{
	'includes':
	[
		'../common.gypi',
	],
	
	'targets':
	[
		{
			'target_name': 'libbrowser',
			'type': 'static_library',
			
			'dependencies':
			[
				# '../libcore/libcore.gyp:libCore',
				'../thirdparty/libcef/libcef.gyp:libcef_library_wrapper',
				'../thirdparty/libcef/libcef.gyp:libcef_stubs',
			],
			
			'include_dirs':
			[
				'include',
				'../libcore/include',
			],
			
			'sources':
			[
				'include/libbrowser.h',
				
				'src/libbrowser.cpp',
				'src/libbrowser_internal.h',
				'src/libbrowser_memory.cpp',
				'src/libbrowser_value.cpp',

				'src/libbrowser_cef.cpp',
				'src/libbrowser_cef.h',
				'src/libbrowser_cef_lnx.cpp',
				'src/libbrowser_cef_osx.mm',
				'src/libbrowser_cef_win.cpp',
				'src/libbrowser_cefshared_osx.cpp',
				'src/libbrowser_cefshared_lnx.cpp',
				
				'src/libbrowser_win.rc.h',
				'src/libbrowser_win.rc',
				
				'src/signal_restore_posix.cpp',
				'src/WebAuthenticationPanel.m',

				'src/libbrowser_uiwebview.h',
				'src/libbrowser_uiwebview.mm',
				
				'src/libbrowser_android.cpp',
				
				'src/libbrowser_desktop_factories.cpp',
				'src/libbrowser_ios_factories.cpp',
			],
			
			'conditions':
			[
				## Exclusions
				# Only use CEF on desktop platforms
				[
					'OS != "mac" and OS != "win" and OS != "linux"',
					{
						'sources!':
						[
							'src/libbrowser_cef.cpp',
							'src/libbrowser_desktop_factories.cpp',
						],
					},
				],
				
				[
					'OS != "mac"',
					{
						'sources!':
						[
							'src/libbrowser_cef_osx.mm',
							'src/libbrowser_cefshared_osx.cpp',
							'src/WebAuthenticationPanel.m',
						],
					},
				],
				
				[
					'OS != "win"',
					{
						'sources!':
						[
							'src/libbrowser_cef_win.cpp',
							'src/libbrowser_win.rc.h',
							'src/libbrowser_win.rc',
						],
					},
				],
				
				[
					'OS != "linux"',
					{
						'sources!':
						[
							'src/libbrowser_cef_lnx.cpp',
							'src/libbrowser_cefshared_lnx.cpp',
							'src/signal_restore_posix.cpp',
						],
					},
				],
				
				[
					'OS != "ios"',
					{
						'sources!':
						[
							'src/libbrowser_uiwebview.mm',
							'src/libbrowser_ios_factories.cpp',
						],
					},
				],
				
				[
					'OS != "android"',
					{
						'sources!':
						[
							'src/libbrowser_android.cpp',
						],
					},
				],
				
				[
					'OS == "mac"',
					{
						'dependencies':
						[
							'libbrowser-cefprocess-helpers',
						],
					
						'all_dependent_settings':
						{
							'variables':
							{
								###'dist_files': [ '<(PRODUCT_DIR)/<(product_name).bundle' ],
								'dist_aux_files': [ '<(PRODUCT_DIR)/Frameworks' ],
							},
						},
					},
				],
				
				[
					# Only the CEF platforms need libbrowser-cefprocess
					'OS == "mac" or OS == "win" or OS == "linux"',
					{
						'dependencies':
						[
							'libbrowser-cefprocess',
						],
					},
				],
				
				# Copy files needed to run from build folder
				[
					'OS == "mac"',
					{
						# Copy the CEF processes and framework into the expected place
						'copies':
						[
							{
								'destination': '<(PRODUCT_DIR)/Frameworks',
								'files':
								[
									'<(PRODUCT_DIR)/libbrowser-cefprocess.app',
									'<(PRODUCT_DIR)/libbrowser-cefprocess EH.app',
									'<(PRODUCT_DIR)/libbrowser-cefprocess NP.app',
									'$(SOLUTION_DIR)/prebuilt/lib/mac/Chromium Embedded Framework.framework',
								],
							},

							{
								'destination': '<(PRODUCT_DIR)/LiveCode-Community.app/Contents/Frameworks',
								'files': [
									'<(PRODUCT_DIR)/libbrowser-cefprocess.app',
									'<(PRODUCT_DIR)/libbrowser-cefprocess EH.app',
									'<(PRODUCT_DIR)/libbrowser-cefprocess NP.app',
									'$(SOLUTION_DIR)/prebuilt/lib/mac/Chromium Embedded Framework.framework',
								],
							}
						],
					},
				],

				[
					'OS == "linux"',
					{
						'copies':
						[
							{
								'destination': '<(PRODUCT_DIR)',
								'files': [
									'../prebuilt/lib/linux/<(target_arch)/CEF/icudtl.dat',
								],
							},
							{
								'destination': '<(PRODUCT_DIR)/Externals/',
								'files': [
									'../prebuilt/lib/linux/<(target_arch)/CEF',
								],
							}
						],
					},
				],
				
				[
					'OS == "win"',
					{
						'copies':
						[
							{
								'destination':'<(PRODUCT_DIR)/Externals/',
								'files':
								[
									'../prebuilt/lib/win32/<(target_arch)/CEF/',
								],
							},
							{
								'destination':'<(PRODUCT_DIR)/Externals/CEF/',
								'files':
								[
									'<(PRODUCT_DIR)/libbrowser-cefprocess.exe',
								],
							},
						],
					},
				],
			],
			
			'direct_dependent_settings':
			{
				'include_dirs':
				[
					'include',
				],
			},
			
			'cflags_cc!':
			[
				'-fno-rtti',
				'-fno-exceptions',
			],
			
			'msvs_settings':
			{
				'VCCLCompilerTool':
				{
					'ExceptionHandling': '1',  # /EHsc
				},
			},
			
			'mac_bundle_resources':
			[
				'/src/com_livecode_libbrowser_WebAuthenticationPanel.nib',
			],
			
			'xcode_settings':
			{
#				'INFOPLIST_FILE': 'rsrc/libbrowser-Info.plist',
				'GCC_ENABLE_CPP_EXCEPTIONS': 'YES',
			},
		},
		
		{
			'target_name': 'libbrowser-cefprocess',
			'type': 'executable',
			'mac_bundle': 1,
			'product_name': 'libbrowser-cefprocess',
			
			'dependencies':
			[
				'../libcore/libcore.gyp:libCore',
				'../libfoundation/libfoundation.gyp:libFoundation',
				'../thirdparty/libcef/libcef.gyp:libcef_library_wrapper',
				'../thirdparty/libcef/libcef.gyp:libcef_stubs',
			],

			'include_dirs':
			[
				'include',
			],
			
			'sources':
			[
				'src/libbrowser_memory.cpp',
				'src/libbrowser_cefprocess.cpp',
				'src/libbrowser_cefprocess_lnx.cpp',
				'src/libbrowser_cefprocess_osx.mm',
				'src/libbrowser_cefprocess_win.cpp',
				'src/libbrowser_cefshared_lnx.cpp',
				'src/libbrowser_cefshared_osx.cpp',
			],
			
			'conditions':
			[
				## Exclusions
				[
					'OS != "mac"',
					{
						'sources!':
						[
							'src/libbrowser_cefprocess_osx.mm',
							'src/libbrowser_cefshared_osx.cpp',
						],
					},
				],
				
				[
					'OS != "win"',
					{
						'sources!':
						[
							'src/libbrowser_cefprocess_win.cpp',
						],
					},
				],
				
				[
					'OS != "linux"',
					{
						'sources!':
						[
							'src/libbrowser_cefprocess_lnx.cpp',
							'src/libbrowser_cefshared_lnx.cpp',
						],
					},
				],
				
				[
					'OS == "win" or OS == "linux"',
					{
						# Distributing the OSX version is done separately
						'all_dependent_settings':
						{
							'variables':
							{
								'dist_files': [ '<(PRODUCT_DIR)/<(_product_name)>(exe_suffix)' ],
							},
						},
					},
				],
			],
			
			'xcode_settings':
			{
				'INFOPLIST_FILE': 'rsrc/libbrowser-cefprocess-Info.plist',
			},
		},
<<<<<<< HEAD

		{
			'target_name': 'libbrowser-copy',
			'type': 'none',
			
			'conditions':
			[
				[
					# Only the CEF platforms need libbrowser-cefprocess
					'OS == "mac" or OS == "win" or OS == "linux"',
					{
						'dependencies':
						[
							'libbrowser-cefprocess',
						],
					},
				],

				[
					'OS == "mac"',
					{
						'dependencies':
						[
							'libbrowser-cefprocess-helpers',
						],

						'copies':
						[
							{
								'destination': '<(PRODUCT_DIR)/LiveCode-Community.app/Contents',
								'files': [
									'<(PRODUCT_DIR)/Frameworks/',
								],
							}
						],
					},
				],

				[
					'OS == "linux"',
					{
						'copies':
						[
							{
								'destination': '<(PRODUCT_DIR)',
								'files': [
									'../prebuilt/lib/linux/<(target_arch)/CEF/',
									'../prebuilt/lib/linux/<(target_arch)/CEF/icudtl.dat',
								],
							},
							{
								'destination': '<(PRODUCT_DIR)/CEF',
								'files': [
									'<(PRODUCT_DIR)/libbrowser-cefprocess',
								],
							}
						],
					},
				],
			],
		},
=======
>>>>>>> 04f55764
	],

	'conditions':
	[
		# CEF on OSX needs some helper applications
		[
			'OS == "mac"',
			{
				'targets':
				[
					{
						'target_name': 'libbrowser-cefprocess-helpers',
						'type': 'none',
						
						'dependencies':
						[
							'libbrowser-cefprocess',
						],
						
						'actions':
						[
							# Create the EH and NP variants of the CEF process
							{
								'action_name': 'create_cefprocess_variants',
								'inputs':
								[
									'<(PRODUCT_DIR)/libbrowser-cefprocess.app',
									'tools/make_more_helpers.sh',
								],
								'outputs':
								[
									'<(PRODUCT_DIR)/libbrowser-cefprocess EH.app',
									'<(PRODUCT_DIR)/libbrowser-cefprocess NP.app',
								],
								
								'action':
								[
									'tools/make_more_helpers.sh',
									'<(PRODUCT_DIR)',
									'libbrowser-cefprocess',
								],
							},
						],
					},
				],
			},
		],
	],
}<|MERGE_RESOLUTION|>--- conflicted
+++ resolved
@@ -352,70 +352,6 @@
 				'INFOPLIST_FILE': 'rsrc/libbrowser-cefprocess-Info.plist',
 			},
 		},
-<<<<<<< HEAD
-
-		{
-			'target_name': 'libbrowser-copy',
-			'type': 'none',
-			
-			'conditions':
-			[
-				[
-					# Only the CEF platforms need libbrowser-cefprocess
-					'OS == "mac" or OS == "win" or OS == "linux"',
-					{
-						'dependencies':
-						[
-							'libbrowser-cefprocess',
-						],
-					},
-				],
-
-				[
-					'OS == "mac"',
-					{
-						'dependencies':
-						[
-							'libbrowser-cefprocess-helpers',
-						],
-
-						'copies':
-						[
-							{
-								'destination': '<(PRODUCT_DIR)/LiveCode-Community.app/Contents',
-								'files': [
-									'<(PRODUCT_DIR)/Frameworks/',
-								],
-							}
-						],
-					},
-				],
-
-				[
-					'OS == "linux"',
-					{
-						'copies':
-						[
-							{
-								'destination': '<(PRODUCT_DIR)',
-								'files': [
-									'../prebuilt/lib/linux/<(target_arch)/CEF/',
-									'../prebuilt/lib/linux/<(target_arch)/CEF/icudtl.dat',
-								],
-							},
-							{
-								'destination': '<(PRODUCT_DIR)/CEF',
-								'files': [
-									'<(PRODUCT_DIR)/libbrowser-cefprocess',
-								],
-							}
-						],
-					},
-				],
-			],
-		},
-=======
->>>>>>> 04f55764
 	],
 
 	'conditions':
