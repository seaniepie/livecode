--- conflicted
+++ resolved
@@ -268,10 +268,6 @@
 all: development standalone installer server
 all: revpdfprinter revandroid
 all: revbrowser
-<<<<<<< HEAD
-all: lc-test
-=======
->>>>>>> be4790be
 all: server-all
 all: lc-run lc-test
 
