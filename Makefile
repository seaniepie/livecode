# Copyright (C) 2015 Runtime Revolution Ltd.
#
# This file is part of LiveCode.
#
# LiveCode is free software; you can redistribute it and/or modify it under
# the terms of the GNU General Public License v3 as published by the Free
# Software Foundation.
#
# LiveCode is distributed in the hope that it will be useful, but WITHOUT ANY
# WARRANTY; without even the implied warranty of MERCHANTABILITY or
# FITNESS FOR A PARTICULAR PURPOSE.  See the GNU General Public License
# for more details.
#
# You should have received a copy of the GNU General Public License
# along with LiveCode.  If not see <http://www.gnu.org/licenses/>.

# Usually, you'll just want to type "make all".

################################################################

# Tools that Make calls
XCODEBUILD ?= xcodebuild
WINE ?= wine
EMMAKE ?= emmake

# Some magic to control which versions of iOS we try to build.  N.b. you may
# also need to modify the buildbot configuration
IPHONEOS_VERSIONS ?= 8.2 8.4
IPHONESIMULATOR_VERSIONS ?= 5.1 6.1 7.1 8.2 8.4

IOS_SDKS ?= \
	$(addprefix iphoneos,$(IPHONEOS_VERSIONS)) \
	$(addprefix iphonesimulator,$(IPHONESIMULATOR_VERSIONS))

# Choose the correct build type
MODE ?= debug
ifeq ($(MODE),debug)
  export BUILDTYPE ?= Debug
else ifeq ($(MODE),release)
  export BUILDTYPE ?= Release
else ifeq ($(MODE),fast)
  export BUILDTYPE ?= Fast
else
  $(error "Mode must be 'debug' or 'release'")
endif

# Where to run the build command depends on community vs commercial
ifeq ($(BUILD_EDITION),commercial)
  BUILD_SUBDIR :=
  BUILD_PROJECT := livecode-commercial
else
  BUILD_SUBDIR := /livecode
  BUILD_PROJECT := livecode
endif

################################################################

.DEFAULT: all

guess_platform_script := \
	case `uname -s` in \
		Linux) echo linux ;; \
		Darwin) echo mac ;; \
	esac
guess_platform := $(shell $(guess_platform_script))

all: all-$(guess_platform)

################################################################
# Linux rules
################################################################

LINUX_ARCHS = x86_64 x86

guess_linux_arch_script := \
	case `uname -p` in \
		x86_64) echo x86_64 ;; \
		x86|i*86) echo x86 ;; \
	esac

guess_linux_arch := $(shell $(guess_linux_arch_script))

config-linux-%:
	./config.sh --platform linux-$*

compile-linux-%:
	$(MAKE) -C build-linux-$*/livecode

all-linux-%:
	$(MAKE) config-linux-$*
	$(MAKE) compile-linux-$*

$(addsuffix -linux,all config compile): %: %-$(guess_linux_arch)

################################################################
# Android rules
################################################################

ANDROID_ARCHS = armv6

config-android-%:
	./config.sh --platform android-$*

compile-android-%:
	$(MAKE) -C build-android-$*/livecode

all-android-%:
	$(MAKE) config-android-$*
	$(MAKE) compile-android-$*

$(addsuffix -android,all config compile): %: %-armv6

################################################################
# Mac rules
################################################################

config-mac:
	./config.sh --platform mac

compile-mac:
	$(XCODEBUILD) -project "build-mac$(BUILD_SUBDIR)/$(BUILD_PROJECT).xcodeproj" -configuration $(BUILDTYPE)

all-mac:
	$(MAKE) config-mac
	$(MAKE) compile-mac

################################################################
# iOS rules
################################################################

all-ios-%:
	$(MAKE) config-ios-$*
	$(MAKE) compile-ios-$*

config-ios-%:
	./config.sh --platform ios --generator-output build-ios-$*/livecode -Dtarget_sdk=$*

compile-ios-%:
	$(XCODEBUILD) -project "build-ios-$*$(BUILD_SUBDIR)/$(BUILD_PROJECT).xcodeproj" -configuration $(BUILDTYPE)

# Provide some synonyms for "latest iOS SDK"
$(addsuffix -ios-iphoneos,all config compile): %: %8.4
	@true
$(addsuffix -ios-iphonesimulator,all config compile): %: %8.4
	@true

all_ios_subplatforms = iphoneos iphonesimulator $(IOS_SDKS)

all-ios: $(addprefix all-ios-,$(IOS_SDKS))
config-ios: $(addprefix config-ios-,$(IOS_SDKS))
compile-ios: $(addprefix compile-ios-,$(IOS_SDKS))

################################################################
# Windows rules
################################################################

config-win-%:
	./config.sh --platform win-$*

compile-win-%:
	# windows builds occur under Wine
	cd build-win-$* && $(WINE) /K ../make.cmd

all-win-%:
	$(MAKE) config-win-$*
	$(MAKE) compile-win-$*

<<<<<<< HEAD
$(addsuffix -win,all config compile): %: %-x86

################################################################
# Emscripten rules
################################################################

config-emscripten:
	$(EMMAKE) ./config.sh --platform emscripten

compile-emscripten:
	$(EMMAKE) $(MAKE) -C build-emscripten/livecode

all-emscripten:
	$(MAKE) config-emscripten
	$(MAKE) compile-emscripten
=======
$(addsuffix -win,all config compile): %: %-x86
>>>>>>> 38a037d9
<|MERGE_RESOLUTION|>--- conflicted
+++ resolved
@@ -165,7 +165,6 @@
 	$(MAKE) config-win-$*
 	$(MAKE) compile-win-$*
 
-<<<<<<< HEAD
 $(addsuffix -win,all config compile): %: %-x86
 
 ################################################################
@@ -180,7 +179,4 @@
 
 all-emscripten:
 	$(MAKE) config-emscripten
-	$(MAKE) compile-emscripten
-=======
-$(addsuffix -win,all config compile): %: %-x86
->>>>>>> 38a037d9
+	$(MAKE) compile-emscripten