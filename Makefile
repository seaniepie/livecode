--- conflicted
+++ resolved
@@ -267,13 +267,9 @@
 all: revdb dbodbc dbsqlite dbmysql dbpostgresql
 all: development standalone installer server
 all: revpdfprinter revandroid
-<<<<<<< HEAD
 all: revbrowser
-all: lc-test
-=======
 all: server-all
 all: lc-run lc-test
->>>>>>> 64e63120
 
 bootstrap: lc-bootstrap-compile
 
