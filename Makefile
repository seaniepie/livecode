--- conflicted
+++ resolved
@@ -267,13 +267,10 @@
 all: revdb dbodbc dbsqlite dbmysql dbpostgresql
 all: development standalone installer server
 all: revpdfprinter revandroid
-<<<<<<< HEAD
 all: revbrowser
 all: lc-test
-=======
 all: server-all
 all: lc-run lc-test
->>>>>>> 93aa5a5b
 
 bootstrap: lc-bootstrap-compile
 
