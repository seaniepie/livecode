--- conflicted
+++ resolved
@@ -65,11 +65,7 @@
 installer: libz libgif libjpeg libpcre libpng libopenssl libexternal libcore kernel revsecurity
 	$(MAKE) -C ./engine -f Makefile.installer installer
 
-<<<<<<< HEAD
-server: libz libgif libjpeg libpcre libpng libopenssl libexternal libcore kernel-server revsecurity libgraphics
-=======
 server: libz libgif libjpeg libpcre libpng libopenssl libexternal libcore libgraphics kernel-server revsecurity
->>>>>>> b610fe01
 	$(MAKE) -C ./engine -f Makefile.server server-community
 
 ###############################################################################
