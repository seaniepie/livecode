# Copyright (C) 2015 LiveCode Ltd.
#
# This file is part of LiveCode.
#
# LiveCode is free software; you can redistribute it and/or modify it under
# the terms of the GNU General Public License v3 as published by the Free
# Software Foundation.
#
# LiveCode is distributed in the hope that it will be useful, but WITHOUT ANY
# WARRANTY; without even the implied warranty of MERCHANTABILITY or
# FITNESS FOR A PARTICULAR PURPOSE.  See the GNU General Public License
# for more details.
#
# You should have received a copy of the GNU General Public License
# along with LiveCode.  If not see <http://www.gnu.org/licenses/>.

# Usually, you'll just want to type "make all".

################################################################

# Tools that Make calls
XCODEBUILD ?= xcodebuild
WINE ?= wine
EMMAKE ?= emmake

# Some magic to control which versions of iOS we try to build.  N.b. you may
# also need to modify the buildbot configuration
IPHONEOS_VERSIONS ?= 8.2 8.4 9.1
IPHONESIMULATOR_VERSIONS ?= 6.1 7.1 8.2 8.4 9.1

IOS_SDKS ?= \
	$(addprefix iphoneos,$(IPHONEOS_VERSIONS)) \
	$(addprefix iphonesimulator,$(IPHONESIMULATOR_VERSIONS))

# Choose the correct build type
MODE ?= debug
ifeq ($(MODE),debug)
  export BUILDTYPE ?= Debug
else ifeq ($(MODE),release)
  export BUILDTYPE ?= Release
else ifeq ($(MODE),fast)
  export BUILDTYPE ?= Fast
else
  $(error "Mode must be 'debug' or 'release'")
endif

# Where to run the build command depends on community vs commercial
ifeq ($(BUILD_EDITION),commercial)
  BUILD_SUBDIR :=
  BUILD_PROJECT := livecode-commercial
else
  BUILD_SUBDIR := /livecode
  BUILD_PROJECT := livecode
endif

################################################################

.DEFAULT: all

guess_platform_script := \
	case `uname -s` in \
		Linux) echo linux ;; \
		Darwin) echo mac ;; \
	esac
guess_platform := $(shell $(guess_platform_script))

all: all-$(guess_platform)
check: check-$(guess_platform)

check-common-%:
	$(MAKE) -C tests bin_dir=../$*-bin
<<<<<<< HEAD
=======
	$(MAKE) -C ide/tests bin_dir=../../$*-bin
	$(MAKE) -C extensions bin_dir=../$*-bin
>>>>>>> 04f55764

################################################################
# Linux rules
################################################################

LINUX_ARCHS = x86_64 x86

guess_linux_arch_script := \
	case `uname -p` in \
		x86_64) echo x86_64 ;; \
		x86|i*86) echo x86 ;; \
	esac

guess_linux_arch := $(shell $(guess_linux_arch_script))

config-linux-%:
	./config.sh --platform linux-$*

compile-linux-%:
	$(MAKE) -C build-linux-$*/livecode default

check-linux-%:
	$(MAKE) -C build-linux-$*/livecode check
	$(MAKE) check-common-linux-$*

all-linux-%:
	$(MAKE) config-linux-$*
	$(MAKE) compile-linux-$*

$(addsuffix -linux,all config compile check): %: %-$(guess_linux_arch)

################################################################
# Android rules
################################################################

ANDROID_ARCHS = armv6

config-android-%:
	./config.sh --platform android-$*

compile-android-%:
	$(MAKE) -C build-android-$*/livecode default

check-android-%:
	$(MAKE) -C build-android-$*/livecode check

all-android-%:
	$(MAKE) config-android-$*
	$(MAKE) compile-android-$*

$(addsuffix -android,all config compile check): %: %-armv6

################################################################
# Mac rules
################################################################

config-mac:
	./config.sh --platform mac

compile-mac:
	$(XCODEBUILD) -project "build-mac$(BUILD_SUBDIR)/$(BUILD_PROJECT).xcodeproj" -configuration $(BUILDTYPE) -target default

check-mac:
	$(XCODEBUILD) -project "build-mac$(BUILD_SUBDIR)/$(BUILD_PROJECT).xcodeproj" -configuration $(BUILDTYPE) -target check
	$(MAKE) check-common-mac


all-mac:
	$(MAKE) config-mac
	$(MAKE) compile-mac

################################################################
# iOS rules
################################################################

all-ios-%:
	$(MAKE) config-ios-$*
	$(MAKE) compile-ios-$*

config-ios-%:
	./config.sh --platform ios --generator-output build-ios-$*/livecode -Dtarget_sdk=$*

compile-ios-%:
	$(XCODEBUILD) -project "build-ios-$*$(BUILD_SUBDIR)/$(BUILD_PROJECT).xcodeproj" -configuration $(BUILDTYPE) -target default

check-ios-%:
	$(XCODEBUILD) -project "build-ios-$*$(BUILD_SUBDIR)/$(BUILD_PROJECT).xcodeproj" -configuration $(BUILDTYPE) -target check

# Dummy targets to prevent our build system from building iOS 5.1 simulator
config-ios-iphonesimulator5.1:
	@echo "Skipping iOS simulator 5.1 (no longer supported)"
compile-ios-iphonesimulator5.1:
	@echo "Skipping iOS simulator 5.1 (no longer supported)"
check-ios-iphonesimulator5.1:
	@echo "Skipping iOS simulator 5.1 (no longer supported)"

# Provide some synonyms for "latest iOS SDK"
$(addsuffix -ios-iphoneos,all config compile check): %: %$(lastword $(IPHONEOS_VERSIONS))
	@true
$(addsuffix -ios-iphonesimulator,all config compile check): %: %$(lastword ($IPHONESIMULATOR_VERSIONS))
	@true

all_ios_subplatforms = iphoneos iphonesimulator $(IOS_SDKS)

all-ios: $(addprefix all-ios-,$(IOS_SDKS))
config-ios: $(addprefix config-ios-,$(IOS_SDKS))
compile-ios: $(addprefix compile-ios-,$(IOS_SDKS))
check-ios: $(addprefix check-ios-,$(IOS_SDKS))

################################################################
# Windows rules
################################################################

config-win-%:
	./config.sh --platform win-$*

compile-win-%:
	# windows builds occur under Wine
	cd build-win-$* && $(WINE) /K ../make.cmd

check-win-%:
	# windows builds occur under Wine
	cd build-win-$* && $(WINE) /K ../make.cmd check
	$(MAKE) check-common-win-$*

all-win-%:
	$(MAKE) config-win-$*
	$(MAKE) compile-win-$*

$(addsuffix -win,all config compile): %: %-x86

################################################################
# Emscripten rules
################################################################

config-emscripten:
	$(EMMAKE) ./config.sh --platform emscripten

compile-emscripten:
	$(EMMAKE) $(MAKE) -C build-emscripten/livecode default

check-emscripten:
	$(EMMAKE) $(MAKE) -C build-emscripten/livecode check

all-emscripten:
	$(MAKE) config-emscripten
	$(MAKE) compile-emscripten<|MERGE_RESOLUTION|>--- conflicted
+++ resolved
@@ -69,11 +69,8 @@
 
 check-common-%:
 	$(MAKE) -C tests bin_dir=../$*-bin
-<<<<<<< HEAD
-=======
 	$(MAKE) -C ide/tests bin_dir=../../$*-bin
 	$(MAKE) -C extensions bin_dir=../$*-bin
->>>>>>> 04f55764
 
 ################################################################
 # Linux rules
