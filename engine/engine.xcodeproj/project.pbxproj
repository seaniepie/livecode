// !$*UTF8*$!
{
	archiveVersion = 1;
	classes = {
	};
	objectVersion = 46;
	objects = {

/* Begin PBXAggregateTarget section */
		4D22200F171D72A500E7E557 /* version */ = {
			isa = PBXAggregateTarget;
			buildConfigurationList = 4D222024171D732C00E7E557 /* Build configuration list for PBXAggregateTarget "version" */;
			buildPhases = (
				4D22200E171D72A500E7E557 /* Encode Version */,
			);
			dependencies = (
			);
			name = version;
			productName = version;
		};
/* End PBXAggregateTarget section */

/* Begin PBXBuildFile section */
		1DC1249518FC422B00C2FEF3 /* quicktimestubs.mac.cpp in Sources */ = {isa = PBXBuildFile; fileRef = 1DC1249418FC422300C2FEF3 /* quicktimestubs.mac.cpp */; };
		1DC1249618FC423200C2FEF3 /* quicktimestubs.mac.cpp in Sources */ = {isa = PBXBuildFile; fileRef = 1DC1249418FC422300C2FEF3 /* quicktimestubs.mac.cpp */; };
<<<<<<< HEAD
		1DED772C19129F27000FFFE3 /* button.cpp in Sources */ = {isa = PBXBuildFile; fileRef = 4D587E3F0B8096FD00200116 /* button.cpp */; };
		1DED772D1912A03B000FFFE3 /* player-platform.cpp in Sources */ = {isa = PBXBuildFile; fileRef = 1DED771E19126451000FFFE3 /* player-platform.cpp */; };
		1DED772E1912A03C000FFFE3 /* player-platform.cpp in Sources */ = {isa = PBXBuildFile; fileRef = 1DED771E19126451000FFFE3 /* player-platform.cpp */; };
=======
		1DDE08D11945DD32000E3705 /* mac-qt-player.mm in Sources */ = {isa = PBXBuildFile; fileRef = 1DDE08D01945DD31000E3705 /* mac-qt-player.mm */; };
		1DDE08D31945DD43000E3705 /* mac-av-player.mm in Sources */ = {isa = PBXBuildFile; fileRef = 1DDE08D21945DD43000E3705 /* mac-av-player.mm */; };
		1DDE08E71945F036000E3705 /* AVFoundation.framework in Frameworks */ = {isa = PBXBuildFile; fileRef = 1DDE08E61945F036000E3705 /* AVFoundation.framework */; };
		1DDE08E91945F0DE000E3705 /* CoreMedia.framework in Frameworks */ = {isa = PBXBuildFile; fileRef = 1DDE08E81945F0DE000E3705 /* CoreMedia.framework */; };
>>>>>>> ddc838f4
		3C03ED921134205A009DE406 /* socket_resolve.cpp in Sources */ = {isa = PBXBuildFile; fileRef = 3C03ED911134205A009DE406 /* socket_resolve.cpp */; };
		3C0A3CC410BAF6120074D630 /* iquantization.cpp in Sources */ = {isa = PBXBuildFile; fileRef = 3C0A3CC310BAF6120074D630 /* iquantization.cpp */; };
		4C10D82C16BFADDB00D25197 /* libgraphics.a in Frameworks */ = {isa = PBXBuildFile; fileRef = 4C10D82916BFADB800D25197 /* libgraphics.a */; };
		4C10D85416BFB1DC00D25197 /* graphicscontext.cpp in Sources */ = {isa = PBXBuildFile; fileRef = 4C10D76D16BF9BFA00D25197 /* graphicscontext.cpp */; };
		4C13880F18A12E6600EFF7B6 /* libopenssl.a in Frameworks */ = {isa = PBXBuildFile; fileRef = 4DBF58631801CA57009CAB2E /* libopenssl.a */; };
		4C13881218A12E7700EFF7B6 /* libopenssl.a in Frameworks */ = {isa = PBXBuildFile; fileRef = 4DBF58631801CA57009CAB2E /* libopenssl.a */; };
		4C13881D18A12ED800EFF7B6 /* libopenssl.a in Frameworks */ = {isa = PBXBuildFile; fileRef = 4DBF58631801CA57009CAB2E /* libopenssl.a */; };
		4C4D3DF417E355B50012FB12 /* osxflst.cpp in Sources */ = {isa = PBXBuildFile; fileRef = 4D5880160B80A4F800200116 /* osxflst.cpp */; };
		4C4D3E0117E358230012FB12 /* Carbon.framework in Frameworks */ = {isa = PBXBuildFile; fileRef = 4DB3856E1714422200D3F102 /* Carbon.framework */; };
		4C885A0F1940C6D40040DF0B /* coretextfonts.cpp in Sources */ = {isa = PBXBuildFile; fileRef = 4C977250193CAF5000DB2F4A /* coretextfonts.cpp */; };
		4C977251193CAF5D00DB2F4A /* coretextfonts.cpp in Sources */ = {isa = PBXBuildFile; fileRef = 4C977250193CAF5000DB2F4A /* coretextfonts.cpp */; };
		4CC1535714E7FB91009FA80E /* paragrafattr.cpp in Sources */ = {isa = PBXBuildFile; fileRef = 4CC1535614E7FB91009FA80E /* paragrafattr.cpp */; };
		4CC1536214E7FE1D009FA80E /* fieldstyledtext.cpp in Sources */ = {isa = PBXBuildFile; fileRef = 4CC1536114E7FE1D009FA80E /* fieldstyledtext.cpp */; };
		4D00C6290CE1F27300341AD3 /* SystemConfiguration.framework in Frameworks */ = {isa = PBXBuildFile; fileRef = 4D00C6280CE1F27300341AD3 /* SystemConfiguration.framework */; };
		4D00C62A0CE1F27300341AD3 /* SystemConfiguration.framework in Frameworks */ = {isa = PBXBuildFile; fileRef = 4D00C6280CE1F27300341AD3 /* SystemConfiguration.framework */; };
		4D01C88E12247B0F00AAD151 /* bsdiff_apply.cpp in Sources */ = {isa = PBXBuildFile; fileRef = 4D01C88D12247B0F00AAD151 /* bsdiff_apply.cpp */; };
		4D01C89812247CBA00AAD151 /* mode_installer_osx.cpp in Sources */ = {isa = PBXBuildFile; fileRef = 4D01C89712247CBA00AAD151 /* mode_installer_osx.cpp */; };
		4D055BE01079F732007F6E13 /* libcore.a in Frameworks */ = {isa = PBXBuildFile; fileRef = 4D055BB51079F6E7007F6E13 /* libcore.a */; };
		4D055BF31079F748007F6E13 /* libcore.a in Frameworks */ = {isa = PBXBuildFile; fileRef = 4D055BB51079F6E7007F6E13 /* libcore.a */; };
		4D05B91013E06AB3001CD82A /* dskmain.cpp in Sources */ = {isa = PBXBuildFile; fileRef = 4D05B90D13E06AAB001CD82A /* dskmain.cpp */; };
		4D17F4371042877000C49A3B /* externalv0.cpp in Sources */ = {isa = PBXBuildFile; fileRef = 4D17F4351042877000C49A3B /* externalv0.cpp */; };
		4D17F4381042877000C49A3B /* externalv1.cpp in Sources */ = {isa = PBXBuildFile; fileRef = 4D17F4361042877000C49A3B /* externalv1.cpp */; };
		4D1AA1E5181556180075FC5E /* bitmapeffect.cpp in Sources */ = {isa = PBXBuildFile; fileRef = 4DAB7B350FE120060009F91E /* bitmapeffect.cpp */; };
		4D1F9C3C171C64DF0091C6CB /* stacksecurity.cpp in Sources */ = {isa = PBXBuildFile; fileRef = E8A7EF0016FC98A200C39491 /* stacksecurity.cpp */; };
		4D1F9C3D171C65050091C6CB /* deploysecurity.cpp in Sources */ = {isa = PBXBuildFile; fileRef = E86D59AE170AF0E000060AED /* deploysecurity.cpp */; };
		4D1F9C4E171C65CE0091C6CB /* libsecurity-community.a in Frameworks */ = {isa = PBXBuildFile; fileRef = 4D1F9C2E171C64320091C6CB /* libsecurity-community.a */; };
		4D1F9C53171C662D0091C6CB /* libsecurity-community.a in Frameworks */ = {isa = PBXBuildFile; fileRef = 4D1F9C2E171C64320091C6CB /* libsecurity-community.a */; };
		4D1F9C5A171C66D70091C6CB /* libsecurity-community.a in Frameworks */ = {isa = PBXBuildFile; fileRef = 4D1F9C2E171C64320091C6CB /* libsecurity-community.a */; };
		4D1F9D18171C682E0091C6CB /* mode_server.cpp in Sources */ = {isa = PBXBuildFile; fileRef = 4DFD486B13BA28FF008DB91F /* mode_server.cpp */; };
		4D1F9D19171C682E0091C6CB /* srvcgi.cpp in Sources */ = {isa = PBXBuildFile; fileRef = 4DFD485213BA28AE008DB91F /* srvcgi.cpp */; };
		4D1F9D1A171C682E0091C6CB /* srvdebug.cpp in Sources */ = {isa = PBXBuildFile; fileRef = 4DFD485713BA28AE008DB91F /* srvdebug.cpp */; };
		4D1F9D1C171C682E0091C6CB /* srvmain.cpp in Sources */ = {isa = PBXBuildFile; fileRef = 4DFD485C13BA28AE008DB91F /* srvmain.cpp */; };
		4D1F9D1D171C682E0091C6CB /* srvscript.cpp in Sources */ = {isa = PBXBuildFile; fileRef = 4DFD485E13BA28AE008DB91F /* srvscript.cpp */; };
		4D1F9D1E171C682E0091C6CB /* srvspec.cpp in Sources */ = {isa = PBXBuildFile; fileRef = 4DFD486013BA28AE008DB91F /* srvspec.cpp */; };
		4D1F9D1F171C682E0091C6CB /* srvstack.cpp in Sources */ = {isa = PBXBuildFile; fileRef = 4DFD486113BA28AE008DB91F /* srvstack.cpp */; };
		4D1F9D20171C682E0091C6CB /* sysspec.cpp in Sources */ = {isa = PBXBuildFile; fileRef = 4DFD486613BA28DA008DB91F /* sysspec.cpp */; };
		4D1F9D21171C682E0091C6CB /* aclip.cpp in Sources */ = {isa = PBXBuildFile; fileRef = 4D587E870B8096FD00200116 /* aclip.cpp */; };
		4D1F9D22171C682E0091C6CB /* answer.cpp in Sources */ = {isa = PBXBuildFile; fileRef = 4D587E730B8096FD00200116 /* answer.cpp */; };
		4D1F9D23171C682E0091C6CB /* ask.cpp in Sources */ = {isa = PBXBuildFile; fileRef = 4D587E5C0B8096FD00200116 /* ask.cpp */; };
		4D1F9D24171C682E0091C6CB /* bitmapeffect.cpp in Sources */ = {isa = PBXBuildFile; fileRef = 4DAB7B350FE120060009F91E /* bitmapeffect.cpp */; };
		4D1F9D25171C682E0091C6CB /* bitmapeffectblur.cpp in Sources */ = {isa = PBXBuildFile; fileRef = 4D00CD75103305D4003D3C0D /* bitmapeffectblur.cpp */; };
		4D1F9D26171C682E0091C6CB /* block.cpp in Sources */ = {isa = PBXBuildFile; fileRef = 4D587E6B0B8096FD00200116 /* block.cpp */; };
		4D1F9D27171C682E0091C6CB /* buttondraw.cpp in Sources */ = {isa = PBXBuildFile; fileRef = 4D587E520B8096FD00200116 /* buttondraw.cpp */; };
		4D1F9D28171C682E0091C6CB /* button.cpp in Sources */ = {isa = PBXBuildFile; fileRef = 4D587E3F0B8096FD00200116 /* button.cpp */; };
		4D1F9D29171C682E0091C6CB /* card.cpp in Sources */ = {isa = PBXBuildFile; fileRef = 4D587E7B0B8096FD00200116 /* card.cpp */; };
		4D1F9D2A171C682E0091C6CB /* cardlst.cpp in Sources */ = {isa = PBXBuildFile; fileRef = 4D587E7F0B8096FD00200116 /* cardlst.cpp */; };
		4D1F9D2B171C682E0091C6CB /* cdata.cpp in Sources */ = {isa = PBXBuildFile; fileRef = 4D587E500B8096FD00200116 /* cdata.cpp */; };
		4D1F9D2C171C682E0091C6CB /* chunk.cpp in Sources */ = {isa = PBXBuildFile; fileRef = 4D587E880B8096FD00200116 /* chunk.cpp */; };
		4D1F9D2D171C682E0091C6CB /* cmds.cpp in Sources */ = {isa = PBXBuildFile; fileRef = 4D587E350B8096FD00200116 /* cmds.cpp */; };
		4D1F9D2E171C682E0091C6CB /* cmdsc.cpp in Sources */ = {isa = PBXBuildFile; fileRef = 4D587E7A0B8096FD00200116 /* cmdsc.cpp */; };
		4D1F9D2F171C682E0091C6CB /* cmdse.cpp in Sources */ = {isa = PBXBuildFile; fileRef = 4D587E990B8096FD00200116 /* cmdse.cpp */; };
		4D1F9D30171C682E0091C6CB /* cmdsf.cpp in Sources */ = {isa = PBXBuildFile; fileRef = 4D587E980B8096FD00200116 /* cmdsf.cpp */; };
		4D1F9D31171C682E0091C6CB /* cmdsm.cpp in Sources */ = {isa = PBXBuildFile; fileRef = 4D587E3D0B8096FD00200116 /* cmdsm.cpp */; };
		4D1F9D32171C682E0091C6CB /* cmdsp.cpp in Sources */ = {isa = PBXBuildFile; fileRef = 4D587E3C0B8096FD00200116 /* cmdsp.cpp */; };
		4D1F9D33171C682E0091C6CB /* cmdss.cpp in Sources */ = {isa = PBXBuildFile; fileRef = 4D587E960B8096FD00200116 /* cmdss.cpp */; };
		4D1F9D34171C682E0091C6CB /* combiners.cpp in Sources */ = {isa = PBXBuildFile; fileRef = 4D587E740B8096FD00200116 /* combiners.cpp */; };
		4D1F9D35171C682E0091C6CB /* constant.cpp in Sources */ = {isa = PBXBuildFile; fileRef = 4D587E360B8096FD00200116 /* constant.cpp */; };
		4D1F9D37171C682E0091C6CB /* control.cpp in Sources */ = {isa = PBXBuildFile; fileRef = 4D587E840B8096FD00200116 /* control.cpp */; };
		4D1F9D38171C682E0091C6CB /* cpalette.cpp in Sources */ = {isa = PBXBuildFile; fileRef = 4D587E4D0B8096FD00200116 /* cpalette.cpp */; };
		4D1F9D39171C682E0091C6CB /* customprinter.cpp in Sources */ = {isa = PBXBuildFile; fileRef = 4D6A00EE10C578C600FA48D2 /* customprinter.cpp */; };
		4D1F9D3A171C682E0091C6CB /* date.cpp in Sources */ = {isa = PBXBuildFile; fileRef = 4D587E830B8096FD00200116 /* date.cpp */; };
		4D1F9D3B171C682E0091C6CB /* debug.cpp in Sources */ = {isa = PBXBuildFile; fileRef = 4D587E850B8096FD00200116 /* debug.cpp */; };
		4D1F9D3C171C682E0091C6CB /* dispatch.cpp in Sources */ = {isa = PBXBuildFile; fileRef = 4D587E2F0B8096FD00200116 /* dispatch.cpp */; };
		4D1F9D3D171C682E0091C6CB /* dllst.cpp in Sources */ = {isa = PBXBuildFile; fileRef = 4D587E640B8096FD00200116 /* dllst.cpp */; };
		4D1F9D3E171C682E0091C6CB /* edittool.cpp in Sources */ = {isa = PBXBuildFile; fileRef = 4DB9024F0DAA5C980014A170 /* edittool.cpp */; };
		4D1F9D3F171C682E0091C6CB /* eps.cpp in Sources */ = {isa = PBXBuildFile; fileRef = 4D587E950B8096FD00200116 /* eps.cpp */; };
		4D1F9D40171C682E0091C6CB /* eventqueue.cpp in Sources */ = {isa = PBXBuildFile; fileRef = 4DFDDAB61074D70900FAE527 /* eventqueue.cpp */; };
		4D1F9D41171C682E0091C6CB /* execpt.cpp in Sources */ = {isa = PBXBuildFile; fileRef = 4D587E470B8096FD00200116 /* execpt.cpp */; };
		4D1F9D42171C682E0091C6CB /* express.cpp in Sources */ = {isa = PBXBuildFile; fileRef = 4D587E460B8096FD00200116 /* express.cpp */; };
		4D1F9D43171C682E0091C6CB /* external.cpp in Sources */ = {isa = PBXBuildFile; fileRef = 4D587E820B8096FD00200116 /* external.cpp */; };
		4D1F9D44171C682E0091C6CB /* externalv0.cpp in Sources */ = {isa = PBXBuildFile; fileRef = 4D17F4351042877000C49A3B /* externalv0.cpp */; };
		4D1F9D45171C682E0091C6CB /* externalv1.cpp in Sources */ = {isa = PBXBuildFile; fileRef = 4D17F4361042877000C49A3B /* externalv1.cpp */; };
		4D1F9D46171C682E0091C6CB /* field.cpp in Sources */ = {isa = PBXBuildFile; fileRef = 4D587E8C0B8096FD00200116 /* field.cpp */; };
		4D1F9D47171C682E0091C6CB /* fieldf.cpp in Sources */ = {isa = PBXBuildFile; fileRef = 4D587E8B0B8096FD00200116 /* fieldf.cpp */; };
		4D1F9D48171C682E0091C6CB /* fieldh.cpp in Sources */ = {isa = PBXBuildFile; fileRef = 4D587E310B8096FD00200116 /* fieldh.cpp */; };
		4D1F9D49171C682E0091C6CB /* fields.cpp in Sources */ = {isa = PBXBuildFile; fileRef = 4D587E300B8096FD00200116 /* fields.cpp */; };
		4D1F9D4A171C682E0091C6CB /* font.cpp in Sources */ = {isa = PBXBuildFile; fileRef = 4D587E550B8096FD00200116 /* font.cpp */; };
		4D1F9D4B171C682E0091C6CB /* funcs.cpp in Sources */ = {isa = PBXBuildFile; fileRef = 4D587E540B8096FD00200116 /* funcs.cpp */; };
		4D1F9D4C171C682E0091C6CB /* funcsm.cpp in Sources */ = {isa = PBXBuildFile; fileRef = 4D587E4F0B8096FD00200116 /* funcsm.cpp */; };
		4D1F9D4D171C682E0091C6CB /* globals.cpp in Sources */ = {isa = PBXBuildFile; fileRef = 4D587E4E0B8096FD00200116 /* globals.cpp */; };
		4D1F9D4E171C682E0091C6CB /* gradient.cpp in Sources */ = {isa = PBXBuildFile; fileRef = 4DB902510DAA5C980014A170 /* gradient.cpp */; };
		4D1F9D4F171C682E0091C6CB /* graphic.cpp in Sources */ = {isa = PBXBuildFile; fileRef = 4D587E380B8096FD00200116 /* graphic.cpp */; };
		4D1F9D50171C682E0091C6CB /* group.cpp in Sources */ = {isa = PBXBuildFile; fileRef = 4D587E440B8096FD00200116 /* group.cpp */; };
		4D1F9D51171C682E0091C6CB /* handler.cpp in Sources */ = {isa = PBXBuildFile; fileRef = 4D587E900B8096FD00200116 /* handler.cpp */; };
		4D1F9D52171C682E0091C6CB /* hc.cpp in Sources */ = {isa = PBXBuildFile; fileRef = 4D587E860B8096FD00200116 /* hc.cpp */; };
		4D1F9D53171C682E0091C6CB /* hndlrlst.cpp in Sources */ = {isa = PBXBuildFile; fileRef = 4D587E4A0B8096FD00200116 /* hndlrlst.cpp */; };
		4D1F9D54171C682E0091C6CB /* idraw.cpp in Sources */ = {isa = PBXBuildFile; fileRef = 4D587E6F0B8096FD00200116 /* idraw.cpp */; };
		4D1F9D55171C682E0091C6CB /* ifile.cpp in Sources */ = {isa = PBXBuildFile; fileRef = 4D587E700B8096FD00200116 /* ifile.cpp */; };
		4D1F9D56171C682E0091C6CB /* igif.cpp in Sources */ = {isa = PBXBuildFile; fileRef = 4D587E6C0B8096FD00200116 /* igif.cpp */; };
		4D1F9D57171C682E0091C6CB /* iimport.cpp in Sources */ = {isa = PBXBuildFile; fileRef = 4D587E570B8096FD00200116 /* iimport.cpp */; };
		4D1F9D58171C682E0091C6CB /* ijpg.cpp in Sources */ = {isa = PBXBuildFile; fileRef = 4D587E560B8096FD00200116 /* ijpg.cpp */; };
		4D1F9D59171C682E0091C6CB /* image.cpp in Sources */ = {isa = PBXBuildFile; fileRef = 4D587E4C0B8096FD00200116 /* image.cpp */; };
		4D1F9D5A171C682E0091C6CB /* ipng.cpp in Sources */ = {isa = PBXBuildFile; fileRef = 4D587E580B8096FD00200116 /* ipng.cpp */; };
		4D1F9D5B171C682E0091C6CB /* iquantization.cpp in Sources */ = {isa = PBXBuildFile; fileRef = 3C0A3CC310BAF6120074D630 /* iquantization.cpp */; };
		4D1F9D5C171C682E0091C6CB /* iquantize_new.cpp in Sources */ = {isa = PBXBuildFile; fileRef = 4DCFFD2D10CE927700FA2262 /* iquantize_new.cpp */; };
		4D1F9D5D171C682E0091C6CB /* itransform.cpp in Sources */ = {isa = PBXBuildFile; fileRef = 4D9797D10D1845B700CD2DD0 /* itransform.cpp */; };
		4D1F9D5E171C682E0091C6CB /* iutil.cpp in Sources */ = {isa = PBXBuildFile; fileRef = 4D587E6E0B8096FD00200116 /* iutil.cpp */; };
		4D1F9D5F171C682E0091C6CB /* keywords.cpp in Sources */ = {isa = PBXBuildFile; fileRef = 4D587E6D0B8096FD00200116 /* keywords.cpp */; };
		4D1F9D60171C682E0091C6CB /* lextable.cpp in Sources */ = {isa = PBXBuildFile; fileRef = 4D587E750B8096FD00200116 /* lextable.cpp */; };
		4D1F9D61171C682E0091C6CB /* line.cpp in Sources */ = {isa = PBXBuildFile; fileRef = 4D587E970B8096FD00200116 /* line.cpp */; };
		4D1F9D62171C682E0091C6CB /* literal.cpp in Sources */ = {isa = PBXBuildFile; fileRef = 4D587E400B8096FD00200116 /* literal.cpp */; };
		4D1F9D63171C682E0091C6CB /* mcerror.cpp in Sources */ = {isa = PBXBuildFile; fileRef = 4D587E680B8096FD00200116 /* mcerror.cpp */; };
		4D1F9D64171C682E0091C6CB /* mcio.cpp in Sources */ = {isa = PBXBuildFile; fileRef = 4D587E910B8096FD00200116 /* mcio.cpp */; };
		4D1F9D65171C682E0091C6CB /* mcssl.cpp in Sources */ = {isa = PBXBuildFile; fileRef = 4D587E390B8096FD00200116 /* mcssl.cpp */; };
		4D1F9D66171C682E0091C6CB /* mcstring.cpp in Sources */ = {isa = PBXBuildFile; fileRef = 4D587E3E0B8096FD00200116 /* mcstring.cpp */; };
		4D1F9D67171C682E0091C6CB /* mctheme.cpp in Sources */ = {isa = PBXBuildFile; fileRef = 4D587E370B8096FD00200116 /* mctheme.cpp */; };
		4D1F9D68171C682E0091C6CB /* mcutility.cpp in Sources */ = {isa = PBXBuildFile; fileRef = 4DB98625130C09D6008A03DC /* mcutility.cpp */; };
		4D1F9D69171C682E0091C6CB /* md5.cpp in Sources */ = {isa = PBXBuildFile; fileRef = 4DAB7D270FF3A0100009F91E /* md5.cpp */; };
		4D1F9D6A171C682E0091C6CB /* menuparse.cpp in Sources */ = {isa = PBXBuildFile; fileRef = 3C6286C50E6C4BF4004839CB /* menuparse.cpp */; };
		4D1F9D6B171C682E0091C6CB /* metacontext.cpp in Sources */ = {isa = PBXBuildFile; fileRef = 4D587E7D0B8096FD00200116 /* metacontext.cpp */; };
		4D1F9D6C171C682E0091C6CB /* newobj.cpp in Sources */ = {isa = PBXBuildFile; fileRef = 4D587E450B8096FD00200116 /* newobj.cpp */; };
		4D1F9D6D171C682E0091C6CB /* object.cpp in Sources */ = {isa = PBXBuildFile; fileRef = 4D587E510B8096FD00200116 /* object.cpp */; };
		4D1F9D6E171C682E0091C6CB /* objectprops.cpp in Sources */ = {isa = PBXBuildFile; fileRef = 4D81A4C111171F6A008AE3F1 /* objectprops.cpp */; };
		4D1F9D6F171C682E0091C6CB /* objectstream.cpp in Sources */ = {isa = PBXBuildFile; fileRef = 4D6ED4F30E4B3B8800BDFDE4 /* objectstream.cpp */; };
		4D1F9D70171C682E0091C6CB /* objptr.cpp in Sources */ = {isa = PBXBuildFile; fileRef = 4D587E7C0B8096FD00200116 /* objptr.cpp */; };
		4D1F9D71171C682E0091C6CB /* operator.cpp in Sources */ = {isa = PBXBuildFile; fileRef = 4D587E340B8096FD00200116 /* operator.cpp */; };
		4D1F9D72171C682E0091C6CB /* paragraf.cpp in Sources */ = {isa = PBXBuildFile; fileRef = 4D587E690B8096FD00200116 /* paragraf.cpp */; };
		4D1F9D73171C682E0091C6CB /* param.cpp in Sources */ = {isa = PBXBuildFile; fileRef = 4D587E5B0B8096FD00200116 /* param.cpp */; };
		4D1F9D74171C682E0091C6CB /* parentscript.cpp in Sources */ = {isa = PBXBuildFile; fileRef = 4DCA5E6D0EB879AD005197A1 /* parentscript.cpp */; };
		4D1F9D75171C682E0091C6CB /* path.cpp in Sources */ = {isa = PBXBuildFile; fileRef = 4D587E650B8096FD00200116 /* path.cpp */; };
		4D1F9D76171C682E0091C6CB /* pathgray.cpp in Sources */ = {isa = PBXBuildFile; fileRef = 4DD27A820D5B36CE0000CC15 /* pathgray.cpp */; };
		4D1F9D77171C682E0091C6CB /* pathprocess.cpp in Sources */ = {isa = PBXBuildFile; fileRef = 4DD27A840D5B36CE0000CC15 /* pathprocess.cpp */; };
		4D1F9D78171C682E0091C6CB /* pickle.cpp in Sources */ = {isa = PBXBuildFile; fileRef = 4D61BD9B0CCF74C800D74FDB /* pickle.cpp */; };
		4D1F9D7A171C682E0091C6CB /* printer.cpp in Sources */ = {isa = PBXBuildFile; fileRef = 4D28FDA80C8C9CDA00B7A342 /* printer.cpp */; };
		4D1F9D7B171C682E0091C6CB /* property.cpp in Sources */ = {isa = PBXBuildFile; fileRef = 4D587E630B8096FD00200116 /* property.cpp */; };
		4D1F9D7D171C682E0091C6CB /* regex.cpp in Sources */ = {isa = PBXBuildFile; fileRef = 4D587E720B8096FD00200116 /* regex.cpp */; };
		4D1F9D7E171C682E0091C6CB /* rtf.cpp in Sources */ = {isa = PBXBuildFile; fileRef = 4DC999C00D3BBA29003942CC /* rtf.cpp */; };
		4D1F9D7F171C682E0091C6CB /* rtfsupport.cpp in Sources */ = {isa = PBXBuildFile; fileRef = 4DD27A8A0D5B36E70000CC15 /* rtfsupport.cpp */; };
		4D1F9D80171C682E0091C6CB /* scriptpt.cpp in Sources */ = {isa = PBXBuildFile; fileRef = 4D587E760B8096FD00200116 /* scriptpt.cpp */; };
		4D1F9D81171C682E0091C6CB /* scrolbar.cpp in Sources */ = {isa = PBXBuildFile; fileRef = 4D587E670B8096FD00200116 /* scrolbar.cpp */; };
		4D1F9D82171C682E0091C6CB /* scrollbardraw.cpp in Sources */ = {isa = PBXBuildFile; fileRef = 4D587E770B8096FD00200116 /* scrollbardraw.cpp */; };
		4D1F9D83171C682E0091C6CB /* securemode.cpp in Sources */ = {isa = PBXBuildFile; fileRef = 4DEE2B4A0FDE44690009423C /* securemode.cpp */; };
		4D1F9D84171C682E0091C6CB /* sellst.cpp in Sources */ = {isa = PBXBuildFile; fileRef = 4D587E8E0B8096FD00200116 /* sellst.cpp */; };
		4D1F9D85171C682E0091C6CB /* sha1.cpp in Sources */ = {isa = PBXBuildFile; fileRef = 4DADCD5912392EAF003CD17C /* sha1.cpp */; };
		4D1F9D86171C682E0091C6CB /* stack.cpp in Sources */ = {isa = PBXBuildFile; fileRef = 4D587E940B8096FD00200116 /* stack.cpp */; };
		4D1F9D87171C682E0091C6CB /* stack2.cpp in Sources */ = {isa = PBXBuildFile; fileRef = 4D587E430B8096FD00200116 /* stack2.cpp */; };
		4D1F9D88171C682E0091C6CB /* stack3.cpp in Sources */ = {isa = PBXBuildFile; fileRef = 4D587E420B8096FD00200116 /* stack3.cpp */; };
		4D1F9D89171C682E0091C6CB /* stacklst.cpp in Sources */ = {isa = PBXBuildFile; fileRef = 4D587E6A0B8096FD00200116 /* stacklst.cpp */; };
		4D1F9D8A171C682E0091C6CB /* statemnt.cpp in Sources */ = {isa = PBXBuildFile; fileRef = 4D587E810B8096FD00200116 /* statemnt.cpp */; };
		4D1F9D8B171C682E0091C6CB /* styledtext.cpp in Sources */ = {isa = PBXBuildFile; fileRef = 4D61BD9C0CCF74C800D74FDB /* styledtext.cpp */; };
		4D1F9D8C171C682E0091C6CB /* text.cpp in Sources */ = {isa = PBXBuildFile; fileRef = 4DD27ABE0D5B39C20000CC15 /* text.cpp */; };
		4D1F9D8D171C682E0091C6CB /* tooltip.cpp in Sources */ = {isa = PBXBuildFile; fileRef = 4D587E710B8096FD00200116 /* tooltip.cpp */; };
		4D1F9D8E171C682E0091C6CB /* transfer.cpp in Sources */ = {isa = PBXBuildFile; fileRef = 4D61BD9D0CCF74C800D74FDB /* transfer.cpp */; };
		4D1F9D8F171C682E0091C6CB /* uidc.cpp in Sources */ = {isa = PBXBuildFile; fileRef = 4D587E8A0B8096FD00200116 /* uidc.cpp */; };
		4D1F9D90171C682E0091C6CB /* undolst.cpp in Sources */ = {isa = PBXBuildFile; fileRef = 4D587E5F0B8096FD00200116 /* undolst.cpp */; };
		4D1F9D91171C682E0091C6CB /* unicode.cpp in Sources */ = {isa = PBXBuildFile; fileRef = 4DD27ACB0D5B3A280000CC15 /* unicode.cpp */; };
		4D1F9D92171C682E0091C6CB /* util.cpp in Sources */ = {isa = PBXBuildFile; fileRef = 4D587E8D0B8096FD00200116 /* util.cpp */; };
		4D1F9D93171C682E0091C6CB /* variable.cpp in Sources */ = {isa = PBXBuildFile; fileRef = 4D587E600B8096FD00200116 /* variable.cpp */; };
		4D1F9D94171C682E0091C6CB /* variablearray.cpp in Sources */ = {isa = PBXBuildFile; fileRef = 4DF03E9E0E0A7DF00070A16A /* variablearray.cpp */; };
		4D1F9D95171C682E0091C6CB /* variablevalue.cpp in Sources */ = {isa = PBXBuildFile; fileRef = 4D81A4C211171F6B008AE3F1 /* variablevalue.cpp */; };
		4D1F9D96171C682E0091C6CB /* vclip.cpp in Sources */ = {isa = PBXBuildFile; fileRef = 4D587E620B8096FD00200116 /* vclip.cpp */; };
		4D1F9D97171C682E0091C6CB /* visual.cpp in Sources */ = {isa = PBXBuildFile; fileRef = 4D587E480B8096FD00200116 /* visual.cpp */; };
		4D1F9D98171C682E0091C6CB /* magnify.cpp in Sources */ = {isa = PBXBuildFile; fileRef = 4D587E5E0B8096FD00200116 /* magnify.cpp */; };
		4D1F9D99171C682E0091C6CB /* srvmac.cpp in Sources */ = {isa = PBXBuildFile; fileRef = 4D982A4513C1B9A90066119A /* srvmac.cpp */; };
		4D1F9D9A171C682E0091C6CB /* srvoutput.cpp in Sources */ = {isa = PBXBuildFile; fileRef = 4D982BEE13C2E74A0066119A /* srvoutput.cpp */; };
		4D1F9D9B171C682E0091C6CB /* surface.cpp in Sources */ = {isa = PBXBuildFile; fileRef = 4D4F9DFA13CDE63000B9B15D /* surface.cpp */; };
		4D1F9D9C171C682E0091C6CB /* syscfdate.cpp in Sources */ = {isa = PBXBuildFile; fileRef = 4DFFC7DE13DD8A91006233A4 /* syscfdate.cpp */; };
		4D1F9D9D171C682E0091C6CB /* sysunxnetwork.cpp in Sources */ = {isa = PBXBuildFile; fileRef = 4DFFC7DF13DD8A91006233A4 /* sysunxnetwork.cpp */; };
		4D1F9D9E171C682E0091C6CB /* objectpropsets.cpp in Sources */ = {isa = PBXBuildFile; fileRef = 4DFFC7E613DD8AB9006233A4 /* objectpropsets.cpp */; };
		4D1F9D9F171C682E0091C6CB /* name.cpp in Sources */ = {isa = PBXBuildFile; fileRef = 4DFFC7EE13DD8AFC006233A4 /* name.cpp */; };
		4D1F9DA0171C682E0091C6CB /* srvmultipart.cpp in Sources */ = {isa = PBXBuildFile; fileRef = E8EBC31E13E04C29003F6AA3 /* srvmultipart.cpp */; };
		4D1F9DA1171C682E0091C6CB /* srvsession.cpp in Sources */ = {isa = PBXBuildFile; fileRef = E86A04F6142A49EF005ECD82 /* srvsession.cpp */; };
		4D1F9DA2171C682E0091C6CB /* redraw.cpp in Sources */ = {isa = PBXBuildFile; fileRef = 4DDB66701413A02000E5C84C /* redraw.cpp */; };
		4D1F9DA3171C682E0091C6CB /* tilecache.cpp in Sources */ = {isa = PBXBuildFile; fileRef = 4DDB666D14139FF500E5C84C /* tilecache.cpp */; };
		4D1F9DA4171C682E0091C6CB /* sysregion.cpp in Sources */ = {isa = PBXBuildFile; fileRef = 4DDB66521413990400E5C84C /* sysregion.cpp */; };
		4D1F9DA5171C682E0091C6CB /* tilecachesw.cpp in Sources */ = {isa = PBXBuildFile; fileRef = 4D432F1E141A2DFE001164F9 /* tilecachesw.cpp */; };
		4D1F9DA6171C682E0091C6CB /* paragrafattr.cpp in Sources */ = {isa = PBXBuildFile; fileRef = 4CC1535614E7FB91009FA80E /* paragrafattr.cpp */; };
		4D1F9DA7171C682E0091C6CB /* fieldstyledtext.cpp in Sources */ = {isa = PBXBuildFile; fileRef = 4CC1536114E7FE1D009FA80E /* fieldstyledtext.cpp */; };
		4D1F9DA8171C682E0091C6CB /* fonttable.cpp in Sources */ = {isa = PBXBuildFile; fileRef = 4D592DEA14EED23600EADBB6 /* fonttable.cpp */; };
		4D1F9DA9171C682E0091C6CB /* fieldrtf.cpp in Sources */ = {isa = PBXBuildFile; fileRef = 4D37727D150787EA000B0EB0 /* fieldrtf.cpp */; };
		4D1F9DAA171C682E0091C6CB /* fieldhtml.cpp in Sources */ = {isa = PBXBuildFile; fileRef = 4D377261150785AF000B0EB0 /* fieldhtml.cpp */; };
		4D1F9DAB171C682E0091C6CB /* encodederrors.cpp in Sources */ = {isa = PBXBuildFile; fileRef = 4D5A21F0170343FD003C62E2 /* encodederrors.cpp */; };
		4D1F9DAC171C682E0091C6CB /* ibmp.cpp in Sources */ = {isa = PBXBuildFile; fileRef = 4D8387191678B2C9003BEC7C /* ibmp.cpp */; };
		4D1F9DAD171C682E0091C6CB /* image_rep.cpp in Sources */ = {isa = PBXBuildFile; fileRef = E8DDE5DE16C2B1A7007367E4 /* image_rep.cpp */; };
		4D1F9DAE171C682E0091C6CB /* image_rep_encoded.cpp in Sources */ = {isa = PBXBuildFile; fileRef = 4D83871A1678B2C9003BEC7C /* image_rep_encoded.cpp */; };
		4D1F9DAF171C682E0091C6CB /* image_rep_mutable.cpp in Sources */ = {isa = PBXBuildFile; fileRef = 4D83871B1678B2C9003BEC7C /* image_rep_mutable.cpp */; };
		4D1F9DB0171C682E0091C6CB /* image_rep_resampled.cpp in Sources */ = {isa = PBXBuildFile; fileRef = E8DDE5DD16C2B1A7007367E4 /* image_rep_resampled.cpp */; };
		4D1F9DB1171C682E0091C6CB /* imagebitmap.cpp in Sources */ = {isa = PBXBuildFile; fileRef = 4D83871C1678B2C9003BEC7C /* imagebitmap.cpp */; };
		4D1F9DB2171C682E0091C6CB /* irle.cpp in Sources */ = {isa = PBXBuildFile; fileRef = 4D83871D1678B2C9003BEC7C /* irle.cpp */; };
		4D1F9DB3171C682E0091C6CB /* stackcache.cpp in Sources */ = {isa = PBXBuildFile; fileRef = 4DCB65711653B2F700E438E6 /* stackcache.cpp */; };
		4D1F9DB4171C682E0091C6CB /* stacksecurity.cpp in Sources */ = {isa = PBXBuildFile; fileRef = E8A7EF0016FC98A200C39491 /* stacksecurity.cpp */; };
		4D1F9DC1171C68760091C6CB /* libkernel-server.a in Frameworks */ = {isa = PBXBuildFile; fileRef = 4D1F9D17171C67B00091C6CB /* libkernel-server.a */; };
		4D1F9E51171C69940091C6CB /* libsecurity-community.a in Frameworks */ = {isa = PBXBuildFile; fileRef = 4D1F9C2E171C64320091C6CB /* libsecurity-community.a */; };
		4D221A68171D574F00E7E557 /* libcrypto.dylib in Frameworks */ = {isa = PBXBuildFile; fileRef = 4D221A67171D574F00E7E557 /* libcrypto.dylib */; };
		4D221A6A171D574F00E7E557 /* libcups.dylib in Frameworks */ = {isa = PBXBuildFile; fileRef = 4D221A69171D574F00E7E557 /* libcups.dylib */; };
		4D221A6C171D574F00E7E557 /* libcurl.dylib in Frameworks */ = {isa = PBXBuildFile; fileRef = 4D221A6B171D574F00E7E557 /* libcurl.dylib */; };
		4D221A6E171D574F00E7E557 /* libssl.dylib in Frameworks */ = {isa = PBXBuildFile; fileRef = 4D221A6D171D574F00E7E557 /* libssl.dylib */; };
		4D221A6F171D577400E7E557 /* libcrypto.dylib in Frameworks */ = {isa = PBXBuildFile; fileRef = 4D221A67171D574F00E7E557 /* libcrypto.dylib */; };
		4D221A70171D577400E7E557 /* libcups.dylib in Frameworks */ = {isa = PBXBuildFile; fileRef = 4D221A69171D574F00E7E557 /* libcups.dylib */; };
		4D221A71171D577400E7E557 /* libcurl.dylib in Frameworks */ = {isa = PBXBuildFile; fileRef = 4D221A6B171D574F00E7E557 /* libcurl.dylib */; };
		4D221A72171D577400E7E557 /* libssl.dylib in Frameworks */ = {isa = PBXBuildFile; fileRef = 4D221A6D171D574F00E7E557 /* libssl.dylib */; };
		4D221A73171D577E00E7E557 /* libcrypto.dylib in Frameworks */ = {isa = PBXBuildFile; fileRef = 4D221A67171D574F00E7E557 /* libcrypto.dylib */; };
		4D221A74171D577E00E7E557 /* libcups.dylib in Frameworks */ = {isa = PBXBuildFile; fileRef = 4D221A69171D574F00E7E557 /* libcups.dylib */; };
		4D221A75171D577E00E7E557 /* libcurl.dylib in Frameworks */ = {isa = PBXBuildFile; fileRef = 4D221A6B171D574F00E7E557 /* libcurl.dylib */; };
		4D221A76171D577E00E7E557 /* libssl.dylib in Frameworks */ = {isa = PBXBuildFile; fileRef = 4D221A6D171D574F00E7E557 /* libssl.dylib */; };
		4D221AAB171D593800E7E557 /* dummy.cpp in Sources */ = {isa = PBXBuildFile; fileRef = 4D221AAA171D593800E7E557 /* dummy.cpp */; };
		4D221ABA171D599D00E7E557 /* encodederrors.cpp in Sources */ = {isa = PBXBuildFile; fileRef = 4D5A21F0170343FD003C62E2 /* encodederrors.cpp */; };
		4D221ABB171D59A600E7E557 /* ide.cpp in Sources */ = {isa = PBXBuildFile; fileRef = 4D587E5D0B8096FD00200116 /* ide.cpp */; };
		4D221ABC171D59A600E7E557 /* lextable.cpp in Sources */ = {isa = PBXBuildFile; fileRef = 4D587E750B8096FD00200116 /* lextable.cpp */; };
		4D221ABD171D59A600E7E557 /* mode_development.cpp in Sources */ = {isa = PBXBuildFile; fileRef = 4DEE2B3F0FDE44510009423C /* mode_development.cpp */; };
		4D221ABE171D59A600E7E557 /* deploy.cpp in Sources */ = {isa = PBXBuildFile; fileRef = 4DAB7D1A0FF128F10009F91E /* deploy.cpp */; };
		4D221ABF171D59A600E7E557 /* deploy_linux.cpp in Sources */ = {isa = PBXBuildFile; fileRef = 4DAB7D1B0FF128F10009F91E /* deploy_linux.cpp */; };
		4D221AC0171D59A600E7E557 /* deploy_macosx.cpp in Sources */ = {isa = PBXBuildFile; fileRef = 4DAB7D1C0FF128F10009F91E /* deploy_macosx.cpp */; };
		4D221AC1171D59A600E7E557 /* deploy_windows.cpp in Sources */ = {isa = PBXBuildFile; fileRef = 4DAB7D1D0FF128F10009F91E /* deploy_windows.cpp */; };
		4D221AC2171D59A600E7E557 /* deploy_capsule.cpp in Sources */ = {isa = PBXBuildFile; fileRef = 4DF65E4510016351005A19CA /* deploy_capsule.cpp */; };
		4D221AC3171D59A600E7E557 /* deploy_sign.cpp in Sources */ = {isa = PBXBuildFile; fileRef = 4D46ABC210159FF800A1321A /* deploy_sign.cpp */; };
		4D221AC4171D59A600E7E557 /* deploy_file.cpp in Sources */ = {isa = PBXBuildFile; fileRef = 4DCF875810C01A4200D14F5B /* deploy_file.cpp */; };
		4D221AC5171D59A600E7E557 /* internal_development.cpp in Sources */ = {isa = PBXBuildFile; fileRef = 4D2A585411997BDE00135143 /* internal_development.cpp */; };
		4D221AC6171D59A600E7E557 /* bsdiff_build.cpp in Sources */ = {isa = PBXBuildFile; fileRef = 4D8BEC4411B9389C00DED42A /* bsdiff_build.cpp */; };
		4D221AC7171D59A600E7E557 /* deploy_dmg.cpp in Sources */ = {isa = PBXBuildFile; fileRef = 4DCA084D11E8DAC7005CF640 /* deploy_dmg.cpp */; };
		4D221ACB171D59ED00E7E557 /* libkernel-development.a in Frameworks */ = {isa = PBXBuildFile; fileRef = 4D221A9E171D58A700E7E557 /* libkernel-development.a */; };
		4D221AE5171D5EC500E7E557 /* lextable.cpp in Sources */ = {isa = PBXBuildFile; fileRef = 4D587E750B8096FD00200116 /* lextable.cpp */; };
		4D221AFA171D5EF900E7E557 /* mode_standalone.cpp in Sources */ = {isa = PBXBuildFile; fileRef = 4DEE2B3D0FDE44510009423C /* mode_standalone.cpp */; };
		4D221AFB171D5F0F00E7E557 /* dummy.cpp in Sources */ = {isa = PBXBuildFile; fileRef = 4D221AAA171D593800E7E557 /* dummy.cpp */; };
		4D221B00171D5F5F00E7E557 /* libkernel-standalone.a in Frameworks */ = {isa = PBXBuildFile; fileRef = 4D221AF6171D5EC500E7E557 /* libkernel-standalone.a */; };
		4D221F46171D632600E7E557 /* startupstack.cpp in Sources */ = {isa = PBXBuildFile; fileRef = 4D5884DB0B80D3BA00200116 /* startupstack.cpp */; };
		4D221FDC171D65AA00E7E557 /* libcrypto.dylib in Frameworks */ = {isa = PBXBuildFile; fileRef = 4D221A67171D574F00E7E557 /* libcrypto.dylib */; };
		4D221FDD171D65AA00E7E557 /* libcups.dylib in Frameworks */ = {isa = PBXBuildFile; fileRef = 4D221A69171D574F00E7E557 /* libcups.dylib */; };
		4D221FDE171D65AA00E7E557 /* libcurl.dylib in Frameworks */ = {isa = PBXBuildFile; fileRef = 4D221A6B171D574F00E7E557 /* libcurl.dylib */; };
		4D221FDF171D65AA00E7E557 /* libssl.dylib in Frameworks */ = {isa = PBXBuildFile; fileRef = 4D221A6D171D574F00E7E557 /* libssl.dylib */; };
		4D232D9918DB03A800A4FF3E /* platform.cpp in Sources */ = {isa = PBXBuildFile; fileRef = 4DECC9AB18857A9100463D52 /* platform.cpp */; };
		4D232D9A18DB03F200A4FF3E /* quicktime.cpp in Sources */ = {isa = PBXBuildFile; fileRef = 4D8770FF18C8B30700A88AF9 /* quicktime.cpp */; };
		4D2A57AF1198634300135143 /* LiveCode-Community.rsrc in Resources */ = {isa = PBXBuildFile; fileRef = 4D5885620B80DEAC00200116 /* LiveCode-Community.rsrc */; };
		4D2A57B01198634300135143 /* da.lproj in Resources */ = {isa = PBXBuildFile; fileRef = 4D58854C0B80DEAB00200116 /* da.lproj */; };
		4D2A57B11198634300135143 /* French.lproj in Resources */ = {isa = PBXBuildFile; fileRef = 4D58854E0B80DEAC00200116 /* French.lproj */; };
		4D2A57B21198634300135143 /* Japanese.lproj in Resources */ = {isa = PBXBuildFile; fileRef = 4D5885500B80DEAC00200116 /* Japanese.lproj */; };
		4D2A57B31198634300135143 /* Dutch.lproj in Resources */ = {isa = PBXBuildFile; fileRef = 4D5885520B80DEAC00200116 /* Dutch.lproj */; };
		4D2A57B41198634300135143 /* German.lproj in Resources */ = {isa = PBXBuildFile; fileRef = 4D5885540B80DEAC00200116 /* German.lproj */; };
		4D2A57B51198634300135143 /* ko.lproj in Resources */ = {isa = PBXBuildFile; fileRef = 4D5885560B80DEAC00200116 /* ko.lproj */; };
		4D2A57B61198634300135143 /* English.lproj in Resources */ = {isa = PBXBuildFile; fileRef = 4D5885580B80DEAC00200116 /* English.lproj */; };
		4D2A57B71198634300135143 /* Italian.lproj in Resources */ = {isa = PBXBuildFile; fileRef = 4D58855A0B80DEAC00200116 /* Italian.lproj */; };
		4D2A57B81198634300135143 /* no.lproj in Resources */ = {isa = PBXBuildFile; fileRef = 4D58855C0B80DEAC00200116 /* no.lproj */; };
		4D2A57B91198634300135143 /* fi.lproj in Resources */ = {isa = PBXBuildFile; fileRef = 4D58855E0B80DEAC00200116 /* fi.lproj */; };
		4D2A57BA1198634300135143 /* Spanish.lproj in Resources */ = {isa = PBXBuildFile; fileRef = 4D5885630B80DEAC00200116 /* Spanish.lproj */; };
		4D2A57BB1198634300135143 /* sv.lproj in Resources */ = {isa = PBXBuildFile; fileRef = 4D5885650B80DEAC00200116 /* sv.lproj */; };
		4D2A57BC1198634300135143 /* zh_CN.lproj in Resources */ = {isa = PBXBuildFile; fileRef = 4D5885670B80DEAC00200116 /* zh_CN.lproj */; };
		4D2A57BD1198634300135143 /* zh_TW.lproj in Resources */ = {isa = PBXBuildFile; fileRef = 4D5885690B80DEAC00200116 /* zh_TW.lproj */; };
		4D2A57C11198634300135143 /* lextable.cpp in Sources */ = {isa = PBXBuildFile; fileRef = 4D587E750B8096FD00200116 /* lextable.cpp */; };
		4D2A57C41198634300135143 /* libkernel.a in Frameworks */ = {isa = PBXBuildFile; fileRef = 4DEE29F60FDE41BE0009423C /* libkernel.a */; };
		4D2A57C51198634300135143 /* libcore.a in Frameworks */ = {isa = PBXBuildFile; fileRef = 4D055BB51079F6E7007F6E13 /* libcore.a */; };
		4D2A57CB1198634300135143 /* IOKit.framework in Frameworks */ = {isa = PBXBuildFile; fileRef = 4D5881200B80BF1E00200116 /* IOKit.framework */; };
		4D2A57CC1198634300135143 /* Cocoa.framework in Frameworks */ = {isa = PBXBuildFile; fileRef = 4D8B47960BE7B3240046CD2F /* Cocoa.framework */; };
		4D2A57CD1198634300135143 /* SystemConfiguration.framework in Frameworks */ = {isa = PBXBuildFile; fileRef = 4D00C6280CE1F27300341AD3 /* SystemConfiguration.framework */; };
		4D2A57EF1198637C00135143 /* mode_installer.cpp in Sources */ = {isa = PBXBuildFile; fileRef = 4D2A57EE1198637C00135143 /* mode_installer.cpp */; };
		4D2A5830119871D500135143 /* minizip.cpp in Sources */ = {isa = PBXBuildFile; fileRef = 4D2A582F119871D500135143 /* minizip.cpp */; };
		4D2A583D1198727F00135143 /* internal.cpp in Sources */ = {isa = PBXBuildFile; fileRef = 4D587E4B0B8096FD00200116 /* internal.cpp */; };
		4D30C37118995E840034CDC6 /* desktop-pasteboard.cpp in Sources */ = {isa = PBXBuildFile; fileRef = 4D30C37018995E840034CDC6 /* desktop-pasteboard.cpp */; };
		4D30CAF6189AC1720034CDC6 /* mac-snapshot.mm in Sources */ = {isa = PBXBuildFile; fileRef = 4D30CAF5189AC1720034CDC6 /* mac-snapshot.mm */; };
		4D30CB27189AC40C0034CDC6 /* mac-font.mm in Sources */ = {isa = PBXBuildFile; fileRef = 4D30CB26189AC40C0034CDC6 /* mac-font.mm */; };
		4D30D1F018A152700034CDC6 /* mac-player.mm in Sources */ = {isa = PBXBuildFile; fileRef = 4D30D1EF18A152700034CDC6 /* mac-player.mm */; };
		4D30D5D218A394250034CDC6 /* desktop-image.cpp in Sources */ = {isa = PBXBuildFile; fileRef = 4D30D5D118A394250034CDC6 /* desktop-image.cpp */; };
		4D30E18218AA2FCE0034CDC6 /* mac-abort.mm in Sources */ = {isa = PBXBuildFile; fileRef = 4D30E18118AA2FCE0034CDC6 /* mac-abort.mm */; };
		4D30E40718AA73870034CDC6 /* mac-dialog.mm in Sources */ = {isa = PBXBuildFile; fileRef = 4D30E40618AA73870034CDC6 /* mac-dialog.mm */; };
		4D30E44618AA7C200034CDC6 /* desktop-ans.cpp in Sources */ = {isa = PBXBuildFile; fileRef = 4D30E44518AA7C200034CDC6 /* desktop-ans.cpp */; };
		4D377262150785AF000B0EB0 /* fieldhtml.cpp in Sources */ = {isa = PBXBuildFile; fileRef = 4D377261150785AF000B0EB0 /* fieldhtml.cpp */; };
		4D37727E150787EA000B0EB0 /* fieldrtf.cpp in Sources */ = {isa = PBXBuildFile; fileRef = 4D37727D150787EA000B0EB0 /* fieldrtf.cpp */; };
		4D432F1F141A2DFE001164F9 /* tilecachesw.cpp in Sources */ = {isa = PBXBuildFile; fileRef = 4D432F1E141A2DFE001164F9 /* tilecachesw.cpp */; };
		4D433504141BC5FC001164F9 /* tilecachecg.cpp in Sources */ = {isa = PBXBuildFile; fileRef = 4D433503141BC5FC001164F9 /* tilecachecg.cpp */; };
		4D444FB5188DCB4400C7B349 /* mac-cursor.mm in Sources */ = {isa = PBXBuildFile; fileRef = 4D444FB4188DCB4400C7B349 /* mac-cursor.mm */; };
		4D4F9E3B13CDF24A00B9B15D /* osximage.cpp in Sources */ = {isa = PBXBuildFile; fileRef = 4D4F9E3913CDF24A00B9B15D /* osximage.cpp */; };
		4D4F9E3C13CDF24A00B9B15D /* osxmisc.cpp in Sources */ = {isa = PBXBuildFile; fileRef = 4D4F9E3A13CDF24A00B9B15D /* osxmisc.cpp */; };
		4D4F9E6713CDFB8100B9B15D /* osxfield.cpp in Sources */ = {isa = PBXBuildFile; fileRef = 4D4F9E6613CDFB8100B9B15D /* osxfield.cpp */; };
		4D52656018F83DA1007D4C13 /* AudioToolbox.framework in Frameworks */ = {isa = PBXBuildFile; fileRef = 4DA028F718F550E1000CFCF8 /* AudioToolbox.framework */; };
		4D52656118F83DA2007D4C13 /* AudioToolbox.framework in Frameworks */ = {isa = PBXBuildFile; fileRef = 4DA028F718F550E1000CFCF8 /* AudioToolbox.framework */; };
		4D52656218F83DA3007D4C13 /* AudioToolbox.framework in Frameworks */ = {isa = PBXBuildFile; fileRef = 4DA028F718F550E1000CFCF8 /* AudioToolbox.framework */; };
		4D5881210B80BF1E00200116 /* IOKit.framework in Frameworks */ = {isa = PBXBuildFile; fileRef = 4D5881200B80BF1E00200116 /* IOKit.framework */; };
		4D58856B0B80DEAC00200116 /* da.lproj in Resources */ = {isa = PBXBuildFile; fileRef = 4D58854C0B80DEAB00200116 /* da.lproj */; };
		4D58856C0B80DEAC00200116 /* French.lproj in Resources */ = {isa = PBXBuildFile; fileRef = 4D58854E0B80DEAC00200116 /* French.lproj */; };
		4D58856D0B80DEAC00200116 /* Japanese.lproj in Resources */ = {isa = PBXBuildFile; fileRef = 4D5885500B80DEAC00200116 /* Japanese.lproj */; };
		4D58856E0B80DEAC00200116 /* Dutch.lproj in Resources */ = {isa = PBXBuildFile; fileRef = 4D5885520B80DEAC00200116 /* Dutch.lproj */; };
		4D58856F0B80DEAC00200116 /* German.lproj in Resources */ = {isa = PBXBuildFile; fileRef = 4D5885540B80DEAC00200116 /* German.lproj */; };
		4D5885700B80DEAC00200116 /* ko.lproj in Resources */ = {isa = PBXBuildFile; fileRef = 4D5885560B80DEAC00200116 /* ko.lproj */; };
		4D5885710B80DEAC00200116 /* English.lproj in Resources */ = {isa = PBXBuildFile; fileRef = 4D5885580B80DEAC00200116 /* English.lproj */; };
		4D5885720B80DEAC00200116 /* Italian.lproj in Resources */ = {isa = PBXBuildFile; fileRef = 4D58855A0B80DEAC00200116 /* Italian.lproj */; };
		4D5885730B80DEAC00200116 /* no.lproj in Resources */ = {isa = PBXBuildFile; fileRef = 4D58855C0B80DEAC00200116 /* no.lproj */; };
		4D5885740B80DEAC00200116 /* fi.lproj in Resources */ = {isa = PBXBuildFile; fileRef = 4D58855E0B80DEAC00200116 /* fi.lproj */; };
		4D5885750B80DEAC00200116 /* LiveCodeDoc.icns in Resources */ = {isa = PBXBuildFile; fileRef = 4D5885600B80DEAC00200116 /* LiveCodeDoc.icns */; };
		4D5885780B80DEAC00200116 /* Spanish.lproj in Resources */ = {isa = PBXBuildFile; fileRef = 4D5885630B80DEAC00200116 /* Spanish.lproj */; };
		4D5885790B80DEAC00200116 /* sv.lproj in Resources */ = {isa = PBXBuildFile; fileRef = 4D5885650B80DEAC00200116 /* sv.lproj */; };
		4D58857A0B80DEAC00200116 /* zh_CN.lproj in Resources */ = {isa = PBXBuildFile; fileRef = 4D5885670B80DEAC00200116 /* zh_CN.lproj */; };
		4D58857B0B80DEAC00200116 /* zh_TW.lproj in Resources */ = {isa = PBXBuildFile; fileRef = 4D5885690B80DEAC00200116 /* zh_TW.lproj */; };
		4D58857C0B80DEBE00200116 /* LiveCode-Community.rsrc in Resources */ = {isa = PBXBuildFile; fileRef = 4D5885620B80DEAC00200116 /* LiveCode-Community.rsrc */; };
		4D592DEB14EED23600EADBB6 /* fonttable.cpp in Sources */ = {isa = PBXBuildFile; fileRef = 4D592DEA14EED23600EADBB6 /* fonttable.cpp */; };
		4D657F9917143B720086071B /* libpcre.a in Frameworks */ = {isa = PBXBuildFile; fileRef = 4D6C7999171348CD000BCF78 /* libpcre.a */; };
		4D657F9A17143B750086071B /* libgif.a in Frameworks */ = {isa = PBXBuildFile; fileRef = 4D6C7991171348C1000BCF78 /* libgif.a */; };
		4D657F9B17143B770086071B /* libjpeg.a in Frameworks */ = {isa = PBXBuildFile; fileRef = 4D6C7989171348B4000BCF78 /* libjpeg.a */; };
		4D657F9C17143B7A0086071B /* libpng.a in Frameworks */ = {isa = PBXBuildFile; fileRef = 4D6C7981171348A6000BCF78 /* libpng.a */; };
		4D657F9D17143B800086071B /* libz.a in Frameworks */ = {isa = PBXBuildFile; fileRef = 4D6C797917134897000BCF78 /* libz.a */; };
		4D6A00F010C578C600FA48D2 /* customprinter.cpp in Sources */ = {isa = PBXBuildFile; fileRef = 4D6A00EE10C578C600FA48D2 /* customprinter.cpp */; };
		4D6F2AE718981E7F0099947D /* mac-pasteboard.mm in Sources */ = {isa = PBXBuildFile; fileRef = 4D6F2AE618981E7F0099947D /* mac-pasteboard.mm */; };
		4D7740CB1226AA58001C9150 /* Quartz.framework in Frameworks */ = {isa = PBXBuildFile; fileRef = 4D5881C10B80C7C300200116 /* Quartz.framework */; };
		4D7740CC1226AA65001C9150 /* Quartz.framework in Frameworks */ = {isa = PBXBuildFile; fileRef = 4D5881C10B80C7C300200116 /* Quartz.framework */; };
		4D7740DD1226AB35001C9150 /* osxcisupport.mm in Sources */ = {isa = PBXBuildFile; fileRef = 4D5881B90B80C79600200116 /* osxcisupport.mm */; };
		4D79B4E118A8D9FD00D4974C /* mac-color.mm in Sources */ = {isa = PBXBuildFile; fileRef = 4D79B4E018A8D9FD00D4974C /* mac-color.mm */; };
		4D79B5D418A9087B00D4974C /* mac-printer.mm in Sources */ = {isa = PBXBuildFile; fileRef = 4D79B5D318A9087B00D4974C /* mac-printer.mm */; };
		4D81A4C411171F6B008AE3F1 /* objectprops.cpp in Sources */ = {isa = PBXBuildFile; fileRef = 4D81A4C111171F6A008AE3F1 /* objectprops.cpp */; };
		4D81A4C511171F6B008AE3F1 /* variablevalue.cpp in Sources */ = {isa = PBXBuildFile; fileRef = 4D81A4C211171F6B008AE3F1 /* variablevalue.cpp */; };
		4D83871E1678B2C9003BEC7C /* ibmp.cpp in Sources */ = {isa = PBXBuildFile; fileRef = 4D8387191678B2C9003BEC7C /* ibmp.cpp */; };
		4D83871F1678B2C9003BEC7C /* image_rep_encoded.cpp in Sources */ = {isa = PBXBuildFile; fileRef = 4D83871A1678B2C9003BEC7C /* image_rep_encoded.cpp */; };
		4D8387201678B2C9003BEC7C /* image_rep_mutable.cpp in Sources */ = {isa = PBXBuildFile; fileRef = 4D83871B1678B2C9003BEC7C /* image_rep_mutable.cpp */; };
		4D8387211678B2C9003BEC7C /* imagebitmap.cpp in Sources */ = {isa = PBXBuildFile; fileRef = 4D83871C1678B2C9003BEC7C /* imagebitmap.cpp */; };
		4D8387221678B2C9003BEC7C /* irle.cpp in Sources */ = {isa = PBXBuildFile; fileRef = 4D83871D1678B2C9003BEC7C /* irle.cpp */; };
		4D8589F9173AAA0900B20951 /* uuid.cpp in Sources */ = {isa = PBXBuildFile; fileRef = 4D8589AA173A856600B20951 /* uuid.cpp */; };
		4D87710018C8B30700A88AF9 /* quicktime.cpp in Sources */ = {isa = PBXBuildFile; fileRef = 4D8770FF18C8B30700A88AF9 /* quicktime.cpp */; };
		4D8B47990BE7B3240046CD2F /* Cocoa.framework in Frameworks */ = {isa = PBXBuildFile; fileRef = 4D8B47960BE7B3240046CD2F /* Cocoa.framework */; };
		4D8B479A0BE7B3240046CD2F /* Cocoa.framework in Frameworks */ = {isa = PBXBuildFile; fileRef = 4D8B47960BE7B3240046CD2F /* Cocoa.framework */; };
		4D8BED0211B959F500DED42A /* Security.framework in Frameworks */ = {isa = PBXBuildFile; fileRef = 4D8BED0111B959F500DED42A /* Security.framework */; };
		4D8BED0311B95A0300DED42A /* Security.framework in Frameworks */ = {isa = PBXBuildFile; fileRef = 4D8BED0111B959F500DED42A /* Security.framework */; };
		4D8BED4811B95A1000DED42A /* Security.framework in Frameworks */ = {isa = PBXBuildFile; fileRef = 4D8BED0111B959F500DED42A /* Security.framework */; };
		4D982B1213C1CDC10066119A /* CoreServices.framework in Frameworks */ = {isa = PBXBuildFile; fileRef = 4D982B1113C1CDC10066119A /* CoreServices.framework */; };
		4D982B1913C1CDD20066119A /* ApplicationServices.framework in Frameworks */ = {isa = PBXBuildFile; fileRef = 4D982B1813C1CDD20066119A /* ApplicationServices.framework */; };
		4DA028F618F54B5D000CFCF8 /* mac-sound.mm in Sources */ = {isa = PBXBuildFile; fileRef = 4DA028F518F54B5D000CFCF8 /* mac-sound.mm */; };
		4DA028F818F550E1000CFCF8 /* AudioToolbox.framework in Frameworks */ = {isa = PBXBuildFile; fileRef = 4DA028F718F550E1000CFCF8 /* AudioToolbox.framework */; };
		4DAB7D280FF3A0100009F91E /* md5.cpp in Sources */ = {isa = PBXBuildFile; fileRef = 4DAB7D270FF3A0100009F91E /* md5.cpp */; };
		4DADCD5B12392EAF003CD17C /* sha1.cpp in Sources */ = {isa = PBXBuildFile; fileRef = 4DADCD5912392EAF003CD17C /* sha1.cpp */; };
		4DADCDFD12393F55003CD17C /* Installer.icns in Resources */ = {isa = PBXBuildFile; fileRef = 4DADCDFC12393F26003CD17C /* Installer.icns */; };
		4DAF5C8718C0E76500B9713C /* mac-scripting.mm in Sources */ = {isa = PBXBuildFile; fileRef = 4DAF5C8618C0E76500B9713C /* mac-scripting.mm */; };
		4DB32401174BEE1400046FFE /* sysunxrandom.cpp in Sources */ = {isa = PBXBuildFile; fileRef = 4DB3222E174BD06200046FFE /* sysunxrandom.cpp */; };
		4DB32402174BEE1900046FFE /* uuid.cpp in Sources */ = {isa = PBXBuildFile; fileRef = 4D8589AA173A856600B20951 /* uuid.cpp */; };
		4DB32404174BEE3300046FFE /* sysosxrandom.cpp in Sources */ = {isa = PBXBuildFile; fileRef = 4DB32230174BD08E00046FFE /* sysosxrandom.cpp */; };
		4DB382EE1714418A00D3F102 /* libz.a in Frameworks */ = {isa = PBXBuildFile; fileRef = 4D6C797917134897000BCF78 /* libz.a */; };
		4DB382EF1714418A00D3F102 /* libpng.a in Frameworks */ = {isa = PBXBuildFile; fileRef = 4D6C7981171348A6000BCF78 /* libpng.a */; };
		4DB382F01714418A00D3F102 /* libjpeg.a in Frameworks */ = {isa = PBXBuildFile; fileRef = 4D6C7989171348B4000BCF78 /* libjpeg.a */; };
		4DB382F11714418A00D3F102 /* libgif.a in Frameworks */ = {isa = PBXBuildFile; fileRef = 4D6C7991171348C1000BCF78 /* libgif.a */; };
		4DB382F21714418A00D3F102 /* libpcre.a in Frameworks */ = {isa = PBXBuildFile; fileRef = 4D6C7999171348CD000BCF78 /* libpcre.a */; };
		4DB384BE1714420A00D3F102 /* libz.a in Frameworks */ = {isa = PBXBuildFile; fileRef = 4D6C797917134897000BCF78 /* libz.a */; };
		4DB384BF1714420A00D3F102 /* libpng.a in Frameworks */ = {isa = PBXBuildFile; fileRef = 4D6C7981171348A6000BCF78 /* libpng.a */; };
		4DB384C01714420A00D3F102 /* libjpeg.a in Frameworks */ = {isa = PBXBuildFile; fileRef = 4D6C7989171348B4000BCF78 /* libjpeg.a */; };
		4DB384C11714420A00D3F102 /* libgif.a in Frameworks */ = {isa = PBXBuildFile; fileRef = 4D6C7991171348C1000BCF78 /* libgif.a */; };
		4DB384C21714420A00D3F102 /* libpcre.a in Frameworks */ = {isa = PBXBuildFile; fileRef = 4D6C7999171348CD000BCF78 /* libpcre.a */; };
		4DB3856F1714422200D3F102 /* Carbon.framework in Frameworks */ = {isa = PBXBuildFile; fileRef = 4DB3856E1714422200D3F102 /* Carbon.framework */; };
		4DB385731714422E00D3F102 /* Carbon.framework in Frameworks */ = {isa = PBXBuildFile; fileRef = 4DB3856E1714422200D3F102 /* Carbon.framework */; };
		4DB386091714423500D3F102 /* Carbon.framework in Frameworks */ = {isa = PBXBuildFile; fileRef = 4DB3856E1714422200D3F102 /* Carbon.framework */; };
		4DB386101714426200D3F102 /* libz.a in Frameworks */ = {isa = PBXBuildFile; fileRef = 4D6C797917134897000BCF78 /* libz.a */; };
		4DB386111714426200D3F102 /* libpng.a in Frameworks */ = {isa = PBXBuildFile; fileRef = 4D6C7981171348A6000BCF78 /* libpng.a */; };
		4DB386121714426200D3F102 /* libjpeg.a in Frameworks */ = {isa = PBXBuildFile; fileRef = 4D6C7989171348B4000BCF78 /* libjpeg.a */; };
		4DB386131714426200D3F102 /* libgif.a in Frameworks */ = {isa = PBXBuildFile; fileRef = 4D6C7991171348C1000BCF78 /* libgif.a */; };
		4DB386141714426200D3F102 /* libpcre.a in Frameworks */ = {isa = PBXBuildFile; fileRef = 4D6C7999171348CD000BCF78 /* libpcre.a */; };
		4DB98626130C09D6008A03DC /* mcutility.cpp in Sources */ = {isa = PBXBuildFile; fileRef = 4DB98625130C09D6008A03DC /* mcutility.cpp */; };
		4DBF58881801CAF8009CAB2E /* libopenssl.a in Frameworks */ = {isa = PBXBuildFile; fileRef = 4DBF58631801CA57009CAB2E /* libopenssl.a */; };
		4DBF58B31801CB6D009CAB2E /* revsecurity.dylib in CopyFiles */ = {isa = PBXBuildFile; fileRef = 4DBF58651801CA57009CAB2E /* revsecurity.dylib */; };
		4DC66D8B1045D41700D1CFA3 /* notify.cpp in Sources */ = {isa = PBXBuildFile; fileRef = 4DC66D8A1045D41700D1CFA3 /* notify.cpp */; };
		4DC6E30518896CFB00FD43C3 /* mac-menu.mm in Sources */ = {isa = PBXBuildFile; fileRef = 4DC6E30418896CFB00FD43C3 /* mac-menu.mm */; };
		4DCB65721653B2F700E438E6 /* stackcache.cpp in Sources */ = {isa = PBXBuildFile; fileRef = 4DCB65711653B2F700E438E6 /* stackcache.cpp */; };
		4DCFFD1C10CE8F5800FA2262 /* osxtextlayout.cpp in Sources */ = {isa = PBXBuildFile; fileRef = 4DCFFD1B10CE8F5800FA2262 /* osxtextlayout.cpp */; };
		4DCFFD2E10CE927700FA2262 /* iquantize_new.cpp in Sources */ = {isa = PBXBuildFile; fileRef = 4DCFFD2D10CE927700FA2262 /* iquantize_new.cpp */; };
		4DDB66591413993500E5C84C /* sysosxregion.cpp in Sources */ = {isa = PBXBuildFile; fileRef = 4DDB66581413993500E5C84C /* sysosxregion.cpp */; };
		4DDB666F14139FF500E5C84C /* tilecache.cpp in Sources */ = {isa = PBXBuildFile; fileRef = 4DDB666D14139FF500E5C84C /* tilecache.cpp */; };
		4DDB66721413A02000E5C84C /* redraw.cpp in Sources */ = {isa = PBXBuildFile; fileRef = 4DDB66701413A02000E5C84C /* redraw.cpp */; };
		4DDC26C9122692B10071CB31 /* Quartz.framework in Frameworks */ = {isa = PBXBuildFile; fileRef = 4D5881C10B80C7C300200116 /* Quartz.framework */; };
		4DE18D000B82296A0086DB92 /* LiveCode-Community.rsrc in Resources */ = {isa = PBXBuildFile; fileRef = 4D5885620B80DEAC00200116 /* LiveCode-Community.rsrc */; };
		4DE18D010B82296A0086DB92 /* da.lproj in Resources */ = {isa = PBXBuildFile; fileRef = 4D58854C0B80DEAB00200116 /* da.lproj */; };
		4DE18D020B82296A0086DB92 /* French.lproj in Resources */ = {isa = PBXBuildFile; fileRef = 4D58854E0B80DEAC00200116 /* French.lproj */; };
		4DE18D030B82296A0086DB92 /* Japanese.lproj in Resources */ = {isa = PBXBuildFile; fileRef = 4D5885500B80DEAC00200116 /* Japanese.lproj */; };
		4DE18D040B82296A0086DB92 /* Dutch.lproj in Resources */ = {isa = PBXBuildFile; fileRef = 4D5885520B80DEAC00200116 /* Dutch.lproj */; };
		4DE18D050B82296A0086DB92 /* German.lproj in Resources */ = {isa = PBXBuildFile; fileRef = 4D5885540B80DEAC00200116 /* German.lproj */; };
		4DE18D060B82296A0086DB92 /* ko.lproj in Resources */ = {isa = PBXBuildFile; fileRef = 4D5885560B80DEAC00200116 /* ko.lproj */; };
		4DE18D070B82296A0086DB92 /* English.lproj in Resources */ = {isa = PBXBuildFile; fileRef = 4D5885580B80DEAC00200116 /* English.lproj */; };
		4DE18D080B82296A0086DB92 /* Italian.lproj in Resources */ = {isa = PBXBuildFile; fileRef = 4D58855A0B80DEAC00200116 /* Italian.lproj */; };
		4DE18D090B82296A0086DB92 /* no.lproj in Resources */ = {isa = PBXBuildFile; fileRef = 4D58855C0B80DEAC00200116 /* no.lproj */; };
		4DE18D0A0B82296A0086DB92 /* fi.lproj in Resources */ = {isa = PBXBuildFile; fileRef = 4D58855E0B80DEAC00200116 /* fi.lproj */; };
		4DE18D0D0B82296A0086DB92 /* Spanish.lproj in Resources */ = {isa = PBXBuildFile; fileRef = 4D5885630B80DEAC00200116 /* Spanish.lproj */; };
		4DE18D0E0B82296A0086DB92 /* sv.lproj in Resources */ = {isa = PBXBuildFile; fileRef = 4D5885650B80DEAC00200116 /* sv.lproj */; };
		4DE18D0F0B82296A0086DB92 /* zh_CN.lproj in Resources */ = {isa = PBXBuildFile; fileRef = 4D5885670B80DEAC00200116 /* zh_CN.lproj */; };
		4DE18D100B82296A0086DB92 /* zh_TW.lproj in Resources */ = {isa = PBXBuildFile; fileRef = 4D5885690B80DEAC00200116 /* zh_TW.lproj */; };
		4DE18D880B82296A0086DB92 /* IOKit.framework in Frameworks */ = {isa = PBXBuildFile; fileRef = 4D5881200B80BF1E00200116 /* IOKit.framework */; };
		4DE7ED0E13B33B7F002634F5 /* dskspec.cpp in Sources */ = {isa = PBXBuildFile; fileRef = 4DE7ED0D13B33B7F002634F5 /* dskspec.cpp */; };
		4DECC93C18856C7500463D52 /* mac-core.mm in Sources */ = {isa = PBXBuildFile; fileRef = 4DECC93B18856C7500463D52 /* mac-core.mm */; };
		4DECC93F18856CB100463D52 /* desktop.cpp in Sources */ = {isa = PBXBuildFile; fileRef = 4DECC93E18856CB100463D52 /* desktop.cpp */; };
		4DECC9E71885803D00463D52 /* desktop-dc.cpp in Sources */ = {isa = PBXBuildFile; fileRef = 4DECC9E61885803D00463D52 /* desktop-dc.cpp */; };
		4DECC9E91885808100463D52 /* desktop-stack.cpp in Sources */ = {isa = PBXBuildFile; fileRef = 4DECC9E81885808100463D52 /* desktop-stack.cpp */; };
		4DECCA511885958300463D52 /* osxstack.cpp in Sources */ = {isa = PBXBuildFile; fileRef = 4D58801B0B80A4F800200116 /* osxstack.cpp */; };
		4DECCA5B188595F500463D52 /* desktop-menu.cpp in Sources */ = {isa = PBXBuildFile; fileRef = 4DECCA5A188595F500463D52 /* desktop-menu.cpp */; };
		4DECD0C81886E4FD00463D52 /* mac-window.mm in Sources */ = {isa = PBXBuildFile; fileRef = 4DECD0C71886E4FD00463D52 /* mac-window.mm */; };
		4DECD1351886F0FF00463D52 /* mac-surface.mm in Sources */ = {isa = PBXBuildFile; fileRef = 4DECD1341886F0FF00463D52 /* mac-surface.mm */; };
		4DECD1FD1887F24E00463D52 /* platform-window.cpp in Sources */ = {isa = PBXBuildFile; fileRef = 4DECD1FC1887F24E00463D52 /* platform-window.cpp */; };
		4DECD26E188807E400463D52 /* platform-surface.cpp in Sources */ = {isa = PBXBuildFile; fileRef = 4DECD26D188807E400463D52 /* platform-surface.cpp */; };
		4DEE2A8D0FDE42710009423C /* aclip.cpp in Sources */ = {isa = PBXBuildFile; fileRef = 4D587E870B8096FD00200116 /* aclip.cpp */; };
		4DEE2A8E0FDE42710009423C /* answer.cpp in Sources */ = {isa = PBXBuildFile; fileRef = 4D587E730B8096FD00200116 /* answer.cpp */; };
		4DEE2A8F0FDE42710009423C /* ask.cpp in Sources */ = {isa = PBXBuildFile; fileRef = 4D587E5C0B8096FD00200116 /* ask.cpp */; };
		4DEE2A900FDE42710009423C /* block.cpp in Sources */ = {isa = PBXBuildFile; fileRef = 4D587E6B0B8096FD00200116 /* block.cpp */; };
		4DEE2A920FDE42710009423C /* buttondraw.cpp in Sources */ = {isa = PBXBuildFile; fileRef = 4D587E520B8096FD00200116 /* buttondraw.cpp */; };
		4DEE2A930FDE42710009423C /* card.cpp in Sources */ = {isa = PBXBuildFile; fileRef = 4D587E7B0B8096FD00200116 /* card.cpp */; };
		4DEE2A940FDE42710009423C /* cardlst.cpp in Sources */ = {isa = PBXBuildFile; fileRef = 4D587E7F0B8096FD00200116 /* cardlst.cpp */; };
		4DEE2A950FDE42710009423C /* cdata.cpp in Sources */ = {isa = PBXBuildFile; fileRef = 4D587E500B8096FD00200116 /* cdata.cpp */; };
		4DEE2A960FDE42710009423C /* chunk.cpp in Sources */ = {isa = PBXBuildFile; fileRef = 4D587E880B8096FD00200116 /* chunk.cpp */; };
		4DEE2A970FDE42710009423C /* cmds.cpp in Sources */ = {isa = PBXBuildFile; fileRef = 4D587E350B8096FD00200116 /* cmds.cpp */; };
		4DEE2A980FDE42710009423C /* cmdsc.cpp in Sources */ = {isa = PBXBuildFile; fileRef = 4D587E7A0B8096FD00200116 /* cmdsc.cpp */; };
		4DEE2A990FDE42710009423C /* cmdse.cpp in Sources */ = {isa = PBXBuildFile; fileRef = 4D587E990B8096FD00200116 /* cmdse.cpp */; };
		4DEE2A9A0FDE42710009423C /* cmdsf.cpp in Sources */ = {isa = PBXBuildFile; fileRef = 4D587E980B8096FD00200116 /* cmdsf.cpp */; };
		4DEE2A9B0FDE42710009423C /* cmdsm.cpp in Sources */ = {isa = PBXBuildFile; fileRef = 4D587E3D0B8096FD00200116 /* cmdsm.cpp */; };
		4DEE2A9C0FDE42710009423C /* cmdsp.cpp in Sources */ = {isa = PBXBuildFile; fileRef = 4D587E3C0B8096FD00200116 /* cmdsp.cpp */; };
		4DEE2A9D0FDE42710009423C /* cmdss.cpp in Sources */ = {isa = PBXBuildFile; fileRef = 4D587E960B8096FD00200116 /* cmdss.cpp */; };
		4DEE2A9E0FDE42710009423C /* combiners.cpp in Sources */ = {isa = PBXBuildFile; fileRef = 4D587E740B8096FD00200116 /* combiners.cpp */; };
		4DEE2A9F0FDE42710009423C /* constant.cpp in Sources */ = {isa = PBXBuildFile; fileRef = 4D587E360B8096FD00200116 /* constant.cpp */; };
		4DEE2AA10FDE42710009423C /* control.cpp in Sources */ = {isa = PBXBuildFile; fileRef = 4D587E840B8096FD00200116 /* control.cpp */; };
		4DEE2AA20FDE42710009423C /* cpalette.cpp in Sources */ = {isa = PBXBuildFile; fileRef = 4D587E4D0B8096FD00200116 /* cpalette.cpp */; };
		4DEE2AA40FDE42710009423C /* date.cpp in Sources */ = {isa = PBXBuildFile; fileRef = 4D587E830B8096FD00200116 /* date.cpp */; };
		4DEE2AA50FDE42710009423C /* debug.cpp in Sources */ = {isa = PBXBuildFile; fileRef = 4D587E850B8096FD00200116 /* debug.cpp */; };
		4DEE2AA60FDE42710009423C /* dispatch.cpp in Sources */ = {isa = PBXBuildFile; fileRef = 4D587E2F0B8096FD00200116 /* dispatch.cpp */; };
		4DEE2AA70FDE42710009423C /* dllst.cpp in Sources */ = {isa = PBXBuildFile; fileRef = 4D587E640B8096FD00200116 /* dllst.cpp */; };
		4DEE2AA80FDE42710009423C /* edittool.cpp in Sources */ = {isa = PBXBuildFile; fileRef = 4DB9024F0DAA5C980014A170 /* edittool.cpp */; };
		4DEE2AA90FDE42710009423C /* eps.cpp in Sources */ = {isa = PBXBuildFile; fileRef = 4D587E950B8096FD00200116 /* eps.cpp */; };
		4DEE2AAA0FDE42710009423C /* execpt.cpp in Sources */ = {isa = PBXBuildFile; fileRef = 4D587E470B8096FD00200116 /* execpt.cpp */; };
		4DEE2AAB0FDE42710009423C /* express.cpp in Sources */ = {isa = PBXBuildFile; fileRef = 4D587E460B8096FD00200116 /* express.cpp */; };
		4DEE2AAD0FDE42710009423C /* external.cpp in Sources */ = {isa = PBXBuildFile; fileRef = 4D587E820B8096FD00200116 /* external.cpp */; };
		4DEE2AAE0FDE42710009423C /* field.cpp in Sources */ = {isa = PBXBuildFile; fileRef = 4D587E8C0B8096FD00200116 /* field.cpp */; };
		4DEE2AAF0FDE42710009423C /* fieldf.cpp in Sources */ = {isa = PBXBuildFile; fileRef = 4D587E8B0B8096FD00200116 /* fieldf.cpp */; };
		4DEE2AB00FDE42710009423C /* fieldh.cpp in Sources */ = {isa = PBXBuildFile; fileRef = 4D587E310B8096FD00200116 /* fieldh.cpp */; };
		4DEE2AB10FDE42710009423C /* fields.cpp in Sources */ = {isa = PBXBuildFile; fileRef = 4D587E300B8096FD00200116 /* fields.cpp */; };
		4DEE2AB20FDE42710009423C /* font.cpp in Sources */ = {isa = PBXBuildFile; fileRef = 4D587E550B8096FD00200116 /* font.cpp */; };
		4DEE2AB30FDE42710009423C /* funcs.cpp in Sources */ = {isa = PBXBuildFile; fileRef = 4D587E540B8096FD00200116 /* funcs.cpp */; };
		4DEE2AB40FDE42710009423C /* funcsm.cpp in Sources */ = {isa = PBXBuildFile; fileRef = 4D587E4F0B8096FD00200116 /* funcsm.cpp */; };
		4DEE2AB50FDE42710009423C /* globals.cpp in Sources */ = {isa = PBXBuildFile; fileRef = 4D587E4E0B8096FD00200116 /* globals.cpp */; };
		4DEE2AB60FDE42710009423C /* gradient.cpp in Sources */ = {isa = PBXBuildFile; fileRef = 4DB902510DAA5C980014A170 /* gradient.cpp */; };
		4DEE2AB70FDE42710009423C /* graphic.cpp in Sources */ = {isa = PBXBuildFile; fileRef = 4D587E380B8096FD00200116 /* graphic.cpp */; };
		4DEE2AB80FDE42710009423C /* group.cpp in Sources */ = {isa = PBXBuildFile; fileRef = 4D587E440B8096FD00200116 /* group.cpp */; };
		4DEE2AB90FDE42710009423C /* handler.cpp in Sources */ = {isa = PBXBuildFile; fileRef = 4D587E900B8096FD00200116 /* handler.cpp */; };
		4DEE2ABA0FDE42710009423C /* hc.cpp in Sources */ = {isa = PBXBuildFile; fileRef = 4D587E860B8096FD00200116 /* hc.cpp */; };
		4DEE2ABB0FDE42710009423C /* hndlrlst.cpp in Sources */ = {isa = PBXBuildFile; fileRef = 4D587E4A0B8096FD00200116 /* hndlrlst.cpp */; };
		4DEE2ABD0FDE42710009423C /* idraw.cpp in Sources */ = {isa = PBXBuildFile; fileRef = 4D587E6F0B8096FD00200116 /* idraw.cpp */; };
		4DEE2ABE0FDE42710009423C /* ifile.cpp in Sources */ = {isa = PBXBuildFile; fileRef = 4D587E700B8096FD00200116 /* ifile.cpp */; };
		4DEE2ABF0FDE42710009423C /* igif.cpp in Sources */ = {isa = PBXBuildFile; fileRef = 4D587E6C0B8096FD00200116 /* igif.cpp */; };
		4DEE2AC00FDE42710009423C /* iimport.cpp in Sources */ = {isa = PBXBuildFile; fileRef = 4D587E570B8096FD00200116 /* iimport.cpp */; };
		4DEE2AC10FDE42710009423C /* ijpg.cpp in Sources */ = {isa = PBXBuildFile; fileRef = 4D587E560B8096FD00200116 /* ijpg.cpp */; };
		4DEE2AC20FDE42710009423C /* image.cpp in Sources */ = {isa = PBXBuildFile; fileRef = 4D587E4C0B8096FD00200116 /* image.cpp */; };
		4DEE2AC40FDE42710009423C /* ipng.cpp in Sources */ = {isa = PBXBuildFile; fileRef = 4D587E580B8096FD00200116 /* ipng.cpp */; };
		4DEE2AC50FDE42710009423C /* itransform.cpp in Sources */ = {isa = PBXBuildFile; fileRef = 4D9797D10D1845B700CD2DD0 /* itransform.cpp */; };
		4DEE2AC60FDE42710009423C /* iutil.cpp in Sources */ = {isa = PBXBuildFile; fileRef = 4D587E6E0B8096FD00200116 /* iutil.cpp */; };
		4DEE2AC70FDE42710009423C /* keywords.cpp in Sources */ = {isa = PBXBuildFile; fileRef = 4D587E6D0B8096FD00200116 /* keywords.cpp */; };
		4DEE2AC80FDE42710009423C /* line.cpp in Sources */ = {isa = PBXBuildFile; fileRef = 4D587E970B8096FD00200116 /* line.cpp */; };
		4DEE2AC90FDE42710009423C /* literal.cpp in Sources */ = {isa = PBXBuildFile; fileRef = 4D587E400B8096FD00200116 /* literal.cpp */; };
		4DEE2ACA0FDE42710009423C /* magnify.cpp in Sources */ = {isa = PBXBuildFile; fileRef = 4D587E5E0B8096FD00200116 /* magnify.cpp */; };
		4DEE2ACC0FDE42710009423C /* mcerror.cpp in Sources */ = {isa = PBXBuildFile; fileRef = 4D587E680B8096FD00200116 /* mcerror.cpp */; };
		4DEE2ACD0FDE42710009423C /* mcio.cpp in Sources */ = {isa = PBXBuildFile; fileRef = 4D587E910B8096FD00200116 /* mcio.cpp */; };
		4DEE2ACE0FDE42710009423C /* mcssl.cpp in Sources */ = {isa = PBXBuildFile; fileRef = 4D587E390B8096FD00200116 /* mcssl.cpp */; };
		4DEE2ACF0FDE42710009423C /* mcstring.cpp in Sources */ = {isa = PBXBuildFile; fileRef = 4D587E3E0B8096FD00200116 /* mcstring.cpp */; };
		4DEE2AD00FDE42710009423C /* mctheme.cpp in Sources */ = {isa = PBXBuildFile; fileRef = 4D587E370B8096FD00200116 /* mctheme.cpp */; };
		4DEE2AD10FDE42710009423C /* menuparse.cpp in Sources */ = {isa = PBXBuildFile; fileRef = 3C6286C50E6C4BF4004839CB /* menuparse.cpp */; };
		4DEE2AD20FDE42710009423C /* metacontext.cpp in Sources */ = {isa = PBXBuildFile; fileRef = 4D587E7D0B8096FD00200116 /* metacontext.cpp */; };
		4DEE2AD30FDE42710009423C /* newobj.cpp in Sources */ = {isa = PBXBuildFile; fileRef = 4D587E450B8096FD00200116 /* newobj.cpp */; };
		4DEE2AD40FDE42710009423C /* object.cpp in Sources */ = {isa = PBXBuildFile; fileRef = 4D587E510B8096FD00200116 /* object.cpp */; };
		4DEE2AD50FDE42710009423C /* objectstream.cpp in Sources */ = {isa = PBXBuildFile; fileRef = 4D6ED4F30E4B3B8800BDFDE4 /* objectstream.cpp */; };
		4DEE2AD60FDE42710009423C /* objptr.cpp in Sources */ = {isa = PBXBuildFile; fileRef = 4D587E7C0B8096FD00200116 /* objptr.cpp */; };
		4DEE2AD70FDE42710009423C /* opensslsocket.cpp in Sources */ = {isa = PBXBuildFile; fileRef = 4D587E3B0B8096FD00200116 /* opensslsocket.cpp */; };
		4DEE2AD80FDE42710009423C /* operator.cpp in Sources */ = {isa = PBXBuildFile; fileRef = 4D587E340B8096FD00200116 /* operator.cpp */; };
		4DEE2ADA0FDE42710009423C /* osxcoreimage.cpp in Sources */ = {isa = PBXBuildFile; fileRef = 4D5880140B80A4F800200116 /* osxcoreimage.cpp */; };
		4DEE2AE40FDE42710009423C /* osxfiles.cpp in Sources */ = {isa = PBXBuildFile; fileRef = 4D03C2160BC5803900026EA7 /* osxfiles.cpp */; };
		4DEE2AE50FDE42710009423C /* osxflst.cpp in Sources */ = {isa = PBXBuildFile; fileRef = 4D5880160B80A4F800200116 /* osxflst.cpp */; };
		4DEE2AE60FDE42710009423C /* osxprinter.cpp in Sources */ = {isa = PBXBuildFile; fileRef = 4D2192420C63871D0027A96D /* osxprinter.cpp */; };
		4DEE2AE80FDE42710009423C /* osxspec.cpp in Sources */ = {isa = PBXBuildFile; fileRef = 4D58801C0B80A4F800200116 /* osxspec.cpp */; };
		4DEE2AEA0FDE42710009423C /* osxtheme.cpp in Sources */ = {isa = PBXBuildFile; fileRef = 4D5880180B80A4F800200116 /* osxtheme.cpp */; };
		4DEE2AEC0FDE42710009423C /* paragraf.cpp in Sources */ = {isa = PBXBuildFile; fileRef = 4D587E690B8096FD00200116 /* paragraf.cpp */; };
		4DEE2AED0FDE42710009423C /* param.cpp in Sources */ = {isa = PBXBuildFile; fileRef = 4D587E5B0B8096FD00200116 /* param.cpp */; };
		4DEE2AEE0FDE42710009423C /* parentscript.cpp in Sources */ = {isa = PBXBuildFile; fileRef = 4DCA5E6D0EB879AD005197A1 /* parentscript.cpp */; };
		4DEE2AEF0FDE42710009423C /* path.cpp in Sources */ = {isa = PBXBuildFile; fileRef = 4D587E650B8096FD00200116 /* path.cpp */; };
		4DEE2AF00FDE42710009423C /* pathgray.cpp in Sources */ = {isa = PBXBuildFile; fileRef = 4DD27A820D5B36CE0000CC15 /* pathgray.cpp */; };
		4DEE2AF10FDE42710009423C /* pathprocess.cpp in Sources */ = {isa = PBXBuildFile; fileRef = 4DD27A840D5B36CE0000CC15 /* pathprocess.cpp */; };
		4DEE2AF20FDE42710009423C /* pickle.cpp in Sources */ = {isa = PBXBuildFile; fileRef = 4D61BD9B0CCF74C800D74FDB /* pickle.cpp */; };
		4DEE2AF40FDE42710009423C /* printer.cpp in Sources */ = {isa = PBXBuildFile; fileRef = 4D28FDA80C8C9CDA00B7A342 /* printer.cpp */; };
		4DEE2AF50FDE42710009423C /* property.cpp in Sources */ = {isa = PBXBuildFile; fileRef = 4D587E630B8096FD00200116 /* property.cpp */; };
		4DEE2AF70FDE42710009423C /* regex.cpp in Sources */ = {isa = PBXBuildFile; fileRef = 4D587E720B8096FD00200116 /* regex.cpp */; };
		4DEE2AF80FDE42710009423C /* rtf.cpp in Sources */ = {isa = PBXBuildFile; fileRef = 4DC999C00D3BBA29003942CC /* rtf.cpp */; };
		4DEE2AF90FDE42710009423C /* rtfsupport.cpp in Sources */ = {isa = PBXBuildFile; fileRef = 4DD27A8A0D5B36E70000CC15 /* rtfsupport.cpp */; };
		4DEE2AFA0FDE42710009423C /* scriptpt.cpp in Sources */ = {isa = PBXBuildFile; fileRef = 4D587E760B8096FD00200116 /* scriptpt.cpp */; };
		4DEE2AFB0FDE42710009423C /* scrolbar.cpp in Sources */ = {isa = PBXBuildFile; fileRef = 4D587E670B8096FD00200116 /* scrolbar.cpp */; };
		4DEE2AFC0FDE42710009423C /* scrollbardraw.cpp in Sources */ = {isa = PBXBuildFile; fileRef = 4D587E770B8096FD00200116 /* scrollbardraw.cpp */; };
		4DEE2AFD0FDE42710009423C /* sellst.cpp in Sources */ = {isa = PBXBuildFile; fileRef = 4D587E8E0B8096FD00200116 /* sellst.cpp */; };
		4DEE2AFE0FDE42710009423C /* stack.cpp in Sources */ = {isa = PBXBuildFile; fileRef = 4D587E940B8096FD00200116 /* stack.cpp */; };
		4DEE2AFF0FDE42710009423C /* stack2.cpp in Sources */ = {isa = PBXBuildFile; fileRef = 4D587E430B8096FD00200116 /* stack2.cpp */; };
		4DEE2B000FDE42710009423C /* stack3.cpp in Sources */ = {isa = PBXBuildFile; fileRef = 4D587E420B8096FD00200116 /* stack3.cpp */; };
		4DEE2B010FDE42710009423C /* stacke.cpp in Sources */ = {isa = PBXBuildFile; fileRef = 4D587E410B8096FD00200116 /* stacke.cpp */; };
		4DEE2B020FDE42710009423C /* stacklst.cpp in Sources */ = {isa = PBXBuildFile; fileRef = 4D587E6A0B8096FD00200116 /* stacklst.cpp */; };
		4DEE2B030FDE42710009423C /* statemnt.cpp in Sources */ = {isa = PBXBuildFile; fileRef = 4D587E810B8096FD00200116 /* statemnt.cpp */; };
		4DEE2B040FDE42710009423C /* styledtext.cpp in Sources */ = {isa = PBXBuildFile; fileRef = 4D61BD9C0CCF74C800D74FDB /* styledtext.cpp */; };
		4DEE2B050FDE42710009423C /* text.cpp in Sources */ = {isa = PBXBuildFile; fileRef = 4DD27ABE0D5B39C20000CC15 /* text.cpp */; };
		4DEE2B060FDE42710009423C /* tooltip.cpp in Sources */ = {isa = PBXBuildFile; fileRef = 4D587E710B8096FD00200116 /* tooltip.cpp */; };
		4DEE2B070FDE42710009423C /* transfer.cpp in Sources */ = {isa = PBXBuildFile; fileRef = 4D61BD9D0CCF74C800D74FDB /* transfer.cpp */; };
		4DEE2B080FDE42710009423C /* uidc.cpp in Sources */ = {isa = PBXBuildFile; fileRef = 4D587E8A0B8096FD00200116 /* uidc.cpp */; };
		4DEE2B0A0FDE42710009423C /* undolst.cpp in Sources */ = {isa = PBXBuildFile; fileRef = 4D587E5F0B8096FD00200116 /* undolst.cpp */; };
		4DEE2B0B0FDE42710009423C /* unicode.cpp in Sources */ = {isa = PBXBuildFile; fileRef = 4DD27ACB0D5B3A280000CC15 /* unicode.cpp */; };
		4DEE2B0C0FDE42710009423C /* util.cpp in Sources */ = {isa = PBXBuildFile; fileRef = 4D587E8D0B8096FD00200116 /* util.cpp */; };
		4DEE2B0D0FDE42710009423C /* variable.cpp in Sources */ = {isa = PBXBuildFile; fileRef = 4D587E600B8096FD00200116 /* variable.cpp */; };
		4DEE2B0E0FDE42710009423C /* variablearray.cpp in Sources */ = {isa = PBXBuildFile; fileRef = 4DF03E9E0E0A7DF00070A16A /* variablearray.cpp */; };
		4DEE2B0F0FDE42710009423C /* vclip.cpp in Sources */ = {isa = PBXBuildFile; fileRef = 4D587E620B8096FD00200116 /* vclip.cpp */; };
		4DEE2B120FDE42710009423C /* visual.cpp in Sources */ = {isa = PBXBuildFile; fileRef = 4D587E480B8096FD00200116 /* visual.cpp */; };
		4DEE2C370FDE51370009423C /* securemode.cpp in Sources */ = {isa = PBXBuildFile; fileRef = 4DEE2B4A0FDE44690009423C /* securemode.cpp */; };
		4DEE2C7A0FDE52770009423C /* libkernel.a in Frameworks */ = {isa = PBXBuildFile; fileRef = 4DEE29F60FDE41BE0009423C /* libkernel.a */; };
		4DEE2CA20FDE53620009423C /* libkernel.a in Frameworks */ = {isa = PBXBuildFile; fileRef = 4DEE29F60FDE41BE0009423C /* libkernel.a */; };
		4DF65E3310016337005A19CA /* capsule.cpp in Sources */ = {isa = PBXBuildFile; fileRef = 4DF65E2F10016337005A19CA /* capsule.cpp */; };
		4DFD495313BA2B89008DB91F /* libcore.a in Frameworks */ = {isa = PBXBuildFile; fileRef = 4D055BB51079F6E7007F6E13 /* libcore.a */; };
		4DFD495B13BA2BC0008DB91F /* CoreFoundation.framework in Frameworks */ = {isa = PBXBuildFile; fileRef = 4DFD495A13BA2BC0008DB91F /* CoreFoundation.framework */; };
		4DFFC7E013DD8A91006233A4 /* syscfdate.cpp in Sources */ = {isa = PBXBuildFile; fileRef = 4DFFC7DE13DD8A91006233A4 /* syscfdate.cpp */; };
		4DFFC7E113DD8A91006233A4 /* sysunxnetwork.cpp in Sources */ = {isa = PBXBuildFile; fileRef = 4DFFC7DF13DD8A91006233A4 /* sysunxnetwork.cpp */; };
		4DFFC7E713DD8AB9006233A4 /* objectpropsets.cpp in Sources */ = {isa = PBXBuildFile; fileRef = 4DFFC7E613DD8AB9006233A4 /* objectpropsets.cpp */; };
		4DFFC7EF13DD8AFC006233A4 /* name.cpp in Sources */ = {isa = PBXBuildFile; fileRef = 4DFFC7EE13DD8AFC006233A4 /* name.cpp */; };
		A71F80540F4F178C003012FD /* Standalone.icns in Resources */ = {isa = PBXBuildFile; fileRef = A71F80530F4F178C003012FD /* Standalone.icns */; };
		A71F80550F4F17C1003012FD /* LiveCode.icns in Resources */ = {isa = PBXBuildFile; fileRef = 4D5885610B80DEAC00200116 /* LiveCode.icns */; };
		A71F80620F4F17F9003012FD /* StandaloneDoc.icns in Resources */ = {isa = PBXBuildFile; fileRef = A71F80610F4F17F9003012FD /* StandaloneDoc.icns */; };
		E82206E1184F810A00117D10 /* resolution.cpp in Sources */ = {isa = PBXBuildFile; fileRef = E82206E0184F810A00117D10 /* resolution.cpp */; };
		E82206E2184F810A00117D10 /* resolution.cpp in Sources */ = {isa = PBXBuildFile; fileRef = E82206E0184F810A00117D10 /* resolution.cpp */; };
		E8252264174E2BF500055329 /* libskia.a in Frameworks */ = {isa = PBXBuildFile; fileRef = E8AF4895174D5563000B2F9E /* libskia.a */; };
		E85130F4180D9969004D1DB4 /* image_rep_densitymapped.cpp in Sources */ = {isa = PBXBuildFile; fileRef = E85130F3180D9969004D1DB4 /* image_rep_densitymapped.cpp */; };
		E85130F5180D9969004D1DB4 /* image_rep_densitymapped.cpp in Sources */ = {isa = PBXBuildFile; fileRef = E85130F3180D9969004D1DB4 /* image_rep_densitymapped.cpp */; };
		E88869AC180D63FC0026BFDA /* stackview.cpp in Sources */ = {isa = PBXBuildFile; fileRef = E8988A8917FDD5B700F640F4 /* stackview.cpp */; };
		E8988A8A17FDD5B700F640F4 /* stackview.cpp in Sources */ = {isa = PBXBuildFile; fileRef = E8988A8917FDD5B700F640F4 /* stackview.cpp */; };
		E8A554B11785A70600DABC1A /* libgraphics.a in Frameworks */ = {isa = PBXBuildFile; fileRef = 4C10D82916BFADB800D25197 /* libgraphics.a */; };
		E8A554B21785A70600DABC1A /* libskia.a in Frameworks */ = {isa = PBXBuildFile; fileRef = E8AF4895174D5563000B2F9E /* libskia.a */; };
		E8A554B51785A7C600DABC1A /* libgraphics.a in Frameworks */ = {isa = PBXBuildFile; fileRef = 4C10D82916BFADB800D25197 /* libgraphics.a */; };
		E8A554B61785A7C600DABC1A /* libskia.a in Frameworks */ = {isa = PBXBuildFile; fileRef = E8AF4895174D5563000B2F9E /* libskia.a */; };
		E8A554B71785A83A00DABC1A /* libgraphics.a in Frameworks */ = {isa = PBXBuildFile; fileRef = 4C10D82916BFADB800D25197 /* libgraphics.a */; };
		E8A554B81785A83A00DABC1A /* libskia.a in Frameworks */ = {isa = PBXBuildFile; fileRef = E8AF4895174D5563000B2F9E /* libskia.a */; };
		E8AE876C177B3F5C0041B7E0 /* cgimageutil.cpp in Sources */ = {isa = PBXBuildFile; fileRef = E8AE876B177B3F5C0041B7E0 /* cgimageutil.cpp */; };
		E8AF465B174CF247000B2F9E /* surface.cpp in Sources */ = {isa = PBXBuildFile; fileRef = 4D4F9DFA13CDE63000B9B15D /* surface.cpp */; };
		E8B5BB1416DF77DF00CA02FB /* imagelist.cpp in Sources */ = {isa = PBXBuildFile; fileRef = E8B5BB1216DF77DF00CA02FB /* imagelist.cpp */; };
		E8D7F8321785A88200EC051A /* imagelist.cpp in Sources */ = {isa = PBXBuildFile; fileRef = E8B5BB1216DF77DF00CA02FB /* imagelist.cpp */; };
		E8D7F8391785A8AC00EC051A /* graphicscontext.cpp in Sources */ = {isa = PBXBuildFile; fileRef = 4C10D76D16BF9BFA00D25197 /* graphicscontext.cpp */; };
		E8D7F8471785A99900EC051A /* srvtheme.cpp in Sources */ = {isa = PBXBuildFile; fileRef = E8D7F8461785A99900EC051A /* srvtheme.cpp */; };
		E8DDE5DF16C2B1A7007367E4 /* image_rep_resampled.cpp in Sources */ = {isa = PBXBuildFile; fileRef = E8DDE5DD16C2B1A7007367E4 /* image_rep_resampled.cpp */; };
		E8DDE5E016C2B1A7007367E4 /* image_rep.cpp in Sources */ = {isa = PBXBuildFile; fileRef = E8DDE5DE16C2B1A7007367E4 /* image_rep.cpp */; };
/* End PBXBuildFile section */

/* Begin PBXContainerItemProxy section */
		4C10D82816BFADB800D25197 /* PBXContainerItemProxy */ = {
			isa = PBXContainerItemProxy;
			containerPortal = 4C10D82416BFADB800D25197 /* libgraphics.xcodeproj */;
			proxyType = 2;
			remoteGlobalIDString = D2AAC046055464E500DB518D;
			remoteInfo = libgraphics;
		};
		4C13880B18A12E3600EFF7B6 /* PBXContainerItemProxy */ = {
			isa = PBXContainerItemProxy;
			containerPortal = 4DBF585D1801CA57009CAB2E /* libopenssl.xcodeproj */;
			proxyType = 1;
			remoteGlobalIDString = 4DBF57C01801A14C009CAB2E;
			remoteInfo = revsecurity;
		};
		4C13881718A12E9900EFF7B6 /* PBXContainerItemProxy */ = {
			isa = PBXContainerItemProxy;
			containerPortal = 4DBF585D1801CA57009CAB2E /* libopenssl.xcodeproj */;
			proxyType = 1;
			remoteGlobalIDString = 4DBF57C01801A14C009CAB2E;
			remoteInfo = revsecurity;
		};
		4C13881B18A12EB400EFF7B6 /* PBXContainerItemProxy */ = {
			isa = PBXContainerItemProxy;
			containerPortal = 4DBF585D1801CA57009CAB2E /* libopenssl.xcodeproj */;
			proxyType = 1;
			remoteGlobalIDString = 4DBF57C01801A14C009CAB2E;
			remoteInfo = revsecurity;
		};
		4D055BB41079F6E7007F6E13 /* PBXContainerItemProxy */ = {
			isa = PBXContainerItemProxy;
			containerPortal = 4D055BB01079F6E7007F6E13 /* libcore.xcodeproj */;
			proxyType = 2;
			remoteGlobalIDString = 4DF42A430B048617003F2D95;
			remoteInfo = core;
		};
		4D1F9C48171C655E0091C6CB /* PBXContainerItemProxy */ = {
			isa = PBXContainerItemProxy;
			containerPortal = 4D587D940B80944100200116 /* Project object */;
			proxyType = 1;
			remoteGlobalIDString = 4D1F9C2D171C64320091C6CB;
			remoteInfo = securitystubs;
		};
		4D1F9C51171C66230091C6CB /* PBXContainerItemProxy */ = {
			isa = PBXContainerItemProxy;
			containerPortal = 4D587D940B80944100200116 /* Project object */;
			proxyType = 1;
			remoteGlobalIDString = 4D1F9C2D171C64320091C6CB;
			remoteInfo = security_community;
		};
		4D1F9C58171C66C30091C6CB /* PBXContainerItemProxy */ = {
			isa = PBXContainerItemProxy;
			containerPortal = 4D587D940B80944100200116 /* Project object */;
			proxyType = 1;
			remoteGlobalIDString = 4D1F9C2D171C64320091C6CB;
			remoteInfo = security_community;
		};
		4D1F9C5F171C67B00091C6CB /* PBXContainerItemProxy */ = {
			isa = PBXContainerItemProxy;
			containerPortal = 4DB903690DAB898B0014A170 /* libexternal.xcodeproj */;
			proxyType = 1;
			remoteGlobalIDString = 4DF42A420B048617003F2D95;
			remoteInfo = external;
		};
		4D1F9DBF171C68680091C6CB /* PBXContainerItemProxy */ = {
			isa = PBXContainerItemProxy;
			containerPortal = 4D587D940B80944100200116 /* Project object */;
			proxyType = 1;
			remoteGlobalIDString = 4D1F9C5D171C67B00091C6CB;
			remoteInfo = "kernel-server";
		};
		4D1F9E5B171C69C40091C6CB /* PBXContainerItemProxy */ = {
			isa = PBXContainerItemProxy;
			containerPortal = 4D587D940B80944100200116 /* Project object */;
			proxyType = 1;
			remoteGlobalIDString = 4D1F9C2D171C64320091C6CB;
			remoteInfo = security;
		};
		4D221ACC171D59F500E7E557 /* PBXContainerItemProxy */ = {
			isa = PBXContainerItemProxy;
			containerPortal = 4D587D940B80944100200116 /* Project object */;
			proxyType = 1;
			remoteGlobalIDString = 4D221A9D171D58A700E7E557;
			remoteInfo = "kernel-development";
		};
		4D221AFE171D5F3700E7E557 /* PBXContainerItemProxy */ = {
			isa = PBXContainerItemProxy;
			containerPortal = 4D587D940B80944100200116 /* Project object */;
			proxyType = 1;
			remoteGlobalIDString = 4D221AE0171D5EC500E7E557;
			remoteInfo = "kernel-standalone";
		};
		4D221B03171D5F7900E7E557 /* PBXContainerItemProxy */ = {
			isa = PBXContainerItemProxy;
			containerPortal = 4D587D940B80944100200116 /* Project object */;
			proxyType = 1;
			remoteGlobalIDString = 4DEE29F50FDE41BE0009423C;
			remoteInfo = kernel;
		};
		4D221B05171D5F8200E7E557 /* PBXContainerItemProxy */ = {
			isa = PBXContainerItemProxy;
			containerPortal = 4D587D940B80944100200116 /* Project object */;
			proxyType = 1;
			remoteGlobalIDString = 4DEE29F50FDE41BE0009423C;
			remoteInfo = kernel;
		};
		4D222013171D730100E7E557 /* PBXContainerItemProxy */ = {
			isa = PBXContainerItemProxy;
			containerPortal = 4D587D940B80944100200116 /* Project object */;
			proxyType = 1;
			remoteGlobalIDString = 4D22200F171D72A500E7E557;
			remoteInfo = version;
		};
		4D222015171D730B00E7E557 /* PBXContainerItemProxy */ = {
			isa = PBXContainerItemProxy;
			containerPortal = 4D587D940B80944100200116 /* Project object */;
			proxyType = 1;
			remoteGlobalIDString = 4D22200F171D72A500E7E557;
			remoteInfo = version;
		};
		4D2A579B1198634300135143 /* PBXContainerItemProxy */ = {
			isa = PBXContainerItemProxy;
			containerPortal = 4D587D940B80944100200116 /* Project object */;
			proxyType = 1;
			remoteGlobalIDString = 4DEE29F50FDE41BE0009423C;
			remoteInfo = kernel;
		};
		4D2A57AD1198634300135143 /* PBXContainerItemProxy */ = {
			isa = PBXContainerItemProxy;
			containerPortal = 4D055BB01079F6E7007F6E13 /* libcore.xcodeproj */;
			proxyType = 1;
			remoteGlobalIDString = 4DF42A420B048617003F2D95;
			remoteInfo = core;
		};
		4D6C797817134897000BCF78 /* PBXContainerItemProxy */ = {
			isa = PBXContainerItemProxy;
			containerPortal = 4D587FCE0B809C3600200116 /* libz.xcodeproj */;
			proxyType = 2;
			remoteGlobalIDString = D2AAC046055464E500DB518D;
			remoteInfo = libz;
		};
		4D6C7980171348A6000BCF78 /* PBXContainerItemProxy */ = {
			isa = PBXContainerItemProxy;
			containerPortal = 4D587FC50B809C2E00200116 /* libpng.xcodeproj */;
			proxyType = 2;
			remoteGlobalIDString = D2AAC046055464E500DB518D;
			remoteInfo = libpng;
		};
		4D6C7988171348B4000BCF78 /* PBXContainerItemProxy */ = {
			isa = PBXContainerItemProxy;
			containerPortal = 4D587FBC0B809C2600200116 /* libjpeg.xcodeproj */;
			proxyType = 2;
			remoteGlobalIDString = D2AAC046055464E500DB518D;
			remoteInfo = libjpeg;
		};
		4D6C7990171348C1000BCF78 /* PBXContainerItemProxy */ = {
			isa = PBXContainerItemProxy;
			containerPortal = 4D88B73815F4C66F002CFBD6 /* libgif.xcodeproj */;
			proxyType = 2;
			remoteGlobalIDString = D2AAC046055464E500DB518D;
			remoteInfo = libgif;
		};
		4D6C7998171348CD000BCF78 /* PBXContainerItemProxy */ = {
			isa = PBXContainerItemProxy;
			containerPortal = 4D587FB30B809C1A00200116 /* libpcre.xcodeproj */;
			proxyType = 2;
			remoteGlobalIDString = D2AAC046055464E500DB518D;
			remoteInfo = libpcre;
		};
		4D8D355A171D4B72009D9D25 /* PBXContainerItemProxy */ = {
			isa = PBXContainerItemProxy;
			containerPortal = 4D587FCE0B809C3600200116 /* libz.xcodeproj */;
			proxyType = 1;
			remoteGlobalIDString = D2AAC045055464E500DB518D;
			remoteInfo = libz;
		};
		4D8D355C171D4B72009D9D25 /* PBXContainerItemProxy */ = {
			isa = PBXContainerItemProxy;
			containerPortal = 4D587FC50B809C2E00200116 /* libpng.xcodeproj */;
			proxyType = 1;
			remoteGlobalIDString = D2AAC045055464E500DB518D;
			remoteInfo = libpng;
		};
		4D8D355E171D4B72009D9D25 /* PBXContainerItemProxy */ = {
			isa = PBXContainerItemProxy;
			containerPortal = 4D587FBC0B809C2600200116 /* libjpeg.xcodeproj */;
			proxyType = 1;
			remoteGlobalIDString = D2AAC045055464E500DB518D;
			remoteInfo = libjpeg;
		};
		4D8D3560171D4B72009D9D25 /* PBXContainerItemProxy */ = {
			isa = PBXContainerItemProxy;
			containerPortal = 4D587FB30B809C1A00200116 /* libpcre.xcodeproj */;
			proxyType = 1;
			remoteGlobalIDString = D2AAC045055464E500DB518D;
			remoteInfo = libpcre;
		};
		4D8D3562171D4B72009D9D25 /* PBXContainerItemProxy */ = {
			isa = PBXContainerItemProxy;
			containerPortal = 4D88B73815F4C66F002CFBD6 /* libgif.xcodeproj */;
			proxyType = 1;
			remoteGlobalIDString = D2AAC045055464E500DB518D;
			remoteInfo = libgif;
		};
		4D8D3564171D4B72009D9D25 /* PBXContainerItemProxy */ = {
			isa = PBXContainerItemProxy;
			containerPortal = 4D055BB01079F6E7007F6E13 /* libcore.xcodeproj */;
			proxyType = 1;
			remoteGlobalIDString = 4DF42A420B048617003F2D95;
			remoteInfo = core;
		};
		4D8D3566171D4B83009D9D25 /* PBXContainerItemProxy */ = {
			isa = PBXContainerItemProxy;
			containerPortal = 4D587FCE0B809C3600200116 /* libz.xcodeproj */;
			proxyType = 1;
			remoteGlobalIDString = D2AAC045055464E500DB518D;
			remoteInfo = libz;
		};
		4D8D3568171D4B83009D9D25 /* PBXContainerItemProxy */ = {
			isa = PBXContainerItemProxy;
			containerPortal = 4D587FC50B809C2E00200116 /* libpng.xcodeproj */;
			proxyType = 1;
			remoteGlobalIDString = D2AAC045055464E500DB518D;
			remoteInfo = libpng;
		};
		4D8D356A171D4B83009D9D25 /* PBXContainerItemProxy */ = {
			isa = PBXContainerItemProxy;
			containerPortal = 4D587FBC0B809C2600200116 /* libjpeg.xcodeproj */;
			proxyType = 1;
			remoteGlobalIDString = D2AAC045055464E500DB518D;
			remoteInfo = libjpeg;
		};
		4D8D356C171D4B83009D9D25 /* PBXContainerItemProxy */ = {
			isa = PBXContainerItemProxy;
			containerPortal = 4D587FB30B809C1A00200116 /* libpcre.xcodeproj */;
			proxyType = 1;
			remoteGlobalIDString = D2AAC045055464E500DB518D;
			remoteInfo = libpcre;
		};
		4D8D356E171D4B83009D9D25 /* PBXContainerItemProxy */ = {
			isa = PBXContainerItemProxy;
			containerPortal = 4D88B73815F4C66F002CFBD6 /* libgif.xcodeproj */;
			proxyType = 1;
			remoteGlobalIDString = D2AAC045055464E500DB518D;
			remoteInfo = libgif;
		};
		4D8D3570171D4B83009D9D25 /* PBXContainerItemProxy */ = {
			isa = PBXContainerItemProxy;
			containerPortal = 4D055BB01079F6E7007F6E13 /* libcore.xcodeproj */;
			proxyType = 1;
			remoteGlobalIDString = 4DF42A420B048617003F2D95;
			remoteInfo = core;
		};
		4DB9036D0DAB898B0014A170 /* PBXContainerItemProxy */ = {
			isa = PBXContainerItemProxy;
			containerPortal = 4DB903690DAB898B0014A170 /* libexternal.xcodeproj */;
			proxyType = 2;
			remoteGlobalIDString = 4DF42A430B048617003F2D95;
			remoteInfo = external;
		};
		4DBF58621801CA57009CAB2E /* PBXContainerItemProxy */ = {
			isa = PBXContainerItemProxy;
			containerPortal = 4DBF585D1801CA57009CAB2E /* libopenssl.xcodeproj */;
			proxyType = 2;
			remoteGlobalIDString = D2AAC046055464E500DB518D;
			remoteInfo = libopenssl;
		};
		4DBF58641801CA57009CAB2E /* PBXContainerItemProxy */ = {
			isa = PBXContainerItemProxy;
			containerPortal = 4DBF585D1801CA57009CAB2E /* libopenssl.xcodeproj */;
			proxyType = 2;
			remoteGlobalIDString = 4DBF57C11801A14C009CAB2E;
			remoteInfo = revsecurity;
		};
		4DBF58661801CA67009CAB2E /* PBXContainerItemProxy */ = {
			isa = PBXContainerItemProxy;
			containerPortal = 4DBF585D1801CA57009CAB2E /* libopenssl.xcodeproj */;
			proxyType = 1;
			remoteGlobalIDString = D2AAC045055464E500DB518D;
			remoteInfo = libopenssl;
		};
		4DBF58B01801CB4E009CAB2E /* PBXContainerItemProxy */ = {
			isa = PBXContainerItemProxy;
			containerPortal = 4DBF585D1801CA57009CAB2E /* libopenssl.xcodeproj */;
			proxyType = 1;
			remoteGlobalIDString = 4DBF57C01801A14C009CAB2E;
			remoteInfo = revsecurity;
		};
		4DEE2B280FDE42DF0009423C /* PBXContainerItemProxy */ = {
			isa = PBXContainerItemProxy;
			containerPortal = 4D587D940B80944100200116 /* Project object */;
			proxyType = 1;
			remoteGlobalIDString = 4DEE29F50FDE41BE0009423C;
			remoteInfo = kernel;
		};
		4DEE2B2A0FDE42E70009423C /* PBXContainerItemProxy */ = {
			isa = PBXContainerItemProxy;
			containerPortal = 4D587D940B80944100200116 /* Project object */;
			proxyType = 1;
			remoteGlobalIDString = 4DEE29F50FDE41BE0009423C;
			remoteInfo = kernel;
		};
		4DEE2BD20FDE4A1E0009423C /* PBXContainerItemProxy */ = {
			isa = PBXContainerItemProxy;
			containerPortal = 4DB903690DAB898B0014A170 /* libexternal.xcodeproj */;
			proxyType = 1;
			remoteGlobalIDString = 4DF42A420B048617003F2D95;
			remoteInfo = external;
		};
		E8A554AC1785A6C700DABC1A /* PBXContainerItemProxy */ = {
			isa = PBXContainerItemProxy;
			containerPortal = E8AF4890174D5563000B2F9E /* libskia.xcodeproj */;
			proxyType = 1;
			remoteGlobalIDString = D2AAC045055464E500DB518D;
			remoteInfo = libskia;
		};
		E8A554AF1785A6CC00DABC1A /* PBXContainerItemProxy */ = {
			isa = PBXContainerItemProxy;
			containerPortal = 4C10D82416BFADB800D25197 /* libgraphics.xcodeproj */;
			proxyType = 1;
			remoteGlobalIDString = D2AAC045055464E500DB518D;
			remoteInfo = libgraphics;
		};
		E8AF4894174D5563000B2F9E /* PBXContainerItemProxy */ = {
			isa = PBXContainerItemProxy;
			containerPortal = E8AF4890174D5563000B2F9E /* libskia.xcodeproj */;
			proxyType = 2;
			remoteGlobalIDString = D2AAC046055464E500DB518D;
			remoteInfo = libskia;
		};
/* End PBXContainerItemProxy section */

/* Begin PBXCopyFilesBuildPhase section */
		4D2A57CE1198634300135143 /* CopyFiles */ = {
			isa = PBXCopyFilesBuildPhase;
			buildActionMask = 2147483647;
			dstPath = "";
			dstSubfolderSpec = 13;
			files = (
			);
			runOnlyForDeploymentPostprocessing = 0;
		};
		4DBF58BB1801CB77009CAB2E /* CopyFiles */ = {
			isa = PBXCopyFilesBuildPhase;
			buildActionMask = 2147483647;
			dstPath = "";
			dstSubfolderSpec = 6;
			files = (
				4DBF58B31801CB6D009CAB2E /* revsecurity.dylib in CopyFiles */,
			);
			runOnlyForDeploymentPostprocessing = 0;
		};
/* End PBXCopyFilesBuildPhase section */

/* Begin PBXFileReference section */
		1D061CBB18FC419F00BD8BDF /* quicktime.stubs */ = {isa = PBXFileReference; lastKnownFileType = text; name = quicktime.stubs; path = src/quicktime.stubs; sourceTree = "<group>"; usesTabs = 1; };
		1D86C57118997158002A8945 /* AmazonBillingProvider.java */ = {isa = PBXFileReference; fileEncoding = 4; lastKnownFileType = sourcecode.java; path = AmazonBillingProvider.java; sourceTree = "<group>"; };
		1D86C572189A5B82002A8945 /* Base64.java */ = {isa = PBXFileReference; fileEncoding = 4; lastKnownFileType = sourcecode.java; path = Base64.java; sourceTree = "<group>"; };
		1D86C573189A5BF2002A8945 /* Base64DecoderException.java */ = {isa = PBXFileReference; fileEncoding = 4; lastKnownFileType = sourcecode.java; path = Base64DecoderException.java; sourceTree = "<group>"; };
		1D86C574189A5C73002A8945 /* IabException.java */ = {isa = PBXFileReference; fileEncoding = 4; lastKnownFileType = sourcecode.java; path = IabException.java; sourceTree = "<group>"; };
		1D86C575189A5CB8002A8945 /* IabHelper.java */ = {isa = PBXFileReference; fileEncoding = 4; lastKnownFileType = sourcecode.java; path = IabHelper.java; sourceTree = "<group>"; };
		1D86C576189A5CF4002A8945 /* IabResult.java */ = {isa = PBXFileReference; fileEncoding = 4; lastKnownFileType = sourcecode.java; path = IabResult.java; sourceTree = "<group>"; };
		1D86C577189A5D31002A8945 /* Inventory.java */ = {isa = PBXFileReference; fileEncoding = 4; lastKnownFileType = sourcecode.java; path = Inventory.java; sourceTree = "<group>"; };
		1D86C578189A5D97002A8945 /* Purchase.java */ = {isa = PBXFileReference; fileEncoding = 4; lastKnownFileType = sourcecode.java; path = Purchase.java; sourceTree = "<group>"; };
		1D86C579189A5DFB002A8945 /* SkuDetails.java */ = {isa = PBXFileReference; fileEncoding = 4; lastKnownFileType = sourcecode.java; path = SkuDetails.java; sourceTree = "<group>"; };
		1D86C57A189A5E40002A8945 /* Security.java */ = {isa = PBXFileReference; fileEncoding = 4; lastKnownFileType = sourcecode.java; path = Security.java; sourceTree = "<group>"; };
		1D86C57E189A6078002A8945 /* IInAppBillingService.aidl */ = {isa = PBXFileReference; fileEncoding = 4; lastKnownFileType = text; path = IInAppBillingService.aidl; sourceTree = "<group>"; };
		1D86C57F189A6078002A8945 /* IMarketBillingService.aidl */ = {isa = PBXFileReference; fileEncoding = 4; lastKnownFileType = text; path = IMarketBillingService.aidl; sourceTree = "<group>"; };
		1D86C580189A6078002A8945 /* IMarketBillingService.java */ = {isa = PBXFileReference; fileEncoding = 4; lastKnownFileType = sourcecode.java; path = IMarketBillingService.java; sourceTree = "<group>"; };
		1D86C581189A613F002A8945 /* GoogleBillingProvider.java */ = {isa = PBXFileReference; fileEncoding = 4; lastKnownFileType = sourcecode.java; path = GoogleBillingProvider.java; sourceTree = "<group>"; usesTabs = 1; };
		1D86C5D9189A7B30002A8945 /* IAPConnector.aidl */ = {isa = PBXFileReference; fileEncoding = 4; lastKnownFileType = text; path = IAPConnector.aidl; sourceTree = "<group>"; };
		1D86C5DA189A7B30002A8945 /* IAPServiceCallback.aidl */ = {isa = PBXFileReference; fileEncoding = 4; lastKnownFileType = text; path = IAPServiceCallback.aidl; sourceTree = "<group>"; };
		1D86C5DD189A7B30002A8945 /* ItemList.java */ = {isa = PBXFileReference; fileEncoding = 4; lastKnownFileType = sourcecode.java; lineEnding = 0; path = ItemList.java; sourceTree = "<group>"; xcLanguageSpecificationIdentifier = xcode.lang.java; };
		1D86C5DE189A7B30002A8945 /* ItemsInboxList.java */ = {isa = PBXFileReference; fileEncoding = 4; lastKnownFileType = sourcecode.java; lineEnding = 0; path = ItemsInboxList.java; sourceTree = "<group>"; xcLanguageSpecificationIdentifier = xcode.lang.java; };
		1D86C5DF189A7B30002A8945 /* Main.java */ = {isa = PBXFileReference; fileEncoding = 4; lastKnownFileType = sourcecode.java; path = Main.java; sourceTree = "<group>"; };
		1D86C5E0189A7B30002A8945 /* PurchaseOneItem.java */ = {isa = PBXFileReference; fileEncoding = 4; lastKnownFileType = sourcecode.java; path = PurchaseOneItem.java; sourceTree = "<group>"; };
		1D86C5E2189A7B30002A8945 /* ItemInboxListAdapter.java */ = {isa = PBXFileReference; fileEncoding = 4; lastKnownFileType = sourcecode.java; path = ItemInboxListAdapter.java; sourceTree = "<group>"; };
		1D86C5E3189A7B30002A8945 /* ItemListAdapter.java */ = {isa = PBXFileReference; fileEncoding = 4; lastKnownFileType = sourcecode.java; path = ItemListAdapter.java; sourceTree = "<group>"; };
		1D86C5E5189A7B30002A8945 /* SamsungIapHelper.java */ = {isa = PBXFileReference; fileEncoding = 4; lastKnownFileType = sourcecode.java; path = SamsungIapHelper.java; sourceTree = "<group>"; };
		1D86C5E7189A7B31002A8945 /* BaseVO.java */ = {isa = PBXFileReference; fileEncoding = 4; lastKnownFileType = sourcecode.java; path = BaseVO.java; sourceTree = "<group>"; };
		1D86C5E8189A7B31002A8945 /* ErrorVO.java */ = {isa = PBXFileReference; fileEncoding = 4; lastKnownFileType = sourcecode.java; path = ErrorVO.java; sourceTree = "<group>"; };
		1D86C5E9189A7B31002A8945 /* InBoxVO.java */ = {isa = PBXFileReference; fileEncoding = 4; lastKnownFileType = sourcecode.java; path = InBoxVO.java; sourceTree = "<group>"; };
		1D86C5EA189A7B31002A8945 /* ItemVO.java */ = {isa = PBXFileReference; fileEncoding = 4; lastKnownFileType = sourcecode.java; path = ItemVO.java; sourceTree = "<group>"; };
		1D86C5EB189A7B31002A8945 /* PurchaseVO.java */ = {isa = PBXFileReference; fileEncoding = 4; lastKnownFileType = sourcecode.java; path = PurchaseVO.java; sourceTree = "<group>"; };
		1D86C5EC189A7B31002A8945 /* VerificationVO.java */ = {isa = PBXFileReference; fileEncoding = 4; lastKnownFileType = sourcecode.java; path = VerificationVO.java; sourceTree = "<group>"; };
		1D86C5ED189A7D70002A8945 /* SamsungBillingProvider.java */ = {isa = PBXFileReference; fileEncoding = 4; indentWidth = 4; lastKnownFileType = sourcecode.java; lineEnding = 0; path = SamsungBillingProvider.java; sourceTree = "<group>"; tabWidth = 4; usesTabs = 0; wrapsLines = 1; };
		1D86C5EE189A9AD6002A8945 /* BillingProvider.java */ = {isa = PBXFileReference; fileEncoding = 4; lastKnownFileType = sourcecode.java; path = BillingProvider.java; sourceTree = "<group>"; };
		1D86C5EF189A9CFD002A8945 /* BillingModule.java */ = {isa = PBXFileReference; fileEncoding = 4; lastKnownFileType = sourcecode.java; path = BillingModule.java; sourceTree = "<group>"; };
		1DC1249418FC422300C2FEF3 /* quicktimestubs.mac.cpp */ = {isa = PBXFileReference; fileEncoding = 4; lastKnownFileType = sourcecode.cpp.cpp; name = quicktimestubs.mac.cpp; path = src/quicktimestubs.mac.cpp; sourceTree = "<group>"; };
<<<<<<< HEAD
		1DED771A19124D75000FFFE3 /* player-platform.cpp */ = {isa = PBXFileReference; fileEncoding = 4; lastKnownFileType = sourcecode.cpp.cpp; path = "player-platform.cpp"; sourceTree = "<group>"; };
		1DED771B19124D75000FFFE3 /* player-platform.h */ = {isa = PBXFileReference; fileEncoding = 4; lastKnownFileType = sourcecode.c.h; path = "player-platform.h"; sourceTree = "<group>"; };
		1DED771C19124F24000FFFE3 /* player-legacy.cpp */ = {isa = PBXFileReference; fileEncoding = 4; lastKnownFileType = sourcecode.cpp.cpp; name = "player-legacy.cpp"; path = "src/player-legacy.cpp"; sourceTree = "<group>"; };
		1DED771D19124F24000FFFE3 /* player-legacy.h */ = {isa = PBXFileReference; fileEncoding = 4; lastKnownFileType = sourcecode.c.h; name = "player-legacy.h"; path = "src/player-legacy.h"; sourceTree = "<group>"; };
		1DED771E19126451000FFFE3 /* player-platform.cpp */ = {isa = PBXFileReference; fileEncoding = 4; lastKnownFileType = sourcecode.cpp.cpp; name = "player-platform.cpp"; path = "src/player-platform.cpp"; sourceTree = "<group>"; };
		1DED771F19126451000FFFE3 /* player-platform.h */ = {isa = PBXFileReference; fileEncoding = 4; lastKnownFileType = sourcecode.c.h; name = "player-platform.h"; path = "src/player-platform.h"; sourceTree = "<group>"; };
		1DED77201912652B000FFFE3 /* player.cpp */ = {isa = PBXFileReference; fileEncoding = 4; lastKnownFileType = sourcecode.cpp.cpp; name = player.cpp; path = src/player.cpp; sourceTree = "<group>"; };
		1DED77211912652B000FFFE3 /* player.h */ = {isa = PBXFileReference; fileEncoding = 4; lastKnownFileType = sourcecode.c.h; name = player.h; path = src/player.h; sourceTree = "<group>"; };
=======
		1DDE08CF1945DCFD000E3705 /* mac-player.h */ = {isa = PBXFileReference; fileEncoding = 4; lastKnownFileType = sourcecode.c.h; name = "mac-player.h"; path = "src/mac-player.h"; sourceTree = "<group>"; };
		1DDE08D01945DD31000E3705 /* mac-qt-player.mm */ = {isa = PBXFileReference; fileEncoding = 4; lastKnownFileType = sourcecode.cpp.objcpp; name = "mac-qt-player.mm"; path = "src/mac-qt-player.mm"; sourceTree = "<group>"; };
		1DDE08D21945DD43000E3705 /* mac-av-player.mm */ = {isa = PBXFileReference; fileEncoding = 4; lastKnownFileType = sourcecode.cpp.objcpp; name = "mac-av-player.mm"; path = "src/mac-av-player.mm"; sourceTree = "<group>"; };
		1DDE08E61945F036000E3705 /* AVFoundation.framework */ = {isa = PBXFileReference; lastKnownFileType = wrapper.framework; name = AVFoundation.framework; path = System/Library/Frameworks/AVFoundation.framework; sourceTree = SDKROOT; };
		1DDE08E81945F0DE000E3705 /* CoreMedia.framework */ = {isa = PBXFileReference; lastKnownFileType = wrapper.framework; name = CoreMedia.framework; path = System/Library/Frameworks/CoreMedia.framework; sourceTree = SDKROOT; };
		1DDE08EA1945F10A000E3705 /* QTKit.framework */ = {isa = PBXFileReference; lastKnownFileType = wrapper.framework; name = QTKit.framework; path = System/Library/Frameworks/QTKit.framework; sourceTree = SDKROOT; };
>>>>>>> ddc838f4
		3C03ED911134205A009DE406 /* socket_resolve.cpp */ = {isa = PBXFileReference; fileEncoding = 30; lastKnownFileType = sourcecode.cpp.cpp; name = socket_resolve.cpp; path = src/socket_resolve.cpp; sourceTree = "<group>"; };
		3C0A3CC310BAF6120074D630 /* iquantization.cpp */ = {isa = PBXFileReference; fileEncoding = 30; lastKnownFileType = sourcecode.cpp.cpp; name = iquantization.cpp; path = src/iquantization.cpp; sourceTree = "<group>"; };
		3C0A3CC510BAF63B0074D630 /* iquantization.h */ = {isa = PBXFileReference; fileEncoding = 30; lastKnownFileType = sourcecode.c.h; name = iquantization.h; path = src/iquantization.h; sourceTree = "<group>"; };
		3C23DEB00DFD56B400A7CA52 /* datastructures.h */ = {isa = PBXFileReference; fileEncoding = 30; lastKnownFileType = sourcecode.c.h; name = datastructures.h; path = src/datastructures.h; sourceTree = "<group>"; };
		3C6286C50E6C4BF4004839CB /* menuparse.cpp */ = {isa = PBXFileReference; fileEncoding = 30; lastKnownFileType = sourcecode.cpp.cpp; name = menuparse.cpp; path = src/menuparse.cpp; sourceTree = "<group>"; };
		3C6286C90E6C4C04004839CB /* menuparse.h */ = {isa = PBXFileReference; fileEncoding = 30; lastKnownFileType = sourcecode.c.h; name = menuparse.h; path = src/menuparse.h; sourceTree = "<group>"; };
		4C10D76D16BF9BFA00D25197 /* graphicscontext.cpp */ = {isa = PBXFileReference; fileEncoding = 4; lastKnownFileType = sourcecode.cpp.cpp; name = graphicscontext.cpp; path = src/graphicscontext.cpp; sourceTree = "<group>"; };
		4C10D76E16BF9BFA00D25197 /* graphicscontext.h */ = {isa = PBXFileReference; fileEncoding = 4; lastKnownFileType = sourcecode.c.h; name = graphicscontext.h; path = src/graphicscontext.h; sourceTree = "<group>"; };
		4C10D82416BFADB800D25197 /* libgraphics.xcodeproj */ = {isa = PBXFileReference; lastKnownFileType = "wrapper.pb-project"; name = libgraphics.xcodeproj; path = ../libgraphics/libgraphics.xcodeproj; sourceTree = SOURCE_ROOT; };
		4C977250193CAF5000DB2F4A /* coretextfonts.cpp */ = {isa = PBXFileReference; fileEncoding = 4; lastKnownFileType = sourcecode.cpp.cpp; name = coretextfonts.cpp; path = src/coretextfonts.cpp; sourceTree = "<group>"; };
		4CC1535614E7FB91009FA80E /* paragrafattr.cpp */ = {isa = PBXFileReference; fileEncoding = 4; lastKnownFileType = sourcecode.cpp.cpp; name = paragrafattr.cpp; path = src/paragrafattr.cpp; sourceTree = "<group>"; };
		4CC1536114E7FE1D009FA80E /* fieldstyledtext.cpp */ = {isa = PBXFileReference; fileEncoding = 4; lastKnownFileType = sourcecode.cpp.cpp; name = fieldstyledtext.cpp; path = src/fieldstyledtext.cpp; sourceTree = "<group>"; };
		4CC55320180D546000C10387 /* graphics_util.h */ = {isa = PBXFileReference; fileEncoding = 4; lastKnownFileType = sourcecode.c.h; name = graphics_util.h; path = src/graphics_util.h; sourceTree = "<group>"; };
		4D00C6280CE1F27300341AD3 /* SystemConfiguration.framework */ = {isa = PBXFileReference; lastKnownFileType = wrapper.framework; name = SystemConfiguration.framework; path = /System/Library/Frameworks/SystemConfiguration.framework; sourceTree = "<absolute>"; };
		4D00CD75103305D4003D3C0D /* bitmapeffectblur.cpp */ = {isa = PBXFileReference; fileEncoding = 4; lastKnownFileType = sourcecode.cpp.cpp; name = bitmapeffectblur.cpp; path = src/bitmapeffectblur.cpp; sourceTree = "<group>"; };
		4D00CD76103305D4003D3C0D /* bitmapeffectblur.h */ = {isa = PBXFileReference; fileEncoding = 4; lastKnownFileType = sourcecode.c.h; name = bitmapeffectblur.h; path = src/bitmapeffectblur.h; sourceTree = "<group>"; };
		4D01C88D12247B0F00AAD151 /* bsdiff_apply.cpp */ = {isa = PBXFileReference; fileEncoding = 4; lastKnownFileType = sourcecode.cpp.cpp; name = bsdiff_apply.cpp; path = src/bsdiff_apply.cpp; sourceTree = "<group>"; };
		4D01C89712247CBA00AAD151 /* mode_installer_osx.cpp */ = {isa = PBXFileReference; fileEncoding = 4; lastKnownFileType = sourcecode.cpp.cpp; name = mode_installer_osx.cpp; path = src/mode_installer_osx.cpp; sourceTree = "<group>"; };
		4D03C2160BC5803900026EA7 /* osxfiles.cpp */ = {isa = PBXFileReference; fileEncoding = 30; lastKnownFileType = sourcecode.cpp.cpp; name = osxfiles.cpp; path = src/osxfiles.cpp; sourceTree = "<group>"; };
		4D055BB01079F6E7007F6E13 /* libcore.xcodeproj */ = {isa = PBXFileReference; lastKnownFileType = "wrapper.pb-project"; name = libcore.xcodeproj; path = ../libcore/libcore.xcodeproj; sourceTree = SOURCE_ROOT; };
		4D05B90C13E06AAB001CD82A /* dsklnxmain.cpp */ = {isa = PBXFileReference; fileEncoding = 4; lastKnownFileType = sourcecode.cpp.cpp; name = dsklnxmain.cpp; path = src/dsklnxmain.cpp; sourceTree = "<group>"; };
		4D05B90D13E06AAB001CD82A /* dskmain.cpp */ = {isa = PBXFileReference; fileEncoding = 4; lastKnownFileType = sourcecode.cpp.cpp; name = dskmain.cpp; path = src/dskmain.cpp; sourceTree = "<group>"; };
		4D05B90F13E06AAC001CD82A /* dskw32main.cpp */ = {isa = PBXFileReference; fileEncoding = 4; lastKnownFileType = sourcecode.cpp.cpp; name = dskw32main.cpp; path = src/dskw32main.cpp; sourceTree = "<group>"; };
		4D140F6F15A5A82300191B5E /* AdModule.java */ = {isa = PBXFileReference; fileEncoding = 4; lastKnownFileType = sourcecode.java; path = AdModule.java; sourceTree = "<group>"; };
		4D140F7015A5A82300191B5E /* Alert.java */ = {isa = PBXFileReference; fileEncoding = 4; lastKnownFileType = sourcecode.java; path = Alert.java; sourceTree = "<group>"; };
		4D140F7515A5A82300191B5E /* PurchaseObserver.java */ = {isa = PBXFileReference; fileEncoding = 4; lastKnownFileType = sourcecode.java; path = PurchaseObserver.java; sourceTree = "<group>"; };
		4D140F7715A5A82300191B5E /* ResponseHandler.java */ = {isa = PBXFileReference; fileEncoding = 4; lastKnownFileType = sourcecode.java; path = ResponseHandler.java; sourceTree = "<group>"; };
		4D140F7C15A5A82300191B5E /* PurchaseObserver.java */ = {isa = PBXFileReference; fileEncoding = 4; lastKnownFileType = sourcecode.java; name = PurchaseObserver.java; path = billing/PurchaseObserver.java; sourceTree = "<group>"; };
		4D140F7E15A5A82300191B5E /* ResponseHandler.java */ = {isa = PBXFileReference; fileEncoding = 4; lastKnownFileType = sourcecode.java; name = ResponseHandler.java; path = billing/ResponseHandler.java; sourceTree = "<group>"; };
		4D140F8015A5A82300191B5E /* BitmapView.java */ = {isa = PBXFileReference; fileEncoding = 4; lastKnownFileType = sourcecode.java; path = BitmapView.java; sourceTree = "<group>"; };
		4D140F8115A5A82300191B5E /* BusyIndicator.java */ = {isa = PBXFileReference; fileEncoding = 4; lastKnownFileType = sourcecode.java; path = BusyIndicator.java; sourceTree = "<group>"; };
		4D140F8215A5A82300191B5E /* CalendarEvents.java */ = {isa = PBXFileReference; fileEncoding = 4; lastKnownFileType = sourcecode.java; path = CalendarEvents.java; sourceTree = "<group>"; };
		4D140F8315A5A82300191B5E /* Contact.java */ = {isa = PBXFileReference; fileEncoding = 4; lastKnownFileType = sourcecode.java; path = Contact.java; sourceTree = "<group>"; };
		4D140F8415A5A82300191B5E /* DialogModule.java */ = {isa = PBXFileReference; fileEncoding = 4; lastKnownFileType = sourcecode.java; path = DialogModule.java; sourceTree = "<group>"; };
		4D140F8515A5A82300191B5E /* EngineReceiver.java */ = {isa = PBXFileReference; fileEncoding = 4; lastKnownFileType = sourcecode.java; path = EngineReceiver.java; sourceTree = "<group>"; };
		4D140F8A15A5A82300191B5E /* NetworkModule.java */ = {isa = PBXFileReference; fileEncoding = 4; lastKnownFileType = sourcecode.java; path = NetworkModule.java; sourceTree = "<group>"; };
		4D140F8B15A5A82300191B5E /* NotificationModule.java */ = {isa = PBXFileReference; fileEncoding = 4; lastKnownFileType = sourcecode.java; path = NotificationModule.java; sourceTree = "<group>"; };
		4D140F8C15A5A82300191B5E /* OpenGLView.java */ = {isa = PBXFileReference; fileEncoding = 4; lastKnownFileType = sourcecode.java; path = OpenGLView.java; sourceTree = "<group>"; };
		4D140F8D15A5A82300191B5E /* PushReceiver.java */ = {isa = PBXFileReference; fileEncoding = 4; lastKnownFileType = sourcecode.java; path = PushReceiver.java; sourceTree = "<group>"; };
		4D140F8E15A5A82300191B5E /* ScreenOrientationEventListener.java */ = {isa = PBXFileReference; fileEncoding = 4; lastKnownFileType = sourcecode.java; path = ScreenOrientationEventListener.java; sourceTree = "<group>"; };
		4D140F8F15A5A82300191B5E /* SensorModule.java */ = {isa = PBXFileReference; fileEncoding = 4; lastKnownFileType = sourcecode.java; path = SensorModule.java; sourceTree = "<group>"; };
		4D140F9015A5A82300191B5E /* SoundModule.java */ = {isa = PBXFileReference; fileEncoding = 4; lastKnownFileType = sourcecode.java; path = SoundModule.java; sourceTree = "<group>"; };
		4D140F9115A5A82300191B5E /* TextMessaging.java */ = {isa = PBXFileReference; fileEncoding = 4; lastKnownFileType = sourcecode.java; path = TextMessaging.java; sourceTree = "<group>"; };
		4D140F9215A5A82300191B5E /* Utils.java */ = {isa = PBXFileReference; fileEncoding = 4; lastKnownFileType = sourcecode.java; path = Utils.java; sourceTree = "<group>"; };
		4D17F4351042877000C49A3B /* externalv0.cpp */ = {isa = PBXFileReference; fileEncoding = 4; lastKnownFileType = sourcecode.cpp.cpp; name = externalv0.cpp; path = src/externalv0.cpp; sourceTree = "<group>"; };
		4D17F4361042877000C49A3B /* externalv1.cpp */ = {isa = PBXFileReference; fileEncoding = 4; lastKnownFileType = sourcecode.cpp.cpp; name = externalv1.cpp; path = src/externalv1.cpp; sourceTree = "<group>"; };
		4D1B954810A2CA8B0039C679 /* eventqueue.h */ = {isa = PBXFileReference; fileEncoding = 4; lastKnownFileType = sourcecode.c.h; name = eventqueue.h; path = src/eventqueue.h; sourceTree = "<group>"; };
		4D1F9C2E171C64320091C6CB /* libsecurity-community.a */ = {isa = PBXFileReference; explicitFileType = archive.ar; includeInIndex = 0; path = "libsecurity-community.a"; sourceTree = BUILT_PRODUCTS_DIR; };
		4D1F9D17171C67B00091C6CB /* libkernel-server.a */ = {isa = PBXFileReference; explicitFileType = archive.ar; includeInIndex = 0; path = "libkernel-server.a"; sourceTree = BUILT_PRODUCTS_DIR; };
		4D2192330C6386C90027A96D /* printer.h */ = {isa = PBXFileReference; fileEncoding = 30; lastKnownFileType = sourcecode.c.h; name = printer.h; path = src/printer.h; sourceTree = "<group>"; };
		4D2192420C63871D0027A96D /* osxprinter.cpp */ = {isa = PBXFileReference; fileEncoding = 30; lastKnownFileType = sourcecode.cpp.cpp; name = osxprinter.cpp; path = src/osxprinter.cpp; sourceTree = "<group>"; };
		4D2192430C63871D0027A96D /* osxprinter.h */ = {isa = PBXFileReference; fileEncoding = 30; lastKnownFileType = sourcecode.c.h; name = osxprinter.h; path = src/osxprinter.h; sourceTree = "<group>"; };
		4D221A67171D574F00E7E557 /* libcrypto.dylib */ = {isa = PBXFileReference; lastKnownFileType = "compiled.mach-o.dylib"; name = libcrypto.dylib; path = usr/lib/libcrypto.dylib; sourceTree = SDKROOT; };
		4D221A69171D574F00E7E557 /* libcups.dylib */ = {isa = PBXFileReference; lastKnownFileType = "compiled.mach-o.dylib"; name = libcups.dylib; path = usr/lib/libcups.dylib; sourceTree = SDKROOT; };
		4D221A6B171D574F00E7E557 /* libcurl.dylib */ = {isa = PBXFileReference; lastKnownFileType = "compiled.mach-o.dylib"; name = libcurl.dylib; path = usr/lib/libcurl.dylib; sourceTree = SDKROOT; };
		4D221A6D171D574F00E7E557 /* libssl.dylib */ = {isa = PBXFileReference; lastKnownFileType = "compiled.mach-o.dylib"; name = libssl.dylib; path = usr/lib/libssl.dylib; sourceTree = SDKROOT; };
		4D221A9E171D58A700E7E557 /* libkernel-development.a */ = {isa = PBXFileReference; explicitFileType = archive.ar; includeInIndex = 0; path = "libkernel-development.a"; sourceTree = BUILT_PRODUCTS_DIR; };
		4D221AAA171D593800E7E557 /* dummy.cpp */ = {isa = PBXFileReference; fileEncoding = 4; lastKnownFileType = sourcecode.cpp.cpp; name = dummy.cpp; path = src/dummy.cpp; sourceTree = "<group>"; };
		4D221AF6171D5EC500E7E557 /* libkernel-standalone.a */ = {isa = PBXFileReference; explicitFileType = archive.ar; includeInIndex = 0; path = "libkernel-standalone.a"; sourceTree = BUILT_PRODUCTS_DIR; };
		4D28FDA80C8C9CDA00B7A342 /* printer.cpp */ = {isa = PBXFileReference; fileEncoding = 30; lastKnownFileType = sourcecode.cpp.cpp; name = printer.cpp; path = src/printer.cpp; sourceTree = "<group>"; };
		4D2A57D81198634300135143 /* Installer.app */ = {isa = PBXFileReference; explicitFileType = wrapper.application; includeInIndex = 0; path = Installer.app; sourceTree = BUILT_PRODUCTS_DIR; };
		4D2A57E51198634300135143 /* Installer-Info.plist */ = {isa = PBXFileReference; lastKnownFileType = text.plist.xml; name = "Installer-Info.plist"; path = "rsrc/Installer-Info.plist"; sourceTree = "<group>"; };
		4D2A57EE1198637C00135143 /* mode_installer.cpp */ = {isa = PBXFileReference; fileEncoding = 4; lastKnownFileType = sourcecode.cpp.cpp; name = mode_installer.cpp; path = src/mode_installer.cpp; sourceTree = "<group>"; };
		4D2A582F119871D500135143 /* minizip.cpp */ = {isa = PBXFileReference; fileEncoding = 4; lastKnownFileType = sourcecode.cpp.cpp; name = minizip.cpp; path = src/minizip.cpp; sourceTree = "<group>"; };
		4D2A585411997BDE00135143 /* internal_development.cpp */ = {isa = PBXFileReference; fileEncoding = 4; lastKnownFileType = sourcecode.cpp.cpp; name = internal_development.cpp; path = src/internal_development.cpp; sourceTree = "<group>"; };
		4D30C37018995E840034CDC6 /* desktop-pasteboard.cpp */ = {isa = PBXFileReference; fileEncoding = 4; lastKnownFileType = sourcecode.cpp.cpp; name = "desktop-pasteboard.cpp"; path = "src/desktop-pasteboard.cpp"; sourceTree = "<group>"; };
		4D30CAF5189AC1720034CDC6 /* mac-snapshot.mm */ = {isa = PBXFileReference; fileEncoding = 4; lastKnownFileType = sourcecode.cpp.objcpp; name = "mac-snapshot.mm"; path = "src/mac-snapshot.mm"; sourceTree = "<group>"; };
		4D30CB26189AC40C0034CDC6 /* mac-font.mm */ = {isa = PBXFileReference; fileEncoding = 4; lastKnownFileType = sourcecode.cpp.objcpp; name = "mac-font.mm"; path = "src/mac-font.mm"; sourceTree = "<group>"; };
		4D30D1EF18A152700034CDC6 /* mac-player.mm */ = {isa = PBXFileReference; fileEncoding = 4; lastKnownFileType = sourcecode.cpp.objcpp; name = "mac-player.mm"; path = "src/mac-player.mm"; sourceTree = "<group>"; };
		4D30D5D118A394250034CDC6 /* desktop-image.cpp */ = {isa = PBXFileReference; fileEncoding = 4; lastKnownFileType = sourcecode.cpp.cpp; name = "desktop-image.cpp"; path = "src/desktop-image.cpp"; sourceTree = "<group>"; };
		4D30E18118AA2FCE0034CDC6 /* mac-abort.mm */ = {isa = PBXFileReference; fileEncoding = 4; lastKnownFileType = sourcecode.cpp.objcpp; name = "mac-abort.mm"; path = "src/mac-abort.mm"; sourceTree = "<group>"; };
		4D30E40618AA73870034CDC6 /* mac-dialog.mm */ = {isa = PBXFileReference; fileEncoding = 4; lastKnownFileType = sourcecode.cpp.objcpp; name = "mac-dialog.mm"; path = "src/mac-dialog.mm"; sourceTree = "<group>"; };
		4D30E44518AA7C200034CDC6 /* desktop-ans.cpp */ = {isa = PBXFileReference; fileEncoding = 4; lastKnownFileType = sourcecode.cpp.cpp; name = "desktop-ans.cpp"; path = "src/desktop-ans.cpp"; sourceTree = "<group>"; };
		4D377261150785AF000B0EB0 /* fieldhtml.cpp */ = {isa = PBXFileReference; fileEncoding = 4; lastKnownFileType = sourcecode.cpp.cpp; name = fieldhtml.cpp; path = src/fieldhtml.cpp; sourceTree = "<group>"; };
		4D3772671507869A000B0EB0 /* textbuffer.h */ = {isa = PBXFileReference; fileEncoding = 4; lastKnownFileType = sourcecode.c.h; name = textbuffer.h; path = src/textbuffer.h; sourceTree = "<group>"; };
		4D37727D150787EA000B0EB0 /* fieldrtf.cpp */ = {isa = PBXFileReference; fileEncoding = 4; lastKnownFileType = sourcecode.cpp.cpp; name = fieldrtf.cpp; path = src/fieldrtf.cpp; sourceTree = "<group>"; };
		4D432F1E141A2DFE001164F9 /* tilecachesw.cpp */ = {isa = PBXFileReference; fileEncoding = 4; lastKnownFileType = sourcecode.cpp.cpp; name = tilecachesw.cpp; path = src/tilecachesw.cpp; sourceTree = "<group>"; };
		4D433503141BC5FC001164F9 /* tilecachecg.cpp */ = {isa = PBXFileReference; fileEncoding = 4; lastKnownFileType = sourcecode.cpp.cpp; name = tilecachecg.cpp; path = src/tilecachecg.cpp; sourceTree = "<group>"; };
		4D444FB4188DCB4400C7B349 /* mac-cursor.mm */ = {isa = PBXFileReference; fileEncoding = 4; lastKnownFileType = sourcecode.cpp.objcpp; name = "mac-cursor.mm"; path = "src/mac-cursor.mm"; sourceTree = "<group>"; };
		4D46ABC210159FF800A1321A /* deploy_sign.cpp */ = {isa = PBXFileReference; fileEncoding = 4; lastKnownFileType = sourcecode.cpp.cpp; name = deploy_sign.cpp; path = src/deploy_sign.cpp; sourceTree = "<group>"; };
		4D4F9DE313CDE10A00B9B15D /* sysdefs.h */ = {isa = PBXFileReference; fileEncoding = 4; lastKnownFileType = sourcecode.c.h; name = sysdefs.h; path = src/sysdefs.h; sourceTree = "<group>"; };
		4D4F9DFA13CDE63000B9B15D /* surface.cpp */ = {isa = PBXFileReference; fileEncoding = 4; lastKnownFileType = sourcecode.cpp.cpp; name = surface.cpp; path = src/surface.cpp; sourceTree = "<group>"; };
		4D4F9E1113CDEC5600B9B15D /* osxprefix.h */ = {isa = PBXFileReference; fileEncoding = 4; lastKnownFileType = sourcecode.c.h; name = osxprefix.h; path = src/osxprefix.h; sourceTree = "<group>"; };
		4D4F9E3913CDF24A00B9B15D /* osximage.cpp */ = {isa = PBXFileReference; fileEncoding = 4; lastKnownFileType = sourcecode.cpp.cpp; name = osximage.cpp; path = src/osximage.cpp; sourceTree = "<group>"; };
		4D4F9E3A13CDF24A00B9B15D /* osxmisc.cpp */ = {isa = PBXFileReference; fileEncoding = 4; lastKnownFileType = sourcecode.cpp.cpp; name = osxmisc.cpp; path = src/osxmisc.cpp; sourceTree = "<group>"; };
		4D4F9E4D13CDF6EA00B9B15D /* osxtheme.h */ = {isa = PBXFileReference; fileEncoding = 4; lastKnownFileType = sourcecode.c.h; name = osxtheme.h; path = src/osxtheme.h; sourceTree = "<group>"; };
		4D4F9E6613CDFB8100B9B15D /* osxfield.cpp */ = {isa = PBXFileReference; fileEncoding = 4; lastKnownFileType = sourcecode.cpp.cpp; name = osxfield.cpp; path = src/osxfield.cpp; sourceTree = "<group>"; };
		4D587DA20B80945B00200116 /* LiveCode-Community.app */ = {isa = PBXFileReference; explicitFileType = wrapper.application; includeInIndex = 0; path = "LiveCode-Community.app"; sourceTree = BUILT_PRODUCTS_DIR; };
		4D587DA50B80945B00200116 /* Revolution-Info.plist */ = {isa = PBXFileReference; lastKnownFileType = text.plist.xml; name = "Revolution-Info.plist"; path = "rsrc/Revolution-Info.plist"; sourceTree = "<group>"; };
		4D587DB20B80949B00200116 /* Release.xcconfig */ = {isa = PBXFileReference; fileEncoding = 30; lastKnownFileType = text.xcconfig; name = Release.xcconfig; path = ../rules/Release.xcconfig; sourceTree = SOURCE_ROOT; };
		4D587DB30B80949B00200116 /* Global.xcconfig */ = {isa = PBXFileReference; fileEncoding = 30; lastKnownFileType = text.xcconfig; name = Global.xcconfig; path = ../rules/Global.xcconfig; sourceTree = SOURCE_ROOT; };
		4D587DB40B80949B00200116 /* Debug.xcconfig */ = {isa = PBXFileReference; fileEncoding = 30; lastKnownFileType = text.xcconfig; name = Debug.xcconfig; path = ../rules/Debug.xcconfig; sourceTree = SOURCE_ROOT; };
		4D587DD30B8096E600200116 /* dispatch.h */ = {isa = PBXFileReference; fileEncoding = 30; lastKnownFileType = sourcecode.c.h; name = dispatch.h; path = src/dispatch.h; sourceTree = "<group>"; };
		4D587DD40B8096E600200116 /* filedefs.h */ = {isa = PBXFileReference; fileEncoding = 30; lastKnownFileType = sourcecode.c.h; name = filedefs.h; path = src/filedefs.h; sourceTree = "<group>"; };
		4D587DD50B8096E600200116 /* operator.h */ = {isa = PBXFileReference; fileEncoding = 30; lastKnownFileType = sourcecode.c.h; name = operator.h; path = src/operator.h; sourceTree = "<group>"; };
		4D587DD60B8096E600200116 /* chunk.h */ = {isa = PBXFileReference; fileEncoding = 30; lastKnownFileType = sourcecode.c.h; name = chunk.h; path = src/chunk.h; sourceTree = "<group>"; };
		4D587DD70B8096E600200116 /* constant.h */ = {isa = PBXFileReference; fileEncoding = 30; lastKnownFileType = sourcecode.c.h; name = constant.h; path = src/constant.h; sourceTree = "<group>"; };
		4D587DD80B8096E600200116 /* mcutility.h */ = {isa = PBXFileReference; fileEncoding = 30; lastKnownFileType = sourcecode.c.h; name = mcutility.h; path = src/mcutility.h; sourceTree = "<group>"; };
		4D587DD90B8096E600200116 /* mctheme.h */ = {isa = PBXFileReference; fileEncoding = 30; lastKnownFileType = sourcecode.c.h; name = mctheme.h; path = src/mctheme.h; sourceTree = "<group>"; };
		4D587DDA0B8096E600200116 /* uidc.h */ = {isa = PBXFileReference; fileEncoding = 30; lastKnownFileType = sourcecode.c.h; name = uidc.h; path = src/uidc.h; sourceTree = "<group>"; };
		4D587DDB0B8096E600200116 /* aclip.h */ = {isa = PBXFileReference; fileEncoding = 30; lastKnownFileType = sourcecode.c.h; name = aclip.h; path = src/aclip.h; sourceTree = "<group>"; };
		4D587DDD0B8096E600200116 /* graphic.h */ = {isa = PBXFileReference; fileEncoding = 30; lastKnownFileType = sourcecode.c.h; name = graphic.h; path = src/graphic.h; sourceTree = "<group>"; };
		4D587DDE0B8096E600200116 /* globdefs.h */ = {isa = PBXFileReference; fileEncoding = 30; lastKnownFileType = sourcecode.c.h; name = globdefs.h; path = src/globdefs.h; sourceTree = "<group>"; };
		4D587DDF0B8096E600200116 /* globals.h */ = {isa = PBXFileReference; fileEncoding = 30; lastKnownFileType = sourcecode.c.h; name = globals.h; path = src/globals.h; sourceTree = "<group>"; };
		4D587DE10B8096E600200116 /* ans.h */ = {isa = PBXFileReference; fileEncoding = 30; lastKnownFileType = sourcecode.c.h; name = ans.h; path = src/ans.h; sourceTree = "<group>"; };
		4D587DE20B8096E600200116 /* ask.h */ = {isa = PBXFileReference; fileEncoding = 30; lastKnownFileType = sourcecode.c.h; name = ask.h; path = src/ask.h; sourceTree = "<group>"; };
		4D587DE30B8096E600200116 /* objptr.h */ = {isa = PBXFileReference; fileEncoding = 30; lastKnownFileType = sourcecode.c.h; name = objptr.h; path = src/objptr.h; sourceTree = "<group>"; };
		4D587DE40B8096E600200116 /* osspec.h */ = {isa = PBXFileReference; fileEncoding = 30; lastKnownFileType = sourcecode.c.h; name = osspec.h; path = src/osspec.h; sourceTree = "<group>"; };
		4D587DE50B8096E600200116 /* mcssl.h */ = {isa = PBXFileReference; fileEncoding = 30; lastKnownFileType = sourcecode.c.h; name = mcssl.h; path = src/mcssl.h; sourceTree = "<group>"; };
		4D587DE60B8096E600200116 /* line.h */ = {isa = PBXFileReference; fileEncoding = 30; lastKnownFileType = sourcecode.c.h; name = line.h; path = src/line.h; sourceTree = "<group>"; };
		4D587DE70B8096E600200116 /* metacontext.h */ = {isa = PBXFileReference; fileEncoding = 30; lastKnownFileType = sourcecode.c.h; name = metacontext.h; path = src/metacontext.h; sourceTree = "<group>"; };
		4D587DE80B8096E600200116 /* execpt.h */ = {isa = PBXFileReference; fileEncoding = 30; lastKnownFileType = sourcecode.c.h; name = execpt.h; path = src/execpt.h; sourceTree = "<group>"; };
		4D587DE90B8096E600200116 /* hndlrlst.h */ = {isa = PBXFileReference; fileEncoding = 30; lastKnownFileType = sourcecode.c.h; name = hndlrlst.h; path = src/hndlrlst.h; sourceTree = "<group>"; };
		4D587DEA0B8096E600200116 /* image.h */ = {isa = PBXFileReference; fileEncoding = 30; lastKnownFileType = sourcecode.c.h; name = image.h; path = src/image.h; sourceTree = "<group>"; };
		4D587DEB0B8096E600200116 /* cpalette.h */ = {isa = PBXFileReference; fileEncoding = 30; lastKnownFileType = sourcecode.c.h; name = cpalette.h; path = src/cpalette.h; sourceTree = "<group>"; };
		4D587DEC0B8096E600200116 /* funcs.h */ = {isa = PBXFileReference; fileEncoding = 30; lastKnownFileType = sourcecode.c.h; name = funcs.h; path = src/funcs.h; sourceTree = "<group>"; };
		4D587DED0B8096E600200116 /* literal.h */ = {isa = PBXFileReference; fileEncoding = 30; lastKnownFileType = sourcecode.c.h; name = literal.h; path = src/literal.h; sourceTree = "<group>"; };
		4D587DEE0B8096E600200116 /* objdefs.h */ = {isa = PBXFileReference; fileEncoding = 30; lastKnownFileType = sourcecode.c.h; name = objdefs.h; path = src/objdefs.h; sourceTree = "<group>"; };
		4D587DEF0B8096E600200116 /* control.h */ = {isa = PBXFileReference; fileEncoding = 30; lastKnownFileType = sourcecode.c.h; name = control.h; path = src/control.h; sourceTree = "<group>"; };
		4D587DF00B8096E600200116 /* font.h */ = {isa = PBXFileReference; fileEncoding = 30; lastKnownFileType = sourcecode.c.h; name = font.h; path = src/font.h; sourceTree = "<group>"; };
		4D587DF10B8096E600200116 /* keywords.h */ = {isa = PBXFileReference; fileEncoding = 30; lastKnownFileType = sourcecode.c.h; name = keywords.h; path = src/keywords.h; sourceTree = "<group>"; };
		4D587DF20B8096E600200116 /* player.h */ = {isa = PBXFileReference; fileEncoding = 30; lastKnownFileType = sourcecode.c.h; name = player.h; path = src/player.h; sourceTree = "<group>"; };
		4D587DF30B8096E600200116 /* path.h */ = {isa = PBXFileReference; fileEncoding = 30; lastKnownFileType = sourcecode.c.h; name = path.h; path = src/path.h; sourceTree = "<group>"; };
		4D587DF40B8096E600200116 /* param.h */ = {isa = PBXFileReference; fileEncoding = 30; lastKnownFileType = sourcecode.c.h; name = param.h; path = src/param.h; sourceTree = "<group>"; };
		4D587DF50B8096E600200116 /* ide.h */ = {isa = PBXFileReference; fileEncoding = 30; lastKnownFileType = sourcecode.c.h; name = ide.h; path = src/ide.h; sourceTree = "<group>"; };
		4D587DF60B8096E600200116 /* variable.h */ = {isa = PBXFileReference; fileEncoding = 30; lastKnownFileType = sourcecode.c.h; name = variable.h; path = src/variable.h; sourceTree = "<group>"; };
		4D587DF70B8096E600200116 /* magnify.h */ = {isa = PBXFileReference; fileEncoding = 30; lastKnownFileType = sourcecode.c.h; name = magnify.h; path = src/magnify.h; sourceTree = "<group>"; };
		4D587DF80B8096E600200116 /* vclip.h */ = {isa = PBXFileReference; fileEncoding = 30; lastKnownFileType = sourcecode.c.h; name = vclip.h; path = src/vclip.h; sourceTree = "<group>"; };
		4D587DF90B8096E600200116 /* property.h */ = {isa = PBXFileReference; fileEncoding = 30; lastKnownFileType = sourcecode.c.h; name = property.h; path = src/property.h; sourceTree = "<group>"; };
		4D587DFA0B8096E600200116 /* dllst.h */ = {isa = PBXFileReference; fileEncoding = 30; lastKnownFileType = sourcecode.c.h; name = dllst.h; path = src/dllst.h; sourceTree = "<group>"; };
		4D587DFB0B8096E600200116 /* card.h */ = {isa = PBXFileReference; fileEncoding = 30; lastKnownFileType = sourcecode.c.h; name = card.h; path = src/card.h; sourceTree = "<group>"; };
		4D587DFC0B8096E600200116 /* object.h */ = {isa = PBXFileReference; fileEncoding = 30; lastKnownFileType = sourcecode.c.h; name = object.h; path = src/object.h; sourceTree = "<group>"; };
		4D587DFD0B8096E600200116 /* parsedef.h */ = {isa = PBXFileReference; fileEncoding = 30; lastKnownFileType = sourcecode.c.h; name = parsedef.h; path = src/parsedef.h; sourceTree = "<group>"; };
		4D587E000B8096E600200116 /* scriptpt.h */ = {isa = PBXFileReference; fileEncoding = 30; lastKnownFileType = sourcecode.c.h; name = scriptpt.h; path = src/scriptpt.h; sourceTree = "<group>"; };
		4D587E010B8096E600200116 /* rtf.h */ = {isa = PBXFileReference; fileEncoding = 30; lastKnownFileType = sourcecode.c.h; name = rtf.h; path = src/rtf.h; sourceTree = "<group>"; };
		4D587E020B8096E600200116 /* mcerror.h */ = {isa = PBXFileReference; fileEncoding = 30; lastKnownFileType = sourcecode.c.h; name = mcerror.h; path = src/mcerror.h; sourceTree = "<group>"; };
		4D587E030B8096E600200116 /* stacklst.h */ = {isa = PBXFileReference; fileEncoding = 30; lastKnownFileType = sourcecode.c.h; name = stacklst.h; path = src/stacklst.h; sourceTree = "<group>"; };
		4D587E040B8096E600200116 /* statemnt.h */ = {isa = PBXFileReference; fileEncoding = 30; lastKnownFileType = sourcecode.c.h; name = statemnt.h; path = src/statemnt.h; sourceTree = "<group>"; };
		4D587E050B8096E600200116 /* paragraf.h */ = {isa = PBXFileReference; fileEncoding = 30; lastKnownFileType = sourcecode.c.h; name = paragraf.h; path = src/paragraf.h; sourceTree = "<group>"; };
		4D587E060B8096E600200116 /* mcstring.h */ = {isa = PBXFileReference; fileEncoding = 30; lastKnownFileType = sourcecode.c.h; name = mcstring.h; path = src/mcstring.h; sourceTree = "<group>"; };
		4D587E070B8096E600200116 /* answer.h */ = {isa = PBXFileReference; fileEncoding = 30; lastKnownFileType = sourcecode.c.h; name = answer.h; path = src/answer.h; sourceTree = "<group>"; };
		4D587E080B8096E600200116 /* revbuild.h */ = {isa = PBXFileReference; fileEncoding = 30; lastKnownFileType = sourcecode.c.h; name = revbuild.h; path = include/revbuild.h; sourceTree = "<group>"; };
		4D587E090B8096E600200116 /* cardlst.h */ = {isa = PBXFileReference; fileEncoding = 30; lastKnownFileType = sourcecode.c.h; name = cardlst.h; path = src/cardlst.h; sourceTree = "<group>"; };
		4D587E0A0B8096E600200116 /* stack.h */ = {isa = PBXFileReference; fileEncoding = 30; lastKnownFileType = sourcecode.c.h; name = stack.h; path = src/stack.h; sourceTree = "<group>"; };
		4D587E0B0B8096E600200116 /* tooltip.h */ = {isa = PBXFileReference; fileEncoding = 30; lastKnownFileType = sourcecode.c.h; name = tooltip.h; path = src/tooltip.h; sourceTree = "<group>"; };
		4D587E0C0B8096E600200116 /* regex.h */ = {isa = PBXFileReference; fileEncoding = 30; lastKnownFileType = sourcecode.c.h; name = regex.h; path = src/regex.h; sourceTree = "<group>"; };
		4D587E0D0B8096E600200116 /* license.h */ = {isa = PBXFileReference; fileEncoding = 30; lastKnownFileType = sourcecode.c.h; name = license.h; path = src/license.h; sourceTree = "<group>"; };
		4D587E0E0B8096E600200116 /* scrolbar.h */ = {isa = PBXFileReference; fileEncoding = 30; lastKnownFileType = sourcecode.c.h; name = scrolbar.h; path = src/scrolbar.h; sourceTree = "<group>"; };
		4D587E0F0B8096E600200116 /* internal.h */ = {isa = PBXFileReference; fileEncoding = 30; lastKnownFileType = sourcecode.c.h; name = internal.h; path = src/internal.h; sourceTree = "<group>"; };
		4D587E100B8096E600200116 /* cmds.h */ = {isa = PBXFileReference; fileEncoding = 30; lastKnownFileType = sourcecode.c.h; name = cmds.h; path = src/cmds.h; sourceTree = "<group>"; };
		4D587E130B8096E600200116 /* meta.h */ = {isa = PBXFileReference; fileEncoding = 30; lastKnownFileType = sourcecode.c.h; name = meta.h; path = src/meta.h; sourceTree = "<group>"; };
		4D587E150B8096E600200116 /* undolst.h */ = {isa = PBXFileReference; fileEncoding = 30; lastKnownFileType = sourcecode.c.h; name = undolst.h; path = src/undolst.h; sourceTree = "<group>"; };
		4D587E160B8096E600200116 /* button.h */ = {isa = PBXFileReference; fileEncoding = 30; lastKnownFileType = sourcecode.c.h; name = button.h; path = src/button.h; sourceTree = "<group>"; };
		4D587E170B8096E600200116 /* external.h */ = {isa = PBXFileReference; fileEncoding = 30; lastKnownFileType = sourcecode.c.h; name = external.h; path = src/external.h; sourceTree = "<group>"; };
		4D587E180B8096E600200116 /* express.h */ = {isa = PBXFileReference; fileEncoding = 30; lastKnownFileType = sourcecode.c.h; name = express.h; path = src/express.h; sourceTree = "<group>"; };
		4D587E190B8096E600200116 /* date.h */ = {isa = PBXFileReference; fileEncoding = 30; lastKnownFileType = sourcecode.c.h; name = date.h; path = src/date.h; sourceTree = "<group>"; };
		4D587E1A0B8096E600200116 /* context.h */ = {isa = PBXFileReference; fileEncoding = 30; lastKnownFileType = sourcecode.c.h; name = context.h; path = src/context.h; sourceTree = "<group>"; };
		4D587E1B0B8096E600200116 /* debug.h */ = {isa = PBXFileReference; fileEncoding = 30; lastKnownFileType = sourcecode.c.h; name = debug.h; path = src/debug.h; sourceTree = "<group>"; };
		4D587E1C0B8096E600200116 /* handler.h */ = {isa = PBXFileReference; fileEncoding = 30; lastKnownFileType = sourcecode.c.h; name = handler.h; path = src/handler.h; sourceTree = "<group>"; };
		4D587E1D0B8096E600200116 /* util.h */ = {isa = PBXFileReference; fileEncoding = 30; lastKnownFileType = sourcecode.c.h; name = util.h; path = src/util.h; sourceTree = "<group>"; };
		4D587E1E0B8096E600200116 /* visual.h */ = {isa = PBXFileReference; fileEncoding = 30; lastKnownFileType = sourcecode.c.h; name = visual.h; path = src/visual.h; sourceTree = "<group>"; };
		4D587E200B8096E600200116 /* cdata.h */ = {isa = PBXFileReference; fileEncoding = 30; lastKnownFileType = sourcecode.c.h; name = cdata.h; path = src/cdata.h; sourceTree = "<group>"; };
		4D587E210B8096E600200116 /* typedefs.h */ = {isa = PBXFileReference; fileEncoding = 30; lastKnownFileType = sourcecode.c.h; name = typedefs.h; path = src/typedefs.h; sourceTree = "<group>"; };
		4D587E220B8096E600200116 /* field.h */ = {isa = PBXFileReference; fileEncoding = 30; lastKnownFileType = sourcecode.c.h; name = field.h; path = src/field.h; sourceTree = "<group>"; };
		4D587E230B8096E600200116 /* resource.h */ = {isa = PBXFileReference; fileEncoding = 30; lastKnownFileType = sourcecode.c.h; name = resource.h; path = src/resource.h; sourceTree = "<group>"; };
		4D587E240B8096E600200116 /* newobj.h */ = {isa = PBXFileReference; fileEncoding = 30; lastKnownFileType = sourcecode.c.h; name = newobj.h; path = src/newobj.h; sourceTree = "<group>"; };
		4D587E250B8096E600200116 /* sellst.h */ = {isa = PBXFileReference; fileEncoding = 30; lastKnownFileType = sourcecode.c.h; name = sellst.h; path = src/sellst.h; sourceTree = "<group>"; };
		4D587E260B8096E600200116 /* group.h */ = {isa = PBXFileReference; fileEncoding = 30; lastKnownFileType = sourcecode.c.h; name = group.h; path = src/group.h; sourceTree = "<group>"; };
		4D587E270B8096E600200116 /* mcio.h */ = {isa = PBXFileReference; fileEncoding = 30; lastKnownFileType = sourcecode.c.h; name = mcio.h; path = src/mcio.h; sourceTree = "<group>"; };
		4D587E280B8096E600200116 /* block.h */ = {isa = PBXFileReference; fileEncoding = 30; lastKnownFileType = sourcecode.c.h; name = block.h; path = src/block.h; sourceTree = "<group>"; };
		4D587E290B8096E600200116 /* eps.h */ = {isa = PBXFileReference; fileEncoding = 30; lastKnownFileType = sourcecode.c.h; name = eps.h; path = src/eps.h; sourceTree = "<group>"; };
		4D587E2A0B8096E600200116 /* hc.h */ = {isa = PBXFileReference; fileEncoding = 30; lastKnownFileType = sourcecode.c.h; name = hc.h; path = src/hc.h; sourceTree = "<group>"; };
		4D587E2C0B8096E600200116 /* prefix.h */ = {isa = PBXFileReference; fileEncoding = 30; lastKnownFileType = sourcecode.c.h; name = prefix.h; path = src/prefix.h; sourceTree = "<group>"; };
		4D587E2F0B8096FD00200116 /* dispatch.cpp */ = {isa = PBXFileReference; fileEncoding = 30; lastKnownFileType = sourcecode.cpp.cpp; name = dispatch.cpp; path = src/dispatch.cpp; sourceTree = "<group>"; };
		4D587E300B8096FD00200116 /* fields.cpp */ = {isa = PBXFileReference; fileEncoding = 30; lastKnownFileType = sourcecode.cpp.cpp; name = fields.cpp; path = src/fields.cpp; sourceTree = "<group>"; };
		4D587E310B8096FD00200116 /* fieldh.cpp */ = {isa = PBXFileReference; fileEncoding = 30; lastKnownFileType = sourcecode.cpp.cpp; name = fieldh.cpp; path = src/fieldh.cpp; sourceTree = "<group>"; };
		4D587E330B8096FD00200116 /* ports.cpp */ = {isa = PBXFileReference; fileEncoding = 30; lastKnownFileType = sourcecode.cpp.cpp; name = ports.cpp; path = src/ports.cpp; sourceTree = "<group>"; };
		4D587E340B8096FD00200116 /* operator.cpp */ = {isa = PBXFileReference; fileEncoding = 30; lastKnownFileType = sourcecode.cpp.cpp; name = operator.cpp; path = src/operator.cpp; sourceTree = "<group>"; };
		4D587E350B8096FD00200116 /* cmds.cpp */ = {isa = PBXFileReference; fileEncoding = 30; lastKnownFileType = sourcecode.cpp.cpp; name = cmds.cpp; path = src/cmds.cpp; sourceTree = "<group>"; };
		4D587E360B8096FD00200116 /* constant.cpp */ = {isa = PBXFileReference; fileEncoding = 30; lastKnownFileType = sourcecode.cpp.cpp; name = constant.cpp; path = src/constant.cpp; sourceTree = "<group>"; };
		4D587E370B8096FD00200116 /* mctheme.cpp */ = {isa = PBXFileReference; fileEncoding = 30; lastKnownFileType = sourcecode.cpp.cpp; name = mctheme.cpp; path = src/mctheme.cpp; sourceTree = "<group>"; };
		4D587E380B8096FD00200116 /* graphic.cpp */ = {isa = PBXFileReference; fileEncoding = 30; lastKnownFileType = sourcecode.cpp.cpp; name = graphic.cpp; path = src/graphic.cpp; sourceTree = "<group>"; };
		4D587E390B8096FD00200116 /* mcssl.cpp */ = {isa = PBXFileReference; fileEncoding = 30; lastKnownFileType = sourcecode.cpp.cpp; name = mcssl.cpp; path = src/mcssl.cpp; sourceTree = "<group>"; };
		4D587E3B0B8096FD00200116 /* opensslsocket.cpp */ = {isa = PBXFileReference; fileEncoding = 30; lastKnownFileType = sourcecode.cpp.cpp; name = opensslsocket.cpp; path = src/opensslsocket.cpp; sourceTree = "<group>"; };
		4D587E3C0B8096FD00200116 /* cmdsp.cpp */ = {isa = PBXFileReference; fileEncoding = 30; lastKnownFileType = sourcecode.cpp.cpp; name = cmdsp.cpp; path = src/cmdsp.cpp; sourceTree = "<group>"; };
		4D587E3D0B8096FD00200116 /* cmdsm.cpp */ = {isa = PBXFileReference; fileEncoding = 30; lastKnownFileType = sourcecode.cpp.cpp; name = cmdsm.cpp; path = src/cmdsm.cpp; sourceTree = "<group>"; };
		4D587E3E0B8096FD00200116 /* mcstring.cpp */ = {isa = PBXFileReference; fileEncoding = 30; lastKnownFileType = sourcecode.cpp.cpp; name = mcstring.cpp; path = src/mcstring.cpp; sourceTree = "<group>"; };
		4D587E3F0B8096FD00200116 /* button.cpp */ = {isa = PBXFileReference; fileEncoding = 30; lastKnownFileType = sourcecode.cpp.cpp; name = button.cpp; path = src/button.cpp; sourceTree = "<group>"; };
		4D587E400B8096FD00200116 /* literal.cpp */ = {isa = PBXFileReference; fileEncoding = 30; lastKnownFileType = sourcecode.cpp.cpp; name = literal.cpp; path = src/literal.cpp; sourceTree = "<group>"; };
		4D587E410B8096FD00200116 /* stacke.cpp */ = {isa = PBXFileReference; fileEncoding = 30; lastKnownFileType = sourcecode.cpp.cpp; name = stacke.cpp; path = src/stacke.cpp; sourceTree = "<group>"; };
		4D587E420B8096FD00200116 /* stack3.cpp */ = {isa = PBXFileReference; fileEncoding = 30; lastKnownFileType = sourcecode.cpp.cpp; name = stack3.cpp; path = src/stack3.cpp; sourceTree = "<group>"; };
		4D587E430B8096FD00200116 /* stack2.cpp */ = {isa = PBXFileReference; fileEncoding = 30; lastKnownFileType = sourcecode.cpp.cpp; name = stack2.cpp; path = src/stack2.cpp; sourceTree = "<group>"; };
		4D587E440B8096FD00200116 /* group.cpp */ = {isa = PBXFileReference; fileEncoding = 30; lastKnownFileType = sourcecode.cpp.cpp; name = group.cpp; path = src/group.cpp; sourceTree = "<group>"; };
		4D587E450B8096FD00200116 /* newobj.cpp */ = {isa = PBXFileReference; fileEncoding = 30; lastKnownFileType = sourcecode.cpp.cpp; name = newobj.cpp; path = src/newobj.cpp; sourceTree = "<group>"; };
		4D587E460B8096FD00200116 /* express.cpp */ = {isa = PBXFileReference; fileEncoding = 30; lastKnownFileType = sourcecode.cpp.cpp; name = express.cpp; path = src/express.cpp; sourceTree = "<group>"; };
		4D587E470B8096FD00200116 /* execpt.cpp */ = {isa = PBXFileReference; fileEncoding = 30; lastKnownFileType = sourcecode.cpp.cpp; name = execpt.cpp; path = src/execpt.cpp; sourceTree = "<group>"; };
		4D587E480B8096FD00200116 /* visual.cpp */ = {isa = PBXFileReference; fileEncoding = 30; lastKnownFileType = sourcecode.cpp.cpp; name = visual.cpp; path = src/visual.cpp; sourceTree = "<group>"; };
		4D587E4A0B8096FD00200116 /* hndlrlst.cpp */ = {isa = PBXFileReference; fileEncoding = 30; lastKnownFileType = sourcecode.cpp.cpp; name = hndlrlst.cpp; path = src/hndlrlst.cpp; sourceTree = "<group>"; };
		4D587E4B0B8096FD00200116 /* internal.cpp */ = {isa = PBXFileReference; fileEncoding = 30; lastKnownFileType = sourcecode.cpp.cpp; name = internal.cpp; path = src/internal.cpp; sourceTree = "<group>"; };
		4D587E4C0B8096FD00200116 /* image.cpp */ = {isa = PBXFileReference; fileEncoding = 30; lastKnownFileType = sourcecode.cpp.cpp; name = image.cpp; path = src/image.cpp; sourceTree = "<group>"; };
		4D587E4D0B8096FD00200116 /* cpalette.cpp */ = {isa = PBXFileReference; fileEncoding = 30; lastKnownFileType = sourcecode.cpp.cpp; name = cpalette.cpp; path = src/cpalette.cpp; sourceTree = "<group>"; };
		4D587E4E0B8096FD00200116 /* globals.cpp */ = {isa = PBXFileReference; explicitFileType = sourcecode.cpp.objcpp; fileEncoding = 30; name = globals.cpp; path = src/globals.cpp; sourceTree = "<group>"; };
		4D587E4F0B8096FD00200116 /* funcsm.cpp */ = {isa = PBXFileReference; fileEncoding = 30; lastKnownFileType = sourcecode.cpp.cpp; name = funcsm.cpp; path = src/funcsm.cpp; sourceTree = "<group>"; };
		4D587E500B8096FD00200116 /* cdata.cpp */ = {isa = PBXFileReference; fileEncoding = 30; lastKnownFileType = sourcecode.cpp.cpp; name = cdata.cpp; path = src/cdata.cpp; sourceTree = "<group>"; };
		4D587E510B8096FD00200116 /* object.cpp */ = {isa = PBXFileReference; fileEncoding = 30; lastKnownFileType = sourcecode.cpp.cpp; name = object.cpp; path = src/object.cpp; sourceTree = "<group>"; };
		4D587E520B8096FD00200116 /* buttondraw.cpp */ = {isa = PBXFileReference; fileEncoding = 30; lastKnownFileType = sourcecode.cpp.cpp; name = buttondraw.cpp; path = src/buttondraw.cpp; sourceTree = "<group>"; };
		4D587E540B8096FD00200116 /* funcs.cpp */ = {isa = PBXFileReference; fileEncoding = 30; lastKnownFileType = sourcecode.cpp.cpp; name = funcs.cpp; path = src/funcs.cpp; sourceTree = "<group>"; };
		4D587E550B8096FD00200116 /* font.cpp */ = {isa = PBXFileReference; fileEncoding = 30; lastKnownFileType = sourcecode.cpp.cpp; name = font.cpp; path = src/font.cpp; sourceTree = "<group>"; };
		4D587E560B8096FD00200116 /* ijpg.cpp */ = {isa = PBXFileReference; fileEncoding = 30; lastKnownFileType = sourcecode.cpp.cpp; name = ijpg.cpp; path = src/ijpg.cpp; sourceTree = "<group>"; };
		4D587E570B8096FD00200116 /* iimport.cpp */ = {isa = PBXFileReference; fileEncoding = 30; lastKnownFileType = sourcecode.cpp.cpp; name = iimport.cpp; path = src/iimport.cpp; sourceTree = "<group>"; };
		4D587E580B8096FD00200116 /* ipng.cpp */ = {isa = PBXFileReference; fileEncoding = 30; lastKnownFileType = sourcecode.cpp.cpp; name = ipng.cpp; path = src/ipng.cpp; sourceTree = "<group>"; };
		4D587E5A0B8096FD00200116 /* player.cpp */ = {isa = PBXFileReference; fileEncoding = 30; lastKnownFileType = sourcecode.cpp.cpp; name = player.cpp; path = src/player.cpp; sourceTree = "<group>"; };
		4D587E5B0B8096FD00200116 /* param.cpp */ = {isa = PBXFileReference; fileEncoding = 30; lastKnownFileType = sourcecode.cpp.cpp; name = param.cpp; path = src/param.cpp; sourceTree = "<group>"; };
		4D587E5C0B8096FD00200116 /* ask.cpp */ = {isa = PBXFileReference; fileEncoding = 30; lastKnownFileType = sourcecode.cpp.cpp; name = ask.cpp; path = src/ask.cpp; sourceTree = "<group>"; };
		4D587E5D0B8096FD00200116 /* ide.cpp */ = {isa = PBXFileReference; fileEncoding = 30; lastKnownFileType = sourcecode.cpp.cpp; name = ide.cpp; path = src/ide.cpp; sourceTree = "<group>"; };
		4D587E5E0B8096FD00200116 /* magnify.cpp */ = {isa = PBXFileReference; fileEncoding = 30; lastKnownFileType = sourcecode.cpp.cpp; name = magnify.cpp; path = src/magnify.cpp; sourceTree = "<group>"; };
		4D587E5F0B8096FD00200116 /* undolst.cpp */ = {isa = PBXFileReference; fileEncoding = 30; lastKnownFileType = sourcecode.cpp.cpp; name = undolst.cpp; path = src/undolst.cpp; sourceTree = "<group>"; };
		4D587E600B8096FD00200116 /* variable.cpp */ = {isa = PBXFileReference; fileEncoding = 30; lastKnownFileType = sourcecode.cpp.cpp; name = variable.cpp; path = src/variable.cpp; sourceTree = "<group>"; };
		4D587E620B8096FD00200116 /* vclip.cpp */ = {isa = PBXFileReference; fileEncoding = 30; lastKnownFileType = sourcecode.cpp.cpp; name = vclip.cpp; path = src/vclip.cpp; sourceTree = "<group>"; };
		4D587E630B8096FD00200116 /* property.cpp */ = {isa = PBXFileReference; fileEncoding = 30; lastKnownFileType = sourcecode.cpp.cpp; name = property.cpp; path = src/property.cpp; sourceTree = "<group>"; };
		4D587E640B8096FD00200116 /* dllst.cpp */ = {isa = PBXFileReference; fileEncoding = 30; lastKnownFileType = sourcecode.cpp.cpp; name = dllst.cpp; path = src/dllst.cpp; sourceTree = "<group>"; };
		4D587E650B8096FD00200116 /* path.cpp */ = {isa = PBXFileReference; fileEncoding = 30; lastKnownFileType = sourcecode.cpp.cpp; name = path.cpp; path = src/path.cpp; sourceTree = "<group>"; };
		4D587E670B8096FD00200116 /* scrolbar.cpp */ = {isa = PBXFileReference; fileEncoding = 30; lastKnownFileType = sourcecode.cpp.cpp; name = scrolbar.cpp; path = src/scrolbar.cpp; sourceTree = "<group>"; };
		4D587E680B8096FD00200116 /* mcerror.cpp */ = {isa = PBXFileReference; fileEncoding = 30; lastKnownFileType = sourcecode.cpp.cpp; name = mcerror.cpp; path = src/mcerror.cpp; sourceTree = "<group>"; };
		4D587E690B8096FD00200116 /* paragraf.cpp */ = {isa = PBXFileReference; fileEncoding = 30; lastKnownFileType = sourcecode.cpp.cpp; name = paragraf.cpp; path = src/paragraf.cpp; sourceTree = "<group>"; };
		4D587E6A0B8096FD00200116 /* stacklst.cpp */ = {isa = PBXFileReference; fileEncoding = 30; lastKnownFileType = sourcecode.cpp.cpp; name = stacklst.cpp; path = src/stacklst.cpp; sourceTree = "<group>"; };
		4D587E6B0B8096FD00200116 /* block.cpp */ = {isa = PBXFileReference; fileEncoding = 30; lastKnownFileType = sourcecode.cpp.cpp; name = block.cpp; path = src/block.cpp; sourceTree = "<group>"; };
		4D587E6C0B8096FD00200116 /* igif.cpp */ = {isa = PBXFileReference; fileEncoding = 30; lastKnownFileType = sourcecode.cpp.cpp; name = igif.cpp; path = src/igif.cpp; sourceTree = "<group>"; };
		4D587E6D0B8096FD00200116 /* keywords.cpp */ = {isa = PBXFileReference; fileEncoding = 30; lastKnownFileType = sourcecode.cpp.cpp; name = keywords.cpp; path = src/keywords.cpp; sourceTree = "<group>"; };
		4D587E6E0B8096FD00200116 /* iutil.cpp */ = {isa = PBXFileReference; fileEncoding = 30; lastKnownFileType = sourcecode.cpp.cpp; name = iutil.cpp; path = src/iutil.cpp; sourceTree = "<group>"; };
		4D587E6F0B8096FD00200116 /* idraw.cpp */ = {isa = PBXFileReference; fileEncoding = 30; lastKnownFileType = sourcecode.cpp.cpp; name = idraw.cpp; path = src/idraw.cpp; sourceTree = "<group>"; };
		4D587E700B8096FD00200116 /* ifile.cpp */ = {isa = PBXFileReference; fileEncoding = 30; lastKnownFileType = sourcecode.cpp.cpp; name = ifile.cpp; path = src/ifile.cpp; sourceTree = "<group>"; };
		4D587E710B8096FD00200116 /* tooltip.cpp */ = {isa = PBXFileReference; fileEncoding = 30; lastKnownFileType = sourcecode.cpp.cpp; name = tooltip.cpp; path = src/tooltip.cpp; sourceTree = "<group>"; };
		4D587E720B8096FD00200116 /* regex.cpp */ = {isa = PBXFileReference; fileEncoding = 30; lastKnownFileType = sourcecode.cpp.cpp; name = regex.cpp; path = src/regex.cpp; sourceTree = "<group>"; };
		4D587E730B8096FD00200116 /* answer.cpp */ = {isa = PBXFileReference; fileEncoding = 30; lastKnownFileType = sourcecode.cpp.cpp; name = answer.cpp; path = src/answer.cpp; sourceTree = "<group>"; };
		4D587E740B8096FD00200116 /* combiners.cpp */ = {isa = PBXFileReference; fileEncoding = 30; lastKnownFileType = sourcecode.cpp.cpp; name = combiners.cpp; path = src/combiners.cpp; sourceTree = "<group>"; };
		4D587E750B8096FD00200116 /* lextable.cpp */ = {isa = PBXFileReference; fileEncoding = 30; lastKnownFileType = sourcecode.cpp.cpp; name = lextable.cpp; path = src/lextable.cpp; sourceTree = "<group>"; };
		4D587E760B8096FD00200116 /* scriptpt.cpp */ = {isa = PBXFileReference; fileEncoding = 30; lastKnownFileType = sourcecode.cpp.cpp; name = scriptpt.cpp; path = src/scriptpt.cpp; sourceTree = "<group>"; };
		4D587E770B8096FD00200116 /* scrollbardraw.cpp */ = {isa = PBXFileReference; fileEncoding = 30; lastKnownFileType = sourcecode.cpp.cpp; name = scrollbardraw.cpp; path = src/scrollbardraw.cpp; sourceTree = "<group>"; };
		4D587E790B8096FD00200116 /* props.cpp */ = {isa = PBXFileReference; fileEncoding = 30; lastKnownFileType = sourcecode.cpp.cpp; name = props.cpp; path = src/props.cpp; sourceTree = "<group>"; };
		4D587E7A0B8096FD00200116 /* cmdsc.cpp */ = {isa = PBXFileReference; fileEncoding = 30; lastKnownFileType = sourcecode.cpp.cpp; name = cmdsc.cpp; path = src/cmdsc.cpp; sourceTree = "<group>"; };
		4D587E7B0B8096FD00200116 /* card.cpp */ = {isa = PBXFileReference; fileEncoding = 30; lastKnownFileType = sourcecode.cpp.cpp; name = card.cpp; path = src/card.cpp; sourceTree = "<group>"; };
		4D587E7C0B8096FD00200116 /* objptr.cpp */ = {isa = PBXFileReference; fileEncoding = 30; lastKnownFileType = sourcecode.cpp.cpp; name = objptr.cpp; path = src/objptr.cpp; sourceTree = "<group>"; };
		4D587E7D0B8096FD00200116 /* metacontext.cpp */ = {isa = PBXFileReference; fileEncoding = 30; lastKnownFileType = sourcecode.cpp.cpp; name = metacontext.cpp; path = src/metacontext.cpp; sourceTree = "<group>"; };
		4D587E7F0B8096FD00200116 /* cardlst.cpp */ = {isa = PBXFileReference; fileEncoding = 30; lastKnownFileType = sourcecode.cpp.cpp; name = cardlst.cpp; path = src/cardlst.cpp; sourceTree = "<group>"; };
		4D587E800B8096FD00200116 /* icondata.cpp */ = {isa = PBXFileReference; fileEncoding = 30; lastKnownFileType = sourcecode.cpp.cpp; name = icondata.cpp; path = src/icondata.cpp; sourceTree = "<group>"; };
		4D587E810B8096FD00200116 /* statemnt.cpp */ = {isa = PBXFileReference; fileEncoding = 30; lastKnownFileType = sourcecode.cpp.cpp; name = statemnt.cpp; path = src/statemnt.cpp; sourceTree = "<group>"; };
		4D587E820B8096FD00200116 /* external.cpp */ = {isa = PBXFileReference; fileEncoding = 30; lastKnownFileType = sourcecode.cpp.cpp; name = external.cpp; path = src/external.cpp; sourceTree = "<group>"; };
		4D587E830B8096FD00200116 /* date.cpp */ = {isa = PBXFileReference; fileEncoding = 30; lastKnownFileType = sourcecode.cpp.cpp; name = date.cpp; path = src/date.cpp; sourceTree = "<group>"; };
		4D587E840B8096FD00200116 /* control.cpp */ = {isa = PBXFileReference; fileEncoding = 30; lastKnownFileType = sourcecode.cpp.cpp; name = control.cpp; path = src/control.cpp; sourceTree = "<group>"; };
		4D587E850B8096FD00200116 /* debug.cpp */ = {isa = PBXFileReference; fileEncoding = 30; lastKnownFileType = sourcecode.cpp.cpp; name = debug.cpp; path = src/debug.cpp; sourceTree = "<group>"; };
		4D587E860B8096FD00200116 /* hc.cpp */ = {isa = PBXFileReference; fileEncoding = 30; lastKnownFileType = sourcecode.cpp.cpp; name = hc.cpp; path = src/hc.cpp; sourceTree = "<group>"; };
		4D587E870B8096FD00200116 /* aclip.cpp */ = {isa = PBXFileReference; fileEncoding = 30; lastKnownFileType = sourcecode.cpp.cpp; name = aclip.cpp; path = src/aclip.cpp; sourceTree = "<group>"; };
		4D587E880B8096FD00200116 /* chunk.cpp */ = {isa = PBXFileReference; fileEncoding = 30; lastKnownFileType = sourcecode.cpp.cpp; name = chunk.cpp; path = src/chunk.cpp; sourceTree = "<group>"; };
		4D587E890B8096FD00200116 /* rgb.cpp */ = {isa = PBXFileReference; fileEncoding = 30; lastKnownFileType = sourcecode.cpp.cpp; name = rgb.cpp; path = src/rgb.cpp; sourceTree = "<group>"; };
		4D587E8A0B8096FD00200116 /* uidc.cpp */ = {isa = PBXFileReference; fileEncoding = 30; lastKnownFileType = sourcecode.cpp.cpp; name = uidc.cpp; path = src/uidc.cpp; sourceTree = "<group>"; };
		4D587E8B0B8096FD00200116 /* fieldf.cpp */ = {isa = PBXFileReference; fileEncoding = 30; lastKnownFileType = sourcecode.cpp.cpp; name = fieldf.cpp; path = src/fieldf.cpp; sourceTree = "<group>"; };
		4D587E8C0B8096FD00200116 /* field.cpp */ = {isa = PBXFileReference; fileEncoding = 30; lastKnownFileType = sourcecode.cpp.cpp; name = field.cpp; path = src/field.cpp; sourceTree = "<group>"; };
		4D587E8D0B8096FD00200116 /* util.cpp */ = {isa = PBXFileReference; fileEncoding = 30; lastKnownFileType = sourcecode.cpp.cpp; name = util.cpp; path = src/util.cpp; sourceTree = "<group>"; };
		4D587E8E0B8096FD00200116 /* sellst.cpp */ = {isa = PBXFileReference; fileEncoding = 30; lastKnownFileType = sourcecode.cpp.cpp; name = sellst.cpp; path = src/sellst.cpp; sourceTree = "<group>"; };
		4D587E900B8096FD00200116 /* handler.cpp */ = {isa = PBXFileReference; fileEncoding = 30; lastKnownFileType = sourcecode.cpp.cpp; name = handler.cpp; path = src/handler.cpp; sourceTree = "<group>"; };
		4D587E910B8096FD00200116 /* mcio.cpp */ = {isa = PBXFileReference; fileEncoding = 30; lastKnownFileType = sourcecode.cpp.cpp; name = mcio.cpp; path = src/mcio.cpp; sourceTree = "<group>"; };
		4D587E940B8096FD00200116 /* stack.cpp */ = {isa = PBXFileReference; fileEncoding = 30; lastKnownFileType = sourcecode.cpp.cpp; name = stack.cpp; path = src/stack.cpp; sourceTree = "<group>"; };
		4D587E950B8096FD00200116 /* eps.cpp */ = {isa = PBXFileReference; fileEncoding = 30; lastKnownFileType = sourcecode.cpp.cpp; name = eps.cpp; path = src/eps.cpp; sourceTree = "<group>"; };
		4D587E960B8096FD00200116 /* cmdss.cpp */ = {isa = PBXFileReference; fileEncoding = 30; lastKnownFileType = sourcecode.cpp.cpp; name = cmdss.cpp; path = src/cmdss.cpp; sourceTree = "<group>"; };
		4D587E970B8096FD00200116 /* line.cpp */ = {isa = PBXFileReference; fileEncoding = 30; lastKnownFileType = sourcecode.cpp.cpp; name = line.cpp; path = src/line.cpp; sourceTree = "<group>"; };
		4D587E980B8096FD00200116 /* cmdsf.cpp */ = {isa = PBXFileReference; fileEncoding = 30; lastKnownFileType = sourcecode.cpp.cpp; name = cmdsf.cpp; path = src/cmdsf.cpp; sourceTree = "<group>"; };
		4D587E990B8096FD00200116 /* cmdse.cpp */ = {isa = PBXFileReference; fileEncoding = 30; lastKnownFileType = sourcecode.cpp.cpp; name = cmdse.cpp; path = src/cmdse.cpp; sourceTree = "<group>"; };
		4D587F5C0B809A2D00200116 /* osxflst.h */ = {isa = PBXFileReference; fileEncoding = 30; lastKnownFileType = sourcecode.c.h; name = osxflst.h; path = src/osxflst.h; sourceTree = "<group>"; };
		4D587FB30B809C1A00200116 /* libpcre.xcodeproj */ = {isa = PBXFileReference; lastKnownFileType = "wrapper.pb-project"; name = libpcre.xcodeproj; path = ../thirdparty/libpcre/libpcre.xcodeproj; sourceTree = SOURCE_ROOT; };
		4D587FBC0B809C2600200116 /* libjpeg.xcodeproj */ = {isa = PBXFileReference; lastKnownFileType = "wrapper.pb-project"; name = libjpeg.xcodeproj; path = ../thirdparty/libjpeg/libjpeg.xcodeproj; sourceTree = SOURCE_ROOT; };
		4D587FC50B809C2E00200116 /* libpng.xcodeproj */ = {isa = PBXFileReference; lastKnownFileType = "wrapper.pb-project"; name = libpng.xcodeproj; path = ../thirdparty/libpng/libpng.xcodeproj; sourceTree = SOURCE_ROOT; };
		4D587FCE0B809C3600200116 /* libz.xcodeproj */ = {isa = PBXFileReference; lastKnownFileType = "wrapper.pb-project"; name = libz.xcodeproj; path = ../thirdparty/libz/libz.xcodeproj; sourceTree = SOURCE_ROOT; };
		4D5880140B80A4F800200116 /* osxcoreimage.cpp */ = {isa = PBXFileReference; fileEncoding = 30; lastKnownFileType = sourcecode.cpp.cpp; name = osxcoreimage.cpp; path = src/osxcoreimage.cpp; sourceTree = "<group>"; };
		4D5880160B80A4F800200116 /* osxflst.cpp */ = {isa = PBXFileReference; fileEncoding = 30; lastKnownFileType = sourcecode.cpp.cpp; name = osxflst.cpp; path = src/osxflst.cpp; sourceTree = "<group>"; };
		4D5880180B80A4F800200116 /* osxtheme.cpp */ = {isa = PBXFileReference; fileEncoding = 30; lastKnownFileType = sourcecode.cpp.cpp; name = osxtheme.cpp; path = src/osxtheme.cpp; sourceTree = "<group>"; };
		4D58801B0B80A4F800200116 /* osxstack.cpp */ = {isa = PBXFileReference; fileEncoding = 30; lastKnownFileType = sourcecode.cpp.cpp; name = osxstack.cpp; path = src/osxstack.cpp; sourceTree = "<group>"; };
		4D58801C0B80A4F800200116 /* osxspec.cpp */ = {isa = PBXFileReference; fileEncoding = 30; lastKnownFileType = sourcecode.cpp.cpp; name = osxspec.cpp; path = src/osxspec.cpp; sourceTree = "<group>"; };
		4D5880850B80BDF000200116 /* QuickTime.framework */ = {isa = PBXFileReference; lastKnownFileType = wrapper.framework; name = QuickTime.framework; path = /System/Library/Frameworks/QuickTime.framework; sourceTree = "<absolute>"; };
		4D5881200B80BF1E00200116 /* IOKit.framework */ = {isa = PBXFileReference; lastKnownFileType = wrapper.framework; name = IOKit.framework; path = /System/Library/Frameworks/IOKit.framework; sourceTree = "<absolute>"; };
		4D5881B90B80C79600200116 /* osxcisupport.mm */ = {isa = PBXFileReference; fileEncoding = 30; lastKnownFileType = sourcecode.cpp.objcpp; name = osxcisupport.mm; path = src/osxcisupport.mm; sourceTree = "<group>"; };
		4D5881C10B80C7C300200116 /* Quartz.framework */ = {isa = PBXFileReference; lastKnownFileType = wrapper.framework; name = Quartz.framework; path = /System/Library/Frameworks/Quartz.framework; sourceTree = "<absolute>"; };
		4D5883C50B80C82800200116 /* Foundation.framework */ = {isa = PBXFileReference; lastKnownFileType = wrapper.framework; name = Foundation.framework; path = /System/Library/Frameworks/Foundation.framework; sourceTree = "<absolute>"; };
		4D5884DB0B80D3BA00200116 /* startupstack.cpp */ = {isa = PBXFileReference; fileEncoding = 30; lastKnownFileType = sourcecode.cpp.cpp; name = startupstack.cpp; path = src/startupstack.cpp; sourceTree = "<group>"; };
		4D58854C0B80DEAB00200116 /* da.lproj */ = {isa = PBXFileReference; lastKnownFileType = folder; name = da.lproj; path = rsrc/da.lproj; sourceTree = "<group>"; };
		4D58854E0B80DEAC00200116 /* French.lproj */ = {isa = PBXFileReference; lastKnownFileType = folder; name = French.lproj; path = rsrc/French.lproj; sourceTree = "<group>"; };
		4D5885500B80DEAC00200116 /* Japanese.lproj */ = {isa = PBXFileReference; lastKnownFileType = folder; name = Japanese.lproj; path = rsrc/Japanese.lproj; sourceTree = "<group>"; };
		4D5885520B80DEAC00200116 /* Dutch.lproj */ = {isa = PBXFileReference; lastKnownFileType = folder; name = Dutch.lproj; path = rsrc/Dutch.lproj; sourceTree = "<group>"; };
		4D5885540B80DEAC00200116 /* German.lproj */ = {isa = PBXFileReference; lastKnownFileType = folder; name = German.lproj; path = rsrc/German.lproj; sourceTree = "<group>"; };
		4D5885560B80DEAC00200116 /* ko.lproj */ = {isa = PBXFileReference; lastKnownFileType = folder; name = ko.lproj; path = rsrc/ko.lproj; sourceTree = "<group>"; };
		4D5885580B80DEAC00200116 /* English.lproj */ = {isa = PBXFileReference; lastKnownFileType = folder; name = English.lproj; path = rsrc/English.lproj; sourceTree = "<group>"; };
		4D58855A0B80DEAC00200116 /* Italian.lproj */ = {isa = PBXFileReference; lastKnownFileType = folder; name = Italian.lproj; path = rsrc/Italian.lproj; sourceTree = "<group>"; };
		4D58855C0B80DEAC00200116 /* no.lproj */ = {isa = PBXFileReference; lastKnownFileType = folder; name = no.lproj; path = rsrc/no.lproj; sourceTree = "<group>"; };
		4D58855E0B80DEAC00200116 /* fi.lproj */ = {isa = PBXFileReference; lastKnownFileType = folder; name = fi.lproj; path = rsrc/fi.lproj; sourceTree = "<group>"; };
		4D5885600B80DEAC00200116 /* LiveCodeDoc.icns */ = {isa = PBXFileReference; lastKnownFileType = image.icns; name = LiveCodeDoc.icns; path = rsrc/LiveCodeDoc.icns; sourceTree = "<group>"; };
		4D5885610B80DEAC00200116 /* LiveCode.icns */ = {isa = PBXFileReference; lastKnownFileType = image.icns; name = LiveCode.icns; path = rsrc/LiveCode.icns; sourceTree = "<group>"; };
		4D5885620B80DEAC00200116 /* LiveCode-Community.rsrc */ = {isa = PBXFileReference; lastKnownFileType = archive.rsrc; name = "LiveCode-Community.rsrc"; path = "rsrc/LiveCode-Community.rsrc"; sourceTree = "<group>"; };
		4D5885630B80DEAC00200116 /* Spanish.lproj */ = {isa = PBXFileReference; lastKnownFileType = folder; name = Spanish.lproj; path = rsrc/Spanish.lproj; sourceTree = "<group>"; };
		4D5885650B80DEAC00200116 /* sv.lproj */ = {isa = PBXFileReference; lastKnownFileType = folder; name = sv.lproj; path = rsrc/sv.lproj; sourceTree = "<group>"; };
		4D5885670B80DEAC00200116 /* zh_CN.lproj */ = {isa = PBXFileReference; lastKnownFileType = folder; name = zh_CN.lproj; path = rsrc/zh_CN.lproj; sourceTree = "<group>"; };
		4D5885690B80DEAC00200116 /* zh_TW.lproj */ = {isa = PBXFileReference; lastKnownFileType = folder; name = zh_TW.lproj; path = rsrc/zh_TW.lproj; sourceTree = "<group>"; };
		4D592DEA14EED23600EADBB6 /* fonttable.cpp */ = {isa = PBXFileReference; fileEncoding = 4; lastKnownFileType = sourcecode.cpp.cpp; name = fonttable.cpp; path = src/fonttable.cpp; sourceTree = "<group>"; };
		4D5A21F0170343FD003C62E2 /* encodederrors.cpp */ = {isa = PBXFileReference; fileEncoding = 4; lastKnownFileType = sourcecode.cpp.cpp; name = encodederrors.cpp; path = src/encodederrors.cpp; sourceTree = "<group>"; };
		4D61BD9B0CCF74C800D74FDB /* pickle.cpp */ = {isa = PBXFileReference; fileEncoding = 30; lastKnownFileType = sourcecode.cpp.cpp; name = pickle.cpp; path = src/pickle.cpp; sourceTree = "<group>"; };
		4D61BD9C0CCF74C800D74FDB /* styledtext.cpp */ = {isa = PBXFileReference; fileEncoding = 30; lastKnownFileType = sourcecode.cpp.cpp; name = styledtext.cpp; path = src/styledtext.cpp; sourceTree = "<group>"; };
		4D61BD9D0CCF74C800D74FDB /* transfer.cpp */ = {isa = PBXFileReference; fileEncoding = 30; lastKnownFileType = sourcecode.cpp.cpp; name = transfer.cpp; path = src/transfer.cpp; sourceTree = "<group>"; };
		4D61BDAB0CCF74EF00D74FDB /* scriptenvironment.h */ = {isa = PBXFileReference; fileEncoding = 30; lastKnownFileType = sourcecode.c.h; name = scriptenvironment.h; path = src/scriptenvironment.h; sourceTree = "<group>"; };
		4D61BDAC0CCF74EF00D74FDB /* styledtext.h */ = {isa = PBXFileReference; fileEncoding = 30; lastKnownFileType = sourcecode.c.h; name = styledtext.h; path = src/styledtext.h; sourceTree = "<group>"; };
		4D61BDAD0CCF74EF00D74FDB /* transfer.h */ = {isa = PBXFileReference; fileEncoding = 30; lastKnownFileType = sourcecode.c.h; name = transfer.h; path = src/transfer.h; sourceTree = "<group>"; };
		4D6A00EE10C578C600FA48D2 /* customprinter.cpp */ = {isa = PBXFileReference; fileEncoding = 4; lastKnownFileType = sourcecode.cpp.cpp; name = customprinter.cpp; path = src/customprinter.cpp; sourceTree = "<group>"; };
		4D6ED4F30E4B3B8800BDFDE4 /* objectstream.cpp */ = {isa = PBXFileReference; fileEncoding = 4; lastKnownFileType = sourcecode.cpp.cpp; name = objectstream.cpp; path = src/objectstream.cpp; sourceTree = "<group>"; };
		4D6ED4F40E4B3B8800BDFDE4 /* objectstream.h */ = {isa = PBXFileReference; fileEncoding = 4; lastKnownFileType = sourcecode.c.h; name = objectstream.h; path = src/objectstream.h; sourceTree = "<group>"; };
		4D6F2AE618981E7F0099947D /* mac-pasteboard.mm */ = {isa = PBXFileReference; fileEncoding = 4; lastKnownFileType = sourcecode.cpp.objcpp; name = "mac-pasteboard.mm"; path = "src/mac-pasteboard.mm"; sourceTree = "<group>"; };
		4D6F92F112AA5CC000026A72 /* w32color.cpp */ = {isa = PBXFileReference; fileEncoding = 4; lastKnownFileType = sourcecode.cpp.cpp; name = w32color.cpp; path = src/w32color.cpp; sourceTree = "<group>"; };
		4D6F92F212AA5CC000026A72 /* w32cursor.cpp */ = {isa = PBXFileReference; fileEncoding = 4; lastKnownFileType = sourcecode.cpp.cpp; name = w32cursor.cpp; path = src/w32cursor.cpp; sourceTree = "<group>"; };
		4D6F92F312AA5CC000026A72 /* w32icon.cpp */ = {isa = PBXFileReference; fileEncoding = 4; lastKnownFileType = sourcecode.cpp.cpp; name = w32icon.cpp; path = src/w32icon.cpp; sourceTree = "<group>"; };
		4D6F92F412AA5CC000026A72 /* w32sound.cpp */ = {isa = PBXFileReference; fileEncoding = 4; lastKnownFileType = sourcecode.cpp.cpp; name = w32sound.cpp; path = src/w32sound.cpp; sourceTree = "<group>"; };
		4D6F92F512AA5CC000026A72 /* w32textlayout.cpp */ = {isa = PBXFileReference; fileEncoding = 4; lastKnownFileType = sourcecode.cpp.cpp; name = w32textlayout.cpp; path = src/w32textlayout.cpp; sourceTree = "<group>"; };
		4D6F92FA12AA5E2600026A72 /* textlayout.h */ = {isa = PBXFileReference; fileEncoding = 4; lastKnownFileType = sourcecode.c.h; name = textlayout.h; path = src/textlayout.h; sourceTree = "<group>"; };
		4D7667AC17A137D500E692E0 /* EngineApi.java */ = {isa = PBXFileReference; fileEncoding = 4; lastKnownFileType = sourcecode.java; path = EngineApi.java; sourceTree = "<group>"; };
		4D7740F21226B930001C9150 /* lnxans.cpp */ = {isa = PBXFileReference; fileEncoding = 4; lastKnownFileType = sourcecode.cpp.cpp; name = lnxans.cpp; path = src/lnxans.cpp; sourceTree = "<group>"; };
		4D7740F31226B930001C9150 /* lnxans.h */ = {isa = PBXFileReference; fileEncoding = 4; lastKnownFileType = sourcecode.c.h; name = lnxans.h; path = src/lnxans.h; sourceTree = "<group>"; };
		4D7740F41226B930001C9150 /* lnxaudio.cpp */ = {isa = PBXFileReference; fileEncoding = 4; lastKnownFileType = sourcecode.cpp.cpp; name = lnxaudio.cpp; path = src/lnxaudio.cpp; sourceTree = "<group>"; };
		4D7740F51226B930001C9150 /* lnxaudio.h */ = {isa = PBXFileReference; fileEncoding = 4; lastKnownFileType = sourcecode.c.h; name = lnxaudio.h; path = src/lnxaudio.h; sourceTree = "<group>"; };
		4D7740F61226B930001C9150 /* lnxclipboard.cpp */ = {isa = PBXFileReference; fileEncoding = 4; lastKnownFileType = sourcecode.cpp.cpp; name = lnxclipboard.cpp; path = src/lnxclipboard.cpp; sourceTree = "<group>"; };
		4D7740F71226B930001C9150 /* lnxcolor.cpp */ = {isa = PBXFileReference; fileEncoding = 4; lastKnownFileType = sourcecode.cpp.cpp; name = lnxcolor.cpp; path = src/lnxcolor.cpp; sourceTree = "<group>"; };
		4D7740FA1226B930001C9150 /* lnxcursor.cpp */ = {isa = PBXFileReference; fileEncoding = 4; lastKnownFileType = sourcecode.cpp.cpp; name = lnxcursor.cpp; path = src/lnxcursor.cpp; sourceTree = "<group>"; };
		4D7740FC1226B930001C9150 /* lnxdc.cpp */ = {isa = PBXFileReference; fileEncoding = 4; lastKnownFileType = sourcecode.cpp.cpp; name = lnxdc.cpp; path = src/lnxdc.cpp; sourceTree = "<group>"; };
		4D7740FD1226B930001C9150 /* lnxdc.h */ = {isa = PBXFileReference; fileEncoding = 4; lastKnownFileType = sourcecode.c.h; name = lnxdc.h; path = src/lnxdc.h; sourceTree = "<group>"; };
		4D7740FF1226B930001C9150 /* lnxdce.cpp */ = {isa = PBXFileReference; fileEncoding = 4; lastKnownFileType = sourcecode.cpp.cpp; name = lnxdce.cpp; path = src/lnxdce.cpp; sourceTree = "<group>"; };
		4D7741001226B930001C9150 /* lnxdclnx.cpp */ = {isa = PBXFileReference; fileEncoding = 4; lastKnownFileType = sourcecode.cpp.cpp; name = lnxdclnx.cpp; path = src/lnxdclnx.cpp; sourceTree = "<group>"; };
		4D7741011226B930001C9150 /* lnxdcs.cpp */ = {isa = PBXFileReference; fileEncoding = 4; lastKnownFileType = sourcecode.cpp.cpp; name = lnxdcs.cpp; path = src/lnxdcs.cpp; sourceTree = "<group>"; };
		4D7741031226B930001C9150 /* lnxdnd.cpp */ = {isa = PBXFileReference; fileEncoding = 4; lastKnownFileType = sourcecode.cpp.cpp; name = lnxdnd.cpp; path = src/lnxdnd.cpp; sourceTree = "<group>"; };
		4D7741041226B930001C9150 /* lnxdnd.h */ = {isa = PBXFileReference; fileEncoding = 4; lastKnownFileType = sourcecode.c.h; name = lnxdnd.h; path = src/lnxdnd.h; sourceTree = "<group>"; };
		4D7741051226B930001C9150 /* lnxelevate.cpp */ = {isa = PBXFileReference; fileEncoding = 4; lastKnownFileType = sourcecode.cpp.cpp; name = lnxelevate.cpp; path = src/lnxelevate.cpp; sourceTree = "<group>"; };
		4D7741061226B930001C9150 /* lnxflst.cpp */ = {isa = PBXFileReference; fileEncoding = 4; lastKnownFileType = sourcecode.cpp.cpp; name = lnxflst.cpp; path = src/lnxflst.cpp; sourceTree = "<group>"; };
		4D7741071226B930001C9150 /* lnxflst.h */ = {isa = PBXFileReference; fileEncoding = 4; lastKnownFileType = sourcecode.c.h; name = lnxflst.h; path = src/lnxflst.h; sourceTree = "<group>"; };
		4D7741081226B930001C9150 /* lnxflstold.cpp */ = {isa = PBXFileReference; fileEncoding = 4; lastKnownFileType = sourcecode.cpp.cpp; name = lnxflstold.cpp; path = src/lnxflstold.cpp; sourceTree = "<group>"; };
		4D7741091226B930001C9150 /* lnxgtktheme.cpp */ = {isa = PBXFileReference; fileEncoding = 4; lastKnownFileType = sourcecode.cpp.cpp; name = lnxgtktheme.cpp; path = src/lnxgtktheme.cpp; sourceTree = "<group>"; };
		4D77410A1226B930001C9150 /* lnxgtkthemedrawing.cpp */ = {isa = PBXFileReference; fileEncoding = 4; lastKnownFileType = sourcecode.cpp.cpp; name = lnxgtkthemedrawing.cpp; path = src/lnxgtkthemedrawing.cpp; sourceTree = "<group>"; };
		4D77410B1226B930001C9150 /* lnxgtkthemedrawing.h */ = {isa = PBXFileReference; fileEncoding = 4; lastKnownFileType = sourcecode.c.h; name = lnxgtkthemedrawing.h; path = src/lnxgtkthemedrawing.h; sourceTree = "<group>"; };
		4D77410C1226B930001C9150 /* lnximagecache.cpp */ = {isa = PBXFileReference; fileEncoding = 4; lastKnownFileType = sourcecode.cpp.cpp; name = lnximagecache.cpp; path = src/lnximagecache.cpp; sourceTree = "<group>"; };
		4D77410D1226B930001C9150 /* lnximagecache.h */ = {isa = PBXFileReference; fileEncoding = 4; lastKnownFileType = sourcecode.c.h; name = lnximagecache.h; path = src/lnximagecache.h; sourceTree = "<group>"; };
		4D77410E1226B930001C9150 /* lnxkeymapping.cpp */ = {isa = PBXFileReference; fileEncoding = 4; lastKnownFileType = sourcecode.cpp.cpp; name = lnxkeymapping.cpp; path = src/lnxkeymapping.cpp; sourceTree = "<group>"; };
		4D77410F1226B930001C9150 /* lnxmplayer.cpp */ = {isa = PBXFileReference; fileEncoding = 4; lastKnownFileType = sourcecode.cpp.cpp; name = lnxmplayer.cpp; path = src/lnxmplayer.cpp; sourceTree = "<group>"; };
		4D7741101226B930001C9150 /* lnxmplayer.h */ = {isa = PBXFileReference; fileEncoding = 4; lastKnownFileType = sourcecode.c.h; name = lnxmplayer.h; path = src/lnxmplayer.h; sourceTree = "<group>"; };
		4D7741111226B930001C9150 /* lnxpasteboard.cpp */ = {isa = PBXFileReference; fileEncoding = 4; lastKnownFileType = sourcecode.cpp.cpp; name = lnxpasteboard.cpp; path = src/lnxpasteboard.cpp; sourceTree = "<group>"; };
		4D7741121226B930001C9150 /* lnxpasteboard.h */ = {isa = PBXFileReference; fileEncoding = 4; lastKnownFileType = sourcecode.c.h; name = lnxpasteboard.h; path = src/lnxpasteboard.h; sourceTree = "<group>"; };
		4D7741131226B930001C9150 /* lnxpsprinter.cpp */ = {isa = PBXFileReference; fileEncoding = 4; lastKnownFileType = sourcecode.cpp.cpp; name = lnxpsprinter.cpp; path = src/lnxpsprinter.cpp; sourceTree = "<group>"; };
		4D7741141226B930001C9150 /* lnxpsprinter.h */ = {isa = PBXFileReference; fileEncoding = 4; lastKnownFileType = sourcecode.c.h; name = lnxpsprinter.h; path = src/lnxpsprinter.h; sourceTree = "<group>"; };
		4D7741151226B930001C9150 /* lnxspec.cpp */ = {isa = PBXFileReference; fileEncoding = 4; lastKnownFileType = sourcecode.cpp.cpp; name = lnxspec.cpp; path = src/lnxspec.cpp; sourceTree = "<group>"; };
		4D7741161226B930001C9150 /* lnxstack.cpp */ = {isa = PBXFileReference; fileEncoding = 4; lastKnownFileType = sourcecode.cpp.cpp; name = lnxstack.cpp; path = src/lnxstack.cpp; sourceTree = "<group>"; };
		4D7741181226B930001C9150 /* lnxtextlayout.cpp */ = {isa = PBXFileReference; fileEncoding = 4; lastKnownFileType = sourcecode.cpp.cpp; name = lnxtextlayout.cpp; path = src/lnxtextlayout.cpp; sourceTree = "<group>"; };
		4D7741191226B930001C9150 /* lnxtransfer.cpp */ = {isa = PBXFileReference; fileEncoding = 4; lastKnownFileType = sourcecode.cpp.cpp; name = lnxtransfer.cpp; path = src/lnxtransfer.cpp; sourceTree = "<group>"; };
		4D77411A1226B930001C9150 /* lnxtransfer.h */ = {isa = PBXFileReference; fileEncoding = 4; lastKnownFileType = sourcecode.c.h; name = lnxtransfer.h; path = src/lnxtransfer.h; sourceTree = "<group>"; };
		4D79B4E018A8D9FD00D4974C /* mac-color.mm */ = {isa = PBXFileReference; fileEncoding = 4; lastKnownFileType = sourcecode.cpp.objcpp; name = "mac-color.mm"; path = "src/mac-color.mm"; sourceTree = "<group>"; };
		4D79B5D318A9087B00D4974C /* mac-printer.mm */ = {isa = PBXFileReference; fileEncoding = 4; lastKnownFileType = sourcecode.cpp.objcpp; name = "mac-printer.mm"; path = "src/mac-printer.mm"; sourceTree = "<group>"; };
		4D81A4C111171F6A008AE3F1 /* objectprops.cpp */ = {isa = PBXFileReference; fileEncoding = 4; lastKnownFileType = sourcecode.cpp.cpp; name = objectprops.cpp; path = src/objectprops.cpp; sourceTree = "<group>"; };
		4D81A4C211171F6B008AE3F1 /* variablevalue.cpp */ = {isa = PBXFileReference; fileEncoding = 4; lastKnownFileType = sourcecode.cpp.cpp; name = variablevalue.cpp; path = src/variablevalue.cpp; sourceTree = "<group>"; };
		4D81C0260D742F48004EC824 /* w32printer.cpp */ = {isa = PBXFileReference; fileEncoding = 4; lastKnownFileType = sourcecode.cpp.cpp; name = w32printer.cpp; path = src/w32printer.cpp; sourceTree = "<group>"; };
		4D81C0270D742F48004EC824 /* w32printer.h */ = {isa = PBXFileReference; fileEncoding = 4; lastKnownFileType = sourcecode.c.h; name = w32printer.h; path = src/w32printer.h; sourceTree = "<group>"; };
		4D8387191678B2C9003BEC7C /* ibmp.cpp */ = {isa = PBXFileReference; fileEncoding = 4; lastKnownFileType = sourcecode.cpp.cpp; name = ibmp.cpp; path = src/ibmp.cpp; sourceTree = "<group>"; };
		4D83871A1678B2C9003BEC7C /* image_rep_encoded.cpp */ = {isa = PBXFileReference; fileEncoding = 4; lastKnownFileType = sourcecode.cpp.cpp; name = image_rep_encoded.cpp; path = src/image_rep_encoded.cpp; sourceTree = "<group>"; };
		4D83871B1678B2C9003BEC7C /* image_rep_mutable.cpp */ = {isa = PBXFileReference; fileEncoding = 4; lastKnownFileType = sourcecode.cpp.cpp; name = image_rep_mutable.cpp; path = src/image_rep_mutable.cpp; sourceTree = "<group>"; };
		4D83871C1678B2C9003BEC7C /* imagebitmap.cpp */ = {isa = PBXFileReference; fileEncoding = 4; lastKnownFileType = sourcecode.cpp.cpp; name = imagebitmap.cpp; path = src/imagebitmap.cpp; sourceTree = "<group>"; };
		4D83871D1678B2C9003BEC7C /* irle.cpp */ = {isa = PBXFileReference; fileEncoding = 4; lastKnownFileType = sourcecode.cpp.cpp; name = irle.cpp; path = src/irle.cpp; sourceTree = "<group>"; };
		4D8387231678B2F4003BEC7C /* bsdiff.h */ = {isa = PBXFileReference; fileEncoding = 4; lastKnownFileType = sourcecode.c.h; name = bsdiff.h; path = src/bsdiff.h; sourceTree = "<group>"; };
		4D8387241678B2F4003BEC7C /* flst.h */ = {isa = PBXFileReference; fileEncoding = 4; lastKnownFileType = sourcecode.c.h; name = flst.h; path = src/flst.h; sourceTree = "<group>"; };
		4D8387251678B2F4003BEC7C /* image_rep.h */ = {isa = PBXFileReference; fileEncoding = 4; lastKnownFileType = sourcecode.c.h; name = image_rep.h; path = src/image_rep.h; sourceTree = "<group>"; };
		4D8387261678B2F4003BEC7C /* imagebitmap.h */ = {isa = PBXFileReference; fileEncoding = 4; lastKnownFileType = sourcecode.c.h; name = imagebitmap.h; path = src/imagebitmap.h; sourceTree = "<group>"; };
		4D8589AA173A856600B20951 /* uuid.cpp */ = {isa = PBXFileReference; fileEncoding = 4; lastKnownFileType = sourcecode.cpp.cpp; name = uuid.cpp; path = src/uuid.cpp; sourceTree = "<group>"; };
		4D8589AC173A88D700B20951 /* uuid.h */ = {isa = PBXFileReference; fileEncoding = 4; lastKnownFileType = sourcecode.c.h; name = uuid.h; path = src/uuid.h; sourceTree = "<group>"; };
		4D8770FF18C8B30700A88AF9 /* quicktime.cpp */ = {isa = PBXFileReference; fileEncoding = 4; lastKnownFileType = sourcecode.cpp.cpp; name = quicktime.cpp; path = src/quicktime.cpp; sourceTree = "<group>"; };
		4D88B73815F4C66F002CFBD6 /* libgif.xcodeproj */ = {isa = PBXFileReference; lastKnownFileType = "wrapper.pb-project"; name = libgif.xcodeproj; path = ../thirdparty/libgif/libgif.xcodeproj; sourceTree = SOURCE_ROOT; };
		4D8B47960BE7B3240046CD2F /* Cocoa.framework */ = {isa = PBXFileReference; lastKnownFileType = wrapper.framework; name = Cocoa.framework; path = /System/Library/Frameworks/Cocoa.framework; sourceTree = "<absolute>"; };
		4D8BEC4411B9389C00DED42A /* bsdiff_build.cpp */ = {isa = PBXFileReference; fileEncoding = 4; lastKnownFileType = sourcecode.cpp.cpp; name = bsdiff_build.cpp; path = src/bsdiff_build.cpp; sourceTree = "<group>"; };
		4D8BED0111B959F500DED42A /* Security.framework */ = {isa = PBXFileReference; lastKnownFileType = wrapper.framework; name = Security.framework; path = System/Library/Frameworks/Security.framework; sourceTree = SDKROOT; };
		4D9797D10D1845B700CD2DD0 /* itransform.cpp */ = {isa = PBXFileReference; fileEncoding = 4; lastKnownFileType = sourcecode.cpp.cpp; name = itransform.cpp; path = src/itransform.cpp; sourceTree = "<group>"; };
		4D982A4513C1B9A90066119A /* srvmac.cpp */ = {isa = PBXFileReference; fileEncoding = 4; lastKnownFileType = sourcecode.cpp.cpp; name = srvmac.cpp; path = src/srvmac.cpp; sourceTree = "<group>"; };
		4D982B1113C1CDC10066119A /* CoreServices.framework */ = {isa = PBXFileReference; lastKnownFileType = wrapper.framework; name = CoreServices.framework; path = System/Library/Frameworks/CoreServices.framework; sourceTree = SDKROOT; };
		4D982B1813C1CDD20066119A /* ApplicationServices.framework */ = {isa = PBXFileReference; lastKnownFileType = wrapper.framework; name = ApplicationServices.framework; path = System/Library/Frameworks/ApplicationServices.framework; sourceTree = SDKROOT; };
		4D982BEE13C2E74A0066119A /* srvoutput.cpp */ = {isa = PBXFileReference; fileEncoding = 4; lastKnownFileType = sourcecode.cpp.cpp; name = srvoutput.cpp; path = src/srvoutput.cpp; sourceTree = "<group>"; };
		4D982BF513C2E8360066119A /* srvmain.h */ = {isa = PBXFileReference; fileEncoding = 4; lastKnownFileType = sourcecode.c.h; name = srvmain.h; path = src/srvmain.h; sourceTree = "<group>"; };
		4D982FE113C5D59D0066119A /* executionerrors.h */ = {isa = PBXFileReference; fileEncoding = 4; lastKnownFileType = sourcecode.c.h; name = executionerrors.h; path = src/executionerrors.h; sourceTree = "<group>"; };
		4D982FE213C5D5AE0066119A /* parseerrors.h */ = {isa = PBXFileReference; fileEncoding = 4; lastKnownFileType = sourcecode.c.h; name = parseerrors.h; path = src/parseerrors.h; sourceTree = "<group>"; };
		4DA028F518F54B5D000CFCF8 /* mac-sound.mm */ = {isa = PBXFileReference; fileEncoding = 4; lastKnownFileType = sourcecode.cpp.objcpp; name = "mac-sound.mm"; path = "src/mac-sound.mm"; sourceTree = "<group>"; };
		4DA028F718F550E1000CFCF8 /* AudioToolbox.framework */ = {isa = PBXFileReference; lastKnownFileType = wrapper.framework; name = AudioToolbox.framework; path = System/Library/Frameworks/AudioToolbox.framework; sourceTree = SDKROOT; };
		4DA0BEB715AB6046006C0677 /* mblandroidjava.cpp */ = {isa = PBXFileReference; fileEncoding = 4; lastKnownFileType = sourcecode.cpp.cpp; name = mblandroidjava.cpp; path = src/mblandroidjava.cpp; sourceTree = "<group>"; };
		4DA0BEB815AB6046006C0677 /* mblandroidjava.h */ = {isa = PBXFileReference; fileEncoding = 4; lastKnownFileType = sourcecode.c.h; name = mblandroidjava.h; path = src/mblandroidjava.h; sourceTree = "<group>"; };
		4DAB7B350FE120060009F91E /* bitmapeffect.cpp */ = {isa = PBXFileReference; fileEncoding = 4; lastKnownFileType = sourcecode.cpp.cpp; name = bitmapeffect.cpp; path = src/bitmapeffect.cpp; sourceTree = "<group>"; };
		4DAB7B360FE120060009F91E /* bitmapeffect.h */ = {isa = PBXFileReference; fileEncoding = 4; lastKnownFileType = sourcecode.c.h; name = bitmapeffect.h; path = src/bitmapeffect.h; sourceTree = "<group>"; };
		4DAB7D1A0FF128F10009F91E /* deploy.cpp */ = {isa = PBXFileReference; fileEncoding = 4; lastKnownFileType = sourcecode.cpp.cpp; name = deploy.cpp; path = src/deploy.cpp; sourceTree = "<group>"; };
		4DAB7D1B0FF128F10009F91E /* deploy_linux.cpp */ = {isa = PBXFileReference; fileEncoding = 4; lastKnownFileType = sourcecode.cpp.cpp; name = deploy_linux.cpp; path = src/deploy_linux.cpp; sourceTree = "<group>"; };
		4DAB7D1C0FF128F10009F91E /* deploy_macosx.cpp */ = {isa = PBXFileReference; fileEncoding = 4; lastKnownFileType = sourcecode.cpp.cpp; name = deploy_macosx.cpp; path = src/deploy_macosx.cpp; sourceTree = "<group>"; };
		4DAB7D1D0FF128F10009F91E /* deploy_windows.cpp */ = {isa = PBXFileReference; fileEncoding = 4; lastKnownFileType = sourcecode.cpp.cpp; name = deploy_windows.cpp; path = src/deploy_windows.cpp; sourceTree = "<group>"; };
		4DAB7D270FF3A0100009F91E /* md5.cpp */ = {isa = PBXFileReference; fileEncoding = 4; lastKnownFileType = sourcecode.cpp.cpp; name = md5.cpp; path = src/md5.cpp; sourceTree = "<group>"; };
		4DAC56740D869D1600CE5BAF /* w32clipboard.cpp */ = {isa = PBXFileReference; fileEncoding = 4; lastKnownFileType = sourcecode.cpp.cpp; name = w32clipboard.cpp; path = src/w32clipboard.cpp; sourceTree = "<group>"; };
		4DAC56750D869D1600CE5BAF /* w32date.cpp */ = {isa = PBXFileReference; fileEncoding = 4; lastKnownFileType = sourcecode.cpp.cpp; name = w32date.cpp; path = src/w32date.cpp; sourceTree = "<group>"; };
		4DAC56760D869D1600CE5BAF /* w32script.cpp */ = {isa = PBXFileReference; fileEncoding = 4; lastKnownFileType = sourcecode.cpp.cpp; name = w32script.cpp; path = src/w32script.cpp; sourceTree = "<group>"; };
		4DAC56770D869D1600CE5BAF /* w32transfer.cpp */ = {isa = PBXFileReference; fileEncoding = 4; lastKnownFileType = sourcecode.cpp.cpp; name = w32transfer.cpp; path = src/w32transfer.cpp; sourceTree = "<group>"; };
		4DAC56780D869D1600CE5BAF /* w32transfer.h */ = {isa = PBXFileReference; fileEncoding = 4; lastKnownFileType = sourcecode.c.h; name = w32transfer.h; path = src/w32transfer.h; sourceTree = "<group>"; };
		4DAD1B3B1420B6CE003ACDC2 /* w32image.cpp */ = {isa = PBXFileReference; fileEncoding = 4; lastKnownFileType = sourcecode.cpp.cpp; name = w32image.cpp; path = src/w32image.cpp; sourceTree = "<group>"; };
		4DAD1B3C1420B6CE003ACDC2 /* w32misc.cpp */ = {isa = PBXFileReference; fileEncoding = 4; lastKnownFileType = sourcecode.cpp.cpp; name = w32misc.cpp; path = src/w32misc.cpp; sourceTree = "<group>"; };
		4DAD1B3D1420B6CE003ACDC2 /* w32prefix.cpp */ = {isa = PBXFileReference; fileEncoding = 4; lastKnownFileType = sourcecode.cpp.cpp; name = w32prefix.cpp; path = src/w32prefix.cpp; sourceTree = "<group>"; };
		4DAD1B3E1420B6CE003ACDC2 /* w32prefix.h */ = {isa = PBXFileReference; fileEncoding = 4; lastKnownFileType = sourcecode.c.h; name = w32prefix.h; path = src/w32prefix.h; sourceTree = "<group>"; };
		4DAD1B3F1420B6CE003ACDC2 /* w32theme.h */ = {isa = PBXFileReference; fileEncoding = 4; lastKnownFileType = sourcecode.c.h; name = w32theme.h; path = src/w32theme.h; sourceTree = "<group>"; };
		4DADCD5912392EAF003CD17C /* sha1.cpp */ = {isa = PBXFileReference; fileEncoding = 4; lastKnownFileType = sourcecode.cpp.cpp; name = sha1.cpp; path = src/sha1.cpp; sourceTree = "<group>"; };
		4DADCD5A12392EAF003CD17C /* sha1.h */ = {isa = PBXFileReference; fileEncoding = 4; lastKnownFileType = sourcecode.c.h; name = sha1.h; path = src/sha1.h; sourceTree = "<group>"; };
		4DADCDFC12393F26003CD17C /* Installer.icns */ = {isa = PBXFileReference; lastKnownFileType = image.icns; name = Installer.icns; path = rsrc/Installer.icns; sourceTree = "<group>"; };
		4DAF5C8618C0E76500B9713C /* mac-scripting.mm */ = {isa = PBXFileReference; fileEncoding = 4; lastKnownFileType = sourcecode.cpp.objcpp; name = "mac-scripting.mm"; path = "src/mac-scripting.mm"; sourceTree = "<group>"; };
		4DB3222E174BD06200046FFE /* sysunxrandom.cpp */ = {isa = PBXFileReference; fileEncoding = 4; lastKnownFileType = sourcecode.cpp.cpp; name = sysunxrandom.cpp; path = src/sysunxrandom.cpp; sourceTree = "<group>"; };
		4DB32230174BD08E00046FFE /* sysosxrandom.cpp */ = {isa = PBXFileReference; fileEncoding = 4; lastKnownFileType = sourcecode.cpp.cpp; name = sysosxrandom.cpp; path = src/sysosxrandom.cpp; sourceTree = "<group>"; };
		4DB3856E1714422200D3F102 /* Carbon.framework */ = {isa = PBXFileReference; lastKnownFileType = wrapper.framework; name = Carbon.framework; path = System/Library/Frameworks/Carbon.framework; sourceTree = SDKROOT; };
		4DB9024F0DAA5C980014A170 /* edittool.cpp */ = {isa = PBXFileReference; fileEncoding = 4; lastKnownFileType = sourcecode.cpp.cpp; name = edittool.cpp; path = src/edittool.cpp; sourceTree = "<group>"; };
		4DB902500DAA5C980014A170 /* edittool.h */ = {isa = PBXFileReference; fileEncoding = 4; lastKnownFileType = sourcecode.c.h; name = edittool.h; path = src/edittool.h; sourceTree = "<group>"; };
		4DB902510DAA5C980014A170 /* gradient.cpp */ = {isa = PBXFileReference; fileEncoding = 4; lastKnownFileType = sourcecode.cpp.cpp; name = gradient.cpp; path = src/gradient.cpp; sourceTree = "<group>"; };
		4DB902520DAA5C980014A170 /* gradient.h */ = {isa = PBXFileReference; fileEncoding = 4; lastKnownFileType = sourcecode.c.h; name = gradient.h; path = src/gradient.h; sourceTree = "<group>"; };
		4DB902530DAA5C980014A170 /* packed.h */ = {isa = PBXFileReference; fileEncoding = 4; lastKnownFileType = sourcecode.c.h; name = packed.h; path = src/packed.h; sourceTree = "<group>"; };
		4DB902540DAA5C980014A170 /* paint.h */ = {isa = PBXFileReference; fileEncoding = 4; lastKnownFileType = sourcecode.c.h; name = paint.h; path = src/paint.h; sourceTree = "<group>"; };
		4DB903690DAB898B0014A170 /* libexternal.xcodeproj */ = {isa = PBXFileReference; lastKnownFileType = "wrapper.pb-project"; name = libexternal.xcodeproj; path = ../libexternal/libexternal.xcodeproj; sourceTree = SOURCE_ROOT; };
		4DB968A3135DFDA900DCAE93 /* mblandroidmail.cpp */ = {isa = PBXFileReference; fileEncoding = 4; lastKnownFileType = sourcecode.cpp.cpp; name = mblandroidmail.cpp; path = src/mblandroidmail.cpp; sourceTree = "<group>"; };
		4DB968A4135DFDA900DCAE93 /* mblandroidorientation.cpp */ = {isa = PBXFileReference; fileEncoding = 4; lastKnownFileType = sourcecode.cpp.cpp; name = mblandroidorientation.cpp; path = src/mblandroidorientation.cpp; sourceTree = "<group>"; };
		4DB968A5135DFDA900DCAE93 /* mblandroidtextlayout.cpp */ = {isa = PBXFileReference; fileEncoding = 4; lastKnownFileType = sourcecode.cpp.cpp; name = mblandroidtextlayout.cpp; path = src/mblandroidtextlayout.cpp; sourceTree = "<group>"; };
		4DB98625130C09D6008A03DC /* mcutility.cpp */ = {isa = PBXFileReference; fileEncoding = 4; lastKnownFileType = sourcecode.cpp.cpp; name = mcutility.cpp; path = src/mcutility.cpp; sourceTree = "<group>"; };
		4DBF585D1801CA57009CAB2E /* libopenssl.xcodeproj */ = {isa = PBXFileReference; lastKnownFileType = "wrapper.pb-project"; name = libopenssl.xcodeproj; path = ../thirdparty/libopenssl/libopenssl.xcodeproj; sourceTree = SOURCE_ROOT; };
		4DC66D8A1045D41700D1CFA3 /* notify.cpp */ = {isa = PBXFileReference; fileEncoding = 4; lastKnownFileType = sourcecode.cpp.cpp; name = notify.cpp; path = src/notify.cpp; sourceTree = "<group>"; };
		4DC6E30418896CFB00FD43C3 /* mac-menu.mm */ = {isa = PBXFileReference; fileEncoding = 4; lastKnownFileType = sourcecode.cpp.objcpp; name = "mac-menu.mm"; path = "src/mac-menu.mm"; sourceTree = "<group>"; };
		4DC999C00D3BBA29003942CC /* rtf.cpp */ = {isa = PBXFileReference; fileEncoding = 4; lastKnownFileType = sourcecode.cpp.cpp; name = rtf.cpp; path = src/rtf.cpp; sourceTree = "<group>"; };
		4DCA084D11E8DAC7005CF640 /* deploy_dmg.cpp */ = {isa = PBXFileReference; fileEncoding = 4; lastKnownFileType = sourcecode.cpp.cpp; name = deploy_dmg.cpp; path = src/deploy_dmg.cpp; sourceTree = "<group>"; };
		4DCA5E6D0EB879AD005197A1 /* parentscript.cpp */ = {isa = PBXFileReference; fileEncoding = 4; lastKnownFileType = sourcecode.cpp.cpp; name = parentscript.cpp; path = src/parentscript.cpp; sourceTree = "<group>"; };
		4DCB65711653B2F700E438E6 /* stackcache.cpp */ = {isa = PBXFileReference; fileEncoding = 4; lastKnownFileType = sourcecode.cpp.cpp; name = stackcache.cpp; path = src/stackcache.cpp; sourceTree = "<group>"; };
		4DCF875810C01A4200D14F5B /* deploy_file.cpp */ = {isa = PBXFileReference; fileEncoding = 4; lastKnownFileType = sourcecode.cpp.cpp; name = deploy_file.cpp; path = src/deploy_file.cpp; sourceTree = "<group>"; };
		4DCFFD1B10CE8F5800FA2262 /* osxtextlayout.cpp */ = {isa = PBXFileReference; fileEncoding = 4; lastKnownFileType = sourcecode.cpp.cpp; name = osxtextlayout.cpp; path = src/osxtextlayout.cpp; sourceTree = "<group>"; };
		4DCFFD2D10CE927700FA2262 /* iquantize_new.cpp */ = {isa = PBXFileReference; fileEncoding = 4; lastKnownFileType = sourcecode.cpp.cpp; name = iquantize_new.cpp; path = src/iquantize_new.cpp; sourceTree = "<group>"; };
		4DD27A820D5B36CE0000CC15 /* pathgray.cpp */ = {isa = PBXFileReference; fileEncoding = 4; lastKnownFileType = sourcecode.cpp.cpp; name = pathgray.cpp; path = src/pathgray.cpp; sourceTree = "<group>"; };
		4DD27A830D5B36CE0000CC15 /* pathprivate.h */ = {isa = PBXFileReference; fileEncoding = 4; lastKnownFileType = sourcecode.c.h; name = pathprivate.h; path = src/pathprivate.h; sourceTree = "<group>"; };
		4DD27A840D5B36CE0000CC15 /* pathprocess.cpp */ = {isa = PBXFileReference; fileEncoding = 4; lastKnownFileType = sourcecode.cpp.cpp; name = pathprocess.cpp; path = src/pathprocess.cpp; sourceTree = "<group>"; };
		4DD27A8A0D5B36E70000CC15 /* rtfsupport.cpp */ = {isa = PBXFileReference; fileEncoding = 4; lastKnownFileType = sourcecode.cpp.cpp; name = rtfsupport.cpp; path = src/rtfsupport.cpp; sourceTree = "<group>"; };
		4DD27ABE0D5B39C20000CC15 /* text.cpp */ = {isa = PBXFileReference; fileEncoding = 4; lastKnownFileType = sourcecode.cpp.cpp; name = text.cpp; path = src/text.cpp; sourceTree = "<group>"; };
		4DD27ABF0D5B39C20000CC15 /* text.h */ = {isa = PBXFileReference; fileEncoding = 4; lastKnownFileType = sourcecode.c.h; name = text.h; path = src/text.h; sourceTree = "<group>"; };
		4DD27ACB0D5B3A280000CC15 /* unicode.cpp */ = {isa = PBXFileReference; fileEncoding = 4; lastKnownFileType = sourcecode.cpp.cpp; name = unicode.cpp; path = src/unicode.cpp; sourceTree = "<group>"; };
		4DD27ACC0D5B3A280000CC15 /* unicode.h */ = {isa = PBXFileReference; fileEncoding = 4; lastKnownFileType = sourcecode.c.h; name = unicode.h; path = src/unicode.h; sourceTree = "<group>"; };
		4DD54D18134F591500981610 /* AccelerationChangeListener.java */ = {isa = PBXFileReference; fileEncoding = 4; lastKnownFileType = sourcecode.java; path = AccelerationChangeListener.java; sourceTree = "<group>"; };
		4DD54D19134F591500981610 /* CameraCompat.java */ = {isa = PBXFileReference; fileEncoding = 4; lastKnownFileType = sourcecode.java; path = CameraCompat.java; sourceTree = "<group>"; };
		4DD54D1A134F591500981610 /* Email.java */ = {isa = PBXFileReference; fileEncoding = 4; lastKnownFileType = sourcecode.java; path = Email.java; sourceTree = "<group>"; };
		4DD54D1B134F591500981610 /* Engine.java */ = {isa = PBXFileReference; fileEncoding = 4; lastKnownFileType = sourcecode.java; path = Engine.java; sourceTree = "<group>"; };
		4DD54D1C134F591500981610 /* LiveCodeActivity.java */ = {isa = PBXFileReference; fileEncoding = 4; lastKnownFileType = sourcecode.java; path = LiveCodeActivity.java; sourceTree = "<group>"; };
		4DD54D1D134F591500981610 /* ShakeEventListener.java */ = {isa = PBXFileReference; fileEncoding = 4; lastKnownFileType = sourcecode.java; path = ShakeEventListener.java; sourceTree = "<group>"; };
		4DD54D1E134F591500981610 /* URLLoader.java */ = {isa = PBXFileReference; fileEncoding = 4; lastKnownFileType = sourcecode.java; path = URLLoader.java; sourceTree = "<group>"; };
		4DD54D20134F591500981610 /* mblandroid.java */ = {isa = PBXFileReference; fileEncoding = 4; lastKnownFileType = sourcecode.java; name = mblandroid.java; path = src/java/mblandroid.java; sourceTree = "<group>"; };
		4DD54D21134F591500981610 /* mblandroid.cpp */ = {isa = PBXFileReference; fileEncoding = 4; lastKnownFileType = sourcecode.cpp.cpp; name = mblandroid.cpp; path = src/mblandroid.cpp; sourceTree = "<group>"; };
		4DD54D22134F591500981610 /* mblandroid.h */ = {isa = PBXFileReference; fileEncoding = 4; lastKnownFileType = sourcecode.c.h; name = mblandroid.h; path = src/mblandroid.h; sourceTree = "<group>"; };
		4DD54D26134F591500981610 /* mblandroiddc.cpp */ = {isa = PBXFileReference; fileEncoding = 4; lastKnownFileType = sourcecode.cpp.cpp; name = mblandroiddc.cpp; path = src/mblandroiddc.cpp; sourceTree = "<group>"; };
		4DD54D27134F591500981610 /* mblandroiddialog.cpp */ = {isa = PBXFileReference; fileEncoding = 4; lastKnownFileType = sourcecode.cpp.cpp; name = mblandroiddialog.cpp; path = src/mblandroiddialog.cpp; sourceTree = "<group>"; };
		4DD54D28134F591500981610 /* mblandroidfs.cpp */ = {isa = PBXFileReference; fileEncoding = 4; lastKnownFileType = sourcecode.cpp.cpp; name = mblandroidfs.cpp; path = src/mblandroidfs.cpp; sourceTree = "<group>"; };
		4DD54D29134F591500981610 /* mblandroidio.cpp */ = {isa = PBXFileReference; fileEncoding = 4; lastKnownFileType = sourcecode.cpp.cpp; name = mblandroidio.cpp; path = src/mblandroidio.cpp; sourceTree = "<group>"; };
		4DD54D2A134F591500981610 /* mblandroidmisc.cpp */ = {isa = PBXFileReference; fileEncoding = 4; lastKnownFileType = sourcecode.cpp.cpp; name = mblandroidmisc.cpp; path = src/mblandroidmisc.cpp; sourceTree = "<group>"; };
		4DD54D2B134F591500981610 /* mblandroidmm.cpp */ = {isa = PBXFileReference; fileEncoding = 4; lastKnownFileType = sourcecode.cpp.cpp; name = mblandroidmm.cpp; path = src/mblandroidmm.cpp; sourceTree = "<group>"; };
		4DD54D2C134F591500981610 /* mblandroidnetwork.cpp */ = {isa = PBXFileReference; fileEncoding = 4; lastKnownFileType = sourcecode.cpp.cpp; name = mblandroidnetwork.cpp; path = src/mblandroidnetwork.cpp; sourceTree = "<group>"; };
		4DD54D2D134F591500981610 /* mblandroidprocess.cpp */ = {isa = PBXFileReference; fileEncoding = 4; lastKnownFileType = sourcecode.cpp.cpp; name = mblandroidprocess.cpp; path = src/mblandroidprocess.cpp; sourceTree = "<group>"; };
		4DD54D2E134F591500981610 /* mblandroidurl.cpp */ = {isa = PBXFileReference; fileEncoding = 4; lastKnownFileType = sourcecode.cpp.cpp; name = mblandroidurl.cpp; path = src/mblandroidurl.cpp; sourceTree = "<group>"; };
		4DD54D2F134F591500981610 /* mblandroidutil.h */ = {isa = PBXFileReference; fileEncoding = 4; lastKnownFileType = sourcecode.c.h; name = mblandroidutil.h; path = src/mblandroidutil.h; sourceTree = "<group>"; };
		4DD54D47134F593600981610 /* mbliphonelocation.mm */ = {isa = PBXFileReference; fileEncoding = 4; lastKnownFileType = sourcecode.cpp.objcpp; name = mbliphonelocation.mm; path = src/mbliphonelocation.mm; sourceTree = "<group>"; };
		4DD54D48134F593600981610 /* mbliphonemail.mm */ = {isa = PBXFileReference; fileEncoding = 4; lastKnownFileType = sourcecode.cpp.objcpp; name = mbliphonemail.mm; path = src/mbliphonemail.mm; sourceTree = "<group>"; };
		4DD54D4A134F593600981610 /* mbliphoneinput.mm */ = {isa = PBXFileReference; fileEncoding = 4; lastKnownFileType = sourcecode.cpp.objcpp; name = mbliphoneinput.mm; path = src/mbliphoneinput.mm; sourceTree = "<group>"; };
		4DD54D4B134F593600981610 /* mbliphone.mm */ = {isa = PBXFileReference; fileEncoding = 4; lastKnownFileType = sourcecode.cpp.objcpp; name = mbliphone.mm; path = src/mbliphone.mm; sourceTree = "<group>"; };
		4DD54D4C134F593600981610 /* mbliphoneplayer.mm */ = {isa = PBXFileReference; fileEncoding = 4; lastKnownFileType = sourcecode.cpp.objcpp; name = mbliphoneplayer.mm; path = src/mbliphoneplayer.mm; sourceTree = "<group>"; };
		4DD54D4D134F593600981610 /* mbliphonebrowser.mm */ = {isa = PBXFileReference; fileEncoding = 4; lastKnownFileType = sourcecode.cpp.objcpp; name = mbliphonebrowser.mm; path = src/mbliphonebrowser.mm; sourceTree = "<group>"; };
		4DD54D50134F593600981610 /* mbliphonecontrol.h */ = {isa = PBXFileReference; fileEncoding = 4; lastKnownFileType = sourcecode.c.h; name = mbliphonecontrol.h; path = src/mbliphonecontrol.h; sourceTree = "<group>"; };
		4DD54D51134F593600981610 /* mbliphonevideo.mm */ = {isa = PBXFileReference; fileEncoding = 4; lastKnownFileType = sourcecode.cpp.objcpp; name = mbliphonevideo.mm; path = src/mbliphonevideo.mm; sourceTree = "<group>"; };
		4DD54D52134F593600981610 /* mbliphonecontrol.mm */ = {isa = PBXFileReference; fileEncoding = 4; lastKnownFileType = sourcecode.cpp.objcpp; name = mbliphonecontrol.mm; path = src/mbliphonecontrol.mm; sourceTree = "<group>"; };
		4DD54D53134F593600981610 /* mbliphonedc.mm */ = {isa = PBXFileReference; fileEncoding = 4; lastKnownFileType = sourcecode.cpp.objcpp; name = mbliphonedc.mm; path = src/mbliphonedc.mm; sourceTree = "<group>"; };
		4DD54D54134F593600981610 /* mbliphoneextra.mm */ = {isa = PBXFileReference; fileEncoding = 4; lastKnownFileType = sourcecode.cpp.objcpp; name = mbliphoneextra.mm; path = src/mbliphoneextra.mm; sourceTree = "<group>"; };
		4DD54D55134F593600981610 /* mbliphonescroller.mm */ = {isa = PBXFileReference; fileEncoding = 4; lastKnownFileType = sourcecode.cpp.objcpp; name = mbliphonescroller.mm; path = src/mbliphonescroller.mm; sourceTree = "<group>"; };
		4DD54D56134F593600981610 /* mbliphonestack.mm */ = {isa = PBXFileReference; fileEncoding = 4; lastKnownFileType = sourcecode.cpp.objcpp; name = mbliphonestack.mm; path = src/mbliphonestack.mm; sourceTree = "<group>"; };
		4DD54D57134F593600981610 /* mbliphonesound.mm */ = {isa = PBXFileReference; fileEncoding = 4; lastKnownFileType = sourcecode.cpp.objcpp; name = mbliphonesound.mm; path = src/mbliphonesound.mm; sourceTree = "<group>"; };
		4DD54D58134F593600981610 /* mbliphoneurl.mm */ = {isa = PBXFileReference; fileEncoding = 4; lastKnownFileType = sourcecode.cpp.objcpp; name = mbliphoneurl.mm; path = src/mbliphoneurl.mm; sourceTree = "<group>"; };
		4DD54D5A134F593600981610 /* mbliphonedialog.mm */ = {isa = PBXFileReference; fileEncoding = 4; lastKnownFileType = sourcecode.cpp.objcpp; name = mbliphonedialog.mm; path = src/mbliphonedialog.mm; sourceTree = "<group>"; };
		4DD54D5B134F593600981610 /* mbliphone.h */ = {isa = PBXFileReference; fileEncoding = 4; lastKnownFileType = sourcecode.c.h; name = mbliphone.h; path = src/mbliphone.h; sourceTree = "<group>"; };
		4DD54D5D134F593600981610 /* mbliphonereachability.mm */ = {isa = PBXFileReference; fileEncoding = 4; lastKnownFileType = sourcecode.cpp.objcpp; name = mbliphonereachability.mm; path = src/mbliphonereachability.mm; sourceTree = "<group>"; };
		4DD54D5E134F593600981610 /* mbliphonepick.mm */ = {isa = PBXFileReference; fileEncoding = 4; lastKnownFileType = sourcecode.cpp.objcpp; name = mbliphonepick.mm; path = src/mbliphonepick.mm; sourceTree = "<group>"; };
		4DD54D5F134F593600981610 /* mbliphonehooks.cpp */ = {isa = PBXFileReference; fileEncoding = 4; lastKnownFileType = sourcecode.cpp.cpp; name = mbliphonehooks.cpp; path = src/mbliphonehooks.cpp; sourceTree = "<group>"; };
		4DD54D60134F593600981610 /* mbliphonegfx.mm */ = {isa = PBXFileReference; fileEncoding = 4; lastKnownFileType = sourcecode.cpp.objcpp; name = mbliphonegfx.mm; path = src/mbliphonegfx.mm; sourceTree = "<group>"; };
		4DD54D61134F593600981610 /* mbliphoneview.h */ = {isa = PBXFileReference; fileEncoding = 4; lastKnownFileType = sourcecode.c.h; name = mbliphoneview.h; path = src/mbliphoneview.h; sourceTree = "<group>"; };
		4DD54D62134F593600981610 /* mbliphonetextlayout.mm */ = {isa = PBXFileReference; fileEncoding = 4; lastKnownFileType = sourcecode.cpp.objcpp; name = mbliphonetextlayout.mm; path = src/mbliphonetextlayout.mm; sourceTree = "<group>"; };
		4DD54D64134F594E00981610 /* mbldc.h */ = {isa = PBXFileReference; fileEncoding = 4; lastKnownFileType = sourcecode.c.h; name = mbldc.h; path = src/mbldc.h; sourceTree = "<group>"; };
		4DD54D66134F594E00981610 /* mblflst.cpp */ = {isa = PBXFileReference; fileEncoding = 4; lastKnownFileType = sourcecode.cpp.cpp; name = mblflst.cpp; path = src/mblflst.cpp; sourceTree = "<group>"; };
		4DD54D67134F594E00981610 /* mblflst.h */ = {isa = PBXFileReference; fileEncoding = 4; lastKnownFileType = sourcecode.c.h; name = mblflst.h; path = src/mblflst.h; sourceTree = "<group>"; };
		4DD54D68134F594E00981610 /* mblmain.cpp */ = {isa = PBXFileReference; fileEncoding = 4; lastKnownFileType = sourcecode.cpp.cpp; name = mblmain.cpp; path = src/mblmain.cpp; sourceTree = "<group>"; };
		4DD54D69134F594E00981610 /* mblspec.cpp */ = {isa = PBXFileReference; fileEncoding = 4; lastKnownFileType = sourcecode.cpp.cpp; name = mblspec.cpp; path = src/mblspec.cpp; sourceTree = "<group>"; };
		4DD54D6A134F594E00981610 /* mblstack.cpp */ = {isa = PBXFileReference; fileEncoding = 4; lastKnownFileType = sourcecode.cpp.cpp; name = mblstack.cpp; path = src/mblstack.cpp; sourceTree = "<group>"; };
		4DDB66521413990400E5C84C /* sysregion.cpp */ = {isa = PBXFileReference; fileEncoding = 4; lastKnownFileType = sourcecode.cpp.cpp; name = sysregion.cpp; path = src/sysregion.cpp; sourceTree = "<group>"; };
		4DDB66531413990400E5C84C /* sysunxdate.cpp */ = {isa = PBXFileReference; fileEncoding = 4; lastKnownFileType = sourcecode.cpp.cpp; name = sysunxdate.cpp; path = src/sysunxdate.cpp; sourceTree = "<group>"; };
		4DDB66541413990400E5C84C /* sysw32network.cpp */ = {isa = PBXFileReference; fileEncoding = 4; lastKnownFileType = sourcecode.cpp.cpp; name = sysw32network.cpp; path = src/sysw32network.cpp; sourceTree = "<group>"; };
		4DDB66551413990400E5C84C /* sysw32region.cpp */ = {isa = PBXFileReference; fileEncoding = 4; lastKnownFileType = sourcecode.cpp.cpp; name = sysw32region.cpp; path = src/sysw32region.cpp; sourceTree = "<group>"; };
		4DDB66561413990400E5C84C /* sysw32registry.cpp */ = {isa = PBXFileReference; fileEncoding = 4; lastKnownFileType = sourcecode.cpp.cpp; name = sysw32registry.cpp; path = src/sysw32registry.cpp; sourceTree = "<group>"; };
		4DDB66581413993500E5C84C /* sysosxregion.cpp */ = {isa = PBXFileReference; fileEncoding = 4; lastKnownFileType = sourcecode.cpp.cpp; name = sysosxregion.cpp; path = src/sysosxregion.cpp; sourceTree = "<group>"; };
		4DDB666D14139FF500E5C84C /* tilecache.cpp */ = {isa = PBXFileReference; fileEncoding = 4; lastKnownFileType = sourcecode.cpp.cpp; name = tilecache.cpp; path = src/tilecache.cpp; sourceTree = "<group>"; };
		4DDB666E14139FF500E5C84C /* tilecache.h */ = {isa = PBXFileReference; fileEncoding = 4; lastKnownFileType = sourcecode.c.h; name = tilecache.h; path = src/tilecache.h; sourceTree = "<group>"; };
		4DDB66701413A02000E5C84C /* redraw.cpp */ = {isa = PBXFileReference; fileEncoding = 4; lastKnownFileType = sourcecode.cpp.cpp; name = redraw.cpp; path = src/redraw.cpp; sourceTree = "<group>"; };
		4DDB66711413A02000E5C84C /* redraw.h */ = {isa = PBXFileReference; fileEncoding = 4; lastKnownFileType = sourcecode.c.h; name = redraw.h; path = src/redraw.h; sourceTree = "<group>"; };
		4DDDEC8612F6E6F90056D206 /* mode_installer_lnx.cpp */ = {isa = PBXFileReference; fileEncoding = 4; lastKnownFileType = sourcecode.cpp.cpp; name = mode_installer_lnx.cpp; path = src/mode_installer_lnx.cpp; sourceTree = "<group>"; };
		4DDDEC8712F6E6F90056D206 /* mode_installer_w32.cpp */ = {isa = PBXFileReference; fileEncoding = 4; lastKnownFileType = sourcecode.cpp.cpp; name = mode_installer_w32.cpp; path = src/mode_installer_w32.cpp; sourceTree = "<group>"; };
		4DE18D930B82296A0086DB92 /* Standalone-Community.app */ = {isa = PBXFileReference; explicitFileType = wrapper.application; includeInIndex = 0; path = "Standalone-Community.app"; sourceTree = BUILT_PRODUCTS_DIR; };
		4DE2AB01100CCA9300A69884 /* deploy.h */ = {isa = PBXFileReference; fileEncoding = 4; lastKnownFileType = sourcecode.c.h; name = deploy.h; path = src/deploy.h; sourceTree = "<group>"; };
		4DE663070BF9C1E50084FE0B /* Standalone-Info.plist */ = {isa = PBXFileReference; fileEncoding = 30; lastKnownFileType = text.plist.xml; name = "Standalone-Info.plist"; path = "rsrc/Standalone-Info.plist"; sourceTree = "<group>"; };
		4DE7ED0D13B33B7F002634F5 /* dskspec.cpp */ = {isa = PBXFileReference; fileEncoding = 4; lastKnownFileType = sourcecode.cpp.cpp; name = dskspec.cpp; path = src/dskspec.cpp; sourceTree = "<group>"; };
		4DECC93B18856C7500463D52 /* mac-core.mm */ = {isa = PBXFileReference; fileEncoding = 4; lastKnownFileType = sourcecode.cpp.objcpp; name = "mac-core.mm"; path = "src/mac-core.mm"; sourceTree = "<group>"; };
		4DECC93E18856CB100463D52 /* desktop.cpp */ = {isa = PBXFileReference; fileEncoding = 4; lastKnownFileType = sourcecode.cpp.cpp; name = desktop.cpp; path = src/desktop.cpp; sourceTree = "<group>"; };
		4DECC94018856DB400463D52 /* platform.h */ = {isa = PBXFileReference; fileEncoding = 4; lastKnownFileType = sourcecode.c.h; name = platform.h; path = src/platform.h; sourceTree = "<group>"; };
		4DECC94218856FE000463D52 /* mac-internal.h */ = {isa = PBXFileReference; fileEncoding = 4; lastKnownFileType = sourcecode.c.h; name = "mac-internal.h"; path = "src/mac-internal.h"; sourceTree = "<group>"; };
		4DECC9A918857A3900463D52 /* platform-internal.h */ = {isa = PBXFileReference; fileEncoding = 4; lastKnownFileType = sourcecode.c.h; name = "platform-internal.h"; path = "src/platform-internal.h"; sourceTree = "<group>"; };
		4DECC9AB18857A9100463D52 /* platform.cpp */ = {isa = PBXFileReference; fileEncoding = 4; lastKnownFileType = sourcecode.cpp.cpp; name = platform.cpp; path = src/platform.cpp; sourceTree = "<group>"; };
		4DECC9E61885803D00463D52 /* desktop-dc.cpp */ = {isa = PBXFileReference; fileEncoding = 4; lastKnownFileType = sourcecode.cpp.cpp; name = "desktop-dc.cpp"; path = "src/desktop-dc.cpp"; sourceTree = "<group>"; };
		4DECC9E81885808100463D52 /* desktop-stack.cpp */ = {isa = PBXFileReference; fileEncoding = 4; lastKnownFileType = sourcecode.cpp.cpp; name = "desktop-stack.cpp"; path = "src/desktop-stack.cpp"; sourceTree = "<group>"; };
		4DECCA5A188595F500463D52 /* desktop-menu.cpp */ = {isa = PBXFileReference; fileEncoding = 4; lastKnownFileType = sourcecode.cpp.cpp; name = "desktop-menu.cpp"; path = "src/desktop-menu.cpp"; sourceTree = "<group>"; };
		4DECD0C71886E4FD00463D52 /* mac-window.mm */ = {isa = PBXFileReference; fileEncoding = 4; lastKnownFileType = sourcecode.cpp.objcpp; name = "mac-window.mm"; path = "src/mac-window.mm"; sourceTree = "<group>"; };
		4DECD1341886F0FF00463D52 /* mac-surface.mm */ = {isa = PBXFileReference; fileEncoding = 4; lastKnownFileType = sourcecode.cpp.objcpp; name = "mac-surface.mm"; path = "src/mac-surface.mm"; sourceTree = "<group>"; };
		4DECD1FC1887F24E00463D52 /* platform-window.cpp */ = {isa = PBXFileReference; fileEncoding = 4; lastKnownFileType = sourcecode.cpp.cpp; name = "platform-window.cpp"; path = "src/platform-window.cpp"; sourceTree = "<group>"; };
		4DECD26D188807E400463D52 /* platform-surface.cpp */ = {isa = PBXFileReference; fileEncoding = 4; lastKnownFileType = sourcecode.cpp.cpp; name = "platform-surface.cpp"; path = "src/platform-surface.cpp"; sourceTree = "<group>"; };
		4DECDC2518894CAA00463D52 /* desktop-dc.h */ = {isa = PBXFileReference; fileEncoding = 4; lastKnownFileType = sourcecode.c.h; name = "desktop-dc.h"; path = "src/desktop-dc.h"; sourceTree = "<group>"; };
		4DEE29F60FDE41BE0009423C /* libkernel.a */ = {isa = PBXFileReference; explicitFileType = archive.ar; includeInIndex = 0; path = libkernel.a; sourceTree = BUILT_PRODUCTS_DIR; };
		4DEE2B3D0FDE44510009423C /* mode_standalone.cpp */ = {isa = PBXFileReference; fileEncoding = 4; lastKnownFileType = sourcecode.cpp.cpp; name = mode_standalone.cpp; path = src/mode_standalone.cpp; sourceTree = "<group>"; };
		4DEE2B3F0FDE44510009423C /* mode_development.cpp */ = {isa = PBXFileReference; fileEncoding = 4; lastKnownFileType = sourcecode.cpp.cpp; name = mode_development.cpp; path = src/mode_development.cpp; sourceTree = "<group>"; };
		4DEE2B400FDE44510009423C /* mode.h */ = {isa = PBXFileReference; fileEncoding = 4; lastKnownFileType = sourcecode.c.h; name = mode.h; path = src/mode.h; sourceTree = "<group>"; };
		4DEE2B490FDE44690009423C /* securemode.h */ = {isa = PBXFileReference; fileEncoding = 4; lastKnownFileType = sourcecode.c.h; name = securemode.h; path = src/securemode.h; sourceTree = "<group>"; };
		4DEE2B4A0FDE44690009423C /* securemode.cpp */ = {isa = PBXFileReference; fileEncoding = 4; lastKnownFileType = sourcecode.cpp.cpp; name = securemode.cpp; path = src/securemode.cpp; sourceTree = "<group>"; };
		4DF03E9D0E0A7DF00070A16A /* variable_impl.h */ = {isa = PBXFileReference; fileEncoding = 4; lastKnownFileType = sourcecode.c.h; name = variable_impl.h; path = src/variable_impl.h; sourceTree = "<group>"; };
		4DF03E9E0E0A7DF00070A16A /* variablearray.cpp */ = {isa = PBXFileReference; fileEncoding = 4; lastKnownFileType = sourcecode.cpp.cpp; name = variablearray.cpp; path = src/variablearray.cpp; sourceTree = "<group>"; };
		4DF65E2F10016337005A19CA /* capsule.cpp */ = {isa = PBXFileReference; fileEncoding = 4; lastKnownFileType = sourcecode.cpp.cpp; name = capsule.cpp; path = src/capsule.cpp; sourceTree = "<group>"; };
		4DF65E3010016337005A19CA /* capsule.h */ = {isa = PBXFileReference; fileEncoding = 4; lastKnownFileType = sourcecode.c.h; name = capsule.h; path = src/capsule.h; sourceTree = "<group>"; };
		4DF65E4510016351005A19CA /* deploy_capsule.cpp */ = {isa = PBXFileReference; fileEncoding = 4; lastKnownFileType = sourcecode.cpp.cpp; name = deploy_capsule.cpp; path = src/deploy_capsule.cpp; sourceTree = "<group>"; };
		4DFD483E13BA2843008DB91F /* Server-Community */ = {isa = PBXFileReference; explicitFileType = "compiled.mach-o.executable"; includeInIndex = 0; path = "Server-Community"; sourceTree = BUILT_PRODUCTS_DIR; };
		4DFD485213BA28AE008DB91F /* srvcgi.cpp */ = {isa = PBXFileReference; fileEncoding = 4; lastKnownFileType = sourcecode.cpp.cpp; name = srvcgi.cpp; path = src/srvcgi.cpp; sourceTree = "<group>"; };
		4DFD485313BA28AE008DB91F /* srvcgi.h */ = {isa = PBXFileReference; fileEncoding = 4; lastKnownFileType = sourcecode.c.h; name = srvcgi.h; path = src/srvcgi.h; sourceTree = "<group>"; };
		4DFD485413BA28AE008DB91F /* srvdbgvar.cpp */ = {isa = PBXFileReference; fileEncoding = 4; lastKnownFileType = sourcecode.cpp.cpp; name = srvdbgvar.cpp; path = src/srvdbgvar.cpp; sourceTree = "<group>"; };
		4DFD485513BA28AE008DB91F /* srvdbgvar.h */ = {isa = PBXFileReference; fileEncoding = 4; lastKnownFileType = sourcecode.c.h; name = srvdbgvar.h; path = src/srvdbgvar.h; sourceTree = "<group>"; };
		4DFD485713BA28AE008DB91F /* srvdebug.cpp */ = {isa = PBXFileReference; fileEncoding = 4; lastKnownFileType = sourcecode.cpp.cpp; name = srvdebug.cpp; path = src/srvdebug.cpp; sourceTree = "<group>"; };
		4DFD485813BA28AE008DB91F /* srvdebug.h */ = {isa = PBXFileReference; fileEncoding = 4; lastKnownFileType = sourcecode.c.h; name = srvdebug.h; path = src/srvdebug.h; sourceTree = "<group>"; };
		4DFD485A13BA28AE008DB91F /* srvflst.cpp */ = {isa = PBXFileReference; fileEncoding = 4; lastKnownFileType = sourcecode.cpp.cpp; name = srvflst.cpp; path = src/srvflst.cpp; sourceTree = "<group>"; };
		4DFD485B13BA28AE008DB91F /* srvflst.h */ = {isa = PBXFileReference; fileEncoding = 4; lastKnownFileType = sourcecode.c.h; name = srvflst.h; path = src/srvflst.h; sourceTree = "<group>"; };
		4DFD485C13BA28AE008DB91F /* srvmain.cpp */ = {isa = PBXFileReference; fileEncoding = 4; lastKnownFileType = sourcecode.cpp.cpp; name = srvmain.cpp; path = src/srvmain.cpp; sourceTree = "<group>"; };
		4DFD485D13BA28AE008DB91F /* srvposix.cpp */ = {isa = PBXFileReference; fileEncoding = 4; lastKnownFileType = sourcecode.cpp.cpp; name = srvposix.cpp; path = src/srvposix.cpp; sourceTree = "<group>"; };
		4DFD485E13BA28AE008DB91F /* srvscript.cpp */ = {isa = PBXFileReference; fileEncoding = 4; lastKnownFileType = sourcecode.cpp.cpp; name = srvscript.cpp; path = src/srvscript.cpp; sourceTree = "<group>"; };
		4DFD485F13BA28AE008DB91F /* srvscript.h */ = {isa = PBXFileReference; fileEncoding = 4; lastKnownFileType = sourcecode.c.h; name = srvscript.h; path = src/srvscript.h; sourceTree = "<group>"; };
		4DFD486013BA28AE008DB91F /* srvspec.cpp */ = {isa = PBXFileReference; fileEncoding = 4; lastKnownFileType = sourcecode.cpp.cpp; name = srvspec.cpp; path = src/srvspec.cpp; sourceTree = "<group>"; };
		4DFD486113BA28AE008DB91F /* srvstack.cpp */ = {isa = PBXFileReference; fileEncoding = 4; lastKnownFileType = sourcecode.cpp.cpp; name = srvstack.cpp; path = src/srvstack.cpp; sourceTree = "<group>"; };
		4DFD486313BA28AE008DB91F /* srvwindows.cpp */ = {isa = PBXFileReference; fileEncoding = 4; lastKnownFileType = sourcecode.cpp.cpp; name = srvwindows.cpp; path = src/srvwindows.cpp; sourceTree = "<group>"; };
		4DFD486613BA28DA008DB91F /* sysspec.cpp */ = {isa = PBXFileReference; fileEncoding = 4; lastKnownFileType = sourcecode.cpp.cpp; name = sysspec.cpp; path = src/sysspec.cpp; sourceTree = "<group>"; };
		4DFD486713BA28DA008DB91F /* system.h */ = {isa = PBXFileReference; fileEncoding = 4; lastKnownFileType = sourcecode.c.h; name = system.h; path = src/system.h; sourceTree = "<group>"; };
		4DFD486B13BA28FF008DB91F /* mode_server.cpp */ = {isa = PBXFileReference; fileEncoding = 4; lastKnownFileType = sourcecode.cpp.cpp; name = mode_server.cpp; path = src/mode_server.cpp; sourceTree = "<group>"; };
		4DFD495A13BA2BC0008DB91F /* CoreFoundation.framework */ = {isa = PBXFileReference; lastKnownFileType = wrapper.framework; name = CoreFoundation.framework; path = System/Library/Frameworks/CoreFoundation.framework; sourceTree = SDKROOT; };
		4DFDDAB61074D70900FAE527 /* eventqueue.cpp */ = {isa = PBXFileReference; fileEncoding = 4; lastKnownFileType = sourcecode.cpp.cpp; name = eventqueue.cpp; path = src/eventqueue.cpp; sourceTree = "<group>"; };
		4DFECD9E13CE411700288995 /* mbldc.cpp */ = {isa = PBXFileReference; fileEncoding = 4; lastKnownFileType = sourcecode.cpp.cpp; name = mbldc.cpp; path = src/mbldc.cpp; sourceTree = "<group>"; };
		4DFECD9F13CE411700288995 /* mblevent.h */ = {isa = PBXFileReference; fileEncoding = 4; lastKnownFileType = sourcecode.c.h; name = mblevent.h; path = src/mblevent.h; sourceTree = "<group>"; };
		4DFECDA013CE411700288995 /* mbliphonemisc.mm */ = {isa = PBXFileReference; fileEncoding = 4; lastKnownFileType = sourcecode.cpp.objcpp; name = mbliphonemisc.mm; path = src/mbliphonemisc.mm; sourceTree = "<group>"; };
		4DFECEEB13CEE48300288995 /* customprinter.h */ = {isa = PBXFileReference; fileEncoding = 4; lastKnownFileType = sourcecode.c.h; name = customprinter.h; path = include/customprinter.h; sourceTree = "<group>"; };
		4DFECEFF13CEE55B00288995 /* md5.h */ = {isa = PBXFileReference; fileEncoding = 4; lastKnownFileType = sourcecode.c.h; name = md5.h; path = src/md5.h; sourceTree = "<group>"; };
		4DFECF0013CEE55B00288995 /* minizip.h */ = {isa = PBXFileReference; fileEncoding = 4; lastKnownFileType = sourcecode.c.h; name = minizip.h; path = src/minizip.h; sourceTree = "<group>"; };
		4DFECF0113CEE55B00288995 /* notify.h */ = {isa = PBXFileReference; fileEncoding = 4; lastKnownFileType = sourcecode.c.h; name = notify.h; path = src/notify.h; sourceTree = "<group>"; };
		4DFECF0213CEE55B00288995 /* parentscript.h */ = {isa = PBXFileReference; fileEncoding = 4; lastKnownFileType = sourcecode.c.h; name = parentscript.h; path = src/parentscript.h; sourceTree = "<group>"; };
		4DFECF6613CEED7300288995 /* lnximage.cpp */ = {isa = PBXFileReference; fileEncoding = 4; lastKnownFileType = sourcecode.cpp.cpp; name = lnximage.cpp; path = src/lnximage.cpp; sourceTree = "<group>"; };
		4DFECF6713CEED7300288995 /* lnxmisc.cpp */ = {isa = PBXFileReference; fileEncoding = 4; lastKnownFileType = sourcecode.cpp.cpp; name = lnxmisc.cpp; path = src/lnxmisc.cpp; sourceTree = "<group>"; };
		4DFECFE413CEF2DB00288995 /* lnxprefix.h */ = {isa = PBXFileReference; fileEncoding = 4; lastKnownFileType = sourcecode.c.h; name = lnxprefix.h; path = src/lnxprefix.h; sourceTree = "<group>"; };
		4DFED11E13CEFC5400288995 /* lnxtheme.h */ = {isa = PBXFileReference; fileEncoding = 4; lastKnownFileType = sourcecode.c.h; name = lnxtheme.h; path = src/lnxtheme.h; sourceTree = "<group>"; };
		4DFFC7DE13DD8A91006233A4 /* syscfdate.cpp */ = {isa = PBXFileReference; fileEncoding = 4; lastKnownFileType = sourcecode.cpp.cpp; name = syscfdate.cpp; path = src/syscfdate.cpp; sourceTree = "<group>"; };
		4DFFC7DF13DD8A91006233A4 /* sysunxnetwork.cpp */ = {isa = PBXFileReference; fileEncoding = 4; lastKnownFileType = sourcecode.cpp.cpp; name = sysunxnetwork.cpp; path = src/sysunxnetwork.cpp; sourceTree = "<group>"; };
		4DFFC7E613DD8AB9006233A4 /* objectpropsets.cpp */ = {isa = PBXFileReference; fileEncoding = 4; lastKnownFileType = sourcecode.cpp.cpp; name = objectpropsets.cpp; path = src/objectpropsets.cpp; sourceTree = "<group>"; };
		4DFFC7EE13DD8AFC006233A4 /* name.cpp */ = {isa = PBXFileReference; fileEncoding = 4; lastKnownFileType = sourcecode.cpp.cpp; name = name.cpp; path = src/name.cpp; sourceTree = "<group>"; };
		A04643DB0BAAA63A0030A830 /* w32ans.cpp */ = {isa = PBXFileReference; fileEncoding = 30; lastKnownFileType = sourcecode.cpp.cpp; name = w32ans.cpp; path = src/w32ans.cpp; sourceTree = "<group>"; };
		A04643DE0BAAA63A0030A830 /* w32dc.cpp */ = {isa = PBXFileReference; fileEncoding = 30; lastKnownFileType = sourcecode.cpp.cpp; name = w32dc.cpp; path = src/w32dc.cpp; sourceTree = "<group>"; };
		A04643DF0BAAA63A0030A830 /* w32dc.h */ = {isa = PBXFileReference; fileEncoding = 30; lastKnownFileType = sourcecode.c.h; name = w32dc.h; path = src/w32dc.h; sourceTree = "<group>"; };
		A04643E10BAAA63A0030A830 /* w32dce.cpp */ = {isa = PBXFileReference; fileEncoding = 30; lastKnownFileType = sourcecode.cpp.cpp; name = w32dce.cpp; path = src/w32dce.cpp; sourceTree = "<group>"; };
		A04643E20BAAA63A0030A830 /* w32dcs.cpp */ = {isa = PBXFileReference; fileEncoding = 30; lastKnownFileType = sourcecode.cpp.cpp; name = w32dcs.cpp; path = src/w32dcs.cpp; sourceTree = "<group>"; };
		A04643E30BAAA63A0030A830 /* w32dcw32.cpp */ = {isa = PBXFileReference; fileEncoding = 30; lastKnownFileType = sourcecode.cpp.cpp; name = w32dcw32.cpp; path = src/w32dcw32.cpp; sourceTree = "<group>"; };
		A04643E40BAAA63A0030A830 /* w32defs.h */ = {isa = PBXFileReference; fileEncoding = 30; lastKnownFileType = sourcecode.c.h; name = w32defs.h; path = src/w32defs.h; sourceTree = "<group>"; };
		A04643E50BAAA63A0030A830 /* w32dnd.cpp */ = {isa = PBXFileReference; fileEncoding = 30; lastKnownFileType = sourcecode.cpp.cpp; name = w32dnd.cpp; path = src/w32dnd.cpp; sourceTree = "<group>"; };
		A04643E60BAAA63A0030A830 /* w32dnd.h */ = {isa = PBXFileReference; fileEncoding = 30; lastKnownFileType = sourcecode.c.h; name = w32dnd.h; path = src/w32dnd.h; sourceTree = "<group>"; };
		A04643E70BAAA63A0030A830 /* w32flst.cpp */ = {isa = PBXFileReference; fileEncoding = 30; lastKnownFileType = sourcecode.cpp.cpp; name = w32flst.cpp; path = src/w32flst.cpp; sourceTree = "<group>"; };
		A04643E80BAAA63A0030A830 /* w32flst.h */ = {isa = PBXFileReference; fileEncoding = 30; lastKnownFileType = sourcecode.c.h; name = w32flst.h; path = src/w32flst.h; sourceTree = "<group>"; };
		A04643ED0BAAA63A0030A830 /* w32relaunch.cpp */ = {isa = PBXFileReference; fileEncoding = 30; lastKnownFileType = sourcecode.cpp.cpp; name = w32relaunch.cpp; path = src/w32relaunch.cpp; sourceTree = "<group>"; };
		A04643EE0BAAA63A0030A830 /* w32spec.cpp */ = {isa = PBXFileReference; fileEncoding = 30; lastKnownFileType = sourcecode.cpp.cpp; name = w32spec.cpp; path = src/w32spec.cpp; sourceTree = "<group>"; };
		A04643EF0BAAA63A0030A830 /* w32stack.cpp */ = {isa = PBXFileReference; fileEncoding = 30; lastKnownFileType = sourcecode.cpp.cpp; name = w32stack.cpp; path = src/w32stack.cpp; sourceTree = "<group>"; };
		A04643F40BAAA63A0030A830 /* w32text.cpp */ = {isa = PBXFileReference; fileEncoding = 30; lastKnownFileType = sourcecode.cpp.cpp; name = w32text.cpp; path = src/w32text.cpp; sourceTree = "<group>"; };
		A04643F50BAAA63A0030A830 /* w32text.h */ = {isa = PBXFileReference; fileEncoding = 30; lastKnownFileType = sourcecode.c.h; name = w32text.h; path = src/w32text.h; sourceTree = "<group>"; };
		A04643F60BAAA63A0030A830 /* w32theme.cpp */ = {isa = PBXFileReference; fileEncoding = 30; lastKnownFileType = sourcecode.cpp.cpp; name = w32theme.cpp; path = src/w32theme.cpp; sourceTree = "<group>"; };
		A71F80530F4F178C003012FD /* Standalone.icns */ = {isa = PBXFileReference; lastKnownFileType = image.icns; name = Standalone.icns; path = rsrc/Standalone.icns; sourceTree = "<group>"; };
		A71F80610F4F17F9003012FD /* StandaloneDoc.icns */ = {isa = PBXFileReference; lastKnownFileType = image.icns; name = StandaloneDoc.icns; path = rsrc/StandaloneDoc.icns; sourceTree = "<group>"; };
		BE4D6171189A5495002DA467 /* AttachmentProvider.java */ = {isa = PBXFileReference; fileEncoding = 4; lastKnownFileType = sourcecode.java; path = AttachmentProvider.java; sourceTree = "<group>"; };
		E82206E0184F810A00117D10 /* resolution.cpp */ = {isa = PBXFileReference; fileEncoding = 4; lastKnownFileType = sourcecode.cpp.cpp; name = resolution.cpp; path = src/resolution.cpp; sourceTree = "<group>"; };
		E85130F3180D9969004D1DB4 /* image_rep_densitymapped.cpp */ = {isa = PBXFileReference; fileEncoding = 4; lastKnownFileType = sourcecode.cpp.cpp; name = image_rep_densitymapped.cpp; path = src/image_rep_densitymapped.cpp; sourceTree = "<group>"; };
		E86A04F6142A49EF005ECD82 /* srvsession.cpp */ = {isa = PBXFileReference; fileEncoding = 4; lastKnownFileType = sourcecode.cpp.cpp; name = srvsession.cpp; path = src/srvsession.cpp; sourceTree = "<group>"; };
		E86A04F7142A49EF005ECD82 /* srvsession.h */ = {isa = PBXFileReference; fileEncoding = 4; lastKnownFileType = sourcecode.c.h; name = srvsession.h; path = src/srvsession.h; sourceTree = "<group>"; };
		E86D598F170AEE0000060AED /* deploysecurity.h */ = {isa = PBXFileReference; fileEncoding = 4; lastKnownFileType = sourcecode.c.h; name = deploysecurity.h; path = src/deploysecurity.h; sourceTree = "<group>"; };
		E86D59AE170AF0E000060AED /* deploysecurity.cpp */ = {isa = PBXFileReference; fileEncoding = 4; lastKnownFileType = sourcecode.cpp.cpp; name = deploysecurity.cpp; path = src/deploysecurity.cpp; sourceTree = "<group>"; };
		E8988A8917FDD5B700F640F4 /* stackview.cpp */ = {isa = PBXFileReference; fileEncoding = 4; lastKnownFileType = sourcecode.cpp.cpp; name = stackview.cpp; path = src/stackview.cpp; sourceTree = "<group>"; };
		E8A49103170F16D000769C7A /* name.h */ = {isa = PBXFileReference; fileEncoding = 4; lastKnownFileType = sourcecode.c.h; name = name.h; path = src/name.h; sourceTree = "<group>"; };
		E8A49104170F16D000769C7A /* rawarray.h */ = {isa = PBXFileReference; fileEncoding = 4; lastKnownFileType = sourcecode.c.h; name = rawarray.h; path = src/rawarray.h; sourceTree = "<group>"; };
		E8A49106170F179000769C7A /* region.h */ = {isa = PBXFileReference; lastKnownFileType = sourcecode.c.h; name = region.h; path = src/region.h; sourceTree = "<group>"; };
		E8A49107170F179000769C7A /* tilecachegl.cpp */ = {isa = PBXFileReference; lastKnownFileType = sourcecode.cpp.cpp; name = tilecachegl.cpp; path = src/tilecachegl.cpp; sourceTree = "<group>"; };
		E8A7EEFA16FC982F00C39491 /* stacksecurity.h */ = {isa = PBXFileReference; fileEncoding = 4; lastKnownFileType = sourcecode.c.h; name = stacksecurity.h; path = src/stacksecurity.h; sourceTree = "<group>"; };
		E8A7EF0016FC98A200C39491 /* stacksecurity.cpp */ = {isa = PBXFileReference; fileEncoding = 4; lastKnownFileType = sourcecode.cpp.cpp; name = stacksecurity.cpp; path = src/stacksecurity.cpp; sourceTree = "<group>"; };
		E8AE876B177B3F5C0041B7E0 /* cgimageutil.cpp */ = {isa = PBXFileReference; fileEncoding = 4; lastKnownFileType = sourcecode.cpp.cpp; name = cgimageutil.cpp; path = src/cgimageutil.cpp; sourceTree = "<group>"; };
		E8AF4890174D5563000B2F9E /* libskia.xcodeproj */ = {isa = PBXFileReference; lastKnownFileType = "wrapper.pb-project"; name = libskia.xcodeproj; path = ../thirdparty/libskia/libskia.xcodeproj; sourceTree = SOURCE_ROOT; };
		E8B5BB1216DF77DF00CA02FB /* imagelist.cpp */ = {isa = PBXFileReference; fileEncoding = 4; lastKnownFileType = sourcecode.cpp.cpp; name = imagelist.cpp; path = src/imagelist.cpp; sourceTree = "<group>"; };
		E8B5BB1316DF77DF00CA02FB /* imagelist.h */ = {isa = PBXFileReference; fileEncoding = 4; lastKnownFileType = sourcecode.c.h; name = imagelist.h; path = src/imagelist.h; sourceTree = "<group>"; };
		E8D7F8461785A99900EC051A /* srvtheme.cpp */ = {isa = PBXFileReference; fileEncoding = 4; lastKnownFileType = sourcecode.cpp.cpp; name = srvtheme.cpp; path = src/srvtheme.cpp; sourceTree = "<group>"; };
		E8D7F8C21785D82F00EC051A /* resolution.h */ = {isa = PBXFileReference; fileEncoding = 4; lastKnownFileType = sourcecode.c.h; name = resolution.h; path = src/resolution.h; sourceTree = "<group>"; };
		E8DDE5DD16C2B1A7007367E4 /* image_rep_resampled.cpp */ = {isa = PBXFileReference; fileEncoding = 4; lastKnownFileType = sourcecode.cpp.cpp; name = image_rep_resampled.cpp; path = src/image_rep_resampled.cpp; sourceTree = "<group>"; };
		E8DDE5DE16C2B1A7007367E4 /* image_rep.cpp */ = {isa = PBXFileReference; fileEncoding = 4; lastKnownFileType = sourcecode.cpp.cpp; name = image_rep.cpp; path = src/image_rep.cpp; sourceTree = "<group>"; };
		E8EBC31D13E04C29003F6AA3 /* srvmultipart.h */ = {isa = PBXFileReference; fileEncoding = 4; lastKnownFileType = sourcecode.c.h; name = srvmultipart.h; path = src/srvmultipart.h; sourceTree = "<group>"; };
		E8EBC31E13E04C29003F6AA3 /* srvmultipart.cpp */ = {isa = PBXFileReference; fileEncoding = 4; lastKnownFileType = sourcecode.cpp.cpp; name = srvmultipart.cpp; path = src/srvmultipart.cpp; sourceTree = "<group>"; };
/* End PBXFileReference section */

/* Begin PBXFrameworksBuildPhase section */
		4D1F9C2C171C64320091C6CB /* Frameworks */ = {
			isa = PBXFrameworksBuildPhase;
			buildActionMask = 2147483647;
			files = (
			);
			runOnlyForDeploymentPostprocessing = 0;
		};
		4D1F9D13171C67B00091C6CB /* Frameworks */ = {
			isa = PBXFrameworksBuildPhase;
			buildActionMask = 2147483647;
			files = (
			);
			runOnlyForDeploymentPostprocessing = 0;
		};
		4D221A9C171D58A700E7E557 /* Frameworks */ = {
			isa = PBXFrameworksBuildPhase;
			buildActionMask = 2147483647;
			files = (
			);
			runOnlyForDeploymentPostprocessing = 0;
		};
		4D221AF2171D5EC500E7E557 /* Frameworks */ = {
			isa = PBXFrameworksBuildPhase;
			buildActionMask = 2147483647;
			files = (
			);
			runOnlyForDeploymentPostprocessing = 0;
		};
		4D2A57C31198634300135143 /* Frameworks */ = {
			isa = PBXFrameworksBuildPhase;
			buildActionMask = 2147483647;
			files = (
				4D2A57C41198634300135143 /* libkernel.a in Frameworks */,
				4D1F9C53171C662D0091C6CB /* libsecurity-community.a in Frameworks */,
				4D2A57C51198634300135143 /* libcore.a in Frameworks */,
				E8A554B51785A7C600DABC1A /* libgraphics.a in Frameworks */,
				4DB384BE1714420A00D3F102 /* libz.a in Frameworks */,
				4DB384BF1714420A00D3F102 /* libpng.a in Frameworks */,
				4DB384C01714420A00D3F102 /* libjpeg.a in Frameworks */,
				4DB384C11714420A00D3F102 /* libgif.a in Frameworks */,
				4DB384C21714420A00D3F102 /* libpcre.a in Frameworks */,
				4C13881D18A12ED800EFF7B6 /* libopenssl.a in Frameworks */,
				E8A554B61785A7C600DABC1A /* libskia.a in Frameworks */,
				4D52656218F83DA3007D4C13 /* AudioToolbox.framework in Frameworks */,
				4DB386091714423500D3F102 /* Carbon.framework in Frameworks */,
				4D7740CC1226AA65001C9150 /* Quartz.framework in Frameworks */,
				4D2A57CB1198634300135143 /* IOKit.framework in Frameworks */,
				4D2A57CC1198634300135143 /* Cocoa.framework in Frameworks */,
				4D8BED4811B95A1000DED42A /* Security.framework in Frameworks */,
				4D2A57CD1198634300135143 /* SystemConfiguration.framework in Frameworks */,
				4D221FDC171D65AA00E7E557 /* libcrypto.dylib in Frameworks */,
				4D221FDD171D65AA00E7E557 /* libcups.dylib in Frameworks */,
				4D221FDE171D65AA00E7E557 /* libcurl.dylib in Frameworks */,
				4D221FDF171D65AA00E7E557 /* libssl.dylib in Frameworks */,
			);
			runOnlyForDeploymentPostprocessing = 0;
		};
		4D587DA00B80945B00200116 /* Frameworks */ = {
			isa = PBXFrameworksBuildPhase;
			buildActionMask = 2147483647;
			files = (
				1DDE08E91945F0DE000E3705 /* CoreMedia.framework in Frameworks */,
				1DDE08E71945F036000E3705 /* AVFoundation.framework in Frameworks */,
				4DEE2C7A0FDE52770009423C /* libkernel.a in Frameworks */,
				4D221ACB171D59ED00E7E557 /* libkernel-development.a in Frameworks */,
				4D1F9C4E171C65CE0091C6CB /* libsecurity-community.a in Frameworks */,
				4D055BF31079F748007F6E13 /* libcore.a in Frameworks */,
				4C10D82C16BFADDB00D25197 /* libgraphics.a in Frameworks */,
				4D657F9D17143B800086071B /* libz.a in Frameworks */,
				4D657F9C17143B7A0086071B /* libpng.a in Frameworks */,
				4D657F9B17143B770086071B /* libjpeg.a in Frameworks */,
				4D657F9A17143B750086071B /* libgif.a in Frameworks */,
				4D657F9917143B720086071B /* libpcre.a in Frameworks */,
				4DBF58881801CAF8009CAB2E /* libopenssl.a in Frameworks */,
				E8252264174E2BF500055329 /* libskia.a in Frameworks */,
				4DB385731714422E00D3F102 /* Carbon.framework in Frameworks */,
				4DDC26C9122692B10071CB31 /* Quartz.framework in Frameworks */,
				4D5881210B80BF1E00200116 /* IOKit.framework in Frameworks */,
				4D8B47990BE7B3240046CD2F /* Cocoa.framework in Frameworks */,
				4D00C6290CE1F27300341AD3 /* SystemConfiguration.framework in Frameworks */,
				4D8BED0211B959F500DED42A /* Security.framework in Frameworks */,
				4DA028F818F550E1000CFCF8 /* AudioToolbox.framework in Frameworks */,
				4D221A73171D577E00E7E557 /* libcrypto.dylib in Frameworks */,
				4D221A74171D577E00E7E557 /* libcups.dylib in Frameworks */,
				4D221A75171D577E00E7E557 /* libcurl.dylib in Frameworks */,
				4D221A76171D577E00E7E557 /* libssl.dylib in Frameworks */,
			);
			runOnlyForDeploymentPostprocessing = 0;
		};
		4DE18D820B82296A0086DB92 /* Frameworks */ = {
			isa = PBXFrameworksBuildPhase;
			buildActionMask = 2147483647;
			files = (
				4DEE2CA20FDE53620009423C /* libkernel.a in Frameworks */,
				4D221B00171D5F5F00E7E557 /* libkernel-standalone.a in Frameworks */,
				4D1F9E51171C69940091C6CB /* libsecurity-community.a in Frameworks */,
				4D055BE01079F732007F6E13 /* libcore.a in Frameworks */,
				E8A554B11785A70600DABC1A /* libgraphics.a in Frameworks */,
				4D52656018F83DA1007D4C13 /* AudioToolbox.framework in Frameworks */,
				4DB382EE1714418A00D3F102 /* libz.a in Frameworks */,
				4DB382EF1714418A00D3F102 /* libpng.a in Frameworks */,
				4DB382F01714418A00D3F102 /* libjpeg.a in Frameworks */,
				4DB382F11714418A00D3F102 /* libgif.a in Frameworks */,
				4DB382F21714418A00D3F102 /* libpcre.a in Frameworks */,
				4C13880F18A12E6600EFF7B6 /* libopenssl.a in Frameworks */,
				E8A554B21785A70600DABC1A /* libskia.a in Frameworks */,
				4DB3856F1714422200D3F102 /* Carbon.framework in Frameworks */,
				4D7740CB1226AA58001C9150 /* Quartz.framework in Frameworks */,
				4DE18D880B82296A0086DB92 /* IOKit.framework in Frameworks */,
				4D8B479A0BE7B3240046CD2F /* Cocoa.framework in Frameworks */,
				4D8BED0311B95A0300DED42A /* Security.framework in Frameworks */,
				4D00C62A0CE1F27300341AD3 /* SystemConfiguration.framework in Frameworks */,
				4D221A6F171D577400E7E557 /* libcrypto.dylib in Frameworks */,
				4D221A70171D577400E7E557 /* libcups.dylib in Frameworks */,
				4D221A71171D577400E7E557 /* libcurl.dylib in Frameworks */,
				4D221A72171D577400E7E557 /* libssl.dylib in Frameworks */,
			);
			runOnlyForDeploymentPostprocessing = 0;
		};
		4DEE29F40FDE41BE0009423C /* Frameworks */ = {
			isa = PBXFrameworksBuildPhase;
			buildActionMask = 2147483647;
			files = (
			);
			runOnlyForDeploymentPostprocessing = 0;
		};
		4DFD483C13BA2843008DB91F /* Frameworks */ = {
			isa = PBXFrameworksBuildPhase;
			buildActionMask = 2147483647;
			files = (
				4D1F9DC1171C68760091C6CB /* libkernel-server.a in Frameworks */,
				4D1F9C5A171C66D70091C6CB /* libsecurity-community.a in Frameworks */,
				4DFD495313BA2B89008DB91F /* libcore.a in Frameworks */,
				4D52656118F83DA2007D4C13 /* AudioToolbox.framework in Frameworks */,
				E8A554B71785A83A00DABC1A /* libgraphics.a in Frameworks */,
				4DB386101714426200D3F102 /* libz.a in Frameworks */,
				4DB386111714426200D3F102 /* libpng.a in Frameworks */,
				4DB386121714426200D3F102 /* libjpeg.a in Frameworks */,
				4DB386131714426200D3F102 /* libgif.a in Frameworks */,
				4DB386141714426200D3F102 /* libpcre.a in Frameworks */,
				4C13881218A12E7700EFF7B6 /* libopenssl.a in Frameworks */,
				E8A554B81785A83A00DABC1A /* libskia.a in Frameworks */,
				4DFD495B13BA2BC0008DB91F /* CoreFoundation.framework in Frameworks */,
				4D982B1213C1CDC10066119A /* CoreServices.framework in Frameworks */,
				4D982B1913C1CDD20066119A /* ApplicationServices.framework in Frameworks */,
				4D221A68171D574F00E7E557 /* libcrypto.dylib in Frameworks */,
				4D221A6A171D574F00E7E557 /* libcups.dylib in Frameworks */,
				4D221A6C171D574F00E7E557 /* libcurl.dylib in Frameworks */,
				4D221A6E171D574F00E7E557 /* libssl.dylib in Frameworks */,
				4C4D3E0117E358230012FB12 /* Carbon.framework in Frameworks */,
			);
			runOnlyForDeploymentPostprocessing = 0;
		};
/* End PBXFrameworksBuildPhase section */

/* Begin PBXGroup section */
		1D86C56D18996D02002A8945 /* amazon */ = {
			isa = PBXGroup;
			children = (
				1D86C57118997158002A8945 /* AmazonBillingProvider.java */,
			);
			path = amazon;
			sourceTree = "<group>";
		};
		1D86C56E18996D0E002A8945 /* google */ = {
			isa = PBXGroup;
			children = (
				1D86C572189A5B82002A8945 /* Base64.java */,
				1D86C573189A5BF2002A8945 /* Base64DecoderException.java */,
				1D86C574189A5C73002A8945 /* IabException.java */,
				1D86C575189A5CB8002A8945 /* IabHelper.java */,
				1D86C576189A5CF4002A8945 /* IabResult.java */,
				1D86C577189A5D31002A8945 /* Inventory.java */,
				1D86C578189A5D97002A8945 /* Purchase.java */,
				1D86C579189A5DFB002A8945 /* SkuDetails.java */,
				1D86C57A189A5E40002A8945 /* Security.java */,
				1D86C581189A613F002A8945 /* GoogleBillingProvider.java */,
			);
			path = google;
			sourceTree = "<group>";
		};
		1D86C56F18996D17002A8945 /* samsung */ = {
			isa = PBXGroup;
			children = (
				1D86C5ED189A7D70002A8945 /* SamsungBillingProvider.java */,
			);
			path = samsung;
			sourceTree = "<group>";
		};
		1D86C57B189A6078002A8945 /* android */ = {
			isa = PBXGroup;
			children = (
				1D86C57C189A6078002A8945 /* vending */,
			);
			path = android;
			sourceTree = "<group>";
		};
		1D86C57C189A6078002A8945 /* vending */ = {
			isa = PBXGroup;
			children = (
				1D86C57D189A6078002A8945 /* billing */,
			);
			path = vending;
			sourceTree = "<group>";
		};
		1D86C57D189A6078002A8945 /* billing */ = {
			isa = PBXGroup;
			children = (
				1D86C57E189A6078002A8945 /* IInAppBillingService.aidl */,
				1D86C57F189A6078002A8945 /* IMarketBillingService.aidl */,
				1D86C580189A6078002A8945 /* IMarketBillingService.java */,
			);
			path = billing;
			sourceTree = "<group>";
		};
		1D86C5D6189A7B2F002A8945 /* sec */ = {
			isa = PBXGroup;
			children = (
				1D86C5D7189A7B30002A8945 /* android */,
			);
			path = sec;
			sourceTree = "<group>";
		};
		1D86C5D7189A7B30002A8945 /* android */ = {
			isa = PBXGroup;
			children = (
				1D86C5D8189A7B30002A8945 /* iap */,
			);
			path = android;
			sourceTree = "<group>";
		};
		1D86C5D8189A7B30002A8945 /* iap */ = {
			isa = PBXGroup;
			children = (
				1D86C5D9189A7B30002A8945 /* IAPConnector.aidl */,
				1D86C5DA189A7B30002A8945 /* IAPServiceCallback.aidl */,
				1D86C5DB189A7B30002A8945 /* sample */,
			);
			path = iap;
			sourceTree = "<group>";
		};
		1D86C5DB189A7B30002A8945 /* sample */ = {
			isa = PBXGroup;
			children = (
				1D86C5DC189A7B30002A8945 /* activity */,
				1D86C5E1189A7B30002A8945 /* adapter */,
				1D86C5E4189A7B30002A8945 /* helper */,
				1D86C5E6189A7B30002A8945 /* vo */,
			);
			path = sample;
			sourceTree = "<group>";
		};
		1D86C5DC189A7B30002A8945 /* activity */ = {
			isa = PBXGroup;
			children = (
				1D86C5DD189A7B30002A8945 /* ItemList.java */,
				1D86C5DE189A7B30002A8945 /* ItemsInboxList.java */,
				1D86C5DF189A7B30002A8945 /* Main.java */,
				1D86C5E0189A7B30002A8945 /* PurchaseOneItem.java */,
			);
			path = activity;
			sourceTree = "<group>";
		};
		1D86C5E1189A7B30002A8945 /* adapter */ = {
			isa = PBXGroup;
			children = (
				1D86C5E2189A7B30002A8945 /* ItemInboxListAdapter.java */,
				1D86C5E3189A7B30002A8945 /* ItemListAdapter.java */,
			);
			path = adapter;
			sourceTree = "<group>";
		};
		1D86C5E4189A7B30002A8945 /* helper */ = {
			isa = PBXGroup;
			children = (
				1D86C5E5189A7B30002A8945 /* SamsungIapHelper.java */,
			);
			path = helper;
			sourceTree = "<group>";
		};
		1D86C5E6189A7B30002A8945 /* vo */ = {
			isa = PBXGroup;
			children = (
				1D86C5E7189A7B31002A8945 /* BaseVO.java */,
				1D86C5E8189A7B31002A8945 /* ErrorVO.java */,
				1D86C5E9189A7B31002A8945 /* InBoxVO.java */,
				1D86C5EA189A7B31002A8945 /* ItemVO.java */,
				1D86C5EB189A7B31002A8945 /* PurchaseVO.java */,
				1D86C5EC189A7B31002A8945 /* VerificationVO.java */,
			);
			path = vo;
			sourceTree = "<unknown>";
		};
		4C10D82516BFADB800D25197 /* Products */ = {
			isa = PBXGroup;
			children = (
				4C10D82916BFADB800D25197 /* libgraphics.a */,
			);
			name = Products;
			sourceTree = "<group>";
		};
		4D055BB11079F6E7007F6E13 /* Products */ = {
			isa = PBXGroup;
			children = (
				4D055BB51079F6E7007F6E13 /* libcore.a */,
			);
			name = Products;
			sourceTree = "<group>";
		};
		4D140F7115A5A82300191B5E /* billing */ = {
			isa = PBXGroup;
			children = (
				1D86C56F18996D17002A8945 /* samsung */,
				1D86C56E18996D0E002A8945 /* google */,
				1D86C56D18996D02002A8945 /* amazon */,
				4D140F7515A5A82300191B5E /* PurchaseObserver.java */,
				4D140F7715A5A82300191B5E /* ResponseHandler.java */,
				1D86C5EE189A9AD6002A8945 /* BillingProvider.java */,
				1D86C5EF189A9CFD002A8945 /* BillingModule.java */,
			);
			path = billing;
			sourceTree = "<group>";
		};
		4D232D5618DAEDEF00A4FF3E /* Platform */ = {
			isa = PBXGroup;
			children = (
				4DECC94018856DB400463D52 /* platform.h */,
				4DECC9AB18857A9100463D52 /* platform.cpp */,
				4DECC9A918857A3900463D52 /* platform-internal.h */,
				4DECD1FC1887F24E00463D52 /* platform-window.cpp */,
				4DECD26D188807E400463D52 /* platform-surface.cpp */,
			);
			name = Platform;
			sourceTree = "<group>";
		};
		4D587D920B80944100200116 = {
			isa = PBXGroup;
			children = (
				4D587DA90B80948B00200116 /* Configurations */,
				4D5880AA0B80BDFE00200116 /* Frameworks */,
				4D587DA30B80945B00200116 /* Products */,
				4D587FAE0B809C0C00200116 /* Projects */,
				4D58819C0B80C68600200116 /* Resources */,
				4D587DCC0B8096B000200116 /* Sources */,
			);
			sourceTree = "<group>";
		};
		4D587DA30B80945B00200116 /* Products */ = {
			isa = PBXGroup;
			children = (
				4D587DA20B80945B00200116 /* LiveCode-Community.app */,
				4DE18D930B82296A0086DB92 /* Standalone-Community.app */,
				4DEE29F60FDE41BE0009423C /* libkernel.a */,
				4D2A57D81198634300135143 /* Installer.app */,
				4DFD483E13BA2843008DB91F /* Server-Community */,
				4D1F9C2E171C64320091C6CB /* libsecurity-community.a */,
				4D1F9D17171C67B00091C6CB /* libkernel-server.a */,
				4D221A9E171D58A700E7E557 /* libkernel-development.a */,
				4D221AF6171D5EC500E7E557 /* libkernel-standalone.a */,
			);
			name = Products;
			sourceTree = "<group>";
		};
		4D587DA90B80948B00200116 /* Configurations */ = {
			isa = PBXGroup;
			children = (
				4D587DB20B80949B00200116 /* Release.xcconfig */,
				4D587DB30B80949B00200116 /* Global.xcconfig */,
				4D587DB40B80949B00200116 /* Debug.xcconfig */,
			);
			name = Configurations;
			sourceTree = "<group>";
		};
		4D587DCC0B8096B000200116 /* Sources */ = {
			isa = PBXGroup;
			children = (
				E8A49102170F166400769C7A /* Core - Foundation */,
				E8A49105170F16DA00769C7A /* Core - Graphics */,
				E8A49108170F17A700769C7A /* Core - Language */,
				E8A4910A170F1F9F00769C7A /* Core - Misc */,
				E8A49109170F192000769C7A /* Core - Objects */,
				E8A7EEFD16FC985100C39491 /* Core - Security */,
				4DE7ED0B13B33B4E002634F5 /* Desktop */,
				4D232D5618DAEDEF00A4FF3E /* Platform */,
				4D6F92F012AA5C8000026A72 /* Desktop - Linux */,
				4D6F92ED12AA5C7800026A72 /* Desktop - Mac */,
				4D6F92EF12AA5C7D00026A72 /* Desktop - Windows */,
				4DD54D63134F593F00981610 /* Mobile */,
				4DD54D14134F590600981610 /* Mobile - Android */,
				4DD54D46134F591C00981610 /* Mobile - iOS */,
				E88BC456170F3E8C00C942B7 /* Mode */,
				4D6F92F612AA5D5400026A72 /* Mode - IDE */,
				4D6F92F912AA5D7500026A72 /* Mode - Installer */,
				4D6F92F712AA5D6600026A72 /* Mode - Standalone */,
				4DFD485013BA2893008DB91F /* Server */,
				4DFD486413BA28BF008DB91F /* System */,
			);
			name = Sources;
			sourceTree = "<group>";
		};
		4D587FAE0B809C0C00200116 /* Projects */ = {
			isa = PBXGroup;
			children = (
				4DBF585D1801CA57009CAB2E /* libopenssl.xcodeproj */,
				E8AF4890174D5563000B2F9E /* libskia.xcodeproj */,
				4C10D82416BFADB800D25197 /* libgraphics.xcodeproj */,
				4D055BB01079F6E7007F6E13 /* libcore.xcodeproj */,
				4DB903690DAB898B0014A170 /* libexternal.xcodeproj */,
				4D587FCE0B809C3600200116 /* libz.xcodeproj */,
				4D587FC50B809C2E00200116 /* libpng.xcodeproj */,
				4D587FBC0B809C2600200116 /* libjpeg.xcodeproj */,
				4D88B73815F4C66F002CFBD6 /* libgif.xcodeproj */,
				4D587FB30B809C1A00200116 /* libpcre.xcodeproj */,
			);
			name = Projects;
			sourceTree = "<group>";
		};
		4D5880AA0B80BDFE00200116 /* Frameworks */ = {
			isa = PBXGroup;
			children = (
				1DDE08EA1945F10A000E3705 /* QTKit.framework */,
				1DDE08E81945F0DE000E3705 /* CoreMedia.framework */,
				1DDE08E61945F036000E3705 /* AVFoundation.framework */,
				4DA028F718F550E1000CFCF8 /* AudioToolbox.framework */,
				4D982B1813C1CDD20066119A /* ApplicationServices.framework */,
				4D8B47960BE7B3240046CD2F /* Cocoa.framework */,
				4DFD495A13BA2BC0008DB91F /* CoreFoundation.framework */,
				4D982B1113C1CDC10066119A /* CoreServices.framework */,
				4D5883C50B80C82800200116 /* Foundation.framework */,
				4D5881200B80BF1E00200116 /* IOKit.framework */,
				4D5881C10B80C7C300200116 /* Quartz.framework */,
				4D5880850B80BDF000200116 /* QuickTime.framework */,
				4D8BED0111B959F500DED42A /* Security.framework */,
				4D00C6280CE1F27300341AD3 /* SystemConfiguration.framework */,
				4DB3856E1714422200D3F102 /* Carbon.framework */,
				4D221A67171D574F00E7E557 /* libcrypto.dylib */,
				4D221A69171D574F00E7E557 /* libcups.dylib */,
				4D221A6B171D574F00E7E557 /* libcurl.dylib */,
				4D221A6D171D574F00E7E557 /* libssl.dylib */,
			);
			name = Frameworks;
			sourceTree = "<group>";
		};
		4D58819C0B80C68600200116 /* Resources */ = {
			isa = PBXGroup;
			children = (
				4D58854C0B80DEAB00200116 /* da.lproj */,
				4D58854E0B80DEAC00200116 /* French.lproj */,
				4D5885500B80DEAC00200116 /* Japanese.lproj */,
				4D5885520B80DEAC00200116 /* Dutch.lproj */,
				4D5885540B80DEAC00200116 /* German.lproj */,
				4D5885560B80DEAC00200116 /* ko.lproj */,
				4D5885580B80DEAC00200116 /* English.lproj */,
				4D58855A0B80DEAC00200116 /* Italian.lproj */,
				4D58855C0B80DEAC00200116 /* no.lproj */,
				4D58855E0B80DEAC00200116 /* fi.lproj */,
				4DADCDFC12393F26003CD17C /* Installer.icns */,
				4D5885600B80DEAC00200116 /* LiveCodeDoc.icns */,
				4D5885610B80DEAC00200116 /* LiveCode.icns */,
				A71F80610F4F17F9003012FD /* StandaloneDoc.icns */,
				A71F80530F4F178C003012FD /* Standalone.icns */,
				4D5885620B80DEAC00200116 /* LiveCode-Community.rsrc */,
				4D5885630B80DEAC00200116 /* Spanish.lproj */,
				4D5885650B80DEAC00200116 /* sv.lproj */,
				4D5885670B80DEAC00200116 /* zh_CN.lproj */,
				4D5885690B80DEAC00200116 /* zh_TW.lproj */,
				4DE663070BF9C1E50084FE0B /* Standalone-Info.plist */,
				4D587DA50B80945B00200116 /* Revolution-Info.plist */,
				4D2A57E51198634300135143 /* Installer-Info.plist */,
			);
			name = Resources;
			sourceTree = "<group>";
		};
		4D6C797517134897000BCF78 /* Products */ = {
			isa = PBXGroup;
			children = (
				4D6C797917134897000BCF78 /* libz.a */,
			);
			name = Products;
			sourceTree = "<group>";
		};
		4D6C797D171348A6000BCF78 /* Products */ = {
			isa = PBXGroup;
			children = (
				4D6C7981171348A6000BCF78 /* libpng.a */,
			);
			name = Products;
			sourceTree = "<group>";
		};
		4D6C7985171348B4000BCF78 /* Products */ = {
			isa = PBXGroup;
			children = (
				4D6C7989171348B4000BCF78 /* libjpeg.a */,
			);
			name = Products;
			sourceTree = "<group>";
		};
		4D6C798D171348C1000BCF78 /* Products */ = {
			isa = PBXGroup;
			children = (
				4D6C7991171348C1000BCF78 /* libgif.a */,
			);
			name = Products;
			sourceTree = "<group>";
		};
		4D6C7995171348CD000BCF78 /* Products */ = {
			isa = PBXGroup;
			children = (
				4D6C7999171348CD000BCF78 /* libpcre.a */,
			);
			name = Products;
			sourceTree = "<group>";
		};
		4D6F92ED12AA5C7800026A72 /* Desktop - Mac */ = {
			isa = PBXGroup;
			children = (
				E8AE876B177B3F5C0041B7E0 /* cgimageutil.cpp */,
				4C977250193CAF5000DB2F4A /* coretextfonts.cpp */,
				4D5880140B80A4F800200116 /* osxcoreimage.cpp */,
				4D5881B90B80C79600200116 /* osxcisupport.mm */,
				4D4F9E6613CDFB8100B9B15D /* osxfield.cpp */,
				4D03C2160BC5803900026EA7 /* osxfiles.cpp */,
				4D5880160B80A4F800200116 /* osxflst.cpp */,
				4D587F5C0B809A2D00200116 /* osxflst.h */,
				4D4F9E3913CDF24A00B9B15D /* osximage.cpp */,
				4D4F9E3A13CDF24A00B9B15D /* osxmisc.cpp */,
				4D4F9E1113CDEC5600B9B15D /* osxprefix.h */,
				4D2192420C63871D0027A96D /* osxprinter.cpp */,
				4D2192430C63871D0027A96D /* osxprinter.h */,
				4D58801C0B80A4F800200116 /* osxspec.cpp */,
				4DCFFD1B10CE8F5800FA2262 /* osxtextlayout.cpp */,
				4D5880180B80A4F800200116 /* osxtheme.cpp */,
				4D4F9E4D13CDF6EA00B9B15D /* osxtheme.h */,
				4D58801B0B80A4F800200116 /* osxstack.cpp */,
				4DECC94218856FE000463D52 /* mac-internal.h */,
				4DECC93B18856C7500463D52 /* mac-core.mm */,
				4DECD0C71886E4FD00463D52 /* mac-window.mm */,
				4DECD1341886F0FF00463D52 /* mac-surface.mm */,
				4DC6E30418896CFB00FD43C3 /* mac-menu.mm */,
				4D444FB4188DCB4400C7B349 /* mac-cursor.mm */,
				4D6F2AE618981E7F0099947D /* mac-pasteboard.mm */,
				4D30CAF5189AC1720034CDC6 /* mac-snapshot.mm */,
				4D30CB26189AC40C0034CDC6 /* mac-font.mm */,
				4D30D1EF18A152700034CDC6 /* mac-player.mm */,
				4D79B4E018A8D9FD00D4974C /* mac-color.mm */,
				4D79B5D318A9087B00D4974C /* mac-printer.mm */,
				4D30E18118AA2FCE0034CDC6 /* mac-abort.mm */,
				4D30E40618AA73870034CDC6 /* mac-dialog.mm */,
				4DAF5C8618C0E76500B9713C /* mac-scripting.mm */,
				4DA028F518F54B5D000CFCF8 /* mac-sound.mm */,
				1DDE08CF1945DCFD000E3705 /* mac-player.h */,
				1DDE08D01945DD31000E3705 /* mac-qt-player.mm */,
				1DDE08D21945DD43000E3705 /* mac-av-player.mm */,
			);
			name = "Desktop - Mac";
			sourceTree = "<group>";
		};
		4D6F92EF12AA5C7D00026A72 /* Desktop - Windows */ = {
			isa = PBXGroup;
			children = (
				4DAD1B3B1420B6CE003ACDC2 /* w32image.cpp */,
				4DAD1B3C1420B6CE003ACDC2 /* w32misc.cpp */,
				4DAD1B3D1420B6CE003ACDC2 /* w32prefix.cpp */,
				4DAD1B3E1420B6CE003ACDC2 /* w32prefix.h */,
				4DAD1B3F1420B6CE003ACDC2 /* w32theme.h */,
				A04643DF0BAAA63A0030A830 /* w32dc.h */,
				A04643E40BAAA63A0030A830 /* w32defs.h */,
				A04643E60BAAA63A0030A830 /* w32dnd.h */,
				A04643E80BAAA63A0030A830 /* w32flst.h */,
				4D81C0270D742F48004EC824 /* w32printer.h */,
				A04643F50BAAA63A0030A830 /* w32text.h */,
				4DAC56780D869D1600CE5BAF /* w32transfer.h */,
				4D6F92F112AA5CC000026A72 /* w32color.cpp */,
				4D6F92F212AA5CC000026A72 /* w32cursor.cpp */,
				4D6F92F312AA5CC000026A72 /* w32icon.cpp */,
				4D6F92F412AA5CC000026A72 /* w32sound.cpp */,
				4D6F92F512AA5CC000026A72 /* w32textlayout.cpp */,
				A04643DB0BAAA63A0030A830 /* w32ans.cpp */,
				4DAC56740D869D1600CE5BAF /* w32clipboard.cpp */,
				4DAC56750D869D1600CE5BAF /* w32date.cpp */,
				A04643DE0BAAA63A0030A830 /* w32dc.cpp */,
				A04643E10BAAA63A0030A830 /* w32dce.cpp */,
				A04643E20BAAA63A0030A830 /* w32dcs.cpp */,
				A04643E30BAAA63A0030A830 /* w32dcw32.cpp */,
				A04643E50BAAA63A0030A830 /* w32dnd.cpp */,
				A04643E70BAAA63A0030A830 /* w32flst.cpp */,
				4D81C0260D742F48004EC824 /* w32printer.cpp */,
				A04643ED0BAAA63A0030A830 /* w32relaunch.cpp */,
				4DAC56760D869D1600CE5BAF /* w32script.cpp */,
				A04643EE0BAAA63A0030A830 /* w32spec.cpp */,
				A04643EF0BAAA63A0030A830 /* w32stack.cpp */,
				A04643F40BAAA63A0030A830 /* w32text.cpp */,
				A04643F60BAAA63A0030A830 /* w32theme.cpp */,
				4DAC56770D869D1600CE5BAF /* w32transfer.cpp */,
			);
			name = "Desktop - Windows";
			sourceTree = "<group>";
		};
		4D6F92F012AA5C8000026A72 /* Desktop - Linux */ = {
			isa = PBXGroup;
			children = (
				4DFECF6613CEED7300288995 /* lnximage.cpp */,
				4DFECF6713CEED7300288995 /* lnxmisc.cpp */,
				4D7740F21226B930001C9150 /* lnxans.cpp */,
				4D7740F31226B930001C9150 /* lnxans.h */,
				4D7740F41226B930001C9150 /* lnxaudio.cpp */,
				4D7740F51226B930001C9150 /* lnxaudio.h */,
				4D7740F61226B930001C9150 /* lnxclipboard.cpp */,
				4D7740F71226B930001C9150 /* lnxcolor.cpp */,
				4D7740FA1226B930001C9150 /* lnxcursor.cpp */,
				4D7740FC1226B930001C9150 /* lnxdc.cpp */,
				4D7740FD1226B930001C9150 /* lnxdc.h */,
				4D7740FF1226B930001C9150 /* lnxdce.cpp */,
				4D7741001226B930001C9150 /* lnxdclnx.cpp */,
				4D7741011226B930001C9150 /* lnxdcs.cpp */,
				4D7741031226B930001C9150 /* lnxdnd.cpp */,
				4D7741041226B930001C9150 /* lnxdnd.h */,
				4D7741051226B930001C9150 /* lnxelevate.cpp */,
				4D7741061226B930001C9150 /* lnxflst.cpp */,
				4D7741071226B930001C9150 /* lnxflst.h */,
				4D7741081226B930001C9150 /* lnxflstold.cpp */,
				4D7741091226B930001C9150 /* lnxgtktheme.cpp */,
				4D77410A1226B930001C9150 /* lnxgtkthemedrawing.cpp */,
				4D77410B1226B930001C9150 /* lnxgtkthemedrawing.h */,
				4D77410C1226B930001C9150 /* lnximagecache.cpp */,
				4D77410D1226B930001C9150 /* lnximagecache.h */,
				4D77410E1226B930001C9150 /* lnxkeymapping.cpp */,
				4D77410F1226B930001C9150 /* lnxmplayer.cpp */,
				4D7741101226B930001C9150 /* lnxmplayer.h */,
				4D7741111226B930001C9150 /* lnxpasteboard.cpp */,
				4D7741121226B930001C9150 /* lnxpasteboard.h */,
				4D7741131226B930001C9150 /* lnxpsprinter.cpp */,
				4D7741141226B930001C9150 /* lnxpsprinter.h */,
				4D7741151226B930001C9150 /* lnxspec.cpp */,
				4D7741161226B930001C9150 /* lnxstack.cpp */,
				4D7741181226B930001C9150 /* lnxtextlayout.cpp */,
				4D7741191226B930001C9150 /* lnxtransfer.cpp */,
				4D77411A1226B930001C9150 /* lnxtransfer.h */,
				4DFECFE413CEF2DB00288995 /* lnxprefix.h */,
				4DFED11E13CEFC5400288995 /* lnxtheme.h */,
			);
			name = "Desktop - Linux";
			sourceTree = "<group>";
		};
		4D6F92F612AA5D5400026A72 /* Mode - IDE */ = {
			isa = PBXGroup;
			children = (
				4D8387231678B2F4003BEC7C /* bsdiff.h */,
				4D8BEC4411B9389C00DED42A /* bsdiff_build.cpp */,
				4DAB7D1A0FF128F10009F91E /* deploy.cpp */,
				4DE2AB01100CCA9300A69884 /* deploy.h */,
				4DF65E4510016351005A19CA /* deploy_capsule.cpp */,
				4DCA084D11E8DAC7005CF640 /* deploy_dmg.cpp */,
				4DCF875810C01A4200D14F5B /* deploy_file.cpp */,
				4DAB7D1B0FF128F10009F91E /* deploy_linux.cpp */,
				4DAB7D1C0FF128F10009F91E /* deploy_macosx.cpp */,
				4D46ABC210159FF800A1321A /* deploy_sign.cpp */,
				4DAB7D1D0FF128F10009F91E /* deploy_windows.cpp */,
				E86D59AE170AF0E000060AED /* deploysecurity.cpp */,
				E86D598F170AEE0000060AED /* deploysecurity.h */,
				4D587E5D0B8096FD00200116 /* ide.cpp */,
				4D587DF50B8096E600200116 /* ide.h */,
				4D2A585411997BDE00135143 /* internal_development.cpp */,
				4DEE2B3F0FDE44510009423C /* mode_development.cpp */,
				4D5884DB0B80D3BA00200116 /* startupstack.cpp */,
			);
			name = "Mode - IDE";
			sourceTree = "<group>";
		};
		4D6F92F712AA5D6600026A72 /* Mode - Standalone */ = {
			isa = PBXGroup;
			children = (
				4DEE2B3D0FDE44510009423C /* mode_standalone.cpp */,
			);
			name = "Mode - Standalone";
			sourceTree = "<group>";
		};
		4D6F92F912AA5D7500026A72 /* Mode - Installer */ = {
			isa = PBXGroup;
			children = (
				4D01C88D12247B0F00AAD151 /* bsdiff_apply.cpp */,
				4D2A582F119871D500135143 /* minizip.cpp */,
				4DFECF0013CEE55B00288995 /* minizip.h */,
				4D2A57EE1198637C00135143 /* mode_installer.cpp */,
				4DDDEC8612F6E6F90056D206 /* mode_installer_lnx.cpp */,
				4DDDEC8712F6E6F90056D206 /* mode_installer_w32.cpp */,
				4D01C89712247CBA00AAD151 /* mode_installer_osx.cpp */,
			);
			name = "Mode - Installer";
			sourceTree = "<group>";
		};
		4DB9036A0DAB898B0014A170 /* Products */ = {
			isa = PBXGroup;
			children = (
				4DB9036E0DAB898B0014A170 /* libexternal.a */,
			);
			name = Products;
			sourceTree = "<group>";
		};
		4DBF585E1801CA57009CAB2E /* Products */ = {
			isa = PBXGroup;
			children = (
				4DBF58631801CA57009CAB2E /* libopenssl.a */,
				4DBF58651801CA57009CAB2E /* revsecurity.dylib */,
			);
			name = Products;
			sourceTree = "<group>";
		};
		4DD54D14134F590600981610 /* Mobile - Android */ = {
			isa = PBXGroup;
			children = (
				4DD54D15134F591500981610 /* com */,
				4DD54D20134F591500981610 /* mblandroid.java */,
				4DD54D21134F591500981610 /* mblandroid.cpp */,
				4DD54D22134F591500981610 /* mblandroid.h */,
				4DD54D26134F591500981610 /* mblandroiddc.cpp */,
				4DD54D27134F591500981610 /* mblandroiddialog.cpp */,
				4DD54D28134F591500981610 /* mblandroidfs.cpp */,
				4DD54D29134F591500981610 /* mblandroidio.cpp */,
				4DD54D2A134F591500981610 /* mblandroidmisc.cpp */,
				4DD54D2B134F591500981610 /* mblandroidmm.cpp */,
				4DD54D2C134F591500981610 /* mblandroidnetwork.cpp */,
				4DD54D2D134F591500981610 /* mblandroidprocess.cpp */,
				4DB968A3135DFDA900DCAE93 /* mblandroidmail.cpp */,
				4DB968A4135DFDA900DCAE93 /* mblandroidorientation.cpp */,
				4DB968A5135DFDA900DCAE93 /* mblandroidtextlayout.cpp */,
				4DD54D2E134F591500981610 /* mblandroidurl.cpp */,
				4DD54D2F134F591500981610 /* mblandroidutil.h */,
				4DA0BEB715AB6046006C0677 /* mblandroidjava.cpp */,
				4DA0BEB815AB6046006C0677 /* mblandroidjava.h */,
			);
			name = "Mobile - Android";
			sourceTree = "<group>";
		};
		4DD54D15134F591500981610 /* com */ = {
			isa = PBXGroup;
			children = (
				1D86C5D6189A7B2F002A8945 /* sec */,
				1D86C57B189A6078002A8945 /* android */,
				4DD54D16134F591500981610 /* runrev */,
			);
			name = com;
			path = src/java/com;
			sourceTree = "<group>";
		};
		4DD54D16134F591500981610 /* runrev */ = {
			isa = PBXGroup;
			children = (
				4DD54D17134F591500981610 /* android */,
			);
			path = runrev;
			sourceTree = "<group>";
		};
		4DD54D17134F591500981610 /* android */ = {
			isa = PBXGroup;
			children = (
				BE4D6171189A5495002DA467 /* AttachmentProvider.java */,
				4D140F7115A5A82300191B5E /* billing */,
				4D140F6F15A5A82300191B5E /* AdModule.java */,
				4D140F7015A5A82300191B5E /* Alert.java */,
				4D140F7C15A5A82300191B5E /* PurchaseObserver.java */,
				4D140F7E15A5A82300191B5E /* ResponseHandler.java */,
				4D140F8015A5A82300191B5E /* BitmapView.java */,
				4D140F8115A5A82300191B5E /* BusyIndicator.java */,
				4D140F8215A5A82300191B5E /* CalendarEvents.java */,
				4D140F8315A5A82300191B5E /* Contact.java */,
				4D140F8415A5A82300191B5E /* DialogModule.java */,
				4D140F8515A5A82300191B5E /* EngineReceiver.java */,
				4D140F8A15A5A82300191B5E /* NetworkModule.java */,
				4D140F8B15A5A82300191B5E /* NotificationModule.java */,
				4D140F8C15A5A82300191B5E /* OpenGLView.java */,
				4D140F8D15A5A82300191B5E /* PushReceiver.java */,
				4D140F8E15A5A82300191B5E /* ScreenOrientationEventListener.java */,
				4D140F8F15A5A82300191B5E /* SensorModule.java */,
				4D140F9015A5A82300191B5E /* SoundModule.java */,
				4D140F9115A5A82300191B5E /* TextMessaging.java */,
				4D140F9215A5A82300191B5E /* Utils.java */,
				4DD54D18134F591500981610 /* AccelerationChangeListener.java */,
				4DD54D19134F591500981610 /* CameraCompat.java */,
				4DD54D1A134F591500981610 /* Email.java */,
				4DD54D1B134F591500981610 /* Engine.java */,
				4DD54D1C134F591500981610 /* LiveCodeActivity.java */,
				4DD54D1D134F591500981610 /* ShakeEventListener.java */,
				4DD54D1E134F591500981610 /* URLLoader.java */,
				4D7667AC17A137D500E692E0 /* EngineApi.java */,
			);
			path = android;
			sourceTree = "<group>";
		};
		4DD54D46134F591C00981610 /* Mobile - iOS */ = {
			isa = PBXGroup;
			children = (
				4DFECDA013CE411700288995 /* mbliphonemisc.mm */,
				4DD54D47134F593600981610 /* mbliphonelocation.mm */,
				4DD54D48134F593600981610 /* mbliphonemail.mm */,
				4DD54D4A134F593600981610 /* mbliphoneinput.mm */,
				4DD54D4B134F593600981610 /* mbliphone.mm */,
				4DD54D4C134F593600981610 /* mbliphoneplayer.mm */,
				4DD54D4D134F593600981610 /* mbliphonebrowser.mm */,
				4DD54D50134F593600981610 /* mbliphonecontrol.h */,
				4DD54D51134F593600981610 /* mbliphonevideo.mm */,
				4DD54D52134F593600981610 /* mbliphonecontrol.mm */,
				4DD54D53134F593600981610 /* mbliphonedc.mm */,
				4DD54D54134F593600981610 /* mbliphoneextra.mm */,
				4DD54D55134F593600981610 /* mbliphonescroller.mm */,
				4DD54D56134F593600981610 /* mbliphonestack.mm */,
				4DD54D57134F593600981610 /* mbliphonesound.mm */,
				4DD54D58134F593600981610 /* mbliphoneurl.mm */,
				4DD54D5A134F593600981610 /* mbliphonedialog.mm */,
				4DD54D5B134F593600981610 /* mbliphone.h */,
				4DD54D5D134F593600981610 /* mbliphonereachability.mm */,
				4DD54D5E134F593600981610 /* mbliphonepick.mm */,
				4DD54D5F134F593600981610 /* mbliphonehooks.cpp */,
				4DD54D60134F593600981610 /* mbliphonegfx.mm */,
				4DD54D61134F593600981610 /* mbliphoneview.h */,
				4DD54D62134F593600981610 /* mbliphonetextlayout.mm */,
			);
			name = "Mobile - iOS";
			sourceTree = "<group>";
		};
		4DD54D63134F593F00981610 /* Mobile */ = {
			isa = PBXGroup;
			children = (
				4DFECD9E13CE411700288995 /* mbldc.cpp */,
				4DFECD9F13CE411700288995 /* mblevent.h */,
				4DD54D64134F594E00981610 /* mbldc.h */,
				4DD54D66134F594E00981610 /* mblflst.cpp */,
				4DD54D67134F594E00981610 /* mblflst.h */,
				4DD54D68134F594E00981610 /* mblmain.cpp */,
				4DD54D69134F594E00981610 /* mblspec.cpp */,
				4DD54D6A134F594E00981610 /* mblstack.cpp */,
			);
			name = Mobile;
			sourceTree = "<group>";
		};
		4DE7ED0B13B33B4E002634F5 /* Desktop */ = {
			isa = PBXGroup;
			children = (
				4D05B90C13E06AAB001CD82A /* dsklnxmain.cpp */,
				4D05B90D13E06AAB001CD82A /* dskmain.cpp */,
				4D05B90F13E06AAC001CD82A /* dskw32main.cpp */,
				4DE7ED0D13B33B7F002634F5 /* dskspec.cpp */,
				4DECC93E18856CB100463D52 /* desktop.cpp */,
				4DECDC2518894CAA00463D52 /* desktop-dc.h */,
				4DECC9E61885803D00463D52 /* desktop-dc.cpp */,
				4DECC9E81885808100463D52 /* desktop-stack.cpp */,
				4DECCA5A188595F500463D52 /* desktop-menu.cpp */,
				4D30C37018995E840034CDC6 /* desktop-pasteboard.cpp */,
				4D30D5D118A394250034CDC6 /* desktop-image.cpp */,
				4D30E44518AA7C200034CDC6 /* desktop-ans.cpp */,
				4D8770FF18C8B30700A88AF9 /* quicktime.cpp */,
				1D061CBB18FC419F00BD8BDF /* quicktime.stubs */,
				1DC1249418FC422300C2FEF3 /* quicktimestubs.mac.cpp */,
			);
			name = Desktop;
			sourceTree = "<group>";
		};
		4DFD485013BA2893008DB91F /* Server */ = {
			isa = PBXGroup;
			children = (
				E86A04F6142A49EF005ECD82 /* srvsession.cpp */,
				E86A04F7142A49EF005ECD82 /* srvsession.h */,
				4DFD485D13BA28AE008DB91F /* srvposix.cpp */,
				4D982A4513C1B9A90066119A /* srvmac.cpp */,
				4DFD486313BA28AE008DB91F /* srvwindows.cpp */,
				4DFD486B13BA28FF008DB91F /* mode_server.cpp */,
				4DFD485213BA28AE008DB91F /* srvcgi.cpp */,
				4DFD485313BA28AE008DB91F /* srvcgi.h */,
				4DFD485413BA28AE008DB91F /* srvdbgvar.cpp */,
				4DFD485513BA28AE008DB91F /* srvdbgvar.h */,
				4DFD485713BA28AE008DB91F /* srvdebug.cpp */,
				4DFD485813BA28AE008DB91F /* srvdebug.h */,
				4DFD485A13BA28AE008DB91F /* srvflst.cpp */,
				4DFD485B13BA28AE008DB91F /* srvflst.h */,
				4DFD485C13BA28AE008DB91F /* srvmain.cpp */,
				4DFD485E13BA28AE008DB91F /* srvscript.cpp */,
				4DFD485F13BA28AE008DB91F /* srvscript.h */,
				4DFD486013BA28AE008DB91F /* srvspec.cpp */,
				4DFD486113BA28AE008DB91F /* srvstack.cpp */,
				4D982BEE13C2E74A0066119A /* srvoutput.cpp */,
				4D982BF513C2E8360066119A /* srvmain.h */,
				E8EBC31D13E04C29003F6AA3 /* srvmultipart.h */,
				E8EBC31E13E04C29003F6AA3 /* srvmultipart.cpp */,
				E8D7F8461785A99900EC051A /* srvtheme.cpp */,
			);
			name = Server;
			sourceTree = "<group>";
		};
		4DFD486413BA28BF008DB91F /* System */ = {
			isa = PBXGroup;
			children = (
				4DDB66521413990400E5C84C /* sysregion.cpp */,
				4DDB66581413993500E5C84C /* sysosxregion.cpp */,
				4DB32230174BD08E00046FFE /* sysosxrandom.cpp */,
				4DDB66531413990400E5C84C /* sysunxdate.cpp */,
				4DB3222E174BD06200046FFE /* sysunxrandom.cpp */,
				4DFFC7DF13DD8A91006233A4 /* sysunxnetwork.cpp */,
				4DDB66541413990400E5C84C /* sysw32network.cpp */,
				4DDB66551413990400E5C84C /* sysw32region.cpp */,
				4DDB66561413990400E5C84C /* sysw32registry.cpp */,
				4DFFC7DE13DD8A91006233A4 /* syscfdate.cpp */,
				4D587E210B8096E600200116 /* typedefs.h */,
				4D587DDE0B8096E600200116 /* globdefs.h */,
				4D4F9DE313CDE10A00B9B15D /* sysdefs.h */,
				4DFD486613BA28DA008DB91F /* sysspec.cpp */,
				4DFD486713BA28DA008DB91F /* system.h */,
			);
			name = System;
			sourceTree = "<group>";
		};
		E88BC456170F3E8C00C942B7 /* Mode */ = {
			isa = PBXGroup;
			children = (
				4D5A21F0170343FD003C62E2 /* encodederrors.cpp */,
				4D587E750B8096FD00200116 /* lextable.cpp */,
			);
			name = Mode;
			sourceTree = "<group>";
		};
		E8A49102170F166400769C7A /* Core - Foundation */ = {
			isa = PBXGroup;
			children = (
				4DFFC7EE13DD8AFC006233A4 /* name.cpp */,
				E8A49103170F16D000769C7A /* name.h */,
				E8A49104170F16D000769C7A /* rawarray.h */,
			);
			name = "Core - Foundation";
			sourceTree = "<group>";
		};
		E8A49105170F16DA00769C7A /* Core - Graphics */ = {
			isa = PBXGroup;
			children = (
				4DAB7B350FE120060009F91E /* bitmapeffect.cpp */,
				4DAB7B360FE120060009F91E /* bitmapeffect.h */,
				4D00CD75103305D4003D3C0D /* bitmapeffectblur.cpp */,
				4D00CD76103305D4003D3C0D /* bitmapeffectblur.h */,
				4D587E740B8096FD00200116 /* combiners.cpp */,
				4D587E1A0B8096E600200116 /* context.h */,
				4D6A00EE10C578C600FA48D2 /* customprinter.cpp */,
				4DFECEEB13CEE48300288995 /* customprinter.h */,
				4D587E550B8096FD00200116 /* font.cpp */,
				4D587DF00B8096E600200116 /* font.h */,
				4D592DEA14EED23600EADBB6 /* fonttable.cpp */,
				4DB902510DAA5C980014A170 /* gradient.cpp */,
				4DB902520DAA5C980014A170 /* gradient.h */,
				4C10D76D16BF9BFA00D25197 /* graphicscontext.cpp */,
				4C10D76E16BF9BFA00D25197 /* graphicscontext.h */,
				4CC55320180D546000C10387 /* graphics_util.h */,
				E8B5BB1216DF77DF00CA02FB /* imagelist.cpp */,
				E8B5BB1316DF77DF00CA02FB /* imagelist.h */,
				4D587E370B8096FD00200116 /* mctheme.cpp */,
				4D587DD90B8096E600200116 /* mctheme.h */,
				4D587E7D0B8096FD00200116 /* metacontext.cpp */,
				4D587DE70B8096E600200116 /* metacontext.h */,
				4DB902530DAA5C980014A170 /* packed.h */,
				4DB902540DAA5C980014A170 /* paint.h */,
				4D587E650B8096FD00200116 /* path.cpp */,
				4D587DF30B8096E600200116 /* path.h */,
				4DD27A820D5B36CE0000CC15 /* pathgray.cpp */,
				4DD27A830D5B36CE0000CC15 /* pathprivate.h */,
				4DD27A840D5B36CE0000CC15 /* pathprocess.cpp */,
				4D28FDA80C8C9CDA00B7A342 /* printer.cpp */,
				4D2192330C6386C90027A96D /* printer.h */,
				4DDB66701413A02000E5C84C /* redraw.cpp */,
				4DDB66711413A02000E5C84C /* redraw.h */,
				E8A49106170F179000769C7A /* region.h */,
				E82206E0184F810A00117D10 /* resolution.cpp */,
				E8D7F8C21785D82F00EC051A /* resolution.h */,
				4D587E890B8096FD00200116 /* rgb.cpp */,
				4D4F9DFA13CDE63000B9B15D /* surface.cpp */,
				4D6F92FA12AA5E2600026A72 /* textlayout.h */,
				4DDB666D14139FF500E5C84C /* tilecache.cpp */,
				4DDB666E14139FF500E5C84C /* tilecache.h */,
				4D433503141BC5FC001164F9 /* tilecachecg.cpp */,
				E8A49107170F179000769C7A /* tilecachegl.cpp */,
				4D432F1E141A2DFE001164F9 /* tilecachesw.cpp */,
			);
			name = "Core - Graphics";
			sourceTree = "<group>";
		};
		E8A49108170F17A700769C7A /* Core - Language */ = {
			isa = PBXGroup;
			children = (
				4D587DE10B8096E600200116 /* ans.h */,
				4D587E730B8096FD00200116 /* answer.cpp */,
				4D587E070B8096E600200116 /* answer.h */,
				4D587E5C0B8096FD00200116 /* ask.cpp */,
				4D587DE20B8096E600200116 /* ask.h */,
				4D587E880B8096FD00200116 /* chunk.cpp */,
				4D587DD60B8096E600200116 /* chunk.h */,
				4D587E350B8096FD00200116 /* cmds.cpp */,
				4D587E100B8096E600200116 /* cmds.h */,
				4D587E7A0B8096FD00200116 /* cmdsc.cpp */,
				4D587E990B8096FD00200116 /* cmdse.cpp */,
				4D587E980B8096FD00200116 /* cmdsf.cpp */,
				4D587E3D0B8096FD00200116 /* cmdsm.cpp */,
				4D587E3C0B8096FD00200116 /* cmdsp.cpp */,
				4D587E960B8096FD00200116 /* cmdss.cpp */,
				4D587E360B8096FD00200116 /* constant.cpp */,
				4D587DD70B8096E600200116 /* constant.h */,
				4D587E830B8096FD00200116 /* date.cpp */,
				4D587E190B8096E600200116 /* date.h */,
				4D587E470B8096FD00200116 /* execpt.cpp */,
				4D587DE80B8096E600200116 /* execpt.h */,
				4D982FE113C5D59D0066119A /* executionerrors.h */,
				4D587E460B8096FD00200116 /* express.cpp */,
				4D587E180B8096E600200116 /* express.h */,
				4D587E820B8096FD00200116 /* external.cpp */,
				4D587E170B8096E600200116 /* external.h */,
				4D17F4351042877000C49A3B /* externalv0.cpp */,
				4D17F4361042877000C49A3B /* externalv1.cpp */,
				4D587E540B8096FD00200116 /* funcs.cpp */,
				4D587DEC0B8096E600200116 /* funcs.h */,
				4D587E4F0B8096FD00200116 /* funcsm.cpp */,
				4D587E900B8096FD00200116 /* handler.cpp */,
				4D587E1C0B8096E600200116 /* handler.h */,
				4D587E4A0B8096FD00200116 /* hndlrlst.cpp */,
				4D587DE90B8096E600200116 /* hndlrlst.h */,
				4D587E4B0B8096FD00200116 /* internal.cpp */,
				4D587E0F0B8096E600200116 /* internal.h */,
				4D587E6D0B8096FD00200116 /* keywords.cpp */,
				4D587DF10B8096E600200116 /* keywords.h */,
				4D587E400B8096FD00200116 /* literal.cpp */,
				4D587DED0B8096E600200116 /* literal.h */,
				4D587E450B8096FD00200116 /* newobj.cpp */,
				4D587E240B8096E600200116 /* newobj.h */,
				4D587E340B8096FD00200116 /* operator.cpp */,
				4D587DD50B8096E600200116 /* operator.h */,
				4D587E5B0B8096FD00200116 /* param.cpp */,
				4D587DF40B8096E600200116 /* param.h */,
				4D982FE213C5D5AE0066119A /* parseerrors.h */,
				4D587E630B8096FD00200116 /* property.cpp */,
				4D587DF90B8096E600200116 /* property.h */,
				4D587E760B8096FD00200116 /* scriptpt.cpp */,
				4D587E000B8096E600200116 /* scriptpt.h */,
				4D587E810B8096FD00200116 /* statemnt.cpp */,
				4D587E040B8096E600200116 /* statemnt.h */,
				4D587E600B8096FD00200116 /* variable.cpp */,
				4D587DF60B8096E600200116 /* variable.h */,
				4DF03E9D0E0A7DF00070A16A /* variable_impl.h */,
				4DF03E9E0E0A7DF00070A16A /* variablearray.cpp */,
				4D81A4C211171F6B008AE3F1 /* variablevalue.cpp */,
				4D587E480B8096FD00200116 /* visual.cpp */,
				4D587E1E0B8096E600200116 /* visual.h */,
			);
			name = "Core - Language";
			sourceTree = "<group>";
		};
		E8A49109170F192000769C7A /* Core - Objects */ = {
			isa = PBXGroup;
			children = (
				1DED771E19126451000FFFE3 /* player-platform.cpp */,
				1DED771F19126451000FFFE3 /* player-platform.h */,
				1DED771C19124F24000FFFE3 /* player-legacy.cpp */,
				1DED771D19124F24000FFFE3 /* player-legacy.h */,
				4D587E870B8096FD00200116 /* aclip.cpp */,
				4D587DDB0B8096E600200116 /* aclip.h */,
				4D587E6B0B8096FD00200116 /* block.cpp */,
				4D587E280B8096E600200116 /* block.h */,
				4D587E3F0B8096FD00200116 /* button.cpp */,
				4D587E160B8096E600200116 /* button.h */,
				4D587E520B8096FD00200116 /* buttondraw.cpp */,
				1DED77201912652B000FFFE3 /* player.cpp */,
				1DED77211912652B000FFFE3 /* player.h */,
				4D587E7B0B8096FD00200116 /* card.cpp */,
				4D587DFB0B8096E600200116 /* card.h */,
				4D587E7F0B8096FD00200116 /* cardlst.cpp */,
				4D587E090B8096E600200116 /* cardlst.h */,
				4D587E500B8096FD00200116 /* cdata.cpp */,
				4D587E200B8096E600200116 /* cdata.h */,
				4D587E840B8096FD00200116 /* control.cpp */,
				4D587DEF0B8096E600200116 /* control.h */,
				4D587E4D0B8096FD00200116 /* cpalette.cpp */,
				4D587DEB0B8096E600200116 /* cpalette.h */,
				4D587E2F0B8096FD00200116 /* dispatch.cpp */,
				4D587DD30B8096E600200116 /* dispatch.h */,
				4DB9024F0DAA5C980014A170 /* edittool.cpp */,
				4DB902500DAA5C980014A170 /* edittool.h */,
				4D587E950B8096FD00200116 /* eps.cpp */,
				4D587E290B8096E600200116 /* eps.h */,
				4D587E8C0B8096FD00200116 /* field.cpp */,
				4D587E220B8096E600200116 /* field.h */,
				4D587E8B0B8096FD00200116 /* fieldf.cpp */,
				4D587E310B8096FD00200116 /* fieldh.cpp */,
				4D377261150785AF000B0EB0 /* fieldhtml.cpp */,
				4D37727D150787EA000B0EB0 /* fieldrtf.cpp */,
				4D587E300B8096FD00200116 /* fields.cpp */,
				4CC1536114E7FE1D009FA80E /* fieldstyledtext.cpp */,
				4D587E380B8096FD00200116 /* graphic.cpp */,
				4D587DDD0B8096E600200116 /* graphic.h */,
				4D587E440B8096FD00200116 /* group.cpp */,
				4D587E260B8096E600200116 /* group.h */,
				4D587E860B8096FD00200116 /* hc.cpp */,
				4D587E2A0B8096E600200116 /* hc.h */,
				4D8387191678B2C9003BEC7C /* ibmp.cpp */,
				4D587E800B8096FD00200116 /* icondata.cpp */,
				4D587E6F0B8096FD00200116 /* idraw.cpp */,
				4D587E700B8096FD00200116 /* ifile.cpp */,
				4D587E6C0B8096FD00200116 /* igif.cpp */,
				4D587E570B8096FD00200116 /* iimport.cpp */,
				4D587E560B8096FD00200116 /* ijpg.cpp */,
				4D587E4C0B8096FD00200116 /* image.cpp */,
				4D587DEA0B8096E600200116 /* image.h */,
				E8DDE5DE16C2B1A7007367E4 /* image_rep.cpp */,
				4D8387251678B2F4003BEC7C /* image_rep.h */,
				4D83871A1678B2C9003BEC7C /* image_rep_encoded.cpp */,
				4D83871B1678B2C9003BEC7C /* image_rep_mutable.cpp */,
				E85130F3180D9969004D1DB4 /* image_rep_densitymapped.cpp */,
				E8DDE5DD16C2B1A7007367E4 /* image_rep_resampled.cpp */,
				4D83871C1678B2C9003BEC7C /* imagebitmap.cpp */,
				4D8387261678B2F4003BEC7C /* imagebitmap.h */,
				4D587E580B8096FD00200116 /* ipng.cpp */,
				3C0A3CC310BAF6120074D630 /* iquantization.cpp */,
				3C0A3CC510BAF63B0074D630 /* iquantization.h */,
				4DCFFD2D10CE927700FA2262 /* iquantize_new.cpp */,
				4D83871D1678B2C9003BEC7C /* irle.cpp */,
				4D9797D10D1845B700CD2DD0 /* itransform.cpp */,
				4D587E6E0B8096FD00200116 /* iutil.cpp */,
				4D587E970B8096FD00200116 /* line.cpp */,
				4D587DE60B8096E600200116 /* line.h */,
				4D587E5E0B8096FD00200116 /* magnify.cpp */,
				4D587DF70B8096E600200116 /* magnify.h */,
				3C6286C50E6C4BF4004839CB /* menuparse.cpp */,
				3C6286C90E6C4C04004839CB /* menuparse.h */,
				4D587DEE0B8096E600200116 /* objdefs.h */,
				4D587E510B8096FD00200116 /* object.cpp */,
				4D587DFC0B8096E600200116 /* object.h */,
				4D81A4C111171F6A008AE3F1 /* objectprops.cpp */,
				4DFFC7E613DD8AB9006233A4 /* objectpropsets.cpp */,
				4D6ED4F30E4B3B8800BDFDE4 /* objectstream.cpp */,
				4D6ED4F40E4B3B8800BDFDE4 /* objectstream.h */,
				4D587E7C0B8096FD00200116 /* objptr.cpp */,
				4D587DE30B8096E600200116 /* objptr.h */,
				4D587E690B8096FD00200116 /* paragraf.cpp */,
				4D587E050B8096E600200116 /* paragraf.h */,
				4CC1535614E7FB91009FA80E /* paragrafattr.cpp */,
				4DCA5E6D0EB879AD005197A1 /* parentscript.cpp */,
				4DFECF0213CEE55B00288995 /* parentscript.h */,
				4D61BD9B0CCF74C800D74FDB /* pickle.cpp */,
				4D587E5A0B8096FD00200116 /* player.cpp */,
				4D587DF20B8096E600200116 /* player.h */,
				4D587E790B8096FD00200116 /* props.cpp */,
				4DC999C00D3BBA29003942CC /* rtf.cpp */,
				4D587E010B8096E600200116 /* rtf.h */,
				4DD27A8A0D5B36E70000CC15 /* rtfsupport.cpp */,
				4D587E670B8096FD00200116 /* scrolbar.cpp */,
				4D587E0E0B8096E600200116 /* scrolbar.h */,
				4D587E770B8096FD00200116 /* scrollbardraw.cpp */,
				4D587E8E0B8096FD00200116 /* sellst.cpp */,
				4D587E250B8096E600200116 /* sellst.h */,
				4D587E940B8096FD00200116 /* stack.cpp */,
				4D587E0A0B8096E600200116 /* stack.h */,
				4D587E430B8096FD00200116 /* stack2.cpp */,
				4D587E420B8096FD00200116 /* stack3.cpp */,
				4DCB65711653B2F700E438E6 /* stackcache.cpp */,
				4D587E410B8096FD00200116 /* stacke.cpp */,
				4D587E6A0B8096FD00200116 /* stacklst.cpp */,
				4D587E030B8096E600200116 /* stacklst.h */,
				E8988A8917FDD5B700F640F4 /* stackview.cpp */,
				4D61BD9C0CCF74C800D74FDB /* styledtext.cpp */,
				4D61BDAC0CCF74EF00D74FDB /* styledtext.h */,
				4D3772671507869A000B0EB0 /* textbuffer.h */,
				4D587E710B8096FD00200116 /* tooltip.cpp */,
				4D587E0B0B8096E600200116 /* tooltip.h */,
				4D587E5F0B8096FD00200116 /* undolst.cpp */,
				4D587E150B8096E600200116 /* undolst.h */,
				4D587E620B8096FD00200116 /* vclip.cpp */,
				4D587DF80B8096E600200116 /* vclip.h */,
				1DED771A19124D75000FFFE3 /* player-platform.cpp */,
				1DED771B19124D75000FFFE3 /* player-platform.h */,
			);
			name = "Core - Objects";
			sourceTree = "<group>";
		};
		E8A4910A170F1F9F00769C7A /* Core - Misc */ = {
			isa = PBXGroup;
			children = (
				4D221AAA171D593800E7E557 /* dummy.cpp */,
				4DF65E2F10016337005A19CA /* capsule.cpp */,
				4DF65E3010016337005A19CA /* capsule.h */,
				3C23DEB00DFD56B400A7CA52 /* datastructures.h */,
				4D587E850B8096FD00200116 /* debug.cpp */,
				4D587E1B0B8096E600200116 /* debug.h */,
				4D587E640B8096FD00200116 /* dllst.cpp */,
				4D587DFA0B8096E600200116 /* dllst.h */,
				4DFDDAB61074D70900FAE527 /* eventqueue.cpp */,
				4D1B954810A2CA8B0039C679 /* eventqueue.h */,
				4D587DD40B8096E600200116 /* filedefs.h */,
				4D8387241678B2F4003BEC7C /* flst.h */,
				4D587E4E0B8096FD00200116 /* globals.cpp */,
				4D587DDF0B8096E600200116 /* globals.h */,
				4D587E0D0B8096E600200116 /* license.h */,
				4D587E680B8096FD00200116 /* mcerror.cpp */,
				4D587E020B8096E600200116 /* mcerror.h */,
				4D587E910B8096FD00200116 /* mcio.cpp */,
				4D587E270B8096E600200116 /* mcio.h */,
				4D587E390B8096FD00200116 /* mcssl.cpp */,
				4D587DE50B8096E600200116 /* mcssl.h */,
				4D587E3E0B8096FD00200116 /* mcstring.cpp */,
				4D587E060B8096E600200116 /* mcstring.h */,
				4DB98625130C09D6008A03DC /* mcutility.cpp */,
				4D587DD80B8096E600200116 /* mcutility.h */,
				4DAB7D270FF3A0100009F91E /* md5.cpp */,
				4DFECEFF13CEE55B00288995 /* md5.h */,
				4D587E130B8096E600200116 /* meta.h */,
				4DEE2B400FDE44510009423C /* mode.h */,
				4DC66D8A1045D41700D1CFA3 /* notify.cpp */,
				4DFECF0113CEE55B00288995 /* notify.h */,
				4D587E3B0B8096FD00200116 /* opensslsocket.cpp */,
				4D587DE40B8096E600200116 /* osspec.h */,
				4D587DFD0B8096E600200116 /* parsedef.h */,
				4D587E330B8096FD00200116 /* ports.cpp */,
				4D587E2C0B8096E600200116 /* prefix.h */,
				4D587E720B8096FD00200116 /* regex.cpp */,
				4D587E0C0B8096E600200116 /* regex.h */,
				4D587E230B8096E600200116 /* resource.h */,
				4D587E080B8096E600200116 /* revbuild.h */,
				4D61BDAB0CCF74EF00D74FDB /* scriptenvironment.h */,
				4DEE2B4A0FDE44690009423C /* securemode.cpp */,
				4DEE2B490FDE44690009423C /* securemode.h */,
				4DADCD5912392EAF003CD17C /* sha1.cpp */,
				4DADCD5A12392EAF003CD17C /* sha1.h */,
				3C03ED911134205A009DE406 /* socket_resolve.cpp */,
				4DD27ABE0D5B39C20000CC15 /* text.cpp */,
				4DD27ABF0D5B39C20000CC15 /* text.h */,
				4D61BD9D0CCF74C800D74FDB /* transfer.cpp */,
				4D61BDAD0CCF74EF00D74FDB /* transfer.h */,
				4D587E8A0B8096FD00200116 /* uidc.cpp */,
				4D587DDA0B8096E600200116 /* uidc.h */,
				4DD27ACB0D5B3A280000CC15 /* unicode.cpp */,
				4DD27ACC0D5B3A280000CC15 /* unicode.h */,
				4D587E8D0B8096FD00200116 /* util.cpp */,
				4D587E1D0B8096E600200116 /* util.h */,
				4D8589AA173A856600B20951 /* uuid.cpp */,
				4D8589AC173A88D700B20951 /* uuid.h */,
			);
			name = "Core - Misc";
			sourceTree = "<group>";
		};
		E8A7EEFD16FC985100C39491 /* Core - Security */ = {
			isa = PBXGroup;
			children = (
				E8A7EF0016FC98A200C39491 /* stacksecurity.cpp */,
				E8A7EEFA16FC982F00C39491 /* stacksecurity.h */,
			);
			name = "Core - Security";
			sourceTree = "<group>";
		};
		E8AF4891174D5563000B2F9E /* Products */ = {
			isa = PBXGroup;
			children = (
				E8AF4895174D5563000B2F9E /* libskia.a */,
			);
			name = Products;
			sourceTree = "<group>";
		};
/* End PBXGroup section */

/* Begin PBXHeadersBuildPhase section */
		4D1F9C2A171C64320091C6CB /* Headers */ = {
			isa = PBXHeadersBuildPhase;
			buildActionMask = 2147483647;
			files = (
			);
			runOnlyForDeploymentPostprocessing = 0;
		};
/* End PBXHeadersBuildPhase section */

/* Begin PBXNativeTarget section */
		4D1F9C2D171C64320091C6CB /* security-community */ = {
			isa = PBXNativeTarget;
			buildConfigurationList = 4D1F9C31171C64980091C6CB /* Build configuration list for PBXNativeTarget "security-community" */;
			buildPhases = (
				4D1F9C2A171C64320091C6CB /* Headers */,
				4D1F9C2B171C64320091C6CB /* Sources */,
				4D1F9C2C171C64320091C6CB /* Frameworks */,
			);
			buildRules = (
			);
			dependencies = (
			);
			name = "security-community";
			productName = security;
			productReference = 4D1F9C2E171C64320091C6CB /* libsecurity-community.a */;
			productType = "com.apple.product-type.library.static";
		};
		4D1F9C5D171C67B00091C6CB /* kernel-server */ = {
			isa = PBXNativeTarget;
			buildConfigurationList = 4D1F9D14171C67B00091C6CB /* Build configuration list for PBXNativeTarget "kernel-server" */;
			buildPhases = (
				4D221AA5171D58C300E7E557 /* Encode Errors */,
				4D1F9C60171C67B00091C6CB /* Sources */,
				4D1F9D13171C67B00091C6CB /* Frameworks */,
			);
			buildRules = (
			);
			dependencies = (
				4D222016171D730B00E7E557 /* PBXTargetDependency */,
				4D8D3567171D4B83009D9D25 /* PBXTargetDependency */,
				4D8D3569171D4B83009D9D25 /* PBXTargetDependency */,
				4D8D356B171D4B83009D9D25 /* PBXTargetDependency */,
				4D8D356D171D4B83009D9D25 /* PBXTargetDependency */,
				4D8D356F171D4B83009D9D25 /* PBXTargetDependency */,
				4D8D3571171D4B83009D9D25 /* PBXTargetDependency */,
				4D1F9C5E171C67B00091C6CB /* PBXTargetDependency */,
			);
			name = "kernel-server";
			productName = kernel;
			productReference = 4D1F9D17171C67B00091C6CB /* libkernel-server.a */;
			productType = "com.apple.product-type.library.static";
		};
		4D221A9D171D58A700E7E557 /* kernel-development */ = {
			isa = PBXNativeTarget;
			buildConfigurationList = 4D221AA7171D590B00E7E557 /* Build configuration list for PBXNativeTarget "kernel-development" */;
			buildPhases = (
				4D221AAF171D595A00E7E557 /* Encode Errors */,
				4D221AD1171D5A0D00E7E557 /* Build keyword hash table */,
				4D221A9B171D58A700E7E557 /* Sources */,
				4D221A9C171D58A700E7E557 /* Frameworks */,
			);
			buildRules = (
			);
			dependencies = (
				4D221B04171D5F7900E7E557 /* PBXTargetDependency */,
			);
			name = "kernel-development";
			productName = "kernel-development";
			productReference = 4D221A9E171D58A700E7E557 /* libkernel-development.a */;
			productType = "com.apple.product-type.library.static";
		};
		4D221AE0171D5EC500E7E557 /* kernel-standalone */ = {
			isa = PBXNativeTarget;
			buildConfigurationList = 4D221AF3171D5EC500E7E557 /* Build configuration list for PBXNativeTarget "kernel-standalone" */;
			buildPhases = (
				4D221AE1171D5EC500E7E557 /* Encode Errors */,
				4D221AE2171D5EC500E7E557 /* Build keyword hash table */,
				4D221AE3171D5EC500E7E557 /* Sources */,
				4D221AF2171D5EC500E7E557 /* Frameworks */,
			);
			buildRules = (
			);
			dependencies = (
				4D221B06171D5F8200E7E557 /* PBXTargetDependency */,
			);
			name = "kernel-standalone";
			productName = "kernel-development";
			productReference = 4D221AF6171D5EC500E7E557 /* libkernel-standalone.a */;
			productType = "com.apple.product-type.library.static";
		};
		4D2A57991198634300135143 /* Installer */ = {
			isa = PBXNativeTarget;
			buildConfigurationList = 4D2A57D31198634300135143 /* Build configuration list for PBXNativeTarget "Installer" */;
			buildPhases = (
				4D2A57AE1198634300135143 /* Resources */,
				4D2A57C01198634300135143 /* Sources */,
				4D2A57C31198634300135143 /* Frameworks */,
				4D2A57CE1198634300135143 /* CopyFiles */,
			);
			buildRules = (
			);
			dependencies = (
				4D2A579A1198634300135143 /* PBXTargetDependency */,
				4D1F9C52171C66230091C6CB /* PBXTargetDependency */,
				4D2A57AC1198634300135143 /* PBXTargetDependency */,
				4C13881C18A12EB400EFF7B6 /* PBXTargetDependency */,
			);
			name = Installer;
			productName = engine;
			productReference = 4D2A57D81198634300135143 /* Installer.app */;
			productType = "com.apple.product-type.application";
		};
		4D587DA10B80945B00200116 /* LiveCode-Community */ = {
			isa = PBXNativeTarget;
			buildConfigurationList = 4D587DA60B80945B00200116 /* Build configuration list for PBXNativeTarget "LiveCode-Community" */;
			buildPhases = (
				4D221F45171D62E300E7E557 /* Encode Environment */,
				4D587D9E0B80945B00200116 /* Resources */,
				4D587D9F0B80945B00200116 /* Sources */,
				4D587DA00B80945B00200116 /* Frameworks */,
				4DBF58BB1801CB77009CAB2E /* CopyFiles */,
			);
			buildRules = (
			);
			dependencies = (
				4D1F9C49171C655E0091C6CB /* PBXTargetDependency */,
				4DEE2B2B0FDE42E70009423C /* PBXTargetDependency */,
				4D221ACD171D59F500E7E557 /* PBXTargetDependency */,
				4DBF58B11801CB4E009CAB2E /* PBXTargetDependency */,
			);
			name = "LiveCode-Community";
			productName = engine;
			productReference = 4D587DA20B80945B00200116 /* LiveCode-Community.app */;
			productType = "com.apple.product-type.application";
		};
		4DE18CED0B82296A0086DB92 /* Standalone-Community */ = {
			isa = PBXNativeTarget;
			buildConfigurationList = 4DE18D8E0B82296A0086DB92 /* Build configuration list for PBXNativeTarget "Standalone-Community" */;
			buildPhases = (
				4DE18CFF0B82296A0086DB92 /* Resources */,
				4DE18D110B82296A0086DB92 /* Sources */,
				4DE18D820B82296A0086DB92 /* Frameworks */,
			);
			buildRules = (
			);
			dependencies = (
				4DEE2B290FDE42DF0009423C /* PBXTargetDependency */,
				4D221AFF171D5F3700E7E557 /* PBXTargetDependency */,
				4D1F9E5C171C69C40091C6CB /* PBXTargetDependency */,
				4C13880C18A12E3600EFF7B6 /* PBXTargetDependency */,
			);
			name = "Standalone-Community";
			productName = engine;
			productReference = 4DE18D930B82296A0086DB92 /* Standalone-Community.app */;
			productType = "com.apple.product-type.application";
		};
		4DEE29F50FDE41BE0009423C /* kernel */ = {
			isa = PBXNativeTarget;
			buildConfigurationList = 4DEE2A000FDE421A0009423C /* Build configuration list for PBXNativeTarget "kernel" */;
			buildPhases = (
				1D061CBA18FC412A00BD8BDF /* Build QuickTime Stubs */,
				4DEE29F30FDE41BE0009423C /* Sources */,
				4DEE29F40FDE41BE0009423C /* Frameworks */,
			);
			buildRules = (
			);
			dependencies = (
				4D222014171D730100E7E557 /* PBXTargetDependency */,
				4D8D355B171D4B72009D9D25 /* PBXTargetDependency */,
				4D8D355D171D4B72009D9D25 /* PBXTargetDependency */,
				4D8D355F171D4B72009D9D25 /* PBXTargetDependency */,
				4D8D3561171D4B72009D9D25 /* PBXTargetDependency */,
				4D8D3563171D4B72009D9D25 /* PBXTargetDependency */,
				E8A554AD1785A6C700DABC1A /* PBXTargetDependency */,
				4D8D3565171D4B72009D9D25 /* PBXTargetDependency */,
				4DEE2BD30FDE4A1E0009423C /* PBXTargetDependency */,
				4DBF58671801CA67009CAB2E /* PBXTargetDependency */,
				E8A554B01785A6CC00DABC1A /* PBXTargetDependency */,
			);
			name = kernel;
			productName = kernel;
			productReference = 4DEE29F60FDE41BE0009423C /* libkernel.a */;
			productType = "com.apple.product-type.library.static";
		};
		4DFD483D13BA2843008DB91F /* Server-Community */ = {
			isa = PBXNativeTarget;
			buildConfigurationList = 4DFD484E13BA284D008DB91F /* Build configuration list for PBXNativeTarget "Server-Community" */;
			buildPhases = (
				4DFD483B13BA2843008DB91F /* Sources */,
				4DFD483C13BA2843008DB91F /* Frameworks */,
			);
			buildRules = (
			);
			dependencies = (
				4D1F9DC0171C68680091C6CB /* PBXTargetDependency */,
				4D1F9C59171C66C30091C6CB /* PBXTargetDependency */,
				4C13881818A12E9900EFF7B6 /* PBXTargetDependency */,
			);
			name = "Server-Community";
			productName = server;
			productReference = 4DFD483E13BA2843008DB91F /* Server-Community */;
			productType = "com.apple.product-type.tool";
		};
/* End PBXNativeTarget section */

/* Begin PBXProject section */
		4D587D940B80944100200116 /* Project object */ = {
			isa = PBXProject;
			attributes = {
				BuildIndependentTargetsInParallel = NO;
				LastUpgradeCheck = 0420;
			};
			buildConfigurationList = 4D587D950B80944100200116 /* Build configuration list for PBXProject "engine" */;
			compatibilityVersion = "Xcode 3.2";
			developmentRegion = English;
			hasScannedForEncodings = 0;
			knownRegions = (
				English,
				Japanese,
				French,
				German,
			);
			mainGroup = 4D587D920B80944100200116;
			productRefGroup = 4D587DA30B80945B00200116 /* Products */;
			projectDirPath = "";
			projectReferences = (
				{
					ProductGroup = 4D055BB11079F6E7007F6E13 /* Products */;
					ProjectRef = 4D055BB01079F6E7007F6E13 /* libcore.xcodeproj */;
				},
				{
					ProductGroup = 4DB9036A0DAB898B0014A170 /* Products */;
					ProjectRef = 4DB903690DAB898B0014A170 /* libexternal.xcodeproj */;
				},
				{
					ProductGroup = 4D6C798D171348C1000BCF78 /* Products */;
					ProjectRef = 4D88B73815F4C66F002CFBD6 /* libgif.xcodeproj */;
				},
				{
					ProductGroup = 4C10D82516BFADB800D25197 /* Products */;
					ProjectRef = 4C10D82416BFADB800D25197 /* libgraphics.xcodeproj */;
				},
				{
					ProductGroup = 4D6C7985171348B4000BCF78 /* Products */;
					ProjectRef = 4D587FBC0B809C2600200116 /* libjpeg.xcodeproj */;
				},
				{
					ProductGroup = 4DBF585E1801CA57009CAB2E /* Products */;
					ProjectRef = 4DBF585D1801CA57009CAB2E /* libopenssl.xcodeproj */;
				},
				{
					ProductGroup = 4D6C7995171348CD000BCF78 /* Products */;
					ProjectRef = 4D587FB30B809C1A00200116 /* libpcre.xcodeproj */;
				},
				{
					ProductGroup = 4D6C797D171348A6000BCF78 /* Products */;
					ProjectRef = 4D587FC50B809C2E00200116 /* libpng.xcodeproj */;
				},
				{
					ProductGroup = E8AF4891174D5563000B2F9E /* Products */;
					ProjectRef = E8AF4890174D5563000B2F9E /* libskia.xcodeproj */;
				},
				{
					ProductGroup = 4D6C797517134897000BCF78 /* Products */;
					ProjectRef = 4D587FCE0B809C3600200116 /* libz.xcodeproj */;
				},
			);
			projectRoot = ..;
			targets = (
				4D22200F171D72A500E7E557 /* version */,
				4DEE29F50FDE41BE0009423C /* kernel */,
				4D1F9C5D171C67B00091C6CB /* kernel-server */,
				4D221A9D171D58A700E7E557 /* kernel-development */,
				4D221AE0171D5EC500E7E557 /* kernel-standalone */,
				4D1F9C2D171C64320091C6CB /* security-community */,
				4D587DA10B80945B00200116 /* LiveCode-Community */,
				4DE18CED0B82296A0086DB92 /* Standalone-Community */,
				4DFD483D13BA2843008DB91F /* Server-Community */,
				4D2A57991198634300135143 /* Installer */,
			);
		};
/* End PBXProject section */

/* Begin PBXReferenceProxy section */
		4C10D82916BFADB800D25197 /* libgraphics.a */ = {
			isa = PBXReferenceProxy;
			fileType = archive.ar;
			path = libgraphics.a;
			remoteRef = 4C10D82816BFADB800D25197 /* PBXContainerItemProxy */;
			sourceTree = BUILT_PRODUCTS_DIR;
		};
		4D055BB51079F6E7007F6E13 /* libcore.a */ = {
			isa = PBXReferenceProxy;
			fileType = archive.ar;
			path = libcore.a;
			remoteRef = 4D055BB41079F6E7007F6E13 /* PBXContainerItemProxy */;
			sourceTree = BUILT_PRODUCTS_DIR;
		};
		4D6C797917134897000BCF78 /* libz.a */ = {
			isa = PBXReferenceProxy;
			fileType = archive.ar;
			path = libz.a;
			remoteRef = 4D6C797817134897000BCF78 /* PBXContainerItemProxy */;
			sourceTree = BUILT_PRODUCTS_DIR;
		};
		4D6C7981171348A6000BCF78 /* libpng.a */ = {
			isa = PBXReferenceProxy;
			fileType = archive.ar;
			path = libpng.a;
			remoteRef = 4D6C7980171348A6000BCF78 /* PBXContainerItemProxy */;
			sourceTree = BUILT_PRODUCTS_DIR;
		};
		4D6C7989171348B4000BCF78 /* libjpeg.a */ = {
			isa = PBXReferenceProxy;
			fileType = archive.ar;
			path = libjpeg.a;
			remoteRef = 4D6C7988171348B4000BCF78 /* PBXContainerItemProxy */;
			sourceTree = BUILT_PRODUCTS_DIR;
		};
		4D6C7991171348C1000BCF78 /* libgif.a */ = {
			isa = PBXReferenceProxy;
			fileType = archive.ar;
			path = libgif.a;
			remoteRef = 4D6C7990171348C1000BCF78 /* PBXContainerItemProxy */;
			sourceTree = BUILT_PRODUCTS_DIR;
		};
		4D6C7999171348CD000BCF78 /* libpcre.a */ = {
			isa = PBXReferenceProxy;
			fileType = archive.ar;
			path = libpcre.a;
			remoteRef = 4D6C7998171348CD000BCF78 /* PBXContainerItemProxy */;
			sourceTree = BUILT_PRODUCTS_DIR;
		};
		4DB9036E0DAB898B0014A170 /* libexternal.a */ = {
			isa = PBXReferenceProxy;
			fileType = archive.ar;
			path = libexternal.a;
			remoteRef = 4DB9036D0DAB898B0014A170 /* PBXContainerItemProxy */;
			sourceTree = BUILT_PRODUCTS_DIR;
		};
		4DBF58631801CA57009CAB2E /* libopenssl.a */ = {
			isa = PBXReferenceProxy;
			fileType = archive.ar;
			path = libopenssl.a;
			remoteRef = 4DBF58621801CA57009CAB2E /* PBXContainerItemProxy */;
			sourceTree = BUILT_PRODUCTS_DIR;
		};
		4DBF58651801CA57009CAB2E /* revsecurity.dylib */ = {
			isa = PBXReferenceProxy;
			fileType = "compiled.mach-o.dylib";
			path = revsecurity.dylib;
			remoteRef = 4DBF58641801CA57009CAB2E /* PBXContainerItemProxy */;
			sourceTree = BUILT_PRODUCTS_DIR;
		};
		E8AF4895174D5563000B2F9E /* libskia.a */ = {
			isa = PBXReferenceProxy;
			fileType = archive.ar;
			path = libskia.a;
			remoteRef = E8AF4894174D5563000B2F9E /* PBXContainerItemProxy */;
			sourceTree = BUILT_PRODUCTS_DIR;
		};
/* End PBXReferenceProxy section */

/* Begin PBXResourcesBuildPhase section */
		4D2A57AE1198634300135143 /* Resources */ = {
			isa = PBXResourcesBuildPhase;
			buildActionMask = 2147483647;
			files = (
				4DADCDFD12393F55003CD17C /* Installer.icns in Resources */,
				4D2A57AF1198634300135143 /* LiveCode-Community.rsrc in Resources */,
				4D2A57B01198634300135143 /* da.lproj in Resources */,
				4D2A57B11198634300135143 /* French.lproj in Resources */,
				4D2A57B21198634300135143 /* Japanese.lproj in Resources */,
				4D2A57B31198634300135143 /* Dutch.lproj in Resources */,
				4D2A57B41198634300135143 /* German.lproj in Resources */,
				4D2A57B51198634300135143 /* ko.lproj in Resources */,
				4D2A57B61198634300135143 /* English.lproj in Resources */,
				4D2A57B71198634300135143 /* Italian.lproj in Resources */,
				4D2A57B81198634300135143 /* no.lproj in Resources */,
				4D2A57B91198634300135143 /* fi.lproj in Resources */,
				4D2A57BA1198634300135143 /* Spanish.lproj in Resources */,
				4D2A57BB1198634300135143 /* sv.lproj in Resources */,
				4D2A57BC1198634300135143 /* zh_CN.lproj in Resources */,
				4D2A57BD1198634300135143 /* zh_TW.lproj in Resources */,
			);
			runOnlyForDeploymentPostprocessing = 0;
		};
		4D587D9E0B80945B00200116 /* Resources */ = {
			isa = PBXResourcesBuildPhase;
			buildActionMask = 2147483647;
			files = (
				4D58857C0B80DEBE00200116 /* LiveCode-Community.rsrc in Resources */,
				4D58856B0B80DEAC00200116 /* da.lproj in Resources */,
				4D58856C0B80DEAC00200116 /* French.lproj in Resources */,
				4D58856D0B80DEAC00200116 /* Japanese.lproj in Resources */,
				4D58856E0B80DEAC00200116 /* Dutch.lproj in Resources */,
				4D58856F0B80DEAC00200116 /* German.lproj in Resources */,
				4D5885700B80DEAC00200116 /* ko.lproj in Resources */,
				4D5885710B80DEAC00200116 /* English.lproj in Resources */,
				4D5885720B80DEAC00200116 /* Italian.lproj in Resources */,
				4D5885730B80DEAC00200116 /* no.lproj in Resources */,
				4D5885740B80DEAC00200116 /* fi.lproj in Resources */,
				4D5885750B80DEAC00200116 /* LiveCodeDoc.icns in Resources */,
				4D5885780B80DEAC00200116 /* Spanish.lproj in Resources */,
				4D5885790B80DEAC00200116 /* sv.lproj in Resources */,
				4D58857A0B80DEAC00200116 /* zh_CN.lproj in Resources */,
				4D58857B0B80DEAC00200116 /* zh_TW.lproj in Resources */,
				A71F80550F4F17C1003012FD /* LiveCode.icns in Resources */,
			);
			runOnlyForDeploymentPostprocessing = 0;
		};
		4DE18CFF0B82296A0086DB92 /* Resources */ = {
			isa = PBXResourcesBuildPhase;
			buildActionMask = 2147483647;
			files = (
				4DE18D000B82296A0086DB92 /* LiveCode-Community.rsrc in Resources */,
				4DE18D010B82296A0086DB92 /* da.lproj in Resources */,
				4DE18D020B82296A0086DB92 /* French.lproj in Resources */,
				4DE18D030B82296A0086DB92 /* Japanese.lproj in Resources */,
				4DE18D040B82296A0086DB92 /* Dutch.lproj in Resources */,
				4DE18D050B82296A0086DB92 /* German.lproj in Resources */,
				4DE18D060B82296A0086DB92 /* ko.lproj in Resources */,
				4DE18D070B82296A0086DB92 /* English.lproj in Resources */,
				4DE18D080B82296A0086DB92 /* Italian.lproj in Resources */,
				4DE18D090B82296A0086DB92 /* no.lproj in Resources */,
				4DE18D0A0B82296A0086DB92 /* fi.lproj in Resources */,
				4DE18D0D0B82296A0086DB92 /* Spanish.lproj in Resources */,
				4DE18D0E0B82296A0086DB92 /* sv.lproj in Resources */,
				4DE18D0F0B82296A0086DB92 /* zh_CN.lproj in Resources */,
				4DE18D100B82296A0086DB92 /* zh_TW.lproj in Resources */,
				A71F80540F4F178C003012FD /* Standalone.icns in Resources */,
				A71F80620F4F17F9003012FD /* StandaloneDoc.icns in Resources */,
			);
			runOnlyForDeploymentPostprocessing = 0;
		};
/* End PBXResourcesBuildPhase section */

/* Begin PBXShellScriptBuildPhase section */
		1D061CBA18FC412A00BD8BDF /* Build QuickTime Stubs */ = {
			isa = PBXShellScriptBuildPhase;
			buildActionMask = 2147483647;
			files = (
			);
			inputPaths = (
				"$(SRCROOT)/src/quicktime.stubs",
			);
			name = "Build QuickTime Stubs";
			outputPaths = (
				"$(SRCROOT)/src/quicktimestubs.mac.cpp",
			);
			runOnlyForDeploymentPostprocessing = 0;
			shellPath = /bin/sh;
			shellScript = "\"$SOLUTION_DIR/prebuilt/bin/Revolution.osx\" \"$SOLUTION_DIR/tools/weak_stub_maker.lc\" < \"$SRCROOT/src/quicktime.stubs\" > \"$SRCROOT/src/quicktimestubs.mac.cpp\"";
		};
		4D221AA5171D58C300E7E557 /* Encode Errors */ = {
			isa = PBXShellScriptBuildPhase;
			buildActionMask = 2147483647;
			files = (
			);
			inputPaths = (
				"$(SRCROOT)/src/executionerrors.h",
				"$(SRCROOT)/src/parseerrors.h",
			);
			name = "Encode Errors";
			outputPaths = (
				"$(SRCROOT)/src/encodederrors.cpp",
			);
			runOnlyForDeploymentPostprocessing = 0;
			shellPath = /bin/sh;
			shellScript = "\"$SOLUTION_DIR/prebuilt/bin/Revolution.osx\" \"$SRCROOT/encode_errors.rev\" \"$SRCROOT/src\" \"$SRCROOT/src/encodederrors.cpp\"";
			showEnvVarsInLog = 0;
		};
		4D221AAF171D595A00E7E557 /* Encode Errors */ = {
			isa = PBXShellScriptBuildPhase;
			buildActionMask = 2147483647;
			files = (
			);
			inputPaths = (
				"$(SRCROOT)/src/executionerrors.h",
				"$(SRCROOT)/src/parseerrors.h",
			);
			name = "Encode Errors";
			outputPaths = (
				"$(SRCROOT)/src/encodederrors.cpp",
			);
			runOnlyForDeploymentPostprocessing = 0;
			shellPath = /bin/sh;
			shellScript = "\"$SOLUTION_DIR/prebuilt/bin/Revolution.osx\" \"$SRCROOT/encode_errors.rev\" \"$SRCROOT/src\" \"$SRCROOT/src/encodederrors.cpp\"";
			showEnvVarsInLog = 0;
		};
		4D221AD1171D5A0D00E7E557 /* Build keyword hash table */ = {
			isa = PBXShellScriptBuildPhase;
			buildActionMask = 2147483647;
			files = (
			);
			inputPaths = (
				"$(SRCROOT)/src/lextable.cpp",
			);
			name = "Build keyword hash table";
			outputPaths = (
				"$(SRCROOT)/src/hashedstrings.cpp",
			);
			runOnlyForDeploymentPostprocessing = 0;
			shellPath = /bin/sh;
			shellScript = "\"$SOLUTION_DIR/prebuilt/bin/Revolution.osx\" \"$SRCROOT/hash_strings.rev\" \"$SRCROOT/src/lextable.cpp\" \"$SRCROOT/src/hashedstrings.cpp\" \"$SOLUTION_DIR/prebuilt/bin/perfect.osx\"";
			showEnvVarsInLog = 0;
		};
		4D221AE1171D5EC500E7E557 /* Encode Errors */ = {
			isa = PBXShellScriptBuildPhase;
			buildActionMask = 2147483647;
			files = (
			);
			inputPaths = (
				"$(SRCROOT)/src/executionerrors.h",
				"$(SRCROOT)/src/parseerrors.h",
			);
			name = "Encode Errors";
			outputPaths = (
				"$(SRCROOT)/src/encodederrors.cpp",
			);
			runOnlyForDeploymentPostprocessing = 0;
			shellPath = /bin/sh;
			shellScript = "\"$SOLUTION_DIR/prebuilt/bin/Revolution.osx\" \"$SRCROOT/encode_errors.rev\" \"$SRCROOT/src\" \"$SRCROOT/src/encodederrors.cpp\"";
			showEnvVarsInLog = 0;
		};
		4D221AE2171D5EC500E7E557 /* Build keyword hash table */ = {
			isa = PBXShellScriptBuildPhase;
			buildActionMask = 2147483647;
			files = (
			);
			inputPaths = (
				"$(SRCROOT)/src/lextable.cpp",
			);
			name = "Build keyword hash table";
			outputPaths = (
				"$(SRCROOT)/src/hashedstrings.cpp",
			);
			runOnlyForDeploymentPostprocessing = 0;
			shellPath = /bin/sh;
			shellScript = "\"$SOLUTION_DIR/prebuilt/bin/Revolution.osx\" \"$SRCROOT/hash_strings.rev\" \"$SRCROOT/src/lextable.cpp\" \"$SRCROOT/src/hashedstrings.cpp\" \"$SOLUTION_DIR/prebuilt/bin/perfect.osx\"";
			showEnvVarsInLog = 0;
		};
		4D221F45171D62E300E7E557 /* Encode Environment */ = {
			isa = PBXShellScriptBuildPhase;
			buildActionMask = 2147483647;
			files = (
			);
			inputPaths = (
				"$(SRCROOT)/src/Environment.rev",
			);
			name = "Encode Environment";
			outputPaths = (
				"$(SRCROOT)/src/startupstack.cpp",
			);
			runOnlyForDeploymentPostprocessing = 0;
			shellPath = /bin/sh;
			shellScript = "\"$SOLUTION_DIR/prebuilt/bin/Revolution.osx\" \"$SRCROOT/compress_data.rev\" \"$SRCROOT/src/Environment.rev\" \"$SRCROOT/src/startupstack.cpp\" \"MCstartupstack\"";
			showEnvVarsInLog = 0;
		};
		4D22200E171D72A500E7E557 /* Encode Version */ = {
			isa = PBXShellScriptBuildPhase;
			buildActionMask = 2147483647;
			files = (
			);
			inputPaths = (
				"$(SRCROOT)/../version",
				"$(SRCROOT)/include/revbuild.h.in",
			);
			name = "Encode Version";
			outputPaths = (
				"$(SRCROOT)/include/revbuild.h",
				"$(SRCROOT)/rsrc/Installer-Info.plist",
				"$(SRCROOT)/rsrc/Standalone-Info.plist",
				"$(SRCROOT)/rsrc/Revolution-Info.plist",
			);
			runOnlyForDeploymentPostprocessing = 0;
			shellPath = /bin/sh;
			shellScript = "\"$SOLUTION_DIR/prebuilt/bin/Revolution.osx\" \"$SRCROOT/encode_version.rev\" \"$SRCROOT\"\ntouch \"$SRCROOT/rsrc/Revolution-Info.plist\"\ntouch \"$SRCROOT/rsrc/Installer-Info.plist\"\ntouch \"$SRCROOT/rsrc/Standalone-Info.plist\"\n";
			showEnvVarsInLog = 0;
		};
/* End PBXShellScriptBuildPhase section */

/* Begin PBXSourcesBuildPhase section */
		4D1F9C2B171C64320091C6CB /* Sources */ = {
			isa = PBXSourcesBuildPhase;
			buildActionMask = 2147483647;
			files = (
				4D1F9C3D171C65050091C6CB /* deploysecurity.cpp in Sources */,
				4D1F9C3C171C64DF0091C6CB /* stacksecurity.cpp in Sources */,
			);
			runOnlyForDeploymentPostprocessing = 0;
		};
		4D1F9C60171C67B00091C6CB /* Sources */ = {
			isa = PBXSourcesBuildPhase;
			buildActionMask = 2147483647;
			files = (
				4D1F9DAB171C682E0091C6CB /* encodederrors.cpp in Sources */,
				4D1F9D18171C682E0091C6CB /* mode_server.cpp in Sources */,
				4D1F9D19171C682E0091C6CB /* srvcgi.cpp in Sources */,
				4D1F9D1A171C682E0091C6CB /* srvdebug.cpp in Sources */,
				4D1F9D1C171C682E0091C6CB /* srvmain.cpp in Sources */,
				4D1F9D1D171C682E0091C6CB /* srvscript.cpp in Sources */,
				4D1F9D1E171C682E0091C6CB /* srvspec.cpp in Sources */,
				4D1F9D1F171C682E0091C6CB /* srvstack.cpp in Sources */,
				4D1F9D20171C682E0091C6CB /* sysspec.cpp in Sources */,
				4D1F9D21171C682E0091C6CB /* aclip.cpp in Sources */,
				4D1F9D22171C682E0091C6CB /* answer.cpp in Sources */,
				4D1F9D23171C682E0091C6CB /* ask.cpp in Sources */,
				4D1F9D24171C682E0091C6CB /* bitmapeffect.cpp in Sources */,
				4D1F9D25171C682E0091C6CB /* bitmapeffectblur.cpp in Sources */,
				4D1F9D26171C682E0091C6CB /* block.cpp in Sources */,
				4D1F9D27171C682E0091C6CB /* buttondraw.cpp in Sources */,
				4D1F9D28171C682E0091C6CB /* button.cpp in Sources */,
				4D1F9D29171C682E0091C6CB /* card.cpp in Sources */,
				4D1F9D2A171C682E0091C6CB /* cardlst.cpp in Sources */,
				4D1F9D2B171C682E0091C6CB /* cdata.cpp in Sources */,
				4D1F9D2C171C682E0091C6CB /* chunk.cpp in Sources */,
				4D1F9D2D171C682E0091C6CB /* cmds.cpp in Sources */,
				4D1F9D2E171C682E0091C6CB /* cmdsc.cpp in Sources */,
				4D1F9D2F171C682E0091C6CB /* cmdse.cpp in Sources */,
				4D1F9D30171C682E0091C6CB /* cmdsf.cpp in Sources */,
				4D1F9D31171C682E0091C6CB /* cmdsm.cpp in Sources */,
				4D1F9D32171C682E0091C6CB /* cmdsp.cpp in Sources */,
				4D1F9D33171C682E0091C6CB /* cmdss.cpp in Sources */,
				4D1F9D34171C682E0091C6CB /* combiners.cpp in Sources */,
				4D1F9D35171C682E0091C6CB /* constant.cpp in Sources */,
				4D1F9D37171C682E0091C6CB /* control.cpp in Sources */,
				4D1F9D38171C682E0091C6CB /* cpalette.cpp in Sources */,
				4D1F9D39171C682E0091C6CB /* customprinter.cpp in Sources */,
				4D1F9D3A171C682E0091C6CB /* date.cpp in Sources */,
				4D1F9D3B171C682E0091C6CB /* debug.cpp in Sources */,
				4D1F9D3C171C682E0091C6CB /* dispatch.cpp in Sources */,
				4D1F9D3D171C682E0091C6CB /* dllst.cpp in Sources */,
				4D1F9D3E171C682E0091C6CB /* edittool.cpp in Sources */,
				4D1F9D3F171C682E0091C6CB /* eps.cpp in Sources */,
				4D1F9D40171C682E0091C6CB /* eventqueue.cpp in Sources */,
				4D1F9D41171C682E0091C6CB /* execpt.cpp in Sources */,
				4D1F9D42171C682E0091C6CB /* express.cpp in Sources */,
				4D1F9D43171C682E0091C6CB /* external.cpp in Sources */,
				4D1F9D44171C682E0091C6CB /* externalv0.cpp in Sources */,
				4D1F9D45171C682E0091C6CB /* externalv1.cpp in Sources */,
				4D1F9D46171C682E0091C6CB /* field.cpp in Sources */,
				4D1F9D47171C682E0091C6CB /* fieldf.cpp in Sources */,
				4D1F9D48171C682E0091C6CB /* fieldh.cpp in Sources */,
				4D1F9D49171C682E0091C6CB /* fields.cpp in Sources */,
				4D1F9D4A171C682E0091C6CB /* font.cpp in Sources */,
				4D1F9D4B171C682E0091C6CB /* funcs.cpp in Sources */,
				4D1F9D4C171C682E0091C6CB /* funcsm.cpp in Sources */,
				4D1F9D4D171C682E0091C6CB /* globals.cpp in Sources */,
				4D1F9D4E171C682E0091C6CB /* gradient.cpp in Sources */,
				4D1F9D4F171C682E0091C6CB /* graphic.cpp in Sources */,
				4D1F9D50171C682E0091C6CB /* group.cpp in Sources */,
				4D1F9D51171C682E0091C6CB /* handler.cpp in Sources */,
				4D1F9D52171C682E0091C6CB /* hc.cpp in Sources */,
				4D1F9D53171C682E0091C6CB /* hndlrlst.cpp in Sources */,
				4D1F9D54171C682E0091C6CB /* idraw.cpp in Sources */,
				4D1F9D55171C682E0091C6CB /* ifile.cpp in Sources */,
				4D1F9D56171C682E0091C6CB /* igif.cpp in Sources */,
				4D1F9D57171C682E0091C6CB /* iimport.cpp in Sources */,
				4D1F9D58171C682E0091C6CB /* ijpg.cpp in Sources */,
				4D1F9D59171C682E0091C6CB /* image.cpp in Sources */,
				4D1F9D5A171C682E0091C6CB /* ipng.cpp in Sources */,
				4D1F9D5B171C682E0091C6CB /* iquantization.cpp in Sources */,
				4D1F9D5C171C682E0091C6CB /* iquantize_new.cpp in Sources */,
				4D1F9D5D171C682E0091C6CB /* itransform.cpp in Sources */,
				4D1F9D5E171C682E0091C6CB /* iutil.cpp in Sources */,
				4D1F9D5F171C682E0091C6CB /* keywords.cpp in Sources */,
				4D1F9D60171C682E0091C6CB /* lextable.cpp in Sources */,
				4D1F9D61171C682E0091C6CB /* line.cpp in Sources */,
				4D1F9D62171C682E0091C6CB /* literal.cpp in Sources */,
				4D1F9D63171C682E0091C6CB /* mcerror.cpp in Sources */,
				4D1F9D64171C682E0091C6CB /* mcio.cpp in Sources */,
				4D1F9D65171C682E0091C6CB /* mcssl.cpp in Sources */,
				4D1F9D66171C682E0091C6CB /* mcstring.cpp in Sources */,
				4D1F9D67171C682E0091C6CB /* mctheme.cpp in Sources */,
				4D1F9D68171C682E0091C6CB /* mcutility.cpp in Sources */,
				4D1F9D69171C682E0091C6CB /* md5.cpp in Sources */,
				4D1F9D6A171C682E0091C6CB /* menuparse.cpp in Sources */,
				4D1F9D6B171C682E0091C6CB /* metacontext.cpp in Sources */,
				4D1F9D6C171C682E0091C6CB /* newobj.cpp in Sources */,
				4D1F9D6D171C682E0091C6CB /* object.cpp in Sources */,
				4D1F9D6E171C682E0091C6CB /* objectprops.cpp in Sources */,
				4D1F9D6F171C682E0091C6CB /* objectstream.cpp in Sources */,
				4D1F9D70171C682E0091C6CB /* objptr.cpp in Sources */,
				4D1F9D71171C682E0091C6CB /* operator.cpp in Sources */,
				4D1F9D72171C682E0091C6CB /* paragraf.cpp in Sources */,
				4D1F9D73171C682E0091C6CB /* param.cpp in Sources */,
				4D1F9D74171C682E0091C6CB /* parentscript.cpp in Sources */,
				4D1F9D75171C682E0091C6CB /* path.cpp in Sources */,
				4D1F9D76171C682E0091C6CB /* pathgray.cpp in Sources */,
				4D1F9D77171C682E0091C6CB /* pathprocess.cpp in Sources */,
				4D1F9D78171C682E0091C6CB /* pickle.cpp in Sources */,
				4D1F9D7A171C682E0091C6CB /* printer.cpp in Sources */,
				4D1F9D7B171C682E0091C6CB /* property.cpp in Sources */,
				4D1F9D7D171C682E0091C6CB /* regex.cpp in Sources */,
				4D1F9D7E171C682E0091C6CB /* rtf.cpp in Sources */,
				4D1F9D7F171C682E0091C6CB /* rtfsupport.cpp in Sources */,
				4D1F9D80171C682E0091C6CB /* scriptpt.cpp in Sources */,
				4D1F9D81171C682E0091C6CB /* scrolbar.cpp in Sources */,
				4D1F9D82171C682E0091C6CB /* scrollbardraw.cpp in Sources */,
				4D1F9D83171C682E0091C6CB /* securemode.cpp in Sources */,
				4D1F9D84171C682E0091C6CB /* sellst.cpp in Sources */,
				4D1F9D85171C682E0091C6CB /* sha1.cpp in Sources */,
				4D1F9D86171C682E0091C6CB /* stack.cpp in Sources */,
				4D1F9D87171C682E0091C6CB /* stack2.cpp in Sources */,
				4D1F9D88171C682E0091C6CB /* stack3.cpp in Sources */,
				4D1F9D89171C682E0091C6CB /* stacklst.cpp in Sources */,
				4D1F9D8A171C682E0091C6CB /* statemnt.cpp in Sources */,
				4D1F9D8B171C682E0091C6CB /* styledtext.cpp in Sources */,
				4D1F9D8C171C682E0091C6CB /* text.cpp in Sources */,
				4D1F9D8D171C682E0091C6CB /* tooltip.cpp in Sources */,
				4D1F9D8E171C682E0091C6CB /* transfer.cpp in Sources */,
				4D1F9D8F171C682E0091C6CB /* uidc.cpp in Sources */,
				4D1F9D90171C682E0091C6CB /* undolst.cpp in Sources */,
				4D1F9D91171C682E0091C6CB /* unicode.cpp in Sources */,
				4D1F9D92171C682E0091C6CB /* util.cpp in Sources */,
				4D1F9D93171C682E0091C6CB /* variable.cpp in Sources */,
				4D1F9D94171C682E0091C6CB /* variablearray.cpp in Sources */,
				4D1F9D95171C682E0091C6CB /* variablevalue.cpp in Sources */,
				4D1F9D96171C682E0091C6CB /* vclip.cpp in Sources */,
				4D1F9D97171C682E0091C6CB /* visual.cpp in Sources */,
				4D1F9D98171C682E0091C6CB /* magnify.cpp in Sources */,
				4D1F9D99171C682E0091C6CB /* srvmac.cpp in Sources */,
				4D1F9D9A171C682E0091C6CB /* srvoutput.cpp in Sources */,
				4D1F9D9B171C682E0091C6CB /* surface.cpp in Sources */,
				4D1F9D9C171C682E0091C6CB /* syscfdate.cpp in Sources */,
				4D1F9D9D171C682E0091C6CB /* sysunxnetwork.cpp in Sources */,
				4D1F9D9E171C682E0091C6CB /* objectpropsets.cpp in Sources */,
				4D1F9D9F171C682E0091C6CB /* name.cpp in Sources */,
				4D1F9DA0171C682E0091C6CB /* srvmultipart.cpp in Sources */,
				4D1F9DA1171C682E0091C6CB /* srvsession.cpp in Sources */,
				4D1F9DA2171C682E0091C6CB /* redraw.cpp in Sources */,
				4D1F9DA3171C682E0091C6CB /* tilecache.cpp in Sources */,
				4D1F9DA4171C682E0091C6CB /* sysregion.cpp in Sources */,
				4D1F9DA5171C682E0091C6CB /* tilecachesw.cpp in Sources */,
				4D1F9DA6171C682E0091C6CB /* paragrafattr.cpp in Sources */,
				4D1F9DA7171C682E0091C6CB /* fieldstyledtext.cpp in Sources */,
				4D1F9DA8171C682E0091C6CB /* fonttable.cpp in Sources */,
				4D1F9DA9171C682E0091C6CB /* fieldrtf.cpp in Sources */,
				4D1F9DAA171C682E0091C6CB /* fieldhtml.cpp in Sources */,
				4D1F9DAC171C682E0091C6CB /* ibmp.cpp in Sources */,
				4D1F9DAD171C682E0091C6CB /* image_rep.cpp in Sources */,
				4D1F9DAE171C682E0091C6CB /* image_rep_encoded.cpp in Sources */,
				4D1F9DAF171C682E0091C6CB /* image_rep_mutable.cpp in Sources */,
				4D1F9DB0171C682E0091C6CB /* image_rep_resampled.cpp in Sources */,
				4D232D9A18DB03F200A4FF3E /* quicktime.cpp in Sources */,
				4D1F9DB1171C682E0091C6CB /* imagebitmap.cpp in Sources */,
				4D1F9DB2171C682E0091C6CB /* irle.cpp in Sources */,
				4D1F9DB3171C682E0091C6CB /* stackcache.cpp in Sources */,
				4D1F9DB4171C682E0091C6CB /* stacksecurity.cpp in Sources */,
				4DB32401174BEE1400046FFE /* sysunxrandom.cpp in Sources */,
				4DB32402174BEE1900046FFE /* uuid.cpp in Sources */,
				E8D7F8321785A88200EC051A /* imagelist.cpp in Sources */,
				4C885A0F1940C6D40040DF0B /* coretextfonts.cpp in Sources */,
				E8D7F8391785A8AC00EC051A /* graphicscontext.cpp in Sources */,
				E8D7F8471785A99900EC051A /* srvtheme.cpp in Sources */,
				4C4D3DF417E355B50012FB12 /* osxflst.cpp in Sources */,
				E88869AC180D63FC0026BFDA /* stackview.cpp in Sources */,
				E85130F5180D9969004D1DB4 /* image_rep_densitymapped.cpp in Sources */,
				E82206E2184F810A00117D10 /* resolution.cpp in Sources */,
				1DC1249618FC423200C2FEF3 /* quicktimestubs.mac.cpp in Sources */,
				1DED772E1912A03C000FFFE3 /* player-platform.cpp in Sources */,
			);
			runOnlyForDeploymentPostprocessing = 0;
		};
		4D221A9B171D58A700E7E557 /* Sources */ = {
			isa = PBXSourcesBuildPhase;
			buildActionMask = 2147483647;
			files = (
				4D221ABB171D59A600E7E557 /* ide.cpp in Sources */,
				4D221ABC171D59A600E7E557 /* lextable.cpp in Sources */,
				4D221ABD171D59A600E7E557 /* mode_development.cpp in Sources */,
				4D221ABE171D59A600E7E557 /* deploy.cpp in Sources */,
				4D221ABF171D59A600E7E557 /* deploy_linux.cpp in Sources */,
				4D221AC0171D59A600E7E557 /* deploy_macosx.cpp in Sources */,
				4D221AC1171D59A600E7E557 /* deploy_windows.cpp in Sources */,
				4D221AC2171D59A600E7E557 /* deploy_capsule.cpp in Sources */,
				4D221AC3171D59A600E7E557 /* deploy_sign.cpp in Sources */,
				4D221AC4171D59A600E7E557 /* deploy_file.cpp in Sources */,
				4D221AC5171D59A600E7E557 /* internal_development.cpp in Sources */,
				4D221AC6171D59A600E7E557 /* bsdiff_build.cpp in Sources */,
				4D221AC7171D59A600E7E557 /* deploy_dmg.cpp in Sources */,
				4D221ABA171D599D00E7E557 /* encodederrors.cpp in Sources */,
			);
			runOnlyForDeploymentPostprocessing = 0;
		};
		4D221AE3171D5EC500E7E557 /* Sources */ = {
			isa = PBXSourcesBuildPhase;
			buildActionMask = 2147483647;
			files = (
				4D221AE5171D5EC500E7E557 /* lextable.cpp in Sources */,
				4D221AFA171D5EF900E7E557 /* mode_standalone.cpp in Sources */,
			);
			runOnlyForDeploymentPostprocessing = 0;
		};
		4D2A57C01198634300135143 /* Sources */ = {
			isa = PBXSourcesBuildPhase;
			buildActionMask = 2147483647;
			files = (
				4D2A57C11198634300135143 /* lextable.cpp in Sources */,
				4D2A57EF1198637C00135143 /* mode_installer.cpp in Sources */,
				4D2A5830119871D500135143 /* minizip.cpp in Sources */,
				4D01C88E12247B0F00AAD151 /* bsdiff_apply.cpp in Sources */,
				4D01C89812247CBA00AAD151 /* mode_installer_osx.cpp in Sources */,
			);
			runOnlyForDeploymentPostprocessing = 0;
		};
		4D587D9F0B80945B00200116 /* Sources */ = {
			isa = PBXSourcesBuildPhase;
			buildActionMask = 2147483647;
			files = (
				4D221F46171D632600E7E557 /* startupstack.cpp in Sources */,
			);
			runOnlyForDeploymentPostprocessing = 0;
		};
		4DE18D110B82296A0086DB92 /* Sources */ = {
			isa = PBXSourcesBuildPhase;
			buildActionMask = 2147483647;
			files = (
				4D221AFB171D5F0F00E7E557 /* dummy.cpp in Sources */,
			);
			runOnlyForDeploymentPostprocessing = 0;
		};
		4DEE29F30FDE41BE0009423C /* Sources */ = {
			isa = PBXSourcesBuildPhase;
			buildActionMask = 2147483647;
			files = (
				4DEE2C370FDE51370009423C /* securemode.cpp in Sources */,
				4DEE2A8D0FDE42710009423C /* aclip.cpp in Sources */,
				4DEE2A8E0FDE42710009423C /* answer.cpp in Sources */,
				4DEE2A8F0FDE42710009423C /* ask.cpp in Sources */,
				4DEE2A900FDE42710009423C /* block.cpp in Sources */,
				4DEE2A920FDE42710009423C /* buttondraw.cpp in Sources */,
				4DEE2A930FDE42710009423C /* card.cpp in Sources */,
				4C977251193CAF5D00DB2F4A /* coretextfonts.cpp in Sources */,
				4DEE2A940FDE42710009423C /* cardlst.cpp in Sources */,
				4DEE2A950FDE42710009423C /* cdata.cpp in Sources */,
				4DEE2A960FDE42710009423C /* chunk.cpp in Sources */,
				4DEE2A970FDE42710009423C /* cmds.cpp in Sources */,
				4DEE2A980FDE42710009423C /* cmdsc.cpp in Sources */,
				4DEE2A990FDE42710009423C /* cmdse.cpp in Sources */,
				4DEE2A9A0FDE42710009423C /* cmdsf.cpp in Sources */,
				4DEE2A9B0FDE42710009423C /* cmdsm.cpp in Sources */,
				4DEE2A9C0FDE42710009423C /* cmdsp.cpp in Sources */,
				4DEE2A9D0FDE42710009423C /* cmdss.cpp in Sources */,
				4DEE2A9E0FDE42710009423C /* combiners.cpp in Sources */,
				4DEE2A9F0FDE42710009423C /* constant.cpp in Sources */,
				4DEE2AA10FDE42710009423C /* control.cpp in Sources */,
				4DEE2AA20FDE42710009423C /* cpalette.cpp in Sources */,
				4DEE2AA40FDE42710009423C /* date.cpp in Sources */,
				4DEE2AA50FDE42710009423C /* debug.cpp in Sources */,
				4DEE2AA60FDE42710009423C /* dispatch.cpp in Sources */,
				4DEE2AA70FDE42710009423C /* dllst.cpp in Sources */,
				4DEE2AA80FDE42710009423C /* edittool.cpp in Sources */,
				4DEE2AA90FDE42710009423C /* eps.cpp in Sources */,
				4DEE2AAA0FDE42710009423C /* execpt.cpp in Sources */,
				4DEE2AAB0FDE42710009423C /* express.cpp in Sources */,
				4DEE2AAD0FDE42710009423C /* external.cpp in Sources */,
				4DEE2AAE0FDE42710009423C /* field.cpp in Sources */,
				4DEE2AAF0FDE42710009423C /* fieldf.cpp in Sources */,
				4DEE2AB00FDE42710009423C /* fieldh.cpp in Sources */,
				4DEE2AB10FDE42710009423C /* fields.cpp in Sources */,
				4DEE2AB20FDE42710009423C /* font.cpp in Sources */,
				4DEE2AB30FDE42710009423C /* funcs.cpp in Sources */,
				4DEE2AB40FDE42710009423C /* funcsm.cpp in Sources */,
				4DEE2AB50FDE42710009423C /* globals.cpp in Sources */,
				4DEE2AB60FDE42710009423C /* gradient.cpp in Sources */,
				4DEE2AB70FDE42710009423C /* graphic.cpp in Sources */,
				4DEE2AB80FDE42710009423C /* group.cpp in Sources */,
				4DEE2AB90FDE42710009423C /* handler.cpp in Sources */,
				4DEE2ABA0FDE42710009423C /* hc.cpp in Sources */,
				4DEE2ABB0FDE42710009423C /* hndlrlst.cpp in Sources */,
				4DEE2ABD0FDE42710009423C /* idraw.cpp in Sources */,
				4DEE2ABE0FDE42710009423C /* ifile.cpp in Sources */,
				4DEE2ABF0FDE42710009423C /* igif.cpp in Sources */,
				4DEE2AC00FDE42710009423C /* iimport.cpp in Sources */,
				4DEE2AC10FDE42710009423C /* ijpg.cpp in Sources */,
				4DEE2AC20FDE42710009423C /* image.cpp in Sources */,
				4DEE2AC40FDE42710009423C /* ipng.cpp in Sources */,
				4DEE2AC50FDE42710009423C /* itransform.cpp in Sources */,
				4DEE2AC60FDE42710009423C /* iutil.cpp in Sources */,
				4DEE2AC70FDE42710009423C /* keywords.cpp in Sources */,
				4DEE2AC80FDE42710009423C /* line.cpp in Sources */,
				4DEE2AC90FDE42710009423C /* literal.cpp in Sources */,
				4DEE2ACA0FDE42710009423C /* magnify.cpp in Sources */,
				4DEE2ACC0FDE42710009423C /* mcerror.cpp in Sources */,
				4DEE2ACD0FDE42710009423C /* mcio.cpp in Sources */,
				4DEE2ACE0FDE42710009423C /* mcssl.cpp in Sources */,
				4DEE2ACF0FDE42710009423C /* mcstring.cpp in Sources */,
				4DEE2AD00FDE42710009423C /* mctheme.cpp in Sources */,
				4DEE2AD10FDE42710009423C /* menuparse.cpp in Sources */,
				4DEE2AD20FDE42710009423C /* metacontext.cpp in Sources */,
				4DEE2AD30FDE42710009423C /* newobj.cpp in Sources */,
				4DEE2AD40FDE42710009423C /* object.cpp in Sources */,
				4DEE2AD50FDE42710009423C /* objectstream.cpp in Sources */,
				4DEE2AD60FDE42710009423C /* objptr.cpp in Sources */,
				4DEE2AD70FDE42710009423C /* opensslsocket.cpp in Sources */,
				4DEE2AD80FDE42710009423C /* operator.cpp in Sources */,
				4D232D9918DB03A800A4FF3E /* platform.cpp in Sources */,
				4DEE2ADA0FDE42710009423C /* osxcoreimage.cpp in Sources */,
				4DEE2AE40FDE42710009423C /* osxfiles.cpp in Sources */,
				4DEE2AE50FDE42710009423C /* osxflst.cpp in Sources */,
				4DEE2AE60FDE42710009423C /* osxprinter.cpp in Sources */,
				4DEE2AE80FDE42710009423C /* osxspec.cpp in Sources */,
				4DEE2AEA0FDE42710009423C /* osxtheme.cpp in Sources */,
				4DEE2AEC0FDE42710009423C /* paragraf.cpp in Sources */,
				4DEE2AED0FDE42710009423C /* param.cpp in Sources */,
				4DEE2AEE0FDE42710009423C /* parentscript.cpp in Sources */,
				4DEE2AEF0FDE42710009423C /* path.cpp in Sources */,
				4DEE2AF00FDE42710009423C /* pathgray.cpp in Sources */,
				4DEE2AF10FDE42710009423C /* pathprocess.cpp in Sources */,
				4DEE2AF20FDE42710009423C /* pickle.cpp in Sources */,
				4DEE2AF40FDE42710009423C /* printer.cpp in Sources */,
				4DEE2AF50FDE42710009423C /* property.cpp in Sources */,
				4DEE2AF70FDE42710009423C /* regex.cpp in Sources */,
				4DEE2AF80FDE42710009423C /* rtf.cpp in Sources */,
				4DEE2AF90FDE42710009423C /* rtfsupport.cpp in Sources */,
				4DA028F618F54B5D000CFCF8 /* mac-sound.mm in Sources */,
				4DEE2AFA0FDE42710009423C /* scriptpt.cpp in Sources */,
				4DEE2AFB0FDE42710009423C /* scrolbar.cpp in Sources */,
				4DEE2AFC0FDE42710009423C /* scrollbardraw.cpp in Sources */,
				4DEE2AFD0FDE42710009423C /* sellst.cpp in Sources */,
				4DEE2AFE0FDE42710009423C /* stack.cpp in Sources */,
				4DEE2AFF0FDE42710009423C /* stack2.cpp in Sources */,
				4DEE2B000FDE42710009423C /* stack3.cpp in Sources */,
				4DEE2B010FDE42710009423C /* stacke.cpp in Sources */,
				4DEE2B020FDE42710009423C /* stacklst.cpp in Sources */,
				4DEE2B030FDE42710009423C /* statemnt.cpp in Sources */,
				4DEE2B040FDE42710009423C /* styledtext.cpp in Sources */,
				4DEE2B050FDE42710009423C /* text.cpp in Sources */,
				4DEE2B060FDE42710009423C /* tooltip.cpp in Sources */,
				4DEE2B070FDE42710009423C /* transfer.cpp in Sources */,
				4DEE2B080FDE42710009423C /* uidc.cpp in Sources */,
				4DEE2B0A0FDE42710009423C /* undolst.cpp in Sources */,
				4DEE2B0B0FDE42710009423C /* unicode.cpp in Sources */,
				4DEE2B0C0FDE42710009423C /* util.cpp in Sources */,
				4DEE2B0D0FDE42710009423C /* variable.cpp in Sources */,
				4DEE2B0E0FDE42710009423C /* variablearray.cpp in Sources */,
				4DEE2B0F0FDE42710009423C /* vclip.cpp in Sources */,
				4DEE2B120FDE42710009423C /* visual.cpp in Sources */,
				4DAB7D280FF3A0100009F91E /* md5.cpp in Sources */,
				4DF65E3310016337005A19CA /* capsule.cpp in Sources */,
				4D17F4371042877000C49A3B /* externalv0.cpp in Sources */,
				4D17F4381042877000C49A3B /* externalv1.cpp in Sources */,
				4DC66D8B1045D41700D1CFA3 /* notify.cpp in Sources */,
				3C0A3CC410BAF6120074D630 /* iquantization.cpp in Sources */,
				4D6A00F010C578C600FA48D2 /* customprinter.cpp in Sources */,
				4DCFFD1C10CE8F5800FA2262 /* osxtextlayout.cpp in Sources */,
				4DCFFD2E10CE927700FA2262 /* iquantize_new.cpp in Sources */,
				4D81A4C411171F6B008AE3F1 /* objectprops.cpp in Sources */,
				4D81A4C511171F6B008AE3F1 /* variablevalue.cpp in Sources */,
				3C03ED921134205A009DE406 /* socket_resolve.cpp in Sources */,
				4D2A583D1198727F00135143 /* internal.cpp in Sources */,
				4D7740DD1226AB35001C9150 /* osxcisupport.mm in Sources */,
				4DADCD5B12392EAF003CD17C /* sha1.cpp in Sources */,
				4DB98626130C09D6008A03DC /* mcutility.cpp in Sources */,
				4DE7ED0E13B33B7F002634F5 /* dskspec.cpp in Sources */,
				4D4F9E3B13CDF24A00B9B15D /* osximage.cpp in Sources */,
				4D4F9E3C13CDF24A00B9B15D /* osxmisc.cpp in Sources */,
				4D4F9E6713CDFB8100B9B15D /* osxfield.cpp in Sources */,
				4DFFC7E013DD8A91006233A4 /* syscfdate.cpp in Sources */,
				4DFFC7E113DD8A91006233A4 /* sysunxnetwork.cpp in Sources */,
				4DFFC7E713DD8AB9006233A4 /* objectpropsets.cpp in Sources */,
				4DFFC7EF13DD8AFC006233A4 /* name.cpp in Sources */,
				4D05B91013E06AB3001CD82A /* dskmain.cpp in Sources */,
				4DDB66591413993500E5C84C /* sysosxregion.cpp in Sources */,
				4DDB666F14139FF500E5C84C /* tilecache.cpp in Sources */,
				4DDB66721413A02000E5C84C /* redraw.cpp in Sources */,
				4D432F1F141A2DFE001164F9 /* tilecachesw.cpp in Sources */,
				4D433504141BC5FC001164F9 /* tilecachecg.cpp in Sources */,
				4CC1535714E7FB91009FA80E /* paragrafattr.cpp in Sources */,
				4CC1536214E7FE1D009FA80E /* fieldstyledtext.cpp in Sources */,
				4D592DEB14EED23600EADBB6 /* fonttable.cpp in Sources */,
				4D377262150785AF000B0EB0 /* fieldhtml.cpp in Sources */,
				4D37727E150787EA000B0EB0 /* fieldrtf.cpp in Sources */,
				4DCB65721653B2F700E438E6 /* stackcache.cpp in Sources */,
				4D83871E1678B2C9003BEC7C /* ibmp.cpp in Sources */,
				4D83871F1678B2C9003BEC7C /* image_rep_encoded.cpp in Sources */,
				4D8387201678B2C9003BEC7C /* image_rep_mutable.cpp in Sources */,
				4D8387211678B2C9003BEC7C /* imagebitmap.cpp in Sources */,
				4D8387221678B2C9003BEC7C /* irle.cpp in Sources */,
				E8DDE5DF16C2B1A7007367E4 /* image_rep_resampled.cpp in Sources */,
				E8DDE5E016C2B1A7007367E4 /* image_rep.cpp in Sources */,
				4D8589F9173AAA0900B20951 /* uuid.cpp in Sources */,
				4DB32404174BEE3300046FFE /* sysosxrandom.cpp in Sources */,
				4C10D85416BFB1DC00D25197 /* graphicscontext.cpp in Sources */,
				E8B5BB1416DF77DF00CA02FB /* imagelist.cpp in Sources */,
				E8AF465B174CF247000B2F9E /* surface.cpp in Sources */,
				E8AE876C177B3F5C0041B7E0 /* cgimageutil.cpp in Sources */,
				E8988A8A17FDD5B700F640F4 /* stackview.cpp in Sources */,
				4D1AA1E5181556180075FC5E /* bitmapeffect.cpp in Sources */,
				E85130F4180D9969004D1DB4 /* image_rep_densitymapped.cpp in Sources */,
				4DECC93C18856C7500463D52 /* mac-core.mm in Sources */,
				4DECC93F18856CB100463D52 /* desktop.cpp in Sources */,
				4DECC9E71885803D00463D52 /* desktop-dc.cpp in Sources */,
				4DECC9E91885808100463D52 /* desktop-stack.cpp in Sources */,
				4DECCA511885958300463D52 /* osxstack.cpp in Sources */,
				4DECCA5B188595F500463D52 /* desktop-menu.cpp in Sources */,
				4DECD0C81886E4FD00463D52 /* mac-window.mm in Sources */,
				4DECD1351886F0FF00463D52 /* mac-surface.mm in Sources */,
				4DECD1FD1887F24E00463D52 /* platform-window.cpp in Sources */,
				4DECD26E188807E400463D52 /* platform-surface.cpp in Sources */,
				4DC6E30518896CFB00FD43C3 /* mac-menu.mm in Sources */,
				4D444FB5188DCB4400C7B349 /* mac-cursor.mm in Sources */,
				4D6F2AE718981E7F0099947D /* mac-pasteboard.mm in Sources */,
				4D30C37118995E840034CDC6 /* desktop-pasteboard.cpp in Sources */,
				4D30CAF6189AC1720034CDC6 /* mac-snapshot.mm in Sources */,
				4D30CB27189AC40C0034CDC6 /* mac-font.mm in Sources */,
				4D30D1F018A152700034CDC6 /* mac-player.mm in Sources */,
				4D30D5D218A394250034CDC6 /* desktop-image.cpp in Sources */,
				4D79B4E118A8D9FD00D4974C /* mac-color.mm in Sources */,
				4D79B5D418A9087B00D4974C /* mac-printer.mm in Sources */,
				4D30E18218AA2FCE0034CDC6 /* mac-abort.mm in Sources */,
				4D30E40718AA73870034CDC6 /* mac-dialog.mm in Sources */,
				4D30E44618AA7C200034CDC6 /* desktop-ans.cpp in Sources */,
				E82206E1184F810A00117D10 /* resolution.cpp in Sources */,
				4DAF5C8718C0E76500B9713C /* mac-scripting.mm in Sources */,
				4D87710018C8B30700A88AF9 /* quicktime.cpp in Sources */,
				1DC1249518FC422B00C2FEF3 /* quicktimestubs.mac.cpp in Sources */,
<<<<<<< HEAD
				1DED772C19129F27000FFFE3 /* button.cpp in Sources */,
				1DED772D1912A03B000FFFE3 /* player-platform.cpp in Sources */,
=======
				1DDE08D11945DD32000E3705 /* mac-qt-player.mm in Sources */,
				1DDE08D31945DD43000E3705 /* mac-av-player.mm in Sources */,
>>>>>>> ddc838f4
			);
			runOnlyForDeploymentPostprocessing = 0;
		};
		4DFD483B13BA2843008DB91F /* Sources */ = {
			isa = PBXSourcesBuildPhase;
			buildActionMask = 2147483647;
			files = (
				4D221AAB171D593800E7E557 /* dummy.cpp in Sources */,
			);
			runOnlyForDeploymentPostprocessing = 0;
		};
/* End PBXSourcesBuildPhase section */

/* Begin PBXTargetDependency section */
		4C13880C18A12E3600EFF7B6 /* PBXTargetDependency */ = {
			isa = PBXTargetDependency;
			name = revsecurity;
			targetProxy = 4C13880B18A12E3600EFF7B6 /* PBXContainerItemProxy */;
		};
		4C13881818A12E9900EFF7B6 /* PBXTargetDependency */ = {
			isa = PBXTargetDependency;
			name = revsecurity;
			targetProxy = 4C13881718A12E9900EFF7B6 /* PBXContainerItemProxy */;
		};
		4C13881C18A12EB400EFF7B6 /* PBXTargetDependency */ = {
			isa = PBXTargetDependency;
			name = revsecurity;
			targetProxy = 4C13881B18A12EB400EFF7B6 /* PBXContainerItemProxy */;
		};
		4D1F9C49171C655E0091C6CB /* PBXTargetDependency */ = {
			isa = PBXTargetDependency;
			target = 4D1F9C2D171C64320091C6CB /* security-community */;
			targetProxy = 4D1F9C48171C655E0091C6CB /* PBXContainerItemProxy */;
		};
		4D1F9C52171C66230091C6CB /* PBXTargetDependency */ = {
			isa = PBXTargetDependency;
			target = 4D1F9C2D171C64320091C6CB /* security-community */;
			targetProxy = 4D1F9C51171C66230091C6CB /* PBXContainerItemProxy */;
		};
		4D1F9C59171C66C30091C6CB /* PBXTargetDependency */ = {
			isa = PBXTargetDependency;
			target = 4D1F9C2D171C64320091C6CB /* security-community */;
			targetProxy = 4D1F9C58171C66C30091C6CB /* PBXContainerItemProxy */;
		};
		4D1F9C5E171C67B00091C6CB /* PBXTargetDependency */ = {
			isa = PBXTargetDependency;
			name = external;
			targetProxy = 4D1F9C5F171C67B00091C6CB /* PBXContainerItemProxy */;
		};
		4D1F9DC0171C68680091C6CB /* PBXTargetDependency */ = {
			isa = PBXTargetDependency;
			target = 4D1F9C5D171C67B00091C6CB /* kernel-server */;
			targetProxy = 4D1F9DBF171C68680091C6CB /* PBXContainerItemProxy */;
		};
		4D1F9E5C171C69C40091C6CB /* PBXTargetDependency */ = {
			isa = PBXTargetDependency;
			target = 4D1F9C2D171C64320091C6CB /* security-community */;
			targetProxy = 4D1F9E5B171C69C40091C6CB /* PBXContainerItemProxy */;
		};
		4D221ACD171D59F500E7E557 /* PBXTargetDependency */ = {
			isa = PBXTargetDependency;
			target = 4D221A9D171D58A700E7E557 /* kernel-development */;
			targetProxy = 4D221ACC171D59F500E7E557 /* PBXContainerItemProxy */;
		};
		4D221AFF171D5F3700E7E557 /* PBXTargetDependency */ = {
			isa = PBXTargetDependency;
			target = 4D221AE0171D5EC500E7E557 /* kernel-standalone */;
			targetProxy = 4D221AFE171D5F3700E7E557 /* PBXContainerItemProxy */;
		};
		4D221B04171D5F7900E7E557 /* PBXTargetDependency */ = {
			isa = PBXTargetDependency;
			target = 4DEE29F50FDE41BE0009423C /* kernel */;
			targetProxy = 4D221B03171D5F7900E7E557 /* PBXContainerItemProxy */;
		};
		4D221B06171D5F8200E7E557 /* PBXTargetDependency */ = {
			isa = PBXTargetDependency;
			target = 4DEE29F50FDE41BE0009423C /* kernel */;
			targetProxy = 4D221B05171D5F8200E7E557 /* PBXContainerItemProxy */;
		};
		4D222014171D730100E7E557 /* PBXTargetDependency */ = {
			isa = PBXTargetDependency;
			target = 4D22200F171D72A500E7E557 /* version */;
			targetProxy = 4D222013171D730100E7E557 /* PBXContainerItemProxy */;
		};
		4D222016171D730B00E7E557 /* PBXTargetDependency */ = {
			isa = PBXTargetDependency;
			target = 4D22200F171D72A500E7E557 /* version */;
			targetProxy = 4D222015171D730B00E7E557 /* PBXContainerItemProxy */;
		};
		4D2A579A1198634300135143 /* PBXTargetDependency */ = {
			isa = PBXTargetDependency;
			target = 4DEE29F50FDE41BE0009423C /* kernel */;
			targetProxy = 4D2A579B1198634300135143 /* PBXContainerItemProxy */;
		};
		4D2A57AC1198634300135143 /* PBXTargetDependency */ = {
			isa = PBXTargetDependency;
			name = core;
			targetProxy = 4D2A57AD1198634300135143 /* PBXContainerItemProxy */;
		};
		4D8D355B171D4B72009D9D25 /* PBXTargetDependency */ = {
			isa = PBXTargetDependency;
			name = libz;
			targetProxy = 4D8D355A171D4B72009D9D25 /* PBXContainerItemProxy */;
		};
		4D8D355D171D4B72009D9D25 /* PBXTargetDependency */ = {
			isa = PBXTargetDependency;
			name = libpng;
			targetProxy = 4D8D355C171D4B72009D9D25 /* PBXContainerItemProxy */;
		};
		4D8D355F171D4B72009D9D25 /* PBXTargetDependency */ = {
			isa = PBXTargetDependency;
			name = libjpeg;
			targetProxy = 4D8D355E171D4B72009D9D25 /* PBXContainerItemProxy */;
		};
		4D8D3561171D4B72009D9D25 /* PBXTargetDependency */ = {
			isa = PBXTargetDependency;
			name = libpcre;
			targetProxy = 4D8D3560171D4B72009D9D25 /* PBXContainerItemProxy */;
		};
		4D8D3563171D4B72009D9D25 /* PBXTargetDependency */ = {
			isa = PBXTargetDependency;
			name = libgif;
			targetProxy = 4D8D3562171D4B72009D9D25 /* PBXContainerItemProxy */;
		};
		4D8D3565171D4B72009D9D25 /* PBXTargetDependency */ = {
			isa = PBXTargetDependency;
			name = core;
			targetProxy = 4D8D3564171D4B72009D9D25 /* PBXContainerItemProxy */;
		};
		4D8D3567171D4B83009D9D25 /* PBXTargetDependency */ = {
			isa = PBXTargetDependency;
			name = libz;
			targetProxy = 4D8D3566171D4B83009D9D25 /* PBXContainerItemProxy */;
		};
		4D8D3569171D4B83009D9D25 /* PBXTargetDependency */ = {
			isa = PBXTargetDependency;
			name = libpng;
			targetProxy = 4D8D3568171D4B83009D9D25 /* PBXContainerItemProxy */;
		};
		4D8D356B171D4B83009D9D25 /* PBXTargetDependency */ = {
			isa = PBXTargetDependency;
			name = libjpeg;
			targetProxy = 4D8D356A171D4B83009D9D25 /* PBXContainerItemProxy */;
		};
		4D8D356D171D4B83009D9D25 /* PBXTargetDependency */ = {
			isa = PBXTargetDependency;
			name = libpcre;
			targetProxy = 4D8D356C171D4B83009D9D25 /* PBXContainerItemProxy */;
		};
		4D8D356F171D4B83009D9D25 /* PBXTargetDependency */ = {
			isa = PBXTargetDependency;
			name = libgif;
			targetProxy = 4D8D356E171D4B83009D9D25 /* PBXContainerItemProxy */;
		};
		4D8D3571171D4B83009D9D25 /* PBXTargetDependency */ = {
			isa = PBXTargetDependency;
			name = core;
			targetProxy = 4D8D3570171D4B83009D9D25 /* PBXContainerItemProxy */;
		};
		4DBF58671801CA67009CAB2E /* PBXTargetDependency */ = {
			isa = PBXTargetDependency;
			name = libopenssl;
			targetProxy = 4DBF58661801CA67009CAB2E /* PBXContainerItemProxy */;
		};
		4DBF58B11801CB4E009CAB2E /* PBXTargetDependency */ = {
			isa = PBXTargetDependency;
			name = revsecurity;
			targetProxy = 4DBF58B01801CB4E009CAB2E /* PBXContainerItemProxy */;
		};
		4DEE2B290FDE42DF0009423C /* PBXTargetDependency */ = {
			isa = PBXTargetDependency;
			target = 4DEE29F50FDE41BE0009423C /* kernel */;
			targetProxy = 4DEE2B280FDE42DF0009423C /* PBXContainerItemProxy */;
		};
		4DEE2B2B0FDE42E70009423C /* PBXTargetDependency */ = {
			isa = PBXTargetDependency;
			target = 4DEE29F50FDE41BE0009423C /* kernel */;
			targetProxy = 4DEE2B2A0FDE42E70009423C /* PBXContainerItemProxy */;
		};
		4DEE2BD30FDE4A1E0009423C /* PBXTargetDependency */ = {
			isa = PBXTargetDependency;
			name = external;
			targetProxy = 4DEE2BD20FDE4A1E0009423C /* PBXContainerItemProxy */;
		};
		E8A554AD1785A6C700DABC1A /* PBXTargetDependency */ = {
			isa = PBXTargetDependency;
			name = libskia;
			targetProxy = E8A554AC1785A6C700DABC1A /* PBXContainerItemProxy */;
		};
		E8A554B01785A6CC00DABC1A /* PBXTargetDependency */ = {
			isa = PBXTargetDependency;
			name = libgraphics;
			targetProxy = E8A554AF1785A6CC00DABC1A /* PBXContainerItemProxy */;
		};
/* End PBXTargetDependency section */

/* Begin XCBuildConfiguration section */
		4D1F9C2F171C64320091C6CB /* Debug */ = {
			isa = XCBuildConfiguration;
			buildSettings = {
				PRODUCT_NAME = "security-community";
			};
			name = Debug;
		};
		4D1F9C30171C64320091C6CB /* Release */ = {
			isa = XCBuildConfiguration;
			buildSettings = {
				PRODUCT_NAME = "security-community";
			};
			name = Release;
		};
		4D1F9D15171C67B00091C6CB /* Debug */ = {
			isa = XCBuildConfiguration;
			buildSettings = {
				GLOBAL_GCC_PREPROCESSOR_DEFINITIONS = "_SERVER _MAC_SERVER";
				PRODUCT_NAME = "kernel-server";
			};
			name = Debug;
		};
		4D1F9D16171C67B00091C6CB /* Release */ = {
			isa = XCBuildConfiguration;
			buildSettings = {
				GLOBAL_GCC_PREPROCESSOR_DEFINITIONS = "_SERVER _MAC_SERVER";
				PRODUCT_NAME = "kernel-server";
			};
			name = Release;
		};
		4D221A9F171D58A800E7E557 /* Debug */ = {
			isa = XCBuildConfiguration;
			buildSettings = {
				GCC_PREPROCESSOR_DEFINITIONS = (
					"$(inherited)",
					MODE_DEVELOPMENT,
				);
				PRODUCT_NAME = "kernel-development";
			};
			name = Debug;
		};
		4D221AA0171D58A800E7E557 /* Release */ = {
			isa = XCBuildConfiguration;
			buildSettings = {
				GCC_PREPROCESSOR_DEFINITIONS = (
					"$(inherited)",
					MODE_DEVELOPMENT,
				);
				PRODUCT_NAME = "kernel-development";
			};
			name = Release;
		};
		4D221AF4171D5EC500E7E557 /* Debug */ = {
			isa = XCBuildConfiguration;
			buildSettings = {
				GCC_PREPROCESSOR_DEFINITIONS = (
					"$(inherited)",
					MODE_DEVELOPMENT,
				);
				PRODUCT_NAME = "kernel-standalone";
			};
			name = Debug;
		};
		4D221AF5171D5EC500E7E557 /* Release */ = {
			isa = XCBuildConfiguration;
			buildSettings = {
				GCC_PREPROCESSOR_DEFINITIONS = (
					"$(inherited)",
					MODE_DEVELOPMENT,
				);
				PRODUCT_NAME = "kernel-standalone";
			};
			name = Release;
		};
		4D222011171D72A500E7E557 /* Debug */ = {
			isa = XCBuildConfiguration;
			buildSettings = {
				PRODUCT_NAME = version;
			};
			name = Debug;
		};
		4D222012171D72A500E7E557 /* Release */ = {
			isa = XCBuildConfiguration;
			buildSettings = {
				PRODUCT_NAME = version;
			};
			name = Release;
		};
		4D2A57D41198634300135143 /* Debug */ = {
			isa = XCBuildConfiguration;
			buildSettings = {
				GCC_PREPROCESSOR_DEFINITIONS = (
					"$(inherited)",
					MODE_INSTALLER,
				);
				HEADER_SEARCH_PATHS_QUOTED_FOR_TARGET_1 = "\"../libcore/src\"";
				HEADER_SEARCH_PATHS_QUOTED_FOR_TARGET_2 = "\"$(SYMROOT)/$(CONFIGURATION)/headers\"";
				INFOPLIST_FILE = "rsrc/Installer-Info.plist";
				PRODUCT_NAME = Installer;
			};
			name = Debug;
		};
		4D2A57D51198634300135143 /* Release */ = {
			isa = XCBuildConfiguration;
			buildSettings = {
				GCC_PREPROCESSOR_DEFINITIONS = (
					"$(inherited)",
					MODE_INSTALLER,
				);
				INFOPLIST_FILE = "rsrc/Installer-Info.plist";
				PRODUCT_NAME = Installer;
			};
			name = Release;
		};
		4D587D960B80944100200116 /* Debug */ = {
			isa = XCBuildConfiguration;
			baseConfigurationReference = 4D587DB40B80949B00200116 /* Debug.xcconfig */;
			buildSettings = {
			};
			name = Debug;
		};
		4D587D970B80944100200116 /* Release */ = {
			isa = XCBuildConfiguration;
			baseConfigurationReference = 4D587DB20B80949B00200116 /* Release.xcconfig */;
			buildSettings = {
			};
			name = Release;
		};
		4D587DA70B80945B00200116 /* Debug */ = {
			isa = XCBuildConfiguration;
			buildSettings = {
				ARCHS = "$(ARCHS_STANDARD_32_64_BIT)";
				INFOPLIST_FILE = "rsrc/Revolution-Info.plist";
				PRODUCT_NAME = "LiveCode-Community";
				VALID_ARCHS = i386;
				WRAPPER_EXTENSION = app;
			};
			name = Debug;
		};
		4D587DA80B80945B00200116 /* Release */ = {
			isa = XCBuildConfiguration;
			buildSettings = {
				ARCHS = "$(ARCHS_STANDARD_32_64_BIT)";
				INFOPLIST_FILE = "rsrc/Revolution-Info.plist";
				PRODUCT_NAME = "LiveCode-Community";
				VALID_ARCHS = i386;
				WRAPPER_EXTENSION = app;
			};
			name = Release;
		};
		4DE18D8F0B82296A0086DB92 /* Debug */ = {
			isa = XCBuildConfiguration;
			buildSettings = {
				INFOPLIST_FILE = "rsrc/Standalone-Info.plist";
				PRODUCT_NAME = "Standalone-Community";
			};
			name = Debug;
		};
		4DE18D900B82296A0086DB92 /* Release */ = {
			isa = XCBuildConfiguration;
			buildSettings = {
				INFOPLIST_FILE = "rsrc/Standalone-Info.plist";
				PRODUCT_NAME = "Standalone-Community";
			};
			name = Release;
		};
		4DEE29F70FDE41C00009423C /* Debug */ = {
			isa = XCBuildConfiguration;
			buildSettings = {
				PRODUCT_NAME = kernel;
			};
			name = Debug;
		};
		4DEE29F90FDE41C00009423C /* Release */ = {
			isa = XCBuildConfiguration;
			buildSettings = {
				PRODUCT_NAME = kernel;
			};
			name = Release;
		};
		4DFD484013BA2843008DB91F /* Debug */ = {
			isa = XCBuildConfiguration;
			buildSettings = {
				GLOBAL_GCC_PREPROCESSOR_DEFINITIONS = "_SERVER _MAC_SERVER";
				PRODUCT_NAME = "Server-Community";
			};
			name = Debug;
		};
		4DFD484113BA2843008DB91F /* Release */ = {
			isa = XCBuildConfiguration;
			buildSettings = {
				GLOBAL_GCC_PREPROCESSOR_DEFINITIONS = "_SERVER _MAC_SERVER";
				PRODUCT_NAME = "Server-Community";
			};
			name = Release;
		};
/* End XCBuildConfiguration section */

/* Begin XCConfigurationList section */
		4D1F9C31171C64980091C6CB /* Build configuration list for PBXNativeTarget "security-community" */ = {
			isa = XCConfigurationList;
			buildConfigurations = (
				4D1F9C2F171C64320091C6CB /* Debug */,
				4D1F9C30171C64320091C6CB /* Release */,
			);
			defaultConfigurationIsVisible = 0;
			defaultConfigurationName = Release;
		};
		4D1F9D14171C67B00091C6CB /* Build configuration list for PBXNativeTarget "kernel-server" */ = {
			isa = XCConfigurationList;
			buildConfigurations = (
				4D1F9D15171C67B00091C6CB /* Debug */,
				4D1F9D16171C67B00091C6CB /* Release */,
			);
			defaultConfigurationIsVisible = 0;
			defaultConfigurationName = Release;
		};
		4D221AA7171D590B00E7E557 /* Build configuration list for PBXNativeTarget "kernel-development" */ = {
			isa = XCConfigurationList;
			buildConfigurations = (
				4D221A9F171D58A800E7E557 /* Debug */,
				4D221AA0171D58A800E7E557 /* Release */,
			);
			defaultConfigurationIsVisible = 0;
			defaultConfigurationName = Release;
		};
		4D221AF3171D5EC500E7E557 /* Build configuration list for PBXNativeTarget "kernel-standalone" */ = {
			isa = XCConfigurationList;
			buildConfigurations = (
				4D221AF4171D5EC500E7E557 /* Debug */,
				4D221AF5171D5EC500E7E557 /* Release */,
			);
			defaultConfigurationIsVisible = 0;
			defaultConfigurationName = Release;
		};
		4D222024171D732C00E7E557 /* Build configuration list for PBXAggregateTarget "version" */ = {
			isa = XCConfigurationList;
			buildConfigurations = (
				4D222011171D72A500E7E557 /* Debug */,
				4D222012171D72A500E7E557 /* Release */,
			);
			defaultConfigurationIsVisible = 0;
			defaultConfigurationName = Release;
		};
		4D2A57D31198634300135143 /* Build configuration list for PBXNativeTarget "Installer" */ = {
			isa = XCConfigurationList;
			buildConfigurations = (
				4D2A57D41198634300135143 /* Debug */,
				4D2A57D51198634300135143 /* Release */,
			);
			defaultConfigurationIsVisible = 0;
			defaultConfigurationName = Release;
		};
		4D587D950B80944100200116 /* Build configuration list for PBXProject "engine" */ = {
			isa = XCConfigurationList;
			buildConfigurations = (
				4D587D960B80944100200116 /* Debug */,
				4D587D970B80944100200116 /* Release */,
			);
			defaultConfigurationIsVisible = 0;
			defaultConfigurationName = Release;
		};
		4D587DA60B80945B00200116 /* Build configuration list for PBXNativeTarget "LiveCode-Community" */ = {
			isa = XCConfigurationList;
			buildConfigurations = (
				4D587DA70B80945B00200116 /* Debug */,
				4D587DA80B80945B00200116 /* Release */,
			);
			defaultConfigurationIsVisible = 0;
			defaultConfigurationName = Release;
		};
		4DE18D8E0B82296A0086DB92 /* Build configuration list for PBXNativeTarget "Standalone-Community" */ = {
			isa = XCConfigurationList;
			buildConfigurations = (
				4DE18D8F0B82296A0086DB92 /* Debug */,
				4DE18D900B82296A0086DB92 /* Release */,
			);
			defaultConfigurationIsVisible = 0;
			defaultConfigurationName = Release;
		};
		4DEE2A000FDE421A0009423C /* Build configuration list for PBXNativeTarget "kernel" */ = {
			isa = XCConfigurationList;
			buildConfigurations = (
				4DEE29F70FDE41C00009423C /* Debug */,
				4DEE29F90FDE41C00009423C /* Release */,
			);
			defaultConfigurationIsVisible = 0;
			defaultConfigurationName = Release;
		};
		4DFD484E13BA284D008DB91F /* Build configuration list for PBXNativeTarget "Server-Community" */ = {
			isa = XCConfigurationList;
			buildConfigurations = (
				4DFD484013BA2843008DB91F /* Debug */,
				4DFD484113BA2843008DB91F /* Release */,
			);
			defaultConfigurationIsVisible = 0;
			defaultConfigurationName = Release;
		};
/* End XCConfigurationList section */
	};
	rootObject = 4D587D940B80944100200116 /* Project object */;
}<|MERGE_RESOLUTION|>--- conflicted
+++ resolved
@@ -23,16 +23,16 @@
 /* Begin PBXBuildFile section */
 		1DC1249518FC422B00C2FEF3 /* quicktimestubs.mac.cpp in Sources */ = {isa = PBXBuildFile; fileRef = 1DC1249418FC422300C2FEF3 /* quicktimestubs.mac.cpp */; };
 		1DC1249618FC423200C2FEF3 /* quicktimestubs.mac.cpp in Sources */ = {isa = PBXBuildFile; fileRef = 1DC1249418FC422300C2FEF3 /* quicktimestubs.mac.cpp */; };
-<<<<<<< HEAD
+
 		1DED772C19129F27000FFFE3 /* button.cpp in Sources */ = {isa = PBXBuildFile; fileRef = 4D587E3F0B8096FD00200116 /* button.cpp */; };
 		1DED772D1912A03B000FFFE3 /* player-platform.cpp in Sources */ = {isa = PBXBuildFile; fileRef = 1DED771E19126451000FFFE3 /* player-platform.cpp */; };
 		1DED772E1912A03C000FFFE3 /* player-platform.cpp in Sources */ = {isa = PBXBuildFile; fileRef = 1DED771E19126451000FFFE3 /* player-platform.cpp */; };
-=======
+
 		1DDE08D11945DD32000E3705 /* mac-qt-player.mm in Sources */ = {isa = PBXBuildFile; fileRef = 1DDE08D01945DD31000E3705 /* mac-qt-player.mm */; };
 		1DDE08D31945DD43000E3705 /* mac-av-player.mm in Sources */ = {isa = PBXBuildFile; fileRef = 1DDE08D21945DD43000E3705 /* mac-av-player.mm */; };
 		1DDE08E71945F036000E3705 /* AVFoundation.framework in Frameworks */ = {isa = PBXBuildFile; fileRef = 1DDE08E61945F036000E3705 /* AVFoundation.framework */; };
 		1DDE08E91945F0DE000E3705 /* CoreMedia.framework in Frameworks */ = {isa = PBXBuildFile; fileRef = 1DDE08E81945F0DE000E3705 /* CoreMedia.framework */; };
->>>>>>> ddc838f4
+
 		3C03ED921134205A009DE406 /* socket_resolve.cpp in Sources */ = {isa = PBXBuildFile; fileRef = 3C03ED911134205A009DE406 /* socket_resolve.cpp */; };
 		3C0A3CC410BAF6120074D630 /* iquantization.cpp in Sources */ = {isa = PBXBuildFile; fileRef = 3C0A3CC310BAF6120074D630 /* iquantization.cpp */; };
 		4C10D82C16BFADDB00D25197 /* libgraphics.a in Frameworks */ = {isa = PBXBuildFile; fileRef = 4C10D82916BFADB800D25197 /* libgraphics.a */; };
@@ -944,7 +944,6 @@
 		1D86C5EE189A9AD6002A8945 /* BillingProvider.java */ = {isa = PBXFileReference; fileEncoding = 4; lastKnownFileType = sourcecode.java; path = BillingProvider.java; sourceTree = "<group>"; };
 		1D86C5EF189A9CFD002A8945 /* BillingModule.java */ = {isa = PBXFileReference; fileEncoding = 4; lastKnownFileType = sourcecode.java; path = BillingModule.java; sourceTree = "<group>"; };
 		1DC1249418FC422300C2FEF3 /* quicktimestubs.mac.cpp */ = {isa = PBXFileReference; fileEncoding = 4; lastKnownFileType = sourcecode.cpp.cpp; name = quicktimestubs.mac.cpp; path = src/quicktimestubs.mac.cpp; sourceTree = "<group>"; };
-<<<<<<< HEAD
 		1DED771A19124D75000FFFE3 /* player-platform.cpp */ = {isa = PBXFileReference; fileEncoding = 4; lastKnownFileType = sourcecode.cpp.cpp; path = "player-platform.cpp"; sourceTree = "<group>"; };
 		1DED771B19124D75000FFFE3 /* player-platform.h */ = {isa = PBXFileReference; fileEncoding = 4; lastKnownFileType = sourcecode.c.h; path = "player-platform.h"; sourceTree = "<group>"; };
 		1DED771C19124F24000FFFE3 /* player-legacy.cpp */ = {isa = PBXFileReference; fileEncoding = 4; lastKnownFileType = sourcecode.cpp.cpp; name = "player-legacy.cpp"; path = "src/player-legacy.cpp"; sourceTree = "<group>"; };
@@ -953,14 +952,14 @@
 		1DED771F19126451000FFFE3 /* player-platform.h */ = {isa = PBXFileReference; fileEncoding = 4; lastKnownFileType = sourcecode.c.h; name = "player-platform.h"; path = "src/player-platform.h"; sourceTree = "<group>"; };
 		1DED77201912652B000FFFE3 /* player.cpp */ = {isa = PBXFileReference; fileEncoding = 4; lastKnownFileType = sourcecode.cpp.cpp; name = player.cpp; path = src/player.cpp; sourceTree = "<group>"; };
 		1DED77211912652B000FFFE3 /* player.h */ = {isa = PBXFileReference; fileEncoding = 4; lastKnownFileType = sourcecode.c.h; name = player.h; path = src/player.h; sourceTree = "<group>"; };
-=======
+
 		1DDE08CF1945DCFD000E3705 /* mac-player.h */ = {isa = PBXFileReference; fileEncoding = 4; lastKnownFileType = sourcecode.c.h; name = "mac-player.h"; path = "src/mac-player.h"; sourceTree = "<group>"; };
 		1DDE08D01945DD31000E3705 /* mac-qt-player.mm */ = {isa = PBXFileReference; fileEncoding = 4; lastKnownFileType = sourcecode.cpp.objcpp; name = "mac-qt-player.mm"; path = "src/mac-qt-player.mm"; sourceTree = "<group>"; };
 		1DDE08D21945DD43000E3705 /* mac-av-player.mm */ = {isa = PBXFileReference; fileEncoding = 4; lastKnownFileType = sourcecode.cpp.objcpp; name = "mac-av-player.mm"; path = "src/mac-av-player.mm"; sourceTree = "<group>"; };
 		1DDE08E61945F036000E3705 /* AVFoundation.framework */ = {isa = PBXFileReference; lastKnownFileType = wrapper.framework; name = AVFoundation.framework; path = System/Library/Frameworks/AVFoundation.framework; sourceTree = SDKROOT; };
 		1DDE08E81945F0DE000E3705 /* CoreMedia.framework */ = {isa = PBXFileReference; lastKnownFileType = wrapper.framework; name = CoreMedia.framework; path = System/Library/Frameworks/CoreMedia.framework; sourceTree = SDKROOT; };
 		1DDE08EA1945F10A000E3705 /* QTKit.framework */ = {isa = PBXFileReference; lastKnownFileType = wrapper.framework; name = QTKit.framework; path = System/Library/Frameworks/QTKit.framework; sourceTree = SDKROOT; };
->>>>>>> ddc838f4
+
 		3C03ED911134205A009DE406 /* socket_resolve.cpp */ = {isa = PBXFileReference; fileEncoding = 30; lastKnownFileType = sourcecode.cpp.cpp; name = socket_resolve.cpp; path = src/socket_resolve.cpp; sourceTree = "<group>"; };
 		3C0A3CC310BAF6120074D630 /* iquantization.cpp */ = {isa = PBXFileReference; fileEncoding = 30; lastKnownFileType = sourcecode.cpp.cpp; name = iquantization.cpp; path = src/iquantization.cpp; sourceTree = "<group>"; };
 		3C0A3CC510BAF63B0074D630 /* iquantization.h */ = {isa = PBXFileReference; fileEncoding = 30; lastKnownFileType = sourcecode.c.h; name = iquantization.h; path = src/iquantization.h; sourceTree = "<group>"; };
@@ -3853,14 +3852,14 @@
 				E82206E1184F810A00117D10 /* resolution.cpp in Sources */,
 				4DAF5C8718C0E76500B9713C /* mac-scripting.mm in Sources */,
 				4D87710018C8B30700A88AF9 /* quicktime.cpp in Sources */,
-				1DC1249518FC422B00C2FEF3 /* quicktimestubs.mac.cpp in Sources */,
-<<<<<<< HEAD
+                1DC1249518FC422B00C2FEF3 /* quicktimestubs.mac.cpp in Sources */,
+                
 				1DED772C19129F27000FFFE3 /* button.cpp in Sources */,
 				1DED772D1912A03B000FFFE3 /* player-platform.cpp in Sources */,
-=======
+
 				1DDE08D11945DD32000E3705 /* mac-qt-player.mm in Sources */,
 				1DDE08D31945DD43000E3705 /* mac-av-player.mm in Sources */,
->>>>>>> ddc838f4
+
 			);
 			runOnlyForDeploymentPostprocessing = 0;
 		};
