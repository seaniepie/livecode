--- conflicted
+++ resolved
@@ -314,12 +314,6 @@
 		4DAB7D280FF3A0100009F91E /* md5.cpp in Sources */ = {isa = PBXBuildFile; fileRef = 4DAB7D270FF3A0100009F91E /* md5.cpp */; };
 		4DADCD5B12392EAF003CD17C /* sha1.cpp in Sources */ = {isa = PBXBuildFile; fileRef = 4DADCD5912392EAF003CD17C /* sha1.cpp */; };
 		4DADCDFD12393F55003CD17C /* Installer.icns in Resources */ = {isa = PBXBuildFile; fileRef = 4DADCDFC12393F26003CD17C /* Installer.icns */; };
-<<<<<<< HEAD
-=======
-		4DAF5C8718C0E76500B9713C /* mac-scripting.mm in Sources */ = {isa = PBXBuildFile; fileRef = 4DAF5C8618C0E76500B9713C /* mac-scripting.mm */; };
-		4DB32402174BEE1900046FFE /* uuid.cpp in Sources */ = {isa = PBXBuildFile; fileRef = 4D8589AA173A856600B20951 /* uuid.cpp */; };
-		4DB32404174BEE3300046FFE /* sysosxrandom.cpp in Sources */ = {isa = PBXBuildFile; fileRef = 4DB32230174BD08E00046FFE /* sysosxrandom.cpp */; };
->>>>>>> 80ae30bc
 		4DB382EE1714418A00D3F102 /* libz.a in Frameworks */ = {isa = PBXBuildFile; fileRef = 4D6C797917134897000BCF78 /* libz.a */; };
 		4DB382EF1714418A00D3F102 /* libpng.a in Frameworks */ = {isa = PBXBuildFile; fileRef = 4D6C7981171348A6000BCF78 /* libpng.a */; };
 		4DB382F01714418A00D3F102 /* libjpeg.a in Frameworks */ = {isa = PBXBuildFile; fileRef = 4D6C7989171348B4000BCF78 /* libjpeg.a */; };
@@ -512,7 +506,6 @@
 		4DFFC7E013DD8A91006233A4 /* syscfdate.cpp in Sources */ = {isa = PBXBuildFile; fileRef = 4DFFC7DE13DD8A91006233A4 /* syscfdate.cpp */; };
 		4DFFC7E113DD8A91006233A4 /* sysunxnetwork.cpp in Sources */ = {isa = PBXBuildFile; fileRef = 4DFFC7DF13DD8A91006233A4 /* sysunxnetwork.cpp */; };
 		4DFFC7E713DD8AB9006233A4 /* objectpropsets.cpp in Sources */ = {isa = PBXBuildFile; fileRef = 4DFFC7E613DD8AB9006233A4 /* objectpropsets.cpp */; };
-<<<<<<< HEAD
 		721CAAC118351E1800858545 /* libicui18n.a in Frameworks */ = {isa = PBXBuildFile; fileRef = 721CAAC018351E1800858545 /* libicui18n.a */; };
 		721CAAC818351E7400858545 /* libicudata.a in Frameworks */ = {isa = PBXBuildFile; fileRef = 721CAAC218351E7400858545 /* libicudata.a */; };
 		721CAAC918351E7400858545 /* libicuio.a in Frameworks */ = {isa = PBXBuildFile; fileRef = 721CAAC318351E7400858545 /* libicuio.a */; };
@@ -547,6 +540,8 @@
 		766E3299180EE4ED00CF7FCF /* imagelist.cpp in Sources */ = {isa = PBXBuildFile; fileRef = 766E3295180EE4E000CF7FCF /* imagelist.cpp */; };
 		766E329A180EE4EE00CF7FCF /* graphicscontext.cpp in Sources */ = {isa = PBXBuildFile; fileRef = 766E3293180EE4E000CF7FCF /* graphicscontext.cpp */; };
 		766E329B180EE4EE00CF7FCF /* imagelist.cpp in Sources */ = {isa = PBXBuildFile; fileRef = 766E3295180EE4E000CF7FCF /* imagelist.cpp */; };
+		76CCAA7C19800BCD00C79271 /* mac-qt-recorder.mm in Sources */ = {isa = PBXBuildFile; fileRef = 76CCAA7B198003B000C79271 /* mac-qt-recorder.mm */; };
+		76CCAA7E1980152A00C79271 /* platform-recorder.cpp in Sources */ = {isa = PBXBuildFile; fileRef = 76CCAA7D19800EFE00C79271 /* platform-recorder.cpp */; };
 		76D47DE918030E50006F9102 /* exec-interface-field-chunk.cpp in Sources */ = {isa = PBXBuildFile; fileRef = 76D47DE81802FD03006F9102 /* exec-interface-field-chunk.cpp */; };
 		76EF3163181E6BD900FAC195 /* libgraphics.a in Frameworks */ = {isa = PBXBuildFile; fileRef = 766E32A1180EE5BC00CF7FCF /* libgraphics.a */; };
 		76EF3165181E6BF700FAC195 /* libgraphics.a in Frameworks */ = {isa = PBXBuildFile; fileRef = 766E32A1180EE5BC00CF7FCF /* libgraphics.a */; };
@@ -561,11 +556,6 @@
 		76F0CCF418CA328300C01A67 /* libskia.a in Frameworks */ = {isa = PBXBuildFile; fileRef = 76F0CC9018CA28E500C01A67 /* libskia.a */; };
 		76F717611811A2DE007301F6 /* libgraphics.a in Frameworks */ = {isa = PBXBuildFile; fileRef = 766E32A1180EE5BC00CF7FCF /* libgraphics.a */; };
 		76FA930A17FC7301003DB770 /* exec-strings-chunk.cpp in Sources */ = {isa = PBXBuildFile; fileRef = 76FA930917FC72FB003DB770 /* exec-strings-chunk.cpp */; };
-=======
-		4DFFC7EF13DD8AFC006233A4 /* name.cpp in Sources */ = {isa = PBXBuildFile; fileRef = 4DFFC7EE13DD8AFC006233A4 /* name.cpp */; };
-		76CCAA7C19800BCD00C79271 /* mac-qt-recorder.mm in Sources */ = {isa = PBXBuildFile; fileRef = 76CCAA7B198003B000C79271 /* mac-qt-recorder.mm */; };
-		76CCAA7E1980152A00C79271 /* platform-recorder.cpp in Sources */ = {isa = PBXBuildFile; fileRef = 76CCAA7D19800EFE00C79271 /* platform-recorder.cpp */; };
->>>>>>> 80ae30bc
 		A71F80540F4F178C003012FD /* Standalone.icns in Resources */ = {isa = PBXBuildFile; fileRef = A71F80530F4F178C003012FD /* Standalone.icns */; };
 		A71F80550F4F17C1003012FD /* LiveCode.icns in Resources */ = {isa = PBXBuildFile; fileRef = 4D5885610B80DEAC00200116 /* LiveCode.icns */; };
 		A71F80620F4F17F9003012FD /* StandaloneDoc.icns in Resources */ = {isa = PBXBuildFile; fileRef = A71F80610F4F17F9003012FD /* StandaloneDoc.icns */; };
@@ -687,32 +677,7 @@
 		E8189EB615D17E8000194F25 /* exec-logic.cpp in Sources */ = {isa = PBXBuildFile; fileRef = E8189EB515D17E8000194F25 /* exec-logic.cpp */; };
 		E82206E1184F810A00117D10 /* resolution.cpp in Sources */ = {isa = PBXBuildFile; fileRef = E82206E0184F810A00117D10 /* resolution.cpp */; };
 		E82206E2184F810A00117D10 /* resolution.cpp in Sources */ = {isa = PBXBuildFile; fileRef = E82206E0184F810A00117D10 /* resolution.cpp */; };
-<<<<<<< HEAD
 		E864B42115BDAB5200F5361C /* legacy_spec.cpp in Sources */ = {isa = PBXBuildFile; fileRef = E864B41F15BDAB3F00F5361C /* legacy_spec.cpp */; };
-=======
-		E8252264174E2BF500055329 /* libskia.a in Frameworks */ = {isa = PBXBuildFile; fileRef = E8AF4895174D5563000B2F9E /* libskia.a */; };
-		E85130F4180D9969004D1DB4 /* image_rep_densitymapped.cpp in Sources */ = {isa = PBXBuildFile; fileRef = E85130F3180D9969004D1DB4 /* image_rep_densitymapped.cpp */; };
-		E85130F5180D9969004D1DB4 /* image_rep_densitymapped.cpp in Sources */ = {isa = PBXBuildFile; fileRef = E85130F3180D9969004D1DB4 /* image_rep_densitymapped.cpp */; };
-		E8687A941987F5A80093C756 /* imageloader.cpp in Sources */ = {isa = PBXBuildFile; fileRef = E8687A931987F5A80093C756 /* imageloader.cpp */; };
-		E87FAFEC1924F25000ED338B /* region.cpp in Sources */ = {isa = PBXBuildFile; fileRef = E87FAFEB1924F24300ED338B /* region.cpp */; };
-		E88869AC180D63FC0026BFDA /* stackview.cpp in Sources */ = {isa = PBXBuildFile; fileRef = E8988A8917FDD5B700F640F4 /* stackview.cpp */; };
-		E8988A8A17FDD5B700F640F4 /* stackview.cpp in Sources */ = {isa = PBXBuildFile; fileRef = E8988A8917FDD5B700F640F4 /* stackview.cpp */; };
-		E89DBC4F198A6E2D0009651B /* imageloader.cpp in Sources */ = {isa = PBXBuildFile; fileRef = E8687A931987F5A80093C756 /* imageloader.cpp */; };
-		E8A554B11785A70600DABC1A /* libgraphics.a in Frameworks */ = {isa = PBXBuildFile; fileRef = 4C10D82916BFADB800D25197 /* libgraphics.a */; };
-		E8A554B21785A70600DABC1A /* libskia.a in Frameworks */ = {isa = PBXBuildFile; fileRef = E8AF4895174D5563000B2F9E /* libskia.a */; };
-		E8A554B51785A7C600DABC1A /* libgraphics.a in Frameworks */ = {isa = PBXBuildFile; fileRef = 4C10D82916BFADB800D25197 /* libgraphics.a */; };
-		E8A554B61785A7C600DABC1A /* libskia.a in Frameworks */ = {isa = PBXBuildFile; fileRef = E8AF4895174D5563000B2F9E /* libskia.a */; };
-		E8A554B71785A83A00DABC1A /* libgraphics.a in Frameworks */ = {isa = PBXBuildFile; fileRef = 4C10D82916BFADB800D25197 /* libgraphics.a */; };
-		E8A554B81785A83A00DABC1A /* libskia.a in Frameworks */ = {isa = PBXBuildFile; fileRef = E8AF4895174D5563000B2F9E /* libskia.a */; };
-		E8AE876C177B3F5C0041B7E0 /* cgimageutil.cpp in Sources */ = {isa = PBXBuildFile; fileRef = E8AE876B177B3F5C0041B7E0 /* cgimageutil.cpp */; };
-		E8AF465B174CF247000B2F9E /* surface.cpp in Sources */ = {isa = PBXBuildFile; fileRef = 4D4F9DFA13CDE63000B9B15D /* surface.cpp */; };
-		E8B5BB1416DF77DF00CA02FB /* imagelist.cpp in Sources */ = {isa = PBXBuildFile; fileRef = E8B5BB1216DF77DF00CA02FB /* imagelist.cpp */; };
-		E8D1ECDD1992395A00984EFE /* sysosxrandom.cpp in Sources */ = {isa = PBXBuildFile; fileRef = 4DB32230174BD08E00046FFE /* sysosxrandom.cpp */; };
-		E8D7F8321785A88200EC051A /* imagelist.cpp in Sources */ = {isa = PBXBuildFile; fileRef = E8B5BB1216DF77DF00CA02FB /* imagelist.cpp */; };
-		E8D7F8391785A8AC00EC051A /* graphicscontext.cpp in Sources */ = {isa = PBXBuildFile; fileRef = 4C10D76D16BF9BFA00D25197 /* graphicscontext.cpp */; };
-		E8D7F8471785A99900EC051A /* srvtheme.cpp in Sources */ = {isa = PBXBuildFile; fileRef = E8D7F8461785A99900EC051A /* srvtheme.cpp */; };
-		E8DDE5DF16C2B1A7007367E4 /* image_rep_resampled.cpp in Sources */ = {isa = PBXBuildFile; fileRef = E8DDE5DD16C2B1A7007367E4 /* image_rep_resampled.cpp */; };
->>>>>>> 80ae30bc
 		E8DDE5E016C2B1A7007367E4 /* image_rep.cpp in Sources */ = {isa = PBXBuildFile; fileRef = E8DDE5DE16C2B1A7007367E4 /* image_rep.cpp */; };
 /* End PBXBuildFile section */
 
@@ -1661,7 +1626,6 @@
 		4DFFC7DE13DD8A91006233A4 /* syscfdate.cpp */ = {isa = PBXFileReference; fileEncoding = 4; lastKnownFileType = sourcecode.cpp.cpp; name = syscfdate.cpp; path = src/syscfdate.cpp; sourceTree = "<group>"; };
 		4DFFC7DF13DD8A91006233A4 /* sysunxnetwork.cpp */ = {isa = PBXFileReference; fileEncoding = 4; lastKnownFileType = sourcecode.cpp.cpp; name = sysunxnetwork.cpp; path = src/sysunxnetwork.cpp; sourceTree = "<group>"; };
 		4DFFC7E613DD8AB9006233A4 /* objectpropsets.cpp */ = {isa = PBXFileReference; fileEncoding = 4; lastKnownFileType = sourcecode.cpp.cpp; name = objectpropsets.cpp; path = src/objectpropsets.cpp; sourceTree = "<group>"; };
-<<<<<<< HEAD
 		721CAAC018351E1800858545 /* libicui18n.a */ = {isa = PBXFileReference; lastKnownFileType = archive.ar; name = libicui18n.a; path = ../prebuilt/lib/mac/libicui18n.a; sourceTree = "<group>"; };
 		721CAAC218351E7400858545 /* libicudata.a */ = {isa = PBXFileReference; lastKnownFileType = archive.ar; name = libicudata.a; path = ../prebuilt/lib/mac/libicudata.a; sourceTree = "<group>"; };
 		721CAAC318351E7400858545 /* libicuio.a */ = {isa = PBXFileReference; lastKnownFileType = archive.ar; name = libicuio.a; path = ../prebuilt/lib/mac/libicuio.a; sourceTree = "<group>"; };
@@ -1750,6 +1714,8 @@
 		768D66A21762087500F203A3 /* mbliphonesensor.mm */ = {isa = PBXFileReference; fileEncoding = 4; lastKnownFileType = sourcecode.cpp.objcpp; name = mbliphonesensor.mm; path = src/mbliphonesensor.mm; sourceTree = "<group>"; };
 		768D66A31762087500F203A3 /* mbliphonestore.mm */ = {isa = PBXFileReference; fileEncoding = 4; lastKnownFileType = sourcecode.cpp.objcpp; name = mbliphonestore.mm; path = src/mbliphonestore.mm; sourceTree = "<group>"; };
 		768D66A41762087500F203A3 /* mbliphonetextmessaging.mm */ = {isa = PBXFileReference; fileEncoding = 4; lastKnownFileType = sourcecode.cpp.objcpp; name = mbliphonetextmessaging.mm; path = src/mbliphonetextmessaging.mm; sourceTree = "<group>"; };
+		76CCAA7B198003B000C79271 /* mac-qt-recorder.mm */ = {isa = PBXFileReference; fileEncoding = 4; lastKnownFileType = sourcecode.cpp.objcpp; name = "mac-qt-recorder.mm"; path = "src/mac-qt-recorder.mm"; sourceTree = "<group>"; };
+		76CCAA7D19800EFE00C79271 /* platform-recorder.cpp */ = {isa = PBXFileReference; fileEncoding = 4; lastKnownFileType = sourcecode.cpp.cpp; name = "platform-recorder.cpp"; path = "src/platform-recorder.cpp"; sourceTree = "<group>"; };
 		76D47DE81802FD03006F9102 /* exec-interface-field-chunk.cpp */ = {isa = PBXFileReference; fileEncoding = 4; lastKnownFileType = sourcecode.cpp.cpp; name = "exec-interface-field-chunk.cpp"; path = "src/exec-interface-field-chunk.cpp"; sourceTree = "<group>"; };
 		76EF3196181E762C00FAC195 /* LiveCode-Community.rsrc */ = {isa = PBXFileReference; lastKnownFileType = archive.rsrc; name = "LiveCode-Community.rsrc"; path = "rsrc/LiveCode-Community.rsrc"; sourceTree = "<group>"; };
 		76EF319F181E79FF00FAC195 /* stackview.cpp */ = {isa = PBXFileReference; fileEncoding = 4; lastKnownFileType = sourcecode.cpp.cpp; name = stackview.cpp; path = src/stackview.cpp; sourceTree = "<group>"; };
@@ -1760,11 +1726,6 @@
 		76EF32CA182268BC00FAC195 /* foundation-legacy.cpp */ = {isa = PBXFileReference; fileEncoding = 4; lastKnownFileType = sourcecode.cpp.cpp; name = "foundation-legacy.cpp"; path = "src/foundation-legacy.cpp"; sourceTree = "<group>"; };
 		76EF32CB182268BC00FAC195 /* foundation-legacy.h */ = {isa = PBXFileReference; fileEncoding = 4; lastKnownFileType = sourcecode.c.h; name = "foundation-legacy.h"; path = "src/foundation-legacy.h"; sourceTree = "<group>"; };
 		76FA930917FC72FB003DB770 /* exec-strings-chunk.cpp */ = {isa = PBXFileReference; fileEncoding = 4; lastKnownFileType = sourcecode.cpp.cpp; name = "exec-strings-chunk.cpp"; path = "src/exec-strings-chunk.cpp"; sourceTree = "<group>"; };
-=======
-		4DFFC7EE13DD8AFC006233A4 /* name.cpp */ = {isa = PBXFileReference; fileEncoding = 4; lastKnownFileType = sourcecode.cpp.cpp; name = name.cpp; path = src/name.cpp; sourceTree = "<group>"; };
-		76CCAA7B198003B000C79271 /* mac-qt-recorder.mm */ = {isa = PBXFileReference; fileEncoding = 4; lastKnownFileType = sourcecode.cpp.objcpp; name = "mac-qt-recorder.mm"; path = "src/mac-qt-recorder.mm"; sourceTree = "<group>"; };
-		76CCAA7D19800EFE00C79271 /* platform-recorder.cpp */ = {isa = PBXFileReference; fileEncoding = 4; lastKnownFileType = sourcecode.cpp.cpp; name = "platform-recorder.cpp"; path = "src/platform-recorder.cpp"; sourceTree = "<group>"; };
->>>>>>> 80ae30bc
 		A04643DB0BAAA63A0030A830 /* w32ans.cpp */ = {isa = PBXFileReference; fileEncoding = 30; lastKnownFileType = sourcecode.cpp.cpp; name = w32ans.cpp; path = src/w32ans.cpp; sourceTree = "<group>"; };
 		A04643DD0BAAA63A0030A830 /* w32context.h */ = {isa = PBXFileReference; fileEncoding = 30; lastKnownFileType = sourcecode.c.h; name = w32context.h; path = src/w32context.h; sourceTree = "<group>"; };
 		A04643DE0BAAA63A0030A830 /* w32dc.cpp */ = {isa = PBXFileReference; fileEncoding = 30; lastKnownFileType = sourcecode.cpp.cpp; name = w32dc.cpp; path = src/w32dc.cpp; sourceTree = "<group>"; };
@@ -2096,22 +2057,6 @@
 			path = billing;
 			sourceTree = "<group>";
 		};
-<<<<<<< HEAD
-=======
-		4D232D5618DAEDEF00A4FF3E /* Platform */ = {
-			isa = PBXGroup;
-			children = (
-				76CCAA7D19800EFE00C79271 /* platform-recorder.cpp */,
-				4DECC94018856DB400463D52 /* platform.h */,
-				4DECC9AB18857A9100463D52 /* platform.cpp */,
-				4DECC9A918857A3900463D52 /* platform-internal.h */,
-				4DECD1FC1887F24E00463D52 /* platform-window.cpp */,
-				4DECD26D188807E400463D52 /* platform-surface.cpp */,
-			);
-			name = Platform;
-			sourceTree = "<group>";
-		};
->>>>>>> 80ae30bc
 		4D587D920B80944100200116 = {
 			isa = PBXGroup;
 			children = (
@@ -2330,7 +2275,6 @@
 		4D6F92ED12AA5C7800026A72 /* Desktop - Mac */ = {
 			isa = PBXGroup;
 			children = (
-<<<<<<< HEAD
 				BEEC4C64196C0DF3000DA7F5 /* mac-av-player.mm */,
 				BEEC4C65196C0DF3000DA7F5 /* mac-player.h */,
 				BEEC4C66196C0DF3000DA7F5 /* mac-qt-player.mm */,
@@ -2353,11 +2297,7 @@
 				BEDE3FA019534E290050F19B /* mac-window.mm */,
 				76EF31A5181E7D8000FAC195 /* cgimageutil.cpp */,
 				76EF31A3181E7CCE00FAC195 /* osxcisupport.mm */,
-=======
 				76CCAA7B198003B000C79271 /* mac-qt-recorder.mm */,
-				E8AE876B177B3F5C0041B7E0 /* cgimageutil.cpp */,
-				4C977250193CAF5000DB2F4A /* coretextfonts.cpp */,
->>>>>>> 80ae30bc
 				4D5880140B80A4F800200116 /* osxcoreimage.cpp */,
 				4D4F9E6613CDFB8100B9B15D /* osxfield.cpp */,
 				4D03C2160BC5803900026EA7 /* osxfiles.cpp */,
@@ -4504,7 +4444,6 @@
 				BEEC4C68196C0DF3000DA7F5 /* mac-qt-player.mm in Sources */,
 				4C8B5BBA1972B7300014058F /* sysunxthreads.cpp in Sources */,
 				4C8B5BBC19733AB10014058F /* stacktile.cpp in Sources */,
-<<<<<<< HEAD
 				BEB059451993C046006AE3FD /* imageloader.cpp in Sources */,
 				BEB059471993CE0D006AE3FD /* exec-scripting.cpp in Sources */,
 				BEB059481993CE50006AE3FD /* exec-interface-aclip.cpp in Sources */,
@@ -4520,18 +4459,8 @@
 				BEB059521993CE66006AE3FD /* exec-interface-scrollbar.cpp in Sources */,
 				BEB059531993CE69006AE3FD /* exec-interface-stack.cpp in Sources */,
 				BEB059541993CE6B006AE3FD /* exec-interface-vclip.cpp in Sources */,
-=======
 				76CCAA7C19800BCD00C79271 /* mac-qt-recorder.mm in Sources */,
 				76CCAA7E1980152A00C79271 /* platform-recorder.cpp in Sources */,
-			);
-			runOnlyForDeploymentPostprocessing = 0;
-		};
-		4DFD483B13BA2843008DB91F /* Sources */ = {
-			isa = PBXSourcesBuildPhase;
-			buildActionMask = 2147483647;
-			files = (
-				4D221AAB171D593800E7E557 /* dummy.cpp in Sources */,
->>>>>>> 80ae30bc
 			);
 			runOnlyForDeploymentPostprocessing = 0;
 		};
