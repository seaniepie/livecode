// !$*UTF8*$!
{
	archiveVersion = 1;
	classes = {
	};
	objectVersion = 46;
	objects = {

/* Begin PBXAggregateTarget section */
		4D22200F171D72A500E7E557 /* version */ = {
			isa = PBXAggregateTarget;
			buildConfigurationList = 4D222024171D732C00E7E557 /* Build configuration list for PBXAggregateTarget "version" */;
			buildPhases = (
				4D22200E171D72A500E7E557 /* Encode Version */,
			);
			dependencies = (
			);
			name = version;
			productName = version;
		};
/* End PBXAggregateTarget section */

/* Begin PBXBuildFile section */
		1D17A9C317BE673E0024CCA8 /* osxans.mm in Sources */ = {isa = PBXBuildFile; fileRef = 4D5880190B80A4F800200116 /* osxans.mm */; };
		3C03ED921134205A009DE406 /* socket_resolve.cpp in Sources */ = {isa = PBXBuildFile; fileRef = 3C03ED911134205A009DE406 /* socket_resolve.cpp */; };
		3C0A3CC410BAF6120074D630 /* iquantization.cpp in Sources */ = {isa = PBXBuildFile; fileRef = 3C0A3CC310BAF6120074D630 /* iquantization.cpp */; };
		4C6F241E1529B33000C5AFB6 /* osxsnapshot.mm in Sources */ = {isa = PBXBuildFile; fileRef = 4C6F241D1529B33000C5AFB6 /* osxsnapshot.mm */; };
		4CAA94D015EF6E64007CD4C5 /* osxansold.cpp in Sources */ = {isa = PBXBuildFile; fileRef = 4CAA94CF15EF6E64007CD4C5 /* osxansold.cpp */; };
		4CC1535714E7FB91009FA80E /* paragrafattr.cpp in Sources */ = {isa = PBXBuildFile; fileRef = 4CC1535614E7FB91009FA80E /* paragrafattr.cpp */; };
		4CC1536214E7FE1D009FA80E /* fieldstyledtext.cpp in Sources */ = {isa = PBXBuildFile; fileRef = 4CC1536114E7FE1D009FA80E /* fieldstyledtext.cpp */; };
		4D00C6290CE1F27300341AD3 /* SystemConfiguration.framework in Frameworks */ = {isa = PBXBuildFile; fileRef = 4D00C6280CE1F27300341AD3 /* SystemConfiguration.framework */; };
		4D00C62A0CE1F27300341AD3 /* SystemConfiguration.framework in Frameworks */ = {isa = PBXBuildFile; fileRef = 4D00C6280CE1F27300341AD3 /* SystemConfiguration.framework */; };
		4D00CD77103305D4003D3C0D /* bitmapeffectblur.cpp in Sources */ = {isa = PBXBuildFile; fileRef = 4D00CD75103305D4003D3C0D /* bitmapeffectblur.cpp */; };
		4D01C88E12247B0F00AAD151 /* bsdiff_apply.cpp in Sources */ = {isa = PBXBuildFile; fileRef = 4D01C88D12247B0F00AAD151 /* bsdiff_apply.cpp */; };
		4D01C89812247CBA00AAD151 /* mode_installer_osx.cpp in Sources */ = {isa = PBXBuildFile; fileRef = 4D01C89712247CBA00AAD151 /* mode_installer_osx.cpp */; };
		4D02A35E17A6CA16009D8AF4 /* exec-array.cpp in Sources */ = {isa = PBXBuildFile; fileRef = 4DE3B0EF15888AB8008EB6B5 /* exec-array.cpp */; };
		4D02A35F17A6CA16009D8AF4 /* exec-datetime.cpp in Sources */ = {isa = PBXBuildFile; fileRef = 4D7FA7C61594E17500EEF440 /* exec-datetime.cpp */; };
		4D02A36017A6CA17009D8AF4 /* exec-debugging.cpp in Sources */ = {isa = PBXBuildFile; fileRef = 4D606EAF1670C781004A71AA /* exec-debugging.cpp */; };
		4D02A36117A6CA17009D8AF4 /* exec-dialog.cpp in Sources */ = {isa = PBXBuildFile; fileRef = 4D83866216789E27003BEC7C /* exec-dialog.cpp */; };
		4D02A36217A6CA18009D8AF4 /* exec-engine.cpp in Sources */ = {isa = PBXBuildFile; fileRef = 4DE3B0F115888AB8008EB6B5 /* exec-engine.cpp */; };
		4D02A36317A6CA19009D8AF4 /* exec-files.cpp in Sources */ = {isa = PBXBuildFile; fileRef = 4DE3B0F315888AB8008EB6B5 /* exec-files.cpp */; };
		4D02A36417A6CA19009D8AF4 /* exec-filters.cpp in Sources */ = {isa = PBXBuildFile; fileRef = 4DE3B0F415888AB8008EB6B5 /* exec-filters.cpp */; };
		4D02A36517A6CA1A009D8AF4 /* exec-graphics.cpp in Sources */ = {isa = PBXBuildFile; fileRef = 4D6C27FB1647D942007C96B7 /* exec-graphics.cpp */; };
		4D02A36717A6CA1B009D8AF4 /* exec-ide.cpp in Sources */ = {isa = PBXBuildFile; fileRef = 4D67BB23164A76090092CF4C /* exec-ide.cpp */; };
		4D02A36817A6CA1E009D8AF4 /* exec-interface-aclip.cpp in Sources */ = {isa = PBXBuildFile; fileRef = E875FD8117293B4F005A69F4 /* exec-interface-aclip.cpp */; };
		4D02A36917A6CA1E009D8AF4 /* exec-interface-button.cpp in Sources */ = {isa = PBXBuildFile; fileRef = E875FD8217293B4F005A69F4 /* exec-interface-button.cpp */; };
		4D02A36A17A6CA1F009D8AF4 /* exec-interface-card.cpp in Sources */ = {isa = PBXBuildFile; fileRef = E875FD8317293B4F005A69F4 /* exec-interface-card.cpp */; };
		4D02A36B17A6CA20009D8AF4 /* exec-interface-control.cpp in Sources */ = {isa = PBXBuildFile; fileRef = E875FD8417293B4F005A69F4 /* exec-interface-control.cpp */; };
		4D02A36C17A6CA21009D8AF4 /* exec-interface-field.cpp in Sources */ = {isa = PBXBuildFile; fileRef = E875FD8517293B4F005A69F4 /* exec-interface-field.cpp */; };
		4D02A36D17A6CA23009D8AF4 /* exec-interface-graphic.cpp in Sources */ = {isa = PBXBuildFile; fileRef = E875FD8617293B4F005A69F4 /* exec-interface-graphic.cpp */; };
		4D02A36E17A6CA24009D8AF4 /* exec-interface-group.cpp in Sources */ = {isa = PBXBuildFile; fileRef = E875FD8717293B4F005A69F4 /* exec-interface-group.cpp */; };
		4D02A36F17A6CA24009D8AF4 /* exec-interface-image.cpp in Sources */ = {isa = PBXBuildFile; fileRef = E875FD8817293B4F005A69F4 /* exec-interface-image.cpp */; };
		4D02A37017A6CA25009D8AF4 /* exec-interface-object.cpp in Sources */ = {isa = PBXBuildFile; fileRef = E875FD8917293B4F005A69F4 /* exec-interface-object.cpp */; };
		4D02A37117A6CA26009D8AF4 /* exec-interface-player.cpp in Sources */ = {isa = PBXBuildFile; fileRef = E875FD8A17293B4F005A69F4 /* exec-interface-player.cpp */; };
		4D02A37217A6CA27009D8AF4 /* exec-interface-scrollbar.cpp in Sources */ = {isa = PBXBuildFile; fileRef = E875FD8B17293B4F005A69F4 /* exec-interface-scrollbar.cpp */; };
		4D02A37317A6CA27009D8AF4 /* exec-interface-stack.cpp in Sources */ = {isa = PBXBuildFile; fileRef = E875FD8C17293B4F005A69F4 /* exec-interface-stack.cpp */; };
		4D02A37417A6CA28009D8AF4 /* exec-interface-vclip.cpp in Sources */ = {isa = PBXBuildFile; fileRef = E875FD8D17293B4F005A69F4 /* exec-interface-vclip.cpp */; };
		4D02A37517A6CA28009D8AF4 /* exec-interface.cpp in Sources */ = {isa = PBXBuildFile; fileRef = 4DE3B0F615888AB8008EB6B5 /* exec-interface.cpp */; };
		4D02A37617A6CA2B009D8AF4 /* exec-interface2.cpp in Sources */ = {isa = PBXBuildFile; fileRef = 4D23416816AD41B300F5B5DA /* exec-interface2.cpp */; };
		4D02A37717A6CA2B009D8AF4 /* exec-legacy.cpp in Sources */ = {isa = PBXBuildFile; fileRef = 4DE3B0F815888AB8008EB6B5 /* exec-legacy.cpp */; };
		4D02A37817A6CA2C009D8AF4 /* exec-logic.cpp in Sources */ = {isa = PBXBuildFile; fileRef = E8189EB515D17E8000194F25 /* exec-logic.cpp */; };
		4D02A37A17A6CA2E009D8AF4 /* exec-math.cpp in Sources */ = {isa = PBXBuildFile; fileRef = 4DE3B0F915888AB8008EB6B5 /* exec-math.cpp */; };
		4D02A37B17A6CA2F009D8AF4 /* exec-multimedia.cpp in Sources */ = {isa = PBXBuildFile; fileRef = 4DE3B0FB15888AB8008EB6B5 /* exec-multimedia.cpp */; };
		4D02A37C17A6CA2F009D8AF4 /* exec-network.cpp in Sources */ = {isa = PBXBuildFile; fileRef = 4DE3B0FC15888AB8008EB6B5 /* exec-network.cpp */; };
		4D02A37E17A6CA32009D8AF4 /* exec-pasteboard.cpp in Sources */ = {isa = PBXBuildFile; fileRef = 4DE3B0FD15888AB8008EB6B5 /* exec-pasteboard.cpp */; };
		4D02A37F17A6CA33009D8AF4 /* exec-printing.cpp in Sources */ = {isa = PBXBuildFile; fileRef = 4D67BBB8164AB2C50092CF4C /* exec-printing.cpp */; };
		4D02A38017A6CA34009D8AF4 /* exec-scripting.cpp in Sources */ = {isa = PBXBuildFile; fileRef = E8AE103215D90DE700A517E8 /* exec-scripting.cpp */; };
		4D02A38117A6CA34009D8AF4 /* exec-security.cpp in Sources */ = {isa = PBXBuildFile; fileRef = 4D6C27FC1647D942007C96B7 /* exec-security.cpp */; };
		4D02A38317A6CA36009D8AF4 /* exec-server.cpp in Sources */ = {isa = PBXBuildFile; fileRef = 4D83866316789E27003BEC7C /* exec-server.cpp */; };
		4D02A38517A6CA38009D8AF4 /* exec-strings.cpp in Sources */ = {isa = PBXBuildFile; fileRef = 4DE3B0FF15888AB8008EB6B5 /* exec-strings.cpp */; };
		4D02A38617A6CA3A009D8AF4 /* exec-text.cpp in Sources */ = {isa = PBXBuildFile; fileRef = 4DE3B10115888AB8008EB6B5 /* exec-text.cpp */; };
		4D02A38817A6CA3C009D8AF4 /* exec.cpp in Sources */ = {isa = PBXBuildFile; fileRef = 4DE3B10215888AB8008EB6B5 /* exec.cpp */; };
		4D02A3C517A6CB9B009D8AF4 /* libfoundation.a in Frameworks */ = {isa = PBXBuildFile; fileRef = 4D7FA7BB1594E0FA00EEF440 /* libfoundation.a */; };
		4D02A3CA17A6CBE1009D8AF4 /* syntax.cpp in Sources */ = {isa = PBXBuildFile; fileRef = 4DDC6CA616A2CFBF007B6879 /* syntax.cpp */; };
		4D02A3CF17A6CC14009D8AF4 /* foundation-legacy.cpp in Sources */ = {isa = PBXBuildFile; fileRef = 4DE3B0D415888A93008EB6B5 /* foundation-legacy.cpp */; };
		4D02A3E417A6CE55009D8AF4 /* legacy_spec.cpp in Sources */ = {isa = PBXBuildFile; fileRef = E864B41F15BDAB3F00F5361C /* legacy_spec.cpp */; };
		4D05B91013E06AB3001CD82A /* dskmain.cpp in Sources */ = {isa = PBXBuildFile; fileRef = 4D05B90D13E06AAB001CD82A /* dskmain.cpp */; };
		4D05B91113E06AB4001CD82A /* dskosxmain.mm in Sources */ = {isa = PBXBuildFile; fileRef = 4D05B90E13E06AAC001CD82A /* dskosxmain.mm */; };
		4D17F4371042877000C49A3B /* externalv0.cpp in Sources */ = {isa = PBXBuildFile; fileRef = 4D17F4351042877000C49A3B /* externalv0.cpp */; };
		4D17F4381042877000C49A3B /* externalv1.cpp in Sources */ = {isa = PBXBuildFile; fileRef = 4D17F4361042877000C49A3B /* externalv1.cpp */; };
		4D1F9C3C171C64DF0091C6CB /* stacksecurity.cpp in Sources */ = {isa = PBXBuildFile; fileRef = E8A7EF0016FC98A200C39491 /* stacksecurity.cpp */; };
		4D1F9C3D171C65050091C6CB /* deploysecurity.cpp in Sources */ = {isa = PBXBuildFile; fileRef = E86D59AE170AF0E000060AED /* deploysecurity.cpp */; };
		4D1F9C4E171C65CE0091C6CB /* libsecurity-community.a in Frameworks */ = {isa = PBXBuildFile; fileRef = 4D1F9C2E171C64320091C6CB /* libsecurity-community.a */; };
		4D1F9C53171C662D0091C6CB /* libsecurity-community.a in Frameworks */ = {isa = PBXBuildFile; fileRef = 4D1F9C2E171C64320091C6CB /* libsecurity-community.a */; };
		4D1F9C5A171C66D70091C6CB /* libsecurity-community.a in Frameworks */ = {isa = PBXBuildFile; fileRef = 4D1F9C2E171C64320091C6CB /* libsecurity-community.a */; };
		4D1F9D18171C682E0091C6CB /* mode_server.cpp in Sources */ = {isa = PBXBuildFile; fileRef = 4DFD486B13BA28FF008DB91F /* mode_server.cpp */; };
		4D1F9D19171C682E0091C6CB /* srvcgi.cpp in Sources */ = {isa = PBXBuildFile; fileRef = 4DFD485213BA28AE008DB91F /* srvcgi.cpp */; };
		4D1F9D1A171C682E0091C6CB /* srvdebug.cpp in Sources */ = {isa = PBXBuildFile; fileRef = 4DFD485713BA28AE008DB91F /* srvdebug.cpp */; };
		4D1F9D1B171C682E0091C6CB /* srvflst.cpp in Sources */ = {isa = PBXBuildFile; fileRef = 4DFD485A13BA28AE008DB91F /* srvflst.cpp */; };
		4D1F9D1C171C682E0091C6CB /* srvmain.cpp in Sources */ = {isa = PBXBuildFile; fileRef = 4DFD485C13BA28AE008DB91F /* srvmain.cpp */; };
		4D1F9D1D171C682E0091C6CB /* srvscript.cpp in Sources */ = {isa = PBXBuildFile; fileRef = 4DFD485E13BA28AE008DB91F /* srvscript.cpp */; };
		4D1F9D1E171C682E0091C6CB /* srvspec.cpp in Sources */ = {isa = PBXBuildFile; fileRef = 4DFD486013BA28AE008DB91F /* srvspec.cpp */; };
		4D1F9D1F171C682E0091C6CB /* srvstack.cpp in Sources */ = {isa = PBXBuildFile; fileRef = 4DFD486113BA28AE008DB91F /* srvstack.cpp */; };
		4D1F9D20171C682E0091C6CB /* sysspec.cpp in Sources */ = {isa = PBXBuildFile; fileRef = 4DFD486613BA28DA008DB91F /* sysspec.cpp */; };
		4D1F9D21171C682E0091C6CB /* aclip.cpp in Sources */ = {isa = PBXBuildFile; fileRef = 4D587E870B8096FD00200116 /* aclip.cpp */; };
		4D1F9D22171C682E0091C6CB /* answer.cpp in Sources */ = {isa = PBXBuildFile; fileRef = 4D587E730B8096FD00200116 /* answer.cpp */; };
		4D1F9D23171C682E0091C6CB /* ask.cpp in Sources */ = {isa = PBXBuildFile; fileRef = 4D587E5C0B8096FD00200116 /* ask.cpp */; };
		4D1F9D24171C682E0091C6CB /* bitmapeffect.cpp in Sources */ = {isa = PBXBuildFile; fileRef = 4DAB7B350FE120060009F91E /* bitmapeffect.cpp */; };
		4D1F9D25171C682E0091C6CB /* bitmapeffectblur.cpp in Sources */ = {isa = PBXBuildFile; fileRef = 4D00CD75103305D4003D3C0D /* bitmapeffectblur.cpp */; };
		4D1F9D26171C682E0091C6CB /* block.cpp in Sources */ = {isa = PBXBuildFile; fileRef = 4D587E6B0B8096FD00200116 /* block.cpp */; };
		4D1F9D27171C682E0091C6CB /* buttondraw.cpp in Sources */ = {isa = PBXBuildFile; fileRef = 4D587E520B8096FD00200116 /* buttondraw.cpp */; };
		4D1F9D28171C682E0091C6CB /* button.cpp in Sources */ = {isa = PBXBuildFile; fileRef = 4D587E3F0B8096FD00200116 /* button.cpp */; };
		4D1F9D29171C682E0091C6CB /* card.cpp in Sources */ = {isa = PBXBuildFile; fileRef = 4D587E7B0B8096FD00200116 /* card.cpp */; };
		4D1F9D2A171C682E0091C6CB /* cardlst.cpp in Sources */ = {isa = PBXBuildFile; fileRef = 4D587E7F0B8096FD00200116 /* cardlst.cpp */; };
		4D1F9D2B171C682E0091C6CB /* cdata.cpp in Sources */ = {isa = PBXBuildFile; fileRef = 4D587E500B8096FD00200116 /* cdata.cpp */; };
		4D1F9D2C171C682E0091C6CB /* chunk.cpp in Sources */ = {isa = PBXBuildFile; fileRef = 4D587E880B8096FD00200116 /* chunk.cpp */; };
		4D1F9D2D171C682E0091C6CB /* cmds.cpp in Sources */ = {isa = PBXBuildFile; fileRef = 4D587E350B8096FD00200116 /* cmds.cpp */; };
		4D1F9D2E171C682E0091C6CB /* cmdsc.cpp in Sources */ = {isa = PBXBuildFile; fileRef = 4D587E7A0B8096FD00200116 /* cmdsc.cpp */; };
		4D1F9D2F171C682E0091C6CB /* cmdse.cpp in Sources */ = {isa = PBXBuildFile; fileRef = 4D587E990B8096FD00200116 /* cmdse.cpp */; };
		4D1F9D30171C682E0091C6CB /* cmdsf.cpp in Sources */ = {isa = PBXBuildFile; fileRef = 4D587E980B8096FD00200116 /* cmdsf.cpp */; };
		4D1F9D31171C682E0091C6CB /* cmdsm.cpp in Sources */ = {isa = PBXBuildFile; fileRef = 4D587E3D0B8096FD00200116 /* cmdsm.cpp */; };
		4D1F9D32171C682E0091C6CB /* cmdsp.cpp in Sources */ = {isa = PBXBuildFile; fileRef = 4D587E3C0B8096FD00200116 /* cmdsp.cpp */; };
		4D1F9D33171C682E0091C6CB /* cmdss.cpp in Sources */ = {isa = PBXBuildFile; fileRef = 4D587E960B8096FD00200116 /* cmdss.cpp */; };
		4D1F9D34171C682E0091C6CB /* combiners.cpp in Sources */ = {isa = PBXBuildFile; fileRef = 4D587E740B8096FD00200116 /* combiners.cpp */; };
		4D1F9D35171C682E0091C6CB /* constant.cpp in Sources */ = {isa = PBXBuildFile; fileRef = 4D587E360B8096FD00200116 /* constant.cpp */; };
		4D1F9D36171C682E0091C6CB /* contextscalewrapper.cpp in Sources */ = {isa = PBXBuildFile; fileRef = 3C23DEAE0DFD56B400A7CA52 /* contextscalewrapper.cpp */; };
		4D1F9D37171C682E0091C6CB /* control.cpp in Sources */ = {isa = PBXBuildFile; fileRef = 4D587E840B8096FD00200116 /* control.cpp */; };
		4D1F9D38171C682E0091C6CB /* cpalette.cpp in Sources */ = {isa = PBXBuildFile; fileRef = 4D587E4D0B8096FD00200116 /* cpalette.cpp */; };
		4D1F9D39171C682E0091C6CB /* customprinter.cpp in Sources */ = {isa = PBXBuildFile; fileRef = 4D6A00EE10C578C600FA48D2 /* customprinter.cpp */; };
		4D1F9D3A171C682E0091C6CB /* date.cpp in Sources */ = {isa = PBXBuildFile; fileRef = 4D587E830B8096FD00200116 /* date.cpp */; };
		4D1F9D3B171C682E0091C6CB /* debug.cpp in Sources */ = {isa = PBXBuildFile; fileRef = 4D587E850B8096FD00200116 /* debug.cpp */; };
		4D1F9D3C171C682E0091C6CB /* dispatch.cpp in Sources */ = {isa = PBXBuildFile; fileRef = 4D587E2F0B8096FD00200116 /* dispatch.cpp */; };
		4D1F9D3D171C682E0091C6CB /* dllst.cpp in Sources */ = {isa = PBXBuildFile; fileRef = 4D587E640B8096FD00200116 /* dllst.cpp */; };
		4D1F9D3E171C682E0091C6CB /* edittool.cpp in Sources */ = {isa = PBXBuildFile; fileRef = 4DB9024F0DAA5C980014A170 /* edittool.cpp */; };
		4D1F9D3F171C682E0091C6CB /* eps.cpp in Sources */ = {isa = PBXBuildFile; fileRef = 4D587E950B8096FD00200116 /* eps.cpp */; };
		4D1F9D40171C682E0091C6CB /* eventqueue.cpp in Sources */ = {isa = PBXBuildFile; fileRef = 4DFDDAB61074D70900FAE527 /* eventqueue.cpp */; };
		4D1F9D41171C682E0091C6CB /* execpt.cpp in Sources */ = {isa = PBXBuildFile; fileRef = 4D587E470B8096FD00200116 /* execpt.cpp */; };
		4D1F9D42171C682E0091C6CB /* express.cpp in Sources */ = {isa = PBXBuildFile; fileRef = 4D587E460B8096FD00200116 /* express.cpp */; };
		4D1F9D43171C682E0091C6CB /* external.cpp in Sources */ = {isa = PBXBuildFile; fileRef = 4D587E820B8096FD00200116 /* external.cpp */; };
		4D1F9D44171C682E0091C6CB /* externalv0.cpp in Sources */ = {isa = PBXBuildFile; fileRef = 4D17F4351042877000C49A3B /* externalv0.cpp */; };
		4D1F9D45171C682E0091C6CB /* externalv1.cpp in Sources */ = {isa = PBXBuildFile; fileRef = 4D17F4361042877000C49A3B /* externalv1.cpp */; };
		4D1F9D46171C682E0091C6CB /* field.cpp in Sources */ = {isa = PBXBuildFile; fileRef = 4D587E8C0B8096FD00200116 /* field.cpp */; };
		4D1F9D47171C682E0091C6CB /* fieldf.cpp in Sources */ = {isa = PBXBuildFile; fileRef = 4D587E8B0B8096FD00200116 /* fieldf.cpp */; };
		4D1F9D48171C682E0091C6CB /* fieldh.cpp in Sources */ = {isa = PBXBuildFile; fileRef = 4D587E310B8096FD00200116 /* fieldh.cpp */; };
		4D1F9D49171C682E0091C6CB /* fields.cpp in Sources */ = {isa = PBXBuildFile; fileRef = 4D587E300B8096FD00200116 /* fields.cpp */; };
		4D1F9D4A171C682E0091C6CB /* font.cpp in Sources */ = {isa = PBXBuildFile; fileRef = 4D587E550B8096FD00200116 /* font.cpp */; };
		4D1F9D4B171C682E0091C6CB /* funcs.cpp in Sources */ = {isa = PBXBuildFile; fileRef = 4D587E540B8096FD00200116 /* funcs.cpp */; };
		4D1F9D4C171C682E0091C6CB /* funcsm.cpp in Sources */ = {isa = PBXBuildFile; fileRef = 4D587E4F0B8096FD00200116 /* funcsm.cpp */; };
		4D1F9D4D171C682E0091C6CB /* globals.cpp in Sources */ = {isa = PBXBuildFile; fileRef = 4D587E4E0B8096FD00200116 /* globals.cpp */; };
		4D1F9D4E171C682E0091C6CB /* gradient.cpp in Sources */ = {isa = PBXBuildFile; fileRef = 4DB902510DAA5C980014A170 /* gradient.cpp */; };
		4D1F9D4F171C682E0091C6CB /* graphic.cpp in Sources */ = {isa = PBXBuildFile; fileRef = 4D587E380B8096FD00200116 /* graphic.cpp */; };
		4D1F9D50171C682E0091C6CB /* group.cpp in Sources */ = {isa = PBXBuildFile; fileRef = 4D587E440B8096FD00200116 /* group.cpp */; };
		4D1F9D51171C682E0091C6CB /* handler.cpp in Sources */ = {isa = PBXBuildFile; fileRef = 4D587E900B8096FD00200116 /* handler.cpp */; };
		4D1F9D52171C682E0091C6CB /* hc.cpp in Sources */ = {isa = PBXBuildFile; fileRef = 4D587E860B8096FD00200116 /* hc.cpp */; };
		4D1F9D53171C682E0091C6CB /* hndlrlst.cpp in Sources */ = {isa = PBXBuildFile; fileRef = 4D587E4A0B8096FD00200116 /* hndlrlst.cpp */; };
		4D1F9D54171C682E0091C6CB /* idraw.cpp in Sources */ = {isa = PBXBuildFile; fileRef = 4D587E6F0B8096FD00200116 /* idraw.cpp */; };
		4D1F9D55171C682E0091C6CB /* ifile.cpp in Sources */ = {isa = PBXBuildFile; fileRef = 4D587E700B8096FD00200116 /* ifile.cpp */; };
		4D1F9D56171C682E0091C6CB /* igif.cpp in Sources */ = {isa = PBXBuildFile; fileRef = 4D587E6C0B8096FD00200116 /* igif.cpp */; };
		4D1F9D57171C682E0091C6CB /* iimport.cpp in Sources */ = {isa = PBXBuildFile; fileRef = 4D587E570B8096FD00200116 /* iimport.cpp */; };
		4D1F9D58171C682E0091C6CB /* ijpg.cpp in Sources */ = {isa = PBXBuildFile; fileRef = 4D587E560B8096FD00200116 /* ijpg.cpp */; };
		4D1F9D59171C682E0091C6CB /* image.cpp in Sources */ = {isa = PBXBuildFile; fileRef = 4D587E4C0B8096FD00200116 /* image.cpp */; };
		4D1F9D5A171C682E0091C6CB /* ipng.cpp in Sources */ = {isa = PBXBuildFile; fileRef = 4D587E580B8096FD00200116 /* ipng.cpp */; };
		4D1F9D5B171C682E0091C6CB /* iquantization.cpp in Sources */ = {isa = PBXBuildFile; fileRef = 3C0A3CC310BAF6120074D630 /* iquantization.cpp */; };
		4D1F9D5C171C682E0091C6CB /* iquantize_new.cpp in Sources */ = {isa = PBXBuildFile; fileRef = 4DCFFD2D10CE927700FA2262 /* iquantize_new.cpp */; };
		4D1F9D5D171C682E0091C6CB /* itransform.cpp in Sources */ = {isa = PBXBuildFile; fileRef = 4D9797D10D1845B700CD2DD0 /* itransform.cpp */; };
		4D1F9D5E171C682E0091C6CB /* iutil.cpp in Sources */ = {isa = PBXBuildFile; fileRef = 4D587E6E0B8096FD00200116 /* iutil.cpp */; };
		4D1F9D5F171C682E0091C6CB /* keywords.cpp in Sources */ = {isa = PBXBuildFile; fileRef = 4D587E6D0B8096FD00200116 /* keywords.cpp */; };
		4D1F9D60171C682E0091C6CB /* lextable.cpp in Sources */ = {isa = PBXBuildFile; fileRef = 4D587E750B8096FD00200116 /* lextable.cpp */; };
		4D1F9D61171C682E0091C6CB /* line.cpp in Sources */ = {isa = PBXBuildFile; fileRef = 4D587E970B8096FD00200116 /* line.cpp */; };
		4D1F9D62171C682E0091C6CB /* literal.cpp in Sources */ = {isa = PBXBuildFile; fileRef = 4D587E400B8096FD00200116 /* literal.cpp */; };
		4D1F9D63171C682E0091C6CB /* mcerror.cpp in Sources */ = {isa = PBXBuildFile; fileRef = 4D587E680B8096FD00200116 /* mcerror.cpp */; };
		4D1F9D64171C682E0091C6CB /* mcio.cpp in Sources */ = {isa = PBXBuildFile; fileRef = 4D587E910B8096FD00200116 /* mcio.cpp */; };
		4D1F9D65171C682E0091C6CB /* mcssl.cpp in Sources */ = {isa = PBXBuildFile; fileRef = 4D587E390B8096FD00200116 /* mcssl.cpp */; };
		4D1F9D66171C682E0091C6CB /* mcstring.cpp in Sources */ = {isa = PBXBuildFile; fileRef = 4D587E3E0B8096FD00200116 /* mcstring.cpp */; };
		4D1F9D67171C682E0091C6CB /* mctheme.cpp in Sources */ = {isa = PBXBuildFile; fileRef = 4D587E370B8096FD00200116 /* mctheme.cpp */; };
		4D1F9D68171C682E0091C6CB /* mcutility.cpp in Sources */ = {isa = PBXBuildFile; fileRef = 4DB98625130C09D6008A03DC /* mcutility.cpp */; };
		4D1F9D69171C682E0091C6CB /* md5.cpp in Sources */ = {isa = PBXBuildFile; fileRef = 4DAB7D270FF3A0100009F91E /* md5.cpp */; };
		4D1F9D6A171C682E0091C6CB /* menuparse.cpp in Sources */ = {isa = PBXBuildFile; fileRef = 3C6286C50E6C4BF4004839CB /* menuparse.cpp */; };
		4D1F9D6B171C682E0091C6CB /* metacontext.cpp in Sources */ = {isa = PBXBuildFile; fileRef = 4D587E7D0B8096FD00200116 /* metacontext.cpp */; };
		4D1F9D6C171C682E0091C6CB /* newobj.cpp in Sources */ = {isa = PBXBuildFile; fileRef = 4D587E450B8096FD00200116 /* newobj.cpp */; };
		4D1F9D6D171C682E0091C6CB /* object.cpp in Sources */ = {isa = PBXBuildFile; fileRef = 4D587E510B8096FD00200116 /* object.cpp */; };
		4D1F9D6E171C682E0091C6CB /* objectprops.cpp in Sources */ = {isa = PBXBuildFile; fileRef = 4D81A4C111171F6A008AE3F1 /* objectprops.cpp */; };
		4D1F9D6F171C682E0091C6CB /* objectstream.cpp in Sources */ = {isa = PBXBuildFile; fileRef = 4D6ED4F30E4B3B8800BDFDE4 /* objectstream.cpp */; };
		4D1F9D70171C682E0091C6CB /* objptr.cpp in Sources */ = {isa = PBXBuildFile; fileRef = 4D587E7C0B8096FD00200116 /* objptr.cpp */; };
		4D1F9D71171C682E0091C6CB /* operator.cpp in Sources */ = {isa = PBXBuildFile; fileRef = 4D587E340B8096FD00200116 /* operator.cpp */; };
		4D1F9D72171C682E0091C6CB /* paragraf.cpp in Sources */ = {isa = PBXBuildFile; fileRef = 4D587E690B8096FD00200116 /* paragraf.cpp */; };
		4D1F9D73171C682E0091C6CB /* param.cpp in Sources */ = {isa = PBXBuildFile; fileRef = 4D587E5B0B8096FD00200116 /* param.cpp */; };
		4D1F9D74171C682E0091C6CB /* parentscript.cpp in Sources */ = {isa = PBXBuildFile; fileRef = 4DCA5E6D0EB879AD005197A1 /* parentscript.cpp */; };
		4D1F9D75171C682E0091C6CB /* path.cpp in Sources */ = {isa = PBXBuildFile; fileRef = 4D587E650B8096FD00200116 /* path.cpp */; };
		4D1F9D76171C682E0091C6CB /* pathgray.cpp in Sources */ = {isa = PBXBuildFile; fileRef = 4DD27A820D5B36CE0000CC15 /* pathgray.cpp */; };
		4D1F9D77171C682E0091C6CB /* pathprocess.cpp in Sources */ = {isa = PBXBuildFile; fileRef = 4DD27A840D5B36CE0000CC15 /* pathprocess.cpp */; };
		4D1F9D78171C682E0091C6CB /* pickle.cpp in Sources */ = {isa = PBXBuildFile; fileRef = 4D61BD9B0CCF74C800D74FDB /* pickle.cpp */; };
		4D1F9D79171C682E0091C6CB /* player.cpp in Sources */ = {isa = PBXBuildFile; fileRef = 4D587E5A0B8096FD00200116 /* player.cpp */; };
		4D1F9D7A171C682E0091C6CB /* printer.cpp in Sources */ = {isa = PBXBuildFile; fileRef = 4D28FDA80C8C9CDA00B7A342 /* printer.cpp */; };
		4D1F9D7B171C682E0091C6CB /* property.cpp in Sources */ = {isa = PBXBuildFile; fileRef = 4D587E630B8096FD00200116 /* property.cpp */; };
		4D1F9D7C171C682E0091C6CB /* pxmaplst.cpp in Sources */ = {isa = PBXBuildFile; fileRef = 4D587E7E0B8096FD00200116 /* pxmaplst.cpp */; };
		4D1F9D7D171C682E0091C6CB /* regex.cpp in Sources */ = {isa = PBXBuildFile; fileRef = 4D587E720B8096FD00200116 /* regex.cpp */; };
		4D1F9D7E171C682E0091C6CB /* rtf.cpp in Sources */ = {isa = PBXBuildFile; fileRef = 4DC999C00D3BBA29003942CC /* rtf.cpp */; };
		4D1F9D7F171C682E0091C6CB /* rtfsupport.cpp in Sources */ = {isa = PBXBuildFile; fileRef = 4DD27A8A0D5B36E70000CC15 /* rtfsupport.cpp */; };
		4D1F9D80171C682E0091C6CB /* scriptpt.cpp in Sources */ = {isa = PBXBuildFile; fileRef = 4D587E760B8096FD00200116 /* scriptpt.cpp */; };
		4D1F9D81171C682E0091C6CB /* scrolbar.cpp in Sources */ = {isa = PBXBuildFile; fileRef = 4D587E670B8096FD00200116 /* scrolbar.cpp */; };
		4D1F9D82171C682E0091C6CB /* scrollbardraw.cpp in Sources */ = {isa = PBXBuildFile; fileRef = 4D587E770B8096FD00200116 /* scrollbardraw.cpp */; };
		4D1F9D83171C682E0091C6CB /* securemode.cpp in Sources */ = {isa = PBXBuildFile; fileRef = 4DEE2B4A0FDE44690009423C /* securemode.cpp */; };
		4D1F9D84171C682E0091C6CB /* sellst.cpp in Sources */ = {isa = PBXBuildFile; fileRef = 4D587E8E0B8096FD00200116 /* sellst.cpp */; };
		4D1F9D85171C682E0091C6CB /* sha1.cpp in Sources */ = {isa = PBXBuildFile; fileRef = 4DADCD5912392EAF003CD17C /* sha1.cpp */; };
		4D1F9D86171C682E0091C6CB /* stack.cpp in Sources */ = {isa = PBXBuildFile; fileRef = 4D587E940B8096FD00200116 /* stack.cpp */; };
		4D1F9D87171C682E0091C6CB /* stack2.cpp in Sources */ = {isa = PBXBuildFile; fileRef = 4D587E430B8096FD00200116 /* stack2.cpp */; };
		4D1F9D88171C682E0091C6CB /* stack3.cpp in Sources */ = {isa = PBXBuildFile; fileRef = 4D587E420B8096FD00200116 /* stack3.cpp */; };
		4D1F9D89171C682E0091C6CB /* stacklst.cpp in Sources */ = {isa = PBXBuildFile; fileRef = 4D587E6A0B8096FD00200116 /* stacklst.cpp */; };
		4D1F9D8A171C682E0091C6CB /* statemnt.cpp in Sources */ = {isa = PBXBuildFile; fileRef = 4D587E810B8096FD00200116 /* statemnt.cpp */; };
		4D1F9D8B171C682E0091C6CB /* styledtext.cpp in Sources */ = {isa = PBXBuildFile; fileRef = 4D61BD9C0CCF74C800D74FDB /* styledtext.cpp */; };
		4D1F9D8C171C682E0091C6CB /* text.cpp in Sources */ = {isa = PBXBuildFile; fileRef = 4DD27ABE0D5B39C20000CC15 /* text.cpp */; };
		4D1F9D8D171C682E0091C6CB /* tooltip.cpp in Sources */ = {isa = PBXBuildFile; fileRef = 4D587E710B8096FD00200116 /* tooltip.cpp */; };
		4D1F9D8E171C682E0091C6CB /* transfer.cpp in Sources */ = {isa = PBXBuildFile; fileRef = 4D61BD9D0CCF74C800D74FDB /* transfer.cpp */; };
		4D1F9D8F171C682E0091C6CB /* uidc.cpp in Sources */ = {isa = PBXBuildFile; fileRef = 4D587E8A0B8096FD00200116 /* uidc.cpp */; };
		4D1F9D90171C682E0091C6CB /* undolst.cpp in Sources */ = {isa = PBXBuildFile; fileRef = 4D587E5F0B8096FD00200116 /* undolst.cpp */; };
		4D1F9D91171C682E0091C6CB /* unicode.cpp in Sources */ = {isa = PBXBuildFile; fileRef = 4DD27ACB0D5B3A280000CC15 /* unicode.cpp */; };
		4D1F9D92171C682E0091C6CB /* util.cpp in Sources */ = {isa = PBXBuildFile; fileRef = 4D587E8D0B8096FD00200116 /* util.cpp */; };
		4D1F9D93171C682E0091C6CB /* variable.cpp in Sources */ = {isa = PBXBuildFile; fileRef = 4D587E600B8096FD00200116 /* variable.cpp */; };
		4D1F9D96171C682E0091C6CB /* vclip.cpp in Sources */ = {isa = PBXBuildFile; fileRef = 4D587E620B8096FD00200116 /* vclip.cpp */; };
		4D1F9D97171C682E0091C6CB /* visual.cpp in Sources */ = {isa = PBXBuildFile; fileRef = 4D587E480B8096FD00200116 /* visual.cpp */; };
		4D1F9D98171C682E0091C6CB /* magnify.cpp in Sources */ = {isa = PBXBuildFile; fileRef = 4D587E5E0B8096FD00200116 /* magnify.cpp */; };
		4D1F9D99171C682E0091C6CB /* srvmac.cpp in Sources */ = {isa = PBXBuildFile; fileRef = 4D982A4513C1B9A90066119A /* srvmac.cpp */; };
		4D1F9D9A171C682E0091C6CB /* srvoutput.cpp in Sources */ = {isa = PBXBuildFile; fileRef = 4D982BEE13C2E74A0066119A /* srvoutput.cpp */; };
		4D1F9D9B171C682E0091C6CB /* surface.cpp in Sources */ = {isa = PBXBuildFile; fileRef = 4D4F9DFA13CDE63000B9B15D /* surface.cpp */; };
		4D1F9D9C171C682E0091C6CB /* syscfdate.cpp in Sources */ = {isa = PBXBuildFile; fileRef = 4DFFC7DE13DD8A91006233A4 /* syscfdate.cpp */; };
		4D1F9D9D171C682E0091C6CB /* sysunxnetwork.cpp in Sources */ = {isa = PBXBuildFile; fileRef = 4DFFC7DF13DD8A91006233A4 /* sysunxnetwork.cpp */; };
		4D1F9D9E171C682E0091C6CB /* objectpropsets.cpp in Sources */ = {isa = PBXBuildFile; fileRef = 4DFFC7E613DD8AB9006233A4 /* objectpropsets.cpp */; };
		4D1F9DA0171C682E0091C6CB /* srvmultipart.cpp in Sources */ = {isa = PBXBuildFile; fileRef = E8EBC31E13E04C29003F6AA3 /* srvmultipart.cpp */; };
		4D1F9DA1171C682E0091C6CB /* srvsession.cpp in Sources */ = {isa = PBXBuildFile; fileRef = E86A04F6142A49EF005ECD82 /* srvsession.cpp */; };
		4D1F9DA2171C682E0091C6CB /* redraw.cpp in Sources */ = {isa = PBXBuildFile; fileRef = 4DDB66701413A02000E5C84C /* redraw.cpp */; };
		4D1F9DA3171C682E0091C6CB /* tilecache.cpp in Sources */ = {isa = PBXBuildFile; fileRef = 4DDB666D14139FF500E5C84C /* tilecache.cpp */; };
		4D1F9DA4171C682E0091C6CB /* sysregion.cpp in Sources */ = {isa = PBXBuildFile; fileRef = 4DDB66521413990400E5C84C /* sysregion.cpp */; };
		4D1F9DA5171C682E0091C6CB /* tilecachesw.cpp in Sources */ = {isa = PBXBuildFile; fileRef = 4D432F1E141A2DFE001164F9 /* tilecachesw.cpp */; };
		4D1F9DA6171C682E0091C6CB /* paragrafattr.cpp in Sources */ = {isa = PBXBuildFile; fileRef = 4CC1535614E7FB91009FA80E /* paragrafattr.cpp */; };
		4D1F9DA7171C682E0091C6CB /* fieldstyledtext.cpp in Sources */ = {isa = PBXBuildFile; fileRef = 4CC1536114E7FE1D009FA80E /* fieldstyledtext.cpp */; };
		4D1F9DA8171C682E0091C6CB /* fonttable.cpp in Sources */ = {isa = PBXBuildFile; fileRef = 4D592DEA14EED23600EADBB6 /* fonttable.cpp */; };
		4D1F9DA9171C682E0091C6CB /* fieldrtf.cpp in Sources */ = {isa = PBXBuildFile; fileRef = 4D37727D150787EA000B0EB0 /* fieldrtf.cpp */; };
		4D1F9DAA171C682E0091C6CB /* fieldhtml.cpp in Sources */ = {isa = PBXBuildFile; fileRef = 4D377261150785AF000B0EB0 /* fieldhtml.cpp */; };
		4D1F9DAB171C682E0091C6CB /* encodederrors.cpp in Sources */ = {isa = PBXBuildFile; fileRef = 4D5A21F0170343FD003C62E2 /* encodederrors.cpp */; };
		4D1F9DAC171C682E0091C6CB /* ibmp.cpp in Sources */ = {isa = PBXBuildFile; fileRef = 4D8387191678B2C9003BEC7C /* ibmp.cpp */; };
		4D1F9DAD171C682E0091C6CB /* image_rep.cpp in Sources */ = {isa = PBXBuildFile; fileRef = E8DDE5DE16C2B1A7007367E4 /* image_rep.cpp */; };
		4D1F9DAE171C682E0091C6CB /* image_rep_encoded.cpp in Sources */ = {isa = PBXBuildFile; fileRef = 4D83871A1678B2C9003BEC7C /* image_rep_encoded.cpp */; };
		4D1F9DAF171C682E0091C6CB /* image_rep_mutable.cpp in Sources */ = {isa = PBXBuildFile; fileRef = 4D83871B1678B2C9003BEC7C /* image_rep_mutable.cpp */; };
		4D1F9DB0171C682E0091C6CB /* image_rep_transformed.cpp in Sources */ = {isa = PBXBuildFile; fileRef = E8DDE5DD16C2B1A7007367E4 /* image_rep_transformed.cpp */; };
		4D1F9DB1171C682E0091C6CB /* imagebitmap.cpp in Sources */ = {isa = PBXBuildFile; fileRef = 4D83871C1678B2C9003BEC7C /* imagebitmap.cpp */; };
		4D1F9DB2171C682E0091C6CB /* irle.cpp in Sources */ = {isa = PBXBuildFile; fileRef = 4D83871D1678B2C9003BEC7C /* irle.cpp */; };
		4D1F9DB3171C682E0091C6CB /* stackcache.cpp in Sources */ = {isa = PBXBuildFile; fileRef = 4DCB65711653B2F700E438E6 /* stackcache.cpp */; };
		4D1F9DB4171C682E0091C6CB /* stacksecurity.cpp in Sources */ = {isa = PBXBuildFile; fileRef = E8A7EF0016FC98A200C39491 /* stacksecurity.cpp */; };
		4D1F9DC1171C68760091C6CB /* libkernel-server.a in Frameworks */ = {isa = PBXBuildFile; fileRef = 4D1F9D17171C67B00091C6CB /* libkernel-server.a */; };
		4D1F9E51171C69940091C6CB /* libsecurity-community.a in Frameworks */ = {isa = PBXBuildFile; fileRef = 4D1F9C2E171C64320091C6CB /* libsecurity-community.a */; };
		4D221A68171D574F00E7E557 /* libcrypto.dylib in Frameworks */ = {isa = PBXBuildFile; fileRef = 4D221A67171D574F00E7E557 /* libcrypto.dylib */; };
		4D221A6A171D574F00E7E557 /* libcups.dylib in Frameworks */ = {isa = PBXBuildFile; fileRef = 4D221A69171D574F00E7E557 /* libcups.dylib */; };
		4D221A6C171D574F00E7E557 /* libcurl.dylib in Frameworks */ = {isa = PBXBuildFile; fileRef = 4D221A6B171D574F00E7E557 /* libcurl.dylib */; };
		4D221A6E171D574F00E7E557 /* libssl.dylib in Frameworks */ = {isa = PBXBuildFile; fileRef = 4D221A6D171D574F00E7E557 /* libssl.dylib */; };
		4D221A6F171D577400E7E557 /* libcrypto.dylib in Frameworks */ = {isa = PBXBuildFile; fileRef = 4D221A67171D574F00E7E557 /* libcrypto.dylib */; };
		4D221A70171D577400E7E557 /* libcups.dylib in Frameworks */ = {isa = PBXBuildFile; fileRef = 4D221A69171D574F00E7E557 /* libcups.dylib */; };
		4D221A71171D577400E7E557 /* libcurl.dylib in Frameworks */ = {isa = PBXBuildFile; fileRef = 4D221A6B171D574F00E7E557 /* libcurl.dylib */; };
		4D221A72171D577400E7E557 /* libssl.dylib in Frameworks */ = {isa = PBXBuildFile; fileRef = 4D221A6D171D574F00E7E557 /* libssl.dylib */; };
		4D221A73171D577E00E7E557 /* libcrypto.dylib in Frameworks */ = {isa = PBXBuildFile; fileRef = 4D221A67171D574F00E7E557 /* libcrypto.dylib */; };
		4D221A74171D577E00E7E557 /* libcups.dylib in Frameworks */ = {isa = PBXBuildFile; fileRef = 4D221A69171D574F00E7E557 /* libcups.dylib */; };
		4D221A75171D577E00E7E557 /* libcurl.dylib in Frameworks */ = {isa = PBXBuildFile; fileRef = 4D221A6B171D574F00E7E557 /* libcurl.dylib */; };
		4D221A76171D577E00E7E557 /* libssl.dylib in Frameworks */ = {isa = PBXBuildFile; fileRef = 4D221A6D171D574F00E7E557 /* libssl.dylib */; };
		4D221AAB171D593800E7E557 /* dummy.cpp in Sources */ = {isa = PBXBuildFile; fileRef = 4D221AAA171D593800E7E557 /* dummy.cpp */; };
		4D221ABA171D599D00E7E557 /* encodederrors.cpp in Sources */ = {isa = PBXBuildFile; fileRef = 4D5A21F0170343FD003C62E2 /* encodederrors.cpp */; };
		4D221ABB171D59A600E7E557 /* ide.cpp in Sources */ = {isa = PBXBuildFile; fileRef = 4D587E5D0B8096FD00200116 /* ide.cpp */; };
		4D221ABC171D59A600E7E557 /* lextable.cpp in Sources */ = {isa = PBXBuildFile; fileRef = 4D587E750B8096FD00200116 /* lextable.cpp */; };
		4D221ABD171D59A600E7E557 /* mode_development.cpp in Sources */ = {isa = PBXBuildFile; fileRef = 4DEE2B3F0FDE44510009423C /* mode_development.cpp */; };
		4D221ABE171D59A600E7E557 /* deploy.cpp in Sources */ = {isa = PBXBuildFile; fileRef = 4DAB7D1A0FF128F10009F91E /* deploy.cpp */; };
		4D221ABF171D59A600E7E557 /* deploy_linux.cpp in Sources */ = {isa = PBXBuildFile; fileRef = 4DAB7D1B0FF128F10009F91E /* deploy_linux.cpp */; };
		4D221AC0171D59A600E7E557 /* deploy_macosx.cpp in Sources */ = {isa = PBXBuildFile; fileRef = 4DAB7D1C0FF128F10009F91E /* deploy_macosx.cpp */; };
		4D221AC1171D59A600E7E557 /* deploy_windows.cpp in Sources */ = {isa = PBXBuildFile; fileRef = 4DAB7D1D0FF128F10009F91E /* deploy_windows.cpp */; };
		4D221AC2171D59A600E7E557 /* deploy_capsule.cpp in Sources */ = {isa = PBXBuildFile; fileRef = 4DF65E4510016351005A19CA /* deploy_capsule.cpp */; };
		4D221AC3171D59A600E7E557 /* deploy_sign.cpp in Sources */ = {isa = PBXBuildFile; fileRef = 4D46ABC210159FF800A1321A /* deploy_sign.cpp */; };
		4D221AC4171D59A600E7E557 /* deploy_file.cpp in Sources */ = {isa = PBXBuildFile; fileRef = 4DCF875810C01A4200D14F5B /* deploy_file.cpp */; };
		4D221AC5171D59A600E7E557 /* internal_development.cpp in Sources */ = {isa = PBXBuildFile; fileRef = 4D2A585411997BDE00135143 /* internal_development.cpp */; };
		4D221AC6171D59A600E7E557 /* bsdiff_build.cpp in Sources */ = {isa = PBXBuildFile; fileRef = 4D8BEC4411B9389C00DED42A /* bsdiff_build.cpp */; };
		4D221AC7171D59A600E7E557 /* deploy_dmg.cpp in Sources */ = {isa = PBXBuildFile; fileRef = 4DCA084D11E8DAC7005CF640 /* deploy_dmg.cpp */; };
		4D221ACB171D59ED00E7E557 /* libkernel-development.a in Frameworks */ = {isa = PBXBuildFile; fileRef = 4D221A9E171D58A700E7E557 /* libkernel-development.a */; };
		4D221AE5171D5EC500E7E557 /* lextable.cpp in Sources */ = {isa = PBXBuildFile; fileRef = 4D587E750B8096FD00200116 /* lextable.cpp */; };
		4D221AFA171D5EF900E7E557 /* mode_standalone.cpp in Sources */ = {isa = PBXBuildFile; fileRef = 4DEE2B3D0FDE44510009423C /* mode_standalone.cpp */; };
		4D221AFB171D5F0F00E7E557 /* dummy.cpp in Sources */ = {isa = PBXBuildFile; fileRef = 4D221AAA171D593800E7E557 /* dummy.cpp */; };
		4D221B00171D5F5F00E7E557 /* libkernel-standalone.a in Frameworks */ = {isa = PBXBuildFile; fileRef = 4D221AF6171D5EC500E7E557 /* libkernel-standalone.a */; };
		4D221F46171D632600E7E557 /* startupstack.cpp in Sources */ = {isa = PBXBuildFile; fileRef = 4D5884DB0B80D3BA00200116 /* startupstack.cpp */; };
		4D221FDC171D65AA00E7E557 /* libcrypto.dylib in Frameworks */ = {isa = PBXBuildFile; fileRef = 4D221A67171D574F00E7E557 /* libcrypto.dylib */; };
		4D221FDD171D65AA00E7E557 /* libcups.dylib in Frameworks */ = {isa = PBXBuildFile; fileRef = 4D221A69171D574F00E7E557 /* libcups.dylib */; };
		4D221FDE171D65AA00E7E557 /* libcurl.dylib in Frameworks */ = {isa = PBXBuildFile; fileRef = 4D221A6B171D574F00E7E557 /* libcurl.dylib */; };
		4D221FDF171D65AA00E7E557 /* libssl.dylib in Frameworks */ = {isa = PBXBuildFile; fileRef = 4D221A6D171D574F00E7E557 /* libssl.dylib */; };
		4D23416916AD41B300F5B5DA /* exec-interface2.cpp in Sources */ = {isa = PBXBuildFile; fileRef = 4D23416816AD41B300F5B5DA /* exec-interface2.cpp */; };
		4D2A57AF1198634300135143 /* LiveCode.rsrc in Resources */ = {isa = PBXBuildFile; fileRef = 4D5885620B80DEAC00200116 /* LiveCode.rsrc */; };
		4D2A57B01198634300135143 /* da.lproj in Resources */ = {isa = PBXBuildFile; fileRef = 4D58854C0B80DEAB00200116 /* da.lproj */; };
		4D2A57B11198634300135143 /* French.lproj in Resources */ = {isa = PBXBuildFile; fileRef = 4D58854E0B80DEAC00200116 /* French.lproj */; };
		4D2A57B21198634300135143 /* Japanese.lproj in Resources */ = {isa = PBXBuildFile; fileRef = 4D5885500B80DEAC00200116 /* Japanese.lproj */; };
		4D2A57B31198634300135143 /* Dutch.lproj in Resources */ = {isa = PBXBuildFile; fileRef = 4D5885520B80DEAC00200116 /* Dutch.lproj */; };
		4D2A57B41198634300135143 /* German.lproj in Resources */ = {isa = PBXBuildFile; fileRef = 4D5885540B80DEAC00200116 /* German.lproj */; };
		4D2A57B51198634300135143 /* ko.lproj in Resources */ = {isa = PBXBuildFile; fileRef = 4D5885560B80DEAC00200116 /* ko.lproj */; };
		4D2A57B61198634300135143 /* English.lproj in Resources */ = {isa = PBXBuildFile; fileRef = 4D5885580B80DEAC00200116 /* English.lproj */; };
		4D2A57B71198634300135143 /* Italian.lproj in Resources */ = {isa = PBXBuildFile; fileRef = 4D58855A0B80DEAC00200116 /* Italian.lproj */; };
		4D2A57B81198634300135143 /* no.lproj in Resources */ = {isa = PBXBuildFile; fileRef = 4D58855C0B80DEAC00200116 /* no.lproj */; };
		4D2A57B91198634300135143 /* fi.lproj in Resources */ = {isa = PBXBuildFile; fileRef = 4D58855E0B80DEAC00200116 /* fi.lproj */; };
		4D2A57BA1198634300135143 /* Spanish.lproj in Resources */ = {isa = PBXBuildFile; fileRef = 4D5885630B80DEAC00200116 /* Spanish.lproj */; };
		4D2A57BB1198634300135143 /* sv.lproj in Resources */ = {isa = PBXBuildFile; fileRef = 4D5885650B80DEAC00200116 /* sv.lproj */; };
		4D2A57BC1198634300135143 /* zh_CN.lproj in Resources */ = {isa = PBXBuildFile; fileRef = 4D5885670B80DEAC00200116 /* zh_CN.lproj */; };
		4D2A57BD1198634300135143 /* zh_TW.lproj in Resources */ = {isa = PBXBuildFile; fileRef = 4D5885690B80DEAC00200116 /* zh_TW.lproj */; };
		4D2A57C11198634300135143 /* lextable.cpp in Sources */ = {isa = PBXBuildFile; fileRef = 4D587E750B8096FD00200116 /* lextable.cpp */; };
		4D2A57C41198634300135143 /* libkernel.a in Frameworks */ = {isa = PBXBuildFile; fileRef = 4DEE29F60FDE41BE0009423C /* libkernel.a */; };
		4D2A57CA1198634300135143 /* QuickTime.framework in Frameworks */ = {isa = PBXBuildFile; fileRef = 4D5880850B80BDF000200116 /* QuickTime.framework */; };
		4D2A57CB1198634300135143 /* IOKit.framework in Frameworks */ = {isa = PBXBuildFile; fileRef = 4D5881200B80BF1E00200116 /* IOKit.framework */; };
		4D2A57CC1198634300135143 /* Cocoa.framework in Frameworks */ = {isa = PBXBuildFile; fileRef = 4D8B47960BE7B3240046CD2F /* Cocoa.framework */; };
		4D2A57CD1198634300135143 /* SystemConfiguration.framework in Frameworks */ = {isa = PBXBuildFile; fileRef = 4D00C6280CE1F27300341AD3 /* SystemConfiguration.framework */; };
		4D2A57EF1198637C00135143 /* mode_installer.cpp in Sources */ = {isa = PBXBuildFile; fileRef = 4D2A57EE1198637C00135143 /* mode_installer.cpp */; };
		4D2A5830119871D500135143 /* minizip.cpp in Sources */ = {isa = PBXBuildFile; fileRef = 4D2A582F119871D500135143 /* minizip.cpp */; };
		4D2A583D1198727F00135143 /* internal.cpp in Sources */ = {isa = PBXBuildFile; fileRef = 4D587E4B0B8096FD00200116 /* internal.cpp */; };
		4D377262150785AF000B0EB0 /* fieldhtml.cpp in Sources */ = {isa = PBXBuildFile; fileRef = 4D377261150785AF000B0EB0 /* fieldhtml.cpp */; };
		4D37727E150787EA000B0EB0 /* fieldrtf.cpp in Sources */ = {isa = PBXBuildFile; fileRef = 4D37727D150787EA000B0EB0 /* fieldrtf.cpp */; };
		4D407C0C15F8D15600AA3ABC /* osxscriptold.cpp in Sources */ = {isa = PBXBuildFile; fileRef = 4D407C0B15F8D15600AA3ABC /* osxscriptold.cpp */; };
		4D432F1F141A2DFE001164F9 /* tilecachesw.cpp in Sources */ = {isa = PBXBuildFile; fileRef = 4D432F1E141A2DFE001164F9 /* tilecachesw.cpp */; };
		4D433504141BC5FC001164F9 /* tilecachecg.cpp in Sources */ = {isa = PBXBuildFile; fileRef = 4D433503141BC5FC001164F9 /* tilecachecg.cpp */; };
		4D4F9E3B13CDF24A00B9B15D /* osximage.cpp in Sources */ = {isa = PBXBuildFile; fileRef = 4D4F9E3913CDF24A00B9B15D /* osximage.cpp */; };
		4D4F9E3C13CDF24A00B9B15D /* osxmisc.cpp in Sources */ = {isa = PBXBuildFile; fileRef = 4D4F9E3A13CDF24A00B9B15D /* osxmisc.cpp */; };
		4D4F9E6713CDFB8100B9B15D /* osxfield.cpp in Sources */ = {isa = PBXBuildFile; fileRef = 4D4F9E6613CDFB8100B9B15D /* osxfield.cpp */; };
		4D5880860B80BDF000200116 /* QuickTime.framework in Frameworks */ = {isa = PBXBuildFile; fileRef = 4D5880850B80BDF000200116 /* QuickTime.framework */; };
		4D5881210B80BF1E00200116 /* IOKit.framework in Frameworks */ = {isa = PBXBuildFile; fileRef = 4D5881200B80BF1E00200116 /* IOKit.framework */; };
		4D58856B0B80DEAC00200116 /* da.lproj in Resources */ = {isa = PBXBuildFile; fileRef = 4D58854C0B80DEAB00200116 /* da.lproj */; };
		4D58856C0B80DEAC00200116 /* French.lproj in Resources */ = {isa = PBXBuildFile; fileRef = 4D58854E0B80DEAC00200116 /* French.lproj */; };
		4D58856D0B80DEAC00200116 /* Japanese.lproj in Resources */ = {isa = PBXBuildFile; fileRef = 4D5885500B80DEAC00200116 /* Japanese.lproj */; };
		4D58856E0B80DEAC00200116 /* Dutch.lproj in Resources */ = {isa = PBXBuildFile; fileRef = 4D5885520B80DEAC00200116 /* Dutch.lproj */; };
		4D58856F0B80DEAC00200116 /* German.lproj in Resources */ = {isa = PBXBuildFile; fileRef = 4D5885540B80DEAC00200116 /* German.lproj */; };
		4D5885700B80DEAC00200116 /* ko.lproj in Resources */ = {isa = PBXBuildFile; fileRef = 4D5885560B80DEAC00200116 /* ko.lproj */; };
		4D5885710B80DEAC00200116 /* English.lproj in Resources */ = {isa = PBXBuildFile; fileRef = 4D5885580B80DEAC00200116 /* English.lproj */; };
		4D5885720B80DEAC00200116 /* Italian.lproj in Resources */ = {isa = PBXBuildFile; fileRef = 4D58855A0B80DEAC00200116 /* Italian.lproj */; };
		4D5885730B80DEAC00200116 /* no.lproj in Resources */ = {isa = PBXBuildFile; fileRef = 4D58855C0B80DEAC00200116 /* no.lproj */; };
		4D5885740B80DEAC00200116 /* fi.lproj in Resources */ = {isa = PBXBuildFile; fileRef = 4D58855E0B80DEAC00200116 /* fi.lproj */; };
		4D5885750B80DEAC00200116 /* LiveCodeDoc.icns in Resources */ = {isa = PBXBuildFile; fileRef = 4D5885600B80DEAC00200116 /* LiveCodeDoc.icns */; };
		4D5885780B80DEAC00200116 /* Spanish.lproj in Resources */ = {isa = PBXBuildFile; fileRef = 4D5885630B80DEAC00200116 /* Spanish.lproj */; };
		4D5885790B80DEAC00200116 /* sv.lproj in Resources */ = {isa = PBXBuildFile; fileRef = 4D5885650B80DEAC00200116 /* sv.lproj */; };
		4D58857A0B80DEAC00200116 /* zh_CN.lproj in Resources */ = {isa = PBXBuildFile; fileRef = 4D5885670B80DEAC00200116 /* zh_CN.lproj */; };
		4D58857B0B80DEAC00200116 /* zh_TW.lproj in Resources */ = {isa = PBXBuildFile; fileRef = 4D5885690B80DEAC00200116 /* zh_TW.lproj */; };
		4D58857C0B80DEBE00200116 /* LiveCode.rsrc in Resources */ = {isa = PBXBuildFile; fileRef = 4D5885620B80DEAC00200116 /* LiveCode.rsrc */; };
		4D592DEB14EED23600EADBB6 /* fonttable.cpp in Sources */ = {isa = PBXBuildFile; fileRef = 4D592DEA14EED23600EADBB6 /* fonttable.cpp */; };
		4D606EB01670C781004A71AA /* exec-debugging.cpp in Sources */ = {isa = PBXBuildFile; fileRef = 4D606EAF1670C781004A71AA /* exec-debugging.cpp */; };
		4D657F9917143B720086071B /* libpcre.a in Frameworks */ = {isa = PBXBuildFile; fileRef = 4D6C7999171348CD000BCF78 /* libpcre.a */; };
		4D657F9A17143B750086071B /* libgif.a in Frameworks */ = {isa = PBXBuildFile; fileRef = 4D6C7991171348C1000BCF78 /* libgif.a */; };
		4D657F9B17143B770086071B /* libjpeg.a in Frameworks */ = {isa = PBXBuildFile; fileRef = 4D6C7989171348B4000BCF78 /* libjpeg.a */; };
		4D657F9C17143B7A0086071B /* libpng.a in Frameworks */ = {isa = PBXBuildFile; fileRef = 4D6C7981171348A6000BCF78 /* libpng.a */; };
		4D657F9D17143B800086071B /* libz.a in Frameworks */ = {isa = PBXBuildFile; fileRef = 4D6C797917134897000BCF78 /* libz.a */; };
		4D67BB24164A76090092CF4C /* exec-ide.cpp in Sources */ = {isa = PBXBuildFile; fileRef = 4D67BB23164A76090092CF4C /* exec-ide.cpp */; };
		4D67BBB9164AB2C50092CF4C /* exec-printing.cpp in Sources */ = {isa = PBXBuildFile; fileRef = 4D67BBB8164AB2C50092CF4C /* exec-printing.cpp */; };
		4D6A00F010C578C600FA48D2 /* customprinter.cpp in Sources */ = {isa = PBXBuildFile; fileRef = 4D6A00EE10C578C600FA48D2 /* customprinter.cpp */; };
		4D6C27FD1647D942007C96B7 /* exec-graphics.cpp in Sources */ = {isa = PBXBuildFile; fileRef = 4D6C27FB1647D942007C96B7 /* exec-graphics.cpp */; };
		4D6C27FE1647D942007C96B7 /* exec-security.cpp in Sources */ = {isa = PBXBuildFile; fileRef = 4D6C27FC1647D942007C96B7 /* exec-security.cpp */; };
		4D6C28B61647DC4F007C96B7 /* libfoundation.a in Frameworks */ = {isa = PBXBuildFile; fileRef = 4D7FA7BB1594E0FA00EEF440 /* libfoundation.a */; };
		4D7740CB1226AA58001C9150 /* Quartz.framework in Frameworks */ = {isa = PBXBuildFile; fileRef = 4D5881C10B80C7C300200116 /* Quartz.framework */; };
		4D7740CC1226AA65001C9150 /* Quartz.framework in Frameworks */ = {isa = PBXBuildFile; fileRef = 4D5881C10B80C7C300200116 /* Quartz.framework */; };
		4D7740DD1226AB35001C9150 /* osxcisupport.m in Sources */ = {isa = PBXBuildFile; fileRef = 4D5881B90B80C79600200116 /* osxcisupport.m */; };
		4D7FA7BF1594E10500EEF440 /* libfoundation.a in Frameworks */ = {isa = PBXBuildFile; fileRef = 4D7FA7BB1594E0FA00EEF440 /* libfoundation.a */; };
		4D7FA7C71594E17500EEF440 /* exec-datetime.cpp in Sources */ = {isa = PBXBuildFile; fileRef = 4D7FA7C61594E17500EEF440 /* exec-datetime.cpp */; };
		4D81A4C411171F6B008AE3F1 /* objectprops.cpp in Sources */ = {isa = PBXBuildFile; fileRef = 4D81A4C111171F6A008AE3F1 /* objectprops.cpp */; };
		4D81A4C611171F6B008AE3F1 /* osxcolor.cpp in Sources */ = {isa = PBXBuildFile; fileRef = 4D81A4C311171F6B008AE3F1 /* osxcolor.cpp */; };
		4D81A4C911171FD6008AE3F1 /* osxcursor.mm in Sources */ = {isa = PBXBuildFile; fileRef = 4D81A4C811171FD6008AE3F1 /* osxcursor.mm */; };
		4D83866416789E27003BEC7C /* exec-dialog.cpp in Sources */ = {isa = PBXBuildFile; fileRef = 4D83866216789E27003BEC7C /* exec-dialog.cpp */; };
		4D83866516789E27003BEC7C /* exec-server.cpp in Sources */ = {isa = PBXBuildFile; fileRef = 4D83866316789E27003BEC7C /* exec-server.cpp */; };
		4D83871E1678B2C9003BEC7C /* ibmp.cpp in Sources */ = {isa = PBXBuildFile; fileRef = 4D8387191678B2C9003BEC7C /* ibmp.cpp */; };
		4D83871F1678B2C9003BEC7C /* image_rep_encoded.cpp in Sources */ = {isa = PBXBuildFile; fileRef = 4D83871A1678B2C9003BEC7C /* image_rep_encoded.cpp */; };
		4D8387201678B2C9003BEC7C /* image_rep_mutable.cpp in Sources */ = {isa = PBXBuildFile; fileRef = 4D83871B1678B2C9003BEC7C /* image_rep_mutable.cpp */; };
		4D8387211678B2C9003BEC7C /* imagebitmap.cpp in Sources */ = {isa = PBXBuildFile; fileRef = 4D83871C1678B2C9003BEC7C /* imagebitmap.cpp */; };
		4D8387221678B2C9003BEC7C /* irle.cpp in Sources */ = {isa = PBXBuildFile; fileRef = 4D83871D1678B2C9003BEC7C /* irle.cpp */; };
		4D8B47990BE7B3240046CD2F /* Cocoa.framework in Frameworks */ = {isa = PBXBuildFile; fileRef = 4D8B47960BE7B3240046CD2F /* Cocoa.framework */; };
		4D8B479A0BE7B3240046CD2F /* Cocoa.framework in Frameworks */ = {isa = PBXBuildFile; fileRef = 4D8B47960BE7B3240046CD2F /* Cocoa.framework */; };
		4D8BEC4011B9379500DED42A /* osxicon.cpp in Sources */ = {isa = PBXBuildFile; fileRef = 4D8BEC3F11B9379500DED42A /* osxicon.cpp */; };
		4D8BED0211B959F500DED42A /* Security.framework in Frameworks */ = {isa = PBXBuildFile; fileRef = 4D8BED0111B959F500DED42A /* Security.framework */; };
		4D8BED0311B95A0300DED42A /* Security.framework in Frameworks */ = {isa = PBXBuildFile; fileRef = 4D8BED0111B959F500DED42A /* Security.framework */; };
		4D8BED4811B95A1000DED42A /* Security.framework in Frameworks */ = {isa = PBXBuildFile; fileRef = 4D8BED0111B959F500DED42A /* Security.framework */; };
		4D982B1213C1CDC10066119A /* CoreServices.framework in Frameworks */ = {isa = PBXBuildFile; fileRef = 4D982B1113C1CDC10066119A /* CoreServices.framework */; };
		4D982B1913C1CDD20066119A /* ApplicationServices.framework in Frameworks */ = {isa = PBXBuildFile; fileRef = 4D982B1813C1CDD20066119A /* ApplicationServices.framework */; };
		4DAB7B370FE120060009F91E /* bitmapeffect.cpp in Sources */ = {isa = PBXBuildFile; fileRef = 4DAB7B350FE120060009F91E /* bitmapeffect.cpp */; };
		4DAB7D280FF3A0100009F91E /* md5.cpp in Sources */ = {isa = PBXBuildFile; fileRef = 4DAB7D270FF3A0100009F91E /* md5.cpp */; };
		4DADCD5B12392EAF003CD17C /* sha1.cpp in Sources */ = {isa = PBXBuildFile; fileRef = 4DADCD5912392EAF003CD17C /* sha1.cpp */; };
		4DADCDFD12393F55003CD17C /* Installer.icns in Resources */ = {isa = PBXBuildFile; fileRef = 4DADCDFC12393F26003CD17C /* Installer.icns */; };
		4DB382EE1714418A00D3F102 /* libz.a in Frameworks */ = {isa = PBXBuildFile; fileRef = 4D6C797917134897000BCF78 /* libz.a */; };
		4DB382EF1714418A00D3F102 /* libpng.a in Frameworks */ = {isa = PBXBuildFile; fileRef = 4D6C7981171348A6000BCF78 /* libpng.a */; };
		4DB382F01714418A00D3F102 /* libjpeg.a in Frameworks */ = {isa = PBXBuildFile; fileRef = 4D6C7989171348B4000BCF78 /* libjpeg.a */; };
		4DB382F11714418A00D3F102 /* libgif.a in Frameworks */ = {isa = PBXBuildFile; fileRef = 4D6C7991171348C1000BCF78 /* libgif.a */; };
		4DB382F21714418A00D3F102 /* libpcre.a in Frameworks */ = {isa = PBXBuildFile; fileRef = 4D6C7999171348CD000BCF78 /* libpcre.a */; };
		4DB384BE1714420A00D3F102 /* libz.a in Frameworks */ = {isa = PBXBuildFile; fileRef = 4D6C797917134897000BCF78 /* libz.a */; };
		4DB384BF1714420A00D3F102 /* libpng.a in Frameworks */ = {isa = PBXBuildFile; fileRef = 4D6C7981171348A6000BCF78 /* libpng.a */; };
		4DB384C01714420A00D3F102 /* libjpeg.a in Frameworks */ = {isa = PBXBuildFile; fileRef = 4D6C7989171348B4000BCF78 /* libjpeg.a */; };
		4DB384C11714420A00D3F102 /* libgif.a in Frameworks */ = {isa = PBXBuildFile; fileRef = 4D6C7991171348C1000BCF78 /* libgif.a */; };
		4DB384C21714420A00D3F102 /* libpcre.a in Frameworks */ = {isa = PBXBuildFile; fileRef = 4D6C7999171348CD000BCF78 /* libpcre.a */; };
		4DB3856F1714422200D3F102 /* Carbon.framework in Frameworks */ = {isa = PBXBuildFile; fileRef = 4DB3856E1714422200D3F102 /* Carbon.framework */; };
		4DB385731714422E00D3F102 /* Carbon.framework in Frameworks */ = {isa = PBXBuildFile; fileRef = 4DB3856E1714422200D3F102 /* Carbon.framework */; };
		4DB386091714423500D3F102 /* Carbon.framework in Frameworks */ = {isa = PBXBuildFile; fileRef = 4DB3856E1714422200D3F102 /* Carbon.framework */; };
		4DB386101714426200D3F102 /* libz.a in Frameworks */ = {isa = PBXBuildFile; fileRef = 4D6C797917134897000BCF78 /* libz.a */; };
		4DB386111714426200D3F102 /* libpng.a in Frameworks */ = {isa = PBXBuildFile; fileRef = 4D6C7981171348A6000BCF78 /* libpng.a */; };
		4DB386121714426200D3F102 /* libjpeg.a in Frameworks */ = {isa = PBXBuildFile; fileRef = 4D6C7989171348B4000BCF78 /* libjpeg.a */; };
		4DB386131714426200D3F102 /* libgif.a in Frameworks */ = {isa = PBXBuildFile; fileRef = 4D6C7991171348C1000BCF78 /* libgif.a */; };
		4DB386141714426200D3F102 /* libpcre.a in Frameworks */ = {isa = PBXBuildFile; fileRef = 4D6C7999171348CD000BCF78 /* libpcre.a */; };
		4DB98626130C09D6008A03DC /* mcutility.cpp in Sources */ = {isa = PBXBuildFile; fileRef = 4DB98625130C09D6008A03DC /* mcutility.cpp */; };
		4DC66D8B1045D41700D1CFA3 /* notify.cpp in Sources */ = {isa = PBXBuildFile; fileRef = 4DC66D8A1045D41700D1CFA3 /* notify.cpp */; };
		4DCB65721653B2F700E438E6 /* stackcache.cpp in Sources */ = {isa = PBXBuildFile; fileRef = 4DCB65711653B2F700E438E6 /* stackcache.cpp */; };
		4DCFFD1C10CE8F5800FA2262 /* osxtextlayout.cpp in Sources */ = {isa = PBXBuildFile; fileRef = 4DCFFD1B10CE8F5800FA2262 /* osxtextlayout.cpp */; };
		4DCFFD2E10CE927700FA2262 /* iquantize_new.cpp in Sources */ = {isa = PBXBuildFile; fileRef = 4DCFFD2D10CE927700FA2262 /* iquantize_new.cpp */; };
		4DDB66591413993500E5C84C /* sysosxregion.cpp in Sources */ = {isa = PBXBuildFile; fileRef = 4DDB66581413993500E5C84C /* sysosxregion.cpp */; };
		4DDB666F14139FF500E5C84C /* tilecache.cpp in Sources */ = {isa = PBXBuildFile; fileRef = 4DDB666D14139FF500E5C84C /* tilecache.cpp */; };
		4DDB66721413A02000E5C84C /* redraw.cpp in Sources */ = {isa = PBXBuildFile; fileRef = 4DDB66701413A02000E5C84C /* redraw.cpp */; };
		4DDC26C9122692B10071CB31 /* Quartz.framework in Frameworks */ = {isa = PBXBuildFile; fileRef = 4D5881C10B80C7C300200116 /* Quartz.framework */; };
		4DDC6CA716A2CFBF007B6879 /* syntax.cpp in Sources */ = {isa = PBXBuildFile; fileRef = 4DDC6CA616A2CFBF007B6879 /* syntax.cpp */; };
		4DE18D000B82296A0086DB92 /* LiveCode.rsrc in Resources */ = {isa = PBXBuildFile; fileRef = 4D5885620B80DEAC00200116 /* LiveCode.rsrc */; };
		4DE18D010B82296A0086DB92 /* da.lproj in Resources */ = {isa = PBXBuildFile; fileRef = 4D58854C0B80DEAB00200116 /* da.lproj */; };
		4DE18D020B82296A0086DB92 /* French.lproj in Resources */ = {isa = PBXBuildFile; fileRef = 4D58854E0B80DEAC00200116 /* French.lproj */; };
		4DE18D030B82296A0086DB92 /* Japanese.lproj in Resources */ = {isa = PBXBuildFile; fileRef = 4D5885500B80DEAC00200116 /* Japanese.lproj */; };
		4DE18D040B82296A0086DB92 /* Dutch.lproj in Resources */ = {isa = PBXBuildFile; fileRef = 4D5885520B80DEAC00200116 /* Dutch.lproj */; };
		4DE18D050B82296A0086DB92 /* German.lproj in Resources */ = {isa = PBXBuildFile; fileRef = 4D5885540B80DEAC00200116 /* German.lproj */; };
		4DE18D060B82296A0086DB92 /* ko.lproj in Resources */ = {isa = PBXBuildFile; fileRef = 4D5885560B80DEAC00200116 /* ko.lproj */; };
		4DE18D070B82296A0086DB92 /* English.lproj in Resources */ = {isa = PBXBuildFile; fileRef = 4D5885580B80DEAC00200116 /* English.lproj */; };
		4DE18D080B82296A0086DB92 /* Italian.lproj in Resources */ = {isa = PBXBuildFile; fileRef = 4D58855A0B80DEAC00200116 /* Italian.lproj */; };
		4DE18D090B82296A0086DB92 /* no.lproj in Resources */ = {isa = PBXBuildFile; fileRef = 4D58855C0B80DEAC00200116 /* no.lproj */; };
		4DE18D0A0B82296A0086DB92 /* fi.lproj in Resources */ = {isa = PBXBuildFile; fileRef = 4D58855E0B80DEAC00200116 /* fi.lproj */; };
		4DE18D0D0B82296A0086DB92 /* Spanish.lproj in Resources */ = {isa = PBXBuildFile; fileRef = 4D5885630B80DEAC00200116 /* Spanish.lproj */; };
		4DE18D0E0B82296A0086DB92 /* sv.lproj in Resources */ = {isa = PBXBuildFile; fileRef = 4D5885650B80DEAC00200116 /* sv.lproj */; };
		4DE18D0F0B82296A0086DB92 /* zh_CN.lproj in Resources */ = {isa = PBXBuildFile; fileRef = 4D5885670B80DEAC00200116 /* zh_CN.lproj */; };
		4DE18D100B82296A0086DB92 /* zh_TW.lproj in Resources */ = {isa = PBXBuildFile; fileRef = 4D5885690B80DEAC00200116 /* zh_TW.lproj */; };
		4DE18D870B82296A0086DB92 /* QuickTime.framework in Frameworks */ = {isa = PBXBuildFile; fileRef = 4D5880850B80BDF000200116 /* QuickTime.framework */; };
		4DE18D880B82296A0086DB92 /* IOKit.framework in Frameworks */ = {isa = PBXBuildFile; fileRef = 4D5881200B80BF1E00200116 /* IOKit.framework */; };
		4DE3B0E415888A94008EB6B5 /* foundation-legacy.cpp in Sources */ = {isa = PBXBuildFile; fileRef = 4DE3B0D415888A93008EB6B5 /* foundation-legacy.cpp */; };
		4DE3B10415888AB9008EB6B5 /* exec-array.cpp in Sources */ = {isa = PBXBuildFile; fileRef = 4DE3B0EF15888AB8008EB6B5 /* exec-array.cpp */; };
		4DE3B10515888AB9008EB6B5 /* exec-engine.cpp in Sources */ = {isa = PBXBuildFile; fileRef = 4DE3B0F115888AB8008EB6B5 /* exec-engine.cpp */; };
		4DE3B10615888AB9008EB6B5 /* exec-files.cpp in Sources */ = {isa = PBXBuildFile; fileRef = 4DE3B0F315888AB8008EB6B5 /* exec-files.cpp */; };
		4DE3B10715888AB9008EB6B5 /* exec-filters.cpp in Sources */ = {isa = PBXBuildFile; fileRef = 4DE3B0F415888AB8008EB6B5 /* exec-filters.cpp */; };
		4DE3B10815888AB9008EB6B5 /* exec-interface.cpp in Sources */ = {isa = PBXBuildFile; fileRef = 4DE3B0F615888AB8008EB6B5 /* exec-interface.cpp */; };
		4DE3B10915888AB9008EB6B5 /* exec-legacy.cpp in Sources */ = {isa = PBXBuildFile; fileRef = 4DE3B0F815888AB8008EB6B5 /* exec-legacy.cpp */; };
		4DE3B10A15888AB9008EB6B5 /* exec-math.cpp in Sources */ = {isa = PBXBuildFile; fileRef = 4DE3B0F915888AB8008EB6B5 /* exec-math.cpp */; };
		4DE3B10B15888AB9008EB6B5 /* exec-multimedia.cpp in Sources */ = {isa = PBXBuildFile; fileRef = 4DE3B0FB15888AB8008EB6B5 /* exec-multimedia.cpp */; };
		4DE3B10C15888AB9008EB6B5 /* exec-network.cpp in Sources */ = {isa = PBXBuildFile; fileRef = 4DE3B0FC15888AB8008EB6B5 /* exec-network.cpp */; };
		4DE3B10D15888AB9008EB6B5 /* exec-pasteboard.cpp in Sources */ = {isa = PBXBuildFile; fileRef = 4DE3B0FD15888AB8008EB6B5 /* exec-pasteboard.cpp */; };
		4DE3B10E15888AB9008EB6B5 /* exec-strings.cpp in Sources */ = {isa = PBXBuildFile; fileRef = 4DE3B0FF15888AB8008EB6B5 /* exec-strings.cpp */; };
		4DE3B10F15888AB9008EB6B5 /* exec-text.cpp in Sources */ = {isa = PBXBuildFile; fileRef = 4DE3B10115888AB8008EB6B5 /* exec-text.cpp */; };
		4DE3B11015888AB9008EB6B5 /* exec.cpp in Sources */ = {isa = PBXBuildFile; fileRef = 4DE3B10215888AB8008EB6B5 /* exec.cpp */; };
		4DE7ED0E13B33B7F002634F5 /* dskspec.cpp in Sources */ = {isa = PBXBuildFile; fileRef = 4DE7ED0D13B33B7F002634F5 /* dskspec.cpp */; };
		4DEE2A8D0FDE42710009423C /* aclip.cpp in Sources */ = {isa = PBXBuildFile; fileRef = 4D587E870B8096FD00200116 /* aclip.cpp */; };
		4DEE2A8E0FDE42710009423C /* answer.cpp in Sources */ = {isa = PBXBuildFile; fileRef = 4D587E730B8096FD00200116 /* answer.cpp */; };
		4DEE2A8F0FDE42710009423C /* ask.cpp in Sources */ = {isa = PBXBuildFile; fileRef = 4D587E5C0B8096FD00200116 /* ask.cpp */; };
		4DEE2A900FDE42710009423C /* block.cpp in Sources */ = {isa = PBXBuildFile; fileRef = 4D587E6B0B8096FD00200116 /* block.cpp */; };
		4DEE2A910FDE42710009423C /* button.cpp in Sources */ = {isa = PBXBuildFile; fileRef = 4D587E3F0B8096FD00200116 /* button.cpp */; };
		4DEE2A920FDE42710009423C /* buttondraw.cpp in Sources */ = {isa = PBXBuildFile; fileRef = 4D587E520B8096FD00200116 /* buttondraw.cpp */; };
		4DEE2A930FDE42710009423C /* card.cpp in Sources */ = {isa = PBXBuildFile; fileRef = 4D587E7B0B8096FD00200116 /* card.cpp */; };
		4DEE2A940FDE42710009423C /* cardlst.cpp in Sources */ = {isa = PBXBuildFile; fileRef = 4D587E7F0B8096FD00200116 /* cardlst.cpp */; };
		4DEE2A950FDE42710009423C /* cdata.cpp in Sources */ = {isa = PBXBuildFile; fileRef = 4D587E500B8096FD00200116 /* cdata.cpp */; };
		4DEE2A960FDE42710009423C /* chunk.cpp in Sources */ = {isa = PBXBuildFile; fileRef = 4D587E880B8096FD00200116 /* chunk.cpp */; };
		4DEE2A970FDE42710009423C /* cmds.cpp in Sources */ = {isa = PBXBuildFile; fileRef = 4D587E350B8096FD00200116 /* cmds.cpp */; };
		4DEE2A980FDE42710009423C /* cmdsc.cpp in Sources */ = {isa = PBXBuildFile; fileRef = 4D587E7A0B8096FD00200116 /* cmdsc.cpp */; };
		4DEE2A990FDE42710009423C /* cmdse.cpp in Sources */ = {isa = PBXBuildFile; fileRef = 4D587E990B8096FD00200116 /* cmdse.cpp */; };
		4DEE2A9A0FDE42710009423C /* cmdsf.cpp in Sources */ = {isa = PBXBuildFile; fileRef = 4D587E980B8096FD00200116 /* cmdsf.cpp */; };
		4DEE2A9B0FDE42710009423C /* cmdsm.cpp in Sources */ = {isa = PBXBuildFile; fileRef = 4D587E3D0B8096FD00200116 /* cmdsm.cpp */; };
		4DEE2A9C0FDE42710009423C /* cmdsp.cpp in Sources */ = {isa = PBXBuildFile; fileRef = 4D587E3C0B8096FD00200116 /* cmdsp.cpp */; };
		4DEE2A9D0FDE42710009423C /* cmdss.cpp in Sources */ = {isa = PBXBuildFile; fileRef = 4D587E960B8096FD00200116 /* cmdss.cpp */; };
		4DEE2A9E0FDE42710009423C /* combiners.cpp in Sources */ = {isa = PBXBuildFile; fileRef = 4D587E740B8096FD00200116 /* combiners.cpp */; };
		4DEE2A9F0FDE42710009423C /* constant.cpp in Sources */ = {isa = PBXBuildFile; fileRef = 4D587E360B8096FD00200116 /* constant.cpp */; };
		4DEE2AA00FDE42710009423C /* contextscalewrapper.cpp in Sources */ = {isa = PBXBuildFile; fileRef = 3C23DEAE0DFD56B400A7CA52 /* contextscalewrapper.cpp */; };
		4DEE2AA10FDE42710009423C /* control.cpp in Sources */ = {isa = PBXBuildFile; fileRef = 4D587E840B8096FD00200116 /* control.cpp */; };
		4DEE2AA20FDE42710009423C /* cpalette.cpp in Sources */ = {isa = PBXBuildFile; fileRef = 4D587E4D0B8096FD00200116 /* cpalette.cpp */; };
		4DEE2AA40FDE42710009423C /* date.cpp in Sources */ = {isa = PBXBuildFile; fileRef = 4D587E830B8096FD00200116 /* date.cpp */; };
		4DEE2AA50FDE42710009423C /* debug.cpp in Sources */ = {isa = PBXBuildFile; fileRef = 4D587E850B8096FD00200116 /* debug.cpp */; };
		4DEE2AA60FDE42710009423C /* dispatch.cpp in Sources */ = {isa = PBXBuildFile; fileRef = 4D587E2F0B8096FD00200116 /* dispatch.cpp */; };
		4DEE2AA70FDE42710009423C /* dllst.cpp in Sources */ = {isa = PBXBuildFile; fileRef = 4D587E640B8096FD00200116 /* dllst.cpp */; };
		4DEE2AA80FDE42710009423C /* edittool.cpp in Sources */ = {isa = PBXBuildFile; fileRef = 4DB9024F0DAA5C980014A170 /* edittool.cpp */; };
		4DEE2AA90FDE42710009423C /* eps.cpp in Sources */ = {isa = PBXBuildFile; fileRef = 4D587E950B8096FD00200116 /* eps.cpp */; };
		4DEE2AAA0FDE42710009423C /* execpt.cpp in Sources */ = {isa = PBXBuildFile; fileRef = 4D587E470B8096FD00200116 /* execpt.cpp */; };
		4DEE2AAB0FDE42710009423C /* express.cpp in Sources */ = {isa = PBXBuildFile; fileRef = 4D587E460B8096FD00200116 /* express.cpp */; };
		4DEE2AAD0FDE42710009423C /* external.cpp in Sources */ = {isa = PBXBuildFile; fileRef = 4D587E820B8096FD00200116 /* external.cpp */; };
		4DEE2AAE0FDE42710009423C /* field.cpp in Sources */ = {isa = PBXBuildFile; fileRef = 4D587E8C0B8096FD00200116 /* field.cpp */; };
		4DEE2AAF0FDE42710009423C /* fieldf.cpp in Sources */ = {isa = PBXBuildFile; fileRef = 4D587E8B0B8096FD00200116 /* fieldf.cpp */; };
		4DEE2AB00FDE42710009423C /* fieldh.cpp in Sources */ = {isa = PBXBuildFile; fileRef = 4D587E310B8096FD00200116 /* fieldh.cpp */; };
		4DEE2AB10FDE42710009423C /* fields.cpp in Sources */ = {isa = PBXBuildFile; fileRef = 4D587E300B8096FD00200116 /* fields.cpp */; };
		4DEE2AB20FDE42710009423C /* font.cpp in Sources */ = {isa = PBXBuildFile; fileRef = 4D587E550B8096FD00200116 /* font.cpp */; };
		4DEE2AB30FDE42710009423C /* funcs.cpp in Sources */ = {isa = PBXBuildFile; fileRef = 4D587E540B8096FD00200116 /* funcs.cpp */; };
		4DEE2AB40FDE42710009423C /* funcsm.cpp in Sources */ = {isa = PBXBuildFile; fileRef = 4D587E4F0B8096FD00200116 /* funcsm.cpp */; };
		4DEE2AB50FDE42710009423C /* globals.cpp in Sources */ = {isa = PBXBuildFile; fileRef = 4D587E4E0B8096FD00200116 /* globals.cpp */; };
		4DEE2AB60FDE42710009423C /* gradient.cpp in Sources */ = {isa = PBXBuildFile; fileRef = 4DB902510DAA5C980014A170 /* gradient.cpp */; };
		4DEE2AB70FDE42710009423C /* graphic.cpp in Sources */ = {isa = PBXBuildFile; fileRef = 4D587E380B8096FD00200116 /* graphic.cpp */; };
		4DEE2AB80FDE42710009423C /* group.cpp in Sources */ = {isa = PBXBuildFile; fileRef = 4D587E440B8096FD00200116 /* group.cpp */; };
		4DEE2AB90FDE42710009423C /* handler.cpp in Sources */ = {isa = PBXBuildFile; fileRef = 4D587E900B8096FD00200116 /* handler.cpp */; };
		4DEE2ABA0FDE42710009423C /* hc.cpp in Sources */ = {isa = PBXBuildFile; fileRef = 4D587E860B8096FD00200116 /* hc.cpp */; };
		4DEE2ABB0FDE42710009423C /* hndlrlst.cpp in Sources */ = {isa = PBXBuildFile; fileRef = 4D587E4A0B8096FD00200116 /* hndlrlst.cpp */; };
		4DEE2ABD0FDE42710009423C /* idraw.cpp in Sources */ = {isa = PBXBuildFile; fileRef = 4D587E6F0B8096FD00200116 /* idraw.cpp */; };
		4DEE2ABE0FDE42710009423C /* ifile.cpp in Sources */ = {isa = PBXBuildFile; fileRef = 4D587E700B8096FD00200116 /* ifile.cpp */; };
		4DEE2ABF0FDE42710009423C /* igif.cpp in Sources */ = {isa = PBXBuildFile; fileRef = 4D587E6C0B8096FD00200116 /* igif.cpp */; };
		4DEE2AC00FDE42710009423C /* iimport.cpp in Sources */ = {isa = PBXBuildFile; fileRef = 4D587E570B8096FD00200116 /* iimport.cpp */; };
		4DEE2AC10FDE42710009423C /* ijpg.cpp in Sources */ = {isa = PBXBuildFile; fileRef = 4D587E560B8096FD00200116 /* ijpg.cpp */; };
		4DEE2AC20FDE42710009423C /* image.cpp in Sources */ = {isa = PBXBuildFile; fileRef = 4D587E4C0B8096FD00200116 /* image.cpp */; };
		4DEE2AC40FDE42710009423C /* ipng.cpp in Sources */ = {isa = PBXBuildFile; fileRef = 4D587E580B8096FD00200116 /* ipng.cpp */; };
		4DEE2AC50FDE42710009423C /* itransform.cpp in Sources */ = {isa = PBXBuildFile; fileRef = 4D9797D10D1845B700CD2DD0 /* itransform.cpp */; };
		4DEE2AC60FDE42710009423C /* iutil.cpp in Sources */ = {isa = PBXBuildFile; fileRef = 4D587E6E0B8096FD00200116 /* iutil.cpp */; };
		4DEE2AC70FDE42710009423C /* keywords.cpp in Sources */ = {isa = PBXBuildFile; fileRef = 4D587E6D0B8096FD00200116 /* keywords.cpp */; };
		4DEE2AC80FDE42710009423C /* line.cpp in Sources */ = {isa = PBXBuildFile; fileRef = 4D587E970B8096FD00200116 /* line.cpp */; };
		4DEE2AC90FDE42710009423C /* literal.cpp in Sources */ = {isa = PBXBuildFile; fileRef = 4D587E400B8096FD00200116 /* literal.cpp */; };
		4DEE2ACA0FDE42710009423C /* magnify.cpp in Sources */ = {isa = PBXBuildFile; fileRef = 4D587E5E0B8096FD00200116 /* magnify.cpp */; };
		4DEE2ACC0FDE42710009423C /* mcerror.cpp in Sources */ = {isa = PBXBuildFile; fileRef = 4D587E680B8096FD00200116 /* mcerror.cpp */; };
		4DEE2ACD0FDE42710009423C /* mcio.cpp in Sources */ = {isa = PBXBuildFile; fileRef = 4D587E910B8096FD00200116 /* mcio.cpp */; };
		4DEE2ACE0FDE42710009423C /* mcssl.cpp in Sources */ = {isa = PBXBuildFile; fileRef = 4D587E390B8096FD00200116 /* mcssl.cpp */; };
		4DEE2ACF0FDE42710009423C /* mcstring.cpp in Sources */ = {isa = PBXBuildFile; fileRef = 4D587E3E0B8096FD00200116 /* mcstring.cpp */; };
		4DEE2AD00FDE42710009423C /* mctheme.cpp in Sources */ = {isa = PBXBuildFile; fileRef = 4D587E370B8096FD00200116 /* mctheme.cpp */; };
		4DEE2AD10FDE42710009423C /* menuparse.cpp in Sources */ = {isa = PBXBuildFile; fileRef = 3C6286C50E6C4BF4004839CB /* menuparse.cpp */; };
		4DEE2AD20FDE42710009423C /* metacontext.cpp in Sources */ = {isa = PBXBuildFile; fileRef = 4D587E7D0B8096FD00200116 /* metacontext.cpp */; };
		4DEE2AD30FDE42710009423C /* newobj.cpp in Sources */ = {isa = PBXBuildFile; fileRef = 4D587E450B8096FD00200116 /* newobj.cpp */; };
		4DEE2AD40FDE42710009423C /* object.cpp in Sources */ = {isa = PBXBuildFile; fileRef = 4D587E510B8096FD00200116 /* object.cpp */; };
		4DEE2AD50FDE42710009423C /* objectstream.cpp in Sources */ = {isa = PBXBuildFile; fileRef = 4D6ED4F30E4B3B8800BDFDE4 /* objectstream.cpp */; };
		4DEE2AD60FDE42710009423C /* objptr.cpp in Sources */ = {isa = PBXBuildFile; fileRef = 4D587E7C0B8096FD00200116 /* objptr.cpp */; };
		4DEE2AD70FDE42710009423C /* opensslsocket.cpp in Sources */ = {isa = PBXBuildFile; fileRef = 4D587E3B0B8096FD00200116 /* opensslsocket.cpp */; };
		4DEE2AD80FDE42710009423C /* operator.cpp in Sources */ = {isa = PBXBuildFile; fileRef = 4D587E340B8096FD00200116 /* operator.cpp */; };
		4DEE2ADA0FDE42710009423C /* osxcoreimage.cpp in Sources */ = {isa = PBXBuildFile; fileRef = 4D5880140B80A4F800200116 /* osxcoreimage.cpp */; };
		4DEE2ADB0FDE42710009423C /* osxclipboard.cpp in Sources */ = {isa = PBXBuildFile; fileRef = 4D61BD980CCF74C800D74FDB /* osxclipboard.cpp */; };
		4DEE2ADC0FDE42710009423C /* osxcontext.cpp in Sources */ = {isa = PBXBuildFile; fileRef = 4D5880170B80A4F800200116 /* osxcontext.cpp */; };
		4DEE2ADE0FDE42710009423C /* osxdc.cpp in Sources */ = {isa = PBXBuildFile; fileRef = 4D5880150B80A4F800200116 /* osxdc.cpp */; };
		4DEE2AE00FDE42710009423C /* osxdce.cpp in Sources */ = {isa = PBXBuildFile; fileRef = 4D5880200B80A4F800200116 /* osxdce.cpp */; };
		4DEE2AE10FDE42710009423C /* osxdcmac.cpp in Sources */ = {isa = PBXBuildFile; fileRef = 4D58801A0B80A4F800200116 /* osxdcmac.cpp */; };
		4DEE2AE20FDE42710009423C /* osxdcs.cpp in Sources */ = {isa = PBXBuildFile; fileRef = 4D5880130B80A4F800200116 /* osxdcs.cpp */; };
		4DEE2AE30FDE42710009423C /* osxdnd.cpp in Sources */ = {isa = PBXBuildFile; fileRef = 4D61BE370CCF789000D74FDB /* osxdnd.cpp */; };
		4DEE2AE40FDE42710009423C /* osxfiles.cpp in Sources */ = {isa = PBXBuildFile; fileRef = 4D03C2160BC5803900026EA7 /* osxfiles.cpp */; };
		4DEE2AE50FDE42710009423C /* osxflst.cpp in Sources */ = {isa = PBXBuildFile; fileRef = 4D5880160B80A4F800200116 /* osxflst.cpp */; };
		4DEE2AE60FDE42710009423C /* osxprinter.cpp in Sources */ = {isa = PBXBuildFile; fileRef = 4D2192420C63871D0027A96D /* osxprinter.cpp */; };
		4DEE2AE70FDE42710009423C /* osxscript.cpp in Sources */ = {isa = PBXBuildFile; fileRef = 4D61BD990CCF74C800D74FDB /* osxscript.cpp */; };
		4DEE2AE80FDE42710009423C /* osxspec.cpp in Sources */ = {isa = PBXBuildFile; fileRef = 4D58801C0B80A4F800200116 /* osxspec.cpp */; };
		4DEE2AE90FDE42710009423C /* osxstack.cpp in Sources */ = {isa = PBXBuildFile; fileRef = 4D58801B0B80A4F800200116 /* osxstack.cpp */; };
		4DEE2AEA0FDE42710009423C /* osxtheme.cpp in Sources */ = {isa = PBXBuildFile; fileRef = 4D5880180B80A4F800200116 /* osxtheme.cpp */; };
		4DEE2AEB0FDE42710009423C /* osxtransfer.cpp in Sources */ = {isa = PBXBuildFile; fileRef = 4D61BD9A0CCF74C800D74FDB /* osxtransfer.cpp */; };
		4DEE2AEC0FDE42710009423C /* paragraf.cpp in Sources */ = {isa = PBXBuildFile; fileRef = 4D587E690B8096FD00200116 /* paragraf.cpp */; };
		4DEE2AED0FDE42710009423C /* param.cpp in Sources */ = {isa = PBXBuildFile; fileRef = 4D587E5B0B8096FD00200116 /* param.cpp */; };
		4DEE2AEE0FDE42710009423C /* parentscript.cpp in Sources */ = {isa = PBXBuildFile; fileRef = 4DCA5E6D0EB879AD005197A1 /* parentscript.cpp */; };
		4DEE2AEF0FDE42710009423C /* path.cpp in Sources */ = {isa = PBXBuildFile; fileRef = 4D587E650B8096FD00200116 /* path.cpp */; };
		4DEE2AF00FDE42710009423C /* pathgray.cpp in Sources */ = {isa = PBXBuildFile; fileRef = 4DD27A820D5B36CE0000CC15 /* pathgray.cpp */; };
		4DEE2AF10FDE42710009423C /* pathprocess.cpp in Sources */ = {isa = PBXBuildFile; fileRef = 4DD27A840D5B36CE0000CC15 /* pathprocess.cpp */; };
		4DEE2AF20FDE42710009423C /* pickle.cpp in Sources */ = {isa = PBXBuildFile; fileRef = 4D61BD9B0CCF74C800D74FDB /* pickle.cpp */; };
		4DEE2AF30FDE42710009423C /* player.cpp in Sources */ = {isa = PBXBuildFile; fileRef = 4D587E5A0B8096FD00200116 /* player.cpp */; };
		4DEE2AF40FDE42710009423C /* printer.cpp in Sources */ = {isa = PBXBuildFile; fileRef = 4D28FDA80C8C9CDA00B7A342 /* printer.cpp */; };
		4DEE2AF50FDE42710009423C /* property.cpp in Sources */ = {isa = PBXBuildFile; fileRef = 4D587E630B8096FD00200116 /* property.cpp */; };
		4DEE2AF60FDE42710009423C /* pxmaplst.cpp in Sources */ = {isa = PBXBuildFile; fileRef = 4D587E7E0B8096FD00200116 /* pxmaplst.cpp */; };
		4DEE2AF70FDE42710009423C /* regex.cpp in Sources */ = {isa = PBXBuildFile; fileRef = 4D587E720B8096FD00200116 /* regex.cpp */; };
		4DEE2AF80FDE42710009423C /* rtf.cpp in Sources */ = {isa = PBXBuildFile; fileRef = 4DC999C00D3BBA29003942CC /* rtf.cpp */; };
		4DEE2AF90FDE42710009423C /* rtfsupport.cpp in Sources */ = {isa = PBXBuildFile; fileRef = 4DD27A8A0D5B36E70000CC15 /* rtfsupport.cpp */; };
		4DEE2AFA0FDE42710009423C /* scriptpt.cpp in Sources */ = {isa = PBXBuildFile; fileRef = 4D587E760B8096FD00200116 /* scriptpt.cpp */; };
		4DEE2AFB0FDE42710009423C /* scrolbar.cpp in Sources */ = {isa = PBXBuildFile; fileRef = 4D587E670B8096FD00200116 /* scrolbar.cpp */; };
		4DEE2AFC0FDE42710009423C /* scrollbardraw.cpp in Sources */ = {isa = PBXBuildFile; fileRef = 4D587E770B8096FD00200116 /* scrollbardraw.cpp */; };
		4DEE2AFD0FDE42710009423C /* sellst.cpp in Sources */ = {isa = PBXBuildFile; fileRef = 4D587E8E0B8096FD00200116 /* sellst.cpp */; };
		4DEE2AFE0FDE42710009423C /* stack.cpp in Sources */ = {isa = PBXBuildFile; fileRef = 4D587E940B8096FD00200116 /* stack.cpp */; };
		4DEE2AFF0FDE42710009423C /* stack2.cpp in Sources */ = {isa = PBXBuildFile; fileRef = 4D587E430B8096FD00200116 /* stack2.cpp */; };
		4DEE2B000FDE42710009423C /* stack3.cpp in Sources */ = {isa = PBXBuildFile; fileRef = 4D587E420B8096FD00200116 /* stack3.cpp */; };
		4DEE2B010FDE42710009423C /* stacke.cpp in Sources */ = {isa = PBXBuildFile; fileRef = 4D587E410B8096FD00200116 /* stacke.cpp */; };
		4DEE2B020FDE42710009423C /* stacklst.cpp in Sources */ = {isa = PBXBuildFile; fileRef = 4D587E6A0B8096FD00200116 /* stacklst.cpp */; };
		4DEE2B030FDE42710009423C /* statemnt.cpp in Sources */ = {isa = PBXBuildFile; fileRef = 4D587E810B8096FD00200116 /* statemnt.cpp */; };
		4DEE2B040FDE42710009423C /* styledtext.cpp in Sources */ = {isa = PBXBuildFile; fileRef = 4D61BD9C0CCF74C800D74FDB /* styledtext.cpp */; };
		4DEE2B050FDE42710009423C /* text.cpp in Sources */ = {isa = PBXBuildFile; fileRef = 4DD27ABE0D5B39C20000CC15 /* text.cpp */; };
		4DEE2B060FDE42710009423C /* tooltip.cpp in Sources */ = {isa = PBXBuildFile; fileRef = 4D587E710B8096FD00200116 /* tooltip.cpp */; };
		4DEE2B070FDE42710009423C /* transfer.cpp in Sources */ = {isa = PBXBuildFile; fileRef = 4D61BD9D0CCF74C800D74FDB /* transfer.cpp */; };
		4DEE2B080FDE42710009423C /* uidc.cpp in Sources */ = {isa = PBXBuildFile; fileRef = 4D587E8A0B8096FD00200116 /* uidc.cpp */; };
		4DEE2B0A0FDE42710009423C /* undolst.cpp in Sources */ = {isa = PBXBuildFile; fileRef = 4D587E5F0B8096FD00200116 /* undolst.cpp */; };
		4DEE2B0B0FDE42710009423C /* unicode.cpp in Sources */ = {isa = PBXBuildFile; fileRef = 4DD27ACB0D5B3A280000CC15 /* unicode.cpp */; };
		4DEE2B0C0FDE42710009423C /* util.cpp in Sources */ = {isa = PBXBuildFile; fileRef = 4D587E8D0B8096FD00200116 /* util.cpp */; };
		4DEE2B0D0FDE42710009423C /* variable.cpp in Sources */ = {isa = PBXBuildFile; fileRef = 4D587E600B8096FD00200116 /* variable.cpp */; };
		4DEE2B0F0FDE42710009423C /* vclip.cpp in Sources */ = {isa = PBXBuildFile; fileRef = 4D587E620B8096FD00200116 /* vclip.cpp */; };
		4DEE2B120FDE42710009423C /* visual.cpp in Sources */ = {isa = PBXBuildFile; fileRef = 4D587E480B8096FD00200116 /* visual.cpp */; };
		4DEE2C370FDE51370009423C /* securemode.cpp in Sources */ = {isa = PBXBuildFile; fileRef = 4DEE2B4A0FDE44690009423C /* securemode.cpp */; };
		4DEE2C7A0FDE52770009423C /* libkernel.a in Frameworks */ = {isa = PBXBuildFile; fileRef = 4DEE29F60FDE41BE0009423C /* libkernel.a */; };
		4DEE2CA20FDE53620009423C /* libkernel.a in Frameworks */ = {isa = PBXBuildFile; fileRef = 4DEE29F60FDE41BE0009423C /* libkernel.a */; };
		4DF65E3310016337005A19CA /* capsule.cpp in Sources */ = {isa = PBXBuildFile; fileRef = 4DF65E2F10016337005A19CA /* capsule.cpp */; };
		4DFD495B13BA2BC0008DB91F /* CoreFoundation.framework in Frameworks */ = {isa = PBXBuildFile; fileRef = 4DFD495A13BA2BC0008DB91F /* CoreFoundation.framework */; };
		4DFDDAB71074D70900FAE527 /* eventqueue.cpp in Sources */ = {isa = PBXBuildFile; fileRef = 4DFDDAB61074D70900FAE527 /* eventqueue.cpp */; };
		4DFFC7E013DD8A91006233A4 /* syscfdate.cpp in Sources */ = {isa = PBXBuildFile; fileRef = 4DFFC7DE13DD8A91006233A4 /* syscfdate.cpp */; };
		4DFFC7E113DD8A91006233A4 /* sysunxnetwork.cpp in Sources */ = {isa = PBXBuildFile; fileRef = 4DFFC7DF13DD8A91006233A4 /* sysunxnetwork.cpp */; };
		4DFFC7E713DD8AB9006233A4 /* objectpropsets.cpp in Sources */ = {isa = PBXBuildFile; fileRef = 4DFFC7E613DD8AB9006233A4 /* objectpropsets.cpp */; };
		A71F80540F4F178C003012FD /* Standalone.icns in Resources */ = {isa = PBXBuildFile; fileRef = A71F80530F4F178C003012FD /* Standalone.icns */; };
		A71F80550F4F17C1003012FD /* LiveCode.icns in Resources */ = {isa = PBXBuildFile; fileRef = 4D5885610B80DEAC00200116 /* LiveCode.icns */; };
		A71F80620F4F17F9003012FD /* StandaloneDoc.icns in Resources */ = {isa = PBXBuildFile; fileRef = A71F80610F4F17F9003012FD /* StandaloneDoc.icns */; };
		BEFD23CD17B5233800B9310D /* sysspec.cpp in Sources */ = {isa = PBXBuildFile; fileRef = 4DFD486613BA28DA008DB91F /* sysspec.cpp */; };
		BEFE81D417B2B32800C9D14F /* dskmac.cpp in Sources */ = {isa = PBXBuildFile; fileRef = BEFE81D317B2B32800C9D14F /* dskmac.cpp */; };
		E8189EB615D17E8000194F25 /* exec-logic.cpp in Sources */ = {isa = PBXBuildFile; fileRef = E8189EB515D17E8000194F25 /* exec-logic.cpp */; };
		E864B42115BDAB5200F5361C /* legacy_spec.cpp in Sources */ = {isa = PBXBuildFile; fileRef = E864B41F15BDAB3F00F5361C /* legacy_spec.cpp */; };
		E875FD8F17293B4F005A69F4 /* exec-interface-aclip.cpp in Sources */ = {isa = PBXBuildFile; fileRef = E875FD8117293B4F005A69F4 /* exec-interface-aclip.cpp */; };
		E875FD9017293B4F005A69F4 /* exec-interface-button.cpp in Sources */ = {isa = PBXBuildFile; fileRef = E875FD8217293B4F005A69F4 /* exec-interface-button.cpp */; };
		E875FD9117293B4F005A69F4 /* exec-interface-card.cpp in Sources */ = {isa = PBXBuildFile; fileRef = E875FD8317293B4F005A69F4 /* exec-interface-card.cpp */; };
		E875FD9217293B4F005A69F4 /* exec-interface-control.cpp in Sources */ = {isa = PBXBuildFile; fileRef = E875FD8417293B4F005A69F4 /* exec-interface-control.cpp */; };
		E875FD9317293B4F005A69F4 /* exec-interface-field.cpp in Sources */ = {isa = PBXBuildFile; fileRef = E875FD8517293B4F005A69F4 /* exec-interface-field.cpp */; };
		E875FD9417293B4F005A69F4 /* exec-interface-graphic.cpp in Sources */ = {isa = PBXBuildFile; fileRef = E875FD8617293B4F005A69F4 /* exec-interface-graphic.cpp */; };
		E875FD9517293B4F005A69F4 /* exec-interface-group.cpp in Sources */ = {isa = PBXBuildFile; fileRef = E875FD8717293B4F005A69F4 /* exec-interface-group.cpp */; };
		E875FD9617293B4F005A69F4 /* exec-interface-image.cpp in Sources */ = {isa = PBXBuildFile; fileRef = E875FD8817293B4F005A69F4 /* exec-interface-image.cpp */; };
		E875FD9717293B4F005A69F4 /* exec-interface-object.cpp in Sources */ = {isa = PBXBuildFile; fileRef = E875FD8917293B4F005A69F4 /* exec-interface-object.cpp */; };
		E875FD9817293B4F005A69F4 /* exec-interface-player.cpp in Sources */ = {isa = PBXBuildFile; fileRef = E875FD8A17293B4F005A69F4 /* exec-interface-player.cpp */; };
		E875FD9917293B4F005A69F4 /* exec-interface-scrollbar.cpp in Sources */ = {isa = PBXBuildFile; fileRef = E875FD8B17293B4F005A69F4 /* exec-interface-scrollbar.cpp */; };
		E875FD9A17293B4F005A69F4 /* exec-interface-stack.cpp in Sources */ = {isa = PBXBuildFile; fileRef = E875FD8C17293B4F005A69F4 /* exec-interface-stack.cpp */; };
		E875FD9B17293B4F005A69F4 /* exec-interface-vclip.cpp in Sources */ = {isa = PBXBuildFile; fileRef = E875FD8D17293B4F005A69F4 /* exec-interface-vclip.cpp */; };
		E8AE103315D90DE700A517E8 /* exec-scripting.cpp in Sources */ = {isa = PBXBuildFile; fileRef = E8AE103215D90DE700A517E8 /* exec-scripting.cpp */; };
		E8DDE5DF16C2B1A7007367E4 /* image_rep_transformed.cpp in Sources */ = {isa = PBXBuildFile; fileRef = E8DDE5DD16C2B1A7007367E4 /* image_rep_transformed.cpp */; };
		E8DDE5E016C2B1A7007367E4 /* image_rep.cpp in Sources */ = {isa = PBXBuildFile; fileRef = E8DDE5DE16C2B1A7007367E4 /* image_rep.cpp */; };
/* End PBXBuildFile section */

/* Begin PBXContainerItemProxy section */
		4D1F9C48171C655E0091C6CB /* PBXContainerItemProxy */ = {
			isa = PBXContainerItemProxy;
			containerPortal = 4D587D940B80944100200116 /* Project object */;
			proxyType = 1;
			remoteGlobalIDString = 4D1F9C2D171C64320091C6CB;
			remoteInfo = securitystubs;
		};
		4D1F9C51171C66230091C6CB /* PBXContainerItemProxy */ = {
			isa = PBXContainerItemProxy;
			containerPortal = 4D587D940B80944100200116 /* Project object */;
			proxyType = 1;
			remoteGlobalIDString = 4D1F9C2D171C64320091C6CB;
			remoteInfo = security_community;
		};
		4D1F9C58171C66C30091C6CB /* PBXContainerItemProxy */ = {
			isa = PBXContainerItemProxy;
			containerPortal = 4D587D940B80944100200116 /* Project object */;
			proxyType = 1;
			remoteGlobalIDString = 4D1F9C2D171C64320091C6CB;
			remoteInfo = security_community;
		};
		4D1F9C5F171C67B00091C6CB /* PBXContainerItemProxy */ = {
			isa = PBXContainerItemProxy;
			containerPortal = 4DB903690DAB898B0014A170 /* libexternal.xcodeproj */;
			proxyType = 1;
			remoteGlobalIDString = 4DF42A420B048617003F2D95;
			remoteInfo = external;
		};
		4D1F9DBF171C68680091C6CB /* PBXContainerItemProxy */ = {
			isa = PBXContainerItemProxy;
			containerPortal = 4D587D940B80944100200116 /* Project object */;
			proxyType = 1;
			remoteGlobalIDString = 4D1F9C5D171C67B00091C6CB;
			remoteInfo = "kernel-server";
		};
		4D1F9E5B171C69C40091C6CB /* PBXContainerItemProxy */ = {
			isa = PBXContainerItemProxy;
			containerPortal = 4D587D940B80944100200116 /* Project object */;
			proxyType = 1;
			remoteGlobalIDString = 4D1F9C2D171C64320091C6CB;
			remoteInfo = security;
		};
		4D221ACC171D59F500E7E557 /* PBXContainerItemProxy */ = {
			isa = PBXContainerItemProxy;
			containerPortal = 4D587D940B80944100200116 /* Project object */;
			proxyType = 1;
			remoteGlobalIDString = 4D221A9D171D58A700E7E557;
			remoteInfo = "kernel-development";
		};
		4D221AFE171D5F3700E7E557 /* PBXContainerItemProxy */ = {
			isa = PBXContainerItemProxy;
			containerPortal = 4D587D940B80944100200116 /* Project object */;
			proxyType = 1;
			remoteGlobalIDString = 4D221AE0171D5EC500E7E557;
			remoteInfo = "kernel-standalone";
		};
		4D221B03171D5F7900E7E557 /* PBXContainerItemProxy */ = {
			isa = PBXContainerItemProxy;
			containerPortal = 4D587D940B80944100200116 /* Project object */;
			proxyType = 1;
			remoteGlobalIDString = 4DEE29F50FDE41BE0009423C;
			remoteInfo = kernel;
		};
		4D221B05171D5F8200E7E557 /* PBXContainerItemProxy */ = {
			isa = PBXContainerItemProxy;
			containerPortal = 4D587D940B80944100200116 /* Project object */;
			proxyType = 1;
			remoteGlobalIDString = 4DEE29F50FDE41BE0009423C;
			remoteInfo = kernel;
		};
		4D222013171D730100E7E557 /* PBXContainerItemProxy */ = {
			isa = PBXContainerItemProxy;
			containerPortal = 4D587D940B80944100200116 /* Project object */;
			proxyType = 1;
			remoteGlobalIDString = 4D22200F171D72A500E7E557;
			remoteInfo = version;
		};
		4D222015171D730B00E7E557 /* PBXContainerItemProxy */ = {
			isa = PBXContainerItemProxy;
			containerPortal = 4D587D940B80944100200116 /* Project object */;
			proxyType = 1;
			remoteGlobalIDString = 4D22200F171D72A500E7E557;
			remoteInfo = version;
		};
		4D2A579B1198634300135143 /* PBXContainerItemProxy */ = {
			isa = PBXContainerItemProxy;
			containerPortal = 4D587D940B80944100200116 /* Project object */;
			proxyType = 1;
			remoteGlobalIDString = 4DEE29F50FDE41BE0009423C;
			remoteInfo = kernel;
		};
		4D6C797817134897000BCF78 /* PBXContainerItemProxy */ = {
			isa = PBXContainerItemProxy;
			containerPortal = 4D587FCE0B809C3600200116 /* libz.xcodeproj */;
			proxyType = 2;
			remoteGlobalIDString = D2AAC046055464E500DB518D;
			remoteInfo = libz;
		};
		4D6C7980171348A6000BCF78 /* PBXContainerItemProxy */ = {
			isa = PBXContainerItemProxy;
			containerPortal = 4D587FC50B809C2E00200116 /* libpng.xcodeproj */;
			proxyType = 2;
			remoteGlobalIDString = D2AAC046055464E500DB518D;
			remoteInfo = libpng;
		};
		4D6C7988171348B4000BCF78 /* PBXContainerItemProxy */ = {
			isa = PBXContainerItemProxy;
			containerPortal = 4D587FBC0B809C2600200116 /* libjpeg.xcodeproj */;
			proxyType = 2;
			remoteGlobalIDString = D2AAC046055464E500DB518D;
			remoteInfo = libjpeg;
		};
		4D6C7990171348C1000BCF78 /* PBXContainerItemProxy */ = {
			isa = PBXContainerItemProxy;
			containerPortal = 4D88B73815F4C66F002CFBD6 /* libgif.xcodeproj */;
			proxyType = 2;
			remoteGlobalIDString = D2AAC046055464E500DB518D;
			remoteInfo = libgif;
		};
		4D6C7998171348CD000BCF78 /* PBXContainerItemProxy */ = {
			isa = PBXContainerItemProxy;
			containerPortal = 4D587FB30B809C1A00200116 /* libpcre.xcodeproj */;
			proxyType = 2;
			remoteGlobalIDString = D2AAC046055464E500DB518D;
			remoteInfo = libpcre;
		};
		4D7FA7BA1594E0FA00EEF440 /* PBXContainerItemProxy */ = {
			isa = PBXContainerItemProxy;
			containerPortal = 4D7FA7B61594E0FA00EEF440 /* libfoundation.xcodeproj */;
			proxyType = 2;
			remoteGlobalIDString = 4DF42A430B048617003F2D95;
			remoteInfo = foundation;
		};
		4D8D355A171D4B72009D9D25 /* PBXContainerItemProxy */ = {
			isa = PBXContainerItemProxy;
			containerPortal = 4D587FCE0B809C3600200116 /* libz.xcodeproj */;
			proxyType = 1;
			remoteGlobalIDString = D2AAC045055464E500DB518D;
			remoteInfo = libz;
		};
		4D8D355C171D4B72009D9D25 /* PBXContainerItemProxy */ = {
			isa = PBXContainerItemProxy;
			containerPortal = 4D587FC50B809C2E00200116 /* libpng.xcodeproj */;
			proxyType = 1;
			remoteGlobalIDString = D2AAC045055464E500DB518D;
			remoteInfo = libpng;
		};
		4D8D355E171D4B72009D9D25 /* PBXContainerItemProxy */ = {
			isa = PBXContainerItemProxy;
			containerPortal = 4D587FBC0B809C2600200116 /* libjpeg.xcodeproj */;
			proxyType = 1;
			remoteGlobalIDString = D2AAC045055464E500DB518D;
			remoteInfo = libjpeg;
		};
		4D8D3560171D4B72009D9D25 /* PBXContainerItemProxy */ = {
			isa = PBXContainerItemProxy;
			containerPortal = 4D587FB30B809C1A00200116 /* libpcre.xcodeproj */;
			proxyType = 1;
			remoteGlobalIDString = D2AAC045055464E500DB518D;
			remoteInfo = libpcre;
		};
		4D8D3562171D4B72009D9D25 /* PBXContainerItemProxy */ = {
			isa = PBXContainerItemProxy;
			containerPortal = 4D88B73815F4C66F002CFBD6 /* libgif.xcodeproj */;
			proxyType = 1;
			remoteGlobalIDString = D2AAC045055464E500DB518D;
			remoteInfo = libgif;
		};
		4D8D3566171D4B83009D9D25 /* PBXContainerItemProxy */ = {
			isa = PBXContainerItemProxy;
			containerPortal = 4D587FCE0B809C3600200116 /* libz.xcodeproj */;
			proxyType = 1;
			remoteGlobalIDString = D2AAC045055464E500DB518D;
			remoteInfo = libz;
		};
		4D8D3568171D4B83009D9D25 /* PBXContainerItemProxy */ = {
			isa = PBXContainerItemProxy;
			containerPortal = 4D587FC50B809C2E00200116 /* libpng.xcodeproj */;
			proxyType = 1;
			remoteGlobalIDString = D2AAC045055464E500DB518D;
			remoteInfo = libpng;
		};
		4D8D356A171D4B83009D9D25 /* PBXContainerItemProxy */ = {
			isa = PBXContainerItemProxy;
			containerPortal = 4D587FBC0B809C2600200116 /* libjpeg.xcodeproj */;
			proxyType = 1;
			remoteGlobalIDString = D2AAC045055464E500DB518D;
			remoteInfo = libjpeg;
		};
		4D8D356C171D4B83009D9D25 /* PBXContainerItemProxy */ = {
			isa = PBXContainerItemProxy;
			containerPortal = 4D587FB30B809C1A00200116 /* libpcre.xcodeproj */;
			proxyType = 1;
			remoteGlobalIDString = D2AAC045055464E500DB518D;
			remoteInfo = libpcre;
		};
		4D8D356E171D4B83009D9D25 /* PBXContainerItemProxy */ = {
			isa = PBXContainerItemProxy;
			containerPortal = 4D88B73815F4C66F002CFBD6 /* libgif.xcodeproj */;
			proxyType = 1;
			remoteGlobalIDString = D2AAC045055464E500DB518D;
			remoteInfo = libgif;
		};
		4DB9036D0DAB898B0014A170 /* PBXContainerItemProxy */ = {
			isa = PBXContainerItemProxy;
			containerPortal = 4DB903690DAB898B0014A170 /* libexternal.xcodeproj */;
			proxyType = 2;
			remoteGlobalIDString = 4DF42A430B048617003F2D95;
			remoteInfo = external;
		};
		4DEE2B280FDE42DF0009423C /* PBXContainerItemProxy */ = {
			isa = PBXContainerItemProxy;
			containerPortal = 4D587D940B80944100200116 /* Project object */;
			proxyType = 1;
			remoteGlobalIDString = 4DEE29F50FDE41BE0009423C;
			remoteInfo = kernel;
		};
		4DEE2B2A0FDE42E70009423C /* PBXContainerItemProxy */ = {
			isa = PBXContainerItemProxy;
			containerPortal = 4D587D940B80944100200116 /* Project object */;
			proxyType = 1;
			remoteGlobalIDString = 4DEE29F50FDE41BE0009423C;
			remoteInfo = kernel;
		};
		4DEE2BD20FDE4A1E0009423C /* PBXContainerItemProxy */ = {
			isa = PBXContainerItemProxy;
			containerPortal = 4DB903690DAB898B0014A170 /* libexternal.xcodeproj */;
			proxyType = 1;
			remoteGlobalIDString = 4DF42A420B048617003F2D95;
			remoteInfo = external;
		};
		BE3F705D175CD3E700DBFB07 /* PBXContainerItemProxy */ = {
			isa = PBXContainerItemProxy;
			containerPortal = 4D7FA7B61594E0FA00EEF440 /* libfoundation.xcodeproj */;
			proxyType = 1;
			remoteGlobalIDString = 4DF42A420B048617003F2D95;
			remoteInfo = foundation;
		};
		BE3F705F175CD40000DBFB07 /* PBXContainerItemProxy */ = {
			isa = PBXContainerItemProxy;
			containerPortal = 4D7FA7B61594E0FA00EEF440 /* libfoundation.xcodeproj */;
			proxyType = 1;
			remoteGlobalIDString = 4DF42A420B048617003F2D95;
			remoteInfo = foundation;
		};
/* End PBXContainerItemProxy section */

/* Begin PBXCopyFilesBuildPhase section */
		4D2A57CE1198634300135143 /* CopyFiles */ = {
			isa = PBXCopyFilesBuildPhase;
			buildActionMask = 2147483647;
			dstPath = "";
			dstSubfolderSpec = 13;
			files = (
			);
			runOnlyForDeploymentPostprocessing = 0;
		};
/* End PBXCopyFilesBuildPhase section */

/* Begin PBXFileReference section */
		3C03ED911134205A009DE406 /* socket_resolve.cpp */ = {isa = PBXFileReference; fileEncoding = 30; lastKnownFileType = sourcecode.cpp.cpp; name = socket_resolve.cpp; path = src/socket_resolve.cpp; sourceTree = "<group>"; };
		3C0A3CC310BAF6120074D630 /* iquantization.cpp */ = {isa = PBXFileReference; fileEncoding = 30; lastKnownFileType = sourcecode.cpp.cpp; name = iquantization.cpp; path = src/iquantization.cpp; sourceTree = "<group>"; };
		3C0A3CC510BAF63B0074D630 /* iquantization.h */ = {isa = PBXFileReference; fileEncoding = 30; lastKnownFileType = sourcecode.c.h; name = iquantization.h; path = src/iquantization.h; sourceTree = "<group>"; };
		3C23DEAE0DFD56B400A7CA52 /* contextscalewrapper.cpp */ = {isa = PBXFileReference; fileEncoding = 30; lastKnownFileType = sourcecode.cpp.cpp; name = contextscalewrapper.cpp; path = src/contextscalewrapper.cpp; sourceTree = "<group>"; };
		3C23DEAF0DFD56B400A7CA52 /* contextscalewrapper.h */ = {isa = PBXFileReference; fileEncoding = 30; lastKnownFileType = sourcecode.c.h; name = contextscalewrapper.h; path = src/contextscalewrapper.h; sourceTree = "<group>"; };
		3C23DEB00DFD56B400A7CA52 /* datastructures.h */ = {isa = PBXFileReference; fileEncoding = 30; lastKnownFileType = sourcecode.c.h; name = datastructures.h; path = src/datastructures.h; sourceTree = "<group>"; };
		3C6286C50E6C4BF4004839CB /* menuparse.cpp */ = {isa = PBXFileReference; fileEncoding = 30; lastKnownFileType = sourcecode.cpp.cpp; name = menuparse.cpp; path = src/menuparse.cpp; sourceTree = "<group>"; };
		3C6286C90E6C4C04004839CB /* menuparse.h */ = {isa = PBXFileReference; fileEncoding = 30; lastKnownFileType = sourcecode.c.h; name = menuparse.h; path = src/menuparse.h; sourceTree = "<group>"; };
		4C1EA4FA13CF513E00F17AFC /* server_test.lc */ = {isa = PBXFileReference; fileEncoding = 4; lastKnownFileType = text; path = server_test.lc; sourceTree = "<group>"; };
		4C6F241D1529B33000C5AFB6 /* osxsnapshot.mm */ = {isa = PBXFileReference; fileEncoding = 4; lastKnownFileType = sourcecode.cpp.objcpp; name = osxsnapshot.mm; path = src/osxsnapshot.mm; sourceTree = "<group>"; };
		4CAA94CF15EF6E64007CD4C5 /* osxansold.cpp */ = {isa = PBXFileReference; fileEncoding = 4; lastKnownFileType = sourcecode.cpp.cpp; name = osxansold.cpp; path = src/osxansold.cpp; sourceTree = "<group>"; };
		4CC1535614E7FB91009FA80E /* paragrafattr.cpp */ = {isa = PBXFileReference; fileEncoding = 4; lastKnownFileType = sourcecode.cpp.cpp; name = paragrafattr.cpp; path = src/paragrafattr.cpp; sourceTree = "<group>"; };
		4CC1536114E7FE1D009FA80E /* fieldstyledtext.cpp */ = {isa = PBXFileReference; fileEncoding = 4; lastKnownFileType = sourcecode.cpp.cpp; name = fieldstyledtext.cpp; path = src/fieldstyledtext.cpp; sourceTree = "<group>"; };
		4D00C6280CE1F27300341AD3 /* SystemConfiguration.framework */ = {isa = PBXFileReference; lastKnownFileType = wrapper.framework; name = SystemConfiguration.framework; path = /System/Library/Frameworks/SystemConfiguration.framework; sourceTree = "<absolute>"; };
		4D00CD75103305D4003D3C0D /* bitmapeffectblur.cpp */ = {isa = PBXFileReference; fileEncoding = 4; lastKnownFileType = sourcecode.cpp.cpp; name = bitmapeffectblur.cpp; path = src/bitmapeffectblur.cpp; sourceTree = "<group>"; };
		4D00CD76103305D4003D3C0D /* bitmapeffectblur.h */ = {isa = PBXFileReference; fileEncoding = 4; lastKnownFileType = sourcecode.c.h; name = bitmapeffectblur.h; path = src/bitmapeffectblur.h; sourceTree = "<group>"; };
		4D01C88D12247B0F00AAD151 /* bsdiff_apply.cpp */ = {isa = PBXFileReference; fileEncoding = 4; lastKnownFileType = sourcecode.cpp.cpp; name = bsdiff_apply.cpp; path = src/bsdiff_apply.cpp; sourceTree = "<group>"; };
		4D01C89712247CBA00AAD151 /* mode_installer_osx.cpp */ = {isa = PBXFileReference; fileEncoding = 4; lastKnownFileType = sourcecode.cpp.cpp; name = mode_installer_osx.cpp; path = src/mode_installer_osx.cpp; sourceTree = "<group>"; };
		4D03C2160BC5803900026EA7 /* osxfiles.cpp */ = {isa = PBXFileReference; fileEncoding = 30; lastKnownFileType = sourcecode.cpp.cpp; name = osxfiles.cpp; path = src/osxfiles.cpp; sourceTree = "<group>"; };
		4D05B90C13E06AAB001CD82A /* dsklnxmain.cpp */ = {isa = PBXFileReference; fileEncoding = 4; lastKnownFileType = sourcecode.cpp.cpp; name = dsklnxmain.cpp; path = src/dsklnxmain.cpp; sourceTree = "<group>"; };
		4D05B90D13E06AAB001CD82A /* dskmain.cpp */ = {isa = PBXFileReference; fileEncoding = 4; lastKnownFileType = sourcecode.cpp.cpp; name = dskmain.cpp; path = src/dskmain.cpp; sourceTree = "<group>"; };
		4D05B90E13E06AAC001CD82A /* dskosxmain.mm */ = {isa = PBXFileReference; fileEncoding = 4; lastKnownFileType = sourcecode.cpp.objcpp; name = dskosxmain.mm; path = src/dskosxmain.mm; sourceTree = "<group>"; };
		4D05B90F13E06AAC001CD82A /* dskw32main.cpp */ = {isa = PBXFileReference; fileEncoding = 4; lastKnownFileType = sourcecode.cpp.cpp; name = dskw32main.cpp; path = src/dskw32main.cpp; sourceTree = "<group>"; };
		4D140F6F15A5A82300191B5E /* AdModule.java */ = {isa = PBXFileReference; fileEncoding = 4; lastKnownFileType = sourcecode.java; path = AdModule.java; sourceTree = "<group>"; };
		4D140F7015A5A82300191B5E /* Alert.java */ = {isa = PBXFileReference; fileEncoding = 4; lastKnownFileType = sourcecode.java; path = Alert.java; sourceTree = "<group>"; };
		4D140F7215A5A82300191B5E /* BillingReceiver.java */ = {isa = PBXFileReference; fileEncoding = 4; lastKnownFileType = sourcecode.java; path = BillingReceiver.java; sourceTree = "<group>"; };
		4D140F7315A5A82300191B5E /* BillingService.java */ = {isa = PBXFileReference; fileEncoding = 4; lastKnownFileType = sourcecode.java; path = BillingService.java; sourceTree = "<group>"; };
		4D140F7415A5A82300191B5E /* C.java */ = {isa = PBXFileReference; fileEncoding = 4; lastKnownFileType = sourcecode.java; path = C.java; sourceTree = "<group>"; };
		4D140F7515A5A82300191B5E /* PurchaseObserver.java */ = {isa = PBXFileReference; fileEncoding = 4; lastKnownFileType = sourcecode.java; path = PurchaseObserver.java; sourceTree = "<group>"; };
		4D140F7615A5A82300191B5E /* PurchaseUpdate.java */ = {isa = PBXFileReference; fileEncoding = 4; lastKnownFileType = sourcecode.java; path = PurchaseUpdate.java; sourceTree = "<group>"; };
		4D140F7715A5A82300191B5E /* ResponseHandler.java */ = {isa = PBXFileReference; fileEncoding = 4; lastKnownFileType = sourcecode.java; path = ResponseHandler.java; sourceTree = "<group>"; };
		4D140F7815A5A82300191B5E /* Security.java */ = {isa = PBXFileReference; fileEncoding = 4; lastKnownFileType = sourcecode.java; path = Security.java; sourceTree = "<group>"; };
		4D140F7915A5A82300191B5E /* BillingReceiver.java */ = {isa = PBXFileReference; fileEncoding = 4; lastKnownFileType = sourcecode.java; name = BillingReceiver.java; path = billing/BillingReceiver.java; sourceTree = "<group>"; };
		4D140F7A15A5A82300191B5E /* BillingService.java */ = {isa = PBXFileReference; fileEncoding = 4; lastKnownFileType = sourcecode.java; name = BillingService.java; path = billing/BillingService.java; sourceTree = "<group>"; };
		4D140F7B15A5A82300191B5E /* C.java */ = {isa = PBXFileReference; fileEncoding = 4; lastKnownFileType = sourcecode.java; name = C.java; path = billing/C.java; sourceTree = "<group>"; };
		4D140F7C15A5A82300191B5E /* PurchaseObserver.java */ = {isa = PBXFileReference; fileEncoding = 4; lastKnownFileType = sourcecode.java; name = PurchaseObserver.java; path = billing/PurchaseObserver.java; sourceTree = "<group>"; };
		4D140F7D15A5A82300191B5E /* PurchaseUpdate.java */ = {isa = PBXFileReference; fileEncoding = 4; lastKnownFileType = sourcecode.java; name = PurchaseUpdate.java; path = billing/PurchaseUpdate.java; sourceTree = "<group>"; };
		4D140F7E15A5A82300191B5E /* ResponseHandler.java */ = {isa = PBXFileReference; fileEncoding = 4; lastKnownFileType = sourcecode.java; name = ResponseHandler.java; path = billing/ResponseHandler.java; sourceTree = "<group>"; };
		4D140F7F15A5A82300191B5E /* Security.java */ = {isa = PBXFileReference; fileEncoding = 4; lastKnownFileType = sourcecode.java; name = Security.java; path = billing/Security.java; sourceTree = "<group>"; };
		4D140F8015A5A82300191B5E /* BitmapView.java */ = {isa = PBXFileReference; fileEncoding = 4; lastKnownFileType = sourcecode.java; path = BitmapView.java; sourceTree = "<group>"; };
		4D140F8115A5A82300191B5E /* BusyIndicator.java */ = {isa = PBXFileReference; fileEncoding = 4; lastKnownFileType = sourcecode.java; path = BusyIndicator.java; sourceTree = "<group>"; };
		4D140F8215A5A82300191B5E /* CalendarEvents.java */ = {isa = PBXFileReference; fileEncoding = 4; lastKnownFileType = sourcecode.java; path = CalendarEvents.java; sourceTree = "<group>"; };
		4D140F8315A5A82300191B5E /* Contact.java */ = {isa = PBXFileReference; fileEncoding = 4; lastKnownFileType = sourcecode.java; path = Contact.java; sourceTree = "<group>"; };
		4D140F8415A5A82300191B5E /* DialogModule.java */ = {isa = PBXFileReference; fileEncoding = 4; lastKnownFileType = sourcecode.java; path = DialogModule.java; sourceTree = "<group>"; };
		4D140F8515A5A82300191B5E /* EngineReceiver.java */ = {isa = PBXFileReference; fileEncoding = 4; lastKnownFileType = sourcecode.java; path = EngineReceiver.java; sourceTree = "<group>"; };
		4D140F8A15A5A82300191B5E /* NetworkModule.java */ = {isa = PBXFileReference; fileEncoding = 4; lastKnownFileType = sourcecode.java; path = NetworkModule.java; sourceTree = "<group>"; };
		4D140F8B15A5A82300191B5E /* NotificationModule.java */ = {isa = PBXFileReference; fileEncoding = 4; lastKnownFileType = sourcecode.java; path = NotificationModule.java; sourceTree = "<group>"; };
		4D140F8C15A5A82300191B5E /* OpenGLView.java */ = {isa = PBXFileReference; fileEncoding = 4; lastKnownFileType = sourcecode.java; path = OpenGLView.java; sourceTree = "<group>"; };
		4D140F8D15A5A82300191B5E /* PushReceiver.java */ = {isa = PBXFileReference; fileEncoding = 4; lastKnownFileType = sourcecode.java; path = PushReceiver.java; sourceTree = "<group>"; };
		4D140F8E15A5A82300191B5E /* ScreenOrientationEventListener.java */ = {isa = PBXFileReference; fileEncoding = 4; lastKnownFileType = sourcecode.java; path = ScreenOrientationEventListener.java; sourceTree = "<group>"; };
		4D140F8F15A5A82300191B5E /* SensorModule.java */ = {isa = PBXFileReference; fileEncoding = 4; lastKnownFileType = sourcecode.java; path = SensorModule.java; sourceTree = "<group>"; };
		4D140F9015A5A82300191B5E /* SoundModule.java */ = {isa = PBXFileReference; fileEncoding = 4; lastKnownFileType = sourcecode.java; path = SoundModule.java; sourceTree = "<group>"; };
		4D140F9115A5A82300191B5E /* TextMessaging.java */ = {isa = PBXFileReference; fileEncoding = 4; lastKnownFileType = sourcecode.java; path = TextMessaging.java; sourceTree = "<group>"; };
		4D140F9215A5A82300191B5E /* Utils.java */ = {isa = PBXFileReference; fileEncoding = 4; lastKnownFileType = sourcecode.java; path = Utils.java; sourceTree = "<group>"; };
		4D17F4351042877000C49A3B /* externalv0.cpp */ = {isa = PBXFileReference; fileEncoding = 4; lastKnownFileType = sourcecode.cpp.cpp; name = externalv0.cpp; path = src/externalv0.cpp; sourceTree = "<group>"; };
		4D17F4361042877000C49A3B /* externalv1.cpp */ = {isa = PBXFileReference; fileEncoding = 4; lastKnownFileType = sourcecode.cpp.cpp; name = externalv1.cpp; path = src/externalv1.cpp; sourceTree = "<group>"; };
		4D1B954810A2CA8B0039C679 /* eventqueue.h */ = {isa = PBXFileReference; fileEncoding = 4; lastKnownFileType = sourcecode.c.h; name = eventqueue.h; path = src/eventqueue.h; sourceTree = "<group>"; };
		4D1F9C2E171C64320091C6CB /* libsecurity-community.a */ = {isa = PBXFileReference; explicitFileType = archive.ar; includeInIndex = 0; path = "libsecurity-community.a"; sourceTree = BUILT_PRODUCTS_DIR; };
		4D1F9D17171C67B00091C6CB /* libkernel-server.a */ = {isa = PBXFileReference; explicitFileType = archive.ar; includeInIndex = 0; path = "libkernel-server.a"; sourceTree = BUILT_PRODUCTS_DIR; };
		4D2192330C6386C90027A96D /* printer.h */ = {isa = PBXFileReference; fileEncoding = 30; lastKnownFileType = sourcecode.c.h; name = printer.h; path = src/printer.h; sourceTree = "<group>"; };
		4D2192420C63871D0027A96D /* osxprinter.cpp */ = {isa = PBXFileReference; fileEncoding = 30; lastKnownFileType = sourcecode.cpp.cpp; name = osxprinter.cpp; path = src/osxprinter.cpp; sourceTree = "<group>"; };
		4D2192430C63871D0027A96D /* osxprinter.h */ = {isa = PBXFileReference; fileEncoding = 30; lastKnownFileType = sourcecode.c.h; name = osxprinter.h; path = src/osxprinter.h; sourceTree = "<group>"; };
		4D221A67171D574F00E7E557 /* libcrypto.dylib */ = {isa = PBXFileReference; lastKnownFileType = "compiled.mach-o.dylib"; name = libcrypto.dylib; path = usr/lib/libcrypto.dylib; sourceTree = SDKROOT; };
		4D221A69171D574F00E7E557 /* libcups.dylib */ = {isa = PBXFileReference; lastKnownFileType = "compiled.mach-o.dylib"; name = libcups.dylib; path = usr/lib/libcups.dylib; sourceTree = SDKROOT; };
		4D221A6B171D574F00E7E557 /* libcurl.dylib */ = {isa = PBXFileReference; lastKnownFileType = "compiled.mach-o.dylib"; name = libcurl.dylib; path = usr/lib/libcurl.dylib; sourceTree = SDKROOT; };
		4D221A6D171D574F00E7E557 /* libssl.dylib */ = {isa = PBXFileReference; lastKnownFileType = "compiled.mach-o.dylib"; name = libssl.dylib; path = usr/lib/libssl.dylib; sourceTree = SDKROOT; };
		4D221A9E171D58A700E7E557 /* libkernel-development.a */ = {isa = PBXFileReference; explicitFileType = archive.ar; includeInIndex = 0; path = "libkernel-development.a"; sourceTree = BUILT_PRODUCTS_DIR; };
		4D221AAA171D593800E7E557 /* dummy.cpp */ = {isa = PBXFileReference; fileEncoding = 4; lastKnownFileType = sourcecode.cpp.cpp; name = dummy.cpp; path = src/dummy.cpp; sourceTree = "<group>"; };
		4D221AF6171D5EC500E7E557 /* libkernel-standalone.a */ = {isa = PBXFileReference; explicitFileType = archive.ar; includeInIndex = 0; path = "libkernel-standalone.a"; sourceTree = BUILT_PRODUCTS_DIR; };
		4D23416816AD41B300F5B5DA /* exec-interface2.cpp */ = {isa = PBXFileReference; fileEncoding = 4; lastKnownFileType = sourcecode.cpp.cpp; name = "exec-interface2.cpp"; path = "src/exec-interface2.cpp"; sourceTree = "<group>"; };
		4D28FDA80C8C9CDA00B7A342 /* printer.cpp */ = {isa = PBXFileReference; fileEncoding = 30; lastKnownFileType = sourcecode.cpp.cpp; name = printer.cpp; path = src/printer.cpp; sourceTree = "<group>"; };
		4D2A57D81198634300135143 /* Installer.app */ = {isa = PBXFileReference; explicitFileType = wrapper.application; includeInIndex = 0; path = Installer.app; sourceTree = BUILT_PRODUCTS_DIR; };
		4D2A57E51198634300135143 /* Installer-Info.plist */ = {isa = PBXFileReference; lastKnownFileType = text.plist.xml; name = "Installer-Info.plist"; path = "rsrc/Installer-Info.plist"; sourceTree = "<group>"; };
		4D2A57EE1198637C00135143 /* mode_installer.cpp */ = {isa = PBXFileReference; fileEncoding = 4; lastKnownFileType = sourcecode.cpp.cpp; name = mode_installer.cpp; path = src/mode_installer.cpp; sourceTree = "<group>"; };
		4D2A582F119871D500135143 /* minizip.cpp */ = {isa = PBXFileReference; fileEncoding = 4; lastKnownFileType = sourcecode.cpp.cpp; name = minizip.cpp; path = src/minizip.cpp; sourceTree = "<group>"; };
		4D2A585411997BDE00135143 /* internal_development.cpp */ = {isa = PBXFileReference; fileEncoding = 4; lastKnownFileType = sourcecode.cpp.cpp; name = internal_development.cpp; path = src/internal_development.cpp; sourceTree = "<group>"; };
		4D377261150785AF000B0EB0 /* fieldhtml.cpp */ = {isa = PBXFileReference; fileEncoding = 4; lastKnownFileType = sourcecode.cpp.cpp; name = fieldhtml.cpp; path = src/fieldhtml.cpp; sourceTree = "<group>"; };
		4D3772671507869A000B0EB0 /* textbuffer.h */ = {isa = PBXFileReference; fileEncoding = 4; lastKnownFileType = sourcecode.c.h; name = textbuffer.h; path = src/textbuffer.h; sourceTree = "<group>"; };
		4D37727D150787EA000B0EB0 /* fieldrtf.cpp */ = {isa = PBXFileReference; fileEncoding = 4; lastKnownFileType = sourcecode.cpp.cpp; name = fieldrtf.cpp; path = src/fieldrtf.cpp; sourceTree = "<group>"; };
		4D407C0B15F8D15600AA3ABC /* osxscriptold.cpp */ = {isa = PBXFileReference; fileEncoding = 4; lastKnownFileType = sourcecode.cpp.cpp; name = osxscriptold.cpp; path = src/osxscriptold.cpp; sourceTree = "<group>"; };
		4D432F1E141A2DFE001164F9 /* tilecachesw.cpp */ = {isa = PBXFileReference; fileEncoding = 4; lastKnownFileType = sourcecode.cpp.cpp; name = tilecachesw.cpp; path = src/tilecachesw.cpp; sourceTree = "<group>"; };
		4D433503141BC5FC001164F9 /* tilecachecg.cpp */ = {isa = PBXFileReference; fileEncoding = 4; lastKnownFileType = sourcecode.cpp.cpp; name = tilecachecg.cpp; path = src/tilecachecg.cpp; sourceTree = "<group>"; };
		4D46ABC210159FF800A1321A /* deploy_sign.cpp */ = {isa = PBXFileReference; fileEncoding = 4; lastKnownFileType = sourcecode.cpp.cpp; name = deploy_sign.cpp; path = src/deploy_sign.cpp; sourceTree = "<group>"; };
		4D4F9DE313CDE10A00B9B15D /* sysdefs.h */ = {isa = PBXFileReference; fileEncoding = 4; lastKnownFileType = sourcecode.c.h; name = sysdefs.h; path = src/sysdefs.h; sourceTree = "<group>"; };
		4D4F9DFA13CDE63000B9B15D /* surface.cpp */ = {isa = PBXFileReference; fileEncoding = 4; lastKnownFileType = sourcecode.cpp.cpp; name = surface.cpp; path = src/surface.cpp; sourceTree = "<group>"; };
		4D4F9E1113CDEC5600B9B15D /* osxprefix.h */ = {isa = PBXFileReference; fileEncoding = 4; lastKnownFileType = sourcecode.c.h; name = osxprefix.h; path = src/osxprefix.h; sourceTree = "<group>"; };
		4D4F9E3913CDF24A00B9B15D /* osximage.cpp */ = {isa = PBXFileReference; fileEncoding = 4; lastKnownFileType = sourcecode.cpp.cpp; name = osximage.cpp; path = src/osximage.cpp; sourceTree = "<group>"; };
		4D4F9E3A13CDF24A00B9B15D /* osxmisc.cpp */ = {isa = PBXFileReference; fileEncoding = 4; lastKnownFileType = sourcecode.cpp.cpp; name = osxmisc.cpp; path = src/osxmisc.cpp; sourceTree = "<group>"; };
		4D4F9E4D13CDF6EA00B9B15D /* osxtheme.h */ = {isa = PBXFileReference; fileEncoding = 4; lastKnownFileType = sourcecode.c.h; name = osxtheme.h; path = src/osxtheme.h; sourceTree = "<group>"; };
		4D4F9E6613CDFB8100B9B15D /* osxfield.cpp */ = {isa = PBXFileReference; fileEncoding = 4; lastKnownFileType = sourcecode.cpp.cpp; name = osxfield.cpp; path = src/osxfield.cpp; sourceTree = "<group>"; };
		4D587DA20B80945B00200116 /* LiveCode-Community.app */ = {isa = PBXFileReference; explicitFileType = wrapper.application; includeInIndex = 0; path = "LiveCode-Community.app"; sourceTree = BUILT_PRODUCTS_DIR; };
		4D587DA50B80945B00200116 /* Revolution-Info.plist */ = {isa = PBXFileReference; lastKnownFileType = text.plist.xml; name = "Revolution-Info.plist"; path = "rsrc/Revolution-Info.plist"; sourceTree = "<group>"; };
		4D587DB20B80949B00200116 /* Release.xcconfig */ = {isa = PBXFileReference; fileEncoding = 30; lastKnownFileType = text.xcconfig; name = Release.xcconfig; path = ../rules/Release.xcconfig; sourceTree = SOURCE_ROOT; };
		4D587DB30B80949B00200116 /* Global.xcconfig */ = {isa = PBXFileReference; fileEncoding = 30; lastKnownFileType = text.xcconfig; name = Global.xcconfig; path = ../rules/Global.xcconfig; sourceTree = SOURCE_ROOT; };
		4D587DB40B80949B00200116 /* Debug.xcconfig */ = {isa = PBXFileReference; fileEncoding = 30; lastKnownFileType = text.xcconfig; name = Debug.xcconfig; path = ../rules/Debug.xcconfig; sourceTree = SOURCE_ROOT; };
		4D587DD30B8096E600200116 /* dispatch.h */ = {isa = PBXFileReference; fileEncoding = 30; lastKnownFileType = sourcecode.c.h; name = dispatch.h; path = src/dispatch.h; sourceTree = "<group>"; };
		4D587DD40B8096E600200116 /* filedefs.h */ = {isa = PBXFileReference; fileEncoding = 30; lastKnownFileType = sourcecode.c.h; name = filedefs.h; path = src/filedefs.h; sourceTree = "<group>"; };
		4D587DD50B8096E600200116 /* operator.h */ = {isa = PBXFileReference; fileEncoding = 30; lastKnownFileType = sourcecode.c.h; name = operator.h; path = src/operator.h; sourceTree = "<group>"; };
		4D587DD60B8096E600200116 /* chunk.h */ = {isa = PBXFileReference; fileEncoding = 30; lastKnownFileType = sourcecode.c.h; name = chunk.h; path = src/chunk.h; sourceTree = "<group>"; };
		4D587DD70B8096E600200116 /* constant.h */ = {isa = PBXFileReference; fileEncoding = 30; lastKnownFileType = sourcecode.c.h; name = constant.h; path = src/constant.h; sourceTree = "<group>"; };
		4D587DD80B8096E600200116 /* mcutility.h */ = {isa = PBXFileReference; fileEncoding = 30; lastKnownFileType = sourcecode.c.h; name = mcutility.h; path = src/mcutility.h; sourceTree = "<group>"; };
		4D587DD90B8096E600200116 /* mctheme.h */ = {isa = PBXFileReference; fileEncoding = 30; lastKnownFileType = sourcecode.c.h; name = mctheme.h; path = src/mctheme.h; sourceTree = "<group>"; };
		4D587DDA0B8096E600200116 /* uidc.h */ = {isa = PBXFileReference; fileEncoding = 30; lastKnownFileType = sourcecode.c.h; name = uidc.h; path = src/uidc.h; sourceTree = "<group>"; };
		4D587DDB0B8096E600200116 /* aclip.h */ = {isa = PBXFileReference; fileEncoding = 30; lastKnownFileType = sourcecode.c.h; name = aclip.h; path = src/aclip.h; sourceTree = "<group>"; };
		4D587DDD0B8096E600200116 /* graphic.h */ = {isa = PBXFileReference; fileEncoding = 30; lastKnownFileType = sourcecode.c.h; name = graphic.h; path = src/graphic.h; sourceTree = "<group>"; };
		4D587DDE0B8096E600200116 /* globdefs.h */ = {isa = PBXFileReference; fileEncoding = 30; lastKnownFileType = sourcecode.c.h; name = globdefs.h; path = src/globdefs.h; sourceTree = "<group>"; };
		4D587DDF0B8096E600200116 /* globals.h */ = {isa = PBXFileReference; fileEncoding = 30; lastKnownFileType = sourcecode.c.h; name = globals.h; path = src/globals.h; sourceTree = "<group>"; };
		4D587DE10B8096E600200116 /* ans.h */ = {isa = PBXFileReference; fileEncoding = 30; lastKnownFileType = sourcecode.c.h; name = ans.h; path = src/ans.h; sourceTree = "<group>"; };
		4D587DE20B8096E600200116 /* ask.h */ = {isa = PBXFileReference; fileEncoding = 30; lastKnownFileType = sourcecode.c.h; name = ask.h; path = src/ask.h; sourceTree = "<group>"; };
		4D587DE30B8096E600200116 /* objptr.h */ = {isa = PBXFileReference; fileEncoding = 30; lastKnownFileType = sourcecode.c.h; name = objptr.h; path = src/objptr.h; sourceTree = "<group>"; };
		4D587DE40B8096E600200116 /* osspec.h */ = {isa = PBXFileReference; fileEncoding = 30; lastKnownFileType = sourcecode.c.h; name = osspec.h; path = src/osspec.h; sourceTree = "<group>"; };
		4D587DE50B8096E600200116 /* mcssl.h */ = {isa = PBXFileReference; fileEncoding = 30; lastKnownFileType = sourcecode.c.h; name = mcssl.h; path = src/mcssl.h; sourceTree = "<group>"; };
		4D587DE60B8096E600200116 /* line.h */ = {isa = PBXFileReference; fileEncoding = 30; lastKnownFileType = sourcecode.c.h; name = line.h; path = src/line.h; sourceTree = "<group>"; };
		4D587DE70B8096E600200116 /* metacontext.h */ = {isa = PBXFileReference; fileEncoding = 30; lastKnownFileType = sourcecode.c.h; name = metacontext.h; path = src/metacontext.h; sourceTree = "<group>"; };
		4D587DE80B8096E600200116 /* execpt.h */ = {isa = PBXFileReference; fileEncoding = 30; lastKnownFileType = sourcecode.c.h; name = execpt.h; path = src/execpt.h; sourceTree = "<group>"; };
		4D587DE90B8096E600200116 /* hndlrlst.h */ = {isa = PBXFileReference; fileEncoding = 30; lastKnownFileType = sourcecode.c.h; name = hndlrlst.h; path = src/hndlrlst.h; sourceTree = "<group>"; };
		4D587DEA0B8096E600200116 /* image.h */ = {isa = PBXFileReference; fileEncoding = 30; lastKnownFileType = sourcecode.c.h; name = image.h; path = src/image.h; sourceTree = "<group>"; };
		4D587DEB0B8096E600200116 /* cpalette.h */ = {isa = PBXFileReference; fileEncoding = 30; lastKnownFileType = sourcecode.c.h; name = cpalette.h; path = src/cpalette.h; sourceTree = "<group>"; };
		4D587DEC0B8096E600200116 /* funcs.h */ = {isa = PBXFileReference; fileEncoding = 30; lastKnownFileType = sourcecode.c.h; name = funcs.h; path = src/funcs.h; sourceTree = "<group>"; };
		4D587DED0B8096E600200116 /* literal.h */ = {isa = PBXFileReference; fileEncoding = 30; lastKnownFileType = sourcecode.c.h; name = literal.h; path = src/literal.h; sourceTree = "<group>"; };
		4D587DEE0B8096E600200116 /* objdefs.h */ = {isa = PBXFileReference; fileEncoding = 30; lastKnownFileType = sourcecode.c.h; name = objdefs.h; path = src/objdefs.h; sourceTree = "<group>"; };
		4D587DEF0B8096E600200116 /* control.h */ = {isa = PBXFileReference; fileEncoding = 30; lastKnownFileType = sourcecode.c.h; name = control.h; path = src/control.h; sourceTree = "<group>"; };
		4D587DF00B8096E600200116 /* font.h */ = {isa = PBXFileReference; fileEncoding = 30; lastKnownFileType = sourcecode.c.h; name = font.h; path = src/font.h; sourceTree = "<group>"; };
		4D587DF10B8096E600200116 /* keywords.h */ = {isa = PBXFileReference; fileEncoding = 30; lastKnownFileType = sourcecode.c.h; name = keywords.h; path = src/keywords.h; sourceTree = "<group>"; };
		4D587DF20B8096E600200116 /* player.h */ = {isa = PBXFileReference; fileEncoding = 30; lastKnownFileType = sourcecode.c.h; name = player.h; path = src/player.h; sourceTree = "<group>"; };
		4D587DF30B8096E600200116 /* path.h */ = {isa = PBXFileReference; fileEncoding = 30; lastKnownFileType = sourcecode.c.h; name = path.h; path = src/path.h; sourceTree = "<group>"; };
		4D587DF40B8096E600200116 /* param.h */ = {isa = PBXFileReference; fileEncoding = 30; lastKnownFileType = sourcecode.c.h; name = param.h; path = src/param.h; sourceTree = "<group>"; };
		4D587DF50B8096E600200116 /* ide.h */ = {isa = PBXFileReference; fileEncoding = 30; lastKnownFileType = sourcecode.c.h; name = ide.h; path = src/ide.h; sourceTree = "<group>"; };
		4D587DF60B8096E600200116 /* variable.h */ = {isa = PBXFileReference; fileEncoding = 30; lastKnownFileType = sourcecode.c.h; name = variable.h; path = src/variable.h; sourceTree = "<group>"; };
		4D587DF70B8096E600200116 /* magnify.h */ = {isa = PBXFileReference; fileEncoding = 30; lastKnownFileType = sourcecode.c.h; name = magnify.h; path = src/magnify.h; sourceTree = "<group>"; };
		4D587DF80B8096E600200116 /* vclip.h */ = {isa = PBXFileReference; fileEncoding = 30; lastKnownFileType = sourcecode.c.h; name = vclip.h; path = src/vclip.h; sourceTree = "<group>"; };
		4D587DF90B8096E600200116 /* property.h */ = {isa = PBXFileReference; fileEncoding = 30; lastKnownFileType = sourcecode.c.h; name = property.h; path = src/property.h; sourceTree = "<group>"; };
		4D587DFA0B8096E600200116 /* dllst.h */ = {isa = PBXFileReference; fileEncoding = 30; lastKnownFileType = sourcecode.c.h; name = dllst.h; path = src/dllst.h; sourceTree = "<group>"; };
		4D587DFB0B8096E600200116 /* card.h */ = {isa = PBXFileReference; fileEncoding = 30; lastKnownFileType = sourcecode.c.h; name = card.h; path = src/card.h; sourceTree = "<group>"; };
		4D587DFC0B8096E600200116 /* object.h */ = {isa = PBXFileReference; fileEncoding = 30; lastKnownFileType = sourcecode.c.h; name = object.h; path = src/object.h; sourceTree = "<group>"; };
		4D587DFD0B8096E600200116 /* parsedef.h */ = {isa = PBXFileReference; fileEncoding = 30; lastKnownFileType = sourcecode.c.h; name = parsedef.h; path = src/parsedef.h; sourceTree = "<group>"; };
		4D587E000B8096E600200116 /* scriptpt.h */ = {isa = PBXFileReference; fileEncoding = 30; lastKnownFileType = sourcecode.c.h; name = scriptpt.h; path = src/scriptpt.h; sourceTree = "<group>"; };
		4D587E010B8096E600200116 /* rtf.h */ = {isa = PBXFileReference; fileEncoding = 30; lastKnownFileType = sourcecode.c.h; name = rtf.h; path = src/rtf.h; sourceTree = "<group>"; };
		4D587E020B8096E600200116 /* mcerror.h */ = {isa = PBXFileReference; fileEncoding = 30; lastKnownFileType = sourcecode.c.h; name = mcerror.h; path = src/mcerror.h; sourceTree = "<group>"; };
		4D587E030B8096E600200116 /* stacklst.h */ = {isa = PBXFileReference; fileEncoding = 30; lastKnownFileType = sourcecode.c.h; name = stacklst.h; path = src/stacklst.h; sourceTree = "<group>"; };
		4D587E040B8096E600200116 /* statemnt.h */ = {isa = PBXFileReference; fileEncoding = 30; lastKnownFileType = sourcecode.c.h; name = statemnt.h; path = src/statemnt.h; sourceTree = "<group>"; };
		4D587E050B8096E600200116 /* paragraf.h */ = {isa = PBXFileReference; fileEncoding = 30; lastKnownFileType = sourcecode.c.h; name = paragraf.h; path = src/paragraf.h; sourceTree = "<group>"; };
		4D587E060B8096E600200116 /* mcstring.h */ = {isa = PBXFileReference; fileEncoding = 30; lastKnownFileType = sourcecode.c.h; name = mcstring.h; path = src/mcstring.h; sourceTree = "<group>"; };
		4D587E070B8096E600200116 /* answer.h */ = {isa = PBXFileReference; fileEncoding = 30; lastKnownFileType = sourcecode.c.h; name = answer.h; path = src/answer.h; sourceTree = "<group>"; };
		4D587E080B8096E600200116 /* revbuild.h */ = {isa = PBXFileReference; fileEncoding = 30; lastKnownFileType = sourcecode.c.h; name = revbuild.h; path = include/revbuild.h; sourceTree = "<group>"; };
		4D587E090B8096E600200116 /* cardlst.h */ = {isa = PBXFileReference; fileEncoding = 30; lastKnownFileType = sourcecode.c.h; name = cardlst.h; path = src/cardlst.h; sourceTree = "<group>"; };
		4D587E0A0B8096E600200116 /* stack.h */ = {isa = PBXFileReference; fileEncoding = 30; lastKnownFileType = sourcecode.c.h; name = stack.h; path = src/stack.h; sourceTree = "<group>"; };
		4D587E0B0B8096E600200116 /* tooltip.h */ = {isa = PBXFileReference; fileEncoding = 30; lastKnownFileType = sourcecode.c.h; name = tooltip.h; path = src/tooltip.h; sourceTree = "<group>"; };
		4D587E0C0B8096E600200116 /* regex.h */ = {isa = PBXFileReference; fileEncoding = 30; lastKnownFileType = sourcecode.c.h; name = regex.h; path = src/regex.h; sourceTree = "<group>"; };
		4D587E0D0B8096E600200116 /* license.h */ = {isa = PBXFileReference; fileEncoding = 30; lastKnownFileType = sourcecode.c.h; name = license.h; path = src/license.h; sourceTree = "<group>"; };
		4D587E0E0B8096E600200116 /* scrolbar.h */ = {isa = PBXFileReference; fileEncoding = 30; lastKnownFileType = sourcecode.c.h; name = scrolbar.h; path = src/scrolbar.h; sourceTree = "<group>"; };
		4D587E0F0B8096E600200116 /* internal.h */ = {isa = PBXFileReference; fileEncoding = 30; lastKnownFileType = sourcecode.c.h; name = internal.h; path = src/internal.h; sourceTree = "<group>"; };
		4D587E100B8096E600200116 /* cmds.h */ = {isa = PBXFileReference; fileEncoding = 30; lastKnownFileType = sourcecode.c.h; name = cmds.h; path = src/cmds.h; sourceTree = "<group>"; };
		4D587E130B8096E600200116 /* meta.h */ = {isa = PBXFileReference; fileEncoding = 30; lastKnownFileType = sourcecode.c.h; name = meta.h; path = src/meta.h; sourceTree = "<group>"; };
		4D587E140B8096E600200116 /* pxmaplst.h */ = {isa = PBXFileReference; fileEncoding = 30; lastKnownFileType = sourcecode.c.h; name = pxmaplst.h; path = src/pxmaplst.h; sourceTree = "<group>"; };
		4D587E150B8096E600200116 /* undolst.h */ = {isa = PBXFileReference; fileEncoding = 30; lastKnownFileType = sourcecode.c.h; name = undolst.h; path = src/undolst.h; sourceTree = "<group>"; };
		4D587E160B8096E600200116 /* button.h */ = {isa = PBXFileReference; fileEncoding = 30; lastKnownFileType = sourcecode.c.h; name = button.h; path = src/button.h; sourceTree = "<group>"; };
		4D587E170B8096E600200116 /* external.h */ = {isa = PBXFileReference; fileEncoding = 30; lastKnownFileType = sourcecode.c.h; name = external.h; path = src/external.h; sourceTree = "<group>"; };
		4D587E180B8096E600200116 /* express.h */ = {isa = PBXFileReference; fileEncoding = 30; lastKnownFileType = sourcecode.c.h; name = express.h; path = src/express.h; sourceTree = "<group>"; };
		4D587E190B8096E600200116 /* date.h */ = {isa = PBXFileReference; fileEncoding = 30; lastKnownFileType = sourcecode.c.h; name = date.h; path = src/date.h; sourceTree = "<group>"; };
		4D587E1A0B8096E600200116 /* context.h */ = {isa = PBXFileReference; fileEncoding = 30; lastKnownFileType = sourcecode.c.h; name = context.h; path = src/context.h; sourceTree = "<group>"; };
		4D587E1B0B8096E600200116 /* debug.h */ = {isa = PBXFileReference; fileEncoding = 30; lastKnownFileType = sourcecode.c.h; name = debug.h; path = src/debug.h; sourceTree = "<group>"; };
		4D587E1C0B8096E600200116 /* handler.h */ = {isa = PBXFileReference; fileEncoding = 30; lastKnownFileType = sourcecode.c.h; name = handler.h; path = src/handler.h; sourceTree = "<group>"; };
		4D587E1D0B8096E600200116 /* util.h */ = {isa = PBXFileReference; fileEncoding = 30; lastKnownFileType = sourcecode.c.h; name = util.h; path = src/util.h; sourceTree = "<group>"; };
		4D587E1E0B8096E600200116 /* visual.h */ = {isa = PBXFileReference; fileEncoding = 30; lastKnownFileType = sourcecode.c.h; name = visual.h; path = src/visual.h; sourceTree = "<group>"; };
		4D587E200B8096E600200116 /* cdata.h */ = {isa = PBXFileReference; fileEncoding = 30; lastKnownFileType = sourcecode.c.h; name = cdata.h; path = src/cdata.h; sourceTree = "<group>"; };
		4D587E210B8096E600200116 /* typedefs.h */ = {isa = PBXFileReference; fileEncoding = 30; lastKnownFileType = sourcecode.c.h; name = typedefs.h; path = src/typedefs.h; sourceTree = "<group>"; };
		4D587E220B8096E600200116 /* field.h */ = {isa = PBXFileReference; fileEncoding = 30; lastKnownFileType = sourcecode.c.h; name = field.h; path = src/field.h; sourceTree = "<group>"; };
		4D587E230B8096E600200116 /* resource.h */ = {isa = PBXFileReference; fileEncoding = 30; lastKnownFileType = sourcecode.c.h; name = resource.h; path = src/resource.h; sourceTree = "<group>"; };
		4D587E240B8096E600200116 /* newobj.h */ = {isa = PBXFileReference; fileEncoding = 30; lastKnownFileType = sourcecode.c.h; name = newobj.h; path = src/newobj.h; sourceTree = "<group>"; };
		4D587E250B8096E600200116 /* sellst.h */ = {isa = PBXFileReference; fileEncoding = 30; lastKnownFileType = sourcecode.c.h; name = sellst.h; path = src/sellst.h; sourceTree = "<group>"; };
		4D587E260B8096E600200116 /* group.h */ = {isa = PBXFileReference; fileEncoding = 30; lastKnownFileType = sourcecode.c.h; name = group.h; path = src/group.h; sourceTree = "<group>"; };
		4D587E270B8096E600200116 /* mcio.h */ = {isa = PBXFileReference; fileEncoding = 30; lastKnownFileType = sourcecode.c.h; name = mcio.h; path = src/mcio.h; sourceTree = "<group>"; };
		4D587E280B8096E600200116 /* block.h */ = {isa = PBXFileReference; fileEncoding = 30; lastKnownFileType = sourcecode.c.h; name = block.h; path = src/block.h; sourceTree = "<group>"; };
		4D587E290B8096E600200116 /* eps.h */ = {isa = PBXFileReference; fileEncoding = 30; lastKnownFileType = sourcecode.c.h; name = eps.h; path = src/eps.h; sourceTree = "<group>"; };
		4D587E2A0B8096E600200116 /* hc.h */ = {isa = PBXFileReference; fileEncoding = 30; lastKnownFileType = sourcecode.c.h; name = hc.h; path = src/hc.h; sourceTree = "<group>"; };
		4D587E2C0B8096E600200116 /* prefix.h */ = {isa = PBXFileReference; fileEncoding = 30; lastKnownFileType = sourcecode.c.h; name = prefix.h; path = src/prefix.h; sourceTree = "<group>"; };
		4D587E2F0B8096FD00200116 /* dispatch.cpp */ = {isa = PBXFileReference; fileEncoding = 30; lastKnownFileType = sourcecode.cpp.cpp; name = dispatch.cpp; path = src/dispatch.cpp; sourceTree = "<group>"; };
		4D587E300B8096FD00200116 /* fields.cpp */ = {isa = PBXFileReference; fileEncoding = 30; lastKnownFileType = sourcecode.cpp.cpp; name = fields.cpp; path = src/fields.cpp; sourceTree = "<group>"; };
		4D587E310B8096FD00200116 /* fieldh.cpp */ = {isa = PBXFileReference; fileEncoding = 30; lastKnownFileType = sourcecode.cpp.cpp; name = fieldh.cpp; path = src/fieldh.cpp; sourceTree = "<group>"; };
		4D587E330B8096FD00200116 /* ports.cpp */ = {isa = PBXFileReference; fileEncoding = 30; lastKnownFileType = sourcecode.cpp.cpp; name = ports.cpp; path = src/ports.cpp; sourceTree = "<group>"; };
		4D587E340B8096FD00200116 /* operator.cpp */ = {isa = PBXFileReference; fileEncoding = 30; lastKnownFileType = sourcecode.cpp.cpp; name = operator.cpp; path = src/operator.cpp; sourceTree = "<group>"; };
		4D587E350B8096FD00200116 /* cmds.cpp */ = {isa = PBXFileReference; fileEncoding = 30; lastKnownFileType = sourcecode.cpp.cpp; name = cmds.cpp; path = src/cmds.cpp; sourceTree = "<group>"; };
		4D587E360B8096FD00200116 /* constant.cpp */ = {isa = PBXFileReference; fileEncoding = 30; lastKnownFileType = sourcecode.cpp.cpp; name = constant.cpp; path = src/constant.cpp; sourceTree = "<group>"; };
		4D587E370B8096FD00200116 /* mctheme.cpp */ = {isa = PBXFileReference; fileEncoding = 30; lastKnownFileType = sourcecode.cpp.cpp; name = mctheme.cpp; path = src/mctheme.cpp; sourceTree = "<group>"; };
		4D587E380B8096FD00200116 /* graphic.cpp */ = {isa = PBXFileReference; fileEncoding = 30; lastKnownFileType = sourcecode.cpp.cpp; name = graphic.cpp; path = src/graphic.cpp; sourceTree = "<group>"; };
		4D587E390B8096FD00200116 /* mcssl.cpp */ = {isa = PBXFileReference; fileEncoding = 30; lastKnownFileType = sourcecode.cpp.cpp; name = mcssl.cpp; path = src/mcssl.cpp; sourceTree = "<group>"; };
		4D587E3B0B8096FD00200116 /* opensslsocket.cpp */ = {isa = PBXFileReference; fileEncoding = 30; lastKnownFileType = sourcecode.cpp.cpp; name = opensslsocket.cpp; path = src/opensslsocket.cpp; sourceTree = "<group>"; };
		4D587E3C0B8096FD00200116 /* cmdsp.cpp */ = {isa = PBXFileReference; fileEncoding = 30; lastKnownFileType = sourcecode.cpp.cpp; name = cmdsp.cpp; path = src/cmdsp.cpp; sourceTree = "<group>"; };
		4D587E3D0B8096FD00200116 /* cmdsm.cpp */ = {isa = PBXFileReference; fileEncoding = 30; lastKnownFileType = sourcecode.cpp.cpp; name = cmdsm.cpp; path = src/cmdsm.cpp; sourceTree = "<group>"; };
		4D587E3E0B8096FD00200116 /* mcstring.cpp */ = {isa = PBXFileReference; fileEncoding = 30; lastKnownFileType = sourcecode.cpp.cpp; name = mcstring.cpp; path = src/mcstring.cpp; sourceTree = "<group>"; };
		4D587E3F0B8096FD00200116 /* button.cpp */ = {isa = PBXFileReference; fileEncoding = 30; lastKnownFileType = sourcecode.cpp.cpp; name = button.cpp; path = src/button.cpp; sourceTree = "<group>"; };
		4D587E400B8096FD00200116 /* literal.cpp */ = {isa = PBXFileReference; fileEncoding = 30; lastKnownFileType = sourcecode.cpp.cpp; name = literal.cpp; path = src/literal.cpp; sourceTree = "<group>"; };
		4D587E410B8096FD00200116 /* stacke.cpp */ = {isa = PBXFileReference; fileEncoding = 30; lastKnownFileType = sourcecode.cpp.cpp; name = stacke.cpp; path = src/stacke.cpp; sourceTree = "<group>"; };
		4D587E420B8096FD00200116 /* stack3.cpp */ = {isa = PBXFileReference; fileEncoding = 30; lastKnownFileType = sourcecode.cpp.cpp; name = stack3.cpp; path = src/stack3.cpp; sourceTree = "<group>"; };
		4D587E430B8096FD00200116 /* stack2.cpp */ = {isa = PBXFileReference; fileEncoding = 30; lastKnownFileType = sourcecode.cpp.cpp; name = stack2.cpp; path = src/stack2.cpp; sourceTree = "<group>"; };
		4D587E440B8096FD00200116 /* group.cpp */ = {isa = PBXFileReference; fileEncoding = 30; lastKnownFileType = sourcecode.cpp.cpp; name = group.cpp; path = src/group.cpp; sourceTree = "<group>"; };
		4D587E450B8096FD00200116 /* newobj.cpp */ = {isa = PBXFileReference; fileEncoding = 30; lastKnownFileType = sourcecode.cpp.cpp; name = newobj.cpp; path = src/newobj.cpp; sourceTree = "<group>"; };
		4D587E460B8096FD00200116 /* express.cpp */ = {isa = PBXFileReference; fileEncoding = 30; lastKnownFileType = sourcecode.cpp.cpp; name = express.cpp; path = src/express.cpp; sourceTree = "<group>"; };
		4D587E470B8096FD00200116 /* execpt.cpp */ = {isa = PBXFileReference; fileEncoding = 30; lastKnownFileType = sourcecode.cpp.cpp; name = execpt.cpp; path = src/execpt.cpp; sourceTree = "<group>"; };
		4D587E480B8096FD00200116 /* visual.cpp */ = {isa = PBXFileReference; fileEncoding = 30; lastKnownFileType = sourcecode.cpp.cpp; name = visual.cpp; path = src/visual.cpp; sourceTree = "<group>"; };
		4D587E4A0B8096FD00200116 /* hndlrlst.cpp */ = {isa = PBXFileReference; fileEncoding = 30; lastKnownFileType = sourcecode.cpp.cpp; name = hndlrlst.cpp; path = src/hndlrlst.cpp; sourceTree = "<group>"; };
		4D587E4B0B8096FD00200116 /* internal.cpp */ = {isa = PBXFileReference; fileEncoding = 30; lastKnownFileType = sourcecode.cpp.cpp; name = internal.cpp; path = src/internal.cpp; sourceTree = "<group>"; };
		4D587E4C0B8096FD00200116 /* image.cpp */ = {isa = PBXFileReference; fileEncoding = 30; lastKnownFileType = sourcecode.cpp.cpp; name = image.cpp; path = src/image.cpp; sourceTree = "<group>"; };
		4D587E4D0B8096FD00200116 /* cpalette.cpp */ = {isa = PBXFileReference; fileEncoding = 30; lastKnownFileType = sourcecode.cpp.cpp; name = cpalette.cpp; path = src/cpalette.cpp; sourceTree = "<group>"; };
		4D587E4E0B8096FD00200116 /* globals.cpp */ = {isa = PBXFileReference; explicitFileType = sourcecode.cpp.objcpp; fileEncoding = 30; name = globals.cpp; path = src/globals.cpp; sourceTree = "<group>"; };
		4D587E4F0B8096FD00200116 /* funcsm.cpp */ = {isa = PBXFileReference; fileEncoding = 30; lastKnownFileType = sourcecode.cpp.cpp; name = funcsm.cpp; path = src/funcsm.cpp; sourceTree = "<group>"; };
		4D587E500B8096FD00200116 /* cdata.cpp */ = {isa = PBXFileReference; fileEncoding = 30; lastKnownFileType = sourcecode.cpp.cpp; name = cdata.cpp; path = src/cdata.cpp; sourceTree = "<group>"; };
		4D587E510B8096FD00200116 /* object.cpp */ = {isa = PBXFileReference; fileEncoding = 30; lastKnownFileType = sourcecode.cpp.cpp; name = object.cpp; path = src/object.cpp; sourceTree = "<group>"; };
		4D587E520B8096FD00200116 /* buttondraw.cpp */ = {isa = PBXFileReference; fileEncoding = 30; lastKnownFileType = sourcecode.cpp.cpp; name = buttondraw.cpp; path = src/buttondraw.cpp; sourceTree = "<group>"; };
		4D587E540B8096FD00200116 /* funcs.cpp */ = {isa = PBXFileReference; fileEncoding = 30; lastKnownFileType = sourcecode.cpp.cpp; name = funcs.cpp; path = src/funcs.cpp; sourceTree = "<group>"; };
		4D587E550B8096FD00200116 /* font.cpp */ = {isa = PBXFileReference; fileEncoding = 30; lastKnownFileType = sourcecode.cpp.cpp; name = font.cpp; path = src/font.cpp; sourceTree = "<group>"; };
		4D587E560B8096FD00200116 /* ijpg.cpp */ = {isa = PBXFileReference; fileEncoding = 30; lastKnownFileType = sourcecode.cpp.cpp; name = ijpg.cpp; path = src/ijpg.cpp; sourceTree = "<group>"; };
		4D587E570B8096FD00200116 /* iimport.cpp */ = {isa = PBXFileReference; fileEncoding = 30; lastKnownFileType = sourcecode.cpp.cpp; name = iimport.cpp; path = src/iimport.cpp; sourceTree = "<group>"; };
		4D587E580B8096FD00200116 /* ipng.cpp */ = {isa = PBXFileReference; fileEncoding = 30; lastKnownFileType = sourcecode.cpp.cpp; name = ipng.cpp; path = src/ipng.cpp; sourceTree = "<group>"; };
		4D587E5A0B8096FD00200116 /* player.cpp */ = {isa = PBXFileReference; fileEncoding = 30; lastKnownFileType = sourcecode.cpp.cpp; name = player.cpp; path = src/player.cpp; sourceTree = "<group>"; };
		4D587E5B0B8096FD00200116 /* param.cpp */ = {isa = PBXFileReference; fileEncoding = 30; lastKnownFileType = sourcecode.cpp.cpp; name = param.cpp; path = src/param.cpp; sourceTree = "<group>"; };
		4D587E5C0B8096FD00200116 /* ask.cpp */ = {isa = PBXFileReference; fileEncoding = 30; lastKnownFileType = sourcecode.cpp.cpp; name = ask.cpp; path = src/ask.cpp; sourceTree = "<group>"; };
		4D587E5D0B8096FD00200116 /* ide.cpp */ = {isa = PBXFileReference; fileEncoding = 30; lastKnownFileType = sourcecode.cpp.cpp; name = ide.cpp; path = src/ide.cpp; sourceTree = "<group>"; };
		4D587E5E0B8096FD00200116 /* magnify.cpp */ = {isa = PBXFileReference; fileEncoding = 30; lastKnownFileType = sourcecode.cpp.cpp; name = magnify.cpp; path = src/magnify.cpp; sourceTree = "<group>"; };
		4D587E5F0B8096FD00200116 /* undolst.cpp */ = {isa = PBXFileReference; fileEncoding = 30; lastKnownFileType = sourcecode.cpp.cpp; name = undolst.cpp; path = src/undolst.cpp; sourceTree = "<group>"; };
		4D587E600B8096FD00200116 /* variable.cpp */ = {isa = PBXFileReference; fileEncoding = 30; lastKnownFileType = sourcecode.cpp.cpp; name = variable.cpp; path = src/variable.cpp; sourceTree = "<group>"; };
		4D587E620B8096FD00200116 /* vclip.cpp */ = {isa = PBXFileReference; fileEncoding = 30; lastKnownFileType = sourcecode.cpp.cpp; name = vclip.cpp; path = src/vclip.cpp; sourceTree = "<group>"; };
		4D587E630B8096FD00200116 /* property.cpp */ = {isa = PBXFileReference; fileEncoding = 30; lastKnownFileType = sourcecode.cpp.cpp; name = property.cpp; path = src/property.cpp; sourceTree = "<group>"; };
		4D587E640B8096FD00200116 /* dllst.cpp */ = {isa = PBXFileReference; fileEncoding = 30; lastKnownFileType = sourcecode.cpp.cpp; name = dllst.cpp; path = src/dllst.cpp; sourceTree = "<group>"; };
		4D587E650B8096FD00200116 /* path.cpp */ = {isa = PBXFileReference; fileEncoding = 30; lastKnownFileType = sourcecode.cpp.cpp; name = path.cpp; path = src/path.cpp; sourceTree = "<group>"; };
		4D587E670B8096FD00200116 /* scrolbar.cpp */ = {isa = PBXFileReference; fileEncoding = 30; lastKnownFileType = sourcecode.cpp.cpp; name = scrolbar.cpp; path = src/scrolbar.cpp; sourceTree = "<group>"; };
		4D587E680B8096FD00200116 /* mcerror.cpp */ = {isa = PBXFileReference; fileEncoding = 30; lastKnownFileType = sourcecode.cpp.cpp; name = mcerror.cpp; path = src/mcerror.cpp; sourceTree = "<group>"; };
		4D587E690B8096FD00200116 /* paragraf.cpp */ = {isa = PBXFileReference; fileEncoding = 30; lastKnownFileType = sourcecode.cpp.cpp; name = paragraf.cpp; path = src/paragraf.cpp; sourceTree = "<group>"; };
		4D587E6A0B8096FD00200116 /* stacklst.cpp */ = {isa = PBXFileReference; fileEncoding = 30; lastKnownFileType = sourcecode.cpp.cpp; name = stacklst.cpp; path = src/stacklst.cpp; sourceTree = "<group>"; };
		4D587E6B0B8096FD00200116 /* block.cpp */ = {isa = PBXFileReference; fileEncoding = 30; lastKnownFileType = sourcecode.cpp.cpp; name = block.cpp; path = src/block.cpp; sourceTree = "<group>"; };
		4D587E6C0B8096FD00200116 /* igif.cpp */ = {isa = PBXFileReference; fileEncoding = 30; lastKnownFileType = sourcecode.cpp.cpp; name = igif.cpp; path = src/igif.cpp; sourceTree = "<group>"; };
		4D587E6D0B8096FD00200116 /* keywords.cpp */ = {isa = PBXFileReference; fileEncoding = 30; lastKnownFileType = sourcecode.cpp.cpp; name = keywords.cpp; path = src/keywords.cpp; sourceTree = "<group>"; };
		4D587E6E0B8096FD00200116 /* iutil.cpp */ = {isa = PBXFileReference; fileEncoding = 30; lastKnownFileType = sourcecode.cpp.cpp; name = iutil.cpp; path = src/iutil.cpp; sourceTree = "<group>"; };
		4D587E6F0B8096FD00200116 /* idraw.cpp */ = {isa = PBXFileReference; fileEncoding = 30; lastKnownFileType = sourcecode.cpp.cpp; name = idraw.cpp; path = src/idraw.cpp; sourceTree = "<group>"; };
		4D587E700B8096FD00200116 /* ifile.cpp */ = {isa = PBXFileReference; fileEncoding = 30; lastKnownFileType = sourcecode.cpp.cpp; name = ifile.cpp; path = src/ifile.cpp; sourceTree = "<group>"; };
		4D587E710B8096FD00200116 /* tooltip.cpp */ = {isa = PBXFileReference; fileEncoding = 30; lastKnownFileType = sourcecode.cpp.cpp; name = tooltip.cpp; path = src/tooltip.cpp; sourceTree = "<group>"; };
		4D587E720B8096FD00200116 /* regex.cpp */ = {isa = PBXFileReference; fileEncoding = 30; lastKnownFileType = sourcecode.cpp.cpp; name = regex.cpp; path = src/regex.cpp; sourceTree = "<group>"; };
		4D587E730B8096FD00200116 /* answer.cpp */ = {isa = PBXFileReference; fileEncoding = 30; lastKnownFileType = sourcecode.cpp.cpp; name = answer.cpp; path = src/answer.cpp; sourceTree = "<group>"; };
		4D587E740B8096FD00200116 /* combiners.cpp */ = {isa = PBXFileReference; fileEncoding = 30; lastKnownFileType = sourcecode.cpp.cpp; name = combiners.cpp; path = src/combiners.cpp; sourceTree = "<group>"; };
		4D587E750B8096FD00200116 /* lextable.cpp */ = {isa = PBXFileReference; fileEncoding = 30; lastKnownFileType = sourcecode.cpp.cpp; name = lextable.cpp; path = src/lextable.cpp; sourceTree = "<group>"; };
		4D587E760B8096FD00200116 /* scriptpt.cpp */ = {isa = PBXFileReference; fileEncoding = 30; lastKnownFileType = sourcecode.cpp.cpp; name = scriptpt.cpp; path = src/scriptpt.cpp; sourceTree = "<group>"; };
		4D587E770B8096FD00200116 /* scrollbardraw.cpp */ = {isa = PBXFileReference; fileEncoding = 30; lastKnownFileType = sourcecode.cpp.cpp; name = scrollbardraw.cpp; path = src/scrollbardraw.cpp; sourceTree = "<group>"; };
		4D587E790B8096FD00200116 /* props.cpp */ = {isa = PBXFileReference; fileEncoding = 30; lastKnownFileType = sourcecode.cpp.cpp; name = props.cpp; path = src/props.cpp; sourceTree = "<group>"; };
		4D587E7A0B8096FD00200116 /* cmdsc.cpp */ = {isa = PBXFileReference; fileEncoding = 30; lastKnownFileType = sourcecode.cpp.cpp; name = cmdsc.cpp; path = src/cmdsc.cpp; sourceTree = "<group>"; };
		4D587E7B0B8096FD00200116 /* card.cpp */ = {isa = PBXFileReference; fileEncoding = 30; lastKnownFileType = sourcecode.cpp.cpp; name = card.cpp; path = src/card.cpp; sourceTree = "<group>"; };
		4D587E7C0B8096FD00200116 /* objptr.cpp */ = {isa = PBXFileReference; fileEncoding = 30; lastKnownFileType = sourcecode.cpp.cpp; name = objptr.cpp; path = src/objptr.cpp; sourceTree = "<group>"; };
		4D587E7D0B8096FD00200116 /* metacontext.cpp */ = {isa = PBXFileReference; fileEncoding = 30; lastKnownFileType = sourcecode.cpp.cpp; name = metacontext.cpp; path = src/metacontext.cpp; sourceTree = "<group>"; };
		4D587E7E0B8096FD00200116 /* pxmaplst.cpp */ = {isa = PBXFileReference; fileEncoding = 30; lastKnownFileType = sourcecode.cpp.cpp; name = pxmaplst.cpp; path = src/pxmaplst.cpp; sourceTree = "<group>"; };
		4D587E7F0B8096FD00200116 /* cardlst.cpp */ = {isa = PBXFileReference; fileEncoding = 30; lastKnownFileType = sourcecode.cpp.cpp; name = cardlst.cpp; path = src/cardlst.cpp; sourceTree = "<group>"; };
		4D587E800B8096FD00200116 /* icondata.cpp */ = {isa = PBXFileReference; fileEncoding = 30; lastKnownFileType = sourcecode.cpp.cpp; name = icondata.cpp; path = src/icondata.cpp; sourceTree = "<group>"; };
		4D587E810B8096FD00200116 /* statemnt.cpp */ = {isa = PBXFileReference; fileEncoding = 30; lastKnownFileType = sourcecode.cpp.cpp; name = statemnt.cpp; path = src/statemnt.cpp; sourceTree = "<group>"; };
		4D587E820B8096FD00200116 /* external.cpp */ = {isa = PBXFileReference; fileEncoding = 30; lastKnownFileType = sourcecode.cpp.cpp; name = external.cpp; path = src/external.cpp; sourceTree = "<group>"; };
		4D587E830B8096FD00200116 /* date.cpp */ = {isa = PBXFileReference; fileEncoding = 30; lastKnownFileType = sourcecode.cpp.cpp; name = date.cpp; path = src/date.cpp; sourceTree = "<group>"; };
		4D587E840B8096FD00200116 /* control.cpp */ = {isa = PBXFileReference; fileEncoding = 30; lastKnownFileType = sourcecode.cpp.cpp; name = control.cpp; path = src/control.cpp; sourceTree = "<group>"; };
		4D587E850B8096FD00200116 /* debug.cpp */ = {isa = PBXFileReference; fileEncoding = 30; lastKnownFileType = sourcecode.cpp.cpp; name = debug.cpp; path = src/debug.cpp; sourceTree = "<group>"; };
		4D587E860B8096FD00200116 /* hc.cpp */ = {isa = PBXFileReference; fileEncoding = 30; lastKnownFileType = sourcecode.cpp.cpp; name = hc.cpp; path = src/hc.cpp; sourceTree = "<group>"; };
		4D587E870B8096FD00200116 /* aclip.cpp */ = {isa = PBXFileReference; fileEncoding = 30; lastKnownFileType = sourcecode.cpp.cpp; name = aclip.cpp; path = src/aclip.cpp; sourceTree = "<group>"; };
		4D587E880B8096FD00200116 /* chunk.cpp */ = {isa = PBXFileReference; fileEncoding = 30; lastKnownFileType = sourcecode.cpp.cpp; name = chunk.cpp; path = src/chunk.cpp; sourceTree = "<group>"; };
		4D587E890B8096FD00200116 /* rgb.cpp */ = {isa = PBXFileReference; fileEncoding = 30; lastKnownFileType = sourcecode.cpp.cpp; name = rgb.cpp; path = src/rgb.cpp; sourceTree = "<group>"; };
		4D587E8A0B8096FD00200116 /* uidc.cpp */ = {isa = PBXFileReference; fileEncoding = 30; lastKnownFileType = sourcecode.cpp.cpp; name = uidc.cpp; path = src/uidc.cpp; sourceTree = "<group>"; };
		4D587E8B0B8096FD00200116 /* fieldf.cpp */ = {isa = PBXFileReference; fileEncoding = 30; lastKnownFileType = sourcecode.cpp.cpp; name = fieldf.cpp; path = src/fieldf.cpp; sourceTree = "<group>"; };
		4D587E8C0B8096FD00200116 /* field.cpp */ = {isa = PBXFileReference; fileEncoding = 30; lastKnownFileType = sourcecode.cpp.cpp; name = field.cpp; path = src/field.cpp; sourceTree = "<group>"; };
		4D587E8D0B8096FD00200116 /* util.cpp */ = {isa = PBXFileReference; fileEncoding = 30; lastKnownFileType = sourcecode.cpp.cpp; name = util.cpp; path = src/util.cpp; sourceTree = "<group>"; };
		4D587E8E0B8096FD00200116 /* sellst.cpp */ = {isa = PBXFileReference; fileEncoding = 30; lastKnownFileType = sourcecode.cpp.cpp; name = sellst.cpp; path = src/sellst.cpp; sourceTree = "<group>"; };
		4D587E900B8096FD00200116 /* handler.cpp */ = {isa = PBXFileReference; fileEncoding = 30; lastKnownFileType = sourcecode.cpp.cpp; name = handler.cpp; path = src/handler.cpp; sourceTree = "<group>"; };
		4D587E910B8096FD00200116 /* mcio.cpp */ = {isa = PBXFileReference; fileEncoding = 30; lastKnownFileType = sourcecode.cpp.cpp; name = mcio.cpp; path = src/mcio.cpp; sourceTree = "<group>"; };
		4D587E940B8096FD00200116 /* stack.cpp */ = {isa = PBXFileReference; fileEncoding = 30; lastKnownFileType = sourcecode.cpp.cpp; name = stack.cpp; path = src/stack.cpp; sourceTree = "<group>"; };
		4D587E950B8096FD00200116 /* eps.cpp */ = {isa = PBXFileReference; fileEncoding = 30; lastKnownFileType = sourcecode.cpp.cpp; name = eps.cpp; path = src/eps.cpp; sourceTree = "<group>"; };
		4D587E960B8096FD00200116 /* cmdss.cpp */ = {isa = PBXFileReference; fileEncoding = 30; lastKnownFileType = sourcecode.cpp.cpp; name = cmdss.cpp; path = src/cmdss.cpp; sourceTree = "<group>"; };
		4D587E970B8096FD00200116 /* line.cpp */ = {isa = PBXFileReference; fileEncoding = 30; lastKnownFileType = sourcecode.cpp.cpp; name = line.cpp; path = src/line.cpp; sourceTree = "<group>"; };
		4D587E980B8096FD00200116 /* cmdsf.cpp */ = {isa = PBXFileReference; fileEncoding = 30; lastKnownFileType = sourcecode.cpp.cpp; name = cmdsf.cpp; path = src/cmdsf.cpp; sourceTree = "<group>"; };
		4D587E990B8096FD00200116 /* cmdse.cpp */ = {isa = PBXFileReference; fileEncoding = 30; lastKnownFileType = sourcecode.cpp.cpp; name = cmdse.cpp; path = src/cmdse.cpp; sourceTree = "<group>"; };
		4D587F5C0B809A2D00200116 /* osxflst.h */ = {isa = PBXFileReference; fileEncoding = 30; lastKnownFileType = sourcecode.c.h; name = osxflst.h; path = src/osxflst.h; sourceTree = "<group>"; };
		4D587F5F0B809A2D00200116 /* osxcontext.h */ = {isa = PBXFileReference; fileEncoding = 30; lastKnownFileType = sourcecode.c.h; name = osxcontext.h; path = src/osxcontext.h; sourceTree = "<group>"; };
		4D587F600B809A2D00200116 /* osxdc.h */ = {isa = PBXFileReference; fileEncoding = 30; lastKnownFileType = sourcecode.c.h; name = osxdc.h; path = src/osxdc.h; sourceTree = "<group>"; };
		4D587FB30B809C1A00200116 /* libpcre.xcodeproj */ = {isa = PBXFileReference; lastKnownFileType = "wrapper.pb-project"; name = libpcre.xcodeproj; path = ../thirdparty/libpcre/libpcre.xcodeproj; sourceTree = SOURCE_ROOT; };
		4D587FBC0B809C2600200116 /* libjpeg.xcodeproj */ = {isa = PBXFileReference; lastKnownFileType = "wrapper.pb-project"; name = libjpeg.xcodeproj; path = ../thirdparty/libjpeg/libjpeg.xcodeproj; sourceTree = SOURCE_ROOT; };
		4D587FC50B809C2E00200116 /* libpng.xcodeproj */ = {isa = PBXFileReference; lastKnownFileType = "wrapper.pb-project"; name = libpng.xcodeproj; path = ../thirdparty/libpng/libpng.xcodeproj; sourceTree = SOURCE_ROOT; };
		4D587FCE0B809C3600200116 /* libz.xcodeproj */ = {isa = PBXFileReference; lastKnownFileType = "wrapper.pb-project"; name = libz.xcodeproj; path = ../thirdparty/libz/libz.xcodeproj; sourceTree = SOURCE_ROOT; };
		4D5880130B80A4F800200116 /* osxdcs.cpp */ = {isa = PBXFileReference; fileEncoding = 30; lastKnownFileType = sourcecode.cpp.cpp; name = osxdcs.cpp; path = src/osxdcs.cpp; sourceTree = "<group>"; };
		4D5880140B80A4F800200116 /* osxcoreimage.cpp */ = {isa = PBXFileReference; fileEncoding = 30; lastKnownFileType = sourcecode.cpp.cpp; name = osxcoreimage.cpp; path = src/osxcoreimage.cpp; sourceTree = "<group>"; };
		4D5880150B80A4F800200116 /* osxdc.cpp */ = {isa = PBXFileReference; fileEncoding = 30; lastKnownFileType = sourcecode.cpp.cpp; name = osxdc.cpp; path = src/osxdc.cpp; sourceTree = "<group>"; };
		4D5880160B80A4F800200116 /* osxflst.cpp */ = {isa = PBXFileReference; fileEncoding = 30; lastKnownFileType = sourcecode.cpp.cpp; name = osxflst.cpp; path = src/osxflst.cpp; sourceTree = "<group>"; };
		4D5880170B80A4F800200116 /* osxcontext.cpp */ = {isa = PBXFileReference; fileEncoding = 30; lastKnownFileType = sourcecode.cpp.cpp; name = osxcontext.cpp; path = src/osxcontext.cpp; sourceTree = "<group>"; };
		4D5880180B80A4F800200116 /* osxtheme.cpp */ = {isa = PBXFileReference; fileEncoding = 30; lastKnownFileType = sourcecode.cpp.cpp; name = osxtheme.cpp; path = src/osxtheme.cpp; sourceTree = "<group>"; };
		4D5880190B80A4F800200116 /* osxans.mm */ = {isa = PBXFileReference; fileEncoding = 30; lastKnownFileType = sourcecode.cpp.objcpp; name = osxans.mm; path = src/osxans.mm; sourceTree = "<group>"; };
		4D58801A0B80A4F800200116 /* osxdcmac.cpp */ = {isa = PBXFileReference; fileEncoding = 30; lastKnownFileType = sourcecode.cpp.cpp; name = osxdcmac.cpp; path = src/osxdcmac.cpp; sourceTree = "<group>"; };
		4D58801B0B80A4F800200116 /* osxstack.cpp */ = {isa = PBXFileReference; fileEncoding = 30; lastKnownFileType = sourcecode.cpp.cpp; name = osxstack.cpp; path = src/osxstack.cpp; sourceTree = "<group>"; };
		4D58801C0B80A4F800200116 /* osxspec.cpp */ = {isa = PBXFileReference; fileEncoding = 30; lastKnownFileType = sourcecode.cpp.cpp; name = osxspec.cpp; path = src/osxspec.cpp; sourceTree = "<group>"; };
		4D5880200B80A4F800200116 /* osxdce.cpp */ = {isa = PBXFileReference; fileEncoding = 30; lastKnownFileType = sourcecode.cpp.cpp; name = osxdce.cpp; path = src/osxdce.cpp; sourceTree = "<group>"; };
		4D5880850B80BDF000200116 /* QuickTime.framework */ = {isa = PBXFileReference; lastKnownFileType = wrapper.framework; name = QuickTime.framework; path = /System/Library/Frameworks/QuickTime.framework; sourceTree = "<absolute>"; };
		4D5881200B80BF1E00200116 /* IOKit.framework */ = {isa = PBXFileReference; lastKnownFileType = wrapper.framework; name = IOKit.framework; path = /System/Library/Frameworks/IOKit.framework; sourceTree = "<absolute>"; };
		4D5881B90B80C79600200116 /* osxcisupport.m */ = {isa = PBXFileReference; fileEncoding = 30; lastKnownFileType = sourcecode.c.objc; name = osxcisupport.m; path = src/osxcisupport.m; sourceTree = "<group>"; };
		4D5881C10B80C7C300200116 /* Quartz.framework */ = {isa = PBXFileReference; lastKnownFileType = wrapper.framework; name = Quartz.framework; path = /System/Library/Frameworks/Quartz.framework; sourceTree = "<absolute>"; };
		4D5883C50B80C82800200116 /* Foundation.framework */ = {isa = PBXFileReference; lastKnownFileType = wrapper.framework; name = Foundation.framework; path = /System/Library/Frameworks/Foundation.framework; sourceTree = "<absolute>"; };
		4D5884DB0B80D3BA00200116 /* startupstack.cpp */ = {isa = PBXFileReference; fileEncoding = 30; lastKnownFileType = sourcecode.cpp.cpp; name = startupstack.cpp; path = src/startupstack.cpp; sourceTree = "<group>"; };
		4D58854C0B80DEAB00200116 /* da.lproj */ = {isa = PBXFileReference; lastKnownFileType = folder; name = da.lproj; path = rsrc/da.lproj; sourceTree = "<group>"; };
		4D58854E0B80DEAC00200116 /* French.lproj */ = {isa = PBXFileReference; lastKnownFileType = folder; name = French.lproj; path = rsrc/French.lproj; sourceTree = "<group>"; };
		4D5885500B80DEAC00200116 /* Japanese.lproj */ = {isa = PBXFileReference; lastKnownFileType = folder; name = Japanese.lproj; path = rsrc/Japanese.lproj; sourceTree = "<group>"; };
		4D5885520B80DEAC00200116 /* Dutch.lproj */ = {isa = PBXFileReference; lastKnownFileType = folder; name = Dutch.lproj; path = rsrc/Dutch.lproj; sourceTree = "<group>"; };
		4D5885540B80DEAC00200116 /* German.lproj */ = {isa = PBXFileReference; lastKnownFileType = folder; name = German.lproj; path = rsrc/German.lproj; sourceTree = "<group>"; };
		4D5885560B80DEAC00200116 /* ko.lproj */ = {isa = PBXFileReference; lastKnownFileType = folder; name = ko.lproj; path = rsrc/ko.lproj; sourceTree = "<group>"; };
		4D5885580B80DEAC00200116 /* English.lproj */ = {isa = PBXFileReference; lastKnownFileType = folder; name = English.lproj; path = rsrc/English.lproj; sourceTree = "<group>"; };
		4D58855A0B80DEAC00200116 /* Italian.lproj */ = {isa = PBXFileReference; lastKnownFileType = folder; name = Italian.lproj; path = rsrc/Italian.lproj; sourceTree = "<group>"; };
		4D58855C0B80DEAC00200116 /* no.lproj */ = {isa = PBXFileReference; lastKnownFileType = folder; name = no.lproj; path = rsrc/no.lproj; sourceTree = "<group>"; };
		4D58855E0B80DEAC00200116 /* fi.lproj */ = {isa = PBXFileReference; lastKnownFileType = folder; name = fi.lproj; path = rsrc/fi.lproj; sourceTree = "<group>"; };
		4D5885600B80DEAC00200116 /* LiveCodeDoc.icns */ = {isa = PBXFileReference; lastKnownFileType = image.icns; name = LiveCodeDoc.icns; path = rsrc/LiveCodeDoc.icns; sourceTree = "<group>"; };
		4D5885610B80DEAC00200116 /* LiveCode.icns */ = {isa = PBXFileReference; lastKnownFileType = image.icns; name = LiveCode.icns; path = rsrc/LiveCode.icns; sourceTree = "<group>"; };
		4D5885620B80DEAC00200116 /* LiveCode.rsrc */ = {isa = PBXFileReference; lastKnownFileType = archive.rsrc; name = LiveCode.rsrc; path = rsrc/LiveCode.rsrc; sourceTree = "<group>"; };
		4D5885630B80DEAC00200116 /* Spanish.lproj */ = {isa = PBXFileReference; lastKnownFileType = folder; name = Spanish.lproj; path = rsrc/Spanish.lproj; sourceTree = "<group>"; };
		4D5885650B80DEAC00200116 /* sv.lproj */ = {isa = PBXFileReference; lastKnownFileType = folder; name = sv.lproj; path = rsrc/sv.lproj; sourceTree = "<group>"; };
		4D5885670B80DEAC00200116 /* zh_CN.lproj */ = {isa = PBXFileReference; lastKnownFileType = folder; name = zh_CN.lproj; path = rsrc/zh_CN.lproj; sourceTree = "<group>"; };
		4D5885690B80DEAC00200116 /* zh_TW.lproj */ = {isa = PBXFileReference; lastKnownFileType = folder; name = zh_TW.lproj; path = rsrc/zh_TW.lproj; sourceTree = "<group>"; };
		4D592DEA14EED23600EADBB6 /* fonttable.cpp */ = {isa = PBXFileReference; fileEncoding = 4; lastKnownFileType = sourcecode.cpp.cpp; name = fonttable.cpp; path = src/fonttable.cpp; sourceTree = "<group>"; };
		4D5A21F0170343FD003C62E2 /* encodederrors.cpp */ = {isa = PBXFileReference; fileEncoding = 4; lastKnownFileType = sourcecode.cpp.cpp; name = encodederrors.cpp; path = src/encodederrors.cpp; sourceTree = "<group>"; };
		4D606EAF1670C781004A71AA /* exec-debugging.cpp */ = {isa = PBXFileReference; fileEncoding = 4; lastKnownFileType = sourcecode.cpp.cpp; name = "exec-debugging.cpp"; path = "src/exec-debugging.cpp"; sourceTree = "<group>"; };
		4D61BD980CCF74C800D74FDB /* osxclipboard.cpp */ = {isa = PBXFileReference; fileEncoding = 30; lastKnownFileType = sourcecode.cpp.cpp; name = osxclipboard.cpp; path = src/osxclipboard.cpp; sourceTree = "<group>"; };
		4D61BD990CCF74C800D74FDB /* osxscript.cpp */ = {isa = PBXFileReference; fileEncoding = 30; lastKnownFileType = sourcecode.cpp.cpp; name = osxscript.cpp; path = src/osxscript.cpp; sourceTree = "<group>"; };
		4D61BD9A0CCF74C800D74FDB /* osxtransfer.cpp */ = {isa = PBXFileReference; fileEncoding = 30; lastKnownFileType = sourcecode.cpp.cpp; name = osxtransfer.cpp; path = src/osxtransfer.cpp; sourceTree = "<group>"; };
		4D61BD9B0CCF74C800D74FDB /* pickle.cpp */ = {isa = PBXFileReference; fileEncoding = 30; lastKnownFileType = sourcecode.cpp.cpp; name = pickle.cpp; path = src/pickle.cpp; sourceTree = "<group>"; };
		4D61BD9C0CCF74C800D74FDB /* styledtext.cpp */ = {isa = PBXFileReference; fileEncoding = 30; lastKnownFileType = sourcecode.cpp.cpp; name = styledtext.cpp; path = src/styledtext.cpp; sourceTree = "<group>"; };
		4D61BD9D0CCF74C800D74FDB /* transfer.cpp */ = {isa = PBXFileReference; fileEncoding = 30; lastKnownFileType = sourcecode.cpp.cpp; name = transfer.cpp; path = src/transfer.cpp; sourceTree = "<group>"; };
		4D61BDAA0CCF74EF00D74FDB /* osxtransfer.h */ = {isa = PBXFileReference; fileEncoding = 30; lastKnownFileType = sourcecode.c.h; name = osxtransfer.h; path = src/osxtransfer.h; sourceTree = "<group>"; };
		4D61BDAB0CCF74EF00D74FDB /* scriptenvironment.h */ = {isa = PBXFileReference; fileEncoding = 30; lastKnownFileType = sourcecode.c.h; name = scriptenvironment.h; path = src/scriptenvironment.h; sourceTree = "<group>"; };
		4D61BDAC0CCF74EF00D74FDB /* styledtext.h */ = {isa = PBXFileReference; fileEncoding = 30; lastKnownFileType = sourcecode.c.h; name = styledtext.h; path = src/styledtext.h; sourceTree = "<group>"; };
		4D61BDAD0CCF74EF00D74FDB /* transfer.h */ = {isa = PBXFileReference; fileEncoding = 30; lastKnownFileType = sourcecode.c.h; name = transfer.h; path = src/transfer.h; sourceTree = "<group>"; };
		4D61BE370CCF789000D74FDB /* osxdnd.cpp */ = {isa = PBXFileReference; fileEncoding = 30; lastKnownFileType = sourcecode.cpp.cpp; name = osxdnd.cpp; path = src/osxdnd.cpp; sourceTree = "<group>"; };
		4D67BB23164A76090092CF4C /* exec-ide.cpp */ = {isa = PBXFileReference; fileEncoding = 4; lastKnownFileType = sourcecode.cpp.cpp; name = "exec-ide.cpp"; path = "src/exec-ide.cpp"; sourceTree = "<group>"; };
		4D67BBB8164AB2C50092CF4C /* exec-printing.cpp */ = {isa = PBXFileReference; fileEncoding = 4; lastKnownFileType = sourcecode.cpp.cpp; name = "exec-printing.cpp"; path = "src/exec-printing.cpp"; sourceTree = "<group>"; };
		4D6A00EE10C578C600FA48D2 /* customprinter.cpp */ = {isa = PBXFileReference; fileEncoding = 4; lastKnownFileType = sourcecode.cpp.cpp; name = customprinter.cpp; path = src/customprinter.cpp; sourceTree = "<group>"; };
		4D6C26DB1647D781007C96B7 /* files */ = {isa = PBXFileReference; lastKnownFileType = folder; name = files; path = "exec-tests/files"; sourceTree = "<group>"; };
		4D6C26F11647D781007C96B7 /* strings */ = {isa = PBXFileReference; lastKnownFileType = folder; name = strings; path = "exec-tests/strings"; sourceTree = "<group>"; };
		4D6C270E1647D781007C96B7 /* pasteboard */ = {isa = PBXFileReference; lastKnownFileType = folder; name = pasteboard; path = "exec-tests/pasteboard"; sourceTree = "<group>"; };
		4D6C27131647D781007C96B7 /* graphics */ = {isa = PBXFileReference; lastKnownFileType = folder; name = graphics; path = "exec-tests/graphics"; sourceTree = "<group>"; };
		4D6C27191647D782007C96B7 /* arrays */ = {isa = PBXFileReference; lastKnownFileType = folder; name = arrays; path = "exec-tests/arrays"; sourceTree = "<group>"; };
		4D6C271F1647D782007C96B7 /* security */ = {isa = PBXFileReference; lastKnownFileType = folder; name = security; path = "exec-tests/security"; sourceTree = "<group>"; };
		4D6C27241647D782007C96B7 /* network */ = {isa = PBXFileReference; lastKnownFileType = folder; name = network; path = "exec-tests/network"; sourceTree = "<group>"; };
		4D6C272F1647D782007C96B7 /* math */ = {isa = PBXFileReference; lastKnownFileType = folder; name = math; path = "exec-tests/math"; sourceTree = "<group>"; };
		4D6C275E1647D782007C96B7 /* logic */ = {isa = PBXFileReference; lastKnownFileType = folder; name = logic; path = "exec-tests/logic"; sourceTree = "<group>"; };
		4D6C276A1647D782007C96B7 /* filters */ = {isa = PBXFileReference; lastKnownFileType = folder; name = filters; path = "exec-tests/filters"; sourceTree = "<group>"; };
		4D6C277A1647D782007C96B7 /* datetime */ = {isa = PBXFileReference; lastKnownFileType = folder; name = datetime; path = "exec-tests/datetime"; sourceTree = "<group>"; };
		4D6C27851647D782007C96B7 /* text */ = {isa = PBXFileReference; lastKnownFileType = folder; name = text; path = "exec-tests/text"; sourceTree = "<group>"; };
		4D6C278B1647D782007C96B7 /* multimedia */ = {isa = PBXFileReference; lastKnownFileType = folder; name = multimedia; path = "exec-tests/multimedia"; sourceTree = "<group>"; };
		4D6C27921647D782007C96B7 /* legacy */ = {isa = PBXFileReference; lastKnownFileType = folder; name = legacy; path = "exec-tests/legacy"; sourceTree = "<group>"; };
		4D6C279D1647D782007C96B7 /* interface */ = {isa = PBXFileReference; lastKnownFileType = folder; name = interface; path = "exec-tests/interface"; sourceTree = "<group>"; };
		4D6C27D31647D782007C96B7 /* engine */ = {isa = PBXFileReference; lastKnownFileType = folder; name = engine; path = "exec-tests/engine"; sourceTree = "<group>"; };
		4D6C27FB1647D942007C96B7 /* exec-graphics.cpp */ = {isa = PBXFileReference; fileEncoding = 4; lastKnownFileType = sourcecode.cpp.cpp; name = "exec-graphics.cpp"; path = "src/exec-graphics.cpp"; sourceTree = "<group>"; };
		4D6C27FC1647D942007C96B7 /* exec-security.cpp */ = {isa = PBXFileReference; fileEncoding = 4; lastKnownFileType = sourcecode.cpp.cpp; name = "exec-security.cpp"; path = "src/exec-security.cpp"; sourceTree = "<group>"; };
		4D6ED4F30E4B3B8800BDFDE4 /* objectstream.cpp */ = {isa = PBXFileReference; fileEncoding = 4; lastKnownFileType = sourcecode.cpp.cpp; name = objectstream.cpp; path = src/objectstream.cpp; sourceTree = "<group>"; };
		4D6ED4F40E4B3B8800BDFDE4 /* objectstream.h */ = {isa = PBXFileReference; fileEncoding = 4; lastKnownFileType = sourcecode.c.h; name = objectstream.h; path = src/objectstream.h; sourceTree = "<group>"; };
		4D6F92F112AA5CC000026A72 /* w32color.cpp */ = {isa = PBXFileReference; fileEncoding = 4; lastKnownFileType = sourcecode.cpp.cpp; name = w32color.cpp; path = src/w32color.cpp; sourceTree = "<group>"; };
		4D6F92F212AA5CC000026A72 /* w32cursor.cpp */ = {isa = PBXFileReference; fileEncoding = 4; lastKnownFileType = sourcecode.cpp.cpp; name = w32cursor.cpp; path = src/w32cursor.cpp; sourceTree = "<group>"; };
		4D6F92F312AA5CC000026A72 /* w32icon.cpp */ = {isa = PBXFileReference; fileEncoding = 4; lastKnownFileType = sourcecode.cpp.cpp; name = w32icon.cpp; path = src/w32icon.cpp; sourceTree = "<group>"; };
		4D6F92F412AA5CC000026A72 /* w32sound.cpp */ = {isa = PBXFileReference; fileEncoding = 4; lastKnownFileType = sourcecode.cpp.cpp; name = w32sound.cpp; path = src/w32sound.cpp; sourceTree = "<group>"; };
		4D6F92F512AA5CC000026A72 /* w32textlayout.cpp */ = {isa = PBXFileReference; fileEncoding = 4; lastKnownFileType = sourcecode.cpp.cpp; name = w32textlayout.cpp; path = src/w32textlayout.cpp; sourceTree = "<group>"; };
		4D6F92FA12AA5E2600026A72 /* textlayout.h */ = {isa = PBXFileReference; fileEncoding = 4; lastKnownFileType = sourcecode.c.h; name = textlayout.h; path = src/textlayout.h; sourceTree = "<group>"; };
		4D7740F21226B930001C9150 /* lnxans.cpp */ = {isa = PBXFileReference; fileEncoding = 4; lastKnownFileType = sourcecode.cpp.cpp; name = lnxans.cpp; path = src/lnxans.cpp; sourceTree = "<group>"; };
		4D7740F31226B930001C9150 /* lnxans.h */ = {isa = PBXFileReference; fileEncoding = 4; lastKnownFileType = sourcecode.c.h; name = lnxans.h; path = src/lnxans.h; sourceTree = "<group>"; };
		4D7740F41226B930001C9150 /* lnxaudio.cpp */ = {isa = PBXFileReference; fileEncoding = 4; lastKnownFileType = sourcecode.cpp.cpp; name = lnxaudio.cpp; path = src/lnxaudio.cpp; sourceTree = "<group>"; };
		4D7740F51226B930001C9150 /* lnxaudio.h */ = {isa = PBXFileReference; fileEncoding = 4; lastKnownFileType = sourcecode.c.h; name = lnxaudio.h; path = src/lnxaudio.h; sourceTree = "<group>"; };
		4D7740F61226B930001C9150 /* lnxclipboard.cpp */ = {isa = PBXFileReference; fileEncoding = 4; lastKnownFileType = sourcecode.cpp.cpp; name = lnxclipboard.cpp; path = src/lnxclipboard.cpp; sourceTree = "<group>"; };
		4D7740F71226B930001C9150 /* lnxcolor.cpp */ = {isa = PBXFileReference; fileEncoding = 4; lastKnownFileType = sourcecode.cpp.cpp; name = lnxcolor.cpp; path = src/lnxcolor.cpp; sourceTree = "<group>"; };
		4D7740F81226B930001C9150 /* lnxcontext.cpp */ = {isa = PBXFileReference; fileEncoding = 4; lastKnownFileType = sourcecode.cpp.cpp; name = lnxcontext.cpp; path = src/lnxcontext.cpp; sourceTree = "<group>"; };
		4D7740F91226B930001C9150 /* lnxcontext.h */ = {isa = PBXFileReference; fileEncoding = 4; lastKnownFileType = sourcecode.c.h; name = lnxcontext.h; path = src/lnxcontext.h; sourceTree = "<group>"; };
		4D7740FA1226B930001C9150 /* lnxcursor.cpp */ = {isa = PBXFileReference; fileEncoding = 4; lastKnownFileType = sourcecode.cpp.cpp; name = lnxcursor.cpp; path = src/lnxcursor.cpp; sourceTree = "<group>"; };
		4D7740FC1226B930001C9150 /* lnxdc.cpp */ = {isa = PBXFileReference; fileEncoding = 4; lastKnownFileType = sourcecode.cpp.cpp; name = lnxdc.cpp; path = src/lnxdc.cpp; sourceTree = "<group>"; };
		4D7740FD1226B930001C9150 /* lnxdc.h */ = {isa = PBXFileReference; fileEncoding = 4; lastKnownFileType = sourcecode.c.h; name = lnxdc.h; path = src/lnxdc.h; sourceTree = "<group>"; };
		4D7740FF1226B930001C9150 /* lnxdce.cpp */ = {isa = PBXFileReference; fileEncoding = 4; lastKnownFileType = sourcecode.cpp.cpp; name = lnxdce.cpp; path = src/lnxdce.cpp; sourceTree = "<group>"; };
		4D7741001226B930001C9150 /* lnxdclnx.cpp */ = {isa = PBXFileReference; fileEncoding = 4; lastKnownFileType = sourcecode.cpp.cpp; name = lnxdclnx.cpp; path = src/lnxdclnx.cpp; sourceTree = "<group>"; };
		4D7741011226B930001C9150 /* lnxdcs.cpp */ = {isa = PBXFileReference; fileEncoding = 4; lastKnownFileType = sourcecode.cpp.cpp; name = lnxdcs.cpp; path = src/lnxdcs.cpp; sourceTree = "<group>"; };
		4D7741031226B930001C9150 /* lnxdnd.cpp */ = {isa = PBXFileReference; fileEncoding = 4; lastKnownFileType = sourcecode.cpp.cpp; name = lnxdnd.cpp; path = src/lnxdnd.cpp; sourceTree = "<group>"; };
		4D7741041226B930001C9150 /* lnxdnd.h */ = {isa = PBXFileReference; fileEncoding = 4; lastKnownFileType = sourcecode.c.h; name = lnxdnd.h; path = src/lnxdnd.h; sourceTree = "<group>"; };
		4D7741051226B930001C9150 /* lnxelevate.cpp */ = {isa = PBXFileReference; fileEncoding = 4; lastKnownFileType = sourcecode.cpp.cpp; name = lnxelevate.cpp; path = src/lnxelevate.cpp; sourceTree = "<group>"; };
		4D7741061226B930001C9150 /* lnxflst.cpp */ = {isa = PBXFileReference; fileEncoding = 4; lastKnownFileType = sourcecode.cpp.cpp; name = lnxflst.cpp; path = src/lnxflst.cpp; sourceTree = "<group>"; };
		4D7741071226B930001C9150 /* lnxflst.h */ = {isa = PBXFileReference; fileEncoding = 4; lastKnownFileType = sourcecode.c.h; name = lnxflst.h; path = src/lnxflst.h; sourceTree = "<group>"; };
		4D7741081226B930001C9150 /* lnxflstold.cpp */ = {isa = PBXFileReference; fileEncoding = 4; lastKnownFileType = sourcecode.cpp.cpp; name = lnxflstold.cpp; path = src/lnxflstold.cpp; sourceTree = "<group>"; };
		4D7741091226B930001C9150 /* lnxgtktheme.cpp */ = {isa = PBXFileReference; fileEncoding = 4; lastKnownFileType = sourcecode.cpp.cpp; name = lnxgtktheme.cpp; path = src/lnxgtktheme.cpp; sourceTree = "<group>"; };
		4D77410A1226B930001C9150 /* lnxgtkthemedrawing.cpp */ = {isa = PBXFileReference; fileEncoding = 4; lastKnownFileType = sourcecode.cpp.cpp; name = lnxgtkthemedrawing.cpp; path = src/lnxgtkthemedrawing.cpp; sourceTree = "<group>"; };
		4D77410B1226B930001C9150 /* lnxgtkthemedrawing.h */ = {isa = PBXFileReference; fileEncoding = 4; lastKnownFileType = sourcecode.c.h; name = lnxgtkthemedrawing.h; path = src/lnxgtkthemedrawing.h; sourceTree = "<group>"; };
		4D77410C1226B930001C9150 /* lnximagecache.cpp */ = {isa = PBXFileReference; fileEncoding = 4; lastKnownFileType = sourcecode.cpp.cpp; name = lnximagecache.cpp; path = src/lnximagecache.cpp; sourceTree = "<group>"; };
		4D77410D1226B930001C9150 /* lnximagecache.h */ = {isa = PBXFileReference; fileEncoding = 4; lastKnownFileType = sourcecode.c.h; name = lnximagecache.h; path = src/lnximagecache.h; sourceTree = "<group>"; };
		4D77410E1226B930001C9150 /* lnxkeymapping.cpp */ = {isa = PBXFileReference; fileEncoding = 4; lastKnownFileType = sourcecode.cpp.cpp; name = lnxkeymapping.cpp; path = src/lnxkeymapping.cpp; sourceTree = "<group>"; };
		4D77410F1226B930001C9150 /* lnxmplayer.cpp */ = {isa = PBXFileReference; fileEncoding = 4; lastKnownFileType = sourcecode.cpp.cpp; name = lnxmplayer.cpp; path = src/lnxmplayer.cpp; sourceTree = "<group>"; };
		4D7741101226B930001C9150 /* lnxmplayer.h */ = {isa = PBXFileReference; fileEncoding = 4; lastKnownFileType = sourcecode.c.h; name = lnxmplayer.h; path = src/lnxmplayer.h; sourceTree = "<group>"; };
		4D7741111226B930001C9150 /* lnxpasteboard.cpp */ = {isa = PBXFileReference; fileEncoding = 4; lastKnownFileType = sourcecode.cpp.cpp; name = lnxpasteboard.cpp; path = src/lnxpasteboard.cpp; sourceTree = "<group>"; };
		4D7741121226B930001C9150 /* lnxpasteboard.h */ = {isa = PBXFileReference; fileEncoding = 4; lastKnownFileType = sourcecode.c.h; name = lnxpasteboard.h; path = src/lnxpasteboard.h; sourceTree = "<group>"; };
		4D7741131226B930001C9150 /* lnxpsprinter.cpp */ = {isa = PBXFileReference; fileEncoding = 4; lastKnownFileType = sourcecode.cpp.cpp; name = lnxpsprinter.cpp; path = src/lnxpsprinter.cpp; sourceTree = "<group>"; };
		4D7741141226B930001C9150 /* lnxpsprinter.h */ = {isa = PBXFileReference; fileEncoding = 4; lastKnownFileType = sourcecode.c.h; name = lnxpsprinter.h; path = src/lnxpsprinter.h; sourceTree = "<group>"; };
		4D7741151226B930001C9150 /* lnxspec.cpp */ = {isa = PBXFileReference; fileEncoding = 4; lastKnownFileType = sourcecode.cpp.cpp; name = lnxspec.cpp; path = src/lnxspec.cpp; sourceTree = "<group>"; };
		4D7741161226B930001C9150 /* lnxstack.cpp */ = {isa = PBXFileReference; fileEncoding = 4; lastKnownFileType = sourcecode.cpp.cpp; name = lnxstack.cpp; path = src/lnxstack.cpp; sourceTree = "<group>"; };
		4D7741181226B930001C9150 /* lnxtextlayout.cpp */ = {isa = PBXFileReference; fileEncoding = 4; lastKnownFileType = sourcecode.cpp.cpp; name = lnxtextlayout.cpp; path = src/lnxtextlayout.cpp; sourceTree = "<group>"; };
		4D7741191226B930001C9150 /* lnxtransfer.cpp */ = {isa = PBXFileReference; fileEncoding = 4; lastKnownFileType = sourcecode.cpp.cpp; name = lnxtransfer.cpp; path = src/lnxtransfer.cpp; sourceTree = "<group>"; };
		4D77411A1226B930001C9150 /* lnxtransfer.h */ = {isa = PBXFileReference; fileEncoding = 4; lastKnownFileType = sourcecode.c.h; name = lnxtransfer.h; path = src/lnxtransfer.h; sourceTree = "<group>"; };
		4D7FA7B61594E0FA00EEF440 /* libfoundation.xcodeproj */ = {isa = PBXFileReference; lastKnownFileType = "wrapper.pb-project"; name = libfoundation.xcodeproj; path = ../libfoundation/libfoundation.xcodeproj; sourceTree = SOURCE_ROOT; };
		4D7FA7C61594E17500EEF440 /* exec-datetime.cpp */ = {isa = PBXFileReference; fileEncoding = 4; lastKnownFileType = sourcecode.cpp.cpp; name = "exec-datetime.cpp"; path = "src/exec-datetime.cpp"; sourceTree = "<group>"; };
		4D81A4C111171F6A008AE3F1 /* objectprops.cpp */ = {isa = PBXFileReference; fileEncoding = 4; lastKnownFileType = sourcecode.cpp.cpp; name = objectprops.cpp; path = src/objectprops.cpp; sourceTree = "<group>"; };
		4D81A4C311171F6B008AE3F1 /* osxcolor.cpp */ = {isa = PBXFileReference; fileEncoding = 4; lastKnownFileType = sourcecode.cpp.cpp; name = osxcolor.cpp; path = src/osxcolor.cpp; sourceTree = "<group>"; };
		4D81A4C811171FD6008AE3F1 /* osxcursor.mm */ = {isa = PBXFileReference; fileEncoding = 4; lastKnownFileType = sourcecode.cpp.objcpp; name = osxcursor.mm; path = src/osxcursor.mm; sourceTree = "<group>"; };
		4D81C0260D742F48004EC824 /* w32printer.cpp */ = {isa = PBXFileReference; fileEncoding = 4; lastKnownFileType = sourcecode.cpp.cpp; name = w32printer.cpp; path = src/w32printer.cpp; sourceTree = "<group>"; };
		4D81C0270D742F48004EC824 /* w32printer.h */ = {isa = PBXFileReference; fileEncoding = 4; lastKnownFileType = sourcecode.c.h; name = w32printer.h; path = src/w32printer.h; sourceTree = "<group>"; };
		4D83866216789E27003BEC7C /* exec-dialog.cpp */ = {isa = PBXFileReference; fileEncoding = 4; lastKnownFileType = sourcecode.cpp.cpp; name = "exec-dialog.cpp"; path = "src/exec-dialog.cpp"; sourceTree = "<group>"; };
		4D83866316789E27003BEC7C /* exec-server.cpp */ = {isa = PBXFileReference; fileEncoding = 4; lastKnownFileType = sourcecode.cpp.cpp; name = "exec-server.cpp"; path = "src/exec-server.cpp"; sourceTree = "<group>"; };
		4D8387191678B2C9003BEC7C /* ibmp.cpp */ = {isa = PBXFileReference; fileEncoding = 4; lastKnownFileType = sourcecode.cpp.cpp; name = ibmp.cpp; path = src/ibmp.cpp; sourceTree = "<group>"; };
		4D83871A1678B2C9003BEC7C /* image_rep_encoded.cpp */ = {isa = PBXFileReference; fileEncoding = 4; lastKnownFileType = sourcecode.cpp.cpp; name = image_rep_encoded.cpp; path = src/image_rep_encoded.cpp; sourceTree = "<group>"; };
		4D83871B1678B2C9003BEC7C /* image_rep_mutable.cpp */ = {isa = PBXFileReference; fileEncoding = 4; lastKnownFileType = sourcecode.cpp.cpp; name = image_rep_mutable.cpp; path = src/image_rep_mutable.cpp; sourceTree = "<group>"; };
		4D83871C1678B2C9003BEC7C /* imagebitmap.cpp */ = {isa = PBXFileReference; fileEncoding = 4; lastKnownFileType = sourcecode.cpp.cpp; name = imagebitmap.cpp; path = src/imagebitmap.cpp; sourceTree = "<group>"; };
		4D83871D1678B2C9003BEC7C /* irle.cpp */ = {isa = PBXFileReference; fileEncoding = 4; lastKnownFileType = sourcecode.cpp.cpp; name = irle.cpp; path = src/irle.cpp; sourceTree = "<group>"; };
		4D8387231678B2F4003BEC7C /* bsdiff.h */ = {isa = PBXFileReference; fileEncoding = 4; lastKnownFileType = sourcecode.c.h; name = bsdiff.h; path = src/bsdiff.h; sourceTree = "<group>"; };
		4D8387241678B2F4003BEC7C /* flst.h */ = {isa = PBXFileReference; fileEncoding = 4; lastKnownFileType = sourcecode.c.h; name = flst.h; path = src/flst.h; sourceTree = "<group>"; };
		4D8387251678B2F4003BEC7C /* image_rep.h */ = {isa = PBXFileReference; fileEncoding = 4; lastKnownFileType = sourcecode.c.h; name = image_rep.h; path = src/image_rep.h; sourceTree = "<group>"; };
		4D8387261678B2F4003BEC7C /* imagebitmap.h */ = {isa = PBXFileReference; fileEncoding = 4; lastKnownFileType = sourcecode.c.h; name = imagebitmap.h; path = src/imagebitmap.h; sourceTree = "<group>"; };
		4D88B73815F4C66F002CFBD6 /* libgif.xcodeproj */ = {isa = PBXFileReference; lastKnownFileType = "wrapper.pb-project"; name = libgif.xcodeproj; path = ../thirdparty/libgif/libgif.xcodeproj; sourceTree = SOURCE_ROOT; };
		4D8B47960BE7B3240046CD2F /* Cocoa.framework */ = {isa = PBXFileReference; lastKnownFileType = wrapper.framework; name = Cocoa.framework; path = /System/Library/Frameworks/Cocoa.framework; sourceTree = "<absolute>"; };
		4D8BEC3F11B9379500DED42A /* osxicon.cpp */ = {isa = PBXFileReference; fileEncoding = 4; lastKnownFileType = sourcecode.cpp.cpp; name = osxicon.cpp; path = src/osxicon.cpp; sourceTree = "<group>"; };
		4D8BEC4411B9389C00DED42A /* bsdiff_build.cpp */ = {isa = PBXFileReference; fileEncoding = 4; lastKnownFileType = sourcecode.cpp.cpp; name = bsdiff_build.cpp; path = src/bsdiff_build.cpp; sourceTree = "<group>"; };
		4D8BED0111B959F500DED42A /* Security.framework */ = {isa = PBXFileReference; lastKnownFileType = wrapper.framework; name = Security.framework; path = System/Library/Frameworks/Security.framework; sourceTree = SDKROOT; };
		4D9797D10D1845B700CD2DD0 /* itransform.cpp */ = {isa = PBXFileReference; fileEncoding = 4; lastKnownFileType = sourcecode.cpp.cpp; name = itransform.cpp; path = src/itransform.cpp; sourceTree = "<group>"; };
		4D982A4513C1B9A90066119A /* srvmac.cpp */ = {isa = PBXFileReference; fileEncoding = 4; lastKnownFileType = sourcecode.cpp.cpp; name = srvmac.cpp; path = src/srvmac.cpp; sourceTree = "<group>"; };
		4D982B1113C1CDC10066119A /* CoreServices.framework */ = {isa = PBXFileReference; lastKnownFileType = wrapper.framework; name = CoreServices.framework; path = System/Library/Frameworks/CoreServices.framework; sourceTree = SDKROOT; };
		4D982B1813C1CDD20066119A /* ApplicationServices.framework */ = {isa = PBXFileReference; lastKnownFileType = wrapper.framework; name = ApplicationServices.framework; path = System/Library/Frameworks/ApplicationServices.framework; sourceTree = SDKROOT; };
		4D982BEE13C2E74A0066119A /* srvoutput.cpp */ = {isa = PBXFileReference; fileEncoding = 4; lastKnownFileType = sourcecode.cpp.cpp; name = srvoutput.cpp; path = src/srvoutput.cpp; sourceTree = "<group>"; };
		4D982BF513C2E8360066119A /* srvmain.h */ = {isa = PBXFileReference; fileEncoding = 4; lastKnownFileType = sourcecode.c.h; name = srvmain.h; path = src/srvmain.h; sourceTree = "<group>"; };
		4D982FE113C5D59D0066119A /* executionerrors.h */ = {isa = PBXFileReference; fileEncoding = 4; lastKnownFileType = sourcecode.c.h; name = executionerrors.h; path = src/executionerrors.h; sourceTree = "<group>"; };
		4D982FE213C5D5AE0066119A /* parseerrors.h */ = {isa = PBXFileReference; fileEncoding = 4; lastKnownFileType = sourcecode.c.h; name = parseerrors.h; path = src/parseerrors.h; sourceTree = "<group>"; };
		4DA0BEB715AB6046006C0677 /* mblandroidjava.cpp */ = {isa = PBXFileReference; fileEncoding = 4; lastKnownFileType = sourcecode.cpp.cpp; name = mblandroidjava.cpp; path = src/mblandroidjava.cpp; sourceTree = "<group>"; };
		4DA0BEB815AB6046006C0677 /* mblandroidjava.h */ = {isa = PBXFileReference; fileEncoding = 4; lastKnownFileType = sourcecode.c.h; name = mblandroidjava.h; path = src/mblandroidjava.h; sourceTree = "<group>"; };
		4DAB7B350FE120060009F91E /* bitmapeffect.cpp */ = {isa = PBXFileReference; fileEncoding = 4; lastKnownFileType = sourcecode.cpp.cpp; name = bitmapeffect.cpp; path = src/bitmapeffect.cpp; sourceTree = "<group>"; };
		4DAB7B360FE120060009F91E /* bitmapeffect.h */ = {isa = PBXFileReference; fileEncoding = 4; lastKnownFileType = sourcecode.c.h; name = bitmapeffect.h; path = src/bitmapeffect.h; sourceTree = "<group>"; };
		4DAB7D1A0FF128F10009F91E /* deploy.cpp */ = {isa = PBXFileReference; fileEncoding = 4; lastKnownFileType = sourcecode.cpp.cpp; name = deploy.cpp; path = src/deploy.cpp; sourceTree = "<group>"; };
		4DAB7D1B0FF128F10009F91E /* deploy_linux.cpp */ = {isa = PBXFileReference; fileEncoding = 4; lastKnownFileType = sourcecode.cpp.cpp; name = deploy_linux.cpp; path = src/deploy_linux.cpp; sourceTree = "<group>"; };
		4DAB7D1C0FF128F10009F91E /* deploy_macosx.cpp */ = {isa = PBXFileReference; fileEncoding = 4; lastKnownFileType = sourcecode.cpp.cpp; name = deploy_macosx.cpp; path = src/deploy_macosx.cpp; sourceTree = "<group>"; };
		4DAB7D1D0FF128F10009F91E /* deploy_windows.cpp */ = {isa = PBXFileReference; fileEncoding = 4; lastKnownFileType = sourcecode.cpp.cpp; name = deploy_windows.cpp; path = src/deploy_windows.cpp; sourceTree = "<group>"; };
		4DAB7D270FF3A0100009F91E /* md5.cpp */ = {isa = PBXFileReference; fileEncoding = 4; lastKnownFileType = sourcecode.cpp.cpp; name = md5.cpp; path = src/md5.cpp; sourceTree = "<group>"; };
		4DAC56740D869D1600CE5BAF /* w32clipboard.cpp */ = {isa = PBXFileReference; fileEncoding = 4; lastKnownFileType = sourcecode.cpp.cpp; name = w32clipboard.cpp; path = src/w32clipboard.cpp; sourceTree = "<group>"; };
		4DAC56750D869D1600CE5BAF /* w32date.cpp */ = {isa = PBXFileReference; fileEncoding = 4; lastKnownFileType = sourcecode.cpp.cpp; name = w32date.cpp; path = src/w32date.cpp; sourceTree = "<group>"; };
		4DAC56760D869D1600CE5BAF /* w32script.cpp */ = {isa = PBXFileReference; fileEncoding = 4; lastKnownFileType = sourcecode.cpp.cpp; name = w32script.cpp; path = src/w32script.cpp; sourceTree = "<group>"; };
		4DAC56770D869D1600CE5BAF /* w32transfer.cpp */ = {isa = PBXFileReference; fileEncoding = 4; lastKnownFileType = sourcecode.cpp.cpp; name = w32transfer.cpp; path = src/w32transfer.cpp; sourceTree = "<group>"; };
		4DAC56780D869D1600CE5BAF /* w32transfer.h */ = {isa = PBXFileReference; fileEncoding = 4; lastKnownFileType = sourcecode.c.h; name = w32transfer.h; path = src/w32transfer.h; sourceTree = "<group>"; };
		4DAD1B3B1420B6CE003ACDC2 /* w32image.cpp */ = {isa = PBXFileReference; fileEncoding = 4; lastKnownFileType = sourcecode.cpp.cpp; name = w32image.cpp; path = src/w32image.cpp; sourceTree = "<group>"; };
		4DAD1B3C1420B6CE003ACDC2 /* w32misc.cpp */ = {isa = PBXFileReference; fileEncoding = 4; lastKnownFileType = sourcecode.cpp.cpp; name = w32misc.cpp; path = src/w32misc.cpp; sourceTree = "<group>"; };
		4DAD1B3D1420B6CE003ACDC2 /* w32prefix.cpp */ = {isa = PBXFileReference; fileEncoding = 4; lastKnownFileType = sourcecode.cpp.cpp; name = w32prefix.cpp; path = src/w32prefix.cpp; sourceTree = "<group>"; };
		4DAD1B3E1420B6CE003ACDC2 /* w32prefix.h */ = {isa = PBXFileReference; fileEncoding = 4; lastKnownFileType = sourcecode.c.h; name = w32prefix.h; path = src/w32prefix.h; sourceTree = "<group>"; };
		4DAD1B3F1420B6CE003ACDC2 /* w32theme.h */ = {isa = PBXFileReference; fileEncoding = 4; lastKnownFileType = sourcecode.c.h; name = w32theme.h; path = src/w32theme.h; sourceTree = "<group>"; };
		4DADCD5912392EAF003CD17C /* sha1.cpp */ = {isa = PBXFileReference; fileEncoding = 4; lastKnownFileType = sourcecode.cpp.cpp; name = sha1.cpp; path = src/sha1.cpp; sourceTree = "<group>"; };
		4DADCD5A12392EAF003CD17C /* sha1.h */ = {isa = PBXFileReference; fileEncoding = 4; lastKnownFileType = sourcecode.c.h; name = sha1.h; path = src/sha1.h; sourceTree = "<group>"; };
		4DADCDFC12393F26003CD17C /* Installer.icns */ = {isa = PBXFileReference; lastKnownFileType = image.icns; name = Installer.icns; path = rsrc/Installer.icns; sourceTree = "<group>"; };
		4DB3856E1714422200D3F102 /* Carbon.framework */ = {isa = PBXFileReference; lastKnownFileType = wrapper.framework; name = Carbon.framework; path = System/Library/Frameworks/Carbon.framework; sourceTree = SDKROOT; };
		4DB9024F0DAA5C980014A170 /* edittool.cpp */ = {isa = PBXFileReference; fileEncoding = 4; lastKnownFileType = sourcecode.cpp.cpp; name = edittool.cpp; path = src/edittool.cpp; sourceTree = "<group>"; };
		4DB902500DAA5C980014A170 /* edittool.h */ = {isa = PBXFileReference; fileEncoding = 4; lastKnownFileType = sourcecode.c.h; name = edittool.h; path = src/edittool.h; sourceTree = "<group>"; };
		4DB902510DAA5C980014A170 /* gradient.cpp */ = {isa = PBXFileReference; fileEncoding = 4; lastKnownFileType = sourcecode.cpp.cpp; name = gradient.cpp; path = src/gradient.cpp; sourceTree = "<group>"; };
		4DB902520DAA5C980014A170 /* gradient.h */ = {isa = PBXFileReference; fileEncoding = 4; lastKnownFileType = sourcecode.c.h; name = gradient.h; path = src/gradient.h; sourceTree = "<group>"; };
		4DB902530DAA5C980014A170 /* packed.h */ = {isa = PBXFileReference; fileEncoding = 4; lastKnownFileType = sourcecode.c.h; name = packed.h; path = src/packed.h; sourceTree = "<group>"; };
		4DB902540DAA5C980014A170 /* paint.h */ = {isa = PBXFileReference; fileEncoding = 4; lastKnownFileType = sourcecode.c.h; name = paint.h; path = src/paint.h; sourceTree = "<group>"; };
		4DB903690DAB898B0014A170 /* libexternal.xcodeproj */ = {isa = PBXFileReference; lastKnownFileType = "wrapper.pb-project"; name = libexternal.xcodeproj; path = ../libexternal/libexternal.xcodeproj; sourceTree = SOURCE_ROOT; };
		4DB968A3135DFDA900DCAE93 /* mblandroidmail.cpp */ = {isa = PBXFileReference; fileEncoding = 4; lastKnownFileType = sourcecode.cpp.cpp; name = mblandroidmail.cpp; path = src/mblandroidmail.cpp; sourceTree = "<group>"; };
		4DB968A4135DFDA900DCAE93 /* mblandroidorientation.cpp */ = {isa = PBXFileReference; fileEncoding = 4; lastKnownFileType = sourcecode.cpp.cpp; name = mblandroidorientation.cpp; path = src/mblandroidorientation.cpp; sourceTree = "<group>"; };
		4DB968A5135DFDA900DCAE93 /* mblandroidtextlayout.cpp */ = {isa = PBXFileReference; fileEncoding = 4; lastKnownFileType = sourcecode.cpp.cpp; name = mblandroidtextlayout.cpp; path = src/mblandroidtextlayout.cpp; sourceTree = "<group>"; };
		4DB98625130C09D6008A03DC /* mcutility.cpp */ = {isa = PBXFileReference; fileEncoding = 4; lastKnownFileType = sourcecode.cpp.cpp; name = mcutility.cpp; path = src/mcutility.cpp; sourceTree = "<group>"; };
		4DC66D8A1045D41700D1CFA3 /* notify.cpp */ = {isa = PBXFileReference; fileEncoding = 4; lastKnownFileType = sourcecode.cpp.cpp; name = notify.cpp; path = src/notify.cpp; sourceTree = "<group>"; };
		4DC999C00D3BBA29003942CC /* rtf.cpp */ = {isa = PBXFileReference; fileEncoding = 4; lastKnownFileType = sourcecode.cpp.cpp; name = rtf.cpp; path = src/rtf.cpp; sourceTree = "<group>"; };
		4DCA084D11E8DAC7005CF640 /* deploy_dmg.cpp */ = {isa = PBXFileReference; fileEncoding = 4; lastKnownFileType = sourcecode.cpp.cpp; name = deploy_dmg.cpp; path = src/deploy_dmg.cpp; sourceTree = "<group>"; };
		4DCA5E6D0EB879AD005197A1 /* parentscript.cpp */ = {isa = PBXFileReference; fileEncoding = 4; lastKnownFileType = sourcecode.cpp.cpp; name = parentscript.cpp; path = src/parentscript.cpp; sourceTree = "<group>"; };
		4DCB65711653B2F700E438E6 /* stackcache.cpp */ = {isa = PBXFileReference; fileEncoding = 4; lastKnownFileType = sourcecode.cpp.cpp; name = stackcache.cpp; path = src/stackcache.cpp; sourceTree = "<group>"; };
		4DCF875810C01A4200D14F5B /* deploy_file.cpp */ = {isa = PBXFileReference; fileEncoding = 4; lastKnownFileType = sourcecode.cpp.cpp; name = deploy_file.cpp; path = src/deploy_file.cpp; sourceTree = "<group>"; };
		4DCFFD1B10CE8F5800FA2262 /* osxtextlayout.cpp */ = {isa = PBXFileReference; fileEncoding = 4; lastKnownFileType = sourcecode.cpp.cpp; name = osxtextlayout.cpp; path = src/osxtextlayout.cpp; sourceTree = "<group>"; };
		4DCFFD2D10CE927700FA2262 /* iquantize_new.cpp */ = {isa = PBXFileReference; fileEncoding = 4; lastKnownFileType = sourcecode.cpp.cpp; name = iquantize_new.cpp; path = src/iquantize_new.cpp; sourceTree = "<group>"; };
		4DD27A820D5B36CE0000CC15 /* pathgray.cpp */ = {isa = PBXFileReference; fileEncoding = 4; lastKnownFileType = sourcecode.cpp.cpp; name = pathgray.cpp; path = src/pathgray.cpp; sourceTree = "<group>"; };
		4DD27A830D5B36CE0000CC15 /* pathprivate.h */ = {isa = PBXFileReference; fileEncoding = 4; lastKnownFileType = sourcecode.c.h; name = pathprivate.h; path = src/pathprivate.h; sourceTree = "<group>"; };
		4DD27A840D5B36CE0000CC15 /* pathprocess.cpp */ = {isa = PBXFileReference; fileEncoding = 4; lastKnownFileType = sourcecode.cpp.cpp; name = pathprocess.cpp; path = src/pathprocess.cpp; sourceTree = "<group>"; };
		4DD27A8A0D5B36E70000CC15 /* rtfsupport.cpp */ = {isa = PBXFileReference; fileEncoding = 4; lastKnownFileType = sourcecode.cpp.cpp; name = rtfsupport.cpp; path = src/rtfsupport.cpp; sourceTree = "<group>"; };
		4DD27ABE0D5B39C20000CC15 /* text.cpp */ = {isa = PBXFileReference; fileEncoding = 4; lastKnownFileType = sourcecode.cpp.cpp; name = text.cpp; path = src/text.cpp; sourceTree = "<group>"; };
		4DD27ABF0D5B39C20000CC15 /* text.h */ = {isa = PBXFileReference; fileEncoding = 4; lastKnownFileType = sourcecode.c.h; name = text.h; path = src/text.h; sourceTree = "<group>"; };
		4DD27ACB0D5B3A280000CC15 /* unicode.cpp */ = {isa = PBXFileReference; fileEncoding = 4; lastKnownFileType = sourcecode.cpp.cpp; name = unicode.cpp; path = src/unicode.cpp; sourceTree = "<group>"; };
		4DD27ACC0D5B3A280000CC15 /* unicode.h */ = {isa = PBXFileReference; fileEncoding = 4; lastKnownFileType = sourcecode.c.h; name = unicode.h; path = src/unicode.h; sourceTree = "<group>"; };
		4DD54D18134F591500981610 /* AccelerationChangeListener.java */ = {isa = PBXFileReference; fileEncoding = 4; lastKnownFileType = sourcecode.java; path = AccelerationChangeListener.java; sourceTree = "<group>"; };
		4DD54D19134F591500981610 /* CameraCompat.java */ = {isa = PBXFileReference; fileEncoding = 4; lastKnownFileType = sourcecode.java; path = CameraCompat.java; sourceTree = "<group>"; };
		4DD54D1A134F591500981610 /* Email.java */ = {isa = PBXFileReference; fileEncoding = 4; lastKnownFileType = sourcecode.java; path = Email.java; sourceTree = "<group>"; };
		4DD54D1B134F591500981610 /* Engine.java */ = {isa = PBXFileReference; fileEncoding = 4; lastKnownFileType = sourcecode.java; path = Engine.java; sourceTree = "<group>"; };
		4DD54D1C134F591500981610 /* LiveCodeActivity.java */ = {isa = PBXFileReference; fileEncoding = 4; lastKnownFileType = sourcecode.java; path = LiveCodeActivity.java; sourceTree = "<group>"; };
		4DD54D1D134F591500981610 /* ShakeEventListener.java */ = {isa = PBXFileReference; fileEncoding = 4; lastKnownFileType = sourcecode.java; path = ShakeEventListener.java; sourceTree = "<group>"; };
		4DD54D1E134F591500981610 /* URLLoader.java */ = {isa = PBXFileReference; fileEncoding = 4; lastKnownFileType = sourcecode.java; path = URLLoader.java; sourceTree = "<group>"; };
		4DD54D20134F591500981610 /* mblandroid.java */ = {isa = PBXFileReference; fileEncoding = 4; lastKnownFileType = sourcecode.java; name = mblandroid.java; path = src/java/mblandroid.java; sourceTree = "<group>"; };
		4DD54D21134F591500981610 /* mblandroid.cpp */ = {isa = PBXFileReference; fileEncoding = 4; lastKnownFileType = sourcecode.cpp.cpp; name = mblandroid.cpp; path = src/mblandroid.cpp; sourceTree = "<group>"; };
		4DD54D22134F591500981610 /* mblandroid.h */ = {isa = PBXFileReference; fileEncoding = 4; lastKnownFileType = sourcecode.c.h; name = mblandroid.h; path = src/mblandroid.h; sourceTree = "<group>"; };
		4DD54D23134F591500981610 /* mblandroidcontext.cpp */ = {isa = PBXFileReference; fileEncoding = 4; lastKnownFileType = sourcecode.cpp.cpp; name = mblandroidcontext.cpp; path = src/mblandroidcontext.cpp; sourceTree = "<group>"; };
		4DD54D24134F591500981610 /* mblandroidcontext.h */ = {isa = PBXFileReference; fileEncoding = 4; lastKnownFileType = sourcecode.c.h; name = mblandroidcontext.h; path = src/mblandroidcontext.h; sourceTree = "<group>"; };
		4DD54D26134F591500981610 /* mblandroiddc.cpp */ = {isa = PBXFileReference; fileEncoding = 4; lastKnownFileType = sourcecode.cpp.cpp; name = mblandroiddc.cpp; path = src/mblandroiddc.cpp; sourceTree = "<group>"; };
		4DD54D27134F591500981610 /* mblandroiddialog.cpp */ = {isa = PBXFileReference; fileEncoding = 4; lastKnownFileType = sourcecode.cpp.cpp; name = mblandroiddialog.cpp; path = src/mblandroiddialog.cpp; sourceTree = "<group>"; };
		4DD54D28134F591500981610 /* mblandroidfs.cpp */ = {isa = PBXFileReference; fileEncoding = 4; lastKnownFileType = sourcecode.cpp.cpp; name = mblandroidfs.cpp; path = src/mblandroidfs.cpp; sourceTree = "<group>"; };
		4DD54D29134F591500981610 /* mblandroidio.cpp */ = {isa = PBXFileReference; fileEncoding = 4; lastKnownFileType = sourcecode.cpp.cpp; name = mblandroidio.cpp; path = src/mblandroidio.cpp; sourceTree = "<group>"; };
		4DD54D2A134F591500981610 /* mblandroidmisc.cpp */ = {isa = PBXFileReference; fileEncoding = 4; lastKnownFileType = sourcecode.cpp.cpp; name = mblandroidmisc.cpp; path = src/mblandroidmisc.cpp; sourceTree = "<group>"; };
		4DD54D2B134F591500981610 /* mblandroidmm.cpp */ = {isa = PBXFileReference; fileEncoding = 4; lastKnownFileType = sourcecode.cpp.cpp; name = mblandroidmm.cpp; path = src/mblandroidmm.cpp; sourceTree = "<group>"; };
		4DD54D2C134F591500981610 /* mblandroidnetwork.cpp */ = {isa = PBXFileReference; fileEncoding = 4; lastKnownFileType = sourcecode.cpp.cpp; name = mblandroidnetwork.cpp; path = src/mblandroidnetwork.cpp; sourceTree = "<group>"; };
		4DD54D2D134F591500981610 /* mblandroidprocess.cpp */ = {isa = PBXFileReference; fileEncoding = 4; lastKnownFileType = sourcecode.cpp.cpp; name = mblandroidprocess.cpp; path = src/mblandroidprocess.cpp; sourceTree = "<group>"; };
		4DD54D2E134F591500981610 /* mblandroidurl.cpp */ = {isa = PBXFileReference; fileEncoding = 4; lastKnownFileType = sourcecode.cpp.cpp; name = mblandroidurl.cpp; path = src/mblandroidurl.cpp; sourceTree = "<group>"; };
		4DD54D2F134F591500981610 /* mblandroidutil.h */ = {isa = PBXFileReference; fileEncoding = 4; lastKnownFileType = sourcecode.c.h; name = mblandroidutil.h; path = src/mblandroidutil.h; sourceTree = "<group>"; };
		4DD54D47134F593600981610 /* mbliphonelocation.mm */ = {isa = PBXFileReference; fileEncoding = 4; lastKnownFileType = sourcecode.cpp.objcpp; name = mbliphonelocation.mm; path = src/mbliphonelocation.mm; sourceTree = "<group>"; };
		4DD54D48134F593600981610 /* mbliphonemail.mm */ = {isa = PBXFileReference; fileEncoding = 4; lastKnownFileType = sourcecode.cpp.objcpp; name = mbliphonemail.mm; path = src/mbliphonemail.mm; sourceTree = "<group>"; };
		4DD54D4A134F593600981610 /* mbliphoneinput.mm */ = {isa = PBXFileReference; fileEncoding = 4; lastKnownFileType = sourcecode.cpp.objcpp; name = mbliphoneinput.mm; path = src/mbliphoneinput.mm; sourceTree = "<group>"; };
		4DD54D4B134F593600981610 /* mbliphone.mm */ = {isa = PBXFileReference; fileEncoding = 4; lastKnownFileType = sourcecode.cpp.objcpp; name = mbliphone.mm; path = src/mbliphone.mm; sourceTree = "<group>"; };
		4DD54D4C134F593600981610 /* mbliphoneplayer.mm */ = {isa = PBXFileReference; fileEncoding = 4; lastKnownFileType = sourcecode.cpp.objcpp; name = mbliphoneplayer.mm; path = src/mbliphoneplayer.mm; sourceTree = "<group>"; };
		4DD54D4D134F593600981610 /* mbliphonebrowser.mm */ = {isa = PBXFileReference; fileEncoding = 4; lastKnownFileType = sourcecode.cpp.objcpp; name = mbliphonebrowser.mm; path = src/mbliphonebrowser.mm; sourceTree = "<group>"; };
		4DD54D4E134F593600981610 /* mbliphonecontext.cpp */ = {isa = PBXFileReference; fileEncoding = 4; lastKnownFileType = sourcecode.cpp.cpp; name = mbliphonecontext.cpp; path = src/mbliphonecontext.cpp; sourceTree = "<group>"; };
		4DD54D4F134F593600981610 /* mbliphonecontext.h */ = {isa = PBXFileReference; fileEncoding = 4; lastKnownFileType = sourcecode.c.h; name = mbliphonecontext.h; path = src/mbliphonecontext.h; sourceTree = "<group>"; };
		4DD54D50134F593600981610 /* mbliphonecontrol.h */ = {isa = PBXFileReference; fileEncoding = 4; lastKnownFileType = sourcecode.c.h; name = mbliphonecontrol.h; path = src/mbliphonecontrol.h; sourceTree = "<group>"; };
		4DD54D51134F593600981610 /* mbliphonevideo.mm */ = {isa = PBXFileReference; fileEncoding = 4; lastKnownFileType = sourcecode.cpp.objcpp; name = mbliphonevideo.mm; path = src/mbliphonevideo.mm; sourceTree = "<group>"; };
		4DD54D52134F593600981610 /* mbliphonecontrol.mm */ = {isa = PBXFileReference; fileEncoding = 4; lastKnownFileType = sourcecode.cpp.objcpp; name = mbliphonecontrol.mm; path = src/mbliphonecontrol.mm; sourceTree = "<group>"; };
		4DD54D53134F593600981610 /* mbliphonedc.mm */ = {isa = PBXFileReference; fileEncoding = 4; lastKnownFileType = sourcecode.cpp.objcpp; name = mbliphonedc.mm; path = src/mbliphonedc.mm; sourceTree = "<group>"; };
		4DD54D54134F593600981610 /* mbliphoneextra.mm */ = {isa = PBXFileReference; fileEncoding = 4; lastKnownFileType = sourcecode.cpp.objcpp; name = mbliphoneextra.mm; path = src/mbliphoneextra.mm; sourceTree = "<group>"; };
		4DD54D55134F593600981610 /* mbliphonescroller.mm */ = {isa = PBXFileReference; fileEncoding = 4; lastKnownFileType = sourcecode.cpp.objcpp; name = mbliphonescroller.mm; path = src/mbliphonescroller.mm; sourceTree = "<group>"; };
		4DD54D56134F593600981610 /* mbliphonestack.mm */ = {isa = PBXFileReference; fileEncoding = 4; lastKnownFileType = sourcecode.cpp.objcpp; name = mbliphonestack.mm; path = src/mbliphonestack.mm; sourceTree = "<group>"; };
		4DD54D57134F593600981610 /* mbliphonesound.mm */ = {isa = PBXFileReference; fileEncoding = 4; lastKnownFileType = sourcecode.cpp.objcpp; name = mbliphonesound.mm; path = src/mbliphonesound.mm; sourceTree = "<group>"; };
		4DD54D58134F593600981610 /* mbliphoneurl.mm */ = {isa = PBXFileReference; fileEncoding = 4; lastKnownFileType = sourcecode.cpp.objcpp; name = mbliphoneurl.mm; path = src/mbliphoneurl.mm; sourceTree = "<group>"; };
		4DD54D5A134F593600981610 /* mbliphonedialog.mm */ = {isa = PBXFileReference; fileEncoding = 4; lastKnownFileType = sourcecode.cpp.objcpp; name = mbliphonedialog.mm; path = src/mbliphonedialog.mm; sourceTree = "<group>"; };
		4DD54D5B134F593600981610 /* mbliphone.h */ = {isa = PBXFileReference; fileEncoding = 4; lastKnownFileType = sourcecode.c.h; name = mbliphone.h; path = src/mbliphone.h; sourceTree = "<group>"; };
		4DD54D5C134F593600981610 /* mbliphonedo.mm */ = {isa = PBXFileReference; fileEncoding = 4; lastKnownFileType = sourcecode.cpp.objcpp; name = mbliphonedo.mm; path = src/mbliphonedo.mm; sourceTree = "<group>"; };
		4DD54D5D134F593600981610 /* mbliphonereachability.mm */ = {isa = PBXFileReference; fileEncoding = 4; lastKnownFileType = sourcecode.cpp.objcpp; name = mbliphonereachability.mm; path = src/mbliphonereachability.mm; sourceTree = "<group>"; };
		4DD54D5E134F593600981610 /* mbliphonepick.mm */ = {isa = PBXFileReference; fileEncoding = 4; lastKnownFileType = sourcecode.cpp.objcpp; name = mbliphonepick.mm; path = src/mbliphonepick.mm; sourceTree = "<group>"; };
		4DD54D5F134F593600981610 /* mbliphonehooks.cpp */ = {isa = PBXFileReference; fileEncoding = 4; lastKnownFileType = sourcecode.cpp.cpp; name = mbliphonehooks.cpp; path = src/mbliphonehooks.cpp; sourceTree = "<group>"; };
		4DD54D60134F593600981610 /* mbliphonegfx.mm */ = {isa = PBXFileReference; fileEncoding = 4; lastKnownFileType = sourcecode.cpp.objcpp; name = mbliphonegfx.mm; path = src/mbliphonegfx.mm; sourceTree = "<group>"; };
		4DD54D61134F593600981610 /* mbliphoneview.h */ = {isa = PBXFileReference; fileEncoding = 4; lastKnownFileType = sourcecode.c.h; name = mbliphoneview.h; path = src/mbliphoneview.h; sourceTree = "<group>"; };
		4DD54D62134F593600981610 /* mbliphonetextlayout.mm */ = {isa = PBXFileReference; fileEncoding = 4; lastKnownFileType = sourcecode.cpp.objcpp; name = mbliphonetextlayout.mm; path = src/mbliphonetextlayout.mm; sourceTree = "<group>"; };
		4DD54D64134F594E00981610 /* mbldc.h */ = {isa = PBXFileReference; fileEncoding = 4; lastKnownFileType = sourcecode.c.h; name = mbldc.h; path = src/mbldc.h; sourceTree = "<group>"; };
		4DD54D66134F594E00981610 /* mblflst.cpp */ = {isa = PBXFileReference; fileEncoding = 4; lastKnownFileType = sourcecode.cpp.cpp; name = mblflst.cpp; path = src/mblflst.cpp; sourceTree = "<group>"; };
		4DD54D67134F594E00981610 /* mblflst.h */ = {isa = PBXFileReference; fileEncoding = 4; lastKnownFileType = sourcecode.c.h; name = mblflst.h; path = src/mblflst.h; sourceTree = "<group>"; };
		4DD54D68134F594E00981610 /* mblmain.cpp */ = {isa = PBXFileReference; fileEncoding = 4; lastKnownFileType = sourcecode.cpp.cpp; name = mblmain.cpp; path = src/mblmain.cpp; sourceTree = "<group>"; };
		4DD54D69134F594E00981610 /* mblspec.cpp */ = {isa = PBXFileReference; fileEncoding = 4; lastKnownFileType = sourcecode.cpp.cpp; name = mblspec.cpp; path = src/mblspec.cpp; sourceTree = "<group>"; };
		4DD54D6A134F594E00981610 /* mblstack.cpp */ = {isa = PBXFileReference; fileEncoding = 4; lastKnownFileType = sourcecode.cpp.cpp; name = mblstack.cpp; path = src/mblstack.cpp; sourceTree = "<group>"; };
		4DDB66521413990400E5C84C /* sysregion.cpp */ = {isa = PBXFileReference; fileEncoding = 4; lastKnownFileType = sourcecode.cpp.cpp; name = sysregion.cpp; path = src/sysregion.cpp; sourceTree = "<group>"; };
		4DDB66531413990400E5C84C /* sysunxdate.cpp */ = {isa = PBXFileReference; fileEncoding = 4; lastKnownFileType = sourcecode.cpp.cpp; name = sysunxdate.cpp; path = src/sysunxdate.cpp; sourceTree = "<group>"; };
		4DDB66541413990400E5C84C /* sysw32network.cpp */ = {isa = PBXFileReference; fileEncoding = 4; lastKnownFileType = sourcecode.cpp.cpp; name = sysw32network.cpp; path = src/sysw32network.cpp; sourceTree = "<group>"; };
		4DDB66551413990400E5C84C /* sysw32region.cpp */ = {isa = PBXFileReference; fileEncoding = 4; lastKnownFileType = sourcecode.cpp.cpp; name = sysw32region.cpp; path = src/sysw32region.cpp; sourceTree = "<group>"; };
		4DDB66561413990400E5C84C /* sysw32registry.cpp */ = {isa = PBXFileReference; fileEncoding = 4; lastKnownFileType = sourcecode.cpp.cpp; name = sysw32registry.cpp; path = src/sysw32registry.cpp; sourceTree = "<group>"; };
		4DDB66581413993500E5C84C /* sysosxregion.cpp */ = {isa = PBXFileReference; fileEncoding = 4; lastKnownFileType = sourcecode.cpp.cpp; name = sysosxregion.cpp; path = src/sysosxregion.cpp; sourceTree = "<group>"; };
		4DDB666D14139FF500E5C84C /* tilecache.cpp */ = {isa = PBXFileReference; fileEncoding = 4; lastKnownFileType = sourcecode.cpp.cpp; name = tilecache.cpp; path = src/tilecache.cpp; sourceTree = "<group>"; };
		4DDB666E14139FF500E5C84C /* tilecache.h */ = {isa = PBXFileReference; fileEncoding = 4; lastKnownFileType = sourcecode.c.h; name = tilecache.h; path = src/tilecache.h; sourceTree = "<group>"; };
		4DDB66701413A02000E5C84C /* redraw.cpp */ = {isa = PBXFileReference; fileEncoding = 4; lastKnownFileType = sourcecode.cpp.cpp; name = redraw.cpp; path = src/redraw.cpp; sourceTree = "<group>"; };
		4DDB66711413A02000E5C84C /* redraw.h */ = {isa = PBXFileReference; fileEncoding = 4; lastKnownFileType = sourcecode.c.h; name = redraw.h; path = src/redraw.h; sourceTree = "<group>"; };
		4DDC6BBF16A06070007B6879 /* syntax.h */ = {isa = PBXFileReference; fileEncoding = 4; lastKnownFileType = sourcecode.c.h; name = syntax.h; path = src/syntax.h; sourceTree = "<group>"; };
		4DDC6CA616A2CFBF007B6879 /* syntax.cpp */ = {isa = PBXFileReference; fileEncoding = 4; lastKnownFileType = sourcecode.cpp.cpp; name = syntax.cpp; path = src/syntax.cpp; sourceTree = "<group>"; };
		4DDDEC8612F6E6F90056D206 /* mode_installer_lnx.cpp */ = {isa = PBXFileReference; fileEncoding = 4; lastKnownFileType = sourcecode.cpp.cpp; name = mode_installer_lnx.cpp; path = src/mode_installer_lnx.cpp; sourceTree = "<group>"; };
		4DDDEC8712F6E6F90056D206 /* mode_installer_w32.cpp */ = {isa = PBXFileReference; fileEncoding = 4; lastKnownFileType = sourcecode.cpp.cpp; name = mode_installer_w32.cpp; path = src/mode_installer_w32.cpp; sourceTree = "<group>"; };
		4DE18D930B82296A0086DB92 /* Standalone-Community.app */ = {isa = PBXFileReference; explicitFileType = wrapper.application; includeInIndex = 0; path = "Standalone-Community.app"; sourceTree = BUILT_PRODUCTS_DIR; };
		4DE2AB01100CCA9300A69884 /* deploy.h */ = {isa = PBXFileReference; fileEncoding = 4; lastKnownFileType = sourcecode.c.h; name = deploy.h; path = src/deploy.h; sourceTree = "<group>"; };
		4DE3B0D415888A93008EB6B5 /* foundation-legacy.cpp */ = {isa = PBXFileReference; fileEncoding = 4; lastKnownFileType = sourcecode.cpp.cpp; name = "foundation-legacy.cpp"; path = "src/foundation-legacy.cpp"; sourceTree = "<group>"; };
		4DE3B0D515888A93008EB6B5 /* foundation-legacy.h */ = {isa = PBXFileReference; fileEncoding = 4; lastKnownFileType = sourcecode.c.h; name = "foundation-legacy.h"; path = "src/foundation-legacy.h"; sourceTree = "<group>"; };
		4DE3B0EF15888AB8008EB6B5 /* exec-array.cpp */ = {isa = PBXFileReference; fileEncoding = 4; lastKnownFileType = sourcecode.cpp.cpp; name = "exec-array.cpp"; path = "src/exec-array.cpp"; sourceTree = "<group>"; };
		4DE3B0F115888AB8008EB6B5 /* exec-engine.cpp */ = {isa = PBXFileReference; fileEncoding = 4; lastKnownFileType = sourcecode.cpp.cpp; name = "exec-engine.cpp"; path = "src/exec-engine.cpp"; sourceTree = "<group>"; };
		4DE3B0F315888AB8008EB6B5 /* exec-files.cpp */ = {isa = PBXFileReference; fileEncoding = 4; lastKnownFileType = sourcecode.cpp.cpp; name = "exec-files.cpp"; path = "src/exec-files.cpp"; sourceTree = "<group>"; };
		4DE3B0F415888AB8008EB6B5 /* exec-filters.cpp */ = {isa = PBXFileReference; fileEncoding = 4; lastKnownFileType = sourcecode.cpp.cpp; name = "exec-filters.cpp"; path = "src/exec-filters.cpp"; sourceTree = "<group>"; };
		4DE3B0F615888AB8008EB6B5 /* exec-interface.cpp */ = {isa = PBXFileReference; fileEncoding = 4; lastKnownFileType = sourcecode.cpp.cpp; name = "exec-interface.cpp"; path = "src/exec-interface.cpp"; sourceTree = "<group>"; };
		4DE3B0F815888AB8008EB6B5 /* exec-legacy.cpp */ = {isa = PBXFileReference; fileEncoding = 4; lastKnownFileType = sourcecode.cpp.cpp; name = "exec-legacy.cpp"; path = "src/exec-legacy.cpp"; sourceTree = "<group>"; };
		4DE3B0F915888AB8008EB6B5 /* exec-math.cpp */ = {isa = PBXFileReference; fileEncoding = 4; lastKnownFileType = sourcecode.cpp.cpp; name = "exec-math.cpp"; path = "src/exec-math.cpp"; sourceTree = "<group>"; };
		4DE3B0FB15888AB8008EB6B5 /* exec-multimedia.cpp */ = {isa = PBXFileReference; fileEncoding = 4; lastKnownFileType = sourcecode.cpp.cpp; name = "exec-multimedia.cpp"; path = "src/exec-multimedia.cpp"; sourceTree = "<group>"; };
		4DE3B0FC15888AB8008EB6B5 /* exec-network.cpp */ = {isa = PBXFileReference; fileEncoding = 4; lastKnownFileType = sourcecode.cpp.cpp; name = "exec-network.cpp"; path = "src/exec-network.cpp"; sourceTree = "<group>"; };
		4DE3B0FD15888AB8008EB6B5 /* exec-pasteboard.cpp */ = {isa = PBXFileReference; fileEncoding = 4; lastKnownFileType = sourcecode.cpp.cpp; name = "exec-pasteboard.cpp"; path = "src/exec-pasteboard.cpp"; sourceTree = "<group>"; };
		4DE3B0FF15888AB8008EB6B5 /* exec-strings.cpp */ = {isa = PBXFileReference; fileEncoding = 4; lastKnownFileType = sourcecode.cpp.cpp; name = "exec-strings.cpp"; path = "src/exec-strings.cpp"; sourceTree = "<group>"; };
		4DE3B10115888AB8008EB6B5 /* exec-text.cpp */ = {isa = PBXFileReference; fileEncoding = 4; lastKnownFileType = sourcecode.cpp.cpp; name = "exec-text.cpp"; path = "src/exec-text.cpp"; sourceTree = "<group>"; };
		4DE3B10215888AB8008EB6B5 /* exec.cpp */ = {isa = PBXFileReference; fileEncoding = 4; lastKnownFileType = sourcecode.cpp.cpp; name = exec.cpp; path = src/exec.cpp; sourceTree = "<group>"; };
		4DE3B10315888AB8008EB6B5 /* exec.h */ = {isa = PBXFileReference; fileEncoding = 4; lastKnownFileType = sourcecode.c.h; name = exec.h; path = src/exec.h; sourceTree = "<group>"; };
		4DE663070BF9C1E50084FE0B /* Standalone-Info.plist */ = {isa = PBXFileReference; fileEncoding = 30; lastKnownFileType = text.plist.xml; name = "Standalone-Info.plist"; path = "rsrc/Standalone-Info.plist"; sourceTree = "<group>"; };
		4DE7ED0D13B33B7F002634F5 /* dskspec.cpp */ = {isa = PBXFileReference; fileEncoding = 4; lastKnownFileType = sourcecode.cpp.cpp; name = dskspec.cpp; path = src/dskspec.cpp; sourceTree = "<group>"; };
		4DEE29F60FDE41BE0009423C /* libkernel.a */ = {isa = PBXFileReference; explicitFileType = archive.ar; includeInIndex = 0; path = libkernel.a; sourceTree = BUILT_PRODUCTS_DIR; };
		4DEE2B3D0FDE44510009423C /* mode_standalone.cpp */ = {isa = PBXFileReference; fileEncoding = 4; lastKnownFileType = sourcecode.cpp.cpp; name = mode_standalone.cpp; path = src/mode_standalone.cpp; sourceTree = "<group>"; };
		4DEE2B3F0FDE44510009423C /* mode_development.cpp */ = {isa = PBXFileReference; fileEncoding = 4; lastKnownFileType = sourcecode.cpp.cpp; name = mode_development.cpp; path = src/mode_development.cpp; sourceTree = "<group>"; };
		4DEE2B400FDE44510009423C /* mode.h */ = {isa = PBXFileReference; fileEncoding = 4; lastKnownFileType = sourcecode.c.h; name = mode.h; path = src/mode.h; sourceTree = "<group>"; };
		4DEE2B490FDE44690009423C /* securemode.h */ = {isa = PBXFileReference; fileEncoding = 4; lastKnownFileType = sourcecode.c.h; name = securemode.h; path = src/securemode.h; sourceTree = "<group>"; };
		4DEE2B4A0FDE44690009423C /* securemode.cpp */ = {isa = PBXFileReference; fileEncoding = 4; lastKnownFileType = sourcecode.cpp.cpp; name = securemode.cpp; path = src/securemode.cpp; sourceTree = "<group>"; };
		4DF03E9D0E0A7DF00070A16A /* variable_impl.h */ = {isa = PBXFileReference; fileEncoding = 4; lastKnownFileType = sourcecode.c.h; name = variable_impl.h; path = src/variable_impl.h; sourceTree = "<group>"; };
		4DF65E2F10016337005A19CA /* capsule.cpp */ = {isa = PBXFileReference; fileEncoding = 4; lastKnownFileType = sourcecode.cpp.cpp; name = capsule.cpp; path = src/capsule.cpp; sourceTree = "<group>"; };
		4DF65E3010016337005A19CA /* capsule.h */ = {isa = PBXFileReference; fileEncoding = 4; lastKnownFileType = sourcecode.c.h; name = capsule.h; path = src/capsule.h; sourceTree = "<group>"; };
		4DF65E4510016351005A19CA /* deploy_capsule.cpp */ = {isa = PBXFileReference; fileEncoding = 4; lastKnownFileType = sourcecode.cpp.cpp; name = deploy_capsule.cpp; path = src/deploy_capsule.cpp; sourceTree = "<group>"; };
		4DFD483E13BA2843008DB91F /* Server-Community */ = {isa = PBXFileReference; explicitFileType = "compiled.mach-o.executable"; includeInIndex = 0; path = "Server-Community"; sourceTree = BUILT_PRODUCTS_DIR; };
		4DFD485213BA28AE008DB91F /* srvcgi.cpp */ = {isa = PBXFileReference; fileEncoding = 4; lastKnownFileType = sourcecode.cpp.cpp; name = srvcgi.cpp; path = src/srvcgi.cpp; sourceTree = "<group>"; };
		4DFD485313BA28AE008DB91F /* srvcgi.h */ = {isa = PBXFileReference; fileEncoding = 4; lastKnownFileType = sourcecode.c.h; name = srvcgi.h; path = src/srvcgi.h; sourceTree = "<group>"; };
		4DFD485413BA28AE008DB91F /* srvdbgvar.cpp */ = {isa = PBXFileReference; fileEncoding = 4; lastKnownFileType = sourcecode.cpp.cpp; name = srvdbgvar.cpp; path = src/srvdbgvar.cpp; sourceTree = "<group>"; };
		4DFD485513BA28AE008DB91F /* srvdbgvar.h */ = {isa = PBXFileReference; fileEncoding = 4; lastKnownFileType = sourcecode.c.h; name = srvdbgvar.h; path = src/srvdbgvar.h; sourceTree = "<group>"; };
		4DFD485713BA28AE008DB91F /* srvdebug.cpp */ = {isa = PBXFileReference; fileEncoding = 4; lastKnownFileType = sourcecode.cpp.cpp; name = srvdebug.cpp; path = src/srvdebug.cpp; sourceTree = "<group>"; };
		4DFD485813BA28AE008DB91F /* srvdebug.h */ = {isa = PBXFileReference; fileEncoding = 4; lastKnownFileType = sourcecode.c.h; name = srvdebug.h; path = src/srvdebug.h; sourceTree = "<group>"; };
		4DFD485A13BA28AE008DB91F /* srvflst.cpp */ = {isa = PBXFileReference; fileEncoding = 4; lastKnownFileType = sourcecode.cpp.cpp; name = srvflst.cpp; path = src/srvflst.cpp; sourceTree = "<group>"; };
		4DFD485B13BA28AE008DB91F /* srvflst.h */ = {isa = PBXFileReference; fileEncoding = 4; lastKnownFileType = sourcecode.c.h; name = srvflst.h; path = src/srvflst.h; sourceTree = "<group>"; };
		4DFD485C13BA28AE008DB91F /* srvmain.cpp */ = {isa = PBXFileReference; fileEncoding = 4; lastKnownFileType = sourcecode.cpp.cpp; name = srvmain.cpp; path = src/srvmain.cpp; sourceTree = "<group>"; };
		4DFD485D13BA28AE008DB91F /* srvposix.cpp */ = {isa = PBXFileReference; fileEncoding = 4; lastKnownFileType = sourcecode.cpp.cpp; name = srvposix.cpp; path = src/srvposix.cpp; sourceTree = "<group>"; };
		4DFD485E13BA28AE008DB91F /* srvscript.cpp */ = {isa = PBXFileReference; fileEncoding = 4; lastKnownFileType = sourcecode.cpp.cpp; name = srvscript.cpp; path = src/srvscript.cpp; sourceTree = "<group>"; };
		4DFD485F13BA28AE008DB91F /* srvscript.h */ = {isa = PBXFileReference; fileEncoding = 4; lastKnownFileType = sourcecode.c.h; name = srvscript.h; path = src/srvscript.h; sourceTree = "<group>"; };
		4DFD486013BA28AE008DB91F /* srvspec.cpp */ = {isa = PBXFileReference; fileEncoding = 4; lastKnownFileType = sourcecode.cpp.cpp; name = srvspec.cpp; path = src/srvspec.cpp; sourceTree = "<group>"; };
		4DFD486113BA28AE008DB91F /* srvstack.cpp */ = {isa = PBXFileReference; fileEncoding = 4; lastKnownFileType = sourcecode.cpp.cpp; name = srvstack.cpp; path = src/srvstack.cpp; sourceTree = "<group>"; };
		4DFD486313BA28AE008DB91F /* srvwindows.cpp */ = {isa = PBXFileReference; fileEncoding = 4; lastKnownFileType = sourcecode.cpp.cpp; name = srvwindows.cpp; path = src/srvwindows.cpp; sourceTree = "<group>"; };
		4DFD486613BA28DA008DB91F /* sysspec.cpp */ = {isa = PBXFileReference; fileEncoding = 4; lastKnownFileType = sourcecode.cpp.cpp; name = sysspec.cpp; path = src/sysspec.cpp; sourceTree = "<group>"; };
		4DFD486713BA28DA008DB91F /* system.h */ = {isa = PBXFileReference; fileEncoding = 4; lastKnownFileType = sourcecode.c.h; name = system.h; path = src/system.h; sourceTree = "<group>"; };
		4DFD486B13BA28FF008DB91F /* mode_server.cpp */ = {isa = PBXFileReference; fileEncoding = 4; lastKnownFileType = sourcecode.cpp.cpp; name = mode_server.cpp; path = src/mode_server.cpp; sourceTree = "<group>"; };
		4DFD495A13BA2BC0008DB91F /* CoreFoundation.framework */ = {isa = PBXFileReference; lastKnownFileType = wrapper.framework; name = CoreFoundation.framework; path = System/Library/Frameworks/CoreFoundation.framework; sourceTree = SDKROOT; };
		4DFDDAB61074D70900FAE527 /* eventqueue.cpp */ = {isa = PBXFileReference; fileEncoding = 4; lastKnownFileType = sourcecode.cpp.cpp; name = eventqueue.cpp; path = src/eventqueue.cpp; sourceTree = "<group>"; };
		4DFECD9E13CE411700288995 /* mbldc.cpp */ = {isa = PBXFileReference; fileEncoding = 4; lastKnownFileType = sourcecode.cpp.cpp; name = mbldc.cpp; path = src/mbldc.cpp; sourceTree = "<group>"; };
		4DFECD9F13CE411700288995 /* mblevent.h */ = {isa = PBXFileReference; fileEncoding = 4; lastKnownFileType = sourcecode.c.h; name = mblevent.h; path = src/mblevent.h; sourceTree = "<group>"; };
		4DFECDA013CE411700288995 /* mbliphonemisc.mm */ = {isa = PBXFileReference; fileEncoding = 4; lastKnownFileType = sourcecode.cpp.objcpp; name = mbliphonemisc.mm; path = src/mbliphonemisc.mm; sourceTree = "<group>"; };
		4DFECEEB13CEE48300288995 /* customprinter.h */ = {isa = PBXFileReference; fileEncoding = 4; lastKnownFileType = sourcecode.c.h; name = customprinter.h; path = include/customprinter.h; sourceTree = "<group>"; };
		4DFECEFF13CEE55B00288995 /* md5.h */ = {isa = PBXFileReference; fileEncoding = 4; lastKnownFileType = sourcecode.c.h; name = md5.h; path = src/md5.h; sourceTree = "<group>"; };
		4DFECF0013CEE55B00288995 /* minizip.h */ = {isa = PBXFileReference; fileEncoding = 4; lastKnownFileType = sourcecode.c.h; name = minizip.h; path = src/minizip.h; sourceTree = "<group>"; };
		4DFECF0113CEE55B00288995 /* notify.h */ = {isa = PBXFileReference; fileEncoding = 4; lastKnownFileType = sourcecode.c.h; name = notify.h; path = src/notify.h; sourceTree = "<group>"; };
		4DFECF0213CEE55B00288995 /* parentscript.h */ = {isa = PBXFileReference; fileEncoding = 4; lastKnownFileType = sourcecode.c.h; name = parentscript.h; path = src/parentscript.h; sourceTree = "<group>"; };
		4DFECF6613CEED7300288995 /* lnximage.cpp */ = {isa = PBXFileReference; fileEncoding = 4; lastKnownFileType = sourcecode.cpp.cpp; name = lnximage.cpp; path = src/lnximage.cpp; sourceTree = "<group>"; };
		4DFECF6713CEED7300288995 /* lnxmisc.cpp */ = {isa = PBXFileReference; fileEncoding = 4; lastKnownFileType = sourcecode.cpp.cpp; name = lnxmisc.cpp; path = src/lnxmisc.cpp; sourceTree = "<group>"; };
		4DFECFE413CEF2DB00288995 /* lnxprefix.h */ = {isa = PBXFileReference; fileEncoding = 4; lastKnownFileType = sourcecode.c.h; name = lnxprefix.h; path = src/lnxprefix.h; sourceTree = "<group>"; };
		4DFED11E13CEFC5400288995 /* lnxtheme.h */ = {isa = PBXFileReference; fileEncoding = 4; lastKnownFileType = sourcecode.c.h; name = lnxtheme.h; path = src/lnxtheme.h; sourceTree = "<group>"; };
		4DFFC7DE13DD8A91006233A4 /* syscfdate.cpp */ = {isa = PBXFileReference; fileEncoding = 4; lastKnownFileType = sourcecode.cpp.cpp; name = syscfdate.cpp; path = src/syscfdate.cpp; sourceTree = "<group>"; };
		4DFFC7DF13DD8A91006233A4 /* sysunxnetwork.cpp */ = {isa = PBXFileReference; fileEncoding = 4; lastKnownFileType = sourcecode.cpp.cpp; name = sysunxnetwork.cpp; path = src/sysunxnetwork.cpp; sourceTree = "<group>"; };
		4DFFC7E613DD8AB9006233A4 /* objectpropsets.cpp */ = {isa = PBXFileReference; fileEncoding = 4; lastKnownFileType = sourcecode.cpp.cpp; name = objectpropsets.cpp; path = src/objectpropsets.cpp; sourceTree = "<group>"; };
		768D665F1762076000F203A3 /* exec-ad.cpp */ = {isa = PBXFileReference; fileEncoding = 4; lastKnownFileType = sourcecode.cpp.cpp; name = "exec-ad.cpp"; path = "src/exec-ad.cpp"; sourceTree = "<group>"; };
		768D66601762076000F203A3 /* exec-addressbook.cpp */ = {isa = PBXFileReference; fileEncoding = 4; lastKnownFileType = sourcecode.cpp.cpp; name = "exec-addressbook.cpp"; path = "src/exec-addressbook.cpp"; sourceTree = "<group>"; };
		768D66611762076000F203A3 /* exec-idletimer.cpp */ = {isa = PBXFileReference; fileEncoding = 4; lastKnownFileType = sourcecode.cpp.cpp; name = "exec-idletimer.cpp"; path = "src/exec-idletimer.cpp"; sourceTree = "<group>"; };
		768D66621762076000F203A3 /* exec-mail.cpp */ = {isa = PBXFileReference; fileEncoding = 4; lastKnownFileType = sourcecode.cpp.cpp; name = "exec-mail.cpp"; path = "src/exec-mail.cpp"; sourceTree = "<group>"; };
		768D66631762076000F203A3 /* exec-orientation.cpp */ = {isa = PBXFileReference; fileEncoding = 4; lastKnownFileType = sourcecode.cpp.cpp; name = "exec-orientation.cpp"; path = "src/exec-orientation.cpp"; sourceTree = "<group>"; };
		768D66641762076000F203A3 /* exec-sensor.cpp */ = {isa = PBXFileReference; fileEncoding = 4; lastKnownFileType = sourcecode.cpp.cpp; name = "exec-sensor.cpp"; path = "src/exec-sensor.cpp"; sourceTree = "<group>"; };
		768D66651762076000F203A3 /* exec-store.cpp */ = {isa = PBXFileReference; fileEncoding = 4; lastKnownFileType = sourcecode.cpp.cpp; name = "exec-store.cpp"; path = "src/exec-store.cpp"; sourceTree = "<group>"; };
		768D66661762076000F203A3 /* exec-textmessaging.cpp */ = {isa = PBXFileReference; fileEncoding = 4; lastKnownFileType = sourcecode.cpp.cpp; name = "exec-textmessaging.cpp"; path = "src/exec-textmessaging.cpp"; sourceTree = "<group>"; };
		768D6667176207B100F203A3 /* mblactivityindicator.cpp */ = {isa = PBXFileReference; fileEncoding = 4; lastKnownFileType = sourcecode.cpp.cpp; name = mblactivityindicator.cpp; path = src/mblactivityindicator.cpp; sourceTree = "<group>"; };
		768D6668176207B100F203A3 /* mblad.cpp */ = {isa = PBXFileReference; fileEncoding = 4; lastKnownFileType = sourcecode.cpp.cpp; name = mblad.cpp; path = src/mblad.cpp; sourceTree = "<group>"; };
		768D6669176207B100F203A3 /* mblad.h */ = {isa = PBXFileReference; fileEncoding = 4; lastKnownFileType = sourcecode.c.h; name = mblad.h; path = src/mblad.h; sourceTree = "<group>"; };
		768D666A176207B100F203A3 /* mblalert.cpp */ = {isa = PBXFileReference; fileEncoding = 4; lastKnownFileType = sourcecode.cpp.cpp; name = mblalert.cpp; path = src/mblalert.cpp; sourceTree = "<group>"; };
		768D666B176207B100F203A3 /* mblbusyindicator.cpp */ = {isa = PBXFileReference; fileEncoding = 4; lastKnownFileType = sourcecode.cpp.cpp; name = mblbusyindicator.cpp; path = src/mblbusyindicator.cpp; sourceTree = "<group>"; };
		768D666C176207B100F203A3 /* mblcalendar.cpp */ = {isa = PBXFileReference; fileEncoding = 4; lastKnownFileType = sourcecode.cpp.cpp; name = mblcalendar.cpp; path = src/mblcalendar.cpp; sourceTree = "<group>"; };
		768D666D176207B100F203A3 /* mblcalendar.h */ = {isa = PBXFileReference; fileEncoding = 4; lastKnownFileType = sourcecode.c.h; name = mblcalendar.h; path = src/mblcalendar.h; sourceTree = "<group>"; };
		768D666E176207B100F203A3 /* mblcamera.cpp */ = {isa = PBXFileReference; fileEncoding = 4; lastKnownFileType = sourcecode.cpp.cpp; name = mblcamera.cpp; path = src/mblcamera.cpp; sourceTree = "<group>"; };
		768D666F176207B100F203A3 /* mblcontact.cpp */ = {isa = PBXFileReference; fileEncoding = 4; lastKnownFileType = sourcecode.cpp.cpp; name = mblcontact.cpp; path = src/mblcontact.cpp; sourceTree = "<group>"; };
		768D6670176207B100F203A3 /* mblcontact.h */ = {isa = PBXFileReference; fileEncoding = 4; lastKnownFileType = sourcecode.c.h; name = mblcontact.h; path = src/mblcontact.h; sourceTree = "<group>"; };
		768D6671176207B100F203A3 /* mblcontrol.cpp */ = {isa = PBXFileReference; fileEncoding = 4; lastKnownFileType = sourcecode.cpp.cpp; name = mblcontrol.cpp; path = src/mblcontrol.cpp; sourceTree = "<group>"; };
		768D6672176207B100F203A3 /* mblcontrol.h */ = {isa = PBXFileReference; fileEncoding = 4; lastKnownFileType = sourcecode.c.h; name = mblcontrol.h; path = src/mblcontrol.h; sourceTree = "<group>"; };
		768D6673176207B100F203A3 /* mbldialog.cpp */ = {isa = PBXFileReference; fileEncoding = 4; lastKnownFileType = sourcecode.cpp.cpp; name = mbldialog.cpp; path = src/mbldialog.cpp; sourceTree = "<group>"; };
		768D6674176207B100F203A3 /* mblhandlers.cpp */ = {isa = PBXFileReference; fileEncoding = 4; lastKnownFileType = sourcecode.cpp.cpp; name = mblhandlers.cpp; path = src/mblhandlers.cpp; sourceTree = "<group>"; };
		768D6675176207B100F203A3 /* mblnotification.cpp */ = {isa = PBXFileReference; fileEncoding = 4; lastKnownFileType = sourcecode.cpp.cpp; name = mblnotification.cpp; path = src/mblnotification.cpp; sourceTree = "<group>"; };
		768D6676176207B100F203A3 /* mblnotification.h */ = {isa = PBXFileReference; fileEncoding = 4; lastKnownFileType = sourcecode.c.h; name = mblnotification.h; path = src/mblnotification.h; sourceTree = "<group>"; };
		768D6677176207B100F203A3 /* mblsensor.cpp */ = {isa = PBXFileReference; fileEncoding = 4; lastKnownFileType = sourcecode.cpp.cpp; name = mblsensor.cpp; path = src/mblsensor.cpp; sourceTree = "<group>"; };
		768D6678176207B100F203A3 /* mblsensor.h */ = {isa = PBXFileReference; fileEncoding = 4; lastKnownFileType = sourcecode.c.h; name = mblsensor.h; path = src/mblsensor.h; sourceTree = "<group>"; };
		768D6679176207B100F203A3 /* mblsound.cpp */ = {isa = PBXFileReference; fileEncoding = 4; lastKnownFileType = sourcecode.cpp.cpp; name = mblsound.cpp; path = src/mblsound.cpp; sourceTree = "<group>"; };
		768D667A176207B100F203A3 /* mblstore.cpp */ = {isa = PBXFileReference; fileEncoding = 4; lastKnownFileType = sourcecode.cpp.cpp; name = mblstore.cpp; path = src/mblstore.cpp; sourceTree = "<group>"; };
		768D667B176207B100F203A3 /* mblstore.h */ = {isa = PBXFileReference; fileEncoding = 4; lastKnownFileType = sourcecode.c.h; name = mblstore.h; path = src/mblstore.h; sourceTree = "<group>"; };
		768D667C176207B100F203A3 /* mblsyntax.h */ = {isa = PBXFileReference; fileEncoding = 4; lastKnownFileType = sourcecode.c.h; name = mblsyntax.h; path = src/mblsyntax.h; sourceTree = "<group>"; };
		768D667D176207B100F203A3 /* mbltextmessaging.cpp */ = {isa = PBXFileReference; fileEncoding = 4; lastKnownFileType = sourcecode.cpp.cpp; name = mbltextmessaging.cpp; path = src/mbltextmessaging.cpp; sourceTree = "<group>"; };
		768D667E176207CB00F203A3 /* mblandroidad.cpp */ = {isa = PBXFileReference; fileEncoding = 4; lastKnownFileType = sourcecode.cpp.cpp; name = mblandroidad.cpp; path = src/mblandroidad.cpp; sourceTree = "<group>"; };
		768D667F176207CB00F203A3 /* mblandroidalert.cpp */ = {isa = PBXFileReference; fileEncoding = 4; lastKnownFileType = sourcecode.cpp.cpp; name = mblandroidalert.cpp; path = src/mblandroidalert.cpp; sourceTree = "<group>"; };
		768D6680176207CB00F203A3 /* mblandroidbrowser.cpp */ = {isa = PBXFileReference; fileEncoding = 4; lastKnownFileType = sourcecode.cpp.cpp; name = mblandroidbrowser.cpp; path = src/mblandroidbrowser.cpp; sourceTree = "<group>"; };
		768D6681176207CB00F203A3 /* mblandroidbusyindicator.cpp */ = {isa = PBXFileReference; fileEncoding = 4; lastKnownFileType = sourcecode.cpp.cpp; name = mblandroidbusyindicator.cpp; path = src/mblandroidbusyindicator.cpp; sourceTree = "<group>"; };
		768D6682176207CB00F203A3 /* mblandroidcalendar.cpp */ = {isa = PBXFileReference; fileEncoding = 4; lastKnownFileType = sourcecode.cpp.cpp; name = mblandroidcalendar.cpp; path = src/mblandroidcalendar.cpp; sourceTree = "<group>"; };
		768D6683176207CB00F203A3 /* mblandroidcontact.cpp */ = {isa = PBXFileReference; fileEncoding = 4; lastKnownFileType = sourcecode.cpp.cpp; name = mblandroidcontact.cpp; path = src/mblandroidcontact.cpp; sourceTree = "<group>"; };
		768D6684176207CB00F203A3 /* mblandroidcontrol.cpp */ = {isa = PBXFileReference; fileEncoding = 4; lastKnownFileType = sourcecode.cpp.cpp; name = mblandroidcontrol.cpp; path = src/mblandroidcontrol.cpp; sourceTree = "<group>"; };
		768D6685176207CB00F203A3 /* mblandroidcontrol.h */ = {isa = PBXFileReference; fileEncoding = 4; lastKnownFileType = sourcecode.c.h; name = mblandroidcontrol.h; path = src/mblandroidcontrol.h; sourceTree = "<group>"; };
		768D6686176207CB00F203A3 /* mblandroidfont.cpp */ = {isa = PBXFileReference; fileEncoding = 4; lastKnownFileType = sourcecode.cpp.cpp; name = mblandroidfont.cpp; path = src/mblandroidfont.cpp; sourceTree = "<group>"; };
		768D6687176207CB00F203A3 /* mblandroidideltimer.cpp */ = {isa = PBXFileReference; fileEncoding = 4; lastKnownFileType = sourcecode.cpp.cpp; name = mblandroidideltimer.cpp; path = src/mblandroidideltimer.cpp; sourceTree = "<group>"; };
		768D6688176207CB00F203A3 /* mblandroidinput.cpp */ = {isa = PBXFileReference; fileEncoding = 4; lastKnownFileType = sourcecode.cpp.cpp; name = mblandroidinput.cpp; path = src/mblandroidinput.cpp; sourceTree = "<group>"; };
		768D6689176207CB00F203A3 /* mblandroidnotification.cpp */ = {isa = PBXFileReference; fileEncoding = 4; lastKnownFileType = sourcecode.cpp.cpp; name = mblandroidnotification.cpp; path = src/mblandroidnotification.cpp; sourceTree = "<group>"; };
		768D668A176207CB00F203A3 /* mblandroidplayer.cpp */ = {isa = PBXFileReference; fileEncoding = 4; lastKnownFileType = sourcecode.cpp.cpp; name = mblandroidplayer.cpp; path = src/mblandroidplayer.cpp; sourceTree = "<group>"; };
		768D668B176207CB00F203A3 /* mblandroidscroller.cpp */ = {isa = PBXFileReference; fileEncoding = 4; lastKnownFileType = sourcecode.cpp.cpp; name = mblandroidscroller.cpp; path = src/mblandroidscroller.cpp; sourceTree = "<group>"; };
		768D668C176207CB00F203A3 /* mblandroidsensor.cpp */ = {isa = PBXFileReference; fileEncoding = 4; lastKnownFileType = sourcecode.cpp.cpp; name = mblandroidsensor.cpp; path = src/mblandroidsensor.cpp; sourceTree = "<group>"; };
		768D668D176207CB00F203A3 /* mblandroidsound.cpp */ = {isa = PBXFileReference; fileEncoding = 4; lastKnownFileType = sourcecode.cpp.cpp; name = mblandroidsound.cpp; path = src/mblandroidsound.cpp; sourceTree = "<group>"; };
		768D668E176207CB00F203A3 /* mblandroidstore.cpp */ = {isa = PBXFileReference; fileEncoding = 4; lastKnownFileType = sourcecode.cpp.cpp; name = mblandroidstore.cpp; path = src/mblandroidstore.cpp; sourceTree = "<group>"; };
		768D668F176207CB00F203A3 /* mblandroidtextmessaging.cpp */ = {isa = PBXFileReference; fileEncoding = 4; lastKnownFileType = sourcecode.cpp.cpp; name = mblandroidtextmessaging.cpp; path = src/mblandroidtextmessaging.cpp; sourceTree = "<group>"; };
		768D66901762087500F203A3 /* mbliphoneactivityindicator.mm */ = {isa = PBXFileReference; fileEncoding = 4; lastKnownFileType = sourcecode.cpp.objcpp; name = mbliphoneactivityindicator.mm; path = src/mbliphoneactivityindicator.mm; sourceTree = "<group>"; };
		768D66911762087500F203A3 /* mbliphonead.mm */ = {isa = PBXFileReference; fileEncoding = 4; lastKnownFileType = sourcecode.cpp.objcpp; name = mbliphonead.mm; path = src/mbliphonead.mm; sourceTree = "<group>"; };
		768D66921762087500F203A3 /* mbliphonealert.mm */ = {isa = PBXFileReference; fileEncoding = 4; lastKnownFileType = sourcecode.cpp.objcpp; name = mbliphonealert.mm; path = src/mbliphonealert.mm; sourceTree = "<group>"; };
		768D66931762087500F203A3 /* mbliphoneapp.h */ = {isa = PBXFileReference; fileEncoding = 4; lastKnownFileType = sourcecode.c.h; name = mbliphoneapp.h; path = src/mbliphoneapp.h; sourceTree = "<group>"; };
		768D66941762087500F203A3 /* mbliphoneapp.mm */ = {isa = PBXFileReference; fileEncoding = 4; lastKnownFileType = sourcecode.cpp.objcpp; name = mbliphoneapp.mm; path = src/mbliphoneapp.mm; sourceTree = "<group>"; };
		768D66951762087500F203A3 /* mbliphoneappview.mm */ = {isa = PBXFileReference; fileEncoding = 4; lastKnownFileType = sourcecode.cpp.objcpp; name = mbliphoneappview.mm; path = src/mbliphoneappview.mm; sourceTree = "<group>"; };
		768D66961762087500F203A3 /* mbliphonebusyindicator.mm */ = {isa = PBXFileReference; fileEncoding = 4; lastKnownFileType = sourcecode.cpp.objcpp; name = mbliphonebusyindicator.mm; path = src/mbliphonebusyindicator.mm; sourceTree = "<group>"; };
		768D66971762087500F203A3 /* mbliphonecalendar.mm */ = {isa = PBXFileReference; fileEncoding = 4; lastKnownFileType = sourcecode.cpp.objcpp; name = mbliphonecalendar.mm; path = src/mbliphonecalendar.mm; sourceTree = "<group>"; };
		768D66981762087500F203A3 /* mbliphonecamera.mm */ = {isa = PBXFileReference; fileEncoding = 4; lastKnownFileType = sourcecode.cpp.objcpp; name = mbliphonecamera.mm; path = src/mbliphonecamera.mm; sourceTree = "<group>"; };
		768D66991762087500F203A3 /* mbliphonecontact.mm */ = {isa = PBXFileReference; fileEncoding = 4; lastKnownFileType = sourcecode.cpp.objcpp; name = mbliphonecontact.mm; path = src/mbliphonecontact.mm; sourceTree = "<group>"; };
		768D669A1762087500F203A3 /* mbliphoneembedded.mm */ = {isa = PBXFileReference; fileEncoding = 4; lastKnownFileType = sourcecode.cpp.objcpp; name = mbliphoneembedded.mm; path = src/mbliphoneembedded.mm; sourceTree = "<group>"; };
		768D669B1762087500F203A3 /* mbliphoneembeddedtest.mm */ = {isa = PBXFileReference; fileEncoding = 4; lastKnownFileType = sourcecode.cpp.objcpp; name = mbliphoneembeddedtest.mm; path = src/mbliphoneembeddedtest.mm; sourceTree = "<group>"; };
		768D669C1762087500F203A3 /* mbliphonefs.mm */ = {isa = PBXFileReference; fileEncoding = 4; lastKnownFileType = sourcecode.cpp.objcpp; name = mbliphonefs.mm; path = src/mbliphonefs.mm; sourceTree = "<group>"; };
		768D669D1762087500F203A3 /* mbliphoneidletimer.mm */ = {isa = PBXFileReference; fileEncoding = 4; lastKnownFileType = sourcecode.cpp.objcpp; name = mbliphoneidletimer.mm; path = src/mbliphoneidletimer.mm; sourceTree = "<group>"; };
		768D669E1762087500F203A3 /* mbliphonemediapick.mm */ = {isa = PBXFileReference; fileEncoding = 4; lastKnownFileType = sourcecode.cpp.objcpp; name = mbliphonemediapick.mm; path = src/mbliphonemediapick.mm; sourceTree = "<group>"; };
		768D669F1762087500F203A3 /* mbliphonenotification.mm */ = {isa = PBXFileReference; fileEncoding = 4; lastKnownFileType = sourcecode.cpp.objcpp; name = mbliphonenotification.mm; path = src/mbliphonenotification.mm; sourceTree = "<group>"; };
		768D66A01762087500F203A3 /* mbliphoneorientation.mm */ = {isa = PBXFileReference; fileEncoding = 4; lastKnownFileType = sourcecode.cpp.objcpp; name = mbliphoneorientation.mm; path = src/mbliphoneorientation.mm; sourceTree = "<group>"; };
		768D66A11762087500F203A3 /* mbliphonepickdate.mm */ = {isa = PBXFileReference; fileEncoding = 4; lastKnownFileType = sourcecode.cpp.objcpp; name = mbliphonepickdate.mm; path = src/mbliphonepickdate.mm; sourceTree = "<group>"; };
		768D66A21762087500F203A3 /* mbliphonesensor.mm */ = {isa = PBXFileReference; fileEncoding = 4; lastKnownFileType = sourcecode.cpp.objcpp; name = mbliphonesensor.mm; path = src/mbliphonesensor.mm; sourceTree = "<group>"; };
		768D66A31762087500F203A3 /* mbliphonestore.mm */ = {isa = PBXFileReference; fileEncoding = 4; lastKnownFileType = sourcecode.cpp.objcpp; name = mbliphonestore.mm; path = src/mbliphonestore.mm; sourceTree = "<group>"; };
		768D66A41762087500F203A3 /* mbliphonetextmessaging.mm */ = {isa = PBXFileReference; fileEncoding = 4; lastKnownFileType = sourcecode.cpp.objcpp; name = mbliphonetextmessaging.mm; path = src/mbliphonetextmessaging.mm; sourceTree = "<group>"; };
		A04643DB0BAAA63A0030A830 /* w32ans.cpp */ = {isa = PBXFileReference; fileEncoding = 30; lastKnownFileType = sourcecode.cpp.cpp; name = w32ans.cpp; path = src/w32ans.cpp; sourceTree = "<group>"; };
		A04643DC0BAAA63A0030A830 /* w32context.cpp */ = {isa = PBXFileReference; fileEncoding = 30; lastKnownFileType = sourcecode.cpp.cpp; name = w32context.cpp; path = src/w32context.cpp; sourceTree = "<group>"; };
		A04643DD0BAAA63A0030A830 /* w32context.h */ = {isa = PBXFileReference; fileEncoding = 30; lastKnownFileType = sourcecode.c.h; name = w32context.h; path = src/w32context.h; sourceTree = "<group>"; };
		A04643DE0BAAA63A0030A830 /* w32dc.cpp */ = {isa = PBXFileReference; fileEncoding = 30; lastKnownFileType = sourcecode.cpp.cpp; name = w32dc.cpp; path = src/w32dc.cpp; sourceTree = "<group>"; };
		A04643DF0BAAA63A0030A830 /* w32dc.h */ = {isa = PBXFileReference; fileEncoding = 30; lastKnownFileType = sourcecode.c.h; name = w32dc.h; path = src/w32dc.h; sourceTree = "<group>"; };
		A04643E10BAAA63A0030A830 /* w32dce.cpp */ = {isa = PBXFileReference; fileEncoding = 30; lastKnownFileType = sourcecode.cpp.cpp; name = w32dce.cpp; path = src/w32dce.cpp; sourceTree = "<group>"; };
		A04643E20BAAA63A0030A830 /* w32dcs.cpp */ = {isa = PBXFileReference; fileEncoding = 30; lastKnownFileType = sourcecode.cpp.cpp; name = w32dcs.cpp; path = src/w32dcs.cpp; sourceTree = "<group>"; };
		A04643E30BAAA63A0030A830 /* w32dcw32.cpp */ = {isa = PBXFileReference; fileEncoding = 30; lastKnownFileType = sourcecode.cpp.cpp; name = w32dcw32.cpp; path = src/w32dcw32.cpp; sourceTree = "<group>"; };
		A04643E40BAAA63A0030A830 /* w32defs.h */ = {isa = PBXFileReference; fileEncoding = 30; lastKnownFileType = sourcecode.c.h; name = w32defs.h; path = src/w32defs.h; sourceTree = "<group>"; };
		A04643E50BAAA63A0030A830 /* w32dnd.cpp */ = {isa = PBXFileReference; fileEncoding = 30; lastKnownFileType = sourcecode.cpp.cpp; name = w32dnd.cpp; path = src/w32dnd.cpp; sourceTree = "<group>"; };
		A04643E60BAAA63A0030A830 /* w32dnd.h */ = {isa = PBXFileReference; fileEncoding = 30; lastKnownFileType = sourcecode.c.h; name = w32dnd.h; path = src/w32dnd.h; sourceTree = "<group>"; };
		A04643E70BAAA63A0030A830 /* w32flst.cpp */ = {isa = PBXFileReference; fileEncoding = 30; lastKnownFileType = sourcecode.cpp.cpp; name = w32flst.cpp; path = src/w32flst.cpp; sourceTree = "<group>"; };
		A04643E80BAAA63A0030A830 /* w32flst.h */ = {isa = PBXFileReference; fileEncoding = 30; lastKnownFileType = sourcecode.c.h; name = w32flst.h; path = src/w32flst.h; sourceTree = "<group>"; };
		A04643ED0BAAA63A0030A830 /* w32relaunch.cpp */ = {isa = PBXFileReference; fileEncoding = 30; lastKnownFileType = sourcecode.cpp.cpp; name = w32relaunch.cpp; path = src/w32relaunch.cpp; sourceTree = "<group>"; };
		A04643EE0BAAA63A0030A830 /* w32spec.cpp */ = {isa = PBXFileReference; fileEncoding = 30; lastKnownFileType = sourcecode.cpp.cpp; name = w32spec.cpp; path = src/w32spec.cpp; sourceTree = "<group>"; };
		A04643EF0BAAA63A0030A830 /* w32stack.cpp */ = {isa = PBXFileReference; fileEncoding = 30; lastKnownFileType = sourcecode.cpp.cpp; name = w32stack.cpp; path = src/w32stack.cpp; sourceTree = "<group>"; };
		A04643F40BAAA63A0030A830 /* w32text.cpp */ = {isa = PBXFileReference; fileEncoding = 30; lastKnownFileType = sourcecode.cpp.cpp; name = w32text.cpp; path = src/w32text.cpp; sourceTree = "<group>"; };
		A04643F50BAAA63A0030A830 /* w32text.h */ = {isa = PBXFileReference; fileEncoding = 30; lastKnownFileType = sourcecode.c.h; name = w32text.h; path = src/w32text.h; sourceTree = "<group>"; };
		A04643F60BAAA63A0030A830 /* w32theme.cpp */ = {isa = PBXFileReference; fileEncoding = 30; lastKnownFileType = sourcecode.cpp.cpp; name = w32theme.cpp; path = src/w32theme.cpp; sourceTree = "<group>"; };
		A71F80530F4F178C003012FD /* Standalone.icns */ = {isa = PBXFileReference; lastKnownFileType = image.icns; name = Standalone.icns; path = rsrc/Standalone.icns; sourceTree = "<group>"; };
		A71F80610F4F17F9003012FD /* StandaloneDoc.icns */ = {isa = PBXFileReference; lastKnownFileType = image.icns; name = StandaloneDoc.icns; path = rsrc/StandaloneDoc.icns; sourceTree = "<group>"; };
		BEF2C0EF17BA493A00E96459 /* socket.h */ = {isa = PBXFileReference; fileEncoding = 4; lastKnownFileType = sourcecode.c.h; name = socket.h; path = src/socket.h; sourceTree = "<group>"; };
		BEF3110417C217C30073D70F /* dskw32.cpp */ = {isa = PBXFileReference; fileEncoding = 4; lastKnownFileType = sourcecode.cpp.cpp; name = dskw32.cpp; path = src/dskw32.cpp; sourceTree = "<group>"; };
		BEFE81D317B2B32800C9D14F /* dskmac.cpp */ = {isa = PBXFileReference; fileEncoding = 4; lastKnownFileType = sourcecode.cpp.cpp; name = dskmac.cpp; path = src/dskmac.cpp; sourceTree = "<group>"; };
		E8189EB515D17E8000194F25 /* exec-logic.cpp */ = {isa = PBXFileReference; fileEncoding = 4; lastKnownFileType = sourcecode.cpp.cpp; name = "exec-logic.cpp"; path = "src/exec-logic.cpp"; sourceTree = "<group>"; };
		E864B41F15BDAB3F00F5361C /* legacy_spec.cpp */ = {isa = PBXFileReference; fileEncoding = 4; lastKnownFileType = sourcecode.cpp.cpp; name = legacy_spec.cpp; path = src/legacy_spec.cpp; sourceTree = "<group>"; };
		E86A04F6142A49EF005ECD82 /* srvsession.cpp */ = {isa = PBXFileReference; fileEncoding = 4; lastKnownFileType = sourcecode.cpp.cpp; name = srvsession.cpp; path = src/srvsession.cpp; sourceTree = "<group>"; };
		E86A04F7142A49EF005ECD82 /* srvsession.h */ = {isa = PBXFileReference; fileEncoding = 4; lastKnownFileType = sourcecode.c.h; name = srvsession.h; path = src/srvsession.h; sourceTree = "<group>"; };
		E86D598F170AEE0000060AED /* deploysecurity.h */ = {isa = PBXFileReference; fileEncoding = 4; lastKnownFileType = sourcecode.c.h; name = deploysecurity.h; path = src/deploysecurity.h; sourceTree = "<group>"; };
		E86D59AE170AF0E000060AED /* deploysecurity.cpp */ = {isa = PBXFileReference; fileEncoding = 4; lastKnownFileType = sourcecode.cpp.cpp; name = deploysecurity.cpp; path = src/deploysecurity.cpp; sourceTree = "<group>"; };
		E875FD8117293B4F005A69F4 /* exec-interface-aclip.cpp */ = {isa = PBXFileReference; fileEncoding = 4; lastKnownFileType = sourcecode.cpp.cpp; name = "exec-interface-aclip.cpp"; path = "src/exec-interface-aclip.cpp"; sourceTree = "<group>"; };
		E875FD8217293B4F005A69F4 /* exec-interface-button.cpp */ = {isa = PBXFileReference; fileEncoding = 4; lastKnownFileType = sourcecode.cpp.cpp; name = "exec-interface-button.cpp"; path = "src/exec-interface-button.cpp"; sourceTree = "<group>"; };
		E875FD8317293B4F005A69F4 /* exec-interface-card.cpp */ = {isa = PBXFileReference; fileEncoding = 4; lastKnownFileType = sourcecode.cpp.cpp; name = "exec-interface-card.cpp"; path = "src/exec-interface-card.cpp"; sourceTree = "<group>"; };
		E875FD8417293B4F005A69F4 /* exec-interface-control.cpp */ = {isa = PBXFileReference; fileEncoding = 4; lastKnownFileType = sourcecode.cpp.cpp; name = "exec-interface-control.cpp"; path = "src/exec-interface-control.cpp"; sourceTree = "<group>"; };
		E875FD8517293B4F005A69F4 /* exec-interface-field.cpp */ = {isa = PBXFileReference; fileEncoding = 4; lastKnownFileType = sourcecode.cpp.cpp; name = "exec-interface-field.cpp"; path = "src/exec-interface-field.cpp"; sourceTree = "<group>"; };
		E875FD8617293B4F005A69F4 /* exec-interface-graphic.cpp */ = {isa = PBXFileReference; fileEncoding = 4; lastKnownFileType = sourcecode.cpp.cpp; name = "exec-interface-graphic.cpp"; path = "src/exec-interface-graphic.cpp"; sourceTree = "<group>"; };
		E875FD8717293B4F005A69F4 /* exec-interface-group.cpp */ = {isa = PBXFileReference; fileEncoding = 4; lastKnownFileType = sourcecode.cpp.cpp; name = "exec-interface-group.cpp"; path = "src/exec-interface-group.cpp"; sourceTree = "<group>"; };
		E875FD8817293B4F005A69F4 /* exec-interface-image.cpp */ = {isa = PBXFileReference; fileEncoding = 4; lastKnownFileType = sourcecode.cpp.cpp; name = "exec-interface-image.cpp"; path = "src/exec-interface-image.cpp"; sourceTree = "<group>"; };
		E875FD8917293B4F005A69F4 /* exec-interface-object.cpp */ = {isa = PBXFileReference; fileEncoding = 4; lastKnownFileType = sourcecode.cpp.cpp; name = "exec-interface-object.cpp"; path = "src/exec-interface-object.cpp"; sourceTree = "<group>"; };
		E875FD8A17293B4F005A69F4 /* exec-interface-player.cpp */ = {isa = PBXFileReference; fileEncoding = 4; lastKnownFileType = sourcecode.cpp.cpp; name = "exec-interface-player.cpp"; path = "src/exec-interface-player.cpp"; sourceTree = "<group>"; };
		E875FD8B17293B4F005A69F4 /* exec-interface-scrollbar.cpp */ = {isa = PBXFileReference; fileEncoding = 4; lastKnownFileType = sourcecode.cpp.cpp; name = "exec-interface-scrollbar.cpp"; path = "src/exec-interface-scrollbar.cpp"; sourceTree = "<group>"; };
		E875FD8C17293B4F005A69F4 /* exec-interface-stack.cpp */ = {isa = PBXFileReference; fileEncoding = 4; lastKnownFileType = sourcecode.cpp.cpp; name = "exec-interface-stack.cpp"; path = "src/exec-interface-stack.cpp"; sourceTree = "<group>"; };
		E875FD8D17293B4F005A69F4 /* exec-interface-vclip.cpp */ = {isa = PBXFileReference; fileEncoding = 4; lastKnownFileType = sourcecode.cpp.cpp; name = "exec-interface-vclip.cpp"; path = "src/exec-interface-vclip.cpp"; sourceTree = "<group>"; };
		E875FD8E17293B4F005A69F4 /* exec-interface.h */ = {isa = PBXFileReference; fileEncoding = 4; lastKnownFileType = sourcecode.c.h; name = "exec-interface.h"; path = "src/exec-interface.h"; sourceTree = "<group>"; };
		E8A49106170F179000769C7A /* region.h */ = {isa = PBXFileReference; lastKnownFileType = sourcecode.c.h; name = region.h; path = src/region.h; sourceTree = "<group>"; };
		E8A49107170F179000769C7A /* tilecachegl.cpp */ = {isa = PBXFileReference; lastKnownFileType = sourcecode.cpp.cpp; name = tilecachegl.cpp; path = src/tilecachegl.cpp; sourceTree = "<group>"; };
		E8A7EEFA16FC982F00C39491 /* stacksecurity.h */ = {isa = PBXFileReference; fileEncoding = 4; lastKnownFileType = sourcecode.c.h; name = stacksecurity.h; path = src/stacksecurity.h; sourceTree = "<group>"; };
		E8A7EF0016FC98A200C39491 /* stacksecurity.cpp */ = {isa = PBXFileReference; fileEncoding = 4; lastKnownFileType = sourcecode.cpp.cpp; name = stacksecurity.cpp; path = src/stacksecurity.cpp; sourceTree = "<group>"; };
		E8AE103215D90DE700A517E8 /* exec-scripting.cpp */ = {isa = PBXFileReference; fileEncoding = 4; lastKnownFileType = sourcecode.cpp.cpp; name = "exec-scripting.cpp"; path = "src/exec-scripting.cpp"; sourceTree = "<group>"; };
		E8DDE5DD16C2B1A7007367E4 /* image_rep_transformed.cpp */ = {isa = PBXFileReference; fileEncoding = 4; lastKnownFileType = sourcecode.cpp.cpp; name = image_rep_transformed.cpp; path = src/image_rep_transformed.cpp; sourceTree = "<group>"; };
		E8DDE5DE16C2B1A7007367E4 /* image_rep.cpp */ = {isa = PBXFileReference; fileEncoding = 4; lastKnownFileType = sourcecode.cpp.cpp; name = image_rep.cpp; path = src/image_rep.cpp; sourceTree = "<group>"; };
		E8EBC31D13E04C29003F6AA3 /* srvmultipart.h */ = {isa = PBXFileReference; fileEncoding = 4; lastKnownFileType = sourcecode.c.h; name = srvmultipart.h; path = src/srvmultipart.h; sourceTree = "<group>"; };
		E8EBC31E13E04C29003F6AA3 /* srvmultipart.cpp */ = {isa = PBXFileReference; fileEncoding = 4; lastKnownFileType = sourcecode.cpp.cpp; name = srvmultipart.cpp; path = src/srvmultipart.cpp; sourceTree = "<group>"; };
/* End PBXFileReference section */

/* Begin PBXFrameworksBuildPhase section */
		4D1F9C2C171C64320091C6CB /* Frameworks */ = {
			isa = PBXFrameworksBuildPhase;
			buildActionMask = 2147483647;
			files = (
			);
			runOnlyForDeploymentPostprocessing = 0;
		};
		4D1F9D13171C67B00091C6CB /* Frameworks */ = {
			isa = PBXFrameworksBuildPhase;
			buildActionMask = 2147483647;
			files = (
			);
			runOnlyForDeploymentPostprocessing = 0;
		};
		4D221A9C171D58A700E7E557 /* Frameworks */ = {
			isa = PBXFrameworksBuildPhase;
			buildActionMask = 2147483647;
			files = (
			);
			runOnlyForDeploymentPostprocessing = 0;
		};
		4D221AF2171D5EC500E7E557 /* Frameworks */ = {
			isa = PBXFrameworksBuildPhase;
			buildActionMask = 2147483647;
			files = (
			);
			runOnlyForDeploymentPostprocessing = 0;
		};
		4D2A57C31198634300135143 /* Frameworks */ = {
			isa = PBXFrameworksBuildPhase;
			buildActionMask = 2147483647;
			files = (
				4D2A57C41198634300135143 /* libkernel.a in Frameworks */,
				4D1F9C53171C662D0091C6CB /* libsecurity-community.a in Frameworks */,
				4DB384BE1714420A00D3F102 /* libz.a in Frameworks */,
				4DB384BF1714420A00D3F102 /* libpng.a in Frameworks */,
				4DB384C01714420A00D3F102 /* libjpeg.a in Frameworks */,
				4DB384C11714420A00D3F102 /* libgif.a in Frameworks */,
				4DB384C21714420A00D3F102 /* libpcre.a in Frameworks */,
				4DB386091714423500D3F102 /* Carbon.framework in Frameworks */,
				4D7740CC1226AA65001C9150 /* Quartz.framework in Frameworks */,
				4D2A57CA1198634300135143 /* QuickTime.framework in Frameworks */,
				4D2A57CB1198634300135143 /* IOKit.framework in Frameworks */,
				4D2A57CC1198634300135143 /* Cocoa.framework in Frameworks */,
				4D8BED4811B95A1000DED42A /* Security.framework in Frameworks */,
				4D2A57CD1198634300135143 /* SystemConfiguration.framework in Frameworks */,
				4D221FDC171D65AA00E7E557 /* libcrypto.dylib in Frameworks */,
				4D221FDD171D65AA00E7E557 /* libcups.dylib in Frameworks */,
				4D221FDE171D65AA00E7E557 /* libcurl.dylib in Frameworks */,
				4D221FDF171D65AA00E7E557 /* libssl.dylib in Frameworks */,
			);
			runOnlyForDeploymentPostprocessing = 0;
		};
		4D587DA00B80945B00200116 /* Frameworks */ = {
			isa = PBXFrameworksBuildPhase;
			buildActionMask = 2147483647;
			files = (
				4D7FA7BF1594E10500EEF440 /* libfoundation.a in Frameworks */,
				4DEE2C7A0FDE52770009423C /* libkernel.a in Frameworks */,
				4D221ACB171D59ED00E7E557 /* libkernel-development.a in Frameworks */,
				4D1F9C4E171C65CE0091C6CB /* libsecurity-community.a in Frameworks */,
				4D657F9D17143B800086071B /* libz.a in Frameworks */,
				4D657F9C17143B7A0086071B /* libpng.a in Frameworks */,
				4D657F9B17143B770086071B /* libjpeg.a in Frameworks */,
				4D657F9A17143B750086071B /* libgif.a in Frameworks */,
				4D657F9917143B720086071B /* libpcre.a in Frameworks */,
				4DB385731714422E00D3F102 /* Carbon.framework in Frameworks */,
				4DDC26C9122692B10071CB31 /* Quartz.framework in Frameworks */,
				4D5880860B80BDF000200116 /* QuickTime.framework in Frameworks */,
				4D5881210B80BF1E00200116 /* IOKit.framework in Frameworks */,
				4D8B47990BE7B3240046CD2F /* Cocoa.framework in Frameworks */,
				4D00C6290CE1F27300341AD3 /* SystemConfiguration.framework in Frameworks */,
				4D8BED0211B959F500DED42A /* Security.framework in Frameworks */,
				4D221A73171D577E00E7E557 /* libcrypto.dylib in Frameworks */,
				4D221A74171D577E00E7E557 /* libcups.dylib in Frameworks */,
				4D221A75171D577E00E7E557 /* libcurl.dylib in Frameworks */,
				4D221A76171D577E00E7E557 /* libssl.dylib in Frameworks */,
			);
			runOnlyForDeploymentPostprocessing = 0;
		};
		4DE18D820B82296A0086DB92 /* Frameworks */ = {
			isa = PBXFrameworksBuildPhase;
			buildActionMask = 2147483647;
			files = (
				4D6C28B61647DC4F007C96B7 /* libfoundation.a in Frameworks */,
				4DEE2CA20FDE53620009423C /* libkernel.a in Frameworks */,
				4D221B00171D5F5F00E7E557 /* libkernel-standalone.a in Frameworks */,
				4D1F9E51171C69940091C6CB /* libsecurity-community.a in Frameworks */,
				4DB382EE1714418A00D3F102 /* libz.a in Frameworks */,
				4DB382EF1714418A00D3F102 /* libpng.a in Frameworks */,
				4DB382F01714418A00D3F102 /* libjpeg.a in Frameworks */,
				4DB382F11714418A00D3F102 /* libgif.a in Frameworks */,
				4DB382F21714418A00D3F102 /* libpcre.a in Frameworks */,
				4DB3856F1714422200D3F102 /* Carbon.framework in Frameworks */,
				4D7740CB1226AA58001C9150 /* Quartz.framework in Frameworks */,
				4DE18D870B82296A0086DB92 /* QuickTime.framework in Frameworks */,
				4DE18D880B82296A0086DB92 /* IOKit.framework in Frameworks */,
				4D8B479A0BE7B3240046CD2F /* Cocoa.framework in Frameworks */,
				4D8BED0311B95A0300DED42A /* Security.framework in Frameworks */,
				4D00C62A0CE1F27300341AD3 /* SystemConfiguration.framework in Frameworks */,
				4D221A6F171D577400E7E557 /* libcrypto.dylib in Frameworks */,
				4D221A70171D577400E7E557 /* libcups.dylib in Frameworks */,
				4D221A71171D577400E7E557 /* libcurl.dylib in Frameworks */,
				4D221A72171D577400E7E557 /* libssl.dylib in Frameworks */,
			);
			runOnlyForDeploymentPostprocessing = 0;
		};
		4DEE29F40FDE41BE0009423C /* Frameworks */ = {
			isa = PBXFrameworksBuildPhase;
			buildActionMask = 2147483647;
			files = (
			);
			runOnlyForDeploymentPostprocessing = 0;
		};
		4DFD483C13BA2843008DB91F /* Frameworks */ = {
			isa = PBXFrameworksBuildPhase;
			buildActionMask = 2147483647;
			files = (
				4D02A3C517A6CB9B009D8AF4 /* libfoundation.a in Frameworks */,
				4D1F9DC1171C68760091C6CB /* libkernel-server.a in Frameworks */,
				4D1F9C5A171C66D70091C6CB /* libsecurity-community.a in Frameworks */,
				4DB386101714426200D3F102 /* libz.a in Frameworks */,
				4DB386111714426200D3F102 /* libpng.a in Frameworks */,
				4DB386121714426200D3F102 /* libjpeg.a in Frameworks */,
				4DB386131714426200D3F102 /* libgif.a in Frameworks */,
				4DB386141714426200D3F102 /* libpcre.a in Frameworks */,
				4DFD495B13BA2BC0008DB91F /* CoreFoundation.framework in Frameworks */,
				4D982B1213C1CDC10066119A /* CoreServices.framework in Frameworks */,
				4D982B1913C1CDD20066119A /* ApplicationServices.framework in Frameworks */,
				4D221A68171D574F00E7E557 /* libcrypto.dylib in Frameworks */,
				4D221A6A171D574F00E7E557 /* libcups.dylib in Frameworks */,
				4D221A6C171D574F00E7E557 /* libcurl.dylib in Frameworks */,
				4D221A6E171D574F00E7E557 /* libssl.dylib in Frameworks */,
			);
			runOnlyForDeploymentPostprocessing = 0;
		};
/* End PBXFrameworksBuildPhase section */

/* Begin PBXGroup section */
		4D140F7115A5A82300191B5E /* billing */ = {
			isa = PBXGroup;
			children = (
				4D140F7215A5A82300191B5E /* BillingReceiver.java */,
				4D140F7315A5A82300191B5E /* BillingService.java */,
				4D140F7415A5A82300191B5E /* C.java */,
				4D140F7515A5A82300191B5E /* PurchaseObserver.java */,
				4D140F7615A5A82300191B5E /* PurchaseUpdate.java */,
				4D140F7715A5A82300191B5E /* ResponseHandler.java */,
				4D140F7815A5A82300191B5E /* Security.java */,
			);
			path = billing;
			sourceTree = "<group>";
		};
		4D587D920B80944100200116 = {
			isa = PBXGroup;
			children = (
				4D587DA90B80948B00200116 /* Configurations */,
				4D5880AA0B80BDFE00200116 /* Frameworks */,
				4D587DA30B80945B00200116 /* Products */,
				4D587FAE0B809C0C00200116 /* Projects */,
				4D58819C0B80C68600200116 /* Resources */,
				4D6C26DA1647D765007C96B7 /* Tests */,
				4D587DCC0B8096B000200116 /* Sources */,
			);
			sourceTree = "<group>";
		};
		4D587DA30B80945B00200116 /* Products */ = {
			isa = PBXGroup;
			children = (
				4D587DA20B80945B00200116 /* LiveCode-Community.app */,
				4DE18D930B82296A0086DB92 /* Standalone-Community.app */,
				4DEE29F60FDE41BE0009423C /* libkernel.a */,
				4D2A57D81198634300135143 /* Installer.app */,
				4DFD483E13BA2843008DB91F /* Server-Community */,
				4D1F9C2E171C64320091C6CB /* libsecurity-community.a */,
				4D1F9D17171C67B00091C6CB /* libkernel-server.a */,
				4D221A9E171D58A700E7E557 /* libkernel-development.a */,
				4D221AF6171D5EC500E7E557 /* libkernel-standalone.a */,
			);
			name = Products;
			sourceTree = "<group>";
		};
		4D587DA90B80948B00200116 /* Configurations */ = {
			isa = PBXGroup;
			children = (
				4D587DB20B80949B00200116 /* Release.xcconfig */,
				4D587DB30B80949B00200116 /* Global.xcconfig */,
				4D587DB40B80949B00200116 /* Debug.xcconfig */,
			);
			name = Configurations;
			sourceTree = "<group>";
		};
		4D587DCC0B8096B000200116 /* Sources */ = {
			isa = PBXGroup;
			children = (
				E864B42215BDABB400F5361C /* Legacy */,
				4D838B06167B92FD003BEC7C /* Syntax */,
				4DE3B0EE15888AA1008EB6B5 /* Exec */,
				4DE3B0CD15888A75008EB6B5 /* Foundation */,
				E8A49105170F16DA00769C7A /* Core - Graphics */,
				E8A49108170F17A700769C7A /* Core - Language */,
				E8A4910A170F1F9F00769C7A /* Core - Misc */,
				E8A49109170F192000769C7A /* Core - Objects */,
				E8A7EEFD16FC985100C39491 /* Core - Security */,
				4DE7ED0B13B33B4E002634F5 /* Desktop */,
				4D6F92F012AA5C8000026A72 /* Desktop - Linux */,
				4D6F92ED12AA5C7800026A72 /* Desktop - Mac */,
				4D6F92EF12AA5C7D00026A72 /* Desktop - Windows */,
				4DD54D63134F593F00981610 /* Mobile */,
				4DD54D14134F590600981610 /* Mobile - Android */,
				4DD54D46134F591C00981610 /* Mobile - iOS */,
				E88BC456170F3E8C00C942B7 /* Mode */,
				4D6F92F612AA5D5400026A72 /* Mode - IDE */,
				4D6F92F912AA5D7500026A72 /* Mode - Installer */,
				4D6F92F712AA5D6600026A72 /* Mode - Standalone */,
				4DFD485013BA2893008DB91F /* Server */,
				4DFD486413BA28BF008DB91F /* System */,
			);
			name = Sources;
			sourceTree = "<group>";
		};
		4D587FAE0B809C0C00200116 /* Projects */ = {
			isa = PBXGroup;
			children = (
				4D7FA7B61594E0FA00EEF440 /* libfoundation.xcodeproj */,
				4DB903690DAB898B0014A170 /* libexternal.xcodeproj */,
				4D587FCE0B809C3600200116 /* libz.xcodeproj */,
				4D587FC50B809C2E00200116 /* libpng.xcodeproj */,
				4D587FBC0B809C2600200116 /* libjpeg.xcodeproj */,
				4D88B73815F4C66F002CFBD6 /* libgif.xcodeproj */,
				4D587FB30B809C1A00200116 /* libpcre.xcodeproj */,
			);
			name = Projects;
			sourceTree = "<group>";
		};
		4D5880AA0B80BDFE00200116 /* Frameworks */ = {
			isa = PBXGroup;
			children = (
				4D982B1813C1CDD20066119A /* ApplicationServices.framework */,
				4D8B47960BE7B3240046CD2F /* Cocoa.framework */,
				4DFD495A13BA2BC0008DB91F /* CoreFoundation.framework */,
				4D982B1113C1CDC10066119A /* CoreServices.framework */,
				4D5883C50B80C82800200116 /* Foundation.framework */,
				4D5881200B80BF1E00200116 /* IOKit.framework */,
				4D5881C10B80C7C300200116 /* Quartz.framework */,
				4D5880850B80BDF000200116 /* QuickTime.framework */,
				4D8BED0111B959F500DED42A /* Security.framework */,
				4D00C6280CE1F27300341AD3 /* SystemConfiguration.framework */,
				4DB3856E1714422200D3F102 /* Carbon.framework */,
				4D221A67171D574F00E7E557 /* libcrypto.dylib */,
				4D221A69171D574F00E7E557 /* libcups.dylib */,
				4D221A6B171D574F00E7E557 /* libcurl.dylib */,
				4D221A6D171D574F00E7E557 /* libssl.dylib */,
			);
			name = Frameworks;
			sourceTree = "<group>";
		};
		4D58819C0B80C68600200116 /* Resources */ = {
			isa = PBXGroup;
			children = (
				4D58854C0B80DEAB00200116 /* da.lproj */,
				4D58854E0B80DEAC00200116 /* French.lproj */,
				4D5885500B80DEAC00200116 /* Japanese.lproj */,
				4D5885520B80DEAC00200116 /* Dutch.lproj */,
				4D5885540B80DEAC00200116 /* German.lproj */,
				4D5885560B80DEAC00200116 /* ko.lproj */,
				4D5885580B80DEAC00200116 /* English.lproj */,
				4D58855A0B80DEAC00200116 /* Italian.lproj */,
				4D58855C0B80DEAC00200116 /* no.lproj */,
				4D58855E0B80DEAC00200116 /* fi.lproj */,
				4DADCDFC12393F26003CD17C /* Installer.icns */,
				4D5885600B80DEAC00200116 /* LiveCodeDoc.icns */,
				4D5885610B80DEAC00200116 /* LiveCode.icns */,
				A71F80610F4F17F9003012FD /* StandaloneDoc.icns */,
				A71F80530F4F178C003012FD /* Standalone.icns */,
				4D5885620B80DEAC00200116 /* LiveCode.rsrc */,
				4D5885630B80DEAC00200116 /* Spanish.lproj */,
				4D5885650B80DEAC00200116 /* sv.lproj */,
				4D5885670B80DEAC00200116 /* zh_CN.lproj */,
				4D5885690B80DEAC00200116 /* zh_TW.lproj */,
				4DE663070BF9C1E50084FE0B /* Standalone-Info.plist */,
				4D587DA50B80945B00200116 /* Revolution-Info.plist */,
				4D2A57E51198634300135143 /* Installer-Info.plist */,
			);
			name = Resources;
			sourceTree = "<group>";
		};
		4D6C26DA1647D765007C96B7 /* Tests */ = {
			isa = PBXGroup;
			children = (
				4D6C26DB1647D781007C96B7 /* files */,
				4D6C26F11647D781007C96B7 /* strings */,
				4D6C270E1647D781007C96B7 /* pasteboard */,
				4D6C27131647D781007C96B7 /* graphics */,
				4D6C27191647D782007C96B7 /* arrays */,
				4D6C271F1647D782007C96B7 /* security */,
				4D6C27241647D782007C96B7 /* network */,
				4D6C272F1647D782007C96B7 /* math */,
				4D6C275E1647D782007C96B7 /* logic */,
				4D6C276A1647D782007C96B7 /* filters */,
				4D6C277A1647D782007C96B7 /* datetime */,
				4D6C27851647D782007C96B7 /* text */,
				4D6C278B1647D782007C96B7 /* multimedia */,
				4D6C27921647D782007C96B7 /* legacy */,
				4D6C279D1647D782007C96B7 /* interface */,
				4D6C27D31647D782007C96B7 /* engine */,
			);
			name = Tests;
			sourceTree = "<group>";
		};
		4D6C797517134897000BCF78 /* Products */ = {
			isa = PBXGroup;
			children = (
				4D6C797917134897000BCF78 /* libz.a */,
			);
			name = Products;
			sourceTree = "<group>";
		};
		4D6C797D171348A6000BCF78 /* Products */ = {
			isa = PBXGroup;
			children = (
				4D6C7981171348A6000BCF78 /* libpng.a */,
			);
			name = Products;
			sourceTree = "<group>";
		};
		4D6C7985171348B4000BCF78 /* Products */ = {
			isa = PBXGroup;
			children = (
				4D6C7989171348B4000BCF78 /* libjpeg.a */,
			);
			name = Products;
			sourceTree = "<group>";
		};
		4D6C798D171348C1000BCF78 /* Products */ = {
			isa = PBXGroup;
			children = (
				4D6C7991171348C1000BCF78 /* libgif.a */,
			);
			name = Products;
			sourceTree = "<group>";
		};
		4D6C7995171348CD000BCF78 /* Products */ = {
			isa = PBXGroup;
			children = (
				4D6C7999171348CD000BCF78 /* libpcre.a */,
			);
			name = Products;
			sourceTree = "<group>";
		};
		4D6F92ED12AA5C7800026A72 /* Desktop - Mac */ = {
			isa = PBXGroup;
			children = (
				4D5880190B80A4F800200116 /* osxans.mm */,
				4CAA94CF15EF6E64007CD4C5 /* osxansold.cpp */,
				4D5880140B80A4F800200116 /* osxcoreimage.cpp */,
				4D5881B90B80C79600200116 /* osxcisupport.m */,
				4D61BD980CCF74C800D74FDB /* osxclipboard.cpp */,
				4D81A4C311171F6B008AE3F1 /* osxcolor.cpp */,
				4D5880170B80A4F800200116 /* osxcontext.cpp */,
				4D587F5F0B809A2D00200116 /* osxcontext.h */,
				4D81A4C811171FD6008AE3F1 /* osxcursor.mm */,
				4D5880150B80A4F800200116 /* osxdc.cpp */,
				4D587F600B809A2D00200116 /* osxdc.h */,
				4D5880200B80A4F800200116 /* osxdce.cpp */,
				4D58801A0B80A4F800200116 /* osxdcmac.cpp */,
				4D5880130B80A4F800200116 /* osxdcs.cpp */,
				4D61BE370CCF789000D74FDB /* osxdnd.cpp */,
				4D4F9E6613CDFB8100B9B15D /* osxfield.cpp */,
				4D03C2160BC5803900026EA7 /* osxfiles.cpp */,
				4D5880160B80A4F800200116 /* osxflst.cpp */,
				4D587F5C0B809A2D00200116 /* osxflst.h */,
				4D8BEC3F11B9379500DED42A /* osxicon.cpp */,
				4D4F9E3913CDF24A00B9B15D /* osximage.cpp */,
				4D4F9E3A13CDF24A00B9B15D /* osxmisc.cpp */,
				4D4F9E1113CDEC5600B9B15D /* osxprefix.h */,
				4D2192420C63871D0027A96D /* osxprinter.cpp */,
				4D2192430C63871D0027A96D /* osxprinter.h */,
				4D61BD990CCF74C800D74FDB /* osxscript.cpp */,
				4D407C0B15F8D15600AA3ABC /* osxscriptold.cpp */,
				4C6F241D1529B33000C5AFB6 /* osxsnapshot.mm */,
				4D58801C0B80A4F800200116 /* osxspec.cpp */,
				4D58801B0B80A4F800200116 /* osxstack.cpp */,
				4DCFFD1B10CE8F5800FA2262 /* osxtextlayout.cpp */,
				4D5880180B80A4F800200116 /* osxtheme.cpp */,
				4D4F9E4D13CDF6EA00B9B15D /* osxtheme.h */,
				4D61BD9A0CCF74C800D74FDB /* osxtransfer.cpp */,
				4D61BDAA0CCF74EF00D74FDB /* osxtransfer.h */,
			);
			name = "Desktop - Mac";
			sourceTree = "<group>";
		};
		4D6F92EF12AA5C7D00026A72 /* Desktop - Windows */ = {
			isa = PBXGroup;
			children = (
				4DAD1B3B1420B6CE003ACDC2 /* w32image.cpp */,
				4DAD1B3C1420B6CE003ACDC2 /* w32misc.cpp */,
				4DAD1B3D1420B6CE003ACDC2 /* w32prefix.cpp */,
				4DAD1B3E1420B6CE003ACDC2 /* w32prefix.h */,
				4DAD1B3F1420B6CE003ACDC2 /* w32theme.h */,
				A04643DD0BAAA63A0030A830 /* w32context.h */,
				A04643DF0BAAA63A0030A830 /* w32dc.h */,
				A04643E40BAAA63A0030A830 /* w32defs.h */,
				A04643E60BAAA63A0030A830 /* w32dnd.h */,
				A04643E80BAAA63A0030A830 /* w32flst.h */,
				4D81C0270D742F48004EC824 /* w32printer.h */,
				A04643F50BAAA63A0030A830 /* w32text.h */,
				4DAC56780D869D1600CE5BAF /* w32transfer.h */,
				4D6F92F112AA5CC000026A72 /* w32color.cpp */,
				4D6F92F212AA5CC000026A72 /* w32cursor.cpp */,
				4D6F92F312AA5CC000026A72 /* w32icon.cpp */,
				4D6F92F412AA5CC000026A72 /* w32sound.cpp */,
				4D6F92F512AA5CC000026A72 /* w32textlayout.cpp */,
				A04643DB0BAAA63A0030A830 /* w32ans.cpp */,
				4DAC56740D869D1600CE5BAF /* w32clipboard.cpp */,
				A04643DC0BAAA63A0030A830 /* w32context.cpp */,
				4DAC56750D869D1600CE5BAF /* w32date.cpp */,
				A04643DE0BAAA63A0030A830 /* w32dc.cpp */,
				A04643E10BAAA63A0030A830 /* w32dce.cpp */,
				A04643E20BAAA63A0030A830 /* w32dcs.cpp */,
				A04643E30BAAA63A0030A830 /* w32dcw32.cpp */,
				A04643E50BAAA63A0030A830 /* w32dnd.cpp */,
				A04643E70BAAA63A0030A830 /* w32flst.cpp */,
				4D81C0260D742F48004EC824 /* w32printer.cpp */,
				A04643ED0BAAA63A0030A830 /* w32relaunch.cpp */,
				4DAC56760D869D1600CE5BAF /* w32script.cpp */,
				A04643EE0BAAA63A0030A830 /* w32spec.cpp */,
				A04643EF0BAAA63A0030A830 /* w32stack.cpp */,
				A04643F40BAAA63A0030A830 /* w32text.cpp */,
				A04643F60BAAA63A0030A830 /* w32theme.cpp */,
				4DAC56770D869D1600CE5BAF /* w32transfer.cpp */,
			);
			name = "Desktop - Windows";
			sourceTree = "<group>";
		};
		4D6F92F012AA5C8000026A72 /* Desktop - Linux */ = {
			isa = PBXGroup;
			children = (
				4DFECF6613CEED7300288995 /* lnximage.cpp */,
				4DFECF6713CEED7300288995 /* lnxmisc.cpp */,
				4D7740F21226B930001C9150 /* lnxans.cpp */,
				4D7740F31226B930001C9150 /* lnxans.h */,
				4D7740F41226B930001C9150 /* lnxaudio.cpp */,
				4D7740F51226B930001C9150 /* lnxaudio.h */,
				4D7740F61226B930001C9150 /* lnxclipboard.cpp */,
				4D7740F71226B930001C9150 /* lnxcolor.cpp */,
				4D7740F81226B930001C9150 /* lnxcontext.cpp */,
				4D7740F91226B930001C9150 /* lnxcontext.h */,
				4D7740FA1226B930001C9150 /* lnxcursor.cpp */,
				4D7740FC1226B930001C9150 /* lnxdc.cpp */,
				4D7740FD1226B930001C9150 /* lnxdc.h */,
				4D7740FF1226B930001C9150 /* lnxdce.cpp */,
				4D7741001226B930001C9150 /* lnxdclnx.cpp */,
				4D7741011226B930001C9150 /* lnxdcs.cpp */,
				4D7741031226B930001C9150 /* lnxdnd.cpp */,
				4D7741041226B930001C9150 /* lnxdnd.h */,
				4D7741051226B930001C9150 /* lnxelevate.cpp */,
				4D7741061226B930001C9150 /* lnxflst.cpp */,
				4D7741071226B930001C9150 /* lnxflst.h */,
				4D7741081226B930001C9150 /* lnxflstold.cpp */,
				4D7741091226B930001C9150 /* lnxgtktheme.cpp */,
				4D77410A1226B930001C9150 /* lnxgtkthemedrawing.cpp */,
				4D77410B1226B930001C9150 /* lnxgtkthemedrawing.h */,
				4D77410C1226B930001C9150 /* lnximagecache.cpp */,
				4D77410D1226B930001C9150 /* lnximagecache.h */,
				4D77410E1226B930001C9150 /* lnxkeymapping.cpp */,
				4D77410F1226B930001C9150 /* lnxmplayer.cpp */,
				4D7741101226B930001C9150 /* lnxmplayer.h */,
				4D7741111226B930001C9150 /* lnxpasteboard.cpp */,
				4D7741121226B930001C9150 /* lnxpasteboard.h */,
				4D7741131226B930001C9150 /* lnxpsprinter.cpp */,
				4D7741141226B930001C9150 /* lnxpsprinter.h */,
				4D7741151226B930001C9150 /* lnxspec.cpp */,
				4D7741161226B930001C9150 /* lnxstack.cpp */,
				4D7741181226B930001C9150 /* lnxtextlayout.cpp */,
				4D7741191226B930001C9150 /* lnxtransfer.cpp */,
				4D77411A1226B930001C9150 /* lnxtransfer.h */,
				4DFECFE413CEF2DB00288995 /* lnxprefix.h */,
				4DFED11E13CEFC5400288995 /* lnxtheme.h */,
			);
			name = "Desktop - Linux";
			sourceTree = "<group>";
		};
		4D6F92F612AA5D5400026A72 /* Mode - IDE */ = {
			isa = PBXGroup;
			children = (
				4D8387231678B2F4003BEC7C /* bsdiff.h */,
				4D8BEC4411B9389C00DED42A /* bsdiff_build.cpp */,
				4DAB7D1A0FF128F10009F91E /* deploy.cpp */,
				4DE2AB01100CCA9300A69884 /* deploy.h */,
				4DF65E4510016351005A19CA /* deploy_capsule.cpp */,
				4DCA084D11E8DAC7005CF640 /* deploy_dmg.cpp */,
				4DCF875810C01A4200D14F5B /* deploy_file.cpp */,
				4DAB7D1B0FF128F10009F91E /* deploy_linux.cpp */,
				4DAB7D1C0FF128F10009F91E /* deploy_macosx.cpp */,
				4D46ABC210159FF800A1321A /* deploy_sign.cpp */,
				4DAB7D1D0FF128F10009F91E /* deploy_windows.cpp */,
				E86D59AE170AF0E000060AED /* deploysecurity.cpp */,
				E86D598F170AEE0000060AED /* deploysecurity.h */,
				4D587E5D0B8096FD00200116 /* ide.cpp */,
				4D587DF50B8096E600200116 /* ide.h */,
				4D2A585411997BDE00135143 /* internal_development.cpp */,
				4DEE2B3F0FDE44510009423C /* mode_development.cpp */,
				4D5884DB0B80D3BA00200116 /* startupstack.cpp */,
			);
			name = "Mode - IDE";
			sourceTree = "<group>";
		};
		4D6F92F712AA5D6600026A72 /* Mode - Standalone */ = {
			isa = PBXGroup;
			children = (
				4DEE2B3D0FDE44510009423C /* mode_standalone.cpp */,
			);
			name = "Mode - Standalone";
			sourceTree = "<group>";
		};
		4D6F92F912AA5D7500026A72 /* Mode - Installer */ = {
			isa = PBXGroup;
			children = (
				4D01C88D12247B0F00AAD151 /* bsdiff_apply.cpp */,
				4D2A582F119871D500135143 /* minizip.cpp */,
				4DFECF0013CEE55B00288995 /* minizip.h */,
				4D2A57EE1198637C00135143 /* mode_installer.cpp */,
				4DDDEC8612F6E6F90056D206 /* mode_installer_lnx.cpp */,
				4DDDEC8712F6E6F90056D206 /* mode_installer_w32.cpp */,
				4D01C89712247CBA00AAD151 /* mode_installer_osx.cpp */,
			);
			name = "Mode - Installer";
			sourceTree = "<group>";
		};
		4D7FA7B71594E0FA00EEF440 /* Products */ = {
			isa = PBXGroup;
			children = (
				4D7FA7BB1594E0FA00EEF440 /* libfoundation.a */,
			);
			name = Products;
			sourceTree = "<group>";
		};
		4D838B06167B92FD003BEC7C /* Syntax */ = {
			isa = PBXGroup;
			children = (
				4DDC6BBF16A06070007B6879 /* syntax.h */,
				4DDC6CA616A2CFBF007B6879 /* syntax.cpp */,
			);
			name = Syntax;
			sourceTree = "<group>";
		};
		4DB9036A0DAB898B0014A170 /* Products */ = {
			isa = PBXGroup;
			children = (
				4DB9036E0DAB898B0014A170 /* libexternal.a */,
			);
			name = Products;
			sourceTree = "<group>";
		};
		4DD54D14134F590600981610 /* Mobile - Android */ = {
			isa = PBXGroup;
			children = (
				768D667E176207CB00F203A3 /* mblandroidad.cpp */,
				768D667F176207CB00F203A3 /* mblandroidalert.cpp */,
				768D6680176207CB00F203A3 /* mblandroidbrowser.cpp */,
				768D6681176207CB00F203A3 /* mblandroidbusyindicator.cpp */,
				768D6682176207CB00F203A3 /* mblandroidcalendar.cpp */,
				768D6683176207CB00F203A3 /* mblandroidcontact.cpp */,
				768D6684176207CB00F203A3 /* mblandroidcontrol.cpp */,
				768D6685176207CB00F203A3 /* mblandroidcontrol.h */,
				768D6686176207CB00F203A3 /* mblandroidfont.cpp */,
				768D6687176207CB00F203A3 /* mblandroidideltimer.cpp */,
				768D6688176207CB00F203A3 /* mblandroidinput.cpp */,
				768D6689176207CB00F203A3 /* mblandroidnotification.cpp */,
				768D668A176207CB00F203A3 /* mblandroidplayer.cpp */,
				768D668B176207CB00F203A3 /* mblandroidscroller.cpp */,
				768D668C176207CB00F203A3 /* mblandroidsensor.cpp */,
				768D668D176207CB00F203A3 /* mblandroidsound.cpp */,
				768D668E176207CB00F203A3 /* mblandroidstore.cpp */,
				768D668F176207CB00F203A3 /* mblandroidtextmessaging.cpp */,
				4DD54D15134F591500981610 /* com */,
				4DD54D20134F591500981610 /* mblandroid.java */,
				4DD54D21134F591500981610 /* mblandroid.cpp */,
				4DD54D22134F591500981610 /* mblandroid.h */,
				4DD54D23134F591500981610 /* mblandroidcontext.cpp */,
				4DD54D24134F591500981610 /* mblandroidcontext.h */,
				4DD54D26134F591500981610 /* mblandroiddc.cpp */,
				4DD54D27134F591500981610 /* mblandroiddialog.cpp */,
				4DD54D28134F591500981610 /* mblandroidfs.cpp */,
				4DD54D29134F591500981610 /* mblandroidio.cpp */,
				4DD54D2A134F591500981610 /* mblandroidmisc.cpp */,
				4DD54D2B134F591500981610 /* mblandroidmm.cpp */,
				4DD54D2C134F591500981610 /* mblandroidnetwork.cpp */,
				4DD54D2D134F591500981610 /* mblandroidprocess.cpp */,
				4DB968A3135DFDA900DCAE93 /* mblandroidmail.cpp */,
				4DB968A4135DFDA900DCAE93 /* mblandroidorientation.cpp */,
				4DB968A5135DFDA900DCAE93 /* mblandroidtextlayout.cpp */,
				4DD54D2E134F591500981610 /* mblandroidurl.cpp */,
				4DD54D2F134F591500981610 /* mblandroidutil.h */,
				4DA0BEB715AB6046006C0677 /* mblandroidjava.cpp */,
				4DA0BEB815AB6046006C0677 /* mblandroidjava.h */,
			);
			name = "Mobile - Android";
			sourceTree = "<group>";
		};
		4DD54D15134F591500981610 /* com */ = {
			isa = PBXGroup;
			children = (
				4DD54D16134F591500981610 /* runrev */,
			);
			name = com;
			path = src/java/com;
			sourceTree = "<group>";
		};
		4DD54D16134F591500981610 /* runrev */ = {
			isa = PBXGroup;
			children = (
				4DD54D17134F591500981610 /* android */,
			);
			path = runrev;
			sourceTree = "<group>";
		};
		4DD54D17134F591500981610 /* android */ = {
			isa = PBXGroup;
			children = (
				4D140F7115A5A82300191B5E /* billing */,
				4D140F6F15A5A82300191B5E /* AdModule.java */,
				4D140F7015A5A82300191B5E /* Alert.java */,
				4D140F7915A5A82300191B5E /* BillingReceiver.java */,
				4D140F7A15A5A82300191B5E /* BillingService.java */,
				4D140F7B15A5A82300191B5E /* C.java */,
				4D140F7C15A5A82300191B5E /* PurchaseObserver.java */,
				4D140F7D15A5A82300191B5E /* PurchaseUpdate.java */,
				4D140F7E15A5A82300191B5E /* ResponseHandler.java */,
				4D140F7F15A5A82300191B5E /* Security.java */,
				4D140F8015A5A82300191B5E /* BitmapView.java */,
				4D140F8115A5A82300191B5E /* BusyIndicator.java */,
				4D140F8215A5A82300191B5E /* CalendarEvents.java */,
				4D140F8315A5A82300191B5E /* Contact.java */,
				4D140F8415A5A82300191B5E /* DialogModule.java */,
				4D140F8515A5A82300191B5E /* EngineReceiver.java */,
				4D140F8A15A5A82300191B5E /* NetworkModule.java */,
				4D140F8B15A5A82300191B5E /* NotificationModule.java */,
				4D140F8C15A5A82300191B5E /* OpenGLView.java */,
				4D140F8D15A5A82300191B5E /* PushReceiver.java */,
				4D140F8E15A5A82300191B5E /* ScreenOrientationEventListener.java */,
				4D140F8F15A5A82300191B5E /* SensorModule.java */,
				4D140F9015A5A82300191B5E /* SoundModule.java */,
				4D140F9115A5A82300191B5E /* TextMessaging.java */,
				4D140F9215A5A82300191B5E /* Utils.java */,
				4DD54D18134F591500981610 /* AccelerationChangeListener.java */,
				4DD54D19134F591500981610 /* CameraCompat.java */,
				4DD54D1A134F591500981610 /* Email.java */,
				4DD54D1B134F591500981610 /* Engine.java */,
				4DD54D1C134F591500981610 /* LiveCodeActivity.java */,
				4DD54D1D134F591500981610 /* ShakeEventListener.java */,
				4DD54D1E134F591500981610 /* URLLoader.java */,
			);
			path = android;
			sourceTree = "<group>";
		};
		4DD54D46134F591C00981610 /* Mobile - iOS */ = {
			isa = PBXGroup;
			children = (
				768D66901762087500F203A3 /* mbliphoneactivityindicator.mm */,
				768D66911762087500F203A3 /* mbliphonead.mm */,
				768D66921762087500F203A3 /* mbliphonealert.mm */,
				768D66931762087500F203A3 /* mbliphoneapp.h */,
				768D66941762087500F203A3 /* mbliphoneapp.mm */,
				768D66951762087500F203A3 /* mbliphoneappview.mm */,
				768D66961762087500F203A3 /* mbliphonebusyindicator.mm */,
				768D66971762087500F203A3 /* mbliphonecalendar.mm */,
				768D66981762087500F203A3 /* mbliphonecamera.mm */,
				768D66991762087500F203A3 /* mbliphonecontact.mm */,
				768D669A1762087500F203A3 /* mbliphoneembedded.mm */,
				768D669B1762087500F203A3 /* mbliphoneembeddedtest.mm */,
				768D669C1762087500F203A3 /* mbliphonefs.mm */,
				768D669D1762087500F203A3 /* mbliphoneidletimer.mm */,
				768D669E1762087500F203A3 /* mbliphonemediapick.mm */,
				768D669F1762087500F203A3 /* mbliphonenotification.mm */,
				768D66A01762087500F203A3 /* mbliphoneorientation.mm */,
				768D66A11762087500F203A3 /* mbliphonepickdate.mm */,
				768D66A21762087500F203A3 /* mbliphonesensor.mm */,
				768D66A31762087500F203A3 /* mbliphonestore.mm */,
				768D66A41762087500F203A3 /* mbliphonetextmessaging.mm */,
				4DFECDA013CE411700288995 /* mbliphonemisc.mm */,
				4DD54D47134F593600981610 /* mbliphonelocation.mm */,
				4DD54D48134F593600981610 /* mbliphonemail.mm */,
				4DD54D4A134F593600981610 /* mbliphoneinput.mm */,
				4DD54D4B134F593600981610 /* mbliphone.mm */,
				4DD54D4C134F593600981610 /* mbliphoneplayer.mm */,
				4DD54D4D134F593600981610 /* mbliphonebrowser.mm */,
				4DD54D4E134F593600981610 /* mbliphonecontext.cpp */,
				4DD54D4F134F593600981610 /* mbliphonecontext.h */,
				4DD54D50134F593600981610 /* mbliphonecontrol.h */,
				4DD54D51134F593600981610 /* mbliphonevideo.mm */,
				4DD54D52134F593600981610 /* mbliphonecontrol.mm */,
				4DD54D53134F593600981610 /* mbliphonedc.mm */,
				4DD54D54134F593600981610 /* mbliphoneextra.mm */,
				4DD54D55134F593600981610 /* mbliphonescroller.mm */,
				4DD54D56134F593600981610 /* mbliphonestack.mm */,
				4DD54D57134F593600981610 /* mbliphonesound.mm */,
				4DD54D58134F593600981610 /* mbliphoneurl.mm */,
				4DD54D5A134F593600981610 /* mbliphonedialog.mm */,
				4DD54D5B134F593600981610 /* mbliphone.h */,
				4DD54D5C134F593600981610 /* mbliphonedo.mm */,
				4DD54D5D134F593600981610 /* mbliphonereachability.mm */,
				4DD54D5E134F593600981610 /* mbliphonepick.mm */,
				4DD54D5F134F593600981610 /* mbliphonehooks.cpp */,
				4DD54D60134F593600981610 /* mbliphonegfx.mm */,
				4DD54D61134F593600981610 /* mbliphoneview.h */,
				4DD54D62134F593600981610 /* mbliphonetextlayout.mm */,
			);
			name = "Mobile - iOS";
			sourceTree = "<group>";
		};
		4DD54D63134F593F00981610 /* Mobile */ = {
			isa = PBXGroup;
			children = (
				768D6667176207B100F203A3 /* mblactivityindicator.cpp */,
				768D6668176207B100F203A3 /* mblad.cpp */,
				768D6669176207B100F203A3 /* mblad.h */,
				768D666A176207B100F203A3 /* mblalert.cpp */,
				768D666B176207B100F203A3 /* mblbusyindicator.cpp */,
				768D666C176207B100F203A3 /* mblcalendar.cpp */,
				768D666D176207B100F203A3 /* mblcalendar.h */,
				768D666E176207B100F203A3 /* mblcamera.cpp */,
				768D666F176207B100F203A3 /* mblcontact.cpp */,
				768D6670176207B100F203A3 /* mblcontact.h */,
				768D6671176207B100F203A3 /* mblcontrol.cpp */,
				768D6672176207B100F203A3 /* mblcontrol.h */,
				768D6673176207B100F203A3 /* mbldialog.cpp */,
				768D6674176207B100F203A3 /* mblhandlers.cpp */,
				768D6675176207B100F203A3 /* mblnotification.cpp */,
				768D6676176207B100F203A3 /* mblnotification.h */,
				768D6677176207B100F203A3 /* mblsensor.cpp */,
				768D6678176207B100F203A3 /* mblsensor.h */,
				768D6679176207B100F203A3 /* mblsound.cpp */,
				768D667A176207B100F203A3 /* mblstore.cpp */,
				768D667B176207B100F203A3 /* mblstore.h */,
				768D667C176207B100F203A3 /* mblsyntax.h */,
				768D667D176207B100F203A3 /* mbltextmessaging.cpp */,
				4DFECD9E13CE411700288995 /* mbldc.cpp */,
				4DFECD9F13CE411700288995 /* mblevent.h */,
				4DD54D64134F594E00981610 /* mbldc.h */,
				4DD54D66134F594E00981610 /* mblflst.cpp */,
				4DD54D67134F594E00981610 /* mblflst.h */,
				4DD54D68134F594E00981610 /* mblmain.cpp */,
				4DD54D69134F594E00981610 /* mblspec.cpp */,
				4DD54D6A134F594E00981610 /* mblstack.cpp */,
			);
			name = Mobile;
			sourceTree = "<group>";
		};
		4DE3B0CD15888A75008EB6B5 /* Foundation */ = {
			isa = PBXGroup;
			children = (
				4DE3B0D415888A93008EB6B5 /* foundation-legacy.cpp */,
				4DE3B0D515888A93008EB6B5 /* foundation-legacy.h */,
			);
			name = Foundation;
			sourceTree = "<group>";
		};
		4DE3B0EE15888AA1008EB6B5 /* Exec */ = {
			isa = PBXGroup;
			children = (
				768D665F1762076000F203A3 /* exec-ad.cpp */,
				768D66601762076000F203A3 /* exec-addressbook.cpp */,
				768D66611762076000F203A3 /* exec-idletimer.cpp */,
				768D66621762076000F203A3 /* exec-mail.cpp */,
				768D66631762076000F203A3 /* exec-orientation.cpp */,
				768D66641762076000F203A3 /* exec-sensor.cpp */,
				768D66651762076000F203A3 /* exec-store.cpp */,
				768D66661762076000F203A3 /* exec-textmessaging.cpp */,
				E875FD8017293B29005A69F4 /* exec-interface */,
				4DE3B0EF15888AB8008EB6B5 /* exec-array.cpp */,
				4D7FA7C61594E17500EEF440 /* exec-datetime.cpp */,
				4D606EAF1670C781004A71AA /* exec-debugging.cpp */,
				4D83866216789E27003BEC7C /* exec-dialog.cpp */,
				4DE3B0F115888AB8008EB6B5 /* exec-engine.cpp */,
				4DE3B0F315888AB8008EB6B5 /* exec-files.cpp */,
				4DE3B0F415888AB8008EB6B5 /* exec-filters.cpp */,
				4D6C27FB1647D942007C96B7 /* exec-graphics.cpp */,
				4D67BB23164A76090092CF4C /* exec-ide.cpp */,
				4D23416816AD41B300F5B5DA /* exec-interface2.cpp */,
				4DE3B0F615888AB8008EB6B5 /* exec-interface.cpp */,
				4DE3B0F815888AB8008EB6B5 /* exec-legacy.cpp */,
				E8189EB515D17E8000194F25 /* exec-logic.cpp */,
				4DE3B0F915888AB8008EB6B5 /* exec-math.cpp */,
				4DE3B0FB15888AB8008EB6B5 /* exec-multimedia.cpp */,
				4DE3B0FC15888AB8008EB6B5 /* exec-network.cpp */,
				4DE3B0FD15888AB8008EB6B5 /* exec-pasteboard.cpp */,
				4D67BBB8164AB2C50092CF4C /* exec-printing.cpp */,
				E8AE103215D90DE700A517E8 /* exec-scripting.cpp */,
				4D6C27FC1647D942007C96B7 /* exec-security.cpp */,
				4D83866316789E27003BEC7C /* exec-server.cpp */,
				4DE3B0FF15888AB8008EB6B5 /* exec-strings.cpp */,
				4DE3B10115888AB8008EB6B5 /* exec-text.cpp */,
				4DE3B10215888AB8008EB6B5 /* exec.cpp */,
				4DE3B10315888AB8008EB6B5 /* exec.h */,
			);
			name = Exec;
			sourceTree = "<group>";
		};
		4DE7ED0B13B33B4E002634F5 /* Desktop */ = {
			isa = PBXGroup;
			children = (
				BEFE81D317B2B32800C9D14F /* dskmac.cpp */,
				4D05B90C13E06AAB001CD82A /* dsklnxmain.cpp */,
				4D05B90D13E06AAB001CD82A /* dskmain.cpp */,
				4D05B90E13E06AAC001CD82A /* dskosxmain.mm */,
				4D05B90F13E06AAC001CD82A /* dskw32main.cpp */,
				4DE7ED0D13B33B7F002634F5 /* dskspec.cpp */,
				BEF3110417C217C30073D70F /* dskw32.cpp */,
			);
			name = Desktop;
			sourceTree = "<group>";
		};
		4DFD485013BA2893008DB91F /* Server */ = {
			isa = PBXGroup;
			children = (
				4C1EA4FA13CF513E00F17AFC /* server_test.lc */,
				E86A04F6142A49EF005ECD82 /* srvsession.cpp */,
				E86A04F7142A49EF005ECD82 /* srvsession.h */,
				4DFD485D13BA28AE008DB91F /* srvposix.cpp */,
				4D982A4513C1B9A90066119A /* srvmac.cpp */,
				4DFD486313BA28AE008DB91F /* srvwindows.cpp */,
				4DFD486B13BA28FF008DB91F /* mode_server.cpp */,
				4DFD485213BA28AE008DB91F /* srvcgi.cpp */,
				4DFD485313BA28AE008DB91F /* srvcgi.h */,
				4DFD485413BA28AE008DB91F /* srvdbgvar.cpp */,
				4DFD485513BA28AE008DB91F /* srvdbgvar.h */,
				4DFD485713BA28AE008DB91F /* srvdebug.cpp */,
				4DFD485813BA28AE008DB91F /* srvdebug.h */,
				4DFD485A13BA28AE008DB91F /* srvflst.cpp */,
				4DFD485B13BA28AE008DB91F /* srvflst.h */,
				4DFD485C13BA28AE008DB91F /* srvmain.cpp */,
				4DFD485E13BA28AE008DB91F /* srvscript.cpp */,
				4DFD485F13BA28AE008DB91F /* srvscript.h */,
				4DFD486013BA28AE008DB91F /* srvspec.cpp */,
				4DFD486113BA28AE008DB91F /* srvstack.cpp */,
				4D982BEE13C2E74A0066119A /* srvoutput.cpp */,
				4D982BF513C2E8360066119A /* srvmain.h */,
				E8EBC31D13E04C29003F6AA3 /* srvmultipart.h */,
				E8EBC31E13E04C29003F6AA3 /* srvmultipart.cpp */,
			);
			name = Server;
			sourceTree = "<group>";
		};
		4DFD486413BA28BF008DB91F /* System */ = {
			isa = PBXGroup;
			children = (
				4DDB66521413990400E5C84C /* sysregion.cpp */,
				4DDB66531413990400E5C84C /* sysunxdate.cpp */,
				4DDB66541413990400E5C84C /* sysw32network.cpp */,
				4DDB66551413990400E5C84C /* sysw32region.cpp */,
				4DDB66561413990400E5C84C /* sysw32registry.cpp */,
				4DFFC7DE13DD8A91006233A4 /* syscfdate.cpp */,
				4DFFC7DF13DD8A91006233A4 /* sysunxnetwork.cpp */,
				4D587E210B8096E600200116 /* typedefs.h */,
				4D587DDE0B8096E600200116 /* globdefs.h */,
				4D4F9DE313CDE10A00B9B15D /* sysdefs.h */,
				4DFD486613BA28DA008DB91F /* sysspec.cpp */,
				4DFD486713BA28DA008DB91F /* system.h */,
				4DDB66581413993500E5C84C /* sysosxregion.cpp */,
			);
			name = System;
			sourceTree = "<group>";
		};
		E864B42215BDABB400F5361C /* Legacy */ = {
			isa = PBXGroup;
			children = (
				E864B41F15BDAB3F00F5361C /* legacy_spec.cpp */,
			);
			name = Legacy;
			sourceTree = "<group>";
		};
		E875FD8017293B29005A69F4 /* exec-interface */ = {
			isa = PBXGroup;
			children = (
				E875FD8117293B4F005A69F4 /* exec-interface-aclip.cpp */,
				E875FD8217293B4F005A69F4 /* exec-interface-button.cpp */,
				E875FD8317293B4F005A69F4 /* exec-interface-card.cpp */,
				E875FD8417293B4F005A69F4 /* exec-interface-control.cpp */,
				E875FD8517293B4F005A69F4 /* exec-interface-field.cpp */,
				E875FD8617293B4F005A69F4 /* exec-interface-graphic.cpp */,
				E875FD8717293B4F005A69F4 /* exec-interface-group.cpp */,
				E875FD8817293B4F005A69F4 /* exec-interface-image.cpp */,
				E875FD8917293B4F005A69F4 /* exec-interface-object.cpp */,
				E875FD8A17293B4F005A69F4 /* exec-interface-player.cpp */,
				E875FD8B17293B4F005A69F4 /* exec-interface-scrollbar.cpp */,
				E875FD8C17293B4F005A69F4 /* exec-interface-stack.cpp */,
				E875FD8D17293B4F005A69F4 /* exec-interface-vclip.cpp */,
				E875FD8E17293B4F005A69F4 /* exec-interface.h */,
			);
			name = "exec-interface";
			sourceTree = "<group>";
		};
		E88BC456170F3E8C00C942B7 /* Mode */ = {
			isa = PBXGroup;
			children = (
				4D5A21F0170343FD003C62E2 /* encodederrors.cpp */,
				4D587E750B8096FD00200116 /* lextable.cpp */,
			);
			name = Mode;
			sourceTree = "<group>";
		};
		E8A49105170F16DA00769C7A /* Core - Graphics */ = {
			isa = PBXGroup;
			children = (
				4DAB7B350FE120060009F91E /* bitmapeffect.cpp */,
				4DAB7B360FE120060009F91E /* bitmapeffect.h */,
				4D00CD75103305D4003D3C0D /* bitmapeffectblur.cpp */,
				4D00CD76103305D4003D3C0D /* bitmapeffectblur.h */,
				4D587E740B8096FD00200116 /* combiners.cpp */,
				4D587E1A0B8096E600200116 /* context.h */,
				3C23DEAE0DFD56B400A7CA52 /* contextscalewrapper.cpp */,
				3C23DEAF0DFD56B400A7CA52 /* contextscalewrapper.h */,
				4D6A00EE10C578C600FA48D2 /* customprinter.cpp */,
				4DFECEEB13CEE48300288995 /* customprinter.h */,
				4D587E550B8096FD00200116 /* font.cpp */,
				4D587DF00B8096E600200116 /* font.h */,
				4D592DEA14EED23600EADBB6 /* fonttable.cpp */,
				4DB902510DAA5C980014A170 /* gradient.cpp */,
				4DB902520DAA5C980014A170 /* gradient.h */,
				4D587E370B8096FD00200116 /* mctheme.cpp */,
				4D587DD90B8096E600200116 /* mctheme.h */,
				4D587E7D0B8096FD00200116 /* metacontext.cpp */,
				4D587DE70B8096E600200116 /* metacontext.h */,
				4DB902530DAA5C980014A170 /* packed.h */,
				4DB902540DAA5C980014A170 /* paint.h */,
				4D587E650B8096FD00200116 /* path.cpp */,
				4D587DF30B8096E600200116 /* path.h */,
				4DD27A820D5B36CE0000CC15 /* pathgray.cpp */,
				4DD27A830D5B36CE0000CC15 /* pathprivate.h */,
				4DD27A840D5B36CE0000CC15 /* pathprocess.cpp */,
				4D28FDA80C8C9CDA00B7A342 /* printer.cpp */,
				4D2192330C6386C90027A96D /* printer.h */,
				4DDB66701413A02000E5C84C /* redraw.cpp */,
				4DDB66711413A02000E5C84C /* redraw.h */,
				E8A49106170F179000769C7A /* region.h */,
				4D587E890B8096FD00200116 /* rgb.cpp */,
				4D4F9DFA13CDE63000B9B15D /* surface.cpp */,
				4D6F92FA12AA5E2600026A72 /* textlayout.h */,
				4DDB666D14139FF500E5C84C /* tilecache.cpp */,
				4DDB666E14139FF500E5C84C /* tilecache.h */,
				4D433503141BC5FC001164F9 /* tilecachecg.cpp */,
				E8A49107170F179000769C7A /* tilecachegl.cpp */,
				4D432F1E141A2DFE001164F9 /* tilecachesw.cpp */,
			);
			name = "Core - Graphics";
			sourceTree = "<group>";
		};
		E8A49108170F17A700769C7A /* Core - Language */ = {
			isa = PBXGroup;
			children = (
				4D587DE10B8096E600200116 /* ans.h */,
				4D587E730B8096FD00200116 /* answer.cpp */,
				4D587E070B8096E600200116 /* answer.h */,
				4D587E5C0B8096FD00200116 /* ask.cpp */,
				4D587DE20B8096E600200116 /* ask.h */,
				4D587E880B8096FD00200116 /* chunk.cpp */,
				4D587DD60B8096E600200116 /* chunk.h */,
				4D587E350B8096FD00200116 /* cmds.cpp */,
				4D587E100B8096E600200116 /* cmds.h */,
				4D587E7A0B8096FD00200116 /* cmdsc.cpp */,
				4D587E990B8096FD00200116 /* cmdse.cpp */,
				4D587E980B8096FD00200116 /* cmdsf.cpp */,
				4D587E3D0B8096FD00200116 /* cmdsm.cpp */,
				4D587E3C0B8096FD00200116 /* cmdsp.cpp */,
				4D587E960B8096FD00200116 /* cmdss.cpp */,
				4D587E360B8096FD00200116 /* constant.cpp */,
				4D587DD70B8096E600200116 /* constant.h */,
				4D587E830B8096FD00200116 /* date.cpp */,
				4D587E190B8096E600200116 /* date.h */,
				4D587E470B8096FD00200116 /* execpt.cpp */,
				4D587DE80B8096E600200116 /* execpt.h */,
				4D982FE113C5D59D0066119A /* executionerrors.h */,
				4D587E460B8096FD00200116 /* express.cpp */,
				4D587E180B8096E600200116 /* express.h */,
				4D587E820B8096FD00200116 /* external.cpp */,
				4D587E170B8096E600200116 /* external.h */,
				4D17F4351042877000C49A3B /* externalv0.cpp */,
				4D17F4361042877000C49A3B /* externalv1.cpp */,
				4D587E540B8096FD00200116 /* funcs.cpp */,
				4D587DEC0B8096E600200116 /* funcs.h */,
				4D587E4F0B8096FD00200116 /* funcsm.cpp */,
				4D587E900B8096FD00200116 /* handler.cpp */,
				4D587E1C0B8096E600200116 /* handler.h */,
				4D587E4A0B8096FD00200116 /* hndlrlst.cpp */,
				4D587DE90B8096E600200116 /* hndlrlst.h */,
				4D587E4B0B8096FD00200116 /* internal.cpp */,
				4D587E0F0B8096E600200116 /* internal.h */,
				4D587E6D0B8096FD00200116 /* keywords.cpp */,
				4D587DF10B8096E600200116 /* keywords.h */,
				4D587E400B8096FD00200116 /* literal.cpp */,
				4D587DED0B8096E600200116 /* literal.h */,
				4D587E450B8096FD00200116 /* newobj.cpp */,
				4D587E240B8096E600200116 /* newobj.h */,
				4D587E340B8096FD00200116 /* operator.cpp */,
				4D587DD50B8096E600200116 /* operator.h */,
				4D587E5B0B8096FD00200116 /* param.cpp */,
				4D587DF40B8096E600200116 /* param.h */,
				4D982FE213C5D5AE0066119A /* parseerrors.h */,
				4D587E630B8096FD00200116 /* property.cpp */,
				4D587DF90B8096E600200116 /* property.h */,
				4D587E760B8096FD00200116 /* scriptpt.cpp */,
				4D587E000B8096E600200116 /* scriptpt.h */,
				4D587E810B8096FD00200116 /* statemnt.cpp */,
				4D587E040B8096E600200116 /* statemnt.h */,
				4D587E600B8096FD00200116 /* variable.cpp */,
				4D587DF60B8096E600200116 /* variable.h */,
				4DF03E9D0E0A7DF00070A16A /* variable_impl.h */,
				4D587E480B8096FD00200116 /* visual.cpp */,
				4D587E1E0B8096E600200116 /* visual.h */,
			);
			name = "Core - Language";
			sourceTree = "<group>";
		};
		E8A49109170F192000769C7A /* Core - Objects */ = {
			isa = PBXGroup;
			children = (
				4D587E870B8096FD00200116 /* aclip.cpp */,
				4D587DDB0B8096E600200116 /* aclip.h */,
				4D587E6B0B8096FD00200116 /* block.cpp */,
				4D587E280B8096E600200116 /* block.h */,
				4D587E3F0B8096FD00200116 /* button.cpp */,
				4D587E160B8096E600200116 /* button.h */,
				4D587E520B8096FD00200116 /* buttondraw.cpp */,
				4D587E7B0B8096FD00200116 /* card.cpp */,
				4D587DFB0B8096E600200116 /* card.h */,
				4D587E7F0B8096FD00200116 /* cardlst.cpp */,
				4D587E090B8096E600200116 /* cardlst.h */,
				4D587E500B8096FD00200116 /* cdata.cpp */,
				4D587E200B8096E600200116 /* cdata.h */,
				4D587E840B8096FD00200116 /* control.cpp */,
				4D587DEF0B8096E600200116 /* control.h */,
				4D587E4D0B8096FD00200116 /* cpalette.cpp */,
				4D587DEB0B8096E600200116 /* cpalette.h */,
				4D587E2F0B8096FD00200116 /* dispatch.cpp */,
				4D587DD30B8096E600200116 /* dispatch.h */,
				4DB9024F0DAA5C980014A170 /* edittool.cpp */,
				4DB902500DAA5C980014A170 /* edittool.h */,
				4D587E950B8096FD00200116 /* eps.cpp */,
				4D587E290B8096E600200116 /* eps.h */,
				4D587E8C0B8096FD00200116 /* field.cpp */,
				4D587E220B8096E600200116 /* field.h */,
				4D587E8B0B8096FD00200116 /* fieldf.cpp */,
				4D587E310B8096FD00200116 /* fieldh.cpp */,
				4D377261150785AF000B0EB0 /* fieldhtml.cpp */,
				4D37727D150787EA000B0EB0 /* fieldrtf.cpp */,
				4D587E300B8096FD00200116 /* fields.cpp */,
				4CC1536114E7FE1D009FA80E /* fieldstyledtext.cpp */,
				4D587E380B8096FD00200116 /* graphic.cpp */,
				4D587DDD0B8096E600200116 /* graphic.h */,
				4D587E440B8096FD00200116 /* group.cpp */,
				4D587E260B8096E600200116 /* group.h */,
				4D587E860B8096FD00200116 /* hc.cpp */,
				4D587E2A0B8096E600200116 /* hc.h */,
				4D8387191678B2C9003BEC7C /* ibmp.cpp */,
				4D587E800B8096FD00200116 /* icondata.cpp */,
				4D587E6F0B8096FD00200116 /* idraw.cpp */,
				4D587E700B8096FD00200116 /* ifile.cpp */,
				4D587E6C0B8096FD00200116 /* igif.cpp */,
				4D587E570B8096FD00200116 /* iimport.cpp */,
				4D587E560B8096FD00200116 /* ijpg.cpp */,
				4D587E4C0B8096FD00200116 /* image.cpp */,
				4D587DEA0B8096E600200116 /* image.h */,
				E8DDE5DE16C2B1A7007367E4 /* image_rep.cpp */,
				4D8387251678B2F4003BEC7C /* image_rep.h */,
				4D83871A1678B2C9003BEC7C /* image_rep_encoded.cpp */,
				4D83871B1678B2C9003BEC7C /* image_rep_mutable.cpp */,
				E8DDE5DD16C2B1A7007367E4 /* image_rep_transformed.cpp */,
				4D83871C1678B2C9003BEC7C /* imagebitmap.cpp */,
				4D8387261678B2F4003BEC7C /* imagebitmap.h */,
				4D587E580B8096FD00200116 /* ipng.cpp */,
				3C0A3CC310BAF6120074D630 /* iquantization.cpp */,
				3C0A3CC510BAF63B0074D630 /* iquantization.h */,
				4DCFFD2D10CE927700FA2262 /* iquantize_new.cpp */,
				4D83871D1678B2C9003BEC7C /* irle.cpp */,
				4D9797D10D1845B700CD2DD0 /* itransform.cpp */,
				4D587E6E0B8096FD00200116 /* iutil.cpp */,
				4D587E970B8096FD00200116 /* line.cpp */,
				4D587DE60B8096E600200116 /* line.h */,
				4D587E5E0B8096FD00200116 /* magnify.cpp */,
				4D587DF70B8096E600200116 /* magnify.h */,
				3C6286C50E6C4BF4004839CB /* menuparse.cpp */,
				3C6286C90E6C4C04004839CB /* menuparse.h */,
				4D587DEE0B8096E600200116 /* objdefs.h */,
				4D587E510B8096FD00200116 /* object.cpp */,
				4D587DFC0B8096E600200116 /* object.h */,
				4D81A4C111171F6A008AE3F1 /* objectprops.cpp */,
				4DFFC7E613DD8AB9006233A4 /* objectpropsets.cpp */,
				4D6ED4F30E4B3B8800BDFDE4 /* objectstream.cpp */,
				4D6ED4F40E4B3B8800BDFDE4 /* objectstream.h */,
				4D587E7C0B8096FD00200116 /* objptr.cpp */,
				4D587DE30B8096E600200116 /* objptr.h */,
				4D587E690B8096FD00200116 /* paragraf.cpp */,
				4D587E050B8096E600200116 /* paragraf.h */,
				4CC1535614E7FB91009FA80E /* paragrafattr.cpp */,
				4DCA5E6D0EB879AD005197A1 /* parentscript.cpp */,
				4DFECF0213CEE55B00288995 /* parentscript.h */,
				4D61BD9B0CCF74C800D74FDB /* pickle.cpp */,
				4D587E5A0B8096FD00200116 /* player.cpp */,
				4D587DF20B8096E600200116 /* player.h */,
				4D587E790B8096FD00200116 /* props.cpp */,
				4DC999C00D3BBA29003942CC /* rtf.cpp */,
				4D587E010B8096E600200116 /* rtf.h */,
				4DD27A8A0D5B36E70000CC15 /* rtfsupport.cpp */,
				4D587E670B8096FD00200116 /* scrolbar.cpp */,
				4D587E0E0B8096E600200116 /* scrolbar.h */,
				4D587E770B8096FD00200116 /* scrollbardraw.cpp */,
				4D587E8E0B8096FD00200116 /* sellst.cpp */,
				4D587E250B8096E600200116 /* sellst.h */,
				4D587E940B8096FD00200116 /* stack.cpp */,
				4D587E0A0B8096E600200116 /* stack.h */,
				4D587E430B8096FD00200116 /* stack2.cpp */,
				4D587E420B8096FD00200116 /* stack3.cpp */,
				4DCB65711653B2F700E438E6 /* stackcache.cpp */,
				4D587E410B8096FD00200116 /* stacke.cpp */,
				4D587E6A0B8096FD00200116 /* stacklst.cpp */,
				4D587E030B8096E600200116 /* stacklst.h */,
				4D61BD9C0CCF74C800D74FDB /* styledtext.cpp */,
				4D61BDAC0CCF74EF00D74FDB /* styledtext.h */,
				4D3772671507869A000B0EB0 /* textbuffer.h */,
				4D587E710B8096FD00200116 /* tooltip.cpp */,
				4D587E0B0B8096E600200116 /* tooltip.h */,
				4D587E5F0B8096FD00200116 /* undolst.cpp */,
				4D587E150B8096E600200116 /* undolst.h */,
				4D587E620B8096FD00200116 /* vclip.cpp */,
				4D587DF80B8096E600200116 /* vclip.h */,
			);
			name = "Core - Objects";
			sourceTree = "<group>";
		};
		E8A4910A170F1F9F00769C7A /* Core - Misc */ = {
			isa = PBXGroup;
			children = (
				4D221AAA171D593800E7E557 /* dummy.cpp */,
				4DF65E2F10016337005A19CA /* capsule.cpp */,
				4DF65E3010016337005A19CA /* capsule.h */,
				3C23DEB00DFD56B400A7CA52 /* datastructures.h */,
				4D587E850B8096FD00200116 /* debug.cpp */,
				4D587E1B0B8096E600200116 /* debug.h */,
				4D587E640B8096FD00200116 /* dllst.cpp */,
				4D587DFA0B8096E600200116 /* dllst.h */,
				4DFDDAB61074D70900FAE527 /* eventqueue.cpp */,
				4D1B954810A2CA8B0039C679 /* eventqueue.h */,
				4D587DD40B8096E600200116 /* filedefs.h */,
				4D8387241678B2F4003BEC7C /* flst.h */,
				4D587E4E0B8096FD00200116 /* globals.cpp */,
				4D587DDF0B8096E600200116 /* globals.h */,
				4D587E0D0B8096E600200116 /* license.h */,
				4D587E680B8096FD00200116 /* mcerror.cpp */,
				4D587E020B8096E600200116 /* mcerror.h */,
				4D587E910B8096FD00200116 /* mcio.cpp */,
				4D587E270B8096E600200116 /* mcio.h */,
				4D587E390B8096FD00200116 /* mcssl.cpp */,
				4D587DE50B8096E600200116 /* mcssl.h */,
				4D587E3E0B8096FD00200116 /* mcstring.cpp */,
				4D587E060B8096E600200116 /* mcstring.h */,
				4DB98625130C09D6008A03DC /* mcutility.cpp */,
				BEF2C0EF17BA493A00E96459 /* socket.h */,
				4D587DD80B8096E600200116 /* mcutility.h */,
				4DAB7D270FF3A0100009F91E /* md5.cpp */,
				4DFECEFF13CEE55B00288995 /* md5.h */,
				4D587E130B8096E600200116 /* meta.h */,
				4DEE2B400FDE44510009423C /* mode.h */,
				4DC66D8A1045D41700D1CFA3 /* notify.cpp */,
				4DFECF0113CEE55B00288995 /* notify.h */,
				4D587E3B0B8096FD00200116 /* opensslsocket.cpp */,
				4D587DE40B8096E600200116 /* osspec.h */,
				4D587DFD0B8096E600200116 /* parsedef.h */,
				4D587E330B8096FD00200116 /* ports.cpp */,
				4D587E2C0B8096E600200116 /* prefix.h */,
				4D587E7E0B8096FD00200116 /* pxmaplst.cpp */,
				4D587E140B8096E600200116 /* pxmaplst.h */,
				4D587E720B8096FD00200116 /* regex.cpp */,
				4D587E0C0B8096E600200116 /* regex.h */,
				4D587E230B8096E600200116 /* resource.h */,
				4D587E080B8096E600200116 /* revbuild.h */,
				4D61BDAB0CCF74EF00D74FDB /* scriptenvironment.h */,
				4DEE2B4A0FDE44690009423C /* securemode.cpp */,
				4DEE2B490FDE44690009423C /* securemode.h */,
				4DADCD5912392EAF003CD17C /* sha1.cpp */,
				4DADCD5A12392EAF003CD17C /* sha1.h */,
				3C03ED911134205A009DE406 /* socket_resolve.cpp */,
				4DD27ABE0D5B39C20000CC15 /* text.cpp */,
				4DD27ABF0D5B39C20000CC15 /* text.h */,
				4D61BD9D0CCF74C800D74FDB /* transfer.cpp */,
				4D61BDAD0CCF74EF00D74FDB /* transfer.h */,
				4D587E8A0B8096FD00200116 /* uidc.cpp */,
				4D587DDA0B8096E600200116 /* uidc.h */,
				4DD27ACB0D5B3A280000CC15 /* unicode.cpp */,
				4DD27ACC0D5B3A280000CC15 /* unicode.h */,
				4D587E8D0B8096FD00200116 /* util.cpp */,
				4D587E1D0B8096E600200116 /* util.h */,
			);
			name = "Core - Misc";
			sourceTree = "<group>";
		};
		E8A7EEFD16FC985100C39491 /* Core - Security */ = {
			isa = PBXGroup;
			children = (
				E8A7EF0016FC98A200C39491 /* stacksecurity.cpp */,
				E8A7EEFA16FC982F00C39491 /* stacksecurity.h */,
			);
			name = "Core - Security";
			sourceTree = "<group>";
		};
/* End PBXGroup section */

/* Begin PBXHeadersBuildPhase section */
		4D1F9C2A171C64320091C6CB /* Headers */ = {
			isa = PBXHeadersBuildPhase;
			buildActionMask = 2147483647;
			files = (
			);
			runOnlyForDeploymentPostprocessing = 0;
		};
/* End PBXHeadersBuildPhase section */

/* Begin PBXNativeTarget section */
		4D1F9C2D171C64320091C6CB /* security-community */ = {
			isa = PBXNativeTarget;
			buildConfigurationList = 4D1F9C31171C64980091C6CB /* Build configuration list for PBXNativeTarget "security-community" */;
			buildPhases = (
				4D1F9C2A171C64320091C6CB /* Headers */,
				4D1F9C2B171C64320091C6CB /* Sources */,
				4D1F9C2C171C64320091C6CB /* Frameworks */,
			);
			buildRules = (
			);
			dependencies = (
			);
			name = "security-community";
			productName = security;
			productReference = 4D1F9C2E171C64320091C6CB /* libsecurity-community.a */;
			productType = "com.apple.product-type.library.static";
		};
		4D1F9C5D171C67B00091C6CB /* kernel-server */ = {
			isa = PBXNativeTarget;
			buildConfigurationList = 4D1F9D14171C67B00091C6CB /* Build configuration list for PBXNativeTarget "kernel-server" */;
			buildPhases = (
				4D221AA5171D58C300E7E557 /* Encode Errors */,
				4D1F9C60171C67B00091C6CB /* Sources */,
				4D1F9D13171C67B00091C6CB /* Frameworks */,
			);
			buildRules = (
			);
			dependencies = (
				4D222016171D730B00E7E557 /* PBXTargetDependency */,
				4D8D3567171D4B83009D9D25 /* PBXTargetDependency */,
				4D8D3569171D4B83009D9D25 /* PBXTargetDependency */,
				4D8D356B171D4B83009D9D25 /* PBXTargetDependency */,
				4D8D356D171D4B83009D9D25 /* PBXTargetDependency */,
				4D8D356F171D4B83009D9D25 /* PBXTargetDependency */,
				4D1F9C5E171C67B00091C6CB /* PBXTargetDependency */,
				BE3F705E175CD3E700DBFB07 /* PBXTargetDependency */,
			);
			name = "kernel-server";
			productName = kernel;
			productReference = 4D1F9D17171C67B00091C6CB /* libkernel-server.a */;
			productType = "com.apple.product-type.library.static";
		};
		4D221A9D171D58A700E7E557 /* kernel-development */ = {
			isa = PBXNativeTarget;
			buildConfigurationList = 4D221AA7171D590B00E7E557 /* Build configuration list for PBXNativeTarget "kernel-development" */;
			buildPhases = (
				4D221AAF171D595A00E7E557 /* Encode Errors */,
				4D221AD1171D5A0D00E7E557 /* Build keyword hash table */,
				4D221A9B171D58A700E7E557 /* Sources */,
				4D221A9C171D58A700E7E557 /* Frameworks */,
			);
			buildRules = (
			);
			dependencies = (
				4D221B04171D5F7900E7E557 /* PBXTargetDependency */,
			);
			name = "kernel-development";
			productName = "kernel-development";
			productReference = 4D221A9E171D58A700E7E557 /* libkernel-development.a */;
			productType = "com.apple.product-type.library.static";
		};
		4D221AE0171D5EC500E7E557 /* kernel-standalone */ = {
			isa = PBXNativeTarget;
			buildConfigurationList = 4D221AF3171D5EC500E7E557 /* Build configuration list for PBXNativeTarget "kernel-standalone" */;
			buildPhases = (
				4D221AE1171D5EC500E7E557 /* Encode Errors */,
				4D221AE2171D5EC500E7E557 /* Build keyword hash table */,
				4D221AE3171D5EC500E7E557 /* Sources */,
				4D221AF2171D5EC500E7E557 /* Frameworks */,
			);
			buildRules = (
			);
			dependencies = (
				4D221B06171D5F8200E7E557 /* PBXTargetDependency */,
			);
			name = "kernel-standalone";
			productName = "kernel-development";
			productReference = 4D221AF6171D5EC500E7E557 /* libkernel-standalone.a */;
			productType = "com.apple.product-type.library.static";
		};
		4D2A57991198634300135143 /* Installer */ = {
			isa = PBXNativeTarget;
			buildConfigurationList = 4D2A57D31198634300135143 /* Build configuration list for PBXNativeTarget "Installer" */;
			buildPhases = (
				4D2A57AE1198634300135143 /* Resources */,
				4D2A57C01198634300135143 /* Sources */,
				4D2A57C31198634300135143 /* Frameworks */,
				4D2A57CE1198634300135143 /* CopyFiles */,
			);
			buildRules = (
			);
			dependencies = (
				4D2A579A1198634300135143 /* PBXTargetDependency */,
				4D1F9C52171C66230091C6CB /* PBXTargetDependency */,
			);
			name = Installer;
			productName = engine;
			productReference = 4D2A57D81198634300135143 /* Installer.app */;
			productType = "com.apple.product-type.application";
		};
		4D587DA10B80945B00200116 /* LiveCode-Community */ = {
			isa = PBXNativeTarget;
			buildConfigurationList = 4D587DA60B80945B00200116 /* Build configuration list for PBXNativeTarget "LiveCode-Community" */;
			buildPhases = (
				4D221F45171D62E300E7E557 /* Encode Environment */,
				4D587D9E0B80945B00200116 /* Resources */,
				4D587D9F0B80945B00200116 /* Sources */,
				4D587DA00B80945B00200116 /* Frameworks */,
			);
			buildRules = (
			);
			dependencies = (
				4D1F9C49171C655E0091C6CB /* PBXTargetDependency */,
				4DEE2B2B0FDE42E70009423C /* PBXTargetDependency */,
				4D221ACD171D59F500E7E557 /* PBXTargetDependency */,
			);
			name = "LiveCode-Community";
			productName = engine;
			productReference = 4D587DA20B80945B00200116 /* LiveCode-Community.app */;
			productType = "com.apple.product-type.application";
		};
		4DE18CED0B82296A0086DB92 /* Standalone-Community */ = {
			isa = PBXNativeTarget;
			buildConfigurationList = 4DE18D8E0B82296A0086DB92 /* Build configuration list for PBXNativeTarget "Standalone-Community" */;
			buildPhases = (
				4DE18CFF0B82296A0086DB92 /* Resources */,
				4DE18D110B82296A0086DB92 /* Sources */,
				4DE18D820B82296A0086DB92 /* Frameworks */,
			);
			buildRules = (
			);
			dependencies = (
				4DEE2B290FDE42DF0009423C /* PBXTargetDependency */,
				4D221AFF171D5F3700E7E557 /* PBXTargetDependency */,
				4D1F9E5C171C69C40091C6CB /* PBXTargetDependency */,
			);
			name = "Standalone-Community";
			productName = engine;
			productReference = 4DE18D930B82296A0086DB92 /* Standalone-Community.app */;
			productType = "com.apple.product-type.application";
		};
		4DEE29F50FDE41BE0009423C /* kernel */ = {
			isa = PBXNativeTarget;
			buildConfigurationList = 4DEE2A000FDE421A0009423C /* Build configuration list for PBXNativeTarget "kernel" */;
			buildPhases = (
				4DEE29F30FDE41BE0009423C /* Sources */,
				4DEE29F40FDE41BE0009423C /* Frameworks */,
			);
			buildRules = (
			);
			dependencies = (
				4D222014171D730100E7E557 /* PBXTargetDependency */,
				4D8D355B171D4B72009D9D25 /* PBXTargetDependency */,
				4D8D355D171D4B72009D9D25 /* PBXTargetDependency */,
				4D8D355F171D4B72009D9D25 /* PBXTargetDependency */,
				4D8D3561171D4B72009D9D25 /* PBXTargetDependency */,
				4D8D3563171D4B72009D9D25 /* PBXTargetDependency */,
				4DEE2BD30FDE4A1E0009423C /* PBXTargetDependency */,
				BE3F7060175CD40000DBFB07 /* PBXTargetDependency */,
			);
			name = kernel;
			productName = kernel;
			productReference = 4DEE29F60FDE41BE0009423C /* libkernel.a */;
			productType = "com.apple.product-type.library.static";
		};
		4DFD483D13BA2843008DB91F /* Server-Community */ = {
			isa = PBXNativeTarget;
			buildConfigurationList = 4DFD484E13BA284D008DB91F /* Build configuration list for PBXNativeTarget "Server-Community" */;
			buildPhases = (
				4DFD483B13BA2843008DB91F /* Sources */,
				4DFD483C13BA2843008DB91F /* Frameworks */,
			);
			buildRules = (
			);
			dependencies = (
				4D1F9DC0171C68680091C6CB /* PBXTargetDependency */,
				4D1F9C59171C66C30091C6CB /* PBXTargetDependency */,
			);
			name = "Server-Community";
			productName = server;
			productReference = 4DFD483E13BA2843008DB91F /* Server-Community */;
			productType = "com.apple.product-type.tool";
		};
/* End PBXNativeTarget section */

/* Begin PBXProject section */
		4D587D940B80944100200116 /* Project object */ = {
			isa = PBXProject;
			attributes = {
				BuildIndependentTargetsInParallel = NO;
				LastUpgradeCheck = 0460;
			};
			buildConfigurationList = 4D587D950B80944100200116 /* Build configuration list for PBXProject "engine" */;
			compatibilityVersion = "Xcode 3.2";
			developmentRegion = English;
			hasScannedForEncodings = 0;
			knownRegions = (
				English,
				Japanese,
				French,
				German,
			);
			mainGroup = 4D587D920B80944100200116;
			productRefGroup = 4D587DA30B80945B00200116 /* Products */;
			projectDirPath = "";
			projectReferences = (
				{
					ProductGroup = 4DB9036A0DAB898B0014A170 /* Products */;
					ProjectRef = 4DB903690DAB898B0014A170 /* libexternal.xcodeproj */;
				},
				{
					ProductGroup = 4D7FA7B71594E0FA00EEF440 /* Products */;
					ProjectRef = 4D7FA7B61594E0FA00EEF440 /* libfoundation.xcodeproj */;
				},
				{
					ProductGroup = 4D6C798D171348C1000BCF78 /* Products */;
					ProjectRef = 4D88B73815F4C66F002CFBD6 /* libgif.xcodeproj */;
				},
				{
					ProductGroup = 4D6C7985171348B4000BCF78 /* Products */;
					ProjectRef = 4D587FBC0B809C2600200116 /* libjpeg.xcodeproj */;
				},
				{
					ProductGroup = 4D6C7995171348CD000BCF78 /* Products */;
					ProjectRef = 4D587FB30B809C1A00200116 /* libpcre.xcodeproj */;
				},
				{
					ProductGroup = 4D6C797D171348A6000BCF78 /* Products */;
					ProjectRef = 4D587FC50B809C2E00200116 /* libpng.xcodeproj */;
				},
				{
					ProductGroup = 4D6C797517134897000BCF78 /* Products */;
					ProjectRef = 4D587FCE0B809C3600200116 /* libz.xcodeproj */;
				},
			);
			projectRoot = ..;
			targets = (
				4D22200F171D72A500E7E557 /* version */,
				4DEE29F50FDE41BE0009423C /* kernel */,
				4D1F9C5D171C67B00091C6CB /* kernel-server */,
				4D221A9D171D58A700E7E557 /* kernel-development */,
				4D221AE0171D5EC500E7E557 /* kernel-standalone */,
				4D1F9C2D171C64320091C6CB /* security-community */,
				4D587DA10B80945B00200116 /* LiveCode-Community */,
				4DE18CED0B82296A0086DB92 /* Standalone-Community */,
				4DFD483D13BA2843008DB91F /* Server-Community */,
				4D2A57991198634300135143 /* Installer */,
			);
		};
/* End PBXProject section */

/* Begin PBXReferenceProxy section */
		4D6C797917134897000BCF78 /* libz.a */ = {
			isa = PBXReferenceProxy;
			fileType = archive.ar;
			path = libz.a;
			remoteRef = 4D6C797817134897000BCF78 /* PBXContainerItemProxy */;
			sourceTree = BUILT_PRODUCTS_DIR;
		};
		4D6C7981171348A6000BCF78 /* libpng.a */ = {
			isa = PBXReferenceProxy;
			fileType = archive.ar;
			path = libpng.a;
			remoteRef = 4D6C7980171348A6000BCF78 /* PBXContainerItemProxy */;
			sourceTree = BUILT_PRODUCTS_DIR;
		};
		4D6C7989171348B4000BCF78 /* libjpeg.a */ = {
			isa = PBXReferenceProxy;
			fileType = archive.ar;
			path = libjpeg.a;
			remoteRef = 4D6C7988171348B4000BCF78 /* PBXContainerItemProxy */;
			sourceTree = BUILT_PRODUCTS_DIR;
		};
		4D6C7991171348C1000BCF78 /* libgif.a */ = {
			isa = PBXReferenceProxy;
			fileType = archive.ar;
			path = libgif.a;
			remoteRef = 4D6C7990171348C1000BCF78 /* PBXContainerItemProxy */;
			sourceTree = BUILT_PRODUCTS_DIR;
		};
		4D6C7999171348CD000BCF78 /* libpcre.a */ = {
			isa = PBXReferenceProxy;
			fileType = archive.ar;
			path = libpcre.a;
			remoteRef = 4D6C7998171348CD000BCF78 /* PBXContainerItemProxy */;
			sourceTree = BUILT_PRODUCTS_DIR;
		};
		4D7FA7BB1594E0FA00EEF440 /* libfoundation.a */ = {
			isa = PBXReferenceProxy;
			fileType = archive.ar;
			path = libfoundation.a;
			remoteRef = 4D7FA7BA1594E0FA00EEF440 /* PBXContainerItemProxy */;
			sourceTree = BUILT_PRODUCTS_DIR;
		};
		4DB9036E0DAB898B0014A170 /* libexternal.a */ = {
			isa = PBXReferenceProxy;
			fileType = archive.ar;
			path = libexternal.a;
			remoteRef = 4DB9036D0DAB898B0014A170 /* PBXContainerItemProxy */;
			sourceTree = BUILT_PRODUCTS_DIR;
		};
/* End PBXReferenceProxy section */

/* Begin PBXResourcesBuildPhase section */
		4D2A57AE1198634300135143 /* Resources */ = {
			isa = PBXResourcesBuildPhase;
			buildActionMask = 2147483647;
			files = (
				4DADCDFD12393F55003CD17C /* Installer.icns in Resources */,
				4D2A57AF1198634300135143 /* LiveCode.rsrc in Resources */,
				4D2A57B01198634300135143 /* da.lproj in Resources */,
				4D2A57B11198634300135143 /* French.lproj in Resources */,
				4D2A57B21198634300135143 /* Japanese.lproj in Resources */,
				4D2A57B31198634300135143 /* Dutch.lproj in Resources */,
				4D2A57B41198634300135143 /* German.lproj in Resources */,
				4D2A57B51198634300135143 /* ko.lproj in Resources */,
				4D2A57B61198634300135143 /* English.lproj in Resources */,
				4D2A57B71198634300135143 /* Italian.lproj in Resources */,
				4D2A57B81198634300135143 /* no.lproj in Resources */,
				4D2A57B91198634300135143 /* fi.lproj in Resources */,
				4D2A57BA1198634300135143 /* Spanish.lproj in Resources */,
				4D2A57BB1198634300135143 /* sv.lproj in Resources */,
				4D2A57BC1198634300135143 /* zh_CN.lproj in Resources */,
				4D2A57BD1198634300135143 /* zh_TW.lproj in Resources */,
			);
			runOnlyForDeploymentPostprocessing = 0;
		};
		4D587D9E0B80945B00200116 /* Resources */ = {
			isa = PBXResourcesBuildPhase;
			buildActionMask = 2147483647;
			files = (
				4D58857C0B80DEBE00200116 /* LiveCode.rsrc in Resources */,
				4D58856B0B80DEAC00200116 /* da.lproj in Resources */,
				4D58856C0B80DEAC00200116 /* French.lproj in Resources */,
				4D58856D0B80DEAC00200116 /* Japanese.lproj in Resources */,
				4D58856E0B80DEAC00200116 /* Dutch.lproj in Resources */,
				4D58856F0B80DEAC00200116 /* German.lproj in Resources */,
				4D5885700B80DEAC00200116 /* ko.lproj in Resources */,
				4D5885710B80DEAC00200116 /* English.lproj in Resources */,
				4D5885720B80DEAC00200116 /* Italian.lproj in Resources */,
				4D5885730B80DEAC00200116 /* no.lproj in Resources */,
				4D5885740B80DEAC00200116 /* fi.lproj in Resources */,
				4D5885750B80DEAC00200116 /* LiveCodeDoc.icns in Resources */,
				4D5885780B80DEAC00200116 /* Spanish.lproj in Resources */,
				4D5885790B80DEAC00200116 /* sv.lproj in Resources */,
				4D58857A0B80DEAC00200116 /* zh_CN.lproj in Resources */,
				4D58857B0B80DEAC00200116 /* zh_TW.lproj in Resources */,
				A71F80550F4F17C1003012FD /* LiveCode.icns in Resources */,
			);
			runOnlyForDeploymentPostprocessing = 0;
		};
		4DE18CFF0B82296A0086DB92 /* Resources */ = {
			isa = PBXResourcesBuildPhase;
			buildActionMask = 2147483647;
			files = (
				4DE18D000B82296A0086DB92 /* LiveCode.rsrc in Resources */,
				4DE18D010B82296A0086DB92 /* da.lproj in Resources */,
				4DE18D020B82296A0086DB92 /* French.lproj in Resources */,
				4DE18D030B82296A0086DB92 /* Japanese.lproj in Resources */,
				4DE18D040B82296A0086DB92 /* Dutch.lproj in Resources */,
				4DE18D050B82296A0086DB92 /* German.lproj in Resources */,
				4DE18D060B82296A0086DB92 /* ko.lproj in Resources */,
				4DE18D070B82296A0086DB92 /* English.lproj in Resources */,
				4DE18D080B82296A0086DB92 /* Italian.lproj in Resources */,
				4DE18D090B82296A0086DB92 /* no.lproj in Resources */,
				4DE18D0A0B82296A0086DB92 /* fi.lproj in Resources */,
				4DE18D0D0B82296A0086DB92 /* Spanish.lproj in Resources */,
				4DE18D0E0B82296A0086DB92 /* sv.lproj in Resources */,
				4DE18D0F0B82296A0086DB92 /* zh_CN.lproj in Resources */,
				4DE18D100B82296A0086DB92 /* zh_TW.lproj in Resources */,
				A71F80540F4F178C003012FD /* Standalone.icns in Resources */,
				A71F80620F4F17F9003012FD /* StandaloneDoc.icns in Resources */,
			);
			runOnlyForDeploymentPostprocessing = 0;
		};
/* End PBXResourcesBuildPhase section */

/* Begin PBXShellScriptBuildPhase section */
		4D221AA5171D58C300E7E557 /* Encode Errors */ = {
			isa = PBXShellScriptBuildPhase;
			buildActionMask = 2147483647;
			files = (
			);
			inputPaths = (
				"$(SRCROOT)/src/executionerrors.h",
				"$(SRCROOT)/src/parseerrors.h",
			);
			name = "Encode Errors";
			outputPaths = (
				"$(SRCROOT)/src/encodederrors.cpp",
			);
			runOnlyForDeploymentPostprocessing = 0;
			shellPath = /bin/sh;
			shellScript = "\"$SOLUTION_DIR/prebuilt/bin/Revolution.osx\" \"$SRCROOT/encode_errors.rev\" \"$SRCROOT/src\" \"$SRCROOT/src/encodederrors.cpp\"";
			showEnvVarsInLog = 0;
		};
		4D221AAF171D595A00E7E557 /* Encode Errors */ = {
			isa = PBXShellScriptBuildPhase;
			buildActionMask = 2147483647;
			files = (
			);
			inputPaths = (
				"$(SRCROOT)/src/executionerrors.h",
				"$(SRCROOT)/src/parseerrors.h",
			);
			name = "Encode Errors";
			outputPaths = (
				"$(SRCROOT)/src/encodederrors.cpp",
			);
			runOnlyForDeploymentPostprocessing = 0;
			shellPath = /bin/sh;
			shellScript = "\"$SOLUTION_DIR/prebuilt/bin/Revolution.osx\" \"$SRCROOT/encode_errors.rev\" \"$SRCROOT/src\" \"$SRCROOT/src/encodederrors.cpp\"";
			showEnvVarsInLog = 0;
		};
		4D221AD1171D5A0D00E7E557 /* Build keyword hash table */ = {
			isa = PBXShellScriptBuildPhase;
			buildActionMask = 2147483647;
			files = (
			);
			inputPaths = (
				"$(SRCROOT)/src/lextable.cpp",
			);
			name = "Build keyword hash table";
			outputPaths = (
				"$(SRCROOT)/src/hashedstrings.cpp",
			);
			runOnlyForDeploymentPostprocessing = 0;
			shellPath = /bin/sh;
			shellScript = "\"$SOLUTION_DIR/prebuilt/bin/Revolution.osx\" \"$SRCROOT/hash_strings.rev\" \"$SRCROOT/src/lextable.cpp\" \"$SRCROOT/src/hashedstrings.cpp\" \"$SOLUTION_DIR/prebuilt/bin/perfect.osx\"";
			showEnvVarsInLog = 0;
		};
		4D221AE1171D5EC500E7E557 /* Encode Errors */ = {
			isa = PBXShellScriptBuildPhase;
			buildActionMask = 2147483647;
			files = (
			);
			inputPaths = (
				"$(SRCROOT)/src/executionerrors.h",
				"$(SRCROOT)/src/parseerrors.h",
			);
			name = "Encode Errors";
			outputPaths = (
				"$(SRCROOT)/src/encodederrors.cpp",
			);
			runOnlyForDeploymentPostprocessing = 0;
			shellPath = /bin/sh;
			shellScript = "\"$SOLUTION_DIR/prebuilt/bin/Revolution.osx\" \"$SRCROOT/encode_errors.rev\" \"$SRCROOT/src\" \"$SRCROOT/src/encodederrors.cpp\"";
			showEnvVarsInLog = 0;
		};
		4D221AE2171D5EC500E7E557 /* Build keyword hash table */ = {
			isa = PBXShellScriptBuildPhase;
			buildActionMask = 2147483647;
			files = (
			);
			inputPaths = (
				"$(SRCROOT)/src/lextable.cpp",
			);
			name = "Build keyword hash table";
			outputPaths = (
				"$(SRCROOT)/src/hashedstrings.cpp",
			);
			runOnlyForDeploymentPostprocessing = 0;
			shellPath = /bin/sh;
			shellScript = "\"$SOLUTION_DIR/prebuilt/bin/Revolution.osx\" \"$SRCROOT/hash_strings.rev\" \"$SRCROOT/src/lextable.cpp\" \"$SRCROOT/src/hashedstrings.cpp\" \"$SOLUTION_DIR/prebuilt/bin/perfect.osx\"";
			showEnvVarsInLog = 0;
		};
		4D221F45171D62E300E7E557 /* Encode Environment */ = {
			isa = PBXShellScriptBuildPhase;
			buildActionMask = 2147483647;
			files = (
			);
			inputPaths = (
				"$(SRCROOT)/src/Environment.rev",
			);
			name = "Encode Environment";
			outputPaths = (
				"$(SRCROOT)/src/startupstack.cpp",
			);
			runOnlyForDeploymentPostprocessing = 0;
			shellPath = /bin/sh;
			shellScript = "\"$SOLUTION_DIR/prebuilt/bin/Revolution.osx\" \"$SRCROOT/compress_data.rev\" \"$SRCROOT/src/Environment.rev\" \"$SRCROOT/src/startupstack.cpp\" \"MCstartupstack\"";
			showEnvVarsInLog = 0;
		};
		4D22200E171D72A500E7E557 /* Encode Version */ = {
			isa = PBXShellScriptBuildPhase;
			buildActionMask = 12;
			files = (
			);
			inputPaths = (
				"$(SRCROOT)/../version",
				"$(SRCROOT)/include/revbuild.h.in",
			);
			name = "Encode Version";
			outputPaths = (
				"$(SRCROOT)/include/revbuild.h",
			);
			runOnlyForDeploymentPostprocessing = 0;
			shellPath = /bin/sh;
			shellScript = "\"$SOLUTION_DIR/prebuilt/bin/Revolution.osx\" \"$SRCROOT/encode_version.rev\" \"$SRCROOT\"";
			showEnvVarsInLog = 0;
		};
/* End PBXShellScriptBuildPhase section */

/* Begin PBXSourcesBuildPhase section */
		4D1F9C2B171C64320091C6CB /* Sources */ = {
			isa = PBXSourcesBuildPhase;
			buildActionMask = 2147483647;
			files = (
				4D1F9C3D171C65050091C6CB /* deploysecurity.cpp in Sources */,
				4D1F9C3C171C64DF0091C6CB /* stacksecurity.cpp in Sources */,
			);
			runOnlyForDeploymentPostprocessing = 0;
		};
		4D1F9C60171C67B00091C6CB /* Sources */ = {
			isa = PBXSourcesBuildPhase;
			buildActionMask = 2147483647;
			files = (
				4D1F9DAB171C682E0091C6CB /* encodederrors.cpp in Sources */,
				4D1F9D18171C682E0091C6CB /* mode_server.cpp in Sources */,
				4D1F9D19171C682E0091C6CB /* srvcgi.cpp in Sources */,
				4D1F9D1A171C682E0091C6CB /* srvdebug.cpp in Sources */,
				4D1F9D1B171C682E0091C6CB /* srvflst.cpp in Sources */,
				4D1F9D1C171C682E0091C6CB /* srvmain.cpp in Sources */,
				4D1F9D1D171C682E0091C6CB /* srvscript.cpp in Sources */,
				4D1F9D1E171C682E0091C6CB /* srvspec.cpp in Sources */,
				4D1F9D1F171C682E0091C6CB /* srvstack.cpp in Sources */,
				4D1F9D20171C682E0091C6CB /* sysspec.cpp in Sources */,
				4D1F9D21171C682E0091C6CB /* aclip.cpp in Sources */,
				4D1F9D22171C682E0091C6CB /* answer.cpp in Sources */,
				4D1F9D23171C682E0091C6CB /* ask.cpp in Sources */,
				4D1F9D24171C682E0091C6CB /* bitmapeffect.cpp in Sources */,
				4D1F9D25171C682E0091C6CB /* bitmapeffectblur.cpp in Sources */,
				4D1F9D26171C682E0091C6CB /* block.cpp in Sources */,
				4D1F9D27171C682E0091C6CB /* buttondraw.cpp in Sources */,
				4D1F9D28171C682E0091C6CB /* button.cpp in Sources */,
				4D1F9D29171C682E0091C6CB /* card.cpp in Sources */,
				4D1F9D2A171C682E0091C6CB /* cardlst.cpp in Sources */,
				4D1F9D2B171C682E0091C6CB /* cdata.cpp in Sources */,
				4D1F9D2C171C682E0091C6CB /* chunk.cpp in Sources */,
				4D1F9D2D171C682E0091C6CB /* cmds.cpp in Sources */,
				4D1F9D2E171C682E0091C6CB /* cmdsc.cpp in Sources */,
				4D1F9D2F171C682E0091C6CB /* cmdse.cpp in Sources */,
				4D1F9D30171C682E0091C6CB /* cmdsf.cpp in Sources */,
				4D1F9D31171C682E0091C6CB /* cmdsm.cpp in Sources */,
				4D1F9D32171C682E0091C6CB /* cmdsp.cpp in Sources */,
				4D1F9D33171C682E0091C6CB /* cmdss.cpp in Sources */,
				4D1F9D34171C682E0091C6CB /* combiners.cpp in Sources */,
				4D1F9D35171C682E0091C6CB /* constant.cpp in Sources */,
				4D1F9D36171C682E0091C6CB /* contextscalewrapper.cpp in Sources */,
				4D1F9D37171C682E0091C6CB /* control.cpp in Sources */,
				4D1F9D38171C682E0091C6CB /* cpalette.cpp in Sources */,
				4D1F9D39171C682E0091C6CB /* customprinter.cpp in Sources */,
				4D1F9D3A171C682E0091C6CB /* date.cpp in Sources */,
				4D1F9D3B171C682E0091C6CB /* debug.cpp in Sources */,
				4D1F9D3C171C682E0091C6CB /* dispatch.cpp in Sources */,
				4D1F9D3D171C682E0091C6CB /* dllst.cpp in Sources */,
				4D1F9D3E171C682E0091C6CB /* edittool.cpp in Sources */,
				4D1F9D3F171C682E0091C6CB /* eps.cpp in Sources */,
				4D1F9D40171C682E0091C6CB /* eventqueue.cpp in Sources */,
				4D1F9D41171C682E0091C6CB /* execpt.cpp in Sources */,
				4D1F9D42171C682E0091C6CB /* express.cpp in Sources */,
				4D1F9D43171C682E0091C6CB /* external.cpp in Sources */,
				4D1F9D44171C682E0091C6CB /* externalv0.cpp in Sources */,
				4D1F9D45171C682E0091C6CB /* externalv1.cpp in Sources */,
				4D1F9D46171C682E0091C6CB /* field.cpp in Sources */,
				4D1F9D47171C682E0091C6CB /* fieldf.cpp in Sources */,
				4D1F9D48171C682E0091C6CB /* fieldh.cpp in Sources */,
				4D1F9D49171C682E0091C6CB /* fields.cpp in Sources */,
				4D1F9D4A171C682E0091C6CB /* font.cpp in Sources */,
				4D1F9D4B171C682E0091C6CB /* funcs.cpp in Sources */,
				4D1F9D4C171C682E0091C6CB /* funcsm.cpp in Sources */,
				4D1F9D4D171C682E0091C6CB /* globals.cpp in Sources */,
				4D1F9D4E171C682E0091C6CB /* gradient.cpp in Sources */,
				4D1F9D4F171C682E0091C6CB /* graphic.cpp in Sources */,
				4D1F9D50171C682E0091C6CB /* group.cpp in Sources */,
				4D1F9D51171C682E0091C6CB /* handler.cpp in Sources */,
				4D1F9D52171C682E0091C6CB /* hc.cpp in Sources */,
				4D1F9D53171C682E0091C6CB /* hndlrlst.cpp in Sources */,
				4D1F9D54171C682E0091C6CB /* idraw.cpp in Sources */,
				4D1F9D55171C682E0091C6CB /* ifile.cpp in Sources */,
				4D1F9D56171C682E0091C6CB /* igif.cpp in Sources */,
				4D1F9D57171C682E0091C6CB /* iimport.cpp in Sources */,
				4D1F9D58171C682E0091C6CB /* ijpg.cpp in Sources */,
				4D1F9D59171C682E0091C6CB /* image.cpp in Sources */,
				4D1F9D5A171C682E0091C6CB /* ipng.cpp in Sources */,
				4D1F9D5B171C682E0091C6CB /* iquantization.cpp in Sources */,
				4D1F9D5C171C682E0091C6CB /* iquantize_new.cpp in Sources */,
				4D1F9D5D171C682E0091C6CB /* itransform.cpp in Sources */,
				4D1F9D5E171C682E0091C6CB /* iutil.cpp in Sources */,
				4D1F9D5F171C682E0091C6CB /* keywords.cpp in Sources */,
				4D1F9D60171C682E0091C6CB /* lextable.cpp in Sources */,
				4D1F9D61171C682E0091C6CB /* line.cpp in Sources */,
				4D1F9D62171C682E0091C6CB /* literal.cpp in Sources */,
				4D1F9D63171C682E0091C6CB /* mcerror.cpp in Sources */,
				4D1F9D64171C682E0091C6CB /* mcio.cpp in Sources */,
				4D1F9D65171C682E0091C6CB /* mcssl.cpp in Sources */,
				4D1F9D66171C682E0091C6CB /* mcstring.cpp in Sources */,
				4D1F9D67171C682E0091C6CB /* mctheme.cpp in Sources */,
				4D1F9D68171C682E0091C6CB /* mcutility.cpp in Sources */,
				4D1F9D69171C682E0091C6CB /* md5.cpp in Sources */,
				4D1F9D6A171C682E0091C6CB /* menuparse.cpp in Sources */,
				4D1F9D6B171C682E0091C6CB /* metacontext.cpp in Sources */,
				4D1F9D6C171C682E0091C6CB /* newobj.cpp in Sources */,
				4D1F9D6D171C682E0091C6CB /* object.cpp in Sources */,
				4D1F9D6E171C682E0091C6CB /* objectprops.cpp in Sources */,
				4D1F9D6F171C682E0091C6CB /* objectstream.cpp in Sources */,
				4D1F9D70171C682E0091C6CB /* objptr.cpp in Sources */,
				4D1F9D71171C682E0091C6CB /* operator.cpp in Sources */,
				4D1F9D72171C682E0091C6CB /* paragraf.cpp in Sources */,
				4D1F9D73171C682E0091C6CB /* param.cpp in Sources */,
				4D1F9D74171C682E0091C6CB /* parentscript.cpp in Sources */,
				4D1F9D75171C682E0091C6CB /* path.cpp in Sources */,
				4D1F9D76171C682E0091C6CB /* pathgray.cpp in Sources */,
				4D1F9D77171C682E0091C6CB /* pathprocess.cpp in Sources */,
				4D1F9D78171C682E0091C6CB /* pickle.cpp in Sources */,
				4D1F9D79171C682E0091C6CB /* player.cpp in Sources */,
				4D1F9D7A171C682E0091C6CB /* printer.cpp in Sources */,
				4D1F9D7B171C682E0091C6CB /* property.cpp in Sources */,
				4D1F9D7C171C682E0091C6CB /* pxmaplst.cpp in Sources */,
				4D1F9D7D171C682E0091C6CB /* regex.cpp in Sources */,
				4D1F9D7E171C682E0091C6CB /* rtf.cpp in Sources */,
				4D1F9D7F171C682E0091C6CB /* rtfsupport.cpp in Sources */,
				4D1F9D80171C682E0091C6CB /* scriptpt.cpp in Sources */,
				4D1F9D81171C682E0091C6CB /* scrolbar.cpp in Sources */,
				4D1F9D82171C682E0091C6CB /* scrollbardraw.cpp in Sources */,
				4D1F9D83171C682E0091C6CB /* securemode.cpp in Sources */,
				4D1F9D84171C682E0091C6CB /* sellst.cpp in Sources */,
				4D1F9D85171C682E0091C6CB /* sha1.cpp in Sources */,
				4D1F9D86171C682E0091C6CB /* stack.cpp in Sources */,
				4D1F9D87171C682E0091C6CB /* stack2.cpp in Sources */,
				4D1F9D88171C682E0091C6CB /* stack3.cpp in Sources */,
				4D1F9D89171C682E0091C6CB /* stacklst.cpp in Sources */,
				4D1F9D8A171C682E0091C6CB /* statemnt.cpp in Sources */,
				4D1F9D8B171C682E0091C6CB /* styledtext.cpp in Sources */,
				4D1F9D8C171C682E0091C6CB /* text.cpp in Sources */,
				4D1F9D8D171C682E0091C6CB /* tooltip.cpp in Sources */,
				4D1F9D8E171C682E0091C6CB /* transfer.cpp in Sources */,
				4D1F9D8F171C682E0091C6CB /* uidc.cpp in Sources */,
				4D1F9D90171C682E0091C6CB /* undolst.cpp in Sources */,
				4D1F9D91171C682E0091C6CB /* unicode.cpp in Sources */,
				4D1F9D92171C682E0091C6CB /* util.cpp in Sources */,
				4D1F9D93171C682E0091C6CB /* variable.cpp in Sources */,
				4D1F9D96171C682E0091C6CB /* vclip.cpp in Sources */,
				4D1F9D97171C682E0091C6CB /* visual.cpp in Sources */,
				4D1F9D98171C682E0091C6CB /* magnify.cpp in Sources */,
				4D1F9D99171C682E0091C6CB /* srvmac.cpp in Sources */,
				4D1F9D9A171C682E0091C6CB /* srvoutput.cpp in Sources */,
				4D1F9D9B171C682E0091C6CB /* surface.cpp in Sources */,
				4D1F9D9C171C682E0091C6CB /* syscfdate.cpp in Sources */,
				4D1F9D9D171C682E0091C6CB /* sysunxnetwork.cpp in Sources */,
				4D1F9D9E171C682E0091C6CB /* objectpropsets.cpp in Sources */,
				4D1F9DA0171C682E0091C6CB /* srvmultipart.cpp in Sources */,
				4D1F9DA1171C682E0091C6CB /* srvsession.cpp in Sources */,
				4D1F9DA2171C682E0091C6CB /* redraw.cpp in Sources */,
				4D1F9DA3171C682E0091C6CB /* tilecache.cpp in Sources */,
				4D1F9DA4171C682E0091C6CB /* sysregion.cpp in Sources */,
				4D1F9DA5171C682E0091C6CB /* tilecachesw.cpp in Sources */,
				4D1F9DA6171C682E0091C6CB /* paragrafattr.cpp in Sources */,
				4D1F9DA7171C682E0091C6CB /* fieldstyledtext.cpp in Sources */,
				4D1F9DA8171C682E0091C6CB /* fonttable.cpp in Sources */,
				4D1F9DA9171C682E0091C6CB /* fieldrtf.cpp in Sources */,
				4D1F9DAA171C682E0091C6CB /* fieldhtml.cpp in Sources */,
				4D1F9DAC171C682E0091C6CB /* ibmp.cpp in Sources */,
				4D1F9DAD171C682E0091C6CB /* image_rep.cpp in Sources */,
				4D1F9DAE171C682E0091C6CB /* image_rep_encoded.cpp in Sources */,
				4D1F9DAF171C682E0091C6CB /* image_rep_mutable.cpp in Sources */,
				4D1F9DB0171C682E0091C6CB /* image_rep_transformed.cpp in Sources */,
				4D1F9DB1171C682E0091C6CB /* imagebitmap.cpp in Sources */,
				4D1F9DB2171C682E0091C6CB /* irle.cpp in Sources */,
				4D1F9DB3171C682E0091C6CB /* stackcache.cpp in Sources */,
				4D1F9DB4171C682E0091C6CB /* stacksecurity.cpp in Sources */,
			);
			runOnlyForDeploymentPostprocessing = 0;
		};
		4D221A9B171D58A700E7E557 /* Sources */ = {
			isa = PBXSourcesBuildPhase;
			buildActionMask = 2147483647;
			files = (
				4D221ABB171D59A600E7E557 /* ide.cpp in Sources */,
				4D221ABC171D59A600E7E557 /* lextable.cpp in Sources */,
				4D221ABD171D59A600E7E557 /* mode_development.cpp in Sources */,
				4D221ABE171D59A600E7E557 /* deploy.cpp in Sources */,
				4D221ABF171D59A600E7E557 /* deploy_linux.cpp in Sources */,
				4D221AC0171D59A600E7E557 /* deploy_macosx.cpp in Sources */,
				4D221AC1171D59A600E7E557 /* deploy_windows.cpp in Sources */,
				4D221AC2171D59A600E7E557 /* deploy_capsule.cpp in Sources */,
				4D221AC3171D59A600E7E557 /* deploy_sign.cpp in Sources */,
				4D221AC4171D59A600E7E557 /* deploy_file.cpp in Sources */,
				4D221AC5171D59A600E7E557 /* internal_development.cpp in Sources */,
				4D221AC6171D59A600E7E557 /* bsdiff_build.cpp in Sources */,
				4D221AC7171D59A600E7E557 /* deploy_dmg.cpp in Sources */,
				4D221ABA171D599D00E7E557 /* encodederrors.cpp in Sources */,
			);
			runOnlyForDeploymentPostprocessing = 0;
		};
		4D221AE3171D5EC500E7E557 /* Sources */ = {
			isa = PBXSourcesBuildPhase;
			buildActionMask = 2147483647;
			files = (
				4D221AE5171D5EC500E7E557 /* lextable.cpp in Sources */,
				4D221AFA171D5EF900E7E557 /* mode_standalone.cpp in Sources */,
			);
			runOnlyForDeploymentPostprocessing = 0;
		};
		4D2A57C01198634300135143 /* Sources */ = {
			isa = PBXSourcesBuildPhase;
			buildActionMask = 2147483647;
			files = (
				4D2A57C11198634300135143 /* lextable.cpp in Sources */,
				4D2A57EF1198637C00135143 /* mode_installer.cpp in Sources */,
				4D2A5830119871D500135143 /* minizip.cpp in Sources */,
				4D01C88E12247B0F00AAD151 /* bsdiff_apply.cpp in Sources */,
				4D01C89812247CBA00AAD151 /* mode_installer_osx.cpp in Sources */,
			);
			runOnlyForDeploymentPostprocessing = 0;
		};
		4D587D9F0B80945B00200116 /* Sources */ = {
			isa = PBXSourcesBuildPhase;
			buildActionMask = 2147483647;
			files = (
				4D221F46171D632600E7E557 /* startupstack.cpp in Sources */,
			);
			runOnlyForDeploymentPostprocessing = 0;
		};
		4DE18D110B82296A0086DB92 /* Sources */ = {
			isa = PBXSourcesBuildPhase;
			buildActionMask = 2147483647;
			files = (
				4D221AFB171D5F0F00E7E557 /* dummy.cpp in Sources */,
			);
			runOnlyForDeploymentPostprocessing = 0;
		};
		4DEE29F30FDE41BE0009423C /* Sources */ = {
			isa = PBXSourcesBuildPhase;
			buildActionMask = 2147483647;
			files = (
				4DEE2C370FDE51370009423C /* securemode.cpp in Sources */,
				4DEE2A8D0FDE42710009423C /* aclip.cpp in Sources */,
				4DEE2A8E0FDE42710009423C /* answer.cpp in Sources */,
				4DEE2A8F0FDE42710009423C /* ask.cpp in Sources */,
				4DEE2A900FDE42710009423C /* block.cpp in Sources */,
				4DEE2A910FDE42710009423C /* button.cpp in Sources */,
				4DEE2A920FDE42710009423C /* buttondraw.cpp in Sources */,
				4DEE2A930FDE42710009423C /* card.cpp in Sources */,
				4DEE2A940FDE42710009423C /* cardlst.cpp in Sources */,
				4DEE2A950FDE42710009423C /* cdata.cpp in Sources */,
				4DEE2A960FDE42710009423C /* chunk.cpp in Sources */,
				4DEE2A970FDE42710009423C /* cmds.cpp in Sources */,
				4DEE2A980FDE42710009423C /* cmdsc.cpp in Sources */,
				4DEE2A990FDE42710009423C /* cmdse.cpp in Sources */,
				4DEE2A9A0FDE42710009423C /* cmdsf.cpp in Sources */,
				4DEE2A9B0FDE42710009423C /* cmdsm.cpp in Sources */,
				4DEE2A9C0FDE42710009423C /* cmdsp.cpp in Sources */,
				4DEE2A9D0FDE42710009423C /* cmdss.cpp in Sources */,
				4DEE2A9E0FDE42710009423C /* combiners.cpp in Sources */,
				4DEE2A9F0FDE42710009423C /* constant.cpp in Sources */,
				4DEE2AA00FDE42710009423C /* contextscalewrapper.cpp in Sources */,
				4DEE2AA10FDE42710009423C /* control.cpp in Sources */,
				4DEE2AA20FDE42710009423C /* cpalette.cpp in Sources */,
				4DEE2AA40FDE42710009423C /* date.cpp in Sources */,
				4DEE2AA50FDE42710009423C /* debug.cpp in Sources */,
				4DEE2AA60FDE42710009423C /* dispatch.cpp in Sources */,
				4DEE2AA70FDE42710009423C /* dllst.cpp in Sources */,
				4DEE2AA80FDE42710009423C /* edittool.cpp in Sources */,
				4DEE2AA90FDE42710009423C /* eps.cpp in Sources */,
				4DEE2AAA0FDE42710009423C /* execpt.cpp in Sources */,
				4DEE2AAB0FDE42710009423C /* express.cpp in Sources */,
				4DEE2AAD0FDE42710009423C /* external.cpp in Sources */,
				4DEE2AAE0FDE42710009423C /* field.cpp in Sources */,
				4DEE2AAF0FDE42710009423C /* fieldf.cpp in Sources */,
				4DEE2AB00FDE42710009423C /* fieldh.cpp in Sources */,
				4DEE2AB10FDE42710009423C /* fields.cpp in Sources */,
				4DEE2AB20FDE42710009423C /* font.cpp in Sources */,
				4DEE2AB30FDE42710009423C /* funcs.cpp in Sources */,
				4DEE2AB40FDE42710009423C /* funcsm.cpp in Sources */,
				4DEE2AB50FDE42710009423C /* globals.cpp in Sources */,
				4DEE2AB60FDE42710009423C /* gradient.cpp in Sources */,
				4DEE2AB70FDE42710009423C /* graphic.cpp in Sources */,
				4DEE2AB80FDE42710009423C /* group.cpp in Sources */,
				4DEE2AB90FDE42710009423C /* handler.cpp in Sources */,
				4DEE2ABA0FDE42710009423C /* hc.cpp in Sources */,
				4DEE2ABB0FDE42710009423C /* hndlrlst.cpp in Sources */,
				4DEE2ABD0FDE42710009423C /* idraw.cpp in Sources */,
				4DEE2ABE0FDE42710009423C /* ifile.cpp in Sources */,
				4DEE2ABF0FDE42710009423C /* igif.cpp in Sources */,
				4DEE2AC00FDE42710009423C /* iimport.cpp in Sources */,
				4DEE2AC10FDE42710009423C /* ijpg.cpp in Sources */,
				4DEE2AC20FDE42710009423C /* image.cpp in Sources */,
				4DEE2AC40FDE42710009423C /* ipng.cpp in Sources */,
				4DEE2AC50FDE42710009423C /* itransform.cpp in Sources */,
				4DEE2AC60FDE42710009423C /* iutil.cpp in Sources */,
				4DEE2AC70FDE42710009423C /* keywords.cpp in Sources */,
				4DEE2AC80FDE42710009423C /* line.cpp in Sources */,
				4DEE2AC90FDE42710009423C /* literal.cpp in Sources */,
				4DEE2ACA0FDE42710009423C /* magnify.cpp in Sources */,
				4DEE2ACC0FDE42710009423C /* mcerror.cpp in Sources */,
				4DEE2ACD0FDE42710009423C /* mcio.cpp in Sources */,
				4DEE2ACE0FDE42710009423C /* mcssl.cpp in Sources */,
				4DEE2ACF0FDE42710009423C /* mcstring.cpp in Sources */,
				4DEE2AD00FDE42710009423C /* mctheme.cpp in Sources */,
				4DEE2AD10FDE42710009423C /* menuparse.cpp in Sources */,
				4DEE2AD20FDE42710009423C /* metacontext.cpp in Sources */,
				4DEE2AD30FDE42710009423C /* newobj.cpp in Sources */,
				4DEE2AD40FDE42710009423C /* object.cpp in Sources */,
				4DEE2AD50FDE42710009423C /* objectstream.cpp in Sources */,
				4DEE2AD60FDE42710009423C /* objptr.cpp in Sources */,
				4DEE2AD70FDE42710009423C /* opensslsocket.cpp in Sources */,
				4DEE2AD80FDE42710009423C /* operator.cpp in Sources */,
				4DEE2ADA0FDE42710009423C /* osxcoreimage.cpp in Sources */,
				4DEE2ADB0FDE42710009423C /* osxclipboard.cpp in Sources */,
				4DEE2ADC0FDE42710009423C /* osxcontext.cpp in Sources */,
				4DEE2ADE0FDE42710009423C /* osxdc.cpp in Sources */,
				4DEE2AE00FDE42710009423C /* osxdce.cpp in Sources */,
				4DEE2AE10FDE42710009423C /* osxdcmac.cpp in Sources */,
				4DEE2AE20FDE42710009423C /* osxdcs.cpp in Sources */,
				4DEE2AE30FDE42710009423C /* osxdnd.cpp in Sources */,
				4DEE2AE40FDE42710009423C /* osxfiles.cpp in Sources */,
				4DEE2AE50FDE42710009423C /* osxflst.cpp in Sources */,
				4DEE2AE60FDE42710009423C /* osxprinter.cpp in Sources */,
				4DEE2AE70FDE42710009423C /* osxscript.cpp in Sources */,
				4DEE2AE80FDE42710009423C /* osxspec.cpp in Sources */,
				4DEE2AE90FDE42710009423C /* osxstack.cpp in Sources */,
				4DEE2AEA0FDE42710009423C /* osxtheme.cpp in Sources */,
				4DEE2AEB0FDE42710009423C /* osxtransfer.cpp in Sources */,
				4DEE2AEC0FDE42710009423C /* paragraf.cpp in Sources */,
				4DEE2AED0FDE42710009423C /* param.cpp in Sources */,
				4DEE2AEE0FDE42710009423C /* parentscript.cpp in Sources */,
				4DEE2AEF0FDE42710009423C /* path.cpp in Sources */,
				4DEE2AF00FDE42710009423C /* pathgray.cpp in Sources */,
				4DEE2AF10FDE42710009423C /* pathprocess.cpp in Sources */,
				4DEE2AF20FDE42710009423C /* pickle.cpp in Sources */,
				4DEE2AF30FDE42710009423C /* player.cpp in Sources */,
				4DEE2AF40FDE42710009423C /* printer.cpp in Sources */,
				4DEE2AF50FDE42710009423C /* property.cpp in Sources */,
				4DEE2AF60FDE42710009423C /* pxmaplst.cpp in Sources */,
				4DEE2AF70FDE42710009423C /* regex.cpp in Sources */,
				4DEE2AF80FDE42710009423C /* rtf.cpp in Sources */,
				4DEE2AF90FDE42710009423C /* rtfsupport.cpp in Sources */,
				4DEE2AFA0FDE42710009423C /* scriptpt.cpp in Sources */,
				4DEE2AFB0FDE42710009423C /* scrolbar.cpp in Sources */,
				4DEE2AFC0FDE42710009423C /* scrollbardraw.cpp in Sources */,
				4DEE2AFD0FDE42710009423C /* sellst.cpp in Sources */,
				4DEE2AFE0FDE42710009423C /* stack.cpp in Sources */,
				4DEE2AFF0FDE42710009423C /* stack2.cpp in Sources */,
				4DEE2B000FDE42710009423C /* stack3.cpp in Sources */,
				4DEE2B010FDE42710009423C /* stacke.cpp in Sources */,
				4DEE2B020FDE42710009423C /* stacklst.cpp in Sources */,
				4DEE2B030FDE42710009423C /* statemnt.cpp in Sources */,
				4DEE2B040FDE42710009423C /* styledtext.cpp in Sources */,
				4DEE2B050FDE42710009423C /* text.cpp in Sources */,
				4DEE2B060FDE42710009423C /* tooltip.cpp in Sources */,
				4DEE2B070FDE42710009423C /* transfer.cpp in Sources */,
				4DEE2B080FDE42710009423C /* uidc.cpp in Sources */,
				4DEE2B0A0FDE42710009423C /* undolst.cpp in Sources */,
				4DEE2B0B0FDE42710009423C /* unicode.cpp in Sources */,
				4DEE2B0C0FDE42710009423C /* util.cpp in Sources */,
				4DEE2B0D0FDE42710009423C /* variable.cpp in Sources */,
				4DEE2B0F0FDE42710009423C /* vclip.cpp in Sources */,
				4DEE2B120FDE42710009423C /* visual.cpp in Sources */,
				4DAB7B370FE120060009F91E /* bitmapeffect.cpp in Sources */,
				4DAB7D280FF3A0100009F91E /* md5.cpp in Sources */,
				4DF65E3310016337005A19CA /* capsule.cpp in Sources */,
				4D00CD77103305D4003D3C0D /* bitmapeffectblur.cpp in Sources */,
				4D17F4371042877000C49A3B /* externalv0.cpp in Sources */,
				4D17F4381042877000C49A3B /* externalv1.cpp in Sources */,
				4DC66D8B1045D41700D1CFA3 /* notify.cpp in Sources */,
				4DFDDAB71074D70900FAE527 /* eventqueue.cpp in Sources */,
				3C0A3CC410BAF6120074D630 /* iquantization.cpp in Sources */,
				4D6A00F010C578C600FA48D2 /* customprinter.cpp in Sources */,
				4DCFFD1C10CE8F5800FA2262 /* osxtextlayout.cpp in Sources */,
				4DCFFD2E10CE927700FA2262 /* iquantize_new.cpp in Sources */,
				4D81A4C411171F6B008AE3F1 /* objectprops.cpp in Sources */,
				4D81A4C611171F6B008AE3F1 /* osxcolor.cpp in Sources */,
				4D81A4C911171FD6008AE3F1 /* osxcursor.mm in Sources */,
				3C03ED921134205A009DE406 /* socket_resolve.cpp in Sources */,
				4D2A583D1198727F00135143 /* internal.cpp in Sources */,
				4D8BEC4011B9379500DED42A /* osxicon.cpp in Sources */,
				4D7740DD1226AB35001C9150 /* osxcisupport.m in Sources */,
				4DADCD5B12392EAF003CD17C /* sha1.cpp in Sources */,
				4DB98626130C09D6008A03DC /* mcutility.cpp in Sources */,
				4DE7ED0E13B33B7F002634F5 /* dskspec.cpp in Sources */,
				4D4F9E3B13CDF24A00B9B15D /* osximage.cpp in Sources */,
				4D4F9E3C13CDF24A00B9B15D /* osxmisc.cpp in Sources */,
				4D4F9E6713CDFB8100B9B15D /* osxfield.cpp in Sources */,
				4DFFC7E013DD8A91006233A4 /* syscfdate.cpp in Sources */,
				4DFFC7E113DD8A91006233A4 /* sysunxnetwork.cpp in Sources */,
				4DFFC7E713DD8AB9006233A4 /* objectpropsets.cpp in Sources */,
				4D05B91013E06AB3001CD82A /* dskmain.cpp in Sources */,
				4D05B91113E06AB4001CD82A /* dskosxmain.mm in Sources */,
				4DDB66591413993500E5C84C /* sysosxregion.cpp in Sources */,
				4DDB666F14139FF500E5C84C /* tilecache.cpp in Sources */,
				4DDB66721413A02000E5C84C /* redraw.cpp in Sources */,
				4D432F1F141A2DFE001164F9 /* tilecachesw.cpp in Sources */,
				4D433504141BC5FC001164F9 /* tilecachecg.cpp in Sources */,
				4CC1535714E7FB91009FA80E /* paragrafattr.cpp in Sources */,
				4CC1536214E7FE1D009FA80E /* fieldstyledtext.cpp in Sources */,
				4D592DEB14EED23600EADBB6 /* fonttable.cpp in Sources */,
				4D377262150785AF000B0EB0 /* fieldhtml.cpp in Sources */,
				4D37727E150787EA000B0EB0 /* fieldrtf.cpp in Sources */,
				4C6F241E1529B33000C5AFB6 /* osxsnapshot.mm in Sources */,
				4CAA94D015EF6E64007CD4C5 /* osxansold.cpp in Sources */,
				4D407C0C15F8D15600AA3ABC /* osxscriptold.cpp in Sources */,
				4DE3B0E415888A94008EB6B5 /* foundation-legacy.cpp in Sources */,
				4DE3B10415888AB9008EB6B5 /* exec-array.cpp in Sources */,
				4DE3B10515888AB9008EB6B5 /* exec-engine.cpp in Sources */,
				4DE3B10615888AB9008EB6B5 /* exec-files.cpp in Sources */,
				4DE3B10715888AB9008EB6B5 /* exec-filters.cpp in Sources */,
				4DE3B10815888AB9008EB6B5 /* exec-interface.cpp in Sources */,
				4DE3B10915888AB9008EB6B5 /* exec-legacy.cpp in Sources */,
				4DE3B10A15888AB9008EB6B5 /* exec-math.cpp in Sources */,
				4DE3B10B15888AB9008EB6B5 /* exec-multimedia.cpp in Sources */,
				4DE3B10C15888AB9008EB6B5 /* exec-network.cpp in Sources */,
				4DE3B10D15888AB9008EB6B5 /* exec-pasteboard.cpp in Sources */,
				4DE3B10E15888AB9008EB6B5 /* exec-strings.cpp in Sources */,
				4DE3B10F15888AB9008EB6B5 /* exec-text.cpp in Sources */,
				4DE3B11015888AB9008EB6B5 /* exec.cpp in Sources */,
				4D7FA7C71594E17500EEF440 /* exec-datetime.cpp in Sources */,
				E864B42115BDAB5200F5361C /* legacy_spec.cpp in Sources */,
				E8189EB615D17E8000194F25 /* exec-logic.cpp in Sources */,
				E8AE103315D90DE700A517E8 /* exec-scripting.cpp in Sources */,
				4D6C27FD1647D942007C96B7 /* exec-graphics.cpp in Sources */,
				4D6C27FE1647D942007C96B7 /* exec-security.cpp in Sources */,
				4D67BB24164A76090092CF4C /* exec-ide.cpp in Sources */,
				4D67BBB9164AB2C50092CF4C /* exec-printing.cpp in Sources */,
				4D606EB01670C781004A71AA /* exec-debugging.cpp in Sources */,
				4D83866416789E27003BEC7C /* exec-dialog.cpp in Sources */,
				4D83866516789E27003BEC7C /* exec-server.cpp in Sources */,
				4DDC6CA716A2CFBF007B6879 /* syntax.cpp in Sources */,
				4D23416916AD41B300F5B5DA /* exec-interface2.cpp in Sources */,
				4DCB65721653B2F700E438E6 /* stackcache.cpp in Sources */,
				4D83871E1678B2C9003BEC7C /* ibmp.cpp in Sources */,
				4D83871F1678B2C9003BEC7C /* image_rep_encoded.cpp in Sources */,
				4D8387201678B2C9003BEC7C /* image_rep_mutable.cpp in Sources */,
				4D8387211678B2C9003BEC7C /* imagebitmap.cpp in Sources */,
				4D8387221678B2C9003BEC7C /* irle.cpp in Sources */,
				E8DDE5DF16C2B1A7007367E4 /* image_rep_transformed.cpp in Sources */,
				E8DDE5E016C2B1A7007367E4 /* image_rep.cpp in Sources */,
				E875FD8F17293B4F005A69F4 /* exec-interface-aclip.cpp in Sources */,
				E875FD9017293B4F005A69F4 /* exec-interface-button.cpp in Sources */,
				E875FD9117293B4F005A69F4 /* exec-interface-card.cpp in Sources */,
				E875FD9217293B4F005A69F4 /* exec-interface-control.cpp in Sources */,
				E875FD9317293B4F005A69F4 /* exec-interface-field.cpp in Sources */,
				E875FD9417293B4F005A69F4 /* exec-interface-graphic.cpp in Sources */,
				E875FD9517293B4F005A69F4 /* exec-interface-group.cpp in Sources */,
				E875FD9617293B4F005A69F4 /* exec-interface-image.cpp in Sources */,
				E875FD9717293B4F005A69F4 /* exec-interface-object.cpp in Sources */,
				E875FD9817293B4F005A69F4 /* exec-interface-player.cpp in Sources */,
				E875FD9917293B4F005A69F4 /* exec-interface-scrollbar.cpp in Sources */,
				E875FD9A17293B4F005A69F4 /* exec-interface-stack.cpp in Sources */,
				E875FD9B17293B4F005A69F4 /* exec-interface-vclip.cpp in Sources */,
<<<<<<< HEAD
				BEFE81D417B2B32800C9D14F /* dskmac.cpp in Sources */,
				BEFD23CD17B5233800B9310D /* sysspec.cpp in Sources */,
=======
				1D17A9C317BE673E0024CCA8 /* osxans.mm in Sources */,
>>>>>>> aeb34208
			);
			runOnlyForDeploymentPostprocessing = 0;
		};
		4DFD483B13BA2843008DB91F /* Sources */ = {
			isa = PBXSourcesBuildPhase;
			buildActionMask = 2147483647;
			files = (
				4D221AAB171D593800E7E557 /* dummy.cpp in Sources */,
				4D02A35E17A6CA16009D8AF4 /* exec-array.cpp in Sources */,
				4D02A35F17A6CA16009D8AF4 /* exec-datetime.cpp in Sources */,
				4D02A36017A6CA17009D8AF4 /* exec-debugging.cpp in Sources */,
				4D02A36117A6CA17009D8AF4 /* exec-dialog.cpp in Sources */,
				4D02A36217A6CA18009D8AF4 /* exec-engine.cpp in Sources */,
				4D02A36317A6CA19009D8AF4 /* exec-files.cpp in Sources */,
				4D02A36417A6CA19009D8AF4 /* exec-filters.cpp in Sources */,
				4D02A36517A6CA1A009D8AF4 /* exec-graphics.cpp in Sources */,
				4D02A36717A6CA1B009D8AF4 /* exec-ide.cpp in Sources */,
				4D02A36817A6CA1E009D8AF4 /* exec-interface-aclip.cpp in Sources */,
				4D02A36917A6CA1E009D8AF4 /* exec-interface-button.cpp in Sources */,
				4D02A36A17A6CA1F009D8AF4 /* exec-interface-card.cpp in Sources */,
				4D02A36B17A6CA20009D8AF4 /* exec-interface-control.cpp in Sources */,
				4D02A36C17A6CA21009D8AF4 /* exec-interface-field.cpp in Sources */,
				4D02A36D17A6CA23009D8AF4 /* exec-interface-graphic.cpp in Sources */,
				4D02A36E17A6CA24009D8AF4 /* exec-interface-group.cpp in Sources */,
				4D02A36F17A6CA24009D8AF4 /* exec-interface-image.cpp in Sources */,
				4D02A37017A6CA25009D8AF4 /* exec-interface-object.cpp in Sources */,
				4D02A37117A6CA26009D8AF4 /* exec-interface-player.cpp in Sources */,
				4D02A37217A6CA27009D8AF4 /* exec-interface-scrollbar.cpp in Sources */,
				4D02A37317A6CA27009D8AF4 /* exec-interface-stack.cpp in Sources */,
				4D02A37417A6CA28009D8AF4 /* exec-interface-vclip.cpp in Sources */,
				4D02A37517A6CA28009D8AF4 /* exec-interface.cpp in Sources */,
				4D02A37617A6CA2B009D8AF4 /* exec-interface2.cpp in Sources */,
				4D02A37717A6CA2B009D8AF4 /* exec-legacy.cpp in Sources */,
				4D02A37817A6CA2C009D8AF4 /* exec-logic.cpp in Sources */,
				4D02A37A17A6CA2E009D8AF4 /* exec-math.cpp in Sources */,
				4D02A37B17A6CA2F009D8AF4 /* exec-multimedia.cpp in Sources */,
				4D02A37C17A6CA2F009D8AF4 /* exec-network.cpp in Sources */,
				4D02A37E17A6CA32009D8AF4 /* exec-pasteboard.cpp in Sources */,
				4D02A37F17A6CA33009D8AF4 /* exec-printing.cpp in Sources */,
				4D02A38017A6CA34009D8AF4 /* exec-scripting.cpp in Sources */,
				4D02A38117A6CA34009D8AF4 /* exec-security.cpp in Sources */,
				4D02A38317A6CA36009D8AF4 /* exec-server.cpp in Sources */,
				4D02A38517A6CA38009D8AF4 /* exec-strings.cpp in Sources */,
				4D02A38617A6CA3A009D8AF4 /* exec-text.cpp in Sources */,
				4D02A38817A6CA3C009D8AF4 /* exec.cpp in Sources */,
				4D02A3CA17A6CBE1009D8AF4 /* syntax.cpp in Sources */,
				4D02A3CF17A6CC14009D8AF4 /* foundation-legacy.cpp in Sources */,
				4D02A3E417A6CE55009D8AF4 /* legacy_spec.cpp in Sources */,
			);
			runOnlyForDeploymentPostprocessing = 0;
		};
/* End PBXSourcesBuildPhase section */

/* Begin PBXTargetDependency section */
		4D1F9C49171C655E0091C6CB /* PBXTargetDependency */ = {
			isa = PBXTargetDependency;
			target = 4D1F9C2D171C64320091C6CB /* security-community */;
			targetProxy = 4D1F9C48171C655E0091C6CB /* PBXContainerItemProxy */;
		};
		4D1F9C52171C66230091C6CB /* PBXTargetDependency */ = {
			isa = PBXTargetDependency;
			target = 4D1F9C2D171C64320091C6CB /* security-community */;
			targetProxy = 4D1F9C51171C66230091C6CB /* PBXContainerItemProxy */;
		};
		4D1F9C59171C66C30091C6CB /* PBXTargetDependency */ = {
			isa = PBXTargetDependency;
			target = 4D1F9C2D171C64320091C6CB /* security-community */;
			targetProxy = 4D1F9C58171C66C30091C6CB /* PBXContainerItemProxy */;
		};
		4D1F9C5E171C67B00091C6CB /* PBXTargetDependency */ = {
			isa = PBXTargetDependency;
			name = external;
			targetProxy = 4D1F9C5F171C67B00091C6CB /* PBXContainerItemProxy */;
		};
		4D1F9DC0171C68680091C6CB /* PBXTargetDependency */ = {
			isa = PBXTargetDependency;
			target = 4D1F9C5D171C67B00091C6CB /* kernel-server */;
			targetProxy = 4D1F9DBF171C68680091C6CB /* PBXContainerItemProxy */;
		};
		4D1F9E5C171C69C40091C6CB /* PBXTargetDependency */ = {
			isa = PBXTargetDependency;
			target = 4D1F9C2D171C64320091C6CB /* security-community */;
			targetProxy = 4D1F9E5B171C69C40091C6CB /* PBXContainerItemProxy */;
		};
		4D221ACD171D59F500E7E557 /* PBXTargetDependency */ = {
			isa = PBXTargetDependency;
			target = 4D221A9D171D58A700E7E557 /* kernel-development */;
			targetProxy = 4D221ACC171D59F500E7E557 /* PBXContainerItemProxy */;
		};
		4D221AFF171D5F3700E7E557 /* PBXTargetDependency */ = {
			isa = PBXTargetDependency;
			target = 4D221AE0171D5EC500E7E557 /* kernel-standalone */;
			targetProxy = 4D221AFE171D5F3700E7E557 /* PBXContainerItemProxy */;
		};
		4D221B04171D5F7900E7E557 /* PBXTargetDependency */ = {
			isa = PBXTargetDependency;
			target = 4DEE29F50FDE41BE0009423C /* kernel */;
			targetProxy = 4D221B03171D5F7900E7E557 /* PBXContainerItemProxy */;
		};
		4D221B06171D5F8200E7E557 /* PBXTargetDependency */ = {
			isa = PBXTargetDependency;
			target = 4DEE29F50FDE41BE0009423C /* kernel */;
			targetProxy = 4D221B05171D5F8200E7E557 /* PBXContainerItemProxy */;
		};
		4D222014171D730100E7E557 /* PBXTargetDependency */ = {
			isa = PBXTargetDependency;
			target = 4D22200F171D72A500E7E557 /* version */;
			targetProxy = 4D222013171D730100E7E557 /* PBXContainerItemProxy */;
		};
		4D222016171D730B00E7E557 /* PBXTargetDependency */ = {
			isa = PBXTargetDependency;
			target = 4D22200F171D72A500E7E557 /* version */;
			targetProxy = 4D222015171D730B00E7E557 /* PBXContainerItemProxy */;
		};
		4D2A579A1198634300135143 /* PBXTargetDependency */ = {
			isa = PBXTargetDependency;
			target = 4DEE29F50FDE41BE0009423C /* kernel */;
			targetProxy = 4D2A579B1198634300135143 /* PBXContainerItemProxy */;
		};
		4D8D355B171D4B72009D9D25 /* PBXTargetDependency */ = {
			isa = PBXTargetDependency;
			name = libz;
			targetProxy = 4D8D355A171D4B72009D9D25 /* PBXContainerItemProxy */;
		};
		4D8D355D171D4B72009D9D25 /* PBXTargetDependency */ = {
			isa = PBXTargetDependency;
			name = libpng;
			targetProxy = 4D8D355C171D4B72009D9D25 /* PBXContainerItemProxy */;
		};
		4D8D355F171D4B72009D9D25 /* PBXTargetDependency */ = {
			isa = PBXTargetDependency;
			name = libjpeg;
			targetProxy = 4D8D355E171D4B72009D9D25 /* PBXContainerItemProxy */;
		};
		4D8D3561171D4B72009D9D25 /* PBXTargetDependency */ = {
			isa = PBXTargetDependency;
			name = libpcre;
			targetProxy = 4D8D3560171D4B72009D9D25 /* PBXContainerItemProxy */;
		};
		4D8D3563171D4B72009D9D25 /* PBXTargetDependency */ = {
			isa = PBXTargetDependency;
			name = libgif;
			targetProxy = 4D8D3562171D4B72009D9D25 /* PBXContainerItemProxy */;
		};
		4D8D3567171D4B83009D9D25 /* PBXTargetDependency */ = {
			isa = PBXTargetDependency;
			name = libz;
			targetProxy = 4D8D3566171D4B83009D9D25 /* PBXContainerItemProxy */;
		};
		4D8D3569171D4B83009D9D25 /* PBXTargetDependency */ = {
			isa = PBXTargetDependency;
			name = libpng;
			targetProxy = 4D8D3568171D4B83009D9D25 /* PBXContainerItemProxy */;
		};
		4D8D356B171D4B83009D9D25 /* PBXTargetDependency */ = {
			isa = PBXTargetDependency;
			name = libjpeg;
			targetProxy = 4D8D356A171D4B83009D9D25 /* PBXContainerItemProxy */;
		};
		4D8D356D171D4B83009D9D25 /* PBXTargetDependency */ = {
			isa = PBXTargetDependency;
			name = libpcre;
			targetProxy = 4D8D356C171D4B83009D9D25 /* PBXContainerItemProxy */;
		};
		4D8D356F171D4B83009D9D25 /* PBXTargetDependency */ = {
			isa = PBXTargetDependency;
			name = libgif;
			targetProxy = 4D8D356E171D4B83009D9D25 /* PBXContainerItemProxy */;
		};
		4DEE2B290FDE42DF0009423C /* PBXTargetDependency */ = {
			isa = PBXTargetDependency;
			target = 4DEE29F50FDE41BE0009423C /* kernel */;
			targetProxy = 4DEE2B280FDE42DF0009423C /* PBXContainerItemProxy */;
		};
		4DEE2B2B0FDE42E70009423C /* PBXTargetDependency */ = {
			isa = PBXTargetDependency;
			target = 4DEE29F50FDE41BE0009423C /* kernel */;
			targetProxy = 4DEE2B2A0FDE42E70009423C /* PBXContainerItemProxy */;
		};
		4DEE2BD30FDE4A1E0009423C /* PBXTargetDependency */ = {
			isa = PBXTargetDependency;
			name = external;
			targetProxy = 4DEE2BD20FDE4A1E0009423C /* PBXContainerItemProxy */;
		};
		BE3F705E175CD3E700DBFB07 /* PBXTargetDependency */ = {
			isa = PBXTargetDependency;
			name = foundation;
			targetProxy = BE3F705D175CD3E700DBFB07 /* PBXContainerItemProxy */;
		};
		BE3F7060175CD40000DBFB07 /* PBXTargetDependency */ = {
			isa = PBXTargetDependency;
			name = foundation;
			targetProxy = BE3F705F175CD40000DBFB07 /* PBXContainerItemProxy */;
		};
/* End PBXTargetDependency section */

/* Begin XCBuildConfiguration section */
		4D1F9C2F171C64320091C6CB /* Debug */ = {
			isa = XCBuildConfiguration;
			buildSettings = {
				COMBINE_HIDPI_IMAGES = YES;
				GCC_VERSION = com.apple.compilers.llvm.clang.1_0;
				PRODUCT_NAME = "security-community";
			};
			name = Debug;
		};
		4D1F9C30171C64320091C6CB /* Release */ = {
			isa = XCBuildConfiguration;
			buildSettings = {
				COMBINE_HIDPI_IMAGES = YES;
				GCC_VERSION = com.apple.compilers.llvm.clang.1_0;
				PRODUCT_NAME = "security-community";
			};
			name = Release;
		};
		4D1F9D15171C67B00091C6CB /* Debug */ = {
			isa = XCBuildConfiguration;
			buildSettings = {
				COMBINE_HIDPI_IMAGES = YES;
				GCC_VERSION = com.apple.compilers.llvm.clang.1_0;
				GLOBAL_GCC_PREPROCESSOR_DEFINITIONS = "_SERVER _MAC_SERVER";
				PRODUCT_NAME = "kernel-server";
			};
			name = Debug;
		};
		4D1F9D16171C67B00091C6CB /* Release */ = {
			isa = XCBuildConfiguration;
			buildSettings = {
				COMBINE_HIDPI_IMAGES = YES;
				GCC_VERSION = com.apple.compilers.llvm.clang.1_0;
				GLOBAL_GCC_PREPROCESSOR_DEFINITIONS = "_SERVER _MAC_SERVER";
				PRODUCT_NAME = "kernel-server";
			};
			name = Release;
		};
		4D221A9F171D58A800E7E557 /* Debug */ = {
			isa = XCBuildConfiguration;
			buildSettings = {
				COMBINE_HIDPI_IMAGES = YES;
				GCC_PREPROCESSOR_DEFINITIONS = (
					"$(inherited)",
					MODE_DEVELOPMENT,
				);
<<<<<<< HEAD
				GCC_VERSION = 4.2;
=======
				GCC_VERSION = com.apple.compilers.llvm.clang.1_0;
>>>>>>> aeb34208
				PRODUCT_NAME = "kernel-development";
			};
			name = Debug;
		};
		4D221AA0171D58A800E7E557 /* Release */ = {
			isa = XCBuildConfiguration;
			buildSettings = {
				COMBINE_HIDPI_IMAGES = YES;
				GCC_PREPROCESSOR_DEFINITIONS = (
					"$(inherited)",
					MODE_DEVELOPMENT,
				);
<<<<<<< HEAD
				GCC_VERSION = 4.2;
=======
				GCC_VERSION = com.apple.compilers.llvm.clang.1_0;
>>>>>>> aeb34208
				PRODUCT_NAME = "kernel-development";
			};
			name = Release;
		};
		4D221AF4171D5EC500E7E557 /* Debug */ = {
			isa = XCBuildConfiguration;
			buildSettings = {
				COMBINE_HIDPI_IMAGES = YES;
				GCC_PREPROCESSOR_DEFINITIONS = (
					"$(inherited)",
					MODE_DEVELOPMENT,
				);
				GCC_VERSION = com.apple.compilers.llvm.clang.1_0;
				PRODUCT_NAME = "kernel-standalone";
			};
			name = Debug;
		};
		4D221AF5171D5EC500E7E557 /* Release */ = {
			isa = XCBuildConfiguration;
			buildSettings = {
				COMBINE_HIDPI_IMAGES = YES;
				GCC_PREPROCESSOR_DEFINITIONS = (
					"$(inherited)",
					MODE_DEVELOPMENT,
				);
				GCC_VERSION = com.apple.compilers.llvm.clang.1_0;
				PRODUCT_NAME = "kernel-standalone";
			};
			name = Release;
		};
		4D222011171D72A500E7E557 /* Debug */ = {
			isa = XCBuildConfiguration;
			buildSettings = {
				COMBINE_HIDPI_IMAGES = YES;
				GCC_VERSION = "";
				"GCC_VERSION[sdk=macosx10.4]" = "";
				MACH_O_TYPE = mh_execute;
				MACOSX_DEPLOYMENT_TARGET = 10.4;
				PRODUCT_NAME = version;
			};
			name = Debug;
		};
		4D222012171D72A500E7E557 /* Release */ = {
			isa = XCBuildConfiguration;
			buildSettings = {
				COMBINE_HIDPI_IMAGES = YES;
				GCC_VERSION = "";
				"GCC_VERSION[sdk=macosx10.4]" = "";
				MACH_O_TYPE = mh_execute;
				MACOSX_DEPLOYMENT_TARGET = 10.4;
				PRODUCT_NAME = version;
			};
			name = Release;
		};
		4D2A57D41198634300135143 /* Debug */ = {
			isa = XCBuildConfiguration;
			buildSettings = {
				COMBINE_HIDPI_IMAGES = YES;
				GCC_PREPROCESSOR_DEFINITIONS = (
					"$(inherited)",
					MODE_INSTALLER,
				);
				GCC_VERSION = com.apple.compilers.llvm.clang.1_0;
				HEADER_SEARCH_PATHS_QUOTED_FOR_TARGET_1 = "\"../libcore/src\"";
				HEADER_SEARCH_PATHS_QUOTED_FOR_TARGET_2 = "\"$(SYMROOT)/$(CONFIGURATION)/headers\"";
				INFOPLIST_FILE = "rsrc/Installer-Info.plist";
				PRODUCT_NAME = Installer;
			};
			name = Debug;
		};
		4D2A57D51198634300135143 /* Release */ = {
			isa = XCBuildConfiguration;
			buildSettings = {
				COMBINE_HIDPI_IMAGES = YES;
				GCC_PREPROCESSOR_DEFINITIONS = (
					"$(inherited)",
					MODE_INSTALLER,
				);
				GCC_VERSION = com.apple.compilers.llvm.clang.1_0;
				INFOPLIST_FILE = "rsrc/Installer-Info.plist";
				PRODUCT_NAME = Installer;
			};
			name = Release;
		};
		4D587D960B80944100200116 /* Debug */ = {
			isa = XCBuildConfiguration;
			baseConfigurationReference = 4D587DB40B80949B00200116 /* Debug.xcconfig */;
			buildSettings = {
				"GCC_VERSION[sdk=macosx10.4]" = "";
			};
			name = Debug;
		};
		4D587D970B80944100200116 /* Release */ = {
			isa = XCBuildConfiguration;
			baseConfigurationReference = 4D587DB20B80949B00200116 /* Release.xcconfig */;
			buildSettings = {
				"GCC_VERSION[sdk=macosx10.4]" = "";
			};
			name = Release;
		};
		4D587DA70B80945B00200116 /* Debug */ = {
			isa = XCBuildConfiguration;
			buildSettings = {
				COMBINE_HIDPI_IMAGES = YES;
				GCC_VERSION = com.apple.compilers.llvm.clang.1_0;
				"GCC_VERSION[sdk=macosx10.4]" = "";
				INFOPLIST_FILE = "rsrc/Revolution-Info.plist";
				PRODUCT_NAME = "LiveCode-Community";
				WRAPPER_EXTENSION = app;
			};
			name = Debug;
		};
		4D587DA80B80945B00200116 /* Release */ = {
			isa = XCBuildConfiguration;
			buildSettings = {
				COMBINE_HIDPI_IMAGES = YES;
				GCC_VERSION = com.apple.compilers.llvm.clang.1_0;
				"GCC_VERSION[sdk=macosx10.4]" = "";
				INFOPLIST_FILE = "rsrc/Revolution-Info.plist";
				PRODUCT_NAME = "LiveCode-Community";
				WRAPPER_EXTENSION = app;
			};
			name = Release;
		};
		4DE18D8F0B82296A0086DB92 /* Debug */ = {
			isa = XCBuildConfiguration;
			buildSettings = {
				COMBINE_HIDPI_IMAGES = YES;
				GCC_VERSION = com.apple.compilers.llvm.clang.1_0;
				INFOPLIST_FILE = "rsrc/Standalone-Info.plist";
				PRODUCT_NAME = "Standalone-Community";
			};
			name = Debug;
		};
		4DE18D900B82296A0086DB92 /* Release */ = {
			isa = XCBuildConfiguration;
			buildSettings = {
				COMBINE_HIDPI_IMAGES = YES;
				GCC_VERSION = com.apple.compilers.llvm.clang.1_0;
				INFOPLIST_FILE = "rsrc/Standalone-Info.plist";
				PRODUCT_NAME = "Standalone-Community";
			};
			name = Release;
		};
		4DEE29F70FDE41C00009423C /* Debug */ = {
			isa = XCBuildConfiguration;
			buildSettings = {
				COMBINE_HIDPI_IMAGES = YES;
				GCC_VERSION = com.apple.compilers.llvm.clang.1_0;
				PRODUCT_NAME = kernel;
			};
			name = Debug;
		};
		4DEE29F90FDE41C00009423C /* Release */ = {
			isa = XCBuildConfiguration;
			buildSettings = {
				COMBINE_HIDPI_IMAGES = YES;
				GCC_VERSION = com.apple.compilers.llvm.clang.1_0;
				PRODUCT_NAME = kernel;
			};
			name = Release;
		};
		4DFD484013BA2843008DB91F /* Debug */ = {
			isa = XCBuildConfiguration;
			buildSettings = {
				GCC_VERSION = com.apple.compilers.llvm.clang.1_0;
				GLOBAL_GCC_PREPROCESSOR_DEFINITIONS = "_SERVER _MAC_SERVER";
				PRODUCT_NAME = "Server-Community";
			};
			name = Debug;
		};
		4DFD484113BA2843008DB91F /* Release */ = {
			isa = XCBuildConfiguration;
			buildSettings = {
				GCC_VERSION = com.apple.compilers.llvm.clang.1_0;
				GLOBAL_GCC_PREPROCESSOR_DEFINITIONS = "_SERVER _MAC_SERVER";
				PRODUCT_NAME = "Server-Community";
			};
			name = Release;
		};
/* End XCBuildConfiguration section */

/* Begin XCConfigurationList section */
		4D1F9C31171C64980091C6CB /* Build configuration list for PBXNativeTarget "security-community" */ = {
			isa = XCConfigurationList;
			buildConfigurations = (
				4D1F9C2F171C64320091C6CB /* Debug */,
				4D1F9C30171C64320091C6CB /* Release */,
			);
			defaultConfigurationIsVisible = 0;
			defaultConfigurationName = Release;
		};
		4D1F9D14171C67B00091C6CB /* Build configuration list for PBXNativeTarget "kernel-server" */ = {
			isa = XCConfigurationList;
			buildConfigurations = (
				4D1F9D15171C67B00091C6CB /* Debug */,
				4D1F9D16171C67B00091C6CB /* Release */,
			);
			defaultConfigurationIsVisible = 0;
			defaultConfigurationName = Release;
		};
		4D221AA7171D590B00E7E557 /* Build configuration list for PBXNativeTarget "kernel-development" */ = {
			isa = XCConfigurationList;
			buildConfigurations = (
				4D221A9F171D58A800E7E557 /* Debug */,
				4D221AA0171D58A800E7E557 /* Release */,
			);
			defaultConfigurationIsVisible = 0;
			defaultConfigurationName = Release;
		};
		4D221AF3171D5EC500E7E557 /* Build configuration list for PBXNativeTarget "kernel-standalone" */ = {
			isa = XCConfigurationList;
			buildConfigurations = (
				4D221AF4171D5EC500E7E557 /* Debug */,
				4D221AF5171D5EC500E7E557 /* Release */,
			);
			defaultConfigurationIsVisible = 0;
			defaultConfigurationName = Release;
		};
		4D222024171D732C00E7E557 /* Build configuration list for PBXAggregateTarget "version" */ = {
			isa = XCConfigurationList;
			buildConfigurations = (
				4D222011171D72A500E7E557 /* Debug */,
				4D222012171D72A500E7E557 /* Release */,
			);
			defaultConfigurationIsVisible = 0;
			defaultConfigurationName = Release;
		};
		4D2A57D31198634300135143 /* Build configuration list for PBXNativeTarget "Installer" */ = {
			isa = XCConfigurationList;
			buildConfigurations = (
				4D2A57D41198634300135143 /* Debug */,
				4D2A57D51198634300135143 /* Release */,
			);
			defaultConfigurationIsVisible = 0;
			defaultConfigurationName = Release;
		};
		4D587D950B80944100200116 /* Build configuration list for PBXProject "engine" */ = {
			isa = XCConfigurationList;
			buildConfigurations = (
				4D587D960B80944100200116 /* Debug */,
				4D587D970B80944100200116 /* Release */,
			);
			defaultConfigurationIsVisible = 0;
			defaultConfigurationName = Release;
		};
		4D587DA60B80945B00200116 /* Build configuration list for PBXNativeTarget "LiveCode-Community" */ = {
			isa = XCConfigurationList;
			buildConfigurations = (
				4D587DA70B80945B00200116 /* Debug */,
				4D587DA80B80945B00200116 /* Release */,
			);
			defaultConfigurationIsVisible = 0;
			defaultConfigurationName = Release;
		};
		4DE18D8E0B82296A0086DB92 /* Build configuration list for PBXNativeTarget "Standalone-Community" */ = {
			isa = XCConfigurationList;
			buildConfigurations = (
				4DE18D8F0B82296A0086DB92 /* Debug */,
				4DE18D900B82296A0086DB92 /* Release */,
			);
			defaultConfigurationIsVisible = 0;
			defaultConfigurationName = Release;
		};
		4DEE2A000FDE421A0009423C /* Build configuration list for PBXNativeTarget "kernel" */ = {
			isa = XCConfigurationList;
			buildConfigurations = (
				4DEE29F70FDE41C00009423C /* Debug */,
				4DEE29F90FDE41C00009423C /* Release */,
			);
			defaultConfigurationIsVisible = 0;
			defaultConfigurationName = Release;
		};
		4DFD484E13BA284D008DB91F /* Build configuration list for PBXNativeTarget "Server-Community" */ = {
			isa = XCConfigurationList;
			buildConfigurations = (
				4DFD484013BA2843008DB91F /* Debug */,
				4DFD484113BA2843008DB91F /* Release */,
			);
			defaultConfigurationIsVisible = 0;
			defaultConfigurationName = Release;
		};
/* End XCConfigurationList section */
	};
	rootObject = 4D587D940B80944100200116 /* Project object */;
}<|MERGE_RESOLUTION|>--- conflicted
+++ resolved
@@ -3748,12 +3748,9 @@
 				E875FD9917293B4F005A69F4 /* exec-interface-scrollbar.cpp in Sources */,
 				E875FD9A17293B4F005A69F4 /* exec-interface-stack.cpp in Sources */,
 				E875FD9B17293B4F005A69F4 /* exec-interface-vclip.cpp in Sources */,
-<<<<<<< HEAD
 				BEFE81D417B2B32800C9D14F /* dskmac.cpp in Sources */,
 				BEFD23CD17B5233800B9310D /* sysspec.cpp in Sources */,
-=======
 				1D17A9C317BE673E0024CCA8 /* osxans.mm in Sources */,
->>>>>>> aeb34208
 			);
 			runOnlyForDeploymentPostprocessing = 0;
 		};
@@ -3997,11 +3994,7 @@
 					"$(inherited)",
 					MODE_DEVELOPMENT,
 				);
-<<<<<<< HEAD
 				GCC_VERSION = 4.2;
-=======
-				GCC_VERSION = com.apple.compilers.llvm.clang.1_0;
->>>>>>> aeb34208
 				PRODUCT_NAME = "kernel-development";
 			};
 			name = Debug;
@@ -4014,11 +4007,7 @@
 					"$(inherited)",
 					MODE_DEVELOPMENT,
 				);
-<<<<<<< HEAD
 				GCC_VERSION = 4.2;
-=======
-				GCC_VERSION = com.apple.compilers.llvm.clang.1_0;
->>>>>>> aeb34208
 				PRODUCT_NAME = "kernel-development";
 			};
 			name = Release;
