// !$*UTF8*$!
{
	archiveVersion = 1;
	classes = {
	};
	objectVersion = 46;
	objects = {

/* Begin PBXAggregateTarget section */
		4D22200F171D72A500E7E557 /* version */ = {
			isa = PBXAggregateTarget;
			buildConfigurationList = 4D222024171D732C00E7E557 /* Build configuration list for PBXAggregateTarget "version" */;
			buildPhases = (
				4D22200E171D72A500E7E557 /* Encode Version */,
			);
			dependencies = (
			);
			name = version;
			productName = version;
		};
/* End PBXAggregateTarget section */

/* Begin PBXBuildFile section */
		1D733BC5198AA31C0098E717 /* stacktile.cpp in Sources */ = {isa = PBXBuildFile; fileRef = 4C8B5BBB19733AB10014058F /* stacktile.cpp */; };
		1D733BC6198AA3340098E717 /* sysunxthreads.cpp in Sources */ = {isa = PBXBuildFile; fileRef = 4C8B5BB91972A6B90014058F /* sysunxthreads.cpp */; };
		1DC1249518FC422B00C2FEF3 /* quicktimestubs.mac.cpp in Sources */ = {isa = PBXBuildFile; fileRef = 1DC1249418FC422300C2FEF3 /* quicktimestubs.mac.cpp */; };
		1DDE08D11945DD32000E3705 /* mac-qt-player.mm in Sources */ = {isa = PBXBuildFile; fileRef = 1DDE08D01945DD31000E3705 /* mac-qt-player.mm */; };
		1DDE08D31945DD43000E3705 /* mac-av-player.mm in Sources */ = {isa = PBXBuildFile; fileRef = 1DDE08D21945DD43000E3705 /* mac-av-player.mm */; };
		1DDE08E71945F036000E3705 /* AVFoundation.framework in Frameworks */ = {isa = PBXBuildFile; fileRef = 1DDE08E61945F036000E3705 /* AVFoundation.framework */; settings = {ATTRIBUTES = (Weak, ); }; };
		1DDE08E91945F0DE000E3705 /* CoreMedia.framework in Frameworks */ = {isa = PBXBuildFile; fileRef = 1DDE08E81945F0DE000E3705 /* CoreMedia.framework */; };
		1DE9AF8E1963197C008529DC /* CoreMedia.framework in Frameworks */ = {isa = PBXBuildFile; fileRef = 1DDE08E81945F0DE000E3705 /* CoreMedia.framework */; };
		1DE9AF8F19631984008529DC /* AVFoundation.framework in Frameworks */ = {isa = PBXBuildFile; fileRef = 1DDE08E61945F036000E3705 /* AVFoundation.framework */; settings = {ATTRIBUTES = (Weak, ); }; };
		1DED772C19129F27000FFFE3 /* button.cpp in Sources */ = {isa = PBXBuildFile; fileRef = 4D587E3F0B8096FD00200116 /* button.cpp */; };
		3C03ED921134205A009DE406 /* socket_resolve.cpp in Sources */ = {isa = PBXBuildFile; fileRef = 3C03ED911134205A009DE406 /* socket_resolve.cpp */; };
		3C0A3CC410BAF6120074D630 /* iquantization.cpp in Sources */ = {isa = PBXBuildFile; fileRef = 3C0A3CC310BAF6120074D630 /* iquantization.cpp */; };
		4C13880F18A12E6600EFF7B6 /* libopenssl.a in Frameworks */ = {isa = PBXBuildFile; fileRef = 4DBF58631801CA57009CAB2E /* libopenssl.a */; };
		4C13881D18A12ED800EFF7B6 /* libopenssl.a in Frameworks */ = {isa = PBXBuildFile; fileRef = 4DBF58631801CA57009CAB2E /* libopenssl.a */; };
		4C529CAF1973CC08007C5F7C /* mac-av-player.mm in Sources */ = {isa = PBXBuildFile; fileRef = 1DDE08D21945DD43000E3705 /* mac-av-player.mm */; };
		4C8B5BBA1972B7300014058F /* sysunxthreads.cpp in Sources */ = {isa = PBXBuildFile; fileRef = 4C8B5BB91972A6B90014058F /* sysunxthreads.cpp */; };
		4C8B5BBC19733AB10014058F /* stacktile.cpp in Sources */ = {isa = PBXBuildFile; fileRef = 4C8B5BBB19733AB10014058F /* stacktile.cpp */; };
		4CC1535714E7FB91009FA80E /* paragrafattr.cpp in Sources */ = {isa = PBXBuildFile; fileRef = 4CC1535614E7FB91009FA80E /* paragrafattr.cpp */; };
		4CC1536214E7FE1D009FA80E /* fieldstyledtext.cpp in Sources */ = {isa = PBXBuildFile; fileRef = 4CC1536114E7FE1D009FA80E /* fieldstyledtext.cpp */; };
		4CF4B864199E05F300E33AEE /* customprinter.cpp in Sources */ = {isa = PBXBuildFile; fileRef = 4D6A00EE10C578C600FA48D2 /* customprinter.cpp */; };
		4CF4B865199E05F300E33AEE /* customprinter.cpp in Sources */ = {isa = PBXBuildFile; fileRef = 4D6A00EE10C578C600FA48D2 /* customprinter.cpp */; };
		4CF4B883199E0D9900E33AEE /* coretextlayout.mm in Sources */ = {isa = PBXBuildFile; fileRef = 4CF4B87F199E0C1C00E33AEE /* coretextlayout.mm */; };
		4D00C6290CE1F27300341AD3 /* SystemConfiguration.framework in Frameworks */ = {isa = PBXBuildFile; fileRef = 4D00C6280CE1F27300341AD3 /* SystemConfiguration.framework */; };
		4D00C62A0CE1F27300341AD3 /* SystemConfiguration.framework in Frameworks */ = {isa = PBXBuildFile; fileRef = 4D00C6280CE1F27300341AD3 /* SystemConfiguration.framework */; };
		4D00CD77103305D4003D3C0D /* bitmapeffectblur.cpp in Sources */ = {isa = PBXBuildFile; fileRef = 4D00CD75103305D4003D3C0D /* bitmapeffectblur.cpp */; };
		4D01C88E12247B0F00AAD151 /* bsdiff_apply.cpp in Sources */ = {isa = PBXBuildFile; fileRef = 4D01C88D12247B0F00AAD151 /* bsdiff_apply.cpp */; };
		4D01C89812247CBA00AAD151 /* mode_installer_osx.cpp in Sources */ = {isa = PBXBuildFile; fileRef = 4D01C89712247CBA00AAD151 /* mode_installer_osx.cpp */; };
		4D05B91013E06AB3001CD82A /* dskmain.cpp in Sources */ = {isa = PBXBuildFile; fileRef = 4D05B90D13E06AAB001CD82A /* dskmain.cpp */; };
		4D05B91113E06AB4001CD82A /* dskosxmain.mm in Sources */ = {isa = PBXBuildFile; fileRef = 4D05B90E13E06AAC001CD82A /* dskosxmain.mm */; };
		4D17F4371042877000C49A3B /* externalv0.cpp in Sources */ = {isa = PBXBuildFile; fileRef = 4D17F4351042877000C49A3B /* externalv0.cpp */; };
		4D17F4381042877000C49A3B /* externalv1.cpp in Sources */ = {isa = PBXBuildFile; fileRef = 4D17F4361042877000C49A3B /* externalv1.cpp */; };
		4D1F9C3C171C64DF0091C6CB /* stacksecurity.cpp in Sources */ = {isa = PBXBuildFile; fileRef = E8A7EF0016FC98A200C39491 /* stacksecurity.cpp */; };
		4D1F9C3D171C65050091C6CB /* deploysecurity.cpp in Sources */ = {isa = PBXBuildFile; fileRef = E86D59AE170AF0E000060AED /* deploysecurity.cpp */; };
		4D1F9C4E171C65CE0091C6CB /* libsecurity-community.a in Frameworks */ = {isa = PBXBuildFile; fileRef = 4D1F9C2E171C64320091C6CB /* libsecurity-community.a */; };
		4D1F9C53171C662D0091C6CB /* libsecurity-community.a in Frameworks */ = {isa = PBXBuildFile; fileRef = 4D1F9C2E171C64320091C6CB /* libsecurity-community.a */; };
		4D1F9D18171C682E0091C6CB /* mode_server.cpp in Sources */ = {isa = PBXBuildFile; fileRef = 4DFD486B13BA28FF008DB91F /* mode_server.cpp */; };
		4D1F9D1A171C682E0091C6CB /* srvdebug.cpp in Sources */ = {isa = PBXBuildFile; fileRef = 4DFD485713BA28AE008DB91F /* srvdebug.cpp */; };
		4D1F9D1C171C682E0091C6CB /* srvmain.cpp in Sources */ = {isa = PBXBuildFile; fileRef = 4DFD485C13BA28AE008DB91F /* srvmain.cpp */; };
		4D1F9D1D171C682E0091C6CB /* srvscript.cpp in Sources */ = {isa = PBXBuildFile; fileRef = 4DFD485E13BA28AE008DB91F /* srvscript.cpp */; };
		4D1F9D1E171C682E0091C6CB /* srvspec.cpp in Sources */ = {isa = PBXBuildFile; fileRef = 4DFD486013BA28AE008DB91F /* srvspec.cpp */; };
		4D1F9D1F171C682E0091C6CB /* srvstack.cpp in Sources */ = {isa = PBXBuildFile; fileRef = 4DFD486113BA28AE008DB91F /* srvstack.cpp */; };
		4D1F9D20171C682E0091C6CB /* sysspec.cpp in Sources */ = {isa = PBXBuildFile; fileRef = 4DFD486613BA28DA008DB91F /* sysspec.cpp */; };
		4D1F9D21171C682E0091C6CB /* aclip.cpp in Sources */ = {isa = PBXBuildFile; fileRef = 4D587E870B8096FD00200116 /* aclip.cpp */; };
		4D1F9D22171C682E0091C6CB /* answer.cpp in Sources */ = {isa = PBXBuildFile; fileRef = 4D587E730B8096FD00200116 /* answer.cpp */; };
		4D1F9D23171C682E0091C6CB /* ask.cpp in Sources */ = {isa = PBXBuildFile; fileRef = 4D587E5C0B8096FD00200116 /* ask.cpp */; };
		4D1F9D24171C682E0091C6CB /* bitmapeffect.cpp in Sources */ = {isa = PBXBuildFile; fileRef = 4DAB7B350FE120060009F91E /* bitmapeffect.cpp */; };
		4D1F9D25171C682E0091C6CB /* bitmapeffectblur.cpp in Sources */ = {isa = PBXBuildFile; fileRef = 4D00CD75103305D4003D3C0D /* bitmapeffectblur.cpp */; };
		4D1F9D26171C682E0091C6CB /* block.cpp in Sources */ = {isa = PBXBuildFile; fileRef = 4D587E6B0B8096FD00200116 /* block.cpp */; };
		4D1F9D27171C682E0091C6CB /* buttondraw.cpp in Sources */ = {isa = PBXBuildFile; fileRef = 4D587E520B8096FD00200116 /* buttondraw.cpp */; };
		4D1F9D28171C682E0091C6CB /* button.cpp in Sources */ = {isa = PBXBuildFile; fileRef = 4D587E3F0B8096FD00200116 /* button.cpp */; };
		4D1F9D29171C682E0091C6CB /* card.cpp in Sources */ = {isa = PBXBuildFile; fileRef = 4D587E7B0B8096FD00200116 /* card.cpp */; };
		4D1F9D2A171C682E0091C6CB /* cardlst.cpp in Sources */ = {isa = PBXBuildFile; fileRef = 4D587E7F0B8096FD00200116 /* cardlst.cpp */; };
		4D1F9D2B171C682E0091C6CB /* cdata.cpp in Sources */ = {isa = PBXBuildFile; fileRef = 4D587E500B8096FD00200116 /* cdata.cpp */; };
		4D1F9D2C171C682E0091C6CB /* chunk.cpp in Sources */ = {isa = PBXBuildFile; fileRef = 4D587E880B8096FD00200116 /* chunk.cpp */; };
		4D1F9D2D171C682E0091C6CB /* cmds.cpp in Sources */ = {isa = PBXBuildFile; fileRef = 4D587E350B8096FD00200116 /* cmds.cpp */; };
		4D1F9D2E171C682E0091C6CB /* cmdsc.cpp in Sources */ = {isa = PBXBuildFile; fileRef = 4D587E7A0B8096FD00200116 /* cmdsc.cpp */; };
		4D1F9D2F171C682E0091C6CB /* cmdse.cpp in Sources */ = {isa = PBXBuildFile; fileRef = 4D587E990B8096FD00200116 /* cmdse.cpp */; };
		4D1F9D30171C682E0091C6CB /* cmdsf.cpp in Sources */ = {isa = PBXBuildFile; fileRef = 4D587E980B8096FD00200116 /* cmdsf.cpp */; };
		4D1F9D31171C682E0091C6CB /* cmdsm.cpp in Sources */ = {isa = PBXBuildFile; fileRef = 4D587E3D0B8096FD00200116 /* cmdsm.cpp */; };
		4D1F9D32171C682E0091C6CB /* cmdsp.cpp in Sources */ = {isa = PBXBuildFile; fileRef = 4D587E3C0B8096FD00200116 /* cmdsp.cpp */; };
		4D1F9D33171C682E0091C6CB /* cmdss.cpp in Sources */ = {isa = PBXBuildFile; fileRef = 4D587E960B8096FD00200116 /* cmdss.cpp */; };
		4D1F9D34171C682E0091C6CB /* combiners.cpp in Sources */ = {isa = PBXBuildFile; fileRef = 4D587E740B8096FD00200116 /* combiners.cpp */; };
		4D1F9D35171C682E0091C6CB /* constant.cpp in Sources */ = {isa = PBXBuildFile; fileRef = 4D587E360B8096FD00200116 /* constant.cpp */; };
		4D1F9D37171C682E0091C6CB /* control.cpp in Sources */ = {isa = PBXBuildFile; fileRef = 4D587E840B8096FD00200116 /* control.cpp */; };
		4D1F9D38171C682E0091C6CB /* cpalette.cpp in Sources */ = {isa = PBXBuildFile; fileRef = 4D587E4D0B8096FD00200116 /* cpalette.cpp */; };
		4D1F9D3A171C682E0091C6CB /* date.cpp in Sources */ = {isa = PBXBuildFile; fileRef = 4D587E830B8096FD00200116 /* date.cpp */; };
		4D1F9D3B171C682E0091C6CB /* debug.cpp in Sources */ = {isa = PBXBuildFile; fileRef = 4D587E850B8096FD00200116 /* debug.cpp */; };
		4D1F9D3C171C682E0091C6CB /* dispatch.cpp in Sources */ = {isa = PBXBuildFile; fileRef = 4D587E2F0B8096FD00200116 /* dispatch.cpp */; };
		4D1F9D3D171C682E0091C6CB /* dllst.cpp in Sources */ = {isa = PBXBuildFile; fileRef = 4D587E640B8096FD00200116 /* dllst.cpp */; };
		4D1F9D3E171C682E0091C6CB /* edittool.cpp in Sources */ = {isa = PBXBuildFile; fileRef = 4DB9024F0DAA5C980014A170 /* edittool.cpp */; };
		4D1F9D3F171C682E0091C6CB /* eps.cpp in Sources */ = {isa = PBXBuildFile; fileRef = 4D587E950B8096FD00200116 /* eps.cpp */; };
		4D1F9D40171C682E0091C6CB /* eventqueue.cpp in Sources */ = {isa = PBXBuildFile; fileRef = 4DFDDAB61074D70900FAE527 /* eventqueue.cpp */; };
		4D1F9D42171C682E0091C6CB /* express.cpp in Sources */ = {isa = PBXBuildFile; fileRef = 4D587E460B8096FD00200116 /* express.cpp */; };
		4D1F9D43171C682E0091C6CB /* external.cpp in Sources */ = {isa = PBXBuildFile; fileRef = 4D587E820B8096FD00200116 /* external.cpp */; };
		4D1F9D44171C682E0091C6CB /* externalv0.cpp in Sources */ = {isa = PBXBuildFile; fileRef = 4D17F4351042877000C49A3B /* externalv0.cpp */; };
		4D1F9D45171C682E0091C6CB /* externalv1.cpp in Sources */ = {isa = PBXBuildFile; fileRef = 4D17F4361042877000C49A3B /* externalv1.cpp */; };
		4D1F9D46171C682E0091C6CB /* field.cpp in Sources */ = {isa = PBXBuildFile; fileRef = 4D587E8C0B8096FD00200116 /* field.cpp */; };
		4D1F9D47171C682E0091C6CB /* fieldf.cpp in Sources */ = {isa = PBXBuildFile; fileRef = 4D587E8B0B8096FD00200116 /* fieldf.cpp */; };
		4D1F9D48171C682E0091C6CB /* fieldh.cpp in Sources */ = {isa = PBXBuildFile; fileRef = 4D587E310B8096FD00200116 /* fieldh.cpp */; };
		4D1F9D49171C682E0091C6CB /* fields.cpp in Sources */ = {isa = PBXBuildFile; fileRef = 4D587E300B8096FD00200116 /* fields.cpp */; };
		4D1F9D4A171C682E0091C6CB /* font.cpp in Sources */ = {isa = PBXBuildFile; fileRef = 4D587E550B8096FD00200116 /* font.cpp */; };
		4D1F9D4B171C682E0091C6CB /* funcs.cpp in Sources */ = {isa = PBXBuildFile; fileRef = 4D587E540B8096FD00200116 /* funcs.cpp */; };
		4D1F9D4C171C682E0091C6CB /* funcsm.cpp in Sources */ = {isa = PBXBuildFile; fileRef = 4D587E4F0B8096FD00200116 /* funcsm.cpp */; };
		4D1F9D4D171C682E0091C6CB /* globals.cpp in Sources */ = {isa = PBXBuildFile; fileRef = 4D587E4E0B8096FD00200116 /* globals.cpp */; };
		4D1F9D4E171C682E0091C6CB /* gradient.cpp in Sources */ = {isa = PBXBuildFile; fileRef = 4DB902510DAA5C980014A170 /* gradient.cpp */; };
		4D1F9D4F171C682E0091C6CB /* graphic.cpp in Sources */ = {isa = PBXBuildFile; fileRef = 4D587E380B8096FD00200116 /* graphic.cpp */; };
		4D1F9D50171C682E0091C6CB /* group.cpp in Sources */ = {isa = PBXBuildFile; fileRef = 4D587E440B8096FD00200116 /* group.cpp */; };
		4D1F9D51171C682E0091C6CB /* handler.cpp in Sources */ = {isa = PBXBuildFile; fileRef = 4D587E900B8096FD00200116 /* handler.cpp */; };
		4D1F9D52171C682E0091C6CB /* hc.cpp in Sources */ = {isa = PBXBuildFile; fileRef = 4D587E860B8096FD00200116 /* hc.cpp */; };
		4D1F9D53171C682E0091C6CB /* hndlrlst.cpp in Sources */ = {isa = PBXBuildFile; fileRef = 4D587E4A0B8096FD00200116 /* hndlrlst.cpp */; };
		4D1F9D54171C682E0091C6CB /* idraw.cpp in Sources */ = {isa = PBXBuildFile; fileRef = 4D587E6F0B8096FD00200116 /* idraw.cpp */; };
		4D1F9D55171C682E0091C6CB /* ifile.cpp in Sources */ = {isa = PBXBuildFile; fileRef = 4D587E700B8096FD00200116 /* ifile.cpp */; };
		4D1F9D56171C682E0091C6CB /* igif.cpp in Sources */ = {isa = PBXBuildFile; fileRef = 4D587E6C0B8096FD00200116 /* igif.cpp */; };
		4D1F9D57171C682E0091C6CB /* iimport.cpp in Sources */ = {isa = PBXBuildFile; fileRef = 4D587E570B8096FD00200116 /* iimport.cpp */; };
		4D1F9D58171C682E0091C6CB /* ijpg.cpp in Sources */ = {isa = PBXBuildFile; fileRef = 4D587E560B8096FD00200116 /* ijpg.cpp */; };
		4D1F9D59171C682E0091C6CB /* image.cpp in Sources */ = {isa = PBXBuildFile; fileRef = 4D587E4C0B8096FD00200116 /* image.cpp */; };
		4D1F9D5A171C682E0091C6CB /* ipng.cpp in Sources */ = {isa = PBXBuildFile; fileRef = 4D587E580B8096FD00200116 /* ipng.cpp */; };
		4D1F9D5B171C682E0091C6CB /* iquantization.cpp in Sources */ = {isa = PBXBuildFile; fileRef = 3C0A3CC310BAF6120074D630 /* iquantization.cpp */; };
		4D1F9D5C171C682E0091C6CB /* iquantize_new.cpp in Sources */ = {isa = PBXBuildFile; fileRef = 4DCFFD2D10CE927700FA2262 /* iquantize_new.cpp */; };
		4D1F9D5D171C682E0091C6CB /* itransform.cpp in Sources */ = {isa = PBXBuildFile; fileRef = 4D9797D10D1845B700CD2DD0 /* itransform.cpp */; };
		4D1F9D5E171C682E0091C6CB /* iutil.cpp in Sources */ = {isa = PBXBuildFile; fileRef = 4D587E6E0B8096FD00200116 /* iutil.cpp */; };
		4D1F9D5F171C682E0091C6CB /* keywords.cpp in Sources */ = {isa = PBXBuildFile; fileRef = 4D587E6D0B8096FD00200116 /* keywords.cpp */; };
		4D1F9D60171C682E0091C6CB /* lextable.cpp in Sources */ = {isa = PBXBuildFile; fileRef = 4D587E750B8096FD00200116 /* lextable.cpp */; };
		4D1F9D61171C682E0091C6CB /* line.cpp in Sources */ = {isa = PBXBuildFile; fileRef = 4D587E970B8096FD00200116 /* line.cpp */; };
		4D1F9D62171C682E0091C6CB /* literal.cpp in Sources */ = {isa = PBXBuildFile; fileRef = 4D587E400B8096FD00200116 /* literal.cpp */; };
		4D1F9D63171C682E0091C6CB /* mcerror.cpp in Sources */ = {isa = PBXBuildFile; fileRef = 4D587E680B8096FD00200116 /* mcerror.cpp */; };
		4D1F9D64171C682E0091C6CB /* mcio.cpp in Sources */ = {isa = PBXBuildFile; fileRef = 4D587E910B8096FD00200116 /* mcio.cpp */; };
		4D1F9D65171C682E0091C6CB /* mcssl.cpp in Sources */ = {isa = PBXBuildFile; fileRef = 4D587E390B8096FD00200116 /* mcssl.cpp */; };
		4D1F9D66171C682E0091C6CB /* mcstring.cpp in Sources */ = {isa = PBXBuildFile; fileRef = 4D587E3E0B8096FD00200116 /* mcstring.cpp */; };
		4D1F9D67171C682E0091C6CB /* mctheme.cpp in Sources */ = {isa = PBXBuildFile; fileRef = 4D587E370B8096FD00200116 /* mctheme.cpp */; };
		4D1F9D68171C682E0091C6CB /* mcutility.cpp in Sources */ = {isa = PBXBuildFile; fileRef = 4DB98625130C09D6008A03DC /* mcutility.cpp */; };
		4D1F9D69171C682E0091C6CB /* md5.cpp in Sources */ = {isa = PBXBuildFile; fileRef = 4DAB7D270FF3A0100009F91E /* md5.cpp */; };
		4D1F9D6A171C682E0091C6CB /* menuparse.cpp in Sources */ = {isa = PBXBuildFile; fileRef = 3C6286C50E6C4BF4004839CB /* menuparse.cpp */; };
		4D1F9D6B171C682E0091C6CB /* metacontext.cpp in Sources */ = {isa = PBXBuildFile; fileRef = 4D587E7D0B8096FD00200116 /* metacontext.cpp */; };
		4D1F9D6C171C682E0091C6CB /* newobj.cpp in Sources */ = {isa = PBXBuildFile; fileRef = 4D587E450B8096FD00200116 /* newobj.cpp */; };
		4D1F9D6D171C682E0091C6CB /* object.cpp in Sources */ = {isa = PBXBuildFile; fileRef = 4D587E510B8096FD00200116 /* object.cpp */; };
		4D1F9D6E171C682E0091C6CB /* objectprops.cpp in Sources */ = {isa = PBXBuildFile; fileRef = 4D81A4C111171F6A008AE3F1 /* objectprops.cpp */; };
		4D1F9D6F171C682E0091C6CB /* objectstream.cpp in Sources */ = {isa = PBXBuildFile; fileRef = 4D6ED4F30E4B3B8800BDFDE4 /* objectstream.cpp */; };
		4D1F9D70171C682E0091C6CB /* objptr.cpp in Sources */ = {isa = PBXBuildFile; fileRef = 4D587E7C0B8096FD00200116 /* objptr.cpp */; };
		4D1F9D71171C682E0091C6CB /* operator.cpp in Sources */ = {isa = PBXBuildFile; fileRef = 4D587E340B8096FD00200116 /* operator.cpp */; };
		4D1F9D72171C682E0091C6CB /* paragraf.cpp in Sources */ = {isa = PBXBuildFile; fileRef = 4D587E690B8096FD00200116 /* paragraf.cpp */; };
		4D1F9D73171C682E0091C6CB /* param.cpp in Sources */ = {isa = PBXBuildFile; fileRef = 4D587E5B0B8096FD00200116 /* param.cpp */; };
		4D1F9D74171C682E0091C6CB /* parentscript.cpp in Sources */ = {isa = PBXBuildFile; fileRef = 4DCA5E6D0EB879AD005197A1 /* parentscript.cpp */; };
		4D1F9D75171C682E0091C6CB /* path.cpp in Sources */ = {isa = PBXBuildFile; fileRef = 4D587E650B8096FD00200116 /* path.cpp */; };
		4D1F9D76171C682E0091C6CB /* pathgray.cpp in Sources */ = {isa = PBXBuildFile; fileRef = 4DD27A820D5B36CE0000CC15 /* pathgray.cpp */; };
		4D1F9D77171C682E0091C6CB /* pathprocess.cpp in Sources */ = {isa = PBXBuildFile; fileRef = 4DD27A840D5B36CE0000CC15 /* pathprocess.cpp */; };
		4D1F9D78171C682E0091C6CB /* pickle.cpp in Sources */ = {isa = PBXBuildFile; fileRef = 4D61BD9B0CCF74C800D74FDB /* pickle.cpp */; };
		4D1F9D7A171C682E0091C6CB /* printer.cpp in Sources */ = {isa = PBXBuildFile; fileRef = 4D28FDA80C8C9CDA00B7A342 /* printer.cpp */; };
		4D1F9D7B171C682E0091C6CB /* property.cpp in Sources */ = {isa = PBXBuildFile; fileRef = 4D587E630B8096FD00200116 /* property.cpp */; };
		4D1F9D7D171C682E0091C6CB /* regex.cpp in Sources */ = {isa = PBXBuildFile; fileRef = 4D587E720B8096FD00200116 /* regex.cpp */; };
		4D1F9D7E171C682E0091C6CB /* rtf.cpp in Sources */ = {isa = PBXBuildFile; fileRef = 4DC999C00D3BBA29003942CC /* rtf.cpp */; };
		4D1F9D7F171C682E0091C6CB /* rtfsupport.cpp in Sources */ = {isa = PBXBuildFile; fileRef = 4DD27A8A0D5B36E70000CC15 /* rtfsupport.cpp */; };
		4D1F9D80171C682E0091C6CB /* scriptpt.cpp in Sources */ = {isa = PBXBuildFile; fileRef = 4D587E760B8096FD00200116 /* scriptpt.cpp */; };
		4D1F9D81171C682E0091C6CB /* scrolbar.cpp in Sources */ = {isa = PBXBuildFile; fileRef = 4D587E670B8096FD00200116 /* scrolbar.cpp */; };
		4D1F9D82171C682E0091C6CB /* scrollbardraw.cpp in Sources */ = {isa = PBXBuildFile; fileRef = 4D587E770B8096FD00200116 /* scrollbardraw.cpp */; };
		4D1F9D83171C682E0091C6CB /* securemode.cpp in Sources */ = {isa = PBXBuildFile; fileRef = 4DEE2B4A0FDE44690009423C /* securemode.cpp */; };
		4D1F9D84171C682E0091C6CB /* sellst.cpp in Sources */ = {isa = PBXBuildFile; fileRef = 4D587E8E0B8096FD00200116 /* sellst.cpp */; };
		4D1F9D85171C682E0091C6CB /* sha1.cpp in Sources */ = {isa = PBXBuildFile; fileRef = 4DADCD5912392EAF003CD17C /* sha1.cpp */; };
		4D1F9D86171C682E0091C6CB /* stack.cpp in Sources */ = {isa = PBXBuildFile; fileRef = 4D587E940B8096FD00200116 /* stack.cpp */; };
		4D1F9D87171C682E0091C6CB /* stack2.cpp in Sources */ = {isa = PBXBuildFile; fileRef = 4D587E430B8096FD00200116 /* stack2.cpp */; };
		4D1F9D88171C682E0091C6CB /* stack3.cpp in Sources */ = {isa = PBXBuildFile; fileRef = 4D587E420B8096FD00200116 /* stack3.cpp */; };
		4D1F9D89171C682E0091C6CB /* stacklst.cpp in Sources */ = {isa = PBXBuildFile; fileRef = 4D587E6A0B8096FD00200116 /* stacklst.cpp */; };
		4D1F9D8A171C682E0091C6CB /* statemnt.cpp in Sources */ = {isa = PBXBuildFile; fileRef = 4D587E810B8096FD00200116 /* statemnt.cpp */; };
		4D1F9D8B171C682E0091C6CB /* styledtext.cpp in Sources */ = {isa = PBXBuildFile; fileRef = 4D61BD9C0CCF74C800D74FDB /* styledtext.cpp */; };
		4D1F9D8C171C682E0091C6CB /* text.cpp in Sources */ = {isa = PBXBuildFile; fileRef = 4DD27ABE0D5B39C20000CC15 /* text.cpp */; };
		4D1F9D8D171C682E0091C6CB /* tooltip.cpp in Sources */ = {isa = PBXBuildFile; fileRef = 4D587E710B8096FD00200116 /* tooltip.cpp */; };
		4D1F9D8E171C682E0091C6CB /* transfer.cpp in Sources */ = {isa = PBXBuildFile; fileRef = 4D61BD9D0CCF74C800D74FDB /* transfer.cpp */; };
		4D1F9D8F171C682E0091C6CB /* uidc.cpp in Sources */ = {isa = PBXBuildFile; fileRef = 4D587E8A0B8096FD00200116 /* uidc.cpp */; };
		4D1F9D90171C682E0091C6CB /* undolst.cpp in Sources */ = {isa = PBXBuildFile; fileRef = 4D587E5F0B8096FD00200116 /* undolst.cpp */; };
		4D1F9D92171C682E0091C6CB /* util.cpp in Sources */ = {isa = PBXBuildFile; fileRef = 4D587E8D0B8096FD00200116 /* util.cpp */; };
		4D1F9D93171C682E0091C6CB /* variable.cpp in Sources */ = {isa = PBXBuildFile; fileRef = 4D587E600B8096FD00200116 /* variable.cpp */; };
		4D1F9D96171C682E0091C6CB /* vclip.cpp in Sources */ = {isa = PBXBuildFile; fileRef = 4D587E620B8096FD00200116 /* vclip.cpp */; };
		4D1F9D97171C682E0091C6CB /* visual.cpp in Sources */ = {isa = PBXBuildFile; fileRef = 4D587E480B8096FD00200116 /* visual.cpp */; };
		4D1F9D98171C682E0091C6CB /* magnify.cpp in Sources */ = {isa = PBXBuildFile; fileRef = 4D587E5E0B8096FD00200116 /* magnify.cpp */; };
		4D1F9D9A171C682E0091C6CB /* srvoutput.cpp in Sources */ = {isa = PBXBuildFile; fileRef = 4D982BEE13C2E74A0066119A /* srvoutput.cpp */; };
		4D1F9D9B171C682E0091C6CB /* surface.cpp in Sources */ = {isa = PBXBuildFile; fileRef = 4D4F9DFA13CDE63000B9B15D /* surface.cpp */; };
		4D1F9D9C171C682E0091C6CB /* syscfdate.cpp in Sources */ = {isa = PBXBuildFile; fileRef = 4DFFC7DE13DD8A91006233A4 /* syscfdate.cpp */; };
		4D1F9D9D171C682E0091C6CB /* sysunxnetwork.cpp in Sources */ = {isa = PBXBuildFile; fileRef = 4DFFC7DF13DD8A91006233A4 /* sysunxnetwork.cpp */; };
		4D1F9D9E171C682E0091C6CB /* objectpropsets.cpp in Sources */ = {isa = PBXBuildFile; fileRef = 4DFFC7E613DD8AB9006233A4 /* objectpropsets.cpp */; };
		4D1F9DA0171C682E0091C6CB /* srvmultipart.cpp in Sources */ = {isa = PBXBuildFile; fileRef = E8EBC31E13E04C29003F6AA3 /* srvmultipart.cpp */; };
		4D1F9DA1171C682E0091C6CB /* srvsession.cpp in Sources */ = {isa = PBXBuildFile; fileRef = E86A04F6142A49EF005ECD82 /* srvsession.cpp */; };
		4D1F9DA2171C682E0091C6CB /* redraw.cpp in Sources */ = {isa = PBXBuildFile; fileRef = 4DDB66701413A02000E5C84C /* redraw.cpp */; };
		4D1F9DA3171C682E0091C6CB /* tilecache.cpp in Sources */ = {isa = PBXBuildFile; fileRef = 4DDB666D14139FF500E5C84C /* tilecache.cpp */; };
		4D1F9DA5171C682E0091C6CB /* tilecachesw.cpp in Sources */ = {isa = PBXBuildFile; fileRef = 4D432F1E141A2DFE001164F9 /* tilecachesw.cpp */; };
		4D1F9DA6171C682E0091C6CB /* paragrafattr.cpp in Sources */ = {isa = PBXBuildFile; fileRef = 4CC1535614E7FB91009FA80E /* paragrafattr.cpp */; };
		4D1F9DA7171C682E0091C6CB /* fieldstyledtext.cpp in Sources */ = {isa = PBXBuildFile; fileRef = 4CC1536114E7FE1D009FA80E /* fieldstyledtext.cpp */; };
		4D1F9DA8171C682E0091C6CB /* fonttable.cpp in Sources */ = {isa = PBXBuildFile; fileRef = 4D592DEA14EED23600EADBB6 /* fonttable.cpp */; };
		4D1F9DA9171C682E0091C6CB /* fieldrtf.cpp in Sources */ = {isa = PBXBuildFile; fileRef = 4D37727D150787EA000B0EB0 /* fieldrtf.cpp */; };
		4D1F9DAA171C682E0091C6CB /* fieldhtml.cpp in Sources */ = {isa = PBXBuildFile; fileRef = 4D377261150785AF000B0EB0 /* fieldhtml.cpp */; };
		4D1F9DAB171C682E0091C6CB /* encodederrors.cpp in Sources */ = {isa = PBXBuildFile; fileRef = 4D5A21F0170343FD003C62E2 /* encodederrors.cpp */; };
		4D1F9DAC171C682E0091C6CB /* ibmp.cpp in Sources */ = {isa = PBXBuildFile; fileRef = 4D8387191678B2C9003BEC7C /* ibmp.cpp */; };
		4D1F9DAD171C682E0091C6CB /* image_rep.cpp in Sources */ = {isa = PBXBuildFile; fileRef = E8DDE5DE16C2B1A7007367E4 /* image_rep.cpp */; };
		4D1F9DAE171C682E0091C6CB /* image_rep_encoded.cpp in Sources */ = {isa = PBXBuildFile; fileRef = 4D83871A1678B2C9003BEC7C /* image_rep_encoded.cpp */; };
		4D1F9DAF171C682E0091C6CB /* image_rep_mutable.cpp in Sources */ = {isa = PBXBuildFile; fileRef = 4D83871B1678B2C9003BEC7C /* image_rep_mutable.cpp */; };
		4D1F9DB1171C682E0091C6CB /* imagebitmap.cpp in Sources */ = {isa = PBXBuildFile; fileRef = 4D83871C1678B2C9003BEC7C /* imagebitmap.cpp */; };
		4D1F9DB2171C682E0091C6CB /* irle.cpp in Sources */ = {isa = PBXBuildFile; fileRef = 4D83871D1678B2C9003BEC7C /* irle.cpp */; };
		4D1F9DB3171C682E0091C6CB /* stackcache.cpp in Sources */ = {isa = PBXBuildFile; fileRef = 4DCB65711653B2F700E438E6 /* stackcache.cpp */; };
		4D1F9DB4171C682E0091C6CB /* stacksecurity.cpp in Sources */ = {isa = PBXBuildFile; fileRef = E8A7EF0016FC98A200C39491 /* stacksecurity.cpp */; };
		4D1F9E51171C69940091C6CB /* libsecurity-community.a in Frameworks */ = {isa = PBXBuildFile; fileRef = 4D1F9C2E171C64320091C6CB /* libsecurity-community.a */; };
		4D221A6F171D577400E7E557 /* libcrypto.dylib in Frameworks */ = {isa = PBXBuildFile; fileRef = 4D221A67171D574F00E7E557 /* libcrypto.dylib */; };
		4D221A70171D577400E7E557 /* libcups.dylib in Frameworks */ = {isa = PBXBuildFile; fileRef = 4D221A69171D574F00E7E557 /* libcups.dylib */; };
		4D221A72171D577400E7E557 /* libssl.dylib in Frameworks */ = {isa = PBXBuildFile; fileRef = 4D221A6D171D574F00E7E557 /* libssl.dylib */; };
		4D221A73171D577E00E7E557 /* libcrypto.dylib in Frameworks */ = {isa = PBXBuildFile; fileRef = 4D221A67171D574F00E7E557 /* libcrypto.dylib */; };
		4D221A74171D577E00E7E557 /* libcups.dylib in Frameworks */ = {isa = PBXBuildFile; fileRef = 4D221A69171D574F00E7E557 /* libcups.dylib */; };
		4D221A76171D577E00E7E557 /* libssl.dylib in Frameworks */ = {isa = PBXBuildFile; fileRef = 4D221A6D171D574F00E7E557 /* libssl.dylib */; };
		4D221ABA171D599D00E7E557 /* encodederrors.cpp in Sources */ = {isa = PBXBuildFile; fileRef = 4D5A21F0170343FD003C62E2 /* encodederrors.cpp */; };
		4D221ABB171D59A600E7E557 /* ide.cpp in Sources */ = {isa = PBXBuildFile; fileRef = 4D587E5D0B8096FD00200116 /* ide.cpp */; };
		4D221ABC171D59A600E7E557 /* lextable.cpp in Sources */ = {isa = PBXBuildFile; fileRef = 4D587E750B8096FD00200116 /* lextable.cpp */; };
		4D221ABD171D59A600E7E557 /* mode_development.cpp in Sources */ = {isa = PBXBuildFile; fileRef = 4DEE2B3F0FDE44510009423C /* mode_development.cpp */; };
		4D221ABE171D59A600E7E557 /* deploy.cpp in Sources */ = {isa = PBXBuildFile; fileRef = 4DAB7D1A0FF128F10009F91E /* deploy.cpp */; };
		4D221ABF171D59A600E7E557 /* deploy_linux.cpp in Sources */ = {isa = PBXBuildFile; fileRef = 4DAB7D1B0FF128F10009F91E /* deploy_linux.cpp */; };
		4D221AC0171D59A600E7E557 /* deploy_macosx.cpp in Sources */ = {isa = PBXBuildFile; fileRef = 4DAB7D1C0FF128F10009F91E /* deploy_macosx.cpp */; };
		4D221AC1171D59A600E7E557 /* deploy_windows.cpp in Sources */ = {isa = PBXBuildFile; fileRef = 4DAB7D1D0FF128F10009F91E /* deploy_windows.cpp */; };
		4D221AC2171D59A600E7E557 /* deploy_capsule.cpp in Sources */ = {isa = PBXBuildFile; fileRef = 4DF65E4510016351005A19CA /* deploy_capsule.cpp */; };
		4D221AC3171D59A600E7E557 /* deploy_sign.cpp in Sources */ = {isa = PBXBuildFile; fileRef = 4D46ABC210159FF800A1321A /* deploy_sign.cpp */; };
		4D221AC4171D59A600E7E557 /* deploy_file.cpp in Sources */ = {isa = PBXBuildFile; fileRef = 4DCF875810C01A4200D14F5B /* deploy_file.cpp */; };
		4D221AC5171D59A600E7E557 /* internal_development.cpp in Sources */ = {isa = PBXBuildFile; fileRef = 4D2A585411997BDE00135143 /* internal_development.cpp */; };
		4D221AC6171D59A600E7E557 /* bsdiff_build.cpp in Sources */ = {isa = PBXBuildFile; fileRef = 4D8BEC4411B9389C00DED42A /* bsdiff_build.cpp */; };
		4D221AC7171D59A600E7E557 /* deploy_dmg.cpp in Sources */ = {isa = PBXBuildFile; fileRef = 4DCA084D11E8DAC7005CF640 /* deploy_dmg.cpp */; };
		4D221ACB171D59ED00E7E557 /* libkernel-development.a in Frameworks */ = {isa = PBXBuildFile; fileRef = 4D221A9E171D58A700E7E557 /* libkernel-development.a */; };
		4D221AE5171D5EC500E7E557 /* lextable.cpp in Sources */ = {isa = PBXBuildFile; fileRef = 4D587E750B8096FD00200116 /* lextable.cpp */; };
		4D221AFA171D5EF900E7E557 /* mode_standalone.cpp in Sources */ = {isa = PBXBuildFile; fileRef = 4DEE2B3D0FDE44510009423C /* mode_standalone.cpp */; };
		4D221AFB171D5F0F00E7E557 /* dummy.cpp in Sources */ = {isa = PBXBuildFile; fileRef = 4D221AAA171D593800E7E557 /* dummy.cpp */; };
		4D221B00171D5F5F00E7E557 /* libkernel-standalone.a in Frameworks */ = {isa = PBXBuildFile; fileRef = 4D221AF6171D5EC500E7E557 /* libkernel-standalone.a */; };
		4D221F46171D632600E7E557 /* startupstack.cpp in Sources */ = {isa = PBXBuildFile; fileRef = 4D5884DB0B80D3BA00200116 /* startupstack.cpp */; };
		4D221FDC171D65AA00E7E557 /* libcrypto.dylib in Frameworks */ = {isa = PBXBuildFile; fileRef = 4D221A67171D574F00E7E557 /* libcrypto.dylib */; };
		4D221FDD171D65AA00E7E557 /* libcups.dylib in Frameworks */ = {isa = PBXBuildFile; fileRef = 4D221A69171D574F00E7E557 /* libcups.dylib */; };
		4D221FDF171D65AA00E7E557 /* libssl.dylib in Frameworks */ = {isa = PBXBuildFile; fileRef = 4D221A6D171D574F00E7E557 /* libssl.dylib */; };
		4D23416916AD41B300F5B5DA /* exec-interface2.cpp in Sources */ = {isa = PBXBuildFile; fileRef = 4D23416816AD41B300F5B5DA /* exec-interface2.cpp */; };
		4D2A57AF1198634300135143 /* LiveCode.rsrc in Resources */ = {isa = PBXBuildFile; fileRef = 4D5885620B80DEAC00200116 /* LiveCode.rsrc */; };
		4D2A57B01198634300135143 /* da.lproj in Resources */ = {isa = PBXBuildFile; fileRef = 4D58854C0B80DEAB00200116 /* da.lproj */; };
		4D2A57B11198634300135143 /* French.lproj in Resources */ = {isa = PBXBuildFile; fileRef = 4D58854E0B80DEAC00200116 /* French.lproj */; };
		4D2A57B21198634300135143 /* Japanese.lproj in Resources */ = {isa = PBXBuildFile; fileRef = 4D5885500B80DEAC00200116 /* Japanese.lproj */; };
		4D2A57B31198634300135143 /* Dutch.lproj in Resources */ = {isa = PBXBuildFile; fileRef = 4D5885520B80DEAC00200116 /* Dutch.lproj */; };
		4D2A57B41198634300135143 /* German.lproj in Resources */ = {isa = PBXBuildFile; fileRef = 4D5885540B80DEAC00200116 /* German.lproj */; };
		4D2A57B51198634300135143 /* ko.lproj in Resources */ = {isa = PBXBuildFile; fileRef = 4D5885560B80DEAC00200116 /* ko.lproj */; };
		4D2A57B61198634300135143 /* English.lproj in Resources */ = {isa = PBXBuildFile; fileRef = 4D5885580B80DEAC00200116 /* English.lproj */; };
		4D2A57B71198634300135143 /* Italian.lproj in Resources */ = {isa = PBXBuildFile; fileRef = 4D58855A0B80DEAC00200116 /* Italian.lproj */; };
		4D2A57B81198634300135143 /* no.lproj in Resources */ = {isa = PBXBuildFile; fileRef = 4D58855C0B80DEAC00200116 /* no.lproj */; };
		4D2A57B91198634300135143 /* fi.lproj in Resources */ = {isa = PBXBuildFile; fileRef = 4D58855E0B80DEAC00200116 /* fi.lproj */; };
		4D2A57BA1198634300135143 /* Spanish.lproj in Resources */ = {isa = PBXBuildFile; fileRef = 4D5885630B80DEAC00200116 /* Spanish.lproj */; };
		4D2A57BB1198634300135143 /* sv.lproj in Resources */ = {isa = PBXBuildFile; fileRef = 4D5885650B80DEAC00200116 /* sv.lproj */; };
		4D2A57BC1198634300135143 /* zh_CN.lproj in Resources */ = {isa = PBXBuildFile; fileRef = 4D5885670B80DEAC00200116 /* zh_CN.lproj */; };
		4D2A57BD1198634300135143 /* zh_TW.lproj in Resources */ = {isa = PBXBuildFile; fileRef = 4D5885690B80DEAC00200116 /* zh_TW.lproj */; };
		4D2A57C11198634300135143 /* lextable.cpp in Sources */ = {isa = PBXBuildFile; fileRef = 4D587E750B8096FD00200116 /* lextable.cpp */; };
		4D2A57C41198634300135143 /* libkernel.a in Frameworks */ = {isa = PBXBuildFile; fileRef = 4DEE29F60FDE41BE0009423C /* libkernel.a */; };
		4D2A57CA1198634300135143 /* QuickTime.framework in Frameworks */ = {isa = PBXBuildFile; fileRef = 4D5880850B80BDF000200116 /* QuickTime.framework */; };
		4D2A57CB1198634300135143 /* IOKit.framework in Frameworks */ = {isa = PBXBuildFile; fileRef = 4D5881200B80BF1E00200116 /* IOKit.framework */; };
		4D2A57CC1198634300135143 /* Cocoa.framework in Frameworks */ = {isa = PBXBuildFile; fileRef = 4D8B47960BE7B3240046CD2F /* Cocoa.framework */; };
		4D2A57CD1198634300135143 /* SystemConfiguration.framework in Frameworks */ = {isa = PBXBuildFile; fileRef = 4D00C6280CE1F27300341AD3 /* SystemConfiguration.framework */; };
		4D2A57EF1198637C00135143 /* mode_installer.cpp in Sources */ = {isa = PBXBuildFile; fileRef = 4D2A57EE1198637C00135143 /* mode_installer.cpp */; };
		4D2A5830119871D500135143 /* minizip.cpp in Sources */ = {isa = PBXBuildFile; fileRef = 4D2A582F119871D500135143 /* minizip.cpp */; };
		4D2A583D1198727F00135143 /* internal.cpp in Sources */ = {isa = PBXBuildFile; fileRef = 4D587E4B0B8096FD00200116 /* internal.cpp */; };
		4D377262150785AF000B0EB0 /* fieldhtml.cpp in Sources */ = {isa = PBXBuildFile; fileRef = 4D377261150785AF000B0EB0 /* fieldhtml.cpp */; };
		4D37727E150787EA000B0EB0 /* fieldrtf.cpp in Sources */ = {isa = PBXBuildFile; fileRef = 4D37727D150787EA000B0EB0 /* fieldrtf.cpp */; };
		4D432F1F141A2DFE001164F9 /* tilecachesw.cpp in Sources */ = {isa = PBXBuildFile; fileRef = 4D432F1E141A2DFE001164F9 /* tilecachesw.cpp */; };
		4D433504141BC5FC001164F9 /* tilecachecg.cpp in Sources */ = {isa = PBXBuildFile; fileRef = 4D433503141BC5FC001164F9 /* tilecachecg.cpp */; };
		4D4F9E3B13CDF24A00B9B15D /* osximage.cpp in Sources */ = {isa = PBXBuildFile; fileRef = 4D4F9E3913CDF24A00B9B15D /* osximage.cpp */; };
		4D4F9E3C13CDF24A00B9B15D /* osxmisc.cpp in Sources */ = {isa = PBXBuildFile; fileRef = 4D4F9E3A13CDF24A00B9B15D /* osxmisc.cpp */; };
		4D4F9E6713CDFB8100B9B15D /* osxfield.cpp in Sources */ = {isa = PBXBuildFile; fileRef = 4D4F9E6613CDFB8100B9B15D /* osxfield.cpp */; };
		4D56632017D9CD1E00C4A0B1 /* libfoundation.a in Frameworks */ = {isa = PBXBuildFile; fileRef = 4D7FA7BB1594E0FA00EEF440 /* libfoundation.a */; };
		4D5880860B80BDF000200116 /* QuickTime.framework in Frameworks */ = {isa = PBXBuildFile; fileRef = 4D5880850B80BDF000200116 /* QuickTime.framework */; };
		4D5881210B80BF1E00200116 /* IOKit.framework in Frameworks */ = {isa = PBXBuildFile; fileRef = 4D5881200B80BF1E00200116 /* IOKit.framework */; };
		4D58856B0B80DEAC00200116 /* da.lproj in Resources */ = {isa = PBXBuildFile; fileRef = 4D58854C0B80DEAB00200116 /* da.lproj */; };
		4D58856C0B80DEAC00200116 /* French.lproj in Resources */ = {isa = PBXBuildFile; fileRef = 4D58854E0B80DEAC00200116 /* French.lproj */; };
		4D58856D0B80DEAC00200116 /* Japanese.lproj in Resources */ = {isa = PBXBuildFile; fileRef = 4D5885500B80DEAC00200116 /* Japanese.lproj */; };
		4D58856E0B80DEAC00200116 /* Dutch.lproj in Resources */ = {isa = PBXBuildFile; fileRef = 4D5885520B80DEAC00200116 /* Dutch.lproj */; };
		4D58856F0B80DEAC00200116 /* German.lproj in Resources */ = {isa = PBXBuildFile; fileRef = 4D5885540B80DEAC00200116 /* German.lproj */; };
		4D5885700B80DEAC00200116 /* ko.lproj in Resources */ = {isa = PBXBuildFile; fileRef = 4D5885560B80DEAC00200116 /* ko.lproj */; };
		4D5885710B80DEAC00200116 /* English.lproj in Resources */ = {isa = PBXBuildFile; fileRef = 4D5885580B80DEAC00200116 /* English.lproj */; };
		4D5885720B80DEAC00200116 /* Italian.lproj in Resources */ = {isa = PBXBuildFile; fileRef = 4D58855A0B80DEAC00200116 /* Italian.lproj */; };
		4D5885730B80DEAC00200116 /* no.lproj in Resources */ = {isa = PBXBuildFile; fileRef = 4D58855C0B80DEAC00200116 /* no.lproj */; };
		4D5885740B80DEAC00200116 /* fi.lproj in Resources */ = {isa = PBXBuildFile; fileRef = 4D58855E0B80DEAC00200116 /* fi.lproj */; };
		4D5885750B80DEAC00200116 /* LiveCodeDoc.icns in Resources */ = {isa = PBXBuildFile; fileRef = 4D5885600B80DEAC00200116 /* LiveCodeDoc.icns */; };
		4D5885780B80DEAC00200116 /* Spanish.lproj in Resources */ = {isa = PBXBuildFile; fileRef = 4D5885630B80DEAC00200116 /* Spanish.lproj */; };
		4D5885790B80DEAC00200116 /* sv.lproj in Resources */ = {isa = PBXBuildFile; fileRef = 4D5885650B80DEAC00200116 /* sv.lproj */; };
		4D58857A0B80DEAC00200116 /* zh_CN.lproj in Resources */ = {isa = PBXBuildFile; fileRef = 4D5885670B80DEAC00200116 /* zh_CN.lproj */; };
		4D58857B0B80DEAC00200116 /* zh_TW.lproj in Resources */ = {isa = PBXBuildFile; fileRef = 4D5885690B80DEAC00200116 /* zh_TW.lproj */; };
		4D592DEB14EED23600EADBB6 /* fonttable.cpp in Sources */ = {isa = PBXBuildFile; fileRef = 4D592DEA14EED23600EADBB6 /* fonttable.cpp */; };
		4D606EB01670C781004A71AA /* exec-debugging.cpp in Sources */ = {isa = PBXBuildFile; fileRef = 4D606EAF1670C781004A71AA /* exec-debugging.cpp */; };
		4D657F9917143B720086071B /* libpcre.a in Frameworks */ = {isa = PBXBuildFile; fileRef = 4D6C7999171348CD000BCF78 /* libpcre.a */; };
		4D657F9A17143B750086071B /* libgif.a in Frameworks */ = {isa = PBXBuildFile; fileRef = 4D6C7991171348C1000BCF78 /* libgif.a */; };
		4D657F9B17143B770086071B /* libjpeg.a in Frameworks */ = {isa = PBXBuildFile; fileRef = 4D6C7989171348B4000BCF78 /* libjpeg.a */; };
		4D657F9C17143B7A0086071B /* libpng.a in Frameworks */ = {isa = PBXBuildFile; fileRef = 4D6C7981171348A6000BCF78 /* libpng.a */; };
		4D657F9D17143B800086071B /* libz.a in Frameworks */ = {isa = PBXBuildFile; fileRef = 4D6C797917134897000BCF78 /* libz.a */; };
		4D67BB24164A76090092CF4C /* exec-ide.cpp in Sources */ = {isa = PBXBuildFile; fileRef = 4D67BB23164A76090092CF4C /* exec-ide.cpp */; };
		4D67BBB9164AB2C50092CF4C /* exec-printing.cpp in Sources */ = {isa = PBXBuildFile; fileRef = 4D67BBB8164AB2C50092CF4C /* exec-printing.cpp */; };
		4D6C27FD1647D942007C96B7 /* exec-graphics.cpp in Sources */ = {isa = PBXBuildFile; fileRef = 4D6C27FB1647D942007C96B7 /* exec-graphics.cpp */; };
		4D6C27FE1647D942007C96B7 /* exec-security.cpp in Sources */ = {isa = PBXBuildFile; fileRef = 4D6C27FC1647D942007C96B7 /* exec-security.cpp */; };
		4D6C28B61647DC4F007C96B7 /* libfoundation.a in Frameworks */ = {isa = PBXBuildFile; fileRef = 4D7FA7BB1594E0FA00EEF440 /* libfoundation.a */; };
		4D6F06AC19CC1D0F00DDC6E0 /* widget.cpp in Sources */ = {isa = PBXBuildFile; fileRef = 4D6F06AA19CC1D0F00DDC6E0 /* widget.cpp */; };
		4D7740CB1226AA58001C9150 /* Quartz.framework in Frameworks */ = {isa = PBXBuildFile; fileRef = 4D5881C10B80C7C300200116 /* Quartz.framework */; };
		4D7740CC1226AA65001C9150 /* Quartz.framework in Frameworks */ = {isa = PBXBuildFile; fileRef = 4D5881C10B80C7C300200116 /* Quartz.framework */; };
		4D77F1DD183F8298002EEBB4 /* exec-keywords.cpp in Sources */ = {isa = PBXBuildFile; fileRef = 4D77F1DC183F8298002EEBB4 /* exec-keywords.cpp */; };
		4D77F1DE183F8298002EEBB4 /* exec-keywords.cpp in Sources */ = {isa = PBXBuildFile; fileRef = 4D77F1DC183F8298002EEBB4 /* exec-keywords.cpp */; };
		4D7FA7BF1594E10500EEF440 /* libfoundation.a in Frameworks */ = {isa = PBXBuildFile; fileRef = 4D7FA7BB1594E0FA00EEF440 /* libfoundation.a */; };
		4D7FA7C71594E17500EEF440 /* exec-datetime.cpp in Sources */ = {isa = PBXBuildFile; fileRef = 4D7FA7C61594E17500EEF440 /* exec-datetime.cpp */; };
		4D81A4C411171F6B008AE3F1 /* objectprops.cpp in Sources */ = {isa = PBXBuildFile; fileRef = 4D81A4C111171F6A008AE3F1 /* objectprops.cpp */; };
		4D83866416789E27003BEC7C /* exec-dialog.cpp in Sources */ = {isa = PBXBuildFile; fileRef = 4D83866216789E27003BEC7C /* exec-dialog.cpp */; };
		4D83866516789E27003BEC7C /* exec-server.cpp in Sources */ = {isa = PBXBuildFile; fileRef = 4D83866316789E27003BEC7C /* exec-server.cpp */; };
		4D83871E1678B2C9003BEC7C /* ibmp.cpp in Sources */ = {isa = PBXBuildFile; fileRef = 4D8387191678B2C9003BEC7C /* ibmp.cpp */; };
		4D83871F1678B2C9003BEC7C /* image_rep_encoded.cpp in Sources */ = {isa = PBXBuildFile; fileRef = 4D83871A1678B2C9003BEC7C /* image_rep_encoded.cpp */; };
		4D8387201678B2C9003BEC7C /* image_rep_mutable.cpp in Sources */ = {isa = PBXBuildFile; fileRef = 4D83871B1678B2C9003BEC7C /* image_rep_mutable.cpp */; };
		4D8387211678B2C9003BEC7C /* imagebitmap.cpp in Sources */ = {isa = PBXBuildFile; fileRef = 4D83871C1678B2C9003BEC7C /* imagebitmap.cpp */; };
		4D8387221678B2C9003BEC7C /* irle.cpp in Sources */ = {isa = PBXBuildFile; fileRef = 4D83871D1678B2C9003BEC7C /* irle.cpp */; };
		4D8589F9173AAA0900B20951 /* uuid.cpp in Sources */ = {isa = PBXBuildFile; fileRef = 4D8589AA173A856600B20951 /* uuid.cpp */; };
		4D8B47990BE7B3240046CD2F /* Cocoa.framework in Frameworks */ = {isa = PBXBuildFile; fileRef = 4D8B47960BE7B3240046CD2F /* Cocoa.framework */; };
		4D8B479A0BE7B3240046CD2F /* Cocoa.framework in Frameworks */ = {isa = PBXBuildFile; fileRef = 4D8B47960BE7B3240046CD2F /* Cocoa.framework */; };
		4D8BED0211B959F500DED42A /* Security.framework in Frameworks */ = {isa = PBXBuildFile; fileRef = 4D8BED0111B959F500DED42A /* Security.framework */; };
		4D8BED0311B95A0300DED42A /* Security.framework in Frameworks */ = {isa = PBXBuildFile; fileRef = 4D8BED0111B959F500DED42A /* Security.framework */; };
		4D8BED4811B95A1000DED42A /* Security.framework in Frameworks */ = {isa = PBXBuildFile; fileRef = 4D8BED0111B959F500DED42A /* Security.framework */; };
		4DAB7B370FE120060009F91E /* bitmapeffect.cpp in Sources */ = {isa = PBXBuildFile; fileRef = 4DAB7B350FE120060009F91E /* bitmapeffect.cpp */; };
		4DAB7D280FF3A0100009F91E /* md5.cpp in Sources */ = {isa = PBXBuildFile; fileRef = 4DAB7D270FF3A0100009F91E /* md5.cpp */; };
		4DADCD5B12392EAF003CD17C /* sha1.cpp in Sources */ = {isa = PBXBuildFile; fileRef = 4DADCD5912392EAF003CD17C /* sha1.cpp */; };
		4DADCDFD12393F55003CD17C /* Installer.icns in Resources */ = {isa = PBXBuildFile; fileRef = 4DADCDFC12393F26003CD17C /* Installer.icns */; };
		4DB382EE1714418A00D3F102 /* libz.a in Frameworks */ = {isa = PBXBuildFile; fileRef = 4D6C797917134897000BCF78 /* libz.a */; };
		4DB382EF1714418A00D3F102 /* libpng.a in Frameworks */ = {isa = PBXBuildFile; fileRef = 4D6C7981171348A6000BCF78 /* libpng.a */; };
		4DB382F01714418A00D3F102 /* libjpeg.a in Frameworks */ = {isa = PBXBuildFile; fileRef = 4D6C7989171348B4000BCF78 /* libjpeg.a */; };
		4DB382F11714418A00D3F102 /* libgif.a in Frameworks */ = {isa = PBXBuildFile; fileRef = 4D6C7991171348C1000BCF78 /* libgif.a */; };
		4DB382F21714418A00D3F102 /* libpcre.a in Frameworks */ = {isa = PBXBuildFile; fileRef = 4D6C7999171348CD000BCF78 /* libpcre.a */; };
		4DB384BE1714420A00D3F102 /* libz.a in Frameworks */ = {isa = PBXBuildFile; fileRef = 4D6C797917134897000BCF78 /* libz.a */; };
		4DB384BF1714420A00D3F102 /* libpng.a in Frameworks */ = {isa = PBXBuildFile; fileRef = 4D6C7981171348A6000BCF78 /* libpng.a */; };
		4DB384C01714420A00D3F102 /* libjpeg.a in Frameworks */ = {isa = PBXBuildFile; fileRef = 4D6C7989171348B4000BCF78 /* libjpeg.a */; };
		4DB384C11714420A00D3F102 /* libgif.a in Frameworks */ = {isa = PBXBuildFile; fileRef = 4D6C7991171348C1000BCF78 /* libgif.a */; };
		4DB384C21714420A00D3F102 /* libpcre.a in Frameworks */ = {isa = PBXBuildFile; fileRef = 4D6C7999171348CD000BCF78 /* libpcre.a */; };
		4DB3856F1714422200D3F102 /* Carbon.framework in Frameworks */ = {isa = PBXBuildFile; fileRef = 4DB3856E1714422200D3F102 /* Carbon.framework */; };
		4DB385731714422E00D3F102 /* Carbon.framework in Frameworks */ = {isa = PBXBuildFile; fileRef = 4DB3856E1714422200D3F102 /* Carbon.framework */; };
		4DB386091714423500D3F102 /* Carbon.framework in Frameworks */ = {isa = PBXBuildFile; fileRef = 4DB3856E1714422200D3F102 /* Carbon.framework */; };
		4DB846C8192B556F00771914 /* libkernel-server.a in Frameworks */ = {isa = PBXBuildFile; fileRef = 4D1F9D17171C67B00091C6CB /* libkernel-server.a */; };
		4DB846C9192B557200771914 /* libsecurity-community.a in Frameworks */ = {isa = PBXBuildFile; fileRef = 4D1F9C2E171C64320091C6CB /* libsecurity-community.a */; };
		4DB846CA192B558100771914 /* libicudata.a in Frameworks */ = {isa = PBXBuildFile; fileRef = 721CAAC218351E7400858545 /* libicudata.a */; };
		4DB846CB192B558100771914 /* libicuio.a in Frameworks */ = {isa = PBXBuildFile; fileRef = 721CAAC318351E7400858545 /* libicuio.a */; };
		4DB846CC192B558100771914 /* libicule.a in Frameworks */ = {isa = PBXBuildFile; fileRef = 721CAAC418351E7400858545 /* libicule.a */; };
		4DB846CD192B558100771914 /* libiculx.a in Frameworks */ = {isa = PBXBuildFile; fileRef = 721CAAC518351E7400858545 /* libiculx.a */; };
		4DB846CE192B558100771914 /* libicutu.a in Frameworks */ = {isa = PBXBuildFile; fileRef = 721CAAC618351E7400858545 /* libicutu.a */; };
		4DB846CF192B558100771914 /* libicuuc.a in Frameworks */ = {isa = PBXBuildFile; fileRef = 721CAAC718351E7400858545 /* libicuuc.a */; };
		4DB846D0192B558100771914 /* libicui18n.a in Frameworks */ = {isa = PBXBuildFile; fileRef = 721CAAC018351E1800858545 /* libicui18n.a */; };
		4DB846D1192B558100771914 /* libfoundation.a in Frameworks */ = {isa = PBXBuildFile; fileRef = 4D7FA7BB1594E0FA00EEF440 /* libfoundation.a */; };
		4DB846D2192B558A00771914 /* libgraphics.a in Frameworks */ = {isa = PBXBuildFile; fileRef = 766E32A1180EE5BC00CF7FCF /* libgraphics.a */; };
		4DB846D3192B558A00771914 /* libz.a in Frameworks */ = {isa = PBXBuildFile; fileRef = 4D6C797917134897000BCF78 /* libz.a */; };
		4DB846D4192B558A00771914 /* libgif.a in Frameworks */ = {isa = PBXBuildFile; fileRef = 4D6C7991171348C1000BCF78 /* libgif.a */; };
		4DB846D5192B558A00771914 /* libpcre.a in Frameworks */ = {isa = PBXBuildFile; fileRef = 4D6C7999171348CD000BCF78 /* libpcre.a */; };
		4DB846D6192B558A00771914 /* libpng.a in Frameworks */ = {isa = PBXBuildFile; fileRef = 4D6C7981171348A6000BCF78 /* libpng.a */; };
		4DB846D7192B558A00771914 /* libjpeg.a in Frameworks */ = {isa = PBXBuildFile; fileRef = 4D6C7989171348B4000BCF78 /* libjpeg.a */; };
		4DB846D9192B558A00771914 /* libskia.a in Frameworks */ = {isa = PBXBuildFile; fileRef = 76F0CC9018CA28E500C01A67 /* libskia.a */; };
		4DB846DB192B559700771914 /* libcups.dylib in Frameworks */ = {isa = PBXBuildFile; fileRef = 4D221A69171D574F00E7E557 /* libcups.dylib */; };
		4DB846DC192B559700771914 /* libcurl.dylib in Frameworks */ = {isa = PBXBuildFile; fileRef = 4D221A6B171D574F00E7E557 /* libcurl.dylib */; };
		4DB846DE192B55AF00771914 /* CoreFoundation.framework in Frameworks */ = {isa = PBXBuildFile; fileRef = 4DFD495A13BA2BC0008DB91F /* CoreFoundation.framework */; };
		4DB847B8192B55C100771914 /* Cocoa.framework in Frameworks */ = {isa = PBXBuildFile; fileRef = 4D8B47960BE7B3240046CD2F /* Cocoa.framework */; };
		4DB847BB192B55D000771914 /* ApplicationServices.framework in Frameworks */ = {isa = PBXBuildFile; fileRef = 4D982B1813C1CDD20066119A /* ApplicationServices.framework */; };
		4DB848E1192B5FDE00771914 /* dummy.cpp in Sources */ = {isa = PBXBuildFile; fileRef = 4D221AAA171D593800E7E557 /* dummy.cpp */; };
		4DB98626130C09D6008A03DC /* mcutility.cpp in Sources */ = {isa = PBXBuildFile; fileRef = 4DB98625130C09D6008A03DC /* mcutility.cpp */; };
		4DBF58881801CAF8009CAB2E /* libopenssl.a in Frameworks */ = {isa = PBXBuildFile; fileRef = 4DBF58631801CA57009CAB2E /* libopenssl.a */; };
		4DBF58B31801CB6D009CAB2E /* revsecurity.dylib in CopyFiles */ = {isa = PBXBuildFile; fileRef = 4DBF58651801CA57009CAB2E /* revsecurity.dylib */; };
		4DC66D8B1045D41700D1CFA3 /* notify.cpp in Sources */ = {isa = PBXBuildFile; fileRef = 4DC66D8A1045D41700D1CFA3 /* notify.cpp */; };
		4DCB65721653B2F700E438E6 /* stackcache.cpp in Sources */ = {isa = PBXBuildFile; fileRef = 4DCB65711653B2F700E438E6 /* stackcache.cpp */; };
		4DCFFD2E10CE927700FA2262 /* iquantize_new.cpp in Sources */ = {isa = PBXBuildFile; fileRef = 4DCFFD2D10CE927700FA2262 /* iquantize_new.cpp */; };
		4DDB666F14139FF500E5C84C /* tilecache.cpp in Sources */ = {isa = PBXBuildFile; fileRef = 4DDB666D14139FF500E5C84C /* tilecache.cpp */; };
		4DDB66721413A02000E5C84C /* redraw.cpp in Sources */ = {isa = PBXBuildFile; fileRef = 4DDB66701413A02000E5C84C /* redraw.cpp */; };
		4DDC26C9122692B10071CB31 /* Quartz.framework in Frameworks */ = {isa = PBXBuildFile; fileRef = 4D5881C10B80C7C300200116 /* Quartz.framework */; };
		4DDC6CA716A2CFBF007B6879 /* syntax.cpp in Sources */ = {isa = PBXBuildFile; fileRef = 4DDC6CA616A2CFBF007B6879 /* syntax.cpp */; };
		4DE18D000B82296A0086DB92 /* LiveCode.rsrc in Resources */ = {isa = PBXBuildFile; fileRef = 4D5885620B80DEAC00200116 /* LiveCode.rsrc */; };
		4DE18D010B82296A0086DB92 /* da.lproj in Resources */ = {isa = PBXBuildFile; fileRef = 4D58854C0B80DEAB00200116 /* da.lproj */; };
		4DE18D020B82296A0086DB92 /* French.lproj in Resources */ = {isa = PBXBuildFile; fileRef = 4D58854E0B80DEAC00200116 /* French.lproj */; };
		4DE18D030B82296A0086DB92 /* Japanese.lproj in Resources */ = {isa = PBXBuildFile; fileRef = 4D5885500B80DEAC00200116 /* Japanese.lproj */; };
		4DE18D040B82296A0086DB92 /* Dutch.lproj in Resources */ = {isa = PBXBuildFile; fileRef = 4D5885520B80DEAC00200116 /* Dutch.lproj */; };
		4DE18D050B82296A0086DB92 /* German.lproj in Resources */ = {isa = PBXBuildFile; fileRef = 4D5885540B80DEAC00200116 /* German.lproj */; };
		4DE18D060B82296A0086DB92 /* ko.lproj in Resources */ = {isa = PBXBuildFile; fileRef = 4D5885560B80DEAC00200116 /* ko.lproj */; };
		4DE18D070B82296A0086DB92 /* English.lproj in Resources */ = {isa = PBXBuildFile; fileRef = 4D5885580B80DEAC00200116 /* English.lproj */; };
		4DE18D080B82296A0086DB92 /* Italian.lproj in Resources */ = {isa = PBXBuildFile; fileRef = 4D58855A0B80DEAC00200116 /* Italian.lproj */; };
		4DE18D090B82296A0086DB92 /* no.lproj in Resources */ = {isa = PBXBuildFile; fileRef = 4D58855C0B80DEAC00200116 /* no.lproj */; };
		4DE18D0A0B82296A0086DB92 /* fi.lproj in Resources */ = {isa = PBXBuildFile; fileRef = 4D58855E0B80DEAC00200116 /* fi.lproj */; };
		4DE18D0D0B82296A0086DB92 /* Spanish.lproj in Resources */ = {isa = PBXBuildFile; fileRef = 4D5885630B80DEAC00200116 /* Spanish.lproj */; };
		4DE18D0E0B82296A0086DB92 /* sv.lproj in Resources */ = {isa = PBXBuildFile; fileRef = 4D5885650B80DEAC00200116 /* sv.lproj */; };
		4DE18D0F0B82296A0086DB92 /* zh_CN.lproj in Resources */ = {isa = PBXBuildFile; fileRef = 4D5885670B80DEAC00200116 /* zh_CN.lproj */; };
		4DE18D100B82296A0086DB92 /* zh_TW.lproj in Resources */ = {isa = PBXBuildFile; fileRef = 4D5885690B80DEAC00200116 /* zh_TW.lproj */; };
		4DE18D870B82296A0086DB92 /* QuickTime.framework in Frameworks */ = {isa = PBXBuildFile; fileRef = 4D5880850B80BDF000200116 /* QuickTime.framework */; };
		4DE18D880B82296A0086DB92 /* IOKit.framework in Frameworks */ = {isa = PBXBuildFile; fileRef = 4D5881200B80BF1E00200116 /* IOKit.framework */; };
		4DE3B10415888AB9008EB6B5 /* exec-array.cpp in Sources */ = {isa = PBXBuildFile; fileRef = 4DE3B0EF15888AB8008EB6B5 /* exec-array.cpp */; };
		4DE3B10515888AB9008EB6B5 /* exec-engine.cpp in Sources */ = {isa = PBXBuildFile; fileRef = 4DE3B0F115888AB8008EB6B5 /* exec-engine.cpp */; };
		4DE3B10615888AB9008EB6B5 /* exec-files.cpp in Sources */ = {isa = PBXBuildFile; fileRef = 4DE3B0F315888AB8008EB6B5 /* exec-files.cpp */; };
		4DE3B10715888AB9008EB6B5 /* exec-filters.cpp in Sources */ = {isa = PBXBuildFile; fileRef = 4DE3B0F415888AB8008EB6B5 /* exec-filters.cpp */; };
		4DE3B10815888AB9008EB6B5 /* exec-interface.cpp in Sources */ = {isa = PBXBuildFile; fileRef = 4DE3B0F615888AB8008EB6B5 /* exec-interface.cpp */; };
		4DE3B10915888AB9008EB6B5 /* exec-legacy.cpp in Sources */ = {isa = PBXBuildFile; fileRef = 4DE3B0F815888AB8008EB6B5 /* exec-legacy.cpp */; };
		4DE3B10A15888AB9008EB6B5 /* exec-math.cpp in Sources */ = {isa = PBXBuildFile; fileRef = 4DE3B0F915888AB8008EB6B5 /* exec-math.cpp */; };
		4DE3B10B15888AB9008EB6B5 /* exec-multimedia.cpp in Sources */ = {isa = PBXBuildFile; fileRef = 4DE3B0FB15888AB8008EB6B5 /* exec-multimedia.cpp */; };
		4DE3B10C15888AB9008EB6B5 /* exec-network.cpp in Sources */ = {isa = PBXBuildFile; fileRef = 4DE3B0FC15888AB8008EB6B5 /* exec-network.cpp */; };
		4DE3B10D15888AB9008EB6B5 /* exec-pasteboard.cpp in Sources */ = {isa = PBXBuildFile; fileRef = 4DE3B0FD15888AB8008EB6B5 /* exec-pasteboard.cpp */; };
		4DE3B10E15888AB9008EB6B5 /* exec-strings.cpp in Sources */ = {isa = PBXBuildFile; fileRef = 4DE3B0FF15888AB8008EB6B5 /* exec-strings.cpp */; };
		4DE3B10F15888AB9008EB6B5 /* exec-text.cpp in Sources */ = {isa = PBXBuildFile; fileRef = 4DE3B10115888AB8008EB6B5 /* exec-text.cpp */; };
		4DE3B11015888AB9008EB6B5 /* exec.cpp in Sources */ = {isa = PBXBuildFile; fileRef = 4DE3B10215888AB8008EB6B5 /* exec.cpp */; };
		4DE7ED0E13B33B7F002634F5 /* dskspec.cpp in Sources */ = {isa = PBXBuildFile; fileRef = 4DE7ED0D13B33B7F002634F5 /* dskspec.cpp */; };
		4DEE2A8D0FDE42710009423C /* aclip.cpp in Sources */ = {isa = PBXBuildFile; fileRef = 4D587E870B8096FD00200116 /* aclip.cpp */; };
		4DEE2A8E0FDE42710009423C /* answer.cpp in Sources */ = {isa = PBXBuildFile; fileRef = 4D587E730B8096FD00200116 /* answer.cpp */; };
		4DEE2A8F0FDE42710009423C /* ask.cpp in Sources */ = {isa = PBXBuildFile; fileRef = 4D587E5C0B8096FD00200116 /* ask.cpp */; };
		4DEE2A900FDE42710009423C /* block.cpp in Sources */ = {isa = PBXBuildFile; fileRef = 4D587E6B0B8096FD00200116 /* block.cpp */; };
		4DEE2A920FDE42710009423C /* buttondraw.cpp in Sources */ = {isa = PBXBuildFile; fileRef = 4D587E520B8096FD00200116 /* buttondraw.cpp */; };
		4DEE2A930FDE42710009423C /* card.cpp in Sources */ = {isa = PBXBuildFile; fileRef = 4D587E7B0B8096FD00200116 /* card.cpp */; };
		4DEE2A940FDE42710009423C /* cardlst.cpp in Sources */ = {isa = PBXBuildFile; fileRef = 4D587E7F0B8096FD00200116 /* cardlst.cpp */; };
		4DEE2A950FDE42710009423C /* cdata.cpp in Sources */ = {isa = PBXBuildFile; fileRef = 4D587E500B8096FD00200116 /* cdata.cpp */; };
		4DEE2A960FDE42710009423C /* chunk.cpp in Sources */ = {isa = PBXBuildFile; fileRef = 4D587E880B8096FD00200116 /* chunk.cpp */; };
		4DEE2A970FDE42710009423C /* cmds.cpp in Sources */ = {isa = PBXBuildFile; fileRef = 4D587E350B8096FD00200116 /* cmds.cpp */; };
		4DEE2A980FDE42710009423C /* cmdsc.cpp in Sources */ = {isa = PBXBuildFile; fileRef = 4D587E7A0B8096FD00200116 /* cmdsc.cpp */; };
		4DEE2A990FDE42710009423C /* cmdse.cpp in Sources */ = {isa = PBXBuildFile; fileRef = 4D587E990B8096FD00200116 /* cmdse.cpp */; };
		4DEE2A9A0FDE42710009423C /* cmdsf.cpp in Sources */ = {isa = PBXBuildFile; fileRef = 4D587E980B8096FD00200116 /* cmdsf.cpp */; };
		4DEE2A9B0FDE42710009423C /* cmdsm.cpp in Sources */ = {isa = PBXBuildFile; fileRef = 4D587E3D0B8096FD00200116 /* cmdsm.cpp */; };
		4DEE2A9C0FDE42710009423C /* cmdsp.cpp in Sources */ = {isa = PBXBuildFile; fileRef = 4D587E3C0B8096FD00200116 /* cmdsp.cpp */; };
		4DEE2A9D0FDE42710009423C /* cmdss.cpp in Sources */ = {isa = PBXBuildFile; fileRef = 4D587E960B8096FD00200116 /* cmdss.cpp */; };
		4DEE2A9E0FDE42710009423C /* combiners.cpp in Sources */ = {isa = PBXBuildFile; fileRef = 4D587E740B8096FD00200116 /* combiners.cpp */; };
		4DEE2A9F0FDE42710009423C /* constant.cpp in Sources */ = {isa = PBXBuildFile; fileRef = 4D587E360B8096FD00200116 /* constant.cpp */; };
		4DEE2AA10FDE42710009423C /* control.cpp in Sources */ = {isa = PBXBuildFile; fileRef = 4D587E840B8096FD00200116 /* control.cpp */; };
		4DEE2AA20FDE42710009423C /* cpalette.cpp in Sources */ = {isa = PBXBuildFile; fileRef = 4D587E4D0B8096FD00200116 /* cpalette.cpp */; };
		4DEE2AA40FDE42710009423C /* date.cpp in Sources */ = {isa = PBXBuildFile; fileRef = 4D587E830B8096FD00200116 /* date.cpp */; };
		4DEE2AA50FDE42710009423C /* debug.cpp in Sources */ = {isa = PBXBuildFile; fileRef = 4D587E850B8096FD00200116 /* debug.cpp */; };
		4DEE2AA60FDE42710009423C /* dispatch.cpp in Sources */ = {isa = PBXBuildFile; fileRef = 4D587E2F0B8096FD00200116 /* dispatch.cpp */; };
		4DEE2AA70FDE42710009423C /* dllst.cpp in Sources */ = {isa = PBXBuildFile; fileRef = 4D587E640B8096FD00200116 /* dllst.cpp */; };
		4DEE2AA80FDE42710009423C /* edittool.cpp in Sources */ = {isa = PBXBuildFile; fileRef = 4DB9024F0DAA5C980014A170 /* edittool.cpp */; };
		4DEE2AA90FDE42710009423C /* eps.cpp in Sources */ = {isa = PBXBuildFile; fileRef = 4D587E950B8096FD00200116 /* eps.cpp */; };
		4DEE2AAB0FDE42710009423C /* express.cpp in Sources */ = {isa = PBXBuildFile; fileRef = 4D587E460B8096FD00200116 /* express.cpp */; };
		4DEE2AAD0FDE42710009423C /* external.cpp in Sources */ = {isa = PBXBuildFile; fileRef = 4D587E820B8096FD00200116 /* external.cpp */; };
		4DEE2AAE0FDE42710009423C /* field.cpp in Sources */ = {isa = PBXBuildFile; fileRef = 4D587E8C0B8096FD00200116 /* field.cpp */; };
		4DEE2AAF0FDE42710009423C /* fieldf.cpp in Sources */ = {isa = PBXBuildFile; fileRef = 4D587E8B0B8096FD00200116 /* fieldf.cpp */; };
		4DEE2AB00FDE42710009423C /* fieldh.cpp in Sources */ = {isa = PBXBuildFile; fileRef = 4D587E310B8096FD00200116 /* fieldh.cpp */; };
		4DEE2AB10FDE42710009423C /* fields.cpp in Sources */ = {isa = PBXBuildFile; fileRef = 4D587E300B8096FD00200116 /* fields.cpp */; };
		4DEE2AB20FDE42710009423C /* font.cpp in Sources */ = {isa = PBXBuildFile; fileRef = 4D587E550B8096FD00200116 /* font.cpp */; };
		4DEE2AB30FDE42710009423C /* funcs.cpp in Sources */ = {isa = PBXBuildFile; fileRef = 4D587E540B8096FD00200116 /* funcs.cpp */; };
		4DEE2AB40FDE42710009423C /* funcsm.cpp in Sources */ = {isa = PBXBuildFile; fileRef = 4D587E4F0B8096FD00200116 /* funcsm.cpp */; };
		4DEE2AB50FDE42710009423C /* globals.cpp in Sources */ = {isa = PBXBuildFile; fileRef = 4D587E4E0B8096FD00200116 /* globals.cpp */; };
		4DEE2AB60FDE42710009423C /* gradient.cpp in Sources */ = {isa = PBXBuildFile; fileRef = 4DB902510DAA5C980014A170 /* gradient.cpp */; };
		4DEE2AB70FDE42710009423C /* graphic.cpp in Sources */ = {isa = PBXBuildFile; fileRef = 4D587E380B8096FD00200116 /* graphic.cpp */; };
		4DEE2AB80FDE42710009423C /* group.cpp in Sources */ = {isa = PBXBuildFile; fileRef = 4D587E440B8096FD00200116 /* group.cpp */; };
		4DEE2AB90FDE42710009423C /* handler.cpp in Sources */ = {isa = PBXBuildFile; fileRef = 4D587E900B8096FD00200116 /* handler.cpp */; };
		4DEE2ABA0FDE42710009423C /* hc.cpp in Sources */ = {isa = PBXBuildFile; fileRef = 4D587E860B8096FD00200116 /* hc.cpp */; };
		4DEE2ABB0FDE42710009423C /* hndlrlst.cpp in Sources */ = {isa = PBXBuildFile; fileRef = 4D587E4A0B8096FD00200116 /* hndlrlst.cpp */; };
		4DEE2ABD0FDE42710009423C /* idraw.cpp in Sources */ = {isa = PBXBuildFile; fileRef = 4D587E6F0B8096FD00200116 /* idraw.cpp */; };
		4DEE2ABE0FDE42710009423C /* ifile.cpp in Sources */ = {isa = PBXBuildFile; fileRef = 4D587E700B8096FD00200116 /* ifile.cpp */; };
		4DEE2ABF0FDE42710009423C /* igif.cpp in Sources */ = {isa = PBXBuildFile; fileRef = 4D587E6C0B8096FD00200116 /* igif.cpp */; };
		4DEE2AC00FDE42710009423C /* iimport.cpp in Sources */ = {isa = PBXBuildFile; fileRef = 4D587E570B8096FD00200116 /* iimport.cpp */; };
		4DEE2AC10FDE42710009423C /* ijpg.cpp in Sources */ = {isa = PBXBuildFile; fileRef = 4D587E560B8096FD00200116 /* ijpg.cpp */; };
		4DEE2AC20FDE42710009423C /* image.cpp in Sources */ = {isa = PBXBuildFile; fileRef = 4D587E4C0B8096FD00200116 /* image.cpp */; };
		4DEE2AC40FDE42710009423C /* ipng.cpp in Sources */ = {isa = PBXBuildFile; fileRef = 4D587E580B8096FD00200116 /* ipng.cpp */; };
		4DEE2AC50FDE42710009423C /* itransform.cpp in Sources */ = {isa = PBXBuildFile; fileRef = 4D9797D10D1845B700CD2DD0 /* itransform.cpp */; };
		4DEE2AC60FDE42710009423C /* iutil.cpp in Sources */ = {isa = PBXBuildFile; fileRef = 4D587E6E0B8096FD00200116 /* iutil.cpp */; };
		4DEE2AC70FDE42710009423C /* keywords.cpp in Sources */ = {isa = PBXBuildFile; fileRef = 4D587E6D0B8096FD00200116 /* keywords.cpp */; };
		4DEE2AC80FDE42710009423C /* line.cpp in Sources */ = {isa = PBXBuildFile; fileRef = 4D587E970B8096FD00200116 /* line.cpp */; };
		4DEE2AC90FDE42710009423C /* literal.cpp in Sources */ = {isa = PBXBuildFile; fileRef = 4D587E400B8096FD00200116 /* literal.cpp */; };
		4DEE2ACA0FDE42710009423C /* magnify.cpp in Sources */ = {isa = PBXBuildFile; fileRef = 4D587E5E0B8096FD00200116 /* magnify.cpp */; };
		4DEE2ACC0FDE42710009423C /* mcerror.cpp in Sources */ = {isa = PBXBuildFile; fileRef = 4D587E680B8096FD00200116 /* mcerror.cpp */; };
		4DEE2ACD0FDE42710009423C /* mcio.cpp in Sources */ = {isa = PBXBuildFile; fileRef = 4D587E910B8096FD00200116 /* mcio.cpp */; };
		4DEE2ACE0FDE42710009423C /* mcssl.cpp in Sources */ = {isa = PBXBuildFile; fileRef = 4D587E390B8096FD00200116 /* mcssl.cpp */; };
		4DEE2ACF0FDE42710009423C /* mcstring.cpp in Sources */ = {isa = PBXBuildFile; fileRef = 4D587E3E0B8096FD00200116 /* mcstring.cpp */; };
		4DEE2AD00FDE42710009423C /* mctheme.cpp in Sources */ = {isa = PBXBuildFile; fileRef = 4D587E370B8096FD00200116 /* mctheme.cpp */; };
		4DEE2AD10FDE42710009423C /* menuparse.cpp in Sources */ = {isa = PBXBuildFile; fileRef = 3C6286C50E6C4BF4004839CB /* menuparse.cpp */; };
		4DEE2AD20FDE42710009423C /* metacontext.cpp in Sources */ = {isa = PBXBuildFile; fileRef = 4D587E7D0B8096FD00200116 /* metacontext.cpp */; };
		4DEE2AD30FDE42710009423C /* newobj.cpp in Sources */ = {isa = PBXBuildFile; fileRef = 4D587E450B8096FD00200116 /* newobj.cpp */; };
		4DEE2AD40FDE42710009423C /* object.cpp in Sources */ = {isa = PBXBuildFile; fileRef = 4D587E510B8096FD00200116 /* object.cpp */; };
		4DEE2AD50FDE42710009423C /* objectstream.cpp in Sources */ = {isa = PBXBuildFile; fileRef = 4D6ED4F30E4B3B8800BDFDE4 /* objectstream.cpp */; };
		4DEE2AD60FDE42710009423C /* objptr.cpp in Sources */ = {isa = PBXBuildFile; fileRef = 4D587E7C0B8096FD00200116 /* objptr.cpp */; };
		4DEE2AD70FDE42710009423C /* opensslsocket.cpp in Sources */ = {isa = PBXBuildFile; fileRef = 4D587E3B0B8096FD00200116 /* opensslsocket.cpp */; };
		4DEE2AD80FDE42710009423C /* operator.cpp in Sources */ = {isa = PBXBuildFile; fileRef = 4D587E340B8096FD00200116 /* operator.cpp */; };
		4DEE2ADA0FDE42710009423C /* osxcoreimage.cpp in Sources */ = {isa = PBXBuildFile; fileRef = 4D5880140B80A4F800200116 /* osxcoreimage.cpp */; };
		4DEE2AE40FDE42710009423C /* osxfiles.cpp in Sources */ = {isa = PBXBuildFile; fileRef = 4D03C2160BC5803900026EA7 /* osxfiles.cpp */; };
		4DEE2AE50FDE42710009423C /* osxflst.cpp in Sources */ = {isa = PBXBuildFile; fileRef = 4D5880160B80A4F800200116 /* osxflst.cpp */; };
		4DEE2AE60FDE42710009423C /* osxprinter.cpp in Sources */ = {isa = PBXBuildFile; fileRef = 4D2192420C63871D0027A96D /* osxprinter.cpp */; };
		4DEE2AE90FDE42710009423C /* osxstack.cpp in Sources */ = {isa = PBXBuildFile; fileRef = 4D58801B0B80A4F800200116 /* osxstack.cpp */; };
		4DEE2AEA0FDE42710009423C /* osxtheme.cpp in Sources */ = {isa = PBXBuildFile; fileRef = 4D5880180B80A4F800200116 /* osxtheme.cpp */; };
		4DEE2AEC0FDE42710009423C /* paragraf.cpp in Sources */ = {isa = PBXBuildFile; fileRef = 4D587E690B8096FD00200116 /* paragraf.cpp */; };
		4DEE2AED0FDE42710009423C /* param.cpp in Sources */ = {isa = PBXBuildFile; fileRef = 4D587E5B0B8096FD00200116 /* param.cpp */; };
		4DEE2AEE0FDE42710009423C /* parentscript.cpp in Sources */ = {isa = PBXBuildFile; fileRef = 4DCA5E6D0EB879AD005197A1 /* parentscript.cpp */; };
		4DEE2AEF0FDE42710009423C /* path.cpp in Sources */ = {isa = PBXBuildFile; fileRef = 4D587E650B8096FD00200116 /* path.cpp */; };
		4DEE2AF00FDE42710009423C /* pathgray.cpp in Sources */ = {isa = PBXBuildFile; fileRef = 4DD27A820D5B36CE0000CC15 /* pathgray.cpp */; };
		4DEE2AF10FDE42710009423C /* pathprocess.cpp in Sources */ = {isa = PBXBuildFile; fileRef = 4DD27A840D5B36CE0000CC15 /* pathprocess.cpp */; };
		4DEE2AF20FDE42710009423C /* pickle.cpp in Sources */ = {isa = PBXBuildFile; fileRef = 4D61BD9B0CCF74C800D74FDB /* pickle.cpp */; };
		4DEE2AF40FDE42710009423C /* printer.cpp in Sources */ = {isa = PBXBuildFile; fileRef = 4D28FDA80C8C9CDA00B7A342 /* printer.cpp */; };
		4DEE2AF50FDE42710009423C /* property.cpp in Sources */ = {isa = PBXBuildFile; fileRef = 4D587E630B8096FD00200116 /* property.cpp */; };
		4DEE2AF70FDE42710009423C /* regex.cpp in Sources */ = {isa = PBXBuildFile; fileRef = 4D587E720B8096FD00200116 /* regex.cpp */; };
		4DEE2AF80FDE42710009423C /* rtf.cpp in Sources */ = {isa = PBXBuildFile; fileRef = 4DC999C00D3BBA29003942CC /* rtf.cpp */; };
		4DEE2AF90FDE42710009423C /* rtfsupport.cpp in Sources */ = {isa = PBXBuildFile; fileRef = 4DD27A8A0D5B36E70000CC15 /* rtfsupport.cpp */; };
		4DEE2AFA0FDE42710009423C /* scriptpt.cpp in Sources */ = {isa = PBXBuildFile; fileRef = 4D587E760B8096FD00200116 /* scriptpt.cpp */; };
		4DEE2AFB0FDE42710009423C /* scrolbar.cpp in Sources */ = {isa = PBXBuildFile; fileRef = 4D587E670B8096FD00200116 /* scrolbar.cpp */; };
		4DEE2AFC0FDE42710009423C /* scrollbardraw.cpp in Sources */ = {isa = PBXBuildFile; fileRef = 4D587E770B8096FD00200116 /* scrollbardraw.cpp */; };
		4DEE2AFD0FDE42710009423C /* sellst.cpp in Sources */ = {isa = PBXBuildFile; fileRef = 4D587E8E0B8096FD00200116 /* sellst.cpp */; };
		4DEE2AFE0FDE42710009423C /* stack.cpp in Sources */ = {isa = PBXBuildFile; fileRef = 4D587E940B8096FD00200116 /* stack.cpp */; };
		4DEE2AFF0FDE42710009423C /* stack2.cpp in Sources */ = {isa = PBXBuildFile; fileRef = 4D587E430B8096FD00200116 /* stack2.cpp */; };
		4DEE2B000FDE42710009423C /* stack3.cpp in Sources */ = {isa = PBXBuildFile; fileRef = 4D587E420B8096FD00200116 /* stack3.cpp */; };
		4DEE2B010FDE42710009423C /* stacke.cpp in Sources */ = {isa = PBXBuildFile; fileRef = 4D587E410B8096FD00200116 /* stacke.cpp */; };
		4DEE2B020FDE42710009423C /* stacklst.cpp in Sources */ = {isa = PBXBuildFile; fileRef = 4D587E6A0B8096FD00200116 /* stacklst.cpp */; };
		4DEE2B030FDE42710009423C /* statemnt.cpp in Sources */ = {isa = PBXBuildFile; fileRef = 4D587E810B8096FD00200116 /* statemnt.cpp */; };
		4DEE2B040FDE42710009423C /* styledtext.cpp in Sources */ = {isa = PBXBuildFile; fileRef = 4D61BD9C0CCF74C800D74FDB /* styledtext.cpp */; };
		4DEE2B050FDE42710009423C /* text.cpp in Sources */ = {isa = PBXBuildFile; fileRef = 4DD27ABE0D5B39C20000CC15 /* text.cpp */; };
		4DEE2B060FDE42710009423C /* tooltip.cpp in Sources */ = {isa = PBXBuildFile; fileRef = 4D587E710B8096FD00200116 /* tooltip.cpp */; };
		4DEE2B070FDE42710009423C /* transfer.cpp in Sources */ = {isa = PBXBuildFile; fileRef = 4D61BD9D0CCF74C800D74FDB /* transfer.cpp */; };
		4DEE2B080FDE42710009423C /* uidc.cpp in Sources */ = {isa = PBXBuildFile; fileRef = 4D587E8A0B8096FD00200116 /* uidc.cpp */; };
		4DEE2B0A0FDE42710009423C /* undolst.cpp in Sources */ = {isa = PBXBuildFile; fileRef = 4D587E5F0B8096FD00200116 /* undolst.cpp */; };
		4DEE2B0C0FDE42710009423C /* util.cpp in Sources */ = {isa = PBXBuildFile; fileRef = 4D587E8D0B8096FD00200116 /* util.cpp */; };
		4DEE2B0D0FDE42710009423C /* variable.cpp in Sources */ = {isa = PBXBuildFile; fileRef = 4D587E600B8096FD00200116 /* variable.cpp */; };
		4DEE2B0F0FDE42710009423C /* vclip.cpp in Sources */ = {isa = PBXBuildFile; fileRef = 4D587E620B8096FD00200116 /* vclip.cpp */; };
		4DEE2B120FDE42710009423C /* visual.cpp in Sources */ = {isa = PBXBuildFile; fileRef = 4D587E480B8096FD00200116 /* visual.cpp */; };
		4DEE2C370FDE51370009423C /* securemode.cpp in Sources */ = {isa = PBXBuildFile; fileRef = 4DEE2B4A0FDE44690009423C /* securemode.cpp */; };
		4DEE2C7A0FDE52770009423C /* libkernel.a in Frameworks */ = {isa = PBXBuildFile; fileRef = 4DEE29F60FDE41BE0009423C /* libkernel.a */; };
		4DEE2CA20FDE53620009423C /* libkernel.a in Frameworks */ = {isa = PBXBuildFile; fileRef = 4DEE29F60FDE41BE0009423C /* libkernel.a */; };
		4DF65E3310016337005A19CA /* capsule.cpp in Sources */ = {isa = PBXBuildFile; fileRef = 4DF65E2F10016337005A19CA /* capsule.cpp */; };
		4DFDDAB71074D70900FAE527 /* eventqueue.cpp in Sources */ = {isa = PBXBuildFile; fileRef = 4DFDDAB61074D70900FAE527 /* eventqueue.cpp */; };
		4DFFC7E013DD8A91006233A4 /* syscfdate.cpp in Sources */ = {isa = PBXBuildFile; fileRef = 4DFFC7DE13DD8A91006233A4 /* syscfdate.cpp */; };
		4DFFC7E113DD8A91006233A4 /* sysunxnetwork.cpp in Sources */ = {isa = PBXBuildFile; fileRef = 4DFFC7DF13DD8A91006233A4 /* sysunxnetwork.cpp */; };
		4DFFC7E713DD8AB9006233A4 /* objectpropsets.cpp in Sources */ = {isa = PBXBuildFile; fileRef = 4DFFC7E613DD8AB9006233A4 /* objectpropsets.cpp */; };
		721CAAC118351E1800858545 /* libicui18n.a in Frameworks */ = {isa = PBXBuildFile; fileRef = 721CAAC018351E1800858545 /* libicui18n.a */; };
		721CAAC818351E7400858545 /* libicudata.a in Frameworks */ = {isa = PBXBuildFile; fileRef = 721CAAC218351E7400858545 /* libicudata.a */; };
		721CAAC918351E7400858545 /* libicuio.a in Frameworks */ = {isa = PBXBuildFile; fileRef = 721CAAC318351E7400858545 /* libicuio.a */; };
		721CAACA18351E7400858545 /* libicule.a in Frameworks */ = {isa = PBXBuildFile; fileRef = 721CAAC418351E7400858545 /* libicule.a */; };
		721CAACB18351E7400858545 /* libiculx.a in Frameworks */ = {isa = PBXBuildFile; fileRef = 721CAAC518351E7400858545 /* libiculx.a */; };
		721CAACC18351E7400858545 /* libicutu.a in Frameworks */ = {isa = PBXBuildFile; fileRef = 721CAAC618351E7400858545 /* libicutu.a */; };
		721CAACD18351E7400858545 /* libicuuc.a in Frameworks */ = {isa = PBXBuildFile; fileRef = 721CAAC718351E7400858545 /* libicuuc.a */; };
		723BDBFF19E6C34E007365F3 /* native-layer-mac.mm in Sources */ = {isa = PBXBuildFile; fileRef = 723BDBFE19E6C34E007365F3 /* native-layer-mac.mm */; };
		726191571A2608F300851787 /* widget-events.cpp in Sources */ = {isa = PBXBuildFile; fileRef = 726191551A2608F300851787 /* widget-events.cpp */; };
		726191601A26094900851787 /* libffi.a in Frameworks */ = {isa = PBXBuildFile; fileRef = 7261915D1A26091900851787 /* libffi.a */; };
		726191781A260B7F00851787 /* libscript.a in Frameworks */ = {isa = PBXBuildFile; fileRef = 726191731A260B6D00851787 /* libscript.a */; };
		7278F63A1843A2B100E35A65 /* libicudata.a in Frameworks */ = {isa = PBXBuildFile; fileRef = 721CAAC218351E7400858545 /* libicudata.a */; };
		7278F63B1843A2B100E35A65 /* libicui18n.a in Frameworks */ = {isa = PBXBuildFile; fileRef = 721CAAC018351E1800858545 /* libicui18n.a */; };
		7278F63C1843A2B100E35A65 /* libicuio.a in Frameworks */ = {isa = PBXBuildFile; fileRef = 721CAAC318351E7400858545 /* libicuio.a */; };
		7278F63D1843A2B100E35A65 /* libicule.a in Frameworks */ = {isa = PBXBuildFile; fileRef = 721CAAC418351E7400858545 /* libicule.a */; };
		7278F63E1843A2B100E35A65 /* libiculx.a in Frameworks */ = {isa = PBXBuildFile; fileRef = 721CAAC518351E7400858545 /* libiculx.a */; };
		7278F63F1843A2B100E35A65 /* libicutu.a in Frameworks */ = {isa = PBXBuildFile; fileRef = 721CAAC618351E7400858545 /* libicutu.a */; };
		7278F6401843A2B100E35A65 /* libicuuc.a in Frameworks */ = {isa = PBXBuildFile; fileRef = 721CAAC718351E7400858545 /* libicuuc.a */; };
		72876DE618CF32C400C20405 /* libskia.a in Frameworks */ = {isa = PBXBuildFile; fileRef = 76F0CC9018CA28E500C01A67 /* libskia.a */; };
		72876DE718CF32D700C20405 /* libskia.a in Frameworks */ = {isa = PBXBuildFile; fileRef = 76F0CC9018CA28E500C01A67 /* libskia.a */; };
		72C28AFA1911300D007F2AA0 /* segment.cpp in Sources */ = {isa = PBXBuildFile; fileRef = 72C28AF91911300D007F2AA0 /* segment.cpp */; };
		72D6032418476FC90022379C /* libicudata.a in Frameworks */ = {isa = PBXBuildFile; fileRef = 721CAAC218351E7400858545 /* libicudata.a */; };
		72D6032518476FC90022379C /* libicui18n.a in Frameworks */ = {isa = PBXBuildFile; fileRef = 721CAAC018351E1800858545 /* libicui18n.a */; };
		72D6032618476FC90022379C /* libicuio.a in Frameworks */ = {isa = PBXBuildFile; fileRef = 721CAAC318351E7400858545 /* libicuio.a */; };
		72D6032718476FC90022379C /* libicule.a in Frameworks */ = {isa = PBXBuildFile; fileRef = 721CAAC418351E7400858545 /* libicule.a */; };
		72D6032818476FC90022379C /* libiculx.a in Frameworks */ = {isa = PBXBuildFile; fileRef = 721CAAC518351E7400858545 /* libiculx.a */; };
		72D6032918476FC90022379C /* libicutu.a in Frameworks */ = {isa = PBXBuildFile; fileRef = 721CAAC618351E7400858545 /* libicutu.a */; };
		72D6032A18476FC90022379C /* libicuuc.a in Frameworks */ = {isa = PBXBuildFile; fileRef = 721CAAC718351E7400858545 /* libicuuc.a */; };
		72DDBF7A19EC011300361E88 /* native-layer.cpp in Sources */ = {isa = PBXBuildFile; fileRef = 72DDBF7919EC011300361E88 /* native-layer.cpp */; };
		7635171D182A8D3D00C31FA2 /* image_rep_densitymapped.cpp in Sources */ = {isa = PBXBuildFile; fileRef = 7635171B182A8D1F00C31FA2 /* image_rep_densitymapped.cpp */; };
		7635171E182A8D3D00C31FA2 /* image_rep_densitymapped.cpp in Sources */ = {isa = PBXBuildFile; fileRef = 7635171B182A8D1F00C31FA2 /* image_rep_densitymapped.cpp */; };
		763FF4E918522CBE00B45FBA /* image_rep_resampled.cpp in Sources */ = {isa = PBXBuildFile; fileRef = 763FF4E718522CB200B45FBA /* image_rep_resampled.cpp */; };
		763FF4EA18522CC100B45FBA /* image_rep_resampled.cpp in Sources */ = {isa = PBXBuildFile; fileRef = 763FF4E718522CB200B45FBA /* image_rep_resampled.cpp */; };
		76570D51198BBBDF00614ECD /* AVFoundation.framework in Frameworks */ = {isa = PBXBuildFile; fileRef = 1DDE08E61945F036000E3705 /* AVFoundation.framework */; settings = {ATTRIBUTES = (Weak, ); }; };
		76570D52198BBBE800614ECD /* CoreMedia.framework in Frameworks */ = {isa = PBXBuildFile; fileRef = 1DDE08E81945F0DE000E3705 /* CoreMedia.framework */; settings = {ATTRIBUTES = (Weak, ); }; };
		766E3298180EE4ED00CF7FCF /* graphicscontext.cpp in Sources */ = {isa = PBXBuildFile; fileRef = 766E3293180EE4E000CF7FCF /* graphicscontext.cpp */; };
		766E3299180EE4ED00CF7FCF /* imagelist.cpp in Sources */ = {isa = PBXBuildFile; fileRef = 766E3295180EE4E000CF7FCF /* imagelist.cpp */; };
		766E329A180EE4EE00CF7FCF /* graphicscontext.cpp in Sources */ = {isa = PBXBuildFile; fileRef = 766E3293180EE4E000CF7FCF /* graphicscontext.cpp */; };
		766E329B180EE4EE00CF7FCF /* imagelist.cpp in Sources */ = {isa = PBXBuildFile; fileRef = 766E3295180EE4E000CF7FCF /* imagelist.cpp */; };
		7699BD261A1CD51A00636397 /* Installer.icns in Resources */ = {isa = PBXBuildFile; fileRef = 4DADCDFC12393F26003CD17C /* Installer.icns */; };
		7699BD271A1CD51A00636397 /* LiveCode.rsrc in Resources */ = {isa = PBXBuildFile; fileRef = 4D5885620B80DEAC00200116 /* LiveCode.rsrc */; };
		7699BD281A1CD51A00636397 /* da.lproj in Resources */ = {isa = PBXBuildFile; fileRef = 4D58854C0B80DEAB00200116 /* da.lproj */; };
		7699BD291A1CD51A00636397 /* French.lproj in Resources */ = {isa = PBXBuildFile; fileRef = 4D58854E0B80DEAC00200116 /* French.lproj */; };
		7699BD2A1A1CD51A00636397 /* Japanese.lproj in Resources */ = {isa = PBXBuildFile; fileRef = 4D5885500B80DEAC00200116 /* Japanese.lproj */; };
		7699BD2B1A1CD51A00636397 /* Dutch.lproj in Resources */ = {isa = PBXBuildFile; fileRef = 4D5885520B80DEAC00200116 /* Dutch.lproj */; };
		7699BD2C1A1CD51A00636397 /* German.lproj in Resources */ = {isa = PBXBuildFile; fileRef = 4D5885540B80DEAC00200116 /* German.lproj */; };
		7699BD2D1A1CD51A00636397 /* ko.lproj in Resources */ = {isa = PBXBuildFile; fileRef = 4D5885560B80DEAC00200116 /* ko.lproj */; };
		7699BD2E1A1CD51A00636397 /* English.lproj in Resources */ = {isa = PBXBuildFile; fileRef = 4D5885580B80DEAC00200116 /* English.lproj */; };
		7699BD2F1A1CD51A00636397 /* Italian.lproj in Resources */ = {isa = PBXBuildFile; fileRef = 4D58855A0B80DEAC00200116 /* Italian.lproj */; };
		7699BD301A1CD51A00636397 /* no.lproj in Resources */ = {isa = PBXBuildFile; fileRef = 4D58855C0B80DEAC00200116 /* no.lproj */; };
		7699BD311A1CD51A00636397 /* fi.lproj in Resources */ = {isa = PBXBuildFile; fileRef = 4D58855E0B80DEAC00200116 /* fi.lproj */; };
		7699BD321A1CD51A00636397 /* Spanish.lproj in Resources */ = {isa = PBXBuildFile; fileRef = 4D5885630B80DEAC00200116 /* Spanish.lproj */; };
		7699BD331A1CD51A00636397 /* sv.lproj in Resources */ = {isa = PBXBuildFile; fileRef = 4D5885650B80DEAC00200116 /* sv.lproj */; };
		7699BD341A1CD51A00636397 /* zh_CN.lproj in Resources */ = {isa = PBXBuildFile; fileRef = 4D5885670B80DEAC00200116 /* zh_CN.lproj */; };
		7699BD351A1CD51A00636397 /* zh_TW.lproj in Resources */ = {isa = PBXBuildFile; fileRef = 4D5885690B80DEAC00200116 /* zh_TW.lproj */; };
		7699BD371A1CD51A00636397 /* lextable.cpp in Sources */ = {isa = PBXBuildFile; fileRef = 4D587E750B8096FD00200116 /* lextable.cpp */; };
		7699BD3D1A1CD51A00636397 /* CoreMedia.framework in Frameworks */ = {isa = PBXBuildFile; fileRef = 1DDE08E81945F0DE000E3705 /* CoreMedia.framework */; settings = {ATTRIBUTES = (Weak, ); }; };
		7699BD3E1A1CD51A00636397 /* AVFoundation.framework in Frameworks */ = {isa = PBXBuildFile; fileRef = 1DDE08E61945F036000E3705 /* AVFoundation.framework */; settings = {ATTRIBUTES = (Weak, ); }; };
		7699BD3F1A1CD51A00636397 /* AudioToolbox.framework in Frameworks */ = {isa = PBXBuildFile; fileRef = BE6444461965B8A700C2092C /* AudioToolbox.framework */; };
		7699BD401A1CD51A00636397 /* libskia.a in Frameworks */ = {isa = PBXBuildFile; fileRef = 76F0CC9018CA28E500C01A67 /* libskia.a */; };
		7699BD411A1CD51A00636397 /* libicudata.a in Frameworks */ = {isa = PBXBuildFile; fileRef = 721CAAC218351E7400858545 /* libicudata.a */; };
		7699BD421A1CD51A00636397 /* libicui18n.a in Frameworks */ = {isa = PBXBuildFile; fileRef = 721CAAC018351E1800858545 /* libicui18n.a */; };
		7699BD431A1CD51A00636397 /* libicuio.a in Frameworks */ = {isa = PBXBuildFile; fileRef = 721CAAC318351E7400858545 /* libicuio.a */; };
		7699BD441A1CD51A00636397 /* libicule.a in Frameworks */ = {isa = PBXBuildFile; fileRef = 721CAAC418351E7400858545 /* libicule.a */; };
		7699BD451A1CD51A00636397 /* libiculx.a in Frameworks */ = {isa = PBXBuildFile; fileRef = 721CAAC518351E7400858545 /* libiculx.a */; };
		7699BD461A1CD51A00636397 /* libicutu.a in Frameworks */ = {isa = PBXBuildFile; fileRef = 721CAAC618351E7400858545 /* libicutu.a */; };
		7699BD471A1CD51A00636397 /* libicuuc.a in Frameworks */ = {isa = PBXBuildFile; fileRef = 721CAAC718351E7400858545 /* libicuuc.a */; };
		7699BD481A1CD51A00636397 /* libgraphics.a in Frameworks */ = {isa = PBXBuildFile; fileRef = 766E32A1180EE5BC00CF7FCF /* libgraphics.a */; };
		7699BD491A1CD51A00636397 /* libfoundation.a in Frameworks */ = {isa = PBXBuildFile; fileRef = 4D7FA7BB1594E0FA00EEF440 /* libfoundation.a */; };
		7699BD4B1A1CD51A00636397 /* libsecurity-community.a in Frameworks */ = {isa = PBXBuildFile; fileRef = 4D1F9C2E171C64320091C6CB /* libsecurity-community.a */; };
		7699BD4C1A1CD51A00636397 /* libz.a in Frameworks */ = {isa = PBXBuildFile; fileRef = 4D6C797917134897000BCF78 /* libz.a */; };
		7699BD4D1A1CD51A00636397 /* libpng.a in Frameworks */ = {isa = PBXBuildFile; fileRef = 4D6C7981171348A6000BCF78 /* libpng.a */; };
		7699BD4E1A1CD51A00636397 /* libjpeg.a in Frameworks */ = {isa = PBXBuildFile; fileRef = 4D6C7989171348B4000BCF78 /* libjpeg.a */; };
		7699BD4F1A1CD51A00636397 /* libgif.a in Frameworks */ = {isa = PBXBuildFile; fileRef = 4D6C7991171348C1000BCF78 /* libgif.a */; };
		7699BD501A1CD51A00636397 /* libpcre.a in Frameworks */ = {isa = PBXBuildFile; fileRef = 4D6C7999171348CD000BCF78 /* libpcre.a */; };
		7699BD511A1CD51A00636397 /* libopenssl.a in Frameworks */ = {isa = PBXBuildFile; fileRef = 4DBF58631801CA57009CAB2E /* libopenssl.a */; };
		7699BD521A1CD51A00636397 /* Carbon.framework in Frameworks */ = {isa = PBXBuildFile; fileRef = 4DB3856E1714422200D3F102 /* Carbon.framework */; };
		7699BD531A1CD51A00636397 /* Quartz.framework in Frameworks */ = {isa = PBXBuildFile; fileRef = 4D5881C10B80C7C300200116 /* Quartz.framework */; };
		7699BD541A1CD51A00636397 /* QuickTime.framework in Frameworks */ = {isa = PBXBuildFile; fileRef = 4D5880850B80BDF000200116 /* QuickTime.framework */; };
		7699BD551A1CD51A00636397 /* IOKit.framework in Frameworks */ = {isa = PBXBuildFile; fileRef = 4D5881200B80BF1E00200116 /* IOKit.framework */; };
		7699BD561A1CD51A00636397 /* Cocoa.framework in Frameworks */ = {isa = PBXBuildFile; fileRef = 4D8B47960BE7B3240046CD2F /* Cocoa.framework */; };
		7699BD571A1CD51A00636397 /* Security.framework in Frameworks */ = {isa = PBXBuildFile; fileRef = 4D8BED0111B959F500DED42A /* Security.framework */; };
		7699BD581A1CD51A00636397 /* SystemConfiguration.framework in Frameworks */ = {isa = PBXBuildFile; fileRef = 4D00C6280CE1F27300341AD3 /* SystemConfiguration.framework */; };
		7699BD591A1CD51A00636397 /* libcrypto.dylib in Frameworks */ = {isa = PBXBuildFile; fileRef = 4D221A67171D574F00E7E557 /* libcrypto.dylib */; };
		7699BD5A1A1CD51A00636397 /* libcups.dylib in Frameworks */ = {isa = PBXBuildFile; fileRef = 4D221A69171D574F00E7E557 /* libcups.dylib */; };
		7699BD5B1A1CD51A00636397 /* libssl.dylib in Frameworks */ = {isa = PBXBuildFile; fileRef = 4D221A6D171D574F00E7E557 /* libssl.dylib */; };
		7699BD7B1A1CD51E00636397 /* securemode.cpp in Sources */ = {isa = PBXBuildFile; fileRef = 4DEE2B4A0FDE44690009423C /* securemode.cpp */; };
		7699BD7C1A1CD51E00636397 /* aclip.cpp in Sources */ = {isa = PBXBuildFile; fileRef = 4D587E870B8096FD00200116 /* aclip.cpp */; };
		7699BD7D1A1CD51E00636397 /* answer.cpp in Sources */ = {isa = PBXBuildFile; fileRef = 4D587E730B8096FD00200116 /* answer.cpp */; };
		7699BD7E1A1CD51E00636397 /* ask.cpp in Sources */ = {isa = PBXBuildFile; fileRef = 4D587E5C0B8096FD00200116 /* ask.cpp */; };
		7699BD7F1A1CD51E00636397 /* block.cpp in Sources */ = {isa = PBXBuildFile; fileRef = 4D587E6B0B8096FD00200116 /* block.cpp */; };
		7699BD801A1CD51E00636397 /* buttondraw.cpp in Sources */ = {isa = PBXBuildFile; fileRef = 4D587E520B8096FD00200116 /* buttondraw.cpp */; };
		7699BD811A1CD51E00636397 /* card.cpp in Sources */ = {isa = PBXBuildFile; fileRef = 4D587E7B0B8096FD00200116 /* card.cpp */; };
		7699BD821A1CD51E00636397 /* cardlst.cpp in Sources */ = {isa = PBXBuildFile; fileRef = 4D587E7F0B8096FD00200116 /* cardlst.cpp */; };
		7699BD831A1CD51E00636397 /* cdata.cpp in Sources */ = {isa = PBXBuildFile; fileRef = 4D587E500B8096FD00200116 /* cdata.cpp */; };
		7699BD841A1CD51E00636397 /* chunk.cpp in Sources */ = {isa = PBXBuildFile; fileRef = 4D587E880B8096FD00200116 /* chunk.cpp */; };
		7699BD851A1CD51E00636397 /* cmds.cpp in Sources */ = {isa = PBXBuildFile; fileRef = 4D587E350B8096FD00200116 /* cmds.cpp */; };
		7699BD861A1CD51E00636397 /* cmdsc.cpp in Sources */ = {isa = PBXBuildFile; fileRef = 4D587E7A0B8096FD00200116 /* cmdsc.cpp */; };
		7699BD871A1CD51E00636397 /* cmdse.cpp in Sources */ = {isa = PBXBuildFile; fileRef = 4D587E990B8096FD00200116 /* cmdse.cpp */; };
		7699BD881A1CD51E00636397 /* cmdsf.cpp in Sources */ = {isa = PBXBuildFile; fileRef = 4D587E980B8096FD00200116 /* cmdsf.cpp */; };
		7699BD891A1CD51E00636397 /* cmdsm.cpp in Sources */ = {isa = PBXBuildFile; fileRef = 4D587E3D0B8096FD00200116 /* cmdsm.cpp */; };
		7699BD8A1A1CD51E00636397 /* cmdsp.cpp in Sources */ = {isa = PBXBuildFile; fileRef = 4D587E3C0B8096FD00200116 /* cmdsp.cpp */; };
		7699BD8B1A1CD51E00636397 /* cmdss.cpp in Sources */ = {isa = PBXBuildFile; fileRef = 4D587E960B8096FD00200116 /* cmdss.cpp */; };
		7699BD8C1A1CD51E00636397 /* combiners.cpp in Sources */ = {isa = PBXBuildFile; fileRef = 4D587E740B8096FD00200116 /* combiners.cpp */; };
		7699BD8D1A1CD51E00636397 /* constant.cpp in Sources */ = {isa = PBXBuildFile; fileRef = 4D587E360B8096FD00200116 /* constant.cpp */; };
		7699BD8E1A1CD51E00636397 /* control.cpp in Sources */ = {isa = PBXBuildFile; fileRef = 4D587E840B8096FD00200116 /* control.cpp */; };
		7699BD8F1A1CD51E00636397 /* cpalette.cpp in Sources */ = {isa = PBXBuildFile; fileRef = 4D587E4D0B8096FD00200116 /* cpalette.cpp */; };
		7699BD901A1CD51E00636397 /* date.cpp in Sources */ = {isa = PBXBuildFile; fileRef = 4D587E830B8096FD00200116 /* date.cpp */; };
		7699BD911A1CD51E00636397 /* debug.cpp in Sources */ = {isa = PBXBuildFile; fileRef = 4D587E850B8096FD00200116 /* debug.cpp */; };
		7699BD921A1CD51E00636397 /* dispatch.cpp in Sources */ = {isa = PBXBuildFile; fileRef = 4D587E2F0B8096FD00200116 /* dispatch.cpp */; };
		7699BD931A1CD51E00636397 /* dllst.cpp in Sources */ = {isa = PBXBuildFile; fileRef = 4D587E640B8096FD00200116 /* dllst.cpp */; };
		7699BD941A1CD51E00636397 /* edittool.cpp in Sources */ = {isa = PBXBuildFile; fileRef = 4DB9024F0DAA5C980014A170 /* edittool.cpp */; };
		7699BD951A1CD51E00636397 /* eps.cpp in Sources */ = {isa = PBXBuildFile; fileRef = 4D587E950B8096FD00200116 /* eps.cpp */; };
		7699BD961A1CD51E00636397 /* express.cpp in Sources */ = {isa = PBXBuildFile; fileRef = 4D587E460B8096FD00200116 /* express.cpp */; };
		7699BD971A1CD51E00636397 /* external.cpp in Sources */ = {isa = PBXBuildFile; fileRef = 4D587E820B8096FD00200116 /* external.cpp */; };
		7699BD981A1CD51E00636397 /* field.cpp in Sources */ = {isa = PBXBuildFile; fileRef = 4D587E8C0B8096FD00200116 /* field.cpp */; };
		7699BD991A1CD51E00636397 /* fieldf.cpp in Sources */ = {isa = PBXBuildFile; fileRef = 4D587E8B0B8096FD00200116 /* fieldf.cpp */; };
		7699BD9A1A1CD51E00636397 /* fieldh.cpp in Sources */ = {isa = PBXBuildFile; fileRef = 4D587E310B8096FD00200116 /* fieldh.cpp */; };
		7699BD9B1A1CD51E00636397 /* fields.cpp in Sources */ = {isa = PBXBuildFile; fileRef = 4D587E300B8096FD00200116 /* fields.cpp */; };
		7699BD9C1A1CD51E00636397 /* font.cpp in Sources */ = {isa = PBXBuildFile; fileRef = 4D587E550B8096FD00200116 /* font.cpp */; };
		7699BD9D1A1CD51E00636397 /* funcs.cpp in Sources */ = {isa = PBXBuildFile; fileRef = 4D587E540B8096FD00200116 /* funcs.cpp */; };
		7699BD9E1A1CD51E00636397 /* funcsm.cpp in Sources */ = {isa = PBXBuildFile; fileRef = 4D587E4F0B8096FD00200116 /* funcsm.cpp */; };
		7699BD9F1A1CD51E00636397 /* globals.cpp in Sources */ = {isa = PBXBuildFile; fileRef = 4D587E4E0B8096FD00200116 /* globals.cpp */; };
		7699BDA01A1CD51E00636397 /* gradient.cpp in Sources */ = {isa = PBXBuildFile; fileRef = 4DB902510DAA5C980014A170 /* gradient.cpp */; };
		7699BDA11A1CD51E00636397 /* graphic.cpp in Sources */ = {isa = PBXBuildFile; fileRef = 4D587E380B8096FD00200116 /* graphic.cpp */; };
		7699BDA21A1CD51E00636397 /* group.cpp in Sources */ = {isa = PBXBuildFile; fileRef = 4D587E440B8096FD00200116 /* group.cpp */; };
		7699BDA31A1CD51E00636397 /* customprinter.cpp in Sources */ = {isa = PBXBuildFile; fileRef = 4D6A00EE10C578C600FA48D2 /* customprinter.cpp */; };
		7699BDA41A1CD51E00636397 /* handler.cpp in Sources */ = {isa = PBXBuildFile; fileRef = 4D587E900B8096FD00200116 /* handler.cpp */; };
		7699BDA51A1CD51E00636397 /* hc.cpp in Sources */ = {isa = PBXBuildFile; fileRef = 4D587E860B8096FD00200116 /* hc.cpp */; };
		7699BDA61A1CD51E00636397 /* hndlrlst.cpp in Sources */ = {isa = PBXBuildFile; fileRef = 4D587E4A0B8096FD00200116 /* hndlrlst.cpp */; };
		7699BDA71A1CD51E00636397 /* idraw.cpp in Sources */ = {isa = PBXBuildFile; fileRef = 4D587E6F0B8096FD00200116 /* idraw.cpp */; };
		7699BDA81A1CD51E00636397 /* ifile.cpp in Sources */ = {isa = PBXBuildFile; fileRef = 4D587E700B8096FD00200116 /* ifile.cpp */; };
		7699BDA91A1CD51E00636397 /* igif.cpp in Sources */ = {isa = PBXBuildFile; fileRef = 4D587E6C0B8096FD00200116 /* igif.cpp */; };
		7699BDAA1A1CD51E00636397 /* iimport.cpp in Sources */ = {isa = PBXBuildFile; fileRef = 4D587E570B8096FD00200116 /* iimport.cpp */; };
		7699BDAB1A1CD51E00636397 /* ijpg.cpp in Sources */ = {isa = PBXBuildFile; fileRef = 4D587E560B8096FD00200116 /* ijpg.cpp */; };
		7699BDAC1A1CD51E00636397 /* image.cpp in Sources */ = {isa = PBXBuildFile; fileRef = 4D587E4C0B8096FD00200116 /* image.cpp */; };
		7699BDAD1A1CD51E00636397 /* ipng.cpp in Sources */ = {isa = PBXBuildFile; fileRef = 4D587E580B8096FD00200116 /* ipng.cpp */; };
		7699BDAE1A1CD51E00636397 /* itransform.cpp in Sources */ = {isa = PBXBuildFile; fileRef = 4D9797D10D1845B700CD2DD0 /* itransform.cpp */; };
		7699BDAF1A1CD51E00636397 /* iutil.cpp in Sources */ = {isa = PBXBuildFile; fileRef = 4D587E6E0B8096FD00200116 /* iutil.cpp */; };
		7699BDB01A1CD51E00636397 /* keywords.cpp in Sources */ = {isa = PBXBuildFile; fileRef = 4D587E6D0B8096FD00200116 /* keywords.cpp */; };
		7699BDB11A1CD51E00636397 /* line.cpp in Sources */ = {isa = PBXBuildFile; fileRef = 4D587E970B8096FD00200116 /* line.cpp */; };
		7699BDB21A1CD51E00636397 /* literal.cpp in Sources */ = {isa = PBXBuildFile; fileRef = 4D587E400B8096FD00200116 /* literal.cpp */; };
		7699BDB31A1CD51E00636397 /* magnify.cpp in Sources */ = {isa = PBXBuildFile; fileRef = 4D587E5E0B8096FD00200116 /* magnify.cpp */; };
		7699BDB41A1CD51E00636397 /* mcerror.cpp in Sources */ = {isa = PBXBuildFile; fileRef = 4D587E680B8096FD00200116 /* mcerror.cpp */; };
		7699BDB51A1CD51E00636397 /* mcio.cpp in Sources */ = {isa = PBXBuildFile; fileRef = 4D587E910B8096FD00200116 /* mcio.cpp */; };
		7699BDB61A1CD51E00636397 /* mcssl.cpp in Sources */ = {isa = PBXBuildFile; fileRef = 4D587E390B8096FD00200116 /* mcssl.cpp */; };
		7699BDB71A1CD51E00636397 /* mcstring.cpp in Sources */ = {isa = PBXBuildFile; fileRef = 4D587E3E0B8096FD00200116 /* mcstring.cpp */; };
		7699BDB81A1CD51E00636397 /* mctheme.cpp in Sources */ = {isa = PBXBuildFile; fileRef = 4D587E370B8096FD00200116 /* mctheme.cpp */; };
		7699BDB91A1CD51E00636397 /* menuparse.cpp in Sources */ = {isa = PBXBuildFile; fileRef = 3C6286C50E6C4BF4004839CB /* menuparse.cpp */; };
		7699BDBA1A1CD51E00636397 /* metacontext.cpp in Sources */ = {isa = PBXBuildFile; fileRef = 4D587E7D0B8096FD00200116 /* metacontext.cpp */; };
		7699BDBB1A1CD51E00636397 /* newobj.cpp in Sources */ = {isa = PBXBuildFile; fileRef = 4D587E450B8096FD00200116 /* newobj.cpp */; };
		7699BDBC1A1CD51E00636397 /* object.cpp in Sources */ = {isa = PBXBuildFile; fileRef = 4D587E510B8096FD00200116 /* object.cpp */; };
		7699BDBD1A1CD51E00636397 /* objectstream.cpp in Sources */ = {isa = PBXBuildFile; fileRef = 4D6ED4F30E4B3B8800BDFDE4 /* objectstream.cpp */; };
		7699BDBE1A1CD51E00636397 /* objptr.cpp in Sources */ = {isa = PBXBuildFile; fileRef = 4D587E7C0B8096FD00200116 /* objptr.cpp */; };
		7699BDBF1A1CD51E00636397 /* opensslsocket.cpp in Sources */ = {isa = PBXBuildFile; fileRef = 4D587E3B0B8096FD00200116 /* opensslsocket.cpp */; };
		7699BDC01A1CD51E00636397 /* operator.cpp in Sources */ = {isa = PBXBuildFile; fileRef = 4D587E340B8096FD00200116 /* operator.cpp */; };
		7699BDC11A1CD51E00636397 /* osxcoreimage.cpp in Sources */ = {isa = PBXBuildFile; fileRef = 4D5880140B80A4F800200116 /* osxcoreimage.cpp */; };
		7699BDC21A1CD51E00636397 /* osxfiles.cpp in Sources */ = {isa = PBXBuildFile; fileRef = 4D03C2160BC5803900026EA7 /* osxfiles.cpp */; };
		7699BDC31A1CD51E00636397 /* osxflst.cpp in Sources */ = {isa = PBXBuildFile; fileRef = 4D5880160B80A4F800200116 /* osxflst.cpp */; };
		7699BDC41A1CD51E00636397 /* osxprinter.cpp in Sources */ = {isa = PBXBuildFile; fileRef = 4D2192420C63871D0027A96D /* osxprinter.cpp */; };
		7699BDC51A1CD51E00636397 /* osxstack.cpp in Sources */ = {isa = PBXBuildFile; fileRef = 4D58801B0B80A4F800200116 /* osxstack.cpp */; };
		7699BDC61A1CD51E00636397 /* osxtheme.cpp in Sources */ = {isa = PBXBuildFile; fileRef = 4D5880180B80A4F800200116 /* osxtheme.cpp */; };
		7699BDC71A1CD51E00636397 /* paragraf.cpp in Sources */ = {isa = PBXBuildFile; fileRef = 4D587E690B8096FD00200116 /* paragraf.cpp */; };
		7699BDC81A1CD51E00636397 /* param.cpp in Sources */ = {isa = PBXBuildFile; fileRef = 4D587E5B0B8096FD00200116 /* param.cpp */; };
		7699BDC91A1CD51E00636397 /* parentscript.cpp in Sources */ = {isa = PBXBuildFile; fileRef = 4DCA5E6D0EB879AD005197A1 /* parentscript.cpp */; };
		7699BDCA1A1CD51E00636397 /* path.cpp in Sources */ = {isa = PBXBuildFile; fileRef = 4D587E650B8096FD00200116 /* path.cpp */; };
		7699BDCB1A1CD51E00636397 /* pathgray.cpp in Sources */ = {isa = PBXBuildFile; fileRef = 4DD27A820D5B36CE0000CC15 /* pathgray.cpp */; };
		7699BDCC1A1CD51E00636397 /* pathprocess.cpp in Sources */ = {isa = PBXBuildFile; fileRef = 4DD27A840D5B36CE0000CC15 /* pathprocess.cpp */; };
		7699BDCD1A1CD51E00636397 /* pickle.cpp in Sources */ = {isa = PBXBuildFile; fileRef = 4D61BD9B0CCF74C800D74FDB /* pickle.cpp */; };
		7699BDCE1A1CD51E00636397 /* printer.cpp in Sources */ = {isa = PBXBuildFile; fileRef = 4D28FDA80C8C9CDA00B7A342 /* printer.cpp */; };
		7699BDCF1A1CD51E00636397 /* property.cpp in Sources */ = {isa = PBXBuildFile; fileRef = 4D587E630B8096FD00200116 /* property.cpp */; };
		7699BDD01A1CD51E00636397 /* regex.cpp in Sources */ = {isa = PBXBuildFile; fileRef = 4D587E720B8096FD00200116 /* regex.cpp */; };
		7699BDD11A1CD51E00636397 /* rtf.cpp in Sources */ = {isa = PBXBuildFile; fileRef = 4DC999C00D3BBA29003942CC /* rtf.cpp */; };
		7699BDD21A1CD51E00636397 /* rtfsupport.cpp in Sources */ = {isa = PBXBuildFile; fileRef = 4DD27A8A0D5B36E70000CC15 /* rtfsupport.cpp */; };
		7699BDD31A1CD51E00636397 /* scriptpt.cpp in Sources */ = {isa = PBXBuildFile; fileRef = 4D587E760B8096FD00200116 /* scriptpt.cpp */; };
		7699BDD41A1CD51E00636397 /* scrolbar.cpp in Sources */ = {isa = PBXBuildFile; fileRef = 4D587E670B8096FD00200116 /* scrolbar.cpp */; };
		7699BDD51A1CD51E00636397 /* scrollbardraw.cpp in Sources */ = {isa = PBXBuildFile; fileRef = 4D587E770B8096FD00200116 /* scrollbardraw.cpp */; };
		7699BDD61A1CD51E00636397 /* sellst.cpp in Sources */ = {isa = PBXBuildFile; fileRef = 4D587E8E0B8096FD00200116 /* sellst.cpp */; };
		7699BDD71A1CD51E00636397 /* stack.cpp in Sources */ = {isa = PBXBuildFile; fileRef = 4D587E940B8096FD00200116 /* stack.cpp */; };
		7699BDD81A1CD51E00636397 /* stack2.cpp in Sources */ = {isa = PBXBuildFile; fileRef = 4D587E430B8096FD00200116 /* stack2.cpp */; };
		7699BDD91A1CD51E00636397 /* stack3.cpp in Sources */ = {isa = PBXBuildFile; fileRef = 4D587E420B8096FD00200116 /* stack3.cpp */; };
		7699BDDA1A1CD51E00636397 /* stacke.cpp in Sources */ = {isa = PBXBuildFile; fileRef = 4D587E410B8096FD00200116 /* stacke.cpp */; };
		7699BDDB1A1CD51E00636397 /* stacklst.cpp in Sources */ = {isa = PBXBuildFile; fileRef = 4D587E6A0B8096FD00200116 /* stacklst.cpp */; };
		7699BDDC1A1CD51E00636397 /* statemnt.cpp in Sources */ = {isa = PBXBuildFile; fileRef = 4D587E810B8096FD00200116 /* statemnt.cpp */; };
		7699BDDD1A1CD51E00636397 /* styledtext.cpp in Sources */ = {isa = PBXBuildFile; fileRef = 4D61BD9C0CCF74C800D74FDB /* styledtext.cpp */; };
		7699BDDE1A1CD51E00636397 /* text.cpp in Sources */ = {isa = PBXBuildFile; fileRef = 4DD27ABE0D5B39C20000CC15 /* text.cpp */; };
		7699BDDF1A1CD51E00636397 /* tooltip.cpp in Sources */ = {isa = PBXBuildFile; fileRef = 4D587E710B8096FD00200116 /* tooltip.cpp */; };
		7699BDE01A1CD51E00636397 /* transfer.cpp in Sources */ = {isa = PBXBuildFile; fileRef = 4D61BD9D0CCF74C800D74FDB /* transfer.cpp */; };
		7699BDE11A1CD51E00636397 /* uidc.cpp in Sources */ = {isa = PBXBuildFile; fileRef = 4D587E8A0B8096FD00200116 /* uidc.cpp */; };
		7699BDE21A1CD51E00636397 /* undolst.cpp in Sources */ = {isa = PBXBuildFile; fileRef = 4D587E5F0B8096FD00200116 /* undolst.cpp */; };
		7699BDE31A1CD51E00636397 /* util.cpp in Sources */ = {isa = PBXBuildFile; fileRef = 4D587E8D0B8096FD00200116 /* util.cpp */; };
		7699BDE41A1CD51E00636397 /* variable.cpp in Sources */ = {isa = PBXBuildFile; fileRef = 4D587E600B8096FD00200116 /* variable.cpp */; };
		7699BDE51A1CD51E00636397 /* mac-av-player.mm in Sources */ = {isa = PBXBuildFile; fileRef = 1DDE08D21945DD43000E3705 /* mac-av-player.mm */; };
		7699BDE61A1CD51E00636397 /* vclip.cpp in Sources */ = {isa = PBXBuildFile; fileRef = 4D587E620B8096FD00200116 /* vclip.cpp */; };
		7699BDE71A1CD51E00636397 /* visual.cpp in Sources */ = {isa = PBXBuildFile; fileRef = 4D587E480B8096FD00200116 /* visual.cpp */; };
		7699BDE81A1CD51E00636397 /* bitmapeffect.cpp in Sources */ = {isa = PBXBuildFile; fileRef = 4DAB7B350FE120060009F91E /* bitmapeffect.cpp */; };
		7699BDE91A1CD51E00636397 /* md5.cpp in Sources */ = {isa = PBXBuildFile; fileRef = 4DAB7D270FF3A0100009F91E /* md5.cpp */; };
		7699BDEA1A1CD51E00636397 /* capsule.cpp in Sources */ = {isa = PBXBuildFile; fileRef = 4DF65E2F10016337005A19CA /* capsule.cpp */; };
		7699BDEB1A1CD51E00636397 /* bitmapeffectblur.cpp in Sources */ = {isa = PBXBuildFile; fileRef = 4D00CD75103305D4003D3C0D /* bitmapeffectblur.cpp */; };
		7699BDEC1A1CD51E00636397 /* externalv0.cpp in Sources */ = {isa = PBXBuildFile; fileRef = 4D17F4351042877000C49A3B /* externalv0.cpp */; };
		7699BDED1A1CD51E00636397 /* externalv1.cpp in Sources */ = {isa = PBXBuildFile; fileRef = 4D17F4361042877000C49A3B /* externalv1.cpp */; };
		7699BDEE1A1CD51E00636397 /* notify.cpp in Sources */ = {isa = PBXBuildFile; fileRef = 4DC66D8A1045D41700D1CFA3 /* notify.cpp */; };
		7699BDEF1A1CD51E00636397 /* eventqueue.cpp in Sources */ = {isa = PBXBuildFile; fileRef = 4DFDDAB61074D70900FAE527 /* eventqueue.cpp */; };
		7699BDF01A1CD51E00636397 /* iquantization.cpp in Sources */ = {isa = PBXBuildFile; fileRef = 3C0A3CC310BAF6120074D630 /* iquantization.cpp */; };
		7699BDF11A1CD51E00636397 /* iquantize_new.cpp in Sources */ = {isa = PBXBuildFile; fileRef = 4DCFFD2D10CE927700FA2262 /* iquantize_new.cpp */; };
		7699BDF21A1CD51E00636397 /* objectprops.cpp in Sources */ = {isa = PBXBuildFile; fileRef = 4D81A4C111171F6A008AE3F1 /* objectprops.cpp */; };
		7699BDF31A1CD51E00636397 /* socket_resolve.cpp in Sources */ = {isa = PBXBuildFile; fileRef = 3C03ED911134205A009DE406 /* socket_resolve.cpp */; };
		7699BDF41A1CD51E00636397 /* internal.cpp in Sources */ = {isa = PBXBuildFile; fileRef = 4D587E4B0B8096FD00200116 /* internal.cpp */; };
		7699BDF51A1CD51E00636397 /* sha1.cpp in Sources */ = {isa = PBXBuildFile; fileRef = 4DADCD5912392EAF003CD17C /* sha1.cpp */; };
		7699BDF61A1CD51E00636397 /* mcutility.cpp in Sources */ = {isa = PBXBuildFile; fileRef = 4DB98625130C09D6008A03DC /* mcutility.cpp */; };
		7699BDF71A1CD51E00636397 /* dskspec.cpp in Sources */ = {isa = PBXBuildFile; fileRef = 4DE7ED0D13B33B7F002634F5 /* dskspec.cpp */; };
		7699BDF81A1CD51E00636397 /* osximage.cpp in Sources */ = {isa = PBXBuildFile; fileRef = 4D4F9E3913CDF24A00B9B15D /* osximage.cpp */; };
		7699BDF91A1CD51E00636397 /* osxmisc.cpp in Sources */ = {isa = PBXBuildFile; fileRef = 4D4F9E3A13CDF24A00B9B15D /* osxmisc.cpp */; };
		7699BDFA1A1CD51E00636397 /* osxfield.cpp in Sources */ = {isa = PBXBuildFile; fileRef = 4D4F9E6613CDFB8100B9B15D /* osxfield.cpp */; };
		7699BDFB1A1CD51E00636397 /* syscfdate.cpp in Sources */ = {isa = PBXBuildFile; fileRef = 4DFFC7DE13DD8A91006233A4 /* syscfdate.cpp */; };
		7699BDFC1A1CD51E00636397 /* sysunxnetwork.cpp in Sources */ = {isa = PBXBuildFile; fileRef = 4DFFC7DF13DD8A91006233A4 /* sysunxnetwork.cpp */; };
		7699BDFD1A1CD51E00636397 /* objectpropsets.cpp in Sources */ = {isa = PBXBuildFile; fileRef = 4DFFC7E613DD8AB9006233A4 /* objectpropsets.cpp */; };
		7699BDFE1A1CD51E00636397 /* dskmain.cpp in Sources */ = {isa = PBXBuildFile; fileRef = 4D05B90D13E06AAB001CD82A /* dskmain.cpp */; };
		7699BDFF1A1CD51E00636397 /* dskosxmain.mm in Sources */ = {isa = PBXBuildFile; fileRef = 4D05B90E13E06AAC001CD82A /* dskosxmain.mm */; };
		7699BE001A1CD51E00636397 /* tilecache.cpp in Sources */ = {isa = PBXBuildFile; fileRef = 4DDB666D14139FF500E5C84C /* tilecache.cpp */; };
		7699BE011A1CD51E00636397 /* redraw.cpp in Sources */ = {isa = PBXBuildFile; fileRef = 4DDB66701413A02000E5C84C /* redraw.cpp */; };
		7699BE021A1CD51E00636397 /* color.cpp in Sources */ = {isa = PBXBuildFile; fileRef = BEA3DA2219F0219200D9D2B3 /* color.cpp */; };
		7699BE031A1CD51E00636397 /* tilecachesw.cpp in Sources */ = {isa = PBXBuildFile; fileRef = 4D432F1E141A2DFE001164F9 /* tilecachesw.cpp */; };
		7699BE041A1CD51E00636397 /* tilecachecg.cpp in Sources */ = {isa = PBXBuildFile; fileRef = 4D433503141BC5FC001164F9 /* tilecachecg.cpp */; };
		7699BE051A1CD51E00636397 /* paragrafattr.cpp in Sources */ = {isa = PBXBuildFile; fileRef = 4CC1535614E7FB91009FA80E /* paragrafattr.cpp */; };
		7699BE061A1CD51E00636397 /* fieldstyledtext.cpp in Sources */ = {isa = PBXBuildFile; fileRef = 4CC1536114E7FE1D009FA80E /* fieldstyledtext.cpp */; };
		7699BE071A1CD51E00636397 /* fonttable.cpp in Sources */ = {isa = PBXBuildFile; fileRef = 4D592DEA14EED23600EADBB6 /* fonttable.cpp */; };
		7699BE081A1CD51E00636397 /* fieldhtml.cpp in Sources */ = {isa = PBXBuildFile; fileRef = 4D377261150785AF000B0EB0 /* fieldhtml.cpp */; };
		7699BE091A1CD51E00636397 /* fieldrtf.cpp in Sources */ = {isa = PBXBuildFile; fileRef = 4D37727D150787EA000B0EB0 /* fieldrtf.cpp */; };
		7699BE0A1A1CD51E00636397 /* exec-array.cpp in Sources */ = {isa = PBXBuildFile; fileRef = 4DE3B0EF15888AB8008EB6B5 /* exec-array.cpp */; };
		7699BE0B1A1CD51E00636397 /* exec-engine.cpp in Sources */ = {isa = PBXBuildFile; fileRef = 4DE3B0F115888AB8008EB6B5 /* exec-engine.cpp */; };
		7699BE0C1A1CD51E00636397 /* exec-files.cpp in Sources */ = {isa = PBXBuildFile; fileRef = 4DE3B0F315888AB8008EB6B5 /* exec-files.cpp */; };
		7699BE0D1A1CD51E00636397 /* exec-filters.cpp in Sources */ = {isa = PBXBuildFile; fileRef = 4DE3B0F415888AB8008EB6B5 /* exec-filters.cpp */; };
		7699BE0E1A1CD51E00636397 /* exec-interface.cpp in Sources */ = {isa = PBXBuildFile; fileRef = 4DE3B0F615888AB8008EB6B5 /* exec-interface.cpp */; };
		7699BE0F1A1CD51E00636397 /* exec-legacy.cpp in Sources */ = {isa = PBXBuildFile; fileRef = 4DE3B0F815888AB8008EB6B5 /* exec-legacy.cpp */; };
		7699BE101A1CD51E00636397 /* exec-math.cpp in Sources */ = {isa = PBXBuildFile; fileRef = 4DE3B0F915888AB8008EB6B5 /* exec-math.cpp */; };
		7699BE111A1CD51E00636397 /* exec-multimedia.cpp in Sources */ = {isa = PBXBuildFile; fileRef = 4DE3B0FB15888AB8008EB6B5 /* exec-multimedia.cpp */; };
		7699BE121A1CD51E00636397 /* exec-network.cpp in Sources */ = {isa = PBXBuildFile; fileRef = 4DE3B0FC15888AB8008EB6B5 /* exec-network.cpp */; };
		7699BE131A1CD51E00636397 /* exec-pasteboard.cpp in Sources */ = {isa = PBXBuildFile; fileRef = 4DE3B0FD15888AB8008EB6B5 /* exec-pasteboard.cpp */; };
		7699BE141A1CD51E00636397 /* exec-strings.cpp in Sources */ = {isa = PBXBuildFile; fileRef = 4DE3B0FF15888AB8008EB6B5 /* exec-strings.cpp */; };
		7699BE151A1CD51E00636397 /* exec-text.cpp in Sources */ = {isa = PBXBuildFile; fileRef = 4DE3B10115888AB8008EB6B5 /* exec-text.cpp */; };
		7699BE161A1CD51E00636397 /* exec.cpp in Sources */ = {isa = PBXBuildFile; fileRef = 4DE3B10215888AB8008EB6B5 /* exec.cpp */; };
		7699BE171A1CD51E00636397 /* exec-datetime.cpp in Sources */ = {isa = PBXBuildFile; fileRef = 4D7FA7C61594E17500EEF440 /* exec-datetime.cpp */; };
		7699BE181A1CD51E00636397 /* legacy_spec.cpp in Sources */ = {isa = PBXBuildFile; fileRef = E864B41F15BDAB3F00F5361C /* legacy_spec.cpp */; };
		7699BE191A1CD51E00636397 /* exec-logic.cpp in Sources */ = {isa = PBXBuildFile; fileRef = E8189EB515D17E8000194F25 /* exec-logic.cpp */; };
		7699BE1A1A1CD51E00636397 /* exec-graphics.cpp in Sources */ = {isa = PBXBuildFile; fileRef = 4D6C27FB1647D942007C96B7 /* exec-graphics.cpp */; };
		7699BE1B1A1CD51E00636397 /* exec-security.cpp in Sources */ = {isa = PBXBuildFile; fileRef = 4D6C27FC1647D942007C96B7 /* exec-security.cpp */; };
		7699BE1C1A1CD51E00636397 /* exec-ide.cpp in Sources */ = {isa = PBXBuildFile; fileRef = 4D67BB23164A76090092CF4C /* exec-ide.cpp */; };
		7699BE1D1A1CD51E00636397 /* exec-printing.cpp in Sources */ = {isa = PBXBuildFile; fileRef = 4D67BBB8164AB2C50092CF4C /* exec-printing.cpp */; };
		7699BE1E1A1CD51E00636397 /* exec-debugging.cpp in Sources */ = {isa = PBXBuildFile; fileRef = 4D606EAF1670C781004A71AA /* exec-debugging.cpp */; };
		7699BE1F1A1CD51E00636397 /* exec-dialog.cpp in Sources */ = {isa = PBXBuildFile; fileRef = 4D83866216789E27003BEC7C /* exec-dialog.cpp */; };
		7699BE201A1CD51E00636397 /* exec-server.cpp in Sources */ = {isa = PBXBuildFile; fileRef = 4D83866316789E27003BEC7C /* exec-server.cpp */; };
		7699BE211A1CD51E00636397 /* syntax.cpp in Sources */ = {isa = PBXBuildFile; fileRef = 4DDC6CA616A2CFBF007B6879 /* syntax.cpp */; };
		7699BE221A1CD51E00636397 /* exec-interface2.cpp in Sources */ = {isa = PBXBuildFile; fileRef = 4D23416816AD41B300F5B5DA /* exec-interface2.cpp */; };
		7699BE231A1CD51E00636397 /* stackcache.cpp in Sources */ = {isa = PBXBuildFile; fileRef = 4DCB65711653B2F700E438E6 /* stackcache.cpp */; };
		7699BE241A1CD51E00636397 /* ibmp.cpp in Sources */ = {isa = PBXBuildFile; fileRef = 4D8387191678B2C9003BEC7C /* ibmp.cpp */; };
		7699BE251A1CD51E00636397 /* image_rep_encoded.cpp in Sources */ = {isa = PBXBuildFile; fileRef = 4D83871A1678B2C9003BEC7C /* image_rep_encoded.cpp */; };
		7699BE261A1CD51E00636397 /* image_rep_mutable.cpp in Sources */ = {isa = PBXBuildFile; fileRef = 4D83871B1678B2C9003BEC7C /* image_rep_mutable.cpp */; };
		7699BE271A1CD51E00636397 /* imagebitmap.cpp in Sources */ = {isa = PBXBuildFile; fileRef = 4D83871C1678B2C9003BEC7C /* imagebitmap.cpp */; };
		7699BE281A1CD51E00636397 /* irle.cpp in Sources */ = {isa = PBXBuildFile; fileRef = 4D83871D1678B2C9003BEC7C /* irle.cpp */; };
		7699BE291A1CD51E00636397 /* image_rep.cpp in Sources */ = {isa = PBXBuildFile; fileRef = E8DDE5DE16C2B1A7007367E4 /* image_rep.cpp */; };
		7699BE2A1A1CD51E00636397 /* dskmac.cpp in Sources */ = {isa = PBXBuildFile; fileRef = BEFE81D317B2B32800C9D14F /* dskmac.cpp */; };
		7699BE2B1A1CD51E00636397 /* sysspec.cpp in Sources */ = {isa = PBXBuildFile; fileRef = 4DFD486613BA28DA008DB91F /* sysspec.cpp */; };
		7699BE2C1A1CD51E00636397 /* exec-strings-chunk.cpp in Sources */ = {isa = PBXBuildFile; fileRef = 76FA930917FC72FB003DB770 /* exec-strings-chunk.cpp */; };
		7699BE2D1A1CD51E00636397 /* exec-interface-field-chunk.cpp in Sources */ = {isa = PBXBuildFile; fileRef = 76D47DE81802FD03006F9102 /* exec-interface-field-chunk.cpp */; };
		7699BE2E1A1CD51E00636397 /* graphicscontext.cpp in Sources */ = {isa = PBXBuildFile; fileRef = 766E3293180EE4E000CF7FCF /* graphicscontext.cpp */; };
		7699BE2F1A1CD51E00636397 /* imagelist.cpp in Sources */ = {isa = PBXBuildFile; fileRef = 766E3295180EE4E000CF7FCF /* imagelist.cpp */; };
		7699BE301A1CD51E00636397 /* stackview.cpp in Sources */ = {isa = PBXBuildFile; fileRef = 76EF319F181E79FF00FAC195 /* stackview.cpp */; };
		7699BE311A1CD51E00636397 /* osxcisupport.mm in Sources */ = {isa = PBXBuildFile; fileRef = 76EF31A3181E7CCE00FAC195 /* osxcisupport.mm */; };
		7699BE321A1CD51E00636397 /* cgimageutil.cpp in Sources */ = {isa = PBXBuildFile; fileRef = 76EF31A5181E7D8000FAC195 /* cgimageutil.cpp */; };
		7699BE331A1CD51E00636397 /* surface.cpp in Sources */ = {isa = PBXBuildFile; fileRef = 4D4F9DFA13CDE63000B9B15D /* surface.cpp */; };
		7699BE341A1CD51E00636397 /* sysosxrandom.cpp in Sources */ = {isa = PBXBuildFile; fileRef = 76EF31A9181E801800FAC195 /* sysosxrandom.cpp */; };
		7699BE351A1CD51E00636397 /* uuid.cpp in Sources */ = {isa = PBXBuildFile; fileRef = 4D8589AA173A856600B20951 /* uuid.cpp */; };
		7699BE361A1CD51E00636397 /* foundation-legacy.cpp in Sources */ = {isa = PBXBuildFile; fileRef = 76EF32CA182268BC00FAC195 /* foundation-legacy.cpp */; };
		7699BE371A1CD51E00636397 /* image_rep_densitymapped.cpp in Sources */ = {isa = PBXBuildFile; fileRef = 7635171B182A8D1F00C31FA2 /* image_rep_densitymapped.cpp */; };
		7699BE381A1CD51E00636397 /* exec-keywords.cpp in Sources */ = {isa = PBXBuildFile; fileRef = 4D77F1DC183F8298002EEBB4 /* exec-keywords.cpp */; };
		7699BE391A1CD51E00636397 /* image_rep_resampled.cpp in Sources */ = {isa = PBXBuildFile; fileRef = 763FF4E718522CB200B45FBA /* image_rep_resampled.cpp */; };
		7699BE3A1A1CD51E00636397 /* graphics_util.cpp in Sources */ = {isa = PBXBuildFile; fileRef = E8AF7D2219F7E3BF000F68E9 /* graphics_util.cpp */; };
		7699BE3B1A1CD51E00636397 /* coretextlayout.mm in Sources */ = {isa = PBXBuildFile; fileRef = 4CF4B87F199E0C1C00E33AEE /* coretextlayout.mm */; };
		7699BE3C1A1CD51E00636397 /* resolution.cpp in Sources */ = {isa = PBXBuildFile; fileRef = E82206E0184F810A00117D10 /* resolution.cpp */; };
		7699BE3D1A1CD51E00636397 /* segment.cpp in Sources */ = {isa = PBXBuildFile; fileRef = 72C28AF91911300D007F2AA0 /* segment.cpp */; };
		7699BE3E1A1CD51E00636397 /* coretextfonts.cpp in Sources */ = {isa = PBXBuildFile; fileRef = BEBC51D81953505400215C85 /* coretextfonts.cpp */; };
		7699BE3F1A1CD51E00636397 /* mac-abort.mm in Sources */ = {isa = PBXBuildFile; fileRef = BEDE3F9119534E290050F19B /* mac-abort.mm */; };
		7699BE401A1CD51E00636397 /* mac-color.mm in Sources */ = {isa = PBXBuildFile; fileRef = BEDE3F9219534E290050F19B /* mac-color.mm */; };
		7699BE411A1CD51E00636397 /* mac-core.mm in Sources */ = {isa = PBXBuildFile; fileRef = BEDE3F9319534E290050F19B /* mac-core.mm */; };
		7699BE421A1CD51E00636397 /* mac-cursor.mm in Sources */ = {isa = PBXBuildFile; fileRef = BEDE3F9419534E290050F19B /* mac-cursor.mm */; };
		7699BE431A1CD51E00636397 /* mac-dialog.mm in Sources */ = {isa = PBXBuildFile; fileRef = BEDE3F9519534E290050F19B /* mac-dialog.mm */; };
		7699BE441A1CD51E00636397 /* mac-font.mm in Sources */ = {isa = PBXBuildFile; fileRef = BEDE3F9619534E290050F19B /* mac-font.mm */; };
		7699BE451A1CD51E00636397 /* mac-menu.mm in Sources */ = {isa = PBXBuildFile; fileRef = BEDE3F9819534E290050F19B /* mac-menu.mm */; };
		7699BE461A1CD51E00636397 /* mac-pasteboard.mm in Sources */ = {isa = PBXBuildFile; fileRef = BEDE3F9919534E290050F19B /* mac-pasteboard.mm */; };
		7699BE471A1CD51E00636397 /* mac-player.mm in Sources */ = {isa = PBXBuildFile; fileRef = BEDE3F9A19534E290050F19B /* mac-player.mm */; };
		7699BE481A1CD51E00636397 /* mac-printer.mm in Sources */ = {isa = PBXBuildFile; fileRef = BEDE3F9B19534E290050F19B /* mac-printer.mm */; };
		7699BE491A1CD51E00636397 /* mac-scripting.mm in Sources */ = {isa = PBXBuildFile; fileRef = BEDE3F9C19534E290050F19B /* mac-scripting.mm */; };
		7699BE4A1A1CD51E00636397 /* mac-snapshot.mm in Sources */ = {isa = PBXBuildFile; fileRef = BEDE3F9D19534E290050F19B /* mac-snapshot.mm */; };
		7699BE4B1A1CD51E00636397 /* mac-sound.mm in Sources */ = {isa = PBXBuildFile; fileRef = BEDE3F9E19534E290050F19B /* mac-sound.mm */; };
		7699BE4C1A1CD51E00636397 /* mac-surface.mm in Sources */ = {isa = PBXBuildFile; fileRef = BEDE3F9F19534E290050F19B /* mac-surface.mm */; };
		7699BE4D1A1CD51E00636397 /* mac-window.mm in Sources */ = {isa = PBXBuildFile; fileRef = BEDE3FA019534E290050F19B /* mac-window.mm */; };
		7699BE4E1A1CD51E00636397 /* platform-surface.cpp in Sources */ = {isa = PBXBuildFile; fileRef = BEBC51EC195350F700215C85 /* platform-surface.cpp */; };
		7699BE4F1A1CD51E00636397 /* platform-window.cpp in Sources */ = {isa = PBXBuildFile; fileRef = BEBC51ED195350F700215C85 /* platform-window.cpp */; };
		7699BE501A1CD51E00636397 /* platform.cpp in Sources */ = {isa = PBXBuildFile; fileRef = BEBC51EE195350F700215C85 /* platform.cpp */; };
		7699BE511A1CD51E00636397 /* quicktime.cpp in Sources */ = {isa = PBXBuildFile; fileRef = BEBC51F31953513A00215C85 /* quicktime.cpp */; };
		7699BE521A1CD51E00636397 /* desktop-ans.cpp in Sources */ = {isa = PBXBuildFile; fileRef = BE369200195880E600386D30 /* desktop-ans.cpp */; };
		7699BE531A1CD51E00636397 /* desktop-dc.cpp in Sources */ = {isa = PBXBuildFile; fileRef = BE369201195880E600386D30 /* desktop-dc.cpp */; };
		7699BE541A1CD51E00636397 /* desktop-image.cpp in Sources */ = {isa = PBXBuildFile; fileRef = BE369203195880E700386D30 /* desktop-image.cpp */; };
		7699BE551A1CD51E00636397 /* desktop-menu.cpp in Sources */ = {isa = PBXBuildFile; fileRef = BE369204195880E700386D30 /* desktop-menu.cpp */; };
		7699BE561A1CD51E00636397 /* desktop-pasteboard.cpp in Sources */ = {isa = PBXBuildFile; fileRef = BE369205195880E700386D30 /* desktop-pasteboard.cpp */; };
		7699BE571A1CD51E00636397 /* desktop-stack.cpp in Sources */ = {isa = PBXBuildFile; fileRef = BE369206195880E800386D30 /* desktop-stack.cpp */; };
		7699BE581A1CD51E00636397 /* desktop.cpp in Sources */ = {isa = PBXBuildFile; fileRef = BE369207195880E800386D30 /* desktop.cpp */; };
		7699BE591A1CD51E00636397 /* region.cpp in Sources */ = {isa = PBXBuildFile; fileRef = BE168E6D19598EAD00B957D0 /* region.cpp */; };
		7699BE5A1A1CD51E00636397 /* quicktimestubs.mac.cpp in Sources */ = {isa = PBXBuildFile; fileRef = BE369216195881B700386D30 /* quicktimestubs.mac.cpp */; };
		7699BE5B1A1CD51E00636397 /* quicktimestubs.mac.cpp in Sources */ = {isa = PBXBuildFile; fileRef = 1DC1249418FC422300C2FEF3 /* quicktimestubs.mac.cpp */; };
		7699BE5C1A1CD51E00636397 /* button.cpp in Sources */ = {isa = PBXBuildFile; fileRef = 4D587E3F0B8096FD00200116 /* button.cpp */; };
		7699BE5D1A1CD51E00636397 /* mac-qt-player.mm in Sources */ = {isa = PBXBuildFile; fileRef = 1DDE08D01945DD31000E3705 /* mac-qt-player.mm */; };
		7699BE5E1A1CD51E00636397 /* mac-av-player.mm in Sources */ = {isa = PBXBuildFile; fileRef = 1DDE08D21945DD43000E3705 /* mac-av-player.mm */; };
		7699BE5F1A1CD51E00636397 /* player.cpp in Sources */ = {isa = PBXBuildFile; fileRef = 1DED77201912652B000FFFE3 /* player.cpp */; };
		7699BE601A1CD51E00636397 /* mac-av-player.mm in Sources */ = {isa = PBXBuildFile; fileRef = BEEC4C64196C0DF3000DA7F5 /* mac-av-player.mm */; };
		7699BE611A1CD51E00636397 /* mac-qt-player.mm in Sources */ = {isa = PBXBuildFile; fileRef = BEEC4C66196C0DF3000DA7F5 /* mac-qt-player.mm */; };
		7699BE621A1CD51E00636397 /* sysunxthreads.cpp in Sources */ = {isa = PBXBuildFile; fileRef = 4C8B5BB91972A6B90014058F /* sysunxthreads.cpp */; };
		7699BE631A1CD51E00636397 /* stacktile.cpp in Sources */ = {isa = PBXBuildFile; fileRef = 4C8B5BBB19733AB10014058F /* stacktile.cpp */; };
		7699BE641A1CD51E00636397 /* imageloader.cpp in Sources */ = {isa = PBXBuildFile; fileRef = E8687A931987F5A80093C756 /* imageloader.cpp */; };
		7699BE651A1CD51E00636397 /* exec-scripting.cpp in Sources */ = {isa = PBXBuildFile; fileRef = E8AE103215D90DE700A517E8 /* exec-scripting.cpp */; };
		7699BE661A1CD51E00636397 /* exec-interface-aclip.cpp in Sources */ = {isa = PBXBuildFile; fileRef = E875FD8117293B4F005A69F4 /* exec-interface-aclip.cpp */; };
		7699BE671A1CD51E00636397 /* exec-interface-button.cpp in Sources */ = {isa = PBXBuildFile; fileRef = E875FD8217293B4F005A69F4 /* exec-interface-button.cpp */; };
		7699BE681A1CD51E00636397 /* exec-interface-card.cpp in Sources */ = {isa = PBXBuildFile; fileRef = E875FD8317293B4F005A69F4 /* exec-interface-card.cpp */; };
		7699BE691A1CD51E00636397 /* exec-interface-control.cpp in Sources */ = {isa = PBXBuildFile; fileRef = E875FD8417293B4F005A69F4 /* exec-interface-control.cpp */; };
		7699BE6A1A1CD51E00636397 /* exec-interface-field.cpp in Sources */ = {isa = PBXBuildFile; fileRef = E875FD8517293B4F005A69F4 /* exec-interface-field.cpp */; };
		7699BE6B1A1CD51E00636397 /* exec-interface-graphic.cpp in Sources */ = {isa = PBXBuildFile; fileRef = E875FD8617293B4F005A69F4 /* exec-interface-graphic.cpp */; };
		7699BE6C1A1CD51E00636397 /* exec-interface-image.cpp in Sources */ = {isa = PBXBuildFile; fileRef = E875FD8817293B4F005A69F4 /* exec-interface-image.cpp */; };
		7699BE6D1A1CD51E00636397 /* exec-interface-group.cpp in Sources */ = {isa = PBXBuildFile; fileRef = E875FD8717293B4F005A69F4 /* exec-interface-group.cpp */; };
		7699BE6E1A1CD51E00636397 /* exec-interface-player.cpp in Sources */ = {isa = PBXBuildFile; fileRef = E875FD8A17293B4F005A69F4 /* exec-interface-player.cpp */; };
		7699BE6F1A1CD51E00636397 /* exec-interface-object.cpp in Sources */ = {isa = PBXBuildFile; fileRef = E875FD8917293B4F005A69F4 /* exec-interface-object.cpp */; };
		7699BE701A1CD51E00636397 /* exec-interface-scrollbar.cpp in Sources */ = {isa = PBXBuildFile; fileRef = E875FD8B17293B4F005A69F4 /* exec-interface-scrollbar.cpp */; };
		7699BE711A1CD51E00636397 /* exec-interface-stack.cpp in Sources */ = {isa = PBXBuildFile; fileRef = E875FD8C17293B4F005A69F4 /* exec-interface-stack.cpp */; };
		7699BE721A1CD51E00636397 /* exec-interface-vclip.cpp in Sources */ = {isa = PBXBuildFile; fileRef = E875FD8D17293B4F005A69F4 /* exec-interface-vclip.cpp */; };
		7699BE731A1CD51E00636397 /* mac-qt-recorder.mm in Sources */ = {isa = PBXBuildFile; fileRef = 76CCAA7B198003B000C79271 /* mac-qt-recorder.mm */; };
		7699BE741A1CD51E00636397 /* platform-recorder.cpp in Sources */ = {isa = PBXBuildFile; fileRef = 76CCAA7D19800EFE00C79271 /* platform-recorder.cpp */; };
		7699BE7C1A1CD5D200636397 /* libkernel-test.a in Frameworks */ = {isa = PBXBuildFile; fileRef = 7699BE791A1CD51E00636397 /* libkernel-test.a */; };
		7699BE811A1CD73700636397 /* mode_test.cpp in Sources */ = {isa = PBXBuildFile; fileRef = 7699BE7E1A1CD72200636397 /* mode_test.cpp */; };
		76CCAA7C19800BCD00C79271 /* mac-qt-recorder.mm in Sources */ = {isa = PBXBuildFile; fileRef = 76CCAA7B198003B000C79271 /* mac-qt-recorder.mm */; };
		76CCAA7E1980152A00C79271 /* platform-recorder.cpp in Sources */ = {isa = PBXBuildFile; fileRef = 76CCAA7D19800EFE00C79271 /* platform-recorder.cpp */; };
		76D47DE918030E50006F9102 /* exec-interface-field-chunk.cpp in Sources */ = {isa = PBXBuildFile; fileRef = 76D47DE81802FD03006F9102 /* exec-interface-field-chunk.cpp */; };
		76EF3163181E6BD900FAC195 /* libgraphics.a in Frameworks */ = {isa = PBXBuildFile; fileRef = 766E32A1180EE5BC00CF7FCF /* libgraphics.a */; };
		76EF3165181E6BF700FAC195 /* libgraphics.a in Frameworks */ = {isa = PBXBuildFile; fileRef = 766E32A1180EE5BC00CF7FCF /* libgraphics.a */; };
		76EF3197181E762C00FAC195 /* LiveCode-Community.rsrc in Resources */ = {isa = PBXBuildFile; fileRef = 76EF3196181E762C00FAC195 /* LiveCode-Community.rsrc */; };
		76EF31A0181E7A1400FAC195 /* stackview.cpp in Sources */ = {isa = PBXBuildFile; fileRef = 76EF319F181E79FF00FAC195 /* stackview.cpp */; };
		76EF31A1181E7A1400FAC195 /* stackview.cpp in Sources */ = {isa = PBXBuildFile; fileRef = 76EF319F181E79FF00FAC195 /* stackview.cpp */; };
		76EF31A4181E7CDB00FAC195 /* osxcisupport.mm in Sources */ = {isa = PBXBuildFile; fileRef = 76EF31A3181E7CCE00FAC195 /* osxcisupport.mm */; };
		76EF31A6181E7D8700FAC195 /* cgimageutil.cpp in Sources */ = {isa = PBXBuildFile; fileRef = 76EF31A5181E7D8000FAC195 /* cgimageutil.cpp */; };
		76EF31A7181E7DEF00FAC195 /* surface.cpp in Sources */ = {isa = PBXBuildFile; fileRef = 4D4F9DFA13CDE63000B9B15D /* surface.cpp */; };
		76EF31AA181E803C00FAC195 /* sysosxrandom.cpp in Sources */ = {isa = PBXBuildFile; fileRef = 76EF31A9181E801800FAC195 /* sysosxrandom.cpp */; };
		76EF32CC182268BF00FAC195 /* foundation-legacy.cpp in Sources */ = {isa = PBXBuildFile; fileRef = 76EF32CA182268BC00FAC195 /* foundation-legacy.cpp */; };
		76F0CCF418CA328300C01A67 /* libskia.a in Frameworks */ = {isa = PBXBuildFile; fileRef = 76F0CC9018CA28E500C01A67 /* libskia.a */; };
		76F1A3011A1CDCAA00A3DBB1 /* test.cpp in Sources */ = {isa = PBXBuildFile; fileRef = 7699BE7F1A1CD72200636397 /* test.cpp */; };
		76F717611811A2DE007301F6 /* libgraphics.a in Frameworks */ = {isa = PBXBuildFile; fileRef = 766E32A1180EE5BC00CF7FCF /* libgraphics.a */; };
		76FA930A17FC7301003DB770 /* exec-strings-chunk.cpp in Sources */ = {isa = PBXBuildFile; fileRef = 76FA930917FC72FB003DB770 /* exec-strings-chunk.cpp */; };
		A71F80540F4F178C003012FD /* Standalone.icns in Resources */ = {isa = PBXBuildFile; fileRef = A71F80530F4F178C003012FD /* Standalone.icns */; };
		A71F80550F4F17C1003012FD /* LiveCode.icns in Resources */ = {isa = PBXBuildFile; fileRef = 4D5885610B80DEAC00200116 /* LiveCode.icns */; };
		A71F80620F4F17F9003012FD /* StandaloneDoc.icns in Resources */ = {isa = PBXBuildFile; fileRef = A71F80610F4F17F9003012FD /* StandaloneDoc.icns */; };
		BE168E6E19598EAD00B957D0 /* region.cpp in Sources */ = {isa = PBXBuildFile; fileRef = BE168E6D19598EAD00B957D0 /* region.cpp */; };
		BE174F95195D76BC0026EEAF /* region.cpp in Sources */ = {isa = PBXBuildFile; fileRef = BE168E6D19598EAD00B957D0 /* region.cpp */; };
		BE174F96195D76E00026EEAF /* coretextfonts.cpp in Sources */ = {isa = PBXBuildFile; fileRef = BEBC51D81953505400215C85 /* coretextfonts.cpp */; };
		BE1AFD801966BEBC001A4090 /* IOKit.framework in Frameworks */ = {isa = PBXBuildFile; fileRef = BE1AFD7F1966BEBC001A4090 /* IOKit.framework */; };
		BE1AFD821966BF5C001A4090 /* player.cpp in Sources */ = {isa = PBXBuildFile; fileRef = 1DED77201912652B000FFFE3 /* player.cpp */; };
		BE20AE05195B24B300850531 /* quicktimestubs.mac.cpp in Sources */ = {isa = PBXBuildFile; fileRef = BE369216195881B700386D30 /* quicktimestubs.mac.cpp */; };
		BE369208195880F300386D30 /* desktop-ans.cpp in Sources */ = {isa = PBXBuildFile; fileRef = BE369200195880E600386D30 /* desktop-ans.cpp */; };
		BE369209195880F300386D30 /* desktop-dc.cpp in Sources */ = {isa = PBXBuildFile; fileRef = BE369201195880E600386D30 /* desktop-dc.cpp */; };
		BE36920A195880F300386D30 /* desktop-image.cpp in Sources */ = {isa = PBXBuildFile; fileRef = BE369203195880E700386D30 /* desktop-image.cpp */; };
		BE36920B195880F300386D30 /* desktop-menu.cpp in Sources */ = {isa = PBXBuildFile; fileRef = BE369204195880E700386D30 /* desktop-menu.cpp */; };
		BE36920C195880F300386D30 /* desktop-pasteboard.cpp in Sources */ = {isa = PBXBuildFile; fileRef = BE369205195880E700386D30 /* desktop-pasteboard.cpp */; };
		BE36920D195880F300386D30 /* desktop-stack.cpp in Sources */ = {isa = PBXBuildFile; fileRef = BE369206195880E800386D30 /* desktop-stack.cpp */; };
		BE36920E195880F300386D30 /* desktop.cpp in Sources */ = {isa = PBXBuildFile; fileRef = BE369207195880E800386D30 /* desktop.cpp */; };
		BE64444119656F7300C2092C /* player.cpp in Sources */ = {isa = PBXBuildFile; fileRef = 1DED77201912652B000FFFE3 /* player.cpp */; };
		BE6444471965B8A700C2092C /* AudioToolbox.framework in Frameworks */ = {isa = PBXBuildFile; fileRef = BE6444461965B8A700C2092C /* AudioToolbox.framework */; };
		BE6444481965B8BE00C2092C /* AudioToolbox.framework in Frameworks */ = {isa = PBXBuildFile; fileRef = BE6444461965B8A700C2092C /* AudioToolbox.framework */; };
		BE6444491965B8CB00C2092C /* AudioToolbox.framework in Frameworks */ = {isa = PBXBuildFile; fileRef = BE6444461965B8A700C2092C /* AudioToolbox.framework */; };
		BE64444A1965B8D200C2092C /* AudioToolbox.framework in Frameworks */ = {isa = PBXBuildFile; fileRef = BE6444461965B8A700C2092C /* AudioToolbox.framework */; };
		BEA3DA2419F0219200D9D2B3 /* color.cpp in Sources */ = {isa = PBXBuildFile; fileRef = BEA3DA2219F0219200D9D2B3 /* color.cpp */; };
		BEA3DA2519F0219200D9D2B3 /* color.cpp in Sources */ = {isa = PBXBuildFile; fileRef = BEA3DA2219F0219200D9D2B3 /* color.cpp */; };
		BEA6F33419472695000D6A37 /* osxflst.cpp in Sources */ = {isa = PBXBuildFile; fileRef = 4D5880160B80A4F800200116 /* osxflst.cpp */; };
		BEB059451993C046006AE3FD /* imageloader.cpp in Sources */ = {isa = PBXBuildFile; fileRef = E8687A931987F5A80093C756 /* imageloader.cpp */; };
		BEB059461993C047006AE3FD /* imageloader.cpp in Sources */ = {isa = PBXBuildFile; fileRef = E8687A931987F5A80093C756 /* imageloader.cpp */; };
		BEB059471993CE0D006AE3FD /* exec-scripting.cpp in Sources */ = {isa = PBXBuildFile; fileRef = E8AE103215D90DE700A517E8 /* exec-scripting.cpp */; };
		BEB059481993CE50006AE3FD /* exec-interface-aclip.cpp in Sources */ = {isa = PBXBuildFile; fileRef = E875FD8117293B4F005A69F4 /* exec-interface-aclip.cpp */; };
		BEB059491993CE52006AE3FD /* exec-interface-button.cpp in Sources */ = {isa = PBXBuildFile; fileRef = E875FD8217293B4F005A69F4 /* exec-interface-button.cpp */; };
		BEB0594A1993CE53006AE3FD /* exec-interface-card.cpp in Sources */ = {isa = PBXBuildFile; fileRef = E875FD8317293B4F005A69F4 /* exec-interface-card.cpp */; };
		BEB0594B1993CE55006AE3FD /* exec-interface-control.cpp in Sources */ = {isa = PBXBuildFile; fileRef = E875FD8417293B4F005A69F4 /* exec-interface-control.cpp */; };
		BEB0594C1993CE57006AE3FD /* exec-interface-field.cpp in Sources */ = {isa = PBXBuildFile; fileRef = E875FD8517293B4F005A69F4 /* exec-interface-field.cpp */; };
		BEB0594D1993CE5A006AE3FD /* exec-interface-graphic.cpp in Sources */ = {isa = PBXBuildFile; fileRef = E875FD8617293B4F005A69F4 /* exec-interface-graphic.cpp */; };
		BEB0594E1993CE5D006AE3FD /* exec-interface-image.cpp in Sources */ = {isa = PBXBuildFile; fileRef = E875FD8817293B4F005A69F4 /* exec-interface-image.cpp */; };
		BEB0594F1993CE5F006AE3FD /* exec-interface-group.cpp in Sources */ = {isa = PBXBuildFile; fileRef = E875FD8717293B4F005A69F4 /* exec-interface-group.cpp */; };
		BEB059501993CE61006AE3FD /* exec-interface-player.cpp in Sources */ = {isa = PBXBuildFile; fileRef = E875FD8A17293B4F005A69F4 /* exec-interface-player.cpp */; };
		BEB059511993CE64006AE3FD /* exec-interface-object.cpp in Sources */ = {isa = PBXBuildFile; fileRef = E875FD8917293B4F005A69F4 /* exec-interface-object.cpp */; };
		BEB059521993CE66006AE3FD /* exec-interface-scrollbar.cpp in Sources */ = {isa = PBXBuildFile; fileRef = E875FD8B17293B4F005A69F4 /* exec-interface-scrollbar.cpp */; };
		BEB059531993CE69006AE3FD /* exec-interface-stack.cpp in Sources */ = {isa = PBXBuildFile; fileRef = E875FD8C17293B4F005A69F4 /* exec-interface-stack.cpp */; };
		BEB059541993CE6B006AE3FD /* exec-interface-vclip.cpp in Sources */ = {isa = PBXBuildFile; fileRef = E875FD8D17293B4F005A69F4 /* exec-interface-vclip.cpp */; };
		BEBC51DA195350C300215C85 /* coretextfonts.cpp in Sources */ = {isa = PBXBuildFile; fileRef = BEBC51D81953505400215C85 /* coretextfonts.cpp */; };
		BEBC51DB195350C300215C85 /* mac-abort.mm in Sources */ = {isa = PBXBuildFile; fileRef = BEDE3F9119534E290050F19B /* mac-abort.mm */; };
		BEBC51DC195350C300215C85 /* mac-color.mm in Sources */ = {isa = PBXBuildFile; fileRef = BEDE3F9219534E290050F19B /* mac-color.mm */; };
		BEBC51DD195350C300215C85 /* mac-core.mm in Sources */ = {isa = PBXBuildFile; fileRef = BEDE3F9319534E290050F19B /* mac-core.mm */; };
		BEBC51DE195350C300215C85 /* mac-cursor.mm in Sources */ = {isa = PBXBuildFile; fileRef = BEDE3F9419534E290050F19B /* mac-cursor.mm */; };
		BEBC51DF195350C300215C85 /* mac-dialog.mm in Sources */ = {isa = PBXBuildFile; fileRef = BEDE3F9519534E290050F19B /* mac-dialog.mm */; };
		BEBC51E0195350C300215C85 /* mac-font.mm in Sources */ = {isa = PBXBuildFile; fileRef = BEDE3F9619534E290050F19B /* mac-font.mm */; };
		BEBC51E1195350C300215C85 /* mac-menu.mm in Sources */ = {isa = PBXBuildFile; fileRef = BEDE3F9819534E290050F19B /* mac-menu.mm */; };
		BEBC51E2195350C300215C85 /* mac-pasteboard.mm in Sources */ = {isa = PBXBuildFile; fileRef = BEDE3F9919534E290050F19B /* mac-pasteboard.mm */; };
		BEBC51E3195350C300215C85 /* mac-player.mm in Sources */ = {isa = PBXBuildFile; fileRef = BEDE3F9A19534E290050F19B /* mac-player.mm */; };
		BEBC51E4195350C300215C85 /* mac-printer.mm in Sources */ = {isa = PBXBuildFile; fileRef = BEDE3F9B19534E290050F19B /* mac-printer.mm */; };
		BEBC51E5195350C300215C85 /* mac-scripting.mm in Sources */ = {isa = PBXBuildFile; fileRef = BEDE3F9C19534E290050F19B /* mac-scripting.mm */; };
		BEBC51E6195350C300215C85 /* mac-snapshot.mm in Sources */ = {isa = PBXBuildFile; fileRef = BEDE3F9D19534E290050F19B /* mac-snapshot.mm */; };
		BEBC51E7195350C300215C85 /* mac-sound.mm in Sources */ = {isa = PBXBuildFile; fileRef = BEDE3F9E19534E290050F19B /* mac-sound.mm */; };
		BEBC51E8195350C300215C85 /* mac-surface.mm in Sources */ = {isa = PBXBuildFile; fileRef = BEDE3F9F19534E290050F19B /* mac-surface.mm */; };
		BEBC51E9195350C300215C85 /* mac-window.mm in Sources */ = {isa = PBXBuildFile; fileRef = BEDE3FA019534E290050F19B /* mac-window.mm */; };
		BEBC51F01953510200215C85 /* platform-surface.cpp in Sources */ = {isa = PBXBuildFile; fileRef = BEBC51EC195350F700215C85 /* platform-surface.cpp */; };
		BEBC51F11953510200215C85 /* platform-window.cpp in Sources */ = {isa = PBXBuildFile; fileRef = BEBC51ED195350F700215C85 /* platform-window.cpp */; };
		BEBC51F21953510200215C85 /* platform.cpp in Sources */ = {isa = PBXBuildFile; fileRef = BEBC51EE195350F700215C85 /* platform.cpp */; };
		BEBC51F51953513A00215C85 /* quicktime.cpp in Sources */ = {isa = PBXBuildFile; fileRef = BEBC51F31953513A00215C85 /* quicktime.cpp */; };
		BEBC51F61953513A00215C85 /* quicktime.cpp in Sources */ = {isa = PBXBuildFile; fileRef = BEBC51F31953513A00215C85 /* quicktime.cpp */; };
		BEEC4C67196C0DF3000DA7F5 /* mac-av-player.mm in Sources */ = {isa = PBXBuildFile; fileRef = BEEC4C64196C0DF3000DA7F5 /* mac-av-player.mm */; };
		BEEC4C68196C0DF3000DA7F5 /* mac-qt-player.mm in Sources */ = {isa = PBXBuildFile; fileRef = BEEC4C66196C0DF3000DA7F5 /* mac-qt-player.mm */; };
		BEF6186019470E1E00C42C57 /* exec-engine.cpp in Sources */ = {isa = PBXBuildFile; fileRef = 4DE3B0F115888AB8008EB6B5 /* exec-engine.cpp */; };
		BEF6186119470E6100C42C57 /* exec-strings-chunk.cpp in Sources */ = {isa = PBXBuildFile; fileRef = 76FA930917FC72FB003DB770 /* exec-strings-chunk.cpp */; };
		BEF6186219470EA700C42C57 /* exec-array.cpp in Sources */ = {isa = PBXBuildFile; fileRef = 4DE3B0EF15888AB8008EB6B5 /* exec-array.cpp */; };
		BEF6186319470EA700C42C57 /* exec-datetime.cpp in Sources */ = {isa = PBXBuildFile; fileRef = 4D7FA7C61594E17500EEF440 /* exec-datetime.cpp */; };
		BEF6186419470EA700C42C57 /* exec-debugging.cpp in Sources */ = {isa = PBXBuildFile; fileRef = 4D606EAF1670C781004A71AA /* exec-debugging.cpp */; };
		BEF6186519470EA700C42C57 /* exec-dialog.cpp in Sources */ = {isa = PBXBuildFile; fileRef = 4D83866216789E27003BEC7C /* exec-dialog.cpp */; };
		BEF6186619470EA700C42C57 /* exec-files.cpp in Sources */ = {isa = PBXBuildFile; fileRef = 4DE3B0F315888AB8008EB6B5 /* exec-files.cpp */; };
		BEF6186719470EA700C42C57 /* exec-filters.cpp in Sources */ = {isa = PBXBuildFile; fileRef = 4DE3B0F415888AB8008EB6B5 /* exec-filters.cpp */; };
		BEF6186819470EA700C42C57 /* exec-graphics.cpp in Sources */ = {isa = PBXBuildFile; fileRef = 4D6C27FB1647D942007C96B7 /* exec-graphics.cpp */; };
		BEF6186919470EA700C42C57 /* exec-ide.cpp in Sources */ = {isa = PBXBuildFile; fileRef = 4D67BB23164A76090092CF4C /* exec-ide.cpp */; };
		BEF6186A19470EA700C42C57 /* exec-interface2.cpp in Sources */ = {isa = PBXBuildFile; fileRef = 4D23416816AD41B300F5B5DA /* exec-interface2.cpp */; };
		BEF6186B19470EA700C42C57 /* exec-interface.cpp in Sources */ = {isa = PBXBuildFile; fileRef = 4DE3B0F615888AB8008EB6B5 /* exec-interface.cpp */; };
		BEF6186C19470EA700C42C57 /* exec-legacy.cpp in Sources */ = {isa = PBXBuildFile; fileRef = 4DE3B0F815888AB8008EB6B5 /* exec-legacy.cpp */; };
		BEF6186D19470EA700C42C57 /* exec-logic.cpp in Sources */ = {isa = PBXBuildFile; fileRef = E8189EB515D17E8000194F25 /* exec-logic.cpp */; };
		BEF6186E19470EA700C42C57 /* exec-math.cpp in Sources */ = {isa = PBXBuildFile; fileRef = 4DE3B0F915888AB8008EB6B5 /* exec-math.cpp */; };
		BEF6186F19470EA700C42C57 /* exec-multimedia.cpp in Sources */ = {isa = PBXBuildFile; fileRef = 4DE3B0FB15888AB8008EB6B5 /* exec-multimedia.cpp */; };
		BEF6187019470EA700C42C57 /* exec-network.cpp in Sources */ = {isa = PBXBuildFile; fileRef = 4DE3B0FC15888AB8008EB6B5 /* exec-network.cpp */; };
		BEF6187119470EA700C42C57 /* exec-pasteboard.cpp in Sources */ = {isa = PBXBuildFile; fileRef = 4DE3B0FD15888AB8008EB6B5 /* exec-pasteboard.cpp */; };
		BEF6187219470EA700C42C57 /* exec-printing.cpp in Sources */ = {isa = PBXBuildFile; fileRef = 4D67BBB8164AB2C50092CF4C /* exec-printing.cpp */; };
		BEF6187319470EA700C42C57 /* exec-scripting.cpp in Sources */ = {isa = PBXBuildFile; fileRef = E8AE103215D90DE700A517E8 /* exec-scripting.cpp */; };
		BEF6187419470EA700C42C57 /* exec-security.cpp in Sources */ = {isa = PBXBuildFile; fileRef = 4D6C27FC1647D942007C96B7 /* exec-security.cpp */; };
		BEF6187519470EA700C42C57 /* exec-server.cpp in Sources */ = {isa = PBXBuildFile; fileRef = 4D83866316789E27003BEC7C /* exec-server.cpp */; };
		BEF6187619470EA700C42C57 /* exec-strings.cpp in Sources */ = {isa = PBXBuildFile; fileRef = 4DE3B0FF15888AB8008EB6B5 /* exec-strings.cpp */; };
		BEF6187719470EA700C42C57 /* exec-text.cpp in Sources */ = {isa = PBXBuildFile; fileRef = 4DE3B10115888AB8008EB6B5 /* exec-text.cpp */; };
		BEF6187819470EA700C42C57 /* exec.cpp in Sources */ = {isa = PBXBuildFile; fileRef = 4DE3B10215888AB8008EB6B5 /* exec.cpp */; };
		BEF6187919470EEA00C42C57 /* foundation-legacy.cpp in Sources */ = {isa = PBXBuildFile; fileRef = 76EF32CA182268BC00FAC195 /* foundation-legacy.cpp */; };
		BEF6187A19470EF000C42C57 /* legacy_spec.cpp in Sources */ = {isa = PBXBuildFile; fileRef = E864B41F15BDAB3F00F5361C /* legacy_spec.cpp */; };
		BEF6187B19470EF500C42C57 /* syntax.cpp in Sources */ = {isa = PBXBuildFile; fileRef = 4DDC6CA616A2CFBF007B6879 /* syntax.cpp */; };
		BEF6187C19470F6F00C42C57 /* segment.cpp in Sources */ = {isa = PBXBuildFile; fileRef = 72C28AF91911300D007F2AA0 /* segment.cpp */; };
		BEF6187D19470F7D00C42C57 /* stacke.cpp in Sources */ = {isa = PBXBuildFile; fileRef = 4D587E410B8096FD00200116 /* stacke.cpp */; };
		BEF6187E19470F9400C42C57 /* dskmac.cpp in Sources */ = {isa = PBXBuildFile; fileRef = BEFE81D317B2B32800C9D14F /* dskmac.cpp */; };
		BEF6188119470FCD00C42C57 /* srvcgi.cpp in Sources */ = {isa = PBXBuildFile; fileRef = 4DFD485213BA28AE008DB91F /* srvcgi.cpp */; };
		BEF61885194718A400C42C57 /* exec-interface-field-chunk.cpp in Sources */ = {isa = PBXBuildFile; fileRef = 76D47DE81802FD03006F9102 /* exec-interface-field-chunk.cpp */; };
		BEF61886194718A400C42C57 /* exec-interface-aclip.cpp in Sources */ = {isa = PBXBuildFile; fileRef = E875FD8117293B4F005A69F4 /* exec-interface-aclip.cpp */; };
		BEF61887194718A400C42C57 /* exec-interface-button.cpp in Sources */ = {isa = PBXBuildFile; fileRef = E875FD8217293B4F005A69F4 /* exec-interface-button.cpp */; };
		BEF61888194718A400C42C57 /* exec-interface-card.cpp in Sources */ = {isa = PBXBuildFile; fileRef = E875FD8317293B4F005A69F4 /* exec-interface-card.cpp */; };
		BEF61889194718A400C42C57 /* exec-interface-control.cpp in Sources */ = {isa = PBXBuildFile; fileRef = E875FD8417293B4F005A69F4 /* exec-interface-control.cpp */; };
		BEF6188A194718A400C42C57 /* exec-interface-field.cpp in Sources */ = {isa = PBXBuildFile; fileRef = E875FD8517293B4F005A69F4 /* exec-interface-field.cpp */; };
		BEF6188B194718A400C42C57 /* exec-interface-graphic.cpp in Sources */ = {isa = PBXBuildFile; fileRef = E875FD8617293B4F005A69F4 /* exec-interface-graphic.cpp */; };
		BEF6188C194718A400C42C57 /* exec-interface-group.cpp in Sources */ = {isa = PBXBuildFile; fileRef = E875FD8717293B4F005A69F4 /* exec-interface-group.cpp */; };
		BEF6188D194718A400C42C57 /* exec-interface-image.cpp in Sources */ = {isa = PBXBuildFile; fileRef = E875FD8817293B4F005A69F4 /* exec-interface-image.cpp */; };
		BEF6188E194718A400C42C57 /* exec-interface-object.cpp in Sources */ = {isa = PBXBuildFile; fileRef = E875FD8917293B4F005A69F4 /* exec-interface-object.cpp */; };
		BEF6188F194718A400C42C57 /* exec-interface-player.cpp in Sources */ = {isa = PBXBuildFile; fileRef = E875FD8A17293B4F005A69F4 /* exec-interface-player.cpp */; };
		BEF61890194718A400C42C57 /* exec-interface-scrollbar.cpp in Sources */ = {isa = PBXBuildFile; fileRef = E875FD8B17293B4F005A69F4 /* exec-interface-scrollbar.cpp */; };
		BEF61891194718A400C42C57 /* exec-interface-stack.cpp in Sources */ = {isa = PBXBuildFile; fileRef = E875FD8C17293B4F005A69F4 /* exec-interface-stack.cpp */; };
		BEF61892194718A400C42C57 /* exec-interface-vclip.cpp in Sources */ = {isa = PBXBuildFile; fileRef = E875FD8D17293B4F005A69F4 /* exec-interface-vclip.cpp */; };
		BEF61893194718C400C42C57 /* opensslsocket.cpp in Sources */ = {isa = PBXBuildFile; fileRef = 4D587E3B0B8096FD00200116 /* opensslsocket.cpp */; };
		BEF6189619471C9700C42C57 /* Security.framework in Frameworks */ = {isa = PBXBuildFile; fileRef = 4D8BED0111B959F500DED42A /* Security.framework */; };
		BEF618A119471D4000C42C57 /* Carbon.framework in Frameworks */ = {isa = PBXBuildFile; fileRef = 4DB3856E1714422200D3F102 /* Carbon.framework */; };
		BEF618A219471D6500C42C57 /* sysosxrandom.cpp in Sources */ = {isa = PBXBuildFile; fileRef = 76EF31A9181E801800FAC195 /* sysosxrandom.cpp */; };
		BEF618A319471D7700C42C57 /* uuid.cpp in Sources */ = {isa = PBXBuildFile; fileRef = 4D8589AA173A856600B20951 /* uuid.cpp */; };
		BEF618A419471D8900C42C57 /* socket_resolve.cpp in Sources */ = {isa = PBXBuildFile; fileRef = 3C03ED911134205A009DE406 /* socket_resolve.cpp */; };
		BEF618A519471DE100C42C57 /* srvposix.cpp in Sources */ = {isa = PBXBuildFile; fileRef = 4DFD485D13BA28AE008DB91F /* srvposix.cpp */; };
		BEF618A81947205D00C42C57 /* srvtheme.cpp in Sources */ = {isa = PBXBuildFile; fileRef = BEF618A71947205D00C42C57 /* srvtheme.cpp */; };
		BEF618A9194720B600C42C57 /* notify.cpp in Sources */ = {isa = PBXBuildFile; fileRef = 4DC66D8A1045D41700D1CFA3 /* notify.cpp */; };
		BEFD23CD17B5233800B9310D /* sysspec.cpp in Sources */ = {isa = PBXBuildFile; fileRef = 4DFD486613BA28DA008DB91F /* sysspec.cpp */; };
		BEFE81D417B2B32800C9D14F /* dskmac.cpp in Sources */ = {isa = PBXBuildFile; fileRef = BEFE81D317B2B32800C9D14F /* dskmac.cpp */; };
		C74D7EE61A263A2300BC7FE8 /* libffi.a in Frameworks */ = {isa = PBXBuildFile; fileRef = C74D7EE51A263A2200BC7FE8 /* libffi.a */; };
		E8189EB615D17E8000194F25 /* exec-logic.cpp in Sources */ = {isa = PBXBuildFile; fileRef = E8189EB515D17E8000194F25 /* exec-logic.cpp */; };
		E82206E1184F810A00117D10 /* resolution.cpp in Sources */ = {isa = PBXBuildFile; fileRef = E82206E0184F810A00117D10 /* resolution.cpp */; };
		E82206E2184F810A00117D10 /* resolution.cpp in Sources */ = {isa = PBXBuildFile; fileRef = E82206E0184F810A00117D10 /* resolution.cpp */; };
		E864B42115BDAB5200F5361C /* legacy_spec.cpp in Sources */ = {isa = PBXBuildFile; fileRef = E864B41F15BDAB3F00F5361C /* legacy_spec.cpp */; };
		E8AF7D2319F7E3BF000F68E9 /* graphics_util.cpp in Sources */ = {isa = PBXBuildFile; fileRef = E8AF7D2219F7E3BF000F68E9 /* graphics_util.cpp */; };
		E8DDE5E016C2B1A7007367E4 /* image_rep.cpp in Sources */ = {isa = PBXBuildFile; fileRef = E8DDE5DE16C2B1A7007367E4 /* image_rep.cpp */; };
/* End PBXBuildFile section */

/* Begin PBXContainerItemProxy section */
		4C13880B18A12E3600EFF7B6 /* PBXContainerItemProxy */ = {
			isa = PBXContainerItemProxy;
			containerPortal = 4DBF585D1801CA57009CAB2E /* libopenssl.xcodeproj */;
			proxyType = 1;
			remoteGlobalIDString = 4DBF57C01801A14C009CAB2E;
			remoteInfo = revsecurity;
		};
		4C13881B18A12EB400EFF7B6 /* PBXContainerItemProxy */ = {
			isa = PBXContainerItemProxy;
			containerPortal = 4DBF585D1801CA57009CAB2E /* libopenssl.xcodeproj */;
			proxyType = 1;
			remoteGlobalIDString = 4DBF57C01801A14C009CAB2E;
			remoteInfo = revsecurity;
		};
		4D1F9C48171C655E0091C6CB /* PBXContainerItemProxy */ = {
			isa = PBXContainerItemProxy;
			containerPortal = 4D587D940B80944100200116 /* Project object */;
			proxyType = 1;
			remoteGlobalIDString = 4D1F9C2D171C64320091C6CB;
			remoteInfo = securitystubs;
		};
		4D1F9C51171C66230091C6CB /* PBXContainerItemProxy */ = {
			isa = PBXContainerItemProxy;
			containerPortal = 4D587D940B80944100200116 /* Project object */;
			proxyType = 1;
			remoteGlobalIDString = 4D1F9C2D171C64320091C6CB;
			remoteInfo = security_community;
		};
		4D1F9C5F171C67B00091C6CB /* PBXContainerItemProxy */ = {
			isa = PBXContainerItemProxy;
			containerPortal = 4DB903690DAB898B0014A170 /* libexternal.xcodeproj */;
			proxyType = 1;
			remoteGlobalIDString = 4DF42A420B048617003F2D95;
			remoteInfo = external;
		};
		4D1F9E5B171C69C40091C6CB /* PBXContainerItemProxy */ = {
			isa = PBXContainerItemProxy;
			containerPortal = 4D587D940B80944100200116 /* Project object */;
			proxyType = 1;
			remoteGlobalIDString = 4D1F9C2D171C64320091C6CB;
			remoteInfo = security;
		};
		4D221ACC171D59F500E7E557 /* PBXContainerItemProxy */ = {
			isa = PBXContainerItemProxy;
			containerPortal = 4D587D940B80944100200116 /* Project object */;
			proxyType = 1;
			remoteGlobalIDString = 4D221A9D171D58A700E7E557;
			remoteInfo = "kernel-development";
		};
		4D221AFE171D5F3700E7E557 /* PBXContainerItemProxy */ = {
			isa = PBXContainerItemProxy;
			containerPortal = 4D587D940B80944100200116 /* Project object */;
			proxyType = 1;
			remoteGlobalIDString = 4D221AE0171D5EC500E7E557;
			remoteInfo = "kernel-standalone";
		};
		4D221B03171D5F7900E7E557 /* PBXContainerItemProxy */ = {
			isa = PBXContainerItemProxy;
			containerPortal = 4D587D940B80944100200116 /* Project object */;
			proxyType = 1;
			remoteGlobalIDString = 4DEE29F50FDE41BE0009423C;
			remoteInfo = kernel;
		};
		4D221B05171D5F8200E7E557 /* PBXContainerItemProxy */ = {
			isa = PBXContainerItemProxy;
			containerPortal = 4D587D940B80944100200116 /* Project object */;
			proxyType = 1;
			remoteGlobalIDString = 4DEE29F50FDE41BE0009423C;
			remoteInfo = kernel;
		};
		4D222013171D730100E7E557 /* PBXContainerItemProxy */ = {
			isa = PBXContainerItemProxy;
			containerPortal = 4D587D940B80944100200116 /* Project object */;
			proxyType = 1;
			remoteGlobalIDString = 4D22200F171D72A500E7E557;
			remoteInfo = version;
		};
		4D222015171D730B00E7E557 /* PBXContainerItemProxy */ = {
			isa = PBXContainerItemProxy;
			containerPortal = 4D587D940B80944100200116 /* Project object */;
			proxyType = 1;
			remoteGlobalIDString = 4D22200F171D72A500E7E557;
			remoteInfo = version;
		};
		4D2A579B1198634300135143 /* PBXContainerItemProxy */ = {
			isa = PBXContainerItemProxy;
			containerPortal = 4D587D940B80944100200116 /* Project object */;
			proxyType = 1;
			remoteGlobalIDString = 4DEE29F50FDE41BE0009423C;
			remoteInfo = kernel;
		};
		4D6C797817134897000BCF78 /* PBXContainerItemProxy */ = {
			isa = PBXContainerItemProxy;
			containerPortal = 4D587FCE0B809C3600200116 /* libz.xcodeproj */;
			proxyType = 2;
			remoteGlobalIDString = D2AAC046055464E500DB518D;
			remoteInfo = libz;
		};
		4D6C7980171348A6000BCF78 /* PBXContainerItemProxy */ = {
			isa = PBXContainerItemProxy;
			containerPortal = 4D587FC50B809C2E00200116 /* libpng.xcodeproj */;
			proxyType = 2;
			remoteGlobalIDString = D2AAC046055464E500DB518D;
			remoteInfo = libpng;
		};
		4D6C7988171348B4000BCF78 /* PBXContainerItemProxy */ = {
			isa = PBXContainerItemProxy;
			containerPortal = 4D587FBC0B809C2600200116 /* libjpeg.xcodeproj */;
			proxyType = 2;
			remoteGlobalIDString = D2AAC046055464E500DB518D;
			remoteInfo = libjpeg;
		};
		4D6C7990171348C1000BCF78 /* PBXContainerItemProxy */ = {
			isa = PBXContainerItemProxy;
			containerPortal = 4D88B73815F4C66F002CFBD6 /* libgif.xcodeproj */;
			proxyType = 2;
			remoteGlobalIDString = D2AAC046055464E500DB518D;
			remoteInfo = libgif;
		};
		4D6C7998171348CD000BCF78 /* PBXContainerItemProxy */ = {
			isa = PBXContainerItemProxy;
			containerPortal = 4D587FB30B809C1A00200116 /* libpcre.xcodeproj */;
			proxyType = 2;
			remoteGlobalIDString = D2AAC046055464E500DB518D;
			remoteInfo = libpcre;
		};
		4D7FA7BA1594E0FA00EEF440 /* PBXContainerItemProxy */ = {
			isa = PBXContainerItemProxy;
			containerPortal = 4D7FA7B61594E0FA00EEF440 /* libfoundation.xcodeproj */;
			proxyType = 2;
			remoteGlobalIDString = 4DF42A430B048617003F2D95;
			remoteInfo = foundation;
		};
		4D8D355A171D4B72009D9D25 /* PBXContainerItemProxy */ = {
			isa = PBXContainerItemProxy;
			containerPortal = 4D587FCE0B809C3600200116 /* libz.xcodeproj */;
			proxyType = 1;
			remoteGlobalIDString = D2AAC045055464E500DB518D;
			remoteInfo = libz;
		};
		4D8D355C171D4B72009D9D25 /* PBXContainerItemProxy */ = {
			isa = PBXContainerItemProxy;
			containerPortal = 4D587FC50B809C2E00200116 /* libpng.xcodeproj */;
			proxyType = 1;
			remoteGlobalIDString = D2AAC045055464E500DB518D;
			remoteInfo = libpng;
		};
		4D8D355E171D4B72009D9D25 /* PBXContainerItemProxy */ = {
			isa = PBXContainerItemProxy;
			containerPortal = 4D587FBC0B809C2600200116 /* libjpeg.xcodeproj */;
			proxyType = 1;
			remoteGlobalIDString = D2AAC045055464E500DB518D;
			remoteInfo = libjpeg;
		};
		4D8D3560171D4B72009D9D25 /* PBXContainerItemProxy */ = {
			isa = PBXContainerItemProxy;
			containerPortal = 4D587FB30B809C1A00200116 /* libpcre.xcodeproj */;
			proxyType = 1;
			remoteGlobalIDString = D2AAC045055464E500DB518D;
			remoteInfo = libpcre;
		};
		4D8D3562171D4B72009D9D25 /* PBXContainerItemProxy */ = {
			isa = PBXContainerItemProxy;
			containerPortal = 4D88B73815F4C66F002CFBD6 /* libgif.xcodeproj */;
			proxyType = 1;
			remoteGlobalIDString = D2AAC045055464E500DB518D;
			remoteInfo = libgif;
		};
		4D8D3566171D4B83009D9D25 /* PBXContainerItemProxy */ = {
			isa = PBXContainerItemProxy;
			containerPortal = 4D587FCE0B809C3600200116 /* libz.xcodeproj */;
			proxyType = 1;
			remoteGlobalIDString = D2AAC045055464E500DB518D;
			remoteInfo = libz;
		};
		4D8D3568171D4B83009D9D25 /* PBXContainerItemProxy */ = {
			isa = PBXContainerItemProxy;
			containerPortal = 4D587FC50B809C2E00200116 /* libpng.xcodeproj */;
			proxyType = 1;
			remoteGlobalIDString = D2AAC045055464E500DB518D;
			remoteInfo = libpng;
		};
		4D8D356A171D4B83009D9D25 /* PBXContainerItemProxy */ = {
			isa = PBXContainerItemProxy;
			containerPortal = 4D587FBC0B809C2600200116 /* libjpeg.xcodeproj */;
			proxyType = 1;
			remoteGlobalIDString = D2AAC045055464E500DB518D;
			remoteInfo = libjpeg;
		};
		4D8D356C171D4B83009D9D25 /* PBXContainerItemProxy */ = {
			isa = PBXContainerItemProxy;
			containerPortal = 4D587FB30B809C1A00200116 /* libpcre.xcodeproj */;
			proxyType = 1;
			remoteGlobalIDString = D2AAC045055464E500DB518D;
			remoteInfo = libpcre;
		};
		4D8D356E171D4B83009D9D25 /* PBXContainerItemProxy */ = {
			isa = PBXContainerItemProxy;
			containerPortal = 4D88B73815F4C66F002CFBD6 /* libgif.xcodeproj */;
			proxyType = 1;
			remoteGlobalIDString = D2AAC045055464E500DB518D;
			remoteInfo = libgif;
		};
		4DB846C1192B553900771914 /* PBXContainerItemProxy */ = {
			isa = PBXContainerItemProxy;
			containerPortal = 4D587D940B80944100200116 /* Project object */;
			proxyType = 1;
			remoteGlobalIDString = 4D1F9C5D171C67B00091C6CB;
			remoteInfo = "kernel-server";
		};
		4DB846C3192B554300771914 /* PBXContainerItemProxy */ = {
			isa = PBXContainerItemProxy;
			containerPortal = 4D587D940B80944100200116 /* Project object */;
			proxyType = 1;
			remoteGlobalIDString = 4D1F9C2D171C64320091C6CB;
			remoteInfo = "security-community";
		};
		4DB849CE192B624E00771914 /* PBXContainerItemProxy */ = {
			isa = PBXContainerItemProxy;
			containerPortal = E8AF4890174D5563000B2F9E /* libskia.xcodeproj */;
			proxyType = 1;
			remoteGlobalIDString = D2AAC045055464E500DB518D;
			remoteInfo = libskia;
		};
		4DB849D0192B625100771914 /* PBXContainerItemProxy */ = {
			isa = PBXContainerItemProxy;
			containerPortal = 766E329C180EE5BB00CF7FCF /* libgraphics.xcodeproj */;
			proxyType = 1;
			remoteGlobalIDString = D2AAC045055464E500DB518D;
			remoteInfo = libgraphics;
		};
		4DB9036D0DAB898B0014A170 /* PBXContainerItemProxy */ = {
			isa = PBXContainerItemProxy;
			containerPortal = 4DB903690DAB898B0014A170 /* libexternal.xcodeproj */;
			proxyType = 2;
			remoteGlobalIDString = 4DF42A430B048617003F2D95;
			remoteInfo = external;
		};
		4DBF58621801CA57009CAB2E /* PBXContainerItemProxy */ = {
			isa = PBXContainerItemProxy;
			containerPortal = 4DBF585D1801CA57009CAB2E /* libopenssl.xcodeproj */;
			proxyType = 2;
			remoteGlobalIDString = D2AAC046055464E500DB518D;
			remoteInfo = libopenssl;
		};
		4DBF58641801CA57009CAB2E /* PBXContainerItemProxy */ = {
			isa = PBXContainerItemProxy;
			containerPortal = 4DBF585D1801CA57009CAB2E /* libopenssl.xcodeproj */;
			proxyType = 2;
			remoteGlobalIDString = 4DBF57C11801A14C009CAB2E;
			remoteInfo = revsecurity;
		};
		4DBF58661801CA67009CAB2E /* PBXContainerItemProxy */ = {
			isa = PBXContainerItemProxy;
			containerPortal = 4DBF585D1801CA57009CAB2E /* libopenssl.xcodeproj */;
			proxyType = 1;
			remoteGlobalIDString = D2AAC045055464E500DB518D;
			remoteInfo = libopenssl;
		};
		4DBF58B01801CB4E009CAB2E /* PBXContainerItemProxy */ = {
			isa = PBXContainerItemProxy;
			containerPortal = 4DBF585D1801CA57009CAB2E /* libopenssl.xcodeproj */;
			proxyType = 1;
			remoteGlobalIDString = 4DBF57C01801A14C009CAB2E;
			remoteInfo = revsecurity;
		};
		4DEE2B280FDE42DF0009423C /* PBXContainerItemProxy */ = {
			isa = PBXContainerItemProxy;
			containerPortal = 4D587D940B80944100200116 /* Project object */;
			proxyType = 1;
			remoteGlobalIDString = 4DEE29F50FDE41BE0009423C;
			remoteInfo = kernel;
		};
		4DEE2B2A0FDE42E70009423C /* PBXContainerItemProxy */ = {
			isa = PBXContainerItemProxy;
			containerPortal = 4D587D940B80944100200116 /* Project object */;
			proxyType = 1;
			remoteGlobalIDString = 4DEE29F50FDE41BE0009423C;
			remoteInfo = kernel;
		};
		4DEE2BD20FDE4A1E0009423C /* PBXContainerItemProxy */ = {
			isa = PBXContainerItemProxy;
			containerPortal = 4DB903690DAB898B0014A170 /* libexternal.xcodeproj */;
			proxyType = 1;
			remoteGlobalIDString = 4DF42A420B048617003F2D95;
			remoteInfo = external;
		};
		7261915C1A26091900851787 /* PBXContainerItemProxy */ = {
			isa = PBXContainerItemProxy;
			containerPortal = 726191581A26091900851787 /* libffi.xcodeproj */;
			proxyType = 2;
			remoteGlobalIDString = D2AAC046055464E500DB518D;
			remoteInfo = libffi;
		};
		7261915E1A26094100851787 /* PBXContainerItemProxy */ = {
			isa = PBXContainerItemProxy;
			containerPortal = 726191581A26091900851787 /* libffi.xcodeproj */;
			proxyType = 1;
			remoteGlobalIDString = D2AAC045055464E500DB518D;
			remoteInfo = libffi;
		};
		726191721A260B6D00851787 /* PBXContainerItemProxy */ = {
			isa = PBXContainerItemProxy;
			containerPortal = 7261916C1A260B6C00851787 /* libscript.xcodeproj */;
			proxyType = 2;
			remoteGlobalIDString = 4D322F1619DD945E008476D3;
			remoteInfo = script;
		};
		726191741A260B6D00851787 /* PBXContainerItemProxy */ = {
			isa = PBXContainerItemProxy;
			containerPortal = 7261916C1A260B6C00851787 /* libscript.xcodeproj */;
			proxyType = 2;
			remoteGlobalIDString = 4DDA20661A139BA1001B0CA2;
			remoteInfo = "libscript-test";
		};
		726191761A260B7900851787 /* PBXContainerItemProxy */ = {
			isa = PBXContainerItemProxy;
			containerPortal = 7261916C1A260B6C00851787 /* libscript.xcodeproj */;
			proxyType = 1;
			remoteGlobalIDString = 4D322F1519DD945E008476D3;
			remoteInfo = script;
		};
		72D60321184768580022379C /* PBXContainerItemProxy */ = {
			isa = PBXContainerItemProxy;
			containerPortal = E8AF4890174D5563000B2F9E /* libskia.xcodeproj */;
			proxyType = 1;
			remoteGlobalIDString = D2AAC045055464E500DB518D;
			remoteInfo = libskia;
		};
		766E32A0180EE5BC00CF7FCF /* PBXContainerItemProxy */ = {
			isa = PBXContainerItemProxy;
			containerPortal = 766E329C180EE5BB00CF7FCF /* libgraphics.xcodeproj */;
			proxyType = 2;
			remoteGlobalIDString = D2AAC046055464E500DB518D;
			remoteInfo = libgraphics;
		};
		7699BD221A1CD51A00636397 /* PBXContainerItemProxy */ = {
			isa = PBXContainerItemProxy;
			containerPortal = 4D587D940B80944100200116 /* Project object */;
			proxyType = 1;
			remoteGlobalIDString = 4D1F9C2D171C64320091C6CB;
			remoteInfo = security_community;
		};
		7699BD241A1CD51A00636397 /* PBXContainerItemProxy */ = {
			isa = PBXContainerItemProxy;
			containerPortal = 4DBF585D1801CA57009CAB2E /* libopenssl.xcodeproj */;
			proxyType = 1;
			remoteGlobalIDString = 4DBF57C01801A14C009CAB2E;
			remoteInfo = revsecurity;
		};
		7699BD641A1CD51E00636397 /* PBXContainerItemProxy */ = {
			isa = PBXContainerItemProxy;
			containerPortal = E8AF4890174D5563000B2F9E /* libskia.xcodeproj */;
			proxyType = 1;
			remoteGlobalIDString = D2AAC045055464E500DB518D;
			remoteInfo = libskia;
		};
		7699BD661A1CD51E00636397 /* PBXContainerItemProxy */ = {
			isa = PBXContainerItemProxy;
			containerPortal = 4D587D940B80944100200116 /* Project object */;
			proxyType = 1;
			remoteGlobalIDString = 4D22200F171D72A500E7E557;
			remoteInfo = version;
		};
		7699BD681A1CD51E00636397 /* PBXContainerItemProxy */ = {
			isa = PBXContainerItemProxy;
			containerPortal = 4D587FCE0B809C3600200116 /* libz.xcodeproj */;
			proxyType = 1;
			remoteGlobalIDString = D2AAC045055464E500DB518D;
			remoteInfo = libz;
		};
		7699BD6A1A1CD51E00636397 /* PBXContainerItemProxy */ = {
			isa = PBXContainerItemProxy;
			containerPortal = 4D587FC50B809C2E00200116 /* libpng.xcodeproj */;
			proxyType = 1;
			remoteGlobalIDString = D2AAC045055464E500DB518D;
			remoteInfo = libpng;
		};
		7699BD6C1A1CD51E00636397 /* PBXContainerItemProxy */ = {
			isa = PBXContainerItemProxy;
			containerPortal = 4D587FBC0B809C2600200116 /* libjpeg.xcodeproj */;
			proxyType = 1;
			remoteGlobalIDString = D2AAC045055464E500DB518D;
			remoteInfo = libjpeg;
		};
		7699BD6E1A1CD51E00636397 /* PBXContainerItemProxy */ = {
			isa = PBXContainerItemProxy;
			containerPortal = 4D587FB30B809C1A00200116 /* libpcre.xcodeproj */;
			proxyType = 1;
			remoteGlobalIDString = D2AAC045055464E500DB518D;
			remoteInfo = libpcre;
		};
		7699BD701A1CD51E00636397 /* PBXContainerItemProxy */ = {
			isa = PBXContainerItemProxy;
			containerPortal = 4D88B73815F4C66F002CFBD6 /* libgif.xcodeproj */;
			proxyType = 1;
			remoteGlobalIDString = D2AAC045055464E500DB518D;
			remoteInfo = libgif;
		};
		7699BD721A1CD51E00636397 /* PBXContainerItemProxy */ = {
			isa = PBXContainerItemProxy;
			containerPortal = 4DB903690DAB898B0014A170 /* libexternal.xcodeproj */;
			proxyType = 1;
			remoteGlobalIDString = 4DF42A420B048617003F2D95;
			remoteInfo = external;
		};
		7699BD741A1CD51E00636397 /* PBXContainerItemProxy */ = {
			isa = PBXContainerItemProxy;
			containerPortal = 766E329C180EE5BB00CF7FCF /* libgraphics.xcodeproj */;
			proxyType = 1;
			remoteGlobalIDString = D2AAC045055464E500DB518D;
			remoteInfo = libgraphics;
		};
		7699BD761A1CD51E00636397 /* PBXContainerItemProxy */ = {
			isa = PBXContainerItemProxy;
			containerPortal = 4D7FA7B61594E0FA00EEF440 /* libfoundation.xcodeproj */;
			proxyType = 1;
			remoteGlobalIDString = 4DF42A420B048617003F2D95;
			remoteInfo = foundation;
		};
		7699BD781A1CD51E00636397 /* PBXContainerItemProxy */ = {
			isa = PBXContainerItemProxy;
			containerPortal = 4DBF585D1801CA57009CAB2E /* libopenssl.xcodeproj */;
			proxyType = 1;
			remoteGlobalIDString = D2AAC045055464E500DB518D;
			remoteInfo = libopenssl;
		};
		7699BE7A1A1CD5BE00636397 /* PBXContainerItemProxy */ = {
			isa = PBXContainerItemProxy;
			containerPortal = 4D7FA7B61594E0FA00EEF440 /* libfoundation.xcodeproj */;
			proxyType = 1;
			remoteGlobalIDString = 4DF42A420B048617003F2D95;
			remoteInfo = foundation;
		};
		76EF3184181E708A00FAC195 /* PBXContainerItemProxy */ = {
			isa = PBXContainerItemProxy;
			containerPortal = 766E329C180EE5BB00CF7FCF /* libgraphics.xcodeproj */;
			proxyType = 1;
			remoteGlobalIDString = D2AAC045055464E500DB518D;
			remoteInfo = libgraphics;
		};
		76F0CC8F18CA28E500C01A67 /* PBXContainerItemProxy */ = {
			isa = PBXContainerItemProxy;
			containerPortal = E8AF4890174D5563000B2F9E /* libskia.xcodeproj */;
			proxyType = 2;
			remoteGlobalIDString = D2AAC046055464E500DB518D;
			remoteInfo = libskia;
		};
		76F1A2FF1A1CDC9900A3DBB1 /* PBXContainerItemProxy */ = {
			isa = PBXContainerItemProxy;
			containerPortal = 4D587D940B80944100200116 /* Project object */;
			proxyType = 1;
			remoteGlobalIDString = 7699BD621A1CD51E00636397;
			remoteInfo = "kernel-test";
		};
		BE0986A0194872D20065CEEA /* PBXContainerItemProxy */ = {
			isa = PBXContainerItemProxy;
			containerPortal = 4DBF585D1801CA57009CAB2E /* libopenssl.xcodeproj */;
			proxyType = 1;
			remoteGlobalIDString = 4DBF57C01801A14C009CAB2E;
			remoteInfo = revsecurity;
		};
		BE3F705D175CD3E700DBFB07 /* PBXContainerItemProxy */ = {
			isa = PBXContainerItemProxy;
			containerPortal = 4D7FA7B61594E0FA00EEF440 /* libfoundation.xcodeproj */;
			proxyType = 1;
			remoteGlobalIDString = 4DF42A420B048617003F2D95;
			remoteInfo = foundation;
		};
		BE3F705F175CD40000DBFB07 /* PBXContainerItemProxy */ = {
			isa = PBXContainerItemProxy;
			containerPortal = 4D7FA7B61594E0FA00EEF440 /* libfoundation.xcodeproj */;
			proxyType = 1;
			remoteGlobalIDString = 4DF42A420B048617003F2D95;
			remoteInfo = foundation;
		};
/* End PBXContainerItemProxy section */

/* Begin PBXCopyFilesBuildPhase section */
		4D2A57CE1198634300135143 /* CopyFiles */ = {
			isa = PBXCopyFilesBuildPhase;
			buildActionMask = 2147483647;
			dstPath = "";
			dstSubfolderSpec = 13;
			files = (
			);
			runOnlyForDeploymentPostprocessing = 0;
		};
		4DBF58BB1801CB77009CAB2E /* CopyFiles */ = {
			isa = PBXCopyFilesBuildPhase;
			buildActionMask = 2147483647;
			dstPath = "";
			dstSubfolderSpec = 6;
			files = (
				4DBF58B31801CB6D009CAB2E /* revsecurity.dylib in CopyFiles */,
			);
			runOnlyForDeploymentPostprocessing = 0;
		};
		7699BD5C1A1CD51A00636397 /* CopyFiles */ = {
			isa = PBXCopyFilesBuildPhase;
			buildActionMask = 2147483647;
			dstPath = "";
			dstSubfolderSpec = 13;
			files = (
			);
			runOnlyForDeploymentPostprocessing = 0;
		};
/* End PBXCopyFilesBuildPhase section */

/* Begin PBXFileReference section */
		1DC1249418FC422300C2FEF3 /* quicktimestubs.mac.cpp */ = {isa = PBXFileReference; fileEncoding = 4; lastKnownFileType = sourcecode.cpp.cpp; name = quicktimestubs.mac.cpp; path = src/quicktimestubs.mac.cpp; sourceTree = "<group>"; };
		1DDE08D01945DD31000E3705 /* mac-qt-player.mm */ = {isa = PBXFileReference; fileEncoding = 4; lastKnownFileType = sourcecode.cpp.objcpp; name = "mac-qt-player.mm"; path = "src/mac-qt-player.mm"; sourceTree = "<group>"; };
		1DDE08D21945DD43000E3705 /* mac-av-player.mm */ = {isa = PBXFileReference; fileEncoding = 4; lastKnownFileType = sourcecode.cpp.objcpp; name = "mac-av-player.mm"; path = "src/mac-av-player.mm"; sourceTree = "<group>"; };
		1DDE08E61945F036000E3705 /* AVFoundation.framework */ = {isa = PBXFileReference; lastKnownFileType = wrapper.framework; name = AVFoundation.framework; path = System/Library/Frameworks/AVFoundation.framework; sourceTree = SDKROOT; };
		1DDE08E81945F0DE000E3705 /* CoreMedia.framework */ = {isa = PBXFileReference; lastKnownFileType = wrapper.framework; name = CoreMedia.framework; path = System/Library/Frameworks/CoreMedia.framework; sourceTree = SDKROOT; };
		1DDE08EA1945F10A000E3705 /* QTKit.framework */ = {isa = PBXFileReference; lastKnownFileType = wrapper.framework; name = QTKit.framework; path = System/Library/Frameworks/QTKit.framework; sourceTree = SDKROOT; };
		1DED771C19124F24000FFFE3 /* player-legacy.cpp */ = {isa = PBXFileReference; fileEncoding = 4; lastKnownFileType = sourcecode.cpp.cpp; name = "player-legacy.cpp"; path = "src/player-legacy.cpp"; sourceTree = "<group>"; };
		1DED771D19124F24000FFFE3 /* player-legacy.h */ = {isa = PBXFileReference; fileEncoding = 4; lastKnownFileType = sourcecode.c.h; name = "player-legacy.h"; path = "src/player-legacy.h"; sourceTree = "<group>"; };
		1DED771E19126451000FFFE3 /* player-platform.cpp */ = {isa = PBXFileReference; fileEncoding = 4; lastKnownFileType = sourcecode.cpp.cpp; name = "player-platform.cpp"; path = "src/player-platform.cpp"; sourceTree = "<group>"; };
		1DED771F19126451000FFFE3 /* player-platform.h */ = {isa = PBXFileReference; fileEncoding = 4; lastKnownFileType = sourcecode.c.h; name = "player-platform.h"; path = "src/player-platform.h"; sourceTree = "<group>"; };
		1DED77201912652B000FFFE3 /* player.cpp */ = {isa = PBXFileReference; fileEncoding = 4; lastKnownFileType = sourcecode.cpp.cpp; name = player.cpp; path = src/player.cpp; sourceTree = "<group>"; };
		3C03ED911134205A009DE406 /* socket_resolve.cpp */ = {isa = PBXFileReference; fileEncoding = 30; lastKnownFileType = sourcecode.cpp.cpp; name = socket_resolve.cpp; path = src/socket_resolve.cpp; sourceTree = "<group>"; };
		3C0A3CC310BAF6120074D630 /* iquantization.cpp */ = {isa = PBXFileReference; fileEncoding = 30; lastKnownFileType = sourcecode.cpp.cpp; name = iquantization.cpp; path = src/iquantization.cpp; sourceTree = "<group>"; };
		3C0A3CC510BAF63B0074D630 /* iquantization.h */ = {isa = PBXFileReference; fileEncoding = 30; lastKnownFileType = sourcecode.c.h; name = iquantization.h; path = src/iquantization.h; sourceTree = "<group>"; };
		3C23DEB00DFD56B400A7CA52 /* datastructures.h */ = {isa = PBXFileReference; fileEncoding = 30; lastKnownFileType = sourcecode.c.h; name = datastructures.h; path = src/datastructures.h; sourceTree = "<group>"; };
		3C6286C50E6C4BF4004839CB /* menuparse.cpp */ = {isa = PBXFileReference; fileEncoding = 30; lastKnownFileType = sourcecode.cpp.cpp; name = menuparse.cpp; path = src/menuparse.cpp; sourceTree = "<group>"; };
		3C6286C90E6C4C04004839CB /* menuparse.h */ = {isa = PBXFileReference; fileEncoding = 30; lastKnownFileType = sourcecode.c.h; name = menuparse.h; path = src/menuparse.h; sourceTree = "<group>"; };
		4C1EA4FA13CF513E00F17AFC /* server_test.lc */ = {isa = PBXFileReference; fileEncoding = 4; lastKnownFileType = text; path = server_test.lc; sourceTree = "<group>"; };
		4C529CC219741CC8007C5F7C /* sysw32threads.cpp */ = {isa = PBXFileReference; lastKnownFileType = sourcecode.cpp.cpp; name = sysw32threads.cpp; path = src/sysw32threads.cpp; sourceTree = "<group>"; };
		4C8B5BB81972A4000014058F /* systhreads.h */ = {isa = PBXFileReference; lastKnownFileType = sourcecode.c.h; name = systhreads.h; path = src/systhreads.h; sourceTree = "<group>"; };
		4C8B5BB91972A6B90014058F /* sysunxthreads.cpp */ = {isa = PBXFileReference; lastKnownFileType = sourcecode.cpp.cpp; name = sysunxthreads.cpp; path = src/sysunxthreads.cpp; sourceTree = "<group>"; };
		4C8B5BBB19733AB10014058F /* stacktile.cpp */ = {isa = PBXFileReference; fileEncoding = 4; lastKnownFileType = sourcecode.cpp.cpp; name = stacktile.cpp; path = src/stacktile.cpp; sourceTree = "<group>"; };
		4C8B5BBD19733D230014058F /* stacktile.h */ = {isa = PBXFileReference; lastKnownFileType = sourcecode.c.h; name = stacktile.h; path = src/stacktile.h; sourceTree = "<group>"; };
		4CC1535614E7FB91009FA80E /* paragrafattr.cpp */ = {isa = PBXFileReference; fileEncoding = 4; lastKnownFileType = sourcecode.cpp.cpp; name = paragrafattr.cpp; path = src/paragrafattr.cpp; sourceTree = "<group>"; };
		4CC1536114E7FE1D009FA80E /* fieldstyledtext.cpp */ = {isa = PBXFileReference; fileEncoding = 4; lastKnownFileType = sourcecode.cpp.cpp; name = fieldstyledtext.cpp; path = src/fieldstyledtext.cpp; sourceTree = "<group>"; };
		4CF4B87F199E0C1C00E33AEE /* coretextlayout.mm */ = {isa = PBXFileReference; fileEncoding = 4; lastKnownFileType = sourcecode.cpp.objcpp; name = coretextlayout.mm; path = src/coretextlayout.mm; sourceTree = "<group>"; };
		4D00C6280CE1F27300341AD3 /* SystemConfiguration.framework */ = {isa = PBXFileReference; lastKnownFileType = wrapper.framework; name = SystemConfiguration.framework; path = /System/Library/Frameworks/SystemConfiguration.framework; sourceTree = "<absolute>"; };
		4D00CD75103305D4003D3C0D /* bitmapeffectblur.cpp */ = {isa = PBXFileReference; fileEncoding = 4; lastKnownFileType = sourcecode.cpp.cpp; name = bitmapeffectblur.cpp; path = src/bitmapeffectblur.cpp; sourceTree = "<group>"; };
		4D00CD76103305D4003D3C0D /* bitmapeffectblur.h */ = {isa = PBXFileReference; fileEncoding = 4; lastKnownFileType = sourcecode.c.h; name = bitmapeffectblur.h; path = src/bitmapeffectblur.h; sourceTree = "<group>"; };
		4D01C88D12247B0F00AAD151 /* bsdiff_apply.cpp */ = {isa = PBXFileReference; fileEncoding = 4; lastKnownFileType = sourcecode.cpp.cpp; name = bsdiff_apply.cpp; path = src/bsdiff_apply.cpp; sourceTree = "<group>"; };
		4D01C89712247CBA00AAD151 /* mode_installer_osx.cpp */ = {isa = PBXFileReference; fileEncoding = 4; lastKnownFileType = sourcecode.cpp.cpp; name = mode_installer_osx.cpp; path = src/mode_installer_osx.cpp; sourceTree = "<group>"; };
		4D03C2160BC5803900026EA7 /* osxfiles.cpp */ = {isa = PBXFileReference; fileEncoding = 30; lastKnownFileType = sourcecode.cpp.cpp; name = osxfiles.cpp; path = src/osxfiles.cpp; sourceTree = "<group>"; };
		4D05B90C13E06AAB001CD82A /* dsklnxmain.cpp */ = {isa = PBXFileReference; fileEncoding = 4; lastKnownFileType = sourcecode.cpp.cpp; name = dsklnxmain.cpp; path = src/dsklnxmain.cpp; sourceTree = "<group>"; };
		4D05B90D13E06AAB001CD82A /* dskmain.cpp */ = {isa = PBXFileReference; fileEncoding = 4; lastKnownFileType = sourcecode.cpp.cpp; name = dskmain.cpp; path = src/dskmain.cpp; sourceTree = "<group>"; };
		4D05B90E13E06AAC001CD82A /* dskosxmain.mm */ = {isa = PBXFileReference; fileEncoding = 4; lastKnownFileType = sourcecode.cpp.objcpp; name = dskosxmain.mm; path = src/dskosxmain.mm; sourceTree = "<group>"; };
		4D05B90F13E06AAC001CD82A /* dskw32main.cpp */ = {isa = PBXFileReference; fileEncoding = 4; lastKnownFileType = sourcecode.cpp.cpp; name = dskw32main.cpp; path = src/dskw32main.cpp; sourceTree = "<group>"; };
		4D140F6F15A5A82300191B5E /* AdModule.java */ = {isa = PBXFileReference; fileEncoding = 4; lastKnownFileType = sourcecode.java; path = AdModule.java; sourceTree = "<group>"; };
		4D140F7015A5A82300191B5E /* Alert.java */ = {isa = PBXFileReference; fileEncoding = 4; lastKnownFileType = sourcecode.java; path = Alert.java; sourceTree = "<group>"; };
		4D140F7515A5A82300191B5E /* PurchaseObserver.java */ = {isa = PBXFileReference; fileEncoding = 4; lastKnownFileType = sourcecode.java; path = PurchaseObserver.java; sourceTree = "<group>"; };
		4D140F7715A5A82300191B5E /* ResponseHandler.java */ = {isa = PBXFileReference; fileEncoding = 4; lastKnownFileType = sourcecode.java; path = ResponseHandler.java; sourceTree = "<group>"; };
		4D140F7C15A5A82300191B5E /* PurchaseObserver.java */ = {isa = PBXFileReference; fileEncoding = 4; lastKnownFileType = sourcecode.java; name = PurchaseObserver.java; path = billing/PurchaseObserver.java; sourceTree = "<group>"; };
		4D140F7E15A5A82300191B5E /* ResponseHandler.java */ = {isa = PBXFileReference; fileEncoding = 4; lastKnownFileType = sourcecode.java; name = ResponseHandler.java; path = billing/ResponseHandler.java; sourceTree = "<group>"; };
		4D140F8015A5A82300191B5E /* BitmapView.java */ = {isa = PBXFileReference; fileEncoding = 4; lastKnownFileType = sourcecode.java; path = BitmapView.java; sourceTree = "<group>"; };
		4D140F8115A5A82300191B5E /* BusyIndicator.java */ = {isa = PBXFileReference; fileEncoding = 4; lastKnownFileType = sourcecode.java; path = BusyIndicator.java; sourceTree = "<group>"; };
		4D140F8215A5A82300191B5E /* CalendarEvents.java */ = {isa = PBXFileReference; fileEncoding = 4; lastKnownFileType = sourcecode.java; path = CalendarEvents.java; sourceTree = "<group>"; };
		4D140F8315A5A82300191B5E /* Contact.java */ = {isa = PBXFileReference; fileEncoding = 4; lastKnownFileType = sourcecode.java; path = Contact.java; sourceTree = "<group>"; };
		4D140F8415A5A82300191B5E /* DialogModule.java */ = {isa = PBXFileReference; fileEncoding = 4; lastKnownFileType = sourcecode.java; path = DialogModule.java; sourceTree = "<group>"; };
		4D140F8515A5A82300191B5E /* EngineReceiver.java */ = {isa = PBXFileReference; fileEncoding = 4; lastKnownFileType = sourcecode.java; path = EngineReceiver.java; sourceTree = "<group>"; };
		4D140F8A15A5A82300191B5E /* NetworkModule.java */ = {isa = PBXFileReference; fileEncoding = 4; lastKnownFileType = sourcecode.java; path = NetworkModule.java; sourceTree = "<group>"; };
		4D140F8B15A5A82300191B5E /* NotificationModule.java */ = {isa = PBXFileReference; fileEncoding = 4; lastKnownFileType = sourcecode.java; path = NotificationModule.java; sourceTree = "<group>"; };
		4D140F8C15A5A82300191B5E /* OpenGLView.java */ = {isa = PBXFileReference; fileEncoding = 4; lastKnownFileType = sourcecode.java; path = OpenGLView.java; sourceTree = "<group>"; };
		4D140F8D15A5A82300191B5E /* PushReceiver.java */ = {isa = PBXFileReference; fileEncoding = 4; lastKnownFileType = sourcecode.java; path = PushReceiver.java; sourceTree = "<group>"; };
		4D140F8E15A5A82300191B5E /* ScreenOrientationEventListener.java */ = {isa = PBXFileReference; fileEncoding = 4; lastKnownFileType = sourcecode.java; path = ScreenOrientationEventListener.java; sourceTree = "<group>"; };
		4D140F8F15A5A82300191B5E /* SensorModule.java */ = {isa = PBXFileReference; fileEncoding = 4; lastKnownFileType = sourcecode.java; path = SensorModule.java; sourceTree = "<group>"; };
		4D140F9015A5A82300191B5E /* SoundModule.java */ = {isa = PBXFileReference; fileEncoding = 4; lastKnownFileType = sourcecode.java; path = SoundModule.java; sourceTree = "<group>"; };
		4D140F9115A5A82300191B5E /* TextMessaging.java */ = {isa = PBXFileReference; fileEncoding = 4; lastKnownFileType = sourcecode.java; path = TextMessaging.java; sourceTree = "<group>"; };
		4D140F9215A5A82300191B5E /* Utils.java */ = {isa = PBXFileReference; fileEncoding = 4; lastKnownFileType = sourcecode.java; path = Utils.java; sourceTree = "<group>"; };
		4D17F4351042877000C49A3B /* externalv0.cpp */ = {isa = PBXFileReference; fileEncoding = 4; lastKnownFileType = sourcecode.cpp.cpp; name = externalv0.cpp; path = src/externalv0.cpp; sourceTree = "<group>"; };
		4D17F4361042877000C49A3B /* externalv1.cpp */ = {isa = PBXFileReference; explicitFileType = sourcecode.cpp.objcpp; fileEncoding = 4; name = externalv1.cpp; path = src/externalv1.cpp; sourceTree = "<group>"; };
		4D1B954810A2CA8B0039C679 /* eventqueue.h */ = {isa = PBXFileReference; fileEncoding = 4; lastKnownFileType = sourcecode.c.h; name = eventqueue.h; path = src/eventqueue.h; sourceTree = "<group>"; };
		4D1F9C2E171C64320091C6CB /* libsecurity-community.a */ = {isa = PBXFileReference; explicitFileType = archive.ar; includeInIndex = 0; path = "libsecurity-community.a"; sourceTree = BUILT_PRODUCTS_DIR; };
		4D1F9D17171C67B00091C6CB /* libkernel-server.a */ = {isa = PBXFileReference; explicitFileType = archive.ar; includeInIndex = 0; path = "libkernel-server.a"; sourceTree = BUILT_PRODUCTS_DIR; };
		4D2192330C6386C90027A96D /* printer.h */ = {isa = PBXFileReference; fileEncoding = 30; lastKnownFileType = sourcecode.c.h; name = printer.h; path = src/printer.h; sourceTree = "<group>"; };
		4D2192420C63871D0027A96D /* osxprinter.cpp */ = {isa = PBXFileReference; fileEncoding = 30; lastKnownFileType = sourcecode.cpp.cpp; name = osxprinter.cpp; path = src/osxprinter.cpp; sourceTree = "<group>"; };
		4D2192430C63871D0027A96D /* osxprinter.h */ = {isa = PBXFileReference; fileEncoding = 30; lastKnownFileType = sourcecode.c.h; name = osxprinter.h; path = src/osxprinter.h; sourceTree = "<group>"; };
		4D221A67171D574F00E7E557 /* libcrypto.dylib */ = {isa = PBXFileReference; lastKnownFileType = "compiled.mach-o.dylib"; name = libcrypto.dylib; path = usr/lib/libcrypto.dylib; sourceTree = SDKROOT; };
		4D221A69171D574F00E7E557 /* libcups.dylib */ = {isa = PBXFileReference; lastKnownFileType = "compiled.mach-o.dylib"; name = libcups.dylib; path = usr/lib/libcups.dylib; sourceTree = SDKROOT; };
		4D221A6B171D574F00E7E557 /* libcurl.dylib */ = {isa = PBXFileReference; lastKnownFileType = "compiled.mach-o.dylib"; name = libcurl.dylib; path = usr/lib/libcurl.dylib; sourceTree = SDKROOT; };
		4D221A6D171D574F00E7E557 /* libssl.dylib */ = {isa = PBXFileReference; lastKnownFileType = "compiled.mach-o.dylib"; name = libssl.dylib; path = usr/lib/libssl.dylib; sourceTree = SDKROOT; };
		4D221A9E171D58A700E7E557 /* libkernel-development.a */ = {isa = PBXFileReference; explicitFileType = archive.ar; includeInIndex = 0; path = "libkernel-development.a"; sourceTree = BUILT_PRODUCTS_DIR; };
		4D221AAA171D593800E7E557 /* dummy.cpp */ = {isa = PBXFileReference; fileEncoding = 4; lastKnownFileType = sourcecode.cpp.cpp; name = dummy.cpp; path = src/dummy.cpp; sourceTree = "<group>"; };
		4D221AF6171D5EC500E7E557 /* libkernel-standalone.a */ = {isa = PBXFileReference; explicitFileType = archive.ar; includeInIndex = 0; path = "libkernel-standalone.a"; sourceTree = BUILT_PRODUCTS_DIR; };
		4D23416816AD41B300F5B5DA /* exec-interface2.cpp */ = {isa = PBXFileReference; fileEncoding = 4; lastKnownFileType = sourcecode.cpp.cpp; name = "exec-interface2.cpp"; path = "src/exec-interface2.cpp"; sourceTree = "<group>"; };
		4D28FDA80C8C9CDA00B7A342 /* printer.cpp */ = {isa = PBXFileReference; fileEncoding = 30; lastKnownFileType = sourcecode.cpp.cpp; name = printer.cpp; path = src/printer.cpp; sourceTree = "<group>"; };
		4D2A57D81198634300135143 /* Installer.app */ = {isa = PBXFileReference; explicitFileType = wrapper.application; includeInIndex = 0; path = Installer.app; sourceTree = BUILT_PRODUCTS_DIR; };
		4D2A57E51198634300135143 /* Installer-Info.plist */ = {isa = PBXFileReference; lastKnownFileType = text.plist.xml; name = "Installer-Info.plist"; path = "rsrc/Installer-Info.plist"; sourceTree = "<group>"; };
		4D2A57EE1198637C00135143 /* mode_installer.cpp */ = {isa = PBXFileReference; fileEncoding = 4; lastKnownFileType = sourcecode.cpp.cpp; name = mode_installer.cpp; path = src/mode_installer.cpp; sourceTree = "<group>"; };
		4D2A582F119871D500135143 /* minizip.cpp */ = {isa = PBXFileReference; fileEncoding = 4; lastKnownFileType = sourcecode.cpp.cpp; name = minizip.cpp; path = src/minizip.cpp; sourceTree = "<group>"; };
		4D2A585411997BDE00135143 /* internal_development.cpp */ = {isa = PBXFileReference; fileEncoding = 4; lastKnownFileType = sourcecode.cpp.cpp; name = internal_development.cpp; path = src/internal_development.cpp; sourceTree = "<group>"; };
		4D377261150785AF000B0EB0 /* fieldhtml.cpp */ = {isa = PBXFileReference; fileEncoding = 4; lastKnownFileType = sourcecode.cpp.cpp; name = fieldhtml.cpp; path = src/fieldhtml.cpp; sourceTree = "<group>"; };
		4D3772671507869A000B0EB0 /* textbuffer.h */ = {isa = PBXFileReference; fileEncoding = 4; lastKnownFileType = sourcecode.c.h; name = textbuffer.h; path = src/textbuffer.h; sourceTree = "<group>"; };
		4D37727D150787EA000B0EB0 /* fieldrtf.cpp */ = {isa = PBXFileReference; fileEncoding = 4; lastKnownFileType = sourcecode.cpp.cpp; name = fieldrtf.cpp; path = src/fieldrtf.cpp; sourceTree = "<group>"; };
		4D432F1E141A2DFE001164F9 /* tilecachesw.cpp */ = {isa = PBXFileReference; fileEncoding = 4; lastKnownFileType = sourcecode.cpp.cpp; name = tilecachesw.cpp; path = src/tilecachesw.cpp; sourceTree = "<group>"; };
		4D433503141BC5FC001164F9 /* tilecachecg.cpp */ = {isa = PBXFileReference; fileEncoding = 4; lastKnownFileType = sourcecode.cpp.cpp; name = tilecachecg.cpp; path = src/tilecachecg.cpp; sourceTree = "<group>"; };
		4D46ABC210159FF800A1321A /* deploy_sign.cpp */ = {isa = PBXFileReference; fileEncoding = 4; lastKnownFileType = sourcecode.cpp.cpp; name = deploy_sign.cpp; path = src/deploy_sign.cpp; sourceTree = "<group>"; };
		4D4F9DE313CDE10A00B9B15D /* sysdefs.h */ = {isa = PBXFileReference; fileEncoding = 4; lastKnownFileType = sourcecode.c.h; name = sysdefs.h; path = src/sysdefs.h; sourceTree = "<group>"; };
		4D4F9DFA13CDE63000B9B15D /* surface.cpp */ = {isa = PBXFileReference; fileEncoding = 4; lastKnownFileType = sourcecode.cpp.cpp; name = surface.cpp; path = src/surface.cpp; sourceTree = "<group>"; };
		4D4F9E1113CDEC5600B9B15D /* osxprefix.h */ = {isa = PBXFileReference; fileEncoding = 4; lastKnownFileType = sourcecode.c.h; name = osxprefix.h; path = src/osxprefix.h; sourceTree = "<group>"; };
		4D4F9E3913CDF24A00B9B15D /* osximage.cpp */ = {isa = PBXFileReference; fileEncoding = 4; lastKnownFileType = sourcecode.cpp.cpp; name = osximage.cpp; path = src/osximage.cpp; sourceTree = "<group>"; };
		4D4F9E3A13CDF24A00B9B15D /* osxmisc.cpp */ = {isa = PBXFileReference; fileEncoding = 4; lastKnownFileType = sourcecode.cpp.cpp; name = osxmisc.cpp; path = src/osxmisc.cpp; sourceTree = "<group>"; };
		4D4F9E4D13CDF6EA00B9B15D /* osxtheme.h */ = {isa = PBXFileReference; fileEncoding = 4; lastKnownFileType = sourcecode.c.h; name = osxtheme.h; path = src/osxtheme.h; sourceTree = "<group>"; };
		4D4F9E6613CDFB8100B9B15D /* osxfield.cpp */ = {isa = PBXFileReference; fileEncoding = 4; lastKnownFileType = sourcecode.cpp.cpp; name = osxfield.cpp; path = src/osxfield.cpp; sourceTree = "<group>"; };
		4D587DA20B80945B00200116 /* LiveCode-Community.app */ = {isa = PBXFileReference; explicitFileType = wrapper.application; includeInIndex = 0; path = "LiveCode-Community.app"; sourceTree = BUILT_PRODUCTS_DIR; };
		4D587DA50B80945B00200116 /* Revolution-Info.plist */ = {isa = PBXFileReference; lastKnownFileType = text.plist.xml; name = "Revolution-Info.plist"; path = "rsrc/Revolution-Info.plist"; sourceTree = "<group>"; };
		4D587DB20B80949B00200116 /* Release.xcconfig */ = {isa = PBXFileReference; fileEncoding = 30; lastKnownFileType = text.xcconfig; name = Release.xcconfig; path = ../rules/Release.xcconfig; sourceTree = SOURCE_ROOT; };
		4D587DB30B80949B00200116 /* Global.xcconfig */ = {isa = PBXFileReference; fileEncoding = 30; lastKnownFileType = text.xcconfig; name = Global.xcconfig; path = ../rules/Global.xcconfig; sourceTree = SOURCE_ROOT; };
		4D587DB40B80949B00200116 /* Debug.xcconfig */ = {isa = PBXFileReference; fileEncoding = 30; lastKnownFileType = text.xcconfig; name = Debug.xcconfig; path = ../rules/Debug.xcconfig; sourceTree = SOURCE_ROOT; };
		4D587DD30B8096E600200116 /* dispatch.h */ = {isa = PBXFileReference; fileEncoding = 30; lastKnownFileType = sourcecode.c.h; name = dispatch.h; path = src/dispatch.h; sourceTree = "<group>"; };
		4D587DD40B8096E600200116 /* filedefs.h */ = {isa = PBXFileReference; fileEncoding = 30; lastKnownFileType = sourcecode.c.h; name = filedefs.h; path = src/filedefs.h; sourceTree = "<group>"; };
		4D587DD50B8096E600200116 /* operator.h */ = {isa = PBXFileReference; fileEncoding = 30; lastKnownFileType = sourcecode.c.h; name = operator.h; path = src/operator.h; sourceTree = "<group>"; };
		4D587DD60B8096E600200116 /* chunk.h */ = {isa = PBXFileReference; fileEncoding = 30; lastKnownFileType = sourcecode.c.h; name = chunk.h; path = src/chunk.h; sourceTree = "<group>"; };
		4D587DD70B8096E600200116 /* constant.h */ = {isa = PBXFileReference; fileEncoding = 30; lastKnownFileType = sourcecode.c.h; name = constant.h; path = src/constant.h; sourceTree = "<group>"; };
		4D587DD80B8096E600200116 /* mcutility.h */ = {isa = PBXFileReference; fileEncoding = 30; lastKnownFileType = sourcecode.c.h; name = mcutility.h; path = src/mcutility.h; sourceTree = "<group>"; };
		4D587DD90B8096E600200116 /* mctheme.h */ = {isa = PBXFileReference; fileEncoding = 30; lastKnownFileType = sourcecode.c.h; name = mctheme.h; path = src/mctheme.h; sourceTree = "<group>"; };
		4D587DDA0B8096E600200116 /* uidc.h */ = {isa = PBXFileReference; fileEncoding = 30; lastKnownFileType = sourcecode.c.h; name = uidc.h; path = src/uidc.h; sourceTree = "<group>"; };
		4D587DDB0B8096E600200116 /* aclip.h */ = {isa = PBXFileReference; fileEncoding = 30; lastKnownFileType = sourcecode.c.h; name = aclip.h; path = src/aclip.h; sourceTree = "<group>"; };
		4D587DDD0B8096E600200116 /* graphic.h */ = {isa = PBXFileReference; fileEncoding = 30; lastKnownFileType = sourcecode.c.h; name = graphic.h; path = src/graphic.h; sourceTree = "<group>"; };
		4D587DDE0B8096E600200116 /* globdefs.h */ = {isa = PBXFileReference; fileEncoding = 30; lastKnownFileType = sourcecode.c.h; name = globdefs.h; path = src/globdefs.h; sourceTree = "<group>"; };
		4D587DDF0B8096E600200116 /* globals.h */ = {isa = PBXFileReference; fileEncoding = 30; lastKnownFileType = sourcecode.c.h; name = globals.h; path = src/globals.h; sourceTree = "<group>"; };
		4D587DE10B8096E600200116 /* ans.h */ = {isa = PBXFileReference; fileEncoding = 30; lastKnownFileType = sourcecode.c.h; name = ans.h; path = src/ans.h; sourceTree = "<group>"; };
		4D587DE20B8096E600200116 /* ask.h */ = {isa = PBXFileReference; fileEncoding = 30; lastKnownFileType = sourcecode.c.h; name = ask.h; path = src/ask.h; sourceTree = "<group>"; };
		4D587DE30B8096E600200116 /* objptr.h */ = {isa = PBXFileReference; fileEncoding = 30; lastKnownFileType = sourcecode.c.h; name = objptr.h; path = src/objptr.h; sourceTree = "<group>"; };
		4D587DE40B8096E600200116 /* osspec.h */ = {isa = PBXFileReference; fileEncoding = 30; lastKnownFileType = sourcecode.c.h; name = osspec.h; path = src/osspec.h; sourceTree = "<group>"; };
		4D587DE50B8096E600200116 /* mcssl.h */ = {isa = PBXFileReference; fileEncoding = 30; lastKnownFileType = sourcecode.c.h; name = mcssl.h; path = src/mcssl.h; sourceTree = "<group>"; };
		4D587DE60B8096E600200116 /* line.h */ = {isa = PBXFileReference; fileEncoding = 30; lastKnownFileType = sourcecode.c.h; name = line.h; path = src/line.h; sourceTree = "<group>"; };
		4D587DE70B8096E600200116 /* metacontext.h */ = {isa = PBXFileReference; fileEncoding = 30; lastKnownFileType = sourcecode.c.h; name = metacontext.h; path = src/metacontext.h; sourceTree = "<group>"; };
		4D587DE90B8096E600200116 /* hndlrlst.h */ = {isa = PBXFileReference; fileEncoding = 30; lastKnownFileType = sourcecode.c.h; name = hndlrlst.h; path = src/hndlrlst.h; sourceTree = "<group>"; };
		4D587DEA0B8096E600200116 /* image.h */ = {isa = PBXFileReference; fileEncoding = 30; lastKnownFileType = sourcecode.c.h; name = image.h; path = src/image.h; sourceTree = "<group>"; };
		4D587DEB0B8096E600200116 /* cpalette.h */ = {isa = PBXFileReference; fileEncoding = 30; lastKnownFileType = sourcecode.c.h; name = cpalette.h; path = src/cpalette.h; sourceTree = "<group>"; };
		4D587DEC0B8096E600200116 /* funcs.h */ = {isa = PBXFileReference; fileEncoding = 30; lastKnownFileType = sourcecode.c.h; name = funcs.h; path = src/funcs.h; sourceTree = "<group>"; };
		4D587DED0B8096E600200116 /* literal.h */ = {isa = PBXFileReference; fileEncoding = 30; lastKnownFileType = sourcecode.c.h; name = literal.h; path = src/literal.h; sourceTree = "<group>"; };
		4D587DEE0B8096E600200116 /* objdefs.h */ = {isa = PBXFileReference; fileEncoding = 30; lastKnownFileType = sourcecode.c.h; name = objdefs.h; path = src/objdefs.h; sourceTree = "<group>"; };
		4D587DEF0B8096E600200116 /* control.h */ = {isa = PBXFileReference; fileEncoding = 30; lastKnownFileType = sourcecode.c.h; name = control.h; path = src/control.h; sourceTree = "<group>"; };
		4D587DF00B8096E600200116 /* font.h */ = {isa = PBXFileReference; fileEncoding = 30; lastKnownFileType = sourcecode.c.h; name = font.h; path = src/font.h; sourceTree = "<group>"; };
		4D587DF10B8096E600200116 /* keywords.h */ = {isa = PBXFileReference; fileEncoding = 30; lastKnownFileType = sourcecode.c.h; name = keywords.h; path = src/keywords.h; sourceTree = "<group>"; };
		4D587DF30B8096E600200116 /* path.h */ = {isa = PBXFileReference; fileEncoding = 30; lastKnownFileType = sourcecode.c.h; name = path.h; path = src/path.h; sourceTree = "<group>"; };
		4D587DF40B8096E600200116 /* param.h */ = {isa = PBXFileReference; fileEncoding = 30; lastKnownFileType = sourcecode.c.h; name = param.h; path = src/param.h; sourceTree = "<group>"; };
		4D587DF50B8096E600200116 /* ide.h */ = {isa = PBXFileReference; fileEncoding = 30; lastKnownFileType = sourcecode.c.h; name = ide.h; path = src/ide.h; sourceTree = "<group>"; };
		4D587DF60B8096E600200116 /* variable.h */ = {isa = PBXFileReference; fileEncoding = 30; lastKnownFileType = sourcecode.c.h; name = variable.h; path = src/variable.h; sourceTree = "<group>"; };
		4D587DF70B8096E600200116 /* magnify.h */ = {isa = PBXFileReference; fileEncoding = 30; lastKnownFileType = sourcecode.c.h; name = magnify.h; path = src/magnify.h; sourceTree = "<group>"; };
		4D587DF80B8096E600200116 /* vclip.h */ = {isa = PBXFileReference; fileEncoding = 30; lastKnownFileType = sourcecode.c.h; name = vclip.h; path = src/vclip.h; sourceTree = "<group>"; };
		4D587DF90B8096E600200116 /* property.h */ = {isa = PBXFileReference; fileEncoding = 30; lastKnownFileType = sourcecode.c.h; name = property.h; path = src/property.h; sourceTree = "<group>"; };
		4D587DFA0B8096E600200116 /* dllst.h */ = {isa = PBXFileReference; fileEncoding = 30; lastKnownFileType = sourcecode.c.h; name = dllst.h; path = src/dllst.h; sourceTree = "<group>"; };
		4D587DFB0B8096E600200116 /* card.h */ = {isa = PBXFileReference; fileEncoding = 30; lastKnownFileType = sourcecode.c.h; name = card.h; path = src/card.h; sourceTree = "<group>"; };
		4D587DFC0B8096E600200116 /* object.h */ = {isa = PBXFileReference; fileEncoding = 30; lastKnownFileType = sourcecode.c.h; name = object.h; path = src/object.h; sourceTree = "<group>"; };
		4D587DFD0B8096E600200116 /* parsedef.h */ = {isa = PBXFileReference; fileEncoding = 30; lastKnownFileType = sourcecode.c.h; name = parsedef.h; path = src/parsedef.h; sourceTree = "<group>"; };
		4D587E000B8096E600200116 /* scriptpt.h */ = {isa = PBXFileReference; fileEncoding = 30; lastKnownFileType = sourcecode.c.h; name = scriptpt.h; path = src/scriptpt.h; sourceTree = "<group>"; };
		4D587E010B8096E600200116 /* rtf.h */ = {isa = PBXFileReference; fileEncoding = 30; lastKnownFileType = sourcecode.c.h; name = rtf.h; path = src/rtf.h; sourceTree = "<group>"; };
		4D587E020B8096E600200116 /* mcerror.h */ = {isa = PBXFileReference; fileEncoding = 30; lastKnownFileType = sourcecode.c.h; name = mcerror.h; path = src/mcerror.h; sourceTree = "<group>"; };
		4D587E030B8096E600200116 /* stacklst.h */ = {isa = PBXFileReference; fileEncoding = 30; lastKnownFileType = sourcecode.c.h; name = stacklst.h; path = src/stacklst.h; sourceTree = "<group>"; };
		4D587E040B8096E600200116 /* statemnt.h */ = {isa = PBXFileReference; fileEncoding = 30; lastKnownFileType = sourcecode.c.h; name = statemnt.h; path = src/statemnt.h; sourceTree = "<group>"; };
		4D587E050B8096E600200116 /* paragraf.h */ = {isa = PBXFileReference; fileEncoding = 30; lastKnownFileType = sourcecode.c.h; name = paragraf.h; path = src/paragraf.h; sourceTree = "<group>"; };
		4D587E060B8096E600200116 /* mcstring.h */ = {isa = PBXFileReference; fileEncoding = 30; lastKnownFileType = sourcecode.c.h; name = mcstring.h; path = src/mcstring.h; sourceTree = "<group>"; };
		4D587E070B8096E600200116 /* answer.h */ = {isa = PBXFileReference; fileEncoding = 30; lastKnownFileType = sourcecode.c.h; name = answer.h; path = src/answer.h; sourceTree = "<group>"; };
		4D587E080B8096E600200116 /* revbuild.h */ = {isa = PBXFileReference; fileEncoding = 30; lastKnownFileType = sourcecode.c.h; name = revbuild.h; path = include/revbuild.h; sourceTree = "<group>"; };
		4D587E090B8096E600200116 /* cardlst.h */ = {isa = PBXFileReference; fileEncoding = 30; lastKnownFileType = sourcecode.c.h; name = cardlst.h; path = src/cardlst.h; sourceTree = "<group>"; };
		4D587E0A0B8096E600200116 /* stack.h */ = {isa = PBXFileReference; fileEncoding = 30; lastKnownFileType = sourcecode.c.h; name = stack.h; path = src/stack.h; sourceTree = "<group>"; };
		4D587E0B0B8096E600200116 /* tooltip.h */ = {isa = PBXFileReference; fileEncoding = 30; lastKnownFileType = sourcecode.c.h; name = tooltip.h; path = src/tooltip.h; sourceTree = "<group>"; };
		4D587E0C0B8096E600200116 /* regex.h */ = {isa = PBXFileReference; fileEncoding = 30; lastKnownFileType = sourcecode.c.h; name = regex.h; path = src/regex.h; sourceTree = "<group>"; };
		4D587E0D0B8096E600200116 /* license.h */ = {isa = PBXFileReference; fileEncoding = 30; lastKnownFileType = sourcecode.c.h; name = license.h; path = src/license.h; sourceTree = "<group>"; };
		4D587E0E0B8096E600200116 /* scrolbar.h */ = {isa = PBXFileReference; fileEncoding = 30; lastKnownFileType = sourcecode.c.h; name = scrolbar.h; path = src/scrolbar.h; sourceTree = "<group>"; };
		4D587E0F0B8096E600200116 /* internal.h */ = {isa = PBXFileReference; fileEncoding = 30; lastKnownFileType = sourcecode.c.h; name = internal.h; path = src/internal.h; sourceTree = "<group>"; };
		4D587E100B8096E600200116 /* cmds.h */ = {isa = PBXFileReference; fileEncoding = 30; lastKnownFileType = sourcecode.c.h; name = cmds.h; path = src/cmds.h; sourceTree = "<group>"; };
		4D587E130B8096E600200116 /* meta.h */ = {isa = PBXFileReference; fileEncoding = 30; lastKnownFileType = sourcecode.c.h; name = meta.h; path = src/meta.h; sourceTree = "<group>"; };
		4D587E150B8096E600200116 /* undolst.h */ = {isa = PBXFileReference; fileEncoding = 30; lastKnownFileType = sourcecode.c.h; name = undolst.h; path = src/undolst.h; sourceTree = "<group>"; };
		4D587E160B8096E600200116 /* button.h */ = {isa = PBXFileReference; fileEncoding = 30; lastKnownFileType = sourcecode.c.h; name = button.h; path = src/button.h; sourceTree = "<group>"; };
		4D587E170B8096E600200116 /* external.h */ = {isa = PBXFileReference; fileEncoding = 30; lastKnownFileType = sourcecode.c.h; name = external.h; path = src/external.h; sourceTree = "<group>"; };
		4D587E180B8096E600200116 /* express.h */ = {isa = PBXFileReference; fileEncoding = 30; lastKnownFileType = sourcecode.c.h; name = express.h; path = src/express.h; sourceTree = "<group>"; };
		4D587E190B8096E600200116 /* date.h */ = {isa = PBXFileReference; fileEncoding = 30; lastKnownFileType = sourcecode.c.h; name = date.h; path = src/date.h; sourceTree = "<group>"; };
		4D587E1A0B8096E600200116 /* context.h */ = {isa = PBXFileReference; fileEncoding = 30; lastKnownFileType = sourcecode.c.h; name = context.h; path = src/context.h; sourceTree = "<group>"; };
		4D587E1B0B8096E600200116 /* debug.h */ = {isa = PBXFileReference; fileEncoding = 30; lastKnownFileType = sourcecode.c.h; name = debug.h; path = src/debug.h; sourceTree = "<group>"; };
		4D587E1C0B8096E600200116 /* handler.h */ = {isa = PBXFileReference; fileEncoding = 30; lastKnownFileType = sourcecode.c.h; name = handler.h; path = src/handler.h; sourceTree = "<group>"; };
		4D587E1D0B8096E600200116 /* util.h */ = {isa = PBXFileReference; fileEncoding = 30; lastKnownFileType = sourcecode.c.h; name = util.h; path = src/util.h; sourceTree = "<group>"; };
		4D587E1E0B8096E600200116 /* visual.h */ = {isa = PBXFileReference; fileEncoding = 30; lastKnownFileType = sourcecode.c.h; name = visual.h; path = src/visual.h; sourceTree = "<group>"; };
		4D587E200B8096E600200116 /* cdata.h */ = {isa = PBXFileReference; fileEncoding = 30; lastKnownFileType = sourcecode.c.h; name = cdata.h; path = src/cdata.h; sourceTree = "<group>"; };
		4D587E210B8096E600200116 /* typedefs.h */ = {isa = PBXFileReference; fileEncoding = 30; lastKnownFileType = sourcecode.c.h; name = typedefs.h; path = src/typedefs.h; sourceTree = "<group>"; };
		4D587E220B8096E600200116 /* field.h */ = {isa = PBXFileReference; fileEncoding = 30; lastKnownFileType = sourcecode.c.h; name = field.h; path = src/field.h; sourceTree = "<group>"; };
		4D587E230B8096E600200116 /* resource.h */ = {isa = PBXFileReference; fileEncoding = 30; lastKnownFileType = sourcecode.c.h; name = resource.h; path = src/resource.h; sourceTree = "<group>"; };
		4D587E240B8096E600200116 /* newobj.h */ = {isa = PBXFileReference; fileEncoding = 30; lastKnownFileType = sourcecode.c.h; name = newobj.h; path = src/newobj.h; sourceTree = "<group>"; };
		4D587E250B8096E600200116 /* sellst.h */ = {isa = PBXFileReference; fileEncoding = 30; lastKnownFileType = sourcecode.c.h; name = sellst.h; path = src/sellst.h; sourceTree = "<group>"; };
		4D587E260B8096E600200116 /* group.h */ = {isa = PBXFileReference; fileEncoding = 30; lastKnownFileType = sourcecode.c.h; name = group.h; path = src/group.h; sourceTree = "<group>"; };
		4D587E270B8096E600200116 /* mcio.h */ = {isa = PBXFileReference; fileEncoding = 30; lastKnownFileType = sourcecode.c.h; name = mcio.h; path = src/mcio.h; sourceTree = "<group>"; };
		4D587E290B8096E600200116 /* eps.h */ = {isa = PBXFileReference; fileEncoding = 30; lastKnownFileType = sourcecode.c.h; name = eps.h; path = src/eps.h; sourceTree = "<group>"; };
		4D587E2A0B8096E600200116 /* hc.h */ = {isa = PBXFileReference; fileEncoding = 30; lastKnownFileType = sourcecode.c.h; name = hc.h; path = src/hc.h; sourceTree = "<group>"; };
		4D587E2C0B8096E600200116 /* prefix.h */ = {isa = PBXFileReference; fileEncoding = 30; lastKnownFileType = sourcecode.c.h; name = prefix.h; path = src/prefix.h; sourceTree = "<group>"; };
		4D587E2F0B8096FD00200116 /* dispatch.cpp */ = {isa = PBXFileReference; fileEncoding = 30; lastKnownFileType = sourcecode.cpp.cpp; name = dispatch.cpp; path = src/dispatch.cpp; sourceTree = "<group>"; };
		4D587E300B8096FD00200116 /* fields.cpp */ = {isa = PBXFileReference; fileEncoding = 30; lastKnownFileType = sourcecode.cpp.cpp; name = fields.cpp; path = src/fields.cpp; sourceTree = "<group>"; };
		4D587E310B8096FD00200116 /* fieldh.cpp */ = {isa = PBXFileReference; fileEncoding = 30; lastKnownFileType = sourcecode.cpp.cpp; name = fieldh.cpp; path = src/fieldh.cpp; sourceTree = "<group>"; };
		4D587E330B8096FD00200116 /* ports.cpp */ = {isa = PBXFileReference; fileEncoding = 30; lastKnownFileType = sourcecode.cpp.cpp; name = ports.cpp; path = src/ports.cpp; sourceTree = "<group>"; };
		4D587E340B8096FD00200116 /* operator.cpp */ = {isa = PBXFileReference; fileEncoding = 30; lastKnownFileType = sourcecode.cpp.cpp; name = operator.cpp; path = src/operator.cpp; sourceTree = "<group>"; };
		4D587E350B8096FD00200116 /* cmds.cpp */ = {isa = PBXFileReference; fileEncoding = 30; lastKnownFileType = sourcecode.cpp.cpp; name = cmds.cpp; path = src/cmds.cpp; sourceTree = "<group>"; };
		4D587E360B8096FD00200116 /* constant.cpp */ = {isa = PBXFileReference; fileEncoding = 30; lastKnownFileType = sourcecode.cpp.cpp; name = constant.cpp; path = src/constant.cpp; sourceTree = "<group>"; };
		4D587E370B8096FD00200116 /* mctheme.cpp */ = {isa = PBXFileReference; fileEncoding = 30; lastKnownFileType = sourcecode.cpp.cpp; name = mctheme.cpp; path = src/mctheme.cpp; sourceTree = "<group>"; };
		4D587E380B8096FD00200116 /* graphic.cpp */ = {isa = PBXFileReference; fileEncoding = 30; lastKnownFileType = sourcecode.cpp.cpp; name = graphic.cpp; path = src/graphic.cpp; sourceTree = "<group>"; };
		4D587E390B8096FD00200116 /* mcssl.cpp */ = {isa = PBXFileReference; fileEncoding = 30; lastKnownFileType = sourcecode.cpp.cpp; name = mcssl.cpp; path = src/mcssl.cpp; sourceTree = "<group>"; };
		4D587E3B0B8096FD00200116 /* opensslsocket.cpp */ = {isa = PBXFileReference; fileEncoding = 30; lastKnownFileType = sourcecode.cpp.cpp; name = opensslsocket.cpp; path = src/opensslsocket.cpp; sourceTree = "<group>"; };
		4D587E3C0B8096FD00200116 /* cmdsp.cpp */ = {isa = PBXFileReference; fileEncoding = 30; lastKnownFileType = sourcecode.cpp.cpp; name = cmdsp.cpp; path = src/cmdsp.cpp; sourceTree = "<group>"; };
		4D587E3D0B8096FD00200116 /* cmdsm.cpp */ = {isa = PBXFileReference; fileEncoding = 30; lastKnownFileType = sourcecode.cpp.cpp; name = cmdsm.cpp; path = src/cmdsm.cpp; sourceTree = "<group>"; };
		4D587E3E0B8096FD00200116 /* mcstring.cpp */ = {isa = PBXFileReference; fileEncoding = 30; lastKnownFileType = sourcecode.cpp.cpp; name = mcstring.cpp; path = src/mcstring.cpp; sourceTree = "<group>"; };
		4D587E3F0B8096FD00200116 /* button.cpp */ = {isa = PBXFileReference; fileEncoding = 30; lastKnownFileType = sourcecode.cpp.cpp; name = button.cpp; path = src/button.cpp; sourceTree = "<group>"; };
		4D587E400B8096FD00200116 /* literal.cpp */ = {isa = PBXFileReference; fileEncoding = 30; lastKnownFileType = sourcecode.cpp.cpp; name = literal.cpp; path = src/literal.cpp; sourceTree = "<group>"; };
		4D587E410B8096FD00200116 /* stacke.cpp */ = {isa = PBXFileReference; fileEncoding = 30; lastKnownFileType = sourcecode.cpp.cpp; name = stacke.cpp; path = src/stacke.cpp; sourceTree = "<group>"; };
		4D587E420B8096FD00200116 /* stack3.cpp */ = {isa = PBXFileReference; fileEncoding = 30; lastKnownFileType = sourcecode.cpp.cpp; name = stack3.cpp; path = src/stack3.cpp; sourceTree = "<group>"; };
		4D587E430B8096FD00200116 /* stack2.cpp */ = {isa = PBXFileReference; fileEncoding = 30; lastKnownFileType = sourcecode.cpp.cpp; name = stack2.cpp; path = src/stack2.cpp; sourceTree = "<group>"; };
		4D587E440B8096FD00200116 /* group.cpp */ = {isa = PBXFileReference; fileEncoding = 30; lastKnownFileType = sourcecode.cpp.cpp; name = group.cpp; path = src/group.cpp; sourceTree = "<group>"; };
		4D587E450B8096FD00200116 /* newobj.cpp */ = {isa = PBXFileReference; fileEncoding = 30; lastKnownFileType = sourcecode.cpp.cpp; name = newobj.cpp; path = src/newobj.cpp; sourceTree = "<group>"; };
		4D587E460B8096FD00200116 /* express.cpp */ = {isa = PBXFileReference; fileEncoding = 30; lastKnownFileType = sourcecode.cpp.cpp; name = express.cpp; path = src/express.cpp; sourceTree = "<group>"; };
		4D587E480B8096FD00200116 /* visual.cpp */ = {isa = PBXFileReference; fileEncoding = 30; lastKnownFileType = sourcecode.cpp.cpp; name = visual.cpp; path = src/visual.cpp; sourceTree = "<group>"; };
		4D587E4A0B8096FD00200116 /* hndlrlst.cpp */ = {isa = PBXFileReference; fileEncoding = 30; lastKnownFileType = sourcecode.cpp.cpp; name = hndlrlst.cpp; path = src/hndlrlst.cpp; sourceTree = "<group>"; };
		4D587E4B0B8096FD00200116 /* internal.cpp */ = {isa = PBXFileReference; fileEncoding = 30; lastKnownFileType = sourcecode.cpp.cpp; name = internal.cpp; path = src/internal.cpp; sourceTree = "<group>"; };
		4D587E4C0B8096FD00200116 /* image.cpp */ = {isa = PBXFileReference; fileEncoding = 30; lastKnownFileType = sourcecode.cpp.cpp; name = image.cpp; path = src/image.cpp; sourceTree = "<group>"; };
		4D587E4D0B8096FD00200116 /* cpalette.cpp */ = {isa = PBXFileReference; fileEncoding = 30; lastKnownFileType = sourcecode.cpp.cpp; name = cpalette.cpp; path = src/cpalette.cpp; sourceTree = "<group>"; };
		4D587E4E0B8096FD00200116 /* globals.cpp */ = {isa = PBXFileReference; explicitFileType = sourcecode.cpp.objcpp; fileEncoding = 30; name = globals.cpp; path = src/globals.cpp; sourceTree = "<group>"; };
		4D587E4F0B8096FD00200116 /* funcsm.cpp */ = {isa = PBXFileReference; fileEncoding = 30; lastKnownFileType = sourcecode.cpp.cpp; name = funcsm.cpp; path = src/funcsm.cpp; sourceTree = "<group>"; };
		4D587E500B8096FD00200116 /* cdata.cpp */ = {isa = PBXFileReference; fileEncoding = 30; lastKnownFileType = sourcecode.cpp.cpp; name = cdata.cpp; path = src/cdata.cpp; sourceTree = "<group>"; };
		4D587E510B8096FD00200116 /* object.cpp */ = {isa = PBXFileReference; fileEncoding = 30; lastKnownFileType = sourcecode.cpp.cpp; name = object.cpp; path = src/object.cpp; sourceTree = "<group>"; };
		4D587E520B8096FD00200116 /* buttondraw.cpp */ = {isa = PBXFileReference; fileEncoding = 30; lastKnownFileType = sourcecode.cpp.cpp; name = buttondraw.cpp; path = src/buttondraw.cpp; sourceTree = "<group>"; };
		4D587E540B8096FD00200116 /* funcs.cpp */ = {isa = PBXFileReference; fileEncoding = 30; lastKnownFileType = sourcecode.cpp.cpp; name = funcs.cpp; path = src/funcs.cpp; sourceTree = "<group>"; };
		4D587E550B8096FD00200116 /* font.cpp */ = {isa = PBXFileReference; fileEncoding = 30; lastKnownFileType = sourcecode.cpp.cpp; name = font.cpp; path = src/font.cpp; sourceTree = "<group>"; };
		4D587E560B8096FD00200116 /* ijpg.cpp */ = {isa = PBXFileReference; fileEncoding = 30; lastKnownFileType = sourcecode.cpp.cpp; name = ijpg.cpp; path = src/ijpg.cpp; sourceTree = "<group>"; };
		4D587E570B8096FD00200116 /* iimport.cpp */ = {isa = PBXFileReference; fileEncoding = 30; lastKnownFileType = sourcecode.cpp.cpp; name = iimport.cpp; path = src/iimport.cpp; sourceTree = "<group>"; };
		4D587E580B8096FD00200116 /* ipng.cpp */ = {isa = PBXFileReference; fileEncoding = 30; lastKnownFileType = sourcecode.cpp.cpp; name = ipng.cpp; path = src/ipng.cpp; sourceTree = "<group>"; };
		4D587E5B0B8096FD00200116 /* param.cpp */ = {isa = PBXFileReference; fileEncoding = 30; lastKnownFileType = sourcecode.cpp.cpp; name = param.cpp; path = src/param.cpp; sourceTree = "<group>"; };
		4D587E5C0B8096FD00200116 /* ask.cpp */ = {isa = PBXFileReference; fileEncoding = 30; lastKnownFileType = sourcecode.cpp.cpp; name = ask.cpp; path = src/ask.cpp; sourceTree = "<group>"; };
		4D587E5D0B8096FD00200116 /* ide.cpp */ = {isa = PBXFileReference; fileEncoding = 30; lastKnownFileType = sourcecode.cpp.cpp; name = ide.cpp; path = src/ide.cpp; sourceTree = "<group>"; };
		4D587E5E0B8096FD00200116 /* magnify.cpp */ = {isa = PBXFileReference; fileEncoding = 30; lastKnownFileType = sourcecode.cpp.cpp; name = magnify.cpp; path = src/magnify.cpp; sourceTree = "<group>"; };
		4D587E5F0B8096FD00200116 /* undolst.cpp */ = {isa = PBXFileReference; fileEncoding = 30; lastKnownFileType = sourcecode.cpp.cpp; name = undolst.cpp; path = src/undolst.cpp; sourceTree = "<group>"; };
		4D587E600B8096FD00200116 /* variable.cpp */ = {isa = PBXFileReference; fileEncoding = 30; lastKnownFileType = sourcecode.cpp.cpp; name = variable.cpp; path = src/variable.cpp; sourceTree = "<group>"; };
		4D587E620B8096FD00200116 /* vclip.cpp */ = {isa = PBXFileReference; fileEncoding = 30; lastKnownFileType = sourcecode.cpp.cpp; name = vclip.cpp; path = src/vclip.cpp; sourceTree = "<group>"; };
		4D587E630B8096FD00200116 /* property.cpp */ = {isa = PBXFileReference; fileEncoding = 30; lastKnownFileType = sourcecode.cpp.cpp; name = property.cpp; path = src/property.cpp; sourceTree = "<group>"; };
		4D587E640B8096FD00200116 /* dllst.cpp */ = {isa = PBXFileReference; fileEncoding = 30; lastKnownFileType = sourcecode.cpp.cpp; name = dllst.cpp; path = src/dllst.cpp; sourceTree = "<group>"; };
		4D587E650B8096FD00200116 /* path.cpp */ = {isa = PBXFileReference; fileEncoding = 30; lastKnownFileType = sourcecode.cpp.cpp; name = path.cpp; path = src/path.cpp; sourceTree = "<group>"; };
		4D587E670B8096FD00200116 /* scrolbar.cpp */ = {isa = PBXFileReference; fileEncoding = 30; lastKnownFileType = sourcecode.cpp.cpp; name = scrolbar.cpp; path = src/scrolbar.cpp; sourceTree = "<group>"; };
		4D587E680B8096FD00200116 /* mcerror.cpp */ = {isa = PBXFileReference; fileEncoding = 30; lastKnownFileType = sourcecode.cpp.cpp; name = mcerror.cpp; path = src/mcerror.cpp; sourceTree = "<group>"; };
		4D587E690B8096FD00200116 /* paragraf.cpp */ = {isa = PBXFileReference; fileEncoding = 30; lastKnownFileType = sourcecode.cpp.cpp; name = paragraf.cpp; path = src/paragraf.cpp; sourceTree = "<group>"; };
		4D587E6A0B8096FD00200116 /* stacklst.cpp */ = {isa = PBXFileReference; fileEncoding = 30; lastKnownFileType = sourcecode.cpp.cpp; name = stacklst.cpp; path = src/stacklst.cpp; sourceTree = "<group>"; };
		4D587E6B0B8096FD00200116 /* block.cpp */ = {isa = PBXFileReference; fileEncoding = 30; lastKnownFileType = sourcecode.cpp.cpp; name = block.cpp; path = src/block.cpp; sourceTree = "<group>"; };
		4D587E6C0B8096FD00200116 /* igif.cpp */ = {isa = PBXFileReference; fileEncoding = 30; lastKnownFileType = sourcecode.cpp.cpp; name = igif.cpp; path = src/igif.cpp; sourceTree = "<group>"; };
		4D587E6D0B8096FD00200116 /* keywords.cpp */ = {isa = PBXFileReference; fileEncoding = 30; lastKnownFileType = sourcecode.cpp.cpp; name = keywords.cpp; path = src/keywords.cpp; sourceTree = "<group>"; };
		4D587E6E0B8096FD00200116 /* iutil.cpp */ = {isa = PBXFileReference; fileEncoding = 30; lastKnownFileType = sourcecode.cpp.cpp; name = iutil.cpp; path = src/iutil.cpp; sourceTree = "<group>"; };
		4D587E6F0B8096FD00200116 /* idraw.cpp */ = {isa = PBXFileReference; fileEncoding = 30; lastKnownFileType = sourcecode.cpp.cpp; name = idraw.cpp; path = src/idraw.cpp; sourceTree = "<group>"; };
		4D587E700B8096FD00200116 /* ifile.cpp */ = {isa = PBXFileReference; fileEncoding = 30; lastKnownFileType = sourcecode.cpp.cpp; name = ifile.cpp; path = src/ifile.cpp; sourceTree = "<group>"; };
		4D587E710B8096FD00200116 /* tooltip.cpp */ = {isa = PBXFileReference; fileEncoding = 30; lastKnownFileType = sourcecode.cpp.cpp; name = tooltip.cpp; path = src/tooltip.cpp; sourceTree = "<group>"; };
		4D587E720B8096FD00200116 /* regex.cpp */ = {isa = PBXFileReference; fileEncoding = 30; lastKnownFileType = sourcecode.cpp.cpp; name = regex.cpp; path = src/regex.cpp; sourceTree = "<group>"; };
		4D587E730B8096FD00200116 /* answer.cpp */ = {isa = PBXFileReference; fileEncoding = 30; lastKnownFileType = sourcecode.cpp.cpp; name = answer.cpp; path = src/answer.cpp; sourceTree = "<group>"; };
		4D587E740B8096FD00200116 /* combiners.cpp */ = {isa = PBXFileReference; fileEncoding = 30; lastKnownFileType = sourcecode.cpp.cpp; name = combiners.cpp; path = src/combiners.cpp; sourceTree = "<group>"; };
		4D587E750B8096FD00200116 /* lextable.cpp */ = {isa = PBXFileReference; fileEncoding = 30; lastKnownFileType = sourcecode.cpp.cpp; name = lextable.cpp; path = src/lextable.cpp; sourceTree = "<group>"; };
		4D587E760B8096FD00200116 /* scriptpt.cpp */ = {isa = PBXFileReference; fileEncoding = 30; lastKnownFileType = sourcecode.cpp.cpp; name = scriptpt.cpp; path = src/scriptpt.cpp; sourceTree = "<group>"; };
		4D587E770B8096FD00200116 /* scrollbardraw.cpp */ = {isa = PBXFileReference; fileEncoding = 30; lastKnownFileType = sourcecode.cpp.cpp; name = scrollbardraw.cpp; path = src/scrollbardraw.cpp; sourceTree = "<group>"; };
		4D587E790B8096FD00200116 /* props.cpp */ = {isa = PBXFileReference; fileEncoding = 30; lastKnownFileType = sourcecode.cpp.cpp; name = props.cpp; path = src/props.cpp; sourceTree = "<group>"; };
		4D587E7A0B8096FD00200116 /* cmdsc.cpp */ = {isa = PBXFileReference; fileEncoding = 30; lastKnownFileType = sourcecode.cpp.cpp; name = cmdsc.cpp; path = src/cmdsc.cpp; sourceTree = "<group>"; };
		4D587E7B0B8096FD00200116 /* card.cpp */ = {isa = PBXFileReference; fileEncoding = 30; lastKnownFileType = sourcecode.cpp.cpp; name = card.cpp; path = src/card.cpp; sourceTree = "<group>"; };
		4D587E7C0B8096FD00200116 /* objptr.cpp */ = {isa = PBXFileReference; fileEncoding = 30; lastKnownFileType = sourcecode.cpp.cpp; name = objptr.cpp; path = src/objptr.cpp; sourceTree = "<group>"; };
		4D587E7D0B8096FD00200116 /* metacontext.cpp */ = {isa = PBXFileReference; fileEncoding = 30; lastKnownFileType = sourcecode.cpp.cpp; name = metacontext.cpp; path = src/metacontext.cpp; sourceTree = "<group>"; };
		4D587E7F0B8096FD00200116 /* cardlst.cpp */ = {isa = PBXFileReference; fileEncoding = 30; lastKnownFileType = sourcecode.cpp.cpp; name = cardlst.cpp; path = src/cardlst.cpp; sourceTree = "<group>"; };
		4D587E800B8096FD00200116 /* icondata.cpp */ = {isa = PBXFileReference; fileEncoding = 30; lastKnownFileType = sourcecode.cpp.cpp; name = icondata.cpp; path = src/icondata.cpp; sourceTree = "<group>"; };
		4D587E810B8096FD00200116 /* statemnt.cpp */ = {isa = PBXFileReference; fileEncoding = 30; lastKnownFileType = sourcecode.cpp.cpp; name = statemnt.cpp; path = src/statemnt.cpp; sourceTree = "<group>"; };
		4D587E820B8096FD00200116 /* external.cpp */ = {isa = PBXFileReference; fileEncoding = 30; lastKnownFileType = sourcecode.cpp.cpp; name = external.cpp; path = src/external.cpp; sourceTree = "<group>"; };
		4D587E830B8096FD00200116 /* date.cpp */ = {isa = PBXFileReference; fileEncoding = 30; lastKnownFileType = sourcecode.cpp.cpp; name = date.cpp; path = src/date.cpp; sourceTree = "<group>"; };
		4D587E840B8096FD00200116 /* control.cpp */ = {isa = PBXFileReference; fileEncoding = 30; lastKnownFileType = sourcecode.cpp.cpp; name = control.cpp; path = src/control.cpp; sourceTree = "<group>"; };
		4D587E850B8096FD00200116 /* debug.cpp */ = {isa = PBXFileReference; fileEncoding = 30; lastKnownFileType = sourcecode.cpp.cpp; name = debug.cpp; path = src/debug.cpp; sourceTree = "<group>"; };
		4D587E860B8096FD00200116 /* hc.cpp */ = {isa = PBXFileReference; fileEncoding = 30; lastKnownFileType = sourcecode.cpp.cpp; name = hc.cpp; path = src/hc.cpp; sourceTree = "<group>"; };
		4D587E870B8096FD00200116 /* aclip.cpp */ = {isa = PBXFileReference; fileEncoding = 30; lastKnownFileType = sourcecode.cpp.cpp; name = aclip.cpp; path = src/aclip.cpp; sourceTree = "<group>"; };
		4D587E880B8096FD00200116 /* chunk.cpp */ = {isa = PBXFileReference; fileEncoding = 30; lastKnownFileType = sourcecode.cpp.cpp; name = chunk.cpp; path = src/chunk.cpp; sourceTree = "<group>"; };
		4D587E890B8096FD00200116 /* rgb.cpp */ = {isa = PBXFileReference; fileEncoding = 30; lastKnownFileType = sourcecode.cpp.cpp; name = rgb.cpp; path = src/rgb.cpp; sourceTree = "<group>"; };
		4D587E8A0B8096FD00200116 /* uidc.cpp */ = {isa = PBXFileReference; fileEncoding = 30; lastKnownFileType = sourcecode.cpp.cpp; name = uidc.cpp; path = src/uidc.cpp; sourceTree = "<group>"; };
		4D587E8B0B8096FD00200116 /* fieldf.cpp */ = {isa = PBXFileReference; fileEncoding = 30; lastKnownFileType = sourcecode.cpp.cpp; name = fieldf.cpp; path = src/fieldf.cpp; sourceTree = "<group>"; };
		4D587E8C0B8096FD00200116 /* field.cpp */ = {isa = PBXFileReference; fileEncoding = 30; lastKnownFileType = sourcecode.cpp.cpp; name = field.cpp; path = src/field.cpp; sourceTree = "<group>"; };
		4D587E8D0B8096FD00200116 /* util.cpp */ = {isa = PBXFileReference; fileEncoding = 30; lastKnownFileType = sourcecode.cpp.cpp; name = util.cpp; path = src/util.cpp; sourceTree = "<group>"; };
		4D587E8E0B8096FD00200116 /* sellst.cpp */ = {isa = PBXFileReference; fileEncoding = 30; lastKnownFileType = sourcecode.cpp.cpp; name = sellst.cpp; path = src/sellst.cpp; sourceTree = "<group>"; };
		4D587E900B8096FD00200116 /* handler.cpp */ = {isa = PBXFileReference; fileEncoding = 30; lastKnownFileType = sourcecode.cpp.cpp; name = handler.cpp; path = src/handler.cpp; sourceTree = "<group>"; };
		4D587E910B8096FD00200116 /* mcio.cpp */ = {isa = PBXFileReference; fileEncoding = 30; lastKnownFileType = sourcecode.cpp.cpp; name = mcio.cpp; path = src/mcio.cpp; sourceTree = "<group>"; };
		4D587E940B8096FD00200116 /* stack.cpp */ = {isa = PBXFileReference; fileEncoding = 30; lastKnownFileType = sourcecode.cpp.cpp; name = stack.cpp; path = src/stack.cpp; sourceTree = "<group>"; };
		4D587E950B8096FD00200116 /* eps.cpp */ = {isa = PBXFileReference; fileEncoding = 30; lastKnownFileType = sourcecode.cpp.cpp; name = eps.cpp; path = src/eps.cpp; sourceTree = "<group>"; };
		4D587E960B8096FD00200116 /* cmdss.cpp */ = {isa = PBXFileReference; fileEncoding = 30; lastKnownFileType = sourcecode.cpp.cpp; name = cmdss.cpp; path = src/cmdss.cpp; sourceTree = "<group>"; };
		4D587E970B8096FD00200116 /* line.cpp */ = {isa = PBXFileReference; fileEncoding = 30; lastKnownFileType = sourcecode.cpp.cpp; name = line.cpp; path = src/line.cpp; sourceTree = "<group>"; };
		4D587E980B8096FD00200116 /* cmdsf.cpp */ = {isa = PBXFileReference; fileEncoding = 30; lastKnownFileType = sourcecode.cpp.cpp; name = cmdsf.cpp; path = src/cmdsf.cpp; sourceTree = "<group>"; };
		4D587E990B8096FD00200116 /* cmdse.cpp */ = {isa = PBXFileReference; fileEncoding = 30; lastKnownFileType = sourcecode.cpp.cpp; name = cmdse.cpp; path = src/cmdse.cpp; sourceTree = "<group>"; };
		4D587F5C0B809A2D00200116 /* osxflst.h */ = {isa = PBXFileReference; fileEncoding = 30; lastKnownFileType = sourcecode.c.h; name = osxflst.h; path = src/osxflst.h; sourceTree = "<group>"; };
		4D587FB30B809C1A00200116 /* libpcre.xcodeproj */ = {isa = PBXFileReference; lastKnownFileType = "wrapper.pb-project"; name = libpcre.xcodeproj; path = ../thirdparty/libpcre/libpcre.xcodeproj; sourceTree = SOURCE_ROOT; };
		4D587FBC0B809C2600200116 /* libjpeg.xcodeproj */ = {isa = PBXFileReference; lastKnownFileType = "wrapper.pb-project"; name = libjpeg.xcodeproj; path = ../thirdparty/libjpeg/libjpeg.xcodeproj; sourceTree = SOURCE_ROOT; };
		4D587FC50B809C2E00200116 /* libpng.xcodeproj */ = {isa = PBXFileReference; lastKnownFileType = "wrapper.pb-project"; name = libpng.xcodeproj; path = ../thirdparty/libpng/libpng.xcodeproj; sourceTree = SOURCE_ROOT; };
		4D587FCE0B809C3600200116 /* libz.xcodeproj */ = {isa = PBXFileReference; lastKnownFileType = "wrapper.pb-project"; name = libz.xcodeproj; path = ../thirdparty/libz/libz.xcodeproj; sourceTree = SOURCE_ROOT; };
		4D5880140B80A4F800200116 /* osxcoreimage.cpp */ = {isa = PBXFileReference; fileEncoding = 30; lastKnownFileType = sourcecode.cpp.cpp; name = osxcoreimage.cpp; path = src/osxcoreimage.cpp; sourceTree = "<group>"; };
		4D5880160B80A4F800200116 /* osxflst.cpp */ = {isa = PBXFileReference; fileEncoding = 30; lastKnownFileType = sourcecode.cpp.cpp; name = osxflst.cpp; path = src/osxflst.cpp; sourceTree = "<group>"; };
		4D5880180B80A4F800200116 /* osxtheme.cpp */ = {isa = PBXFileReference; fileEncoding = 30; lastKnownFileType = sourcecode.cpp.cpp; name = osxtheme.cpp; path = src/osxtheme.cpp; sourceTree = "<group>"; };
		4D58801B0B80A4F800200116 /* osxstack.cpp */ = {isa = PBXFileReference; fileEncoding = 30; lastKnownFileType = sourcecode.cpp.cpp; name = osxstack.cpp; path = src/osxstack.cpp; sourceTree = "<group>"; };
		4D58801C0B80A4F800200116 /* osxspec.cpp */ = {isa = PBXFileReference; fileEncoding = 30; lastKnownFileType = sourcecode.cpp.cpp; name = osxspec.cpp; path = src/osxspec.cpp; sourceTree = "<group>"; };
		4D5880850B80BDF000200116 /* QuickTime.framework */ = {isa = PBXFileReference; lastKnownFileType = wrapper.framework; name = QuickTime.framework; path = /System/Library/Frameworks/QuickTime.framework; sourceTree = "<absolute>"; };
		4D5881200B80BF1E00200116 /* IOKit.framework */ = {isa = PBXFileReference; lastKnownFileType = wrapper.framework; name = IOKit.framework; path = /System/Library/Frameworks/IOKit.framework; sourceTree = "<absolute>"; };
		4D5881C10B80C7C300200116 /* Quartz.framework */ = {isa = PBXFileReference; lastKnownFileType = wrapper.framework; name = Quartz.framework; path = /System/Library/Frameworks/Quartz.framework; sourceTree = "<absolute>"; };
		4D5883C50B80C82800200116 /* Foundation.framework */ = {isa = PBXFileReference; lastKnownFileType = wrapper.framework; name = Foundation.framework; path = /System/Library/Frameworks/Foundation.framework; sourceTree = "<absolute>"; };
		4D5884DB0B80D3BA00200116 /* startupstack.cpp */ = {isa = PBXFileReference; fileEncoding = 30; lastKnownFileType = sourcecode.cpp.cpp; name = startupstack.cpp; path = src/startupstack.cpp; sourceTree = "<group>"; };
		4D58854C0B80DEAB00200116 /* da.lproj */ = {isa = PBXFileReference; lastKnownFileType = folder; name = da.lproj; path = rsrc/da.lproj; sourceTree = "<group>"; };
		4D58854E0B80DEAC00200116 /* French.lproj */ = {isa = PBXFileReference; lastKnownFileType = folder; name = French.lproj; path = rsrc/French.lproj; sourceTree = "<group>"; };
		4D5885500B80DEAC00200116 /* Japanese.lproj */ = {isa = PBXFileReference; lastKnownFileType = folder; name = Japanese.lproj; path = rsrc/Japanese.lproj; sourceTree = "<group>"; };
		4D5885520B80DEAC00200116 /* Dutch.lproj */ = {isa = PBXFileReference; lastKnownFileType = folder; name = Dutch.lproj; path = rsrc/Dutch.lproj; sourceTree = "<group>"; };
		4D5885540B80DEAC00200116 /* German.lproj */ = {isa = PBXFileReference; lastKnownFileType = folder; name = German.lproj; path = rsrc/German.lproj; sourceTree = "<group>"; };
		4D5885560B80DEAC00200116 /* ko.lproj */ = {isa = PBXFileReference; lastKnownFileType = folder; name = ko.lproj; path = rsrc/ko.lproj; sourceTree = "<group>"; };
		4D5885580B80DEAC00200116 /* English.lproj */ = {isa = PBXFileReference; lastKnownFileType = folder; name = English.lproj; path = rsrc/English.lproj; sourceTree = "<group>"; };
		4D58855A0B80DEAC00200116 /* Italian.lproj */ = {isa = PBXFileReference; lastKnownFileType = folder; name = Italian.lproj; path = rsrc/Italian.lproj; sourceTree = "<group>"; };
		4D58855C0B80DEAC00200116 /* no.lproj */ = {isa = PBXFileReference; lastKnownFileType = folder; name = no.lproj; path = rsrc/no.lproj; sourceTree = "<group>"; };
		4D58855E0B80DEAC00200116 /* fi.lproj */ = {isa = PBXFileReference; lastKnownFileType = folder; name = fi.lproj; path = rsrc/fi.lproj; sourceTree = "<group>"; };
		4D5885600B80DEAC00200116 /* LiveCodeDoc.icns */ = {isa = PBXFileReference; lastKnownFileType = image.icns; name = LiveCodeDoc.icns; path = rsrc/LiveCodeDoc.icns; sourceTree = "<group>"; };
		4D5885610B80DEAC00200116 /* LiveCode.icns */ = {isa = PBXFileReference; lastKnownFileType = image.icns; name = LiveCode.icns; path = rsrc/LiveCode.icns; sourceTree = "<group>"; };
		4D5885620B80DEAC00200116 /* LiveCode.rsrc */ = {isa = PBXFileReference; lastKnownFileType = archive.rsrc; name = LiveCode.rsrc; path = rsrc/LiveCode.rsrc; sourceTree = "<group>"; };
		4D5885630B80DEAC00200116 /* Spanish.lproj */ = {isa = PBXFileReference; lastKnownFileType = folder; name = Spanish.lproj; path = rsrc/Spanish.lproj; sourceTree = "<group>"; };
		4D5885650B80DEAC00200116 /* sv.lproj */ = {isa = PBXFileReference; lastKnownFileType = folder; name = sv.lproj; path = rsrc/sv.lproj; sourceTree = "<group>"; };
		4D5885670B80DEAC00200116 /* zh_CN.lproj */ = {isa = PBXFileReference; lastKnownFileType = folder; name = zh_CN.lproj; path = rsrc/zh_CN.lproj; sourceTree = "<group>"; };
		4D5885690B80DEAC00200116 /* zh_TW.lproj */ = {isa = PBXFileReference; lastKnownFileType = folder; name = zh_TW.lproj; path = rsrc/zh_TW.lproj; sourceTree = "<group>"; };
		4D592DEA14EED23600EADBB6 /* fonttable.cpp */ = {isa = PBXFileReference; fileEncoding = 4; lastKnownFileType = sourcecode.cpp.cpp; name = fonttable.cpp; path = src/fonttable.cpp; sourceTree = "<group>"; };
		4D5A21F0170343FD003C62E2 /* encodederrors.cpp */ = {isa = PBXFileReference; fileEncoding = 4; lastKnownFileType = sourcecode.cpp.cpp; name = encodederrors.cpp; path = src/encodederrors.cpp; sourceTree = "<group>"; };
		4D606EAF1670C781004A71AA /* exec-debugging.cpp */ = {isa = PBXFileReference; fileEncoding = 4; lastKnownFileType = sourcecode.cpp.cpp; name = "exec-debugging.cpp"; path = "src/exec-debugging.cpp"; sourceTree = "<group>"; };
		4D61BD9B0CCF74C800D74FDB /* pickle.cpp */ = {isa = PBXFileReference; fileEncoding = 30; lastKnownFileType = sourcecode.cpp.cpp; name = pickle.cpp; path = src/pickle.cpp; sourceTree = "<group>"; };
		4D61BD9C0CCF74C800D74FDB /* styledtext.cpp */ = {isa = PBXFileReference; fileEncoding = 30; lastKnownFileType = sourcecode.cpp.cpp; name = styledtext.cpp; path = src/styledtext.cpp; sourceTree = "<group>"; };
		4D61BD9D0CCF74C800D74FDB /* transfer.cpp */ = {isa = PBXFileReference; fileEncoding = 30; lastKnownFileType = sourcecode.cpp.cpp; name = transfer.cpp; path = src/transfer.cpp; sourceTree = "<group>"; };
		4D61BDAB0CCF74EF00D74FDB /* scriptenvironment.h */ = {isa = PBXFileReference; fileEncoding = 30; lastKnownFileType = sourcecode.c.h; name = scriptenvironment.h; path = src/scriptenvironment.h; sourceTree = "<group>"; };
		4D61BDAC0CCF74EF00D74FDB /* styledtext.h */ = {isa = PBXFileReference; fileEncoding = 30; lastKnownFileType = sourcecode.c.h; name = styledtext.h; path = src/styledtext.h; sourceTree = "<group>"; };
		4D61BDAD0CCF74EF00D74FDB /* transfer.h */ = {isa = PBXFileReference; fileEncoding = 30; lastKnownFileType = sourcecode.c.h; name = transfer.h; path = src/transfer.h; sourceTree = "<group>"; };
		4D67BB23164A76090092CF4C /* exec-ide.cpp */ = {isa = PBXFileReference; fileEncoding = 4; lastKnownFileType = sourcecode.cpp.cpp; name = "exec-ide.cpp"; path = "src/exec-ide.cpp"; sourceTree = "<group>"; };
		4D67BBB8164AB2C50092CF4C /* exec-printing.cpp */ = {isa = PBXFileReference; fileEncoding = 4; lastKnownFileType = sourcecode.cpp.cpp; name = "exec-printing.cpp"; path = "src/exec-printing.cpp"; sourceTree = "<group>"; };
		4D6A00EE10C578C600FA48D2 /* customprinter.cpp */ = {isa = PBXFileReference; fileEncoding = 4; lastKnownFileType = sourcecode.cpp.cpp; name = customprinter.cpp; path = src/customprinter.cpp; sourceTree = "<group>"; };
		4D6C26DB1647D781007C96B7 /* files */ = {isa = PBXFileReference; lastKnownFileType = folder; name = files; path = "exec-tests/files"; sourceTree = "<group>"; };
		4D6C26F11647D781007C96B7 /* strings */ = {isa = PBXFileReference; lastKnownFileType = folder; name = strings; path = "exec-tests/strings"; sourceTree = "<group>"; };
		4D6C270E1647D781007C96B7 /* pasteboard */ = {isa = PBXFileReference; lastKnownFileType = folder; name = pasteboard; path = "exec-tests/pasteboard"; sourceTree = "<group>"; };
		4D6C27131647D781007C96B7 /* graphics */ = {isa = PBXFileReference; lastKnownFileType = folder; name = graphics; path = "exec-tests/graphics"; sourceTree = "<group>"; };
		4D6C27191647D782007C96B7 /* arrays */ = {isa = PBXFileReference; lastKnownFileType = folder; name = arrays; path = "exec-tests/arrays"; sourceTree = "<group>"; };
		4D6C271F1647D782007C96B7 /* security */ = {isa = PBXFileReference; lastKnownFileType = folder; name = security; path = "exec-tests/security"; sourceTree = "<group>"; };
		4D6C27241647D782007C96B7 /* network */ = {isa = PBXFileReference; lastKnownFileType = folder; name = network; path = "exec-tests/network"; sourceTree = "<group>"; };
		4D6C272F1647D782007C96B7 /* math */ = {isa = PBXFileReference; lastKnownFileType = folder; name = math; path = "exec-tests/math"; sourceTree = "<group>"; };
		4D6C275E1647D782007C96B7 /* logic */ = {isa = PBXFileReference; lastKnownFileType = folder; name = logic; path = "exec-tests/logic"; sourceTree = "<group>"; };
		4D6C276A1647D782007C96B7 /* filters */ = {isa = PBXFileReference; lastKnownFileType = folder; name = filters; path = "exec-tests/filters"; sourceTree = "<group>"; };
		4D6C277A1647D782007C96B7 /* datetime */ = {isa = PBXFileReference; lastKnownFileType = folder; name = datetime; path = "exec-tests/datetime"; sourceTree = "<group>"; };
		4D6C27851647D782007C96B7 /* text */ = {isa = PBXFileReference; lastKnownFileType = folder; name = text; path = "exec-tests/text"; sourceTree = "<group>"; };
		4D6C278B1647D782007C96B7 /* multimedia */ = {isa = PBXFileReference; lastKnownFileType = folder; name = multimedia; path = "exec-tests/multimedia"; sourceTree = "<group>"; };
		4D6C27921647D782007C96B7 /* legacy */ = {isa = PBXFileReference; lastKnownFileType = folder; name = legacy; path = "exec-tests/legacy"; sourceTree = "<group>"; };
		4D6C279D1647D782007C96B7 /* interface */ = {isa = PBXFileReference; lastKnownFileType = folder; name = interface; path = "exec-tests/interface"; sourceTree = "<group>"; };
		4D6C27D31647D782007C96B7 /* engine */ = {isa = PBXFileReference; lastKnownFileType = folder; name = engine; path = "exec-tests/engine"; sourceTree = "<group>"; };
		4D6C27FB1647D942007C96B7 /* exec-graphics.cpp */ = {isa = PBXFileReference; fileEncoding = 4; lastKnownFileType = sourcecode.cpp.cpp; name = "exec-graphics.cpp"; path = "src/exec-graphics.cpp"; sourceTree = "<group>"; };
		4D6C27FC1647D942007C96B7 /* exec-security.cpp */ = {isa = PBXFileReference; fileEncoding = 4; lastKnownFileType = sourcecode.cpp.cpp; name = "exec-security.cpp"; path = "src/exec-security.cpp"; sourceTree = "<group>"; };
		4D6ED4F30E4B3B8800BDFDE4 /* objectstream.cpp */ = {isa = PBXFileReference; fileEncoding = 4; lastKnownFileType = sourcecode.cpp.cpp; name = objectstream.cpp; path = src/objectstream.cpp; sourceTree = "<group>"; };
		4D6ED4F40E4B3B8800BDFDE4 /* objectstream.h */ = {isa = PBXFileReference; fileEncoding = 4; lastKnownFileType = sourcecode.c.h; name = objectstream.h; path = src/objectstream.h; sourceTree = "<group>"; };
		4D6F06AA19CC1D0F00DDC6E0 /* widget.cpp */ = {isa = PBXFileReference; fileEncoding = 4; lastKnownFileType = sourcecode.cpp.cpp; name = widget.cpp; path = src/widget.cpp; sourceTree = "<group>"; };
		4D6F06AB19CC1D0F00DDC6E0 /* widget.h */ = {isa = PBXFileReference; fileEncoding = 4; lastKnownFileType = sourcecode.c.h; name = widget.h; path = src/widget.h; sourceTree = "<group>"; };
		4D6F92F112AA5CC000026A72 /* w32color.cpp */ = {isa = PBXFileReference; fileEncoding = 4; lastKnownFileType = sourcecode.cpp.cpp; name = w32color.cpp; path = src/w32color.cpp; sourceTree = "<group>"; };
		4D6F92F212AA5CC000026A72 /* w32cursor.cpp */ = {isa = PBXFileReference; fileEncoding = 4; lastKnownFileType = sourcecode.cpp.cpp; name = w32cursor.cpp; path = src/w32cursor.cpp; sourceTree = "<group>"; };
		4D6F92F312AA5CC000026A72 /* w32icon.cpp */ = {isa = PBXFileReference; fileEncoding = 4; lastKnownFileType = sourcecode.cpp.cpp; name = w32icon.cpp; path = src/w32icon.cpp; sourceTree = "<group>"; };
		4D6F92F412AA5CC000026A72 /* w32sound.cpp */ = {isa = PBXFileReference; fileEncoding = 4; lastKnownFileType = sourcecode.cpp.cpp; name = w32sound.cpp; path = src/w32sound.cpp; sourceTree = "<group>"; };
		4D6F92F512AA5CC000026A72 /* w32textlayout.cpp */ = {isa = PBXFileReference; fileEncoding = 4; lastKnownFileType = sourcecode.cpp.cpp; name = w32textlayout.cpp; path = src/w32textlayout.cpp; sourceTree = "<group>"; };
		4D6F92FA12AA5E2600026A72 /* textlayout.h */ = {isa = PBXFileReference; fileEncoding = 4; lastKnownFileType = sourcecode.c.h; name = textlayout.h; path = src/textlayout.h; sourceTree = "<group>"; };
		4D7667AC17A137D500E692E0 /* EngineApi.java */ = {isa = PBXFileReference; fileEncoding = 4; lastKnownFileType = sourcecode.java; path = EngineApi.java; sourceTree = "<group>"; };
		4D7740F21226B930001C9150 /* lnxans.cpp */ = {isa = PBXFileReference; fileEncoding = 4; lastKnownFileType = sourcecode.cpp.cpp; name = lnxans.cpp; path = src/lnxans.cpp; sourceTree = "<group>"; };
		4D7740F31226B930001C9150 /* lnxans.h */ = {isa = PBXFileReference; fileEncoding = 4; lastKnownFileType = sourcecode.c.h; name = lnxans.h; path = src/lnxans.h; sourceTree = "<group>"; };
		4D7740F41226B930001C9150 /* lnxaudio.cpp */ = {isa = PBXFileReference; fileEncoding = 4; lastKnownFileType = sourcecode.cpp.cpp; name = lnxaudio.cpp; path = src/lnxaudio.cpp; sourceTree = "<group>"; };
		4D7740F51226B930001C9150 /* lnxaudio.h */ = {isa = PBXFileReference; fileEncoding = 4; lastKnownFileType = sourcecode.c.h; name = lnxaudio.h; path = src/lnxaudio.h; sourceTree = "<group>"; };
		4D7740F61226B930001C9150 /* lnxclipboard.cpp */ = {isa = PBXFileReference; fileEncoding = 4; lastKnownFileType = sourcecode.cpp.cpp; name = lnxclipboard.cpp; path = src/lnxclipboard.cpp; sourceTree = "<group>"; };
		4D7740F71226B930001C9150 /* lnxcolor.cpp */ = {isa = PBXFileReference; fileEncoding = 4; lastKnownFileType = sourcecode.cpp.cpp; name = lnxcolor.cpp; path = src/lnxcolor.cpp; sourceTree = "<group>"; };
		4D7740F91226B930001C9150 /* lnxcontext.h */ = {isa = PBXFileReference; fileEncoding = 4; lastKnownFileType = sourcecode.c.h; name = lnxcontext.h; path = src/lnxcontext.h; sourceTree = "<group>"; };
		4D7740FA1226B930001C9150 /* lnxcursor.cpp */ = {isa = PBXFileReference; fileEncoding = 4; lastKnownFileType = sourcecode.cpp.cpp; name = lnxcursor.cpp; path = src/lnxcursor.cpp; sourceTree = "<group>"; };
		4D7740FC1226B930001C9150 /* lnxdc.cpp */ = {isa = PBXFileReference; fileEncoding = 4; lastKnownFileType = sourcecode.cpp.cpp; name = lnxdc.cpp; path = src/lnxdc.cpp; sourceTree = "<group>"; };
		4D7740FD1226B930001C9150 /* lnxdc.h */ = {isa = PBXFileReference; fileEncoding = 4; lastKnownFileType = sourcecode.c.h; name = lnxdc.h; path = src/lnxdc.h; sourceTree = "<group>"; };
		4D7740FF1226B930001C9150 /* lnxdce.cpp */ = {isa = PBXFileReference; fileEncoding = 4; lastKnownFileType = sourcecode.cpp.cpp; name = lnxdce.cpp; path = src/lnxdce.cpp; sourceTree = "<group>"; };
		4D7741001226B930001C9150 /* lnxdclnx.cpp */ = {isa = PBXFileReference; fileEncoding = 4; lastKnownFileType = sourcecode.cpp.cpp; name = lnxdclnx.cpp; path = src/lnxdclnx.cpp; sourceTree = "<group>"; };
		4D7741011226B930001C9150 /* lnxdcs.cpp */ = {isa = PBXFileReference; fileEncoding = 4; lastKnownFileType = sourcecode.cpp.cpp; name = lnxdcs.cpp; path = src/lnxdcs.cpp; sourceTree = "<group>"; };
		4D7741031226B930001C9150 /* lnxdnd.cpp */ = {isa = PBXFileReference; fileEncoding = 4; lastKnownFileType = sourcecode.cpp.cpp; name = lnxdnd.cpp; path = src/lnxdnd.cpp; sourceTree = "<group>"; };
		4D7741041226B930001C9150 /* lnxdnd.h */ = {isa = PBXFileReference; fileEncoding = 4; lastKnownFileType = sourcecode.c.h; name = lnxdnd.h; path = src/lnxdnd.h; sourceTree = "<group>"; };
		4D7741051226B930001C9150 /* lnxelevate.cpp */ = {isa = PBXFileReference; fileEncoding = 4; lastKnownFileType = sourcecode.cpp.cpp; name = lnxelevate.cpp; path = src/lnxelevate.cpp; sourceTree = "<group>"; };
		4D7741061226B930001C9150 /* lnxflst.cpp */ = {isa = PBXFileReference; fileEncoding = 4; lastKnownFileType = sourcecode.cpp.cpp; name = lnxflst.cpp; path = src/lnxflst.cpp; sourceTree = "<group>"; };
		4D7741071226B930001C9150 /* lnxflst.h */ = {isa = PBXFileReference; fileEncoding = 4; lastKnownFileType = sourcecode.c.h; name = lnxflst.h; path = src/lnxflst.h; sourceTree = "<group>"; };
		4D7741081226B930001C9150 /* lnxflstold.cpp */ = {isa = PBXFileReference; fileEncoding = 4; lastKnownFileType = sourcecode.cpp.cpp; name = lnxflstold.cpp; path = src/lnxflstold.cpp; sourceTree = "<group>"; };
		4D7741091226B930001C9150 /* lnxgtktheme.cpp */ = {isa = PBXFileReference; fileEncoding = 4; lastKnownFileType = sourcecode.cpp.cpp; name = lnxgtktheme.cpp; path = src/lnxgtktheme.cpp; sourceTree = "<group>"; };
		4D77410A1226B930001C9150 /* lnxgtkthemedrawing.cpp */ = {isa = PBXFileReference; fileEncoding = 4; lastKnownFileType = sourcecode.cpp.cpp; name = lnxgtkthemedrawing.cpp; path = src/lnxgtkthemedrawing.cpp; sourceTree = "<group>"; };
		4D77410B1226B930001C9150 /* lnxgtkthemedrawing.h */ = {isa = PBXFileReference; fileEncoding = 4; lastKnownFileType = sourcecode.c.h; name = lnxgtkthemedrawing.h; path = src/lnxgtkthemedrawing.h; sourceTree = "<group>"; };
		4D77410C1226B930001C9150 /* lnximagecache.cpp */ = {isa = PBXFileReference; fileEncoding = 4; lastKnownFileType = sourcecode.cpp.cpp; name = lnximagecache.cpp; path = src/lnximagecache.cpp; sourceTree = "<group>"; };
		4D77410D1226B930001C9150 /* lnximagecache.h */ = {isa = PBXFileReference; fileEncoding = 4; lastKnownFileType = sourcecode.c.h; name = lnximagecache.h; path = src/lnximagecache.h; sourceTree = "<group>"; };
		4D77410E1226B930001C9150 /* lnxkeymapping.cpp */ = {isa = PBXFileReference; fileEncoding = 4; lastKnownFileType = sourcecode.cpp.cpp; name = lnxkeymapping.cpp; path = src/lnxkeymapping.cpp; sourceTree = "<group>"; };
		4D77410F1226B930001C9150 /* lnxmplayer.cpp */ = {isa = PBXFileReference; fileEncoding = 4; lastKnownFileType = sourcecode.cpp.cpp; name = lnxmplayer.cpp; path = src/lnxmplayer.cpp; sourceTree = "<group>"; };
		4D7741101226B930001C9150 /* lnxmplayer.h */ = {isa = PBXFileReference; fileEncoding = 4; lastKnownFileType = sourcecode.c.h; name = lnxmplayer.h; path = src/lnxmplayer.h; sourceTree = "<group>"; };
		4D7741111226B930001C9150 /* lnxpasteboard.cpp */ = {isa = PBXFileReference; fileEncoding = 4; lastKnownFileType = sourcecode.cpp.cpp; name = lnxpasteboard.cpp; path = src/lnxpasteboard.cpp; sourceTree = "<group>"; };
		4D7741121226B930001C9150 /* lnxpasteboard.h */ = {isa = PBXFileReference; fileEncoding = 4; lastKnownFileType = sourcecode.c.h; name = lnxpasteboard.h; path = src/lnxpasteboard.h; sourceTree = "<group>"; };
		4D7741131226B930001C9150 /* lnxpsprinter.cpp */ = {isa = PBXFileReference; fileEncoding = 4; lastKnownFileType = sourcecode.cpp.cpp; name = lnxpsprinter.cpp; path = src/lnxpsprinter.cpp; sourceTree = "<group>"; };
		4D7741141226B930001C9150 /* lnxpsprinter.h */ = {isa = PBXFileReference; fileEncoding = 4; lastKnownFileType = sourcecode.c.h; name = lnxpsprinter.h; path = src/lnxpsprinter.h; sourceTree = "<group>"; };
		4D7741151226B930001C9150 /* lnxspec.cpp */ = {isa = PBXFileReference; fileEncoding = 4; lastKnownFileType = sourcecode.cpp.cpp; name = lnxspec.cpp; path = src/lnxspec.cpp; sourceTree = "<group>"; };
		4D7741161226B930001C9150 /* lnxstack.cpp */ = {isa = PBXFileReference; fileEncoding = 4; lastKnownFileType = sourcecode.cpp.cpp; name = lnxstack.cpp; path = src/lnxstack.cpp; sourceTree = "<group>"; };
		4D7741181226B930001C9150 /* lnxtextlayout.cpp */ = {isa = PBXFileReference; fileEncoding = 4; lastKnownFileType = sourcecode.cpp.cpp; name = lnxtextlayout.cpp; path = src/lnxtextlayout.cpp; sourceTree = "<group>"; };
		4D7741191226B930001C9150 /* lnxtransfer.cpp */ = {isa = PBXFileReference; fileEncoding = 4; lastKnownFileType = sourcecode.cpp.cpp; name = lnxtransfer.cpp; path = src/lnxtransfer.cpp; sourceTree = "<group>"; };
		4D77411A1226B930001C9150 /* lnxtransfer.h */ = {isa = PBXFileReference; fileEncoding = 4; lastKnownFileType = sourcecode.c.h; name = lnxtransfer.h; path = src/lnxtransfer.h; sourceTree = "<group>"; };
		4D77F1DC183F8298002EEBB4 /* exec-keywords.cpp */ = {isa = PBXFileReference; fileEncoding = 4; lastKnownFileType = sourcecode.cpp.cpp; name = "exec-keywords.cpp"; path = "src/exec-keywords.cpp"; sourceTree = "<group>"; };
		4D7FA7B61594E0FA00EEF440 /* libfoundation.xcodeproj */ = {isa = PBXFileReference; lastKnownFileType = "wrapper.pb-project"; name = libfoundation.xcodeproj; path = ../libfoundation/libfoundation.xcodeproj; sourceTree = SOURCE_ROOT; };
		4D7FA7C61594E17500EEF440 /* exec-datetime.cpp */ = {isa = PBXFileReference; fileEncoding = 4; lastKnownFileType = sourcecode.cpp.cpp; name = "exec-datetime.cpp"; path = "src/exec-datetime.cpp"; sourceTree = "<group>"; };
		4D81A4C111171F6A008AE3F1 /* objectprops.cpp */ = {isa = PBXFileReference; fileEncoding = 4; lastKnownFileType = sourcecode.cpp.cpp; name = objectprops.cpp; path = src/objectprops.cpp; sourceTree = "<group>"; };
		4D81C0260D742F48004EC824 /* w32printer.cpp */ = {isa = PBXFileReference; fileEncoding = 4; lastKnownFileType = sourcecode.cpp.cpp; name = w32printer.cpp; path = src/w32printer.cpp; sourceTree = "<group>"; };
		4D81C0270D742F48004EC824 /* w32printer.h */ = {isa = PBXFileReference; fileEncoding = 4; lastKnownFileType = sourcecode.c.h; name = w32printer.h; path = src/w32printer.h; sourceTree = "<group>"; };
		4D83866216789E27003BEC7C /* exec-dialog.cpp */ = {isa = PBXFileReference; fileEncoding = 4; lastKnownFileType = sourcecode.cpp.cpp; name = "exec-dialog.cpp"; path = "src/exec-dialog.cpp"; sourceTree = "<group>"; };
		4D83866316789E27003BEC7C /* exec-server.cpp */ = {isa = PBXFileReference; fileEncoding = 4; lastKnownFileType = sourcecode.cpp.cpp; name = "exec-server.cpp"; path = "src/exec-server.cpp"; sourceTree = "<group>"; };
		4D8387191678B2C9003BEC7C /* ibmp.cpp */ = {isa = PBXFileReference; fileEncoding = 4; lastKnownFileType = sourcecode.cpp.cpp; name = ibmp.cpp; path = src/ibmp.cpp; sourceTree = "<group>"; };
		4D83871A1678B2C9003BEC7C /* image_rep_encoded.cpp */ = {isa = PBXFileReference; fileEncoding = 4; lastKnownFileType = sourcecode.cpp.cpp; name = image_rep_encoded.cpp; path = src/image_rep_encoded.cpp; sourceTree = "<group>"; };
		4D83871B1678B2C9003BEC7C /* image_rep_mutable.cpp */ = {isa = PBXFileReference; fileEncoding = 4; lastKnownFileType = sourcecode.cpp.cpp; name = image_rep_mutable.cpp; path = src/image_rep_mutable.cpp; sourceTree = "<group>"; };
		4D83871C1678B2C9003BEC7C /* imagebitmap.cpp */ = {isa = PBXFileReference; fileEncoding = 4; lastKnownFileType = sourcecode.cpp.cpp; name = imagebitmap.cpp; path = src/imagebitmap.cpp; sourceTree = "<group>"; };
		4D83871D1678B2C9003BEC7C /* irle.cpp */ = {isa = PBXFileReference; fileEncoding = 4; lastKnownFileType = sourcecode.cpp.cpp; name = irle.cpp; path = src/irle.cpp; sourceTree = "<group>"; };
		4D8387231678B2F4003BEC7C /* bsdiff.h */ = {isa = PBXFileReference; fileEncoding = 4; lastKnownFileType = sourcecode.c.h; name = bsdiff.h; path = src/bsdiff.h; sourceTree = "<group>"; };
		4D8387241678B2F4003BEC7C /* flst.h */ = {isa = PBXFileReference; fileEncoding = 4; lastKnownFileType = sourcecode.c.h; name = flst.h; path = src/flst.h; sourceTree = "<group>"; };
		4D8387251678B2F4003BEC7C /* image_rep.h */ = {isa = PBXFileReference; fileEncoding = 4; lastKnownFileType = sourcecode.c.h; name = image_rep.h; path = src/image_rep.h; sourceTree = "<group>"; };
		4D8387261678B2F4003BEC7C /* imagebitmap.h */ = {isa = PBXFileReference; fileEncoding = 4; lastKnownFileType = sourcecode.c.h; name = imagebitmap.h; path = src/imagebitmap.h; sourceTree = "<group>"; };
		4D8395DD17FECEB30002D53E /* dsklnx.cpp */ = {isa = PBXFileReference; fileEncoding = 4; lastKnownFileType = sourcecode.cpp.cpp; name = dsklnx.cpp; path = src/dsklnx.cpp; sourceTree = "<group>"; };
		4D8589AA173A856600B20951 /* uuid.cpp */ = {isa = PBXFileReference; fileEncoding = 4; lastKnownFileType = sourcecode.cpp.cpp; name = uuid.cpp; path = src/uuid.cpp; sourceTree = "<group>"; };
		4D8589AC173A88D700B20951 /* uuid.h */ = {isa = PBXFileReference; fileEncoding = 4; lastKnownFileType = sourcecode.c.h; name = uuid.h; path = src/uuid.h; sourceTree = "<group>"; };
		4D88B73815F4C66F002CFBD6 /* libgif.xcodeproj */ = {isa = PBXFileReference; lastKnownFileType = "wrapper.pb-project"; name = libgif.xcodeproj; path = ../thirdparty/libgif/libgif.xcodeproj; sourceTree = SOURCE_ROOT; };
		4D8B47960BE7B3240046CD2F /* Cocoa.framework */ = {isa = PBXFileReference; lastKnownFileType = wrapper.framework; name = Cocoa.framework; path = /System/Library/Frameworks/Cocoa.framework; sourceTree = "<absolute>"; };
		4D8BEC4411B9389C00DED42A /* bsdiff_build.cpp */ = {isa = PBXFileReference; fileEncoding = 4; lastKnownFileType = sourcecode.cpp.cpp; name = bsdiff_build.cpp; path = src/bsdiff_build.cpp; sourceTree = "<group>"; };
		4D8BED0111B959F500DED42A /* Security.framework */ = {isa = PBXFileReference; lastKnownFileType = wrapper.framework; name = Security.framework; path = System/Library/Frameworks/Security.framework; sourceTree = SDKROOT; };
		4D9797D10D1845B700CD2DD0 /* itransform.cpp */ = {isa = PBXFileReference; fileEncoding = 4; lastKnownFileType = sourcecode.cpp.cpp; name = itransform.cpp; path = src/itransform.cpp; sourceTree = "<group>"; };
		4D982A4513C1B9A90066119A /* srvmac.cpp */ = {isa = PBXFileReference; fileEncoding = 4; lastKnownFileType = sourcecode.cpp.cpp; name = srvmac.cpp; path = src/srvmac.cpp; sourceTree = "<group>"; };
		4D982B1113C1CDC10066119A /* CoreServices.framework */ = {isa = PBXFileReference; lastKnownFileType = wrapper.framework; name = CoreServices.framework; path = System/Library/Frameworks/CoreServices.framework; sourceTree = SDKROOT; };
		4D982B1813C1CDD20066119A /* ApplicationServices.framework */ = {isa = PBXFileReference; lastKnownFileType = wrapper.framework; name = ApplicationServices.framework; path = System/Library/Frameworks/ApplicationServices.framework; sourceTree = SDKROOT; };
		4D982BEE13C2E74A0066119A /* srvoutput.cpp */ = {isa = PBXFileReference; fileEncoding = 4; lastKnownFileType = sourcecode.cpp.cpp; name = srvoutput.cpp; path = src/srvoutput.cpp; sourceTree = "<group>"; };
		4D982BF513C2E8360066119A /* srvmain.h */ = {isa = PBXFileReference; fileEncoding = 4; lastKnownFileType = sourcecode.c.h; name = srvmain.h; path = src/srvmain.h; sourceTree = "<group>"; };
		4D982FE113C5D59D0066119A /* executionerrors.h */ = {isa = PBXFileReference; fileEncoding = 4; lastKnownFileType = sourcecode.c.h; name = executionerrors.h; path = src/executionerrors.h; sourceTree = "<group>"; };
		4D982FE213C5D5AE0066119A /* parseerrors.h */ = {isa = PBXFileReference; fileEncoding = 4; lastKnownFileType = sourcecode.c.h; name = parseerrors.h; path = src/parseerrors.h; sourceTree = "<group>"; };
		4DA0BEB715AB6046006C0677 /* mblandroidjava.cpp */ = {isa = PBXFileReference; fileEncoding = 4; lastKnownFileType = sourcecode.cpp.cpp; name = mblandroidjava.cpp; path = src/mblandroidjava.cpp; sourceTree = "<group>"; };
		4DA0BEB815AB6046006C0677 /* mblandroidjava.h */ = {isa = PBXFileReference; fileEncoding = 4; lastKnownFileType = sourcecode.c.h; name = mblandroidjava.h; path = src/mblandroidjava.h; sourceTree = "<group>"; };
		4DAB7B350FE120060009F91E /* bitmapeffect.cpp */ = {isa = PBXFileReference; fileEncoding = 4; lastKnownFileType = sourcecode.cpp.cpp; name = bitmapeffect.cpp; path = src/bitmapeffect.cpp; sourceTree = "<group>"; };
		4DAB7B360FE120060009F91E /* bitmapeffect.h */ = {isa = PBXFileReference; fileEncoding = 4; lastKnownFileType = sourcecode.c.h; name = bitmapeffect.h; path = src/bitmapeffect.h; sourceTree = "<group>"; };
		4DAB7D1A0FF128F10009F91E /* deploy.cpp */ = {isa = PBXFileReference; fileEncoding = 4; lastKnownFileType = sourcecode.cpp.cpp; name = deploy.cpp; path = src/deploy.cpp; sourceTree = "<group>"; };
		4DAB7D1B0FF128F10009F91E /* deploy_linux.cpp */ = {isa = PBXFileReference; fileEncoding = 4; lastKnownFileType = sourcecode.cpp.cpp; name = deploy_linux.cpp; path = src/deploy_linux.cpp; sourceTree = "<group>"; };
		4DAB7D1C0FF128F10009F91E /* deploy_macosx.cpp */ = {isa = PBXFileReference; fileEncoding = 4; lastKnownFileType = sourcecode.cpp.cpp; name = deploy_macosx.cpp; path = src/deploy_macosx.cpp; sourceTree = "<group>"; };
		4DAB7D1D0FF128F10009F91E /* deploy_windows.cpp */ = {isa = PBXFileReference; fileEncoding = 4; lastKnownFileType = sourcecode.cpp.cpp; name = deploy_windows.cpp; path = src/deploy_windows.cpp; sourceTree = "<group>"; };
		4DAB7D270FF3A0100009F91E /* md5.cpp */ = {isa = PBXFileReference; fileEncoding = 4; lastKnownFileType = sourcecode.cpp.cpp; name = md5.cpp; path = src/md5.cpp; sourceTree = "<group>"; };
		4DAC56740D869D1600CE5BAF /* w32clipboard.cpp */ = {isa = PBXFileReference; fileEncoding = 4; lastKnownFileType = sourcecode.cpp.cpp; name = w32clipboard.cpp; path = src/w32clipboard.cpp; sourceTree = "<group>"; };
		4DAC56750D869D1600CE5BAF /* w32date.cpp */ = {isa = PBXFileReference; fileEncoding = 4; lastKnownFileType = sourcecode.cpp.cpp; name = w32date.cpp; path = src/w32date.cpp; sourceTree = "<group>"; };
		4DAC56760D869D1600CE5BAF /* w32script.cpp */ = {isa = PBXFileReference; fileEncoding = 4; lastKnownFileType = sourcecode.cpp.cpp; name = w32script.cpp; path = src/w32script.cpp; sourceTree = "<group>"; };
		4DAC56770D869D1600CE5BAF /* w32transfer.cpp */ = {isa = PBXFileReference; fileEncoding = 4; lastKnownFileType = sourcecode.cpp.cpp; name = w32transfer.cpp; path = src/w32transfer.cpp; sourceTree = "<group>"; };
		4DAC56780D869D1600CE5BAF /* w32transfer.h */ = {isa = PBXFileReference; fileEncoding = 4; lastKnownFileType = sourcecode.c.h; name = w32transfer.h; path = src/w32transfer.h; sourceTree = "<group>"; };
		4DAD1B3B1420B6CE003ACDC2 /* w32image.cpp */ = {isa = PBXFileReference; fileEncoding = 4; lastKnownFileType = sourcecode.cpp.cpp; name = w32image.cpp; path = src/w32image.cpp; sourceTree = "<group>"; };
		4DAD1B3C1420B6CE003ACDC2 /* w32misc.cpp */ = {isa = PBXFileReference; fileEncoding = 4; lastKnownFileType = sourcecode.cpp.cpp; name = w32misc.cpp; path = src/w32misc.cpp; sourceTree = "<group>"; };
		4DAD1B3D1420B6CE003ACDC2 /* w32prefix.cpp */ = {isa = PBXFileReference; fileEncoding = 4; lastKnownFileType = sourcecode.cpp.cpp; name = w32prefix.cpp; path = src/w32prefix.cpp; sourceTree = "<group>"; };
		4DAD1B3E1420B6CE003ACDC2 /* w32prefix.h */ = {isa = PBXFileReference; fileEncoding = 4; lastKnownFileType = sourcecode.c.h; name = w32prefix.h; path = src/w32prefix.h; sourceTree = "<group>"; };
		4DAD1B3F1420B6CE003ACDC2 /* w32theme.h */ = {isa = PBXFileReference; fileEncoding = 4; lastKnownFileType = sourcecode.c.h; name = w32theme.h; path = src/w32theme.h; sourceTree = "<group>"; };
		4DADCD5912392EAF003CD17C /* sha1.cpp */ = {isa = PBXFileReference; fileEncoding = 4; lastKnownFileType = sourcecode.cpp.cpp; name = sha1.cpp; path = src/sha1.cpp; sourceTree = "<group>"; };
		4DADCD5A12392EAF003CD17C /* sha1.h */ = {isa = PBXFileReference; fileEncoding = 4; lastKnownFileType = sourcecode.c.h; name = sha1.h; path = src/sha1.h; sourceTree = "<group>"; };
		4DADCDFC12393F26003CD17C /* Installer.icns */ = {isa = PBXFileReference; lastKnownFileType = image.icns; name = Installer.icns; path = rsrc/Installer.icns; sourceTree = "<group>"; };
		4DB3856E1714422200D3F102 /* Carbon.framework */ = {isa = PBXFileReference; lastKnownFileType = wrapper.framework; name = Carbon.framework; path = System/Library/Frameworks/Carbon.framework; sourceTree = SDKROOT; };
		4DB846B4192B53E800771914 /* Server-Community */ = {isa = PBXFileReference; explicitFileType = "compiled.mach-o.executable"; includeInIndex = 0; path = "Server-Community"; sourceTree = BUILT_PRODUCTS_DIR; };
		4DB9024F0DAA5C980014A170 /* edittool.cpp */ = {isa = PBXFileReference; fileEncoding = 4; lastKnownFileType = sourcecode.cpp.cpp; name = edittool.cpp; path = src/edittool.cpp; sourceTree = "<group>"; };
		4DB902500DAA5C980014A170 /* edittool.h */ = {isa = PBXFileReference; fileEncoding = 4; lastKnownFileType = sourcecode.c.h; name = edittool.h; path = src/edittool.h; sourceTree = "<group>"; };
		4DB902510DAA5C980014A170 /* gradient.cpp */ = {isa = PBXFileReference; fileEncoding = 4; lastKnownFileType = sourcecode.cpp.cpp; name = gradient.cpp; path = src/gradient.cpp; sourceTree = "<group>"; };
		4DB902520DAA5C980014A170 /* gradient.h */ = {isa = PBXFileReference; fileEncoding = 4; lastKnownFileType = sourcecode.c.h; name = gradient.h; path = src/gradient.h; sourceTree = "<group>"; };
		4DB902530DAA5C980014A170 /* packed.h */ = {isa = PBXFileReference; fileEncoding = 4; lastKnownFileType = sourcecode.c.h; name = packed.h; path = src/packed.h; sourceTree = "<group>"; };
		4DB902540DAA5C980014A170 /* paint.h */ = {isa = PBXFileReference; fileEncoding = 4; lastKnownFileType = sourcecode.c.h; name = paint.h; path = src/paint.h; sourceTree = "<group>"; };
		4DB903690DAB898B0014A170 /* libexternal.xcodeproj */ = {isa = PBXFileReference; lastKnownFileType = "wrapper.pb-project"; name = libexternal.xcodeproj; path = ../libexternal/libexternal.xcodeproj; sourceTree = SOURCE_ROOT; };
		4DB968A3135DFDA900DCAE93 /* mblandroidmail.cpp */ = {isa = PBXFileReference; fileEncoding = 4; lastKnownFileType = sourcecode.cpp.cpp; name = mblandroidmail.cpp; path = src/mblandroidmail.cpp; sourceTree = "<group>"; };
		4DB968A4135DFDA900DCAE93 /* mblandroidorientation.cpp */ = {isa = PBXFileReference; fileEncoding = 4; lastKnownFileType = sourcecode.cpp.cpp; name = mblandroidorientation.cpp; path = src/mblandroidorientation.cpp; sourceTree = "<group>"; };
		4DB968A5135DFDA900DCAE93 /* mblandroidtextlayout.cpp */ = {isa = PBXFileReference; fileEncoding = 4; lastKnownFileType = sourcecode.cpp.cpp; name = mblandroidtextlayout.cpp; path = src/mblandroidtextlayout.cpp; sourceTree = "<group>"; };
		4DB98625130C09D6008A03DC /* mcutility.cpp */ = {isa = PBXFileReference; fileEncoding = 4; lastKnownFileType = sourcecode.cpp.cpp; name = mcutility.cpp; path = src/mcutility.cpp; sourceTree = "<group>"; };
		4DBF585D1801CA57009CAB2E /* libopenssl.xcodeproj */ = {isa = PBXFileReference; lastKnownFileType = "wrapper.pb-project"; name = libopenssl.xcodeproj; path = ../thirdparty/libopenssl/libopenssl.xcodeproj; sourceTree = SOURCE_ROOT; };
		4DC66D8A1045D41700D1CFA3 /* notify.cpp */ = {isa = PBXFileReference; fileEncoding = 4; lastKnownFileType = sourcecode.cpp.cpp; name = notify.cpp; path = src/notify.cpp; sourceTree = "<group>"; };
		4DC999C00D3BBA29003942CC /* rtf.cpp */ = {isa = PBXFileReference; fileEncoding = 4; lastKnownFileType = sourcecode.cpp.cpp; name = rtf.cpp; path = src/rtf.cpp; sourceTree = "<group>"; };
		4DCA084D11E8DAC7005CF640 /* deploy_dmg.cpp */ = {isa = PBXFileReference; fileEncoding = 4; lastKnownFileType = sourcecode.cpp.cpp; name = deploy_dmg.cpp; path = src/deploy_dmg.cpp; sourceTree = "<group>"; };
		4DCA5E6D0EB879AD005197A1 /* parentscript.cpp */ = {isa = PBXFileReference; fileEncoding = 4; lastKnownFileType = sourcecode.cpp.cpp; name = parentscript.cpp; path = src/parentscript.cpp; sourceTree = "<group>"; };
		4DCB65711653B2F700E438E6 /* stackcache.cpp */ = {isa = PBXFileReference; fileEncoding = 4; lastKnownFileType = sourcecode.cpp.cpp; name = stackcache.cpp; path = src/stackcache.cpp; sourceTree = "<group>"; };
		4DCF875810C01A4200D14F5B /* deploy_file.cpp */ = {isa = PBXFileReference; fileEncoding = 4; lastKnownFileType = sourcecode.cpp.cpp; name = deploy_file.cpp; path = src/deploy_file.cpp; sourceTree = "<group>"; };
		4DCFFD1B10CE8F5800FA2262 /* osxtextlayout.cpp */ = {isa = PBXFileReference; fileEncoding = 4; lastKnownFileType = sourcecode.cpp.cpp; name = osxtextlayout.cpp; path = src/osxtextlayout.cpp; sourceTree = "<group>"; };
		4DCFFD2D10CE927700FA2262 /* iquantize_new.cpp */ = {isa = PBXFileReference; fileEncoding = 4; lastKnownFileType = sourcecode.cpp.cpp; name = iquantize_new.cpp; path = src/iquantize_new.cpp; sourceTree = "<group>"; };
		4DD27A820D5B36CE0000CC15 /* pathgray.cpp */ = {isa = PBXFileReference; fileEncoding = 4; lastKnownFileType = sourcecode.cpp.cpp; name = pathgray.cpp; path = src/pathgray.cpp; sourceTree = "<group>"; };
		4DD27A830D5B36CE0000CC15 /* pathprivate.h */ = {isa = PBXFileReference; fileEncoding = 4; lastKnownFileType = sourcecode.c.h; name = pathprivate.h; path = src/pathprivate.h; sourceTree = "<group>"; };
		4DD27A840D5B36CE0000CC15 /* pathprocess.cpp */ = {isa = PBXFileReference; fileEncoding = 4; lastKnownFileType = sourcecode.cpp.cpp; name = pathprocess.cpp; path = src/pathprocess.cpp; sourceTree = "<group>"; };
		4DD27A8A0D5B36E70000CC15 /* rtfsupport.cpp */ = {isa = PBXFileReference; fileEncoding = 4; lastKnownFileType = sourcecode.cpp.cpp; name = rtfsupport.cpp; path = src/rtfsupport.cpp; sourceTree = "<group>"; };
		4DD27ABE0D5B39C20000CC15 /* text.cpp */ = {isa = PBXFileReference; fileEncoding = 4; lastKnownFileType = sourcecode.cpp.cpp; name = text.cpp; path = src/text.cpp; sourceTree = "<group>"; };
		4DD27ABF0D5B39C20000CC15 /* text.h */ = {isa = PBXFileReference; fileEncoding = 4; lastKnownFileType = sourcecode.c.h; name = text.h; path = src/text.h; sourceTree = "<group>"; };
		4DD54D18134F591500981610 /* AccelerationChangeListener.java */ = {isa = PBXFileReference; fileEncoding = 4; lastKnownFileType = sourcecode.java; path = AccelerationChangeListener.java; sourceTree = "<group>"; };
		4DD54D19134F591500981610 /* CameraCompat.java */ = {isa = PBXFileReference; fileEncoding = 4; lastKnownFileType = sourcecode.java; path = CameraCompat.java; sourceTree = "<group>"; };
		4DD54D1A134F591500981610 /* Email.java */ = {isa = PBXFileReference; fileEncoding = 4; lastKnownFileType = sourcecode.java; path = Email.java; sourceTree = "<group>"; };
		4DD54D1B134F591500981610 /* Engine.java */ = {isa = PBXFileReference; fileEncoding = 4; lastKnownFileType = sourcecode.java; path = Engine.java; sourceTree = "<group>"; };
		4DD54D1C134F591500981610 /* LiveCodeActivity.java */ = {isa = PBXFileReference; fileEncoding = 4; lastKnownFileType = sourcecode.java; path = LiveCodeActivity.java; sourceTree = "<group>"; };
		4DD54D1D134F591500981610 /* ShakeEventListener.java */ = {isa = PBXFileReference; fileEncoding = 4; lastKnownFileType = sourcecode.java; path = ShakeEventListener.java; sourceTree = "<group>"; };
		4DD54D1E134F591500981610 /* URLLoader.java */ = {isa = PBXFileReference; fileEncoding = 4; lastKnownFileType = sourcecode.java; path = URLLoader.java; sourceTree = "<group>"; };
		4DD54D20134F591500981610 /* mblandroid.java */ = {isa = PBXFileReference; fileEncoding = 4; lastKnownFileType = sourcecode.java; name = mblandroid.java; path = src/java/mblandroid.java; sourceTree = "<group>"; };
		4DD54D21134F591500981610 /* mblandroid.cpp */ = {isa = PBXFileReference; fileEncoding = 4; lastKnownFileType = sourcecode.cpp.cpp; name = mblandroid.cpp; path = src/mblandroid.cpp; sourceTree = "<group>"; };
		4DD54D22134F591500981610 /* mblandroid.h */ = {isa = PBXFileReference; fileEncoding = 4; lastKnownFileType = sourcecode.c.h; name = mblandroid.h; path = src/mblandroid.h; sourceTree = "<group>"; };
		4DD54D26134F591500981610 /* mblandroiddc.cpp */ = {isa = PBXFileReference; fileEncoding = 4; lastKnownFileType = sourcecode.cpp.cpp; name = mblandroiddc.cpp; path = src/mblandroiddc.cpp; sourceTree = "<group>"; };
		4DD54D27134F591500981610 /* mblandroiddialog.cpp */ = {isa = PBXFileReference; fileEncoding = 4; lastKnownFileType = sourcecode.cpp.cpp; name = mblandroiddialog.cpp; path = src/mblandroiddialog.cpp; sourceTree = "<group>"; };
		4DD54D28134F591500981610 /* mblandroidfs.cpp */ = {isa = PBXFileReference; fileEncoding = 4; lastKnownFileType = sourcecode.cpp.cpp; name = mblandroidfs.cpp; path = src/mblandroidfs.cpp; sourceTree = "<group>"; };
		4DD54D29134F591500981610 /* mblandroidio.cpp */ = {isa = PBXFileReference; fileEncoding = 4; lastKnownFileType = sourcecode.cpp.cpp; name = mblandroidio.cpp; path = src/mblandroidio.cpp; sourceTree = "<group>"; };
		4DD54D2A134F591500981610 /* mblandroidmisc.cpp */ = {isa = PBXFileReference; fileEncoding = 4; lastKnownFileType = sourcecode.cpp.cpp; name = mblandroidmisc.cpp; path = src/mblandroidmisc.cpp; sourceTree = "<group>"; };
		4DD54D2B134F591500981610 /* mblandroidmm.cpp */ = {isa = PBXFileReference; fileEncoding = 4; lastKnownFileType = sourcecode.cpp.cpp; name = mblandroidmm.cpp; path = src/mblandroidmm.cpp; sourceTree = "<group>"; };
		4DD54D2C134F591500981610 /* mblandroidnetwork.cpp */ = {isa = PBXFileReference; fileEncoding = 4; lastKnownFileType = sourcecode.cpp.cpp; name = mblandroidnetwork.cpp; path = src/mblandroidnetwork.cpp; sourceTree = "<group>"; };
		4DD54D2D134F591500981610 /* mblandroidprocess.cpp */ = {isa = PBXFileReference; fileEncoding = 4; lastKnownFileType = sourcecode.cpp.cpp; name = mblandroidprocess.cpp; path = src/mblandroidprocess.cpp; sourceTree = "<group>"; };
		4DD54D2E134F591500981610 /* mblandroidurl.cpp */ = {isa = PBXFileReference; fileEncoding = 4; lastKnownFileType = sourcecode.cpp.cpp; name = mblandroidurl.cpp; path = src/mblandroidurl.cpp; sourceTree = "<group>"; };
		4DD54D2F134F591500981610 /* mblandroidutil.h */ = {isa = PBXFileReference; fileEncoding = 4; lastKnownFileType = sourcecode.c.h; name = mblandroidutil.h; path = src/mblandroidutil.h; sourceTree = "<group>"; };
		4DD54D47134F593600981610 /* mbliphonelocation.mm */ = {isa = PBXFileReference; fileEncoding = 4; lastKnownFileType = sourcecode.cpp.objcpp; name = mbliphonelocation.mm; path = src/mbliphonelocation.mm; sourceTree = "<group>"; };
		4DD54D48134F593600981610 /* mbliphonemail.mm */ = {isa = PBXFileReference; fileEncoding = 4; lastKnownFileType = sourcecode.cpp.objcpp; name = mbliphonemail.mm; path = src/mbliphonemail.mm; sourceTree = "<group>"; };
		4DD54D4A134F593600981610 /* mbliphoneinput.mm */ = {isa = PBXFileReference; fileEncoding = 4; lastKnownFileType = sourcecode.cpp.objcpp; name = mbliphoneinput.mm; path = src/mbliphoneinput.mm; sourceTree = "<group>"; };
		4DD54D4B134F593600981610 /* mbliphone.mm */ = {isa = PBXFileReference; fileEncoding = 4; lastKnownFileType = sourcecode.cpp.objcpp; name = mbliphone.mm; path = src/mbliphone.mm; sourceTree = "<group>"; };
		4DD54D4C134F593600981610 /* mbliphoneplayer.mm */ = {isa = PBXFileReference; fileEncoding = 4; lastKnownFileType = sourcecode.cpp.objcpp; name = mbliphoneplayer.mm; path = src/mbliphoneplayer.mm; sourceTree = "<group>"; };
		4DD54D4D134F593600981610 /* mbliphonebrowser.mm */ = {isa = PBXFileReference; fileEncoding = 4; lastKnownFileType = sourcecode.cpp.objcpp; name = mbliphonebrowser.mm; path = src/mbliphonebrowser.mm; sourceTree = "<group>"; };
		4DD54D4E134F593600981610 /* mbliphonecontext.cpp */ = {isa = PBXFileReference; fileEncoding = 4; lastKnownFileType = sourcecode.cpp.cpp; name = mbliphonecontext.cpp; path = src/mbliphonecontext.cpp; sourceTree = "<group>"; };
		4DD54D4F134F593600981610 /* mbliphonecontext.h */ = {isa = PBXFileReference; fileEncoding = 4; lastKnownFileType = sourcecode.c.h; name = mbliphonecontext.h; path = src/mbliphonecontext.h; sourceTree = "<group>"; };
		4DD54D50134F593600981610 /* mbliphonecontrol.h */ = {isa = PBXFileReference; fileEncoding = 4; lastKnownFileType = sourcecode.c.h; name = mbliphonecontrol.h; path = src/mbliphonecontrol.h; sourceTree = "<group>"; };
		4DD54D51134F593600981610 /* mbliphonevideo.mm */ = {isa = PBXFileReference; fileEncoding = 4; lastKnownFileType = sourcecode.cpp.objcpp; name = mbliphonevideo.mm; path = src/mbliphonevideo.mm; sourceTree = "<group>"; };
		4DD54D52134F593600981610 /* mbliphonecontrol.mm */ = {isa = PBXFileReference; fileEncoding = 4; lastKnownFileType = sourcecode.cpp.objcpp; name = mbliphonecontrol.mm; path = src/mbliphonecontrol.mm; sourceTree = "<group>"; };
		4DD54D53134F593600981610 /* mbliphonedc.mm */ = {isa = PBXFileReference; fileEncoding = 4; lastKnownFileType = sourcecode.cpp.objcpp; name = mbliphonedc.mm; path = src/mbliphonedc.mm; sourceTree = "<group>"; };
		4DD54D54134F593600981610 /* mbliphoneextra.mm */ = {isa = PBXFileReference; fileEncoding = 4; lastKnownFileType = sourcecode.cpp.objcpp; name = mbliphoneextra.mm; path = src/mbliphoneextra.mm; sourceTree = "<group>"; };
		4DD54D55134F593600981610 /* mbliphonescroller.mm */ = {isa = PBXFileReference; fileEncoding = 4; lastKnownFileType = sourcecode.cpp.objcpp; name = mbliphonescroller.mm; path = src/mbliphonescroller.mm; sourceTree = "<group>"; };
		4DD54D56134F593600981610 /* mbliphonestack.mm */ = {isa = PBXFileReference; fileEncoding = 4; lastKnownFileType = sourcecode.cpp.objcpp; name = mbliphonestack.mm; path = src/mbliphonestack.mm; sourceTree = "<group>"; };
		4DD54D57134F593600981610 /* mbliphonesound.mm */ = {isa = PBXFileReference; fileEncoding = 4; lastKnownFileType = sourcecode.cpp.objcpp; name = mbliphonesound.mm; path = src/mbliphonesound.mm; sourceTree = "<group>"; };
		4DD54D58134F593600981610 /* mbliphoneurl.mm */ = {isa = PBXFileReference; fileEncoding = 4; lastKnownFileType = sourcecode.cpp.objcpp; name = mbliphoneurl.mm; path = src/mbliphoneurl.mm; sourceTree = "<group>"; };
		4DD54D5A134F593600981610 /* mbliphonedialog.mm */ = {isa = PBXFileReference; fileEncoding = 4; lastKnownFileType = sourcecode.cpp.objcpp; name = mbliphonedialog.mm; path = src/mbliphonedialog.mm; sourceTree = "<group>"; };
		4DD54D5B134F593600981610 /* mbliphone.h */ = {isa = PBXFileReference; fileEncoding = 4; lastKnownFileType = sourcecode.c.h; name = mbliphone.h; path = src/mbliphone.h; sourceTree = "<group>"; };
		4DD54D5C134F593600981610 /* mbliphonedo.mm */ = {isa = PBXFileReference; fileEncoding = 4; lastKnownFileType = sourcecode.cpp.objcpp; name = mbliphonedo.mm; path = src/mbliphonedo.mm; sourceTree = "<group>"; };
		4DD54D5D134F593600981610 /* mbliphonereachability.mm */ = {isa = PBXFileReference; fileEncoding = 4; lastKnownFileType = sourcecode.cpp.objcpp; name = mbliphonereachability.mm; path = src/mbliphonereachability.mm; sourceTree = "<group>"; };
		4DD54D5E134F593600981610 /* mbliphonepick.mm */ = {isa = PBXFileReference; fileEncoding = 4; lastKnownFileType = sourcecode.cpp.objcpp; name = mbliphonepick.mm; path = src/mbliphonepick.mm; sourceTree = "<group>"; };
		4DD54D5F134F593600981610 /* mbliphonehooks.cpp */ = {isa = PBXFileReference; fileEncoding = 4; lastKnownFileType = sourcecode.cpp.cpp; name = mbliphonehooks.cpp; path = src/mbliphonehooks.cpp; sourceTree = "<group>"; };
		4DD54D60134F593600981610 /* mbliphonegfx.mm */ = {isa = PBXFileReference; fileEncoding = 4; lastKnownFileType = sourcecode.cpp.objcpp; name = mbliphonegfx.mm; path = src/mbliphonegfx.mm; sourceTree = "<group>"; };
		4DD54D61134F593600981610 /* mbliphoneview.h */ = {isa = PBXFileReference; fileEncoding = 4; lastKnownFileType = sourcecode.c.h; name = mbliphoneview.h; path = src/mbliphoneview.h; sourceTree = "<group>"; };
		4DD54D62134F593600981610 /* mbliphonetextlayout.mm */ = {isa = PBXFileReference; fileEncoding = 4; lastKnownFileType = sourcecode.cpp.objcpp; name = mbliphonetextlayout.mm; path = src/mbliphonetextlayout.mm; sourceTree = "<group>"; };
		4DD54D64134F594E00981610 /* mbldc.h */ = {isa = PBXFileReference; fileEncoding = 4; lastKnownFileType = sourcecode.c.h; name = mbldc.h; path = src/mbldc.h; sourceTree = "<group>"; };
		4DD54D66134F594E00981610 /* mblflst.cpp */ = {isa = PBXFileReference; fileEncoding = 4; lastKnownFileType = sourcecode.cpp.cpp; name = mblflst.cpp; path = src/mblflst.cpp; sourceTree = "<group>"; };
		4DD54D67134F594E00981610 /* mblflst.h */ = {isa = PBXFileReference; fileEncoding = 4; lastKnownFileType = sourcecode.c.h; name = mblflst.h; path = src/mblflst.h; sourceTree = "<group>"; };
		4DD54D68134F594E00981610 /* mblmain.cpp */ = {isa = PBXFileReference; fileEncoding = 4; lastKnownFileType = sourcecode.cpp.cpp; name = mblmain.cpp; path = src/mblmain.cpp; sourceTree = "<group>"; };
		4DD54D69134F594E00981610 /* mblspec.cpp */ = {isa = PBXFileReference; fileEncoding = 4; lastKnownFileType = sourcecode.cpp.cpp; name = mblspec.cpp; path = src/mblspec.cpp; sourceTree = "<group>"; };
		4DD54D6A134F594E00981610 /* mblstack.cpp */ = {isa = PBXFileReference; fileEncoding = 4; lastKnownFileType = sourcecode.cpp.cpp; name = mblstack.cpp; path = src/mblstack.cpp; sourceTree = "<group>"; };
		4DDB66531413990400E5C84C /* sysunxdate.cpp */ = {isa = PBXFileReference; fileEncoding = 4; lastKnownFileType = sourcecode.cpp.cpp; name = sysunxdate.cpp; path = src/sysunxdate.cpp; sourceTree = "<group>"; };
		4DDB66541413990400E5C84C /* sysw32network.cpp */ = {isa = PBXFileReference; fileEncoding = 4; lastKnownFileType = sourcecode.cpp.cpp; name = sysw32network.cpp; path = src/sysw32network.cpp; sourceTree = "<group>"; };
		4DDB66551413990400E5C84C /* sysw32region.cpp */ = {isa = PBXFileReference; fileEncoding = 4; lastKnownFileType = sourcecode.cpp.cpp; name = sysw32region.cpp; path = src/sysw32region.cpp; sourceTree = "<group>"; };
		4DDB66561413990400E5C84C /* sysw32registry.cpp */ = {isa = PBXFileReference; fileEncoding = 4; lastKnownFileType = sourcecode.cpp.cpp; name = sysw32registry.cpp; path = src/sysw32registry.cpp; sourceTree = "<group>"; };
		4DDB66581413993500E5C84C /* sysosxregion.cpp */ = {isa = PBXFileReference; fileEncoding = 4; lastKnownFileType = sourcecode.cpp.cpp; name = sysosxregion.cpp; path = src/sysosxregion.cpp; sourceTree = "<group>"; };
		4DDB666D14139FF500E5C84C /* tilecache.cpp */ = {isa = PBXFileReference; fileEncoding = 4; lastKnownFileType = sourcecode.cpp.cpp; name = tilecache.cpp; path = src/tilecache.cpp; sourceTree = "<group>"; };
		4DDB666E14139FF500E5C84C /* tilecache.h */ = {isa = PBXFileReference; fileEncoding = 4; lastKnownFileType = sourcecode.c.h; name = tilecache.h; path = src/tilecache.h; sourceTree = "<group>"; };
		4DDB66701413A02000E5C84C /* redraw.cpp */ = {isa = PBXFileReference; fileEncoding = 4; lastKnownFileType = sourcecode.cpp.cpp; name = redraw.cpp; path = src/redraw.cpp; sourceTree = "<group>"; };
		4DDB66711413A02000E5C84C /* redraw.h */ = {isa = PBXFileReference; fileEncoding = 4; lastKnownFileType = sourcecode.c.h; name = redraw.h; path = src/redraw.h; sourceTree = "<group>"; };
		4DDC6BBF16A06070007B6879 /* syntax.h */ = {isa = PBXFileReference; fileEncoding = 4; lastKnownFileType = sourcecode.c.h; name = syntax.h; path = src/syntax.h; sourceTree = "<group>"; };
		4DDC6CA616A2CFBF007B6879 /* syntax.cpp */ = {isa = PBXFileReference; fileEncoding = 4; lastKnownFileType = sourcecode.cpp.cpp; name = syntax.cpp; path = src/syntax.cpp; sourceTree = "<group>"; };
		4DDDEC8612F6E6F90056D206 /* mode_installer_lnx.cpp */ = {isa = PBXFileReference; fileEncoding = 4; lastKnownFileType = sourcecode.cpp.cpp; name = mode_installer_lnx.cpp; path = src/mode_installer_lnx.cpp; sourceTree = "<group>"; };
		4DDDEC8712F6E6F90056D206 /* mode_installer_w32.cpp */ = {isa = PBXFileReference; fileEncoding = 4; lastKnownFileType = sourcecode.cpp.cpp; name = mode_installer_w32.cpp; path = src/mode_installer_w32.cpp; sourceTree = "<group>"; };
		4DE18D930B82296A0086DB92 /* Standalone-Community.app */ = {isa = PBXFileReference; explicitFileType = wrapper.application; includeInIndex = 0; path = "Standalone-Community.app"; sourceTree = BUILT_PRODUCTS_DIR; };
		4DE2AB01100CCA9300A69884 /* deploy.h */ = {isa = PBXFileReference; fileEncoding = 4; lastKnownFileType = sourcecode.c.h; name = deploy.h; path = src/deploy.h; sourceTree = "<group>"; };
		4DE3B0EF15888AB8008EB6B5 /* exec-array.cpp */ = {isa = PBXFileReference; fileEncoding = 4; lastKnownFileType = sourcecode.cpp.cpp; name = "exec-array.cpp"; path = "src/exec-array.cpp"; sourceTree = "<group>"; };
		4DE3B0F115888AB8008EB6B5 /* exec-engine.cpp */ = {isa = PBXFileReference; fileEncoding = 4; lastKnownFileType = sourcecode.cpp.cpp; name = "exec-engine.cpp"; path = "src/exec-engine.cpp"; sourceTree = "<group>"; };
		4DE3B0F315888AB8008EB6B5 /* exec-files.cpp */ = {isa = PBXFileReference; fileEncoding = 4; lastKnownFileType = sourcecode.cpp.cpp; name = "exec-files.cpp"; path = "src/exec-files.cpp"; sourceTree = "<group>"; };
		4DE3B0F415888AB8008EB6B5 /* exec-filters.cpp */ = {isa = PBXFileReference; fileEncoding = 4; lastKnownFileType = sourcecode.cpp.cpp; name = "exec-filters.cpp"; path = "src/exec-filters.cpp"; sourceTree = "<group>"; };
		4DE3B0F615888AB8008EB6B5 /* exec-interface.cpp */ = {isa = PBXFileReference; fileEncoding = 4; lastKnownFileType = sourcecode.cpp.cpp; name = "exec-interface.cpp"; path = "src/exec-interface.cpp"; sourceTree = "<group>"; };
		4DE3B0F815888AB8008EB6B5 /* exec-legacy.cpp */ = {isa = PBXFileReference; fileEncoding = 4; lastKnownFileType = sourcecode.cpp.cpp; name = "exec-legacy.cpp"; path = "src/exec-legacy.cpp"; sourceTree = "<group>"; };
		4DE3B0F915888AB8008EB6B5 /* exec-math.cpp */ = {isa = PBXFileReference; fileEncoding = 4; lastKnownFileType = sourcecode.cpp.cpp; name = "exec-math.cpp"; path = "src/exec-math.cpp"; sourceTree = "<group>"; };
		4DE3B0FB15888AB8008EB6B5 /* exec-multimedia.cpp */ = {isa = PBXFileReference; fileEncoding = 4; lastKnownFileType = sourcecode.cpp.cpp; name = "exec-multimedia.cpp"; path = "src/exec-multimedia.cpp"; sourceTree = "<group>"; };
		4DE3B0FC15888AB8008EB6B5 /* exec-network.cpp */ = {isa = PBXFileReference; fileEncoding = 4; lastKnownFileType = sourcecode.cpp.cpp; name = "exec-network.cpp"; path = "src/exec-network.cpp"; sourceTree = "<group>"; };
		4DE3B0FD15888AB8008EB6B5 /* exec-pasteboard.cpp */ = {isa = PBXFileReference; fileEncoding = 4; lastKnownFileType = sourcecode.cpp.cpp; name = "exec-pasteboard.cpp"; path = "src/exec-pasteboard.cpp"; sourceTree = "<group>"; };
		4DE3B0FF15888AB8008EB6B5 /* exec-strings.cpp */ = {isa = PBXFileReference; fileEncoding = 4; lastKnownFileType = sourcecode.cpp.cpp; name = "exec-strings.cpp"; path = "src/exec-strings.cpp"; sourceTree = "<group>"; };
		4DE3B10115888AB8008EB6B5 /* exec-text.cpp */ = {isa = PBXFileReference; fileEncoding = 4; lastKnownFileType = sourcecode.cpp.cpp; name = "exec-text.cpp"; path = "src/exec-text.cpp"; sourceTree = "<group>"; };
		4DE3B10215888AB8008EB6B5 /* exec.cpp */ = {isa = PBXFileReference; fileEncoding = 4; lastKnownFileType = sourcecode.cpp.cpp; name = exec.cpp; path = src/exec.cpp; sourceTree = "<group>"; };
		4DE3B10315888AB8008EB6B5 /* exec.h */ = {isa = PBXFileReference; fileEncoding = 4; lastKnownFileType = sourcecode.c.h; name = exec.h; path = src/exec.h; sourceTree = "<group>"; xcLanguageSpecificationIdentifier = xcode.lang.objcpp; };
		4DE663070BF9C1E50084FE0B /* Standalone-Info.plist */ = {isa = PBXFileReference; fileEncoding = 30; lastKnownFileType = text.plist.xml; name = "Standalone-Info.plist"; path = "rsrc/Standalone-Info.plist"; sourceTree = "<group>"; };
		4DE7ED0D13B33B7F002634F5 /* dskspec.cpp */ = {isa = PBXFileReference; fileEncoding = 4; lastKnownFileType = sourcecode.cpp.cpp; name = dskspec.cpp; path = src/dskspec.cpp; sourceTree = "<group>"; };
		4DEE29F60FDE41BE0009423C /* libkernel.a */ = {isa = PBXFileReference; explicitFileType = archive.ar; includeInIndex = 0; path = libkernel.a; sourceTree = BUILT_PRODUCTS_DIR; };
		4DEE2B3D0FDE44510009423C /* mode_standalone.cpp */ = {isa = PBXFileReference; fileEncoding = 4; lastKnownFileType = sourcecode.cpp.cpp; name = mode_standalone.cpp; path = src/mode_standalone.cpp; sourceTree = "<group>"; };
		4DEE2B3F0FDE44510009423C /* mode_development.cpp */ = {isa = PBXFileReference; fileEncoding = 4; lastKnownFileType = sourcecode.cpp.cpp; name = mode_development.cpp; path = src/mode_development.cpp; sourceTree = "<group>"; };
		4DEE2B400FDE44510009423C /* mode.h */ = {isa = PBXFileReference; fileEncoding = 4; lastKnownFileType = sourcecode.c.h; name = mode.h; path = src/mode.h; sourceTree = "<group>"; };
		4DEE2B490FDE44690009423C /* securemode.h */ = {isa = PBXFileReference; fileEncoding = 4; lastKnownFileType = sourcecode.c.h; name = securemode.h; path = src/securemode.h; sourceTree = "<group>"; };
		4DEE2B4A0FDE44690009423C /* securemode.cpp */ = {isa = PBXFileReference; fileEncoding = 4; lastKnownFileType = sourcecode.cpp.cpp; name = securemode.cpp; path = src/securemode.cpp; sourceTree = "<group>"; };
		4DF65E2F10016337005A19CA /* capsule.cpp */ = {isa = PBXFileReference; fileEncoding = 4; lastKnownFileType = sourcecode.cpp.cpp; name = capsule.cpp; path = src/capsule.cpp; sourceTree = "<group>"; };
		4DF65E3010016337005A19CA /* capsule.h */ = {isa = PBXFileReference; fileEncoding = 4; lastKnownFileType = sourcecode.c.h; name = capsule.h; path = src/capsule.h; sourceTree = "<group>"; };
		4DF65E4510016351005A19CA /* deploy_capsule.cpp */ = {isa = PBXFileReference; fileEncoding = 4; lastKnownFileType = sourcecode.cpp.cpp; name = deploy_capsule.cpp; path = src/deploy_capsule.cpp; sourceTree = "<group>"; };
		4DFD485213BA28AE008DB91F /* srvcgi.cpp */ = {isa = PBXFileReference; fileEncoding = 4; lastKnownFileType = sourcecode.cpp.cpp; name = srvcgi.cpp; path = src/srvcgi.cpp; sourceTree = "<group>"; };
		4DFD485313BA28AE008DB91F /* srvcgi.h */ = {isa = PBXFileReference; fileEncoding = 4; lastKnownFileType = sourcecode.c.h; name = srvcgi.h; path = src/srvcgi.h; sourceTree = "<group>"; };
		4DFD485413BA28AE008DB91F /* srvdbgvar.cpp */ = {isa = PBXFileReference; fileEncoding = 4; lastKnownFileType = sourcecode.cpp.cpp; name = srvdbgvar.cpp; path = src/srvdbgvar.cpp; sourceTree = "<group>"; };
		4DFD485513BA28AE008DB91F /* srvdbgvar.h */ = {isa = PBXFileReference; fileEncoding = 4; lastKnownFileType = sourcecode.c.h; name = srvdbgvar.h; path = src/srvdbgvar.h; sourceTree = "<group>"; };
		4DFD485713BA28AE008DB91F /* srvdebug.cpp */ = {isa = PBXFileReference; fileEncoding = 4; lastKnownFileType = sourcecode.cpp.cpp; name = srvdebug.cpp; path = src/srvdebug.cpp; sourceTree = "<group>"; };
		4DFD485813BA28AE008DB91F /* srvdebug.h */ = {isa = PBXFileReference; fileEncoding = 4; lastKnownFileType = sourcecode.c.h; name = srvdebug.h; path = src/srvdebug.h; sourceTree = "<group>"; };
		4DFD485A13BA28AE008DB91F /* srvflst.cpp */ = {isa = PBXFileReference; fileEncoding = 4; lastKnownFileType = sourcecode.cpp.cpp; name = srvflst.cpp; path = src/srvflst.cpp; sourceTree = "<group>"; };
		4DFD485B13BA28AE008DB91F /* srvflst.h */ = {isa = PBXFileReference; fileEncoding = 4; lastKnownFileType = sourcecode.c.h; name = srvflst.h; path = src/srvflst.h; sourceTree = "<group>"; };
		4DFD485C13BA28AE008DB91F /* srvmain.cpp */ = {isa = PBXFileReference; fileEncoding = 4; lastKnownFileType = sourcecode.cpp.cpp; name = srvmain.cpp; path = src/srvmain.cpp; sourceTree = "<group>"; };
		4DFD485D13BA28AE008DB91F /* srvposix.cpp */ = {isa = PBXFileReference; fileEncoding = 4; lastKnownFileType = sourcecode.cpp.cpp; name = srvposix.cpp; path = src/srvposix.cpp; sourceTree = "<group>"; };
		4DFD485E13BA28AE008DB91F /* srvscript.cpp */ = {isa = PBXFileReference; fileEncoding = 4; lastKnownFileType = sourcecode.cpp.cpp; name = srvscript.cpp; path = src/srvscript.cpp; sourceTree = "<group>"; };
		4DFD485F13BA28AE008DB91F /* srvscript.h */ = {isa = PBXFileReference; fileEncoding = 4; lastKnownFileType = sourcecode.c.h; name = srvscript.h; path = src/srvscript.h; sourceTree = "<group>"; };
		4DFD486013BA28AE008DB91F /* srvspec.cpp */ = {isa = PBXFileReference; fileEncoding = 4; lastKnownFileType = sourcecode.cpp.cpp; name = srvspec.cpp; path = src/srvspec.cpp; sourceTree = "<group>"; };
		4DFD486113BA28AE008DB91F /* srvstack.cpp */ = {isa = PBXFileReference; fileEncoding = 4; lastKnownFileType = sourcecode.cpp.cpp; name = srvstack.cpp; path = src/srvstack.cpp; sourceTree = "<group>"; };
		4DFD486313BA28AE008DB91F /* srvwindows.cpp */ = {isa = PBXFileReference; fileEncoding = 4; lastKnownFileType = sourcecode.cpp.cpp; name = srvwindows.cpp; path = src/srvwindows.cpp; sourceTree = "<group>"; };
		4DFD486613BA28DA008DB91F /* sysspec.cpp */ = {isa = PBXFileReference; fileEncoding = 4; lastKnownFileType = sourcecode.cpp.cpp; name = sysspec.cpp; path = src/sysspec.cpp; sourceTree = "<group>"; };
		4DFD486713BA28DA008DB91F /* system.h */ = {isa = PBXFileReference; fileEncoding = 4; lastKnownFileType = sourcecode.c.h; name = system.h; path = src/system.h; sourceTree = "<group>"; };
		4DFD486B13BA28FF008DB91F /* mode_server.cpp */ = {isa = PBXFileReference; fileEncoding = 4; lastKnownFileType = sourcecode.cpp.cpp; name = mode_server.cpp; path = src/mode_server.cpp; sourceTree = "<group>"; };
		4DFD495A13BA2BC0008DB91F /* CoreFoundation.framework */ = {isa = PBXFileReference; lastKnownFileType = wrapper.framework; name = CoreFoundation.framework; path = System/Library/Frameworks/CoreFoundation.framework; sourceTree = SDKROOT; };
		4DFDDAB61074D70900FAE527 /* eventqueue.cpp */ = {isa = PBXFileReference; fileEncoding = 4; lastKnownFileType = sourcecode.cpp.cpp; name = eventqueue.cpp; path = src/eventqueue.cpp; sourceTree = "<group>"; };
		4DFECD9E13CE411700288995 /* mbldc.cpp */ = {isa = PBXFileReference; fileEncoding = 4; lastKnownFileType = sourcecode.cpp.cpp; name = mbldc.cpp; path = src/mbldc.cpp; sourceTree = "<group>"; };
		4DFECD9F13CE411700288995 /* mblevent.h */ = {isa = PBXFileReference; fileEncoding = 4; lastKnownFileType = sourcecode.c.h; name = mblevent.h; path = src/mblevent.h; sourceTree = "<group>"; };
		4DFECDA013CE411700288995 /* mbliphonemisc.mm */ = {isa = PBXFileReference; fileEncoding = 4; lastKnownFileType = sourcecode.cpp.objcpp; name = mbliphonemisc.mm; path = src/mbliphonemisc.mm; sourceTree = "<group>"; };
		4DFECEEB13CEE48300288995 /* customprinter.h */ = {isa = PBXFileReference; fileEncoding = 4; lastKnownFileType = sourcecode.c.h; name = customprinter.h; path = include/customprinter.h; sourceTree = "<group>"; };
		4DFECEFF13CEE55B00288995 /* md5.h */ = {isa = PBXFileReference; fileEncoding = 4; lastKnownFileType = sourcecode.c.h; name = md5.h; path = src/md5.h; sourceTree = "<group>"; };
		4DFECF0013CEE55B00288995 /* minizip.h */ = {isa = PBXFileReference; fileEncoding = 4; lastKnownFileType = sourcecode.c.h; name = minizip.h; path = src/minizip.h; sourceTree = "<group>"; };
		4DFECF0113CEE55B00288995 /* notify.h */ = {isa = PBXFileReference; fileEncoding = 4; lastKnownFileType = sourcecode.c.h; name = notify.h; path = src/notify.h; sourceTree = "<group>"; };
		4DFECF0213CEE55B00288995 /* parentscript.h */ = {isa = PBXFileReference; fileEncoding = 4; lastKnownFileType = sourcecode.c.h; name = parentscript.h; path = src/parentscript.h; sourceTree = "<group>"; };
		4DFECF6613CEED7300288995 /* lnximage.cpp */ = {isa = PBXFileReference; fileEncoding = 4; lastKnownFileType = sourcecode.cpp.cpp; name = lnximage.cpp; path = src/lnximage.cpp; sourceTree = "<group>"; };
		4DFECF6713CEED7300288995 /* lnxmisc.cpp */ = {isa = PBXFileReference; fileEncoding = 4; lastKnownFileType = sourcecode.cpp.cpp; name = lnxmisc.cpp; path = src/lnxmisc.cpp; sourceTree = "<group>"; };
		4DFECFE413CEF2DB00288995 /* lnxprefix.h */ = {isa = PBXFileReference; fileEncoding = 4; lastKnownFileType = sourcecode.c.h; name = lnxprefix.h; path = src/lnxprefix.h; sourceTree = "<group>"; };
		4DFED11E13CEFC5400288995 /* lnxtheme.h */ = {isa = PBXFileReference; fileEncoding = 4; lastKnownFileType = sourcecode.c.h; name = lnxtheme.h; path = src/lnxtheme.h; sourceTree = "<group>"; };
		4DFFC7DE13DD8A91006233A4 /* syscfdate.cpp */ = {isa = PBXFileReference; fileEncoding = 4; lastKnownFileType = sourcecode.cpp.cpp; name = syscfdate.cpp; path = src/syscfdate.cpp; sourceTree = "<group>"; };
		4DFFC7DF13DD8A91006233A4 /* sysunxnetwork.cpp */ = {isa = PBXFileReference; fileEncoding = 4; lastKnownFileType = sourcecode.cpp.cpp; name = sysunxnetwork.cpp; path = src/sysunxnetwork.cpp; sourceTree = "<group>"; };
		4DFFC7E613DD8AB9006233A4 /* objectpropsets.cpp */ = {isa = PBXFileReference; fileEncoding = 4; lastKnownFileType = sourcecode.cpp.cpp; name = objectpropsets.cpp; path = src/objectpropsets.cpp; sourceTree = "<group>"; };
		720E34F519F56FE700EA00ED /* native-layer-ios.mm */ = {isa = PBXFileReference; lastKnownFileType = sourcecode.cpp.objcpp; name = "native-layer-ios.mm"; path = "src/native-layer-ios.mm"; sourceTree = "<group>"; };
		720E34F619F56FE700EA00ED /* native-layer-ios.h */ = {isa = PBXFileReference; lastKnownFileType = sourcecode.c.h; name = "native-layer-ios.h"; path = "src/native-layer-ios.h"; sourceTree = "<group>"; };
		721CAAC018351E1800858545 /* libicui18n.a */ = {isa = PBXFileReference; lastKnownFileType = archive.ar; name = libicui18n.a; path = ../prebuilt/lib/mac/libicui18n.a; sourceTree = "<group>"; };
		721CAAC218351E7400858545 /* libicudata.a */ = {isa = PBXFileReference; lastKnownFileType = archive.ar; name = libicudata.a; path = ../prebuilt/lib/mac/libicudata.a; sourceTree = "<group>"; };
		721CAAC318351E7400858545 /* libicuio.a */ = {isa = PBXFileReference; lastKnownFileType = archive.ar; name = libicuio.a; path = ../prebuilt/lib/mac/libicuio.a; sourceTree = "<group>"; };
		721CAAC418351E7400858545 /* libicule.a */ = {isa = PBXFileReference; lastKnownFileType = archive.ar; name = libicule.a; path = ../prebuilt/lib/mac/libicule.a; sourceTree = "<group>"; };
		721CAAC518351E7400858545 /* libiculx.a */ = {isa = PBXFileReference; lastKnownFileType = archive.ar; name = libiculx.a; path = ../prebuilt/lib/mac/libiculx.a; sourceTree = "<group>"; };
		721CAAC618351E7400858545 /* libicutu.a */ = {isa = PBXFileReference; lastKnownFileType = archive.ar; name = libicutu.a; path = ../prebuilt/lib/mac/libicutu.a; sourceTree = "<group>"; };
		721CAAC718351E7400858545 /* libicuuc.a */ = {isa = PBXFileReference; lastKnownFileType = archive.ar; name = libicuuc.a; path = ../prebuilt/lib/mac/libicuuc.a; sourceTree = "<group>"; };
		7238DF4E1848B189007EA049 /* MCBlock.h */ = {isa = PBXFileReference; fileEncoding = 4; lastKnownFileType = sourcecode.c.h; name = MCBlock.h; path = src/MCBlock.h; sourceTree = "<group>"; };
		723BDBFD19E6C25D007365F3 /* native-layer-mac.h */ = {isa = PBXFileReference; lastKnownFileType = sourcecode.c.h; name = "native-layer-mac.h"; path = "src/native-layer-mac.h"; sourceTree = "<group>"; };
		723BDBFE19E6C34E007365F3 /* native-layer-mac.mm */ = {isa = PBXFileReference; fileEncoding = 4; lastKnownFileType = sourcecode.cpp.objcpp; name = "native-layer-mac.mm"; path = "src/native-layer-mac.mm"; sourceTree = "<group>"; };
		726191551A2608F300851787 /* widget-events.cpp */ = {isa = PBXFileReference; fileEncoding = 4; lastKnownFileType = sourcecode.cpp.cpp; name = "widget-events.cpp"; path = "src/widget-events.cpp"; sourceTree = "<group>"; };
		726191561A2608F300851787 /* widget-events.h */ = {isa = PBXFileReference; fileEncoding = 4; lastKnownFileType = sourcecode.c.h; name = "widget-events.h"; path = "src/widget-events.h"; sourceTree = "<group>"; };
		726191581A26091900851787 /* libffi.xcodeproj */ = {isa = PBXFileReference; lastKnownFileType = "wrapper.pb-project"; name = libffi.xcodeproj; path = ../thirdparty/libffi/libffi.xcodeproj; sourceTree = "<group>"; };
		7261916C1A260B6C00851787 /* libscript.xcodeproj */ = {isa = PBXFileReference; lastKnownFileType = "wrapper.pb-project"; name = libscript.xcodeproj; path = ../libscript/libscript.xcodeproj; sourceTree = "<group>"; };
		72C22E951945E48E00B18E8D /* syslnxfs.cpp */ = {isa = PBXFileReference; fileEncoding = 4; lastKnownFileType = sourcecode.cpp.cpp; name = syslnxfs.cpp; path = src/syslnxfs.cpp; sourceTree = "<group>"; };
		72C22E961945E48E00B18E8D /* syslnxregion.cpp */ = {isa = PBXFileReference; fileEncoding = 4; lastKnownFileType = sourcecode.cpp.cpp; name = syslnxregion.cpp; path = src/syslnxregion.cpp; sourceTree = "<group>"; };
		72C22E971945E48E00B18E8D /* sysunxrandom.cpp */ = {isa = PBXFileReference; fileEncoding = 4; lastKnownFileType = sourcecode.cpp.cpp; name = sysunxrandom.cpp; path = src/sysunxrandom.cpp; sourceTree = "<group>"; };
		72C22E981945E48E00B18E8D /* sysw32fs.cpp */ = {isa = PBXFileReference; fileEncoding = 4; lastKnownFileType = sourcecode.cpp.cpp; name = sysw32fs.cpp; path = src/sysw32fs.cpp; sourceTree = "<group>"; };
		72C22E991945E48E00B18E8D /* sysw32random.cpp */ = {isa = PBXFileReference; fileEncoding = 4; lastKnownFileType = sourcecode.cpp.cpp; name = sysw32random.cpp; path = src/sysw32random.cpp; sourceTree = "<group>"; };
		72C28AF819112FDE007F2AA0 /* segment.h */ = {isa = PBXFileReference; lastKnownFileType = sourcecode.c.h; name = segment.h; path = src/segment.h; sourceTree = "<group>"; };
		72C28AF91911300D007F2AA0 /* segment.cpp */ = {isa = PBXFileReference; fileEncoding = 4; lastKnownFileType = sourcecode.cpp.cpp; name = segment.cpp; path = src/segment.cpp; sourceTree = "<group>"; };
		72D6A8B519ED30D600D00689 /* native-layer-x11.cpp */ = {isa = PBXFileReference; lastKnownFileType = sourcecode.cpp.cpp; name = "native-layer-x11.cpp"; path = "src/native-layer-x11.cpp"; sourceTree = "<group>"; };
		72D6A8B619ED30D600D00689 /* native-layer-x11.h */ = {isa = PBXFileReference; lastKnownFileType = sourcecode.c.h; name = "native-layer-x11.h"; path = "src/native-layer-x11.h"; sourceTree = "<group>"; };
		72D6A8B719EFE67100D00689 /* native-layer-android.cpp */ = {isa = PBXFileReference; lastKnownFileType = sourcecode.cpp.cpp; name = "native-layer-android.cpp"; path = "src/native-layer-android.cpp"; sourceTree = "<group>"; };
		72D6A8B819EFE67100D00689 /* native-layer-android.h */ = {isa = PBXFileReference; lastKnownFileType = sourcecode.c.h; name = "native-layer-android.h"; path = "src/native-layer-android.h"; sourceTree = "<group>"; };
		72DDBF7619E8256500361E88 /* native-layer-win32.h */ = {isa = PBXFileReference; lastKnownFileType = sourcecode.c.h; name = "native-layer-win32.h"; path = "src/native-layer-win32.h"; sourceTree = "<group>"; };
		72DDBF7719E825D800361E88 /* native-layer-win32.cpp */ = {isa = PBXFileReference; lastKnownFileType = sourcecode.cpp.cpp; name = "native-layer-win32.cpp"; path = "src/native-layer-win32.cpp"; sourceTree = "<group>"; };
		72DDBF7819EC000300361E88 /* native-layer.h */ = {isa = PBXFileReference; lastKnownFileType = sourcecode.c.h; name = "native-layer.h"; path = "src/native-layer.h"; sourceTree = "<group>"; };
		72DDBF7919EC011300361E88 /* native-layer.cpp */ = {isa = PBXFileReference; fileEncoding = 4; lastKnownFileType = sourcecode.cpp.cpp; name = "native-layer.cpp"; path = "src/native-layer.cpp"; sourceTree = "<group>"; };
		7635171B182A8D1F00C31FA2 /* image_rep_densitymapped.cpp */ = {isa = PBXFileReference; fileEncoding = 4; lastKnownFileType = sourcecode.cpp.cpp; name = image_rep_densitymapped.cpp; path = src/image_rep_densitymapped.cpp; sourceTree = "<group>"; };
		763FF4E718522CB200B45FBA /* image_rep_resampled.cpp */ = {isa = PBXFileReference; fileEncoding = 4; lastKnownFileType = sourcecode.cpp.cpp; name = image_rep_resampled.cpp; path = src/image_rep_resampled.cpp; sourceTree = "<group>"; };
		766E3292180EE4E000CF7FCF /* graphics_util.h */ = {isa = PBXFileReference; lastKnownFileType = sourcecode.c.h; name = graphics_util.h; path = src/graphics_util.h; sourceTree = "<group>"; };
		766E3293180EE4E000CF7FCF /* graphicscontext.cpp */ = {isa = PBXFileReference; lastKnownFileType = sourcecode.cpp.cpp; name = graphicscontext.cpp; path = src/graphicscontext.cpp; sourceTree = "<group>"; };
		766E3294180EE4E000CF7FCF /* graphicscontext.h */ = {isa = PBXFileReference; lastKnownFileType = sourcecode.c.h; name = graphicscontext.h; path = src/graphicscontext.h; sourceTree = "<group>"; };
		766E3295180EE4E000CF7FCF /* imagelist.cpp */ = {isa = PBXFileReference; lastKnownFileType = sourcecode.cpp.cpp; name = imagelist.cpp; path = src/imagelist.cpp; sourceTree = "<group>"; };
		766E3296180EE4E000CF7FCF /* imagelist.h */ = {isa = PBXFileReference; lastKnownFileType = sourcecode.c.h; name = imagelist.h; path = src/imagelist.h; sourceTree = "<group>"; };
		766E3297180EE4E000CF7FCF /* resolution.h */ = {isa = PBXFileReference; lastKnownFileType = sourcecode.c.h; name = resolution.h; path = src/resolution.h; sourceTree = "<group>"; };
		766E329C180EE5BB00CF7FCF /* libgraphics.xcodeproj */ = {isa = PBXFileReference; lastKnownFileType = "wrapper.pb-project"; name = libgraphics.xcodeproj; path = ../libgraphics/libgraphics.xcodeproj; sourceTree = "<group>"; };
		768D665F1762076000F203A3 /* exec-ad.cpp */ = {isa = PBXFileReference; fileEncoding = 4; lastKnownFileType = sourcecode.cpp.cpp; name = "exec-ad.cpp"; path = "src/exec-ad.cpp"; sourceTree = "<group>"; };
		768D66601762076000F203A3 /* exec-addressbook.cpp */ = {isa = PBXFileReference; fileEncoding = 4; lastKnownFileType = sourcecode.cpp.cpp; name = "exec-addressbook.cpp"; path = "src/exec-addressbook.cpp"; sourceTree = "<group>"; };
		768D66611762076000F203A3 /* exec-idletimer.cpp */ = {isa = PBXFileReference; fileEncoding = 4; lastKnownFileType = sourcecode.cpp.cpp; name = "exec-idletimer.cpp"; path = "src/exec-idletimer.cpp"; sourceTree = "<group>"; };
		768D66621762076000F203A3 /* exec-mail.cpp */ = {isa = PBXFileReference; fileEncoding = 4; lastKnownFileType = sourcecode.cpp.cpp; name = "exec-mail.cpp"; path = "src/exec-mail.cpp"; sourceTree = "<group>"; };
		768D66631762076000F203A3 /* exec-orientation.cpp */ = {isa = PBXFileReference; fileEncoding = 4; lastKnownFileType = sourcecode.cpp.cpp; name = "exec-orientation.cpp"; path = "src/exec-orientation.cpp"; sourceTree = "<group>"; };
		768D66641762076000F203A3 /* exec-sensor.cpp */ = {isa = PBXFileReference; fileEncoding = 4; lastKnownFileType = sourcecode.cpp.cpp; name = "exec-sensor.cpp"; path = "src/exec-sensor.cpp"; sourceTree = "<group>"; };
		768D66651762076000F203A3 /* exec-store.cpp */ = {isa = PBXFileReference; fileEncoding = 4; lastKnownFileType = sourcecode.cpp.cpp; name = "exec-store.cpp"; path = "src/exec-store.cpp"; sourceTree = "<group>"; };
		768D66661762076000F203A3 /* exec-textmessaging.cpp */ = {isa = PBXFileReference; fileEncoding = 4; lastKnownFileType = sourcecode.cpp.cpp; name = "exec-textmessaging.cpp"; path = "src/exec-textmessaging.cpp"; sourceTree = "<group>"; };
		768D6668176207B100F203A3 /* mblad.cpp */ = {isa = PBXFileReference; fileEncoding = 4; lastKnownFileType = sourcecode.cpp.cpp; name = mblad.cpp; path = src/mblad.cpp; sourceTree = "<group>"; };
		768D6669176207B100F203A3 /* mblad.h */ = {isa = PBXFileReference; fileEncoding = 4; lastKnownFileType = sourcecode.c.h; name = mblad.h; path = src/mblad.h; sourceTree = "<group>"; };
		768D666C176207B100F203A3 /* mblcalendar.cpp */ = {isa = PBXFileReference; fileEncoding = 4; lastKnownFileType = sourcecode.cpp.cpp; name = mblcalendar.cpp; path = src/mblcalendar.cpp; sourceTree = "<group>"; };
		768D666D176207B100F203A3 /* mblcalendar.h */ = {isa = PBXFileReference; fileEncoding = 4; lastKnownFileType = sourcecode.c.h; name = mblcalendar.h; path = src/mblcalendar.h; sourceTree = "<group>"; };
		768D666E176207B100F203A3 /* mblcamera.cpp */ = {isa = PBXFileReference; fileEncoding = 4; lastKnownFileType = sourcecode.cpp.cpp; name = mblcamera.cpp; path = src/mblcamera.cpp; sourceTree = "<group>"; };
		768D666F176207B100F203A3 /* mblcontact.cpp */ = {isa = PBXFileReference; fileEncoding = 4; lastKnownFileType = sourcecode.cpp.cpp; name = mblcontact.cpp; path = src/mblcontact.cpp; sourceTree = "<group>"; };
		768D6670176207B100F203A3 /* mblcontact.h */ = {isa = PBXFileReference; fileEncoding = 4; lastKnownFileType = sourcecode.c.h; name = mblcontact.h; path = src/mblcontact.h; sourceTree = "<group>"; };
		768D6671176207B100F203A3 /* mblcontrol.cpp */ = {isa = PBXFileReference; fileEncoding = 4; lastKnownFileType = sourcecode.cpp.cpp; name = mblcontrol.cpp; path = src/mblcontrol.cpp; sourceTree = "<group>"; };
		768D6672176207B100F203A3 /* mblcontrol.h */ = {isa = PBXFileReference; fileEncoding = 4; lastKnownFileType = sourcecode.c.h; name = mblcontrol.h; path = src/mblcontrol.h; sourceTree = "<group>"; };
		768D6673176207B100F203A3 /* mbldialog.cpp */ = {isa = PBXFileReference; fileEncoding = 4; lastKnownFileType = sourcecode.cpp.cpp; name = mbldialog.cpp; path = src/mbldialog.cpp; sourceTree = "<group>"; };
		768D6674176207B100F203A3 /* mblhandlers.cpp */ = {isa = PBXFileReference; fileEncoding = 4; lastKnownFileType = sourcecode.cpp.cpp; name = mblhandlers.cpp; path = src/mblhandlers.cpp; sourceTree = "<group>"; };
		768D6675176207B100F203A3 /* mblnotification.cpp */ = {isa = PBXFileReference; fileEncoding = 4; lastKnownFileType = sourcecode.cpp.cpp; name = mblnotification.cpp; path = src/mblnotification.cpp; sourceTree = "<group>"; };
		768D6676176207B100F203A3 /* mblnotification.h */ = {isa = PBXFileReference; fileEncoding = 4; lastKnownFileType = sourcecode.c.h; name = mblnotification.h; path = src/mblnotification.h; sourceTree = "<group>"; };
		768D6677176207B100F203A3 /* mblsensor.cpp */ = {isa = PBXFileReference; fileEncoding = 4; lastKnownFileType = sourcecode.cpp.cpp; name = mblsensor.cpp; path = src/mblsensor.cpp; sourceTree = "<group>"; };
		768D6678176207B100F203A3 /* mblsensor.h */ = {isa = PBXFileReference; fileEncoding = 4; lastKnownFileType = sourcecode.c.h; name = mblsensor.h; path = src/mblsensor.h; sourceTree = "<group>"; };
		768D6679176207B100F203A3 /* mblsound.cpp */ = {isa = PBXFileReference; fileEncoding = 4; lastKnownFileType = sourcecode.cpp.cpp; name = mblsound.cpp; path = src/mblsound.cpp; sourceTree = "<group>"; };
		768D667A176207B100F203A3 /* mblstore.cpp */ = {isa = PBXFileReference; fileEncoding = 4; lastKnownFileType = sourcecode.cpp.cpp; name = mblstore.cpp; path = src/mblstore.cpp; sourceTree = "<group>"; };
		768D667B176207B100F203A3 /* mblstore.h */ = {isa = PBXFileReference; fileEncoding = 4; lastKnownFileType = sourcecode.c.h; name = mblstore.h; path = src/mblstore.h; sourceTree = "<group>"; };
		768D667C176207B100F203A3 /* mblsyntax.h */ = {isa = PBXFileReference; fileEncoding = 4; lastKnownFileType = sourcecode.c.h; name = mblsyntax.h; path = src/mblsyntax.h; sourceTree = "<group>"; };
		768D667E176207CB00F203A3 /* mblandroidad.cpp */ = {isa = PBXFileReference; fileEncoding = 4; lastKnownFileType = sourcecode.cpp.cpp; name = mblandroidad.cpp; path = src/mblandroidad.cpp; sourceTree = "<group>"; };
		768D6680176207CB00F203A3 /* mblandroidbrowser.cpp */ = {isa = PBXFileReference; fileEncoding = 4; lastKnownFileType = sourcecode.cpp.cpp; name = mblandroidbrowser.cpp; path = src/mblandroidbrowser.cpp; sourceTree = "<group>"; };
		768D6681176207CB00F203A3 /* mblandroidbusyindicator.cpp */ = {isa = PBXFileReference; fileEncoding = 4; lastKnownFileType = sourcecode.cpp.cpp; name = mblandroidbusyindicator.cpp; path = src/mblandroidbusyindicator.cpp; sourceTree = "<group>"; };
		768D6682176207CB00F203A3 /* mblandroidcalendar.cpp */ = {isa = PBXFileReference; fileEncoding = 4; lastKnownFileType = sourcecode.cpp.cpp; name = mblandroidcalendar.cpp; path = src/mblandroidcalendar.cpp; sourceTree = "<group>"; };
		768D6683176207CB00F203A3 /* mblandroidcontact.cpp */ = {isa = PBXFileReference; fileEncoding = 4; lastKnownFileType = sourcecode.cpp.cpp; name = mblandroidcontact.cpp; path = src/mblandroidcontact.cpp; sourceTree = "<group>"; };
		768D6684176207CB00F203A3 /* mblandroidcontrol.cpp */ = {isa = PBXFileReference; fileEncoding = 4; lastKnownFileType = sourcecode.cpp.cpp; name = mblandroidcontrol.cpp; path = src/mblandroidcontrol.cpp; sourceTree = "<group>"; };
		768D6685176207CB00F203A3 /* mblandroidcontrol.h */ = {isa = PBXFileReference; fileEncoding = 4; lastKnownFileType = sourcecode.c.h; name = mblandroidcontrol.h; path = src/mblandroidcontrol.h; sourceTree = "<group>"; };
		768D6686176207CB00F203A3 /* mblandroidfont.cpp */ = {isa = PBXFileReference; fileEncoding = 4; lastKnownFileType = sourcecode.cpp.cpp; name = mblandroidfont.cpp; path = src/mblandroidfont.cpp; sourceTree = "<group>"; };
		768D6688176207CB00F203A3 /* mblandroidinput.cpp */ = {isa = PBXFileReference; fileEncoding = 4; lastKnownFileType = sourcecode.cpp.cpp; name = mblandroidinput.cpp; path = src/mblandroidinput.cpp; sourceTree = "<group>"; };
		768D6689176207CB00F203A3 /* mblandroidnotification.cpp */ = {isa = PBXFileReference; fileEncoding = 4; lastKnownFileType = sourcecode.cpp.cpp; name = mblandroidnotification.cpp; path = src/mblandroidnotification.cpp; sourceTree = "<group>"; };
		768D668A176207CB00F203A3 /* mblandroidplayer.cpp */ = {isa = PBXFileReference; fileEncoding = 4; lastKnownFileType = sourcecode.cpp.cpp; name = mblandroidplayer.cpp; path = src/mblandroidplayer.cpp; sourceTree = "<group>"; };
		768D668B176207CB00F203A3 /* mblandroidscroller.cpp */ = {isa = PBXFileReference; fileEncoding = 4; lastKnownFileType = sourcecode.cpp.cpp; name = mblandroidscroller.cpp; path = src/mblandroidscroller.cpp; sourceTree = "<group>"; };
		768D668C176207CB00F203A3 /* mblandroidsensor.cpp */ = {isa = PBXFileReference; fileEncoding = 4; lastKnownFileType = sourcecode.cpp.cpp; name = mblandroidsensor.cpp; path = src/mblandroidsensor.cpp; sourceTree = "<group>"; };
		768D668D176207CB00F203A3 /* mblandroidsound.cpp */ = {isa = PBXFileReference; fileEncoding = 4; lastKnownFileType = sourcecode.cpp.cpp; name = mblandroidsound.cpp; path = src/mblandroidsound.cpp; sourceTree = "<group>"; };
		768D668E176207CB00F203A3 /* mblandroidstore.cpp */ = {isa = PBXFileReference; fileEncoding = 4; lastKnownFileType = sourcecode.cpp.cpp; name = mblandroidstore.cpp; path = src/mblandroidstore.cpp; sourceTree = "<group>"; };
		768D668F176207CB00F203A3 /* mblandroidtextmessaging.cpp */ = {isa = PBXFileReference; fileEncoding = 4; lastKnownFileType = sourcecode.cpp.cpp; name = mblandroidtextmessaging.cpp; path = src/mblandroidtextmessaging.cpp; sourceTree = "<group>"; };
		768D66901762087500F203A3 /* mbliphoneactivityindicator.mm */ = {isa = PBXFileReference; fileEncoding = 4; lastKnownFileType = sourcecode.cpp.objcpp; name = mbliphoneactivityindicator.mm; path = src/mbliphoneactivityindicator.mm; sourceTree = "<group>"; };
		768D66911762087500F203A3 /* mbliphonead.mm */ = {isa = PBXFileReference; fileEncoding = 4; lastKnownFileType = sourcecode.cpp.objcpp; name = mbliphonead.mm; path = src/mbliphonead.mm; sourceTree = "<group>"; };
		768D66921762087500F203A3 /* mbliphonealert.mm */ = {isa = PBXFileReference; fileEncoding = 4; lastKnownFileType = sourcecode.cpp.objcpp; name = mbliphonealert.mm; path = src/mbliphonealert.mm; sourceTree = "<group>"; };
		768D66931762087500F203A3 /* mbliphoneapp.h */ = {isa = PBXFileReference; fileEncoding = 4; lastKnownFileType = sourcecode.c.h; name = mbliphoneapp.h; path = src/mbliphoneapp.h; sourceTree = "<group>"; };
		768D66941762087500F203A3 /* mbliphoneapp.mm */ = {isa = PBXFileReference; fileEncoding = 4; lastKnownFileType = sourcecode.cpp.objcpp; name = mbliphoneapp.mm; path = src/mbliphoneapp.mm; sourceTree = "<group>"; };
		768D66951762087500F203A3 /* mbliphoneappview.mm */ = {isa = PBXFileReference; fileEncoding = 4; lastKnownFileType = sourcecode.cpp.objcpp; name = mbliphoneappview.mm; path = src/mbliphoneappview.mm; sourceTree = "<group>"; };
		768D66961762087500F203A3 /* mbliphonebusyindicator.mm */ = {isa = PBXFileReference; fileEncoding = 4; lastKnownFileType = sourcecode.cpp.objcpp; name = mbliphonebusyindicator.mm; path = src/mbliphonebusyindicator.mm; sourceTree = "<group>"; };
		768D66971762087500F203A3 /* mbliphonecalendar.mm */ = {isa = PBXFileReference; fileEncoding = 4; lastKnownFileType = sourcecode.cpp.objcpp; name = mbliphonecalendar.mm; path = src/mbliphonecalendar.mm; sourceTree = "<group>"; };
		768D66981762087500F203A3 /* mbliphonecamera.mm */ = {isa = PBXFileReference; fileEncoding = 4; lastKnownFileType = sourcecode.cpp.objcpp; name = mbliphonecamera.mm; path = src/mbliphonecamera.mm; sourceTree = "<group>"; };
		768D66991762087500F203A3 /* mbliphonecontact.mm */ = {isa = PBXFileReference; fileEncoding = 4; lastKnownFileType = sourcecode.cpp.objcpp; name = mbliphonecontact.mm; path = src/mbliphonecontact.mm; sourceTree = "<group>"; };
		768D669A1762087500F203A3 /* mbliphoneembedded.mm */ = {isa = PBXFileReference; fileEncoding = 4; lastKnownFileType = sourcecode.cpp.objcpp; name = mbliphoneembedded.mm; path = src/mbliphoneembedded.mm; sourceTree = "<group>"; };
		768D669B1762087500F203A3 /* mbliphoneembeddedtest.mm */ = {isa = PBXFileReference; fileEncoding = 4; lastKnownFileType = sourcecode.cpp.objcpp; name = mbliphoneembeddedtest.mm; path = src/mbliphoneembeddedtest.mm; sourceTree = "<group>"; };
		768D669C1762087500F203A3 /* mbliphonefs.mm */ = {isa = PBXFileReference; fileEncoding = 4; lastKnownFileType = sourcecode.cpp.objcpp; name = mbliphonefs.mm; path = src/mbliphonefs.mm; sourceTree = "<group>"; };
		768D669D1762087500F203A3 /* mbliphoneidletimer.mm */ = {isa = PBXFileReference; fileEncoding = 4; lastKnownFileType = sourcecode.cpp.objcpp; name = mbliphoneidletimer.mm; path = src/mbliphoneidletimer.mm; sourceTree = "<group>"; };
		768D669E1762087500F203A3 /* mbliphonemediapick.mm */ = {isa = PBXFileReference; fileEncoding = 4; lastKnownFileType = sourcecode.cpp.objcpp; name = mbliphonemediapick.mm; path = src/mbliphonemediapick.mm; sourceTree = "<group>"; };
		768D669F1762087500F203A3 /* mbliphonenotification.mm */ = {isa = PBXFileReference; fileEncoding = 4; lastKnownFileType = sourcecode.cpp.objcpp; name = mbliphonenotification.mm; path = src/mbliphonenotification.mm; sourceTree = "<group>"; };
		768D66A01762087500F203A3 /* mbliphoneorientation.mm */ = {isa = PBXFileReference; fileEncoding = 4; lastKnownFileType = sourcecode.cpp.objcpp; name = mbliphoneorientation.mm; path = src/mbliphoneorientation.mm; sourceTree = "<group>"; };
		768D66A11762087500F203A3 /* mbliphonepickdate.mm */ = {isa = PBXFileReference; fileEncoding = 4; lastKnownFileType = sourcecode.cpp.objcpp; name = mbliphonepickdate.mm; path = src/mbliphonepickdate.mm; sourceTree = "<group>"; };
		768D66A21762087500F203A3 /* mbliphonesensor.mm */ = {isa = PBXFileReference; fileEncoding = 4; lastKnownFileType = sourcecode.cpp.objcpp; name = mbliphonesensor.mm; path = src/mbliphonesensor.mm; sourceTree = "<group>"; };
		768D66A31762087500F203A3 /* mbliphonestore.mm */ = {isa = PBXFileReference; fileEncoding = 4; lastKnownFileType = sourcecode.cpp.objcpp; name = mbliphonestore.mm; path = src/mbliphonestore.mm; sourceTree = "<group>"; };
		768D66A41762087500F203A3 /* mbliphonetextmessaging.mm */ = {isa = PBXFileReference; fileEncoding = 4; lastKnownFileType = sourcecode.cpp.objcpp; name = mbliphonetextmessaging.mm; path = src/mbliphonetextmessaging.mm; sourceTree = "<group>"; };
		7699BD601A1CD51A00636397 /* Test-Community.app */ = {isa = PBXFileReference; explicitFileType = wrapper.application; includeInIndex = 0; path = "Test-Community.app"; sourceTree = BUILT_PRODUCTS_DIR; };
		7699BD611A1CD51B00636397 /* Installer copy-Info.plist */ = {isa = PBXFileReference; lastKnownFileType = text.plist.xml; name = "Installer copy-Info.plist"; path = "/Users/alilloyd/Documents/GitHub/livecode-ali/livecode/engine/Installer copy-Info.plist"; sourceTree = "<absolute>"; };
		7699BE791A1CD51E00636397 /* libkernel-test.a */ = {isa = PBXFileReference; explicitFileType = archive.ar; includeInIndex = 0; path = "libkernel-test.a"; sourceTree = BUILT_PRODUCTS_DIR; };
		7699BE7E1A1CD72200636397 /* mode_test.cpp */ = {isa = PBXFileReference; fileEncoding = 4; lastKnownFileType = sourcecode.cpp.cpp; name = mode_test.cpp; path = src/mode_test.cpp; sourceTree = "<group>"; };
		7699BE7F1A1CD72200636397 /* test.cpp */ = {isa = PBXFileReference; fileEncoding = 4; lastKnownFileType = sourcecode.cpp.cpp; name = test.cpp; path = src/test.cpp; sourceTree = "<group>"; };
		7699BE801A1CD72200636397 /* test.h */ = {isa = PBXFileReference; fileEncoding = 4; lastKnownFileType = sourcecode.c.h; name = test.h; path = src/test.h; sourceTree = "<group>"; };
		76CCAA7B198003B000C79271 /* mac-qt-recorder.mm */ = {isa = PBXFileReference; fileEncoding = 4; lastKnownFileType = sourcecode.cpp.objcpp; name = "mac-qt-recorder.mm"; path = "src/mac-qt-recorder.mm"; sourceTree = "<group>"; };
		76CCAA7D19800EFE00C79271 /* platform-recorder.cpp */ = {isa = PBXFileReference; fileEncoding = 4; lastKnownFileType = sourcecode.cpp.cpp; name = "platform-recorder.cpp"; path = "src/platform-recorder.cpp"; sourceTree = "<group>"; };
		76D47DE81802FD03006F9102 /* exec-interface-field-chunk.cpp */ = {isa = PBXFileReference; fileEncoding = 4; lastKnownFileType = sourcecode.cpp.cpp; name = "exec-interface-field-chunk.cpp"; path = "src/exec-interface-field-chunk.cpp"; sourceTree = "<group>"; };
		76EF3196181E762C00FAC195 /* LiveCode-Community.rsrc */ = {isa = PBXFileReference; lastKnownFileType = archive.rsrc; name = "LiveCode-Community.rsrc"; path = "rsrc/LiveCode-Community.rsrc"; sourceTree = "<group>"; };
		76EF319F181E79FF00FAC195 /* stackview.cpp */ = {isa = PBXFileReference; fileEncoding = 4; lastKnownFileType = sourcecode.cpp.cpp; name = stackview.cpp; path = src/stackview.cpp; sourceTree = "<group>"; };
		76EF31A3181E7CCE00FAC195 /* osxcisupport.mm */ = {isa = PBXFileReference; fileEncoding = 4; lastKnownFileType = sourcecode.cpp.objcpp; name = osxcisupport.mm; path = src/osxcisupport.mm; sourceTree = "<group>"; };
		76EF31A5181E7D8000FAC195 /* cgimageutil.cpp */ = {isa = PBXFileReference; fileEncoding = 4; lastKnownFileType = sourcecode.cpp.cpp; name = cgimageutil.cpp; path = src/cgimageutil.cpp; sourceTree = "<group>"; };
		76EF31A9181E801800FAC195 /* sysosxrandom.cpp */ = {isa = PBXFileReference; fileEncoding = 4; lastKnownFileType = sourcecode.cpp.cpp; name = sysosxrandom.cpp; path = src/sysosxrandom.cpp; sourceTree = "<group>"; };
		76EF322A1821256200FAC195 /* exec-strings.h */ = {isa = PBXFileReference; fileEncoding = 4; lastKnownFileType = sourcecode.c.h; name = "exec-strings.h"; path = "src/exec-strings.h"; sourceTree = "<group>"; };
		76EF32CA182268BC00FAC195 /* foundation-legacy.cpp */ = {isa = PBXFileReference; fileEncoding = 4; lastKnownFileType = sourcecode.cpp.cpp; name = "foundation-legacy.cpp"; path = "src/foundation-legacy.cpp"; sourceTree = "<group>"; };
		76EF32CB182268BC00FAC195 /* foundation-legacy.h */ = {isa = PBXFileReference; fileEncoding = 4; lastKnownFileType = sourcecode.c.h; name = "foundation-legacy.h"; path = "src/foundation-legacy.h"; sourceTree = "<group>"; };
		76FA930917FC72FB003DB770 /* exec-strings-chunk.cpp */ = {isa = PBXFileReference; fileEncoding = 4; lastKnownFileType = sourcecode.cpp.cpp; name = "exec-strings-chunk.cpp"; path = "src/exec-strings-chunk.cpp"; sourceTree = "<group>"; };
		A04643DB0BAAA63A0030A830 /* w32ans.cpp */ = {isa = PBXFileReference; fileEncoding = 30; lastKnownFileType = sourcecode.cpp.cpp; name = w32ans.cpp; path = src/w32ans.cpp; sourceTree = "<group>"; };
		A04643DD0BAAA63A0030A830 /* w32context.h */ = {isa = PBXFileReference; fileEncoding = 30; lastKnownFileType = sourcecode.c.h; name = w32context.h; path = src/w32context.h; sourceTree = "<group>"; };
		A04643DE0BAAA63A0030A830 /* w32dc.cpp */ = {isa = PBXFileReference; fileEncoding = 30; lastKnownFileType = sourcecode.cpp.cpp; name = w32dc.cpp; path = src/w32dc.cpp; sourceTree = "<group>"; };
		A04643DF0BAAA63A0030A830 /* w32dc.h */ = {isa = PBXFileReference; fileEncoding = 30; lastKnownFileType = sourcecode.c.h; name = w32dc.h; path = src/w32dc.h; sourceTree = "<group>"; };
		A04643E10BAAA63A0030A830 /* w32dce.cpp */ = {isa = PBXFileReference; fileEncoding = 30; lastKnownFileType = sourcecode.cpp.cpp; name = w32dce.cpp; path = src/w32dce.cpp; sourceTree = "<group>"; };
		A04643E20BAAA63A0030A830 /* w32dcs.cpp */ = {isa = PBXFileReference; fileEncoding = 30; lastKnownFileType = sourcecode.cpp.cpp; name = w32dcs.cpp; path = src/w32dcs.cpp; sourceTree = "<group>"; };
		A04643E30BAAA63A0030A830 /* w32dcw32.cpp */ = {isa = PBXFileReference; fileEncoding = 30; lastKnownFileType = sourcecode.cpp.cpp; name = w32dcw32.cpp; path = src/w32dcw32.cpp; sourceTree = "<group>"; };
		A04643E40BAAA63A0030A830 /* w32defs.h */ = {isa = PBXFileReference; fileEncoding = 30; lastKnownFileType = sourcecode.c.h; name = w32defs.h; path = src/w32defs.h; sourceTree = "<group>"; };
		A04643E50BAAA63A0030A830 /* w32dnd.cpp */ = {isa = PBXFileReference; fileEncoding = 30; lastKnownFileType = sourcecode.cpp.cpp; name = w32dnd.cpp; path = src/w32dnd.cpp; sourceTree = "<group>"; };
		A04643E60BAAA63A0030A830 /* w32dnd.h */ = {isa = PBXFileReference; fileEncoding = 30; lastKnownFileType = sourcecode.c.h; name = w32dnd.h; path = src/w32dnd.h; sourceTree = "<group>"; };
		A04643E70BAAA63A0030A830 /* w32flst.cpp */ = {isa = PBXFileReference; fileEncoding = 30; lastKnownFileType = sourcecode.cpp.cpp; name = w32flst.cpp; path = src/w32flst.cpp; sourceTree = "<group>"; };
		A04643E80BAAA63A0030A830 /* w32flst.h */ = {isa = PBXFileReference; fileEncoding = 30; lastKnownFileType = sourcecode.c.h; name = w32flst.h; path = src/w32flst.h; sourceTree = "<group>"; };
		A04643ED0BAAA63A0030A830 /* w32relaunch.cpp */ = {isa = PBXFileReference; fileEncoding = 30; lastKnownFileType = sourcecode.cpp.cpp; name = w32relaunch.cpp; path = src/w32relaunch.cpp; sourceTree = "<group>"; };
		A04643EE0BAAA63A0030A830 /* w32spec.cpp */ = {isa = PBXFileReference; fileEncoding = 30; lastKnownFileType = sourcecode.cpp.cpp; name = w32spec.cpp; path = src/w32spec.cpp; sourceTree = "<group>"; };
		A04643EF0BAAA63A0030A830 /* w32stack.cpp */ = {isa = PBXFileReference; fileEncoding = 30; lastKnownFileType = sourcecode.cpp.cpp; name = w32stack.cpp; path = src/w32stack.cpp; sourceTree = "<group>"; };
		A04643F40BAAA63A0030A830 /* w32text.cpp */ = {isa = PBXFileReference; fileEncoding = 30; lastKnownFileType = sourcecode.cpp.cpp; name = w32text.cpp; path = src/w32text.cpp; sourceTree = "<group>"; };
		A04643F50BAAA63A0030A830 /* w32text.h */ = {isa = PBXFileReference; fileEncoding = 30; lastKnownFileType = sourcecode.c.h; name = w32text.h; path = src/w32text.h; sourceTree = "<group>"; };
		A04643F60BAAA63A0030A830 /* w32theme.cpp */ = {isa = PBXFileReference; fileEncoding = 30; lastKnownFileType = sourcecode.cpp.cpp; name = w32theme.cpp; path = src/w32theme.cpp; sourceTree = "<group>"; };
		A71F80530F4F178C003012FD /* Standalone.icns */ = {isa = PBXFileReference; lastKnownFileType = image.icns; name = Standalone.icns; path = rsrc/Standalone.icns; sourceTree = "<group>"; };
		A71F80610F4F17F9003012FD /* StandaloneDoc.icns */ = {isa = PBXFileReference; lastKnownFileType = image.icns; name = StandaloneDoc.icns; path = rsrc/StandaloneDoc.icns; sourceTree = "<group>"; };
		BE0986A2194874DD0065CEEA /* revsecurity.dylib */ = {isa = PBXFileReference; lastKnownFileType = "compiled.mach-o.dylib"; name = revsecurity.dylib; path = ../_build/mac/Debug/revsecurity.dylib; sourceTree = "<group>"; };
		BE168E6D19598EAD00B957D0 /* region.cpp */ = {isa = PBXFileReference; fileEncoding = 4; lastKnownFileType = sourcecode.cpp.cpp; name = region.cpp; path = src/region.cpp; sourceTree = "<group>"; };
		BE1AFD7F1966BEBC001A4090 /* IOKit.framework */ = {isa = PBXFileReference; lastKnownFileType = wrapper.framework; name = IOKit.framework; path = System/Library/Frameworks/IOKit.framework; sourceTree = SDKROOT; };
		BE2424351953536F00982E53 /* IInAppBillingService.aidl */ = {isa = PBXFileReference; fileEncoding = 4; lastKnownFileType = text; name = IInAppBillingService.aidl; path = android/vending/billing/IInAppBillingService.aidl; sourceTree = "<group>"; };
		BE2424361953536F00982E53 /* IMarketBillingService.aidl */ = {isa = PBXFileReference; fileEncoding = 4; lastKnownFileType = text; name = IMarketBillingService.aidl; path = android/vending/billing/IMarketBillingService.aidl; sourceTree = "<group>"; };
		BE2424371953536F00982E53 /* IMarketBillingService.java */ = {isa = PBXFileReference; fileEncoding = 4; lastKnownFileType = sourcecode.java; name = IMarketBillingService.java; path = android/vending/billing/IMarketBillingService.java; sourceTree = "<group>"; };
		BE24243B195353AB00982E53 /* IAPConnector.aidl */ = {isa = PBXFileReference; fileEncoding = 4; lastKnownFileType = text; name = IAPConnector.aidl; path = sec/android/iap/IAPConnector.aidl; sourceTree = "<group>"; };
		BE24243C195353AB00982E53 /* IAPServiceCallback.aidl */ = {isa = PBXFileReference; fileEncoding = 4; lastKnownFileType = text; name = IAPServiceCallback.aidl; path = sec/android/iap/IAPServiceCallback.aidl; sourceTree = "<group>"; };
		BE24243D195353C300982E53 /* BaseVO.java */ = {isa = PBXFileReference; fileEncoding = 4; lastKnownFileType = sourcecode.java; name = BaseVO.java; path = sec/android/iap/sample/vo/BaseVO.java; sourceTree = "<group>"; };
		BE24243E195353C300982E53 /* ErrorVO.java */ = {isa = PBXFileReference; fileEncoding = 4; lastKnownFileType = sourcecode.java; name = ErrorVO.java; path = sec/android/iap/sample/vo/ErrorVO.java; sourceTree = "<group>"; };
		BE24243F195353C300982E53 /* InBoxVO.java */ = {isa = PBXFileReference; fileEncoding = 4; lastKnownFileType = sourcecode.java; name = InBoxVO.java; path = sec/android/iap/sample/vo/InBoxVO.java; sourceTree = "<group>"; };
		BE242440195353C300982E53 /* ItemVO.java */ = {isa = PBXFileReference; fileEncoding = 4; lastKnownFileType = sourcecode.java; name = ItemVO.java; path = sec/android/iap/sample/vo/ItemVO.java; sourceTree = "<group>"; };
		BE242441195353C300982E53 /* PurchaseVO.java */ = {isa = PBXFileReference; fileEncoding = 4; lastKnownFileType = sourcecode.java; name = PurchaseVO.java; path = sec/android/iap/sample/vo/PurchaseVO.java; sourceTree = "<group>"; };
		BE242442195353C300982E53 /* VerificationVO.java */ = {isa = PBXFileReference; fileEncoding = 4; lastKnownFileType = sourcecode.java; name = VerificationVO.java; path = sec/android/iap/sample/vo/VerificationVO.java; sourceTree = "<group>"; };
		BE242444195353EB00982E53 /* ItemList.java */ = {isa = PBXFileReference; fileEncoding = 4; lastKnownFileType = sourcecode.java; name = ItemList.java; path = sec/android/iap/sample/activity/ItemList.java; sourceTree = "<group>"; };
		BE242445195353EB00982E53 /* ItemsInboxList.java */ = {isa = PBXFileReference; fileEncoding = 4; lastKnownFileType = sourcecode.java; name = ItemsInboxList.java; path = sec/android/iap/sample/activity/ItemsInboxList.java; sourceTree = "<group>"; };
		BE242446195353EB00982E53 /* Main.java */ = {isa = PBXFileReference; fileEncoding = 4; lastKnownFileType = sourcecode.java; name = Main.java; path = sec/android/iap/sample/activity/Main.java; sourceTree = "<group>"; };
		BE242447195353EB00982E53 /* PurchaseOneItem.java */ = {isa = PBXFileReference; fileEncoding = 4; lastKnownFileType = sourcecode.java; name = PurchaseOneItem.java; path = sec/android/iap/sample/activity/PurchaseOneItem.java; sourceTree = "<group>"; };
		BE2424491953540200982E53 /* ItemInboxListAdapter.java */ = {isa = PBXFileReference; fileEncoding = 4; lastKnownFileType = sourcecode.java; name = ItemInboxListAdapter.java; path = sec/android/iap/sample/adapter/ItemInboxListAdapter.java; sourceTree = "<group>"; };
		BE24244A1953540200982E53 /* ItemListAdapter.java */ = {isa = PBXFileReference; fileEncoding = 4; lastKnownFileType = sourcecode.java; name = ItemListAdapter.java; path = sec/android/iap/sample/adapter/ItemListAdapter.java; sourceTree = "<group>"; };
		BE24244C1953542100982E53 /* SamsungIapHelper.java */ = {isa = PBXFileReference; fileEncoding = 4; lastKnownFileType = sourcecode.java; name = SamsungIapHelper.java; path = sec/android/iap/sample/helper/SamsungIapHelper.java; sourceTree = "<group>"; };
		BE24244E1953550800982E53 /* EngineApi.java */ = {isa = PBXFileReference; fileEncoding = 4; lastKnownFileType = sourcecode.java; path = EngineApi.java; sourceTree = "<group>"; };
		BE2424521953560400982E53 /* AmazonBillingProvider.java */ = {isa = PBXFileReference; fileEncoding = 4; lastKnownFileType = sourcecode.java; name = AmazonBillingProvider.java; path = amazon/AmazonBillingProvider.java; sourceTree = "<group>"; };
		BE2424531953561100982E53 /* Base64.java */ = {isa = PBXFileReference; fileEncoding = 4; lastKnownFileType = sourcecode.java; name = Base64.java; path = google/Base64.java; sourceTree = "<group>"; };
		BE2424541953561100982E53 /* Base64DecoderException.java */ = {isa = PBXFileReference; fileEncoding = 4; lastKnownFileType = sourcecode.java; name = Base64DecoderException.java; path = google/Base64DecoderException.java; sourceTree = "<group>"; };
		BE2424551953561100982E53 /* GoogleBillingProvider.java */ = {isa = PBXFileReference; fileEncoding = 4; lastKnownFileType = sourcecode.java; name = GoogleBillingProvider.java; path = google/GoogleBillingProvider.java; sourceTree = "<group>"; };
		BE2424561953561100982E53 /* IabException.java */ = {isa = PBXFileReference; fileEncoding = 4; lastKnownFileType = sourcecode.java; name = IabException.java; path = google/IabException.java; sourceTree = "<group>"; };
		BE2424571953561100982E53 /* IabHelper.java */ = {isa = PBXFileReference; fileEncoding = 4; lastKnownFileType = sourcecode.java; name = IabHelper.java; path = google/IabHelper.java; sourceTree = "<group>"; };
		BE2424581953561100982E53 /* IabResult.java */ = {isa = PBXFileReference; fileEncoding = 4; lastKnownFileType = sourcecode.java; name = IabResult.java; path = google/IabResult.java; sourceTree = "<group>"; };
		BE2424591953561100982E53 /* Inventory.java */ = {isa = PBXFileReference; fileEncoding = 4; lastKnownFileType = sourcecode.java; name = Inventory.java; path = google/Inventory.java; sourceTree = "<group>"; };
		BE24245A1953561100982E53 /* Purchase.java */ = {isa = PBXFileReference; fileEncoding = 4; lastKnownFileType = sourcecode.java; name = Purchase.java; path = google/Purchase.java; sourceTree = "<group>"; };
		BE24245B1953561100982E53 /* Security.java */ = {isa = PBXFileReference; fileEncoding = 4; lastKnownFileType = sourcecode.java; name = Security.java; path = google/Security.java; sourceTree = "<group>"; };
		BE24245C1953561100982E53 /* SkuDetails.java */ = {isa = PBXFileReference; fileEncoding = 4; lastKnownFileType = sourcecode.java; name = SkuDetails.java; path = google/SkuDetails.java; sourceTree = "<group>"; };
		BE24245D1953561C00982E53 /* SamsungBillingProvider.java */ = {isa = PBXFileReference; fileEncoding = 4; lastKnownFileType = sourcecode.java; name = SamsungBillingProvider.java; path = samsung/SamsungBillingProvider.java; sourceTree = "<group>"; };
		BE369200195880E600386D30 /* desktop-ans.cpp */ = {isa = PBXFileReference; fileEncoding = 4; lastKnownFileType = sourcecode.cpp.cpp; name = "desktop-ans.cpp"; path = "src/desktop-ans.cpp"; sourceTree = "<group>"; };
		BE369201195880E600386D30 /* desktop-dc.cpp */ = {isa = PBXFileReference; fileEncoding = 4; lastKnownFileType = sourcecode.cpp.cpp; name = "desktop-dc.cpp"; path = "src/desktop-dc.cpp"; sourceTree = "<group>"; };
		BE369202195880E700386D30 /* desktop-dc.h */ = {isa = PBXFileReference; fileEncoding = 4; lastKnownFileType = sourcecode.c.h; name = "desktop-dc.h"; path = "src/desktop-dc.h"; sourceTree = "<group>"; };
		BE369203195880E700386D30 /* desktop-image.cpp */ = {isa = PBXFileReference; fileEncoding = 4; lastKnownFileType = sourcecode.cpp.cpp; name = "desktop-image.cpp"; path = "src/desktop-image.cpp"; sourceTree = "<group>"; };
		BE369204195880E700386D30 /* desktop-menu.cpp */ = {isa = PBXFileReference; fileEncoding = 4; lastKnownFileType = sourcecode.cpp.cpp; name = "desktop-menu.cpp"; path = "src/desktop-menu.cpp"; sourceTree = "<group>"; };
		BE369205195880E700386D30 /* desktop-pasteboard.cpp */ = {isa = PBXFileReference; fileEncoding = 4; lastKnownFileType = sourcecode.cpp.cpp; name = "desktop-pasteboard.cpp"; path = "src/desktop-pasteboard.cpp"; sourceTree = "<group>"; };
		BE369206195880E800386D30 /* desktop-stack.cpp */ = {isa = PBXFileReference; fileEncoding = 4; lastKnownFileType = sourcecode.cpp.cpp; name = "desktop-stack.cpp"; path = "src/desktop-stack.cpp"; sourceTree = "<group>"; };
		BE369207195880E800386D30 /* desktop.cpp */ = {isa = PBXFileReference; fileEncoding = 4; lastKnownFileType = sourcecode.cpp.cpp; name = desktop.cpp; path = src/desktop.cpp; sourceTree = "<group>"; };
		BE369216195881B700386D30 /* quicktimestubs.mac.cpp */ = {isa = PBXFileReference; fileEncoding = 4; lastKnownFileType = sourcecode.cpp.cpp; name = quicktimestubs.mac.cpp; path = src/quicktimestubs.mac.cpp; sourceTree = "<group>"; };
		BE4D6171189A5495002DA467 /* AttachmentProvider.java */ = {isa = PBXFileReference; fileEncoding = 4; lastKnownFileType = sourcecode.java; path = AttachmentProvider.java; sourceTree = "<group>"; };
		BE6444421965AE7100C2092C /* player-interface.h */ = {isa = PBXFileReference; fileEncoding = 4; lastKnownFileType = sourcecode.c.h; name = "player-interface.h"; path = "src/player-interface.h"; sourceTree = "<group>"; };
		BE6444461965B8A700C2092C /* AudioToolbox.framework */ = {isa = PBXFileReference; lastKnownFileType = wrapper.framework; name = AudioToolbox.framework; path = System/Library/Frameworks/AudioToolbox.framework; sourceTree = SDKROOT; };
		BEA3DA2219F0219200D9D2B3 /* color.cpp */ = {isa = PBXFileReference; fileEncoding = 4; lastKnownFileType = sourcecode.cpp.cpp; name = color.cpp; path = src/color.cpp; sourceTree = "<group>"; };
		BEA3DA2319F0219200D9D2B3 /* color.h */ = {isa = PBXFileReference; fileEncoding = 4; lastKnownFileType = sourcecode.c.h; name = color.h; path = src/color.h; sourceTree = "<group>"; };
		BEBC51D81953505400215C85 /* coretextfonts.cpp */ = {isa = PBXFileReference; fileEncoding = 4; lastKnownFileType = sourcecode.cpp.cpp; name = coretextfonts.cpp; path = src/coretextfonts.cpp; sourceTree = "<group>"; };
		BEBC51EB195350F700215C85 /* platform-internal.h */ = {isa = PBXFileReference; fileEncoding = 4; lastKnownFileType = sourcecode.c.h; name = "platform-internal.h"; path = "src/platform-internal.h"; sourceTree = "<group>"; };
		BEBC51EC195350F700215C85 /* platform-surface.cpp */ = {isa = PBXFileReference; fileEncoding = 4; lastKnownFileType = sourcecode.cpp.cpp; name = "platform-surface.cpp"; path = "src/platform-surface.cpp"; sourceTree = "<group>"; };
		BEBC51ED195350F700215C85 /* platform-window.cpp */ = {isa = PBXFileReference; fileEncoding = 4; lastKnownFileType = sourcecode.cpp.cpp; name = "platform-window.cpp"; path = "src/platform-window.cpp"; sourceTree = "<group>"; };
		BEBC51EE195350F700215C85 /* platform.cpp */ = {isa = PBXFileReference; fileEncoding = 4; lastKnownFileType = sourcecode.cpp.cpp; name = platform.cpp; path = src/platform.cpp; sourceTree = "<group>"; };
		BEBC51EF195350F700215C85 /* platform.h */ = {isa = PBXFileReference; fileEncoding = 4; lastKnownFileType = sourcecode.c.h; name = platform.h; path = src/platform.h; sourceTree = "<group>"; };
		BEBC51F31953513A00215C85 /* quicktime.cpp */ = {isa = PBXFileReference; fileEncoding = 4; lastKnownFileType = sourcecode.cpp.cpp; name = quicktime.cpp; path = src/quicktime.cpp; sourceTree = "<group>"; };
		BEBC51F41953513A00215C85 /* quicktime.stubs */ = {isa = PBXFileReference; fileEncoding = 4; lastKnownFileType = text; name = quicktime.stubs; path = src/quicktime.stubs; sourceTree = "<group>"; };
		BEDE3F9119534E290050F19B /* mac-abort.mm */ = {isa = PBXFileReference; fileEncoding = 4; lastKnownFileType = sourcecode.cpp.objcpp; name = "mac-abort.mm"; path = "src/mac-abort.mm"; sourceTree = "<group>"; };
		BEDE3F9219534E290050F19B /* mac-color.mm */ = {isa = PBXFileReference; fileEncoding = 4; lastKnownFileType = sourcecode.cpp.objcpp; name = "mac-color.mm"; path = "src/mac-color.mm"; sourceTree = "<group>"; };
		BEDE3F9319534E290050F19B /* mac-core.mm */ = {isa = PBXFileReference; fileEncoding = 4; lastKnownFileType = sourcecode.cpp.objcpp; name = "mac-core.mm"; path = "src/mac-core.mm"; sourceTree = "<group>"; };
		BEDE3F9419534E290050F19B /* mac-cursor.mm */ = {isa = PBXFileReference; fileEncoding = 4; lastKnownFileType = sourcecode.cpp.objcpp; name = "mac-cursor.mm"; path = "src/mac-cursor.mm"; sourceTree = "<group>"; };
		BEDE3F9519534E290050F19B /* mac-dialog.mm */ = {isa = PBXFileReference; fileEncoding = 4; lastKnownFileType = sourcecode.cpp.objcpp; name = "mac-dialog.mm"; path = "src/mac-dialog.mm"; sourceTree = "<group>"; };
		BEDE3F9619534E290050F19B /* mac-font.mm */ = {isa = PBXFileReference; fileEncoding = 4; lastKnownFileType = sourcecode.cpp.objcpp; name = "mac-font.mm"; path = "src/mac-font.mm"; sourceTree = "<group>"; };
		BEDE3F9719534E290050F19B /* mac-internal.h */ = {isa = PBXFileReference; fileEncoding = 4; lastKnownFileType = sourcecode.c.h; name = "mac-internal.h"; path = "src/mac-internal.h"; sourceTree = "<group>"; };
		BEDE3F9819534E290050F19B /* mac-menu.mm */ = {isa = PBXFileReference; fileEncoding = 4; lastKnownFileType = sourcecode.cpp.objcpp; name = "mac-menu.mm"; path = "src/mac-menu.mm"; sourceTree = "<group>"; };
		BEDE3F9919534E290050F19B /* mac-pasteboard.mm */ = {isa = PBXFileReference; fileEncoding = 4; lastKnownFileType = sourcecode.cpp.objcpp; name = "mac-pasteboard.mm"; path = "src/mac-pasteboard.mm"; sourceTree = "<group>"; };
		BEDE3F9A19534E290050F19B /* mac-player.mm */ = {isa = PBXFileReference; fileEncoding = 4; lastKnownFileType = sourcecode.cpp.objcpp; name = "mac-player.mm"; path = "src/mac-player.mm"; sourceTree = "<group>"; };
		BEDE3F9B19534E290050F19B /* mac-printer.mm */ = {isa = PBXFileReference; fileEncoding = 4; lastKnownFileType = sourcecode.cpp.objcpp; name = "mac-printer.mm"; path = "src/mac-printer.mm"; sourceTree = "<group>"; };
		BEDE3F9C19534E290050F19B /* mac-scripting.mm */ = {isa = PBXFileReference; fileEncoding = 4; lastKnownFileType = sourcecode.cpp.objcpp; name = "mac-scripting.mm"; path = "src/mac-scripting.mm"; sourceTree = "<group>"; };
		BEDE3F9D19534E290050F19B /* mac-snapshot.mm */ = {isa = PBXFileReference; fileEncoding = 4; lastKnownFileType = sourcecode.cpp.objcpp; name = "mac-snapshot.mm"; path = "src/mac-snapshot.mm"; sourceTree = "<group>"; };
		BEDE3F9E19534E290050F19B /* mac-sound.mm */ = {isa = PBXFileReference; fileEncoding = 4; lastKnownFileType = sourcecode.cpp.objcpp; name = "mac-sound.mm"; path = "src/mac-sound.mm"; sourceTree = "<group>"; };
		BEDE3F9F19534E290050F19B /* mac-surface.mm */ = {isa = PBXFileReference; fileEncoding = 4; lastKnownFileType = sourcecode.cpp.objcpp; name = "mac-surface.mm"; path = "src/mac-surface.mm"; sourceTree = "<group>"; };
		BEDE3FA019534E290050F19B /* mac-window.mm */ = {isa = PBXFileReference; fileEncoding = 4; lastKnownFileType = sourcecode.cpp.objcpp; name = "mac-window.mm"; path = "src/mac-window.mm"; sourceTree = "<group>"; };
		BEEC4C64196C0DF3000DA7F5 /* mac-av-player.mm */ = {isa = PBXFileReference; fileEncoding = 4; lastKnownFileType = sourcecode.cpp.objcpp; name = "mac-av-player.mm"; path = "src/mac-av-player.mm"; sourceTree = "<group>"; };
		BEEC4C65196C0DF3000DA7F5 /* mac-player.h */ = {isa = PBXFileReference; fileEncoding = 4; lastKnownFileType = sourcecode.c.h; name = "mac-player.h"; path = "src/mac-player.h"; sourceTree = "<group>"; };
		BEEC4C66196C0DF3000DA7F5 /* mac-qt-player.mm */ = {isa = PBXFileReference; fileEncoding = 4; lastKnownFileType = sourcecode.cpp.objcpp; name = "mac-qt-player.mm"; path = "src/mac-qt-player.mm"; sourceTree = "<group>"; };
		BEF2C0EF17BA493A00E96459 /* socket.h */ = {isa = PBXFileReference; fileEncoding = 4; lastKnownFileType = sourcecode.c.h; name = socket.h; path = src/socket.h; sourceTree = "<group>"; };
		BEF3110417C217C30073D70F /* dskw32.cpp */ = {isa = PBXFileReference; fileEncoding = 4; lastKnownFileType = sourcecode.cpp.cpp; name = dskw32.cpp; path = src/dskw32.cpp; sourceTree = "<group>"; };
		BEF618A71947205D00C42C57 /* srvtheme.cpp */ = {isa = PBXFileReference; fileEncoding = 4; lastKnownFileType = sourcecode.cpp.cpp; name = srvtheme.cpp; path = src/srvtheme.cpp; sourceTree = "<group>"; };
		BEFE81D317B2B32800C9D14F /* dskmac.cpp */ = {isa = PBXFileReference; fileEncoding = 4; lastKnownFileType = sourcecode.cpp.cpp; name = dskmac.cpp; path = src/dskmac.cpp; sourceTree = "<group>"; };
		C74D7EE51A263A2200BC7FE8 /* libffi.a */ = {isa = PBXFileReference; lastKnownFileType = archive.ar; name = libffi.a; path = /Users/peterbrett/git/livecode/thirdparty/libffi/../../_build/mac/Debug/libffi.a; sourceTree = "<absolute>"; };
		E8189EB515D17E8000194F25 /* exec-logic.cpp */ = {isa = PBXFileReference; fileEncoding = 4; lastKnownFileType = sourcecode.cpp.cpp; name = "exec-logic.cpp"; path = "src/exec-logic.cpp"; sourceTree = "<group>"; };
		E82206E0184F810A00117D10 /* resolution.cpp */ = {isa = PBXFileReference; fileEncoding = 4; lastKnownFileType = sourcecode.cpp.cpp; name = resolution.cpp; path = src/resolution.cpp; sourceTree = "<group>"; };
		E864B41F15BDAB3F00F5361C /* legacy_spec.cpp */ = {isa = PBXFileReference; fileEncoding = 4; lastKnownFileType = sourcecode.cpp.cpp; name = legacy_spec.cpp; path = src/legacy_spec.cpp; sourceTree = "<group>"; };
		E8687A921987F24A0093C756 /* imageloader.h */ = {isa = PBXFileReference; fileEncoding = 4; lastKnownFileType = sourcecode.c.h; name = imageloader.h; path = src/imageloader.h; sourceTree = "<group>"; };
		E8687A931987F5A80093C756 /* imageloader.cpp */ = {isa = PBXFileReference; fileEncoding = 4; lastKnownFileType = sourcecode.cpp.cpp; name = imageloader.cpp; path = src/imageloader.cpp; sourceTree = "<group>"; };
		E86A04F6142A49EF005ECD82 /* srvsession.cpp */ = {isa = PBXFileReference; fileEncoding = 4; lastKnownFileType = sourcecode.cpp.cpp; name = srvsession.cpp; path = src/srvsession.cpp; sourceTree = "<group>"; };
		E86A04F7142A49EF005ECD82 /* srvsession.h */ = {isa = PBXFileReference; fileEncoding = 4; lastKnownFileType = sourcecode.c.h; name = srvsession.h; path = src/srvsession.h; sourceTree = "<group>"; };
		E86D598F170AEE0000060AED /* deploysecurity.h */ = {isa = PBXFileReference; fileEncoding = 4; lastKnownFileType = sourcecode.c.h; name = deploysecurity.h; path = src/deploysecurity.h; sourceTree = "<group>"; };
		E86D59AE170AF0E000060AED /* deploysecurity.cpp */ = {isa = PBXFileReference; fileEncoding = 4; lastKnownFileType = sourcecode.cpp.cpp; name = deploysecurity.cpp; path = src/deploysecurity.cpp; sourceTree = "<group>"; };
		E875FD8117293B4F005A69F4 /* exec-interface-aclip.cpp */ = {isa = PBXFileReference; fileEncoding = 4; lastKnownFileType = sourcecode.cpp.cpp; name = "exec-interface-aclip.cpp"; path = "src/exec-interface-aclip.cpp"; sourceTree = "<group>"; };
		E875FD8217293B4F005A69F4 /* exec-interface-button.cpp */ = {isa = PBXFileReference; fileEncoding = 4; lastKnownFileType = sourcecode.cpp.cpp; name = "exec-interface-button.cpp"; path = "src/exec-interface-button.cpp"; sourceTree = "<group>"; };
		E875FD8317293B4F005A69F4 /* exec-interface-card.cpp */ = {isa = PBXFileReference; fileEncoding = 4; lastKnownFileType = sourcecode.cpp.cpp; name = "exec-interface-card.cpp"; path = "src/exec-interface-card.cpp"; sourceTree = "<group>"; };
		E875FD8417293B4F005A69F4 /* exec-interface-control.cpp */ = {isa = PBXFileReference; fileEncoding = 4; lastKnownFileType = sourcecode.cpp.cpp; name = "exec-interface-control.cpp"; path = "src/exec-interface-control.cpp"; sourceTree = "<group>"; };
		E875FD8517293B4F005A69F4 /* exec-interface-field.cpp */ = {isa = PBXFileReference; fileEncoding = 4; lastKnownFileType = sourcecode.cpp.cpp; name = "exec-interface-field.cpp"; path = "src/exec-interface-field.cpp"; sourceTree = "<group>"; };
		E875FD8617293B4F005A69F4 /* exec-interface-graphic.cpp */ = {isa = PBXFileReference; fileEncoding = 4; lastKnownFileType = sourcecode.cpp.cpp; name = "exec-interface-graphic.cpp"; path = "src/exec-interface-graphic.cpp"; sourceTree = "<group>"; };
		E875FD8717293B4F005A69F4 /* exec-interface-group.cpp */ = {isa = PBXFileReference; fileEncoding = 4; lastKnownFileType = sourcecode.cpp.cpp; name = "exec-interface-group.cpp"; path = "src/exec-interface-group.cpp"; sourceTree = "<group>"; };
		E875FD8817293B4F005A69F4 /* exec-interface-image.cpp */ = {isa = PBXFileReference; fileEncoding = 4; lastKnownFileType = sourcecode.cpp.cpp; name = "exec-interface-image.cpp"; path = "src/exec-interface-image.cpp"; sourceTree = "<group>"; };
		E875FD8917293B4F005A69F4 /* exec-interface-object.cpp */ = {isa = PBXFileReference; fileEncoding = 4; lastKnownFileType = sourcecode.cpp.cpp; name = "exec-interface-object.cpp"; path = "src/exec-interface-object.cpp"; sourceTree = "<group>"; };
		E875FD8A17293B4F005A69F4 /* exec-interface-player.cpp */ = {isa = PBXFileReference; fileEncoding = 4; lastKnownFileType = sourcecode.cpp.cpp; name = "exec-interface-player.cpp"; path = "src/exec-interface-player.cpp"; sourceTree = "<group>"; };
		E875FD8B17293B4F005A69F4 /* exec-interface-scrollbar.cpp */ = {isa = PBXFileReference; fileEncoding = 4; lastKnownFileType = sourcecode.cpp.cpp; name = "exec-interface-scrollbar.cpp"; path = "src/exec-interface-scrollbar.cpp"; sourceTree = "<group>"; };
		E875FD8C17293B4F005A69F4 /* exec-interface-stack.cpp */ = {isa = PBXFileReference; fileEncoding = 4; lastKnownFileType = sourcecode.cpp.cpp; name = "exec-interface-stack.cpp"; path = "src/exec-interface-stack.cpp"; sourceTree = "<group>"; };
		E875FD8D17293B4F005A69F4 /* exec-interface-vclip.cpp */ = {isa = PBXFileReference; fileEncoding = 4; lastKnownFileType = sourcecode.cpp.cpp; name = "exec-interface-vclip.cpp"; path = "src/exec-interface-vclip.cpp"; sourceTree = "<group>"; };
		E875FD8E17293B4F005A69F4 /* exec-interface.h */ = {isa = PBXFileReference; fileEncoding = 4; lastKnownFileType = sourcecode.c.h; name = "exec-interface.h"; path = "src/exec-interface.h"; sourceTree = "<group>"; };
		E8A49106170F179000769C7A /* region.h */ = {isa = PBXFileReference; lastKnownFileType = sourcecode.c.h; name = region.h; path = src/region.h; sourceTree = "<group>"; };
		E8A49107170F179000769C7A /* tilecachegl.cpp */ = {isa = PBXFileReference; lastKnownFileType = sourcecode.cpp.cpp; name = tilecachegl.cpp; path = src/tilecachegl.cpp; sourceTree = "<group>"; };
		E8A7EEFA16FC982F00C39491 /* stacksecurity.h */ = {isa = PBXFileReference; fileEncoding = 4; lastKnownFileType = sourcecode.c.h; name = stacksecurity.h; path = src/stacksecurity.h; sourceTree = "<group>"; };
		E8A7EF0016FC98A200C39491 /* stacksecurity.cpp */ = {isa = PBXFileReference; fileEncoding = 4; lastKnownFileType = sourcecode.cpp.cpp; name = stacksecurity.cpp; path = src/stacksecurity.cpp; sourceTree = "<group>"; };
		E8AE103215D90DE700A517E8 /* exec-scripting.cpp */ = {isa = PBXFileReference; fileEncoding = 4; lastKnownFileType = sourcecode.cpp.cpp; name = "exec-scripting.cpp"; path = "src/exec-scripting.cpp"; sourceTree = "<group>"; };
		E8AF4890174D5563000B2F9E /* libskia.xcodeproj */ = {isa = PBXFileReference; lastKnownFileType = "wrapper.pb-project"; name = libskia.xcodeproj; path = ../thirdparty/libskia/libskia.xcodeproj; sourceTree = SOURCE_ROOT; };
		E8AF7D2219F7E3BF000F68E9 /* graphics_util.cpp */ = {isa = PBXFileReference; fileEncoding = 4; lastKnownFileType = sourcecode.cpp.cpp; name = graphics_util.cpp; path = src/graphics_util.cpp; sourceTree = "<group>"; };
		E8DDE5DE16C2B1A7007367E4 /* image_rep.cpp */ = {isa = PBXFileReference; fileEncoding = 4; lastKnownFileType = sourcecode.cpp.cpp; name = image_rep.cpp; path = src/image_rep.cpp; sourceTree = "<group>"; };
		E8EBC31D13E04C29003F6AA3 /* srvmultipart.h */ = {isa = PBXFileReference; fileEncoding = 4; lastKnownFileType = sourcecode.c.h; name = srvmultipart.h; path = src/srvmultipart.h; sourceTree = "<group>"; };
		E8EBC31E13E04C29003F6AA3 /* srvmultipart.cpp */ = {isa = PBXFileReference; fileEncoding = 4; lastKnownFileType = sourcecode.cpp.cpp; name = srvmultipart.cpp; path = src/srvmultipart.cpp; sourceTree = "<group>"; };
/* End PBXFileReference section */

/* Begin PBXFrameworksBuildPhase section */
		4D1F9C2C171C64320091C6CB /* Frameworks */ = {
			isa = PBXFrameworksBuildPhase;
			buildActionMask = 2147483647;
			files = (
			);
			runOnlyForDeploymentPostprocessing = 0;
		};
		4D1F9D13171C67B00091C6CB /* Frameworks */ = {
			isa = PBXFrameworksBuildPhase;
			buildActionMask = 2147483647;
			files = (
			);
			runOnlyForDeploymentPostprocessing = 0;
		};
		4D221A9C171D58A700E7E557 /* Frameworks */ = {
			isa = PBXFrameworksBuildPhase;
			buildActionMask = 2147483647;
			files = (
			);
			runOnlyForDeploymentPostprocessing = 0;
		};
		4D221AF2171D5EC500E7E557 /* Frameworks */ = {
			isa = PBXFrameworksBuildPhase;
			buildActionMask = 2147483647;
			files = (
			);
			runOnlyForDeploymentPostprocessing = 0;
		};
		4D2A57C31198634300135143 /* Frameworks */ = {
			isa = PBXFrameworksBuildPhase;
			buildActionMask = 2147483647;
			files = (
				76570D52198BBBE800614ECD /* CoreMedia.framework in Frameworks */,
				76570D51198BBBDF00614ECD /* AVFoundation.framework in Frameworks */,
				BE6444491965B8CB00C2092C /* AudioToolbox.framework in Frameworks */,
				72876DE718CF32D700C20405 /* libskia.a in Frameworks */,
				72D6032418476FC90022379C /* libicudata.a in Frameworks */,
				72D6032518476FC90022379C /* libicui18n.a in Frameworks */,
				72D6032618476FC90022379C /* libicuio.a in Frameworks */,
				72D6032718476FC90022379C /* libicule.a in Frameworks */,
				72D6032818476FC90022379C /* libiculx.a in Frameworks */,
				72D6032918476FC90022379C /* libicutu.a in Frameworks */,
				72D6032A18476FC90022379C /* libicuuc.a in Frameworks */,
				76EF3165181E6BF700FAC195 /* libgraphics.a in Frameworks */,
				4D56632017D9CD1E00C4A0B1 /* libfoundation.a in Frameworks */,
				4D2A57C41198634300135143 /* libkernel.a in Frameworks */,
				4D1F9C53171C662D0091C6CB /* libsecurity-community.a in Frameworks */,
				4DB384BE1714420A00D3F102 /* libz.a in Frameworks */,
				4DB384BF1714420A00D3F102 /* libpng.a in Frameworks */,
				4DB384C01714420A00D3F102 /* libjpeg.a in Frameworks */,
				4DB384C11714420A00D3F102 /* libgif.a in Frameworks */,
				4DB384C21714420A00D3F102 /* libpcre.a in Frameworks */,
				4C13881D18A12ED800EFF7B6 /* libopenssl.a in Frameworks */,
				4DB386091714423500D3F102 /* Carbon.framework in Frameworks */,
				4D7740CC1226AA65001C9150 /* Quartz.framework in Frameworks */,
				4D2A57CA1198634300135143 /* QuickTime.framework in Frameworks */,
				4D2A57CB1198634300135143 /* IOKit.framework in Frameworks */,
				4D2A57CC1198634300135143 /* Cocoa.framework in Frameworks */,
				4D8BED4811B95A1000DED42A /* Security.framework in Frameworks */,
				4D2A57CD1198634300135143 /* SystemConfiguration.framework in Frameworks */,
				4D221FDC171D65AA00E7E557 /* libcrypto.dylib in Frameworks */,
				4D221FDD171D65AA00E7E557 /* libcups.dylib in Frameworks */,
				4D221FDF171D65AA00E7E557 /* libssl.dylib in Frameworks */,
			);
			runOnlyForDeploymentPostprocessing = 0;
		};
		4D587DA00B80945B00200116 /* Frameworks */ = {
			isa = PBXFrameworksBuildPhase;
			buildActionMask = 2147483647;
			files = (
<<<<<<< HEAD
				726191781A260B7F00851787 /* libscript.a in Frameworks */,
				726191601A26094900851787 /* libffi.a in Frameworks */,
=======
				C74D7EE61A263A2300BC7FE8 /* libffi.a in Frameworks */,
>>>>>>> b73585b5
				BE6444481965B8BE00C2092C /* AudioToolbox.framework in Frameworks */,
				721CAAC818351E7400858545 /* libicudata.a in Frameworks */,
				721CAAC918351E7400858545 /* libicuio.a in Frameworks */,
				721CAACA18351E7400858545 /* libicule.a in Frameworks */,
				721CAACB18351E7400858545 /* libiculx.a in Frameworks */,
				721CAACC18351E7400858545 /* libicutu.a in Frameworks */,
				721CAACD18351E7400858545 /* libicuuc.a in Frameworks */,
				721CAAC118351E1800858545 /* libicui18n.a in Frameworks */,
				4D7FA7BF1594E10500EEF440 /* libfoundation.a in Frameworks */,
				1DDE08E91945F0DE000E3705 /* CoreMedia.framework in Frameworks */,
				1DDE08E71945F036000E3705 /* AVFoundation.framework in Frameworks */,
				4DEE2C7A0FDE52770009423C /* libkernel.a in Frameworks */,
				4D221ACB171D59ED00E7E557 /* libkernel-development.a in Frameworks */,
				4D1F9C4E171C65CE0091C6CB /* libsecurity-community.a in Frameworks */,
				76F717611811A2DE007301F6 /* libgraphics.a in Frameworks */,
				4D657F9D17143B800086071B /* libz.a in Frameworks */,
				4D657F9A17143B750086071B /* libgif.a in Frameworks */,
				4D657F9917143B720086071B /* libpcre.a in Frameworks */,
				4D657F9C17143B7A0086071B /* libpng.a in Frameworks */,
				4D657F9B17143B770086071B /* libjpeg.a in Frameworks */,
				4DBF58881801CAF8009CAB2E /* libopenssl.a in Frameworks */,
				76F0CCF418CA328300C01A67 /* libskia.a in Frameworks */,
				4DB385731714422E00D3F102 /* Carbon.framework in Frameworks */,
				4DDC26C9122692B10071CB31 /* Quartz.framework in Frameworks */,
				4D5880860B80BDF000200116 /* QuickTime.framework in Frameworks */,
				4D5881210B80BF1E00200116 /* IOKit.framework in Frameworks */,
				4D8B47990BE7B3240046CD2F /* Cocoa.framework in Frameworks */,
				4D00C6290CE1F27300341AD3 /* SystemConfiguration.framework in Frameworks */,
				4D8BED0211B959F500DED42A /* Security.framework in Frameworks */,
				4D221A73171D577E00E7E557 /* libcrypto.dylib in Frameworks */,
				4D221A74171D577E00E7E557 /* libcups.dylib in Frameworks */,
				4D221A76171D577E00E7E557 /* libssl.dylib in Frameworks */,
			);
			runOnlyForDeploymentPostprocessing = 0;
		};
		4DB846B2192B53E800771914 /* Frameworks */ = {
			isa = PBXFrameworksBuildPhase;
			buildActionMask = 2147483647;
			files = (
				BE1AFD801966BEBC001A4090 /* IOKit.framework in Frameworks */,
				BE64444A1965B8D200C2092C /* AudioToolbox.framework in Frameworks */,
				BEF618A119471D4000C42C57 /* Carbon.framework in Frameworks */,
				BEF6189619471C9700C42C57 /* Security.framework in Frameworks */,
				4DB846CA192B558100771914 /* libicudata.a in Frameworks */,
				4DB846CB192B558100771914 /* libicuio.a in Frameworks */,
				4DB846CC192B558100771914 /* libicule.a in Frameworks */,
				4DB846CD192B558100771914 /* libiculx.a in Frameworks */,
				4DB846CE192B558100771914 /* libicutu.a in Frameworks */,
				4DB846CF192B558100771914 /* libicuuc.a in Frameworks */,
				4DB846D0192B558100771914 /* libicui18n.a in Frameworks */,
				4DB846D1192B558100771914 /* libfoundation.a in Frameworks */,
				4DB846C8192B556F00771914 /* libkernel-server.a in Frameworks */,
				4DB846C9192B557200771914 /* libsecurity-community.a in Frameworks */,
				4DB846D2192B558A00771914 /* libgraphics.a in Frameworks */,
				4DB846D3192B558A00771914 /* libz.a in Frameworks */,
				4DB846D4192B558A00771914 /* libgif.a in Frameworks */,
				4DB846D5192B558A00771914 /* libpcre.a in Frameworks */,
				4DB846D6192B558A00771914 /* libpng.a in Frameworks */,
				4DB846D7192B558A00771914 /* libjpeg.a in Frameworks */,
				4DB846D9192B558A00771914 /* libskia.a in Frameworks */,
				4DB846DE192B55AF00771914 /* CoreFoundation.framework in Frameworks */,
				4DB847B8192B55C100771914 /* Cocoa.framework in Frameworks */,
				4DB847BB192B55D000771914 /* ApplicationServices.framework in Frameworks */,
				4DB846DB192B559700771914 /* libcups.dylib in Frameworks */,
				4DB846DC192B559700771914 /* libcurl.dylib in Frameworks */,
			);
			runOnlyForDeploymentPostprocessing = 0;
		};
		4DE18D820B82296A0086DB92 /* Frameworks */ = {
			isa = PBXFrameworksBuildPhase;
			buildActionMask = 2147483647;
			files = (
				BE6444471965B8A700C2092C /* AudioToolbox.framework in Frameworks */,
				72876DE618CF32C400C20405 /* libskia.a in Frameworks */,
				7278F63A1843A2B100E35A65 /* libicudata.a in Frameworks */,
				7278F63B1843A2B100E35A65 /* libicui18n.a in Frameworks */,
				7278F63C1843A2B100E35A65 /* libicuio.a in Frameworks */,
				7278F63D1843A2B100E35A65 /* libicule.a in Frameworks */,
				7278F63E1843A2B100E35A65 /* libiculx.a in Frameworks */,
				7278F63F1843A2B100E35A65 /* libicutu.a in Frameworks */,
				7278F6401843A2B100E35A65 /* libicuuc.a in Frameworks */,
				76EF3163181E6BD900FAC195 /* libgraphics.a in Frameworks */,
				4D6C28B61647DC4F007C96B7 /* libfoundation.a in Frameworks */,
				1DE9AF8F19631984008529DC /* AVFoundation.framework in Frameworks */,
				1DE9AF8E1963197C008529DC /* CoreMedia.framework in Frameworks */,
				4DEE2CA20FDE53620009423C /* libkernel.a in Frameworks */,
				4D221B00171D5F5F00E7E557 /* libkernel-standalone.a in Frameworks */,
				4D1F9E51171C69940091C6CB /* libsecurity-community.a in Frameworks */,
				4DB382EE1714418A00D3F102 /* libz.a in Frameworks */,
				4DB382EF1714418A00D3F102 /* libpng.a in Frameworks */,
				4DB382F01714418A00D3F102 /* libjpeg.a in Frameworks */,
				4DB382F11714418A00D3F102 /* libgif.a in Frameworks */,
				4DB382F21714418A00D3F102 /* libpcre.a in Frameworks */,
				4C13880F18A12E6600EFF7B6 /* libopenssl.a in Frameworks */,
				4DB3856F1714422200D3F102 /* Carbon.framework in Frameworks */,
				4D7740CB1226AA58001C9150 /* Quartz.framework in Frameworks */,
				4DE18D870B82296A0086DB92 /* QuickTime.framework in Frameworks */,
				4DE18D880B82296A0086DB92 /* IOKit.framework in Frameworks */,
				4D8B479A0BE7B3240046CD2F /* Cocoa.framework in Frameworks */,
				4D8BED0311B95A0300DED42A /* Security.framework in Frameworks */,
				4D00C62A0CE1F27300341AD3 /* SystemConfiguration.framework in Frameworks */,
				4D221A6F171D577400E7E557 /* libcrypto.dylib in Frameworks */,
				4D221A70171D577400E7E557 /* libcups.dylib in Frameworks */,
				4D221A72171D577400E7E557 /* libssl.dylib in Frameworks */,
			);
			runOnlyForDeploymentPostprocessing = 0;
		};
		4DEE29F40FDE41BE0009423C /* Frameworks */ = {
			isa = PBXFrameworksBuildPhase;
			buildActionMask = 2147483647;
			files = (
			);
			runOnlyForDeploymentPostprocessing = 0;
		};
		7699BD3C1A1CD51A00636397 /* Frameworks */ = {
			isa = PBXFrameworksBuildPhase;
			buildActionMask = 2147483647;
			files = (
				7699BE7C1A1CD5D200636397 /* libkernel-test.a in Frameworks */,
				7699BD3D1A1CD51A00636397 /* CoreMedia.framework in Frameworks */,
				7699BD3E1A1CD51A00636397 /* AVFoundation.framework in Frameworks */,
				7699BD3F1A1CD51A00636397 /* AudioToolbox.framework in Frameworks */,
				7699BD401A1CD51A00636397 /* libskia.a in Frameworks */,
				7699BD411A1CD51A00636397 /* libicudata.a in Frameworks */,
				7699BD421A1CD51A00636397 /* libicui18n.a in Frameworks */,
				7699BD431A1CD51A00636397 /* libicuio.a in Frameworks */,
				7699BD441A1CD51A00636397 /* libicule.a in Frameworks */,
				7699BD451A1CD51A00636397 /* libiculx.a in Frameworks */,
				7699BD461A1CD51A00636397 /* libicutu.a in Frameworks */,
				7699BD471A1CD51A00636397 /* libicuuc.a in Frameworks */,
				7699BD481A1CD51A00636397 /* libgraphics.a in Frameworks */,
				7699BD491A1CD51A00636397 /* libfoundation.a in Frameworks */,
				7699BD4B1A1CD51A00636397 /* libsecurity-community.a in Frameworks */,
				7699BD4C1A1CD51A00636397 /* libz.a in Frameworks */,
				7699BD4D1A1CD51A00636397 /* libpng.a in Frameworks */,
				7699BD4E1A1CD51A00636397 /* libjpeg.a in Frameworks */,
				7699BD4F1A1CD51A00636397 /* libgif.a in Frameworks */,
				7699BD501A1CD51A00636397 /* libpcre.a in Frameworks */,
				7699BD511A1CD51A00636397 /* libopenssl.a in Frameworks */,
				7699BD521A1CD51A00636397 /* Carbon.framework in Frameworks */,
				7699BD531A1CD51A00636397 /* Quartz.framework in Frameworks */,
				7699BD541A1CD51A00636397 /* QuickTime.framework in Frameworks */,
				7699BD551A1CD51A00636397 /* IOKit.framework in Frameworks */,
				7699BD561A1CD51A00636397 /* Cocoa.framework in Frameworks */,
				7699BD571A1CD51A00636397 /* Security.framework in Frameworks */,
				7699BD581A1CD51A00636397 /* SystemConfiguration.framework in Frameworks */,
				7699BD591A1CD51A00636397 /* libcrypto.dylib in Frameworks */,
				7699BD5A1A1CD51A00636397 /* libcups.dylib in Frameworks */,
				7699BD5B1A1CD51A00636397 /* libssl.dylib in Frameworks */,
			);
			runOnlyForDeploymentPostprocessing = 0;
		};
		7699BE751A1CD51E00636397 /* Frameworks */ = {
			isa = PBXFrameworksBuildPhase;
			buildActionMask = 2147483647;
			files = (
			);
			runOnlyForDeploymentPostprocessing = 0;
		};
/* End PBXFrameworksBuildPhase section */

/* Begin PBXGroup section */
		4D140F7115A5A82300191B5E /* billing */ = {
			isa = PBXGroup;
			children = (
				BE242451195355EF00982E53 /* amazon */,
				BE242450195355EA00982E53 /* google */,
				BE24244F195355E300982E53 /* samsung */,
				4D140F7515A5A82300191B5E /* PurchaseObserver.java */,
				4D140F7715A5A82300191B5E /* ResponseHandler.java */,
			);
			path = billing;
			sourceTree = "<group>";
		};
		4D587D920B80944100200116 = {
			isa = PBXGroup;
			children = (
				BE1AFD7F1966BEBC001A4090 /* IOKit.framework */,
				BE0986A2194874DD0065CEEA /* revsecurity.dylib */,
				721CAAC218351E7400858545 /* libicudata.a */,
				721CAAC318351E7400858545 /* libicuio.a */,
				721CAAC418351E7400858545 /* libicule.a */,
				721CAAC518351E7400858545 /* libiculx.a */,
				721CAAC618351E7400858545 /* libicutu.a */,
				721CAAC718351E7400858545 /* libicuuc.a */,
				721CAAC018351E1800858545 /* libicui18n.a */,
				76EF3196181E762C00FAC195 /* LiveCode-Community.rsrc */,
				4D587DA90B80948B00200116 /* Configurations */,
				4D5880AA0B80BDFE00200116 /* Frameworks */,
				4D587DA30B80945B00200116 /* Products */,
				4D587FAE0B809C0C00200116 /* Projects */,
				4D58819C0B80C68600200116 /* Resources */,
				4D6C26DA1647D765007C96B7 /* Tests */,
				4D587DCC0B8096B000200116 /* Sources */,
				7699BD611A1CD51B00636397 /* Installer copy-Info.plist */,
			);
			sourceTree = "<group>";
		};
		4D587DA30B80945B00200116 /* Products */ = {
			isa = PBXGroup;
			children = (
				4D587DA20B80945B00200116 /* LiveCode-Community.app */,
				4DE18D930B82296A0086DB92 /* Standalone-Community.app */,
				4DEE29F60FDE41BE0009423C /* libkernel.a */,
				4D2A57D81198634300135143 /* Installer.app */,
				4D1F9C2E171C64320091C6CB /* libsecurity-community.a */,
				4D1F9D17171C67B00091C6CB /* libkernel-server.a */,
				4D221A9E171D58A700E7E557 /* libkernel-development.a */,
				4D221AF6171D5EC500E7E557 /* libkernel-standalone.a */,
				4DB846B4192B53E800771914 /* Server-Community */,
				7699BD601A1CD51A00636397 /* Test-Community.app */,
				7699BE791A1CD51E00636397 /* libkernel-test.a */,
			);
			name = Products;
			sourceTree = "<group>";
		};
		4D587DA90B80948B00200116 /* Configurations */ = {
			isa = PBXGroup;
			children = (
				4D587DB20B80949B00200116 /* Release.xcconfig */,
				4D587DB30B80949B00200116 /* Global.xcconfig */,
				4D587DB40B80949B00200116 /* Debug.xcconfig */,
			);
			name = Configurations;
			sourceTree = "<group>";
		};
		4D587DCC0B8096B000200116 /* Sources */ = {
			isa = PBXGroup;
			children = (
				BEBC51EA195350DE00215C85 /* Platform */,
				76EF32C9182268A700FAC195 /* Foundation */,
				E864B42215BDABB400F5361C /* Legacy */,
				4D838B06167B92FD003BEC7C /* Syntax */,
				4DE3B0EE15888AA1008EB6B5 /* Exec */,
				E8A49105170F16DA00769C7A /* Core - Graphics */,
				E8A49108170F17A700769C7A /* Core - Language */,
				E8A4910A170F1F9F00769C7A /* Core - Misc */,
				E8A49109170F192000769C7A /* Core - Objects */,
				E8A7EEFD16FC985100C39491 /* Core - Security */,
				4DE7ED0B13B33B4E002634F5 /* Desktop */,
				4D6F92F012AA5C8000026A72 /* Desktop - Linux */,
				4D6F92ED12AA5C7800026A72 /* Desktop - Mac */,
				4D6F92EF12AA5C7D00026A72 /* Desktop - Windows */,
				4DD54D63134F593F00981610 /* Mobile */,
				4DD54D14134F590600981610 /* Mobile - Android */,
				4DD54D46134F591C00981610 /* Mobile - iOS */,
				E88BC456170F3E8C00C942B7 /* Mode */,
				4D6F92F612AA5D5400026A72 /* Mode - IDE */,
				4D6F92F912AA5D7500026A72 /* Mode - Installer */,
				4D6F92F712AA5D6600026A72 /* Mode - Standalone */,
				7699BE7D1A1CD64500636397 /* Mode - Test */,
				4DFD485013BA2893008DB91F /* Server */,
				4DFD486413BA28BF008DB91F /* System */,
			);
			name = Sources;
			sourceTree = "<group>";
		};
		4D587FAE0B809C0C00200116 /* Projects */ = {
			isa = PBXGroup;
			children = (
				7261916C1A260B6C00851787 /* libscript.xcodeproj */,
				726191581A26091900851787 /* libffi.xcodeproj */,
				4DBF585D1801CA57009CAB2E /* libopenssl.xcodeproj */,
				E8AF4890174D5563000B2F9E /* libskia.xcodeproj */,
				766E329C180EE5BB00CF7FCF /* libgraphics.xcodeproj */,
				4D7FA7B61594E0FA00EEF440 /* libfoundation.xcodeproj */,
				4DB903690DAB898B0014A170 /* libexternal.xcodeproj */,
				4D587FCE0B809C3600200116 /* libz.xcodeproj */,
				4D587FC50B809C2E00200116 /* libpng.xcodeproj */,
				4D587FBC0B809C2600200116 /* libjpeg.xcodeproj */,
				4D88B73815F4C66F002CFBD6 /* libgif.xcodeproj */,
				4D587FB30B809C1A00200116 /* libpcre.xcodeproj */,
			);
			name = Projects;
			sourceTree = "<group>";
		};
		4D5880AA0B80BDFE00200116 /* Frameworks */ = {
			isa = PBXGroup;
			children = (
				C74D7EE51A263A2200BC7FE8 /* libffi.a */,
				BE6444461965B8A700C2092C /* AudioToolbox.framework */,
				1DDE08EA1945F10A000E3705 /* QTKit.framework */,
				1DDE08E81945F0DE000E3705 /* CoreMedia.framework */,
				1DDE08E61945F036000E3705 /* AVFoundation.framework */,
				4D982B1813C1CDD20066119A /* ApplicationServices.framework */,
				4D8B47960BE7B3240046CD2F /* Cocoa.framework */,
				4DFD495A13BA2BC0008DB91F /* CoreFoundation.framework */,
				4D982B1113C1CDC10066119A /* CoreServices.framework */,
				4D5883C50B80C82800200116 /* Foundation.framework */,
				4D5881200B80BF1E00200116 /* IOKit.framework */,
				4D5881C10B80C7C300200116 /* Quartz.framework */,
				4D5880850B80BDF000200116 /* QuickTime.framework */,
				4D8BED0111B959F500DED42A /* Security.framework */,
				4D00C6280CE1F27300341AD3 /* SystemConfiguration.framework */,
				4DB3856E1714422200D3F102 /* Carbon.framework */,
				4D221A67171D574F00E7E557 /* libcrypto.dylib */,
				4D221A69171D574F00E7E557 /* libcups.dylib */,
				4D221A6B171D574F00E7E557 /* libcurl.dylib */,
				4D221A6D171D574F00E7E557 /* libssl.dylib */,
			);
			name = Frameworks;
			sourceTree = "<group>";
		};
		4D58819C0B80C68600200116 /* Resources */ = {
			isa = PBXGroup;
			children = (
				4D58854C0B80DEAB00200116 /* da.lproj */,
				4D58854E0B80DEAC00200116 /* French.lproj */,
				4D5885500B80DEAC00200116 /* Japanese.lproj */,
				4D5885520B80DEAC00200116 /* Dutch.lproj */,
				4D5885540B80DEAC00200116 /* German.lproj */,
				4D5885560B80DEAC00200116 /* ko.lproj */,
				4D5885580B80DEAC00200116 /* English.lproj */,
				4D58855A0B80DEAC00200116 /* Italian.lproj */,
				4D58855C0B80DEAC00200116 /* no.lproj */,
				4D58855E0B80DEAC00200116 /* fi.lproj */,
				4DADCDFC12393F26003CD17C /* Installer.icns */,
				4D5885600B80DEAC00200116 /* LiveCodeDoc.icns */,
				4D5885610B80DEAC00200116 /* LiveCode.icns */,
				A71F80610F4F17F9003012FD /* StandaloneDoc.icns */,
				A71F80530F4F178C003012FD /* Standalone.icns */,
				4D5885620B80DEAC00200116 /* LiveCode.rsrc */,
				4D5885630B80DEAC00200116 /* Spanish.lproj */,
				4D5885650B80DEAC00200116 /* sv.lproj */,
				4D5885670B80DEAC00200116 /* zh_CN.lproj */,
				4D5885690B80DEAC00200116 /* zh_TW.lproj */,
				4DE663070BF9C1E50084FE0B /* Standalone-Info.plist */,
				4D587DA50B80945B00200116 /* Revolution-Info.plist */,
				4D2A57E51198634300135143 /* Installer-Info.plist */,
			);
			name = Resources;
			sourceTree = "<group>";
		};
		4D6C26DA1647D765007C96B7 /* Tests */ = {
			isa = PBXGroup;
			children = (
				4D6C26DB1647D781007C96B7 /* files */,
				4D6C26F11647D781007C96B7 /* strings */,
				4D6C270E1647D781007C96B7 /* pasteboard */,
				4D6C27131647D781007C96B7 /* graphics */,
				4D6C27191647D782007C96B7 /* arrays */,
				4D6C271F1647D782007C96B7 /* security */,
				4D6C27241647D782007C96B7 /* network */,
				4D6C272F1647D782007C96B7 /* math */,
				4D6C275E1647D782007C96B7 /* logic */,
				4D6C276A1647D782007C96B7 /* filters */,
				4D6C277A1647D782007C96B7 /* datetime */,
				4D6C27851647D782007C96B7 /* text */,
				4D6C278B1647D782007C96B7 /* multimedia */,
				4D6C27921647D782007C96B7 /* legacy */,
				4D6C279D1647D782007C96B7 /* interface */,
				4D6C27D31647D782007C96B7 /* engine */,
			);
			name = Tests;
			sourceTree = "<group>";
		};
		4D6C797517134897000BCF78 /* Products */ = {
			isa = PBXGroup;
			children = (
				4D6C797917134897000BCF78 /* libz.a */,
			);
			name = Products;
			sourceTree = "<group>";
		};
		4D6C797D171348A6000BCF78 /* Products */ = {
			isa = PBXGroup;
			children = (
				4D6C7981171348A6000BCF78 /* libpng.a */,
			);
			name = Products;
			sourceTree = "<group>";
		};
		4D6C7985171348B4000BCF78 /* Products */ = {
			isa = PBXGroup;
			children = (
				4D6C7989171348B4000BCF78 /* libjpeg.a */,
			);
			name = Products;
			sourceTree = "<group>";
		};
		4D6C798D171348C1000BCF78 /* Products */ = {
			isa = PBXGroup;
			children = (
				4D6C7991171348C1000BCF78 /* libgif.a */,
			);
			name = Products;
			sourceTree = "<group>";
		};
		4D6C7995171348CD000BCF78 /* Products */ = {
			isa = PBXGroup;
			children = (
				4D6C7999171348CD000BCF78 /* libpcre.a */,
			);
			name = Products;
			sourceTree = "<group>";
		};
		4D6F92ED12AA5C7800026A72 /* Desktop - Mac */ = {
			isa = PBXGroup;
			children = (
				BEA3DA2219F0219200D9D2B3 /* color.cpp */,
				BEA3DA2319F0219200D9D2B3 /* color.h */,
				BEEC4C64196C0DF3000DA7F5 /* mac-av-player.mm */,
				BEEC4C65196C0DF3000DA7F5 /* mac-player.h */,
				BEEC4C66196C0DF3000DA7F5 /* mac-qt-player.mm */,
				BEBC51D81953505400215C85 /* coretextfonts.cpp */,
				BEDE3F9119534E290050F19B /* mac-abort.mm */,
				BEDE3F9219534E290050F19B /* mac-color.mm */,
				BEDE3F9319534E290050F19B /* mac-core.mm */,
				BEDE3F9419534E290050F19B /* mac-cursor.mm */,
				BEDE3F9519534E290050F19B /* mac-dialog.mm */,
				BEDE3F9619534E290050F19B /* mac-font.mm */,
				BEDE3F9719534E290050F19B /* mac-internal.h */,
				BEDE3F9819534E290050F19B /* mac-menu.mm */,
				BEDE3F9919534E290050F19B /* mac-pasteboard.mm */,
				BEDE3F9A19534E290050F19B /* mac-player.mm */,
				BEDE3F9B19534E290050F19B /* mac-printer.mm */,
				BEDE3F9C19534E290050F19B /* mac-scripting.mm */,
				BEDE3F9D19534E290050F19B /* mac-snapshot.mm */,
				BEDE3F9E19534E290050F19B /* mac-sound.mm */,
				BEDE3F9F19534E290050F19B /* mac-surface.mm */,
				BEDE3FA019534E290050F19B /* mac-window.mm */,
				76EF31A5181E7D8000FAC195 /* cgimageutil.cpp */,
				76EF31A3181E7CCE00FAC195 /* osxcisupport.mm */,
				76CCAA7B198003B000C79271 /* mac-qt-recorder.mm */,
				4CF4B87F199E0C1C00E33AEE /* coretextlayout.mm */,
				4D5880140B80A4F800200116 /* osxcoreimage.cpp */,
				4D4F9E6613CDFB8100B9B15D /* osxfield.cpp */,
				4D03C2160BC5803900026EA7 /* osxfiles.cpp */,
				4D5880160B80A4F800200116 /* osxflst.cpp */,
				4D587F5C0B809A2D00200116 /* osxflst.h */,
				4D4F9E3913CDF24A00B9B15D /* osximage.cpp */,
				4D4F9E3A13CDF24A00B9B15D /* osxmisc.cpp */,
				4D4F9E1113CDEC5600B9B15D /* osxprefix.h */,
				4D2192420C63871D0027A96D /* osxprinter.cpp */,
				4D2192430C63871D0027A96D /* osxprinter.h */,
				4D58801C0B80A4F800200116 /* osxspec.cpp */,
				4D58801B0B80A4F800200116 /* osxstack.cpp */,
				4DCFFD1B10CE8F5800FA2262 /* osxtextlayout.cpp */,
				4D5880180B80A4F800200116 /* osxtheme.cpp */,
				4D4F9E4D13CDF6EA00B9B15D /* osxtheme.h */,
			);
			name = "Desktop - Mac";
			sourceTree = "<group>";
		};
		4D6F92EF12AA5C7D00026A72 /* Desktop - Windows */ = {
			isa = PBXGroup;
			children = (
				4DAD1B3B1420B6CE003ACDC2 /* w32image.cpp */,
				4DAD1B3C1420B6CE003ACDC2 /* w32misc.cpp */,
				4DAD1B3D1420B6CE003ACDC2 /* w32prefix.cpp */,
				4DAD1B3E1420B6CE003ACDC2 /* w32prefix.h */,
				4DAD1B3F1420B6CE003ACDC2 /* w32theme.h */,
				A04643DD0BAAA63A0030A830 /* w32context.h */,
				A04643DF0BAAA63A0030A830 /* w32dc.h */,
				A04643E40BAAA63A0030A830 /* w32defs.h */,
				A04643E60BAAA63A0030A830 /* w32dnd.h */,
				A04643E80BAAA63A0030A830 /* w32flst.h */,
				4D81C0270D742F48004EC824 /* w32printer.h */,
				A04643F50BAAA63A0030A830 /* w32text.h */,
				4DAC56780D869D1600CE5BAF /* w32transfer.h */,
				4D6F92F112AA5CC000026A72 /* w32color.cpp */,
				4D6F92F212AA5CC000026A72 /* w32cursor.cpp */,
				4D6F92F312AA5CC000026A72 /* w32icon.cpp */,
				4D6F92F412AA5CC000026A72 /* w32sound.cpp */,
				4D6F92F512AA5CC000026A72 /* w32textlayout.cpp */,
				A04643DB0BAAA63A0030A830 /* w32ans.cpp */,
				4DAC56740D869D1600CE5BAF /* w32clipboard.cpp */,
				4DAC56750D869D1600CE5BAF /* w32date.cpp */,
				A04643DE0BAAA63A0030A830 /* w32dc.cpp */,
				A04643E10BAAA63A0030A830 /* w32dce.cpp */,
				A04643E20BAAA63A0030A830 /* w32dcs.cpp */,
				A04643E30BAAA63A0030A830 /* w32dcw32.cpp */,
				A04643E50BAAA63A0030A830 /* w32dnd.cpp */,
				A04643E70BAAA63A0030A830 /* w32flst.cpp */,
				4D81C0260D742F48004EC824 /* w32printer.cpp */,
				A04643ED0BAAA63A0030A830 /* w32relaunch.cpp */,
				4DAC56760D869D1600CE5BAF /* w32script.cpp */,
				A04643EE0BAAA63A0030A830 /* w32spec.cpp */,
				A04643EF0BAAA63A0030A830 /* w32stack.cpp */,
				A04643F40BAAA63A0030A830 /* w32text.cpp */,
				A04643F60BAAA63A0030A830 /* w32theme.cpp */,
				4DAC56770D869D1600CE5BAF /* w32transfer.cpp */,
			);
			name = "Desktop - Windows";
			sourceTree = "<group>";
		};
		4D6F92F012AA5C8000026A72 /* Desktop - Linux */ = {
			isa = PBXGroup;
			children = (
				4DFECF6613CEED7300288995 /* lnximage.cpp */,
				4DFECF6713CEED7300288995 /* lnxmisc.cpp */,
				4D7740F21226B930001C9150 /* lnxans.cpp */,
				4D7740F31226B930001C9150 /* lnxans.h */,
				4D7740F41226B930001C9150 /* lnxaudio.cpp */,
				4D7740F51226B930001C9150 /* lnxaudio.h */,
				4D7740F61226B930001C9150 /* lnxclipboard.cpp */,
				4D7740F71226B930001C9150 /* lnxcolor.cpp */,
				4D7740F91226B930001C9150 /* lnxcontext.h */,
				4D7740FA1226B930001C9150 /* lnxcursor.cpp */,
				4D7740FC1226B930001C9150 /* lnxdc.cpp */,
				4D7740FD1226B930001C9150 /* lnxdc.h */,
				4D7740FF1226B930001C9150 /* lnxdce.cpp */,
				4D7741001226B930001C9150 /* lnxdclnx.cpp */,
				4D7741011226B930001C9150 /* lnxdcs.cpp */,
				4D7741031226B930001C9150 /* lnxdnd.cpp */,
				4D7741041226B930001C9150 /* lnxdnd.h */,
				4D7741051226B930001C9150 /* lnxelevate.cpp */,
				4D7741061226B930001C9150 /* lnxflst.cpp */,
				4D7741071226B930001C9150 /* lnxflst.h */,
				4D7741081226B930001C9150 /* lnxflstold.cpp */,
				4D7741091226B930001C9150 /* lnxgtktheme.cpp */,
				4D77410A1226B930001C9150 /* lnxgtkthemedrawing.cpp */,
				4D77410B1226B930001C9150 /* lnxgtkthemedrawing.h */,
				4D77410C1226B930001C9150 /* lnximagecache.cpp */,
				4D77410D1226B930001C9150 /* lnximagecache.h */,
				4D77410E1226B930001C9150 /* lnxkeymapping.cpp */,
				4D77410F1226B930001C9150 /* lnxmplayer.cpp */,
				4D7741101226B930001C9150 /* lnxmplayer.h */,
				4D7741111226B930001C9150 /* lnxpasteboard.cpp */,
				4D7741121226B930001C9150 /* lnxpasteboard.h */,
				4D7741131226B930001C9150 /* lnxpsprinter.cpp */,
				4D7741141226B930001C9150 /* lnxpsprinter.h */,
				4D7741151226B930001C9150 /* lnxspec.cpp */,
				4D7741161226B930001C9150 /* lnxstack.cpp */,
				4D7741181226B930001C9150 /* lnxtextlayout.cpp */,
				4D7741191226B930001C9150 /* lnxtransfer.cpp */,
				4D77411A1226B930001C9150 /* lnxtransfer.h */,
				4DFECFE413CEF2DB00288995 /* lnxprefix.h */,
				4DFED11E13CEFC5400288995 /* lnxtheme.h */,
			);
			name = "Desktop - Linux";
			sourceTree = "<group>";
		};
		4D6F92F612AA5D5400026A72 /* Mode - IDE */ = {
			isa = PBXGroup;
			children = (
				4D8387231678B2F4003BEC7C /* bsdiff.h */,
				4D8BEC4411B9389C00DED42A /* bsdiff_build.cpp */,
				4DAB7D1A0FF128F10009F91E /* deploy.cpp */,
				4DE2AB01100CCA9300A69884 /* deploy.h */,
				4DF65E4510016351005A19CA /* deploy_capsule.cpp */,
				4DCA084D11E8DAC7005CF640 /* deploy_dmg.cpp */,
				4DCF875810C01A4200D14F5B /* deploy_file.cpp */,
				4DAB7D1B0FF128F10009F91E /* deploy_linux.cpp */,
				4DAB7D1C0FF128F10009F91E /* deploy_macosx.cpp */,
				4D46ABC210159FF800A1321A /* deploy_sign.cpp */,
				4DAB7D1D0FF128F10009F91E /* deploy_windows.cpp */,
				E86D59AE170AF0E000060AED /* deploysecurity.cpp */,
				E86D598F170AEE0000060AED /* deploysecurity.h */,
				4D587E5D0B8096FD00200116 /* ide.cpp */,
				4D587DF50B8096E600200116 /* ide.h */,
				4D2A585411997BDE00135143 /* internal_development.cpp */,
				4DEE2B3F0FDE44510009423C /* mode_development.cpp */,
				4D5884DB0B80D3BA00200116 /* startupstack.cpp */,
			);
			name = "Mode - IDE";
			sourceTree = "<group>";
		};
		4D6F92F712AA5D6600026A72 /* Mode - Standalone */ = {
			isa = PBXGroup;
			children = (
				4DEE2B3D0FDE44510009423C /* mode_standalone.cpp */,
			);
			name = "Mode - Standalone";
			sourceTree = "<group>";
		};
		4D6F92F912AA5D7500026A72 /* Mode - Installer */ = {
			isa = PBXGroup;
			children = (
				4D01C88D12247B0F00AAD151 /* bsdiff_apply.cpp */,
				4D2A582F119871D500135143 /* minizip.cpp */,
				4DFECF0013CEE55B00288995 /* minizip.h */,
				4D2A57EE1198637C00135143 /* mode_installer.cpp */,
				4DDDEC8612F6E6F90056D206 /* mode_installer_lnx.cpp */,
				4DDDEC8712F6E6F90056D206 /* mode_installer_w32.cpp */,
				4D01C89712247CBA00AAD151 /* mode_installer_osx.cpp */,
			);
			name = "Mode - Installer";
			sourceTree = "<group>";
		};
		4D7FA7B71594E0FA00EEF440 /* Products */ = {
			isa = PBXGroup;
			children = (
				4D7FA7BB1594E0FA00EEF440 /* libfoundation.a */,
			);
			name = Products;
			sourceTree = "<group>";
		};
		4D838B06167B92FD003BEC7C /* Syntax */ = {
			isa = PBXGroup;
			children = (
				4DDC6BBF16A06070007B6879 /* syntax.h */,
				4DDC6CA616A2CFBF007B6879 /* syntax.cpp */,
			);
			name = Syntax;
			sourceTree = "<group>";
		};
		4DB9036A0DAB898B0014A170 /* Products */ = {
			isa = PBXGroup;
			children = (
				4DB9036E0DAB898B0014A170 /* libexternal.a */,
			);
			name = Products;
			sourceTree = "<group>";
		};
		4DBF585E1801CA57009CAB2E /* Products */ = {
			isa = PBXGroup;
			children = (
				4DBF58631801CA57009CAB2E /* libopenssl.a */,
				4DBF58651801CA57009CAB2E /* revsecurity.dylib */,
			);
			name = Products;
			sourceTree = "<group>";
		};
		4DD54D14134F590600981610 /* Mobile - Android */ = {
			isa = PBXGroup;
			children = (
				768D667E176207CB00F203A3 /* mblandroidad.cpp */,
				768D6680176207CB00F203A3 /* mblandroidbrowser.cpp */,
				768D6681176207CB00F203A3 /* mblandroidbusyindicator.cpp */,
				768D6682176207CB00F203A3 /* mblandroidcalendar.cpp */,
				768D6683176207CB00F203A3 /* mblandroidcontact.cpp */,
				768D6684176207CB00F203A3 /* mblandroidcontrol.cpp */,
				768D6685176207CB00F203A3 /* mblandroidcontrol.h */,
				768D6686176207CB00F203A3 /* mblandroidfont.cpp */,
				768D6688176207CB00F203A3 /* mblandroidinput.cpp */,
				768D6689176207CB00F203A3 /* mblandroidnotification.cpp */,
				768D668A176207CB00F203A3 /* mblandroidplayer.cpp */,
				768D668B176207CB00F203A3 /* mblandroidscroller.cpp */,
				768D668C176207CB00F203A3 /* mblandroidsensor.cpp */,
				768D668D176207CB00F203A3 /* mblandroidsound.cpp */,
				768D668E176207CB00F203A3 /* mblandroidstore.cpp */,
				768D668F176207CB00F203A3 /* mblandroidtextmessaging.cpp */,
				4DD54D15134F591500981610 /* com */,
				4DD54D20134F591500981610 /* mblandroid.java */,
				4DD54D21134F591500981610 /* mblandroid.cpp */,
				4DD54D22134F591500981610 /* mblandroid.h */,
				4DD54D26134F591500981610 /* mblandroiddc.cpp */,
				4DD54D27134F591500981610 /* mblandroiddialog.cpp */,
				4DD54D28134F591500981610 /* mblandroidfs.cpp */,
				4DD54D29134F591500981610 /* mblandroidio.cpp */,
				4DD54D2A134F591500981610 /* mblandroidmisc.cpp */,
				4DD54D2B134F591500981610 /* mblandroidmm.cpp */,
				4DD54D2C134F591500981610 /* mblandroidnetwork.cpp */,
				4DD54D2D134F591500981610 /* mblandroidprocess.cpp */,
				4DB968A3135DFDA900DCAE93 /* mblandroidmail.cpp */,
				4DB968A4135DFDA900DCAE93 /* mblandroidorientation.cpp */,
				4DB968A5135DFDA900DCAE93 /* mblandroidtextlayout.cpp */,
				4DD54D2E134F591500981610 /* mblandroidurl.cpp */,
				4DD54D2F134F591500981610 /* mblandroidutil.h */,
				4DA0BEB715AB6046006C0677 /* mblandroidjava.cpp */,
				4DA0BEB815AB6046006C0677 /* mblandroidjava.h */,
			);
			name = "Mobile - Android";
			sourceTree = "<group>";
		};
		4DD54D15134F591500981610 /* com */ = {
			isa = PBXGroup;
			children = (
				BEBC52071953532F00215C85 /* android */,
				BEBC52061953532700215C85 /* sec */,
				4DD54D16134F591500981610 /* runrev */,
			);
			name = com;
			path = src/java/com;
			sourceTree = "<group>";
		};
		4DD54D16134F591500981610 /* runrev */ = {
			isa = PBXGroup;
			children = (
				4DD54D17134F591500981610 /* android */,
			);
			path = runrev;
			sourceTree = "<group>";
		};
		4DD54D17134F591500981610 /* android */ = {
			isa = PBXGroup;
			children = (
				BE24244E1953550800982E53 /* EngineApi.java */,
				4DD54D18134F591500981610 /* AccelerationChangeListener.java */,
				4D140F6F15A5A82300191B5E /* AdModule.java */,
				4D140F7015A5A82300191B5E /* Alert.java */,
				BE4D6171189A5495002DA467 /* AttachmentProvider.java */,
				4D140F8015A5A82300191B5E /* BitmapView.java */,
				4D140F8115A5A82300191B5E /* BusyIndicator.java */,
				4D140F8215A5A82300191B5E /* CalendarEvents.java */,
				4DD54D19134F591500981610 /* CameraCompat.java */,
				4D140F8315A5A82300191B5E /* Contact.java */,
				4D140F8415A5A82300191B5E /* DialogModule.java */,
				4DD54D1A134F591500981610 /* Email.java */,
				4DD54D1B134F591500981610 /* Engine.java */,
				4D140F8515A5A82300191B5E /* EngineReceiver.java */,
				4DD54D1C134F591500981610 /* LiveCodeActivity.java */,
				4D140F8A15A5A82300191B5E /* NetworkModule.java */,
				4D140F8B15A5A82300191B5E /* NotificationModule.java */,
				4D140F8C15A5A82300191B5E /* OpenGLView.java */,
				4D140F7C15A5A82300191B5E /* PurchaseObserver.java */,
				4D140F8D15A5A82300191B5E /* PushReceiver.java */,
				4D140F7E15A5A82300191B5E /* ResponseHandler.java */,
				4D140F8E15A5A82300191B5E /* ScreenOrientationEventListener.java */,
				4D140F8F15A5A82300191B5E /* SensorModule.java */,
				4DD54D1D134F591500981610 /* ShakeEventListener.java */,
				4D140F9015A5A82300191B5E /* SoundModule.java */,
				4D140F9115A5A82300191B5E /* TextMessaging.java */,
				4DD54D1E134F591500981610 /* URLLoader.java */,
				4D7667AC17A137D500E692E0 /* EngineApi.java */,
				4D140F9215A5A82300191B5E /* Utils.java */,
				4D140F7115A5A82300191B5E /* billing */,
			);
			path = android;
			sourceTree = "<group>";
		};
		4DD54D46134F591C00981610 /* Mobile - iOS */ = {
			isa = PBXGroup;
			children = (
				768D66901762087500F203A3 /* mbliphoneactivityindicator.mm */,
				768D66911762087500F203A3 /* mbliphonead.mm */,
				768D66921762087500F203A3 /* mbliphonealert.mm */,
				768D66931762087500F203A3 /* mbliphoneapp.h */,
				768D66941762087500F203A3 /* mbliphoneapp.mm */,
				768D66951762087500F203A3 /* mbliphoneappview.mm */,
				768D66961762087500F203A3 /* mbliphonebusyindicator.mm */,
				768D66971762087500F203A3 /* mbliphonecalendar.mm */,
				768D66981762087500F203A3 /* mbliphonecamera.mm */,
				768D66991762087500F203A3 /* mbliphonecontact.mm */,
				768D669A1762087500F203A3 /* mbliphoneembedded.mm */,
				768D669B1762087500F203A3 /* mbliphoneembeddedtest.mm */,
				768D669C1762087500F203A3 /* mbliphonefs.mm */,
				768D669D1762087500F203A3 /* mbliphoneidletimer.mm */,
				768D669E1762087500F203A3 /* mbliphonemediapick.mm */,
				768D669F1762087500F203A3 /* mbliphonenotification.mm */,
				768D66A01762087500F203A3 /* mbliphoneorientation.mm */,
				768D66A11762087500F203A3 /* mbliphonepickdate.mm */,
				768D66A21762087500F203A3 /* mbliphonesensor.mm */,
				768D66A31762087500F203A3 /* mbliphonestore.mm */,
				768D66A41762087500F203A3 /* mbliphonetextmessaging.mm */,
				4DFECDA013CE411700288995 /* mbliphonemisc.mm */,
				4DD54D47134F593600981610 /* mbliphonelocation.mm */,
				4DD54D48134F593600981610 /* mbliphonemail.mm */,
				4DD54D4A134F593600981610 /* mbliphoneinput.mm */,
				4DD54D4B134F593600981610 /* mbliphone.mm */,
				4DD54D4C134F593600981610 /* mbliphoneplayer.mm */,
				4DD54D4D134F593600981610 /* mbliphonebrowser.mm */,
				4DD54D4E134F593600981610 /* mbliphonecontext.cpp */,
				4DD54D4F134F593600981610 /* mbliphonecontext.h */,
				4DD54D50134F593600981610 /* mbliphonecontrol.h */,
				4DD54D51134F593600981610 /* mbliphonevideo.mm */,
				4DD54D52134F593600981610 /* mbliphonecontrol.mm */,
				4DD54D53134F593600981610 /* mbliphonedc.mm */,
				4DD54D54134F593600981610 /* mbliphoneextra.mm */,
				4DD54D55134F593600981610 /* mbliphonescroller.mm */,
				4DD54D56134F593600981610 /* mbliphonestack.mm */,
				4DD54D57134F593600981610 /* mbliphonesound.mm */,
				4DD54D58134F593600981610 /* mbliphoneurl.mm */,
				4DD54D5A134F593600981610 /* mbliphonedialog.mm */,
				4DD54D5B134F593600981610 /* mbliphone.h */,
				4DD54D5C134F593600981610 /* mbliphonedo.mm */,
				4DD54D5D134F593600981610 /* mbliphonereachability.mm */,
				4DD54D5E134F593600981610 /* mbliphonepick.mm */,
				4DD54D5F134F593600981610 /* mbliphonehooks.cpp */,
				4DD54D60134F593600981610 /* mbliphonegfx.mm */,
				4DD54D61134F593600981610 /* mbliphoneview.h */,
				4DD54D62134F593600981610 /* mbliphonetextlayout.mm */,
			);
			name = "Mobile - iOS";
			sourceTree = "<group>";
		};
		4DD54D63134F593F00981610 /* Mobile */ = {
			isa = PBXGroup;
			children = (
				768D6668176207B100F203A3 /* mblad.cpp */,
				768D6669176207B100F203A3 /* mblad.h */,
				768D666C176207B100F203A3 /* mblcalendar.cpp */,
				768D666D176207B100F203A3 /* mblcalendar.h */,
				768D666E176207B100F203A3 /* mblcamera.cpp */,
				768D666F176207B100F203A3 /* mblcontact.cpp */,
				768D6670176207B100F203A3 /* mblcontact.h */,
				768D6671176207B100F203A3 /* mblcontrol.cpp */,
				768D6672176207B100F203A3 /* mblcontrol.h */,
				768D6673176207B100F203A3 /* mbldialog.cpp */,
				768D6674176207B100F203A3 /* mblhandlers.cpp */,
				768D6675176207B100F203A3 /* mblnotification.cpp */,
				768D6676176207B100F203A3 /* mblnotification.h */,
				768D6677176207B100F203A3 /* mblsensor.cpp */,
				768D6678176207B100F203A3 /* mblsensor.h */,
				768D6679176207B100F203A3 /* mblsound.cpp */,
				768D667A176207B100F203A3 /* mblstore.cpp */,
				768D667B176207B100F203A3 /* mblstore.h */,
				768D667C176207B100F203A3 /* mblsyntax.h */,
				4DFECD9E13CE411700288995 /* mbldc.cpp */,
				4DFECD9F13CE411700288995 /* mblevent.h */,
				4DD54D64134F594E00981610 /* mbldc.h */,
				4DD54D66134F594E00981610 /* mblflst.cpp */,
				4DD54D67134F594E00981610 /* mblflst.h */,
				4DD54D68134F594E00981610 /* mblmain.cpp */,
				4DD54D69134F594E00981610 /* mblspec.cpp */,
				4DD54D6A134F594E00981610 /* mblstack.cpp */,
			);
			name = Mobile;
			sourceTree = "<group>";
		};
		4DE3B0EE15888AA1008EB6B5 /* Exec */ = {
			isa = PBXGroup;
			children = (
				76FA930917FC72FB003DB770 /* exec-strings-chunk.cpp */,
				768D665F1762076000F203A3 /* exec-ad.cpp */,
				768D66601762076000F203A3 /* exec-addressbook.cpp */,
				768D66611762076000F203A3 /* exec-idletimer.cpp */,
				768D66621762076000F203A3 /* exec-mail.cpp */,
				768D66631762076000F203A3 /* exec-orientation.cpp */,
				768D66641762076000F203A3 /* exec-sensor.cpp */,
				768D66651762076000F203A3 /* exec-store.cpp */,
				768D66661762076000F203A3 /* exec-textmessaging.cpp */,
				E875FD8017293B29005A69F4 /* exec-interface */,
				4DE3B0EF15888AB8008EB6B5 /* exec-array.cpp */,
				4D7FA7C61594E17500EEF440 /* exec-datetime.cpp */,
				4D606EAF1670C781004A71AA /* exec-debugging.cpp */,
				4D83866216789E27003BEC7C /* exec-dialog.cpp */,
				4DE3B0F115888AB8008EB6B5 /* exec-engine.cpp */,
				4DE3B0F315888AB8008EB6B5 /* exec-files.cpp */,
				4DE3B0F415888AB8008EB6B5 /* exec-filters.cpp */,
				4D6C27FB1647D942007C96B7 /* exec-graphics.cpp */,
				4D67BB23164A76090092CF4C /* exec-ide.cpp */,
				4D23416816AD41B300F5B5DA /* exec-interface2.cpp */,
				4DE3B0F615888AB8008EB6B5 /* exec-interface.cpp */,
				4D77F1DC183F8298002EEBB4 /* exec-keywords.cpp */,
				4DE3B0F815888AB8008EB6B5 /* exec-legacy.cpp */,
				E8189EB515D17E8000194F25 /* exec-logic.cpp */,
				4DE3B0F915888AB8008EB6B5 /* exec-math.cpp */,
				4DE3B0FB15888AB8008EB6B5 /* exec-multimedia.cpp */,
				4DE3B0FC15888AB8008EB6B5 /* exec-network.cpp */,
				4DE3B0FD15888AB8008EB6B5 /* exec-pasteboard.cpp */,
				4D67BBB8164AB2C50092CF4C /* exec-printing.cpp */,
				E8AE103215D90DE700A517E8 /* exec-scripting.cpp */,
				4D6C27FC1647D942007C96B7 /* exec-security.cpp */,
				4D83866316789E27003BEC7C /* exec-server.cpp */,
				76EF322A1821256200FAC195 /* exec-strings.h */,
				4DE3B0FF15888AB8008EB6B5 /* exec-strings.cpp */,
				4DE3B10115888AB8008EB6B5 /* exec-text.cpp */,
				4DE3B10215888AB8008EB6B5 /* exec.cpp */,
				4DE3B10315888AB8008EB6B5 /* exec.h */,
			);
			name = Exec;
			sourceTree = "<group>";
		};
		4DE7ED0B13B33B4E002634F5 /* Desktop */ = {
			isa = PBXGroup;
			children = (
				BE369216195881B700386D30 /* quicktimestubs.mac.cpp */,
				BE369200195880E600386D30 /* desktop-ans.cpp */,
				BE369201195880E600386D30 /* desktop-dc.cpp */,
				BE369202195880E700386D30 /* desktop-dc.h */,
				BE369203195880E700386D30 /* desktop-image.cpp */,
				BE369204195880E700386D30 /* desktop-menu.cpp */,
				BE369205195880E700386D30 /* desktop-pasteboard.cpp */,
				BE369206195880E800386D30 /* desktop-stack.cpp */,
				BE369207195880E800386D30 /* desktop.cpp */,
				BEBC51F31953513A00215C85 /* quicktime.cpp */,
				BEBC51F41953513A00215C85 /* quicktime.stubs */,
				4D8395DD17FECEB30002D53E /* dsklnx.cpp */,
				BEFE81D317B2B32800C9D14F /* dskmac.cpp */,
				4D05B90C13E06AAB001CD82A /* dsklnxmain.cpp */,
				4D05B90D13E06AAB001CD82A /* dskmain.cpp */,
				4D05B90E13E06AAC001CD82A /* dskosxmain.mm */,
				4D05B90F13E06AAC001CD82A /* dskw32main.cpp */,
				4DE7ED0D13B33B7F002634F5 /* dskspec.cpp */,
				BEF3110417C217C30073D70F /* dskw32.cpp */,
			);
			name = Desktop;
			sourceTree = "<group>";
		};
		4DFD485013BA2893008DB91F /* Server */ = {
			isa = PBXGroup;
			children = (
				BEF618A71947205D00C42C57 /* srvtheme.cpp */,
				4C1EA4FA13CF513E00F17AFC /* server_test.lc */,
				E86A04F6142A49EF005ECD82 /* srvsession.cpp */,
				E86A04F7142A49EF005ECD82 /* srvsession.h */,
				4DFD485D13BA28AE008DB91F /* srvposix.cpp */,
				4D982A4513C1B9A90066119A /* srvmac.cpp */,
				4DFD486313BA28AE008DB91F /* srvwindows.cpp */,
				4DFD486B13BA28FF008DB91F /* mode_server.cpp */,
				4DFD485213BA28AE008DB91F /* srvcgi.cpp */,
				4DFD485313BA28AE008DB91F /* srvcgi.h */,
				4DFD485413BA28AE008DB91F /* srvdbgvar.cpp */,
				4DFD485513BA28AE008DB91F /* srvdbgvar.h */,
				4DFD485713BA28AE008DB91F /* srvdebug.cpp */,
				4DFD485813BA28AE008DB91F /* srvdebug.h */,
				4DFD485A13BA28AE008DB91F /* srvflst.cpp */,
				4DFD485B13BA28AE008DB91F /* srvflst.h */,
				4DFD485C13BA28AE008DB91F /* srvmain.cpp */,
				4DFD485E13BA28AE008DB91F /* srvscript.cpp */,
				4DFD485F13BA28AE008DB91F /* srvscript.h */,
				4DFD486013BA28AE008DB91F /* srvspec.cpp */,
				4DFD486113BA28AE008DB91F /* srvstack.cpp */,
				4D982BEE13C2E74A0066119A /* srvoutput.cpp */,
				4D982BF513C2E8360066119A /* srvmain.h */,
				E8EBC31D13E04C29003F6AA3 /* srvmultipart.h */,
				E8EBC31E13E04C29003F6AA3 /* srvmultipart.cpp */,
			);
			name = Server;
			sourceTree = "<group>";
		};
		4DFD486413BA28BF008DB91F /* System */ = {
			isa = PBXGroup;
			children = (
				72C22E951945E48E00B18E8D /* syslnxfs.cpp */,
				72C22E961945E48E00B18E8D /* syslnxregion.cpp */,
				72C22E971945E48E00B18E8D /* sysunxrandom.cpp */,
				72C22E981945E48E00B18E8D /* sysw32fs.cpp */,
				72C22E991945E48E00B18E8D /* sysw32random.cpp */,
				76EF31A9181E801800FAC195 /* sysosxrandom.cpp */,
				4DDB66531413990400E5C84C /* sysunxdate.cpp */,
				4DDB66541413990400E5C84C /* sysw32network.cpp */,
				4DDB66551413990400E5C84C /* sysw32region.cpp */,
				4DDB66561413990400E5C84C /* sysw32registry.cpp */,
				4DFFC7DE13DD8A91006233A4 /* syscfdate.cpp */,
				4DFFC7DF13DD8A91006233A4 /* sysunxnetwork.cpp */,
				4D587E210B8096E600200116 /* typedefs.h */,
				4D587DDE0B8096E600200116 /* globdefs.h */,
				4D4F9DE313CDE10A00B9B15D /* sysdefs.h */,
				4DFD486613BA28DA008DB91F /* sysspec.cpp */,
				4DFD486713BA28DA008DB91F /* system.h */,
				4DDB66581413993500E5C84C /* sysosxregion.cpp */,
				4C8B5BB81972A4000014058F /* systhreads.h */,
				4C529CC219741CC8007C5F7C /* sysw32threads.cpp */,
			);
			name = System;
			sourceTree = "<group>";
		};
		726191591A26091900851787 /* Products */ = {
			isa = PBXGroup;
			children = (
				7261915D1A26091900851787 /* libffi.a */,
			);
			name = Products;
			sourceTree = "<group>";
		};
		7261916D1A260B6C00851787 /* Products */ = {
			isa = PBXGroup;
			children = (
				726191731A260B6D00851787 /* libscript.a */,
				726191751A260B6D00851787 /* libscript-test */,
			);
			name = Products;
			sourceTree = "<group>";
		};
		766E329D180EE5BB00CF7FCF /* Products */ = {
			isa = PBXGroup;
			children = (
				766E32A1180EE5BC00CF7FCF /* libgraphics.a */,
			);
			name = Products;
			sourceTree = "<group>";
		};
		7699BE7D1A1CD64500636397 /* Mode - Test */ = {
			isa = PBXGroup;
			children = (
				7699BE7E1A1CD72200636397 /* mode_test.cpp */,
				7699BE7F1A1CD72200636397 /* test.cpp */,
				7699BE801A1CD72200636397 /* test.h */,
			);
			name = "Mode - Test";
			sourceTree = "<group>";
		};
		76EF3175181E6ED600FAC195 /* Products */ = {
			isa = PBXGroup;
			children = (
				76F0CC9018CA28E500C01A67 /* libskia.a */,
			);
			name = Products;
			sourceTree = "<group>";
		};
		76EF32C9182268A700FAC195 /* Foundation */ = {
			isa = PBXGroup;
			children = (
				76EF32CA182268BC00FAC195 /* foundation-legacy.cpp */,
				76EF32CB182268BC00FAC195 /* foundation-legacy.h */,
			);
			name = Foundation;
			sourceTree = "<group>";
		};
		BE2424381953538100982E53 /* android */ = {
			isa = PBXGroup;
			children = (
				BE2424391953538600982E53 /* iap */,
			);
			name = android;
			sourceTree = "<group>";
		};
		BE2424391953538600982E53 /* iap */ = {
			isa = PBXGroup;
			children = (
				BE24243B195353AB00982E53 /* IAPConnector.aidl */,
				BE24243C195353AB00982E53 /* IAPServiceCallback.aidl */,
				BE24243A1953538900982E53 /* sample */,
			);
			name = iap;
			sourceTree = "<group>";
		};
		BE24243A1953538900982E53 /* sample */ = {
			isa = PBXGroup;
			children = (
				BE24244D1953547800982E53 /* vo */,
				BE24244B1953541400982E53 /* helper */,
				BE242448195353F100982E53 /* adapter */,
				BE242443195353D000982E53 /* activity */,
			);
			name = sample;
			sourceTree = "<group>";
		};
		BE242443195353D000982E53 /* activity */ = {
			isa = PBXGroup;
			children = (
				BE242444195353EB00982E53 /* ItemList.java */,
				BE242445195353EB00982E53 /* ItemsInboxList.java */,
				BE242446195353EB00982E53 /* Main.java */,
				BE242447195353EB00982E53 /* PurchaseOneItem.java */,
			);
			name = activity;
			sourceTree = "<group>";
		};
		BE242448195353F100982E53 /* adapter */ = {
			isa = PBXGroup;
			children = (
				BE2424491953540200982E53 /* ItemInboxListAdapter.java */,
				BE24244A1953540200982E53 /* ItemListAdapter.java */,
			);
			name = adapter;
			sourceTree = "<group>";
		};
		BE24244B1953541400982E53 /* helper */ = {
			isa = PBXGroup;
			children = (
				BE24244C1953542100982E53 /* SamsungIapHelper.java */,
			);
			name = helper;
			sourceTree = "<group>";
		};
		BE24244D1953547800982E53 /* vo */ = {
			isa = PBXGroup;
			children = (
				BE24243D195353C300982E53 /* BaseVO.java */,
				BE24243E195353C300982E53 /* ErrorVO.java */,
				BE24243F195353C300982E53 /* InBoxVO.java */,
				BE242440195353C300982E53 /* ItemVO.java */,
				BE242441195353C300982E53 /* PurchaseVO.java */,
				BE242442195353C300982E53 /* VerificationVO.java */,
			);
			name = vo;
			sourceTree = "<group>";
		};
		BE24244F195355E300982E53 /* samsung */ = {
			isa = PBXGroup;
			children = (
				BE24245D1953561C00982E53 /* SamsungBillingProvider.java */,
			);
			name = samsung;
			sourceTree = "<group>";
		};
		BE242450195355EA00982E53 /* google */ = {
			isa = PBXGroup;
			children = (
				BE2424531953561100982E53 /* Base64.java */,
				BE2424541953561100982E53 /* Base64DecoderException.java */,
				BE2424551953561100982E53 /* GoogleBillingProvider.java */,
				BE2424561953561100982E53 /* IabException.java */,
				BE2424571953561100982E53 /* IabHelper.java */,
				BE2424581953561100982E53 /* IabResult.java */,
				BE2424591953561100982E53 /* Inventory.java */,
				BE24245A1953561100982E53 /* Purchase.java */,
				BE24245B1953561100982E53 /* Security.java */,
				BE24245C1953561100982E53 /* SkuDetails.java */,
			);
			name = google;
			sourceTree = "<group>";
		};
		BE242451195355EF00982E53 /* amazon */ = {
			isa = PBXGroup;
			children = (
				BE2424521953560400982E53 /* AmazonBillingProvider.java */,
			);
			name = amazon;
			sourceTree = "<group>";
		};
		BEBC51EA195350DE00215C85 /* Platform */ = {
			isa = PBXGroup;
			children = (
				BEBC51EB195350F700215C85 /* platform-internal.h */,
				BEBC51EC195350F700215C85 /* platform-surface.cpp */,
				BEBC51ED195350F700215C85 /* platform-window.cpp */,
				BEBC51EE195350F700215C85 /* platform.cpp */,
				BEBC51EF195350F700215C85 /* platform.h */,
			);
			name = Platform;
			sourceTree = "<group>";
		};
		BEBC52061953532700215C85 /* sec */ = {
			isa = PBXGroup;
			children = (
				BE2424381953538100982E53 /* android */,
			);
			name = sec;
			sourceTree = "<group>";
		};
		BEBC52071953532F00215C85 /* android */ = {
			isa = PBXGroup;
			children = (
				BEBC52081953533600215C85 /* vending */,
			);
			name = android;
			sourceTree = "<group>";
		};
		BEBC52081953533600215C85 /* vending */ = {
			isa = PBXGroup;
			children = (
				BEBC52091953534100215C85 /* billing */,
			);
			name = vending;
			sourceTree = "<group>";
		};
		BEBC52091953534100215C85 /* billing */ = {
			isa = PBXGroup;
			children = (
				BE2424351953536F00982E53 /* IInAppBillingService.aidl */,
				BE2424361953536F00982E53 /* IMarketBillingService.aidl */,
				BE2424371953536F00982E53 /* IMarketBillingService.java */,
			);
			name = billing;
			sourceTree = "<group>";
		};
		E864B42215BDABB400F5361C /* Legacy */ = {
			isa = PBXGroup;
			children = (
				E864B41F15BDAB3F00F5361C /* legacy_spec.cpp */,
			);
			name = Legacy;
			sourceTree = "<group>";
		};
		E875FD8017293B29005A69F4 /* exec-interface */ = {
			isa = PBXGroup;
			children = (
				76D47DE81802FD03006F9102 /* exec-interface-field-chunk.cpp */,
				E875FD8117293B4F005A69F4 /* exec-interface-aclip.cpp */,
				E875FD8217293B4F005A69F4 /* exec-interface-button.cpp */,
				E875FD8317293B4F005A69F4 /* exec-interface-card.cpp */,
				E875FD8417293B4F005A69F4 /* exec-interface-control.cpp */,
				E875FD8517293B4F005A69F4 /* exec-interface-field.cpp */,
				E875FD8617293B4F005A69F4 /* exec-interface-graphic.cpp */,
				E875FD8717293B4F005A69F4 /* exec-interface-group.cpp */,
				E875FD8817293B4F005A69F4 /* exec-interface-image.cpp */,
				E875FD8917293B4F005A69F4 /* exec-interface-object.cpp */,
				E875FD8A17293B4F005A69F4 /* exec-interface-player.cpp */,
				E875FD8B17293B4F005A69F4 /* exec-interface-scrollbar.cpp */,
				E875FD8C17293B4F005A69F4 /* exec-interface-stack.cpp */,
				E875FD8D17293B4F005A69F4 /* exec-interface-vclip.cpp */,
				E875FD8E17293B4F005A69F4 /* exec-interface.h */,
			);
			name = "exec-interface";
			sourceTree = "<group>";
		};
		E88BC456170F3E8C00C942B7 /* Mode */ = {
			isa = PBXGroup;
			children = (
				4D5A21F0170343FD003C62E2 /* encodederrors.cpp */,
				4D587E750B8096FD00200116 /* lextable.cpp */,
			);
			name = Mode;
			sourceTree = "<group>";
		};
		E8A49105170F16DA00769C7A /* Core - Graphics */ = {
			isa = PBXGroup;
			children = (
				BE168E6D19598EAD00B957D0 /* region.cpp */,
				766E3292180EE4E000CF7FCF /* graphics_util.h */,
				766E3293180EE4E000CF7FCF /* graphicscontext.cpp */,
				766E3294180EE4E000CF7FCF /* graphicscontext.h */,
				766E3295180EE4E000CF7FCF /* imagelist.cpp */,
				766E3296180EE4E000CF7FCF /* imagelist.h */,
				766E3297180EE4E000CF7FCF /* resolution.h */,
				4DAB7B350FE120060009F91E /* bitmapeffect.cpp */,
				4DAB7B360FE120060009F91E /* bitmapeffect.h */,
				4D00CD75103305D4003D3C0D /* bitmapeffectblur.cpp */,
				4D00CD76103305D4003D3C0D /* bitmapeffectblur.h */,
				4D587E740B8096FD00200116 /* combiners.cpp */,
				4D587E1A0B8096E600200116 /* context.h */,
				4D6A00EE10C578C600FA48D2 /* customprinter.cpp */,
				4DFECEEB13CEE48300288995 /* customprinter.h */,
				4D587E550B8096FD00200116 /* font.cpp */,
				4D587DF00B8096E600200116 /* font.h */,
				4D592DEA14EED23600EADBB6 /* fonttable.cpp */,
				4DB902510DAA5C980014A170 /* gradient.cpp */,
				4DB902520DAA5C980014A170 /* gradient.h */,
				E8AF7D2219F7E3BF000F68E9 /* graphics_util.cpp */,
				4D587E370B8096FD00200116 /* mctheme.cpp */,
				4D587DD90B8096E600200116 /* mctheme.h */,
				4D587E7D0B8096FD00200116 /* metacontext.cpp */,
				4D587DE70B8096E600200116 /* metacontext.h */,
				4DB902530DAA5C980014A170 /* packed.h */,
				4DB902540DAA5C980014A170 /* paint.h */,
				4D587E650B8096FD00200116 /* path.cpp */,
				4D587DF30B8096E600200116 /* path.h */,
				4DD27A820D5B36CE0000CC15 /* pathgray.cpp */,
				4DD27A830D5B36CE0000CC15 /* pathprivate.h */,
				4DD27A840D5B36CE0000CC15 /* pathprocess.cpp */,
				4D28FDA80C8C9CDA00B7A342 /* printer.cpp */,
				4D2192330C6386C90027A96D /* printer.h */,
				4DDB66701413A02000E5C84C /* redraw.cpp */,
				4DDB66711413A02000E5C84C /* redraw.h */,
				E8A49106170F179000769C7A /* region.h */,
				E82206E0184F810A00117D10 /* resolution.cpp */,
				4D587E890B8096FD00200116 /* rgb.cpp */,
				4D4F9DFA13CDE63000B9B15D /* surface.cpp */,
				4D6F92FA12AA5E2600026A72 /* textlayout.h */,
				4DDB666D14139FF500E5C84C /* tilecache.cpp */,
				4DDB666E14139FF500E5C84C /* tilecache.h */,
				4D433503141BC5FC001164F9 /* tilecachecg.cpp */,
				E8A49107170F179000769C7A /* tilecachegl.cpp */,
				4D432F1E141A2DFE001164F9 /* tilecachesw.cpp */,
			);
			name = "Core - Graphics";
			sourceTree = "<group>";
		};
		E8A49108170F17A700769C7A /* Core - Language */ = {
			isa = PBXGroup;
			children = (
				7238DF4E1848B189007EA049 /* MCBlock.h */,
				4D587DE10B8096E600200116 /* ans.h */,
				4D587E730B8096FD00200116 /* answer.cpp */,
				4D587E070B8096E600200116 /* answer.h */,
				4D587E5C0B8096FD00200116 /* ask.cpp */,
				4D587DE20B8096E600200116 /* ask.h */,
				4D587E880B8096FD00200116 /* chunk.cpp */,
				4D587DD60B8096E600200116 /* chunk.h */,
				4D587E350B8096FD00200116 /* cmds.cpp */,
				4D587E100B8096E600200116 /* cmds.h */,
				4D587E7A0B8096FD00200116 /* cmdsc.cpp */,
				4D587E990B8096FD00200116 /* cmdse.cpp */,
				4D587E980B8096FD00200116 /* cmdsf.cpp */,
				4D587E3D0B8096FD00200116 /* cmdsm.cpp */,
				4D587E3C0B8096FD00200116 /* cmdsp.cpp */,
				4D587E960B8096FD00200116 /* cmdss.cpp */,
				4D587E360B8096FD00200116 /* constant.cpp */,
				4D587DD70B8096E600200116 /* constant.h */,
				4D587E830B8096FD00200116 /* date.cpp */,
				4D587E190B8096E600200116 /* date.h */,
				4D982FE113C5D59D0066119A /* executionerrors.h */,
				4D587E460B8096FD00200116 /* express.cpp */,
				4D587E180B8096E600200116 /* express.h */,
				4D587E820B8096FD00200116 /* external.cpp */,
				4D587E170B8096E600200116 /* external.h */,
				4D17F4351042877000C49A3B /* externalv0.cpp */,
				4D17F4361042877000C49A3B /* externalv1.cpp */,
				4D587E540B8096FD00200116 /* funcs.cpp */,
				4D587DEC0B8096E600200116 /* funcs.h */,
				4D587E4F0B8096FD00200116 /* funcsm.cpp */,
				4D587E900B8096FD00200116 /* handler.cpp */,
				4D587E1C0B8096E600200116 /* handler.h */,
				4D587E4A0B8096FD00200116 /* hndlrlst.cpp */,
				4D587DE90B8096E600200116 /* hndlrlst.h */,
				4D587E4B0B8096FD00200116 /* internal.cpp */,
				4D587E0F0B8096E600200116 /* internal.h */,
				4D587E6D0B8096FD00200116 /* keywords.cpp */,
				4D587DF10B8096E600200116 /* keywords.h */,
				4D587E400B8096FD00200116 /* literal.cpp */,
				4D587DED0B8096E600200116 /* literal.h */,
				4D587E450B8096FD00200116 /* newobj.cpp */,
				4D587E240B8096E600200116 /* newobj.h */,
				4D587E340B8096FD00200116 /* operator.cpp */,
				4D587DD50B8096E600200116 /* operator.h */,
				4D587E5B0B8096FD00200116 /* param.cpp */,
				4D587DF40B8096E600200116 /* param.h */,
				4D982FE213C5D5AE0066119A /* parseerrors.h */,
				4D587E630B8096FD00200116 /* property.cpp */,
				4D587DF90B8096E600200116 /* property.h */,
				4D587E760B8096FD00200116 /* scriptpt.cpp */,
				4D587E000B8096E600200116 /* scriptpt.h */,
				4D587E810B8096FD00200116 /* statemnt.cpp */,
				4D587E040B8096E600200116 /* statemnt.h */,
				4D587E600B8096FD00200116 /* variable.cpp */,
				4D587DF60B8096E600200116 /* variable.h */,
				4D587E480B8096FD00200116 /* visual.cpp */,
				4D587E1E0B8096E600200116 /* visual.h */,
			);
			name = "Core - Language";
			sourceTree = "<group>";
		};
		E8A49109170F192000769C7A /* Core - Objects */ = {
			isa = PBXGroup;
			children = (
				726191551A2608F300851787 /* widget-events.cpp */,
				726191561A2608F300851787 /* widget-events.h */,
				720E34F519F56FE700EA00ED /* native-layer-ios.mm */,
				720E34F619F56FE700EA00ED /* native-layer-ios.h */,
				72D6A8B719EFE67100D00689 /* native-layer-android.cpp */,
				72D6A8B819EFE67100D00689 /* native-layer-android.h */,
				72D6A8B519ED30D600D00689 /* native-layer-x11.cpp */,
				72D6A8B619ED30D600D00689 /* native-layer-x11.h */,
				72DDBF7919EC011300361E88 /* native-layer.cpp */,
				72DDBF7819EC000300361E88 /* native-layer.h */,
				72DDBF7719E825D800361E88 /* native-layer-win32.cpp */,
				72DDBF7619E8256500361E88 /* native-layer-win32.h */,
				723BDBFE19E6C34E007365F3 /* native-layer-mac.mm */,
				723BDBFD19E6C25D007365F3 /* native-layer-mac.h */,
				4D6F06AA19CC1D0F00DDC6E0 /* widget.cpp */,
				4D6F06AB19CC1D0F00DDC6E0 /* widget.h */,
				4D587E870B8096FD00200116 /* aclip.cpp */,
				4D587DDB0B8096E600200116 /* aclip.h */,
				4D587E6B0B8096FD00200116 /* block.cpp */,
				4D587E3F0B8096FD00200116 /* button.cpp */,
				4D587E160B8096E600200116 /* button.h */,
				4D587E520B8096FD00200116 /* buttondraw.cpp */,
				BE6444421965AE7100C2092C /* player-interface.h */,
				4D587E7B0B8096FD00200116 /* card.cpp */,
				4D587DFB0B8096E600200116 /* card.h */,
				4D587E7F0B8096FD00200116 /* cardlst.cpp */,
				4D587E090B8096E600200116 /* cardlst.h */,
				4D587E500B8096FD00200116 /* cdata.cpp */,
				4D587E200B8096E600200116 /* cdata.h */,
				4D587E840B8096FD00200116 /* control.cpp */,
				4D587DEF0B8096E600200116 /* control.h */,
				4D587E4D0B8096FD00200116 /* cpalette.cpp */,
				4D587DEB0B8096E600200116 /* cpalette.h */,
				4D587E2F0B8096FD00200116 /* dispatch.cpp */,
				4D587DD30B8096E600200116 /* dispatch.h */,
				4DB9024F0DAA5C980014A170 /* edittool.cpp */,
				4DB902500DAA5C980014A170 /* edittool.h */,
				4D587E950B8096FD00200116 /* eps.cpp */,
				4D587E290B8096E600200116 /* eps.h */,
				4D587E8C0B8096FD00200116 /* field.cpp */,
				4D587E220B8096E600200116 /* field.h */,
				4D587E8B0B8096FD00200116 /* fieldf.cpp */,
				4D587E310B8096FD00200116 /* fieldh.cpp */,
				4D377261150785AF000B0EB0 /* fieldhtml.cpp */,
				4D37727D150787EA000B0EB0 /* fieldrtf.cpp */,
				4D587E300B8096FD00200116 /* fields.cpp */,
				4CC1536114E7FE1D009FA80E /* fieldstyledtext.cpp */,
				4D587E380B8096FD00200116 /* graphic.cpp */,
				4D587DDD0B8096E600200116 /* graphic.h */,
				4D587E440B8096FD00200116 /* group.cpp */,
				4D587E260B8096E600200116 /* group.h */,
				4D587E860B8096FD00200116 /* hc.cpp */,
				4D587E2A0B8096E600200116 /* hc.h */,
				4D8387191678B2C9003BEC7C /* ibmp.cpp */,
				4D587E800B8096FD00200116 /* icondata.cpp */,
				4D587E6F0B8096FD00200116 /* idraw.cpp */,
				4D587E700B8096FD00200116 /* ifile.cpp */,
				4D587E6C0B8096FD00200116 /* igif.cpp */,
				4D587E570B8096FD00200116 /* iimport.cpp */,
				4D587E560B8096FD00200116 /* ijpg.cpp */,
				4D587E4C0B8096FD00200116 /* image.cpp */,
				4D587DEA0B8096E600200116 /* image.h */,
				E8DDE5DE16C2B1A7007367E4 /* image_rep.cpp */,
				4D8387251678B2F4003BEC7C /* image_rep.h */,
				4D83871A1678B2C9003BEC7C /* image_rep_encoded.cpp */,
				4D83871B1678B2C9003BEC7C /* image_rep_mutable.cpp */,
				763FF4E718522CB200B45FBA /* image_rep_resampled.cpp */,
				4D83871C1678B2C9003BEC7C /* imagebitmap.cpp */,
				4D8387261678B2F4003BEC7C /* imagebitmap.h */,
				E8687A921987F24A0093C756 /* imageloader.h */,
				E8687A931987F5A80093C756 /* imageloader.cpp */,
				4D587E580B8096FD00200116 /* ipng.cpp */,
				3C0A3CC310BAF6120074D630 /* iquantization.cpp */,
				3C0A3CC510BAF63B0074D630 /* iquantization.h */,
				4DCFFD2D10CE927700FA2262 /* iquantize_new.cpp */,
				4D83871D1678B2C9003BEC7C /* irle.cpp */,
				4D9797D10D1845B700CD2DD0 /* itransform.cpp */,
				4D587E6E0B8096FD00200116 /* iutil.cpp */,
				4D587E970B8096FD00200116 /* line.cpp */,
				4D587DE60B8096E600200116 /* line.h */,
				4D587E5E0B8096FD00200116 /* magnify.cpp */,
				4D587DF70B8096E600200116 /* magnify.h */,
				3C6286C50E6C4BF4004839CB /* menuparse.cpp */,
				3C6286C90E6C4C04004839CB /* menuparse.h */,
				4D587DEE0B8096E600200116 /* objdefs.h */,
				4D587E510B8096FD00200116 /* object.cpp */,
				4D587DFC0B8096E600200116 /* object.h */,
				4D81A4C111171F6A008AE3F1 /* objectprops.cpp */,
				4DFFC7E613DD8AB9006233A4 /* objectpropsets.cpp */,
				4D6ED4F30E4B3B8800BDFDE4 /* objectstream.cpp */,
				4D6ED4F40E4B3B8800BDFDE4 /* objectstream.h */,
				4D587E7C0B8096FD00200116 /* objptr.cpp */,
				4D587DE30B8096E600200116 /* objptr.h */,
				4D587E690B8096FD00200116 /* paragraf.cpp */,
				4D587E050B8096E600200116 /* paragraf.h */,
				4CC1535614E7FB91009FA80E /* paragrafattr.cpp */,
				4DCA5E6D0EB879AD005197A1 /* parentscript.cpp */,
				4DFECF0213CEE55B00288995 /* parentscript.h */,
				4D61BD9B0CCF74C800D74FDB /* pickle.cpp */,
				1DED771C19124F24000FFFE3 /* player-legacy.cpp */,
				1DED771D19124F24000FFFE3 /* player-legacy.h */,
				1DED771E19126451000FFFE3 /* player-platform.cpp */,
				1DED771F19126451000FFFE3 /* player-platform.h */,
				1DED77201912652B000FFFE3 /* player.cpp */,
				4D587E790B8096FD00200116 /* props.cpp */,
				4DC999C00D3BBA29003942CC /* rtf.cpp */,
				4D587E010B8096E600200116 /* rtf.h */,
				4DD27A8A0D5B36E70000CC15 /* rtfsupport.cpp */,
				4D587E670B8096FD00200116 /* scrolbar.cpp */,
				4D587E0E0B8096E600200116 /* scrolbar.h */,
				4D587E770B8096FD00200116 /* scrollbardraw.cpp */,
				72C28AF819112FDE007F2AA0 /* segment.h */,
				72C28AF91911300D007F2AA0 /* segment.cpp */,
				4D587E8E0B8096FD00200116 /* sellst.cpp */,
				4D587E250B8096E600200116 /* sellst.h */,
				4D587E940B8096FD00200116 /* stack.cpp */,
				4D587E0A0B8096E600200116 /* stack.h */,
				4D587E430B8096FD00200116 /* stack2.cpp */,
				4D587E420B8096FD00200116 /* stack3.cpp */,
				4DCB65711653B2F700E438E6 /* stackcache.cpp */,
				4D587E410B8096FD00200116 /* stacke.cpp */,
				4D587E6A0B8096FD00200116 /* stacklst.cpp */,
				4D587E030B8096E600200116 /* stacklst.h */,
				76EF319F181E79FF00FAC195 /* stackview.cpp */,
				4C8B5BBB19733AB10014058F /* stacktile.cpp */,
				4C8B5BBD19733D230014058F /* stacktile.h */,
				4D61BD9C0CCF74C800D74FDB /* styledtext.cpp */,
				4D61BDAC0CCF74EF00D74FDB /* styledtext.h */,
				4D3772671507869A000B0EB0 /* textbuffer.h */,
				4D587E710B8096FD00200116 /* tooltip.cpp */,
				4D587E0B0B8096E600200116 /* tooltip.h */,
				4D587E5F0B8096FD00200116 /* undolst.cpp */,
				4D587E150B8096E600200116 /* undolst.h */,
				4D587E620B8096FD00200116 /* vclip.cpp */,
				4D587DF80B8096E600200116 /* vclip.h */,
			);
			name = "Core - Objects";
			sourceTree = "<group>";
		};
		E8A4910A170F1F9F00769C7A /* Core - Misc */ = {
			isa = PBXGroup;
			children = (
				4D221AAA171D593800E7E557 /* dummy.cpp */,
				4DF65E2F10016337005A19CA /* capsule.cpp */,
				4DF65E3010016337005A19CA /* capsule.h */,
				3C23DEB00DFD56B400A7CA52 /* datastructures.h */,
				4D587E850B8096FD00200116 /* debug.cpp */,
				4D587E1B0B8096E600200116 /* debug.h */,
				4D587E640B8096FD00200116 /* dllst.cpp */,
				4D587DFA0B8096E600200116 /* dllst.h */,
				4DFDDAB61074D70900FAE527 /* eventqueue.cpp */,
				4D1B954810A2CA8B0039C679 /* eventqueue.h */,
				4D587DD40B8096E600200116 /* filedefs.h */,
				4D8387241678B2F4003BEC7C /* flst.h */,
				4D587E4E0B8096FD00200116 /* globals.cpp */,
				4D587DDF0B8096E600200116 /* globals.h */,
				4D587E0D0B8096E600200116 /* license.h */,
				4D587E680B8096FD00200116 /* mcerror.cpp */,
				4D587E020B8096E600200116 /* mcerror.h */,
				4D587E910B8096FD00200116 /* mcio.cpp */,
				4D587E270B8096E600200116 /* mcio.h */,
				4D587E390B8096FD00200116 /* mcssl.cpp */,
				4D587DE50B8096E600200116 /* mcssl.h */,
				4D587E3E0B8096FD00200116 /* mcstring.cpp */,
				4D587E060B8096E600200116 /* mcstring.h */,
				4DB98625130C09D6008A03DC /* mcutility.cpp */,
				BEF2C0EF17BA493A00E96459 /* socket.h */,
				4D587DD80B8096E600200116 /* mcutility.h */,
				4DAB7D270FF3A0100009F91E /* md5.cpp */,
				4DFECEFF13CEE55B00288995 /* md5.h */,
				4D587E130B8096E600200116 /* meta.h */,
				4DEE2B400FDE44510009423C /* mode.h */,
				4DC66D8A1045D41700D1CFA3 /* notify.cpp */,
				4DFECF0113CEE55B00288995 /* notify.h */,
				4D587E3B0B8096FD00200116 /* opensslsocket.cpp */,
				4D587DE40B8096E600200116 /* osspec.h */,
				4D587DFD0B8096E600200116 /* parsedef.h */,
				4D587E330B8096FD00200116 /* ports.cpp */,
				4D587E2C0B8096E600200116 /* prefix.h */,
				4D587E720B8096FD00200116 /* regex.cpp */,
				4D587E0C0B8096E600200116 /* regex.h */,
				4D587E230B8096E600200116 /* resource.h */,
				4D587E080B8096E600200116 /* revbuild.h */,
				4D61BDAB0CCF74EF00D74FDB /* scriptenvironment.h */,
				4DEE2B4A0FDE44690009423C /* securemode.cpp */,
				4DEE2B490FDE44690009423C /* securemode.h */,
				4DADCD5912392EAF003CD17C /* sha1.cpp */,
				4DADCD5A12392EAF003CD17C /* sha1.h */,
				3C03ED911134205A009DE406 /* socket_resolve.cpp */,
				4DD27ABE0D5B39C20000CC15 /* text.cpp */,
				4DD27ABF0D5B39C20000CC15 /* text.h */,
				4D61BD9D0CCF74C800D74FDB /* transfer.cpp */,
				4D61BDAD0CCF74EF00D74FDB /* transfer.h */,
				4D587E8A0B8096FD00200116 /* uidc.cpp */,
				4D587DDA0B8096E600200116 /* uidc.h */,
				4D587E8D0B8096FD00200116 /* util.cpp */,
				4D587E1D0B8096E600200116 /* util.h */,
				4D8589AA173A856600B20951 /* uuid.cpp */,
				4D8589AC173A88D700B20951 /* uuid.h */,
			);
			name = "Core - Misc";
			sourceTree = "<group>";
		};
		E8A7EEFD16FC985100C39491 /* Core - Security */ = {
			isa = PBXGroup;
			children = (
				E8A7EF0016FC98A200C39491 /* stacksecurity.cpp */,
				E8A7EEFA16FC982F00C39491 /* stacksecurity.h */,
			);
			name = "Core - Security";
			sourceTree = "<group>";
		};
/* End PBXGroup section */

/* Begin PBXHeadersBuildPhase section */
		4D1F9C2A171C64320091C6CB /* Headers */ = {
			isa = PBXHeadersBuildPhase;
			buildActionMask = 2147483647;
			files = (
			);
			runOnlyForDeploymentPostprocessing = 0;
		};
/* End PBXHeadersBuildPhase section */

/* Begin PBXNativeTarget section */
		4D1F9C2D171C64320091C6CB /* security-community */ = {
			isa = PBXNativeTarget;
			buildConfigurationList = 4D1F9C31171C64980091C6CB /* Build configuration list for PBXNativeTarget "security-community" */;
			buildPhases = (
				4D1F9C2A171C64320091C6CB /* Headers */,
				4D1F9C2B171C64320091C6CB /* Sources */,
				4D1F9C2C171C64320091C6CB /* Frameworks */,
			);
			buildRules = (
			);
			dependencies = (
			);
			name = "security-community";
			productName = security;
			productReference = 4D1F9C2E171C64320091C6CB /* libsecurity-community.a */;
			productType = "com.apple.product-type.library.static";
		};
		4D1F9C5D171C67B00091C6CB /* kernel-server */ = {
			isa = PBXNativeTarget;
			buildConfigurationList = 4D1F9D14171C67B00091C6CB /* Build configuration list for PBXNativeTarget "kernel-server" */;
			buildPhases = (
				4D221AA5171D58C300E7E557 /* Encode Errors */,
				4D1F9C60171C67B00091C6CB /* Sources */,
				4D1F9D13171C67B00091C6CB /* Frameworks */,
			);
			buildRules = (
			);
			dependencies = (
				4D222016171D730B00E7E557 /* PBXTargetDependency */,
				BE0986A1194872D20065CEEA /* PBXTargetDependency */,
				4D8D3567171D4B83009D9D25 /* PBXTargetDependency */,
				4D8D3569171D4B83009D9D25 /* PBXTargetDependency */,
				4D8D356B171D4B83009D9D25 /* PBXTargetDependency */,
				4D8D356D171D4B83009D9D25 /* PBXTargetDependency */,
				4D8D356F171D4B83009D9D25 /* PBXTargetDependency */,
				4D1F9C5E171C67B00091C6CB /* PBXTargetDependency */,
				BE3F705E175CD3E700DBFB07 /* PBXTargetDependency */,
				4DB849CF192B624E00771914 /* PBXTargetDependency */,
				4DB849D1192B625100771914 /* PBXTargetDependency */,
			);
			name = "kernel-server";
			productName = kernel;
			productReference = 4D1F9D17171C67B00091C6CB /* libkernel-server.a */;
			productType = "com.apple.product-type.library.static";
		};
		4D221A9D171D58A700E7E557 /* kernel-development */ = {
			isa = PBXNativeTarget;
			buildConfigurationList = 4D221AA7171D590B00E7E557 /* Build configuration list for PBXNativeTarget "kernel-development" */;
			buildPhases = (
				4D221AAF171D595A00E7E557 /* Encode Errors */,
				4D221AD1171D5A0D00E7E557 /* Build keyword hash table */,
				4D221A9B171D58A700E7E557 /* Sources */,
				4D221A9C171D58A700E7E557 /* Frameworks */,
			);
			buildRules = (
			);
			dependencies = (
				4D221B04171D5F7900E7E557 /* PBXTargetDependency */,
			);
			name = "kernel-development";
			productName = "kernel-development";
			productReference = 4D221A9E171D58A700E7E557 /* libkernel-development.a */;
			productType = "com.apple.product-type.library.static";
		};
		4D221AE0171D5EC500E7E557 /* kernel-standalone */ = {
			isa = PBXNativeTarget;
			buildConfigurationList = 4D221AF3171D5EC500E7E557 /* Build configuration list for PBXNativeTarget "kernel-standalone" */;
			buildPhases = (
				4D221AE1171D5EC500E7E557 /* Encode Errors */,
				4D221AE2171D5EC500E7E557 /* Build keyword hash table */,
				4D221AE3171D5EC500E7E557 /* Sources */,
				4D221AF2171D5EC500E7E557 /* Frameworks */,
			);
			buildRules = (
			);
			dependencies = (
				4D221B06171D5F8200E7E557 /* PBXTargetDependency */,
			);
			name = "kernel-standalone";
			productName = "kernel-development";
			productReference = 4D221AF6171D5EC500E7E557 /* libkernel-standalone.a */;
			productType = "com.apple.product-type.library.static";
		};
		4D2A57991198634300135143 /* Installer */ = {
			isa = PBXNativeTarget;
			buildConfigurationList = 4D2A57D31198634300135143 /* Build configuration list for PBXNativeTarget "Installer" */;
			buildPhases = (
				4D2A57AE1198634300135143 /* Resources */,
				4D2A57C01198634300135143 /* Sources */,
				4D2A57C31198634300135143 /* Frameworks */,
				4D2A57CE1198634300135143 /* CopyFiles */,
			);
			buildRules = (
			);
			dependencies = (
				4D2A579A1198634300135143 /* PBXTargetDependency */,
				4D1F9C52171C66230091C6CB /* PBXTargetDependency */,
				4C13881C18A12EB400EFF7B6 /* PBXTargetDependency */,
			);
			name = Installer;
			productName = engine;
			productReference = 4D2A57D81198634300135143 /* Installer.app */;
			productType = "com.apple.product-type.application";
		};
		4D587DA10B80945B00200116 /* LiveCode-Community */ = {
			isa = PBXNativeTarget;
			buildConfigurationList = 4D587DA60B80945B00200116 /* Build configuration list for PBXNativeTarget "LiveCode-Community" */;
			buildPhases = (
				4D221F45171D62E300E7E557 /* Encode Environment */,
				4D587D9E0B80945B00200116 /* Resources */,
				4D587D9F0B80945B00200116 /* Sources */,
				4D587DA00B80945B00200116 /* Frameworks */,
				4DBF58BB1801CB77009CAB2E /* CopyFiles */,
			);
			buildRules = (
			);
			dependencies = (
				726191771A260B7900851787 /* PBXTargetDependency */,
				7261915F1A26094100851787 /* PBXTargetDependency */,
				4D1F9C49171C655E0091C6CB /* PBXTargetDependency */,
				4DEE2B2B0FDE42E70009423C /* PBXTargetDependency */,
				4D221ACD171D59F500E7E557 /* PBXTargetDependency */,
				4DBF58B11801CB4E009CAB2E /* PBXTargetDependency */,
			);
			name = "LiveCode-Community";
			productName = engine;
			productReference = 4D587DA20B80945B00200116 /* LiveCode-Community.app */;
			productType = "com.apple.product-type.application";
		};
		4DB846B3192B53E800771914 /* Server-Community */ = {
			isa = PBXNativeTarget;
			buildConfigurationList = 4DB846B9192B544B00771914 /* Build configuration list for PBXNativeTarget "Server-Community" */;
			buildPhases = (
				4DB846B1192B53E800771914 /* Sources */,
				4DB846B2192B53E800771914 /* Frameworks */,
			);
			buildRules = (
			);
			dependencies = (
				4DB846C2192B553900771914 /* PBXTargetDependency */,
				4DB846C4192B554300771914 /* PBXTargetDependency */,
			);
			name = "Server-Community";
			productName = "Server-Community";
			productReference = 4DB846B4192B53E800771914 /* Server-Community */;
			productType = "com.apple.product-type.tool";
		};
		4DE18CED0B82296A0086DB92 /* Standalone-Community */ = {
			isa = PBXNativeTarget;
			buildConfigurationList = 4DE18D8E0B82296A0086DB92 /* Build configuration list for PBXNativeTarget "Standalone-Community" */;
			buildPhases = (
				4DE18CFF0B82296A0086DB92 /* Resources */,
				4DE18D110B82296A0086DB92 /* Sources */,
				4DE18D820B82296A0086DB92 /* Frameworks */,
			);
			buildRules = (
			);
			dependencies = (
				4DEE2B290FDE42DF0009423C /* PBXTargetDependency */,
				4D221AFF171D5F3700E7E557 /* PBXTargetDependency */,
				4D1F9E5C171C69C40091C6CB /* PBXTargetDependency */,
				4C13880C18A12E3600EFF7B6 /* PBXTargetDependency */,
			);
			name = "Standalone-Community";
			productName = engine;
			productReference = 4DE18D930B82296A0086DB92 /* Standalone-Community.app */;
			productType = "com.apple.product-type.application";
		};
		4DEE29F50FDE41BE0009423C /* kernel */ = {
			isa = PBXNativeTarget;
			buildConfigurationList = 4DEE2A000FDE421A0009423C /* Build configuration list for PBXNativeTarget "kernel" */;
			buildPhases = (
				BE24245E195356D500982E53 /* Build QuickTime Stubs */,
				4DEE29F30FDE41BE0009423C /* Sources */,
				4DEE29F40FDE41BE0009423C /* Frameworks */,
			);
			buildRules = (
			);
			dependencies = (
				72D60322184768580022379C /* PBXTargetDependency */,
				4D222014171D730100E7E557 /* PBXTargetDependency */,
				4D8D355B171D4B72009D9D25 /* PBXTargetDependency */,
				4D8D355D171D4B72009D9D25 /* PBXTargetDependency */,
				4D8D355F171D4B72009D9D25 /* PBXTargetDependency */,
				4D8D3561171D4B72009D9D25 /* PBXTargetDependency */,
				4D8D3563171D4B72009D9D25 /* PBXTargetDependency */,
				4DEE2BD30FDE4A1E0009423C /* PBXTargetDependency */,
				76EF3185181E708A00FAC195 /* PBXTargetDependency */,
				BE3F7060175CD40000DBFB07 /* PBXTargetDependency */,
				4DBF58671801CA67009CAB2E /* PBXTargetDependency */,
			);
			name = kernel;
			productName = kernel;
			productReference = 4DEE29F60FDE41BE0009423C /* libkernel.a */;
			productType = "com.apple.product-type.library.static";
		};
		7699BD1E1A1CD51A00636397 /* Test-Community */ = {
			isa = PBXNativeTarget;
			buildConfigurationList = 7699BD5D1A1CD51A00636397 /* Build configuration list for PBXNativeTarget "Test-Community" */;
			buildPhases = (
				7699BD251A1CD51A00636397 /* Resources */,
				7699BD361A1CD51A00636397 /* Sources */,
				7699BD3C1A1CD51A00636397 /* Frameworks */,
				7699BD5C1A1CD51A00636397 /* CopyFiles */,
			);
			buildRules = (
			);
			dependencies = (
				76F1A3001A1CDC9900A3DBB1 /* PBXTargetDependency */,
				7699BE7B1A1CD5BE00636397 /* PBXTargetDependency */,
				7699BD211A1CD51A00636397 /* PBXTargetDependency */,
				7699BD231A1CD51A00636397 /* PBXTargetDependency */,
			);
			name = "Test-Community";
			productName = engine;
			productReference = 7699BD601A1CD51A00636397 /* Test-Community.app */;
			productType = "com.apple.product-type.application";
		};
		7699BD621A1CD51E00636397 /* kernel-test */ = {
			isa = PBXNativeTarget;
			buildConfigurationList = 7699BE761A1CD51E00636397 /* Build configuration list for PBXNativeTarget "kernel-test" */;
			buildPhases = (
				7699BD791A1CD51E00636397 /* Build QuickTime Stubs */,
				7699BD7A1A1CD51E00636397 /* Sources */,
				7699BE751A1CD51E00636397 /* Frameworks */,
			);
			buildRules = (
			);
			dependencies = (
				7699BD631A1CD51E00636397 /* PBXTargetDependency */,
				7699BD651A1CD51E00636397 /* PBXTargetDependency */,
				7699BD671A1CD51E00636397 /* PBXTargetDependency */,
				7699BD691A1CD51E00636397 /* PBXTargetDependency */,
				7699BD6B1A1CD51E00636397 /* PBXTargetDependency */,
				7699BD6D1A1CD51E00636397 /* PBXTargetDependency */,
				7699BD6F1A1CD51E00636397 /* PBXTargetDependency */,
				7699BD711A1CD51E00636397 /* PBXTargetDependency */,
				7699BD731A1CD51E00636397 /* PBXTargetDependency */,
				7699BD751A1CD51E00636397 /* PBXTargetDependency */,
				7699BD771A1CD51E00636397 /* PBXTargetDependency */,
			);
			name = "kernel-test";
			productName = kernel;
			productReference = 7699BE791A1CD51E00636397 /* libkernel-test.a */;
			productType = "com.apple.product-type.library.static";
		};
/* End PBXNativeTarget section */

/* Begin PBXProject section */
		4D587D940B80944100200116 /* Project object */ = {
			isa = PBXProject;
			attributes = {
				BuildIndependentTargetsInParallel = NO;
				LastUpgradeCheck = 0460;
			};
			buildConfigurationList = 4D587D950B80944100200116 /* Build configuration list for PBXProject "engine" */;
			compatibilityVersion = "Xcode 3.2";
			developmentRegion = English;
			hasScannedForEncodings = 0;
			knownRegions = (
				English,
				Japanese,
				French,
				German,
			);
			mainGroup = 4D587D920B80944100200116;
			productRefGroup = 4D587DA30B80945B00200116 /* Products */;
			projectDirPath = "";
			projectReferences = (
				{
					ProductGroup = 4DB9036A0DAB898B0014A170 /* Products */;
					ProjectRef = 4DB903690DAB898B0014A170 /* libexternal.xcodeproj */;
				},
				{
					ProductGroup = 726191591A26091900851787 /* Products */;
					ProjectRef = 726191581A26091900851787 /* libffi.xcodeproj */;
				},
				{
					ProductGroup = 4D7FA7B71594E0FA00EEF440 /* Products */;
					ProjectRef = 4D7FA7B61594E0FA00EEF440 /* libfoundation.xcodeproj */;
				},
				{
					ProductGroup = 4D6C798D171348C1000BCF78 /* Products */;
					ProjectRef = 4D88B73815F4C66F002CFBD6 /* libgif.xcodeproj */;
				},
				{
					ProductGroup = 766E329D180EE5BB00CF7FCF /* Products */;
					ProjectRef = 766E329C180EE5BB00CF7FCF /* libgraphics.xcodeproj */;
				},
				{
					ProductGroup = 4D6C7985171348B4000BCF78 /* Products */;
					ProjectRef = 4D587FBC0B809C2600200116 /* libjpeg.xcodeproj */;
				},
				{
					ProductGroup = 4DBF585E1801CA57009CAB2E /* Products */;
					ProjectRef = 4DBF585D1801CA57009CAB2E /* libopenssl.xcodeproj */;
				},
				{
					ProductGroup = 4D6C7995171348CD000BCF78 /* Products */;
					ProjectRef = 4D587FB30B809C1A00200116 /* libpcre.xcodeproj */;
				},
				{
					ProductGroup = 4D6C797D171348A6000BCF78 /* Products */;
					ProjectRef = 4D587FC50B809C2E00200116 /* libpng.xcodeproj */;
				},
				{
					ProductGroup = 7261916D1A260B6C00851787 /* Products */;
					ProjectRef = 7261916C1A260B6C00851787 /* libscript.xcodeproj */;
				},
				{
					ProductGroup = 76EF3175181E6ED600FAC195 /* Products */;
					ProjectRef = E8AF4890174D5563000B2F9E /* libskia.xcodeproj */;
				},
				{
					ProductGroup = 4D6C797517134897000BCF78 /* Products */;
					ProjectRef = 4D587FCE0B809C3600200116 /* libz.xcodeproj */;
				},
			);
			projectRoot = ..;
			targets = (
				4D22200F171D72A500E7E557 /* version */,
				4DEE29F50FDE41BE0009423C /* kernel */,
				4D1F9C5D171C67B00091C6CB /* kernel-server */,
				4D221A9D171D58A700E7E557 /* kernel-development */,
				4D221AE0171D5EC500E7E557 /* kernel-standalone */,
				4D1F9C2D171C64320091C6CB /* security-community */,
				4D587DA10B80945B00200116 /* LiveCode-Community */,
				4DE18CED0B82296A0086DB92 /* Standalone-Community */,
				4D2A57991198634300135143 /* Installer */,
				4DB846B3192B53E800771914 /* Server-Community */,
				7699BD1E1A1CD51A00636397 /* Test-Community */,
				7699BD621A1CD51E00636397 /* kernel-test */,
			);
		};
/* End PBXProject section */

/* Begin PBXReferenceProxy section */
		4D6C797917134897000BCF78 /* libz.a */ = {
			isa = PBXReferenceProxy;
			fileType = archive.ar;
			path = libz.a;
			remoteRef = 4D6C797817134897000BCF78 /* PBXContainerItemProxy */;
			sourceTree = BUILT_PRODUCTS_DIR;
		};
		4D6C7981171348A6000BCF78 /* libpng.a */ = {
			isa = PBXReferenceProxy;
			fileType = archive.ar;
			path = libpng.a;
			remoteRef = 4D6C7980171348A6000BCF78 /* PBXContainerItemProxy */;
			sourceTree = BUILT_PRODUCTS_DIR;
		};
		4D6C7989171348B4000BCF78 /* libjpeg.a */ = {
			isa = PBXReferenceProxy;
			fileType = archive.ar;
			path = libjpeg.a;
			remoteRef = 4D6C7988171348B4000BCF78 /* PBXContainerItemProxy */;
			sourceTree = BUILT_PRODUCTS_DIR;
		};
		4D6C7991171348C1000BCF78 /* libgif.a */ = {
			isa = PBXReferenceProxy;
			fileType = archive.ar;
			path = libgif.a;
			remoteRef = 4D6C7990171348C1000BCF78 /* PBXContainerItemProxy */;
			sourceTree = BUILT_PRODUCTS_DIR;
		};
		4D6C7999171348CD000BCF78 /* libpcre.a */ = {
			isa = PBXReferenceProxy;
			fileType = archive.ar;
			path = libpcre.a;
			remoteRef = 4D6C7998171348CD000BCF78 /* PBXContainerItemProxy */;
			sourceTree = BUILT_PRODUCTS_DIR;
		};
		4D7FA7BB1594E0FA00EEF440 /* libfoundation.a */ = {
			isa = PBXReferenceProxy;
			fileType = archive.ar;
			path = libfoundation.a;
			remoteRef = 4D7FA7BA1594E0FA00EEF440 /* PBXContainerItemProxy */;
			sourceTree = BUILT_PRODUCTS_DIR;
		};
		4DB9036E0DAB898B0014A170 /* libexternal.a */ = {
			isa = PBXReferenceProxy;
			fileType = archive.ar;
			path = libexternal.a;
			remoteRef = 4DB9036D0DAB898B0014A170 /* PBXContainerItemProxy */;
			sourceTree = BUILT_PRODUCTS_DIR;
		};
		4DBF58631801CA57009CAB2E /* libopenssl.a */ = {
			isa = PBXReferenceProxy;
			fileType = archive.ar;
			path = libopenssl.a;
			remoteRef = 4DBF58621801CA57009CAB2E /* PBXContainerItemProxy */;
			sourceTree = BUILT_PRODUCTS_DIR;
		};
		4DBF58651801CA57009CAB2E /* revsecurity.dylib */ = {
			isa = PBXReferenceProxy;
			fileType = "compiled.mach-o.dylib";
			path = revsecurity.dylib;
			remoteRef = 4DBF58641801CA57009CAB2E /* PBXContainerItemProxy */;
			sourceTree = BUILT_PRODUCTS_DIR;
		};
		7261915D1A26091900851787 /* libffi.a */ = {
			isa = PBXReferenceProxy;
			fileType = archive.ar;
			path = libffi.a;
			remoteRef = 7261915C1A26091900851787 /* PBXContainerItemProxy */;
			sourceTree = BUILT_PRODUCTS_DIR;
		};
		726191731A260B6D00851787 /* libscript.a */ = {
			isa = PBXReferenceProxy;
			fileType = archive.ar;
			path = libscript.a;
			remoteRef = 726191721A260B6D00851787 /* PBXContainerItemProxy */;
			sourceTree = BUILT_PRODUCTS_DIR;
		};
		726191751A260B6D00851787 /* libscript-test */ = {
			isa = PBXReferenceProxy;
			fileType = "compiled.mach-o.executable";
			path = "libscript-test";
			remoteRef = 726191741A260B6D00851787 /* PBXContainerItemProxy */;
			sourceTree = BUILT_PRODUCTS_DIR;
		};
		766E32A1180EE5BC00CF7FCF /* libgraphics.a */ = {
			isa = PBXReferenceProxy;
			fileType = archive.ar;
			path = libgraphics.a;
			remoteRef = 766E32A0180EE5BC00CF7FCF /* PBXContainerItemProxy */;
			sourceTree = BUILT_PRODUCTS_DIR;
		};
		76F0CC9018CA28E500C01A67 /* libskia.a */ = {
			isa = PBXReferenceProxy;
			fileType = archive.ar;
			path = libskia.a;
			remoteRef = 76F0CC8F18CA28E500C01A67 /* PBXContainerItemProxy */;
			sourceTree = BUILT_PRODUCTS_DIR;
		};
/* End PBXReferenceProxy section */

/* Begin PBXResourcesBuildPhase section */
		4D2A57AE1198634300135143 /* Resources */ = {
			isa = PBXResourcesBuildPhase;
			buildActionMask = 2147483647;
			files = (
				4DADCDFD12393F55003CD17C /* Installer.icns in Resources */,
				4D2A57AF1198634300135143 /* LiveCode.rsrc in Resources */,
				4D2A57B01198634300135143 /* da.lproj in Resources */,
				4D2A57B11198634300135143 /* French.lproj in Resources */,
				4D2A57B21198634300135143 /* Japanese.lproj in Resources */,
				4D2A57B31198634300135143 /* Dutch.lproj in Resources */,
				4D2A57B41198634300135143 /* German.lproj in Resources */,
				4D2A57B51198634300135143 /* ko.lproj in Resources */,
				4D2A57B61198634300135143 /* English.lproj in Resources */,
				4D2A57B71198634300135143 /* Italian.lproj in Resources */,
				4D2A57B81198634300135143 /* no.lproj in Resources */,
				4D2A57B91198634300135143 /* fi.lproj in Resources */,
				4D2A57BA1198634300135143 /* Spanish.lproj in Resources */,
				4D2A57BB1198634300135143 /* sv.lproj in Resources */,
				4D2A57BC1198634300135143 /* zh_CN.lproj in Resources */,
				4D2A57BD1198634300135143 /* zh_TW.lproj in Resources */,
			);
			runOnlyForDeploymentPostprocessing = 0;
		};
		4D587D9E0B80945B00200116 /* Resources */ = {
			isa = PBXResourcesBuildPhase;
			buildActionMask = 2147483647;
			files = (
				76EF3197181E762C00FAC195 /* LiveCode-Community.rsrc in Resources */,
				4D58856B0B80DEAC00200116 /* da.lproj in Resources */,
				4D58856C0B80DEAC00200116 /* French.lproj in Resources */,
				4D58856D0B80DEAC00200116 /* Japanese.lproj in Resources */,
				4D58856E0B80DEAC00200116 /* Dutch.lproj in Resources */,
				4D58856F0B80DEAC00200116 /* German.lproj in Resources */,
				4D5885700B80DEAC00200116 /* ko.lproj in Resources */,
				4D5885710B80DEAC00200116 /* English.lproj in Resources */,
				4D5885720B80DEAC00200116 /* Italian.lproj in Resources */,
				4D5885730B80DEAC00200116 /* no.lproj in Resources */,
				4D5885740B80DEAC00200116 /* fi.lproj in Resources */,
				4D5885750B80DEAC00200116 /* LiveCodeDoc.icns in Resources */,
				4D5885780B80DEAC00200116 /* Spanish.lproj in Resources */,
				4D5885790B80DEAC00200116 /* sv.lproj in Resources */,
				4D58857A0B80DEAC00200116 /* zh_CN.lproj in Resources */,
				4D58857B0B80DEAC00200116 /* zh_TW.lproj in Resources */,
				A71F80550F4F17C1003012FD /* LiveCode.icns in Resources */,
			);
			runOnlyForDeploymentPostprocessing = 0;
		};
		4DE18CFF0B82296A0086DB92 /* Resources */ = {
			isa = PBXResourcesBuildPhase;
			buildActionMask = 2147483647;
			files = (
				4DE18D000B82296A0086DB92 /* LiveCode.rsrc in Resources */,
				4DE18D010B82296A0086DB92 /* da.lproj in Resources */,
				4DE18D020B82296A0086DB92 /* French.lproj in Resources */,
				4DE18D030B82296A0086DB92 /* Japanese.lproj in Resources */,
				4DE18D040B82296A0086DB92 /* Dutch.lproj in Resources */,
				4DE18D050B82296A0086DB92 /* German.lproj in Resources */,
				4DE18D060B82296A0086DB92 /* ko.lproj in Resources */,
				4DE18D070B82296A0086DB92 /* English.lproj in Resources */,
				4DE18D080B82296A0086DB92 /* Italian.lproj in Resources */,
				4DE18D090B82296A0086DB92 /* no.lproj in Resources */,
				4DE18D0A0B82296A0086DB92 /* fi.lproj in Resources */,
				4DE18D0D0B82296A0086DB92 /* Spanish.lproj in Resources */,
				4DE18D0E0B82296A0086DB92 /* sv.lproj in Resources */,
				4DE18D0F0B82296A0086DB92 /* zh_CN.lproj in Resources */,
				4DE18D100B82296A0086DB92 /* zh_TW.lproj in Resources */,
				A71F80540F4F178C003012FD /* Standalone.icns in Resources */,
				A71F80620F4F17F9003012FD /* StandaloneDoc.icns in Resources */,
			);
			runOnlyForDeploymentPostprocessing = 0;
		};
		7699BD251A1CD51A00636397 /* Resources */ = {
			isa = PBXResourcesBuildPhase;
			buildActionMask = 2147483647;
			files = (
				7699BD261A1CD51A00636397 /* Installer.icns in Resources */,
				7699BD271A1CD51A00636397 /* LiveCode.rsrc in Resources */,
				7699BD281A1CD51A00636397 /* da.lproj in Resources */,
				7699BD291A1CD51A00636397 /* French.lproj in Resources */,
				7699BD2A1A1CD51A00636397 /* Japanese.lproj in Resources */,
				7699BD2B1A1CD51A00636397 /* Dutch.lproj in Resources */,
				7699BD2C1A1CD51A00636397 /* German.lproj in Resources */,
				7699BD2D1A1CD51A00636397 /* ko.lproj in Resources */,
				7699BD2E1A1CD51A00636397 /* English.lproj in Resources */,
				7699BD2F1A1CD51A00636397 /* Italian.lproj in Resources */,
				7699BD301A1CD51A00636397 /* no.lproj in Resources */,
				7699BD311A1CD51A00636397 /* fi.lproj in Resources */,
				7699BD321A1CD51A00636397 /* Spanish.lproj in Resources */,
				7699BD331A1CD51A00636397 /* sv.lproj in Resources */,
				7699BD341A1CD51A00636397 /* zh_CN.lproj in Resources */,
				7699BD351A1CD51A00636397 /* zh_TW.lproj in Resources */,
			);
			runOnlyForDeploymentPostprocessing = 0;
		};
/* End PBXResourcesBuildPhase section */

/* Begin PBXShellScriptBuildPhase section */
		4D221AA5171D58C300E7E557 /* Encode Errors */ = {
			isa = PBXShellScriptBuildPhase;
			buildActionMask = 2147483647;
			files = (
			);
			inputPaths = (
				"$(SRCROOT)/src/executionerrors.h",
				"$(SRCROOT)/src/parseerrors.h",
			);
			name = "Encode Errors";
			outputPaths = (
				"$(SRCROOT)/src/encodederrors.cpp",
			);
			runOnlyForDeploymentPostprocessing = 0;
			shellPath = /bin/sh;
			shellScript = "#\"$SOLUTION_DIR/prebuilt/bin/Revolution.osx\" \"$SRCROOT/encode_errors.rev\" \"$SRCROOT/src\" \"$SRCROOT/src/encodederrors.cpp\"\n\"$SOLUTION_DIR/util/encode_errors.pl\" \"$SRCROOT/src\" \"$SRCROOT/src/encodederrors.cpp\"";
			showEnvVarsInLog = 0;
		};
		4D221AAF171D595A00E7E557 /* Encode Errors */ = {
			isa = PBXShellScriptBuildPhase;
			buildActionMask = 2147483647;
			files = (
			);
			inputPaths = (
				"$(SRCROOT)/src/executionerrors.h",
				"$(SRCROOT)/src/parseerrors.h",
			);
			name = "Encode Errors";
			outputPaths = (
				"$(SRCROOT)/src/encodederrors.cpp",
			);
			runOnlyForDeploymentPostprocessing = 0;
			shellPath = /bin/sh;
			shellScript = "#\"$SOLUTION_DIR/prebuilt/bin/Revolution.osx\" \"$SRCROOT/encode_errors.rev\" \"$SRCROOT/src\" \"$SRCROOT/src/encodederrors.cpp\"\n\"$SOLUTION_DIR/util/encode_errors.pl\" \"$SRCROOT/src\" \"$SRCROOT/src/encodederrors.cpp\"";
			showEnvVarsInLog = 0;
		};
		4D221AD1171D5A0D00E7E557 /* Build keyword hash table */ = {
			isa = PBXShellScriptBuildPhase;
			buildActionMask = 2147483647;
			files = (
			);
			inputPaths = (
				"$(SRCROOT)/src/lextable.cpp",
			);
			name = "Build keyword hash table";
			outputPaths = (
				"$(SRCROOT)/src/hashedstrings.cpp",
			);
			runOnlyForDeploymentPostprocessing = 0;
			shellPath = /bin/sh;
			shellScript = "#\"$SOLUTION_DIR/prebuilt/bin/Revolution.osx\" \"$SRCROOT/hash_strings.rev\" \"$SRCROOT/src/lextable.cpp\" \"$SRCROOT/src/hashedstrings.cpp\" \"$SOLUTION_DIR/prebuilt/bin/perfect.osx\"\n\"$SOLUTION_DIR/util/hash_strings.pl\" \"$SRCROOT/src/lextable.cpp\" \"$SRCROOT/src/hashedstrings.cpp\" \"perfect.osx\"";
			showEnvVarsInLog = 0;
		};
		4D221AE1171D5EC500E7E557 /* Encode Errors */ = {
			isa = PBXShellScriptBuildPhase;
			buildActionMask = 2147483647;
			files = (
			);
			inputPaths = (
				"$(SRCROOT)/src/executionerrors.h",
				"$(SRCROOT)/src/parseerrors.h",
			);
			name = "Encode Errors";
			outputPaths = (
				"$(SRCROOT)/src/encodederrors.cpp",
			);
			runOnlyForDeploymentPostprocessing = 0;
			shellPath = /bin/sh;
			shellScript = "#\"$SOLUTION_DIR/prebuilt/bin/Revolution.osx\" \"$SRCROOT/encode_errors.rev\" \"$SRCROOT/src\" \"$SRCROOT/src/encodederrors.cpp\"\n\"$SOLUTION_DIR/util/encode_errors.pl\" \"$SRCROOT/src\" \"$SRCROOT/src/encodederrors.cpp\"";
			showEnvVarsInLog = 0;
		};
		4D221AE2171D5EC500E7E557 /* Build keyword hash table */ = {
			isa = PBXShellScriptBuildPhase;
			buildActionMask = 2147483647;
			files = (
			);
			inputPaths = (
				"$(SRCROOT)/src/lextable.cpp",
			);
			name = "Build keyword hash table";
			outputPaths = (
				"$(SRCROOT)/src/hashedstrings.cpp",
			);
			runOnlyForDeploymentPostprocessing = 0;
			shellPath = /bin/sh;
			shellScript = "#\"$SOLUTION_DIR/prebuilt/bin/Revolution.osx\" \"$SRCROOT/hash_strings.rev\" \"$SRCROOT/src/lextable.cpp\" \"$SRCROOT/src/hashedstrings.cpp\" \"$SOLUTION_DIR/prebuilt/bin/perfect.osx\"\n\"$SOLUTION_DIR/util/hash_strings.pl\" \"$SRCROOT/src/lextable.cpp\" \"$SRCROOT/src/hashedstrings.cpp\" \"perfect.osx\"";
			showEnvVarsInLog = 0;
		};
		4D221F45171D62E300E7E557 /* Encode Environment */ = {
			isa = PBXShellScriptBuildPhase;
			buildActionMask = 2147483647;
			files = (
			);
			inputPaths = (
				"$(SRCROOT)/src/Environment.rev",
			);
			name = "Encode Environment";
			outputPaths = (
				"$(SRCROOT)/src/startupstack.cpp",
			);
			runOnlyForDeploymentPostprocessing = 0;
			shellPath = /bin/sh;
			shellScript = "#\"$SOLUTION_DIR/prebuilt/bin/Revolution.osx\" \"$SRCROOT/compress_data.rev\" \"$SRCROOT/src/Environment.rev\" \"$SRCROOT/src/startupstack.cpp\" \"MCstartupstack\"\n\"$SOLUTION_DIR/util/compress_data.pl\" \"$SRCROOT/src/Environment.rev\" \"$SRCROOT/src/startupstack.cpp\" \"MCstartupstack\"";
			showEnvVarsInLog = 0;
		};
		4D22200E171D72A500E7E557 /* Encode Version */ = {
			isa = PBXShellScriptBuildPhase;
			buildActionMask = 12;
			files = (
			);
			inputPaths = (
				"$(SRCROOT)/../version",
				"$(SRCROOT)/include/revbuild.h.in",
			);
			name = "Encode Version";
			outputPaths = (
				"$(SRCROOT)/include/revbuild.h",
			);
			runOnlyForDeploymentPostprocessing = 0;
			shellPath = /bin/sh;
			shellScript = "#\"$SOLUTION_DIR/prebuilt/bin/Revolution.osx\" \"$SRCROOT/encode_version.rev\" \"$SRCROOT\"\n\"$SOLUTION_DIR/util/encode_version.pl\" \"$SRCROOT\"";
			showEnvVarsInLog = 0;
		};
		7699BD791A1CD51E00636397 /* Build QuickTime Stubs */ = {
			isa = PBXShellScriptBuildPhase;
			buildActionMask = 2147483647;
			files = (
			);
			inputPaths = (
				"$(SRCROOT)/src/quicktime.stubs",
			);
			name = "Build QuickTime Stubs";
			outputPaths = (
				"$(SRCROOT)/src/quicktimestubs.mac.cpp",
			);
			runOnlyForDeploymentPostprocessing = 0;
			shellPath = /bin/sh;
			shellScript = "#\"$SOLUTION_DIR/prebuilt/bin/Revolution.osx\" \"$SOLUTION_DIR/tools/weak_stub_maker.lc\" < \"$SRCROOT/src/quicktime.stubs\" > \"$SRCROOT/src/quicktimestubs.mac.cpp\"\n\"$SOLUTION_DIR/util/weak_stub_maker.pl\" < \"$SRCROOT/src/quicktime.stubs\" > \"$SRCROOT/src/quicktimestubs.mac.cpp\"";
		};
		BE24245E195356D500982E53 /* Build QuickTime Stubs */ = {
			isa = PBXShellScriptBuildPhase;
			buildActionMask = 2147483647;
			files = (
			);
			inputPaths = (
				"$(SRCROOT)/src/quicktime.stubs",
			);
			name = "Build QuickTime Stubs";
			outputPaths = (
				"$(SRCROOT)/src/quicktimestubs.mac.cpp",
			);
			runOnlyForDeploymentPostprocessing = 0;
			shellPath = /bin/sh;
			shellScript = "#\"$SOLUTION_DIR/prebuilt/bin/Revolution.osx\" \"$SOLUTION_DIR/tools/weak_stub_maker.lc\" < \"$SRCROOT/src/quicktime.stubs\" > \"$SRCROOT/src/quicktimestubs.mac.cpp\"\n\"$SOLUTION_DIR/util/weak_stub_maker.pl\" < \"$SRCROOT/src/quicktime.stubs\" > \"$SRCROOT/src/quicktimestubs.mac.cpp\"";
		};
/* End PBXShellScriptBuildPhase section */

/* Begin PBXSourcesBuildPhase section */
		4D1F9C2B171C64320091C6CB /* Sources */ = {
			isa = PBXSourcesBuildPhase;
			buildActionMask = 2147483647;
			files = (
				4D1F9C3D171C65050091C6CB /* deploysecurity.cpp in Sources */,
				4D1F9C3C171C64DF0091C6CB /* stacksecurity.cpp in Sources */,
			);
			runOnlyForDeploymentPostprocessing = 0;
		};
		4D1F9C60171C67B00091C6CB /* Sources */ = {
			isa = PBXSourcesBuildPhase;
			buildActionMask = 2147483647;
			files = (
				BE1AFD821966BF5C001A4090 /* player.cpp in Sources */,
				BE174F96195D76E00026EEAF /* coretextfonts.cpp in Sources */,
				BE174F95195D76BC0026EEAF /* region.cpp in Sources */,
				4D1F9DAB171C682E0091C6CB /* encodederrors.cpp in Sources */,
				4D1F9D18171C682E0091C6CB /* mode_server.cpp in Sources */,
				4D1F9D1A171C682E0091C6CB /* srvdebug.cpp in Sources */,
				4D1F9D1C171C682E0091C6CB /* srvmain.cpp in Sources */,
				4D1F9D1D171C682E0091C6CB /* srvscript.cpp in Sources */,
				4D1F9D1E171C682E0091C6CB /* srvspec.cpp in Sources */,
				4D1F9D1F171C682E0091C6CB /* srvstack.cpp in Sources */,
				4D1F9D20171C682E0091C6CB /* sysspec.cpp in Sources */,
				4D1F9D21171C682E0091C6CB /* aclip.cpp in Sources */,
				4D1F9D22171C682E0091C6CB /* answer.cpp in Sources */,
				4D1F9D23171C682E0091C6CB /* ask.cpp in Sources */,
				4D1F9D24171C682E0091C6CB /* bitmapeffect.cpp in Sources */,
				4D1F9D25171C682E0091C6CB /* bitmapeffectblur.cpp in Sources */,
				4D1F9D26171C682E0091C6CB /* block.cpp in Sources */,
				4D1F9D27171C682E0091C6CB /* buttondraw.cpp in Sources */,
				4D1F9D28171C682E0091C6CB /* button.cpp in Sources */,
				4D1F9D29171C682E0091C6CB /* card.cpp in Sources */,
				4D1F9D2A171C682E0091C6CB /* cardlst.cpp in Sources */,
				4D1F9D2B171C682E0091C6CB /* cdata.cpp in Sources */,
				4D1F9D2C171C682E0091C6CB /* chunk.cpp in Sources */,
				4D1F9D2D171C682E0091C6CB /* cmds.cpp in Sources */,
				4D1F9D2E171C682E0091C6CB /* cmdsc.cpp in Sources */,
				4D1F9D2F171C682E0091C6CB /* cmdse.cpp in Sources */,
				4D1F9D30171C682E0091C6CB /* cmdsf.cpp in Sources */,
				4D1F9D31171C682E0091C6CB /* cmdsm.cpp in Sources */,
				4D1F9D32171C682E0091C6CB /* cmdsp.cpp in Sources */,
				4D1F9D33171C682E0091C6CB /* cmdss.cpp in Sources */,
				4D1F9D34171C682E0091C6CB /* combiners.cpp in Sources */,
				4D1F9D35171C682E0091C6CB /* constant.cpp in Sources */,
				4D1F9D37171C682E0091C6CB /* control.cpp in Sources */,
				4D1F9D38171C682E0091C6CB /* cpalette.cpp in Sources */,
				4D1F9D3A171C682E0091C6CB /* date.cpp in Sources */,
				4D1F9D3B171C682E0091C6CB /* debug.cpp in Sources */,
				4D1F9D3C171C682E0091C6CB /* dispatch.cpp in Sources */,
				4D1F9D3D171C682E0091C6CB /* dllst.cpp in Sources */,
				4D1F9D3E171C682E0091C6CB /* edittool.cpp in Sources */,
				4D1F9D3F171C682E0091C6CB /* eps.cpp in Sources */,
				4D1F9D40171C682E0091C6CB /* eventqueue.cpp in Sources */,
				4D1F9D42171C682E0091C6CB /* express.cpp in Sources */,
				4D1F9D43171C682E0091C6CB /* external.cpp in Sources */,
				4D1F9D44171C682E0091C6CB /* externalv0.cpp in Sources */,
				4D1F9D45171C682E0091C6CB /* externalv1.cpp in Sources */,
				4D1F9D46171C682E0091C6CB /* field.cpp in Sources */,
				4D1F9D47171C682E0091C6CB /* fieldf.cpp in Sources */,
				4D1F9D48171C682E0091C6CB /* fieldh.cpp in Sources */,
				4D1F9D49171C682E0091C6CB /* fields.cpp in Sources */,
				4D1F9D4A171C682E0091C6CB /* font.cpp in Sources */,
				4D1F9D4B171C682E0091C6CB /* funcs.cpp in Sources */,
				4D1F9D4C171C682E0091C6CB /* funcsm.cpp in Sources */,
				4D1F9D4D171C682E0091C6CB /* globals.cpp in Sources */,
				4D1F9D4E171C682E0091C6CB /* gradient.cpp in Sources */,
				4D1F9D4F171C682E0091C6CB /* graphic.cpp in Sources */,
				4D1F9D50171C682E0091C6CB /* group.cpp in Sources */,
				4D1F9D51171C682E0091C6CB /* handler.cpp in Sources */,
				4D1F9D52171C682E0091C6CB /* hc.cpp in Sources */,
				4D1F9D53171C682E0091C6CB /* hndlrlst.cpp in Sources */,
				4D1F9D54171C682E0091C6CB /* idraw.cpp in Sources */,
				4D1F9D55171C682E0091C6CB /* ifile.cpp in Sources */,
				4D1F9D56171C682E0091C6CB /* igif.cpp in Sources */,
				4D1F9D57171C682E0091C6CB /* iimport.cpp in Sources */,
				4D1F9D58171C682E0091C6CB /* ijpg.cpp in Sources */,
				4D1F9D59171C682E0091C6CB /* image.cpp in Sources */,
				4D1F9D5A171C682E0091C6CB /* ipng.cpp in Sources */,
				4D1F9D5B171C682E0091C6CB /* iquantization.cpp in Sources */,
				4D1F9D5C171C682E0091C6CB /* iquantize_new.cpp in Sources */,
				4D1F9D5D171C682E0091C6CB /* itransform.cpp in Sources */,
				4D1F9D5E171C682E0091C6CB /* iutil.cpp in Sources */,
				4D1F9D5F171C682E0091C6CB /* keywords.cpp in Sources */,
				4D1F9D60171C682E0091C6CB /* lextable.cpp in Sources */,
				4D1F9D61171C682E0091C6CB /* line.cpp in Sources */,
				4D1F9D62171C682E0091C6CB /* literal.cpp in Sources */,
				4D1F9D63171C682E0091C6CB /* mcerror.cpp in Sources */,
				1D733BC5198AA31C0098E717 /* stacktile.cpp in Sources */,
				4D1F9D64171C682E0091C6CB /* mcio.cpp in Sources */,
				4D1F9D65171C682E0091C6CB /* mcssl.cpp in Sources */,
				4D1F9D66171C682E0091C6CB /* mcstring.cpp in Sources */,
				4D1F9D67171C682E0091C6CB /* mctheme.cpp in Sources */,
				4D1F9D68171C682E0091C6CB /* mcutility.cpp in Sources */,
				4D1F9D69171C682E0091C6CB /* md5.cpp in Sources */,
				4D1F9D6A171C682E0091C6CB /* menuparse.cpp in Sources */,
				4D1F9D6B171C682E0091C6CB /* metacontext.cpp in Sources */,
				4D1F9D6C171C682E0091C6CB /* newobj.cpp in Sources */,
				4D1F9D6D171C682E0091C6CB /* object.cpp in Sources */,
				4D1F9D6E171C682E0091C6CB /* objectprops.cpp in Sources */,
				4D1F9D6F171C682E0091C6CB /* objectstream.cpp in Sources */,
				4D1F9D70171C682E0091C6CB /* objptr.cpp in Sources */,
				4D1F9D71171C682E0091C6CB /* operator.cpp in Sources */,
				4D1F9D72171C682E0091C6CB /* paragraf.cpp in Sources */,
				4D1F9D73171C682E0091C6CB /* param.cpp in Sources */,
				4D1F9D74171C682E0091C6CB /* parentscript.cpp in Sources */,
				4D1F9D75171C682E0091C6CB /* path.cpp in Sources */,
				4D1F9D76171C682E0091C6CB /* pathgray.cpp in Sources */,
				4D1F9D77171C682E0091C6CB /* pathprocess.cpp in Sources */,
				4D1F9D78171C682E0091C6CB /* pickle.cpp in Sources */,
				4D1F9D7A171C682E0091C6CB /* printer.cpp in Sources */,
				4D1F9D7B171C682E0091C6CB /* property.cpp in Sources */,
				4D1F9D7D171C682E0091C6CB /* regex.cpp in Sources */,
				4D1F9D7E171C682E0091C6CB /* rtf.cpp in Sources */,
				4D1F9D7F171C682E0091C6CB /* rtfsupport.cpp in Sources */,
				4D1F9D80171C682E0091C6CB /* scriptpt.cpp in Sources */,
				4D1F9D81171C682E0091C6CB /* scrolbar.cpp in Sources */,
				4D1F9D82171C682E0091C6CB /* scrollbardraw.cpp in Sources */,
				4D1F9D83171C682E0091C6CB /* securemode.cpp in Sources */,
				4D1F9D84171C682E0091C6CB /* sellst.cpp in Sources */,
				4D1F9D85171C682E0091C6CB /* sha1.cpp in Sources */,
				4D1F9D86171C682E0091C6CB /* stack.cpp in Sources */,
				4D1F9D87171C682E0091C6CB /* stack2.cpp in Sources */,
				1D733BC6198AA3340098E717 /* sysunxthreads.cpp in Sources */,
				4D1F9D88171C682E0091C6CB /* stack3.cpp in Sources */,
				4D1F9D89171C682E0091C6CB /* stacklst.cpp in Sources */,
				4D1F9D8A171C682E0091C6CB /* statemnt.cpp in Sources */,
				4D1F9D8B171C682E0091C6CB /* styledtext.cpp in Sources */,
				4D1F9D8C171C682E0091C6CB /* text.cpp in Sources */,
				4D1F9D8D171C682E0091C6CB /* tooltip.cpp in Sources */,
				4D1F9D8E171C682E0091C6CB /* transfer.cpp in Sources */,
				4D1F9D8F171C682E0091C6CB /* uidc.cpp in Sources */,
				4D1F9D90171C682E0091C6CB /* undolst.cpp in Sources */,
				4D1F9D92171C682E0091C6CB /* util.cpp in Sources */,
				4D1F9D93171C682E0091C6CB /* variable.cpp in Sources */,
				4D1F9D96171C682E0091C6CB /* vclip.cpp in Sources */,
				4D1F9D97171C682E0091C6CB /* visual.cpp in Sources */,
				4D1F9D98171C682E0091C6CB /* magnify.cpp in Sources */,
				4D1F9D9A171C682E0091C6CB /* srvoutput.cpp in Sources */,
				4D1F9D9B171C682E0091C6CB /* surface.cpp in Sources */,
				4D1F9D9C171C682E0091C6CB /* syscfdate.cpp in Sources */,
				4D1F9D9D171C682E0091C6CB /* sysunxnetwork.cpp in Sources */,
				4D1F9D9E171C682E0091C6CB /* objectpropsets.cpp in Sources */,
				4D1F9DA0171C682E0091C6CB /* srvmultipart.cpp in Sources */,
				4CF4B865199E05F300E33AEE /* customprinter.cpp in Sources */,
				4D1F9DA1171C682E0091C6CB /* srvsession.cpp in Sources */,
				4D1F9DA2171C682E0091C6CB /* redraw.cpp in Sources */,
				4D1F9DA3171C682E0091C6CB /* tilecache.cpp in Sources */,
				4D1F9DA5171C682E0091C6CB /* tilecachesw.cpp in Sources */,
				4D1F9DA6171C682E0091C6CB /* paragrafattr.cpp in Sources */,
				4D1F9DA7171C682E0091C6CB /* fieldstyledtext.cpp in Sources */,
				4D1F9DA8171C682E0091C6CB /* fonttable.cpp in Sources */,
				4D1F9DA9171C682E0091C6CB /* fieldrtf.cpp in Sources */,
				4D1F9DAA171C682E0091C6CB /* fieldhtml.cpp in Sources */,
				4D1F9DAC171C682E0091C6CB /* ibmp.cpp in Sources */,
				4D1F9DAD171C682E0091C6CB /* image_rep.cpp in Sources */,
				4D1F9DAE171C682E0091C6CB /* image_rep_encoded.cpp in Sources */,
				4D1F9DAF171C682E0091C6CB /* image_rep_mutable.cpp in Sources */,
				4D1F9DB1171C682E0091C6CB /* imagebitmap.cpp in Sources */,
				4D1F9DB2171C682E0091C6CB /* irle.cpp in Sources */,
				4D1F9DB3171C682E0091C6CB /* stackcache.cpp in Sources */,
				4D1F9DB4171C682E0091C6CB /* stacksecurity.cpp in Sources */,
				766E329A180EE4EE00CF7FCF /* graphicscontext.cpp in Sources */,
				766E329B180EE4EE00CF7FCF /* imagelist.cpp in Sources */,
				76EF31A1181E7A1400FAC195 /* stackview.cpp in Sources */,
				7635171E182A8D3D00C31FA2 /* image_rep_densitymapped.cpp in Sources */,
				BEA3DA2519F0219200D9D2B3 /* color.cpp in Sources */,
				4D77F1DE183F8298002EEBB4 /* exec-keywords.cpp in Sources */,
				763FF4E918522CBE00B45FBA /* image_rep_resampled.cpp in Sources */,
				E82206E2184F810A00117D10 /* resolution.cpp in Sources */,
				BEBC51F61953513A00215C85 /* quicktime.cpp in Sources */,
				BEF6186019470E1E00C42C57 /* exec-engine.cpp in Sources */,
				BEF6186119470E6100C42C57 /* exec-strings-chunk.cpp in Sources */,
				BEF6186219470EA700C42C57 /* exec-array.cpp in Sources */,
				BEF6186319470EA700C42C57 /* exec-datetime.cpp in Sources */,
				BEF6186419470EA700C42C57 /* exec-debugging.cpp in Sources */,
				BEF6186519470EA700C42C57 /* exec-dialog.cpp in Sources */,
				BEF6186619470EA700C42C57 /* exec-files.cpp in Sources */,
				BEF6186719470EA700C42C57 /* exec-filters.cpp in Sources */,
				BEF6186819470EA700C42C57 /* exec-graphics.cpp in Sources */,
				BEF6186919470EA700C42C57 /* exec-ide.cpp in Sources */,
				BEF6186A19470EA700C42C57 /* exec-interface2.cpp in Sources */,
				BEF6186B19470EA700C42C57 /* exec-interface.cpp in Sources */,
				BEF6186C19470EA700C42C57 /* exec-legacy.cpp in Sources */,
				BEF6186D19470EA700C42C57 /* exec-logic.cpp in Sources */,
				BEF6186E19470EA700C42C57 /* exec-math.cpp in Sources */,
				BEF6186F19470EA700C42C57 /* exec-multimedia.cpp in Sources */,
				BEF6187019470EA700C42C57 /* exec-network.cpp in Sources */,
				BEF6187119470EA700C42C57 /* exec-pasteboard.cpp in Sources */,
				BEF6187219470EA700C42C57 /* exec-printing.cpp in Sources */,
				BEF6187319470EA700C42C57 /* exec-scripting.cpp in Sources */,
				BEF6187419470EA700C42C57 /* exec-security.cpp in Sources */,
				BEF6187519470EA700C42C57 /* exec-server.cpp in Sources */,
				BEF6187619470EA700C42C57 /* exec-strings.cpp in Sources */,
				BEF6187719470EA700C42C57 /* exec-text.cpp in Sources */,
				BEF6187819470EA700C42C57 /* exec.cpp in Sources */,
				BEF6187919470EEA00C42C57 /* foundation-legacy.cpp in Sources */,
				BEF6187A19470EF000C42C57 /* legacy_spec.cpp in Sources */,
				BEF6187B19470EF500C42C57 /* syntax.cpp in Sources */,
				BEF6187C19470F6F00C42C57 /* segment.cpp in Sources */,
				BEF6187D19470F7D00C42C57 /* stacke.cpp in Sources */,
				BEF6187E19470F9400C42C57 /* dskmac.cpp in Sources */,
				BEF6188119470FCD00C42C57 /* srvcgi.cpp in Sources */,
				BEF61885194718A400C42C57 /* exec-interface-field-chunk.cpp in Sources */,
				BEF61886194718A400C42C57 /* exec-interface-aclip.cpp in Sources */,
				BEF61887194718A400C42C57 /* exec-interface-button.cpp in Sources */,
				BEF61888194718A400C42C57 /* exec-interface-card.cpp in Sources */,
				BEF61889194718A400C42C57 /* exec-interface-control.cpp in Sources */,
				BEF6188A194718A400C42C57 /* exec-interface-field.cpp in Sources */,
				BEF6188B194718A400C42C57 /* exec-interface-graphic.cpp in Sources */,
				BEF6188C194718A400C42C57 /* exec-interface-group.cpp in Sources */,
				BEF6188D194718A400C42C57 /* exec-interface-image.cpp in Sources */,
				BEF6188E194718A400C42C57 /* exec-interface-object.cpp in Sources */,
				BEF6188F194718A400C42C57 /* exec-interface-player.cpp in Sources */,
				BEF61890194718A400C42C57 /* exec-interface-scrollbar.cpp in Sources */,
				BEF61891194718A400C42C57 /* exec-interface-stack.cpp in Sources */,
				BEF61892194718A400C42C57 /* exec-interface-vclip.cpp in Sources */,
				BEF61893194718C400C42C57 /* opensslsocket.cpp in Sources */,
				BEF618A219471D6500C42C57 /* sysosxrandom.cpp in Sources */,
				BEF618A319471D7700C42C57 /* uuid.cpp in Sources */,
				BEF618A419471D8900C42C57 /* socket_resolve.cpp in Sources */,
				BEF618A519471DE100C42C57 /* srvposix.cpp in Sources */,
				BEF618A81947205D00C42C57 /* srvtheme.cpp in Sources */,
				BEF618A9194720B600C42C57 /* notify.cpp in Sources */,
				BEA6F33419472695000D6A37 /* osxflst.cpp in Sources */,
				BEB059461993C047006AE3FD /* imageloader.cpp in Sources */,
			);
			runOnlyForDeploymentPostprocessing = 0;
		};
		4D221A9B171D58A700E7E557 /* Sources */ = {
			isa = PBXSourcesBuildPhase;
			buildActionMask = 2147483647;
			files = (
				4D221ABB171D59A600E7E557 /* ide.cpp in Sources */,
				4D221ABC171D59A600E7E557 /* lextable.cpp in Sources */,
				4D221ABD171D59A600E7E557 /* mode_development.cpp in Sources */,
				4D221ABE171D59A600E7E557 /* deploy.cpp in Sources */,
				4D221ABF171D59A600E7E557 /* deploy_linux.cpp in Sources */,
				4D221AC0171D59A600E7E557 /* deploy_macosx.cpp in Sources */,
				4D221AC1171D59A600E7E557 /* deploy_windows.cpp in Sources */,
				4D221AC2171D59A600E7E557 /* deploy_capsule.cpp in Sources */,
				4D221AC3171D59A600E7E557 /* deploy_sign.cpp in Sources */,
				4D221AC4171D59A600E7E557 /* deploy_file.cpp in Sources */,
				4D221AC5171D59A600E7E557 /* internal_development.cpp in Sources */,
				4D221AC6171D59A600E7E557 /* bsdiff_build.cpp in Sources */,
				4D221AC7171D59A600E7E557 /* deploy_dmg.cpp in Sources */,
				4D221ABA171D599D00E7E557 /* encodederrors.cpp in Sources */,
			);
			runOnlyForDeploymentPostprocessing = 0;
		};
		4D221AE3171D5EC500E7E557 /* Sources */ = {
			isa = PBXSourcesBuildPhase;
			buildActionMask = 2147483647;
			files = (
				4D221AE5171D5EC500E7E557 /* lextable.cpp in Sources */,
				4D221AFA171D5EF900E7E557 /* mode_standalone.cpp in Sources */,
			);
			runOnlyForDeploymentPostprocessing = 0;
		};
		4D2A57C01198634300135143 /* Sources */ = {
			isa = PBXSourcesBuildPhase;
			buildActionMask = 2147483647;
			files = (
				4D2A57C11198634300135143 /* lextable.cpp in Sources */,
				4D2A57EF1198637C00135143 /* mode_installer.cpp in Sources */,
				4D2A5830119871D500135143 /* minizip.cpp in Sources */,
				4D01C88E12247B0F00AAD151 /* bsdiff_apply.cpp in Sources */,
				4D01C89812247CBA00AAD151 /* mode_installer_osx.cpp in Sources */,
			);
			runOnlyForDeploymentPostprocessing = 0;
		};
		4D587D9F0B80945B00200116 /* Sources */ = {
			isa = PBXSourcesBuildPhase;
			buildActionMask = 2147483647;
			files = (
				4D221F46171D632600E7E557 /* startupstack.cpp in Sources */,
			);
			runOnlyForDeploymentPostprocessing = 0;
		};
		4DB846B1192B53E800771914 /* Sources */ = {
			isa = PBXSourcesBuildPhase;
			buildActionMask = 2147483647;
			files = (
				4DB848E1192B5FDE00771914 /* dummy.cpp in Sources */,
			);
			runOnlyForDeploymentPostprocessing = 0;
		};
		4DE18D110B82296A0086DB92 /* Sources */ = {
			isa = PBXSourcesBuildPhase;
			buildActionMask = 2147483647;
			files = (
				4D221AFB171D5F0F00E7E557 /* dummy.cpp in Sources */,
			);
			runOnlyForDeploymentPostprocessing = 0;
		};
		4DEE29F30FDE41BE0009423C /* Sources */ = {
			isa = PBXSourcesBuildPhase;
			buildActionMask = 2147483647;
			files = (
				4DEE2C370FDE51370009423C /* securemode.cpp in Sources */,
				4DEE2A8D0FDE42710009423C /* aclip.cpp in Sources */,
				4DEE2A8E0FDE42710009423C /* answer.cpp in Sources */,
				4DEE2A8F0FDE42710009423C /* ask.cpp in Sources */,
				4DEE2A900FDE42710009423C /* block.cpp in Sources */,
				4DEE2A920FDE42710009423C /* buttondraw.cpp in Sources */,
				4DEE2A930FDE42710009423C /* card.cpp in Sources */,
				4DEE2A940FDE42710009423C /* cardlst.cpp in Sources */,
				4DEE2A950FDE42710009423C /* cdata.cpp in Sources */,
				4DEE2A960FDE42710009423C /* chunk.cpp in Sources */,
				4DEE2A970FDE42710009423C /* cmds.cpp in Sources */,
				4DEE2A980FDE42710009423C /* cmdsc.cpp in Sources */,
				4DEE2A990FDE42710009423C /* cmdse.cpp in Sources */,
				4D6F06AC19CC1D0F00DDC6E0 /* widget.cpp in Sources */,
				4DEE2A9A0FDE42710009423C /* cmdsf.cpp in Sources */,
				4DEE2A9B0FDE42710009423C /* cmdsm.cpp in Sources */,
				4DEE2A9C0FDE42710009423C /* cmdsp.cpp in Sources */,
				4DEE2A9D0FDE42710009423C /* cmdss.cpp in Sources */,
				4DEE2A9E0FDE42710009423C /* combiners.cpp in Sources */,
				4DEE2A9F0FDE42710009423C /* constant.cpp in Sources */,
				4DEE2AA10FDE42710009423C /* control.cpp in Sources */,
				4DEE2AA20FDE42710009423C /* cpalette.cpp in Sources */,
				4DEE2AA40FDE42710009423C /* date.cpp in Sources */,
				4DEE2AA50FDE42710009423C /* debug.cpp in Sources */,
				4DEE2AA60FDE42710009423C /* dispatch.cpp in Sources */,
				4DEE2AA70FDE42710009423C /* dllst.cpp in Sources */,
				4DEE2AA80FDE42710009423C /* edittool.cpp in Sources */,
				4DEE2AA90FDE42710009423C /* eps.cpp in Sources */,
				4DEE2AAB0FDE42710009423C /* express.cpp in Sources */,
				4DEE2AAD0FDE42710009423C /* external.cpp in Sources */,
				4DEE2AAE0FDE42710009423C /* field.cpp in Sources */,
				4DEE2AAF0FDE42710009423C /* fieldf.cpp in Sources */,
				4DEE2AB00FDE42710009423C /* fieldh.cpp in Sources */,
				4DEE2AB10FDE42710009423C /* fields.cpp in Sources */,
				4DEE2AB20FDE42710009423C /* font.cpp in Sources */,
				4DEE2AB30FDE42710009423C /* funcs.cpp in Sources */,
				4DEE2AB40FDE42710009423C /* funcsm.cpp in Sources */,
				4DEE2AB50FDE42710009423C /* globals.cpp in Sources */,
				4DEE2AB60FDE42710009423C /* gradient.cpp in Sources */,
				4DEE2AB70FDE42710009423C /* graphic.cpp in Sources */,
				4DEE2AB80FDE42710009423C /* group.cpp in Sources */,
				4CF4B864199E05F300E33AEE /* customprinter.cpp in Sources */,
				4DEE2AB90FDE42710009423C /* handler.cpp in Sources */,
				4DEE2ABA0FDE42710009423C /* hc.cpp in Sources */,
				4DEE2ABB0FDE42710009423C /* hndlrlst.cpp in Sources */,
				4DEE2ABD0FDE42710009423C /* idraw.cpp in Sources */,
				4DEE2ABE0FDE42710009423C /* ifile.cpp in Sources */,
				4DEE2ABF0FDE42710009423C /* igif.cpp in Sources */,
				4DEE2AC00FDE42710009423C /* iimport.cpp in Sources */,
				4DEE2AC10FDE42710009423C /* ijpg.cpp in Sources */,
				4DEE2AC20FDE42710009423C /* image.cpp in Sources */,
				4DEE2AC40FDE42710009423C /* ipng.cpp in Sources */,
				4DEE2AC50FDE42710009423C /* itransform.cpp in Sources */,
				4DEE2AC60FDE42710009423C /* iutil.cpp in Sources */,
				4DEE2AC70FDE42710009423C /* keywords.cpp in Sources */,
				4DEE2AC80FDE42710009423C /* line.cpp in Sources */,
				4DEE2AC90FDE42710009423C /* literal.cpp in Sources */,
				4DEE2ACA0FDE42710009423C /* magnify.cpp in Sources */,
				4DEE2ACC0FDE42710009423C /* mcerror.cpp in Sources */,
				4DEE2ACD0FDE42710009423C /* mcio.cpp in Sources */,
				4DEE2ACE0FDE42710009423C /* mcssl.cpp in Sources */,
				4DEE2ACF0FDE42710009423C /* mcstring.cpp in Sources */,
				4DEE2AD00FDE42710009423C /* mctheme.cpp in Sources */,
				4DEE2AD10FDE42710009423C /* menuparse.cpp in Sources */,
				4DEE2AD20FDE42710009423C /* metacontext.cpp in Sources */,
				4DEE2AD30FDE42710009423C /* newobj.cpp in Sources */,
				4DEE2AD40FDE42710009423C /* object.cpp in Sources */,
				4DEE2AD50FDE42710009423C /* objectstream.cpp in Sources */,
				4DEE2AD60FDE42710009423C /* objptr.cpp in Sources */,
				4DEE2AD70FDE42710009423C /* opensslsocket.cpp in Sources */,
				4DEE2AD80FDE42710009423C /* operator.cpp in Sources */,
				4DEE2ADA0FDE42710009423C /* osxcoreimage.cpp in Sources */,
				4DEE2AE40FDE42710009423C /* osxfiles.cpp in Sources */,
				4DEE2AE50FDE42710009423C /* osxflst.cpp in Sources */,
				4DEE2AE60FDE42710009423C /* osxprinter.cpp in Sources */,
				4DEE2AE90FDE42710009423C /* osxstack.cpp in Sources */,
				4DEE2AEA0FDE42710009423C /* osxtheme.cpp in Sources */,
				4DEE2AEC0FDE42710009423C /* paragraf.cpp in Sources */,
				4DEE2AED0FDE42710009423C /* param.cpp in Sources */,
				4DEE2AEE0FDE42710009423C /* parentscript.cpp in Sources */,
				4DEE2AEF0FDE42710009423C /* path.cpp in Sources */,
				4DEE2AF00FDE42710009423C /* pathgray.cpp in Sources */,
				4DEE2AF10FDE42710009423C /* pathprocess.cpp in Sources */,
				4DEE2AF20FDE42710009423C /* pickle.cpp in Sources */,
				4DEE2AF40FDE42710009423C /* printer.cpp in Sources */,
				4DEE2AF50FDE42710009423C /* property.cpp in Sources */,
				4DEE2AF70FDE42710009423C /* regex.cpp in Sources */,
				4DEE2AF80FDE42710009423C /* rtf.cpp in Sources */,
				4DEE2AF90FDE42710009423C /* rtfsupport.cpp in Sources */,
				4DEE2AFA0FDE42710009423C /* scriptpt.cpp in Sources */,
				4DEE2AFB0FDE42710009423C /* scrolbar.cpp in Sources */,
				723BDBFF19E6C34E007365F3 /* native-layer-mac.mm in Sources */,
				4DEE2AFC0FDE42710009423C /* scrollbardraw.cpp in Sources */,
				4DEE2AFD0FDE42710009423C /* sellst.cpp in Sources */,
				4DEE2AFE0FDE42710009423C /* stack.cpp in Sources */,
				4DEE2AFF0FDE42710009423C /* stack2.cpp in Sources */,
				4DEE2B000FDE42710009423C /* stack3.cpp in Sources */,
				4DEE2B010FDE42710009423C /* stacke.cpp in Sources */,
				72DDBF7A19EC011300361E88 /* native-layer.cpp in Sources */,
				4DEE2B020FDE42710009423C /* stacklst.cpp in Sources */,
				4DEE2B030FDE42710009423C /* statemnt.cpp in Sources */,
				4DEE2B040FDE42710009423C /* styledtext.cpp in Sources */,
				4DEE2B050FDE42710009423C /* text.cpp in Sources */,
				4DEE2B060FDE42710009423C /* tooltip.cpp in Sources */,
				4DEE2B070FDE42710009423C /* transfer.cpp in Sources */,
				4DEE2B080FDE42710009423C /* uidc.cpp in Sources */,
				4DEE2B0A0FDE42710009423C /* undolst.cpp in Sources */,
				4DEE2B0C0FDE42710009423C /* util.cpp in Sources */,
				4DEE2B0D0FDE42710009423C /* variable.cpp in Sources */,
				4C529CAF1973CC08007C5F7C /* mac-av-player.mm in Sources */,
				4DEE2B0F0FDE42710009423C /* vclip.cpp in Sources */,
				4DEE2B120FDE42710009423C /* visual.cpp in Sources */,
				4DAB7B370FE120060009F91E /* bitmapeffect.cpp in Sources */,
				4DAB7D280FF3A0100009F91E /* md5.cpp in Sources */,
				4DF65E3310016337005A19CA /* capsule.cpp in Sources */,
				4D00CD77103305D4003D3C0D /* bitmapeffectblur.cpp in Sources */,
				4D17F4371042877000C49A3B /* externalv0.cpp in Sources */,
				4D17F4381042877000C49A3B /* externalv1.cpp in Sources */,
				4DC66D8B1045D41700D1CFA3 /* notify.cpp in Sources */,
				4DFDDAB71074D70900FAE527 /* eventqueue.cpp in Sources */,
				3C0A3CC410BAF6120074D630 /* iquantization.cpp in Sources */,
				4DCFFD2E10CE927700FA2262 /* iquantize_new.cpp in Sources */,
				4D81A4C411171F6B008AE3F1 /* objectprops.cpp in Sources */,
				3C03ED921134205A009DE406 /* socket_resolve.cpp in Sources */,
				4D2A583D1198727F00135143 /* internal.cpp in Sources */,
				4DADCD5B12392EAF003CD17C /* sha1.cpp in Sources */,
				4DB98626130C09D6008A03DC /* mcutility.cpp in Sources */,
				4DE7ED0E13B33B7F002634F5 /* dskspec.cpp in Sources */,
				4D4F9E3B13CDF24A00B9B15D /* osximage.cpp in Sources */,
				4D4F9E3C13CDF24A00B9B15D /* osxmisc.cpp in Sources */,
				4D4F9E6713CDFB8100B9B15D /* osxfield.cpp in Sources */,
				4DFFC7E013DD8A91006233A4 /* syscfdate.cpp in Sources */,
				4DFFC7E113DD8A91006233A4 /* sysunxnetwork.cpp in Sources */,
				4DFFC7E713DD8AB9006233A4 /* objectpropsets.cpp in Sources */,
				4D05B91013E06AB3001CD82A /* dskmain.cpp in Sources */,
				4D05B91113E06AB4001CD82A /* dskosxmain.mm in Sources */,
				4DDB666F14139FF500E5C84C /* tilecache.cpp in Sources */,
				4DDB66721413A02000E5C84C /* redraw.cpp in Sources */,
				BEA3DA2419F0219200D9D2B3 /* color.cpp in Sources */,
				4D432F1F141A2DFE001164F9 /* tilecachesw.cpp in Sources */,
				4D433504141BC5FC001164F9 /* tilecachecg.cpp in Sources */,
				4CC1535714E7FB91009FA80E /* paragrafattr.cpp in Sources */,
				4CC1536214E7FE1D009FA80E /* fieldstyledtext.cpp in Sources */,
				4D592DEB14EED23600EADBB6 /* fonttable.cpp in Sources */,
				4D377262150785AF000B0EB0 /* fieldhtml.cpp in Sources */,
				4D37727E150787EA000B0EB0 /* fieldrtf.cpp in Sources */,
				4DE3B10415888AB9008EB6B5 /* exec-array.cpp in Sources */,
				4DE3B10515888AB9008EB6B5 /* exec-engine.cpp in Sources */,
				4DE3B10615888AB9008EB6B5 /* exec-files.cpp in Sources */,
				4DE3B10715888AB9008EB6B5 /* exec-filters.cpp in Sources */,
				4DE3B10815888AB9008EB6B5 /* exec-interface.cpp in Sources */,
				4DE3B10915888AB9008EB6B5 /* exec-legacy.cpp in Sources */,
				4DE3B10A15888AB9008EB6B5 /* exec-math.cpp in Sources */,
				4DE3B10B15888AB9008EB6B5 /* exec-multimedia.cpp in Sources */,
				4DE3B10C15888AB9008EB6B5 /* exec-network.cpp in Sources */,
				4DE3B10D15888AB9008EB6B5 /* exec-pasteboard.cpp in Sources */,
				4DE3B10E15888AB9008EB6B5 /* exec-strings.cpp in Sources */,
				4DE3B10F15888AB9008EB6B5 /* exec-text.cpp in Sources */,
				4DE3B11015888AB9008EB6B5 /* exec.cpp in Sources */,
				4D7FA7C71594E17500EEF440 /* exec-datetime.cpp in Sources */,
				E864B42115BDAB5200F5361C /* legacy_spec.cpp in Sources */,
				E8189EB615D17E8000194F25 /* exec-logic.cpp in Sources */,
				4D6C27FD1647D942007C96B7 /* exec-graphics.cpp in Sources */,
				4D6C27FE1647D942007C96B7 /* exec-security.cpp in Sources */,
				4D67BB24164A76090092CF4C /* exec-ide.cpp in Sources */,
				4D67BBB9164AB2C50092CF4C /* exec-printing.cpp in Sources */,
				4D606EB01670C781004A71AA /* exec-debugging.cpp in Sources */,
				4D83866416789E27003BEC7C /* exec-dialog.cpp in Sources */,
				4D83866516789E27003BEC7C /* exec-server.cpp in Sources */,
				4DDC6CA716A2CFBF007B6879 /* syntax.cpp in Sources */,
				4D23416916AD41B300F5B5DA /* exec-interface2.cpp in Sources */,
				4DCB65721653B2F700E438E6 /* stackcache.cpp in Sources */,
				4D83871E1678B2C9003BEC7C /* ibmp.cpp in Sources */,
				4D83871F1678B2C9003BEC7C /* image_rep_encoded.cpp in Sources */,
				4D8387201678B2C9003BEC7C /* image_rep_mutable.cpp in Sources */,
				4D8387211678B2C9003BEC7C /* imagebitmap.cpp in Sources */,
				4D8387221678B2C9003BEC7C /* irle.cpp in Sources */,
				E8DDE5E016C2B1A7007367E4 /* image_rep.cpp in Sources */,
				BEFE81D417B2B32800C9D14F /* dskmac.cpp in Sources */,
				BEFD23CD17B5233800B9310D /* sysspec.cpp in Sources */,
				76FA930A17FC7301003DB770 /* exec-strings-chunk.cpp in Sources */,
				76D47DE918030E50006F9102 /* exec-interface-field-chunk.cpp in Sources */,
				766E3298180EE4ED00CF7FCF /* graphicscontext.cpp in Sources */,
				766E3299180EE4ED00CF7FCF /* imagelist.cpp in Sources */,
				76EF31A0181E7A1400FAC195 /* stackview.cpp in Sources */,
				76EF31A4181E7CDB00FAC195 /* osxcisupport.mm in Sources */,
				76EF31A6181E7D8700FAC195 /* cgimageutil.cpp in Sources */,
				76EF31A7181E7DEF00FAC195 /* surface.cpp in Sources */,
				76EF31AA181E803C00FAC195 /* sysosxrandom.cpp in Sources */,
				4D8589F9173AAA0900B20951 /* uuid.cpp in Sources */,
				76EF32CC182268BF00FAC195 /* foundation-legacy.cpp in Sources */,
				7635171D182A8D3D00C31FA2 /* image_rep_densitymapped.cpp in Sources */,
				4D77F1DD183F8298002EEBB4 /* exec-keywords.cpp in Sources */,
				763FF4EA18522CC100B45FBA /* image_rep_resampled.cpp in Sources */,
				E8AF7D2319F7E3BF000F68E9 /* graphics_util.cpp in Sources */,
				4CF4B883199E0D9900E33AEE /* coretextlayout.mm in Sources */,
				E82206E1184F810A00117D10 /* resolution.cpp in Sources */,
				72C28AFA1911300D007F2AA0 /* segment.cpp in Sources */,
				BEBC51DA195350C300215C85 /* coretextfonts.cpp in Sources */,
				BEBC51DB195350C300215C85 /* mac-abort.mm in Sources */,
				BEBC51DC195350C300215C85 /* mac-color.mm in Sources */,
				BEBC51DD195350C300215C85 /* mac-core.mm in Sources */,
				726191571A2608F300851787 /* widget-events.cpp in Sources */,
				BEBC51DE195350C300215C85 /* mac-cursor.mm in Sources */,
				BEBC51DF195350C300215C85 /* mac-dialog.mm in Sources */,
				BEBC51E0195350C300215C85 /* mac-font.mm in Sources */,
				BEBC51E1195350C300215C85 /* mac-menu.mm in Sources */,
				BEBC51E2195350C300215C85 /* mac-pasteboard.mm in Sources */,
				BEBC51E3195350C300215C85 /* mac-player.mm in Sources */,
				BEBC51E4195350C300215C85 /* mac-printer.mm in Sources */,
				BEBC51E5195350C300215C85 /* mac-scripting.mm in Sources */,
				BEBC51E6195350C300215C85 /* mac-snapshot.mm in Sources */,
				BEBC51E7195350C300215C85 /* mac-sound.mm in Sources */,
				BEBC51E8195350C300215C85 /* mac-surface.mm in Sources */,
				BEBC51E9195350C300215C85 /* mac-window.mm in Sources */,
				BEBC51F01953510200215C85 /* platform-surface.cpp in Sources */,
				BEBC51F11953510200215C85 /* platform-window.cpp in Sources */,
				BEBC51F21953510200215C85 /* platform.cpp in Sources */,
				BEBC51F51953513A00215C85 /* quicktime.cpp in Sources */,
				BE369208195880F300386D30 /* desktop-ans.cpp in Sources */,
				BE369209195880F300386D30 /* desktop-dc.cpp in Sources */,
				BE36920A195880F300386D30 /* desktop-image.cpp in Sources */,
				BE36920B195880F300386D30 /* desktop-menu.cpp in Sources */,
				BE36920C195880F300386D30 /* desktop-pasteboard.cpp in Sources */,
				BE36920D195880F300386D30 /* desktop-stack.cpp in Sources */,
				BE36920E195880F300386D30 /* desktop.cpp in Sources */,
				BE168E6E19598EAD00B957D0 /* region.cpp in Sources */,
				BE20AE05195B24B300850531 /* quicktimestubs.mac.cpp in Sources */,
				1DC1249518FC422B00C2FEF3 /* quicktimestubs.mac.cpp in Sources */,
				1DED772C19129F27000FFFE3 /* button.cpp in Sources */,
				1DDE08D11945DD32000E3705 /* mac-qt-player.mm in Sources */,
				1DDE08D31945DD43000E3705 /* mac-av-player.mm in Sources */,
				BE64444119656F7300C2092C /* player.cpp in Sources */,
				BEEC4C67196C0DF3000DA7F5 /* mac-av-player.mm in Sources */,
				BEEC4C68196C0DF3000DA7F5 /* mac-qt-player.mm in Sources */,
				4C8B5BBA1972B7300014058F /* sysunxthreads.cpp in Sources */,
				4C8B5BBC19733AB10014058F /* stacktile.cpp in Sources */,
				BEB059451993C046006AE3FD /* imageloader.cpp in Sources */,
				BEB059471993CE0D006AE3FD /* exec-scripting.cpp in Sources */,
				BEB059481993CE50006AE3FD /* exec-interface-aclip.cpp in Sources */,
				BEB059491993CE52006AE3FD /* exec-interface-button.cpp in Sources */,
				BEB0594A1993CE53006AE3FD /* exec-interface-card.cpp in Sources */,
				BEB0594B1993CE55006AE3FD /* exec-interface-control.cpp in Sources */,
				BEB0594C1993CE57006AE3FD /* exec-interface-field.cpp in Sources */,
				BEB0594D1993CE5A006AE3FD /* exec-interface-graphic.cpp in Sources */,
				BEB0594E1993CE5D006AE3FD /* exec-interface-image.cpp in Sources */,
				BEB0594F1993CE5F006AE3FD /* exec-interface-group.cpp in Sources */,
				BEB059501993CE61006AE3FD /* exec-interface-player.cpp in Sources */,
				BEB059511993CE64006AE3FD /* exec-interface-object.cpp in Sources */,
				BEB059521993CE66006AE3FD /* exec-interface-scrollbar.cpp in Sources */,
				BEB059531993CE69006AE3FD /* exec-interface-stack.cpp in Sources */,
				BEB059541993CE6B006AE3FD /* exec-interface-vclip.cpp in Sources */,
				76CCAA7C19800BCD00C79271 /* mac-qt-recorder.mm in Sources */,
				76CCAA7E1980152A00C79271 /* platform-recorder.cpp in Sources */,
			);
			runOnlyForDeploymentPostprocessing = 0;
		};
		7699BD361A1CD51A00636397 /* Sources */ = {
			isa = PBXSourcesBuildPhase;
			buildActionMask = 2147483647;
			files = (
				7699BE811A1CD73700636397 /* mode_test.cpp in Sources */,
				7699BD371A1CD51A00636397 /* lextable.cpp in Sources */,
				76F1A3011A1CDCAA00A3DBB1 /* test.cpp in Sources */,
			);
			runOnlyForDeploymentPostprocessing = 0;
		};
		7699BD7A1A1CD51E00636397 /* Sources */ = {
			isa = PBXSourcesBuildPhase;
			buildActionMask = 2147483647;
			files = (
				7699BD7B1A1CD51E00636397 /* securemode.cpp in Sources */,
				7699BD7C1A1CD51E00636397 /* aclip.cpp in Sources */,
				7699BD7D1A1CD51E00636397 /* answer.cpp in Sources */,
				7699BD7E1A1CD51E00636397 /* ask.cpp in Sources */,
				7699BD7F1A1CD51E00636397 /* block.cpp in Sources */,
				7699BD801A1CD51E00636397 /* buttondraw.cpp in Sources */,
				7699BD811A1CD51E00636397 /* card.cpp in Sources */,
				7699BD821A1CD51E00636397 /* cardlst.cpp in Sources */,
				7699BD831A1CD51E00636397 /* cdata.cpp in Sources */,
				7699BD841A1CD51E00636397 /* chunk.cpp in Sources */,
				7699BD851A1CD51E00636397 /* cmds.cpp in Sources */,
				7699BD861A1CD51E00636397 /* cmdsc.cpp in Sources */,
				7699BD871A1CD51E00636397 /* cmdse.cpp in Sources */,
				7699BD881A1CD51E00636397 /* cmdsf.cpp in Sources */,
				7699BD891A1CD51E00636397 /* cmdsm.cpp in Sources */,
				7699BD8A1A1CD51E00636397 /* cmdsp.cpp in Sources */,
				7699BD8B1A1CD51E00636397 /* cmdss.cpp in Sources */,
				7699BD8C1A1CD51E00636397 /* combiners.cpp in Sources */,
				7699BD8D1A1CD51E00636397 /* constant.cpp in Sources */,
				7699BD8E1A1CD51E00636397 /* control.cpp in Sources */,
				7699BD8F1A1CD51E00636397 /* cpalette.cpp in Sources */,
				7699BD901A1CD51E00636397 /* date.cpp in Sources */,
				7699BD911A1CD51E00636397 /* debug.cpp in Sources */,
				7699BD921A1CD51E00636397 /* dispatch.cpp in Sources */,
				7699BD931A1CD51E00636397 /* dllst.cpp in Sources */,
				7699BD941A1CD51E00636397 /* edittool.cpp in Sources */,
				7699BD951A1CD51E00636397 /* eps.cpp in Sources */,
				7699BD961A1CD51E00636397 /* express.cpp in Sources */,
				7699BD971A1CD51E00636397 /* external.cpp in Sources */,
				7699BD981A1CD51E00636397 /* field.cpp in Sources */,
				7699BD991A1CD51E00636397 /* fieldf.cpp in Sources */,
				7699BD9A1A1CD51E00636397 /* fieldh.cpp in Sources */,
				7699BD9B1A1CD51E00636397 /* fields.cpp in Sources */,
				7699BD9C1A1CD51E00636397 /* font.cpp in Sources */,
				7699BD9D1A1CD51E00636397 /* funcs.cpp in Sources */,
				7699BD9E1A1CD51E00636397 /* funcsm.cpp in Sources */,
				7699BD9F1A1CD51E00636397 /* globals.cpp in Sources */,
				7699BDA01A1CD51E00636397 /* gradient.cpp in Sources */,
				7699BDA11A1CD51E00636397 /* graphic.cpp in Sources */,
				7699BDA21A1CD51E00636397 /* group.cpp in Sources */,
				7699BDA31A1CD51E00636397 /* customprinter.cpp in Sources */,
				7699BDA41A1CD51E00636397 /* handler.cpp in Sources */,
				7699BDA51A1CD51E00636397 /* hc.cpp in Sources */,
				7699BDA61A1CD51E00636397 /* hndlrlst.cpp in Sources */,
				7699BDA71A1CD51E00636397 /* idraw.cpp in Sources */,
				7699BDA81A1CD51E00636397 /* ifile.cpp in Sources */,
				7699BDA91A1CD51E00636397 /* igif.cpp in Sources */,
				7699BDAA1A1CD51E00636397 /* iimport.cpp in Sources */,
				7699BDAB1A1CD51E00636397 /* ijpg.cpp in Sources */,
				7699BDAC1A1CD51E00636397 /* image.cpp in Sources */,
				7699BDAD1A1CD51E00636397 /* ipng.cpp in Sources */,
				7699BDAE1A1CD51E00636397 /* itransform.cpp in Sources */,
				7699BDAF1A1CD51E00636397 /* iutil.cpp in Sources */,
				7699BDB01A1CD51E00636397 /* keywords.cpp in Sources */,
				7699BDB11A1CD51E00636397 /* line.cpp in Sources */,
				7699BDB21A1CD51E00636397 /* literal.cpp in Sources */,
				7699BDB31A1CD51E00636397 /* magnify.cpp in Sources */,
				7699BDB41A1CD51E00636397 /* mcerror.cpp in Sources */,
				7699BDB51A1CD51E00636397 /* mcio.cpp in Sources */,
				7699BDB61A1CD51E00636397 /* mcssl.cpp in Sources */,
				7699BDB71A1CD51E00636397 /* mcstring.cpp in Sources */,
				7699BDB81A1CD51E00636397 /* mctheme.cpp in Sources */,
				7699BDB91A1CD51E00636397 /* menuparse.cpp in Sources */,
				7699BDBA1A1CD51E00636397 /* metacontext.cpp in Sources */,
				7699BDBB1A1CD51E00636397 /* newobj.cpp in Sources */,
				7699BDBC1A1CD51E00636397 /* object.cpp in Sources */,
				7699BDBD1A1CD51E00636397 /* objectstream.cpp in Sources */,
				7699BDBE1A1CD51E00636397 /* objptr.cpp in Sources */,
				7699BDBF1A1CD51E00636397 /* opensslsocket.cpp in Sources */,
				7699BDC01A1CD51E00636397 /* operator.cpp in Sources */,
				7699BDC11A1CD51E00636397 /* osxcoreimage.cpp in Sources */,
				7699BDC21A1CD51E00636397 /* osxfiles.cpp in Sources */,
				7699BDC31A1CD51E00636397 /* osxflst.cpp in Sources */,
				7699BDC41A1CD51E00636397 /* osxprinter.cpp in Sources */,
				7699BDC51A1CD51E00636397 /* osxstack.cpp in Sources */,
				7699BDC61A1CD51E00636397 /* osxtheme.cpp in Sources */,
				7699BDC71A1CD51E00636397 /* paragraf.cpp in Sources */,
				7699BDC81A1CD51E00636397 /* param.cpp in Sources */,
				7699BDC91A1CD51E00636397 /* parentscript.cpp in Sources */,
				7699BDCA1A1CD51E00636397 /* path.cpp in Sources */,
				7699BDCB1A1CD51E00636397 /* pathgray.cpp in Sources */,
				7699BDCC1A1CD51E00636397 /* pathprocess.cpp in Sources */,
				7699BDCD1A1CD51E00636397 /* pickle.cpp in Sources */,
				7699BDCE1A1CD51E00636397 /* printer.cpp in Sources */,
				7699BDCF1A1CD51E00636397 /* property.cpp in Sources */,
				7699BDD01A1CD51E00636397 /* regex.cpp in Sources */,
				7699BDD11A1CD51E00636397 /* rtf.cpp in Sources */,
				7699BDD21A1CD51E00636397 /* rtfsupport.cpp in Sources */,
				7699BDD31A1CD51E00636397 /* scriptpt.cpp in Sources */,
				7699BDD41A1CD51E00636397 /* scrolbar.cpp in Sources */,
				7699BDD51A1CD51E00636397 /* scrollbardraw.cpp in Sources */,
				7699BDD61A1CD51E00636397 /* sellst.cpp in Sources */,
				7699BDD71A1CD51E00636397 /* stack.cpp in Sources */,
				7699BDD81A1CD51E00636397 /* stack2.cpp in Sources */,
				7699BDD91A1CD51E00636397 /* stack3.cpp in Sources */,
				7699BDDA1A1CD51E00636397 /* stacke.cpp in Sources */,
				7699BDDB1A1CD51E00636397 /* stacklst.cpp in Sources */,
				7699BDDC1A1CD51E00636397 /* statemnt.cpp in Sources */,
				7699BDDD1A1CD51E00636397 /* styledtext.cpp in Sources */,
				7699BDDE1A1CD51E00636397 /* text.cpp in Sources */,
				7699BDDF1A1CD51E00636397 /* tooltip.cpp in Sources */,
				7699BDE01A1CD51E00636397 /* transfer.cpp in Sources */,
				7699BDE11A1CD51E00636397 /* uidc.cpp in Sources */,
				7699BDE21A1CD51E00636397 /* undolst.cpp in Sources */,
				7699BDE31A1CD51E00636397 /* util.cpp in Sources */,
				7699BDE41A1CD51E00636397 /* variable.cpp in Sources */,
				7699BDE51A1CD51E00636397 /* mac-av-player.mm in Sources */,
				7699BDE61A1CD51E00636397 /* vclip.cpp in Sources */,
				7699BDE71A1CD51E00636397 /* visual.cpp in Sources */,
				7699BDE81A1CD51E00636397 /* bitmapeffect.cpp in Sources */,
				7699BDE91A1CD51E00636397 /* md5.cpp in Sources */,
				7699BDEA1A1CD51E00636397 /* capsule.cpp in Sources */,
				7699BDEB1A1CD51E00636397 /* bitmapeffectblur.cpp in Sources */,
				7699BDEC1A1CD51E00636397 /* externalv0.cpp in Sources */,
				7699BDED1A1CD51E00636397 /* externalv1.cpp in Sources */,
				7699BDEE1A1CD51E00636397 /* notify.cpp in Sources */,
				7699BDEF1A1CD51E00636397 /* eventqueue.cpp in Sources */,
				7699BDF01A1CD51E00636397 /* iquantization.cpp in Sources */,
				7699BDF11A1CD51E00636397 /* iquantize_new.cpp in Sources */,
				7699BDF21A1CD51E00636397 /* objectprops.cpp in Sources */,
				7699BDF31A1CD51E00636397 /* socket_resolve.cpp in Sources */,
				7699BDF41A1CD51E00636397 /* internal.cpp in Sources */,
				7699BDF51A1CD51E00636397 /* sha1.cpp in Sources */,
				7699BDF61A1CD51E00636397 /* mcutility.cpp in Sources */,
				7699BDF71A1CD51E00636397 /* dskspec.cpp in Sources */,
				7699BDF81A1CD51E00636397 /* osximage.cpp in Sources */,
				7699BDF91A1CD51E00636397 /* osxmisc.cpp in Sources */,
				7699BDFA1A1CD51E00636397 /* osxfield.cpp in Sources */,
				7699BDFB1A1CD51E00636397 /* syscfdate.cpp in Sources */,
				7699BDFC1A1CD51E00636397 /* sysunxnetwork.cpp in Sources */,
				7699BDFD1A1CD51E00636397 /* objectpropsets.cpp in Sources */,
				7699BDFE1A1CD51E00636397 /* dskmain.cpp in Sources */,
				7699BDFF1A1CD51E00636397 /* dskosxmain.mm in Sources */,
				7699BE001A1CD51E00636397 /* tilecache.cpp in Sources */,
				7699BE011A1CD51E00636397 /* redraw.cpp in Sources */,
				7699BE021A1CD51E00636397 /* color.cpp in Sources */,
				7699BE031A1CD51E00636397 /* tilecachesw.cpp in Sources */,
				7699BE041A1CD51E00636397 /* tilecachecg.cpp in Sources */,
				7699BE051A1CD51E00636397 /* paragrafattr.cpp in Sources */,
				7699BE061A1CD51E00636397 /* fieldstyledtext.cpp in Sources */,
				7699BE071A1CD51E00636397 /* fonttable.cpp in Sources */,
				7699BE081A1CD51E00636397 /* fieldhtml.cpp in Sources */,
				7699BE091A1CD51E00636397 /* fieldrtf.cpp in Sources */,
				7699BE0A1A1CD51E00636397 /* exec-array.cpp in Sources */,
				7699BE0B1A1CD51E00636397 /* exec-engine.cpp in Sources */,
				7699BE0C1A1CD51E00636397 /* exec-files.cpp in Sources */,
				7699BE0D1A1CD51E00636397 /* exec-filters.cpp in Sources */,
				7699BE0E1A1CD51E00636397 /* exec-interface.cpp in Sources */,
				7699BE0F1A1CD51E00636397 /* exec-legacy.cpp in Sources */,
				7699BE101A1CD51E00636397 /* exec-math.cpp in Sources */,
				7699BE111A1CD51E00636397 /* exec-multimedia.cpp in Sources */,
				7699BE121A1CD51E00636397 /* exec-network.cpp in Sources */,
				7699BE131A1CD51E00636397 /* exec-pasteboard.cpp in Sources */,
				7699BE141A1CD51E00636397 /* exec-strings.cpp in Sources */,
				7699BE151A1CD51E00636397 /* exec-text.cpp in Sources */,
				7699BE161A1CD51E00636397 /* exec.cpp in Sources */,
				7699BE171A1CD51E00636397 /* exec-datetime.cpp in Sources */,
				7699BE181A1CD51E00636397 /* legacy_spec.cpp in Sources */,
				7699BE191A1CD51E00636397 /* exec-logic.cpp in Sources */,
				7699BE1A1A1CD51E00636397 /* exec-graphics.cpp in Sources */,
				7699BE1B1A1CD51E00636397 /* exec-security.cpp in Sources */,
				7699BE1C1A1CD51E00636397 /* exec-ide.cpp in Sources */,
				7699BE1D1A1CD51E00636397 /* exec-printing.cpp in Sources */,
				7699BE1E1A1CD51E00636397 /* exec-debugging.cpp in Sources */,
				7699BE1F1A1CD51E00636397 /* exec-dialog.cpp in Sources */,
				7699BE201A1CD51E00636397 /* exec-server.cpp in Sources */,
				7699BE211A1CD51E00636397 /* syntax.cpp in Sources */,
				7699BE221A1CD51E00636397 /* exec-interface2.cpp in Sources */,
				7699BE231A1CD51E00636397 /* stackcache.cpp in Sources */,
				7699BE241A1CD51E00636397 /* ibmp.cpp in Sources */,
				7699BE251A1CD51E00636397 /* image_rep_encoded.cpp in Sources */,
				7699BE261A1CD51E00636397 /* image_rep_mutable.cpp in Sources */,
				7699BE271A1CD51E00636397 /* imagebitmap.cpp in Sources */,
				7699BE281A1CD51E00636397 /* irle.cpp in Sources */,
				7699BE291A1CD51E00636397 /* image_rep.cpp in Sources */,
				7699BE2A1A1CD51E00636397 /* dskmac.cpp in Sources */,
				7699BE2B1A1CD51E00636397 /* sysspec.cpp in Sources */,
				7699BE2C1A1CD51E00636397 /* exec-strings-chunk.cpp in Sources */,
				7699BE2D1A1CD51E00636397 /* exec-interface-field-chunk.cpp in Sources */,
				7699BE2E1A1CD51E00636397 /* graphicscontext.cpp in Sources */,
				7699BE2F1A1CD51E00636397 /* imagelist.cpp in Sources */,
				7699BE301A1CD51E00636397 /* stackview.cpp in Sources */,
				7699BE311A1CD51E00636397 /* osxcisupport.mm in Sources */,
				7699BE321A1CD51E00636397 /* cgimageutil.cpp in Sources */,
				7699BE331A1CD51E00636397 /* surface.cpp in Sources */,
				7699BE341A1CD51E00636397 /* sysosxrandom.cpp in Sources */,
				7699BE351A1CD51E00636397 /* uuid.cpp in Sources */,
				7699BE361A1CD51E00636397 /* foundation-legacy.cpp in Sources */,
				7699BE371A1CD51E00636397 /* image_rep_densitymapped.cpp in Sources */,
				7699BE381A1CD51E00636397 /* exec-keywords.cpp in Sources */,
				7699BE391A1CD51E00636397 /* image_rep_resampled.cpp in Sources */,
				7699BE3A1A1CD51E00636397 /* graphics_util.cpp in Sources */,
				7699BE3B1A1CD51E00636397 /* coretextlayout.mm in Sources */,
				7699BE3C1A1CD51E00636397 /* resolution.cpp in Sources */,
				7699BE3D1A1CD51E00636397 /* segment.cpp in Sources */,
				7699BE3E1A1CD51E00636397 /* coretextfonts.cpp in Sources */,
				7699BE3F1A1CD51E00636397 /* mac-abort.mm in Sources */,
				7699BE401A1CD51E00636397 /* mac-color.mm in Sources */,
				7699BE411A1CD51E00636397 /* mac-core.mm in Sources */,
				7699BE421A1CD51E00636397 /* mac-cursor.mm in Sources */,
				7699BE431A1CD51E00636397 /* mac-dialog.mm in Sources */,
				7699BE441A1CD51E00636397 /* mac-font.mm in Sources */,
				7699BE451A1CD51E00636397 /* mac-menu.mm in Sources */,
				7699BE461A1CD51E00636397 /* mac-pasteboard.mm in Sources */,
				7699BE471A1CD51E00636397 /* mac-player.mm in Sources */,
				7699BE481A1CD51E00636397 /* mac-printer.mm in Sources */,
				7699BE491A1CD51E00636397 /* mac-scripting.mm in Sources */,
				7699BE4A1A1CD51E00636397 /* mac-snapshot.mm in Sources */,
				7699BE4B1A1CD51E00636397 /* mac-sound.mm in Sources */,
				7699BE4C1A1CD51E00636397 /* mac-surface.mm in Sources */,
				7699BE4D1A1CD51E00636397 /* mac-window.mm in Sources */,
				7699BE4E1A1CD51E00636397 /* platform-surface.cpp in Sources */,
				7699BE4F1A1CD51E00636397 /* platform-window.cpp in Sources */,
				7699BE501A1CD51E00636397 /* platform.cpp in Sources */,
				7699BE511A1CD51E00636397 /* quicktime.cpp in Sources */,
				7699BE521A1CD51E00636397 /* desktop-ans.cpp in Sources */,
				7699BE531A1CD51E00636397 /* desktop-dc.cpp in Sources */,
				7699BE541A1CD51E00636397 /* desktop-image.cpp in Sources */,
				7699BE551A1CD51E00636397 /* desktop-menu.cpp in Sources */,
				7699BE561A1CD51E00636397 /* desktop-pasteboard.cpp in Sources */,
				7699BE571A1CD51E00636397 /* desktop-stack.cpp in Sources */,
				7699BE581A1CD51E00636397 /* desktop.cpp in Sources */,
				7699BE591A1CD51E00636397 /* region.cpp in Sources */,
				7699BE5A1A1CD51E00636397 /* quicktimestubs.mac.cpp in Sources */,
				7699BE5B1A1CD51E00636397 /* quicktimestubs.mac.cpp in Sources */,
				7699BE5C1A1CD51E00636397 /* button.cpp in Sources */,
				7699BE5D1A1CD51E00636397 /* mac-qt-player.mm in Sources */,
				7699BE5E1A1CD51E00636397 /* mac-av-player.mm in Sources */,
				7699BE5F1A1CD51E00636397 /* player.cpp in Sources */,
				7699BE601A1CD51E00636397 /* mac-av-player.mm in Sources */,
				7699BE611A1CD51E00636397 /* mac-qt-player.mm in Sources */,
				7699BE621A1CD51E00636397 /* sysunxthreads.cpp in Sources */,
				7699BE631A1CD51E00636397 /* stacktile.cpp in Sources */,
				7699BE641A1CD51E00636397 /* imageloader.cpp in Sources */,
				7699BE651A1CD51E00636397 /* exec-scripting.cpp in Sources */,
				7699BE661A1CD51E00636397 /* exec-interface-aclip.cpp in Sources */,
				7699BE671A1CD51E00636397 /* exec-interface-button.cpp in Sources */,
				7699BE681A1CD51E00636397 /* exec-interface-card.cpp in Sources */,
				7699BE691A1CD51E00636397 /* exec-interface-control.cpp in Sources */,
				7699BE6A1A1CD51E00636397 /* exec-interface-field.cpp in Sources */,
				7699BE6B1A1CD51E00636397 /* exec-interface-graphic.cpp in Sources */,
				7699BE6C1A1CD51E00636397 /* exec-interface-image.cpp in Sources */,
				7699BE6D1A1CD51E00636397 /* exec-interface-group.cpp in Sources */,
				7699BE6E1A1CD51E00636397 /* exec-interface-player.cpp in Sources */,
				7699BE6F1A1CD51E00636397 /* exec-interface-object.cpp in Sources */,
				7699BE701A1CD51E00636397 /* exec-interface-scrollbar.cpp in Sources */,
				7699BE711A1CD51E00636397 /* exec-interface-stack.cpp in Sources */,
				7699BE721A1CD51E00636397 /* exec-interface-vclip.cpp in Sources */,
				7699BE731A1CD51E00636397 /* mac-qt-recorder.mm in Sources */,
				7699BE741A1CD51E00636397 /* platform-recorder.cpp in Sources */,
			);
			runOnlyForDeploymentPostprocessing = 0;
		};
/* End PBXSourcesBuildPhase section */

/* Begin PBXTargetDependency section */
		4C13880C18A12E3600EFF7B6 /* PBXTargetDependency */ = {
			isa = PBXTargetDependency;
			name = revsecurity;
			targetProxy = 4C13880B18A12E3600EFF7B6 /* PBXContainerItemProxy */;
		};
		4C13881C18A12EB400EFF7B6 /* PBXTargetDependency */ = {
			isa = PBXTargetDependency;
			name = revsecurity;
			targetProxy = 4C13881B18A12EB400EFF7B6 /* PBXContainerItemProxy */;
		};
		4D1F9C49171C655E0091C6CB /* PBXTargetDependency */ = {
			isa = PBXTargetDependency;
			target = 4D1F9C2D171C64320091C6CB /* security-community */;
			targetProxy = 4D1F9C48171C655E0091C6CB /* PBXContainerItemProxy */;
		};
		4D1F9C52171C66230091C6CB /* PBXTargetDependency */ = {
			isa = PBXTargetDependency;
			target = 4D1F9C2D171C64320091C6CB /* security-community */;
			targetProxy = 4D1F9C51171C66230091C6CB /* PBXContainerItemProxy */;
		};
		4D1F9C5E171C67B00091C6CB /* PBXTargetDependency */ = {
			isa = PBXTargetDependency;
			name = external;
			targetProxy = 4D1F9C5F171C67B00091C6CB /* PBXContainerItemProxy */;
		};
		4D1F9E5C171C69C40091C6CB /* PBXTargetDependency */ = {
			isa = PBXTargetDependency;
			target = 4D1F9C2D171C64320091C6CB /* security-community */;
			targetProxy = 4D1F9E5B171C69C40091C6CB /* PBXContainerItemProxy */;
		};
		4D221ACD171D59F500E7E557 /* PBXTargetDependency */ = {
			isa = PBXTargetDependency;
			target = 4D221A9D171D58A700E7E557 /* kernel-development */;
			targetProxy = 4D221ACC171D59F500E7E557 /* PBXContainerItemProxy */;
		};
		4D221AFF171D5F3700E7E557 /* PBXTargetDependency */ = {
			isa = PBXTargetDependency;
			target = 4D221AE0171D5EC500E7E557 /* kernel-standalone */;
			targetProxy = 4D221AFE171D5F3700E7E557 /* PBXContainerItemProxy */;
		};
		4D221B04171D5F7900E7E557 /* PBXTargetDependency */ = {
			isa = PBXTargetDependency;
			target = 4DEE29F50FDE41BE0009423C /* kernel */;
			targetProxy = 4D221B03171D5F7900E7E557 /* PBXContainerItemProxy */;
		};
		4D221B06171D5F8200E7E557 /* PBXTargetDependency */ = {
			isa = PBXTargetDependency;
			target = 4DEE29F50FDE41BE0009423C /* kernel */;
			targetProxy = 4D221B05171D5F8200E7E557 /* PBXContainerItemProxy */;
		};
		4D222014171D730100E7E557 /* PBXTargetDependency */ = {
			isa = PBXTargetDependency;
			target = 4D22200F171D72A500E7E557 /* version */;
			targetProxy = 4D222013171D730100E7E557 /* PBXContainerItemProxy */;
		};
		4D222016171D730B00E7E557 /* PBXTargetDependency */ = {
			isa = PBXTargetDependency;
			target = 4D22200F171D72A500E7E557 /* version */;
			targetProxy = 4D222015171D730B00E7E557 /* PBXContainerItemProxy */;
		};
		4D2A579A1198634300135143 /* PBXTargetDependency */ = {
			isa = PBXTargetDependency;
			target = 4DEE29F50FDE41BE0009423C /* kernel */;
			targetProxy = 4D2A579B1198634300135143 /* PBXContainerItemProxy */;
		};
		4D8D355B171D4B72009D9D25 /* PBXTargetDependency */ = {
			isa = PBXTargetDependency;
			name = libz;
			targetProxy = 4D8D355A171D4B72009D9D25 /* PBXContainerItemProxy */;
		};
		4D8D355D171D4B72009D9D25 /* PBXTargetDependency */ = {
			isa = PBXTargetDependency;
			name = libpng;
			targetProxy = 4D8D355C171D4B72009D9D25 /* PBXContainerItemProxy */;
		};
		4D8D355F171D4B72009D9D25 /* PBXTargetDependency */ = {
			isa = PBXTargetDependency;
			name = libjpeg;
			targetProxy = 4D8D355E171D4B72009D9D25 /* PBXContainerItemProxy */;
		};
		4D8D3561171D4B72009D9D25 /* PBXTargetDependency */ = {
			isa = PBXTargetDependency;
			name = libpcre;
			targetProxy = 4D8D3560171D4B72009D9D25 /* PBXContainerItemProxy */;
		};
		4D8D3563171D4B72009D9D25 /* PBXTargetDependency */ = {
			isa = PBXTargetDependency;
			name = libgif;
			targetProxy = 4D8D3562171D4B72009D9D25 /* PBXContainerItemProxy */;
		};
		4D8D3567171D4B83009D9D25 /* PBXTargetDependency */ = {
			isa = PBXTargetDependency;
			name = libz;
			targetProxy = 4D8D3566171D4B83009D9D25 /* PBXContainerItemProxy */;
		};
		4D8D3569171D4B83009D9D25 /* PBXTargetDependency */ = {
			isa = PBXTargetDependency;
			name = libpng;
			targetProxy = 4D8D3568171D4B83009D9D25 /* PBXContainerItemProxy */;
		};
		4D8D356B171D4B83009D9D25 /* PBXTargetDependency */ = {
			isa = PBXTargetDependency;
			name = libjpeg;
			targetProxy = 4D8D356A171D4B83009D9D25 /* PBXContainerItemProxy */;
		};
		4D8D356D171D4B83009D9D25 /* PBXTargetDependency */ = {
			isa = PBXTargetDependency;
			name = libpcre;
			targetProxy = 4D8D356C171D4B83009D9D25 /* PBXContainerItemProxy */;
		};
		4D8D356F171D4B83009D9D25 /* PBXTargetDependency */ = {
			isa = PBXTargetDependency;
			name = libgif;
			targetProxy = 4D8D356E171D4B83009D9D25 /* PBXContainerItemProxy */;
		};
		4DB846C2192B553900771914 /* PBXTargetDependency */ = {
			isa = PBXTargetDependency;
			target = 4D1F9C5D171C67B00091C6CB /* kernel-server */;
			targetProxy = 4DB846C1192B553900771914 /* PBXContainerItemProxy */;
		};
		4DB846C4192B554300771914 /* PBXTargetDependency */ = {
			isa = PBXTargetDependency;
			target = 4D1F9C2D171C64320091C6CB /* security-community */;
			targetProxy = 4DB846C3192B554300771914 /* PBXContainerItemProxy */;
		};
		4DB849CF192B624E00771914 /* PBXTargetDependency */ = {
			isa = PBXTargetDependency;
			name = libskia;
			targetProxy = 4DB849CE192B624E00771914 /* PBXContainerItemProxy */;
		};
		4DB849D1192B625100771914 /* PBXTargetDependency */ = {
			isa = PBXTargetDependency;
			name = libgraphics;
			targetProxy = 4DB849D0192B625100771914 /* PBXContainerItemProxy */;
		};
		4DBF58671801CA67009CAB2E /* PBXTargetDependency */ = {
			isa = PBXTargetDependency;
			name = libopenssl;
			targetProxy = 4DBF58661801CA67009CAB2E /* PBXContainerItemProxy */;
		};
		4DBF58B11801CB4E009CAB2E /* PBXTargetDependency */ = {
			isa = PBXTargetDependency;
			name = revsecurity;
			targetProxy = 4DBF58B01801CB4E009CAB2E /* PBXContainerItemProxy */;
		};
		4DEE2B290FDE42DF0009423C /* PBXTargetDependency */ = {
			isa = PBXTargetDependency;
			target = 4DEE29F50FDE41BE0009423C /* kernel */;
			targetProxy = 4DEE2B280FDE42DF0009423C /* PBXContainerItemProxy */;
		};
		4DEE2B2B0FDE42E70009423C /* PBXTargetDependency */ = {
			isa = PBXTargetDependency;
			target = 4DEE29F50FDE41BE0009423C /* kernel */;
			targetProxy = 4DEE2B2A0FDE42E70009423C /* PBXContainerItemProxy */;
		};
		4DEE2BD30FDE4A1E0009423C /* PBXTargetDependency */ = {
			isa = PBXTargetDependency;
			name = external;
			targetProxy = 4DEE2BD20FDE4A1E0009423C /* PBXContainerItemProxy */;
		};
		7261915F1A26094100851787 /* PBXTargetDependency */ = {
			isa = PBXTargetDependency;
			name = libffi;
			targetProxy = 7261915E1A26094100851787 /* PBXContainerItemProxy */;
		};
		726191771A260B7900851787 /* PBXTargetDependency */ = {
			isa = PBXTargetDependency;
			name = script;
			targetProxy = 726191761A260B7900851787 /* PBXContainerItemProxy */;
		};
		72D60322184768580022379C /* PBXTargetDependency */ = {
			isa = PBXTargetDependency;
			name = libskia;
			targetProxy = 72D60321184768580022379C /* PBXContainerItemProxy */;
		};
		7699BD211A1CD51A00636397 /* PBXTargetDependency */ = {
			isa = PBXTargetDependency;
			target = 4D1F9C2D171C64320091C6CB /* security-community */;
			targetProxy = 7699BD221A1CD51A00636397 /* PBXContainerItemProxy */;
		};
		7699BD231A1CD51A00636397 /* PBXTargetDependency */ = {
			isa = PBXTargetDependency;
			name = revsecurity;
			targetProxy = 7699BD241A1CD51A00636397 /* PBXContainerItemProxy */;
		};
		7699BD631A1CD51E00636397 /* PBXTargetDependency */ = {
			isa = PBXTargetDependency;
			name = libskia;
			targetProxy = 7699BD641A1CD51E00636397 /* PBXContainerItemProxy */;
		};
		7699BD651A1CD51E00636397 /* PBXTargetDependency */ = {
			isa = PBXTargetDependency;
			target = 4D22200F171D72A500E7E557 /* version */;
			targetProxy = 7699BD661A1CD51E00636397 /* PBXContainerItemProxy */;
		};
		7699BD671A1CD51E00636397 /* PBXTargetDependency */ = {
			isa = PBXTargetDependency;
			name = libz;
			targetProxy = 7699BD681A1CD51E00636397 /* PBXContainerItemProxy */;
		};
		7699BD691A1CD51E00636397 /* PBXTargetDependency */ = {
			isa = PBXTargetDependency;
			name = libpng;
			targetProxy = 7699BD6A1A1CD51E00636397 /* PBXContainerItemProxy */;
		};
		7699BD6B1A1CD51E00636397 /* PBXTargetDependency */ = {
			isa = PBXTargetDependency;
			name = libjpeg;
			targetProxy = 7699BD6C1A1CD51E00636397 /* PBXContainerItemProxy */;
		};
		7699BD6D1A1CD51E00636397 /* PBXTargetDependency */ = {
			isa = PBXTargetDependency;
			name = libpcre;
			targetProxy = 7699BD6E1A1CD51E00636397 /* PBXContainerItemProxy */;
		};
		7699BD6F1A1CD51E00636397 /* PBXTargetDependency */ = {
			isa = PBXTargetDependency;
			name = libgif;
			targetProxy = 7699BD701A1CD51E00636397 /* PBXContainerItemProxy */;
		};
		7699BD711A1CD51E00636397 /* PBXTargetDependency */ = {
			isa = PBXTargetDependency;
			name = external;
			targetProxy = 7699BD721A1CD51E00636397 /* PBXContainerItemProxy */;
		};
		7699BD731A1CD51E00636397 /* PBXTargetDependency */ = {
			isa = PBXTargetDependency;
			name = libgraphics;
			targetProxy = 7699BD741A1CD51E00636397 /* PBXContainerItemProxy */;
		};
		7699BD751A1CD51E00636397 /* PBXTargetDependency */ = {
			isa = PBXTargetDependency;
			name = foundation;
			targetProxy = 7699BD761A1CD51E00636397 /* PBXContainerItemProxy */;
		};
		7699BD771A1CD51E00636397 /* PBXTargetDependency */ = {
			isa = PBXTargetDependency;
			name = libopenssl;
			targetProxy = 7699BD781A1CD51E00636397 /* PBXContainerItemProxy */;
		};
		7699BE7B1A1CD5BE00636397 /* PBXTargetDependency */ = {
			isa = PBXTargetDependency;
			name = foundation;
			targetProxy = 7699BE7A1A1CD5BE00636397 /* PBXContainerItemProxy */;
		};
		76EF3185181E708A00FAC195 /* PBXTargetDependency */ = {
			isa = PBXTargetDependency;
			name = libgraphics;
			targetProxy = 76EF3184181E708A00FAC195 /* PBXContainerItemProxy */;
		};
		76F1A3001A1CDC9900A3DBB1 /* PBXTargetDependency */ = {
			isa = PBXTargetDependency;
			target = 7699BD621A1CD51E00636397 /* kernel-test */;
			targetProxy = 76F1A2FF1A1CDC9900A3DBB1 /* PBXContainerItemProxy */;
		};
		BE0986A1194872D20065CEEA /* PBXTargetDependency */ = {
			isa = PBXTargetDependency;
			name = revsecurity;
			targetProxy = BE0986A0194872D20065CEEA /* PBXContainerItemProxy */;
		};
		BE3F705E175CD3E700DBFB07 /* PBXTargetDependency */ = {
			isa = PBXTargetDependency;
			name = foundation;
			targetProxy = BE3F705D175CD3E700DBFB07 /* PBXContainerItemProxy */;
		};
		BE3F7060175CD40000DBFB07 /* PBXTargetDependency */ = {
			isa = PBXTargetDependency;
			name = foundation;
			targetProxy = BE3F705F175CD40000DBFB07 /* PBXContainerItemProxy */;
		};
/* End PBXTargetDependency section */

/* Begin XCBuildConfiguration section */
		4D1F9C2F171C64320091C6CB /* Debug */ = {
			isa = XCBuildConfiguration;
			buildSettings = {
				PRODUCT_NAME = "security-community";
			};
			name = Debug;
		};
		4D1F9C30171C64320091C6CB /* Release */ = {
			isa = XCBuildConfiguration;
			buildSettings = {
				PRODUCT_NAME = "security-community";
			};
			name = Release;
		};
		4D1F9D15171C67B00091C6CB /* Debug */ = {
			isa = XCBuildConfiguration;
			buildSettings = {
				GLOBAL_GCC_PREPROCESSOR_DEFINITIONS = "_SERVER _MAC_SERVER";
				PRODUCT_NAME = "kernel-server";
			};
			name = Debug;
		};
		4D1F9D16171C67B00091C6CB /* Release */ = {
			isa = XCBuildConfiguration;
			buildSettings = {
				GLOBAL_GCC_PREPROCESSOR_DEFINITIONS = "_SERVER _MAC_SERVER";
				PRODUCT_NAME = "kernel-server";
			};
			name = Release;
		};
		4D221A9F171D58A800E7E557 /* Debug */ = {
			isa = XCBuildConfiguration;
			buildSettings = {
				GCC_PREPROCESSOR_DEFINITIONS = (
					"$(inherited)",
					MODE_DEVELOPMENT,
				);
				PRODUCT_NAME = "kernel-development";
			};
			name = Debug;
		};
		4D221AA0171D58A800E7E557 /* Release */ = {
			isa = XCBuildConfiguration;
			buildSettings = {
				GCC_PREPROCESSOR_DEFINITIONS = (
					"$(inherited)",
					MODE_DEVELOPMENT,
				);
				PRODUCT_NAME = "kernel-development";
			};
			name = Release;
		};
		4D221AF4171D5EC500E7E557 /* Debug */ = {
			isa = XCBuildConfiguration;
			buildSettings = {
				GCC_PREPROCESSOR_DEFINITIONS = (
					"$(inherited)",
					MODE_DEVELOPMENT,
				);
				PRODUCT_NAME = "kernel-standalone";
			};
			name = Debug;
		};
		4D221AF5171D5EC500E7E557 /* Release */ = {
			isa = XCBuildConfiguration;
			buildSettings = {
				GCC_PREPROCESSOR_DEFINITIONS = (
					"$(inherited)",
					MODE_DEVELOPMENT,
				);
				PRODUCT_NAME = "kernel-standalone";
			};
			name = Release;
		};
		4D222011171D72A500E7E557 /* Debug */ = {
			isa = XCBuildConfiguration;
			buildSettings = {
				PRODUCT_NAME = version;
			};
			name = Debug;
		};
		4D222012171D72A500E7E557 /* Release */ = {
			isa = XCBuildConfiguration;
			buildSettings = {
				PRODUCT_NAME = version;
			};
			name = Release;
		};
		4D2A57D41198634300135143 /* Debug */ = {
			isa = XCBuildConfiguration;
			buildSettings = {
				GCC_PREPROCESSOR_DEFINITIONS = (
					"$(inherited)",
					MODE_INSTALLER,
				);
				INFOPLIST_FILE = "rsrc/Installer-Info.plist";
				LIBRARY_SEARCH_PATHS = (
					"$(inherited)",
					"\"$(SRCROOT)/../prebuilt/lib/mac\"",
				);
				OTHER_LDFLAGS = "-ObjC";
				PRODUCT_NAME = Installer;
			};
			name = Debug;
		};
		4D2A57D51198634300135143 /* Release */ = {
			isa = XCBuildConfiguration;
			buildSettings = {
				GCC_PREPROCESSOR_DEFINITIONS = (
					"$(inherited)",
					MODE_INSTALLER,
				);
				INFOPLIST_FILE = "rsrc/Installer-Info.plist";
				LIBRARY_SEARCH_PATHS = (
					"$(inherited)",
					"\"$(SRCROOT)/../prebuilt/lib/mac\"",
				);
				OTHER_LDFLAGS = "-ObjC";
				PRODUCT_NAME = Installer;
			};
			name = Release;
		};
		4D587D960B80944100200116 /* Debug */ = {
			isa = XCBuildConfiguration;
			baseConfigurationReference = 4D587DB40B80949B00200116 /* Debug.xcconfig */;
			buildSettings = {
				HEADER_SEARCH_PATHS = (
					"\"$(SOLUTION_DIR)/engine/include\"",
					"\"$(SOLUTION_DIR)/lcidlc/include\"",
					"\"$(SOLUTION_DIR)/libfoundation/include\"",
					"\"$(SOLUTION_DIR)/libexternal/include\"",
					"\"$(SOLUTION_DIR)/libexternalv1/include\"",
					"\"$(SOLUTION_DIR)/thirdparty/libz/include\"",
					"\"$(SOLUTION_DIR)/thirdparty/libpng/include\"",
					"\"$(SOLUTION_DIR)/thirdparty/libjpeg/include\"",
					"\"$(SOLUTION_DIR)/thirdparty/libpcre/include\"",
					"\"$(SOLUTION_DIR)/thirdparty/libcairo/src\"",
					"\"$(SOLUTION_DIR)/thirdparty/libsqlite/include\"",
					"\"$(SOLUTION_DIR)/thirdparty/libmysql/include\"",
					"\"$(SOLUTION_DIR)/thirdparty/libgif/include\"",
					"\"$(SOLUTION_DIR)/libgraphics/include\"",
					"\"$(SOLUTION_DIR)/thirdparty/libskia/include/config\"",
					"\"$(SOLUTION_DIR)/thirdparty/libskia/include/core\"",
					"\"$(SOLUTION_DIR)/thirdparty/libskia/include/effects\"",
					"\"$(SOLUTION_DIR)/thirdparty/libpq/include\"",
					"\"$(SOLUTION_DIR)/thirdparty/libiodbc/include\"",
					"\"$(SOLUTION_DIR)/thirdparty/libxml/include\"",
					"\"$(SOLUTION_DIR)/thirdparty/libxslt/include\"",
					"\"$(SOLUTION_DIR)/thirdparty/libzip/include\"",
					"\"$(SOLUTION_DIR)/thirdparty/libopenssl/include\"",
					"\"$(SOLUTION_DIR)/thirdparty/libffi/darwin/include\"",
					"$(SOLUTION_DIR)/libscript/include",
				);
				LIBRARY_SEARCH_PATHS = "$(SOLUTION_DIR)/prebuilt/lib/mac";
			};
			name = Debug;
		};
		4D587D970B80944100200116 /* Release */ = {
			isa = XCBuildConfiguration;
			baseConfigurationReference = 4D587DB20B80949B00200116 /* Release.xcconfig */;
			buildSettings = {
				HEADER_SEARCH_PATHS = (
					"\"$(SOLUTION_DIR)/engine/include\"",
					"\"$(SOLUTION_DIR)/lcidlc/include\"",
					"\"$(SOLUTION_DIR)/libfoundation/include\"",
					"\"$(SOLUTION_DIR)/libexternal/include\"",
					"\"$(SOLUTION_DIR)/libexternalv1/include\"",
					"\"$(SOLUTION_DIR)/thirdparty/libz/include\"",
					"\"$(SOLUTION_DIR)/thirdparty/libpng/include\"",
					"\"$(SOLUTION_DIR)/thirdparty/libjpeg/include\"",
					"\"$(SOLUTION_DIR)/thirdparty/libpcre/include\"",
					"\"$(SOLUTION_DIR)/thirdparty/libcairo/src\"",
					"\"$(SOLUTION_DIR)/thirdparty/libsqlite/include\"",
					"\"$(SOLUTION_DIR)/thirdparty/libmysql/include\"",
					"\"$(SOLUTION_DIR)/thirdparty/libgif/include\"",
					"\"$(SOLUTION_DIR)/libgraphics/include\"",
					"\"$(SOLUTION_DIR)/thirdparty/libskia/include/config\"",
					"\"$(SOLUTION_DIR)/thirdparty/libskia/include/core\"",
					"\"$(SOLUTION_DIR)/thirdparty/libskia/include/effects\"",
					"\"$(SOLUTION_DIR)/thirdparty/libpq/include\"",
					"\"$(SOLUTION_DIR)/thirdparty/libiodbc/include\"",
					"\"$(SOLUTION_DIR)/thirdparty/libxml/include\"",
					"\"$(SOLUTION_DIR)/thirdparty/libxslt/include\"",
					"\"$(SOLUTION_DIR)/thirdparty/libzip/include\"",
					"\"$(SOLUTION_DIR)/thirdparty/libopenssl/include\"",
					"\"$(SOLUTION_DIR)/thirdparty/libffi/darwin/include\"",
					"$(SOLUTION_DIR)/libscript/include",
				);
				LIBRARY_SEARCH_PATHS = "$(SOLUTION_DIR)/prebuilt/lib/mac";
			};
			name = Release;
		};
		4D587DA70B80945B00200116 /* Debug */ = {
			isa = XCBuildConfiguration;
			buildSettings = {
				INFOPLIST_FILE = "rsrc/Revolution-Info.plist";
				LIBRARY_SEARCH_PATHS = (
					"$(inherited)",
					"\"$(SRCROOT)/../prebuilt/lib/mac\"",
				);
				OTHER_LDFLAGS = "-ObjC";
				PRODUCT_NAME = "LiveCode-Community";
				WRAPPER_EXTENSION = app;
			};
			name = Debug;
		};
		4D587DA80B80945B00200116 /* Release */ = {
			isa = XCBuildConfiguration;
			buildSettings = {
				INFOPLIST_FILE = "rsrc/Revolution-Info.plist";
				LIBRARY_SEARCH_PATHS = (
					"$(inherited)",
					"\"$(SRCROOT)/../prebuilt/lib/mac\"",
				);
				OTHER_LDFLAGS = "-ObjC";
				PRODUCT_NAME = "LiveCode-Community";
				WRAPPER_EXTENSION = app;
			};
			name = Release;
		};
		4DB846B6192B53E900771914 /* Debug */ = {
			isa = XCBuildConfiguration;
			baseConfigurationReference = 4D587DB40B80949B00200116 /* Debug.xcconfig */;
			buildSettings = {
				LIBRARY_SEARCH_PATHS = (
					"$(inherited)",
					"$(SOLUTION_DIR)/prebuilt/lib/mac",
					"\"$(SRCROOT)/../_build/mac/Debug\"",
				);
				OTHER_LDFLAGS = (
					"-ObjC",
					"-lcustomssl",
					"-lcustomcrypto",
				);
				PRODUCT_NAME = "Server-Community";
			};
			name = Debug;
		};
		4DB846B7192B53E900771914 /* Release */ = {
			isa = XCBuildConfiguration;
			baseConfigurationReference = 4D587DB20B80949B00200116 /* Release.xcconfig */;
			buildSettings = {
				LIBRARY_SEARCH_PATHS = (
					"$(inherited)",
					"$(SOLUTION_DIR)/prebuilt/lib/mac",
					"\"$(SRCROOT)/../_build/mac/Debug\"",
				);
				OTHER_LDFLAGS = (
					"-ObjC",
					"-lcustomssl",
					"-lcustomcrypto",
				);
				PRODUCT_NAME = "Server-Community";
			};
			name = Release;
		};
		4DE18D8F0B82296A0086DB92 /* Debug */ = {
			isa = XCBuildConfiguration;
			buildSettings = {
				INFOPLIST_FILE = "rsrc/Standalone-Info.plist";
				LIBRARY_SEARCH_PATHS = (
					"$(inherited)",
					"\"$(SRCROOT)/../prebuilt/lib/mac\"",
				);
				OTHER_LDFLAGS = "-ObjC";
				PRODUCT_NAME = "Standalone-Community";
			};
			name = Debug;
		};
		4DE18D900B82296A0086DB92 /* Release */ = {
			isa = XCBuildConfiguration;
			buildSettings = {
				INFOPLIST_FILE = "rsrc/Standalone-Info.plist";
				LIBRARY_SEARCH_PATHS = (
					"$(inherited)",
					"\"$(SRCROOT)/../prebuilt/lib/mac\"",
				);
				OTHER_LDFLAGS = "-ObjC";
				PRODUCT_NAME = "Standalone-Community";
			};
			name = Release;
		};
		4DEE29F70FDE41C00009423C /* Debug */ = {
			isa = XCBuildConfiguration;
			buildSettings = {
				GCC_WARN_ABOUT_RETURN_TYPE = YES;
				GCC_WARN_UNINITIALIZED_AUTOS = YES;
				PRODUCT_NAME = kernel;
			};
			name = Debug;
		};
		4DEE29F90FDE41C00009423C /* Release */ = {
			isa = XCBuildConfiguration;
			buildSettings = {
				GCC_WARN_ABOUT_RETURN_TYPE = YES;
				GCC_WARN_UNINITIALIZED_AUTOS = YES;
				PRODUCT_NAME = kernel;
			};
			name = Release;
		};
		7699BD5E1A1CD51A00636397 /* Debug */ = {
			isa = XCBuildConfiguration;
			buildSettings = {
				GCC_PREPROCESSOR_DEFINITIONS = (
					"$(inherited)",
					MODE_TEST,
					_TEST,
				);
				INFOPLIST_FILE = "Test-Info.plist";
				LIBRARY_SEARCH_PATHS = (
					"$(inherited)",
					"\"$(SRCROOT)/../prebuilt/lib/mac\"",
				);
				OTHER_LDFLAGS = "-ObjC";
				PRODUCT_NAME = "Test-Community";
			};
			name = Debug;
		};
		7699BD5F1A1CD51A00636397 /* Release */ = {
			isa = XCBuildConfiguration;
			buildSettings = {
				GCC_PREPROCESSOR_DEFINITIONS = (
					"$(inherited)",
					MODE_TEST,
					_TEST,
				);
				INFOPLIST_FILE = "Test-Info.plist";
				LIBRARY_SEARCH_PATHS = (
					"$(inherited)",
					"\"$(SRCROOT)/../prebuilt/lib/mac\"",
				);
				OTHER_LDFLAGS = "-ObjC";
				PRODUCT_NAME = "Test-Community";
			};
			name = Release;
		};
		7699BE771A1CD51E00636397 /* Debug */ = {
			isa = XCBuildConfiguration;
			buildSettings = {
				GCC_PREPROCESSOR_DEFINITIONS = (
					"$(GLOBAL_GCC_PREPROCESSOR_DEFINITIONS)",
					_DEBUG,
					MODE_TEST,
					_TEST,
				);
				GCC_WARN_ABOUT_RETURN_TYPE = YES;
				GCC_WARN_UNINITIALIZED_AUTOS = YES;
				PRODUCT_NAME = "kernel-test";
			};
			name = Debug;
		};
		7699BE781A1CD51E00636397 /* Release */ = {
			isa = XCBuildConfiguration;
			buildSettings = {
				GCC_PREPROCESSOR_DEFINITIONS = (
					"$(GLOBAL_GCC_PREPROCESSOR_DEFINITIONS)",
					_RELEASE,
					NDEBUG,
					MODE_TEST,
					_TEST,
				);
				GCC_WARN_ABOUT_RETURN_TYPE = YES;
				GCC_WARN_UNINITIALIZED_AUTOS = YES;
				PRODUCT_NAME = "kernel-test";
			};
			name = Release;
		};
/* End XCBuildConfiguration section */

/* Begin XCConfigurationList section */
		4D1F9C31171C64980091C6CB /* Build configuration list for PBXNativeTarget "security-community" */ = {
			isa = XCConfigurationList;
			buildConfigurations = (
				4D1F9C2F171C64320091C6CB /* Debug */,
				4D1F9C30171C64320091C6CB /* Release */,
			);
			defaultConfigurationIsVisible = 0;
			defaultConfigurationName = Release;
		};
		4D1F9D14171C67B00091C6CB /* Build configuration list for PBXNativeTarget "kernel-server" */ = {
			isa = XCConfigurationList;
			buildConfigurations = (
				4D1F9D15171C67B00091C6CB /* Debug */,
				4D1F9D16171C67B00091C6CB /* Release */,
			);
			defaultConfigurationIsVisible = 0;
			defaultConfigurationName = Release;
		};
		4D221AA7171D590B00E7E557 /* Build configuration list for PBXNativeTarget "kernel-development" */ = {
			isa = XCConfigurationList;
			buildConfigurations = (
				4D221A9F171D58A800E7E557 /* Debug */,
				4D221AA0171D58A800E7E557 /* Release */,
			);
			defaultConfigurationIsVisible = 0;
			defaultConfigurationName = Release;
		};
		4D221AF3171D5EC500E7E557 /* Build configuration list for PBXNativeTarget "kernel-standalone" */ = {
			isa = XCConfigurationList;
			buildConfigurations = (
				4D221AF4171D5EC500E7E557 /* Debug */,
				4D221AF5171D5EC500E7E557 /* Release */,
			);
			defaultConfigurationIsVisible = 0;
			defaultConfigurationName = Release;
		};
		4D222024171D732C00E7E557 /* Build configuration list for PBXAggregateTarget "version" */ = {
			isa = XCConfigurationList;
			buildConfigurations = (
				4D222011171D72A500E7E557 /* Debug */,
				4D222012171D72A500E7E557 /* Release */,
			);
			defaultConfigurationIsVisible = 0;
			defaultConfigurationName = Release;
		};
		4D2A57D31198634300135143 /* Build configuration list for PBXNativeTarget "Installer" */ = {
			isa = XCConfigurationList;
			buildConfigurations = (
				4D2A57D41198634300135143 /* Debug */,
				4D2A57D51198634300135143 /* Release */,
			);
			defaultConfigurationIsVisible = 0;
			defaultConfigurationName = Release;
		};
		4D587D950B80944100200116 /* Build configuration list for PBXProject "engine" */ = {
			isa = XCConfigurationList;
			buildConfigurations = (
				4D587D960B80944100200116 /* Debug */,
				4D587D970B80944100200116 /* Release */,
			);
			defaultConfigurationIsVisible = 0;
			defaultConfigurationName = Release;
		};
		4D587DA60B80945B00200116 /* Build configuration list for PBXNativeTarget "LiveCode-Community" */ = {
			isa = XCConfigurationList;
			buildConfigurations = (
				4D587DA70B80945B00200116 /* Debug */,
				4D587DA80B80945B00200116 /* Release */,
			);
			defaultConfigurationIsVisible = 0;
			defaultConfigurationName = Release;
		};
		4DB846B9192B544B00771914 /* Build configuration list for PBXNativeTarget "Server-Community" */ = {
			isa = XCConfigurationList;
			buildConfigurations = (
				4DB846B6192B53E900771914 /* Debug */,
				4DB846B7192B53E900771914 /* Release */,
			);
			defaultConfigurationIsVisible = 0;
			defaultConfigurationName = Release;
		};
		4DE18D8E0B82296A0086DB92 /* Build configuration list for PBXNativeTarget "Standalone-Community" */ = {
			isa = XCConfigurationList;
			buildConfigurations = (
				4DE18D8F0B82296A0086DB92 /* Debug */,
				4DE18D900B82296A0086DB92 /* Release */,
			);
			defaultConfigurationIsVisible = 0;
			defaultConfigurationName = Release;
		};
		4DEE2A000FDE421A0009423C /* Build configuration list for PBXNativeTarget "kernel" */ = {
			isa = XCConfigurationList;
			buildConfigurations = (
				4DEE29F70FDE41C00009423C /* Debug */,
				4DEE29F90FDE41C00009423C /* Release */,
			);
			defaultConfigurationIsVisible = 0;
			defaultConfigurationName = Release;
		};
		7699BD5D1A1CD51A00636397 /* Build configuration list for PBXNativeTarget "Test-Community" */ = {
			isa = XCConfigurationList;
			buildConfigurations = (
				7699BD5E1A1CD51A00636397 /* Debug */,
				7699BD5F1A1CD51A00636397 /* Release */,
			);
			defaultConfigurationIsVisible = 0;
			defaultConfigurationName = Release;
		};
		7699BE761A1CD51E00636397 /* Build configuration list for PBXNativeTarget "kernel-test" */ = {
			isa = XCConfigurationList;
			buildConfigurations = (
				7699BE771A1CD51E00636397 /* Debug */,
				7699BE781A1CD51E00636397 /* Release */,
			);
			defaultConfigurationIsVisible = 0;
			defaultConfigurationName = Release;
		};
/* End XCConfigurationList section */
	};
	rootObject = 4D587D940B80944100200116 /* Project object */;
}<|MERGE_RESOLUTION|>--- conflicted
+++ resolved
@@ -2416,12 +2416,8 @@
 			isa = PBXFrameworksBuildPhase;
 			buildActionMask = 2147483647;
 			files = (
-<<<<<<< HEAD
 				726191781A260B7F00851787 /* libscript.a in Frameworks */,
 				726191601A26094900851787 /* libffi.a in Frameworks */,
-=======
-				C74D7EE61A263A2300BC7FE8 /* libffi.a in Frameworks */,
->>>>>>> b73585b5
 				BE6444481965B8BE00C2092C /* AudioToolbox.framework in Frameworks */,
 				721CAAC818351E7400858545 /* libicudata.a in Frameworks */,
 				721CAAC918351E7400858545 /* libicuio.a in Frameworks */,
