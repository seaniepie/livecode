--- conflicted
+++ resolved
@@ -2553,12 +2553,9 @@
 				4D140F9015A5A82300191B5E /* SoundModule.java */,
 				4D140F9115A5A82300191B5E /* TextMessaging.java */,
 				4DD54D1E134F591500981610 /* URLLoader.java */,
-<<<<<<< HEAD
 				4D7667AC17A137D500E692E0 /* EngineApi.java */,
-=======
 				4D140F9215A5A82300191B5E /* Utils.java */,
 				4D140F7115A5A82300191B5E /* billing */,
->>>>>>> f02aa216
 			);
 			path = android;
 			sourceTree = "<group>";
