--- conflicted
+++ resolved
@@ -558,13 +558,9 @@
 		BE168E6E19598EAD00B957D0 /* region.cpp in Sources */ = {isa = PBXBuildFile; fileRef = BE168E6D19598EAD00B957D0 /* region.cpp */; };
 		BE174F95195D76BC0026EEAF /* region.cpp in Sources */ = {isa = PBXBuildFile; fileRef = BE168E6D19598EAD00B957D0 /* region.cpp */; };
 		BE174F96195D76E00026EEAF /* coretextfonts.cpp in Sources */ = {isa = PBXBuildFile; fileRef = BEBC51D81953505400215C85 /* coretextfonts.cpp */; };
-<<<<<<< HEAD
-		BE20AE04195B24B300850531 /* quicktimestubs.mac.cpp in Sources */ = {isa = PBXBuildFile; fileRef = BE369216195881B700386D30 /* quicktimestubs.mac.cpp */; };
-=======
 		BE20AE01195B245B00850531 /* AudioToolbox.framework in Frameworks */ = {isa = PBXBuildFile; fileRef = BE20AE00195B244800850531 /* AudioToolbox.framework */; };
 		BE20AE02195B245C00850531 /* AudioToolbox.framework in Frameworks */ = {isa = PBXBuildFile; fileRef = BE20AE00195B244800850531 /* AudioToolbox.framework */; };
 		BE20AE03195B245D00850531 /* AudioToolbox.framework in Frameworks */ = {isa = PBXBuildFile; fileRef = BE20AE00195B244800850531 /* AudioToolbox.framework */; };
->>>>>>> fd21c716
 		BE20AE05195B24B300850531 /* quicktimestubs.mac.cpp in Sources */ = {isa = PBXBuildFile; fileRef = BE369216195881B700386D30 /* quicktimestubs.mac.cpp */; };
 		BE369208195880F300386D30 /* desktop-ans.cpp in Sources */ = {isa = PBXBuildFile; fileRef = BE369200195880E600386D30 /* desktop-ans.cpp */; };
 		BE369209195880F300386D30 /* desktop-dc.cpp in Sources */ = {isa = PBXBuildFile; fileRef = BE369201195880E600386D30 /* desktop-dc.cpp */; };
