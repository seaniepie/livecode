--- conflicted
+++ resolved
@@ -317,19 +317,10 @@
 		4D8BED4811B95A1000DED42A /* Security.framework in Frameworks */ = {isa = PBXBuildFile; fileRef = 4D8BED0111B959F500DED42A /* Security.framework */; };
 		4D982B1213C1CDC10066119A /* CoreServices.framework in Frameworks */ = {isa = PBXBuildFile; fileRef = 4D982B1113C1CDC10066119A /* CoreServices.framework */; };
 		4D982B1913C1CDD20066119A /* ApplicationServices.framework in Frameworks */ = {isa = PBXBuildFile; fileRef = 4D982B1813C1CDD20066119A /* ApplicationServices.framework */; };
-<<<<<<< HEAD
-		4D982BEF13C2E74A0066119A /* srvoutput.cpp in Sources */ = {isa = PBXBuildFile; fileRef = 4D982BEE13C2E74A0066119A /* srvoutput.cpp */; };
-=======
->>>>>>> dcd3dcc6
 		4DAB7B370FE120060009F91E /* bitmapeffect.cpp in Sources */ = {isa = PBXBuildFile; fileRef = 4DAB7B350FE120060009F91E /* bitmapeffect.cpp */; };
 		4DAB7D280FF3A0100009F91E /* md5.cpp in Sources */ = {isa = PBXBuildFile; fileRef = 4DAB7D270FF3A0100009F91E /* md5.cpp */; };
 		4DADCD5B12392EAF003CD17C /* sha1.cpp in Sources */ = {isa = PBXBuildFile; fileRef = 4DADCD5912392EAF003CD17C /* sha1.cpp */; };
 		4DADCDFD12393F55003CD17C /* Installer.icns in Resources */ = {isa = PBXBuildFile; fileRef = 4DADCDFC12393F26003CD17C /* Installer.icns */; };
-<<<<<<< HEAD
-		4DB381A417143CF300D3F102 /* stacksecurity.cpp in Sources */ = {isa = PBXBuildFile; fileRef = E8A7EF0016FC98A200C39491 /* stacksecurity.cpp */; };
-		4DB381A517143CFC00D3F102 /* deploysecurity.cpp in Sources */ = {isa = PBXBuildFile; fileRef = E86D59AE170AF0E000060AED /* deploysecurity.cpp */; };
-=======
->>>>>>> dcd3dcc6
 		4DB382EE1714418A00D3F102 /* libz.a in Frameworks */ = {isa = PBXBuildFile; fileRef = 4D6C797917134897000BCF78 /* libz.a */; };
 		4DB382EF1714418A00D3F102 /* libpng.a in Frameworks */ = {isa = PBXBuildFile; fileRef = 4D6C7981171348A6000BCF78 /* libpng.a */; };
 		4DB382F01714418A00D3F102 /* libjpeg.a in Frameworks */ = {isa = PBXBuildFile; fileRef = 4D6C7989171348B4000BCF78 /* libjpeg.a */; };
@@ -349,15 +340,6 @@
 		4DB386131714426200D3F102 /* libgif.a in Frameworks */ = {isa = PBXBuildFile; fileRef = 4D6C7991171348C1000BCF78 /* libgif.a */; };
 		4DB386141714426200D3F102 /* libpcre.a in Frameworks */ = {isa = PBXBuildFile; fileRef = 4D6C7999171348CD000BCF78 /* libpcre.a */; };
 		4DB98626130C09D6008A03DC /* mcutility.cpp in Sources */ = {isa = PBXBuildFile; fileRef = 4DB98625130C09D6008A03DC /* mcutility.cpp */; };
-		4DBDE4A917171D2C00A5F1CC /* libcrypto.dylib in Frameworks */ = {isa = PBXBuildFile; fileRef = 4DE01512171716AD001ACDA6 /* libcrypto.dylib */; };
-		4DBDE4AA17171D2C00A5F1CC /* libcups.dylib in Frameworks */ = {isa = PBXBuildFile; fileRef = 4DE01515171716C6001ACDA6 /* libcups.dylib */; };
-		4DBDE4AB17171D2C00A5F1CC /* libssl.dylib in Frameworks */ = {isa = PBXBuildFile; fileRef = 4DE015B31717170A001ACDA6 /* libssl.dylib */; };
-		4DBDE4AC17171D3600A5F1CC /* libcrypto.dylib in Frameworks */ = {isa = PBXBuildFile; fileRef = 4DE01512171716AD001ACDA6 /* libcrypto.dylib */; };
-		4DBDE4AD17171D3600A5F1CC /* libcups.dylib in Frameworks */ = {isa = PBXBuildFile; fileRef = 4DE01515171716C6001ACDA6 /* libcups.dylib */; };
-		4DBDE4AE17171D3600A5F1CC /* libssl.dylib in Frameworks */ = {isa = PBXBuildFile; fileRef = 4DE015B31717170A001ACDA6 /* libssl.dylib */; };
-		4DBDE4B71717204E00A5F1CC /* libcrypto.dylib in Frameworks */ = {isa = PBXBuildFile; fileRef = 4DE01512171716AD001ACDA6 /* libcrypto.dylib */; };
-		4DBDE4B81717204E00A5F1CC /* libcups.dylib in Frameworks */ = {isa = PBXBuildFile; fileRef = 4DE01515171716C6001ACDA6 /* libcups.dylib */; };
-		4DBDE4B91717204E00A5F1CC /* libssl.dylib in Frameworks */ = {isa = PBXBuildFile; fileRef = 4DE015B31717170A001ACDA6 /* libssl.dylib */; };
 		4DC66D8B1045D41700D1CFA3 /* notify.cpp in Sources */ = {isa = PBXBuildFile; fileRef = 4DC66D8A1045D41700D1CFA3 /* notify.cpp */; };
 		4DCB65721653B2F700E438E6 /* stackcache.cpp in Sources */ = {isa = PBXBuildFile; fileRef = 4DCB65711653B2F700E438E6 /* stackcache.cpp */; };
 		4DCFFD1C10CE8F5800FA2262 /* osxtextlayout.cpp in Sources */ = {isa = PBXBuildFile; fileRef = 4DCFFD1B10CE8F5800FA2262 /* osxtextlayout.cpp */; };
@@ -366,13 +348,6 @@
 		4DDB666F14139FF500E5C84C /* tilecache.cpp in Sources */ = {isa = PBXBuildFile; fileRef = 4DDB666D14139FF500E5C84C /* tilecache.cpp */; };
 		4DDB66721413A02000E5C84C /* redraw.cpp in Sources */ = {isa = PBXBuildFile; fileRef = 4DDB66701413A02000E5C84C /* redraw.cpp */; };
 		4DDC26C9122692B10071CB31 /* Quartz.framework in Frameworks */ = {isa = PBXBuildFile; fileRef = 4D5881C10B80C7C300200116 /* Quartz.framework */; };
-<<<<<<< HEAD
-		4DDE61AF14F52B000017E8C6 /* fonttable.cpp in Sources */ = {isa = PBXBuildFile; fileRef = 4D592DEA14EED23600EADBB6 /* fonttable.cpp */; };
-		4DE01513171716AD001ACDA6 /* libcrypto.dylib in Frameworks */ = {isa = PBXBuildFile; fileRef = 4DE01512171716AD001ACDA6 /* libcrypto.dylib */; };
-		4DE01516171716C6001ACDA6 /* libcups.dylib in Frameworks */ = {isa = PBXBuildFile; fileRef = 4DE01515171716C6001ACDA6 /* libcups.dylib */; };
-		4DE015B41717170A001ACDA6 /* libssl.dylib in Frameworks */ = {isa = PBXBuildFile; fileRef = 4DE015B31717170A001ACDA6 /* libssl.dylib */; };
-=======
->>>>>>> dcd3dcc6
 		4DE18D000B82296A0086DB92 /* LiveCode.rsrc in Resources */ = {isa = PBXBuildFile; fileRef = 4D5885620B80DEAC00200116 /* LiveCode.rsrc */; };
 		4DE18D010B82296A0086DB92 /* da.lproj in Resources */ = {isa = PBXBuildFile; fileRef = 4D58854C0B80DEAB00200116 /* da.lproj */; };
 		4DE18D020B82296A0086DB92 /* French.lproj in Resources */ = {isa = PBXBuildFile; fileRef = 4D58854E0B80DEAC00200116 /* French.lproj */; };
@@ -1318,14 +1293,7 @@
 		4DDB66711413A02000E5C84C /* redraw.h */ = {isa = PBXFileReference; fileEncoding = 4; lastKnownFileType = sourcecode.c.h; name = redraw.h; path = src/redraw.h; sourceTree = "<group>"; };
 		4DDDEC8612F6E6F90056D206 /* mode_installer_lnx.cpp */ = {isa = PBXFileReference; fileEncoding = 4; lastKnownFileType = sourcecode.cpp.cpp; name = mode_installer_lnx.cpp; path = src/mode_installer_lnx.cpp; sourceTree = "<group>"; };
 		4DDDEC8712F6E6F90056D206 /* mode_installer_w32.cpp */ = {isa = PBXFileReference; fileEncoding = 4; lastKnownFileType = sourcecode.cpp.cpp; name = mode_installer_w32.cpp; path = src/mode_installer_w32.cpp; sourceTree = "<group>"; };
-<<<<<<< HEAD
-		4DE01512171716AD001ACDA6 /* libcrypto.dylib */ = {isa = PBXFileReference; lastKnownFileType = "compiled.mach-o.dylib"; name = libcrypto.dylib; path = usr/lib/libcrypto.dylib; sourceTree = SDKROOT; };
-		4DE01515171716C6001ACDA6 /* libcups.dylib */ = {isa = PBXFileReference; lastKnownFileType = "compiled.mach-o.dylib"; name = libcups.dylib; path = usr/lib/libcups.dylib; sourceTree = SDKROOT; };
-		4DE015B31717170A001ACDA6 /* libssl.dylib */ = {isa = PBXFileReference; lastKnownFileType = "compiled.mach-o.dylib"; name = libssl.dylib; path = usr/lib/libssl.dylib; sourceTree = SDKROOT; };
-		4DE18D930B82296A0086DB92 /* Standalone.app */ = {isa = PBXFileReference; explicitFileType = wrapper.application; includeInIndex = 0; path = Standalone.app; sourceTree = BUILT_PRODUCTS_DIR; };
-=======
 		4DE18D930B82296A0086DB92 /* Standalone-Community.app */ = {isa = PBXFileReference; explicitFileType = wrapper.application; includeInIndex = 0; path = "Standalone-Community.app"; sourceTree = BUILT_PRODUCTS_DIR; };
->>>>>>> dcd3dcc6
 		4DE2AB01100CCA9300A69884 /* deploy.h */ = {isa = PBXFileReference; fileEncoding = 4; lastKnownFileType = sourcecode.c.h; name = deploy.h; path = src/deploy.h; sourceTree = "<group>"; };
 		4DE663070BF9C1E50084FE0B /* Standalone-Info.plist */ = {isa = PBXFileReference; fileEncoding = 30; lastKnownFileType = text.plist.xml; name = "Standalone-Info.plist"; path = "rsrc/Standalone-Info.plist"; sourceTree = "<group>"; };
 		4DE7ED0D13B33B7F002634F5 /* dskspec.cpp */ = {isa = PBXFileReference; fileEncoding = 4; lastKnownFileType = sourcecode.cpp.cpp; name = dskspec.cpp; path = src/dskspec.cpp; sourceTree = "<group>"; };
@@ -1462,16 +1430,10 @@
 				4D2A57CC1198634300135143 /* Cocoa.framework in Frameworks */,
 				4D8BED4811B95A1000DED42A /* Security.framework in Frameworks */,
 				4D2A57CD1198634300135143 /* SystemConfiguration.framework in Frameworks */,
-<<<<<<< HEAD
-				4DBDE4AC17171D3600A5F1CC /* libcrypto.dylib in Frameworks */,
-				4DBDE4AD17171D3600A5F1CC /* libcups.dylib in Frameworks */,
-				4DBDE4AE17171D3600A5F1CC /* libssl.dylib in Frameworks */,
-=======
 				4D221FDC171D65AA00E7E557 /* libcrypto.dylib in Frameworks */,
 				4D221FDD171D65AA00E7E557 /* libcups.dylib in Frameworks */,
 				4D221FDE171D65AA00E7E557 /* libcurl.dylib in Frameworks */,
 				4D221FDF171D65AA00E7E557 /* libssl.dylib in Frameworks */,
->>>>>>> dcd3dcc6
 			);
 			runOnlyForDeploymentPostprocessing = 0;
 		};
@@ -1495,16 +1457,10 @@
 				4D8B47990BE7B3240046CD2F /* Cocoa.framework in Frameworks */,
 				4D00C6290CE1F27300341AD3 /* SystemConfiguration.framework in Frameworks */,
 				4D8BED0211B959F500DED42A /* Security.framework in Frameworks */,
-<<<<<<< HEAD
-				4DE01513171716AD001ACDA6 /* libcrypto.dylib in Frameworks */,
-				4DE01516171716C6001ACDA6 /* libcups.dylib in Frameworks */,
-				4DE015B41717170A001ACDA6 /* libssl.dylib in Frameworks */,
-=======
 				4D221A73171D577E00E7E557 /* libcrypto.dylib in Frameworks */,
 				4D221A74171D577E00E7E557 /* libcups.dylib in Frameworks */,
 				4D221A75171D577E00E7E557 /* libcurl.dylib in Frameworks */,
 				4D221A76171D577E00E7E557 /* libssl.dylib in Frameworks */,
->>>>>>> dcd3dcc6
 			);
 			runOnlyForDeploymentPostprocessing = 0;
 		};
@@ -1528,16 +1484,10 @@
 				4D8B479A0BE7B3240046CD2F /* Cocoa.framework in Frameworks */,
 				4D8BED0311B95A0300DED42A /* Security.framework in Frameworks */,
 				4D00C62A0CE1F27300341AD3 /* SystemConfiguration.framework in Frameworks */,
-<<<<<<< HEAD
-				4DBDE4A917171D2C00A5F1CC /* libcrypto.dylib in Frameworks */,
-				4DBDE4AA17171D2C00A5F1CC /* libcups.dylib in Frameworks */,
-				4DBDE4AB17171D2C00A5F1CC /* libssl.dylib in Frameworks */,
-=======
 				4D221A6F171D577400E7E557 /* libcrypto.dylib in Frameworks */,
 				4D221A70171D577400E7E557 /* libcups.dylib in Frameworks */,
 				4D221A71171D577400E7E557 /* libcurl.dylib in Frameworks */,
 				4D221A72171D577400E7E557 /* libssl.dylib in Frameworks */,
->>>>>>> dcd3dcc6
 			);
 			runOnlyForDeploymentPostprocessing = 0;
 		};
@@ -1563,17 +1513,10 @@
 				4DFD495B13BA2BC0008DB91F /* CoreFoundation.framework in Frameworks */,
 				4D982B1213C1CDC10066119A /* CoreServices.framework in Frameworks */,
 				4D982B1913C1CDD20066119A /* ApplicationServices.framework in Frameworks */,
-<<<<<<< HEAD
-				4DFD497613BA2C65008DB91F /* libcurl.dylib in Frameworks */,
-				4DBDE4B71717204E00A5F1CC /* libcrypto.dylib in Frameworks */,
-				4DBDE4B81717204E00A5F1CC /* libcups.dylib in Frameworks */,
-				4DBDE4B91717204E00A5F1CC /* libssl.dylib in Frameworks */,
-=======
 				4D221A68171D574F00E7E557 /* libcrypto.dylib in Frameworks */,
 				4D221A6A171D574F00E7E557 /* libcups.dylib in Frameworks */,
 				4D221A6C171D574F00E7E557 /* libcurl.dylib in Frameworks */,
 				4D221A6E171D574F00E7E557 /* libssl.dylib in Frameworks */,
->>>>>>> dcd3dcc6
 			);
 			runOnlyForDeploymentPostprocessing = 0;
 		};
@@ -1633,8 +1576,8 @@
 		4D587DA90B80948B00200116 /* Configurations */ = {
 			isa = PBXGroup;
 			children = (
+				4D587DB20B80949B00200116 /* Release.xcconfig */,
 				4D587DB30B80949B00200116 /* Global.xcconfig */,
-				4D587DB20B80949B00200116 /* Release.xcconfig */,
 				4D587DB40B80949B00200116 /* Debug.xcconfig */,
 			);
 			name = Configurations;
@@ -1694,17 +1637,10 @@
 				4D8BED0111B959F500DED42A /* Security.framework */,
 				4D00C6280CE1F27300341AD3 /* SystemConfiguration.framework */,
 				4DB3856E1714422200D3F102 /* Carbon.framework */,
-<<<<<<< HEAD
-				4DFD497513BA2C65008DB91F /* libcurl.dylib */,
-				4DE01512171716AD001ACDA6 /* libcrypto.dylib */,
-				4DE01515171716C6001ACDA6 /* libcups.dylib */,
-				4DE015B31717170A001ACDA6 /* libssl.dylib */,
-=======
 				4D221A67171D574F00E7E557 /* libcrypto.dylib */,
 				4D221A69171D574F00E7E557 /* libcups.dylib */,
 				4D221A6B171D574F00E7E557 /* libcurl.dylib */,
 				4D221A6D171D574F00E7E557 /* libssl.dylib */,
->>>>>>> dcd3dcc6
 			);
 			name = Frameworks;
 			sourceTree = "<group>";
@@ -2736,13 +2672,6 @@
 			);
 			projectRoot = ..;
 			targets = (
-<<<<<<< HEAD
-				4DEE29F50FDE41BE0009423C /* kernel */,
-				4D587DA10B80945B00200116 /* LiveCode */,
-				4DE18CED0B82296A0086DB92 /* standalone */,
-				4D2A57991198634300135143 /* installer */,
-				4DFD483D13BA2843008DB91F /* server */,
-=======
 				4D22200F171D72A500E7E557 /* version */,
 				4DEE29F50FDE41BE0009423C /* kernel */,
 				4D1F9C5D171C67B00091C6CB /* kernel-server */,
@@ -2753,7 +2682,6 @@
 				4DE18CED0B82296A0086DB92 /* Standalone-Community */,
 				4DFD483D13BA2843008DB91F /* Server-Community */,
 				4D2A57991198634300135143 /* Installer */,
->>>>>>> dcd3dcc6
 			);
 		};
 /* End PBXProject section */
