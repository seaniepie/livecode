--- conflicted
+++ resolved
@@ -3851,19 +3851,15 @@
 				E82206E1184F810A00117D10 /* resolution.cpp in Sources */,
 				4DAF5C8718C0E76500B9713C /* mac-scripting.mm in Sources */,
 				4D87710018C8B30700A88AF9 /* quicktime.cpp in Sources */,
-<<<<<<< HEAD
+                
                 1DC1249518FC422B00C2FEF3 /* quicktimestubs.mac.cpp in Sources */,
-                
 				1DED772C19129F27000FFFE3 /* button.cpp in Sources */,
 				1DED772D1912A03B000FFFE3 /* player-platform.cpp in Sources */,
 
 				1DDE08D11945DD32000E3705 /* mac-qt-player.mm in Sources */,
 				1DDE08D31945DD43000E3705 /* mac-av-player.mm in Sources */,
 
-=======
-				1DC1249518FC422B00C2FEF3 /* quicktimestubs.mac.cpp in Sources */,
 				E87FAFEC1924F25000ED338B /* region.cpp in Sources */,
->>>>>>> 974cd9d8
 			);
 			runOnlyForDeploymentPostprocessing = 0;
 		};
