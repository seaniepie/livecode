--- conflicted
+++ resolved
@@ -322,12 +322,9 @@
 		4DAB7D280FF3A0100009F91E /* md5.cpp in Sources */ = {isa = PBXBuildFile; fileRef = 4DAB7D270FF3A0100009F91E /* md5.cpp */; };
 		4DADCD5B12392EAF003CD17C /* sha1.cpp in Sources */ = {isa = PBXBuildFile; fileRef = 4DADCD5912392EAF003CD17C /* sha1.cpp */; };
 		4DADCDFD12393F55003CD17C /* Installer.icns in Resources */ = {isa = PBXBuildFile; fileRef = 4DADCDFC12393F26003CD17C /* Installer.icns */; };
-<<<<<<< HEAD
-		4DB32245174BD2BD00046FFE /* sysosxrandom.cpp in Sources */ = {isa = PBXBuildFile; fileRef = 4DB32230174BD08E00046FFE /* sysosxrandom.cpp */; };
-		4DB32264174BD48C00046FFE /* sysosxrandom.cpp in Sources */ = {isa = PBXBuildFile; fileRef = 4DB32230174BD08E00046FFE /* sysosxrandom.cpp */; };
-=======
-		4DB3235E174BE8E400046FFE /* uuid.cpp in Sources */ = {isa = PBXBuildFile; fileRef = 4D8589AA173A856600B20951 /* uuid.cpp */; };
->>>>>>> 00a6ec42
+		4DB32401174BEE1400046FFE /* sysunxrandom.cpp in Sources */ = {isa = PBXBuildFile; fileRef = 4DB3222E174BD06200046FFE /* sysunxrandom.cpp */; };
+		4DB32402174BEE1900046FFE /* uuid.cpp in Sources */ = {isa = PBXBuildFile; fileRef = 4D8589AA173A856600B20951 /* uuid.cpp */; };
+		4DB32404174BEE3300046FFE /* sysosxrandom.cpp in Sources */ = {isa = PBXBuildFile; fileRef = 4DB32230174BD08E00046FFE /* sysosxrandom.cpp */; };
 		4DB382EE1714418A00D3F102 /* libz.a in Frameworks */ = {isa = PBXBuildFile; fileRef = 4D6C797917134897000BCF78 /* libz.a */; };
 		4DB382EF1714418A00D3F102 /* libpng.a in Frameworks */ = {isa = PBXBuildFile; fileRef = 4D6C7981171348A6000BCF78 /* libpng.a */; };
 		4DB382F01714418A00D3F102 /* libjpeg.a in Frameworks */ = {isa = PBXBuildFile; fileRef = 4D6C7989171348B4000BCF78 /* libjpeg.a */; };
@@ -3120,6 +3117,8 @@
 				4D1F9DB2171C682E0091C6CB /* irle.cpp in Sources */,
 				4D1F9DB3171C682E0091C6CB /* stackcache.cpp in Sources */,
 				4D1F9DB4171C682E0091C6CB /* stacksecurity.cpp in Sources */,
+				4DB32401174BEE1400046FFE /* sysunxrandom.cpp in Sources */,
+				4DB32402174BEE1900046FFE /* uuid.cpp in Sources */,
 			);
 			runOnlyForDeploymentPostprocessing = 0;
 		};
@@ -3170,7 +3169,6 @@
 			buildActionMask = 2147483647;
 			files = (
 				4D221F46171D632600E7E557 /* startupstack.cpp in Sources */,
-				4DB32245174BD2BD00046FFE /* sysosxrandom.cpp in Sources */,
 			);
 			runOnlyForDeploymentPostprocessing = 0;
 		};
@@ -3365,6 +3363,7 @@
 				E8DDE5DF16C2B1A7007367E4 /* image_rep_transformed.cpp in Sources */,
 				E8DDE5E016C2B1A7007367E4 /* image_rep.cpp in Sources */,
 				4D8589F9173AAA0900B20951 /* uuid.cpp in Sources */,
+				4DB32404174BEE3300046FFE /* sysosxrandom.cpp in Sources */,
 			);
 			runOnlyForDeploymentPostprocessing = 0;
 		};
@@ -3373,11 +3372,6 @@
 			buildActionMask = 2147483647;
 			files = (
 				4D221AAB171D593800E7E557 /* dummy.cpp in Sources */,
-<<<<<<< HEAD
-				4DB32264174BD48C00046FFE /* sysosxrandom.cpp in Sources */,
-=======
-				4DB3235E174BE8E400046FFE /* uuid.cpp in Sources */,
->>>>>>> 00a6ec42
 			);
 			runOnlyForDeploymentPostprocessing = 0;
 		};
