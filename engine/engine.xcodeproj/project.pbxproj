--- conflicted
+++ resolved
@@ -3203,11 +3203,8 @@
 				E8D7F8321785A88200EC051A /* imagelist.cpp in Sources */,
 				E8D7F8391785A8AC00EC051A /* graphicscontext.cpp in Sources */,
 				E8D7F8471785A99900EC051A /* srvtheme.cpp in Sources */,
-<<<<<<< HEAD
 				4C4D3DF417E355B50012FB12 /* osxflst.cpp in Sources */,
-=======
 				E88869AC180D63FC0026BFDA /* stackview.cpp in Sources */,
->>>>>>> fd84c4b6
 			);
 			runOnlyForDeploymentPostprocessing = 0;
 		};
