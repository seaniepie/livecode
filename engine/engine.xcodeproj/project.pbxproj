--- conflicted
+++ resolved
@@ -291,11 +291,7 @@
 		4D6C27FD1647D942007C96B7 /* exec-graphics.cpp in Sources */ = {isa = PBXBuildFile; fileRef = 4D6C27FB1647D942007C96B7 /* exec-graphics.cpp */; };
 		4D6C27FE1647D942007C96B7 /* exec-security.cpp in Sources */ = {isa = PBXBuildFile; fileRef = 4D6C27FC1647D942007C96B7 /* exec-security.cpp */; };
 		4D6C28B61647DC4F007C96B7 /* libfoundation.a in Frameworks */ = {isa = PBXBuildFile; fileRef = 4D7FA7BB1594E0FA00EEF440 /* libfoundation.a */; };
-<<<<<<< HEAD
 		4D6F06AC19CC1D0F00DDC6E0 /* widget.cpp in Sources */ = {isa = PBXBuildFile; fileRef = 4D6F06AA19CC1D0F00DDC6E0 /* widget.cpp */; };
-		4D6F2AE718981E7F0099947D /* (null) in Sources */ = {isa = PBXBuildFile; };
-=======
->>>>>>> bd2b751f
 		4D7740CB1226AA58001C9150 /* Quartz.framework in Frameworks */ = {isa = PBXBuildFile; fileRef = 4D5881C10B80C7C300200116 /* Quartz.framework */; };
 		4D7740CC1226AA65001C9150 /* Quartz.framework in Frameworks */ = {isa = PBXBuildFile; fileRef = 4D5881C10B80C7C300200116 /* Quartz.framework */; };
 		4D77F1DD183F8298002EEBB4 /* exec-keywords.cpp in Sources */ = {isa = PBXBuildFile; fileRef = 4D77F1DC183F8298002EEBB4 /* exec-keywords.cpp */; };
