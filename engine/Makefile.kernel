--- conflicted
+++ resolved
@@ -33,13 +33,8 @@
 	contextscalewrapper.cpp variablearray.cpp objectstream.cpp \
 	menuparse.cpp parentscript.cpp securemode.cpp \
 	bitmapeffect.cpp bitmapeffectblur.cpp md5.cpp sha1.cpp capsule.cpp \
-<<<<<<< HEAD
-	externalv0.cpp externalv1.cpp \
+	externalv0.cpp externalv1.cpp uuid.cpp \
 	dskspec.cpp sysunxdate.cpp sysunxnetwork.cpp sysunxrandom.cpp \
-=======
-	externalv0.cpp externalv1.cpp uuid.cpp \
-	dskspec.cpp sysunxdate.cpp sysunxnetwork.cpp \
->>>>>>> 00a6ec42
 	lnxpasteboard.cpp lnxtransfer.cpp lnxclipboard.cpp \
 	lnxdc.cpp lnxdce.cpp lnxdcs.cpp lnxdclnx.cpp lnxflst.cpp lnxflstold.cpp \
 	lnxstack.cpp lnxspec.cpp lnxcontext.cpp lnxans.cpp \
