--- conflicted
+++ resolved
@@ -14,15 +14,9 @@
 
 CUSTOM_DEPS= libkernel.a libfoundation.a libpng.a libpcre.a libjpeg.a libopenssl.a libgraphics.a libskia.a $(MODE_DEPS) 
 
-<<<<<<< HEAD
 CUSTOM_LIBS=$(MODE_LIBS) kernel foundation z gif png pcre jpeg graphics skia openssl
 CUSTOM_STATIC_LIBS=stdc++ icudata icui18n icuio icule iculx icuuc $(MODE_STATIC_LIBS)
-CUSTOM_DYNAMIC_LIBS=dl X11 m Xext pthread freetype $(MODE_DYNAMIC_LIBS)
-=======
-CUSTOM_LIBS=$(MODE_LIBS) kernel core z gif png pcre jpeg graphics skia openssl
-CUSTOM_STATIC_LIBS=$(MODE_STATIC_LIBS)
 CUSTOM_DYNAMIC_LIBS=dl X11 m Xext pthread $(MODE_DYNAMIC_LIBS)
->>>>>>> 3e5faddb
 
 CUSTOM_CCFLAGS=\
 	-Wall -Wno-unused-variable -Wno-switch -Wno-non-virtual-dtor -Wno-parentheses \
