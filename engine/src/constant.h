/* Copyright (C) 2003-2013 Runtime Revolution Ltd.

This file is part of LiveCode.

LiveCode is free software; you can redistribute it and/or modify it under
the terms of the GNU General Public License v3 as published by the Free
Software Foundation.

LiveCode is distributed in the hope that it will be useful, but WITHOUT ANY
WARRANTY; without even the implied warranty of MERCHANTABILITY or
FITNESS FOR A PARTICULAR PURPOSE.  See the GNU General Public License
for more details.

You should have received a copy of the GNU General Public License
along with LiveCode.  If not see <http://www.gnu.org/licenses/>.  */

//
// MCConstant class declarations
//
#ifndef	CONSTANT_H
#define	CONSTANT_H

#include "express.h"

class MCConstant : public MCExpression
{
	const MCStringRef svalue;
	const real8 nvalue;
public:
	MCConstant(MCStringRef s, const real8 &n) : svalue(MCValueRetain(s)), nvalue(n)
	{ }
	
	virtual ~MCConstant()
	{
		MCValueRelease(svalue);	
	}
	
<<<<<<< HEAD
    virtual void eval_ctxt(MCExecContext &ctxt, MCExecValue &r_value);
=======
	virtual void eval_ctxt(MCExecContext& ctxt, MCExecValue& r_value);
>>>>>>> 8a5aeca0
	
	virtual void compile(MCSyntaxFactoryRef ctxt);
};
#endif<|MERGE_RESOLUTION|>--- conflicted
+++ resolved
@@ -34,12 +34,8 @@
 	{
 		MCValueRelease(svalue);	
 	}
-	
-<<<<<<< HEAD
+
     virtual void eval_ctxt(MCExecContext &ctxt, MCExecValue &r_value);
-=======
-	virtual void eval_ctxt(MCExecContext& ctxt, MCExecValue& r_value);
->>>>>>> 8a5aeca0
 	
 	virtual void compile(MCSyntaxFactoryRef ctxt);
 };
