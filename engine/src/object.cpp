/* Copyright (C) 2003-2013 Runtime Revolution Ltd.

This file is part of LiveCode.

LiveCode is free software; you can redistribute it and/or modify it under
the terms of the GNU General Public License v3 as published by the Free
Software Foundation.

LiveCode is distributed in the hope that it will be useful, but WITHOUT ANY
WARRANTY; without even the implied warranty of MERCHANTABILITY or
FITNESS FOR A PARTICULAR PURPOSE.  See the GNU General Public License
for more details.

You should have received a copy of the GNU General Public License
along with LiveCode.  If not see <http://www.gnu.org/licenses/>.  */

#include "prefix.h"

#include "globdefs.h"
#include "filedefs.h"
#include "objdefs.h"
#include "parsedef.h"
#include "mcio.h"

#include "execpt.h"
#include "dispatch.h"
#include "stack.h"
#include "card.h"
#include "group.h"
#include "button.h"
#include "image.h"
#include "cdata.h"
#include "stacklst.h"
#include "sellst.h"
#include "undolst.h"
#include "pxmaplst.h"
#include "hndlrlst.h"
#include "handler.h"
#include "scriptpt.h"
#include "mcerror.h"
#include "param.h"
#include "font.h"
#include "util.h"
#include "debug.h"
#include "aclip.h"
#include "vclip.h"
#include "field.h"
#include "chunk.h"
#include "objectstream.h"
#include "parentscript.h"
#include "bitmapeffect.h"
#include "osspec.h"
#include "player.h"
#include "scrolbar.h"
#include "styledtext.h"

#include "globals.h"
#include "mctheme.h"

#include "license.h"
#include "context.h"
#include "mode.h"
#include "stacksecurity.h"

#include "exec.h"

////////////////////////////////////////////////////////////////////////////////

uint1 MCObject::dashlist[2] = {4, 4};
uint1 MCObject::dotlist[2] = {1, 1};
int1 MCObject::dashoffset;
MCRectangle MCObject::selrect;
int2 MCObject::startx;
int2 MCObject::starty;
uint1 MCObject::menudepth;
MCStack *MCObject::attachedmenu;
uint2 MCObject::s_last_font_index = 0;

bool MCObject::s_loaded_parent_script_reference = false;

MCColor MCObject::maccolors[MAC_NCOLORS] = {
            { 0, 0x7070, 0x7070, 0x7070, 0, 0 },
            { 0, 0xCCCC, 0xCCCC, 0xFFFF, 0, 0 },
            { 0, 0x9999, 0x9999, 0xFFFF, 0, 0 },
            { 0, 0x6666, 0x6666, 0xCCCC, 0, 0 },
            { 0, 0x3333, 0x3333, 0x9999, 0, 0 },
            { 0, 0x0000, 0x0000, 0x5555, 0, 0 },
            { 0, 0xE8E8, 0xE8E8, 0xE8E8, 0, 0 }
        };

Pixmap MCObject::pattern = DNULL;
static uint4 sbpat[8] = { 0x88888888, 0x22222222, 0x88888888, 0x22222222,
                          0x88888888, 0x22222222, 0x88888888, 0x22222222 };

MCObject::MCObject()
{
	parent = NULL;
	obj_id = 0;
	/* UNCHECKED */ MCNameClone(kMCEmptyName, _name);
	flags = F_VISIBLE | F_SHOW_BORDER | F_3D | F_OPAQUE;
	fontheight = 0;
	dflags = 0;
	ncolors = 0;

	colors = NULL;
	colornames = nil;
	npixmaps = 0;
	pixmapids = NULL;
	pixmaps = NULL;
	opened = 0;
	_script = MCValueRetain(kMCEmptyString);
	hlist = NULL;
	scriptdepth = 0;
	state = CS_CLEAR;
	borderwidth = DEFAULT_BORDER;
	shadowoffset = DEFAULT_SHADOW;
	props = NULL;
	tooltip = MCValueRetain(kMCEmptyString);
	altid = 0;
	ink = GXcopy;
	extraflags = 0;
	hashandlers = 0;

	blendlevel = 100;

	// MW-2004-11-26: Initialise rect (VG)
	rect . x = rect . y = rect . width = rect . height = 0;

	// MW-2008-10-25: Initialize the parent script link to NULL
	parent_script = NULL;

	// MW-2009-08-25: Initialize the handle to NULL
	m_weak_handle = NULL;

	// MW-2012-02-14: [[ Fonts ]] Initialize the font to nil.
	m_font = nil;

	// MW-2012-02-16: [[ LogFonts ]] Initialize the font flags to 0.
	m_font_flags = 0;

	// MW-2012-02-16: [[ LogFonts ]] Initialize the font's attrs to nil.
	m_font_attrs = nil;

	// MM-2012-09-05: [[ Property Listener ]]
	m_listening = false;
	m_properties_changed = kMCPropertyChangedMessageTypeNone;
	
	// MW-2012-10-10: [[ IdCache ]]
	m_in_id_cache = false;
	
	// IM-2013-04-16: Initialize to false;
	m_script_encrypted = false;
}

MCObject::MCObject(const MCObject &oref) : MCDLlist(oref)
{
	if (oref.parent == NULL)
		parent = MCdefaultstackptr;
	else
		parent = oref.parent;
	
	/* UNCHECKED */ MCNameClone(oref . getname(), _name);
	
	obj_id = 0;
	rect = oref.rect;
	flags = oref.flags;
	fontheight = oref.fontheight;
	dflags = oref.dflags;
	ncolors = oref.ncolors;
	if (ncolors > 0)
	{
		colors = new MCColor[ncolors];
		colornames = new MCStringRef[ncolors];
		uint2 i;
		for (i = 0 ; i < ncolors ; i++)
		{
			colors[i] = oref.colors[i];
			if (oref . colornames[i] != nil)
				colornames[i] = MCValueRetain(oref.colornames[i]);
			else
				colornames[i] = nil;
		}
	}
	else
	{
		colors = NULL;
		colornames = nil;
	}
	npixmaps = oref.npixmaps;
	if (npixmaps > 0)
	{
		pixmapids = new uint4[npixmaps];
		uint2 i;
		for (i = 0 ; i < npixmaps ; i++)
			pixmapids[i] = oref.pixmapids[i];
		pixmaps = new Pixmap[npixmaps];
	}
	else
	{
		pixmapids = NULL;
		pixmaps = NULL;
	}
	opened = 0;
	_script = MCValueRetain(oref._script);
	m_script_encrypted = oref.m_script_encrypted;
	hlist = NULL;
	scriptdepth = 0;
	state = oref.state & ~CS_SELECTED;
	borderwidth = oref.borderwidth;
	shadowoffset = oref.shadowoffset;
	/* UNCHECKED */ oref . clonepropsets(props);
	tooltip = MCValueRetain(oref.tooltip);
	altid = oref.altid;
	ink = oref.ink;
	extraflags = oref.extraflags;
	hashandlers = 0;

	blendlevel = oref . blendlevel;

	// MW-2008-10-25: Initialize the parent script link to a clone of the source
	//   object (if any).
	if (oref . parent_script != NULL)
		parent_script = oref . parent_script -> Clone(this);
	else
		parent_script = NULL;

	// MW-2009-08-25: Initialize the handle to NULL
	m_weak_handle = NULL;

	// MW-2012-02-14: [[ FontRefs ]] As objects start off closed, the font is not
	//   copied and starts nil.
	m_font = nil;

	// MW-2012-02-16: [[ LogFonts ]] Copy the other object's font flags.
	m_font_flags = oref . m_font_flags;

	// MW-2012-02-16: [[ LogFonts ]] Copy the other object's font attrs.
	copyfontattrs(oref);
	
	// MM-2012-09-05: [[ Property Listener ]]
	m_listening = false;
	m_properties_changed = kMCPropertyChangedMessageTypeNone;
	
	// MW-2012-10-10: [[ IdCache ]]
	m_in_id_cache = false;
}

MCObject::~MCObject()
{
	while (opened)
		close();

	// MW-2012-02-16: [[ LogFonts ]] Delete the font attrs (if any).
	clearfontattrs();

	// MW-2009-08-25: Clear the handle.
	if (m_weak_handle != NULL)
		m_weak_handle -> Clear();

	// MW-2008-10-25: Release the parent script use
	if (parent_script != NULL)
		parent_script -> Release();

	// MW-2009-11-03: Clear all current breakpoints for this object
	MCB_clearbreaks(this);

	if (MCerrorptr == this)
		MCerrorptr = NULL;
	if (state & CS_SELECTED)
		MCselected->remove(this);
	IO_freeobject(this);
	MCscreen->cancelmessageobject(this, NULL);
	removefrom(MCfrontscripts);
	removefrom(MCbackscripts);
	MCundos->freeobject(this);
	delete hlist;
	MCNameDelete(_name);
	delete colors;
	if (colornames != nil)
	{
		while (ncolors--)
			if (colornames[ncolors] != nil)
				MCValueRelease(colornames[ncolors]);
		delete colornames;
	}
	delete pixmapids;
	delete pixmaps;
	MCValueRelease(_script);
	deletepropsets();
	MCValueRelease(tooltip);
	
	MCModeObjectDestroyed(this);

	// MW-2012-11-20: [[ IdCache ]] Make sure we delete the object from the cache - not
	//   all deletions vector through 'scheduledelete'.
	if (m_in_id_cache)
		getstack() -> uncacheobjectbyid(this);
}

Chunk_term MCObject::gettype() const
{
	return CT_UNDEFINED;
}

const char *MCObject::gettypestring()
{
	return MCcontrolstring;
}

// Object names are always compared effectively.
bool MCObject::hasname(MCNameRef p_other_name)
{
	return MCNameIsEqualTo(getname(), p_other_name, kMCCompareCaseless);
}

void MCObject::setname(MCNameRef p_new_name)
{
	MCNameDelete(_name);
	/* UNCHECKED */ MCNameClone(p_new_name, _name);
}

void MCObject::setname_cstring(const char *p_new_name)
{
	MCNameDelete(_name);
	/* UNCHECKED */ MCNameCreateWithCString(p_new_name, _name);
}

void MCObject::setscript_cstring(const char *cstring)
{
	MCStringRef t_script;
	/* UNCHECKED */ MCStringCreateWithCString(cstring, t_script);
	
	MCValueAssign(_script, t_script);
}

void MCObject::open()
{
	if (opened++ != 0)
		return;

	if (obj_id == 0 && parent != nil)
		obj_id = getstack()->newid();

	// MW-2012-02-14: [[ FontRefs ]] Map the object's font.
	mapfont();

	for (uint32_t i = 0 ; i < ncolors ; i++)
		MCscreen->alloccolor(colors[i]);

	for (uint32_t i = 0 ; i < npixmaps ; i++)
		pixmaps[i] = MCpatterns->allocpat(pixmapids[i], this);
}

void MCObject::close()
{
	if (opened == 0 || --opened != 0)
		return;

	if (state & CS_MENU_ATTACHED)
		closemenu(False, True);

	for (uint32_t i = 0 ; i < npixmaps ; i++)
		MCpatterns->freepat(pixmaps[i]);

	// MW-2012-02-14: [[ FontRefs ]] Unmap the object's font.
	unmapfont();

	if (state & CS_SELECTED)
		MCselected->remove(this);

    // MM-2012-05-32: [[ Bug ]] Make sure the closed object is not the drag target or source.  
    //      Causes crash on drag drop if target object no longer exists.
	if (this == MCdragdest)
		MCdragdest = nil;
	
	if (this == MCdragsource)
		MCdragsource = nil;
	
	if (MCfreescripts && scriptdepth == 0 && hlist != NULL && !hlist->hasvars())
	{
		delete hlist;
		hlist = NULL;
	}
}

void MCObject::kfocus()
{}

Boolean MCObject::kfocusnext(Boolean top)
{
	if (!(flags & F_TRAVERSAL_ON) || state & CS_KFOCUSED
	        || !(flags & F_VISIBLE || MCshowinvisibles) || flags & F_DISABLED)
		return False;
	return True;
}

Boolean MCObject::kfocusprev(Boolean bottom)
{
	if (!(flags & F_TRAVERSAL_ON) || state & CS_KFOCUSED
	        || !(flags & F_VISIBLE || MCshowinvisibles) || flags & F_DISABLED)
		return False;
	return True;
}

void MCObject::kunfocus()
{}

Boolean MCObject::kdown(MCStringRef p_string, KeySym key)
{
	char kstring[U4L];
	sprintf(kstring, "%d", (int)key);
	if (message_with_args(MCM_raw_key_down, kstring) == ES_NORMAL)
		return True;
	if (key >= XK_F1 && key <= XK_F35)
	{
		char cstring[U2L];
		sprintf(cstring, "%d", (int)(key - XK_F1 + 1));
		if (message_with_args(MCM_function_key, cstring) == ES_NORMAL)
			return True;
		if (key == XK_F1 && message_with_valueref_args(MCM_help, p_string) == ES_NORMAL)
			return True;
		//return False;
	}
	switch (key)
	{
	//case XK_F1:
	case XK_osfHelp:
		if (message(MCM_help) == ES_NORMAL)
			return True;
		break;
	case XK_Tab:
		if (message(MCM_tab_key) == ES_NORMAL)
			return True;
		if (MCmodifierstate & MS_SHIFT)
			getcard()->kfocusprev(False);
		else
			getcard()->kfocusnext(False);
		break;
	case XK_Return:
		if (message(MCM_return_key) == ES_NORMAL)
			return True;
		break;
	case XK_KP_Enter:
		if (message(MCM_enter_key) == ES_NORMAL)
			return True;
		break;
	case XK_Escape:
		if (message(MCM_escape_key) == ES_NORMAL)
			return True;
		break;
	case XK_Delete:
		if (MCmodifierstate & MS_SHIFT)
		{
			if (message(MCM_cut_key) == ES_NORMAL)
				return True;
		}
		else
			if (message(MCM_delete_key) == ES_NORMAL)
				return True;
		break;
	case XK_BackSpace:
		if (MCmodifierstate & MS_MOD1)
		{
			if (message(MCM_undo_key) == ES_NORMAL)
				return True;
		}
		else
			if (message(MCM_backspace_key) == ES_NORMAL)
				return True;
		break;
	case XK_osfUndo:
		if (message(MCM_undo_key) == ES_NORMAL)
			return True;
		break;
	case XK_osfCut:
		if (message(MCM_cut_key) == ES_NORMAL)
			return True;
		break;
	case XK_osfCopy:
		if (message(MCM_copy_key) == ES_NORMAL)
			return True;
		break;
	case XK_osfPaste:
		if (message(MCM_paste_key) == ES_NORMAL)
			return True;
		break;
	case XK_Insert:
		if (MCmodifierstate & MS_CONTROL)
		{
			if (message(MCM_copy_key) == ES_NORMAL)
				return True;
		}
		else
			if (MCmodifierstate & MS_SHIFT)
			{
				if (message(MCM_paste_key) == ES_NORMAL)
					return True;
			}
		break;
	case XK_Left:
		if (message_with_args(MCM_arrow_key, "left") == ES_NORMAL)
			return True;
		break;
	case XK_Right:
		if (message_with_args(MCM_arrow_key, "right") == ES_NORMAL)
			return True;
		break;
	case XK_Up:
		if (message_with_args(MCM_arrow_key, "up") == ES_NORMAL)
			return True;
		break;
	case XK_Down:
		if (message_with_args(MCM_arrow_key, "down") == ES_NORMAL)
			return True;
		break;
	default:
		MCAutoStringRef t_string;
			
		// Special keys as their number converted to a string, the rest by value
		if (key > 0x7F && (key & XK_Class_mask) == XK_Class_compat)
			/* UNCHECKED */ MCStringFormat(&t_string, "%ld", key);
		else
			t_string = p_string;
			
		if (MCmodifierstate & MS_CONTROL)
			if (message_with_valueref_args(MCM_command_key_down, *t_string) == ES_NORMAL)
				return True;
				
		else if (MCmodifierstate & MS_MOD1)
				if (message_with_valueref_args(MCM_option_key_down, *t_string) == ES_NORMAL)
				return True;
#ifdef _MACOSX
		else if (MCmodifierstate & MS_MAC_CONTROL)
			if (message_with_valueref_args(MCM_control_key_down, *t_string) == ES_NORMAL)
				return True;
#endif
		else
			if (message_with_valueref_args(MCM_key_down, p_string) == ES_NORMAL)
				return True;
		break;
	}

	if ((key > 0xFF || (MCmodifierstate & (MS_CONTROL | MS_MAC_CONTROL | MS_ALT))) && MCstacks->doaccelerator(key))
		return true;

	if (!MCemacskeys && MCmodifierstate & MS_CONTROL)
	{
		switch (key)
		{
		case XK_C:
		case XK_c:
			if (message(MCM_copy_key) == ES_NORMAL)
				return True;
			break;
		case XK_V:
		case XK_v:
			if (message(MCM_paste_key) == ES_NORMAL)
				return True;
			break;
		case XK_X:
		case XK_x:
			if (message(MCM_cut_key) == ES_NORMAL)
				return True;
			break;
		case XK_Z:
		case XK_z:
			if (message(MCM_undo_key) == ES_NORMAL)
				return True;
			break;
		}
	}
	if (state & CS_MENU_ATTACHED && attachedmenu != NULL)
	{
		MCStack *oldmenu = attachedmenu;
		MCAutoStringRef t_pick;
		uint2 mh;
		switch (key)
		{
		case XK_Escape:
			closemenu(True, True);
			return True;
		case XK_space:
		case XK_Return:
		case XK_KP_Enter:
			closemenu(False, True);
			oldmenu->menukdown(p_string, key, &t_pick, mh);
			message_with_args(MCM_mouse_up, Button1);
			return True;
		default:
			MCButton *mbptr = attachedmenu->findmnemonic(key);
			if (mbptr != NULL)
			{
				closemenu(False, True);
				oldmenu->menukdown(p_string, key, &t_pick, mh);
				mbptr->activate(False, key);
				message_with_args(MCM_mouse_up, Button1);
				return True;
			}
		}
	}
	return False;
}

Boolean MCObject::kup(MCStringRef p_string, KeySym key)
{
	char kstring[U4L];
	sprintf(kstring, "%d", (int)key);
	if (message_with_args(MCM_raw_key_up, kstring) == ES_NORMAL)
		return True;

	// MW-2005-08-31: We need an unsigned comparison here - otherwise accented characters
	//   don't trigger a keyup!
	// OK-2010-04-01: [[Bug 6215]] - Need to also check for arrow keys here using the KeySym
	//   as they don't have an ascii code.
	// TODO: filter out the C1 control codes too
	if (key >= 32 && key != 127 && key != XK_Left && key != XK_Right && key != XK_Up && key != XK_Down)
		if (message_with_valueref_args(MCM_key_up, p_string) == ES_NORMAL)
			return True;
	return False;
}

Boolean MCObject::mfocus(int2 x, int2 y)
{
	if (state & CS_MENU_ATTACHED && attachedmenu != NULL)
	{
		int2 tx = x;
		int2 ty = y;
		getstack()->translatecoords(attachedmenu, tx, ty);
		attachedmenu->mfocus(tx, ty);
		return True;
	}
	else
		return False;
}

void MCObject::mdrag(void)
{
	message(MCM_drag_start);
	MCdragtargetptr = this;
}

void MCObject::mfocustake(MCControl *target)
{
	parent->mfocustake(target);
}

void MCObject::munfocus()
{}

Boolean MCObject::mdown(uint2 which)
{
	if (state & CS_MENU_ATTACHED)
	{
		int2 tx = MCmousex;
		int2 ty = MCmousey;
		getstack()->translatecoords(attachedmenu, tx, ty);
		if (!MCU_point_in_rect(attachedmenu->getcard()->getrect(),
		                       tx - 1, ty - 1))
		{
			MCButton *focused = (MCButton *)attachedmenu->getcurcard()->getmfocused();

			while (focused != NULL && focused->gettype() == CT_BUTTON
			        && focused->getmenumode() == WM_CASCADE)
			{
				tx = MCmousex;
				ty = MCmousey;
				getstack()->translatecoords(focused->getmenu(), tx, ty);
				if (MCU_point_in_rect(focused->getmenu()->getcurcard()->getrect(),
				                      tx - 1, ty - 1))
				{
					state |= CS_MFOCUSED;
					return True;
				}
				focused = (MCButton *)focused->getmenu()->getcurcard()->getmfocused();
			}
			closemenu(False, True);
			state &= ~CS_MFOCUSED;
			return False;
		}
		else
		{
			state |= CS_MFOCUSED;
			attachedmenu->mdown(which);
			return True;
		}
	}
	else
		return False;
}

extern bool MCmenupoppedup;
Boolean MCObject::mup(uint2 which)
{
	if (state & CS_MENU_ATTACHED)
	{
		if (MCU_abs(MCmousex - startx) < MCdoubledelta
		        && MCU_abs(MCmousey - starty) < MCdoubledelta)
			return True;
		state &= ~CS_MFOCUSED;
		MCButton *focused = (MCButton *)attachedmenu->getcurcard()->getmfocused();
		if (focused != NULL && focused->gettype() == CT_BUTTON
		        && focused->getmenumode() == WM_CASCADE)
		{
			focused->mup(which); // send mup directly to cascade button
			closemenu(True, True);
		}
		else
		{
			MCStack *oldmenu = attachedmenu;
			closemenu(True, True);
			MCAutoStringRef t_pick;
			uint2 menuhistory;
			MCmenupoppedup = true;
			oldmenu->menumup(which, &t_pick, menuhistory);
			MCmenupoppedup = false;
		}
		return True;
	}
	else
		return False;
}

Boolean MCObject::doubledown(uint2 which)
{
	return False;
}

Boolean MCObject::doubleup(uint2 which)
{
	return False;
}

void MCObject::timer(MCNameRef mptr, MCParameter *params)
{
	if (MCNameIsEqualTo(mptr, MCM_idle, kMCCompareCaseless))
	{
		if (opened && hashandlers & HH_IDLE
		        && getstack()->gettool(this) == T_BROWSE)
			if (message(mptr, params, True, True) == ES_ERROR)
				senderror();
			else
				MCscreen->addtimer(this, MCM_idle, MCidleRate);
	}
	else
	{
		MCHandler handler(HT_MESSAGE);
		handler.clearpass(); // detect passed messages
		Exec_stat stat = message(mptr, params, True, True);
		if (stat == ES_NOT_HANDLED && !handler.getpass())
		{
<<<<<<< HEAD
			MCAutoStringRef tptr;
			MCAutoStringRef t_mptr_string;
			
			t_mptr_string = MCNameGetString(mptr);
=======
            MCAutoStringRef t_mptr_string;
            
>>>>>>> 84a943ab
			if (params != nil)
			{
				MCExecPoint ep(this, NULL, NULL);
				params->eval(ep);
                MCAutoStringRef t_value;
				ep . copyasstringref(&t_value);
				MCStringFormat(&t_mptr_string, "%@ %@", mptr, *t_value);
			}
                
			
			MCHandler *t_handler;
			t_handler = findhandler(HT_MESSAGE, mptr);
			if (t_handler == NULL || !t_handler -> isprivate())
				domess(*t_mptr_string);

		}
		if (stat == ES_ERROR && !MCNameIsEqualTo(mptr, MCM_error_dialog, kMCCompareCaseless))
			senderror();
	}
}

uint2 MCObject::gettransient() const
{
	return 0;
}

void MCObject::setrect(const MCRectangle &nrect)
{
	rect = nrect;
}

void MCObject::select()
{
	state |= CS_SELECTED;
}

void MCObject::deselect()
{
	state &= ~CS_SELECTED;
}

Boolean MCObject::del()
{
	fprintf(stderr, "Object: ERROR tried to delete %s\n", getname_cstring());
	return False;
}

void MCObject::paste(void)
{
	fprintf(stderr, "Object: ERROR tried to paste %s\n", getname_cstring());
}

void MCObject::undo(Ustruct *us)
{
	fprintf(stderr, "Object: ERROR tried to undo %s\n", getname_cstring());
}

void MCObject::freeundo(Ustruct *us)
{}

MCStack *MCObject::getstack()
{
	if (parent == NULL)
		return MCdefaultstackptr;
	return parent->getstack();
}

Exec_stat MCObject::exechandler(MCHandler *hptr, MCParameter *params)
{
	Exec_stat stat;
	if (MCcheckstack && MCU_abs(MCstackbottom - (char *)&stat) > MCrecursionlimit)
	{
		MCeerror->add(EE_RECURSION_LIMIT, 0, 0);
		MCerrorptr = this;
		return ES_ERROR;
	}

	if (MCmessagemessages)
		sendmessage(hptr -> gettype(), hptr -> getname(), True);
	
	scriptdepth++;
	if (scriptdepth == 255)
		MCfreescripts = False; // prevent recursion wrap
	MCExecPoint ep(this, hlist, hptr);
	if (MCtracestackptr != NULL && MCtracereturn)
	{
		Boolean oldtrace = MCtrace;
		if (MCtracestackptr == getstack())
			MCtrace = True;
		stat = hptr->exec(ep, params);
		if (MCtrace && !oldtrace)
		{
			MCB_done(ep);
			MCtrace = False;
		}
	}
	else
		stat = hptr->exec(ep, params);
	if (stat == ES_ERROR)
	{
		// MW-2011-06-23: [[ SERVER ]] If the handler has a file index, it
		//   isn't attached to an object. So record the error slightly
		//   differently.
		if (hptr -> getfileindex() == 0)
		{
			MCExecPoint ep(this, NULL, NULL);
			getprop(0, P_LONG_ID, ep, False);
			MCeerror->add(EE_OBJECT_NAME, 0, 0, ep.getsvalue());
		}
		else
		{
			char t_buffer[U2L];
			sprintf(t_buffer, "%u", hptr -> getfileindex());
			MCeerror -> add(EE_SCRIPT_FILEINDEX, 0, 0, t_buffer);
		}
	}
	scriptdepth--;

	return stat;
}

Exec_stat MCObject::execparenthandler(MCHandler *hptr, MCParameter *params, MCParentScriptUse *parentscript)
{
	Exec_stat stat;
	if (MCcheckstack && MCU_abs(MCstackbottom - (char *)&stat) > MCrecursionlimit)
	{
		MCeerror->add(EE_RECURSION_LIMIT, 0, 0);
		MCerrorptr = this;
		return ES_ERROR;
	}

	if (MCmessagemessages)
		sendmessage(hptr -> gettype(), hptr -> getname(), True);

	scriptdepth++;
	if (scriptdepth == 255)
		MCfreescripts = False; // prevent recursion wrap
	MCObject *t_parentscript_object = parentscript->GetParent()->GetObject();
	t_parentscript_object->scriptdepth++;
	if (t_parentscript_object->scriptdepth == 255)
		MCfreescripts = False; // prevent recursion wrap

	MCExecPoint ep(this, t_parentscript_object -> hlist, hptr);
	ep.setparentscript(parentscript);
	if (MCtracestackptr != NULL && MCtracereturn)
	{
		Boolean oldtrace = MCtrace;
		if (MCtracestackptr == getstack())
			MCtrace = True;
		stat = hptr->exec(ep, params);
		if (MCtrace && !oldtrace)
		{
			MCB_done(ep);
			MCtrace = False;
		}
	}
	else
		stat = hptr->exec(ep, params);
	if (stat == ES_ERROR)
	{
		MCExecPoint ep(this, NULL, NULL);
		parentscript -> GetParent() -> GetObject() -> getprop(0, P_LONG_ID, ep, False);
		MCeerror->add(EE_OBJECT_NAME, 0, 0, ep.getsvalue());
	}
	scriptdepth--;
	t_parentscript_object->scriptdepth--;

	return stat;
}

// MW-2012-08-08: [[ BeforeAfter ]] This handler looks for the given handler type
//   in a parentScript, if any, and executes it if found. [ Inherited parentscripts
//   should be ignored for now as the semantics for those is not clear ].
Exec_stat MCObject::handleparent(Handler_type p_handler_type, MCNameRef p_message, MCParameter *p_parameters)
{	
	Exec_stat t_stat;
	t_stat = ES_NOT_HANDLED;

	// Fetch the first parentScript (Use).
	MCParentScriptUse *t_parentscript;
	t_parentscript = parent_script;

	// Loop until the chain is exhausted. (Note that this is the chain of
	// parentScript USES - it lies parallel the chain of parentScript
	// properties).
	while(t_parentscript != NULL)
	{
		// Fetch the object containing the script of this parentScript
		MCObject *t_parent_object;
		t_parent_object = t_parentscript -> GetParent() -> GetObject();

		// If the parent object hasn't been resolved, we are done.
		if (t_parent_object == NULL)
			break;

		// Make sure the parent object's script is compiled.
		t_parent_object -> parsescript(True);

		// If it has handlers, we have something to search, otherwise
		// continue to the next parentScript.
		if (t_parent_object -> hlist != NULL)
		{
			// Search for the handler in the parent object's handler list.
			MCHandler *t_parent_handler;
			if (t_parent_object -> hlist -> findhandler(p_handler_type, p_message, t_parent_handler) == ES_NORMAL)
			{
				// If the handler is not private then execute it.
				if (!t_parent_handler -> isprivate())
				{
					// Execute the handler we have found in parent context
					t_stat = execparenthandler(t_parent_handler, p_parameters, t_parentscript);

					// If the execution didn't fall through due to passing.
					if (t_stat != ES_PASS && t_stat != ES_NOT_HANDLED)
						return t_stat;
				}
			}
		}

		// Move to the next parentScript in the chain.
		t_parentscript = t_parent_object -> parent_script;

#ifndef FEATURE_INHERITED_PARENTSCRIPTS
		break;
#endif
	}

	return t_stat;
}

// MW-2009-01-29: [[ Bug ]] Cards and stack parentScripts don't work.
// This method first looks for a handler for the given message in its own script,
// and executes it. If one is not found, or the message is passed, it moves onto
// the parentScript of the object.
Exec_stat MCObject::handleself(Handler_type p_handler_type, MCNameRef p_message, MCParameter* p_parameters)
{	
	Exec_stat t_stat;
	t_stat = ES_NOT_HANDLED;

	// Make sure this object has its script compiled.
	parsescript(True);

	// MW-2012-08-08: [[ BeforeAfter ]] If we have a parentScript then see if there
	//   is a before handler to execute.
	if (p_handler_type == HT_MESSAGE && parent_script != nil)
	{
		// Try to invoke a before handler.
		t_stat = handleparent(HT_BEFORE, p_message, p_parameters);
		
		// If we encountered an exit all or error, we are done.
		if (t_stat == ES_ERROR || t_stat == ES_EXIT_ALL)
			return t_stat;
	}

	// If this object has handlers, then look for the required handler there
	// first.
	Exec_stat t_main_stat;
	t_main_stat = ES_NOT_HANDLED;
	if (hlist != NULL)
	{
		// Search for the handler in this object's handler list.
		MCHandler *t_handler;
		if (hlist -> findhandler(p_handler_type, p_message, t_handler) == ES_NORMAL)
		{
			// If the handler is not private, then execute it
			if (!t_handler -> isprivate())
			{
				// Execute the handler we have found.
				t_main_stat = exechandler(t_handler, p_parameters);

				// If there was an error we are done.
				if (t_stat == ES_ERROR)
					return t_main_stat;
			}
		}
	}
	
	// If the object has a parent script and the object's handler passed (or wasn't
	// handled) then try the parenscript.
	if (parent_script != nil && (t_main_stat == ES_PASS || t_main_stat == ES_NOT_HANDLED))
	{
		t_main_stat = handleparent(p_handler_type, p_message, p_parameters);
		if (t_main_stat == ES_ERROR)
			return t_main_stat;
	}
	
	// MW-2012-08-08: [[ BeforeAfter ]] If we have a parentScript then see if there
	//   is an after handler to execute.
	if (p_handler_type == HT_MESSAGE && parent_script != nil)
	{
		// Try to invoke after handler.
		t_stat = handleparent(HT_AFTER, p_message, p_parameters);
		
		// If we encountered an exit all or error, we are done.
		if (t_stat == ES_ERROR || t_stat == ES_EXIT_ALL)
			return t_stat;
	}

	// Return the result of executing the main handler in the object
	return t_main_stat;
}

Exec_stat MCObject::handle(Handler_type htype, MCNameRef mess, MCParameter *params, MCObject *pass_from)
{
	// MW-2009-01-28: [[ Bug ]] Card and stack parentScripts don't work.
	// First attempt to handle the message with the script and parentScript of this
	// object.
	Exec_stat stat;
	stat = handleself(htype, mess, params);

	if (pass_from != nil && parent != NULL)
	{
		if (stat == ES_PASS || stat == ES_NOT_HANDLED)
		{
			Exec_stat oldstat = stat;
			stat = parent->handle(htype, mess, params, this);
			if (oldstat == ES_PASS && stat == ES_NOT_HANDLED)
				stat = ES_PASS;
		}
	}

	if (stat == ES_ERROR && MCerrorptr == NULL)
		MCerrorptr = this;

	return stat;
}

void MCObject::closemenu(Boolean kfocus, Boolean disarm)
{
	if (state & CS_MENU_ATTACHED)
	{
		MCscreen->ungrabpointer();
		state &= ~CS_MENU_ATTACHED;
		MCdispatcher->removemenu();
		// MW-2011-08-18: [[ Layers ]] Invalidate the whole object.
		if (gettype() >= CT_GROUP)
			static_cast<MCControl *>(this) -> layer_redrawall();
		if (kfocus && !(state & CS_MFOCUSED))
		{
			attachedmenu->setstate(True, CS_KFOCUSED); // override state
			attachedmenu->kunfocus();
		}
		MCButton *focused = (MCButton *)attachedmenu->getcurcard()->getmfocused();
		if (focused != NULL && focused->gettype() == CT_BUTTON
		        && focused->getmenumode() == WM_CASCADE)
			focused->closemenu(kfocus, disarm);
		attachedmenu->close();
		attachedmenu = NULL;
		menudepth--;
		if (MCmenuobjectptr == this)
			MCmenuobjectptr = NULL;
	}
}

void MCObject::recompute()
{
}

const MCRectangle& MCObject::getrect(void) const
{
	return rect;
}

MCRectangle MCObject::getrectangle(bool p_effective) const
{
    if (!p_effective)
        return getrect();
    
    MCRectangle t_rect = getrect();
    MCU_reduce_rect(t_rect, gettransient());
    return t_rect;
}

bool MCObject::changeflag(bool setting, uint32_t mask)
{
	if (setting && !(flags & mask))
	{
		flags |= mask;
		return true;
	}
	
	if (!setting && (flags & mask))
	{
		flags &= ~mask;
		return true;
	}

	return false;
}

bool MCObject::changeextraflag(bool setting, uint32_t mask)
{
	if (setting && !(extraflags & mask))
	{
		extraflags |= mask;
		return true;
	}
	
	if (!setting && (extraflags & mask))
	{
		extraflags &= ~mask;
		return true;
	}

	return false;
}

bool MCObject::changestate(bool setting, uint32_t mask)
{
	if (setting && !(state & mask))
	{
		state |= mask;
		return true;
	}
	
	if (!setting && (state & mask))
	{
		state &= ~mask;
		return true;
	}

	return false;
}

void MCObject::setflag(uint4 on, uint4 flag)
{
	if (on)
		flags |= flag;
	else
		flags &= ~flag;
}

void MCObject::setextraflag(uint4 on, uint4 flag)
{
	if (on)
		extraflags |= flag;
	else
		extraflags &= ~flag;
}

void MCObject::setstate(Boolean on, uint4 newstate)
{
	if (on)
		state |= newstate;
	else
		state &= ~newstate;
}



Exec_stat MCObject::setsprop(Properties which, MCStringRef s)
{
	MCExecPoint ep(this, NULL, NULL);
	ep.setvalueref(s);
	return setprop(0, which, ep, False);
}

void MCObject::help()
{
	message(MCM_help);
	MCcurtool = MColdtool;
	getstack()->resetcursor(True);
}

MCCard *MCObject::getcard(uint4 cid)
{
	if (cid == 0)
		return getstack()->getchild(CT_THIS, kMCEmptyString, CT_CARD);
	return getstack()->getcardid(cid);
}

Window MCObject::getw()
{
	return getstack()->getwindow();
}

MCParentScript *MCObject::getparentscript(void) const
{
	return parent_script != NULL ? parent_script -> GetParent() : NULL;
}

Boolean MCObject::isvisible()
{
	MCObject *p = this;
	while (p->parent != NULL && p->parent->gettype() == CT_GROUP)
	{
		if (!(p->flags & F_VISIBLE))
			return False;
		p = p->parent;
	}
	return (p->flags & F_VISIBLE) != 0;
}

Boolean MCObject::resizeparent()
{
	if (parent != NULL && parent->gettype() == CT_GROUP)
	{
		MCGroup *gptr = (MCGroup *)parent;
		// MM-2012-09-05: [[ Property Listener ]] Moving/resizing an object within a group will potentially effect the location/rect properties of the group.
		if (gptr->computeminrect((state & (CS_MOVE | CS_SIZE)) != 0))
		{
			if (state & CS_MOVE)
				gptr -> signallisteners(P_LOCATION);
			else
				gptr -> signallisteners(P_RECTANGLE);
			return True;
		} else 
			return False;
	}
	return False;
}

Boolean MCObject::getforecolor(uint2 di, Boolean rev, Boolean hilite,
                               MCColor &c, Pixmap &pix,
                               int2 &x, int2 &y, MCDC *dc, MCObject *o)
{
	uint2 i;
	if (dc->getdepth() > 1)
	{
		Boolean hasindex = getcindex(di, i);
		if (hasindex && colors[i].pixel != MAXUINT4)
		{
			c = colors[i];
			return True;
		}
		else
			if (getpindex(di, i))
			{
				pix = pixmaps[i];

				if (gettype() == CT_STACK)
					x = y = 0;
				else
				{
					x = rect.x;
					y = rect.y;
				}
				return False;
			}
			else
			{
				if (di == DI_FORE && flags & F_DISABLED)
				{
					c = dc->getgray();
					return True;
				}
				if (MClook != LF_MOTIF && hilite && flags & F_OPAQUE
				        && !(flags & F_DISABLED))
				{
					if (di == DI_BACK)
						c = dc->getwhite();
					else
						parent->getforecolor(di, rev, False, c, pix, x, y, dc, o);
					return True;
				}
				if (parent && parent != MCdispatcher)
					return parent->getforecolor(di, rev, False, c, pix, x, y, dc, o);
			}
	}

	switch (di)
	{

	case DI_TOP:
		rev = !rev;
	case DI_BOTTOM:
	case DI_FORE:
		if (rev)
			c = dc->getwhite();
		else
			c = dc->getblack();
		break;
	case DI_BACK:
#ifdef _MACOSX
		if (IsMacLFAM() && dc -> gettype() != CONTEXT_TYPE_PRINTER)
		{
			extern Pixmap MCMacThemeGetBackgroundPixmap(Window_mode mode, Boolean active);
			x = 0;
			y = 0;
			pix = MCMacThemeGetBackgroundPixmap(o -> getstack() -> getmode(), True);
			if (pix != DNULL)
				return False;
		}
#endif
		c = dc->getbg();
		break;
	case DI_HILITE:
		c = o->gettype() == CT_BUTTON ? MCaccentcolor : MChilitecolor;
		break;
	case DI_FOCUS:
		{
			MCColor *syscolors = MCscreen->getaccentcolors();
			if (syscolors != NULL)
				c = syscolors[3];
			else
				c = MCaccentcolor;
		}
		break;
	default:
		c = dc->getblack();
		break;
	}
	return True;
}

void MCObject::setforeground(MCDC *dc, uint2 di, Boolean rev, Boolean hilite)
{
	uint2 idi = di;
	if (rev)
	{
		switch (idi)
		{
		case DI_TOP:
			idi = DI_BOTTOM;
			break;
		case DI_BOTTOM:
			idi = DI_TOP;
			break;
		case DI_BACK:
			idi = DI_HILITE;
			break;
		default:
			break;
		}
		rev = False;
	}

	MCColor color;
	Pixmap pix;
	int2 x, y;
	if (getforecolor(idi, rev, hilite, color, pix, x, y, dc, this))
	{
		MCColor fcolor;
		if (dc->getdepth() == 1 && di != DI_BACK
		        && getforecolor((state & CS_HILITED && flags & F_OPAQUE)
		                        ? DI_HILITE : DI_BACK, False, False, fcolor,
		                        pix, x, y, dc, this)
		        && color.pixel == fcolor.pixel)
			color.pixel ^= 1;
		dc->setforeground(color);
		dc->setfillstyle(FillSolid, DNULL, 0, 0);
	}
	else if (pix == DNULL)
		dc->setfillstyle(FillStippled, DNULL, 0, 0);
	else
	{
		// MW-2011-09-22: [[ Layers ]] Check to see if the object is on a dynamic
		//   layer. If it is we use the object's origin; rather than the inherited
		//   one.
		MCObject *t_parent;
		t_parent = this;
		while(t_parent -> gettype() >= CT_GROUP)
		{
			// We use the layermode hint rather than the effective setting, as this
			// gives greater consistency of output.
			if (((MCControl *)t_parent) -> layer_getmodehint() != kMCLayerModeHintStatic)
			{
				x = rect . x;
				y = rect . y;
				break;
			}

			t_parent = t_parent -> getparent();
		}

		dc->setfillstyle(FillTiled, pix, x, y);
	}
}

#ifdef LEGACY_EXEC 
Boolean MCObject::setcolor(uint2 index, const MCString &data)
{
	uint2 i, j;
	if (data.getlength() == 0)
	{
		if (getcindex(index, i))
			destroycindex(index, i);
	}
	else
	{
		if (!getcindex(index, i))
		{
			i = createcindex(index);
			colors[i].red = colors[i].green = colors[i].blue = 0;
			if (opened)
				MCscreen->alloccolor(colors[i]);
		}
		MCColor oldcolor = colors[i];
		if (!MCscreen->parsecolor(data, &colors[i], &colornames[i]))
		{
			MCeerror->add
			(EE_OBJECT_BADCOLOR, 0, 0, data);
			return False;
		}
		j = i;
		if (getpindex(index, j))
		{
			if (opened)

				MCpatterns->freepat(pixmaps[j]);
			destroypindex(index, j);
		}
		if (opened)
			MCscreen->alloccolor(colors[i]);
	}
	return True;
}

Boolean MCObject::setcolors(const MCString &data)
{
	uint2 i, j, index;
	MCColor newcolors[8];
	char *newcolornames[8];
	for (i = 0 ; i < 8 ; i++)
		newcolornames[i] = NULL;
	if (!MCscreen->parsecolors(data, newcolors, newcolornames, 8))
	{
		MCeerror->add
		(EE_OBJECT_BADCOLORS, 0, 0, data);
		return False;
	}
	for (index = DI_FORE ; index <= DI_FOCUS ; index++)
	{
		// MW-2013-02-21: [[ Bug 10683 ]] Only clear the pattern if we are actually
		//   setting a color.
		if (newcolors[index] . flags != 0)
		{
			if (getpindex(index, j))
			{
				if (opened)
					MCpatterns->freepat(pixmaps[j]);
				destroypindex(index, j);
			}
		}
		if (!getcindex(index, i))
		{
			if (newcolors[index].flags)
			{
				i = createcindex(index);
				colors[i] = newcolors[index];
				if (opened)
					MCscreen->alloccolor(colors[i]);
				colornames[i] = newcolornames[index];
			}
		}
		else
		{
			if (newcolors[index].flags)
			{
				delete colornames[i];
				if (opened)
				{
					colors[i] = newcolors[index];
					MCscreen->alloccolor(colors[i]);
				}
				colornames[i] = newcolornames[index];
			}
			else
				destroycindex(index, i);
		}
	}
	return True;
}
#endif

Boolean MCObject::setpattern(uint2 newpixmap, MCStringRef data)
{
	uint2 i;
	bool t_isopened;
	t_isopened = (opened != 0) || (gettype() == CT_STACK && static_cast<MCStack*>(this)->getextendedstate(ECS_ISEXTRAOPENED));
	if (MCStringIsEmpty(data))
	{
		if (getpindex(newpixmap, i))
		{
			if (t_isopened)
				MCpatterns->freepat(pixmaps[i]);
			destroypindex(newpixmap, i);
		}
	}
	else
	{
		uint4 newid;
		if (!MCU_stoui4(data, newid))
		{
			MCeerror->add
			(EE_OBJECT_PIXMAPNAN, 0, 0, data);
			return False;
		}
		if (!getpindex(newpixmap, i))
			i = createpindex(newpixmap);
		else
			if (t_isopened)
				MCpatterns->freepat(pixmaps[i]);
		if (newid < PI_PATTERNS)
			newid += PI_PATTERNS;
		pixmapids[i] = newid;
		if (t_isopened)
			pixmaps[i] = MCpatterns->allocpat(pixmapids[i], this);
		if (getcindex(newpixmap, i))
			destroycindex(newpixmap, i);
		}
	return True;
}

Boolean MCObject::setpatterns(MCStringRef data)
{
	char *string = strdup(MCStringGetCString(data));
	char *sptr = string;
	uint2 p;
	Boolean done = False;
	for (p = P_FORE_PATTERN ; p <= P_FOCUS_PATTERN ; p++)
	{
		char *eptr;
		if ((eptr = strchr(sptr, '\n')) != NULL)
			*eptr++ = '\0';
		else
			eptr = &sptr[strlen(sptr)];
        
        MCAutoStringRef t_sptr;
        /* UNCHECKED */ MCStringCreateWithCString(sptr, &t_sptr);
		if (!setpattern(p - P_FORE_PATTERN, *t_sptr))
		{
			delete string;
			return False;
		}
		sptr = eptr;
	}
	delete string;
	return True;
}

Boolean MCObject::getcindex(uint2 di, uint2 &i)
{
	i = 0;
	uint2 j = DF_FORE_COLOR;
	while (di--)
	{
		if (dflags & j)
			i++;
		j <<= 1;
	}
	if (dflags & j)
		return True;
	else
		return False;
}

uint2 MCObject::createcindex(uint2 di)
{
	MCColor *oldcolors = colors;
	MCStringRef *oldnames = colornames;
	ncolors++;
	colors = new MCColor[ncolors];
	colornames = new MCStringRef[ncolors];
	uint2 ri = 0;
	uint2 i = 0;
	uint2 c = 0;
	uint2 oc = 0;
	uint2 m = DF_FORE_COLOR;
	while (c < ncolors)
	{
		if (i == di)
		{
			dflags |= m;
			colornames[c] = nil;
			ri = c++;
		}
		else
			if (dflags & m)
			{
				colors[c] = oldcolors[oc];
				colornames[c++] = oldnames[oc++];
			}
		i++;
		m <<= 1;
	}
	if (oldcolors != NULL)
	{
		delete oldcolors;
		delete oldnames;
	}
	return ri;
}

void MCObject::destroycindex(uint2 di, uint2 i)
{
	if (colornames[i] != nil)
	{
		MCValueRelease(colornames[i]);
		colornames[i] = nil;
	}
	
	ncolors--;
	while (i < ncolors)
	{
		colors[i] = colors[i + 1];
		colornames[i] = colornames[i + 1];
		i++;
	}
	uint2 m = DF_FORE_COLOR;
	for (i = 0 ; i < di ; i++)
		m <<= 1;
	dflags &= ~m;
}

Boolean MCObject::getpindex(uint2 di, uint2 &i)
{
	i = 0;
	uint2 j = DF_FORE_PATTERN;
	while (di--)
	{
		if (dflags & j)
			i++;
		j <<= 1;
	}
	if (dflags & j)
		return True;
	else
		return False;
}

uint2 MCObject::createpindex(uint2 di)
{
	uint4 *oldpixmapids = pixmapids;
	Pixmap *oldpixmaps = pixmaps;
	npixmaps++;
	pixmapids = new uint4[npixmaps];
	pixmaps = new Pixmap[npixmaps];
	uint2 ri = 0;
	uint2 i = 0;
	uint2 p = 0;
	uint2 op = 0;
	uint2 m = DF_FORE_PATTERN;
	while (p < npixmaps)
	{
		if (i == di)
		{
			dflags |= m;
			ri = p++;
		}
		else
			if (dflags & m)
			{
				pixmapids[p] = oldpixmapids[op];
				pixmaps[p++] = oldpixmaps[op++];
			}
		i++;
		m <<= 1;
	}
	delete oldpixmapids;
	delete oldpixmaps;
	return ri;
}

void MCObject::destroypindex(uint2 di, uint2 i)
{
	npixmaps--;
	while (i < npixmaps)
	{
		pixmapids[i] = pixmapids[i + 1];
		pixmaps[i] = pixmaps[i + 1];
		i++;
	}
	uint2 m = DF_FORE_PATTERN;
	for (i = 0 ; i < di ; i++)
		m <<= 1;
	dflags &= ~m;
}

// MW-2012-02-21: [[ FieldExport ]] Compute the (effective) color for the given
//   index.
uint32_t MCObject::getcoloraspixel(uint2 di)
{
	uint2 t_index;
	if (!getcindex(di, t_index))
	{
		if (parent != nil && parent != MCdispatcher)
			return parent -> getcoloraspixel(di);
		switch(di)
		{
		case DI_BACK:
			return MCscreen -> background_pixel . pixel;
		case DI_HILITE:
			return MChilitecolor . pixel;
		case DI_FOCUS:
			return MCaccentcolor . pixel;
		case DI_TOP:
		case DI_BOTTOM:
		case DI_FORE:
		default:
			break;
		}
		return 0;
	}

	if (!opened)
		MCscreen -> alloccolor(colors[t_index]);

	return colors[t_index] . pixel;
}

// MW-2012-02-14: [[ FontRefs ]] New method for getting the font props from the
//   object without creating a fontstruct.
void MCObject::getfontattsnew(MCNameRef& fname, uint2 &size, uint2 &style)
{
	// MW-2012-02-19: [[ SplitTextAttrs ]] If we don't have all the attrs at this
	//   level, we must fetch the parent attrs first.
	if ((m_font_flags & FF_HAS_ALL_FATTR) != FF_HAS_ALL_FATTR)
	{
		if (this != MCdispatcher)
		{
			if (parent == nil)
				MCdefaultstackptr -> getfontattsnew(fname, size, style);
			else
				parent -> getfontattsnew(fname, size, style);
		}
		else
		{
			// This should never happen as the dispatcher always has font props
			// set.
			MCUnreachable();
		}
	}

	// If we have a textfont, replace that value.
	if ((m_font_flags & FF_HAS_TEXTFONT) != 0)
		fname = m_font_attrs -> name;

	// If we have a textsize, replace that value.
	if ((m_font_flags & FF_HAS_TEXTSIZE) != 0)
		size = m_font_attrs -> size;

	// If we have a textstyle, replace that value.
	if ((m_font_flags & FF_HAS_TEXTSTYLE) != 0)
		style = m_font_attrs -> style;
}


MCNameRef MCObject::gettextfont(void)
{
	MCNameRef fname;
	uint2 fsize, fstyle;
	getfontattsnew(fname, fsize, fstyle);
	return fname;
}

uint2 MCObject::gettextsize(void)
{
	MCNameRef fname;
	uint2 fsize, fstyle;
	getfontattsnew(fname, fsize, fstyle);
	return fsize;
}

uint2 MCObject::gettextstyle(void)
{
	MCNameRef fname;
	uint2 fsize, fstyle;
	getfontattsnew(fname, fsize, fstyle);
	return fstyle;
}

uint2 MCObject::gettextheight(void)
{
	if (fontheight == 0)
		return heightfromsize(gettextsize());
	return fontheight;
}

void MCObject::allowmessages(Boolean allow)
{
	if (allow)
		state &= ~CS_NO_MESSAGES;
	else
		state |= CS_NO_MESSAGES;
}

Exec_stat MCObject::conditionalmessage(uint32_t p_flag, MCNameRef p_message)
{
	parsescript(True);
	
	if ((hashandlers & p_flag) != 0)
		return message(p_message);
		
	if (parent_script != NULL)
	{
		MCObject *t_parent;
		t_parent = parent_script -> GetParent() -> GetObject();
		if (t_parent != NULL)
		{
			t_parent -> parsescript(True);
			if ((t_parent -> hashandlers & p_flag) != 0)
				return message(p_message);
		}
	}
	
	return ES_NORMAL;
}

Exec_stat MCObject::dispatch(Handler_type p_type, MCNameRef p_message, MCParameter *p_params)
{
	// Fetch current default stack and target settings
	MCStack *t_old_stack;
	t_old_stack = MCdefaultstackptr;
	MCObject *t_old_target;
	t_old_target = MCtargetptr;
	
	// Cache the current 'this stack' (used to see if we should switch back
	// the default stack).
	MCStack *t_this_stack;
	t_this_stack = getstack();
	
	// Retarget this stack and the target to be relative to the target object
	MCdefaultstackptr = t_this_stack;
	MCtargetptr = this;

	// Dispatch the message
	Exec_stat t_stat;
	t_stat = MCU_dofrontscripts(p_type, p_message, p_params);
	Boolean olddynamic = MCdynamicpath;
	MCdynamicpath = MCdynamiccard != NULL;
	if (t_stat == ES_PASS || t_stat == ES_NOT_HANDLED)
		t_stat = handle(p_type, p_message, p_params, this);

	// Reset the default stack pointer and target - note that we use 'send'esque
	// semantics here. i.e. If the default stack has been changed, the change sticks.
	if (MCdefaultstackptr == t_this_stack)
		MCdefaultstackptr = t_old_stack;

	// Reset target pointer
	MCtargetptr = t_old_target;
	MCdynamicpath = olddynamic;
	
	return t_stat;
}

Exec_stat MCObject::message(MCNameRef mess, MCParameter *paramptr, Boolean changedefault, Boolean send, Boolean p_is_debug_message)
{
	MCStack *mystack = getstack();
	if (MClockmessages || MCexitall || state & CS_NO_MESSAGES || parent == NULL || (flags & F_DISABLED && mystack->gettool(this) == T_BROWSE && !send && !p_is_debug_message))
			return ES_NOT_HANDLED;

	if (MCNameIsEqualTo(mess, MCM_mouse_down, kMCCompareCaseless) && hashandlers & HH_MOUSE_STILL_DOWN)
		MCscreen->addtimer(this, MCM_idle, MCidleRate);

	MCscreen->flush(mystack->getw());

	MCStack *oldstackptr = MCdefaultstackptr;
	MCObject *oldtargetptr = MCtargetptr;
	if (changedefault)
	{
		MCdefaultstackptr = mystack;
		MCtargetptr = this;
	}
	Boolean olddynamic = MCdynamicpath;
	MCdynamicpath = False;
	Exec_stat stat = ES_NOT_HANDLED;
	if (MCscreen->abortkey())
	{
		MCerrorptr = this;
		stat = ES_ERROR;
	}
	else
	{
		MCS_alarm(CHECK_INTERVAL);
		MCdebugcontext = MAXUINT2;
		stat = MCU_dofrontscripts(HT_MESSAGE, mess, paramptr);
		Window mywindow = mystack->getw();
		if ((stat == ES_NOT_HANDLED || stat == ES_PASS)
		        && (MCtracewindow == DNULL
		            || memcmp(&mywindow, &MCtracewindow, sizeof(Window))))
		{
			// PASS STATE FIX
			Exec_stat oldstat = stat;
			stat = handle(HT_MESSAGE, mess, paramptr, this);
			if (oldstat == ES_PASS && stat == ES_NOT_HANDLED)
				stat = ES_PASS;
		}
	}
	if (!send || !changedefault || MCdefaultstackptr == mystack)
		MCdefaultstackptr = oldstackptr;
	MCtargetptr = oldtargetptr;
	MCdynamicpath = olddynamic;

	if (stat == ES_ERROR && MCerrorlock == 0 && !MCtrylock)
	{
		if (MCnoui)
		{
			uint2 line, pos;
			MCeerror->geterrorloc(line, pos);
			fprintf(stderr, "%s: Script execution error at line %d, column %d\n",
			        MCStringGetCString(MCcmd), line, pos);
		}
		else
			if (!send)
				senderror();
		return ES_ERROR;
	}
	if (!send)
		MCresult->clear(False);
	return stat;
}

Exec_stat MCObject::message_with_args(MCNameRef mess, const MCString &v1)
{
	MCParameter p1;
	p1.sets_argument(v1);
	return message(mess, &p1);
}

Exec_stat MCObject::message_with_args(MCNameRef mess, const MCString &v1, const MCString &v2)
{
	MCParameter p1, p2;
	p1.sets_argument(v1);
	p1.setnext(&p2);
	p2.sets_argument(v2);
	return message(mess, &p1);
}

Exec_stat MCObject::message_with_args(MCNameRef mess, const MCString &v1, const MCString &v2, const MCString& v3)
{
	MCParameter p1, p2, p3;
	p1.sets_argument(v1);
	p1.setnext(&p2);
	p2.sets_argument(v2);
	p2.setnext(&p3);
	p3.sets_argument(v3);
	return message(mess, &p1);
}

Exec_stat MCObject::message_with_args(MCNameRef mess, const MCString &v1, const MCString &v2, const MCString& v3, const MCString& v4)
{
	MCParameter p1, p2, p3, p4;
	p1.sets_argument(v1);
	p1.setnext(&p2);
	p2.sets_argument(v2);
	p2.setnext(&p3);
	p3.sets_argument(v3);
	p3.setnext(&p4);
	p4.sets_argument(v4);
	return message(mess, &p1);
}

Exec_stat MCObject::message_with_valueref_args(MCNameRef mess, MCValueRef v1)
{
	MCParameter p1;
	p1.setvalueref_argument(v1);
	return message(mess, &p1);
}

Exec_stat MCObject::message_with_valueref_args(MCNameRef mess, MCValueRef v1, MCValueRef v2)
{
	MCParameter p1, p2;
	p1.setvalueref_argument(v1);
	p1.setnext(&p2);
	p2.setvalueref_argument(v2);
	return message(mess, &p1);
}

Exec_stat MCObject::message_with_valueref_args(MCNameRef mess, MCValueRef v1, MCValueRef v2, MCValueRef v3)
{
	MCParameter p1, p2, p3;
	p1.setvalueref_argument(v1);
	p1.setnext(&p2);
	p2.setvalueref_argument(v2);
	p2.setnext(&p3);
	p3.setvalueref_argument(v3);
	return message(mess, &p1);
}

Exec_stat MCObject::message_with_valueref_args(MCNameRef mess, MCValueRef v1, MCValueRef v2, MCValueRef v3, MCValueRef v4)
{
	MCParameter p1, p2, p3, p4;
	p1.setvalueref_argument(v1);
	p1.setnext(&p2);
	p2.setvalueref_argument(v2);
	p2.setnext(&p3);
	p3.setvalueref_argument(v3);
	p3.setnext(&p4);
	p4.setvalueref_argument(v4);
	return message(mess, &p1);
}
Exec_stat MCObject::message_with_args(MCNameRef mess, int4 v1)
{
	MCParameter p1;
	p1.setn_argument((real8)v1);
	return message(mess, &p1);
}

Exec_stat MCObject::message_with_args(MCNameRef mess, int4 v1, int4 v2)
{
	MCParameter p1, p2;
	p1.setn_argument((real8)v1);
	p1.setnext(&p2);
	p2.setn_argument((real8)v2);
	return message(mess, &p1);
}

Exec_stat MCObject::message_with_args(MCNameRef mess, int4 v1, int4 v2, int4 v3)
{
	MCParameter p1, p2, p3;
	p1.setn_argument((real8)v1);
	p1.setnext(&p2);
	p2.setn_argument((real8)v2);
	p2.setnext(&p3);
	p3.setn_argument((real8)v3);
	return message(mess, &p1);
}

Exec_stat MCObject::message_with_args(MCNameRef mess, int4 v1, int4 v2, int4 v3, int4 v4)
{
	MCParameter p1, p2, p3, p4;
	p1.setn_argument((real8)v1);
	p1.setnext(&p2);
	p2.setn_argument((real8)v2);
	p2.setnext(&p3);
	p3.setn_argument((real8)v3);
	p3.setnext(&p4);
	p4.setn_argument((real8)v4);
	return message(mess, &p1);
}

void MCObject::senderror()
{
	MCAutoStringRef t_perror;
	if (!MCperror->isempty())
	{
		MCExecPoint ep(this, NULL, NULL);
		MCerrorptr->getprop(0, P_LONG_ID, ep, False);
		MCperror->add
		(PE_OBJECT_NAME, 0, 0, ep.getsvalue());
		/* UNCHECKED */ MCperror->copyasstringref(&t_perror);
		MCperror->clear();
	}
	if (MCerrorptr == NULL)
		MCerrorptr = this;
	MCAutoStringRef t_eerror;
	/* UNCHECKED */ MCeerror->copyasstringref(&t_eerror);
	MCscreen->delaymessage(MCerrorlockptr == NULL ? MCerrorptr : MCerrorlockptr, MCM_error_dialog, *t_eerror, *t_perror);
	MCeerror->clear();
	MCerrorptr = NULL;
}

void MCObject::sendmessage(Handler_type htype, MCNameRef m, Boolean h)
{
	static const char *htypes[] =
	    {
	        "undefined", "message", "function", "getprop", "setprop"
	    };
	MCmessagemessages = False;
	MCExecPoint ep(this, NULL, NULL);
	MCresult->eval(ep);

	if (h)
		message_with_args(MCM_message_handled, htypes[htype], MCNameGetOldString(m));
	else
		message_with_args(MCM_message_not_handled, htypes[htype], MCNameGetOldString(m));

	MCresult->set(ep);

	MCmessagemessages = True;
}

Exec_stat MCObject::names_old(Properties which, MCExecPoint& ep, uint32_t parid)
{
	MCAutoStringRef t_name;
	if (names(which, &t_name) &&
		ep . setvalueref(*t_name))
		return ES_NORMAL;
	/* CHECK MCERROR */
	return ES_ERROR;
}

bool MCObject::names(Properties which, MCStringRef& r_name)
{
	const char *itypestring = gettypestring();
	MCAutoPointer<char> tmptypestring;
	if (parent != NULL && gettype() >= CT_BUTTON && getstack()->hcaddress())
	{
		tmptypestring = new char[strlen(itypestring) + 7];
		if (parent->gettype() == CT_GROUP)
			sprintf(*tmptypestring, "%s %s", "bkgnd", itypestring);
		else
			sprintf(*tmptypestring, "%s %s", "card", itypestring);
		itypestring = *tmptypestring;
	}
	switch (which)
	{
	case P_ID:
	case P_SHORT_ID:
		return MCStringFormat(r_name, "%u", obj_id);
	case P_ABBREV_ID:
		return MCStringFormat(r_name, "%s id %d", itypestring, obj_id);

	// The stack object has its own version of long * which we check for here. We
	// could make 'names()' virtual and do this that way, but since there shouldn't
	// really be an exception to how id is formatted (and there won't be for any
	// future object types) we handle it here.
	case P_LONG_NAME:
	case P_LONG_ID:
		if (gettype() == CT_STACK)
		{
			MCStack *t_this;
			t_this = static_cast<MCStack *>(this);
			
			MCStringRef t_filename;
			t_filename = t_this -> getfilename();
			if (MCStringIsEmpty(t_filename))
			{
				if (MCdispatcher->ismainstack(t_this))
				{
					if (!isunnamed())
						return MCStringFormat(r_name, "stack \"%s\"", getname_cstring());
					r_name = MCValueRetain(kMCEmptyString);
					return true;
				}
				if (isunnamed())
				{
					r_name = MCValueRetain(kMCEmptyString);
					return true;
				}
				which = P_LONG_NAME;
			}
			else
				return MCStringFormat(r_name, "stack \"%s\"", MCStringGetCString(t_filename));
		}
		
		// MW-2013-01-15: [[ Bug 2629 ]] If this control is unnamed, use the abbrev id form
		//   but *only* for this control (continue with names the rest of the way).
		Properties t_which_requested;
		t_which_requested = which;
		if (which == P_LONG_NAME && isunnamed())
			which = P_LONG_ID;
		if (parent != NULL)
		{
			MCAutoStringRef t_parent;
			if (!parent -> names(t_which_requested, &t_parent))
				return false;
			if (gettype() == CT_GROUP && parent->gettype() == CT_STACK)
				itypestring = "bkgnd";
			if (which == P_LONG_ID)
				return MCStringFormat(r_name, "%s id %d of %s", itypestring, obj_id, MCStringGetCString(*t_parent));
			return MCStringFormat(r_name, "%s \"%s\" of %s", itypestring, getname_cstring(), MCStringGetCString(*t_parent));
		}
		return MCStringFormat(r_name, "the template%c%s", MCS_toupper(itypestring[0]), itypestring + 1);

	case P_NAME:
	case P_ABBREV_NAME:
		if (isunnamed())
			return names(P_ABBREV_ID, r_name);
		return MCStringFormat(r_name, "%s \"%s\"", itypestring, getname_cstring());
	case P_SHORT_NAME:
		if (isunnamed())
			return names(P_ABBREV_ID, r_name);
		r_name = MCValueRetain(MCNameGetString(getname()));
		return true;
	default:
		break;
	}

	// Shouldn't actually get here, so just return false.
	return false;
}

// MW-2012-10-17: [[ Bug 10476 ]] Returns true if message should be fired.
static bool should_send_message(MCHandlerlist *p_hlist, MCNameRef p_message)
{
	MCHandler *hptr;

	if (p_hlist -> findhandler(HT_MESSAGE, p_message, hptr) == ES_NORMAL && !hptr -> isprivate())
		return true;
		
	if (p_hlist -> findhandler(HT_BEFORE, p_message, hptr) == ES_NORMAL)
		return true;
		
	if (p_hlist -> findhandler(HT_AFTER, p_message, hptr) == ES_NORMAL)
		return true;
		
	return false;
}

// report - send scriptParsingError on parse failure
// force - reparse the script into the existing hlist object
//   (or create one if there isn't one there already)
Boolean MCObject::parsescript(Boolean report, Boolean force)
{
	if (!force && hashandlers & HH_DEAD_SCRIPT)
		return False;
	if (MCStringIsEmpty(_script) || parent == NULL)
		hashandlers = 0;
	else
		if (force || hlist == NULL)
		{
			MCscreen->cancelmessageobject(this, MCM_idle);
			hashandlers = 0;
			if (hlist == NULL)
				hlist = new MCHandlerlist;
			
			getstack() -> unsecurescript(this);
			
			Parse_stat t_stat;
			t_stat = hlist -> parse(this, _script);
			
			getstack() -> securescript(this);
			
			if (t_stat != PS_NORMAL)
			{
				hashandlers |= HH_DEAD_SCRIPT;
				if (report && parent != NULL)
				{
					MCExecPoint ep(this, NULL, NULL);
					getprop(0, P_LONG_ID, ep, False);
					MCperror->add(PE_OBJECT_NAME, 0, 0, ep.getsvalue());
					message_with_args(MCM_script_error, MCperror->getsvalue());
					MCperror->clear();
				}
				delete hlist;
				hlist = NULL;
				return False;
			}
			else
			{
				if (should_send_message(hlist, MCM_idle))
				{
					hashandlers |= HH_IDLE;
					if (opened)
						MCscreen->addtimer(this, MCM_idle, MCidleRate);
				}
				if (should_send_message(hlist, MCM_mouse_within))
					hashandlers |= HH_MOUSE_WITHIN;
				if (should_send_message(hlist, MCM_mouse_still_down))
					hashandlers |= HH_MOUSE_STILL_DOWN;
				if (should_send_message(hlist, MCM_preopen_control))
					hashandlers |= HH_PREOPEN_CONTROL;
				if (should_send_message(hlist, MCM_open_control))
					hashandlers |= HH_OPEN_CONTROL;
				if (should_send_message(hlist, MCM_close_control))
					hashandlers |= HH_CLOSE_CONTROL;
				if (should_send_message(hlist, MCM_resize_control))
					hashandlers |= HH_RESIZE_CONTROL;
			}
		}
	return True;
}

Bool MCObject::hashandler(Handler_type p_type, MCNameRef p_message)
{
	return findhandler(p_type, p_message) != NULL;
}

MCHandler *MCObject::findhandler(Handler_type p_type, MCNameRef p_message)
{
	if (hlist != NULL || parsescript(False, False) && hlist != NULL)
	{
		MCHandler *t_handler;
		if (hlist -> findhandler(p_type, p_message, t_handler) == ES_NORMAL)
			return t_handler;
	}

	return NULL;
}

void MCObject::drawshadow(MCDC *dc, const MCRectangle &drect, int2 soffset)
{
	setforeground(dc, DI_SHADOW, False);
	MCRectangle trect;
	if (soffset < 0)
	{
		trect.x = drect.x;
		trect.y = drect.y;
		trect.width = drect.width + soffset;
		trect.height = -soffset;
	}
	else
	{
		trect.x = drect.x + soffset;
		trect.y = drect.y + drect.height - soffset;
		trect.width = drect.width - soffset;
		trect.height = soffset;
	}

	dc->fillrect(trect);
	if (soffset < 0)
	{
		trect.y = drect.y - soffset;
		trect.width = -soffset;
		trect.height = drect.height + (soffset << 1);
	}
	else
	{
		trect.x = drect.x + drect.width - soffset;
		trect.y = drect.y + soffset;
		trect.width = soffset;
		trect.height = drect.height - soffset;
	}
	dc->fillrect(trect);
}


void MCObject::draw3d(MCDC *dc, const MCRectangle &drect,
                      Etch style, uint2 bwidth)
{
	bwidth = MCU_min(bwidth, drect.height >> 1);
	if (bwidth == 0)
		return;
	MCSegment tb[DEFAULT_BORDER * 2];
	MCSegment bb[DEFAULT_BORDER * 2];
	MCSegment *t = tb;
	MCSegment *b = bb;
	if (bwidth > DEFAULT_BORDER)
	{
		t = new MCSegment[bwidth * 2];
		b = new MCSegment[bwidth * 2];
	}
	int2 lx = drect.x;
	int2 rx = drect.x + drect.width - 1;
	int2 ty = drect.y;
	int2 by = drect.y + drect.height - 1;
	uint2 i;

	Boolean reversed = style == ETCH_SUNKEN || style == ETCH_SUNKEN_BUTTON;
	switch (MClook)
	{
	case LF_AM:
	case LF_MAC:
	case LF_WIN95:
		if (bwidth == DEFAULT_BORDER)
		{
			MCPoint p[3];
			p[0].x = p[1].x = lx;
			p[2].x = rx - 1;
			p[0].y = by - 1;
			p[1].y = p[2].y = ty;
			if (style == ETCH_RAISED_SMALL || style == ETCH_SUNKEN_BUTTON)
				if (reversed)
					dc->setforeground(dc->getblack());
				else
					if (flags & F_OPAQUE)
						dc->setforeground(dc->getgray());
					else
						setforeground(dc, DI_BACK, False);
			else
				setforeground(dc, DI_TOP, reversed);
			dc->drawlines(p, 3);
			p[0].x = p[1].x = lx + 1;
			p[2].x = rx - 2;
			p[0].y = by - 2;
			p[1].y = p[2].y = ty + 1;
			if (style == ETCH_RAISED_SMALL || style == ETCH_SUNKEN_BUTTON)
				setforeground(dc, DI_TOP, reversed);
			else
				if (reversed)
					dc->setforeground(dc->getblack());
				else
					setforeground(dc, DI_BACK, False);
			dc->drawlines(p, 3);
			p[0].y = p[1].y = by - 1;
			p[1].x = p[2].x = rx - 1;
			if (MClook != LF_MAC && MClook != LF_AM || style != ETCH_SUNKEN)
				if (reversed)
					if (gettype() == CT_FIELD)
						parent->setforeground(dc, DI_BACK, False);
					else
						setforeground(dc, DI_BACK, False);
				else
					setforeground(dc, DI_BOTTOM, False);
			dc->drawlines(p, 3);
			p[0].x = lx;
			p[1].x = p[2].x = rx;
			p[0].y = p[1].y = by;
			p[2].y = ty;
			if (reversed)
				setforeground(dc, DI_TOP, False);
			else
				dc->setforeground(dc->getblack());
			dc->drawlines(p, 3);
			break;
		}
	case LF_MOTIF:
		for (i = 0 ; i < bwidth ; i++)
		{
			uint2 j = i << 1;
			t[j].x1 = t[j].x2 = t[j + 1].x1 = lx++;
			b[j].x1 = lx;
			b[j].x2 = b[j + 1].x1 = b[j + 1].x2 = t[j + 1].x2 = rx--;
			t[j].y2 = t[j + 1].y1 = t[j + 1].y2 = ty++;
			b[j + 1].y2 = ty;
			b[j].y1 = b[j].y2 = b[j + 1].y1 = t[j].y1 = by--;
		}
		setforeground(dc, DI_BOTTOM, reversed);
		dc->drawsegments(b, 2 * bwidth);
		setforeground(dc, DI_TOP, reversed);
		dc->drawsegments(t, 2 * bwidth);
		break;
	}
	if (t != tb)
	{
		delete t;
		delete b;
	}
}

void MCObject::drawborder(MCDC *dc, const MCRectangle &drect, uint2 bwidth)
{
	MCRectangle trect = drect;
	setforeground(dc, DI_BORDER, False);
	while (bwidth--)
	{
		dc->drawrect(trect);
		trect = MCU_reduce_rect(trect, 1);
	}
}

void MCObject::positionrel(const MCRectangle &drect,
                           Object_pos xpos, Object_pos ypos)
{
	int2 x, y;
	uint2 width, height;

	x = drect.x;
	y = drect.y;
	width = drect.width;
	height = drect.height;

	switch (xpos)
	{
	case OP_NONE:
		break;
	case OP_LEFT:
		rect.x = x - rect.width;
		break;
	case OP_ALIGN_LEFT:
		rect.x = x;
		break;
	case OP_CENTER:
		rect.x = x - ((rect.width - width) >> 1);
		break;
	case OP_ALIGN_RIGHT:
		rect.x = x + width - rect.width;
		break;
	case OP_RIGHT:
		rect.x = x + width;
		break;
	default:
		break;
	}
	switch (ypos)
	{
	case OP_NONE:
		break;
	case OP_TOP:
		rect.y = y - rect.height;
		break;
	case OP_ALIGN_TOP:
		rect.y = y;
		break;
	case OP_MIDDLE:
		rect.y = y - ((rect.height - height) >> 1);
		break;
	case OP_ALIGN_BOTTOM:
		rect.y = y + height - rect.height;
		break;
	case OP_BOTTOM:
		rect.y = y + height;
		break;
	default:
		break;
	}
}

Exec_stat MCObject::domess(MCStringRef sptr)
{
	MCAutoStringRef t_temp_script;
	/* UNCHECKED */ MCStringFormat(&t_temp_script, "on message\n%@\nend message\n", sptr);
	
	MCHandlerlist *handlist = new MCHandlerlist;
	// SMR 1947, suppress parsing errors
	MCerrorlock++;
	if (handlist->parse(this, *t_temp_script) != PS_NORMAL)
	{
		MCerrorlock--;
		delete handlist;
		return ES_ERROR;
	}
	MCerrorlock--;
	MCObject *oldtargetptr = MCtargetptr;
	MCtargetptr = this;
	MCHandler *hptr;
	handlist->findhandler(HT_MESSAGE, MCM_message, hptr);
	MCExecPoint ep(this, handlist, hptr);
	Boolean oldlock = MClockerrors;
	MClockerrors = True;
	Exec_stat stat = hptr->exec(ep, NULL);
	MClockerrors = oldlock;
	delete handlist;
	MCtargetptr = oldtargetptr;
	if (stat == ES_NORMAL)
		return ES_NORMAL;
	else
	{
		MCeerror->clear(); // clear out bogus error messages
		return ES_ERROR;
	}
}

Exec_stat MCObject::eval(MCStringRef sptr, MCExecPoint &ep)
{
	MCAutoStringRef t_temp_script;
	/* UNCHECKED */ MCStringFormat(&t_temp_script, "on eval\nreturn %@\nend eval\n", sptr);
	
	MCHandlerlist *handlist = new MCHandlerlist;
	if (handlist->parse(this, *t_temp_script) != PS_NORMAL)
	{
		ep.setstaticcstring("Error parsing expression\n");
		delete handlist;
		return ES_ERROR;
	}
	MCObject *oldtargetptr = MCtargetptr;
	MCtargetptr = this;
	MCHandler *hptr;
	MCHandler *oldhandler = ep.gethandler();
	MCHandlerlist *oldhlist = ep.gethlist();
	handlist->findhandler(HT_MESSAGE, MCM_eval, hptr);
	ep.sethlist(handlist);
	ep.sethandler(hptr);
	Boolean oldlock = MClockerrors;
	MClockerrors = True;
	Exec_stat stat;
	if (hptr->exec(ep, NULL) != ES_NORMAL)
	{
		ep.setstaticcstring("Error parsing expression\n");
		stat = ES_ERROR;
	}
	else
	{
		MCresult->eval(ep);
		stat = ES_NORMAL;
	}
	MClockerrors = oldlock;
	MCtargetptr = oldtargetptr;
	ep.sethlist(oldhlist);
	ep.sethandler(oldhandler);
	delete handlist;
	return stat;
}

/* WRAPPER */ void MCObject::eval(MCExecContext& ctxt, MCStringRef p_script, MCValueRef& r_value)
{
	MCExecPoint ep(ctxt.GetEP());
	Exec_stat stat = eval(p_script, ep);
	/* UNCHECKED */ ep.copyasvalueref(r_value);
	if (stat != ES_ERROR)
		return;

	ctxt.Throw();
}

void MCObject::editscript()
{
	MCExecPoint ep(this, NULL, NULL);
	getprop(0, P_LONG_ID, ep, False);
	getcard()->message_with_args(MCM_edit_script, ep.getsvalue());
}

void MCObject::removefrom(MCObjectList *l)

{
	if (l != NULL)
	{
		MCObjectList *optr = l;
		do
		{
			if (optr->getobject() == this)
			{
				optr->setremoved(True);
				return;
			}
			optr = optr->next();
		}
		while (optr != l);
	}
}

Boolean MCObject::attachmenu(MCStack *sptr)
{
	if (attachedmenu != NULL)
		return False;
	attachedmenu = sptr;
	MCscreen->grabpointer(getw());
	MCdispatcher->addmenu(this);
	state |= CS_MENU_ATTACHED;
	menudepth++;
	MCmenuobjectptr = this;
	startx = MCmousex;
	starty = MCmousey;
	return True;
}

void MCObject::alloccolors()
{
	MCColor *syscolors = MCscreen->getaccentcolors();
	if (syscolors != NULL)
	{
		maccolors[MAC_THUMB_TOP] = syscolors[1];
		maccolors[MAC_THUMB_BACK] = syscolors[2];
		maccolors[MAC_THUMB_BOTTOM] = syscolors[3];
		maccolors[MAC_THUMB_GRIP] = syscolors[4];
		maccolors[MAC_THUMB_HILITE] = syscolors[6];
	}
	uint2 i = MAC_NCOLORS;
	while (i--)
		MCscreen->alloccolor(maccolors[i]);

#ifndef _MOBILE
	if (pattern == DNULL)
		pattern = MCscreen->createstipple(32, 8, sbpat);
#endif
}

MCBitmap *MCObject::snapshot(const MCRectangle *p_clip, const MCPoint *p_size, bool p_with_effects)
{
	Chunk_term t_type;
	t_type = gettype();

	if (t_type == CT_STACK)
		return NULL;

	MCBitmapEffectsRef t_effects;
	t_effects = nil;
	if (t_type != CT_CARD && p_with_effects)
		t_effects = static_cast<MCControl *>(this) -> getbitmapeffects();

	MCRectangle t_effective_rect;
	if (t_type == CT_CARD)
		t_effective_rect = getrect();
	else
	{
		t_effective_rect = MCU_reduce_rect(static_cast<MCControl *>(this) -> getrect(), -static_cast<MCControl *>(this) -> gettransient());
		if (t_effects != nil)
			MCBitmapEffectsComputeBounds(t_effects, t_effective_rect, t_effective_rect);
	}
	
	MCRectangle r;
	if (p_clip != nil)
		r = MCU_intersect_rect(t_effective_rect, *p_clip);
	else
		r = t_effective_rect;

	// MW-2006-02-27: If the resulting image would be of zero width or height we shouldn't do anything
	if (r . width == 0 || r . height == 0)
		return NULL;

	MCContext *t_context = MCscreen -> creatememorycontext(r . width, r . height, true, true);
	t_context -> setorigin(r . x, r . y);
	t_context -> setclip(r);

	// MW-2011-01-29: [[ Bug 9355 ]] Make sure we only open a control if it needs it!
	// IM-2013-03-19: [[ BZ 10753 ]] Any parents of this object must also be opened to
	// safely & correctly snapshot objects with inherited patterns
	// MW-2013-03-25: [[ Bug ]] Make sure use appropriate methods to open/close the objects.
	MCObject *t_opened_control = nil;
	if (opened == 0)
		t_opened_control = this;
	if (t_opened_control != nil)
	{
		t_opened_control -> open();
		while (t_opened_control->getparent() != nil && t_opened_control->getparent()->opened == 0)
		{
			t_opened_control = t_opened_control->getparent();
			t_opened_control -> MCObject::open();
		}
	}

	if (t_type == CT_CARD)
		((MCCard *)this) -> draw(t_context, r, true);
	else
	{
		t_context -> setopacity(blendlevel * 255 / 100);
		t_context -> setfunction(GXblendSrcOver);
		if (t_effects != nil)
			t_context -> begin_with_effects(t_effects, static_cast<MCControl *>(this) -> getrect());
		// MW-2011-09-06: [[ Redraw ]] Render the control isolated, but not as a sprite.
		((MCControl *)this) -> draw(t_context, r, true, false);
		if (t_effects != nil)
			t_context -> end();
	}
	
	// MW-2013-03-25: [[ Bug ]] Make sure use appropriate methods to open/close the objects.
	if (t_opened_control != nil)
	{
		MCObject *t_closing_control;
		t_closing_control = this;
		t_closing_control -> close();
		while(t_closing_control != t_opened_control)
		{
			t_closing_control = t_closing_control -> getparent();
			t_closing_control -> MCObject::close();
		}
	}

	MCBitmap *t_bitmap;
	t_bitmap = t_context -> lock();

#ifdef TARGET_SUBPLATFORM_ANDROID
	// MW-2011-10-04: [[ Bug 9779 ]] Make sure we swap red/blue for Android. Not the best
	//   place to do this, but will do for now :)
	for(uint32_t i = 0; i < t_bitmap -> bytes_per_line * t_bitmap -> height / 4; i++)
	{
		uint32_t *t_ptr;
		t_ptr = (uint32_t *)t_bitmap -> data;
		t_ptr[i] = (t_ptr[i] & 0xff00ff00) | ((t_ptr[i] & 0x00ff0000) >> 16) | ((t_ptr[i] & 0x000000ff) << 16);
	}
#endif

	MCBitmap *t_scaled_bitmap;
	if (p_size != nil)
	{
		extern MCBitmap *MCImageResizeBilinear(MCBitmap *p_src, int32_t p_new_width, int32_t p_new_height);
		t_scaled_bitmap = MCImageResizeBilinear(t_bitmap, MCMax(0, p_size -> x), MCMax(0, p_size -> y));
	}
	else
	{
		t_scaled_bitmap = MCscreen->copyimage(t_bitmap, false);
	}

	t_context -> unlock(t_bitmap);
	MCscreen -> freecontext(t_context);

	return t_scaled_bitmap;
}

bool MCObject::isselectable(bool p_only_object) const
{
	if (p_only_object)
		return getextraflag(EF_CANT_SELECT) == False;

	const MCObject *t_object;
	t_object = this;
	do
	{
		if (t_object -> getextraflag(EF_CANT_SELECT))
			return false;
		t_object = t_object -> getparent();
	}
	while(t_object != NULL && t_object -> gettype() >= CT_BACKGROUND);

	return true;
}

///////////////////////////////////////////////////////////////////////////////
//
//  SAVING AND LOADING
//

IO_stat MCObject::load(IO_handle stream, const char *version)
{
	IO_stat stat;
	uint2 i;

	if ((stat = IO_read_uint4(&obj_id, stream)) != IO_NORMAL)
		return stat;

	MCNameRef t_name;
	if ((stat = IO_read_nameref(t_name, stream)) != IO_NORMAL)
		return stat;
	MCNameDelete(_name);
	_name = t_name;

	if ((stat = IO_read_uint4(&flags, stream)) != IO_NORMAL)
		return stat;

	// MW-2012-02-19: [[ SplitTextAttrs ]] If we have a font flag, then it means
	//   we must start off the font flags with all attrs set - this might be
	//   overridden in extended data though.
	if (getflag(F_FONT))
		m_font_flags |= FF_HAS_ALL_FATTR;

	// MW-2012-02-17: [[ IntrinsicUnicode ]] If we have a font, then the unicode-tag
	//  flag comes from there. Otherwise we take the parent's object (if any).
	// MW-2012-02-19: [[ SplitTextAttrs ]] If there is a font flag, then we must
	//   read in the font record. We record the font index at the moment and
	//   process everything at the end.
	bool t_has_font_index;
	uint2 t_font_index;
	t_has_font_index = false;
	if (flags & F_FONT)
	{
		if (strncmp(version, "1.3", 3) > 0)
		{
			if ((stat = IO_read_uint2(&t_font_index, stream)) != IO_NORMAL)
				return stat;
			if ((stat = IO_read_uint2(&fontheight, stream)) != IO_NORMAL)
				return stat;

			// MW-2012-02-19: [[ SplitTextAttrs ]] We have a font index for processing
			//   later on.
			t_has_font_index = true;
		}
		else
		{
			char *fontname;
			uint2 fontsize, fontstyle;
			if ((stat = IO_read_string(fontname, stream)) != IO_NORMAL)
				return stat;
			if ((stat = IO_read_uint2(&fontheight, stream)) != IO_NORMAL)
				return stat;
			if ((stat = IO_read_uint2(&fontsize, stream)) != IO_NORMAL)
				return stat;
			if ((stat = IO_read_uint2(&fontstyle, stream)) != IO_NORMAL)
				return stat;
            MCAutoStringRef t_fontname;
            /* UNCHECKED */ MCStringCreateWithCString(fontname, &t_fontname);
			setfontattrs(*t_fontname, fontsize, fontstyle);
			delete fontname;
		}
	}
	else if (parent != nil && (parent -> m_font_flags & FF_HAS_UNICODE_TAG) != 0)
		m_font_flags |= FF_HAS_UNICODE_TAG;

	if (flags & F_SCRIPT)
	{
		if ((stat = IO_read_stringref(_script, stream, false)) != IO_NORMAL)
			return stat;
		
		getstack() -> securescript(this);
	}

	if ((stat = IO_read_uint2(&dflags, stream)) != IO_NORMAL)
		return stat;
	if ((stat = IO_read_uint2(&ncolors, stream)) != IO_NORMAL)
		return stat;
	if (ncolors > 0)
	{
		colors = new MCColor[ncolors];
		colornames = new MCStringRef[ncolors];
		for (i = 0 ; i < ncolors ; i++)
		{
			if ((stat = IO_read_mccolor(colors[i], stream)) != IO_NORMAL)
				break;
			if ((stat = IO_read_stringref(colornames[i], stream)) != IO_NORMAL)
				break;
			if (MCStringIsEmpty(colornames[i]))
			{
				MCValueRelease(colornames[i]);
				colornames[i] = nil;
			}
			colors[i].pixel = i;
		}
		if (stat != IO_NORMAL)
		{
			while (i < ncolors)
				colornames[i++] = nil;
			return stat;
		}
	}
	if ((stat = IO_read_uint2(&npixmaps, stream)) != IO_NORMAL)
		return stat;
	uint2 addflags = npixmaps & 0xFFF0;
	npixmaps &= 0x0F;
	if (npixmaps > 0)
	{
		pixmapids = new uint4[npixmaps];
		for (i = 0 ; i < npixmaps ; i++)
			if ((stat = IO_read_uint4(&pixmapids[i], stream)) != IO_NORMAL)
				return stat;
		pixmaps = new Pixmap[npixmaps];
	}
	if ((stat = IO_read_int2(&rect.x, stream)) != IO_NORMAL)
		return stat;
	if ((stat = IO_read_int2(&rect.y, stream)) != IO_NORMAL)
		return stat;
	if ((stat = IO_read_uint2(&rect.width, stream)) != IO_NORMAL)
		return stat;
	if ((stat = IO_read_uint2(&rect.height, stream)) != IO_NORMAL)
		return stat;
	if (addflags & AF_CUSTOM_PROPS)
		if ((stat = loadunnamedpropset(stream)) != IO_NORMAL)
			return stat;
	if (addflags & AF_BORDER_WIDTH)
		if ((stat = IO_read_uint1(&borderwidth, stream)) != IO_NORMAL)
			return stat;
	if (addflags & AF_SHADOW_OFFSET)
		if ((stat = IO_read_int1(&shadowoffset, stream)) != IO_NORMAL)
			return stat;
	if (addflags & AF_TOOL_TIP)
	{
		// MW-2012-03-09: [[ StackFile5500 ]] If the version is 5.5 and above, then
		//   the tooltip will be encoded in UTF-8 so we must convert if file format
		//   is older.
		// MW-2012-03-13: [[ UnicodeToolTip ]] If the file format is older than 5.5
		//   then convert native to utf-8.
		if (strncmp(version, "5.5", 3) < 0)
		{
			// Read the tooltip, as encoded in its native format
			if ((stat = IO_read_stringref(tooltip, stream, false)) != IO_NORMAL)
				return stat;
		}
		else
		{
			// The tooltip should be written out encoded in UTF-8 (not UTF-16)
			if ((stat = IO_read_stringref_utf8(tooltip, stream)) != IO_NORMAL)
				return stat;
		}
	}
	if (addflags & AF_ALT_ID)
		if ((stat = IO_read_uint2(&altid, stream)) != IO_NORMAL)
			return stat;
	if (addflags & AF_INK)
		if ((stat = IO_read_uint1(&ink, stream)) != IO_NORMAL)
			return stat;
	if (addflags & AF_CANT_SELECT)
		extraflags |= EF_CANT_SELECT;
	if (addflags & AF_NO_FOCUS_BORDER)
		extraflags |= EF_NO_FOCUS_BORDER;
	if (addflags & AF_EXTENDED)
	{
		uint4 t_length;
		stat = IO_read_uint4(&t_length, stream);
		if (stat == IO_NORMAL)
		{
			// The jiggery pokery with length here is to do with oddities surround MCX
			// encryption. We decode with an extra byte at the end, but it won't have
			// been encoded.
			// The upshot is that the inputstream is told about the full length, but
			// we pass t_length - 1 to extendedload (after adjusting for script). We
			// then verify we've read a nice NUL byte at the end.
			MCObjectInputStream *t_stream = nil;
			/* UNCHECKED */ MCStackSecurityCreateObjectInputStream(stream, t_length, t_stream);
			t_length -= 1;
			
			char *t_script_cstring;
			stat = t_stream -> ReadCString(t_script_cstring);
			if (stat == IO_NORMAL)
			{
				if (MCtranslatechars && t_script_cstring != NULL)
				{
#ifdef __MACROMAN__
					IO_iso_to_mac(t_script_cstring, strlen(t_script_cstring));
#else
					IO_mac_to_iso(t_script_cstring, strlen(t_script_cstring));
#endif
				}
				t_length -= t_script_cstring == NULL ? 1 : strlen(t_script_cstring) + 1;
				
				if (t_script_cstring != nil)
					getstack() -> securescript(this);
				
				setscript_cstring(t_script_cstring);
				delete t_script_cstring;
			}

			if (stat == IO_NORMAL && t_length > 0)
				stat = extendedload(*t_stream, version, t_length);

			// Read the implicit nul byte
			if (stat == IO_NORMAL)
			{
				uint1 t_byte;
				stat = t_stream -> ReadU8(t_byte);
				if (stat == IO_NORMAL && t_byte != 0)
					stat = IO_ERROR;
			}

			// Make sure we flush the rest of the (unknown) stream
			if (stat == IO_NORMAL)
				stat = t_stream -> Flush();
			
			delete t_stream;
		}
		
		if (stat != IO_NORMAL)
			return stat;
	}
	else if (addflags & AF_LONG_SCRIPT)
	{
		char *t_script_cstring;
		if ((stat = IO_read_string(t_script_cstring, stream, 4)) != IO_NORMAL)
			return stat;
		
		setscript_cstring(t_script_cstring);
		delete t_script_cstring;
		
		getstack() -> securescript(this);
	}

	if (addflags & AF_BLEND_LEVEL)
		if ((stat = IO_read_uint1(&blendlevel, stream)) != IO_NORMAL)
			return stat;

	// MW-2013-03-28: The restrictions byte is no longer relevant due to new
	//   licensing.
	if (strcmp(version, "2.7") >= 0)
	{
		uint1 t_restrictions;
		if ((stat = IO_read_uint1(&t_restrictions, stream)) != IO_NORMAL)
			return stat;
	}

	// MW-2012-02-19: [[ SplitTextAttrs ]] Now that we've read the extended props
	//   it is safe to process the font index.
	if (t_has_font_index)
	{
		// MW-2012-02-17: [[ LogFonts ]] If the object is not a stack then
		//   we can load the font attrs now (since we have a font-table).
		//   Otherwise we store the index, and the stack save method will
		//   resolve after the font table is loaded. (Note we leave F_FONT set
		//   in the stack case, so it knows to resolve later!).
		if (gettype() != CT_STACK)
		{
			flags &= ~F_FONT;
			loadfontattrs(t_font_index);
		}
		else
			s_last_font_index = t_font_index;
	}
	else
		flags &= ~F_FONT;

	return IO_NORMAL;
}

IO_stat MCObject::save(IO_handle stream, uint4 p_part, bool p_force_ext)
{
	IO_stat stat;
	uint2 i;
	bool t_extended;
	t_extended = MCstackfileversion >= 2700 && p_force_ext;

	// Check whether there are any custom properties with array values and if so, force extension
	if (hasarraypropsets())
		t_extended = true;

	// MW-2008-10-28: [[ ParentScripts ]] Make sure we mark this as extended if there
	//   is a non-NULL parent_script
	if (parent_script != NULL)
		t_extended = true;

	// MW-2009-08-24: [[ Bitmap Effects ]] If we are a control and we have bitmap effects
	//   then we are extended.
	// MW-2011-11-24: [[ LayerMode Save ]] If we are a control and have non-static layermode
	//   then we are extended.
	if (gettype() >= CT_GROUP)
		if (static_cast<MCControl *>(this) -> getbitmapeffects() != NULL ||
			static_cast<MCControl *>(this) -> layer_getmodehint() != kMCLayerModeHintStatic)
			t_extended = true;

	// MW-2012-02-19: [[ SplitTextAttrs ]] If we need font flags, we need to be extended.
	if (needtosavefontflags())
		t_extended = true;

	// MW-2012-02-19: [[ SplitTextAttrs ]] Work out whether we need a font record.
	bool t_need_font;
	t_need_font = needtosavefontrecord();

	uint4 t_written_id;
	if (p_part != 0)
		t_written_id = 0;
	else
		t_written_id = obj_id;

	// If p_part != 0 it means we are saving a card or one specific control on a card.
	// In this case, we write the object id as 0, since it will be re-assigned when
	// reconstructed.
	//
	if ((stat = IO_write_uint4(t_written_id, stream)) != IO_NORMAL)
		return stat;
	if ((stat = IO_write_nameref(_name, stream)) != IO_NORMAL)
		return stat;

	if (!MCStringIsEmpty(_script))
		flags |= F_SCRIPT;
	
	uint32_t t_old_flags;
	t_old_flags = flags;

	// MW-2012-02-19: [[ SplitTextAttrs ]] If we need a font record, then set the flag.
	if (t_need_font)
		flags |= F_FONT;

	uint2 addflags = npixmaps;
	if (t_extended)
		addflags |= AF_EXTENDED;
	if (flags & F_SCRIPT && MCStringGetLength(_script) >= MAXUINT2 || t_extended)
	{
		addflags |= AF_LONG_SCRIPT;
		flags &= ~F_SCRIPT;
	}
	stat = IO_write_uint4(flags, stream);
	
	if (addflags & AF_LONG_SCRIPT && !MCStringIsEmpty(_script))
		flags |= F_SCRIPT;

	flags = t_old_flags;

	if (stat != IO_NORMAL)
		return stat;

	// MW-2012-02-19: [[ SplitTextAttrs ]] Serialize a font record if we need to.
	if (t_need_font)
	{
		// MW-2012-02-17: [[ LogFonts ]] Delegate to 'savefontattrs()' to compute which
		//   fontindex the object should use.
		if ((stat = IO_write_uint2(savefontattrs(), stream)) != IO_NORMAL)
			return stat;
		if ((stat = IO_write_uint2(fontheight, stream)) != IO_NORMAL)
			return stat;
	}
	if (flags & F_SCRIPT && !(addflags & AF_LONG_SCRIPT))
	{
		getstack() -> unsecurescript(this);
		stat = IO_write_string(MCStringGetCString(_script), stream);
		getstack() -> securescript(this);
		if (stat != IO_NORMAL)
			return stat;
	}
	if ((stat = IO_write_uint2(dflags, stream)) != IO_NORMAL)
		return stat;
	if ((stat = IO_write_uint2(ncolors, stream)) != IO_NORMAL)
		return stat;
	for (i = 0 ; i < ncolors ; i++)
	{
		if ((stat = IO_write_mccolor(colors[i], stream)) != IO_NORMAL)
			return stat;
		if ((stat = IO_write_stringref(colornames[i] != nil ? colornames[i] : kMCEmptyString, stream)) != IO_NORMAL)
			return stat;
	}
	if (props != NULL)
		addflags |= AF_CUSTOM_PROPS;
	if (borderwidth != DEFAULT_BORDER)
		addflags |= AF_BORDER_WIDTH;
	if (shadowoffset != DEFAULT_SHADOW)
		addflags |= AF_SHADOW_OFFSET;
	if (!MCStringIsEmpty(tooltip))
		addflags |= AF_TOOL_TIP;
	if (altid != 0)
		addflags |= AF_ALT_ID;
	if (ink != GXcopy)
		addflags |= AF_INK;

//---- New in 2.7
	if (MCstackfileversion >= 2700)
	{
		if (blendlevel != 100)
			addflags |= AF_BLEND_LEVEL;
	}
//----

	if (extraflags & EF_CANT_SELECT)
		addflags |= AF_CANT_SELECT;
	if (extraflags & EF_LINK_COLORS)
		addflags |= AF_LINK_COLORS;
	if (extraflags & EF_NO_FOCUS_BORDER)
		addflags |= AF_NO_FOCUS_BORDER;

	if ((stat = IO_write_uint2(addflags, stream)) != IO_NORMAL)
		return stat;
	for (i = 0 ; i < npixmaps ; i++)
		if ((stat = IO_write_uint4(pixmapids[i], stream)) != IO_NORMAL)
			return stat;
	// MW-2012-02-22; [[ NoScrollSave ]] Adjust the rect by the current group offset.
	if ((stat = IO_write_int2(rect.x + MCgroupedobjectoffset . x, stream)) != IO_NORMAL)
		return stat;
	if ((stat = IO_write_int2(rect.y + MCgroupedobjectoffset . y, stream)) != IO_NORMAL)
		return stat;
	if ((stat = IO_write_uint2(rect.width, stream)) != IO_NORMAL)
		return stat;
	if ((stat = IO_write_uint2(rect.height, stream)) != IO_NORMAL)
		return stat;
	if (addflags & AF_CUSTOM_PROPS)
		if ((stat = saveunnamedpropset(stream)) != IO_NORMAL)
			return stat;
	if (addflags & AF_BORDER_WIDTH)
		if ((stat = IO_write_uint1(borderwidth, stream)) != IO_NORMAL)
			return stat;
	if (addflags & AF_SHADOW_OFFSET)
		if ((stat = IO_write_int1(shadowoffset, stream)) != IO_NORMAL)
			return stat;
	if (addflags & AF_TOOL_TIP)
	{
		// MW-2012-03-09: [[ StackFile5500 ]] If the version is 5.5 and above, then
		//   the tooltip will be encoded in UTF-8 so we must convert for earlier
		//   versions.
		// MW-2012-03-13: [[ UnicodeToolTip ]] If the file format is older than 5.5
		//   then convert utf-8 to native before saving.
		if (MCstackfileversion < 5500)
		{
			// Tooltip is encoded in the native format
			if ((stat = IO_write_stringref(tooltip, stream, false)) != IO_NORMAL)
				return stat;
		}
		else
		{
			// Tooltip is encoded as UTF-8
			if ((stat = IO_write_stringref_utf8(tooltip, stream)) != IO_NORMAL)
				return stat;
		}
	}
	if (addflags & AF_ALT_ID)
		if ((stat = IO_write_uint2(altid, stream)) != IO_NORMAL)
			return stat;

//---- New in 2.7
	uint1 t_converted_ink;
	if (MCstackfileversion >= 2700)
		t_converted_ink = ink;
	else
		t_converted_ink = ink >= 0x19 ? GXcopy : ink;
//----

	if (addflags & AF_INK)
		if ((stat = IO_write_uint1(t_converted_ink, stream)) != IO_NORMAL)
			return stat;

	if (t_extended)
	{
		uint4 t_length_offset;

        t_length_offset = MCS_tell(stream);

		stat = IO_write_uint4(t_length_offset, stream);

		if (stat == IO_NORMAL)
		{
			MCObjectOutputStream *t_stream = nil;
			/* UNCHECKED */ MCStackSecurityCreateObjectOutputStream(stream, t_stream);
			getstack() -> unsecurescript(this);
			stat = t_stream -> WriteCString(MCStringGetCString(_script));
			getstack() -> securescript(this);
			if (stat == IO_NORMAL)
				stat = extendedsave(*t_stream, p_part);
			if (stat == IO_NORMAL)
				stat = t_stream -> Flush(true);
			
			delete t_stream;
		}
		if (stat == IO_NORMAL)
			stat = IO_write_uint1(0, stream);
		if (stat == IO_NORMAL)
		{
			uint4 t_cur_offset;
            
            t_cur_offset = MCS_tell(stream);

			uint4 t_length;
			t_length = MCSwapInt32HostToNetwork(t_cur_offset - t_length_offset - 4);

			MCS_writeat(&t_length, sizeof(uint4), t_length_offset, stream);
		}
		if (stat != IO_NORMAL)
			return stat;
	}
	else if (addflags & AF_LONG_SCRIPT)
	{
		getstack() -> unsecurescript(this);
		stat = IO_write_string(MCStringGetCString(_script), stream, false, 4);
		getstack() -> securescript(this);
		if (stat != IO_NORMAL)
			return stat;
	}

//---- New in 2.7
	if (MCstackfileversion >= 2700)
	{
		if (addflags & AF_BLEND_LEVEL)
			if ((stat = IO_write_uint1(blendlevel, stream)) != IO_NORMAL)
				return stat;

		// Write out the restrictions byte as if it were (old-style) Enterprise.
		// This ensures the stackfile can still be opened in older versions.
		uint1 t_restrictions;
		t_restrictions = 6;
		t_restrictions |= (~t_restrictions) << 4;

		// Mix the restrictions byte into the form expected by older engines (otherwise
		// they will fail to load).
		uint4 x;
		x = t_restrictions | (t_restrictions << 8);
		x |= x << 16;
		x ^= (t_written_id | ((65535 - t_written_id) << 16)) ^ flags;
		t_restrictions = ((x >> 24) & 0x88) | (x & 0x60) | ((x & 0x1100) >> 8) | ((x & 0x060000) >> 16);
	
		if ((stat = IO_write_uint1(t_restrictions, stream)) != IO_NORMAL)
			return stat;
	}
//----

	return IO_NORMAL;
}

IO_stat MCObject::defaultextendedload(MCObjectInputStream& p_stream, const char *p_version, uint4 p_remaining)
{
	IO_stat t_stat;
	t_stat = IO_NORMAL;

	if (p_remaining > 0)
	{
		uint4 t_flags, t_length, t_header_size;
		t_stat = p_stream . ReadTag(t_flags, t_length, t_header_size);
		if (t_stat == IO_NORMAL)
			t_stat = p_stream . Mark();
		if (t_stat == IO_NORMAL)
			t_stat = p_stream . Skip(t_length);
		if (t_stat == IO_NORMAL)
			p_remaining -= t_length + t_header_size;
	}

	if (t_stat == IO_NORMAL)
		t_stat = MCObject::extendedload(p_stream, p_version, p_remaining);

	return t_stat;
}

IO_stat MCObject::defaultextendedsave(MCObjectOutputStream& p_stream, uint4 p_part)
{
	IO_stat t_stat;
	t_stat = p_stream . WriteTag(0, 0);
	if (t_stat == IO_NORMAL)
		t_stat = MCObject::extendedsave(p_stream, p_part);

	return t_stat;
}

IO_stat MCObject::extendedsave(MCObjectOutputStream& p_stream, uint4 p_part)
{
	// First calculate the size of the array custom property data
	uint32_t t_prop_size;
	t_prop_size = measurearraypropsets();

	// Calculate the tag to write out
	uint32_t t_flags;
	t_flags = 0;

	uint32_t t_size;
	t_size = 0;

	if (t_prop_size != 0)
	{
		t_flags |= OBJECT_EXTRA_ARRAYPROPS;

		// We append an additional '0' to the end of the list of props for termination.
		t_size += t_prop_size + 4;
	}

	if (parent_script != NULL)
	{
		t_flags |= OBJECT_EXTRA_PARENTSCRIPT;
		
		// Parent scripts are written out as:
		//   uint8 count
		//   uint8 index
		//   if (index & (1 << 7))
		//     uint32 id
		//     cstring stack
		//     cstring mainstack
		t_size += 1 + 1 + 4 + strlen(MCNameGetCString(parent_script -> GetParent() -> GetObjectStack())) + 1;
		t_size += 1; // was mainstack reference
	}

	// MW-2009-09-24: Slight oversight on my part means that there is no record
	//   in place for 'control' only fields. There have never been any of these
	//   before until the addition of bitmap effects. Therefore we write them out
	//   in the object record.
	MCBitmapEffects *t_bitmap_effects;
	t_bitmap_effects = gettype() >= CT_GROUP ? static_cast<MCControl *>(this) -> getbitmapeffects() : NULL;
	if (t_bitmap_effects != NULL)
	{
		t_flags |= OBJECT_EXTRA_BITMAPEFFECTS;
		t_size += MCBitmapEffectsWeigh(t_bitmap_effects);
	}

	// MW-2011-11-24: [[ LayerMode Save ]] If we are a control, and have a layerMode that
	//   is not static, we need an extra byte.
	if (gettype() >= CT_GROUP && static_cast<MCControl *>(this) -> layer_getmodehint() != kMCLayerModeHintStatic)
	{
		t_flags |= OBJECT_EXTRA_LAYERMODE;
		t_size += 1;
	}

	// MW-2012-02-19: [[ SplitTextAttrs ]] If we need to save the font flags, then make
	//   sure we include it in the tag flags.
	if (needtosavefontflags())
	{
		t_flags |= OBJECT_EXTRA_FONTFLAGS;
		t_size += 1;
	}

	// If the tag is of zero length, write nothing.
	if (t_size == 0)
		return IO_NORMAL;

	// Otherwise write out stuff
	IO_stat t_stat;
	t_stat = p_stream . WriteTag(t_flags, t_size);
	
	if (t_stat == IO_NORMAL && (t_flags & OBJECT_EXTRA_ARRAYPROPS) != 0)
		t_stat = savearraypropsets(p_stream);
	
	if (t_stat == IO_NORMAL && (t_flags & OBJECT_EXTRA_PARENTSCRIPT) != 0)
	{
		t_stat = p_stream . WriteU8(1);
		if (t_stat == IO_NORMAL)
			t_stat = p_stream . WriteU8(128 + 0);
		if (t_stat == IO_NORMAL)
			t_stat = p_stream . WriteU32(parent_script -> GetParent() -> GetObjectId());
		if (t_stat == IO_NORMAL)
			t_stat = p_stream . WriteNameRef(parent_script -> GetParent() -> GetObjectStack());
		if (t_stat == IO_NORMAL)
			t_stat = p_stream . WriteCString(nil); // was mainstack reference
	}

	if (t_stat == IO_NORMAL && (t_flags & OBJECT_EXTRA_BITMAPEFFECTS) != 0)
		t_stat = MCBitmapEffectsPickle(t_bitmap_effects, p_stream);

	// MW-2011-11-24: [[ LayerMode Save ]] If we are a control, with non-static layerMode then
	//   write out the mode as a byte.
	if (t_stat == IO_NORMAL && (t_flags & OBJECT_EXTRA_LAYERMODE) != 0)
		t_stat = p_stream . WriteU8(static_cast<MCControl *>(this) -> layer_getmodehint());

	// MW-2012-02-19: [[ SplitTextAttrs ]] If we have partial font settings, or are unicode with
	//   no font settings we need to write out font flags.
	if (t_stat == IO_NORMAL && (t_flags & OBJECT_EXTRA_FONTFLAGS) != 0)
	{
		// Write out the three persistent font flags.
		t_stat = p_stream . WriteU8(m_font_flags & (FF_HAS_ALL_FATTR));
	}

	return IO_NORMAL;
}

IO_stat MCObject::extendedload(MCObjectInputStream& p_stream, const char *p_version, uint4 p_length)
{
	if (p_length == 0)
		return IO_NORMAL;

	IO_stat t_stat;

	uint32_t t_flags, t_length, t_header_length;
	t_stat = p_stream . ReadTag(t_flags, t_length, t_header_length);

	if (t_stat == IO_NORMAL)
		t_stat = p_stream . Mark();

	if (t_stat == IO_NORMAL && (t_flags & OBJECT_EXTRA_ARRAYPROPS) != 0)
		t_stat = loadarraypropsets(p_stream);

	if (t_stat == IO_NORMAL && (t_flags & OBJECT_EXTRA_PARENTSCRIPT) != 0)
	{
		uint8_t t_count;
		t_stat = p_stream . ReadU8(t_count);

		uint8_t t_index;
		if (t_stat == IO_NORMAL)
			t_stat = p_stream . ReadU8(t_index);

		uint32_t t_id;
		if (t_stat == IO_NORMAL)
			t_stat = p_stream . ReadU32(t_id);

		MCNameRef t_stack;
		t_stack = NULL;
		if (t_stat == IO_NORMAL)
			t_stat = p_stream . ReadNameRef(t_stack);

		// This is no longer used, but might remain in older stackfiles.
		char *t_mainstack;
		t_mainstack = NULL;
		if (t_stat == IO_NORMAL)
			t_stat = p_stream . ReadCString(t_mainstack);

		if (t_stat == IO_NORMAL)
		{
			parent_script = MCParentScript::Acquire(this, t_id, t_stack);
			if (parent_script == NULL)
				t_stat = IO_ERROR;

			s_loaded_parent_script_reference = true;
		}

		MCNameDelete(t_stack);
		delete t_mainstack;
	}
	
	if (t_stat == IO_NORMAL && (t_flags & OBJECT_EXTRA_BITMAPEFFECTS) != 0)
	{
		MCBitmapEffectsRef t_effects;
		t_effects = NULL;
		t_stat = MCBitmapEffectsUnpickle(t_effects, p_stream);
		if (t_stat == IO_NORMAL)
			static_cast<MCControl *>(this) -> setbitmapeffects(t_effects);
	}
	
	// MW-2011-11-24: [[ LayerMode Save ]] If a layerMode byte is present then read it
	//   in.
	if (t_stat == IO_NORMAL && (t_flags & OBJECT_EXTRA_LAYERMODE) != 0)
	{
		uint8_t t_mode_hint;
		t_stat = p_stream . ReadU8(t_mode_hint);
		if (t_stat == IO_NORMAL)
			static_cast<MCControl *>(this) -> layer_setmodehint((MCLayerModeHint)t_mode_hint);
	}

	// MW-2012-02-19: [[ SplitTextAttrs ]] If a font-flag byte is present then
	//   load and apply to m_font_flags. Notice that we clear the existing flags
	//   as they may have been set as a result of detection of a F_FONT flag, but
	//   the presence of this record supercedes that.
	if (t_stat == IO_NORMAL && (t_flags & OBJECT_EXTRA_FONTFLAGS) != 0)
	{
		uint8_t t_font_flags;
		t_stat = p_stream . ReadU8(t_font_flags);
		if (t_stat == IO_NORMAL)
			m_font_flags = (t_font_flags & ~FF_HAS_ALL_FATTR) | (t_font_flags & FF_HAS_ALL_FATTR);
	}

	if (t_stat == IO_NORMAL)
		t_stat = p_stream . Skip(t_length);

	return t_stat;
}


// MW-2008-10-28: [[ ParentScripts ]] This method attempts to resolve the
//   parentscript reference for this object (if any).
// MW-2009-01-28: [[ Inherited parentScripts ]]
// This method returns false if there was not enough memory to complete the
// resolution.
bool MCObject::resolveparentscript(void)
{
	// If there is no parent script, just return.
	if (parent_script == NULL)
		return true;

	// Get the underlying parent script object.
	MCParentScript *t_script;
	t_script = parent_script -> GetParent();

	// If the parent script is blocked, just return
	if (t_script -> IsBlocked())
		return true;

	// We have a parent script, so use MCdispatcher to try and find the
	// stack.
	MCStack *t_stack;
	t_stack = getstack() -> findstackname(t_script -> GetObjectStack());

	// Next search for the control we need.
	MCControl *t_control;
	t_control = NULL;
	if (t_stack != NULL)
		t_control = t_stack -> getcontrolid(CT_BUTTON, t_script -> GetObjectId(), true);

	// If we found a control, resolve the parent script. Otherwise block it.
	if (t_control != NULL)
	{
		t_script -> Resolve(t_control);

		// MW-2009-01-28: [[ Inherited parentScripts ]]
		// Next we must ensure the existence of the inheritence hierarchy, so
		// resolve the parentScript's parentScript.
		if (!t_control -> resolveparentscript())
			return false;

#ifdef FEATURE_INHERITED_PARENTSCRIPTS
		// Finally, call the use's inherit method to create its chain of super's -
		// if this fails, it means memory is exhausted so return false.
		if (!parent_script -> Inherit())
			return false;
#endif
	}
	else
		t_script -> Block();

	return true;
}

// MW-2009-02-02: [[ Improved image search ]]
// This method implements the new image search order for objects, taking into account
// the behavior hierarchy. We first search the behavior chain's for successive ancestors
// of the object, up to and including its stack. If this fails, fall back to the original
// search.
MCImage *MCObject::resolveimage(MCStringRef p_name, uint4 p_image_id)
{
	// If the name string ptr is nil, then this is an id search.
	bool t_is_id;
	t_is_id = false;
	if (p_name == nil)
		t_is_id = true;

	MCControl *t_control;
	t_control = NULL;
	
	// Start with the behavior chain of the object itself.
	MCObject *t_target;
	t_target = this;

	// OK-2009-03-13: [[Bug 7742]] - Crash when copying text containing an imageSource character to another application
	while (t_target != NULL)
	{
		// Loop up the behavior chain of the current target.
		MCParentScript *t_behavior;
		t_behavior = t_target -> getparentscript();
		while(t_behavior != NULL)
		{
			// Fetch the behavior's resolved object - if there is none then
			// we are done.
			MCObject *t_behavior_object;
			t_behavior_object = t_behavior -> GetObject();
			if (t_behavior_object == NULL)
				break;
			
			// Fetch the behavior object's owning stack.
			MCStack *t_behavior_stack;
			t_behavior_stack = t_behavior_object -> getstack();
			
			// Search for the image id on the behavior's stack, breaking if
			// we are successful.
			if (t_is_id)
				t_control = t_behavior_stack -> getcontrolid(CT_IMAGE, p_image_id, true);
			else
				t_control = t_behavior_stack -> getcontrolname(CT_IMAGE, p_name);
			if (t_control != NULL)
				break;
			
#ifdef FEATURE_INHERITED_PARENTSCRIPTS
			// Step to the next behavior in the chain.
			t_behavior = t_behavior_object -> getparentscript();
#else
			break;
#endif
		}
		
		// If we found the control, break.
		if (t_control != NULL)
			break;
		
		// If the current target is a stack, we are done.
		if (t_target -> gettype() == CT_STACK)
			break;
		
		// Otherwise, iterate up the owner chain
		t_target = t_target -> parent;
	}
	
	// If we didn't find the control, then fallback to the old resolution
	// mechanism.
	if (t_control == NULL)
	{
		if (t_is_id)
			t_control = static_cast<MCControl *>(getstack() -> getobjid(CT_IMAGE, p_image_id));
		else
			t_control = static_cast<MCControl *>(getstack() -> getobjname(CT_IMAGE, p_name));
	}
	
	return static_cast<MCImage *>(t_control);
}

MCImage *MCObject::resolveimageid(uint32_t p_id)
{
	return resolveimage(nil, p_id);
}

MCImage *MCObject::resolveimagename(MCStringRef p_name)
{
	return resolveimage(p_name, 0);
}

MCObjectHandle *MCObject::gethandle(void)
{
	if (m_weak_handle != NULL)
	{
		m_weak_handle -> Retain();
		return m_weak_handle;
	}

	m_weak_handle = new MCObjectHandle(this);
	if (m_weak_handle == NULL)
		return NULL;

	m_weak_handle -> Retain();

	return m_weak_handle;
}

///////////////////////////////////////////////////////////////////////////////

#ifdef OLD_EXEC
struct MCObjectChangeIdVisitor: public MCObjectVisitor
{
	uint32_t old_card_id;
	uint32_t new_card_id;

	void Process(MCCdata *p_cdata)
	{
		if (p_cdata == nil)
			return;

		MCCdata *t_ptr;
		t_ptr = p_cdata;
		do
		{
			if (t_ptr -> getid() == old_card_id)
			{
				t_ptr -> setid(new_card_id);
				return;
			}

			t_ptr = t_ptr -> next();
		}
		while(t_ptr != p_cdata);
	}

	bool OnField(MCField *p_field)
	{
		Process(p_field -> getcdata());
		return true;
	}

	bool OnButton(MCButton *p_button)
	{
		Process(p_button -> getcdata());
		return true;
	}
};

Exec_stat MCObject::changeid(uint32_t p_new_id)
{
	if (obj_id == p_new_id)
		return ES_NORMAL;

	// MW-2010-05-18: (Silently) don't allow id == 0 - this prevents people working around the
	//   script limits, which don't come into effect on objects with 0 id.
	if (p_new_id == 0)
		return ES_NORMAL;
	
	// MW-2011-02-08: Don't allow id change if the parent is nil as this means its a template
	//   object which doesn't really have an id.
	if (parent == nil)
		return ES_NORMAL;
	
	MCStack *t_stack;
	t_stack = getstack();

	if (t_stack -> isediting())
	{
		MCeerror -> add(EE_OBJECT_NOTWHILEEDITING, 0, 0);
		return ES_ERROR;
	}

	// If the stack's id is less than the requested id then we are fine
	// since the stack id is always greater or equal to the highest numbered
	// control/card id. Otherwise, check the whole list of controls and cards.
	if (p_new_id <= t_stack -> getid())
	{
		if (t_stack -> getcontrolid(CT_LAYER, p_new_id) != NULL ||
			t_stack -> findcardbyid(p_new_id) != NULL)
		{
			MCeerror->add(EE_OBJECT_IDINUSE, 0, 0, p_new_id);
			return ES_ERROR;
		}
	}
	else
		t_stack -> obj_id = p_new_id;

	// If the object is a card, we have to reset all the control's data
	// id's.
	// If the object is not a card, but has a card as parent, we need to
	// reset the card's objptr id for it.
	if (gettype() == CT_CARD)
	{
		MCObjectChangeIdVisitor t_visitor;
		t_visitor . old_card_id = obj_id;
		t_visitor . new_card_id = p_new_id;
		t_stack -> visit(VISIT_STYLE_DEPTH_FIRST, 0, &t_visitor);
	}
	else if (parent -> gettype() == CT_CARD)
		static_cast<MCCard *>(parent) -> resetid(obj_id, p_new_id);

	// MW-2012-10-10: [[ IdCache ]] If the object is in the cache, then remove
	//   it since its id is changing.
	if (m_in_id_cache)
		t_stack -> uncacheobjectbyid(this);

	uint4 oldid = obj_id;
	obj_id = p_new_id;
	message_with_args(MCM_id_changed, oldid, obj_id);

	return ES_NORMAL;
}
#endif

///////////////////////////////////////////////////////////////////////////////

struct object_mask_info
{
	void (*fill)(object_mask_info& info, void *scanline, uint32_t threshold);
	
	// The original bits of the mask. If 'nil' means its a solid rect.
	void *bits;
	
	// The left offset (shift) required to align the mask at the start of the
	// scanline (if sharp).
	uint32_t offset;
	
	// The width (in pixels) that we are interested in.
	uint32_t width;
	
	// The number of bytes from one scanline to the next in mask.
	uint32_t stride;
	
	// This is freed after processing.
	MCBitmap *temp_bits;
};

// This method fills a scanline for comparison from a soft mask.
static void compute_objectshapescanline_soft(object_mask_info& p_info, void *p_scanline, uint32_t p_threshold)
{
	uint32_t i;
	for(i = 0; i < p_info . width - (p_info . width % 8); i += 8)
	{
		uint8_t t_mask;
		t_mask = 0;
		if (((uint8_t *)p_info . bits)[(i + 0) * 4 + 3] >= p_threshold) t_mask |= 1 << 7;
		if (((uint8_t *)p_info . bits)[(i + 1) * 4 + 3] >= p_threshold) t_mask |= 1 << 6;
		if (((uint8_t *)p_info . bits)[(i + 2) * 4 + 3] >= p_threshold) t_mask |= 1 << 5;
		if (((uint8_t *)p_info . bits)[(i + 3) * 4 + 3] >= p_threshold) t_mask |= 1 << 4;
		if (((uint8_t *)p_info . bits)[(i + 4) * 4 + 3] >= p_threshold) t_mask |= 1 << 3;
		if (((uint8_t *)p_info . bits)[(i + 5) * 4 + 3] >= p_threshold) t_mask |= 1 << 2;
		if (((uint8_t *)p_info . bits)[(i + 6) * 4 + 3] >= p_threshold) t_mask |= 1 << 1;
		if (((uint8_t *)p_info . bits)[(i + 7) * 4 + 3] >= p_threshold) t_mask |= 1 << 0;
		((char *)p_scanline)[i / 8] = t_mask;
	}
	
	uint32_t t_mask;
	t_mask = 0;
	switch(p_info . width % 8)
	{
		case 7: if (((uint8_t *)p_info . bits)[(i + 6) * 4 + 3] >= p_threshold) t_mask |= 1 << 1;
		case 6: if (((uint8_t *)p_info . bits)[(i + 5) * 4 + 3] >= p_threshold) t_mask |= 1 << 2;
		case 5: if (((uint8_t *)p_info . bits)[(i + 4) * 4 + 3] >= p_threshold) t_mask |= 1 << 3;
		case 4: if (((uint8_t *)p_info . bits)[(i + 3) * 4 + 3] >= p_threshold) t_mask |= 1 << 4;
		case 3: if (((uint8_t *)p_info . bits)[(i + 2) * 4 + 3] >= p_threshold) t_mask |= 1 << 5;
		case 2: if (((uint8_t *)p_info . bits)[(i + 1) * 4 + 3] >= p_threshold) t_mask |= 1 << 6;
		case 1: if (((uint8_t *)p_info . bits)[(i + 0) * 4 + 3] >= p_threshold) t_mask |= 1 << 7;
			((char *)p_scanline)[i / 8] = t_mask;
			break;
			
		default:
			break;
	}
}

// This method fills a scanline for comparison from a sharp mask.
static void compute_objectshapescanline_sharp(object_mask_info& p_info, void *p_scanline, uint32_t p_threshold)
{
	// Fast case, offset is 0.
	if (p_info . offset == 0)
	{
		uint32_t t_byte_width;
		t_byte_width = (p_info . width + 7) / 8;
		memcpy(p_scanline, p_info . bits, t_byte_width);

		// Mask out the bits we don't need from the last byte.
		if ((p_info . width % 8) != 0)
			((char *)p_scanline)[t_byte_width - 1] &= ~((1 << (8 - (p_info . width % 8))) - 1);

		return;
	}
	
	// Slow case, must shift to compute each byte.
	uint32_t i;
	for(i = 0; i < p_info . width / 8; i++)
		((char *)p_scanline)[i] = (((char *)p_info . bits)[i] << p_info . offset) | (((char *)p_info . bits)[i + 1] >> (8 - p_info . offset));
	
	if (p_info . width % 8 != 0)
		((char *)p_scanline)[i] = (((char *)p_info . bits)[i] << p_info . offset) & ~((1 << (8 - (p_info . width % 8))) - 1);
}

// This method computes as small an non-transparent rect as it can for the
// given shape.
static MCRectangle compute_objectshape_rect(MCObjectShape& p_shape)
{
	if (p_shape . type == kMCObjectShapeEmpty)
		return MCU_make_rect(0, 0, 0, 0);
	
	if (p_shape . type == kMCObjectShapeRectangle)
		return MCU_intersect_rect(p_shape . bounds, p_shape . rectangle);
	
	if (p_shape . type == kMCObjectShapeMask)
	{
		MCImageBitmap *t_mask;
		t_mask = p_shape . mask . bits;
		return MCU_intersect_rect(p_shape . bounds, MCU_make_rect(p_shape . mask . origin . x, p_shape . mask . origin . y, t_mask -> width, t_mask -> height));
	}

	// Must be complex.
	return p_shape . bounds;
}

static MCBitmap *compute_objectshape_copycontextmask(MCContext *p_context, MCRectangle& p_rect, uint32_t p_threshold)
{
	MCBitmap *t_bitmap;
	t_bitmap = MCscreen -> createimage(1, p_rect . width, p_rect . height, True, 0, False, False);
	
	MCBitmap *t_src_bitmap;
	t_src_bitmap = p_context -> lock();
	
	void *t_src_ptr;
	uint4 t_src_stride;
	t_src_ptr = t_src_bitmap -> data;
	t_src_stride = t_src_bitmap -> bytes_per_line;
	
	uint1 *t_bits_ptr;
	t_bits_ptr = (uint1 *)t_bitmap -> data;

	for(uint4 y = p_rect . height; y > 0; --y, t_bits_ptr += t_bitmap -> bytes_per_line, t_src_ptr = (uint8_t *)t_src_ptr + t_src_stride)
	{
		uint1 t_mask = 0x80;
		for(uint4 x = 0; x < p_rect . width; ++x)
		{
			if ((((uint4 *)t_src_ptr)[x] >> 24) >= p_threshold)
				t_bits_ptr[x >> 3] |= t_mask;
			t_mask = t_mask >> 1;
			if (t_mask == 0)
				t_mask = 0x80;
		}
	}
	
	p_context -> unlock(t_src_bitmap);
	
	return t_bitmap;
}

// This method computes the mask details for a given shape, rasterizing the object
// if necessary in the process.
static void compute_objectshape_mask(MCObject *p_object, MCObjectShape& p_shape, MCRectangle& p_rect, uint32_t p_threshold, object_mask_info& r_mask)
{
	// Make sure everything is 0.
	memset(&r_mask, 0, sizeof(r_mask));
	
	// If the shape is a rect, then we don't need to do anything except set
	// fill to nil.
	if (p_shape . type == kMCObjectShapeRectangle)
	{
		r_mask . fill = nil;
		return;
	}
	
	// If the shape is a mask, then we need to fill in the details appropriate
	// to whether it is sharp or not.
	if (p_shape . type == kMCObjectShapeMask)
	{
		// The rect (in obj co-ords) we want - notice that we use the mask origin (the
		// rect of concern has already been clipped to the bounds of the object).
		MCRectangle t_obj_rect;
		t_obj_rect = MCU_offset_rect(p_rect, -p_shape . mask . origin . x, -p_shape . mask . origin . y);
	
		// What we setup depends on whether the mask is depth 1 or 8 and the threshold.
		// If the threshold is not 1, we use soft bits if they are available.
		r_mask . fill = compute_objectshapescanline_soft;
		r_mask . bits = p_shape . mask . bits -> data + t_obj_rect . y * p_shape . mask . bits -> stride + t_obj_rect . x;
		r_mask . stride = p_shape . mask . bits -> stride;
		r_mask . offset = 0;
		
		r_mask . width = t_obj_rect . width;

		return;
	}
	
	// We should only ever get here if the object is a control!
	assert(p_object -> gettype() >= CT_GROUP);
	
	// Otherwise we are in the complex case and must rasterize and extract a
	// temporary mask.
	MCContext *t_context;
	t_context = MCscreen -> creatememorycontext(p_rect . width, p_rect . height, True, True);
	t_context -> setorigin(p_rect . x, p_rect . y);
	t_context -> setclip(p_rect);
	t_context -> setopacity(255);
	t_context -> setfunction(GXblendSrcOver);
	
	// Make sure the object is opened.
	bool t_needs_open;
	t_needs_open = p_object -> getopened() == 0;
	if (t_needs_open)
		p_object -> open();
	
	// Render the object into the context (isolated).
	((MCControl *)p_object) -> draw(t_context, p_rect, true, false);
	
	// Close the object if we opened it.
	if (t_needs_open)
		p_object -> close();
	
	// Fetch the context's mask.
	r_mask . temp_bits = compute_objectshape_copycontextmask(t_context, p_rect, p_threshold);

	// Now set up the mask structure.
	r_mask . fill = compute_objectshapescanline_sharp;
	r_mask . bits = r_mask . temp_bits -> data;
	r_mask . stride = r_mask . temp_bits -> bytes_per_line;
	r_mask . width = p_rect . width;
	r_mask . offset = 0;
	
	MCscreen -> freecontext(t_context);
	
	return;
}

bool MCObject::intersects(MCObject *p_other, uint32_t p_threshold)
{
	// If the threshold is > 255 then the masks are empty, so no intersection.
	if (p_threshold > 255)
		return false;

	// Fetch the stacks we need.
	MCStack *t_this_stack, *t_other_stack;
	t_this_stack = getstack();
	t_other_stack = p_other -> getstack();

	// If the bounds of the object's don't intersect, then we are done.
	if (MCU_empty_rect(MCU_intersect_rect(t_this_stack -> recttoroot(getrect()), t_other_stack -> recttoroot(p_other -> getrect()))))
		return false;
	
	// If the threshold is 0 then we are doing bounds checking, in which
	// case we intersect, and so are done.
	if (p_threshold == 0)
		return true;
	
	// Next compute the shape of the object. This will give us a rect, mask or
	// complex shape.
	MCObjectShape t_this_shape, t_other_shape;
	/* UNCHECKED */ lockshape(t_this_shape);
	/* UNCHECKED */ p_other -> lockshape(t_other_shape);
	
	// Compute the intersection in screen co-ords.
	MCRectangle t_rect;
	t_rect = MCU_intersect_rect(t_this_stack -> recttoroot(compute_objectshape_rect(t_this_shape)), t_other_stack -> recttoroot(compute_objectshape_rect(t_other_shape)));
	
	bool t_intersects;
	if (MCU_empty_rect(t_rect))
	{
		// If the actual intersection is empty, we don't intersect.
		t_intersects = false;
	}
	else if (t_this_shape . type == kMCObjectShapeRectangle && t_other_shape . type == kMCObjectShapeRectangle)
	{
		// If both shapes are rects, then we are done (they must intersect).
		t_intersects = true;
	}
	else
	{
		// Now compute the rects of interest in both the objects.
		MCRectangle t_this_rect, t_other_rect;
		t_this_rect = t_this_stack -> rectfromroot(t_rect);
		t_other_rect = t_other_stack -> rectfromroot(t_rect);

		// Now resolve the masks - this may result in a temporary image being
		// generated in <mask>.temp_bits - this is freed at the end.
		object_mask_info t_this_mask, t_other_mask;
		compute_objectshape_mask(this, t_this_shape, t_this_rect, p_threshold, t_this_mask);
		compute_objectshape_mask(p_other, t_other_shape, t_other_rect, p_threshold, t_other_mask);
		
		// Now check for intersection by processing a scanline at a time.
		int32_t t_scanline_width;
		t_scanline_width = (t_rect . width + 31) / 32;
		
		// We accumulate the normalized mask a scanline at a time.
		uint32_t *t_this_scanline, *t_other_scanline;
		MCMemoryNewArray(t_scanline_width, t_this_scanline);
		MCMemoryNewArray(t_scanline_width, t_other_scanline);
		
		// If either of the masks are solid rects, then pre-fill the scanlines.
		if (t_this_mask . fill == nil)
			memset(t_this_scanline, 0xff, t_scanline_width * 4);
		if (t_other_mask . fill == nil)
			memset(t_other_scanline, 0xff, t_scanline_width * 4);
		
		// Now check for overlap!
		t_intersects = false;
		for(int32_t y = 0; y < t_rect . height; y++)
		{
			// Fill the scanline for this.
			if (t_this_mask . fill != nil)
			{
				t_this_mask . fill(t_this_mask, t_this_scanline, p_threshold);
				t_this_mask . bits = ((char *)t_this_mask . bits) + t_this_mask . stride;
			}
			
			// Fill the scanline for other.
			if (t_other_mask . fill != nil)
			{
				t_other_mask . fill(t_other_mask, t_other_scanline, p_threshold);
				t_other_mask . bits = ((char *)t_other_mask . bits) + t_other_mask . stride;
			}
			
			// Check to see if they intersect.
			for(int32_t x = 0; x < t_scanline_width; x++)
				if ((t_this_scanline[x] & t_other_scanline[x]) != 0)
				{
					t_intersects = true;
					break;
				}
		}
		
		// Scanlines aren't needed anymore.
		MCMemoryDeleteArray(t_this_scanline);
		MCMemoryDeleteArray(t_other_scanline);
		
		// Free the temporary masks that were generated (if any).
		if (t_this_mask . temp_bits != nil)
			MCscreen -> destroyimage(t_this_mask . temp_bits);
		if (t_other_mask . temp_bits != nil)
			MCscreen -> destroyimage(t_other_mask . temp_bits);
	}
	
	p_other -> unlockshape(t_other_shape);
	unlockshape(t_this_shape);
	
	return t_intersects;
}

bool MCObject::lockshape(MCObjectShape& r_shape)
{
	// By default we assume an object is complex - requiring rendering to
	// determine its shape.
	r_shape . type = kMCObjectShapeComplex;
	r_shape . bounds = getrect();
	return true;
}

void MCObject::unlockshape(MCObjectShape& p_shape)
{
}

// MW-2012-02-14: [[ FontRefs ]] New method which maps the object's concrete font
//   on open.
void MCObject::mapfont(void)
{
	// MW-2012-02-24: [[ FontRefs ]] Fix a problem with images used as icons.
	//   Images don't use the fontref, so don't do anything if we are an image.

	if (gettype() == CT_IMAGE)
		return;
	
	// MW-2012-03-02: [[ Bug 10044 ]] If the parent isn't open, then we won't have a
	//   font. This causes problems for some things (like import snapshot) so in this
	//   case we ask the parent to map it's font.
	// MW-2012-03-12: [[ Bug 10078 ]] Only map the parent if the font is nil otherwise
	//   stacks with substacks have their fonts unmapped incorrectly.
	bool t_mapped_parent;
	t_mapped_parent = false;
	if (parent != nil && parent -> m_font == nil)
	{
		t_mapped_parent = true;
		parent -> mapfont();
	}
	
	// If we have a font setting, then we create a new font. Otherwise we just
	// copy the parent's font.
	if (hasfontattrs())
	{
		// MW-2012-02-19: [[ SplitTextAttrs ]] Compute the attrs to write out. If we don't
		//   have all of the attrs, fetch the inherited ones.
		MCNameRef t_textfont;
		uint2 t_textstyle, t_textsize;
		getfontattsnew(t_textfont, t_textsize, t_textstyle);

		// Map the font style from a text style.
		MCFontStyle t_font_style;
		t_font_style = MCFontStyleFromTextStyle(t_textstyle);

		// If the parent has printer metrics, make sure we do too.
		// MW-2012-08-30: [[ Bug 10295 ]] If this is a stack and it has formatForPrinting
		//   set, make sure we create a printer font.
		if (parent != nil && MCFontHasPrinterMetrics(parent -> m_font) ||
			gettype() == CT_STACK && getflag(F_FORMAT_FOR_PRINTING))
			t_font_style |= kMCFontStylePrinterMetrics;

		// Create our font.
		/* UNCHECKED */ MCFontCreate(t_textfont, t_font_style, t_textsize, m_font);
	}
	else if (parent != nil)
	{
		if (parent -> m_font == nil)
		{
			MCLog("[ %p ] parent font == nil (%d)", this, gettype());
		}
		else
			m_font = MCFontRetain(parent -> m_font);
	}
	else
	{
		// This should never happen as the only object with nil parent when
		// opened should be MCdispatcher, which always has font attrs.
		MCUnreachable();
	}
	
	// MW-2012-03-02: [[ Bug 10044 ]] If we had to temporarily map the parent's font
	//   then unmap it here.
	// MW-2012-03-12: [[ Bug 10078 ]] Only unmap the parent if we mapped it in the
	//   first place.
	if (t_mapped_parent)
		parent -> unmapfont();
}

// MW-2012-02-14: [[ FontRefs ]] New method which unmaps the object's concrete font
//   on close.
void MCObject::unmapfont(void)
{
	MCFontRelease(m_font);
	m_font = nil;
}

// MW-2012-02-14: [[ FontRefs ]] New method which updates the object's concrete font
//   when a text property, or inherited text property changes.
bool MCObject::recomputefonts(MCFontRef p_parent_font)
{
	// MW-2012-02-19: [[ SplitTextAttrs ]] If the object has no font attrs, then just
	//   inherit.
	if (!hasfontattrs())
	{
		if (p_parent_font == m_font)
			return false;

		MCFontRelease(m_font);
		m_font = MCFontRetain(p_parent_font);

		return true;
	}

	MCFontRef t_current_font;
	t_current_font = MCFontRetain(m_font);
	
	unmapfont();
	mapfont();
	
	bool t_changed;
	t_changed = t_current_font != m_font;

	MCFontRelease(t_current_font);

	return t_changed;
}

///////////////////////////////////////////////////////////////////////////////

// MW-2012-02-17: [[ LogFonts ]] Copy the font attrs from the other object - this
//   assumes m_font_attrs hasn't been initialized. Note that this is callled 
//   from object-copy constructor, and the font flags for this are already the
//   same as other.
void MCObject::copyfontattrs(const MCObject& p_other)
{
	// If there are no font attrs, then do nothing.
	if (!hasfontattrs())
	{
		m_font_attrs = nil;
		return;
	}

	/* UNCHECKED */ MCMemoryNew(m_font_attrs);
	if ((m_font_flags & FF_HAS_TEXTFONT) != 0)
		MCNameClone(p_other . m_font_attrs -> name, m_font_attrs -> name);
	if ((m_font_flags & FF_HAS_TEXTSIZE) != 0)
		m_font_attrs -> size = p_other . m_font_attrs -> size;
	if ((m_font_flags & FF_HAS_TEXTSTYLE) != 0)
		m_font_attrs -> style = p_other . m_font_attrs -> style;
}

// MW-2012-02-17: [[ LogFonts ]] Set all font attrs to empty.
void MCObject::clearfontattrs(void)
{
	if (m_font_attrs == nil)
		return;

	MCNameDelete(m_font_attrs -> name);
	delete m_font_attrs;
	m_font_attrs = nil;

	// MW-2012-02-19: [[ SplitTextAttrs ]] Unset all the individual fontattr flags.
	m_font_flags &= ~FF_HAS_ALL_FATTR;
}

// MW-2012-02-17: [[ LogFonts ]] Set the object's font attrs to the ones specified
//   by the given index.
void MCObject::loadfontattrs(uint2 p_index)
{
	// Lookup the font attrs details in the logical font table.
	MCNameRef t_textfont;
	uint2 t_textsize, t_textstyle;
	bool t_unicode;
	MCLogicalFontTableLookup(p_index, t_textfont, t_textstyle, t_textsize, t_unicode);

	// If the font had a unicode tag, then mark the object as having one.
	if (t_unicode)
		m_font_flags |= FF_HAS_UNICODE_TAG;

	// If any of the attrs are not in the font flags, we clear them (size / style == 0
	// font = nil).
	if ((m_font_flags & FF_HAS_TEXTFONT) == 0)
		t_textfont = nil;
	if ((m_font_flags & FF_HAS_TEXTSTYLE) == 0)
		t_textstyle = 0;
	if ((m_font_flags & FF_HAS_TEXTSIZE) == 0)
		t_textsize = 0;

	// Configure the attrs.
	setfontattrs(FF_HAS_ALL_FATTR, t_textfont, t_textsize, t_textstyle);
}

// MW-2012-02-17: [[ LogFonts ]] Compute the index to be saved into the stackfile
//   based on the object's font attrs.
uint2 MCObject::savefontattrs(void)
{
	// Fetch the object's font attrs. This ensures appropriate inherited values are
	// used when an object has unicode and so a font needs to be synthesized.
	MCNameRef t_textfont;
	uint2 t_textsize, t_textstyle;
	getfontattsnew(t_textfont, t_textsize, t_textstyle);

	// Now lookup the index for the given font attrs in the logical font table.
	return MCLogicalFontTableMap(t_textfont, t_textstyle, t_textsize, (m_font_flags & FF_HAS_UNICODE) != 0);
}

// MW-2012-02-17: [[ LogFonts ]] Set the logical font attrs to the given values. Note
//   that we ignore the object's settings of the font flags here since they might not
//   reflect reality (i.e. on load).
void MCObject::setfontattrs(uint32_t p_which, MCNameRef p_textfont, uint2 p_textsize, uint2 p_textstyle)
{
	if (p_which == 0)
	{
		if (m_font_attrs != nil)
			MCNameDelete(m_font_attrs -> name);
		delete m_font_attrs;
		m_font_attrs = nil;
		m_font_flags &= ~FF_HAS_ALL_FATTR;
		return;
	}

	if (m_font_attrs == nil)
		/* UNCHECKED */ MCMemoryNew(m_font_attrs);

	if ((p_which & FF_HAS_TEXTFONT) != 0)
	{
		MCNameDelete(m_font_attrs -> name);
		if (p_textfont != nil && !MCNameIsEmpty(p_textfont))
		{
			/* UNCHECKED */ MCNameClone(p_textfont, m_font_attrs -> name);
			m_font_flags |= FF_HAS_TEXTFONT;
		}
		else
		{
			m_font_attrs -> name = nil;
			m_font_flags &= ~FF_HAS_TEXTFONT;
		}
	}

	if ((p_which & FF_HAS_TEXTSIZE) != 0)
	{
		if (p_textsize != 0)
		{
			m_font_attrs -> size = p_textsize;
			m_font_flags |= FF_HAS_TEXTSIZE;
		}
		else
		{
			m_font_attrs -> size = 0;
			m_font_flags &= ~FF_HAS_TEXTSIZE;
		}
	}

	if ((p_which & FF_HAS_TEXTSTYLE) != 0)
	{
		if (p_textstyle != 0)
		{
			m_font_attrs -> style = p_textstyle;
			m_font_flags |= FF_HAS_TEXTSTYLE;
		}
		else
		{
			m_font_attrs -> style = 0;
			m_font_flags &= ~FF_HAS_TEXTSTYLE;
		}
	}
}

// MW-2012-02-17: [[ LogFonts ]] Set the logical font attrs to the given values
//   using a c-string for the name.
void MCObject::setfontattrs(MCStringRef p_textfont, uint2 p_textsize, uint2 p_textstyle)
{
	MCAutoNameRef t_textfont_name;
	/* UNCHECKED */ MCNameCreate(p_textfont, t_textfont_name);
	setfontattrs(FF_HAS_ALL_FATTR, t_textfont_name, p_textsize, p_textstyle);
}

// MW-2012-02-19: [[ SplitTextAttrs ]] This method returns true if any of the font
//   attrs are set.
bool MCObject::hasfontattrs(void) const
{
	return (m_font_flags & FF_HAS_ALL_FATTR) != 0;
}

// MW-2012-02-19: [[ SplitTextAttrs ]] This method returns true if the fontflags
//   extended record is needed. We only need this if we are going to generate a
//   font record to serialize, and the object has partial (or no) font attrs set.
bool MCObject::needtosavefontflags(void) const
{
	return needtosavefontrecord() && (m_font_flags & FF_HAS_ALL_FATTR) != FF_HAS_ALL_FATTR;
}

// MW-2012-02-19: [[ SplitTextAttrs ]] This method returns true if a font record
//   is needed when saving. This occurs if any of the font attr are set, the
//   object is marked as unicode or the object has a fontheight.
// MW-2012-03-13: [[ Bug 10083 ]] Also need to save record if parent unicodeness
//   is different from ours.
bool MCObject::needtosavefontrecord(void) const
{
	return hasfontattrs() || hasunicode() || fontheight != 0 || (parent != nil && parent -> hasunicode() != hasunicode());
}

// MW-2012-06-08: [[ Relayer ]] No-op - only implemented for containers.
void MCObject::relayercontrol(MCControl *source, MCControl *target)
{
}

void MCObject::relayercontrol_remove(MCControl *p_control)
{
}

void MCObject::relayercontrol_insert(MCControl *p_control, MCControl *p_target)
{
}

void MCObject::scheduledelete(void)
{
	appendto(MCtodelete);
	if (m_weak_handle != nil)
	{
		m_weak_handle -> Clear();
		m_weak_handle = nil;
	}
	
	// MW-2012-10-10: [[ IdCache ]] Remove the object from the stack's id cache
	//   (if it is in it!).
	if (m_in_id_cache)
		getstack() -> uncacheobjectbyid(this);
}

///////////////////////////////////////////////////////////////////////////////

bool MCObject::visit(MCVisitStyle p_style, uint32_t p_part, MCObjectVisitor *p_visitor)
{
	return p_visitor -> OnObject(this);
}

///////////////////////////////////////////////////////////////////////////////

MCObjectVisitor::~MCObjectVisitor(void)
{
}

bool MCObjectVisitor::OnObject(MCObject *p_object)
{
	return true;
}

bool MCObjectVisitor::OnControl(MCControl *p_control)
{
	return OnObject(p_control);
}

bool MCObjectVisitor::OnStack(MCStack *p_stack)
{
	return OnObject(p_stack);
}

bool MCObjectVisitor::OnAudioClip(MCAudioClip *p_audio_clip)
{
	return OnObject(p_audio_clip);
}

bool MCObjectVisitor::OnVideoClip(MCVideoClip *p_video_clip)
{
	return OnObject(p_video_clip);
}

bool MCObjectVisitor::OnCard(MCCard *p_card)
{
	return OnObject(p_card);
}

bool MCObjectVisitor::OnGroup(MCGroup *p_group)
{
	return OnControl(p_group);
}

bool MCObjectVisitor::OnField(MCField *p_field)
{
	return OnControl(p_field);
}

bool MCObjectVisitor::OnButton(MCButton *p_button)
{
	return OnControl(p_button);
}

bool MCObjectVisitor::OnImage(MCImage *p_image)
{
	return OnControl(p_image);
}

bool MCObjectVisitor::OnScrollbar(MCScrollbar *p_scrollbar)
{
	return OnControl(p_scrollbar);
}

bool MCObjectVisitor::OnPlayer(MCPlayer *p_player)
{
	return OnControl(p_player);
}

bool MCObjectVisitor::OnStyledText(MCStyledText *p_styled_text)
{
	return OnObject(p_styled_text);
}

bool MCObjectVisitor::OnParagraph(MCParagraph *p_paragraph)
{
	return true;
}

bool MCObjectVisitor::OnBlock(MCBlock *p_block)
{
	return true;
}

///////////////////////////////////////////////////////////////////////////////

MCObjectHandle::MCObjectHandle(MCObject *p_object)
{
	m_object = p_object;
	m_references = 0;
}

MCObjectHandle::~MCObjectHandle(void)
{
}

MCObject *MCObjectHandle::Get(void)
{
	return m_object;
}

void MCObjectHandle::Clear(void)
{
	m_object = NULL;
}

void MCObjectHandle::Retain(void)
{
	m_references += 1;
}

void MCObjectHandle::Release(void)
{
	m_references -= 1;
	if (m_references == 0)
	{
		if (m_object != NULL)
			m_object -> m_weak_handle = NULL;
		delete this;
	}
}

bool MCObjectHandle::Exists(void)
{
	return m_object != NULL;
}<|MERGE_RESOLUTION|>--- conflicted
+++ resolved
@@ -748,15 +748,7 @@
 		Exec_stat stat = message(mptr, params, True, True);
 		if (stat == ES_NOT_HANDLED && !handler.getpass())
 		{
-<<<<<<< HEAD
-			MCAutoStringRef tptr;
-			MCAutoStringRef t_mptr_string;
-			
-			t_mptr_string = MCNameGetString(mptr);
-=======
             MCAutoStringRef t_mptr_string;
-            
->>>>>>> 84a943ab
 			if (params != nil)
 			{
 				MCExecPoint ep(this, NULL, NULL);
