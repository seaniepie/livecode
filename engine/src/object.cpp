/* Copyright (C) 2003-2015 LiveCode Ltd.

This file is part of LiveCode.

LiveCode is free software; you can redistribute it and/or modify it under
the terms of the GNU General Public License v3 as published by the Free
Software Foundation.

LiveCode is distributed in the hope that it will be useful, but WITHOUT ANY
WARRANTY; without even the implied warranty of MERCHANTABILITY or
FITNESS FOR A PARTICULAR PURPOSE.  See the GNU General Public License
for more details.

You should have received a copy of the GNU General Public License
along with LiveCode.  If not see <http://www.gnu.org/licenses/>.  */

#include "prefix.h"

#include "globdefs.h"
#include "filedefs.h"
#include "objdefs.h"
#include "parsedef.h"
#include "mcio.h"


#include "dispatch.h"
#include "stack.h"
#include "card.h"
#include "group.h"
#include "button.h"
#include "image.h"
#include "cdata.h"
#include "stacklst.h"
#include "sellst.h"
#include "undolst.h"
#include "hndlrlst.h"
#include "handler.h"
#include "scriptpt.h"
#include "mcerror.h"
#include "param.h"
#include "font.h"
#include "util.h"
#include "debug.h"
#include "aclip.h"
#include "vclip.h"
#include "field.h"
#include "chunk.h"
#include "objectstream.h"
#include "parentscript.h"
#include "bitmapeffect.h"
#include "osspec.h"
#include "player.h"
#include "scrolbar.h"
#include "styledtext.h"
#include "flst.h"
#include "widget.h"

#include "globals.h"
#include "mctheme.h"

#include "license.h"
#include "context.h"
#include "mode.h"
#include "stacksecurity.h"
#include "stackfileformat.h"

#include "paragraf.h"
#include "MCBlock.h"

#include "exec.h"
#include "graphicscontext.h"

#include "resolution.h"

// PM-2014-11-11: [[ Bug 13970 ]] Added for the MCplayers' syncbuffering call
#ifdef FEATURE_PLATFORM_PLAYER
#include "platform.h"
#endif

////////////////////////////////////////////////////////////////////////////////

uint1 MCObject::dashlist[2] = {4, 4};
uint1 MCObject::dotlist[2] = {1, 1};
int1 MCObject::dashoffset;
MCRectangle MCObject::selrect;
int2 MCObject::startx;
int2 MCObject::starty;
uint1 MCObject::menudepth;
MCStack *MCObject::attachedmenu;
uint2 MCObject::s_last_font_index = 0;

bool MCObject::s_loaded_parent_script_reference = false;

MCColor MCObject::maccolors[MAC_NCOLORS] = {
            { 0x7070, 0x7070, 0x7070 },
            { 0xCCCC, 0xCCCC, 0xFFFF },
            { 0x9999, 0x9999, 0xFFFF },
            { 0x6666, 0x6666, 0xCCCC },
            { 0x3333, 0x3333, 0x9999 },
            { 0x0000, 0x0000, 0x5555 },
            { 0xE8E8, 0xE8E8, 0xE8E8 }
        };

MCObject::MCObject()
    : _name(kMCEmptyName)
{
	parent = nil;
	obj_id = 0;
	flags = F_VISIBLE | F_SHOW_BORDER | F_3D | F_OPAQUE;
	fontheight = 0;
	dflags = 0;
	ncolors = 0;

	colors = NULL;
	colornames = nil;
	npatterns = 0;
	patterns = NULL;
	opened = 0;
	_script = MCValueRetain(kMCEmptyString);
	hlist = NULL;
	scriptdepth = 0;
	state = CS_CLEAR;
	borderwidth = DEFAULT_BORDER;
	shadowoffset = DEFAULT_SHADOW;
	props = NULL;
	tooltip = MCValueRetain(kMCEmptyString);
	altid = 0;
	ink = GXcopy;
	extraflags = 0;
	hashandlers = 0;

	blendlevel = 100;

	// MW-2004-11-26: Initialise rect (VG)
	rect . x = rect . y = rect . width = rect . height = 0;

	// MW-2008-10-25: Initialize the parent script link to NULL
	parent_script = NULL;

	// Generate a weak proxy object
	m_weak_proxy = new MCObjectProxyBase(this);

	// MW-2012-02-14: [[ Fonts ]] Initialize the font to nil.
	m_font = nil;

	// MW-2012-02-16: [[ LogFonts ]] Initialize the font flags to 0.
	m_font_flags = 0;

	// MW-2012-02-16: [[ LogFonts ]] Initialize the font's attrs to nil.
	m_font_attrs = nil;

	// MM-2012-09-05: [[ Property Listener ]]
	m_listening = false;
	m_properties_changed = kMCPropertyChangedMessageTypeNone;
	
	// MW-2012-10-10: [[ IdCache ]]
	m_in_id_cache = false;
    
	// IM-2013-04-16: Initialize to false;
	m_script_encrypted = false;
    
    // Object's do not begin in the parentScript table.
    m_is_parent_script = false;
    
    // Objects inherit the theme by default
    m_theme = kMCInterfaceThemeEmpty;
    m_theme_type = kMCPlatformControlTypeGeneric;
    
	// IM-2016-01-21: Initialize native layer to nil
	m_native_layer = nil;

    // Attach ourselves to an object pool.
    MCDeletedObjectsOnObjectCreated(this);
}

MCObject::MCObject(const MCObject &oref)
    : MCDLlist(oref),
      _name(oref._name)
{
	if (!oref.parent)
		parent = MCdefaultstackptr;
	else
		parent = oref.parent;
	
	obj_id = 0;
	rect = oref.rect;
	flags = oref.flags;
	fontheight = oref.fontheight;
	dflags = oref.dflags;
	ncolors = oref.ncolors;
	if (ncolors > 0)
	{
		colors = new (nothrow) MCColor[ncolors];
		colornames = new (nothrow) MCStringRef[ncolors];
		uint2 i;
		for (i = 0 ; i < ncolors ; i++)
		{
			colors[i] = oref.colors[i];
			if (oref . colornames[i] != nil)
				colornames[i] = MCValueRetain(oref.colornames[i]);
			else
				colornames[i] = nil;
		}
	}
	else
	{
		colors = NULL;
		colornames = nil;
	}
	npatterns = oref.npatterns;
	if (npatterns > 0)
	{
		/* UNCHECKED */ MCMemoryNewArray(npatterns, patterns);
		uint2 i;
		for (i = 0 ; i < npatterns ; i++)
			patterns[i].id = oref.patterns[i].id;
	}
	else
	{
		patterns = NULL;
	}
	opened = 0;
	_script = MCValueRetain(oref._script);
	m_script_encrypted = oref.m_script_encrypted;
	hlist = NULL;
	scriptdepth = 0;
	state = oref.state & ~CS_SELECTED;
	borderwidth = oref.borderwidth;
	shadowoffset = oref.shadowoffset;
	/* UNCHECKED */ oref . clonepropsets(props);
	tooltip = MCValueRetain(oref.tooltip);
	altid = oref.altid;
	ink = oref.ink;
	extraflags = oref.extraflags;
	hashandlers = 0;

	blendlevel = oref . blendlevel;

	// MW-2008-10-25: Initialize the parent script link to a clone of the source
	//   object (if any).
	if (oref . parent_script != NULL)
		parent_script = oref . parent_script -> Clone(this);
	else
		parent_script = NULL;

	// Generate a weak proxy object
	m_weak_proxy = new MCObjectProxyBase(this);

	// MW-2012-02-14: [[ FontRefs ]] As objects start off closed, the font is not
	//   copied and starts nil.
	m_font = nil;

	// MW-2012-02-16: [[ LogFonts ]] Copy the other object's font flags.
	m_font_flags = oref . m_font_flags;

	// MW-2012-02-16: [[ LogFonts ]] Copy the other object's font attrs.
	copyfontattrs(oref);
	
	// MM-2012-09-05: [[ Property Listener ]]
	m_listening = false;
	m_properties_changed = kMCPropertyChangedMessageTypeNone;
	
	// MW-2012-10-10: [[ IdCache ]]
	m_in_id_cache = false;
    
    // Cloned objects have a different identifier so are not in the parentScript
    // table at the start.
    m_is_parent_script = false;
    
    // Duplicate the theming state
    m_theme = oref.m_theme;
    m_theme_type = oref.m_theme_type;
    
	// IM-2016-01-21: Initialize native layer to nil
	m_native_layer = nil;
	
    // Attach ourselves to an object pool.
    MCDeletedObjectsOnObjectCreated(this);
}

MCObject::~MCObject()
{
    MCAssert(!m_in_id_cache);
    
    while (opened)
		close();

	// MW-2012-02-16: [[ LogFonts ]] Delete the font attrs (if any).
	clearfontattrs();

	// MW-2008-10-25: Release the parent script use
	if (parent_script != NULL)
		parent_script -> Release();

	// MW-2009-11-03: Clear all current breakpoints for this object
	MCB_clearbreaks(this);

	if (MCerrorptr == this)
		MCerrorptr = nil;
	if (state & CS_SELECTED)
		MCselected->remove(this);
	IO_freeobject(this);
	MCundos->freeobject(this);
	delete hlist;
	delete[] colors; /* Allocated with new[] */
	if (colornames != nil)
	{
		while (ncolors--)
			if (colornames[ncolors] != nil)
				MCValueRelease(colornames[ncolors]);
		delete[] colornames; /* Allocated with new[] */
	}

	MCValueRelease(_script);
	MCMemoryDeleteArray(patterns);
	deletepropsets();
	MCValueRelease(tooltip);
    
    // If this object is a parent-script make sure we flush it from the table.
	if (m_is_parent_script)
		MCParentScript::FlushObject(this);
	
	delete m_native_layer;
    
    // This object is going away; invalidate the proxy
    if (m_weak_proxy)
    {
        m_weak_proxy->Clear();
	m_weak_proxy = nil;
    }
    
    // Detach ourselves from the object pool.
    MCDeletedObjectsOnObjectDestroyed(this);
}

Chunk_term MCObject::gettype() const
{
	return CT_UNDEFINED;
}

const char *MCObject::gettypestring()
{
	return MCcontrolstring;
}

// Object names are always compared effectively.
bool MCObject::hasname(MCNameRef p_other_name)
{
	return MCNameIsEqualTo(getname(), p_other_name, kMCCompareCaseless);
}

void MCObject::setname(MCNameRef p_new_name)
{
	_name.Reset(p_new_name);
}

void MCObject::setname_cstring(const char *p_new_name)
{
	MCNewAutoNameRef t_name;
	/* UNCHECKED */ MCNameCreateWithCString(p_new_name, &t_name);
	setname(*t_name);
}

void MCObject::setscript(MCStringRef p_script)
{
	MCValueAssign(_script, p_script);
}

void MCObject::open()
{
	if (opened++ != 0)
		return;

	if (obj_id == 0 && parent)
		obj_id = getstack()->newid();

	// MW-2012-02-14: [[ FontRefs ]] Map the object's font.
	mapfont();

	for (uint32_t i = 0 ; i < npatterns ; i++)
		patterns[i].pattern = MCpatternlist->allocpat(patterns[i].id, this);
	
	OnOpen();
}

void MCObject::close()
{
	if (opened == 0 || --opened != 0)
		return;

	OnClose();
	
	if (state & CS_MENU_ATTACHED)
		closemenu(False, True);

	for (uint32_t i = 0 ; i < npatterns ; i++)
		MCpatternlist->freepat(patterns[i].pattern);

	// MW-2012-02-14: [[ FontRefs ]] Unmap the object's font.
	unmapfont();

	if (state & CS_SELECTED)
		MCselected->remove(this);

    // MM-2012-05-32: [[ Bug ]] Make sure the closed object is not the drag target or source.  
    //      Causes crash on drag drop if target object no longer exists.
	if (this == MCdragdest)
		MCdragdest = nil;
	
	if (this == MCdragsource)
		MCdragsource = nil;
	
	if (scriptdepth == 0 && hlist != NULL && !hlist->hasvars())
	{
		delete hlist;
		hlist = NULL;
	}
}

void MCObject::kfocus()
{}

Boolean MCObject::kfocusnext(Boolean top)
{
	if (!(flags & F_TRAVERSAL_ON) || state & CS_KFOCUSED
	        || !(flags & F_VISIBLE || showinvisible()) || flags & F_DISABLED)
		return False;
	return True;
}

Boolean MCObject::kfocusprev(Boolean bottom)
{
	if (!(flags & F_TRAVERSAL_ON) || state & CS_KFOCUSED
	        || !(flags & F_VISIBLE || showinvisible()) || flags & F_DISABLED)
		return False;
	return True;
}

void MCObject::kunfocus()
{}

Boolean MCObject::kdown(MCStringRef p_string, KeySym key)
{
	MCAutoStringRef t_string;
	/* UNCHECKED */ MCStringFormat(&t_string, "%d", key);
	if (message_with_valueref_args(MCM_raw_key_down, *t_string) == ES_NORMAL)
		return True;
	if (key >= XK_F1 && key <= XK_F35)
	{
		MCAutoStringRef t_cstring;
		/* UNCHECKED */ MCStringFormat(&t_cstring, "%d", key - XK_F1 + 1);
		if (message_with_valueref_args(MCM_function_key, *t_cstring) == ES_NORMAL)
			return True;
		if (key == XK_F1 && message_with_valueref_args(MCM_help, p_string) == ES_NORMAL)
			return True;
		//return False;
	}
	switch (key)
	{
	//case XK_F1:
	case XK_osfHelp:
		if (message(MCM_help) == ES_NORMAL)
			return True;
		break;
	case XK_Tab:
		if (message(MCM_tab_key) == ES_NORMAL)
			return True;
		if (MCmodifierstate & MS_SHIFT)
			getcard()->kfocusprev(False);
		else
			getcard()->kfocusnext(False);
		break;
	case XK_Return:
		if (message(MCM_return_key) == ES_NORMAL)
			return True;
		break;
	case XK_KP_Enter:
		if (message(MCM_enter_key) == ES_NORMAL)
			return True;
		break;
	case XK_Escape:
		if (message(MCM_escape_key) == ES_NORMAL)
			return True;
		break;
	case XK_Delete:
		if (MCmodifierstate & MS_SHIFT)
		{
			if (message(MCM_cut_key) == ES_NORMAL)
				return True;
		}
		else
			if (message(MCM_delete_key) == ES_NORMAL)
				return True;
		break;
	case XK_BackSpace:
		if (MCmodifierstate & MS_MOD1)
		{
			if (message(MCM_undo_key) == ES_NORMAL)
				return True;
		}
		else
			if (message(MCM_backspace_key) == ES_NORMAL)
				return True;
		break;
	case XK_osfUndo:
		if (message(MCM_undo_key) == ES_NORMAL)
			return True;
		break;
	case XK_osfCut:
		if (message(MCM_cut_key) == ES_NORMAL)
			return True;
		break;
	case XK_osfCopy:
		if (message(MCM_copy_key) == ES_NORMAL)
			return True;
		break;
	case XK_osfPaste:
		if (message(MCM_paste_key) == ES_NORMAL)
			return True;
		break;
	case XK_Insert:
		if (MCmodifierstate & MS_CONTROL)
		{
			if (message(MCM_copy_key) == ES_NORMAL)
				return True;
		}
		else
			if (MCmodifierstate & MS_SHIFT)
			{
				if (message(MCM_paste_key) == ES_NORMAL)
					return True;
			}
		break;
	case XK_Left:
		if (message_with_valueref_args(MCM_arrow_key, MCSTR("left")) == ES_NORMAL)
			return True;
		break;
	case XK_Right:
		if (message_with_valueref_args(MCM_arrow_key, MCSTR("right")) == ES_NORMAL)
			return True;
		break;
	case XK_Up:
		if (message_with_valueref_args(MCM_arrow_key, MCSTR("up")) == ES_NORMAL)
			return True;
		break;
	case XK_Down:
		if (message_with_valueref_args(MCM_arrow_key, MCSTR("down")) == ES_NORMAL)
			return True;
        break;
    default:
		MCAutoStringRef t_key_string;
			
		// Special keys as their number converted to a string, the rest by value
        // SN-2014-12-08: [[ Bug 12681 ]] Avoid to print the keycode in case we have a
        // numeric keypad keycode.
        // SN-2015-05-05: [[ Bug 15305 ]] Ensure that the keys are not printing
        //  their numeric value, if not wanted.
        if (key > 0xFF && (key & XK_Class_mask) == XK_Class_compat && (key < XK_KP_Space || key > XK_KP_Equal))
            /* UNCHECKED */ MCStringFormat(&t_key_string, "%ld", key);
        else if (MCmodifierstate & MS_CONTROL)
            /* UNCHECKED */ MCStringFormat(&t_key_string, "%c", (char)key);
		else
			t_key_string = p_string;
			
		if (MCmodifierstate & MS_CONTROL)
        {
			if (message_with_valueref_args(MCM_command_key_down, *t_key_string) == ES_NORMAL)
				return True;
		}
		else if (MCmodifierstate & MS_MOD1)
        {
				if (message_with_valueref_args(MCM_option_key_down, *t_key_string) == ES_NORMAL)
				return True;
        }
#ifdef _MACOSX
		else if (MCmodifierstate & MS_MAC_CONTROL)
        {
			if (message_with_valueref_args(MCM_control_key_down, *t_key_string) == ES_NORMAL)
				return True;
        }
#endif
		else
        {
			if (!MCStringIsEmpty(p_string) && message_with_valueref_args(MCM_key_down, p_string) == ES_NORMAL)
				return True;
        }
		break;
	}

	if ((key > 0xFF || (MCmodifierstate & (MS_CONTROL | MS_MAC_CONTROL | MS_ALT))) && MCstacks->doaccelerator(key))
		return true;

	if (!MCemacskeys && MCmodifierstate & MS_CONTROL)
	{
		switch (key)
		{
		case XK_C:
		case XK_c:
			if (message(MCM_copy_key) == ES_NORMAL)
				return True;
			break;
		case XK_V:
		case XK_v:
			if (message(MCM_paste_key) == ES_NORMAL)
				return True;
			break;
		case XK_X:
		case XK_x:
			if (message(MCM_cut_key) == ES_NORMAL)
				return True;
			break;
		case XK_Z:
		case XK_z:
			if (message(MCM_undo_key) == ES_NORMAL)
				return True;
			break;
		}
	}
	if (state & CS_MENU_ATTACHED && attachedmenu != NULL)
	{
		MCStack *oldmenu = attachedmenu;
		MCAutoStringRef t_pick;
		uint2 mh;
		switch (key)
		{
		case XK_Escape:
			closemenu(True, True);
			return True;
		case XK_space:
		case XK_Return:
		case XK_KP_Enter:
			closemenu(False, True);
			oldmenu->menukdown(p_string, key, &t_pick, mh);
			message_with_args(MCM_mouse_up, Button1);
			return True;
		default:
			MCButton *mbptr = attachedmenu->findmnemonic(key);
			if (mbptr != NULL)
			{
				closemenu(False, True);
				oldmenu->menukdown(p_string, key, &t_pick, mh);
				mbptr->activate(False, key);
				message_with_args(MCM_mouse_up, Button1);
				return True;
			}
		}
	}
	return False;
}

Boolean MCObject::kup(MCStringRef p_string, KeySym key)
{
	MCAutoStringRef t_string;
	/* UNCHECKED */ MCStringFormat(&t_string, "%d", key);
	if (message_with_valueref_args(MCM_raw_key_up, *t_string) == ES_NORMAL)
		return True;

	// MW-2005-08-31: We need an unsigned comparison here - otherwise accented characters
	//   don't trigger a keyup!
	// OK-2010-04-01: [[Bug 6215]] - Need to also check for arrow keys here using the KeySym
	//   as they don't have an ascii code.
	// TODO: filter out the C1 control codes too
	// SN-2014-09-10: [[ Bug 13348 ]] We need to take in consideration what is in the string, not the
	// key typed
	unichar_t t_char;
	t_char = MCStringGetCharAtIndex(p_string, 0);
	if (t_char >= 32 && t_char != 127 && key != XK_Left && key != XK_Right && key != XK_Up && key != XK_Down)
		if (message_with_valueref_args(MCM_key_up, p_string) == ES_NORMAL)
			return True;
	return False;
}

Boolean MCObject::mfocus(int2 x, int2 y)
{
	if (state & CS_MENU_ATTACHED && attachedmenu != NULL)
	{
		int2 tx = x;
		int2 ty = y;
		getstack()->translatecoords(attachedmenu, tx, ty);
		attachedmenu->mfocus(tx, ty);
		return True;
	}
	else
		return False;
}

void MCObject::mdrag(void)
{
	message(MCM_drag_start);
	MCdragtargetptr = this;
}

void MCObject::mfocustake(MCControl *target)
{
	parent->mfocustake(target);
}

void MCObject::munfocus()
{}

Boolean MCObject::mdown(uint2 which)
{
	if (state & CS_MENU_ATTACHED)
	{
		int2 tx = MCmousex;
		int2 ty = MCmousey;
		getstack()->translatecoords(attachedmenu, tx, ty);
		if (!MCU_point_in_rect(attachedmenu->getcard()->getrect(),
		                       tx - 1, ty - 1))
		{
			MCButton *focused = (MCButton *)attachedmenu->getcurcard()->getmfocused();

			while (focused != NULL && focused->gettype() == CT_BUTTON
			        && focused->getmenumode() == WM_CASCADE)
			{
				tx = MCmousex;
				ty = MCmousey;
				getstack()->translatecoords(focused->getmenu(), tx, ty);
				if (MCU_point_in_rect(focused->getmenu()->getcurcard()->getrect(),
				                      tx - 1, ty - 1))
				{
					state |= CS_MFOCUSED;
					return True;
				}
				focused = (MCButton *)focused->getmenu()->getcurcard()->getmfocused();
			}
			closemenu(False, True);
			state &= ~CS_MFOCUSED;
			return False;
		}
		else
		{
			state |= CS_MFOCUSED;
			attachedmenu->mdown(which);
			return True;
		}
	}
	else
		return False;
}

extern bool MCmenupoppedup;
Boolean MCObject::mup(uint2 which, bool p_release)
{
	if (state & CS_MENU_ATTACHED)
	{
		if (MCU_abs(MCmousex - startx) < MCdoubledelta
		        && MCU_abs(MCmousey - starty) < MCdoubledelta)
			return True;
		state &= ~CS_MFOCUSED;
		MCButton *focused = (MCButton *)attachedmenu->getcurcard()->getmfocused();
		if (focused != NULL && focused->gettype() == CT_BUTTON
		        && focused->getmenumode() == WM_CASCADE)
		{
			focused->mup(which, p_release); // send mup directly to cascade button
			closemenu(True, True);
		}
		else
		{
			MCStack *oldmenu = attachedmenu;
			MCAutoStringRef t_pick;
			uint2 menuhistory;
			MCmenupoppedup = true;
			oldmenu->menumup(which, &t_pick, menuhistory);
			MCmenupoppedup = false;
			closemenu(True, True);
		}
		return True;
	}
	else
		return False;
}

Boolean MCObject::doubledown(uint2 which)
{
	return False;
}

Boolean MCObject::doubleup(uint2 which)
{
	return False;
}

void MCObject::timer(MCNameRef mptr, MCParameter *params)
{
	if (MCNameIsEqualTo(mptr, MCM_idle, kMCCompareCaseless))
	{
		if (opened && hashandlers & HH_IDLE
		        && getstack()->gettool(this) == T_BROWSE)
		{
			if (message(mptr, params, True, True) == ES_ERROR)
				senderror();
			else
				MCscreen->addtimer(this, MCM_idle, MCidleRate);
		}
	}
	else
	{
		MCHandler handler(HT_MESSAGE);
		handler.clearpass(); // detect passed messages
		Exec_stat stat = message(mptr, params, True, True);
		if (stat == ES_NOT_HANDLED && !handler.getpass())
        {
            MCAutoStringRef t_mptr_string;
			if (params != nil)
            {
                MCExecContext ctxt(this, nil, nil);
                MCAutoValueRef t_value_valueref;
				/* UNCHECKED */ params->eval(ctxt, &t_value_valueref);
                MCAutoStringRef t_value;
                /* UNCHECKED */ ctxt . ConvertToString(*t_value_valueref, &t_value);
                MCStringFormat(&t_mptr_string, "%@ %@", mptr, *t_value);
			}
			else
				t_mptr_string = MCNameGetString(mptr);

			MCHandler *t_handler;
			t_handler = findhandler(HT_MESSAGE, mptr);
			if (t_handler == NULL || !t_handler -> isprivate())
                domess(*t_mptr_string);

		}
		if (stat == ES_ERROR && !MCNameIsEqualTo(mptr, MCM_error_dialog, kMCCompareCaseless))
			senderror();
	}
}

uint2 MCObject::gettransient() const
{
	return 0;
}

void MCObject::setrect(const MCRectangle &p_rect)
{
	applyrect(p_rect);
	
	geometrychanged(getrect());
}

void MCObject::applyrect(const MCRectangle &nrect)
{
	rect = nrect;
}

void MCObject::select()
{
	state |= CS_SELECTED;
}

void MCObject::deselect()
{
	state &= ~CS_SELECTED;
}

void MCObject::uncacheid()
{
    if (m_in_id_cache)
        getstack()->uncacheobjectbyid(this);
}

bool MCObject::isdeletable(bool p_check_flag)
{
    if (!parent || scriptdepth != 0 || MCdispatcher -> getmenu() == this || MCmenuobjectptr == this)
    {
        MCAutoValueRef t_long_name;
        getnameproperty(P_LONG_NAME, 0, &t_long_name);
        MCeerror->add(EE_OBJECT_CANTREMOVE, 0, 0, *t_long_name);
        return false;
    }
    return true;
}

Boolean MCObject::del(bool p_check_flag)
{
    MCscreen->cancelmessageobject(this, NULL);
    removefrom(MCfrontscripts);
    removefrom(MCbackscripts);
    
    // If the object is marked as being used as a parentScript, flush the parentScript
    // table so we don't get any dangling pointers.
	if (m_is_parent_script)
	{
		MCParentScript::FlushObject(this);
        m_is_parent_script = false;
    }
	
	// This object is in the process of being deleted; invalidate any weak refs
	// and prevent any new ones from being created.
	m_weak_proxy->Clear();
	m_weak_proxy = nil;
	
	return True;
}

void MCObject::paste(void)
{
	MCLog("Object: tried to paste %@", getname());
	MCUnreachable();
}

void MCObject::undo(Ustruct *us)
{
	MCLog("Object:: tried to paste %@", getname());
	MCUnreachable();
}

void MCObject::freeundo(Ustruct *us)
{}

MCStackHandle MCObject::getstack()
{
	if (!parent)
		return MCStackHandle(MCdefaultstackptr);
	return parent->getstack();
}

Exec_stat MCObject::exechandler(MCHandler *hptr, MCParameter *params)
{
	Exec_stat stat;
	if (MCcheckstack && MCU_abs(MCstackbottom - (char *)&stat) > MCrecursionlimit)
	{
		MCeerror->add(EE_RECURSION_LIMIT, 0, 0);
		MCerrorptr = this;
		return ES_ERROR;
	}

	if (MCmessagemessages)
		sendmessage(hptr -> gettype(), hptr -> getname(), True);
	
	lockforexecution();
    MCExecContext ctxt(this, hlist, hptr);
	if (MCtracestackptr && MCtracereturn)
	{
		Boolean oldtrace = MCtrace;
		if (MCtracestackptr == getstack())
			MCtrace = True;
		stat = hptr->exec(ctxt, params);
		if (MCtrace && !oldtrace)
		{
			MCB_done(ctxt);
			MCtrace = False;
		}
	}
	else
		stat = hptr->exec(ctxt, params);
	if (stat == ES_ERROR)
	{
		// MW-2011-06-23: [[ SERVER ]] If the handler has a file index, it
		//   isn't attached to an object. So record the error slightly
		//   differently.
		if (hptr -> getfileindex() == 0)
        {
            MCExecContext ctxt2(this, nil, nil);
            MCAutoStringRef t_id;
			getstringprop(ctxt2, 0, P_LONG_ID, False, &t_id);
            MCeerror->add(EE_OBJECT_NAME, 0, 0, *t_id);
		}
		else
		{
            MCAutoStringRef t_error;
            MCStringFormat(&t_error, "%u", hptr -> getfileindex());
            MCeerror -> add(EE_SCRIPT_FILEINDEX, 0, 0, *t_error);
		}
	}
	unlockforexecution();

	return stat;
}

Exec_stat MCObject::execparenthandler(MCHandler *hptr, MCParameter *params, MCParentScriptUse *parentscript)
{
	Exec_stat stat;
	if (MCcheckstack && MCU_abs(MCstackbottom - (char *)&stat) > MCrecursionlimit)
	{
		MCeerror->add(EE_RECURSION_LIMIT, 0, 0);
		MCerrorptr = this;
		return ES_ERROR;
	}

	if (MCmessagemessages)
		sendmessage(hptr -> gettype(), hptr -> getname(), True);

	MCObject *t_parentscript_object = parentscript->GetParent()->GetObject();
	t_parentscript_object->lockforexecution();

    MCExecContext ctxt(this, t_parentscript_object -> hlist, hptr);
	ctxt.SetParentScript(parentscript);
	if (MCtracestackptr && MCtracereturn)
	{
		Boolean oldtrace = MCtrace;
		if (MCtracestackptr == getstack())
			MCtrace = True;
		stat = hptr->exec(ctxt, params);
		if (MCtrace && !oldtrace)
		{
			MCB_done(ctxt);
			MCtrace = False;
		}
	}
	else
		stat = hptr->exec(ctxt, params);
	if (stat == ES_ERROR)
    {
        MCExecContext ctxt2(this, nil, nil);
        MCAutoStringRef t_id;
        parentscript -> GetParent() -> GetObject() -> getstringprop(ctxt2, 0, P_LONG_ID, False, &t_id);
        MCeerror->add(EE_OBJECT_NAME, 0, 0, *t_id);
	}
	t_parentscript_object->unlockforexecution();

	return stat;
}

// MW-2012-08-08: [[ BeforeAfter ]] This handler looks for the given handler type
//   in a parentScript, if any, and executes it if found. [ Inherited parentscripts
//   should be ignored for now as the semantics for those is not clear ].
Exec_stat MCObject::handleparent(Handler_type p_handler_type, MCNameRef p_message, MCParameter *p_parameters)
{	
	Exec_stat t_stat;
	t_stat = ES_NOT_HANDLED;

	// Fetch the first parentScript (Use).
	MCParentScriptUse *t_parentscript;
	t_parentscript = parent_script;

	// Loop until the chain is exhausted. (Note that this is the chain of
	// parentScript USES - it lies parallel the chain of parentScript
	// properties).
	while(t_parentscript != NULL)
	{
		// Fetch the object containing the script of this parentScript
		MCObject *t_parent_object;
		t_parent_object = t_parentscript -> GetParent() -> GetObject();

		// If the parent object hasn't been resolved, we are done.
		if (t_parent_object == NULL)
			break;

		// Make sure the parent object's script is compiled.
		t_parent_object -> parsescript(True);

		// If it has handlers, we have something to search, otherwise
		// continue to the next parentScript.
		if (t_parent_object -> hlist != NULL)
		{
			// Search for the handler in the parent object's handler list.
			MCHandler *t_parent_handler;
			if (t_parent_object -> hlist -> findhandler(p_handler_type, p_message, t_parent_handler) == ES_NORMAL)
			{
				// If the handler is not private then execute it.
				if (!t_parent_handler -> isprivate())
				{
					// Execute the handler we have found in parent context
					t_stat = execparenthandler(t_parent_handler, p_parameters, t_parentscript);

					// If the execution didn't fall through due to passing.
					if (t_stat != ES_PASS && t_stat != ES_NOT_HANDLED)
						return t_stat;
				}
			}
		}

		// MW-2013-05-30: [[ InheritedPscripts] Move to the next parentScript in
		//   the chain (making sure we use the parallel 'use' chain for this
		//   instance).
		t_parentscript = t_parentscript -> GetSuper();
	}

	return t_stat;
}

// MW-2009-01-29: [[ Bug ]] Cards and stack parentScripts don't work.
// This method first looks for a handler for the given message in its own script,
// and executes it. If one is not found, or the message is passed, it moves onto
// the parentScript of the object.
Exec_stat MCObject::handleself(Handler_type p_handler_type, MCNameRef p_message, MCParameter* p_parameters)
{	
	Exec_stat t_stat;
	t_stat = ES_NOT_HANDLED;

	MCObjectExecutionLock self_lock(this);

	// Make sure this object has its script compiled.
	parsescript(True);

	// MW-2012-08-08: [[ BeforeAfter ]] If we have a parentScript then see if there
	//   is a before handler to execute.
	if (p_handler_type == HT_MESSAGE && parent_script != nil)
	{
		// Try to invoke a before handler.
		t_stat = handleparent(HT_BEFORE, p_message, p_parameters);
		
		// If we encountered an exit all or error, we are done.
		if (t_stat == ES_ERROR || t_stat == ES_EXIT_ALL)
			return t_stat;
	}

	// If this object has handlers, then look for the required handler there
	// first.
	Exec_stat t_main_stat;
	t_main_stat = ES_NOT_HANDLED;
	if (hlist != NULL)
	{
		// Search for the handler in this object's handler list.
		MCHandler *t_handler;
		if (hlist -> findhandler(p_handler_type, p_message, t_handler) == ES_NORMAL)
		{
			// If the handler is not private, then execute it
			if (!t_handler -> isprivate())
			{
				// Execute the handler we have found.
				t_main_stat = exechandler(t_handler, p_parameters);

				// If there was an error we are done.
				if (t_main_stat == ES_ERROR)
					return t_main_stat;
			}
		}
	}
	
	// If the object has a parent script and the object's handler passed (or wasn't
	// handled) then try the parenscript.
	if (parent_script != nil && (t_main_stat == ES_PASS || t_main_stat == ES_NOT_HANDLED))
	{
		t_main_stat = handleparent(p_handler_type, p_message, p_parameters);
		if (t_main_stat == ES_ERROR)
			return t_main_stat;
	}
	
	// MW-2012-08-08: [[ BeforeAfter ]] If we have a parentScript then see if there
	//   is an after handler to execute.
	if (p_handler_type == HT_MESSAGE && parent_script != nil)
	{
		// Try to invoke after handler.
		t_stat = handleparent(HT_AFTER, p_message, p_parameters);
		
		// If we encountered an exit all or error, we are done.
		if (t_stat == ES_ERROR || t_stat == ES_EXIT_ALL)
			return t_stat;
	}

	// Return the result of executing the main handler in the object
	return t_main_stat;
}

Exec_stat MCObject::handle(Handler_type htype, MCNameRef mess, MCParameter *params, MCObject *pass_from)
{
	// MW-2009-01-28: [[ Bug ]] Card and stack parentScripts don't work.
	// First attempt to handle the message with the script and parentScript of this
	// object.
	Exec_stat stat;
	stat = handleself(htype, mess, params);

	if (pass_from != nil && parent)
	{
		if (stat == ES_PASS || stat == ES_NOT_HANDLED)
		{
			Exec_stat oldstat = stat;
			stat = parent->handle(htype, mess, params, this);
			if (oldstat == ES_PASS && stat == ES_NOT_HANDLED)
				stat = ES_PASS;
		}
	}

	if (stat == ES_ERROR && !MCerrorptr)
		MCerrorptr = this;

	return stat;
}

void MCObject::closemenu(Boolean kfocus, Boolean disarm)
{
	if (state & CS_MENU_ATTACHED)
	{
		MCscreen->ungrabpointer();
		state &= ~CS_MENU_ATTACHED;
		MCdispatcher->removemenu();
		// MW-2011-08-18: [[ Layers ]] Invalidate the whole object.
		if (gettype() >= CT_GROUP)
			static_cast<MCControl *>(this) -> layer_redrawall();
		if (kfocus && !(state & CS_MFOCUSED))
		{
			attachedmenu->setstate(True, CS_KFOCUSED); // override state
			attachedmenu->kunfocus();
		}
		MCButton *focused = (MCButton *)attachedmenu->getcurcard()->getmfocused();
		if (focused != NULL && focused->gettype() == CT_BUTTON
		        && focused->getmenumode() == WM_CASCADE)
			focused->closemenu(kfocus, disarm);
		attachedmenu->close();
		attachedmenu = NULL;
		menudepth--;
		if (MCmenuobjectptr == this)
			MCmenuobjectptr = nil;
	}
}

void MCObject::recompute()
{
}

void MCObject::toolchanged(Tool p_new_tool)
{
	if (getNativeLayer() != nil)
		getNativeLayer()->OnToolChanged(p_new_tool);
}

void MCObject::layerchanged()
{
	if (getNativeLayer() != nil)
		getNativeLayer()->OnLayerChanged();
}

void MCObject::visibilitychanged(bool p_visible)
{
	if (getNativeLayer() != nil)
		getNativeLayer()->OnVisibilityChanged(p_visible);
}

void MCObject::geometrychanged(const MCRectangle &p_rect)
{
	if (getNativeLayer() != nil)
		getNativeLayer()->OnGeometryChanged(GetNativeViewRect(p_rect));
}

void MCObject::viewportgeometrychanged(const MCRectangle &p_rect)
{
	if (getNativeLayer() != nil)
		getNativeLayer()->OnViewportGeometryChanged(p_rect);
}

void MCObject::OnViewTransformChanged()
{
	if (getNativeLayer() != nil)
		getNativeLayer()->OnViewTransformChanged();
}

void MCObject::OnOpen()
{
	if (getNativeLayer() != nil)
		getNativeLayer()->OnAttach();
}

void MCObject::OnClose()
{
	if (getNativeLayer() != nil)
		getNativeLayer()->OnDetach();
}

void MCObject::OnAttach()
{
	if (getNativeLayer() != nil)
		getNativeLayer()->OnAttach();
}

void MCObject::OnDetach()
{
	if (getNativeLayer() != nil)
		getNativeLayer()->OnDetach();
}

const MCRectangle& MCObject::getrect(void) const
{
	return rect;
}

MCRectangle MCObject::getrectangle(bool p_effective) const
{
    if (!p_effective)
        return getrect();
    
    MCRectangle t_rect = getrect();
    MCU_reduce_rect(t_rect, gettransient());
    return t_rect;
}

bool MCObject::changeflag(bool setting, uint32_t mask)
{
	if (setting && !(flags & mask))
	{
		flags |= mask;
		return true;
	}
	
	if (!setting && (flags & mask))
	{
		flags &= ~mask;
		return true;
	}

	return false;
}

bool MCObject::changeextraflag(bool setting, uint32_t mask)
{
	if (setting && !(extraflags & mask))
	{
		extraflags |= mask;
		return true;
	}
	
	if (!setting && (extraflags & mask))
	{
		extraflags &= ~mask;
		return true;
	}

	return false;
}

bool MCObject::changestate(bool setting, uint32_t mask)
{
	if (setting && !(state & mask))
	{
		state |= mask;
		return true;
	}
	
	if (!setting && (state & mask))
	{
		state &= ~mask;
		return true;
	}

	return false;
}

void MCObject::setflag(uint4 on, uint4 flag)
{
	if (on)
		flags |= flag;
	else
		flags &= ~flag;
}

void MCObject::setextraflag(uint4 on, uint4 flag)
{
	if (on)
		extraflags |= flag;
	else
		extraflags &= ~flag;
}

void MCObject::setstate(Boolean on, uint4 newstate)
{
	if (on)
		state |= newstate;
	else
		state &= ~newstate;
}



Exec_stat MCObject::setsprop(Properties which, MCStringRef s)
{
    MCExecContext ctxt(this, nil, nil);
    setstringprop(ctxt, 0, which, False, s);
    
    return ctxt . HasError() ? ES_ERROR : ES_NORMAL;
}

void MCObject::help()
{
	message(MCM_help);
	MCcurtool = MColdtool;
	getstack()->resetcursor(True);
}

MCCard *MCObject::getcard(uint4 cid)
{
	if (cid == 0)
		return getstack()->getchild(CT_THIS, kMCEmptyString, CT_CARD);
	return getstack()->getcardid(cid);
}

Window MCObject::getw()
{
	return getstack()->getwindow();
}

MCParentScript *MCObject::getparentscript(void) const
{
	return parent_script != NULL ? parent_script -> GetParent() : NULL;
}

bool MCObject::isvisible(bool p_effective)
{
	if (!getflag(F_VISIBLE))
		return false;
	
	if (p_effective && parent && parent->gettype() == CT_GROUP)
		return parent->isvisible(true);
	
	return true;
}

bool MCObject::showinvisible()
{
	MCStackHandle t_stack = getstack();
	
	if (!t_stack)
		return false;
	
	return t_stack->geteffectiveshowinvisibleobjects();
}

Boolean MCObject::resizeparent()
{
	if (parent && parent->gettype() == CT_GROUP)
	{
		MCGroup *gptr = parent.GetAs<MCGroup>();
        
		// MERG-2013-06-02: [[ GrpLckUpdates ]] Only recalculate the group if not locked.
        if (!gptr -> islocked())
		{
            // MM-2012-09-05: [[ Property Listener ]] Moving/resizing an object within a group will potentially effect the location/rect properties of the group.
            if (gptr->computeminrect((state & (CS_MOVE | CS_SIZE)) != 0))
            {
                if (state & CS_MOVE)
                    gptr -> signallisteners(P_LOCATION);
                else
                    gptr -> signallisteners(P_RECTANGLE);
                return True;
            }
			else 
                return False;
        }
	}
	return False;
}

Boolean MCObject::getforecolor(uint2 p_di, Boolean rev, Boolean hilite,
                               MCColor &c, MCPatternRef &r_pattern,
                               int2 &x, int2 &y, MCContextType dc_type,
                               MCObject *o, bool selected)
{
    uint2 di;
    switch (p_di)
    {
        case DI_PSEUDO_TEXT_COLOR:
        case DI_PSEUDO_TEXT_COLOR_SEL_FORE:
        case DI_PSEUDO_BUTTON_TEXT:
            di = DI_FORE;
            break;
            
        case DI_PSEUDO_TEXT_BACKGROUND:
        case DI_PSEUDO_TEXT_COLOR_SEL_BACK:
        case DI_PSEUDO_BUTTON_TEXT_SEL:
            di = DI_BACK;
            break;
            
        case DI_PSEUDO_TEXT_BACKGROUND_SEL:
            di = DI_HILITE;
            break;
        
        default:
            di = p_di;
            break;
    }
    
    uint2 i;
    Boolean hasindex = getcindex(di, i);
    // MM-2013-08-28: [[ RefactorGraphics ]] We now pack alpha values into pixels meaning checking against MAXUNIT4 means white will always be ignored. Not sure why this check was here previously.
    if (hasindex) // && colors[i].pixel != MAXUINT4)
    {
        c = colors[i];
        return True;
    }
    else if (getpindex(di, i))
    {
        r_pattern = patterns[i].pattern;

        if (gettype() == CT_STACK)
            x = y = 0;
        else
        {
            x = rect.x;
            y = rect.y;
        }
        return False;
    }
    else
    {
        if (di == DI_FORE && flags & F_DISABLED)
        {
            c = MCscreen->getgray();
            return True;
        }
        if (MClook != LF_MOTIF && hilite && flags & F_OPAQUE
                && !(flags & F_DISABLED))
        {
            if (p_di == DI_BACK)
            {
                // Use the themed colours and ignore inheritance. We do
                // this so that controls always have the appropriate
                // background colour (particularly fields).
                MCPlatformControlType t_control_type;
                MCPlatformControlPart t_control_part;
                MCPlatformControlState t_control_state;
                MCPlatformThemeProperty t_theme_prop;
                MCPlatformThemePropertyType t_theme_prop_type;
                if (o->getthemeselectorsforprop(P_BACK_COLOR, t_control_type, t_control_part, t_control_state, t_theme_prop, t_theme_prop_type))
                {
                    if (selected)
                        t_control_state |= kMCPlatformControlStateSelected;
                    
                    if (MCPlatformGetControlThemePropColor(t_control_type, t_control_part, t_control_state, t_theme_prop, c))
                        return True;
                }
                
                // No themed colour available; fall back to white
                c = MCscreen->getwhite();
            }
            else
                parent->getforecolor(p_di, rev, hilite, c, r_pattern, x, y, dc_type, o, selected);
            return True;
        }
        if (parent && parent != MCdispatcher)
            return parent->getforecolor(p_di, rev, hilite, c, r_pattern, x, y, dc_type, o, selected);
    }

    // Try to get the colour from the system theme rather than these hard-coded values
    MCPlatformControlType t_control_type;
    MCPlatformControlPart t_control_part;
    MCPlatformControlState t_control_state;
    MCPlatformThemeProperty t_theme_prop;
    MCPlatformThemePropertyType t_theme_prop_type;
    Properties which;
    switch (p_di)
    {
        case DI_TOP:
            which = P_TOP_COLOR;
            break;
            
        case DI_BOTTOM:
            which = P_BOTTOM_COLOR;
            break;
            
        case DI_PSEUDO_TEXT_COLOR_SEL_FORE:
        case DI_PSEUDO_TEXT_COLOR_SEL_BACK:
        case DI_PSEUDO_BUTTON_TEXT_SEL:
            selected = true;
            /* FALLTHROUGH */
            
        case DI_FORE:
        case DI_PSEUDO_TEXT_COLOR:
        case DI_PSEUDO_BUTTON_TEXT:
            which = P_FORE_COLOR;
            break;
            
        case DI_BACK:
        case DI_PSEUDO_TEXT_BACKGROUND:
            which = P_BACK_COLOR;
            break;
            
        case DI_HILITE:
        case DI_PSEUDO_TEXT_BACKGROUND_SEL:
            which = P_HILITE_COLOR;
            break;
            
        case DI_FOCUS:
            which = P_FOCUS_COLOR;
            break;
            
        case DI_BORDER:
            which = P_BORDER_COLOR;
            break;
            
        case DI_SHADOW:
            which = P_SHADOW_COLOR;
            break;
            
    }
    if (o->getthemeselectorsforprop(which, t_control_type, t_control_part, t_control_state, t_theme_prop, t_theme_prop_type))
    {
        if (selected)
            t_control_state |= kMCPlatformControlStateSelected;
        
        if (MCPlatformGetControlThemePropColor(t_control_type, t_control_part, t_control_state, t_theme_prop, c))
            return True;
    }
    
	switch (di)
	{

	case DI_TOP:
		rev = !rev;
	case DI_BOTTOM:
	case DI_FORE:
		if (rev)
			c = MCscreen->getwhite();
		else
			c = MCscreen->getblack();
		break;
	case DI_BACK:
#ifdef _MACOSX
		if (IsMacLFAM() && dc_type != CONTEXT_TYPE_PRINTER)
		{
			extern bool MCMacThemeGetBackgroundPattern(Window_mode p_mode, bool p_active, MCPatternRef &r_pattern);
			x = 0;
			y = 0;
			
			if (MCMacThemeGetBackgroundPattern(o -> getstack() -> getmode(), True, r_pattern))
				return False;
		}
#endif
		c = MCscreen->getbg();
		break;
	case DI_HILITE:
		c = o->gettype() == CT_BUTTON ? MCaccentcolor : MChilitecolor;
		break;
	case DI_FOCUS:
		{
			MCColor *syscolors = MCscreen->getaccentcolors();
			if (syscolors != NULL)
				c = syscolors[3];
			else
				c = MCaccentcolor;
		}
		break;
	default:
		c = MCscreen->getblack();
		break;
	}
	return True;
}

void MCObject::setforeground(MCDC *dc, uint2 di, Boolean rev, Boolean hilite, bool selected)
{
	uint2 idi = di;
	if (rev)
	{
		switch (idi)
		{
		case DI_TOP:
			idi = DI_BOTTOM;
			break;
		case DI_BOTTOM:
			idi = DI_TOP;
			break;
		case DI_BACK:
        case DI_PSEUDO_BUTTON_TEXT_SEL:
			idi = DI_HILITE;
			break;
		default:
			break;
		}
		rev = False;
	}

	MCColor color;
	MCPatternRef t_pattern = nil;
	int2 x, y;
	if (getforecolor(idi, rev, hilite, color, t_pattern, x, y, dc -> gettype(), this, selected))
	{
		MCColor fcolor;
		if (dc->getdepth() == 1 && di != DI_BACK
		        && getforecolor((state & CS_HILITED && flags & F_OPAQUE)
		                        ? DI_HILITE : DI_BACK, False, False, fcolor,
		                        t_pattern, x, y, dc -> gettype(), this)
		        && MCColorGetPixel(color) == MCColorGetPixel(fcolor))
			MCColorSetPixel(color, ~MCColorGetPixel(color));
		dc->setforeground(color);
		dc->setfillstyle(FillSolid, nil, 0, 0);
	}
	else if (t_pattern == nil)
		dc->setfillstyle(FillStippled, nil, 0, 0);
	else
	{
		// MW-2011-09-22: [[ Layers ]] Check to see if the object is on a dynamic
		//   layer. If it is we use the object's origin; rather than the inherited
		//   one.
		MCObject *t_parent;
		t_parent = this;
		while(t_parent -> gettype() >= CT_GROUP)
		{
			// We use the layermode hint rather than the effective setting, as this
			// gives greater consistency of output.
			if (((MCControl *)t_parent) -> layer_getmodehint() != kMCLayerModeHintStatic)
			{
				x = rect . x;
				y = rect . y;
				break;
			}

			t_parent = t_parent -> getparent();
		}

		dc->setfillstyle(FillTiled, t_pattern, x, y);
	}
}

Boolean MCObject::setpattern(uint2 newpixmap, MCStringRef data)
{
	uint2 i;
	bool t_isopened;
	t_isopened = (opened != 0) || (gettype() == CT_STACK && static_cast<MCStack*>(this)->getextendedstate(ECS_ISEXTRAOPENED));
	if (MCStringIsEmpty(data))
	{
		if (getpindex(newpixmap, i))
		{
			if (t_isopened)
				MCpatternlist->freepat(patterns[i].pattern);
			destroypindex(newpixmap, i);
		}
	}
	else
	{
		uint4 newid;
		if (!MCU_stoui4(data, newid))
		{
			MCeerror->add
			(EE_OBJECT_PIXMAPNAN, 0, 0, data);
			return False;
		}
		if (!getpindex(newpixmap, i))
			i = createpindex(newpixmap);
		else
			if (t_isopened)
				MCpatternlist->freepat(patterns[i].pattern);
		if (newid < PI_PATTERNS)
			newid += PI_PATTERNS;
		patterns[i].id = newid;
		if (t_isopened)
			patterns[i].pattern = MCpatternlist->allocpat(patterns[i].id, this);
		if (getcindex(newpixmap, i))
			destroycindex(newpixmap, i);
		}
	return True;
}

Boolean MCObject::setpatterns(MCStringRef data)
{
	uint2 p;
	uindex_t t_start_pos, t_end_pos;
    t_start_pos = 0;
    t_end_pos = t_start_pos;
	for (p = P_FORE_PATTERN ; p <= P_FOCUS_PATTERN ; p++)
	{
		MCAutoStringRef t_substring;
        if (!MCStringFirstIndexOfChar(data, '\n', t_start_pos, kMCCompareExact, t_end_pos))
            MCStringCopySubstring(data, MCRangeMake(t_start_pos, MCStringGetLength(data) - t_start_pos), &t_substring);
        else
        {
            MCStringCopySubstring(data, MCRangeMake(t_start_pos, t_end_pos - t_start_pos), &t_substring);
            t_start_pos = t_end_pos + 1;
        }
            
        if (!setpattern(p - P_FORE_PATTERN, *t_substring))
		{
			return False;
		}
	}
	return True;
}

Boolean MCObject::getcindex(uint2 di, uint2 &i)
{
	i = 0;
	uint2 j = DF_FORE_COLOR;
	while (di--)
	{
		if (dflags & j)
			i++;
		j <<= 1;
	}
	if (dflags & j)
		return True;
	else
		return False;
}

uint2 MCObject::createcindex(uint2 di)
{
	MCColor *oldcolors = colors;
	MCStringRef *oldnames = colornames;
	ncolors++;
	colors = new (nothrow) MCColor[ncolors];
	colornames = new (nothrow) MCStringRef[ncolors];
	uint2 ri = 0;
	uint2 i = 0;
	uint2 c = 0;
	uint2 oc = 0;
	uint2 m = DF_FORE_COLOR;
	while (c < ncolors)
	{
		if (i == di)
		{
			dflags |= m;
			colornames[c] = nil;
			ri = c++;
		}
		else
			if (dflags & m)
			{
				colors[c] = oldcolors[oc];
				colornames[c++] = oldnames[oc++];
			}
		i++;
		m <<= 1;
	}
	if (oldcolors != NULL)
	{
		delete[] oldcolors; /* Allocated with new[] */
		delete[] oldnames; /* Allocated with new[] */
	}
	return ri;
}

void MCObject::destroycindex(uint2 di, uint2 i)
{
	if (colornames[i] != nil)
	{
		MCValueRelease(colornames[i]);
		colornames[i] = nil;
	}
	
	ncolors--;
	while (i < ncolors)
	{
		colors[i] = colors[i + 1];
		colornames[i] = colornames[i + 1];
		i++;
	}
	uint2 m = DF_FORE_COLOR;
	for (i = 0 ; i < di ; i++)
		m <<= 1;
	dflags &= ~m;
}

Boolean MCObject::getpindex(uint2 di, uint2 &i)
{
	i = 0;
	uint2 j = DF_FORE_PATTERN;
	while (di--)
	{
		if (dflags & j)
			i++;
		j <<= 1;
	}
	if (dflags & j)
		return True;
	else
		return False;
}

uint2 MCObject::createpindex(uint2 di)
{
	MCPatternInfo *oldpatterns = patterns;
	npatterns++;
	/* UNCHECKED */ MCMemoryNewArray(npatterns, patterns);
	uint2 ri = 0;
	uint2 i = 0;
	uint2 p = 0;
	uint2 op = 0;
	uint2 m = DF_FORE_PATTERN;
	while (p < npatterns)
	{
		if (i == di)
		{
			dflags |= m;
			ri = p++;
		}
		else
			if (dflags & m)
				patterns[p++] = oldpatterns[op++];
		i++;
		m <<= 1;
	}
	MCMemoryDeleteArray(oldpatterns);
	return ri;
}

void MCObject::destroypindex(uint2 di, uint2 i)
{
	npatterns--;
	while (i < npatterns)
	{
		patterns[i] = patterns[i + 1];
		i++;
	}
	uint2 m = DF_FORE_PATTERN;
	for (i = 0 ; i < di ; i++)
		m <<= 1;
	dflags &= ~m;
}

// MW-2012-02-21: [[ FieldExport ]] Compute the (effective) color for the given
//   index.
uint32_t MCObject::getcoloraspixel(uint2 di)
{
	uint2 t_index;
	if (!getcindex(di, t_index))
	{
		if (parent && parent != MCdispatcher)
			return parent -> getcoloraspixel(di);
		switch(di)
		{
		case DI_BACK:
			return MCColorGetPixel(MCscreen -> background_pixel);
		case DI_HILITE:
			return MCColorGetPixel(MChilitecolor);
		case DI_FOCUS:
			return MCColorGetPixel(MCaccentcolor);
		case DI_TOP:
		case DI_BOTTOM:
		case DI_FORE:
		default:
			break;
		}
		return 0;
	}

	return MCColorGetPixel(colors[t_index]);
}

// MW-2012-02-14: [[ FontRefs ]] New method for getting the font props from the
//   object without creating a fontstruct.
uint32_t MCObject::getfontattsnew(MCNameRef& fname, uint2 &size, uint2 &style)
{
    // Flags for which font properties have been set explicitly at some level
    uint32_t t_explicit_flags;
    t_explicit_flags = 0;
    
    // MW-2012-02-19: [[ SplitTextAttrs ]] If we don't have all the attrs at this
	//   level, we must fetch the parent attrs first.
	if ((m_font_flags & FF_HAS_ALL_FATTR) != FF_HAS_ALL_FATTR)
	{
		if (this != MCdispatcher)
		{
			if (!parent)
				t_explicit_flags = MCdefaultstackptr -> getfontattsnew(fname, size, style);
			else
				t_explicit_flags = parent -> getfontattsnew(fname, size, style);
		}

        MCFontRef t_default_font;
        Boolean t_printer;
        MCNameRef t_fname;
        uint2 t_size, t_style;
        
        MCFontStruct* t_font_struct = nil;
        
        if (MCPlatformGetControlThemePropFont(getcontroltype(), getcontrolsubpart(), getcontrolstate(), kMCPlatformThemePropertyTextFont, t_default_font))
            t_font_struct = MCFontGetFontStruct(t_default_font);

        if (t_font_struct != nil)
        {
            MCdispatcher->getfontlist()->getfontstructinfo(t_fname, t_size, t_style, t_printer, t_font_struct);
        }
        else
        {
            t_fname = MCNAME(DEFAULT_TEXT_FONT);
            t_size = DEFAULT_TEXT_SIZE;
            t_style = 0;
            t_printer = false;
        }
        
        if ((t_explicit_flags & FF_HAS_TEXTFONT) == 0)
            fname = t_fname;
        
        if ((t_explicit_flags & FF_HAS_TEXTSIZE) == 0)
            size = t_size;
        
        if ((t_explicit_flags & FF_HAS_TEXTSTYLE) == 0)
            style = t_style;
        
        // This should never happen as the dispatcher always has font props set.
        //MCUnreachable();
	}

    // These flags have been set explicitly
    t_explicit_flags |= m_font_flags & FF_HAS_ALL_FATTR;
    
	// If we have a textfont, replace that value.
	if ((m_font_flags & FF_HAS_TEXTFONT) != 0)
		fname = m_font_attrs -> name;

	// If we have a textsize, replace that value.
	if ((m_font_flags & FF_HAS_TEXTSIZE) != 0)
		size = m_font_attrs -> size;

	// If we have a textstyle, replace that value.
	if ((m_font_flags & FF_HAS_TEXTSTYLE) != 0)
		style = m_font_attrs -> style;
    
    return t_explicit_flags;
}


MCNameRef MCObject::gettextfont(void)
{
	MCNameRef fname;
	uint2 fsize, fstyle;
	getfontattsnew(fname, fsize, fstyle);
	return fname;
}

uint2 MCObject::gettextsize(void)
{
	MCNameRef fname;
	uint2 fsize, fstyle;
	getfontattsnew(fname, fsize, fstyle);
	return fsize;
}

uint2 MCObject::gettextstyle(void)
{
	MCNameRef fname;
	uint2 fsize, fstyle;
	getfontattsnew(fname, fsize, fstyle);
	return fstyle;
}

uint2 MCObject::gettextheight(void)
{
	if (fontheight == 0)
		return heightfromsize(gettextsize());
	return fontheight;
}

void MCObject::allowmessages(Boolean allow)
{
	if (allow)
		state &= ~CS_NO_MESSAGES;
	else
		state |= CS_NO_MESSAGES;
}

Exec_stat MCObject::conditionalmessage(uint32_t p_flag, MCNameRef p_message)
{
	// MW-2013-08-06: [[ Bug 11084 ]] Restructured to loop through object and
	//   its behavior chain.
	MCObject *t_object;
	t_object = this;
	while(t_object != nil)
	{
		// Make sure the script is parsed.
		t_object -> parsescript(True);
	
		// If the current object has the relevant handler we are done.
		if ((t_object -> hashandlers & p_flag) != 0)
			return message(p_message);
		
		// If the object has a parent script, skip to its parent script (if any).
		if (t_object -> parent_script != nil)
			t_object = t_object -> parent_script -> GetParent() -> GetObject();
		else
			t_object = nil;
	}

	return ES_NORMAL;
}

Exec_stat MCObject::dispatch(Handler_type p_type, MCNameRef p_message, MCParameter *p_params)
{
	// Fetch current default stack and target settings
	MCStackHandle t_old_defaultstack = MCdefaultstackptr->GetHandle();
	MCObjectPtr t_old_target;
	t_old_target = MCtargetptr;
	
	// Cache the current 'this stack' (used to see if we should switch back
	// the default stack).
	MCStack *t_this_stack;
	t_this_stack = getstack();
	
	// Retarget this stack and the target to be relative to the target object
	MCdefaultstackptr = t_this_stack;
	MCtargetptr . object = this;
    MCtargetptr . part_id = 0;

    MCObjectExecutionLock t_self_lock(this);

	// Dispatch the message
	Exec_stat t_stat;
	t_stat = MCU_dofrontscripts(p_type, p_message, p_params);
	Boolean olddynamic = MCdynamicpath;
	MCdynamicpath = MCdynamiccard.IsValid();
	if (t_stat == ES_PASS || t_stat == ES_NOT_HANDLED)
		t_stat = handle(p_type, p_message, p_params, this);

	// Reset the default stack pointer and target - note that we use 'send'esque
	// semantics here. i.e. If the default stack has been changed, the change sticks.
    if (MCdefaultstackptr == t_this_stack
                && t_old_defaultstack.IsValid())
        MCdefaultstackptr = t_old_defaultstack;
	
	// Reset target pointer
	MCtargetptr = t_old_target;
	MCdynamicpath = olddynamic;
	
	return t_stat;
}

Exec_stat MCObject::message(MCNameRef mess, MCParameter *paramptr, Boolean changedefault, Boolean send, Boolean p_is_debug_message)
{
	MCStackHandle t_stack = getstack();
	if (MClockmessages || MCexitall || state & CS_NO_MESSAGES || !parent || (flags & F_DISABLED && t_stack->gettool(this) == T_BROWSE && !send && !p_is_debug_message))
			return ES_NOT_HANDLED;

    // AL-2013-01-14: [[ Bug 11343 ]] Moved check and time addition to MCCard::mdown methods.
	//if (MCNameIsEqualTo(mess, MCM_mouse_down, kMCCompareCaseless) && hashandlers & HH_MOUSE_STILL_DOWN)
    //	MCscreen->addtimer(this, MCM_idle, MCidleRate);

	MCscreen->flush(t_stack->getw());
	
	// Object's cannot be deleted whilst they are executing script. However,
	// this method will run script when script in the object is *not* running
	// i.e. during front scripts and passed handlers after the object handler.
	// Due to this, we need to make sure that the object will not be destroyed
	// whilst this method is running, but it should still be possible to use
	// the delete command to delete the target whilst the script which is not
	// in the object runs. To do this we ask the deleted objects system to
	// suspend destruction of the object during this method.
	void *t_deletion_cookie;
	MCDeletedObjectsOnObjectSuspendDeletion(this, t_deletion_cookie);
	
	MCStackHandle t_old_defaultstack = MCdefaultstackptr->GetHandle();
	MCObjectPtr oldtargetptr = MCtargetptr;
	if (changedefault)
	{
		MCdefaultstackptr = t_stack;
		MCtargetptr . object = this;
        MCtargetptr . part_id = 0;
	}
	Boolean olddynamic = MCdynamicpath;
	MCdynamicpath = False;
	Exec_stat stat = ES_NOT_HANDLED;
	if (MCscreen->abortkey())
	{
		MCerrorptr = this;
		stat = ES_ERROR;
	}
	else
	{
		MCObjectExecutionLock t_self_lock(this);
		MCS_alarm(CHECK_INTERVAL);
		MCdebugcontext = MAXUINT2;
		stat = MCU_dofrontscripts(HT_MESSAGE, mess, paramptr);
		
		if (t_stack.IsValid())
		{
			Window mywindow = t_stack->getw();
			if ((stat == ES_NOT_HANDLED || stat == ES_PASS)
					&& (MCtracewindow == NULL
						|| memcmp(&mywindow, &MCtracewindow, sizeof(Window))))
			{
				// PASS STATE FIX
				Exec_stat oldstat = stat;
				stat = handle(HT_MESSAGE, mess, paramptr, this);
				if (oldstat == ES_PASS && stat == ES_NOT_HANDLED)
					stat = ES_PASS;
			}
		}
	}
	if ((!send || !changedefault || MCdefaultstackptr == t_stack)
                && t_old_defaultstack.IsValid())
		MCdefaultstackptr = t_old_defaultstack;
	
    MCtargetptr = oldtargetptr;
	MCdynamicpath = olddynamic;
	
	MCDeletedObjectsOnObjectResumeDeletion(this, t_deletion_cookie);
	
	if (stat == ES_ERROR && !MCerrorlock && !MCtrylock)
	{
		if (MCnoui)
		{
            MCAutoPointer<char> t_mccmd;
            if (!MCStringConvertToCString(MCcmd, &t_mccmd))
                return ES_ERROR;
            
			uint2 line, pos;
			MCeerror->geterrorloc(line, pos);
            
            MCAutoValueRef t_object;
            if (!names(P_NAME, &t_object))
                return ES_ERROR;
            
            MCAutoPointer<char> t_object_name;
            if (!MCStringConvertToCString((MCStringRef)*t_object, &t_object_name))
                return ES_ERROR;
            
			fprintf(stderr, "%s: Script execution error at line %d, column %d in %s\n",
			        *t_mccmd, line, pos, *t_object_name);
		}
		else
			if (!send)
				senderror();
		return ES_ERROR;
	}
	if (!send)
		MCresult->clear(False);
	return stat;
}

Exec_stat MCObject::message_with_valueref_args(MCNameRef mess, MCValueRef v1)
{
	MCParameter p1;
	p1.setvalueref_argument(v1);
	return message(mess, &p1);
}

Exec_stat MCObject::message_with_valueref_args(MCNameRef mess, MCValueRef v1, MCValueRef v2)
{
	MCParameter p1, p2;
	p1.setvalueref_argument(v1);
	p1.setnext(&p2);
	p2.setvalueref_argument(v2);
	return message(mess, &p1);
}

Exec_stat MCObject::message_with_valueref_args(MCNameRef mess, MCValueRef v1, MCValueRef v2, MCValueRef v3)
{
	MCParameter p1, p2, p3;
	p1.setvalueref_argument(v1);
	p1.setnext(&p2);
	p2.setvalueref_argument(v2);
	p2.setnext(&p3);
	p3.setvalueref_argument(v3);
	return message(mess, &p1);
}

Exec_stat MCObject::message_with_valueref_args(MCNameRef mess, MCValueRef v1, MCValueRef v2, MCValueRef v3, MCValueRef v4)
{
	MCParameter p1, p2, p3, p4;
	p1.setvalueref_argument(v1);
	p1.setnext(&p2);
	p2.setvalueref_argument(v2);
	p2.setnext(&p3);
	p3.setvalueref_argument(v3);
	p3.setnext(&p4);
	p4.setvalueref_argument(v4);
	return message(mess, &p1);
}
Exec_stat MCObject::message_with_args(MCNameRef mess, int4 v1)
{
	MCParameter p1;
	p1.setn_argument((real8)v1);
	return message(mess, &p1);
}

Exec_stat MCObject::message_with_args(MCNameRef mess, int4 v1, int4 v2)
{
	MCParameter p1, p2;
	p1.setn_argument((real8)v1);
	p1.setnext(&p2);
	p2.setn_argument((real8)v2);
	return message(mess, &p1);
}

Exec_stat MCObject::message_with_args(MCNameRef mess, int4 v1, int4 v2, int4 v3)
{
	MCParameter p1, p2, p3;
	p1.setn_argument((real8)v1);
	p1.setnext(&p2);
	p2.setn_argument((real8)v2);
	p2.setnext(&p3);
	p3.setn_argument((real8)v3);
	return message(mess, &p1);
}

Exec_stat MCObject::message_with_args(MCNameRef mess, int4 v1, int4 v2, int4 v3, int4 v4)
{
	MCParameter p1, p2, p3, p4;
	p1.setn_argument((real8)v1);
	p1.setnext(&p2);
	p2.setn_argument((real8)v2);
	p2.setnext(&p3);
	p3.setn_argument((real8)v3);
	p3.setnext(&p4);
	p4.setn_argument((real8)v4);
	return message(mess, &p1);
}

void MCObject::senderror()
{
	MCAutoStringRef t_perror;
	if (!MCperror->isempty())
    {
        MCExecContext ctxt(this, nil, nil);
        MCAutoStringRef t_id;
		MCerrorptr->getstringprop(ctxt, 0, P_LONG_ID, False, &t_id);
		MCperror->add
        (PE_OBJECT_NAME, 0, 0, *t_id);
		/* UNCHECKED */ MCperror->copyasstringref(&t_perror);
		MCperror->clear();
	}
	if (!MCerrorptr)
		MCerrorptr = this;
	MCAutoStringRef t_eerror;
	/* UNCHECKED */ MCeerror->copyasstringref(&t_eerror);
	MCscreen->delaymessage(MCerrorlockptr ? MCerrorlockptr : MCerrorptr, MCM_error_dialog, *t_eerror, *t_perror);
	MCeerror->clear();
	MCerrorptr = nil;
}

void MCObject::sendmessage(Handler_type htype, MCNameRef m, Boolean h)
{
	static const char *htypes[] =	{
		"undefined",
		"message",
		"function",
		"getprop",
		"setprop",
		"before",
		"after",
		"private"
	};
	enum { max_htype = (sizeof(htypes)/sizeof(htypes[0])) - 1 };
    
	MCAssert(htype <= Handler_type(max_htype));
	MCStaticAssert(Handler_type(max_htype) == HT_MAX);
    MCmessagemessages = False;

    MCExecContext ctxt(this, nil, nil);
    MCExecValue t_value;
	MCresult->eval_ctxt(ctxt, t_value);

	if (h)
		message_with_valueref_args(MCM_message_handled, MCSTR(htypes[htype]), m);
	else
		message_with_valueref_args(MCM_message_not_handled, MCSTR(htypes[htype]), m);

	MCresult->give_value(ctxt, t_value);

	MCmessagemessages = True;
}

bool MCObject::getnameproperty(Properties which, uint32_t p_part_id, MCValueRef& r_name_val)
{
    MCStringRef &r_name = (MCStringRef&)r_name_val;
    
    const char *itypestring = gettypestring();
    MCAutoPointer<char[]> tmptypestring;
    if (parent && gettype() >= CT_BUTTON && getstack()->hcaddress())
    {
        tmptypestring.Reset(new (nothrow) char[strlen(itypestring) + 7]);
        if (!tmptypestring)
            return false;
        if (parent->gettype() == CT_GROUP)
            sprintf(*tmptypestring, "%s %s", "bkgnd", itypestring);
        else
            sprintf(*tmptypestring, "%s %s", "card", itypestring);
        itypestring = *tmptypestring;
    }
    switch (which)
    {
        case P_ID:
        case P_SHORT_ID:
            return MCStringFormat(r_name, "%u", obj_id);
        case P_ABBREV_ID:
            return MCStringFormat(r_name, "%s id %d", itypestring, obj_id);
            
            // The stack object has its own version of long * which we check for here. We
            // could make 'names()' virtual and do this that way, but since there shouldn't
            // really be an exception to how id is formatted (and there won't be for any
            // future object types) we handle it here.
        case P_LONG_NAME:
        case P_LONG_ID:
            if (gettype() == CT_STACK)
            {
                MCStack *t_this;
                t_this = static_cast<MCStack *>(this);
                
                MCStringRef t_filename;
                t_filename = t_this -> getfilename();
                if (MCStringIsEmpty(t_filename))
                {
                    if (MCdispatcher->ismainstack(t_this))
                    {
                        if (!isunnamed())
                            return MCStringFormat(r_name, "stack \"%@\"", getname());
                        r_name = MCValueRetain(kMCEmptyString);
                        return true;
                    }
                    if (isunnamed())
                    {
                        r_name = MCValueRetain(kMCEmptyString);
                        return true;
                    }
                    which = P_LONG_NAME;
                }
                else
                    return MCStringFormat(r_name, "stack \"%@\"", t_filename);
            }
            
            // MW-2013-01-15: [[ Bug 2629 ]] If this control is unnamed, use the abbrev id form
            //   but *only* for this control (continue with names the rest of the way).
            Properties t_which_requested;
            t_which_requested = which;
            if (which == P_LONG_NAME && isunnamed())
                which = P_LONG_ID;
            if (parent)
            {
                MCObject *t_parent_object;
//                if (parent -> gettype() == CT_CARD)
//                    t_parent_object = getcard(p_part_id);
//                else
                    t_parent_object = parent;
                
                MCAutoValueRef t_parent;
                if (!t_parent_object -> getnameproperty(t_which_requested, p_part_id, &t_parent))
                    return false;
                if (gettype() == CT_GROUP && t_parent_object->gettype() == CT_STACK)
                    itypestring = "bkgnd";
                if (which == P_LONG_ID)
                    return MCStringFormat(r_name, "%s id %d of %@", itypestring, obj_id, *t_parent);
                return MCStringFormat(r_name, "%s \"%@\" of %@", itypestring, getname(), *t_parent);
            }
            return MCStringFormat(r_name, "the template%c%s", MCS_toupper(itypestring[0]), itypestring + 1);
            
        case P_NAME:
        case P_ABBREV_NAME:
            if (isunnamed())
                return names(P_ABBREV_ID, r_name_val);
            return MCStringFormat(r_name, "%s \"%@\"", itypestring, getname());
        case P_SHORT_NAME:
            if (isunnamed())
                return names(P_ABBREV_ID, r_name_val);
            r_name = MCValueRetain(MCNameGetString(getname()));
            return true;
        default:
            break;
    }
    
    // Shouldn't actually get here, so just return false.
    return false;
}

bool MCObject::names(Properties which, MCValueRef& r_name_val)
{
    return getnameproperty(which, 0, r_name_val);
}

// MW-2012-10-17: [[ Bug 10476 ]] Returns true if message should be fired.
static bool should_send_message(MCHandlerlist *p_hlist, MCNameRef p_message)
{
	MCHandler *hptr;

	if (p_hlist -> findhandler(HT_MESSAGE, p_message, hptr) == ES_NORMAL && !hptr -> isprivate())
		return true;
		
	if (p_hlist -> findhandler(HT_BEFORE, p_message, hptr) == ES_NORMAL)
		return true;
		
	if (p_hlist -> findhandler(HT_AFTER, p_message, hptr) == ES_NORMAL)
		return true;
		
	return false;
}

// report - send scriptParsingError on parse failure
// force - reparse the script into the existing hlist object
//   (or create one if there isn't one there already)
Boolean MCObject::parsescript(Boolean report, Boolean force)
{
	if (!force && hashandlers & HH_DEAD_SCRIPT)
		return False;
	if (MCStringIsEmpty(_script) || !parent)
		hashandlers = 0;
	else
		if (force || hlist == NULL)
		{
			MCscreen->cancelmessageobject(this, MCM_idle);
			hashandlers = 0;
			if (hlist == NULL)
				hlist = new (nothrow) MCHandlerlist;
			
			getstack() -> unsecurescript(this);
			
			Parse_stat t_stat;
			t_stat = hlist -> parse(this, _script);
			
			getstack() -> securescript(this);
			
			if (t_stat != PS_NORMAL)
			{
				hashandlers |= HH_DEAD_SCRIPT;
				if (report && parent)
                {
                    MCExecContext ctxt(this, nil, nil);
                    MCAutoStringRef t_id;
					getstringprop(ctxt, 0, P_LONG_ID, False, &t_id);
                    MCperror->add(PE_OBJECT_NAME, 0, 0, *t_id);
					MCAutoStringRef t_string;
					/* UNCHECKED */ MCperror->copyasstringref(&t_string);
					message_with_valueref_args(MCM_script_error, *t_string);
					MCperror->clear();
				}
				delete hlist;
				hlist = NULL;
				return False;
			}
			else
			{
				if (should_send_message(hlist, MCM_idle))
				{
					hashandlers |= HH_IDLE;
					if (opened)
						MCscreen->addtimer(this, MCM_idle, MCidleRate);
				}
				if (should_send_message(hlist, MCM_mouse_within))
					hashandlers |= HH_MOUSE_WITHIN;
				if (should_send_message(hlist, MCM_mouse_still_down))
					hashandlers |= HH_MOUSE_STILL_DOWN;
				if (should_send_message(hlist, MCM_preopen_control))
					hashandlers |= HH_PREOPEN_CONTROL;
				if (should_send_message(hlist, MCM_open_control))
					hashandlers |= HH_OPEN_CONTROL;
				if (should_send_message(hlist, MCM_close_control))
					hashandlers |= HH_CLOSE_CONTROL;
				if (should_send_message(hlist, MCM_resize_control))
					hashandlers |= HH_RESIZE_CONTROL;
			}
		}
	return True;
}

bool MCObject::handlesmessage(MCNameRef p_message)
{
	MCObject *t_object;
	t_object = this;
	while(t_object != nil)
	{
		if (t_object -> hlist != nil && should_send_message(t_object -> hlist, p_message))
            return true;
		
		// If the object has a parent script, skip to its parent script (if any).
		if (t_object -> parent_script != nil)
			t_object = t_object -> parent_script -> GetParent() -> GetObject();
		else
			t_object = nil;
	}
    
	return false;
}

Bool MCObject::hashandler(Handler_type p_type, MCNameRef p_message)
{
	return findhandler(p_type, p_message) != NULL;
}

MCHandler *MCObject::findhandler(Handler_type p_type, MCNameRef p_message)
{
	if (hlist != NULL || (parsescript(False, False) && hlist != NULL))
	{
		MCHandler *t_handler;
		if (hlist -> findhandler(p_type, p_message, t_handler) == ES_NORMAL)
			return t_handler;
	}

	return NULL;
}

void MCObject::drawshadow(MCDC *dc, const MCRectangle &drect, int2 soffset)
{
	setforeground(dc, DI_SHADOW, False);
	MCRectangle trect;
	if (soffset < 0)
	{
		trect.x = drect.x;
		trect.y = drect.y;
		trect.width = drect.width + soffset;
		trect.height = -soffset;
	}
	else
	{
		trect.x = drect.x + soffset;
		trect.y = drect.y + drect.height - soffset;
		trect.width = drect.width - soffset;
		trect.height = soffset;
	}

	dc->fillrect(trect);
	if (soffset < 0)
	{
		trect.y = drect.y - soffset;
		trect.width = -soffset;
		trect.height = drect.height + (soffset << 1);
	}
	else
	{
		trect.x = drect.x + drect.width - soffset;
		trect.y = drect.y + soffset;
		trect.width = soffset;
		trect.height = drect.height - soffset;
	}
	dc->fillrect(trect);
}

static inline void gen_3d_top_points(MCPoint p_points[6], int32_t p_left, int32_t p_top, int32_t p_right, int32_t p_bottom, uint32_t p_width)
{
	p_points[0].x = p_left;
	p_points[0].y = p_top;
	p_points[1].x = p_right;
	p_points[1].y = p_top;
	p_points[2].x = p_right;
	p_points[2].y = p_top + p_width;
	p_points[3].x = p_left + p_width;
	p_points[3].y = p_top + p_width;
	p_points[4].x = p_left + p_width;
	p_points[4].y = p_bottom;
	p_points[5].x = p_left;
	p_points[5].y = p_bottom;
}

static inline void gen_3d_bottom_points(MCPoint p_points[6], int32_t p_left, int32_t p_top, int32_t p_right, int32_t p_bottom, uint32_t p_width)
{
	p_points[0].x = p_right;
	p_points[0].y = p_bottom;
	p_points[1].x = p_left;
	p_points[1].y = p_bottom;
	p_points[2].x = p_left + p_width;
	p_points[2].y = p_bottom - p_width;
	p_points[3].x = p_right - p_width;
	p_points[3].y = p_bottom - p_width;
	p_points[4].x = p_right - p_width;
	p_points[4].y = p_top + p_width;
	p_points[5].x = p_right;
	p_points[5].y = p_top;
}

// IM-2013-09-06: [[ RefactorGraphics ]] Render all emulated theme 3D borders as polygons
void MCObject::draw3d(MCDC *dc, const MCRectangle &drect,
                      Etch style, uint2 bwidth)
{
	// MW-2013-10-29: [[ Bug 11324 ]] If the border width is zero, then don't render.
	if (bwidth == 0)
		return;
	
	bwidth = MCU_min(bwidth, drect.height >> 1);
	if (bwidth == 0)
		return;
	MCLineSegment tb[DEFAULT_BORDER * 2];
	MCLineSegment bb[DEFAULT_BORDER * 2];
	MCLineSegment *t = tb;
	MCLineSegment *b = bb;
	if (bwidth > DEFAULT_BORDER)
	{
		t = new (nothrow) MCLineSegment[bwidth * 2];
		b = new (nothrow) MCLineSegment[bwidth * 2];
	}
	int2 lx = drect.x;
	int2 rx = drect.x + drect.width;
	int2 ty = drect.y;
	int2 by = drect.y + drect.height;
	
	Boolean reversed = style == ETCH_SUNKEN || style == ETCH_SUNKEN_BUTTON;
	switch (MClook)
	{
	case LF_AM:
	case LF_MAC:
	case LF_WIN95:
		if (bwidth == DEFAULT_BORDER)
		{
			MCPoint t_points[6];

			// MM-2013-11-26: [[ Bug 11523 ]] Tweak the positioning of top points.
			gen_3d_top_points(t_points, lx + 1, ty + 1, rx, by, 1);
			if (style == ETCH_RAISED_SMALL || style == ETCH_SUNKEN_BUTTON)
				if (reversed)
					dc->setforeground(dc->getblack());
				else
					if (flags & F_OPAQUE)
						dc->setforeground(dc->getgray());
					else
						setforeground(dc, DI_BACK, False);
			else
				setforeground(dc, DI_TOP, reversed);
			dc->fillpolygon(t_points, 6);

			gen_3d_top_points(t_points, lx + 2, ty + 2, rx - 1, by - 1, 1);
			if (style == ETCH_RAISED_SMALL || style == ETCH_SUNKEN_BUTTON)
				setforeground(dc, DI_TOP, reversed);
			else
				if (reversed)
					dc->setforeground(dc->getblack());
				else
					setforeground(dc, DI_BACK, False);
			dc->fillpolygon(t_points, 6);

			gen_3d_bottom_points(t_points, lx + 1, ty + 1, rx - 1, by - 1, 1);
			if ((MClook != LF_MAC && MClook != LF_AM) || style != ETCH_SUNKEN)
			{
				if (reversed)
				{
					if (gettype() == CT_FIELD)
						parent->setforeground(dc, DI_BACK, False);
					else
						setforeground(dc, DI_BACK, False);
				}
				else
					setforeground(dc, DI_BOTTOM, False);
			}
			dc->fillpolygon(t_points, 6);

			gen_3d_bottom_points(t_points, lx, ty, rx, by, 1);
			if (reversed)
				setforeground(dc, DI_TOP, False);
			else
				dc->setforeground(dc->getblack());
			dc->fillpolygon(t_points, 6);
			break;
		}
	case LF_MOTIF:
		// IM-2013-09-03: [[ RefactorGraphics ]] render Motif 3D border using polygons instead of line segments
		MCPoint t_points[6];

		gen_3d_top_points(t_points, lx, ty, rx, by, bwidth);
		setforeground(dc, DI_TOP, reversed);
		dc->fillpolygon(t_points, 6);

		gen_3d_bottom_points(t_points, lx, ty, rx, by, bwidth);
		setforeground(dc, DI_BOTTOM, reversed);
		dc->fillpolygon(t_points, 6);
		break;
	}
	if (t != tb)
	{
		delete[] t;
		delete[] b;
	}
}

void MCObject::drawborder(MCDC *dc, const MCRectangle &drect, uint2 bwidth)
{
	// MW-2013-10-29: [[ Bug 11324 ]] If the border width is zero, then don't render.
	if (bwidth == 0)
		return;
	
	// MM-2013-09-30: [[ Bug 11241 ]] Make sure we set the foreground color of the dc before drawing.
	setforeground(dc, DI_BORDER, False);
	
	// IM-2013-09-06: [[ RefactorGraphics ]] rewrite to use drawrect with inside line width
	uint2 t_linesize, t_linestyle, t_capstyle, t_joinstyle;
	real8 t_miter_limit;

	dc->getlineatts(t_linesize, t_linestyle, t_capstyle, t_joinstyle);
	dc->getmiterlimit(t_miter_limit);

	dc->setlineatts(bwidth, t_linestyle, t_capstyle, JoinMiter);
	dc->setmiterlimit(2.0);

	dc->drawrect(drect, true);

	dc->setlineatts(t_linesize, t_linestyle, t_capstyle, t_joinstyle);
	dc->setmiterlimit(t_miter_limit);
}

void MCObject::positionrel(const MCRectangle &drect,
                           Object_pos xpos, Object_pos ypos)
{
	int2 x, y;
	uint2 width, height;

	x = drect.x;
	y = drect.y;
	width = drect.width;
	height = drect.height;

	switch (xpos)
	{
	case OP_NONE:
		break;
	case OP_LEFT:
		rect.x = x - rect.width;
		break;
	case OP_ALIGN_LEFT:
		rect.x = x;
		break;
	case OP_CENTER:
		rect.x = x - ((rect.width - width) >> 1);
		break;
	case OP_ALIGN_RIGHT:
		rect.x = x + width - rect.width;
		break;
	case OP_RIGHT:
		rect.x = x + width;
		break;
	default:
		break;
	}
	switch (ypos)
	{
	case OP_NONE:
		break;
	case OP_TOP:
		rect.y = y - rect.height;
		break;
	case OP_ALIGN_TOP:
		rect.y = y;
		break;
	case OP_MIDDLE:
		rect.y = y - ((rect.height - height) >> 1);
		break;
	case OP_ALIGN_BOTTOM:
		rect.y = y + height - rect.height;
		break;
	case OP_BOTTOM:
		rect.y = y + height;
		break;
	default:
		break;
	}
}

void MCObject::drawmarquee(MCContext *p_context, const MCRectangle& p_rect)
{
    p_context -> setforeground(MCscreen -> getblack());
    p_context -> setlineatts(0, LineOnOffDash, CapButt, JoinRound);
    p_context -> setdashes(0, dashlist, 2);
    p_context -> drawrect(p_rect);
    
    p_context -> setforeground(MCscreen -> getwhite());
    p_context -> setdashes(dashlist[0], dashlist, 2);
    p_context -> drawrect(p_rect);
    
    // Reset line atts
    p_context -> setlineatts(0, LineSolid, CapButt, JoinBevel);
}

// SN-2014-04-03 [[ Bug 12075 ]] Tooltips need to be able to resolve the text direction of their label
void MCObject::drawdirectionaltext(MCDC *dc, int2 sx, int2 sy, MCStringRef p_string, MCFontRef font)
{
    
#if defined(TARGET_SUBPLATFORM_ANDROID)
    // AL-2014-06-24: [[ Bug 12343 ]] Restore splitting of object text into differing directional sections
    //  when drawing on android; HarfBuzz needs all the directions resolved to display in the correct order.
    MCAutoArray<uint8_t> t_levels;
    
    /* UNCHECKED */ MCBidiResolveTextDirection(p_string, MCBidiFirstStrongIsolate(p_string, 0), t_levels . PtrRef(), t_levels . SizeRef());
    
    MCRange t_block_range;

    bool t_initially_ltr;
    t_initially_ltr = (t_levels[0] & 1) == 0;
    
    uindex_t t_length = t_levels . Size();
    
    for (uindex_t i = 0; i < t_length; ++i)
    {
        uint8_t t_cur_level;
        // Check the range of this text direction
        if (t_initially_ltr)
        {
            t_cur_level = t_levels[i];
            
            t_block_range . offset = i;
            while (i + 1 < t_levels . Size() && t_cur_level == t_levels[i + 1])
                ++i;
            
            t_block_range . length = i + 1 - t_block_range . offset;
        }
        else
        {
            // If the resolved text direction is rtl, we need to traverse the runs backwards
            //  for the correct display order.
            t_cur_level = t_levels[t_length - (i + 1)];
            
            uindex_t t_range_end = t_length - i;
            t_block_range . length = i;
            while (i + 1 < t_length && t_cur_level == t_levels[t_length - (i + 2)])
                ++i;
            
            t_block_range . offset = t_length - (i + 1);
            t_block_range . length = t_range_end - t_block_range . offset;
        }
        
        // RTL when the level is odd
        dc -> drawtext_substring(sx, sy, p_string, t_block_range, font, false, kMCDrawTextNoBreak, (t_cur_level & 1) ? kMCDrawTextDirectionRTL : kMCDrawTextDirectionLTR);
        sx += MCFontMeasureTextSubstring(font, p_string, t_block_range, getstack() -> getdevicetransform());
    }
#else
    bool t_is_rtl;
    t_is_rtl = !MCStringResolvesLeftToRight(p_string);
    dc -> drawtext(sx, sy, p_string, font, false, kMCDrawTextNoBreak, t_is_rtl ? kMCDrawTextDirectionRTL : kMCDrawTextDirectionLTR);
#endif
}

Exec_stat MCObject::domess(MCStringRef sptr, MCParameter* p_args)
{
	MCAutoStringRef t_temp_script;
	/* UNCHECKED */ MCStringFormat(&t_temp_script, "on message\n%@\nend message\n", sptr);
	
	MCHandlerlist *handlist = new (nothrow) MCHandlerlist;
	// SMR 1947, suppress parsing errors
	MCerrorlock++;
	if (handlist->parse(this, *t_temp_script) != PS_NORMAL)
	{
		MCerrorlock--;
		delete handlist;
		return ES_ERROR;
	}
	MCerrorlock--;
	MCObjectPtr oldtargetptr = MCtargetptr;
	MCtargetptr . object = this;
    MCtargetptr . part_id = 0;
	MCHandler *hptr;
    handlist->findhandler(HT_MESSAGE, MCM_message, hptr);

    MCExecContext ctxt(this, handlist, hptr);
	Boolean oldlock = MClockerrors;
	MClockerrors = True;
<<<<<<< HEAD
	Exec_stat stat = hptr->exec(ctxt, p_args);
=======
    MCObjectExecutionLock t_self_lock(this);
	Exec_stat stat = hptr->exec(ctxt, NULL);
>>>>>>> bcb04cf6
	MClockerrors = oldlock;
	delete handlist;
	MCtargetptr = oldtargetptr;
	if (stat == ES_NORMAL)
		return ES_NORMAL;
	else
	{
		MCeerror->clear(); // clear out bogus error messages
		return ES_ERROR;
	}
}

void MCObject::eval(MCExecContext &ctxt, MCStringRef p_script, MCValueRef &r_value)
{
	MCAutoStringRef t_temp_script;
	/* UNCHECKED */ MCStringFormat(&t_temp_script, "on eval\nreturn %@\nend eval\n", p_script);
	
	MCHandlerlist *handlist = new (nothrow) MCHandlerlist;
	if (handlist->parse(this, *t_temp_script) != PS_NORMAL)
	{
		r_value = MCSTR("Error parsing expression\n");
		delete handlist;
		ctxt.Throw();
		return;
	}
	MCObjectPtr oldtargetptr = MCtargetptr;
	MCtargetptr . object = this;
    MCtargetptr . part_id = 0;
	MCHandler *hptr;
	MCHandler *oldhandler = ctxt.GetHandler();
	MCHandlerlist *oldhlist = ctxt.GetHandlerList();
	handlist->findhandler(HT_MESSAGE, MCM_eval, hptr);
	ctxt.SetHandlerList(handlist);
	ctxt.SetHandler(hptr);
	Boolean oldlock = MClockerrors;
	MClockerrors = True;
	
    MCObjectExecutionLock t_self_lock(this);
	if (hptr->exec(ctxt, NULL) != ES_NORMAL)
	{
		r_value = MCSTR("Error parsing expression\n");
		ctxt.Throw();
	}
	else
	{
		MCresult->copyasvalueref(r_value);
	}
	MClockerrors = oldlock;
	MCtargetptr = oldtargetptr;
	ctxt.SetHandlerList(oldhlist);
	ctxt.SetHandler(oldhandler);
	delete handlist;
}

// MERG 2013-9-13: [[ EditScriptChunk ]] Added at expression that's passed through as a second parameter to editScript
void MCObject::editscript(MCStringRef p_at)
{
    MCAutoValueRef t_name;
	names(P_LONG_ID, &t_name);
    if (p_at != nil)
        getcard()->message_with_valueref_args(MCM_edit_script, *t_name, p_at);
    else
        getcard()->message_with_valueref_args(MCM_edit_script, *t_name);
}

void MCObject::removefrom(MCObjectList *l)

{
	if (l != NULL)
	{
		MCObjectList *optr = l;
		do
		{
			if (optr->getobject() == this)
			{
				optr->setremoved(True);
				return;
			}
			optr = optr->next();
		}
		while (optr != l);
	}
}

Boolean MCObject::attachmenu(MCStack *sptr)
{
	if (attachedmenu != NULL)
		return False;
	attachedmenu = sptr;
	MCscreen->grabpointer(getw());
	MCdispatcher->addmenu(this);
	state |= CS_MENU_ATTACHED;
	menudepth++;
	MCmenuobjectptr = this;
	startx = MCmousex;
	starty = MCmousey;
	return True;
}

void MCObject::alloccolors()
{
	MCColor *syscolors = MCscreen->getaccentcolors();
	if (syscolors != NULL)
	{
		maccolors[MAC_THUMB_TOP] = syscolors[1];
		maccolors[MAC_THUMB_BACK] = syscolors[2];
		maccolors[MAC_THUMB_BOTTOM] = syscolors[3];
		maccolors[MAC_THUMB_GRIP] = syscolors[4];
		maccolors[MAC_THUMB_HILITE] = syscolors[6];
	}
}

MCImageBitmap *MCObject::snapshot(const MCRectangle *p_clip, const MCPoint *p_size, MCGFloat p_scale_factor, bool p_with_effects)
{
	Chunk_term t_type;
	t_type = gettype();

	if (t_type == CT_STACK)
		return NULL;

	MCBitmapEffectsRef t_effects;
	t_effects = nil;
	if (t_type != CT_CARD && p_with_effects)
		t_effects = static_cast<MCControl *>(this) -> getbitmapeffects();

	MCRectangle t_effective_rect;
	if (t_type == CT_CARD)
		t_effective_rect = getrect();
	else
	{
		t_effective_rect = MCU_reduce_rect(static_cast<MCControl *>(this) -> getrect(), -static_cast<MCControl *>(this) -> gettransient());
		if (t_effects != nil)
			MCBitmapEffectsComputeBounds(t_effects, t_effective_rect, t_effective_rect);
	}
	
	MCRectangle r;
	if (p_clip != nil)
		r = MCU_intersect_rect(t_effective_rect, *p_clip);
	else
		r = t_effective_rect;

	// MW-2006-02-27: If the resulting image would be of zero width or height we shouldn't do anything
	if (r . width == 0 || r . height == 0)
		return NULL;

	uint32_t t_context_width = r.width;
	uint32_t t_context_height = r.height;
	if (p_size != nil)
	{
		t_context_width = p_size->x;
		t_context_height = p_size->y;
	}

	MCImageBitmap *t_bitmap = nil;
	/* UNCHECKED */ MCImageBitmapCreate(ceil(t_context_width * p_scale_factor), ceil(t_context_height * p_scale_factor), t_bitmap);
	MCImageBitmapClear(t_bitmap);

	MCGContextRef t_gcontext = nil;
	/* UNCHECKED */ MCGContextCreateWithPixels(t_bitmap->width, t_bitmap->height, t_bitmap->stride, t_bitmap->data, true, t_gcontext);

	// IM-2013-07-24: [[ ResIndependence ]] take snapshot at specified scale, rather than device scale
	MCGContextScaleCTM(t_gcontext, p_scale_factor, p_scale_factor);
	
	MCGAffineTransform t_transform = MCGAffineTransformMakeTranslation(-r.x, -r.y);
	if (p_size != nil)
		t_transform = MCGAffineTransformPreScale(t_transform, p_size->x / (float)r.width, p_size->y / (float)r.height);

	MCGContextConcatCTM(t_gcontext, t_transform);
	
	// MW-2014-01-07: [[ bug 11632 ]] Use the offscreen variant of the context so its
	//   type field is appropriate for use by the player.
	MCContext *t_context = new (nothrow) MCOffscreenGraphicsContext(t_gcontext);
	t_context -> setclip(r);

	// MW-2011-01-29: [[ Bug 9355 ]] Make sure we only open a control if it needs it!
	// IM-2013-03-19: [[ BZ 10753 ]] Any parents of this object must also be opened to
	// safely & correctly snapshot objects with inherited patterns
	// MW-2013-03-25: [[ Bug ]] Make sure use appropriate methods to open/close the objects.
    // SN-2014-01-30: [[ Bug 11721 ]] Make sure the parentless templates are handled properly
    // as they need a temporary parent
    bool t_parent_added = false;
	MCObject *t_opened_control = nil;
	if (opened == 0)
    {
        if (!parent)
        {
            setparent(MCdefaultstackptr -> getcard());
            t_parent_added = true;
        }
        
		t_opened_control = this;
    }
    
	if (t_opened_control != nil)
	{
		t_opened_control -> open();
		while (t_opened_control->getparent() != nil && t_opened_control->getparent()->opened == 0)
		{
			t_opened_control = t_opened_control->getparent();
			t_opened_control -> MCObject::open();
		}
	}

	if (t_type == CT_CARD)
		((MCCard *)this) -> draw(t_context, r, true);
	else
	{
		t_context -> setopacity(blendlevel * 255 / 100);
		t_context -> setfunction(GXblendSrcOver);

        // PM-2014-11-11: [[ Bug 13970 ]] Make sure each player is buffered correctly for export snapshot
        for(MCPlayer *t_player = MCplayers; t_player != nil; t_player = t_player -> getnextplayer())
            t_player -> syncbuffering(t_context);
            
#ifdef FEATURE_PLATFORM_PLAYER
        MCPlatformWaitForEvent(0.0, true);
#endif
		if (t_effects != nil)
			t_context -> begin_with_effects(t_effects, static_cast<MCControl *>(this) -> getrect());
		// MW-2011-09-06: [[ Redraw ]] Render the control isolated, but not as a sprite.
		((MCControl *)this) -> draw(t_context, r, true, false);
		if (t_effects != nil)
			t_context -> end();
	}
	
	// MW-2013-03-25: [[ Bug ]] Make sure use appropriate methods to open/close the objects.
	if (t_opened_control != nil)
	{
        // SN-2014-01-30: [[ Bug 11721 ]] Remove the temporary added parent for the parentless object (template)
        if (t_parent_added)
            setparent(nil);
		MCObject *t_closing_control;
		t_closing_control = this;
		t_closing_control -> close();
		while(t_closing_control != t_opened_control)
		{
			t_closing_control = t_closing_control -> getparent();
			t_closing_control -> MCObject::close();
		}
	}
	delete t_context;
	MCGContextRelease(t_gcontext);
	return t_bitmap;
}

bool MCObject::isselectable(bool p_only_object) const
{
	if (p_only_object)
		return getextraflag(EF_CANT_SELECT) == False;

	const MCObject *t_object;
	t_object = this;
	do
	{
		if (t_object -> getextraflag(EF_CANT_SELECT))
			return false;
		t_object = t_object -> getparent();
	}
	while(t_object != NULL && t_object -> gettype() >= CT_BACKGROUND);

	return true;
}

///////////////////////////////////////////////////////////////////////////////
//
//  SAVING AND LOADING
//

IO_stat MCObject::load(IO_handle stream, uint32_t version)
{
	IO_stat stat;
	uint2 i;

	if ((stat = IO_read_uint4(&obj_id, stream)) != IO_NORMAL)
		return checkloadstat(stat);
	
	// MW-2013-11-19: [[ UnicodeFileFormat ]] If sfv >= 7000, use unicode.
	MCNewAutoNameRef t_name;
	if ((stat = IO_read_nameref_new(&t_name, stream, version >= kMCStackFileFormatVersion_7_0)) != IO_NORMAL)
		return checkloadstat(stat);
	setname(*t_name);

	if ((stat = IO_read_uint4(&flags, stream)) != IO_NORMAL)
		return checkloadstat(stat);

	// MW-2012-02-19: [[ SplitTextAttrs ]] If we have a font flag, then it means
	//   we must start off the font flags with all attrs set - this might be
	//   overridden in extended data though.
	if (getflag(F_FONT))
		m_font_flags |= FF_HAS_ALL_FATTR;

	// MW-2012-02-17: [[ IntrinsicUnicode ]] If we have a font, then the unicode-tag
	//  flag comes from there. Otherwise we take the parent's object (if any).
	// MW-2012-02-19: [[ SplitTextAttrs ]] If there is a font flag, then we must
	//   read in the font record. We record the font index at the moment and
	//   process everything at the end.
	bool t_has_font_index;
	uint2 t_font_index;
	t_has_font_index = false;
	if (flags & F_FONT)
	{
		if (version > kMCStackFileFormatVersion_1_3)
		{
			if ((stat = IO_read_uint2(&t_font_index, stream)) != IO_NORMAL)
				return checkloadstat(stat);
			if ((stat = IO_read_uint2(&fontheight, stream)) != IO_NORMAL)
				return checkloadstat(stat);

			// MW-2012-02-19: [[ SplitTextAttrs ]] We have a font index for processing
			//   later on.
			t_has_font_index = true;
		}
		else
		{
			char *fontname;
			uint2 fontsize, fontstyle;
			// MW-2013-11-19: [[ UnicodeFileFormat ]] This codepath is only hit on sfv <= 1300,
			//   so will never be unicode.
			if ((stat = IO_read_cstring_legacy(fontname, stream, 2)) != IO_NORMAL)
				return checkloadstat(stat);
			if ((stat = IO_read_uint2(&fontheight, stream)) != IO_NORMAL)
				return checkloadstat(stat);
			if ((stat = IO_read_uint2(&fontsize, stream)) != IO_NORMAL)
				return checkloadstat(stat);
			if ((stat = IO_read_uint2(&fontstyle, stream)) != IO_NORMAL)
				return checkloadstat(stat);
            MCAutoStringRef t_fontname;
            /* UNCHECKED */ MCStringCreateWithCString(fontname, &t_fontname);
			setfontattrs(*t_fontname, fontsize, fontstyle);
			delete fontname;
		}
	}
	else if (parent && (parent -> m_font_flags & FF_HAS_UNICODE_TAG) != 0)
		m_font_flags |= FF_HAS_UNICODE_TAG;
	
	// MW-2013-11-19: [[ UnicodeFileFormat ]] If sfv >= 7000, use unicode.
	if (flags & F_SCRIPT)
	{
		if ((stat = IO_read_stringref_new(_script, stream, version >= kMCStackFileFormatVersion_7_0)) != IO_NORMAL)
			return checkloadstat(stat);
        
        // SN-2014-11-07: [[ Bug 13957 ]] It's possible to get a NULL script but having the
        //  F_SCRIPT flag. Unset the flag in case it's needed
        if (_script == NULL)
            flags &= ~F_SCRIPT;
		getstack() -> securescript(this);
	}

	if ((stat = IO_read_uint2(&dflags, stream)) != IO_NORMAL)
		return checkloadstat(stat);
	if ((stat = IO_read_uint2(&ncolors, stream)) != IO_NORMAL)
		return checkloadstat(stat);
	if (ncolors > 0)
	{
		colors = new (nothrow) MCColor[ncolors];
		colornames = new (nothrow) MCStringRef[ncolors];
		for (i = 0 ; i < ncolors ; i++)
		{
			if ((stat = IO_read_mccolor(colors[i], stream)) != IO_NORMAL)
				break;
			// MW-2013-11-19: [[ UnicodeFileFormat ]] If sfv >= 7000, use unicode.
			if ((stat = IO_read_stringref_new(colornames[i], stream, version >= kMCStackFileFormatVersion_7_0)) != IO_NORMAL)
				break;
			if (MCStringIsEmpty(colornames[i]))
			{
				MCValueRelease(colornames[i]);
				colornames[i] = nil;
			}
		}
		if (stat != IO_NORMAL)
		{
			while (i < ncolors)
				colornames[i++] = nil;
			return checkloadstat(stat);
		}
	}
	if ((stat = IO_read_uint2(&npatterns, stream)) != IO_NORMAL)
		return checkloadstat(stat);
	uint2 addflags = npatterns & 0xFFF0;
	npatterns &= 0x0F;
	if (npatterns > 0)
	{
		/* UNCHECKED */ MCMemoryNewArray(npatterns, patterns);
		for (i = 0 ; i < npatterns ; i++)
			if ((stat = IO_read_uint4(&patterns[i].id, stream)) != IO_NORMAL)
				return checkloadstat(stat);
	}
	if ((stat = IO_read_int2(&rect.x, stream)) != IO_NORMAL)
		return checkloadstat(stat);
	if ((stat = IO_read_int2(&rect.y, stream)) != IO_NORMAL)
		return checkloadstat(stat);
	if ((stat = IO_read_uint2(&rect.width, stream)) != IO_NORMAL)
		return checkloadstat(stat);
	if ((stat = IO_read_uint2(&rect.height, stream)) != IO_NORMAL)
		return checkloadstat(stat);
	// MW-2013-12-05: [[ UnicodeFileFormat ]] If sfv < 7000, then we have just the unnamed
	//   propset here.
	if (version < kMCStackFileFormatVersion_7_0 && addflags & AF_CUSTOM_PROPS)
		if ((stat = loadunnamedpropset_legacy(stream)) != IO_NORMAL)
			return checkloadstat(stat);
	if (addflags & AF_BORDER_WIDTH)
		if ((stat = IO_read_uint1(&borderwidth, stream)) != IO_NORMAL)
			return checkloadstat(stat);
	if (addflags & AF_SHADOW_OFFSET)
		if ((stat = IO_read_int1(&shadowoffset, stream)) != IO_NORMAL)
			return checkloadstat(stat);
	if (addflags & AF_TOOL_TIP)
	{
		// MW-2012-03-09: [[ StackFile5500 ]] If the version is 5.5 and above, then
		//   the tooltip will be encoded in UTF-8 so we must convert if file format
		//   is older.
		// MW-2012-03-13: [[ UnicodeToolTip ]] If the file format is older than 5.5
		//   then convert native to utf-8.
		if (version < kMCStackFileFormatVersion_5_5)
		{
			// MW-2013-11-19: [[ UnicodeFileFormat ]] This code path is only hit if sfv < 5500
			//   so leave as legacy.
			// Read the tooltip, as encoded in its native format
			if ((stat = IO_read_stringref_legacy(tooltip, stream, false)) != IO_NORMAL)
				return checkloadstat(stat);
		}
		else if (version < kMCStackFileFormatVersion_7_0)
		{
			// MW-2013-11-19: [[ UnicodeFileFormat ]] Special-case 5.5 format, read in as UTF-8
			//   formatted.
			// The tooltip should be written out encoded in UTF-8 (not UTF-16)
			if ((stat = IO_read_stringref_legacy_utf8(tooltip, stream)) != IO_NORMAL)
				return checkloadstat(stat);
		}
		else
		{
			// MW-2013-11-19: [[ UnicodeFileFormat ]] sfv >= 7000 so unicode.
			if ((stat = IO_read_stringref_new(tooltip, stream, true)) != IO_NORMAL)
				return checkloadstat(stat);
		}
	}
	if (addflags & AF_ALT_ID)
		if ((stat = IO_read_uint2(&altid, stream)) != IO_NORMAL)
			return checkloadstat(stat);
	if (addflags & AF_INK)
		if ((stat = IO_read_uint1(&ink, stream)) != IO_NORMAL)
			return checkloadstat(stat);
	if (addflags & AF_CANT_SELECT)
		extraflags |= EF_CANT_SELECT;
	if (addflags & AF_NO_FOCUS_BORDER)
		extraflags |= EF_NO_FOCUS_BORDER;
	if (addflags & AF_EXTENDED)
	{
		uint4 t_length;
		stat = IO_read_uint4(&t_length, stream);
		if (stat == IO_NORMAL)
		{
			// The jiggery pokery with length here is to do with oddities surround MCX
			// encryption. We decode with an extra byte at the end, but it won't have
			// been encoded.
			// The upshot is that the inputstream is told about the full length, but
			// we pass t_length - 1 to extendedload (after adjusting for script). We
			// then verify we've read a nice NUL byte at the end.
			MCObjectInputStream *t_stream = nil;
            // SN-2014-03-27 [[ Bug 11993 ]] 7.0 file format doesn't put the nil byte needed for decryption
            // We need to provide the information to the ObjectInputStream
			/* UNCHECKED */ MCStackSecurityCreateObjectInputStream(stream, t_length, version >= kMCStackFileFormatVersion_7_0, t_stream);
			if (version < kMCStackFileFormatVersion_7_0)
			{
				t_length -= 1;
				
				MCAutoStringRef t_script_string;
				stat = checkloadstat(t_stream -> ReadTranslatedStringRef(&t_script_string));
				if (stat == IO_NORMAL)
				{
					// Adjust the remaining length based on the length of the string read
					if (MCStringIsEmpty(*t_script_string))
						t_length -= 1;
					else
						t_length -= MCStringGetLength(*t_script_string) + 1;

					setscript(*t_script_string);
					
					if (!MCStringIsEmpty(*t_script_string))
						getstack() -> securescript(this);
				}
			}

			if (stat == IO_NORMAL && t_length > 0)
				stat = extendedload(*t_stream, version, t_length);

			// Read the implicit nul byte
			if (version < kMCStackFileFormatVersion_7_0 && stat == IO_NORMAL)
			{
				uint1 t_byte;
				stat = checkloadstat(t_stream -> ReadU8(t_byte));
				if (stat == IO_NORMAL && t_byte != 0)
					stat = checkloadstat(IO_ERROR);
			}

			// Make sure we flush the rest of the (unknown) stream
			if (stat == IO_NORMAL)
				stat = checkloadstat(t_stream -> Flush());
			
			delete t_stream;
		}
		
		if (stat != IO_NORMAL)
			return checkloadstat(stat);
	}
	else if (addflags & AF_LONG_SCRIPT)
	{
		MCAutoStringRef t_script_string;
		// MW-2013-11-19: [[ UnicodeFileFormat ]] If sfv >= 7000, use unicode.
		if ((stat = IO_read_stringref_new(&t_script_string, stream, version >= kMCStackFileFormatVersion_7_0, 4)) != IO_NORMAL)
			return checkloadstat(stat);
		
		setscript(*t_script_string);
		
		getstack() -> securescript(this);
	}

	if (addflags & AF_BLEND_LEVEL)
		if ((stat = IO_read_uint1(&blendlevel, stream)) != IO_NORMAL)
			return checkloadstat(stat);

	// MW-2013-03-28: The restrictions byte is no longer relevant due to new
	//   licensing.
	if (version >= kMCStackFileFormatVersion_2_7)
	{
		uint1 t_restrictions;
		if ((stat = IO_read_uint1(&t_restrictions, stream)) != IO_NORMAL)
			return checkloadstat(stat);
	}

	// MW-2012-02-19: [[ SplitTextAttrs ]] Now that we've read the extended props
	//   it is safe to process the font index.
	if (t_has_font_index)
	{
		// MW-2012-02-17: [[ LogFonts ]] If the object is not a stack then
		//   we can load the font attrs now (since we have a font-table).
		//   Otherwise we store the index, and the stack save method will
		//   resolve after the font table is loaded. (Note we leave F_FONT set
		//   in the stack case, so it knows to resolve later!).
		if (gettype() != CT_STACK)
		{
			flags &= ~F_FONT;
			loadfontattrs(t_font_index);
		}
		else
			s_last_font_index = t_font_index;
	}
	else
		flags &= ~F_FONT;

	return IO_NORMAL;
}

IO_stat MCObject::save(IO_handle stream, uint4 p_part, bool p_force_ext, uint32_t p_version)
{
	IO_stat stat;
	uint2 i;
	bool t_extended;
	t_extended = p_version >= kMCStackFileFormatVersion_2_7 && p_force_ext;

	// Check whether there are any custom properties with array values and if so, force extension
	if (p_version < kMCStackFileFormatVersion_7_0 && hasarraypropsets_legacy())
		t_extended = true;

	// MW-2008-10-28: [[ ParentScripts ]] Make sure we mark this as extended if there
	//   is a non-NULL parent_script
	if (parent_script != NULL)
		t_extended = true;

	// MW-2009-08-24: [[ Bitmap Effects ]] If we are a control and we have bitmap effects
	//   then we are extended.
	// MW-2011-11-24: [[ LayerMode Save ]] If we are a control and have non-static layermode
	//   then we are extended.
	if (gettype() >= CT_GROUP)
		if (static_cast<MCControl *>(this) -> getbitmapeffects() != NULL ||
			static_cast<MCControl *>(this) -> layer_getmodehint() != kMCLayerModeHintStatic)
			t_extended = true;

	// MW-2012-02-19: [[ SplitTextAttrs ]] If we need font flags, we need to be extended.
	if (needtosavefontflags())
		t_extended = true;

	// MW-2012-02-19: [[ SplitTextAttrs ]] Work out whether we need a font record.
	bool t_need_font;
	t_need_font = needtosavefontrecord();

	uint4 t_written_id;
	if (p_part != 0)
		t_written_id = 0;
	else
		t_written_id = obj_id;

	// If p_part != 0 it means we are saving a card or one specific control on a card.
	// In this case, we write the object id as 0, since it will be re-assigned when
	// reconstructed.
	//
	if ((stat = IO_write_uint4(t_written_id, stream)) != IO_NORMAL)
		return stat;
	
	// MW-2013-11-19: [[ UnicodeFileFormat ]] If sfv >= 7000, use unicode.
	if ((stat = IO_write_nameref_new(getname(), stream, p_version >= kMCStackFileFormatVersion_7_0)) != IO_NORMAL)
		return stat;

	if (!MCStringIsEmpty(_script))
		flags |= F_SCRIPT;
	
	uint32_t t_old_flags;
	t_old_flags = flags;

	// MW-2012-02-19: [[ SplitTextAttrs ]] If we need a font record, then set the flag.
	if (t_need_font)
		flags |= F_FONT;

	uint2 addflags = npatterns;
	if (t_extended)
		addflags |= AF_EXTENDED;
	
	// MW-2013-12-05: [[ UnicodeFileFormat ]] If sfv < 7000 then we need to encode for
	//   long scripts, and put extended data after it.
	if (p_version < kMCStackFileFormatVersion_7_0)
	{
		if ((flags & F_SCRIPT && MCStringGetLength(_script) >= MAXUINT2) || t_extended)
		{
			addflags |= AF_LONG_SCRIPT;
			flags &= ~F_SCRIPT;
		}
	}
	
	stat = IO_write_uint4(flags, stream);
	
	if (p_version < kMCStackFileFormatVersion_7_0)
	{
		if (addflags & AF_LONG_SCRIPT && !MCStringIsEmpty(_script))
			flags |= F_SCRIPT;
	}
	
	flags = t_old_flags;

	if (stat != IO_NORMAL)
		return stat;

	// MW-2012-02-19: [[ SplitTextAttrs ]] Serialize a font record if we need to.
	if (t_need_font)
	{
		// MW-2012-02-17: [[ LogFonts ]] Delegate to 'savefontattrs()' to compute which
		//   fontindex the object should use.
		if ((stat = IO_write_uint2(savefontattrs(), stream)) != IO_NORMAL)
			return stat;
		if ((stat = IO_write_uint2(fontheight, stream)) != IO_NORMAL)
			return stat;
	}
	
	// MW-2013-11-19: [[ UnicodeFileFormat ]] If sfv >= 7000, use unicode.
	if (flags & F_SCRIPT && !(addflags & AF_LONG_SCRIPT))
	{
        getstack() -> unsecurescript(this);
        stat = IO_write_stringref_new(_script, stream, p_version >= kMCStackFileFormatVersion_7_0);
		getstack() -> securescript(this);
		if (stat != IO_NORMAL)
			return stat;
	}
	
	if ((stat = IO_write_uint2(dflags, stream)) != IO_NORMAL)
		return stat;
	if ((stat = IO_write_uint2(ncolors, stream)) != IO_NORMAL)
		return stat;
	for (i = 0 ; i < ncolors ; i++)
	{
		if ((stat = IO_write_mccolor(colors[i], stream)) != IO_NORMAL)
			return stat;
		// MW-2013-11-19: [[ UnicodeFileFormat ]] If sfv >= 7000, use unicode.
		if ((stat = IO_write_stringref_new(colornames[i] != nil ? colornames[i] : kMCEmptyString, stream, p_version >= kMCStackFileFormatVersion_7_0)) != IO_NORMAL)
			return stat;
	}
	if (props != NULL)
		addflags |= AF_CUSTOM_PROPS;
	if (borderwidth != DEFAULT_BORDER)
		addflags |= AF_BORDER_WIDTH;
	if (shadowoffset != DEFAULT_SHADOW)
		addflags |= AF_SHADOW_OFFSET;
	if (!MCStringIsEmpty(tooltip))
		addflags |= AF_TOOL_TIP;
	if (altid != 0)
		addflags |= AF_ALT_ID;
	if (ink != GXcopy)
		addflags |= AF_INK;

//---- New in 2.7
	if (p_version >= kMCStackFileFormatVersion_2_7)
	{
		if (blendlevel != 100)
			addflags |= AF_BLEND_LEVEL;
	}
//----

	if (extraflags & EF_CANT_SELECT)
		addflags |= AF_CANT_SELECT;
	if (extraflags & EF_LINK_COLORS)
		addflags |= AF_LINK_COLORS;
	if (extraflags & EF_NO_FOCUS_BORDER)
		addflags |= AF_NO_FOCUS_BORDER;

	if ((stat = IO_write_uint2(addflags, stream)) != IO_NORMAL)
		return stat;
	for (i = 0 ; i < npatterns ; i++)
		if ((stat = IO_write_uint4(patterns[i].id, stream)) != IO_NORMAL)
			return stat;
	// MW-2012-02-22; [[ NoScrollSave ]] Adjust the rect by the current group offset.
	if ((stat = IO_write_int2(rect.x + MCgroupedobjectoffset . x, stream)) != IO_NORMAL)
		return stat;
	if ((stat = IO_write_int2(rect.y + MCgroupedobjectoffset . y, stream)) != IO_NORMAL)
		return stat;
	if ((stat = IO_write_uint2(rect.width, stream)) != IO_NORMAL)
		return stat;
	if ((stat = IO_write_uint2(rect.height, stream)) != IO_NORMAL)
		return stat;
	if (p_version < kMCStackFileFormatVersion_7_0 && addflags & AF_CUSTOM_PROPS)
		if ((stat = saveunnamedpropset_legacy(stream)) != IO_NORMAL)
			return stat;
	if (addflags & AF_BORDER_WIDTH)
		if ((stat = IO_write_uint1(borderwidth, stream)) != IO_NORMAL)
			return stat;
	if (addflags & AF_SHADOW_OFFSET)
		if ((stat = IO_write_int1(shadowoffset, stream)) != IO_NORMAL)
			return stat;
	if (addflags & AF_TOOL_TIP)
	{
		// MW-2012-03-09: [[ StackFile5500 ]] If the version is 5.5 and above, then
		//   the tooltip will be encoded in UTF-8 so we must convert for earlier
		//   versions.
		// MW-2012-03-13: [[ UnicodeToolTip ]] If the file format is older than 5.5
		//   then convert utf-8 to native before saving.
		if (p_version < kMCStackFileFormatVersion_5_5)
		{
			// MW-2013-11-19: [[ UnicodeFileFormat ]] sfv < 5500, so native output.
            // Tooltip is encoded in the native format
            if ((stat = IO_write_stringref_legacy(tooltip, stream, false)) != IO_NORMAL)
				return stat;
		}
		else if (p_version < kMCStackFileFormatVersion_7_0)
		{
			// MW-2013-11-19: [[ UnicodeFileFormat ]] Special-case 5.5 format - uses UTF-8.
			// Tooltip is encoded as UTF-8
			if ((stat = IO_write_stringref_legacy_utf8(tooltip, stream)) != IO_NORMAL)
				return stat;
		}
		else
		{
			// MW-2013-11-19: [[ UnicodeFileFormat ]] sfv >= 7000, so use unicode.
			if ((stat = IO_write_stringref_new(tooltip, stream, true)) != IO_NORMAL)
				return stat;
		}
	}
	if (addflags & AF_ALT_ID)
		if ((stat = IO_write_uint2(altid, stream)) != IO_NORMAL)
			return stat;

//---- New in 2.7
	uint1 t_converted_ink;
	if (p_version >= kMCStackFileFormatVersion_2_7)
		t_converted_ink = ink;
	else
		t_converted_ink = ink >= 0x19 ? GXcopy : ink;
//----

	if (addflags & AF_INK)
		if ((stat = IO_write_uint1(t_converted_ink, stream)) != IO_NORMAL)
			return stat;

	// MW-2013-12-05: [[ UnicodeFileFormat ]] If sfv < 7000 then here we write
	//   longscript or script+extended. Otherwise we just write out the extended area.
	if (p_version < kMCStackFileFormatVersion_7_0)
	{
		if (t_extended)
		{
			uint4 t_length_offset;

			t_length_offset = MCS_tell(stream);

			stat = IO_write_uint4(t_length_offset, stream);

			if (stat == IO_NORMAL)
			{
				MCObjectOutputStream *t_stream = nil;
				/* UNCHECKED */ MCStackSecurityCreateObjectOutputStream(stream, t_stream);
				getstack() -> unsecurescript(this);
				stat = t_stream -> WriteStringRefNew(_script, false);
				getstack() -> securescript(this);
				if (stat == IO_NORMAL)
					stat = extendedsave(*t_stream, p_part, p_version);
				if (stat == IO_NORMAL)
					stat = t_stream -> Flush(true);
				
				delete t_stream;
			}
			if (stat == IO_NORMAL)
				stat = IO_write_uint1(0, stream);
			if (stat == IO_NORMAL)
			{
				uint4 t_cur_offset;
				
				t_cur_offset = MCS_tell(stream);

				uint4 t_length;
				t_length = MCSwapInt32HostToNetwork(t_cur_offset - t_length_offset - 4);

				MCS_writeat(&t_length, sizeof(uint4), t_length_offset, stream);
			}
			if (stat != IO_NORMAL)
				return stat;
		}
		else if (addflags & AF_LONG_SCRIPT)
		{
			// MW-2013-11-19: [[ UnicodeFileFormat ]] If sfv >= 7000, use unicode.
			getstack() -> unsecurescript(this);
			stat = IO_write_stringref_new(_script, stream, p_version >= kMCStackFileFormatVersion_7_0, 4);
			getstack() -> securescript(this);
			if (stat != IO_NORMAL)
				return stat;
		}
	}
	else
    {
		if (t_extended)
		{
			uint4 t_length_offset;
			t_length_offset = MCS_tell(stream);
			stat = IO_write_uint4(t_length_offset, stream);
			if (stat == IO_NORMAL)
			{
				MCObjectOutputStream *t_stream = nil;
				/* UNCHECKED */ MCStackSecurityCreateObjectOutputStream(stream, t_stream);
				if (stat == IO_NORMAL)
					stat = extendedsave(*t_stream, p_part, p_version);
				if (stat == IO_NORMAL)
					stat = t_stream -> Flush(true);
				delete t_stream;
			}
			if (stat == IO_NORMAL)
			{
				uint4 t_cur_offset;
				
				t_cur_offset = MCS_tell(stream);
				
				uint4 t_length;
				t_length = MCSwapInt32HostToNetwork(t_cur_offset - t_length_offset - 4);
				
				MCS_writeat(&t_length, sizeof(uint4), t_length_offset, stream);
			}
			if (stat != IO_NORMAL)
				return stat;
        }
	}

//---- New in 2.7
	if (p_version >= kMCStackFileFormatVersion_2_7)
	{
		if (addflags & AF_BLEND_LEVEL)
			if ((stat = IO_write_uint1(blendlevel, stream)) != IO_NORMAL)
				return stat;

		// Write out the restrictions byte as if it were (old-style) Enterprise.
		// This ensures the stackfile can still be opened in older versions.
		uint1 t_restrictions;
		t_restrictions = 6;
		t_restrictions |= (~t_restrictions) << 4;

		// Mix the restrictions byte into the form expected by older engines (otherwise
		// they will fail to load).
		uint4 x;
		x = t_restrictions | (t_restrictions << 8);
		x |= x << 16;
		x ^= (t_written_id | ((65535 - t_written_id) << 16)) ^ flags;
		t_restrictions = ((x >> 24) & 0x88) | (x & 0x60) | ((x & 0x1100) >> 8) | ((x & 0x060000) >> 16);
	
		if ((stat = IO_write_uint1(t_restrictions, stream)) != IO_NORMAL)
			return stat;
	}
//----

	return IO_NORMAL;
}

IO_stat MCObject::defaultextendedload(MCObjectInputStream& p_stream, uint32_t p_version, uint4 p_remaining)
{
	IO_stat t_stat;
	t_stat = IO_NORMAL;

	if (p_remaining > 0)
	{
		uint4 t_flags, t_length, t_header_size;
		t_stat = checkloadstat(p_stream . ReadTag(t_flags, t_length, t_header_size));
		if (t_stat == IO_NORMAL)
			t_stat = checkloadstat(p_stream . Mark());
		if (t_stat == IO_NORMAL)
			t_stat = checkloadstat(p_stream . Skip(t_length));
		if (t_stat == IO_NORMAL)
			p_remaining -= t_length + t_header_size;
	}

	if (t_stat == IO_NORMAL)
		t_stat = MCObject::extendedload(p_stream, p_version, p_remaining);

	return t_stat;
}

IO_stat MCObject::defaultextendedsave(MCObjectOutputStream& p_stream, uint4 p_part, uint32_t p_version)
{
	IO_stat t_stat;
	t_stat = checkloadstat(p_stream . WriteTag(0, 0));
	if (t_stat == IO_NORMAL)
		t_stat = MCObject::extendedsave(p_stream, p_part, p_version);

	return t_stat;
}

IO_stat MCObject::extendedsave(MCObjectOutputStream& p_stream, uint4 p_part, uint32_t p_version)
{
	// First calculate the size of the array custom property data
	uint32_t t_prop_size;
	t_prop_size = 0;
	
	if (p_version < kMCStackFileFormatVersion_7_0)
		t_prop_size += measurearraypropsets_legacy();

	// Calculate the tag to write out
	uint32_t t_flags;
	t_flags = 0;

	uint32_t t_size;
	t_size = 0;

	if (t_prop_size != 0)
	{
		t_flags |= OBJECT_EXTRA_ARRAYPROPS;

		// We append an additional '0' to the end of the list of props for termination.
		t_size += t_prop_size + 4;
	}

	if (parent_script != NULL)
	{
		t_flags |= OBJECT_EXTRA_PARENTSCRIPT;
		
		// Parent scripts are written out as:
		//   uint8 count
		//   uint8 index
		//   if (index & (1 << 7))
		//     uint32 id
		//     cstring stack
		//     cstring mainstack
        
        // in 5.5 format, the length of the string + 1 (for nul char) is written out,
        // whereas in 7.0 we write out the 32-bit length and then the string.
        
        // AL-2014-07-31: [[ Bug 13043 ]] It is possible for utf8 string length to be different
        // here from the char count of the string.
        // SN-2014-10-27: [[ Bug 13554 ]] String length calculation refactored
        t_size += 1 + 1 + 4
                + p_stream . MeasureStringRefNew(MCNameGetString(parent_script -> GetParent() -> GetObjectStack()), p_version >= kMCStackFileFormatVersion_7_0)
                + p_stream . MeasureStringRefNew(kMCEmptyString, p_version >= kMCStackFileFormatVersion_7_0);
	}

	// MW-2009-09-24: Slight oversight on my part means that there is no record
	//   in place for 'control' only fields. There have never been any of these
	//   before until the addition of bitmap effects. Therefore we write them out
	//   in the object record.
	MCBitmapEffects *t_bitmap_effects;
	t_bitmap_effects = gettype() >= CT_GROUP ? static_cast<MCControl *>(this) -> getbitmapeffects() : NULL;
	if (t_bitmap_effects != NULL)
	{
		t_flags |= OBJECT_EXTRA_BITMAPEFFECTS;
		t_size += MCBitmapEffectsWeigh(t_bitmap_effects);
	}

	// MW-2011-11-24: [[ LayerMode Save ]] If we are a control, and have a layerMode that
	//   is not static, we need an extra byte.
	if (gettype() >= CT_GROUP && static_cast<MCControl *>(this) -> layer_getmodehint() != kMCLayerModeHintStatic)
	{
		t_flags |= OBJECT_EXTRA_LAYERMODE;
		t_size += 1;
	}

	// MW-2012-02-19: [[ SplitTextAttrs ]] If we need to save the font flags, then make
	//   sure we include it in the tag flags.
	if (needtosavefontflags())
	{
		t_flags |= OBJECT_EXTRA_FONTFLAGS;
		t_size += 1;
	}
    
    // Do we need to saving theming information?
    MCAutoStringRef t_theme_string;
    MCAutoStringRef t_theme_type_string;
    if (m_theme != kMCInterfaceThemeEmpty || m_theme_type != kMCPlatformControlTypeGeneric)
    {
        t_flags |= OBJECT_EXTRA_THEME_INFO;
        
        // Calculate the size of the serialised data
        MCExecContext ctxt;
        MCExecValue t_value;
        
        MCExecFormatEnum(ctxt, kMCInterfaceThemeTypeInfo, m_theme, t_value);
        if (t_value.type != kMCExecValueTypeStringRef)
            return IO_ERROR;
        t_size += p_stream.MeasureStringRefNew(t_value.stringref_value, p_version >= kMCStackFileFormatVersion_7_0);
        t_theme_string.Give(t_value.stringref_value);
        
        MCExecFormatEnum(ctxt, kMCInterfaceThemeControlTypeTypeInfo, m_theme_type, t_value);
        if (t_value.type != kMCExecValueTypeStringRef)
            return IO_ERROR;
        t_size += p_stream.MeasureStringRefNew(t_value.stringref_value, p_version >= kMCStackFileFormatVersion_7_0);
        t_theme_type_string.Give(t_value.stringref_value);
    }

	// If the tag is of zero length, write nothing.
	if (t_size == 0)
		return IO_NORMAL;

	// Otherwise write out stuff
	IO_stat t_stat;
	t_stat = p_stream . WriteTag(t_flags, t_size);
	
	if (t_stat == IO_NORMAL && (t_flags & OBJECT_EXTRA_ARRAYPROPS) != 0)
		t_stat = savearraypropsets_legacy(p_stream);
	
	if (t_stat == IO_NORMAL && (t_flags & OBJECT_EXTRA_PARENTSCRIPT) != 0)
	{
		t_stat = p_stream . WriteU8(1);
		if (t_stat == IO_NORMAL)
			t_stat = p_stream . WriteU8(128 + 0);
		if (t_stat == IO_NORMAL)
			t_stat = p_stream . WriteU32(parent_script -> GetParent() -> GetObjectId());
		// MW-2013-12-05: [[ UnicodeFileFormat ]] If sfv >= 7000, use unicode.
		if (t_stat == IO_NORMAL)
			t_stat = p_stream . WriteNameRefNew(parent_script -> GetParent() -> GetObjectStack(), p_version >= kMCStackFileFormatVersion_7_0);
		// MW-2013-12-05: [[ UnicodeFileFormat ]] If sfv >= 7000, use unicode.
		if (t_stat == IO_NORMAL)
			t_stat = p_stream . WriteStringRefNew(kMCEmptyString, p_version >= kMCStackFileFormatVersion_7_0); // was mainstack reference
	}

	if (t_stat == IO_NORMAL && (t_flags & OBJECT_EXTRA_BITMAPEFFECTS) != 0)
		t_stat = MCBitmapEffectsPickle(t_bitmap_effects, p_stream);

	// MW-2011-11-24: [[ LayerMode Save ]] If we are a control, with non-static layerMode then
	//   write out the mode as a byte.
	if (t_stat == IO_NORMAL && (t_flags & OBJECT_EXTRA_LAYERMODE) != 0)
		t_stat = p_stream . WriteU8(static_cast<MCControl *>(this) -> layer_getmodehint());

	// MW-2012-02-19: [[ SplitTextAttrs ]] If we have partial font settings, or are unicode with
	//   no font settings we need to write out font flags.
	if (t_stat == IO_NORMAL && (t_flags & OBJECT_EXTRA_FONTFLAGS) != 0)
	{
		// Write out the three persistent font flags.
		t_stat = p_stream . WriteU8(m_font_flags & (FF_HAS_ALL_FATTR));
	}
    
    if (t_stat == IO_NORMAL && (t_flags & OBJECT_EXTRA_THEME_INFO))
    {
        // Write out the theme name and theming type
        t_stat = p_stream.WriteStringRefNew(*t_theme_string, p_version >= kMCStackFileFormatVersion_7_0);
        if (t_stat == IO_NORMAL)
            t_stat = p_stream.WriteStringRefNew(*t_theme_type_string, p_version >= kMCStackFileFormatVersion_7_0);
    }

	return IO_NORMAL;
}

IO_stat MCObject::extendedload(MCObjectInputStream& p_stream, uint32_t version, uint4 p_length)
{
	if (p_length == 0)
		return IO_NORMAL;

	IO_stat t_stat;

	uint32_t t_flags, t_length, t_header_length;
	t_stat = p_stream . ReadTag(t_flags, t_length, t_header_length);

	if (t_stat == IO_NORMAL)
		t_stat = p_stream . Mark();

	if (t_stat == IO_NORMAL && (t_flags & OBJECT_EXTRA_ARRAYPROPS) != 0)
		t_stat = loadarraypropsets_legacy(p_stream);

	if (t_stat == IO_NORMAL && (t_flags & OBJECT_EXTRA_PARENTSCRIPT) != 0)
	{
		uint8_t t_count;
		t_stat = p_stream . ReadU8(t_count);

		uint8_t t_index;
		if (t_stat == IO_NORMAL)
			t_stat = p_stream . ReadU8(t_index);

		uint32_t t_id;
		if (t_stat == IO_NORMAL)
			t_stat = p_stream . ReadU32(t_id);
		
		// MW-2013-12-05: [[ UnicodeFileFormat ]] If sfv >= 7000, use unicode.
		MCNameRef t_stack;
		t_stack = NULL;
		if (t_stat == IO_NORMAL)
			t_stat = p_stream . ReadNameRefNew(t_stack, version >= kMCStackFileFormatVersion_7_0);
		
		// MW-2013-12-05: [[ UnicodeFileFormat ]] If sfv >= 7000, use unicode.
		// This is no longer used, but might remain in older stackfiles.
		MCAutoStringRef t_mainstack;
		if (t_stat == IO_NORMAL)
			t_stat = p_stream . ReadStringRefNew(&t_mainstack, version >= kMCStackFileFormatVersion_7_0);

		if (t_stat == IO_NORMAL)
		{
			parent_script = MCParentScript::Acquire(this, t_id, t_stack);
			if (parent_script == NULL)
				t_stat = IO_ERROR;

			s_loaded_parent_script_reference = true;
		}

		MCNameDelete(t_stack);
	}
	
	if (t_stat == IO_NORMAL && (t_flags & OBJECT_EXTRA_BITMAPEFFECTS) != 0)
	{
		MCBitmapEffectsRef t_effects;
		t_effects = NULL;
		t_stat = MCBitmapEffectsUnpickle(t_effects, p_stream);
		if (t_stat == IO_NORMAL)
			static_cast<MCControl *>(this) -> setbitmapeffects(t_effects);
	}
	
	// MW-2011-11-24: [[ LayerMode Save ]] If a layerMode byte is present then read it
	//   in.
	if (t_stat == IO_NORMAL && (t_flags & OBJECT_EXTRA_LAYERMODE) != 0)
	{
		uint8_t t_mode_hint;
		t_stat = p_stream . ReadU8(t_mode_hint);
		if (t_stat == IO_NORMAL)
			static_cast<MCControl *>(this) -> layer_setmodehint((MCLayerModeHint)t_mode_hint);
	}

	// MW-2012-02-19: [[ SplitTextAttrs ]] If a font-flag byte is present then
	//   load and apply to m_font_flags. Notice that we clear the existing flags
	//   as they may have been set as a result of detection of a F_FONT flag, but
	//   the presence of this record supercedes that.
	if (t_stat == IO_NORMAL && (t_flags & OBJECT_EXTRA_FONTFLAGS) != 0)
	{
		uint8_t t_font_flags;
		t_stat = p_stream . ReadU8(t_font_flags);
		if (t_stat == IO_NORMAL)
			m_font_flags = (t_font_flags & ~FF_HAS_ALL_FATTR) | (t_font_flags & FF_HAS_ALL_FATTR);
	}

    if (t_stat == IO_NORMAL && (t_flags & OBJECT_EXTRA_THEME_INFO) != 0)
    {
        MCAutoStringRef t_theme_string;
        MCAutoStringRef t_theme_type_string;
        t_stat = p_stream.ReadStringRefNew(&t_theme_string, version >= kMCStackFileFormatVersion_7_0);
        if (t_stat == IO_NORMAL)
            t_stat = p_stream.ReadStringRefNew(&t_theme_type_string, version >= kMCStackFileFormatVersion_7_0);
        
        if (t_stat == IO_NORMAL)
        {
            // Parse the theme name and theme type
            MCExecContext ctxt;
            MCExecValue t_value;
            intenum_t t_result;
            t_value.type = kMCExecValueTypeStringRef;
            
            t_value.stringref_value = MCValueRetain(*t_theme_string);
            MCExecParseEnum(ctxt, kMCInterfaceThemeTypeInfo, t_value, t_result);
            if (ctxt.HasError())
            {
                t_result = kMCInterfaceThemeEmpty;
                ctxt.IgnoreLastError();
            }
            m_theme = MCInterfaceTheme(t_result);
            
            t_value.stringref_value = MCValueRetain(*t_theme_type_string);
            MCExecParseEnum(ctxt, kMCInterfaceThemeControlTypeTypeInfo, t_value, t_result);
            if (ctxt.HasError())
            {
                t_result = kMCPlatformControlTypeGeneric;
                ctxt.IgnoreLastError();
            }
            m_theme_type = MCPlatformControlType(t_result);
        }
    }
    
	if (t_stat == IO_NORMAL)
		t_stat = p_stream . Skip(t_length);

	return t_stat;
}


// MW-2008-10-28: [[ ParentScripts ]] This method attempts to resolve the
//   parentscript reference for this object (if any).
// MW-2013-05-30: [[ InheritedPscripts ]] This method returns false if there
//   was not enough memory to complete the resolution.
bool MCObject::resolveparentscript(void)
{
	// If there is no parent script, just return.
	if (parent_script == NULL)
		return true;

	// Get the underlying parent script object.
	MCParentScript *t_script;
	t_script = parent_script -> GetParent();

	// If the parent script is blocked, just return
	if (t_script -> IsBlocked())
		return true;

	// We have a parent script, so use MCdispatcher to try and find the
	// stack.
	MCStack *t_stack;
	t_stack = getstack() -> findstackname(t_script -> GetObjectStack());

	// Next search for the control we need.
	MCObject *t_object;
	t_object = NULL;
	if (t_stack != NULL)
    {
        if (t_script -> GetObjectId() != 0)
            t_object = t_stack -> getcontrolid(CT_BUTTON, t_script -> GetObjectId(), true);
        else
            t_object = t_stack;
    }

	// If we found a control, resolve the parent script. Otherwise block it.
	if (t_object != NULL &&
        t_object != this)
	{
		t_script -> Resolve(t_object);

		// MW-2015-05-30: [[ InheritedPscripts ]] Next we must ensure the
		//   existence of the inheritence hierarchy, so resolve the parentScript's
		//   parentScript.
		if (!t_object -> resolveparentscript())
			return false;

		// MW-2015-05-30: [[ InheritedPscripts ]] And then make sure it creates its
		//   super-use chain.
		if (!parent_script -> Inherit())
			return false;
	}
	else
		t_script -> Block();

	return true;
}

// MW-2009-02-02: [[ Improved image search ]]
// This method implements the new image search order for objects, taking into account
// the behavior hierarchy. We first search the behavior chain's for successive ancestors
// of the object, up to and including its stack. If this fails, fall back to the original
// search.
MCImage *MCObject::resolveimage(MCStringRef p_name, uint4 p_image_id)
{
	// If the name string ptr is nil, then this is an id search.
	bool t_is_id;
	t_is_id = false;
	if (p_name == nil)
		t_is_id = true;

	MCControl *t_control;
	t_control = NULL;
	
	// Start with the behavior chain of the object itself.
	MCObject *t_target;
	t_target = this;

	// OK-2009-03-13: [[Bug 7742]] - Crash when copying text containing an imageSource character to another application
	while (t_target != NULL)
	{
		// Loop up the behavior chain of the current target.
		MCParentScript *t_behavior;
		t_behavior = t_target -> getparentscript();
		while(t_behavior != NULL)
		{
			// Fetch the behavior's resolved object - if there is none then
			// we are done.
			MCObject *t_behavior_object;
			t_behavior_object = t_behavior -> GetObject();
			if (t_behavior_object == NULL)
				break;
			
			// Fetch the behavior object's owning stack.
			MCStack *t_behavior_stack;
			t_behavior_stack = t_behavior_object -> getstack();
			
			// Search for the image id on the behavior's stack, breaking if
			// we are successful.
			if (t_is_id)
				t_control = t_behavior_stack -> getcontrolid(CT_IMAGE, p_image_id, true);
			else
			{
				MCNewAutoNameRef t_name;
				/* UNCHECKED */ MCNameCreate(p_name, &t_name);
				t_control = t_behavior_stack -> getcontrolname(CT_IMAGE, *t_name);
			}
			if (t_control != NULL)
				break;

			// MW-2013-05-30: [[ InheritedPscripts ]] Step to the next behavior
			//   in the chain.
			t_behavior = t_behavior_object -> getparentscript();
		}
		
		// If we found the control, break.
		if (t_control != NULL)
			break;
		
		// If the current target is a stack, we are done.
		if (t_target -> gettype() == CT_STACK)
			break;
		
		// Otherwise, iterate up the owner chain
		t_target = t_target -> parent;
	}
	
	// If we didn't find the control, then fallback to the old resolution
	// mechanism.
	if (t_control == NULL)
	{
		if (t_is_id)
			t_control = static_cast<MCControl *>(getstack() -> getobjid(CT_IMAGE, p_image_id));
		else
		{
			MCNewAutoNameRef t_name;
			/* UNCHECKED */ MCNameCreate(p_name, &t_name);
			t_control = static_cast<MCControl *>(getstack() -> getobjname(CT_IMAGE, *t_name));
		}
	}
	
	return static_cast<MCImage *>(t_control);
}

MCImage *MCObject::resolveimageid(uint32_t p_id)
{
	return resolveimage(nil, p_id);
}

MCImage *MCObject::resolveimagename(MCStringRef p_name)
{
	return resolveimage(p_name, 0);
}

///////////////////////////////////////////////////////////////////////////////

// IM-2013-10-17: [[ FullscreenMode ]] Removed struct fields not related to image masks
struct object_mask_info
{
	// IM-2013-10-17: [[ FullscreenMode ]] The mask image bitmap
	MCImageBitmap *image;

	// MM-2012-10-03: [[ ResIndependence ]] The scale of the mask.
	MCGFloat scale;

	// IM-2013-10-17: [[ FullscreenMode ]] top-left corner of the mask image in stack coords
	MCPoint origin;
	
	// This is freed after processing.
	MCImageBitmap *temp_bitmap;
};

// This method computes as small an non-transparent rect as it can for the
// given shape.
static MCRectangle compute_objectshape_rect(MCObjectShape& p_shape)
{
	if (p_shape . type == kMCObjectShapeEmpty)
		return MCU_make_rect(0, 0, 0, 0);
	
	if (p_shape . type == kMCObjectShapeRectangle)
		return MCU_intersect_rect(p_shape . bounds, p_shape . rectangle);
	
	if (p_shape . type == kMCObjectShapeMask)
	{
		MCImageBitmap *t_mask;
		t_mask = p_shape . mask . bits;
		
		// IM-2013-10-17: [[ ResIndependence ]] Apply image scale factor when computing rect
		MCGFloat t_scale;
		t_scale = p_shape . mask . scale == 0.0 ? 1.0 : p_shape . mask . scale;
		
		MCRectangle t_mask_rect;
		t_mask_rect = MCRectangleMake(p_shape . mask . origin . x, p_shape . mask . origin . y, ceilf(p_shape . mask . bits -> width / t_scale), ceilf(p_shape . mask . bits -> height) / t_scale);
		
		return MCU_intersect_rect(p_shape . bounds, t_mask_rect);
	}

	// Must be complex.
	return p_shape . bounds;
}

// This method computes the mask details for a given shape, rasterizing the object
// if necessary in the process.
static void compute_objectshape_mask(MCObject *p_object, const MCObjectShape& p_shape, const MCRectangle& p_rect, uint32_t p_threshold, object_mask_info& r_mask)
{
	// Make sure everything is 0.
	memset(&r_mask, 0, sizeof(r_mask));
	
	// IM-2013-10-17: [[ FullscreenMode ]] Only compute the mask for images & complex shapes
	MCAssert(p_shape . type != kMCObjectShapeRectangle);
	
	if (p_shape . type == kMCObjectShapeMask)
	{
		// IM-2013-10-17: [[ FullscreenMode ]] Simplified mask info
		r_mask . scale = p_shape . mask . scale == 0.0 ? 1.0 : p_shape . mask . scale;
		r_mask . image = p_shape . mask . bits;
		r_mask . origin = p_shape . mask . origin;
		
		return;
	}
	
	// We should only ever get here if the object is a control!
	assert(p_object -> gettype() >= CT_GROUP);
	
	// Otherwise we are in the complex case and must rasterize and extract a
	// temporary mask.
	
	// IM-2013-10-17: [[ FullscreenMode ]] Make sure our rect is clipped to the object rect
	MCRectangle t_rect;
	t_rect = MCU_intersect_rect(p_rect, p_object->getrect());
	
	MCImageBitmap *t_snapshot = nil;
	/* UNCHECKED */ MCImageBitmapCreate(t_rect.width, t_rect.height, t_snapshot);
	MCImageBitmapClear(t_snapshot);

	MCGContextRef t_context = nil;
	/* UNCHECKED */ MCGContextCreateWithPixels(t_snapshot->width, t_snapshot->height, t_snapshot->stride, t_snapshot->data, true, t_context);
	MCGContextTranslateCTM(t_context, -(MCGFloat)t_rect.x, -(MCGFloat)t_rect.y);
	MCGContextClipToRect(t_context, MCRectangleToMCGRectangle(t_rect));

	MCContext *t_gfxcontext = nil;
	/* UNCHECKED */ t_gfxcontext = new (nothrow) MCGraphicsContext(t_context);
	
	// Make sure the object is opened.
	bool t_needs_open;
	t_needs_open = p_object -> getopened() == 0;
	if (t_needs_open)
		p_object -> open();
	
	// Render the object into the context (isolated).
	((MCControl *)p_object) -> draw(t_gfxcontext, t_rect, true, false);
	
	// Close the object if we opened it.
	if (t_needs_open)
		p_object -> close();
	
	delete t_gfxcontext;
	MCGContextRelease(t_context);

	// IM-2013-08-15: [[ ResIndependence ]] Use bitmap as soft mask instead of extracting sharp mask
	r_mask . temp_bitmap = t_snapshot;
	
	// Now set up the mask structure.
	// IM-2013-10-17: [[ FullscreenMode ]] Simplified mask info
	/* OVERHAUL - REVISIT: we should render at the device scale */
	r_mask . scale = 1.0;
	// IM-2013-11-22: [[ Bug 11494 ]] Set the object mask to our new snapshot image
	r_mask . image = r_mask . temp_bitmap;
	r_mask . origin = MCPointMake(t_rect.x, t_rect.y);

	return;
}

// Returns true if any pixels within the given area have opacity above the threshold level
static bool mask_intersects_with_rect(const MCRectangle &p_rect, const object_mask_info &p_mask, uint8_t p_threshold)
{
	MCRectangle t_scaled_rect;
	t_scaled_rect = MCGRectangleGetIntegerBounds(MCGRectangleScale(MCRectangleToMCGRectangle(p_rect), p_mask.scale));

	MCRectangle t_scaled_mask_rect;
	t_scaled_mask_rect = MCRectangleMake(floorf(p_mask.origin.x * p_mask.scale), floorf(p_mask.origin.y * p_mask.scale), p_mask.image->width, p_mask.image->height);
	
	MCRectangle t_rect;
	t_rect = MCU_intersect_rect(t_scaled_rect, t_scaled_mask_rect);
	
	if (t_rect.width == 0 || t_rect.height == 0)
		return false;
	
	// check for opacity in the mask over the given rect
	uint8_t *t_src_ptr;
	t_src_ptr = (uint8_t*)p_mask.image->data;
	t_src_ptr += (t_rect.y - t_scaled_mask_rect.y) * p_mask.image->stride + (t_rect.x - t_scaled_mask_rect.x) * sizeof(uint32_t);
	
	for (uint32_t y = 0; y < t_rect.height; y++)
	{
		uint32_t *t_src_row;
		t_src_row = (uint32_t*)t_src_ptr;
		
		for (uint32_t x = 0; x < t_rect.width; x++)
			if (MCGPixelGetNativeAlpha(*t_src_row++) > p_threshold)
				return true;
		
		t_src_ptr += p_mask.image->stride;
	}
	
	return false;
}

// Fill the 1bpp scanline buffer, using the nearest pixel to the scaled positions
static void mask_fill_scanline(const object_mask_info &p_mask, uint8_t p_threshold, uint32_t p_y, MCGFloat p_start_x, MCGFloat p_step, uint32_t p_width, uint8_t *p_scanline)
{
	uint32_t *t_src_ptr;
	t_src_ptr = p_mask.image->data;
	
	t_src_ptr += p_y * (p_mask.image->stride / sizeof(uint32_t));
	
	uint32_t t_x;
	t_x = floorf(p_start_x);

	p_start_x -= t_x;
	
	t_src_ptr += t_x;
	
	uint32_t i;
	for(i = 0; i < (p_width & ~7); i += 8)
	{
		uint8_t t_mask;
		t_mask = 0;
		
		if (MCGPixelGetNativeAlpha(t_src_ptr[(uint32_t)floorf(p_start_x)]) >= p_threshold) t_mask |= 1 << 7;
		p_start_x += p_step;
		if (MCGPixelGetNativeAlpha(t_src_ptr[(uint32_t)floorf(p_start_x)]) >= p_threshold) t_mask |= 1 << 6;
		p_start_x += p_step;
		if (MCGPixelGetNativeAlpha(t_src_ptr[(uint32_t)floorf(p_start_x)]) >= p_threshold) t_mask |= 1 << 5;
		p_start_x += p_step;
		if (MCGPixelGetNativeAlpha(t_src_ptr[(uint32_t)floorf(p_start_x)]) >= p_threshold) t_mask |= 1 << 4;
		p_start_x += p_step;
		if (MCGPixelGetNativeAlpha(t_src_ptr[(uint32_t)floorf(p_start_x)]) >= p_threshold) t_mask |= 1 << 3;
		p_start_x += p_step;
		if (MCGPixelGetNativeAlpha(t_src_ptr[(uint32_t)floorf(p_start_x)]) >= p_threshold) t_mask |= 1 << 2;
		p_start_x += p_step;
		if (MCGPixelGetNativeAlpha(t_src_ptr[(uint32_t)floorf(p_start_x)]) >= p_threshold) t_mask |= 1 << 1;
		p_start_x += p_step;
		if (MCGPixelGetNativeAlpha(t_src_ptr[(uint32_t)floorf(p_start_x)]) >= p_threshold) t_mask |= 1 << 0;
		p_start_x += p_step;

		p_scanline[i / 8] = t_mask;
	}
	
	uint32_t t_mask;
	t_mask = 0;
	switch(p_width % 8)
	{
		case 7:
			if (MCGPixelGetNativeAlpha(t_src_ptr[(uint32_t)floorf(p_start_x)]) >= p_threshold) t_mask |= 1 << 1;
			p_start_x += p_step;
		case 6:
			if (MCGPixelGetNativeAlpha(t_src_ptr[(uint32_t)floorf(p_start_x)]) >= p_threshold) t_mask |= 1 << 2;
			p_start_x += p_step;
		case 5:
			if (MCGPixelGetNativeAlpha(t_src_ptr[(uint32_t)floorf(p_start_x)]) >= p_threshold) t_mask |= 1 << 3;
			p_start_x += p_step;
		case 4:
			if (MCGPixelGetNativeAlpha(t_src_ptr[(uint32_t)floorf(p_start_x)]) >= p_threshold) t_mask |= 1 << 4;
			p_start_x += p_step;
		case 3:
			if (MCGPixelGetNativeAlpha(t_src_ptr[(uint32_t)floorf(p_start_x)]) >= p_threshold) t_mask |= 1 << 5;
			p_start_x += p_step;
		case 2:
			if (MCGPixelGetNativeAlpha(t_src_ptr[(uint32_t)floorf(p_start_x)]) >= p_threshold) t_mask |= 1 << 6;
			p_start_x += p_step;
		case 1:
			if (MCGPixelGetNativeAlpha(t_src_ptr[(uint32_t)floorf(p_start_x)]) >= p_threshold) t_mask |= 1 << 7;
			p_start_x += p_step;

			p_scanline[i / 8] = t_mask;
			break;
			
		default:
			break;
	}
}

bool MCObject::intersects(MCObject *p_other, uint32_t p_threshold)
{
	// If the threshold is > 255 then the masks are empty, so no intersection.
	if (p_threshold > 255)
		return false;

	// Fetch the stacks we need.
	MCStack *t_this_stack, *t_other_stack;
	t_this_stack = getstack();
	t_other_stack = p_other -> getstack();

	// If the bounds of the object's don't intersect, then we are done.
	if (MCU_empty_rect(MCU_intersect_rect(t_this_stack -> recttoroot(getrect()), t_other_stack -> recttoroot(p_other -> getrect()))))
		return false;
	
	// If the threshold is 0 then we are doing bounds checking, in which
	// case we intersect, and so are done.
	if (p_threshold == 0)
		return true;
	
	// Next compute the shape of the object. This will give us a rect, mask or
	// complex shape.
	MCObjectShape t_this_shape, t_other_shape;
	/* UNCHECKED */ lockshape(t_this_shape);
	/* UNCHECKED */ p_other -> lockshape(t_other_shape);
	
	// Compute the intersection in screen co-ords.
	// IM-2013-10-17: [[ FullscreenMode ]] Perform transformations & comparisons using MCGRectangles
	MCRectangle t_this_objectshape_rect;
	t_this_objectshape_rect = compute_objectshape_rect(t_this_shape);
	
	MCRectangle t_other_objectshape_rect;
	t_other_objectshape_rect = compute_objectshape_rect(t_other_shape);
	
	MCGRectangle t_this_root_rect;
	MCGRectangle t_other_root_rect;
	
	t_this_root_rect = MCGRectangleApplyAffineTransform(MCRectangleToMCGRectangle(t_this_objectshape_rect), t_this_stack->getroottransform());
	t_other_root_rect = MCGRectangleApplyAffineTransform(MCRectangleToMCGRectangle(t_other_objectshape_rect), t_other_stack->getroottransform());

	MCGRectangle t_root_rect;
	t_root_rect = MCGRectangleIntersection(t_this_root_rect, t_other_root_rect);
	
	bool t_intersects;
	if (MCGRectangleIsEmpty(t_root_rect))
	{
		// If the actual intersection is empty, we don't intersect.
		t_intersects = false;
	}
	else if (t_this_shape . type == kMCObjectShapeRectangle && t_other_shape . type == kMCObjectShapeRectangle)
	{
		// If both shapes are rects, then we are done (they must intersect).
		t_intersects = true;
	}
	else if (t_this_shape . type == kMCObjectShapeRectangle && t_other_shape . type != kMCObjectShapeRectangle)
	{
		// IM-2013-10-17: Add special case handling for image / rect intersection
		MCGRectangle t_other_rect;
		t_other_rect = MCGRectangleApplyAffineTransform(t_root_rect, MCGAffineTransformInvert(t_other_stack->getroottransform()));
		
		MCRectangle t_int_rect;
		t_int_rect = MCGRectangleGetIntegerInterior(t_other_rect);
		
		object_mask_info t_other_mask;
		compute_objectshape_mask(p_other, t_other_shape, t_int_rect, p_threshold, t_other_mask);
		
		t_intersects = mask_intersects_with_rect(t_int_rect, t_other_mask, p_threshold);
		
		// Free the temporary masks that were generated (if any).
		MCImageFreeBitmap(t_other_mask . temp_bitmap);
	}
	else if (t_this_shape . type != kMCObjectShapeRectangle && t_other_shape . type == kMCObjectShapeRectangle)
	{
		// IM-2013-10-17: Add special case handling for image / rect intersection
		MCGRectangle t_this_rect;
		t_this_rect = MCGRectangleApplyAffineTransform(t_root_rect, MCGAffineTransformInvert(t_this_stack->getroottransform()));
		
		MCRectangle t_int_rect;
		t_int_rect = MCGRectangleGetIntegerInterior(t_this_rect);
		
		object_mask_info t_this_mask;
		compute_objectshape_mask(p_other, t_this_shape, t_int_rect, p_threshold, t_this_mask);
		
		t_intersects = mask_intersects_with_rect(t_int_rect, t_this_mask, p_threshold);
		
		// Free the temporary masks that were generated (if any).
		MCImageFreeBitmap(t_this_mask . temp_bitmap);
	}
	else
	{
		// IM-2013-10-17: [[ FullscreenMode ]] Perform transformations & comparisons using MCGRectangles
		// Now compute the rects of interest in both the objects.
		
		// IM-2013-10-24: [[ FullscreenMode ]] Use integer rects to avoid mask buffer
		// underruns caused by floating-point rounding errors.
		MCRectangle t_other_rect;
		t_other_rect = MCGRectangleGetIntegerInterior(MCGRectangleApplyAffineTransform(t_root_rect, MCGAffineTransformInvert(t_other_stack->getroottransform())));
		
		MCRectangle t_this_rect;
		t_this_rect = MCGRectangleGetIntegerInterior(MCGRectangleApplyAffineTransform(t_root_rect, MCGAffineTransformInvert(t_this_stack->getroottransform())));
		
		// Now resolve the masks - this may result in a temporary image being
		// generated in <mask>.temp_bits - this is freed at the end.
		object_mask_info t_this_mask, t_other_mask;
		compute_objectshape_mask(this, t_this_shape, t_this_rect, p_threshold, t_this_mask);
		compute_objectshape_mask(p_other, t_other_shape, t_other_rect, p_threshold, t_other_mask);
		
		// IM-2013-10-17: [[ FullscreenMode ]] Use integer bounds when testing pixels
		MCRectangle t_int_rect;
		t_int_rect = MCGRectangleGetIntegerInterior(t_root_rect);
		
		// Now check for intersection by processing a scanline at a time.
		int32_t t_scanline_width;
		t_scanline_width = (t_int_rect . width + 7) / 8;
		
		// We accumulate the normalized mask a scanline at a time.
		uint8_t *t_this_scanline, *t_other_scanline;
		MCMemoryNewArray(t_scanline_width, t_this_scanline);
		MCMemoryNewArray(t_scanline_width, t_other_scanline);
				
		// IM-2013-10-17: [[ FullscreenMode ]] Precompute initial pixel coords & row/column increments
		MCGFloat t_this_x, t_this_y, t_this_x_inc, t_this_y_inc;
		t_this_x = t_this_mask.scale * (t_this_rect.x - t_this_mask.origin.x);
		t_this_y = t_this_mask.scale * (t_this_rect.y - t_this_mask.origin.y);
		t_this_x_inc = t_this_mask.scale * ((MCGFloat)t_this_rect.width / (MCGFloat)t_int_rect.width);
		t_this_y_inc = t_this_mask.scale * ((MCGFloat)t_this_rect.height / (MCGFloat)t_int_rect.height);
		
		// IM-2013-10-17: [[ FullscreenMode ]] Precompute initial pixel coords & row/column increments
		MCGFloat t_other_x, t_other_y, t_other_x_inc, t_other_y_inc;
		t_other_x = t_other_mask.scale * (t_other_rect.x - t_other_mask.origin.x);
		t_other_y = t_other_mask.scale * (t_other_rect.y - t_other_mask.origin.y);
		t_other_x_inc = t_other_mask.scale * ((MCGFloat)t_other_rect.width / (MCGFloat)t_int_rect.width);
		t_other_y_inc = t_other_mask.scale * ((MCGFloat)t_other_rect.height / (MCGFloat)t_int_rect.height);
		
		// Now check for overlap!
		t_intersects = false;
		// IM-2013-05-10: optimize - exit from outer loop if intersect found
		for(int32_t y = 0; !t_intersects && y < t_int_rect . height; y++)
		{
			// Fill the scanline for this.
			mask_fill_scanline(t_this_mask, p_threshold, (uint32_t)floorf(t_this_y), t_this_x, t_this_x_inc, t_int_rect.width, t_this_scanline);
			t_this_y += t_this_y_inc;
			
			// Fill the scanline for other.
			mask_fill_scanline(t_other_mask, p_threshold, (uint32_t)floorf(t_other_y), t_other_x, t_other_x_inc, t_int_rect.width, t_other_scanline);
			t_other_y += t_other_y_inc;
			
			// Check to see if they intersect.
			for(int32_t x = 0; !t_intersects && x < t_scanline_width; x++)
				t_intersects = (t_this_scanline[x] & t_other_scanline[x]) != 0;
		}
		
		// Scanlines aren't needed anymore.
		MCMemoryDeleteArray(t_this_scanline);
		MCMemoryDeleteArray(t_other_scanline);
		
		// Free the temporary masks that were generated (if any).
		MCImageFreeBitmap(t_this_mask . temp_bitmap);
		MCImageFreeBitmap(t_other_mask . temp_bitmap);
	}
	
	p_other -> unlockshape(t_other_shape);
	unlockshape(t_this_shape);
	
	return t_intersects;
}

bool MCObject::lockshape(MCObjectShape& r_shape)
{
	// By default we assume an object is complex - requiring rendering to
	// determine its shape.
	r_shape . type = kMCObjectShapeComplex;
	r_shape . bounds = getrect();
	return true;
}

void MCObject::unlockshape(MCObjectShape& p_shape)
{
}

// MW-2012-02-14: [[ FontRefs ]] New method which maps the object's concrete font
//   on open.
bool MCObject::mapfont(bool recursive)
{
    // This may be called even when the font has already been mapped
    if (m_font != nil)
    {
        if (!inheritfont())
            return true;
        if (!parent)
            return false;
        return parent->mapfont(true);
    }
    
    // MW-2012-02-24: [[ FontRefs ]] Fix a problem with images used as icons.
	//   Images don't use the fontref, so don't do anything if we are an image.

	if (gettype() == CT_IMAGE)
		return false;
	
    // This is only set if an explicitly-set font was found at some point
    bool t_explicit_font;
    t_explicit_font = false;
    
	// MW-2012-03-02: [[ Bug 10044 ]] If the parent isn't open, then we won't have a
	//   font. This causes problems for some things (like import snapshot) so in this
	//   case we ask the parent to map it's font.
	// MW-2012-03-12: [[ Bug 10078 ]] Only map the parent if the font is nil otherwise
	//   stacks with substacks have their fonts unmapped incorrectly.
	bool t_mapped_parent;
	t_mapped_parent = false;
	if (parent && parent -> m_font == nil)
	{
		t_mapped_parent = true;
	}
    if (parent)
        t_explicit_font = parent -> mapfont(true);
	
	// MW-2013-12-19: [[ Bug 11606 ]] Make sure we check for a stack using ideal layout
	//   as this requires new font computation.
	// If we have a font setting, then we create a new font. Otherwise we just
	// copy the parent's font.
	if (!inheritfont() || (gettype() == CT_STACK && static_cast<MCStack *>(this) -> getuseideallayout()))
	{
        t_explicit_font = true;
        
        // MW-2012-02-19: [[ SplitTextAttrs ]] Compute the attrs to write out. If we don't
		//   have all of the attrs, fetch the inherited ones.
		MCNameRef t_textfont;
		uint2 t_textstyle, t_textsize;
		getfontattsnew(t_textfont, t_textsize, t_textstyle);

		// Map the font style from a text style.
		MCFontStyle t_font_style;
		t_font_style = MCFontStyleFromTextStyle(t_textstyle);

		// If the parent has printer metrics, make sure we do too.
		// MW-2012-08-30: [[ Bug 10295 ]] If this is a stack and it has formatForPrinting
		//   set, make sure we create a printer font.
		// MW-2013-12-04: [[ Bug 11513 ]] Make sure we check for ideal layout, rather than
		//   just for formatForPrinting.
		if ((parent && parent -> m_font != nil && MCFontHasPrinterMetrics(parent -> m_font)) ||
		    (gettype() == CT_STACK && ((MCStack *)this) -> getuseideallayout()))
			t_font_style |= kMCFontStylePrinterMetrics;

        // If the font is explicitly requesting the default font for this
        // control type, use the themed font
        if (MCNameIsEqualTo(t_textfont, MCN_font_default))
        {
            // Don't inherit the parent's themed font
            if (recursive)
                return false;
            
            // Get the appropriate themed font
            MCPlatformGetControlThemePropFont(getcontroltype(), getcontrolsubpart(), getcontrolstate(), kMCPlatformThemePropertyTextFont, m_font);
        }
        else
        {
            // Explicit non-default font
            /* UNCHECKED */ MCFontCreate(t_textfont, t_font_style, t_textsize, m_font);
        }
	}
	else if (parent && t_explicit_font)
	{
		if (parent -> m_font == nil)
		{
			MCLog("[ %p ] parent font == nil (%d)", this, gettype());
		}
		else
			m_font = MCFontRetain(parent -> m_font);
	}
    else if (recursive)
    {
        // No font style font - it will be resolved after unwinding
        return false;
    }
    else
    {
        // No font style was found. Use the themed font
        MCPlatformGetControlThemePropFont(getcontroltype(), getcontrolsubpart(), getcontrolstate(), kMCPlatformThemePropertyTextFont, m_font);
    }
	
	// MW-2012-03-02: [[ Bug 10044 ]] If we had to temporarily map the parent's font
	//   then unmap it here.
	// MW-2012-03-12: [[ Bug 10078 ]] Only unmap the parent if we mapped it in the
	//   first place.
	if (t_mapped_parent)
		parent -> unmapfont();
    
    return t_explicit_font;
}

// MW-2012-02-14: [[ FontRefs ]] New method which unmaps the object's concrete font
//   on close.
void MCObject::unmapfont(void)
{
	MCFontRelease(m_font);
	m_font = nil;
}

// MW-2012-02-14: [[ FontRefs ]] New method which updates the object's concrete font
//   when a text property, or inherited text property changes.
bool MCObject::recomputefonts(MCFontRef p_parent_font, bool p_force)
{
	// MW-2012-02-19: [[ SplitTextAttrs ]] If the object has no font attrs, then just
	//   inherit.
	if (p_parent_font != nil && inheritfont())
	{
		if (p_parent_font == m_font)
			return p_force;

		MCFontRelease(m_font);
		m_font = MCFontRetain(p_parent_font);

		return true;
	}

	MCFontRef t_current_font;
    t_current_font = m_font ? MCFontRetain(m_font) : nil;
	
	unmapfont();
	mapfont();
	
	bool t_changed;
	t_changed = t_current_font != m_font;

	MCFontRelease(t_current_font);

	return t_changed || p_force;
}

void MCObject::copyfont(MCFontRef& r_font)
{
    bool t_need_unmap;
    t_need_unmap = false;
    if (m_font == nil)
    {
        mapfont();
        t_need_unmap = true;
    }
    
    if (m_font != nil)
        r_font = MCFontRetain(m_font);
    else
        r_font = nil;
    
    if (t_need_unmap)
        unmapfont();
}

///////////////////////////////////////////////////////////////////////////////

// MW-2012-02-17: [[ LogFonts ]] Copy the font attrs from the other object - this
//   assumes m_font_attrs hasn't been initialized. Note that this is callled 
//   from object-copy constructor, and the font flags for this are already the
//   same as other.
void MCObject::copyfontattrs(const MCObject& p_other)
{
	// If there are no font attrs, then do nothing.
	if (!hasfontattrs())
	{
		m_font_attrs = nil;
		return;
	}

	/* UNCHECKED */ MCMemoryNew(m_font_attrs);
	if ((m_font_flags & FF_HAS_TEXTFONT) != 0)
		MCNameClone(p_other . m_font_attrs -> name, m_font_attrs -> name);
	if ((m_font_flags & FF_HAS_TEXTSIZE) != 0)
		m_font_attrs -> size = p_other . m_font_attrs -> size;
	if ((m_font_flags & FF_HAS_TEXTSTYLE) != 0)
		m_font_attrs -> style = p_other . m_font_attrs -> style;
}

// MW-2012-02-17: [[ LogFonts ]] Set all font attrs to empty.
void MCObject::clearfontattrs(void)
{
	if (m_font_attrs == nil)
		return;

	MCNameDelete(m_font_attrs -> name);
	MCMemoryDelete(m_font_attrs); /* Allocated with MCMemoryNew() */
	m_font_attrs = nil;

	// MW-2012-02-19: [[ SplitTextAttrs ]] Unset all the individual fontattr flags.
	m_font_flags &= ~FF_HAS_ALL_FATTR;
}

// MW-2012-02-17: [[ LogFonts ]] Set the object's font attrs to the ones specified
//   by the given index.
void MCObject::loadfontattrs(uint2 p_index)
{
	// Lookup the font attrs details in the logical font table.
	MCNameRef t_textfont;
	uint2 t_textsize, t_textstyle;
	bool t_unicode;
	MCLogicalFontTableLookup(p_index, t_textfont, t_textstyle, t_textsize, t_unicode);

	// If the font had a unicode tag, then mark the object as having one.
	if (t_unicode)
		m_font_flags |= FF_HAS_UNICODE_TAG;

	// If any of the attrs are not in the font flags, we clear them (size / style == 0
	// font = nil).
	if ((m_font_flags & FF_HAS_TEXTFONT) == 0)
		t_textfont = nil;
	if ((m_font_flags & FF_HAS_TEXTSTYLE) == 0)
		t_textstyle = 0;
	if ((m_font_flags & FF_HAS_TEXTSIZE) == 0)
		t_textsize = 0;

	// Configure the attrs.
	setfontattrs(FF_HAS_ALL_FATTR, t_textfont, t_textsize, t_textstyle);
}

// MW-2012-02-17: [[ LogFonts ]] Compute the index to be saved into the stackfile
//   based on the object's font attrs.
uint2 MCObject::savefontattrs(void)
{
	// Fetch the object's font attrs. This ensures appropriate inherited values are
	// used when an object has unicode and so a font needs to be synthesized.
	MCNameRef t_textfont;
	uint2 t_textsize, t_textstyle;
	getfontattsnew(t_textfont, t_textsize, t_textstyle);

	// Now lookup the index for the given font attrs in the logical font table.
	return MCLogicalFontTableMap(t_textfont, t_textstyle, t_textsize, (m_font_flags & FF_HAS_UNICODE) != 0);
}

// MW-2012-02-17: [[ LogFonts ]] Set the logical font attrs to the given values. Note
//   that we ignore the object's settings of the font flags here since they might not
//   reflect reality (i.e. on load).
void MCObject::setfontattrs(uint32_t p_which, MCNameRef p_textfont, uint2 p_textsize, uint2 p_textstyle)
{
	if (p_which == 0)
	{
		if (m_font_attrs != nil)
			MCNameDelete(m_font_attrs -> name);
		delete m_font_attrs;
		m_font_attrs = nil;
		m_font_flags &= ~FF_HAS_ALL_FATTR;
		return;
	}

	if (m_font_attrs == nil)
		/* UNCHECKED */ MCMemoryNew(m_font_attrs);

	if ((p_which & FF_HAS_TEXTFONT) != 0)
	{
		MCNameDelete(m_font_attrs -> name);
		if (p_textfont != nil && !MCNameIsEmpty(p_textfont))
		{
			/* UNCHECKED */ MCNameClone(p_textfont, m_font_attrs -> name);
			m_font_flags |= FF_HAS_TEXTFONT;
		}
		else
		{
			m_font_attrs -> name = nil;
			m_font_flags &= ~FF_HAS_TEXTFONT;
		}
	}

	if ((p_which & FF_HAS_TEXTSIZE) != 0)
	{
		if (p_textsize != 0)
		{
			m_font_attrs -> size = p_textsize;
			m_font_flags |= FF_HAS_TEXTSIZE;
		}
		else
		{
			m_font_attrs -> size = 0;
			m_font_flags &= ~FF_HAS_TEXTSIZE;
		}
	}

	if ((p_which & FF_HAS_TEXTSTYLE) != 0)
	{
		if (p_textstyle != 0)
		{
			m_font_attrs -> style = p_textstyle;
			m_font_flags |= FF_HAS_TEXTSTYLE;
		}
		else
		{
			m_font_attrs -> style = 0;
			m_font_flags &= ~FF_HAS_TEXTSTYLE;
		}
	}
}

// MW-2012-02-17: [[ LogFonts ]] Set the logical font attrs to the given values
//   using a c-string for the name.
void MCObject::setfontattrs(MCStringRef p_textfont, uint2 p_textsize, uint2 p_textstyle)
{
	MCAutoNameRef t_textfont_name;
	/* UNCHECKED */ MCNameCreate(p_textfont, t_textfont_name);
	setfontattrs(FF_HAS_ALL_FATTR, t_textfont_name, p_textsize, p_textstyle);
}

// MW-2012-02-19: [[ SplitTextAttrs ]] This method returns true if any of the font
//   attrs are set.
bool MCObject::hasfontattrs(void) const
{
	return (m_font_flags & FF_HAS_ALL_FATTR) != 0;
}

// MW-2012-02-19: [[ SplitTextAttrs ]] This method returns true if the fontflags
//   extended record is needed. We only need this if we are going to generate a
//   font record to serialize, and the object has partial (or no) font attrs set.
bool MCObject::needtosavefontflags(void) const
{
	return needtosavefontrecord() && (m_font_flags & FF_HAS_ALL_FATTR) != FF_HAS_ALL_FATTR;
}

bool MCObject::inheritfont() const
{
    return !hasfontattrs()
        && (gettheme() == kMCInterfaceThemeLegacy)  /* Fonts depend on control type in non-legacy themes */
        && (m_theme == kMCInterfaceThemeEmpty)      /* Can only inherit if theme is inherited too */
        /*&& (m_theme_type == kMCPlatformControlTypeGeneric)*/;
}

// MW-2012-02-19: [[ SplitTextAttrs ]] This method returns true if a font record
//   is needed when saving. This occurs if any of the font attr are set, the
//   object is marked as unicode or the object has a fontheight.
// MW-2012-03-13: [[ Bug 10083 ]] Also need to save record if parent unicodeness
//   is different from ours.
bool MCObject::needtosavefontrecord(void) const
{
	return hasfontattrs() || hasunicode() || fontheight != 0 || (parent && parent -> hasunicode() != hasunicode());
}

// MW-2012-06-08: [[ Relayer ]] No-op - only implemented for containers.
void MCObject::relayercontrol(MCControl *source, MCControl *target)
{
}

void MCObject::relayercontrol_remove(MCControl *p_control)
{
}

void MCObject::relayercontrol_insert(MCControl *p_control, MCControl *p_target)
{
}

////////////////////////////////////////////////////////////////////////////////

// Gets the current native layer (if any) associated with this object
MCNativeLayer* MCObject::getNativeLayer() const
{
	return m_native_layer;
}

bool MCObject::GetNativeView(void *&r_view)
{
	if (m_native_layer == nil)
		return false;
	
	return m_native_layer->GetNativeView(r_view);
}

bool MCObject::SetNativeView(void *p_view)
{
	bool t_success;
	t_success = true;
	
	MCNativeLayer *t_layer;
	t_layer = nil;
	
	if (t_success && p_view != nil)
	{
		t_layer = MCNativeLayer::CreateNativeLayer(this, p_view);
		t_success = t_layer != nil;
	}
	
	if (t_success)
	{
		if (m_native_layer != nil)
			delete m_native_layer;
		
		m_native_layer = t_layer;
		if (m_native_layer != nil)
		{
			if (opened)
				m_native_layer->OnAttach();
			
			MCRectangle t_viewport;
			if (getparent() != nil && getparent()->gettype() == CT_GROUP)
				t_viewport = ((MCGroup*)getparent())->getviewportgeometry();
			else
			{
				// IM-2016-02-17: [[ Bug 16944 ]] If layer is not in a group, then viewport
				//    should be unbounded.
				t_viewport = MCRectangleMake(INT16_MIN, INT16_MIN, UINT16_MAX, UINT16_MAX);
			}
				
			m_native_layer->OnGeometryChanged(GetNativeViewRect(getrect()));
			m_native_layer->OnViewportGeometryChanged(t_viewport);
			m_native_layer->OnToolChanged(getstack()->gettool(this));
			m_native_layer->OnVisibilityChanged(isvisible());
		}
	}
	
	return t_success;
}

MCRectangle MCObject::GetNativeViewRect(const MCRectangle &p_object_rect)
{
	return p_object_rect;
}

////////////////////////////////////////////////////////////////////////////////

void MCObject::scheduledelete(bool p_is_child)
{
    if (!p_is_child)
        MCDeletedObjectsOnObjectDeleted(this);
}

MCRectangle MCObject::measuretext(MCStringRef p_text, bool p_is_unicode)
{
    bool t_mapped_font;
    t_mapped_font = false;
    if (!opened && m_font == nil)
    {
        mapfont();
        t_mapped_font = true;
    }
    
    MCRectangle t_bounds;
    t_bounds . x = 0;
	// MW-2013-08-23: [[ MeasureText ]] Shortcut if no text - useful for just
	//   getting the font ascent/descent (as used in MCGroup methods).
    // MM-2014-04-16: [[ Bug 11964 ]] Pass through the transform of the stack to make sure the measurment is correct for scaled text.
	if (MCStringGetLength(p_text) != 0)
        t_bounds . width = MCFontMeasureText(m_font, p_text, getstack() -> getdevicetransform());
	else
		t_bounds . width = 0;
    t_bounds . y = -MCFontGetAscent(m_font);
    t_bounds . height = MCFontGetDescent(m_font) + MCFontGetAscent(m_font);
    
    if (t_mapped_font)
        unmapfont();
    
    return t_bounds;
}

struct MCRequiredStackFileVersionVisitor : public MCObjectVisitor
{
	uint32_t required_version;
	
	bool OnObject(MCObject *p_object)
	{
		required_version = MCMax(required_version, p_object->getminimumstackfileversion());
		
		// keep looking if current required version is less than the maximum
		return required_version < kMCStackFileFormatCurrentVersion;
	}
	
	// make sure blocks and paragraphs are checked
	bool OnParagraph(MCParagraph *p_paragraph)
	{
		required_version = MCMax(required_version, p_paragraph->getminimumstackfileversion());
		
		// keep looking if current required version is less than the maximum
		return required_version < kMCStackFileFormatCurrentVersion;
	}
	
	bool OnBlock(MCBlock *p_block)
	{
		required_version = MCMax(required_version, p_block->getminimumstackfileversion());
		
		// keep looking if current required version is less than the maximum
		return required_version < kMCStackFileFormatCurrentVersion;
	}
};

uint32_t MCObject::geteffectiveminimumstackfileversion(void)
{
	MCRequiredStackFileVersionVisitor t_visitor;
	t_visitor.required_version = kMCStackFileFormatMinimumExportVersion;
	visit(kMCObjectVisitorHeirarchical | kMCObjectVisitorRecursive, 0, &t_visitor);
	return t_visitor.required_version;
}

uint32_t MCObject::getminimumstackfileversion(void)
{
	// Default minimum stack file version
	return kMCStackFileFormatMinimumExportVersion;
}

// AL-2015-06-30: [[ Bug 15556 ]] Refactored function to sync mouse focus
void MCObject::sync_mfocus(void)
{
    bool needmfocus;
    needmfocus = false;
    
    if (opened && getstack() == MCmousestackptr)
    {
        if (!(flags & F_VISIBLE))
        {
            MCObject *mfocused = MCmousestackptr->getcard()->getmfocused();
            // MW-2012-02-22: [[ Bug 10018 ]] If the target is a group then check
            //   to see if it is the ancestor of the mfocused control; otherwise
            //   just compare directly.
            if (isancestorof(mfocused))
                needmfocus = true;
        }
        else if (MCU_point_in_rect(rect, MCmousex, MCmousey))
            needmfocus = true;
    }
    
    if (state & CS_KFOCUSED)
        getcard(0)->kunfocus();
    
    // MW-2008-08-04: [[ Bug 7094 ]] If we change the visibility of the control
    //   while its grabbed, we should ungrab it - otherwise it sticks to the
    //   cursor.
    if (gettype() >= CT_GROUP && getstate(CS_GRAB))
        state &= ~CS_GRAB;
    
    resizeparent();
    
    if (needmfocus)
        MCmousestackptr->getcard()->mfocus(MCmousex, MCmousey);
}

bool MCObject::isancestorof(MCObject *p_object)
{
    if (p_object == nil)
        return false;
    
    if (this == p_object)
        return true;
    
    if (gettype() != CT_GROUP)
        return false;
    
    return isancestorof(p_object -> getparent());
}

///////////////////////////////////////////////////////////////////////////////

void MCObject::signallisteners(Properties which)
{
    if (m_listening && which != P_CUSTOM_PROPERTY_SET)
    {
        m_properties_changed |= kMCPropertyChangedMessageTypePropertyChanged;
        MCobjectpropertieschanged = True;
    }
}

void MCObject::signallistenerswithmessage(uint8_t p_message)
{
    if (m_listening)
    {
        m_properties_changed |= p_message;
        MCobjectpropertieschanged = True;
    }
}

///////////////////////////////////////////////////////////////////////////////

bool MCObject::visit_self(MCObjectVisitor *p_visitor)
{
	return p_visitor -> OnObject(this);
}

bool MCObject::visit(MCObjectVisitorOptions p_options, uint32_t p_part, MCObjectVisitor *p_visitor)
{
	bool t_continue;
	t_continue = true;
	
	if (MCObjectVisitorIsDepthLast(p_options))
		t_continue = visit_self(p_visitor);
	
	if (t_continue && MCObjectVisitorIsRecursive(p_options))
		t_continue = visit_children(p_options, p_part, p_visitor);
	
	if (t_continue && MCObjectVisitorIsDepthFirst(p_options))
		t_continue = visit_self(p_visitor);
	
	return t_continue;
}

bool MCObject::visit_children(MCObjectVisitorOptions p_options, uint32_t p_part, MCObjectVisitor *p_visitor)
{
	return true;
}

///////////////////////////////////////////////////////////////////////////////

MCObjectVisitor::~MCObjectVisitor(void)
{
}

bool MCObjectVisitor::OnObject(MCObject *p_object)
{
	return true;
}

bool MCObjectVisitor::OnControl(MCControl *p_control)
{
	return OnObject(p_control);
}

bool MCObjectVisitor::OnStack(MCStack *p_stack)
{
	return OnObject(p_stack);
}

bool MCObjectVisitor::OnAudioClip(MCAudioClip *p_audio_clip)
{
	return OnObject(p_audio_clip);
}

bool MCObjectVisitor::OnVideoClip(MCVideoClip *p_video_clip)
{
	return OnObject(p_video_clip);
}

bool MCObjectVisitor::OnCard(MCCard *p_card)
{
	return OnObject(p_card);
}

bool MCObjectVisitor::OnGroup(MCGroup *p_group)
{
	return OnControl(p_group);
}

bool MCObjectVisitor::OnField(MCField *p_field)
{
	return OnControl(p_field);
}

bool MCObjectVisitor::OnButton(MCButton *p_button)
{
	return OnControl(p_button);
}

bool MCObjectVisitor::OnImage(MCImage *p_image)
{
	return OnControl(p_image);
}

bool MCObjectVisitor::OnScrollbar(MCScrollbar *p_scrollbar)
{
	return OnControl(p_scrollbar);
}

bool MCObjectVisitor::OnPlayer(MCPlayer *p_player)
{
	return OnControl(p_player);
}

bool MCObjectVisitor::OnStyledText(MCStyledText *p_styled_text)
{
	return OnObject(p_styled_text);
}

bool MCObjectVisitor::OnWidget(MCWidget *p_widget)
{
	return OnControl(p_widget);
}

bool MCObjectVisitor::OnParagraph(MCParagraph *p_paragraph)
{
	return true;
}

bool MCObjectVisitor::OnBlock(MCBlock *p_block)
{
	return true;
}

///////////////////////////////////////////////////////////////////////////////

MCObjectProxyBase::MCObjectProxyBase(MCObject *p_object) :
  m_object(p_object),
  m_refcount(1)		// The pointed-to object holds a reference
{
}

MCObjectProxyBase::~MCObjectProxyBase()
{
    // Shouldn't get deleted if there are references outstanding!
    MCAssert(m_refcount == 0);
}

MCObject* MCObjectProxyBase::Get()
{
    MCAssert(m_object != nil);
    return m_object;
}

void MCObjectProxyBase::Clear()
{
    if (m_object)
    {
	// The object is being deleted so it can no longer be reached
	m_object = nil;
	
	// Release the reference the object holds to this proxy
	Release();
    }
}

void MCObjectProxyBase::Retain()
{
    m_refcount += 1;
}

void MCObjectProxyBase::Release()
{
    // Sanity check to prevent over-releases (which implies a bug in the Handle
    // RAII class) as there shouldn't be another way to get a reference.
    MCAssert(m_refcount > 0);
    
    if (--m_refcount <= 0)
    {
        delete this;
    }
}

bool MCObjectProxyBase::ObjectExists() const
{
    return m_object != NULL;
}


///////////////////////////////////////////////////////////////////////////////

// The engine has a tendency to store pointers to objects on the stack and other
// 'temporary' places as script executes. This means that it is unsafe to delete
// an object unless we are sure that there is no pointer to it on the stack.
//
// The culprit for the stack pointers is the event handling code. Thus, whether
// or not we can safely delete an object depends which event it was created in
// response to. More specifically, if an object was created as a result of a wait
// which is older than the current wait, then its deletion must be deferred because
// it might be the target or events being handled in the current wait.

struct MCDeletedObjectPool
{
    uindex_t references;
    MCDeletedObjectPool *parent;
    MCObject *to_delete;
    bool defunct : 1;
};

static MCDeletedObjectPool *MCsparedeletedobjectpool = nil;
static MCDeletedObjectPool *MCdeletedobjectpool = nil;
static MCDeletedObjectPool *MCrootdeletedobjectpool = nil;

static bool MCDeletedObjectPoolCreate(MCDeletedObjectPool*& r_pool)
{
    MCDeletedObjectPool *t_pool;
    if (MCsparedeletedobjectpool != nil)
    {
        t_pool = MCsparedeletedobjectpool;
        MCsparedeletedobjectpool = nil;
        
        t_pool -> references = 0;
        t_pool -> parent = nil;
        t_pool -> to_delete = nil;
        t_pool -> defunct = false;
    }
    else if (!MCMemoryNew(t_pool))
        return false;
    
    r_pool = t_pool;
    
    return true;
}

static void MCDeletedObjectPoolDestroy(MCDeletedObjectPool *p_pool)
{
    p_pool -> parent -> references -= 1;

    if (MCsparedeletedobjectpool == nil)
    {
        MCsparedeletedobjectpool = p_pool;
        return;
    }
    
    MCMemoryDelete(p_pool);
}

void MCDeletedObjectsSetup(void)
{
    // Setup occurs before the outer wait loop so if we get here we should not
    // have a deletedobjectpool.
    MCAssert(MCdeletedobjectpool == nil);
	
	// First create the root object pool - this is only drained right at the end
	// and will only ever temporarily contain objects which have deletion suspended
	// whilst they are executing.
    if (!MCMemoryNew(MCrootdeletedobjectpool))
        return;
	
	// Now create the root object pool which is drained during the top-level
	// event loop.
	if (!MCMemoryNew(MCdeletedobjectpool))
		return;
	
	// Set the references to 2 - this is the reference from the active deleted object
	// pool list, and the reference from the MCrootdeletedobjectpool var. This stops
	// the root pool getting flushed.
	MCrootdeletedobjectpool -> references = 2;
	MCdeletedobjectpool -> parent = MCrootdeletedobjectpool;
}

void MCDeletedObjectsTeardown(void)
{
	// Teardown should always happen (at some point) after Setup so we
	// should always have a pool to deal with.
	MCAssert(MCdeletedobjectpool != nil);
	
	// Teardown occurs in X_close and can occur whilst inside a nested wait.
	// In particular, on Mac the NSApp willTerminate method will never return
	// meaning there are inbalanced waits on the stack. Therefore, we must
	// 'LeaveWait' until the MCdeletedobjetpool is the root pool.
	while(MCdeletedobjectpool -> parent != nil)
		MCDeletedObjectsLeaveWait(true);
	
    // Ensure all objects in the pool are deleted.
    MCDeletedObjectsDoDrain();
    
    MCMemoryDelete(MCrootdeletedobjectpool);
    MCrootdeletedobjectpool = nil;
    
    if (MCsparedeletedobjectpool != nil)
    {
        MCMemoryDelete(MCsparedeletedobjectpool);
        MCsparedeletedobjectpool = nil;
    }
}

void MCDeletedObjectsEnterWait(bool p_dispatching)
{
    // If this isn't a dispatching wait, then no objects can be created.
    if (!p_dispatching)
        return;
    
    // First drain any objects in the current pool.
    MCDeletedObjectsDoDrain();
    
    // Fetch the spare object pool if there is one, otherwise allocate a new
    // one.
    MCDeletedObjectPool *t_pool;
    if (!MCDeletedObjectPoolCreate(t_pool))
        return;
    t_pool -> parent = MCdeletedobjectpool;
    t_pool -> references = 0;
    t_pool -> to_delete = nil;
    t_pool -> defunct = false;
    
    // Reference the parent pool.
    t_pool -> parent -> references += 1;
    
    // Reference the new pool.
    MCdeletedobjectpool = t_pool;
}

void MCDeletedObjectsLeaveWait(bool p_dispatching)
{
    // If this isn't a dispatching wait, then no objects can be created.
    if (!p_dispatching)
        return;
    
    // Drain any objects in the pool.
    MCDeletedObjectsDoDrain();
    
    // Make the parent pool the current one.
    MCDeletedObjectPool *t_pool;
    t_pool = MCdeletedobjectpool;
    MCdeletedobjectpool = MCdeletedobjectpool -> parent;
    
    // The previous pool is now defunct.
    t_pool -> defunct = true;
    
    // If the objectpool has no references then we can delete it.
    if (t_pool -> references == 0)
        MCDeletedObjectPoolDestroy(t_pool);
    
    // Now drain any objects which have accumulated in this pool.
    MCDeletedObjectsDoDrain();
}

void MCDeletedObjectsDoDrain(void)
{
    if (MCdeletedobjectpool -> to_delete == nil)
        return;
    
    // Actually delete all objects from the pool.
    while(MCdeletedobjectpool -> to_delete != nil)
    {
        MCObject *t_object;
        t_object = MCdeletedobjectpool -> to_delete -> remove(MCdeletedobjectpool -> to_delete);
        delete t_object;
    }
}

void MCDeletedObjectsOnObjectCreated(MCObject *p_object)
{
    MCdeletedobjectpool -> references += 1;
    p_object -> setdeletedobjectpool(MCdeletedobjectpool);
	p_object -> setdeletionissuspended(false);
}

void MCDeletedObjectsOnObjectDeleted(MCObject *p_object)
{
    MCDeletedObjectPool *t_pool;
    t_pool = p_object -> getdeletedobjectpool();
    if (t_pool == nil)
        return;
    
    // Unreference the pool.
    t_pool -> references -= 1;
    p_object -> setdeletedobjectpool(nil);
    
    // Loop through any defunct pools.
    while(t_pool -> defunct)
    {
        MCDeletedObjectPool *t_this_pool;
        t_this_pool = t_pool;
        t_pool = t_pool -> parent;
        
        if (t_this_pool -> references == 0)
        {
            MCDeletedObjectPoolDestroy(t_this_pool);
        }
    }
    
    // We now have a pool in which to place the object.
    p_object -> appendto(t_pool -> to_delete);
    
    // If the pool is the current one, then schedule a drain.
    if (t_pool == MCdeletedobjectpool)
        MCActionsSchedule(kMCActionsDrainDeletedObjects);
}

void MCDeletedObjectsOnObjectDestroyed(MCObject *p_object)
{
    MCDeletedObjectPool *t_pool;
    t_pool = p_object -> getdeletedobjectpool();
    if (t_pool == nil)
        return;
    
    // Cleanup any defunct pools in the chain with no references.
    t_pool -> references -= 1;
    while(t_pool -> defunct && t_pool -> references == 0)
    {
        MCDeletedObjectPool *t_this_pool;
        t_this_pool = t_pool;
        t_pool = t_pool -> parent;
        MCDeletedObjectPoolDestroy(t_this_pool);
    }
}

void MCDeletedObjectsOnObjectSuspendDeletion(MCObject *p_object, void*& r_deletion_cookie)
{
	if (p_object -> getdeletionissuspended())
	{
		r_deletion_cookie = nil;
		return;
	}
	
	MCDeletedObjectPool *t_pool;
	t_pool = p_object -> getdeletedobjectpool();
	
	MCAssert(t_pool != nil && t_pool -> parent != nil);
	
	r_deletion_cookie = t_pool;
	p_object -> setdeletedobjectpool(t_pool -> parent);
	p_object -> setdeletionissuspended(true);
}

void MCDeletedObjectsOnObjectResumeDeletion(MCObject *p_object, void *p_deletion_cookie)
{
	if (p_deletion_cookie == nil)
		return;
	
	p_object -> setdeletedobjectpool((MCDeletedObjectPool *)p_deletion_cookie);
	p_object -> setdeletionissuspended(false);
}

///////////////////////////////////////////////////////////////////////////////<|MERGE_RESOLUTION|>--- conflicted
+++ resolved
@@ -2902,12 +2902,10 @@
     MCExecContext ctxt(this, handlist, hptr);
 	Boolean oldlock = MClockerrors;
 	MClockerrors = True;
-<<<<<<< HEAD
+
+    MCObjectExecutionLock t_self_lock(this);
 	Exec_stat stat = hptr->exec(ctxt, p_args);
-=======
-    MCObjectExecutionLock t_self_lock(this);
-	Exec_stat stat = hptr->exec(ctxt, NULL);
->>>>>>> bcb04cf6
+
 	MClockerrors = oldlock;
 	delete handlist;
 	MCtargetptr = oldtargetptr;
