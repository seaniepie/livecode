/* Copyright (C) 2003-2013 Runtime Revolution Ltd.

This file is part of LiveCode.

LiveCode is free software; you can redistribute it and/or modify it under
the terms of the GNU General Public License v3 as published by the Free
Software Foundation.

LiveCode is distributed in the hope that it will be useful, but WITHOUT ANY
WARRANTY; without even the implied warranty of MERCHANTABILITY or
FITNESS FOR A PARTICULAR PURPOSE.  See the GNU General Public License
for more details.

You should have received a copy of the GNU General Public License
along with LiveCode.  If not see <http://www.gnu.org/licenses/>.  */

#include "prefix.h"

#include "globdefs.h"
#include "filedefs.h"
#include "objdefs.h"
#include "parsedef.h"
#include "mcio.h"

//#include "execpt.h"
#include "dispatch.h"
#include "stack.h"
#include "card.h"
#include "group.h"
#include "button.h"
#include "image.h"
#include "cdata.h"
#include "stacklst.h"
#include "sellst.h"
#include "undolst.h"
#include "hndlrlst.h"
#include "handler.h"
#include "scriptpt.h"
#include "mcerror.h"
#include "param.h"
#include "font.h"
#include "util.h"
#include "debug.h"
#include "aclip.h"
#include "vclip.h"
#include "field.h"
#include "chunk.h"
#include "objectstream.h"
#include "parentscript.h"
#include "bitmapeffect.h"
#include "osspec.h"
#include "player.h"
#include "scrolbar.h"
#include "styledtext.h"
#include "flst.h"
#include "widget.h"

#include "globals.h"
#include "mctheme.h"

#include "license.h"
#include "context.h"
#include "mode.h"
#include "stacksecurity.h"

#include "exec.h"
#include "graphicscontext.h"

#include "resolution.h"

// PM-2014-11-11: [[ Bug 13970 ]] Added for the MCplayers' syncbuffering call
#ifdef FEATURE_PLATFORM_PLAYER
#include "platform.h"
#endif

////////////////////////////////////////////////////////////////////////////////

uint1 MCObject::dashlist[2] = {4, 4};
uint1 MCObject::dotlist[2] = {1, 1};
int1 MCObject::dashoffset;
MCRectangle MCObject::selrect;
int2 MCObject::startx;
int2 MCObject::starty;
uint1 MCObject::menudepth;
MCStack *MCObject::attachedmenu;
uint2 MCObject::s_last_font_index = 0;

bool MCObject::s_loaded_parent_script_reference = false;

MCColor MCObject::maccolors[MAC_NCOLORS] = {
            { 0, 0x7070, 0x7070, 0x7070, 0, 0 },
            { 0, 0xCCCC, 0xCCCC, 0xFFFF, 0, 0 },
            { 0, 0x9999, 0x9999, 0xFFFF, 0, 0 },
            { 0, 0x6666, 0x6666, 0xCCCC, 0, 0 },
            { 0, 0x3333, 0x3333, 0x9999, 0, 0 },
            { 0, 0x0000, 0x0000, 0x5555, 0, 0 },
            { 0, 0xE8E8, 0xE8E8, 0xE8E8, 0, 0 }
        };

MCObject::MCObject()
{
	parent = NULL;
	obj_id = 0;
	/* UNCHECKED */ MCNameClone(kMCEmptyName, _name);
	flags = F_VISIBLE | F_SHOW_BORDER | F_3D | F_OPAQUE;
	fontheight = 0;
	dflags = 0;
	ncolors = 0;

	colors = NULL;
	colornames = nil;
	npatterns = 0;
	patterns = NULL;
	opened = 0;
	_script = MCValueRetain(kMCEmptyString);
	hlist = NULL;
	scriptdepth = 0;
	state = CS_CLEAR;
	borderwidth = DEFAULT_BORDER;
	shadowoffset = DEFAULT_SHADOW;
	props = NULL;
	tooltip = MCValueRetain(kMCEmptyString);
	altid = 0;
	ink = GXcopy;
	extraflags = 0;
	hashandlers = 0;

	blendlevel = 100;

	// MW-2004-11-26: Initialise rect (VG)
	rect . x = rect . y = rect . width = rect . height = 0;

	// MW-2008-10-25: Initialize the parent script link to NULL
	parent_script = NULL;

	// MW-2009-08-25: Initialize the handle to NULL
	m_weak_handle = NULL;

	// MW-2012-02-14: [[ Fonts ]] Initialize the font to nil.
	m_font = nil;

	// MW-2012-02-16: [[ LogFonts ]] Initialize the font flags to 0.
	m_font_flags = 0;

	// MW-2012-02-16: [[ LogFonts ]] Initialize the font's attrs to nil.
	m_font_attrs = nil;

	// MM-2012-09-05: [[ Property Listener ]]
	m_listening = false;
	m_properties_changed = kMCPropertyChangedMessageTypeNone;
	
	// MW-2012-10-10: [[ IdCache ]]
	m_in_id_cache = false;
    
	// IM-2013-04-16: Initialize to false;
	m_script_encrypted = false;
    
    // Object's do not begin in the parentScript table.
    m_is_parent_script = false;
}

MCObject::MCObject(const MCObject &oref) : MCDLlist(oref)
{
	if (oref.parent == NULL)
		parent = MCdefaultstackptr;
	else
		parent = oref.parent;
	
	/* UNCHECKED */ MCNameClone(oref . getname(), _name);
	
	obj_id = 0;
	rect = oref.rect;
	flags = oref.flags;
	fontheight = oref.fontheight;
	dflags = oref.dflags;
	ncolors = oref.ncolors;
	if (ncolors > 0)
	{
		colors = new MCColor[ncolors];
		colornames = new MCStringRef[ncolors];
		uint2 i;
		for (i = 0 ; i < ncolors ; i++)
		{
			colors[i] = oref.colors[i];
			if (oref . colornames[i] != nil)
				colornames[i] = MCValueRetain(oref.colornames[i]);
			else
				colornames[i] = nil;
		}
	}
	else
	{
		colors = NULL;
		colornames = nil;
	}
	npatterns = oref.npatterns;
	if (npatterns > 0)
	{
		/* UNCHECKED */ MCMemoryNewArray(npatterns, patterns);
		uint2 i;
		for (i = 0 ; i < npatterns ; i++)
			patterns[i].id = oref.patterns[i].id;
	}
	else
	{
		patterns = NULL;
	}
	opened = 0;
	_script = MCValueRetain(oref._script);
	m_script_encrypted = oref.m_script_encrypted;
	hlist = NULL;
	scriptdepth = 0;
	state = oref.state & ~CS_SELECTED;
	borderwidth = oref.borderwidth;
	shadowoffset = oref.shadowoffset;
	/* UNCHECKED */ oref . clonepropsets(props);
	tooltip = MCValueRetain(oref.tooltip);
	altid = oref.altid;
	ink = oref.ink;
	extraflags = oref.extraflags;
	hashandlers = 0;

	blendlevel = oref . blendlevel;

	// MW-2008-10-25: Initialize the parent script link to a clone of the source
	//   object (if any).
	if (oref . parent_script != NULL)
		parent_script = oref . parent_script -> Clone(this);
	else
		parent_script = NULL;

	// MW-2009-08-25: Initialize the handle to NULL
	m_weak_handle = NULL;

	// MW-2012-02-14: [[ FontRefs ]] As objects start off closed, the font is not
	//   copied and starts nil.
	m_font = nil;

	// MW-2012-02-16: [[ LogFonts ]] Copy the other object's font flags.
	m_font_flags = oref . m_font_flags;

	// MW-2012-02-16: [[ LogFonts ]] Copy the other object's font attrs.
	copyfontattrs(oref);
	
	// MM-2012-09-05: [[ Property Listener ]]
	m_listening = false;
	m_properties_changed = kMCPropertyChangedMessageTypeNone;
	
	// MW-2012-10-10: [[ IdCache ]]
	m_in_id_cache = false;
    
    // Cloned objects have a different identifier so are not in the parentScript
    // table at the start.
    m_is_parent_script = false;
}

MCObject::~MCObject()
{
	while (opened)
		close();

	// MW-2012-02-16: [[ LogFonts ]] Delete the font attrs (if any).
	clearfontattrs();

	// MW-2009-08-25: Clear the handle.
	if (m_weak_handle != NULL)
		m_weak_handle -> Clear();

	// MW-2008-10-25: Release the parent script use
	if (parent_script != NULL)
		parent_script -> Release();

	// MW-2009-11-03: Clear all current breakpoints for this object
	MCB_clearbreaks(this);

	if (MCerrorptr == this)
		MCerrorptr = NULL;
	if (state & CS_SELECTED)
		MCselected->remove(this);
	IO_freeobject(this);
	MCscreen->cancelmessageobject(this, NULL);
	removefrom(MCfrontscripts);
	removefrom(MCbackscripts);
	MCundos->freeobject(this);
	delete hlist;
	MCNameDelete(_name);
	delete colors;
	if (colornames != nil)
	{
		while (ncolors--)
			if (colornames[ncolors] != nil)
				MCValueRelease(colornames[ncolors]);
		delete colornames;
	}

	MCValueRelease(_script);
	MCMemoryDeleteArray(patterns);
	deletepropsets();
	MCValueRelease(tooltip);
	
	MCModeObjectDestroyed(this);

	// MW-2012-11-20: [[ IdCache ]] Make sure we delete the object from the cache - not
	//   all deletions vector through 'scheduledelete'.
	if (m_in_id_cache)
		getstack() -> uncacheobjectbyid(this);
    
    // If this object is a parent-script make sure we flush it from the table.
	if (m_is_parent_script)
		MCParentScript::FlushObject(this);
}

Chunk_term MCObject::gettype() const
{
	return CT_UNDEFINED;
}

const char *MCObject::gettypestring()
{
	return MCcontrolstring;
}

// Object names are always compared effectively.
bool MCObject::hasname(MCNameRef p_other_name)
{
	return MCNameIsEqualTo(getname(), p_other_name, kMCCompareCaseless);
}

void MCObject::setname(MCNameRef p_new_name)
{
	MCNameDelete(_name);
	/* UNCHECKED */ MCNameClone(p_new_name, _name);
}

void MCObject::setname_cstring(const char *p_new_name)
{
	MCNameDelete(_name);
	/* UNCHECKED */ MCNameCreateWithCString(p_new_name, _name);
}

void MCObject::setscript(MCStringRef p_script)
{
	MCValueAssign(_script, p_script);
}

void MCObject::open()
{
	if (opened++ != 0)
		return;

	if (obj_id == 0 && parent != nil)
		obj_id = getstack()->newid();

	// MW-2012-02-14: [[ FontRefs ]] Map the object's font.
	mapfont();

	for (uint32_t i = 0 ; i < ncolors ; i++)
		MCscreen->alloccolor(colors[i]);

	for (uint32_t i = 0 ; i < npatterns ; i++)
		patterns[i].pattern = MCpatternlist->allocpat(patterns[i].id, this);
}

void MCObject::close()
{
	if (opened == 0 || --opened != 0)
		return;

	if (state & CS_MENU_ATTACHED)
		closemenu(False, True);

	for (uint32_t i = 0 ; i < npatterns ; i++)
		MCpatternlist->freepat(patterns[i].pattern);

	// MW-2012-02-14: [[ FontRefs ]] Unmap the object's font.
	unmapfont();

	if (state & CS_SELECTED)
		MCselected->remove(this);

    // MM-2012-05-32: [[ Bug ]] Make sure the closed object is not the drag target or source.  
    //      Causes crash on drag drop if target object no longer exists.
	if (this == MCdragdest)
		MCdragdest = nil;
	
	if (this == MCdragsource)
		MCdragsource = nil;
	
	if (MCfreescripts && scriptdepth == 0 && hlist != NULL && !hlist->hasvars())
	{
		delete hlist;
		hlist = NULL;
	}
}

void MCObject::kfocus()
{}

Boolean MCObject::kfocusnext(Boolean top)
{
	if (!(flags & F_TRAVERSAL_ON) || state & CS_KFOCUSED
	        || !(flags & F_VISIBLE || MCshowinvisibles) || flags & F_DISABLED)
		return False;
	return True;
}

Boolean MCObject::kfocusprev(Boolean bottom)
{
	if (!(flags & F_TRAVERSAL_ON) || state & CS_KFOCUSED
	        || !(flags & F_VISIBLE || MCshowinvisibles) || flags & F_DISABLED)
		return False;
	return True;
}

void MCObject::kunfocus()
{}

Boolean MCObject::kdown(MCStringRef p_string, KeySym key)
{
	MCAutoStringRef t_string;
	/* UNCHECKED */ MCStringFormat(&t_string, "%d", key);
	if (message_with_valueref_args(MCM_raw_key_down, *t_string) == ES_NORMAL)
		return True;
	if (key >= XK_F1 && key <= XK_F35)
	{
		MCAutoStringRef t_cstring;
		/* UNCHECKED */ MCStringFormat(&t_cstring, "%d", key - XK_F1 + 1);
		if (message_with_valueref_args(MCM_function_key, *t_cstring) == ES_NORMAL)
			return True;
		if (key == XK_F1 && message_with_valueref_args(MCM_help, p_string) == ES_NORMAL)
			return True;
		//return False;
	}
	switch (key)
	{
	//case XK_F1:
	case XK_osfHelp:
		if (message(MCM_help) == ES_NORMAL)
			return True;
		break;
	case XK_Tab:
		if (message(MCM_tab_key) == ES_NORMAL)
			return True;
		if (MCmodifierstate & MS_SHIFT)
			getcard()->kfocusprev(False);
		else
			getcard()->kfocusnext(False);
		break;
	case XK_Return:
		if (message(MCM_return_key) == ES_NORMAL)
			return True;
		break;
	case XK_KP_Enter:
		if (message(MCM_enter_key) == ES_NORMAL)
			return True;
		break;
	case XK_Escape:
		if (message(MCM_escape_key) == ES_NORMAL)
			return True;
		break;
	case XK_Delete:
		if (MCmodifierstate & MS_SHIFT)
		{
			if (message(MCM_cut_key) == ES_NORMAL)
				return True;
		}
		else
			if (message(MCM_delete_key) == ES_NORMAL)
				return True;
		break;
	case XK_BackSpace:
		if (MCmodifierstate & MS_MOD1)
		{
			if (message(MCM_undo_key) == ES_NORMAL)
				return True;
		}
		else
			if (message(MCM_backspace_key) == ES_NORMAL)
				return True;
		break;
	case XK_osfUndo:
		if (message(MCM_undo_key) == ES_NORMAL)
			return True;
		break;
	case XK_osfCut:
		if (message(MCM_cut_key) == ES_NORMAL)
			return True;
		break;
	case XK_osfCopy:
		if (message(MCM_copy_key) == ES_NORMAL)
			return True;
		break;
	case XK_osfPaste:
		if (message(MCM_paste_key) == ES_NORMAL)
			return True;
		break;
	case XK_Insert:
		if (MCmodifierstate & MS_CONTROL)
		{
			if (message(MCM_copy_key) == ES_NORMAL)
				return True;
		}
		else
			if (MCmodifierstate & MS_SHIFT)
			{
				if (message(MCM_paste_key) == ES_NORMAL)
					return True;
			}
		break;
	case XK_Left:
		if (message_with_valueref_args(MCM_arrow_key, MCSTR("left")) == ES_NORMAL)
			return True;
		break;
	case XK_Right:
		if (message_with_valueref_args(MCM_arrow_key, MCSTR("right")) == ES_NORMAL)
			return True;
		break;
	case XK_Up:
		if (message_with_valueref_args(MCM_arrow_key, MCSTR("up")) == ES_NORMAL)
			return True;
		break;
	case XK_Down:
		if (message_with_valueref_args(MCM_arrow_key, MCSTR("down")) == ES_NORMAL)
			return True;
        break;
    default:
		MCAutoStringRef t_string;
			
		// Special keys as their number converted to a string, the rest by value
        // SN-2014-12-08: [[ Bug 12681 ]] Avoid to print the keycode in case we have a
        // numeric keypad keycode.
        // SN-2015-05-05: [[ Bug 15305 ]] Ensure that the keys are not printing
        //  their numeric value, if not wanted.
        if (key > 0xFF && (key & XK_Class_mask) == XK_Class_compat && (key < XK_KP_Space || key > XK_KP_Equal))
            /* UNCHECKED */ MCStringFormat(&t_string, "%ld", key);
        else if (MCmodifierstate & MS_CONTROL)
            /* UNCHECKED */ MCStringFormat(&t_string, "%c", (char)key);
		else
			t_string = p_string;
			
		if (MCmodifierstate & MS_CONTROL)
        {
			if (message_with_valueref_args(MCM_command_key_down, *t_string) == ES_NORMAL)
				return True;
		}
		else if (MCmodifierstate & MS_MOD1)
        {
				if (message_with_valueref_args(MCM_option_key_down, *t_string) == ES_NORMAL)
				return True;
        }
#ifdef _MACOSX
		else if (MCmodifierstate & MS_MAC_CONTROL)
        {
			if (message_with_valueref_args(MCM_control_key_down, *t_string) == ES_NORMAL)
				return True;
        }
#endif
		else
        {
			if (!MCStringIsEmpty(p_string) && message_with_valueref_args(MCM_key_down, p_string) == ES_NORMAL)
				return True;
        }
		break;
	}

	if ((key > 0xFF || (MCmodifierstate & (MS_CONTROL | MS_MAC_CONTROL | MS_ALT))) && MCstacks->doaccelerator(key))
		return true;

	if (!MCemacskeys && MCmodifierstate & MS_CONTROL)
	{
		switch (key)
		{
		case XK_C:
		case XK_c:
			if (message(MCM_copy_key) == ES_NORMAL)
				return True;
			break;
		case XK_V:
		case XK_v:
			if (message(MCM_paste_key) == ES_NORMAL)
				return True;
			break;
		case XK_X:
		case XK_x:
			if (message(MCM_cut_key) == ES_NORMAL)
				return True;
			break;
		case XK_Z:
		case XK_z:
			if (message(MCM_undo_key) == ES_NORMAL)
				return True;
			break;
		}
	}
	if (state & CS_MENU_ATTACHED && attachedmenu != NULL)
	{
		MCStack *oldmenu = attachedmenu;
		MCAutoStringRef t_pick;
		uint2 mh;
		switch (key)
		{
		case XK_Escape:
			closemenu(True, True);
			return True;
		case XK_space:
		case XK_Return:
		case XK_KP_Enter:
			closemenu(False, True);
			oldmenu->menukdown(p_string, key, &t_pick, mh);
			message_with_args(MCM_mouse_up, Button1);
			return True;
		default:
			MCButton *mbptr = attachedmenu->findmnemonic(key);
			if (mbptr != NULL)
			{
				closemenu(False, True);
				oldmenu->menukdown(p_string, key, &t_pick, mh);
				mbptr->activate(False, key);
				message_with_args(MCM_mouse_up, Button1);
				return True;
			}
		}
	}
	return False;
}

Boolean MCObject::kup(MCStringRef p_string, KeySym key)
{
	MCAutoStringRef t_string;
	/* UNCHECKED */ MCStringFormat(&t_string, "%d", key);
	if (message_with_valueref_args(MCM_raw_key_up, *t_string) == ES_NORMAL)
		return True;

	// MW-2005-08-31: We need an unsigned comparison here - otherwise accented characters
	//   don't trigger a keyup!
	// OK-2010-04-01: [[Bug 6215]] - Need to also check for arrow keys here using the KeySym
	//   as they don't have an ascii code.
	// TODO: filter out the C1 control codes too
	// SN-2014-09-10: [[ Bug 13348 ]] We need to take in consideration what is in the string, not the
	// key typed
	unichar_t t_char;
	t_char = MCStringGetCharAtIndex(p_string, 0);
	if (t_char >= 32 && t_char != 127 && key != XK_Left && key != XK_Right && key != XK_Up && key != XK_Down)
		if (message_with_valueref_args(MCM_key_up, p_string) == ES_NORMAL)
			return True;
	return False;
}

Boolean MCObject::mfocus(int2 x, int2 y)
{
	if (state & CS_MENU_ATTACHED && attachedmenu != NULL)
	{
		int2 tx = x;
		int2 ty = y;
		getstack()->translatecoords(attachedmenu, tx, ty);
		attachedmenu->mfocus(tx, ty);
		return True;
	}
	else
		return False;
}

void MCObject::mdrag(void)
{
	message(MCM_drag_start);
	MCdragtargetptr = this;
}

void MCObject::mfocustake(MCControl *target)
{
	parent->mfocustake(target);
}

void MCObject::munfocus()
{}

Boolean MCObject::mdown(uint2 which)
{
	if (state & CS_MENU_ATTACHED)
	{
		int2 tx = MCmousex;
		int2 ty = MCmousey;
		getstack()->translatecoords(attachedmenu, tx, ty);
		if (!MCU_point_in_rect(attachedmenu->getcard()->getrect(),
		                       tx - 1, ty - 1))
		{
			MCButton *focused = (MCButton *)attachedmenu->getcurcard()->getmfocused();

			while (focused != NULL && focused->gettype() == CT_BUTTON
			        && focused->getmenumode() == WM_CASCADE)
			{
				tx = MCmousex;
				ty = MCmousey;
				getstack()->translatecoords(focused->getmenu(), tx, ty);
				if (MCU_point_in_rect(focused->getmenu()->getcurcard()->getrect(),
				                      tx - 1, ty - 1))
				{
					state |= CS_MFOCUSED;
					return True;
				}
				focused = (MCButton *)focused->getmenu()->getcurcard()->getmfocused();
			}
			closemenu(False, True);
			state &= ~CS_MFOCUSED;
			return False;
		}
		else
		{
			state |= CS_MFOCUSED;
			attachedmenu->mdown(which);
			return True;
		}
	}
	else
		return False;
}

extern bool MCmenupoppedup;
Boolean MCObject::mup(uint2 which, bool p_release)
{
	if (state & CS_MENU_ATTACHED)
	{
		if (MCU_abs(MCmousex - startx) < MCdoubledelta
		        && MCU_abs(MCmousey - starty) < MCdoubledelta)
			return True;
		state &= ~CS_MFOCUSED;
		MCButton *focused = (MCButton *)attachedmenu->getcurcard()->getmfocused();
		if (focused != NULL && focused->gettype() == CT_BUTTON
		        && focused->getmenumode() == WM_CASCADE)
		{
			focused->mup(which, p_release); // send mup directly to cascade button
			closemenu(True, True);
		}
		else
		{
			MCStack *oldmenu = attachedmenu;
			closemenu(True, True);
			MCAutoStringRef t_pick;
			uint2 menuhistory;
			MCmenupoppedup = true;
			oldmenu->menumup(which, &t_pick, menuhistory);
			MCmenupoppedup = false;
		}
		return True;
	}
	else
		return False;
}

Boolean MCObject::doubledown(uint2 which)
{
	return False;
}

Boolean MCObject::doubleup(uint2 which)
{
	return False;
}

void MCObject::timer(MCNameRef mptr, MCParameter *params)
{
	if (MCNameIsEqualTo(mptr, MCM_idle, kMCCompareCaseless))
	{
		if (opened && hashandlers & HH_IDLE
		        && getstack()->gettool(this) == T_BROWSE)
		{
			if (message(mptr, params, True, True) == ES_ERROR)
				senderror();
			else
				MCscreen->addtimer(this, MCM_idle, MCidleRate);
		}
	}
	else
	{
		MCHandler handler(HT_MESSAGE);
		handler.clearpass(); // detect passed messages
		Exec_stat stat = message(mptr, params, True, True);
		if (stat == ES_NOT_HANDLED && !handler.getpass())
        {
            MCAutoStringRef t_mptr_string;
			if (params != nil)
            {
                MCExecContext ctxt(this, nil, nil);
                MCAutoValueRef t_value_valueref;
				/* UNCHECKED */ params->eval(ctxt, &t_value_valueref);
                MCAutoStringRef t_value;
                /* UNCHECKED */ ctxt . ConvertToString(*t_value_valueref, &t_value);
                MCStringFormat(&t_mptr_string, "%@ %@", mptr, *t_value);
			}
			else
				t_mptr_string = MCNameGetString(mptr);

			MCHandler *t_handler;
			t_handler = findhandler(HT_MESSAGE, mptr);
			if (t_handler == NULL || !t_handler -> isprivate())
                domess(*t_mptr_string);

		}
		if (stat == ES_ERROR && !MCNameIsEqualTo(mptr, MCM_error_dialog, kMCCompareCaseless))
			senderror();
	}
}

uint2 MCObject::gettransient() const
{
	return 0;
}

void MCObject::setrect(const MCRectangle &nrect)
{
	rect = nrect;
}

void MCObject::select()
{
	state |= CS_SELECTED;
}

void MCObject::deselect()
{
	state &= ~CS_SELECTED;
}

Boolean MCObject::del()
{
    // If the object is marked as being used as a parentScript, flush the parentScript
    // table so we don't get any dangling pointers.
	if (m_is_parent_script)
	{
		MCParentScript::FlushObject(this);
        m_is_parent_script = false;
    }
    
    // SN-2015-06-04: [[ Bug 14642 ]] These two blocks have been moved from
    //  MCObject::scheduledelete, since a deleted object is no longer something
    //  we want to listen to. In case we undo the deletion, it will be added
    //  back to the list of listened objects; in case we revert the stack to its
    //  saved state, we will now be left with a list of listened-to objects with
    //  no dangling pointers.
    if (m_weak_handle != nil)
    {
        m_weak_handle -> Clear();
        m_weak_handle = nil;
    }
    
    // MW-2012-10-10: [[ IdCache ]] Remove the object from the stack's id cache
    //   (if it is in it!).
    if (m_in_id_cache)
        getstack() -> uncacheobjectbyid(this);
    
	return True;
}

void MCObject::paste(void)
{
	fprintf(stderr, "Object: ERROR tried to paste %s\n", getname_cstring());
}

void MCObject::undo(Ustruct *us)
{
	fprintf(stderr, "Object: ERROR tried to undo %s\n", getname_cstring());
}

void MCObject::freeundo(Ustruct *us)
{}

MCStack *MCObject::getstack()
{
	if (parent == NULL)
		return MCdefaultstackptr;
	return parent->getstack();
}

Exec_stat MCObject::exechandler(MCHandler *hptr, MCParameter *params)
{
	Exec_stat stat;
	if (MCcheckstack && MCU_abs(MCstackbottom - (char *)&stat) > MCrecursionlimit)
	{
		MCeerror->add(EE_RECURSION_LIMIT, 0, 0);
		MCerrorptr = this;
		return ES_ERROR;
	}

	if (MCmessagemessages)
		sendmessage(hptr -> gettype(), hptr -> getname(), True);
	
	scriptdepth++;
	if (scriptdepth == 255)
        MCfreescripts = False; // prevent recursion wrap
    MCExecContext ctxt(this, hlist, hptr);
	if (MCtracestackptr != NULL && MCtracereturn)
	{
		Boolean oldtrace = MCtrace;
		if (MCtracestackptr == getstack())
			MCtrace = True;
		stat = hptr->exec(ctxt, params);
		if (MCtrace && !oldtrace)
		{
			MCB_done(ctxt);
			MCtrace = False;
		}
	}
	else
		stat = hptr->exec(ctxt, params);
	if (stat == ES_ERROR)
	{
		// MW-2011-06-23: [[ SERVER ]] If the handler has a file index, it
		//   isn't attached to an object. So record the error slightly
		//   differently.
		if (hptr -> getfileindex() == 0)
        {
            MCExecContext ctxt(this, nil, nil);
            MCAutoStringRef t_id;
			getstringprop(ctxt, 0, P_LONG_ID, False, &t_id);
            MCeerror->add(EE_OBJECT_NAME, 0, 0, *t_id);
		}
		else
		{
            MCAutoStringRef t_error;
            MCStringFormat(&t_error, "%u", hptr -> getfileindex());
            MCeerror -> add(EE_SCRIPT_FILEINDEX, 0, 0, *t_error);
		}
	}
	scriptdepth--;

	return stat;
}

Exec_stat MCObject::execparenthandler(MCHandler *hptr, MCParameter *params, MCParentScriptUse *parentscript)
{
	Exec_stat stat;
	if (MCcheckstack && MCU_abs(MCstackbottom - (char *)&stat) > MCrecursionlimit)
	{
		MCeerror->add(EE_RECURSION_LIMIT, 0, 0);
		MCerrorptr = this;
		return ES_ERROR;
	}

	if (MCmessagemessages)
		sendmessage(hptr -> gettype(), hptr -> getname(), True);

	scriptdepth++;
	if (scriptdepth == 255)
		MCfreescripts = False; // prevent recursion wrap
	MCObject *t_parentscript_object = parentscript->GetParent()->GetObject();
	t_parentscript_object->scriptdepth++;
	if (t_parentscript_object->scriptdepth == 255)
		MCfreescripts = False; // prevent recursion wrap

    MCExecContext ctxt(this, t_parentscript_object -> hlist, hptr);
	ctxt.SetParentScript(parentscript);
	if (MCtracestackptr != NULL && MCtracereturn)
	{
		Boolean oldtrace = MCtrace;
		if (MCtracestackptr == getstack())
			MCtrace = True;
		stat = hptr->exec(ctxt, params);
		if (MCtrace && !oldtrace)
		{
			MCB_done(ctxt);
			MCtrace = False;
		}
	}
	else
		stat = hptr->exec(ctxt, params);
	if (stat == ES_ERROR)
    {
        MCExecContext ctxt(this, nil, nil);
        MCAutoStringRef t_id;
        parentscript -> GetParent() -> GetObject() -> getstringprop(ctxt, 0, P_LONG_ID, False, &t_id);
        MCeerror->add(EE_OBJECT_NAME, 0, 0, *t_id);
	}
	scriptdepth--;
	t_parentscript_object->scriptdepth--;

	return stat;
}

// MW-2012-08-08: [[ BeforeAfter ]] This handler looks for the given handler type
//   in a parentScript, if any, and executes it if found. [ Inherited parentscripts
//   should be ignored for now as the semantics for those is not clear ].
Exec_stat MCObject::handleparent(Handler_type p_handler_type, MCNameRef p_message, MCParameter *p_parameters)
{	
	Exec_stat t_stat;
	t_stat = ES_NOT_HANDLED;

	// Fetch the first parentScript (Use).
	MCParentScriptUse *t_parentscript;
	t_parentscript = parent_script;

	// Loop until the chain is exhausted. (Note that this is the chain of
	// parentScript USES - it lies parallel the chain of parentScript
	// properties).
	while(t_parentscript != NULL)
	{
		// Fetch the object containing the script of this parentScript
		MCObject *t_parent_object;
		t_parent_object = t_parentscript -> GetParent() -> GetObject();

		// If the parent object hasn't been resolved, we are done.
		if (t_parent_object == NULL)
			break;

		// Make sure the parent object's script is compiled.
		t_parent_object -> parsescript(True);

		// If it has handlers, we have something to search, otherwise
		// continue to the next parentScript.
		if (t_parent_object -> hlist != NULL)
		{
			// Search for the handler in the parent object's handler list.
			MCHandler *t_parent_handler;
			if (t_parent_object -> hlist -> findhandler(p_handler_type, p_message, t_parent_handler) == ES_NORMAL)
			{
				// If the handler is not private then execute it.
				if (!t_parent_handler -> isprivate())
				{
					// Execute the handler we have found in parent context
					t_stat = execparenthandler(t_parent_handler, p_parameters, t_parentscript);

					// If the execution didn't fall through due to passing.
					if (t_stat != ES_PASS && t_stat != ES_NOT_HANDLED)
						return t_stat;
				}
			}
		}

		// MW-2013-05-30: [[ InheritedPscripts] Move to the next parentScript in
		//   the chain (making sure we use the parallel 'use' chain for this
		//   instance).
		t_parentscript = t_parentscript -> GetSuper();
	}

	return t_stat;
}

// MW-2009-01-29: [[ Bug ]] Cards and stack parentScripts don't work.
// This method first looks for a handler for the given message in its own script,
// and executes it. If one is not found, or the message is passed, it moves onto
// the parentScript of the object.
Exec_stat MCObject::handleself(Handler_type p_handler_type, MCNameRef p_message, MCParameter* p_parameters)
{	
	Exec_stat t_stat;
	t_stat = ES_NOT_HANDLED;

	// Make sure this object has its script compiled.
	parsescript(True);

	// MW-2012-08-08: [[ BeforeAfter ]] If we have a parentScript then see if there
	//   is a before handler to execute.
	if (p_handler_type == HT_MESSAGE && parent_script != nil)
	{
		// Try to invoke a before handler.
		t_stat = handleparent(HT_BEFORE, p_message, p_parameters);
		
		// If we encountered an exit all or error, we are done.
		if (t_stat == ES_ERROR || t_stat == ES_EXIT_ALL)
			return t_stat;
	}

	// If this object has handlers, then look for the required handler there
	// first.
	Exec_stat t_main_stat;
	t_main_stat = ES_NOT_HANDLED;
	if (hlist != NULL)
	{
		// Search for the handler in this object's handler list.
		MCHandler *t_handler;
		if (hlist -> findhandler(p_handler_type, p_message, t_handler) == ES_NORMAL)
		{
			// If the handler is not private, then execute it
			if (!t_handler -> isprivate())
			{
				// Execute the handler we have found.
				t_main_stat = exechandler(t_handler, p_parameters);

				// If there was an error we are done.
				if (t_main_stat == ES_ERROR)
					return t_main_stat;
			}
		}
	}
	
	// If the object has a parent script and the object's handler passed (or wasn't
	// handled) then try the parenscript.
	if (parent_script != nil && (t_main_stat == ES_PASS || t_main_stat == ES_NOT_HANDLED))
	{
		t_main_stat = handleparent(p_handler_type, p_message, p_parameters);
		if (t_main_stat == ES_ERROR)
			return t_main_stat;
	}
	
	// MW-2012-08-08: [[ BeforeAfter ]] If we have a parentScript then see if there
	//   is an after handler to execute.
	if (p_handler_type == HT_MESSAGE && parent_script != nil)
	{
		// Try to invoke after handler.
		t_stat = handleparent(HT_AFTER, p_message, p_parameters);
		
		// If we encountered an exit all or error, we are done.
		if (t_stat == ES_ERROR || t_stat == ES_EXIT_ALL)
			return t_stat;
	}

	// Return the result of executing the main handler in the object
	return t_main_stat;
}

Exec_stat MCObject::handle(Handler_type htype, MCNameRef mess, MCParameter *params, MCObject *pass_from)
{
	// MW-2009-01-28: [[ Bug ]] Card and stack parentScripts don't work.
	// First attempt to handle the message with the script and parentScript of this
	// object.
	Exec_stat stat;
	stat = handleself(htype, mess, params);

	if (pass_from != nil && parent != NULL)
	{
		if (stat == ES_PASS || stat == ES_NOT_HANDLED)
		{
			Exec_stat oldstat = stat;
			stat = parent->handle(htype, mess, params, this);
			if (oldstat == ES_PASS && stat == ES_NOT_HANDLED)
				stat = ES_PASS;
		}
	}

	if (stat == ES_ERROR && MCerrorptr == NULL)
		MCerrorptr = this;

	return stat;
}

void MCObject::closemenu(Boolean kfocus, Boolean disarm)
{
	if (state & CS_MENU_ATTACHED)
	{
		MCscreen->ungrabpointer();
		state &= ~CS_MENU_ATTACHED;
		MCdispatcher->removemenu();
		// MW-2011-08-18: [[ Layers ]] Invalidate the whole object.
		if (gettype() >= CT_GROUP)
			static_cast<MCControl *>(this) -> layer_redrawall();
		if (kfocus && !(state & CS_MFOCUSED))
		{
			attachedmenu->setstate(True, CS_KFOCUSED); // override state
			attachedmenu->kunfocus();
		}
		MCButton *focused = (MCButton *)attachedmenu->getcurcard()->getmfocused();
		if (focused != NULL && focused->gettype() == CT_BUTTON
		        && focused->getmenumode() == WM_CASCADE)
			focused->closemenu(kfocus, disarm);
		attachedmenu->close();
		attachedmenu = NULL;
		menudepth--;
		if (MCmenuobjectptr == this)
			MCmenuobjectptr = NULL;
	}
}

void MCObject::recompute()
{
}

void MCObject::toolchanged(Tool)
{
}

void MCObject::layerchanged()
{
}

const MCRectangle& MCObject::getrect(void) const
{
	return rect;
}

MCRectangle MCObject::getrectangle(bool p_effective) const
{
    if (!p_effective)
        return getrect();
    
    MCRectangle t_rect = getrect();
    MCU_reduce_rect(t_rect, gettransient());
    return t_rect;
}

bool MCObject::changeflag(bool setting, uint32_t mask)
{
	if (setting && !(flags & mask))
	{
		flags |= mask;
		return true;
	}
	
	if (!setting && (flags & mask))
	{
		flags &= ~mask;
		return true;
	}

	return false;
}

bool MCObject::changeextraflag(bool setting, uint32_t mask)
{
	if (setting && !(extraflags & mask))
	{
		extraflags |= mask;
		return true;
	}
	
	if (!setting && (extraflags & mask))
	{
		extraflags &= ~mask;
		return true;
	}

	return false;
}

bool MCObject::changestate(bool setting, uint32_t mask)
{
	if (setting && !(state & mask))
	{
		state |= mask;
		return true;
	}
	
	if (!setting && (state & mask))
	{
		state &= ~mask;
		return true;
	}

	return false;
}

void MCObject::setflag(uint4 on, uint4 flag)
{
	if (on)
		flags |= flag;
	else
		flags &= ~flag;
}

void MCObject::setextraflag(uint4 on, uint4 flag)
{
	if (on)
		extraflags |= flag;
	else
		extraflags &= ~flag;
}

void MCObject::setstate(Boolean on, uint4 newstate)
{
	if (on)
		state |= newstate;
	else
		state &= ~newstate;
}



Exec_stat MCObject::setsprop(Properties which, MCStringRef s)
{
    MCExecContext ctxt(this, nil, nil);
    setstringprop(ctxt, 0, which, False, s);
    
    return ctxt . HasError() ? ES_ERROR : ES_NORMAL;
}

void MCObject::help()
{
	message(MCM_help);
	MCcurtool = MColdtool;
	getstack()->resetcursor(True);
}

MCCard *MCObject::getcard(uint4 cid)
{
	if (cid == 0)
		return getstack()->getchild(CT_THIS, kMCEmptyString, CT_CARD);
	return getstack()->getcardid(cid);
}

Window MCObject::getw()
{
	return getstack()->getwindow();
}

MCParentScript *MCObject::getparentscript(void) const
{
	return parent_script != NULL ? parent_script -> GetParent() : NULL;
}

Boolean MCObject::isvisible()
{
	MCObject *p = this;
	while (p->parent != NULL && p->parent->gettype() == CT_GROUP)
	{
		if (!(p->flags & F_VISIBLE))
			return False;
		p = p->parent;
	}
	return (p->flags & F_VISIBLE) != 0;
}

Boolean MCObject::resizeparent()
{
	if (parent != NULL && parent->gettype() == CT_GROUP)
	{
		MCGroup *gptr = (MCGroup *)parent;
        
		// MERG-2013-06-02: [[ GrpLckUpdates ]] Only recalculate the group if not locked.
        if (!gptr -> islocked())
		{
            // MM-2012-09-05: [[ Property Listener ]] Moving/resizing an object within a group will potentially effect the location/rect properties of the group.
            if (gptr->computeminrect((state & (CS_MOVE | CS_SIZE)) != 0))
            {
                if (state & CS_MOVE)
                    gptr -> signallisteners(P_LOCATION);
                else
                    gptr -> signallisteners(P_RECTANGLE);
                return True;
            }
			else 
                return False;
        }
	}
	return False;
}

Boolean MCObject::getforecolor(uint2 p_di, Boolean rev, Boolean hilite,
                               MCColor &c, MCPatternRef &r_pattern,
                               int2 &x, int2 &y, MCDC *dc, MCObject *o, bool selected)
{
    uint2 di;
    switch (p_di)
    {
        case DI_PSEUDO_TEXT_COLOR:
        case DI_PSEUDO_TEXT_COLOR_SEL_FORE:
        case DI_PSEUDO_BUTTON_TEXT:
            di = DI_FORE;
            break;
            
        case DI_PSEUDO_TEXT_BACKGROUND:
        case DI_PSEUDO_TEXT_COLOR_SEL_BACK:
        case DI_PSEUDO_BUTTON_TEXT_SEL:
            di = DI_BACK;
            break;
            
        case DI_PSEUDO_TEXT_BACKGROUND_SEL:
            di = DI_HILITE;
            break;
        
        default:
            di = p_di;
            break;
    }
    
    uint2 i;
	if (dc->getdepth() > 1)
	{
		Boolean hasindex = getcindex(di, i);
        // MM-2013-08-28: [[ RefactorGraphics ]] We now pack alpha values into pixels meaning checking against MAXUNIT4 means white will always be ignored. Not sure why this check was here previously.
		if (hasindex) // && colors[i].pixel != MAXUINT4)
		{
			c = colors[i];
			return True;
		}
		else
			if (getpindex(di, i))
			{
				r_pattern = patterns[i].pattern;

				if (gettype() == CT_STACK)
					x = y = 0;
				else
				{
					x = rect.x;
					y = rect.y;
				}
				return False;
			}
			else
			{
				if (di == DI_FORE && flags & F_DISABLED)
				{
					c = dc->getgray();
					return True;
				}
				if (MClook != LF_MOTIF && hilite && flags & F_OPAQUE
				        && !(flags & F_DISABLED))
				{
                    //if (di == DI_BACK)
                    //	c = dc->getwhite();
                    //else
						parent->getforecolor(p_di, rev, hilite, c, r_pattern, x, y, dc, o, selected);
					return True;
				}
				if (parent && parent != MCdispatcher)
					return parent->getforecolor(p_di, rev, hilite, c, r_pattern, x, y, dc, o, selected);
			}
	}

    // Try to get the colour from the system theme rather than these hard-coded values
    MCPlatformControlType t_control_type;
    MCPlatformControlPart t_control_part;
    MCPlatformControlState t_control_state;
    MCPlatformThemeProperty t_theme_prop;
    MCPlatformThemePropertyType t_theme_prop_type;
    Properties which;
    switch (p_di)
    {
        case DI_TOP:
            which = P_TOP_COLOR;
            break;
            
        case DI_BOTTOM:
            which = P_BOTTOM_COLOR;
            break;
            
        case DI_PSEUDO_TEXT_COLOR_SEL_FORE:
        case DI_PSEUDO_TEXT_COLOR_SEL_BACK:
        case DI_PSEUDO_BUTTON_TEXT_SEL:
            selected = true;
            /* FALLTHROUGH */
            
        case DI_FORE:
        case DI_PSEUDO_TEXT_COLOR:
        case DI_PSEUDO_BUTTON_TEXT:
            which = P_FORE_COLOR;
            break;
            
        case DI_BACK:
        case DI_PSEUDO_TEXT_BACKGROUND:
            which = P_BACK_COLOR;
            break;
            
        case DI_HILITE:
        case DI_PSEUDO_TEXT_BACKGROUND_SEL:
            which = P_HILITE_COLOR;
            break;
            
        case DI_FOCUS:
            which = P_FOCUS_COLOR;
            break;
            
        case DI_BORDER:
            which = P_BORDER_COLOR;
            break;
            
        case DI_SHADOW:
            which = P_SHADOW_COLOR;
            break;
            
    }
    if (o->getthemeselectorsforprop(which, t_control_type, t_control_part, t_control_state, t_theme_prop, t_theme_prop_type))
    {
        if (selected)
            t_control_state |= kMCPlatformControlStateSelected;
        
        if (MCPlatformGetControlThemePropColor(t_control_type, t_control_part, t_control_state, t_theme_prop, c))
            return True;
    }
    
	switch (di)
	{

	case DI_TOP:
		rev = !rev;
	case DI_BOTTOM:
	case DI_FORE:
		if (rev)
			c = dc->getwhite();
		else
			c = dc->getblack();
		break;
	case DI_BACK:
#ifdef _MACOSX
		if (IsMacLFAM() && dc -> gettype() != CONTEXT_TYPE_PRINTER)
		{
			extern bool MCMacThemeGetBackgroundPattern(Window_mode p_mode, bool p_active, MCPatternRef &r_pattern);
			x = 0;
			y = 0;
			
			if (MCMacThemeGetBackgroundPattern(o -> getstack() -> getmode(), True, r_pattern))
				return False;
		}
#endif
		c = dc->getbg();
		break;
	case DI_HILITE:
		c = o->gettype() == CT_BUTTON ? MCaccentcolor : MChilitecolor;
		break;
	case DI_FOCUS:
		{
			MCColor *syscolors = MCscreen->getaccentcolors();
			if (syscolors != NULL)
				c = syscolors[3];
			else
				c = MCaccentcolor;
		}
		break;
	default:
		c = dc->getblack();
		break;
	}
	return True;
}

void MCObject::setforeground(MCDC *dc, uint2 di, Boolean rev, Boolean hilite, bool selected)
{
	uint2 idi = di;
	if (rev)
	{
		switch (idi)
		{
		case DI_TOP:
			idi = DI_BOTTOM;
			break;
		case DI_BOTTOM:
			idi = DI_TOP;
			break;
		case DI_BACK:
        case DI_PSEUDO_BUTTON_TEXT_SEL:
			idi = DI_HILITE;
			break;
		default:
			break;
		}
		rev = False;
	}

	MCColor color;
	MCPatternRef t_pattern = nil;
	int2 x, y;
	if (getforecolor(idi, rev, hilite, color, t_pattern, x, y, dc, this, selected))
	{
		MCColor fcolor;
		if (dc->getdepth() == 1 && di != DI_BACK
		        && getforecolor((state & CS_HILITED && flags & F_OPAQUE)
		                        ? DI_HILITE : DI_BACK, False, False, fcolor,
		                        t_pattern, x, y, dc, this)
		        && color.pixel == fcolor.pixel)
			color.pixel ^= 1;
		dc->setforeground(color);
		dc->setfillstyle(FillSolid, nil, 0, 0);
	}
	else if (t_pattern == nil)
		dc->setfillstyle(FillStippled, nil, 0, 0);
	else
	{
		// MW-2011-09-22: [[ Layers ]] Check to see if the object is on a dynamic
		//   layer. If it is we use the object's origin; rather than the inherited
		//   one.
		MCObject *t_parent;
		t_parent = this;
		while(t_parent -> gettype() >= CT_GROUP)
		{
			// We use the layermode hint rather than the effective setting, as this
			// gives greater consistency of output.
			if (((MCControl *)t_parent) -> layer_getmodehint() != kMCLayerModeHintStatic)
			{
				x = rect . x;
				y = rect . y;
				break;
			}

			t_parent = t_parent -> getparent();
		}

		dc->setfillstyle(FillTiled, t_pattern, x, y);
	}
}

#ifdef LEGACY_EXEC 
Boolean MCObject::setcolor(uint2 index, const MCString &data)
{
	uint2 i, j;
	if (data.getlength() == 0)
	{
		if (getcindex(index, i))
			destroycindex(index, i);
	}
	else
	{
		if (!getcindex(index, i))
		{
			i = createcindex(index);
			colors[i].red = colors[i].green = colors[i].blue = 0;
			if (opened)
				MCscreen->alloccolor(colors[i]);
		}
		MCColor oldcolor = colors[i];
		if (!MCscreen->parsecolor(data, &colors[i], &colornames[i]))
		{
			MCeerror->add
			(EE_OBJECT_BADCOLOR, 0, 0, data);
			return False;
		}
		j = i;
		if (getpindex(index, j))
		{
			if (opened)

				MCpatternlist->freepat(patterns[j].pattern);
			destroypindex(index, j);
		}
		if (opened)
			MCscreen->alloccolor(colors[i]);
	}
	return True;
}

Boolean MCObject::setcolors(const MCString &data)
{
	uint2 i, j, index;
	MCColor newcolors[8];
	char *newcolornames[8];
	for (i = 0 ; i < 8 ; i++)
		newcolornames[i] = NULL;
	if (!MCscreen->parsecolors(data, newcolors, newcolornames, 8))
	{
		MCeerror->add
		(EE_OBJECT_BADCOLORS, 0, 0, data);
		return False;
	}
	for (index = DI_FORE ; index <= DI_FOCUS ; index++)
	{
		// MW-2013-02-21: [[ Bug 10683 ]] Only clear the pattern if we are actually
		//   setting a color.
		if (newcolors[index] . flags != 0)
		{
			if (getpindex(index, j))
			{
				if (opened)
					MCpatternlist->freepat(patterns[j].pattern);
				destroypindex(index, j);
			}
		}
		if (!getcindex(index, i))
		{
			if (newcolors[index].flags)
			{
				i = createcindex(index);
				colors[i] = newcolors[index];
				if (opened)
					MCscreen->alloccolor(colors[i]);
				colornames[i] = newcolornames[index];
			}
		}
		else
		{
			if (newcolors[index].flags)
			{
				delete colornames[i];
				if (opened)
				{
					colors[i] = newcolors[index];
					MCscreen->alloccolor(colors[i]);
				}
				colornames[i] = newcolornames[index];
			}
			else
				destroycindex(index, i);
		}
	}
	return True;
}
#endif

Boolean MCObject::setpattern(uint2 newpixmap, MCStringRef data)
{
	uint2 i;
	bool t_isopened;
	t_isopened = (opened != 0) || (gettype() == CT_STACK && static_cast<MCStack*>(this)->getextendedstate(ECS_ISEXTRAOPENED));
	if (MCStringIsEmpty(data))
	{
		if (getpindex(newpixmap, i))
		{
			if (t_isopened)
				MCpatternlist->freepat(patterns[i].pattern);
			destroypindex(newpixmap, i);
		}
	}
	else
	{
		uint4 newid;
		if (!MCU_stoui4(data, newid))
		{
			MCeerror->add
			(EE_OBJECT_PIXMAPNAN, 0, 0, data);
			return False;
		}
		if (!getpindex(newpixmap, i))
			i = createpindex(newpixmap);
		else
			if (t_isopened)
				MCpatternlist->freepat(patterns[i].pattern);
		if (newid < PI_PATTERNS)
			newid += PI_PATTERNS;
		patterns[i].id = newid;
		if (t_isopened)
			patterns[i].pattern = MCpatternlist->allocpat(patterns[i].id, this);
		if (getcindex(newpixmap, i))
			destroycindex(newpixmap, i);
		}
	return True;
}

Boolean MCObject::setpatterns(MCStringRef data)
{
	uint2 p;
	Boolean done = False;
    uindex_t t_start_pos, t_end_pos;
    t_start_pos = 0;
    t_end_pos = t_start_pos;
	for (p = P_FORE_PATTERN ; p <= P_FOCUS_PATTERN ; p++)
	{
		MCAutoStringRef t_substring;
        if (!MCStringFirstIndexOfChar(data, '\n', t_start_pos, kMCCompareExact, t_end_pos))
            MCStringCopySubstring(data, MCRangeMake(t_start_pos, MCStringGetLength(data) - t_start_pos), &t_substring);
        else
        {
            MCStringCopySubstring(data, MCRangeMake(t_start_pos, t_end_pos - t_start_pos), &t_substring);
            t_start_pos = t_end_pos + 1;
        }
            
        if (!setpattern(p - P_FORE_PATTERN, *t_substring))
		{
			return False;
		}
	}
	return True;
}

Boolean MCObject::getcindex(uint2 di, uint2 &i)
{
	i = 0;
	uint2 j = DF_FORE_COLOR;
	while (di--)
	{
		if (dflags & j)
			i++;
		j <<= 1;
	}
	if (dflags & j)
		return True;
	else
		return False;
}

uint2 MCObject::createcindex(uint2 di)
{
	MCColor *oldcolors = colors;
	MCStringRef *oldnames = colornames;
	ncolors++;
	colors = new MCColor[ncolors];
	colornames = new MCStringRef[ncolors];
	uint2 ri = 0;
	uint2 i = 0;
	uint2 c = 0;
	uint2 oc = 0;
	uint2 m = DF_FORE_COLOR;
	while (c < ncolors)
	{
		if (i == di)
		{
			dflags |= m;
			colornames[c] = nil;
			ri = c++;
		}
		else
			if (dflags & m)
			{
				colors[c] = oldcolors[oc];
				colornames[c++] = oldnames[oc++];
			}
		i++;
		m <<= 1;
	}
	if (oldcolors != NULL)
	{
		delete oldcolors;
		delete oldnames;
	}
	return ri;
}

void MCObject::destroycindex(uint2 di, uint2 i)
{
	if (colornames[i] != nil)
	{
		MCValueRelease(colornames[i]);
		colornames[i] = nil;
	}
	
	ncolors--;
	while (i < ncolors)
	{
		colors[i] = colors[i + 1];
		colornames[i] = colornames[i + 1];
		i++;
	}
	uint2 m = DF_FORE_COLOR;
	for (i = 0 ; i < di ; i++)
		m <<= 1;
	dflags &= ~m;
}

Boolean MCObject::getpindex(uint2 di, uint2 &i)
{
	i = 0;
	uint2 j = DF_FORE_PATTERN;
	while (di--)
	{
		if (dflags & j)
			i++;
		j <<= 1;
	}
	if (dflags & j)
		return True;
	else
		return False;
}

uint2 MCObject::createpindex(uint2 di)
{
	MCPatternInfo *oldpatterns = patterns;
	npatterns++;
	/* UNCHECKED */ MCMemoryNewArray(npatterns, patterns);
	uint2 ri = 0;
	uint2 i = 0;
	uint2 p = 0;
	uint2 op = 0;
	uint2 m = DF_FORE_PATTERN;
	while (p < npatterns)
	{
		if (i == di)
		{
			dflags |= m;
			ri = p++;
		}
		else
			if (dflags & m)
				patterns[p++] = oldpatterns[op++];
		i++;
		m <<= 1;
	}
	MCMemoryDeleteArray(oldpatterns);
	return ri;
}

void MCObject::destroypindex(uint2 di, uint2 i)
{
	npatterns--;
	while (i < npatterns)
	{
		patterns[i] = patterns[i + 1];
		i++;
	}
	uint2 m = DF_FORE_PATTERN;
	for (i = 0 ; i < di ; i++)
		m <<= 1;
	dflags &= ~m;
}

// MW-2012-02-21: [[ FieldExport ]] Compute the (effective) color for the given
//   index.
uint32_t MCObject::getcoloraspixel(uint2 di)
{
	uint2 t_index;
	if (!getcindex(di, t_index))
	{
		if (parent != nil && parent != MCdispatcher)
			return parent -> getcoloraspixel(di);
		switch(di)
		{
		case DI_BACK:
			return MCscreen -> background_pixel . pixel;
		case DI_HILITE:
			return MChilitecolor . pixel;
		case DI_FOCUS:
			return MCaccentcolor . pixel;
		case DI_TOP:
		case DI_BOTTOM:
		case DI_FORE:
		default:
			break;
		}
		return 0;
	}

	if (!opened)
		MCscreen -> alloccolor(colors[t_index]);

	return colors[t_index] . pixel;
}

// MW-2012-02-14: [[ FontRefs ]] New method for getting the font props from the
//   object without creating a fontstruct.
uint32_t MCObject::getfontattsnew(MCNameRef& fname, uint2 &size, uint2 &style)
{
    // Flags for which font properties have been set explicitly at some level
    uint32_t t_explicit_flags;
    t_explicit_flags = 0;
    
    // MW-2012-02-19: [[ SplitTextAttrs ]] If we don't have all the attrs at this
	//   level, we must fetch the parent attrs first.
	if ((m_font_flags & FF_HAS_ALL_FATTR) != FF_HAS_ALL_FATTR)
	{
		if (this != MCdispatcher)
		{
			if (parent == nil)
				t_explicit_flags = MCdefaultstackptr -> getfontattsnew(fname, size, style);
			else
				t_explicit_flags = parent -> getfontattsnew(fname, size, style);
		}

        MCFontRef t_default_font;
        MCPlatformGetControlThemePropFont(getcontroltype(), getcontrolsubpart(), getcontrolstate(), kMCPlatformThemePropertyTextFont, t_default_font);
        
        MCFontStruct* t_font_struct;
        t_font_struct = MCFontGetFontStruct(t_default_font);
        
        Boolean t_printer;
        MCNameRef t_fname;
        uint2 t_size, t_style;
        MCdispatcher->getfontlist()->getfontstructinfo(t_fname, t_size, t_style, t_printer, t_font_struct);
        
        if ((t_explicit_flags & FF_HAS_TEXTFONT) == 0)
            fname = t_fname;
        
        if ((t_explicit_flags & FF_HAS_TEXTSIZE) == 0)
            size = t_size;
        
        if ((t_explicit_flags & FF_HAS_TEXTSTYLE) == 0)
            style = t_style;
        
        // This should never happen as the dispatcher always has font props set.
        //MCUnreachable();
	}

    // These flags have been set explicitly
    t_explicit_flags |= m_font_flags & FF_HAS_ALL_FATTR;
    
	// If we have a textfont, replace that value.
	if ((m_font_flags & FF_HAS_TEXTFONT) != 0)
		fname = m_font_attrs -> name;

	// If we have a textsize, replace that value.
	if ((m_font_flags & FF_HAS_TEXTSIZE) != 0)
		size = m_font_attrs -> size;

	// If we have a textstyle, replace that value.
	if ((m_font_flags & FF_HAS_TEXTSTYLE) != 0)
		style = m_font_attrs -> style;
    
    return t_explicit_flags;
}


MCNameRef MCObject::gettextfont(void)
{
	MCNameRef fname;
	uint2 fsize, fstyle;
	getfontattsnew(fname, fsize, fstyle);
	return fname;
}

uint2 MCObject::gettextsize(void)
{
	MCNameRef fname;
	uint2 fsize, fstyle;
	getfontattsnew(fname, fsize, fstyle);
	return fsize;
}

uint2 MCObject::gettextstyle(void)
{
	MCNameRef fname;
	uint2 fsize, fstyle;
	getfontattsnew(fname, fsize, fstyle);
	return fstyle;
}

uint2 MCObject::gettextheight(void)
{
	if (fontheight == 0)
		return heightfromsize(gettextsize());
	return fontheight;
}

void MCObject::allowmessages(Boolean allow)
{
	if (allow)
		state &= ~CS_NO_MESSAGES;
	else
		state |= CS_NO_MESSAGES;
}

Exec_stat MCObject::conditionalmessage(uint32_t p_flag, MCNameRef p_message)
{
	// MW-2013-08-06: [[ Bug 11084 ]] Restructured to loop through object and
	//   its behavior chain.
	MCObject *t_object;
	t_object = this;
	while(t_object != nil)
	{
		// Make sure the script is parsed.
		t_object -> parsescript(True);
	
		// If the current object has the relevant handler we are done.
		if ((t_object -> hashandlers & p_flag) != 0)
			return message(p_message);
		
		// If the object has a parent script, skip to its parent script (if any).
		if (t_object -> parent_script != nil)
			t_object = t_object -> parent_script -> GetParent() -> GetObject();
		else
			t_object = nil;
	}

	return ES_NORMAL;
}

Exec_stat MCObject::dispatch(Handler_type p_type, MCNameRef p_message, MCParameter *p_params)
{
	// Fetch current default stack and target settings
	MCStack *t_old_stack;
	t_old_stack = MCdefaultstackptr;
	MCObject *t_old_target;
	t_old_target = MCtargetptr;
	
	// Cache the current 'this stack' (used to see if we should switch back
	// the default stack).
	MCStack *t_this_stack;
	t_this_stack = getstack();
	
	// Retarget this stack and the target to be relative to the target object
	MCdefaultstackptr = t_this_stack;
	MCtargetptr = this;

	// Dispatch the message
	Exec_stat t_stat;
	t_stat = MCU_dofrontscripts(p_type, p_message, p_params);
	Boolean olddynamic = MCdynamicpath;
	MCdynamicpath = MCdynamiccard != NULL;
	if (t_stat == ES_PASS || t_stat == ES_NOT_HANDLED)
		t_stat = handle(p_type, p_message, p_params, this);

	// Reset the default stack pointer and target - note that we use 'send'esque
	// semantics here. i.e. If the default stack has been changed, the change sticks.
	if (MCdefaultstackptr == t_this_stack)
		MCdefaultstackptr = t_old_stack;

	// Reset target pointer
	MCtargetptr = t_old_target;
	MCdynamicpath = olddynamic;
	
	return t_stat;
}

Exec_stat MCObject::message(MCNameRef mess, MCParameter *paramptr, Boolean changedefault, Boolean send, Boolean p_is_debug_message)
{
	MCStack *mystack = getstack();
	if (MClockmessages || MCexitall || state & CS_NO_MESSAGES || parent == NULL || (flags & F_DISABLED && mystack->gettool(this) == T_BROWSE && !send && !p_is_debug_message))
			return ES_NOT_HANDLED;

    // AL-2013-01-14: [[ Bug 11343 ]] Moved check and time addition to MCCard::mdown methods.
	//if (MCNameIsEqualTo(mess, MCM_mouse_down, kMCCompareCaseless) && hashandlers & HH_MOUSE_STILL_DOWN)
    //	MCscreen->addtimer(this, MCM_idle, MCidleRate);

	MCscreen->flush(mystack->getw());

	MCStack *oldstackptr = MCdefaultstackptr;
	MCObject *oldtargetptr = MCtargetptr;
	if (changedefault)
	{
		MCdefaultstackptr = mystack;
		MCtargetptr = this;
	}
	Boolean olddynamic = MCdynamicpath;
	MCdynamicpath = False;
	Exec_stat stat = ES_NOT_HANDLED;
	if (MCscreen->abortkey())
	{
		MCerrorptr = this;
		stat = ES_ERROR;
	}
	else
	{
		MCS_alarm(CHECK_INTERVAL);
		MCdebugcontext = MAXUINT2;
		stat = MCU_dofrontscripts(HT_MESSAGE, mess, paramptr);
		Window mywindow = mystack->getw();
		if ((stat == ES_NOT_HANDLED || stat == ES_PASS)
		        && (MCtracewindow == NULL
		            || memcmp(&mywindow, &MCtracewindow, sizeof(Window))))
		{
			// PASS STATE FIX
			Exec_stat oldstat = stat;
			stat = handle(HT_MESSAGE, mess, paramptr, this);
			if (oldstat == ES_PASS && stat == ES_NOT_HANDLED)
				stat = ES_PASS;
		}
	}
	if (!send || !changedefault || MCdefaultstackptr == mystack)
		MCdefaultstackptr = oldstackptr;
	MCtargetptr = oldtargetptr;
	MCdynamicpath = olddynamic;

	if (stat == ES_ERROR && MCerrorlock == 0 && !MCtrylock)
	{
		if (MCnoui)
		{
            MCAutoPointer<char> t_mccmd;
            /* UNCHECKED */ MCStringConvertToCString(MCcmd, &t_mccmd);
			uint2 line, pos;
			MCeerror->geterrorloc(line, pos);
			fprintf(stderr, "%s: Script execution error at line %d, column %d\n",
			        *t_mccmd, line, pos);
		}
		else
			if (!send)
				senderror();
		return ES_ERROR;
	}
	if (!send)
		MCresult->clear(False);
	return stat;
}

Exec_stat MCObject::message_with_valueref_args(MCNameRef mess, MCValueRef v1)
{
	MCParameter p1;
	p1.setvalueref_argument(v1);
	return message(mess, &p1);
}

Exec_stat MCObject::message_with_valueref_args(MCNameRef mess, MCValueRef v1, MCValueRef v2)
{
	MCParameter p1, p2;
	p1.setvalueref_argument(v1);
	p1.setnext(&p2);
	p2.setvalueref_argument(v2);
	return message(mess, &p1);
}

Exec_stat MCObject::message_with_valueref_args(MCNameRef mess, MCValueRef v1, MCValueRef v2, MCValueRef v3)
{
	MCParameter p1, p2, p3;
	p1.setvalueref_argument(v1);
	p1.setnext(&p2);
	p2.setvalueref_argument(v2);
	p2.setnext(&p3);
	p3.setvalueref_argument(v3);
	return message(mess, &p1);
}

Exec_stat MCObject::message_with_valueref_args(MCNameRef mess, MCValueRef v1, MCValueRef v2, MCValueRef v3, MCValueRef v4)
{
	MCParameter p1, p2, p3, p4;
	p1.setvalueref_argument(v1);
	p1.setnext(&p2);
	p2.setvalueref_argument(v2);
	p2.setnext(&p3);
	p3.setvalueref_argument(v3);
	p3.setnext(&p4);
	p4.setvalueref_argument(v4);
	return message(mess, &p1);
}
Exec_stat MCObject::message_with_args(MCNameRef mess, int4 v1)
{
	MCParameter p1;
	p1.setn_argument((real8)v1);
	return message(mess, &p1);
}

Exec_stat MCObject::message_with_args(MCNameRef mess, int4 v1, int4 v2)
{
	MCParameter p1, p2;
	p1.setn_argument((real8)v1);
	p1.setnext(&p2);
	p2.setn_argument((real8)v2);
	return message(mess, &p1);
}

Exec_stat MCObject::message_with_args(MCNameRef mess, int4 v1, int4 v2, int4 v3)
{
	MCParameter p1, p2, p3;
	p1.setn_argument((real8)v1);
	p1.setnext(&p2);
	p2.setn_argument((real8)v2);
	p2.setnext(&p3);
	p3.setn_argument((real8)v3);
	return message(mess, &p1);
}

Exec_stat MCObject::message_with_args(MCNameRef mess, int4 v1, int4 v2, int4 v3, int4 v4)
{
	MCParameter p1, p2, p3, p4;
	p1.setn_argument((real8)v1);
	p1.setnext(&p2);
	p2.setn_argument((real8)v2);
	p2.setnext(&p3);
	p3.setn_argument((real8)v3);
	p3.setnext(&p4);
	p4.setn_argument((real8)v4);
	return message(mess, &p1);
}

void MCObject::senderror()
{
	MCAutoStringRef t_perror;
	if (!MCperror->isempty())
    {
        MCExecContext ctxt(this, nil, nil);
        MCAutoStringRef t_id;
		MCerrorptr->getstringprop(ctxt, 0, P_LONG_ID, False, &t_id);
		MCperror->add
        (PE_OBJECT_NAME, 0, 0, *t_id);
		/* UNCHECKED */ MCperror->copyasstringref(&t_perror);
		MCperror->clear();
	}
	if (MCerrorptr == NULL)
		MCerrorptr = this;
	MCAutoStringRef t_eerror;
	/* UNCHECKED */ MCeerror->copyasstringref(&t_eerror);
	MCscreen->delaymessage(MCerrorlockptr == NULL ? MCerrorptr : MCerrorlockptr, MCM_error_dialog, *t_eerror, *t_perror);
	MCeerror->clear();
	MCerrorptr = NULL;
}

void MCObject::sendmessage(Handler_type htype, MCNameRef m, Boolean h)
{
	static const char *htypes[] =	{
		"undefined",
		"message",
		"function",
		"getprop",
		"setprop",
		"before",
		"after",
		"private"
	};
	enum { max_htype = (sizeof(htypes)/sizeof(htypes[0])) - 1 };
    
	MCAssert(htype <= max_htype);
	MCStaticAssert(max_htype == HT_MAX);
    MCmessagemessages = False;

    MCExecContext ctxt(this, nil, nil);
    MCExecValue t_value;
	MCresult->eval_ctxt(ctxt, t_value);

	if (h)
		message_with_valueref_args(MCM_message_handled, MCSTR(htypes[htype]), m);
	else
		message_with_valueref_args(MCM_message_not_handled, MCSTR(htypes[htype]), m);

	MCresult->give_value(ctxt, t_value);

	MCmessagemessages = True;
}

#ifdef LEGACY_EXEC
Exec_stat MCObject::names_old(Properties which, MCExecPoint& ep, uint32_t parid)
{
	MCAutoValueRef t_name;
	if (names(which, &t_name) &&
		ep . setvalueref(*t_name))
		return ES_NORMAL;
	/* CHECK MCERROR */
	return ES_ERROR;
}
#endif

bool MCObject::names(Properties which, MCValueRef& r_name_val)
{
	MCStringRef &r_name = (MCStringRef&)r_name_val;
	
	const char *itypestring = gettypestring();
	MCAutoPointer<char> tmptypestring;
	if (parent != NULL && gettype() >= CT_BUTTON && getstack()->hcaddress())
	{
		tmptypestring = new char[strlen(itypestring) + 7];
		if (parent->gettype() == CT_GROUP)
			sprintf(*tmptypestring, "%s %s", "bkgnd", itypestring);
		else
			sprintf(*tmptypestring, "%s %s", "card", itypestring);
		itypestring = *tmptypestring;
	}
	switch (which)
	{
	case P_ID:
	case P_SHORT_ID:
		return MCStringFormat(r_name, "%u", obj_id);
	case P_ABBREV_ID:
		return MCStringFormat(r_name, "%s id %d", itypestring, obj_id);

	// The stack object has its own version of long * which we check for here. We
	// could make 'names()' virtual and do this that way, but since there shouldn't
	// really be an exception to how id is formatted (and there won't be for any
	// future object types) we handle it here.
	case P_LONG_NAME:
	case P_LONG_ID:
		if (gettype() == CT_STACK)
		{
			MCStack *t_this;
			t_this = static_cast<MCStack *>(this);
			
			MCStringRef t_filename;
			t_filename = t_this -> getfilename();
			if (MCStringIsEmpty(t_filename))
			{
				if (MCdispatcher->ismainstack(t_this))
				{
					if (!isunnamed())
						return MCStringFormat(r_name, "stack \"%@\"", getname());
					r_name = MCValueRetain(kMCEmptyString);
					return true;
				}
				if (isunnamed())
				{
					r_name = MCValueRetain(kMCEmptyString);
					return true;
				}
				which = P_LONG_NAME;
			}
			else
				return MCStringFormat(r_name, "stack \"%@\"", t_filename);
		}

		// MW-2013-01-15: [[ Bug 2629 ]] If this control is unnamed, use the abbrev id form
		//   but *only* for this control (continue with names the rest of the way).
		Properties t_which_requested;
		t_which_requested = which;
		if (which == P_LONG_NAME && isunnamed())
			which = P_LONG_ID;
		if (parent != NULL)
		{
			MCAutoValueRef t_parent;
			if (!parent -> names(t_which_requested, &t_parent))
				return false;
			if (gettype() == CT_GROUP && parent->gettype() == CT_STACK)
				itypestring = "bkgnd";
			if (which == P_LONG_ID)
				return MCStringFormat(r_name, "%s id %d of %@", itypestring, obj_id, *t_parent);
			return MCStringFormat(r_name, "%s \"%@\" of %@", itypestring, getname(), *t_parent);
		}
		return MCStringFormat(r_name, "the template%c%s", MCS_toupper(itypestring[0]), itypestring + 1);

	case P_NAME:
	case P_ABBREV_NAME:
		if (isunnamed())
            return names(P_ABBREV_ID, r_name_val);
		return MCStringFormat(r_name, "%s \"%@\"", itypestring, getname());
	case P_SHORT_NAME:
            if (isunnamed())
                return names(P_ABBREV_ID, r_name_val);
            r_name = MCValueRetain(MCNameGetString(getname()));
		return true;
	default:
		break;
	}

	// Shouldn't actually get here, so just return false.
	return false;
}

// MW-2012-10-17: [[ Bug 10476 ]] Returns true if message should be fired.
static bool should_send_message(MCHandlerlist *p_hlist, MCNameRef p_message)
{
	MCHandler *hptr;

	if (p_hlist -> findhandler(HT_MESSAGE, p_message, hptr) == ES_NORMAL && !hptr -> isprivate())
		return true;
		
	if (p_hlist -> findhandler(HT_BEFORE, p_message, hptr) == ES_NORMAL)
		return true;
		
	if (p_hlist -> findhandler(HT_AFTER, p_message, hptr) == ES_NORMAL)
		return true;
		
	return false;
}

// report - send scriptParsingError on parse failure
// force - reparse the script into the existing hlist object
//   (or create one if there isn't one there already)
Boolean MCObject::parsescript(Boolean report, Boolean force)
{
	if (!force && hashandlers & HH_DEAD_SCRIPT)
		return False;
	if (MCStringIsEmpty(_script) || parent == NULL)
		hashandlers = 0;
	else
		if (force || hlist == NULL)
		{
			MCscreen->cancelmessageobject(this, MCM_idle);
			hashandlers = 0;
			if (hlist == NULL)
				hlist = new MCHandlerlist;
			
			getstack() -> unsecurescript(this);
			
			Parse_stat t_stat;
			t_stat = hlist -> parse(this, _script);
			
			getstack() -> securescript(this);
			
			if (t_stat != PS_NORMAL)
			{
				hashandlers |= HH_DEAD_SCRIPT;
				if (report && parent != NULL)
                {
                    MCExecContext ctxt(this, nil, nil);
                    MCAutoStringRef t_id;
					getstringprop(ctxt, 0, P_LONG_ID, False, &t_id);
                    MCperror->add(PE_OBJECT_NAME, 0, 0, *t_id);
					MCAutoStringRef t_string;
					/* UNCHECKED */ MCperror->copyasstringref(&t_string);
					message_with_valueref_args(MCM_script_error, *t_string);
					MCperror->clear();
				}
				delete hlist;
				hlist = NULL;
				return False;
			}
			else
			{
				if (should_send_message(hlist, MCM_idle))
				{
					hashandlers |= HH_IDLE;
					if (opened)
						MCscreen->addtimer(this, MCM_idle, MCidleRate);
				}
				if (should_send_message(hlist, MCM_mouse_within))
					hashandlers |= HH_MOUSE_WITHIN;
				if (should_send_message(hlist, MCM_mouse_still_down))
					hashandlers |= HH_MOUSE_STILL_DOWN;
				if (should_send_message(hlist, MCM_preopen_control))
					hashandlers |= HH_PREOPEN_CONTROL;
				if (should_send_message(hlist, MCM_open_control))
					hashandlers |= HH_OPEN_CONTROL;
				if (should_send_message(hlist, MCM_close_control))
					hashandlers |= HH_CLOSE_CONTROL;
				if (should_send_message(hlist, MCM_resize_control))
					hashandlers |= HH_RESIZE_CONTROL;
			}
		}
	return True;
}

bool MCObject::handlesmessage(MCNameRef p_message)
{
	MCObject *t_object;
	t_object = this;
	while(t_object != nil)
	{
		if (t_object -> hlist != nil && should_send_message(t_object -> hlist, p_message))
            return true;
		
		// If the object has a parent script, skip to its parent script (if any).
		if (t_object -> parent_script != nil)
			t_object = t_object -> parent_script -> GetParent() -> GetObject();
		else
			t_object = nil;
	}
    
	return false;
}

Bool MCObject::hashandler(Handler_type p_type, MCNameRef p_message)
{
	return findhandler(p_type, p_message) != NULL;
}

MCHandler *MCObject::findhandler(Handler_type p_type, MCNameRef p_message)
{
	if (hlist != NULL || (parsescript(False, False) && hlist != NULL))
	{
		MCHandler *t_handler;
		if (hlist -> findhandler(p_type, p_message, t_handler) == ES_NORMAL)
			return t_handler;
	}

	return NULL;
}

void MCObject::drawshadow(MCDC *dc, const MCRectangle &drect, int2 soffset)
{
	setforeground(dc, DI_SHADOW, False);
	MCRectangle trect;
	if (soffset < 0)
	{
		trect.x = drect.x;
		trect.y = drect.y;
		trect.width = drect.width + soffset;
		trect.height = -soffset;
	}
	else
	{
		trect.x = drect.x + soffset;
		trect.y = drect.y + drect.height - soffset;
		trect.width = drect.width - soffset;
		trect.height = soffset;
	}

	dc->fillrect(trect);
	if (soffset < 0)
	{
		trect.y = drect.y - soffset;
		trect.width = -soffset;
		trect.height = drect.height + (soffset << 1);
	}
	else
	{
		trect.x = drect.x + drect.width - soffset;
		trect.y = drect.y + soffset;
		trect.width = soffset;
		trect.height = drect.height - soffset;
	}
	dc->fillrect(trect);
}

static inline void gen_3d_top_points(MCPoint p_points[6], int32_t p_left, int32_t p_top, int32_t p_right, int32_t p_bottom, uint32_t p_width)
{
	p_points[0].x = p_left;
	p_points[0].y = p_top;
	p_points[1].x = p_right;
	p_points[1].y = p_top;
	p_points[2].x = p_right;
	p_points[2].y = p_top + p_width;
	p_points[3].x = p_left + p_width;
	p_points[3].y = p_top + p_width;
	p_points[4].x = p_left + p_width;
	p_points[4].y = p_bottom;
	p_points[5].x = p_left;
	p_points[5].y = p_bottom;
}

static inline void gen_3d_bottom_points(MCPoint p_points[6], int32_t p_left, int32_t p_top, int32_t p_right, int32_t p_bottom, uint32_t p_width)
{
	p_points[0].x = p_right;
	p_points[0].y = p_bottom;
	p_points[1].x = p_left;
	p_points[1].y = p_bottom;
	p_points[2].x = p_left + p_width;
	p_points[2].y = p_bottom - p_width;
	p_points[3].x = p_right - p_width;
	p_points[3].y = p_bottom - p_width;
	p_points[4].x = p_right - p_width;
	p_points[4].y = p_top + p_width;
	p_points[5].x = p_right;
	p_points[5].y = p_top;
}

// IM-2013-09-06: [[ RefactorGraphics ]] Render all emulated theme 3D borders as polygons
void MCObject::draw3d(MCDC *dc, const MCRectangle &drect,
                      Etch style, uint2 bwidth)
{
	// MW-2013-10-29: [[ Bug 11324 ]] If the border width is zero, then don't render.
	if (bwidth == 0)
		return;
	
	bwidth = MCU_min(bwidth, drect.height >> 1);
	if (bwidth == 0)
		return;
	MCLineSegment tb[DEFAULT_BORDER * 2];
	MCLineSegment bb[DEFAULT_BORDER * 2];
	MCLineSegment *t = tb;
	MCLineSegment *b = bb;
	if (bwidth > DEFAULT_BORDER)
	{
		t = new MCLineSegment[bwidth * 2];
		b = new MCLineSegment[bwidth * 2];
	}
	int2 lx = drect.x;
	int2 rx = drect.x + drect.width;
	int2 ty = drect.y;
	int2 by = drect.y + drect.height;
	uint2 i;

	Boolean reversed = style == ETCH_SUNKEN || style == ETCH_SUNKEN_BUTTON;
	switch (MClook)
	{
	case LF_AM:
	case LF_MAC:
	case LF_WIN95:
		if (bwidth == DEFAULT_BORDER)
		{
			MCPoint t_points[6];

			// MM-2013-11-26: [[ Bug 11523 ]] Tweak the positioning of top points.
			gen_3d_top_points(t_points, lx + 1, ty + 1, rx, by, 1);
			if (style == ETCH_RAISED_SMALL || style == ETCH_SUNKEN_BUTTON)
				if (reversed)
					dc->setforeground(dc->getblack());
				else
					if (flags & F_OPAQUE)
						dc->setforeground(dc->getgray());
					else
						setforeground(dc, DI_BACK, False);
			else
				setforeground(dc, DI_TOP, reversed);
			dc->fillpolygon(t_points, 6);

			gen_3d_top_points(t_points, lx + 2, ty + 2, rx - 1, by - 1, 1);
			if (style == ETCH_RAISED_SMALL || style == ETCH_SUNKEN_BUTTON)
				setforeground(dc, DI_TOP, reversed);
			else
				if (reversed)
					dc->setforeground(dc->getblack());
				else
					setforeground(dc, DI_BACK, False);
			dc->fillpolygon(t_points, 6);

			gen_3d_bottom_points(t_points, lx + 1, ty + 1, rx - 1, by - 1, 1);
			if ((MClook != LF_MAC && MClook != LF_AM) || style != ETCH_SUNKEN)
			{
				if (reversed)
				{
					if (gettype() == CT_FIELD)
						parent->setforeground(dc, DI_BACK, False);
					else
						setforeground(dc, DI_BACK, False);
				}
				else
					setforeground(dc, DI_BOTTOM, False);
			}
			dc->fillpolygon(t_points, 6);

			gen_3d_bottom_points(t_points, lx, ty, rx, by, 1);
			if (reversed)
				setforeground(dc, DI_TOP, False);
			else
				dc->setforeground(dc->getblack());
			dc->fillpolygon(t_points, 6);
			break;
		}
	case LF_MOTIF:
		// IM-2013-09-03: [[ RefactorGraphics ]] render Motif 3D border using polygons instead of line segments
		MCPoint t_points[6];

		gen_3d_top_points(t_points, lx, ty, rx, by, bwidth);
		setforeground(dc, DI_TOP, reversed);
		dc->fillpolygon(t_points, 6);

		gen_3d_bottom_points(t_points, lx, ty, rx, by, bwidth);
		setforeground(dc, DI_BOTTOM, reversed);
		dc->fillpolygon(t_points, 6);
		break;
	}
	if (t != tb)
	{
		delete[] t;
		delete[] b;
	}
}

void MCObject::drawborder(MCDC *dc, const MCRectangle &drect, uint2 bwidth)
{
	// MW-2013-10-29: [[ Bug 11324 ]] If the border width is zero, then don't render.
	if (bwidth == 0)
		return;
	
	// MM-2013-09-30: [[ Bug 11241 ]] Make sure we set the foreground color of the dc before drawing.
	setforeground(dc, DI_BORDER, False);
	
	// IM-2013-09-06: [[ RefactorGraphics ]] rewrite to use drawrect with inside line width
	uint2 t_linesize, t_linestyle, t_capstyle, t_joinstyle;
	real8 t_miter_limit;

	dc->getlineatts(t_linesize, t_linestyle, t_capstyle, t_joinstyle);
	dc->getmiterlimit(t_miter_limit);

	dc->setlineatts(bwidth, t_linestyle, t_capstyle, JoinMiter);
	dc->setmiterlimit(2.0);

	dc->drawrect(drect, true);

	dc->setlineatts(t_linesize, t_linestyle, t_capstyle, t_joinstyle);
	dc->setmiterlimit(t_miter_limit);
}

void MCObject::positionrel(const MCRectangle &drect,
                           Object_pos xpos, Object_pos ypos)
{
	int2 x, y;
	uint2 width, height;

	x = drect.x;
	y = drect.y;
	width = drect.width;
	height = drect.height;

	switch (xpos)
	{
	case OP_NONE:
		break;
	case OP_LEFT:
		rect.x = x - rect.width;
		break;
	case OP_ALIGN_LEFT:
		rect.x = x;
		break;
	case OP_CENTER:
		rect.x = x - ((rect.width - width) >> 1);
		break;
	case OP_ALIGN_RIGHT:
		rect.x = x + width - rect.width;
		break;
	case OP_RIGHT:
		rect.x = x + width;
		break;
	default:
		break;
	}
	switch (ypos)
	{
	case OP_NONE:
		break;
	case OP_TOP:
		rect.y = y - rect.height;
		break;
	case OP_ALIGN_TOP:
		rect.y = y;
		break;
	case OP_MIDDLE:
		rect.y = y - ((rect.height - height) >> 1);
		break;
	case OP_ALIGN_BOTTOM:
		rect.y = y + height - rect.height;
		break;
	case OP_BOTTOM:
		rect.y = y + height;
		break;
	default:
		break;
	}
}

// SN-2014-04-03 [[ Bug 12075 ]] Tooltips need to be able to resolve the text direction of their label
void MCObject::drawdirectionaltext(MCDC *dc, int2 sx, int2 sy, MCStringRef p_string, MCFontRef font)
{
    
#if defined(TARGET_SUBPLATFORM_ANDROID)
    // AL-2014-06-24: [[ Bug 12343 ]] Restore splitting of object text into differing directional sections
    //  when drawing on android; HarfBuzz needs all the directions resolved to display in the correct order.
    MCAutoArray<uint8_t> t_levels;
    
    MCBidiResolveTextDirection(p_string, MCBidiFirstStrongIsolate(p_string, 0), t_levels . PtrRef(), t_levels . SizeRef());
    
    MCRange t_block_range;

    bool t_initially_ltr;
    t_initially_ltr = (t_levels[0] & 1) == 0;
    
    uindex_t t_length = t_levels . Size();
    
    for (uindex_t i = 0; i < t_length; ++i)
    {
        uint8_t t_cur_level;
        // Check the range of this text direction
        if (t_initially_ltr)
        {
            t_cur_level = t_levels[i];
            
            t_block_range . offset = i;
            while (i + 1 < t_levels . Size() && t_cur_level == t_levels[i + 1])
                ++i;
            
            t_block_range . length = i + 1 - t_block_range . offset;
        }
        else
        {
            // If the resolved text direction is rtl, we need to traverse the runs backwards
            //  for the correct display order.
            t_cur_level = t_levels[t_length - (i + 1)];
            
            uindex_t t_range_end = t_length - i;
            t_block_range . length = i;
            while (i + 1 < t_length && t_cur_level == t_levels[t_length - (i + 2)])
                ++i;
            
            t_block_range . offset = t_length - (i + 1);
            t_block_range . length = t_range_end - t_block_range . offset;
        }
        
        // RTL when the level is odd
        dc -> drawtext_substring(sx, sy, p_string, t_block_range, font, false, kMCDrawTextNoBreak, (t_cur_level & 1) ? kMCDrawTextDirectionRTL : kMCDrawTextDirectionLTR);
        sx += MCFontMeasureTextSubstring(font, p_string, t_block_range, getstack() -> getdevicetransform());
    }
#else
    bool t_is_rtl;
    t_is_rtl = !MCStringResolvesLeftToRight(p_string);
    dc -> drawtext(sx, sy, p_string, font, false, kMCDrawTextNoBreak, t_is_rtl ? kMCDrawTextDirectionRTL : kMCDrawTextDirectionLTR);
#endif
}

Exec_stat MCObject::domess(MCStringRef sptr)
{
	MCAutoStringRef t_temp_script;
	/* UNCHECKED */ MCStringFormat(&t_temp_script, "on message\n%@\nend message\n", sptr);
	
	MCHandlerlist *handlist = new MCHandlerlist;
	// SMR 1947, suppress parsing errors
	MCerrorlock++;
	if (handlist->parse(this, *t_temp_script) != PS_NORMAL)
	{
		MCerrorlock--;
		delete handlist;
		return ES_ERROR;
	}
	MCerrorlock--;
	MCObject *oldtargetptr = MCtargetptr;
	MCtargetptr = this;
	MCHandler *hptr;
    handlist->findhandler(HT_MESSAGE, MCM_message, hptr);

    MCExecContext ctxt(this, handlist, hptr);
	Boolean oldlock = MClockerrors;
	MClockerrors = True;
	Exec_stat stat = hptr->exec(ctxt, NULL);
	MClockerrors = oldlock;
	delete handlist;
	MCtargetptr = oldtargetptr;
	if (stat == ES_NORMAL)
		return ES_NORMAL;
	else
	{
		MCeerror->clear(); // clear out bogus error messages
		return ES_ERROR;
	}
}

void MCObject::eval(MCExecContext &ctxt, MCStringRef p_script, MCValueRef &r_value)
{
	MCAutoStringRef t_temp_script;
	/* UNCHECKED */ MCStringFormat(&t_temp_script, "on eval\nreturn %@\nend eval\n", p_script);
	
	MCHandlerlist *handlist = new MCHandlerlist;
	if (handlist->parse(this, *t_temp_script) != PS_NORMAL)
	{
		r_value = MCSTR("Error parsing expression\n");
		delete handlist;
		ctxt.Throw();
		return;
	}
	MCObject *oldtargetptr = MCtargetptr;
	MCtargetptr = this;
	MCHandler *hptr;
	MCHandler *oldhandler = ctxt.GetHandler();
	MCHandlerlist *oldhlist = ctxt.GetHandlerList();
	handlist->findhandler(HT_MESSAGE, MCM_eval, hptr);
	ctxt.SetHandlerList(handlist);
	ctxt.SetHandler(hptr);
	Boolean oldlock = MClockerrors;
	MClockerrors = True;
	
	if (hptr->exec(ctxt, NULL) != ES_NORMAL)
	{
		r_value = MCSTR("Error parsing expression\n");
		ctxt.Throw();
	}
	else
	{
		MCresult->copyasvalueref(r_value);
	}
	MClockerrors = oldlock;
	MCtargetptr = oldtargetptr;
	ctxt.SetHandlerList(oldhlist);
	ctxt.SetHandler(oldhandler);
	delete handlist;
}

// MERG 2013-9-13: [[ EditScriptChunk ]] Added at expression that's passed through as a second parameter to editScript
void MCObject::editscript(MCStringRef p_at)
{
    MCAutoValueRef t_name;
	names(P_LONG_ID, &t_name);
    if (p_at != nil)
        getcard()->message_with_valueref_args(MCM_edit_script, *t_name, p_at);
    else
        getcard()->message_with_valueref_args(MCM_edit_script, *t_name);
}

void MCObject::removefrom(MCObjectList *l)

{
	if (l != NULL)
	{
		MCObjectList *optr = l;
		do
		{
			if (optr->getobject() == this)
			{
				optr->setremoved(True);
				return;
			}
			optr = optr->next();
		}
		while (optr != l);
	}
}

Boolean MCObject::attachmenu(MCStack *sptr)
{
	if (attachedmenu != NULL)
		return False;
	attachedmenu = sptr;
	MCscreen->grabpointer(getw());
	MCdispatcher->addmenu(this);
	state |= CS_MENU_ATTACHED;
	menudepth++;
	MCmenuobjectptr = this;
	startx = MCmousex;
	starty = MCmousey;
	return True;
}

void MCObject::alloccolors()
{
	MCColor *syscolors = MCscreen->getaccentcolors();
	if (syscolors != NULL)
	{
		maccolors[MAC_THUMB_TOP] = syscolors[1];
		maccolors[MAC_THUMB_BACK] = syscolors[2];
		maccolors[MAC_THUMB_BOTTOM] = syscolors[3];
		maccolors[MAC_THUMB_GRIP] = syscolors[4];
		maccolors[MAC_THUMB_HILITE] = syscolors[6];
	}
	uint2 i = MAC_NCOLORS;
	while (i--)
		MCscreen->alloccolor(maccolors[i]);
}

MCImageBitmap *MCObject::snapshot(const MCRectangle *p_clip, const MCPoint *p_size, MCGFloat p_scale_factor, bool p_with_effects)
{
	Chunk_term t_type;
	t_type = gettype();

	if (t_type == CT_STACK)
		return NULL;

	MCBitmapEffectsRef t_effects;
	t_effects = nil;
	if (t_type != CT_CARD && p_with_effects)
		t_effects = static_cast<MCControl *>(this) -> getbitmapeffects();

	MCRectangle t_effective_rect;
	if (t_type == CT_CARD)
		t_effective_rect = getrect();
	else
	{
		t_effective_rect = MCU_reduce_rect(static_cast<MCControl *>(this) -> getrect(), -static_cast<MCControl *>(this) -> gettransient());
		if (t_effects != nil)
			MCBitmapEffectsComputeBounds(t_effects, t_effective_rect, t_effective_rect);
	}
	
	MCRectangle r;
	if (p_clip != nil)
		r = MCU_intersect_rect(t_effective_rect, *p_clip);
	else
		r = t_effective_rect;

	// MW-2006-02-27: If the resulting image would be of zero width or height we shouldn't do anything
	if (r . width == 0 || r . height == 0)
		return NULL;

	uint32_t t_context_width = r.width;
	uint32_t t_context_height = r.height;
	if (p_size != nil)
	{
		t_context_width = p_size->x;
		t_context_height = p_size->y;
	}

	MCImageBitmap *t_bitmap = nil;
	/* UNCHECKED */ MCImageBitmapCreate(ceil(t_context_width * p_scale_factor), ceil(t_context_height * p_scale_factor), t_bitmap);
	MCImageBitmapClear(t_bitmap);

	MCGContextRef t_gcontext = nil;
	/* UNCHECKED */ MCGContextCreateWithPixels(t_bitmap->width, t_bitmap->height, t_bitmap->stride, t_bitmap->data, true, t_gcontext);

	// IM-2013-07-24: [[ ResIndependence ]] take snapshot at specified scale, rather than device scale
	MCGContextScaleCTM(t_gcontext, p_scale_factor, p_scale_factor);
	
	MCGAffineTransform t_transform = MCGAffineTransformMakeTranslation(-r.x, -r.y);
	if (p_size != nil)
		t_transform = MCGAffineTransformPreScale(t_transform, p_size->x / (float)r.width, p_size->y / (float)r.height);

	MCGContextConcatCTM(t_gcontext, t_transform);
	
	// MW-2014-01-07: [[ bug 11632 ]] Use the offscreen variant of the context so its
	//   type field is appropriate for use by the player.
	MCContext *t_context = new MCOffscreenGraphicsContext(t_gcontext);
	t_context -> setclip(r);

	// MW-2011-01-29: [[ Bug 9355 ]] Make sure we only open a control if it needs it!
	// IM-2013-03-19: [[ BZ 10753 ]] Any parents of this object must also be opened to
	// safely & correctly snapshot objects with inherited patterns
	// MW-2013-03-25: [[ Bug ]] Make sure use appropriate methods to open/close the objects.
    // SN-2014-01-30: [[ Bug 11721 ]] Make sure the parentless templates are handled properly
    // as they need a temporary parent
    bool t_parent_added = false;
	MCObject *t_opened_control = nil;
	if (opened == 0)
    {
        if (parent == nil)
        {
            setparent(MCdefaultstackptr -> getcard());
            t_parent_added = true;
        }
        
		t_opened_control = this;
    }
    
	if (t_opened_control != nil)
	{
		t_opened_control -> open();
		while (t_opened_control->getparent() != nil && t_opened_control->getparent()->opened == 0)
		{
			t_opened_control = t_opened_control->getparent();
			t_opened_control -> MCObject::open();
		}
	}

	if (t_type == CT_CARD)
		((MCCard *)this) -> draw(t_context, r, true);
	else
	{
		t_context -> setopacity(blendlevel * 255 / 100);
		t_context -> setfunction(GXblendSrcOver);

        // PM-2014-11-11: [[ Bug 13970 ]] Make sure each player is buffered correctly for export snapshot
        for(MCPlayer *t_player = MCplayers; t_player != nil; t_player = t_player -> getnextplayer())
            t_player -> syncbuffering(t_context);
            
#ifdef FEATURE_PLATFORM_PLAYER
        MCPlatformWaitForEvent(0.0, true);
#endif
		if (t_effects != nil)
			t_context -> begin_with_effects(t_effects, static_cast<MCControl *>(this) -> getrect());
		// MW-2011-09-06: [[ Redraw ]] Render the control isolated, but not as a sprite.
		((MCControl *)this) -> draw(t_context, r, true, false);
		if (t_effects != nil)
			t_context -> end();
	}
	
	// MW-2013-03-25: [[ Bug ]] Make sure use appropriate methods to open/close the objects.
	if (t_opened_control != nil)
	{
        // SN-2014-01-30: [[ Bug 11721 ]] Remove the temporary added parent for the parentless object (template)
        if (t_parent_added)
            setparent(nil);
		MCObject *t_closing_control;
		t_closing_control = this;
		t_closing_control -> close();
		while(t_closing_control != t_opened_control)
		{
			t_closing_control = t_closing_control -> getparent();
			t_closing_control -> MCObject::close();
		}
	}
	delete t_context;
	MCGContextRelease(t_gcontext);
	return t_bitmap;
}

bool MCObject::isselectable(bool p_only_object) const
{
	if (p_only_object)
		return getextraflag(EF_CANT_SELECT) == False;

	const MCObject *t_object;
	t_object = this;
	do
	{
		if (t_object -> getextraflag(EF_CANT_SELECT))
			return false;
		t_object = t_object -> getparent();
	}
	while(t_object != NULL && t_object -> gettype() >= CT_BACKGROUND);

	return true;
}

///////////////////////////////////////////////////////////////////////////////
//
//  SAVING AND LOADING
//

IO_stat MCObject::load(IO_handle stream, uint32_t version)
{
	IO_stat stat;
	uint2 i;

	if ((stat = IO_read_uint4(&obj_id, stream)) != IO_NORMAL)
		return stat;
	
	// MW-2013-11-19: [[ UnicodeFileFormat ]] If sfv >= 7000, use unicode.
	MCNameRef t_name;
	if ((stat = IO_read_nameref_new(t_name, stream, version >= 7000)) != IO_NORMAL)
		return stat;
	MCNameDelete(_name);
	_name = t_name;

	if ((stat = IO_read_uint4(&flags, stream)) != IO_NORMAL)
		return stat;

	// MW-2012-02-19: [[ SplitTextAttrs ]] If we have a font flag, then it means
	//   we must start off the font flags with all attrs set - this might be
	//   overridden in extended data though.
	if (getflag(F_FONT))
		m_font_flags |= FF_HAS_ALL_FATTR;

	// MW-2012-02-17: [[ IntrinsicUnicode ]] If we have a font, then the unicode-tag
	//  flag comes from there. Otherwise we take the parent's object (if any).
	// MW-2012-02-19: [[ SplitTextAttrs ]] If there is a font flag, then we must
	//   read in the font record. We record the font index at the moment and
	//   process everything at the end.
	bool t_has_font_index;
	uint2 t_font_index;
	t_has_font_index = false;
	if (flags & F_FONT)
	{
		if (version > 1300)
		{
			if ((stat = IO_read_uint2(&t_font_index, stream)) != IO_NORMAL)
				return stat;
			if ((stat = IO_read_uint2(&fontheight, stream)) != IO_NORMAL)
				return stat;

			// MW-2012-02-19: [[ SplitTextAttrs ]] We have a font index for processing
			//   later on.
			t_has_font_index = true;
		}
		else
		{
			char *fontname;
			uint2 fontsize, fontstyle;
			// MW-2013-11-19: [[ UnicodeFileFormat ]] This codepath is only hit on sfv <= 1300,
			//   so will never be unicode.
			if ((stat = IO_read_cstring_legacy(fontname, stream, 2)) != IO_NORMAL)
				return stat;
			if ((stat = IO_read_uint2(&fontheight, stream)) != IO_NORMAL)
				return stat;
			if ((stat = IO_read_uint2(&fontsize, stream)) != IO_NORMAL)
				return stat;
			if ((stat = IO_read_uint2(&fontstyle, stream)) != IO_NORMAL)
				return stat;
            MCAutoStringRef t_fontname;
            /* UNCHECKED */ MCStringCreateWithCString(fontname, &t_fontname);
			setfontattrs(*t_fontname, fontsize, fontstyle);
			delete fontname;
		}
	}
	else if (parent != nil && (parent -> m_font_flags & FF_HAS_UNICODE_TAG) != 0)
		m_font_flags |= FF_HAS_UNICODE_TAG;
	
	// MW-2013-11-19: [[ UnicodeFileFormat ]] If sfv >= 7000, use unicode.
	if (flags & F_SCRIPT)
	{
		if ((stat = IO_read_stringref_new(_script, stream, version >= 7000)) != IO_NORMAL)
			return stat;
        
        // SN-2014-11-07: [[ Bug 13957 ]] It's possible to get a NULL script but having the
        //  F_SCRIPT flag. Unset the flag in case it's needed
        if (_script == NULL)
            flags &= ~F_SCRIPT;
		getstack() -> securescript(this);
	}

	if ((stat = IO_read_uint2(&dflags, stream)) != IO_NORMAL)
		return stat;
	if ((stat = IO_read_uint2(&ncolors, stream)) != IO_NORMAL)
		return stat;
	if (ncolors > 0)
	{
		colors = new MCColor[ncolors];
		colornames = new MCStringRef[ncolors];
		for (i = 0 ; i < ncolors ; i++)
		{
			if ((stat = IO_read_mccolor(colors[i], stream)) != IO_NORMAL)
				break;
			// MW-2013-11-19: [[ UnicodeFileFormat ]] If sfv >= 7000, use unicode.
			if ((stat = IO_read_stringref_new(colornames[i], stream, version >= 7000)) != IO_NORMAL)
				break;
			if (MCStringIsEmpty(colornames[i]))
			{
				MCValueRelease(colornames[i]);
				colornames[i] = nil;
			}
			colors[i].pixel = i;
		}
		if (stat != IO_NORMAL)
		{
			while (i < ncolors)
				colornames[i++] = nil;
			return stat;
		}
	}
	if ((stat = IO_read_uint2(&npatterns, stream)) != IO_NORMAL)
		return stat;
	uint2 addflags = npatterns & 0xFFF0;
	npatterns &= 0x0F;
	if (npatterns > 0)
	{
		/* UNCHECKED */ MCMemoryNewArray(npatterns, patterns);
		for (i = 0 ; i < npatterns ; i++)
			if ((stat = IO_read_uint4(&patterns[i].id, stream)) != IO_NORMAL)
				return stat;
	}
	if ((stat = IO_read_int2(&rect.x, stream)) != IO_NORMAL)
		return stat;
	if ((stat = IO_read_int2(&rect.y, stream)) != IO_NORMAL)
		return stat;
	if ((stat = IO_read_uint2(&rect.width, stream)) != IO_NORMAL)
		return stat;
	if ((stat = IO_read_uint2(&rect.height, stream)) != IO_NORMAL)
		return stat;
	// MW-2013-12-05: [[ UnicodeFileFormat ]] If sfv < 7000, then we have just the unnamed
	//   propset here.
	if (version < 7000 && addflags & AF_CUSTOM_PROPS)
		if ((stat = loadunnamedpropset_legacy(stream)) != IO_NORMAL)
			return stat;
	if (addflags & AF_BORDER_WIDTH)
		if ((stat = IO_read_uint1(&borderwidth, stream)) != IO_NORMAL)
			return stat;
	if (addflags & AF_SHADOW_OFFSET)
		if ((stat = IO_read_int1(&shadowoffset, stream)) != IO_NORMAL)
			return stat;
	if (addflags & AF_TOOL_TIP)
	{
		// MW-2012-03-09: [[ StackFile5500 ]] If the version is 5.5 and above, then
		//   the tooltip will be encoded in UTF-8 so we must convert if file format
		//   is older.
		// MW-2012-03-13: [[ UnicodeToolTip ]] If the file format is older than 5.5
		//   then convert native to utf-8.
		if (version < 5500)
		{
			// MW-2013-11-19: [[ UnicodeFileFormat ]] This code path is only hit if sfv < 5500
			//   so leave as legacy.
			// Read the tooltip, as encoded in its native format
			if ((stat = IO_read_stringref_legacy(tooltip, stream, false)) != IO_NORMAL)
				return stat;
		}
		else if (version < 7000)
		{
			// MW-2013-11-19: [[ UnicodeFileFormat ]] Special-case 5.5 format, read in as UTF-8
			//   formatted.
			// The tooltip should be written out encoded in UTF-8 (not UTF-16)
			if ((stat = IO_read_stringref_legacy_utf8(tooltip, stream)) != IO_NORMAL)
				return stat;
		}
		else
		{
			// MW-2013-11-19: [[ UnicodeFileFormat ]] sfv >= 7000 so unicode.
			if ((stat = IO_read_stringref_new(tooltip, stream, true)) != IO_NORMAL)
				return stat;
		}
	}
	if (addflags & AF_ALT_ID)
		if ((stat = IO_read_uint2(&altid, stream)) != IO_NORMAL)
			return stat;
	if (addflags & AF_INK)
		if ((stat = IO_read_uint1(&ink, stream)) != IO_NORMAL)
			return stat;
	if (addflags & AF_CANT_SELECT)
		extraflags |= EF_CANT_SELECT;
	if (addflags & AF_NO_FOCUS_BORDER)
		extraflags |= EF_NO_FOCUS_BORDER;
	if (addflags & AF_EXTENDED)
	{
		uint4 t_length;
		stat = IO_read_uint4(&t_length, stream);
		if (stat == IO_NORMAL)
		{
			// The jiggery pokery with length here is to do with oddities surround MCX
			// encryption. We decode with an extra byte at the end, but it won't have
			// been encoded.
			// The upshot is that the inputstream is told about the full length, but
			// we pass t_length - 1 to extendedload (after adjusting for script). We
			// then verify we've read a nice NUL byte at the end.
			MCObjectInputStream *t_stream = nil;
            // SN-2014-03-27 [[ Bug 11993 ]] 7.0 file format doesn't put the nil byte needed for decryption
            // We need to provide the information to the ObjectInputStream
			/* UNCHECKED */ MCStackSecurityCreateObjectInputStream(stream, t_length, version >= 7000, t_stream);
			if (version < 7000)
			{
				t_length -= 1;
				
				MCAutoStringRef t_script_string;
				stat = t_stream -> ReadTranslatedStringRef(&t_script_string);
				if (stat == IO_NORMAL)
				{
					// Adjust the remaining length based on the length of the string read
					if (MCStringIsEmpty(*t_script_string))
						t_length -= 1;
					else
						t_length -= MCStringGetLength(*t_script_string) + 1;

					setscript(*t_script_string);
					
					if (!MCStringIsEmpty(*t_script_string))
						getstack() -> securescript(this);
				}
			}

			if (stat == IO_NORMAL && t_length > 0)
				stat = extendedload(*t_stream, version, t_length);

			// Read the implicit nul byte
			if (version < 7000 && stat == IO_NORMAL)
			{
				uint1 t_byte;
				stat = t_stream -> ReadU8(t_byte);
				if (stat == IO_NORMAL && t_byte != 0)
					stat = IO_ERROR;
			}

			// Make sure we flush the rest of the (unknown) stream
			if (stat == IO_NORMAL)
				stat = t_stream -> Flush();
			
			delete t_stream;
		}
		
		if (stat != IO_NORMAL)
			return stat;
	}
	else if (addflags & AF_LONG_SCRIPT)
	{
		MCAutoStringRef t_script_string;
		// MW-2013-11-19: [[ UnicodeFileFormat ]] If sfv >= 7000, use unicode.
		if ((stat = IO_read_stringref_new(&t_script_string, stream, version >= 7000, 4)) != IO_NORMAL)
			return stat;
		
		setscript(*t_script_string);
		
		getstack() -> securescript(this);
	}

	if (addflags & AF_BLEND_LEVEL)
		if ((stat = IO_read_uint1(&blendlevel, stream)) != IO_NORMAL)
			return stat;

	// MW-2013-03-28: The restrictions byte is no longer relevant due to new
	//   licensing.
	if (version >= 2700)
	{
		uint1 t_restrictions;
		if ((stat = IO_read_uint1(&t_restrictions, stream)) != IO_NORMAL)
			return stat;
	}

	// MW-2012-02-19: [[ SplitTextAttrs ]] Now that we've read the extended props
	//   it is safe to process the font index.
	if (t_has_font_index)
	{
		// MW-2012-02-17: [[ LogFonts ]] If the object is not a stack then
		//   we can load the font attrs now (since we have a font-table).
		//   Otherwise we store the index, and the stack save method will
		//   resolve after the font table is loaded. (Note we leave F_FONT set
		//   in the stack case, so it knows to resolve later!).
		if (gettype() != CT_STACK)
		{
			flags &= ~F_FONT;
			loadfontattrs(t_font_index);
		}
		else
			s_last_font_index = t_font_index;
	}
	else
		flags &= ~F_FONT;

	return IO_NORMAL;
}

IO_stat MCObject::save(IO_handle stream, uint4 p_part, bool p_force_ext)
{
	IO_stat stat;
	uint2 i;
	bool t_extended;
	t_extended = MCstackfileversion >= 2700 && p_force_ext;

	// Check whether there are any custom properties with array values and if so, force extension
	if (MCstackfileversion < 7000 && hasarraypropsets_legacy())
		t_extended = true;

	// MW-2008-10-28: [[ ParentScripts ]] Make sure we mark this as extended if there
	//   is a non-NULL parent_script
	if (parent_script != NULL)
		t_extended = true;

	// MW-2009-08-24: [[ Bitmap Effects ]] If we are a control and we have bitmap effects
	//   then we are extended.
	// MW-2011-11-24: [[ LayerMode Save ]] If we are a control and have non-static layermode
	//   then we are extended.
	if (gettype() >= CT_GROUP)
		if (static_cast<MCControl *>(this) -> getbitmapeffects() != NULL ||
			static_cast<MCControl *>(this) -> layer_getmodehint() != kMCLayerModeHintStatic)
			t_extended = true;

	// MW-2012-02-19: [[ SplitTextAttrs ]] If we need font flags, we need to be extended.
	if (needtosavefontflags())
		t_extended = true;

	// MW-2012-02-19: [[ SplitTextAttrs ]] Work out whether we need a font record.
	bool t_need_font;
	t_need_font = needtosavefontrecord();

	uint4 t_written_id;
	if (p_part != 0)
		t_written_id = 0;
	else
		t_written_id = obj_id;

	// If p_part != 0 it means we are saving a card or one specific control on a card.
	// In this case, we write the object id as 0, since it will be re-assigned when
	// reconstructed.
	//
	if ((stat = IO_write_uint4(t_written_id, stream)) != IO_NORMAL)
		return stat;
	
	// MW-2013-11-19: [[ UnicodeFileFormat ]] If sfv >= 7000, use unicode.
	if ((stat = IO_write_nameref_new(_name, stream, MCstackfileversion >= 7000)) != IO_NORMAL)
		return stat;

	if (!MCStringIsEmpty(_script))
		flags |= F_SCRIPT;
	
	uint32_t t_old_flags;
	t_old_flags = flags;

	// MW-2012-02-19: [[ SplitTextAttrs ]] If we need a font record, then set the flag.
	if (t_need_font)
		flags |= F_FONT;

	uint2 addflags = npatterns;
	if (t_extended)
		addflags |= AF_EXTENDED;
	
	// MW-2013-12-05: [[ UnicodeFileFormat ]] If sfv < 7000 then we need to encode for
	//   long scripts, and put extended data after it.
	if (MCstackfileversion < 7000)
	{
		if ((flags & F_SCRIPT && MCStringGetLength(_script) >= MAXUINT2) || t_extended)
		{
			addflags |= AF_LONG_SCRIPT;
			flags &= ~F_SCRIPT;
		}
	}
	
	stat = IO_write_uint4(flags, stream);
	
	if (MCstackfileversion < 7000)
	{
		if (addflags & AF_LONG_SCRIPT && !MCStringIsEmpty(_script))
			flags |= F_SCRIPT;
	}
	
	flags = t_old_flags;

	if (stat != IO_NORMAL)
		return stat;

	// MW-2012-02-19: [[ SplitTextAttrs ]] Serialize a font record if we need to.
	if (t_need_font)
	{
		// MW-2012-02-17: [[ LogFonts ]] Delegate to 'savefontattrs()' to compute which
		//   fontindex the object should use.
		if ((stat = IO_write_uint2(savefontattrs(), stream)) != IO_NORMAL)
			return stat;
		if ((stat = IO_write_uint2(fontheight, stream)) != IO_NORMAL)
			return stat;
	}
	
	// MW-2013-11-19: [[ UnicodeFileFormat ]] If sfv >= 7000, use unicode.
	if (flags & F_SCRIPT && !(addflags & AF_LONG_SCRIPT))
	{
        getstack() -> unsecurescript(this);
        stat = IO_write_stringref_new(_script, stream, MCstackfileversion >= 7000);
		getstack() -> securescript(this);
		if (stat != IO_NORMAL)
			return stat;
	}
	
	if ((stat = IO_write_uint2(dflags, stream)) != IO_NORMAL)
		return stat;
	if ((stat = IO_write_uint2(ncolors, stream)) != IO_NORMAL)
		return stat;
	for (i = 0 ; i < ncolors ; i++)
	{
		if ((stat = IO_write_mccolor(colors[i], stream)) != IO_NORMAL)
			return stat;
		// MW-2013-11-19: [[ UnicodeFileFormat ]] If sfv >= 7000, use unicode.
		if ((stat = IO_write_stringref_new(colornames[i] != nil ? colornames[i] : kMCEmptyString, stream, MCstackfileversion >= 7000)) != IO_NORMAL)
			return stat;
	}
	if (props != NULL)
		addflags |= AF_CUSTOM_PROPS;
	if (borderwidth != DEFAULT_BORDER)
		addflags |= AF_BORDER_WIDTH;
	if (shadowoffset != DEFAULT_SHADOW)
		addflags |= AF_SHADOW_OFFSET;
	if (!MCStringIsEmpty(tooltip))
		addflags |= AF_TOOL_TIP;
	if (altid != 0)
		addflags |= AF_ALT_ID;
	if (ink != GXcopy)
		addflags |= AF_INK;

//---- New in 2.7
	if (MCstackfileversion >= 2700)
	{
		if (blendlevel != 100)
			addflags |= AF_BLEND_LEVEL;
	}
//----

	if (extraflags & EF_CANT_SELECT)
		addflags |= AF_CANT_SELECT;
	if (extraflags & EF_LINK_COLORS)
		addflags |= AF_LINK_COLORS;
	if (extraflags & EF_NO_FOCUS_BORDER)
		addflags |= AF_NO_FOCUS_BORDER;

	if ((stat = IO_write_uint2(addflags, stream)) != IO_NORMAL)
		return stat;
	for (i = 0 ; i < npatterns ; i++)
		if ((stat = IO_write_uint4(patterns[i].id, stream)) != IO_NORMAL)
			return stat;
	// MW-2012-02-22; [[ NoScrollSave ]] Adjust the rect by the current group offset.
	if ((stat = IO_write_int2(rect.x + MCgroupedobjectoffset . x, stream)) != IO_NORMAL)
		return stat;
	if ((stat = IO_write_int2(rect.y + MCgroupedobjectoffset . y, stream)) != IO_NORMAL)
		return stat;
	if ((stat = IO_write_uint2(rect.width, stream)) != IO_NORMAL)
		return stat;
	if ((stat = IO_write_uint2(rect.height, stream)) != IO_NORMAL)
		return stat;
	if (MCstackfileversion < 7000 && addflags & AF_CUSTOM_PROPS)
		if ((stat = saveunnamedpropset_legacy(stream)) != IO_NORMAL)
			return stat;
	if (addflags & AF_BORDER_WIDTH)
		if ((stat = IO_write_uint1(borderwidth, stream)) != IO_NORMAL)
			return stat;
	if (addflags & AF_SHADOW_OFFSET)
		if ((stat = IO_write_int1(shadowoffset, stream)) != IO_NORMAL)
			return stat;
	if (addflags & AF_TOOL_TIP)
	{
		// MW-2012-03-09: [[ StackFile5500 ]] If the version is 5.5 and above, then
		//   the tooltip will be encoded in UTF-8 so we must convert for earlier
		//   versions.
		// MW-2012-03-13: [[ UnicodeToolTip ]] If the file format is older than 5.5
		//   then convert utf-8 to native before saving.
		if (MCstackfileversion < 5500)
		{
			// MW-2013-11-19: [[ UnicodeFileFormat ]] sfv < 5500, so native output.
            // Tooltip is encoded in the native format
            if ((stat = IO_write_stringref_legacy(tooltip, stream, false)) != IO_NORMAL)
				return stat;
		}
		else if (MCstackfileversion < 7000)
		{
			// MW-2013-11-19: [[ UnicodeFileFormat ]] Special-case 5.5 format - uses UTF-8.
			// Tooltip is encoded as UTF-8
			if ((stat = IO_write_stringref_legacy_utf8(tooltip, stream)) != IO_NORMAL)
				return stat;
		}
		else
		{
			// MW-2013-11-19: [[ UnicodeFileFormat ]] sfv >= 7000, so use unicode.
			if ((stat = IO_write_stringref_new(tooltip, stream, true)) != IO_NORMAL)
				return stat;
		}
	}
	if (addflags & AF_ALT_ID)
		if ((stat = IO_write_uint2(altid, stream)) != IO_NORMAL)
			return stat;

//---- New in 2.7
	uint1 t_converted_ink;
	if (MCstackfileversion >= 2700)
		t_converted_ink = ink;
	else
		t_converted_ink = ink >= 0x19 ? GXcopy : ink;
//----

	if (addflags & AF_INK)
		if ((stat = IO_write_uint1(t_converted_ink, stream)) != IO_NORMAL)
			return stat;

	// MW-2013-12-05: [[ UnicodeFileFormat ]] If sfv < 7000 then here we write
	//   longscript or script+extended. Otherwise we just write out the extended area.
	if (MCstackfileversion < 7000)
	{
		if (t_extended)
		{
			uint4 t_length_offset;

			t_length_offset = MCS_tell(stream);

			stat = IO_write_uint4(t_length_offset, stream);

			if (stat == IO_NORMAL)
			{
				MCObjectOutputStream *t_stream = nil;
				/* UNCHECKED */ MCStackSecurityCreateObjectOutputStream(stream, t_stream);
				getstack() -> unsecurescript(this);
				stat = t_stream -> WriteStringRefNew(_script, false);
				getstack() -> securescript(this);
				if (stat == IO_NORMAL)
					stat = extendedsave(*t_stream, p_part);
				if (stat == IO_NORMAL)
					stat = t_stream -> Flush(true);
				
				delete t_stream;
			}
			if (stat == IO_NORMAL)
				stat = IO_write_uint1(0, stream);
			if (stat == IO_NORMAL)
			{
				uint4 t_cur_offset;
				
				t_cur_offset = MCS_tell(stream);

				uint4 t_length;
				t_length = MCSwapInt32HostToNetwork(t_cur_offset - t_length_offset - 4);

				MCS_writeat(&t_length, sizeof(uint4), t_length_offset, stream);
			}
			if (stat != IO_NORMAL)
				return stat;
		}
		else if (addflags & AF_LONG_SCRIPT)
		{
			// MW-2013-11-19: [[ UnicodeFileFormat ]] If sfv >= 7000, use unicode.
			getstack() -> unsecurescript(this);
			stat = IO_write_stringref_new(_script, stream, MCstackfileversion >= 7000, 4);
			getstack() -> securescript(this);
			if (stat != IO_NORMAL)
				return stat;
		}
	}
	else
    {
		if (t_extended)
		{
			uint4 t_length_offset;
			t_length_offset = MCS_tell(stream);
			stat = IO_write_uint4(t_length_offset, stream);
			if (stat == IO_NORMAL)
			{
				MCObjectOutputStream *t_stream = nil;
				/* UNCHECKED */ MCStackSecurityCreateObjectOutputStream(stream, t_stream);
				if (stat == IO_NORMAL)
					stat = extendedsave(*t_stream, p_part);
				if (stat == IO_NORMAL)
					stat = t_stream -> Flush(true);
				delete t_stream;
			}
			if (stat == IO_NORMAL)
			{
				uint4 t_cur_offset;
				
				t_cur_offset = MCS_tell(stream);
				
				uint4 t_length;
				t_length = MCSwapInt32HostToNetwork(t_cur_offset - t_length_offset - 4);
				
				MCS_writeat(&t_length, sizeof(uint4), t_length_offset, stream);
			}
			if (stat != IO_NORMAL)
				return stat;
        }
	}

//---- New in 2.7
	if (MCstackfileversion >= 2700)
	{
		if (addflags & AF_BLEND_LEVEL)
			if ((stat = IO_write_uint1(blendlevel, stream)) != IO_NORMAL)
				return stat;

		// Write out the restrictions byte as if it were (old-style) Enterprise.
		// This ensures the stackfile can still be opened in older versions.
		uint1 t_restrictions;
		t_restrictions = 6;
		t_restrictions |= (~t_restrictions) << 4;

		// Mix the restrictions byte into the form expected by older engines (otherwise
		// they will fail to load).
		uint4 x;
		x = t_restrictions | (t_restrictions << 8);
		x |= x << 16;
		x ^= (t_written_id | ((65535 - t_written_id) << 16)) ^ flags;
		t_restrictions = ((x >> 24) & 0x88) | (x & 0x60) | ((x & 0x1100) >> 8) | ((x & 0x060000) >> 16);
	
		if ((stat = IO_write_uint1(t_restrictions, stream)) != IO_NORMAL)
			return stat;
	}
//----

	return IO_NORMAL;
}

IO_stat MCObject::defaultextendedload(MCObjectInputStream& p_stream, uint32_t p_version, uint4 p_remaining)
{
	IO_stat t_stat;
	t_stat = IO_NORMAL;

	if (p_remaining > 0)
	{
		uint4 t_flags, t_length, t_header_size;
		t_stat = p_stream . ReadTag(t_flags, t_length, t_header_size);
		if (t_stat == IO_NORMAL)
			t_stat = p_stream . Mark();
		if (t_stat == IO_NORMAL)
			t_stat = p_stream . Skip(t_length);
		if (t_stat == IO_NORMAL)
			p_remaining -= t_length + t_header_size;
	}

	if (t_stat == IO_NORMAL)
		t_stat = MCObject::extendedload(p_stream, p_version, p_remaining);

	return t_stat;
}

IO_stat MCObject::defaultextendedsave(MCObjectOutputStream& p_stream, uint4 p_part)
{
	IO_stat t_stat;
	t_stat = p_stream . WriteTag(0, 0);
	if (t_stat == IO_NORMAL)
		t_stat = MCObject::extendedsave(p_stream, p_part);

	return t_stat;
}

IO_stat MCObject::extendedsave(MCObjectOutputStream& p_stream, uint4 p_part)
{
	// First calculate the size of the array custom property data
	uint32_t t_prop_size;
	t_prop_size = 0;
	
	if (MCstackfileversion < 7000)
		t_prop_size += measurearraypropsets_legacy();

	// Calculate the tag to write out
	uint32_t t_flags;
	t_flags = 0;

	uint32_t t_size;
	t_size = 0;

	if (t_prop_size != 0)
	{
		t_flags |= OBJECT_EXTRA_ARRAYPROPS;

		// We append an additional '0' to the end of the list of props for termination.
		t_size += t_prop_size + 4;
	}

	if (parent_script != NULL)
	{
		t_flags |= OBJECT_EXTRA_PARENTSCRIPT;
		
		// Parent scripts are written out as:
		//   uint8 count
		//   uint8 index
		//   if (index & (1 << 7))
		//     uint32 id
		//     cstring stack
		//     cstring mainstack
        
        // in 5.5 format, the length of the string + 1 (for nul char) is written out,
        // whereas in 7.0 we write out the 32-bit length and then the string.
        
        // AL-2014-07-31: [[ Bug 13043 ]] It is possible for utf8 string length to be different
        // here from the char count of the string.
        // SN-2014-10-27: [[ Bug 13554 ]] String length calculation refactored
        t_size += 1 + 1 + 4
                + p_stream . MeasureStringRefNew(MCNameGetString(parent_script -> GetParent() -> GetObjectStack()), MCstackfileversion >= 7000)
                + p_stream . MeasureStringRefNew(kMCEmptyString, MCstackfileversion >= 7000);
	}

	// MW-2009-09-24: Slight oversight on my part means that there is no record
	//   in place for 'control' only fields. There have never been any of these
	//   before until the addition of bitmap effects. Therefore we write them out
	//   in the object record.
	MCBitmapEffects *t_bitmap_effects;
	t_bitmap_effects = gettype() >= CT_GROUP ? static_cast<MCControl *>(this) -> getbitmapeffects() : NULL;
	if (t_bitmap_effects != NULL)
	{
		t_flags |= OBJECT_EXTRA_BITMAPEFFECTS;
		t_size += MCBitmapEffectsWeigh(t_bitmap_effects);
	}

	// MW-2011-11-24: [[ LayerMode Save ]] If we are a control, and have a layerMode that
	//   is not static, we need an extra byte.
	if (gettype() >= CT_GROUP && static_cast<MCControl *>(this) -> layer_getmodehint() != kMCLayerModeHintStatic)
	{
		t_flags |= OBJECT_EXTRA_LAYERMODE;
		t_size += 1;
	}

	// MW-2012-02-19: [[ SplitTextAttrs ]] If we need to save the font flags, then make
	//   sure we include it in the tag flags.
	if (needtosavefontflags())
	{
		t_flags |= OBJECT_EXTRA_FONTFLAGS;
		t_size += 1;
	}

	// If the tag is of zero length, write nothing.
	if (t_size == 0)
		return IO_NORMAL;

	// Otherwise write out stuff
	IO_stat t_stat;
	t_stat = p_stream . WriteTag(t_flags, t_size);
	
	if (t_stat == IO_NORMAL && (t_flags & OBJECT_EXTRA_ARRAYPROPS) != 0)
		t_stat = savearraypropsets_legacy(p_stream);
	
	if (t_stat == IO_NORMAL && (t_flags & OBJECT_EXTRA_PARENTSCRIPT) != 0)
	{
		t_stat = p_stream . WriteU8(1);
		if (t_stat == IO_NORMAL)
			t_stat = p_stream . WriteU8(128 + 0);
		if (t_stat == IO_NORMAL)
			t_stat = p_stream . WriteU32(parent_script -> GetParent() -> GetObjectId());
		// MW-2013-12-05: [[ UnicodeFileFormat ]] If sfv >= 7000, use unicode.
		if (t_stat == IO_NORMAL)
			t_stat = p_stream . WriteNameRefNew(parent_script -> GetParent() -> GetObjectStack(), MCstackfileversion >= 7000);
		// MW-2013-12-05: [[ UnicodeFileFormat ]] If sfv >= 7000, use unicode.
		if (t_stat == IO_NORMAL)
			t_stat = p_stream . WriteStringRefNew(kMCEmptyString, MCstackfileversion >= 7000); // was mainstack reference
	}

	if (t_stat == IO_NORMAL && (t_flags & OBJECT_EXTRA_BITMAPEFFECTS) != 0)
		t_stat = MCBitmapEffectsPickle(t_bitmap_effects, p_stream);

	// MW-2011-11-24: [[ LayerMode Save ]] If we are a control, with non-static layerMode then
	//   write out the mode as a byte.
	if (t_stat == IO_NORMAL && (t_flags & OBJECT_EXTRA_LAYERMODE) != 0)
		t_stat = p_stream . WriteU8(static_cast<MCControl *>(this) -> layer_getmodehint());

	// MW-2012-02-19: [[ SplitTextAttrs ]] If we have partial font settings, or are unicode with
	//   no font settings we need to write out font flags.
	if (t_stat == IO_NORMAL && (t_flags & OBJECT_EXTRA_FONTFLAGS) != 0)
	{
		// Write out the three persistent font flags.
		t_stat = p_stream . WriteU8(m_font_flags & (FF_HAS_ALL_FATTR));
	}

	return IO_NORMAL;
}

IO_stat MCObject::extendedload(MCObjectInputStream& p_stream, uint32_t version, uint4 p_length)
{
	if (p_length == 0)
		return IO_NORMAL;

	IO_stat t_stat;

	uint32_t t_flags, t_length, t_header_length;
	t_stat = p_stream . ReadTag(t_flags, t_length, t_header_length);

	if (t_stat == IO_NORMAL)
		t_stat = p_stream . Mark();

	if (t_stat == IO_NORMAL && (t_flags & OBJECT_EXTRA_ARRAYPROPS) != 0)
		t_stat = loadarraypropsets_legacy(p_stream);

	if (t_stat == IO_NORMAL && (t_flags & OBJECT_EXTRA_PARENTSCRIPT) != 0)
	{
		uint8_t t_count;
		t_stat = p_stream . ReadU8(t_count);

		uint8_t t_index;
		if (t_stat == IO_NORMAL)
			t_stat = p_stream . ReadU8(t_index);

		uint32_t t_id;
		if (t_stat == IO_NORMAL)
			t_stat = p_stream . ReadU32(t_id);
		
		// MW-2013-12-05: [[ UnicodeFileFormat ]] If sfv >= 7000, use unicode.
		MCNameRef t_stack;
		t_stack = NULL;
		if (t_stat == IO_NORMAL)
			t_stat = p_stream . ReadNameRefNew(t_stack, version >= 7000);
		
		// MW-2013-12-05: [[ UnicodeFileFormat ]] If sfv >= 7000, use unicode.
		// This is no longer used, but might remain in older stackfiles.
		MCAutoStringRef t_mainstack;
		if (t_stat == IO_NORMAL)
			t_stat = p_stream . ReadStringRefNew(&t_mainstack, version >= 7000);

		if (t_stat == IO_NORMAL)
		{
			parent_script = MCParentScript::Acquire(this, t_id, t_stack);
			if (parent_script == NULL)
				t_stat = IO_ERROR;

			s_loaded_parent_script_reference = true;
		}

		MCNameDelete(t_stack);
	}
	
	if (t_stat == IO_NORMAL && (t_flags & OBJECT_EXTRA_BITMAPEFFECTS) != 0)
	{
		MCBitmapEffectsRef t_effects;
		t_effects = NULL;
		t_stat = MCBitmapEffectsUnpickle(t_effects, p_stream);
		if (t_stat == IO_NORMAL)
			static_cast<MCControl *>(this) -> setbitmapeffects(t_effects);
	}
	
	// MW-2011-11-24: [[ LayerMode Save ]] If a layerMode byte is present then read it
	//   in.
	if (t_stat == IO_NORMAL && (t_flags & OBJECT_EXTRA_LAYERMODE) != 0)
	{
		uint8_t t_mode_hint;
		t_stat = p_stream . ReadU8(t_mode_hint);
		if (t_stat == IO_NORMAL)
			static_cast<MCControl *>(this) -> layer_setmodehint((MCLayerModeHint)t_mode_hint);
	}

	// MW-2012-02-19: [[ SplitTextAttrs ]] If a font-flag byte is present then
	//   load and apply to m_font_flags. Notice that we clear the existing flags
	//   as they may have been set as a result of detection of a F_FONT flag, but
	//   the presence of this record supercedes that.
	if (t_stat == IO_NORMAL && (t_flags & OBJECT_EXTRA_FONTFLAGS) != 0)
	{
		uint8_t t_font_flags;
		t_stat = p_stream . ReadU8(t_font_flags);
		if (t_stat == IO_NORMAL)
			m_font_flags = (t_font_flags & ~FF_HAS_ALL_FATTR) | (t_font_flags & FF_HAS_ALL_FATTR);
	}

	if (t_stat == IO_NORMAL)
		t_stat = p_stream . Skip(t_length);

	return t_stat;
}


// MW-2008-10-28: [[ ParentScripts ]] This method attempts to resolve the
//   parentscript reference for this object (if any).
// MW-2013-05-30: [[ InheritedPscripts ]] This method returns false if there
//   was not enough memory to complete the resolution.
bool MCObject::resolveparentscript(void)
{
	// If there is no parent script, just return.
	if (parent_script == NULL)
		return true;

	// Get the underlying parent script object.
	MCParentScript *t_script;
	t_script = parent_script -> GetParent();

	// If the parent script is blocked, just return
	if (t_script -> IsBlocked())
		return true;

	// We have a parent script, so use MCdispatcher to try and find the
	// stack.
	MCStack *t_stack;
	t_stack = getstack() -> findstackname(t_script -> GetObjectStack());

	// Next search for the control we need.
	MCObject *t_object;
	t_object = NULL;
	if (t_stack != NULL)
    {
        if (t_script -> GetObjectId() != 0)
            t_object = t_stack -> getcontrolid(CT_BUTTON, t_script -> GetObjectId(), true);
        else
            t_object = t_stack;
    }

	// If we found a control, resolve the parent script. Otherwise block it.
	if (t_object != NULL &&
        t_object != this)
	{
		t_script -> Resolve(t_object);

		// MW-2015-05-30: [[ InheritedPscripts ]] Next we must ensure the
		//   existence of the inheritence hierarchy, so resolve the parentScript's
		//   parentScript.
		if (!t_object -> resolveparentscript())
			return false;

		// MW-2015-05-30: [[ InheritedPscripts ]] And then make sure it creates its
		//   super-use chain.
		if (!parent_script -> Inherit())
			return false;
	}
	else
		t_script -> Block();

	return true;
}

// MW-2009-02-02: [[ Improved image search ]]
// This method implements the new image search order for objects, taking into account
// the behavior hierarchy. We first search the behavior chain's for successive ancestors
// of the object, up to and including its stack. If this fails, fall back to the original
// search.
MCImage *MCObject::resolveimage(MCStringRef p_name, uint4 p_image_id)
{
	// If the name string ptr is nil, then this is an id search.
	bool t_is_id;
	t_is_id = false;
	if (p_name == nil)
		t_is_id = true;

	MCControl *t_control;
	t_control = NULL;
	
	// Start with the behavior chain of the object itself.
	MCObject *t_target;
	t_target = this;

	// OK-2009-03-13: [[Bug 7742]] - Crash when copying text containing an imageSource character to another application
	while (t_target != NULL)
	{
		// Loop up the behavior chain of the current target.
		MCParentScript *t_behavior;
		t_behavior = t_target -> getparentscript();
		while(t_behavior != NULL)
		{
			// Fetch the behavior's resolved object - if there is none then
			// we are done.
			MCObject *t_behavior_object;
			t_behavior_object = t_behavior -> GetObject();
			if (t_behavior_object == NULL)
				break;
			
			// Fetch the behavior object's owning stack.
			MCStack *t_behavior_stack;
			t_behavior_stack = t_behavior_object -> getstack();
			
			// Search for the image id on the behavior's stack, breaking if
			// we are successful.
			if (t_is_id)
				t_control = t_behavior_stack -> getcontrolid(CT_IMAGE, p_image_id, true);
			else
			{
				MCNewAutoNameRef t_name;
				/* UNCHECKED */ MCNameCreate(p_name, &t_name);
				t_control = t_behavior_stack -> getcontrolname(CT_IMAGE, *t_name);
			}
			if (t_control != NULL)
				break;

			// MW-2013-05-30: [[ InheritedPscripts ]] Step to the next behavior
			//   in the chain.
			t_behavior = t_behavior_object -> getparentscript();
		}
		
		// If we found the control, break.
		if (t_control != NULL)
			break;
		
		// If the current target is a stack, we are done.
		if (t_target -> gettype() == CT_STACK)
			break;
		
		// Otherwise, iterate up the owner chain
		t_target = t_target -> parent;
	}
	
	// If we didn't find the control, then fallback to the old resolution
	// mechanism.
	if (t_control == NULL)
	{
		if (t_is_id)
			t_control = static_cast<MCControl *>(getstack() -> getobjid(CT_IMAGE, p_image_id));
		else
		{
			MCNewAutoNameRef t_name;
			/* UNCHECKED */ MCNameCreate(p_name, &t_name);
			t_control = static_cast<MCControl *>(getstack() -> getobjname(CT_IMAGE, *t_name));
		}
	}
	
	return static_cast<MCImage *>(t_control);
}

MCImage *MCObject::resolveimageid(uint32_t p_id)
{
	return resolveimage(nil, p_id);
}

MCImage *MCObject::resolveimagename(MCStringRef p_name)
{
	return resolveimage(p_name, 0);
}

MCObjectHandle *MCObject::gethandle(void)
{
	if (m_weak_handle != NULL)
	{
		m_weak_handle -> Retain();
		return m_weak_handle;
	}

	m_weak_handle = new MCObjectHandle(this);
	if (m_weak_handle == NULL)
		return NULL;

	m_weak_handle -> Retain();

	return m_weak_handle;
}

///////////////////////////////////////////////////////////////////////////////

#ifdef OLD_EXEC
struct MCObjectChangeIdVisitor: public MCObjectVisitor
{
	uint32_t old_card_id;
	uint32_t new_card_id;

	void Process(MCCdata *p_cdata)
	{
		if (p_cdata == nil)
			return;

		MCCdata *t_ptr;
		t_ptr = p_cdata;
		do
		{
			if (t_ptr -> getid() == old_card_id)
			{
				t_ptr -> setid(new_card_id);
				return;
			}

			t_ptr = t_ptr -> next();
		}
		while(t_ptr != p_cdata);
	}

	bool OnField(MCField *p_field)
	{
		Process(p_field -> getcdata());
		return true;
	}

	bool OnButton(MCButton *p_button)
	{
		Process(p_button -> getcdata());
		return true;
	}
};

Exec_stat MCObject::changeid(uint32_t p_new_id)
{
	if (obj_id == p_new_id)
		return ES_NORMAL;

	// MW-2010-05-18: (Silently) don't allow id == 0 - this prevents people working around the
	//   script limits, which don't come into effect on objects with 0 id.
	if (p_new_id == 0)
		return ES_NORMAL;
	
	// MW-2011-02-08: Don't allow id change if the parent is nil as this means its a template
	//   object which doesn't really have an id.
	if (parent == nil)
		return ES_NORMAL;
	
	MCStack *t_stack;
	t_stack = getstack();

	if (t_stack -> isediting())
	{
		MCeerror -> add(EE_OBJECT_NOTWHILEEDITING, 0, 0);
		return ES_ERROR;
	}

	// If the stack's id is less than the requested id then we are fine
	// since the stack id is always greater or equal to the highest numbered
	// control/card id. Otherwise, check the whole list of controls and cards.
	if (p_new_id <= t_stack -> getid())
	{
		if (t_stack -> getcontrolid(CT_LAYER, p_new_id) != NULL ||
			t_stack -> findcardbyid(p_new_id) != NULL)
		{
			MCeerror->add(EE_OBJECT_IDINUSE, 0, 0, p_new_id);
			return ES_ERROR;
		}
	}
	else
		t_stack -> obj_id = p_new_id;

	// If the object is a card, we have to reset all the control's data
	// id's.
	// If the object is not a card, but has a card as parent, we need to
	// reset the card's objptr id for it.
	if (gettype() == CT_CARD)
	{
		MCObjectChangeIdVisitor t_visitor;
		t_visitor . old_card_id = obj_id;
		t_visitor . new_card_id = p_new_id;
		t_stack -> visit(VISIT_STYLE_DEPTH_FIRST, 0, &t_visitor);
	}
	else if (parent -> gettype() == CT_CARD)
		static_cast<MCCard *>(parent) -> resetid(obj_id, p_new_id);

	// MW-2012-10-10: [[ IdCache ]] If the object is in the cache, then remove
	//   it since its id is changing.
	if (m_in_id_cache)
		t_stack -> uncacheobjectbyid(this);

	uint4 oldid = obj_id;
	obj_id = p_new_id;
	message_with_args(MCM_id_changed, oldid, obj_id);

	return ES_NORMAL;
}
#endif

///////////////////////////////////////////////////////////////////////////////

// IM-2013-10-17: [[ FullscreenMode ]] Removed struct fields not related to image masks
struct object_mask_info
{
	// IM-2013-10-17: [[ FullscreenMode ]] The mask image bitmap
	MCImageBitmap *image;

	// MM-2012-10-03: [[ ResIndependence ]] The scale of the mask.
	MCGFloat scale;

	// IM-2013-10-17: [[ FullscreenMode ]] top-left corner of the mask image in stack coords
	MCPoint origin;
	
	// This is freed after processing.
	MCImageBitmap *temp_bitmap;
};

// This method computes as small an non-transparent rect as it can for the
// given shape.
static MCRectangle compute_objectshape_rect(MCObjectShape& p_shape)
{
	if (p_shape . type == kMCObjectShapeEmpty)
		return MCU_make_rect(0, 0, 0, 0);
	
	if (p_shape . type == kMCObjectShapeRectangle)
		return MCU_intersect_rect(p_shape . bounds, p_shape . rectangle);
	
	if (p_shape . type == kMCObjectShapeMask)
	{
		MCImageBitmap *t_mask;
		t_mask = p_shape . mask . bits;
		
		// IM-2013-10-17: [[ ResIndependence ]] Apply image scale factor when computing rect
		MCGFloat t_scale;
		t_scale = p_shape . mask . scale == 0.0 ? 1.0 : p_shape . mask . scale;
		
		MCRectangle t_mask_rect;
		t_mask_rect = MCRectangleMake(p_shape . mask . origin . x, p_shape . mask . origin . y, ceilf(p_shape . mask . bits -> width / t_scale), ceilf(p_shape . mask . bits -> height) / t_scale);
		
		return MCU_intersect_rect(p_shape . bounds, t_mask_rect);
	}

	// Must be complex.
	return p_shape . bounds;
}

// This method computes the mask details for a given shape, rasterizing the object
// if necessary in the process.
static void compute_objectshape_mask(MCObject *p_object, const MCObjectShape& p_shape, const MCRectangle& p_rect, uint32_t p_threshold, object_mask_info& r_mask)
{
	// Make sure everything is 0.
	memset(&r_mask, 0, sizeof(r_mask));
	
	// IM-2013-10-17: [[ FullscreenMode ]] Only compute the mask for images & complex shapes
	MCAssert(p_shape . type != kMCObjectShapeRectangle);
	
	if (p_shape . type == kMCObjectShapeMask)
	{
		// IM-2013-10-17: [[ FullscreenMode ]] Simplified mask info
		r_mask . scale = p_shape . mask . scale == 0.0 ? 1.0 : p_shape . mask . scale;
		r_mask . image = p_shape . mask . bits;
		r_mask . origin = p_shape . mask . origin;
		
		return;
	}
	
	// We should only ever get here if the object is a control!
	assert(p_object -> gettype() >= CT_GROUP);
	
	// Otherwise we are in the complex case and must rasterize and extract a
	// temporary mask.
	
	// IM-2013-10-17: [[ FullscreenMode ]] Make sure our rect is clipped to the object rect
	MCRectangle t_rect;
	t_rect = MCU_intersect_rect(p_rect, p_object->getrect());
	
	MCImageBitmap *t_snapshot = nil;
	/* UNCHECKED */ MCImageBitmapCreate(t_rect.width, t_rect.height, t_snapshot);
	MCImageBitmapClear(t_snapshot);

	MCGContextRef t_context = nil;
	/* UNCHECKED */ MCGContextCreateWithPixels(t_snapshot->width, t_snapshot->height, t_snapshot->stride, t_snapshot->data, true, t_context);
	MCGContextTranslateCTM(t_context, -(MCGFloat)t_rect.x, -(MCGFloat)t_rect.y);
	MCGContextClipToRect(t_context, MCRectangleToMCGRectangle(t_rect));

	MCContext *t_gfxcontext = nil;
	/* UNCHECKED */ t_gfxcontext = new MCGraphicsContext(t_context);
	
	// Make sure the object is opened.
	bool t_needs_open;
	t_needs_open = p_object -> getopened() == 0;
	if (t_needs_open)
		p_object -> open();
	
	// Render the object into the context (isolated).
	((MCControl *)p_object) -> draw(t_gfxcontext, t_rect, true, false);
	
	// Close the object if we opened it.
	if (t_needs_open)
		p_object -> close();
	
	delete t_gfxcontext;
	MCGContextRelease(t_context);

	// IM-2013-08-15: [[ ResIndependence ]] Use bitmap as soft mask instead of extracting sharp mask
	r_mask . temp_bitmap = t_snapshot;
	
	// Now set up the mask structure.
	// IM-2013-10-17: [[ FullscreenMode ]] Simplified mask info
	/* OVERHAUL - REVISIT: we should render at the device scale */
	r_mask . scale = 1.0;
	// IM-2013-11-22: [[ Bug 11494 ]] Set the object mask to our new snapshot image
	r_mask . image = r_mask . temp_bitmap;
	r_mask . origin = MCPointMake(t_rect.x, t_rect.y);

	return;
}

// Returns true if any pixels within the given area have opacity above the threshold level
static bool mask_intersects_with_rect(const MCRectangle &p_rect, const object_mask_info &p_mask, uint8_t p_threshold)
{
	MCRectangle t_scaled_rect;
	t_scaled_rect = MCGRectangleGetIntegerBounds(MCGRectangleScale(MCRectangleToMCGRectangle(p_rect), p_mask.scale));

	MCRectangle t_scaled_mask_rect;
	t_scaled_mask_rect = MCRectangleMake(floorf(p_mask.origin.x * p_mask.scale), floorf(p_mask.origin.y * p_mask.scale), p_mask.image->width, p_mask.image->height);
	
	MCRectangle t_rect;
	t_rect = MCU_intersect_rect(t_scaled_rect, t_scaled_mask_rect);
	
	if (t_rect.width == 0 || t_rect.height == 0)
		return false;
	
	// check for opacity in the mask over the given rect
	uint8_t *t_src_ptr;
	t_src_ptr = (uint8_t*)p_mask.image->data;
	t_src_ptr += (t_rect.y - t_scaled_mask_rect.y) * p_mask.image->stride + (t_rect.x - t_scaled_mask_rect.x) * sizeof(uint32_t);
	
	for (uint32_t y = 0; y < t_rect.height; y++)
	{
		uint32_t *t_src_row;
		t_src_row = (uint32_t*)t_src_ptr;
		
		for (uint32_t x = 0; x < t_rect.width; x++)
			if (MCGPixelGetNativeAlpha(*t_src_ptr++) > p_threshold)
				return true;
		
		t_src_ptr += p_mask.image->stride;
	}
	
	return false;
}

// Fill the 1bpp scanline buffer, using the nearest pixel to the scaled positions
static void mask_fill_scanline(const object_mask_info &p_mask, uint8_t p_threshold, uint32_t p_y, MCGFloat p_start_x, MCGFloat p_step, uint32_t p_width, uint8_t *p_scanline)
{
	uint32_t *t_src_ptr;
	t_src_ptr = p_mask.image->data;
	
	t_src_ptr += p_y * (p_mask.image->stride / sizeof(uint32_t));
	
	uint32_t t_x;
	t_x = floorf(p_start_x);

	p_start_x -= t_x;
	
	t_src_ptr += t_x;
	
	uint32_t i;
	for(i = 0; i < (p_width & ~7); i += 8)
	{
		uint8_t t_mask;
		t_mask = 0;
		
		if (MCGPixelGetNativeAlpha(t_src_ptr[(uint32_t)floorf(p_start_x)]) >= p_threshold) t_mask |= 1 << 7;
		p_start_x += p_step;
		if (MCGPixelGetNativeAlpha(t_src_ptr[(uint32_t)floorf(p_start_x)]) >= p_threshold) t_mask |= 1 << 6;
		p_start_x += p_step;
		if (MCGPixelGetNativeAlpha(t_src_ptr[(uint32_t)floorf(p_start_x)]) >= p_threshold) t_mask |= 1 << 5;
		p_start_x += p_step;
		if (MCGPixelGetNativeAlpha(t_src_ptr[(uint32_t)floorf(p_start_x)]) >= p_threshold) t_mask |= 1 << 4;
		p_start_x += p_step;
		if (MCGPixelGetNativeAlpha(t_src_ptr[(uint32_t)floorf(p_start_x)]) >= p_threshold) t_mask |= 1 << 3;
		p_start_x += p_step;
		if (MCGPixelGetNativeAlpha(t_src_ptr[(uint32_t)floorf(p_start_x)]) >= p_threshold) t_mask |= 1 << 2;
		p_start_x += p_step;
		if (MCGPixelGetNativeAlpha(t_src_ptr[(uint32_t)floorf(p_start_x)]) >= p_threshold) t_mask |= 1 << 1;
		p_start_x += p_step;
		if (MCGPixelGetNativeAlpha(t_src_ptr[(uint32_t)floorf(p_start_x)]) >= p_threshold) t_mask |= 1 << 0;
		p_start_x += p_step;

		p_scanline[i / 8] = t_mask;
	}
	
	uint32_t t_mask;
	t_mask = 0;
	switch(p_width % 8)
	{
		case 7:
			if (MCGPixelGetNativeAlpha(t_src_ptr[(uint32_t)floorf(p_start_x)]) >= p_threshold) t_mask |= 1 << 1;
			p_start_x += p_step;
		case 6:
			if (MCGPixelGetNativeAlpha(t_src_ptr[(uint32_t)floorf(p_start_x)]) >= p_threshold) t_mask |= 1 << 2;
			p_start_x += p_step;
		case 5:
			if (MCGPixelGetNativeAlpha(t_src_ptr[(uint32_t)floorf(p_start_x)]) >= p_threshold) t_mask |= 1 << 3;
			p_start_x += p_step;
		case 4:
			if (MCGPixelGetNativeAlpha(t_src_ptr[(uint32_t)floorf(p_start_x)]) >= p_threshold) t_mask |= 1 << 4;
			p_start_x += p_step;
		case 3:
			if (MCGPixelGetNativeAlpha(t_src_ptr[(uint32_t)floorf(p_start_x)]) >= p_threshold) t_mask |= 1 << 5;
			p_start_x += p_step;
		case 2:
			if (MCGPixelGetNativeAlpha(t_src_ptr[(uint32_t)floorf(p_start_x)]) >= p_threshold) t_mask |= 1 << 6;
			p_start_x += p_step;
		case 1:
			if (MCGPixelGetNativeAlpha(t_src_ptr[(uint32_t)floorf(p_start_x)]) >= p_threshold) t_mask |= 1 << 7;
			p_start_x += p_step;

			p_scanline[i / 8] = t_mask;
			break;
			
		default:
			break;
	}
}

bool MCObject::intersects(MCObject *p_other, uint32_t p_threshold)
{
	// If the threshold is > 255 then the masks are empty, so no intersection.
	if (p_threshold > 255)
		return false;

	// Fetch the stacks we need.
	MCStack *t_this_stack, *t_other_stack;
	t_this_stack = getstack();
	t_other_stack = p_other -> getstack();

	// If the bounds of the object's don't intersect, then we are done.
	if (MCU_empty_rect(MCU_intersect_rect(t_this_stack -> recttoroot(getrect()), t_other_stack -> recttoroot(p_other -> getrect()))))
		return false;
	
	// If the threshold is 0 then we are doing bounds checking, in which
	// case we intersect, and so are done.
	if (p_threshold == 0)
		return true;
	
	// Next compute the shape of the object. This will give us a rect, mask or
	// complex shape.
	MCObjectShape t_this_shape, t_other_shape;
	/* UNCHECKED */ lockshape(t_this_shape);
	/* UNCHECKED */ p_other -> lockshape(t_other_shape);
	
	// Compute the intersection in screen co-ords.
	// IM-2013-10-17: [[ FullscreenMode ]] Perform transformations & comparisons using MCGRectangles
	MCRectangle t_this_objectshape_rect;
	t_this_objectshape_rect = compute_objectshape_rect(t_this_shape);
	
	MCRectangle t_other_objectshape_rect;
	t_other_objectshape_rect = compute_objectshape_rect(t_other_shape);
	
	MCGRectangle t_this_root_rect;
	MCGRectangle t_other_root_rect;
	
	t_this_root_rect = MCGRectangleApplyAffineTransform(MCRectangleToMCGRectangle(t_this_objectshape_rect), t_this_stack->getroottransform());
	t_other_root_rect = MCGRectangleApplyAffineTransform(MCRectangleToMCGRectangle(t_other_objectshape_rect), t_other_stack->getroottransform());

	MCGRectangle t_root_rect;
	t_root_rect = MCGRectangleIntersection(t_this_root_rect, t_other_root_rect);
	
	bool t_intersects;
	if (MCGRectangleIsEmpty(t_root_rect))
	{
		// If the actual intersection is empty, we don't intersect.
		t_intersects = false;
	}
	else if (t_this_shape . type == kMCObjectShapeRectangle && t_other_shape . type == kMCObjectShapeRectangle)
	{
		// If both shapes are rects, then we are done (they must intersect).
		t_intersects = true;
	}
	else if (t_this_shape . type == kMCObjectShapeRectangle && t_other_shape . type != kMCObjectShapeRectangle)
	{
		// IM-2013-10-17: Add special case handling for image / rect intersection
		MCGRectangle t_other_rect;
		t_other_rect = MCGRectangleApplyAffineTransform(t_root_rect, MCGAffineTransformInvert(t_other_stack->getroottransform()));
		
		MCRectangle t_int_rect;
		t_int_rect = MCGRectangleGetIntegerInterior(t_other_rect);
		
		object_mask_info t_other_mask;
		compute_objectshape_mask(p_other, t_other_shape, t_int_rect, p_threshold, t_other_mask);
		
		t_intersects = mask_intersects_with_rect(t_int_rect, t_other_mask, p_threshold);
		
		// Free the temporary masks that were generated (if any).
		MCImageFreeBitmap(t_other_mask . temp_bitmap);
	}
	else if (t_this_shape . type != kMCObjectShapeRectangle && t_other_shape . type == kMCObjectShapeRectangle)
	{
		// IM-2013-10-17: Add special case handling for image / rect intersection
		MCGRectangle t_this_rect;
		t_this_rect = MCGRectangleApplyAffineTransform(t_root_rect, MCGAffineTransformInvert(t_this_stack->getroottransform()));
		
		MCRectangle t_int_rect;
		t_int_rect = MCGRectangleGetIntegerInterior(t_this_rect);
		
		object_mask_info t_this_mask;
		compute_objectshape_mask(p_other, t_this_shape, t_int_rect, p_threshold, t_this_mask);
		
		t_intersects = mask_intersects_with_rect(t_int_rect, t_this_mask, p_threshold);
		
		// Free the temporary masks that were generated (if any).
		MCImageFreeBitmap(t_this_mask . temp_bitmap);
	}
	else
	{
		// IM-2013-10-17: [[ FullscreenMode ]] Perform transformations & comparisons using MCGRectangles
		// Now compute the rects of interest in both the objects.
		
		// IM-2013-10-24: [[ FullscreenMode ]] Use integer rects to avoid mask buffer
		// underruns caused by floating-point rounding errors.
		MCRectangle t_other_rect;
		t_other_rect = MCGRectangleGetIntegerInterior(MCGRectangleApplyAffineTransform(t_root_rect, MCGAffineTransformInvert(t_other_stack->getroottransform())));
		
		MCRectangle t_this_rect;
		t_this_rect = MCGRectangleGetIntegerInterior(MCGRectangleApplyAffineTransform(t_root_rect, MCGAffineTransformInvert(t_this_stack->getroottransform())));
		
		// Now resolve the masks - this may result in a temporary image being
		// generated in <mask>.temp_bits - this is freed at the end.
		object_mask_info t_this_mask, t_other_mask;
		compute_objectshape_mask(this, t_this_shape, t_this_rect, p_threshold, t_this_mask);
		compute_objectshape_mask(p_other, t_other_shape, t_other_rect, p_threshold, t_other_mask);
		
		// IM-2013-10-17: [[ FullscreenMode ]] Use integer bounds when testing pixels
		MCRectangle t_int_rect;
		t_int_rect = MCGRectangleGetIntegerInterior(t_root_rect);
		
		// Now check for intersection by processing a scanline at a time.
		int32_t t_scanline_width;
		t_scanline_width = (t_int_rect . width + 7) / 8;
		
		// We accumulate the normalized mask a scanline at a time.
		uint8_t *t_this_scanline, *t_other_scanline;
		MCMemoryNewArray(t_scanline_width, t_this_scanline);
		MCMemoryNewArray(t_scanline_width, t_other_scanline);
				
		// IM-2013-10-17: [[ FullscreenMode ]] Precompute initial pixel coords & row/column increments
		MCGFloat t_this_x, t_this_y, t_this_x_inc, t_this_y_inc;
		t_this_x = t_this_mask.scale * (t_this_rect.x - t_this_mask.origin.x);
		t_this_y = t_this_mask.scale * (t_this_rect.y - t_this_mask.origin.y);
		t_this_x_inc = t_this_mask.scale * ((MCGFloat)t_this_rect.width / (MCGFloat)t_int_rect.width);
		t_this_y_inc = t_this_mask.scale * ((MCGFloat)t_this_rect.height / (MCGFloat)t_int_rect.height);
		
		// IM-2013-10-17: [[ FullscreenMode ]] Precompute initial pixel coords & row/column increments
		MCGFloat t_other_x, t_other_y, t_other_x_inc, t_other_y_inc;
		t_other_x = t_other_mask.scale * (t_other_rect.x - t_other_mask.origin.x);
		t_other_y = t_other_mask.scale * (t_other_rect.y - t_other_mask.origin.y);
		t_other_x_inc = t_other_mask.scale * ((MCGFloat)t_other_rect.width / (MCGFloat)t_int_rect.width);
		t_other_y_inc = t_other_mask.scale * ((MCGFloat)t_other_rect.height / (MCGFloat)t_int_rect.height);
		
		// Now check for overlap!
		t_intersects = false;
		// IM-2013-05-10: optimize - exit from outer loop if intersect found
		for(int32_t y = 0; !t_intersects && y < t_int_rect . height; y++)
		{
			// Fill the scanline for this.
			mask_fill_scanline(t_this_mask, p_threshold, (uint32_t)floorf(t_this_y), t_this_x, t_this_x_inc, t_int_rect.width, t_this_scanline);
			t_this_y += t_this_y_inc;
			
			// Fill the scanline for other.
			mask_fill_scanline(t_other_mask, p_threshold, (uint32_t)floorf(t_other_y), t_other_x, t_other_x_inc, t_int_rect.width, t_other_scanline);
			t_other_y += t_other_y_inc;
			
			// Check to see if they intersect.
			for(int32_t x = 0; !t_intersects && x < t_scanline_width; x++)
				t_intersects = (t_this_scanline[x] & t_other_scanline[x]) != 0;
		}
		
		// Scanlines aren't needed anymore.
		MCMemoryDeleteArray(t_this_scanline);
		MCMemoryDeleteArray(t_other_scanline);
		
		// Free the temporary masks that were generated (if any).
		MCImageFreeBitmap(t_this_mask . temp_bitmap);
		MCImageFreeBitmap(t_other_mask . temp_bitmap);
	}
	
	p_other -> unlockshape(t_other_shape);
	unlockshape(t_this_shape);
	
	return t_intersects;
}

bool MCObject::lockshape(MCObjectShape& r_shape)
{
	// By default we assume an object is complex - requiring rendering to
	// determine its shape.
	r_shape . type = kMCObjectShapeComplex;
	r_shape . bounds = getrect();
	return true;
}

void MCObject::unlockshape(MCObjectShape& p_shape)
{
}

// MW-2012-02-14: [[ FontRefs ]] New method which maps the object's concrete font
//   on open.
bool MCObject::mapfont(bool recursive)
{
    // This may be called even when the font has already been mapped
    if (m_font != nil)
    {
        if (hasfontattrs())
            return true;
        if (parent == nil)
            return false;
        return parent->mapfont(true);
    }
    
    // MW-2012-02-24: [[ FontRefs ]] Fix a problem with images used as icons.
	//   Images don't use the fontref, so don't do anything if we are an image.

	if (gettype() == CT_IMAGE)
		return false;
	
    // This is only set if an explicitly-set font was found at some point
    bool t_explicit_font;
    t_explicit_font = false;
    
	// MW-2012-03-02: [[ Bug 10044 ]] If the parent isn't open, then we won't have a
	//   font. This causes problems for some things (like import snapshot) so in this
	//   case we ask the parent to map it's font.
	// MW-2012-03-12: [[ Bug 10078 ]] Only map the parent if the font is nil otherwise
	//   stacks with substacks have their fonts unmapped incorrectly.
	bool t_mapped_parent;
	t_mapped_parent = false;
	if (parent != nil && parent -> m_font == nil)
	{
		t_mapped_parent = true;
	}
    if (parent != nil)
        t_explicit_font = parent -> mapfont(true);
	
	// MW-2013-12-19: [[ Bug 11606 ]] Make sure we check for a stack using ideal layout
	//   as this requires new font computation.
	// If we have a font setting, then we create a new font. Otherwise we just
	// copy the parent's font.
	if (hasfontattrs() || (gettype() == CT_STACK && static_cast<MCStack *>(this) -> getuseideallayout()))
	{
        t_explicit_font = true;
        
        // MW-2012-02-19: [[ SplitTextAttrs ]] Compute the attrs to write out. If we don't
		//   have all of the attrs, fetch the inherited ones.
		MCNameRef t_textfont;
		uint2 t_textstyle, t_textsize;
		getfontattsnew(t_textfont, t_textsize, t_textstyle);

		// Map the font style from a text style.
		MCFontStyle t_font_style;
		t_font_style = MCFontStyleFromTextStyle(t_textstyle);

		// If the parent has printer metrics, make sure we do too.
		// MW-2012-08-30: [[ Bug 10295 ]] If this is a stack and it has formatForPrinting
		//   set, make sure we create a printer font.
		// MW-2013-12-04: [[ Bug 11513 ]] Make sure we check for ideal layout, rather than
		//   just for formatForPrinting.
		if ((parent != nil && parent -> m_font != nil && MCFontHasPrinterMetrics(parent -> m_font)) ||
		    (gettype() == CT_STACK && ((MCStack *)this) -> getuseideallayout()))
			t_font_style |= kMCFontStylePrinterMetrics;

		// Create our font.
		/* UNCHECKED */ MCFontCreate(t_textfont, t_font_style, t_textsize, m_font);
	}
	else if (parent != nil && t_explicit_font)
	{
		if (parent -> m_font == nil)
		{
			MCLog("[ %p ] parent font == nil (%d)", this, gettype());
		}
		else
			m_font = MCFontRetain(parent -> m_font);
	}
    else if (recursive)
    {
        // No font style font - it will be resolved after unwinding
        return false;
    }
    else
    {
        // No font style was found. Use the themed font
        MCPlatformGetControlThemePropFont(getcontroltype(), getcontrolsubpart(), getcontrolstate(), kMCPlatformThemePropertyTextFont, m_font);
    }
	
	// MW-2012-03-02: [[ Bug 10044 ]] If we had to temporarily map the parent's font
	//   then unmap it here.
	// MW-2012-03-12: [[ Bug 10078 ]] Only unmap the parent if we mapped it in the
	//   first place.
	if (t_mapped_parent)
		parent -> unmapfont();
    
    return t_explicit_font;
}

// MW-2012-02-14: [[ FontRefs ]] New method which unmaps the object's concrete font
//   on close.
void MCObject::unmapfont(void)
{
	MCFontRelease(m_font);
	m_font = nil;
}

// MW-2012-02-14: [[ FontRefs ]] New method which updates the object's concrete font
//   when a text property, or inherited text property changes.
bool MCObject::recomputefonts(MCFontRef p_parent_font)
{
	// MW-2012-02-19: [[ SplitTextAttrs ]] If the object has no font attrs, then just
	//   inherit.
	if (!hasfontattrs())
	{
		if (p_parent_font == m_font)
			return false;

		MCFontRelease(m_font);
		m_font = MCFontRetain(p_parent_font);

		return true;
	}

	MCFontRef t_current_font;
	t_current_font = MCFontRetain(m_font);
	
	unmapfont();
	mapfont();
	
	bool t_changed;
	t_changed = t_current_font != m_font;

	MCFontRelease(t_current_font);

	return t_changed;
}

bool MCObject::copyfont(MCFontRef& r_font)
{
    bool t_need_unmap;
    t_need_unmap = false;
    if (m_font == nil)
    {
        mapfont();
        t_need_unmap = true;
    }
    
    MCFontRef t_font;
    t_font = m_font;
    
    if (t_need_unmap)
        unmapfont();
    
    if (t_font == nil)
        return false;
    
    r_font = MCFontRetain(t_font);
    
    return true;
}

///////////////////////////////////////////////////////////////////////////////

// MW-2012-02-17: [[ LogFonts ]] Copy the font attrs from the other object - this
//   assumes m_font_attrs hasn't been initialized. Note that this is callled 
//   from object-copy constructor, and the font flags for this are already the
//   same as other.
void MCObject::copyfontattrs(const MCObject& p_other)
{
	// If there are no font attrs, then do nothing.
	if (!hasfontattrs())
	{
		m_font_attrs = nil;
		return;
	}

	/* UNCHECKED */ MCMemoryNew(m_font_attrs);
	if ((m_font_flags & FF_HAS_TEXTFONT) != 0)
		MCNameClone(p_other . m_font_attrs -> name, m_font_attrs -> name);
	if ((m_font_flags & FF_HAS_TEXTSIZE) != 0)
		m_font_attrs -> size = p_other . m_font_attrs -> size;
	if ((m_font_flags & FF_HAS_TEXTSTYLE) != 0)
		m_font_attrs -> style = p_other . m_font_attrs -> style;
}

// MW-2012-02-17: [[ LogFonts ]] Set all font attrs to empty.
void MCObject::clearfontattrs(void)
{
	if (m_font_attrs == nil)
		return;

	MCNameDelete(m_font_attrs -> name);
	delete m_font_attrs;
	m_font_attrs = nil;

	// MW-2012-02-19: [[ SplitTextAttrs ]] Unset all the individual fontattr flags.
	m_font_flags &= ~FF_HAS_ALL_FATTR;
}

// MW-2012-02-17: [[ LogFonts ]] Set the object's font attrs to the ones specified
//   by the given index.
void MCObject::loadfontattrs(uint2 p_index)
{
	// Lookup the font attrs details in the logical font table.
	MCNameRef t_textfont;
	uint2 t_textsize, t_textstyle;
	bool t_unicode;
	MCLogicalFontTableLookup(p_index, t_textfont, t_textstyle, t_textsize, t_unicode);

	// If the font had a unicode tag, then mark the object as having one.
	if (t_unicode)
		m_font_flags |= FF_HAS_UNICODE_TAG;

	// If any of the attrs are not in the font flags, we clear them (size / style == 0
	// font = nil).
	if ((m_font_flags & FF_HAS_TEXTFONT) == 0)
		t_textfont = nil;
	if ((m_font_flags & FF_HAS_TEXTSTYLE) == 0)
		t_textstyle = 0;
	if ((m_font_flags & FF_HAS_TEXTSIZE) == 0)
		t_textsize = 0;

	// Configure the attrs.
	setfontattrs(FF_HAS_ALL_FATTR, t_textfont, t_textsize, t_textstyle);
}

// MW-2012-02-17: [[ LogFonts ]] Compute the index to be saved into the stackfile
//   based on the object's font attrs.
uint2 MCObject::savefontattrs(void)
{
	// Fetch the object's font attrs. This ensures appropriate inherited values are
	// used when an object has unicode and so a font needs to be synthesized.
	MCNameRef t_textfont;
	uint2 t_textsize, t_textstyle;
	getfontattsnew(t_textfont, t_textsize, t_textstyle);

	// Now lookup the index for the given font attrs in the logical font table.
	return MCLogicalFontTableMap(t_textfont, t_textstyle, t_textsize, (m_font_flags & FF_HAS_UNICODE) != 0);
}

// MW-2012-02-17: [[ LogFonts ]] Set the logical font attrs to the given values. Note
//   that we ignore the object's settings of the font flags here since they might not
//   reflect reality (i.e. on load).
void MCObject::setfontattrs(uint32_t p_which, MCNameRef p_textfont, uint2 p_textsize, uint2 p_textstyle)
{
	if (p_which == 0)
	{
		if (m_font_attrs != nil)
			MCNameDelete(m_font_attrs -> name);
		delete m_font_attrs;
		m_font_attrs = nil;
		m_font_flags &= ~FF_HAS_ALL_FATTR;
		return;
	}

	if (m_font_attrs == nil)
		/* UNCHECKED */ MCMemoryNew(m_font_attrs);

	if ((p_which & FF_HAS_TEXTFONT) != 0)
	{
		MCNameDelete(m_font_attrs -> name);
		if (p_textfont != nil && !MCNameIsEmpty(p_textfont))
		{
			/* UNCHECKED */ MCNameClone(p_textfont, m_font_attrs -> name);
			m_font_flags |= FF_HAS_TEXTFONT;
		}
		else
		{
			m_font_attrs -> name = nil;
			m_font_flags &= ~FF_HAS_TEXTFONT;
		}
	}

	if ((p_which & FF_HAS_TEXTSIZE) != 0)
	{
		if (p_textsize != 0)
		{
			m_font_attrs -> size = p_textsize;
			m_font_flags |= FF_HAS_TEXTSIZE;
		}
		else
		{
			m_font_attrs -> size = 0;
			m_font_flags &= ~FF_HAS_TEXTSIZE;
		}
	}

	if ((p_which & FF_HAS_TEXTSTYLE) != 0)
	{
		if (p_textstyle != 0)
		{
			m_font_attrs -> style = p_textstyle;
			m_font_flags |= FF_HAS_TEXTSTYLE;
		}
		else
		{
			m_font_attrs -> style = 0;
			m_font_flags &= ~FF_HAS_TEXTSTYLE;
		}
	}
}

// MW-2012-02-17: [[ LogFonts ]] Set the logical font attrs to the given values
//   using a c-string for the name.
void MCObject::setfontattrs(MCStringRef p_textfont, uint2 p_textsize, uint2 p_textstyle)
{
	MCAutoNameRef t_textfont_name;
	/* UNCHECKED */ MCNameCreate(p_textfont, t_textfont_name);
	setfontattrs(FF_HAS_ALL_FATTR, t_textfont_name, p_textsize, p_textstyle);
}

// MW-2012-02-19: [[ SplitTextAttrs ]] This method returns true if any of the font
//   attrs are set.
bool MCObject::hasfontattrs(void) const
{
	return (m_font_flags & FF_HAS_ALL_FATTR) != 0;
}

// MW-2012-02-19: [[ SplitTextAttrs ]] This method returns true if the fontflags
//   extended record is needed. We only need this if we are going to generate a
//   font record to serialize, and the object has partial (or no) font attrs set.
bool MCObject::needtosavefontflags(void) const
{
	return needtosavefontrecord() && (m_font_flags & FF_HAS_ALL_FATTR) != FF_HAS_ALL_FATTR;
}

// MW-2012-02-19: [[ SplitTextAttrs ]] This method returns true if a font record
//   is needed when saving. This occurs if any of the font attr are set, the
//   object is marked as unicode or the object has a fontheight.
// MW-2012-03-13: [[ Bug 10083 ]] Also need to save record if parent unicodeness
//   is different from ours.
bool MCObject::needtosavefontrecord(void) const
{
	return hasfontattrs() || hasunicode() || fontheight != 0 || (parent != nil && parent -> hasunicode() != hasunicode());
}

// MW-2012-06-08: [[ Relayer ]] No-op - only implemented for containers.
void MCObject::relayercontrol(MCControl *source, MCControl *target)
{
}

void MCObject::relayercontrol_remove(MCControl *p_control)
{
}

void MCObject::relayercontrol_insert(MCControl *p_control, MCControl *p_target)
{
}

void MCObject::scheduledelete(bool p_is_child)
{
    if (!p_is_child)
        appendto(MCtodelete);
}

MCRectangle MCObject::measuretext(MCStringRef p_text, bool p_is_unicode)
{
    bool t_mapped_font;
    t_mapped_font = false;
    if (!opened && m_font == nil)
    {
        mapfont();
        t_mapped_font = true;
    }
    
    MCRectangle t_bounds;
    t_bounds . x = 0;
	// MW-2013-08-23: [[ MeasureText ]] Shortcut if no text - useful for just
	//   getting the font ascent/descent (as used in MCGroup methods).
    // MM-2014-04-16: [[ Bug 11964 ]] Pass through the transform of the stack to make sure the measurment is correct for scaled text.
	if (MCStringGetLength(p_text) != 0)
        t_bounds . width = MCFontMeasureText(m_font, p_text, getstack() -> getdevicetransform());
	else
		t_bounds . width = 0;
    t_bounds . y = -MCFontGetAscent(m_font);
    t_bounds . height = MCFontGetDescent(m_font) + MCFontGetAscent(m_font);
    
    if (t_mapped_font)
        unmapfont();
    
    return t_bounds;
}

<<<<<<< HEAD
struct MCHasWidgetsObjectVisitor: public MCObjectVisitor
{
    bool found_widget;
    
    bool OnWidget(MCWidget *p_widget)
    {
        found_widget = true;
        return false;
    }
};

bool MCObject::haswidgets(void)
{
    MCHasWidgetsObjectVisitor t_visitor;
    t_visitor . found_widget = false;
    visit(VISIT_STYLE_DEPTH_FIRST, 0, &t_visitor);
    return t_visitor . found_widget;
=======
// AL-2015-06-30: [[ Bug 15556 ]] Refactored function to sync mouse focus
void MCObject::sync_mfocus(void)
{
    bool needmfocus;
    needmfocus = false;
    
    if (opened && getstack() == MCmousestackptr)
    {
        if (!(flags & F_VISIBLE))
        {
            MCObject *mfocused = MCmousestackptr->getcard()->getmfocused();
            // MW-2012-02-22: [[ Bug 10018 ]] If the target is a group then check
            //   to see if it is the ancestor of the mfocused control; otherwise
            //   just compare directly.
            if (mfocused != nil && gettype() == CT_GROUP)
            {
                while(mfocused -> gettype() != CT_CARD)
                {
                    if (mfocused == this)
                    {
                        needmfocus = True;
                        break;
                    }
                    mfocused = mfocused -> getparent();
                }
            }
            else if (this == mfocused)
                needmfocus = true;
        }
        else if (MCU_point_in_rect(rect, MCmousex, MCmousey))
            needmfocus = true;
    }
    
    if (state & CS_KFOCUSED)
        getcard(0)->kunfocus();
    
    // MW-2008-08-04: [[ Bug 7094 ]] If we change the visibility of the control
    //   while its grabbed, we should ungrab it - otherwise it sticks to the
    //   cursor.
    if (gettype() >= CT_GROUP && getstate(CS_GRAB))
        state &= ~CS_GRAB;
    
    resizeparent();
    
    if (needmfocus)
        MCmousestackptr->getcard()->mfocus(MCmousex, MCmousey);
>>>>>>> 38a037d9
}

///////////////////////////////////////////////////////////////////////////////

bool MCObject::visit_self(MCObjectVisitor *p_visitor)
{
	return p_visitor -> OnObject(this);
}

bool MCObject::visit(MCObjectVisitorOptions p_options, uint32_t p_part, MCObjectVisitor *p_visitor)
{
	bool t_continue;
	t_continue = true;
	
	if (MCObjectVisitorIsDepthLast(p_options))
		t_continue = visit_self(p_visitor);
	
	if (t_continue && MCObjectVisitorIsRecursive(p_options))
		t_continue = visit_children(p_options, p_part, p_visitor);
	
	if (t_continue && MCObjectVisitorIsDepthFirst(p_options))
		t_continue = visit_self(p_visitor);
	
	return t_continue;
}

bool MCObject::visit_children(MCObjectVisitorOptions p_options, uint32_t p_part, MCObjectVisitor *p_visitor)
{
	return true;
}

///////////////////////////////////////////////////////////////////////////////

MCObjectVisitor::~MCObjectVisitor(void)
{
}

bool MCObjectVisitor::OnObject(MCObject *p_object)
{
	return true;
}

bool MCObjectVisitor::OnControl(MCControl *p_control)
{
	return OnObject(p_control);
}

bool MCObjectVisitor::OnStack(MCStack *p_stack)
{
	return OnObject(p_stack);
}

bool MCObjectVisitor::OnAudioClip(MCAudioClip *p_audio_clip)
{
	return OnObject(p_audio_clip);
}

bool MCObjectVisitor::OnVideoClip(MCVideoClip *p_video_clip)
{
	return OnObject(p_video_clip);
}

bool MCObjectVisitor::OnCard(MCCard *p_card)
{
	return OnObject(p_card);
}

bool MCObjectVisitor::OnGroup(MCGroup *p_group)
{
	return OnControl(p_group);
}

bool MCObjectVisitor::OnField(MCField *p_field)
{
	return OnControl(p_field);
}

bool MCObjectVisitor::OnButton(MCButton *p_button)
{
	return OnControl(p_button);
}

bool MCObjectVisitor::OnImage(MCImage *p_image)
{
	return OnControl(p_image);
}

bool MCObjectVisitor::OnScrollbar(MCScrollbar *p_scrollbar)
{
	return OnControl(p_scrollbar);
}

bool MCObjectVisitor::OnPlayer(MCPlayer *p_player)
{
	return OnControl(p_player);
}

bool MCObjectVisitor::OnStyledText(MCStyledText *p_styled_text)
{
	return OnObject(p_styled_text);
}

bool MCObjectVisitor::OnWidget(MCWidget *p_widget)
{
	return OnControl(p_widget);
}

bool MCObjectVisitor::OnParagraph(MCParagraph *p_paragraph)
{
	return true;
}

bool MCObjectVisitor::OnBlock(MCBlock *p_block)
{
	return true;
}

///////////////////////////////////////////////////////////////////////////////

MCObjectHandle::MCObjectHandle(MCObject *p_object)
{
	m_object = p_object;
	m_references = 0;
}

MCObjectHandle::~MCObjectHandle(void)
{
}

MCObject *MCObjectHandle::Get(void)
{
	return m_object;
}

void MCObjectHandle::Clear(void)
{
	m_object = NULL;
}

void MCObjectHandle::Retain(void)
{
	m_references += 1;
}

void MCObjectHandle::Release(void)
{
	m_references -= 1;
	if (m_references == 0)
	{
		if (m_object != NULL)
			m_object -> m_weak_handle = NULL;
		delete this;
	}
}

bool MCObjectHandle::Exists(void)
{
	return m_object != NULL;
}<|MERGE_RESOLUTION|>--- conflicted
+++ resolved
@@ -5025,7 +5025,6 @@
     return t_bounds;
 }
 
-<<<<<<< HEAD
 struct MCHasWidgetsObjectVisitor: public MCObjectVisitor
 {
     bool found_widget;
@@ -5043,7 +5042,8 @@
     t_visitor . found_widget = false;
     visit(VISIT_STYLE_DEPTH_FIRST, 0, &t_visitor);
     return t_visitor . found_widget;
-=======
+}
+
 // AL-2015-06-30: [[ Bug 15556 ]] Refactored function to sync mouse focus
 void MCObject::sync_mfocus(void)
 {
@@ -5090,7 +5090,6 @@
     
     if (needmfocus)
         MCmousestackptr->getcard()->mfocus(MCmousex, MCmousey);
->>>>>>> 38a037d9
 }
 
 ///////////////////////////////////////////////////////////////////////////////
