--- conflicted
+++ resolved
@@ -158,15 +158,13 @@
     // Object's do not begin in the parentScript table.
     m_is_parent_script = false;
     
-<<<<<<< HEAD
-	m_native_layer = nil;
-
-=======
     // Objects inherit the theme by default
     m_theme = kMCInterfaceThemeEmpty;
     m_theme_type = kMCPlatformControlTypeGeneric;
     
->>>>>>> fb0e4384
+	// IM-2016-01-21: Initialize native layer to nil
+	m_native_layer = nil;
+
     // Attach ourselves to an object pool.
     MCDeletedObjectsOnObjectCreated(this);
 }
@@ -265,15 +263,6 @@
     // table at the start.
     m_is_parent_script = false;
     
-<<<<<<< HEAD
-	m_native_layer = nil;
-
-=======
-    // Duplicate the theming state
-    m_theme = oref.m_theme;
-    m_theme_type = oref.m_theme_type;
-    
->>>>>>> fb0e4384
     // Attach ourselves to an object pool.
     MCDeletedObjectsOnObjectCreated(this);
 }
