/* Copyright (C) 2003-2013 Runtime Revolution Ltd.

This file is part of LiveCode.

LiveCode is free software; you can redistribute it and/or modify it under
the terms of the GNU General Public License v3 as published by the Free
Software Foundation.

LiveCode is distributed in the hope that it will be useful, but WITHOUT ANY
WARRANTY; without even the implied warranty of MERCHANTABILITY or
FITNESS FOR A PARTICULAR PURPOSE.  See the GNU General Public License
for more details.

You should have received a copy of the GNU General Public License
along with LiveCode.  If not see <http://www.gnu.org/licenses/>.  */

#include "prefix.h"

#include "globdefs.h"
#include "filedefs.h"
#include "objdefs.h"
#include "parsedef.h"
#include "mcio.h"

//#include "execpt.h"
#include "dispatch.h"
#include "stack.h"
#include "card.h"
#include "group.h"
#include "button.h"
#include "image.h"
#include "cdata.h"
#include "stacklst.h"
#include "sellst.h"
#include "undolst.h"
#include "hndlrlst.h"
#include "handler.h"
#include "scriptpt.h"
#include "mcerror.h"
#include "param.h"
#include "font.h"
#include "util.h"
#include "debug.h"
#include "aclip.h"
#include "vclip.h"
#include "field.h"
#include "chunk.h"
#include "objectstream.h"
#include "parentscript.h"
#include "bitmapeffect.h"
#include "osspec.h"
#include "player.h"
#include "scrolbar.h"
#include "styledtext.h"

#include "globals.h"
#include "mctheme.h"

#include "license.h"
#include "context.h"
#include "mode.h"
#include "stacksecurity.h"

#include "exec.h"
#include "graphicscontext.h"

#include "resolution.h"

////////////////////////////////////////////////////////////////////////////////

uint1 MCObject::dashlist[2] = {4, 4};
uint1 MCObject::dotlist[2] = {1, 1};
int1 MCObject::dashoffset;
MCRectangle MCObject::selrect;
int2 MCObject::startx;
int2 MCObject::starty;
uint1 MCObject::menudepth;
MCStack *MCObject::attachedmenu;
uint2 MCObject::s_last_font_index = 0;

bool MCObject::s_loaded_parent_script_reference = false;

MCColor MCObject::maccolors[MAC_NCOLORS] = {
            { 0, 0x7070, 0x7070, 0x7070, 0, 0 },
            { 0, 0xCCCC, 0xCCCC, 0xFFFF, 0, 0 },
            { 0, 0x9999, 0x9999, 0xFFFF, 0, 0 },
            { 0, 0x6666, 0x6666, 0xCCCC, 0, 0 },
            { 0, 0x3333, 0x3333, 0x9999, 0, 0 },
            { 0, 0x0000, 0x0000, 0x5555, 0, 0 },
            { 0, 0xE8E8, 0xE8E8, 0xE8E8, 0, 0 }
        };

MCObject::MCObject()
{
	parent = NULL;
	obj_id = 0;
	/* UNCHECKED */ MCNameClone(kMCEmptyName, _name);
	flags = F_VISIBLE | F_SHOW_BORDER | F_3D | F_OPAQUE;
	fontheight = 0;
	dflags = 0;
	ncolors = 0;

	colors = NULL;
	colornames = nil;
	npatterns = 0;
	patterns = NULL;
	opened = 0;
	_script = MCValueRetain(kMCEmptyString);
	hlist = NULL;
	scriptdepth = 0;
	state = CS_CLEAR;
	borderwidth = DEFAULT_BORDER;
	shadowoffset = DEFAULT_SHADOW;
	props = NULL;
	tooltip = MCValueRetain(kMCEmptyString);
	altid = 0;
	ink = GXcopy;
	extraflags = 0;
	hashandlers = 0;

	blendlevel = 100;

	// MW-2004-11-26: Initialise rect (VG)
	rect . x = rect . y = rect . width = rect . height = 0;

	// MW-2008-10-25: Initialize the parent script link to NULL
	parent_script = NULL;

	// MW-2009-08-25: Initialize the handle to NULL
	m_weak_handle = NULL;

	// MW-2012-02-14: [[ Fonts ]] Initialize the font to nil.
	m_font = nil;

	// MW-2012-02-16: [[ LogFonts ]] Initialize the font flags to 0.
	m_font_flags = 0;

	// MW-2012-02-16: [[ LogFonts ]] Initialize the font's attrs to nil.
	m_font_attrs = nil;

	// MM-2012-09-05: [[ Property Listener ]]
	m_listening = false;
	m_properties_changed = kMCPropertyChangedMessageTypeNone;
	
	// MW-2012-10-10: [[ IdCache ]]
	m_in_id_cache = false;
	
	// IM-2013-04-16: Initialize to false;
	m_script_encrypted = false;
}

MCObject::MCObject(const MCObject &oref) : MCDLlist(oref)
{
	if (oref.parent == NULL)
		parent = MCdefaultstackptr;
	else
		parent = oref.parent;
	
	/* UNCHECKED */ MCNameClone(oref . getname(), _name);
	
	obj_id = 0;
	rect = oref.rect;
	flags = oref.flags;
	fontheight = oref.fontheight;
	dflags = oref.dflags;
	ncolors = oref.ncolors;
	if (ncolors > 0)
	{
		colors = new MCColor[ncolors];
		colornames = new MCStringRef[ncolors];
		uint2 i;
		for (i = 0 ; i < ncolors ; i++)
		{
			colors[i] = oref.colors[i];
			if (oref . colornames[i] != nil)
				colornames[i] = MCValueRetain(oref.colornames[i]);
			else
				colornames[i] = nil;
		}
	}
	else
	{
		colors = NULL;
		colornames = nil;
	}
	npatterns = oref.npatterns;
	if (npatterns > 0)
	{
		/* UNCHECKED */ MCMemoryNewArray(npatterns, patterns);
		uint2 i;
		for (i = 0 ; i < npatterns ; i++)
			patterns[i].id = oref.patterns[i].id;
	}
	else
	{
		patterns = NULL;
	}
	opened = 0;
	_script = MCValueRetain(oref._script);
	m_script_encrypted = oref.m_script_encrypted;
	hlist = NULL;
	scriptdepth = 0;
	state = oref.state & ~CS_SELECTED;
	borderwidth = oref.borderwidth;
	shadowoffset = oref.shadowoffset;
	/* UNCHECKED */ oref . clonepropsets(props);
	tooltip = MCValueRetain(oref.tooltip);
	altid = oref.altid;
	ink = oref.ink;
	extraflags = oref.extraflags;
	hashandlers = 0;

	blendlevel = oref . blendlevel;

	// MW-2008-10-25: Initialize the parent script link to a clone of the source
	//   object (if any).
	if (oref . parent_script != NULL)
		parent_script = oref . parent_script -> Clone(this);
	else
		parent_script = NULL;

	// MW-2009-08-25: Initialize the handle to NULL
	m_weak_handle = NULL;

	// MW-2012-02-14: [[ FontRefs ]] As objects start off closed, the font is not
	//   copied and starts nil.
	m_font = nil;

	// MW-2012-02-16: [[ LogFonts ]] Copy the other object's font flags.
	m_font_flags = oref . m_font_flags;

	// MW-2012-02-16: [[ LogFonts ]] Copy the other object's font attrs.
	copyfontattrs(oref);
	
	// MM-2012-09-05: [[ Property Listener ]]
	m_listening = false;
	m_properties_changed = kMCPropertyChangedMessageTypeNone;
	
	// MW-2012-10-10: [[ IdCache ]]
	m_in_id_cache = false;
}

MCObject::~MCObject()
{
	while (opened)
		close();

	// MW-2012-02-16: [[ LogFonts ]] Delete the font attrs (if any).
	clearfontattrs();

	// MW-2009-08-25: Clear the handle.
	if (m_weak_handle != NULL)
		m_weak_handle -> Clear();

	// MW-2008-10-25: Release the parent script use
	if (parent_script != NULL)
		parent_script -> Release();

	// MW-2009-11-03: Clear all current breakpoints for this object
	MCB_clearbreaks(this);

	if (MCerrorptr == this)
		MCerrorptr = NULL;
	if (state & CS_SELECTED)
		MCselected->remove(this);
	IO_freeobject(this);
	MCscreen->cancelmessageobject(this, NULL);
	removefrom(MCfrontscripts);
	removefrom(MCbackscripts);
	MCundos->freeobject(this);
	delete hlist;
	MCNameDelete(_name);
	delete colors;
	if (colornames != nil)
	{
		while (ncolors--)
			if (colornames[ncolors] != nil)
				MCValueRelease(colornames[ncolors]);
		delete colornames;
	}

	MCValueRelease(_script);
	MCMemoryDeleteArray(patterns);
	deletepropsets();
	MCValueRelease(tooltip);
	
	MCModeObjectDestroyed(this);

	// MW-2012-11-20: [[ IdCache ]] Make sure we delete the object from the cache - not
	//   all deletions vector through 'scheduledelete'.
	if (m_in_id_cache)
		getstack() -> uncacheobjectbyid(this);
}

Chunk_term MCObject::gettype() const
{
	return CT_UNDEFINED;
}

const char *MCObject::gettypestring()
{
	return MCcontrolstring;
}

// Object names are always compared effectively.
bool MCObject::hasname(MCNameRef p_other_name)
{
	return MCNameIsEqualTo(getname(), p_other_name, kMCCompareCaseless);
}

void MCObject::setname(MCNameRef p_new_name)
{
	MCNameDelete(_name);
	/* UNCHECKED */ MCNameClone(p_new_name, _name);
}

void MCObject::setname_cstring(const char *p_new_name)
{
	MCNameDelete(_name);
	/* UNCHECKED */ MCNameCreateWithCString(p_new_name, _name);
}

void MCObject::setscript(MCStringRef p_script)
{
	MCValueAssign(_script, p_script);
}

void MCObject::open()
{
	if (opened++ != 0)
		return;

	if (obj_id == 0 && parent != nil)
		obj_id = getstack()->newid();

	// MW-2012-02-14: [[ FontRefs ]] Map the object's font.
	mapfont();

	for (uint32_t i = 0 ; i < ncolors ; i++)
		MCscreen->alloccolor(colors[i]);

	for (uint32_t i = 0 ; i < npatterns ; i++)
		patterns[i].pattern = MCpatternlist->allocpat(patterns[i].id, this);
}

void MCObject::close()
{
	if (opened == 0 || --opened != 0)
		return;

	if (state & CS_MENU_ATTACHED)
		closemenu(False, True);

	for (uint32_t i = 0 ; i < npatterns ; i++)
		MCpatternlist->freepat(patterns[i].pattern);

	// MW-2012-02-14: [[ FontRefs ]] Unmap the object's font.
	unmapfont();

	if (state & CS_SELECTED)
		MCselected->remove(this);

    // MM-2012-05-32: [[ Bug ]] Make sure the closed object is not the drag target or source.  
    //      Causes crash on drag drop if target object no longer exists.
	if (this == MCdragdest)
		MCdragdest = nil;
	
	if (this == MCdragsource)
		MCdragsource = nil;
	
	if (MCfreescripts && scriptdepth == 0 && hlist != NULL && !hlist->hasvars())
	{
		delete hlist;
		hlist = NULL;
	}
}

void MCObject::kfocus()
{}

Boolean MCObject::kfocusnext(Boolean top)
{
	if (!(flags & F_TRAVERSAL_ON) || state & CS_KFOCUSED
	        || !(flags & F_VISIBLE || MCshowinvisibles) || flags & F_DISABLED)
		return False;
	return True;
}

Boolean MCObject::kfocusprev(Boolean bottom)
{
	if (!(flags & F_TRAVERSAL_ON) || state & CS_KFOCUSED
	        || !(flags & F_VISIBLE || MCshowinvisibles) || flags & F_DISABLED)
		return False;
	return True;
}

void MCObject::kunfocus()
{}

Boolean MCObject::kdown(MCStringRef p_string, KeySym key)
{
	MCAutoStringRef t_string;
	/* UNCHECKED */ MCStringFormat(&t_string, "%d", key);
	if (message_with_valueref_args(MCM_raw_key_down, *t_string) == ES_NORMAL)
		return True;
	if (key >= XK_F1 && key <= XK_F35)
	{
		MCAutoStringRef t_cstring;
		/* UNCHECKED */ MCStringFormat(&t_cstring, "%d", key - XK_F1 + 1);
		if (message_with_valueref_args(MCM_function_key, *t_cstring) == ES_NORMAL)
			return True;
		if (key == XK_F1 && message_with_valueref_args(MCM_help, p_string) == ES_NORMAL)
			return True;
		//return False;
	}
	switch (key)
	{
	//case XK_F1:
	case XK_osfHelp:
		if (message(MCM_help) == ES_NORMAL)
			return True;
		break;
	case XK_Tab:
		if (message(MCM_tab_key) == ES_NORMAL)
			return True;
		if (MCmodifierstate & MS_SHIFT)
			getcard()->kfocusprev(False);
		else
			getcard()->kfocusnext(False);
		break;
	case XK_Return:
		if (message(MCM_return_key) == ES_NORMAL)
			return True;
		break;
	case XK_KP_Enter:
		if (message(MCM_enter_key) == ES_NORMAL)
			return True;
		break;
	case XK_Escape:
		if (message(MCM_escape_key) == ES_NORMAL)
			return True;
		break;
	case XK_Delete:
		if (MCmodifierstate & MS_SHIFT)
		{
			if (message(MCM_cut_key) == ES_NORMAL)
				return True;
		}
		else
			if (message(MCM_delete_key) == ES_NORMAL)
				return True;
		break;
	case XK_BackSpace:
		if (MCmodifierstate & MS_MOD1)
		{
			if (message(MCM_undo_key) == ES_NORMAL)
				return True;
		}
		else
			if (message(MCM_backspace_key) == ES_NORMAL)
				return True;
		break;
	case XK_osfUndo:
		if (message(MCM_undo_key) == ES_NORMAL)
			return True;
		break;
	case XK_osfCut:
		if (message(MCM_cut_key) == ES_NORMAL)
			return True;
		break;
	case XK_osfCopy:
		if (message(MCM_copy_key) == ES_NORMAL)
			return True;
		break;
	case XK_osfPaste:
		if (message(MCM_paste_key) == ES_NORMAL)
			return True;
		break;
	case XK_Insert:
		if (MCmodifierstate & MS_CONTROL)
		{
			if (message(MCM_copy_key) == ES_NORMAL)
				return True;
		}
		else
			if (MCmodifierstate & MS_SHIFT)
			{
				if (message(MCM_paste_key) == ES_NORMAL)
					return True;
			}
		break;
	case XK_Left:
		if (message_with_valueref_args(MCM_arrow_key, MCSTR("left")) == ES_NORMAL)
			return True;
		break;
	case XK_Right:
		if (message_with_valueref_args(MCM_arrow_key, MCSTR("right")) == ES_NORMAL)
			return True;
		break;
	case XK_Up:
		if (message_with_valueref_args(MCM_arrow_key, MCSTR("up")) == ES_NORMAL)
			return True;
		break;
	case XK_Down:
		if (message_with_valueref_args(MCM_arrow_key, MCSTR("down")) == ES_NORMAL)
			return True;
		break;
	default:
		MCAutoStringRef t_string;
			
		// Special keys as their number converted to a string, the rest by value
		if (key > 0x7F && (key & XK_Class_mask) == XK_Class_compat)
			/* UNCHECKED */ MCStringFormat(&t_string, "%ld", key);
            else if (MCmodifierstate & MS_CONTROL)
            /* UNCHECKED */ MCStringFormat(&t_string, "%c", (char)key);
		else
			t_string = p_string;
			
		if (MCmodifierstate & MS_CONTROL)
        {
			if (message_with_valueref_args(MCM_command_key_down, *t_string) == ES_NORMAL)
				return True;
		}
		else if (MCmodifierstate & MS_MOD1)
        {
				if (message_with_valueref_args(MCM_option_key_down, *t_string) == ES_NORMAL)
				return True;
        }
#ifdef _MACOSX
		else if (MCmodifierstate & MS_MAC_CONTROL)
        {
			if (message_with_valueref_args(MCM_control_key_down, *t_string) == ES_NORMAL)
				return True;
        }
#endif
		else
        {
			if (!MCStringIsEmpty(p_string) && message_with_valueref_args(MCM_key_down, p_string) == ES_NORMAL)
				return True;
        }
		break;
	}

	if ((key > 0xFF || (MCmodifierstate & (MS_CONTROL | MS_MAC_CONTROL | MS_ALT))) && MCstacks->doaccelerator(key))
		return true;

	if (!MCemacskeys && MCmodifierstate & MS_CONTROL)
	{
		switch (key)
		{
		case XK_C:
		case XK_c:
			if (message(MCM_copy_key) == ES_NORMAL)
				return True;
			break;
		case XK_V:
		case XK_v:
			if (message(MCM_paste_key) == ES_NORMAL)
				return True;
			break;
		case XK_X:
		case XK_x:
			if (message(MCM_cut_key) == ES_NORMAL)
				return True;
			break;
		case XK_Z:
		case XK_z:
			if (message(MCM_undo_key) == ES_NORMAL)
				return True;
			break;
		}
	}
	if (state & CS_MENU_ATTACHED && attachedmenu != NULL)
	{
		MCStack *oldmenu = attachedmenu;
		MCAutoStringRef t_pick;
		uint2 mh;
		switch (key)
		{
		case XK_Escape:
			closemenu(True, True);
			return True;
		case XK_space:
		case XK_Return:
		case XK_KP_Enter:
			closemenu(False, True);
			oldmenu->menukdown(p_string, key, &t_pick, mh);
			message_with_args(MCM_mouse_up, Button1);
			return True;
		default:
			MCButton *mbptr = attachedmenu->findmnemonic(key);
			if (mbptr != NULL)
			{
				closemenu(False, True);
				oldmenu->menukdown(p_string, key, &t_pick, mh);
				mbptr->activate(False, key);
				message_with_args(MCM_mouse_up, Button1);
				return True;
			}
		}
	}
	return False;
}

Boolean MCObject::kup(MCStringRef p_string, KeySym key)
{
	MCAutoStringRef t_string;
	/* UNCHECKED */ MCStringFormat(&t_string, "%d", key);
	if (message_with_valueref_args(MCM_raw_key_up, *t_string) == ES_NORMAL)
		return True;

	// MW-2005-08-31: We need an unsigned comparison here - otherwise accented characters
	//   don't trigger a keyup!
	// OK-2010-04-01: [[Bug 6215]] - Need to also check for arrow keys here using the KeySym
	//   as they don't have an ascii code.
	// TODO: filter out the C1 control codes too
	if (key >= 32 && key != 127 && key != XK_Left && key != XK_Right && key != XK_Up && key != XK_Down)
		if (message_with_valueref_args(MCM_key_up, p_string) == ES_NORMAL)
			return True;
	return False;
}

Boolean MCObject::mfocus(int2 x, int2 y)
{
	if (state & CS_MENU_ATTACHED && attachedmenu != NULL)
	{
		int2 tx = x;
		int2 ty = y;
		getstack()->translatecoords(attachedmenu, tx, ty);
		attachedmenu->mfocus(tx, ty);
		return True;
	}
	else
		return False;
}

void MCObject::mdrag(void)
{
	message(MCM_drag_start);
	MCdragtargetptr = this;
}

void MCObject::mfocustake(MCControl *target)
{
	parent->mfocustake(target);
}

void MCObject::munfocus()
{}

Boolean MCObject::mdown(uint2 which)
{
	if (state & CS_MENU_ATTACHED)
	{
		int2 tx = MCmousex;
		int2 ty = MCmousey;
		getstack()->translatecoords(attachedmenu, tx, ty);
		if (!MCU_point_in_rect(attachedmenu->getcard()->getrect(),
		                       tx - 1, ty - 1))
		{
			MCButton *focused = (MCButton *)attachedmenu->getcurcard()->getmfocused();

			while (focused != NULL && focused->gettype() == CT_BUTTON
			        && focused->getmenumode() == WM_CASCADE)
			{
				tx = MCmousex;
				ty = MCmousey;
				getstack()->translatecoords(focused->getmenu(), tx, ty);
				if (MCU_point_in_rect(focused->getmenu()->getcurcard()->getrect(),
				                      tx - 1, ty - 1))
				{
					state |= CS_MFOCUSED;
					return True;
				}
				focused = (MCButton *)focused->getmenu()->getcurcard()->getmfocused();
			}
			closemenu(False, True);
			state &= ~CS_MFOCUSED;
			return False;
		}
		else
		{
			state |= CS_MFOCUSED;
			attachedmenu->mdown(which);
			return True;
		}
	}
	else
		return False;
}

extern bool MCmenupoppedup;
Boolean MCObject::mup(uint2 which, bool p_release)
{
	if (state & CS_MENU_ATTACHED)
	{
		if (MCU_abs(MCmousex - startx) < MCdoubledelta
		        && MCU_abs(MCmousey - starty) < MCdoubledelta)
			return True;
		state &= ~CS_MFOCUSED;
		MCButton *focused = (MCButton *)attachedmenu->getcurcard()->getmfocused();
		if (focused != NULL && focused->gettype() == CT_BUTTON
		        && focused->getmenumode() == WM_CASCADE)
		{
			focused->mup(which, p_release); // send mup directly to cascade button
			closemenu(True, True);
		}
		else
		{
			MCStack *oldmenu = attachedmenu;
			closemenu(True, True);
			MCAutoStringRef t_pick;
			uint2 menuhistory;
			MCmenupoppedup = true;
			oldmenu->menumup(which, &t_pick, menuhistory);
			MCmenupoppedup = false;
		}
		return True;
	}
	else
		return False;
}

Boolean MCObject::doubledown(uint2 which)
{
	return False;
}

Boolean MCObject::doubleup(uint2 which)
{
	return False;
}

void MCObject::timer(MCNameRef mptr, MCParameter *params)
{
	if (MCNameIsEqualTo(mptr, MCM_idle, kMCCompareCaseless))
	{
		if (opened && hashandlers & HH_IDLE
		        && getstack()->gettool(this) == T_BROWSE)
			if (message(mptr, params, True, True) == ES_ERROR)
				senderror();
			else
				MCscreen->addtimer(this, MCM_idle, MCidleRate);
	}
	else
	{
		MCHandler handler(HT_MESSAGE);
		handler.clearpass(); // detect passed messages
		Exec_stat stat = message(mptr, params, True, True);
		if (stat == ES_NOT_HANDLED && !handler.getpass())
        {
            MCAutoStringRef t_mptr_string;
			if (params != nil)
            {
                MCExecContext ctxt(this, nil, nil);
                MCAutoValueRef t_value_valueref;
				/* UNCHECKED */ params->eval(ctxt, &t_value_valueref);
                MCAutoStringRef t_value;
                /* UNCHECKED */ ctxt . ConvertToString(*t_value_valueref, &t_value);
                MCStringFormat(&t_mptr_string, "%@ %@", mptr, *t_value);
			}
			else
				t_mptr_string = MCNameGetString(mptr);

			MCHandler *t_handler;
			t_handler = findhandler(HT_MESSAGE, mptr);
			if (t_handler == NULL || !t_handler -> isprivate())
                domess(*t_mptr_string);

		}
		if (stat == ES_ERROR && !MCNameIsEqualTo(mptr, MCM_error_dialog, kMCCompareCaseless))
			senderror();
	}
}

uint2 MCObject::gettransient() const
{
	return 0;
}

void MCObject::setrect(const MCRectangle &nrect)
{
	rect = nrect;
}

void MCObject::select()
{
	state |= CS_SELECTED;
}

void MCObject::deselect()
{
	state &= ~CS_SELECTED;
}

Boolean MCObject::del()
{
	fprintf(stderr, "Object: ERROR tried to delete %s\n", getname_cstring());
	return False;
}

void MCObject::paste(void)
{
	fprintf(stderr, "Object: ERROR tried to paste %s\n", getname_cstring());
}

void MCObject::undo(Ustruct *us)
{
	fprintf(stderr, "Object: ERROR tried to undo %s\n", getname_cstring());
}

void MCObject::freeundo(Ustruct *us)
{}

MCStack *MCObject::getstack()
{
	if (parent == NULL)
		return MCdefaultstackptr;
	return parent->getstack();
}

Exec_stat MCObject::exechandler(MCHandler *hptr, MCParameter *params)
{
	Exec_stat stat;
	if (MCcheckstack && MCU_abs(MCstackbottom - (char *)&stat) > MCrecursionlimit)
	{
		MCeerror->add(EE_RECURSION_LIMIT, 0, 0);
		MCerrorptr = this;
		return ES_ERROR;
	}

	if (MCmessagemessages)
		sendmessage(hptr -> gettype(), hptr -> getname(), True);
	
	scriptdepth++;
	if (scriptdepth == 255)
        MCfreescripts = False; // prevent recursion wrap
    MCExecContext ctxt(this, hlist, hptr);
	if (MCtracestackptr != NULL && MCtracereturn)
	{
		Boolean oldtrace = MCtrace;
		if (MCtracestackptr == getstack())
			MCtrace = True;
		stat = hptr->exec(ctxt, params);
		if (MCtrace && !oldtrace)
		{
			MCB_done(ctxt);
			MCtrace = False;
		}
	}
	else
		stat = hptr->exec(ctxt, params);
	if (stat == ES_ERROR)
	{
		// MW-2011-06-23: [[ SERVER ]] If the handler has a file index, it
		//   isn't attached to an object. So record the error slightly
		//   differently.
		if (hptr -> getfileindex() == 0)
        {
            MCExecContext ctxt(this, nil, nil);
            MCAutoStringRef t_id;
			getstringprop(ctxt, 0, P_LONG_ID, False, &t_id);
            MCeerror->add(EE_OBJECT_NAME, 0, 0, *t_id);
		}
		else
		{
            MCAutoStringRef t_error;
            MCStringFormat(&t_error, "%u", hptr -> getfileindex());
            MCeerror -> add(EE_SCRIPT_FILEINDEX, 0, 0, *t_error);
		}
	}
	scriptdepth--;

	return stat;
}

Exec_stat MCObject::execparenthandler(MCHandler *hptr, MCParameter *params, MCParentScriptUse *parentscript)
{
	Exec_stat stat;
	if (MCcheckstack && MCU_abs(MCstackbottom - (char *)&stat) > MCrecursionlimit)
	{
		MCeerror->add(EE_RECURSION_LIMIT, 0, 0);
		MCerrorptr = this;
		return ES_ERROR;
	}

	if (MCmessagemessages)
		sendmessage(hptr -> gettype(), hptr -> getname(), True);

	scriptdepth++;
	if (scriptdepth == 255)
		MCfreescripts = False; // prevent recursion wrap
	MCObject *t_parentscript_object = parentscript->GetParent()->GetObject();
	t_parentscript_object->scriptdepth++;
	if (t_parentscript_object->scriptdepth == 255)
		MCfreescripts = False; // prevent recursion wrap

    MCExecContext ctxt(this, t_parentscript_object -> hlist, hptr);
	ctxt.SetParentScript(parentscript);
	if (MCtracestackptr != NULL && MCtracereturn)
	{
		Boolean oldtrace = MCtrace;
		if (MCtracestackptr == getstack())
			MCtrace = True;
		stat = hptr->exec(ctxt, params);
		if (MCtrace && !oldtrace)
		{
			MCB_done(ctxt);
			MCtrace = False;
		}
	}
	else
		stat = hptr->exec(ctxt, params);
	if (stat == ES_ERROR)
    {
        MCExecContext ctxt(this, nil, nil);
        MCAutoStringRef t_id;
        parentscript -> GetParent() -> GetObject() -> getstringprop(ctxt, 0, P_LONG_ID, False, &t_id);
        MCeerror->add(EE_OBJECT_NAME, 0, 0, *t_id);
	}
	scriptdepth--;
	t_parentscript_object->scriptdepth--;

	return stat;
}

// MW-2012-08-08: [[ BeforeAfter ]] This handler looks for the given handler type
//   in a parentScript, if any, and executes it if found. [ Inherited parentscripts
//   should be ignored for now as the semantics for those is not clear ].
Exec_stat MCObject::handleparent(Handler_type p_handler_type, MCNameRef p_message, MCParameter *p_parameters)
{	
	Exec_stat t_stat;
	t_stat = ES_NOT_HANDLED;

	// Fetch the first parentScript (Use).
	MCParentScriptUse *t_parentscript;
	t_parentscript = parent_script;

	// Loop until the chain is exhausted. (Note that this is the chain of
	// parentScript USES - it lies parallel the chain of parentScript
	// properties).
	while(t_parentscript != NULL)
	{
		// Fetch the object containing the script of this parentScript
		MCObject *t_parent_object;
		t_parent_object = t_parentscript -> GetParent() -> GetObject();

		// If the parent object hasn't been resolved, we are done.
		if (t_parent_object == NULL)
			break;

		// Make sure the parent object's script is compiled.
		t_parent_object -> parsescript(True);

		// If it has handlers, we have something to search, otherwise
		// continue to the next parentScript.
		if (t_parent_object -> hlist != NULL)
		{
			// Search for the handler in the parent object's handler list.
			MCHandler *t_parent_handler;
			if (t_parent_object -> hlist -> findhandler(p_handler_type, p_message, t_parent_handler) == ES_NORMAL)
			{
				// If the handler is not private then execute it.
				if (!t_parent_handler -> isprivate())
				{
					// Execute the handler we have found in parent context
					t_stat = execparenthandler(t_parent_handler, p_parameters, t_parentscript);

					// If the execution didn't fall through due to passing.
					if (t_stat != ES_PASS && t_stat != ES_NOT_HANDLED)
						return t_stat;
				}
			}
		}

		// MW-2013-05-30: [[ InheritedPscripts] Move to the next parentScript in
		//   the chain (making sure we use the parallel 'use' chain for this
		//   instance).
		t_parentscript = t_parentscript -> GetSuper();
	}

	return t_stat;
}

// MW-2009-01-29: [[ Bug ]] Cards and stack parentScripts don't work.
// This method first looks for a handler for the given message in its own script,
// and executes it. If one is not found, or the message is passed, it moves onto
// the parentScript of the object.
Exec_stat MCObject::handleself(Handler_type p_handler_type, MCNameRef p_message, MCParameter* p_parameters)
{	
	Exec_stat t_stat;
	t_stat = ES_NOT_HANDLED;

	// Make sure this object has its script compiled.
	parsescript(True);

	// MW-2012-08-08: [[ BeforeAfter ]] If we have a parentScript then see if there
	//   is a before handler to execute.
	if (p_handler_type == HT_MESSAGE && parent_script != nil)
	{
		// Try to invoke a before handler.
		t_stat = handleparent(HT_BEFORE, p_message, p_parameters);
		
		// If we encountered an exit all or error, we are done.
		if (t_stat == ES_ERROR || t_stat == ES_EXIT_ALL)
			return t_stat;
	}

	// If this object has handlers, then look for the required handler there
	// first.
	Exec_stat t_main_stat;
	t_main_stat = ES_NOT_HANDLED;
	if (hlist != NULL)
	{
		// Search for the handler in this object's handler list.
		MCHandler *t_handler;
		if (hlist -> findhandler(p_handler_type, p_message, t_handler) == ES_NORMAL)
		{
			// If the handler is not private, then execute it
			if (!t_handler -> isprivate())
			{
				// Execute the handler we have found.
				t_main_stat = exechandler(t_handler, p_parameters);

				// If there was an error we are done.
				if (t_stat == ES_ERROR)
					return t_main_stat;
			}
		}
	}
	
	// If the object has a parent script and the object's handler passed (or wasn't
	// handled) then try the parenscript.
	if (parent_script != nil && (t_main_stat == ES_PASS || t_main_stat == ES_NOT_HANDLED))
	{
		t_main_stat = handleparent(p_handler_type, p_message, p_parameters);
		if (t_main_stat == ES_ERROR)
			return t_main_stat;
	}
	
	// MW-2012-08-08: [[ BeforeAfter ]] If we have a parentScript then see if there
	//   is an after handler to execute.
	if (p_handler_type == HT_MESSAGE && parent_script != nil)
	{
		// Try to invoke after handler.
		t_stat = handleparent(HT_AFTER, p_message, p_parameters);
		
		// If we encountered an exit all or error, we are done.
		if (t_stat == ES_ERROR || t_stat == ES_EXIT_ALL)
			return t_stat;
	}

	// Return the result of executing the main handler in the object
	return t_main_stat;
}

Exec_stat MCObject::handle(Handler_type htype, MCNameRef mess, MCParameter *params, MCObject *pass_from)
{
	// MW-2009-01-28: [[ Bug ]] Card and stack parentScripts don't work.
	// First attempt to handle the message with the script and parentScript of this
	// object.
	Exec_stat stat;
	stat = handleself(htype, mess, params);

	if (pass_from != nil && parent != NULL)
	{
		if (stat == ES_PASS || stat == ES_NOT_HANDLED)
		{
			Exec_stat oldstat = stat;
			stat = parent->handle(htype, mess, params, this);
			if (oldstat == ES_PASS && stat == ES_NOT_HANDLED)
				stat = ES_PASS;
		}
	}

	if (stat == ES_ERROR && MCerrorptr == NULL)
		MCerrorptr = this;

	return stat;
}

void MCObject::closemenu(Boolean kfocus, Boolean disarm)
{
	if (state & CS_MENU_ATTACHED)
	{
		MCscreen->ungrabpointer();
		state &= ~CS_MENU_ATTACHED;
		MCdispatcher->removemenu();
		// MW-2011-08-18: [[ Layers ]] Invalidate the whole object.
		if (gettype() >= CT_GROUP)
			static_cast<MCControl *>(this) -> layer_redrawall();
		if (kfocus && !(state & CS_MFOCUSED))
		{
			attachedmenu->setstate(True, CS_KFOCUSED); // override state
			attachedmenu->kunfocus();
		}
		MCButton *focused = (MCButton *)attachedmenu->getcurcard()->getmfocused();
		if (focused != NULL && focused->gettype() == CT_BUTTON
		        && focused->getmenumode() == WM_CASCADE)
			focused->closemenu(kfocus, disarm);
		attachedmenu->close();
		attachedmenu = NULL;
		menudepth--;
		if (MCmenuobjectptr == this)
			MCmenuobjectptr = NULL;
	}
}

void MCObject::recompute()
{
}

const MCRectangle& MCObject::getrect(void) const
{
	return rect;
}

MCRectangle MCObject::getrectangle(bool p_effective) const
{
    if (!p_effective)
        return getrect();
    
    MCRectangle t_rect = getrect();
    MCU_reduce_rect(t_rect, gettransient());
    return t_rect;
}

bool MCObject::changeflag(bool setting, uint32_t mask)
{
	if (setting && !(flags & mask))
	{
		flags |= mask;
		return true;
	}
	
	if (!setting && (flags & mask))
	{
		flags &= ~mask;
		return true;
	}

	return false;
}

bool MCObject::changeextraflag(bool setting, uint32_t mask)
{
	if (setting && !(extraflags & mask))
	{
		extraflags |= mask;
		return true;
	}
	
	if (!setting && (extraflags & mask))
	{
		extraflags &= ~mask;
		return true;
	}

	return false;
}

bool MCObject::changestate(bool setting, uint32_t mask)
{
	if (setting && !(state & mask))
	{
		state |= mask;
		return true;
	}
	
	if (!setting && (state & mask))
	{
		state &= ~mask;
		return true;
	}

	return false;
}

void MCObject::setflag(uint4 on, uint4 flag)
{
	if (on)
		flags |= flag;
	else
		flags &= ~flag;
}

void MCObject::setextraflag(uint4 on, uint4 flag)
{
	if (on)
		extraflags |= flag;
	else
		extraflags &= ~flag;
}

void MCObject::setstate(Boolean on, uint4 newstate)
{
	if (on)
		state |= newstate;
	else
		state &= ~newstate;
}



Exec_stat MCObject::setsprop(Properties which, MCStringRef s)
{
    MCExecContext ctxt(this, nil, nil);
    setstringprop(ctxt, 0, which, False, s);
    
    return ctxt . HasError() ? ES_ERROR : ES_NORMAL;
}

void MCObject::help()
{
	message(MCM_help);
	MCcurtool = MColdtool;
	getstack()->resetcursor(True);
}

MCCard *MCObject::getcard(uint4 cid)
{
	if (cid == 0)
		return getstack()->getchild(CT_THIS, kMCEmptyString, CT_CARD);
	return getstack()->getcardid(cid);
}

Window MCObject::getw()
{
	return getstack()->getwindow();
}

MCParentScript *MCObject::getparentscript(void) const
{
	return parent_script != NULL ? parent_script -> GetParent() : NULL;
}

Boolean MCObject::isvisible()
{
	MCObject *p = this;
	while (p->parent != NULL && p->parent->gettype() == CT_GROUP)
	{
		if (!(p->flags & F_VISIBLE))
			return False;
		p = p->parent;
	}
	return (p->flags & F_VISIBLE) != 0;
}

Boolean MCObject::resizeparent()
{
	if (parent != NULL && parent->gettype() == CT_GROUP)
	{
		MCGroup *gptr = (MCGroup *)parent;
        
		// MERG-2013-06-02: [[ GrpLckUpdates ]] Only recalculate the group if not locked.
        if (!gptr -> islocked())
		{
            // MM-2012-09-05: [[ Property Listener ]] Moving/resizing an object within a group will potentially effect the location/rect properties of the group.
            if (gptr->computeminrect((state & (CS_MOVE | CS_SIZE)) != 0))
            {
                if (state & CS_MOVE)
                    gptr -> signallisteners(P_LOCATION);
                else
                    gptr -> signallisteners(P_RECTANGLE);
                return True;
            }
			else 
                return False;
        }
	}
	return False;
}

Boolean MCObject::getforecolor(uint2 di, Boolean rev, Boolean hilite,
                               MCColor &c, MCPatternRef &r_pattern,
                               int2 &x, int2 &y, MCDC *dc, MCObject *o)
{
	uint2 i;
	if (dc->getdepth() > 1)
	{
		Boolean hasindex = getcindex(di, i);
        // MM-2013-08-28: [[ RefactorGraphics ]] We now pack alpha values into pixels meaning checking against MAXUNIT4 means white will always be ignored. Not sure why this check was here previously.
		if (hasindex) // && colors[i].pixel != MAXUINT4)
		{
			c = colors[i];
			return True;
		}
		else
			if (getpindex(di, i))
			{
				r_pattern = patterns[i].pattern;

				if (gettype() == CT_STACK)
					x = y = 0;
				else
				{
					x = rect.x;
					y = rect.y;
				}
				return False;
			}
			else
			{
				if (di == DI_FORE && flags & F_DISABLED)
				{
					c = dc->getgray();
					return True;
				}
				if (MClook != LF_MOTIF && hilite && flags & F_OPAQUE
				        && !(flags & F_DISABLED))
				{
					if (di == DI_BACK)
						c = dc->getwhite();
					else
						parent->getforecolor(di, rev, False, c, r_pattern, x, y, dc, o);
					return True;
				}
				if (parent && parent != MCdispatcher)
					return parent->getforecolor(di, rev, False, c, r_pattern, x, y, dc, o);
			}
	}

	switch (di)
	{

	case DI_TOP:
		rev = !rev;
	case DI_BOTTOM:
	case DI_FORE:
		if (rev)
			c = dc->getwhite();
		else
			c = dc->getblack();
		break;
	case DI_BACK:
#ifdef _MACOSX
		if (IsMacLFAM() && dc -> gettype() != CONTEXT_TYPE_PRINTER)
		{
			extern bool MCMacThemeGetBackgroundPattern(Window_mode p_mode, bool p_active, MCPatternRef &r_pattern);
			x = 0;
			y = 0;
			
			if (MCMacThemeGetBackgroundPattern(o -> getstack() -> getmode(), True, r_pattern))
				return False;
		}
#endif
		c = dc->getbg();
		break;
	case DI_HILITE:
		c = o->gettype() == CT_BUTTON ? MCaccentcolor : MChilitecolor;
		break;
	case DI_FOCUS:
		{
			MCColor *syscolors = MCscreen->getaccentcolors();
			if (syscolors != NULL)
				c = syscolors[3];
			else
				c = MCaccentcolor;
		}
		break;
	default:
		c = dc->getblack();
		break;
	}
	return True;
}

void MCObject::setforeground(MCDC *dc, uint2 di, Boolean rev, Boolean hilite)
{
	uint2 idi = di;
	if (rev)
	{
		switch (idi)
		{
		case DI_TOP:
			idi = DI_BOTTOM;
			break;
		case DI_BOTTOM:
			idi = DI_TOP;
			break;
		case DI_BACK:
			idi = DI_HILITE;
			break;
		default:
			break;
		}
		rev = False;
	}

	MCColor color;
	MCPatternRef t_pattern = nil;
	int2 x, y;
	if (getforecolor(idi, rev, hilite, color, t_pattern, x, y, dc, this))
	{
		MCColor fcolor;
		if (dc->getdepth() == 1 && di != DI_BACK
		        && getforecolor((state & CS_HILITED && flags & F_OPAQUE)
		                        ? DI_HILITE : DI_BACK, False, False, fcolor,
		                        t_pattern, x, y, dc, this)
		        && color.pixel == fcolor.pixel)
			color.pixel ^= 1;
		dc->setforeground(color);
		dc->setfillstyle(FillSolid, nil, 0, 0);
	}
	else if (t_pattern == nil)
		dc->setfillstyle(FillStippled, nil, 0, 0);
	else
	{
		// MW-2011-09-22: [[ Layers ]] Check to see if the object is on a dynamic
		//   layer. If it is we use the object's origin; rather than the inherited
		//   one.
		MCObject *t_parent;
		t_parent = this;
		while(t_parent -> gettype() >= CT_GROUP)
		{
			// We use the layermode hint rather than the effective setting, as this
			// gives greater consistency of output.
			if (((MCControl *)t_parent) -> layer_getmodehint() != kMCLayerModeHintStatic)
			{
				x = rect . x;
				y = rect . y;
				break;
			}

			t_parent = t_parent -> getparent();
		}

		dc->setfillstyle(FillTiled, t_pattern, x, y);
	}
}

#ifdef LEGACY_EXEC 
Boolean MCObject::setcolor(uint2 index, const MCString &data)
{
	uint2 i, j;
	if (data.getlength() == 0)
	{
		if (getcindex(index, i))
			destroycindex(index, i);
	}
	else
	{
		if (!getcindex(index, i))
		{
			i = createcindex(index);
			colors[i].red = colors[i].green = colors[i].blue = 0;
			if (opened)
				MCscreen->alloccolor(colors[i]);
		}
		MCColor oldcolor = colors[i];
		if (!MCscreen->parsecolor(data, &colors[i], &colornames[i]))
		{
			MCeerror->add
			(EE_OBJECT_BADCOLOR, 0, 0, data);
			return False;
		}
		j = i;
		if (getpindex(index, j))
		{
			if (opened)

				MCpatternlist->freepat(patterns[j].pattern);
			destroypindex(index, j);
		}
		if (opened)
			MCscreen->alloccolor(colors[i]);
	}
	return True;
}

Boolean MCObject::setcolors(const MCString &data)
{
	uint2 i, j, index;
	MCColor newcolors[8];
	char *newcolornames[8];
	for (i = 0 ; i < 8 ; i++)
		newcolornames[i] = NULL;
	if (!MCscreen->parsecolors(data, newcolors, newcolornames, 8))
	{
		MCeerror->add
		(EE_OBJECT_BADCOLORS, 0, 0, data);
		return False;
	}
	for (index = DI_FORE ; index <= DI_FOCUS ; index++)
	{
		// MW-2013-02-21: [[ Bug 10683 ]] Only clear the pattern if we are actually
		//   setting a color.
		if (newcolors[index] . flags != 0)
		{
			if (getpindex(index, j))
			{
				if (opened)
					MCpatternlist->freepat(patterns[j].pattern);
				destroypindex(index, j);
			}
		}
		if (!getcindex(index, i))
		{
			if (newcolors[index].flags)
			{
				i = createcindex(index);
				colors[i] = newcolors[index];
				if (opened)
					MCscreen->alloccolor(colors[i]);
				colornames[i] = newcolornames[index];
			}
		}
		else
		{
			if (newcolors[index].flags)
			{
				delete colornames[i];
				if (opened)
				{
					colors[i] = newcolors[index];
					MCscreen->alloccolor(colors[i]);
				}
				colornames[i] = newcolornames[index];
			}
			else
				destroycindex(index, i);
		}
	}
	return True;
}
#endif

Boolean MCObject::setpattern(uint2 newpixmap, MCStringRef data)
{
	uint2 i;
	bool t_isopened;
	t_isopened = (opened != 0) || (gettype() == CT_STACK && static_cast<MCStack*>(this)->getextendedstate(ECS_ISEXTRAOPENED));
	if (MCStringIsEmpty(data))
	{
		if (getpindex(newpixmap, i))
		{
			if (t_isopened)
				MCpatternlist->freepat(patterns[i].pattern);
			destroypindex(newpixmap, i);
		}
	}
	else
	{
		uint4 newid;
		if (!MCU_stoui4(data, newid))
		{
			MCeerror->add
			(EE_OBJECT_PIXMAPNAN, 0, 0, data);
			return False;
		}
		if (!getpindex(newpixmap, i))
			i = createpindex(newpixmap);
		else
			if (t_isopened)
				MCpatternlist->freepat(patterns[i].pattern);
		if (newid < PI_PATTERNS)
			newid += PI_PATTERNS;
		patterns[i].id = newid;
		if (t_isopened)
			patterns[i].pattern = MCpatternlist->allocpat(patterns[i].id, this);
		if (getcindex(newpixmap, i))
			destroycindex(newpixmap, i);
		}
	return True;
}

Boolean MCObject::setpatterns(MCStringRef data)
{
	uint2 p;
	Boolean done = False;
    uindex_t t_start_pos, t_end_pos;
    t_start_pos = 0;
    t_end_pos = t_start_pos;
	for (p = P_FORE_PATTERN ; p <= P_FOCUS_PATTERN ; p++)
	{
		MCAutoStringRef t_substring;
        if (!MCStringFirstIndexOfChar(data, '\n', t_start_pos, kMCCompareExact, t_end_pos))
            MCStringCopySubstring(data, MCRangeMake(t_start_pos, MCStringGetLength(data) - t_start_pos), &t_substring);
        else
        {
            MCStringCopySubstring(data, MCRangeMake(t_start_pos, t_end_pos - t_start_pos), &t_substring);
            t_start_pos = t_end_pos + 1;
        }
            
        if (!setpattern(p - P_FORE_PATTERN, *t_substring))
		{
			return False;
		}
	}
	return True;
}

Boolean MCObject::getcindex(uint2 di, uint2 &i)
{
	i = 0;
	uint2 j = DF_FORE_COLOR;
	while (di--)
	{
		if (dflags & j)
			i++;
		j <<= 1;
	}
	if (dflags & j)
		return True;
	else
		return False;
}

uint2 MCObject::createcindex(uint2 di)
{
	MCColor *oldcolors = colors;
	MCStringRef *oldnames = colornames;
	ncolors++;
	colors = new MCColor[ncolors];
	colornames = new MCStringRef[ncolors];
	uint2 ri = 0;
	uint2 i = 0;
	uint2 c = 0;
	uint2 oc = 0;
	uint2 m = DF_FORE_COLOR;
	while (c < ncolors)
	{
		if (i == di)
		{
			dflags |= m;
			colornames[c] = nil;
			ri = c++;
		}
		else
			if (dflags & m)
			{
				colors[c] = oldcolors[oc];
				colornames[c++] = oldnames[oc++];
			}
		i++;
		m <<= 1;
	}
	if (oldcolors != NULL)
	{
		delete oldcolors;
		delete oldnames;
	}
	return ri;
}

void MCObject::destroycindex(uint2 di, uint2 i)
{
	if (colornames[i] != nil)
	{
		MCValueRelease(colornames[i]);
		colornames[i] = nil;
	}
	
	ncolors--;
	while (i < ncolors)
	{
		colors[i] = colors[i + 1];
		colornames[i] = colornames[i + 1];
		i++;
	}
	uint2 m = DF_FORE_COLOR;
	for (i = 0 ; i < di ; i++)
		m <<= 1;
	dflags &= ~m;
}

Boolean MCObject::getpindex(uint2 di, uint2 &i)
{
	i = 0;
	uint2 j = DF_FORE_PATTERN;
	while (di--)
	{
		if (dflags & j)
			i++;
		j <<= 1;
	}
	if (dflags & j)
		return True;
	else
		return False;
}

uint2 MCObject::createpindex(uint2 di)
{
	MCPatternInfo *oldpatterns = patterns;
	npatterns++;
	/* UNCHECKED */ MCMemoryNewArray(npatterns, patterns);
	uint2 ri = 0;
	uint2 i = 0;
	uint2 p = 0;
	uint2 op = 0;
	uint2 m = DF_FORE_PATTERN;
	while (p < npatterns)
	{
		if (i == di)
		{
			dflags |= m;
			ri = p++;
		}
		else
			if (dflags & m)
				patterns[p++] = oldpatterns[op++];
		i++;
		m <<= 1;
	}
	MCMemoryDeleteArray(oldpatterns);
	return ri;
}

void MCObject::destroypindex(uint2 di, uint2 i)
{
	npatterns--;
	while (i < npatterns)
	{
		patterns[i] = patterns[i + 1];
		i++;
	}
	uint2 m = DF_FORE_PATTERN;
	for (i = 0 ; i < di ; i++)
		m <<= 1;
	dflags &= ~m;
}

// MW-2012-02-21: [[ FieldExport ]] Compute the (effective) color for the given
//   index.
uint32_t MCObject::getcoloraspixel(uint2 di)
{
	uint2 t_index;
	if (!getcindex(di, t_index))
	{
		if (parent != nil && parent != MCdispatcher)
			return parent -> getcoloraspixel(di);
		switch(di)
		{
		case DI_BACK:
			return MCscreen -> background_pixel . pixel;
		case DI_HILITE:
			return MChilitecolor . pixel;
		case DI_FOCUS:
			return MCaccentcolor . pixel;
		case DI_TOP:
		case DI_BOTTOM:
		case DI_FORE:
		default:
			break;
		}
		return 0;
	}

	if (!opened)
		MCscreen -> alloccolor(colors[t_index]);

	return colors[t_index] . pixel;
}

// MW-2012-02-14: [[ FontRefs ]] New method for getting the font props from the
//   object without creating a fontstruct.
void MCObject::getfontattsnew(MCNameRef& fname, uint2 &size, uint2 &style)
{
	// MW-2012-02-19: [[ SplitTextAttrs ]] If we don't have all the attrs at this
	//   level, we must fetch the parent attrs first.
	if ((m_font_flags & FF_HAS_ALL_FATTR) != FF_HAS_ALL_FATTR)
	{
		if (this != MCdispatcher)
		{
			if (parent == nil)
				MCdefaultstackptr -> getfontattsnew(fname, size, style);
			else
				parent -> getfontattsnew(fname, size, style);
		}
		else
		{
			// This should never happen as the dispatcher always has font props
			// set.
			MCUnreachable();
		}
	}

	// If we have a textfont, replace that value.
	if ((m_font_flags & FF_HAS_TEXTFONT) != 0)
		fname = m_font_attrs -> name;

	// If we have a textsize, replace that value.
	if ((m_font_flags & FF_HAS_TEXTSIZE) != 0)
		size = m_font_attrs -> size;

	// If we have a textstyle, replace that value.
	if ((m_font_flags & FF_HAS_TEXTSTYLE) != 0)
		style = m_font_attrs -> style;
}


MCNameRef MCObject::gettextfont(void)
{
	MCNameRef fname;
	uint2 fsize, fstyle;
	getfontattsnew(fname, fsize, fstyle);
	return fname;
}

uint2 MCObject::gettextsize(void)
{
	MCNameRef fname;
	uint2 fsize, fstyle;
	getfontattsnew(fname, fsize, fstyle);
	return fsize;
}

uint2 MCObject::gettextstyle(void)
{
	MCNameRef fname;
	uint2 fsize, fstyle;
	getfontattsnew(fname, fsize, fstyle);
	return fstyle;
}

uint2 MCObject::gettextheight(void)
{
	if (fontheight == 0)
		return heightfromsize(gettextsize());
	return fontheight;
}

void MCObject::allowmessages(Boolean allow)
{
	if (allow)
		state &= ~CS_NO_MESSAGES;
	else
		state |= CS_NO_MESSAGES;
}

Exec_stat MCObject::conditionalmessage(uint32_t p_flag, MCNameRef p_message)
{
	// MW-2013-08-06: [[ Bug 11084 ]] Restructured to loop through object and
	//   its behavior chain.
	MCObject *t_object;
	t_object = this;
	while(t_object != nil)
	{
		// Make sure the script is parsed.
		t_object -> parsescript(True);
	
		// If the current object has the relevant handler we are done.
		if ((t_object -> hashandlers & p_flag) != 0)
			return message(p_message);
		
		// If the object has a parent script, skip to its parent script (if any).
		if (t_object -> parent_script != nil)
			t_object = t_object -> parent_script -> GetParent() -> GetObject();
		else
			t_object = nil;
	}

	return ES_NORMAL;
}

Exec_stat MCObject::dispatch(Handler_type p_type, MCNameRef p_message, MCParameter *p_params)
{
	// Fetch current default stack and target settings
	MCStack *t_old_stack;
	t_old_stack = MCdefaultstackptr;
	MCObject *t_old_target;
	t_old_target = MCtargetptr;
	
	// Cache the current 'this stack' (used to see if we should switch back
	// the default stack).
	MCStack *t_this_stack;
	t_this_stack = getstack();
	
	// Retarget this stack and the target to be relative to the target object
	MCdefaultstackptr = t_this_stack;
	MCtargetptr = this;

	// Dispatch the message
	Exec_stat t_stat;
	t_stat = MCU_dofrontscripts(p_type, p_message, p_params);
	Boolean olddynamic = MCdynamicpath;
	MCdynamicpath = MCdynamiccard != NULL;
	if (t_stat == ES_PASS || t_stat == ES_NOT_HANDLED)
		t_stat = handle(p_type, p_message, p_params, this);

	// Reset the default stack pointer and target - note that we use 'send'esque
	// semantics here. i.e. If the default stack has been changed, the change sticks.
	if (MCdefaultstackptr == t_this_stack)
		MCdefaultstackptr = t_old_stack;

	// Reset target pointer
	MCtargetptr = t_old_target;
	MCdynamicpath = olddynamic;
	
	return t_stat;
}

Exec_stat MCObject::message(MCNameRef mess, MCParameter *paramptr, Boolean changedefault, Boolean send, Boolean p_is_debug_message)
{
	MCStack *mystack = getstack();
	if (MClockmessages || MCexitall || state & CS_NO_MESSAGES || parent == NULL || (flags & F_DISABLED && mystack->gettool(this) == T_BROWSE && !send && !p_is_debug_message))
			return ES_NOT_HANDLED;

    // AL-2013-01-14: [[ Bug 11343 ]] Moved check and time addition to MCCard::mdown methods.
	//if (MCNameIsEqualTo(mess, MCM_mouse_down, kMCCompareCaseless) && hashandlers & HH_MOUSE_STILL_DOWN)
    //	MCscreen->addtimer(this, MCM_idle, MCidleRate);

	MCscreen->flush(mystack->getw());

	MCStack *oldstackptr = MCdefaultstackptr;
	MCObject *oldtargetptr = MCtargetptr;
	if (changedefault)
	{
		MCdefaultstackptr = mystack;
		MCtargetptr = this;
	}
	Boolean olddynamic = MCdynamicpath;
	MCdynamicpath = False;
	Exec_stat stat = ES_NOT_HANDLED;
	if (MCscreen->abortkey())
	{
		MCerrorptr = this;
		stat = ES_ERROR;
	}
	else
	{
		MCS_alarm(CHECK_INTERVAL);
		MCdebugcontext = MAXUINT2;
		stat = MCU_dofrontscripts(HT_MESSAGE, mess, paramptr);
		Window mywindow = mystack->getw();
		if ((stat == ES_NOT_HANDLED || stat == ES_PASS)
		        && (MCtracewindow == NULL
		            || memcmp(&mywindow, &MCtracewindow, sizeof(Window))))
		{
			// PASS STATE FIX
			Exec_stat oldstat = stat;
			stat = handle(HT_MESSAGE, mess, paramptr, this);
			if (oldstat == ES_PASS && stat == ES_NOT_HANDLED)
				stat = ES_PASS;
		}
	}
	if (!send || !changedefault || MCdefaultstackptr == mystack)
		MCdefaultstackptr = oldstackptr;
	MCtargetptr = oldtargetptr;
	MCdynamicpath = olddynamic;

	if (stat == ES_ERROR && MCerrorlock == 0 && !MCtrylock)
	{
		if (MCnoui)
		{
            MCAutoPointer<char> t_mccmd;
            /* UNCHECKED */ MCStringConvertToCString(MCcmd, &t_mccmd);
			uint2 line, pos;
			MCeerror->geterrorloc(line, pos);
			fprintf(stderr, "%s: Script execution error at line %d, column %d\n",
			        *t_mccmd, line, pos);
		}
		else
			if (!send)
				senderror();
		return ES_ERROR;
	}
	if (!send)
		MCresult->clear(False);
	return stat;
}

Exec_stat MCObject::message_with_valueref_args(MCNameRef mess, MCValueRef v1)
{
	MCParameter p1;
	p1.setvalueref_argument(v1);
	return message(mess, &p1);
}

Exec_stat MCObject::message_with_valueref_args(MCNameRef mess, MCValueRef v1, MCValueRef v2)
{
	MCParameter p1, p2;
	p1.setvalueref_argument(v1);
	p1.setnext(&p2);
	p2.setvalueref_argument(v2);
	return message(mess, &p1);
}

Exec_stat MCObject::message_with_valueref_args(MCNameRef mess, MCValueRef v1, MCValueRef v2, MCValueRef v3)
{
	MCParameter p1, p2, p3;
	p1.setvalueref_argument(v1);
	p1.setnext(&p2);
	p2.setvalueref_argument(v2);
	p2.setnext(&p3);
	p3.setvalueref_argument(v3);
	return message(mess, &p1);
}

Exec_stat MCObject::message_with_valueref_args(MCNameRef mess, MCValueRef v1, MCValueRef v2, MCValueRef v3, MCValueRef v4)
{
	MCParameter p1, p2, p3, p4;
	p1.setvalueref_argument(v1);
	p1.setnext(&p2);
	p2.setvalueref_argument(v2);
	p2.setnext(&p3);
	p3.setvalueref_argument(v3);
	p3.setnext(&p4);
	p4.setvalueref_argument(v4);
	return message(mess, &p1);
}
Exec_stat MCObject::message_with_args(MCNameRef mess, int4 v1)
{
	MCParameter p1;
	p1.setn_argument((real8)v1);
	return message(mess, &p1);
}

Exec_stat MCObject::message_with_args(MCNameRef mess, int4 v1, int4 v2)
{
	MCParameter p1, p2;
	p1.setn_argument((real8)v1);
	p1.setnext(&p2);
	p2.setn_argument((real8)v2);
	return message(mess, &p1);
}

Exec_stat MCObject::message_with_args(MCNameRef mess, int4 v1, int4 v2, int4 v3)
{
	MCParameter p1, p2, p3;
	p1.setn_argument((real8)v1);
	p1.setnext(&p2);
	p2.setn_argument((real8)v2);
	p2.setnext(&p3);
	p3.setn_argument((real8)v3);
	return message(mess, &p1);
}

Exec_stat MCObject::message_with_args(MCNameRef mess, int4 v1, int4 v2, int4 v3, int4 v4)
{
	MCParameter p1, p2, p3, p4;
	p1.setn_argument((real8)v1);
	p1.setnext(&p2);
	p2.setn_argument((real8)v2);
	p2.setnext(&p3);
	p3.setn_argument((real8)v3);
	p3.setnext(&p4);
	p4.setn_argument((real8)v4);
	return message(mess, &p1);
}

void MCObject::senderror()
{
	MCAutoStringRef t_perror;
	if (!MCperror->isempty())
    {
        MCExecContext ctxt(this, nil, nil);
        MCAutoStringRef t_id;
		MCerrorptr->getstringprop(ctxt, 0, P_LONG_ID, False, &t_id);
		MCperror->add
        (PE_OBJECT_NAME, 0, 0, *t_id);
		/* UNCHECKED */ MCperror->copyasstringref(&t_perror);
		MCperror->clear();
	}
	if (MCerrorptr == NULL)
		MCerrorptr = this;
	MCAutoStringRef t_eerror;
	/* UNCHECKED */ MCeerror->copyasstringref(&t_eerror);
	MCscreen->delaymessage(MCerrorlockptr == NULL ? MCerrorptr : MCerrorlockptr, MCM_error_dialog, *t_eerror, *t_perror);
	MCeerror->clear();
	MCerrorptr = NULL;
}

void MCObject::sendmessage(Handler_type htype, MCNameRef m, Boolean h)
{
<<<<<<< HEAD
	static const char *htypes[] =
	    {
	        "undefined", "message", "function", "getprop", "setprop"
	    };
    MCmessagemessages = False;
=======
	static const char *htypes[] =	{
		"undefined",
		"message",
		"function",
		"getprop",
		"setprop",
		"before",
		"after",
		"private"
	};
	enum { max_htype = (sizeof(htypes)/sizeof(htypes[0])) - 1 };

	MCAssert(htype <= max_htype);
	MCStaticAssert(max_htype == HT_MAX);

	MCmessagemessages = False;
	MCExecPoint ep(this, NULL, NULL);
	MCresult->fetch(ep);
>>>>>>> 80ae30bc

    MCExecContext ctxt(this, nil, nil);
    MCExecValue t_value;
	MCresult->eval_ctxt(ctxt, t_value);

	if (h)
		message_with_valueref_args(MCM_message_handled, MCSTR(htypes[htype]), m);
	else
		message_with_valueref_args(MCM_message_not_handled, MCSTR(htypes[htype]), m);

	MCresult->give_value(ctxt, t_value);

	MCmessagemessages = True;
}

#ifdef LEGACY_EXEC
Exec_stat MCObject::names_old(Properties which, MCExecPoint& ep, uint32_t parid)
{
	MCAutoValueRef t_name;
	if (names(which, &t_name) &&
		ep . setvalueref(*t_name))
		return ES_NORMAL;
	/* CHECK MCERROR */
	return ES_ERROR;
}
#endif

bool MCObject::names(Properties which, MCValueRef& r_name_val)
{
	MCStringRef &r_name = (MCStringRef&)r_name_val;
	
	const char *itypestring = gettypestring();
	MCAutoPointer<char> tmptypestring;
	if (parent != NULL && gettype() >= CT_BUTTON && getstack()->hcaddress())
	{
		tmptypestring = new char[strlen(itypestring) + 7];
		if (parent->gettype() == CT_GROUP)
			sprintf(*tmptypestring, "%s %s", "bkgnd", itypestring);
		else
			sprintf(*tmptypestring, "%s %s", "card", itypestring);
		itypestring = *tmptypestring;
	}
	switch (which)
	{
	case P_ID:
	case P_SHORT_ID:
		return MCStringFormat(r_name, "%u", obj_id);
	case P_ABBREV_ID:
		return MCStringFormat(r_name, "%s id %d", itypestring, obj_id);

	// The stack object has its own version of long * which we check for here. We
	// could make 'names()' virtual and do this that way, but since there shouldn't
	// really be an exception to how id is formatted (and there won't be for any
	// future object types) we handle it here.
	case P_LONG_NAME:
	case P_LONG_ID:
		if (gettype() == CT_STACK)
		{
			MCStack *t_this;
			t_this = static_cast<MCStack *>(this);
			
			MCStringRef t_filename;
			t_filename = t_this -> getfilename();
			if (MCStringIsEmpty(t_filename))
			{
				if (MCdispatcher->ismainstack(t_this))
				{
					if (!isunnamed())
						return MCStringFormat(r_name, "stack \"%@\"", getname());
					r_name = MCValueRetain(kMCEmptyString);
					return true;
				}
				if (isunnamed())
				{
					r_name = MCValueRetain(kMCEmptyString);
					return true;
				}
				which = P_LONG_NAME;
			}
			else
				return MCStringFormat(r_name, "stack \"%@\"", t_filename);
		}

		// MW-2013-01-15: [[ Bug 2629 ]] If this control is unnamed, use the abbrev id form
		//   but *only* for this control (continue with names the rest of the way).
		Properties t_which_requested;
		t_which_requested = which;
		if (which == P_LONG_NAME && isunnamed())
			which = P_LONG_ID;
		if (parent != NULL)
		{
			MCAutoValueRef t_parent;
			if (!parent -> names(t_which_requested, &t_parent))
				return false;
			if (gettype() == CT_GROUP && parent->gettype() == CT_STACK)
				itypestring = "bkgnd";
			if (which == P_LONG_ID)
				return MCStringFormat(r_name, "%s id %d of %@", itypestring, obj_id, *t_parent);
			return MCStringFormat(r_name, "%s \"%@\" of %@", itypestring, getname(), *t_parent);
		}
		return MCStringFormat(r_name, "the template%c%s", MCS_toupper(itypestring[0]), itypestring + 1);

	case P_NAME:
	case P_ABBREV_NAME:
		if (isunnamed())
            return names(P_ABBREV_ID, r_name_val);
		return MCStringFormat(r_name, "%s \"%@\"", itypestring, getname());
	case P_SHORT_NAME:
            if (isunnamed())
                return names(P_ABBREV_ID, r_name_val);
            r_name = MCValueRetain(MCNameGetString(getname()));
		return true;
	default:
		break;
	}

	// Shouldn't actually get here, so just return false.
	return false;
}

// MW-2012-10-17: [[ Bug 10476 ]] Returns true if message should be fired.
static bool should_send_message(MCHandlerlist *p_hlist, MCNameRef p_message)
{
	MCHandler *hptr;

	if (p_hlist -> findhandler(HT_MESSAGE, p_message, hptr) == ES_NORMAL && !hptr -> isprivate())
		return true;
		
	if (p_hlist -> findhandler(HT_BEFORE, p_message, hptr) == ES_NORMAL)
		return true;
		
	if (p_hlist -> findhandler(HT_AFTER, p_message, hptr) == ES_NORMAL)
		return true;
		
	return false;
}

// report - send scriptParsingError on parse failure
// force - reparse the script into the existing hlist object
//   (or create one if there isn't one there already)
Boolean MCObject::parsescript(Boolean report, Boolean force)
{
	if (!force && hashandlers & HH_DEAD_SCRIPT)
		return False;
	if (MCStringIsEmpty(_script) || parent == NULL)
		hashandlers = 0;
	else
		if (force || hlist == NULL)
		{
			MCscreen->cancelmessageobject(this, MCM_idle);
			hashandlers = 0;
			if (hlist == NULL)
				hlist = new MCHandlerlist;
			
			getstack() -> unsecurescript(this);
			
			Parse_stat t_stat;
			t_stat = hlist -> parse(this, _script);
			
			getstack() -> securescript(this);
			
			if (t_stat != PS_NORMAL)
			{
				hashandlers |= HH_DEAD_SCRIPT;
				if (report && parent != NULL)
                {
                    MCExecContext ctxt(this, nil, nil);
                    MCAutoStringRef t_id;
					getstringprop(ctxt, 0, P_LONG_ID, False, &t_id);
                    MCperror->add(PE_OBJECT_NAME, 0, 0, *t_id);
					MCAutoStringRef t_string;
					/* UNCHECKED */ MCperror->copyasstringref(&t_string);
					message_with_valueref_args(MCM_script_error, *t_string);
					MCperror->clear();
				}
				delete hlist;
				hlist = NULL;
				return False;
			}
			else
			{
				if (should_send_message(hlist, MCM_idle))
				{
					hashandlers |= HH_IDLE;
					if (opened)
						MCscreen->addtimer(this, MCM_idle, MCidleRate);
				}
				if (should_send_message(hlist, MCM_mouse_within))
					hashandlers |= HH_MOUSE_WITHIN;
				if (should_send_message(hlist, MCM_mouse_still_down))
					hashandlers |= HH_MOUSE_STILL_DOWN;
				if (should_send_message(hlist, MCM_preopen_control))
					hashandlers |= HH_PREOPEN_CONTROL;
				if (should_send_message(hlist, MCM_open_control))
					hashandlers |= HH_OPEN_CONTROL;
				if (should_send_message(hlist, MCM_close_control))
					hashandlers |= HH_CLOSE_CONTROL;
				if (should_send_message(hlist, MCM_resize_control))
					hashandlers |= HH_RESIZE_CONTROL;
			}
		}
	return True;
}

bool MCObject::handlesmessage(MCNameRef p_message)
{
	MCObject *t_object;
	t_object = this;
	while(t_object != nil)
	{
		if (t_object -> hlist != nil && should_send_message(t_object -> hlist, p_message))
            return true;
		
		// If the object has a parent script, skip to its parent script (if any).
		if (t_object -> parent_script != nil)
			t_object = t_object -> parent_script -> GetParent() -> GetObject();
		else
			t_object = nil;
	}
    
	return false;
}

Bool MCObject::hashandler(Handler_type p_type, MCNameRef p_message)
{
	return findhandler(p_type, p_message) != NULL;
}

MCHandler *MCObject::findhandler(Handler_type p_type, MCNameRef p_message)
{
	if (hlist != NULL || parsescript(False, False) && hlist != NULL)
	{
		MCHandler *t_handler;
		if (hlist -> findhandler(p_type, p_message, t_handler) == ES_NORMAL)
			return t_handler;
	}

	return NULL;
}

void MCObject::drawshadow(MCDC *dc, const MCRectangle &drect, int2 soffset)
{
	setforeground(dc, DI_SHADOW, False);
	MCRectangle trect;
	if (soffset < 0)
	{
		trect.x = drect.x;
		trect.y = drect.y;
		trect.width = drect.width + soffset;
		trect.height = -soffset;
	}
	else
	{
		trect.x = drect.x + soffset;
		trect.y = drect.y + drect.height - soffset;
		trect.width = drect.width - soffset;
		trect.height = soffset;
	}

	dc->fillrect(trect);
	if (soffset < 0)
	{
		trect.y = drect.y - soffset;
		trect.width = -soffset;
		trect.height = drect.height + (soffset << 1);
	}
	else
	{
		trect.x = drect.x + drect.width - soffset;
		trect.y = drect.y + soffset;
		trect.width = soffset;
		trect.height = drect.height - soffset;
	}
	dc->fillrect(trect);
}

static inline void gen_3d_top_points(MCPoint p_points[6], int32_t p_left, int32_t p_top, int32_t p_right, int32_t p_bottom, uint32_t p_width)
{
	p_points[0].x = p_left;
	p_points[0].y = p_top;
	p_points[1].x = p_right;
	p_points[1].y = p_top;
	p_points[2].x = p_right;
	p_points[2].y = p_top + p_width;
	p_points[3].x = p_left + p_width;
	p_points[3].y = p_top + p_width;
	p_points[4].x = p_left + p_width;
	p_points[4].y = p_bottom;
	p_points[5].x = p_left;
	p_points[5].y = p_bottom;
}

static inline void gen_3d_bottom_points(MCPoint p_points[6], int32_t p_left, int32_t p_top, int32_t p_right, int32_t p_bottom, uint32_t p_width)
{
	p_points[0].x = p_right;
	p_points[0].y = p_bottom;
	p_points[1].x = p_left;
	p_points[1].y = p_bottom;
	p_points[2].x = p_left + p_width;
	p_points[2].y = p_bottom - p_width;
	p_points[3].x = p_right - p_width;
	p_points[3].y = p_bottom - p_width;
	p_points[4].x = p_right - p_width;
	p_points[4].y = p_top + p_width;
	p_points[5].x = p_right;
	p_points[5].y = p_top;
}

// IM-2013-09-06: [[ RefactorGraphics ]] Render all emulated theme 3D borders as polygons
void MCObject::draw3d(MCDC *dc, const MCRectangle &drect,
                      Etch style, uint2 bwidth)
{
	// MW-2013-10-29: [[ Bug 11324 ]] If the border width is zero, then don't render.
	if (bwidth == 0)
		return;
	
	bwidth = MCU_min(bwidth, drect.height >> 1);
	if (bwidth == 0)
		return;
	MCLineSegment tb[DEFAULT_BORDER * 2];
	MCLineSegment bb[DEFAULT_BORDER * 2];
	MCLineSegment *t = tb;
	MCLineSegment *b = bb;
	if (bwidth > DEFAULT_BORDER)
	{
		t = new MCLineSegment[bwidth * 2];
		b = new MCLineSegment[bwidth * 2];
	}
	int2 lx = drect.x;
	int2 rx = drect.x + drect.width;
	int2 ty = drect.y;
	int2 by = drect.y + drect.height;
	uint2 i;

	Boolean reversed = style == ETCH_SUNKEN || style == ETCH_SUNKEN_BUTTON;
	switch (MClook)
	{
	case LF_AM:
	case LF_MAC:
	case LF_WIN95:
		if (bwidth == DEFAULT_BORDER)
		{
			MCPoint t_points[6];

			// MM-2013-11-26: [[ Bug 11523 ]] Tweak the positioning of top points.
			gen_3d_top_points(t_points, lx + 1, ty + 1, rx, by, 1);
			if (style == ETCH_RAISED_SMALL || style == ETCH_SUNKEN_BUTTON)
				if (reversed)
					dc->setforeground(dc->getblack());
				else
					if (flags & F_OPAQUE)
						dc->setforeground(dc->getgray());
					else
						setforeground(dc, DI_BACK, False);
			else
				setforeground(dc, DI_TOP, reversed);
			dc->fillpolygon(t_points, 6);

			gen_3d_top_points(t_points, lx + 2, ty + 2, rx - 1, by - 1, 1);
			if (style == ETCH_RAISED_SMALL || style == ETCH_SUNKEN_BUTTON)
				setforeground(dc, DI_TOP, reversed);
			else
				if (reversed)
					dc->setforeground(dc->getblack());
				else
					setforeground(dc, DI_BACK, False);
			dc->fillpolygon(t_points, 6);

			gen_3d_bottom_points(t_points, lx + 1, ty + 1, rx - 1, by - 1, 1);
			if (MClook != LF_MAC && MClook != LF_AM || style != ETCH_SUNKEN)
				if (reversed)
					if (gettype() == CT_FIELD)
						parent->setforeground(dc, DI_BACK, False);
					else
						setforeground(dc, DI_BACK, False);
				else
					setforeground(dc, DI_BOTTOM, False);
			dc->fillpolygon(t_points, 6);

			gen_3d_bottom_points(t_points, lx, ty, rx, by, 1);
			if (reversed)
				setforeground(dc, DI_TOP, False);
			else
				dc->setforeground(dc->getblack());
			dc->fillpolygon(t_points, 6);
			break;
		}
	case LF_MOTIF:
		// IM-2013-09-03: [[ RefactorGraphics ]] render Motif 3D border using polygons instead of line segments
		MCPoint t_points[6];

		gen_3d_top_points(t_points, lx, ty, rx, by, bwidth);
		setforeground(dc, DI_TOP, reversed);
		dc->fillpolygon(t_points, 6);

		gen_3d_bottom_points(t_points, lx, ty, rx, by, bwidth);
		setforeground(dc, DI_BOTTOM, reversed);
		dc->fillpolygon(t_points, 6);
		break;
	}
	if (t != tb)
	{
		delete t;
		delete b;
	}
}

void MCObject::drawborder(MCDC *dc, const MCRectangle &drect, uint2 bwidth)
{
	// MW-2013-10-29: [[ Bug 11324 ]] If the border width is zero, then don't render.
	if (bwidth == 0)
		return;
	
	// MM-2013-09-30: [[ Bug 11241 ]] Make sure we set the foreground color of the dc before drawing.
	setforeground(dc, DI_BORDER, False);
	
	// IM-2013-09-06: [[ RefactorGraphics ]] rewrite to use drawrect with inside line width
	uint2 t_linesize, t_linestyle, t_capstyle, t_joinstyle;
	real8 t_miter_limit;

	dc->getlineatts(t_linesize, t_linestyle, t_capstyle, t_joinstyle);
	dc->getmiterlimit(t_miter_limit);

	dc->setlineatts(bwidth, t_linestyle, t_capstyle, JoinMiter);
	dc->setmiterlimit(2.0);

	dc->drawrect(drect, true);

	dc->setlineatts(t_linesize, t_linestyle, t_capstyle, t_joinstyle);
	dc->setmiterlimit(t_miter_limit);
}

void MCObject::positionrel(const MCRectangle &drect,
                           Object_pos xpos, Object_pos ypos)
{
	int2 x, y;
	uint2 width, height;

	x = drect.x;
	y = drect.y;
	width = drect.width;
	height = drect.height;

	switch (xpos)
	{
	case OP_NONE:
		break;
	case OP_LEFT:
		rect.x = x - rect.width;
		break;
	case OP_ALIGN_LEFT:
		rect.x = x;
		break;
	case OP_CENTER:
		rect.x = x - ((rect.width - width) >> 1);
		break;
	case OP_ALIGN_RIGHT:
		rect.x = x + width - rect.width;
		break;
	case OP_RIGHT:
		rect.x = x + width;
		break;
	default:
		break;
	}
	switch (ypos)
	{
	case OP_NONE:
		break;
	case OP_TOP:
		rect.y = y - rect.height;
		break;
	case OP_ALIGN_TOP:
		rect.y = y;
		break;
	case OP_MIDDLE:
		rect.y = y - ((rect.height - height) >> 1);
		break;
	case OP_ALIGN_BOTTOM:
		rect.y = y + height - rect.height;
		break;
	case OP_BOTTOM:
		rect.y = y + height;
		break;
	default:
		break;
	}
}

// SN-2014-04-03 [[ Bug 12075 ]] Tooltips need to be able to resolve the text direction of their label
void MCObject::drawdirectionaltext(MCDC *dc, int2 sx, int2 sy, MCStringRef p_string, MCFontRef font)
{
    
#if defined(TARGET_SUBPLATFORM_ANDROID)
    // AL-2014-06-24: [[ Bug 12343 ]] Restore splitting of object text into differing directional sections
    //  when drawing on android; HarfBuzz needs all the directions resolved to display in the correct order.
    MCAutoArray<uint8_t> t_levels;
    
    MCBidiResolveTextDirection(p_string, MCBidiFirstStrongIsolate(p_string, 0), t_levels . PtrRef(), t_levels . SizeRef());
    
    MCRange t_block_range;

    bool t_initially_ltr;
    t_initially_ltr = (t_levels[0] & 1) == 0;
    
    uindex_t t_length = t_levels . Size();
    
    for (uindex_t i = 0; i < t_length; ++i)
    {
        uint8_t t_cur_level;
        // Check the range of this text direction
        if (t_initially_ltr)
        {
            t_cur_level = t_levels[i];
            
            t_block_range . offset = i;
            while (i + 1 < t_levels . Size() && t_cur_level == t_levels[i + 1])
                ++i;
            
            t_block_range . length = i + 1 - t_block_range . offset;
        }
        else
        {
            // If the resolved text direction is rtl, we need to traverse the runs backwards
            //  for the correct display order.
            t_cur_level = t_levels[t_length - (i + 1)];
            
            uindex_t t_range_end = t_length - i;
            t_block_range . length = i;
            while (i + 1 < t_length && t_cur_level == t_levels[t_length - (i + 2)])
                ++i;
            
            t_block_range . offset = t_length - (i + 1);
            t_block_range . length = t_range_end - t_block_range . offset;
        }
        
        // RTL when the level is odd
        dc -> drawtext_substring(sx, sy, p_string, t_block_range, font, false, kMCDrawTextNoBreak, (t_cur_level & 1) ? kMCDrawTextDirectionRTL : kMCDrawTextDirectionLTR);
        sx += MCFontMeasureTextSubstring(font, p_string, t_block_range, getstack() -> getdevicetransform());
    }
#else
    bool t_is_rtl;
    t_is_rtl = !MCStringResolvesLeftToRight(p_string);
    dc -> drawtext(sx, sy, p_string, font, false, kMCDrawTextNoBreak, t_is_rtl ? kMCDrawTextDirectionRTL : kMCDrawTextDirectionLTR);
#endif
}

Exec_stat MCObject::domess(MCStringRef sptr)
{
	MCAutoStringRef t_temp_script;
	/* UNCHECKED */ MCStringFormat(&t_temp_script, "on message\n%@\nend message\n", sptr);
	
	MCHandlerlist *handlist = new MCHandlerlist;
	// SMR 1947, suppress parsing errors
	MCerrorlock++;
	if (handlist->parse(this, *t_temp_script) != PS_NORMAL)
	{
		MCerrorlock--;
		delete handlist;
		return ES_ERROR;
	}
	MCerrorlock--;
	MCObject *oldtargetptr = MCtargetptr;
	MCtargetptr = this;
	MCHandler *hptr;
    handlist->findhandler(HT_MESSAGE, MCM_message, hptr);

    MCExecContext ctxt(this, handlist, hptr);
	Boolean oldlock = MClockerrors;
	MClockerrors = True;
	Exec_stat stat = hptr->exec(ctxt, NULL);
	MClockerrors = oldlock;
	delete handlist;
	MCtargetptr = oldtargetptr;
	if (stat == ES_NORMAL)
		return ES_NORMAL;
	else
	{
		MCeerror->clear(); // clear out bogus error messages
		return ES_ERROR;
	}
}

void MCObject::eval(MCExecContext &ctxt, MCStringRef p_script, MCValueRef &r_value)
{
	MCAutoStringRef t_temp_script;
	/* UNCHECKED */ MCStringFormat(&t_temp_script, "on eval\nreturn %@\nend eval\n", p_script);
	
	MCHandlerlist *handlist = new MCHandlerlist;
	if (handlist->parse(this, *t_temp_script) != PS_NORMAL)
	{
		r_value = MCSTR("Error parsing expression\n");
		delete handlist;
		ctxt.Throw();
		return;
	}
	MCObject *oldtargetptr = MCtargetptr;
	MCtargetptr = this;
	MCHandler *hptr;
	MCHandler *oldhandler = ctxt.GetHandler();
	MCHandlerlist *oldhlist = ctxt.GetHandlerList();
	handlist->findhandler(HT_MESSAGE, MCM_eval, hptr);
	ctxt.SetHandlerList(handlist);
	ctxt.SetHandler(hptr);
	Boolean oldlock = MClockerrors;
	MClockerrors = True;
	
	if (hptr->exec(ctxt, NULL) != ES_NORMAL)
	{
		r_value = MCSTR("Error parsing expression\n");
		ctxt.Throw();
	}
	else
	{
		MCresult->copyasvalueref(r_value);
	}
	MClockerrors = oldlock;
	MCtargetptr = oldtargetptr;
	ctxt.SetHandlerList(oldhlist);
	ctxt.SetHandler(oldhandler);
	delete handlist;
}

// MERG 2013-9-13: [[ EditScriptChunk ]] Added at expression that's passed through as a second parameter to editScript
void MCObject::editscript(MCStringRef p_at)
{
    MCAutoValueRef t_name;
	names(P_LONG_ID, &t_name);
    if (p_at != nil)
        getcard()->message_with_valueref_args(MCM_edit_script, *t_name, p_at);
    else
        getcard()->message_with_valueref_args(MCM_edit_script, *t_name);
}

void MCObject::removefrom(MCObjectList *l)

{
	if (l != NULL)
	{
		MCObjectList *optr = l;
		do
		{
			if (optr->getobject() == this)
			{
				optr->setremoved(True);
				return;
			}
			optr = optr->next();
		}
		while (optr != l);
	}
}

Boolean MCObject::attachmenu(MCStack *sptr)
{
	if (attachedmenu != NULL)
		return False;
	attachedmenu = sptr;
	MCscreen->grabpointer(getw());
	MCdispatcher->addmenu(this);
	state |= CS_MENU_ATTACHED;
	menudepth++;
	MCmenuobjectptr = this;
	startx = MCmousex;
	starty = MCmousey;
	return True;
}

void MCObject::alloccolors()
{
	MCColor *syscolors = MCscreen->getaccentcolors();
	if (syscolors != NULL)
	{
		maccolors[MAC_THUMB_TOP] = syscolors[1];
		maccolors[MAC_THUMB_BACK] = syscolors[2];
		maccolors[MAC_THUMB_BOTTOM] = syscolors[3];
		maccolors[MAC_THUMB_GRIP] = syscolors[4];
		maccolors[MAC_THUMB_HILITE] = syscolors[6];
	}
	uint2 i = MAC_NCOLORS;
	while (i--)
		MCscreen->alloccolor(maccolors[i]);
}

MCImageBitmap *MCObject::snapshot(const MCRectangle *p_clip, const MCPoint *p_size, MCGFloat p_scale_factor, bool p_with_effects)
{
	Chunk_term t_type;
	t_type = gettype();

	if (t_type == CT_STACK)
		return NULL;

	MCBitmapEffectsRef t_effects;
	t_effects = nil;
	if (t_type != CT_CARD && p_with_effects)
		t_effects = static_cast<MCControl *>(this) -> getbitmapeffects();

	MCRectangle t_effective_rect;
	if (t_type == CT_CARD)
		t_effective_rect = getrect();
	else
	{
		t_effective_rect = MCU_reduce_rect(static_cast<MCControl *>(this) -> getrect(), -static_cast<MCControl *>(this) -> gettransient());
		if (t_effects != nil)
			MCBitmapEffectsComputeBounds(t_effects, t_effective_rect, t_effective_rect);
	}
	
	MCRectangle r;
	if (p_clip != nil)
		r = MCU_intersect_rect(t_effective_rect, *p_clip);
	else
		r = t_effective_rect;

	// MW-2006-02-27: If the resulting image would be of zero width or height we shouldn't do anything
	if (r . width == 0 || r . height == 0)
		return NULL;

	uint32_t t_context_width = r.width;
	uint32_t t_context_height = r.height;
	if (p_size != nil)
	{
		t_context_width = p_size->x;
		t_context_height = p_size->y;
	}

	MCImageBitmap *t_bitmap = nil;
	/* UNCHECKED */ MCImageBitmapCreate(ceil(t_context_width * p_scale_factor), ceil(t_context_height * p_scale_factor), t_bitmap);
	MCImageBitmapClear(t_bitmap);

	MCGContextRef t_gcontext = nil;
	/* UNCHECKED */ MCGContextCreateWithPixels(t_bitmap->width, t_bitmap->height, t_bitmap->stride, t_bitmap->data, true, t_gcontext);

	// IM-2013-07-24: [[ ResIndependence ]] take snapshot at specified scale, rather than device scale
	MCGContextScaleCTM(t_gcontext, p_scale_factor, p_scale_factor);
	
	MCGAffineTransform t_transform = MCGAffineTransformMakeTranslation(-r.x, -r.y);
	if (p_size != nil)
		t_transform = MCGAffineTransformScale(t_transform, p_size->x / (float)r.width, p_size->y / (float)r.height);

	MCGContextConcatCTM(t_gcontext, t_transform);
	
	// MW-2014-01-07: [[ bug 11632 ]] Use the offscreen variant of the context so its
	//   type field is appropriate for use by the player.
	MCContext *t_context = new MCOffscreenGraphicsContext(t_gcontext);
	t_context -> setclip(r);

	// MW-2011-01-29: [[ Bug 9355 ]] Make sure we only open a control if it needs it!
	// IM-2013-03-19: [[ BZ 10753 ]] Any parents of this object must also be opened to
	// safely & correctly snapshot objects with inherited patterns
	// MW-2013-03-25: [[ Bug ]] Make sure use appropriate methods to open/close the objects.
    // SN-2014-01-30: [[ Bug 11721 ]] Make sure the parentless templates are handled properly
    // as they need a temporary parent
    bool t_parent_added = false;
	MCObject *t_opened_control = nil;
	if (opened == 0)
    {
        if (parent == nil)
        {
            setparent(MCdefaultstackptr -> getcard());
            t_parent_added = true;
        }
        
		t_opened_control = this;
    }
    
	if (t_opened_control != nil)
	{
		t_opened_control -> open();
		while (t_opened_control->getparent() != nil && t_opened_control->getparent()->opened == 0)
		{
			t_opened_control = t_opened_control->getparent();
			t_opened_control -> MCObject::open();
		}
	}

	if (t_type == CT_CARD)
		((MCCard *)this) -> draw(t_context, r, true);
	else
	{
		t_context -> setopacity(blendlevel * 255 / 100);
		t_context -> setfunction(GXblendSrcOver);
		if (t_effects != nil)
			t_context -> begin_with_effects(t_effects, static_cast<MCControl *>(this) -> getrect());
		// MW-2011-09-06: [[ Redraw ]] Render the control isolated, but not as a sprite.
		((MCControl *)this) -> draw(t_context, r, true, false);
		if (t_effects != nil)
			t_context -> end();
	}
	
	// MW-2013-03-25: [[ Bug ]] Make sure use appropriate methods to open/close the objects.
	if (t_opened_control != nil)
	{
        // SN-2014-01-30: [[ Bug 11721 ]] Remove the temporary added parent for the parentless object (template)
        if (t_parent_added)
            setparent(nil);
		MCObject *t_closing_control;
		t_closing_control = this;
		t_closing_control -> close();
		while(t_closing_control != t_opened_control)
		{
			t_closing_control = t_closing_control -> getparent();
			t_closing_control -> MCObject::close();
		}
	}
	delete t_context;
	MCGContextRelease(t_gcontext);
	return t_bitmap;
}

bool MCObject::isselectable(bool p_only_object) const
{
	if (p_only_object)
		return getextraflag(EF_CANT_SELECT) == False;

	const MCObject *t_object;
	t_object = this;
	do
	{
		if (t_object -> getextraflag(EF_CANT_SELECT))
			return false;
		t_object = t_object -> getparent();
	}
	while(t_object != NULL && t_object -> gettype() >= CT_BACKGROUND);

	return true;
}

///////////////////////////////////////////////////////////////////////////////
//
//  SAVING AND LOADING
//

IO_stat MCObject::load(IO_handle stream, uint32_t version)
{
	IO_stat stat;
	uint2 i;

	if ((stat = IO_read_uint4(&obj_id, stream)) != IO_NORMAL)
		return stat;
	
	// MW-2013-11-19: [[ UnicodeFileFormat ]] If sfv >= 7000, use unicode.
	MCNameRef t_name;
	if ((stat = IO_read_nameref_new(t_name, stream, version >= 7000)) != IO_NORMAL)
		return stat;
	MCNameDelete(_name);
	_name = t_name;

	if ((stat = IO_read_uint4(&flags, stream)) != IO_NORMAL)
		return stat;

	// MW-2012-02-19: [[ SplitTextAttrs ]] If we have a font flag, then it means
	//   we must start off the font flags with all attrs set - this might be
	//   overridden in extended data though.
	if (getflag(F_FONT))
		m_font_flags |= FF_HAS_ALL_FATTR;

	// MW-2012-02-17: [[ IntrinsicUnicode ]] If we have a font, then the unicode-tag
	//  flag comes from there. Otherwise we take the parent's object (if any).
	// MW-2012-02-19: [[ SplitTextAttrs ]] If there is a font flag, then we must
	//   read in the font record. We record the font index at the moment and
	//   process everything at the end.
	bool t_has_font_index;
	uint2 t_font_index;
	t_has_font_index = false;
	if (flags & F_FONT)
	{
		if (version > 1300)
		{
			if ((stat = IO_read_uint2(&t_font_index, stream)) != IO_NORMAL)
				return stat;
			if ((stat = IO_read_uint2(&fontheight, stream)) != IO_NORMAL)
				return stat;

			// MW-2012-02-19: [[ SplitTextAttrs ]] We have a font index for processing
			//   later on.
			t_has_font_index = true;
		}
		else
		{
			char *fontname;
			uint2 fontsize, fontstyle;
			// MW-2013-11-19: [[ UnicodeFileFormat ]] This codepath is only hit on sfv <= 1300,
			//   so will never be unicode.
			if ((stat = IO_read_cstring_legacy(fontname, stream, 2)) != IO_NORMAL)
				return stat;
			if ((stat = IO_read_uint2(&fontheight, stream)) != IO_NORMAL)
				return stat;
			if ((stat = IO_read_uint2(&fontsize, stream)) != IO_NORMAL)
				return stat;
			if ((stat = IO_read_uint2(&fontstyle, stream)) != IO_NORMAL)
				return stat;
            MCAutoStringRef t_fontname;
            /* UNCHECKED */ MCStringCreateWithCString(fontname, &t_fontname);
			setfontattrs(*t_fontname, fontsize, fontstyle);
			delete fontname;
		}
	}
	else if (parent != nil && (parent -> m_font_flags & FF_HAS_UNICODE_TAG) != 0)
		m_font_flags |= FF_HAS_UNICODE_TAG;
	
	// MW-2013-11-19: [[ UnicodeFileFormat ]] If sfv >= 7000, use unicode.
	if (flags & F_SCRIPT)
	{
		if ((stat = IO_read_stringref_new(_script, stream, version >= 7000)) != IO_NORMAL)
			return stat;
		
		getstack() -> securescript(this);
	}

	if ((stat = IO_read_uint2(&dflags, stream)) != IO_NORMAL)
		return stat;
	if ((stat = IO_read_uint2(&ncolors, stream)) != IO_NORMAL)
		return stat;
	if (ncolors > 0)
	{
		colors = new MCColor[ncolors];
		colornames = new MCStringRef[ncolors];
		for (i = 0 ; i < ncolors ; i++)
		{
			if ((stat = IO_read_mccolor(colors[i], stream)) != IO_NORMAL)
				break;
			// MW-2013-11-19: [[ UnicodeFileFormat ]] If sfv >= 7000, use unicode.
			if ((stat = IO_read_stringref_new(colornames[i], stream, version >= 7000)) != IO_NORMAL)
				break;
			if (MCStringIsEmpty(colornames[i]))
			{
				MCValueRelease(colornames[i]);
				colornames[i] = nil;
			}
			colors[i].pixel = i;
		}
		if (stat != IO_NORMAL)
		{
			while (i < ncolors)
				colornames[i++] = nil;
			return stat;
		}
	}
	if ((stat = IO_read_uint2(&npatterns, stream)) != IO_NORMAL)
		return stat;
	uint2 addflags = npatterns & 0xFFF0;
	npatterns &= 0x0F;
	if (npatterns > 0)
	{
		/* UNCHECKED */ MCMemoryNewArray(npatterns, patterns);
		for (i = 0 ; i < npatterns ; i++)
			if ((stat = IO_read_uint4(&patterns[i].id, stream)) != IO_NORMAL)
				return stat;
	}
	if ((stat = IO_read_int2(&rect.x, stream)) != IO_NORMAL)
		return stat;
	if ((stat = IO_read_int2(&rect.y, stream)) != IO_NORMAL)
		return stat;
	if ((stat = IO_read_uint2(&rect.width, stream)) != IO_NORMAL)
		return stat;
	if ((stat = IO_read_uint2(&rect.height, stream)) != IO_NORMAL)
		return stat;
	// MW-2013-12-05: [[ UnicodeFileFormat ]] If sfv < 7000, then we have just the unnamed
	//   propset here.
	if (version < 7000 && addflags & AF_CUSTOM_PROPS)
		if ((stat = loadunnamedpropset_legacy(stream)) != IO_NORMAL)
			return stat;
	if (addflags & AF_BORDER_WIDTH)
		if ((stat = IO_read_uint1(&borderwidth, stream)) != IO_NORMAL)
			return stat;
	if (addflags & AF_SHADOW_OFFSET)
		if ((stat = IO_read_int1(&shadowoffset, stream)) != IO_NORMAL)
			return stat;
	if (addflags & AF_TOOL_TIP)
	{
		// MW-2012-03-09: [[ StackFile5500 ]] If the version is 5.5 and above, then
		//   the tooltip will be encoded in UTF-8 so we must convert if file format
		//   is older.
		// MW-2012-03-13: [[ UnicodeToolTip ]] If the file format is older than 5.5
		//   then convert native to utf-8.
		if (version < 5500)
		{
			// MW-2013-11-19: [[ UnicodeFileFormat ]] This code path is only hit if sfv < 5500
			//   so leave as legacy.
			// Read the tooltip, as encoded in its native format
			if ((stat = IO_read_stringref_legacy(tooltip, stream, false)) != IO_NORMAL)
				return stat;
		}
		else if (version < 7000)
		{
			// MW-2013-11-19: [[ UnicodeFileFormat ]] Special-case 5.5 format, read in as UTF-8
			//   formatted.
			// The tooltip should be written out encoded in UTF-8 (not UTF-16)
			if ((stat = IO_read_stringref_legacy_utf8(tooltip, stream)) != IO_NORMAL)
				return stat;
		}
		else
		{
			// MW-2013-11-19: [[ UnicodeFileFormat ]] sfv >= 7000 so unicode.
			if ((stat = IO_read_stringref_new(tooltip, stream, true)) != IO_NORMAL)
				return stat;
		}
	}
	if (addflags & AF_ALT_ID)
		if ((stat = IO_read_uint2(&altid, stream)) != IO_NORMAL)
			return stat;
	if (addflags & AF_INK)
		if ((stat = IO_read_uint1(&ink, stream)) != IO_NORMAL)
			return stat;
	if (addflags & AF_CANT_SELECT)
		extraflags |= EF_CANT_SELECT;
	if (addflags & AF_NO_FOCUS_BORDER)
		extraflags |= EF_NO_FOCUS_BORDER;
	if (addflags & AF_EXTENDED)
	{
		uint4 t_length;
		stat = IO_read_uint4(&t_length, stream);
		if (stat == IO_NORMAL)
		{
			// The jiggery pokery with length here is to do with oddities surround MCX
			// encryption. We decode with an extra byte at the end, but it won't have
			// been encoded.
			// The upshot is that the inputstream is told about the full length, but
			// we pass t_length - 1 to extendedload (after adjusting for script). We
			// then verify we've read a nice NUL byte at the end.
			MCObjectInputStream *t_stream = nil;
            // SN-2014-03-27 [[ Bug 11993 ]] 7.0 file format doesn't put the nil byte needed for decryption
            // We need to provide the information to the ObjectInputStream
			/* UNCHECKED */ MCStackSecurityCreateObjectInputStream(stream, t_length, version >= 7000, t_stream);
			if (version < 7000)
			{
				t_length -= 1;
				
				MCAutoStringRef t_script_string;
				stat = t_stream -> ReadTranslatedStringRef(&t_script_string);
				if (stat == IO_NORMAL)
				{
					// Adjust the remaining length based on the length of the string read
					if (MCStringIsEmpty(*t_script_string))
						t_length -= 1;
					else
						t_length -= MCStringGetLength(*t_script_string) + 1;

					setscript(*t_script_string);
					
					if (!MCStringIsEmpty(*t_script_string))
						getstack() -> securescript(this);
				}
			}

			if (stat == IO_NORMAL && t_length > 0)
				stat = extendedload(*t_stream, version, t_length);

			// Read the implicit nul byte
			if (version < 7000 && stat == IO_NORMAL)
			{
				uint1 t_byte;
				stat = t_stream -> ReadU8(t_byte);
				if (stat == IO_NORMAL && t_byte != 0)
					stat = IO_ERROR;
			}

			// Make sure we flush the rest of the (unknown) stream
			if (stat == IO_NORMAL)
				stat = t_stream -> Flush();
			
			delete t_stream;
		}
		
		if (stat != IO_NORMAL)
			return stat;
	}
	else if (addflags & AF_LONG_SCRIPT)
	{
		MCAutoStringRef t_script_string;
		// MW-2013-11-19: [[ UnicodeFileFormat ]] If sfv >= 7000, use unicode.
		if ((stat = IO_read_stringref_new(&t_script_string, stream, version >= 7000, 4)) != IO_NORMAL)
			return stat;
		
		setscript(*t_script_string);
		
		getstack() -> securescript(this);
	}

	if (addflags & AF_BLEND_LEVEL)
		if ((stat = IO_read_uint1(&blendlevel, stream)) != IO_NORMAL)
			return stat;

	// MW-2013-03-28: The restrictions byte is no longer relevant due to new
	//   licensing.
	if (version >= 2700)
	{
		uint1 t_restrictions;
		if ((stat = IO_read_uint1(&t_restrictions, stream)) != IO_NORMAL)
			return stat;
	}

	// MW-2012-02-19: [[ SplitTextAttrs ]] Now that we've read the extended props
	//   it is safe to process the font index.
	if (t_has_font_index)
	{
		// MW-2012-02-17: [[ LogFonts ]] If the object is not a stack then
		//   we can load the font attrs now (since we have a font-table).
		//   Otherwise we store the index, and the stack save method will
		//   resolve after the font table is loaded. (Note we leave F_FONT set
		//   in the stack case, so it knows to resolve later!).
		if (gettype() != CT_STACK)
		{
			flags &= ~F_FONT;
			loadfontattrs(t_font_index);
		}
		else
			s_last_font_index = t_font_index;
	}
	else
		flags &= ~F_FONT;

	return IO_NORMAL;
}

IO_stat MCObject::save(IO_handle stream, uint4 p_part, bool p_force_ext)
{
	IO_stat stat;
	uint2 i;
	bool t_extended;
	t_extended = MCstackfileversion >= 2700 && p_force_ext;

	// Check whether there are any custom properties with array values and if so, force extension
	if (MCstackfileversion < 7000 && hasarraypropsets_legacy())
		t_extended = true;

	// MW-2008-10-28: [[ ParentScripts ]] Make sure we mark this as extended if there
	//   is a non-NULL parent_script
	if (parent_script != NULL)
		t_extended = true;

	// MW-2009-08-24: [[ Bitmap Effects ]] If we are a control and we have bitmap effects
	//   then we are extended.
	// MW-2011-11-24: [[ LayerMode Save ]] If we are a control and have non-static layermode
	//   then we are extended.
	if (gettype() >= CT_GROUP)
		if (static_cast<MCControl *>(this) -> getbitmapeffects() != NULL ||
			static_cast<MCControl *>(this) -> layer_getmodehint() != kMCLayerModeHintStatic)
			t_extended = true;

	// MW-2012-02-19: [[ SplitTextAttrs ]] If we need font flags, we need to be extended.
	if (needtosavefontflags())
		t_extended = true;

	// MW-2012-02-19: [[ SplitTextAttrs ]] Work out whether we need a font record.
	bool t_need_font;
	t_need_font = needtosavefontrecord();

	uint4 t_written_id;
	if (p_part != 0)
		t_written_id = 0;
	else
		t_written_id = obj_id;

	// If p_part != 0 it means we are saving a card or one specific control on a card.
	// In this case, we write the object id as 0, since it will be re-assigned when
	// reconstructed.
	//
	if ((stat = IO_write_uint4(t_written_id, stream)) != IO_NORMAL)
		return stat;
	
	// MW-2013-11-19: [[ UnicodeFileFormat ]] If sfv >= 7000, use unicode.
	if ((stat = IO_write_nameref_new(_name, stream, MCstackfileversion >= 7000)) != IO_NORMAL)
		return stat;

	if (!MCStringIsEmpty(_script))
		flags |= F_SCRIPT;
	
	uint32_t t_old_flags;
	t_old_flags = flags;

	// MW-2012-02-19: [[ SplitTextAttrs ]] If we need a font record, then set the flag.
	if (t_need_font)
		flags |= F_FONT;

	uint2 addflags = npatterns;
	if (t_extended)
		addflags |= AF_EXTENDED;
	
	// MW-2013-12-05: [[ UnicodeFileFormat ]] If sfv < 7000 then we need to encode for
	//   long scripts, and put extended data after it.
	if (MCstackfileversion < 7000)
	{
		if (flags & F_SCRIPT && MCStringGetLength(_script) >= MAXUINT2 || t_extended)
		{
			addflags |= AF_LONG_SCRIPT;
			flags &= ~F_SCRIPT;
		}
	}
	
	stat = IO_write_uint4(flags, stream);
	
	if (MCstackfileversion < 7000)
	{
		if (addflags & AF_LONG_SCRIPT && !MCStringIsEmpty(_script))
			flags |= F_SCRIPT;
	}
	
	flags = t_old_flags;

	if (stat != IO_NORMAL)
		return stat;

	// MW-2012-02-19: [[ SplitTextAttrs ]] Serialize a font record if we need to.
	if (t_need_font)
	{
		// MW-2012-02-17: [[ LogFonts ]] Delegate to 'savefontattrs()' to compute which
		//   fontindex the object should use.
		if ((stat = IO_write_uint2(savefontattrs(), stream)) != IO_NORMAL)
			return stat;
		if ((stat = IO_write_uint2(fontheight, stream)) != IO_NORMAL)
			return stat;
	}
	
	// MW-2013-11-19: [[ UnicodeFileFormat ]] If sfv >= 7000, use unicode.
	if (flags & F_SCRIPT && !(addflags & AF_LONG_SCRIPT))
	{
        getstack() -> unsecurescript(this);
        stat = IO_write_stringref_new(_script, stream, MCstackfileversion >= 7000);
		getstack() -> securescript(this);
		if (stat != IO_NORMAL)
			return stat;
	}
	
	if ((stat = IO_write_uint2(dflags, stream)) != IO_NORMAL)
		return stat;
	if ((stat = IO_write_uint2(ncolors, stream)) != IO_NORMAL)
		return stat;
	for (i = 0 ; i < ncolors ; i++)
	{
		if ((stat = IO_write_mccolor(colors[i], stream)) != IO_NORMAL)
			return stat;
		// MW-2013-11-19: [[ UnicodeFileFormat ]] If sfv >= 7000, use unicode.
		if ((stat = IO_write_stringref_new(colornames[i] != nil ? colornames[i] : kMCEmptyString, stream, MCstackfileversion >= 7000)) != IO_NORMAL)
			return stat;
	}
	if (props != NULL)
		addflags |= AF_CUSTOM_PROPS;
	if (borderwidth != DEFAULT_BORDER)
		addflags |= AF_BORDER_WIDTH;
	if (shadowoffset != DEFAULT_SHADOW)
		addflags |= AF_SHADOW_OFFSET;
	if (!MCStringIsEmpty(tooltip))
		addflags |= AF_TOOL_TIP;
	if (altid != 0)
		addflags |= AF_ALT_ID;
	if (ink != GXcopy)
		addflags |= AF_INK;

//---- New in 2.7
	if (MCstackfileversion >= 2700)
	{
		if (blendlevel != 100)
			addflags |= AF_BLEND_LEVEL;
	}
//----

	if (extraflags & EF_CANT_SELECT)
		addflags |= AF_CANT_SELECT;
	if (extraflags & EF_LINK_COLORS)
		addflags |= AF_LINK_COLORS;
	if (extraflags & EF_NO_FOCUS_BORDER)
		addflags |= AF_NO_FOCUS_BORDER;

	if ((stat = IO_write_uint2(addflags, stream)) != IO_NORMAL)
		return stat;
	for (i = 0 ; i < npatterns ; i++)
		if ((stat = IO_write_uint4(patterns[i].id, stream)) != IO_NORMAL)
			return stat;
	// MW-2012-02-22; [[ NoScrollSave ]] Adjust the rect by the current group offset.
	if ((stat = IO_write_int2(rect.x + MCgroupedobjectoffset . x, stream)) != IO_NORMAL)
		return stat;
	if ((stat = IO_write_int2(rect.y + MCgroupedobjectoffset . y, stream)) != IO_NORMAL)
		return stat;
	if ((stat = IO_write_uint2(rect.width, stream)) != IO_NORMAL)
		return stat;
	if ((stat = IO_write_uint2(rect.height, stream)) != IO_NORMAL)
		return stat;
	if (MCstackfileversion < 7000 && addflags & AF_CUSTOM_PROPS)
		if ((stat = saveunnamedpropset_legacy(stream)) != IO_NORMAL)
			return stat;
	if (addflags & AF_BORDER_WIDTH)
		if ((stat = IO_write_uint1(borderwidth, stream)) != IO_NORMAL)
			return stat;
	if (addflags & AF_SHADOW_OFFSET)
		if ((stat = IO_write_int1(shadowoffset, stream)) != IO_NORMAL)
			return stat;
	if (addflags & AF_TOOL_TIP)
	{
		// MW-2012-03-09: [[ StackFile5500 ]] If the version is 5.5 and above, then
		//   the tooltip will be encoded in UTF-8 so we must convert for earlier
		//   versions.
		// MW-2012-03-13: [[ UnicodeToolTip ]] If the file format is older than 5.5
		//   then convert utf-8 to native before saving.
		if (MCstackfileversion < 5500)
		{
			// MW-2013-11-19: [[ UnicodeFileFormat ]] sfv < 5500, so native output.
            // Tooltip is encoded in the native format
            if ((stat = IO_write_stringref_legacy(tooltip, stream, false)) != IO_NORMAL)
				return stat;
		}
		else if (MCstackfileversion < 7000)
		{
			// MW-2013-11-19: [[ UnicodeFileFormat ]] Special-case 5.5 format - uses UTF-8.
			// Tooltip is encoded as UTF-8
			if ((stat = IO_write_stringref_legacy_utf8(tooltip, stream)) != IO_NORMAL)
				return stat;
		}
		else
		{
			// MW-2013-11-19: [[ UnicodeFileFormat ]] sfv >= 7000, so use unicode.
			if ((stat = IO_write_stringref_new(tooltip, stream, true)) != IO_NORMAL)
				return stat;
		}
	}
	if (addflags & AF_ALT_ID)
		if ((stat = IO_write_uint2(altid, stream)) != IO_NORMAL)
			return stat;

//---- New in 2.7
	uint1 t_converted_ink;
	if (MCstackfileversion >= 2700)
		t_converted_ink = ink;
	else
		t_converted_ink = ink >= 0x19 ? GXcopy : ink;
//----

	if (addflags & AF_INK)
		if ((stat = IO_write_uint1(t_converted_ink, stream)) != IO_NORMAL)
			return stat;

	// MW-2013-12-05: [[ UnicodeFileFormat ]] If sfv < 7000 then here we write
	//   longscript or script+extended. Otherwise we just write out the extended area.
	if (MCstackfileversion < 7000)
	{
		if (t_extended)
		{
			uint4 t_length_offset;

			t_length_offset = MCS_tell(stream);

			stat = IO_write_uint4(t_length_offset, stream);

			if (stat == IO_NORMAL)
			{
				MCObjectOutputStream *t_stream = nil;
				/* UNCHECKED */ MCStackSecurityCreateObjectOutputStream(stream, t_stream);
				getstack() -> unsecurescript(this);
				stat = t_stream -> WriteStringRefNew(_script, false);
				getstack() -> securescript(this);
				if (stat == IO_NORMAL)
					stat = extendedsave(*t_stream, p_part);
				if (stat == IO_NORMAL)
					stat = t_stream -> Flush(true);
				
				delete t_stream;
			}
			if (stat == IO_NORMAL)
				stat = IO_write_uint1(0, stream);
			if (stat == IO_NORMAL)
			{
				uint4 t_cur_offset;
				
				t_cur_offset = MCS_tell(stream);

				uint4 t_length;
				t_length = MCSwapInt32HostToNetwork(t_cur_offset - t_length_offset - 4);

				MCS_writeat(&t_length, sizeof(uint4), t_length_offset, stream);
			}
			if (stat != IO_NORMAL)
				return stat;
		}
		else if (addflags & AF_LONG_SCRIPT)
		{
			// MW-2013-11-19: [[ UnicodeFileFormat ]] If sfv >= 7000, use unicode.
			getstack() -> unsecurescript(this);
			stat = IO_write_stringref_new(_script, stream, MCstackfileversion >= 7000, 4);
			getstack() -> securescript(this);
			if (stat != IO_NORMAL)
				return stat;
		}
	}
	else
    {
		if (t_extended)
		{
			uint4 t_length_offset;
			t_length_offset = MCS_tell(stream);
			stat = IO_write_uint4(t_length_offset, stream);
			if (stat == IO_NORMAL)
			{
				MCObjectOutputStream *t_stream = nil;
				/* UNCHECKED */ MCStackSecurityCreateObjectOutputStream(stream, t_stream);
				if (stat == IO_NORMAL)
					stat = extendedsave(*t_stream, p_part);
				if (stat == IO_NORMAL)
					stat = t_stream -> Flush(true);
				delete t_stream;
			}
			if (stat == IO_NORMAL)
			{
				uint4 t_cur_offset;
				
				t_cur_offset = MCS_tell(stream);
				
				uint4 t_length;
				t_length = MCSwapInt32HostToNetwork(t_cur_offset - t_length_offset - 4);
				
				MCS_writeat(&t_length, sizeof(uint4), t_length_offset, stream);
			}
			if (stat != IO_NORMAL)
				return stat;
        }
	}

//---- New in 2.7
	if (MCstackfileversion >= 2700)
	{
		if (addflags & AF_BLEND_LEVEL)
			if ((stat = IO_write_uint1(blendlevel, stream)) != IO_NORMAL)
				return stat;

		// Write out the restrictions byte as if it were (old-style) Enterprise.
		// This ensures the stackfile can still be opened in older versions.
		uint1 t_restrictions;
		t_restrictions = 6;
		t_restrictions |= (~t_restrictions) << 4;

		// Mix the restrictions byte into the form expected by older engines (otherwise
		// they will fail to load).
		uint4 x;
		x = t_restrictions | (t_restrictions << 8);
		x |= x << 16;
		x ^= (t_written_id | ((65535 - t_written_id) << 16)) ^ flags;
		t_restrictions = ((x >> 24) & 0x88) | (x & 0x60) | ((x & 0x1100) >> 8) | ((x & 0x060000) >> 16);
	
		if ((stat = IO_write_uint1(t_restrictions, stream)) != IO_NORMAL)
			return stat;
	}
//----

	return IO_NORMAL;
}

IO_stat MCObject::defaultextendedload(MCObjectInputStream& p_stream, uint32_t p_version, uint4 p_remaining)
{
	IO_stat t_stat;
	t_stat = IO_NORMAL;

	if (p_remaining > 0)
	{
		uint4 t_flags, t_length, t_header_size;
		t_stat = p_stream . ReadTag(t_flags, t_length, t_header_size);
		if (t_stat == IO_NORMAL)
			t_stat = p_stream . Mark();
		if (t_stat == IO_NORMAL)
			t_stat = p_stream . Skip(t_length);
		if (t_stat == IO_NORMAL)
			p_remaining -= t_length + t_header_size;
	}

	if (t_stat == IO_NORMAL)
		t_stat = MCObject::extendedload(p_stream, p_version, p_remaining);

	return t_stat;
}

IO_stat MCObject::defaultextendedsave(MCObjectOutputStream& p_stream, uint4 p_part)
{
	IO_stat t_stat;
	t_stat = p_stream . WriteTag(0, 0);
	if (t_stat == IO_NORMAL)
		t_stat = MCObject::extendedsave(p_stream, p_part);

	return t_stat;
}

IO_stat MCObject::extendedsave(MCObjectOutputStream& p_stream, uint4 p_part)
{
	// First calculate the size of the array custom property data
	uint32_t t_prop_size;
	t_prop_size = 0;
	
	if (MCstackfileversion < 7000)
		t_prop_size += measurearraypropsets_legacy();

	// Calculate the tag to write out
	uint32_t t_flags;
	t_flags = 0;

	uint32_t t_size;
	t_size = 0;

	if (t_prop_size != 0)
	{
		t_flags |= OBJECT_EXTRA_ARRAYPROPS;

		// We append an additional '0' to the end of the list of props for termination.
		t_size += t_prop_size + 4;
	}

	if (parent_script != NULL)
	{
		t_flags |= OBJECT_EXTRA_PARENTSCRIPT;
		
		// Parent scripts are written out as:
		//   uint8 count
		//   uint8 index
		//   if (index & (1 << 7))
		//     uint32 id
		//     cstring stack
		//     cstring mainstack
        
        // in 5.5 format, the length of the string + 1 (for nul char) is written out,
        // whereas in 7.0 we write out the 32-bit length and then the string.
        
        // AL-2014-07-31: [[ Bug 13043 ]] It is possible for utf8 string length to be different
        // here from the char count of the string.
        MCAutoStringRefAsUTF8String t_utf8_string;
        t_utf8_string . Lock(MCNameGetString(parent_script -> GetParent() -> GetObjectStack()));
        
        t_size += 1 + 1 + 4 + t_utf8_string . Size();

        // for < 7.0, add 2 (for the 2 nul terminators). For >= 7.0, add 8 for the 2 uint32s
        if (MCstackfileversion < 7000)
            t_size += 2;
        else
            t_size += 8;
	}

	// MW-2009-09-24: Slight oversight on my part means that there is no record
	//   in place for 'control' only fields. There have never been any of these
	//   before until the addition of bitmap effects. Therefore we write them out
	//   in the object record.
	MCBitmapEffects *t_bitmap_effects;
	t_bitmap_effects = gettype() >= CT_GROUP ? static_cast<MCControl *>(this) -> getbitmapeffects() : NULL;
	if (t_bitmap_effects != NULL)
	{
		t_flags |= OBJECT_EXTRA_BITMAPEFFECTS;
		t_size += MCBitmapEffectsWeigh(t_bitmap_effects);
	}

	// MW-2011-11-24: [[ LayerMode Save ]] If we are a control, and have a layerMode that
	//   is not static, we need an extra byte.
	if (gettype() >= CT_GROUP && static_cast<MCControl *>(this) -> layer_getmodehint() != kMCLayerModeHintStatic)
	{
		t_flags |= OBJECT_EXTRA_LAYERMODE;
		t_size += 1;
	}

	// MW-2012-02-19: [[ SplitTextAttrs ]] If we need to save the font flags, then make
	//   sure we include it in the tag flags.
	if (needtosavefontflags())
	{
		t_flags |= OBJECT_EXTRA_FONTFLAGS;
		t_size += 1;
	}

	// If the tag is of zero length, write nothing.
	if (t_size == 0)
		return IO_NORMAL;

	// Otherwise write out stuff
	IO_stat t_stat;
	t_stat = p_stream . WriteTag(t_flags, t_size);
	
	if (t_stat == IO_NORMAL && (t_flags & OBJECT_EXTRA_ARRAYPROPS) != 0)
		t_stat = savearraypropsets_legacy(p_stream);
	
	if (t_stat == IO_NORMAL && (t_flags & OBJECT_EXTRA_PARENTSCRIPT) != 0)
	{
		t_stat = p_stream . WriteU8(1);
		if (t_stat == IO_NORMAL)
			t_stat = p_stream . WriteU8(128 + 0);
		if (t_stat == IO_NORMAL)
			t_stat = p_stream . WriteU32(parent_script -> GetParent() -> GetObjectId());
		// MW-2013-12-05: [[ UnicodeFileFormat ]] If sfv >= 7000, use unicode.
		if (t_stat == IO_NORMAL)
			t_stat = p_stream . WriteNameRefNew(parent_script -> GetParent() -> GetObjectStack(), MCstackfileversion >= 7000);
		// MW-2013-12-05: [[ UnicodeFileFormat ]] If sfv >= 7000, use unicode.
		if (t_stat == IO_NORMAL)
			t_stat = p_stream . WriteStringRefNew(kMCEmptyString, MCstackfileversion >= 7000); // was mainstack reference
	}

	if (t_stat == IO_NORMAL && (t_flags & OBJECT_EXTRA_BITMAPEFFECTS) != 0)
		t_stat = MCBitmapEffectsPickle(t_bitmap_effects, p_stream);

	// MW-2011-11-24: [[ LayerMode Save ]] If we are a control, with non-static layerMode then
	//   write out the mode as a byte.
	if (t_stat == IO_NORMAL && (t_flags & OBJECT_EXTRA_LAYERMODE) != 0)
		t_stat = p_stream . WriteU8(static_cast<MCControl *>(this) -> layer_getmodehint());

	// MW-2012-02-19: [[ SplitTextAttrs ]] If we have partial font settings, or are unicode with
	//   no font settings we need to write out font flags.
	if (t_stat == IO_NORMAL && (t_flags & OBJECT_EXTRA_FONTFLAGS) != 0)
	{
		// Write out the three persistent font flags.
		t_stat = p_stream . WriteU8(m_font_flags & (FF_HAS_ALL_FATTR));
	}

	return IO_NORMAL;
}

IO_stat MCObject::extendedload(MCObjectInputStream& p_stream, uint32_t version, uint4 p_length)
{
	if (p_length == 0)
		return IO_NORMAL;

	IO_stat t_stat;

	uint32_t t_flags, t_length, t_header_length;
	t_stat = p_stream . ReadTag(t_flags, t_length, t_header_length);

	if (t_stat == IO_NORMAL)
		t_stat = p_stream . Mark();

	if (t_stat == IO_NORMAL && (t_flags & OBJECT_EXTRA_ARRAYPROPS) != 0)
		t_stat = loadarraypropsets_legacy(p_stream);

	if (t_stat == IO_NORMAL && (t_flags & OBJECT_EXTRA_PARENTSCRIPT) != 0)
	{
		uint8_t t_count;
		t_stat = p_stream . ReadU8(t_count);

		uint8_t t_index;
		if (t_stat == IO_NORMAL)
			t_stat = p_stream . ReadU8(t_index);

		uint32_t t_id;
		if (t_stat == IO_NORMAL)
			t_stat = p_stream . ReadU32(t_id);
		
		// MW-2013-12-05: [[ UnicodeFileFormat ]] If sfv >= 7000, use unicode.
		MCNameRef t_stack;
		t_stack = NULL;
		if (t_stat == IO_NORMAL)
			t_stat = p_stream . ReadNameRefNew(t_stack, version >= 7000);
		
		// MW-2013-12-05: [[ UnicodeFileFormat ]] If sfv >= 7000, use unicode.
		// This is no longer used, but might remain in older stackfiles.
		MCAutoStringRef t_mainstack;
		if (t_stat == IO_NORMAL)
			t_stat = p_stream . ReadStringRefNew(&t_mainstack, version >= 7000);

		if (t_stat == IO_NORMAL)
		{
			parent_script = MCParentScript::Acquire(this, t_id, t_stack);
			if (parent_script == NULL)
				t_stat = IO_ERROR;

			s_loaded_parent_script_reference = true;
		}

		MCNameDelete(t_stack);
	}
	
	if (t_stat == IO_NORMAL && (t_flags & OBJECT_EXTRA_BITMAPEFFECTS) != 0)
	{
		MCBitmapEffectsRef t_effects;
		t_effects = NULL;
		t_stat = MCBitmapEffectsUnpickle(t_effects, p_stream);
		if (t_stat == IO_NORMAL)
			static_cast<MCControl *>(this) -> setbitmapeffects(t_effects);
	}
	
	// MW-2011-11-24: [[ LayerMode Save ]] If a layerMode byte is present then read it
	//   in.
	if (t_stat == IO_NORMAL && (t_flags & OBJECT_EXTRA_LAYERMODE) != 0)
	{
		uint8_t t_mode_hint;
		t_stat = p_stream . ReadU8(t_mode_hint);
		if (t_stat == IO_NORMAL)
			static_cast<MCControl *>(this) -> layer_setmodehint((MCLayerModeHint)t_mode_hint);
	}

	// MW-2012-02-19: [[ SplitTextAttrs ]] If a font-flag byte is present then
	//   load and apply to m_font_flags. Notice that we clear the existing flags
	//   as they may have been set as a result of detection of a F_FONT flag, but
	//   the presence of this record supercedes that.
	if (t_stat == IO_NORMAL && (t_flags & OBJECT_EXTRA_FONTFLAGS) != 0)
	{
		uint8_t t_font_flags;
		t_stat = p_stream . ReadU8(t_font_flags);
		if (t_stat == IO_NORMAL)
			m_font_flags = (t_font_flags & ~FF_HAS_ALL_FATTR) | (t_font_flags & FF_HAS_ALL_FATTR);
	}

	if (t_stat == IO_NORMAL)
		t_stat = p_stream . Skip(t_length);

	return t_stat;
}


// MW-2008-10-28: [[ ParentScripts ]] This method attempts to resolve the
//   parentscript reference for this object (if any).
// MW-2013-05-30: [[ InheritedPscripts ]] This method returns false if there
//   was not enough memory to complete the resolution.
bool MCObject::resolveparentscript(void)
{
	// If there is no parent script, just return.
	if (parent_script == NULL)
		return true;

	// Get the underlying parent script object.
	MCParentScript *t_script;
	t_script = parent_script -> GetParent();

	// If the parent script is blocked, just return
	if (t_script -> IsBlocked())
		return true;

	// We have a parent script, so use MCdispatcher to try and find the
	// stack.
	MCStack *t_stack;
	t_stack = getstack() -> findstackname(t_script -> GetObjectStack());

	// Next search for the control we need.
	MCControl *t_control;
	t_control = NULL;
	if (t_stack != NULL)
		t_control = t_stack -> getcontrolid(CT_BUTTON, t_script -> GetObjectId(), true);

	// If we found a control, resolve the parent script. Otherwise block it.
	if (t_control != NULL)
	{
		t_script -> Resolve(t_control);

		// MW-2015-05-30: [[ InheritedPscripts ]] Next we must ensure the
		//   existence of the inheritence hierarchy, so resolve the parentScript's
		//   parentScript.
		if (!t_control -> resolveparentscript())
			return false;

		// MW-2015-05-30: [[ InheritedPscripts ]] And then make sure it creates its
		//   super-use chain.
		if (!parent_script -> Inherit())
			return false;
	}
	else
		t_script -> Block();

	return true;
}

// MW-2009-02-02: [[ Improved image search ]]
// This method implements the new image search order for objects, taking into account
// the behavior hierarchy. We first search the behavior chain's for successive ancestors
// of the object, up to and including its stack. If this fails, fall back to the original
// search.
MCImage *MCObject::resolveimage(MCStringRef p_name, uint4 p_image_id)
{
	// If the name string ptr is nil, then this is an id search.
	bool t_is_id;
	t_is_id = false;
	if (p_name == nil)
		t_is_id = true;

	MCControl *t_control;
	t_control = NULL;
	
	// Start with the behavior chain of the object itself.
	MCObject *t_target;
	t_target = this;

	// OK-2009-03-13: [[Bug 7742]] - Crash when copying text containing an imageSource character to another application
	while (t_target != NULL)
	{
		// Loop up the behavior chain of the current target.
		MCParentScript *t_behavior;
		t_behavior = t_target -> getparentscript();
		while(t_behavior != NULL)
		{
			// Fetch the behavior's resolved object - if there is none then
			// we are done.
			MCObject *t_behavior_object;
			t_behavior_object = t_behavior -> GetObject();
			if (t_behavior_object == NULL)
				break;
			
			// Fetch the behavior object's owning stack.
			MCStack *t_behavior_stack;
			t_behavior_stack = t_behavior_object -> getstack();
			
			// Search for the image id on the behavior's stack, breaking if
			// we are successful.
			if (t_is_id)
				t_control = t_behavior_stack -> getcontrolid(CT_IMAGE, p_image_id, true);
			else
			{
				MCNewAutoNameRef t_name;
				/* UNCHECKED */ MCNameCreate(p_name, &t_name);
				t_control = t_behavior_stack -> getcontrolname(CT_IMAGE, *t_name);
			}
			if (t_control != NULL)
				break;

			// MW-2013-05-30: [[ InheritedPscripts ]] Step to the next behavior
			//   in the chain.
			t_behavior = t_behavior_object -> getparentscript();
		}
		
		// If we found the control, break.
		if (t_control != NULL)
			break;
		
		// If the current target is a stack, we are done.
		if (t_target -> gettype() == CT_STACK)
			break;
		
		// Otherwise, iterate up the owner chain
		t_target = t_target -> parent;
	}
	
	// If we didn't find the control, then fallback to the old resolution
	// mechanism.
	if (t_control == NULL)
	{
		if (t_is_id)
			t_control = static_cast<MCControl *>(getstack() -> getobjid(CT_IMAGE, p_image_id));
		else
		{
			MCNewAutoNameRef t_name;
			/* UNCHECKED */ MCNameCreate(p_name, &t_name);
			t_control = static_cast<MCControl *>(getstack() -> getobjname(CT_IMAGE, *t_name));
		}
	}
	
	return static_cast<MCImage *>(t_control);
}

MCImage *MCObject::resolveimageid(uint32_t p_id)
{
	return resolveimage(nil, p_id);
}

MCImage *MCObject::resolveimagename(MCStringRef p_name)
{
	return resolveimage(p_name, 0);
}

MCObjectHandle *MCObject::gethandle(void)
{
	if (m_weak_handle != NULL)
	{
		m_weak_handle -> Retain();
		return m_weak_handle;
	}

	m_weak_handle = new MCObjectHandle(this);
	if (m_weak_handle == NULL)
		return NULL;

	m_weak_handle -> Retain();

	return m_weak_handle;
}

///////////////////////////////////////////////////////////////////////////////

#ifdef OLD_EXEC
struct MCObjectChangeIdVisitor: public MCObjectVisitor
{
	uint32_t old_card_id;
	uint32_t new_card_id;

	void Process(MCCdata *p_cdata)
	{
		if (p_cdata == nil)
			return;

		MCCdata *t_ptr;
		t_ptr = p_cdata;
		do
		{
			if (t_ptr -> getid() == old_card_id)
			{
				t_ptr -> setid(new_card_id);
				return;
			}

			t_ptr = t_ptr -> next();
		}
		while(t_ptr != p_cdata);
	}

	bool OnField(MCField *p_field)
	{
		Process(p_field -> getcdata());
		return true;
	}

	bool OnButton(MCButton *p_button)
	{
		Process(p_button -> getcdata());
		return true;
	}
};

Exec_stat MCObject::changeid(uint32_t p_new_id)
{
	if (obj_id == p_new_id)
		return ES_NORMAL;

	// MW-2010-05-18: (Silently) don't allow id == 0 - this prevents people working around the
	//   script limits, which don't come into effect on objects with 0 id.
	if (p_new_id == 0)
		return ES_NORMAL;
	
	// MW-2011-02-08: Don't allow id change if the parent is nil as this means its a template
	//   object which doesn't really have an id.
	if (parent == nil)
		return ES_NORMAL;
	
	MCStack *t_stack;
	t_stack = getstack();

	if (t_stack -> isediting())
	{
		MCeerror -> add(EE_OBJECT_NOTWHILEEDITING, 0, 0);
		return ES_ERROR;
	}

	// If the stack's id is less than the requested id then we are fine
	// since the stack id is always greater or equal to the highest numbered
	// control/card id. Otherwise, check the whole list of controls and cards.
	if (p_new_id <= t_stack -> getid())
	{
		if (t_stack -> getcontrolid(CT_LAYER, p_new_id) != NULL ||
			t_stack -> findcardbyid(p_new_id) != NULL)
		{
			MCeerror->add(EE_OBJECT_IDINUSE, 0, 0, p_new_id);
			return ES_ERROR;
		}
	}
	else
		t_stack -> obj_id = p_new_id;

	// If the object is a card, we have to reset all the control's data
	// id's.
	// If the object is not a card, but has a card as parent, we need to
	// reset the card's objptr id for it.
	if (gettype() == CT_CARD)
	{
		MCObjectChangeIdVisitor t_visitor;
		t_visitor . old_card_id = obj_id;
		t_visitor . new_card_id = p_new_id;
		t_stack -> visit(VISIT_STYLE_DEPTH_FIRST, 0, &t_visitor);
	}
	else if (parent -> gettype() == CT_CARD)
		static_cast<MCCard *>(parent) -> resetid(obj_id, p_new_id);

	// MW-2012-10-10: [[ IdCache ]] If the object is in the cache, then remove
	//   it since its id is changing.
	if (m_in_id_cache)
		t_stack -> uncacheobjectbyid(this);

	uint4 oldid = obj_id;
	obj_id = p_new_id;
	message_with_args(MCM_id_changed, oldid, obj_id);

	return ES_NORMAL;
}
#endif

///////////////////////////////////////////////////////////////////////////////

// IM-2013-10-17: [[ FullscreenMode ]] Removed struct fields not related to image masks
struct object_mask_info
{
	// IM-2013-10-17: [[ FullscreenMode ]] The mask image bitmap
	MCImageBitmap *image;

	// MM-2012-10-03: [[ ResIndependence ]] The scale of the mask.
	MCGFloat scale;

	// IM-2013-10-17: [[ FullscreenMode ]] top-left corner of the mask image in stack coords
	MCPoint origin;
	
	// This is freed after processing.
	MCImageBitmap *temp_bitmap;
};

// This method computes as small an non-transparent rect as it can for the
// given shape.
static MCRectangle compute_objectshape_rect(MCObjectShape& p_shape)
{
	if (p_shape . type == kMCObjectShapeEmpty)
		return MCU_make_rect(0, 0, 0, 0);
	
	if (p_shape . type == kMCObjectShapeRectangle)
		return MCU_intersect_rect(p_shape . bounds, p_shape . rectangle);
	
	if (p_shape . type == kMCObjectShapeMask)
	{
		MCImageBitmap *t_mask;
		t_mask = p_shape . mask . bits;
		
		// IM-2013-10-17: [[ ResIndependence ]] Apply image scale factor when computing rect
		MCGFloat t_scale;
		t_scale = p_shape . mask . scale == 0.0 ? 1.0 : p_shape . mask . scale;
		
		MCRectangle t_mask_rect;
		t_mask_rect = MCRectangleMake(p_shape . mask . origin . x, p_shape . mask . origin . y, ceilf(p_shape . mask . bits -> width / t_scale), ceilf(p_shape . mask . bits -> height) / t_scale);
		
		return MCU_intersect_rect(p_shape . bounds, t_mask_rect);
	}

	// Must be complex.
	return p_shape . bounds;
}

// This method computes the mask details for a given shape, rasterizing the object
// if necessary in the process.
static void compute_objectshape_mask(MCObject *p_object, const MCObjectShape& p_shape, const MCRectangle& p_rect, uint32_t p_threshold, object_mask_info& r_mask)
{
	// Make sure everything is 0.
	memset(&r_mask, 0, sizeof(r_mask));
	
	// IM-2013-10-17: [[ FullscreenMode ]] Only compute the mask for images & complex shapes
	MCAssert(p_shape . type != kMCObjectShapeRectangle);
	
	if (p_shape . type == kMCObjectShapeMask)
	{
		// IM-2013-10-17: [[ FullscreenMode ]] Simplified mask info
		r_mask . scale = p_shape . mask . scale == 0.0 ? 1.0 : p_shape . mask . scale;
		r_mask . image = p_shape . mask . bits;
		r_mask . origin = p_shape . mask . origin;
		
		return;
	}
	
	// We should only ever get here if the object is a control!
	assert(p_object -> gettype() >= CT_GROUP);
	
	// Otherwise we are in the complex case and must rasterize and extract a
	// temporary mask.
	
	// IM-2013-10-17: [[ FullscreenMode ]] Make sure our rect is clipped to the object rect
	MCRectangle t_rect;
	t_rect = MCU_intersect_rect(p_rect, p_object->getrect());
	
	MCImageBitmap *t_snapshot = nil;
	/* UNCHECKED */ MCImageBitmapCreate(t_rect.width, t_rect.height, t_snapshot);
	MCImageBitmapClear(t_snapshot);

	MCGContextRef t_context = nil;
	/* UNCHECKED */ MCGContextCreateWithPixels(t_snapshot->width, t_snapshot->height, t_snapshot->stride, t_snapshot->data, true, t_context);
	MCGContextTranslateCTM(t_context, -(MCGFloat)t_rect.x, -(MCGFloat)t_rect.y);
	MCGContextClipToRect(t_context, MCRectangleToMCGRectangle(t_rect));

	MCContext *t_gfxcontext = nil;
	/* UNCHECKED */ t_gfxcontext = new MCGraphicsContext(t_context);
	
	// Make sure the object is opened.
	bool t_needs_open;
	t_needs_open = p_object -> getopened() == 0;
	if (t_needs_open)
		p_object -> open();
	
	// Render the object into the context (isolated).
	((MCControl *)p_object) -> draw(t_gfxcontext, t_rect, true, false);
	
	// Close the object if we opened it.
	if (t_needs_open)
		p_object -> close();
	
	delete t_gfxcontext;
	MCGContextRelease(t_context);

	// IM-2013-08-15: [[ ResIndependence ]] Use bitmap as soft mask instead of extracting sharp mask
	r_mask . temp_bitmap = t_snapshot;
	
	// Now set up the mask structure.
	// IM-2013-10-17: [[ FullscreenMode ]] Simplified mask info
	/* OVERHAUL - REVISIT: we should render at the device scale */
	r_mask . scale = 1.0;
	// IM-2013-11-22: [[ Bug 11494 ]] Set the object mask to our new snapshot image
	r_mask . image = r_mask . temp_bitmap;
	r_mask . origin = MCPointMake(t_rect.x, t_rect.y);

	return;
}

// Returns true if any pixels within the given area have opacity above the threshold level
static bool mask_intersects_with_rect(const MCRectangle &p_rect, const object_mask_info &p_mask, uint8_t p_threshold)
{
	MCRectangle t_scaled_rect;
	t_scaled_rect = MCGRectangleGetIntegerBounds(MCGRectangleScale(MCRectangleToMCGRectangle(p_rect), p_mask.scale));

	MCRectangle t_scaled_mask_rect;
	t_scaled_mask_rect = MCRectangleMake(floorf(p_mask.origin.x * p_mask.scale), floorf(p_mask.origin.y * p_mask.scale), p_mask.image->width, p_mask.image->height);
	
	MCRectangle t_rect;
	t_rect = MCU_intersect_rect(t_scaled_rect, t_scaled_mask_rect);
	
	if (t_rect.width == 0 || t_rect.height == 0)
		return false;
	
	// check for opacity in the mask over the given rect
	uint8_t *t_src_ptr;
	t_src_ptr = (uint8_t*)p_mask.image->data;
	t_src_ptr += (t_rect.y - t_scaled_mask_rect.y) * p_mask.image->stride + (t_rect.x - t_scaled_mask_rect.x) * sizeof(uint32_t);
	
	for (uint32_t y = 0; y < t_rect.height; y++)
	{
		uint32_t *t_src_row;
		t_src_row = (uint32_t*)t_src_ptr;
		
		for (uint32_t x = 0; x < t_rect.width; x++)
			if (MCGPixelGetNativeAlpha(*t_src_ptr++) > p_threshold)
				return true;
		
		t_src_ptr += p_mask.image->stride;
	}
	
	return false;
}

// Fill the 1bpp scanline buffer, using the nearest pixel to the scaled positions
static void mask_fill_scanline(const object_mask_info &p_mask, uint8_t p_threshold, uint32_t p_y, MCGFloat p_start_x, MCGFloat p_step, uint32_t p_width, uint8_t *p_scanline)
{
	uint32_t *t_src_ptr;
	t_src_ptr = p_mask.image->data;
	
	t_src_ptr += p_y * (p_mask.image->stride / sizeof(uint32_t));
	
	uint32_t t_x;
	t_x = floorf(p_start_x);

	p_start_x -= t_x;
	
	t_src_ptr += t_x;
	
	uint32_t i;
	for(i = 0; i < (p_width & ~7); i += 8)
	{
		uint8_t t_mask;
		t_mask = 0;
		
		if (MCGPixelGetNativeAlpha(t_src_ptr[(uint32_t)floorf(p_start_x)]) >= p_threshold) t_mask |= 1 << 7;
		p_start_x += p_step;
		if (MCGPixelGetNativeAlpha(t_src_ptr[(uint32_t)floorf(p_start_x)]) >= p_threshold) t_mask |= 1 << 6;
		p_start_x += p_step;
		if (MCGPixelGetNativeAlpha(t_src_ptr[(uint32_t)floorf(p_start_x)]) >= p_threshold) t_mask |= 1 << 5;
		p_start_x += p_step;
		if (MCGPixelGetNativeAlpha(t_src_ptr[(uint32_t)floorf(p_start_x)]) >= p_threshold) t_mask |= 1 << 4;
		p_start_x += p_step;
		if (MCGPixelGetNativeAlpha(t_src_ptr[(uint32_t)floorf(p_start_x)]) >= p_threshold) t_mask |= 1 << 3;
		p_start_x += p_step;
		if (MCGPixelGetNativeAlpha(t_src_ptr[(uint32_t)floorf(p_start_x)]) >= p_threshold) t_mask |= 1 << 2;
		p_start_x += p_step;
		if (MCGPixelGetNativeAlpha(t_src_ptr[(uint32_t)floorf(p_start_x)]) >= p_threshold) t_mask |= 1 << 1;
		p_start_x += p_step;
		if (MCGPixelGetNativeAlpha(t_src_ptr[(uint32_t)floorf(p_start_x)]) >= p_threshold) t_mask |= 1 << 0;
		p_start_x += p_step;

		p_scanline[i / 8] = t_mask;
	}
	
	uint32_t t_mask;
	t_mask = 0;
	switch(p_width % 8)
	{
		case 7:
			if (MCGPixelGetNativeAlpha(t_src_ptr[(uint32_t)floorf(p_start_x)]) >= p_threshold) t_mask |= 1 << 1;
			p_start_x += p_step;
		case 6:
			if (MCGPixelGetNativeAlpha(t_src_ptr[(uint32_t)floorf(p_start_x)]) >= p_threshold) t_mask |= 1 << 2;
			p_start_x += p_step;
		case 5:
			if (MCGPixelGetNativeAlpha(t_src_ptr[(uint32_t)floorf(p_start_x)]) >= p_threshold) t_mask |= 1 << 3;
			p_start_x += p_step;
		case 4:
			if (MCGPixelGetNativeAlpha(t_src_ptr[(uint32_t)floorf(p_start_x)]) >= p_threshold) t_mask |= 1 << 4;
			p_start_x += p_step;
		case 3:
			if (MCGPixelGetNativeAlpha(t_src_ptr[(uint32_t)floorf(p_start_x)]) >= p_threshold) t_mask |= 1 << 5;
			p_start_x += p_step;
		case 2:
			if (MCGPixelGetNativeAlpha(t_src_ptr[(uint32_t)floorf(p_start_x)]) >= p_threshold) t_mask |= 1 << 6;
			p_start_x += p_step;
		case 1:
			if (MCGPixelGetNativeAlpha(t_src_ptr[(uint32_t)floorf(p_start_x)]) >= p_threshold) t_mask |= 1 << 7;
			p_start_x += p_step;

			p_scanline[i / 8] = t_mask;
			break;
			
		default:
			break;
	}
}

bool MCObject::intersects(MCObject *p_other, uint32_t p_threshold)
{
	// If the threshold is > 255 then the masks are empty, so no intersection.
	if (p_threshold > 255)
		return false;

	// Fetch the stacks we need.
	MCStack *t_this_stack, *t_other_stack;
	t_this_stack = getstack();
	t_other_stack = p_other -> getstack();

	// If the bounds of the object's don't intersect, then we are done.
	if (MCU_empty_rect(MCU_intersect_rect(t_this_stack -> recttoroot(getrect()), t_other_stack -> recttoroot(p_other -> getrect()))))
		return false;
	
	// If the threshold is 0 then we are doing bounds checking, in which
	// case we intersect, and so are done.
	if (p_threshold == 0)
		return true;
	
	// Next compute the shape of the object. This will give us a rect, mask or
	// complex shape.
	MCObjectShape t_this_shape, t_other_shape;
	/* UNCHECKED */ lockshape(t_this_shape);
	/* UNCHECKED */ p_other -> lockshape(t_other_shape);
	
	// Compute the intersection in screen co-ords.
	// IM-2013-10-17: [[ FullscreenMode ]] Perform transformations & comparisons using MCGRectangles
	MCRectangle t_this_objectshape_rect;
	t_this_objectshape_rect = compute_objectshape_rect(t_this_shape);
	
	MCRectangle t_other_objectshape_rect;
	t_other_objectshape_rect = compute_objectshape_rect(t_other_shape);
	
	MCGRectangle t_this_root_rect;
	MCGRectangle t_other_root_rect;
	
	t_this_root_rect = MCGRectangleApplyAffineTransform(MCRectangleToMCGRectangle(t_this_objectshape_rect), t_this_stack->getroottransform());
	t_other_root_rect = MCGRectangleApplyAffineTransform(MCRectangleToMCGRectangle(t_other_objectshape_rect), t_other_stack->getroottransform());

	MCGRectangle t_root_rect;
	t_root_rect = MCGRectangleIntersection(t_this_root_rect, t_other_root_rect);
	
	bool t_intersects;
	if (MCGRectangleIsEmpty(t_root_rect))
	{
		// If the actual intersection is empty, we don't intersect.
		t_intersects = false;
	}
	else if (t_this_shape . type == kMCObjectShapeRectangle && t_other_shape . type == kMCObjectShapeRectangle)
	{
		// If both shapes are rects, then we are done (they must intersect).
		t_intersects = true;
	}
	else if (t_this_shape . type == kMCObjectShapeRectangle && t_other_shape . type != kMCObjectShapeRectangle)
	{
		// IM-2013-10-17: Add special case handling for image / rect intersection
		MCGRectangle t_other_rect;
		t_other_rect = MCGRectangleApplyAffineTransform(t_root_rect, MCGAffineTransformInvert(t_other_stack->getroottransform()));
		
		MCRectangle t_int_rect;
		t_int_rect = MCGRectangleGetIntegerInterior(t_other_rect);
		
		object_mask_info t_other_mask;
		compute_objectshape_mask(p_other, t_other_shape, t_int_rect, p_threshold, t_other_mask);
		
		t_intersects = mask_intersects_with_rect(t_int_rect, t_other_mask, p_threshold);
		
		// Free the temporary masks that were generated (if any).
		MCImageFreeBitmap(t_other_mask . temp_bitmap);
	}
	else if (t_this_shape . type != kMCObjectShapeRectangle && t_other_shape . type == kMCObjectShapeRectangle)
	{
		// IM-2013-10-17: Add special case handling for image / rect intersection
		MCGRectangle t_this_rect;
		t_this_rect = MCGRectangleApplyAffineTransform(t_root_rect, MCGAffineTransformInvert(t_this_stack->getroottransform()));
		
		MCRectangle t_int_rect;
		t_int_rect = MCGRectangleGetIntegerInterior(t_this_rect);
		
		object_mask_info t_this_mask;
		compute_objectshape_mask(p_other, t_this_shape, t_int_rect, p_threshold, t_this_mask);
		
		t_intersects = mask_intersects_with_rect(t_int_rect, t_this_mask, p_threshold);
		
		// Free the temporary masks that were generated (if any).
		MCImageFreeBitmap(t_this_mask . temp_bitmap);
	}
	else
	{
		// IM-2013-10-17: [[ FullscreenMode ]] Perform transformations & comparisons using MCGRectangles
		// Now compute the rects of interest in both the objects.
		
		// IM-2013-10-24: [[ FullscreenMode ]] Use integer rects to avoid mask buffer
		// underruns caused by floating-point rounding errors.
		MCRectangle t_other_rect;
		t_other_rect = MCGRectangleGetIntegerInterior(MCGRectangleApplyAffineTransform(t_root_rect, MCGAffineTransformInvert(t_other_stack->getroottransform())));
		
		MCRectangle t_this_rect;
		t_this_rect = MCGRectangleGetIntegerInterior(MCGRectangleApplyAffineTransform(t_root_rect, MCGAffineTransformInvert(t_this_stack->getroottransform())));
		
		// Now resolve the masks - this may result in a temporary image being
		// generated in <mask>.temp_bits - this is freed at the end.
		object_mask_info t_this_mask, t_other_mask;
		compute_objectshape_mask(this, t_this_shape, t_this_rect, p_threshold, t_this_mask);
		compute_objectshape_mask(p_other, t_other_shape, t_other_rect, p_threshold, t_other_mask);
		
		// IM-2013-10-17: [[ FullscreenMode ]] Use integer bounds when testing pixels
		MCRectangle t_int_rect;
		t_int_rect = MCGRectangleGetIntegerInterior(t_root_rect);
		
		// Now check for intersection by processing a scanline at a time.
		int32_t t_scanline_width;
		t_scanline_width = (t_int_rect . width + 7) / 8;
		
		// We accumulate the normalized mask a scanline at a time.
		uint8_t *t_this_scanline, *t_other_scanline;
		MCMemoryNewArray(t_scanline_width, t_this_scanline);
		MCMemoryNewArray(t_scanline_width, t_other_scanline);
				
		// IM-2013-10-17: [[ FullscreenMode ]] Precompute initial pixel coords & row/column increments
		MCGFloat t_this_x, t_this_y, t_this_x_inc, t_this_y_inc;
		t_this_x = t_this_mask.scale * (t_this_rect.x - t_this_mask.origin.x);
		t_this_y = t_this_mask.scale * (t_this_rect.y - t_this_mask.origin.y);
		t_this_x_inc = t_this_mask.scale * ((MCGFloat)t_this_rect.width / (MCGFloat)t_int_rect.width);
		t_this_y_inc = t_this_mask.scale * ((MCGFloat)t_this_rect.height / (MCGFloat)t_int_rect.height);
		
		// IM-2013-10-17: [[ FullscreenMode ]] Precompute initial pixel coords & row/column increments
		MCGFloat t_other_x, t_other_y, t_other_x_inc, t_other_y_inc;
		t_other_x = t_other_mask.scale * (t_other_rect.x - t_other_mask.origin.x);
		t_other_y = t_other_mask.scale * (t_other_rect.y - t_other_mask.origin.y);
		t_other_x_inc = t_other_mask.scale * ((MCGFloat)t_other_rect.width / (MCGFloat)t_int_rect.width);
		t_other_y_inc = t_other_mask.scale * ((MCGFloat)t_other_rect.height / (MCGFloat)t_int_rect.height);
		
		// Now check for overlap!
		t_intersects = false;
		// IM-2013-05-10: optimize - exit from outer loop if intersect found
		for(int32_t y = 0; !t_intersects && y < t_int_rect . height; y++)
		{
			// Fill the scanline for this.
			mask_fill_scanline(t_this_mask, p_threshold, (uint32_t)floorf(t_this_y), t_this_x, t_this_x_inc, t_int_rect.width, t_this_scanline);
			t_this_y += t_this_y_inc;
			
			// Fill the scanline for other.
			mask_fill_scanline(t_other_mask, p_threshold, (uint32_t)floorf(t_other_y), t_other_x, t_other_x_inc, t_int_rect.width, t_other_scanline);
			t_other_y += t_other_y_inc;
			
			// Check to see if they intersect.
			for(int32_t x = 0; !t_intersects && x < t_scanline_width; x++)
				t_intersects = (t_this_scanline[x] & t_other_scanline[x]) != 0;
		}
		
		// Scanlines aren't needed anymore.
		MCMemoryDeleteArray(t_this_scanline);
		MCMemoryDeleteArray(t_other_scanline);
		
		// Free the temporary masks that were generated (if any).
		MCImageFreeBitmap(t_this_mask . temp_bitmap);
		MCImageFreeBitmap(t_other_mask . temp_bitmap);
	}
	
	p_other -> unlockshape(t_other_shape);
	unlockshape(t_this_shape);
	
	return t_intersects;
}

bool MCObject::lockshape(MCObjectShape& r_shape)
{
	// By default we assume an object is complex - requiring rendering to
	// determine its shape.
	r_shape . type = kMCObjectShapeComplex;
	r_shape . bounds = getrect();
	return true;
}

void MCObject::unlockshape(MCObjectShape& p_shape)
{
}

// MW-2012-02-14: [[ FontRefs ]] New method which maps the object's concrete font
//   on open.
void MCObject::mapfont(void)
{
	// MW-2012-02-24: [[ FontRefs ]] Fix a problem with images used as icons.
	//   Images don't use the fontref, so don't do anything if we are an image.

	if (gettype() == CT_IMAGE)
		return;
	
	// MW-2012-03-02: [[ Bug 10044 ]] If the parent isn't open, then we won't have a
	//   font. This causes problems for some things (like import snapshot) so in this
	//   case we ask the parent to map it's font.
	// MW-2012-03-12: [[ Bug 10078 ]] Only map the parent if the font is nil otherwise
	//   stacks with substacks have their fonts unmapped incorrectly.
	bool t_mapped_parent;
	t_mapped_parent = false;
	if (parent != nil && parent -> m_font == nil)
	{
		t_mapped_parent = true;
		parent -> mapfont();
	}
	
	// MW-2013-12-19: [[ Bug 11606 ]] Make sure we check for a stack using ideal layout
	//   as this requires new font computation.
	// If we have a font setting, then we create a new font. Otherwise we just
	// copy the parent's font.
	if (hasfontattrs() || (gettype() == CT_STACK && static_cast<MCStack *>(this) -> getuseideallayout()))
	{
		// MW-2012-02-19: [[ SplitTextAttrs ]] Compute the attrs to write out. If we don't
		//   have all of the attrs, fetch the inherited ones.
		MCNameRef t_textfont;
		uint2 t_textstyle, t_textsize;
		getfontattsnew(t_textfont, t_textsize, t_textstyle);

		// Map the font style from a text style.
		MCFontStyle t_font_style;
		t_font_style = MCFontStyleFromTextStyle(t_textstyle);

		// If the parent has printer metrics, make sure we do too.
		// MW-2012-08-30: [[ Bug 10295 ]] If this is a stack and it has formatForPrinting
		//   set, make sure we create a printer font.
		// MW-2013-12-04: [[ Bug 11513 ]] Make sure we check for ideal layout, rather than
		//   just for formatForPrinting.
		if (parent != nil && MCFontHasPrinterMetrics(parent -> m_font) ||
			gettype() == CT_STACK && ((MCStack *)this) -> getuseideallayout())
			t_font_style |= kMCFontStylePrinterMetrics;

		// Create our font.
		/* UNCHECKED */ MCFontCreate(t_textfont, t_font_style, t_textsize, m_font);
	}
	else if (parent != nil)
	{
		if (parent -> m_font == nil)
		{
			MCLog("[ %p ] parent font == nil (%d)", this, gettype());
		}
		else
			m_font = MCFontRetain(parent -> m_font);
	}
	else
	{
		// This should never happen as the only object with nil parent when
		// opened should be MCdispatcher, which always has font attrs.
		MCUnreachable();
	}
	
	// MW-2012-03-02: [[ Bug 10044 ]] If we had to temporarily map the parent's font
	//   then unmap it here.
	// MW-2012-03-12: [[ Bug 10078 ]] Only unmap the parent if we mapped it in the
	//   first place.
	if (t_mapped_parent)
		parent -> unmapfont();
}

// MW-2012-02-14: [[ FontRefs ]] New method which unmaps the object's concrete font
//   on close.
void MCObject::unmapfont(void)
{
	MCFontRelease(m_font);
	m_font = nil;
}

// MW-2012-02-14: [[ FontRefs ]] New method which updates the object's concrete font
//   when a text property, or inherited text property changes.
bool MCObject::recomputefonts(MCFontRef p_parent_font)
{
	// MW-2012-02-19: [[ SplitTextAttrs ]] If the object has no font attrs, then just
	//   inherit.
	if (!hasfontattrs())
	{
		if (p_parent_font == m_font)
			return false;

		MCFontRelease(m_font);
		m_font = MCFontRetain(p_parent_font);

		return true;
	}

	MCFontRef t_current_font;
	t_current_font = MCFontRetain(m_font);
	
	unmapfont();
	mapfont();
	
	bool t_changed;
	t_changed = t_current_font != m_font;

	MCFontRelease(t_current_font);

	return t_changed;
}

///////////////////////////////////////////////////////////////////////////////

// MW-2012-02-17: [[ LogFonts ]] Copy the font attrs from the other object - this
//   assumes m_font_attrs hasn't been initialized. Note that this is callled 
//   from object-copy constructor, and the font flags for this are already the
//   same as other.
void MCObject::copyfontattrs(const MCObject& p_other)
{
	// If there are no font attrs, then do nothing.
	if (!hasfontattrs())
	{
		m_font_attrs = nil;
		return;
	}

	/* UNCHECKED */ MCMemoryNew(m_font_attrs);
	if ((m_font_flags & FF_HAS_TEXTFONT) != 0)
		MCNameClone(p_other . m_font_attrs -> name, m_font_attrs -> name);
	if ((m_font_flags & FF_HAS_TEXTSIZE) != 0)
		m_font_attrs -> size = p_other . m_font_attrs -> size;
	if ((m_font_flags & FF_HAS_TEXTSTYLE) != 0)
		m_font_attrs -> style = p_other . m_font_attrs -> style;
}

// MW-2012-02-17: [[ LogFonts ]] Set all font attrs to empty.
void MCObject::clearfontattrs(void)
{
	if (m_font_attrs == nil)
		return;

	MCNameDelete(m_font_attrs -> name);
	delete m_font_attrs;
	m_font_attrs = nil;

	// MW-2012-02-19: [[ SplitTextAttrs ]] Unset all the individual fontattr flags.
	m_font_flags &= ~FF_HAS_ALL_FATTR;
}

// MW-2012-02-17: [[ LogFonts ]] Set the object's font attrs to the ones specified
//   by the given index.
void MCObject::loadfontattrs(uint2 p_index)
{
	// Lookup the font attrs details in the logical font table.
	MCNameRef t_textfont;
	uint2 t_textsize, t_textstyle;
	bool t_unicode;
	MCLogicalFontTableLookup(p_index, t_textfont, t_textstyle, t_textsize, t_unicode);

	// If the font had a unicode tag, then mark the object as having one.
	if (t_unicode)
		m_font_flags |= FF_HAS_UNICODE_TAG;

	// If any of the attrs are not in the font flags, we clear them (size / style == 0
	// font = nil).
	if ((m_font_flags & FF_HAS_TEXTFONT) == 0)
		t_textfont = nil;
	if ((m_font_flags & FF_HAS_TEXTSTYLE) == 0)
		t_textstyle = 0;
	if ((m_font_flags & FF_HAS_TEXTSIZE) == 0)
		t_textsize = 0;

	// Configure the attrs.
	setfontattrs(FF_HAS_ALL_FATTR, t_textfont, t_textsize, t_textstyle);
}

// MW-2012-02-17: [[ LogFonts ]] Compute the index to be saved into the stackfile
//   based on the object's font attrs.
uint2 MCObject::savefontattrs(void)
{
	// Fetch the object's font attrs. This ensures appropriate inherited values are
	// used when an object has unicode and so a font needs to be synthesized.
	MCNameRef t_textfont;
	uint2 t_textsize, t_textstyle;
	getfontattsnew(t_textfont, t_textsize, t_textstyle);

	// Now lookup the index for the given font attrs in the logical font table.
	return MCLogicalFontTableMap(t_textfont, t_textstyle, t_textsize, (m_font_flags & FF_HAS_UNICODE) != 0);
}

// MW-2012-02-17: [[ LogFonts ]] Set the logical font attrs to the given values. Note
//   that we ignore the object's settings of the font flags here since they might not
//   reflect reality (i.e. on load).
void MCObject::setfontattrs(uint32_t p_which, MCNameRef p_textfont, uint2 p_textsize, uint2 p_textstyle)
{
	if (p_which == 0)
	{
		if (m_font_attrs != nil)
			MCNameDelete(m_font_attrs -> name);
		delete m_font_attrs;
		m_font_attrs = nil;
		m_font_flags &= ~FF_HAS_ALL_FATTR;
		return;
	}

	if (m_font_attrs == nil)
		/* UNCHECKED */ MCMemoryNew(m_font_attrs);

	if ((p_which & FF_HAS_TEXTFONT) != 0)
	{
		MCNameDelete(m_font_attrs -> name);
		if (p_textfont != nil && !MCNameIsEmpty(p_textfont))
		{
			/* UNCHECKED */ MCNameClone(p_textfont, m_font_attrs -> name);
			m_font_flags |= FF_HAS_TEXTFONT;
		}
		else
		{
			m_font_attrs -> name = nil;
			m_font_flags &= ~FF_HAS_TEXTFONT;
		}
	}

	if ((p_which & FF_HAS_TEXTSIZE) != 0)
	{
		if (p_textsize != 0)
		{
			m_font_attrs -> size = p_textsize;
			m_font_flags |= FF_HAS_TEXTSIZE;
		}
		else
		{
			m_font_attrs -> size = 0;
			m_font_flags &= ~FF_HAS_TEXTSIZE;
		}
	}

	if ((p_which & FF_HAS_TEXTSTYLE) != 0)
	{
		if (p_textstyle != 0)
		{
			m_font_attrs -> style = p_textstyle;
			m_font_flags |= FF_HAS_TEXTSTYLE;
		}
		else
		{
			m_font_attrs -> style = 0;
			m_font_flags &= ~FF_HAS_TEXTSTYLE;
		}
	}
}

// MW-2012-02-17: [[ LogFonts ]] Set the logical font attrs to the given values
//   using a c-string for the name.
void MCObject::setfontattrs(MCStringRef p_textfont, uint2 p_textsize, uint2 p_textstyle)
{
	MCAutoNameRef t_textfont_name;
	/* UNCHECKED */ MCNameCreate(p_textfont, t_textfont_name);
	setfontattrs(FF_HAS_ALL_FATTR, t_textfont_name, p_textsize, p_textstyle);
}

// MW-2012-02-19: [[ SplitTextAttrs ]] This method returns true if any of the font
//   attrs are set.
bool MCObject::hasfontattrs(void) const
{
	return (m_font_flags & FF_HAS_ALL_FATTR) != 0;
}

// MW-2012-02-19: [[ SplitTextAttrs ]] This method returns true if the fontflags
//   extended record is needed. We only need this if we are going to generate a
//   font record to serialize, and the object has partial (or no) font attrs set.
bool MCObject::needtosavefontflags(void) const
{
	return needtosavefontrecord() && (m_font_flags & FF_HAS_ALL_FATTR) != FF_HAS_ALL_FATTR;
}

// MW-2012-02-19: [[ SplitTextAttrs ]] This method returns true if a font record
//   is needed when saving. This occurs if any of the font attr are set, the
//   object is marked as unicode or the object has a fontheight.
// MW-2012-03-13: [[ Bug 10083 ]] Also need to save record if parent unicodeness
//   is different from ours.
bool MCObject::needtosavefontrecord(void) const
{
	return hasfontattrs() || hasunicode() || fontheight != 0 || (parent != nil && parent -> hasunicode() != hasunicode());
}

// MW-2012-06-08: [[ Relayer ]] No-op - only implemented for containers.
void MCObject::relayercontrol(MCControl *source, MCControl *target)
{
}

void MCObject::relayercontrol_remove(MCControl *p_control)
{
}

void MCObject::relayercontrol_insert(MCControl *p_control, MCControl *p_target)
{
}

void MCObject::scheduledelete(void)
{
	appendto(MCtodelete);
	if (m_weak_handle != nil)
	{
		m_weak_handle -> Clear();
		m_weak_handle = nil;
	}
	
	// MW-2012-10-10: [[ IdCache ]] Remove the object from the stack's id cache
	//   (if it is in it!).
	if (m_in_id_cache)
		getstack() -> uncacheobjectbyid(this);
}

MCRectangle MCObject::measuretext(MCStringRef p_text, bool p_is_unicode)
{
    bool t_mapped_font;
    t_mapped_font = false;
    if (!opened && m_font == nil)
    {
        mapfont();
        t_mapped_font = true;
    }
    
    MCRectangle t_bounds;
    t_bounds . x = 0;
	// MW-2013-08-23: [[ MeasureText ]] Shortcut if no text - useful for just
	//   getting the font ascent/descent (as used in MCGroup methods).
    // MM-2014-04-16: [[ Bug 11964 ]] Pass through the transform of the stack to make sure the measurment is correct for scaled text.
	if (MCStringGetLength(p_text) != 0)
        t_bounds . width = MCFontMeasureText(m_font, p_text, getstack() -> getdevicetransform());
	else
		t_bounds . width = 0;
    t_bounds . y = -MCFontGetAscent(m_font);
    t_bounds . height = MCFontGetDescent(m_font) + MCFontGetAscent(m_font);
    
    if (t_mapped_font)
        unmapfont();
    
    return t_bounds;
}

///////////////////////////////////////////////////////////////////////////////

bool MCObject::visit(MCVisitStyle p_style, uint32_t p_part, MCObjectVisitor *p_visitor)
{
	return p_visitor -> OnObject(this);
}

///////////////////////////////////////////////////////////////////////////////

MCObjectVisitor::~MCObjectVisitor(void)
{
}

bool MCObjectVisitor::OnObject(MCObject *p_object)
{
	return true;
}

bool MCObjectVisitor::OnControl(MCControl *p_control)
{
	return OnObject(p_control);
}

bool MCObjectVisitor::OnStack(MCStack *p_stack)
{
	return OnObject(p_stack);
}

bool MCObjectVisitor::OnAudioClip(MCAudioClip *p_audio_clip)
{
	return OnObject(p_audio_clip);
}

bool MCObjectVisitor::OnVideoClip(MCVideoClip *p_video_clip)
{
	return OnObject(p_video_clip);
}

bool MCObjectVisitor::OnCard(MCCard *p_card)
{
	return OnObject(p_card);
}

bool MCObjectVisitor::OnGroup(MCGroup *p_group)
{
	return OnControl(p_group);
}

bool MCObjectVisitor::OnField(MCField *p_field)
{
	return OnControl(p_field);
}

bool MCObjectVisitor::OnButton(MCButton *p_button)
{
	return OnControl(p_button);
}

bool MCObjectVisitor::OnImage(MCImage *p_image)
{
	return OnControl(p_image);
}

bool MCObjectVisitor::OnScrollbar(MCScrollbar *p_scrollbar)
{
	return OnControl(p_scrollbar);
}

bool MCObjectVisitor::OnPlayer(MCPlayer *p_player)
{
	return OnControl(p_player);
}

bool MCObjectVisitor::OnStyledText(MCStyledText *p_styled_text)
{
	return OnObject(p_styled_text);
}

bool MCObjectVisitor::OnParagraph(MCParagraph *p_paragraph)
{
	return true;
}

bool MCObjectVisitor::OnBlock(MCBlock *p_block)
{
	return true;
}

///////////////////////////////////////////////////////////////////////////////

MCObjectHandle::MCObjectHandle(MCObject *p_object)
{
	m_object = p_object;
	m_references = 0;
}

MCObjectHandle::~MCObjectHandle(void)
{
}

MCObject *MCObjectHandle::Get(void)
{
	return m_object;
}

void MCObjectHandle::Clear(void)
{
	m_object = NULL;
}

void MCObjectHandle::Retain(void)
{
	m_references += 1;
}

void MCObjectHandle::Release(void)
{
	m_references -= 1;
	if (m_references == 0)
	{
		if (m_object != NULL)
			m_object -> m_weak_handle = NULL;
		delete this;
	}
}

bool MCObjectHandle::Exists(void)
{
	return m_object != NULL;
}<|MERGE_RESOLUTION|>--- conflicted
+++ resolved
@@ -2064,13 +2064,6 @@
 
 void MCObject::sendmessage(Handler_type htype, MCNameRef m, Boolean h)
 {
-<<<<<<< HEAD
-	static const char *htypes[] =
-	    {
-	        "undefined", "message", "function", "getprop", "setprop"
-	    };
-    MCmessagemessages = False;
-=======
 	static const char *htypes[] =	{
 		"undefined",
 		"message",
@@ -2082,14 +2075,10 @@
 		"private"
 	};
 	enum { max_htype = (sizeof(htypes)/sizeof(htypes[0])) - 1 };
-
+    
 	MCAssert(htype <= max_htype);
 	MCStaticAssert(max_htype == HT_MAX);
-
-	MCmessagemessages = False;
-	MCExecPoint ep(this, NULL, NULL);
-	MCresult->fetch(ep);
->>>>>>> 80ae30bc
+    MCmessagemessages = False;
 
     MCExecContext ctxt(this, nil, nil);
     MCExecValue t_value;
