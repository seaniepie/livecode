/* Copyright (C) 2003-2013 Runtime Revolution Ltd.

This file is part of LiveCode.

LiveCode is free software; you can redistribute it and/or modify it under
the terms of the GNU General Public License v3 as published by the Free
Software Foundation.

LiveCode is distributed in the hope that it will be useful, but WITHOUT ANY
WARRANTY; without even the implied warranty of MERCHANTABILITY or
FITNESS FOR A PARTICULAR PURPOSE.  See the GNU General Public License
for more details.

You should have received a copy of the GNU General Public License
along with LiveCode.  If not see <http://www.gnu.org/licenses/>.  */

#include "prefix.h"

#include "globdefs.h"
#include "filedefs.h"
#include "objdefs.h"
#include "parsedef.h"
#include "mcio.h"

#include "execpt.h"
#include "dispatch.h"
#include "stack.h"
#include "card.h"
#include "group.h"
#include "button.h"
#include "image.h"
#include "cdata.h"
#include "stacklst.h"
#include "sellst.h"
#include "undolst.h"
#include "pxmaplst.h"
#include "hndlrlst.h"
#include "handler.h"
#include "scriptpt.h"
#include "mcerror.h"
#include "param.h"
#include "font.h"
#include "util.h"
#include "debug.h"
#include "aclip.h"
#include "vclip.h"
#include "field.h"
#include "chunk.h"
#include "objectstream.h"
#include "parentscript.h"
#include "bitmapeffect.h"
#include "osspec.h"
#include "player.h"
#include "scrolbar.h"
#include "styledtext.h"

#include "globals.h"
#include "mctheme.h"

#include "license.h"
#include "context.h"
#include "mode.h"
#include "stacksecurity.h"

#include "exec.h"

////////////////////////////////////////////////////////////////////////////////

uint1 MCObject::dashlist[2] = {4, 4};
uint1 MCObject::dotlist[2] = {1, 1};
int1 MCObject::dashoffset;
MCRectangle MCObject::selrect;
int2 MCObject::startx;
int2 MCObject::starty;
uint1 MCObject::menudepth;
MCStack *MCObject::attachedmenu;
uint2 MCObject::s_last_font_index = 0;

bool MCObject::s_loaded_parent_script_reference = false;

MCColor MCObject::maccolors[MAC_NCOLORS] = {
            { 0, 0x7070, 0x7070, 0x7070, 0, 0 },
            { 0, 0xCCCC, 0xCCCC, 0xFFFF, 0, 0 },
            { 0, 0x9999, 0x9999, 0xFFFF, 0, 0 },
            { 0, 0x6666, 0x6666, 0xCCCC, 0, 0 },
            { 0, 0x3333, 0x3333, 0x9999, 0, 0 },
            { 0, 0x0000, 0x0000, 0x5555, 0, 0 },
            { 0, 0xE8E8, 0xE8E8, 0xE8E8, 0, 0 }
        };

Pixmap MCObject::pattern = DNULL;
static uint4 sbpat[8] = { 0x88888888, 0x22222222, 0x88888888, 0x22222222,
                          0x88888888, 0x22222222, 0x88888888, 0x22222222 };

MCObject::MCObject()
{
	parent = NULL;
	obj_id = 0;
	/* UNCHECKED */ MCNameClone(kMCEmptyName, _name);
	flags = F_VISIBLE | F_SHOW_BORDER | F_3D | F_OPAQUE;
	fontheight = 0;
	dflags = 0;
	ncolors = 0;

	colors = NULL;
	colornames = nil;
	npixmaps = 0;
	pixmapids = NULL;
	pixmaps = NULL;
	opened = 0;
	_script = MCValueRetain(kMCEmptyString);
	hlist = NULL;
	scriptdepth = 0;
	state = CS_CLEAR;
	borderwidth = DEFAULT_BORDER;
	shadowoffset = DEFAULT_SHADOW;
	props = NULL;
	tooltip = MCValueRetain(kMCEmptyString);
	altid = 0;
	ink = GXcopy;
	extraflags = 0;
	hashandlers = 0;

	blendlevel = 100;

	// MW-2004-11-26: Initialise rect (VG)
	rect . x = rect . y = rect . width = rect . height = 0;

	// MW-2008-10-25: Initialize the parent script link to NULL
	parent_script = NULL;

	// MW-2009-08-25: Initialize the handle to NULL
	m_weak_handle = NULL;

	// MW-2012-02-14: [[ Fonts ]] Initialize the font to nil.
	m_font = nil;

	// MW-2012-02-16: [[ LogFonts ]] Initialize the font flags to 0.
	m_font_flags = 0;

	// MW-2012-02-16: [[ LogFonts ]] Initialize the font's attrs to nil.
	m_font_attrs = nil;

	// MM-2012-09-05: [[ Property Listener ]]
	m_listening = false;
	m_properties_changed = kMCPropertyChangedMessageTypeNone;
	
	// MW-2012-10-10: [[ IdCache ]]
	m_in_id_cache = false;
	
	// IM-2013-04-16: Initialize to false;
	m_script_encrypted = false;
}

MCObject::MCObject(const MCObject &oref) : MCDLlist(oref)
{
	if (oref.parent == NULL)
		parent = MCdefaultstackptr;
	else
		parent = oref.parent;
	
	/* UNCHECKED */ MCNameClone(oref . getname(), _name);
	
	obj_id = 0;
	rect = oref.rect;
	flags = oref.flags;
	fontheight = oref.fontheight;
	dflags = oref.dflags;
	ncolors = oref.ncolors;
	if (ncolors > 0)
	{
		colors = new MCColor[ncolors];
		colornames = new MCStringRef[ncolors];
		uint2 i;
		for (i = 0 ; i < ncolors ; i++)
		{
			colors[i] = oref.colors[i];
			if (oref . colornames[i] != nil)
				colornames[i] = MCValueRetain(oref.colornames[i]);
			else
				colornames[i] = nil;
		}
	}
	else
	{
		colors = NULL;
		colornames = nil;
	}
	npixmaps = oref.npixmaps;
	if (npixmaps > 0)
	{
		pixmapids = new uint4[npixmaps];
		uint2 i;
		for (i = 0 ; i < npixmaps ; i++)
			pixmapids[i] = oref.pixmapids[i];
		pixmaps = new Pixmap[npixmaps];
	}
	else
	{
		pixmapids = NULL;
		pixmaps = NULL;
	}
	opened = 0;
	_script = MCValueRetain(oref._script);
	m_script_encrypted = oref.m_script_encrypted;
	hlist = NULL;
	scriptdepth = 0;
	state = oref.state & ~CS_SELECTED;
	borderwidth = oref.borderwidth;
	shadowoffset = oref.shadowoffset;
	/* UNCHECKED */ oref . clonepropsets(props);
	tooltip = MCValueRetain(oref.tooltip);
	altid = oref.altid;
	ink = oref.ink;
	extraflags = oref.extraflags;
	hashandlers = 0;

	blendlevel = oref . blendlevel;

	// MW-2008-10-25: Initialize the parent script link to a clone of the source
	//   object (if any).
	if (oref . parent_script != NULL)
		parent_script = oref . parent_script -> Clone(this);
	else
		parent_script = NULL;

	// MW-2009-08-25: Initialize the handle to NULL
	m_weak_handle = NULL;

	// MW-2012-02-14: [[ FontRefs ]] As objects start off closed, the font is not
	//   copied and starts nil.
	m_font = nil;

	// MW-2012-02-16: [[ LogFonts ]] Copy the other object's font flags.
	m_font_flags = oref . m_font_flags;

	// MW-2012-02-16: [[ LogFonts ]] Copy the other object's font attrs.
	copyfontattrs(oref);
	
	// MM-2012-09-05: [[ Property Listener ]]
	m_listening = false;
	m_properties_changed = kMCPropertyChangedMessageTypeNone;
	
	// MW-2012-10-10: [[ IdCache ]]
	m_in_id_cache = false;
}

MCObject::~MCObject()
{
	while (opened)
		close();

	// MW-2012-02-16: [[ LogFonts ]] Delete the font attrs (if any).
	clearfontattrs();

	// MW-2009-08-25: Clear the handle.
	if (m_weak_handle != NULL)
		m_weak_handle -> Clear();

	// MW-2008-10-25: Release the parent script use
	if (parent_script != NULL)
		parent_script -> Release();

	// MW-2009-11-03: Clear all current breakpoints for this object
	MCB_clearbreaks(this);

	if (MCerrorptr == this)
		MCerrorptr = NULL;
	if (state & CS_SELECTED)
		MCselected->remove(this);
	IO_freeobject(this);
	MCscreen->cancelmessageobject(this, NULL);
	removefrom(MCfrontscripts);
	removefrom(MCbackscripts);
	MCundos->freeobject(this);
	delete hlist;
	MCNameDelete(_name);
	delete colors;
	if (colornames != nil)
	{
		while (ncolors--)
			if (colornames[ncolors] != nil)
				MCValueRelease(colornames[ncolors]);
		delete colornames;
	}
	delete pixmapids;
	delete pixmaps;
	MCValueRelease(_script);
	deletepropsets();
	MCValueRelease(tooltip);
	
	MCModeObjectDestroyed(this);

	// MW-2012-11-20: [[ IdCache ]] Make sure we delete the object from the cache - not
	//   all deletions vector through 'scheduledelete'.
	if (m_in_id_cache)
		getstack() -> uncacheobjectbyid(this);
}

Chunk_term MCObject::gettype() const
{
	return CT_UNDEFINED;
}

const char *MCObject::gettypestring()
{
	return MCcontrolstring;
}

// Object names are always compared effectively.
bool MCObject::hasname(MCNameRef p_other_name)
{
	return MCNameIsEqualTo(getname(), p_other_name, kMCCompareCaseless);
}

void MCObject::setname(MCNameRef p_new_name)
{
	MCNameDelete(_name);
	/* UNCHECKED */ MCNameClone(p_new_name, _name);
}

void MCObject::setname_cstring(const char *p_new_name)
{
	MCNameDelete(_name);
	/* UNCHECKED */ MCNameCreateWithCString(p_new_name, _name);
}

void MCObject::setscript_cstring(const char *cstring)
{
	MCStringRef t_script;
	/* UNCHECKED */ MCStringCreateWithCString(cstring, t_script);
	
	MCValueAssign(_script, t_script);
}

void MCObject::open()
{
	if (opened++ != 0)
		return;

	if (obj_id == 0 && parent != nil)
		obj_id = getstack()->newid();

	// MW-2012-02-14: [[ FontRefs ]] Map the object's font.
	mapfont();

	for (uint32_t i = 0 ; i < ncolors ; i++)
		MCscreen->alloccolor(colors[i]);

	for (uint32_t i = 0 ; i < npixmaps ; i++)
		pixmaps[i] = MCpatterns->allocpat(pixmapids[i], this);
}

void MCObject::close()
{
	if (opened == 0 || --opened != 0)
		return;

	if (state & CS_MENU_ATTACHED)
		closemenu(False, True);

	for (uint32_t i = 0 ; i < npixmaps ; i++)
		MCpatterns->freepat(pixmaps[i]);

	// MW-2012-02-14: [[ FontRefs ]] Unmap the object's font.
	unmapfont();

	if (state & CS_SELECTED)
		MCselected->remove(this);

    // MM-2012-05-32: [[ Bug ]] Make sure the closed object is not the drag target or source.  
    //      Causes crash on drag drop if target object no longer exists.
	if (this == MCdragdest)
		MCdragdest = nil;
	
	if (this == MCdragsource)
		MCdragsource = nil;
	
	if (MCfreescripts && scriptdepth == 0 && hlist != NULL && !hlist->hasvars())
	{
		delete hlist;
		hlist = NULL;
	}
}

void MCObject::kfocus()
{}

Boolean MCObject::kfocusnext(Boolean top)
{
	if (!(flags & F_TRAVERSAL_ON) || state & CS_KFOCUSED
	        || !(flags & F_VISIBLE || MCshowinvisibles) || flags & F_DISABLED)
		return False;
	return True;
}

Boolean MCObject::kfocusprev(Boolean bottom)
{
	if (!(flags & F_TRAVERSAL_ON) || state & CS_KFOCUSED
	        || !(flags & F_VISIBLE || MCshowinvisibles) || flags & F_DISABLED)
		return False;
	return True;
}

void MCObject::kunfocus()
{}

Boolean MCObject::kdown(MCStringRef p_string, KeySym key)
{
	MCAutoStringRef t_string;
	/* UNCHECKED */ MCStringFormat(&t_string, "%d", key);
	if (message_with_valueref_args(MCM_raw_key_down, *t_string) == ES_NORMAL)
		return True;
	if (key >= XK_F1 && key <= XK_F35)
	{
		MCAutoStringRef t_cstring;
		/* UNCHECKED */ MCStringFormat(&t_cstring, "%d", key - XK_F1 + 1);
		if (message_with_valueref_args(MCM_function_key, *t_cstring) == ES_NORMAL)
			return True;
		if (key == XK_F1 && message_with_valueref_args(MCM_help, p_string) == ES_NORMAL)
			return True;
		//return False;
	}
	switch (key)
	{
	//case XK_F1:
	case XK_osfHelp:
		if (message(MCM_help) == ES_NORMAL)
			return True;
		break;
	case XK_Tab:
		if (message(MCM_tab_key) == ES_NORMAL)
			return True;
		if (MCmodifierstate & MS_SHIFT)
			getcard()->kfocusprev(False);
		else
			getcard()->kfocusnext(False);
		break;
	case XK_Return:
		if (message(MCM_return_key) == ES_NORMAL)
			return True;
		break;
	case XK_KP_Enter:
		if (message(MCM_enter_key) == ES_NORMAL)
			return True;
		break;
	case XK_Escape:
		if (message(MCM_escape_key) == ES_NORMAL)
			return True;
		break;
	case XK_Delete:
		if (MCmodifierstate & MS_SHIFT)
		{
			if (message(MCM_cut_key) == ES_NORMAL)
				return True;
		}
		else
			if (message(MCM_delete_key) == ES_NORMAL)
				return True;
		break;
	case XK_BackSpace:
		if (MCmodifierstate & MS_MOD1)
		{
			if (message(MCM_undo_key) == ES_NORMAL)
				return True;
		}
		else
			if (message(MCM_backspace_key) == ES_NORMAL)
				return True;
		break;
	case XK_osfUndo:
		if (message(MCM_undo_key) == ES_NORMAL)
			return True;
		break;
	case XK_osfCut:
		if (message(MCM_cut_key) == ES_NORMAL)
			return True;
		break;
	case XK_osfCopy:
		if (message(MCM_copy_key) == ES_NORMAL)
			return True;
		break;
	case XK_osfPaste:
		if (message(MCM_paste_key) == ES_NORMAL)
			return True;
		break;
	case XK_Insert:
		if (MCmodifierstate & MS_CONTROL)
		{
			if (message(MCM_copy_key) == ES_NORMAL)
				return True;
		}
		else
			if (MCmodifierstate & MS_SHIFT)
			{
				if (message(MCM_paste_key) == ES_NORMAL)
					return True;
			}
		break;
	case XK_Left:
		if (message_with_valueref_args(MCM_arrow_key, MCSTR("left")) == ES_NORMAL)
			return True;
		break;
	case XK_Right:
		if (message_with_valueref_args(MCM_arrow_key, MCSTR("right")) == ES_NORMAL)
			return True;
		break;
	case XK_Up:
		if (message_with_valueref_args(MCM_arrow_key, MCSTR("up")) == ES_NORMAL)
			return True;
		break;
	case XK_Down:
		if (message_with_valueref_args(MCM_arrow_key, MCSTR("down")) == ES_NORMAL)
			return True;
		break;
	default:
		MCAutoStringRef t_string;
			
		// Special keys as their number converted to a string, the rest by value
		if (key > 0x7F && (key & XK_Class_mask) == XK_Class_compat)
			/* UNCHECKED */ MCStringFormat(&t_string, "%ld", key);
		else
			t_string = p_string;
			
		if (MCmodifierstate & MS_CONTROL)
<<<<<<< HEAD
=======
        {
>>>>>>> 4eea8ace
			if (message_with_valueref_args(MCM_command_key_down, *t_string) == ES_NORMAL)
				return True;
				
		else if (MCmodifierstate & MS_MOD1)
<<<<<<< HEAD
				if (message_with_valueref_args(MCM_option_key_down, *t_string) == ES_NORMAL)
				return True;
#ifdef _MACOSX
		else if (MCmodifierstate & MS_MAC_CONTROL)
			if (message_with_valueref_args(MCM_control_key_down, *t_string) == ES_NORMAL)
				return True;
#endif
		else
			if (message_with_valueref_args(MCM_key_down, p_string) == ES_NORMAL)
				return True;
=======
        {
				if (message_with_valueref_args(MCM_option_key_down, *t_string) == ES_NORMAL)
				return True;
        }
#ifdef _MACOSX
		else if (MCmodifierstate & MS_MAC_CONTROL)
        {
			if (message_with_valueref_args(MCM_control_key_down, *t_string) == ES_NORMAL)
				return True;
        }
#endif
		else
        {
			if (message_with_valueref_args(MCM_key_down, p_string) == ES_NORMAL)
				return True;
        }
>>>>>>> 4eea8ace
		break;
	}

	if ((key > 0xFF || (MCmodifierstate & (MS_CONTROL | MS_MAC_CONTROL | MS_ALT))) && MCstacks->doaccelerator(key))
		return true;

	if (!MCemacskeys && MCmodifierstate & MS_CONTROL)
	{
		switch (key)
		{
		case XK_C:
		case XK_c:
			if (message(MCM_copy_key) == ES_NORMAL)
				return True;
			break;
		case XK_V:
		case XK_v:
			if (message(MCM_paste_key) == ES_NORMAL)
				return True;
			break;
		case XK_X:
		case XK_x:
			if (message(MCM_cut_key) == ES_NORMAL)
				return True;
			break;
		case XK_Z:
		case XK_z:
			if (message(MCM_undo_key) == ES_NORMAL)
				return True;
			break;
		}
	}
	if (state & CS_MENU_ATTACHED && attachedmenu != NULL)
	{
		MCStack *oldmenu = attachedmenu;
		MCAutoStringRef t_pick;
		uint2 mh;
		switch (key)
		{
		case XK_Escape:
			closemenu(True, True);
			return True;
		case XK_space:
		case XK_Return:
		case XK_KP_Enter:
			closemenu(False, True);
			oldmenu->menukdown(p_string, key, &t_pick, mh);
			message_with_args(MCM_mouse_up, Button1);
			return True;
		default:
			MCButton *mbptr = attachedmenu->findmnemonic(key);
			if (mbptr != NULL)
			{
				closemenu(False, True);
				oldmenu->menukdown(p_string, key, &t_pick, mh);
				mbptr->activate(False, key);
				message_with_args(MCM_mouse_up, Button1);
				return True;
			}
		}
	}
	return False;
}

Boolean MCObject::kup(MCStringRef p_string, KeySym key)
{
	MCAutoStringRef t_string;
	/* UNCHECKED */ MCStringFormat(&t_string, "%d", key);
	if (message_with_valueref_args(MCM_raw_key_up, *t_string) == ES_NORMAL)
		return True;

	// MW-2005-08-31: We need an unsigned comparison here - otherwise accented characters
	//   don't trigger a keyup!
	// OK-2010-04-01: [[Bug 6215]] - Need to also check for arrow keys here using the KeySym
	//   as they don't have an ascii code.
	// TODO: filter out the C1 control codes too
	if (key >= 32 && key != 127 && key != XK_Left && key != XK_Right && key != XK_Up && key != XK_Down)
		if (message_with_valueref_args(MCM_key_up, p_string) == ES_NORMAL)
			return True;
	return False;
}

Boolean MCObject::mfocus(int2 x, int2 y)
{
	if (state & CS_MENU_ATTACHED && attachedmenu != NULL)
	{
		int2 tx = x;
		int2 ty = y;
		getstack()->translatecoords(attachedmenu, tx, ty);
		attachedmenu->mfocus(tx, ty);
		return True;
	}
	else
		return False;
}

void MCObject::mdrag(void)
{
	message(MCM_drag_start);
	MCdragtargetptr = this;
}

void MCObject::mfocustake(MCControl *target)
{
	parent->mfocustake(target);
}

void MCObject::munfocus()
{}

Boolean MCObject::mdown(uint2 which)
{
	if (state & CS_MENU_ATTACHED)
	{
		int2 tx = MCmousex;
		int2 ty = MCmousey;
		getstack()->translatecoords(attachedmenu, tx, ty);
		if (!MCU_point_in_rect(attachedmenu->getcard()->getrect(),
		                       tx - 1, ty - 1))
		{
			MCButton *focused = (MCButton *)attachedmenu->getcurcard()->getmfocused();

			while (focused != NULL && focused->gettype() == CT_BUTTON
			        && focused->getmenumode() == WM_CASCADE)
			{
				tx = MCmousex;
				ty = MCmousey;
				getstack()->translatecoords(focused->getmenu(), tx, ty);
				if (MCU_point_in_rect(focused->getmenu()->getcurcard()->getrect(),
				                      tx - 1, ty - 1))
				{
					state |= CS_MFOCUSED;
					return True;
				}
				focused = (MCButton *)focused->getmenu()->getcurcard()->getmfocused();
			}
			closemenu(False, True);
			state &= ~CS_MFOCUSED;
			return False;
		}
		else
		{
			state |= CS_MFOCUSED;
			attachedmenu->mdown(which);
			return True;
		}
	}
	else
		return False;
}

extern bool MCmenupoppedup;
Boolean MCObject::mup(uint2 which)
{
	if (state & CS_MENU_ATTACHED)
	{
		if (MCU_abs(MCmousex - startx) < MCdoubledelta
		        && MCU_abs(MCmousey - starty) < MCdoubledelta)
			return True;
		state &= ~CS_MFOCUSED;
		MCButton *focused = (MCButton *)attachedmenu->getcurcard()->getmfocused();
		if (focused != NULL && focused->gettype() == CT_BUTTON
		        && focused->getmenumode() == WM_CASCADE)
		{
			focused->mup(which); // send mup directly to cascade button
			closemenu(True, True);
		}
		else
		{
			MCStack *oldmenu = attachedmenu;
			closemenu(True, True);
			MCAutoStringRef t_pick;
			uint2 menuhistory;
			MCmenupoppedup = true;
			oldmenu->menumup(which, &t_pick, menuhistory);
			MCmenupoppedup = false;
		}
		return True;
	}
	else
		return False;
}

Boolean MCObject::doubledown(uint2 which)
{
	return False;
}

Boolean MCObject::doubleup(uint2 which)
{
	return False;
}

void MCObject::timer(MCNameRef mptr, MCParameter *params)
{
	if (MCNameIsEqualTo(mptr, MCM_idle, kMCCompareCaseless))
	{
		if (opened && hashandlers & HH_IDLE
		        && getstack()->gettool(this) == T_BROWSE)
			if (message(mptr, params, True, True) == ES_ERROR)
				senderror();
			else
				MCscreen->addtimer(this, MCM_idle, MCidleRate);
	}
	else
	{
		MCHandler handler(HT_MESSAGE);
		handler.clearpass(); // detect passed messages
		Exec_stat stat = message(mptr, params, True, True);
		if (stat == ES_NOT_HANDLED && !handler.getpass())
		{
			MCAutoStringRef tptr;
			MCAutoStringRef t_mptr_string;
            
            t_mptr_string = MCNameGetString(mptr);
            
			if (params != nil)
			{
				MCExecPoint ep(this, NULL, NULL);
				params->eval(ep);
                MCAutoStringRef t_value;
				ep . copyasstringref(&t_value);
				MCStringFormat(&t_mptr_string, "%@ %@", mptr, *t_value);
			}
			
			MCHandler *t_handler;
			t_handler = findhandler(HT_MESSAGE, mptr);
			if (t_handler == NULL || !t_handler -> isprivate())
				domess(*t_mptr_string);

		}
		if (stat == ES_ERROR && !MCNameIsEqualTo(mptr, MCM_error_dialog, kMCCompareCaseless))
			senderror();
	}
}

uint2 MCObject::gettransient() const
{
	return 0;
}

void MCObject::setrect(const MCRectangle &nrect)
{
	rect = nrect;
}

void MCObject::select()
{
	state |= CS_SELECTED;
}

void MCObject::deselect()
{
	state &= ~CS_SELECTED;
}

Boolean MCObject::del()
{
	fprintf(stderr, "Object: ERROR tried to delete %s\n", getname_cstring());
	return False;
}

void MCObject::paste(void)
{
	fprintf(stderr, "Object: ERROR tried to paste %s\n", getname_cstring());
}

void MCObject::undo(Ustruct *us)
{
	fprintf(stderr, "Object: ERROR tried to undo %s\n", getname_cstring());
}

void MCObject::freeundo(Ustruct *us)
{}

MCStack *MCObject::getstack()
{
	if (parent == NULL)
		return MCdefaultstackptr;
	return parent->getstack();
}

Exec_stat MCObject::exechandler(MCHandler *hptr, MCParameter *params)
{
	Exec_stat stat;
	if (MCcheckstack && MCU_abs(MCstackbottom - (char *)&stat) > MCrecursionlimit)
	{
		MCeerror->add(EE_RECURSION_LIMIT, 0, 0);
		MCerrorptr = this;
		return ES_ERROR;
	}

	if (MCmessagemessages)
		sendmessage(hptr -> gettype(), hptr -> getname(), True);
	
	scriptdepth++;
	if (scriptdepth == 255)
		MCfreescripts = False; // prevent recursion wrap
	MCExecPoint ep(this, hlist, hptr);
	MCExecContext ctxt(ep);
	if (MCtracestackptr != NULL && MCtracereturn)
	{
		Boolean oldtrace = MCtrace;
		if (MCtracestackptr == getstack())
			MCtrace = True;
		stat = hptr->exec(ep, params);
		if (MCtrace && !oldtrace)
		{
			MCB_done(ctxt);
			MCtrace = False;
		}
	}
	else
		stat = hptr->exec(ep, params);
	if (stat == ES_ERROR)
	{
		// MW-2011-06-23: [[ SERVER ]] If the handler has a file index, it
		//   isn't attached to an object. So record the error slightly
		//   differently.
		if (hptr -> getfileindex() == 0)
		{
			MCExecPoint ep(this, NULL, NULL);
			getprop(0, P_LONG_ID, ep, False);
			MCeerror->add(EE_OBJECT_NAME, 0, 0, ep.getsvalue());
		}
		else
		{
			char t_buffer[U2L];
			sprintf(t_buffer, "%u", hptr -> getfileindex());
			MCeerror -> add(EE_SCRIPT_FILEINDEX, 0, 0, t_buffer);
		}
	}
	scriptdepth--;

	return stat;
}

Exec_stat MCObject::execparenthandler(MCHandler *hptr, MCParameter *params, MCParentScriptUse *parentscript)
{
	Exec_stat stat;
	if (MCcheckstack && MCU_abs(MCstackbottom - (char *)&stat) > MCrecursionlimit)
	{
		MCeerror->add(EE_RECURSION_LIMIT, 0, 0);
		MCerrorptr = this;
		return ES_ERROR;
	}

	if (MCmessagemessages)
		sendmessage(hptr -> gettype(), hptr -> getname(), True);

	scriptdepth++;
	if (scriptdepth == 255)
		MCfreescripts = False; // prevent recursion wrap
	MCObject *t_parentscript_object = parentscript->GetParent()->GetObject();
	t_parentscript_object->scriptdepth++;
	if (t_parentscript_object->scriptdepth == 255)
		MCfreescripts = False; // prevent recursion wrap

	MCExecPoint ep(this, t_parentscript_object -> hlist, hptr);
	MCExecContext ctxt(ep);
	ep.setparentscript(parentscript);
	if (MCtracestackptr != NULL && MCtracereturn)
	{
		Boolean oldtrace = MCtrace;
		if (MCtracestackptr == getstack())
			MCtrace = True;
		stat = hptr->exec(ep, params);
		if (MCtrace && !oldtrace)
		{
			MCB_done(ctxt);
			MCtrace = False;
		}
	}
	else
		stat = hptr->exec(ep, params);
	if (stat == ES_ERROR)
	{
		MCExecPoint ep(this, NULL, NULL);
		parentscript -> GetParent() -> GetObject() -> getprop(0, P_LONG_ID, ep, False);
		MCeerror->add(EE_OBJECT_NAME, 0, 0, ep.getsvalue());
	}
	scriptdepth--;
	t_parentscript_object->scriptdepth--;

	return stat;
}

// MW-2012-08-08: [[ BeforeAfter ]] This handler looks for the given handler type
//   in a parentScript, if any, and executes it if found. [ Inherited parentscripts
//   should be ignored for now as the semantics for those is not clear ].
Exec_stat MCObject::handleparent(Handler_type p_handler_type, MCNameRef p_message, MCParameter *p_parameters)
{	
	Exec_stat t_stat;
	t_stat = ES_NOT_HANDLED;

	// Fetch the first parentScript (Use).
	MCParentScriptUse *t_parentscript;
	t_parentscript = parent_script;

	// Loop until the chain is exhausted. (Note that this is the chain of
	// parentScript USES - it lies parallel the chain of parentScript
	// properties).
	while(t_parentscript != NULL)
	{
		// Fetch the object containing the script of this parentScript
		MCObject *t_parent_object;
		t_parent_object = t_parentscript -> GetParent() -> GetObject();

		// If the parent object hasn't been resolved, we are done.
		if (t_parent_object == NULL)
			break;

		// Make sure the parent object's script is compiled.
		t_parent_object -> parsescript(True);

		// If it has handlers, we have something to search, otherwise
		// continue to the next parentScript.
		if (t_parent_object -> hlist != NULL)
		{
			// Search for the handler in the parent object's handler list.
			MCHandler *t_parent_handler;
			if (t_parent_object -> hlist -> findhandler(p_handler_type, p_message, t_parent_handler) == ES_NORMAL)
			{
				// If the handler is not private then execute it.
				if (!t_parent_handler -> isprivate())
				{
					// Execute the handler we have found in parent context
					t_stat = execparenthandler(t_parent_handler, p_parameters, t_parentscript);

					// If the execution didn't fall through due to passing.
					if (t_stat != ES_PASS && t_stat != ES_NOT_HANDLED)
						return t_stat;
				}
			}
		}

		// Move to the next parentScript in the chain.
		t_parentscript = t_parent_object -> parent_script;

#ifndef FEATURE_INHERITED_PARENTSCRIPTS
		break;
#endif
	}

	return t_stat;
}

// MW-2009-01-29: [[ Bug ]] Cards and stack parentScripts don't work.
// This method first looks for a handler for the given message in its own script,
// and executes it. If one is not found, or the message is passed, it moves onto
// the parentScript of the object.
Exec_stat MCObject::handleself(Handler_type p_handler_type, MCNameRef p_message, MCParameter* p_parameters)
{	
	Exec_stat t_stat;
	t_stat = ES_NOT_HANDLED;

	// Make sure this object has its script compiled.
	parsescript(True);

	// MW-2012-08-08: [[ BeforeAfter ]] If we have a parentScript then see if there
	//   is a before handler to execute.
	if (p_handler_type == HT_MESSAGE && parent_script != nil)
	{
		// Try to invoke a before handler.
		t_stat = handleparent(HT_BEFORE, p_message, p_parameters);
		
		// If we encountered an exit all or error, we are done.
		if (t_stat == ES_ERROR || t_stat == ES_EXIT_ALL)
			return t_stat;
	}

	// If this object has handlers, then look for the required handler there
	// first.
	Exec_stat t_main_stat;
	t_main_stat = ES_NOT_HANDLED;
	if (hlist != NULL)
	{
		// Search for the handler in this object's handler list.
		MCHandler *t_handler;
		if (hlist -> findhandler(p_handler_type, p_message, t_handler) == ES_NORMAL)
		{
			// If the handler is not private, then execute it
			if (!t_handler -> isprivate())
			{
				// Execute the handler we have found.
				t_main_stat = exechandler(t_handler, p_parameters);

				// If there was an error we are done.
				if (t_stat == ES_ERROR)
					return t_main_stat;
			}
		}
	}
	
	// If the object has a parent script and the object's handler passed (or wasn't
	// handled) then try the parenscript.
	if (parent_script != nil && (t_main_stat == ES_PASS || t_main_stat == ES_NOT_HANDLED))
	{
		t_main_stat = handleparent(p_handler_type, p_message, p_parameters);
		if (t_main_stat == ES_ERROR)
			return t_main_stat;
	}
	
	// MW-2012-08-08: [[ BeforeAfter ]] If we have a parentScript then see if there
	//   is an after handler to execute.
	if (p_handler_type == HT_MESSAGE && parent_script != nil)
	{
		// Try to invoke after handler.
		t_stat = handleparent(HT_AFTER, p_message, p_parameters);
		
		// If we encountered an exit all or error, we are done.
		if (t_stat == ES_ERROR || t_stat == ES_EXIT_ALL)
			return t_stat;
	}

	// Return the result of executing the main handler in the object
	return t_main_stat;
}

Exec_stat MCObject::handle(Handler_type htype, MCNameRef mess, MCParameter *params, MCObject *pass_from)
{
	// MW-2009-01-28: [[ Bug ]] Card and stack parentScripts don't work.
	// First attempt to handle the message with the script and parentScript of this
	// object.
	Exec_stat stat;
	stat = handleself(htype, mess, params);

	if (pass_from != nil && parent != NULL)
	{
		if (stat == ES_PASS || stat == ES_NOT_HANDLED)
		{
			Exec_stat oldstat = stat;
			stat = parent->handle(htype, mess, params, this);
			if (oldstat == ES_PASS && stat == ES_NOT_HANDLED)
				stat = ES_PASS;
		}
	}

	if (stat == ES_ERROR && MCerrorptr == NULL)
		MCerrorptr = this;

	return stat;
}

void MCObject::closemenu(Boolean kfocus, Boolean disarm)
{
	if (state & CS_MENU_ATTACHED)
	{
		MCscreen->ungrabpointer();
		state &= ~CS_MENU_ATTACHED;
		MCdispatcher->removemenu();
		// MW-2011-08-18: [[ Layers ]] Invalidate the whole object.
		if (gettype() >= CT_GROUP)
			static_cast<MCControl *>(this) -> layer_redrawall();
		if (kfocus && !(state & CS_MFOCUSED))
		{
			attachedmenu->setstate(True, CS_KFOCUSED); // override state
			attachedmenu->kunfocus();
		}
		MCButton *focused = (MCButton *)attachedmenu->getcurcard()->getmfocused();
		if (focused != NULL && focused->gettype() == CT_BUTTON
		        && focused->getmenumode() == WM_CASCADE)
			focused->closemenu(kfocus, disarm);
		attachedmenu->close();
		attachedmenu = NULL;
		menudepth--;
		if (MCmenuobjectptr == this)
			MCmenuobjectptr = NULL;
	}
}

void MCObject::recompute()
{
}

const MCRectangle& MCObject::getrect(void) const
{
	return rect;
}

MCRectangle MCObject::getrectangle(bool p_effective) const
{
    if (!p_effective)
        return getrect();
    
    MCRectangle t_rect = getrect();
    MCU_reduce_rect(t_rect, gettransient());
    return t_rect;
}

bool MCObject::changeflag(bool setting, uint32_t mask)
{
	if (setting && !(flags & mask))
	{
		flags |= mask;
		return true;
	}
	
	if (!setting && (flags & mask))
	{
		flags &= ~mask;
		return true;
	}

	return false;
}

bool MCObject::changeextraflag(bool setting, uint32_t mask)
{
	if (setting && !(extraflags & mask))
	{
		extraflags |= mask;
		return true;
	}
	
	if (!setting && (extraflags & mask))
	{
		extraflags &= ~mask;
		return true;
	}

	return false;
}

bool MCObject::changestate(bool setting, uint32_t mask)
{
	if (setting && !(state & mask))
	{
		state |= mask;
		return true;
	}
	
	if (!setting && (state & mask))
	{
		state &= ~mask;
		return true;
	}

	return false;
}

void MCObject::setflag(uint4 on, uint4 flag)
{
	if (on)
		flags |= flag;
	else
		flags &= ~flag;
}

void MCObject::setextraflag(uint4 on, uint4 flag)
{
	if (on)
		extraflags |= flag;
	else
		extraflags &= ~flag;
}

void MCObject::setstate(Boolean on, uint4 newstate)
{
	if (on)
		state |= newstate;
	else
		state &= ~newstate;
}



Exec_stat MCObject::setsprop(Properties which, MCStringRef s)
{
	MCExecPoint ep(this, NULL, NULL);
	ep.setvalueref(s);
	return setprop(0, which, ep, False);
}

void MCObject::help()
{
	message(MCM_help);
	MCcurtool = MColdtool;
	getstack()->resetcursor(True);
}

MCCard *MCObject::getcard(uint4 cid)
{
	if (cid == 0)
		return getstack()->getchild(CT_THIS, kMCEmptyString, CT_CARD);
	return getstack()->getcardid(cid);
}

Window MCObject::getw()
{
	return getstack()->getwindow();
}

MCParentScript *MCObject::getparentscript(void) const
{
	return parent_script != NULL ? parent_script -> GetParent() : NULL;
}

Boolean MCObject::isvisible()
{
	MCObject *p = this;
	while (p->parent != NULL && p->parent->gettype() == CT_GROUP)
	{
		if (!(p->flags & F_VISIBLE))
			return False;
		p = p->parent;
	}
	return (p->flags & F_VISIBLE) != 0;
}

Boolean MCObject::resizeparent()
{
	if (parent != NULL && parent->gettype() == CT_GROUP)
	{
		MCGroup *gptr = (MCGroup *)parent;
		// MM-2012-09-05: [[ Property Listener ]] Moving/resizing an object within a group will potentially effect the location/rect properties of the group.
		if (gptr->computeminrect((state & (CS_MOVE | CS_SIZE)) != 0))
		{
			if (state & CS_MOVE)
				gptr -> signallisteners(P_LOCATION);
			else
				gptr -> signallisteners(P_RECTANGLE);
			return True;
		} else 
			return False;
	}
	return False;
}

Boolean MCObject::getforecolor(uint2 di, Boolean rev, Boolean hilite,
                               MCColor &c, Pixmap &pix,
                               int2 &x, int2 &y, MCDC *dc, MCObject *o)
{
	uint2 i;
	if (dc->getdepth() > 1)
	{
		Boolean hasindex = getcindex(di, i);
		if (hasindex && colors[i].pixel != MAXUINT4)
		{
			c = colors[i];
			return True;
		}
		else
			if (getpindex(di, i))
			{
				pix = pixmaps[i];

				if (gettype() == CT_STACK)
					x = y = 0;
				else
				{
					x = rect.x;
					y = rect.y;
				}
				return False;
			}
			else
			{
				if (di == DI_FORE && flags & F_DISABLED)
				{
					c = dc->getgray();
					return True;
				}
				if (MClook != LF_MOTIF && hilite && flags & F_OPAQUE
				        && !(flags & F_DISABLED))
				{
					if (di == DI_BACK)
						c = dc->getwhite();
					else
						parent->getforecolor(di, rev, False, c, pix, x, y, dc, o);
					return True;
				}
				if (parent && parent != MCdispatcher)
					return parent->getforecolor(di, rev, False, c, pix, x, y, dc, o);
			}
	}

	switch (di)
	{

	case DI_TOP:
		rev = !rev;
	case DI_BOTTOM:
	case DI_FORE:
		if (rev)
			c = dc->getwhite();
		else
			c = dc->getblack();
		break;
	case DI_BACK:
#ifdef _MACOSX
		if (IsMacLFAM() && dc -> gettype() != CONTEXT_TYPE_PRINTER)
		{
			extern Pixmap MCMacThemeGetBackgroundPixmap(Window_mode mode, Boolean active);
			x = 0;
			y = 0;
			pix = MCMacThemeGetBackgroundPixmap(o -> getstack() -> getmode(), True);
			if (pix != DNULL)
				return False;
		}
#endif
		c = dc->getbg();
		break;
	case DI_HILITE:
		c = o->gettype() == CT_BUTTON ? MCaccentcolor : MChilitecolor;
		break;
	case DI_FOCUS:
		{
			MCColor *syscolors = MCscreen->getaccentcolors();
			if (syscolors != NULL)
				c = syscolors[3];
			else
				c = MCaccentcolor;
		}
		break;
	default:
		c = dc->getblack();
		break;
	}
	return True;
}

void MCObject::setforeground(MCDC *dc, uint2 di, Boolean rev, Boolean hilite)
{
	uint2 idi = di;
	if (rev)
	{
		switch (idi)
		{
		case DI_TOP:
			idi = DI_BOTTOM;
			break;
		case DI_BOTTOM:
			idi = DI_TOP;
			break;
		case DI_BACK:
			idi = DI_HILITE;
			break;
		default:
			break;
		}
		rev = False;
	}

	MCColor color;
	Pixmap pix;
	int2 x, y;
	if (getforecolor(idi, rev, hilite, color, pix, x, y, dc, this))
	{
		MCColor fcolor;
		if (dc->getdepth() == 1 && di != DI_BACK
		        && getforecolor((state & CS_HILITED && flags & F_OPAQUE)
		                        ? DI_HILITE : DI_BACK, False, False, fcolor,
		                        pix, x, y, dc, this)
		        && color.pixel == fcolor.pixel)
			color.pixel ^= 1;
		dc->setforeground(color);
		dc->setfillstyle(FillSolid, DNULL, 0, 0);
	}
	else if (pix == DNULL)
		dc->setfillstyle(FillStippled, DNULL, 0, 0);
	else
	{
		// MW-2011-09-22: [[ Layers ]] Check to see if the object is on a dynamic
		//   layer. If it is we use the object's origin; rather than the inherited
		//   one.
		MCObject *t_parent;
		t_parent = this;
		while(t_parent -> gettype() >= CT_GROUP)
		{
			// We use the layermode hint rather than the effective setting, as this
			// gives greater consistency of output.
			if (((MCControl *)t_parent) -> layer_getmodehint() != kMCLayerModeHintStatic)
			{
				x = rect . x;
				y = rect . y;
				break;
			}

			t_parent = t_parent -> getparent();
		}

		dc->setfillstyle(FillTiled, pix, x, y);
	}
}

#ifdef LEGACY_EXEC 
Boolean MCObject::setcolor(uint2 index, const MCString &data)
{
	uint2 i, j;
	if (data.getlength() == 0)
	{
		if (getcindex(index, i))
			destroycindex(index, i);
	}
	else
	{
		if (!getcindex(index, i))
		{
			i = createcindex(index);
			colors[i].red = colors[i].green = colors[i].blue = 0;
			if (opened)
				MCscreen->alloccolor(colors[i]);
		}
		MCColor oldcolor = colors[i];
		if (!MCscreen->parsecolor(data, &colors[i], &colornames[i]))
		{
			MCeerror->add
			(EE_OBJECT_BADCOLOR, 0, 0, data);
			return False;
		}
		j = i;
		if (getpindex(index, j))
		{
			if (opened)

				MCpatterns->freepat(pixmaps[j]);
			destroypindex(index, j);
		}
		if (opened)
			MCscreen->alloccolor(colors[i]);
	}
	return True;
}

Boolean MCObject::setcolors(const MCString &data)
{
	uint2 i, j, index;
	MCColor newcolors[8];
	char *newcolornames[8];
	for (i = 0 ; i < 8 ; i++)
		newcolornames[i] = NULL;
	if (!MCscreen->parsecolors(data, newcolors, newcolornames, 8))
	{
		MCeerror->add
		(EE_OBJECT_BADCOLORS, 0, 0, data);
		return False;
	}
	for (index = DI_FORE ; index <= DI_FOCUS ; index++)
	{
		// MW-2013-02-21: [[ Bug 10683 ]] Only clear the pattern if we are actually
		//   setting a color.
		if (newcolors[index] . flags != 0)
		{
			if (getpindex(index, j))
			{
				if (opened)
					MCpatterns->freepat(pixmaps[j]);
				destroypindex(index, j);
			}
		}
		if (!getcindex(index, i))
		{
			if (newcolors[index].flags)
			{
				i = createcindex(index);
				colors[i] = newcolors[index];
				if (opened)
					MCscreen->alloccolor(colors[i]);
				colornames[i] = newcolornames[index];
			}
		}
		else
		{
			if (newcolors[index].flags)
			{
				delete colornames[i];
				if (opened)
				{
					colors[i] = newcolors[index];
					MCscreen->alloccolor(colors[i]);
				}
				colornames[i] = newcolornames[index];
			}
			else
				destroycindex(index, i);
		}
	}
	return True;
}
#endif

Boolean MCObject::setpattern(uint2 newpixmap, MCStringRef data)
{
	uint2 i;
	bool t_isopened;
	t_isopened = (opened != 0) || (gettype() == CT_STACK && static_cast<MCStack*>(this)->getextendedstate(ECS_ISEXTRAOPENED));
	if (MCStringIsEmpty(data))
	{
		if (getpindex(newpixmap, i))
		{
			if (t_isopened)
				MCpatterns->freepat(pixmaps[i]);
			destroypindex(newpixmap, i);
		}
	}
	else
	{
		uint4 newid;
		if (!MCU_stoui4(data, newid))
		{
			MCeerror->add
			(EE_OBJECT_PIXMAPNAN, 0, 0, data);
			return False;
		}
		if (!getpindex(newpixmap, i))
			i = createpindex(newpixmap);
		else
			if (t_isopened)
				MCpatterns->freepat(pixmaps[i]);
		if (newid < PI_PATTERNS)
			newid += PI_PATTERNS;
		pixmapids[i] = newid;
		if (t_isopened)
			pixmaps[i] = MCpatterns->allocpat(pixmapids[i], this);
		if (getcindex(newpixmap, i))
			destroycindex(newpixmap, i);
		}
	return True;
}

Boolean MCObject::setpatterns(MCStringRef data)
{
	char *string = strdup(MCStringGetCString(data));
	char *sptr = string;
	uint2 p;
	Boolean done = False;
	for (p = P_FORE_PATTERN ; p <= P_FOCUS_PATTERN ; p++)
	{
		char *eptr;
		if ((eptr = strchr(sptr, '\n')) != NULL)
			*eptr++ = '\0';
		else
			eptr = &sptr[strlen(sptr)];
        
        MCAutoStringRef t_sptr;
        /* UNCHECKED */ MCStringCreateWithCString(sptr, &t_sptr);
		if (!setpattern(p - P_FORE_PATTERN, *t_sptr))
		{
			delete string;
			return False;
		}
		sptr = eptr;
	}
	delete string;
	return True;
}

Boolean MCObject::getcindex(uint2 di, uint2 &i)
{
	i = 0;
	uint2 j = DF_FORE_COLOR;
	while (di--)
	{
		if (dflags & j)
			i++;
		j <<= 1;
	}
	if (dflags & j)
		return True;
	else
		return False;
}

uint2 MCObject::createcindex(uint2 di)
{
	MCColor *oldcolors = colors;
	MCStringRef *oldnames = colornames;
	ncolors++;
	colors = new MCColor[ncolors];
	colornames = new MCStringRef[ncolors];
	uint2 ri = 0;
	uint2 i = 0;
	uint2 c = 0;
	uint2 oc = 0;
	uint2 m = DF_FORE_COLOR;
	while (c < ncolors)
	{
		if (i == di)
		{
			dflags |= m;
			colornames[c] = nil;
			ri = c++;
		}
		else
			if (dflags & m)
			{
				colors[c] = oldcolors[oc];
				colornames[c++] = oldnames[oc++];
			}
		i++;
		m <<= 1;
	}
	if (oldcolors != NULL)
	{
		delete oldcolors;
		delete oldnames;
	}
	return ri;
}

void MCObject::destroycindex(uint2 di, uint2 i)
{
	if (colornames[i] != nil)
	{
		MCValueRelease(colornames[i]);
		colornames[i] = nil;
	}
	
	ncolors--;
	while (i < ncolors)
	{
		colors[i] = colors[i + 1];
		colornames[i] = colornames[i + 1];
		i++;
	}
	uint2 m = DF_FORE_COLOR;
	for (i = 0 ; i < di ; i++)
		m <<= 1;
	dflags &= ~m;
}

Boolean MCObject::getpindex(uint2 di, uint2 &i)
{
	i = 0;
	uint2 j = DF_FORE_PATTERN;
	while (di--)
	{
		if (dflags & j)
			i++;
		j <<= 1;
	}
	if (dflags & j)
		return True;
	else
		return False;
}

uint2 MCObject::createpindex(uint2 di)
{
	uint4 *oldpixmapids = pixmapids;
	Pixmap *oldpixmaps = pixmaps;
	npixmaps++;
	pixmapids = new uint4[npixmaps];
	pixmaps = new Pixmap[npixmaps];
	uint2 ri = 0;
	uint2 i = 0;
	uint2 p = 0;
	uint2 op = 0;
	uint2 m = DF_FORE_PATTERN;
	while (p < npixmaps)
	{
		if (i == di)
		{
			dflags |= m;
			ri = p++;
		}
		else
			if (dflags & m)
			{
				pixmapids[p] = oldpixmapids[op];
				pixmaps[p++] = oldpixmaps[op++];
			}
		i++;
		m <<= 1;
	}
	delete oldpixmapids;
	delete oldpixmaps;
	return ri;
}

void MCObject::destroypindex(uint2 di, uint2 i)
{
	npixmaps--;
	while (i < npixmaps)
	{
		pixmapids[i] = pixmapids[i + 1];
		pixmaps[i] = pixmaps[i + 1];
		i++;
	}
	uint2 m = DF_FORE_PATTERN;
	for (i = 0 ; i < di ; i++)
		m <<= 1;
	dflags &= ~m;
}

// MW-2012-02-21: [[ FieldExport ]] Compute the (effective) color for the given
//   index.
uint32_t MCObject::getcoloraspixel(uint2 di)
{
	uint2 t_index;
	if (!getcindex(di, t_index))
	{
		if (parent != nil && parent != MCdispatcher)
			return parent -> getcoloraspixel(di);
		switch(di)
		{
		case DI_BACK:
			return MCscreen -> background_pixel . pixel;
		case DI_HILITE:
			return MChilitecolor . pixel;
		case DI_FOCUS:
			return MCaccentcolor . pixel;
		case DI_TOP:
		case DI_BOTTOM:
		case DI_FORE:
		default:
			break;
		}
		return 0;
	}

	if (!opened)
		MCscreen -> alloccolor(colors[t_index]);

	return colors[t_index] . pixel;
}

// MW-2012-02-14: [[ FontRefs ]] New method for getting the font props from the
//   object without creating a fontstruct.
void MCObject::getfontattsnew(MCNameRef& fname, uint2 &size, uint2 &style)
{
	// MW-2012-02-19: [[ SplitTextAttrs ]] If we don't have all the attrs at this
	//   level, we must fetch the parent attrs first.
	if ((m_font_flags & FF_HAS_ALL_FATTR) != FF_HAS_ALL_FATTR)
	{
		if (this != MCdispatcher)
		{
			if (parent == nil)
				MCdefaultstackptr -> getfontattsnew(fname, size, style);
			else
				parent -> getfontattsnew(fname, size, style);
		}
		else
		{
			// This should never happen as the dispatcher always has font props
			// set.
			MCUnreachable();
		}
	}

	// If we have a textfont, replace that value.
	if ((m_font_flags & FF_HAS_TEXTFONT) != 0)
		fname = m_font_attrs -> name;

	// If we have a textsize, replace that value.
	if ((m_font_flags & FF_HAS_TEXTSIZE) != 0)
		size = m_font_attrs -> size;

	// If we have a textstyle, replace that value.
	if ((m_font_flags & FF_HAS_TEXTSTYLE) != 0)
		style = m_font_attrs -> style;
}


MCNameRef MCObject::gettextfont(void)
{
	MCNameRef fname;
	uint2 fsize, fstyle;
	getfontattsnew(fname, fsize, fstyle);
	return fname;
}

uint2 MCObject::gettextsize(void)
{
	MCNameRef fname;
	uint2 fsize, fstyle;
	getfontattsnew(fname, fsize, fstyle);
	return fsize;
}

uint2 MCObject::gettextstyle(void)
{
	MCNameRef fname;
	uint2 fsize, fstyle;
	getfontattsnew(fname, fsize, fstyle);
	return fstyle;
}

uint2 MCObject::gettextheight(void)
{
	if (fontheight == 0)
		return heightfromsize(gettextsize());
	return fontheight;
}

void MCObject::allowmessages(Boolean allow)
{
	if (allow)
		state &= ~CS_NO_MESSAGES;
	else
		state |= CS_NO_MESSAGES;
}

Exec_stat MCObject::conditionalmessage(uint32_t p_flag, MCNameRef p_message)
{
	parsescript(True);
	
	if ((hashandlers & p_flag) != 0)
		return message(p_message);
		
	if (parent_script != NULL)
	{
		MCObject *t_parent;
		t_parent = parent_script -> GetParent() -> GetObject();
		if (t_parent != NULL)
		{
			t_parent -> parsescript(True);
			if ((t_parent -> hashandlers & p_flag) != 0)
				return message(p_message);
		}
	}
	
	return ES_NORMAL;
}

Exec_stat MCObject::dispatch(Handler_type p_type, MCNameRef p_message, MCParameter *p_params)
{
	// Fetch current default stack and target settings
	MCStack *t_old_stack;
	t_old_stack = MCdefaultstackptr;
	MCObject *t_old_target;
	t_old_target = MCtargetptr;
	
	// Cache the current 'this stack' (used to see if we should switch back
	// the default stack).
	MCStack *t_this_stack;
	t_this_stack = getstack();
	
	// Retarget this stack and the target to be relative to the target object
	MCdefaultstackptr = t_this_stack;
	MCtargetptr = this;

	// Dispatch the message
	Exec_stat t_stat;
	t_stat = MCU_dofrontscripts(p_type, p_message, p_params);
	Boolean olddynamic = MCdynamicpath;
	MCdynamicpath = MCdynamiccard != NULL;
	if (t_stat == ES_PASS || t_stat == ES_NOT_HANDLED)
		t_stat = handle(p_type, p_message, p_params, this);

	// Reset the default stack pointer and target - note that we use 'send'esque
	// semantics here. i.e. If the default stack has been changed, the change sticks.
	if (MCdefaultstackptr == t_this_stack)
		MCdefaultstackptr = t_old_stack;

	// Reset target pointer
	MCtargetptr = t_old_target;
	MCdynamicpath = olddynamic;
	
	return t_stat;
}

Exec_stat MCObject::message(MCNameRef mess, MCParameter *paramptr, Boolean changedefault, Boolean send, Boolean p_is_debug_message)
{
	MCStack *mystack = getstack();
	if (MClockmessages || MCexitall || state & CS_NO_MESSAGES || parent == NULL || (flags & F_DISABLED && mystack->gettool(this) == T_BROWSE && !send && !p_is_debug_message))
			return ES_NOT_HANDLED;

	if (MCNameIsEqualTo(mess, MCM_mouse_down, kMCCompareCaseless) && hashandlers & HH_MOUSE_STILL_DOWN)
		MCscreen->addtimer(this, MCM_idle, MCidleRate);

	MCscreen->flush(mystack->getw());

	MCStack *oldstackptr = MCdefaultstackptr;
	MCObject *oldtargetptr = MCtargetptr;
	if (changedefault)
	{
		MCdefaultstackptr = mystack;
		MCtargetptr = this;
	}
	Boolean olddynamic = MCdynamicpath;
	MCdynamicpath = False;
	Exec_stat stat = ES_NOT_HANDLED;
	if (MCscreen->abortkey())
	{
		MCerrorptr = this;
		stat = ES_ERROR;
	}
	else
	{
		MCS_alarm(CHECK_INTERVAL);
		MCdebugcontext = MAXUINT2;
		stat = MCU_dofrontscripts(HT_MESSAGE, mess, paramptr);
		Window mywindow = mystack->getw();
		if ((stat == ES_NOT_HANDLED || stat == ES_PASS)
		        && (MCtracewindow == DNULL
		            || memcmp(&mywindow, &MCtracewindow, sizeof(Window))))
		{
			// PASS STATE FIX
			Exec_stat oldstat = stat;
			stat = handle(HT_MESSAGE, mess, paramptr, this);
			if (oldstat == ES_PASS && stat == ES_NOT_HANDLED)
				stat = ES_PASS;
		}
	}
	if (!send || !changedefault || MCdefaultstackptr == mystack)
		MCdefaultstackptr = oldstackptr;
	MCtargetptr = oldtargetptr;
	MCdynamicpath = olddynamic;

	if (stat == ES_ERROR && MCerrorlock == 0 && !MCtrylock)
	{
		if (MCnoui)
		{
			uint2 line, pos;
			MCeerror->geterrorloc(line, pos);
			fprintf(stderr, "%s: Script execution error at line %d, column %d\n",
			        MCStringGetCString(MCcmd), line, pos);
		}
		else
			if (!send)
				senderror();
		return ES_ERROR;
	}
	if (!send)
		MCresult->clear(False);
	return stat;
}

Exec_stat MCObject::message_with_valueref_args(MCNameRef mess, MCValueRef v1)
{
	MCParameter p1;
	p1.setvalueref_argument(v1);
	return message(mess, &p1);
}

Exec_stat MCObject::message_with_valueref_args(MCNameRef mess, MCValueRef v1, MCValueRef v2)
{
	MCParameter p1, p2;
	p1.setvalueref_argument(v1);
	p1.setnext(&p2);
	p2.setvalueref_argument(v2);
	return message(mess, &p1);
}

Exec_stat MCObject::message_with_valueref_args(MCNameRef mess, MCValueRef v1, MCValueRef v2, MCValueRef v3)
{
	MCParameter p1, p2, p3;
	p1.setvalueref_argument(v1);
	p1.setnext(&p2);
	p2.setvalueref_argument(v2);
	p2.setnext(&p3);
	p3.setvalueref_argument(v3);
	return message(mess, &p1);
}

Exec_stat MCObject::message_with_valueref_args(MCNameRef mess, MCValueRef v1, MCValueRef v2, MCValueRef v3, MCValueRef v4)
{
	MCParameter p1, p2, p3, p4;
	p1.setvalueref_argument(v1);
	p1.setnext(&p2);
	p2.setvalueref_argument(v2);
	p2.setnext(&p3);
	p3.setvalueref_argument(v3);
	p3.setnext(&p4);
	p4.setvalueref_argument(v4);
	return message(mess, &p1);
}
Exec_stat MCObject::message_with_args(MCNameRef mess, int4 v1)
{
	MCParameter p1;
	p1.setn_argument((real8)v1);
	return message(mess, &p1);
}

Exec_stat MCObject::message_with_args(MCNameRef mess, int4 v1, int4 v2)
{
	MCParameter p1, p2;
	p1.setn_argument((real8)v1);
	p1.setnext(&p2);
	p2.setn_argument((real8)v2);
	return message(mess, &p1);
}

Exec_stat MCObject::message_with_args(MCNameRef mess, int4 v1, int4 v2, int4 v3)
{
	MCParameter p1, p2, p3;
	p1.setn_argument((real8)v1);
	p1.setnext(&p2);
	p2.setn_argument((real8)v2);
	p2.setnext(&p3);
	p3.setn_argument((real8)v3);
	return message(mess, &p1);
}

Exec_stat MCObject::message_with_args(MCNameRef mess, int4 v1, int4 v2, int4 v3, int4 v4)
{
	MCParameter p1, p2, p3, p4;
	p1.setn_argument((real8)v1);
	p1.setnext(&p2);
	p2.setn_argument((real8)v2);
	p2.setnext(&p3);
	p3.setn_argument((real8)v3);
	p3.setnext(&p4);
	p4.setn_argument((real8)v4);
	return message(mess, &p1);
}

void MCObject::senderror()
{
	MCAutoStringRef t_perror;
	if (!MCperror->isempty())
	{
		MCExecPoint ep(this, NULL, NULL);
		MCerrorptr->getprop(0, P_LONG_ID, ep, False);
		MCperror->add
		(PE_OBJECT_NAME, 0, 0, ep.getsvalue());
		/* UNCHECKED */ MCperror->copyasstringref(&t_perror);
		MCperror->clear();
	}
	if (MCerrorptr == NULL)
		MCerrorptr = this;
	MCAutoStringRef t_eerror;
	/* UNCHECKED */ MCeerror->copyasstringref(&t_eerror);
	MCscreen->delaymessage(MCerrorlockptr == NULL ? MCerrorptr : MCerrorlockptr, MCM_error_dialog, *t_eerror, *t_perror);
	MCeerror->clear();
	MCerrorptr = NULL;
}

void MCObject::sendmessage(Handler_type htype, MCNameRef m, Boolean h)
{
	static const char *htypes[] =
	    {
	        "undefined", "message", "function", "getprop", "setprop"
	    };
	MCmessagemessages = False;
	MCExecPoint ep(this, NULL, NULL);
	MCresult->eval(ep);

	if (h)
		message_with_valueref_args(MCM_message_handled, MCSTR(htypes[htype]), m);
	else
		message_with_valueref_args(MCM_message_not_handled, MCSTR(htypes[htype]), m);

	MCresult->set(ep);

	MCmessagemessages = True;
}

Exec_stat MCObject::names_old(Properties which, MCExecPoint& ep, uint32_t parid)
{
	MCAutoValueRef t_name;
	if (names(which, &t_name) &&
		ep . setvalueref(*t_name))
		return ES_NORMAL;
	/* CHECK MCERROR */
	return ES_ERROR;
}

bool MCObject::names(Properties which, MCValueRef& r_name_val)
{
	MCStringRef &r_name = (MCStringRef&)
	r_name_val;
	
	const char *itypestring = gettypestring();
	MCAutoPointer<char> tmptypestring;
	if (parent != NULL && gettype() >= CT_BUTTON && getstack()->hcaddress())
	{
		tmptypestring = new char[strlen(itypestring) + 7];
		if (parent->gettype() == CT_GROUP)
			sprintf(*tmptypestring, "%s %s", "bkgnd", itypestring);
		else
			sprintf(*tmptypestring, "%s %s", "card", itypestring);
		itypestring = *tmptypestring;
	}
	switch (which)
	{
	case P_ID:
	case P_SHORT_ID:
		return MCStringFormat(r_name, "%u", obj_id);
	case P_ABBREV_ID:
		return MCStringFormat(r_name, "%s id %d", itypestring, obj_id);

	// The stack object has its own version of long * which we check for here. We
	// could make 'names()' virtual and do this that way, but since there shouldn't
	// really be an exception to how id is formatted (and there won't be for any
	// future object types) we handle it here.
	case P_LONG_NAME:
	case P_LONG_ID:
		if (gettype() == CT_STACK)
		{
			MCStack *t_this;
			t_this = static_cast<MCStack *>(this);
			
			MCStringRef t_filename;
			t_filename = t_this -> getfilename();
			if (MCStringIsEmpty(t_filename))
			{
				if (MCdispatcher->ismainstack(t_this))
				{
					if (!isunnamed())
						return MCStringFormat(r_name, "stack \"%s\"", getname_cstring());
					r_name = MCValueRetain(kMCEmptyString);
					return true;
				}
				if (isunnamed())
				{
					r_name = MCValueRetain(kMCEmptyString);
					return true;
				}
				which = P_LONG_NAME;
			}
			else
				return MCStringFormat(r_name, "stack \"%s\"", MCStringGetCString(t_filename));
		}
		
		// MW-2013-01-15: [[ Bug 2629 ]] If this control is unnamed, use the abbrev id form
		//   but *only* for this control (continue with names the rest of the way).
		Properties t_which_requested;
		t_which_requested = which;
		if (which == P_LONG_NAME && isunnamed())
			which = P_LONG_ID;
		if (parent != NULL)
		{
			MCAutoValueRef t_parent;
			if (!parent -> names(t_which_requested, &t_parent))
				return false;
			if (gettype() == CT_GROUP && parent->gettype() == CT_STACK)
				itypestring = "bkgnd";
			if (which == P_LONG_ID)
				return MCStringFormat(r_name, "%s id %d of %@", itypestring, obj_id, *t_parent);
			return MCStringFormat(r_name, "%s \"%@\" of %@", itypestring, getname(), *t_parent);
		}
		return MCStringFormat(r_name, "the template%c%s", MCS_toupper(itypestring[0]), itypestring + 1);

	case P_NAME:
	case P_ABBREV_NAME:
		if (isunnamed())
			return names(P_ABBREV_ID, r_name_val);
		return MCStringFormat(r_name, "%s \"%s\"", itypestring, getname_cstring());
	case P_SHORT_NAME:
		if (isunnamed())
			return names(P_ABBREV_ID, r_name_val);
		r_name = MCValueRetain(MCNameGetString(getname()));
		return true;
	default:
		break;
	}

	// Shouldn't actually get here, so just return false.
	return false;
}

// MW-2012-10-17: [[ Bug 10476 ]] Returns true if message should be fired.
static bool should_send_message(MCHandlerlist *p_hlist, MCNameRef p_message)
{
	MCHandler *hptr;

	if (p_hlist -> findhandler(HT_MESSAGE, p_message, hptr) == ES_NORMAL && !hptr -> isprivate())
		return true;
		
	if (p_hlist -> findhandler(HT_BEFORE, p_message, hptr) == ES_NORMAL)
		return true;
		
	if (p_hlist -> findhandler(HT_AFTER, p_message, hptr) == ES_NORMAL)
		return true;
		
	return false;
}

// report - send scriptParsingError on parse failure
// force - reparse the script into the existing hlist object
//   (or create one if there isn't one there already)
Boolean MCObject::parsescript(Boolean report, Boolean force)
{
	if (!force && hashandlers & HH_DEAD_SCRIPT)
		return False;
	if (MCStringIsEmpty(_script) || parent == NULL)
		hashandlers = 0;
	else
		if (force || hlist == NULL)
		{
			MCscreen->cancelmessageobject(this, MCM_idle);
			hashandlers = 0;
			if (hlist == NULL)
				hlist = new MCHandlerlist;
			
			getstack() -> unsecurescript(this);
			
			Parse_stat t_stat;
			t_stat = hlist -> parse(this, _script);
			
			getstack() -> securescript(this);
			
			if (t_stat != PS_NORMAL)
			{
				hashandlers |= HH_DEAD_SCRIPT;
				if (report && parent != NULL)
				{
					MCExecPoint ep(this, NULL, NULL);
					getprop(0, P_LONG_ID, ep, False);
					MCperror->add(PE_OBJECT_NAME, 0, 0, ep.getsvalue());
					MCAutoStringRef t_string;
					/* UNCHECKED */ MCperror->copyasstringref(&t_string);
					message_with_valueref_args(MCM_script_error, *t_string);
					MCperror->clear();
				}
				delete hlist;
				hlist = NULL;
				return False;
			}
			else
			{
				if (should_send_message(hlist, MCM_idle))
				{
					hashandlers |= HH_IDLE;
					if (opened)
						MCscreen->addtimer(this, MCM_idle, MCidleRate);
				}
				if (should_send_message(hlist, MCM_mouse_within))
					hashandlers |= HH_MOUSE_WITHIN;
				if (should_send_message(hlist, MCM_mouse_still_down))
					hashandlers |= HH_MOUSE_STILL_DOWN;
				if (should_send_message(hlist, MCM_preopen_control))
					hashandlers |= HH_PREOPEN_CONTROL;
				if (should_send_message(hlist, MCM_open_control))
					hashandlers |= HH_OPEN_CONTROL;
				if (should_send_message(hlist, MCM_close_control))
					hashandlers |= HH_CLOSE_CONTROL;
				if (should_send_message(hlist, MCM_resize_control))
					hashandlers |= HH_RESIZE_CONTROL;
			}
		}
	return True;
}

Bool MCObject::hashandler(Handler_type p_type, MCNameRef p_message)
{
	return findhandler(p_type, p_message) != NULL;
}

MCHandler *MCObject::findhandler(Handler_type p_type, MCNameRef p_message)
{
	if (hlist != NULL || parsescript(False, False) && hlist != NULL)
	{
		MCHandler *t_handler;
		if (hlist -> findhandler(p_type, p_message, t_handler) == ES_NORMAL)
			return t_handler;
	}

	return NULL;
}

void MCObject::drawshadow(MCDC *dc, const MCRectangle &drect, int2 soffset)
{
	setforeground(dc, DI_SHADOW, False);
	MCRectangle trect;
	if (soffset < 0)
	{
		trect.x = drect.x;
		trect.y = drect.y;
		trect.width = drect.width + soffset;
		trect.height = -soffset;
	}
	else
	{
		trect.x = drect.x + soffset;
		trect.y = drect.y + drect.height - soffset;
		trect.width = drect.width - soffset;
		trect.height = soffset;
	}

	dc->fillrect(trect);
	if (soffset < 0)
	{
		trect.y = drect.y - soffset;
		trect.width = -soffset;
		trect.height = drect.height + (soffset << 1);
	}
	else
	{
		trect.x = drect.x + drect.width - soffset;
		trect.y = drect.y + soffset;
		trect.width = soffset;
		trect.height = drect.height - soffset;
	}
	dc->fillrect(trect);
}


void MCObject::draw3d(MCDC *dc, const MCRectangle &drect,
                      Etch style, uint2 bwidth)
{
	bwidth = MCU_min(bwidth, drect.height >> 1);
	if (bwidth == 0)
		return;
	MCSegment tb[DEFAULT_BORDER * 2];
	MCSegment bb[DEFAULT_BORDER * 2];
	MCSegment *t = tb;
	MCSegment *b = bb;
	if (bwidth > DEFAULT_BORDER)
	{
		t = new MCSegment[bwidth * 2];
		b = new MCSegment[bwidth * 2];
	}
	int2 lx = drect.x;
	int2 rx = drect.x + drect.width - 1;
	int2 ty = drect.y;
	int2 by = drect.y + drect.height - 1;
	uint2 i;

	Boolean reversed = style == ETCH_SUNKEN || style == ETCH_SUNKEN_BUTTON;
	switch (MClook)
	{
	case LF_AM:
	case LF_MAC:
	case LF_WIN95:
		if (bwidth == DEFAULT_BORDER)
		{
			MCPoint p[3];
			p[0].x = p[1].x = lx;
			p[2].x = rx - 1;
			p[0].y = by - 1;
			p[1].y = p[2].y = ty;
			if (style == ETCH_RAISED_SMALL || style == ETCH_SUNKEN_BUTTON)
				if (reversed)
					dc->setforeground(dc->getblack());
				else
					if (flags & F_OPAQUE)
						dc->setforeground(dc->getgray());
					else
						setforeground(dc, DI_BACK, False);
			else
				setforeground(dc, DI_TOP, reversed);
			dc->drawlines(p, 3);
			p[0].x = p[1].x = lx + 1;
			p[2].x = rx - 2;
			p[0].y = by - 2;
			p[1].y = p[2].y = ty + 1;
			if (style == ETCH_RAISED_SMALL || style == ETCH_SUNKEN_BUTTON)
				setforeground(dc, DI_TOP, reversed);
			else
				if (reversed)
					dc->setforeground(dc->getblack());
				else
					setforeground(dc, DI_BACK, False);
			dc->drawlines(p, 3);
			p[0].y = p[1].y = by - 1;
			p[1].x = p[2].x = rx - 1;
			if (MClook != LF_MAC && MClook != LF_AM || style != ETCH_SUNKEN)
				if (reversed)
					if (gettype() == CT_FIELD)
						parent->setforeground(dc, DI_BACK, False);
					else
						setforeground(dc, DI_BACK, False);
				else
					setforeground(dc, DI_BOTTOM, False);
			dc->drawlines(p, 3);
			p[0].x = lx;
			p[1].x = p[2].x = rx;
			p[0].y = p[1].y = by;
			p[2].y = ty;
			if (reversed)
				setforeground(dc, DI_TOP, False);
			else
				dc->setforeground(dc->getblack());
			dc->drawlines(p, 3);
			break;
		}
	case LF_MOTIF:
		for (i = 0 ; i < bwidth ; i++)
		{
			uint2 j = i << 1;
			t[j].x1 = t[j].x2 = t[j + 1].x1 = lx++;
			b[j].x1 = lx;
			b[j].x2 = b[j + 1].x1 = b[j + 1].x2 = t[j + 1].x2 = rx--;
			t[j].y2 = t[j + 1].y1 = t[j + 1].y2 = ty++;
			b[j + 1].y2 = ty;
			b[j].y1 = b[j].y2 = b[j + 1].y1 = t[j].y1 = by--;
		}
		setforeground(dc, DI_BOTTOM, reversed);
		dc->drawsegments(b, 2 * bwidth);
		setforeground(dc, DI_TOP, reversed);
		dc->drawsegments(t, 2 * bwidth);
		break;
	}
	if (t != tb)
	{
		delete t;
		delete b;
	}
}

void MCObject::drawborder(MCDC *dc, const MCRectangle &drect, uint2 bwidth)
{
	MCRectangle trect = drect;
	setforeground(dc, DI_BORDER, False);
	while (bwidth--)
	{
		dc->drawrect(trect);
		trect = MCU_reduce_rect(trect, 1);
	}
}

void MCObject::positionrel(const MCRectangle &drect,
                           Object_pos xpos, Object_pos ypos)
{
	int2 x, y;
	uint2 width, height;

	x = drect.x;
	y = drect.y;
	width = drect.width;
	height = drect.height;

	switch (xpos)
	{
	case OP_NONE:
		break;
	case OP_LEFT:
		rect.x = x - rect.width;
		break;
	case OP_ALIGN_LEFT:
		rect.x = x;
		break;
	case OP_CENTER:
		rect.x = x - ((rect.width - width) >> 1);
		break;
	case OP_ALIGN_RIGHT:
		rect.x = x + width - rect.width;
		break;
	case OP_RIGHT:
		rect.x = x + width;
		break;
	default:
		break;
	}
	switch (ypos)
	{
	case OP_NONE:
		break;
	case OP_TOP:
		rect.y = y - rect.height;
		break;
	case OP_ALIGN_TOP:
		rect.y = y;
		break;
	case OP_MIDDLE:
		rect.y = y - ((rect.height - height) >> 1);
		break;
	case OP_ALIGN_BOTTOM:
		rect.y = y + height - rect.height;
		break;
	case OP_BOTTOM:
		rect.y = y + height;
		break;
	default:
		break;
	}
}

Exec_stat MCObject::domess(MCStringRef sptr)
{
	MCAutoStringRef t_temp_script;
	/* UNCHECKED */ MCStringFormat(&t_temp_script, "on message\n%@\nend message\n", sptr);
	
	MCHandlerlist *handlist = new MCHandlerlist;
	// SMR 1947, suppress parsing errors
	MCerrorlock++;
	if (handlist->parse(this, *t_temp_script) != PS_NORMAL)
	{
		MCerrorlock--;
		delete handlist;
		return ES_ERROR;
	}
	MCerrorlock--;
	MCObject *oldtargetptr = MCtargetptr;
	MCtargetptr = this;
	MCHandler *hptr;
	handlist->findhandler(HT_MESSAGE, MCM_message, hptr);
	MCExecPoint ep(this, handlist, hptr);
	Boolean oldlock = MClockerrors;
	MClockerrors = True;
	Exec_stat stat = hptr->exec(ep, NULL);
	MClockerrors = oldlock;
	delete handlist;
	MCtargetptr = oldtargetptr;
	if (stat == ES_NORMAL)
		return ES_NORMAL;
	else
	{
		MCeerror->clear(); // clear out bogus error messages
		return ES_ERROR;
	}
}

void MCObject::eval(MCExecContext &ctxt, MCStringRef p_script, MCValueRef &r_value)
{
	MCAutoStringRef t_temp_script;
	/* UNCHECKED */ MCStringFormat(&t_temp_script, "on eval\nreturn %@\nend eval\n", p_script);
	
	MCHandlerlist *handlist = new MCHandlerlist;
	if (handlist->parse(this, *t_temp_script) != PS_NORMAL)
	{
		r_value = MCSTR("Error parsing expression\n");
		delete handlist;
		ctxt.Throw();
		return;
	}
	MCObject *oldtargetptr = MCtargetptr;
	MCtargetptr = this;
	MCHandler *hptr;
	MCHandler *oldhandler = ctxt.GetHandler();
	MCHandlerlist *oldhlist = ctxt.GetHandlerList();
	handlist->findhandler(HT_MESSAGE, MCM_eval, hptr);
	ctxt.SetHandlerList(handlist);
	ctxt.SetHandler(hptr);
	Boolean oldlock = MClockerrors;
	MClockerrors = True;
	
	if (hptr->exec(ctxt.GetEP(), NULL) != ES_NORMAL)
	{
		r_value = MCSTR("Error parsing expression\n");
		ctxt.Throw();
	}
	else
	{
		MCresult->copyasvalueref(r_value);
	}
	MClockerrors = oldlock;
	MCtargetptr = oldtargetptr;
	ctxt.SetHandlerList(oldhlist);
	ctxt.SetHandler(oldhandler);
	delete handlist;
}

void MCObject::editscript()
{
	MCExecPoint ep(this, NULL, NULL);
	getprop(0, P_LONG_ID, ep, False);
	getcard()->message_with_valueref_args(MCM_edit_script, ep.getvalueref());
}

void MCObject::removefrom(MCObjectList *l)

{
	if (l != NULL)
	{
		MCObjectList *optr = l;
		do
		{
			if (optr->getobject() == this)
			{
				optr->setremoved(True);
				return;
			}
			optr = optr->next();
		}
		while (optr != l);
	}
}

Boolean MCObject::attachmenu(MCStack *sptr)
{
	if (attachedmenu != NULL)
		return False;
	attachedmenu = sptr;
	MCscreen->grabpointer(getw());
	MCdispatcher->addmenu(this);
	state |= CS_MENU_ATTACHED;
	menudepth++;
	MCmenuobjectptr = this;
	startx = MCmousex;
	starty = MCmousey;
	return True;
}

void MCObject::alloccolors()
{
	MCColor *syscolors = MCscreen->getaccentcolors();
	if (syscolors != NULL)
	{
		maccolors[MAC_THUMB_TOP] = syscolors[1];
		maccolors[MAC_THUMB_BACK] = syscolors[2];
		maccolors[MAC_THUMB_BOTTOM] = syscolors[3];
		maccolors[MAC_THUMB_GRIP] = syscolors[4];
		maccolors[MAC_THUMB_HILITE] = syscolors[6];
	}
	uint2 i = MAC_NCOLORS;
	while (i--)
		MCscreen->alloccolor(maccolors[i]);

#ifndef _MOBILE
	if (pattern == DNULL)
		pattern = MCscreen->createstipple(32, 8, sbpat);
#endif
}

MCBitmap *MCObject::snapshot(const MCRectangle *p_clip, const MCPoint *p_size, bool p_with_effects)
{
	Chunk_term t_type;
	t_type = gettype();

	if (t_type == CT_STACK)
		return NULL;

	MCBitmapEffectsRef t_effects;
	t_effects = nil;
	if (t_type != CT_CARD && p_with_effects)
		t_effects = static_cast<MCControl *>(this) -> getbitmapeffects();

	MCRectangle t_effective_rect;
	if (t_type == CT_CARD)
		t_effective_rect = getrect();
	else
	{
		t_effective_rect = MCU_reduce_rect(static_cast<MCControl *>(this) -> getrect(), -static_cast<MCControl *>(this) -> gettransient());
		if (t_effects != nil)
			MCBitmapEffectsComputeBounds(t_effects, t_effective_rect, t_effective_rect);
	}
	
	MCRectangle r;
	if (p_clip != nil)
		r = MCU_intersect_rect(t_effective_rect, *p_clip);
	else
		r = t_effective_rect;

	// MW-2006-02-27: If the resulting image would be of zero width or height we shouldn't do anything
	if (r . width == 0 || r . height == 0)
		return NULL;

	MCContext *t_context = MCscreen -> creatememorycontext(r . width, r . height, true, true);
	t_context -> setorigin(r . x, r . y);
	t_context -> setclip(r);

	// MW-2011-01-29: [[ Bug 9355 ]] Make sure we only open a control if it needs it!
	// IM-2013-03-19: [[ BZ 10753 ]] Any parents of this object must also be opened to
	// safely & correctly snapshot objects with inherited patterns
	// MW-2013-03-25: [[ Bug ]] Make sure use appropriate methods to open/close the objects.
	MCObject *t_opened_control = nil;
	if (opened == 0)
		t_opened_control = this;
	if (t_opened_control != nil)
	{
		t_opened_control -> open();
		while (t_opened_control->getparent() != nil && t_opened_control->getparent()->opened == 0)
		{
			t_opened_control = t_opened_control->getparent();
			t_opened_control -> MCObject::open();
		}
	}

	if (t_type == CT_CARD)
		((MCCard *)this) -> draw(t_context, r, true);
	else
	{
		t_context -> setopacity(blendlevel * 255 / 100);
		t_context -> setfunction(GXblendSrcOver);
		if (t_effects != nil)
			t_context -> begin_with_effects(t_effects, static_cast<MCControl *>(this) -> getrect());
		// MW-2011-09-06: [[ Redraw ]] Render the control isolated, but not as a sprite.
		((MCControl *)this) -> draw(t_context, r, true, false);
		if (t_effects != nil)
			t_context -> end();
	}
	
	// MW-2013-03-25: [[ Bug ]] Make sure use appropriate methods to open/close the objects.
	if (t_opened_control != nil)
	{
		MCObject *t_closing_control;
		t_closing_control = this;
		t_closing_control -> close();
		while(t_closing_control != t_opened_control)
		{
			t_closing_control = t_closing_control -> getparent();
			t_closing_control -> MCObject::close();
		}
	}

	MCBitmap *t_bitmap;
	t_bitmap = t_context -> lock();

#ifdef TARGET_SUBPLATFORM_ANDROID
	// MW-2011-10-04: [[ Bug 9779 ]] Make sure we swap red/blue for Android. Not the best
	//   place to do this, but will do for now :)
	for(uint32_t i = 0; i < t_bitmap -> bytes_per_line * t_bitmap -> height / 4; i++)
	{
		uint32_t *t_ptr;
		t_ptr = (uint32_t *)t_bitmap -> data;
		t_ptr[i] = (t_ptr[i] & 0xff00ff00) | ((t_ptr[i] & 0x00ff0000) >> 16) | ((t_ptr[i] & 0x000000ff) << 16);
	}
#endif

	MCBitmap *t_scaled_bitmap;
	if (p_size != nil)
	{
		extern MCBitmap *MCImageResizeBilinear(MCBitmap *p_src, int32_t p_new_width, int32_t p_new_height);
		t_scaled_bitmap = MCImageResizeBilinear(t_bitmap, MCMax(0, p_size -> x), MCMax(0, p_size -> y));
	}
	else
	{
		t_scaled_bitmap = MCscreen->copyimage(t_bitmap, false);
	}

	t_context -> unlock(t_bitmap);
	MCscreen -> freecontext(t_context);

	return t_scaled_bitmap;
}

bool MCObject::isselectable(bool p_only_object) const
{
	if (p_only_object)
		return getextraflag(EF_CANT_SELECT) == False;

	const MCObject *t_object;
	t_object = this;
	do
	{
		if (t_object -> getextraflag(EF_CANT_SELECT))
			return false;
		t_object = t_object -> getparent();
	}
	while(t_object != NULL && t_object -> gettype() >= CT_BACKGROUND);

	return true;
}

///////////////////////////////////////////////////////////////////////////////
//
//  SAVING AND LOADING
//

IO_stat MCObject::load(IO_handle stream, const char *version)
{
	IO_stat stat;
	uint2 i;

	if ((stat = IO_read_uint4(&obj_id, stream)) != IO_NORMAL)
		return stat;

	MCNameRef t_name;
	if ((stat = IO_read_nameref(t_name, stream)) != IO_NORMAL)
		return stat;
	MCNameDelete(_name);
	_name = t_name;

	if ((stat = IO_read_uint4(&flags, stream)) != IO_NORMAL)
		return stat;

	// MW-2012-02-19: [[ SplitTextAttrs ]] If we have a font flag, then it means
	//   we must start off the font flags with all attrs set - this might be
	//   overridden in extended data though.
	if (getflag(F_FONT))
		m_font_flags |= FF_HAS_ALL_FATTR;

	// MW-2012-02-17: [[ IntrinsicUnicode ]] If we have a font, then the unicode-tag
	//  flag comes from there. Otherwise we take the parent's object (if any).
	// MW-2012-02-19: [[ SplitTextAttrs ]] If there is a font flag, then we must
	//   read in the font record. We record the font index at the moment and
	//   process everything at the end.
	bool t_has_font_index;
	uint2 t_font_index;
	t_has_font_index = false;
	if (flags & F_FONT)
	{
		if (strncmp(version, "1.3", 3) > 0)
		{
			if ((stat = IO_read_uint2(&t_font_index, stream)) != IO_NORMAL)
				return stat;
			if ((stat = IO_read_uint2(&fontheight, stream)) != IO_NORMAL)
				return stat;

			// MW-2012-02-19: [[ SplitTextAttrs ]] We have a font index for processing
			//   later on.
			t_has_font_index = true;
		}
		else
		{
			char *fontname;
			uint2 fontsize, fontstyle;
			if ((stat = IO_read_string(fontname, stream)) != IO_NORMAL)
				return stat;
			if ((stat = IO_read_uint2(&fontheight, stream)) != IO_NORMAL)
				return stat;
			if ((stat = IO_read_uint2(&fontsize, stream)) != IO_NORMAL)
				return stat;
			if ((stat = IO_read_uint2(&fontstyle, stream)) != IO_NORMAL)
				return stat;
            MCAutoStringRef t_fontname;
            /* UNCHECKED */ MCStringCreateWithCString(fontname, &t_fontname);
			setfontattrs(*t_fontname, fontsize, fontstyle);
			delete fontname;
		}
	}
	else if (parent != nil && (parent -> m_font_flags & FF_HAS_UNICODE_TAG) != 0)
		m_font_flags |= FF_HAS_UNICODE_TAG;

	if (flags & F_SCRIPT)
	{
		if ((stat = IO_read_stringref(_script, stream, false)) != IO_NORMAL)
			return stat;
		
		getstack() -> securescript(this);
	}

	if ((stat = IO_read_uint2(&dflags, stream)) != IO_NORMAL)
		return stat;
	if ((stat = IO_read_uint2(&ncolors, stream)) != IO_NORMAL)
		return stat;
	if (ncolors > 0)
	{
		colors = new MCColor[ncolors];
		colornames = new MCStringRef[ncolors];
		for (i = 0 ; i < ncolors ; i++)
		{
			if ((stat = IO_read_mccolor(colors[i], stream)) != IO_NORMAL)
				break;
			if ((stat = IO_read_stringref(colornames[i], stream)) != IO_NORMAL)
				break;
			if (MCStringIsEmpty(colornames[i]))
			{
				MCValueRelease(colornames[i]);
				colornames[i] = nil;
			}
			colors[i].pixel = i;
		}
		if (stat != IO_NORMAL)
		{
			while (i < ncolors)
				colornames[i++] = nil;
			return stat;
		}
	}
	if ((stat = IO_read_uint2(&npixmaps, stream)) != IO_NORMAL)
		return stat;
	uint2 addflags = npixmaps & 0xFFF0;
	npixmaps &= 0x0F;
	if (npixmaps > 0)
	{
		pixmapids = new uint4[npixmaps];
		for (i = 0 ; i < npixmaps ; i++)
			if ((stat = IO_read_uint4(&pixmapids[i], stream)) != IO_NORMAL)
				return stat;
		pixmaps = new Pixmap[npixmaps];
	}
	if ((stat = IO_read_int2(&rect.x, stream)) != IO_NORMAL)
		return stat;
	if ((stat = IO_read_int2(&rect.y, stream)) != IO_NORMAL)
		return stat;
	if ((stat = IO_read_uint2(&rect.width, stream)) != IO_NORMAL)
		return stat;
	if ((stat = IO_read_uint2(&rect.height, stream)) != IO_NORMAL)
		return stat;
	if (addflags & AF_CUSTOM_PROPS)
		if ((stat = loadunnamedpropset(stream)) != IO_NORMAL)
			return stat;
	if (addflags & AF_BORDER_WIDTH)
		if ((stat = IO_read_uint1(&borderwidth, stream)) != IO_NORMAL)
			return stat;
	if (addflags & AF_SHADOW_OFFSET)
		if ((stat = IO_read_int1(&shadowoffset, stream)) != IO_NORMAL)
			return stat;
	if (addflags & AF_TOOL_TIP)
	{
		// MW-2012-03-09: [[ StackFile5500 ]] If the version is 5.5 and above, then
		//   the tooltip will be encoded in UTF-8 so we must convert if file format
		//   is older.
		// MW-2012-03-13: [[ UnicodeToolTip ]] If the file format is older than 5.5
		//   then convert native to utf-8.
		if (strncmp(version, "5.5", 3) < 0)
		{
			// Read the tooltip, as encoded in its native format
			if ((stat = IO_read_stringref(tooltip, stream, false)) != IO_NORMAL)
				return stat;
		}
		else
		{
			// The tooltip should be written out encoded in UTF-8 (not UTF-16)
			if ((stat = IO_read_stringref_utf8(tooltip, stream)) != IO_NORMAL)
				return stat;
		}
	}
	if (addflags & AF_ALT_ID)
		if ((stat = IO_read_uint2(&altid, stream)) != IO_NORMAL)
			return stat;
	if (addflags & AF_INK)
		if ((stat = IO_read_uint1(&ink, stream)) != IO_NORMAL)
			return stat;
	if (addflags & AF_CANT_SELECT)
		extraflags |= EF_CANT_SELECT;
	if (addflags & AF_NO_FOCUS_BORDER)
		extraflags |= EF_NO_FOCUS_BORDER;
	if (addflags & AF_EXTENDED)
	{
		uint4 t_length;
		stat = IO_read_uint4(&t_length, stream);
		if (stat == IO_NORMAL)
		{
			// The jiggery pokery with length here is to do with oddities surround MCX
			// encryption. We decode with an extra byte at the end, but it won't have
			// been encoded.
			// The upshot is that the inputstream is told about the full length, but
			// we pass t_length - 1 to extendedload (after adjusting for script). We
			// then verify we've read a nice NUL byte at the end.
			MCObjectInputStream *t_stream = nil;
			/* UNCHECKED */ MCStackSecurityCreateObjectInputStream(stream, t_length, t_stream);
			t_length -= 1;
			
			char *t_script_cstring;
			stat = t_stream -> ReadCString(t_script_cstring);
			if (stat == IO_NORMAL)
			{
				if (MCtranslatechars && t_script_cstring != NULL)
				{
#ifdef __MACROMAN__
					IO_iso_to_mac(t_script_cstring, strlen(t_script_cstring));
#else
					IO_mac_to_iso(t_script_cstring, strlen(t_script_cstring));
#endif
				}
				t_length -= t_script_cstring == NULL ? 1 : strlen(t_script_cstring) + 1;
				
				if (t_script_cstring != nil)
					getstack() -> securescript(this);
				
				setscript_cstring(t_script_cstring);
				delete t_script_cstring;
			}

			if (stat == IO_NORMAL && t_length > 0)
				stat = extendedload(*t_stream, version, t_length);

			// Read the implicit nul byte
			if (stat == IO_NORMAL)
			{
				uint1 t_byte;
				stat = t_stream -> ReadU8(t_byte);
				if (stat == IO_NORMAL && t_byte != 0)
					stat = IO_ERROR;
			}

			// Make sure we flush the rest of the (unknown) stream
			if (stat == IO_NORMAL)
				stat = t_stream -> Flush();
			
			delete t_stream;
		}
		
		if (stat != IO_NORMAL)
			return stat;
	}
	else if (addflags & AF_LONG_SCRIPT)
	{
		char *t_script_cstring;
		if ((stat = IO_read_string(t_script_cstring, stream, 4)) != IO_NORMAL)
			return stat;
		
		setscript_cstring(t_script_cstring);
		delete t_script_cstring;
		
		getstack() -> securescript(this);
	}

	if (addflags & AF_BLEND_LEVEL)
		if ((stat = IO_read_uint1(&blendlevel, stream)) != IO_NORMAL)
			return stat;

	// MW-2013-03-28: The restrictions byte is no longer relevant due to new
	//   licensing.
	if (strcmp(version, "2.7") >= 0)
	{
		uint1 t_restrictions;
		if ((stat = IO_read_uint1(&t_restrictions, stream)) != IO_NORMAL)
			return stat;
	}

	// MW-2012-02-19: [[ SplitTextAttrs ]] Now that we've read the extended props
	//   it is safe to process the font index.
	if (t_has_font_index)
	{
		// MW-2012-02-17: [[ LogFonts ]] If the object is not a stack then
		//   we can load the font attrs now (since we have a font-table).
		//   Otherwise we store the index, and the stack save method will
		//   resolve after the font table is loaded. (Note we leave F_FONT set
		//   in the stack case, so it knows to resolve later!).
		if (gettype() != CT_STACK)
		{
			flags &= ~F_FONT;
			loadfontattrs(t_font_index);
		}
		else
			s_last_font_index = t_font_index;
	}
	else
		flags &= ~F_FONT;

	return IO_NORMAL;
}

IO_stat MCObject::save(IO_handle stream, uint4 p_part, bool p_force_ext)
{
	IO_stat stat;
	uint2 i;
	bool t_extended;
	t_extended = MCstackfileversion >= 2700 && p_force_ext;

	// Check whether there are any custom properties with array values and if so, force extension
	if (hasarraypropsets())
		t_extended = true;

	// MW-2008-10-28: [[ ParentScripts ]] Make sure we mark this as extended if there
	//   is a non-NULL parent_script
	if (parent_script != NULL)
		t_extended = true;

	// MW-2009-08-24: [[ Bitmap Effects ]] If we are a control and we have bitmap effects
	//   then we are extended.
	// MW-2011-11-24: [[ LayerMode Save ]] If we are a control and have non-static layermode
	//   then we are extended.
	if (gettype() >= CT_GROUP)
		if (static_cast<MCControl *>(this) -> getbitmapeffects() != NULL ||
			static_cast<MCControl *>(this) -> layer_getmodehint() != kMCLayerModeHintStatic)
			t_extended = true;

	// MW-2012-02-19: [[ SplitTextAttrs ]] If we need font flags, we need to be extended.
	if (needtosavefontflags())
		t_extended = true;

	// MW-2012-02-19: [[ SplitTextAttrs ]] Work out whether we need a font record.
	bool t_need_font;
	t_need_font = needtosavefontrecord();

	uint4 t_written_id;
	if (p_part != 0)
		t_written_id = 0;
	else
		t_written_id = obj_id;

	// If p_part != 0 it means we are saving a card or one specific control on a card.
	// In this case, we write the object id as 0, since it will be re-assigned when
	// reconstructed.
	//
	if ((stat = IO_write_uint4(t_written_id, stream)) != IO_NORMAL)
		return stat;
	if ((stat = IO_write_nameref(_name, stream)) != IO_NORMAL)
		return stat;

	if (!MCStringIsEmpty(_script))
		flags |= F_SCRIPT;
	
	uint32_t t_old_flags;
	t_old_flags = flags;

	// MW-2012-02-19: [[ SplitTextAttrs ]] If we need a font record, then set the flag.
	if (t_need_font)
		flags |= F_FONT;

	uint2 addflags = npixmaps;
	if (t_extended)
		addflags |= AF_EXTENDED;
	if (flags & F_SCRIPT && MCStringGetLength(_script) >= MAXUINT2 || t_extended)
	{
		addflags |= AF_LONG_SCRIPT;
		flags &= ~F_SCRIPT;
	}
	stat = IO_write_uint4(flags, stream);
	
	if (addflags & AF_LONG_SCRIPT && !MCStringIsEmpty(_script))
		flags |= F_SCRIPT;

	flags = t_old_flags;

	if (stat != IO_NORMAL)
		return stat;

	// MW-2012-02-19: [[ SplitTextAttrs ]] Serialize a font record if we need to.
	if (t_need_font)
	{
		// MW-2012-02-17: [[ LogFonts ]] Delegate to 'savefontattrs()' to compute which
		//   fontindex the object should use.
		if ((stat = IO_write_uint2(savefontattrs(), stream)) != IO_NORMAL)
			return stat;
		if ((stat = IO_write_uint2(fontheight, stream)) != IO_NORMAL)
			return stat;
	}
	if (flags & F_SCRIPT && !(addflags & AF_LONG_SCRIPT))
	{
		getstack() -> unsecurescript(this);
		stat = IO_write_string(MCStringGetCString(_script), stream);
		getstack() -> securescript(this);
		if (stat != IO_NORMAL)
			return stat;
	}
	if ((stat = IO_write_uint2(dflags, stream)) != IO_NORMAL)
		return stat;
	if ((stat = IO_write_uint2(ncolors, stream)) != IO_NORMAL)
		return stat;
	for (i = 0 ; i < ncolors ; i++)
	{
		if ((stat = IO_write_mccolor(colors[i], stream)) != IO_NORMAL)
			return stat;
		if ((stat = IO_write_stringref(colornames[i] != nil ? colornames[i] : kMCEmptyString, stream)) != IO_NORMAL)
			return stat;
	}
	if (props != NULL)
		addflags |= AF_CUSTOM_PROPS;
	if (borderwidth != DEFAULT_BORDER)
		addflags |= AF_BORDER_WIDTH;
	if (shadowoffset != DEFAULT_SHADOW)
		addflags |= AF_SHADOW_OFFSET;
	if (!MCStringIsEmpty(tooltip))
		addflags |= AF_TOOL_TIP;
	if (altid != 0)
		addflags |= AF_ALT_ID;
	if (ink != GXcopy)
		addflags |= AF_INK;

//---- New in 2.7
	if (MCstackfileversion >= 2700)
	{
		if (blendlevel != 100)
			addflags |= AF_BLEND_LEVEL;
	}
//----

	if (extraflags & EF_CANT_SELECT)
		addflags |= AF_CANT_SELECT;
	if (extraflags & EF_LINK_COLORS)
		addflags |= AF_LINK_COLORS;
	if (extraflags & EF_NO_FOCUS_BORDER)
		addflags |= AF_NO_FOCUS_BORDER;

	if ((stat = IO_write_uint2(addflags, stream)) != IO_NORMAL)
		return stat;
	for (i = 0 ; i < npixmaps ; i++)
		if ((stat = IO_write_uint4(pixmapids[i], stream)) != IO_NORMAL)
			return stat;
	// MW-2012-02-22; [[ NoScrollSave ]] Adjust the rect by the current group offset.
	if ((stat = IO_write_int2(rect.x + MCgroupedobjectoffset . x, stream)) != IO_NORMAL)
		return stat;
	if ((stat = IO_write_int2(rect.y + MCgroupedobjectoffset . y, stream)) != IO_NORMAL)
		return stat;
	if ((stat = IO_write_uint2(rect.width, stream)) != IO_NORMAL)
		return stat;
	if ((stat = IO_write_uint2(rect.height, stream)) != IO_NORMAL)
		return stat;
	if (addflags & AF_CUSTOM_PROPS)
		if ((stat = saveunnamedpropset(stream)) != IO_NORMAL)
			return stat;
	if (addflags & AF_BORDER_WIDTH)
		if ((stat = IO_write_uint1(borderwidth, stream)) != IO_NORMAL)
			return stat;
	if (addflags & AF_SHADOW_OFFSET)
		if ((stat = IO_write_int1(shadowoffset, stream)) != IO_NORMAL)
			return stat;
	if (addflags & AF_TOOL_TIP)
	{
		// MW-2012-03-09: [[ StackFile5500 ]] If the version is 5.5 and above, then
		//   the tooltip will be encoded in UTF-8 so we must convert for earlier
		//   versions.
		// MW-2012-03-13: [[ UnicodeToolTip ]] If the file format is older than 5.5
		//   then convert utf-8 to native before saving.
		if (MCstackfileversion < 5500)
		{
			// Tooltip is encoded in the native format
			if ((stat = IO_write_stringref(tooltip, stream, false)) != IO_NORMAL)
				return stat;
		}
		else
		{
			// Tooltip is encoded as UTF-8
			if ((stat = IO_write_stringref_utf8(tooltip, stream)) != IO_NORMAL)
				return stat;
		}
	}
	if (addflags & AF_ALT_ID)
		if ((stat = IO_write_uint2(altid, stream)) != IO_NORMAL)
			return stat;

//---- New in 2.7
	uint1 t_converted_ink;
	if (MCstackfileversion >= 2700)
		t_converted_ink = ink;
	else
		t_converted_ink = ink >= 0x19 ? GXcopy : ink;
//----

	if (addflags & AF_INK)
		if ((stat = IO_write_uint1(t_converted_ink, stream)) != IO_NORMAL)
			return stat;

	if (t_extended)
	{
		uint4 t_length_offset;

        t_length_offset = MCS_tell(stream);

		stat = IO_write_uint4(t_length_offset, stream);

		if (stat == IO_NORMAL)
		{
			MCObjectOutputStream *t_stream = nil;
			/* UNCHECKED */ MCStackSecurityCreateObjectOutputStream(stream, t_stream);
			getstack() -> unsecurescript(this);
			stat = t_stream -> WriteCString(MCStringGetCString(_script));
			getstack() -> securescript(this);
			if (stat == IO_NORMAL)
				stat = extendedsave(*t_stream, p_part);
			if (stat == IO_NORMAL)
				stat = t_stream -> Flush(true);
			
			delete t_stream;
		}
		if (stat == IO_NORMAL)
			stat = IO_write_uint1(0, stream);
		if (stat == IO_NORMAL)
		{
			uint4 t_cur_offset;
            
            t_cur_offset = MCS_tell(stream);

			uint4 t_length;
			t_length = MCSwapInt32HostToNetwork(t_cur_offset - t_length_offset - 4);

			MCS_writeat(&t_length, sizeof(uint4), t_length_offset, stream);
		}
		if (stat != IO_NORMAL)
			return stat;
	}
	else if (addflags & AF_LONG_SCRIPT)
	{
		getstack() -> unsecurescript(this);
		stat = IO_write_string(MCStringGetCString(_script), stream, false, 4);
		getstack() -> securescript(this);
		if (stat != IO_NORMAL)
			return stat;
	}

//---- New in 2.7
	if (MCstackfileversion >= 2700)
	{
		if (addflags & AF_BLEND_LEVEL)
			if ((stat = IO_write_uint1(blendlevel, stream)) != IO_NORMAL)
				return stat;

		// Write out the restrictions byte as if it were (old-style) Enterprise.
		// This ensures the stackfile can still be opened in older versions.
		uint1 t_restrictions;
		t_restrictions = 6;
		t_restrictions |= (~t_restrictions) << 4;

		// Mix the restrictions byte into the form expected by older engines (otherwise
		// they will fail to load).
		uint4 x;
		x = t_restrictions | (t_restrictions << 8);
		x |= x << 16;
		x ^= (t_written_id | ((65535 - t_written_id) << 16)) ^ flags;
		t_restrictions = ((x >> 24) & 0x88) | (x & 0x60) | ((x & 0x1100) >> 8) | ((x & 0x060000) >> 16);
	
		if ((stat = IO_write_uint1(t_restrictions, stream)) != IO_NORMAL)
			return stat;
	}
//----

	return IO_NORMAL;
}

IO_stat MCObject::defaultextendedload(MCObjectInputStream& p_stream, const char *p_version, uint4 p_remaining)
{
	IO_stat t_stat;
	t_stat = IO_NORMAL;

	if (p_remaining > 0)
	{
		uint4 t_flags, t_length, t_header_size;
		t_stat = p_stream . ReadTag(t_flags, t_length, t_header_size);
		if (t_stat == IO_NORMAL)
			t_stat = p_stream . Mark();
		if (t_stat == IO_NORMAL)
			t_stat = p_stream . Skip(t_length);
		if (t_stat == IO_NORMAL)
			p_remaining -= t_length + t_header_size;
	}

	if (t_stat == IO_NORMAL)
		t_stat = MCObject::extendedload(p_stream, p_version, p_remaining);

	return t_stat;
}

IO_stat MCObject::defaultextendedsave(MCObjectOutputStream& p_stream, uint4 p_part)
{
	IO_stat t_stat;
	t_stat = p_stream . WriteTag(0, 0);
	if (t_stat == IO_NORMAL)
		t_stat = MCObject::extendedsave(p_stream, p_part);

	return t_stat;
}

IO_stat MCObject::extendedsave(MCObjectOutputStream& p_stream, uint4 p_part)
{
	// First calculate the size of the array custom property data
	uint32_t t_prop_size;
	t_prop_size = measurearraypropsets();

	// Calculate the tag to write out
	uint32_t t_flags;
	t_flags = 0;

	uint32_t t_size;
	t_size = 0;

	if (t_prop_size != 0)
	{
		t_flags |= OBJECT_EXTRA_ARRAYPROPS;

		// We append an additional '0' to the end of the list of props for termination.
		t_size += t_prop_size + 4;
	}

	if (parent_script != NULL)
	{
		t_flags |= OBJECT_EXTRA_PARENTSCRIPT;
		
		// Parent scripts are written out as:
		//   uint8 count
		//   uint8 index
		//   if (index & (1 << 7))
		//     uint32 id
		//     cstring stack
		//     cstring mainstack
		t_size += 1 + 1 + 4 + strlen(MCNameGetCString(parent_script -> GetParent() -> GetObjectStack())) + 1;
		t_size += 1; // was mainstack reference
	}

	// MW-2009-09-24: Slight oversight on my part means that there is no record
	//   in place for 'control' only fields. There have never been any of these
	//   before until the addition of bitmap effects. Therefore we write them out
	//   in the object record.
	MCBitmapEffects *t_bitmap_effects;
	t_bitmap_effects = gettype() >= CT_GROUP ? static_cast<MCControl *>(this) -> getbitmapeffects() : NULL;
	if (t_bitmap_effects != NULL)
	{
		t_flags |= OBJECT_EXTRA_BITMAPEFFECTS;
		t_size += MCBitmapEffectsWeigh(t_bitmap_effects);
	}

	// MW-2011-11-24: [[ LayerMode Save ]] If we are a control, and have a layerMode that
	//   is not static, we need an extra byte.
	if (gettype() >= CT_GROUP && static_cast<MCControl *>(this) -> layer_getmodehint() != kMCLayerModeHintStatic)
	{
		t_flags |= OBJECT_EXTRA_LAYERMODE;
		t_size += 1;
	}

	// MW-2012-02-19: [[ SplitTextAttrs ]] If we need to save the font flags, then make
	//   sure we include it in the tag flags.
	if (needtosavefontflags())
	{
		t_flags |= OBJECT_EXTRA_FONTFLAGS;
		t_size += 1;
	}

	// If the tag is of zero length, write nothing.
	if (t_size == 0)
		return IO_NORMAL;

	// Otherwise write out stuff
	IO_stat t_stat;
	t_stat = p_stream . WriteTag(t_flags, t_size);
	
	if (t_stat == IO_NORMAL && (t_flags & OBJECT_EXTRA_ARRAYPROPS) != 0)
		t_stat = savearraypropsets(p_stream);
	
	if (t_stat == IO_NORMAL && (t_flags & OBJECT_EXTRA_PARENTSCRIPT) != 0)
	{
		t_stat = p_stream . WriteU8(1);
		if (t_stat == IO_NORMAL)
			t_stat = p_stream . WriteU8(128 + 0);
		if (t_stat == IO_NORMAL)
			t_stat = p_stream . WriteU32(parent_script -> GetParent() -> GetObjectId());
		if (t_stat == IO_NORMAL)
			t_stat = p_stream . WriteNameRef(parent_script -> GetParent() -> GetObjectStack());
		if (t_stat == IO_NORMAL)
			t_stat = p_stream . WriteCString(nil); // was mainstack reference
	}

	if (t_stat == IO_NORMAL && (t_flags & OBJECT_EXTRA_BITMAPEFFECTS) != 0)
		t_stat = MCBitmapEffectsPickle(t_bitmap_effects, p_stream);

	// MW-2011-11-24: [[ LayerMode Save ]] If we are a control, with non-static layerMode then
	//   write out the mode as a byte.
	if (t_stat == IO_NORMAL && (t_flags & OBJECT_EXTRA_LAYERMODE) != 0)
		t_stat = p_stream . WriteU8(static_cast<MCControl *>(this) -> layer_getmodehint());

	// MW-2012-02-19: [[ SplitTextAttrs ]] If we have partial font settings, or are unicode with
	//   no font settings we need to write out font flags.
	if (t_stat == IO_NORMAL && (t_flags & OBJECT_EXTRA_FONTFLAGS) != 0)
	{
		// Write out the three persistent font flags.
		t_stat = p_stream . WriteU8(m_font_flags & (FF_HAS_ALL_FATTR));
	}

	return IO_NORMAL;
}

IO_stat MCObject::extendedload(MCObjectInputStream& p_stream, const char *p_version, uint4 p_length)
{
	if (p_length == 0)
		return IO_NORMAL;

	IO_stat t_stat;

	uint32_t t_flags, t_length, t_header_length;
	t_stat = p_stream . ReadTag(t_flags, t_length, t_header_length);

	if (t_stat == IO_NORMAL)
		t_stat = p_stream . Mark();

	if (t_stat == IO_NORMAL && (t_flags & OBJECT_EXTRA_ARRAYPROPS) != 0)
		t_stat = loadarraypropsets(p_stream);

	if (t_stat == IO_NORMAL && (t_flags & OBJECT_EXTRA_PARENTSCRIPT) != 0)
	{
		uint8_t t_count;
		t_stat = p_stream . ReadU8(t_count);

		uint8_t t_index;
		if (t_stat == IO_NORMAL)
			t_stat = p_stream . ReadU8(t_index);

		uint32_t t_id;
		if (t_stat == IO_NORMAL)
			t_stat = p_stream . ReadU32(t_id);

		MCNameRef t_stack;
		t_stack = NULL;
		if (t_stat == IO_NORMAL)
			t_stat = p_stream . ReadNameRef(t_stack);

		// This is no longer used, but might remain in older stackfiles.
		char *t_mainstack;
		t_mainstack = NULL;
		if (t_stat == IO_NORMAL)
			t_stat = p_stream . ReadCString(t_mainstack);

		if (t_stat == IO_NORMAL)
		{
			parent_script = MCParentScript::Acquire(this, t_id, t_stack);
			if (parent_script == NULL)
				t_stat = IO_ERROR;

			s_loaded_parent_script_reference = true;
		}

		MCNameDelete(t_stack);
		delete t_mainstack;
	}
	
	if (t_stat == IO_NORMAL && (t_flags & OBJECT_EXTRA_BITMAPEFFECTS) != 0)
	{
		MCBitmapEffectsRef t_effects;
		t_effects = NULL;
		t_stat = MCBitmapEffectsUnpickle(t_effects, p_stream);
		if (t_stat == IO_NORMAL)
			static_cast<MCControl *>(this) -> setbitmapeffects(t_effects);
	}
	
	// MW-2011-11-24: [[ LayerMode Save ]] If a layerMode byte is present then read it
	//   in.
	if (t_stat == IO_NORMAL && (t_flags & OBJECT_EXTRA_LAYERMODE) != 0)
	{
		uint8_t t_mode_hint;
		t_stat = p_stream . ReadU8(t_mode_hint);
		if (t_stat == IO_NORMAL)
			static_cast<MCControl *>(this) -> layer_setmodehint((MCLayerModeHint)t_mode_hint);
	}

	// MW-2012-02-19: [[ SplitTextAttrs ]] If a font-flag byte is present then
	//   load and apply to m_font_flags. Notice that we clear the existing flags
	//   as they may have been set as a result of detection of a F_FONT flag, but
	//   the presence of this record supercedes that.
	if (t_stat == IO_NORMAL && (t_flags & OBJECT_EXTRA_FONTFLAGS) != 0)
	{
		uint8_t t_font_flags;
		t_stat = p_stream . ReadU8(t_font_flags);
		if (t_stat == IO_NORMAL)
			m_font_flags = (t_font_flags & ~FF_HAS_ALL_FATTR) | (t_font_flags & FF_HAS_ALL_FATTR);
	}

	if (t_stat == IO_NORMAL)
		t_stat = p_stream . Skip(t_length);

	return t_stat;
}


// MW-2008-10-28: [[ ParentScripts ]] This method attempts to resolve the
//   parentscript reference for this object (if any).
// MW-2009-01-28: [[ Inherited parentScripts ]]
// This method returns false if there was not enough memory to complete the
// resolution.
bool MCObject::resolveparentscript(void)
{
	// If there is no parent script, just return.
	if (parent_script == NULL)
		return true;

	// Get the underlying parent script object.
	MCParentScript *t_script;
	t_script = parent_script -> GetParent();

	// If the parent script is blocked, just return
	if (t_script -> IsBlocked())
		return true;

	// We have a parent script, so use MCdispatcher to try and find the
	// stack.
	MCStack *t_stack;
	t_stack = getstack() -> findstackname(t_script -> GetObjectStack());

	// Next search for the control we need.
	MCControl *t_control;
	t_control = NULL;
	if (t_stack != NULL)
		t_control = t_stack -> getcontrolid(CT_BUTTON, t_script -> GetObjectId(), true);

	// If we found a control, resolve the parent script. Otherwise block it.
	if (t_control != NULL)
	{
		t_script -> Resolve(t_control);

		// MW-2009-01-28: [[ Inherited parentScripts ]]
		// Next we must ensure the existence of the inheritence hierarchy, so
		// resolve the parentScript's parentScript.
		if (!t_control -> resolveparentscript())
			return false;

#ifdef FEATURE_INHERITED_PARENTSCRIPTS
		// Finally, call the use's inherit method to create its chain of super's -
		// if this fails, it means memory is exhausted so return false.
		if (!parent_script -> Inherit())
			return false;
#endif
	}
	else
		t_script -> Block();

	return true;
}

// MW-2009-02-02: [[ Improved image search ]]
// This method implements the new image search order for objects, taking into account
// the behavior hierarchy. We first search the behavior chain's for successive ancestors
// of the object, up to and including its stack. If this fails, fall back to the original
// search.
MCImage *MCObject::resolveimage(MCStringRef p_name, uint4 p_image_id)
{
	// If the name string ptr is nil, then this is an id search.
	bool t_is_id;
	t_is_id = false;
	if (p_name == nil)
		t_is_id = true;

	MCControl *t_control;
	t_control = NULL;
	
	// Start with the behavior chain of the object itself.
	MCObject *t_target;
	t_target = this;

	// OK-2009-03-13: [[Bug 7742]] - Crash when copying text containing an imageSource character to another application
	while (t_target != NULL)
	{
		// Loop up the behavior chain of the current target.
		MCParentScript *t_behavior;
		t_behavior = t_target -> getparentscript();
		while(t_behavior != NULL)
		{
			// Fetch the behavior's resolved object - if there is none then
			// we are done.
			MCObject *t_behavior_object;
			t_behavior_object = t_behavior -> GetObject();
			if (t_behavior_object == NULL)
				break;
			
			// Fetch the behavior object's owning stack.
			MCStack *t_behavior_stack;
			t_behavior_stack = t_behavior_object -> getstack();
			
			// Search for the image id on the behavior's stack, breaking if
			// we are successful.
			if (t_is_id)
				t_control = t_behavior_stack -> getcontrolid(CT_IMAGE, p_image_id, true);
			else
			{
				MCNewAutoNameRef t_name;
				/* UNCHECKED */ MCNameCreate(p_name, &t_name);
				t_control = t_behavior_stack -> getcontrolname(CT_IMAGE, *t_name);
			}
			if (t_control != NULL)
				break;
			
#ifdef FEATURE_INHERITED_PARENTSCRIPTS
			// Step to the next behavior in the chain.
			t_behavior = t_behavior_object -> getparentscript();
#else
			break;
#endif
		}
		
		// If we found the control, break.
		if (t_control != NULL)
			break;
		
		// If the current target is a stack, we are done.
		if (t_target -> gettype() == CT_STACK)
			break;
		
		// Otherwise, iterate up the owner chain
		t_target = t_target -> parent;
	}
	
	// If we didn't find the control, then fallback to the old resolution
	// mechanism.
	if (t_control == NULL)
	{
		if (t_is_id)
			t_control = static_cast<MCControl *>(getstack() -> getobjid(CT_IMAGE, p_image_id));
		else
		{
			MCNewAutoNameRef t_name;
			/* UNCHECKED */ MCNameCreate(p_name, &t_name);
			t_control = static_cast<MCControl *>(getstack() -> getobjname(CT_IMAGE, *t_name));
		}
	}
	
	return static_cast<MCImage *>(t_control);
}

MCImage *MCObject::resolveimageid(uint32_t p_id)
{
	return resolveimage(nil, p_id);
}

MCImage *MCObject::resolveimagename(MCStringRef p_name)
{
	return resolveimage(p_name, 0);
}

MCObjectHandle *MCObject::gethandle(void)
{
	if (m_weak_handle != NULL)
	{
		m_weak_handle -> Retain();
		return m_weak_handle;
	}

	m_weak_handle = new MCObjectHandle(this);
	if (m_weak_handle == NULL)
		return NULL;

	m_weak_handle -> Retain();

	return m_weak_handle;
}

///////////////////////////////////////////////////////////////////////////////

#ifdef OLD_EXEC
struct MCObjectChangeIdVisitor: public MCObjectVisitor
{
	uint32_t old_card_id;
	uint32_t new_card_id;

	void Process(MCCdata *p_cdata)
	{
		if (p_cdata == nil)
			return;

		MCCdata *t_ptr;
		t_ptr = p_cdata;
		do
		{
			if (t_ptr -> getid() == old_card_id)
			{
				t_ptr -> setid(new_card_id);
				return;
			}

			t_ptr = t_ptr -> next();
		}
		while(t_ptr != p_cdata);
	}

	bool OnField(MCField *p_field)
	{
		Process(p_field -> getcdata());
		return true;
	}

	bool OnButton(MCButton *p_button)
	{
		Process(p_button -> getcdata());
		return true;
	}
};

Exec_stat MCObject::changeid(uint32_t p_new_id)
{
	if (obj_id == p_new_id)
		return ES_NORMAL;

	// MW-2010-05-18: (Silently) don't allow id == 0 - this prevents people working around the
	//   script limits, which don't come into effect on objects with 0 id.
	if (p_new_id == 0)
		return ES_NORMAL;
	
	// MW-2011-02-08: Don't allow id change if the parent is nil as this means its a template
	//   object which doesn't really have an id.
	if (parent == nil)
		return ES_NORMAL;
	
	MCStack *t_stack;
	t_stack = getstack();

	if (t_stack -> isediting())
	{
		MCeerror -> add(EE_OBJECT_NOTWHILEEDITING, 0, 0);
		return ES_ERROR;
	}

	// If the stack's id is less than the requested id then we are fine
	// since the stack id is always greater or equal to the highest numbered
	// control/card id. Otherwise, check the whole list of controls and cards.
	if (p_new_id <= t_stack -> getid())
	{
		if (t_stack -> getcontrolid(CT_LAYER, p_new_id) != NULL ||
			t_stack -> findcardbyid(p_new_id) != NULL)
		{
			MCeerror->add(EE_OBJECT_IDINUSE, 0, 0, p_new_id);
			return ES_ERROR;
		}
	}
	else
		t_stack -> obj_id = p_new_id;

	// If the object is a card, we have to reset all the control's data
	// id's.
	// If the object is not a card, but has a card as parent, we need to
	// reset the card's objptr id for it.
	if (gettype() == CT_CARD)
	{
		MCObjectChangeIdVisitor t_visitor;
		t_visitor . old_card_id = obj_id;
		t_visitor . new_card_id = p_new_id;
		t_stack -> visit(VISIT_STYLE_DEPTH_FIRST, 0, &t_visitor);
	}
	else if (parent -> gettype() == CT_CARD)
		static_cast<MCCard *>(parent) -> resetid(obj_id, p_new_id);

	// MW-2012-10-10: [[ IdCache ]] If the object is in the cache, then remove
	//   it since its id is changing.
	if (m_in_id_cache)
		t_stack -> uncacheobjectbyid(this);

	uint4 oldid = obj_id;
	obj_id = p_new_id;
	message_with_args(MCM_id_changed, oldid, obj_id);

	return ES_NORMAL;
}
#endif

///////////////////////////////////////////////////////////////////////////////

struct object_mask_info
{
	void (*fill)(object_mask_info& info, void *scanline, uint32_t threshold);
	
	// The original bits of the mask. If 'nil' means its a solid rect.
	void *bits;
	
	// The left offset (shift) required to align the mask at the start of the
	// scanline (if sharp).
	uint32_t offset;
	
	// The width (in pixels) that we are interested in.
	uint32_t width;
	
	// The number of bytes from one scanline to the next in mask.
	uint32_t stride;
	
	// This is freed after processing.
	MCBitmap *temp_bits;
};

// This method fills a scanline for comparison from a soft mask.
static void compute_objectshapescanline_soft(object_mask_info& p_info, void *p_scanline, uint32_t p_threshold)
{
	uint32_t i;
	for(i = 0; i < p_info . width - (p_info . width % 8); i += 8)
	{
		uint8_t t_mask;
		t_mask = 0;
		if (((uint8_t *)p_info . bits)[(i + 0) * 4 + 3] >= p_threshold) t_mask |= 1 << 7;
		if (((uint8_t *)p_info . bits)[(i + 1) * 4 + 3] >= p_threshold) t_mask |= 1 << 6;
		if (((uint8_t *)p_info . bits)[(i + 2) * 4 + 3] >= p_threshold) t_mask |= 1 << 5;
		if (((uint8_t *)p_info . bits)[(i + 3) * 4 + 3] >= p_threshold) t_mask |= 1 << 4;
		if (((uint8_t *)p_info . bits)[(i + 4) * 4 + 3] >= p_threshold) t_mask |= 1 << 3;
		if (((uint8_t *)p_info . bits)[(i + 5) * 4 + 3] >= p_threshold) t_mask |= 1 << 2;
		if (((uint8_t *)p_info . bits)[(i + 6) * 4 + 3] >= p_threshold) t_mask |= 1 << 1;
		if (((uint8_t *)p_info . bits)[(i + 7) * 4 + 3] >= p_threshold) t_mask |= 1 << 0;
		((char *)p_scanline)[i / 8] = t_mask;
	}
	
	uint32_t t_mask;
	t_mask = 0;
	switch(p_info . width % 8)
	{
		case 7: if (((uint8_t *)p_info . bits)[(i + 6) * 4 + 3] >= p_threshold) t_mask |= 1 << 1;
		case 6: if (((uint8_t *)p_info . bits)[(i + 5) * 4 + 3] >= p_threshold) t_mask |= 1 << 2;
		case 5: if (((uint8_t *)p_info . bits)[(i + 4) * 4 + 3] >= p_threshold) t_mask |= 1 << 3;
		case 4: if (((uint8_t *)p_info . bits)[(i + 3) * 4 + 3] >= p_threshold) t_mask |= 1 << 4;
		case 3: if (((uint8_t *)p_info . bits)[(i + 2) * 4 + 3] >= p_threshold) t_mask |= 1 << 5;
		case 2: if (((uint8_t *)p_info . bits)[(i + 1) * 4 + 3] >= p_threshold) t_mask |= 1 << 6;
		case 1: if (((uint8_t *)p_info . bits)[(i + 0) * 4 + 3] >= p_threshold) t_mask |= 1 << 7;
			((char *)p_scanline)[i / 8] = t_mask;
			break;
			
		default:
			break;
	}
}

// This method fills a scanline for comparison from a sharp mask.
static void compute_objectshapescanline_sharp(object_mask_info& p_info, void *p_scanline, uint32_t p_threshold)
{
	// Fast case, offset is 0.
	if (p_info . offset == 0)
	{
		uint32_t t_byte_width;
		t_byte_width = (p_info . width + 7) / 8;
		memcpy(p_scanline, p_info . bits, t_byte_width);

		// Mask out the bits we don't need from the last byte.
		if ((p_info . width % 8) != 0)
			((char *)p_scanline)[t_byte_width - 1] &= ~((1 << (8 - (p_info . width % 8))) - 1);

		return;
	}
	
	// Slow case, must shift to compute each byte.
	uint32_t i;
	for(i = 0; i < p_info . width / 8; i++)
		((char *)p_scanline)[i] = (((char *)p_info . bits)[i] << p_info . offset) | (((char *)p_info . bits)[i + 1] >> (8 - p_info . offset));
	
	if (p_info . width % 8 != 0)
		((char *)p_scanline)[i] = (((char *)p_info . bits)[i] << p_info . offset) & ~((1 << (8 - (p_info . width % 8))) - 1);
}

// This method computes as small an non-transparent rect as it can for the
// given shape.
static MCRectangle compute_objectshape_rect(MCObjectShape& p_shape)
{
	if (p_shape . type == kMCObjectShapeEmpty)
		return MCU_make_rect(0, 0, 0, 0);
	
	if (p_shape . type == kMCObjectShapeRectangle)
		return MCU_intersect_rect(p_shape . bounds, p_shape . rectangle);
	
	if (p_shape . type == kMCObjectShapeMask)
	{
		MCImageBitmap *t_mask;
		t_mask = p_shape . mask . bits;
		return MCU_intersect_rect(p_shape . bounds, MCU_make_rect(p_shape . mask . origin . x, p_shape . mask . origin . y, t_mask -> width, t_mask -> height));
	}

	// Must be complex.
	return p_shape . bounds;
}

static MCBitmap *compute_objectshape_copycontextmask(MCContext *p_context, MCRectangle& p_rect, uint32_t p_threshold)
{
	MCBitmap *t_bitmap;
	t_bitmap = MCscreen -> createimage(1, p_rect . width, p_rect . height, True, 0, False, False);
	
	MCBitmap *t_src_bitmap;
	t_src_bitmap = p_context -> lock();
	
	void *t_src_ptr;
	uint4 t_src_stride;
	t_src_ptr = t_src_bitmap -> data;
	t_src_stride = t_src_bitmap -> bytes_per_line;
	
	uint1 *t_bits_ptr;
	t_bits_ptr = (uint1 *)t_bitmap -> data;

	for(uint4 y = p_rect . height; y > 0; --y, t_bits_ptr += t_bitmap -> bytes_per_line, t_src_ptr = (uint8_t *)t_src_ptr + t_src_stride)
	{
		uint1 t_mask = 0x80;
		for(uint4 x = 0; x < p_rect . width; ++x)
		{
			if ((((uint4 *)t_src_ptr)[x] >> 24) >= p_threshold)
				t_bits_ptr[x >> 3] |= t_mask;
			t_mask = t_mask >> 1;
			if (t_mask == 0)
				t_mask = 0x80;
		}
	}
	
	p_context -> unlock(t_src_bitmap);
	
	return t_bitmap;
}

// This method computes the mask details for a given shape, rasterizing the object
// if necessary in the process.
static void compute_objectshape_mask(MCObject *p_object, MCObjectShape& p_shape, MCRectangle& p_rect, uint32_t p_threshold, object_mask_info& r_mask)
{
	// Make sure everything is 0.
	memset(&r_mask, 0, sizeof(r_mask));
	
	// If the shape is a rect, then we don't need to do anything except set
	// fill to nil.
	if (p_shape . type == kMCObjectShapeRectangle)
	{
		r_mask . fill = nil;
		return;
	}
	
	// If the shape is a mask, then we need to fill in the details appropriate
	// to whether it is sharp or not.
	if (p_shape . type == kMCObjectShapeMask)
	{
		// The rect (in obj co-ords) we want - notice that we use the mask origin (the
		// rect of concern has already been clipped to the bounds of the object).
		MCRectangle t_obj_rect;
		t_obj_rect = MCU_offset_rect(p_rect, -p_shape . mask . origin . x, -p_shape . mask . origin . y);
	
		// What we setup depends on whether the mask is depth 1 or 8 and the threshold.
		// If the threshold is not 1, we use soft bits if they are available.
		r_mask . fill = compute_objectshapescanline_soft;
		r_mask . bits = p_shape . mask . bits -> data + t_obj_rect . y * p_shape . mask . bits -> stride + t_obj_rect . x;
		r_mask . stride = p_shape . mask . bits -> stride;
		r_mask . offset = 0;
		
		r_mask . width = t_obj_rect . width;

		return;
	}
	
	// We should only ever get here if the object is a control!
	assert(p_object -> gettype() >= CT_GROUP);
	
	// Otherwise we are in the complex case and must rasterize and extract a
	// temporary mask.
	MCContext *t_context;
	t_context = MCscreen -> creatememorycontext(p_rect . width, p_rect . height, True, True);
	t_context -> setorigin(p_rect . x, p_rect . y);
	t_context -> setclip(p_rect);
	t_context -> setopacity(255);
	t_context -> setfunction(GXblendSrcOver);
	
	// Make sure the object is opened.
	bool t_needs_open;
	t_needs_open = p_object -> getopened() == 0;
	if (t_needs_open)
		p_object -> open();
	
	// Render the object into the context (isolated).
	((MCControl *)p_object) -> draw(t_context, p_rect, true, false);
	
	// Close the object if we opened it.
	if (t_needs_open)
		p_object -> close();
	
	// Fetch the context's mask.
	r_mask . temp_bits = compute_objectshape_copycontextmask(t_context, p_rect, p_threshold);

	// Now set up the mask structure.
	r_mask . fill = compute_objectshapescanline_sharp;
	r_mask . bits = r_mask . temp_bits -> data;
	r_mask . stride = r_mask . temp_bits -> bytes_per_line;
	r_mask . width = p_rect . width;
	r_mask . offset = 0;
	
	MCscreen -> freecontext(t_context);
	
	return;
}

bool MCObject::intersects(MCObject *p_other, uint32_t p_threshold)
{
	// If the threshold is > 255 then the masks are empty, so no intersection.
	if (p_threshold > 255)
		return false;

	// Fetch the stacks we need.
	MCStack *t_this_stack, *t_other_stack;
	t_this_stack = getstack();
	t_other_stack = p_other -> getstack();

	// If the bounds of the object's don't intersect, then we are done.
	if (MCU_empty_rect(MCU_intersect_rect(t_this_stack -> recttoroot(getrect()), t_other_stack -> recttoroot(p_other -> getrect()))))
		return false;
	
	// If the threshold is 0 then we are doing bounds checking, in which
	// case we intersect, and so are done.
	if (p_threshold == 0)
		return true;
	
	// Next compute the shape of the object. This will give us a rect, mask or
	// complex shape.
	MCObjectShape t_this_shape, t_other_shape;
	/* UNCHECKED */ lockshape(t_this_shape);
	/* UNCHECKED */ p_other -> lockshape(t_other_shape);
	
	// Compute the intersection in screen co-ords.
	MCRectangle t_rect;
	t_rect = MCU_intersect_rect(t_this_stack -> recttoroot(compute_objectshape_rect(t_this_shape)), t_other_stack -> recttoroot(compute_objectshape_rect(t_other_shape)));
	
	bool t_intersects;
	if (MCU_empty_rect(t_rect))
	{
		// If the actual intersection is empty, we don't intersect.
		t_intersects = false;
	}
	else if (t_this_shape . type == kMCObjectShapeRectangle && t_other_shape . type == kMCObjectShapeRectangle)
	{
		// If both shapes are rects, then we are done (they must intersect).
		t_intersects = true;
	}
	else
	{
		// Now compute the rects of interest in both the objects.
		MCRectangle t_this_rect, t_other_rect;
		t_this_rect = t_this_stack -> rectfromroot(t_rect);
		t_other_rect = t_other_stack -> rectfromroot(t_rect);

		// Now resolve the masks - this may result in a temporary image being
		// generated in <mask>.temp_bits - this is freed at the end.
		object_mask_info t_this_mask, t_other_mask;
		compute_objectshape_mask(this, t_this_shape, t_this_rect, p_threshold, t_this_mask);
		compute_objectshape_mask(p_other, t_other_shape, t_other_rect, p_threshold, t_other_mask);
		
		// Now check for intersection by processing a scanline at a time.
		int32_t t_scanline_width;
		t_scanline_width = (t_rect . width + 31) / 32;
		
		// We accumulate the normalized mask a scanline at a time.
		uint32_t *t_this_scanline, *t_other_scanline;
		MCMemoryNewArray(t_scanline_width, t_this_scanline);
		MCMemoryNewArray(t_scanline_width, t_other_scanline);
		
		// If either of the masks are solid rects, then pre-fill the scanlines.
		if (t_this_mask . fill == nil)
			memset(t_this_scanline, 0xff, t_scanline_width * 4);
		if (t_other_mask . fill == nil)
			memset(t_other_scanline, 0xff, t_scanline_width * 4);
		
		// Now check for overlap!
		t_intersects = false;
		for(int32_t y = 0; y < t_rect . height; y++)
		{
			// Fill the scanline for this.
			if (t_this_mask . fill != nil)
			{
				t_this_mask . fill(t_this_mask, t_this_scanline, p_threshold);
				t_this_mask . bits = ((char *)t_this_mask . bits) + t_this_mask . stride;
			}
			
			// Fill the scanline for other.
			if (t_other_mask . fill != nil)
			{
				t_other_mask . fill(t_other_mask, t_other_scanline, p_threshold);
				t_other_mask . bits = ((char *)t_other_mask . bits) + t_other_mask . stride;
			}
			
			// Check to see if they intersect.
			for(int32_t x = 0; x < t_scanline_width; x++)
				if ((t_this_scanline[x] & t_other_scanline[x]) != 0)
				{
					t_intersects = true;
					break;
				}
		}
		
		// Scanlines aren't needed anymore.
		MCMemoryDeleteArray(t_this_scanline);
		MCMemoryDeleteArray(t_other_scanline);
		
		// Free the temporary masks that were generated (if any).
		if (t_this_mask . temp_bits != nil)
			MCscreen -> destroyimage(t_this_mask . temp_bits);
		if (t_other_mask . temp_bits != nil)
			MCscreen -> destroyimage(t_other_mask . temp_bits);
	}
	
	p_other -> unlockshape(t_other_shape);
	unlockshape(t_this_shape);
	
	return t_intersects;
}

bool MCObject::lockshape(MCObjectShape& r_shape)
{
	// By default we assume an object is complex - requiring rendering to
	// determine its shape.
	r_shape . type = kMCObjectShapeComplex;
	r_shape . bounds = getrect();
	return true;
}

void MCObject::unlockshape(MCObjectShape& p_shape)
{
}

// MW-2012-02-14: [[ FontRefs ]] New method which maps the object's concrete font
//   on open.
void MCObject::mapfont(void)
{
	// MW-2012-02-24: [[ FontRefs ]] Fix a problem with images used as icons.
	//   Images don't use the fontref, so don't do anything if we are an image.

	if (gettype() == CT_IMAGE)
		return;
	
	// MW-2012-03-02: [[ Bug 10044 ]] If the parent isn't open, then we won't have a
	//   font. This causes problems for some things (like import snapshot) so in this
	//   case we ask the parent to map it's font.
	// MW-2012-03-12: [[ Bug 10078 ]] Only map the parent if the font is nil otherwise
	//   stacks with substacks have their fonts unmapped incorrectly.
	bool t_mapped_parent;
	t_mapped_parent = false;
	if (parent != nil && parent -> m_font == nil)
	{
		t_mapped_parent = true;
		parent -> mapfont();
	}
	
	// If we have a font setting, then we create a new font. Otherwise we just
	// copy the parent's font.
	if (hasfontattrs())
	{
		// MW-2012-02-19: [[ SplitTextAttrs ]] Compute the attrs to write out. If we don't
		//   have all of the attrs, fetch the inherited ones.
		MCNameRef t_textfont;
		uint2 t_textstyle, t_textsize;
		getfontattsnew(t_textfont, t_textsize, t_textstyle);

		// Map the font style from a text style.
		MCFontStyle t_font_style;
		t_font_style = MCFontStyleFromTextStyle(t_textstyle);

		// If the parent has printer metrics, make sure we do too.
		// MW-2012-08-30: [[ Bug 10295 ]] If this is a stack and it has formatForPrinting
		//   set, make sure we create a printer font.
		if (parent != nil && MCFontHasPrinterMetrics(parent -> m_font) ||
			gettype() == CT_STACK && getflag(F_FORMAT_FOR_PRINTING))
			t_font_style |= kMCFontStylePrinterMetrics;

		// Create our font.
		/* UNCHECKED */ MCFontCreate(t_textfont, t_font_style, t_textsize, m_font);
	}
	else if (parent != nil)
	{
		if (parent -> m_font == nil)
		{
			MCLog("[ %p ] parent font == nil (%d)", this, gettype());
		}
		else
			m_font = MCFontRetain(parent -> m_font);
	}
	else
	{
		// This should never happen as the only object with nil parent when
		// opened should be MCdispatcher, which always has font attrs.
		MCUnreachable();
	}
	
	// MW-2012-03-02: [[ Bug 10044 ]] If we had to temporarily map the parent's font
	//   then unmap it here.
	// MW-2012-03-12: [[ Bug 10078 ]] Only unmap the parent if we mapped it in the
	//   first place.
	if (t_mapped_parent)
		parent -> unmapfont();
}

// MW-2012-02-14: [[ FontRefs ]] New method which unmaps the object's concrete font
//   on close.
void MCObject::unmapfont(void)
{
	MCFontRelease(m_font);
	m_font = nil;
}

// MW-2012-02-14: [[ FontRefs ]] New method which updates the object's concrete font
//   when a text property, or inherited text property changes.
bool MCObject::recomputefonts(MCFontRef p_parent_font)
{
	// MW-2012-02-19: [[ SplitTextAttrs ]] If the object has no font attrs, then just
	//   inherit.
	if (!hasfontattrs())
	{
		if (p_parent_font == m_font)
			return false;

		MCFontRelease(m_font);
		m_font = MCFontRetain(p_parent_font);

		return true;
	}

	MCFontRef t_current_font;
	t_current_font = MCFontRetain(m_font);
	
	unmapfont();
	mapfont();
	
	bool t_changed;
	t_changed = t_current_font != m_font;

	MCFontRelease(t_current_font);

	return t_changed;
}

///////////////////////////////////////////////////////////////////////////////

// MW-2012-02-17: [[ LogFonts ]] Copy the font attrs from the other object - this
//   assumes m_font_attrs hasn't been initialized. Note that this is callled 
//   from object-copy constructor, and the font flags for this are already the
//   same as other.
void MCObject::copyfontattrs(const MCObject& p_other)
{
	// If there are no font attrs, then do nothing.
	if (!hasfontattrs())
	{
		m_font_attrs = nil;
		return;
	}

	/* UNCHECKED */ MCMemoryNew(m_font_attrs);
	if ((m_font_flags & FF_HAS_TEXTFONT) != 0)
		MCNameClone(p_other . m_font_attrs -> name, m_font_attrs -> name);
	if ((m_font_flags & FF_HAS_TEXTSIZE) != 0)
		m_font_attrs -> size = p_other . m_font_attrs -> size;
	if ((m_font_flags & FF_HAS_TEXTSTYLE) != 0)
		m_font_attrs -> style = p_other . m_font_attrs -> style;
}

// MW-2012-02-17: [[ LogFonts ]] Set all font attrs to empty.
void MCObject::clearfontattrs(void)
{
	if (m_font_attrs == nil)
		return;

	MCNameDelete(m_font_attrs -> name);
	delete m_font_attrs;
	m_font_attrs = nil;

	// MW-2012-02-19: [[ SplitTextAttrs ]] Unset all the individual fontattr flags.
	m_font_flags &= ~FF_HAS_ALL_FATTR;
}

// MW-2012-02-17: [[ LogFonts ]] Set the object's font attrs to the ones specified
//   by the given index.
void MCObject::loadfontattrs(uint2 p_index)
{
	// Lookup the font attrs details in the logical font table.
	MCNameRef t_textfont;
	uint2 t_textsize, t_textstyle;
	bool t_unicode;
	MCLogicalFontTableLookup(p_index, t_textfont, t_textstyle, t_textsize, t_unicode);

	// If the font had a unicode tag, then mark the object as having one.
	if (t_unicode)
		m_font_flags |= FF_HAS_UNICODE_TAG;

	// If any of the attrs are not in the font flags, we clear them (size / style == 0
	// font = nil).
	if ((m_font_flags & FF_HAS_TEXTFONT) == 0)
		t_textfont = nil;
	if ((m_font_flags & FF_HAS_TEXTSTYLE) == 0)
		t_textstyle = 0;
	if ((m_font_flags & FF_HAS_TEXTSIZE) == 0)
		t_textsize = 0;

	// Configure the attrs.
	setfontattrs(FF_HAS_ALL_FATTR, t_textfont, t_textsize, t_textstyle);
}

// MW-2012-02-17: [[ LogFonts ]] Compute the index to be saved into the stackfile
//   based on the object's font attrs.
uint2 MCObject::savefontattrs(void)
{
	// Fetch the object's font attrs. This ensures appropriate inherited values are
	// used when an object has unicode and so a font needs to be synthesized.
	MCNameRef t_textfont;
	uint2 t_textsize, t_textstyle;
	getfontattsnew(t_textfont, t_textsize, t_textstyle);

	// Now lookup the index for the given font attrs in the logical font table.
	return MCLogicalFontTableMap(t_textfont, t_textstyle, t_textsize, (m_font_flags & FF_HAS_UNICODE) != 0);
}

// MW-2012-02-17: [[ LogFonts ]] Set the logical font attrs to the given values. Note
//   that we ignore the object's settings of the font flags here since they might not
//   reflect reality (i.e. on load).
void MCObject::setfontattrs(uint32_t p_which, MCNameRef p_textfont, uint2 p_textsize, uint2 p_textstyle)
{
	if (p_which == 0)
	{
		if (m_font_attrs != nil)
			MCNameDelete(m_font_attrs -> name);
		delete m_font_attrs;
		m_font_attrs = nil;
		m_font_flags &= ~FF_HAS_ALL_FATTR;
		return;
	}

	if (m_font_attrs == nil)
		/* UNCHECKED */ MCMemoryNew(m_font_attrs);

	if ((p_which & FF_HAS_TEXTFONT) != 0)
	{
		MCNameDelete(m_font_attrs -> name);
		if (p_textfont != nil && !MCNameIsEmpty(p_textfont))
		{
			/* UNCHECKED */ MCNameClone(p_textfont, m_font_attrs -> name);
			m_font_flags |= FF_HAS_TEXTFONT;
		}
		else
		{
			m_font_attrs -> name = nil;
			m_font_flags &= ~FF_HAS_TEXTFONT;
		}
	}

	if ((p_which & FF_HAS_TEXTSIZE) != 0)
	{
		if (p_textsize != 0)
		{
			m_font_attrs -> size = p_textsize;
			m_font_flags |= FF_HAS_TEXTSIZE;
		}
		else
		{
			m_font_attrs -> size = 0;
			m_font_flags &= ~FF_HAS_TEXTSIZE;
		}
	}

	if ((p_which & FF_HAS_TEXTSTYLE) != 0)
	{
		if (p_textstyle != 0)
		{
			m_font_attrs -> style = p_textstyle;
			m_font_flags |= FF_HAS_TEXTSTYLE;
		}
		else
		{
			m_font_attrs -> style = 0;
			m_font_flags &= ~FF_HAS_TEXTSTYLE;
		}
	}
}

// MW-2012-02-17: [[ LogFonts ]] Set the logical font attrs to the given values
//   using a c-string for the name.
void MCObject::setfontattrs(MCStringRef p_textfont, uint2 p_textsize, uint2 p_textstyle)
{
	MCAutoNameRef t_textfont_name;
	/* UNCHECKED */ MCNameCreate(p_textfont, t_textfont_name);
	setfontattrs(FF_HAS_ALL_FATTR, t_textfont_name, p_textsize, p_textstyle);
}

// MW-2012-02-19: [[ SplitTextAttrs ]] This method returns true if any of the font
//   attrs are set.
bool MCObject::hasfontattrs(void) const
{
	return (m_font_flags & FF_HAS_ALL_FATTR) != 0;
}

// MW-2012-02-19: [[ SplitTextAttrs ]] This method returns true if the fontflags
//   extended record is needed. We only need this if we are going to generate a
//   font record to serialize, and the object has partial (or no) font attrs set.
bool MCObject::needtosavefontflags(void) const
{
	return needtosavefontrecord() && (m_font_flags & FF_HAS_ALL_FATTR) != FF_HAS_ALL_FATTR;
}

// MW-2012-02-19: [[ SplitTextAttrs ]] This method returns true if a font record
//   is needed when saving. This occurs if any of the font attr are set, the
//   object is marked as unicode or the object has a fontheight.
// MW-2012-03-13: [[ Bug 10083 ]] Also need to save record if parent unicodeness
//   is different from ours.
bool MCObject::needtosavefontrecord(void) const
{
	return hasfontattrs() || hasunicode() || fontheight != 0 || (parent != nil && parent -> hasunicode() != hasunicode());
}

// MW-2012-06-08: [[ Relayer ]] No-op - only implemented for containers.
void MCObject::relayercontrol(MCControl *source, MCControl *target)
{
}

void MCObject::relayercontrol_remove(MCControl *p_control)
{
}

void MCObject::relayercontrol_insert(MCControl *p_control, MCControl *p_target)
{
}

void MCObject::scheduledelete(void)
{
	appendto(MCtodelete);
	if (m_weak_handle != nil)
	{
		m_weak_handle -> Clear();
		m_weak_handle = nil;
	}
	
	// MW-2012-10-10: [[ IdCache ]] Remove the object from the stack's id cache
	//   (if it is in it!).
	if (m_in_id_cache)
		getstack() -> uncacheobjectbyid(this);
}

///////////////////////////////////////////////////////////////////////////////

bool MCObject::visit(MCVisitStyle p_style, uint32_t p_part, MCObjectVisitor *p_visitor)
{
	return p_visitor -> OnObject(this);
}

///////////////////////////////////////////////////////////////////////////////

MCObjectVisitor::~MCObjectVisitor(void)
{
}

bool MCObjectVisitor::OnObject(MCObject *p_object)
{
	return true;
}

bool MCObjectVisitor::OnControl(MCControl *p_control)
{
	return OnObject(p_control);
}

bool MCObjectVisitor::OnStack(MCStack *p_stack)
{
	return OnObject(p_stack);
}

bool MCObjectVisitor::OnAudioClip(MCAudioClip *p_audio_clip)
{
	return OnObject(p_audio_clip);
}

bool MCObjectVisitor::OnVideoClip(MCVideoClip *p_video_clip)
{
	return OnObject(p_video_clip);
}

bool MCObjectVisitor::OnCard(MCCard *p_card)
{
	return OnObject(p_card);
}

bool MCObjectVisitor::OnGroup(MCGroup *p_group)
{
	return OnControl(p_group);
}

bool MCObjectVisitor::OnField(MCField *p_field)
{
	return OnControl(p_field);
}

bool MCObjectVisitor::OnButton(MCButton *p_button)
{
	return OnControl(p_button);
}

bool MCObjectVisitor::OnImage(MCImage *p_image)
{
	return OnControl(p_image);
}

bool MCObjectVisitor::OnScrollbar(MCScrollbar *p_scrollbar)
{
	return OnControl(p_scrollbar);
}

bool MCObjectVisitor::OnPlayer(MCPlayer *p_player)
{
	return OnControl(p_player);
}

bool MCObjectVisitor::OnStyledText(MCStyledText *p_styled_text)
{
	return OnObject(p_styled_text);
}

bool MCObjectVisitor::OnParagraph(MCParagraph *p_paragraph)
{
	return true;
}

bool MCObjectVisitor::OnBlock(MCBlock *p_block)
{
	return true;
}

///////////////////////////////////////////////////////////////////////////////

MCObjectHandle::MCObjectHandle(MCObject *p_object)
{
	m_object = p_object;
	m_references = 0;
}

MCObjectHandle::~MCObjectHandle(void)
{
}

MCObject *MCObjectHandle::Get(void)
{
	return m_object;
}

void MCObjectHandle::Clear(void)
{
	m_object = NULL;
}

void MCObjectHandle::Retain(void)
{
	m_references += 1;
}

void MCObjectHandle::Release(void)
{
	m_references -= 1;
	if (m_references == 0)
	{
		if (m_object != NULL)
			m_object -> m_weak_handle = NULL;
		delete this;
	}
}

bool MCObjectHandle::Exists(void)
{
	return m_object != NULL;
}<|MERGE_RESOLUTION|>--- conflicted
+++ resolved
@@ -523,26 +523,11 @@
 			t_string = p_string;
 			
 		if (MCmodifierstate & MS_CONTROL)
-<<<<<<< HEAD
-=======
         {
->>>>>>> 4eea8ace
 			if (message_with_valueref_args(MCM_command_key_down, *t_string) == ES_NORMAL)
 				return True;
-				
+		}
 		else if (MCmodifierstate & MS_MOD1)
-<<<<<<< HEAD
-				if (message_with_valueref_args(MCM_option_key_down, *t_string) == ES_NORMAL)
-				return True;
-#ifdef _MACOSX
-		else if (MCmodifierstate & MS_MAC_CONTROL)
-			if (message_with_valueref_args(MCM_control_key_down, *t_string) == ES_NORMAL)
-				return True;
-#endif
-		else
-			if (message_with_valueref_args(MCM_key_down, p_string) == ES_NORMAL)
-				return True;
-=======
         {
 				if (message_with_valueref_args(MCM_option_key_down, *t_string) == ES_NORMAL)
 				return True;
@@ -559,7 +544,6 @@
 			if (message_with_valueref_args(MCM_key_down, p_string) == ES_NORMAL)
 				return True;
         }
->>>>>>> 4eea8ace
 		break;
 	}
 
