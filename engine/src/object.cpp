--- conflicted
+++ resolved
@@ -746,15 +746,8 @@
 		handler.clearpass(); // detect passed messages
 		Exec_stat stat = message(mptr, params, True, True);
 		if (stat == ES_NOT_HANDLED && !handler.getpass())
-		{
-<<<<<<< HEAD
+        {
             MCAutoStringRef t_mptr_string;
-            MCStringRef t_mptr_name;
-            t_mptr_name = MCNameGetString(mptr);
-            
-=======
-			MCAutoStringRef t_mptr_string;
->>>>>>> 06d60bf5
 			if (params != nil)
             {
                 MCExecContext ctxt(this, nil, nil);
@@ -762,7 +755,7 @@
 				/* UNCHECKED */ params->eval(ctxt, &t_value_valueref);
                 MCAutoStringRef t_value;
                 /* UNCHECKED */ ctxt . ConvertToString(*t_value_valueref, &t_value);
-                MCStringFormat(&t_mptr_string, "%@ %@", t_mptr_name, *t_value);
+                MCStringFormat(&t_mptr_string, "%@ %@", mptr, *t_value);
 			}
 			else
 				t_mptr_string = MCNameGetString(mptr);
@@ -770,7 +763,7 @@
 			MCHandler *t_handler;
 			t_handler = findhandler(HT_MESSAGE, mptr);
 			if (t_handler == NULL || !t_handler -> isprivate())
-				domess(*t_mptr_string != nil ? *t_mptr_string : t_mptr_name);
+                domess(*t_mptr_string);
 
 		}
 		if (stat == ES_ERROR && !MCNameIsEqualTo(mptr, MCM_error_dialog, kMCCompareCaseless))
@@ -3194,12 +3187,8 @@
 	// MW-2013-11-19: [[ UnicodeFileFormat ]] If sfv >= 7000, use unicode.
 	if (flags & F_SCRIPT && !(addflags & AF_LONG_SCRIPT))
 	{
-		getstack() -> unsecurescript(this);
-<<<<<<< HEAD
-        stat = IO_write_stringref(_script, stream);
-=======
-		stat = IO_write_stringref_new(_script, stream, MCstackfileversion >= 7000);
->>>>>>> 06d60bf5
+        getstack() -> unsecurescript(this);
+        stat = IO_write_stringref_new(_script, stream, MCstackfileversion >= 7000);
 		getstack() -> securescript(this);
 		if (stat != IO_NORMAL)
 			return stat;
@@ -3278,12 +3267,8 @@
 		if (MCstackfileversion < 5500)
 		{
 			// MW-2013-11-19: [[ UnicodeFileFormat ]] sfv < 5500, so native output.
-			// Tooltip is encoded in the native format
-<<<<<<< HEAD
-            if ((stat = IO_write_stringref(tooltip, stream)) != IO_NORMAL)
-=======
-			if ((stat = IO_write_stringref_legacy(tooltip, stream, false)) != IO_NORMAL)
->>>>>>> 06d60bf5
+            // Tooltip is encoded in the native format
+            if ((stat = IO_write_stringref_legacy(tooltip, stream, false)) != IO_NORMAL)
 				return stat;
 		}
 		else if (MCstackfileversion < 7000)
@@ -3369,14 +3354,7 @@
 		}
 	}
 	else
-	{
-<<<<<<< HEAD
-		getstack() -> unsecurescript(this);
-        stat = IO_write_stringref(_script, stream, (uint1)4);
-		getstack() -> securescript(this);
-		if (stat != IO_NORMAL)
-			return stat;
-=======
+    {
 		if (t_extended)
 		{
 			uint4 t_length_offset;
@@ -3405,8 +3383,7 @@
 			}
 			if (stat != IO_NORMAL)
 				return stat;
-		}
->>>>>>> 06d60bf5
+        }
 	}
 
 //---- New in 2.7
