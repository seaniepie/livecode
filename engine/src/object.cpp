/* Copyright (C) 2003-2013 Runtime Revolution Ltd.

This file is part of LiveCode.

LiveCode is free software; you can redistribute it and/or modify it under
the terms of the GNU General Public License v3 as published by the Free
Software Foundation.

LiveCode is distributed in the hope that it will be useful, but WITHOUT ANY
WARRANTY; without even the implied warranty of MERCHANTABILITY or
FITNESS FOR A PARTICULAR PURPOSE.  See the GNU General Public License
for more details.

You should have received a copy of the GNU General Public License
along with LiveCode.  If not see <http://www.gnu.org/licenses/>.  */

#include "prefix.h"

#include "globdefs.h"
#include "filedefs.h"
#include "objdefs.h"
#include "parsedef.h"
#include "mcio.h"

//#include "execpt.h"
#include "dispatch.h"
#include "stack.h"
#include "card.h"
#include "group.h"
#include "button.h"
#include "image.h"
#include "cdata.h"
#include "stacklst.h"
#include "sellst.h"
#include "undolst.h"
#include "hndlrlst.h"
#include "handler.h"
#include "scriptpt.h"
#include "mcerror.h"
#include "param.h"
#include "font.h"
#include "util.h"
#include "debug.h"
#include "aclip.h"
#include "vclip.h"
#include "field.h"
#include "chunk.h"
#include "objectstream.h"
#include "parentscript.h"
#include "bitmapeffect.h"
#include "osspec.h"
#include "player.h"
#include "scrolbar.h"
#include "styledtext.h"
#include "flst.h"

#include "globals.h"
#include "mctheme.h"

#include "license.h"
#include "context.h"
#include "mode.h"
#include "stacksecurity.h"

#include "exec.h"
#include "graphicscontext.h"

#include "resolution.h"

// PM-2014-11-11: [[ Bug 13970 ]] Added for the MCplayers' syncbuffering call
#ifdef FEATURE_PLATFORM_PLAYER
#include "platform.h"
#endif

////////////////////////////////////////////////////////////////////////////////

uint1 MCObject::dashlist[2] = {4, 4};
uint1 MCObject::dotlist[2] = {1, 1};
int1 MCObject::dashoffset;
MCRectangle MCObject::selrect;
int2 MCObject::startx;
int2 MCObject::starty;
uint1 MCObject::menudepth;
MCStack *MCObject::attachedmenu;
uint2 MCObject::s_last_font_index = 0;

bool MCObject::s_loaded_parent_script_reference = false;

MCColor MCObject::maccolors[MAC_NCOLORS] = {
            { 0, 0x7070, 0x7070, 0x7070, 0, 0 },
            { 0, 0xCCCC, 0xCCCC, 0xFFFF, 0, 0 },
            { 0, 0x9999, 0x9999, 0xFFFF, 0, 0 },
            { 0, 0x6666, 0x6666, 0xCCCC, 0, 0 },
            { 0, 0x3333, 0x3333, 0x9999, 0, 0 },
            { 0, 0x0000, 0x0000, 0x5555, 0, 0 },
            { 0, 0xE8E8, 0xE8E8, 0xE8E8, 0, 0 }
        };

MCObject::MCObject()
{
	parent = NULL;
	obj_id = 0;
	/* UNCHECKED */ MCNameClone(kMCEmptyName, _name);
	flags = F_VISIBLE | F_SHOW_BORDER | F_3D | F_OPAQUE;
	fontheight = 0;
	dflags = 0;
	ncolors = 0;

	colors = NULL;
	colornames = nil;
	npatterns = 0;
	patterns = NULL;
	opened = 0;
	_script = MCValueRetain(kMCEmptyString);
	hlist = NULL;
	scriptdepth = 0;
	state = CS_CLEAR;
	borderwidth = DEFAULT_BORDER;
	shadowoffset = DEFAULT_SHADOW;
	props = NULL;
	tooltip = MCValueRetain(kMCEmptyString);
	altid = 0;
	ink = GXcopy;
	extraflags = 0;
	hashandlers = 0;

	blendlevel = 100;

	// MW-2004-11-26: Initialise rect (VG)
	rect . x = rect . y = rect . width = rect . height = 0;

	// MW-2008-10-25: Initialize the parent script link to NULL
	parent_script = NULL;

	// MW-2009-08-25: Initialize the handle to NULL
	m_weak_handle = NULL;

	// MW-2012-02-14: [[ Fonts ]] Initialize the font to nil.
	m_font = nil;

	// MW-2012-02-16: [[ LogFonts ]] Initialize the font flags to 0.
	m_font_flags = 0;

	// MW-2012-02-16: [[ LogFonts ]] Initialize the font's attrs to nil.
	m_font_attrs = nil;

	// MM-2012-09-05: [[ Property Listener ]]
	m_listening = false;
	m_properties_changed = kMCPropertyChangedMessageTypeNone;
	
	// MW-2012-10-10: [[ IdCache ]]
	m_in_id_cache = false;
	
	// IM-2013-04-16: Initialize to false;
	m_script_encrypted = false;
}

MCObject::MCObject(const MCObject &oref) : MCDLlist(oref)
{
	if (oref.parent == NULL)
		parent = MCdefaultstackptr;
	else
		parent = oref.parent;
	
	/* UNCHECKED */ MCNameClone(oref . getname(), _name);
	
	obj_id = 0;
	rect = oref.rect;
	flags = oref.flags;
	fontheight = oref.fontheight;
	dflags = oref.dflags;
	ncolors = oref.ncolors;
	if (ncolors > 0)
	{
		colors = new MCColor[ncolors];
		colornames = new MCStringRef[ncolors];
		uint2 i;
		for (i = 0 ; i < ncolors ; i++)
		{
			colors[i] = oref.colors[i];
			if (oref . colornames[i] != nil)
				colornames[i] = MCValueRetain(oref.colornames[i]);
			else
				colornames[i] = nil;
		}
	}
	else
	{
		colors = NULL;
		colornames = nil;
	}
	npatterns = oref.npatterns;
	if (npatterns > 0)
	{
		/* UNCHECKED */ MCMemoryNewArray(npatterns, patterns);
		uint2 i;
		for (i = 0 ; i < npatterns ; i++)
			patterns[i].id = oref.patterns[i].id;
	}
	else
	{
		patterns = NULL;
	}
	opened = 0;
	_script = MCValueRetain(oref._script);
	m_script_encrypted = oref.m_script_encrypted;
	hlist = NULL;
	scriptdepth = 0;
	state = oref.state & ~CS_SELECTED;
	borderwidth = oref.borderwidth;
	shadowoffset = oref.shadowoffset;
	/* UNCHECKED */ oref . clonepropsets(props);
	tooltip = MCValueRetain(oref.tooltip);
	altid = oref.altid;
	ink = oref.ink;
	extraflags = oref.extraflags;
	hashandlers = 0;

	blendlevel = oref . blendlevel;

	// MW-2008-10-25: Initialize the parent script link to a clone of the source
	//   object (if any).
	if (oref . parent_script != NULL)
		parent_script = oref . parent_script -> Clone(this);
	else
		parent_script = NULL;

	// MW-2009-08-25: Initialize the handle to NULL
	m_weak_handle = NULL;

	// MW-2012-02-14: [[ FontRefs ]] As objects start off closed, the font is not
	//   copied and starts nil.
	m_font = nil;

	// MW-2012-02-16: [[ LogFonts ]] Copy the other object's font flags.
	m_font_flags = oref . m_font_flags;

	// MW-2012-02-16: [[ LogFonts ]] Copy the other object's font attrs.
	copyfontattrs(oref);
	
	// MM-2012-09-05: [[ Property Listener ]]
	m_listening = false;
	m_properties_changed = kMCPropertyChangedMessageTypeNone;
	
	// MW-2012-10-10: [[ IdCache ]]
	m_in_id_cache = false;
}

MCObject::~MCObject()
{
	while (opened)
		close();

	// MW-2012-02-16: [[ LogFonts ]] Delete the font attrs (if any).
	clearfontattrs();

	// MW-2009-08-25: Clear the handle.
	if (m_weak_handle != NULL)
		m_weak_handle -> Clear();

	// MW-2008-10-25: Release the parent script use
	if (parent_script != NULL)
		parent_script -> Release();

	// MW-2009-11-03: Clear all current breakpoints for this object
	MCB_clearbreaks(this);

	if (MCerrorptr == this)
		MCerrorptr = NULL;
	if (state & CS_SELECTED)
		MCselected->remove(this);
	IO_freeobject(this);
	MCscreen->cancelmessageobject(this, NULL);
	removefrom(MCfrontscripts);
	removefrom(MCbackscripts);
	MCundos->freeobject(this);
	delete hlist;
	MCNameDelete(_name);
	delete colors;
	if (colornames != nil)
	{
		while (ncolors--)
			if (colornames[ncolors] != nil)
				MCValueRelease(colornames[ncolors]);
		delete colornames;
	}

	MCValueRelease(_script);
	MCMemoryDeleteArray(patterns);
	deletepropsets();
	MCValueRelease(tooltip);
	
	MCModeObjectDestroyed(this);

	// MW-2012-11-20: [[ IdCache ]] Make sure we delete the object from the cache - not
	//   all deletions vector through 'scheduledelete'.
	if (m_in_id_cache)
		getstack() -> uncacheobjectbyid(this);
}

Chunk_term MCObject::gettype() const
{
	return CT_UNDEFINED;
}

const char *MCObject::gettypestring()
{
	return MCcontrolstring;
}

// Object names are always compared effectively.
bool MCObject::hasname(MCNameRef p_other_name)
{
	return MCNameIsEqualTo(getname(), p_other_name, kMCCompareCaseless);
}

void MCObject::setname(MCNameRef p_new_name)
{
	MCNameDelete(_name);
	/* UNCHECKED */ MCNameClone(p_new_name, _name);
}

void MCObject::setname_cstring(const char *p_new_name)
{
	MCNameDelete(_name);
	/* UNCHECKED */ MCNameCreateWithCString(p_new_name, _name);
}

void MCObject::setscript(MCStringRef p_script)
{
	MCValueAssign(_script, p_script);
}

void MCObject::open()
{
	if (opened++ != 0)
		return;

	if (obj_id == 0 && parent != nil)
		obj_id = getstack()->newid();

	// MW-2012-02-14: [[ FontRefs ]] Map the object's font.
	mapfont();

	for (uint32_t i = 0 ; i < ncolors ; i++)
		MCscreen->alloccolor(colors[i]);

	for (uint32_t i = 0 ; i < npatterns ; i++)
		patterns[i].pattern = MCpatternlist->allocpat(patterns[i].id, this);
}

void MCObject::close()
{
	if (opened == 0 || --opened != 0)
		return;

	if (state & CS_MENU_ATTACHED)
		closemenu(False, True);

	for (uint32_t i = 0 ; i < npatterns ; i++)
		MCpatternlist->freepat(patterns[i].pattern);

	// MW-2012-02-14: [[ FontRefs ]] Unmap the object's font.
	unmapfont();

	if (state & CS_SELECTED)
		MCselected->remove(this);

    // MM-2012-05-32: [[ Bug ]] Make sure the closed object is not the drag target or source.  
    //      Causes crash on drag drop if target object no longer exists.
	if (this == MCdragdest)
		MCdragdest = nil;
	
	if (this == MCdragsource)
		MCdragsource = nil;
	
	if (MCfreescripts && scriptdepth == 0 && hlist != NULL && !hlist->hasvars())
	{
		delete hlist;
		hlist = NULL;
	}
}

void MCObject::kfocus()
{}

Boolean MCObject::kfocusnext(Boolean top)
{
	if (!(flags & F_TRAVERSAL_ON) || state & CS_KFOCUSED
	        || !(flags & F_VISIBLE || MCshowinvisibles) || flags & F_DISABLED)
		return False;
	return True;
}

Boolean MCObject::kfocusprev(Boolean bottom)
{
	if (!(flags & F_TRAVERSAL_ON) || state & CS_KFOCUSED
	        || !(flags & F_VISIBLE || MCshowinvisibles) || flags & F_DISABLED)
		return False;
	return True;
}

void MCObject::kunfocus()
{}

Boolean MCObject::kdown(MCStringRef p_string, KeySym key)
{
	MCAutoStringRef t_string;
	/* UNCHECKED */ MCStringFormat(&t_string, "%d", key);
	if (message_with_valueref_args(MCM_raw_key_down, *t_string) == ES_NORMAL)
		return True;
	if (key >= XK_F1 && key <= XK_F35)
	{
		MCAutoStringRef t_cstring;
		/* UNCHECKED */ MCStringFormat(&t_cstring, "%d", key - XK_F1 + 1);
		if (message_with_valueref_args(MCM_function_key, *t_cstring) == ES_NORMAL)
			return True;
		if (key == XK_F1 && message_with_valueref_args(MCM_help, p_string) == ES_NORMAL)
			return True;
		//return False;
	}
	switch (key)
	{
	//case XK_F1:
	case XK_osfHelp:
		if (message(MCM_help) == ES_NORMAL)
			return True;
		break;
	case XK_Tab:
		if (message(MCM_tab_key) == ES_NORMAL)
			return True;
		if (MCmodifierstate & MS_SHIFT)
			getcard()->kfocusprev(False);
		else
			getcard()->kfocusnext(False);
		break;
	case XK_Return:
		if (message(MCM_return_key) == ES_NORMAL)
			return True;
		break;
	case XK_KP_Enter:
		if (message(MCM_enter_key) == ES_NORMAL)
			return True;
		break;
	case XK_Escape:
		if (message(MCM_escape_key) == ES_NORMAL)
			return True;
		break;
	case XK_Delete:
		if (MCmodifierstate & MS_SHIFT)
		{
			if (message(MCM_cut_key) == ES_NORMAL)
				return True;
		}
		else
			if (message(MCM_delete_key) == ES_NORMAL)
				return True;
		break;
	case XK_BackSpace:
		if (MCmodifierstate & MS_MOD1)
		{
			if (message(MCM_undo_key) == ES_NORMAL)
				return True;
		}
		else
			if (message(MCM_backspace_key) == ES_NORMAL)
				return True;
		break;
	case XK_osfUndo:
		if (message(MCM_undo_key) == ES_NORMAL)
			return True;
		break;
	case XK_osfCut:
		if (message(MCM_cut_key) == ES_NORMAL)
			return True;
		break;
	case XK_osfCopy:
		if (message(MCM_copy_key) == ES_NORMAL)
			return True;
		break;
	case XK_osfPaste:
		if (message(MCM_paste_key) == ES_NORMAL)
			return True;
		break;
	case XK_Insert:
		if (MCmodifierstate & MS_CONTROL)
		{
			if (message(MCM_copy_key) == ES_NORMAL)
				return True;
		}
		else
			if (MCmodifierstate & MS_SHIFT)
			{
				if (message(MCM_paste_key) == ES_NORMAL)
					return True;
			}
		break;
	case XK_Left:
		if (message_with_valueref_args(MCM_arrow_key, MCSTR("left")) == ES_NORMAL)
			return True;
		break;
	case XK_Right:
		if (message_with_valueref_args(MCM_arrow_key, MCSTR("right")) == ES_NORMAL)
			return True;
		break;
	case XK_Up:
		if (message_with_valueref_args(MCM_arrow_key, MCSTR("up")) == ES_NORMAL)
			return True;
		break;
	case XK_Down:
		if (message_with_valueref_args(MCM_arrow_key, MCSTR("down")) == ES_NORMAL)
			return True;
		break;
	default:
		MCAutoStringRef t_string;
			
		// Special keys as their number converted to a string, the rest by value
		if (key > 0x7F && (key & XK_Class_mask) == XK_Class_compat)
			/* UNCHECKED */ MCStringFormat(&t_string, "%ld", key);
            else if (MCmodifierstate & MS_CONTROL)
            /* UNCHECKED */ MCStringFormat(&t_string, "%c", (char)key);
		else
			t_string = p_string;
			
		if (MCmodifierstate & MS_CONTROL)
        {
			if (message_with_valueref_args(MCM_command_key_down, *t_string) == ES_NORMAL)
				return True;
		}
		else if (MCmodifierstate & MS_MOD1)
        {
				if (message_with_valueref_args(MCM_option_key_down, *t_string) == ES_NORMAL)
				return True;
        }
#ifdef _MACOSX
		else if (MCmodifierstate & MS_MAC_CONTROL)
        {
			if (message_with_valueref_args(MCM_control_key_down, *t_string) == ES_NORMAL)
				return True;
        }
#endif
		else
        {
			if (!MCStringIsEmpty(p_string) && message_with_valueref_args(MCM_key_down, p_string) == ES_NORMAL)
				return True;
        }
		break;
	}

	if ((key > 0xFF || (MCmodifierstate & (MS_CONTROL | MS_MAC_CONTROL | MS_ALT))) && MCstacks->doaccelerator(key))
		return true;

	if (!MCemacskeys && MCmodifierstate & MS_CONTROL)
	{
		switch (key)
		{
		case XK_C:
		case XK_c:
			if (message(MCM_copy_key) == ES_NORMAL)
				return True;
			break;
		case XK_V:
		case XK_v:
			if (message(MCM_paste_key) == ES_NORMAL)
				return True;
			break;
		case XK_X:
		case XK_x:
			if (message(MCM_cut_key) == ES_NORMAL)
				return True;
			break;
		case XK_Z:
		case XK_z:
			if (message(MCM_undo_key) == ES_NORMAL)
				return True;
			break;
		}
	}
	if (state & CS_MENU_ATTACHED && attachedmenu != NULL)
	{
		MCStack *oldmenu = attachedmenu;
		MCAutoStringRef t_pick;
		uint2 mh;
		switch (key)
		{
		case XK_Escape:
			closemenu(True, True);
			return True;
		case XK_space:
		case XK_Return:
		case XK_KP_Enter:
			closemenu(False, True);
			oldmenu->menukdown(p_string, key, &t_pick, mh);
			message_with_args(MCM_mouse_up, Button1);
			return True;
		default:
			MCButton *mbptr = attachedmenu->findmnemonic(key);
			if (mbptr != NULL)
			{
				closemenu(False, True);
				oldmenu->menukdown(p_string, key, &t_pick, mh);
				mbptr->activate(False, key);
				message_with_args(MCM_mouse_up, Button1);
				return True;
			}
		}
	}
	return False;
}

Boolean MCObject::kup(MCStringRef p_string, KeySym key)
{
	MCAutoStringRef t_string;
	/* UNCHECKED */ MCStringFormat(&t_string, "%d", key);
	if (message_with_valueref_args(MCM_raw_key_up, *t_string) == ES_NORMAL)
		return True;

	// MW-2005-08-31: We need an unsigned comparison here - otherwise accented characters
	//   don't trigger a keyup!
	// OK-2010-04-01: [[Bug 6215]] - Need to also check for arrow keys here using the KeySym
	//   as they don't have an ascii code.
	// TODO: filter out the C1 control codes too
	// SN-2014-09-10: [[ Bug 13348 ]] We need to take in consideration what is in the string, not the
	// key typed
	unichar_t t_char;
	t_char = MCStringGetCharAtIndex(p_string, 0);
	if (t_char >= 32 && t_char != 127 && key != XK_Left && key != XK_Right && key != XK_Up && key != XK_Down)
		if (message_with_valueref_args(MCM_key_up, p_string) == ES_NORMAL)
			return True;
	return False;
}

Boolean MCObject::mfocus(int2 x, int2 y)
{
	if (state & CS_MENU_ATTACHED && attachedmenu != NULL)
	{
		int2 tx = x;
		int2 ty = y;
		getstack()->translatecoords(attachedmenu, tx, ty);
		attachedmenu->mfocus(tx, ty);
		return True;
	}
	else
		return False;
}

void MCObject::mdrag(void)
{
	message(MCM_drag_start);
	MCdragtargetptr = this;
}

void MCObject::mfocustake(MCControl *target)
{
	parent->mfocustake(target);
}

void MCObject::munfocus()
{}

Boolean MCObject::mdown(uint2 which)
{
	if (state & CS_MENU_ATTACHED)
	{
		int2 tx = MCmousex;
		int2 ty = MCmousey;
		getstack()->translatecoords(attachedmenu, tx, ty);
		if (!MCU_point_in_rect(attachedmenu->getcard()->getrect(),
		                       tx - 1, ty - 1))
		{
			MCButton *focused = (MCButton *)attachedmenu->getcurcard()->getmfocused();

			while (focused != NULL && focused->gettype() == CT_BUTTON
			        && focused->getmenumode() == WM_CASCADE)
			{
				tx = MCmousex;
				ty = MCmousey;
				getstack()->translatecoords(focused->getmenu(), tx, ty);
				if (MCU_point_in_rect(focused->getmenu()->getcurcard()->getrect(),
				                      tx - 1, ty - 1))
				{
					state |= CS_MFOCUSED;
					return True;
				}
				focused = (MCButton *)focused->getmenu()->getcurcard()->getmfocused();
			}
			closemenu(False, True);
			state &= ~CS_MFOCUSED;
			return False;
		}
		else
		{
			state |= CS_MFOCUSED;
			attachedmenu->mdown(which);
			return True;
		}
	}
	else
		return False;
}

extern bool MCmenupoppedup;
Boolean MCObject::mup(uint2 which, bool p_release)
{
	if (state & CS_MENU_ATTACHED)
	{
		if (MCU_abs(MCmousex - startx) < MCdoubledelta
		        && MCU_abs(MCmousey - starty) < MCdoubledelta)
			return True;
		state &= ~CS_MFOCUSED;
		MCButton *focused = (MCButton *)attachedmenu->getcurcard()->getmfocused();
		if (focused != NULL && focused->gettype() == CT_BUTTON
		        && focused->getmenumode() == WM_CASCADE)
		{
			focused->mup(which, p_release); // send mup directly to cascade button
			closemenu(True, True);
		}
		else
		{
			MCStack *oldmenu = attachedmenu;
			closemenu(True, True);
			MCAutoStringRef t_pick;
			uint2 menuhistory;
			MCmenupoppedup = true;
			oldmenu->menumup(which, &t_pick, menuhistory);
			MCmenupoppedup = false;
		}
		return True;
	}
	else
		return False;
}

Boolean MCObject::doubledown(uint2 which)
{
	return False;
}

Boolean MCObject::doubleup(uint2 which)
{
	return False;
}

void MCObject::timer(MCNameRef mptr, MCParameter *params)
{
	if (MCNameIsEqualTo(mptr, MCM_idle, kMCCompareCaseless))
	{
		if (opened && hashandlers & HH_IDLE
		        && getstack()->gettool(this) == T_BROWSE)
			if (message(mptr, params, True, True) == ES_ERROR)
				senderror();
			else
				MCscreen->addtimer(this, MCM_idle, MCidleRate);
	}
	else
	{
		MCHandler handler(HT_MESSAGE);
		handler.clearpass(); // detect passed messages
		Exec_stat stat = message(mptr, params, True, True);
		if (stat == ES_NOT_HANDLED && !handler.getpass())
        {
            MCAutoStringRef t_mptr_string;
			if (params != nil)
            {
                MCExecContext ctxt(this, nil, nil);
                MCAutoValueRef t_value_valueref;
				/* UNCHECKED */ params->eval(ctxt, &t_value_valueref);
                MCAutoStringRef t_value;
                /* UNCHECKED */ ctxt . ConvertToString(*t_value_valueref, &t_value);
                MCStringFormat(&t_mptr_string, "%@ %@", mptr, *t_value);
			}
			else
				t_mptr_string = MCNameGetString(mptr);

			MCHandler *t_handler;
			t_handler = findhandler(HT_MESSAGE, mptr);
			if (t_handler == NULL || !t_handler -> isprivate())
                domess(*t_mptr_string);

		}
		if (stat == ES_ERROR && !MCNameIsEqualTo(mptr, MCM_error_dialog, kMCCompareCaseless))
			senderror();
	}
}

uint2 MCObject::gettransient() const
{
	return 0;
}

void MCObject::setrect(const MCRectangle &nrect)
{
	rect = nrect;
}

void MCObject::select()
{
	state |= CS_SELECTED;
}

void MCObject::deselect()
{
	state &= ~CS_SELECTED;
}

Boolean MCObject::del()
{
	fprintf(stderr, "Object: ERROR tried to delete %s\n", getname_cstring());
	return False;
}

void MCObject::paste(void)
{
	fprintf(stderr, "Object: ERROR tried to paste %s\n", getname_cstring());
}

void MCObject::undo(Ustruct *us)
{
	fprintf(stderr, "Object: ERROR tried to undo %s\n", getname_cstring());
}

void MCObject::freeundo(Ustruct *us)
{}

MCStack *MCObject::getstack()
{
	if (parent == NULL)
		return MCdefaultstackptr;
	return parent->getstack();
}

Exec_stat MCObject::exechandler(MCHandler *hptr, MCParameter *params)
{
	Exec_stat stat;
	if (MCcheckstack && MCU_abs(MCstackbottom - (char *)&stat) > MCrecursionlimit)
	{
		MCeerror->add(EE_RECURSION_LIMIT, 0, 0);
		MCerrorptr = this;
		return ES_ERROR;
	}

	if (MCmessagemessages)
		sendmessage(hptr -> gettype(), hptr -> getname(), True);
	
	scriptdepth++;
	if (scriptdepth == 255)
        MCfreescripts = False; // prevent recursion wrap
    MCExecContext ctxt(this, hlist, hptr);
	if (MCtracestackptr != NULL && MCtracereturn)
	{
		Boolean oldtrace = MCtrace;
		if (MCtracestackptr == getstack())
			MCtrace = True;
		stat = hptr->exec(ctxt, params);
		if (MCtrace && !oldtrace)
		{
			MCB_done(ctxt);
			MCtrace = False;
		}
	}
	else
		stat = hptr->exec(ctxt, params);
	if (stat == ES_ERROR)
	{
		// MW-2011-06-23: [[ SERVER ]] If the handler has a file index, it
		//   isn't attached to an object. So record the error slightly
		//   differently.
		if (hptr -> getfileindex() == 0)
        {
            MCExecContext ctxt(this, nil, nil);
            MCAutoStringRef t_id;
			getstringprop(ctxt, 0, P_LONG_ID, False, &t_id);
            MCeerror->add(EE_OBJECT_NAME, 0, 0, *t_id);
		}
		else
		{
            MCAutoStringRef t_error;
            MCStringFormat(&t_error, "%u", hptr -> getfileindex());
            MCeerror -> add(EE_SCRIPT_FILEINDEX, 0, 0, *t_error);
		}
	}
	scriptdepth--;

	return stat;
}

Exec_stat MCObject::execparenthandler(MCHandler *hptr, MCParameter *params, MCParentScriptUse *parentscript)
{
	Exec_stat stat;
	if (MCcheckstack && MCU_abs(MCstackbottom - (char *)&stat) > MCrecursionlimit)
	{
		MCeerror->add(EE_RECURSION_LIMIT, 0, 0);
		MCerrorptr = this;
		return ES_ERROR;
	}

	if (MCmessagemessages)
		sendmessage(hptr -> gettype(), hptr -> getname(), True);

	scriptdepth++;
	if (scriptdepth == 255)
		MCfreescripts = False; // prevent recursion wrap
	MCObject *t_parentscript_object = parentscript->GetParent()->GetObject();
	t_parentscript_object->scriptdepth++;
	if (t_parentscript_object->scriptdepth == 255)
		MCfreescripts = False; // prevent recursion wrap

    MCExecContext ctxt(this, t_parentscript_object -> hlist, hptr);
	ctxt.SetParentScript(parentscript);
	if (MCtracestackptr != NULL && MCtracereturn)
	{
		Boolean oldtrace = MCtrace;
		if (MCtracestackptr == getstack())
			MCtrace = True;
		stat = hptr->exec(ctxt, params);
		if (MCtrace && !oldtrace)
		{
			MCB_done(ctxt);
			MCtrace = False;
		}
	}
	else
		stat = hptr->exec(ctxt, params);
	if (stat == ES_ERROR)
    {
        MCExecContext ctxt(this, nil, nil);
        MCAutoStringRef t_id;
        parentscript -> GetParent() -> GetObject() -> getstringprop(ctxt, 0, P_LONG_ID, False, &t_id);
        MCeerror->add(EE_OBJECT_NAME, 0, 0, *t_id);
	}
	scriptdepth--;
	t_parentscript_object->scriptdepth--;

	return stat;
}

// MW-2012-08-08: [[ BeforeAfter ]] This handler looks for the given handler type
//   in a parentScript, if any, and executes it if found. [ Inherited parentscripts
//   should be ignored for now as the semantics for those is not clear ].
Exec_stat MCObject::handleparent(Handler_type p_handler_type, MCNameRef p_message, MCParameter *p_parameters)
{	
	Exec_stat t_stat;
	t_stat = ES_NOT_HANDLED;

	// Fetch the first parentScript (Use).
	MCParentScriptUse *t_parentscript;
	t_parentscript = parent_script;

	// Loop until the chain is exhausted. (Note that this is the chain of
	// parentScript USES - it lies parallel the chain of parentScript
	// properties).
	while(t_parentscript != NULL)
	{
		// Fetch the object containing the script of this parentScript
		MCObject *t_parent_object;
		t_parent_object = t_parentscript -> GetParent() -> GetObject();

		// If the parent object hasn't been resolved, we are done.
		if (t_parent_object == NULL)
			break;

		// Make sure the parent object's script is compiled.
		t_parent_object -> parsescript(True);

		// If it has handlers, we have something to search, otherwise
		// continue to the next parentScript.
		if (t_parent_object -> hlist != NULL)
		{
			// Search for the handler in the parent object's handler list.
			MCHandler *t_parent_handler;
			if (t_parent_object -> hlist -> findhandler(p_handler_type, p_message, t_parent_handler) == ES_NORMAL)
			{
				// If the handler is not private then execute it.
				if (!t_parent_handler -> isprivate())
				{
					// Execute the handler we have found in parent context
					t_stat = execparenthandler(t_parent_handler, p_parameters, t_parentscript);

					// If the execution didn't fall through due to passing.
					if (t_stat != ES_PASS && t_stat != ES_NOT_HANDLED)
						return t_stat;
				}
			}
		}

		// MW-2013-05-30: [[ InheritedPscripts] Move to the next parentScript in
		//   the chain (making sure we use the parallel 'use' chain for this
		//   instance).
		t_parentscript = t_parentscript -> GetSuper();
	}

	return t_stat;
}

// MW-2009-01-29: [[ Bug ]] Cards and stack parentScripts don't work.
// This method first looks for a handler for the given message in its own script,
// and executes it. If one is not found, or the message is passed, it moves onto
// the parentScript of the object.
Exec_stat MCObject::handleself(Handler_type p_handler_type, MCNameRef p_message, MCParameter* p_parameters)
{	
	Exec_stat t_stat;
	t_stat = ES_NOT_HANDLED;

	// Make sure this object has its script compiled.
	parsescript(True);

	// MW-2012-08-08: [[ BeforeAfter ]] If we have a parentScript then see if there
	//   is a before handler to execute.
	if (p_handler_type == HT_MESSAGE && parent_script != nil)
	{
		// Try to invoke a before handler.
		t_stat = handleparent(HT_BEFORE, p_message, p_parameters);
		
		// If we encountered an exit all or error, we are done.
		if (t_stat == ES_ERROR || t_stat == ES_EXIT_ALL)
			return t_stat;
	}

	// If this object has handlers, then look for the required handler there
	// first.
	Exec_stat t_main_stat;
	t_main_stat = ES_NOT_HANDLED;
	if (hlist != NULL)
	{
		// Search for the handler in this object's handler list.
		MCHandler *t_handler;
		if (hlist -> findhandler(p_handler_type, p_message, t_handler) == ES_NORMAL)
		{
			// If the handler is not private, then execute it
			if (!t_handler -> isprivate())
			{
				// Execute the handler we have found.
				t_main_stat = exechandler(t_handler, p_parameters);

				// If there was an error we are done.
				if (t_stat == ES_ERROR)
					return t_main_stat;
			}
		}
	}
	
	// If the object has a parent script and the object's handler passed (or wasn't
	// handled) then try the parenscript.
	if (parent_script != nil && (t_main_stat == ES_PASS || t_main_stat == ES_NOT_HANDLED))
	{
		t_main_stat = handleparent(p_handler_type, p_message, p_parameters);
		if (t_main_stat == ES_ERROR)
			return t_main_stat;
	}
	
	// MW-2012-08-08: [[ BeforeAfter ]] If we have a parentScript then see if there
	//   is an after handler to execute.
	if (p_handler_type == HT_MESSAGE && parent_script != nil)
	{
		// Try to invoke after handler.
		t_stat = handleparent(HT_AFTER, p_message, p_parameters);
		
		// If we encountered an exit all or error, we are done.
		if (t_stat == ES_ERROR || t_stat == ES_EXIT_ALL)
			return t_stat;
	}

	// Return the result of executing the main handler in the object
	return t_main_stat;
}

Exec_stat MCObject::handle(Handler_type htype, MCNameRef mess, MCParameter *params, MCObject *pass_from)
{
	// MW-2009-01-28: [[ Bug ]] Card and stack parentScripts don't work.
	// First attempt to handle the message with the script and parentScript of this
	// object.
	Exec_stat stat;
	stat = handleself(htype, mess, params);

	if (pass_from != nil && parent != NULL)
	{
		if (stat == ES_PASS || stat == ES_NOT_HANDLED)
		{
			Exec_stat oldstat = stat;
			stat = parent->handle(htype, mess, params, this);
			if (oldstat == ES_PASS && stat == ES_NOT_HANDLED)
				stat = ES_PASS;
		}
	}

	if (stat == ES_ERROR && MCerrorptr == NULL)
		MCerrorptr = this;

	return stat;
}

void MCObject::closemenu(Boolean kfocus, Boolean disarm)
{
	if (state & CS_MENU_ATTACHED)
	{
		MCscreen->ungrabpointer();
		state &= ~CS_MENU_ATTACHED;
		MCdispatcher->removemenu();
		// MW-2011-08-18: [[ Layers ]] Invalidate the whole object.
		if (gettype() >= CT_GROUP)
			static_cast<MCControl *>(this) -> layer_redrawall();
		if (kfocus && !(state & CS_MFOCUSED))
		{
			attachedmenu->setstate(True, CS_KFOCUSED); // override state
			attachedmenu->kunfocus();
		}
		MCButton *focused = (MCButton *)attachedmenu->getcurcard()->getmfocused();
		if (focused != NULL && focused->gettype() == CT_BUTTON
		        && focused->getmenumode() == WM_CASCADE)
			focused->closemenu(kfocus, disarm);
		attachedmenu->close();
		attachedmenu = NULL;
		menudepth--;
		if (MCmenuobjectptr == this)
			MCmenuobjectptr = NULL;
	}
}

void MCObject::recompute()
{
}

const MCRectangle& MCObject::getrect(void) const
{
	return rect;
}

MCRectangle MCObject::getrectangle(bool p_effective) const
{
    if (!p_effective)
        return getrect();
    
    MCRectangle t_rect = getrect();
    MCU_reduce_rect(t_rect, gettransient());
    return t_rect;
}

bool MCObject::changeflag(bool setting, uint32_t mask)
{
	if (setting && !(flags & mask))
	{
		flags |= mask;
		return true;
	}
	
	if (!setting && (flags & mask))
	{
		flags &= ~mask;
		return true;
	}

	return false;
}

bool MCObject::changeextraflag(bool setting, uint32_t mask)
{
	if (setting && !(extraflags & mask))
	{
		extraflags |= mask;
		return true;
	}
	
	if (!setting && (extraflags & mask))
	{
		extraflags &= ~mask;
		return true;
	}

	return false;
}

bool MCObject::changestate(bool setting, uint32_t mask)
{
	if (setting && !(state & mask))
	{
		state |= mask;
		return true;
	}
	
	if (!setting && (state & mask))
	{
		state &= ~mask;
		return true;
	}

	return false;
}

void MCObject::setflag(uint4 on, uint4 flag)
{
	if (on)
		flags |= flag;
	else
		flags &= ~flag;
}

void MCObject::setextraflag(uint4 on, uint4 flag)
{
	if (on)
		extraflags |= flag;
	else
		extraflags &= ~flag;
}

void MCObject::setstate(Boolean on, uint4 newstate)
{
	if (on)
		state |= newstate;
	else
		state &= ~newstate;
}



Exec_stat MCObject::setsprop(Properties which, MCStringRef s)
{
    MCExecContext ctxt(this, nil, nil);
    setstringprop(ctxt, 0, which, False, s);
    
    return ctxt . HasError() ? ES_ERROR : ES_NORMAL;
}

void MCObject::help()
{
	message(MCM_help);
	MCcurtool = MColdtool;
	getstack()->resetcursor(True);
}

MCCard *MCObject::getcard(uint4 cid)
{
	if (cid == 0)
		return getstack()->getchild(CT_THIS, kMCEmptyString, CT_CARD);
	return getstack()->getcardid(cid);
}

Window MCObject::getw()
{
	return getstack()->getwindow();
}

MCParentScript *MCObject::getparentscript(void) const
{
	return parent_script != NULL ? parent_script -> GetParent() : NULL;
}

Boolean MCObject::isvisible()
{
	MCObject *p = this;
	while (p->parent != NULL && p->parent->gettype() == CT_GROUP)
	{
		if (!(p->flags & F_VISIBLE))
			return False;
		p = p->parent;
	}
	return (p->flags & F_VISIBLE) != 0;
}

Boolean MCObject::resizeparent()
{
	if (parent != NULL && parent->gettype() == CT_GROUP)
	{
		MCGroup *gptr = (MCGroup *)parent;
        
		// MERG-2013-06-02: [[ GrpLckUpdates ]] Only recalculate the group if not locked.
        if (!gptr -> islocked())
		{
            // MM-2012-09-05: [[ Property Listener ]] Moving/resizing an object within a group will potentially effect the location/rect properties of the group.
            if (gptr->computeminrect((state & (CS_MOVE | CS_SIZE)) != 0))
            {
                if (state & CS_MOVE)
                    gptr -> signallisteners(P_LOCATION);
                else
                    gptr -> signallisteners(P_RECTANGLE);
                return True;
            }
			else 
                return False;
        }
	}
	return False;
}

Boolean MCObject::getforecolor(uint2 p_di, Boolean rev, Boolean hilite,
                               MCColor &c, MCPatternRef &r_pattern,
                               int2 &x, int2 &y, MCDC *dc, MCObject *o, bool selected)
{
    uint2 di;
    switch (p_di)
    {
        case DI_PSEUDO_TEXT_COLOR:
        case DI_PSEUDO_TEXT_COLOR_SEL_FORE:
        case DI_PSEUDO_BUTTON_TEXT:
            di = DI_FORE;
            break;
            
        case DI_PSEUDO_TEXT_BACKGROUND:
        case DI_PSEUDO_TEXT_COLOR_SEL_BACK:
        case DI_PSEUDO_BUTTON_TEXT_SEL:
            di = DI_BACK;
            break;
            
        case DI_PSEUDO_TEXT_BACKGROUND_SEL:
            di = DI_HILITE;
            break;
        
        default:
            di = p_di;
            break;
    }
    
    uint2 i;
	if (dc->getdepth() > 1)
	{
		Boolean hasindex = getcindex(di, i);
        // MM-2013-08-28: [[ RefactorGraphics ]] We now pack alpha values into pixels meaning checking against MAXUNIT4 means white will always be ignored. Not sure why this check was here previously.
		if (hasindex) // && colors[i].pixel != MAXUINT4)
		{
			c = colors[i];
			return True;
		}
		else
			if (getpindex(di, i))
			{
				r_pattern = patterns[i].pattern;

				if (gettype() == CT_STACK)
					x = y = 0;
				else
				{
					x = rect.x;
					y = rect.y;
				}
				return False;
			}
			else
			{
				if (di == DI_FORE && flags & F_DISABLED)
				{
					c = dc->getgray();
					return True;
				}
				if (MClook != LF_MOTIF && hilite && flags & F_OPAQUE
				        && !(flags & F_DISABLED))
				{
                    //if (di == DI_BACK)
                    //	c = dc->getwhite();
                    //else
						parent->getforecolor(p_di, rev, hilite, c, r_pattern, x, y, dc, o, selected);
					return True;
				}
				if (parent && parent != MCdispatcher)
					return parent->getforecolor(p_di, rev, hilite, c, r_pattern, x, y, dc, o, selected);
			}
	}

    // Try to get the colour from the system theme rather than these hard-coded values
    MCPlatformControlType t_control_type;
    MCPlatformControlPart t_control_part;
    MCPlatformControlState t_control_state;
    MCPlatformThemeProperty t_theme_prop;
    MCPlatformThemePropertyType t_theme_prop_type;
    Properties which;
    switch (p_di)
    {
        case DI_TOP:
            which = P_TOP_COLOR;
            break;
            
        case DI_BOTTOM:
            which = P_BOTTOM_COLOR;
            break;
            
        case DI_PSEUDO_TEXT_COLOR_SEL_FORE:
        case DI_PSEUDO_TEXT_COLOR_SEL_BACK:
        case DI_PSEUDO_BUTTON_TEXT_SEL:
            selected = true;
            /* FALLTHROUGH */
            
        case DI_FORE:
        case DI_PSEUDO_TEXT_COLOR:
        case DI_PSEUDO_BUTTON_TEXT:
            which = P_FORE_COLOR;
            break;
            
        case DI_BACK:
        case DI_PSEUDO_TEXT_BACKGROUND:
            which = P_BACK_COLOR;
            break;
            
        case DI_HILITE:
        case DI_PSEUDO_TEXT_BACKGROUND_SEL:
            which = P_HILITE_COLOR;
            break;
            
        case DI_FOCUS:
            which = P_FOCUS_COLOR;
            break;
            
        case DI_BORDER:
            which = P_BORDER_COLOR;
            break;
            
        case DI_SHADOW:
            which = P_SHADOW_COLOR;
            break;
            
    }
    if (o->getthemeselectorsforprop(which, t_control_type, t_control_part, t_control_state, t_theme_prop, t_theme_prop_type))
    {
        if (selected)
            t_control_state |= kMCPlatformControlStateSelected;
        
        if (MCPlatformGetControlThemePropColor(t_control_type, t_control_part, t_control_state, t_theme_prop, c))
            return True;
    }
    
	switch (di)
	{

	case DI_TOP:
		rev = !rev;
	case DI_BOTTOM:
	case DI_FORE:
		if (rev)
			c = dc->getwhite();
		else
			c = dc->getblack();
		break;
	case DI_BACK:
#ifdef _MACOSX
		if (IsMacLFAM() && dc -> gettype() != CONTEXT_TYPE_PRINTER)
		{
			extern bool MCMacThemeGetBackgroundPattern(Window_mode p_mode, bool p_active, MCPatternRef &r_pattern);
			x = 0;
			y = 0;
			
			if (MCMacThemeGetBackgroundPattern(o -> getstack() -> getmode(), True, r_pattern))
				return False;
		}
#endif
		c = dc->getbg();
		break;
	case DI_HILITE:
		c = o->gettype() == CT_BUTTON ? MCaccentcolor : MChilitecolor;
		break;
	case DI_FOCUS:
		{
			MCColor *syscolors = MCscreen->getaccentcolors();
			if (syscolors != NULL)
				c = syscolors[3];
			else
				c = MCaccentcolor;
		}
		break;
	default:
		c = dc->getblack();
		break;
	}
	return True;
}

void MCObject::setforeground(MCDC *dc, uint2 di, Boolean rev, Boolean hilite, bool selected)
{
	uint2 idi = di;
	if (rev)
	{
		switch (idi)
		{
		case DI_TOP:
			idi = DI_BOTTOM;
			break;
		case DI_BOTTOM:
			idi = DI_TOP;
			break;
		case DI_BACK:
        case DI_PSEUDO_BUTTON_TEXT_SEL:
			idi = DI_HILITE;
			break;
		default:
			break;
		}
		rev = False;
	}

	MCColor color;
	MCPatternRef t_pattern = nil;
	int2 x, y;
	if (getforecolor(idi, rev, hilite, color, t_pattern, x, y, dc, this, selected))
	{
		MCColor fcolor;
		if (dc->getdepth() == 1 && di != DI_BACK
		        && getforecolor((state & CS_HILITED && flags & F_OPAQUE)
		                        ? DI_HILITE : DI_BACK, False, False, fcolor,
		                        t_pattern, x, y, dc, this)
		        && color.pixel == fcolor.pixel)
			color.pixel ^= 1;
		dc->setforeground(color);
		dc->setfillstyle(FillSolid, nil, 0, 0);
	}
	else if (t_pattern == nil)
		dc->setfillstyle(FillStippled, nil, 0, 0);
	else
	{
		// MW-2011-09-22: [[ Layers ]] Check to see if the object is on a dynamic
		//   layer. If it is we use the object's origin; rather than the inherited
		//   one.
		MCObject *t_parent;
		t_parent = this;
		while(t_parent -> gettype() >= CT_GROUP)
		{
			// We use the layermode hint rather than the effective setting, as this
			// gives greater consistency of output.
			if (((MCControl *)t_parent) -> layer_getmodehint() != kMCLayerModeHintStatic)
			{
				x = rect . x;
				y = rect . y;
				break;
			}

			t_parent = t_parent -> getparent();
		}

		dc->setfillstyle(FillTiled, t_pattern, x, y);
	}
}

#ifdef LEGACY_EXEC 
Boolean MCObject::setcolor(uint2 index, const MCString &data)
{
	uint2 i, j;
	if (data.getlength() == 0)
	{
		if (getcindex(index, i))
			destroycindex(index, i);
	}
	else
	{
		if (!getcindex(index, i))
		{
			i = createcindex(index);
			colors[i].red = colors[i].green = colors[i].blue = 0;
			if (opened)
				MCscreen->alloccolor(colors[i]);
		}
		MCColor oldcolor = colors[i];
		if (!MCscreen->parsecolor(data, &colors[i], &colornames[i]))
		{
			MCeerror->add
			(EE_OBJECT_BADCOLOR, 0, 0, data);
			return False;
		}
		j = i;
		if (getpindex(index, j))
		{
			if (opened)

				MCpatternlist->freepat(patterns[j].pattern);
			destroypindex(index, j);
		}
		if (opened)
			MCscreen->alloccolor(colors[i]);
	}
	return True;
}

Boolean MCObject::setcolors(const MCString &data)
{
	uint2 i, j, index;
	MCColor newcolors[8];
	char *newcolornames[8];
	for (i = 0 ; i < 8 ; i++)
		newcolornames[i] = NULL;
	if (!MCscreen->parsecolors(data, newcolors, newcolornames, 8))
	{
		MCeerror->add
		(EE_OBJECT_BADCOLORS, 0, 0, data);
		return False;
	}
	for (index = DI_FORE ; index <= DI_FOCUS ; index++)
	{
		// MW-2013-02-21: [[ Bug 10683 ]] Only clear the pattern if we are actually
		//   setting a color.
		if (newcolors[index] . flags != 0)
		{
			if (getpindex(index, j))
			{
				if (opened)
					MCpatternlist->freepat(patterns[j].pattern);
				destroypindex(index, j);
			}
		}
		if (!getcindex(index, i))
		{
			if (newcolors[index].flags)
			{
				i = createcindex(index);
				colors[i] = newcolors[index];
				if (opened)
					MCscreen->alloccolor(colors[i]);
				colornames[i] = newcolornames[index];
			}
		}
		else
		{
			if (newcolors[index].flags)
			{
				delete colornames[i];
				if (opened)
				{
					colors[i] = newcolors[index];
					MCscreen->alloccolor(colors[i]);
				}
				colornames[i] = newcolornames[index];
			}
			else
				destroycindex(index, i);
		}
	}
	return True;
}
#endif

Boolean MCObject::setpattern(uint2 newpixmap, MCStringRef data)
{
	uint2 i;
	bool t_isopened;
	t_isopened = (opened != 0) || (gettype() == CT_STACK && static_cast<MCStack*>(this)->getextendedstate(ECS_ISEXTRAOPENED));
	if (MCStringIsEmpty(data))
	{
		if (getpindex(newpixmap, i))
		{
			if (t_isopened)
				MCpatternlist->freepat(patterns[i].pattern);
			destroypindex(newpixmap, i);
		}
	}
	else
	{
		uint4 newid;
		if (!MCU_stoui4(data, newid))
		{
			MCeerror->add
			(EE_OBJECT_PIXMAPNAN, 0, 0, data);
			return False;
		}
		if (!getpindex(newpixmap, i))
			i = createpindex(newpixmap);
		else
			if (t_isopened)
				MCpatternlist->freepat(patterns[i].pattern);
		if (newid < PI_PATTERNS)
			newid += PI_PATTERNS;
		patterns[i].id = newid;
		if (t_isopened)
			patterns[i].pattern = MCpatternlist->allocpat(patterns[i].id, this);
		if (getcindex(newpixmap, i))
			destroycindex(newpixmap, i);
		}
	return True;
}

Boolean MCObject::setpatterns(MCStringRef data)
{
	uint2 p;
	Boolean done = False;
    uindex_t t_start_pos, t_end_pos;
    t_start_pos = 0;
    t_end_pos = t_start_pos;
	for (p = P_FORE_PATTERN ; p <= P_FOCUS_PATTERN ; p++)
	{
		MCAutoStringRef t_substring;
        if (!MCStringFirstIndexOfChar(data, '\n', t_start_pos, kMCCompareExact, t_end_pos))
            MCStringCopySubstring(data, MCRangeMake(t_start_pos, MCStringGetLength(data) - t_start_pos), &t_substring);
        else
        {
            MCStringCopySubstring(data, MCRangeMake(t_start_pos, t_end_pos - t_start_pos), &t_substring);
            t_start_pos = t_end_pos + 1;
        }
            
        if (!setpattern(p - P_FORE_PATTERN, *t_substring))
		{
			return False;
		}
	}
	return True;
}

Boolean MCObject::getcindex(uint2 di, uint2 &i)
{
	i = 0;
	uint2 j = DF_FORE_COLOR;
	while (di--)
	{
		if (dflags & j)
			i++;
		j <<= 1;
	}
	if (dflags & j)
		return True;
	else
		return False;
}

uint2 MCObject::createcindex(uint2 di)
{
	MCColor *oldcolors = colors;
	MCStringRef *oldnames = colornames;
	ncolors++;
	colors = new MCColor[ncolors];
	colornames = new MCStringRef[ncolors];
	uint2 ri = 0;
	uint2 i = 0;
	uint2 c = 0;
	uint2 oc = 0;
	uint2 m = DF_FORE_COLOR;
	while (c < ncolors)
	{
		if (i == di)
		{
			dflags |= m;
			colornames[c] = nil;
			ri = c++;
		}
		else
			if (dflags & m)
			{
				colors[c] = oldcolors[oc];
				colornames[c++] = oldnames[oc++];
			}
		i++;
		m <<= 1;
	}
	if (oldcolors != NULL)
	{
		delete oldcolors;
		delete oldnames;
	}
	return ri;
}

void MCObject::destroycindex(uint2 di, uint2 i)
{
	if (colornames[i] != nil)
	{
		MCValueRelease(colornames[i]);
		colornames[i] = nil;
	}
	
	ncolors--;
	while (i < ncolors)
	{
		colors[i] = colors[i + 1];
		colornames[i] = colornames[i + 1];
		i++;
	}
	uint2 m = DF_FORE_COLOR;
	for (i = 0 ; i < di ; i++)
		m <<= 1;
	dflags &= ~m;
}

Boolean MCObject::getpindex(uint2 di, uint2 &i)
{
	i = 0;
	uint2 j = DF_FORE_PATTERN;
	while (di--)
	{
		if (dflags & j)
			i++;
		j <<= 1;
	}
	if (dflags & j)
		return True;
	else
		return False;
}

uint2 MCObject::createpindex(uint2 di)
{
	MCPatternInfo *oldpatterns = patterns;
	npatterns++;
	/* UNCHECKED */ MCMemoryNewArray(npatterns, patterns);
	uint2 ri = 0;
	uint2 i = 0;
	uint2 p = 0;
	uint2 op = 0;
	uint2 m = DF_FORE_PATTERN;
	while (p < npatterns)
	{
		if (i == di)
		{
			dflags |= m;
			ri = p++;
		}
		else
			if (dflags & m)
				patterns[p++] = oldpatterns[op++];
		i++;
		m <<= 1;
	}
	MCMemoryDeleteArray(oldpatterns);
	return ri;
}

void MCObject::destroypindex(uint2 di, uint2 i)
{
	npatterns--;
	while (i < npatterns)
	{
		patterns[i] = patterns[i + 1];
		i++;
	}
	uint2 m = DF_FORE_PATTERN;
	for (i = 0 ; i < di ; i++)
		m <<= 1;
	dflags &= ~m;
}

// MW-2012-02-21: [[ FieldExport ]] Compute the (effective) color for the given
//   index.
uint32_t MCObject::getcoloraspixel(uint2 di)
{
	uint2 t_index;
	if (!getcindex(di, t_index))
	{
		if (parent != nil && parent != MCdispatcher)
			return parent -> getcoloraspixel(di);
		switch(di)
		{
		case DI_BACK:
			return MCscreen -> background_pixel . pixel;
		case DI_HILITE:
			return MChilitecolor . pixel;
		case DI_FOCUS:
			return MCaccentcolor . pixel;
		case DI_TOP:
		case DI_BOTTOM:
		case DI_FORE:
		default:
			break;
		}
		return 0;
	}

	if (!opened)
		MCscreen -> alloccolor(colors[t_index]);

	return colors[t_index] . pixel;
}

// MW-2012-02-14: [[ FontRefs ]] New method for getting the font props from the
//   object without creating a fontstruct.
void MCObject::getfontattsnew(MCNameRef& fname, uint2 &size, uint2 &style)
{
	// MW-2012-02-19: [[ SplitTextAttrs ]] If we don't have all the attrs at this
	//   level, we must fetch the parent attrs first.
	if ((m_font_flags & FF_HAS_ALL_FATTR) != FF_HAS_ALL_FATTR)
	{
		if (this != MCdispatcher)
		{
			if (parent == nil)
				MCdefaultstackptr -> getfontattsnew(fname, size, style);
			else
				parent -> getfontattsnew(fname, size, style);
		}
		else
		{
            MCFontRef t_default_font;
            MCPlatformGetControlThemePropFont(kMCPlatformControlTypeGlobal, kMCPlatformControlPartNone, kMCPlatformControlStateNormal, kMCPlatformThemePropertyTextFont, t_default_font);
            
            MCFontStruct* t_font_struct;
            t_font_struct = MCFontGetFontStruct(t_default_font);
            
            const char* t_name_cstring;
            Boolean t_printer;
            
            MCdispatcher->getfontlist()->getfontstructinfo(t_name_cstring, size, style, t_printer, t_font_struct);
            MCNameCreateWithCString(t_name_cstring, fname);
            
            // This should never happen as the dispatcher always has font props
			// set.
<<<<<<< HEAD
			MCUnreachable();
=======
            //assert(false);
>>>>>>> bb71d905
		}
	}

	// If we have a textfont, replace that value.
	if ((m_font_flags & FF_HAS_TEXTFONT) != 0)
		fname = m_font_attrs -> name;

	// If we have a textsize, replace that value.
	if ((m_font_flags & FF_HAS_TEXTSIZE) != 0)
		size = m_font_attrs -> size;

	// If we have a textstyle, replace that value.
	if ((m_font_flags & FF_HAS_TEXTSTYLE) != 0)
		style = m_font_attrs -> style;
}


MCNameRef MCObject::gettextfont(void)
{
	MCNameRef fname;
	uint2 fsize, fstyle;
	getfontattsnew(fname, fsize, fstyle);
	return fname;
}

uint2 MCObject::gettextsize(void)
{
	MCNameRef fname;
	uint2 fsize, fstyle;
	getfontattsnew(fname, fsize, fstyle);
	return fsize;
}

uint2 MCObject::gettextstyle(void)
{
	MCNameRef fname;
	uint2 fsize, fstyle;
	getfontattsnew(fname, fsize, fstyle);
	return fstyle;
}

uint2 MCObject::gettextheight(void)
{
	if (fontheight == 0)
		return heightfromsize(gettextsize());
	return fontheight;
}

void MCObject::allowmessages(Boolean allow)
{
	if (allow)
		state &= ~CS_NO_MESSAGES;
	else
		state |= CS_NO_MESSAGES;
}

Exec_stat MCObject::conditionalmessage(uint32_t p_flag, MCNameRef p_message)
{
	// MW-2013-08-06: [[ Bug 11084 ]] Restructured to loop through object and
	//   its behavior chain.
	MCObject *t_object;
	t_object = this;
	while(t_object != nil)
	{
		// Make sure the script is parsed.
		t_object -> parsescript(True);
	
		// If the current object has the relevant handler we are done.
		if ((t_object -> hashandlers & p_flag) != 0)
			return message(p_message);
		
		// If the object has a parent script, skip to its parent script (if any).
		if (t_object -> parent_script != nil)
			t_object = t_object -> parent_script -> GetParent() -> GetObject();
		else
			t_object = nil;
	}

	return ES_NORMAL;
}

Exec_stat MCObject::dispatch(Handler_type p_type, MCNameRef p_message, MCParameter *p_params)
{
	// Fetch current default stack and target settings
	MCStack *t_old_stack;
	t_old_stack = MCdefaultstackptr;
	MCObject *t_old_target;
	t_old_target = MCtargetptr;
	
	// Cache the current 'this stack' (used to see if we should switch back
	// the default stack).
	MCStack *t_this_stack;
	t_this_stack = getstack();
	
	// Retarget this stack and the target to be relative to the target object
	MCdefaultstackptr = t_this_stack;
	MCtargetptr = this;

	// Dispatch the message
	Exec_stat t_stat;
	t_stat = MCU_dofrontscripts(p_type, p_message, p_params);
	Boolean olddynamic = MCdynamicpath;
	MCdynamicpath = MCdynamiccard != NULL;
	if (t_stat == ES_PASS || t_stat == ES_NOT_HANDLED)
		t_stat = handle(p_type, p_message, p_params, this);

	// Reset the default stack pointer and target - note that we use 'send'esque
	// semantics here. i.e. If the default stack has been changed, the change sticks.
	if (MCdefaultstackptr == t_this_stack)
		MCdefaultstackptr = t_old_stack;

	// Reset target pointer
	MCtargetptr = t_old_target;
	MCdynamicpath = olddynamic;
	
	return t_stat;
}

Exec_stat MCObject::message(MCNameRef mess, MCParameter *paramptr, Boolean changedefault, Boolean send, Boolean p_is_debug_message)
{
	MCStack *mystack = getstack();
	if (MClockmessages || MCexitall || state & CS_NO_MESSAGES || parent == NULL || (flags & F_DISABLED && mystack->gettool(this) == T_BROWSE && !send && !p_is_debug_message))
			return ES_NOT_HANDLED;

    // AL-2013-01-14: [[ Bug 11343 ]] Moved check and time addition to MCCard::mdown methods.
	//if (MCNameIsEqualTo(mess, MCM_mouse_down, kMCCompareCaseless) && hashandlers & HH_MOUSE_STILL_DOWN)
    //	MCscreen->addtimer(this, MCM_idle, MCidleRate);

	MCscreen->flush(mystack->getw());

	MCStack *oldstackptr = MCdefaultstackptr;
	MCObject *oldtargetptr = MCtargetptr;
	if (changedefault)
	{
		MCdefaultstackptr = mystack;
		MCtargetptr = this;
	}
	Boolean olddynamic = MCdynamicpath;
	MCdynamicpath = False;
	Exec_stat stat = ES_NOT_HANDLED;
	if (MCscreen->abortkey())
	{
		MCerrorptr = this;
		stat = ES_ERROR;
	}
	else
	{
		MCS_alarm(CHECK_INTERVAL);
		MCdebugcontext = MAXUINT2;
		stat = MCU_dofrontscripts(HT_MESSAGE, mess, paramptr);
		Window mywindow = mystack->getw();
		if ((stat == ES_NOT_HANDLED || stat == ES_PASS)
		        && (MCtracewindow == NULL
		            || memcmp(&mywindow, &MCtracewindow, sizeof(Window))))
		{
			// PASS STATE FIX
			Exec_stat oldstat = stat;
			stat = handle(HT_MESSAGE, mess, paramptr, this);
			if (oldstat == ES_PASS && stat == ES_NOT_HANDLED)
				stat = ES_PASS;
		}
	}
	if (!send || !changedefault || MCdefaultstackptr == mystack)
		MCdefaultstackptr = oldstackptr;
	MCtargetptr = oldtargetptr;
	MCdynamicpath = olddynamic;

	if (stat == ES_ERROR && MCerrorlock == 0 && !MCtrylock)
	{
		if (MCnoui)
		{
            MCAutoPointer<char> t_mccmd;
            /* UNCHECKED */ MCStringConvertToCString(MCcmd, &t_mccmd);
			uint2 line, pos;
			MCeerror->geterrorloc(line, pos);
			fprintf(stderr, "%s: Script execution error at line %d, column %d\n",
			        *t_mccmd, line, pos);
		}
		else
			if (!send)
				senderror();
		return ES_ERROR;
	}
	if (!send)
		MCresult->clear(False);
	return stat;
}

Exec_stat MCObject::message_with_valueref_args(MCNameRef mess, MCValueRef v1)
{
	MCParameter p1;
	p1.setvalueref_argument(v1);
	return message(mess, &p1);
}

Exec_stat MCObject::message_with_valueref_args(MCNameRef mess, MCValueRef v1, MCValueRef v2)
{
	MCParameter p1, p2;
	p1.setvalueref_argument(v1);
	p1.setnext(&p2);
	p2.setvalueref_argument(v2);
	return message(mess, &p1);
}

Exec_stat MCObject::message_with_valueref_args(MCNameRef mess, MCValueRef v1, MCValueRef v2, MCValueRef v3)
{
	MCParameter p1, p2, p3;
	p1.setvalueref_argument(v1);
	p1.setnext(&p2);
	p2.setvalueref_argument(v2);
	p2.setnext(&p3);
	p3.setvalueref_argument(v3);
	return message(mess, &p1);
}

Exec_stat MCObject::message_with_valueref_args(MCNameRef mess, MCValueRef v1, MCValueRef v2, MCValueRef v3, MCValueRef v4)
{
	MCParameter p1, p2, p3, p4;
	p1.setvalueref_argument(v1);
	p1.setnext(&p2);
	p2.setvalueref_argument(v2);
	p2.setnext(&p3);
	p3.setvalueref_argument(v3);
	p3.setnext(&p4);
	p4.setvalueref_argument(v4);
	return message(mess, &p1);
}
Exec_stat MCObject::message_with_args(MCNameRef mess, int4 v1)
{
	MCParameter p1;
	p1.setn_argument((real8)v1);
	return message(mess, &p1);
}

Exec_stat MCObject::message_with_args(MCNameRef mess, int4 v1, int4 v2)
{
	MCParameter p1, p2;
	p1.setn_argument((real8)v1);
	p1.setnext(&p2);
	p2.setn_argument((real8)v2);
	return message(mess, &p1);
}

Exec_stat MCObject::message_with_args(MCNameRef mess, int4 v1, int4 v2, int4 v3)
{
	MCParameter p1, p2, p3;
	p1.setn_argument((real8)v1);
	p1.setnext(&p2);
	p2.setn_argument((real8)v2);
	p2.setnext(&p3);
	p3.setn_argument((real8)v3);
	return message(mess, &p1);
}

Exec_stat MCObject::message_with_args(MCNameRef mess, int4 v1, int4 v2, int4 v3, int4 v4)
{
	MCParameter p1, p2, p3, p4;
	p1.setn_argument((real8)v1);
	p1.setnext(&p2);
	p2.setn_argument((real8)v2);
	p2.setnext(&p3);
	p3.setn_argument((real8)v3);
	p3.setnext(&p4);
	p4.setn_argument((real8)v4);
	return message(mess, &p1);
}

void MCObject::senderror()
{
	MCAutoStringRef t_perror;
	if (!MCperror->isempty())
    {
        MCExecContext ctxt(this, nil, nil);
        MCAutoStringRef t_id;
		MCerrorptr->getstringprop(ctxt, 0, P_LONG_ID, False, &t_id);
		MCperror->add
        (PE_OBJECT_NAME, 0, 0, *t_id);
		/* UNCHECKED */ MCperror->copyasstringref(&t_perror);
		MCperror->clear();
	}
	if (MCerrorptr == NULL)
		MCerrorptr = this;
	MCAutoStringRef t_eerror;
	/* UNCHECKED */ MCeerror->copyasstringref(&t_eerror);
	MCscreen->delaymessage(MCerrorlockptr == NULL ? MCerrorptr : MCerrorlockptr, MCM_error_dialog, *t_eerror, *t_perror);
	MCeerror->clear();
	MCerrorptr = NULL;
}

void MCObject::sendmessage(Handler_type htype, MCNameRef m, Boolean h)
{
	static const char *htypes[] =	{
		"undefined",
		"message",
		"function",
		"getprop",
		"setprop",
		"before",
		"after",
		"private"
	};
	enum { max_htype = (sizeof(htypes)/sizeof(htypes[0])) - 1 };
    
	MCAssert(htype <= max_htype);
	MCStaticAssert(max_htype == HT_MAX);
    MCmessagemessages = False;

    MCExecContext ctxt(this, nil, nil);
    MCExecValue t_value;
	MCresult->eval_ctxt(ctxt, t_value);

	if (h)
		message_with_valueref_args(MCM_message_handled, MCSTR(htypes[htype]), m);
	else
		message_with_valueref_args(MCM_message_not_handled, MCSTR(htypes[htype]), m);

	MCresult->give_value(ctxt, t_value);

	MCmessagemessages = True;
}

#ifdef LEGACY_EXEC
Exec_stat MCObject::names_old(Properties which, MCExecPoint& ep, uint32_t parid)
{
	MCAutoValueRef t_name;
	if (names(which, &t_name) &&
		ep . setvalueref(*t_name))
		return ES_NORMAL;
	/* CHECK MCERROR */
	return ES_ERROR;
}
#endif

bool MCObject::names(Properties which, MCValueRef& r_name_val)
{
	MCStringRef &r_name = (MCStringRef&)r_name_val;
	
	const char *itypestring = gettypestring();
	MCAutoPointer<char> tmptypestring;
	if (parent != NULL && gettype() >= CT_BUTTON && getstack()->hcaddress())
	{
		tmptypestring = new char[strlen(itypestring) + 7];
		if (parent->gettype() == CT_GROUP)
			sprintf(*tmptypestring, "%s %s", "bkgnd", itypestring);
		else
			sprintf(*tmptypestring, "%s %s", "card", itypestring);
		itypestring = *tmptypestring;
	}
	switch (which)
	{
	case P_ID:
	case P_SHORT_ID:
		return MCStringFormat(r_name, "%u", obj_id);
	case P_ABBREV_ID:
		return MCStringFormat(r_name, "%s id %d", itypestring, obj_id);

	// The stack object has its own version of long * which we check for here. We
	// could make 'names()' virtual and do this that way, but since there shouldn't
	// really be an exception to how id is formatted (and there won't be for any
	// future object types) we handle it here.
	case P_LONG_NAME:
	case P_LONG_ID:
		if (gettype() == CT_STACK)
		{
			MCStack *t_this;
			t_this = static_cast<MCStack *>(this);
			
			MCStringRef t_filename;
			t_filename = t_this -> getfilename();
			if (MCStringIsEmpty(t_filename))
			{
				if (MCdispatcher->ismainstack(t_this))
				{
					if (!isunnamed())
						return MCStringFormat(r_name, "stack \"%@\"", getname());
					r_name = MCValueRetain(kMCEmptyString);
					return true;
				}
				if (isunnamed())
				{
					r_name = MCValueRetain(kMCEmptyString);
					return true;
				}
				which = P_LONG_NAME;
			}
			else
				return MCStringFormat(r_name, "stack \"%@\"", t_filename);
		}

		// MW-2013-01-15: [[ Bug 2629 ]] If this control is unnamed, use the abbrev id form
		//   but *only* for this control (continue with names the rest of the way).
		Properties t_which_requested;
		t_which_requested = which;
		if (which == P_LONG_NAME && isunnamed())
			which = P_LONG_ID;
		if (parent != NULL)
		{
			MCAutoValueRef t_parent;
			if (!parent -> names(t_which_requested, &t_parent))
				return false;
			if (gettype() == CT_GROUP && parent->gettype() == CT_STACK)
				itypestring = "bkgnd";
			if (which == P_LONG_ID)
				return MCStringFormat(r_name, "%s id %d of %@", itypestring, obj_id, *t_parent);
			return MCStringFormat(r_name, "%s \"%@\" of %@", itypestring, getname(), *t_parent);
		}
		return MCStringFormat(r_name, "the template%c%s", MCS_toupper(itypestring[0]), itypestring + 1);

	case P_NAME:
	case P_ABBREV_NAME:
		if (isunnamed())
            return names(P_ABBREV_ID, r_name_val);
		return MCStringFormat(r_name, "%s \"%@\"", itypestring, getname());
	case P_SHORT_NAME:
            if (isunnamed())
                return names(P_ABBREV_ID, r_name_val);
            r_name = MCValueRetain(MCNameGetString(getname()));
		return true;
	default:
		break;
	}

	// Shouldn't actually get here, so just return false.
	return false;
}

// MW-2012-10-17: [[ Bug 10476 ]] Returns true if message should be fired.
static bool should_send_message(MCHandlerlist *p_hlist, MCNameRef p_message)
{
	MCHandler *hptr;

	if (p_hlist -> findhandler(HT_MESSAGE, p_message, hptr) == ES_NORMAL && !hptr -> isprivate())
		return true;
		
	if (p_hlist -> findhandler(HT_BEFORE, p_message, hptr) == ES_NORMAL)
		return true;
		
	if (p_hlist -> findhandler(HT_AFTER, p_message, hptr) == ES_NORMAL)
		return true;
		
	return false;
}

// report - send scriptParsingError on parse failure
// force - reparse the script into the existing hlist object
//   (or create one if there isn't one there already)
Boolean MCObject::parsescript(Boolean report, Boolean force)
{
	if (!force && hashandlers & HH_DEAD_SCRIPT)
		return False;
	if (MCStringIsEmpty(_script) || parent == NULL)
		hashandlers = 0;
	else
		if (force || hlist == NULL)
		{
			MCscreen->cancelmessageobject(this, MCM_idle);
			hashandlers = 0;
			if (hlist == NULL)
				hlist = new MCHandlerlist;
			
			getstack() -> unsecurescript(this);
			
			Parse_stat t_stat;
			t_stat = hlist -> parse(this, _script);
			
			getstack() -> securescript(this);
			
			if (t_stat != PS_NORMAL)
			{
				hashandlers |= HH_DEAD_SCRIPT;
				if (report && parent != NULL)
                {
                    MCExecContext ctxt(this, nil, nil);
                    MCAutoStringRef t_id;
					getstringprop(ctxt, 0, P_LONG_ID, False, &t_id);
                    MCperror->add(PE_OBJECT_NAME, 0, 0, *t_id);
					MCAutoStringRef t_string;
					/* UNCHECKED */ MCperror->copyasstringref(&t_string);
					message_with_valueref_args(MCM_script_error, *t_string);
					MCperror->clear();
				}
				delete hlist;
				hlist = NULL;
				return False;
			}
			else
			{
				if (should_send_message(hlist, MCM_idle))
				{
					hashandlers |= HH_IDLE;
					if (opened)
						MCscreen->addtimer(this, MCM_idle, MCidleRate);
				}
				if (should_send_message(hlist, MCM_mouse_within))
					hashandlers |= HH_MOUSE_WITHIN;
				if (should_send_message(hlist, MCM_mouse_still_down))
					hashandlers |= HH_MOUSE_STILL_DOWN;
				if (should_send_message(hlist, MCM_preopen_control))
					hashandlers |= HH_PREOPEN_CONTROL;
				if (should_send_message(hlist, MCM_open_control))
					hashandlers |= HH_OPEN_CONTROL;
				if (should_send_message(hlist, MCM_close_control))
					hashandlers |= HH_CLOSE_CONTROL;
				if (should_send_message(hlist, MCM_resize_control))
					hashandlers |= HH_RESIZE_CONTROL;
			}
		}
	return True;
}

bool MCObject::handlesmessage(MCNameRef p_message)
{
	MCObject *t_object;
	t_object = this;
	while(t_object != nil)
	{
		if (t_object -> hlist != nil && should_send_message(t_object -> hlist, p_message))
            return true;
		
		// If the object has a parent script, skip to its parent script (if any).
		if (t_object -> parent_script != nil)
			t_object = t_object -> parent_script -> GetParent() -> GetObject();
		else
			t_object = nil;
	}
    
	return false;
}

Bool MCObject::hashandler(Handler_type p_type, MCNameRef p_message)
{
	return findhandler(p_type, p_message) != NULL;
}

MCHandler *MCObject::findhandler(Handler_type p_type, MCNameRef p_message)
{
	if (hlist != NULL || parsescript(False, False) && hlist != NULL)
	{
		MCHandler *t_handler;
		if (hlist -> findhandler(p_type, p_message, t_handler) == ES_NORMAL)
			return t_handler;
	}

	return NULL;
}

void MCObject::drawshadow(MCDC *dc, const MCRectangle &drect, int2 soffset)
{
	setforeground(dc, DI_SHADOW, False);
	MCRectangle trect;
	if (soffset < 0)
	{
		trect.x = drect.x;
		trect.y = drect.y;
		trect.width = drect.width + soffset;
		trect.height = -soffset;
	}
	else
	{
		trect.x = drect.x + soffset;
		trect.y = drect.y + drect.height - soffset;
		trect.width = drect.width - soffset;
		trect.height = soffset;
	}

	dc->fillrect(trect);
	if (soffset < 0)
	{
		trect.y = drect.y - soffset;
		trect.width = -soffset;
		trect.height = drect.height + (soffset << 1);
	}
	else
	{
		trect.x = drect.x + drect.width - soffset;
		trect.y = drect.y + soffset;
		trect.width = soffset;
		trect.height = drect.height - soffset;
	}
	dc->fillrect(trect);
}

static inline void gen_3d_top_points(MCPoint p_points[6], int32_t p_left, int32_t p_top, int32_t p_right, int32_t p_bottom, uint32_t p_width)
{
	p_points[0].x = p_left;
	p_points[0].y = p_top;
	p_points[1].x = p_right;
	p_points[1].y = p_top;
	p_points[2].x = p_right;
	p_points[2].y = p_top + p_width;
	p_points[3].x = p_left + p_width;
	p_points[3].y = p_top + p_width;
	p_points[4].x = p_left + p_width;
	p_points[4].y = p_bottom;
	p_points[5].x = p_left;
	p_points[5].y = p_bottom;
}

static inline void gen_3d_bottom_points(MCPoint p_points[6], int32_t p_left, int32_t p_top, int32_t p_right, int32_t p_bottom, uint32_t p_width)
{
	p_points[0].x = p_right;
	p_points[0].y = p_bottom;
	p_points[1].x = p_left;
	p_points[1].y = p_bottom;
	p_points[2].x = p_left + p_width;
	p_points[2].y = p_bottom - p_width;
	p_points[3].x = p_right - p_width;
	p_points[3].y = p_bottom - p_width;
	p_points[4].x = p_right - p_width;
	p_points[4].y = p_top + p_width;
	p_points[5].x = p_right;
	p_points[5].y = p_top;
}

// IM-2013-09-06: [[ RefactorGraphics ]] Render all emulated theme 3D borders as polygons
void MCObject::draw3d(MCDC *dc, const MCRectangle &drect,
                      Etch style, uint2 bwidth)
{
	// MW-2013-10-29: [[ Bug 11324 ]] If the border width is zero, then don't render.
	if (bwidth == 0)
		return;
	
	bwidth = MCU_min(bwidth, drect.height >> 1);
	if (bwidth == 0)
		return;
	MCLineSegment tb[DEFAULT_BORDER * 2];
	MCLineSegment bb[DEFAULT_BORDER * 2];
	MCLineSegment *t = tb;
	MCLineSegment *b = bb;
	if (bwidth > DEFAULT_BORDER)
	{
		t = new MCLineSegment[bwidth * 2];
		b = new MCLineSegment[bwidth * 2];
	}
	int2 lx = drect.x;
	int2 rx = drect.x + drect.width;
	int2 ty = drect.y;
	int2 by = drect.y + drect.height;
	uint2 i;

	Boolean reversed = style == ETCH_SUNKEN || style == ETCH_SUNKEN_BUTTON;
	switch (MClook)
	{
	case LF_AM:
	case LF_MAC:
	case LF_WIN95:
		if (bwidth == DEFAULT_BORDER)
		{
			MCPoint t_points[6];

			// MM-2013-11-26: [[ Bug 11523 ]] Tweak the positioning of top points.
			gen_3d_top_points(t_points, lx + 1, ty + 1, rx, by, 1);
			if (style == ETCH_RAISED_SMALL || style == ETCH_SUNKEN_BUTTON)
				if (reversed)
					dc->setforeground(dc->getblack());
				else
					if (flags & F_OPAQUE)
						dc->setforeground(dc->getgray());
					else
						setforeground(dc, DI_BACK, False);
			else
				setforeground(dc, DI_TOP, reversed);
			dc->fillpolygon(t_points, 6);

			gen_3d_top_points(t_points, lx + 2, ty + 2, rx - 1, by - 1, 1);
			if (style == ETCH_RAISED_SMALL || style == ETCH_SUNKEN_BUTTON)
				setforeground(dc, DI_TOP, reversed);
			else
				if (reversed)
					dc->setforeground(dc->getblack());
				else
					setforeground(dc, DI_BACK, False);
			dc->fillpolygon(t_points, 6);

			gen_3d_bottom_points(t_points, lx + 1, ty + 1, rx - 1, by - 1, 1);
			if (MClook != LF_MAC && MClook != LF_AM || style != ETCH_SUNKEN)
				if (reversed)
					if (gettype() == CT_FIELD)
						parent->setforeground(dc, DI_BACK, False);
					else
						setforeground(dc, DI_BACK, False);
				else
					setforeground(dc, DI_BOTTOM, False);
			dc->fillpolygon(t_points, 6);

			gen_3d_bottom_points(t_points, lx, ty, rx, by, 1);
			if (reversed)
				setforeground(dc, DI_TOP, False);
			else
				dc->setforeground(dc->getblack());
			dc->fillpolygon(t_points, 6);
			break;
		}
	case LF_MOTIF:
		// IM-2013-09-03: [[ RefactorGraphics ]] render Motif 3D border using polygons instead of line segments
		MCPoint t_points[6];

		gen_3d_top_points(t_points, lx, ty, rx, by, bwidth);
		setforeground(dc, DI_TOP, reversed);
		dc->fillpolygon(t_points, 6);

		gen_3d_bottom_points(t_points, lx, ty, rx, by, bwidth);
		setforeground(dc, DI_BOTTOM, reversed);
		dc->fillpolygon(t_points, 6);
		break;
	}
	if (t != tb)
	{
		delete t;
		delete b;
	}
}

void MCObject::drawborder(MCDC *dc, const MCRectangle &drect, uint2 bwidth)
{
	// MW-2013-10-29: [[ Bug 11324 ]] If the border width is zero, then don't render.
	if (bwidth == 0)
		return;
	
	// MM-2013-09-30: [[ Bug 11241 ]] Make sure we set the foreground color of the dc before drawing.
	setforeground(dc, DI_BORDER, False);
	
	// IM-2013-09-06: [[ RefactorGraphics ]] rewrite to use drawrect with inside line width
	uint2 t_linesize, t_linestyle, t_capstyle, t_joinstyle;
	real8 t_miter_limit;

	dc->getlineatts(t_linesize, t_linestyle, t_capstyle, t_joinstyle);
	dc->getmiterlimit(t_miter_limit);

	dc->setlineatts(bwidth, t_linestyle, t_capstyle, JoinMiter);
	dc->setmiterlimit(2.0);

	dc->drawrect(drect, true);

	dc->setlineatts(t_linesize, t_linestyle, t_capstyle, t_joinstyle);
	dc->setmiterlimit(t_miter_limit);
}

void MCObject::positionrel(const MCRectangle &drect,
                           Object_pos xpos, Object_pos ypos)
{
	int2 x, y;
	uint2 width, height;

	x = drect.x;
	y = drect.y;
	width = drect.width;
	height = drect.height;

	switch (xpos)
	{
	case OP_NONE:
		break;
	case OP_LEFT:
		rect.x = x - rect.width;
		break;
	case OP_ALIGN_LEFT:
		rect.x = x;
		break;
	case OP_CENTER:
		rect.x = x - ((rect.width - width) >> 1);
		break;
	case OP_ALIGN_RIGHT:
		rect.x = x + width - rect.width;
		break;
	case OP_RIGHT:
		rect.x = x + width;
		break;
	default:
		break;
	}
	switch (ypos)
	{
	case OP_NONE:
		break;
	case OP_TOP:
		rect.y = y - rect.height;
		break;
	case OP_ALIGN_TOP:
		rect.y = y;
		break;
	case OP_MIDDLE:
		rect.y = y - ((rect.height - height) >> 1);
		break;
	case OP_ALIGN_BOTTOM:
		rect.y = y + height - rect.height;
		break;
	case OP_BOTTOM:
		rect.y = y + height;
		break;
	default:
		break;
	}
}

// SN-2014-04-03 [[ Bug 12075 ]] Tooltips need to be able to resolve the text direction of their label
void MCObject::drawdirectionaltext(MCDC *dc, int2 sx, int2 sy, MCStringRef p_string, MCFontRef font)
{
    
#if defined(TARGET_SUBPLATFORM_ANDROID)
    // AL-2014-06-24: [[ Bug 12343 ]] Restore splitting of object text into differing directional sections
    //  when drawing on android; HarfBuzz needs all the directions resolved to display in the correct order.
    MCAutoArray<uint8_t> t_levels;
    
    MCBidiResolveTextDirection(p_string, MCBidiFirstStrongIsolate(p_string, 0), t_levels . PtrRef(), t_levels . SizeRef());
    
    MCRange t_block_range;

    bool t_initially_ltr;
    t_initially_ltr = (t_levels[0] & 1) == 0;
    
    uindex_t t_length = t_levels . Size();
    
    for (uindex_t i = 0; i < t_length; ++i)
    {
        uint8_t t_cur_level;
        // Check the range of this text direction
        if (t_initially_ltr)
        {
            t_cur_level = t_levels[i];
            
            t_block_range . offset = i;
            while (i + 1 < t_levels . Size() && t_cur_level == t_levels[i + 1])
                ++i;
            
            t_block_range . length = i + 1 - t_block_range . offset;
        }
        else
        {
            // If the resolved text direction is rtl, we need to traverse the runs backwards
            //  for the correct display order.
            t_cur_level = t_levels[t_length - (i + 1)];
            
            uindex_t t_range_end = t_length - i;
            t_block_range . length = i;
            while (i + 1 < t_length && t_cur_level == t_levels[t_length - (i + 2)])
                ++i;
            
            t_block_range . offset = t_length - (i + 1);
            t_block_range . length = t_range_end - t_block_range . offset;
        }
        
        // RTL when the level is odd
        dc -> drawtext_substring(sx, sy, p_string, t_block_range, font, false, kMCDrawTextNoBreak, (t_cur_level & 1) ? kMCDrawTextDirectionRTL : kMCDrawTextDirectionLTR);
        sx += MCFontMeasureTextSubstring(font, p_string, t_block_range, getstack() -> getdevicetransform());
    }
#else
    bool t_is_rtl;
    t_is_rtl = !MCStringResolvesLeftToRight(p_string);
    dc -> drawtext(sx, sy, p_string, font, false, kMCDrawTextNoBreak, t_is_rtl ? kMCDrawTextDirectionRTL : kMCDrawTextDirectionLTR);
#endif
}

Exec_stat MCObject::domess(MCStringRef sptr)
{
	MCAutoStringRef t_temp_script;
	/* UNCHECKED */ MCStringFormat(&t_temp_script, "on message\n%@\nend message\n", sptr);
	
	MCHandlerlist *handlist = new MCHandlerlist;
	// SMR 1947, suppress parsing errors
	MCerrorlock++;
	if (handlist->parse(this, *t_temp_script) != PS_NORMAL)
	{
		MCerrorlock--;
		delete handlist;
		return ES_ERROR;
	}
	MCerrorlock--;
	MCObject *oldtargetptr = MCtargetptr;
	MCtargetptr = this;
	MCHandler *hptr;
    handlist->findhandler(HT_MESSAGE, MCM_message, hptr);

    MCExecContext ctxt(this, handlist, hptr);
	Boolean oldlock = MClockerrors;
	MClockerrors = True;
	Exec_stat stat = hptr->exec(ctxt, NULL);
	MClockerrors = oldlock;
	delete handlist;
	MCtargetptr = oldtargetptr;
	if (stat == ES_NORMAL)
		return ES_NORMAL;
	else
	{
		MCeerror->clear(); // clear out bogus error messages
		return ES_ERROR;
	}
}

void MCObject::eval(MCExecContext &ctxt, MCStringRef p_script, MCValueRef &r_value)
{
	MCAutoStringRef t_temp_script;
	/* UNCHECKED */ MCStringFormat(&t_temp_script, "on eval\nreturn %@\nend eval\n", p_script);
	
	MCHandlerlist *handlist = new MCHandlerlist;
	if (handlist->parse(this, *t_temp_script) != PS_NORMAL)
	{
		r_value = MCSTR("Error parsing expression\n");
		delete handlist;
		ctxt.Throw();
		return;
	}
	MCObject *oldtargetptr = MCtargetptr;
	MCtargetptr = this;
	MCHandler *hptr;
	MCHandler *oldhandler = ctxt.GetHandler();
	MCHandlerlist *oldhlist = ctxt.GetHandlerList();
	handlist->findhandler(HT_MESSAGE, MCM_eval, hptr);
	ctxt.SetHandlerList(handlist);
	ctxt.SetHandler(hptr);
	Boolean oldlock = MClockerrors;
	MClockerrors = True;
	
	if (hptr->exec(ctxt, NULL) != ES_NORMAL)
	{
		r_value = MCSTR("Error parsing expression\n");
		ctxt.Throw();
	}
	else
	{
		MCresult->copyasvalueref(r_value);
	}
	MClockerrors = oldlock;
	MCtargetptr = oldtargetptr;
	ctxt.SetHandlerList(oldhlist);
	ctxt.SetHandler(oldhandler);
	delete handlist;
}

// MERG 2013-9-13: [[ EditScriptChunk ]] Added at expression that's passed through as a second parameter to editScript
void MCObject::editscript(MCStringRef p_at)
{
    MCAutoValueRef t_name;
	names(P_LONG_ID, &t_name);
    if (p_at != nil)
        getcard()->message_with_valueref_args(MCM_edit_script, *t_name, p_at);
    else
        getcard()->message_with_valueref_args(MCM_edit_script, *t_name);
}

void MCObject::removefrom(MCObjectList *l)

{
	if (l != NULL)
	{
		MCObjectList *optr = l;
		do
		{
			if (optr->getobject() == this)
			{
				optr->setremoved(True);
				return;
			}
			optr = optr->next();
		}
		while (optr != l);
	}
}

Boolean MCObject::attachmenu(MCStack *sptr)
{
	if (attachedmenu != NULL)
		return False;
	attachedmenu = sptr;
	MCscreen->grabpointer(getw());
	MCdispatcher->addmenu(this);
	state |= CS_MENU_ATTACHED;
	menudepth++;
	MCmenuobjectptr = this;
	startx = MCmousex;
	starty = MCmousey;
	return True;
}

void MCObject::alloccolors()
{
	MCColor *syscolors = MCscreen->getaccentcolors();
	if (syscolors != NULL)
	{
		maccolors[MAC_THUMB_TOP] = syscolors[1];
		maccolors[MAC_THUMB_BACK] = syscolors[2];
		maccolors[MAC_THUMB_BOTTOM] = syscolors[3];
		maccolors[MAC_THUMB_GRIP] = syscolors[4];
		maccolors[MAC_THUMB_HILITE] = syscolors[6];
	}
	uint2 i = MAC_NCOLORS;
	while (i--)
		MCscreen->alloccolor(maccolors[i]);
}

MCImageBitmap *MCObject::snapshot(const MCRectangle *p_clip, const MCPoint *p_size, MCGFloat p_scale_factor, bool p_with_effects)
{
	Chunk_term t_type;
	t_type = gettype();

	if (t_type == CT_STACK)
		return NULL;

	MCBitmapEffectsRef t_effects;
	t_effects = nil;
	if (t_type != CT_CARD && p_with_effects)
		t_effects = static_cast<MCControl *>(this) -> getbitmapeffects();

	MCRectangle t_effective_rect;
	if (t_type == CT_CARD)
		t_effective_rect = getrect();
	else
	{
		t_effective_rect = MCU_reduce_rect(static_cast<MCControl *>(this) -> getrect(), -static_cast<MCControl *>(this) -> gettransient());
		if (t_effects != nil)
			MCBitmapEffectsComputeBounds(t_effects, t_effective_rect, t_effective_rect);
	}
	
	MCRectangle r;
	if (p_clip != nil)
		r = MCU_intersect_rect(t_effective_rect, *p_clip);
	else
		r = t_effective_rect;

	// MW-2006-02-27: If the resulting image would be of zero width or height we shouldn't do anything
	if (r . width == 0 || r . height == 0)
		return NULL;

	uint32_t t_context_width = r.width;
	uint32_t t_context_height = r.height;
	if (p_size != nil)
	{
		t_context_width = p_size->x;
		t_context_height = p_size->y;
	}

	MCImageBitmap *t_bitmap = nil;
	/* UNCHECKED */ MCImageBitmapCreate(ceil(t_context_width * p_scale_factor), ceil(t_context_height * p_scale_factor), t_bitmap);
	MCImageBitmapClear(t_bitmap);

	MCGContextRef t_gcontext = nil;
	/* UNCHECKED */ MCGContextCreateWithPixels(t_bitmap->width, t_bitmap->height, t_bitmap->stride, t_bitmap->data, true, t_gcontext);

	// IM-2013-07-24: [[ ResIndependence ]] take snapshot at specified scale, rather than device scale
	MCGContextScaleCTM(t_gcontext, p_scale_factor, p_scale_factor);
	
	MCGAffineTransform t_transform = MCGAffineTransformMakeTranslation(-r.x, -r.y);
	if (p_size != nil)
		t_transform = MCGAffineTransformScale(t_transform, p_size->x / (float)r.width, p_size->y / (float)r.height);

	MCGContextConcatCTM(t_gcontext, t_transform);
	
	// MW-2014-01-07: [[ bug 11632 ]] Use the offscreen variant of the context so its
	//   type field is appropriate for use by the player.
	MCContext *t_context = new MCOffscreenGraphicsContext(t_gcontext);
	t_context -> setclip(r);

	// MW-2011-01-29: [[ Bug 9355 ]] Make sure we only open a control if it needs it!
	// IM-2013-03-19: [[ BZ 10753 ]] Any parents of this object must also be opened to
	// safely & correctly snapshot objects with inherited patterns
	// MW-2013-03-25: [[ Bug ]] Make sure use appropriate methods to open/close the objects.
    // SN-2014-01-30: [[ Bug 11721 ]] Make sure the parentless templates are handled properly
    // as they need a temporary parent
    bool t_parent_added = false;
	MCObject *t_opened_control = nil;
	if (opened == 0)
    {
        if (parent == nil)
        {
            setparent(MCdefaultstackptr -> getcard());
            t_parent_added = true;
        }
        
		t_opened_control = this;
    }
    
	if (t_opened_control != nil)
	{
		t_opened_control -> open();
		while (t_opened_control->getparent() != nil && t_opened_control->getparent()->opened == 0)
		{
			t_opened_control = t_opened_control->getparent();
			t_opened_control -> MCObject::open();
		}
	}

	if (t_type == CT_CARD)
		((MCCard *)this) -> draw(t_context, r, true);
	else
	{
		t_context -> setopacity(blendlevel * 255 / 100);
		t_context -> setfunction(GXblendSrcOver);

        // PM-2014-11-11: [[ Bug 13970 ]] Make sure each player is buffered correctly for export snapshot
        for(MCPlayer *t_player = MCplayers; t_player != nil; t_player = t_player -> getnextplayer())
            t_player -> syncbuffering(t_context);
            
#ifdef FEATURE_PLATFORM_PLAYER
        MCPlatformWaitForEvent(0.0, true);
#endif
		if (t_effects != nil)
			t_context -> begin_with_effects(t_effects, static_cast<MCControl *>(this) -> getrect());
		// MW-2011-09-06: [[ Redraw ]] Render the control isolated, but not as a sprite.
		((MCControl *)this) -> draw(t_context, r, true, false);
		if (t_effects != nil)
			t_context -> end();
	}
	
	// MW-2013-03-25: [[ Bug ]] Make sure use appropriate methods to open/close the objects.
	if (t_opened_control != nil)
	{
        // SN-2014-01-30: [[ Bug 11721 ]] Remove the temporary added parent for the parentless object (template)
        if (t_parent_added)
            setparent(nil);
		MCObject *t_closing_control;
		t_closing_control = this;
		t_closing_control -> close();
		while(t_closing_control != t_opened_control)
		{
			t_closing_control = t_closing_control -> getparent();
			t_closing_control -> MCObject::close();
		}
	}
	delete t_context;
	MCGContextRelease(t_gcontext);
	return t_bitmap;
}

bool MCObject::isselectable(bool p_only_object) const
{
	if (p_only_object)
		return getextraflag(EF_CANT_SELECT) == False;

	const MCObject *t_object;
	t_object = this;
	do
	{
		if (t_object -> getextraflag(EF_CANT_SELECT))
			return false;
		t_object = t_object -> getparent();
	}
	while(t_object != NULL && t_object -> gettype() >= CT_BACKGROUND);

	return true;
}

///////////////////////////////////////////////////////////////////////////////
//
//  SAVING AND LOADING
//

IO_stat MCObject::load(IO_handle stream, uint32_t version)
{
	IO_stat stat;
	uint2 i;

	if ((stat = IO_read_uint4(&obj_id, stream)) != IO_NORMAL)
		return stat;
	
	// MW-2013-11-19: [[ UnicodeFileFormat ]] If sfv >= 7000, use unicode.
	MCNameRef t_name;
	if ((stat = IO_read_nameref_new(t_name, stream, version >= 7000)) != IO_NORMAL)
		return stat;
	MCNameDelete(_name);
	_name = t_name;

	if ((stat = IO_read_uint4(&flags, stream)) != IO_NORMAL)
		return stat;

	// MW-2012-02-19: [[ SplitTextAttrs ]] If we have a font flag, then it means
	//   we must start off the font flags with all attrs set - this might be
	//   overridden in extended data though.
	if (getflag(F_FONT))
		m_font_flags |= FF_HAS_ALL_FATTR;

	// MW-2012-02-17: [[ IntrinsicUnicode ]] If we have a font, then the unicode-tag
	//  flag comes from there. Otherwise we take the parent's object (if any).
	// MW-2012-02-19: [[ SplitTextAttrs ]] If there is a font flag, then we must
	//   read in the font record. We record the font index at the moment and
	//   process everything at the end.
	bool t_has_font_index;
	uint2 t_font_index;
	t_has_font_index = false;
	if (flags & F_FONT)
	{
		if (version > 1300)
		{
			if ((stat = IO_read_uint2(&t_font_index, stream)) != IO_NORMAL)
				return stat;
			if ((stat = IO_read_uint2(&fontheight, stream)) != IO_NORMAL)
				return stat;

			// MW-2012-02-19: [[ SplitTextAttrs ]] We have a font index for processing
			//   later on.
			t_has_font_index = true;
		}
		else
		{
			char *fontname;
			uint2 fontsize, fontstyle;
			// MW-2013-11-19: [[ UnicodeFileFormat ]] This codepath is only hit on sfv <= 1300,
			//   so will never be unicode.
			if ((stat = IO_read_cstring_legacy(fontname, stream, 2)) != IO_NORMAL)
				return stat;
			if ((stat = IO_read_uint2(&fontheight, stream)) != IO_NORMAL)
				return stat;
			if ((stat = IO_read_uint2(&fontsize, stream)) != IO_NORMAL)
				return stat;
			if ((stat = IO_read_uint2(&fontstyle, stream)) != IO_NORMAL)
				return stat;
            MCAutoStringRef t_fontname;
            /* UNCHECKED */ MCStringCreateWithCString(fontname, &t_fontname);
			setfontattrs(*t_fontname, fontsize, fontstyle);
			delete fontname;
		}
	}
	else if (parent != nil && (parent -> m_font_flags & FF_HAS_UNICODE_TAG) != 0)
		m_font_flags |= FF_HAS_UNICODE_TAG;
	
	// MW-2013-11-19: [[ UnicodeFileFormat ]] If sfv >= 7000, use unicode.
	if (flags & F_SCRIPT)
	{
		if ((stat = IO_read_stringref_new(_script, stream, version >= 7000)) != IO_NORMAL)
			return stat;
        
        // SN-2014-11-07: [[ Bug 13957 ]] It's possible to get a NULL script but having the
        //  F_SCRIPT flag. Unset the flag in case it's needed
        if (_script == NULL)
            flags &= ~F_SCRIPT;
		getstack() -> securescript(this);
	}

	if ((stat = IO_read_uint2(&dflags, stream)) != IO_NORMAL)
		return stat;
	if ((stat = IO_read_uint2(&ncolors, stream)) != IO_NORMAL)
		return stat;
	if (ncolors > 0)
	{
		colors = new MCColor[ncolors];
		colornames = new MCStringRef[ncolors];
		for (i = 0 ; i < ncolors ; i++)
		{
			if ((stat = IO_read_mccolor(colors[i], stream)) != IO_NORMAL)
				break;
			// MW-2013-11-19: [[ UnicodeFileFormat ]] If sfv >= 7000, use unicode.
			if ((stat = IO_read_stringref_new(colornames[i], stream, version >= 7000)) != IO_NORMAL)
				break;
			if (MCStringIsEmpty(colornames[i]))
			{
				MCValueRelease(colornames[i]);
				colornames[i] = nil;
			}
			colors[i].pixel = i;
		}
		if (stat != IO_NORMAL)
		{
			while (i < ncolors)
				colornames[i++] = nil;
			return stat;
		}
	}
	if ((stat = IO_read_uint2(&npatterns, stream)) != IO_NORMAL)
		return stat;
	uint2 addflags = npatterns & 0xFFF0;
	npatterns &= 0x0F;
	if (npatterns > 0)
	{
		/* UNCHECKED */ MCMemoryNewArray(npatterns, patterns);
		for (i = 0 ; i < npatterns ; i++)
			if ((stat = IO_read_uint4(&patterns[i].id, stream)) != IO_NORMAL)
				return stat;
	}
	if ((stat = IO_read_int2(&rect.x, stream)) != IO_NORMAL)
		return stat;
	if ((stat = IO_read_int2(&rect.y, stream)) != IO_NORMAL)
		return stat;
	if ((stat = IO_read_uint2(&rect.width, stream)) != IO_NORMAL)
		return stat;
	if ((stat = IO_read_uint2(&rect.height, stream)) != IO_NORMAL)
		return stat;
	// MW-2013-12-05: [[ UnicodeFileFormat ]] If sfv < 7000, then we have just the unnamed
	//   propset here.
	if (version < 7000 && addflags & AF_CUSTOM_PROPS)
		if ((stat = loadunnamedpropset_legacy(stream)) != IO_NORMAL)
			return stat;
	if (addflags & AF_BORDER_WIDTH)
		if ((stat = IO_read_uint1(&borderwidth, stream)) != IO_NORMAL)
			return stat;
	if (addflags & AF_SHADOW_OFFSET)
		if ((stat = IO_read_int1(&shadowoffset, stream)) != IO_NORMAL)
			return stat;
	if (addflags & AF_TOOL_TIP)
	{
		// MW-2012-03-09: [[ StackFile5500 ]] If the version is 5.5 and above, then
		//   the tooltip will be encoded in UTF-8 so we must convert if file format
		//   is older.
		// MW-2012-03-13: [[ UnicodeToolTip ]] If the file format is older than 5.5
		//   then convert native to utf-8.
		if (version < 5500)
		{
			// MW-2013-11-19: [[ UnicodeFileFormat ]] This code path is only hit if sfv < 5500
			//   so leave as legacy.
			// Read the tooltip, as encoded in its native format
			if ((stat = IO_read_stringref_legacy(tooltip, stream, false)) != IO_NORMAL)
				return stat;
		}
		else if (version < 7000)
		{
			// MW-2013-11-19: [[ UnicodeFileFormat ]] Special-case 5.5 format, read in as UTF-8
			//   formatted.
			// The tooltip should be written out encoded in UTF-8 (not UTF-16)
			if ((stat = IO_read_stringref_legacy_utf8(tooltip, stream)) != IO_NORMAL)
				return stat;
		}
		else
		{
			// MW-2013-11-19: [[ UnicodeFileFormat ]] sfv >= 7000 so unicode.
			if ((stat = IO_read_stringref_new(tooltip, stream, true)) != IO_NORMAL)
				return stat;
		}
	}
	if (addflags & AF_ALT_ID)
		if ((stat = IO_read_uint2(&altid, stream)) != IO_NORMAL)
			return stat;
	if (addflags & AF_INK)
		if ((stat = IO_read_uint1(&ink, stream)) != IO_NORMAL)
			return stat;
	if (addflags & AF_CANT_SELECT)
		extraflags |= EF_CANT_SELECT;
	if (addflags & AF_NO_FOCUS_BORDER)
		extraflags |= EF_NO_FOCUS_BORDER;
	if (addflags & AF_EXTENDED)
	{
		uint4 t_length;
		stat = IO_read_uint4(&t_length, stream);
		if (stat == IO_NORMAL)
		{
			// The jiggery pokery with length here is to do with oddities surround MCX
			// encryption. We decode with an extra byte at the end, but it won't have
			// been encoded.
			// The upshot is that the inputstream is told about the full length, but
			// we pass t_length - 1 to extendedload (after adjusting for script). We
			// then verify we've read a nice NUL byte at the end.
			MCObjectInputStream *t_stream = nil;
            // SN-2014-03-27 [[ Bug 11993 ]] 7.0 file format doesn't put the nil byte needed for decryption
            // We need to provide the information to the ObjectInputStream
			/* UNCHECKED */ MCStackSecurityCreateObjectInputStream(stream, t_length, version >= 7000, t_stream);
			if (version < 7000)
			{
				t_length -= 1;
				
				MCAutoStringRef t_script_string;
				stat = t_stream -> ReadTranslatedStringRef(&t_script_string);
				if (stat == IO_NORMAL)
				{
					// Adjust the remaining length based on the length of the string read
					if (MCStringIsEmpty(*t_script_string))
						t_length -= 1;
					else
						t_length -= MCStringGetLength(*t_script_string) + 1;

					setscript(*t_script_string);
					
					if (!MCStringIsEmpty(*t_script_string))
						getstack() -> securescript(this);
				}
			}

			if (stat == IO_NORMAL && t_length > 0)
				stat = extendedload(*t_stream, version, t_length);

			// Read the implicit nul byte
			if (version < 7000 && stat == IO_NORMAL)
			{
				uint1 t_byte;
				stat = t_stream -> ReadU8(t_byte);
				if (stat == IO_NORMAL && t_byte != 0)
					stat = IO_ERROR;
			}

			// Make sure we flush the rest of the (unknown) stream
			if (stat == IO_NORMAL)
				stat = t_stream -> Flush();
			
			delete t_stream;
		}
		
		if (stat != IO_NORMAL)
			return stat;
	}
	else if (addflags & AF_LONG_SCRIPT)
	{
		MCAutoStringRef t_script_string;
		// MW-2013-11-19: [[ UnicodeFileFormat ]] If sfv >= 7000, use unicode.
		if ((stat = IO_read_stringref_new(&t_script_string, stream, version >= 7000, 4)) != IO_NORMAL)
			return stat;
		
		setscript(*t_script_string);
		
		getstack() -> securescript(this);
	}

	if (addflags & AF_BLEND_LEVEL)
		if ((stat = IO_read_uint1(&blendlevel, stream)) != IO_NORMAL)
			return stat;

	// MW-2013-03-28: The restrictions byte is no longer relevant due to new
	//   licensing.
	if (version >= 2700)
	{
		uint1 t_restrictions;
		if ((stat = IO_read_uint1(&t_restrictions, stream)) != IO_NORMAL)
			return stat;
	}

	// MW-2012-02-19: [[ SplitTextAttrs ]] Now that we've read the extended props
	//   it is safe to process the font index.
	if (t_has_font_index)
	{
		// MW-2012-02-17: [[ LogFonts ]] If the object is not a stack then
		//   we can load the font attrs now (since we have a font-table).
		//   Otherwise we store the index, and the stack save method will
		//   resolve after the font table is loaded. (Note we leave F_FONT set
		//   in the stack case, so it knows to resolve later!).
		if (gettype() != CT_STACK)
		{
			flags &= ~F_FONT;
			loadfontattrs(t_font_index);
		}
		else
			s_last_font_index = t_font_index;
	}
	else
		flags &= ~F_FONT;

	return IO_NORMAL;
}

IO_stat MCObject::save(IO_handle stream, uint4 p_part, bool p_force_ext)
{
	IO_stat stat;
	uint2 i;
	bool t_extended;
	t_extended = MCstackfileversion >= 2700 && p_force_ext;

	// Check whether there are any custom properties with array values and if so, force extension
	if (MCstackfileversion < 7000 && hasarraypropsets_legacy())
		t_extended = true;

	// MW-2008-10-28: [[ ParentScripts ]] Make sure we mark this as extended if there
	//   is a non-NULL parent_script
	if (parent_script != NULL)
		t_extended = true;

	// MW-2009-08-24: [[ Bitmap Effects ]] If we are a control and we have bitmap effects
	//   then we are extended.
	// MW-2011-11-24: [[ LayerMode Save ]] If we are a control and have non-static layermode
	//   then we are extended.
	if (gettype() >= CT_GROUP)
		if (static_cast<MCControl *>(this) -> getbitmapeffects() != NULL ||
			static_cast<MCControl *>(this) -> layer_getmodehint() != kMCLayerModeHintStatic)
			t_extended = true;

	// MW-2012-02-19: [[ SplitTextAttrs ]] If we need font flags, we need to be extended.
	if (needtosavefontflags())
		t_extended = true;

	// MW-2012-02-19: [[ SplitTextAttrs ]] Work out whether we need a font record.
	bool t_need_font;
	t_need_font = needtosavefontrecord();

	uint4 t_written_id;
	if (p_part != 0)
		t_written_id = 0;
	else
		t_written_id = obj_id;

	// If p_part != 0 it means we are saving a card or one specific control on a card.
	// In this case, we write the object id as 0, since it will be re-assigned when
	// reconstructed.
	//
	if ((stat = IO_write_uint4(t_written_id, stream)) != IO_NORMAL)
		return stat;
	
	// MW-2013-11-19: [[ UnicodeFileFormat ]] If sfv >= 7000, use unicode.
	if ((stat = IO_write_nameref_new(_name, stream, MCstackfileversion >= 7000)) != IO_NORMAL)
		return stat;

	if (!MCStringIsEmpty(_script))
		flags |= F_SCRIPT;
	
	uint32_t t_old_flags;
	t_old_flags = flags;

	// MW-2012-02-19: [[ SplitTextAttrs ]] If we need a font record, then set the flag.
	if (t_need_font)
		flags |= F_FONT;

	uint2 addflags = npatterns;
	if (t_extended)
		addflags |= AF_EXTENDED;
	
	// MW-2013-12-05: [[ UnicodeFileFormat ]] If sfv < 7000 then we need to encode for
	//   long scripts, and put extended data after it.
	if (MCstackfileversion < 7000)
	{
		if (flags & F_SCRIPT && MCStringGetLength(_script) >= MAXUINT2 || t_extended)
		{
			addflags |= AF_LONG_SCRIPT;
			flags &= ~F_SCRIPT;
		}
	}
	
	stat = IO_write_uint4(flags, stream);
	
	if (MCstackfileversion < 7000)
	{
		if (addflags & AF_LONG_SCRIPT && !MCStringIsEmpty(_script))
			flags |= F_SCRIPT;
	}
	
	flags = t_old_flags;

	if (stat != IO_NORMAL)
		return stat;

	// MW-2012-02-19: [[ SplitTextAttrs ]] Serialize a font record if we need to.
	if (t_need_font)
	{
		// MW-2012-02-17: [[ LogFonts ]] Delegate to 'savefontattrs()' to compute which
		//   fontindex the object should use.
		if ((stat = IO_write_uint2(savefontattrs(), stream)) != IO_NORMAL)
			return stat;
		if ((stat = IO_write_uint2(fontheight, stream)) != IO_NORMAL)
			return stat;
	}
	
	// MW-2013-11-19: [[ UnicodeFileFormat ]] If sfv >= 7000, use unicode.
	if (flags & F_SCRIPT && !(addflags & AF_LONG_SCRIPT))
	{
        getstack() -> unsecurescript(this);
        stat = IO_write_stringref_new(_script, stream, MCstackfileversion >= 7000);
		getstack() -> securescript(this);
		if (stat != IO_NORMAL)
			return stat;
	}
	
	if ((stat = IO_write_uint2(dflags, stream)) != IO_NORMAL)
		return stat;
	if ((stat = IO_write_uint2(ncolors, stream)) != IO_NORMAL)
		return stat;
	for (i = 0 ; i < ncolors ; i++)
	{
		if ((stat = IO_write_mccolor(colors[i], stream)) != IO_NORMAL)
			return stat;
		// MW-2013-11-19: [[ UnicodeFileFormat ]] If sfv >= 7000, use unicode.
		if ((stat = IO_write_stringref_new(colornames[i] != nil ? colornames[i] : kMCEmptyString, stream, MCstackfileversion >= 7000)) != IO_NORMAL)
			return stat;
	}
	if (props != NULL)
		addflags |= AF_CUSTOM_PROPS;
	if (borderwidth != DEFAULT_BORDER)
		addflags |= AF_BORDER_WIDTH;
	if (shadowoffset != DEFAULT_SHADOW)
		addflags |= AF_SHADOW_OFFSET;
	if (!MCStringIsEmpty(tooltip))
		addflags |= AF_TOOL_TIP;
	if (altid != 0)
		addflags |= AF_ALT_ID;
	if (ink != GXcopy)
		addflags |= AF_INK;

//---- New in 2.7
	if (MCstackfileversion >= 2700)
	{
		if (blendlevel != 100)
			addflags |= AF_BLEND_LEVEL;
	}
//----

	if (extraflags & EF_CANT_SELECT)
		addflags |= AF_CANT_SELECT;
	if (extraflags & EF_LINK_COLORS)
		addflags |= AF_LINK_COLORS;
	if (extraflags & EF_NO_FOCUS_BORDER)
		addflags |= AF_NO_FOCUS_BORDER;

	if ((stat = IO_write_uint2(addflags, stream)) != IO_NORMAL)
		return stat;
	for (i = 0 ; i < npatterns ; i++)
		if ((stat = IO_write_uint4(patterns[i].id, stream)) != IO_NORMAL)
			return stat;
	// MW-2012-02-22; [[ NoScrollSave ]] Adjust the rect by the current group offset.
	if ((stat = IO_write_int2(rect.x + MCgroupedobjectoffset . x, stream)) != IO_NORMAL)
		return stat;
	if ((stat = IO_write_int2(rect.y + MCgroupedobjectoffset . y, stream)) != IO_NORMAL)
		return stat;
	if ((stat = IO_write_uint2(rect.width, stream)) != IO_NORMAL)
		return stat;
	if ((stat = IO_write_uint2(rect.height, stream)) != IO_NORMAL)
		return stat;
	if (MCstackfileversion < 7000 && addflags & AF_CUSTOM_PROPS)
		if ((stat = saveunnamedpropset_legacy(stream)) != IO_NORMAL)
			return stat;
	if (addflags & AF_BORDER_WIDTH)
		if ((stat = IO_write_uint1(borderwidth, stream)) != IO_NORMAL)
			return stat;
	if (addflags & AF_SHADOW_OFFSET)
		if ((stat = IO_write_int1(shadowoffset, stream)) != IO_NORMAL)
			return stat;
	if (addflags & AF_TOOL_TIP)
	{
		// MW-2012-03-09: [[ StackFile5500 ]] If the version is 5.5 and above, then
		//   the tooltip will be encoded in UTF-8 so we must convert for earlier
		//   versions.
		// MW-2012-03-13: [[ UnicodeToolTip ]] If the file format is older than 5.5
		//   then convert utf-8 to native before saving.
		if (MCstackfileversion < 5500)
		{
			// MW-2013-11-19: [[ UnicodeFileFormat ]] sfv < 5500, so native output.
            // Tooltip is encoded in the native format
            if ((stat = IO_write_stringref_legacy(tooltip, stream, false)) != IO_NORMAL)
				return stat;
		}
		else if (MCstackfileversion < 7000)
		{
			// MW-2013-11-19: [[ UnicodeFileFormat ]] Special-case 5.5 format - uses UTF-8.
			// Tooltip is encoded as UTF-8
			if ((stat = IO_write_stringref_legacy_utf8(tooltip, stream)) != IO_NORMAL)
				return stat;
		}
		else
		{
			// MW-2013-11-19: [[ UnicodeFileFormat ]] sfv >= 7000, so use unicode.
			if ((stat = IO_write_stringref_new(tooltip, stream, true)) != IO_NORMAL)
				return stat;
		}
	}
	if (addflags & AF_ALT_ID)
		if ((stat = IO_write_uint2(altid, stream)) != IO_NORMAL)
			return stat;

//---- New in 2.7
	uint1 t_converted_ink;
	if (MCstackfileversion >= 2700)
		t_converted_ink = ink;
	else
		t_converted_ink = ink >= 0x19 ? GXcopy : ink;
//----

	if (addflags & AF_INK)
		if ((stat = IO_write_uint1(t_converted_ink, stream)) != IO_NORMAL)
			return stat;

	// MW-2013-12-05: [[ UnicodeFileFormat ]] If sfv < 7000 then here we write
	//   longscript or script+extended. Otherwise we just write out the extended area.
	if (MCstackfileversion < 7000)
	{
		if (t_extended)
		{
			uint4 t_length_offset;

			t_length_offset = MCS_tell(stream);

			stat = IO_write_uint4(t_length_offset, stream);

			if (stat == IO_NORMAL)
			{
				MCObjectOutputStream *t_stream = nil;
				/* UNCHECKED */ MCStackSecurityCreateObjectOutputStream(stream, t_stream);
				getstack() -> unsecurescript(this);
				stat = t_stream -> WriteStringRefNew(_script, false);
				getstack() -> securescript(this);
				if (stat == IO_NORMAL)
					stat = extendedsave(*t_stream, p_part);
				if (stat == IO_NORMAL)
					stat = t_stream -> Flush(true);
				
				delete t_stream;
			}
			if (stat == IO_NORMAL)
				stat = IO_write_uint1(0, stream);
			if (stat == IO_NORMAL)
			{
				uint4 t_cur_offset;
				
				t_cur_offset = MCS_tell(stream);

				uint4 t_length;
				t_length = MCSwapInt32HostToNetwork(t_cur_offset - t_length_offset - 4);

				MCS_writeat(&t_length, sizeof(uint4), t_length_offset, stream);
			}
			if (stat != IO_NORMAL)
				return stat;
		}
		else if (addflags & AF_LONG_SCRIPT)
		{
			// MW-2013-11-19: [[ UnicodeFileFormat ]] If sfv >= 7000, use unicode.
			getstack() -> unsecurescript(this);
			stat = IO_write_stringref_new(_script, stream, MCstackfileversion >= 7000, 4);
			getstack() -> securescript(this);
			if (stat != IO_NORMAL)
				return stat;
		}
	}
	else
    {
		if (t_extended)
		{
			uint4 t_length_offset;
			t_length_offset = MCS_tell(stream);
			stat = IO_write_uint4(t_length_offset, stream);
			if (stat == IO_NORMAL)
			{
				MCObjectOutputStream *t_stream = nil;
				/* UNCHECKED */ MCStackSecurityCreateObjectOutputStream(stream, t_stream);
				if (stat == IO_NORMAL)
					stat = extendedsave(*t_stream, p_part);
				if (stat == IO_NORMAL)
					stat = t_stream -> Flush(true);
				delete t_stream;
			}
			if (stat == IO_NORMAL)
			{
				uint4 t_cur_offset;
				
				t_cur_offset = MCS_tell(stream);
				
				uint4 t_length;
				t_length = MCSwapInt32HostToNetwork(t_cur_offset - t_length_offset - 4);
				
				MCS_writeat(&t_length, sizeof(uint4), t_length_offset, stream);
			}
			if (stat != IO_NORMAL)
				return stat;
        }
	}

//---- New in 2.7
	if (MCstackfileversion >= 2700)
	{
		if (addflags & AF_BLEND_LEVEL)
			if ((stat = IO_write_uint1(blendlevel, stream)) != IO_NORMAL)
				return stat;

		// Write out the restrictions byte as if it were (old-style) Enterprise.
		// This ensures the stackfile can still be opened in older versions.
		uint1 t_restrictions;
		t_restrictions = 6;
		t_restrictions |= (~t_restrictions) << 4;

		// Mix the restrictions byte into the form expected by older engines (otherwise
		// they will fail to load).
		uint4 x;
		x = t_restrictions | (t_restrictions << 8);
		x |= x << 16;
		x ^= (t_written_id | ((65535 - t_written_id) << 16)) ^ flags;
		t_restrictions = ((x >> 24) & 0x88) | (x & 0x60) | ((x & 0x1100) >> 8) | ((x & 0x060000) >> 16);
	
		if ((stat = IO_write_uint1(t_restrictions, stream)) != IO_NORMAL)
			return stat;
	}
//----

	return IO_NORMAL;
}

IO_stat MCObject::defaultextendedload(MCObjectInputStream& p_stream, uint32_t p_version, uint4 p_remaining)
{
	IO_stat t_stat;
	t_stat = IO_NORMAL;

	if (p_remaining > 0)
	{
		uint4 t_flags, t_length, t_header_size;
		t_stat = p_stream . ReadTag(t_flags, t_length, t_header_size);
		if (t_stat == IO_NORMAL)
			t_stat = p_stream . Mark();
		if (t_stat == IO_NORMAL)
			t_stat = p_stream . Skip(t_length);
		if (t_stat == IO_NORMAL)
			p_remaining -= t_length + t_header_size;
	}

	if (t_stat == IO_NORMAL)
		t_stat = MCObject::extendedload(p_stream, p_version, p_remaining);

	return t_stat;
}

IO_stat MCObject::defaultextendedsave(MCObjectOutputStream& p_stream, uint4 p_part)
{
	IO_stat t_stat;
	t_stat = p_stream . WriteTag(0, 0);
	if (t_stat == IO_NORMAL)
		t_stat = MCObject::extendedsave(p_stream, p_part);

	return t_stat;
}

IO_stat MCObject::extendedsave(MCObjectOutputStream& p_stream, uint4 p_part)
{
	// First calculate the size of the array custom property data
	uint32_t t_prop_size;
	t_prop_size = 0;
	
	if (MCstackfileversion < 7000)
		t_prop_size += measurearraypropsets_legacy();

	// Calculate the tag to write out
	uint32_t t_flags;
	t_flags = 0;

	uint32_t t_size;
	t_size = 0;

	if (t_prop_size != 0)
	{
		t_flags |= OBJECT_EXTRA_ARRAYPROPS;

		// We append an additional '0' to the end of the list of props for termination.
		t_size += t_prop_size + 4;
	}

	if (parent_script != NULL)
	{
		t_flags |= OBJECT_EXTRA_PARENTSCRIPT;
		
		// Parent scripts are written out as:
		//   uint8 count
		//   uint8 index
		//   if (index & (1 << 7))
		//     uint32 id
		//     cstring stack
		//     cstring mainstack
        
        // in 5.5 format, the length of the string + 1 (for nul char) is written out,
        // whereas in 7.0 we write out the 32-bit length and then the string.
        
        // AL-2014-07-31: [[ Bug 13043 ]] It is possible for utf8 string length to be different
        // here from the char count of the string.
        // SN-2014-10-27: [[ Bug 13554 ]] String length calculation refactored
        t_size += 1 + 1 + 4
                + p_stream . MeasureStringRefNew(MCNameGetString(parent_script -> GetParent() -> GetObjectStack()), MCstackfileversion >= 7000)
                + p_stream . MeasureStringRefNew(kMCEmptyString, MCstackfileversion >= 7000);
	}

	// MW-2009-09-24: Slight oversight on my part means that there is no record
	//   in place for 'control' only fields. There have never been any of these
	//   before until the addition of bitmap effects. Therefore we write them out
	//   in the object record.
	MCBitmapEffects *t_bitmap_effects;
	t_bitmap_effects = gettype() >= CT_GROUP ? static_cast<MCControl *>(this) -> getbitmapeffects() : NULL;
	if (t_bitmap_effects != NULL)
	{
		t_flags |= OBJECT_EXTRA_BITMAPEFFECTS;
		t_size += MCBitmapEffectsWeigh(t_bitmap_effects);
	}

	// MW-2011-11-24: [[ LayerMode Save ]] If we are a control, and have a layerMode that
	//   is not static, we need an extra byte.
	if (gettype() >= CT_GROUP && static_cast<MCControl *>(this) -> layer_getmodehint() != kMCLayerModeHintStatic)
	{
		t_flags |= OBJECT_EXTRA_LAYERMODE;
		t_size += 1;
	}

	// MW-2012-02-19: [[ SplitTextAttrs ]] If we need to save the font flags, then make
	//   sure we include it in the tag flags.
	if (needtosavefontflags())
	{
		t_flags |= OBJECT_EXTRA_FONTFLAGS;
		t_size += 1;
	}

	// If the tag is of zero length, write nothing.
	if (t_size == 0)
		return IO_NORMAL;

	// Otherwise write out stuff
	IO_stat t_stat;
	t_stat = p_stream . WriteTag(t_flags, t_size);
	
	if (t_stat == IO_NORMAL && (t_flags & OBJECT_EXTRA_ARRAYPROPS) != 0)
		t_stat = savearraypropsets_legacy(p_stream);
	
	if (t_stat == IO_NORMAL && (t_flags & OBJECT_EXTRA_PARENTSCRIPT) != 0)
	{
		t_stat = p_stream . WriteU8(1);
		if (t_stat == IO_NORMAL)
			t_stat = p_stream . WriteU8(128 + 0);
		if (t_stat == IO_NORMAL)
			t_stat = p_stream . WriteU32(parent_script -> GetParent() -> GetObjectId());
		// MW-2013-12-05: [[ UnicodeFileFormat ]] If sfv >= 7000, use unicode.
		if (t_stat == IO_NORMAL)
			t_stat = p_stream . WriteNameRefNew(parent_script -> GetParent() -> GetObjectStack(), MCstackfileversion >= 7000);
		// MW-2013-12-05: [[ UnicodeFileFormat ]] If sfv >= 7000, use unicode.
		if (t_stat == IO_NORMAL)
			t_stat = p_stream . WriteStringRefNew(kMCEmptyString, MCstackfileversion >= 7000); // was mainstack reference
	}

	if (t_stat == IO_NORMAL && (t_flags & OBJECT_EXTRA_BITMAPEFFECTS) != 0)
		t_stat = MCBitmapEffectsPickle(t_bitmap_effects, p_stream);

	// MW-2011-11-24: [[ LayerMode Save ]] If we are a control, with non-static layerMode then
	//   write out the mode as a byte.
	if (t_stat == IO_NORMAL && (t_flags & OBJECT_EXTRA_LAYERMODE) != 0)
		t_stat = p_stream . WriteU8(static_cast<MCControl *>(this) -> layer_getmodehint());

	// MW-2012-02-19: [[ SplitTextAttrs ]] If we have partial font settings, or are unicode with
	//   no font settings we need to write out font flags.
	if (t_stat == IO_NORMAL && (t_flags & OBJECT_EXTRA_FONTFLAGS) != 0)
	{
		// Write out the three persistent font flags.
		t_stat = p_stream . WriteU8(m_font_flags & (FF_HAS_ALL_FATTR));
	}

	return IO_NORMAL;
}

IO_stat MCObject::extendedload(MCObjectInputStream& p_stream, uint32_t version, uint4 p_length)
{
	if (p_length == 0)
		return IO_NORMAL;

	IO_stat t_stat;

	uint32_t t_flags, t_length, t_header_length;
	t_stat = p_stream . ReadTag(t_flags, t_length, t_header_length);

	if (t_stat == IO_NORMAL)
		t_stat = p_stream . Mark();

	if (t_stat == IO_NORMAL && (t_flags & OBJECT_EXTRA_ARRAYPROPS) != 0)
		t_stat = loadarraypropsets_legacy(p_stream);

	if (t_stat == IO_NORMAL && (t_flags & OBJECT_EXTRA_PARENTSCRIPT) != 0)
	{
		uint8_t t_count;
		t_stat = p_stream . ReadU8(t_count);

		uint8_t t_index;
		if (t_stat == IO_NORMAL)
			t_stat = p_stream . ReadU8(t_index);

		uint32_t t_id;
		if (t_stat == IO_NORMAL)
			t_stat = p_stream . ReadU32(t_id);
		
		// MW-2013-12-05: [[ UnicodeFileFormat ]] If sfv >= 7000, use unicode.
		MCNameRef t_stack;
		t_stack = NULL;
		if (t_stat == IO_NORMAL)
			t_stat = p_stream . ReadNameRefNew(t_stack, version >= 7000);
		
		// MW-2013-12-05: [[ UnicodeFileFormat ]] If sfv >= 7000, use unicode.
		// This is no longer used, but might remain in older stackfiles.
		MCAutoStringRef t_mainstack;
		if (t_stat == IO_NORMAL)
			t_stat = p_stream . ReadStringRefNew(&t_mainstack, version >= 7000);

		if (t_stat == IO_NORMAL)
		{
			parent_script = MCParentScript::Acquire(this, t_id, t_stack);
			if (parent_script == NULL)
				t_stat = IO_ERROR;

			s_loaded_parent_script_reference = true;
		}

		MCNameDelete(t_stack);
	}
	
	if (t_stat == IO_NORMAL && (t_flags & OBJECT_EXTRA_BITMAPEFFECTS) != 0)
	{
		MCBitmapEffectsRef t_effects;
		t_effects = NULL;
		t_stat = MCBitmapEffectsUnpickle(t_effects, p_stream);
		if (t_stat == IO_NORMAL)
			static_cast<MCControl *>(this) -> setbitmapeffects(t_effects);
	}
	
	// MW-2011-11-24: [[ LayerMode Save ]] If a layerMode byte is present then read it
	//   in.
	if (t_stat == IO_NORMAL && (t_flags & OBJECT_EXTRA_LAYERMODE) != 0)
	{
		uint8_t t_mode_hint;
		t_stat = p_stream . ReadU8(t_mode_hint);
		if (t_stat == IO_NORMAL)
			static_cast<MCControl *>(this) -> layer_setmodehint((MCLayerModeHint)t_mode_hint);
	}

	// MW-2012-02-19: [[ SplitTextAttrs ]] If a font-flag byte is present then
	//   load and apply to m_font_flags. Notice that we clear the existing flags
	//   as they may have been set as a result of detection of a F_FONT flag, but
	//   the presence of this record supercedes that.
	if (t_stat == IO_NORMAL && (t_flags & OBJECT_EXTRA_FONTFLAGS) != 0)
	{
		uint8_t t_font_flags;
		t_stat = p_stream . ReadU8(t_font_flags);
		if (t_stat == IO_NORMAL)
			m_font_flags = (t_font_flags & ~FF_HAS_ALL_FATTR) | (t_font_flags & FF_HAS_ALL_FATTR);
	}

	if (t_stat == IO_NORMAL)
		t_stat = p_stream . Skip(t_length);

	return t_stat;
}


// MW-2008-10-28: [[ ParentScripts ]] This method attempts to resolve the
//   parentscript reference for this object (if any).
// MW-2013-05-30: [[ InheritedPscripts ]] This method returns false if there
//   was not enough memory to complete the resolution.
bool MCObject::resolveparentscript(void)
{
	// If there is no parent script, just return.
	if (parent_script == NULL)
		return true;

	// Get the underlying parent script object.
	MCParentScript *t_script;
	t_script = parent_script -> GetParent();

	// If the parent script is blocked, just return
	if (t_script -> IsBlocked())
		return true;

	// We have a parent script, so use MCdispatcher to try and find the
	// stack.
	MCStack *t_stack;
	t_stack = getstack() -> findstackname(t_script -> GetObjectStack());

	// Next search for the control we need.
	MCControl *t_control;
	t_control = NULL;
	if (t_stack != NULL)
		t_control = t_stack -> getcontrolid(CT_BUTTON, t_script -> GetObjectId(), true);

	// If we found a control, resolve the parent script. Otherwise block it.
	if (t_control != NULL)
	{
		t_script -> Resolve(t_control);

		// MW-2015-05-30: [[ InheritedPscripts ]] Next we must ensure the
		//   existence of the inheritence hierarchy, so resolve the parentScript's
		//   parentScript.
		if (!t_control -> resolveparentscript())
			return false;

		// MW-2015-05-30: [[ InheritedPscripts ]] And then make sure it creates its
		//   super-use chain.
		if (!parent_script -> Inherit())
			return false;
	}
	else
		t_script -> Block();

	return true;
}

// MW-2009-02-02: [[ Improved image search ]]
// This method implements the new image search order for objects, taking into account
// the behavior hierarchy. We first search the behavior chain's for successive ancestors
// of the object, up to and including its stack. If this fails, fall back to the original
// search.
MCImage *MCObject::resolveimage(MCStringRef p_name, uint4 p_image_id)
{
	// If the name string ptr is nil, then this is an id search.
	bool t_is_id;
	t_is_id = false;
	if (p_name == nil)
		t_is_id = true;

	MCControl *t_control;
	t_control = NULL;
	
	// Start with the behavior chain of the object itself.
	MCObject *t_target;
	t_target = this;

	// OK-2009-03-13: [[Bug 7742]] - Crash when copying text containing an imageSource character to another application
	while (t_target != NULL)
	{
		// Loop up the behavior chain of the current target.
		MCParentScript *t_behavior;
		t_behavior = t_target -> getparentscript();
		while(t_behavior != NULL)
		{
			// Fetch the behavior's resolved object - if there is none then
			// we are done.
			MCObject *t_behavior_object;
			t_behavior_object = t_behavior -> GetObject();
			if (t_behavior_object == NULL)
				break;
			
			// Fetch the behavior object's owning stack.
			MCStack *t_behavior_stack;
			t_behavior_stack = t_behavior_object -> getstack();
			
			// Search for the image id on the behavior's stack, breaking if
			// we are successful.
			if (t_is_id)
				t_control = t_behavior_stack -> getcontrolid(CT_IMAGE, p_image_id, true);
			else
			{
				MCNewAutoNameRef t_name;
				/* UNCHECKED */ MCNameCreate(p_name, &t_name);
				t_control = t_behavior_stack -> getcontrolname(CT_IMAGE, *t_name);
			}
			if (t_control != NULL)
				break;

			// MW-2013-05-30: [[ InheritedPscripts ]] Step to the next behavior
			//   in the chain.
			t_behavior = t_behavior_object -> getparentscript();
		}
		
		// If we found the control, break.
		if (t_control != NULL)
			break;
		
		// If the current target is a stack, we are done.
		if (t_target -> gettype() == CT_STACK)
			break;
		
		// Otherwise, iterate up the owner chain
		t_target = t_target -> parent;
	}
	
	// If we didn't find the control, then fallback to the old resolution
	// mechanism.
	if (t_control == NULL)
	{
		if (t_is_id)
			t_control = static_cast<MCControl *>(getstack() -> getobjid(CT_IMAGE, p_image_id));
		else
		{
			MCNewAutoNameRef t_name;
			/* UNCHECKED */ MCNameCreate(p_name, &t_name);
			t_control = static_cast<MCControl *>(getstack() -> getobjname(CT_IMAGE, *t_name));
		}
	}
	
	return static_cast<MCImage *>(t_control);
}

MCImage *MCObject::resolveimageid(uint32_t p_id)
{
	return resolveimage(nil, p_id);
}

MCImage *MCObject::resolveimagename(MCStringRef p_name)
{
	return resolveimage(p_name, 0);
}

MCObjectHandle *MCObject::gethandle(void)
{
	if (m_weak_handle != NULL)
	{
		m_weak_handle -> Retain();
		return m_weak_handle;
	}

	m_weak_handle = new MCObjectHandle(this);
	if (m_weak_handle == NULL)
		return NULL;

	m_weak_handle -> Retain();

	return m_weak_handle;
}

///////////////////////////////////////////////////////////////////////////////

#ifdef OLD_EXEC
struct MCObjectChangeIdVisitor: public MCObjectVisitor
{
	uint32_t old_card_id;
	uint32_t new_card_id;

	void Process(MCCdata *p_cdata)
	{
		if (p_cdata == nil)
			return;

		MCCdata *t_ptr;
		t_ptr = p_cdata;
		do
		{
			if (t_ptr -> getid() == old_card_id)
			{
				t_ptr -> setid(new_card_id);
				return;
			}

			t_ptr = t_ptr -> next();
		}
		while(t_ptr != p_cdata);
	}

	bool OnField(MCField *p_field)
	{
		Process(p_field -> getcdata());
		return true;
	}

	bool OnButton(MCButton *p_button)
	{
		Process(p_button -> getcdata());
		return true;
	}
};

Exec_stat MCObject::changeid(uint32_t p_new_id)
{
	if (obj_id == p_new_id)
		return ES_NORMAL;

	// MW-2010-05-18: (Silently) don't allow id == 0 - this prevents people working around the
	//   script limits, which don't come into effect on objects with 0 id.
	if (p_new_id == 0)
		return ES_NORMAL;
	
	// MW-2011-02-08: Don't allow id change if the parent is nil as this means its a template
	//   object which doesn't really have an id.
	if (parent == nil)
		return ES_NORMAL;
	
	MCStack *t_stack;
	t_stack = getstack();

	if (t_stack -> isediting())
	{
		MCeerror -> add(EE_OBJECT_NOTWHILEEDITING, 0, 0);
		return ES_ERROR;
	}

	// If the stack's id is less than the requested id then we are fine
	// since the stack id is always greater or equal to the highest numbered
	// control/card id. Otherwise, check the whole list of controls and cards.
	if (p_new_id <= t_stack -> getid())
	{
		if (t_stack -> getcontrolid(CT_LAYER, p_new_id) != NULL ||
			t_stack -> findcardbyid(p_new_id) != NULL)
		{
			MCeerror->add(EE_OBJECT_IDINUSE, 0, 0, p_new_id);
			return ES_ERROR;
		}
	}
	else
		t_stack -> obj_id = p_new_id;

	// If the object is a card, we have to reset all the control's data
	// id's.
	// If the object is not a card, but has a card as parent, we need to
	// reset the card's objptr id for it.
	if (gettype() == CT_CARD)
	{
		MCObjectChangeIdVisitor t_visitor;
		t_visitor . old_card_id = obj_id;
		t_visitor . new_card_id = p_new_id;
		t_stack -> visit(VISIT_STYLE_DEPTH_FIRST, 0, &t_visitor);
	}
	else if (parent -> gettype() == CT_CARD)
		static_cast<MCCard *>(parent) -> resetid(obj_id, p_new_id);

	// MW-2012-10-10: [[ IdCache ]] If the object is in the cache, then remove
	//   it since its id is changing.
	if (m_in_id_cache)
		t_stack -> uncacheobjectbyid(this);

	uint4 oldid = obj_id;
	obj_id = p_new_id;
	message_with_args(MCM_id_changed, oldid, obj_id);

	return ES_NORMAL;
}
#endif

///////////////////////////////////////////////////////////////////////////////

// IM-2013-10-17: [[ FullscreenMode ]] Removed struct fields not related to image masks
struct object_mask_info
{
	// IM-2013-10-17: [[ FullscreenMode ]] The mask image bitmap
	MCImageBitmap *image;

	// MM-2012-10-03: [[ ResIndependence ]] The scale of the mask.
	MCGFloat scale;

	// IM-2013-10-17: [[ FullscreenMode ]] top-left corner of the mask image in stack coords
	MCPoint origin;
	
	// This is freed after processing.
	MCImageBitmap *temp_bitmap;
};

// This method computes as small an non-transparent rect as it can for the
// given shape.
static MCRectangle compute_objectshape_rect(MCObjectShape& p_shape)
{
	if (p_shape . type == kMCObjectShapeEmpty)
		return MCU_make_rect(0, 0, 0, 0);
	
	if (p_shape . type == kMCObjectShapeRectangle)
		return MCU_intersect_rect(p_shape . bounds, p_shape . rectangle);
	
	if (p_shape . type == kMCObjectShapeMask)
	{
		MCImageBitmap *t_mask;
		t_mask = p_shape . mask . bits;
		
		// IM-2013-10-17: [[ ResIndependence ]] Apply image scale factor when computing rect
		MCGFloat t_scale;
		t_scale = p_shape . mask . scale == 0.0 ? 1.0 : p_shape . mask . scale;
		
		MCRectangle t_mask_rect;
		t_mask_rect = MCRectangleMake(p_shape . mask . origin . x, p_shape . mask . origin . y, ceilf(p_shape . mask . bits -> width / t_scale), ceilf(p_shape . mask . bits -> height) / t_scale);
		
		return MCU_intersect_rect(p_shape . bounds, t_mask_rect);
	}

	// Must be complex.
	return p_shape . bounds;
}

// This method computes the mask details for a given shape, rasterizing the object
// if necessary in the process.
static void compute_objectshape_mask(MCObject *p_object, const MCObjectShape& p_shape, const MCRectangle& p_rect, uint32_t p_threshold, object_mask_info& r_mask)
{
	// Make sure everything is 0.
	memset(&r_mask, 0, sizeof(r_mask));
	
	// IM-2013-10-17: [[ FullscreenMode ]] Only compute the mask for images & complex shapes
	MCAssert(p_shape . type != kMCObjectShapeRectangle);
	
	if (p_shape . type == kMCObjectShapeMask)
	{
		// IM-2013-10-17: [[ FullscreenMode ]] Simplified mask info
		r_mask . scale = p_shape . mask . scale == 0.0 ? 1.0 : p_shape . mask . scale;
		r_mask . image = p_shape . mask . bits;
		r_mask . origin = p_shape . mask . origin;
		
		return;
	}
	
	// We should only ever get here if the object is a control!
	assert(p_object -> gettype() >= CT_GROUP);
	
	// Otherwise we are in the complex case and must rasterize and extract a
	// temporary mask.
	
	// IM-2013-10-17: [[ FullscreenMode ]] Make sure our rect is clipped to the object rect
	MCRectangle t_rect;
	t_rect = MCU_intersect_rect(p_rect, p_object->getrect());
	
	MCImageBitmap *t_snapshot = nil;
	/* UNCHECKED */ MCImageBitmapCreate(t_rect.width, t_rect.height, t_snapshot);
	MCImageBitmapClear(t_snapshot);

	MCGContextRef t_context = nil;
	/* UNCHECKED */ MCGContextCreateWithPixels(t_snapshot->width, t_snapshot->height, t_snapshot->stride, t_snapshot->data, true, t_context);
	MCGContextTranslateCTM(t_context, -(MCGFloat)t_rect.x, -(MCGFloat)t_rect.y);
	MCGContextClipToRect(t_context, MCRectangleToMCGRectangle(t_rect));

	MCContext *t_gfxcontext = nil;
	/* UNCHECKED */ t_gfxcontext = new MCGraphicsContext(t_context);
	
	// Make sure the object is opened.
	bool t_needs_open;
	t_needs_open = p_object -> getopened() == 0;
	if (t_needs_open)
		p_object -> open();
	
	// Render the object into the context (isolated).
	((MCControl *)p_object) -> draw(t_gfxcontext, t_rect, true, false);
	
	// Close the object if we opened it.
	if (t_needs_open)
		p_object -> close();
	
	delete t_gfxcontext;
	MCGContextRelease(t_context);

	// IM-2013-08-15: [[ ResIndependence ]] Use bitmap as soft mask instead of extracting sharp mask
	r_mask . temp_bitmap = t_snapshot;
	
	// Now set up the mask structure.
	// IM-2013-10-17: [[ FullscreenMode ]] Simplified mask info
	/* OVERHAUL - REVISIT: we should render at the device scale */
	r_mask . scale = 1.0;
	// IM-2013-11-22: [[ Bug 11494 ]] Set the object mask to our new snapshot image
	r_mask . image = r_mask . temp_bitmap;
	r_mask . origin = MCPointMake(t_rect.x, t_rect.y);

	return;
}

// Returns true if any pixels within the given area have opacity above the threshold level
static bool mask_intersects_with_rect(const MCRectangle &p_rect, const object_mask_info &p_mask, uint8_t p_threshold)
{
	MCRectangle t_scaled_rect;
	t_scaled_rect = MCGRectangleGetIntegerBounds(MCGRectangleScale(MCRectangleToMCGRectangle(p_rect), p_mask.scale));

	MCRectangle t_scaled_mask_rect;
	t_scaled_mask_rect = MCRectangleMake(floorf(p_mask.origin.x * p_mask.scale), floorf(p_mask.origin.y * p_mask.scale), p_mask.image->width, p_mask.image->height);
	
	MCRectangle t_rect;
	t_rect = MCU_intersect_rect(t_scaled_rect, t_scaled_mask_rect);
	
	if (t_rect.width == 0 || t_rect.height == 0)
		return false;
	
	// check for opacity in the mask over the given rect
	uint8_t *t_src_ptr;
	t_src_ptr = (uint8_t*)p_mask.image->data;
	t_src_ptr += (t_rect.y - t_scaled_mask_rect.y) * p_mask.image->stride + (t_rect.x - t_scaled_mask_rect.x) * sizeof(uint32_t);
	
	for (uint32_t y = 0; y < t_rect.height; y++)
	{
		uint32_t *t_src_row;
		t_src_row = (uint32_t*)t_src_ptr;
		
		for (uint32_t x = 0; x < t_rect.width; x++)
			if (MCGPixelGetNativeAlpha(*t_src_ptr++) > p_threshold)
				return true;
		
		t_src_ptr += p_mask.image->stride;
	}
	
	return false;
}

// Fill the 1bpp scanline buffer, using the nearest pixel to the scaled positions
static void mask_fill_scanline(const object_mask_info &p_mask, uint8_t p_threshold, uint32_t p_y, MCGFloat p_start_x, MCGFloat p_step, uint32_t p_width, uint8_t *p_scanline)
{
	uint32_t *t_src_ptr;
	t_src_ptr = p_mask.image->data;
	
	t_src_ptr += p_y * (p_mask.image->stride / sizeof(uint32_t));
	
	uint32_t t_x;
	t_x = floorf(p_start_x);

	p_start_x -= t_x;
	
	t_src_ptr += t_x;
	
	uint32_t i;
	for(i = 0; i < (p_width & ~7); i += 8)
	{
		uint8_t t_mask;
		t_mask = 0;
		
		if (MCGPixelGetNativeAlpha(t_src_ptr[(uint32_t)floorf(p_start_x)]) >= p_threshold) t_mask |= 1 << 7;
		p_start_x += p_step;
		if (MCGPixelGetNativeAlpha(t_src_ptr[(uint32_t)floorf(p_start_x)]) >= p_threshold) t_mask |= 1 << 6;
		p_start_x += p_step;
		if (MCGPixelGetNativeAlpha(t_src_ptr[(uint32_t)floorf(p_start_x)]) >= p_threshold) t_mask |= 1 << 5;
		p_start_x += p_step;
		if (MCGPixelGetNativeAlpha(t_src_ptr[(uint32_t)floorf(p_start_x)]) >= p_threshold) t_mask |= 1 << 4;
		p_start_x += p_step;
		if (MCGPixelGetNativeAlpha(t_src_ptr[(uint32_t)floorf(p_start_x)]) >= p_threshold) t_mask |= 1 << 3;
		p_start_x += p_step;
		if (MCGPixelGetNativeAlpha(t_src_ptr[(uint32_t)floorf(p_start_x)]) >= p_threshold) t_mask |= 1 << 2;
		p_start_x += p_step;
		if (MCGPixelGetNativeAlpha(t_src_ptr[(uint32_t)floorf(p_start_x)]) >= p_threshold) t_mask |= 1 << 1;
		p_start_x += p_step;
		if (MCGPixelGetNativeAlpha(t_src_ptr[(uint32_t)floorf(p_start_x)]) >= p_threshold) t_mask |= 1 << 0;
		p_start_x += p_step;

		p_scanline[i / 8] = t_mask;
	}
	
	uint32_t t_mask;
	t_mask = 0;
	switch(p_width % 8)
	{
		case 7:
			if (MCGPixelGetNativeAlpha(t_src_ptr[(uint32_t)floorf(p_start_x)]) >= p_threshold) t_mask |= 1 << 1;
			p_start_x += p_step;
		case 6:
			if (MCGPixelGetNativeAlpha(t_src_ptr[(uint32_t)floorf(p_start_x)]) >= p_threshold) t_mask |= 1 << 2;
			p_start_x += p_step;
		case 5:
			if (MCGPixelGetNativeAlpha(t_src_ptr[(uint32_t)floorf(p_start_x)]) >= p_threshold) t_mask |= 1 << 3;
			p_start_x += p_step;
		case 4:
			if (MCGPixelGetNativeAlpha(t_src_ptr[(uint32_t)floorf(p_start_x)]) >= p_threshold) t_mask |= 1 << 4;
			p_start_x += p_step;
		case 3:
			if (MCGPixelGetNativeAlpha(t_src_ptr[(uint32_t)floorf(p_start_x)]) >= p_threshold) t_mask |= 1 << 5;
			p_start_x += p_step;
		case 2:
			if (MCGPixelGetNativeAlpha(t_src_ptr[(uint32_t)floorf(p_start_x)]) >= p_threshold) t_mask |= 1 << 6;
			p_start_x += p_step;
		case 1:
			if (MCGPixelGetNativeAlpha(t_src_ptr[(uint32_t)floorf(p_start_x)]) >= p_threshold) t_mask |= 1 << 7;
			p_start_x += p_step;

			p_scanline[i / 8] = t_mask;
			break;
			
		default:
			break;
	}
}

bool MCObject::intersects(MCObject *p_other, uint32_t p_threshold)
{
	// If the threshold is > 255 then the masks are empty, so no intersection.
	if (p_threshold > 255)
		return false;

	// Fetch the stacks we need.
	MCStack *t_this_stack, *t_other_stack;
	t_this_stack = getstack();
	t_other_stack = p_other -> getstack();

	// If the bounds of the object's don't intersect, then we are done.
	if (MCU_empty_rect(MCU_intersect_rect(t_this_stack -> recttoroot(getrect()), t_other_stack -> recttoroot(p_other -> getrect()))))
		return false;
	
	// If the threshold is 0 then we are doing bounds checking, in which
	// case we intersect, and so are done.
	if (p_threshold == 0)
		return true;
	
	// Next compute the shape of the object. This will give us a rect, mask or
	// complex shape.
	MCObjectShape t_this_shape, t_other_shape;
	/* UNCHECKED */ lockshape(t_this_shape);
	/* UNCHECKED */ p_other -> lockshape(t_other_shape);
	
	// Compute the intersection in screen co-ords.
	// IM-2013-10-17: [[ FullscreenMode ]] Perform transformations & comparisons using MCGRectangles
	MCRectangle t_this_objectshape_rect;
	t_this_objectshape_rect = compute_objectshape_rect(t_this_shape);
	
	MCRectangle t_other_objectshape_rect;
	t_other_objectshape_rect = compute_objectshape_rect(t_other_shape);
	
	MCGRectangle t_this_root_rect;
	MCGRectangle t_other_root_rect;
	
	t_this_root_rect = MCGRectangleApplyAffineTransform(MCRectangleToMCGRectangle(t_this_objectshape_rect), t_this_stack->getroottransform());
	t_other_root_rect = MCGRectangleApplyAffineTransform(MCRectangleToMCGRectangle(t_other_objectshape_rect), t_other_stack->getroottransform());

	MCGRectangle t_root_rect;
	t_root_rect = MCGRectangleIntersection(t_this_root_rect, t_other_root_rect);
	
	bool t_intersects;
	if (MCGRectangleIsEmpty(t_root_rect))
	{
		// If the actual intersection is empty, we don't intersect.
		t_intersects = false;
	}
	else if (t_this_shape . type == kMCObjectShapeRectangle && t_other_shape . type == kMCObjectShapeRectangle)
	{
		// If both shapes are rects, then we are done (they must intersect).
		t_intersects = true;
	}
	else if (t_this_shape . type == kMCObjectShapeRectangle && t_other_shape . type != kMCObjectShapeRectangle)
	{
		// IM-2013-10-17: Add special case handling for image / rect intersection
		MCGRectangle t_other_rect;
		t_other_rect = MCGRectangleApplyAffineTransform(t_root_rect, MCGAffineTransformInvert(t_other_stack->getroottransform()));
		
		MCRectangle t_int_rect;
		t_int_rect = MCGRectangleGetIntegerInterior(t_other_rect);
		
		object_mask_info t_other_mask;
		compute_objectshape_mask(p_other, t_other_shape, t_int_rect, p_threshold, t_other_mask);
		
		t_intersects = mask_intersects_with_rect(t_int_rect, t_other_mask, p_threshold);
		
		// Free the temporary masks that were generated (if any).
		MCImageFreeBitmap(t_other_mask . temp_bitmap);
	}
	else if (t_this_shape . type != kMCObjectShapeRectangle && t_other_shape . type == kMCObjectShapeRectangle)
	{
		// IM-2013-10-17: Add special case handling for image / rect intersection
		MCGRectangle t_this_rect;
		t_this_rect = MCGRectangleApplyAffineTransform(t_root_rect, MCGAffineTransformInvert(t_this_stack->getroottransform()));
		
		MCRectangle t_int_rect;
		t_int_rect = MCGRectangleGetIntegerInterior(t_this_rect);
		
		object_mask_info t_this_mask;
		compute_objectshape_mask(p_other, t_this_shape, t_int_rect, p_threshold, t_this_mask);
		
		t_intersects = mask_intersects_with_rect(t_int_rect, t_this_mask, p_threshold);
		
		// Free the temporary masks that were generated (if any).
		MCImageFreeBitmap(t_this_mask . temp_bitmap);
	}
	else
	{
		// IM-2013-10-17: [[ FullscreenMode ]] Perform transformations & comparisons using MCGRectangles
		// Now compute the rects of interest in both the objects.
		
		// IM-2013-10-24: [[ FullscreenMode ]] Use integer rects to avoid mask buffer
		// underruns caused by floating-point rounding errors.
		MCRectangle t_other_rect;
		t_other_rect = MCGRectangleGetIntegerInterior(MCGRectangleApplyAffineTransform(t_root_rect, MCGAffineTransformInvert(t_other_stack->getroottransform())));
		
		MCRectangle t_this_rect;
		t_this_rect = MCGRectangleGetIntegerInterior(MCGRectangleApplyAffineTransform(t_root_rect, MCGAffineTransformInvert(t_this_stack->getroottransform())));
		
		// Now resolve the masks - this may result in a temporary image being
		// generated in <mask>.temp_bits - this is freed at the end.
		object_mask_info t_this_mask, t_other_mask;
		compute_objectshape_mask(this, t_this_shape, t_this_rect, p_threshold, t_this_mask);
		compute_objectshape_mask(p_other, t_other_shape, t_other_rect, p_threshold, t_other_mask);
		
		// IM-2013-10-17: [[ FullscreenMode ]] Use integer bounds when testing pixels
		MCRectangle t_int_rect;
		t_int_rect = MCGRectangleGetIntegerInterior(t_root_rect);
		
		// Now check for intersection by processing a scanline at a time.
		int32_t t_scanline_width;
		t_scanline_width = (t_int_rect . width + 7) / 8;
		
		// We accumulate the normalized mask a scanline at a time.
		uint8_t *t_this_scanline, *t_other_scanline;
		MCMemoryNewArray(t_scanline_width, t_this_scanline);
		MCMemoryNewArray(t_scanline_width, t_other_scanline);
				
		// IM-2013-10-17: [[ FullscreenMode ]] Precompute initial pixel coords & row/column increments
		MCGFloat t_this_x, t_this_y, t_this_x_inc, t_this_y_inc;
		t_this_x = t_this_mask.scale * (t_this_rect.x - t_this_mask.origin.x);
		t_this_y = t_this_mask.scale * (t_this_rect.y - t_this_mask.origin.y);
		t_this_x_inc = t_this_mask.scale * ((MCGFloat)t_this_rect.width / (MCGFloat)t_int_rect.width);
		t_this_y_inc = t_this_mask.scale * ((MCGFloat)t_this_rect.height / (MCGFloat)t_int_rect.height);
		
		// IM-2013-10-17: [[ FullscreenMode ]] Precompute initial pixel coords & row/column increments
		MCGFloat t_other_x, t_other_y, t_other_x_inc, t_other_y_inc;
		t_other_x = t_other_mask.scale * (t_other_rect.x - t_other_mask.origin.x);
		t_other_y = t_other_mask.scale * (t_other_rect.y - t_other_mask.origin.y);
		t_other_x_inc = t_other_mask.scale * ((MCGFloat)t_other_rect.width / (MCGFloat)t_int_rect.width);
		t_other_y_inc = t_other_mask.scale * ((MCGFloat)t_other_rect.height / (MCGFloat)t_int_rect.height);
		
		// Now check for overlap!
		t_intersects = false;
		// IM-2013-05-10: optimize - exit from outer loop if intersect found
		for(int32_t y = 0; !t_intersects && y < t_int_rect . height; y++)
		{
			// Fill the scanline for this.
			mask_fill_scanline(t_this_mask, p_threshold, (uint32_t)floorf(t_this_y), t_this_x, t_this_x_inc, t_int_rect.width, t_this_scanline);
			t_this_y += t_this_y_inc;
			
			// Fill the scanline for other.
			mask_fill_scanline(t_other_mask, p_threshold, (uint32_t)floorf(t_other_y), t_other_x, t_other_x_inc, t_int_rect.width, t_other_scanline);
			t_other_y += t_other_y_inc;
			
			// Check to see if they intersect.
			for(int32_t x = 0; !t_intersects && x < t_scanline_width; x++)
				t_intersects = (t_this_scanline[x] & t_other_scanline[x]) != 0;
		}
		
		// Scanlines aren't needed anymore.
		MCMemoryDeleteArray(t_this_scanline);
		MCMemoryDeleteArray(t_other_scanline);
		
		// Free the temporary masks that were generated (if any).
		MCImageFreeBitmap(t_this_mask . temp_bitmap);
		MCImageFreeBitmap(t_other_mask . temp_bitmap);
	}
	
	p_other -> unlockshape(t_other_shape);
	unlockshape(t_this_shape);
	
	return t_intersects;
}

bool MCObject::lockshape(MCObjectShape& r_shape)
{
	// By default we assume an object is complex - requiring rendering to
	// determine its shape.
	r_shape . type = kMCObjectShapeComplex;
	r_shape . bounds = getrect();
	return true;
}

void MCObject::unlockshape(MCObjectShape& p_shape)
{
}

// MW-2012-02-14: [[ FontRefs ]] New method which maps the object's concrete font
//   on open.
bool MCObject::mapfont(bool recursive)
{
    // This may be called even when the font has already been mapped
    if (m_font != nil)
    {
        if (hasfontattrs())
            return true;
        if (parent == nil)
            return false;
        return parent->mapfont(true);
    }
    
    // MW-2012-02-24: [[ FontRefs ]] Fix a problem with images used as icons.
	//   Images don't use the fontref, so don't do anything if we are an image.

	if (gettype() == CT_IMAGE)
		return false;
	
    // This is only set if an explicitly-set font was found at some point
    bool t_explicit_font;
    t_explicit_font = false;
    
	// MW-2012-03-02: [[ Bug 10044 ]] If the parent isn't open, then we won't have a
	//   font. This causes problems for some things (like import snapshot) so in this
	//   case we ask the parent to map it's font.
	// MW-2012-03-12: [[ Bug 10078 ]] Only map the parent if the font is nil otherwise
	//   stacks with substacks have their fonts unmapped incorrectly.
	bool t_mapped_parent;
	t_mapped_parent = false;
	if (parent != nil && parent -> m_font == nil)
	{
		t_mapped_parent = true;
	}
    if (parent != nil)
        t_explicit_font = parent -> mapfont(true);
	
	// MW-2013-12-19: [[ Bug 11606 ]] Make sure we check for a stack using ideal layout
	//   as this requires new font computation.
	// If we have a font setting, then we create a new font. Otherwise we just
	// copy the parent's font.
	if (hasfontattrs() || (gettype() == CT_STACK && static_cast<MCStack *>(this) -> getuseideallayout()))
	{
        t_explicit_font = true;
        
        // MW-2012-02-19: [[ SplitTextAttrs ]] Compute the attrs to write out. If we don't
		//   have all of the attrs, fetch the inherited ones.
		MCNameRef t_textfont;
		uint2 t_textstyle, t_textsize;
		getfontattsnew(t_textfont, t_textsize, t_textstyle);

		// Map the font style from a text style.
		MCFontStyle t_font_style;
		t_font_style = MCFontStyleFromTextStyle(t_textstyle);

		// If the parent has printer metrics, make sure we do too.
		// MW-2012-08-30: [[ Bug 10295 ]] If this is a stack and it has formatForPrinting
		//   set, make sure we create a printer font.
		// MW-2013-12-04: [[ Bug 11513 ]] Make sure we check for ideal layout, rather than
		//   just for formatForPrinting.
        if (parent != nil && parent -> m_font != nil && MCFontHasPrinterMetrics(parent -> m_font) ||
			gettype() == CT_STACK && ((MCStack *)this) -> getuseideallayout())
			t_font_style |= kMCFontStylePrinterMetrics;

		// Create our font.
		/* UNCHECKED */ MCFontCreate(t_textfont, t_font_style, t_textsize, m_font);
	}
	else if (parent != nil && t_explicit_font)
	{
		if (parent -> m_font == nil)
		{
			MCLog("[ %p ] parent font == nil (%d)", this, gettype());
		}
		else
			m_font = MCFontRetain(parent -> m_font);
	}
<<<<<<< HEAD
	else
	{
		// This should never happen as the only object with nil parent when
		// opened should be MCdispatcher, which always has font attrs.
		MCUnreachable();
	}
=======
    else if (recursive)
    {
        // No font style font - it will be resolved after unwinding
        return false;
    }
    else
    {
        // No font style was found. Use the themed font
        MCPlatformGetControlThemePropFont(getcontroltype(), getcontrolsubpart(), getcontrolstate(), kMCPlatformThemePropertyTextFont, m_font);
    }
>>>>>>> bb71d905
	
	// MW-2012-03-02: [[ Bug 10044 ]] If we had to temporarily map the parent's font
	//   then unmap it here.
	// MW-2012-03-12: [[ Bug 10078 ]] Only unmap the parent if we mapped it in the
	//   first place.
	if (t_mapped_parent)
		parent -> unmapfont();
    
    return t_explicit_font;
}

// MW-2012-02-14: [[ FontRefs ]] New method which unmaps the object's concrete font
//   on close.
void MCObject::unmapfont(void)
{
	MCFontRelease(m_font);
	m_font = nil;
}

// MW-2012-02-14: [[ FontRefs ]] New method which updates the object's concrete font
//   when a text property, or inherited text property changes.
bool MCObject::recomputefonts(MCFontRef p_parent_font)
{
	// MW-2012-02-19: [[ SplitTextAttrs ]] If the object has no font attrs, then just
	//   inherit.
	if (!hasfontattrs())
	{
		if (p_parent_font == m_font)
			return false;

		MCFontRelease(m_font);
		m_font = MCFontRetain(p_parent_font);

		return true;
	}

	MCFontRef t_current_font;
	t_current_font = MCFontRetain(m_font);
	
	unmapfont();
	mapfont();
	
	bool t_changed;
	t_changed = t_current_font != m_font;

	MCFontRelease(t_current_font);

	return t_changed;
}

///////////////////////////////////////////////////////////////////////////////

// MW-2012-02-17: [[ LogFonts ]] Copy the font attrs from the other object - this
//   assumes m_font_attrs hasn't been initialized. Note that this is callled 
//   from object-copy constructor, and the font flags for this are already the
//   same as other.
void MCObject::copyfontattrs(const MCObject& p_other)
{
	// If there are no font attrs, then do nothing.
	if (!hasfontattrs())
	{
		m_font_attrs = nil;
		return;
	}

	/* UNCHECKED */ MCMemoryNew(m_font_attrs);
	if ((m_font_flags & FF_HAS_TEXTFONT) != 0)
		MCNameClone(p_other . m_font_attrs -> name, m_font_attrs -> name);
	if ((m_font_flags & FF_HAS_TEXTSIZE) != 0)
		m_font_attrs -> size = p_other . m_font_attrs -> size;
	if ((m_font_flags & FF_HAS_TEXTSTYLE) != 0)
		m_font_attrs -> style = p_other . m_font_attrs -> style;
}

// MW-2012-02-17: [[ LogFonts ]] Set all font attrs to empty.
void MCObject::clearfontattrs(void)
{
	if (m_font_attrs == nil)
		return;

	MCNameDelete(m_font_attrs -> name);
	delete m_font_attrs;
	m_font_attrs = nil;

	// MW-2012-02-19: [[ SplitTextAttrs ]] Unset all the individual fontattr flags.
	m_font_flags &= ~FF_HAS_ALL_FATTR;
}

// MW-2012-02-17: [[ LogFonts ]] Set the object's font attrs to the ones specified
//   by the given index.
void MCObject::loadfontattrs(uint2 p_index)
{
	// Lookup the font attrs details in the logical font table.
	MCNameRef t_textfont;
	uint2 t_textsize, t_textstyle;
	bool t_unicode;
	MCLogicalFontTableLookup(p_index, t_textfont, t_textstyle, t_textsize, t_unicode);

	// If the font had a unicode tag, then mark the object as having one.
	if (t_unicode)
		m_font_flags |= FF_HAS_UNICODE_TAG;

	// If any of the attrs are not in the font flags, we clear them (size / style == 0
	// font = nil).
	if ((m_font_flags & FF_HAS_TEXTFONT) == 0)
		t_textfont = nil;
	if ((m_font_flags & FF_HAS_TEXTSTYLE) == 0)
		t_textstyle = 0;
	if ((m_font_flags & FF_HAS_TEXTSIZE) == 0)
		t_textsize = 0;

	// Configure the attrs.
	setfontattrs(FF_HAS_ALL_FATTR, t_textfont, t_textsize, t_textstyle);
}

// MW-2012-02-17: [[ LogFonts ]] Compute the index to be saved into the stackfile
//   based on the object's font attrs.
uint2 MCObject::savefontattrs(void)
{
	// Fetch the object's font attrs. This ensures appropriate inherited values are
	// used when an object has unicode and so a font needs to be synthesized.
	MCNameRef t_textfont;
	uint2 t_textsize, t_textstyle;
	getfontattsnew(t_textfont, t_textsize, t_textstyle);

	// Now lookup the index for the given font attrs in the logical font table.
	return MCLogicalFontTableMap(t_textfont, t_textstyle, t_textsize, (m_font_flags & FF_HAS_UNICODE) != 0);
}

// MW-2012-02-17: [[ LogFonts ]] Set the logical font attrs to the given values. Note
//   that we ignore the object's settings of the font flags here since they might not
//   reflect reality (i.e. on load).
void MCObject::setfontattrs(uint32_t p_which, MCNameRef p_textfont, uint2 p_textsize, uint2 p_textstyle)
{
	if (p_which == 0)
	{
		if (m_font_attrs != nil)
			MCNameDelete(m_font_attrs -> name);
		delete m_font_attrs;
		m_font_attrs = nil;
		m_font_flags &= ~FF_HAS_ALL_FATTR;
		return;
	}

	if (m_font_attrs == nil)
		/* UNCHECKED */ MCMemoryNew(m_font_attrs);

	if ((p_which & FF_HAS_TEXTFONT) != 0)
	{
		MCNameDelete(m_font_attrs -> name);
		if (p_textfont != nil && !MCNameIsEmpty(p_textfont))
		{
			/* UNCHECKED */ MCNameClone(p_textfont, m_font_attrs -> name);
			m_font_flags |= FF_HAS_TEXTFONT;
		}
		else
		{
			m_font_attrs -> name = nil;
			m_font_flags &= ~FF_HAS_TEXTFONT;
		}
	}

	if ((p_which & FF_HAS_TEXTSIZE) != 0)
	{
		if (p_textsize != 0)
		{
			m_font_attrs -> size = p_textsize;
			m_font_flags |= FF_HAS_TEXTSIZE;
		}
		else
		{
			m_font_attrs -> size = 0;
			m_font_flags &= ~FF_HAS_TEXTSIZE;
		}
	}

	if ((p_which & FF_HAS_TEXTSTYLE) != 0)
	{
		if (p_textstyle != 0)
		{
			m_font_attrs -> style = p_textstyle;
			m_font_flags |= FF_HAS_TEXTSTYLE;
		}
		else
		{
			m_font_attrs -> style = 0;
			m_font_flags &= ~FF_HAS_TEXTSTYLE;
		}
	}
}

// MW-2012-02-17: [[ LogFonts ]] Set the logical font attrs to the given values
//   using a c-string for the name.
void MCObject::setfontattrs(MCStringRef p_textfont, uint2 p_textsize, uint2 p_textstyle)
{
	MCAutoNameRef t_textfont_name;
	/* UNCHECKED */ MCNameCreate(p_textfont, t_textfont_name);
	setfontattrs(FF_HAS_ALL_FATTR, t_textfont_name, p_textsize, p_textstyle);
}

// MW-2012-02-19: [[ SplitTextAttrs ]] This method returns true if any of the font
//   attrs are set.
bool MCObject::hasfontattrs(void) const
{
	return (m_font_flags & FF_HAS_ALL_FATTR) != 0;
}

// MW-2012-02-19: [[ SplitTextAttrs ]] This method returns true if the fontflags
//   extended record is needed. We only need this if we are going to generate a
//   font record to serialize, and the object has partial (or no) font attrs set.
bool MCObject::needtosavefontflags(void) const
{
	return needtosavefontrecord() && (m_font_flags & FF_HAS_ALL_FATTR) != FF_HAS_ALL_FATTR;
}

// MW-2012-02-19: [[ SplitTextAttrs ]] This method returns true if a font record
//   is needed when saving. This occurs if any of the font attr are set, the
//   object is marked as unicode or the object has a fontheight.
// MW-2012-03-13: [[ Bug 10083 ]] Also need to save record if parent unicodeness
//   is different from ours.
bool MCObject::needtosavefontrecord(void) const
{
	return hasfontattrs() || hasunicode() || fontheight != 0 || (parent != nil && parent -> hasunicode() != hasunicode());
}

// MW-2012-06-08: [[ Relayer ]] No-op - only implemented for containers.
void MCObject::relayercontrol(MCControl *source, MCControl *target)
{
}

void MCObject::relayercontrol_remove(MCControl *p_control)
{
}

void MCObject::relayercontrol_insert(MCControl *p_control, MCControl *p_target)
{
}

void MCObject::scheduledelete(void)
{
	appendto(MCtodelete);
	if (m_weak_handle != nil)
	{
		m_weak_handle -> Clear();
		m_weak_handle = nil;
	}
	
	// MW-2012-10-10: [[ IdCache ]] Remove the object from the stack's id cache
	//   (if it is in it!).
	if (m_in_id_cache)
		getstack() -> uncacheobjectbyid(this);
}

MCRectangle MCObject::measuretext(MCStringRef p_text, bool p_is_unicode)
{
    bool t_mapped_font;
    t_mapped_font = false;
    if (!opened && m_font == nil)
    {
        mapfont();
        t_mapped_font = true;
    }
    
    MCRectangle t_bounds;
    t_bounds . x = 0;
	// MW-2013-08-23: [[ MeasureText ]] Shortcut if no text - useful for just
	//   getting the font ascent/descent (as used in MCGroup methods).
    // MM-2014-04-16: [[ Bug 11964 ]] Pass through the transform of the stack to make sure the measurment is correct for scaled text.
	if (MCStringGetLength(p_text) != 0)
        t_bounds . width = MCFontMeasureText(m_font, p_text, getstack() -> getdevicetransform());
	else
		t_bounds . width = 0;
    t_bounds . y = -MCFontGetAscent(m_font);
    t_bounds . height = MCFontGetDescent(m_font) + MCFontGetAscent(m_font);
    
    if (t_mapped_font)
        unmapfont();
    
    return t_bounds;
}

///////////////////////////////////////////////////////////////////////////////

bool MCObject::visit(MCVisitStyle p_style, uint32_t p_part, MCObjectVisitor *p_visitor)
{
	return p_visitor -> OnObject(this);
}

///////////////////////////////////////////////////////////////////////////////

MCObjectVisitor::~MCObjectVisitor(void)
{
}

bool MCObjectVisitor::OnObject(MCObject *p_object)
{
	return true;
}

bool MCObjectVisitor::OnControl(MCControl *p_control)
{
	return OnObject(p_control);
}

bool MCObjectVisitor::OnStack(MCStack *p_stack)
{
	return OnObject(p_stack);
}

bool MCObjectVisitor::OnAudioClip(MCAudioClip *p_audio_clip)
{
	return OnObject(p_audio_clip);
}

bool MCObjectVisitor::OnVideoClip(MCVideoClip *p_video_clip)
{
	return OnObject(p_video_clip);
}

bool MCObjectVisitor::OnCard(MCCard *p_card)
{
	return OnObject(p_card);
}

bool MCObjectVisitor::OnGroup(MCGroup *p_group)
{
	return OnControl(p_group);
}

bool MCObjectVisitor::OnField(MCField *p_field)
{
	return OnControl(p_field);
}

bool MCObjectVisitor::OnButton(MCButton *p_button)
{
	return OnControl(p_button);
}

bool MCObjectVisitor::OnImage(MCImage *p_image)
{
	return OnControl(p_image);
}

bool MCObjectVisitor::OnScrollbar(MCScrollbar *p_scrollbar)
{
	return OnControl(p_scrollbar);
}

bool MCObjectVisitor::OnPlayer(MCPlayer *p_player)
{
	return OnControl(p_player);
}

bool MCObjectVisitor::OnStyledText(MCStyledText *p_styled_text)
{
	return OnObject(p_styled_text);
}

bool MCObjectVisitor::OnParagraph(MCParagraph *p_paragraph)
{
	return true;
}

bool MCObjectVisitor::OnBlock(MCBlock *p_block)
{
	return true;
}

///////////////////////////////////////////////////////////////////////////////

MCObjectHandle::MCObjectHandle(MCObject *p_object)
{
	m_object = p_object;
	m_references = 0;
}

MCObjectHandle::~MCObjectHandle(void)
{
}

MCObject *MCObjectHandle::Get(void)
{
	return m_object;
}

void MCObjectHandle::Clear(void)
{
	m_object = NULL;
}

void MCObjectHandle::Retain(void)
{
	m_references += 1;
}

void MCObjectHandle::Release(void)
{
	m_references -= 1;
	if (m_references == 0)
	{
		if (m_object != NULL)
			m_object -> m_weak_handle = NULL;
		delete this;
	}
}

bool MCObjectHandle::Exists(void)
{
	return m_object != NULL;
}<|MERGE_RESOLUTION|>--- conflicted
+++ resolved
@@ -1875,16 +1875,11 @@
             const char* t_name_cstring;
             Boolean t_printer;
             
-            MCdispatcher->getfontlist()->getfontstructinfo(t_name_cstring, size, style, t_printer, t_font_struct);
-            MCNameCreateWithCString(t_name_cstring, fname);
+            MCdispatcher->getfontlist()->getfontstructinfo(fname, size, style, t_printer, t_font_struct);
             
             // This should never happen as the dispatcher always has font props
 			// set.
-<<<<<<< HEAD
-			MCUnreachable();
-=======
-            //assert(false);
->>>>>>> bb71d905
+            //MCUnreachable();
 		}
 	}
 
@@ -4649,14 +4644,6 @@
 		else
 			m_font = MCFontRetain(parent -> m_font);
 	}
-<<<<<<< HEAD
-	else
-	{
-		// This should never happen as the only object with nil parent when
-		// opened should be MCdispatcher, which always has font attrs.
-		MCUnreachable();
-	}
-=======
     else if (recursive)
     {
         // No font style font - it will be resolved after unwinding
@@ -4667,7 +4654,6 @@
         // No font style was found. Use the themed font
         MCPlatformGetControlThemePropFont(getcontroltype(), getcontrolsubpart(), getcontrolstate(), kMCPlatformThemePropertyTextFont, m_font);
     }
->>>>>>> bb71d905
 	
 	// MW-2012-03-02: [[ Bug 10044 ]] If we had to temporarily map the parent's font
 	//   then unmap it here.
