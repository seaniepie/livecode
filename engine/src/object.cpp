--- conflicted
+++ resolved
@@ -761,15 +761,11 @@
 		Exec_stat stat = message(mptr, params, True, True);
 		if (stat == ES_NOT_HANDLED && !handler.getpass())
 		{
-<<<<<<< HEAD
 			MCAutoStringRef tptr;
 			MCAutoStringRef t_mptr_string;
             
             t_mptr_string = MCNameGetString(mptr);
-=======
-            MCAutoStringRef t_mptr_string;
             
->>>>>>> ab81e84b
 			if (params != nil)
 			{
 				MCExecPoint ep(this, NULL, NULL);
