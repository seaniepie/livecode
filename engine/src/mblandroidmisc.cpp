/* Copyright (C) 2003-2013 Runtime Revolution Ltd.

This file is part of LiveCode.

LiveCode is free software; you can redistribute it and/or modify it under
the terms of the GNU General Public License v3 as published by the Free
Software Foundation.

LiveCode is distributed in the hope that it will be useful, but WITHOUT ANY
WARRANTY; without even the implied warranty of MERCHANTABILITY or
FITNESS FOR A PARTICULAR PURPOSE.  See the GNU General Public License
for more details.

You should have received a copy of the GNU General Public License
along with LiveCode.  If not see <http://www.gnu.org/licenses/>.  */

#include "prefix.h"

#include "system.h"

#include "globdefs.h"
#include "filedefs.h"
#include "objdefs.h"
#include "parsedef.h"

#include "execpt.h"
#include "printer.h"
#include "globals.h"
#include "dispatch.h"
#include "stack.h"
#include "card.h"
#include "image.h"
#include "player.h"
#include "param.h"
#include "chunk.h"
#include "scriptpt.h"

#include "eventqueue.h"
#include "debug.h"

#include "mblsyntax.h"

#include "mblandroid.h"
#include "mblandroidutil.h"
#include "mbldc.h"
#include "mblstore.h"

////////////////////////////////////////////////////////////////////////////////

extern int32_t g_android_keyboard_type;

////////////////////////////////////////////////////////////////////////////////

void MCQuit(void)
{
	// IM-2013-05-01: [[ BZ 10586 ]] send shutdown message when closing due
	// to unhandled backKey message
	if (MCdefaultstackptr != nil)
		MCdefaultstackptr->getcard()->message(MCM_shut_down);
	MCquit = True;
	MCexitall = True;
	MCtracestackptr = NULL;
	MCtraceabort = True;
	MCtracereturn = True;
	// IM-2013-05-01: [[ BZ 10586 ]] No longer call finishActivity from here,
	// instead wait for main loop to terminate in mobile_main()
}

class MCMessageEvent : public MCCustomEvent
{
public:
	template <class C>
	static MCMessageEvent* create(MCObjectHandle *p_object, const char *p_message)
	{
		C *t_event = nil;
		if (!MCMemoryNew(t_event))
			return nil;

		if (!t_event->setMessage(p_message))
		{
			MCMemoryDelete(t_event);
			return nil;
		}

		t_event->setObject(p_object);

		return t_event;
	}
    
    static MCMessageEvent* create(MCObjectHandle *p_object, const char *p_message)
    {
        return create<MCMessageEvent>(p_object, p_message);
    }

	void Dispatch(void)
	{
        //MCLog("dispatch message \"%s\"", MCNameGetCString(m_message));
		MCObject *t_object;
		t_object = m_object -> Get();
		if (t_object != nil)
			t_object -> message(m_message);
	}

	void Destroy(void)
	{
		MCNameDelete(m_message);
		if (m_object != nil)
			m_object->Release();
		delete this;
	}

protected:
	MCNameRef m_message;
	MCObjectHandle *m_object;

	bool setMessage(const char *p_message)
	{
		return MCNameCreateWithCString(p_message, m_message);
	}

	bool setObject(MCObjectHandle *p_object)
	{
		m_object = p_object;
		m_object->Retain();
		return true;
	}
};

////////////////////////////////////////////////////////////////////////////////

bool MCParseParameters(MCParameter*& p_parameters, const char *p_format, ...)
{
	MCExecPoint ep(nil, nil, nil);
	
	bool t_success;
	t_success = true;
	
	bool t_now_optional;
	t_now_optional = false;
	
	va_list t_args;
	va_start(t_args, p_format);
	
	while(*p_format != '\0' && t_success)
	{
		if (*p_format == '|')
		{
			t_now_optional = true;
			p_format++;
			continue;
		}
		
		if (p_parameters != nil)
			t_success = p_parameters -> eval_argument(ep) == ES_NORMAL;
		else if (t_now_optional)
			break;
		else
			t_success = false;
		
		switch(*p_format)
		{
			case 'b':
				if (t_success)
					*(va_arg(t_args, bool *)) = ep . getsvalue() == MCtruemcstring;
				break;
				
			case 's':
				if (t_success)
					*(va_arg(t_args, char **)) = ep . getsvalue() . clone();
				else
					*(va_arg(t_args, char **)) = nil;
				break;
			
			case 'x':
				if (t_success)
					ep . copyasstringref(*(va_arg(t_args, MCStringRef *)));
				else
					t_success = false;
				break;
			
			case 'a':
				if (t_success)
					ep . copyasarrayref(*(va_arg(t_args, MCArrayRef *)));
				else
					t_success = false;
				break;
				
			case 'r':
			{
				int2 i1, i2, i3, i4;
				if (t_success)
					t_success = MCU_stoi2x4(ep . getsvalue(), i1, i2, i3, i4) == True;
				if (t_success)
					MCU_set_rect(*(va_arg(t_args, MCRectangle *)), i1, i2, i3 - i1, i4 - i2);
			}
				break;
				
			case 'i':
				if (t_success)
				{
					if (ep . ston() == ES_NORMAL)
						*(va_arg(t_args, int32_t *)) = ep . getint4();
					else
						t_success = false;
				}
				break;
				
			case 'u':
				if (t_success)
				{
					if (ep . ston() == ES_NORMAL)
						*(va_arg(t_args, uint32_t *)) = ep . getuint4();
					else
						t_success = false;
				}
				break;
		};
		
		p_format += 1;
		
		if (p_parameters != nil)
			p_parameters = p_parameters -> getnext();
	}
	
	va_end(t_args);
	
	return t_success;
}

////////////////////////////////////////////////////////////////////////////////

bool MCSystemPick(MCStringRef p_options, bool p_use_checkmark, uint32_t p_initial_index, uint32_t& r_chosen_index, MCRectangle p_button_rect)
{
	return false;
}

////////////////////////////////////////////////////////////////////////////////

uint32_t NativeToUnicode(const char *p_string, uint32_t p_string_length, unichar_t *p_buffer, uint32_t p_buffer_length)
{
	uint32_t t_to_write = MCU_min(p_string_length, p_buffer_length);
	if (p_buffer != nil)
		for (uint32_t i = 0; i < t_to_write; i++)
			p_buffer[i] = p_string[i];
	else
		t_to_write = p_string_length;

	return t_to_write;
}

uint32_t UnicodeToNative(const unichar_t *p_string, uint32_t p_string_length, char *p_buffer, uint32_t p_buffer_length)
{
	uint32_t t_to_write = MCU_min(p_string_length, p_buffer_length);
	if (p_buffer != nil)
		for (uint32_t i = 0; i < t_to_write; i++)
		{
			if (p_string[i] & 0xFF00)
				p_buffer[i] = '?';
			else
				p_buffer[i] = (char) p_string[i];
		}
	else
		t_to_write = p_buffer_length;

	return t_to_write;
}

typedef struct
{
	uint1 charset;
	const char *name;
} charset_to_name_t;

static charset_to_name_t s_charset_to_name[] = {
	{ LCH_ENGLISH, "ISO-8859-1" },
	{ LCH_ROMAN, "ISO-8859-1" },
	{ LCH_JAPANESE, "Shift_JIS" },
	{ LCH_CHINESE, "Big5" },
	{ LCH_KOREAN, "windows-949" },
	{ LCH_ARABIC, "windows-1256" },
	{ LCH_HEBREW, "windows-1255" },
	{ LCH_TURKISH, "windows-1254" },
	{ LCH_POLISH, "windows-1250" },
	{ LCH_GREEK, "windows-1253" },
	{ LCH_SIMPLE_CHINESE, "GB2312" },
	{ LCH_THAI, "cp874" },
	{ LCH_VIETNAMESE, "windows-1258" },
	{ LCH_UTF8, "UTF-8" },
	{ LCH_UNICODE, "UTF-16LE" },

	{ LCH_RUSSIAN, "windows-1251" },
	{ LCH_BULGARIAN, "windows-1251" },
	{ LCH_UKRAINIAN, "windows-1251" },

	{ LCH_LITHUANIAN, "windows-1257" },
	//LCH_DEFAULT = 255
};

const char *MCCharsetToName(uint1 p_charset)
{
	for (uint32_t i = 0; i < (sizeof(s_charset_to_name) / sizeof(charset_to_name_t)); i++)
		if (s_charset_to_name[i].charset == p_charset)
			return s_charset_to_name[i].name;

	return nil;
}

uint32_t MCAndroidSystem::TextConvert(const void *p_string, uint32_t p_string_length, void *p_buffer, uint32_t p_buffer_length, uint32_t p_from_charset, uint32_t p_to_charset)
{
	if (p_from_charset == LCH_UTF8 && p_to_charset == LCH_UNICODE)
		return UTF8ToUnicode((const char *)p_string, p_string_length, (unichar_t*)p_buffer, p_buffer_length / 2) * 2;
	else if (p_from_charset == LCH_UNICODE && p_to_charset == LCH_UTF8)
		return UnicodeToUTF8((unichar_t*)p_string, p_string_length / 2, (char *)p_buffer, p_buffer_length);
	else if ((p_from_charset == LCH_ENGLISH || p_from_charset == LCH_ROMAN) && p_to_charset == LCH_UNICODE)
		return NativeToUnicode((const char *)p_string, p_string_length, (unichar_t*)p_buffer, p_buffer_length / 2) * 2;
	else if (p_from_charset == LCH_UNICODE && (p_to_charset == LCH_ENGLISH || p_to_charset == LCH_ROMAN))
		return UnicodeToNative((unichar_t*)p_string, p_string_length / 2, (char *)p_buffer, p_buffer_length);
	//MCLog("text conversion %d to %d", p_from_charset, p_to_charset);

	MCString t_from_string;
	MCString t_to_string;

	t_from_string.set((const char *)p_string, p_string_length);
	t_to_string.set(NULL, 0);

	const char *t_from_charset, *t_to_charset;
	t_from_charset = MCCharsetToName(p_from_charset);
	t_to_charset = MCCharsetToName(p_to_charset);

	if (p_buffer == NULL)
	{
		int32_t t_bytecount = 0;
		MCAndroidEngineCall("conversionByteCount", "idss", &t_bytecount, &t_from_string, t_from_charset, t_to_charset);
		//MCLog("byte count: %d", t_bytecount);
		return t_bytecount;
	}
	else
	{
		MCAndroidEngineCall("convertCharset", "ddss", &t_to_string, &t_from_string, t_from_charset, t_to_charset);

		if (t_to_string.getlength() > 0)
		{
			MCMemoryCopy(p_buffer, t_to_string.getstring(), t_to_string.getlength());
			MCMemoryDeallocate((char*)t_to_string.getstring());
		}

		//MCLog("converted string: %.*s", t_to_string.getlength(), t_to_string.getstring());
		return t_to_string.getlength();
	}
}

bool MCAndroidSystem::TextConvertToUnicode(uint32_t p_input_encoding, const void *p_input, uint4 p_input_length, void *p_output, uint4& p_output_length, uint4& r_used)
{
	return false;
}

////////////////////////////////////////////////////////////////////////////////

class MCBackPressedEvent : public MCMessageEvent
{
public:
	void Dispatch()
	{
		//MCLog("dispatching backPressed event", nil);
		MCObject *t_object;
		t_object = m_object -> Get();
		if (t_object != nil)
		{
			Exec_stat t_stat = t_object -> message(m_message);
			//MCLog("message result: %d", t_stat);
			if (ES_PASS == t_stat || ES_NOT_HANDLED == t_stat)
			{
				//MCLog("quiting", nil);
				MCQuit();
			}
		}
	}
};

void MCAndroidBackPressed()
{
	MCMessageEvent *t_event;
	MCObjectHandle *t_handle;
	t_handle = MCdefaultstackptr->getcurcard()->gethandle();
	t_event = MCMessageEvent::create<MCBackPressedEvent>(t_handle, "backKey");
	t_handle->Release();
	MCEventQueuePostCustom(t_event);
}

void MCAndroidMenuKey()
{
    MCMessageEvent *t_event;
    MCObjectHandle *t_handle;
    t_handle = MCdefaultstackptr->getcurcard()->gethandle();
    t_event = MCMessageEvent::create(t_handle, "menuKey");
    t_handle->Release();
    MCEventQueuePostCustom(t_event);
}

void MCAndroidSearchKey()
{
    //MCLog("MCAndroidSearchKey()", nil);
    MCMessageEvent *t_event;
    MCObjectHandle *t_handle;
    t_handle = MCdefaultstackptr->getcurcard()->gethandle();
    t_event = MCMessageEvent::create(t_handle, "searchKey");
    t_handle->Release();
    MCEventQueuePostCustom(t_event);
}

////////////////////////////////////////////////////////////////////////////////

<<<<<<< HEAD
=======
#ifdef /* MCHandleLibUrlDownloadToFileAndroid */ LEGACY_EXEC
static Exec_stat MCHandleLibUrlDownloadToFile(void *context, MCParameter *p_parameters)
{
	char *t_url, *t_filename;
	t_url = nil;
	t_filename = nil;
	
	MCExecPoint ep(nil, nil, nil);
	
	if (p_parameters != nil)
	{
		p_parameters -> eval_argument(ep);
		t_url = ep . getsvalue() . clone();
		p_parameters = p_parameters -> getnext();
	}
	
	if (p_parameters != nil)
	{
		p_parameters -> eval_argument(ep);
		t_filename = ep . getsvalue() . clone();
		p_parameters = p_parameters -> getnext();
	}
	
	extern void MCS_downloadurl(MCObject *, const char *, const char *);
	MCS_downloadurl(MCtargetptr, t_url, t_filename);
	
	return ES_NORMAL;
}
#endif /* MCHandleLibUrlDownloadToFileAndroid */

// MW-2013-10-02: [[ MobileSSLVerify ]] Handle libUrlSetSSLVerification for Android.
static Exec_stat MCHandleLibUrlSetSSLVerification(void *context, MCParameter *p_parameters)
{
	bool t_success;
	t_success = true;
	
	bool t_enabled;
	if (t_success)
		t_success = MCParseParameters(p_parameters, "b", &t_enabled);
	
	extern void MCS_seturlsslverification(bool enabled);
	if (t_success)
		MCS_seturlsslverification(t_enabled);
	
	return ES_NORMAL;
}

>>>>>>> 783dcc54
////////////////////////////////////////////////////////////////////////////////

#ifdef /* MCHandleCameraFeaturesAndroid */ LEGACY_EXEC
static Exec_stat MCHandleCameraFeatures(void *context, MCParameter *p_parameters)
{
	char *t_camera_dir = nil;
	int32_t t_cam_count = 0;
	char *t_info_string = nil;
    
	MCAndroidEngineCall("getCameraDirections", "s", &t_camera_dir);
	t_cam_count = MCCStringLength(t_camera_dir);
	bool t_front_cam = false;
	bool t_rear_cam = false;
	for (int32_t i = 0; i < t_cam_count; i++)
	{
		if (t_camera_dir[i] == 'f')
			t_front_cam = true;
		else if (t_camera_dir[i] == 'b')
			t_rear_cam = true;
	}
	bool t_no_args = true;
	MCExecPoint ep(nil, nil, nil);
	ep.clear();
	if (p_parameters != nil)
	{
		t_no_args = false;
		p_parameters->eval_argument(ep);
		if (ep.getsvalue() == "front")
		{
			if (t_front_cam)
				MCCStringAppend(t_info_string, "photo,");
		}
		else if (ep.getsvalue() == "rear")
		{
			if (t_front_cam)
				MCCStringAppend(t_info_string, "photo,");
		}
		else
			t_no_args = true;
	}
	if (t_no_args)
	{
		if (t_front_cam)
			MCCStringAppend(t_info_string, "front photo,");
		if (t_rear_cam)
			MCCStringAppend(t_info_string, "rear photo,");
	}
    
	if (MCCStringLength(t_info_string) == 0)
		MCresult->clear();
	else
		MCresult->copysvalue(MCString(t_info_string, MCCStringLength(t_info_string) - 1));
    
	MCCStringFree(t_info_string);
	MCCStringFree(t_camera_dir);
	return ES_NORMAL;
}
#endif /* MCHandleCameraFeaturesAndroid */

/* moved to mblhandlers.cpp ASK_ALI
void MCMobileCreateImageFromData(const char *p_bytes, uint32_t p_length)
{
	MCtemplateimage->setparent((MCObject *)MCdefaultstackptr -> getcurcard());
	MCImage *iptr = (MCImage *)MCtemplateimage->clone(False, OP_NONE, false);
	MCtemplateimage->setparent(NULL);
	iptr -> attach(OP_CENTER, false);
	
	MCExecPoint ep(nil, nil, nil);
	ep . setsvalue(MCString(p_bytes, p_length));
	iptr -> setprop(0, P_TEXT, ep, false);
}
*/
////////////////////////////////////////////////////////////////////////////////

<<<<<<< HEAD
=======
bool MCMobilePickPhoto(const char *p_source, int32_t p_max_width, int32_t p_max_height)
{
#ifdef /* MCMobilePickPhoto */ LEGACY_EXEC
	MCAndroidEngineCall("showPhotoPicker", "vs", nil, p_source);
#endif /* MCMobilePickPhoto */
}

static char *s_pick_photo_data = nil;
static uint32_t s_pick_photo_size = 0;
static char *s_pick_photo_err = nil;
static bool s_pick_photo_returned = false;

>>>>>>> 783dcc54
#ifdef /* MCHandlePickPhotoAndroid */ LEGACY_EXEC
static Exec_stat MCHandlePickPhoto(void *context, MCParameter *p_parameters)
{
	MCExecPoint ep(nil, nil, nil);
	ep . clear();
	
	MCParameter *t_source_param, *t_width_param, *t_height_param;
	t_source_param = p_parameters;
	t_width_param = t_source_param != nil ? t_source_param -> getnext() : nil;
	t_height_param = t_width_param != nil ? t_width_param -> getnext() : nil;
	
	int32_t t_width, t_height;
	t_width = t_height = 0;
	if (t_width_param != nil)
	{
		t_width_param -> eval_argument(ep);
		t_width = ep . getint4();
	}
	if (t_height_param != nil)
	{
		t_height_param -> eval_argument(ep);
		t_height = ep . getint4();
	}
	
	if (p_parameters != nil)
		p_parameters -> eval_argument(ep);
	s_pick_photo_returned = false;

	MCMobilePickPhoto(ep.getcstring(), t_width, t_height);

	while (!s_pick_photo_returned)
		MCscreen->wait(60.0, False, True);

	if (s_pick_photo_data != nil)
	{
		//MCLog("photo picked", nil);
		MCMobileCreateImageFromData(s_pick_photo_data, s_pick_photo_size);
		MCMemoryDeallocate(s_pick_photo_data);
		s_pick_photo_data = nil;

		MCresult->clear();
	}
	else
	{
		//MCLog("photo pick canceled", nil);
		MCresult->grab(s_pick_photo_err, MCCStringLength(s_pick_photo_err));
		s_pick_photo_err = nil;
	}

	return ES_NORMAL;
}
#endif /* MCHandlePickPhotoAndroid */

<<<<<<< HEAD
////////////////////////////////////////////////////////////////////////////////

static int32_t MCMiscAndroidKeyboardEnumFromMCExecEnum(MCMiscKeyboardType p_type)
{
    switch(p_type)
    {
        case kMCMiscKeyboardTypeAlphabet:
            return 1;
        case kMCMiscKeyboardTypeDecimal:
            return 1;
        case kMCMiscKeyboardTypeNumeric:
            return 3;
        case kMCMiscKeyboardTypeNumber:
            return 2;
        case kMCMiscKeyboardTypePhone:
            return 4;
        case kMCMiscKeyboardTypeEmail:
            return 5;
        default:
            return 1;
    }
=======
void MCAndroidPhotoPickDone(const char *p_data, uint32_t p_size)
{
#ifdef /* MCAndroidPhotoPickDone */ LEGACY_EXEC
	if (s_pick_photo_data != nil)
	{
		MCMemoryDeallocate(s_pick_photo_data);
		s_pick_photo_data = nil;
	}

	if (p_data != nil)
	{
		MCMemoryAllocateCopy(p_data, p_size, (void*&)s_pick_photo_data);
		s_pick_photo_size = p_size;
	}
	s_pick_photo_returned = true;
#endif /* MCAndroidPhotoPickDone */
>>>>>>> 783dcc54
}

bool MCSystemSetKeyboardType(intenum_t p_type)
{
<<<<<<< HEAD
    int32_t t_type = MCMiscAndroidKeyboardEnumFromMCExecEnum((MCMiscKeyboardType)p_type);
    
    g_android_keyboard_type = t_type;
    
	MCAndroidEngineRemoteCall("setTextInputMode", "vi", nil, g_android_keyboard_type);
    
    return true;
=======
#ifdef /* MCAndroidPhotoPickError */ LEGACY_EXEC
	if (s_pick_photo_data != nil)
	{
		MCMemoryDeallocate(s_pick_photo_data);
		s_pick_photo_data = nil;
	}
	if (s_pick_photo_err != nil)
		MCCStringFree(s_pick_photo_err);
	MCCStringClone(p_error, s_pick_photo_err);
	s_pick_photo_returned = true;
#endif /* MCAndroidPhotoPickError */
>>>>>>> 783dcc54
}

bool MCSystemSetKeyboardReturnType(intenum_t p_type)
{
<<<<<<< HEAD
    // not implemented on Android
    return false;
}

////////////////////////////////////////////////////////////////////////////////

bool MCSystemSetStatusBarStyle(intenum_t p_status_bar_style)
=======
#ifdef /* MCAndroidPhotoPickCanceled */ LEGACY_EXEC
	MCAndroidPhotoPickError("cancel");
#endif /* MCAndroidPhotoPickCanceled */
}

////////////////////////////////////////////////////////////////////////////////
#ifdef /* MCHandleSetKeyboardTypeAndroid */ LEGACY_EXEC
Exec_stat MCHandleSetKeyboardType(void *context, MCParameter *p_parameters)
>>>>>>> 783dcc54
{
    // not implemented on Android
    return false;
}
#endif /* MCHandleSetKeyboardTypeAndroid */

<<<<<<< HEAD
bool MCSystemShowStatusBar()
{
#ifdef /* MCHandleSetStatusbarVisibility */ LEGACY_EXEC
Exec_stat MCHandleSetStatusbarVisibility(void *context, MCParameter *parameters)
{
    
=======
////////////////////////////////////////////////////////////////////////////////

#ifdef /* MCHandleSetStatusbarVisibility */ LEGACY_EXEC
Exec_stat MCHandleSetStatusbarVisibility(void *context, MCParameter *parameters)
{

>>>>>>> 783dcc54
	bool t_visible;
	t_visible = ((uint32_t)context) != 0;
    
	MCAndroidEngineRemoteCall("setStatusbarVisibility", "vb", nil, t_visible);
    
	return ES_NORMAL;
<<<<<<< HEAD
    
}
#endif /* MCHandleSetStatusbarVisibility */
    MCAndroidEngineRemoteCall("setStatusbarVisibility", "vb", nil, true);
    
    return true;
}

bool MCSystemHideStatusBar()
{
    MCAndroidEngineRemoteCall("setStatusbarVisibility", "vb", nil, false);
    
    return true;
=======

>>>>>>> 783dcc54
}
#endif /* MCHandleSetStatusbarVisibility */

////////////////////////////////////////////////////////////////////////////////

bool MCSystemBeep (int32_t p_number_of_beeps)
{
<<<<<<< HEAD
#ifdef /* MCSystemBeepAndroid */ LEGACY_EXEC
    MCAndroidEngineRemoteCall("doBeep", "vi", nil, p_number_of_beeps);
    return true;
#endif /* MCSystemBeepAndroid */
    MCAndroidEngineRemoteCall("doBeep", "vi", nil, p_number_of_beeps);
    return true;
}

bool MCSystemVibrate (int32_t p_number_of_vibrates)
{
#ifdef /* MCSystemVibrateAndroid */ LEGACY_EXEC
    MCAndroidEngineRemoteCall("doVibrate", "vi", nil, p_number_of_vibrates);
    return true;
#endif /* MCSystemVibrateAndroid */
    MCAndroidEngineRemoteCall("doVibrate", "vi", nil, p_number_of_vibrates);
    return true;
=======
#ifdef /* MCHandlePixelDensity */ LEGACY_EXEC
	float t_density;
	MCAndroidEngineRemoteCall("getPixelDensity", "f", &t_density);
	MCresult -> setnvalue(t_density);
	return ES_NORMAL;
#endif /* MCHandlePixelDensity */
>>>>>>> 783dcc54
}

////////////////////////////////////////////////////////////////////////////////

bool MCSystemGetPixelDensity(real64_t& r_density)
{
<<<<<<< HEAD
    MCAndroidEngineRemoteCall("getPixelDensity", "f", &r_density);
    return true;
}
=======
#ifdef /* MCHandleBuildInfo */ LEGACY_EXEC
	MCExecPoint ep(nil, nil, nil);
>>>>>>> 783dcc54

bool MCSystemGetDeviceResolution(MCStringRef& p_resolution)
{
    // Not implemented
    return false;
}

bool MCSystemSetDeviceUseResolution(bool p_use_device_res, bool p_use_control_device_res)
{
    //not implemented on Android
    return false;
}

bool MCSystemGetDeviceScale(real64_t& r_scale)
{
    //not implemented on Android
    return false;
}

bool MCSystemGetSystemIdentifier(MCStringRef& r_identifier)
{
    // not implemented on Android
    return false;
}

bool MCSystemGetApplicationIdentifier(MCStringRef& r_identifier)
{
    // not implemented on Android
    return false;
}

bool MCSystemSetReachabilityTarget(MCStringRef hostname)
{
    // not implemented on Android
    return false;
}

bool MCSystemGetReachabilityTarget(MCStringRef& r_target)
{
    // not implemented on Android
    return false;
}

<<<<<<< HEAD
bool MCSystemSetKeyboardReturnKey(intenum_t p_type)
{
    return false;
=======
	return ES_NORMAL;
#endif /* MCHandleBuildInfo */
>>>>>>> 783dcc54
}

bool MCSystemExportImageToAlbum(MCStringRef& r_save_result, MCStringRef p_raw_data, MCStringRef p_file_name, MCStringRef p_file_extension)
{
    MCAndroidEngineCall("exportImageToAlbum", "xdxx", r_save_result, p_raw_data, p_file_name, p_file_extension);
    
    return true;
}

////////////////////////////////////////////////////////////////////////////////

bool MCS_getnetworkinterfaces(MCStringRef& r_interfaces)
{
	char *t_network_interfaces = NULL;
	
	MCAndroidEngineCall("getNetworkInterfaces", "s", &t_network_interfaces);

	if (t_network_interfaces == NULL)
	{
		r_interfaces = MCValueRetain(kMCEmptyString);
		return true;
	}
	else
		return MCStringCreateWithCString(t_network_interfaces, r_interfaces);
}

////////////////////////////////////////////////////////////////////////////////

<<<<<<< HEAD

#ifdef /* MCHandleCurrentLocaleAndroid */ LEGACY_EXEC
Exec_stat MCHandleCurrentLocale(void *context, MCParameter *p_parameters)
{
    char *r_preferred_locale = NULL;
    MCAndroidEngineCall("getPreferredLocale", "s", &r_preferred_locale);
    MCresult -> sets(r_preferred_locale);
    return ES_NORMAL;
}
#endif /* MCHandleCurrentLocaleAndroid */


bool MCSystemGetPreferredLanguages(MCStringRef& r_preferred_languages)
{
    MCAndroidEngineCall("getPreferredLanguages", "x", &r_preferred_languages);
    
    return true;
}


=======
>>>>>>> 783dcc54
#ifdef /* MCHandlePreferredLanguagesAndroid */ LEGACY_EXEC
Exec_stat MCHandlePreferredLanguages(void *context, MCParameter *p_parameters)
{
    char *r_preferred_languages = NULL;
    MCAndroidEngineCall("getPreferredLanguages", "s", &r_preferred_languages);
    MCresult -> sets(r_preferred_languages);
    return ES_NORMAL;
}
#endif /* MCHandlePreferredLanguagesAndroid */

<<<<<<< HEAD
bool MCSystemGetCurrentLocale(MCStringRef& r_current_locale)
=======
#ifdef /* MCHandleCurrentLocaleAndroid */ LEGACY_EXEC
Exec_stat MCHandleCurrentLocale(void *context, MCParameter *p_parameters)
>>>>>>> 783dcc54
{
    MCAndroidEngineCall("getCurrentLocale", "x", &r_current_locale);
    
    return true;
}

////////////////////////////////////////////////////////////////////////////////

bool MCSystemSetRedrawInterval(int32_t p_interval)
{
    // not implemented on Android
    return false;
}

bool MCSystemSetAnimateAutorotation(bool p_enabled)
{
    // not implemented on Android
    return false;
}

////////////////////////////////////////////////////////////////////////////////

bool MCSystemFileSetDoNotBackup(MCStringRef p_path, bool p_no_backup)
{
    // not implemented on Android
    return false;
}

bool MCSystemFileGetDoNotBackup(MCStringRef p_path, bool& r_no_backup)
{
    // not implemented on Android
    return false;
}

bool MCSystemFileSetDataProtection(MCStringRef p_path, MCStringRef p_protection_string, MCStringRef& r_status)
{
    // not implemented on Android
    return false;
}

bool MCSystemFileGetDataProtection(MCStringRef p_path, MCStringRef& r_protection_string)
{
    // not implemented on Android
    return false;
}

bool MCSystemBuildInfo(MCStringRef p_key, MCStringRef& r_value)
{
    char* t_value;
    if (MCAndroidGetBuildInfo(MCStringGetCString(p_key), t_value))
    {
        if(MCStringCreateWithCString(t_value, r_value))
        {
            MCCStringFree(t_value);
            return true;
        }
    }
    
    return false;
}

////////////////////////////////////////////////////////////////////////////////

// MOVED TO mblhandlers.cpp
#ifdef /* MCHandleLibUrlDownloadToFileAndroid */ LEGACY_EXEC
static Exec_stat MCHandleLibUrlDownloadToFile(void *context, MCParameter *p_parameters)
{
	char *t_url, *t_filename;
	t_url = nil;
	t_filename = nil;

	MCExecPoint ep(nil, nil, nil);

	if (p_parameters != nil)
	{
		p_parameters -> eval_argument(ep);
		t_url = ep . getsvalue() . clone();
		p_parameters = p_parameters -> getnext();
	}

	if (p_parameters != nil)
	{
		p_parameters -> eval_argument(ep);
		t_filename = ep . getsvalue() . clone();
		p_parameters = p_parameters -> getnext();
	}

	extern void MCS_downloadurl(MCObject *, const char *, const char *);
	MCS_downloadurl(MCtargetptr, t_url, t_filename);

	return ES_NORMAL;
}
<<<<<<< HEAD
#endif /* MCHandleLibUrlDownloadToFileAndroid */

////////////////////////////////////////////////////////////////////////////////

/* MOVED TO mblandroididletimer.cpp */
=======
#endif /* MCHandleCurrentLocaleAndroid */
>>>>>>> 783dcc54

#ifdef /* MCHandleLockIdleTimerAndroid */ LEGACY_EXEC
Exec_stat MCHandleLockIdleTimer(void *context, MCParameter *p_parameters)
{
	MCAndroidEngineCall("doLockIdleTimer", "v", nil);
	return ES_NORMAL;
}
#endif /* MCHandleLockIdleTimerAndroid */

#ifdef /* MCHandleUnlockIdleTimerAndroid */ LEGACY_EXEC
Exec_stat MCHandleUnlockIdleTimer(void *context, MCParameter *p_parameters)
{
	MCAndroidEngineCall("doUnlockIdleTimer", "v", nil);
	return ES_NORMAL;
}
#endif /* MCHandleUnlockIdleTimerAndroid */

#ifdef /* MCHandleIdleTimerLockedAndroid */ LEGACY_EXEC
Exec_stat MCHandleIdleTimerLocked(void *context, MCParameter *p_parameters)
{
    bool r_idle_timer_locked = false;
	MCAndroidEngineCall("getLockIdleTimerLocked", "b", &r_idle_timer_locked);
    MCresult -> sets(MCU_btos(r_idle_timer_locked));
	return ES_NORMAL;
}
#endif /* MCHandleIdleTimerLockedAndroid */

////////////////////////////////////////////////////////////////////////////////

static bool is_png_data(const MCString& p_data)
{
	return p_data . getlength() > 4 && MCMemoryEqual(p_data . getstring(), "\211PNG", 4);
}

static bool is_gif_data(const MCString& p_data)
{
	return p_data . getlength() > 4 && MCMemoryEqual(p_data . getstring(), "GIF8", 4);
}

static bool is_jpeg_data(const MCString& p_data)
{
	return p_data . getlength() > 2 && MCMemoryEqual(p_data . getstring(), "\xff\xd8", 2);
}

<<<<<<< HEAD
#ifdef /* MCHandleSetKeyboardTypeAndroid */ LEGACY_EXEC
Exec_stat MCHandleSetKeyboardType(void *context, MCParameter *p_parameters)
{
	MCExecPoint ep(nil, nil, nil);
    
	if (p_parameters != nil)
	{
		int32_t t_type;
		
		p_parameters -> eval_argument(ep);
		if (ep . getsvalue() == "default")
			t_type = 1;
		else if (ep . getsvalue() == "alphabet")
			t_type = 1;
		else if (ep . getsvalue() == "numeric" || ep . getsvalue() == "decimal")
			t_type = 3;
		else if (ep . getsvalue() == "number")
			t_type = 2;
		else if (ep . getsvalue() == "phone")
			t_type = 4;
		else if (ep . getsvalue() == "email")
			t_type = 5;
		else
			t_type = 1;
		
		g_android_keyboard_type = t_type;
	}
	
	MCAndroidEngineRemoteCall("setTextInputMode", "vi", nil, g_android_keyboard_type);
	
	return ES_NORMAL;
}
#endif /* MCHandleSetKeyboardTypeAndroid */

=======
>>>>>>> 783dcc54
#ifdef /* MCHandleExportImageToAlbumAndroid */ LEGACY_EXEC
Exec_stat MCHandleExportImageToAlbum(void *context, MCParameter *p_parameters)
{
    char *r_save_result = NULL;
    char *t_file_name = NULL;
    char t_file_extension[5];
    t_file_extension[0] = '\0';
    MCString t_raw_data = NULL;
    bool t_success = true;
    MCLog("MCHandleExportImageToAlbum() called", nil);
    
    if (p_parameters == nil)
        return ES_NORMAL;
    
    MCExecPoint ep(nil, nil, nil);
    p_parameters -> eval_argument(ep);
    
    if (is_png_data(ep . getsvalue()))
    {
        sprintf (t_file_extension, ".png\n");
    }
    else if (is_gif_data(ep . getsvalue()))
    {
        sprintf (t_file_extension, ".gif\n");
    }
    else if (is_jpeg_data(ep . getsvalue()))
    {
        sprintf (t_file_extension, ".jpg\n");
    }
    if (t_file_extension[0] != '\0')
    {
        t_raw_data = ep . getsvalue();
    }
    else
    {
        MCLog("Type not found", nil);
        uint4 parid;
        MCObject *objptr;
        MCChunk *tchunk = new MCChunk(False);
        MCerrorlock++;
        MCScriptPoint sp(ep);
        Parse_stat stat = tchunk->parse(sp, False);
        if (stat != PS_NORMAL || tchunk->getobj(ep, objptr, parid, True) != ES_NORMAL)
        {
            MCLog("could not find image", nil);
            MCresult -> sets("could not find image");
            MCerrorlock--;
            delete tchunk;
            return ES_NORMAL;
        }
        
        if (objptr -> gettype() != CT_IMAGE)
        {
            MCLog("not an image", nil);
            MCresult -> sets("not an image");
            return ES_NORMAL;
        }
        
        MCImage *t_image;
        t_image = static_cast<MCImage *>(objptr);
        if (t_image -> getcompression() == F_PNG)
        {
            sprintf (t_file_extension, ".png\n");
        }
        else if (t_image -> getcompression() == F_JPEG)
        {
            sprintf (t_file_extension, ".jpg\n");
        }
        else if (t_image -> getcompression() == F_GIF)
        {
            sprintf (t_file_extension, ".gif\n");
        }
        else
        {
            MCLog("not a supported image", nil);
            MCresult -> sets("not a supported format");
            return ES_NORMAL;
        }
        MCLog("MCHandleExportImageToAlbum() converting to raw data", nil);
        t_raw_data = t_image -> getrawdata();
    }
    // See if the user provided us with a file name
    if (t_success)
    {
        if (p_parameters != nil)
        {
            p_parameters = p_parameters -> getnext();
            if (p_parameters != nil)
            {
                p_parameters -> eval_argument(ep);
                t_file_name = ep . getsvalue() . clone();
            }
        }
        MCAndroidEngineCall("exportImageToAlbum", "sdss", &r_save_result, &t_raw_data, t_file_name, t_file_extension);
        MCresult -> sets(r_save_result);
    }
    else
    {
        MCresult -> sets("export failed");
<<<<<<< HEAD
    }
    return ES_NORMAL;
}
#endif /* MCHandleExportImageToAlbumAndroid */

////////////////////////////////////////////////////////////////////////////////

// MOVED TO mblmhandlers.cpp
=======
    }       
	return ES_NORMAL;
}
#endif /* MCHandleExportImageToAlbumAndroid */

////////////////////////////////////////////////////////////////////////////////

typedef enum
{
    kMCAndroidMediaWaiting,
    kMCAndroidMediaDone,
    kMCAndroidMediaCanceled,
} MCAndroidMediaStatus;

static MCAndroidMediaStatus s_media_status = kMCAndroidMediaWaiting; 
static char *s_media_content = NULL;

Exec_stat MCHandlePickMedia(void *context, MCParameter *p_parameters)
{
#ifdef /* MCHandlePickMedia */ LEGACY_EXEC
	bool t_success;
    bool t_audio = false;
    bool t_video = false;
    char *t_option_list;

    s_media_status = kMCAndroidMediaWaiting;
    
	t_success = MCParseParameters(p_parameters, "s", &t_option_list);
	while (t_success)
	{
		if ((MCCStringEqualCaseless(t_option_list, "music")) ||
		    (MCCStringEqualCaseless(t_option_list, "podCast")) ||
		    (MCCStringEqualCaseless(t_option_list, "audioBook")) ||
            (MCCStringEqualCaseless(t_option_list, "anyAudio")))
        {
            t_audio = true;
        }
		if ((MCCStringEqualCaseless(t_option_list, "movie")) || 
			(MCCStringEqualCaseless(t_option_list, "tv")) ||
            (MCCStringEqualCaseless(t_option_list, "videoPodcast")) ||
            (MCCStringEqualCaseless(t_option_list, "musicVideo")) ||
            (MCCStringEqualCaseless(t_option_list, "videoITunesU")) ||
            (MCCStringEqualCaseless(t_option_list, "anyVideo")))
        {
            t_video = true;
		}
		t_success = MCParseParameters(p_parameters, "s", &t_option_list);
	}
	if (t_audio && !t_video)
	{
        MCAndroidEngineCall("pickMedia", "vs", nil, "audio/*");
	}
	else if (!t_audio && t_video)
	{
        MCAndroidEngineCall("pickMedia", "vs", nil, "video/*");
	}
    else
	{
        MCAndroidEngineCall("pickMedia", "vs", nil, "audio/* video/*");
	}

    while (s_media_status == kMCAndroidMediaWaiting)
        MCscreen->wait(60.0, False, True);
    MCresult -> sets (s_media_content);
//    MCLog("Media Types Returned: %s", s_media_content);
    
	return ES_NORMAL;
#endif /* MCHandlePickMedia */
}

void MCAndroidMediaDone(char *p_media_content)
{
#ifdef /* MCAndroidMediaDone */ LEGACY_EXEC
    s_media_content = p_media_content;
//    MCLog("MCAndroidMediaDone() called %s", p_media_content);
	s_media_status = kMCAndroidMediaDone;
#endif /* MCAndroidMediaDone */
}

void MCAndroidMediaCanceled()
{
#ifdef /* MCAndroidMediaCanceled */ LEGACY_EXEC
//    MCLog("MCAndroidMediaCanceled() called", nil);
	s_media_status = kMCAndroidMediaCanceled;
#endif /* MCAndroidMediaCanceled */
}

////////////////////////////////////////////////////////////////////////////////

extern Exec_stat MCHandleCanMakePurchase(void *context, MCParameter *p_parameters);
extern Exec_stat MCHandleEnablePurchaseUpdates(void *context, MCParameter *p_parameters);
extern Exec_stat MCHandleDisablePurchaseUpdates(void *context, MCParameter *p_parameters);
extern Exec_stat MCHandleRestorePurchases(void *context, MCParameter *p_parameters);
extern Exec_stat MCHandlePurchaseList(void *context, MCParameter *p_parameters);
extern Exec_stat MCHandlePurchaseCreate(void *context, MCParameter *p_parameters);
extern Exec_stat MCHandlePurchaseState(void *context, MCParameter *p_parameters);
extern Exec_stat MCHandlePurchaseError(void *context, MCParameter *p_parameters);
extern Exec_stat MCHandlePurchaseSet(void *context, MCParameter *p_parameters);
extern Exec_stat MCHandlePurchaseGet(void *context, MCParameter *p_parameters);
extern Exec_stat MCHandlePurchaseSendRequest(void *context, MCParameter *p_parameters);
extern Exec_stat MCHandlePurchaseConfirmDelivery(void *context, MCParameter *p_parameters);
extern Exec_stat MCHandlePurchaseVerify(void *context, MCParameter *p_parameters);

////////////////////////////////////////////////////////////////////////////////

>>>>>>> 783dcc54
#ifdef /* MCHandleClearTouchesAndroid */ LEGACY_EXEC
static Exec_stat MCHandleClearTouches(void *context, MCParameter *p_parameters)
{
	MCscreen -> wait(1/25.0, False, False);
	static_cast<MCScreenDC *>(MCscreen) -> clear_touches();
	MCEventQueueClearTouches();
	return ES_NORMAL;
}
#endif /* MCHandleClearTouchesAndroid */

////////////////////////////////////////////////////////////////////////////////
//
//extern Exec_stat MCHandleRequestProductDetails(void *context, MCParameter *p_parameters);
//extern Exec_stat MCHandleCanMakePurchase(void *context, MCParameter *p_parameters);
//extern Exec_stat MCHandleEnablePurchaseUpdates(void *context, MCParameter *p_parameters);
//extern Exec_stat MCHandleDisablePurchaseUpdates(void *context, MCParameter *p_parameters);
//extern Exec_stat MCHandleRestorePurchases(void *context, MCParameter *p_parameters);
//extern Exec_stat MCHandlePurchaseList(void *context, MCParameter *p_parameters);
//extern Exec_stat MCHandlePurchaseCreate(void *context, MCParameter *p_parameters);
//extern Exec_stat MCHandlePurchaseState(void *context, MCParameter *p_parameters);
//extern Exec_stat MCHandlePurchaseError(void *context, MCParameter *p_parameters);
//extern Exec_stat MCHandlePurchaseSet(void *context, MCParameter *p_parameters);
//extern Exec_stat MCHandlePurchaseGet(void *context, MCParameter *p_parameters);
//extern Exec_stat MCHandlePurchaseSendRequest(void *context, MCParameter *p_parameters);
//extern Exec_stat MCHandlePurchaseConfirmDelivery(void *context, MCParameter *p_parameters);
//extern Exec_stat MCHandlePurchaseVerify(void *context, MCParameter *p_parameters);
//
//extern Exec_stat MCHandleRevMail(void *context, MCParameter *parameters);
//extern Exec_stat MCHandleCanSendMail(void *context, MCParameter *parameters);
//extern Exec_stat MCHandleComposePlainMail(void *context, MCParameter *parameters);
//extern Exec_stat MCHandleComposeUnicodeMail(void *context, MCParameter *parameters);
//extern Exec_stat MCHandleComposeHtmlMail(void *context, MCParameter *parameters);
//
//extern Exec_stat MCHandleDeviceOrientation(void *context, MCParameter *p_parameters);
//extern Exec_stat MCHandleOrientation(void *context, MCParameter *p_parameters);
//extern Exec_stat MCHandleAllowedOrientations(void *context, MCParameter *p_parameters);
//extern Exec_stat MCHandleSetAllowedOrientations(void *context, MCParameter *p_parameters);
//extern Exec_stat MCHandleLockOrientation(void *context, MCParameter *p_parameters);
//extern Exec_stat MCHandleUnlockOrientation(void *context, MCParameter *p_parameters);
//extern Exec_stat MCHandleOrientationLocked(void *context, MCParameter *p_parameters);
//
//extern Exec_stat MCHandleStartTrackingSensor(void *, MCParameter *);
//extern Exec_stat MCHandleStopTrackingSensor(void *, MCParameter *);
//extern Exec_stat MCHandleSensorReading(void *, MCParameter *);
//extern Exec_stat MCHandleSensorAvailable(void *, MCParameter *);
//
//extern Exec_stat MCHandleCurrentLocation(void *, MCParameter *);
//extern Exec_stat MCHandleCurrentHeading(void *, MCParameter *);
//extern Exec_stat MCHandleAccelerometerEnablement(void *, MCParameter *);
//extern Exec_stat MCHandleCanTrackLocation(void *, MCParameter *);
//extern Exec_stat MCHandleCanTrackHeading(void *, MCParameter *);
//extern Exec_stat MCHandleLocationTrackingState(void *, MCParameter *);
//extern Exec_stat MCHandleHeadingTrackingState(void *, MCParameter *);
//
//extern Exec_stat MCHandlePickDate(void *, MCParameter *);
//extern Exec_stat MCHandlePickTime(void *, MCParameter *);
//extern Exec_stat MCHandlePickDateAndTime(void *, MCParameter *);
//extern Exec_stat MCHandlePick(void *, MCParameter *);
//
//extern Exec_stat MCHandleStartBusyIndicator(void *, MCParameter *);
//extern Exec_stat MCHandleStopBusyIndicator(void *, MCParameter *);
//
//extern Exec_stat MCHandleBeep(void *, MCParameter *);
//extern Exec_stat MCHandleVibrate(void *, MCParameter *);
//extern Exec_stat MCHandleComposeTextMessage(void *, MCParameter *);
//extern Exec_stat MCHandleCanComposeTextMessage(void *, MCParameter *);
//
//extern Exec_stat MCHandleControlCreate(void *context, MCParameter *p_parameters);
//extern Exec_stat MCHandleControlDelete(void *context, MCParameter *p_parameters);
//extern Exec_stat MCHandleControlSet(void *context, MCParameter *p_parameters);
//extern Exec_stat MCHandleControlGet(void *context, MCParameter *p_parameters);
//extern Exec_stat MCHandleControlDo(void *context, MCParameter *p_parameters);
//extern Exec_stat MCHandleControlTarget(void *context, MCParameter *p_parameters);
//extern Exec_stat MCHandleControlList(void *context, MCParameter *p_parameters);
//
//// MM-2012-02-09: Add support for multi channel sound syntax
//extern Exec_stat MCHandlePlaySoundOnChannel(void *context, MCParameter *p_parameters);
//extern Exec_stat MCHandlePausePlayingOnChannel(void *context, MCParameter *p_parameters);
//extern Exec_stat MCHandleResumePlayingOnChannel(void *context, MCParameter *p_parameters);
//extern Exec_stat MCHandleStopPlayingOnChannel(void *context, MCParameter *p_parameters);
//extern Exec_stat MCHandleDeleteSoundChannel(void *context, MCParameter *p_parameters);
//extern Exec_stat MCHandleSetSoundChannelVolume(void *context, MCParameter *p_parameters);
//extern Exec_stat MCHandleSoundChannelVolume(void *context, MCParameter *p_parameters);
//extern Exec_stat MCHandleSoundChannelStatus(void *context, MCParameter *p_parameters);
//extern Exec_stat MCHandleSoundOnChannel(void *context, MCParameter *p_parameters);
//extern Exec_stat MCHandleNextSoundOnChannel(void *context, MCParameter *p_parameters);
//extern Exec_stat MCHandleSoundChannels(void *context, MCParameter *p_parameters);
//extern Exec_stat MCHandleSetAudioCategory(void *context, MCParameter *p_parameters);
//
//extern Exec_stat MCHandleCreateLocalNotification(void *, MCParameter *);
//extern Exec_stat MCHandleGetRegisteredNotifications(void *, MCParameter *);
//extern Exec_stat MCHandleGetNotificationDetails(void *context, MCParameter *p_parameters);
//extern Exec_stat MCHandleCancelLocalNotification(void *, MCParameter *);
//extern Exec_stat MCHandleCancelAllLocalNotifications(void *, MCParameter *);
//extern Exec_stat MCHandleGetNotificationBadgeValue(void *context, MCParameter *p_parameters);
//extern Exec_stat MCHandleSetNotificationBadgeValue(void *context, MCParameter *p_parameters);
//
//
//
//// MM-2012-02-22: Added support for ad management
//extern Exec_stat MCHandleAdRegister(void *context, MCParameter *p_parameters);
//extern Exec_stat MCHandleAdCreate(void *context, MCParameter *p_parameters);
//extern Exec_stat MCHandleAdDelete(void *context, MCParameter *p_parameters);
//extern Exec_stat MCHandleAdGetVisible(void *context, MCParameter *p_parameters);
//extern Exec_stat MCHandleAdSetVisible(void *context, MCParameter *p_parameters);
//extern Exec_stat MCHandleAdGetTopLeft(void *context, MCParameter *p_parameters);
//extern Exec_stat MCHandleAdSetTopLeft(void *context, MCParameter *p_parameters);
//extern Exec_stat MCHandleAds(void *context, MCParameter *p_parameters);
//
//extern Exec_stat MCHandlePickContact(void *context, MCParameter *p_parameters);
//extern Exec_stat MCHandleShowContact(void *context, MCParameter *p_parameters);
//extern Exec_stat MCHandleGetContactData(void *context, MCParameter *p_parameters);
//extern Exec_stat MCHandleUpdateContact(void *context, MCParameter *p_parameters);
//extern Exec_stat MCHandleCreateContact(void *context, MCParameter *p_parameters);
//extern Exec_stat MCHandleAddContact(void *context, MCParameter *p_parameters);
//extern Exec_stat MCHandleFindContact(void *context, MCParameter *p_parameters);
//extern Exec_stat MCHandleRemoveContact(void *context, MCParameter *p_parameters);
//
//extern Exec_stat MCHandleFileSetDoNotBackup(void *context, MCParameter *p_parameters);
//extern Exec_stat MCHandleFileGetDoNotBackup(void *context, MCParameter *p_parameters);
//extern Exec_stat MCHandleFileSetDataProtection(void *context, MCParameter *p_parameters);
//extern Exec_stat MCHandleFileGetDataProtection(void *context, MCParameter *p_parameters);
//
//extern Exec_stat MCHandleCreateEvent(void *context, MCParameter *p_parameters);
//extern Exec_stat MCHandleUpdateEvent(void *context, MCParameter *p_parameters);
//extern Exec_stat MCHandleAddEvent(void *context, MCParameter *p_parameters);
//extern Exec_stat MCHandleGetCalendarsEvent(void *context, MCParameter *p_parameters);
//extern Exec_stat MCHandleFindEvent(void *context, MCParameter *p_parameters);
//extern Exec_stat MCHandleRemoveEvent(void *context, MCParameter *p_parameters);
//
//extern Exec_stat MCHandleLockIdleTimer(void* p_context, MCParameter* p_parameters);
//extern Exec_stat MCHandleUnlockIdleTimer(void* p_context, MCParameter* p_parameters);
//extern Exec_stat MCHandleIdleTimerLocked(void* p_context, MCParameter* p_parameters);
//
//extern Exec_stat MCHandleGetDeviceToken (void *context, MCParameter *p_parameters);
//extern Exec_stat MCHandleGetLaunchUrl (void *context, MCParameter *p_parameters);
//
//extern Exec_stat MCHandleBeep(void *context, MCParameter *p_parameters);
//extern Exec_stat MCHandleVibrate(void *context, MCParameter *p_parameters);
//
//extern Exec_stat MCHandleDeviceResolution(void *context, MCParameter *p_parameters);
//extern Exec_stat MCHandleUseDeviceResolution(void *context, MCParameter *p_parameters);
//extern Exec_stat MCHandleDeviceScale(void *context, MCParameter *p_parameters);
//extern Exec_stat MCHandlePixelDensity(void* p_context, MCParameter* p_parameters);
//
//extern Exec_stat MCHandleSetStatusBarStyle(void *context, MCParameter *p_parameters);
//extern Exec_stat MCHandleShowStatusBar(void* p_context, MCParameter* p_parameter);
//extern Exec_stat MCHandleHideStatusBar(void* p_context, MCParameter* p_parameter);
//extern Exec_stat MCHandleSetKeyboardType (void *context, MCParameter *p_parameters);
//extern Exec_stat MCHandleSetKeyboardReturnKey (void *context, MCParameter *p_parameters);
//
//extern Exec_stat MCHandlePreferredLanguages(void* p_context, MCParameter* p_parameter);
//extern Exec_stat MCHandleCurrentLocale(void* p_context, MCParameter* p_parameter);
//
//extern Exec_stat MCHandleApplicationIdentifier(void *context, MCParameter *p_parameters);
//extern Exec_stat MCHandleSystemIdentifier(void *context, MCParameter *p_parameters);
//
//extern Exec_stat MCHandleSetReachabilityTarget(void *context, MCParameter *p_parameters);
//extern Exec_stat MCHandleReachabilityTarget(void *context, MCParameter *p_parameters);
//
//extern Exec_stat MCHandleExportImageToAlbum(void* p_context, MCParameter* p_parameter);
//
//extern Exec_stat MCHandleLibUrlDownloadToFile(void *context, MCParameter *p_parameters);
//
//extern Exec_stat MCHandleSetRedrawInterval(void *context, MCParameter *p_parameters);
//extern Exec_stat MCHandleSetAnimateAutorotation(void *context, MCParameter *p_parameters);
//
//extern Exec_stat MCHandleBuildInfo(void *context, MCParameter *p_parameters);
//
//extern Exec_stat MCHandleClearTouches(void* p_context, MCParameter* p_parameter);
//
//extern Exec_stat MCHandleCameraFeatures(void *context, MCParameter *p_parameters);
//extern Exec_stat MCHandlePickPhoto(void *context, MCParameter *p_parameters);
//extern Exec_stat MCHandlePickMedia(void *context, MCParameter *p_parameters);

//////////////////////////////////////////////////////////////////////////////////
//
//typedef Exec_stat (*MCPlatformMessageHandler)(void *context, MCParameter *parameters);
//
//struct MCPlatformMessageSpec
//{
//	const char *message;
//	MCPlatformMessageHandler handler;
//	void *context;
//};
//
//static MCPlatformMessageSpec s_platform_messages[] =
//{
//    // MM-2012-02-22: Added support for ad management
//    {"mobileAdRegister", MCHandleAdRegister, nil},
//    {"mobileAdCreate", MCHandleAdCreate, nil},
//    {"mobileAdDelete", MCHandleAdDelete, nil},
//    {"mobileAdGetVisible", MCHandleAdGetVisible, nil},
//    {"mobileAdSetVisible", MCHandleAdSetVisible, nil},
//    {"mobileAdGetTopLeft", MCHandleAdGetTopLeft, nil},
//    {"mobileAdSetTopLeft", MCHandleAdSetTopLeft, nil},
//    {"mobileAds", MCHandleAds, nil},
//    {"iphoneAdRegister", MCHandleAdRegister, nil},
//    {"iphoneAdCreate", MCHandleAdCreate, nil},
//    {"iphoneAdDelete", MCHandleAdDelete, nil},
//    {"iphoneAdGetVisible", MCHandleAdGetVisible, nil},
//    {"iphoneAdSetVisible", MCHandleAdSetVisible, nil},
//    {"iphoneAdGetTopLeft", MCHandleAdGetTopLeft, nil},
//    {"iphoneAdSetTopLeft", MCHandleAdSetTopLeft, nil},
//    {"iphoneAds", MCHandleAds, nil},
//    
//	{"libUrlDownloadToFile", MCHandleLibUrlDownloadToFile, nil},    
//    
//    {"mobileStartTrackingSensor", MCHandleStartTrackingSensor, nil},
//    {"mobileStopTrackingSensor", MCHandleStopTrackingSensor, nil},
//    {"mobileSensorReading", MCHandleSensorReading, nil},
//    {"mobileSensorAvailable", MCHandleSensorAvailable, nil},	
//    
//    // MM-2012-02-11: Added support old style senseor syntax
//	/* DEPRECATED */ {"iphoneCanTrackLocation", MCHandleCanTrackLocation, nil},
//	/* DEPRECATED */ {"iphoneStartTrackingLocation", MCHandleLocationTrackingState, (void *)true},
//	/* DEPRECATED */ {"iphoneStopTrackingLocation", MCHandleLocationTrackingState, (void *)false},
//	/* DEPRECATED */ {"iphoneCurrentLocation", MCHandleCurrentLocation, nil},
//	/* DEPRECATED */ {"mobileCanTrackLocation", MCHandleCanTrackLocation, nil},
//    /* DEPRECATED */ {"mobileStartTrackingLocation", MCHandleLocationTrackingState, (void *)true},
//	/* DEPRECATED */ {"mobileStopTrackingLocation", MCHandleLocationTrackingState, (void *)false},
//	/* DEPRECATED */ {"mobileCurrentLocation", MCHandleCurrentLocation, nil},
//	
//	/* DEPRECATED */ {"iphoneCanTrackHeading", MCHandleCanTrackHeading, nil},
//	/* DEPRECATED */ {"iphoneStartTrackingHeading", MCHandleHeadingTrackingState, (void *)true},
//	/* DEPRECATED */ {"iphoneStopTrackingHeading", MCHandleHeadingTrackingState, (void *)false},
//	/* DEPRECATED */ {"iphoneCurrentHeading", MCHandleCurrentHeading, nil},
//	{"iphoneSetHeadingCalibrationTimeout", MCHandleSetHeadingCalibrationTimeout, nil},
//	{"iphoneHeadingCalibrationTimeout", MCHandleHeadingCalibrationTimeout, nil},
//	/* DEPRECATED */ {"mobileCanTrackHeading", MCHandleCanTrackHeading, nil},
//    /* DEPRECATED */ {"mobileStartTrackingHeading", MCHandleHeadingTrackingState, (void *)true},
//	/* DEPRECATED */ {"mobileStopTrackingHeading", MCHandleHeadingTrackingState, (void *)false},
//	/* DEPRECATED */ {"mobileCurrentHeading", MCHandleCurrentHeading, nil},
//    
//    /* DEPRECATED */ {"iphoneEnableAccelerometer", MCHandleAccelerometerEnablement, (void *)true},
//	/* DEPRECATED */ {"iphoneDisableAccelerometer", MCHandleAccelerometerEnablement, (void *)false},
//	/* DEPRECATED */ {"mobileEnableAccelerometer", MCHandleAccelerometerEnablement, (void *)true},
//	/* DEPRECATED */ {"mobileDisableAccelerometer", MCHandleAccelerometerEnablement, (void *)false},
//
//    {"mobileBusyIndicatorStart", MCHandleStartBusyIndicator, nil},
//    {"mobileBusyIndicatorStop", MCHandleStopBusyIndicator, nil},
//    {"iphoneBusyIndicatorStart", MCHandleStartBusyIndicator, nil},
//    {"iphoneBusyIndicatorStop", MCHandleStopBusyIndicator, nil},
//    
//    {"mobileBeep", MCHandleBeep, nil},
//    {"mobileVibrate", MCHandleVibrate, nil},
//    {"iphoneBeep", MCHandleBeep, nil},
//    {"iphoneVibrate", MCHandleVibrate, nil},
//	
//    {"iphoneComposeTextMessage", MCHandleComposeTextMessage, nil},
//    {"iphoneCanComposeTextMessage", MCHandleCanComposeTextMessage, nil},
//    {"mobileComposeTextMessage", MCHandleComposeTextMessage, nil},
//    {"mobileCanComposeTextMessage", MCHandleCanComposeTextMessage, nil},
//    
//    {"iphoneCameraFeatures", MCHandleCameraFeatures, nil},
//	{"mobileCameraFeatures", MCHandleCameraFeatures, nil},
//	{"iphonePickPhoto", MCHandlePickPhoto, nil},
//	{"mobilePickPhoto", MCHandlePickPhoto, nil},
//	
//	{"iphonePickDate", MCHandlePickDate, nil},
//    {"mobilePickDate", MCHandlePickDate, nil},
//    {"mobilePickTime", MCHandlePickTime, nil},
//    {"mobilePickDateAndTime", MCHandlePickDateAndTime, nil},
//    
//	{"iphonePick", MCHandlePick, nil},
//    {"mobilePick", MCHandlePick, nil},
//    
//    {"mobilePickMedia", MCHandlePickMedia, nil},
//    {"iphonePickMedia", MCHandleIPhonePickMedia, nil},
//
//	{"revMail", MCHandleRevMail, nil},
//	{"iphoneCanSendMail", MCHandleCanSendMail, nil},
//	{"iphoneComposeMail", MCHandleComposePlainMail, nil},
//	{"iphoneComposeUnicodeMail", MCHandleComposeUnicodeMail, nil},
//	{"iphoneComposeHtmlMail", MCHandleComposeHtmlMail, nil},
//	{"mobileCanSendMail", MCHandleCanSendMail, nil},
//	{"mobileComposeMail", MCHandleComposePlainMail, nil},
//	{"mobileComposeUnicodeMail", MCHandleComposeUnicodeMail, nil},
//	{"mobileComposeHtmlMail", MCHandleComposeHtmlMail, nil},
//
//	{"iphoneDeviceOrientation", MCHandleDeviceOrientation, nil},
//	{"iphoneOrientation", MCHandleOrientation, nil},
//	{"iphoneAllowedOrientations", MCHandleAllowedOrientations, nil},
//	{"iphoneSetAllowedOrientations", MCHandleSetAllowedOrientations, nil},
//	{"iphoneOrientationLocked", MCHandleOrientationLocked, nil},
//	{"iphoneLockOrientation", MCHandleLockOrientation, nil},
//	{"iphoneUnlockOrientation", MCHandleUnlockOrientation, nil},
//	{"mobileDeviceOrientation", MCHandleDeviceOrientation, nil},
//	{"mobileOrientation", MCHandleOrientation, nil},
//	{"mobileAllowedOrientations", MCHandleAllowedOrientations, nil},
//	{"mobileSetAllowedOrientations", MCHandleSetAllowedOrientations, nil},
//	{"mobileLockOrientation", MCHandleLockOrientation, nil},
//	{"mobileUnlockOrientation", MCHandleUnlockOrientation, nil},
//	{"mobileOrientationLocked", MCHandleOrientationLocked, nil},
//    
//    {"mobileGetDeviceToken", MCHandleGetDeviceToken, nil},
//    {"mobileGetLaunchUrl", MCHandleGetLaunchUrl, nil},
//    {"iphoneGetDeviceToken", MCHandleGetDeviceToken, nil},
//    {"iphoneGetLaunchUrl", MCHandleGetLaunchUrl, nil},
//
//	{"iphoneSetStatusBarStyle", MCHandleSetStatusBarStyle, nil},
//	{"iphoneShowStatusBar", MCHandleShowStatusBar, nil},
//	{"iphoneHideStatusBar", MCHandleHideStatusBar, nil},
//    {"mobileSetStatusBarStyle", MCHandleSetStatusBarStyle, nil},
//	{"mobileShowStatusBar", MCHandleShowStatusBar, nil},
//	{"mobileHideStatusBar", MCHandleHideStatusBar, nil},
//    
//	{"iphoneSetKeyboardType", MCHandleSetKeyboardType, nil},
//	{"iphoneSetKeyboardReturnKey", MCHandleSetKeyboardReturnKey, nil},
//    {"mobileSetKeyboardType", MCHandleSetKeyboardType, nil},
//    {"mobileSetKeyboardReturnKey", MCHandleSetKeyboardReturnKey, nil},
//    
//	{"iphoneDeviceResolution", MCHandleDeviceResolution, nil},
//	{"iphoneUseDeviceResolution", MCHandleUseDeviceResolution, nil},
//	{"iphoneDeviceScale", MCHandleDeviceScale, nil},
//    {"mobileDeviceResolution", MCHandleDeviceResolution, nil},
//    {"mobileUseDeviceResolution", MCHandleUseDeviceResolution, nil},
//    {"mobileDeviceScale", MCHandleDeviceScale, nil},
//	{"mobilePixelDensity", MCHandlePixelDensity, nil},
//
//	{"mobileBuildInfo", MCHandleBuildInfo, nil},
//
//    {"mobileCanMakePurchase", MCHandleCanMakePurchase, nil},
//	{"mobileEnablePurchaseUpdates", MCHandleEnablePurchaseUpdates, nil},
//	{"mobileDisablePurchaseUpdates", MCHandleDisablePurchaseUpdates, nil},
//	{"mobileRestorePurchases", MCHandleRestorePurchases, nil},
//	{"mobilePurchases", MCHandlePurchaseList, nil},
//	{"mobilePurchaseCreate", MCHandlePurchaseCreate, nil},
//	{"mobilePurchaseState", MCHandlePurchaseState, nil},
//	{"mobilePurchaseError", MCHandlePurchaseError, nil},
//	{"mobilePurchaseGet", MCHandlePurchaseGet, nil},
//	{"mobilePurchaseSet", MCHandlePurchaseSet, nil},
//	{"mobilePurchaseSendRequest", MCHandlePurchaseSendRequest, nil},
//	{"mobilePurchaseConfirmDelivery", MCHandlePurchaseConfirmDelivery, nil},
//    {"mobilePurchaseVerify", MCHandlePurchaseVerify, nil},
//    {"iphoneRequestProductDetails", MCHandleRequestProductDetails, nil},
//    
//	{"iphoneControlCreate", MCHandleControlCreate, nil},
//	{"iphoneControlDelete", MCHandleControlDelete, nil},
//	{"iphoneControlSet", MCHandleControlSet, nil},
//	{"iphoneControlGet", MCHandleControlGet, nil},
//	{"iphoneControlDo", MCHandleControlDo, nil},
//	{"iphoneControlTarget", MCHandleControlTarget, nil},
//	{"iphoneControls", MCHandleControlList, nil},
//	{"mobileControlCreate", MCHandleControlCreate, nil},
//	{"mobileControlDelete", MCHandleControlDelete, nil},
//	{"mobileControlSet", MCHandleControlSet, nil},
//	{"mobileControlGet", MCHandleControlGet, nil},
//	{"mobileControlDo", MCHandleControlDo, nil},
//	{"mobileControlTarget", MCHandleControlTarget, nil},
//	{"mobileControls", MCHandleControlList, nil},
//
//	{"iphonePreferredLanguages", MCHandlePreferredLanguages, nil},
//	{"mobilePreferredLanguages", MCHandlePreferredLanguages, nil},
//	{"iphoneCurrentLocale", MCHandleCurrentLocale, nil},
//	{"mobileCurrentLocale", MCHandleCurrentLocale, nil},
//    
//    {"iphoneApplicationIdentifier", MCHandleApplicationIdentifier, nil},
//    {"iphoneSystemIdentifier", MCHandleSystemIdentifier, nil},
//    
//	{"iphoneSetReachabilityTarget", MCHandleSetReachabilityTarget, nil},
//	{"iphoneReachabilityTarget", MCHandleReachabilityTarget, nil},
//    
//    // MM-2012-02-09: Add support for multi channel sound syntax
//    {"mobilePlaySoundOnChannel", MCHandlePlaySoundOnChannel, nil},
//	{"mobilePausePlayingOnChannel", MCHandlePausePlayingOnChannel},
//	{"mobileResumePlayingOnChannel", MCHandleResumePlayingOnChannel},
//	{"mobileStopPlayingOnChannel", MCHandleStopPlayingOnChannel, nil},
//	{"mobileDeleteSoundChannel", MCHandleDeleteSoundChannel, nil},
//	{"mobileSetSoundChannelVolume", MCHandleSetSoundChannelVolume, nil},
//	{"mobileSoundChannelVolume", MCHandleSoundChannelVolume, nil},
//	{"mobileSoundChannelStatus", MCHandleSoundChannelStatus, nil},
//	{"mobileSoundOnChannel", MCHandleSoundOnChannel, nil},
//	{"mobileNextSoundOnChannel", MCHandleNextSoundOnChannel, nil},
//	{"mobileSoundChannels", MCHandleSoundChannels, nil},
//	{"iphonePlaySoundOnChannel", MCHandlePlaySoundOnChannel, nil},
//	{"iphonePausePlayingOnChannel", MCHandlePausePlayingOnChannel},
//	{"iphoneResumePlayingOnChannel", MCHandleResumePlayingOnChannel},
//	{"iphoneStopPlayingOnChannel", MCHandleStopPlayingOnChannel, nil},
//	{"iphoneDeleteSoundChannel", MCHandleDeleteSoundChannel, nil},
//	{"iphoneSetSoundChannelVolume", MCHandleSetSoundChannelVolume, nil},
//	{"iphoneSoundChannelVolume", MCHandleSoundChannelVolume, nil},
//	{"iphoneSoundChannelStatus", MCHandleSoundChannelStatus, nil},
//	{"iphoneSoundOnChannel", MCHandleSoundOnChannel, nil},
//	{"iphoneNextSoundOnChannel", MCHandleNextSoundOnChannel, nil},
//	{"iphoneSoundChannels", MCHandleSoundChannels, nil},
//    // MM-2012-09-07: Added support for setting the category of the current audio session (how mute button is handled etc.)
//    {"iphoneSetAudioCategory", MCHandleSetAudioCategory, nil},
//    {"mobileSetAudioCategory", MCHandleSetAudioCategory, nil},
//    
//    {"iphoneSetDoNotBackupFile", MCHandleFileSetDoNotBackup, nil},
//    {"iphoneDoNotBackupFile", MCHandleFileGetDoNotBackup, nil},
//    {"iphoneSetFileDataProtection", MCHandleFileSetDataProtection, nil},
//    {"iphoneFileDataProtection", MCHandleFileGetDataProtection, nil},
//    
//	{"iphoneLockIdleTimer", MCHandleLockIdleTimer, nil},
//	{"mobileLockIdleTimer", MCHandleLockIdleTimer, nil},
//	{"iphoneUnlockIdleTimer", MCHandleUnlockIdleTimer, nil},
//	{"mobileUnlockIdleTimer", MCHandleUnlockIdleTimer, nil},
//	{"iphoneIdleTimerLocked", MCHandleIdleTimerLocked, nil},
//	{"mobileIdleTimerLocked", MCHandleIdleTimerLocked, nil},
//    
//    {"mobileCreateLocalNotification", MCHandleCreateLocalNotification, nil},
//    {"mobileGetRegisteredNotifications", MCHandleGetRegisteredNotifications, nil},
//    {"mobileGetNotificationDetails", MCHandleGetNotificationDetails, nil},
//    {"mobileCancelLocalNotification", MCHandleCancelLocalNotification, nil},
//    {"mobileCancelAllLocalNotifications", MCHandleCancelAllLocalNotifications, nil},
//    {"iphoneCreateLocalNotification", MCHandleCreateLocalNotification, nil},
//    {"iphoneGetRegisteredNotifications", MCHandleGetRegisteredNotifications, nil},
//    {"iphoneCancelLocalNotification", MCHandleCancelLocalNotification, nil},
//    {"iphoneCancelAllLocalNotifications", MCHandleCancelAllLocalNotifications, nil},
//    
//    {"iphoneGetNotificationBadgeValue", MCHandleGetNotificationBadgeValue, nil},
//    {"iphoneSetNotificationBadgeValue", MCHandleSetNotificationBadgeValue, nil},
//    
//	{"iphoneActivityIndicatorStart", MCHandleStartActivityIndicator, nil},
//	{"iphoneActivityIndicatorStop", MCHandleStopActivityIndicator, nil},
//    
//	{"iphoneExportImageToAlbum", MCHandleExportImageToAlbum, nil},
//    {"mobileExportImageToAlbum", MCHandleExportImageToAlbum, nil},
//    
//	{"iphoneSetRedrawInterval", MCHandleSetRedrawInterval, nil},
//	
//    // MW-2012-02-15: [[ Bug 9985 ]] Control whether the autorotation animation happens
//    //   or not.
//	{"iphoneSetAnimateAutorotation", MCHandleSetAnimateAutorotation, nil},
//
//    {"mobilePickContact", MCHandlePickContact, nil},
//    {"mobileShowContact", MCHandleShowContact, nil},
//    {"mobileGetContactData", MCHandleGetContactData, nil},
//    {"mobileUpdateContact", MCHandleUpdateContact, nil},
//    {"mobileCreateContact", MCHandleCreateContact, nil},
//    {"mobileAddContact", MCHandleAddContact, nil},
//    {"mobileFindContact", MCHandleFindContact, nil},
//    {"mobileRemoveContact", MCHandleRemoveContact, nil},
//
//    {"mobileShowEvent", MCHandleShowEvent, nil},                     // ???                      // UI
//    {"mobileGetEventData", MCHandleGetEventData, nil},               // get calendar data for
//    {"mobileCreateEvent", MCHandleCreateEvent, nil},
//    {"mobileUpdateEvent", MCHandleUpdateEvent, nil},
//    {"mobileAddEvent", MCHandleAddEvent, nil},
//    {"mobileGetCalendarsEvent", MCHandleGetCalendarsEvent, nil},
//    {"mobileFindEvent", MCHandleFindEvent, nil},
//    {"mobileRemoveEvent", MCHandleRemoveEvent, nil},
//	
//	{"iphoneClearTouches", MCHandleClearTouches, nil},
//	{"mobileClearTouches", MCHandleClearTouches, nil},
//    
//    {nil, nil, nil}
//};

//Exec_stat MCHandlePlatformMessage(Handler_type p_type, const MCString& p_message, MCParameter *p_parameters)
//{
//	for(uint32_t i = 0; s_platform_messages[i] . message != nil; i++)
//		if (p_message == s_platform_messages[i] . message)
//			return s_platform_messages[i] . handler(s_platform_messages[i] . context, p_parameters);
//	
//	return ES_NOT_HANDLED;
//}

////////////////////////////////////////////////////////////////////////////////



<<<<<<< HEAD
=======
static MCPlatformMessageSpec s_platform_messages[] =
{
    // MM-2012-02-22: Added support for ad management
    {"mobileAdRegister", MCHandleAdRegister, nil},
    {"mobileAdCreate", MCHandleAdCreate, nil},
    {"mobileAdDelete", MCHandleAdDelete, nil},
    {"mobileAdGetVisible", MCHandleAdGetVisible, nil},
    {"mobileAdSetVisible", MCHandleAdSetVisible, nil},
    {"mobileAdGetTopLeft", MCHandleAdGetTopLeft, nil},
    {"mobileAdSetTopLeft", MCHandleAdSetTopLeft, nil},
    {"mobileAds", MCHandleAds, nil},
    
	{"libUrlDownloadToFile", MCHandleLibUrlDownloadToFile, nil},
	
	// MW-2013-10-02: [[ MobileSSLVerify ]] Added support for libUrlSetSSLVerification.
	{"libUrlSetSSLVerification", MCHandleLibUrlSetSSLVerification, nil},
    
    {"mobileStartTrackingSensor", MCHandleStartTrackingSensor, nil},
    {"mobileStopTrackingSensor", MCHandleStopTrackingSensor, nil},
    {"mobileSensorReading", MCHandleSensorReading, nil},
    {"mobileSensorAvailable", MCHandleSensorAvailable, nil},	
    
    // MM-2012-02-11: Added support old style senseor syntax
	/* DEPRECATED */ {"mobileCanTrackLocation", MCHandleCanTrackLocation, nil},
    /* DEPRECATED */ {"mobileStartTrackingLocation", MCHandleLocationTrackingState, (void *)true},
	/* DEPRECATED */ {"mobileStopTrackingLocation", MCHandleLocationTrackingState, (void *)false},
	/* DEPRECATED */ {"mobileCurrentLocation", MCHandleCurrentLocation, nil},
	
	/* DEPRECATED */ {"mobileCanTrackHeading", MCHandleCanTrackHeading, nil},
    /* DEPRECATED */ {"mobileStartTrackingHeading", MCHandleHeadingTrackingState, (void *)true},
	/* DEPRECATED */ {"mobileStopTrackingHeading", MCHandleHeadingTrackingState, (void *)false},
	/* DEPRECATED */ {"mobileCurrentHeading", MCHandleCurrentHeading, nil},
    
	/* DEPRECATED */ {"mobileEnableAccelerometer", MCHandleAccelerometerEnablement, (void *)true},
	/* DEPRECATED */ {"mobileDisableAccelerometer", MCHandleAccelerometerEnablement, (void *)false},
>>>>>>> 783dcc54



<<<<<<< HEAD


=======
////////////////////////////////////////////////////////////////////////////////

// AL-2013-14-07 [[ Bug 10445 ]] Sort international on Android
int MCSystemCompareInternational(const char *p_left, const char *p_right)
{
    int32_t t_compare;
    MCAndroidEngineCall("compareInternational", "iss", &t_compare, p_left, p_right);
    return t_compare;
}
>>>>>>> 783dcc54
<|MERGE_RESOLUTION|>--- conflicted
+++ resolved
@@ -410,8 +410,6 @@
 
 ////////////////////////////////////////////////////////////////////////////////
 
-<<<<<<< HEAD
-=======
 #ifdef /* MCHandleLibUrlDownloadToFileAndroid */ LEGACY_EXEC
 static Exec_stat MCHandleLibUrlDownloadToFile(void *context, MCParameter *p_parameters)
 {
@@ -459,7 +457,6 @@
 	return ES_NORMAL;
 }
 
->>>>>>> 783dcc54
 ////////////////////////////////////////////////////////////////////////////////
 
 #ifdef /* MCHandleCameraFeaturesAndroid */ LEGACY_EXEC
@@ -534,8 +531,6 @@
 */
 ////////////////////////////////////////////////////////////////////////////////
 
-<<<<<<< HEAD
-=======
 bool MCMobilePickPhoto(const char *p_source, int32_t p_max_width, int32_t p_max_height)
 {
 #ifdef /* MCMobilePickPhoto */ LEGACY_EXEC
@@ -548,7 +543,6 @@
 static char *s_pick_photo_err = nil;
 static bool s_pick_photo_returned = false;
 
->>>>>>> 783dcc54
 #ifdef /* MCHandlePickPhotoAndroid */ LEGACY_EXEC
 static Exec_stat MCHandlePickPhoto(void *context, MCParameter *p_parameters)
 {
@@ -602,7 +596,6 @@
 }
 #endif /* MCHandlePickPhotoAndroid */
 
-<<<<<<< HEAD
 ////////////////////////////////////////////////////////////////////////////////
 
 static int32_t MCMiscAndroidKeyboardEnumFromMCExecEnum(MCMiscKeyboardType p_type)
@@ -624,7 +617,8 @@
         default:
             return 1;
     }
-=======
+}
+
 void MCAndroidPhotoPickDone(const char *p_data, uint32_t p_size)
 {
 #ifdef /* MCAndroidPhotoPickDone */ LEGACY_EXEC
@@ -641,20 +635,10 @@
 	}
 	s_pick_photo_returned = true;
 #endif /* MCAndroidPhotoPickDone */
->>>>>>> 783dcc54
-}
-
-bool MCSystemSetKeyboardType(intenum_t p_type)
-{
-<<<<<<< HEAD
-    int32_t t_type = MCMiscAndroidKeyboardEnumFromMCExecEnum((MCMiscKeyboardType)p_type);
-    
-    g_android_keyboard_type = t_type;
-    
-	MCAndroidEngineRemoteCall("setTextInputMode", "vi", nil, g_android_keyboard_type);
-    
-    return true;
-=======
+}
+
+void MCAndroidPhotoPickError(const char *p_error)
+{
 #ifdef /* MCAndroidPhotoPickError */ LEGACY_EXEC
 	if (s_pick_photo_data != nil)
 	{
@@ -666,383 +650,38 @@
 	MCCStringClone(p_error, s_pick_photo_err);
 	s_pick_photo_returned = true;
 #endif /* MCAndroidPhotoPickError */
->>>>>>> 783dcc54
-}
-
-bool MCSystemSetKeyboardReturnType(intenum_t p_type)
-{
-<<<<<<< HEAD
-    // not implemented on Android
-    return false;
-}
-
-////////////////////////////////////////////////////////////////////////////////
-
-bool MCSystemSetStatusBarStyle(intenum_t p_status_bar_style)
-=======
+}
+
+void MCAndroidPhotoPickCanceled()
+{
 #ifdef /* MCAndroidPhotoPickCanceled */ LEGACY_EXEC
 	MCAndroidPhotoPickError("cancel");
 #endif /* MCAndroidPhotoPickCanceled */
 }
 
-////////////////////////////////////////////////////////////////////////////////
-#ifdef /* MCHandleSetKeyboardTypeAndroid */ LEGACY_EXEC
-Exec_stat MCHandleSetKeyboardType(void *context, MCParameter *p_parameters)
->>>>>>> 783dcc54
+bool MCSystemSetKeyboardType(intenum_t p_type)
+{
+    int32_t t_type = MCMiscAndroidKeyboardEnumFromMCExecEnum((MCMiscKeyboardType)p_type);
+    
+    g_android_keyboard_type = t_type;
+    
+	MCAndroidEngineRemoteCall("setTextInputMode", "vi", nil, g_android_keyboard_type);
+    
+    return true;
+}
+
+bool MCSystemSetKeyboardReturnType(intenum_t p_type)
 {
     // not implemented on Android
     return false;
 }
-#endif /* MCHandleSetKeyboardTypeAndroid */
-
-<<<<<<< HEAD
-bool MCSystemShowStatusBar()
-{
-#ifdef /* MCHandleSetStatusbarVisibility */ LEGACY_EXEC
-Exec_stat MCHandleSetStatusbarVisibility(void *context, MCParameter *parameters)
-{
-    
-=======
-////////////////////////////////////////////////////////////////////////////////
-
-#ifdef /* MCHandleSetStatusbarVisibility */ LEGACY_EXEC
-Exec_stat MCHandleSetStatusbarVisibility(void *context, MCParameter *parameters)
-{
-
->>>>>>> 783dcc54
-	bool t_visible;
-	t_visible = ((uint32_t)context) != 0;
-    
-	MCAndroidEngineRemoteCall("setStatusbarVisibility", "vb", nil, t_visible);
-    
-	return ES_NORMAL;
-<<<<<<< HEAD
-    
-}
-#endif /* MCHandleSetStatusbarVisibility */
-    MCAndroidEngineRemoteCall("setStatusbarVisibility", "vb", nil, true);
-    
-    return true;
-}
-
-bool MCSystemHideStatusBar()
-{
-    MCAndroidEngineRemoteCall("setStatusbarVisibility", "vb", nil, false);
-    
-    return true;
-=======
-
->>>>>>> 783dcc54
-}
-#endif /* MCHandleSetStatusbarVisibility */
-
-////////////////////////////////////////////////////////////////////////////////
-
-bool MCSystemBeep (int32_t p_number_of_beeps)
-{
-<<<<<<< HEAD
-#ifdef /* MCSystemBeepAndroid */ LEGACY_EXEC
-    MCAndroidEngineRemoteCall("doBeep", "vi", nil, p_number_of_beeps);
-    return true;
-#endif /* MCSystemBeepAndroid */
-    MCAndroidEngineRemoteCall("doBeep", "vi", nil, p_number_of_beeps);
-    return true;
-}
-
-bool MCSystemVibrate (int32_t p_number_of_vibrates)
-{
-#ifdef /* MCSystemVibrateAndroid */ LEGACY_EXEC
-    MCAndroidEngineRemoteCall("doVibrate", "vi", nil, p_number_of_vibrates);
-    return true;
-#endif /* MCSystemVibrateAndroid */
-    MCAndroidEngineRemoteCall("doVibrate", "vi", nil, p_number_of_vibrates);
-    return true;
-=======
-#ifdef /* MCHandlePixelDensity */ LEGACY_EXEC
-	float t_density;
-	MCAndroidEngineRemoteCall("getPixelDensity", "f", &t_density);
-	MCresult -> setnvalue(t_density);
-	return ES_NORMAL;
-#endif /* MCHandlePixelDensity */
->>>>>>> 783dcc54
-}
-
-////////////////////////////////////////////////////////////////////////////////
-
-bool MCSystemGetPixelDensity(real64_t& r_density)
-{
-<<<<<<< HEAD
-    MCAndroidEngineRemoteCall("getPixelDensity", "f", &r_density);
-    return true;
-}
-=======
-#ifdef /* MCHandleBuildInfo */ LEGACY_EXEC
-	MCExecPoint ep(nil, nil, nil);
->>>>>>> 783dcc54
-
-bool MCSystemGetDeviceResolution(MCStringRef& p_resolution)
-{
-    // Not implemented
-    return false;
-}
-
-bool MCSystemSetDeviceUseResolution(bool p_use_device_res, bool p_use_control_device_res)
-{
-    //not implemented on Android
-    return false;
-}
-
-bool MCSystemGetDeviceScale(real64_t& r_scale)
-{
-    //not implemented on Android
-    return false;
-}
-
-bool MCSystemGetSystemIdentifier(MCStringRef& r_identifier)
-{
-    // not implemented on Android
-    return false;
-}
-
-bool MCSystemGetApplicationIdentifier(MCStringRef& r_identifier)
-{
-    // not implemented on Android
-    return false;
-}
-
-bool MCSystemSetReachabilityTarget(MCStringRef hostname)
-{
-    // not implemented on Android
-    return false;
-}
-
-bool MCSystemGetReachabilityTarget(MCStringRef& r_target)
-{
-    // not implemented on Android
-    return false;
-}
-
-<<<<<<< HEAD
-bool MCSystemSetKeyboardReturnKey(intenum_t p_type)
-{
-    return false;
-=======
-	return ES_NORMAL;
-#endif /* MCHandleBuildInfo */
->>>>>>> 783dcc54
-}
-
-bool MCSystemExportImageToAlbum(MCStringRef& r_save_result, MCStringRef p_raw_data, MCStringRef p_file_name, MCStringRef p_file_extension)
-{
-    MCAndroidEngineCall("exportImageToAlbum", "xdxx", r_save_result, p_raw_data, p_file_name, p_file_extension);
-    
-    return true;
-}
-
-////////////////////////////////////////////////////////////////////////////////
-
-bool MCS_getnetworkinterfaces(MCStringRef& r_interfaces)
-{
-	char *t_network_interfaces = NULL;
-	
-	MCAndroidEngineCall("getNetworkInterfaces", "s", &t_network_interfaces);
-
-	if (t_network_interfaces == NULL)
-	{
-		r_interfaces = MCValueRetain(kMCEmptyString);
-		return true;
-	}
-	else
-		return MCStringCreateWithCString(t_network_interfaces, r_interfaces);
-}
-
-////////////////////////////////////////////////////////////////////////////////
-
-<<<<<<< HEAD
-
-#ifdef /* MCHandleCurrentLocaleAndroid */ LEGACY_EXEC
-Exec_stat MCHandleCurrentLocale(void *context, MCParameter *p_parameters)
-{
-    char *r_preferred_locale = NULL;
-    MCAndroidEngineCall("getPreferredLocale", "s", &r_preferred_locale);
-    MCresult -> sets(r_preferred_locale);
-    return ES_NORMAL;
-}
-#endif /* MCHandleCurrentLocaleAndroid */
-
-
-bool MCSystemGetPreferredLanguages(MCStringRef& r_preferred_languages)
-{
-    MCAndroidEngineCall("getPreferredLanguages", "x", &r_preferred_languages);
-    
-    return true;
-}
-
-
-=======
->>>>>>> 783dcc54
-#ifdef /* MCHandlePreferredLanguagesAndroid */ LEGACY_EXEC
-Exec_stat MCHandlePreferredLanguages(void *context, MCParameter *p_parameters)
-{
-    char *r_preferred_languages = NULL;
-    MCAndroidEngineCall("getPreferredLanguages", "s", &r_preferred_languages);
-    MCresult -> sets(r_preferred_languages);
-    return ES_NORMAL;
-}
-#endif /* MCHandlePreferredLanguagesAndroid */
-
-<<<<<<< HEAD
-bool MCSystemGetCurrentLocale(MCStringRef& r_current_locale)
-=======
-#ifdef /* MCHandleCurrentLocaleAndroid */ LEGACY_EXEC
-Exec_stat MCHandleCurrentLocale(void *context, MCParameter *p_parameters)
->>>>>>> 783dcc54
-{
-    MCAndroidEngineCall("getCurrentLocale", "x", &r_current_locale);
-    
-    return true;
-}
-
-////////////////////////////////////////////////////////////////////////////////
-
-bool MCSystemSetRedrawInterval(int32_t p_interval)
-{
-    // not implemented on Android
-    return false;
-}
-
-bool MCSystemSetAnimateAutorotation(bool p_enabled)
-{
-    // not implemented on Android
-    return false;
-}
-
-////////////////////////////////////////////////////////////////////////////////
-
-bool MCSystemFileSetDoNotBackup(MCStringRef p_path, bool p_no_backup)
-{
-    // not implemented on Android
-    return false;
-}
-
-bool MCSystemFileGetDoNotBackup(MCStringRef p_path, bool& r_no_backup)
-{
-    // not implemented on Android
-    return false;
-}
-
-bool MCSystemFileSetDataProtection(MCStringRef p_path, MCStringRef p_protection_string, MCStringRef& r_status)
-{
-    // not implemented on Android
-    return false;
-}
-
-bool MCSystemFileGetDataProtection(MCStringRef p_path, MCStringRef& r_protection_string)
-{
-    // not implemented on Android
-    return false;
-}
-
-bool MCSystemBuildInfo(MCStringRef p_key, MCStringRef& r_value)
-{
-    char* t_value;
-    if (MCAndroidGetBuildInfo(MCStringGetCString(p_key), t_value))
-    {
-        if(MCStringCreateWithCString(t_value, r_value))
-        {
-            MCCStringFree(t_value);
-            return true;
-        }
-    }
-    
-    return false;
-}
-
-////////////////////////////////////////////////////////////////////////////////
-
-// MOVED TO mblhandlers.cpp
-#ifdef /* MCHandleLibUrlDownloadToFileAndroid */ LEGACY_EXEC
-static Exec_stat MCHandleLibUrlDownloadToFile(void *context, MCParameter *p_parameters)
-{
-	char *t_url, *t_filename;
-	t_url = nil;
-	t_filename = nil;
-
-	MCExecPoint ep(nil, nil, nil);
-
-	if (p_parameters != nil)
-	{
-		p_parameters -> eval_argument(ep);
-		t_url = ep . getsvalue() . clone();
-		p_parameters = p_parameters -> getnext();
-	}
-
-	if (p_parameters != nil)
-	{
-		p_parameters -> eval_argument(ep);
-		t_filename = ep . getsvalue() . clone();
-		p_parameters = p_parameters -> getnext();
-	}
-
-	extern void MCS_downloadurl(MCObject *, const char *, const char *);
-	MCS_downloadurl(MCtargetptr, t_url, t_filename);
-
-	return ES_NORMAL;
-}
-<<<<<<< HEAD
-#endif /* MCHandleLibUrlDownloadToFileAndroid */
-
-////////////////////////////////////////////////////////////////////////////////
-
-/* MOVED TO mblandroididletimer.cpp */
-=======
-#endif /* MCHandleCurrentLocaleAndroid */
->>>>>>> 783dcc54
-
-#ifdef /* MCHandleLockIdleTimerAndroid */ LEGACY_EXEC
-Exec_stat MCHandleLockIdleTimer(void *context, MCParameter *p_parameters)
-{
-	MCAndroidEngineCall("doLockIdleTimer", "v", nil);
-	return ES_NORMAL;
-}
-#endif /* MCHandleLockIdleTimerAndroid */
-
-#ifdef /* MCHandleUnlockIdleTimerAndroid */ LEGACY_EXEC
-Exec_stat MCHandleUnlockIdleTimer(void *context, MCParameter *p_parameters)
-{
-	MCAndroidEngineCall("doUnlockIdleTimer", "v", nil);
-	return ES_NORMAL;
-}
-#endif /* MCHandleUnlockIdleTimerAndroid */
-
-#ifdef /* MCHandleIdleTimerLockedAndroid */ LEGACY_EXEC
-Exec_stat MCHandleIdleTimerLocked(void *context, MCParameter *p_parameters)
-{
-    bool r_idle_timer_locked = false;
-	MCAndroidEngineCall("getLockIdleTimerLocked", "b", &r_idle_timer_locked);
-    MCresult -> sets(MCU_btos(r_idle_timer_locked));
-	return ES_NORMAL;
-}
-#endif /* MCHandleIdleTimerLockedAndroid */
-
-////////////////////////////////////////////////////////////////////////////////
-
-static bool is_png_data(const MCString& p_data)
-{
-	return p_data . getlength() > 4 && MCMemoryEqual(p_data . getstring(), "\211PNG", 4);
-}
-
-static bool is_gif_data(const MCString& p_data)
-{
-	return p_data . getlength() > 4 && MCMemoryEqual(p_data . getstring(), "GIF8", 4);
-}
-
-static bool is_jpeg_data(const MCString& p_data)
-{
-	return p_data . getlength() > 2 && MCMemoryEqual(p_data . getstring(), "\xff\xd8", 2);
-}
-
-<<<<<<< HEAD
+
+////////////////////////////////////////////////////////////////////////////////
+
+bool MCSystemSetStatusBarStyle(intenum_t p_status_bar_style)
+
+////////////////////////////////////////////////////////////////////////////////
+
 #ifdef /* MCHandleSetKeyboardTypeAndroid */ LEGACY_EXEC
 Exec_stat MCHandleSetKeyboardType(void *context, MCParameter *p_parameters)
 {
@@ -1077,8 +716,368 @@
 }
 #endif /* MCHandleSetKeyboardTypeAndroid */
 
-=======
->>>>>>> 783dcc54
+bool MCSystemShowStatusBar()
+{
+    MCAndroidEngineRemoteCall("setStatusbarVisibility", "vb", nil, true);
+    return true;
+}
+
+bool MCSystemHideStatusBar()
+{
+    MCAndroidEngineRemoteCall("setStatusbarVisibility", "vb", nil, false);
+    return true;
+}
+
+////////////////////////////////////////////////////////////////////////////////
+
+bool MCSystemBeep (int32_t p_number_of_beeps)
+{
+#ifdef /* MCSystemBeepAndroid */ LEGACY_EXEC
+    MCAndroidEngineRemoteCall("doBeep", "vi", nil, p_number_of_beeps);
+    return true;
+#endif /* MCSystemBeepAndroid */
+    MCAndroidEngineRemoteCall("doBeep", "vi", nil, p_number_of_beeps);
+    return true;
+}
+
+bool MCSystemVibrate (int32_t p_number_of_vibrates)
+{
+#ifdef /* MCSystemVibrateAndroid */ LEGACY_EXEC
+    MCAndroidEngineRemoteCall("doVibrate", "vi", nil, p_number_of_vibrates);
+    return true;
+#endif /* MCSystemVibrateAndroid */
+    MCAndroidEngineRemoteCall("doVibrate", "vi", nil, p_number_of_vibrates);
+    return true;
+}
+
+////////////////////////////////////////////////////////////////////////////////
+
+Exec_stat MCHandlePixelDensity(void *context, MCParameter *p_parameters)
+{
+#ifdef /* MCHandlePixelDensity */ LEGACY_EXEC
+	float t_density;
+	MCAndroidEngineRemoteCall("getPixelDensity", "f", &t_density);
+	MCresult -> setnvalue(t_density);
+	return ES_NORMAL;
+#endif /* MCHandlePixelDensity */
+}
+
+////////////////////////////////////////////////////////////////////////////////
+
+bool MCSystemGetPixelDensity(real64_t& r_density)
+{
+    MCAndroidEngineRemoteCall("getPixelDensity", "f", &r_density);
+    return true;
+}
+
+////////////////////////////////////////////////////////////////////////////////
+
+Exec_stat MCHandleBuildInfo(void *context, MCParameter *p_parameters)
+{
+#ifdef /* MCHandleBuildInfo */ LEGACY_EXEC
+	MCExecPoint ep(nil, nil, nil);
+    
+	if (p_parameters != nil)
+	{
+		char *t_value;
+		t_value = NULL;
+        
+		char *t_key;
+		t_key = NULL;
+        
+		p_parameters -> eval_argument(ep);
+		t_key = ep . getsvalue() . clone();
+        
+		if (!MCAndroidGetBuildInfo(t_key, t_value))
+			return ES_ERROR;
+        
+		MCresult->grab(t_value, MCCStringLength(t_value));
+        
+		MCCStringFree(t_key);
+	}
+    
+	return ES_NORMAL;
+#endif /* MCHandleBuildInfo */
+}
+
+////////////////////////////////////////////////////////////////////////////////
+
+bool MCSystemGetDeviceResolution(MCStringRef& p_resolution)
+{
+    // Not implemented
+    return false;
+}
+
+bool MCSystemSetDeviceUseResolution(bool p_use_device_res, bool p_use_control_device_res)
+{
+    //not implemented on Android
+    return false;
+}
+
+bool MCSystemGetDeviceScale(real64_t& r_scale)
+{
+    //not implemented on Android
+    return false;
+}
+
+bool MCSystemGetSystemIdentifier(MCStringRef& r_identifier)
+{
+    // not implemented on Android
+    return false;
+}
+
+bool MCSystemGetApplicationIdentifier(MCStringRef& r_identifier)
+{
+    // not implemented on Android
+    return false;
+}
+
+bool MCSystemSetReachabilityTarget(MCStringRef hostname)
+{
+    // not implemented on Android
+    return false;
+}
+
+bool MCSystemGetReachabilityTarget(MCStringRef& r_target)
+{
+    // not implemented on Android
+    return false;
+}
+
+bool MCSystemSetKeyboardReturnKey(intenum_t p_type)
+{
+    return false;
+}
+
+bool MCSystemExportImageToAlbum(MCStringRef& r_save_result, MCStringRef p_raw_data, MCStringRef p_file_name, MCStringRef p_file_extension)
+{
+    MCAndroidEngineCall("exportImageToAlbum", "xdxx", r_save_result, p_raw_data, p_file_name, p_file_extension);
+    
+    return true;
+}
+
+////////////////////////////////////////////////////////////////////////////////
+
+bool MCS_getnetworkinterfaces(MCStringRef& r_interfaces)
+{
+	char *t_network_interfaces = NULL;
+	
+	MCAndroidEngineCall("getNetworkInterfaces", "s", &t_network_interfaces);
+
+	if (t_network_interfaces == NULL)
+	{
+		r_interfaces = MCValueRetain(kMCEmptyString);
+		return true;
+	}
+	else
+		return MCStringCreateWithCString(t_network_interfaces, r_interfaces);
+}
+
+////////////////////////////////////////////////////////////////////////////////
+
+#ifdef /* MCHandleCurrentLocaleAndroid */ LEGACY_EXEC
+Exec_stat MCHandleCurrentLocale(void *context, MCParameter *p_parameters)
+{
+    char *r_preferred_locale = NULL;
+    MCAndroidEngineCall("getPreferredLocale", "s", &r_preferred_locale);
+    MCresult -> sets(r_preferred_locale);
+    return ES_NORMAL;
+}
+#endif /* MCHandleCurrentLocaleAndroid */
+
+
+bool MCSystemGetPreferredLanguages(MCStringRef& r_preferred_languages)
+{
+    MCAndroidEngineCall("getPreferredLanguages", "x", &r_preferred_languages);
+    
+    return true;
+}
+
+#ifdef /* MCHandlePreferredLanguagesAndroid */ LEGACY_EXEC
+Exec_stat MCHandlePreferredLanguages(void *context, MCParameter *p_parameters)
+{
+    char *r_preferred_languages = NULL;
+    MCAndroidEngineCall("getPreferredLanguages", "s", &r_preferred_languages);
+    MCresult -> sets(r_preferred_languages);
+    return ES_NORMAL;
+}
+#endif /* MCHandlePreferredLanguagesAndroid */
+
+bool MCSystemGetCurrentLocale(MCStringRef& r_current_locale)
+{
+    MCAndroidEngineCall("getCurrentLocale", "x", &r_current_locale);
+    return true;
+}
+
+////////////////////////////////////////////////////////////////////////////////
+
+bool MCSystemSetRedrawInterval(int32_t p_interval)
+{
+    // not implemented on Android
+    return false;
+}
+
+bool MCSystemSetAnimateAutorotation(bool p_enabled)
+{
+    // not implemented on Android
+    return false;
+}
+
+////////////////////////////////////////////////////////////////////////////////
+
+bool MCSystemFileSetDoNotBackup(MCStringRef p_path, bool p_no_backup)
+{
+    // not implemented on Android
+    return false;
+}
+
+bool MCSystemFileGetDoNotBackup(MCStringRef p_path, bool& r_no_backup)
+{
+    // not implemented on Android
+    return false;
+}
+
+bool MCSystemFileSetDataProtection(MCStringRef p_path, MCStringRef p_protection_string, MCStringRef& r_status)
+{
+    // not implemented on Android
+    return false;
+}
+
+bool MCSystemFileGetDataProtection(MCStringRef p_path, MCStringRef& r_protection_string)
+{
+    // not implemented on Android
+    return false;
+}
+
+bool MCSystemBuildInfo(MCStringRef p_key, MCStringRef& r_value)
+{
+    char* t_value;
+    if (MCAndroidGetBuildInfo(MCStringGetCString(p_key), t_value))
+    {
+        if(MCStringCreateWithCString(t_value, r_value))
+        {
+            MCCStringFree(t_value);
+            return true;
+        }
+    }
+    
+    return false;
+}
+
+////////////////////////////////////////////////////////////////////////////////
+
+// MOVED TO mblhandlers.cpp
+#ifdef /* MCHandleLibUrlDownloadToFileAndroid */ LEGACY_EXEC
+static Exec_stat MCHandleLibUrlDownloadToFile(void *context, MCParameter *p_parameters)
+{
+	char *t_url, *t_filename;
+	t_url = nil;
+	t_filename = nil;
+
+	MCExecPoint ep(nil, nil, nil);
+
+	if (p_parameters != nil)
+	{
+		p_parameters -> eval_argument(ep);
+		t_url = ep . getsvalue() . clone();
+		p_parameters = p_parameters -> getnext();
+	}
+
+	if (p_parameters != nil)
+	{
+		p_parameters -> eval_argument(ep);
+		t_filename = ep . getsvalue() . clone();
+		p_parameters = p_parameters -> getnext();
+	}
+
+	extern void MCS_downloadurl(MCObject *, const char *, const char *);
+	MCS_downloadurl(MCtargetptr, t_url, t_filename);
+
+	return ES_NORMAL;
+}
+#endif /* MCHandleLibUrlDownloadToFileAndroid */
+
+////////////////////////////////////////////////////////////////////////////////
+
+/* MOVED TO mblandroididletimer.cpp */
+
+#ifdef /* MCHandleLockIdleTimerAndroid */ LEGACY_EXEC
+Exec_stat MCHandleLockIdleTimer(void *context, MCParameter *p_parameters)
+{
+	MCAndroidEngineCall("doLockIdleTimer", "v", nil);
+	return ES_NORMAL;
+}
+#endif /* MCHandleLockIdleTimerAndroid */
+
+#ifdef /* MCHandleUnlockIdleTimerAndroid */ LEGACY_EXEC
+Exec_stat MCHandleUnlockIdleTimer(void *context, MCParameter *p_parameters)
+{
+	MCAndroidEngineCall("doUnlockIdleTimer", "v", nil);
+	return ES_NORMAL;
+}
+#endif /* MCHandleUnlockIdleTimerAndroid */
+
+#ifdef /* MCHandleIdleTimerLockedAndroid */ LEGACY_EXEC
+Exec_stat MCHandleIdleTimerLocked(void *context, MCParameter *p_parameters)
+{
+    bool r_idle_timer_locked = false;
+	MCAndroidEngineCall("getLockIdleTimerLocked", "b", &r_idle_timer_locked);
+    MCresult -> sets(MCU_btos(r_idle_timer_locked));
+	return ES_NORMAL;
+}
+#endif /* MCHandleIdleTimerLockedAndroid */
+
+////////////////////////////////////////////////////////////////////////////////
+
+static bool is_png_data(const MCString& p_data)
+{
+	return p_data . getlength() > 4 && MCMemoryEqual(p_data . getstring(), "\211PNG", 4);
+}
+
+static bool is_gif_data(const MCString& p_data)
+{
+	return p_data . getlength() > 4 && MCMemoryEqual(p_data . getstring(), "GIF8", 4);
+}
+
+static bool is_jpeg_data(const MCString& p_data)
+{
+	return p_data . getlength() > 2 && MCMemoryEqual(p_data . getstring(), "\xff\xd8", 2);
+}
+
+#ifdef /* MCHandleSetKeyboardTypeAndroid */ LEGACY_EXEC
+Exec_stat MCHandleSetKeyboardType(void *context, MCParameter *p_parameters)
+{
+	MCExecPoint ep(nil, nil, nil);
+    
+	if (p_parameters != nil)
+	{
+		int32_t t_type;
+		
+		p_parameters -> eval_argument(ep);
+		if (ep . getsvalue() == "default")
+			t_type = 1;
+		else if (ep . getsvalue() == "alphabet")
+			t_type = 1;
+		else if (ep . getsvalue() == "numeric" || ep . getsvalue() == "decimal")
+			t_type = 3;
+		else if (ep . getsvalue() == "number")
+			t_type = 2;
+		else if (ep . getsvalue() == "phone")
+			t_type = 4;
+		else if (ep . getsvalue() == "email")
+			t_type = 5;
+		else
+			t_type = 1;
+		
+		g_android_keyboard_type = t_type;
+	}
+	
+	MCAndroidEngineRemoteCall("setTextInputMode", "vi", nil, g_android_keyboard_type);
+	
+	return ES_NORMAL;
+}
+#endif /* MCHandleSetKeyboardTypeAndroid */
+
 #ifdef /* MCHandleExportImageToAlbumAndroid */ LEGACY_EXEC
 Exec_stat MCHandleExportImageToAlbum(void *context, MCParameter *p_parameters)
 {
@@ -1178,7 +1177,6 @@
     else
     {
         MCresult -> sets("export failed");
-<<<<<<< HEAD
     }
     return ES_NORMAL;
 }
@@ -1187,14 +1185,6 @@
 ////////////////////////////////////////////////////////////////////////////////
 
 // MOVED TO mblmhandlers.cpp
-=======
-    }       
-	return ES_NORMAL;
-}
-#endif /* MCHandleExportImageToAlbumAndroid */
-
-////////////////////////////////////////////////////////////////////////////////
-
 typedef enum
 {
     kMCAndroidMediaWaiting,
@@ -1293,7 +1283,6 @@
 
 ////////////////////////////////////////////////////////////////////////////////
 
->>>>>>> 783dcc54
 #ifdef /* MCHandleClearTouchesAndroid */ LEGACY_EXEC
 static Exec_stat MCHandleClearTouches(void *context, MCParameter *p_parameters)
 {
@@ -1756,60 +1745,10 @@
 
 ////////////////////////////////////////////////////////////////////////////////
 
-
-
-<<<<<<< HEAD
-=======
-static MCPlatformMessageSpec s_platform_messages[] =
-{
-    // MM-2012-02-22: Added support for ad management
-    {"mobileAdRegister", MCHandleAdRegister, nil},
-    {"mobileAdCreate", MCHandleAdCreate, nil},
-    {"mobileAdDelete", MCHandleAdDelete, nil},
-    {"mobileAdGetVisible", MCHandleAdGetVisible, nil},
-    {"mobileAdSetVisible", MCHandleAdSetVisible, nil},
-    {"mobileAdGetTopLeft", MCHandleAdGetTopLeft, nil},
-    {"mobileAdSetTopLeft", MCHandleAdSetTopLeft, nil},
-    {"mobileAds", MCHandleAds, nil},
-    
-	{"libUrlDownloadToFile", MCHandleLibUrlDownloadToFile, nil},
-	
-	// MW-2013-10-02: [[ MobileSSLVerify ]] Added support for libUrlSetSSLVerification.
-	{"libUrlSetSSLVerification", MCHandleLibUrlSetSSLVerification, nil},
-    
-    {"mobileStartTrackingSensor", MCHandleStartTrackingSensor, nil},
-    {"mobileStopTrackingSensor", MCHandleStopTrackingSensor, nil},
-    {"mobileSensorReading", MCHandleSensorReading, nil},
-    {"mobileSensorAvailable", MCHandleSensorAvailable, nil},	
-    
-    // MM-2012-02-11: Added support old style senseor syntax
-	/* DEPRECATED */ {"mobileCanTrackLocation", MCHandleCanTrackLocation, nil},
-    /* DEPRECATED */ {"mobileStartTrackingLocation", MCHandleLocationTrackingState, (void *)true},
-	/* DEPRECATED */ {"mobileStopTrackingLocation", MCHandleLocationTrackingState, (void *)false},
-	/* DEPRECATED */ {"mobileCurrentLocation", MCHandleCurrentLocation, nil},
-	
-	/* DEPRECATED */ {"mobileCanTrackHeading", MCHandleCanTrackHeading, nil},
-    /* DEPRECATED */ {"mobileStartTrackingHeading", MCHandleHeadingTrackingState, (void *)true},
-	/* DEPRECATED */ {"mobileStopTrackingHeading", MCHandleHeadingTrackingState, (void *)false},
-	/* DEPRECATED */ {"mobileCurrentHeading", MCHandleCurrentHeading, nil},
-    
-	/* DEPRECATED */ {"mobileEnableAccelerometer", MCHandleAccelerometerEnablement, (void *)true},
-	/* DEPRECATED */ {"mobileDisableAccelerometer", MCHandleAccelerometerEnablement, (void *)false},
->>>>>>> 783dcc54
-
-
-
-<<<<<<< HEAD
-
-
-=======
-////////////////////////////////////////////////////////////////////////////////
-
 // AL-2013-14-07 [[ Bug 10445 ]] Sort international on Android
 int MCSystemCompareInternational(const char *p_left, const char *p_right)
 {
     int32_t t_compare;
     MCAndroidEngineCall("compareInternational", "iss", &t_compare, p_left, p_right);
     return t_compare;
-}
->>>>>>> 783dcc54
+}