--- conflicted
+++ resolved
@@ -45,11 +45,8 @@
 #include "mbldc.h"
 #include "mblstore.h"
 
-<<<<<<< HEAD
 #include "osspec.h"
-=======
 #include "text.h"
->>>>>>> b18bf256
 
 ////////////////////////////////////////////////////////////////////////////////
 
@@ -388,9 +385,6 @@
 	}
 }
 
-<<<<<<< HEAD
-bool MCAndroidSystem::TextConvertToUnicode(uint32_t p_input_encoding, const void *p_input, uint4 p_input_length, void *p_output, uint4& p_output_length, uint4& r_used)
-=======
 // SN-2015-06-18: [[ Bug 11803 ]] Converts the input enum to the Android Engine one.
 //  Defaults to LCH_WINDOWS_NATIVE (as does RTFReader)
 static void MCTextEncodingEnumToAndroidSystemEncodingEnum(uint32_t p_MCTextEncodingEnum, uint32_t &r_androidSystemTextEncoding)
@@ -416,8 +410,7 @@
     }
 }
 
-bool MCAndroidSystem::TextConvertToUnicode(uint32_t p_input_encoding, const void *p_input, uint4 p_input_length, void *p_output, uint4 p_output_length, uint4& r_used)
->>>>>>> b18bf256
+bool MCAndroidSystem::TextConvertToUnicode(uint32_t p_input_encoding, const void *p_input, uint4 p_input_length, void *p_output, uint4& p_output_length, uint4& r_used)
 {
     // SN-2015-06-18: [[ Bug 11803 ]] Implement the function.
     uint32_t t_android_encoding;
