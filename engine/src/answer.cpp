/* Copyright (C) 2003-2013 Runtime Revolution Ltd.

This file is part of LiveCode.

LiveCode is free software; you can redistribute it and/or modify it under
the terms of the GNU General Public License v3 as published by the Free
Software Foundation.

LiveCode is distributed in the hope that it will be useful, but WITHOUT ANY
WARRANTY; without even the implied warranty of MERCHANTABILITY or
FITNESS FOR A PARTICULAR PURPOSE.  See the GNU General Public License
for more details.

You should have received a copy of the GNU General Public License
along with LiveCode.  If not see <http://www.gnu.org/licenses/>.  */

#include "prefix.h"

#include "globdefs.h"
#include "filedefs.h"
#include "objdefs.h"
#include "parsedef.h"

#include "globals.h"
//#include "execpt.h"
#include "scriptpt.h"
#include "util.h"
#include "date.h"
#include "sellst.h"
#include "stack.h"
#include "aclip.h"
#include "player.h"
#include "card.h"
#include "param.h"
#include "mcerror.h"
#include "ans.h"
#include "debug.h"
#include "dispatch.h"
#include "securemode.h"

#include "meta.h"
#include "answer.h"
#include "printer.h"

<<<<<<< HEAD
#include "exec.h"
#include "syntax.h"
=======
#include "osspec.h"

const char *MCdialogtypes[] =
{
	"plain",
	"clear",
	"color",
	"effect",
	"error",
	"file",
	"folder",
	"information",
	"password",
	"printer",
	"program",
	"question",
	"record",
	"titled",
	"warning"
};
>>>>>>> 47a94227

MCAnswer::~MCAnswer()
{
	delete title;
	
	switch(mode)
	{
		case AT_COLOR:
			delete colour . initial;
		break;

		case AT_FILE:
		case AT_FILES:
			delete file . prompt;
			delete file . initial;
			delete file . filter;
			for(uint4 t_type = 0; t_type < file . type_count; ++t_type)
				delete file . types[t_type];
			delete file . types;
		break;
		
		case AT_FOLDER:
		case AT_FOLDERS:
			delete folder . prompt;
			delete folder . initial;
		break;
		
		default:
			delete notify . prompt;
			for(uint4 t_button = 0; t_button < notify . button_count; ++t_button)
				delete notify . buttons[t_button];
			delete notify . buttons;
		break;
	}
}

Parse_stat MCAnswer::parse(MCScriptPoint &sp)
{
	Parse_errors t_error = PE_UNDEFINED;
	
	Symbol_type t_type;
	const LT *t_literal;

	initpoint(sp);

	if (sp . skip_token(SP_ASK, TT_UNDEFINED, AT_PAGE) == PS_NORMAL)
	{
		if (sp . skip_token(SP_ASK, TT_UNDEFINED, AT_SETUP) == PS_NORMAL)
			mode = AT_PAGESETUP;
		else
			t_error = PE_ANSWER_BADQUESTION;

	}
	else if (sp . next(t_type) == PS_NORMAL)
	{
		if (sp . lookup(SP_ASK, t_literal) == PS_NORMAL)
			mode = (Ask_type)t_literal -> which;
		else
			sp . backup();
	}
			
	if (t_error == PE_UNDEFINED)
		switch(mode)
		{
			case AT_PAGESETUP:
				// MJ: adding support for "answer pagesetup" syntax, following existing code
				t_error = parse_pagesetup(sp);
			break;
			
			case AT_PRINTER:
				t_error = parse_printer(sp);
			break;
			
			case AT_EFFECT:
				t_error = parse_effect(sp);
			break;
			
			case AT_RECORD:
				t_error = parse_record(sp);
			break;
			
			case AT_COLOR:
				t_error = parse_colour(sp);
			break;
			
			case AT_FILE:
			case AT_FILES:
				t_error = parse_file(sp);
			break;

			case AT_FOLDER:
			case AT_FOLDERS:
				t_error = parse_folder(sp);
			break;
			
			default:
				t_error = parse_notify(sp);
			break;
		}

	if (t_error == PE_UNDEFINED && sp . skip_token(SP_ASK, TT_UNDEFINED, AT_TITLED) == PS_NORMAL)
		if (sp . parseexp(False, True, &title) != PS_NORMAL)
			t_error = PE_ANSWER_BADTITLE;
	
	if (t_error == PE_UNDEFINED && sp . skip_token(SP_FACTOR, TT_PREP, PT_AS) == PS_NORMAL)
		if (sp . skip_token(SP_ASK, TT_UNDEFINED, AT_SHEET) == PS_NORMAL)
			sheet = True;
		else
			t_error = PE_ANSWER_BADRESPONSE;
			
	if (t_error != PE_UNDEFINED)
	{
		MCperror -> add(t_error, sp);
		return PS_ERROR;
	}
	
	return PS_NORMAL;
}

Parse_errors MCAnswer::parse_pagesetup(MCScriptPoint& sp)
{
	return PE_UNDEFINED;
}

Parse_errors MCAnswer::parse_printer(MCScriptPoint& sp)
{
	return PE_UNDEFINED;
}

Parse_errors MCAnswer::parse_effect(MCScriptPoint& sp)
{
	return PE_UNDEFINED;
}

Parse_errors MCAnswer::parse_record(MCScriptPoint& sp)
{
	return PE_UNDEFINED;
}

Parse_errors MCAnswer::parse_colour(MCScriptPoint& sp)
{
	Parse_errors t_error = PE_UNDEFINED;

	if (sp . skip_token(SP_REPEAT, TT_UNDEFINED, RF_WITH) == PS_NORMAL)
		if (sp . parseexp(False, True, &colour . initial) != PS_NORMAL)
			t_error = PE_ANSWER_BADRESPONSE;
	
	return t_error;
}

Parse_errors MCAnswer::parse_file(MCScriptPoint& sp)
{
	Parse_errors t_error = PE_UNDEFINED;

	file . prompt = NULL;
	file . initial = NULL;
	file . filter = NULL;
	file . type_count = 0;
	file . types = NULL;

	if (sp . parseexp(False, True, &file . prompt) != PS_NORMAL)
		t_error = PE_ANSWER_BADRESPONSE;
	
	if (t_error == PE_UNDEFINED && sp . skip_token(SP_REPEAT, TT_UNDEFINED, RF_WITH) == PS_NORMAL)
	{
		if (sp . skip_token(SP_COMMAND, TT_STATEMENT, S_FILTER) == PS_NORMAL || sp . skip_token(SP_COMMAND, TT_STATEMENT, S_TYPE) == PS_NORMAL)
			sp . backup(), sp . backup();
		else if (sp . parseexp(False, True, &file . initial) != PS_NORMAL)
			t_error = PE_ANSWER_BADRESPONSE;
	}
		
	if (t_error == PE_UNDEFINED && sp . skip_token(SP_REPEAT, TT_UNDEFINED, RF_WITH) == PS_NORMAL)
	{
		if (sp . skip_token(SP_COMMAND, TT_STATEMENT, S_FILTER) == PS_NORMAL)
		{
			if (sp . parseexp(False, True, &file . filter) != PS_NORMAL)
				t_error = PE_ANSWER_BADRESPONSE;
		}
		else if (sp . skip_token(SP_COMMAND, TT_STATEMENT, S_TYPE) == PS_NORMAL)
		{
			do
			{
				MCU_realloc((char **)&file . types, file . type_count, file . type_count + 1, sizeof(MCExpression *));
				if (sp . parseexp(True, True, &file . types[file . type_count]) != PS_NORMAL)
					t_error = PE_ANSWER_BADRESPONSE;
				else
					file . type_count += 1;
			}
			while(!t_error && sp . skip_token(SP_FACTOR, TT_BINOP, O_OR) == PS_NORMAL &&
						(sp . skip_token(SP_COMMAND, TT_STATEMENT, S_TYPE) == PS_NORMAL || sp . skip_token(SP_ASK, TT_UNDEFINED, AT_TYPES) == PS_NORMAL));
		}
		else
			t_error = PE_ANSWER_BADRESPONSE;
	}
	else if (t_error == PE_UNDEFINED && sp . skip_token(SP_FACTOR, TT_OF) == PS_NORMAL)
	{
		if (sp . skip_token(SP_COMMAND, TT_STATEMENT, S_TYPE) != PS_NORMAL ||
				sp . parseexp(False, True, &file . filter) != PS_NORMAL)
			t_error = PE_ANSWER_BADRESPONSE;
	}
		
	return t_error;
}

Parse_errors MCAnswer::parse_folder(MCScriptPoint& sp)
{
	Parse_errors t_error = PE_UNDEFINED;
		
	if (sp . parseexp(False, True, &folder . prompt) != PS_NORMAL)
		t_error = PE_ANSWER_BADRESPONSE;
	
	if (t_error == PE_UNDEFINED && sp . skip_token(SP_REPEAT, TT_UNDEFINED, RF_WITH) == PS_NORMAL)
		if (sp . parseexp(False, True, &folder . initial) != PS_NORMAL)
			t_error = PE_ANSWER_BADRESPONSE;

	return t_error;
}

// MW-2005-06-04: Relaxed syntax slightly - allowed 'and' and 'or' for connectors
Parse_errors MCAnswer::parse_notify(MCScriptPoint& sp)
{
	Parse_errors t_error = PE_UNDEFINED;
	
	if (sp . parseexp(False, True, &notify . prompt) != PS_NORMAL)
		t_error = PE_ANSWER_BADRESPONSE;
	
	if (t_error == PE_UNDEFINED && sp . skip_token(SP_REPEAT, TT_UNDEFINED, RF_WITH) == PS_NORMAL)
	{
		notify . buttons = NULL;
		notify . button_count = 0;

		do
		{
			MCU_realloc((char **)&notify . buttons, notify . button_count, notify . button_count + 1, sizeof(MCExpression *));
			if (sp . parseexp(True, True, &notify . buttons[notify . button_count]) != PS_NORMAL)
				t_error = PE_ANSWER_BADRESPONSE;
			else
				notify . button_count += 1;
		}
		while(t_error == PE_UNDEFINED && (sp . skip_token(SP_FACTOR, TT_BINOP, O_OR) == PS_NORMAL || sp . skip_token(SP_FACTOR, TT_BINOP, O_AND) == PS_NORMAL));
	}
	
	return t_error;
}

void MCAnswer::exec_ctxt(MCExecContext& ctxt)
{
	MCAutoStringRef t_title;
    if (!ctxt . EvalOptionalExprAsStringRef(title, kMCEmptyString, EE_ANSWER_BADTITLE, &t_title))
        return;
        
    switch(mode)
	{
        case AT_PAGESETUP:
            MCPrintingExecAnswerPageSetup(ctxt, sheet == True);
            break;
            
        case AT_PRINTER:
            MCPrintingExecAnswerPrinter(ctxt, sheet == True);
            break;
            
        case AT_EFFECT:
            MCMultimediaExecAnswerEffect(ctxt);
            break;
            
        case AT_RECORD:
            MCMultimediaExecAnswerRecord(ctxt);
            break;
            
        case AT_COLOR:
		{
			MCColor t_initial_color;
			MCColor *t_initial_color_ptr = &t_initial_color;
			
            // AL-2014-04-01: [[ Bug 12071 ]] If the intial color is empty (i.e. unset), pass nil ptr to dialog.
            ctxt . TryToEvalOptionalExprAsColor(colour . initial, nil, EE_ANSWER_BADQUESTION, t_initial_color_ptr);
            
			MCDialogExecAnswerColor(ctxt, t_initial_color_ptr, *t_title, sheet == True);
			break;
		}
            
        case AT_FILE:
        case AT_FILES:
		{
			MCAutoStringRef t_prompt, t_initial, t_filter;
			MCAutoStringRefArray t_types;
            if (!ctxt . EvalOptionalExprAsStringRef(file.prompt, kMCEmptyString, EE_ANSWER_BADQUESTION, &t_prompt))
                return;
			if (!ctxt . EvalOptionalExprAsStringRef(file.initial, kMCEmptyString, EE_ANSWER_BADQUESTION, &t_initial))
                return;
			if (!ctxt . EvalOptionalExprAsStringRef(file.filter, kMCEmptyString, EE_ANSWER_BADQUESTION, &t_filter))
                return;
            
            /* UNCHECKED */ t_types.Extend(file.type_count);
			for (uindex_t i = 0; i < file.type_count; i++)
			{
                if (!ctxt . EvalOptionalExprAsNullableStringRef(file.types[i], EE_ANSWER_BADQUESTION, t_types[i]))
                    return;
			}
            
			if (t_types.Count() > 0)
				MCDialogExecAnswerFileWithTypes(ctxt, mode == AT_FILES, *t_prompt, *t_initial, *t_types, t_types.Count(), *t_title, sheet == True);
			else if (*t_filter != nil)
				MCDialogExecAnswerFileWithFilter(ctxt, mode == AT_FILES, *t_prompt, *t_initial, *t_filter, *t_title, sheet == True);
			else
				MCDialogExecAnswerFile(ctxt, mode == AT_FILES, *t_prompt, *t_initial, *t_title, sheet == True);
            
			break;
		}

        case AT_FOLDER:
        case AT_FOLDERS:
		{
			MCAutoStringRef t_prompt, t_initial;
            if (!ctxt . EvalOptionalExprAsNullableStringRef(file.prompt, EE_ANSWER_BADQUESTION, &t_prompt))
                return;
			if (!ctxt . EvalOptionalExprAsNullableStringRef(file.initial, EE_ANSWER_BADQUESTION, &t_initial))
                return;
            
			MCDialogExecAnswerFolder(ctxt, mode == AT_FOLDERS, *t_prompt, *t_initial, *t_title, sheet == True);
            
			break;
		}
            
        default:
		{
			MCAutoStringRef t_prompt;
			MCAutoStringRefArray t_buttons;
            
            if (!ctxt . EvalOptionalExprAsNullableStringRef(notify.prompt, EE_ANSWER_BADRESPONSE, &t_prompt))
                return;
			            
			/* UNCHECKED */ t_buttons.Extend(notify.button_count);
			for (uindex_t i = 0; i < notify.button_count; i++)
			{
                if (!ctxt . EvalOptionalExprAsNullableStringRef(notify.buttons[i], EE_ANSWER_BADRESPONSE, t_buttons[i]))
                    return;
			}
            
			MCDialogExecAnswerNotify(ctxt, mode, *t_prompt, *t_buttons, t_buttons.Count(), *t_title, sheet == True);
		}
	}
}

#ifdef LEGACY_EXEC
Exec_stat MCAnswer::exec(MCExecPoint& ep)
{
	Exec_errors t_error = EE_UNDEFINED;
	Meta::cstring_value t_title;

	t_error = Meta::evaluate(ep, title, t_title, EE_ANSWER_BADTITLE);
	if (!t_error)
		switch(mode)
		{
		case AT_PAGESETUP:
			t_error = exec_pagesetup(ep, t_title);
		break;
		
		case AT_PRINTER:
			t_error = exec_printer(ep, t_title);
		break;

		case AT_EFFECT:
			t_error = exec_effect(ep, t_title);
		break;

		case AT_RECORD:
			t_error = exec_record(ep, t_title);
		break;

		case AT_COLOR:
			t_error = exec_colour(ep, t_title);
		break;

		case AT_FILE:
		case AT_FILES:
			t_error = exec_file(ep, t_title);
		break;

		case AT_FOLDER:
		case AT_FOLDERS:
			t_error = exec_folder(ep, t_title);
		break;

		default:
			t_error = exec_notify(ep, t_title);
		break;
		}

	if (!t_error)
		ep . getit() -> set(ep);
	else
		MCeerror -> add(t_error, line, pos);

	return t_error ? ES_ERROR : ES_NORMAL;
}
#endif

#ifdef LEGACY_EXEC
Exec_errors MCAnswer::exec_pagesetup(MCExecPoint& ep, const char *p_title)
{
	Exec_errors t_error;
	t_error = EE_UNDEFINED;

	MCresult -> clear(False);

	if (!MCSecureModeCanAccessPrinter())
		return EE_PRINT_NOPERM;

	if (MCsystemPS && MCscreen -> hasfeature(PLATFORM_FEATURE_OS_PRINT_DIALOGS))
		MCresult -> sets(MCprinter -> ChoosePaper(sheet == True));
	else
	{
		t_error = exec_custom(ep, "Page Setup Dialog", "pagesetup", 0);
		
		if (ep . getsvalue() != MCnullmcstring)
			MCresult -> sets(MCcancelstring);
	}

	return t_error;
}
#endif

#ifdef LEGACY_EXEC
Exec_errors MCAnswer::exec_printer(MCExecPoint& ep, const char *p_title)
{
	Exec_errors t_error;
	t_error = EE_UNDEFINED;

	MCresult -> clear(False);
	
	if (!MCSecureModeCanAccessPrinter())
		return EE_PRINT_NOPERM;

	if (MCsystemPS && MCscreen -> hasfeature(PLATFORM_FEATURE_OS_PRINT_DIALOGS))
		MCresult -> sets(MCprinter -> ChoosePrinter(sheet == True));
	else
	{
		t_error = exec_custom(ep, "Print Dialog", "printer", 0);
		
		if (ep . getsvalue() != MCnullmcstring)
			MCresult -> sets(MCcancelstring);
	}

	return t_error;
}
#endif

#ifdef LEGACY_EXEC
Exec_errors MCAnswer::exec_effect(MCExecPoint& ep, const char *p_title)
{
	MCresult -> clear(False);
	extern Boolean MCQTEffectsDialog(MCExecPoint &ep, const char *p_title, Boolean sheet);
	MCQTEffectsDialog(ep, p_title, sheet);
	return EE_UNDEFINED;
}
#endif

#ifdef LEGACY_EXEC
Exec_errors MCAnswer::exec_record(MCExecPoint& ep, const char *p_title)
{
	MCresult -> clear(False);
	extern void MCQTRecordDialog(MCExecPoint& ep, const char *p_title, Boolean sheet);
	MCQTRecordDialog(ep, p_title, sheet);
	return EE_UNDEFINED;
}
#endif

#ifdef LEGACY_EXEC
Exec_errors MCAnswer::exec_colour(MCExecPoint& ep, const char *p_title)
{
	Exec_errors t_error = EE_UNDEFINED;

	Meta::cstring_value t_initial;

	t_error = Meta::evaluate(ep, colour . initial, t_initial, EE_ANSWER_BADQUESTION);
	if (!t_error)
	{
		MCresult -> clear(False);

		if (MCsystemCS && MCscreen -> hasfeature ( PLATFORM_FEATURE_OS_COLOR_DIALOGS ) )
			MCA_color(ep, p_title, t_initial, sheet);
		else
			t_error = exec_custom(ep, MCcsnamestring, "color", 2, p_title, *t_initial);
		
		if (ep . getsvalue() == MCnullmcstring)
			MCresult -> sets(MCcancelstring);
	}

	return t_error;
}
#endif

#ifdef LEGACY_EXEC
Exec_errors MCAnswer::exec_file(MCExecPoint& ep, const char *p_title)
{
	Exec_errors t_error = EE_UNDEFINED;

	Meta::cstring_value t_prompt, t_initial, t_filter;
	Meta::cstring_value *t_types = NULL;
	char **t_type_strings = NULL;
	uint4 t_type_count = 0;
	
	
	
	t_error = Meta::evaluate(ep,
								file . prompt, t_prompt, EE_ANSWER_BADQUESTION,
								file . initial, t_initial, EE_ANSWER_BADRESPONSE,
								file . filter, t_filter, EE_ANSWER_BADRESPONSE);
	
	MCresult -> clear(False);

	if (!t_error && file . type_count > 0)
	{
		t_types = new Meta::cstring_value[file . type_count];
		for(uint4 t_type_index = 0; t_type_index < file . type_count && !t_error; ++t_type_index)
		{
			t_error = Meta::evaluate(ep, file . types[t_type_index], t_types[t_type_index], EE_ANSWER_BADRESPONSE);
			if (!t_error)
				for(char *t_type_string = strtok(*t_types[t_type_index], "\n"); t_type_string != NULL; t_type_string = strtok(NULL, "\n"))
				{
					MCU_realloc((char **)&t_type_strings, t_type_count, t_type_count + 1, sizeof(char *));
					t_type_strings[t_type_count++] = t_type_string;
				}
		}
	}

	// Now we have checked all parameters, we check for access.
	if (!t_error && !MCSecureModeCanAccessDisk())
		t_error = EE_DISK_NOPERM;

	char *t_initial_resolved;
	t_initial_resolved = nil;

	if (!t_error && t_initial != nil)
	{
		// IM-2014-08-06: [[ Bug 13096 ]] Allow file dialogs to work with relative paths by resolving to absolute
		t_initial_resolved = MCS_get_canonical_path(t_initial);
		if (nil == t_initial_resolved)
			t_error == EE_NO_MEMORY;
	}

	if (!t_error)
	{
		if (MCsystemFS && MCscreen -> hasfeature ( PLATFORM_FEATURE_OS_FILE_DIALOGS ) )
		{
			unsigned int t_options = 0;
			if (sheet)
				t_options |= MCA_OPTION_SHEET;
			if (mode == AT_FILES)
				t_options |= MCA_OPTION_PLURAL;

			if (t_types != NULL)
				MCA_file_with_types(ep, p_title, t_prompt, t_type_strings, t_type_count, t_initial_resolved, t_options);
			else
				MCA_file(ep, p_title, t_prompt, t_filter, t_initial_resolved, t_options);
		}
		else
		{
			MCExecPoint ep2(ep);
			ep2 . clear();
			for(uint4 t_type = 0; t_type < t_type_count; ++t_type)
				ep2 . concatcstring(t_type_strings[t_type], EC_RETURN, t_type == 0);
			t_error = exec_custom(ep, MCfsnamestring, mode == AT_FILE ? "file" : "files", 5, p_title, *t_prompt, *t_filter, t_initial_resolved, ep2 . getsvalue() . getstring());
		}
		
		if (ep . getsvalue() == MCnullmcstring && t_types == NULL)
			MCresult -> sets(MCcancelstring);
	}

	if (t_initial_resolved != nil)
		MCCStringFree(t_initial_resolved);

	delete[] t_types;
	delete t_type_strings;

	return t_error;
}
#endif

#ifdef LEGACY_EXEC
Exec_errors MCAnswer::exec_folder(MCExecPoint& ep, const char *p_title)
{
	Exec_errors t_error = EE_UNDEFINED;

	Meta::cstring_value t_prompt, t_initial;

	t_error = Meta::evaluate(ep,
											folder . prompt, t_prompt, EE_ANSWER_BADQUESTION,
											folder . initial, t_initial, EE_ANSWER_BADRESPONSE);

	MCresult -> clear(False);

	// Now we have checked all parameters, we check for access.
	if (!t_error && !MCSecureModeCanAccessDisk())
		t_error = EE_DISK_NOPERM;

	char *t_initial_resolved;
	t_initial_resolved = nil;

	if (!t_error && t_initial != nil)
	{
		// IM-2014-08-06: [[ Bug 13096 ]] Allow file dialogs to work with relative paths by resolving to absolute
		t_initial_resolved = MCS_get_canonical_path(t_initial);
		if (nil == t_initial_resolved)
			t_error == EE_NO_MEMORY;
	}

	if (!t_error)
	{
		unsigned int t_options = 0;
		if (sheet)
			t_options |= MCA_OPTION_SHEET;
		if (mode == AT_FOLDERS)
			t_options |= MCA_OPTION_PLURAL;

		if (MCsystemFS)
			MCA_folder(ep, p_title, t_prompt, t_initial_resolved, t_options);
		else
			t_error = exec_custom(ep, MCfsnamestring, mode == AT_FOLDER ? "folder" : "folders", 4, p_title, *t_prompt, NULL, t_initial_resolved);

		if (ep . getsvalue() == MCnullmcstring)
			MCresult -> sets(MCcancelstring);
	}

	if (t_initial_resolved != nil)
		MCCStringFree(t_initial_resolved);

	return t_error;
}
#endif

#ifdef LEGACY_EXEC
Exec_errors MCAnswer::exec_notify(MCExecPoint& ep, const char *p_title)
{
	Exec_errors t_error = EE_UNDEFINED;

	Meta::cstring_value t_prompt, t_buttons;
	
	t_error = Meta::evaluate(ep, notify . prompt, t_prompt, EE_ANSWER_BADRESPONSE);

	MCresult -> clear(False);

#ifndef _MOBILE
	
	if (!t_error)
	{
		MCExecPoint ep2(ep);
		ep . clear();
		for(unsigned int t_button = 0; t_button < notify . button_count && !t_error; ++t_button)
		{
			if (notify . buttons[t_button] -> eval(ep2) == ES_NORMAL)
				ep . concatmcstring(ep2 . getsvalue(), EC_RETURN, t_button == 0);
			else
				t_error = EE_ANSWER_BADRESPONSE;
		}

		t_buttons = ep;
	}

	if (!t_error)
		t_error = exec_custom(ep, MCanswernamestring, MCdialogtypes[mode], 3, p_title, *t_prompt, *t_buttons);
	
	if (ep . getsvalue() == MCnullmcstring)
		MCresult -> sets(MCcancelstring);
	
#else
	char **t_button_names;
	t_button_names = new char *[notify . button_count];
	memset(t_button_names, 0, sizeof(char *) * notify . button_count);
	if (!t_error)
	{
		MCExecPoint ep2(ep);
		ep . clear();
		for(unsigned int t_button = 0; t_button < notify . button_count && !t_error; ++t_button)
			if (notify . buttons[t_button] -> eval(ep2) == ES_NORMAL)
				t_button_names[t_button] = ep2 . getsvalue() . clone();
	}

	if (!t_error)
	{
		uint32_t t_type;
		switch(mode)
		{
		case AT_ERROR: t_type = kMCAnswerDialogTypeError; break;
		case AT_QUESTION: t_type = kMCAnswerDialogTypeQuestion; break;
		case AT_WARNING: t_type = kMCAnswerDialogTypeWarning; break;
		default: t_type = kMCAnswerDialogTypeInformation; break;
		}

		int32_t t_result;
		t_result = MCscreen -> popupanswerdialog((const char **)t_button_names, notify . button_count, t_type, p_title, *t_prompt);
		
		ep . clear();
		
		if (t_result == -1)
			MCresult -> sets(MCcancelstring);
		else if (notify . button_count == 0)
			ep . clear();
		else
			ep . copysvalue(t_button_names[t_result]);
	}

	for(uint32_t i = 0; i < notify . button_count; i++)
		delete t_button_names[i];
	delete[] t_button_names;
	
#endif

	return t_error;
}
#endif

#ifdef LEGACY_EXEC
Exec_errors MCAnswer::exec_custom(MCExecPoint& ep, const MCString& p_stack, const char *p_type, unsigned int p_count, ...)
{
	ep . setstringf("answer %s", p_type);
	
	va_list t_args;
	va_start(t_args, p_count);
	for(; p_count > 0; p_count -= 1)
	{
		const char *t_string = va_arg(t_args, const char *);
		ep . concatcstring(t_string == NULL ? "" : t_string, EC_NULL, false);
	}
	va_end(t_args);

	MCdialogdata -> store(ep, True);

	MCStack *t_stack;
	t_stack = ep . getobj() -> getstack() -> findstackname(p_stack);

	Boolean t_old_trace = MCtrace;
	MCtrace = False;
	if (t_stack != NULL)
	{
		if (MCdefaultstackptr -> getopened() || MCtopstackptr == NULL)
			t_stack -> openrect(MCdefaultstackptr -> getrect(), sheet ? WM_SHEET : WM_MODAL, sheet ? MCdefaultstackptr: NULL, WP_DEFAULT, OP_NONE);
		else
			t_stack -> openrect(MCtopstackptr -> getrect(), sheet ? WM_SHEET : WM_MODAL, sheet ? MCtopstackptr : NULL, WP_DEFAULT, OP_NONE);
	}
	MCtrace = t_old_trace;

	MCdialogdata -> fetch(ep);

	return EE_UNDEFINED;
}
#endif

void MCAnswer::compile(MCSyntaxFactoryRef ctxt)
{
	MCSyntaxFactoryBeginStatement(ctxt, line, pos);

	switch(mode)
	{
	case AT_PAGESETUP:
	case AT_PRINTER:
		if (title != nil)
			title -> compile(ctxt);
		else
			MCSyntaxFactoryEvalConstantNil(ctxt);

		MCSyntaxFactoryEvalConstantBool(ctxt, sheet == True);

		if (mode == AT_PAGESETUP)
			MCSyntaxFactoryExecMethodWithArgs(ctxt, kMCPrintingExecAnswerPageSetupMethodInfo, 1);
		else
			MCSyntaxFactoryExecMethodWithArgs(ctxt, kMCPrintingExecAnswerPrinterMethodInfo, 1);
		break;
	
	case AT_EFFECT:
		if (title != nil)
			title -> compile(ctxt);
		else
			MCSyntaxFactoryEvalConstantNil(ctxt);

		MCSyntaxFactoryExecMethod(ctxt, kMCMultimediaExecAnswerEffectMethodInfo);
		break;

	case AT_RECORD:
		if (title != nil)
			title -> compile(ctxt);
		else
			MCSyntaxFactoryEvalConstantNil(ctxt);

		MCSyntaxFactoryExecMethod(ctxt, kMCMultimediaExecAnswerRecordMethodInfo);
		break;

	case AT_COLOR:
		if (colour . initial != nil)
			colour . initial -> compile(ctxt);
		else
			MCSyntaxFactoryEvalConstantNil(ctxt);

		if (title != nil)
			title -> compile(ctxt);
		else
			MCSyntaxFactoryEvalConstantNil(ctxt);

		MCSyntaxFactoryEvalConstantBool(ctxt, sheet == True);

		MCSyntaxFactoryExecMethod(ctxt, kMCDialogExecAnswerColorMethodInfo);
		break;

	case AT_FILE:
	case AT_FILES:
		MCSyntaxFactoryEvalConstantBool(ctxt, mode == AT_FILES);

		if (file . prompt != nil)
			file . prompt -> compile(ctxt);
		else
			MCSyntaxFactoryEvalConstantNil(ctxt);

		if (file . initial != nil)
			file . initial -> compile(ctxt);
		else
			MCSyntaxFactoryEvalConstantNil(ctxt);

		if (file . filter != nil)
			file . filter -> compile(ctxt);
		else if (file . type_count > 0)
		{
			for (uindex_t i = 0; i < file . type_count; i++)
				file . types[i] -> compile(ctxt);

			MCSyntaxFactoryEvalList(ctxt, file . type_count);
		}

		if (title != nil)
			title -> compile(ctxt);
		else
			MCSyntaxFactoryEvalConstantNil(ctxt);

		MCSyntaxFactoryEvalConstantBool(ctxt, sheet == True);
		
		if (file . type_count > 0)
			MCSyntaxFactoryExecMethod(ctxt, kMCDialogExecAnswerFileWithTypesMethodInfo);
		else if (file . filter != nil)
			MCSyntaxFactoryExecMethod(ctxt, kMCDialogExecAnswerFileWithFilterMethodInfo);
		else
			MCSyntaxFactoryExecMethod(ctxt, kMCDialogExecAnswerFileMethodInfo);
		break;

	case AT_FOLDER:
	case AT_FOLDERS:
		MCSyntaxFactoryEvalConstantBool(ctxt, mode == AT_FOLDERS);

		if (file . prompt != nil)
			file . prompt -> compile(ctxt);
		else
			MCSyntaxFactoryEvalConstantNil(ctxt);

		if (file . initial != nil)
			file . initial -> compile(ctxt);
		else
			MCSyntaxFactoryEvalConstantNil(ctxt);

		if (title != nil)
			title -> compile(ctxt);
		else
			MCSyntaxFactoryEvalConstantNil(ctxt);

		MCSyntaxFactoryEvalConstantBool(ctxt, sheet == True);
		
		MCSyntaxFactoryExecMethod(ctxt, kMCDialogExecAnswerFolderMethodInfo);
		break;

	default:	
		MCSyntaxFactoryEvalConstantInt(ctxt, mode);

		if (notify . prompt != nil)
			notify . prompt -> compile(ctxt);
		else
			MCSyntaxFactoryEvalConstantNil(ctxt);

		if (notify . button_count > 0)
		{
			for (uindex_t i = 0; i < notify . button_count; i++)
				notify . buttons[i] -> compile(ctxt);

			MCSyntaxFactoryEvalList(ctxt, notify . button_count);
		}

		if (title != nil)
			title -> compile(ctxt);
		else
			MCSyntaxFactoryEvalConstantNil(ctxt);

		MCSyntaxFactoryEvalConstantBool(ctxt, sheet == True);
		
		MCSyntaxFactoryExecMethod(ctxt, kMCDialogExecAnswerNotifyMethodInfo);
		break;
	}

	MCSyntaxFactoryEndStatement(ctxt);
}<|MERGE_RESOLUTION|>--- conflicted
+++ resolved
@@ -42,31 +42,9 @@
 #include "answer.h"
 #include "printer.h"
 
-<<<<<<< HEAD
 #include "exec.h"
 #include "syntax.h"
-=======
 #include "osspec.h"
-
-const char *MCdialogtypes[] =
-{
-	"plain",
-	"clear",
-	"color",
-	"effect",
-	"error",
-	"file",
-	"folder",
-	"information",
-	"password",
-	"printer",
-	"program",
-	"question",
-	"record",
-	"titled",
-	"warning"
-};
->>>>>>> 47a94227
 
 MCAnswer::~MCAnswer()
 {
@@ -360,6 +338,18 @@
 			if (!ctxt . EvalOptionalExprAsStringRef(file.filter, kMCEmptyString, EE_ANSWER_BADQUESTION, &t_filter))
                 return;
             
+            
+            MCAutoStringRef t_initial_resolved;            
+            if (*t_initial != nil)
+            {
+                // IM-2014-08-06: [[ Bug 13096 ]] Allow file dialogs to work with relative paths by resolving to absolute
+                if (!MCS_resolvepath(*t_initial, &t_initial_resolved))
+                {
+                    ctxt . LegacyThrow(EE_NO_MEMORY);
+                    return;
+                }
+            }
+            
             /* UNCHECKED */ t_types.Extend(file.type_count);
 			for (uindex_t i = 0; i < file.type_count; i++)
 			{
@@ -368,11 +358,11 @@
 			}
             
 			if (t_types.Count() > 0)
-				MCDialogExecAnswerFileWithTypes(ctxt, mode == AT_FILES, *t_prompt, *t_initial, *t_types, t_types.Count(), *t_title, sheet == True);
+				MCDialogExecAnswerFileWithTypes(ctxt, mode == AT_FILES, *t_prompt, *t_initial_resolved, *t_types, t_types.Count(), *t_title, sheet == True);
 			else if (*t_filter != nil)
-				MCDialogExecAnswerFileWithFilter(ctxt, mode == AT_FILES, *t_prompt, *t_initial, *t_filter, *t_title, sheet == True);
+				MCDialogExecAnswerFileWithFilter(ctxt, mode == AT_FILES, *t_prompt, *t_initial_resolved, *t_filter, *t_title, sheet == True);
 			else
-				MCDialogExecAnswerFile(ctxt, mode == AT_FILES, *t_prompt, *t_initial, *t_title, sheet == True);
+				MCDialogExecAnswerFile(ctxt, mode == AT_FILES, *t_prompt, *t_initial_resolved, *t_title, sheet == True);
             
 			break;
 		}
@@ -386,7 +376,18 @@
 			if (!ctxt . EvalOptionalExprAsNullableStringRef(file.initial, EE_ANSWER_BADQUESTION, &t_initial))
                 return;
             
-			MCDialogExecAnswerFolder(ctxt, mode == AT_FOLDERS, *t_prompt, *t_initial, *t_title, sheet == True);
+            MCAutoStringRef t_initial_resolved;
+            if (*t_initial != nil)
+            {
+                // IM-2014-08-06: [[ Bug 13096 ]] Allow file dialogs to work with relative paths by resolving to absolute
+                if (!MCS_resolvepath(*t_initial, &t_initial_resolved))
+                {
+                    ctxt . LegacyThrow(EE_NO_MEMORY);
+                    return;
+                }
+            }
+            
+			MCDialogExecAnswerFolder(ctxt, mode == AT_FOLDERS, *t_prompt, *t_initial_resolved, *t_title, sheet == True);
             
 			break;
 		}
