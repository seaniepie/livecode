--- conflicted
+++ resolved
@@ -101,11 +101,7 @@
     [m_view removeFromSuperview];
 }
 
-<<<<<<< HEAD
-bool MCNativeLayerMac::OnPaint(MCGContextRef p_context)
-=======
 bool MCNativeLayerMac::doPaint(MCGContextRef p_context)
->>>>>>> 04f55764
 {
     // Get an image rep suitable for storing the cached bitmap
     if (m_cached == nil)
