/* Copyright (C) 2015 LiveCode Ltd.
 
 This file is part of LiveCode.
 
 LiveCode is free software; you can redistribute it and/or modify it under
 the terms of the GNU General Public License v3 as published by the Free
 Software Foundation.
 
 LiveCode is distributed in the hope that it will be useful, but WITHOUT ANY
 WARRANTY; without even the implied warranty of MERCHANTABILITY or
 FITNESS FOR A PARTICULAR PURPOSE.  See the GNU General Public License
 for more details.
 
 You should have received a copy of the GNU General Public License
 along with LiveCode.  If not see <http://www.gnu.org/licenses/>.  */

#include "prefix.h"

#include "globdefs.h"
#include "filedefs.h"
#include "objdefs.h"
#include "parsedef.h"


#include "util.h"
#include "mcerror.h"
#include "sellst.h"
#include "stack.h"
#include "card.h"
#include "image.h"
#include "widget.h"
#include "param.h"
#include "osspec.h"
#include "cmds.h"
#include "scriptpt.h"
#include "hndlrlst.h"
#include "debug.h"
#include "redraw.h"
#include "font.h"
#include "chunk.h"
#include "graphicscontext.h"
#include "objptr.h"

#include "globals.h"
#include "context.h"

#include "group.h"
#include "widget.h"
#include "native-layer-mac.h"

#import <AppKit/NSWindow.h>
#import <AppKit/NSPanel.h>
#import <AppKit/NSMenu.h>
#import <AppKit/NSTextInputClient.h>
#import <AppKit/NSImage.h>
#include "platform.h"
#include "platform-internal.h"
#include "mac-internal.h"

#include "graphics_util.h"


MCNativeLayerMac::MCNativeLayerMac(MCObject *p_object, NSView *p_view) :
  m_view(p_view),
  m_cached(nil)
{
	m_object = p_object;
	[m_view retain];
}

MCNativeLayerMac::~MCNativeLayerMac()
{
    if (m_view != nil)
    {
        doDetach();
        [m_view release];
    }
    if (m_cached != nil)
    {
        [m_cached release];
    }
}

void MCNativeLayerMac::doAttach()
{
    // Act as if there was a re-layer to put the widget in the right place
    // *** Can we assume open happens in back-to-front order? ***
    doRelayer();
    
    // Restore the visibility state of the widget (in case it changed due to a
    // tool change while on another card - we don't get a message then)
	
	doSetGeometry(m_rect);
	doSetVisible(ShouldShowLayer());
}

void MCNativeLayerMac::doDetach()
{
    // Remove the view from the stack's content view
    [m_view removeFromSuperview];
}

bool MCNativeLayerMac::doPaint(MCGContextRef p_context)
{
    // Get an image rep suitable for storing the cached bitmap
    if (m_cached == nil)
    {
        m_cached = [[m_view bitmapImageRepForCachingDisplayInRect:[m_view bounds]] retain];
    }
    
    // Draw the widget
    bzero([m_cached bitmapData], [m_cached bytesPerRow] * [m_cached pixelsHigh]);
    [m_view cacheDisplayInRect:[m_view bounds] toBitmapImageRep:m_cached];
    
    // Turn the NSBitmapImageRep into something we can actually draw
    MCGRaster t_raster;
    MCGImageRef t_gimage;
    t_raster.format = kMCGRasterFormat_ARGB;
    t_raster.width = [m_cached pixelsWide];
    t_raster.height = [m_cached pixelsHigh];
    t_raster.stride = [m_cached bytesPerRow];
    t_raster.pixels = [m_cached bitmapData];
    
    if (!MCGImageCreateWithRasterNoCopy(t_raster, t_gimage))
		return false;
    
    // Draw the image
    // FG-2014-10-10: a y offset of 1 is needed to keep things lined up, for some reason...
    MCGRectangle rect = {{0, 1}, {MCGFloat(t_raster.width), MCGFloat(t_raster.height)}};
    MCGContextDrawImage(p_context, t_gimage, rect, kMCGImageFilterNone);
    MCGImageRelease(t_gimage);
    
    return true;
}

NSRect MCNativeLayerMac::calculateFrameRect(const MCRectangle &p_rect)
{
	// IM-2017-04-20: [[ Bug 19327 ]] Transform rect to ui view coords
	MCRectangle t_view_rect;
	t_view_rect = MCRectangleGetTransformedBounds(p_rect, m_object->getstack()->getviewtransform());
<<<<<<< HEAD
	
	int32_t t_gp_height;
	
	NSWindow *t_window = getStackWindow();
	if (t_window != nil)
		t_gp_height = (int32_t)[[t_window contentView] frame].size.height;
	else
		t_gp_height = m_object->getcard()->getrect().height;
=======
>>>>>>> 661ce1f8
	
    MCRectangle t_parent_view_rect;
    t_parent_view_rect = MCRectangleGetTransformedBounds(m_object->getparent()->getrect(), m_object->getstack()->getviewtransform());
    
    // First compute rect of this object relative to parent
    t_view_rect.y -= t_parent_view_rect.y;
    t_view_rect.x -= t_parent_view_rect.x;
    
    // Now compute the (y-inverted) NSView rect
	NSRect t_rect;
<<<<<<< HEAD
	t_rect = NSMakeRect(t_view_rect.x, t_gp_height - (t_view_rect.y + t_view_rect.height), t_view_rect.width, t_view_rect.height);
=======
	t_rect = NSMakeRect(t_view_rect.x, t_parent_view_rect.height - (t_view_rect.y + t_view_rect.height), t_view_rect.width, t_view_rect.height);
>>>>>>> 661ce1f8
	
	return t_rect;
}

void MCNativeLayerMac::doSetViewportGeometry(const MCRectangle &p_rect)
{
    doSetGeometry(m_object->getrect());
}

void MCNativeLayerMac::doSetGeometry(const MCRectangle &p_rect)
{
    [m_view setFrame:calculateFrameRect(p_rect)];
    [m_view setNeedsDisplay:YES];
    [m_cached release];
    m_cached = nil;
}

void MCNativeLayerMac::doSetVisible(bool p_visible)
{
    [m_view setHidden:!p_visible];
}

void MCNativeLayerMac::doRelayer()
{
    // Find which native layer this should be inserted below
    MCObject *t_before;
    t_before = findNextLayerAbove(m_object);
	
	NSView *t_parent_view;
	t_parent_view = nil;
	
	if (!getParentView(t_parent_view))
		return;
	
    // Insert the widget in the correct place (but only if the card is current)
    if (isAttached() && m_object->getcard() == m_object->getstack()->getcurcard())
    {
        [m_view removeFromSuperview];
        if (t_before != nil)
        {
            // There is another native layer above this one
			NSView *t_before_view;
			/* UNCHECKED */ t_before->GetNativeView((void*&)t_before_view);
            [t_parent_view addSubview:m_view positioned:NSWindowBelow relativeTo:t_before_view];
        }
        else
        {
            // This is the top-most native layer
            [t_parent_view addSubview:m_view];
        }
        [t_parent_view setNeedsDisplay:YES];
    }
}

NSWindow* MCNativeLayerMac::getStackWindow()
{
    MCMacPlatformWindow *t_window;
    t_window = (MCMacPlatformWindow*)(m_object->getstack()->getwindow());
    
    if (t_window != nil)
        return t_window -> GetHandle();
    
    return nil;
}

bool MCNativeLayerMac::getParentView(NSView *&r_view)
{
	if (m_object->getparent()->gettype() == CT_GROUP)
	{
		MCNativeLayer *t_container;
		t_container = nil;
		
		if (((MCGroup*)m_object->getparent())->getNativeContainerLayer(t_container))
            return t_container->GetNativeView((void*&)r_view);
	}
	else
	{
        NSWindow* t_window;
        t_window = getStackWindow();
        
        if (t_window != nil)
        {
            r_view = [t_window contentView];
            return true;
        }
	}

    return false;
}

bool MCNativeLayerMac::GetNativeView(void *&r_view)
{
	r_view = m_view;
	return true;
}

////////////////////////////////////////////////////////////////////////////////

MCNativeLayer* MCNativeLayer::CreateNativeLayer(MCObject *p_object, void *p_view)
{
	if (p_view == nil)
		return nil;
	
    return new MCNativeLayerMac(p_object, (NSView*)p_view);
}

//////////

@interface com_runrev_livecode_MCContainerView: NSView

@end

@compatibility_alias MCContainerView com_runrev_livecode_MCContainerView;

@implementation com_runrev_livecode_MCContainerView

@end

bool MCNativeLayer::CreateNativeContainer(MCObject *p_object, void *&r_view)
{
	NSView *t_view;
	t_view = [[[ MCContainerView alloc] init] autorelease];
	
	if (t_view == nil)
		return false;
	
	[t_view setAutoresizesSubviews:NO];
	r_view = t_view;
	
	return true;
}

//////////

void MCNativeLayer::ReleaseNativeView(void *p_view)
{
	if (p_view == nil)
		return;
	
	[(NSView*)p_view release];
}<|MERGE_RESOLUTION|>--- conflicted
+++ resolved
@@ -138,17 +138,6 @@
 	// IM-2017-04-20: [[ Bug 19327 ]] Transform rect to ui view coords
 	MCRectangle t_view_rect;
 	t_view_rect = MCRectangleGetTransformedBounds(p_rect, m_object->getstack()->getviewtransform());
-<<<<<<< HEAD
-	
-	int32_t t_gp_height;
-	
-	NSWindow *t_window = getStackWindow();
-	if (t_window != nil)
-		t_gp_height = (int32_t)[[t_window contentView] frame].size.height;
-	else
-		t_gp_height = m_object->getcard()->getrect().height;
-=======
->>>>>>> 661ce1f8
 	
     MCRectangle t_parent_view_rect;
     t_parent_view_rect = MCRectangleGetTransformedBounds(m_object->getparent()->getrect(), m_object->getstack()->getviewtransform());
@@ -159,11 +148,7 @@
     
     // Now compute the (y-inverted) NSView rect
 	NSRect t_rect;
-<<<<<<< HEAD
-	t_rect = NSMakeRect(t_view_rect.x, t_gp_height - (t_view_rect.y + t_view_rect.height), t_view_rect.width, t_view_rect.height);
-=======
 	t_rect = NSMakeRect(t_view_rect.x, t_parent_view_rect.height - (t_view_rect.y + t_view_rect.height), t_view_rect.width, t_view_rect.height);
->>>>>>> 661ce1f8
 	
 	return t_rect;
 }
