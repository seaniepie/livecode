--- conflicted
+++ resolved
@@ -57,15 +57,10 @@
 	Boolean close(Boolean force);
 
 	bool hasfeature(MCPlatformFeature feature);
-<<<<<<< HEAD
 	MCNameRef getdisplayname(void);
 	MCNameRef getvendorname(void);
 	uint2 getwidth();
 	uint2 getheight();
-=======
-	const char *getdisplayname(void);
-	void getvendorstring(MCExecPoint &ep);
->>>>>>> 783dcc54
 	uint2 getwidthmm();
 	uint2 getheightmm();
 	uint2 getmaxpoints();
@@ -120,11 +115,7 @@
 	void getbeep(uint4 property, int4& r_value);
 	void setbeep(uint4 property, int4 beep);
 
-<<<<<<< HEAD
-	MCBitmap *snapshot(MCRectangle &r, uint4 window, MCStringRef displayname);
-=======
-	MCImageBitmap *snapshot(MCRectangle &r, MCGFloat p_scale_factor, uint4 window, const char *displayname);
->>>>>>> 783dcc54
+	MCImageBitmap *snapshot(MCRectangle &r, MCGFloat p_scale_factor, uint4 window, MCStringRef displayname);
 
 	void enablebackdrop(bool p_hard = false);
 	void disablebackdrop(bool p_hard = false);
