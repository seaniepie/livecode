/* Copyright (C) 2003-2015 LiveCode Ltd.

This file is part of LiveCode.

LiveCode is free software; you can redistribute it and/or modify it under
the terms of the GNU General Public License v3 as published by the Free
Software Foundation.

LiveCode is distributed in the hope that it will be useful, but WITHOUT ANY
WARRANTY; without even the implied warranty of MERCHANTABILITY or
FITNESS FOR A PARTICULAR PURPOSE.  See the GNU General Public License
for more details.

You should have received a copy of the GNU General Public License
along with LiveCode.  If not see <http://www.gnu.org/licenses/>.  */

#ifndef __MC_CAPSULE__
#define __MC_CAPSULE__

////////////////////////////////////////////////////////////////////////////////

// A capsule is sequence of sections, each independent and capable of being
// loaded as soon as all their data is available. The sections are used by the
// RRE or standalone engines to configure the environment for the running of
// the application including, but not limited to, checking security permissions,
// validating the binary data and loading the principal stack file.

// The sections are loaded in order on startup, with any unrecognized types
// ignored and skipped over. This facility means that the format can remain
// backward-compatible while still being updated with new features as newer
// engines can pick up new section types, and ignore the old ones that are
// present to allow the capsule to run in an older version.

// The sections are designed so that they can be processed as soon as all their
// data has been loaded/streamed. This means that actions can start to be taken
// before all the data has arrived.

// Sections that are fixed records are only checked for minimum data size. This
// means that some sections can be easily extended without impacting load into
// older runtime version. For example, the header section could be augmented
// with extra fields in a later version which matching runtimes could pick up
// by checking the size.

// As the capsule format is a byte-oriented stream, endianness of data-types
// is important. All data-types that are longer than 1 byte in length will
// be serialized in network (big) endian format.

// Sections always start on a 32-bit word boundary, however the size in the
// tag is always the exact byte length of the stream - this obviates the need
// for an additional size field in things such as the Stack and Image section.
// The reason for the padding is so that records can be loaded into memory whole
// and then byteswapped, rather than requiring individual elements to be
// loaded separately.

// The types of the currently defined capsule sections are defined by the
// MCCapsuleSectionType enum:
enum MCCapsuleSectionType
{
	// The epilogue section marks the end of the capsule stream. Any data
	// present beyond this is an error. (Note that this is *before* prologue
	// in the enum because it should have id 0 which matches the fact it is
	// of zero size).
	kMCCapsuleSectionTypeEpilogue,

	// The prologue section contains information pertaining to the capsule as
	// a whole.
	kMCCapsuleSectionTypePrologue,

	// A digest section contains the md5 digest of all data up to but not
	// including the digest section tag.
	kMCCapsuleSectionTypeDigest,

	// The stack section contains the principal stackfile to be loaded on
	// startup.
	kMCCapsuleSectionTypeStack,

	// An external section contains a external that should be loaded into the
	// environment on startup;.
	kMCCapsuleSectionTypeExternal,
    
    // Module to be loaded on startup.
    kMCCapsuleSectionTypeModule,

    // Auxiliary stack sections contain other mainstacks that should be loaded
	// alongside the mainstack (but not opened initially).
	kMCCapsuleSectionTypeAuxiliaryStack,
	
	// Simulator redirect sections contain mappings from engine relative
	// paths to absolute paths on the host system.
	kMCCapsuleSectionTypeRedirect,
	
	// Startup script to be executed after all stacks have loaded but before
	// the main stack is opened.
	kMCCapsuleSectionTypeStartupScript,
    
    // Font mapping sections contain a mapping from a font name to another font
    // name (usually PostScript name). Whenever a font name is looked up it is
    // indirected through the font map first (and only once - not iteratively).
    kMCCapsuleSectionTypeFontmap,

    // AL-2015-02-10: [[ Standalone Inclusions ]] Library consists of the mappings from universal names
    //  of resources to their platform-specific paths relative to the executable.
    kMCCapsuleSectionTypeLibrary,
<<<<<<< HEAD
    
    // MW-2016-02-17: [[ LicenseChecks ]] License consists of the array-encoded
    //   'revLicenseInfo' array in use at the point the standalone was built.
    kMCCapsuleSectionTypeLicense,
=======

	// MW-2016-02-17: [[ LicenseChecks ]] License consists of the array-encoded
	//   'revLicenseInfo' array in use at the point the standalone was built.
	kMCCapsuleSectionTypeLicense,
>>>>>>> 7246f5bb
};

// Each section begins with a header that defines its type and length. This is
// then immediately followed by length bytes of data. Headers themselves can be
// one or two words in length. The first word has structure:
//   bits 0..23 - length[0..23]
//   bits 24..30 - type[0..6]
//   bit 31 - extension
// If the extension bit is set, it means there is an additional word:
//   bits 0..7 - length[24..31]
//   bits 8..31 - type[7..30]
// (Obviously the ordering of the bit fields could be either way around, except
//  that with this order, it is possible to determine the header length with a 
//  single byte of look-ahead as when serialized in big-endian the initial type
//  and extension bit will be the first byte).

////////////////////

// The Epilogue section is currently empty:
struct MCCapsuleEpilogueSection
{
};

////////////////////

// The Prologue section is defined by the following structure:
struct MCCapsulePrologueSection
{
};

IO_stat MCCapsulePrologueSectionRead(IO_handle p_stream, MCCapsulePrologueSection& r_prologue);

////////////////////

// A Digest section consists of an md5-digest of all data up to but not including
// the digest section's tag. There can be as many digest sections as desired, and
// if the digest fails to match at any point, it is an error.
struct MCCapsuleDigestSection
{
	uint8_t digest[16];
};

// The Stack section contains the stackfile data for the principal stack.
struct MCCapsuleStackSection
{
	// uint8_t data[]
};

// The Stack section contains the stackfile data for an auxiliary stack.
struct MCCapsuleAuxiliaryStackSection
{
	// uint8_t data[]
};

// The External section contains the name of an external to load on startup
struct MCCapsuleExternalSection
{
	// char name[];
};

////////////////////////////////////////////////////////////////////////////////

// The MCCapsuleRef opaque type represents a capsule while it is being loaded/
// processed. It is used by the standalone and runtime engines to launch an
// application. In order to support streaming, capsule loading follows a fill/
// process model - the caller provides data to the capsule via the Fill method
// and then can request that more sections try to be processed by calling
// Process. Note that the capsule code itself does nothing to interpret the
// sections - that is completely up to the caller. It merely provides the data.

// Given how things currently work, it would be possible to construct a rogue
// revlet that causes a significant amount of memory to be used in buffering
// an unfinished section. In order to avoid this, there is a hard limit on the
// maximum size of a section that can be buffering (note that buffering only
// occurs up to the point the capsule has been completely filled with all the
// data needed to parse the whole revlet). When a section is encountered that
// hits this hard limit the capsule becomes 'blocked' and no more sections
// will be processed until all data is available.

// The opaque type definition
typedef struct MCCapsule *MCCapsuleRef;

// The capsule callback definition.
typedef bool (*MCCapsuleCallback)(void *state, const uint8_t *digest, MCCapsuleSectionType type, uint32_t length, IO_handle stream);

// This method opens a capsule making it ready to receive data via Fill. When
// sections are processed, they will invoke the specified callback
bool MCCapsuleOpen(MCCapsuleCallback callback, void *callback_state, MCCapsuleRef& r_self);

// This method closes a capsule freeing any data it has associated with it.
void MCCapsuleClose(MCCapsuleRef self);

// This method returns true if the capsule is currently blocked because the
// size of an intermediate buffer has overflown the internal limit. In this
// case, the caller must wait until all data is available before continuing.
bool MCCapsuleBlocked(MCCapsuleRef self);

// This method provides data to the capsule from the given buffer. The capsule
// takes a copy and stores the data ready for processing. If the finished flag
// is true, it means there is no more data to come.
bool MCCapsuleFill(MCCapsuleRef self, const void *data, uint32_t data_length, bool finished);
bool MCCapsuleFillNoCopy(MCCapsuleRef self, const void *data, uint32_t data_length, bool finished);

// This method provides data to the capsule from the given file. The capsule
// will open the file at this point, but not read any data until required. It
// will close the file as soon as it is finished with it. It will start reading
// data at the given offset and for the given number of bytes.
bool MCCapsuleFillFromFile(MCCapsuleRef self, MCStringRef path, uint32_t offset, bool finished);

// The process method attempts to parse as many sections as it can, invoking the
// callback for each one. Note that a section cannot be processed until the capsule
// has access to all its data.
bool MCCapsuleProcess(MCCapsuleRef self);

////////////////////////////////////////////////////////////////////////////////

// The MCDeployCapsule opaque type represents a capsule currently under
// construction. It is used by the 'deploy' module to generate capsules when
// building standalones and revlets. Methods that can throw errors have
// a 'bool' return type. The error codes are shared with the deploy modules.

// The opaque type definition.
typedef struct MCDeployCapsule *MCDeployCapsuleRef;

// This method creates a deploy capsule, it initially contains no sections.
bool MCDeployCapsuleCreate(MCDeployCapsuleRef& r_self);

// This method destroys the deploy capsule, freeing all data it currently holds.
// (Note that this has no effect on any capsules that have been written).
void MCDeployCapsuleDestroy(MCDeployCapsuleRef self);

// This method appends a new section of the given type containing the
// specified data.
bool MCDeployCapsuleDefine(MCDeployCapsuleRef self, MCCapsuleSectionType type, const void *data, uint32_t data_size);
bool MCDeployCapsuleDefineString(MCDeployCapsuleRef self, MCCapsuleSectionType type, MCStringRef p_string);

// This method appends a new section of the given type contining the data
// held in the given file - the caller is responsible for managing the lifetime
// of the file.
bool MCDeployCapsuleDefineFromFile(MCDeployCapsuleRef self, MCCapsuleSectionType type, MCDeployFileRef file);

// This method appends a digest section to the given capsule.
bool MCDeployCapsuleChecksum(MCDeployCapsuleRef self);

// This method writes out the capsule data to the given file, starting at byte
// x_offset, and returning the resulting offset. The stream can be optionally
// compressed and/or masked. If split_file is not nil, all but 4K of the data
// (the middle part) will be output to that file.
bool MCDeployCapsuleGenerate(MCDeployCapsuleRef self, MCDeployFileRef file, MCDeployFileRef split_file, uint32_t& x_offset);

////////////////////////////////////////////////////////////////////////////////

#endif<|MERGE_RESOLUTION|>--- conflicted
+++ resolved
@@ -101,17 +101,10 @@
     // AL-2015-02-10: [[ Standalone Inclusions ]] Library consists of the mappings from universal names
     //  of resources to their platform-specific paths relative to the executable.
     kMCCapsuleSectionTypeLibrary,
-<<<<<<< HEAD
-    
-    // MW-2016-02-17: [[ LicenseChecks ]] License consists of the array-encoded
-    //   'revLicenseInfo' array in use at the point the standalone was built.
-    kMCCapsuleSectionTypeLicense,
-=======
 
 	// MW-2016-02-17: [[ LicenseChecks ]] License consists of the array-encoded
 	//   'revLicenseInfo' array in use at the point the standalone was built.
 	kMCCapsuleSectionTypeLicense,
->>>>>>> 7246f5bb
 };
 
 // Each section begins with a header that defines its type and length. This is
