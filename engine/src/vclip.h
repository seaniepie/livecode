--- conflicted
+++ resolved
@@ -38,17 +38,12 @@
 	virtual ~MCVideoClip();
 	virtual Chunk_term gettype() const;
 	virtual const char *gettypestring();
-<<<<<<< HEAD
 
 #ifdef LEGACY_EXEC
-	virtual Exec_stat getprop_legacy(uint4 parid, Properties which, MCExecPoint &, Boolean effective);
+	virtual Exec_stat getprop_legacy(uint4 parid, Properties which, MCExecPoint &, Boolean effective, bool recursive = false);
 	virtual Exec_stat setprop_legacy(uint4 parid, Properties which, MCExecPoint &, Boolean effective);
 #endif
 
-=======
-	virtual Exec_stat getprop(uint4 parid, Properties which, MCExecPoint &, Boolean effective, bool recursive = false);
-	virtual Exec_stat setprop(uint4 parid, Properties which, MCExecPoint &, Boolean effective);
->>>>>>> bb71d905
 	virtual Boolean del();
 	virtual void paste(void);
 
