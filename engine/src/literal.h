/* Copyright (C) 2003-2013 Runtime Revolution Ltd.

This file is part of LiveCode.

LiveCode is free software; you can redistribute it and/or modify it under
the terms of the GNU General Public License v3 as published by the Free
Software Foundation.

LiveCode is distributed in the hope that it will be useful, but WITHOUT ANY
WARRANTY; without even the implied warranty of MERCHANTABILITY or
FITNESS FOR A PARTICULAR PURPOSE.  See the GNU General Public License
for more details.

You should have received a copy of the GNU General Public License
along with LiveCode.  If not see <http://www.gnu.org/licenses/>.  */

//
// MCLiteral class declarations
//
#ifndef	LITERAL_H
#define	LITERAL_H

#include "express.h"

class MCLiteral : public MCExpression
{
	MCNameRef value;
public:
	MCLiteral(MCNameRef v)
	{
		/* UNCHECKED */ MCNameClone(v, value);
	}
	~MCLiteral(void)
	{
		MCNameDelete(value);
	}

	virtual Parse_stat parse(MCScriptPoint &, Boolean the);
<<<<<<< HEAD
    virtual void eval_ctxt(MCExecContext &ctxt, MCExecValue &r_value);
=======
	virtual void eval_ctxt(MCExecContext& ctxt, MCExecValue& r_value);
>>>>>>> 8a5aeca0
	virtual void compile(MCSyntaxFactoryRef ctxt);
};

class MCLiteralNumber : public MCExpression
{
	MCNameRef value;
	double nvalue;
public:
	MCLiteralNumber(MCNameRef v, double n)
	{
		/* UNCHECKED */ MCNameClone(v, value);
		nvalue = n;
	}
	~MCLiteralNumber(void)
	{
		MCNameDelete(value);
	}

	virtual Parse_stat parse(MCScriptPoint &, Boolean the);
<<<<<<< HEAD
    virtual void eval_ctxt(MCExecContext &ctxt, MCExecValue &r_value);
=======
	virtual void eval_ctxt(MCExecContext& ctxt, MCExecValue& r_value);
>>>>>>> 8a5aeca0
};

#endif<|MERGE_RESOLUTION|>--- conflicted
+++ resolved
@@ -35,12 +35,8 @@
 		MCNameDelete(value);
 	}
 
-	virtual Parse_stat parse(MCScriptPoint &, Boolean the);
-<<<<<<< HEAD
+    virtual Parse_stat parse(MCScriptPoint &, Boolean the);
     virtual void eval_ctxt(MCExecContext &ctxt, MCExecValue &r_value);
-=======
-	virtual void eval_ctxt(MCExecContext& ctxt, MCExecValue& r_value);
->>>>>>> 8a5aeca0
 	virtual void compile(MCSyntaxFactoryRef ctxt);
 };
 
@@ -59,12 +55,8 @@
 		MCNameDelete(value);
 	}
 
-	virtual Parse_stat parse(MCScriptPoint &, Boolean the);
-<<<<<<< HEAD
+    virtual Parse_stat parse(MCScriptPoint &, Boolean the);
     virtual void eval_ctxt(MCExecContext &ctxt, MCExecValue &r_value);
-=======
-	virtual void eval_ctxt(MCExecContext& ctxt, MCExecValue& r_value);
->>>>>>> 8a5aeca0
 };
 
 #endif