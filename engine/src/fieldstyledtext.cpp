/* Copyright (C) 2003-2013 Runtime Revolution Ltd.

This file is part of LiveCode.

LiveCode is free software; you can redistribute it and/or modify it under
the terms of the GNU General Public License v3 as published by the Free
Software Foundation.

LiveCode is distributed in the hope that it will be useful, but WITHOUT ANY
WARRANTY; without even the implied warranty of MERCHANTABILITY or
FITNESS FOR A PARTICULAR PURPOSE.  See the GNU General Public License
for more details.

You should have received a copy of the GNU General Public License
along with LiveCode.  If not see <http://www.gnu.org/licenses/>.  */

#include "prefix.h"

#include "globdefs.h"
#include "filedefs.h"
#include "objdefs.h"
#include "parsedef.h"

#include "uidc.h"
#include "field.h"
#include "paragraf.h"
#include "cdata.h"
#include "mcerror.h"
#include "execpt.h"
#include "exec.h"
#include "util.h"
#include "block.h"

#include "globals.h"
#include "unicode.h"

////////////////////////////////////////////////////////////////////////////////

// Context for styled text export.
struct export_styled_text_t
{
	// A temporary ep for array manipulation.
	MCExecPoint ep;
	// Whether a request was made for effective styles.
	bool effective;
	// Whether a request was made for formatted form.
	bool formatted;
	// The index of the last processed paragraph.
	uint32_t paragraph_index;
	// The index of the last processed run.
	uint32_t run_index;
	// The array of paragraphs.
	MCArrayRef paragraphs_array;
	// The current paragraph being built.
	MCArrayRef paragraph_array;
	// The array of runs in the paragraph currently being processed.
	MCArrayRef runs_array;
	// The last run in the current paragraph (or nil if there hasn't been any).
	bool last_run_unicode;
	MCArrayRef last_run;
	
};

// Copy the styles from the struct into the array.
static void export_styled_text_paragraph_style(MCExecPoint& ep, MCArrayRef p_style_array, const MCFieldParagraphStyle& p_style, bool p_effective)
{
	if (p_style . has_text_align || p_effective)
	{
		MCF_unparsetextatts(P_TEXT_ALIGN, ep, p_style . text_align << F_ALIGNMENT_SHIFT, nil, 0, 0, 0);
		/* UNCHECKED */ ep . storearrayelement_cstring(p_style_array, "textAlign");
	}
	if (p_style . has_list_style)
	{
		ep . setstaticcstring(MCliststylestrings[p_style . list_style]);
		/* UNCHECKED */ ep . storearrayelement_cstring(p_style_array, "listStyle");
		// MW-2012-02-22: [[ Bug ]] The listDepth property is stored internally as depth - 1, so adjust.
		ep . setint(p_style . list_depth + 1);
		/* UNCHECKED */ ep . storearrayelement_cstring(p_style_array, "listDepth");
		if (p_style . has_list_indent)
		{
			ep . setint(p_style . list_indent);
			/* UNCHECKED */ ep . storearrayelement_cstring(p_style_array, "listIndent");
		}
	}
	if (!p_style . has_list_indent && (p_style . has_first_indent || p_effective))
	{
		ep . setint(p_style . first_indent);
		/* UNCHECKED */ ep . storearrayelement_cstring(p_style_array, "firstIndent");
	}
	if (p_style . has_left_indent || p_effective)
	{
		ep . setint(p_style . left_indent);
		/* UNCHECKED */ ep . storearrayelement_cstring(p_style_array, "leftIndent");
	}
	if (p_style . has_list_index)
	{
		ep . setint(p_style . list_index);
		/* UNCHECKED */ ep . storearrayelement_cstring(p_style_array, "listIndex");
	}
	if (p_style . has_right_indent || p_effective)
	{
		ep . setint(p_style . right_indent);
		/* UNCHECKED */ ep . storearrayelement_cstring(p_style_array, "rightIndent");
	}
	if (p_style . has_space_above || p_effective)
	{
		ep . setint(p_style . space_above);
		/* UNCHECKED */ ep . storearrayelement_cstring(p_style_array, "spaceAbove");
	}
	if (p_style . has_space_below || p_effective)
	{
		ep . setint(p_style . space_below);
		/* UNCHECKED */ ep . storearrayelement_cstring(p_style_array, "spaceBelow");
	}
	if (p_style . has_tabs || p_effective)
	{
		MCField::formattabstops(P_TAB_STOPS, ep, p_style . tabs, p_style . tab_count);
		/* UNCHECKED */ ep . storearrayelement_cstring(p_style_array, "tabStops");
	}
	if (p_style . has_background_color)
	{
		ep . setpixel(p_style . background_color);
		/* UNCHECKED */ ep . storearrayelement_cstring(p_style_array, "backgroundColor");
	}
	if (p_style . has_border_width || p_effective)
	{
		ep . setint(p_style . border_width);
		/* UNCHECKED */ ep . storearrayelement_cstring(p_style_array, "borderWidth");
	}
	if (p_style . has_hgrid || p_effective)
	{
		ep . setboolean(p_style . hgrid);
		/* UNCHECKED */ ep . storearrayelement_cstring(p_style_array, "hGrid");
	}
	if (p_style . has_vgrid || p_effective)
	{
		ep . setboolean(p_style . vgrid);
		/* UNCHECKED */ ep . storearrayelement_cstring(p_style_array, "vGrid");
	}
	if (p_style . has_border_color || p_effective)
	{
		ep . setpixel(p_style . border_color);
		/* UNCHECKED */ ep . storearrayelement_cstring(p_style_array, "borderColor");
	}
	if (p_style . has_dont_wrap || p_effective)
	{
		ep . setboolean(p_style . dont_wrap);
		/* UNCHECKED */ ep . storearrayelement_cstring(p_style_array, "dontWrap");
	}
	if (p_style . has_padding || p_effective)
	{
		ep . setint(p_style . padding);
		/* UNCHECKED */ ep . storearrayelement_cstring(p_style_array, "padding");
	}
}

// Copy the styles from the struct into the array.
static void export_styled_text_character_style(MCExecPoint& ep, MCArrayRef p_style_array, const MCFieldCharacterStyle& p_style, bool p_effective)
{
	if (p_style . has_text_color || p_effective)
	{
		ep . setpixel(p_style . text_color);
		/* UNCHECKED */ ep . storearrayelement_cstring(p_style_array, "textColor");
	}
	if (p_style . has_background_color)
	{
		ep . setpixel(p_style . background_color);
		/* UNCHECKED */ ep . storearrayelement_cstring(p_style_array, "backgroundColor");
	}
	if (p_style . has_link_text)
	{
		ep . setvalueref(p_style . link_text);
		/* UNCHECKED */ ep . storearrayelement_cstring(p_style_array, "linkText");
	}
	if (p_style . has_image_source)
	{
		ep . setvalueref(p_style . image_source);
		/* UNCHECKED */ ep . storearrayelement_cstring(p_style_array, "imageSource");
	}
	if (p_style . has_text_font || p_effective)
	{
		ep . setvalueref(p_style . text_font);
		/* UNCHECKED */ ep . storearrayelement_cstring(p_style_array, "textFont");
	}
	if (p_style . has_text_style || p_effective)
	{
		MCF_unparsetextatts(P_TEXT_STYLE, ep, 0, nil, 0, 0, p_style . text_style);
		/* UNCHECKED */ ep . storearrayelement_cstring(p_style_array, "textStyle");
	}
	if (p_style . has_text_size || p_effective)
	{
		ep . setint(p_style . text_size);
		/* UNCHECKED */ ep . storearrayelement_cstring(p_style_array, "textSize");
	}
	if (p_style . has_text_shift)
	{
		ep . setint(p_style . text_shift);
		/* UNCHECKED */ ep . storearrayelement_cstring(p_style_array, "textShift");
	}
}

// The callback for exporting as styled text.
static bool export_styled_text(void *p_context, MCFieldExportEventType p_event_type, const MCFieldExportEventData& p_event_data)
{
	export_styled_text_t& ctxt = *(export_styled_text_t *)p_context;

	if (p_event_type == kMCFieldExportEventBeginParagraph)
	{
		// Update the paragraph index.
		ctxt . paragraph_index += 1;
		
		// Lookup (and create) the next paragraph array entry in the top-level
		// array.
		/* UNCHECKED */ MCArrayCreateMutable(ctxt . paragraph_array);

		// If the paragraph has styling, then apply it.
		if (p_event_data . has_paragraph_style || ctxt . effective)
		{
			MCAutoArrayRef t_paragraph_style_array;
			/* UNCHECKED */ MCArrayCreateMutable(&t_paragraph_style_array);
			export_styled_text_paragraph_style(ctxt . ep, *t_paragraph_style_array, p_event_data . paragraph_style, ctxt . effective);
			/* UNCHECKED */ ctxt . ep . setvalueref(*t_paragraph_style_array);
			ctxt . ep . storearrayelement_cstring(ctxt . paragraph_array, "style");
		}

		// MW-2012-11-13: [[ ParaMetadata ]] If the paragraph has metadata, then apply it.
		if (p_event_data . has_paragraph_style && p_event_data . paragraph_style . has_metadata)
		{
			/* UNCHECKED */ ctxt . ep . setvalueref(p_event_data . paragraph_style . metadata);
			ctxt . ep . storearrayelement_cstring(ctxt . paragraph_array, "metadata");
		}
		
		// MW-2012-03-05: [[ HiddenText ]] If the paragraph is hidden, mark it as such in the
		//   array.
		if (p_event_data . paragraph_style . hidden)
		{
			ctxt . ep . setboolean(true);
			ctxt . ep . storearrayelement_cstring(ctxt . paragraph_array, "hidden");
		}

		// Now create the 'runs' entry in the paragraph array.
		/* UNCHECKED */ MCArrayCreateMutable(ctxt . runs_array);

		ctxt . run_index = 0;
		ctxt . last_run = nil;
	}
	else if (p_event_type == kMCFieldExportEventEndParagraph)
	{
		if (ctxt . last_run != nil)
		{
			/* UNCHECKED */ ctxt . ep . setvalueref(ctxt . last_run);
			/* UNCHECKED */ ctxt . ep . storearrayindex(ctxt . runs_array, ctxt . run_index);
			MCValueRelease(ctxt . last_run);
			ctxt . last_run = nil;
		}

		/* UNCHECKED */ ctxt . ep . setvalueref(ctxt . runs_array);
		/* UNCHECKED */ ctxt . ep . storearrayelement_cstring(ctxt . paragraph_array, "runs");
		MCValueRelease(ctxt . runs_array);
		ctxt . runs_array = nil;

		/* UNCHECKED */ ctxt . ep . setvalueref(ctxt . paragraph_array);
		/* UNCHECKED */ ctxt . ep . storearrayindex(ctxt . paragraphs_array, ctxt . paragraph_index);
		MCValueRelease(ctxt . paragraph_array);
		ctxt . paragraph_array = nil;
	}
	else if (p_event_type == kMCFieldExportEventNativeRun || p_event_type == kMCFieldExportEventUnicodeRun)
	{
		if (ctxt . last_run != nil)
		{	
			/* UNCHECKED */ ctxt . ep . setvalueref(ctxt . last_run);
			/* UNCHECKED */ ctxt . ep . storearrayindex(ctxt . runs_array, ctxt . run_index);
			MCValueRelease(ctxt . last_run);
			ctxt . last_run = nil;
		}

		// Update the run index.
		ctxt . run_index += 1;

		// Create the block's 'run' entry in the paragraph's runs array.
		/* UNCHECKED */ MCArrayCreateMutable(ctxt . last_run);
		ctxt . last_run_unicode = p_event_type == kMCFieldExportEventUnicodeRun;

		// Set the block's 'text' or 'unicodeText' entry in the block's run array.
		// Depending on whether its unicode or not.
		MCAutoStringRef t_string;
		/* UNCHECKED */ MCStringCopySubstring(p_event_data.m_text, p_event_data.m_range, &t_string);
		ctxt.ep.setvalueref(*t_string);
	
		/* UNCHECKED */ ctxt . ep . storearrayelement_cstring(ctxt . last_run, p_event_type == kMCFieldExportEventUnicodeRun ? "unicodeText" : "text");

		// Set the block's 'metadata' entry in the block's run array.
		if (p_event_data . character_style . has_metadata)
		{
			ctxt . ep . setvalueref(p_event_data . character_style . metadata);
			/* UNCHECKED */ ctxt . ep . storearrayelement_cstring(ctxt . last_run, "metadata");
		}

		// Now if the block has any attributes then build the array.
		if (p_event_data . has_character_style || ctxt . effective)
		{
			MCAutoArrayRef t_run_style_array;
			/* UNCHECKED */ MCArrayCreateMutable(&t_run_style_array);
			export_styled_text_character_style(ctxt . ep, *t_run_style_array, p_event_data . character_style, ctxt . effective);
			/* UNCHECKED */ ctxt . ep . setvalueref(*t_run_style_array);
			/* UNCHECKED */ ctxt . ep . storearrayelement_cstring(ctxt . last_run, "style");
		}
	}
	else if (p_event_type == kMCFieldExportEventLineBreak)
	{
		if (ctxt . last_run == nil)
		{
			// Update the run index.
			ctxt . run_index += 1;
			
			// Create a run entry.
			/* UNCHECKED */ MCArrayCreateMutable(ctxt . last_run);
			ctxt . last_run_unicode = false;
		}

		// Now append the line break char - either as UTF-16 or native, depending
		// on what mode we are in.
		if (ctxt . last_run_unicode)
		{
			uint16_t t_vtab;
			t_vtab = 11;
			ctxt . ep . setstaticbytes(&t_vtab, 2);
			/* UNCHECKED */ ctxt . ep . appendarrayelement_cstring(ctxt . last_run, "unicodeText");
		}
		else
		{
			ctxt . ep . setstaticcstring("\x0b");
			/* UNCHECKED */ ctxt . ep . appendarrayelement_cstring(ctxt . last_run, "text");
		}
	}

	return true;
}

////////////////////////////////////////////////////////////////////////////////

// This method builds a 'styledText' array. The top-level of the array is a
// sequence of paragraph arrays.
//
// Each paragraph array has two keys (style, runs). Where 'style' is an array
// of style properties and 'runs' is a sequence of block arrays. If the para-
// graph has no non-default styles set, then the style key is not present. If the
// paragraph has no blocks (i.e. is empty) then the runs key is empty.
//
// Each block array has two keys (style, text). Where 'style' is an array
// of style properties and 'text' is the sequence of chars making up that
// block. If the block has no non-default styles then the style key is not
// present.
//
void MCField::exportasstyledtext(uint32_t p_part_id, MCExecPoint& ep, int32_t p_start_index, int32_t p_finish_index, bool p_formatted, bool p_effective)
{
	MCAutoArrayRef t_array;

	if (exportasstyledtext(p_part_id, p_start_index, p_finish_index, p_formatted, p_effective, &t_array))
		/* UNCHECKED */ ep . setvalueref(*t_array);
	else
		ep . clear();
}

bool MCField::exportasstyledtext(uint32_t p_part_id, int32_t p_start_index, int32_t p_finish_index, bool p_formatted, bool p_effective, MCArrayRef &r_array)
{
	export_styled_text_t t_context;
	t_context . effective = p_effective;
	t_context . formatted = p_formatted;
	t_context . paragraph_index = 0;
	t_context . run_index = 0;
	t_context . runs_array = nil;
	if (MCArrayCreateMutable(t_context . paragraphs_array))
	{
		// Compute the flags we need - in particular flattening styles if effective
		// is true.
		uint32_t t_flags;
		t_flags = kMCFieldExportRuns | kMCFieldExportParagraphs | kMCFieldExportCharacterStyles | kMCFieldExportParagraphStyles;
		if (p_effective)
			t_flags |= kMCFieldExportFlattenStyles;
		if (p_formatted)
			t_flags |= kMCFieldExportLines;
		doexport(t_flags, p_part_id, p_start_index, p_finish_index, export_styled_text, &t_context);

		if (MCArrayCopy(t_context . paragraphs_array, r_array))
			return true;
	}

	return false;

}
////////////////////////////////////////////////////////////////////////////////

// This method converts a general styledText array to paragraphs objects. The
// 'parsing' of the array is quite permissive, implementing the following
// algorithm:
//	parseStyledTextArray pStyledText
//		repeat for each element tEntry of pStyledText
//			if tEntry is a sequence then
//				parseStyledTextArray tEntry
//			else if tEntry has key "runs" then
//				begin paragraph with style tEntry["style"]
//				repeat for each element tRun in tEntry["runs"
//					append tRun["text"] with style tRun["style"]
//				end paragraph
//			else if tEntry is an array then
//				append tEntry["text"] with style tEntry["style"]
//
MCParagraph *MCField::styledtexttoparagraphs(MCExecPoint& ep)
{	
	// Get the array itself, and if it is not a sequence, do nothing.
	MCAutoArrayRef t_array;
	/* UNCHECKED */ ep . copyasarrayref(&t_array);
	if (ep . isempty())
		return nil;
	else
		return styledtexttoparagraphs(*t_array);
}

MCParagraph *MCField::styledtexttoparagraphs(MCArrayRef p_array)
{	
	if (!MCArrayIsSequence(p_array))
		return nil;

	MCParagraph *t_paragraphs;
	t_paragraphs = nil;
	parsestyledtextarray(p_array, true, t_paragraphs);

	return t_paragraphs;
}

MCParagraph *MCField::parsestyledtextappendparagraph(MCArrayRef p_style, MCNameRef p_metadata, bool p_split, MCParagraph*& x_paragraphs)
{
	MCParagraph *t_new_paragraph;
	t_new_paragraph = new MCParagraph;
	t_new_paragraph -> setparent(this);
	t_new_paragraph -> inittext();
	
	if (p_style != nil || p_metadata != nil)
	{
		if (p_style != nil)
			t_new_paragraph -> fetchattrs(p_style);
		if (p_metadata != nil)
			t_new_paragraph -> setmetadata(p_metadata);
	}
	else if (p_split)
	{
		t_new_paragraph -> copyattrs(*(x_paragraphs -> prev()));

		// Splitting paragraphs shouldn't copy the list index.
		t_new_paragraph -> setlistindex(0);
	}
	
	if (x_paragraphs != nil)
		x_paragraphs -> prev() -> append(t_new_paragraph);
	else
		x_paragraphs = t_new_paragraph;
	
	return t_new_paragraph;
}

static bool convert_array_value_to_number_if_non_empty(MCExecContext& ctxt, MCArrayRef p_array, MCNameRef p_key, MCNumberRef &r_value)
{
	MCValueRef t_value;
	if (!MCArrayFetchValue(p_array, false, p_key, t_value))
		return false;
	if (MCValueIsEmpty(t_value))
		return false;
	if (!ctxt . ConvertToNumber(t_value, r_value))
		return false;
	return true;
} 

static bool copy_element_as_color_if_non_empty(MCExecContext& ctxt, MCArrayRef array, MCNameRef key, MCColor& r_value)
{
	MCValueRef t_value;
	if (!MCArrayFetchValue(array, false, key, t_value))
		return false;
	if (MCValueIsEmpty(t_value))
		return false;
	MCAutoStringRef t_string;
	if (!ctxt . ConvertToString(t_value, &t_string))
		return false;
	return MCscreen -> parsecolor(*t_string, r_value, nil);
}

void MCField::parsestyledtextappendblock(MCParagraph *p_paragraph, MCArrayRef p_style, const char *p_initial, const char *p_final, MCStringRef p_metadata, bool p_is_unicode)
{
<<<<<<< HEAD
	// Do nothing if there is no text to add
	findex_t t_length = p_final - p_initial;
	if (t_length == 0)
=======
	MCExecPoint ep(NULL, NULL, NULL);
	MCExecContext ctxt(ep);
	// Make sure we don't try and append any more than 64K worth of bytes.
	uint32_t t_text_length;
	t_text_length = MCMin(p_final - p_initial, 65534 - p_paragraph -> textsize);
	
	// If we are unicode and the text length is odd, chop off the last char.
	if (p_is_unicode && (t_text_length & 1) != 0)
		t_text_length -= 1;
	
	// If there is not text to fill, do nothing.
	if (t_text_length == 0)
>>>>>>> a1bd0d12
		return;
	
	// Create a block for the text we wish to append
	MCAutoStringRef t_text;
	/* UNCHECKED */ MCStringCreateWithBytes((const byte_t*)p_initial, p_final-p_initial, p_is_unicode?kMCStringEncodingUTF16:kMCStringEncodingNative, false, &t_text);
	MCBlock *t_block = p_paragraph->AppendText(*t_text);
		
	// Now set the block styles.
	
	// Set metadata
	if (p_metadata != nil)
		t_block -> setatts(P_METADATA, (void *)p_metadata);

	if (p_style == nil)
		return;

	MCValueRef t_valueref;

	// Set foreground
	{
		MCColor t_color;
		if (copy_element_as_color_if_non_empty(ctxt, p_style, MCNAME("textColor"), t_color))
			t_block -> setcolor(&t_color);
	}
	
	// Set background
	{
		MCColor t_color;
		if (copy_element_as_color_if_non_empty(ctxt, p_style, MCNAME("backgroundColor"), t_color))
			t_block -> setbackcolor(&t_color);
	}
	// Set textshift
	{
		MCAutoNumberRef t_number;
		convert_array_value_to_number_if_non_empty(ctxt, p_style, MCNAME("textShift"), &t_number);
		t_block -> setshift(MCNumberFetchAsInteger(*t_number));
	}

	// If the block is unicode then we always have to set textFont. In either
	// case if there is a textFont key, strip any ,unicode tag first.
	if (MCArrayFetchValue(p_style, false, MCNAME("textFont"), t_valueref) && !MCValueIsEmpty(t_valueref))
	{
		MCAutoStringRef t_string;
		/* UNCHECKED */ ctxt . ConvertToString(t_valueref, &t_string);
		uindex_t t_comma;
		if (MCStringFirstIndexOfChar(*t_string, ',', 0, kMCCompareExact, t_comma))
		{
			MCAutoStringRef t_substring;
			MCStringCopySubstring(*t_string, MCRangeMake(0, t_comma), &t_substring);
			t_valueref = MCValueRetain(*t_substring);
		}
	}

	// Now if we have unicode, or a textFont style set it.
	if (!MCValueIsEmpty(t_valueref))
	{
		MCAutoStringRef t_string;
		/* UNCHECKED */ ctxt . ConvertToString(t_valueref, &t_string);
		t_block -> setatts(P_TEXT_FONT, (void *)MCStringGetCString(*t_string));
	}
	
	// Set textsize
	{
		MCAutoNumberRef t_number;
		convert_array_value_to_number_if_non_empty(ctxt, p_style, MCNAME("textSize"), &t_number);
		t_block -> setatts(P_TEXT_SIZE, (void *)MCNumberFetchAsInteger(*t_number));
	}
	
	// Set textstyle
	if (MCArrayFetchValue(p_style, false, MCNAME("textStyle"), t_valueref) && !MCValueIsEmpty(t_valueref))
	{
		MCAutoStringRef t_string;
		/* UNCHECKED */ ctxt . ConvertToString(t_valueref, &t_string);
		uint4 flags;
		MCAutoStringRef fname;
		uint2 height;
		uint2 size;
		uint2 style;

		MCF_parsetextatts(P_TEXT_STYLE, *t_string, flags, &fname, height, size, style);

		t_block -> setatts(P_TEXT_STYLE, (void *)style);
	}

	// Set linktext
	if (MCArrayFetchValue(p_style, false, MCNAME("linkText"), t_valueref))
	{	
		t_block -> setatts(P_LINK_TEXT, (void *)t_valueref);
	}

	// Set imagesource
	if (MCArrayFetchValue(p_style, false, MCNAME("imageSource"), t_valueref))
	{
		t_block -> setatts(P_IMAGE_SOURCE, (void *)t_valueref);
	}

}

void MCField::parsestyledtextblockarray(MCArrayRef p_block_value, MCParagraph*& x_paragraphs)
{	
	MCExecPoint ep(NULL, NULL, NULL);
	MCExecContext ctxt(ep);
	// If the value is a sequence, recurse for each element.
	if (MCArrayIsSequence(p_block_value))
	{
		for(uint32_t j = 1; j <= MCArrayGetCount(p_block_value); j++)
		{
			MCValueRef t_block_entry;
			if (!MCArrayFetchValueAtIndex(p_block_value, j, t_block_entry))
				continue;

			MCAutoArrayRef t_array;
			if (ctxt . ConvertToArray(t_block_entry, &t_array))
				parsestyledtextblockarray(*t_array, x_paragraphs);		
		}
		return;
	}
	
	MCValueRef t_valueref;
	MCAutoArrayRef t_style_entry;   

	// Set foreground
    if (MCArrayFetchValue(p_block_value, false, MCNAME("style"), t_valueref) && !MCValueIsEmpty(t_valueref))
	{
		MCArrayRef t_array;
		/* UNCHECKED */ ctxt . ConvertToArray(t_valueref, t_array);
		/* UNCHECKED */ MCArrayCopyAndRelease(t_array, &t_style_entry);	
	}
	// Get the metadata (if any)
	MCStringRef t_metadata;
	if (MCArrayFetchValue(p_block_value, false, MCNAME("metadata"), t_valueref) && !MCValueIsEmpty(t_valueref))
	{
		MCAutoStringRef t_string;
		/* UNCHECKED */ ctxt . ConvertToString(t_valueref, &t_string);
		t_metadata = MCValueRetain(*t_string);
	}	
	// If there are no paragraphs yet, create one.
	MCParagraph *t_paragraph;
	t_paragraph = x_paragraphs -> prev();
	
	// Now loop through each newline delimited chunk in the text.
	const char *t_text_ptr;
	uint32_t t_text_length;

	// Fetch either the text entry, or the unicodeText entry and set the is unicode bool
	// appropriately.
	bool t_is_unicode;
	t_is_unicode = false;

	if (!MCArrayFetchValue(p_block_value, false, MCNAME("text"), t_valueref) || MCValueIsEmpty(t_valueref))
	{
		/* UNCKECKED */ MCArrayFetchValue(p_block_value, false, MCNAME("unicodeText"), t_valueref);
		t_is_unicode = true;
	}
	if (MCValueIsEmpty(t_valueref) || MCValueGetTypeCode(t_valueref) == kMCValueTypeCodeArray)
		return;
	
	MCAutoStringRef t_temp;
	/* UNCHECKED */ ctxt . ConvertToString(t_valueref, &t_temp);
	t_text_ptr = MCStringGetCString(*t_temp);
	t_text_length = MCStringGetLength(*t_temp);
	while(t_text_length != 0)
	{
		bool t_add_paragraph;
		const char *t_text_initial_ptr;
		const char *t_text_final_ptr;
		t_text_initial_ptr = t_text_ptr;
		if (MCU_strchr(t_text_ptr, t_text_length, '\n', t_is_unicode))
		{
			t_text_final_ptr = t_text_ptr;
			// MW-2012-05-17: [[ Bug ]] Make sure we reduce the remaining text length since
			//   we are advancing ptr - otherwise we get random chars at the end of paragraph
			//   sometimes.
			t_text_ptr += (t_is_unicode ? 2 : 1);
			t_text_length -= (t_is_unicode ? 2 : 1);
			t_add_paragraph = true;
		}
		else
		{
			t_text_ptr += t_text_length;
			t_text_length = 0;
			t_text_final_ptr = t_text_ptr;
			t_add_paragraph = false;
		}

		// We now add the range initial...final as a block.
		parsestyledtextappendblock(t_paragraph, *t_style_entry, t_text_initial_ptr, t_text_final_ptr, t_metadata, t_is_unicode);
		
		MCValueRelease(t_metadata);

		// And, if we need a new paragraph, add it.
		if (t_add_paragraph)
			t_paragraph = parsestyledtextappendparagraph(nil, nil, true, x_paragraphs);
	}
}

void MCField::parsestyledtextarray(MCArrayRef p_styled_text, bool p_paragraph_break, MCParagraph*& x_paragraphs)
{	
	for(uint32_t i = 1; i <= MCArrayGetCount(p_styled_text); i++)
	{
		// Lookup the index - this shouldn't ever fail as its a sequence
		// but just continue gracefully if it does.
		MCValueRef t_entry;
		if (!MCArrayFetchValueAtIndex(p_styled_text, i, t_entry))
			continue;
		
		// If the entry isn't an array, just continue.
		if (!MCValueIsArray(t_entry))
			continue;
			
		// If the array is a sequence, then recurse.
		if (MCArrayIsSequence((MCArrayRef)t_entry))
		{
			parsestyledtextarray((MCArrayRef)t_entry, p_paragraph_break, x_paragraphs);
			continue;
		}
		
		// Fetch the style array.
		MCValueRef t_style_entry;
		if (!MCArrayFetchValue((MCArrayRef)t_entry, false, MCN_style, t_style_entry))
			t_style_entry = nil;

		// MW-2012-11-13: [[ ParaMetadata ]] Fetch the metadata (if any)
		MCNewAutoNameRef t_metadata;
		MCValueRef t_metadata_val = nil;
		if (!MCArrayFetchValue((MCArrayRef)t_entry, false, MCN_metadata, t_metadata_val))
			t_metadata_val = nil;
		if (t_metadata_val != nil)
		{
			MCExecPoint ep;
			ep.setvalueref(t_metadata_val);
			/* UNCHECKED */ ep.copyasnameref(&t_metadata);
		}

		// If the array looks like a paragraph array, then treat it as such.
		MCValueRef t_runs_entry;
		if (!MCArrayFetchValue((MCArrayRef)t_entry, false, MCN_runs, t_runs_entry))
			t_runs_entry = nil;

		if (t_runs_entry != nil)
		{
			// To continue, the value must either be a sequence-style array or
			// empty.
			MCArrayRef t_runs_array;
			if (MCValueIsArray(t_runs_entry))
			{
				t_runs_array = (MCArrayRef)t_runs_entry;
				if (!MCArrayIsSequence(t_runs_array))
					continue;
			}
			else if (!MCValueIsEmpty(t_runs_entry))
				continue;
			else
				t_runs_array = nil;
			
			// Begin paragraph with style
			if (t_style_entry != nil && MCValueIsArray(t_style_entry))
				parsestyledtextappendparagraph((MCArrayRef)t_style_entry, *t_metadata, false, x_paragraphs);
			else
				parsestyledtextappendparagraph(nil, *t_metadata, false, x_paragraphs);
					
			// Finally, we are a sequence so loop through all the elements.
			if (t_runs_array != nil)
				for(uint32_t j = 1; j <= MCArrayGetCount(t_runs_array); j++)
				{
					MCValueRef t_block_entry;
					if (!MCArrayFetchValueAtIndex(t_runs_array, j, t_block_entry))
						continue;
					
					if (!MCValueIsArray(t_block_entry))
						continue;

					parsestyledtextblockarray((MCArrayRef)t_block_entry, x_paragraphs);
				}
			
			// End paragraph
			p_paragraph_break = true;
			
			continue;
		}
		
		// If we need a new paragraph, add one.
		if (p_paragraph_break)
		{
			p_paragraph_break = false;
			parsestyledtextappendparagraph(nil, nil, false, x_paragraphs);
		}
			
		// Finally, attempt to parse a block array.
		parsestyledtextblockarray((MCArrayRef)t_entry, x_paragraphs);
	}
}

////////////////////////////////////////////////////////////////////////////////<|MERGE_RESOLUTION|>--- conflicted
+++ resolved
@@ -486,25 +486,13 @@
 
 void MCField::parsestyledtextappendblock(MCParagraph *p_paragraph, MCArrayRef p_style, const char *p_initial, const char *p_final, MCStringRef p_metadata, bool p_is_unicode)
 {
-<<<<<<< HEAD
 	// Do nothing if there is no text to add
 	findex_t t_length = p_final - p_initial;
 	if (t_length == 0)
-=======
+        return;
+
 	MCExecPoint ep(NULL, NULL, NULL);
 	MCExecContext ctxt(ep);
-	// Make sure we don't try and append any more than 64K worth of bytes.
-	uint32_t t_text_length;
-	t_text_length = MCMin(p_final - p_initial, 65534 - p_paragraph -> textsize);
-	
-	// If we are unicode and the text length is odd, chop off the last char.
-	if (p_is_unicode && (t_text_length & 1) != 0)
-		t_text_length -= 1;
-	
-	// If there is not text to fill, do nothing.
-	if (t_text_length == 0)
->>>>>>> a1bd0d12
-		return;
 	
 	// Create a block for the text we wish to append
 	MCAutoStringRef t_text;
