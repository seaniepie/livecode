--- conflicted
+++ resolved
@@ -521,7 +521,6 @@
 		return;
 
 	MCValueRef t_valueref;
-	t_valueref = MCValueRetain(kMCEmptyString);
 
 	// Set foreground
 	MCNewAutoNameRef t_key1;
@@ -604,13 +603,9 @@
 		uint2 height;
 		uint2 size;
 		uint2 style;
-<<<<<<< HEAD
-		MCF_parsetextatts(P_TEXT_STYLE, MCStringGetOldString((MCStringRef)t_valueref), flags, fname, height, size, style);
-=======
-        MCAutoStringRef t_value;
-        ep . copyasstringref(&t_value);
-		MCF_parsetextatts(P_TEXT_STYLE, *t_value, flags, &fname, height, size, style);
->>>>>>> 05f5a5b2
+
+		MCF_parsetextatts(P_TEXT_STYLE, (MCStringRef)t_valueref, flags, &fname, height, size, style);
+
 		t_block -> setatts(P_TEXT_STYLE, (void *)style);
 		MCValueRelease(t_valueref);
 	}
