/* Copyright (C) 2003-2015 LiveCode Ltd.

This file is part of LiveCode.

LiveCode is free software; you can redistribute it and/or modify it under
the terms of the GNU General Public License v3 as published by the Free
Software Foundation.

LiveCode is distributed in the hope that it will be useful, but WITHOUT ANY
WARRANTY; without even the implied warranty of MERCHANTABILITY or
FITNESS FOR A PARTICULAR PURPOSE.  See the GNU General Public License
for more details.

You should have received a copy of the GNU General Public License
along with LiveCode.  If not see <http://www.gnu.org/licenses/>.  */

#include "prefix.h"

#include "globdefs.h"
#include "parsedef.h"
#include "regex.h"

#include "pcre.h"

#define pcre16_free free




extern "C"
{
	/* Options defined by POSIX. */

#define REG_ICASE     0x01
#define REG_NEWLINE   0x02
#define REG_NOTBOL    0x04
#define REG_NOTEOL    0x08

	/* These are not used by PCRE, but by defining them we make it easier
	to slot PCRE into existing programs that make POSIX calls. */

#define REG_EXTENDED  0
#define REG_NOSUB     0

	/* Error values. Not all these are relevant or used by the wrapper. */

	enum {
	    REG_ASSERT = 1,  /* internal error ? */
	    REG_BADBR,       /* invalid repeat counts in {} */
	    REG_BADPAT,      /* pattern error */
	    REG_BADRPT,      /* ? * + invalid */
	    REG_EBRACE,      /* unbalanced {} */
	    REG_EBRACK,      /* unbalanced [] */
	    REG_ECOLLATE,    /* collation error - not relevant */
	    REG_ECTYPE,      /* bad class */
	    REG_EESCAPE,     /* bad escape sequence */
	    REG_EMPTY,       /* empty expression */
	    REG_EPAREN,      /* unbalanced () */
	    REG_ERANGE,      /* bad range inside [] */
	    REG_ESIZE,       /* expression too big */
	    REG_ESPACE,      /* failed to get memory */
	    REG_ESUBREG,     /* bad back reference */
	    REG_INVARG,      /* bad argument */
	    REG_NOMATCH      /* match failed */
	};
}   /* extern "C" */

static int eint[] =
{
	REG_EESCAPE, /* "\\ at end of pattern" */
	REG_EESCAPE, /* "\\c at end of pattern" */
	REG_EESCAPE, /* "unrecognized character follows \\" */
	REG_BADBR,   /* "numbers out of order in {} quantifier" */
	REG_BADBR,   /* "number too big in {} quantifier" */
	REG_EBRACK,  /* "missing terminating ] for character class" */
	REG_ECTYPE,  /* "invalid escape sequence in character class" */
	REG_ERANGE,  /* "range out of order in character class" */
	REG_BADRPT,  /* "nothing to repeat" */
	REG_BADRPT,  /* "operand of unlimited repeat could match the empty string" */
	REG_ASSERT,  /* "internal error: unexpected repeat" */
	REG_BADPAT,  /* "unrecognized character after (?" */
	REG_ESIZE,   /* "too many capturing parenthesized sub-patterns" */
	REG_EPAREN,  /* "missing )" */
	REG_ESUBREG, /* "back reference to non-existent subpattern" */
	REG_INVARG,  /* "erroffset passed as NULL" */
	REG_INVARG,  /* "unknown option bit(s) set" */
	REG_EPAREN,  /* "missing ) after comment" */
	REG_ESIZE,   /* "too many sets of parentheses" */
	REG_ESIZE,   /* "regular expression too large" */
	REG_ESPACE,  /* "failed to get memory" */
	REG_EPAREN,  /* "unmatched brackets" */
	REG_ASSERT,  /* "internal error: code overflow" */
	REG_BADPAT,  /* "unrecognized character after (?<" */
	REG_BADPAT,  /* "lookbehind assertion is not fixed length" */
	REG_BADPAT,  /* "malformed number after (?(" */
	REG_BADPAT,  /* "conditional group containe more than two branches" */
	REG_BADPAT,  /* "assertion expected after (?(" */
	REG_BADPAT,  /* "(?p must be followed by )" */
	REG_ECTYPE,  /* "unknown POSIX class name" */
	REG_BADPAT,  /* "POSIX collating elements are not supported" */
	REG_INVARG,  /* "this version of PCRE is not compiled with PCRE_UTF8 support" */
	REG_BADPAT,  /* "characters with values > 255 are not yet supported in classes" */
	REG_BADPAT,  /* "character value in \x{...} sequence is too large" */
	REG_BADPAT,   /* "invalid condition (?(0)" */
	REG_BADPAT,  /* "\\C not allowed in lookbehind assertion" */
	REG_EESCAPE, /* "PCRE does not support \\L, \\l, \\N, \\U, or \\u" */
	REG_BADPAT,  /* "number after (?C is > 255" */
	REG_BADPAT,  /* "closing ) for (?C expected" */
	REG_BADPAT,  /* "recursive call could loop indefinitely" */
	REG_BADPAT,  /* "unrecognized character after (?P" */
	REG_BADPAT,  /* "syntax error after (?P" */
	REG_BADPAT,  /* "two named groups have the same name" */
	REG_BADPAT,  /* "invalid UTF-8 string" */
	REG_BADPAT,  /* "support for \\P, \\p, and \\X has not been compiled" */
	REG_BADPAT,  /* "malformed \\P or \\p sequence" */
	REG_BADPAT,  /* "unknown property name after \\P or \\p" */
  REG_BADPAT,  /* subpattern name is too long (maximum 32 characters) */
  REG_BADPAT,  /* too many named subpatterns (maximum 10,000) */
  REG_BADPAT,  /* repeated subpattern is too long */
  REG_BADPAT   /* octal value is greater than \377 (not in UTF-8 mode) */
};

/* Table of texts corresponding to POSIX error codes */

static const char *pstring[] =
    {
        "",                                /* Dummy for value 0 */
        "internal error",                  /* REG_ASSERT */
        "invalid repeat counts in {}",     /* BADBR      */
        "pattern error",                   /* BADPAT     */
        "? * + invalid",                   /* BADRPT     */
        "unbalanced {}",                   /* EBRACE     */
        "unbalanced []",                   /* EBRACK     */
        "collation error - not relevant",  /* ECOLLATE   */
        "bad class",                       /* ECTYPE     */
        "bad escape sequence",             /* EESCAPE    */
        "empty expression",                /* EMPTY      */
        "unbalanced ()",                   /* EPAREN     */
        "bad range inside []",             /* ERANGE     */
        "expression too big",              /* ESIZE      */
        "failed to get memory",            /* ESPACE     */
        "bad back reference",              /* ESUBREG    */
        "bad argument",                    /* INVARG     */
        "match failed"                     /* NOMATCH    */
    };

/*************************************************
*          Translate error code to string        *
*************************************************/

size_t
regerror(int errcode, const regex_t *preg, MCStringRef &errbuf)
{
	const char *message, *addmessage;
	size_t length, addlength;

	message = (errcode >= (int)(sizeof(pstring)/sizeof(char *)))
	          ? "unknown error code" : pstring[errcode];
	length = strlen(message) + 1;

	addmessage = " at offset ";
	addlength = (preg != NULL && (int)preg->re_erroffset != -1)
	            ? strlen(addmessage) + 6 : 0;
	
	
    if (addlength > 0)
    {
        MCAutoStringRef t_error_string;
        MCStringFormat(&t_error_string, "%s%s%-6d", message, addmessage, (int)preg->re_erroffset);
        MCValueAssign(errbuf, *t_error_string);

    }
    else
    {
		if (errbuf != nil)
			MCValueRelease(errbuf);
        /* UNCHECKED */ MCStringCreateWithNativeChars((const char_t *) message, strlen(message), errbuf);
    }
	
	return length + addlength;
}




/*************************************************
*           Free store held by a regex           *
*************************************************/

void regfree(regex_t *preg)
{
    (pcre16_free)(preg->re_pcre);
}

/*************************************************
*            Compile a regular expression        *
*************************************************/

/*
Arguments:
  preg        points to a structure for recording the compiled expression
  pattern     the pattern to compile
  cflags      compilation flags
 
Returns:      0 on success
              various non-zero codes on failure
*/

int regcomp(regex_t *preg, MCStringRef pattern, int cflags)
{
	const char *errorptr;
	int erroffset;
	int options = 0;

	if ((cflags & REG_ICASE) != 0)
		options |= PCRE_CASELESS;
    if ((cflags & REG_NEWLINE) != 0)
		options |= PCRE_MULTILINE;

    // AL-2014-08-20: [[ Bug 13186 ]] Ensure pattern string doesn't get permanently converted to UTF-16
    MCAutoStringRef t_temp;
    /* UNCHECKED */ MCStringMutableCopy(pattern, &t_temp);
    
    // SN-2014-01-14: [[ libpcre update ]]
    preg->re_pcre = pcre16_compile((PCRE_SPTR16)MCStringGetCharPtr(*t_temp), options, &errorptr, &erroffset, NULL);
	preg->re_erroffset = erroffset;

	if (preg->re_pcre == NULL)
		return eint[erroffset];

//    [[ libpcre udpate ]] SN-2014-01-10: pcre_info() is deprecated, must be replaced with pcre_fullinfo()
    return pcre16_fullinfo((const pcre16 *)preg->re_pcre, NULL, PCRE_INFO_CAPTURECOUNT, &preg->re_nsub);
}

/*************************************************
*              Match a regular expression        *
*************************************************/

/* Unfortunately, PCRE requires 3 ints of working space for each captured
substring, so we have to get and release working store instead of just using
the POSIX structures as was done in earlier releases when PCRE needed only 2
ints. */

int regexec(regex_t *preg, const unichar_t *string, int len, size_t nmatch,
            regmatch_t pmatch[], int eflags)
{
	int rc;
	int options = 0;
	int *ovector = NULL;

	if ((eflags & REG_NOTBOL) != 0)
		options |= PCRE_NOTBOL;
	if ((eflags & REG_NOTEOL) != 0)
        options |= PCRE_NOTEOL;

	preg->re_erroffset = (size_t)(-1);   /* Only has meaning after compile */
	if (nmatch > 0)
	{
		ovector = (int *)malloc(sizeof(int) * nmatch * 3);
		if (ovector == NULL)
			return REG_ESPACE;
	}

    // [[ libprce update ]] SN-2014-01-14: now handles unicode-encoded input
    rc = pcre16_exec((const pcre16 *)preg->re_pcre, NULL, (PCRE_SPTR16)string, len, 0, options,
	               ovector, nmatch * 3);

	if (rc == 0)
		rc = nmatch;    /* All captured slots were filled in */

	if (rc >= 0)
	{
		int i;
		for (i = 0 ; i < rc ; i++)
		{
			pmatch[i].rm_so = ovector[i*2];
			pmatch[i].rm_eo = ovector[i*2+1];
		}
		if (ovector != NULL)
			free(ovector);
		for (; i < (int)nmatch; i++)
			pmatch[i].rm_so = pmatch[i].rm_eo = -1;
		return 0;
	}
	else
	{
		if (ovector != NULL)
			free(ovector);
		switch(rc)
		{
		case PCRE_ERROR_NOMATCH:
			return REG_NOMATCH;
		case PCRE_ERROR_NULL:
			return REG_INVARG;
		case PCRE_ERROR_BADOPTION:
			return REG_INVARG;
		case PCRE_ERROR_BADMAGIC:
			return REG_INVARG;
		case PCRE_ERROR_UNKNOWN_NODE:
			return REG_ASSERT;
		case PCRE_ERROR_NOMEMORY:
			return REG_ESPACE;
		default:
			return REG_ASSERT;
		}
	}
}

static MCStringRef regexperror;

void MCR_copyerror(MCStringRef &r_error)
{
    if (regexperror == nil)
        r_error = MCValueRetain(kMCEmptyString);
    else
        r_error = MCValueRetain(regexperror);
}

regexp *MCregexcache[PATTERN_CACHE_SIZE];

// JS-2013-07-01: [[ EnhancedFilter ]] Updated to support case-sensitivity and caching.
// MW-2013-07-01: [[ EnhancedFilter ]] Tweak to take 'const char *' and copy pattern as required.
// MW-2013-07-01: [[ EnhancedFilter ]] Removed 'usecache' parameter as there's
//   no reason not to use the cache.
regexp *MCR_compile(MCStringRef exp, bool casesensitive)
{
	Boolean found = False;
	regexp *re = nil;
	int flags = REG_EXTENDED;
    if (!casesensitive)
        flags |= REG_ICASE;

	// Search the cache - keeping a note of any free slots in t_last_free.
	uint2 i;
	int t_last_free = -1;
	for (i = 0 ; i < PATTERN_CACHE_SIZE ; i++)
	{
		if (MCregexcache[i] == NULL)
		{
			t_last_free = i;
		}
		
		// Notice we only do a pointer comparison here. So the cache will
		// work if the same pattern valueref is used more than once, but
		// not if a pattern has a different valueref but same content.
		if (MCregexcache[i] &&
            exp == MCregexcache[i]->pattern &&
			flags == MCregexcache[i]->flags)
		{
			found = True;
			re = MCregexcache[i];
			break;
		}
	}
	
	// If the pattern isn't found with the given flags, then create a new one.
	if (re == nil)
	{
<<<<<<< HEAD
		/* UNCHECKED */ re = new (nothrow) regexp;
=======
		/* UNCHECKED */ re = new(std::nothrow) regexp;
>>>>>>> 36ea5f43
		/* UNCHECKED */ re->pattern = MCValueRetain(exp);
		re->flags = flags;
		int status;
		status = regcomp(&re->rexp, exp, flags);
		if (status != REG_OKAY)
		{
			regerror(status, nil, regexperror);
			MCValueRelease(re->pattern);
			delete re;
			return(nil);
		}
	}
	
	// If the pattern is new, put it in the cache.
	if (!found)
	{
<<<<<<< HEAD
		MCR_free(MCregexcache[PATTERN_CACHE_SIZE - 1]);
		for (i = PATTERN_CACHE_SIZE - 1 ; i ; i--)
=======
		// If we don't have a free slot, evict a randomish one.
		if (t_last_free == -1)
>>>>>>> 36ea5f43
		{
			t_last_free = MCHashPointer(exp) % PATTERN_CACHE_SIZE;
			MCR_free(MCregexcache[t_last_free]);
		}
		
		// Make sure the new re is at position 0 in the cache.
		// (We assume that if a pattern is used once then it is
		// likely to be used again immediately after).
		MCregexcache[t_last_free] = MCregexcache[0];
		MCregexcache[0] = re;
	}
	
	return re;
}

int MCR_exec(regexp *prog, MCStringRef string, MCRange p_range)
{
    int status;
	int flags = 0;
	
	// Make sure we take a copy of the string to ensure it is Unicode.
	// Otherwise, subsequent uses of 'string' will follow much slower
	// codepaths causing unexpected degredation in performance.
	MCAutoStringRef t_uni_string;
	if (!MCStringUnicodeCopy(string, &t_uni_string))
	{
		regerror(REG_ESPACE, NULL, regexperror);
		return 0;
	}
	
    // AL-2014-06-25: [[ Bug 12676 ]] Ensure string is not unnativized by MCR_exec
    // AL-2015-02-05: [[ Bug 14504 ]] Now that 'CanBeNative' flag is preserved, we can just use MCStringGetCharPtr here.
    status = regexec(&prog->rexp, MCStringGetCharPtr(*t_uni_string) + p_range . offset, p_range . length, NSUBEXP, prog->matchinfo, flags);
	if (status != REG_OKAY)
	{
		if (status == REG_NOMATCH)
		{
			return (0);
		}
		//MCValueRelease(regexperror);
		regerror(status, NULL, regexperror);
		return(0);
	}
	return (1);
}

void MCR_free(regexp *prog)
{
	if (prog)
	{
		regfree(&prog->rexp);
		// MW-2013-07-01: [[ EnhancedFilter ]] Release the pattern.
		MCValueRelease(prog->pattern);
		delete prog;
	}
}

// JS-2013-07-01: [[ EnhancedFilter ]] Clear out the cache.
void MCR_clearcache()
{
	uint2 i;
	for (i = 0 ; i < PATTERN_CACHE_SIZE ; i++)
	{
		MCR_free(MCregexcache[i]);
        // PM-2014-10-02: [[ Bug 11647 ]] Make sure we clear old data to prevent a crash when restarting the app
        MCregexcache[i] = nil;
	}
}<|MERGE_RESOLUTION|>--- conflicted
+++ resolved
@@ -356,11 +356,7 @@
 	// If the pattern isn't found with the given flags, then create a new one.
 	if (re == nil)
 	{
-<<<<<<< HEAD
-		/* UNCHECKED */ re = new (nothrow) regexp;
-=======
 		/* UNCHECKED */ re = new(std::nothrow) regexp;
->>>>>>> 36ea5f43
 		/* UNCHECKED */ re->pattern = MCValueRetain(exp);
 		re->flags = flags;
 		int status;
@@ -377,13 +373,8 @@
 	// If the pattern is new, put it in the cache.
 	if (!found)
 	{
-<<<<<<< HEAD
-		MCR_free(MCregexcache[PATTERN_CACHE_SIZE - 1]);
-		for (i = PATTERN_CACHE_SIZE - 1 ; i ; i--)
-=======
 		// If we don't have a free slot, evict a randomish one.
 		if (t_last_free == -1)
->>>>>>> 36ea5f43
 		{
 			t_last_free = MCHashPointer(exp) % PATTERN_CACHE_SIZE;
 			MCR_free(MCregexcache[t_last_free]);
