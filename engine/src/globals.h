--- conflicted
+++ resolved
@@ -404,7 +404,6 @@
 //   addresses will work.
 extern Boolean MCallowdatagrambroadcasts;
 
-<<<<<<< HEAD
 // Character encoding used by the system
 extern char *MCsysencoding;
 
@@ -412,16 +411,6 @@
 extern MCLocaleRef kMCBasicLocale;
 extern MCLocaleRef kMCSystemLocale;
 
-// MM-2014-07-31: [[ ThreadedRendering ]] Used to ensure only a single animation message is sent per redraw
-extern MCThreadMutexRef MCanimationmutex;
-extern MCThreadMutexRef MCpatternmutex;
-extern MCThreadMutexRef MCimagerepmutex;
-extern MCThreadMutexRef MCfieldmutex;
-extern MCThreadMutexRef MCthememutex;
-extern MCThreadMutexRef MCgraphicmutex;
-
-=======
->>>>>>> 41fc67b8
 ///////////////////////////////////////////////////////////////////////////////
 
 #endif