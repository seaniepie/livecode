--- conflicted
+++ resolved
@@ -403,7 +403,6 @@
 //   addresses will work.
 extern Boolean MCallowdatagrambroadcasts;
 
-<<<<<<< HEAD
 // Character encoding used by the system
 extern char *MCsysencoding;
 
@@ -411,19 +410,13 @@
 extern MCLocaleRef kMCBasicLocale;
 extern MCLocaleRef kMCSystemLocale;
 
-=======
->>>>>>> 47a94227
 // MM-2014-07-31: [[ ThreadedRendering ]] Used to ensure only a single animation message is sent per redraw
 extern MCThreadMutexRef MCanimationmutex;
 extern MCThreadMutexRef MCpatternmutex;
 extern MCThreadMutexRef MCimagerepmutex;
-<<<<<<< HEAD
-=======
 extern MCThreadMutexRef MCfieldmutex;
 extern MCThreadMutexRef MCthememutex;
 
->>>>>>> 47a94227
-
 ///////////////////////////////////////////////////////////////////////////////
 
 #endif