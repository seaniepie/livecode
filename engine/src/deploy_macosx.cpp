--- conflicted
+++ resolved
@@ -1673,7 +1673,6 @@
 
 	// MW-2013-06-13: First check that we either have 'engine' or (ppc and/or x86).
 	if (t_success &&
-<<<<<<< HEAD
 		(p_params . engine != NULL && (p_params . engine_ppc != NULL || p_params . engine_x86 != NULL)))
 		t_success = MCDeployThrow(kMCDeployErrorNoEngine);
 	
@@ -1686,13 +1685,9 @@
 	MCDeployFileRef t_engine, t_engine_ppc, t_engine_x86, t_output;
 	t_engine = t_engine_ppc = t_engine_x86 = t_output = NULL;
 	if (t_success &&
-		(p_params . engine != NULL && !MCDeployFileOpen(p_params . engine, "rb", t_engine) ||
-		 p_params . engine_ppc != NULL && !MCDeployFileOpen(p_params . engine_ppc, "rb", t_engine_ppc) ||
-		 p_params . engine_x86 != NULL && !MCDeployFileOpen(p_params . engine_x86, "rb", t_engine_x86)))
-=======
-		(p_params . engine_ppc != NULL && !MCDeployFileOpen(p_params . engine_ppc, kMCSOpenFileModeRead, t_engine_ppc) ||
+		(p_params . engine != NULL && !MCDeployFileOpen(p_params . engine, kMCSOpenFileModeRead, t_engine) ||
+		 p_params . engine_ppc != NULL && !MCDeployFileOpen(p_params . engine_ppc, kMCSOpenFileModeRead, t_engine_ppc) ||
 		 p_params . engine_x86 != NULL && !MCDeployFileOpen(p_params . engine_x86, kMCSOpenFileModeRead, t_engine_x86)))
->>>>>>> 220c1fe6
 		t_success = MCDeployThrow(kMCDeployErrorNoEngine);
 	
 	if (t_success && !MCDeployFileOpen(p_params . output, kMCSOpenFileModeWrite, t_output))
