/* Copyright (C) 2003-2013 Runtime Revolution Ltd.

This file is part of LiveCode.

LiveCode is free software; you can redistribute it and/or modify it under
the terms of the GNU General Public License v3 as published by the Free
Software Foundation.

LiveCode is distributed in the hope that it will be useful, but WITHOUT ANY
WARRANTY; without even the implied warranty of MERCHANTABILITY or
FITNESS FOR A PARTICULAR PURPOSE.  See the GNU General Public License
for more details.

You should have received a copy of the GNU General Public License
along with LiveCode.  If not see <http://www.gnu.org/licenses/>.  */

#include "prefix.h"

#include "globdefs.h"
#include "objdefs.h"
#include "parsedef.h"
#include "filedefs.h"

//#include "execpt.h"
#include "handler.h"
#include "scriptpt.h"
#include "variable.h"
#include "statemnt.h"

#include "deploy.h"

#if defined(_LINUX) || defined(_MACOSX)
#include <sys/stat.h>
#endif

////////////////////////////////////////////////////////////////////////////////
//
// This section contains definitions for the various structures needed to
// process the Mach-O executable format. These are taken from various mach headers
// In some cases the constant lists have been reduced since most are not relevant
// to what this module needs.
//

typedef int             vm_prot_t;

/*
 *      Protection values, defined as bits within the vm_prot_t type
 */

#define VM_PROT_NONE    ((vm_prot_t) 0x00)

#define VM_PROT_READ    ((vm_prot_t) 0x01)      /* read permission */
#define VM_PROT_WRITE   ((vm_prot_t) 0x02)      /* write permission */
#define VM_PROT_EXECUTE ((vm_prot_t) 0x04)      /* execute permission */

/*
 *      The default protection for newly-created virtual memory
 */

#define VM_PROT_DEFAULT (VM_PROT_READ|VM_PROT_WRITE)

/*
 *      The maximum privileges possible, for parameter checking.
 */

#define VM_PROT_ALL     (VM_PROT_READ|VM_PROT_WRITE|VM_PROT_EXECUTE)

typedef uint32_t       cpu_type_t;
typedef uint32_t       cpu_subtype_t;

/*
 * Capability bits used in the definition of cpu_type.
 */
#define CPU_ARCH_MASK   0xff000000              /* mask for architecture bits */
#define CPU_ARCH_ABI64  0x01000000              /* 64 bit ABI */

/*
 *      Machine types known by all.
 */
 
#define CPU_TYPE_ANY            ((cpu_type_t) -1)

#define CPU_TYPE_VAX            ((cpu_type_t) 1)
/* skip                         ((cpu_type_t) 2)        */
/* skip                         ((cpu_type_t) 3)        */
/* skip                         ((cpu_type_t) 4)        */
/* skip                         ((cpu_type_t) 5)        */
#define CPU_TYPE_MC680x0        ((cpu_type_t) 6)
#define CPU_TYPE_X86            ((cpu_type_t) 7)
#define CPU_TYPE_I386           CPU_TYPE_X86            /* compatibility */
#define CPU_TYPE_X86_64         (CPU_TYPE_X86 | CPU_ARCH_ABI64)

/* skip CPU_TYPE_MIPS           ((cpu_type_t) 8)        */
/* skip                         ((cpu_type_t) 9)        */
#define CPU_TYPE_MC98000        ((cpu_type_t) 10)
#define CPU_TYPE_HPPA           ((cpu_type_t) 11)
#define CPU_TYPE_ARM            ((cpu_type_t) 12)
#define CPU_TYPE_MC88000        ((cpu_type_t) 13)
#define CPU_TYPE_SPARC          ((cpu_type_t) 14)
#define CPU_TYPE_I860           ((cpu_type_t) 15)
/* skip CPU_TYPE_ALPHA          ((cpu_type_t) 16)       */
/* skip                         ((cpu_type_t) 17)       */
#define CPU_TYPE_POWERPC                ((cpu_type_t) 18)
#define CPU_TYPE_POWERPC64              (CPU_TYPE_POWERPC | CPU_ARCH_ABI64)

/*
 * Capability bits used in the definition of cpu_subtype.
 */
#define CPU_SUBTYPE_MASK        0xff000000      /* mask for feature flags */
#define CPU_SUBTYPE_LIB64       0x80000000      /* 64 bit libraries */


/*
 *      Object files that are hand-crafted to run on any
 *      implementation of an architecture are tagged with
 *      CPU_SUBTYPE_MULTIPLE.  This functions essentially the same as
 *      the "ALL" subtype of an architecture except that it allows us
 *      to easily find object files that may need to be modified
 *      whenever a new implementation of an architecture comes out.
 *
 *      It is the responsibility of the implementor to make sure the
 *      software handles unsupported implementations elegantly.
 */
#define CPU_SUBTYPE_MULTIPLE            ((cpu_subtype_t) -1)
#define CPU_SUBTYPE_LITTLE_ENDIAN       ((cpu_subtype_t) 0)
#define CPU_SUBTYPE_BIG_ENDIAN          ((cpu_subtype_t) 1)

/*
 *      I386 subtypes
 */

#define CPU_SUBTYPE_INTEL(f, m) ((cpu_subtype_t) (f) + ((m) << 4))

#define CPU_SUBTYPE_I386_ALL                    CPU_SUBTYPE_INTEL(3, 0)
#define CPU_SUBTYPE_386                                 CPU_SUBTYPE_INTEL(3, 0)
#define CPU_SUBTYPE_486                                 CPU_SUBTYPE_INTEL(4, 0)
#define CPU_SUBTYPE_486SX                               CPU_SUBTYPE_INTEL(4, 8) // 8 << 4 = 128
#define CPU_SUBTYPE_586                                 CPU_SUBTYPE_INTEL(5, 0)
#define CPU_SUBTYPE_PENT        CPU_SUBTYPE_INTEL(5, 0)
#define CPU_SUBTYPE_PENTPRO     CPU_SUBTYPE_INTEL(6, 1)
#define CPU_SUBTYPE_PENTII_M3   CPU_SUBTYPE_INTEL(6, 3)
#define CPU_SUBTYPE_PENTII_M5   CPU_SUBTYPE_INTEL(6, 5)
#define CPU_SUBTYPE_CELERON                             CPU_SUBTYPE_INTEL(7, 6)
#define CPU_SUBTYPE_CELERON_MOBILE              CPU_SUBTYPE_INTEL(7, 7)
#define CPU_SUBTYPE_PENTIUM_3                   CPU_SUBTYPE_INTEL(8, 0)
#define CPU_SUBTYPE_PENTIUM_3_M                 CPU_SUBTYPE_INTEL(8, 1)
#define CPU_SUBTYPE_PENTIUM_3_XEON              CPU_SUBTYPE_INTEL(8, 2)
#define CPU_SUBTYPE_PENTIUM_M                   CPU_SUBTYPE_INTEL(9, 0)
#define CPU_SUBTYPE_PENTIUM_4                   CPU_SUBTYPE_INTEL(10, 0)
#define CPU_SUBTYPE_PENTIUM_4_M                 CPU_SUBTYPE_INTEL(10, 1)
#define CPU_SUBTYPE_ITANIUM                             CPU_SUBTYPE_INTEL(11, 0)
#define CPU_SUBTYPE_ITANIUM_2                   CPU_SUBTYPE_INTEL(11, 1)
#define CPU_SUBTYPE_XEON                                CPU_SUBTYPE_INTEL(12, 0)
#define CPU_SUBTYPE_XEON_MP                             CPU_SUBTYPE_INTEL(12, 1)

#define CPU_SUBTYPE_INTEL_FAMILY(x)     ((x) & 15)
#define CPU_SUBTYPE_INTEL_FAMILY_MAX    15

#define CPU_SUBTYPE_INTEL_MODEL(x)      ((x) >> 4)
#define CPU_SUBTYPE_INTEL_MODEL_ALL     0

/*
 *      X86 subtypes.
 */

#define CPU_SUBTYPE_X86_ALL             ((cpu_subtype_t)3)
#define CPU_SUBTYPE_X86_64_ALL          ((cpu_subtype_t)3)
#define CPU_SUBTYPE_X86_ARCH1           ((cpu_subtype_t)4)

/*
 *      PowerPC subtypes
 */
#define CPU_SUBTYPE_POWERPC_ALL         ((cpu_subtype_t) 0)
#define CPU_SUBTYPE_POWERPC_601         ((cpu_subtype_t) 1)
#define CPU_SUBTYPE_POWERPC_602         ((cpu_subtype_t) 2)
#define CPU_SUBTYPE_POWERPC_603         ((cpu_subtype_t) 3)
#define CPU_SUBTYPE_POWERPC_603e        ((cpu_subtype_t) 4)
#define CPU_SUBTYPE_POWERPC_603ev       ((cpu_subtype_t) 5)
#define CPU_SUBTYPE_POWERPC_604         ((cpu_subtype_t) 6)
#define CPU_SUBTYPE_POWERPC_604e        ((cpu_subtype_t) 7)
#define CPU_SUBTYPE_POWERPC_620         ((cpu_subtype_t) 8)
#define CPU_SUBTYPE_POWERPC_750         ((cpu_subtype_t) 9)
#define CPU_SUBTYPE_POWERPC_7400        ((cpu_subtype_t) 10)
#define CPU_SUBTYPE_POWERPC_7450        ((cpu_subtype_t) 11)
#define CPU_SUBTYPE_POWERPC_970         ((cpu_subtype_t) 100)

#define FAT_MAGIC       0xcafebabe
#define FAT_CIGAM       0xbebafeca      /* NXSwapLong(FAT_MAGIC) */

struct fat_header {
        uint32_t        magic;          /* FAT_MAGIC */
        uint32_t        nfat_arch;      /* number of structs that follow */
};

struct fat_arch {
        cpu_type_t      cputype;        /* cpu specifier (int) */
        cpu_subtype_t   cpusubtype;     /* machine specifier (int) */
        uint32_t        offset;         /* file offset to this object file */
        uint32_t        size;           /* size of this object file */
        uint32_t        align;          /* alignment as a power of 2 */
};

/*
 * The 32-bit mach header appears at the very beginning of the object file for
 * 32-bit architectures.
 */
struct mach_header {
        uint32_t        magic;          /* mach magic number identifier */
        cpu_type_t      cputype;        /* cpu specifier */
        cpu_subtype_t   cpusubtype;     /* machine specifier */
        uint32_t        filetype;       /* type of file */
        uint32_t        ncmds;          /* number of load commands */
        uint32_t        sizeofcmds;     /* the size of all the load commands */
        uint32_t        flags;          /* flags */
};

/* Constant for the magic field of the mach_header (32-bit architectures) */
#define MH_MAGIC        0xfeedface      /* the mach magic number */
#define MH_CIGAM        0xcefaedfe      /* NXSwapInt(MH_MAGIC) */

/*
 * The 64-bit mach header appears at the very beginning of object files for
 * 64-bit architectures.
 */
struct mach_header_64 {
	uint32_t	magic;		/* mach magic number identifier */
	cpu_type_t	cputype;	/* cpu specifier */
	cpu_subtype_t	cpusubtype;	/* machine specifier */
	uint32_t	filetype;	/* type of file */
	uint32_t	ncmds;		/* number of load commands */
	uint32_t	sizeofcmds;	/* the size of all the load commands */
	uint32_t	flags;		/* flags */
	uint32_t	reserved;	/* reserved */
};

/* Constant for the magic field of the mach_header_64 (64-bit architectures) */
#define MH_MAGIC_64 0xfeedfacf /* the 64-bit mach magic number */
#define MH_CIGAM_64 0xcffaedfe /* NXSwapInt(MH_MAGIC_64) */

/*
 * The layout of the file depends on the filetype.  For all but the MH_OBJECT
 * file type the segments are padded out and aligned on a segment alignment
 * boundary for efficient demand pageing.  The MH_EXECUTE, MH_FVMLIB, MH_DYLIB,
 * MH_DYLINKER and MH_BUNDLE file types also have the headers included as part
 * of their first segment.
 * 
 * The file type MH_OBJECT is a compact format intended as output of the
 * assembler and input (and possibly output) of the link editor (the .o
 * format).  All sections are in one unnamed segment with no segment padding. 
 * This format is used as an executable format when the file is so small the
 * segment padding greatly increases its size.
 *
 * The file type MH_PRELOAD is an executable format intended for things that
 * are not executed under the kernel (proms, stand alones, kernels, etc).  The
 * format can be executed under the kernel but may demand paged it and not
 * preload it before execution.
 *
 * A core file is in MH_CORE format and can be any in an arbritray legal
 * Mach-O file.
 *
 * Constants for the filetype field of the mach_header
 */
#define	MH_OBJECT	0x1		/* relocatable object file */
#define	MH_EXECUTE	0x2		/* demand paged executable file */
#define	MH_FVMLIB	0x3		/* fixed VM shared library file */
#define	MH_CORE		0x4		/* core file */
#define	MH_PRELOAD	0x5		/* preloaded executable file */
#define	MH_DYLIB	0x6		/* dynamically bound shared library */
#define	MH_DYLINKER	0x7		/* dynamic link editor */
#define	MH_BUNDLE	0x8		/* dynamically bound bundle file */
#define	MH_DYLIB_STUB	0x9		/* shared library stub for static */
					/*  linking only, no section contents */
#define	MH_DSYM		0xa		/* companion file with only debug */
					/*  sections */

/*
 * The load commands directly follow the mach_header.  The total size of all
 * of the commands is given by the sizeofcmds field in the mach_header.  All
 * load commands must have as their first two fields cmd and cmdsize.  The cmd
 * field is filled in with a constant for that command type.  Each command type
 * has a structure specifically for it.  The cmdsize field is the size in bytes
 * of the particular load command structure plus anything that follows it that
 * is a part of the load command (i.e. section structures, strings, etc.).  To
 * advance to the next load command the cmdsize can be added to the offset or
 * pointer of the current load command.  The cmdsize for 32-bit architectures
 * MUST be a multiple of 4 bytes and for 64-bit architectures MUST be a multiple
 * of 8 bytes (these are forever the maximum alignment of any load commands).
 * The padded bytes must be zero.  All tables in the object file must also
 * follow these rules so the file can be memory mapped.  Otherwise the pointers
 * to these tables will not work well or at all on some machines.  With all
 * padding zeroed like objects will compare byte for byte.
 */
struct load_command {
	uint32_t cmd;		/* type of load command */
	uint32_t cmdsize;	/* total size of command in bytes */
};

/*
 * After MacOS X 10.1 when a new load command is added that is required to be
 * understood by the dynamic linker for the image to execute properly the
 * LC_REQ_DYLD bit will be or'ed into the load command constant.  If the dynamic
 * linker sees such a load command it it does not understand will issue a
 * "unknown load command required for execution" error and refuse to use the
 * image.  Other load commands without this bit that are not understood will
 * simply be ignored.
 */
#define LC_REQ_DYLD 0x80000000

/* Constants for the cmd field of all load commands, the type */
#define	LC_SEGMENT	0x1	/* segment of this file to be mapped */
#define	LC_SYMTAB	0x2	/* link-edit stab symbol table info */
#define	LC_SYMSEG	0x3	/* link-edit gdb symbol table info (obsolete) */
#define	LC_THREAD	0x4	/* thread */
#define	LC_UNIXTHREAD	0x5	/* unix thread (includes a stack) */
#define	LC_LOADFVMLIB	0x6	/* load a specified fixed VM shared library */
#define	LC_IDFVMLIB	0x7	/* fixed VM shared library identification */
#define	LC_IDENT	0x8	/* object identification info (obsolete) */
#define LC_FVMFILE	0x9	/* fixed VM file inclusion (internal use) */
#define LC_PREPAGE      0xa     /* prepage command (internal use) */
#define	LC_DYSYMTAB	0xb	/* dynamic link-edit symbol table info */
#define	LC_LOAD_DYLIB	0xc	/* load a dynamically linked shared library */
#define	LC_ID_DYLIB	0xd	/* dynamically linked shared lib ident */
#define LC_LOAD_DYLINKER 0xe	/* load a dynamic linker */
#define LC_ID_DYLINKER	0xf	/* dynamic linker identification */
#define	LC_PREBOUND_DYLIB 0x10	/* modules prebound for a dynamically */
				/*  linked shared library */
#define	LC_ROUTINES	0x11	/* image routines */
#define	LC_SUB_FRAMEWORK 0x12	/* sub framework */
#define	LC_SUB_UMBRELLA 0x13	/* sub umbrella */
#define	LC_SUB_CLIENT	0x14	/* sub client */
#define	LC_SUB_LIBRARY  0x15	/* sub library */
#define	LC_TWOLEVEL_HINTS 0x16	/* two-level namespace lookup hints */
#define	LC_PREBIND_CKSUM  0x17	/* prebind checksum */

/*
 * load a dynamically linked shared library that is allowed to be missing
 * (all symbols are weak imported).
 */
#define	LC_LOAD_WEAK_DYLIB (0x18 | LC_REQ_DYLD)

#define	LC_SEGMENT_64	0x19	/* 64-bit segment of this file to be
				   mapped */
#define	LC_ROUTINES_64	0x1a	/* 64-bit image routines */
#define LC_UUID		0x1b	/* the uuid */
#define LC_RPATH       (0x1c | LC_REQ_DYLD)    /* runpath additions */
#define LC_CODE_SIGNATURE 0x1d	/* local of code signature */
#define LC_SEGMENT_SPLIT_INFO 0x1e /* local of info to split segments */
#define LC_REEXPORT_DYLIB (0x1f | LC_REQ_DYLD) /* load and re-export dylib */
#define	LC_LAZY_LOAD_DYLIB 0x20	/* delay load of dylib until first use */
#define	LC_ENCRYPTION_INFO 0x21	/* encrypted segment information */
#define LC_VERSION_MIN_MACOSX 0x24   /* build for MacOSX min OS version */
#define LC_VERSION_MIN_IPHONEOS 0x25 /* build for iPhoneOS min OS version */
#define LC_FUNCTION_STARTS 0x26
#define LC_DATA_IN_CODE 0x29
#define LC_DYLIB_CODE_SIGN_DRS 0x2B
#define LC_DYLD_INFO 0x22
#define LC_DYLD_INFO_ONLY 0x80000022
#define LC_SOURCE_VERSION 0x2A
#define LC_ENCRYPTION_INFO_64 0x2C

// MM-2014-09-30: [[ iOS 8 Support ]] Used by iOS 8 simulator builds.
#define LC_MAIN (0x28|LC_REQ_DYLD) /* replacement for LC_UNIXTHREAD */

/*
 * A variable length string in a load command is represented by an lc_str
 * union.  The strings are stored just after the load command structure and
 * the offset is from the start of the load command structure.  The size
 * of the string is reflected in the cmdsize field of the load command.
 * Once again any padded bytes to bring the cmdsize field to a multiple
 * of 4 bytes must be zero.
 */
union lc_str {
	uint32_t	offset;	/* offset to the string */
#ifndef __LP64__
	char		*ptr;	/* pointer to the string */
#endif 
};

/*
 * Dynamicly linked shared libraries are identified by two things.  The
 * pathname (the name of the library as found for execution), and the
 * compatibility version number.  The pathname must match and the compatibility
 * number in the user of the library must be greater than or equal to the
 * library being used.  The time stamp is used to record the time a library was
 * built and copied into user so it can be use to determined if the library used
 * at runtime is exactly the same as used to built the program.
 */
struct dylib {
    union lc_str  name;			/* library's path name */
    uint32_t timestamp;			/* library's build time stamp */
    uint32_t current_version;		/* library's current version number */
    uint32_t compatibility_version;	/* library's compatibility vers number*/
};

/*
 * A dynamically linked shared library (filetype == MH_DYLIB in the mach header)
 * contains a dylib_command (cmd == LC_ID_DYLIB) to identify the library.
 * An object that uses a dynamically linked shared library also contains a
 * dylib_command (cmd == LC_LOAD_DYLIB, LC_LOAD_WEAK_DYLIB, or
 * LC_REEXPORT_DYLIB) for each library it uses.
 */
struct dylib_command {
	uint32_t	cmd;		/* LC_ID_DYLIB, LC_LOAD_{,WEAK_}DYLIB,
					   LC_REEXPORT_DYLIB */
	uint32_t	cmdsize;	/* includes pathname string */
	struct dylib	dylib;		/* the library identification */
};

/*
 * The segment load command indicates that a part of this file is to be
 * mapped into the task's address space.  The size of this segment in memory,
 * vmsize, maybe equal to or larger than the amount to map from this file,
 * filesize.  The file is mapped starting at fileoff to the beginning of
 * the segment in memory, vmaddr.  The rest of the memory of the segment,
 * if any, is allocated zero fill on demand.  The segment's maximum virtual
 * memory protection and initial virtual memory protection are specified
 * by the maxprot and initprot fields.  If the segment has sections then the
 * section structures directly follow the segment command and their size is
 * reflected in cmdsize.
 */
struct segment_command { /* for 32-bit architectures */
	uint32_t	cmd;		/* LC_SEGMENT */
	uint32_t	cmdsize;	/* includes sizeof section structs */
	char		segname[16];	/* segment name */
	uint32_t	vmaddr;		/* memory address of this segment */
	uint32_t	vmsize;		/* memory size of this segment */
	uint32_t	fileoff;	/* file offset of this segment */
	uint32_t	filesize;	/* amount to map from the file */
	vm_prot_t	maxprot;	/* maximum VM protection */
	vm_prot_t	initprot;	/* initial VM protection */
	uint32_t	nsects;		/* number of sections in segment */
	uint32_t	flags;		/* flags */
};

/*
 * The 64-bit segment load command indicates that a part of this file is to be
 * mapped into a 64-bit task's address space.  If the 64-bit segment has
 * sections then section_64 structures directly follow the 64-bit segment
 * command and their size is reflected in cmdsize.
 */
struct segment_command_64 { /* for 64-bit architectures */
	uint32_t	cmd;		/* LC_SEGMENT_64 */
	uint32_t	cmdsize;	/* includes sizeof section_64 structs */
	char		segname[16];	/* segment name */
	uint64_t	vmaddr;		/* memory address of this segment */
	uint64_t	vmsize;		/* memory size of this segment */
	uint64_t	fileoff;	/* file offset of this segment */
	uint64_t	filesize;	/* amount to map from the file */
	vm_prot_t	maxprot;	/* maximum VM protection */
	vm_prot_t	initprot;	/* initial VM protection */
	uint32_t	nsects;		/* number of sections in segment */
	uint32_t	flags;		/* flags */
};

/*
 * A segment is made up of zero or more sections.  Non-MH_OBJECT files have
 * all of their segments with the proper sections in each, and padded to the
 * specified segment alignment when produced by the link editor.  The first
 * segment of a MH_EXECUTE and MH_FVMLIB format file contains the mach_header
 * and load commands of the object file before its first section.  The zero
 * fill sections are always last in their segment (in all formats).  This
 * allows the zeroed segment padding to be mapped into memory where zero fill
 * sections might be. The gigabyte zero fill sections, those with the section
 * type S_GB_ZEROFILL, can only be in a segment with sections of this type.
 * These segments are then placed after all other segments.
 *
 * The MH_OBJECT format has all of its sections in one segment for
 * compactness.  There is no padding to a specified segment boundary and the
 * mach_header and load commands are not part of the segment.
 *
 * Sections with the same section name, sectname, going into the same segment,
 * segname, are combined by the link editor.  The resulting section is aligned
 * to the maximum alignment of the combined sections and is the new section's
 * alignment.  The combined sections are aligned to their original alignment in
 * the combined section.  Any padded bytes to get the specified alignment are
 * zeroed.
 *
 * The format of the relocation entries referenced by the reloff and nreloc
 * fields of the section structure for mach object files is described in the
 * header file <reloc.h>.
 */
struct section { /* for 32-bit architectures */
	char		sectname[16];	/* name of this section */
	char		segname[16];	/* segment this section goes in */
	uint32_t	addr;		/* memory address of this section */
	uint32_t	size;		/* size in bytes of this section */
	uint32_t	offset;		/* file offset of this section */
	uint32_t	align;		/* section alignment (power of 2) */
	uint32_t	reloff;		/* file offset of relocation entries */
	uint32_t	nreloc;		/* number of relocation entries */
	uint32_t	flags;		/* flags (section type and attributes)*/
	uint32_t	reserved1;	/* reserved (for offset or index) */
	uint32_t	reserved2;	/* reserved (for count or sizeof) */
};

struct section_64 { /* for 64-bit architectures */
	char		sectname[16];	/* name of this section */
	char		segname[16];	/* segment this section goes in */
	uint64_t	addr;		/* memory address of this section */
	uint64_t	size;		/* size in bytes of this section */
	uint32_t	offset;		/* file offset of this section */
	uint32_t	align;		/* section alignment (power of 2) */
	uint32_t	reloff;		/* file offset of relocation entries */
	uint32_t	nreloc;		/* number of relocation entries */
	uint32_t	flags;		/* flags (section type and attributes)*/
	uint32_t	reserved1;	/* reserved (for offset or index) */
	uint32_t	reserved2;	/* reserved (for count or sizeof) */
	uint32_t	reserved3;	/* reserved */
};

/*
 * The flags field of a section structure is separated into two parts a section
 * type and section attributes.  The section types are mutually exclusive (it
 * can only have one type) but the section attributes are not (it may have more
 * than one attribute).
 */
#define SECTION_TYPE		 0x000000ff	/* 256 section types */
#define SECTION_ATTRIBUTES	 0xffffff00	/*  24 section attributes */

/* Constants for the type of a section */
#define	S_REGULAR		0x0	/* regular section */
#define	S_ZEROFILL		0x1	/* zero fill on demand section */
#define	S_CSTRING_LITERALS	0x2	/* section with only literal C strings*/
#define	S_4BYTE_LITERALS	0x3	/* section with only 4 byte literals */
#define	S_8BYTE_LITERALS	0x4	/* section with only 8 byte literals */
#define	S_LITERAL_POINTERS	0x5	/* section with only pointers to */
					/*  literals */

/*
 * The symtab_command contains the offsets and sizes of the link-edit 4.3BSD
 * "stab" style symbol table information as described in the header files
 * <nlist.h> and <stab.h>.
 */
struct symtab_command {
	uint32_t	cmd;		/* LC_SYMTAB */
	uint32_t	cmdsize;	/* sizeof(struct symtab_command) */
	uint32_t	symoff;		/* symbol table offset */
	uint32_t	nsyms;		/* number of symbol table entries */
	uint32_t	stroff;		/* string table offset */
	uint32_t	strsize;	/* string table size in bytes */
};

struct nlist {
	int32_t n_strx;
	uint8_t n_type;
	uint8_t n_sect;
	int16_t n_desc;
	uint32_t n_value;
};

#define N_UNDF  0x00            /* undefined */
#define N_ABS   0x02            /* absolute address */
#define N_TEXT  0x04            /* text segment */
#define N_DATA  0x06            /* data segment */
#define N_BSS   0x08            /* bss segment */
#define N_COMM  0x12            /* common reference */
#define N_FN    0x1e            /* file name */

#define N_EXT   0x01            /* external (global) bit, OR'ed in */
#define N_TYPE  0x1e            /* mask for all the type bits */

#define N_FORMAT        "%08x"  /* namelist value format; XXX */
#define N_STAB          0x0e0   /* mask for debugger symbols -- stab(5) */

/*
 * This is the second set of the symbolic information which is used to support
 * the data structures for the dynamically link editor.
 *
 * The original set of symbolic information in the symtab_command which contains
 * the symbol and string tables must also be present when this load command is
 * present.  When this load command is present the symbol table is organized
 * into three groups of symbols:
 *	local symbols (static and debugging symbols) - grouped by module
 *	defined external symbols - grouped by module (sorted by name if not lib)
 *	undefined external symbols (sorted by name if MH_BINDATLOAD is not set,
 *	     			    and in order the were seen by the static
 *				    linker if MH_BINDATLOAD is set)
 * In this load command there are offsets and counts to each of the three groups
 * of symbols.
 *
 * This load command contains a the offsets and sizes of the following new
 * symbolic information tables:
 *	table of contents
 *	module table
 *	reference symbol table
 *	indirect symbol table
 * The first three tables above (the table of contents, module table and
 * reference symbol table) are only present if the file is a dynamically linked
 * shared library.  For executable and object modules, which are files
 * containing only one module, the information that would be in these three
 * tables is determined as follows:
 * 	table of contents - the defined external symbols are sorted by name
 *	module table - the file contains only one module so everything in the
 *		       file is part of the module.
 *	reference symbol table - is the defined and undefined external symbols
 *
 * For dynamically linked shared library files this load command also contains
 * offsets and sizes to the pool of relocation entries for all sections
 * separated into two groups:
 *	external relocation entries
 *	local relocation entries
 * For executable and object modules the relocation entries continue to hang
 * off the section structures.
 */
struct dysymtab_command {
    uint32_t cmd;	/* LC_DYSYMTAB */
    uint32_t cmdsize;	/* sizeof(struct dysymtab_command) */

    /*
     * The symbols indicated by symoff and nsyms of the LC_SYMTAB load command
     * are grouped into the following three groups:
     *    local symbols (further grouped by the module they are from)
     *    defined external symbols (further grouped by the module they are from)
     *    undefined symbols
     *
     * The local symbols are used only for debugging.  The dynamic binding
     * process may have to use them to indicate to the debugger the local
     * symbols for a module that is being bound.
     *
     * The last two groups are used by the dynamic binding process to do the
     * binding (indirectly through the module table and the reference symbol
     * table when this is a dynamically linked shared library file).
     */
    uint32_t ilocalsym;	/* index to local symbols */
    uint32_t nlocalsym;	/* number of local symbols */

    uint32_t iextdefsym;/* index to externally defined symbols */
    uint32_t nextdefsym;/* number of externally defined symbols */

    uint32_t iundefsym;	/* index to undefined symbols */
    uint32_t nundefsym;	/* number of undefined symbols */

    /*
     * For the for the dynamic binding process to find which module a symbol
     * is defined in the table of contents is used (analogous to the ranlib
     * structure in an archive) which maps defined external symbols to modules
     * they are defined in.  This exists only in a dynamically linked shared
     * library file.  For executable and object modules the defined external
     * symbols are sorted by name and is use as the table of contents.
     */
    uint32_t tocoff;	/* file offset to table of contents */
    uint32_t ntoc;	/* number of entries in table of contents */

    /*
     * To support dynamic binding of "modules" (whole object files) the symbol
     * table must reflect the modules that the file was created from.  This is
     * done by having a module table that has indexes and counts into the merged
     * tables for each module.  The module structure that these two entries
     * refer to is described below.  This exists only in a dynamically linked
     * shared library file.  For executable and object modules the file only
     * contains one module so everything in the file belongs to the module.
     */
    uint32_t modtaboff;	/* file offset to module table */
    uint32_t nmodtab;	/* number of module table entries */

    /*
     * To support dynamic module binding the module structure for each module
     * indicates the external references (defined and undefined) each module
     * makes.  For each module there is an offset and a count into the
     * reference symbol table for the symbols that the module references.
     * This exists only in a dynamically linked shared library file.  For
     * executable and object modules the defined external symbols and the
     * undefined external symbols indicates the external references.
     */
    uint32_t extrefsymoff;	/* offset to referenced symbol table */
    uint32_t nextrefsyms;	/* number of referenced symbol table entries */

    /*
     * The sections that contain "symbol pointers" and "routine stubs" have
     * indexes and (implied counts based on the size of the section and fixed
     * size of the entry) into the "indirect symbol" table for each pointer
     * and stub.  For every section of these two types the index into the
     * indirect symbol table is stored in the section header in the field
     * reserved1.  An indirect symbol table entry is simply a 32bit index into
     * the symbol table to the symbol that the pointer or stub is referring to.
     * The indirect symbol table is ordered to match the entries in the section.
     */
    uint32_t indirectsymoff; /* file offset to the indirect symbol table */
    uint32_t nindirectsyms;  /* number of indirect symbol table entries */

    /*
     * To support relocating an individual module in a library file quickly the
     * external relocation entries for each module in the library need to be
     * accessed efficiently.  Since the relocation entries can't be accessed
     * through the section headers for a library file they are separated into
     * groups of local and external entries further grouped by module.  In this
     * case the presents of this load command who's extreloff, nextrel,
     * locreloff and nlocrel fields are non-zero indicates that the relocation
     * entries of non-merged sections are not referenced through the section
     * structures (and the reloff and nreloc fields in the section headers are
     * set to zero).
     *
     * Since the relocation entries are not accessed through the section headers
     * this requires the r_address field to be something other than a section
     * offset to identify the item to be relocated.  In this case r_address is
     * set to the offset from the vmaddr of the first LC_SEGMENT command.
     * For MH_SPLIT_SEGS images r_address is set to the the offset from the
     * vmaddr of the first read-write LC_SEGMENT command.
     *
     * The relocation entries are grouped by module and the module table
     * entries have indexes and counts into them for the group of external
     * relocation entries for that the module.
     *
     * For sections that are merged across modules there must not be any
     * remaining external relocation entries for them (for merged sections
     * remaining relocation entries must be local).
     */
    uint32_t extreloff;	/* offset to external relocation entries */
    uint32_t nextrel;	/* number of external relocation entries */

    /*
     * All the local relocation entries are grouped together (they are not
     * grouped by their module since they are only used if the object is moved
     * from it staticly link edited address).
     */
    uint32_t locreloff;	/* offset to local relocation entries */
    uint32_t nlocrel;	/* number of local relocation entries */

};
/*
 * An indirect symbol table entry is simply a 32bit index into the symbol table 
 * to the symbol that the pointer or stub is refering to.  Unless it is for a
 * non-lazy symbol pointer section for a defined symbol which strip(1) as 
 * removed.  In which case it has the value INDIRECT_SYMBOL_LOCAL.  If the
 * symbol was also absolute INDIRECT_SYMBOL_ABS is or'ed with that.
 */
#define INDIRECT_SYMBOL_LOCAL   0x80000000
#define INDIRECT_SYMBOL_ABS     0x40000000

/* a table of contents entry */
struct dylib_table_of_contents {
    uint32_t symbol_index;      /* the defined external symbol
                                   (index into the symbol table) */
    uint32_t module_index;      /* index into the module table this symbol
                                   is defined in */
};      

/* a module table entry */
struct dylib_module {
    uint32_t module_name;       /* the module name (index into string table) */

    uint32_t iextdefsym;        /* index into externally defined symbols */
    uint32_t nextdefsym;        /* number of externally defined symbols */
    uint32_t irefsym;           /* index into reference symbol table */
    uint32_t nrefsym;           /* number of reference symbol table entries */
    uint32_t ilocalsym;         /* index into symbols for local symbols */
    uint32_t nlocalsym;         /* number of local symbols */

    uint32_t iextrel;           /* index into external relocation entries */
    uint32_t nextrel;           /* number of external relocation entries */

    uint32_t iinit_iterm;       /* low 16 bits are the index into the init
                                   section, high 16 bits are the index into
                                   the term section */
    uint32_t ninit_nterm;       /* low 16 bits are the number of init section
                                   entries, high 16 bits are the number of
                                   term section entries */

    uint32_t                    /* for this module address of the start of */
        objc_module_info_addr;  /*  the (__OBJC,__module_info) section */
    uint32_t                    /* for this module size of */
        objc_module_info_size;  /*  the (__OBJC,__module_info) section */
};

/* a 64-bit module table entry */
struct dylib_module_64 {
    uint32_t module_name;	/* the module name (index into string table) */
    
    uint32_t iextdefsym;	/* index into externally defined symbols */
    uint32_t nextdefsym;	/* number of externally defined symbols */
    uint32_t irefsym;		/* index into reference symbol table */
    uint32_t nrefsym;		/* number of reference symbol table entries */
    uint32_t ilocalsym;		/* index into symbols for local symbols */
    uint32_t nlocalsym;		/* number of local symbols */
    
    uint32_t iextrel;		/* index into external relocation entries */
    uint32_t nextrel;		/* number of external relocation entries */
    
    uint32_t iinit_iterm;	/* low 16 bits are the index into the init
                             section, high 16 bits are the index into
                             the term section */
    uint32_t ninit_nterm;      /* low 16 bits are the number of init section
                                entries, high 16 bits are the number of
                                term section entries */
    
    uint32_t			/* for this module size of */
    objc_module_info_size;	/*  the (__OBJC,__module_info) section */
    uint64_t			/* for this module address of the start of */
    objc_module_info_addr;	/*  the (__OBJC,__module_info) section */
};

/* 
 * The entries in the reference symbol table are used when loading the module
 * (both by the static and dynamic link editors) and if the module is unloaded
 * or replaced.  Therefore all external symbols (defined and undefined) are
 * listed in the module's reference table.  The flags describe the type of
 * reference that is being made.  The constants for the flags are defined in
 * <mach-o/nlist.h> as they are also used for symbol table entries.
 */
struct dylib_reference {
    uint32_t isym:24,           /* index into the symbol table */
                  flags:8;      /* flags to indicate the type of reference */
};

/*
 * Format of a relocation entry of a Mach-O file.  Modified from the 4.3BSD
 * format.  The modifications from the original format were changing the value
 * of the r_symbolnum field for "local" (r_extern == 0) relocation entries.
 * This modification is required to support symbols in an arbitrary number of
 * sections not just the three sections (text, data and bss) in a 4.3BSD file.
 * Also the last 4 bits have had the r_type tag added to them.
 */
struct relocation_info {
   int32_t      r_address;      /* offset in the section to what is being
                                   relocated */
   uint32_t     r_symbolnum:24, /* symbol index if r_extern == 1 or section
                                   ordinal if r_extern == 0 */
                r_pcrel:1,      /* was relocated pc relative already */
                r_length:2,     /* 0=byte, 1=word, 2=long, 3=quad */
                r_extern:1,     /* does not include value of sym referenced */
                r_type:4;       /* if not 0, machine specific relocation type */
};
#define R_ABS   0               /* absolute relocation type for Mach-O files */

/*
 * The twolevel_hints_command contains the offset and number of hints in the
 * two-level namespace lookup hints table.
 */
struct twolevel_hints_command {
    uint32_t cmd;	/* LC_TWOLEVEL_HINTS */
    uint32_t cmdsize;	/* sizeof(struct twolevel_hints_command) */
    uint32_t offset;	/* offset to the hint table */
    uint32_t nhints;	/* number of hints in the hint table */
};

struct linkedit_data_command
{
	uint32_t cmd;
	uint32_t cmdsize;
	uint32_t dataoff;
	uint32_t datasize;
};

struct dyld_info_command
{
	uint32_t cmd;
	uint32_t cmdsize;
	uint32_t rebase_off;
	uint32_t rebase_size;
	uint32_t bind_off;
	uint32_t bind_size;
	uint32_t weak_bind_off;
	uint32_t weak_bind_size;
	uint32_t lazy_bind_off;
	uint32_t lazy_bind_size;
	uint32_t export_off;
	uint32_t export_size;
};

////////////////////////////////////////////////////////////////////////////////

struct mach_32bit
{
    typedef ::mach_header mach_header;
    typedef ::segment_command segment_command;
    typedef ::section section;
    typedef uint32_t field;
    typedef int32_t sfield;
    static const int seg_load_command = LC_SEGMENT;
};

struct mach_64bit
{
    typedef ::mach_header_64 mach_header;
    typedef ::segment_command_64 segment_command;
    typedef ::section_64 section;
    typedef uint64_t field;
    typedef int64_t sfield;
    static const int seg_load_command = LC_SEGMENT_64;
};

////////////////////////////////////////////////////////////////////////////////

static void swap_uint32(bool p_to_network, uint32_t& x)
{
	MCDeployByteSwapRecord(p_to_network, "l", &x, sizeof(uint32_t));
}

static void swap_fat_header(bool p_to_network, fat_header& x)
{
	MCDeployByteSwapRecord(p_to_network, "ll", &x, sizeof(fat_header));
}

static void swap_fat_arch(bool p_to_network, fat_arch& x)
{
	MCDeployByteSwapRecord(p_to_network, "lllll", &x, sizeof(fat_arch));
}

static void swap_mach_header(bool p_to_network, mach_header& x)
{
	MCDeployByteSwapRecord(p_to_network, "lllllll", &x, sizeof(mach_header));
}

static void swap_load_command_hdr(bool p_to_network, load_command& x)
{
	MCDeployByteSwapRecord(p_to_network, "ll", &x, sizeof(load_command));
}

static void swap_segment_command(bool p_to_network, segment_command& x)
{
	MCDeployByteSwapRecord(p_to_network, "llbbbbbbbbbbbbbbbbllllllll", &x, sizeof(segment_command));
	for(uint32_t i = 0; i < x . nsects; i++)
	{
		section *t_section;
		t_section = (section *)(&x + 1);
		MCDeployByteSwapRecord(p_to_network, "lllllllll", &t_section -> addr, sizeof(section) - 32);
	}
}

static void unswap_segment_command(bool p_to_network, segment_command& x)
{
	for(uint32_t i = 0; i < x . nsects; i++)
	{
		section *t_section;
		t_section = (section *)(&x + 1);
		MCDeployByteSwapRecord(p_to_network, "lllllllll", &t_section -> addr, sizeof(section) - 32);
	}
	MCDeployByteSwapRecord(p_to_network, "llbbbbbbbbbbbbbbbbllllllll", &x, sizeof(segment_command));
}

static void swap_twolevel_hints_command(bool p_to_network, twolevel_hints_command& x)
{
	MCDeployByteSwapRecord(p_to_network, "llll", &x, sizeof(twolevel_hints_command));
}

static void swap_symtab_command(bool p_to_network, symtab_command& x)
{
	MCDeployByteSwapRecord(p_to_network, "llllll", &x, sizeof(symtab_command));
}

static void swap_dysymtab_command(bool p_to_network, dysymtab_command& x)
{
	MCDeployByteSwapRecord(p_to_network, "llllllllllllllllllll", &x, sizeof(dysymtab_command));
}

static void swap_dylib_command(bool p_to_network, dylib_command& x)
{
	MCDeployByteSwapRecord(p_to_network, "llllll", &x, sizeof(dylib_command));
}

static void swap_nlist(bool p_to_network, nlist& x)
{
	MCDeployByteSwapRecord(p_to_network, "lbbsl", &x, sizeof(nlist));
}

static void swap_relocation_info(bool p_to_network, relocation_info& x)
{
	MCDeployByteSwapRecord(p_to_network, "ll", &x, sizeof(relocation_info));
}

static void swap_load_command(bool p_to_network, uint32_t p_type, load_command* x)
{
	switch(p_type)
	{
		case LC_SEGMENT:
			if (p_type != x -> cmd)
				swap_segment_command(p_to_network, *(segment_command *)x);
			else
				unswap_segment_command(p_to_network, *(segment_command *)x);
			break;

		case LC_TWOLEVEL_HINTS:
			swap_twolevel_hints_command(p_to_network, *(twolevel_hints_command *)x);
			break;

		case LC_SYMTAB:
			swap_symtab_command(p_to_network, *(symtab_command *)x);
			break;

		case LC_DYSYMTAB:
			swap_dysymtab_command(p_to_network, *(dysymtab_command *)x);
			break;
			
		case LC_LOAD_DYLIB:
			swap_dylib_command(p_to_network, *(dylib_command *)x);
			break;

		case LC_UUID:
		case LC_THREAD:
		case LC_UNIXTHREAD:
		case LC_LOAD_DYLINKER:
		case LC_MAIN:
			swap_load_command_hdr(p_to_network, *x);
			break;

		default:
			swap_load_command_hdr(p_to_network, *x);
			break;
	}
}

template<typename T>static void relocate_segment_command(typename T::segment_command *x, typename T::sfield p_file_delta, typename T::sfield p_address_delta)
{
	x -> vmaddr += p_address_delta;
	x -> fileoff += p_file_delta;

	for(uint32_t i = 0; i < x -> nsects; i++)
	{
		section *t_section;
		t_section = (section *)(x + 1);
		t_section -> addr += p_address_delta;
		t_section -> offset += p_file_delta;
		t_section -> reloff += p_file_delta;
	}
}

static void relocate_twolevel_hints_command(twolevel_hints_command *x, int32_t p_file_delta, int32_t p_address_delta)
{
	x -> offset += p_file_delta;
}

static void relocate_symtab_command(symtab_command *x, int32_t p_file_delta, int32_t p_address_delta)
{
	if (x -> symoff != 0)
		x -> symoff += p_file_delta;
	if (x -> stroff != 0)
		x -> stroff += p_file_delta;
}

static void relocate_dysymtab_command(dysymtab_command *x, int32_t p_file_delta, int32_t p_address_delta)
{
	if (x -> tocoff != 0)
		x -> tocoff += p_file_delta;
	if (x -> modtaboff != 0)
		x -> modtaboff += p_file_delta;
	if (x -> extrefsymoff != 0)
		x -> extrefsymoff += p_file_delta;
	if (x -> indirectsymoff != 0)
		x -> indirectsymoff += p_file_delta;
	if (x -> extreloff != 0)
		x -> extreloff += p_file_delta;
	if (x -> locreloff != 0)
		x -> locreloff += p_file_delta;
}

static void relocate_code_signature_command(linkedit_data_command *x, int32_t p_file_delta, int32_t p_address_delta)
{
	x -> dataoff += p_file_delta;
}

static void relocate_dyld_info_command(dyld_info_command *x, int32_t p_file_delta, int32_t p_address_delta)
{
	if (x -> rebase_off != 0)
		x -> rebase_off += p_file_delta;
	if (x -> bind_off != 0)
		x -> bind_off += p_file_delta;
	if (x -> weak_bind_off != 0)
		x -> weak_bind_off += p_file_delta;
	if (x -> lazy_bind_off != 0)
		x -> lazy_bind_off += p_file_delta;
	if (x -> export_off != 0)
		x -> export_off += p_file_delta;
}

static void relocate_function_starts_command(linkedit_data_command *x, int32_t p_file_delta, int32_t p_address_delta)
{
	x -> dataoff += p_file_delta;
}


/*static void relocate_encryption_info_command(encryption_info_command *x, int32_t p_file_data, int32_t p_address_delta)
{
}*/

////////////////////////////////////////////////////////////////////////////////

// MW-2014-10-02: [[ Bug 13536 ]] iOS Segment alignment has to be 16k now - this
//   should be made a parameter at some point. Additionally, for FAT binary
//   generation, the existing alignment in the header should be followed for
//   binary concatenation.
#define MACHO_ALIGNMENT 16384
#define MACHO_ALIGN(x) ((x + MACHO_ALIGNMENT - 1) & ~(MACHO_ALIGNMENT - 1))

////////////////////////////////////////////////////////////////////////////////

template<typename T> bool MCDeployToMacOSXMainBody(const MCDeployParameters& p_params, bool p_big_endian, MCDeployFileRef p_engine, uint32_t p_engine_offset, uint32_t t_engine_size, uint32_t& x_offset, MCDeployFileRef p_output, mach_header& t_header, load_command **t_commands, uint32_t t_command_count)
{
    bool t_success;
    t_success = true;
    
	// MW-2013-05-04: [[ iOSDeployMisc ]] Search for a rogue 'misc' segment.
	// Next check that the executable is in a form we can work with
	typename T::segment_command *t_linkedit_segment, *t_project_segment, *t_payload_segment, *t_misc_segment;
	uint32_t t_linkedit_index, t_project_index, t_payload_index, t_misc_index;
	t_linkedit_segment = t_project_segment = t_payload_segment = t_misc_segment = NULL;
	if (t_success)
		for(uint32_t i = 0; i < t_header . ncmds; i++)
			if (t_commands[i] -> cmd == T::seg_load_command)
			{
				typename T::segment_command *t_command;
				t_command = (typename T::segment_command *)t_commands[i];
				if (memcmp(t_command -> segname, "__LINKEDIT", 11) == 0)
				{
					t_linkedit_index = i;
					t_linkedit_segment = t_command;
				}
				else if (memcmp(t_command -> segname, "__PROJECT", 10) == 0)
				{
					t_project_index = i;
					t_project_segment = t_command;
				}
				else if (memcmp(t_command -> segname, "__PAYLOAD", 10) == 0)
				{
					t_payload_index = i;
					t_payload_segment = t_command;
				}
				else if (memcmp(t_command -> segname, "__MISC", 6) == 0)
				{
					t_misc_index = i;
					t_misc_segment = t_command;
				}
			}
    
	// Make sure we have both segments we think should be there
	if (t_success && t_linkedit_segment == NULL)
		t_success = MCDeployThrow(kMCDeployErrorMacOSXNoLinkEditSegment);
	if (t_success && t_project_segment == NULL)
		t_success = MCDeployThrow(kMCDeployErrorMacOSXNoProjectSegment);
	if (t_success && !(MCStringIsEmpty(p_params . payload)) && t_payload_segment == NULL)
		t_success = MCDeployThrow(kMCDeployErrorMacOSXNoPayloadSegment);
	
	// MW-2013-05-04: [[ iOSDeployMisc ]] If 'misc' segment is present but not between
	//   linkedit and project, then all is well.
	if (t_success &&
		t_misc_segment != nil && (t_linkedit_index != t_misc_index + 1 || t_misc_index != t_project_index + 1))
		t_misc_segment = nil;
	
	// MW-2013-05-04: [[ iOSDeployMisc ]] Check 'misc' segment (if potentially an issue) is
	//   in a place we can handle it.
	// Make sure linkedit follows project, or linkedit follows misc, follows project
	if (t_success &&
		(t_linkedit_index != t_project_index + 1) &&
		(t_misc_segment != nil && (t_linkedit_index != t_misc_index + 1 || t_misc_index != t_project_index + 1)))
		t_success = MCDeployThrow(kMCDeployErrorMacOSXBadSegmentOrder);
    
	// Make sure project follows payload (if required)
	if (t_success && t_payload_segment != NULL && t_project_index != t_payload_index + 1)
		t_success = MCDeployThrow(kMCDeployErrorMacOSXBadSegmentOrder);
    
	// Make sure no segments follow linkedit
	if (t_success)
		for(uint32_t i = t_linkedit_index + 1; i < t_header . ncmds && t_success; i++)
			if (t_commands[i] -> cmd == T::seg_load_command)
				t_success = MCDeployThrow(kMCDeployErrorMacOSXBadSegmentOrder);
    
	// Next we write out everything up to the beginning of the project (or payload)
	// segment, followed by our new segments themselves. This gives us the info we
	// need to recalculate the required header info.
    
	typename T::field t_output_offset;
	t_output_offset = 0;
	if (t_success)
	{
		if (t_payload_segment == NULL)
			t_output_offset = t_project_segment -> fileoff;
		else
			t_output_offset = t_payload_segment -> fileoff;
	}
    
	// Write out the original data up to the beginning of the project section.
	if (t_success)
		t_success = MCDeployFileCopy(p_output, x_offset, p_engine, p_engine_offset, t_output_offset);
    
	// Write out the payload segment (if necessary)
	typename T::field t_payload_offset;
    uint32_t t_payload_size;
	t_payload_offset = 0;
	t_payload_size = 0;
	if (t_success && t_payload_segment != NULL)
	{
		t_payload_offset = x_offset + t_output_offset;
		if (!MCStringIsEmpty(p_params . payload))
			t_success = MCDeployWritePayload(p_params, p_big_endian, p_output, t_payload_offset, t_payload_size);
        // MW-2014-10-02: [[ Bug 13536 ]] Use macro to align to required alignment.
		if (t_success)
			t_output_offset += MACHO_ALIGN(t_payload_size);
	}
    
	// Write out the project info struct
	typename T::field t_project_offset;
    uint32_t t_project_size;
	t_project_offset = 0;
	t_project_size = 0;
	if (t_success)
	{
		t_project_offset = x_offset + t_output_offset;
		t_success = MCDeployWriteProject(p_params, p_big_endian, p_output, t_project_offset, t_project_size);
	}
    
	// Now we update the relevant pieces of the header and command table.
	typename T::field t_old_linkedit_offset, t_old_project_offset, t_old_payload_offset;
	if (t_success)
	{
        // MW-2014-10-02: [[ Bug 13536 ]] Use macro to align to required alignment.
		t_project_size = MACHO_ALIGN(t_project_size);
		t_old_project_offset = t_project_segment -> fileoff;
		t_project_segment -> filesize = t_project_size;
		t_project_segment -> vmsize = t_project_size;
		((section *)(t_project_segment + 1))[0] . size = t_project_size;
        
		if (t_payload_segment != nil)
		{
            // MW-2014-10-02: [[ Bug 13536 ]] Use macro to align to required alignment.
			t_payload_size = MACHO_ALIGN(t_payload_size);
			t_old_payload_offset = t_payload_segment -> fileoff;
			t_payload_segment -> filesize = t_payload_size;
			t_payload_segment -> vmsize = t_payload_size;
			((section *)(t_payload_segment + 1))[0] . size = t_payload_size;
			relocate_segment_command<T>(t_project_segment, (t_payload_segment -> fileoff + t_payload_size) - t_old_project_offset, (t_payload_segment -> fileoff + t_payload_size) - t_old_project_offset);
		}
		
		// MW-2013-05-04: [[ iOSDeployMisc ]] If there is a 'misc' segment then use a different
		//   'post' project offset (which will include 'misc').
		if (t_misc_segment == nil)
			t_old_linkedit_offset = t_linkedit_segment -> fileoff;
		else
			t_old_linkedit_offset = t_misc_segment -> fileoff;
        
		// Now go through, updating the offsets for all load commands after
		// and including linkedit.
		typename T::sfield t_file_delta, t_address_delta;
		t_file_delta = (t_project_segment -> fileoff + t_project_size) - t_old_linkedit_offset;
		t_address_delta = t_file_delta;
		for(uint32_t i = t_linkedit_index; i < t_header . ncmds && t_success; i++)
		{
			switch(t_commands[i] -> cmd)
			{
                    // Relocate the commands we know about that contain file offset
                case LC_SEGMENT:
                    relocate_segment_command<mach_32bit>((segment_command *)t_commands[i], t_file_delta, t_address_delta);
                    break;
                case LC_SEGMENT_64:
                    relocate_segment_command<mach_64bit>((segment_command_64 *)t_commands[i], t_file_delta, t_address_delta);
                    break;
                case LC_TWOLEVEL_HINTS:
                    relocate_twolevel_hints_command((twolevel_hints_command *)t_commands[i], t_file_delta, t_address_delta);
                    break;
                case LC_SYMTAB:
                    relocate_symtab_command((symtab_command *)t_commands[i], t_file_delta, t_address_delta);
                    break;
                case LC_DYSYMTAB:
                    relocate_dysymtab_command((dysymtab_command *)t_commands[i], t_file_delta, t_address_delta);
                    break;
                case LC_CODE_SIGNATURE:
                    relocate_code_signature_command((linkedit_data_command *)t_commands[i], t_file_delta, t_address_delta);
                    break;
                case LC_DYLD_INFO:
                case LC_DYLD_INFO_ONLY:
                    relocate_dyld_info_command((dyld_info_command *)t_commands[i], t_file_delta, t_address_delta);
                    break;
                case LC_FUNCTION_STARTS:
                case LC_DYLIB_CODE_SIGN_DRS:
                case LC_DATA_IN_CODE:
                    relocate_function_starts_command((linkedit_data_command *)t_commands[i], t_file_delta, t_address_delta);
                    break;
					
                    // These commands have no file offsets
                case LC_UUID:
                case LC_THREAD:
                case LC_UNIXTHREAD:
                case LC_LOAD_DYLIB:
                case LC_LOAD_WEAK_DYLIB:
                case LC_LOAD_DYLINKER:
                case LC_ENCRYPTION_INFO:
                case LC_ENCRYPTION_INFO_64:
                case LC_VERSION_MIN_MACOSX:
                case LC_VERSION_MIN_IPHONEOS:
                case LC_SOURCE_VERSION:
                case LC_MAIN:
                    break;
                    
                    // Any others that are present are an error since we don't know
                    // what to do with them.
                default:
                    t_success = MCDeployThrow(kMCDeployErrorMacOSXUnknownLoadCommand);
                    break;
			}
		}
	}
    
	// Overwrite the mach header
	if (t_success)
	{
        if (p_big_endian)
            swap_mach_header(p_big_endian, t_header);
        
        typename T::mach_header t_actual_header;
        memset(&t_actual_header, 0, sizeof(t_actual_header));
        memcpy(&t_actual_header, &t_header, sizeof(t_header));
        
		t_success = MCDeployFileWriteAt(p_output, &t_actual_header, sizeof(t_actual_header), x_offset);
	}
    
	// Overwrite the load commands array
	if (t_success)
	{
		typename T::field t_offset;
		t_offset = x_offset + sizeof(typename T::mach_header);
		for(uint32_t i = 0; i < t_command_count && t_success; i++)
		{
			typename T::field t_size;
			t_size = t_commands[i] -> cmdsize;
			swap_load_command(p_big_endian, t_commands[i] -> cmd, t_commands[i]);
			t_success = MCDeployFileWriteAt(p_output, t_commands[i], t_size, t_offset);
			if (t_success)
				t_offset += t_size;
		}
	}
    
	// Output the linkedit segment and beyond.
	if (t_success)
		t_success = MCDeployFileCopy(p_output, t_project_offset + t_project_size, p_engine, p_engine_offset + t_old_linkedit_offset, t_engine_size - t_old_linkedit_offset);
    
	// Update the offset in case we are producing a fat binary.
	if (t_success)
		x_offset += t_output_offset + t_project_size + (t_engine_size - t_old_linkedit_offset);
    
	// Free the temporary data structures we needed.
	if (t_commands != NULL)
	{
		for(uint32_t i = 0; i < t_command_count; i++)
			free(t_commands[i]);
		delete[] t_commands;
	}
    
	return t_success;
}

typedef bool (*MCDeployValidateHeaderCallback)(const MCDeployParameters& params, mach_header& header, load_command **commands);

static bool MCDeployToMacOSXReadHeader(bool p_big_endian, MCDeployFileRef p_engine, uint32_t p_offset, mach_header& r_header, load_command**& r_commands)
{
	// Read the mach-o header.
	if (!MCDeployFileReadAt(p_engine, &r_header, sizeof(mach_header), p_offset))
		return MCDeployThrow(kMCDeployErrorMacOSXNoHeader);

    if (p_big_endian)
        swap_mach_header(p_big_endian, r_header);

	// Validate the header
	if ((r_header . magic != MH_MAGIC && r_header . magic != MH_MAGIC_64) ||
		(r_header . filetype != MH_EXECUTE && r_header . filetype != MH_BUNDLE && r_header . filetype != MH_OBJECT))
		return MCDeployThrow(kMCDeployErrorMacOSXBadHeader);

	// Allocate memory for the load commands
	r_commands = new load_command *[r_header . ncmds];
	if (r_commands == NULL)
		return MCDeployThrow(kMCDeployErrorNoMemory);
	memset(r_commands, 0, sizeof(load_command *) * r_header . ncmds);

	// And read them in
	uint32_t t_offset;
    if (r_header . magic == MH_MAGIC)
        t_offset = p_offset + sizeof(mach_header);
    else
        t_offset = p_offset + sizeof(mach_header_64);
	for(uint32_t i = 0; i < r_header . ncmds; i++)
	{
		// First read the command header
		load_command t_command;
		if (!MCDeployFileReadAt(p_engine, &t_command, sizeof(load_command), t_offset))
			return MCDeployThrow(kMCDeployErrorMacOSXBadCommand);
        if (p_big_endian)
            swap_load_command_hdr(p_big_endian, t_command);

		// Now allocate memory for the full command record
		r_commands[i] = (load_command *)malloc(t_command . cmdsize);
		if (r_commands[i] == NULL)
			return MCDeployThrow(kMCDeployErrorNoMemory);

		// Read in all of it
		if (!MCDeployFileReadAt(p_engine, r_commands[i], t_command . cmdsize, t_offset))
			return MCDeployThrow(kMCDeployErrorMacOSXBadCommand);

		// And swap if we are actually interested in the contents otherwise
		// just swap the header.
        if (p_big_endian)
            swap_load_command(p_big_endian, t_command . cmd, r_commands[i]);

		// Move to the next command
		t_offset += t_command . cmdsize;
	}

	return true;
}

// The method is the work-horse of Mac OS X deployment - it builds an exe for
// either PPC or x86 depending on the value of <ppc>. The resulting binary is
// written to output at the given offset, and this var is updated with the offset
// of the end of the binary.
//
// The Mach-O format consists of a header followed by a sequence of load
// commands. Each load command can perform a number of actions, the main one
// begine that of defining a segment. A so-called LC_SEGMENT command consists of
// a sequence of sections that map sequentially into the virtual memory range
// defined by the segment.
//
// The overall structure of the standalone engine as built for the purpose of
// deployment is:
//   header
//   load segment __PAGEZERO
//   load segment __TEXT
//     <main exe read-only sections>
//   load segment __DATA
//     <main exe read-write sections>
//   load segment __OBJC
//     <objective-C related data>
//   load segment __PAYLOAD
//     <our sections for insertion of removable data>
//   load segment __PROJECT
//     <our sections for insertion of rev data>
//   load segment __LINKEDIT
//     <system dynamic linking data>
//   <non mapped secion load commands>
//
// Thus (hopefully) all we need to do is parse the load commands, look for
// the one that loads the '__PROJECT' segment, rewrite that and update the
// location of the __LINKEDIT section.
//

// MW-2011-09-19: Updated to take an engine size/offset to support universal
//   binary building on iOS.
static bool MCDeployToMacOSXMain(const MCDeployParameters& p_params, bool p_big_endian, MCDeployFileRef p_engine, uint32_t p_engine_offset, uint32_t p_engine_size, uint32_t& x_offset, MCDeployFileRef p_output, MCDeployValidateHeaderCallback p_validate_header_callback)
{
	bool t_success;
	t_success = true;

	// Calculate the size of the input engine (in theory we could calculate this
	// from the segments/load commands but thats a little fiddly).
	uint32_t t_engine_size;
	if (p_engine_size != 0)
		t_engine_size = p_engine_size;
	else if (t_success && !MCDeployFileMeasure(p_engine, t_engine_size))
		t_success = MCDeployThrow(kMCDeployErrorBadFile);

	// Read in the header and load command list
    mach_header t_header;
	load_command **t_commands;
	uint32_t t_command_count;
	t_commands = NULL;
	if (t_success)
	{
		t_success = MCDeployToMacOSXReadHeader(p_big_endian, p_engine, p_engine_offset, t_header, t_commands);
		t_command_count = t_header . ncmds;
	}

	if (t_success && p_validate_header_callback != nil)
		t_success = p_validate_header_callback(p_params, t_header, t_commands);

    if (t_success)
    {
        if ((t_header . cputype & CPU_ARCH_ABI64) == 0)
            t_success = MCDeployToMacOSXMainBody<mach_32bit>(p_params, p_big_endian, p_engine, p_engine_offset, t_engine_size, x_offset, p_output, t_header, t_commands, t_command_count);
        else
            t_success = MCDeployToMacOSXMainBody<mach_64bit>(p_params, p_big_endian, p_engine, p_engine_offset, t_engine_size, x_offset, p_output, t_header, t_commands, t_command_count);
    }
    
    return t_success;
}

#if 0
static bool MCDeployToMacOSXEmbedded(const MCDeployParameters& p_params, bool p_big_endian, MCDeployFileRef p_engine, uint32_t p_engine_offset, uint32_t p_engine_size, uint32_t& x_offset, MCDeployFileRef p_output)
{
	bool t_success;
	t_success = true;
	
	// Calculate the size of the input engine (in theory we could calculate this
	// from the segments/load commands but thats a little fiddly).
	uint32_t t_engine_size;
	if (p_engine_size != 0)
		t_engine_size = p_engine_size;
	else if (t_success && !MCDeployFileMeasure(p_engine, t_engine_size))
		t_success = MCDeployThrow(kMCDeployErrorBadFile);
	
	// Read in the header and load command list
	mach_header t_header;
	load_command **t_commands;
	uint32_t t_command_count;
	t_commands = NULL;
	if (t_success)
	{
		t_success = MCDeployToMacOSXReadHeader(p_big_endian, p_engine, p_engine_offset, t_header, t_commands);
		t_command_count = t_header . ncmds;
	}
	
	if (t_header . filetype != MH_OBJECT)
		t_success = MCDeployThrow(kMCDeployErrorBadFile);
	
	// Next check that the object file is in a form we can work with
	segment_command *t_main_segment, *t_last_segment;
	section *t_project_section, *t_last_section;
	uindex_t t_main_segment_index;
	t_main_segment = t_last_segment = NULL;
	t_project_section = t_last_section = NULL;
	if (t_success)
		for(uindex_t i = 0; i < t_header . ncmds; i++)
			if (t_commands[i] -> cmd == LC_SEGMENT)
			{
				segment_command *t_command;
				t_command = (segment_command *)t_commands[i];
				
				// This is the latest segment in the load command list.
				t_last_segment = t_command;
				
				// If we've already found the project section, continue.
				if (t_project_section != NULL)
					break;
				
				// Check to see if it contains the project section.
				for(uindex_t j = 0; j < t_command -> nsects; j++)
				{
					section *t_section;
					t_section = &((section *)(t_command + 1))[j];
					if (memcmp(t_section -> segname, "__PROJECT", 10) == 0)
					{
						t_main_segment = t_command;
						t_main_segment_index = i;
						t_project_section = t_section;
					}
					
					t_last_section = t_section;
				}
			}

	// Make sure we have found a project section.
	if (t_success && t_project_section == NULL)
		t_success = MCDeployThrow(kMCDeployErrorMacOSXNoProjectSegment);
	
	// Make sure the last segment is the main segment.
	if (t_success && (t_last_segment != t_main_segment))
		t_success = MCDeployThrow(kMCDeployErrorMacOSXBadSegmentOrder);
	
	// Next we write out everything up to the beginning of the project (or payload)
	// segment, followed by our new segments themselves. This gives us the info we
	// need to recalculate the required header info.
	
	uint32_t t_output_offset;
	t_output_offset = 0;
	if (t_success)
		t_output_offset = t_project_section -> offset;
	
	// Write out the original data up to the beginning of the project section.
	if (t_success)
		t_success = MCDeployFileCopy(p_output, x_offset, p_engine, p_engine_offset, t_output_offset);
	
	// Write out the project info struct
	uint32_t t_project_size, t_project_offset;
	t_project_offset = 0;
	t_project_size = 0;
	if (t_success)
	{
		t_project_offset = x_offset + t_output_offset;
		t_success = MCDeployWriteProject(p_params, p_big_endian, p_output, t_project_offset, t_project_size);
	}
	
	// Now we update the relevant pieces of the header and command table.
	uint32_t t_old_project_end_offset;
	if (t_success)
	{
		t_old_project_end_offset = t_project_section -> offset + t_project_section -> size;
		
        // MW-2014-10-02: [[ Bug 13536 ]] Use macro to align to required alignment.
		t_project_size = MACHO_ALIGN(t_project_size);
			
		int32_t t_file_delta, t_address_delta;
		t_file_delta = t_project_size - t_project_section -> size;
		t_address_delta = t_file_delta;
		
		t_project_section -> size = t_project_size;
		t_main_segment -> filesize += t_file_delta;
		t_main_segment -> vmsize += t_file_delta;
		
		// Update all the offsets in sections after the project section. This
		// is needed as in simulator builds we get an 'unwind' section after the
		// project.
		for(section *t_section = t_project_section + 1; t_section <= t_last_section; t_section++)
		{
			if (t_section -> offset > t_output_offset)
				t_section -> offset += t_file_delta;
			if (t_section -> reloff > t_output_offset)
				t_section -> reloff += t_file_delta;
		}
		
		// Now go through, updating the offsets for all load commands after
		// and including linkedit.
		for(uindex_t i = t_main_segment_index + 1; i < t_header . ncmds && t_success; i++)
		{
			switch(t_commands[i] -> cmd)
			{
					// Relocate the commands we know about that contain file offset
				case LC_SEGMENT:
					relocate_segment_command((segment_command *)t_commands[i], t_file_delta, t_address_delta);
					break;
				case LC_TWOLEVEL_HINTS:
					relocate_twolevel_hints_command((twolevel_hints_command *)t_commands[i], t_file_delta, t_address_delta);
					break;
				case LC_SYMTAB:
					relocate_symtab_command((symtab_command *)t_commands[i], t_file_delta, t_address_delta);
					break;
				case LC_DYSYMTAB:
					relocate_dysymtab_command((dysymtab_command *)t_commands[i], t_file_delta, t_address_delta);
					break;
				case LC_CODE_SIGNATURE:
					relocate_code_signature_command((linkedit_data_command *)t_commands[i], t_file_delta, t_address_delta);
					break;
				case LC_DYLD_INFO:
				case LC_DYLD_INFO_ONLY:
					relocate_dyld_info_command((dyld_info_command *)t_commands[i], t_file_delta, t_address_delta);
					break;
				case LC_FUNCTION_STARTS:
				case LC_DYLIB_CODE_SIGN_DRS:
					relocate_function_starts_command((linkedit_data_command *)t_commands[i], t_file_delta, t_address_delta);
					break;
					
					// These commands have no file offsets
				case LC_UUID:
				case LC_THREAD:
				case LC_UNIXTHREAD:
				case LC_LOAD_DYLIB:
				case LC_LOAD_WEAK_DYLIB:
				case LC_LOAD_DYLINKER:
				case LC_ENCRYPTION_INFO:
				case LC_VERSION_MIN_MACOSX:
				case LC_VERSION_MIN_IPHONEOS:
				case LC_SOURCE_VERSION:
					break;
					
					// Any others that are present are an error since we don't know
					// what to do with them.
				default:
					t_success = MCDeployThrow(kMCDeployErrorMacOSXUnknownLoadCommand);
					break;
			}
		}
		
		// Now go through the initial segment command(s) and make sure we update
		// the relocation offsets.
		for(uindex_t i = 0; i <= t_main_segment_index && t_success; i++)
		{
			if (t_commands[i] -> cmd != LC_SEGMENT)
				continue;
			
			segment_command *t_segment;
			t_segment = (segment_command *)t_commands[i];
			for(uindex_t j = 0; j < t_segment -> nsects; j++)
			{
				section *t_section;
				t_section = &((section *)(t_segment + 1))[j];
				if (t_section -> reloff > t_output_offset)
					t_section -> reloff += t_file_delta;
			}
		}
	}
	
	// Overwrite the mach header
	if (t_success)
	{
		swap_mach_header(p_big_endian, t_header);
		t_success = MCDeployFileWriteAt(p_output, &t_header, sizeof(mach_header), x_offset);
	}
	
	// Overwrite the load commands array
	if (t_success)
	{
		uint32_t t_offset;
		t_offset = x_offset + sizeof(mach_header);
		for(uint32_t i = 0; i < t_command_count && t_success; i++)
		{
			uint32_t t_size;
			t_size = t_commands[i] -> cmdsize;
			swap_load_command(p_big_endian, t_commands[i] -> cmd, t_commands[i]);
			t_success = MCDeployFileWriteAt(p_output, t_commands[i], t_size, t_offset);
			if (t_success)
				t_offset += t_size;
		}
	}
	
	// Output the linkedit segment and beyond.
	if (t_success)
		t_success = MCDeployFileCopy(p_output, t_project_offset + t_project_size, p_engine, p_engine_offset + t_old_project_end_offset, t_engine_size - t_old_project_end_offset);
	
	// Update the offset in case we are producing a fat binary.
	if (t_success)
		x_offset += t_output_offset + t_project_size + t_engine_size - t_old_project_end_offset;
	
	// Free the temporary data structures we needed.
	if (t_commands != NULL)
	{
		for(uint32_t i = 0; i < t_command_count; i++)
			free(t_commands[i]);
		delete[] t_commands;
	}
	
	return t_success;
}
#endif

// MW-2013-06-13: This method builds a capsule into each part of a (potentially) fat binary.
static bool MCDeployToMacOSXFat(const MCDeployParameters& p_params, bool p_embedded, MCDeployFileRef p_engine, MCDeployFileRef p_output, MCDeployValidateHeaderCallback p_validate_header_callback)
{
	bool t_success;
	t_success = true;
	
	// Next read in the fat header.
	fat_header t_fat_header;
	if (t_success && !MCDeployFileReadAt(p_engine, &t_fat_header, sizeof(fat_header), 0))
		t_success = MCDeployThrow(kMCDeployErrorMacOSXNoHeader);
	
	// Swap the header - note that the 'fat_*' structures are always in network
	// byte-order.
	if (t_success)
		swap_fat_header(true, t_fat_header);
	
	// If this isn't a fat binary, then we assume its just a single arch binary.
	if (t_success && t_fat_header . magic != FAT_MAGIC && t_fat_header . magic != FAT_CIGAM)
	{
		uint32_t t_output_offset;
		t_output_offset = 0;
		if (!p_embedded)
            t_success = MCDeployToMacOSXMain(p_params, false, p_engine, 0, 0, t_output_offset, p_output, p_validate_header_callback);
#if 0
		else
			t_success = MCDeployToMacOSXEmbedded(p_params, false, p_engine, 0, 0, t_output_offset, p_output);
#endif
	}
	else
	{
		// The output offset for the slice is aligned up to fat_arch.align after the
        // fat header.
		uint32_t t_output_offset;
		t_output_offset = sizeof(fat_header);
		
		// The fat_arch structures follow the fat header directly
		uint32_t t_header_offset;
		t_header_offset = sizeof(fat_header);
		
		// Loop through all the fat headers.
		for(uint32_t i = 0; i < t_fat_header . nfat_arch && t_success; i++)
		{
			fat_arch t_fat_arch;
			if (!MCDeployFileReadAt(p_engine, &t_fat_arch, sizeof(fat_arch), t_header_offset))
				t_success = MCDeployThrow(kMCDeployErrorMacOSXBadHeader);
			
			uint32_t t_last_output_offset;
			if (t_success)
			{
                swap_fat_arch(true, t_fat_arch);
				
				// Round the end of the last engine up to the nearest page boundary.
				t_output_offset = (t_output_offset + ((1 << t_fat_arch . align))) & ~((1 << t_fat_arch . align) - 1);
				
				// Record the end of the last engine.
				t_last_output_offset = t_output_offset;
				
				// Write out this arch's portion.
				if (!p_embedded)
					t_success = MCDeployToMacOSXMain(p_params, false, p_engine, t_fat_arch . offset, t_fat_arch . size, t_output_offset, p_output, p_validate_header_callback);
#if 0
				else
					t_success = MCDeployToMacOSXEmbedded(p_params, false, p_engine, 0, 0, t_output_offset, p_output);
#endif
			}
			
			if (t_success)
			{
				// Update the fat header.
				t_fat_arch . offset = t_last_output_offset;
				t_fat_arch . size = t_output_offset - t_last_output_offset;
				
				// Put it back to network byte order.
                swap_fat_arch(true, t_fat_arch);
				
				// Write out the header.
				t_success = MCDeployFileWriteAt(p_output, &t_fat_arch, sizeof(t_fat_arch), t_header_offset);
			}
			
			t_header_offset += sizeof(fat_arch);
		}
		
		// Final step is to update the fat header.
		if (t_success)
		{
			swap_fat_header(true, t_fat_header);
			t_success = MCDeployFileWriteAt(p_output, &t_fat_header, sizeof(t_fat_header), 0);
		}
	}
	
	return true;
}

// This method verifies that the given engine is for Mac. It checks the CPU is
// is either PPC or x86, and that the executable loads Cocoa.
static bool MCDeployValidateMacEngine(const MCDeployParameters& p_params, mach_header& p_header, load_command **p_commands)
{
	// Check the CPU type is PowerPC or X86
	if (p_header . cputype != CPU_TYPE_POWERPC &&
		p_header . cputype != CPU_TYPE_X86)
		return MCDeployThrow(kMCDeployErrorMacOSXBadCpuType);

	// Check that Cocoa is one of the libraries linked to
	bool t_found_cocoa;
	t_found_cocoa = false;
	for(uint32_t i = 0; i < p_header . ncmds; i++)
		if (p_commands[i] -> cmd == LC_LOAD_DYLIB)
		{
			dylib_command *t_command;
			t_command = (dylib_command *)p_commands[i];

			const char *t_name;
			t_name = (const char *)t_command + t_command -> dylib . name . offset;
			if (MCCStringBeginsWith(t_name, "/System/Library/Frameworks/Cocoa.framework"))
				t_found_cocoa = true;
		}

	if (!t_found_cocoa)
		return MCDeployThrow(kMCDeployErrorMacOSXBadTarget);

	return true;
}

// This method attempts to build a Mac OS X standalone using the given deployment
// parameters.
//
Exec_stat MCDeployToMacOSX(const MCDeployParameters& p_params)
{
	bool t_success;
	t_success = true;

	// MW-2013-06-13: First check that we either have 'engine' or (ppc and/or x86).
	if (t_success &&
		(!MCStringIsEmpty(p_params . engine) && (!MCStringIsEmpty(p_params . engine_ppc) || !MCStringIsEmpty(p_params . engine_x86))))
		t_success = MCDeployThrow(kMCDeployErrorNoEngine);
	
	// MW-2013-06-13: Next check that we have at least one engine.
	if (t_success &&
		(MCStringIsEmpty(p_params . engine) && MCStringIsEmpty(p_params . engine_ppc) && MCStringIsEmpty(p_params . engine_x86)))
		t_success = MCDeployThrow(kMCDeployErrorNoEngine);
	
	// Now open the files.
	MCDeployFileRef t_engine, t_engine_ppc, t_engine_x86, t_output;
	t_engine = t_engine_ppc = t_engine_x86 = t_output = NULL;
	if (t_success &&
<<<<<<< HEAD
		((!MCStringIsEmpty(p_params . engine) && !MCDeployFileOpen(p_params . engine, kMCOpenFileModeRead, t_engine)) ||
		 (!MCStringIsEmpty(p_params . engine_ppc) && !MCDeployFileOpen(p_params . engine_ppc, kMCOpenFileModeRead, t_engine_ppc)) ||
		 (!MCStringIsEmpty(p_params . engine_x86) && !MCDeployFileOpen(p_params . engine_x86, kMCOpenFileModeRead, t_engine_x86))))
=======
		((p_params . engine != NULL && !MCDeployFileOpen(p_params . engine, "rb", t_engine)) ||
		 (p_params . engine_ppc != NULL && !MCDeployFileOpen(p_params . engine_ppc, "rb", t_engine_ppc)) ||
		 (p_params . engine_x86 != NULL && !MCDeployFileOpen(p_params . engine_x86, "rb", t_engine_x86))))
>>>>>>> 867513c2
		t_success = MCDeployThrow(kMCDeployErrorNoEngine);
	
	if (t_success && !MCDeployFileOpen(p_params . output, kMCOpenFileModeCreate, t_output))
		t_success = MCDeployThrow(kMCDeployErrorNoOutput);

	// MW-2013-06-13:  If we have a single engine, process that in the appropriate
	//   architecture (or for all archs if fat). Otherwise, use the specific ppc or
	//   x86 engines.
	if (t_success && t_engine != NULL)
		t_success = MCDeployToMacOSXFat(p_params, false, t_engine, t_output, MCDeployValidateMacEngine);
	else if (t_success)
	{
		uint32_t t_offset;
		t_offset = 0;
		if (t_engine_ppc != NULL && t_engine_x86 != NULL)
		{
			// If we are producing a universal binary then first output the PPC
			// and x86 executable blocks.
			uint32_t t_ppc_offset, t_ppc_size;
			if (t_success)
			{
				t_offset = t_ppc_offset = 4096;
				t_success = MCDeployToMacOSXMain(p_params, true, t_engine_ppc, 0, 0, t_offset, t_output, MCDeployValidateMacEngine);
				t_ppc_size = t_offset - t_ppc_offset;
			}

			uint32_t t_x86_offset, t_x86_size;
			if (t_success)
			{
				t_x86_offset = t_offset = (t_offset + 4095) & ~4095;
				t_success = MCDeployToMacOSXMain(p_params, false, t_engine_x86, 0, 0, t_offset, t_output, MCDeployValidateMacEngine);
				t_x86_size = t_offset - t_x86_offset;
			}

			// Then overwrite the beginning with the fat header.
			if (t_success)
			{
				fat_header t_header;
				t_header . magic = FAT_MAGIC;
				t_header . nfat_arch = 2;

				fat_arch t_ppc_arch;
				t_ppc_arch . cputype = CPU_TYPE_POWERPC;
				
				// MM-2014-02-06: [[ GCC Update ]] Updating the version of GCC to 4.2 has meant that we now produce ppc7400 only executables (rather than ppc all).
				t_ppc_arch . cpusubtype = CPU_SUBTYPE_POWERPC_7400;
				
				t_ppc_arch . offset = t_ppc_offset;
				t_ppc_arch . size = t_ppc_size;
				t_ppc_arch . align = 12;

				fat_arch t_x86_arch;
				t_x86_arch . cputype = CPU_TYPE_X86;
				t_x86_arch . cpusubtype = CPU_SUBTYPE_X86_ALL;
				t_x86_arch . offset = t_x86_offset;
				t_x86_arch . size = t_x86_size;
				t_x86_arch . align = 12;

				swap_fat_header(true, t_header);
				swap_fat_arch(true, t_ppc_arch);
				swap_fat_arch(true, t_x86_arch);

				t_success =
					MCDeployFileWriteAt(t_output, &t_header, sizeof(fat_header), 0) &&
					MCDeployFileWriteAt(t_output, &t_ppc_arch, sizeof(fat_arch), sizeof(fat_header)) &&
					MCDeployFileWriteAt(t_output, &t_x86_arch, sizeof(fat_arch), sizeof(fat_header) + sizeof(fat_arch));
			}
		}
		else if (t_engine_ppc != NULL)
			t_success = MCDeployToMacOSXMain(p_params, true, t_engine_ppc, 0, 0, t_offset, t_output, MCDeployValidateMacEngine);
		else if (t_engine_x86 != NULL)
			t_success = MCDeployToMacOSXMain(p_params, false, t_engine_x86, 0, 0, t_offset, t_output, MCDeployValidateMacEngine);
	}

	MCDeployFileClose(t_output);
	MCDeployFileClose(t_engine);
	MCDeployFileClose(t_engine_x86);
	MCDeployFileClose(t_engine_ppc);
	
	// OK-2010-02-22: [[Bug 8624]] - Standalones not being made executable if they contain accented chars in path.
	MCStringRef t_path;
	t_path = p_params.output;
	
	// If on Mac OS X or Linux, make the file executable
#if defined(_MACOSX) || defined(_LINUX)
	if (t_success)
    {
        MCAutoStringRefAsUTF8String t_utf8_path;
        /* UNCHECKED */ t_utf8_path . Lock(t_path);
		chmod(*t_utf8_path, 0755);
    }
#endif

	return t_success ? ES_NORMAL : ES_ERROR;
}

// This method verifies that the given engine is for iOS. It checks the CPU is
// is either ARM or x86, and that the executable loads Cocoa.
static bool MCDeployValidateIOSEngine(const MCDeployParameters& p_params, mach_header& p_header, load_command **p_commands)
{
	// Check the CPU type is ARM or X86
	if ((p_header . cputype & ~CPU_ARCH_ABI64) != CPU_TYPE_ARM &&
		(p_header . cputype & ~CPU_ARCH_ABI64)  != CPU_TYPE_X86)
		return MCDeployThrow(kMCDeployErrorMacOSXBadCpuType);

	// Check that UIKit is one of the libraries linked to
	bool t_found_uikit;
	t_found_uikit = false;
	for(uint32_t i = 0; i < p_header . ncmds; i++)
		if (p_commands[i] -> cmd == LC_LOAD_DYLIB)
		{
			dylib_command *t_command;
			t_command = (dylib_command *)p_commands[i];

			const char *t_name;
			t_name = (const char *)t_command + t_command -> dylib . name . offset;
			if (MCCStringBeginsWith(t_name, "/System/Library/Frameworks/UIKit.framework"))
				t_found_uikit = true;
		}

	if (!t_found_uikit)
		return MCDeployThrow(kMCDeployErrorMacOSXBadTarget);

	return true;
}

// This method attempts to build an iOS standalone using the given deployment
// parameters.
//
Exec_stat MCDeployToIOS(const MCDeployParameters& p_params, bool p_embedded)
{
	bool t_success;
	t_success = true;
	
	// First thing we do is open the input engine.
	MCDeployFileRef t_engine, t_output;
	t_engine = t_output = NULL;
	if (t_success &&
		((MCStringIsEmpty(p_params . engine)) || !MCDeployFileOpen(p_params . engine, kMCOpenFileModeRead, t_engine)))
		t_success = MCDeployThrow(kMCDeployErrorNoEngine);
	
	// Make sure we can open the output file.
	if (t_success && !MCDeployFileOpen(p_params . output, kMCOpenFileModeCreate, t_output))
		t_success = MCDeployThrow(kMCDeployErrorNoOutput);
	
	// Generate the binary.
	if (t_success)
		t_success = MCDeployToMacOSXFat(p_params, p_embedded, t_engine, t_output, MCDeployValidateIOSEngine);

	MCDeployFileClose(t_output);
	MCDeployFileClose(t_engine);
	
	// OK-2010-02-22: [[Bug 8624]] - Standalones not being made executable if they contain accented chars in path.
	MCStringRef t_path;
	t_path = p_params.output;
	
	// If on Mac OS X or Linux, make the file executable
#if defined(_MACOSX) || defined(_LINUX)
	if (t_success)
    {
		MCAutoStringRefAsUTF8String t_utf8_path;
        /* UNCHECKED */ t_utf8_path . Lock(t_path);
		chmod(*t_utf8_path, 0755);
    }
#endif
	
	return t_success ? ES_NORMAL : ES_ERROR;
}

////////////////////////////////////////////////////////////////////////////////

typedef bool (*MCDeployMacOSXArchitectureCallback)(void *context, MCDeployFileRef p_exe, const fat_arch& p_arch);

// Mach-O fat executables consist are constructed thus:
//   fat_header
//     magic
//     nfat_arch
//   fat_arch*
//     cputype
//     cpusubtype
//     offset
//     size
//     align
//   mach_header*
//     magic
//     cputype
//     cpusubtype
//     ...
//  The 'mach_header' structures are always page-aligned.
//
static bool MCDeployForEachMacOSXArchitecture(MCDeployFileRef p_exe, MCDeployMacOSXArchitectureCallback p_callback, void *p_context)
{
	// First see if we have a fat header.
	fat_header t_fat_header;
	if (!MCDeployFileReadAt(p_exe, &t_fat_header, sizeof(fat_header), 0))
		return MCDeployThrow(kMCDeployErrorMacOSXNoHeader);

	// Swap the header - note that the 'fat_*' structures are always in network
	// byte-order.
	swap_fat_header(true, t_fat_header);

	if (t_fat_header . magic == FAT_MAGIC || t_fat_header . magic == FAT_CIGAM)
	{
		// This is fat binary, so iterate through each architecture calling the callback
		// each time.
		
		// The fat_arch structures follow the fat header directly
		uint32_t t_offset;
		t_offset = sizeof(fat_header);

		for(uint32_t i = 0; i < t_fat_header . nfat_arch; i++)
		{
			fat_arch t_fat_arch;
			if (!MCDeployFileReadAt(p_exe, &t_fat_arch, sizeof(fat_arch), t_offset))
				return MCDeployThrow(kMCDeployErrorMacOSXBadHeader);

            swap_fat_arch(t_fat_header . magic == FAT_MAGIC, t_fat_arch);

			if (!p_callback(p_context, p_exe, t_fat_arch))
				return false;

			t_offset += sizeof(fat_arch);
		}
	}
	else
	{
		// This is a single arch binary, so read the mach-header and construct a fat
		// arch structure to pass to the callback.
		mach_header t_mach_header;
		if (!MCDeployFileReadAt(p_exe, &t_mach_header, sizeof(mach_header), 0))
			return MCDeployThrow(kMCDeployErrorMacOSXNoHeader);

		// The mach-O structures are in the byte-order of the target architecture,
		// we can detect this by looking at the 'magic' field.
		if (t_mach_header . magic == MH_MAGIC)
			swap_mach_header(false, t_mach_header);
		else if (t_mach_header . magic == MH_CIGAM)
			swap_mach_header(true, t_mach_header);
		else if (t_mach_header . magic == MH_MAGIC_64)
        {
            // MW-2015-01-06: [[ ARM64 ]] No need to byteswap 64-bit (we don't support PPC64)
        }
        else
			return MCDeployThrow(kMCDeployErrorMacOSXBadHeader);

		// Fetch the size of the file
		uint32_t t_size;
		if (!MCDeployFileMeasure(p_exe, t_size))
			return MCDeployThrow(kMCDeployErrorBadFile);

		// We can now build the fat_arch structure
		fat_arch t_fat_arch;
		t_fat_arch . cputype = t_mach_header . cputype;
		t_fat_arch . cpusubtype = t_mach_header . cpusubtype;
		t_fat_arch . offset = 0;
		t_fat_arch . size = t_size;
		t_fat_arch . align = 12;
		if (!p_callback(p_context, p_exe, t_fat_arch))
			return false;
	}

	return true;
}

////////////////////////////////////////////////////////////////////////////////

struct MCDeployDietContext
{
	// The original input parameters to the diet command
	const MCDeployDietParameters *params;

	// The number of architectures that will be present in the output file
	uint32_t arch_count;

	// The current offset at which to write the next fat_arch structure
	uint32_t fat_arch_offset;

	// The current offset at which to write the next macho structure
	uint32_t macho_header_offset;

	// The file to write the output to
	MCDeployFileRef output;
};

static bool diet_include_arch(const MCDeployDietParameters *p_params, uint32_t p_cputype)
{
	switch(p_cputype)
	{
	case CPU_TYPE_X86:
		return p_params -> keep_x86;
	case CPU_TYPE_X86_64:
		return p_params -> keep_x86_64;
	case CPU_TYPE_ARM:
		return p_params -> keep_arm;
	case CPU_TYPE_POWERPC:
		return p_params -> keep_ppc;
	case CPU_TYPE_POWERPC64:
		return p_params -> keep_ppc64;
	default:
		break;
	}
	return false;
}

// This callback methods checks to see if the architecture presented to it 
// will be included in the output file, based on the provided 'params'.
static bool diet_count_archs(void *p_context, MCDeployFileRef p_exe, const fat_arch& p_header)
{
	MCDeployDietContext *context;
	context = (MCDeployDietContext *)p_context;

	if (diet_include_arch(context -> params, p_header . cputype))
		context -> arch_count += 1;

	return true;
}

// This method adds a new string to the given string table.
static bool diet_add_symbol_string(const char *p_string, char*& x_table, uint32_t& x_size, int32_t& r_offset)
{
	uint32_t t_length;
	t_length = MCCStringLength(p_string) + 1;

	int32_t t_offset;
	t_offset = 0;
	if (t_length > 1)
		while(t_offset + t_length <= x_size)
		{
			uint32_t t_next_length;
			t_next_length = MCCStringLength(x_table + t_offset) + 1;
			
			if (t_next_length < t_length)
			{
				t_offset += t_next_length;
				continue;
			}

			if (t_next_length > t_length)
				t_offset += t_next_length - t_length;

			if (MCMemoryEqual(p_string, x_table + t_offset, t_length))
			{
				r_offset = t_offset;
				return true;
			}

			t_offset += t_length;
		}

	if (!MCMemoryReallocate(x_table, x_size + t_length, x_table))
		return false;

	MCMemoryCopy(x_table + x_size, p_string, t_length);
	r_offset = x_size;
	x_size += t_length;

	return true;
}

// This method processes the given executable, stripping out symbols as specified
// in the 'params'.
static bool diet_strip_symbols(MCDeployDietContext& context, bool p_big_endian, MCDeployFileRef p_input, uint32_t p_input_offset, uint32_t p_input_size, uint32_t& r_output_size)
{
	bool t_success;
	t_success = true;

	// First read the Mach-O header.
	mach_header t_header;
	load_command **t_commands;
	t_commands = NULL;
	if (t_success)
		t_success = MCDeployToMacOSXReadHeader(p_big_endian, p_input, p_input_offset, t_header, t_commands);

	uint32_t t_command_count;
	if (t_success)
		t_command_count = t_header . ncmds;

	// Find the link-edit segment and symtab commands
	segment_command *t_linkedit_segment;
	symtab_command *t_symtab_command;
	dysymtab_command *t_dysymtab_command;
	t_linkedit_segment = nil;
	t_symtab_command = nil;
	t_dysymtab_command = nil;
	if (t_success)
		for(uint32_t i = 0; i < t_header . ncmds; i++)
			if (t_commands[i] -> cmd == LC_SEGMENT)
			{
				segment_command *t_command;
				t_command = (segment_command *)t_commands[i];
				if (memcmp(t_command -> segname, "__LINKEDIT", 11) == 0)
					t_linkedit_segment = t_command;
			}
			else if (t_commands[i] -> cmd == LC_SYMTAB)
				t_symtab_command = (symtab_command *)t_commands[i];
			else if (t_commands[i] -> cmd == LC_DYSYMTAB)
				t_dysymtab_command = (dysymtab_command *)t_commands[i];

	// The 'linkedit' segment contains all the data used by the symtab
	// and dysymtab commands. We need to rebuild this segment in the following
	// way:
	//   dysymtab locrel
	//   symbol table
	//   dysymtab extrel
	//   dysymtab indirect
	//   string table
	//   [ dysymtab toc -- NOT SUPPORTED YET ]
	//   [ dysymtab modtab -- NOT SUPPORTED YET ]
	//   [ dysymtab extref -- NOT SUPPORTED YET ]
	// The dysymtab tables are copied verbatim (if present) with offsets in the
	// relevant command updated appropriately.
	
	// If the exe contains a toc, modtab or extref table, we don't currently
	// know how to strip it.
	if (t_success &&
		(t_dysymtab_command -> ntoc != 0 ||
			t_dysymtab_command -> nmodtab != 0 ||
			t_dysymtab_command -> nextrefsyms != 0))
		t_success = MCDeployThrow(kMCDeployErrorCannotDiet);

	// So next we load the symbol table - this is a list of 'nlist' structures. The
	// table starts at the offset symoff (relative to input offset).
	nlist *t_symbols;
	t_symbols = nil;
	if (t_success)
		t_success = MCMemoryNewArray(t_symtab_command -> nsyms, t_symbols);
	if (t_success)
		t_success = MCDeployFileReadAt(p_input, t_symbols, sizeof(nlist) * t_symtab_command -> nsyms, p_input_offset + t_symtab_command -> symoff);
	if (t_success)
		for(uint32_t i = 0; i < t_symtab_command -> nsyms; i++)
			swap_nlist(p_big_endian, t_symbols[i]);

	// Now load the string table.
	char *t_strings;
	t_strings = nil;
	if (t_success)
		t_success =
			MCMemoryNewArray(t_symtab_command -> strsize, t_strings) &&
			MCDeployFileReadAt(p_input, t_strings, t_symtab_command -> strsize, p_input_offset + t_symtab_command -> stroff);
	
	// The symbol map, is used to map old symbol indices to new ones.
	uint32_t *t_symbol_map;
	t_symbol_map = nil;
	if (t_success)
		t_success = MCMemoryNewArray(t_symtab_command -> nsyms, t_symbol_map);
	
	// Now loop through the symbol table, removing any N_STAB entries. This is
	// equivalent to doing 'strip -S'.
	char *t_new_strings;
	uint32_t t_new_symbol_count, t_new_strings_size;
	t_new_symbol_count = 0;
	t_new_strings_size = 0;
	t_new_strings = nil;
	if (t_success)
	{
		int32_t t_offset;
		for(uint32_t i = 0; i < 4 && t_success; i++)
			t_success = diet_add_symbol_string("", t_new_strings, t_new_strings_size, t_offset);
		
		for(uint32_t i = 0; i < t_symtab_command -> nsyms && t_success; i++)
			if ((t_symbols[i] . n_type & N_STAB) == 0)
			{
				nlist t_sym;
				t_sym = t_symbols[i];

				t_symbols[t_new_symbol_count] = t_sym;
				t_success = diet_add_symbol_string(t_strings + t_sym . n_strx, t_new_strings, t_new_strings_size, t_symbols[t_new_symbol_count] . n_strx);

				t_symbol_map[i] = t_new_symbol_count++;
			}
		
		if (t_success)
			t_success = diet_add_symbol_string("", t_new_strings, t_new_strings_size, t_offset);
	}

	// We now need to rebuild the output file:
	//   1) Write out everything up to the start of the LINKEDIT segment
	//   2) Write out the locrel table
	//   2) Write out the reduced symbol table
	//   3) Write out the extrel and indirect tables
	//   4) Write out the new strings table
	//   5) Update all the load commands as necessary
	uint32_t t_offset;
	t_offset = context . macho_header_offset;

	// Everything before the LINK-EDIT segment
	if (t_success)
	{
		t_success = MCDeployFileCopy(context . output, t_offset, p_input, p_input_offset, t_linkedit_segment -> fileoff);
		t_offset += t_linkedit_segment -> fileoff;
	}

	// The locrel table
	if (t_success)
	{
		if (t_dysymtab_command -> nlocrel != 0)
			t_success = MCDeployFileCopy(context . output, t_offset, p_input, p_input_offset + t_dysymtab_command -> locreloff, t_dysymtab_command -> nlocrel * sizeof(relocation_info));

		t_dysymtab_command -> locreloff = t_dysymtab_command -> nlocrel != 0 ? t_offset : 0;
		t_offset += t_dysymtab_command -> nlocrel * sizeof(relocation_info);
	}

	// The new symbol table
	if (t_success)
	{
		// Convert the nlist array to target byte-order
		for(uint32_t i = 0; i < t_new_symbol_count; i++)
			swap_nlist(p_big_endian, t_symbols[i]);

		// Append the symtab
		t_success = MCDeployFileWriteAt(context . output, t_symbols, sizeof(nlist) * t_new_symbol_count, t_offset);

		t_symtab_command -> symoff = t_offset;
		t_offset += sizeof(nlist) * t_new_symbol_count;
	}

	// The extrel table
	if (t_success)
	{
		uint32_t t_start_offset;
		t_start_offset = t_offset;

		for(uint32_t i = 0; i < t_dysymtab_command -> nextrel && t_success; i++)
		{
			relocation_info t_info;
			t_success = MCDeployFileReadAt(p_input, &t_info, sizeof(relocation_info), p_input_offset + t_dysymtab_command -> extreloff + sizeof(relocation_info) * i);
			if (t_success)
			{
				swap_relocation_info(p_big_endian, t_info);
				if (t_info . r_extern)
					t_info . r_symbolnum = t_symbol_map[t_info . r_symbolnum];
				swap_relocation_info(p_big_endian, t_info);
				t_success = MCDeployFileWriteAt(context . output, &t_info, sizeof(relocation_info), t_offset);
				t_offset += sizeof(relocation_info);
			}
		}

		t_dysymtab_command -> extreloff = t_dysymtab_command -> nextrel != 0 ? t_start_offset : 0;
	}

	// The indirect symbol table
	if (t_success)
	{
		uint32_t t_start_offset;
		t_start_offset = t_offset;

		for(uint32_t i = 0; i < t_dysymtab_command -> nindirectsyms && t_success; i++)
		{
			uint32_t t_indsym;
			t_success = MCDeployFileReadAt(p_input, &t_indsym, sizeof(uint32_t), p_input_offset + t_dysymtab_command -> indirectsymoff + sizeof(uint32_t) * i);
			if (t_success)
			{
				swap_uint32(p_big_endian, t_indsym);
				if (t_indsym != INDIRECT_SYMBOL_LOCAL && t_indsym != (INDIRECT_SYMBOL_LOCAL | INDIRECT_SYMBOL_ABS))
					t_indsym = t_symbol_map[t_indsym];
				swap_uint32(p_big_endian, t_indsym);
				t_success = MCDeployFileWriteAt(context . output, &t_indsym, sizeof(uint32_t), t_offset);
				t_offset += sizeof(uint32_t);
			}
		}

		t_dysymtab_command -> indirectsymoff = t_start_offset;
	}

	// The new strings table
	if (t_success)
	{
		t_success = MCDeployFileWriteAt(context . output, t_new_strings, t_new_strings_size, t_offset);

		t_symtab_command -> stroff = t_offset;
		t_offset += t_new_strings_size;
	}

	// Now write out the updated segment commands
	if (t_success)
	{
		t_symtab_command -> nsyms = t_new_symbol_count;
		t_symtab_command -> strsize = t_new_strings_size;

		t_dysymtab_command -> ilocalsym = t_symbol_map[t_dysymtab_command -> ilocalsym];
		t_dysymtab_command -> iextdefsym = t_symbol_map[t_dysymtab_command -> iextdefsym];
		t_dysymtab_command -> iundefsym = t_symbol_map[t_dysymtab_command -> iundefsym];

		t_dysymtab_command -> nlocalsym = t_dysymtab_command -> iextdefsym - t_dysymtab_command -> ilocalsym;
		t_dysymtab_command -> nextdefsym = t_dysymtab_command -> iundefsym - t_dysymtab_command -> iextdefsym;
		t_dysymtab_command -> nundefsym = t_new_symbol_count - t_dysymtab_command -> iundefsym;

		t_linkedit_segment -> filesize = t_offset - t_linkedit_segment -> fileoff;
		t_linkedit_segment -> vmsize = t_linkedit_segment -> filesize;

		uint32_t t_hdr_offset;
		t_hdr_offset = context . macho_header_offset + sizeof(mach_header);
		for(uint32_t i = 0; i < t_command_count && t_success; i++)
		{
			uint32_t t_size;
			t_size = t_commands[i] -> cmdsize;
			swap_load_command(p_big_endian, t_commands[i] -> cmd, t_commands[i]);
			t_success = MCDeployFileWriteAt(context . output, t_commands[i], t_size, t_hdr_offset);
			if (t_success)
				t_hdr_offset += t_size;
		}
	}

	if (t_success)
		r_output_size = t_offset;

	// Free the temporary data structures we needed.
	MCMemoryDeallocate(t_new_strings);
	MCMemoryDeleteArray(t_symbol_map);
	MCMemoryDeleteArray(t_strings);
	MCMemoryDeleteArray(t_symbols);
	if (t_commands != NULL)
	{
		for(uint32_t i = 0; i < t_command_count; i++)
			free(t_commands[i]);
		delete[] t_commands;
	}

	return t_success;
}

// This callback processes the given arch and includes it in the output file
// but only if it should be included, based on the 'params'.
static bool diet_process_archs(void *p_context, MCDeployFileRef p_exe, const fat_arch& p_header)
{
	MCDeployDietContext *context;
	context = (MCDeployDietContext *)p_context;

	// Ignore any architectures that we don't want.
	if (!diet_include_arch(context -> params, p_header . cputype))
		return true;

	// Now process the executable for the given arch.
	uint32_t t_size;
	if (!diet_strip_symbols(*context, p_header . cputype == CPU_TYPE_POWERPC || p_header . cputype == CPU_TYPE_POWERPC64, p_exe, p_header . offset, p_header . size, t_size))
		return false;

	// If there is a fat header, then write out its arch structure
	if (context -> arch_count > 1)
	{
		fat_arch t_arch;
		t_arch . cputype = p_header . cputype;
		t_arch . cpusubtype = p_header . cpusubtype;
		t_arch . offset = context -> macho_header_offset;
		t_arch . size = t_size;
		t_arch . align = 12;
		swap_fat_arch(true, t_arch);
		if (!MCDeployFileWriteAt(context -> output, &t_arch, sizeof(fat_arch), context -> fat_arch_offset))
			return false;

		context -> fat_arch_offset += sizeof(fat_arch);
	}

	// The next macho exe goes after this one, after rounding up to the nearest
	// page.
	context -> macho_header_offset += (t_size + 4095) & ~4095;

	return true;
}

// This method strips a Mac OS X executable, optionally thinning it at the same
// time.
Exec_stat MCDeployDietMacOSX(const MCDeployDietParameters& p_params)
{
	bool t_success;
	t_success = true;

	// First thing we do is open the files.
	MCDeployFileRef t_engine, t_output;
	t_engine = t_output = NULL;
	if (t_success && !MCDeployFileOpen(p_params . input, kMCOpenFileModeRead, t_engine))
		t_success = MCDeployThrow(kMCDeployErrorNoEngine);
	
	if (t_success && !MCDeployFileOpen(p_params . output, kMCOpenFileModeWrite, t_output))
		t_success = MCDeployThrow(kMCDeployErrorNoOutput);

	// Next we count the number of architectures that we will be including in
	// the output file - this determines if need a fat header or not.
	MCDeployDietContext t_context;
	if (t_success)
	{
		t_context . params = &p_params;
		t_context . arch_count = 0;
		t_context . fat_arch_offset = 0;
		t_context . macho_header_offset = 0;
		t_context . output = nil;
		t_success = MCDeployForEachMacOSXArchitecture(t_engine, diet_count_archs, &t_context);
	}

	// If we got zero output architectures its an error
	if (t_success && t_context . arch_count == 0)
		t_success = MCDeployThrow(kMCDeployErrorNoArchs);

	// Next, if we have more than one output arch, write out a fat header and
	// set the offsets appropriately.
	if (t_success && t_context . arch_count > 1)
	{
		if (t_success)
		{
			fat_header t_fat_header;
			t_fat_header . magic = FAT_MAGIC;
			t_fat_header . nfat_arch = t_context . arch_count;
			swap_fat_header(true, t_fat_header);
			t_success = MCDeployFileWriteAt(t_output, &t_fat_header, sizeof(fat_header), 0);
		}
		
		if (t_success)
		{
			// First fat_arch structure occurs after the fat header
			t_context . fat_arch_offset = sizeof(fat_header);
			// First macho_header starts after the fat structures, rounded up to the nearest page
			t_context . macho_header_offset = (sizeof(fat_header) + t_context . arch_count * sizeof(fat_arch) + 4095) & ~4095;
		}
	}
	
	// Now iterate through the input binary again, this time processing the
	// executables for each arch as we go.
	if (t_success)
	{
		t_context . output = t_output;
		t_success = MCDeployForEachMacOSXArchitecture(t_engine, diet_process_archs, &t_context);
	}

	MCDeployFileClose(t_engine);
	MCDeployFileClose(t_output);

	return t_success ? ES_NORMAL : ES_ERROR;
}

////////////////////////////////////////////////////////////////////////////////

struct MCDeployExtractContext
{
	const char *segment;
	const char *section;
	uint32_t offset;
	uint32_t size;
	bool error;
};

template<typename T> static bool MCDeployExtractArchCallbackBody(MCDeployExtractContext *context, MCDeployFileRef, const fat_arch& p_header, mach_header& t_header, load_command **t_commands, uint32_t t_command_count)
{
	typename T::section *t_section;
	t_section = nil;
	for(uint32_t i = 0; i < t_header . ncmds; i++)
	{
		if (t_commands[i] -> cmd != LC_SEGMENT)
			continue;
		
		typename T::segment_command *t_segment;
		t_segment = (typename T::segment_command *)t_commands[i];
		
		for(uint32_t j = 0; j < t_segment -> nsects; j++)
		{
			typename T::section *t_next_section;
			t_next_section = &((typename T::section *)(t_segment + 1))[j];
			if (memcmp(t_next_section -> segname, context -> segment, MCMin(16U, MCCStringLength(context -> segment))) != 0)
				continue;
			
			if (memcmp(t_next_section -> sectname, context -> section, MCMin(16U, MCCStringLength(context -> section))) != 0)
				continue;
			
			t_section = t_next_section;
			break;
		}
		
		if (t_section != nil)
			break;
	}
	
	if (t_section != nil)
	{
		context -> offset = p_header . offset + t_section -> offset;
		context -> size = t_section -> size;
	}
    
	if (t_commands != NULL)
	{
		for(uint32_t i = 0; i < t_command_count; i++)
			free(t_commands[i]);
		delete[] t_commands;
	}
	
	return context -> offset == 0;
}

static bool MCDeployExtractArchCallback(void *p_context, MCDeployFileRef p_exe, const fat_arch& p_header)
{
	MCDeployExtractContext *context;
	context = (MCDeployExtractContext *)p_context;
	
	// First read the Mach-O header.
	mach_header t_header;
	load_command **t_commands;
	t_commands = NULL;
	if (!MCDeployToMacOSXReadHeader(false, p_exe, p_header . offset, t_header, t_commands))
	{
		context -> error = true;
		return false;
	}
	
	uint32_t t_command_count;
	t_command_count = t_header . ncmds;
	
    if ((t_header . cputype & CPU_ARCH_ABI64) == 0)
        return MCDeployExtractArchCallbackBody<mach_32bit>(context, p_exe, p_header, t_header, t_commands, t_command_count);
    
    return MCDeployExtractArchCallbackBody<mach_64bit>(context, p_exe, p_header, t_header, t_commands, t_command_count);
}

// This method extracts a segment from a Mach-O file - if the file is a fat
// binary, it uses the first image in the file.
Exec_stat MCDeployExtractMacOSX(MCStringRef p_filename, MCStringRef p_segment, MCStringRef p_section, void*& r_data, uint32_t& r_data_size)
{
	bool t_success;
	t_success = true;
	
	// First thing we do is open the input file.
	MCDeployFileRef t_input;
	t_input = NULL;
	if (t_success && !MCDeployFileOpen(p_filename, kMCOpenFileModeRead, t_input))
		t_success = MCDeployThrow(kMCDeployErrorNoEngine);
	
	// Next just run the callback to get the offset of the section within the
	// file.
	MCDeployExtractContext t_context;
    MCAutoStringRefAsCString t_section;
    MCAutoStringRefAsCString t_segment;
    
	if (t_success)
        t_success = t_section . Lock(p_section) && t_segment . Lock(p_segment);
    
    if (t_success)
    {
        t_context . section = (const char*) *t_section;
		t_context . segment = (const char*) *t_segment;
		t_context . offset = 0;
		t_context . size = 0;
		t_context . error = false;
		if (!MCDeployForEachMacOSXArchitecture(t_input, MCDeployExtractArchCallback, &t_context))
			t_success = t_context . offset != 0 && !t_context . error;
	}
	
	void *t_data;
	t_data = nil;
	if (t_success)
		t_success = MCMemoryAllocate(t_context . size, t_data);
	
	if (t_success)
		t_success = MCDeployFileReadAt(t_input, t_data, t_context . size, t_context . offset);
	
	if (t_success)
	{
		r_data = t_data;
		r_data_size = t_context . size;
	}
	else
		MCMemoryDeallocate(t_data);

	return t_success ? ES_NORMAL : ES_ERROR;
}

////////////////////////////////////////////////////////////////////////////////<|MERGE_RESOLUTION|>--- conflicted
+++ resolved
@@ -1849,16 +1849,10 @@
 	// Now open the files.
 	MCDeployFileRef t_engine, t_engine_ppc, t_engine_x86, t_output;
 	t_engine = t_engine_ppc = t_engine_x86 = t_output = NULL;
-	if (t_success &&
-<<<<<<< HEAD
+    if (t_success &&
 		((!MCStringIsEmpty(p_params . engine) && !MCDeployFileOpen(p_params . engine, kMCOpenFileModeRead, t_engine)) ||
 		 (!MCStringIsEmpty(p_params . engine_ppc) && !MCDeployFileOpen(p_params . engine_ppc, kMCOpenFileModeRead, t_engine_ppc)) ||
 		 (!MCStringIsEmpty(p_params . engine_x86) && !MCDeployFileOpen(p_params . engine_x86, kMCOpenFileModeRead, t_engine_x86))))
-=======
-		((p_params . engine != NULL && !MCDeployFileOpen(p_params . engine, "rb", t_engine)) ||
-		 (p_params . engine_ppc != NULL && !MCDeployFileOpen(p_params . engine_ppc, "rb", t_engine_ppc)) ||
-		 (p_params . engine_x86 != NULL && !MCDeployFileOpen(p_params . engine_x86, "rb", t_engine_x86))))
->>>>>>> 867513c2
 		t_success = MCDeployThrow(kMCDeployErrorNoEngine);
 	
 	if (t_success && !MCDeployFileOpen(p_params . output, kMCOpenFileModeCreate, t_output))
