/* Copyright (C) 2003-2013 Runtime Revolution Ltd.

This file is part of LiveCode.

LiveCode is free software; you can redistribute it and/or modify it under
the terms of the GNU General Public License v3 as published by the Free
Software Foundation.

LiveCode is distributed in the hope that it will be useful, but WITHOUT ANY
WARRANTY; without even the implied warranty of MERCHANTABILITY or
FITNESS FOR A PARTICULAR PURPOSE.  See the GNU General Public License
for more details.

You should have received a copy of the GNU General Public License
along with LiveCode.  If not see <http://www.gnu.org/licenses/>.  */

#include "prefix.h"

#include "globdefs.h"
#include "filedefs.h"
#include "objdefs.h"
#include "parsedef.h"

//#include "execpt.h"
#include "exec.h"
#include "scriptpt.h"
#include "newobj.h"
#include "mcerror.h"
#include "globals.h"
#include "hndlrlst.h"
#include "handler.h"
#include "keywords.h"
#include "debug.h"
#include "stack.h"
#include "cmds.h"


#include "system.h"
#include "srvscript.h"

////////////////////////////////////////////////////////////////////////////////

MCServerScript::MCServerScript(void)
{
	m_files = NULL;
	m_ctxt = NULL;
	m_include_depth = 0;
	m_current_file = nil;
	
	// MW-2013-11-08: [[ RefactorIt ]] This varref is created when hlist is.
	m_it = nil;
}

MCServerScript::~MCServerScript(void)
{
	while(m_files != NULL)
	{
		File *t_file;
		t_file = m_files;
		m_files = m_files -> next;
		
		if (t_file -> handle != NULL)
			t_file -> handle -> Close();
		delete t_file -> filename;
		delete t_file -> script;
		delete t_file;
	}
	
	// MW-2013-11-08: [[ RefactorIt ]] Dispose of the it varref.
	delete m_it;
}

////////////////////////////////////////////////////////////////////////////////

void MCServerScript::ListFiles(MCStringRef &r_string)
{
	MCListRef t_list;
	/* UNCHECKED */ MCListCreateMutable('\n', t_list);
	for(File *t_file = m_files; t_file != NULL; t_file = t_file -> next)
		/* UNCHECKED */ MCListAppend(t_list, t_file->filename);
	
	/* UNCHECKED */ MCListCopyAsStringAndRelease(t_list, r_string);
}

uint4 MCServerScript::GetFileIndexForContext(MCExecContext &ctxt)
{
	uint32_t t_file_index;
	if (ctxt.GetHandler() != NULL)
		t_file_index = ctxt.GetHandler() -> getfileindex();
	else
		t_file_index = m_current_file == nil ? 0 : m_current_file -> index;
	
	return t_file_index;
}

const char *MCServerScript::GetFileForContext(MCExecContext &ctxt)
{
	uint32_t t_file_index;
	if (ctxt.GetHandler() != NULL)
		t_file_index = ctxt.GetHandler() -> getfileindex();
	else
		t_file_index = m_current_file == nil ? 0 : m_current_file -> index;
	
	for(File *t_file = m_files; t_file != NULL; t_file = t_file -> next)
		if (t_file -> index == t_file_index)
			return t_file -> filename;
	
	return NULL;
}

uint4 MCServerScript::FindFileIndex(MCStringRef p_filename, bool p_add)
{
	File *t_file;
	t_file = FindFile(p_filename, p_add);

	if (t_file == NULL)
		return 0;
	
	return t_file -> index;
}

MCServerScript::File *MCServerScript::FindFile(MCStringRef p_filename, bool p_add)
{
	// First resolve the filename.

	MCAutoStringRef t_resolved_filename;
	MCsystem -> ResolvePath(p_filename, &t_resolved_filename);
	
	// Look through the file list...
	File *t_file;
	for(t_file = m_files; t_file != NULL; t_file = t_file -> next)
		if (strcmp(t_file -> filename, MCStringGetCString(*t_resolved_filename)) == 0)
			break;
	
	// If we are here the file doesn't exist (yet). If we aren't in
	// adding mode, then just return nil.
	if (t_file != NULL || !p_add)
	{
		return t_file;
	}

	// Create a new entry.
	t_file = new File;
	t_file -> next = m_files;
	t_file -> filename = (char*) MCStringGetCString(*t_resolved_filename);
	t_file -> index = m_files == NULL ? 1 : m_files -> index + 1;
	t_file -> script = NULL;
	t_file -> handle = NULL;
	
	return t_file;
}

Parse_stat MCServerScript::ParseNextStatement(MCScriptPoint& sp, MCStatement*& r_statement)
{
	Parse_stat t_stat;
	t_stat = PS_NORMAL;

	// The next token type/symbol.
	Symbol_type t_type;
	const LT *t_symbol;
	
	// If we end up parsing a statement, it will be stored here.
	MCStatement *t_statement;
	t_statement = NULL;

	// Loop until we either encounter a non-normal parse state, or have a statement
	// to return.
	while(t_stat == PS_NORMAL && t_statement == NULL)
	{
		t_stat = sp . next(t_type);
		if (t_stat == PS_NORMAL)
		{
			if (t_type == ST_DATA)
			{
				// A data token turns into an Echo command.
				t_statement = new MCEcho;
				if (t_statement != NULL && t_statement -> parse(sp) != PS_NORMAL)
				{
					MCperror->add(PE_SCRIPT_BADECHO, sp);
					t_stat = PS_ERROR;
				}
			}
			else if (sp . lookup(SP_HANDLER, t_symbol) == PS_NORMAL)
			{
				// Its a handler or variable definition
				if (t_symbol -> type == TT_HANDLER)
				{
					bool t_is_private;
					t_is_private = false;
					
					if (t_symbol -> which == HT_PRIVATE)
					{
						t_is_private = true;
						
						sp . next(t_type);
						if (sp . lookup(SP_HANDLER, t_symbol) != PS_NORMAL)
							t_symbol = nil;
							
					}
					if (t_symbol != nil && (t_symbol -> which == HT_MESSAGE || t_symbol -> which == HT_FUNCTION))
					{
						MCHandler *t_new_handler;
						t_new_handler = new MCHandler((uint1)t_symbol -> which, t_is_private);
						t_new_handler -> setfileindex(m_current_file -> index);
						if (t_new_handler -> parse(sp, false) == PS_NORMAL && !hlist -> hashandler((Handler_type)t_symbol -> which, t_new_handler -> getname()))
						{
							sp . sethandler(NULL);
							hlist -> addhandler((Handler_type)t_symbol -> which, t_new_handler);
						}
						else
						{
							sp . sethandler(NULL);
							delete t_new_handler;
							MCperror -> add(PE_SCRIPT_BADHANDLER, sp);
							t_stat = PS_ERROR;
						}
					}
					else
					{
						MCperror -> add(PE_SCRIPT_BADHANDLERTYPE, sp);
						t_stat = PS_ERROR;
					}
				}
				else if (t_symbol -> type == TT_VARIABLE)
				{
					sp.sethandler(NULL);
					switch (t_symbol -> which)
					{
						case S_GLOBAL:
							t_statement = new MCGlobal;
							break;
						case S_LOCAL:
							t_statement = new MCLocalVariable;
							break;
						case S_CONSTANT:
							t_statement = new MCLocalConstant;
							break;
						default:
							t_statement = NULL;
							break;
					}
					
					if (t_statement != NULL && t_statement->parse(sp) != PS_NORMAL)
					{
						MCperror->add(PE_SCRIPT_BADVAR, sp);
						t_stat = PS_ERROR;
					}
				}
			}
			else if (sp . lookup(SP_COMMAND, t_symbol) == PS_NORMAL)
			{
				// It's a statement
				if (t_symbol -> type == TT_STATEMENT)
				{
					t_statement = MCN_new_statement(t_symbol -> which);
					
					if (t_statement -> parse(sp) != PS_NORMAL)
					{
						MCperror -> add(PE_SCRIPT_BADSTATEMENT, sp);
						t_stat = PS_ERROR;
					}
				}
				else
				{
					MCperror -> add(PE_SCRIPT_NOTSTATEMENT, sp);
					t_stat = PS_ERROR;
				}
			}
			else if (t_type == ST_ID)
			{
				// Treat it as a call
				t_statement = new MCComref(sp . gettoken_nameref());
				if (t_statement -> parse(sp) != PS_NORMAL)
				{
					MCperror -> add(PE_SCRIPT_BADCOMMAND, sp);
					t_stat = PS_ERROR;
				}
			}
			else
			{
				MCperror -> add(PE_SCRIPT_NOTCOMMAND, sp);
				t_stat = PS_ERROR;
			}
		}
		else if (t_stat == PS_EOF)
		{
			// Nothing to do - end of input.
		}
		else if (t_stat == PS_EOL)
		{
			t_stat = sp . skip_eol();
			if (t_stat != PS_NORMAL)
			{
				MCperror -> add(PE_SCRIPT_BADEOL, sp);
				t_stat = PS_ERROR;
			}
		}
		else
		{
			MCperror -> add(PE_SCRIPT_BADCHAR, sp);
			t_stat = PS_ERROR;
		}
	}

	if (t_stat == PS_NORMAL)
		r_statement = t_statement;
	else
		delete t_statement;

	return t_stat;
}

// MW-2009-06-02: Add support for 'require' style includes.
bool MCServerScript::Include(MCExecContext& ctxt, MCStringRef p_filename, bool p_require)
{
	if (MCStringIsEmpty(p_filename))
	{
		MCeerror->add(EE_INCLUDE_BADFILENAME, 0, 0, p_filename);
		return false;
	}

	if (hlist == NULL)
	{
		hlist = new MCHandlerlist;
	
	if (m_ctxt == NULL)
	{
		m_ctxt = new MCExecContext(*new MCExecPoint(this, hlist, NULL));
		// MW-2013-11-08: [[ RefactorIt ]] Make sure we have an 'it' var in global context.
		/* UNCHECKED */ hlist -> newvar(MCN_it, nil, &m_it, False);
	}

	// Save the old default folder
	MCAutoStringRef t_old_folder;
	MCsystem->GetCurrentFolder(&t_old_folder);

	if (m_current_file != nil)
	{
		MCAutoStringRef t_current_filename;
		/* UNCHECKED */ MCStringCreateWithCString(m_current_file -> filename, &t_current_filename);
		
		// Set the default folder to the folder containing the current script
		MCAutoStringRef t_full_path;
		/* UNCHECKED */ MCsystem->LongFilePath(*t_current_filename, &t_full_path);
		
		uindex_t t_last_separator;
		if (MCStringLastIndexOfChar(*t_full_path, '/', UINDEX_MAX, kMCStringOptionCompareExact, t_last_separator))
		{
			MCAutoStringRef t_folder;
			/* UNCHECKED */ MCStringCopySubstring(*t_full_path, MCRangeMake(0, t_last_separator), &t_folder);
			MCsystem->SetCurrentFolder(*t_folder);
		}
	}

	// Look for the file
	File *t_file;
	t_file = FindFile(p_filename, true);
	
	// Set back the old default folder
	MCsystem->SetCurrentFolder(*t_old_folder);

	// If we are 'requiring' and the script is already loaded, we are done.
	if (t_file -> script != NULL && p_require)
		return true;
	
	// If the file isn't open yet, open it
	if (t_file -> script == NULL)
	{
		// Attempt to open the file
		MCSystemFileHandle *t_handle;
		MCAutoStringRef t_filename_string;
		/* UNCHECKED */ MCStringCreateWithCString(t_file -> filename, &t_filename_string);

		t_handle = MCsystem -> OpenFile(p_filename, kMCSystemFileModeRead | kMCSystemFileModeNulTerminate, true);
		if (t_handle == NULL)
		{
			MCeerror -> add(EE_INCLUDE_FILENOTFOUND, 0, 0, t_file -> filename);
			return false;
		}
		
		// If the file was successfully memory-mapped, then use the direct pointer,
		// otherwise just load it all into memory.
		t_file -> script = (char *)t_handle -> GetFilePointer();
		if (t_file -> script != NULL)
			t_file -> handle = t_handle;
		else
		{
			int32_t t_length;
			t_length = (int32_t)t_handle -> GetFileSize();
			t_file -> script = new char[t_length + 1];
			
			uint32_t t_read;
			t_handle -> Read(t_file -> script, t_length, t_read);
			
			t_file -> script[t_length] = '\0';
			
			t_handle -> Close();
			
			t_file -> handle = NULL;
		}
		
		m_files = t_file;
	}
	
	// Save the old file index
	File *t_old_file;
	t_old_file = m_current_file;
	
	// Set the current one.
	m_current_file = t_file;
	
	// Note that script point does not copy 'script' and requires it to be NUL-
	// terminated. Indeed, this string *has* to persist until termination as
	// constants, handler names and variable names use substrings of it directly.
<<<<<<< HEAD
    
    MCAutoStringRef t_file_script;
    /* UNCHECKED */ MCStringCreateWithCString(t_file -> script, &t_file_script);
	MCScriptPoint sp(this, hlist, *t_file_script);
	sp . allowtags(True);
=======
	MCScriptPoint sp(this, hlist, t_file -> script);
    
    // MERG 2013-12-24: [[ Shebang ]] Don't use tagged mode in script files
    if (!(t_file -> script[0] == '#' && t_file -> script[1] == '!'))
        sp . allowtags(True);
>>>>>>> cb5ff903
	
	// The statement chain that will executed.
	MCStatement *t_statements, *t_last_statement;
	t_statements = t_last_statement = nil;

	// Clear any parse errors
	MCperror -> clear();

	// Parse the statements
	Parse_stat t_stat;
	t_stat = PS_NORMAL;
	for(;;)
	{	
		// If we end up parsing a statement, it will be stored here.
		MCStatement *t_statement;
		t_statement = NULL;

		// Fetch the next statement (if any).
		t_stat = ParseNextStatement(sp, t_statement);
	
		// If we got a statement, append it to the chain.
		if (t_statement != nil)
		{
			if (t_last_statement != nil)
				t_last_statement -> setnext(t_statement);
			else
				t_statements = t_statement;

			t_last_statement = t_statement;
		}
		else if (t_stat == PS_EOF)
		{
			t_stat = PS_NORMAL;
			break;
		}
		else
			break;
	}

	////
	
	// We are about to start execution from a new file so increase the include
	// depth.
	m_include_depth += 1;	
	
	// Execute any statements
	if (t_stat == PS_NORMAL && t_statements != nil)
	{
		MCStatement *t_statement;
		t_statement = t_statements;
		while(t_stat == PS_NORMAL && !MCexitall && t_statement != nil)
		{
			if (MCtrace || MCnbreakpoints)
				MCB_trace(m_ctxt->GetEP(), t_statement -> getline(), t_statement -> getpos());
			
			if (!MCexitall)
			{
				Exec_stat t_exec_stat;
				t_exec_stat = t_statement -> exec(m_ctxt->GetEP());
				if (t_exec_stat != ES_NORMAL)
				{
					// Throw an error in the debugger
					if ((MCtrace || MCnbreakpoints) && !MCtrylock && !MClockerrors)
						do
						{
<<<<<<< HEAD
							MCB_error(m_ctxt->GetEP(), t_statement->getline(), t_statement->getpos(), EE_HANDLER_BADSTATEMENT);
=======
							if (!MCB_error(*m_ep, t_statement->getline(), t_statement->getpos(), EE_HANDLER_BADSTATEMENT))
								break;
>>>>>>> cb5ff903
						}
						while (MCtrace && (t_exec_stat = t_statement->exec(m_ctxt->GetEP())) != ES_NORMAL);

					// Flag an error.
					t_stat = PS_ERROR;
					
					break;
				}
			}

			t_statement = t_statement -> getnext();
		}

		t_statements -> deletestatements(t_statements);
	}
	
	// Reduce the include depth.
	m_include_depth -= 1;
	
	////

	// Report a parse error, if any. Otherwise append a file index.
	if (t_stat == PS_ERROR && !MCperror -> isempty())
	{
		char t_buffer[U4L];
		sprintf(t_buffer, "%u", t_file -> index);
		MCeerror -> add(EE_SCRIPT_SYNTAXERROR, 0, 0, t_buffer);
		MCeerror -> append(*MCperror);
		MCeerror -> add(EE_SCRIPT_SYNTAXERROR, 0, 0);
		MCperror -> clear();
		
		// Throw an error in the debugger
		if ((MCtrace || MCnbreakpoints) && !MCtrylock && !MClockerrors)
			MCB_error(m_ctxt->GetEP(), 0, 0, EE_SCRIPT_SYNTAXERROR);
	}
	else
	{
		char t_buffer[U4L];
		sprintf(t_buffer, "%u", t_file -> index);
		MCeerror -> add(EE_SCRIPT_FILEINDEX, 0, 0, t_buffer);
	}

	////


	// Set back the old file index.
	m_current_file = t_old_file;
	
	return t_stat == PS_NORMAL;
}

uint32_t MCServerScript::GetIncludeDepth(void)
{
	return m_include_depth;
}

////////////////////////////////////////////////////////////////////////////////<|MERGE_RESOLUTION|>--- conflicted
+++ resolved
@@ -412,19 +412,14 @@
 	// Note that script point does not copy 'script' and requires it to be NUL-
 	// terminated. Indeed, this string *has* to persist until termination as
 	// constants, handler names and variable names use substrings of it directly.
-<<<<<<< HEAD
-    
+
     MCAutoStringRef t_file_script;
     /* UNCHECKED */ MCStringCreateWithCString(t_file -> script, &t_file_script);
 	MCScriptPoint sp(this, hlist, *t_file_script);
-	sp . allowtags(True);
-=======
-	MCScriptPoint sp(this, hlist, t_file -> script);
-    
+
     // MERG 2013-12-24: [[ Shebang ]] Don't use tagged mode in script files
     if (!(t_file -> script[0] == '#' && t_file -> script[1] == '!'))
         sp . allowtags(True);
->>>>>>> cb5ff903
 	
 	// The statement chain that will executed.
 	MCStatement *t_statements, *t_last_statement;
@@ -490,12 +485,8 @@
 					if ((MCtrace || MCnbreakpoints) && !MCtrylock && !MClockerrors)
 						do
 						{
-<<<<<<< HEAD
-							MCB_error(m_ctxt->GetEP(), t_statement->getline(), t_statement->getpos(), EE_HANDLER_BADSTATEMENT);
-=======
-							if (!MCB_error(*m_ep, t_statement->getline(), t_statement->getpos(), EE_HANDLER_BADSTATEMENT))
+							if (!MCB_error(m_ctxt, t_statement->getline(), t_statement->getpos(), EE_HANDLER_BADSTATEMENT))
 								break;
->>>>>>> cb5ff903
 						}
 						while (MCtrace && (t_exec_stat = t_statement->exec(m_ctxt->GetEP())) != ES_NORMAL);
 
