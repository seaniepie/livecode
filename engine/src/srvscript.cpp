--- conflicted
+++ resolved
@@ -323,17 +323,12 @@
 	{
 		hlist = new MCHandlerlist;
 	
-<<<<<<< HEAD
 	if (m_ctxt == NULL)
+	{
 		m_ctxt = new MCExecContext(*new MCExecPoint(this, hlist, NULL));
-=======
 		// MW-2013-11-08: [[ RefactorIt ]] Make sure we have an 'it' var in global context.
 		/* UNCHECKED */ hlist -> newvar(MCN_it, nil, &m_it, False);
 	}
-	
-	if (m_ep == NULL)
-		m_ep = new MCExecPoint(this, hlist, NULL);
->>>>>>> 95e6e978
 
 	// Save the old default folder
 	MCAutoStringRef t_old_folder;
