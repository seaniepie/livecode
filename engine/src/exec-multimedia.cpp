--- conflicted
+++ resolved
@@ -450,27 +450,14 @@
 	
     if (p_chunk_type == CT_ID)
 	{
-<<<<<<< HEAD
-		tptr = MCplayers;
-		uint4 t_id;
-		if (!MCU_stoui4(p_clip, t_id))
-		{
-			ctxt . LegacyThrow(EE_PLAY_BADCLIP);
-			return nil;
-		}
-		while (tptr != NULL)
-		{
-			if (tptr -> getaltid() == t_id)
-				break;
-			tptr = tptr->getnextplayer();
-		}
-=======
         uint4 t_id;
         if (!MCU_stoui4(p_clip, t_id))
+        {
+        	ctxt . LegacyThrow(EE_PLAY_BADCLIP);
             return nullptr;
+        }
 
         return MCPlayer::FindPlayerById(t_id);
->>>>>>> 4b9e9af5
 	}
 
     MCUnreachableReturn(nullptr);
