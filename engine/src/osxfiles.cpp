--- conflicted
+++ resolved
@@ -44,173 +44,7 @@
 #include <sys/stat.h>
 #include <sys/utsname.h>
 
-<<<<<<< HEAD
 #ifdef /* MCS_loadfile_dsk_mac */ LEGACY_SYSTEM
-=======
-#include <mach-o/dyld.h>
-
-#define ENTRIES_CHUNK 1024
-
-#define SERIAL_PORT_BUFFER_SIZE  16384 //set new buffer size for serial input port
-#include <termios.h>
-#define B16600 16600
-
-#include <pwd.h>
-
-#define USE_FSCATALOGINFO
-
-//for setting serial port use
-typedef struct
-{
-	short baudrate;
-	short parity;
-	short stop;
-	short data;
-}
-SerialControl;
-
-//struct
-SerialControl portconfig; //serial port configuration structure
-
-extern "C"
-{
-	extern UInt32 SwapQDTextFlags(UInt32 newFlags);
-	typedef UInt32 (*SwapQDTextFlagsPtr)(UInt32 newFlags);
-}
-
-static void configureSerialPort(int sRefNum);
-static void getResourceInfo(char *&list, uint4 &len, ResType searchType);
-static void parseSerialControlStr(char *set, struct termios *theTermios);
-
-char *path2utf(char *path);
-
-void MCS_setfiletype(const char *newpath);
-
-
-/********************************************************************/
-/*                        File Handling                             */
-/********************************************************************/ 
-
-// File opening and closing
-
-IO_handle MCS_open(const char *path, const char *mode,
-									 Boolean map, Boolean driver, uint4 offset)
-{
-	IO_handle handle = NULL;
-		//opening regular files
-		//set the file type and it's creator. These are 2 global variables
-		char *oldpath = strclone(path);
-		
-		// OK-2008-01-10 : Bug 5764. Check here that MCS_resolvepath does not return NULL
-		char *t_resolved_path;
-		t_resolved_path = MCS_resolvepath(path);
-		if (t_resolved_path == NULL)
-			return NULL;
-		
-		char *newpath = path2utf(t_resolved_path);
-		FILE *fptr;
-
-		if (driver)
-		{
-			fptr = fopen(newpath,  mode );
-			if (fptr != NULL)
-			{
-				int val;
-				val = fcntl(fileno(fptr), F_GETFL, val);
-				val |= O_NONBLOCK |  O_NOCTTY;
-				fcntl(fileno(fptr), F_SETFL, val);
-				configureSerialPort((short)fileno(fptr));
-			}
-		}
-		else
-		{
-			fptr = fopen(newpath, IO_READ_MODE);
-			if (fptr == NULL)
-				fptr = fopen(oldpath, IO_READ_MODE);
-			Boolean created = True;
-			if (fptr != NULL)
-			{
-				created = False;
-				if (mode != IO_READ_MODE)
-				{
-					fclose(fptr);
-					fptr = NULL;
-				}
-			}
-			if (fptr == NULL)
-				fptr = fopen(newpath, mode);
-
-			if (fptr == NULL && !strequal(mode, IO_READ_MODE))
-				fptr = fopen(newpath, IO_CREATE_MODE);
-			if (fptr != NULL && created)
-				MCS_setfiletype(oldpath);
-		}
-
-		delete newpath;
-		delete oldpath;
-		if (fptr != NULL)
-		{
-			handle = new IO_header(fptr, 0, 0, 0, NULL, 0, 0);
-			if (offset > 0)
-				fseek(handle->fptr, offset, SEEK_SET);
-
-			if (strequal(mode, IO_APPEND_MODE))
-				handle->flags |= IO_SEEKED;
-		}
-
-	return handle;
-}
-
-IO_handle MCS_fakeopen(const MCString &data)
-{
-	return new IO_header(NULL, 0, 0, 0, (char *)data.getstring(),
-	                     data.getlength(), IO_FAKE);
-}
-
-IO_handle MCS_fakeopenwrite(void)
-{
-	return new IO_header(NULL, 0, 0, 0, NULL, 0, IO_FAKEWRITE);
-}
-
-IO_handle MCS_fakeopencustom(MCFakeOpenCallbacks *p_callbacks, void *p_state)
-{
-	return new IO_header(NULL, 0, 0, 0, (char *)p_state, (uint32_t)p_callbacks, IO_FAKECUSTOM);
-}
-
-IO_stat MCS_fakeclosewrite(IO_handle& stream, char*& r_buffer, uint4& r_length)
-{
-	if ((stream -> flags & IO_FAKEWRITE) != IO_FAKEWRITE)
-	{
-		r_buffer = NULL;
-		r_length = 0;
-		MCS_close(stream);
-		return IO_ERROR;
-	}
-
-	r_buffer = (char *)realloc(stream -> buffer, stream -> len);
-	r_length = stream -> len;
-
-	MCS_close(stream);
-
-	return IO_NORMAL;
-}
-
-bool MCS_isfake(IO_handle stream)
-{
-	return (stream -> flags & IO_FAKEWRITE) != 0;
-}
-
-uint4 MCS_faketell(IO_handle stream)
-{
-	return stream -> len;
-}
-
-void MCS_fakewriteat(IO_handle stream, uint4 p_pos, const void *p_buffer, uint4 p_size)
-{
-	memcpy(stream -> buffer + p_pos, p_buffer, p_size);
-}
-
->>>>>>> f7d1b04e
 void MCS_loadfile(MCExecPoint &ep, Boolean binary)
 {
 	if (!MCSecureModeCanAccessDisk())
@@ -320,10 +154,9 @@
 	delete tpath;
 	delete newpath;
 }
-<<<<<<< HEAD
 #endif /* MCS_savefile_dsk_mac */
-=======
-
+
+#ifdef LEGACY_SYSTEM
 IO_stat MCS_close(IO_handle &stream)
 {
 	IO_stat stat = IO_NORMAL;
@@ -2411,4 +2244,4 @@
 	
 	return True;
 }
->>>>>>> f7d1b04e
+#endif 