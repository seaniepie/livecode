/* Copyright (C) 2003-2013 Runtime Revolution Ltd.

This file is part of LiveCode.

LiveCode is free software; you can redistribute it and/or modify it under
the terms of the GNU General Public License v3 as published by the Free
Software Foundation.

LiveCode is distributed in the hope that it will be useful, but WITHOUT ANY
WARRANTY; without even the implied warranty of MERCHANTABILITY or
FITNESS FOR A PARTICULAR PURPOSE.  See the GNU General Public License
for more details.

You should have received a copy of the GNU General Public License
along with LiveCode.  If not see <http://www.gnu.org/licenses/>.  */

#include "osxprefix.h"

#include "globdefs.h"
#include "filedefs.h"
#include "objdefs.h"
#include "parsedef.h"
#include "typedefs.h"
#include "mcio.h"

#include "mcerror.h"
//#include "execpt.h"
#include "handler.h"
#include "util.h"

#include "globals.h"
#include "dispatch.h"
#include "stack.h"
#include "card.h"
#include "group.h"
#include "button.h"
#include "control.h"
#include "param.h"
#include "securemode.h"
#include "osspec.h"

#include "license.h"

#include <sys/stat.h>
#include <sys/utsname.h>

<<<<<<< HEAD
#ifdef /* MCS_loadfile_dsk_mac */ LEGACY_SYSTEM
=======
#include <mach-o/dyld.h>

#define ENTRIES_CHUNK 1024

#define SERIAL_PORT_BUFFER_SIZE  16384 //set new buffer size for serial input port
#include <termios.h>
#define B16600 16600

#include <pwd.h>

#define USE_FSCATALOGINFO

//for setting serial port use
typedef struct
{
	short baudrate;
	short parity;
	short stop;
	short data;
}
SerialControl;

//struct
SerialControl portconfig; //serial port configuration structure

extern "C"
{
	extern UInt32 SwapQDTextFlags(UInt32 newFlags);
	typedef UInt32 (*SwapQDTextFlagsPtr)(UInt32 newFlags);
}

static void configureSerialPort(int sRefNum);
static void getResourceInfo(char *&list, uint4 &len, ResType searchType);
static void parseSerialControlStr(char *set, struct termios *theTermios);

char *path2utf(char *path);

void MCS_setfiletype(const char *newpath);

// PM-2014-08-08: [[ Bug 13132 ]] OSX 10.6 does not contain an implementation for strndup so use our own regardless of the OSX version
static char *my_strndup(const char *s, uint32_t l)
{
	char *r;
	r = new char[l + 1];
	strncpy(r, s, l);
    r[l] = '\0';
	return r;
}

/********************************************************************/
/*                        File Handling                             */
/********************************************************************/ 

// File opening and closing

IO_handle MCS_open(const char *path, const char *mode,
									 Boolean map, Boolean driver, uint4 offset)
{
	IO_handle handle = NULL;
		//opening regular files
		//set the file type and it's creator. These are 2 global variables
		char *oldpath = strclone(path);
		
		// OK-2008-01-10 : Bug 5764. Check here that MCS_resolvepath does not return NULL
		char *t_resolved_path;
		t_resolved_path = MCS_resolvepath(path);
		if (t_resolved_path == NULL)
			return NULL;
		
		char *newpath = path2utf(t_resolved_path);
		FILE *fptr;

		if (driver)
		{
			fptr = fopen(newpath,  mode );
			if (fptr != NULL)
			{
				int val;
				val = fcntl(fileno(fptr), F_GETFL, val);
				val |= O_NONBLOCK |  O_NOCTTY;
				fcntl(fileno(fptr), F_SETFL, val);
				configureSerialPort((short)fileno(fptr));
			}
		}
		else
		{
			fptr = fopen(newpath, IO_READ_MODE);
			if (fptr == NULL)
				fptr = fopen(oldpath, IO_READ_MODE);
			Boolean created = True;
			if (fptr != NULL)
			{
				created = False;
				if (mode != IO_READ_MODE)
				{
					fclose(fptr);
					fptr = NULL;
				}
			}
			if (fptr == NULL)
				fptr = fopen(newpath, mode);

			if (fptr == NULL && !strequal(mode, IO_READ_MODE))
				fptr = fopen(newpath, IO_CREATE_MODE);
			if (fptr != NULL && created)
				MCS_setfiletype(oldpath);
		}

		delete newpath;
		delete oldpath;
		if (fptr != NULL)
		{
			handle = new IO_header(fptr, 0, 0, 0, NULL, 0, 0);
			if (offset > 0)
				fseek(handle->fptr, offset, SEEK_SET);

			if (strequal(mode, IO_APPEND_MODE))
				handle->flags |= IO_SEEKED;
		}

	return handle;
}

IO_handle MCS_fakeopen(const MCString &data)
{
	return new IO_header(NULL, 0, 0, 0, (char *)data.getstring(),
	                     data.getlength(), IO_FAKE);
}

IO_handle MCS_fakeopenwrite(void)
{
	return new IO_header(NULL, 0, 0, 0, NULL, 0, IO_FAKEWRITE);
}

IO_handle MCS_fakeopencustom(MCFakeOpenCallbacks *p_callbacks, void *p_state)
{
	return new IO_header(NULL, 0, 0, 0, (char *)p_state, (uint32_t)p_callbacks, IO_FAKECUSTOM);
}

IO_stat MCS_fakeclosewrite(IO_handle& stream, char*& r_buffer, uint4& r_length)
{
	if ((stream -> flags & IO_FAKEWRITE) != IO_FAKEWRITE)
	{
		r_buffer = NULL;
		r_length = 0;
		MCS_close(stream);
		return IO_ERROR;
	}

	r_buffer = (char *)realloc(stream -> buffer, stream -> len);
	r_length = stream -> len;

	MCS_close(stream);

	return IO_NORMAL;
}

bool MCS_isfake(IO_handle stream)
{
	return (stream -> flags & IO_FAKEWRITE) != 0;
}

uint4 MCS_faketell(IO_handle stream)
{
	return stream -> len;
}

void MCS_fakewriteat(IO_handle stream, uint4 p_pos, const void *p_buffer, uint4 p_size)
{
	memcpy(stream -> buffer + p_pos, p_buffer, p_size);
}

>>>>>>> 80ae30bc
void MCS_loadfile(MCExecPoint &ep, Boolean binary)
{
	if (!MCSecureModeCanAccessDisk())
	{
		ep.clear();
		MCresult->sets("can't open file");
		return;
	}
	char *tpath = ep.getsvalue().clone();
	
	// MW-2010-10-17: [[ Bug 5246 ]] MCS_resolvepath can return nil if an unknown ~ is used.
	char *t_resolved_path;
	t_resolved_path = MCS_resolvepath(tpath);
	
	if (t_resolved_path == NULL)
	{
		MCresult -> sets("bad path");
		return;
	}
	
	char *newpath = path2utf(t_resolved_path);
	
	ep.clear();
	delete tpath;
	FILE *fptr = fopen(newpath, IO_READ_MODE);
	delete newpath;
	struct stat buf;
	if (fptr == NULL || fstat(fileno(fptr), (struct stat *)&buf))
		MCresult->sets("can't open file");
	else if (buf.st_size > 0)
	{
		char *buffer = ep.getbuffer(buf.st_size);
		if (buffer == NULL)
		{
			ep.clear();
			MCresult->sets("can't create data buffer");
		}
		else
		{
			uint4 tsize = fread(buffer, 1, buf.st_size, fptr);
			if (tsize != buf.st_size)
			{
				ep.clear();
				MCresult->sets("error reading file");
			}
			else
			{
				ep.setlength(tsize);
				if (!binary)
					ep.texttobinary();
				MCresult->clear(False);
			}
		}
	}
    else
    {
        MCresult -> clear(False);
    }
    // MW-2014-06-20: [[ Bug 12668 ]] Always close the filehandle if it
    //   was successfully opened.
    if (fptr != nil)
        fclose(fptr);
}
#endif /* MCS_loadfile_dsk_mac */

#ifdef /* MCS_savefile_dsk_mac */ LEGACY_SYSTEM
void MCS_savefile(const MCString &fname, MCExecPoint &data, Boolean binary)
{
	if (!MCSecureModeCanAccessDisk())
	{
		MCresult->sets("can't open file");
		return;
	}
	char *tpath = fname.clone();
	
	char *t_resolved_path;
	t_resolved_path = MCS_resolvepath(tpath);

	if (t_resolved_path == NULL)
	{
		MCresult -> sets("bad path");
		return;
	}
	char *newpath = path2utf(t_resolved_path);

	FILE *fptr = fopen(newpath, IO_WRITE_MODE);
	if (fptr == NULL)
		MCresult->sets("can't open file");
	else
	{
		if (!binary)
			data.binarytotext();
		uint4 toWrite = data.getsvalue().getlength();
		if (fwrite(data.getsvalue().getstring(), 1, toWrite, fptr) != toWrite)
			MCresult->sets("error writing file");
		else
		{
			SetEOF(fileno(fptr), toWrite);
			MCresult->clear(False);
		}
		fclose(fptr);


		tpath = fname.clone();
		MCS_setfiletype(tpath);
	}
	delete tpath;
	delete newpath;
}
#endif /* MCS_savefile_dsk_mac */

#ifdef LEGACY_SYSTEM
IO_stat MCS_close(IO_handle &stream)
{
	IO_stat stat = IO_NORMAL;
	if (stream->serialIn != 0 || stream->serialOut != 0)
	{//close the serial port

	}
	else
		if (stream->fptr == NULL)
		{
			if (!(stream->flags & IO_FAKE))
				delete stream->buffer;
		}
		else
			fclose(stream->fptr);
	delete stream;
	stream = NULL;
	return stat;
}

// File reading and writing

IO_stat MCS_putback(char c, IO_handle stream)
{
	if (stream -> serialIn != 0 || stream -> fptr == NULL)
		return MCS_seek_cur(stream, -1);
	
	if (ungetc(c, stream -> fptr) != c)
		return IO_ERROR;
		
	return IO_NORMAL;
}

IO_stat MCS_read(void *ptr, uint4 size, uint4 &n, IO_handle stream)
{
	if (MCabortscript || stream == NULL)
		return IO_ERROR;

	if ((stream -> flags & IO_FAKEWRITE) == IO_FAKEWRITE)
		return IO_ERROR;

	// MW-2009-06-25: If this is a custom stream, call the appropriate callback.
	// MW-2009-06-30: Refactored to common (platform-independent) implementation
	//   in mcio.cpp
	if ((stream -> flags & IO_FAKECUSTOM) == IO_FAKECUSTOM)
		return MCS_fake_read(ptr, size, n, stream);

	IO_stat stat = IO_NORMAL;
	uint4 nread;
	if (stream->serialIn != 0)
	{//read from serial port
		long count = 0;  // n group of size data to be read

		count = MCU_min(count, size * n);
		if (count > 0)
			if ((errno = FSRead(stream->serialIn, &count, ptr)) != noErr)
				stat = IO_ERROR;
		if ((uint4)count < size * n)
			stat = IO_EOF;
		n = count / size;
	}
	else
		if (stream->fptr == NULL)
		{ //read from an IO_handle's buffer
			nread = size * n;
			if (nread > stream->len - (stream->ioptr - stream->buffer))
			{
				// IM-2014-05-21: [[ Bug 12458 ]] Fix incorrect calculation of remaining blocks
				n = (stream->len - (stream->ioptr - stream->buffer)) / size;
				nread = size * n;
				stat = IO_EOF;
			}
			if (nread == 1)
			{
				char *tptr = (char *)ptr;
				*tptr = *stream->ioptr++;
			}
			else
			{
				memcpy(ptr, stream->ioptr, nread);
				stream->ioptr += nread;
			}
		}
		else
		{
			// MW-2010-08-26: Taken from the Linux source, this changes the previous code
			//   to take into account pipes and such.
			char *sptr = (char *)ptr;
			uint4 nread;
			uint4 toread = n * size;
			uint4 offset = 0;
			errno = 0;
			while ((nread = fread(&sptr[offset], 1, toread, stream->fptr)) != toread)
			{
				offset += nread;
				n = offset / size;
				if (ferror(stream->fptr))
				{
					clearerr(stream->fptr);
					
					if (errno == EAGAIN)
						return IO_NORMAL;
					
					if (errno == EINTR)
					{
						toread -= nread;
						continue;
					}
					else
						return IO_ERROR;
				}
				if (MCS_eof(stream))
				{
					return IO_EOF;
				}
				return IO_NONE;
			}
		}
	return stat;
}

IO_stat MCS_write(const void *ptr, uint4 size, uint4 n, IO_handle stream)
{
	if (stream == NULL)
		return IO_ERROR;
	if (stream->serialOut != 0)
	{//write to serial port
		uint4 count = size * n;
		errno = FSWrite(stream->serialOut, (long*)&count, ptr);
		if (errno == noErr && count == size * n)
			return IO_NORMAL;
		return IO_ERROR;
	}

	if ((stream -> flags & IO_FAKEWRITE) == IO_FAKEWRITE)
		return MCU_dofakewrite(stream -> buffer, stream -> len, ptr, size, n);

	if (fwrite(ptr, size, n, stream->fptr) != n)
		return IO_ERROR;
	return IO_NORMAL;
}

IO_stat MCS_flush(IO_handle stream)
{ //flush file buffer
	if (stream->fptr != NULL)
		if (fflush(stream->fptr))
			return IO_ERROR;
	return IO_NORMAL;
}

// File positioning

Boolean MCS_eof(IO_handle stream)
{
	if (stream->fptr == NULL) //no dealing with real file
		return (uint4)(stream->ioptr - stream->buffer) == stream->len;
	return feof(stream->fptr);
}


IO_stat MCS_seek_cur(IO_handle stream, int64_t offset)
{
	// MW-2009-06-25: If this is a custom stream, call the appropriate callback.
	// MW-2009-06-30: Refactored to common implementation in mcio.cpp.
	if ((stream -> flags & IO_FAKECUSTOM) == IO_FAKECUSTOM)
		return MCS_fake_seek_cur(stream, offset);

	/* seek to offset from the current file mark */
	if (stream->fptr == NULL)
		IO_set_stream(stream, stream->ioptr + offset);
	else
		if (fseeko(stream->fptr, offset, SEEK_CUR) != 0)
			return IO_ERROR;
	return IO_NORMAL;
}

IO_stat MCS_seek_set(IO_handle stream, int64_t offset)
{
	// MW-2009-06-30: If this is a custom stream, call the appropriate callback.
	if ((stream -> flags & IO_FAKECUSTOM) == IO_FAKECUSTOM)
		return MCS_fake_seek_set(stream, offset);
	
	if (stream->fptr == NULL)
		IO_set_stream(stream, stream->buffer + offset);
	else
		if (fseeko(stream->fptr, offset, SEEK_SET) != 0)
			return IO_ERROR;
	return IO_NORMAL;
}

IO_stat MCS_seek_end(IO_handle stream, int64_t offset)
{ /* seek to offset from the end of the file */
	if (stream->fptr == NULL)
		IO_set_stream(stream, stream->buffer + stream->len + offset);
	else
		if (fseeko(stream->fptr, offset, SEEK_END) != 0)
			return IO_ERROR;
	return IO_NORMAL;
}

int64_t MCS_tell(IO_handle stream)
{
	// MW-2009-06-30: If this is a custom stream, call the appropriate callback.
	if ((stream -> flags & IO_FAKECUSTOM) == IO_FAKECUSTOM)
		return MCS_fake_tell(stream);

	if (stream->fptr != NULL)
		return ftello(stream->fptr);
	else
		return stream->ioptr - stream->buffer;
}


IO_stat MCS_sync(IO_handle stream)
{
	if (stream->fptr != NULL)
	{
		int4 pos = ftello(stream->fptr);
		if (fseek(stream->fptr, pos, SEEK_SET) != 0)
			return IO_ERROR;
	}
	return IO_NORMAL;
}

// File properties

int64_t MCS_fsize(IO_handle stream)
{
	if ((stream -> flags & IO_FAKECUSTOM) == IO_FAKECUSTOM)
		return MCS_fake_fsize(stream);

	if (stream->flags & IO_FAKE)
		return stream->len;

	// get file size of an Opened file
	struct stat buf;
	if (stream->fptr == NULL)
		return stream->len;
	int fd = fileno(stream->fptr);
	if (fstat(fd, (struct stat *)&buf))
		return 0;
	return buf.st_size;
}

// TESTCASE: Callers of MCS_setfiletype
void MCS_setfiletype(const char *p_new_path)
{
	FSRef t_fsref;
	if (MCS_pathtoref(p_new_path, &t_fsref) != noErr)
		return; // ignore errors
		
	FSCatalogInfo t_catalog;
	if (FSGetCatalogInfo(&t_fsref, kFSCatInfoFinderInfo, &t_catalog, NULL, NULL, NULL) == noErr)
	{
		// Set the creator and filetype of the catalog.
		memcpy(&((FileInfo *) t_catalog . finderInfo) -> fileType, &MCfiletype[4], 4);
		memcpy(&((FileInfo *) t_catalog . finderInfo) -> fileCreator, MCfiletype, 4);
		((FileInfo *) t_catalog . finderInfo) -> fileType = MCSwapInt32NetworkToHost(((FileInfo *) t_catalog . finderInfo) -> fileType);
		((FileInfo *) t_catalog . finderInfo) -> fileCreator = MCSwapInt32NetworkToHost(((FileInfo *) t_catalog . finderInfo) -> fileCreator);
	
		FSSetCatalogInfo(&t_fsref, kFSCatInfoFinderInfo, &t_catalog);
	}
}

// File UNIX-related properties

uint2 MCS_umask(uint2 mask)
{
	return 0;
}

int4 MCS_getumask()
{
	return 0;
}

void MCS_setumask(int4 newmask)
{
	//do nothing
}

IO_stat MCS_chmod(const char *path, uint2 mask)
{
	return IO_NORMAL;
}

Boolean MCS_noperm(const char *path)
{
	return False;
}


// File queries
Boolean MCS_exists(const char *path, Boolean file)
{
	if (path == NULL || !*path)
		return False;
	Boolean found = False;
	
	// OK-2010-01-08: [[Bug 7872]] - MCS_resolvepath can return null if a path in the form ~<non-existing-username> is given.
	// This will cause path2utf to crash. So instead we check for null and return false.
	char *t_resolved_path;
	t_resolved_path = MCS_resolvepath(path);
	if (t_resolved_path == NULL)
		return False;
	
	char *newpath = path2utf(t_resolved_path);


	struct stat buf;
	found = stat(newpath, (struct stat *)&buf) == 0;
	if (found)
		if (file)
		{
			if (buf.st_mode & S_IFDIR)
				found = False;
		}
		else
			if (!(buf.st_mode & S_IFDIR))
				found = False;
	delete newpath;
	return found;
}

// File actions

// MW-2007-07-16: [[ Bug 5214 ]] Use rename instead of FSExchangeObjects since
//   the latter isn't supported on all FS's.
// MW-2007-12-12: [[ Bug 5674 ]] Unfortunately, just renaming the current stack
//   causes all Finder meta-data to be lost, so what we will do is first try
//   to FSExchangeObjects and if that fails, do a rename.
Boolean MCS_backup(const char *p_src_path, const char *p_dst_path)
{
	bool t_error;
	t_error = false;
	
	FSRef t_src_ref;
	if (!t_error)
	{
		OSErr t_os_error;
		t_os_error = MCS_pathtoref(p_src_path, &t_src_ref);
		if (t_os_error != noErr)
			t_error = true;
	}

	FSRef t_dst_parent_ref;
	FSRef t_dst_ref;
	UniChar *t_dst_leaf;
	t_dst_leaf = NULL;
	UniCharCount t_dst_leaf_length;
	if (!t_error)
	{
		OSErr t_os_error;
		t_os_error = MCS_pathtoref(p_dst_path, &t_dst_ref);
		if (t_os_error == noErr)
			FSDeleteObject(&t_dst_ref);
			
		// Get the information to create the file
		t_os_error = MCS_pathtoref_and_leaf(p_dst_path, t_dst_parent_ref, t_dst_leaf, t_dst_leaf_length);
		if (t_os_error != noErr)
			t_error = true;
	}
	
	FSCatalogInfo t_dst_catalog;
	if (!t_error)
	{
		OSErr t_os_error;
		t_os_error = FSGetCatalogInfo(&t_src_ref, kFSCatInfoFinderInfo, &t_dst_catalog, NULL, NULL, NULL);
		if (t_os_error != noErr)
			t_error = true;
	}
	
	if (!t_error)
	{
		memcpy(&((FileInfo *) t_dst_catalog . finderInfo) -> fileType, &MCfiletype[4], 4);
		memcpy(&((FileInfo *) t_dst_catalog . finderInfo) -> fileCreator, MCfiletype, 4);
		((FileInfo *) t_dst_catalog . finderInfo) -> fileType = MCSwapInt32NetworkToHost(((FileInfo *) t_dst_catalog . finderInfo) -> fileType);
		((FileInfo *) t_dst_catalog . finderInfo) -> fileCreator = MCSwapInt32NetworkToHost(((FileInfo *) t_dst_catalog . finderInfo) -> fileCreator);
	}	
	
	bool t_created_dst;
	t_created_dst = false;
	if (!t_error)
	{
		OSErr t_os_error;
		t_os_error = FSCreateFileUnicode(&t_dst_parent_ref, t_dst_leaf_length, t_dst_leaf, kFSCatInfoFinderInfo, &t_dst_catalog, &t_dst_ref, NULL);
		if (t_os_error == noErr)
			t_created_dst = true;
		else
			t_error = true;
	}
	
	if (!t_error)
	{
		OSErr t_os_error;
		t_os_error = FSExchangeObjects(&t_src_ref, &t_dst_ref);
		if (t_os_error != noErr)
			t_error = true;
	}
	
	if (t_error && t_created_dst)
		FSDeleteObject(&t_dst_ref);
	
	if (t_dst_leaf != NULL)
		delete t_dst_leaf;
		
	if (t_error)
		t_error = !MCS_rename(p_src_path, p_dst_path);
		
	return !t_error;
}

Boolean MCS_unbackup(const char *p_src_path, const char *p_dst_path)
{
	bool t_error;
	t_error = false;
	
	FSRef t_src_ref;
	if (!t_error)
	{
		OSErr t_os_error;
		t_os_error = MCS_pathtoref(p_src_path, &t_src_ref);
		if (t_os_error != noErr)
			t_error = true;
	}
	
	FSRef t_dst_ref;
	if (!t_error)
	{		
		OSErr t_os_error;
		t_os_error = MCS_pathtoref(p_dst_path, &t_dst_ref);
		if (t_os_error != noErr)
			t_error = true;
	}
	
	// It appears that the source file here is the ~file, the backup file.
	// So copy it over to p_dst_path, and delete it.
	if (!t_error)
	{	
		OSErr t_os_error;
		t_os_error = FSExchangeObjects(&t_src_ref, &t_dst_ref);
		if (t_os_error != noErr)
			t_error = true;
	}
	
	if (!t_error)
	{
		OSErr t_os_error;
		t_os_error = FSDeleteObject(&t_src_ref);
		if (t_os_error != noErr)
			t_error = true;
	}

	if (t_error)
		t_error = !MCS_rename(p_src_path, p_dst_path);
		
	return !t_error;
}

IO_stat MCS_trunc(IO_handle stream)
{

	if (ftruncate(fileno(stream->fptr), ftell(stream->fptr)))
		return IO_ERROR;
	return IO_NORMAL;
}

// Anything else

const char *MCS_tmpnam()
{
	static char *s_last_path;
	
	free(s_last_path);
	s_last_path = nil;

	FSRef t_folder_ref;
	if (FSFindFolder(kOnSystemDisk, kTemporaryFolderType, TRUE, &t_folder_ref) == noErr)
	{
		char *t_temp_file;
		t_temp_file = MCS_fsref_to_path(t_folder_ref);
		MCCStringAppendFormat(t_temp_file, "/tmp.%d.XXXXXXXX", getpid());
		
		int t_fd;
		t_fd = mkstemp(t_temp_file);
		if (t_fd != -1)
		{
			close(t_fd);
			unlink(t_temp_file);
			s_last_path = t_temp_file;
		}
	}
	
	if (s_last_path == nil)
		return "";
	
	return s_last_path;
	}
	
	
/********************************************************************/
/*                        Serial Handling                           */
/********************************************************************/ 

// Utilities

static void parseSerialControlStr(char *setting, struct termios *theTermios)
{
	int baud = 0;
	char *type = setting;
	char *value = NULL;
	if ((value = strchr(type, '=')) != NULL)
	{
		*value++ = '\0';
		if (MCU_strncasecmp(type, "baud", strlen(type)) == 0)
		{
			long baudrate = strtol(value, NULL, 10);
			if (baudrate == 57600)
				baud = B57600;
			else if (baudrate == 38400)
				baud = B38400;
			else if (baudrate == 28800)
				baud = B28800;
			else if (baudrate == 19200)
				baud = B19200;
			else if (baudrate == 16600)
				baud = B16600;
			else if (baudrate == 14400)
				baud = B14400;
			else if (baudrate == 9600)
				baud = B9600;
			else if (baudrate == 7200)
				baud = B7200;
			else if (baudrate == 4800)
				baud = B4800;
			else if (baudrate == 3600)
				baud = B4800;
			else if (baudrate == 2400)
				baud = B2400;
			else if (baudrate == 1800)
				baud = B1800;
			else if (baudrate == 1200)
				baud = B1200;
			else if (baudrate == 600)
				baud = B600;
			else if (baudrate == 300)
				baud = B300;
			cfsetispeed(theTermios, baud);
			cfsetospeed(theTermios, baud);
		}
		else if (MCU_strncasecmp(type, "parity", strlen(type)) == 0)
		{
			if (value[0] == 'N' || value[0] == 'n')
				theTermios->c_cflag &= ~(PARENB | PARODD);
			else if (value[0] == 'O' || value[0] == 'o')
				theTermios->c_cflag |= PARENB | PARODD;
			else if (value[0] == 'E' || value[0] == 'e')
				theTermios->c_cflag |= PARENB;
		}
		else if (MCU_strncasecmp(type, "data", strlen(type)) == 0)
		{
			short data = atoi(value);
			switch (data)
			{
			case 5:
				theTermios->c_cflag |= CS5;
				break;
			case 6:
				theTermios->c_cflag |= CS6;
				break;
			case 7:
				theTermios->c_cflag |= CS7;
				break;
			case 8:
				theTermios->c_cflag |= CS8;
				break;
			}
		}
		else if (MCU_strncasecmp(type, "stop", strlen(type)) == 0)
		{
			double stopbit = strtol(value, NULL, 10);
			if (stopbit == 1.0)
				theTermios->c_cflag &= ~CSTOPB;
			else if (stopbit == 1.5)
				theTermios->c_cflag &= ~CSTOPB;
			else if (stopbit == 2.0)
				theTermios->c_cflag |= CSTOPB;
		}
	}
}

static void configureSerialPort(int sRefNum)
{/****************************************************************************
	 *parse MCserialcontrolstring and set the serial output port to the settings*
	 *defined by MCserialcontrolstring accordingly                              *
	 ****************************************************************************/
	//initialize to the default setting
	struct termios	theTermios;
	if (tcgetattr(sRefNum, &theTermios) < 0)
	{
		// TODO: handle error appropriately
	}
	cfsetispeed(&theTermios,  B9600);
	theTermios.c_cflag = CS8;

	char *controlptr = strclone(MCserialcontrolsettings);
	char *str = controlptr;
	char *each = NULL;
	while ((each = strchr(str, ' ')) != NULL)
	{
		*each = '\0';
		each++;
		if (str != NULL)
			parseSerialControlStr(str, &theTermios);
		str = each;
	}
	delete controlptr;
	//configure the serial output device
	parseSerialControlStr(str,&theTermios);
	if (tcsetattr(sRefNum, TCSANOW, &theTermios) < 0)
	{
		// TODO: handle error appropriately
	}
	return;
}


/********************************************************************/
/*                        Alias Handling                            */
/********************************************************************/ 

// MH Updating createalias to use FSRefs instead.
// MW-2007-12-18: [[ Bug 5679 ]] 'create alias' not working on OS X
// MW-2007-12-18: [[ Bug 1059 ]] 'create alias' doesn't work when passed a folder
Boolean MCS_createalias(char *p_source_path, char *p_dest_path)
{
	bool t_error;
	t_error = false;
	
	// Check if the destination exists already and return an error if it does
	if (!t_error)
	{
		FSRef t_dst_ref;
		OSErr t_os_error;
		t_os_error = MCS_pathtoref(p_dest_path, &t_dst_ref);
		if (t_os_error == noErr)
			return False; // we expect an error
	}

	FSRef t_src_ref;
	if (!t_error)
	{
		OSErr t_os_error;
		t_os_error = MCS_pathtoref(p_source_path, &t_src_ref);
		if (t_os_error != noErr)
			t_error = true;
	}

	FSRef t_dst_parent_ref;
	UniChar *t_dst_leaf_name;
	UniCharCount t_dst_leaf_name_length;
	t_dst_leaf_name = NULL;
	t_dst_leaf_name_length = 0;
	if (!t_error)
	{
		OSErr t_os_error;
		t_os_error = MCS_pathtoref_and_leaf(p_dest_path, t_dst_parent_ref, t_dst_leaf_name, t_dst_leaf_name_length);
		if (t_os_error != noErr)
			t_error = true;
	}

	AliasHandle t_alias;
	if (!t_error)
	{
		OSErr t_os_error;
		t_os_error = FSNewAlias(NULL, &t_src_ref, &t_alias);
		if (t_os_error != noErr)
			t_error = true;
	}
	
	IconRef t_src_icon;
	t_src_icon = NULL;
	if (!t_error)
	{
		OSErr t_os_error;
		SInt16 t_unused_label;
		t_os_error = GetIconRefFromFileInfo(&t_src_ref, 0, NULL, kFSCatInfoNone, NULL, kIconServicesNormalUsageFlag, &t_src_icon, &t_unused_label);
		if (t_os_error != noErr)
			t_src_icon = NULL;
	}
	
	IconFamilyHandle t_icon_family;
	t_icon_family = NULL;
	if (!t_error && t_src_icon != NULL)
	{
		OSErr t_os_error;
		IconRefToIconFamily(t_src_icon, kSelectorAllAvailableData, &t_icon_family);
	}
	
	HFSUniStr255 t_fork_name;
	if (!t_error)
		FSGetResourceForkName(&t_fork_name);

	FSRef t_dst_ref;
	FSSpec t_dst_spec;
	if (!t_error)
	{
		OSErr t_os_error;
		t_os_error = FSCreateResourceFile(&t_dst_parent_ref, t_dst_leaf_name_length, t_dst_leaf_name,
			kFSCatInfoNone, NULL, t_fork_name . length, t_fork_name . unicode, &t_dst_ref, &t_dst_spec);
		if (t_os_error != noErr)
			t_error = true;
	}

	ResFileRefNum t_res_file;
	bool t_res_file_opened;
	if (!t_error)
	{
		OSErr t_os_error;
		t_os_error = FSOpenResourceFile(&t_dst_ref, t_fork_name . length, t_fork_name . unicode, 3, &t_res_file);
		if (t_os_error != noErr)
			t_error = true;
		else
			t_res_file_opened = true;
	}

	if (!t_error)
	{
		AddResource((Handle)t_alias, rAliasType, 0, (ConstStr255Param)"");
		if (ResError() != noErr)
			t_error = true;
	}
	
	if (!t_error && t_icon_family != NULL)
		AddResource((Handle)t_icon_family, 'icns', -16496, NULL);

	if (t_res_file_opened)
		CloseResFile(t_res_file);
	
	if (!t_error)
	{
		FSCatalogInfo t_info;
		FSGetCatalogInfo(&t_dst_ref, kFSCatInfoFinderInfo, &t_info, NULL, NULL, NULL);
		((FileInfo *)&t_info . finderInfo) -> finderFlags |= kIsAlias;
		if (t_icon_family != NULL)
			((FileInfo *)&t_info . finderInfo) -> finderFlags |= kHasCustomIcon;
		FSSetCatalogInfo(&t_dst_ref, kFSCatInfoFinderInfo, &t_info);		
	}

	if (t_src_icon != NULL)
		ReleaseIconRef(t_src_icon);

	if (t_dst_leaf_name != NULL)
		delete t_dst_leaf_name;
	
	if (t_error)
	{
		if (t_icon_family != NULL)
			DisposeHandle((Handle)t_icon_family);
		FSDeleteObject(&t_dst_ref);
	}
		
	return !t_error;
}

void MCS_resolvealias(MCExecPoint &p_context)
{
	const char *t_error;
	t_error = NULL;
	
	char *t_path;
	t_path = p_context . getsvalue() . clone();
	
	FSRef t_fsref;
	if (t_error == NULL)
	{
		OSErr t_os_error;
		t_os_error = MCS_pathtoref(t_path, &t_fsref);
		if (t_os_error != noErr)
			t_error = "file not found";
	}
	
	Boolean t_is_folder;
	Boolean t_is_alias;
	if (t_error == NULL)
	{
		OSErr t_os_error;
		t_os_error = FSResolveAliasFile(&t_fsref, TRUE, &t_is_folder, &t_is_alias);
		if (t_os_error != noErr || !t_is_alias) // this always seems to be false
			t_error = "can't get alias";
	}
	
	char *t_resolved_path;
	t_resolved_path = NULL;
	if (t_error == NULL)
	{
		t_resolved_path = MCS_fsref_to_path(t_fsref);
		if (t_resolved_path == NULL)
			t_error = "can't get alias path";
	}
	
	if (t_error == NULL)
		p_context . copysvalue(t_resolved_path, strlen(t_resolved_path));
	else
		MCresult -> sets(t_error);
	
	delete t_path;
	delete t_resolved_path;
}



/********************************************************************/
/*                       Resource Handling                          */
/********************************************************************/ 

/*************************************************************************
 * 'which' param can be an id or a name of a resource. If the dest       *
 * file does not have a  resource fork we will create one for it         *
 *************************************************************************/
void MCS_copyresource(const char *src, const char *dest, const char *rtype,
                      const char *which, const char *newid)
{
	short prev_res_file = CurResFile(); //save the current resource fork
	short srcFileRefNum, destFileRefNum;
	
	const char *t_open_res_error;
	t_open_res_error = MCS_openresourcefile_with_path(src, fsRdPerm, false, &srcFileRefNum); // RESFILE
	if (t_open_res_error != NULL)
	{
		MCresult -> sets(t_open_res_error);
		return;
	}
	
	t_open_res_error = MCS_openresourcefile_with_path(src, fsRdWrPerm, true, &destFileRefNum); // RESFILE
	if (t_open_res_error != NULL)
	{
		MCresult -> sets(t_open_res_error);
		return;
	}
	
	UseResFile(destFileRefNum);
	
	if (rtype == NULL || strlen(rtype) != 4)
	{ //copying the entire resource file
		short resTypeCount = Count1Types();
		short resCount;
		uint1 i, j;
		ResType resourceType;
		Handle hres;
		for (i = 1; i <= resTypeCount; i++)
		{
			UseResFile(srcFileRefNum);
			Get1IndType(&resourceType, i);
			resCount = Count1Resources(resourceType);
			Str255 rname;
			short id;
			ResType type;
			for (j=1; j <= resCount; j++)
			{
				UseResFile(srcFileRefNum);
				hres = Get1IndResource(resourceType, j);
				if (hres != NULL)
				{
					GetResInfo(hres, &id, &type, rname);
					DetachResource(hres);
					UseResFile(destFileRefNum);
					AddResource(hres, type, id, rname);
				}
			}	//loop through each res within each res type
		} //loop through each res type
		
		MCS_closeresourcefile(srcFileRefNum);
		MCS_closeresourcefile(destFileRefNum);
		
		UseResFile(prev_res_file); //restore the original state
		return;
	}

	//copy only one resource, specified either by id or name
	UseResFile(srcFileRefNum); //set the source resource file as the current file

	ResType restype;
	memcpy((char *)&restype, rtype, 4); /* let's get the resource type */
	// MH-2007-03-22: [[ Bug 4267 ]] Endianness not dealt with correctly in Mac OS resource handling functions.
	restype = (ResType)MCSwapInt32HostToNetwork(restype);

	char *whichres = strclone(which);
	const char *eptr = (char *)whichres;    /* find out whichres is a name or an id */

	long rid = strtol(whichres, (char **)&eptr, 10); // if can't covnert, then the value
	// passed in is a resource name
	Boolean hasResName = False;
	unsigned char *rname;
	Handle rh = NULL;

	if (eptr == whichres)
	{  /*did not do the conversion, use resource name */
		rname = c2pstr((char *)whichres); //resource name in Pascal
		rh = Get1NamedResource(restype, rname);
		hasResName = True;
	}
	else //we got an resrouce id
		rh = Get1Resource(restype, rid);
	if (rh == NULL || *rh == 0)
	{//bail out if resource handle is bad
		errno = ResError();
		MCresult->sets("can't find the resource specified");
		MCS_closeresourcefile(srcFileRefNum);
		MCS_closeresourcefile(destFileRefNum);
		
		UseResFile(prev_res_file); //restore to the original state
		return;
	}

	unsigned char resourceName[255];
	short srcID;        //let's get it's resource name.
	ResType srcType;
	if (!hasResName) //No name specified for the resource to be copied
		GetResInfo(rh, &srcID, &srcType, resourceName);

	//detach the src res file, and select the dest res file
	DetachResource(rh);
	UseResFile(destFileRefNum);
	unsigned long newResID;
	if (newid == NULL)
		newResID = srcID; //use the resource id of the src file's resource
	else
		newResID = strtoul(newid, (char **)&eptr, 10); //use the id passed in

	//delete the resource by id to be copied in the destination file, if it existed
	Handle rhandle = Get1Resource(restype, newResID);
	if (rhandle != NULL && ResError() != resNotFound)
		RemoveResource(rhandle);

	//now, let's copy the resource to the dest file
	if (!hasResName)
		AddResource(rh, restype, (short)newResID, (unsigned char*)resourceName);
	else
		AddResource(rh, restype, (short)newResID, rname);
	//errno = ResError();//if errno == 0 means O.K.
	OSErr t_os_error = ResError();
	delete whichres;   //delete the buffer created earlier
	
	MCS_closeresourcefile(srcFileRefNum);
	MCS_closeresourcefile(destFileRefNum);
	
	UseResFile(prev_res_file); //restore to the original state
}



/*********************************************************************
 * Functions process resources:					     *
 * MCS_copyresource()						     *
 * MCS_deleteresource()						     *
 * MCS_getresource()						     *
 * MCS_getresources()						     *
 * MCS_setresource()						     *
 *********************************************************************/
void MCS_copyresourcefork(const char *p_source, const char *p_destination)
{
	const char *t_error;
	t_error = NULL;
	
	SInt16 t_source_ref;
	bool t_source_fork_opened;
	t_source_fork_opened = false;
	t_error = MCS_openresourcefork_with_path(p_source, fsRdPerm, false, &t_source_ref); // RESFORK
	if (t_error == NULL)
		t_source_fork_opened = true;
	
	SInt16 t_dest_ref;
	bool t_dest_fork_opened;
	t_dest_fork_opened = false;
	if (t_error == NULL)
		t_error = MCS_openresourcefork_with_path(p_destination, fsWrPerm, true, &t_dest_ref); // RESFORK
	if (t_error == NULL)
		t_dest_fork_opened = true;

	// In block sizes of 1k, copy over the data from source to destination..
	char *t_buffer = new char[65536];
	if (t_error == NULL)
	{
		OSErr t_os_read_error, t_os_write_error;
		do {
			ByteCount t_actual_read, t_actual_write;
			t_os_read_error = FSReadFork(t_source_ref, fsFromMark, 0, 65536, t_buffer, &t_actual_read);
			if (t_os_read_error == noErr || t_os_read_error == eofErr)
			{
				t_os_write_error = FSWriteFork(t_dest_ref, fsFromMark, 0, t_actual_read, t_buffer, &t_actual_write);
				if (t_os_write_error != noErr || t_actual_write != t_actual_read)
					t_error = "can't copy resource";
			}
		} while(t_error == NULL && t_os_read_error == noErr);
	}
	
	delete t_buffer;
	if (t_source_fork_opened)
		FSCloseFork(t_source_ref);
	if (t_dest_fork_opened)
		FSCloseFork(t_dest_ref);
}

// MH-2007-04-02 rewriting this function to support FSRefs, long filenames in particular.
// This function is quite specific to the older API resource routines, so the prototype needs to be adjusted.
//OSErr MCS_openResFile(const char *p_file, SignedByte p_permission, short *p_file_ref_num, Boolean p_create, Boolean p_set_result)

const char *MCS_openresourcefile_with_fsref(FSRef *p_ref, SInt8 permission, bool create, SInt16 *fileRefNum)
{
	FSSpec fspec;
	
	if (FSGetCatalogInfo(p_ref, 0, NULL, NULL, &fspec, NULL) != noErr)
		return "file not found";
	
	if ((*fileRefNum = FSpOpenResFile(&fspec, permission)) < 0)
	{
		if (create)
		{
			OSType creator, ftype;
			CInfoPBRec cpb;
			memset(&cpb, 0, sizeof(CInfoPBRec));
			cpb.hFileInfo.ioNamePtr = fspec.name;
			cpb.hFileInfo.ioVRefNum = fspec.vRefNum;
			cpb.hFileInfo.ioDirID = fspec.parID;
			if (PBGetCatInfoSync(&cpb) == noErr)
			{
				memcpy(&creator, &cpb.hFileInfo.ioFlFndrInfo.fdCreator, 4);
				memcpy(&ftype, &cpb.hFileInfo.ioFlFndrInfo.fdType, 4);
			}
			else
			{
				memcpy((char*)&creator, MCfiletype, 4);
				memcpy((char*)&ftype, &MCfiletype[4], 4);
				creator = MCSwapInt32NetworkToHost(creator);
				ftype = MCSwapInt32NetworkToHost(ftype);
			}
			FSpCreateResFile(&fspec, creator, ftype, smRoman);
			
			if ((errno = ResError()) != noErr)
				return "can't create resource fork";
				
			*fileRefNum = FSpOpenResFile(&fspec, permission);
		}
		
		if (*fileRefNum < 0)
		{
			errno = fnfErr;
			return "Can't open resource fork";
		}
		
		if ((errno = ResError()) != noErr)
			return "Error opening resource fork";
	}
	
	return NULL;
}

void MCS_closeresourcefile(SInt16 p_ref)
{
	OSErr t_err;
	CloseResFile(p_ref);
	t_err = ResError();
}

const char *MCS_openresourcefork_with_fsref(FSRef *p_ref, SInt8 p_permission, bool p_create, SInt16 *r_fork_ref)
{
	const char *t_error;
	t_error = NULL;
	
	HFSUniStr255 t_resource_fork_name;
	if (t_error == NULL)
	{
		OSErr t_os_error;
		t_os_error = FSGetResourceForkName(&t_resource_fork_name);
		if (t_os_error != noErr)
			t_error = "couldn't get resource fork name";
	}
	
	// Attempt to create a resource fork if required.
	if (t_error == NULL && p_create)
	{
		OSErr t_os_error;
		t_os_error = FSCreateResourceFork(p_ref, (UniCharCount)t_resource_fork_name . length, t_resource_fork_name . unicode, 0);
		if (t_os_error != noErr && t_os_error != errFSForkExists)
			t_error = "can't create resource fork";
	}
	
	// Open it..
	SInt16 t_fork_ref;
	bool t_fork_opened;
	t_fork_opened = false;
	if (t_error == NULL)
	{
		OSErr t_os_error;
		t_os_error = FSOpenFork(p_ref, (UniCharCount)t_resource_fork_name . length, t_resource_fork_name . unicode, p_permission, &t_fork_ref);
		if (t_os_error == noErr)
			t_fork_opened = true;
		else
			t_error = "can't open resource fork";
	}
	
	*r_fork_ref = t_fork_ref;
	return t_error;
}

const char *MCS_openresourcefork_with_path(const char *p_path, SInt8 p_permission, bool p_create, SInt16 *r_fork_ref)
{
	const char *t_error;
	t_error = NULL;
	
	char *t_utf8_path;
	t_utf8_path = path2utf(strdup(p_path));
	
	FSRef t_ref;
	OSErr t_os_error;
	t_os_error = MCS_pathtoref(p_path, &t_ref);
	if (t_os_error != noErr)
		t_error = "can't open file";
		
	if (t_error == NULL)
		t_error = MCS_openresourcefork_with_fsref(&t_ref, p_permission, p_create, r_fork_ref);
		
	delete t_utf8_path;
		
	return t_error;	
}

const char *MCS_openresourcefile_with_path(const char *p_path, SInt8 p_permission, bool p_create, SInt16 *r_fork_ref)
{
	const char *t_error;
	t_error = NULL;
	
	char *t_utf8_path;
	t_utf8_path = path2utf(strdup(p_path));
	
	FSRef t_ref;
	OSErr t_os_error;
	t_os_error = MCS_pathtoref(p_path, &t_ref);
	if (t_os_error != noErr)
		t_error = "can't open file";
		
	if (t_error == NULL)
		t_error = MCS_openresourcefile_with_fsref(&t_ref, p_permission, p_create, r_fork_ref);
		
	delete t_utf8_path;
		
	return t_error;	
}

const char *MCS_openresourcefork_with_path(const MCString& p_path, SInt8 p_permission, bool p_create, SInt16 *r_fork_ref)
{
	const char *t_error;
	t_error = NULL;
	
	FSRef t_ref;
	OSErr t_os_error;
	t_os_error = MCS_pathtoref(p_path, &t_ref);
	if (t_os_error != noErr)
		t_error = "can't open file";
		
	if (t_error == NULL)
		t_error = MCS_openresourcefork_with_fsref(&t_ref, p_permission, p_create, r_fork_ref);
		
	return t_error;	
}

void MCS_loadresfile(MCExecPoint &ep)
{
	if (!MCSecureModeCanAccessDisk())
	{
		ep.clear();
		MCresult->sets("can't open file");
		return;
	}

	char *t_path = ep.getsvalue().clone();
	ep.clear();
	
	const char *t_open_res_error;
	t_open_res_error = NULL;
	
	short fRefNum;
	t_open_res_error = MCS_openresourcefork_with_path(t_path, fsRdPerm, false, &fRefNum); // RESFORK
	if (t_open_res_error != NULL)
	{
		MCresult -> sets(t_open_res_error);
		delete t_path;
		return;
	}
		
	//file mark should be pointing to 0 which is the begining of the file
	//let's get the end of file mark to determine the file size
	long fsize, toread;
	if ((errno = GetEOF(fRefNum, &fsize)) != noErr)
		MCresult->sets("can't get file size");
	else
	{
		toread = fsize;
		char *buffer = ep.getbuffer(fsize);
		if (buffer == NULL)
			MCresult->sets("can't create data buffer");
		else
		{
			errno = FSRead(fRefNum, &toread, buffer);
			if (toread != fsize) //did not read bytes as specified
				MCresult->sets("error reading file");
			else
			{
				ep.setlength(fsize);
				MCresult->clear(False);
			}
		}
	}
	
	FSCloseFork(fRefNum);

	delete t_path;
}

// MH-2007-04-02: [[ Bug 705 ]] resfile: URLs do not work with long filenames...
void MCS_saveresfile(const MCString& p_path, const MCString p_data)
{
	const char *t_error;
	t_error = NULL;

	if (!MCSecureModeCanAccessDisk())
		t_error = "can't open file";
	
	SInt16 t_fork_ref;
	bool t_fork_opened;
	t_fork_opened = false;
	
	if (t_error == NULL)
	{
		t_error = MCS_openresourcefork_with_path(p_path, fsWrPerm, true, &t_fork_ref); // RESFORK
		if (t_error == NULL)
			t_fork_opened = true;
	}
	
	if (t_error == NULL)
	{
		OSErr t_os_error;
		ByteCount t_actual_count;
		t_os_error = FSWriteFork(t_fork_ref, fsFromStart, 0, p_data . getlength(), (const void *)p_data . getstring(), &t_actual_count);
		if (t_os_error == noErr && t_actual_count == (ByteCount)p_data . getlength())
			FSSetForkSize(t_fork_ref, fsFromStart, t_actual_count);
		else
			t_error = "error writing file";
	}
	
	if (t_fork_opened)
		FSCloseFork(t_fork_ref);
	
	if (t_error != NULL)
		MCresult -> sets(t_error);
	else
		MCresult -> clear(False);
}

void MCS_deleteresource(const char *resourcefile, const char *rtype,
                        const char *which)
{
	ResType restype;
	short rfRefNum;
	memcpy((char *)&restype, rtype, 4); /* let's get the resource type first */
	// MH-2007-03-22: [[ Bug 4267 ]] Endianness not dealt with correctly in Mac OS resource handling functions.
	restype = (ResType)MCSwapInt32HostToNetwork(restype);

	const char *t_open_res_error;
	t_open_res_error = MCS_openresourcefile_with_path(resourcefile, fsRdWrPerm, true, &rfRefNum); // RESFILE
	if (t_open_res_error != NULL)
	{
		MCresult -> sets(t_open_res_error);
		return;
	}

	Handle rh = NULL;
	const char *eptr = (char *)which;     /* find out if we got a name or an id */
	long rid = strtol(which, (char **)&eptr, 10);
	if (eptr == which)
	{     /* did not do conversion, so use resource name */
		unsigned char *pname = c2pstr((char *)which);
		rh = Get1NamedResource(restype, pname);
	}
	else                  /* 'which' param is an resrouce id */
		rh = Get1Resource(restype, rid);
	if (rh == NULL)
		MCresult->sets("can't find the resource specified");
	else
	{
		SetResAttrs(rh, 0); // override protect flag
		RemoveResource(rh);
		if ((errno = ResError()) != noErr)
			MCresult->sets("can't remove the resource specified");
		DisposeHandle(rh);
	}
	
	MCS_closeresourcefile(rfRefNum);
}

void MCS_getresource(const char *resourcefile, const char *restype,
                     const char *name, MCExecPoint &ep)
{
	short resFileRefNum;
	const char *t_open_res_error;
	t_open_res_error = MCS_openresourcefile_with_path(resourcefile, fsRdPerm, true, &resFileRefNum); // RESFILE
	if (t_open_res_error != NULL)
	{	
		MCresult -> sets(t_open_res_error);
		return;
	}

	ResType rtype;
	memcpy((char *)&rtype, restype, 4);
	// MH-2007-03-22: [[ Bug 4267 ]] Endianness not dealt with correctly in Mac OS resource handling functions.
	rtype = (ResType)MCSwapInt32HostToNetwork(rtype);

	/* test to see if "name" is a resource name or an id */
	char *whichres = strclone(name);
	const char *eptr = (char *)name;
	long rid = strtol(whichres, (char **)&eptr, 10);

	unsigned char *rname;
	Handle rh = NULL; //resource handle
	if (eptr == whichres)
	{  /* conversion failed, so 'name' is resource name*/
		rname = c2pstr((char *)whichres); //resource name in Pascal
		rh = Get1NamedResource(rtype, rname);
	}
	else //we got an resrouce id, the 'name' specifies an resource id
		rh = Get1Resource(rtype, rid);
	delete whichres;

	if (rh == NULL)
	{
		errno = ResError();
		MCresult->sets("can't find specified resource");
		MCS_closeresourcefile(resFileRefNum);
		return;
	}
	//getting the the resource's size throuth the resource handle
	int4 resLength = GetHandleSize(rh);
	if (resLength <= 0)
	{
		MCresult->sets("can't get resouce length.");
		MCS_closeresourcefile(resFileRefNum);
		return;
	}
	// store the resource into ep and return
	ep.copysvalue((const char *)*rh, resLength);
	MCresult->clear();
	MCS_closeresourcefile(resFileRefNum);
}

char *MCS_getresources(const char *resourcefile, const char *restype)
{ /* get resources from the resource fork of file 'path',
	   * if resource type is not empty, only resources of the specified type
	   * are listed. otherwise lists all resources from the
	   * resource fork.					    */

	short resFileRefNum;
	const char *t_open_res_error;
	t_open_res_error = MCS_openresourcefile_with_path(resourcefile, fsRdPerm, true, &resFileRefNum); // RESFILE
	if (t_open_res_error != NULL)
	{	
		MCresult -> sets(t_open_res_error);
		return NULL;
	}
	//if (MCS_openResFile(resourcefile, fsRdPerm, &resFileRefNum,
	//                    False, True) != noErr)
	//	return NULL;
	SetResLoad(False);
	//since most recently opened file is place on the top of the search
	//path, no need to call UseResFile() to set this resource file as
	//the current file
	char *resourceInfoList = NULL; //has to be initialized to NULL
	uint4 len = 0;
	ResType rtype, type;
	if (restype != NULL)
	{ //get the resorce info specified by the resource type
		memcpy((char *)&rtype, restype, 4);
		// MH-2007-03-22: [[ Bug 4267 ]] Endianness not dealt with correctly in Mac OS resource handling functions.
		rtype = (ResType)MCSwapInt32HostToNetwork(rtype);
		getResourceInfo(resourceInfoList, len, rtype);
	}
	else
	{               //rtype is NULL, return All the resources
		short typeCount = Count1Types(); //find out how many resource type there is
		if (ResError() != noErr || typeCount <= 0)
		{
			errno = ResError();
			//CloseResFile(resFileRefNum);
			UpdateResFile(resFileRefNum);
			FSCloseFork(resFileRefNum);
			SetResLoad(True);
			return NULL;
		}
		short i;
		for (i = 1; i <= typeCount; i++)
		{
			Get1IndType(&type, i);
			if (ResError() != noErr || type == NULL)
				continue;
			getResourceInfo(resourceInfoList, len, type);
		}
	}
	if (len)
		resourceInfoList[len - 1] = '\0';
	MCresult->clear(False);
	MCS_closeresourcefile(resFileRefNum);
	SetResLoad(True);
	return resourceInfoList;
}

void MCS_setresource(const char *resourcefile, const char *type,
                     const char *id, const char *name, const char *attrib,
                     const MCString &s)
/* set a resource in the file specified.  either name or id can be empty,
 * attrib is the attributes of the resource. It's a ";" seperated list */
{
	short newflags = 0; // parse up the attributes
	if (strlen(attrib) != 0)
	{
		const char *sptr = attrib;
		do
		{
			switch (*sptr++)
			{
			case 'S':
			case 's':
				newflags |= resSysHeap;
				break;
			case 'U':
			case 'u':
				newflags |= resPurgeable;
				break;
			case 'L':
			case 'l':
				newflags |= resLocked;
				break;
			case 'P':
			case 'p':
				newflags |= resProtected;
				break;
			case 'R':
			case 'r':
				newflags |= resPreload;
				break;
			case 'C':
			case 'c':
				newflags |= resChanged;
				break;
			}
		}
		while (*sptr);
	}
	else
		newflags |= resChanged;

	ResType rtype;
	memcpy((char *)&rtype, type, 4);
	// MH-2007-03-22: [[ Bug 4267 ]] Endianness not dealt with correctly in Mac OS resource handling functions.
	rtype = (ResType)MCSwapInt32HostToNetwork(rtype);
	short rid = 0;
	if (strlen(id) != 0)
	{
		const char *eptr;
		rid = (short)strtol(id, (char **)&eptr, 10);
	}
	short resFileRefNum; //open resource fork for read and write permission
	const char *t_open_res_error;
	t_open_res_error = MCS_openresourcefile_with_path(resourcefile, fsRdWrPerm, true, &resFileRefNum); // RESFILE
	if (t_open_res_error != NULL)
	{	
		MCresult -> sets(t_open_res_error);
		return;
	}

	Handle rh = NULL;
	if (rid != 0)
		rh = Get1Resource(rtype, rid);
	else
	{
		char *whichres = strclone(name);
		unsigned char *rname = c2pstr(whichres); //resource name in Pascal
		rh = Get1NamedResource(rtype, rname);
		delete whichres;
	}

	Str255 newname;
	strcpy((char *)newname, name);
	c2pstr((char *)newname);
	if (rh != NULL)
	{
		SInt16 tid;
		ResType ttype;
		Str255 tname;
		GetResInfo(rh, &tid, &ttype, tname);
		if (strlen(name) == 0)
			pStrcpy(newname, tname);
		else
			if (strlen(id) == 0)
				rid = tid;
		if (strlen(attrib) == 0)
			newflags = GetResAttrs(rh) | resChanged;
		SetResAttrs(rh, 0); // override protect flag
		RemoveResource(rh);
		DisposeHandle(rh);
	}
	if (rid == 0)
		rid = UniqueID(rtype);

	uint4 len = s.getlength();
	rh = NewHandle(len);

	if (rh == NULL)
		MCresult->sets("can't create resource handle");
	else
	{
		memcpy(*rh, s.getstring(), len);
		AddResource(rh, rtype, rid, newname);
		if ((errno = ResError()) != noErr)
		{
			DisposeHandle(rh);
			MCresult->sets("can't add resource");
		}
		else
			SetResAttrs(rh, newflags);
	}
	MCS_closeresourcefile(resFileRefNum);
}

// Resource utility functions

static void getResourceInfo(char *&list, uint4 &len, ResType searchType)
{ /* get info of resources of a resource type and build a list of
	   * <resName>, <resID>, <resType>, <resSize> on each line */
	uint2 i;
	Handle rh;
	short rid;
	ResType rtype;
	Str255 rname;  //Pascal string
	char *cstr;  //C string
	char typetmp[5]; //buffer for storing type string in c format
	short total = Count1Resources(searchType);
	if (ResError() != noErr || total <= 0)
	{
		errno = ResError();
		return;
	}
	char buffer[4 + U2L + 255 + U4L + 6];
	for (i = 1 ; i <= total ; i++)
	{
		if ((rh = Get1IndResource(searchType, i)) == NULL)
			continue;
		GetResInfo(rh, &rid, &rtype, rname);
		cstr = p2cstr(rname);  //convert to C string
		// MH-2007-03-22: [[ Bug 4267 ]] Endianness not dealt with correctly in Mac OS resource handling functions.
		rtype = (ResType)MCSwapInt32NetworkToHost(rtype);
		memcpy(typetmp, (char*)&rtype, 4);
		typetmp[4] = '\0';
		//format res info into "type, id, name, size, attributes" string --
		short flags = GetResAttrs(rh);
		char fstring[7];
		char *sptr = fstring;
		if (flags & resSysHeap)
			*sptr++ = 'S';
		if (flags & resPurgeable)
			*sptr++ = 'U';
		if (flags & resLocked)
			*sptr++ = 'L';
		if (flags & resProtected)
			*sptr++ = 'P';
		if (flags & resPreload)
			*sptr++ = 'R';
		if (flags & resChanged)
			*sptr++ = 'C';
		*sptr = '\0';
		sprintf(buffer, "%4s,%d,%s,%ld,%s\n", typetmp, rid, cstr,
		        GetMaxResourceSize(rh), fstring);
		uint2 buflen = strlen(buffer);
		MCU_realloc(&list, len, len + buflen, 1);
		memcpy(&list[len], buffer, buflen);
		len += buflen;
	}
}


/********************************************************************/
/*                        Folder Handling                           */
/********************************************************************/ 

// Directory creation and removal

Boolean MCS_mkdir(const char *path)
{

	char *newpath = path2utf(MCS_resolvepath(path));
	Boolean done = mkdir(newpath, 0777) == 0;
	delete newpath;
	return done;
}

Boolean MCS_rmdir(const char *path)
{

	char *newpath = path2utf(MCS_resolvepath(path));
	Boolean done = rmdir(newpath) == 0;
	delete newpath;
	return done;
}

Boolean MCS_unlink(const char *path)
{
	char *newpath = path2utf(MCS_resolvepath(path));
	Boolean done = remove(newpath) == 0;
	delete newpath;
	return done;
}

// Setting and Getting the current directory

// MW-2006-04-07: Bug 3201 - MCS_resolvepath returns NULL if unable to find a ~<username> folder.
Boolean MCS_setcurdir(const char *path)
{
	char *t_resolved_path;
	t_resolved_path = MCS_resolvepath(path);
	if (t_resolved_path == NULL)
		return False;

	char *newpath = NULL;
	newpath = path2utf(t_resolved_path);
	
	Boolean done = chdir(newpath) == 0;
	delete newpath;
	if (!done)
		return False;
	
	return True;
}

char *MCS_getcurdir()
{
	char namebuf[PATH_MAX + 2];
	char *dptr = new char[PATH_MAX + 2];
	getcwd(namebuf, PATH_MAX);
	uint4 outlen;
	outlen = PATH_MAX + 2;
	MCS_utf8tonative(namebuf, strlen(namebuf), dptr, outlen);
	dptr[outlen] = 0;
	return dptr;
}

// Canonical path resolution

char *MCS_get_canonical_path(const char *p_path)
{
	char *t_path = NULL;
	
	t_path = MCS_resolvepath(p_path);
	MCU_fix_path(t_path);
	
	return t_path;
}

// Special Folders

// MW-2012-10-10: [[ Bug 10453 ]] Added 'mactag' field which is the tag to use in FSFindFolder.
//   This allows macfolder to be 0, which means don't alias the tag to the specified disk.
typedef struct
{
	const char *token;
	unsigned long macfolder;
	OSType domain;
	unsigned long mactag;
}
sysfolders;

// MW-2008-01-18: [[ Bug 5799 ]] It seems that we are requesting things in the
//   wrong domain - particularly for 'temp'. See:
// http://lists.apple.com/archives/carbon-development/2003/Oct/msg00318.html

static sysfolders sysfolderlist[] = {
                                        {"Apple", 'amnu', kOnAppropriateDisk, 'amnu'},
                                        {"Desktop", 'desk', kOnAppropriateDisk, 'desk'},
                                        {"Control", 'ctrl', kOnAppropriateDisk, 'ctrl'},
                                        {"Extension",'extn', kOnAppropriateDisk, 'extn'},
                                        {"Fonts",'font', kOnAppropriateDisk, 'font'},
                                        {"Preferences",'pref', kUserDomain, 'pref'},
                                        {"Temporary",'temp', kUserDomain, 'temp'},
                                        {"System", 'macs', kOnAppropriateDisk, 'macs'},
										// TS-2007-08-20: Added to allow a common notion of "home" between all platforms
									    {"Home", 'cusr', kUserDomain, 'cusr'},
										// MW-2007-09-11: Added for uniformity across platforms
										{"Documents", 'docs', kUserDomain, 'docs'},
										// MW-2007-10-08: [[ Bug 10277 ] Add support for the 'application support' at user level.
                                        // SN-2014-07-30: [[ Bug 13026 ]] We don't want any folder which doesn't match one above
                                        //  to return the Application Support folder
										{"Support", 'asup', kUserDomain, 'asup'},
                                    };

// MW-2008-06-18: [[ Bug 6577 ]] specialFolderPath("home") didn't work as it is 4 chars long and
//   the sysfolderlist was being searched second.
// MW-2008-06-18: [[ Bug 6578 ]] specialFolderPath("temp") returns empty sometimes, presumably
//   because the folder wasn't necessarily being created.
void MCS_getspecialfolder(MCExecPoint &p_context)
{
	const char *t_error;
	t_error = NULL;
    
    // SN-2014-07-30: [[ 13026 ]] We can get the engine folder on desktop as well
	char *t_folder_path;
	t_folder_path = NULL;
	
	FSRef t_folder_ref;
	if (t_error == NULL)
	{
		bool t_found_folder;
		t_found_folder = false;
	
		uint4 t_mac_folder;
		if (p_context . getsvalue() . getlength() == 4)
		{
			memcpy(&t_mac_folder, p_context . getsvalue() . getstring(), 4);
			t_mac_folder = MCSwapInt32NetworkToHost(t_mac_folder);
		}
		else if (p_context . getsvalue() == "engine")
        {
            extern char *MCcmd;
            char* t_folder;
            t_folder_path = my_strndup(MCcmd, strrchr(MCcmd, '/') - MCcmd);
            
            t_mac_folder = 0;
            t_found_folder = true;
        }
			
		OSErr t_os_error;
		uint2 t_i;
        if (t_mac_folder != 0)
        {
            for (t_i = 0 ; t_i < ELEMENTS(sysfolderlist); t_i++)
                if (p_context . getsvalue() == sysfolderlist[t_i] . token || t_mac_folder == sysfolderlist[t_i] . macfolder)
                {
                    Boolean t_create_folder;
                    t_create_folder = sysfolderlist[t_i] . domain == kUserDomain ? kCreateFolder : kDontCreateFolder;
                    
                    // MW-2012-10-10: [[ Bug 10453 ]] Use the 'mactag' field for the folder id as macfolder can be
                    //   zero.
                    t_os_error = FSFindFolder(sysfolderlist[t_i] . domain, sysfolderlist[t_i] . mactag, t_create_folder, &t_folder_ref);
                    if (t_os_error == noErr)
                    {
                        t_found_folder = true;
                        break;
                    }
                }
        }

		if (!t_found_folder && p_context . getsvalue() . getlength() == 4)
		{
			OSErr t_os_error;
			t_os_error = FSFindFolder(kOnAppropriateDisk, t_mac_folder, kDontCreateFolder, &t_folder_ref);
			if (t_os_error == noErr)
				t_found_folder = true;
		}
		
		if (!t_found_folder)
			t_error = "folder not found";
	}
		
    // SN-2014-07-30: [[ Bug 13026 ]] If the engine was asked, the folder path is directly set
	if (t_error == NULL && t_folder_path == NULL)
	{
		t_folder_path = MCS_fsref_to_path(t_folder_ref);
		if (t_folder_path == NULL)
			t_error = "folder not found";
	}
	
	if (t_error == NULL)
		p_context . copysvalue(t_folder_path, strlen(t_folder_path));
	else
	{
		p_context . clear();
		MCresult -> sets(t_error);
	}
	
	delete t_folder_path;
}


/********************************************************************/
/*                  General Filesystem Handling                     */
/********************************************************************/ 

#define CATALOG_MAX_ENTRIES 16
void MCS_getentries(MCExecPoint& p_context, bool p_files, bool p_detailed)
{
	OSStatus t_os_status;

	p_context . clear();
	
	Boolean t_is_folder;
	FSRef t_current_fsref;
	
	t_os_status = FSPathMakeRef((const UInt8 *)".", &t_current_fsref, &t_is_folder);
	if (t_os_status != noErr || !t_is_folder)
		return;

	// Create the iterator, pass kFSIterateFlat to iterate over the current subtree only
	FSIterator t_catalog_iterator;
	t_os_status = FSOpenIterator(&t_current_fsref, kFSIterateFlat, &t_catalog_iterator);
	if (t_os_status != noErr)
		return;
	
	uint4 t_entry_count;
	t_entry_count = 0;
	
	if (!p_files)
	{
		t_entry_count++;
		p_context . concatcstring("..", EC_RETURN, true);
	}
	
	ItemCount t_max_objects, t_actual_objects;
	t_max_objects = CATALOG_MAX_ENTRIES;
	t_actual_objects = 0;
	FSCatalogInfo t_catalog_infos[CATALOG_MAX_ENTRIES];
	HFSUniStr255 t_names[CATALOG_MAX_ENTRIES];
	
	FSCatalogInfoBitmap t_info_bitmap;
	t_info_bitmap = kFSCatInfoAllDates |
					kFSCatInfoPermissions |
					kFSCatInfoUserAccess |
					kFSCatInfoFinderInfo | 
					kFSCatInfoDataSizes |
					kFSCatInfoRsrcSizes |
					kFSCatInfoNodeFlags;

	MCExecPoint t_tmp_context(NULL, NULL, NULL);	
	OSErr t_oserror;
	do
	{
		t_oserror = FSGetCatalogInfoBulk(t_catalog_iterator, t_max_objects, &t_actual_objects, NULL, t_info_bitmap, t_catalog_infos, NULL, NULL, t_names);
		if (t_oserror != noErr && t_oserror != errFSNoMoreItems)
		{	// clean up and exit
			FSCloseIterator(t_catalog_iterator);
			p_context . clear();
			return;
		}
		
		for(uint4 t_i = 0; t_i < (uint4)t_actual_objects; t_i++)
		{
			// folders
			UInt16 t_is_folder;
			t_is_folder = t_catalog_infos[t_i] . nodeFlags & kFSNodeIsDirectoryMask;
            
            // MW-2014-04-16: [[ Bug 12200 ]] Certain folders in the root of the volume
            //   (net / home / dev) do not report correctly as directories. Fortunately the
            //   fileType of these filey-folders is 'rhaplcmt'.
            char t_filetype[9];
            if (!t_is_folder)
            {
                FileInfo *t_file_info;
                t_file_info = (FileInfo *)&t_catalog_infos[t_i] . finderInfo;
                uint4 t_creator;
                t_creator = MCSwapInt32NetworkToHost(t_file_info -> fileCreator);
                uint4 t_type;
                t_type = MCSwapInt32NetworkToHost(t_file_info -> fileType);
                
                if (t_file_info != NULL)
                {
                    memcpy(t_filetype, (char*)&t_creator, 4);
                    memcpy(&t_filetype[4], (char *)&t_type, 4);
                    t_filetype[8] = '\0';
                }
                else
                    t_filetype[0] = '\0';

                if (strcmp(t_filetype, "rhaplcmt") == 0)
                    t_is_folder = true;
            }
            else
                strcpy(t_filetype, "????????"); // this is what the "old" getentries did
            
			if ( (!p_files && t_is_folder) || (p_files && !t_is_folder))
			{
				char t_native_name[256];
				uint4 t_native_length;
				t_native_length = 256;
				MCS_utf16tonative((const unsigned short *)t_names[t_i] . unicode, t_names[t_i] . length, t_native_name, t_native_length);
				
				// MW-2008-02-27: [[ Bug 5920 ]] Make sure we convert Finder to POSIX style paths
				for(uint4 i = 0; i < t_native_length; ++i)
					if (t_native_name[i] == '/')
						t_native_name[i] = ':';
				
				char t_buffer[512];
				if (p_detailed)
				{ // the detailed|long files
					FSPermissionInfo *t_permissions;
					t_permissions = (FSPermissionInfo *)&(t_catalog_infos[t_i] . permissions);
				
					t_tmp_context . copysvalue(t_native_name, t_native_length);
					MCU_urlencode(t_tmp_context);

					CFAbsoluteTime t_creation_time;
					UCConvertUTCDateTimeToCFAbsoluteTime(&t_catalog_infos[t_i] . createDate, &t_creation_time);
					t_creation_time += kCFAbsoluteTimeIntervalSince1970;

					CFAbsoluteTime t_modification_time;
					UCConvertUTCDateTimeToCFAbsoluteTime(&t_catalog_infos[t_i] . contentModDate, &t_modification_time);
					t_modification_time += kCFAbsoluteTimeIntervalSince1970;

					CFAbsoluteTime t_access_time;
					UCConvertUTCDateTimeToCFAbsoluteTime(&t_catalog_infos[t_i] . accessDate, &t_access_time);
					t_access_time += kCFAbsoluteTimeIntervalSince1970;

					CFAbsoluteTime t_backup_time;
					if (t_catalog_infos[t_i] . backupDate . highSeconds == 0 && t_catalog_infos[t_i] . backupDate . lowSeconds == 0 && t_catalog_infos[t_i] . backupDate . fraction == 0)
						t_backup_time = 0;
					else
					{
						UCConvertUTCDateTimeToCFAbsoluteTime(&t_catalog_infos[t_i] . backupDate, &t_backup_time);
						t_backup_time += kCFAbsoluteTimeIntervalSince1970;
					}

					sprintf(t_buffer, "%*.*s,%llu,%llu,%.0lf,%.0lf,%.0lf,%.0lf,%d,%d,%03o,%.8s",
						t_tmp_context . getsvalue() . getlength(),  
					    t_tmp_context . getsvalue() . getlength(),  
					   	t_tmp_context . getsvalue() . getstring(),
						t_catalog_infos[t_i] . dataLogicalSize,
						t_catalog_infos[t_i] . rsrcLogicalSize,
						t_creation_time,
						t_modification_time,
						t_access_time,
						t_backup_time,
						t_permissions -> userID,
						t_permissions -> groupID,
						t_permissions -> mode & 0777,
						t_filetype);
						
					p_context . concatcstring(t_buffer, EC_RETURN, t_entry_count == 0);
				}
				else
					p_context . concatchars(t_native_name, t_native_length, EC_RETURN, t_entry_count == 0);
					
				t_entry_count += 1;		
			}
		}	
	} while(t_oserror != errFSNoMoreItems);
	
	FSCloseIterator(t_catalog_iterator);
}

void MCS_longfilepath(MCExecPoint &ep)
{}

void MCS_shortfilepath(MCExecPoint &ep)
{}

char *MCS_resolvepath(const char *path)
{

	if (path == NULL)
		return MCS_getcurdir();
	char *tildepath;
	if (path[0] == '~')
	{
		char *tpath = strclone(path);
		char *tptr = strchr(tpath, '/');
		if (tptr == NULL)
		{
			tpath[0] = '\0';
			tptr = tpath;
		}
		else
			*tptr++ = '\0';

		struct passwd *pw;
		if (*(tpath + 1) == '\0')
			pw = getpwuid(getuid());
		else
			pw = getpwnam(tpath + 1);
		if (pw == NULL)
			return NULL;
		tildepath = new char[strlen(pw->pw_dir) + strlen(tptr) + 2];
		strcpy(tildepath, pw->pw_dir);
		if (*tptr)
		{
			strcat(tildepath, "/");
			strcat(tildepath, tptr);
		}
		delete tpath;
	}
	else
		tildepath = strclone(path);
	if (tildepath[0] != '/')
	{
		char *cstr = MCS_getcurdir();
		if (strlen(cstr) + strlen(tildepath) + 2 < PATH_MAX)
		{
			strcat(cstr, "/");
			strcat(cstr, tildepath);
		}
		delete tildepath;
		tildepath = cstr;
	}
	struct stat buf;
	if (lstat(tildepath, &buf) != 0 || !S_ISLNK(buf.st_mode))
		return tildepath;
	int4 size;
	char *newname = new char[PATH_MAX + 2];
	if ((size = readlink(tildepath, newname, PATH_MAX)) < 0)
	{
		delete tildepath;
		delete newname;
		return NULL;
	}
	delete tildepath;
	newname[size] = '\0';
	if (newname[0] != '/')
	{
		char *fullpath = new char[strlen(path) + strlen(newname) + 2];
		strcpy(fullpath, path);
		char *sptr = strrchr(fullpath, '/');
		if (sptr == NULL)
			sptr = fullpath;
		else
			sptr++;
		strcpy(sptr, newname);
		delete newname;
		newname = MCS_resolvepath(fullpath);
		delete fullpath;
	}
	return newname;
}

Boolean MCS_rename(const char *oname, const char *nname)
{ //rename a file or directory

	char *oldpath = path2utf(MCS_resolvepath(oname));
	char *newpath = path2utf(MCS_resolvepath(nname));
	Boolean done = rename(oldpath, newpath) == 0;

	delete oldpath;
	delete newpath;
	return done;
}

Boolean MCS_getdrives(MCExecPoint &ep)
{
	OSErr t_err;
	ItemCount t_index;
	bool t_first;
	
	t_index = 1;
	t_err = noErr;
	t_first = true;
	
	ep . clear();
	
	// To list all the mounted volumes on the system we use the FSGetVolumeInfo
	// API with first parameter kFSInvalidVolumeRefNum and an index in the
	// second parameter.
	// This call will return nsvErr when it reaches the end of the list of
	// volumes, other errors being returned if there's a problem getting the
	// information.
	// Due to this, it is perfectly possible that the first index will not be
	// the first volume we put into the list - so we need a boolean flag (t_first)
	while(t_err != nsvErr)
	{
		HFSUniStr255 t_unicode_name;
		t_err = FSGetVolumeInfo(kFSInvalidVolumeRefNum, t_index, NULL, kFSVolInfoNone, NULL, &t_unicode_name, NULL);
		if (t_err == noErr)
		{
			MCExecPoint ep2(NULL, NULL, NULL);
			ep2 . setsvalue(MCString((char *)&t_unicode_name . unicode[0], t_unicode_name . length * 2));
			ep2 . utf16tonative();
			
			ep . concatmcstring(ep2 . getsvalue(), EC_RETURN, t_first);
			t_first = false;
		}
		t_index += 1;
	}
	
	return True;
}
#endif <|MERGE_RESOLUTION|>--- conflicted
+++ resolved
@@ -44,9 +44,7 @@
 #include <sys/stat.h>
 #include <sys/utsname.h>
 
-<<<<<<< HEAD
 #ifdef /* MCS_loadfile_dsk_mac */ LEGACY_SYSTEM
-=======
 #include <mach-o/dyld.h>
 
 #define ENTRIES_CHUNK 1024
@@ -219,7 +217,6 @@
 	memcpy(stream -> buffer + p_pos, p_buffer, p_size);
 }
 
->>>>>>> 80ae30bc
 void MCS_loadfile(MCExecPoint &ep, Boolean binary)
 {
 	if (!MCSecureModeCanAccessDisk())
