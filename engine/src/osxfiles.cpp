/* Copyright (C) 2003-2013 Runtime Revolution Ltd.

This file is part of LiveCode.

LiveCode is free software; you can redistribute it and/or modify it under
the terms of the GNU General Public License v3 as published by the Free
Software Foundation.

LiveCode is distributed in the hope that it will be useful, but WITHOUT ANY
WARRANTY; without even the implied warranty of MERCHANTABILITY or
FITNESS FOR A PARTICULAR PURPOSE.  See the GNU General Public License
for more details.

You should have received a copy of the GNU General Public License
along with LiveCode.  If not see <http://www.gnu.org/licenses/>.  */

#include "osxprefix.h"

#include "globdefs.h"
#include "filedefs.h"
#include "objdefs.h"
#include "parsedef.h"
#include "typedefs.h"
#include "mcio.h"

#include "mcerror.h"
#include "execpt.h"
#include "handler.h"
#include "util.h"

#include "globals.h"
#include "dispatch.h"
#include "stack.h"
#include "card.h"
#include "group.h"
#include "button.h"
#include "control.h"
#include "param.h"
#include "securemode.h"
#include "osspec.h"

#include "license.h"

#include <sys/stat.h>
#include <sys/utsname.h>

//#define ENTRIES_CHUNK 1024
//
//#define SERIAL_PORT_BUFFER_SIZE  16384 //set new buffer size for serial input port
//#include <termios.h>
//#define B16600 16600
//
//#include <pwd.h>
//
//#define USE_FSCATALOGINFO
//
////for setting serial port use
//typedef struct
//{
//	short baudrate;
//	short parity;
//	short stop;
//	short data;
//}
//SerialControl;
//
////struct
//SerialControl portconfig; //serial port configuration structure
//
//extern "C"
//{
//	extern UInt32 SwapQDTextFlags(UInt32 newFlags);
//	typedef UInt32 (*SwapQDTextFlagsPtr)(UInt32 newFlags);
//}
//
//static void configureSerialPort(int sRefNum);
//static bool getResourceInfo(MCListRef p_list, ResType p_type);
//static void parseSerialControlStr(char *set, struct termios *theTermios);
//
//char *path2utf(char *path);
//
//void MCS_setfiletype(const char *newpath);


/********************************************************************/
/*                        File Handling                             */
/********************************************************************/ 

// File opening and closing
// Moved to dskmac.cpp
//IO_handle MCS_open(const char *path, const char *mode,
//									 Boolean map, Boolean driver, uint4 offset)
//{
//	IO_handle handle = NULL;
//		//opening regular files
//		//set the file type and it's creator. These are 2 global variables
//		char *oldpath = strclone(path);
//		
//		// OK-2008-01-10 : Bug 5764. Check here that MCS_resolvepath does not return NULL
//		char *t_resolved_path;
//		t_resolved_path = MCS_resolvepath(path);
//		if (t_resolved_path == NULL)
//			return NULL;
//		
//		char *newpath = path2utf(t_resolved_path);
//		FILE *fptr;
//
//		if (driver)
//		{
//			fptr = fopen(newpath,  mode );
//			if (fptr != NULL)
//			{
//				int val;
//				val = fcntl(fileno(fptr), F_GETFL, val);
//				val |= O_NONBLOCK |  O_NOCTTY;
//				fcntl(fileno(fptr), F_SETFL, val);
//				configureSerialPort((short)fileno(fptr));
//			}
//		}
//		else
//		{
//			fptr = fopen(newpath, IO_READ_MODE);
//			if (fptr == NULL)
//				fptr = fopen(oldpath, IO_READ_MODE);
//			Boolean created = True;
//			if (fptr != NULL)
//			{
//				created = False;
//				if (mode != IO_READ_MODE)
//				{
//					fclose(fptr);
//					fptr = NULL;
//				}
//			}
//			if (fptr == NULL)
//				fptr = fopen(newpath, mode);
//
//			if (fptr == NULL && !strequal(mode, IO_READ_MODE))
//				fptr = fopen(newpath, IO_CREATE_MODE);
//			if (fptr != NULL && created)
//				MCS_setfiletype(oldpath);
//		}
//
//		delete newpath;
//		delete oldpath;
//		if (fptr != NULL)
//		{
//			handle = new IO_header(fptr, 0, 0, 0, NULL, 0, 0);
//			if (offset > 0)
//				fseek(handle->fptr, offset, SEEK_SET);
//
//			if (strequal(mode, IO_APPEND_MODE))
//				handle->flags |= IO_SEEKED;
//		}
//
//	return handle;
//}
//
//IO_handle MCS_fakeopen(const MCString &data)
//{
//	return new IO_header(NULL, 0, 0, 0, (char *)data.getstring(),
//	                     data.getlength(), IO_FAKE);
//}
//
//IO_handle MCS_fakeopenwrite(void)
//{
//	return new IO_header(NULL, 0, 0, 0, NULL, 0, IO_FAKEWRITE);
//}
//
//IO_handle MCS_fakeopencustom(MCFakeOpenCallbacks *p_callbacks, void *p_state)
//{
//	return new IO_header(NULL, 0, 0, 0, (char *)p_state, (uint32_t)p_callbacks, IO_FAKECUSTOM);
//}
//
//IO_stat MCS_fakeclosewrite(IO_handle& stream, char*& r_buffer, uint4& r_length)
//{
//	if ((stream -> flags & IO_FAKEWRITE) != IO_FAKEWRITE)
//	{
//		r_buffer = NULL;
//		r_length = 0;
//		MCS_close(stream);
//		return IO_ERROR;
//	}
//
//	r_buffer = (char *)realloc(stream -> buffer, stream -> len);
//	r_length = stream -> len;
//
//	MCS_close(stream);
//
//	return IO_NORMAL;
//}

//bool MCS_isfake(IO_handle stream)
//{
//	return (stream -> flags & IO_FAKEWRITE) != 0;
//}
//
//uint4 MCS_faketell(IO_handle stream)
//{
//	return stream -> len;
//}

//void MCS_fakewriteat(IO_handle stream, uint4 p_pos, const void *p_buffer, uint4 p_size)
//{
//	memcpy(stream -> buffer + p_pos, p_buffer, p_size);
//}

#ifdef /* MCS_loadfile_dsk_mac */ LEGACY_SYSTEM
void MCS_loadfile(MCExecPoint &ep, Boolean binary)
{
	if (!MCSecureModeCanAccessDisk())
	{
		ep.clear();
		MCresult->sets("can't open file");
		return;
	}
	char *tpath = ep.getsvalue().clone();
	
	// MW-2010-10-17: [[ Bug 5246 ]] MCS_resolvepath can return nil if an unknown ~ is used.
	char *t_resolved_path;
	t_resolved_path = MCS_resolvepath(tpath);
	
	if (t_resolved_path == NULL)
	{
		MCresult -> sets("bad path");
		return;
	}
	
	char *newpath = path2utf(t_resolved_path);
	
	ep.clear();
	delete tpath;
	FILE *fptr = fopen(newpath, IO_READ_MODE);
	delete newpath;
	struct stat buf;
	if (fptr == NULL || fstat(fileno(fptr), (struct stat *)&buf))
		MCresult->sets("can't open file");
	else
	{
		char *buffer;
		/* UNCHECKED */ ep . reserve(buf . st_size, buffer); 
		if (buffer == NULL)
		{
			ep.clear();
			MCresult->sets("can't create data buffer");
		}
		else
		{
			uint4 tsize = fread(buffer, 1, buf.st_size, fptr);
			if (tsize != buf.st_size)
			{
				ep.clear();
				MCresult->sets("error reading file");
			}
			else
			{
				ep . commit(tsize);
				if (!binary)
					ep.texttobinary();
				MCresult->clear(False);
			}
			fclose(fptr);
		}
	}
}
#endif /* MCS_loadfile_dsk_mac */

#ifdef /* MCS_savefile_dsk_mac */ LEGACY_SYSTEM
void MCS_savefile(const MCString &fname, MCExecPoint &data, Boolean binary)
{
	if (!MCSecureModeCanAccessDisk())
	{
		MCresult->sets("can't open file");
		return;
	}
	char *tpath = fname.clone();
	
	char *t_resolved_path;
	t_resolved_path = MCS_resolvepath(tpath);

	if (t_resolved_path == NULL)
	{
		MCresult -> sets("bad path");
		return;
	}
	char *newpath = path2utf(t_resolved_path);

	FILE *fptr = fopen(newpath, IO_WRITE_MODE);
	if (fptr == NULL)
		MCresult->sets("can't open file");
	else
	{
		if (!binary)
			data.binarytotext();
		uint4 toWrite = data.getsvalue().getlength();
		if (fwrite(data.getsvalue().getstring(), 1, toWrite, fptr) != toWrite)
			MCresult->sets("error writing file");
		else
		{
			SetEOF(fileno(fptr), toWrite);
			MCresult->clear(False);
		}
		fclose(fptr);


		tpath = fname.clone();
		MCS_setfiletype(tpath);
	}
	delete tpath;
	delete newpath;
}
#endif /* MCS_savefile_dsk_mac */

//IO_stat MCS_close(IO_handle &stream)
//{
//	IO_stat stat = IO_NORMAL;
//	if (stream->serialIn != 0 || stream->serialOut != 0)
//	{//close the serial port
//
//	}
//	else
//		if (stream->fptr == NULL)
//		{
//			if (!(stream->flags & IO_FAKE))
//				delete stream->buffer;
//		}
//		else
//			fclose(stream->fptr);
//	delete stream;
//	stream = NULL;
//	return stat;
//}

// File reading and writing
//
//IO_stat MCS_putback(char c, IO_handle stream)
//{
//	if (stream -> serialIn != 0 || stream -> fptr == NULL)
//		return MCS_seek_cur(stream, -1);
//	
//	if (ungetc(c, stream -> fptr) != c)
//		return IO_ERROR;
//		
//	return IO_NORMAL;
//}
//
//IO_stat MCS_read(void *ptr, uint4 size, uint4 &n, IO_handle stream)
//{
//	if (MCabortscript || stream == NULL)
//		return IO_ERROR;
//
//	if ((stream -> flags & IO_FAKEWRITE) == IO_FAKEWRITE)
//		return IO_ERROR;
//
//	// MW-2009-06-25: If this is a custom stream, call the appropriate callback.
//	// MW-2009-06-30: Refactored to common (platform-independent) implementation
//	//   in mcio.cpp
//	if ((stream -> flags & IO_FAKECUSTOM) == IO_FAKECUSTOM)
//		return MCS_fake_read(ptr, size, n, stream);
//
//	IO_stat stat = IO_NORMAL;
//	uint4 nread;
//	if (stream-> serialIn != 0)
//	{//read from serial port
//		long count = 0;  // n group of size data to be read
//
//		count = MCU_min(count, size * n);
//		if (count > 0)
//			if ((errno = FSRead(stream->serialIn, &count, ptr)) != noErr)
//				stat = IO_ERROR;
//		if ((uint4)count < size * n)
//			stat = IO_EOF;
//		n = count / size;
//	}
//	else
//		if (stream->fptr == NULL)
//		{ //read from an IO_handle's buffer
//			nread = size * n;
//			if (nread > stream->len - (stream->ioptr - stream->buffer))
//			{
//				n = stream->len - (stream->ioptr - stream->buffer) / size;
//				nread = size * n;
//				stat = IO_EOF;
//			}
//			if (nread == 1)
//			{
//				char *tptr = (char *)ptr;
//				*tptr = *stream->ioptr++;
//			}
//			else
//			{
//				memcpy(ptr, stream->ioptr, nread);
//				stream->ioptr += nread;
//			}
//		}
//		else
//		{
//			// MW-2010-08-26: Taken from the Linux source, this changes the previous code
//			//   to take into account pipes and such.
//			char *sptr = (char *)ptr;
//			uint4 nread;
//			uint4 toread = n * size;
//			uint4 offset = 0;
//			errno = 0;
//			while ((nread = fread(&sptr[offset], 1, toread, stream->fptr)) != toread)
//			{
//				offset += nread;
//				n = offset / size;
//				if (ferror(stream->fptr))
//				{
//					clearerr(stream->fptr);
//					
//					if (errno == EAGAIN)
//						return IO_NORMAL;
//					
//					if (errno == EINTR)
//					{
//						toread -= nread;
//						continue;
//					}
//					else
//						return IO_ERROR;
//				}
//				if (MCS_eof(stream))
//				{
//					return IO_EOF;
//				}
//				return IO_NONE;
//			}
//		}
//	return stat;
//}
//
//IO_stat MCS_write(const void *ptr, uint4 size, uint4 n, IO_handle stream)
//{
//	if (stream == NULL)
//		return IO_ERROR;
//	if (stream->serialOut != 0)
//	{//write to serial port
//		uint4 count = size * n;
//		errno = FSWrite(stream->serialOut, (long*)&count, ptr);
//		if (errno == noErr && count == size * n)
//			return IO_NORMAL;
//		return IO_ERROR;
//	}
//
//	if ((stream -> flags & IO_FAKEWRITE) == IO_FAKEWRITE)
//		return MCU_dofakewrite(stream -> buffer, stream -> len, ptr, size, n);
//
//	if (fwrite(ptr, size, n, stream->fptr) != n)
//		return IO_ERROR;
//	return IO_NORMAL;
//}
//
//IO_stat MCS_flush(IO_handle stream)
//{ //flush file buffer
//	if (stream->fptr != NULL)
//		if (fflush(stream->fptr))
//			return IO_ERROR;
//	return IO_NORMAL;
//}

// File positioning
//
//Boolean MCS_eof(IO_handle stream)
//{
//	if (stream->fptr == NULL) //no dealing with real file
//		return (uint4)(stream->ioptr - stream->buffer) == stream->len;
//	return feof(stream->fptr);
//}
//
//
//IO_stat MCS_seek_cur(IO_handle stream, int64_t offset)
//{
//	// MW-2009-06-25: If this is a custom stream, call the appropriate callback.
//	// MW-2009-06-30: Refactored to common implementation in mcio.cpp.
//	if ((stream -> flags & IO_FAKECUSTOM) == IO_FAKECUSTOM)
//		return MCS_fake_seek_cur(stream, offset);
//
//	/* seek to offset from the current file mark */
//	if (stream->fptr == NULL)
//		IO_set_stream(stream, stream->ioptr + offset);
//	else
//		if (fseeko(stream->fptr, offset, SEEK_CUR) != 0)
//			return IO_ERROR;
//	return IO_NORMAL;
//}
//
//IO_stat MCS_seek_set(IO_handle stream, int64_t offset)
//{
//	// MW-2009-06-30: If this is a custom stream, call the appropriate callback.
//	if ((stream -> flags & IO_FAKECUSTOM) == IO_FAKECUSTOM)
//		return MCS_fake_seek_set(stream, offset);
//	
//	if (stream->fptr == NULL)
//		IO_set_stream(stream, stream->buffer + offset);
//	else
//		if (fseeko(stream->fptr, offset, SEEK_SET) != 0)
//			return IO_ERROR;
//	return IO_NORMAL;
//}
//
//IO_stat MCS_seek_end(IO_handle stream, int64_t offset)
//{ /* seek to offset from the end of the file */
//	if (stream->fptr == NULL)
//		IO_set_stream(stream, stream->buffer + stream->len + offset);
//	else
//		if (fseeko(stream->fptr, offset, SEEK_END) != 0)
//			return IO_ERROR;
//	return IO_NORMAL;
//}
//
//int64_t MCS_tell(IO_handle stream)
//{
//	// MW-2009-06-30: If this is a custom stream, call the appropriate callback.
//	if ((stream -> flags & IO_FAKECUSTOM) == IO_FAKECUSTOM)
//		return MCS_fake_tell(stream);
//
//	if (stream->fptr != NULL)
//		return ftello(stream->fptr);
//	else
//		return stream->ioptr - stream->buffer;
//}
//
//
//IO_stat MCS_sync(IO_handle stream)
//{
//	if (stream->fptr != NULL)
//	{
//		int4 pos = ftello(stream->fptr);
//		if (fseek(stream->fptr, pos, SEEK_SET) != 0)
//			return IO_ERROR;
//	}
//	return IO_NORMAL;
//}

// File properties
//
//int64_t MCS_fsize(IO_handle stream)
//{
//	if ((stream -> flags & IO_FAKECUSTOM) == IO_FAKECUSTOM)
//		return MCS_fake_fsize(stream);
//
//	if (stream->flags & IO_FAKE)
//		return stream->len;
//
//	// get file size of an Opened file
//	struct stat buf;
//	if (stream->fptr == NULL)
//		return stream->len;
//	int fd = fileno(stream->fptr);
//	if (fstat(fd, (struct stat *)&buf))
//		return 0;
//	return buf.st_size;
//}

//// TESTCASE: Callers of MCS_setfiletype
//void MCS_setfiletype(const char *p_new_path)
//{
//	FSRef t_fsref;
//	if (MCS_pathtoref(p_new_path, &t_fsref) != noErr)
//		return; // ignore errors
//		
//	FSCatalogInfo t_catalog;
//	if (FSGetCatalogInfo(&t_fsref, kFSCatInfoFinderInfo, &t_catalog, NULL, NULL, NULL) == noErr)
//	{
//		// Set the creator and filetype of the catalog.
//		memcpy(&((FileInfo *) t_catalog . finderInfo) -> fileType, &MCfiletype[4], 4);
//		memcpy(&((FileInfo *) t_catalog . finderInfo) -> fileCreator, MCfiletype, 4);
//		((FileInfo *) t_catalog . finderInfo) -> fileType = MCSwapInt32NetworkToHost(((FileInfo *) t_catalog . finderInfo) -> fileType);
//		((FileInfo *) t_catalog . finderInfo) -> fileCreator = MCSwapInt32NetworkToHost(((FileInfo *) t_catalog . finderInfo) -> fileCreator);
//	
//		FSSetCatalogInfo(&t_fsref, kFSCatInfoFinderInfo, &t_catalog);
//	}
//}

// File UNIX-related properties

//uint2 MCS_umask(uint2 mask)
//{
//	return 0;
//}
//
//int4 MCS_getumask()
//{
//	return 0;
//}
//
//void MCS_setumask(int4 newmask)
//{
//	//do nothing
//}

//IO_stat MCS_chmod(const char *path, uint2 mask)
//{
//	return IO_NORMAL;
//}

//Boolean MCS_noperm(const char *path)
//{
//	return False;
//}


// File queries

//bool MCS_exists(MCStringRef p_path, bool p_is_file)
//{
//	if (MCStringGetLength(p_path) == 0)
//		return false;
//
//	MCAutoStringRef t_resolved, t_utf8_path;
//	if (!MCS_resolvepath(p_path, &t_resolved) ||
//		!MCU_nativetoutf8(*t_resolved, &t_utf8_path))
//		return false;
//
//	bool t_found;
//	struct stat buf;
//	t_found = stat(MCStringGetCString(*t_utf8_path), (struct stat *)&buf) == 0;
//	if (t_found)
//		t_found = (p_is_file == ((buf.st_mode & S_IFDIR) == 0));
//
//	return t_found;
//}

// File actions

// MW-2007-07-16: [[ Bug 5214 ]] Use rename instead of FSExchangeObjects since
//   the latter isn't supported on all FS's.
// MW-2007-12-12: [[ Bug 5674 ]] Unfortunately, just renaming the current stack
//   causes all Finder meta-data to be lost, so what we will do is first try
//   to FSExchangeObjects and if that fails, do a rename.
//Boolean MCS_backup(const char *p_src_path, const char *p_dst_path)
//{
//	bool t_error;
//	t_error = false;
//	
//	FSRef t_src_ref;
//	if (!t_error)
//	{
//		OSErr t_os_error;
//		t_os_error = MCS_pathtoref(p_src_path, &t_src_ref);
//		if (t_os_error != noErr)
//			t_error = true;
//	}
//
//	FSRef t_dst_parent_ref;
//	FSRef t_dst_ref;
//	UniChar *t_dst_leaf;
//	t_dst_leaf = NULL;
//	UniCharCount t_dst_leaf_length;
//	if (!t_error)
//	{
//		OSErr t_os_error;
//		t_os_error = MCS_pathtoref(p_dst_path, &t_dst_ref);
//		if (t_os_error == noErr)
//			FSDeleteObject(&t_dst_ref);
//			
//		// Get the information to create the file
//		t_os_error = MCS_pathtoref_and_leaf(p_dst_path, t_dst_parent_ref, t_dst_leaf, t_dst_leaf_length);
//		if (t_os_error != noErr)
//			t_error = true;
//	}
//	
//	FSCatalogInfo t_dst_catalog;
//	if (!t_error)
//	{
//		OSErr t_os_error;
//		t_os_error = FSGetCatalogInfo(&t_src_ref, kFSCatInfoFinderInfo, &t_dst_catalog, NULL, NULL, NULL);
//		if (t_os_error != noErr)
//			t_error = true;
//	}
//	
//	if (!t_error)
//	{
//		memcpy(&((FileInfo *) t_dst_catalog . finderInfo) -> fileType, &MCfiletype[4], 4);
//		memcpy(&((FileInfo *) t_dst_catalog . finderInfo) -> fileCreator, MCfiletype, 4);
//		((FileInfo *) t_dst_catalog . finderInfo) -> fileType = MCSwapInt32NetworkToHost(((FileInfo *) t_dst_catalog . finderInfo) -> fileType);
//		((FileInfo *) t_dst_catalog . finderInfo) -> fileCreator = MCSwapInt32NetworkToHost(((FileInfo *) t_dst_catalog . finderInfo) -> fileCreator);
//	}	
//	
//	bool t_created_dst;
//	t_created_dst = false;
//	if (!t_error)
//	{
//		OSErr t_os_error;
//		t_os_error = FSCreateFileUnicode(&t_dst_parent_ref, t_dst_leaf_length, t_dst_leaf, kFSCatInfoFinderInfo, &t_dst_catalog, &t_dst_ref, NULL);
//		if (t_os_error == noErr)
//			t_created_dst = true;
//		else
//			t_error = true;
//	}
//	
//	if (!t_error)
//	{
//		OSErr t_os_error;
//		t_os_error = FSExchangeObjects(&t_src_ref, &t_dst_ref);
//		if (t_os_error != noErr)
//			t_error = true;
//	}
//	
//	if (t_error && t_created_dst)
//		FSDeleteObject(&t_dst_ref);
//	
//	if (t_dst_leaf != NULL)
//		delete t_dst_leaf;
//		
//	if (t_error)
//		t_error = !MCS_rename(p_src_path, p_dst_path);
//		
//	return !t_error;
//}
//
//Boolean MCS_unbackup(const char *p_src_path, const char *p_dst_path)
//{
//	bool t_error;
//	t_error = false;
//	
//	FSRef t_src_ref;
//	if (!t_error)
//	{
//		OSErr t_os_error;
//		t_os_error = MCS_pathtoref(p_src_path, &t_src_ref);
//		if (t_os_error != noErr)
//			t_error = true;
//	}
//	
//	FSRef t_dst_ref;
//	if (!t_error)
//	{		
//		OSErr t_os_error;
//		t_os_error = MCS_pathtoref(p_dst_path, &t_dst_ref);
//		if (t_os_error != noErr)
//			t_error = true;
//	}
//	
//	// It appears that the source file here is the ~file, the backup file.
//	// So copy it over to p_dst_path, and delete it.
//	if (!t_error)
//	{	
//		OSErr t_os_error;
//		t_os_error = FSExchangeObjects(&t_src_ref, &t_dst_ref);
//		if (t_os_error != noErr)
//			t_error = true;
//	}
//	
//	if (!t_error)
//	{
//		OSErr t_os_error;
//		t_os_error = FSDeleteObject(&t_src_ref);
//		if (t_os_error != noErr)
//			t_error = true;
//	}
//
//	if (t_error)
//		t_error = !MCS_rename(p_src_path, p_dst_path);
//		
//	return !t_error;
//}
//
//IO_stat MCS_trunc(IO_handle stream)
//{
//
//	if (ftruncate(fileno(stream->fptr), ftell(stream->fptr)))
//		return IO_ERROR;
//	return IO_NORMAL;
//}
//
// Anything else
//
//bool MCS_tmpnam(MCStringRef& r_path)
//{
//	char *t_temp_file = nil;
//	FSRef t_folder_ref;
//	if (FSFindFolder(kOnSystemDisk, kTemporaryFolderType, TRUE, &t_folder_ref) == noErr)
//	{
//		t_temp_file = MCS_fsref_to_path(t_folder_ref);
//		MCCStringAppendFormat(t_temp_file, "/tmp.%d.XXXXXXXX", getpid());
//		
//		int t_fd;
//		t_fd = mkstemp(t_temp_file);
//		if (t_fd == -1)
//		{
//			delete t_temp_file;
//			return false;
//		}
//
//		close(t_fd);
//		unlink(t_temp_file);
//	}
//	
//	if (t_temp_file == nil)
//	{
//		r_path = MCValueRetain(kMCEmptyString);
//		return true;
//	}
//	
//	bool t_success = MCStringCreateWithCString(t_temp_file, r_path);
//	delete t_temp_file;
//	return t_success;
//}
//
//	
///********************************************************************/
///*                        Serial Handling                           */
///********************************************************************/ 
//
//// Utilities
//
//static void parseSerialControlStr(char *setting, struct termios *theTermios)
//{
//	int baud = 0;
//	char *type = setting;
//	char *value = NULL;
//	if ((value = strchr(type, '=')) != NULL)
//	{
//		*value++ = '\0';
//		if (MCU_strncasecmp(type, "baud", strlen(type)) == 0)
//		{
//			long baudrate = strtol(value, NULL, 10);
//			if (baudrate == 57600)
//				baud = B57600;
//			else if (baudrate == 38400)
//				baud = B38400;
//			else if (baudrate == 28800)
//				baud = B28800;
//			else if (baudrate == 19200)
//				baud = B19200;
//			else if (baudrate == 16600)
//				baud = B16600;
//			else if (baudrate == 14400)
//				baud = B14400;
//			else if (baudrate == 9600)
//				baud = B9600;
//			else if (baudrate == 7200)
//				baud = B7200;
//			else if (baudrate == 4800)
//				baud = B4800;
//			else if (baudrate == 3600)
//				baud = B4800;
//			else if (baudrate == 2400)
//				baud = B2400;
//			else if (baudrate == 1800)
//				baud = B1800;
//			else if (baudrate == 1200)
//				baud = B1200;
//			else if (baudrate == 600)
//				baud = B600;
//			else if (baudrate == 300)
//				baud = B300;
//			cfsetispeed(theTermios, baud);
//			cfsetospeed(theTermios, baud);
//		}
//		else if (MCU_strncasecmp(type, "parity", strlen(type)) == 0)
//		{
//			if (value[0] == 'N' || value[0] == 'n')
//				theTermios->c_cflag &= ~(PARENB | PARODD);
//			else if (value[0] == 'O' || value[0] == 'o')
//				theTermios->c_cflag |= PARENB | PARODD;
//			else if (value[0] == 'E' || value[0] == 'e')
//				theTermios->c_cflag |= PARENB;
//		}
//		else if (MCU_strncasecmp(type, "data", strlen(type)) == 0)
//		{
//			short data = atoi(value);
//			switch (data)
//			{
//			case 5:
//				theTermios->c_cflag |= CS5;
//				break;
//			case 6:
//				theTermios->c_cflag |= CS6;
//				break;
//			case 7:
//				theTermios->c_cflag |= CS7;
//				break;
//			case 8:
//				theTermios->c_cflag |= CS8;
//				break;
//			}
//		}
//		else if (MCU_strncasecmp(type, "stop", strlen(type)) == 0)
//		{
//			double stopbit = strtol(value, NULL, 10);
//			if (stopbit == 1.0)
//				theTermios->c_cflag &= ~CSTOPB;
//			else if (stopbit == 1.5)
//				theTermios->c_cflag &= ~CSTOPB;
//			else if (stopbit == 2.0)
//				theTermios->c_cflag |= CSTOPB;
//		}
//	}
//}
//
//static void configureSerialPort(int sRefNum)
//{/****************************************************************************
//	 *parse MCserialcontrolstring and set the serial output port to the settings*
//	 *defined by MCserialcontrolstring accordingly                              *
//	 ****************************************************************************/
//	//initialize to the default setting
//	struct termios	theTermios;
//	if (tcgetattr(sRefNum, &theTermios) < 0)
//	{
//		// TODO: handle error appropriately
//	}
//	cfsetispeed(&theTermios,  B9600);
//	theTermios.c_cflag = CS8;
//
//	char *controlptr = strclone(MCserialcontrolsettings);
//	char *str = controlptr;
//	char *each = NULL;
//	while ((each = strchr(str, ' ')) != NULL)
//	{
//		*each = '\0';
//		each++;
//		if (str != NULL)
//			parseSerialControlStr(str, &theTermios);
//		str = each;
//	}
//	delete controlptr;
//	//configure the serial output device
//	parseSerialControlStr(str,&theTermios);
//	if (tcsetattr(sRefNum, TCSANOW, &theTermios) < 0)
//	{
//		// TODO: handle error appropriately
//	}
//	return;
//}


/********************************************************************/
/*                        Alias Handling                            */
/********************************************************************/ 

// MH Updating createalias to use FSRefs instead.
// MW-2007-12-18: [[ Bug 5679 ]] 'create alias' not working on OS X
// MW-2007-12-18: [[ Bug 1059 ]] 'create alias' doesn't work when passed a folder
//Boolean MCS_createalias(const char *p_source_path, const char *p_dest_path)
//{
//	bool t_error;
//	t_error = false;
//	
//	// Check if the destination exists already and return an error if it does
//	if (!t_error)
//	{
//		FSRef t_dst_ref;
//		OSErr t_os_error;
//		t_os_error = MCS_pathtoref(p_dest_path, &t_dst_ref);
//		if (t_os_error == noErr)
//			return False; // we expect an error
//	}
//
//	FSRef t_src_ref;
//	if (!t_error)
//	{
//		OSErr t_os_error;
//		t_os_error = MCS_pathtoref(p_source_path, &t_src_ref);
//		if (t_os_error != noErr)
//			t_error = true;
//	}
//
//	FSRef t_dst_parent_ref;
//	UniChar *t_dst_leaf_name;
//	UniCharCount t_dst_leaf_name_length;
//	t_dst_leaf_name = NULL;
//	t_dst_leaf_name_length = 0;
//	if (!t_error)
//	{
//		OSErr t_os_error;
//		t_os_error = MCS_pathtoref_and_leaf(p_dest_path, t_dst_parent_ref, t_dst_leaf_name, t_dst_leaf_name_length);
//		if (t_os_error != noErr)
//			t_error = true;
//	}
//
//	AliasHandle t_alias;
//	if (!t_error)
//	{
//		OSErr t_os_error;
//		t_os_error = FSNewAlias(NULL, &t_src_ref, &t_alias);
//		if (t_os_error != noErr)
//			t_error = true;
//	}
//	
//	IconRef t_src_icon;
//	t_src_icon = NULL;
//	if (!t_error)
//	{
//		OSErr t_os_error;
//		SInt16 t_unused_label;
//		t_os_error = GetIconRefFromFileInfo(&t_src_ref, 0, NULL, kFSCatInfoNone, NULL, kIconServicesNormalUsageFlag, &t_src_icon, &t_unused_label);
//		if (t_os_error != noErr)
//			t_src_icon = NULL;
//	}
//	
//	IconFamilyHandle t_icon_family;
//	t_icon_family = NULL;
//	if (!t_error && t_src_icon != NULL)
//	{
//		OSErr t_os_error;
//		IconRefToIconFamily(t_src_icon, kSelectorAllAvailableData, &t_icon_family);
//	}
//	
//	HFSUniStr255 t_fork_name;
//	if (!t_error)
//		FSGetResourceForkName(&t_fork_name);
//
//	FSRef t_dst_ref;
//	FSSpec t_dst_spec;
//	if (!t_error)
//	{
//		OSErr t_os_error;
//		t_os_error = FSCreateResourceFile(&t_dst_parent_ref, t_dst_leaf_name_length, t_dst_leaf_name,
//			kFSCatInfoNone, NULL, t_fork_name . length, t_fork_name . unicode, &t_dst_ref, &t_dst_spec);
//		if (t_os_error != noErr)
//			t_error = true;
//	}
//
//	ResFileRefNum t_res_file;
//	bool t_res_file_opened;
//	if (!t_error)
//	{
//		OSErr t_os_error;
//		t_os_error = FSOpenResourceFile(&t_dst_ref, t_fork_name . length, t_fork_name . unicode, 3, &t_res_file);
//		if (t_os_error != noErr)
//			t_error = true;
//		else
//			t_res_file_opened = true;
//	}
//
//	if (!t_error)
//	{
//		AddResource((Handle)t_alias, rAliasType, 0, (ConstStr255Param)"");
//		if (ResError() != noErr)
//			t_error = true;
//	}
//	
//	if (!t_error && t_icon_family != NULL)
//		AddResource((Handle)t_icon_family, 'icns', -16496, NULL);
//
//	if (t_res_file_opened)
//		CloseResFile(t_res_file);
//	
//	if (!t_error)
//	{
//		FSCatalogInfo t_info;
//		FSGetCatalogInfo(&t_dst_ref, kFSCatInfoFinderInfo, &t_info, NULL, NULL, NULL);
//		((FileInfo *)&t_info . finderInfo) -> finderFlags |= kIsAlias;
//		if (t_icon_family != NULL)
//			((FileInfo *)&t_info . finderInfo) -> finderFlags |= kHasCustomIcon;
//		FSSetCatalogInfo(&t_dst_ref, kFSCatInfoFinderInfo, &t_info);		
//	}
//
//	if (t_src_icon != NULL)
//		ReleaseIconRef(t_src_icon);
//
//	if (t_dst_leaf_name != NULL)
//		delete t_dst_leaf_name;
//	
//	if (t_error)
//	{
//		if (t_icon_family != NULL)
//			DisposeHandle((Handle)t_icon_family);
//		FSDeleteObject(&t_dst_ref);
//	}
//		
//	return !t_error;
//}
//
//bool MCS_resolvealias(MCStringRef p_path, MCStringRef& r_resolved, MCStringRef& r_error)
//{
//	FSRef t_fsref;
//
//	OSErr t_os_error;
//	t_os_error = MCS_pathtoref(p_path, t_fsref);
//	if (t_os_error != noErr)
//		return MCStringCreateWithCString("file not found", r_error);
//	
//	Boolean t_is_folder;
//	Boolean t_is_alias;
//
//	t_os_error = FSResolveAliasFile(&t_fsref, TRUE, &t_is_folder, &t_is_alias);
//	if (t_os_error != noErr || !t_is_alias) // this always seems to be false
//		return MCStringCreateWithCString("can't get alias", r_error);
//	
//	if (!MCS_fsref_to_path(t_fsref, r_resolved))
//		return MCStringCreateWithCString("can't get alias path", r_error);
//
//	return true;
//}

//
//
///********************************************************************/
///*                       Resource Handling                          */
///********************************************************************/ 
//
//class MCAutoResourceFileHandle
//{
//public:
//	MCAutoResourceFileHandle()
//	{
//		m_res_file = 0;
//	}
//	
//	~MCAutoResourceFileHandle()
//	{
//		if (m_res_file != 0)
//			MCS_closeresourcefile(m_res_file);
//	}
//	
//	short operator = (short p_res_file)
//	{
//		MCAssert(m_res_file == 0);
//		m_res_file = p_res_file;
//		return m_res_file;
//	}
//	
//	short operator * (void)
//	{
//		return m_res_file;
//	}
//	
//	short& operator & (void)
//	{
//		MCAssert(m_res_file == 0);
//		return m_res_file;
//	}
//	
//private:
//	short m_res_file;
//};
//
///*************************************************************************
// * 'which' param can be an id or a name of a resource. If the dest       *
// * file does not have a  resource fork we will create one for it         *
// *************************************************************************/
//bool MCS_copyresource(MCStringRef p_source, MCStringRef p_dest, MCStringRef p_type,
//					  MCStringRef p_name, MCStringRef p_newid, MCStringRef& r_error)
//{
//	short prev_res_file = CurResFile(); //save the current resource fork
//	MCAutoResourceFileHandle srcFileRefNum, destFileRefNum;
//	
//	if (!MCS_openresourcefile_with_path(p_source, fsRdPerm, false, &srcFileRefNum, r_error)) // RESFILE
//		return false;
//	if (r_error != nil)
//		return true;
//		
//	// exclusive read/write permission for the dest file
//	// and do not set result if there is error
//	if (!MCS_openresourcefile_with_path(p_dest, fsRdWrPerm, true, &destFileRefNum, r_error)) // RESFILE
//		return false;
//	if (r_error != nil)
//		return true;
//	
//	UseResFile(*destFileRefNum);
//	
//	if (MCStringGetLength(p_type) != 4)
//	{ 
//		//copying the entire resource file
//		short resTypeCount = Count1Types();
//		short resCount;
//		ResType resourceType;
//		Handle hres;
//		for (uindex_t i = 1; i <= resTypeCount; i++)
//		{
//			UseResFile(*srcFileRefNum);
//			Get1IndType(&resourceType, i);
//			resCount = Count1Resources(resourceType);
//			Str255 rname;
//			short id;
//			ResType type;
//			for (uindex_t j = 1; j <= resCount; j++)
//			{
//				UseResFile(*srcFileRefNum);
//				hres = Get1IndResource(resourceType, j);
//				if (hres != NULL)
//				{
//					GetResInfo(hres, &id, &type, rname);
//					DetachResource(hres);
//					UseResFile(*destFileRefNum);
//					AddResource(hres, type, id, rname);
//				}
//			}	//loop through each res within each res type
//		} //loop through each res type
//		
//		UseResFile(prev_res_file); //restore the original state
//		return true;
//	}
//	
//	//copy only one resource, specified either by id or name
//	UseResFile(*srcFileRefNum); //set the source resource file as the current file
//	
//	ResType restype;
//	// MH-2007-03-22: [[ Bug 4267 ]] Endianness not dealt with correctly in Mac OS resource handling functions.
//	restype = MCSwapInt32HostToNetwork(*(uint32_t*)MCStringGetNativeCharPtr(p_type));
//
//	Str255 t_resname;
//	
//	const char *whichres = MCStringGetCString(p_name);
//	const char *eptr = whichres;    /* find out whichres is a name or an id */
//	
//	long rid = strtol(whichres, (char **)&eptr, 10); // if can't convert, then the value
//	// passed in is a resource name
//	Boolean hasResName = False;
//	Handle rh = NULL;
//	
//	if (eptr == whichres)
//	{  /*did not do the conversion, use resource name */
//		c2pstrcpy(t_resname, MCStringGetCString(p_name));
//		rh = Get1NamedResource(restype, t_resname);
//		hasResName = True;
//	}
//	else //we got an resource id
//		rh = Get1Resource(restype, rid);
//	if (rh == NULL || *rh == 0)
//	{//bail out if resource handle is bad
//		errno = ResError();
//		
//		UseResFile(prev_res_file); //restore to the original state
//		return MCStringCreateWithCString("can't find the resource specified", r_error);
//	}
//	
//	unsigned char resourceName[255];
//	short srcID;        //let's get it's resource name.
//	ResType srcType;
//	if (!hasResName) //No name specified for the resource to be copied
//		GetResInfo(rh, &srcID, &srcType, resourceName);
//	
//	//detach the src res file, and select the dest res file
//	DetachResource(rh);
//	UseResFile(*destFileRefNum);
//	unsigned long newResID;
//	if (p_newid == NULL)
//		newResID = srcID; //use the resource id of the src file's resource
//	else
//		newResID = strtoul(MCStringGetCString(p_newid), (char **)&eptr, 10); //use the id passed in
//	
//	//delete the resource by id to be copied in the destination file, if it existed
//	Handle rhandle = Get1Resource(restype, newResID);
//	if (rhandle != NULL && ResError() != resNotFound)
//		RemoveResource(rhandle);
//	
//	//now, let's copy the resource to the dest file
//	if (!hasResName)
//		AddResource(rh, restype, (short)newResID, (unsigned char*)resourceName);
//	else
//		AddResource(rh, restype, (short)newResID, t_resname);
//	//errno = ResError();//if errno == 0 means O.K.
//	OSErr t_os_error = ResError();
//	
//	UseResFile(prev_res_file); //restore to the original state
//	
//	return true;
//}


/*********************************************************************
 * Functions process resources:					     *
 * MCS_copyresource()						     *
 * MCS_deleteresource()						     *
 * MCS_getresource()						     *
 * MCS_getresources()						     *
 * MCS_setresource()						     *
 *********************************************************************/
//void MCS_copyresourcefork(MCStringRef p_source, MCStringRef p_destination)
//{
//	MCAutoStringRef t_error;
//	
//	SInt16 t_source_ref;
//	bool t_source_fork_opened;
//	t_source_fork_opened = false;
//
//	MCS_openresourcefork_with_path(p_source, fsRdPerm, false, &t_source_ref, &t_error);
//    if (MCStringGetLength(*t_error) == 0)
//		t_source_fork_opened = true;
//	
//	SInt16 t_dest_ref;
//	bool t_dest_fork_opened;
//	t_dest_fork_opened = false;
//
//	if (t_source_fork_opened)
//    {
//        MCS_openresourcefork_with_path(p_destination, fsWrPerm, true, &t_dest_ref, &t_error);
//        if (MCStringGetLength(*t_error))
//            t_dest_fork_opened = true;
//    }
//
//	// In block sizes of 1k, copy over the data from source to destination..
//	char *t_buffer = new char[65536];
//	if (t_source_fork_opened && t_dest_fork_opened)
//	{
//		OSErr t_os_read_error, t_os_write_error;
//		do {
//			ByteCount t_actual_read, t_actual_write;
//			t_os_read_error = FSReadFork(t_source_ref, fsFromMark, 0, 65536, t_buffer, &t_actual_read);
//			if (t_os_read_error == noErr || t_os_read_error == eofErr)
//			{
//				t_os_write_error = FSWriteFork(t_dest_ref, fsFromMark, 0, t_actual_read, t_buffer, &t_actual_write);
//				if (t_os_write_error != noErr || t_actual_write != t_actual_read)
//					/* UNCHECKED */ MCStringCreateWithCString("can't copy resource", &t_error);
//			}
//		} while(MCStringGetLength(*t_error) && t_os_read_error == noErr);
//	}
//	
//	delete t_buffer;
//	if (t_source_fork_opened)
//		FSCloseFork(t_source_ref);
//	if (t_dest_fork_opened)
//		FSCloseFork(t_dest_ref);
//}

// MH-2007-04-02 rewriting this function to support FSRefs, long filenames in particular.
// This function is quite specific to the older API resource routines, so the prototype needs to be adjusted.
//OSErr MCS_openResFile(const char *p_file, SignedByte p_permission, short *p_file_ref_num, Boolean p_create, Boolean p_set_result)


bool MCS_openresourcefile_with_fsref(FSRef& p_ref, SInt8 p_permissions, bool p_create, SInt16& r_fileref_num, MCStringRef& r_error)
{
	FSSpec fspec;
	
	if (FSGetCatalogInfo(&p_ref, 0, NULL, NULL, &fspec, NULL) != noErr)
		return MCStringCreateWithCString("file not found", r_error);
	
	r_fileref_num = FSOpenResFile(&p_ref, p_permissions);
	if (p_create && r_fileref_num < 0)
	{
		OSType t_creator, t_ftype;
		CInfoPBRec t_cpb;
		MCMemoryClear(&t_cpb, sizeof(t_cpb));
		t_cpb.hFileInfo.ioNamePtr = fspec.name;
		t_cpb.hFileInfo.ioVRefNum = fspec.vRefNum;
		t_cpb.hFileInfo.ioDirID = fspec.parID;
		/* DEPRECATED */ if (PBGetCatInfoSync(&t_cpb) == noErr)
		{
			t_creator = t_cpb.hFileInfo.ioFlFndrInfo.fdCreator;
			t_ftype = t_cpb.hFileInfo.ioFlFndrInfo.fdType;
		}
		else
		{
			t_creator = MCSwapInt32NetworkToHost(*(OSType*)MCfiletype);
			t_ftype = MCSwapInt32NetworkToHost(*(OSType*)(MCfiletype + 4));
		}
		/* DEPRECATED */ FSpCreateResFile(&fspec, t_creator, t_ftype, smRoman);
		
		if ((errno = ResError()) != noErr)
			return MCStringCreateWithCString("can't create resource fork", r_error);
		
		/* DEPRECATED */ r_fileref_num = FSpOpenResFile(&fspec, p_permissions);
	}
	
	if (r_fileref_num < 0)
	{
		errno = fnfErr;
		return MCStringCreateWithCString("Can't open resource fork", r_error);
	}
	
	if ((errno = ResError()) != noErr)
		return MCStringCreateWithCString("Error opening resource fork", r_error);
	
	return true;
}

const char *MCS_openresourcefile_with_fsref(FSRef *p_ref, SInt8 permission, bool create, SInt16 *fileRefNum)
{
	FSSpec fspec;
	
	if (FSGetCatalogInfo(p_ref, 0, NULL, NULL, &fspec, NULL) != noErr)
		return "file not found";
	
	if ((*fileRefNum = FSpOpenResFile(&fspec, permission)) < 0)
	{
		if (create)
		{
			OSType creator, ftype;
			CInfoPBRec cpb;
			memset(&cpb, 0, sizeof(CInfoPBRec));
			cpb.hFileInfo.ioNamePtr = fspec.name;
			cpb.hFileInfo.ioVRefNum = fspec.vRefNum;
			cpb.hFileInfo.ioDirID = fspec.parID;
			if (PBGetCatInfoSync(&cpb) == noErr)
			{
				memcpy(&creator, &cpb.hFileInfo.ioFlFndrInfo.fdCreator, 4);
				memcpy(&ftype, &cpb.hFileInfo.ioFlFndrInfo.fdType, 4);
			}
			else
			{
				memcpy((char*)&creator, MCfiletype, 4);
				memcpy((char*)&ftype, &MCfiletype[4], 4);
				creator = MCSwapInt32NetworkToHost(creator);
				ftype = MCSwapInt32NetworkToHost(ftype);
			}
			FSpCreateResFile(&fspec, creator, ftype, smRoman);
			
			if ((errno = ResError()) != noErr)
				return "can't create resource fork";
				
			*fileRefNum = FSpOpenResFile(&fspec, permission);
		}
		
		if (*fileRefNum < 0)
		{
			errno = fnfErr;
			return "Can't open resource fork";
		}
		
		if ((errno = ResError()) != noErr)
			return "Error opening resource fork";
	}
	
	return NULL;
}

<<<<<<< HEAD
void MCS_closeresourcefile(SInt16 p_ref)
{
	OSErr t_err;
	CloseResFile(p_ref);
	t_err = ResError();
=======
static void configureSerialPort(int sRefNum)
{/****************************************************************************
	 *parse MCserialcontrolstring and set the serial output port to the settings*
	 *defined by MCserialcontrolstring accordingly                              *
	 ****************************************************************************/
	//initialize to the default setting
	struct termios	theTermios;
	if (tcgetattr(sRefNum, &theTermios) < 0)
	{
		// TODO: handle error appropriately
	}
	cfsetispeed(&theTermios,  B9600);
	theTermios.c_cflag = CS8;

	char *controlptr = strdup(MCStringGetCString(MCserialcontrolsettings));
	char *str = controlptr;
	char *each = NULL;
	while ((each = strchr(str, ' ')) != NULL)
	{
		*each = '\0';
		each++;
		if (str != NULL)
			parseSerialControlStr(str, &theTermios);
		str = each;
	}
	delete controlptr;
	//configure the serial output device
	parseSerialControlStr(str,&theTermios);
	if (tcsetattr(sRefNum, TCSANOW, &theTermios) < 0)
	{
		// TODO: handle error appropriately
	}
	return;
>>>>>>> aeb34208
}

void MCS_openresourcefork_with_fsref(FSRef *p_ref, SInt8 p_permission, bool p_create, SInt16 *r_fork_ref, MCStringRef& r_error)
{
    bool t_success;
    t_success = true;
	
	HFSUniStr255 t_resource_fork_name;
	if (t_success)
	{
		OSErr t_os_error;
		t_os_error = FSGetResourceForkName(&t_resource_fork_name);
		if (t_os_error != noErr)
        {
            t_success = false;
            /* UNCHECKED */ MCStringCreateWithCString("couldn't get resource fork name", r_error);
        }
	}
	
	// Attempt to create a resource fork if required.
	if (t_success && p_create)
	{
		OSErr t_os_error;
		t_os_error = FSCreateResourceFork(p_ref, (UniCharCount)t_resource_fork_name . length, t_resource_fork_name . unicode, 0);
		if (t_os_error != noErr && t_os_error != errFSForkExists)
        {
            t_success = false;
            /* UNCHECKED */ MCStringCreateWithCString("can't create resource fork", r_error);
        }
	}
	
	// Open it..
	SInt16 t_fork_ref;
	bool t_fork_opened;
	t_fork_opened = false;
	if (t_success)
	{
		OSErr t_os_error;
		t_os_error = FSOpenFork(p_ref, (UniCharCount)t_resource_fork_name . length, t_resource_fork_name . unicode, p_permission, &t_fork_ref);
		if (t_os_error == noErr)
			t_fork_opened = true;
		else
        {
            t_success = false;
            /* UNCHECKED */ MCStringCreateWithCString("can't open resource fork", r_error);
        }
	}
	
	*r_fork_ref = t_fork_ref;
}
/*
const char *MCS_openresourcefork_with_path(const char *p_path, SInt8 p_permission, bool p_create, SInt16 *r_fork_ref)
{
	const char *t_error;
	t_error = NULL;
	
	char *t_utf8_path;
	t_utf8_path = path2utf(strdup(p_path));
	
	FSRef t_ref;
	OSErr t_os_error;
	t_os_error = MCS_pathtoref(p_path, &t_ref);
	if (t_os_error != noErr)
		t_error = "can't open file";
		
	if (t_error == NULL)
		t_error = MCS_openresourcefork_with_fsref(&t_ref, p_permission, p_create, r_fork_ref);
		
	delete t_utf8_path;
		
	return t_error;	
}
*/

void MCS_openresourcefork_with_path(MCStringRef p_path, SInt8 p_permission, bool p_create, SInt16*r_fork_ref, MCStringRef& r_error)
{
	FSRef t_ref;
	OSErr t_os_error;
	t_os_error = MCS_pathtoref(p_path, t_ref);
	if (t_os_error != noErr)
    {
		/* UNCHECKED */ MCStringCreateWithCString("can't open file", r_error);
        return;
    }
		
	MCS_openresourcefork_with_fsref(&t_ref, p_permission, p_create, r_fork_ref, r_error);
}

bool MCS_openresourcefile_with_path(MCStringRef p_path, SInt8 p_permission, bool p_create, SInt16& r_fork_ref, MCStringRef& r_error)
{
//	MCAutoStringRef t_utf8_path;
//	if (!MCU_nativetoutf8(p_path, &t_utf8_path))
//		return false;`
	
	FSRef t_ref;
	OSErr t_os_error;
	
	t_os_error = MCS_pathtoref(p_path, t_ref);
	if (t_os_error != noErr)
		return MCStringCreateWithCString("can't open file", r_error);
	
	return MCS_openresourcefile_with_fsref(t_ref, p_permission, p_create, r_fork_ref, r_error);
}
//
//
//const char *MCS_openresourcefile_with_path(const char *p_path, SInt8 p_permission, bool p_create, SInt16 *r_fork_ref)
//{
//	const char *t_error;
//	t_error = NULL;
//	
//	char *t_utf8_path;
//	t_utf8_path = path2utf(strdup(p_path));
//	
//	FSRef t_ref;
//	OSErr t_os_error;
//	t_os_error = MCS_pathtoref(p_path, &t_ref);
//	if (t_os_error != noErr)
//		t_error = "can't open file";
//		
//	if (t_error == NULL)
//		t_error = MCS_openresourcefile_with_fsref(&t_ref, p_permission, p_create, r_fork_ref);
//		
//	delete t_utf8_path;
//		
//	return t_error;	
//}
//
//
//const char *MCS_openresourcefork_with_path(const MCString& p_path, SInt8 p_permission, bool p_create, SInt16 *r_fork_ref)
//{
//	const char *t_error;
//	t_error = NULL;
//	
//	FSRef t_ref;
//	OSErr t_os_error;
//	t_os_error = MCS_pathtoref(p_path, &t_ref);
//	if (t_os_error != noErr)
//		t_error = "can't open file";
//		
//	if (t_error == NULL)
//		t_error = MCS_openresourcefork_with_fsref(&t_ref, p_permission, p_create, r_fork_ref);
//		
//	return t_error;	
//}
//
//void MCS_loadresfile(MCStringRef p_filename, MCStringRef& r_data)
//{
//	if (!MCSecureModeCanAccessDisk())
//	{
//		r_data = MCValueRetain(kMCEmptyString);
//		MCresult->sets("can't open file");
//		return;
//	}
//    
//	MCAutoStringRef t_open_res_error_string;
//
//	short fRefNum;
//	MCS_openresourcefork_with_path(p_filename, fsRdPerm, false, &fRefNum, &t_open_res_error_string); // RESFORK
//
//	const char *t_open_res_error = nil;
//	if (MCStringGetLength(*t_open_res_error_string) != 0)
//		t_open_res_error =  MCStringGetCString(*t_open_res_error_string);
//	
//	if (t_open_res_error != NULL)
//	{
//		MCresult -> sets(t_open_res_error);
//		
//		return;
//	}
//		
//	//file mark should be pointing to 0 which is the begining of the file
//	//let's get the end of file mark to determine the file size
//	long fsize, toread;
//	if ((errno = GetEOF(fRefNum, &fsize)) != noErr)
//		MCresult->sets("can't get file size");
//	else
//	{
//		toread = fsize;
//		char *buffer;
//		buffer = new char[fsize];
//		if (buffer == NULL)
//			MCresult->sets("can't create data buffer");
//		else
//		{
//			errno = FSRead(fRefNum, &toread, buffer);
//			if (toread != fsize) //did not read bytes as specified
//				MCresult->sets("error reading file");
//			else
//			{
//				/* UNCHECKED */ MCStringCreateWithNativeCharsAndRelease((char_t*)buffer, toread, r_data);
//				MCresult->clear(False);
//			}
//		}
//	}
//	
//	FSCloseFork(fRefNum);
//
//}

//// MH-2007-04-02: [[ Bug 705 ]] resfile: URLs do not work with long filenames...
//void MCS_saveresfile(MCStringRef p_path, MCDataRef p_data)
//{
//	MCAutoStringRef t_error;
//
//	if (!MCSecureModeCanAccessDisk())
//		/* UNCHECKED */ MCStringCreateWithCString("can't open file", &t_error);
//	
//	SInt16 t_fork_ref;
//	bool t_fork_opened;
//	t_fork_opened = false;
//	
//	if (MCStringGetLength(*t_error) == 0)
//	{
//		MCS_openresourcefork_with_path(p_path, fsWrPerm, true, &t_fork_ref, &t_error); // RESFORK
//		if (MCStringGetLength(*t_error))
//			t_fork_opened = true;
//	}
//	
//	if (MCStringGetLength(*t_error) == 0)
//	{
//		OSErr t_os_error;
//		ByteCount t_actual_count;
//		t_os_error = FSWriteFork(t_fork_ref, fsFromStart, 0, MCDataGetLength(p_data), (const void *)MCDataGetBytePtr(p_data), &t_actual_count);
//		if (t_os_error == noErr && t_actual_count == (ByteCount)MCDataGetLength(p_data))
//			FSSetForkSize(t_fork_ref, fsFromStart, t_actual_count);
//		else
//			/* UNCHECKED */ MCStringCreateWithCString("error writing file", &t_error);
//	}
//	
//	if (t_fork_opened)
//		FSCloseFork(t_fork_ref);
//	
//	if (MCStringGetLength(*t_error) != 0)
//		/* UNCHECKED */ MCresult -> setvalueref(*t_error);
//	else
//		MCresult -> clear(False);
//}

//void MCS_deleteresource(const char *resourcefile, const char *rtype,
//                        const char *which)
//{
//	ResType restype;
//	short rfRefNum;
//	memcpy((char *)&restype, rtype, 4); /* let's get the resource type first */
//	// MH-2007-03-22: [[ Bug 4267 ]] Endianness not dealt with correctly in Mac OS resource handling functions.
//	restype = (ResType)MCSwapInt32HostToNetwork(restype);
//
//	const char *t_open_res_error;
//	t_open_res_error = MCS_openresourcefile_with_path(resourcefile, fsRdWrPerm, true, &rfRefNum); // RESFILE
//	if (t_open_res_error != NULL)
//	{
//		MCresult -> sets(t_open_res_error);
//		return;
//	}
//
//	Handle rh = NULL;
//	const char *eptr = (char *)which;     /* find out if we got a name or an id */
//	long rid = strtol(which, (char **)&eptr, 10);
//	if (eptr == which)
//	{     /* did not do conversion, so use resource name */
//		unsigned char *pname = c2pstr((char *)which);
//		rh = Get1NamedResource(restype, pname);
//	}
//	else                  /* 'which' param is an resrouce id */
//		rh = Get1Resource(restype, rid);
//	if (rh == NULL)
//		MCresult->sets("can't find the resource specified");
//	else
//	{
//		SetResAttrs(rh, 0); // override protect flag
//		RemoveResource(rh);
//		if ((errno = ResError()) != noErr)
//			MCresult->sets("can't remove the resource specified");
//		DisposeHandle(rh);
//	}
//	
//	MCS_closeresourcefile(rfRefNum);
//}
//
///* WRAPPER */
//bool MCS_deleteresource(MCStringRef p_source, MCStringRef p_type, MCStringRef p_name, MCStringRef& r_error)
//{
//	ResType restype;
//	short rfRefNum;
//	memcpy((char *)&restype, MCStringGetCString(p_type), 4); /* let's get the resource type first */
//	// MH-2007-03-22: [[ Bug 4267 ]] Endianness not dealt with correctly in Mac OS resource handling functions.
//	restype = (ResType)MCSwapInt32HostToNetwork(restype);
//    
//	MCAutoStringRef t_error;
//	if (!MCS_openresourcefile_with_path(p_source, fsRdWrPerm, true, rfRefNum, &t_error))
//	{
//		return MCresult -> setvalueref(*t_error);
//	}
//    
//	Handle rh = NULL;
//	const char *eptr = MCStringGetCString(p_name);     /* find out if we got a name or an id */
//	long rid = strtol(MCStringGetCString(p_name), (char **)&eptr, 10);
//	if (eptr == MCStringGetCString(p_name))
//	{     /* did not do conversion, so use resource name */
//        char* tname = strclone(MCStringGetCString(p_name));
//		unsigned char *pname = c2pstr(tname);
//		rh = Get1NamedResource(restype, pname);
//        delete[] tname;
//	}
//	else                  /* 'which' param is an resrouce id */
//		rh = Get1Resource(restype, rid);
//	if (rh == NULL)
//		MCresult->sets("can't find the resource specified");
//	else
//	{
//		SetResAttrs(rh, 0); // override protect flag
//		RemoveResource(rh);
//		if ((errno = ResError()) != noErr)
//			MCresult->sets("can't remove the resource specified");
//		DisposeHandle(rh);
//	}
//	
//	MCS_closeresourcefile(rfRefNum);
//	if (MCresult->isclear())
//		return true;
//
//	MCAssert(MCValueGetTypeCode(MCresult->getvalueref()) == kMCValueTypeCodeString);
//
//	return MCStringCopy((MCStringRef)MCresult->getvalueref(), r_error);
//}
//
//void MCS_getresource(const char *resourcefile, const char *restype,
//                     const char *name, MCExecPoint &ep)
//{
//	short resFileRefNum;
//	const char *t_open_res_error;
//	t_open_res_error = MCS_openresourcefile_with_path(resourcefile, fsRdPerm, true, &resFileRefNum); // RESFILE
//	if (t_open_res_error != NULL)
//	{	
//		MCresult -> sets(t_open_res_error);
//		return;
//	}
//
//	ResType rtype;
//	memcpy((char *)&rtype, restype, 4);
//	// MH-2007-03-22: [[ Bug 4267 ]] Endianness not dealt with correctly in Mac OS resource handling functions.
//	rtype = (ResType)MCSwapInt32HostToNetwork(rtype);
//
//	/* test to see if "name" is a resource name or an id */
//	char *whichres = strclone(name);
//	const char *eptr = (char *)name;
//	long rid = strtol(whichres, (char **)&eptr, 10);
//
//	unsigned char *rname;
//	Handle rh = NULL; //resource handle
//	if (eptr == whichres)
//	{  /* conversion failed, so 'name' is resource name*/
//		rname = c2pstr((char *)whichres); //resource name in Pascal
//		rh = Get1NamedResource(rtype, rname);
//	}
//	else //we got an resrouce id, the 'name' specifies an resource id
//		rh = Get1Resource(rtype, rid);
//	delete whichres;
//
//	if (rh == NULL)
//	{
//		errno = ResError();
//		MCresult->sets("can't find specified resource");
//		MCS_closeresourcefile(resFileRefNum);
//		return;
//	}
//	//getting the the resource's size throuth the resource handle
//	int4 resLength = GetHandleSize(rh);
//	if (resLength <= 0)
//	{
//		MCresult->sets("can't get resouce length.");
//		MCS_closeresourcefile(resFileRefNum);
//		return;
//	}
//	// store the resource into ep and return
//	ep.copysvalue((const char *)*rh, resLength);
//	MCresult->clear();
//	MCS_closeresourcefile(resFileRefNum);
//}
//
///* WRAPPER */
//bool MCS_getresource(MCStringRef p_source, MCStringRef p_type, MCStringRef p_name, MCStringRef& r_value, MCStringRef& r_error)
//{
//	MCExecPoint ep(nil, nil, nil);
//	MCS_getresource(MCStringGetCString(p_source), MCStringGetCString(p_type), MCStringGetCString(p_name), ep);
//	if (MCresult->isclear())
//		return ep.copyasstringref(r_value);
//	
//	MCAssert(MCValueGetTypeCode(MCresult->getvalueref()) == kMCValueTypeCodeString);
//
////	return MCStringCopy((MCStringRef)MCresult->getvalueref(), r_error);
//}

//bool MCS_getresources(MCStringRef p_source, MCStringRef p_type, MCListRef& r_resources, MCStringRef& r_error)
//{ /* get resources from the resource fork of file 'path',
//	   * if resource type is not empty, only resources of the specified type
//	   * are listed. otherwise lists all resources from the
//	   * resource fork.					    */
//
//	MCAutoResourceFileHandle resFileRefNum;
//	if (!MCS_openresourcefile_with_path(p_source, fsRdPerm, true, &resFileRefNum, r_error))
//		return false;
//	if (r_error != nil)
//		return true;
//	
//	MCAutoListRef t_list;
//	if (!MCListCreateMutable('\n', &t_list))
//		return false;
//
//	SetResLoad(False);
//	//since most recently opened file is place on the top of the search
//	//path, no need to call UseResFile() to set this resource file as
//	//the current file
//	
//	bool t_success = true;
//	errno = noErr;
//	
//	ResType rtype, type;
//	if (p_type != nil)
//	{ //get the resource info specified by the resource type
//		// MH-2007-03-22: [[ Bug 4267 ]] Endianness not dealt with correctly in Mac OS resource handling functions.
//		rtype = MCSwapInt32HostToNetwork(*(uint32_t*)MCStringGetNativeCharPtr(p_type));
//		t_success = getResourceInfo(*t_list, rtype);
//	}
//	else
//	{               //rtype is NULL, return All the resources
//		short typeCount = Count1Types(); //find out how many resource type there is
//		if (ResError() != noErr)
//		{
//			errno = ResError();
//			t_success = false;
//		}
//		for (uindex_t i = 1; t_success && i <= typeCount; i++)
//		{
//			Get1IndType(&type, i);
//			if (ResError() != noErr || type == 0)
//				continue;
//			t_success = getResourceInfo(*t_list, type);
//		}
//	}
//	SetResLoad(True);
//	
//	if (t_success)
//	{
//		return MCListCopy(*t_list, r_resources);
//	}
//	else if (errno != noErr)
//	{
//		r_resources = MCValueRetain(kMCEmptyList);
//		r_error = MCValueRetain(kMCEmptyString);
//		return true;
//	}
//	
//	return false;
//}
//
//void MCS_setresource(const char *resourcefile, const char *type,
//                     const char *id, const char *name, const char *attrib,
//                     const MCString &s)
///* set a resource in the file specified.  either name or id can be empty,
// * attrib is the attributes of the resource. It's a ";" seperated list */
//{
//	short newflags = 0; // parse up the attributes
//	if (strlen(attrib) != 0)
//	{
//		const char *sptr = attrib;
//		do
//		{
//			switch (*sptr++)
//			{
//			case 'S':
//			case 's':
//				newflags |= resSysHeap;
//				break;
//			case 'U':
//			case 'u':
//				newflags |= resPurgeable;
//				break;
//			case 'L':
//			case 'l':
//				newflags |= resLocked;
//				break;
//			case 'P':
//			case 'p':
//				newflags |= resProtected;
//				break;
//			case 'R':
//			case 'r':
//				newflags |= resPreload;
//				break;
//			case 'C':
//			case 'c':
//				newflags |= resChanged;
//				break;
//			}
//		}
//		while (*sptr);
//	}
//	else
//		newflags |= resChanged;
//
//	ResType rtype;
//	memcpy((char *)&rtype, type, 4);
//	// MH-2007-03-22: [[ Bug 4267 ]] Endianness not dealt with correctly in Mac OS resource handling functions.
//	rtype = (ResType)MCSwapInt32HostToNetwork(rtype);
//	short rid = 0;
//	if (strlen(id) != 0)
//	{
//		const char *eptr;
//		rid = (short)strtol(id, (char **)&eptr, 10);
//	}
//	short resFileRefNum; //open resource fork for read and write permission
//	const char *t_open_res_error;
//	t_open_res_error = MCS_openresourcefile_with_path(resourcefile, fsRdWrPerm, true, &resFileRefNum); // RESFILE
//	if (t_open_res_error != NULL)
//	{	
//		MCresult -> sets(t_open_res_error);
//		return;
//	}
//
//	Handle rh = NULL;
//	if (rid != 0)
//		rh = Get1Resource(rtype, rid);
//	else
//	{
//		char *whichres = strclone(name);
//		unsigned char *rname = c2pstr(whichres); //resource name in Pascal
//		rh = Get1NamedResource(rtype, rname);
//		delete whichres;
//	}
//
//	Str255 newname;
//	strcpy((char *)newname, name);
//	c2pstr((char *)newname);
//	if (rh != NULL)
//	{
//		SInt16 tid;
//		ResType ttype;
//		Str255 tname;
//		GetResInfo(rh, &tid, &ttype, tname);
//		if (strlen(name) == 0)
//			pStrcpy(newname, tname);
//		else
//			if (strlen(id) == 0)
//				rid = tid;
//		if (strlen(attrib) == 0)
//			newflags = GetResAttrs(rh) | resChanged;
//		SetResAttrs(rh, 0); // override protect flag
//		RemoveResource(rh);
//		DisposeHandle(rh);
//	}
//	if (rid == 0)
//		rid = UniqueID(rtype);
//
//	uint4 len = s.getlength();
//	rh = NewHandle(len);
//
//	if (rh == NULL)
//		MCresult->sets("can't create resource handle");
//	else
//	{
//		memcpy(*rh, s.getstring(), len);
//		AddResource(rh, rtype, rid, newname);
//		if ((errno = ResError()) != noErr)
//		{
//			DisposeHandle(rh);
//			MCresult->sets("can't add resource");
//		}
//		else
//			SetResAttrs(rh, newflags);
//	}
//	MCS_closeresourcefile(resFileRefNum);
//}
//
///* WRAPPER */
//extern bool MCS_setresource(MCStringRef p_source, MCStringRef p_type, MCStringRef p_id, MCStringRef p_name,
//							MCStringRef p_flags, MCStringRef p_value, MCStringRef& r_error)
///* set a resource in the file specified.  either name or id can be empty,
// * attrib is the attributes of the resource. It's a ";" seperated list */
//{
//	MCS_setresource(MCStringGetCString(p_source), MCStringGetCString(p_type), MCStringGetCString(p_id), MCStringGetCString(p_name), MCStringGetCString(p_flags), MCStringGetOldString(p_value));
//	if (MCresult->isclear())
//		return true;
//	
//	MCAssert(MCValueGetTypeCode(MCresult->getvalueref()) == kMCValueTypeCodeString);
//	
//	return MCStringCopy((MCStringRef)MCresult->getvalueref(), r_error);
//}

// Resource utility functions
//
//static bool getResourceInfo(MCListRef p_list, ResType searchType)
//{ /* get info of resources of a resource type and build a list of
//	   * <resName>, <resID>, <resType>, <resSize> on each line */
//	Handle rh;
//	short rid;
//	ResType rtype;
//	Str255 rname;  //Pascal string
//	char cstr[256];  //C string
//	char typetmp[5]; //buffer for storing type string in c format
//	short total = Count1Resources(searchType);
//	if (ResError() != noErr)
//	{
//		errno = ResError();
//		return false;
//	}
//	char buffer[4 + U2L + 255 + U4L + 6];
//	for (uindex_t i = 1 ; i <= total ; i++)
//	{
//		if ((rh = Get1IndResource(searchType, i)) == NULL)
//			continue;
//		GetResInfo(rh, &rid, &rtype, rname);
//		p2cstrcpy(cstr, rname); //convert to C string
//		// MH-2007-03-22: [[ Bug 4267 ]] Endianness not dealt with correctly in Mac OS resource handling functions.
//		rtype = (ResType)MCSwapInt32NetworkToHost(rtype);
//		memcpy(typetmp, (char*)&rtype, 4);
//		typetmp[4] = '\0';
//		//format res info into "type, id, name, size, attributes" string --
//		short flags = GetResAttrs(rh);
//		char fstring[7];
//		char *sptr = fstring;
//		if (flags & resSysHeap)
//			*sptr++ = 'S';
//		if (flags & resPurgeable)
//			*sptr++ = 'U';
//		if (flags & resLocked)
//			*sptr++ = 'L';
//		if (flags & resProtected)
//			*sptr++ = 'P';
//		if (flags & resPreload)
//			*sptr++ = 'R';
//		if (flags & resChanged)
//			*sptr++ = 'C';
//		*sptr = '\0';
//		
//		MCAutoStringRef t_string;
//		if (!MCStringFormat(&t_string, "%4s,%d,%s,%ld,%s\n", typetmp, rid, cstr,
//		        GetMaxResourceSize(rh), fstring))
//			return false;
//		if (!MCListAppend(p_list, *t_string))
//			return false;
//	}
//	
//	return true;
//}


/********************************************************************/
/*                        Folder Handling                           */
/********************************************************************/ 

// Directory creation and removal

// Moved to dskmac.cpp
//Boolean MCS_mkdir(const char *path)
//{
//
//	char *newpath = path2utf(MCS_resolvepath(path));
//	Boolean done = mkdir(newpath, 0777) == 0;
//	delete newpath;
//	return done;
//}
//
//Boolean MCS_rmdir(const char *path)
//{
//
//	char *newpath = path2utf(MCS_resolvepath(path));
//	Boolean done = rmdir(newpath) == 0;
//	delete newpath;
//	return done;
//}
//
//Boolean MCS_unlink(const char *path)
//{
//	char *newpath = path2utf(MCS_resolvepath(path));
//	Boolean done = remove(newpath) == 0;
//	delete newpath;
//	return done;
//}

// Setting and Getting the current directory

<<<<<<< HEAD
//bool MCS_setcurdir(MCStringRef p_path)
//{
//	return MCS_setcurdir(MCStringGetCString(p_path)) == True;
//}

// MW-2006-04-07: Bug 3201 - MCS_resolvepath returns NULL if unable to find a ~<username> folder.
//Boolean MCS_setcurdir(const char *path)
//{
//	char *t_resolved_path;
//	t_resolved_path = MCS_resolvepath(path);
//	if (t_resolved_path == NULL)
//		return False;
//
//	char *newpath = NULL;
//	newpath = path2utf(t_resolved_path);
//	
//	Boolean done = chdir(newpath) == 0;
//	delete newpath;
//	if (!done)
//		return False;
//	
//	return True;
//}
//
//bool MCS_getcurdir(MCStringRef& r_path)
//{
//	char namebuf[PATH_MAX + 2];
//	if (NULL == getcwd(namebuf, PATH_MAX))
//		return false;
//
//	MCAutoNativeCharArray t_buffer;
//	if (!t_buffer.New(PATH_MAX + 1))
//		return false;
//
//	uint4 outlen;
//	outlen = PATH_MAX + 1;
//	MCS_utf8tonative(namebuf, strlen(namebuf), (char*)t_buffer.Chars(), outlen);
//	t_buffer.Shrink(outlen);
//	return t_buffer.CreateStringAndRelease(r_path);
//}
=======
/*********************************************************************
 * Functions process resources:					     *
 * MCS_copyresource()						     *
 * MCS_deleteresource()						     *
 * MCS_getresource()						     *
 * MCS_getresources()						     *
 * MCS_setresource()						     *
 *********************************************************************/
void MCS_copyresourcefork(MCStringRef p_source, MCStringRef p_destination)
{
	const char *t_error;
	t_error = NULL;
	
	SInt16 t_source_ref;
	bool t_source_fork_opened;
	t_source_fork_opened = false;
	t_error = MCS_openresourcefork_with_path(MCStringGetCString(p_source), fsRdPerm, false, &t_source_ref); // RESFORK
	if (t_error == NULL)
		t_source_fork_opened = true;
	
	SInt16 t_dest_ref;
	bool t_dest_fork_opened;
	t_dest_fork_opened = false;
	if (t_error == NULL)
		t_error = MCS_openresourcefork_with_path(MCStringGetCString(p_destination), fsWrPerm, true, &t_dest_ref); // RESFORK
	if (t_error == NULL)
		t_dest_fork_opened = true;

	// In block sizes of 1k, copy over the data from source to destination..
	char *t_buffer = new char[65536];
	if (t_error == NULL)
	{
		OSErr t_os_read_error, t_os_write_error;
		do {
			ByteCount t_actual_read, t_actual_write;
			t_os_read_error = FSReadFork(t_source_ref, fsFromMark, 0, 65536, t_buffer, &t_actual_read);
			if (t_os_read_error == noErr || t_os_read_error == eofErr)
			{
				t_os_write_error = FSWriteFork(t_dest_ref, fsFromMark, 0, t_actual_read, t_buffer, &t_actual_write);
				if (t_os_write_error != noErr || t_actual_write != t_actual_read)
					t_error = "can't copy resource";
			}
		} while(t_error == NULL && t_os_read_error == noErr);
	}
	
	delete t_buffer;
	if (t_source_fork_opened)
		FSCloseFork(t_source_ref);
	if (t_dest_fork_opened)
		FSCloseFork(t_dest_ref);
}

// MH-2007-04-02 rewriting this function to support FSRefs, long filenames in particular.
// This function is quite specific to the older API resource routines, so the prototype needs to be adjusted.
//OSErr MCS_openResFile(const char *p_file, SignedByte p_permission, short *p_file_ref_num, Boolean p_create, Boolean p_set_result)


bool MCS_openresourcefile_with_fsref(FSRef& p_ref, SInt8 p_permissions, bool p_create, SInt16& r_fileref_num, MCStringRef& r_error)
{
	FSSpec fspec;
	
	if (FSGetCatalogInfo(&p_ref, 0, NULL, NULL, &fspec, NULL) != noErr)
		return MCStringCreateWithCString("file not found", r_error);
	
	r_fileref_num = FSOpenResFile(&p_ref, p_permissions);
	if (p_create && r_fileref_num < 0)
	{
		OSType t_creator, t_ftype;
		CInfoPBRec t_cpb;
		MCMemoryClear(&t_cpb, sizeof(t_cpb));
		t_cpb.hFileInfo.ioNamePtr = fspec.name;
		t_cpb.hFileInfo.ioVRefNum = fspec.vRefNum;
		t_cpb.hFileInfo.ioDirID = fspec.parID;
		/* DEPRECATED */ if (PBGetCatInfoSync(&t_cpb) == noErr)
		{
			t_creator = t_cpb.hFileInfo.ioFlFndrInfo.fdCreator;
			t_ftype = t_cpb.hFileInfo.ioFlFndrInfo.fdType;
		}
		else
		{
			t_creator = MCSwapInt32NetworkToHost(*(OSType*)MCfiletype);
			t_ftype = MCSwapInt32NetworkToHost(*(OSType*)(MCfiletype + 4));
		}
		/* DEPRECATED */ FSpCreateResFile(&fspec, t_creator, t_ftype, smRoman);
		
		if ((errno = ResError()) != noErr)
			return MCStringCreateWithCString("can't create resource fork", r_error);
		
		/* DEPRECATED */ r_fileref_num = FSpOpenResFile(&fspec, p_permissions);
	}
	
	if (r_fileref_num < 0)
	{
		errno = fnfErr;
		return MCStringCreateWithCString("Can't open resource fork", r_error);
	}
	
	if ((errno = ResError()) != noErr)
		return MCStringCreateWithCString("Error opening resource fork", r_error);
	
	return true;
}

const char *MCS_openresourcefile_with_fsref(FSRef *p_ref, SInt8 permission, bool create, SInt16 *fileRefNum)
{
	FSSpec fspec;
	
	if (FSGetCatalogInfo(p_ref, 0, NULL, NULL, &fspec, NULL) != noErr)
		return "file not found";
	
	if ((*fileRefNum = FSpOpenResFile(&fspec, permission)) < 0)
	{
		if (create)
		{
			OSType creator, ftype;
			CInfoPBRec cpb;
			memset(&cpb, 0, sizeof(CInfoPBRec));
			cpb.hFileInfo.ioNamePtr = fspec.name;
			cpb.hFileInfo.ioVRefNum = fspec.vRefNum;
			cpb.hFileInfo.ioDirID = fspec.parID;
			if (PBGetCatInfoSync(&cpb) == noErr)
			{
				memcpy(&creator, &cpb.hFileInfo.ioFlFndrInfo.fdCreator, 4);
				memcpy(&ftype, &cpb.hFileInfo.ioFlFndrInfo.fdType, 4);
			}
			else
			{
				memcpy((char*)&creator, MCfiletype, 4);
				memcpy((char*)&ftype, &MCfiletype[4], 4);
				creator = MCSwapInt32NetworkToHost(creator);
				ftype = MCSwapInt32NetworkToHost(ftype);
			}
			FSpCreateResFile(&fspec, creator, ftype, smRoman);
			
			if ((errno = ResError()) != noErr)
				return "can't create resource fork";
				
			*fileRefNum = FSpOpenResFile(&fspec, permission);
		}
		
		if (*fileRefNum < 0)
		{
			errno = fnfErr;
			return "Can't open resource fork";
		}
		
		if ((errno = ResError()) != noErr)
			return "Error opening resource fork";
	}
	
	return NULL;
}

void MCS_closeresourcefile(SInt16 p_ref)
{
	OSErr t_err;
	CloseResFile(p_ref);
	t_err = ResError();
}

const char *MCS_openresourcefork_with_fsref(FSRef *p_ref, SInt8 p_permission, bool p_create, SInt16 *r_fork_ref)
{
	const char *t_error;
	t_error = NULL;
	
	HFSUniStr255 t_resource_fork_name;
	if (t_error == NULL)
	{
		OSErr t_os_error;
		t_os_error = FSGetResourceForkName(&t_resource_fork_name);
		if (t_os_error != noErr)
			t_error = "couldn't get resource fork name";
	}
	
	// Attempt to create a resource fork if required.
	if (t_error == NULL && p_create)
	{
		OSErr t_os_error;
		t_os_error = FSCreateResourceFork(p_ref, (UniCharCount)t_resource_fork_name . length, t_resource_fork_name . unicode, 0);
		if (t_os_error != noErr && t_os_error != errFSForkExists)
			t_error = "can't create resource fork";
	}
	
	// Open it..
	SInt16 t_fork_ref;
	bool t_fork_opened;
	t_fork_opened = false;
	if (t_error == NULL)
	{
		OSErr t_os_error;
		t_os_error = FSOpenFork(p_ref, (UniCharCount)t_resource_fork_name . length, t_resource_fork_name . unicode, p_permission, &t_fork_ref);
		if (t_os_error == noErr)
			t_fork_opened = true;
		else
			t_error = "can't open resource fork";
	}
	
	*r_fork_ref = t_fork_ref;
	return t_error;
}

void MCS_openresourcefork_with_path(MCStringRef p_path, SInt8 p_permission, bool p_create, SInt16 *r_fork_ref, MCStringRef& r_error)
{
	FSRef t_ref;
	OSErr t_os_error;
	t_os_error = MCS_pathtoref(p_path, &t_ref);
	if (t_os_error != noErr)
		return MCStringCreateWithCString("can't open file", r_error);
		
	return MCS_openresourcefork_with_fsref(&t_ref, p_permission, p_create, r_fork_ref, r_error);
		
	

}

bool MCS_openresourcefile_with_path(MCStringRef p_path, SInt8 p_permission, bool p_create, SInt16& r_fork_ref, MCStringRef& r_error)
{
//	MCAutoStringRef t_utf8_path;
//	if (!MCU_nativetoutf8(p_path, &t_utf8_path))
//		return false;
	
	FSRef t_ref;
	OSErr t_os_error;
	
	t_os_error = MCS_pathtoref(p_path, t_ref);
	if (t_os_error != noErr)
		return MCStringCreateWithCString("can't open file", r_error);
	
	return MCS_openresourcefile_with_fsref(t_ref, p_permission, p_create, r_fork_ref, r_error);
}

const char *MCS_openresourcefork_with_path(const MCString& p_path, SInt8 p_permission, bool p_create, SInt16 *r_fork_ref)
{
	const char *t_error;
	t_error = NULL;
	
	FSRef t_ref;
	OSErr t_os_error;
	t_os_error = MCS_pathtoref(p_path, &t_ref);
	if (t_os_error != noErr)
		t_error = "can't open file";
		
	if (t_error == NULL)
		t_error = MCS_openresourcefork_with_fsref(&t_ref, p_permission, p_create, r_fork_ref);
		
	return t_error;	
}

void MCS_loadresfile(MCExecPoint &ep)
{
	if (!MCSecureModeCanAccessDisk())
	{
		ep.clear();
		MCresult->sets("can't open file");
		return;
	}
	
	MCAutoStringRef t_open_res_error_string;
	MCAutoStringRef t_path_string;
	/* UNCHECKED */ ep . copyasstringref(&t_path_string);

	short fRefNum;
	MCS_openresourcefork_with_path(*t_path_string, fsRdPerm, false, &fRefNum, &t_open_res_error_string); // RESFORK
	
	if (*t_open_res_error_string != NULL)
	{
		MCresult -> sets(MCStringGetCString(*t_open_res_error_string));
		
		return;
	}
		
	//file mark should be pointing to 0 which is the begining of the file
	//let's get the end of file mark to determine the file size
	long fsize, toread;
	if ((errno = GetEOF(fRefNum, &fsize)) != noErr)
		MCresult->sets("can't get file size");
	else
	{
		toread = fsize;
		char *buffer;
		/* UNCHECKED */ ep . reserve(fsize, buffer);
		if (buffer == NULL)
			MCresult->sets("can't create data buffer");
		else
		{
			errno = FSRead(fRefNum, &toread, buffer);
			if (toread != fsize) //did not read bytes as specified
				MCresult->sets("error reading file");
			else
			{
				ep . commit(fsize);
				MCresult->clear(False);
			}
		}
	}
	
	FSCloseFork(fRefNum);

}

// MH-2007-04-02: [[ Bug 705 ]] resfile: URLs do not work with long filenames...
void MCS_saveresfile(const MCString& p_path, const MCString p_data)
{
	const char *t_error;
	t_error = NULL;

	if (!MCSecureModeCanAccessDisk())
		t_error = "can't open file";
	
	SInt16 t_fork_ref;
	bool t_fork_opened;
	t_fork_opened = false;
	
	if (t_error == NULL)
	{
		t_error = MCS_openresourcefork_with_path(p_path, fsWrPerm, true, &t_fork_ref); // RESFORK
		if (t_error == NULL)
			t_fork_opened = true;
	}
	
	if (t_error == NULL)
	{
		OSErr t_os_error;
		ByteCount t_actual_count;
		t_os_error = FSWriteFork(t_fork_ref, fsFromStart, 0, p_data . getlength(), (const void *)p_data . getstring(), &t_actual_count);
		if (t_os_error == noErr && t_actual_count == (ByteCount)p_data . getlength())
			FSSetForkSize(t_fork_ref, fsFromStart, t_actual_count);
		else
			t_error = "error writing file";
	}
	
	if (t_fork_opened)
		FSCloseFork(t_fork_ref);
	
	if (t_error != NULL)
		MCresult -> sets(t_error);
	else
		MCresult -> clear(False);
}

void MCS_deleteresource(const char *resourcefile, const char *rtype,
                        const char *which)
{
	ResType restype;
	short rfRefNum;
	memcpy((char *)&restype, rtype, 4); /* let's get the resource type first */
	// MH-2007-03-22: [[ Bug 4267 ]] Endianness not dealt with correctly in Mac OS resource handling functions.
	restype = (ResType)MCSwapInt32HostToNetwork(restype);

	const char *t_open_res_error;
	t_open_res_error = MCS_openresourcefile_with_path(resourcefile, fsRdWrPerm, true, &rfRefNum); // RESFILE
	if (t_open_res_error != NULL)
	{
		MCresult -> sets(t_open_res_error);
		return;
	}

	Handle rh = NULL;
	const char *eptr = (char *)which;     /* find out if we got a name or an id */
	long rid = strtol(which, (char **)&eptr, 10);
	if (eptr == which)
	{     /* did not do conversion, so use resource name */
		unsigned char *pname = c2pstr((char *)which);
		rh = Get1NamedResource(restype, pname);
	}
	else                  /* 'which' param is an resrouce id */
		rh = Get1Resource(restype, rid);
	if (rh == NULL)
		MCresult->sets("can't find the resource specified");
	else
	{
		SetResAttrs(rh, 0); // override protect flag
		RemoveResource(rh);
		if ((errno = ResError()) != noErr)
			MCresult->sets("can't remove the resource specified");
		DisposeHandle(rh);
	}
	
	MCS_closeresourcefile(rfRefNum);
}

/* WRAPPER */
bool MCS_deleteresource(MCStringRef p_source, MCStringRef p_type, MCStringRef p_name, MCStringRef& r_error)
{
	MCS_deleteresource(MCStringGetCString(p_source), MCStringGetCString(p_type), MCStringGetCString(p_name));
	if (MCresult->isclear())
		return true;

	MCAssert(MCValueGetTypeCode(MCresult->getvalueref()) == kMCValueTypeCodeString);

	return MCStringCopy((MCStringRef)MCresult->getvalueref(), r_error);
}

void MCS_getresource(const char *resourcefile, const char *restype,
                     const char *name, MCExecPoint &ep)
{
	short resFileRefNum;
	const char *t_open_res_error;
	t_open_res_error = MCS_openresourcefile_with_path(resourcefile, fsRdPerm, true, &resFileRefNum); // RESFILE
	if (t_open_res_error != NULL)
	{	
		MCresult -> sets(t_open_res_error);
		return;
	}

	ResType rtype;
	memcpy((char *)&rtype, restype, 4);
	// MH-2007-03-22: [[ Bug 4267 ]] Endianness not dealt with correctly in Mac OS resource handling functions.
	rtype = (ResType)MCSwapInt32HostToNetwork(rtype);

	/* test to see if "name" is a resource name or an id */
	char *whichres = strclone(name);
	const char *eptr = (char *)name;
	long rid = strtol(whichres, (char **)&eptr, 10);

	unsigned char *rname;
	Handle rh = NULL; //resource handle
	if (eptr == whichres)
	{  /* conversion failed, so 'name' is resource name*/
		rname = c2pstr((char *)whichres); //resource name in Pascal
		rh = Get1NamedResource(rtype, rname);
	}
	else //we got an resrouce id, the 'name' specifies an resource id
		rh = Get1Resource(rtype, rid);
	delete whichres;

	if (rh == NULL)
	{
		errno = ResError();
		MCresult->sets("can't find specified resource");
		MCS_closeresourcefile(resFileRefNum);
		return;
	}
	//getting the the resource's size throuth the resource handle
	int4 resLength = GetHandleSize(rh);
	if (resLength <= 0)
	{
		MCresult->sets("can't get resouce length.");
		MCS_closeresourcefile(resFileRefNum);
		return;
	}
	// store the resource into ep and return
	ep.copysvalue((const char *)*rh, resLength);
	MCresult->clear();
	MCS_closeresourcefile(resFileRefNum);
}

/* WRAPPER */
bool MCS_getresource(MCStringRef p_source, MCStringRef p_type, MCStringRef p_name, MCStringRef& r_value, MCStringRef& r_error)
{
	MCExecPoint ep(nil, nil, nil);
	MCS_getresource(MCStringGetCString(p_source), MCStringGetCString(p_type), MCStringGetCString(p_name), ep);
	if (MCresult->isclear())
		return ep.copyasstringref(r_value);
	
	MCAssert(MCValueGetTypeCode(MCresult->getvalueref()) == kMCValueTypeCodeString);
	
	return MCStringCopy((MCStringRef)MCresult->getvalueref(), r_error);
}

bool MCS_getresources(MCStringRef p_source, MCStringRef p_type, MCListRef& r_resources, MCStringRef& r_error)
{ /* get resources from the resource fork of file 'path',
	   * if resource type is not empty, only resources of the specified type
	   * are listed. otherwise lists all resources from the
	   * resource fork.					    */

	MCAutoResourceFileHandle resFileRefNum;
	if (!MCS_openresourcefile_with_path(p_source, fsRdPerm, true, &resFileRefNum, r_error))
		return false;
	if (r_error != nil)
		return true;
	
	MCAutoListRef t_list;
	if (!MCListCreateMutable('\n', &t_list))
		return false;

	SetResLoad(False);
	//since most recently opened file is place on the top of the search
	//path, no need to call UseResFile() to set this resource file as
	//the current file
	
	bool t_success = true;
	errno = noErr;
	
	ResType rtype, type;
	if (p_type != nil)
	{ //get the resource info specified by the resource type
		// MH-2007-03-22: [[ Bug 4267 ]] Endianness not dealt with correctly in Mac OS resource handling functions.
		rtype = MCSwapInt32HostToNetwork(*(uint32_t*)MCStringGetNativeCharPtr(p_type));
		t_success = getResourceInfo(*t_list, rtype);
	}
	else
	{               //rtype is NULL, return All the resources
		short typeCount = Count1Types(); //find out how many resource type there is
		if (ResError() != noErr)
		{
			errno = ResError();
			t_success = false;
		}
		for (uindex_t i = 1; t_success && i <= typeCount; i++)
		{
			Get1IndType(&type, i);
			if (ResError() != noErr || type == 0)
				continue;
			t_success = getResourceInfo(*t_list, type);
		}
	}
	SetResLoad(True);
	
	if (t_success)
	{
		return MCListCopy(*t_list, r_resources);
	}
	else if (errno != noErr)
	{
		r_resources = MCValueRetain(kMCEmptyList);
		r_error = MCValueRetain(kMCEmptyString);
		return true;
	}
	
	return false;
}

void MCS_setresource(const char *resourcefile, const char *type,
                     const char *id, const char *name, const char *attrib,
                     const MCString &s)
/* set a resource in the file specified.  either name or id can be empty,
 * attrib is the attributes of the resource. It's a ";" seperated list */
{
	short newflags = 0; // parse up the attributes
	if (strlen(attrib) != 0)
	{
		const char *sptr = attrib;
		do
		{
			switch (*sptr++)
			{
			case 'S':
			case 's':
				newflags |= resSysHeap;
				break;
			case 'U':
			case 'u':
				newflags |= resPurgeable;
				break;
			case 'L':
			case 'l':
				newflags |= resLocked;
				break;
			case 'P':
			case 'p':
				newflags |= resProtected;
				break;
			case 'R':
			case 'r':
				newflags |= resPreload;
				break;
			case 'C':
			case 'c':
				newflags |= resChanged;
				break;
			}
		}
		while (*sptr);
	}
	else
		newflags |= resChanged;

	ResType rtype;
	memcpy((char *)&rtype, type, 4);
	// MH-2007-03-22: [[ Bug 4267 ]] Endianness not dealt with correctly in Mac OS resource handling functions.
	rtype = (ResType)MCSwapInt32HostToNetwork(rtype);
	short rid = 0;
	if (strlen(id) != 0)
	{
		const char *eptr;
		rid = (short)strtol(id, (char **)&eptr, 10);
	}
	short resFileRefNum; //open resource fork for read and write permission
	const char *t_open_res_error;
	t_open_res_error = MCS_openresourcefile_with_path(resourcefile, fsRdWrPerm, true, &resFileRefNum); // RESFILE
	if (t_open_res_error != NULL)
	{	
		MCresult -> sets(t_open_res_error);
		return;
	}

	Handle rh = NULL;
	if (rid != 0)
		rh = Get1Resource(rtype, rid);
	else
	{
		char *whichres = strclone(name);
		unsigned char *rname = c2pstr(whichres); //resource name in Pascal
		rh = Get1NamedResource(rtype, rname);
		delete whichres;
	}

	Str255 newname;
	strcpy((char *)newname, name);
	c2pstr((char *)newname);
	if (rh != NULL)
	{
		SInt16 tid;
		ResType ttype;
		Str255 tname;
		GetResInfo(rh, &tid, &ttype, tname);
		if (strlen(name) == 0)
			pStrcpy(newname, tname);
		else
			if (strlen(id) == 0)
				rid = tid;
		if (strlen(attrib) == 0)
			newflags = GetResAttrs(rh) | resChanged;
		SetResAttrs(rh, 0); // override protect flag
		RemoveResource(rh);
		DisposeHandle(rh);
	}
	if (rid == 0)
		rid = UniqueID(rtype);

	uint4 len = s.getlength();
	rh = NewHandle(len);

	if (rh == NULL)
		MCresult->sets("can't create resource handle");
	else
	{
		memcpy(*rh, s.getstring(), len);
		AddResource(rh, rtype, rid, newname);
		if ((errno = ResError()) != noErr)
		{
			DisposeHandle(rh);
			MCresult->sets("can't add resource");
		}
		else
			SetResAttrs(rh, newflags);
	}
	MCS_closeresourcefile(resFileRefNum);
}

/* WRAPPER */
extern bool MCS_setresource(MCStringRef p_source, MCStringRef p_type, MCStringRef p_id, MCStringRef p_name,
							MCStringRef p_flags, MCStringRef p_value, MCStringRef& r_error)
{
	MCS_setresource(MCStringGetCString(p_source), MCStringGetCString(p_type), MCStringGetCString(p_id), MCStringGetCString(p_name), MCStringGetCString(p_flags), MCStringGetOldString(p_value));
	if (MCresult->isclear())
		return true;
	
	MCAssert(MCValueGetTypeCode(MCresult->getvalueref()) == kMCValueTypeCodeString);
	
	return MCStringCopy((MCStringRef)MCresult->getvalueref(), r_error);
}

// Resource utility functions

static bool getResourceInfo(MCListRef p_list, ResType searchType)
{ /* get info of resources of a resource type and build a list of
	   * <resName>, <resID>, <resType>, <resSize> on each line */
	Handle rh;
	short rid;
	ResType rtype;
	Str255 rname;  //Pascal string
	char cstr[256];  //C string
	char typetmp[5]; //buffer for storing type string in c format
	short total = Count1Resources(searchType);
	if (ResError() != noErr)
	{
		errno = ResError();
		return false;
	}
	char buffer[4 + U2L + 255 + U4L + 6];
	for (uindex_t i = 1 ; i <= total ; i++)
	{
		if ((rh = Get1IndResource(searchType, i)) == NULL)
			continue;
		GetResInfo(rh, &rid, &rtype, rname);
		p2cstrcpy(cstr, rname); //convert to C string
		// MH-2007-03-22: [[ Bug 4267 ]] Endianness not dealt with correctly in Mac OS resource handling functions.
		rtype = (ResType)MCSwapInt32NetworkToHost(rtype);
		memcpy(typetmp, (char*)&rtype, 4);
		typetmp[4] = '\0';
		//format res info into "type, id, name, size, attributes" string --
		short flags = GetResAttrs(rh);
		char fstring[7];
		char *sptr = fstring;
		if (flags & resSysHeap)
			*sptr++ = 'S';
		if (flags & resPurgeable)
			*sptr++ = 'U';
		if (flags & resLocked)
			*sptr++ = 'L';
		if (flags & resProtected)
			*sptr++ = 'P';
		if (flags & resPreload)
			*sptr++ = 'R';
		if (flags & resChanged)
			*sptr++ = 'C';
		*sptr = '\0';
		
		MCAutoStringRef t_string;
		if (!MCStringFormat(&t_string, "%4s,%d,%s,%ld,%s\n", typetmp, rid, cstr,
		        GetMaxResourceSize(rh), fstring))
			return false;
		if (!MCListAppend(p_list, *t_string))
			return false;
	}
	
	return true;
}


/********************************************************************/
/*                        Folder Handling                           */
/********************************************************************/ 

// Directory creation and removal

Boolean MCS_mkdir(const char *path)
{

	char *newpath = path2utf(MCS_resolvepath(path));
	Boolean done = mkdir(newpath, 0777) == 0;
	delete newpath;
	return done;
}

Boolean MCS_rmdir(const char *path)
{

	char *newpath = path2utf(MCS_resolvepath(path));
	Boolean done = rmdir(newpath) == 0;
	delete newpath;
	return done;
}

Boolean MCS_unlink(const char *path)
{
	char *newpath = path2utf(MCS_resolvepath(path));
	Boolean done = remove(newpath) == 0;
	delete newpath;
	return done;
}

// Setting and Getting the current directory

bool MCS_setcurdir(MCStringRef p_path)
{
	return MCS_setcurdir(MCStringGetCString(p_path)) == True;
}

// MW-2006-04-07: Bug 3201 - MCS_resolvepath returns NULL if unable to find a ~<username> folder.
Boolean MCS_setcurdir(const char *path)
{
	char *t_resolved_path;
	t_resolved_path = MCS_resolvepath(path);
	if (t_resolved_path == NULL)
		return False;

	char *newpath = NULL;
	newpath = path2utf(t_resolved_path);
	
	Boolean done = chdir(newpath) == 0;
	delete newpath;
	if (!done)
		return False;
	
	return True;
}

bool MCS_getcurdir(MCStringRef& r_path)
{
	char namebuf[PATH_MAX + 2];
	if (NULL == getcwd(namebuf, PATH_MAX))
		return false;

	MCAutoNativeCharArray t_buffer;
	if (!t_buffer.New(PATH_MAX + 1))
		return false;

	uint4 outlen;
	outlen = PATH_MAX + 1;
	MCS_utf8tonative(namebuf, strlen(namebuf), (char*)t_buffer.Chars(), outlen);
	t_buffer.Shrink(outlen);
	return t_buffer.CreateStringAndRelease(r_path);
}
>>>>>>> aeb34208

// Canonical path resolution
//
//char *MCS_get_canonical_path(const char *p_path)
//{
//	char *t_path = NULL;
//	
//	t_path = MCS_resolvepath(p_path);
//	MCU_fix_path(t_path);
//	
//	return t_path;
//}

//// Special Folders
//
//// MW-2012-10-10: [[ Bug 10453 ]] Added 'mactag' field which is the tag to use in FSFindFolder.
////   This allows macfolder to be 0, which means don't alias the tag to the specified disk.
//typedef struct
//{
//	MCNameRef *token;
//	unsigned long macfolder;
//	OSType domain;
//	unsigned long mactag;
//}
//sysfolders;
//
//// MW-2008-01-18: [[ Bug 5799 ]] It seems that we are requesting things in the
////   wrong domain - particularly for 'temp'. See:
//// http://lists.apple.com/archives/carbon-development/2003/Oct/msg00318.html
//
//static sysfolders sysfolderlist[] = {
//                                        {&MCN_apple, 'amnu', kOnAppropriateDisk, 'amnu'},
//                                        {&MCN_desktop, 'desk', kOnAppropriateDisk, 'desk'},
//                                        {&MCN_control, 'ctrl', kOnAppropriateDisk, 'ctrl'},
//                                        {&MCN_extension,'extn', kOnAppropriateDisk, 'extn'},
//                                        {&MCN_fonts,'font', kOnAppropriateDisk, 'font'},
//                                        {&MCN_preferences,'pref', kUserDomain, 'pref'},
//                                        {&MCN_temporary,'temp', kUserDomain, 'temp'},
//                                        {&MCN_system, 'macs', kOnAppropriateDisk, 'macs'},
//										// TS-2007-08-20: Added to allow a common notion of "home" between all platforms
//									    {&MCN_home, 'cusr', kUserDomain, 'cusr'},
//										// MW-2007-09-11: Added for uniformity across platforms
//										{&MCN_documents, 'docs', kUserDomain, 'docs'},
//										// MW-2007-10-08: [[ Bug 10277 ] Add support for the 'application support' at user level.
//										{&MCN_support, 0, kUserDomain, 'asup'},
//                                    };
//
//bool MCS_specialfolder_to_mac_folder(MCStringRef p_type, uint32_t& r_folder, OSType& r_domain)
//{
//	for (uindex_t i = 0; i < ELEMENTS(sysfolderlist); i++)
//	{
//		if (MCStringIsEqualTo(p_type, MCNameGetString(*(sysfolderlist[i].token)), kMCStringOptionCompareCaseless))
//		{
//			r_folder = sysfolderlist[i].macfolder;
//			r_domain = sysfolderlist[i].domain;
//            return true;
//		}
//	}
//    return false;
//}

//// MW-2008-06-18: [[ Bug 6577 ]] specialFolderPath("home") didn't work as it is 4 chars long and
////   the sysfolderlist was being searched second.
//// MW-2008-06-18: [[ Bug 6578 ]] specialFolderPath("temp") returns empty sometimes, presumably
////   because the folder wasn't necessarily being created.
//bool MCS_getspecialfolder(MCExecContext& ctxt, MCStringRef p_type, MCStringRef& r_path)
//{
//	uint32_t t_mac_folder = 0;
//	OSType t_domain = kOnAppropriateDisk;
//	bool t_found_folder = false;
//
//	if (MCS_specialfolder_to_mac_folder(p_type, t_mac_folder, t_domain))
//		t_found_folder = true;
//	else if (MCStringGetLength(p_type) == 4)
//	{
//		t_mac_folder = MCSwapInt32NetworkToHost(*((uint32_t*)MCStringGetBytePtr(p_type)));
//			
//		uindex_t t_i;
//		for (t_i = 0 ; t_i < ELEMENTS(sysfolderlist); t_i++)
//			if (t_mac_folder == sysfolderlist[t_i] . macfolder)
//			{
//				t_domain = sysfolderlist[t_i] . domain;
//				t_mac_folder = sysfolderlist[t_i] . mactag;
//				t_found_folder = true;
//				break;
//			}
//	}
//
//	FSRef t_folder_ref;
//	if (t_found_folder)
//	{
//		OSErr t_os_error;
//		Boolean t_create_folder;
//		t_create_folder = t_domain == kUserDomain ? kCreateFolder : kDontCreateFolder;
//		t_os_error = FSFindFolder(t_domain, t_mac_folder, t_create_folder, &t_folder_ref);
//		t_found_folder = t_os_error == noErr;
//	}
//
//	if (!t_found_folder)
//	{
//		r_path = MCValueRetain(kMCEmptyString);
//		return true;
//	}
//		
//	return MCS_fsref_to_path(t_folder_ref, r_path);
//}


/********************************************************************/
/*                  General Filesystem Handling                     */
/********************************************************************/ 

//#define CATALOG_MAX_ENTRIES 16
//bool MCS_getentries(bool p_files, bool p_detailed, MCListRef& r_list)
//{
//	MCAutoListRef t_list;
//	if (!MCListCreateMutable('\n', &t_list))
//		return false;
//
//	OSStatus t_os_status;
//	
//	Boolean t_is_folder;
//	FSRef t_current_fsref;
//	
//	t_os_status = FSPathMakeRef((const UInt8 *)".", &t_current_fsref, &t_is_folder);
//	if (t_os_status != noErr || !t_is_folder)
//		return false;
//
//	// Create the iterator, pass kFSIterateFlat to iterate over the current subtree only
//	FSIterator t_catalog_iterator;
//	t_os_status = FSOpenIterator(&t_current_fsref, kFSIterateFlat, &t_catalog_iterator);
//	if (t_os_status != noErr)
//		return false;
//	
//	uint4 t_entry_count;
//	t_entry_count = 0;
//	
//	if (!p_files)
//	{
//		t_entry_count++;
//		/* UNCHECKED */ MCListAppendCString(*t_list, "..");
//	}
//	
//	ItemCount t_max_objects, t_actual_objects;
//	t_max_objects = CATALOG_MAX_ENTRIES;
//	t_actual_objects = 0;
//	FSCatalogInfo t_catalog_infos[CATALOG_MAX_ENTRIES];
//	HFSUniStr255 t_names[CATALOG_MAX_ENTRIES];
//	
//	FSCatalogInfoBitmap t_info_bitmap;
//	t_info_bitmap = kFSCatInfoAllDates |
//					kFSCatInfoPermissions |
//					kFSCatInfoUserAccess |
//					kFSCatInfoFinderInfo | 
//					kFSCatInfoDataSizes |
//					kFSCatInfoRsrcSizes |
//					kFSCatInfoNodeFlags;
//
//	MCExecPoint t_tmp_context(NULL, NULL, NULL);	
//	OSErr t_oserror;
//	do
//	{
//		t_oserror = FSGetCatalogInfoBulk(t_catalog_iterator, t_max_objects, &t_actual_objects, NULL, t_info_bitmap, t_catalog_infos, NULL, NULL, t_names);
//		if (t_oserror != noErr && t_oserror != errFSNoMoreItems)
//		{	// clean up and exit
//			FSCloseIterator(t_catalog_iterator);
//			return false;
//		}
//		
//		for(uint4 t_i = 0; t_i < (uint4)t_actual_objects; t_i++)
//		{
//			// folders
//			UInt16 t_is_folder;
//			t_is_folder = t_catalog_infos[t_i] . nodeFlags & kFSNodeIsDirectoryMask;
//			if ( (!p_files && t_is_folder) || (p_files && !t_is_folder))
//			{
//				char t_native_name[256];
//				uint4 t_native_length;
//				t_native_length = 256;
//				MCS_utf16tonative((const unsigned short *)t_names[t_i] . unicode, t_names[t_i] . length, t_native_name, t_native_length);
//				
//				// MW-2008-02-27: [[ Bug 5920 ]] Make sure we convert Finder to POSIX style paths
//				for(uint4 i = 0; i < t_native_length; ++i)
//					if (t_native_name[i] == '/')
//						t_native_name[i] = ':';
//				
//				char t_buffer[512];
//				if (p_detailed)
//				{ // the detailed|long files
//					FSPermissionInfo *t_permissions;
//					t_permissions = (FSPermissionInfo *)&(t_catalog_infos[t_i] . permissions);
//				
//					t_tmp_context . copysvalue(t_native_name, t_native_length);
//					MCU_urlencode(t_tmp_context);
//				
//					char t_filetype[9];
//					if (!t_is_folder)
//					{
//						FileInfo *t_file_info;
//						t_file_info = (FileInfo *) &t_catalog_infos[t_i] . finderInfo;
//						uint4 t_creator;
//						t_creator = MCSwapInt32NetworkToHost(t_file_info -> fileCreator);
//						uint4 t_type;
//						t_type = MCSwapInt32NetworkToHost(t_file_info -> fileType);
//						
//						if (t_file_info != NULL)
//						{
//							memcpy(t_filetype, (char*)&t_creator, 4);
//							memcpy(&t_filetype[4], (char *)&t_type, 4);
//							t_filetype[8] = '\0';
//						}
//						else
//							t_filetype[0] = '\0';
//					} else
//						strcpy(t_filetype, "????????"); // this is what the "old" getentries did	
//
//					CFAbsoluteTime t_creation_time;
//					UCConvertUTCDateTimeToCFAbsoluteTime(&t_catalog_infos[t_i] . createDate, &t_creation_time);
//					t_creation_time += kCFAbsoluteTimeIntervalSince1970;
//
//					CFAbsoluteTime t_modification_time;
//					UCConvertUTCDateTimeToCFAbsoluteTime(&t_catalog_infos[t_i] . contentModDate, &t_modification_time);
//					t_modification_time += kCFAbsoluteTimeIntervalSince1970;
//
//					CFAbsoluteTime t_access_time;
//					UCConvertUTCDateTimeToCFAbsoluteTime(&t_catalog_infos[t_i] . accessDate, &t_access_time);
//					t_access_time += kCFAbsoluteTimeIntervalSince1970;
//
//					CFAbsoluteTime t_backup_time;
//					if (t_catalog_infos[t_i] . backupDate . highSeconds == 0 && t_catalog_infos[t_i] . backupDate . lowSeconds == 0 && t_catalog_infos[t_i] . backupDate . fraction == 0)
//						t_backup_time = 0;
//					else
//					{
//						UCConvertUTCDateTimeToCFAbsoluteTime(&t_catalog_infos[t_i] . backupDate, &t_backup_time);
//						t_backup_time += kCFAbsoluteTimeIntervalSince1970;
//					}
//
//					sprintf(t_buffer, "%*.*s,%llu,%llu,%.0lf,%.0lf,%.0lf,%.0lf,%d,%d,%03o,%.8s",
//						t_tmp_context . getsvalue() . getlength(),  
//					    t_tmp_context . getsvalue() . getlength(),  
//					   	t_tmp_context . getsvalue() . getstring(),
//						t_catalog_infos[t_i] . dataLogicalSize,
//						t_catalog_infos[t_i] . rsrcLogicalSize,
//						t_creation_time,
//						t_modification_time,
//						t_access_time,
//						t_backup_time,
//						t_permissions -> userID,
//						t_permissions -> groupID,
//						t_permissions -> mode & 0777,
//						t_filetype);
//						
//					/* UNCHECKED */ MCListAppendCString(*t_list, t_buffer);
//				}
//				else
//					/* UNCHECKED */ MCListAppendNativeChars(*t_list, (const char_t *)t_native_name, t_native_length);
//					
//				t_entry_count += 1;		
//			}
//		}	
//	} while(t_oserror != errFSNoMoreItems);
//	
//	FSCloseIterator(t_catalog_iterator);
//	return MCListCopy(*t_list, r_list);
//}
//
//bool MCS_longfilepath(MCStringRef p_path, MCStringRef& r_long_path)
//{
//	return MCStringCopy(p_path, r_long_path);
//}
//
//bool MCS_shortfilepath(MCStringRef p_path, MCStringRef& r_short_path)
//{
//	return MCStringCopy(p_path, r_short_path);
//}
//
//bool MCS_is_link(MCStringRef p_path)
//{
//	struct stat buf;
//	return (lstat(MCStringGetCString(p_path), &buf) == 0 && S_ISLNK(buf.st_mode));
//}
//
//bool MCS_readlink(MCStringRef p_path, MCStringRef& r_link)
//{
//	struct stat t_stat;
//	ssize_t t_size;
//	MCAutoNativeCharArray t_buffer;
//    
//	if (lstat(MCStringGetCString(p_path), &t_stat) == -1 ||
//		!t_buffer.New(t_stat.st_size))
//		return false;
//    
//	t_size = readlink(MCStringGetCString(p_path), (char*)t_buffer.Chars(), t_stat.st_size);
//    
//	return (t_size == t_stat.st_size) && t_buffer.CreateStringAndRelease(r_link);
//}
//
//bool MCS_resolvepath(MCStringRef p_path, MCStringRef& r_resolved)
//{
//	if (MCStringGetLength(p_path) == 0)
//		return MCS_getcurdir(r_resolved);
//
//	MCAutoStringRef t_tilde_path;
//	if (MCStringGetCharAtIndex(p_path, 0) == '~')
//	{
//		uindex_t t_user_end;
//		if (!MCStringFirstIndexOfChar(p_path, '/', 0, kMCStringOptionCompareExact, t_user_end))
//			t_user_end = MCStringGetLength(p_path);
//		
//		// Prepend user name
//		struct passwd *t_password;
//		if (t_user_end == 1)
//			t_password = getpwuid(getuid());
//		else
//		{
//			MCAutoStringRef t_username;
//			if (!MCStringCopySubstring(p_path, MCRangeMake(1, t_user_end - 1), &t_username))
//				return false;
//
//			t_password = getpwnam(MCStringGetCString(*t_username));
//		}
//		
//		if (t_password != NULL)
//		{
//			if (!MCStringCreateMutable(0, &t_tilde_path) ||
//				!MCStringAppendNativeChars(*t_tilde_path, (char_t*)t_password->pw_dir, MCCStringLength(t_password->pw_dir)) ||
//				!MCStringAppendSubstring(*t_tilde_path, p_path, MCRangeMake(t_user_end, MCStringGetLength(p_path) - t_user_end)))
//				return false;
//		}
//		else
//			t_tilde_path = p_path;
//	}
//	else
//		t_tilde_path = p_path;
//
//	MCAutoStringRef t_fullpath;
//	if (MCStringGetCharAtIndex(*t_tilde_path, 0) != '/')
//	{
//		MCAutoStringRef t_folder;
//		if (!MCS_getcurdir(&t_folder))
//			return false;
//
//		MCAutoStringRef t_resolved;
//		if (!MCStringMutableCopy(*t_folder, &t_fullpath) ||
//			!MCStringAppendChar(*t_fullpath, '/') ||
//			!MCStringAppend(*t_fullpath, *t_tilde_path))
//			return false;
//	}
//	else
//		t_fullpath = *t_tilde_path;
//
//	if (!MCS_is_link(*t_fullpath))
//		return MCStringCopy(*t_fullpath, r_resolved);
//
//	MCAutoStringRef t_newname;
//	if (!MCS_readlink(*t_fullpath, &t_newname))
//		return false;
//
//	// IM - Should we really be using the original p_path parameter here?
//	// seems like we should use the computed t_fullpath value.
//	if (MCStringGetCharAtIndex(*t_newname, 0) != '/')
//	{
//		MCAutoStringRef t_resolved;
//
//		uindex_t t_last_component;
//		uindex_t t_path_length;
//
//		if (MCStringLastIndexOfChar(p_path, '/', MCStringGetLength(p_path), kMCStringOptionCompareExact, t_last_component))
//			t_last_component++;
//		else
//			t_last_component = 0;
//
//		if (!MCStringMutableCopySubstring(p_path, MCRangeMake(0, t_last_component), &t_resolved) ||
//			!MCStringAppend(*t_resolved, *t_newname))
//			return false;
//
//		return MCStringCopy(*t_resolved, r_resolved);
//	}
//	else
//		return MCStringCopy(*t_newname, r_resolved);
//}
//
//Boolean MCS_rename(const char *oname, const char *nname)
//{ //rename a file or directory
//
//	char *oldpath = path2utf(MCS_resolvepath(oname));
//	char *newpath = path2utf(MCS_resolvepath(nname));
//	Boolean done = rename(oldpath, newpath) == 0;
//
//	delete oldpath;
//	delete newpath;
//	return done;
//}
//
//bool MCS_getdrives(MCListRef& r_list)
//{
//	MCAutoListRef t_list;
//	if (!MCListCreateMutable('\n', &t_list))
//		return false;
//
//	OSErr t_err;
//	ItemCount t_index;
//	bool t_first;
//	
//	t_index = 1;
//	t_err = noErr;
//	t_first = true;
//	
//	// To list all the mounted volumes on the system we use the FSGetVolumeInfo
//	// API with first parameter kFSInvalidVolumeRefNum and an index in the
//	// second parameter.
//	// This call will return nsvErr when it reaches the end of the list of
//	// volumes, other errors being returned if there's a problem getting the
//	// information.
//	// Due to this, it is perfectly possible that the first index will not be
//	// the first volume we put into the list - so we need a boolean flag (t_first)
//	while(t_err != nsvErr)
//	{
//		HFSUniStr255 t_unicode_name;
//		t_err = FSGetVolumeInfo(kFSInvalidVolumeRefNum, t_index, NULL, kFSVolInfoNone, NULL, &t_unicode_name, NULL);
//		if (t_err == noErr)
//		{
//			MCAutoStringRef t_volume_name;
//			if (!MCStringCreateWithChars(t_unicode_name . unicode, t_unicode_name . length, &t_volume_name))
//				return false;
//			if (!MCListAppend(*t_list, *t_volume_name))
//				return false;
//		}
//		t_index += 1;
//	}
//	
//	return MCListCopy(*t_list, r_list);
//}<|MERGE_RESOLUTION|>--- conflicted
+++ resolved
@@ -1337,8 +1337,10 @@
 		}
 		else
 		{
-			t_creator = MCSwapInt32NetworkToHost(*(OSType*)MCfiletype);
-			t_ftype = MCSwapInt32NetworkToHost(*(OSType*)(MCfiletype + 4));
+            const char *t_char_ptr;
+            t_char_ptr = (char*)MCStringGetCString(MCfiletype);
+			t_creator = MCSwapInt32NetworkToHost(*(OSType*)t_char_ptr);
+			t_ftype = MCSwapInt32NetworkToHost(*(OSType*)(t_char_ptr + 4));
 		}
 		/* DEPRECATED */ FSpCreateResFile(&fspec, t_creator, t_ftype, smRoman);
 		
@@ -1384,8 +1386,10 @@
 			}
 			else
 			{
-				memcpy((char*)&creator, MCfiletype, 4);
-				memcpy((char*)&ftype, &MCfiletype[4], 4);
+                const char *t_char_ptr;
+                t_char_ptr = (char*)MCStringGetCString(MCfiletype);
+				memcpy((char*)&creator, t_char_ptr, 4);
+				memcpy((char*)&ftype, t_char_ptr + 4, 4);
 				creator = MCSwapInt32NetworkToHost(creator);
 				ftype = MCSwapInt32NetworkToHost(ftype);
 			}
@@ -1410,47 +1414,11 @@
 	return NULL;
 }
 
-<<<<<<< HEAD
 void MCS_closeresourcefile(SInt16 p_ref)
 {
 	OSErr t_err;
 	CloseResFile(p_ref);
 	t_err = ResError();
-=======
-static void configureSerialPort(int sRefNum)
-{/****************************************************************************
-	 *parse MCserialcontrolstring and set the serial output port to the settings*
-	 *defined by MCserialcontrolstring accordingly                              *
-	 ****************************************************************************/
-	//initialize to the default setting
-	struct termios	theTermios;
-	if (tcgetattr(sRefNum, &theTermios) < 0)
-	{
-		// TODO: handle error appropriately
-	}
-	cfsetispeed(&theTermios,  B9600);
-	theTermios.c_cflag = CS8;
-
-	char *controlptr = strdup(MCStringGetCString(MCserialcontrolsettings));
-	char *str = controlptr;
-	char *each = NULL;
-	while ((each = strchr(str, ' ')) != NULL)
-	{
-		*each = '\0';
-		each++;
-		if (str != NULL)
-			parseSerialControlStr(str, &theTermios);
-		str = each;
-	}
-	delete controlptr;
-	//configure the serial output device
-	parseSerialControlStr(str,&theTermios);
-	if (tcsetattr(sRefNum, TCSANOW, &theTermios) < 0)
-	{
-		// TODO: handle error appropriately
-	}
-	return;
->>>>>>> aeb34208
 }
 
 void MCS_openresourcefork_with_fsref(FSRef *p_ref, SInt8 p_permission, bool p_create, SInt16 *r_fork_ref, MCStringRef& r_error)
@@ -2133,7 +2101,6 @@
 
 // Setting and Getting the current directory
 
-<<<<<<< HEAD
 //bool MCS_setcurdir(MCStringRef p_path)
 //{
 //	return MCS_setcurdir(MCStringGetCString(p_path)) == True;
@@ -2174,794 +2141,6 @@
 //	t_buffer.Shrink(outlen);
 //	return t_buffer.CreateStringAndRelease(r_path);
 //}
-=======
-/*********************************************************************
- * Functions process resources:					     *
- * MCS_copyresource()						     *
- * MCS_deleteresource()						     *
- * MCS_getresource()						     *
- * MCS_getresources()						     *
- * MCS_setresource()						     *
- *********************************************************************/
-void MCS_copyresourcefork(MCStringRef p_source, MCStringRef p_destination)
-{
-	const char *t_error;
-	t_error = NULL;
-	
-	SInt16 t_source_ref;
-	bool t_source_fork_opened;
-	t_source_fork_opened = false;
-	t_error = MCS_openresourcefork_with_path(MCStringGetCString(p_source), fsRdPerm, false, &t_source_ref); // RESFORK
-	if (t_error == NULL)
-		t_source_fork_opened = true;
-	
-	SInt16 t_dest_ref;
-	bool t_dest_fork_opened;
-	t_dest_fork_opened = false;
-	if (t_error == NULL)
-		t_error = MCS_openresourcefork_with_path(MCStringGetCString(p_destination), fsWrPerm, true, &t_dest_ref); // RESFORK
-	if (t_error == NULL)
-		t_dest_fork_opened = true;
-
-	// In block sizes of 1k, copy over the data from source to destination..
-	char *t_buffer = new char[65536];
-	if (t_error == NULL)
-	{
-		OSErr t_os_read_error, t_os_write_error;
-		do {
-			ByteCount t_actual_read, t_actual_write;
-			t_os_read_error = FSReadFork(t_source_ref, fsFromMark, 0, 65536, t_buffer, &t_actual_read);
-			if (t_os_read_error == noErr || t_os_read_error == eofErr)
-			{
-				t_os_write_error = FSWriteFork(t_dest_ref, fsFromMark, 0, t_actual_read, t_buffer, &t_actual_write);
-				if (t_os_write_error != noErr || t_actual_write != t_actual_read)
-					t_error = "can't copy resource";
-			}
-		} while(t_error == NULL && t_os_read_error == noErr);
-	}
-	
-	delete t_buffer;
-	if (t_source_fork_opened)
-		FSCloseFork(t_source_ref);
-	if (t_dest_fork_opened)
-		FSCloseFork(t_dest_ref);
-}
-
-// MH-2007-04-02 rewriting this function to support FSRefs, long filenames in particular.
-// This function is quite specific to the older API resource routines, so the prototype needs to be adjusted.
-//OSErr MCS_openResFile(const char *p_file, SignedByte p_permission, short *p_file_ref_num, Boolean p_create, Boolean p_set_result)
-
-
-bool MCS_openresourcefile_with_fsref(FSRef& p_ref, SInt8 p_permissions, bool p_create, SInt16& r_fileref_num, MCStringRef& r_error)
-{
-	FSSpec fspec;
-	
-	if (FSGetCatalogInfo(&p_ref, 0, NULL, NULL, &fspec, NULL) != noErr)
-		return MCStringCreateWithCString("file not found", r_error);
-	
-	r_fileref_num = FSOpenResFile(&p_ref, p_permissions);
-	if (p_create && r_fileref_num < 0)
-	{
-		OSType t_creator, t_ftype;
-		CInfoPBRec t_cpb;
-		MCMemoryClear(&t_cpb, sizeof(t_cpb));
-		t_cpb.hFileInfo.ioNamePtr = fspec.name;
-		t_cpb.hFileInfo.ioVRefNum = fspec.vRefNum;
-		t_cpb.hFileInfo.ioDirID = fspec.parID;
-		/* DEPRECATED */ if (PBGetCatInfoSync(&t_cpb) == noErr)
-		{
-			t_creator = t_cpb.hFileInfo.ioFlFndrInfo.fdCreator;
-			t_ftype = t_cpb.hFileInfo.ioFlFndrInfo.fdType;
-		}
-		else
-		{
-			t_creator = MCSwapInt32NetworkToHost(*(OSType*)MCfiletype);
-			t_ftype = MCSwapInt32NetworkToHost(*(OSType*)(MCfiletype + 4));
-		}
-		/* DEPRECATED */ FSpCreateResFile(&fspec, t_creator, t_ftype, smRoman);
-		
-		if ((errno = ResError()) != noErr)
-			return MCStringCreateWithCString("can't create resource fork", r_error);
-		
-		/* DEPRECATED */ r_fileref_num = FSpOpenResFile(&fspec, p_permissions);
-	}
-	
-	if (r_fileref_num < 0)
-	{
-		errno = fnfErr;
-		return MCStringCreateWithCString("Can't open resource fork", r_error);
-	}
-	
-	if ((errno = ResError()) != noErr)
-		return MCStringCreateWithCString("Error opening resource fork", r_error);
-	
-	return true;
-}
-
-const char *MCS_openresourcefile_with_fsref(FSRef *p_ref, SInt8 permission, bool create, SInt16 *fileRefNum)
-{
-	FSSpec fspec;
-	
-	if (FSGetCatalogInfo(p_ref, 0, NULL, NULL, &fspec, NULL) != noErr)
-		return "file not found";
-	
-	if ((*fileRefNum = FSpOpenResFile(&fspec, permission)) < 0)
-	{
-		if (create)
-		{
-			OSType creator, ftype;
-			CInfoPBRec cpb;
-			memset(&cpb, 0, sizeof(CInfoPBRec));
-			cpb.hFileInfo.ioNamePtr = fspec.name;
-			cpb.hFileInfo.ioVRefNum = fspec.vRefNum;
-			cpb.hFileInfo.ioDirID = fspec.parID;
-			if (PBGetCatInfoSync(&cpb) == noErr)
-			{
-				memcpy(&creator, &cpb.hFileInfo.ioFlFndrInfo.fdCreator, 4);
-				memcpy(&ftype, &cpb.hFileInfo.ioFlFndrInfo.fdType, 4);
-			}
-			else
-			{
-				memcpy((char*)&creator, MCfiletype, 4);
-				memcpy((char*)&ftype, &MCfiletype[4], 4);
-				creator = MCSwapInt32NetworkToHost(creator);
-				ftype = MCSwapInt32NetworkToHost(ftype);
-			}
-			FSpCreateResFile(&fspec, creator, ftype, smRoman);
-			
-			if ((errno = ResError()) != noErr)
-				return "can't create resource fork";
-				
-			*fileRefNum = FSpOpenResFile(&fspec, permission);
-		}
-		
-		if (*fileRefNum < 0)
-		{
-			errno = fnfErr;
-			return "Can't open resource fork";
-		}
-		
-		if ((errno = ResError()) != noErr)
-			return "Error opening resource fork";
-	}
-	
-	return NULL;
-}
-
-void MCS_closeresourcefile(SInt16 p_ref)
-{
-	OSErr t_err;
-	CloseResFile(p_ref);
-	t_err = ResError();
-}
-
-const char *MCS_openresourcefork_with_fsref(FSRef *p_ref, SInt8 p_permission, bool p_create, SInt16 *r_fork_ref)
-{
-	const char *t_error;
-	t_error = NULL;
-	
-	HFSUniStr255 t_resource_fork_name;
-	if (t_error == NULL)
-	{
-		OSErr t_os_error;
-		t_os_error = FSGetResourceForkName(&t_resource_fork_name);
-		if (t_os_error != noErr)
-			t_error = "couldn't get resource fork name";
-	}
-	
-	// Attempt to create a resource fork if required.
-	if (t_error == NULL && p_create)
-	{
-		OSErr t_os_error;
-		t_os_error = FSCreateResourceFork(p_ref, (UniCharCount)t_resource_fork_name . length, t_resource_fork_name . unicode, 0);
-		if (t_os_error != noErr && t_os_error != errFSForkExists)
-			t_error = "can't create resource fork";
-	}
-	
-	// Open it..
-	SInt16 t_fork_ref;
-	bool t_fork_opened;
-	t_fork_opened = false;
-	if (t_error == NULL)
-	{
-		OSErr t_os_error;
-		t_os_error = FSOpenFork(p_ref, (UniCharCount)t_resource_fork_name . length, t_resource_fork_name . unicode, p_permission, &t_fork_ref);
-		if (t_os_error == noErr)
-			t_fork_opened = true;
-		else
-			t_error = "can't open resource fork";
-	}
-	
-	*r_fork_ref = t_fork_ref;
-	return t_error;
-}
-
-void MCS_openresourcefork_with_path(MCStringRef p_path, SInt8 p_permission, bool p_create, SInt16 *r_fork_ref, MCStringRef& r_error)
-{
-	FSRef t_ref;
-	OSErr t_os_error;
-	t_os_error = MCS_pathtoref(p_path, &t_ref);
-	if (t_os_error != noErr)
-		return MCStringCreateWithCString("can't open file", r_error);
-		
-	return MCS_openresourcefork_with_fsref(&t_ref, p_permission, p_create, r_fork_ref, r_error);
-		
-	
-
-}
-
-bool MCS_openresourcefile_with_path(MCStringRef p_path, SInt8 p_permission, bool p_create, SInt16& r_fork_ref, MCStringRef& r_error)
-{
-//	MCAutoStringRef t_utf8_path;
-//	if (!MCU_nativetoutf8(p_path, &t_utf8_path))
-//		return false;
-	
-	FSRef t_ref;
-	OSErr t_os_error;
-	
-	t_os_error = MCS_pathtoref(p_path, t_ref);
-	if (t_os_error != noErr)
-		return MCStringCreateWithCString("can't open file", r_error);
-	
-	return MCS_openresourcefile_with_fsref(t_ref, p_permission, p_create, r_fork_ref, r_error);
-}
-
-const char *MCS_openresourcefork_with_path(const MCString& p_path, SInt8 p_permission, bool p_create, SInt16 *r_fork_ref)
-{
-	const char *t_error;
-	t_error = NULL;
-	
-	FSRef t_ref;
-	OSErr t_os_error;
-	t_os_error = MCS_pathtoref(p_path, &t_ref);
-	if (t_os_error != noErr)
-		t_error = "can't open file";
-		
-	if (t_error == NULL)
-		t_error = MCS_openresourcefork_with_fsref(&t_ref, p_permission, p_create, r_fork_ref);
-		
-	return t_error;	
-}
-
-void MCS_loadresfile(MCExecPoint &ep)
-{
-	if (!MCSecureModeCanAccessDisk())
-	{
-		ep.clear();
-		MCresult->sets("can't open file");
-		return;
-	}
-	
-	MCAutoStringRef t_open_res_error_string;
-	MCAutoStringRef t_path_string;
-	/* UNCHECKED */ ep . copyasstringref(&t_path_string);
-
-	short fRefNum;
-	MCS_openresourcefork_with_path(*t_path_string, fsRdPerm, false, &fRefNum, &t_open_res_error_string); // RESFORK
-	
-	if (*t_open_res_error_string != NULL)
-	{
-		MCresult -> sets(MCStringGetCString(*t_open_res_error_string));
-		
-		return;
-	}
-		
-	//file mark should be pointing to 0 which is the begining of the file
-	//let's get the end of file mark to determine the file size
-	long fsize, toread;
-	if ((errno = GetEOF(fRefNum, &fsize)) != noErr)
-		MCresult->sets("can't get file size");
-	else
-	{
-		toread = fsize;
-		char *buffer;
-		/* UNCHECKED */ ep . reserve(fsize, buffer);
-		if (buffer == NULL)
-			MCresult->sets("can't create data buffer");
-		else
-		{
-			errno = FSRead(fRefNum, &toread, buffer);
-			if (toread != fsize) //did not read bytes as specified
-				MCresult->sets("error reading file");
-			else
-			{
-				ep . commit(fsize);
-				MCresult->clear(False);
-			}
-		}
-	}
-	
-	FSCloseFork(fRefNum);
-
-}
-
-// MH-2007-04-02: [[ Bug 705 ]] resfile: URLs do not work with long filenames...
-void MCS_saveresfile(const MCString& p_path, const MCString p_data)
-{
-	const char *t_error;
-	t_error = NULL;
-
-	if (!MCSecureModeCanAccessDisk())
-		t_error = "can't open file";
-	
-	SInt16 t_fork_ref;
-	bool t_fork_opened;
-	t_fork_opened = false;
-	
-	if (t_error == NULL)
-	{
-		t_error = MCS_openresourcefork_with_path(p_path, fsWrPerm, true, &t_fork_ref); // RESFORK
-		if (t_error == NULL)
-			t_fork_opened = true;
-	}
-	
-	if (t_error == NULL)
-	{
-		OSErr t_os_error;
-		ByteCount t_actual_count;
-		t_os_error = FSWriteFork(t_fork_ref, fsFromStart, 0, p_data . getlength(), (const void *)p_data . getstring(), &t_actual_count);
-		if (t_os_error == noErr && t_actual_count == (ByteCount)p_data . getlength())
-			FSSetForkSize(t_fork_ref, fsFromStart, t_actual_count);
-		else
-			t_error = "error writing file";
-	}
-	
-	if (t_fork_opened)
-		FSCloseFork(t_fork_ref);
-	
-	if (t_error != NULL)
-		MCresult -> sets(t_error);
-	else
-		MCresult -> clear(False);
-}
-
-void MCS_deleteresource(const char *resourcefile, const char *rtype,
-                        const char *which)
-{
-	ResType restype;
-	short rfRefNum;
-	memcpy((char *)&restype, rtype, 4); /* let's get the resource type first */
-	// MH-2007-03-22: [[ Bug 4267 ]] Endianness not dealt with correctly in Mac OS resource handling functions.
-	restype = (ResType)MCSwapInt32HostToNetwork(restype);
-
-	const char *t_open_res_error;
-	t_open_res_error = MCS_openresourcefile_with_path(resourcefile, fsRdWrPerm, true, &rfRefNum); // RESFILE
-	if (t_open_res_error != NULL)
-	{
-		MCresult -> sets(t_open_res_error);
-		return;
-	}
-
-	Handle rh = NULL;
-	const char *eptr = (char *)which;     /* find out if we got a name or an id */
-	long rid = strtol(which, (char **)&eptr, 10);
-	if (eptr == which)
-	{     /* did not do conversion, so use resource name */
-		unsigned char *pname = c2pstr((char *)which);
-		rh = Get1NamedResource(restype, pname);
-	}
-	else                  /* 'which' param is an resrouce id */
-		rh = Get1Resource(restype, rid);
-	if (rh == NULL)
-		MCresult->sets("can't find the resource specified");
-	else
-	{
-		SetResAttrs(rh, 0); // override protect flag
-		RemoveResource(rh);
-		if ((errno = ResError()) != noErr)
-			MCresult->sets("can't remove the resource specified");
-		DisposeHandle(rh);
-	}
-	
-	MCS_closeresourcefile(rfRefNum);
-}
-
-/* WRAPPER */
-bool MCS_deleteresource(MCStringRef p_source, MCStringRef p_type, MCStringRef p_name, MCStringRef& r_error)
-{
-	MCS_deleteresource(MCStringGetCString(p_source), MCStringGetCString(p_type), MCStringGetCString(p_name));
-	if (MCresult->isclear())
-		return true;
-
-	MCAssert(MCValueGetTypeCode(MCresult->getvalueref()) == kMCValueTypeCodeString);
-
-	return MCStringCopy((MCStringRef)MCresult->getvalueref(), r_error);
-}
-
-void MCS_getresource(const char *resourcefile, const char *restype,
-                     const char *name, MCExecPoint &ep)
-{
-	short resFileRefNum;
-	const char *t_open_res_error;
-	t_open_res_error = MCS_openresourcefile_with_path(resourcefile, fsRdPerm, true, &resFileRefNum); // RESFILE
-	if (t_open_res_error != NULL)
-	{	
-		MCresult -> sets(t_open_res_error);
-		return;
-	}
-
-	ResType rtype;
-	memcpy((char *)&rtype, restype, 4);
-	// MH-2007-03-22: [[ Bug 4267 ]] Endianness not dealt with correctly in Mac OS resource handling functions.
-	rtype = (ResType)MCSwapInt32HostToNetwork(rtype);
-
-	/* test to see if "name" is a resource name or an id */
-	char *whichres = strclone(name);
-	const char *eptr = (char *)name;
-	long rid = strtol(whichres, (char **)&eptr, 10);
-
-	unsigned char *rname;
-	Handle rh = NULL; //resource handle
-	if (eptr == whichres)
-	{  /* conversion failed, so 'name' is resource name*/
-		rname = c2pstr((char *)whichres); //resource name in Pascal
-		rh = Get1NamedResource(rtype, rname);
-	}
-	else //we got an resrouce id, the 'name' specifies an resource id
-		rh = Get1Resource(rtype, rid);
-	delete whichres;
-
-	if (rh == NULL)
-	{
-		errno = ResError();
-		MCresult->sets("can't find specified resource");
-		MCS_closeresourcefile(resFileRefNum);
-		return;
-	}
-	//getting the the resource's size throuth the resource handle
-	int4 resLength = GetHandleSize(rh);
-	if (resLength <= 0)
-	{
-		MCresult->sets("can't get resouce length.");
-		MCS_closeresourcefile(resFileRefNum);
-		return;
-	}
-	// store the resource into ep and return
-	ep.copysvalue((const char *)*rh, resLength);
-	MCresult->clear();
-	MCS_closeresourcefile(resFileRefNum);
-}
-
-/* WRAPPER */
-bool MCS_getresource(MCStringRef p_source, MCStringRef p_type, MCStringRef p_name, MCStringRef& r_value, MCStringRef& r_error)
-{
-	MCExecPoint ep(nil, nil, nil);
-	MCS_getresource(MCStringGetCString(p_source), MCStringGetCString(p_type), MCStringGetCString(p_name), ep);
-	if (MCresult->isclear())
-		return ep.copyasstringref(r_value);
-	
-	MCAssert(MCValueGetTypeCode(MCresult->getvalueref()) == kMCValueTypeCodeString);
-	
-	return MCStringCopy((MCStringRef)MCresult->getvalueref(), r_error);
-}
-
-bool MCS_getresources(MCStringRef p_source, MCStringRef p_type, MCListRef& r_resources, MCStringRef& r_error)
-{ /* get resources from the resource fork of file 'path',
-	   * if resource type is not empty, only resources of the specified type
-	   * are listed. otherwise lists all resources from the
-	   * resource fork.					    */
-
-	MCAutoResourceFileHandle resFileRefNum;
-	if (!MCS_openresourcefile_with_path(p_source, fsRdPerm, true, &resFileRefNum, r_error))
-		return false;
-	if (r_error != nil)
-		return true;
-	
-	MCAutoListRef t_list;
-	if (!MCListCreateMutable('\n', &t_list))
-		return false;
-
-	SetResLoad(False);
-	//since most recently opened file is place on the top of the search
-	//path, no need to call UseResFile() to set this resource file as
-	//the current file
-	
-	bool t_success = true;
-	errno = noErr;
-	
-	ResType rtype, type;
-	if (p_type != nil)
-	{ //get the resource info specified by the resource type
-		// MH-2007-03-22: [[ Bug 4267 ]] Endianness not dealt with correctly in Mac OS resource handling functions.
-		rtype = MCSwapInt32HostToNetwork(*(uint32_t*)MCStringGetNativeCharPtr(p_type));
-		t_success = getResourceInfo(*t_list, rtype);
-	}
-	else
-	{               //rtype is NULL, return All the resources
-		short typeCount = Count1Types(); //find out how many resource type there is
-		if (ResError() != noErr)
-		{
-			errno = ResError();
-			t_success = false;
-		}
-		for (uindex_t i = 1; t_success && i <= typeCount; i++)
-		{
-			Get1IndType(&type, i);
-			if (ResError() != noErr || type == 0)
-				continue;
-			t_success = getResourceInfo(*t_list, type);
-		}
-	}
-	SetResLoad(True);
-	
-	if (t_success)
-	{
-		return MCListCopy(*t_list, r_resources);
-	}
-	else if (errno != noErr)
-	{
-		r_resources = MCValueRetain(kMCEmptyList);
-		r_error = MCValueRetain(kMCEmptyString);
-		return true;
-	}
-	
-	return false;
-}
-
-void MCS_setresource(const char *resourcefile, const char *type,
-                     const char *id, const char *name, const char *attrib,
-                     const MCString &s)
-/* set a resource in the file specified.  either name or id can be empty,
- * attrib is the attributes of the resource. It's a ";" seperated list */
-{
-	short newflags = 0; // parse up the attributes
-	if (strlen(attrib) != 0)
-	{
-		const char *sptr = attrib;
-		do
-		{
-			switch (*sptr++)
-			{
-			case 'S':
-			case 's':
-				newflags |= resSysHeap;
-				break;
-			case 'U':
-			case 'u':
-				newflags |= resPurgeable;
-				break;
-			case 'L':
-			case 'l':
-				newflags |= resLocked;
-				break;
-			case 'P':
-			case 'p':
-				newflags |= resProtected;
-				break;
-			case 'R':
-			case 'r':
-				newflags |= resPreload;
-				break;
-			case 'C':
-			case 'c':
-				newflags |= resChanged;
-				break;
-			}
-		}
-		while (*sptr);
-	}
-	else
-		newflags |= resChanged;
-
-	ResType rtype;
-	memcpy((char *)&rtype, type, 4);
-	// MH-2007-03-22: [[ Bug 4267 ]] Endianness not dealt with correctly in Mac OS resource handling functions.
-	rtype = (ResType)MCSwapInt32HostToNetwork(rtype);
-	short rid = 0;
-	if (strlen(id) != 0)
-	{
-		const char *eptr;
-		rid = (short)strtol(id, (char **)&eptr, 10);
-	}
-	short resFileRefNum; //open resource fork for read and write permission
-	const char *t_open_res_error;
-	t_open_res_error = MCS_openresourcefile_with_path(resourcefile, fsRdWrPerm, true, &resFileRefNum); // RESFILE
-	if (t_open_res_error != NULL)
-	{	
-		MCresult -> sets(t_open_res_error);
-		return;
-	}
-
-	Handle rh = NULL;
-	if (rid != 0)
-		rh = Get1Resource(rtype, rid);
-	else
-	{
-		char *whichres = strclone(name);
-		unsigned char *rname = c2pstr(whichres); //resource name in Pascal
-		rh = Get1NamedResource(rtype, rname);
-		delete whichres;
-	}
-
-	Str255 newname;
-	strcpy((char *)newname, name);
-	c2pstr((char *)newname);
-	if (rh != NULL)
-	{
-		SInt16 tid;
-		ResType ttype;
-		Str255 tname;
-		GetResInfo(rh, &tid, &ttype, tname);
-		if (strlen(name) == 0)
-			pStrcpy(newname, tname);
-		else
-			if (strlen(id) == 0)
-				rid = tid;
-		if (strlen(attrib) == 0)
-			newflags = GetResAttrs(rh) | resChanged;
-		SetResAttrs(rh, 0); // override protect flag
-		RemoveResource(rh);
-		DisposeHandle(rh);
-	}
-	if (rid == 0)
-		rid = UniqueID(rtype);
-
-	uint4 len = s.getlength();
-	rh = NewHandle(len);
-
-	if (rh == NULL)
-		MCresult->sets("can't create resource handle");
-	else
-	{
-		memcpy(*rh, s.getstring(), len);
-		AddResource(rh, rtype, rid, newname);
-		if ((errno = ResError()) != noErr)
-		{
-			DisposeHandle(rh);
-			MCresult->sets("can't add resource");
-		}
-		else
-			SetResAttrs(rh, newflags);
-	}
-	MCS_closeresourcefile(resFileRefNum);
-}
-
-/* WRAPPER */
-extern bool MCS_setresource(MCStringRef p_source, MCStringRef p_type, MCStringRef p_id, MCStringRef p_name,
-							MCStringRef p_flags, MCStringRef p_value, MCStringRef& r_error)
-{
-	MCS_setresource(MCStringGetCString(p_source), MCStringGetCString(p_type), MCStringGetCString(p_id), MCStringGetCString(p_name), MCStringGetCString(p_flags), MCStringGetOldString(p_value));
-	if (MCresult->isclear())
-		return true;
-	
-	MCAssert(MCValueGetTypeCode(MCresult->getvalueref()) == kMCValueTypeCodeString);
-	
-	return MCStringCopy((MCStringRef)MCresult->getvalueref(), r_error);
-}
-
-// Resource utility functions
-
-static bool getResourceInfo(MCListRef p_list, ResType searchType)
-{ /* get info of resources of a resource type and build a list of
-	   * <resName>, <resID>, <resType>, <resSize> on each line */
-	Handle rh;
-	short rid;
-	ResType rtype;
-	Str255 rname;  //Pascal string
-	char cstr[256];  //C string
-	char typetmp[5]; //buffer for storing type string in c format
-	short total = Count1Resources(searchType);
-	if (ResError() != noErr)
-	{
-		errno = ResError();
-		return false;
-	}
-	char buffer[4 + U2L + 255 + U4L + 6];
-	for (uindex_t i = 1 ; i <= total ; i++)
-	{
-		if ((rh = Get1IndResource(searchType, i)) == NULL)
-			continue;
-		GetResInfo(rh, &rid, &rtype, rname);
-		p2cstrcpy(cstr, rname); //convert to C string
-		// MH-2007-03-22: [[ Bug 4267 ]] Endianness not dealt with correctly in Mac OS resource handling functions.
-		rtype = (ResType)MCSwapInt32NetworkToHost(rtype);
-		memcpy(typetmp, (char*)&rtype, 4);
-		typetmp[4] = '\0';
-		//format res info into "type, id, name, size, attributes" string --
-		short flags = GetResAttrs(rh);
-		char fstring[7];
-		char *sptr = fstring;
-		if (flags & resSysHeap)
-			*sptr++ = 'S';
-		if (flags & resPurgeable)
-			*sptr++ = 'U';
-		if (flags & resLocked)
-			*sptr++ = 'L';
-		if (flags & resProtected)
-			*sptr++ = 'P';
-		if (flags & resPreload)
-			*sptr++ = 'R';
-		if (flags & resChanged)
-			*sptr++ = 'C';
-		*sptr = '\0';
-		
-		MCAutoStringRef t_string;
-		if (!MCStringFormat(&t_string, "%4s,%d,%s,%ld,%s\n", typetmp, rid, cstr,
-		        GetMaxResourceSize(rh), fstring))
-			return false;
-		if (!MCListAppend(p_list, *t_string))
-			return false;
-	}
-	
-	return true;
-}
-
-
-/********************************************************************/
-/*                        Folder Handling                           */
-/********************************************************************/ 
-
-// Directory creation and removal
-
-Boolean MCS_mkdir(const char *path)
-{
-
-	char *newpath = path2utf(MCS_resolvepath(path));
-	Boolean done = mkdir(newpath, 0777) == 0;
-	delete newpath;
-	return done;
-}
-
-Boolean MCS_rmdir(const char *path)
-{
-
-	char *newpath = path2utf(MCS_resolvepath(path));
-	Boolean done = rmdir(newpath) == 0;
-	delete newpath;
-	return done;
-}
-
-Boolean MCS_unlink(const char *path)
-{
-	char *newpath = path2utf(MCS_resolvepath(path));
-	Boolean done = remove(newpath) == 0;
-	delete newpath;
-	return done;
-}
-
-// Setting and Getting the current directory
-
-bool MCS_setcurdir(MCStringRef p_path)
-{
-	return MCS_setcurdir(MCStringGetCString(p_path)) == True;
-}
-
-// MW-2006-04-07: Bug 3201 - MCS_resolvepath returns NULL if unable to find a ~<username> folder.
-Boolean MCS_setcurdir(const char *path)
-{
-	char *t_resolved_path;
-	t_resolved_path = MCS_resolvepath(path);
-	if (t_resolved_path == NULL)
-		return False;
-
-	char *newpath = NULL;
-	newpath = path2utf(t_resolved_path);
-	
-	Boolean done = chdir(newpath) == 0;
-	delete newpath;
-	if (!done)
-		return False;
-	
-	return True;
-}
-
-bool MCS_getcurdir(MCStringRef& r_path)
-{
-	char namebuf[PATH_MAX + 2];
-	if (NULL == getcwd(namebuf, PATH_MAX))
-		return false;
-
-	MCAutoNativeCharArray t_buffer;
-	if (!t_buffer.New(PATH_MAX + 1))
-		return false;
-
-	uint4 outlen;
-	outlen = PATH_MAX + 1;
-	MCS_utf8tonative(namebuf, strlen(namebuf), (char*)t_buffer.Chars(), outlen);
-	t_buffer.Shrink(outlen);
-	return t_buffer.CreateStringAndRelease(r_path);
-}
->>>>>>> aeb34208
 
 // Canonical path resolution
 //
