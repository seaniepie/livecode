/* Copyright (C) 2003-2013 Runtime Revolution Ltd.

This file is part of LiveCode.

LiveCode is free software; you can redistribute it and/or modify it under
the terms of the GNU General Public License v3 as published by the Free
Software Foundation.

LiveCode is distributed in the hope that it will be useful, but WITHOUT ANY
WARRANTY; without even the implied warranty of MERCHANTABILITY or
FITNESS FOR A PARTICULAR PURPOSE.  See the GNU General Public License
for more details.

You should have received a copy of the GNU General Public License
along with LiveCode.  If not see <http://www.gnu.org/licenses/>.  */

#include "prefix.h"

#include "filedefs.h"
#include "parsedef.h"

#include "mcerror.h"
//#include "execpt.h"
#include "util.h"
#include "globals.h"

#include "objdefs.h"
#include "stack.h"
#include "card.h"
#include "param.h"
#include "exec.h"

#include "eventqueue.h"

#include "mblstore.h"

#include <StoreKit/StoreKit.h>

///////////////////////////////////////////////////////////////////////////////////////////////

void MCPurchaseGetProductIdentifier(MCExecContext& ctxt,MCPurchase *p_purchase, MCStringRef& r_productIdentifier);
void MCPurchaseGetQuantity(MCExecContext& ctxt,MCPurchase *p_purchase, uinteger_t& r_quantity);
void MCPurchaseGetPurchaseDate(MCExecContext& ctxt,MCPurchase *p_purchase, integer_t& r_date);
void MCPurchaseGetTransactionIdentifier(MCExecContext& ctxt,MCPurchase *p_purchase, MCStringRef& r_identifier);
void MCPurchaseGetReceipt(MCExecContext& ctxt,MCPurchase *p_purchase, MCDataRef& r_receipt);
void MCPurchaseGetOriginalTransactionIdentifier(MCExecContext& ctxt,MCPurchase *p_purchase, MCStringRef& r_identifier);
void MCPurchaseGetOriginalPurchaseDate(MCExecContext& ctxt,MCPurchase *p_purchase, integer_t& r_date);
void MCPurchaseGetOriginalReceipt(MCExecContext& ctxt,MCPurchase *p_purchase, MCDataRef& r_receipt);

///////////////////////////////////////////////////////////////////////////////////////////////

void MCPurchaseSetQuantity(MCExecContext& ctxt, MCPurchase *p_purchase, uinteger_t p_quantity);

///////////////////////////////////////////////////////////////////////////////////////////////

static MCPropertyInfo kProperties[] =
{
    DEFINE_RO_STORE_PROPERTY(P_PRODUCT_IDENTIFIER, String, Purchase, ProductIdentifier)
    DEFINE_RW_STORE_PROPERTY(P_PURCHASE_QUANTITY, UInt32, Purchase, Quantity)
    DEFINE_RO_STORE_PROPERTY(P_PURCHASE_DATE, Int32, Purchase, PurchaseDate)
    DEFINE_RO_STORE_PROPERTY(P_TRANSACTION_IDENTIFIER, String, Purchase, TransactionIdentifier)
    DEFINE_RO_STORE_PROPERTY(P_RECEIPT, BinaryString, Purchase, Receipt)
    DEFINE_RO_STORE_PROPERTY(P_ORIGINAL_PURCHASE_DATE, Int32, Purchase, OriginalPurchaseDate)
    DEFINE_RO_STORE_PROPERTY(P_ORIGINAL_TRANSACTION_IDENTIFIER, String, Purchase, OriginalTransactionIdentifier)
    DEFINE_RO_STORE_PROPERTY(P_ORIGINAL_RECEIPT, BinaryString, Purchase, OriginalReceipt)
};

static MCPurchasePropertyTable kPropertyTable =
{
	sizeof(kProperties) / sizeof(kProperties[0]),
	&kProperties[0],
};

const MCPurchasePropertyTable *getpropertytable()
{
    return &kPropertyTable;
}

static MCPurchase *s_purchase_request = nil;

typedef struct
{
	SKMutablePayment *payment;
	MCStringRef product_id;
	SKPaymentTransaction *transaction;
	MCStringRef error;
} MCiOSPurchase;

bool MCPurchaseFindByTransaction(SKPaymentTransaction *p_transaction, MCPurchase *&r_purchase)
{
	for (MCPurchase *t_purchase = MCStoreGetPurchases(); t_purchase != nil; t_purchase = t_purchase->next)
	{
		MCiOSPurchase *t_ios_data = (MCiOSPurchase*)t_purchase->platform_data;
		
		if (t_ios_data->transaction == p_transaction)
		{
			r_purchase = t_purchase;
			return true;
		}
	}
	
	return false;
}

bool MCPurchaseInit(MCPurchase *p_purchase, MCStringRef p_product_id, void *p_context)
{
	bool t_success = true;

	if (p_context != NULL)
	{
		p_purchase -> platform_data = (MCiOSPurchase*)p_context;
	}
	else
	{
		MCiOSPurchase *t_ios_data = nil;

		t_success = !MCStringIsEmpty(p_product_id);
		
		if (t_success)
			t_success = MCMemoryNew(t_ios_data);
		
		if (t_success)
        {
			t_ios_data->product_id = MCValueRetain(p_product_id);
			t_success = nil != (t_ios_data->payment = [SKMutablePayment paymentWithProductIdentifier: [NSString stringWithMCStringRef:t_ios_data->product_id]]);
		}
		if (t_success)
		{
			[t_ios_data->payment retain];
			p_purchase->platform_data = t_ios_data;
            t_ios_data->error = MCValueRetain(kMCEmptyString);
		}
		else
        {
            MCValueRelease(t_ios_data -> product_id);
            MCMemoryDelete(t_ios_data);
        }
	}
	
	return t_success;
}

void MCPurchaseFinalize(MCPurchase *p_purchase)
{
	if (p_purchase == nil)
		return;
	
	MCiOSPurchase *t_ios_data = (MCiOSPurchase*)p_purchase->platform_data;
	if (t_ios_data == nil)
		return;
	
	MCValueRelease(t_ios_data->error);
    MCValueRelease(t_ios_data->product_id);

	if (t_ios_data->payment)
		[t_ios_data->payment release];
	if (t_ios_data->transaction)
		[t_ios_data->transaction release];
	
	MCMemoryDelete(t_ios_data);
}

#ifdef /* MCPurchaseSet */ LEGACY_EXEC
Exec_stat MCPurchaseSet(MCPurchase *p_purchase, MCPurchaseProperty p_property, MCExecPoint &ep)
{
	MCiOSPurchase *t_ios_data = (MCiOSPurchase*)p_purchase->platform_data;
	switch (p_property)
	{
		case kMCPurchasePropertyQuantity:
		{
			uint32_t t_quantity;
			if (!MCU_stoui4(ep . getsvalue(), t_quantity))
			{
				MCeerror->add(EE_OBJECT_NAN, 0, 0, ep.getsvalue());
				return ES_ERROR;
			}
			if (t_ios_data->payment != nil)
				[t_ios_data->payment setQuantity: t_quantity];
			return ES_NORMAL;
		}
			break;
		default:
			break;
	}
	
	return ES_NOT_HANDLED;
}
#endif /* MCPurchaseSet */

#ifdef /* MCStoreGetPurchaseProperty */ LEGACY_EXEC
char* MCStoreGetPurchaseProperty(const char *p_product_id, const char*  p_prop_name)
{
    bool t_success = true;
    MCPurchase *t_purchase = nil;
	MCPurchaseProperty t_property;

	if (t_success)
		t_success =
		MCPurchaseFindByProdId(p_product_id, t_purchase) &&
		MCPurchaseLookupProperty(p_prop_name, t_property);
        
        /*
    if (t_success)
		t_success = MCPurchaseLookupProperty(p_prop_name, t_property);
    
    if (t_success)
        MCLog("Success in lookUpProperty!...",nil);
    
    if (t_success)
		t_success = MCPurchaseFindByProdId(p_product_id, t_purchase);
    
    if (t_success)
        MCLog("Success in finding Purchase!...",nil);
        */

	
	MCExecPoint ep(nil, nil, nil);
	if (t_success)
		t_success = MCPurchaseGet(t_purchase, t_property, ep) == ES_NORMAL;
	
    char *temp;
    MCCStringFormat(temp, "%s", ep.getcstring());
    return temp;
	
}
#endif

// PM-2015-01-12: [[ Bug 14343 ]] Implemented MCStoreGetPurchaseProperty/MCStoreSetPurchaseProperty for iOS
extern MCPropertyInfo *lookup_purchase_property(const MCPurchasePropertyTable *p_table, Properties p_which);

void MCStoreGetPurchaseProperty(MCExecContext& ctxt, MCStringRef p_product_id, MCStringRef p_prop_name, MCStringRef& r_property_value)
{
    MCPurchase *t_purchase = nil;
    Properties t_property;
    
    MCPropertyInfo *t_info;
    t_info = nil;
    
    if (MCPurchaseFindByProdId(p_product_id, t_purchase) && MCPurchaseLookupProperty(p_prop_name, t_property))
        t_info = lookup_purchase_property(getpropertytable(), t_property);
    
    if (t_info != nil)
	{
		MCExecValue t_value;
        MCExecFetchProperty(ctxt, t_info, t_purchase, t_value);
		MCExecTypeConvertAndReleaseAlways(ctxt, t_value . type, &t_value, kMCExecValueTypeStringRef, &r_property_value);
        return;
    }
    
    ctxt .Throw();
}

void MCStoreSetPurchaseProperty(MCExecContext& ctxt, MCStringRef p_product_id, MCStringRef p_prop_name, MCStringRef p_value)
{
    MCPurchase *t_purchase = nil;
	Properties t_property;
    
    MCPropertyInfo *t_info;
    t_info = nil;
    
    if (MCPurchaseFindByProdId(p_product_id, t_purchase) && MCPurchaseLookupProperty(p_prop_name, t_property))
        t_info = lookup_purchase_property(getpropertytable(), t_property);
	
	if (t_info != nil)
	{
		MCExecValue t_value;
		MCExecValueTraits<MCValueRef>::set(t_value, MCValueRetain(p_value));
        MCExecStoreProperty(ctxt, t_info, t_purchase, t_value);
        return;
	}
    
    ctxt . Throw();
}

#ifdef /* MCPurchaseGet */ LEGACY_EXEC
Exec_stat MCPurchaseGet(MCPurchase *p_purchase, MCPurchaseProperty p_property, MCExecPoint &ep)
{
	MCiOSPurchase *t_ios_data = (MCiOSPurchase*)p_purchase->platform_data;

	SKPayment *t_payment = nil;
	SKPaymentTransaction *t_transaction = nil;
	SKPaymentTransaction *t_original_transaction = nil;
	
	if (t_ios_data->transaction != nil)
	{
		t_transaction = t_ios_data->transaction;
		t_payment = [t_transaction payment];
		t_original_transaction = [t_transaction originalTransaction];
	}
	else
		t_payment = t_ios_data->payment;
	
	switch (p_property)
	{
		case kMCPurchasePropertyProductIdentifier:
			if (t_payment == nil)
				break;
			
			ep.copysvalue([[t_payment productIdentifier] cStringUsingEncoding: NSMacOSRomanStringEncoding]);
			return ES_NORMAL;
			
		case kMCPurchasePropertyQuantity:
			if (t_payment == nil)
				break;
			
			ep.setuint([t_payment quantity]);
			return ES_NORMAL;
			
		case kMCPurchasePropertyReceipt:
		{
			if (t_transaction == nil)
				break;
			
			NSData *t_bytes = [t_transaction transactionReceipt];
			ep.copysvalue((const char*)[t_bytes bytes], [t_bytes length]);
			return ES_NORMAL;
		}
			
		case kMCPurchasePropertyPurchaseDate:
			if (t_transaction == nil)
				break;
			
			ep.setnvalue([[t_transaction transactionDate] timeIntervalSince1970]);
            ep.ntos();
			return ES_NORMAL;

		case kMCPurchasePropertyTransactionIdentifier:
			if (t_transaction == nil)
				break;
			
			ep.copysvalue([[t_transaction transactionIdentifier] cStringUsingEncoding:NSMacOSRomanStringEncoding]);
			return ES_NORMAL;
			
		case kMCPurchasePropertyOriginalReceipt:
		{
			if (t_original_transaction == nil)
				break;
			
			NSData *t_bytes = [t_original_transaction transactionReceipt];
			ep.copysvalue((const char*)[t_bytes bytes], [t_bytes length]);
			return ES_NORMAL;
		}
			
		case kMCPurchasePropertyOriginalPurchaseDate:
			if (t_original_transaction == nil)
				break;
			
			ep.setnvalue([[t_original_transaction transactionDate] timeIntervalSince1970]);
			return ES_NORMAL;

		case kMCPurchasePropertyOriginalTransactionIdentifier:
			if (t_original_transaction == nil)
				break;
			
			ep.copysvalue([[t_original_transaction transactionIdentifier] cStringUsingEncoding:NSMacOSRomanStringEncoding]);
			return ES_NORMAL;
			
		default:
			break;
	}
	
	return ES_NOT_HANDLED;
}
#endif /* MCPurchaseGet */

void MCPurchaseGetProductIdentifier(MCExecContext& ctxt, MCPurchase *p_purchase, MCStringRef& r_productIdentifier)
{
	MCiOSPurchase *t_ios_data = (MCiOSPurchase*)p_purchase->platform_data;
    
	SKPayment *t_payment = nil;
	SKPaymentTransaction *t_transaction = nil;
    t_transaction = t_ios_data->transaction;
	
    if (t_transaction != nil)
		t_payment = [t_transaction payment];
	else
		t_payment = t_ios_data->payment;
    
    if (t_payment != nil && MCStringCreateWithCFString((CFStringRef)[t_payment productIdentifier], r_productIdentifier))
        return;
    
    ctxt . Throw();
}

void MCPurchaseGetQuantity(MCExecContext& ctxt, MCPurchase *p_purchase, uinteger_t& r_quantity)
{
	MCiOSPurchase *t_ios_data = (MCiOSPurchase*)p_purchase->platform_data;
    
	SKPayment *t_payment = nil;
	SKPaymentTransaction *t_transaction = nil;
    t_transaction = t_ios_data->transaction;
	
    if (t_transaction != nil)
		t_payment = [t_transaction payment];
	else
		t_payment = t_ios_data->payment;
    
    if (t_payment != nil)
    {
        r_quantity = [t_payment quantity];
        return;
    }
    
    ctxt . Throw();
}

void MCPurchaseGetPurchaseDate(MCExecContext& ctxt, MCPurchase *p_purchase, integer_t& r_date)
{
	MCiOSPurchase *t_ios_data = (MCiOSPurchase*)p_purchase->platform_data;
    
	SKPayment *t_payment = nil;
	SKPaymentTransaction *t_transaction = nil;
    t_transaction = t_ios_data->transaction;
	
    if (t_transaction != nil)
	{
		t_transaction = t_ios_data->transaction;
		t_payment = [t_transaction payment];
	}
	else
		t_payment = t_ios_data->payment;
    
    if (t_transaction != nil)
    {
        r_date = [[t_transaction transactionDate] timeIntervalSince1970];
        return;
    }
    
    ctxt . Throw();
}
// iOS
void MCPurchaseGetTransactionIdentifier(MCExecContext& ctxt, MCPurchase *p_purchase, MCStringRef& r_identifier)
{
	MCiOSPurchase *t_ios_data = (MCiOSPurchase*)p_purchase->platform_data;
    
	SKPayment *t_payment = nil;
	SKPaymentTransaction *t_transaction = nil;
    t_transaction = t_ios_data->transaction;
	
    if (t_transaction != nil)
		t_payment = [t_transaction payment];
	else
		t_payment = t_ios_data->payment;
    
    if (t_transaction != nil && MCStringCreateWithCFString((CFStringRef)[t_transaction transactionIdentifier], r_identifier))
        return;
    
    ctxt . Throw();
}

void MCPurchaseGetReceipt(MCExecContext& ctxt, MCPurchase *p_purchase, MCDataRef& r_receipt)
{
	MCiOSPurchase *t_ios_data = (MCiOSPurchase*)p_purchase->platform_data;
    
	SKPayment *t_payment = nil;
	SKPaymentTransaction *t_transaction = nil;
    t_transaction = t_ios_data->transaction;
	
    if (t_transaction != nil)
		t_payment = [t_transaction payment];
	else
		t_payment = t_ios_data->payment;
    
    if (t_transaction != nil)
    {
        NSData *t_bytes = [t_transaction transactionReceipt];
        MCDataCreateWithBytes((const byte_t*)[t_bytes bytes], [t_bytes length], r_receipt);
        return;
    }
    
    ctxt . Throw();
}

void MCPurchaseGetOriginalTransactionIdentifier(MCExecContext& ctxt, MCPurchase *p_purchase, MCStringRef& r_identifier)
{
	MCiOSPurchase *t_ios_data = (MCiOSPurchase*)p_purchase->platform_data;
    
	SKPaymentTransaction *t_transaction = nil;
	SKPaymentTransaction *t_original_transaction = nil;
    t_transaction = t_ios_data->transaction;
	
    if (t_transaction != nil)
		t_original_transaction = [t_transaction originalTransaction];
    
    if (t_original_transaction != nil && MCStringCreateWithCString([[t_original_transaction transactionIdentifier] cStringUsingEncoding:NSMacOSRomanStringEncoding], r_identifier))
        return;
    
    ctxt . Throw();
}

void MCPurchaseGetOriginalPurchaseDate(MCExecContext& ctxt, MCPurchase *p_purchase, integer_t& r_date)
{
	MCiOSPurchase *t_ios_data = (MCiOSPurchase*)p_purchase->platform_data;
    \
	SKPaymentTransaction *t_transaction = nil;
	SKPaymentTransaction *t_original_transaction = nil;
    t_transaction = t_ios_data->transaction;
	
    if (t_transaction != nil)
		t_original_transaction = [t_transaction originalTransaction];
    
    if (t_original_transaction != nil)
    {
        r_date = [[t_original_transaction transactionDate] timeIntervalSince1970];
        return;
    }
    
    ctxt . Throw();
}

void MCPurchaseGetOriginalReceipt(MCExecContext& ctxt, MCPurchase *p_purchase, MCDataRef& r_receipt)
{
	MCiOSPurchase *t_ios_data = (MCiOSPurchase*)p_purchase->platform_data;
    
	SKPaymentTransaction *t_transaction = nil;
	SKPaymentTransaction *t_original_transaction = nil;
    t_transaction = t_ios_data->transaction;
	
    if (t_transaction != nil)
		t_original_transaction = [t_transaction originalTransaction];
    
    if (t_original_transaction != nil)
    {
        NSData *t_bytes = [t_original_transaction transactionReceipt];
        MCDataCreateWithBytes((const byte_t*)[t_bytes bytes], [t_bytes length], r_receipt);
        return;
    }
    
    ctxt . Throw();
}

///////////////////////////////////////////////////////////////////////////////////////////////

#ifdef /* MCPurchaseSet */ LEGACY_EXEC
Exec_stat MCPurchaseSet(MCPurchase *p_purchase, MCPurchaseProperty p_property, uint32_t p_quantity)
{
	MCiOSPurchase *t_ios_data = (MCiOSPurchase*)p_purchase->platform_data;
	switch (p_property)
	{
		case kMCPurchasePropertyQuantity:
		{
			if (t_ios_data->payment != nil)
				[t_ios_data->payment setQuantity: p_quantity];
			return ES_NORMAL;
		}
			break;
		default:
			break;
	}
	
	return ES_NOT_HANDLED;
}
#endif /* MCPurchaseSet */

void MCPurchaseSetQuantity(MCExecContext& ctxt, MCPurchase *p_purchase, uinteger_t p_quantity)
{
	MCiOSPurchase *t_ios_data = (MCiOSPurchase*)p_purchase->platform_data;
    
    if (t_ios_data->payment == nil)
        return;
    
    [t_ios_data->payment setQuantity: p_quantity];
}

///////////////////////////////////////////////////////////////////////////////////////////////

bool MCPurchaseSendRequest(MCPurchase *p_purchase)
{
	MCiOSPurchase *t_ios_data = (MCiOSPurchase*)p_purchase->platform_data;
	
	if (t_ios_data->payment == nil)
		return false;
	
	s_purchase_request = p_purchase;
	[[SKPaymentQueue defaultQueue] addPayment: t_ios_data->payment];
	s_purchase_request = nil;
	
	return true;
}

bool MCPurchaseConfirmDelivery(MCPurchase *p_purchase)
{
	MCiOSPurchase *t_ios_data = (MCiOSPurchase*)p_purchase->platform_data;
	
	[[SKPaymentQueue defaultQueue] finishTransaction: t_ios_data->transaction];
	p_purchase->state = kMCPurchaseStateComplete;
    
    // PM-2015-01-28: [[ Bug 14461 ]] Once the purchase is completed, add the productID to the completed purchases list
    MCPurchaseCompleteListUpdate(p_purchase);
    
	MCPurchaseNotifyUpdate(p_purchase);
	MCPurchaseRelease(p_purchase);
	
	return true;
}

bool MCStoreCanMakePurchase()
{
	return [SKPaymentQueue canMakePayments];
}

bool MCStoreRestorePurchases()
{
	[[SKPaymentQueue defaultQueue] restoreCompletedTransactions];
	return true;
}

bool MCPurchaseGetError(MCPurchase *p_purchase, MCStringRef &r_error)
{	
	MCiOSPurchase *t_ios_data = (MCiOSPurchase*)p_purchase->platform_data;
	
	if (t_ios_data == nil)
		return false;
	
	r_error = MCValueRetain(t_ios_data->error);
    return true;
}

bool MCStoreProductSetType(MCStringRef p_product_id, MCStringRef p_type)
{
    return true;
}

bool MCStoreMakePurchase(MCStringRef p_product_id, MCStringRef p_quantity, MCStringRef p_payload)
{
    MCPurchase *t_purchase = nil;
    bool t_success;    
    t_success = true;
    
    if (t_success)
        t_success = MCPurchaseFindByProdId(p_product_id, t_purchase);
    
    MCiOSPurchase *t_ios_data = (MCiOSPurchase*)t_purchase->platform_data;
    
    if (t_ios_data->payment == nil)
        return false;
    
    uint32_t t_quantity;
    MCU_stoui4(p_quantity, t_quantity);
    [t_ios_data->payment setQuantity: t_quantity];
    
    s_purchase_request = t_purchase;
    [[SKPaymentQueue defaultQueue] addPayment: t_ios_data->payment];
    s_purchase_request = nil;
    
    return true;
}

////////////////////////////////////////////////////////////////////////////////

void update_purchase_state(MCPurchase *p_purchase)
{
	if (p_purchase == nil)
		return;

	MCiOSPurchase *t_ios_data = (MCiOSPurchase *)p_purchase->platform_data;

	if (t_ios_data->transaction != nil)
	{
		switch ([t_ios_data->transaction transactionState])
		{
			case SKPaymentTransactionStatePurchasing:
				p_purchase->state = kMCPurchaseStateSendingRequest;
				break;
			case SKPaymentTransactionStatePurchased:
				p_purchase->state = kMCPurchaseStatePaymentReceived;
				break;
			case SKPaymentTransactionStateRestored:
				p_purchase->state = kMCPurchaseStateRestored;
				break;
			case SKPaymentTransactionStateFailed:
			{
				NSError *t_error = [t_ios_data->transaction error];
                
                if(t_error == nil)
                    return;
				if ([[t_error domain] isEqualToString:SKErrorDomain] && [t_error code] == SKErrorPaymentCancelled)
					p_purchase->state = kMCPurchaseStateCancelled;
				else
				{
					p_purchase->state = kMCPurchaseStateError;
                    MCValueRelease(t_ios_data->error);
                    MCStringCreateWithCFString((CFStringRef)[t_error localizedDescription], t_ios_data->error);
				}
				break;
			}
			default:
				p_purchase->state = kMCPurchaseStateUnknown;
				break;
		}
	}
}

@interface MCPurchaseObserver : NSObject <SKPaymentTransactionObserver>
{
}

- (void)paymentQueue:(SKPaymentQueue *)queue removedTransactions:(NSArray *)transactions;
- (void)paymentQueue:(SKPaymentQueue *)queue restoreCompletedTransactionsFailedWithError:(NSError *)error;
- (void)paymentQueue:(SKPaymentQueue *)queue updatedTransactions:(NSArray *)transactions;
- (void)paymentQueueRestoreCompletedTransactionsFinished:(SKPaymentQueue *)queue;

@end

@implementation MCPurchaseObserver

- (void)paymentQueue:(SKPaymentQueue *)queue removedTransactions:(NSArray *)transactions
{
}

- (void)paymentQueue:(SKPaymentQueue *)queue restoreCompletedTransactionsFailedWithError:(NSError *)error
{
}

- (void)paymentQueue:(SKPaymentQueue *)queue updatedTransactions:(NSArray *)transactions
{
	for (SKPaymentTransaction *t_transaction in [[SKPaymentQueue defaultQueue] transactions])
	{
		MCPurchase *t_purchase = nil;
		if (s_purchase_request != nil)
			t_purchase = s_purchase_request;
		else if (!MCPurchaseFindByTransaction(t_transaction, t_purchase))
		{
			bool t_success = true;
			MCiOSPurchase *t_ios_data = nil;
			
			t_success = MCMemoryNew(t_ios_data);
			if (t_success)
				t_success = MCStringCreateWithCFString((CFStringRef)[[t_transaction payment] productIdentifier], t_ios_data->product_id);

			if (t_success)
				t_success = MCPurchaseCreate(t_ios_data->product_id, t_ios_data, t_purchase);

			if (!t_success)
            {
                MCValueRelease(t_ios_data -> product_id);
                MCMemoryDelete(t_ios_data);
            }
		}
		
		if (t_purchase != nil)
		{
			MCiOSPurchase *t_ios_data = (MCiOSPurchase*)t_purchase->platform_data;
			if (t_ios_data->transaction != nil)
				[t_ios_data->transaction release];

			t_ios_data->transaction = t_transaction;
			[t_ios_data->transaction retain];
			
			update_purchase_state(t_purchase);
			MCPurchaseNotifyUpdate(t_purchase);
			           
			//if ([t_transaction transactionState] == SKPaymentTransactionStateFailed)
            if ([t_transaction transactionState] != SKPaymentTransactionStatePurchasing)
			{
				[[SKPaymentQueue defaultQueue] finishTransaction: t_transaction];
                if ([t_transaction transactionState] == SKPaymentTransactionStateFailed)
                {
                    MCPurchaseRelease(t_purchase);
                }
			}
		}
	}
}

- (void)paymentQueueRestoreCompletedTransactionsFinished:(SKPaymentQueue *)queue
{
}

@end

MCPurchaseObserver *s_purchase_observer = nil;

bool MCStoreEnablePurchaseUpdates()
{
	if (s_purchase_observer != nil)
		return true;
	
	s_purchase_observer = [[MCPurchaseObserver alloc] init];
	if (s_purchase_observer == nil)
		return false;
	
	[[SKPaymentQueue defaultQueue] addTransactionObserver:s_purchase_observer];
	
	return true;
}

bool MCStoreDisablePurchaseUpdates()
{
	if (s_purchase_observer == nil)
		return true;
	
	[[SKPaymentQueue defaultQueue] removeTransactionObserver:s_purchase_observer];
	
	s_purchase_observer = nil;
	
	return true;
}

////////////////////////////////////////////////////////////////////////////////

bool MCStorePostProductRequestError(MCStringRef p_product, MCStringRef p_error);
bool MCStorePostProductRequestResponse(SKProduct *p_product);

@interface MCProductsRequest : SKProductsRequest
{
    NSString *m_product_id;
}

- (id)initWithProductId:(NSString *)productId;
- (NSString*)getProductId;

@end

@implementation MCProductsRequest

- (id)initWithProductId:(NSString *)p_productId
{
    self = [super initWithProductIdentifiers: [NSSet setWithObject:p_productId]];
    if (self == nil)
        return nil;
    
    self->m_product_id = p_productId;
    [self->m_product_id retain];
    
    return self;
}

- (NSString*)getProductId
{
    return m_product_id;
}

- (void)dealloc
{
    [self->m_product_id release];
    
    [super dealloc];
}

@end

@interface MCProductsRequestDelegate : NSObject <SKProductsRequestDelegate>
{
}
- (void)productsRequest:(SKProductsRequest *)request didReceiveResponse:(SKProductsResponse *)response;

- (void)requestDidFinish:(SKRequest *)request;
- (void)request:(SKRequest *)request didFailWithError:(NSError *)error;

@end

@implementation MCProductsRequestDelegate
- (void)productsRequest:(SKProductsRequest *)request didReceiveResponse:(SKProductsResponse *)response
{
    if (response.invalidProductIdentifiers != nil)
    {
        for (NSString *t_invalid_id in response.invalidProductIdentifiers)
        {
            MCAutoStringRef t_string;
            /* UNCHECKED */ MCStringCreateWithCFString((CFStringRef)t_invalid_id, &t_string);
            MCStorePostProductRequestError(*t_string, MCSTR("invalid product identifier"));
        }
    }
    
    if (response.products != nil)
    {
        for (SKProduct *t_product in response.products)
        {
            MCStorePostProductRequestResponse(t_product);
        }
    }
}

- (void)requestDidFinish:(SKRequest *)request
{
    [request release];
}

- (void)request:(SKRequest *)request didFailWithError:(NSError *)error
{
    MCAutoStringRef t_product, t_error;
    
    /* UNCHECKED */ MCStringCreateWithCFString((CFStringRef)[(MCProductsRequest*)request getProductId], &t_product);
    /* UNCHECKED */ MCStringCreateWithCFString((CFStringRef)[error description], &t_error);

    MCStorePostProductRequestError(*t_product, *t_error);
    [request release];
}

@end


bool MCStoreRequestProductDetails(MCStringRef p_product_id)
{
    SKProductsRequest *t_request = nil;
    
    NSString *t_product_id = nil;
    
    t_product_id = [NSString stringWithMCStringRef: p_product_id];
    t_request = [[MCProductsRequest alloc] initWithProductId: t_product_id];
    
    [t_request setDelegate: [[MCProductsRequestDelegate alloc] init]];
    
    [t_request start];
    
    return true;
}

bool MCStoreReceiveProductDetails(MCStringRef p_product_id, MCStringRef &r_details)
{
    r_details = MCValueRetain(kMCEmptyString);
    return true;
}

bool MCStoreConsumePurchase(MCStringRef p_product_id)
{
    return true;
}

////////

class MCStoreProductRequestErrorEvent : public MCCustomEvent
{
public:
    MCStoreProductRequestErrorEvent(MCStringRef p_product, MCStringRef p_error);
    ~MCStoreProductRequestErrorEvent();
    
    void Destroy();
    void Dispatch();
    
private:
    MCStringRef m_product;
    MCStringRef m_error;
};

MCStoreProductRequestErrorEvent::MCStoreProductRequestErrorEvent(MCStringRef p_product, MCStringRef p_error)
{
    m_product = MCValueRetain(p_product);
    m_error = MCValueRetain(p_error);
}

MCStoreProductRequestErrorEvent::~MCStoreProductRequestErrorEvent()
{
    MCValueRelease(m_product);
    MCValueRelease(m_error);
}

void MCStoreProductRequestErrorEvent::Destroy()
{
    delete this;
}

void MCStoreProductRequestErrorEvent::Dispatch()
{
    MCdefaultstackptr->getcurcard()->message_with_valueref_args(MCM_product_request_error, m_product, m_error);
}

bool MCStorePostProductRequestError(MCStringRef p_product, MCStringRef p_error)
{
    bool t_success;
    MCCustomEvent *t_event = nil;
    t_event = new MCStoreProductRequestErrorEvent(p_product, p_error);
    t_success = t_event != nil;
    
    if (t_success)
        MCEventQueuePostCustom(t_event);
    
    return t_success;
}

////////

class MCStoreProductRequestResponseEvent : public MCCustomEvent
{
public:
    MCStoreProductRequestResponseEvent(SKProduct *p_product);
    
    void Dispatch();
    void Destroy();
    
private:
    SKProduct *m_product;
};

MCStoreProductRequestResponseEvent::MCStoreProductRequestResponseEvent(SKProduct *p_product)
{
    m_product = p_product;
    [m_product retain];
}

void MCStoreProductRequestResponseEvent::Destroy()
{
    [m_product release];
}

bool MCNSStringToUnicode(NSString *p_ns_string, unichar_t *&r_uni_string, uint32_t &r_length)
{
    if (p_ns_string == nil || [p_ns_string length] == 0)
    {
        r_uni_string = nil;
        r_length = 0;
        return true;
    }
    
    uint32_t t_length;
    t_length = [p_ns_string length];
    
    if (!MCMemoryAllocate(sizeof(unichar_t) * t_length, r_uni_string))
        return false;
    
    r_length = t_length;
    [p_ns_string getCharacters:r_uni_string range:NSMakeRange(0, r_length)];
    
    return true;
}

void MCStoreProductRequestResponseEvent::Dispatch()
{
/*    bool t_success = true;
    
    const char *t_product_id = nil;
    const char *t_description = nil;
    const char *t_title = nil;
    const char *t_currency_code = nil;
    const char *t_currency_symbol = nil;
    
    unichar_t *t_unicode_description = nil;
    uint32_t t_unicode_description_length = 0;

    unichar_t *t_unicode_title = nil;
    uint32_t t_unicode_title_length = 0;
    
    unichar_t *t_unicode_currency_symbol = nil;
    uint32_t t_unicode_currency_symbol_length = 0;
    
    double t_price = 0.0;
    
    NSString *t_locale_currency_code = nil;
    NSString *t_locale_currency_symbol = nil;
    
    t_locale_currency_code = [[m_product priceLocale] objectForKey: NSLocaleCurrencyCode];
    t_locale_currency_symbol = [[m_product priceLocale] objectForKey: NSLocaleCurrencySymbol];
    
    t_product_id = [[m_product productIdentifier] cStringUsingEncoding: NSMacOSRomanStringEncoding];
    t_description = [[m_product localizedDescription] cStringUsingEncoding: NSMacOSRomanStringEncoding];
    t_title = [[m_product localizedTitle] cStringUsingEncoding: NSMacOSRomanStringEncoding];
    t_currency_code = [t_locale_currency_code cStringUsingEncoding: NSMacOSRomanStringEncoding];
    t_currency_symbol = [t_locale_currency_symbol cStringUsingEncoding: NSMacOSRomanStringEncoding];
    
    if (t_success)
        t_success = MCNSStringToUnicode([m_product localizedDescription], t_unicode_description, t_unicode_description_length);
    
    if (t_success)
        t_success = MCNSStringToUnicode([m_product localizedTitle], t_unicode_title, t_unicode_title_length);
    
    if (t_success)
        t_success = MCNSStringToUnicode(t_locale_currency_symbol, t_unicode_currency_symbol, t_unicode_currency_symbol_length);
    
    if (t_success)
    {
        MCExecPoint ep(nil, nil, nil);
        
        MCVariableValue *t_response = nil;
        t_response = new MCVariableValue();
        
        MCVariableValue *t_element = nil;
        
        t_response->lookup_element(ep, "price", t_element);
        t_element->assign_real([[m_product price] doubleValue]);
        
        if (t_description != nil)
        {
            t_response->lookup_element(ep, "description", t_element);
            t_element->assign_string(MCString(t_description));
        }
        
        if (t_title != nil)
        {
            t_response->lookup_element(ep, "title", t_element);
            t_element->assign_string(MCString(t_title));
        }
        
        if (t_currency_code != nil)
        {
            t_response->lookup_element(ep, "currency code", t_element);
            t_element->assign_string(MCString(t_currency_code));
        }
        
        if (t_currency_symbol != nil)
        {
            t_response->lookup_element(ep, "currency symbol", t_element);
            t_element->assign_string(MCString(t_currency_symbol));
        }
        
        if (t_unicode_description != nil)
        {
            t_response->lookup_element(ep, "unicode description", t_element);
            t_element->assign_string(MCString((char*)t_unicode_description, 2 * t_unicode_description_length));
        }
        
        if (t_unicode_title != nil)
        {
            t_response->lookup_element(ep, "unicode title", t_element);
            t_element->assign_string(MCString((char*)t_unicode_title, 2 * t_unicode_title_length));
        }
        
        if (t_unicode_currency_symbol != nil)
        {
            t_response->lookup_element(ep, "unicode currency symbol", t_element);
            t_element->assign_string(MCString((char*)t_unicode_currency_symbol, 2 * t_unicode_currency_symbol_length));
        }
        
        
        ep.setarray(t_response, True);

        MCParameter p1, p2;
        p1.sets_argument(MCString(t_product_id));
        p1.setnext(&p2);
        p2.set_argument(ep);
        
        MCdefaultstackptr->getcurcard()->message(MCM_product_details_received, &p1);
    }
    
    if (t_unicode_description != nil)
        MCMemoryDeleteArray(t_unicode_description);
    if (t_unicode_title != nil)
        MCMemoryDeleteArray(t_unicode_title);
    if (t_unicode_currency_symbol != nil)
        MCMemoryDeleteArray(t_unicode_currency_symbol); */
    
    bool t_success = true;
    
    MCAutoStringRef t_product_id, t_description, t_title, t_currency_code, t_currency_symbol;
    MCAutoDataRef t_utf16_title, t_utf16_description, t_utf16_currency_symbol;
    double t_price = 0.0;
    
    NSString *t_locale_currency_code = nil;
    NSString *t_locale_currency_symbol = nil;
    
    t_locale_currency_code = [[m_product priceLocale] objectForKey: NSLocaleCurrencyCode];
    t_locale_currency_symbol = [[m_product priceLocale] objectForKey: NSLocaleCurrencySymbol];
    
    /* UNCHECKED */ MCStringCreateWithCFString((CFStringRef)[m_product productIdentifier], &t_product_id);
    /* UNCHECKED */ MCStringCreateWithCFString((CFStringRef)[m_product localizedDescription], &t_description);
    /* UNCHECKED */ MCStringCreateWithCFString((CFStringRef)[m_product localizedTitle], &t_title);
    /* UNCHECKED */ MCStringCreateWithCFString((CFStringRef)t_locale_currency_code, &t_currency_code);
    /* UNCHECKED */ MCStringCreateWithCFString((CFStringRef)t_locale_currency_symbol, &t_currency_symbol);

    unichar_t *t_unicode_description = nil;
    uint32_t t_unicode_description_length = 0;
    
    unichar_t *t_unicode_title = nil;
    uint32_t t_unicode_title_length = 0;
    
    unichar_t *t_unicode_currency_symbol = nil;
    uint32_t t_unicode_currency_symbol_length = 0;
    
    if (t_success)
        t_success = MCNSStringToUnicode([m_product localizedDescription], t_unicode_description, t_unicode_description_length);
    
    if (t_success)
        t_success = MCNSStringToUnicode([m_product localizedTitle], t_unicode_title, t_unicode_title_length);
    
    if (t_success)
        t_success = MCNSStringToUnicode(t_locale_currency_symbol, t_unicode_currency_symbol, t_unicode_currency_symbol_length);
    
    /* UNCHECKED */ MCDataCreateWithBytes((const byte_t *)t_unicode_description, t_unicode_description_length * 2, &t_utf16_description);
    /* UNCHECKED */ MCDataCreateWithBytes((const byte_t *)t_unicode_title, t_unicode_title_length * 2, &t_utf16_title);
    /* UNCHECKED */ MCDataCreateWithBytes((const byte_t *)t_unicode_currency_symbol, t_unicode_currency_symbol_length * 2, &t_utf16_currency_symbol);
    
    MCAutoNumberRef t_price_number;
    
    MCNewAutoNameRef t_price_key, t_description_key, t_title_key, t_currency_code_key, t_currency_symbol_key;
    MCNewAutoNameRef t_unicode_description_key, t_unicode_title_key, t_unicode_currency_symbol_key;
    
    MCAutoArrayRef t_array;
    if (t_success)
        t_success = MCArrayCreateMutable(&t_array);
    
    if (t_success)
        t_success = (MCNumberCreateWithReal([[m_product price] doubleValue], &t_price_number)
                     && MCNameCreateWithCString("price", &t_price_key)
                     && MCArrayStoreValue(*t_array, kMCCompareCaseless, *t_price_key, *t_price_number));

        
    if (t_success && *t_description != nil)
    {
        t_success = (MCNameCreateWithCString("description", &t_description_key)
                     && MCArrayStoreValue(*t_array, kMCCompareCaseless, *t_description_key, *t_description));
    }
    
    if (t_success && *t_title != nil)
    {
        t_success = (MCNameCreateWithCString("title", &t_title_key)
                     && MCArrayStoreValue(*t_array, kMCCompareCaseless, *t_title_key, *t_title));
    }
    
    if (t_success && *t_currency_code != nil)
    {
        t_success = (MCNameCreateWithCString("currency code", &t_currency_code_key)
                     && MCArrayStoreValue(*t_array, kMCCompareCaseless, *t_currency_code_key, *t_currency_code));
    }
    
    if (t_success && *t_currency_symbol != nil)
    {
        t_success = (MCNameCreateWithCString("currency symbol", &t_currency_symbol_key)
                     && MCArrayStoreValue(*t_array, kMCCompareCaseless, *t_currency_symbol_key, *t_currency_symbol));
    }
    
    if (t_success && *t_unicode_description != nil)
    {
        t_success = (MCNameCreateWithCString("unicode description", &t_unicode_description_key)
                     && MCArrayStoreValue(*t_array, kMCCompareCaseless, *t_unicode_description_key, *t_utf16_description));
    }
    
    if (t_success && *t_unicode_title != nil)
    {
        t_success = (MCNameCreateWithCString("unicode title", &t_unicode_title_key)
                     && MCArrayStoreValue(*t_array, kMCCompareCaseless, *t_unicode_title_key, *t_utf16_title));
    }
    
    if (t_success && *t_unicode_currency_symbol != nil)
    {
        t_success = (MCNameCreateWithCString("unicode currency symbol", &t_unicode_currency_symbol_key)
                     && MCArrayStoreValue(*t_array, kMCCompareCaseless, *t_unicode_currency_symbol_key, *t_utf16_currency_symbol));
    }
    
    MCParameter p1, p2;
    p1.setvalueref_argument(*t_product_id);
    p1.setnext(&p2);
    if (*t_array != nil)
        p2.setvalueref_argument(*t_array);
    else
        p2.setvalueref_argument(kMCEmptyArray);
    
    MCdefaultstackptr->getcurcard()->message(MCM_product_details_received, &p1);

    
    if (t_unicode_description != nil)
        MCMemoryDeleteArray(t_unicode_description);
    if (t_unicode_title != nil)
        MCMemoryDeleteArray(t_unicode_title);
    if (t_unicode_currency_symbol != nil)
        MCMemoryDeleteArray(t_unicode_currency_symbol);
}

bool MCStorePostProductRequestResponse(SKProduct *p_product)
{
    bool t_success;
    MCCustomEvent *t_event = nil;
    t_event = new MCStoreProductRequestResponseEvent(p_product);
    t_success = t_event != nil;
    
    if (t_success)
        MCEventQueuePostCustom(t_event);
    
    return t_success;
}

////////////////////////////////////////////////////////////////////////////////

void MCPurchaseVerify(MCPurchase *p_purchase, bool p_verified)
{
    // Not Implemented
}

////////////////////////////////////////////////////////////////////////////////
<<<<<<< HEAD
=======


bool MCStoreProductSetType(const char *p_product_id, const char *p_product_type)
{
    return true;
}

bool MCStoreConsumePurchase(char const*)
{
    return true;
}

char *MCStoreGetPurchaseList()
{
    return nil;
}

bool MCStoreSetPurchaseProperty(char const*, char const*, char const*)
{
    return true;
}
>>>>>>> 0b7da72a
<|MERGE_RESOLUTION|>--- conflicted
+++ resolved
@@ -1266,27 +1266,3 @@
 }
 
 ////////////////////////////////////////////////////////////////////////////////
-<<<<<<< HEAD
-=======
-
-
-bool MCStoreProductSetType(const char *p_product_id, const char *p_product_type)
-{
-    return true;
-}
-
-bool MCStoreConsumePurchase(char const*)
-{
-    return true;
-}
-
-char *MCStoreGetPurchaseList()
-{
-    return nil;
-}
-
-bool MCStoreSetPurchaseProperty(char const*, char const*, char const*)
-{
-    return true;
-}
->>>>>>> 0b7da72a
