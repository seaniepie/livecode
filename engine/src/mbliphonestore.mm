/* Copyright (C) 2003-2013 Runtime Revolution Ltd.

This file is part of LiveCode.

LiveCode is free software; you can redistribute it and/or modify it under
the terms of the GNU General Public License v3 as published by the Free
Software Foundation.

LiveCode is distributed in the hope that it will be useful, but WITHOUT ANY
WARRANTY; without even the implied warranty of MERCHANTABILITY or
FITNESS FOR A PARTICULAR PURPOSE.  See the GNU General Public License
for more details.

You should have received a copy of the GNU General Public License
along with LiveCode.  If not see <http://www.gnu.org/licenses/>.  */

#include "prefix.h"

#include "filedefs.h"
#include "parsedef.h"

#include "mcerror.h"
#include "execpt.h"
#include "util.h"
#include "globals.h"

#include "objdefs.h"
#include "stack.h"
#include "card.h"
#include "param.h"

#include "core.h"
#include "eventqueue.h"

#include "mblstore.h"

#include <StoreKit/StoreKit.h>

static MCPurchase *s_purchase_request = nil;

typedef struct
{
	SKMutablePayment *payment;
	NSString *product_id;
	SKPaymentTransaction *transaction;
	char *error;
} MCiOSPurchase;

bool MCPurchaseFindByTransaction(SKPaymentTransaction *p_transaction, MCPurchase *&r_purchase)
{
	for (MCPurchase *t_purchase = MCStoreGetPurchases(); t_purchase != nil; t_purchase = t_purchase->next)
	{
		MCiOSPurchase *t_ios_data = (MCiOSPurchase*)t_purchase->platform_data;
		
		if (t_ios_data->transaction == p_transaction)
		{
			r_purchase = t_purchase;
			return true;
		}
	}
	
	return false;
}

bool MCPurchaseInit(MCPurchase *p_purchase, const char *p_product_id, void *p_context)
{
	bool t_success = true;

	if (p_context != NULL)
	{
		p_purchase -> platform_data = (MCiOSPurchase*)p_context;
	}
	else
	{
		MCiOSPurchase *t_ios_data = nil;

		t_success = p_product_id != nil;
		
		if (t_success)
			t_success = MCMemoryNew(t_ios_data);
		
		if (t_success)
			t_success = nil != (t_ios_data->product_id = [NSString stringWithCString:p_product_id encoding:NSMacOSRomanStringEncoding]);
		if (t_success)
			t_success = nil != (t_ios_data->payment = [SKMutablePayment paymentWithProductIdentifier: t_ios_data->product_id]);
		
		if (t_success)
		{
			[t_ios_data->product_id retain];
			[t_ios_data->payment retain];
			p_purchase->platform_data = t_ios_data;
		}
		else
			MCMemoryDelete(t_ios_data);
	}
	
	return t_success;
}

void MCPurchaseFinalize(MCPurchase *p_purchase)
{
	if (p_purchase == nil)
		return;
	
	MCiOSPurchase *t_ios_data = (MCiOSPurchase*)p_purchase->platform_data;
	if (t_ios_data == nil)
		return;
	
	if (t_ios_data->error)
		MCCStringFree(t_ios_data->error);
	if (t_ios_data->payment)
		[t_ios_data->payment release];
	if (t_ios_data->transaction)
		[t_ios_data->transaction release];
	
	MCMemoryDelete(t_ios_data);
}

Exec_stat MCPurchaseSet(MCPurchase *p_purchase, MCPurchaseProperty p_property, MCExecPoint &ep)
{
	MCiOSPurchase *t_ios_data = (MCiOSPurchase*)p_purchase->platform_data;
	switch (p_property)
	{
		case kMCPurchasePropertyQuantity:
		{
			uint32_t t_quantity;
			if (!MCU_stoui4(ep . getsvalue(), t_quantity))
			{
				MCeerror->add(EE_OBJECT_NAN, 0, 0, ep.getsvalue());
				return ES_ERROR;
			}
			if (t_ios_data->payment != nil)
				[t_ios_data->payment setQuantity: t_quantity];
			return ES_NORMAL;
		}
			break;
		default:
			break;
	}
	
	return ES_NOT_HANDLED;
}

char* MCStoreGetPurchaseProperty(const char *p_product_id, const char*  p_prop_name)
{
    bool t_success = true;
    MCPurchase *t_purchase = nil;
	MCPurchaseProperty t_property;

	if (t_success)
		t_success =
		MCPurchaseFindByProdId(p_product_id, t_purchase) &&
		MCPurchaseLookupProperty(p_prop_name, t_property);
        
        /*
    if (t_success)
		t_success = MCPurchaseLookupProperty(p_prop_name, t_property);
    
    if (t_success)
        MCLog("Success in lookUpProperty!...",nil);
    
    if (t_success)
		t_success = MCPurchaseFindByProdId(p_product_id, t_purchase);
    
    if (t_success)
        MCLog("Success in finding Purchase!...",nil);
        */

	
	MCExecPoint ep(nil, nil, nil);
	if (t_success)
		t_success = MCPurchaseGet(t_purchase, t_property, ep) == ES_NORMAL;
	
    char *temp;
    MCCStringFormat(temp, "%s", ep.getcstring());
    return temp;
	
}


Exec_stat MCPurchaseGet(MCPurchase *p_purchase, MCPurchaseProperty p_property, MCExecPoint &ep)
{
	MCiOSPurchase *t_ios_data = (MCiOSPurchase*)p_purchase->platform_data;

	SKPayment *t_payment = nil;
	SKPaymentTransaction *t_transaction = nil;
	SKPaymentTransaction *t_original_transaction = nil;
	
	if (t_ios_data->transaction != nil)
	{
		t_transaction = t_ios_data->transaction;
		t_payment = [t_transaction payment];
		t_original_transaction = [t_transaction originalTransaction];
	}
	else
		t_payment = t_ios_data->payment;
	
	switch (p_property)
	{
		case kMCPurchasePropertyProductIdentifier:
			if (t_payment == nil)
				break;
			
			ep.copysvalue([[t_payment productIdentifier] cStringUsingEncoding: NSMacOSRomanStringEncoding]);
			return ES_NORMAL;
			
		case kMCPurchasePropertyQuantity:
			if (t_payment == nil)
				break;
			
			ep.setuint([t_payment quantity]);
			return ES_NORMAL;
			
		case kMCPurchasePropertyReceipt:
		{
			if (t_transaction == nil)
				break;
			
			NSData *t_bytes = [t_transaction transactionReceipt];
			ep.copysvalue((const char*)[t_bytes bytes], [t_bytes length]);
			return ES_NORMAL;
		}
			
		case kMCPurchasePropertyPurchaseDate:
			if (t_transaction == nil)
				break;
			
			ep.setnvalue([[t_transaction transactionDate] timeIntervalSince1970]);
            ep.ntos();
			return ES_NORMAL;

		case kMCPurchasePropertyTransactionIdentifier:
			if (t_transaction == nil)
				break;
			
			ep.copysvalue([[t_transaction transactionIdentifier] cStringUsingEncoding:NSMacOSRomanStringEncoding]);
			return ES_NORMAL;
			
		case kMCPurchasePropertyOriginalReceipt:
		{
			if (t_original_transaction == nil)
				break;
			
			NSData *t_bytes = [t_original_transaction transactionReceipt];
			ep.copysvalue((const char*)[t_bytes bytes], [t_bytes length]);
			return ES_NORMAL;
		}
			
		case kMCPurchasePropertyOriginalPurchaseDate:
			if (t_original_transaction == nil)
				break;
			
			ep.setnvalue([[t_original_transaction transactionDate] timeIntervalSince1970]);
			return ES_NORMAL;

		case kMCPurchasePropertyOriginalTransactionIdentifier:
			if (t_original_transaction == nil)
				break;
			
			ep.copysvalue([[t_original_transaction transactionIdentifier] cStringUsingEncoding:NSMacOSRomanStringEncoding]);
			return ES_NORMAL;
			
		default:
			break;
	}
	
	return ES_NOT_HANDLED;
}

bool MCPurchaseSendRequest(MCPurchase *p_purchase)
{
	MCiOSPurchase *t_ios_data = (MCiOSPurchase*)p_purchase->platform_data;
	
	if (t_ios_data->payment == nil)
		return false;
	
	s_purchase_request = p_purchase;
	[[SKPaymentQueue defaultQueue] addPayment: t_ios_data->payment];
	s_purchase_request = nil;
	
	return true;
}

bool MCStoreMakePurchase(const char *p_product_id, const char *p_quantity, const char *p_payload)
{
    MCPurchase *t_purchase = nil;
    MCPurchaseFindByProdId(p_product_id, t_purchase);
    MCExecPoint ep(nil,nil,nil);
    ep.setcstring(p_quantity);
    MCPurchaseSet(t_purchase, kMCPurchasePropertyQuantity, ep);

	MCiOSPurchase *t_ios_data = (MCiOSPurchase*)t_purchase->platform_data;
	
	if (t_ios_data->payment == nil)
		return false;
	
	s_purchase_request = t_purchase;
	[[SKPaymentQueue defaultQueue] addPayment: t_ios_data->payment];
	s_purchase_request = nil;
	
	return true;
}

bool MCPurchaseConfirmDelivery(MCPurchase *p_purchase)
{
	if (p_purchase == nil || !(p_purchase->state == kMCPurchaseStatePaymentReceived || p_purchase->state == kMCPurchaseStateRestored))
		return false;
	
	MCiOSPurchase *t_ios_data = (MCiOSPurchase*)p_purchase->platform_data;
	
	[[SKPaymentQueue defaultQueue] finishTransaction: t_ios_data->transaction];
	p_purchase->state = kMCPurchaseStateComplete;
	MCPurchaseNotifyUpdate(p_purchase);
	MCPurchaseRelease(p_purchase);
	
	return true;
}

bool MCStoreCanMakePurchase()
{
	return [SKPaymentQueue canMakePayments];
}

bool MCStoreRestorePurchases()
{
	[[SKPaymentQueue defaultQueue] restoreCompletedTransactions];
	return true;
}

bool MCPurchaseGetError(MCPurchase *p_purchase, char *&r_error)
{
	if (p_purchase == nil || p_purchase->state != kMCPurchaseStateError)
		return false;
	
	MCiOSPurchase *t_ios_data = (MCiOSPurchase*)p_purchase->platform_data;
	
	if (t_ios_data == nil)
		return false;
	
	return MCCStringClone(t_ios_data->error, r_error);
}

////////////////////////////////////////////////////////////////////////////////

void update_purchase_state(MCPurchase *p_purchase)
{
	if (p_purchase == nil)
		return;

	MCiOSPurchase *t_ios_data = (MCiOSPurchase *)p_purchase->platform_data;

	if (t_ios_data->transaction != nil)
	{
		switch ([t_ios_data->transaction transactionState])
		{
			case SKPaymentTransactionStatePurchasing:
				p_purchase->state = kMCPurchaseStateSendingRequest;
				break;
			case SKPaymentTransactionStatePurchased:
				p_purchase->state = kMCPurchaseStatePaymentReceived;
				break;
			case SKPaymentTransactionStateRestored:
				p_purchase->state = kMCPurchaseStateRestored;
				break;
			case SKPaymentTransactionStateFailed:
			{
				NSError *t_error = [t_ios_data->transaction error];
				if ([[t_error domain] isEqualToString:SKErrorDomain] && [t_error code] == SKErrorPaymentCancelled)
					p_purchase->state = kMCPurchaseStateCancelled;
				else
				{
					p_purchase->state = kMCPurchaseStateError;
					MCCStringClone([[t_error localizedDescription] cStringUsingEncoding: NSMacOSRomanStringEncoding], t_ios_data->error);
				}
				break;
			}
			default:
				p_purchase->state = kMCPurchaseStateUnknown;
				break;
		}
	}
}

@interface MCPurchaseObserver : NSObject <SKPaymentTransactionObserver>
{
}

- (void)paymentQueue:(SKPaymentQueue *)queue removedTransactions:(NSArray *)transactions;
- (void)paymentQueue:(SKPaymentQueue *)queue restoreCompletedTransactionsFailedWithError:(NSError *)error;
- (void)paymentQueue:(SKPaymentQueue *)queue updatedTransactions:(NSArray *)transactions;
- (void)paymentQueueRestoreCompletedTransactionsFinished:(SKPaymentQueue *)queue;

@end

@implementation MCPurchaseObserver

- (void)paymentQueue:(SKPaymentQueue *)queue removedTransactions:(NSArray *)transactions
{
}

- (void)paymentQueue:(SKPaymentQueue *)queue restoreCompletedTransactionsFailedWithError:(NSError *)error
{
}

- (void)paymentQueue:(SKPaymentQueue *)queue updatedTransactions:(NSArray *)transactions
{
	for (SKPaymentTransaction *t_transaction in [[SKPaymentQueue defaultQueue] transactions])
	{
		MCPurchase *t_purchase = nil;
		if (s_purchase_request != nil)
			t_purchase = s_purchase_request;
		else if (!MCPurchaseFindByTransaction(t_transaction, t_purchase))
		{
			bool t_success = true;
			MCiOSPurchase *t_ios_data = nil;
			
			t_success = MCMemoryNew(t_ios_data);
			if (t_success)
				t_success = nil != (t_ios_data->product_id = [[t_transaction payment] productIdentifier]);

			if (t_success)
				t_success = MCPurchaseCreate([t_ios_data->product_id cStringUsingEncoding:NSMacOSRomanStringEncoding], t_ios_data, t_purchase);

			if (!t_success)
				MCMemoryDelete(t_ios_data);
			else
			{
				[t_ios_data->product_id retain];
			}
		}
		
		if (t_purchase != nil)
		{
			MCiOSPurchase *t_ios_data = (MCiOSPurchase*)t_purchase->platform_data;
			if (t_ios_data->transaction != nil)
				[t_ios_data->transaction release];

			t_ios_data->transaction = t_transaction;
			[t_ios_data->transaction retain];
			
			update_purchase_state(t_purchase);
			MCPurchaseNotifyUpdate(t_purchase);
			           
			//if ([t_transaction transactionState] == SKPaymentTransactionStateFailed)
            if ([t_transaction transactionState] != SKPaymentTransactionStatePurchasing)
			{
				[[SKPaymentQueue defaultQueue] finishTransaction: t_transaction];
                if ([t_transaction transactionState] == SKPaymentTransactionStateFailed)
                {
                    MCPurchaseRelease(t_purchase);
                }
			}
		}
	}
}

- (void)paymentQueueRestoreCompletedTransactionsFinished:(SKPaymentQueue *)queue
{
}

@end

MCPurchaseObserver *s_purchase_observer = nil;

bool MCStoreEnablePurchaseUpdates()
{
	if (s_purchase_observer != nil)
		return true;
	
	s_purchase_observer = [[MCPurchaseObserver alloc] init];
	if (s_purchase_observer == nil)
		return false;
	
	[[SKPaymentQueue defaultQueue] addTransactionObserver:s_purchase_observer];
	
	return true;
}

bool MCStoreDisablePurchaseUpdates()
{
	if (s_purchase_observer == nil)
		return true;
	
	[[SKPaymentQueue defaultQueue] removeTransactionObserver:s_purchase_observer];
	
	s_purchase_observer = nil;
	
	return true;
}

////////////////////////////////////////////////////////////////////////////////

bool MCStorePostProductRequestError(const char *p_product, const char *p_error);
bool MCStorePostProductRequestResponse(SKProduct *p_product);

@interface MCProductsRequest : SKProductsRequest
{
    NSString *m_product_id;
}

- (id)initWithProductId:(NSString *)productId;
- (NSString*)getProductId;

@end

@implementation MCProductsRequest

- (id)initWithProductId:(NSString *)p_productId
{
    self = [super initWithProductIdentifiers: [NSSet setWithObject:p_productId]];
    if (self == nil)
        return nil;
    
    self->m_product_id = p_productId;
    [self->m_product_id retain];
    
    return self;
}

- (NSString*)getProductId
{
    return m_product_id;
}

- (void)dealloc
{
    [self->m_product_id release];
    
    [super dealloc];
}

@end

@interface MCProductsRequestDelegate : NSObject <SKProductsRequestDelegate>
{
}
- (void)productsRequest:(SKProductsRequest *)request didReceiveResponse:(SKProductsResponse *)response;

- (void)requestDidFinish:(SKRequest *)request;
- (void)request:(SKRequest *)request didFailWithError:(NSError *)error;

@end

@implementation MCProductsRequestDelegate
- (void)productsRequest:(SKProductsRequest *)request didReceiveResponse:(SKProductsResponse *)response
{
    if (response.invalidProductIdentifiers != nil)
    {
        for (NSString *t_invalid_id in response.invalidProductIdentifiers)
        {
            MCStorePostProductRequestError([t_invalid_id cStringUsingEncoding:NSMacOSRomanStringEncoding], "invalid product identifier");
        }
    }
    
    if (response.products != nil)
    {
        for (SKProduct *t_product in response.products)
        {
            MCStorePostProductRequestResponse(t_product);
        }
    }
}

- (void)requestDidFinish:(SKRequest *)request
{
    [request release];
}
- (void)request:(SKRequest *)request didFailWithError:(NSError *)error
{
    const char *t_product_id = [[(MCProductsRequest*)request getProductId] cStringUsingEncoding: NSMacOSRomanStringEncoding];
    MCStorePostProductRequestError(t_product_id, [[error description] cStringUsingEncoding: NSMacOSRomanStringEncoding]);
    [request release];
}

@end


bool MCStoreRequestProductDetails(const char *p_product)
{
    SKProductsRequest *t_request = nil;
    
    NSString *t_product_id = nil;
    
    t_product_id = [NSString stringWithCString:p_product encoding:NSMacOSRomanStringEncoding];
    t_request = [[MCProductsRequest alloc] initWithProductId: t_product_id];
    
    [t_request setDelegate: [[MCProductsRequestDelegate alloc] init]];
    
    [t_request start];
    
    return true;
}

////////

class MCStoreProductRequestErrorEvent : public MCCustomEvent
{
public:
    MCStoreProductRequestErrorEvent(const char *p_product, const char *p_error);
    
    void Destroy();
    void Dispatch();
    
private:
    char *m_product;
    char *m_error;
};

MCStoreProductRequestErrorEvent::MCStoreProductRequestErrorEvent(const char *p_product, const char *p_error)
{
    m_product = m_error = nil;
    
    MCCStringClone(p_product, m_product);
    MCCStringClone(p_error, m_error);
}

void MCStoreProductRequestErrorEvent::Destroy()
{
    MCCStringFree(m_product);
    MCCStringFree(m_error);
    
    delete this;
}

void MCStoreProductRequestErrorEvent::Dispatch()
{
    MCdefaultstackptr->getcurcard()->message_with_args(MCM_product_request_error, m_product, m_error);
}

bool MCStorePostProductRequestError(const char *p_product, const char *p_error)
{
    bool t_success;
    MCCustomEvent *t_event = nil;
    t_event = new MCStoreProductRequestErrorEvent(p_product, p_error);
    t_success = t_event != nil;
    
    if (t_success)
        MCEventQueuePostCustom(t_event);
    
    return t_success;
}

////////

class MCStoreProductRequestResponseEvent : public MCCustomEvent
{
public:
    MCStoreProductRequestResponseEvent(SKProduct *p_product);
    
    void Dispatch();
    void Destroy();
    
private:
    SKProduct *m_product;
};

MCStoreProductRequestResponseEvent::MCStoreProductRequestResponseEvent(SKProduct *p_product)
{
    m_product = p_product;
    [m_product retain];
}

void MCStoreProductRequestResponseEvent::Destroy()
{
    [m_product release];
}

bool MCNSStringToUnicode(NSString *p_ns_string, unichar_t *&r_uni_string, uint32_t &r_length)
{
    if (p_ns_string == nil || [p_ns_string length] == 0)
    {
        r_uni_string = nil;
        r_length = 0;
        return true;
    }
    
    uint32_t t_length;
    t_length = [p_ns_string length];
    
    if (!MCMemoryAllocate(sizeof(unichar_t) * t_length, r_uni_string))
        return false;
    
    r_length = t_length;
    [p_ns_string getCharacters:r_uni_string range:NSMakeRange(0, r_length)];
    
    return true;
}

void MCStoreProductRequestResponseEvent::Dispatch()
{
    bool t_success = true;
    
    const char *t_product_id = nil;
    const char *t_description = nil;
    const char *t_title = nil;
    const char *t_currency_code = nil;
    const char *t_currency_symbol = nil;
    
    unichar_t *t_unicode_description = nil;
    uint32_t t_unicode_description_length = 0;

    unichar_t *t_unicode_title = nil;
    uint32_t t_unicode_title_length = 0;
    
    unichar_t *t_unicode_currency_symbol = nil;
    uint32_t t_unicode_currency_symbol_length = 0;
    
    double t_price = 0.0;
    
    NSString *t_locale_currency_code = nil;
    NSString *t_locale_currency_symbol = nil;
    
    t_locale_currency_code = [[m_product priceLocale] objectForKey: NSLocaleCurrencyCode];
    t_locale_currency_symbol = [[m_product priceLocale] objectForKey: NSLocaleCurrencySymbol];
    
    t_product_id = [[m_product productIdentifier] cStringUsingEncoding: NSMacOSRomanStringEncoding];
    t_description = [[m_product localizedDescription] cStringUsingEncoding: NSMacOSRomanStringEncoding];
    t_title = [[m_product localizedTitle] cStringUsingEncoding: NSMacOSRomanStringEncoding];
    t_currency_code = [t_locale_currency_code cStringUsingEncoding: NSMacOSRomanStringEncoding];
    t_currency_symbol = [t_locale_currency_symbol cStringUsingEncoding: NSMacOSRomanStringEncoding];
    
    if (t_success)
        t_success = MCNSStringToUnicode([m_product localizedDescription], t_unicode_description, t_unicode_description_length);
    
    if (t_success)
        t_success = MCNSStringToUnicode([m_product localizedTitle], t_unicode_title, t_unicode_title_length);
    
    if (t_success)
        t_success = MCNSStringToUnicode(t_locale_currency_symbol, t_unicode_currency_symbol, t_unicode_currency_symbol_length);
    
    if (t_success)
    {
        MCExecPoint ep(nil, nil, nil);
        
        MCVariableValue *t_response = nil;
        t_response = new MCVariableValue();
        
        MCVariableValue *t_element = nil;
        
        t_response->lookup_element(ep, "price", t_element);
        t_element->assign_real([[m_product price] doubleValue]);
        
        if (t_description != nil)
        {
            t_response->lookup_element(ep, "description", t_element);
            t_element->assign_string(MCString(t_description));
        }
        
        if (t_title != nil)
        {
            t_response->lookup_element(ep, "title", t_element);
            t_element->assign_string(MCString(t_title));
        }
        
        if (t_currency_code != nil)
        {
            t_response->lookup_element(ep, "currency code", t_element);
            t_element->assign_string(MCString(t_currency_code));
        }
        
        if (t_currency_symbol != nil)
        {
            t_response->lookup_element(ep, "currency symbol", t_element);
            t_element->assign_string(MCString(t_currency_symbol));
        }
        
        if (t_unicode_description != nil)
        {
            t_response->lookup_element(ep, "unicode description", t_element);
            t_element->assign_string(MCString((char*)t_unicode_description, 2 * t_unicode_description_length));
        }
        
        if (t_unicode_title != nil)
        {
            t_response->lookup_element(ep, "unicode title", t_element);
            t_element->assign_string(MCString((char*)t_unicode_title, 2 * t_unicode_title_length));
        }
        
        if (t_unicode_currency_symbol != nil)
        {
            t_response->lookup_element(ep, "unicode currency symbol", t_element);
            t_element->assign_string(MCString((char*)t_unicode_currency_symbol, 2 * t_unicode_currency_symbol_length));
        }
        
        
        ep.setarray(t_response, True);

        MCParameter p1, p2;
        p1.sets_argument(MCString(t_product_id));
        p1.setnext(&p2);
        p2.set_argument(ep);
        
        MCdefaultstackptr->getcurcard()->message(MCM_product_details_received, &p1);
    }
    
    if (t_unicode_description != nil)
        MCMemoryDeleteArray(t_unicode_description);
    if (t_unicode_title != nil)
        MCMemoryDeleteArray(t_unicode_title);
    if (t_unicode_currency_symbol != nil)
        MCMemoryDeleteArray(t_unicode_currency_symbol);
}

bool MCStorePostProductRequestResponse(SKProduct *p_product)
{
    bool t_success;
    MCCustomEvent *t_event = nil;
    t_event = new MCStoreProductRequestResponseEvent(p_product);
    t_success = t_event != nil;
    
    if (t_success)
        MCEventQueuePostCustom(t_event);
    
    return t_success;
}

////////////////////////////////////////////////////////////////////////////////

extern bool MCParseParameters(MCParameter*& p_parameters, const char *p_format, ...);

Exec_stat MCHandleRequestProductDetails(void *context, MCParameter *p_parameters)
{
#ifdef /* MCHandleRequestProductDetails */ LEGACY_EXEC
    bool t_success = true;
    
    char * t_product;
    MCPurchase *t_purchase = nil;
    
    if (t_success)
        t_success = MCParseParameters(p_parameters, "s", &t_product);
    
    if (t_success)
        MCStoreRequestProductDetails(t_product);
    
    return ES_NORMAL;
<<<<<<< HEAD
}

////////////////////////////////////////////////////////////////////////////////


bool MCStoreProductSetType(const char *p_product_id, const char *p_product_type)
{
    return true;
}

bool MCStoreConsumePurchase(char const*)
{
    return true;
}

char *MCStoreGetPurchaseList()
{
    bool found;
    
    MCExecPoint ep(nil,nil,nil);
    for (MCPurchase *t_purchase = MCStoreGetPurchases(); t_purchase != nil; t_purchase = t_purchase->next)
    {
        found = false;
        for (MCPurchase *t_next_purchase = t_purchase->next ; t_next_purchase != nil; t_next_purchase = t_next_purchase->next)
        {
            if (strcmp(t_next_purchase->prod_id, t_purchase->prod_id) == 0)
            {
                found = true;
                break;
            }
        }
        
        if (!found)
        {
            ep.concatcstring(t_purchase->prod_id, EC_RETURN, ep.isempty());
        }
    }
    return strdup(ep.getcstring());
}

bool MCStoreSetPurchaseProperty(char const*, char const*, char const*)
{
    return true;
}

char *MCStoreReceiveProductDetails(char const*)
{
    return nil;
=======
#endif /* MCHandleRequestProductDetails */
>>>>>>> c03c61d5
}<|MERGE_RESOLUTION|>--- conflicted
+++ resolved
@@ -833,7 +833,7 @@
         MCStoreRequestProductDetails(t_product);
     
     return ES_NORMAL;
-<<<<<<< HEAD
+#endif /* MCHandleRequestProductDetails */
 }
 
 ////////////////////////////////////////////////////////////////////////////////
@@ -882,7 +882,4 @@
 char *MCStoreReceiveProductDetails(char const*)
 {
     return nil;
-=======
-#endif /* MCHandleRequestProductDetails */
->>>>>>> c03c61d5
 }