/* Copyright (C) 2003-2015 LiveCode Ltd.

This file is part of LiveCode.

LiveCode is free software; you can redistribute it and/or modify it under
the terms of the GNU General Public License v3 as published by the Free
Software Foundation.

LiveCode is distributed in the hope that it will be useful, but WITHOUT ANY
WARRANTY; without even the implied warranty of MERCHANTABILITY or
FITNESS FOR A PARTICULAR PURPOSE.  See the GNU General Public License
for more details.

You should have received a copy of the GNU General Public License
along with LiveCode.  If not see <http://www.gnu.org/licenses/>.  */

#ifndef X_TRANSFER_H
#define X_TRANSFER_H


#define REV_MIME_STR "application/x-revolution"
#define REV_TEXT_STR "text/x-revolution-styled"

extern const char *RevTypeToString(MCTransferType p_type); 

extern guint32 LastEventTime;
extern guint32 LastPositionTime;


////////////////////////////////////////////////////////////////////////////////
//
// Class MCMIMEtype:
// 		Encapsulates a MIME type. Stored as an Atom you can use this class
//		to convert between an Atom, a String, the LiveCode transfer type
// 		and the Rev transfer type string.

class MCMIMEtype
{

public:
    
    MCMIMEtype(GdkDisplay * p_display, Atom p_atom);
    MCMIMEtype(GdkDisplay * p_display, const char* p_atom);
	
    ~MCMIMEtype();
	
	MCTransferType 	asRev()         ;
	char * 			asString()      ;
	const char *	asRevString() 	{ return RevTypeToString(asRev()); }
	Atom			asAtom()        { return m_atom; }
		
private:
		
    GdkAtom m_atom;
    char* m_atom_name;
    GdkDisplay* m_display;
};


class MCGdkTransferStore
{
public:
    
    MCGdkTransferStore(GdkDisplay *p_display);
    ~MCGdkTransferStore();
    
    // Adding data and types to the store
    void addType(MCMIMEtype *p_mime, MCTransferType p_type, MCDataRef p_data);
    void addRevType(MCTransferType p_type, MCDataRef p_data);
    void addAtom(GdkAtom p_atom);
    void cleartypes();
    
    // Gets the types from an external selection
    void GetExternalTypes(GdkAtom p_selection, GdkWindow *p_source);
    
    // Interface with MCGdkPasteboard
    bool Query(MCTransferType* &r_types, size_t &r_type_count);
    bool Fetch(MCTransferType p_type, MCDataRef &r_data, GdkAtom p_atom, GdkWindow *p_source, GdkWindow *p_target, guint32 p_event_time);
    bool Fetch(MCMIMEtype* p_mime_type, MCDataRef &r_data, GdkAtom p_atom, GdkWindow *p_source, GdkWindow *p_target, guint32 p_event_time);
    
    // Sets the list of supported selection targets for a window
    void SetTypesOnWindow(GdkWindow* p_window);
    
    // Interface with clipboard
    GdkAtom* QueryAtoms(size_t &r_count);
    
    // Returns a list of types suitable for a GDK drag-and-drop operation
    GList* ListTargets();
    
    GdkDragContext* CreateDragContext(GdkWindow*);
    
private:
    
    // Querying the MIME types we hold
    char* asString(uint32_t p_index);
    GdkAtom asAtom(uint32_t p_index);
    
    // Methods to search the XTransfer_lookup_table
    int32_t find_entry_with_rev_type(MCTransferType);
    int32_t find_table_entry_with_rev_type(MCTransferType);
    int32_t find_table_entry_with_MIME_type(MCMIMEtype*);
    int32_t find_table_entry_with_full_types(MCTransferType, MCMIMEtype*);
    
    // Conversion of the data between different types
    bool Convert_MIME_to_REV(MCDataRef p_input, MCMIMEtype* p_mime, MCDataRef &r_output);
    bool Convert_REV_to_MIME(MCDataRef p_input, MCTransferType p_type, MCMIMEtype* p_mime, MCDataRef &r_output);
    MCMIMEtype* rev_to_MIME_stored(MCTransferType p_type);
    
    // Interface with the GDK selection mechanism
    //bool WaitForEventCompletion(GdkEvent *p_event);
    //bool GetSelection(GdkWindow *window, GdkAtom property, MCDataRef &r_data);
    bool GetExternalData(MCTransferType p_type, GdkAtom p_atom, GdkWindow *p_source, GdkWindow *p_target, MCDataRef &r_data, guint32 p_event_time);
    
    int32_t find_type(MCMIMEtype* p_type);
    
    struct Entry
    {
        MCTransferType m_type;  // type
        MCMIMEtype* m_mime;     // format
        MCDataRef m_data;       // data
    };
    
    // Type table
    Entry *m_entries;
    uint32_t m_entry_count;
    MCTransferType *m_types_list;
    uint32_t m_types_count;
    GList *m_targets;
    
    GdkDisplay *m_display;
    
    //bool m_internal_dnd;
};

class MCXTransferStore 
{
public:
		
<<<<<<< HEAD
=======
		MCXTransferStore( Display *p_display ) ;
		~MCXTransferStore();
	
	// Adding data and types to the store
		void addType ( MCMIMEtype *p_mime, MCTransferType p_type, MCSharedString * p_data  ) ;
		void addAtom ( Atom p_atom ) ;
		void addRevType ( MCTransferType p_type, MCSharedString * p_data ) ;
		void cleartypes ( void ) ;
		
	// Applying the types to windows or messages
		void	apply_to_window ( Window w ) ;
		void	apply_to_message ( XEvent *xevent ) ;
	
	
	
	// Interface with MCXPasteboard
		bool 	Query(MCTransferType*& r_types, unsigned int& r_type_count) ;
		bool 	Fetch(MCTransferType p_type, MCSharedString*& r_data, Atom p_public_atom, Atom p_private_atom, Window p_source_window, Window p_target_window, Time p_lock_time) ;
		bool 	Fetch(MCMIMEtype* p_mime_type, MCSharedString*& r_data, Atom p_public_atom, Atom p_private_atom, Window p_source_window, Window p_target_window, Time p_lock_time) ;
	
	// Interface with clipboard 
		Atom 	* QueryAtoms (uint4 & r_count);

	
	// Misc stuff

		void	dumpList (char * p_msg ) ;
		uint4  	getCount (void ) { return m_entry_count ; } ;
		void	internal ( bool i ) { m_internal_dnd = i ; } ;

	
		// Convertsion between MIME and LiveCode type descriptors
		MCMIMEtype * 	rev_to_MIME_stored ( MCTransferType p_type ) ;

	
	
	
		void 			GetExternalTypes ( Atom p_public_atom, Atom p_private_atom, Window w ) ;
		void 			dumpClipboard(const char * p_msg) ;
>>>>>>> 01ddb691

	
private:	
		
	// Querying the MIME types we hold
		char * AtomAsString ( Atom p_atom ) { return gdk_atom_name ( p_atom ) ; } ;
																
	// Methods to search the XTransfer_lookup_table

	// Conversion of the DATA between different types

	// Interface with the XSelection
		bool 			WaitForEventCompletion(GdkEvent *p_xevent);
		char *			GetSelection ( Window w, Atom property, uint4& p_count ) ; 
		bool GetExternalData ( MCTransferType p_type, Atom p_public_atom, Atom p_private_atom, Window p_source_window, Window p_target_window, guint32 p_lock_time, MCDataRef& r_output)  ;
	
} ;


typedef bool (*MCConverterToRev)(MCDataRef p_input, MCMIMEtype * p_MIME, MCDataRef& r_output ) ;
typedef bool (*MCConverterToMIME)(MCDataRef p_input, MCTransferType p_type, MCDataRef& r_output ) ;

////////////////////////////////////////////////////////////////////////////////
//
// Conversion routines in our table

bool ConvertFile_rev_to_MIME ( MCDataRef p_input, MCTransferType p_type, MCDataRef& r_output ) ;
bool ConvertStyled_rev_to_HTML ( MCDataRef p_input, MCTransferType p_type, MCDataRef& r_output ) ;
bool ConvertStyled_rev_to_RTF ( MCDataRef p_input, MCTransferType p_type, MCDataRef& r_output ) ;
bool ConvertStyled_rev_to_TEXT ( MCDataRef p_input, MCTransferType p_type, MCDataRef& r_output ) ;

bool ConvertTextToUnicode ( MCDataRef p_input, MCTransferType p_type, MCDataRef& r_output ) ;
bool ConvertStyledToUnicode ( MCDataRef p_input, MCTransferType p_type, MCDataRef& r_output ) ;

bool ConvertFile_MIME_to_rev ( MCDataRef p_input, MCMIMEtype * p_MIME, MCDataRef& r_output )  ;
bool ConvertStyled_RTF_to_rev ( MCDataRef p_input, MCMIMEtype * p_MIME, MCDataRef& r_output )  ;
bool ConvertStyled_HTML_to_rev ( MCDataRef p_input, MCMIMEtype * p_MIME, MCDataRef& r_output )  ;
bool ConvertStyled_Text_to_rev ( MCDataRef p_input, MCMIMEtype * p_MIME, MCDataRef& r_output ) ;

bool ConvertUnicodeToText ( MCDataRef p_input, MCMIMEtype * p_MIME, MCDataRef& r_output ) ;
bool ConvertUnicodeToStyled ( MCDataRef p_input, MCMIMEtype * p_MIME, MCDataRef& r_output ) ;
	

#define XDND_TYPE_TABLE_SIZE	14
typedef struct 
{
	const char * 			mime_type ;
	MCTransferType 			rev_type ;
	uint4 					priority ;
	MCConverterToRev		f_converter_to_rev;
	MCConverterToMIME		f_converter_to_mime ;
}
XdndMimeTable ;

#endif
<|MERGE_RESOLUTION|>--- conflicted
+++ resolved
@@ -135,49 +135,7 @@
 class MCXTransferStore 
 {
 public:
-		
-<<<<<<< HEAD
-=======
-		MCXTransferStore( Display *p_display ) ;
-		~MCXTransferStore();
-	
-	// Adding data and types to the store
-		void addType ( MCMIMEtype *p_mime, MCTransferType p_type, MCSharedString * p_data  ) ;
-		void addAtom ( Atom p_atom ) ;
-		void addRevType ( MCTransferType p_type, MCSharedString * p_data ) ;
-		void cleartypes ( void ) ;
-		
-	// Applying the types to windows or messages
-		void	apply_to_window ( Window w ) ;
-		void	apply_to_message ( XEvent *xevent ) ;
-	
-	
-	
-	// Interface with MCXPasteboard
-		bool 	Query(MCTransferType*& r_types, unsigned int& r_type_count) ;
-		bool 	Fetch(MCTransferType p_type, MCSharedString*& r_data, Atom p_public_atom, Atom p_private_atom, Window p_source_window, Window p_target_window, Time p_lock_time) ;
-		bool 	Fetch(MCMIMEtype* p_mime_type, MCSharedString*& r_data, Atom p_public_atom, Atom p_private_atom, Window p_source_window, Window p_target_window, Time p_lock_time) ;
-	
-	// Interface with clipboard 
-		Atom 	* QueryAtoms (uint4 & r_count);
 
-	
-	// Misc stuff
-
-		void	dumpList (char * p_msg ) ;
-		uint4  	getCount (void ) { return m_entry_count ; } ;
-		void	internal ( bool i ) { m_internal_dnd = i ; } ;
-
-	
-		// Convertsion between MIME and LiveCode type descriptors
-		MCMIMEtype * 	rev_to_MIME_stored ( MCTransferType p_type ) ;
-
-	
-	
-	
-		void 			GetExternalTypes ( Atom p_public_atom, Atom p_private_atom, Window w ) ;
-		void 			dumpClipboard(const char * p_msg) ;
->>>>>>> 01ddb691
 
 	
 private:	
