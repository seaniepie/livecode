--- conflicted
+++ resolved
@@ -29,20 +29,8 @@
 class MCNativeLayerX11 : public MCNativeLayer
 {
 public:
-<<<<<<< HEAD
-    virtual void OnOpen();
-    virtual void OnClose();
-    virtual void OnAttach();
-    virtual void OnDetach();
-	virtual bool OnPaint(MCGContextRef p_context);
-    virtual void OnGeometryChanged(const MCRectangle& p_old_rect);
-    virtual void OnVisibilityChanged(bool p_visible);
-=======
->>>>>>> 04f55764
     virtual void OnToolChanged(Tool p_new_tool);
 	
-	virtual bool GetCanRenderToContext();
-    
 	virtual bool GetCanRenderToContext();
     
     virtual bool GetNativeView(void *&r_view);
