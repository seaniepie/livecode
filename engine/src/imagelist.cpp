#include "prefix.h"

#include "globdefs.h"
#include "filedefs.h"
#include "parsedef.h"
#include "objdefs.h"

#include "dispatch.h"
#include "stack.h"
#include "image.h"
#include "imagelist.h"
#include "systhreads.h"

#include "globals.h"

#include "graphics_util.h"

////////////////////////////////////////////////////////////////////////////////

// IM-2013-08-14: [[ ResIndependence ]] MCPattern struct which associates an image with a scale
struct MCPattern
{
	MCImageRep *source;
	MCGAffineTransform transform;
	MCGImageFilter filter;
	
	MCGImageRef image;
	
	struct
	{
		MCGImageRef image;
		MCGAffineTransform transform;
<<<<<<< HEAD
		MCGFloat density;
=======
		MCGFloat x_scale;
		MCGFloat y_scale;
>>>>>>> 47a94227
	} cache;
	
	uint32_t references;
};

// IM-2013-08-14: [[ ResIndependence ]] pattern create / retain / release functions

bool MCPatternCreate(const MCGRaster &p_raster, MCGFloat p_scale, MCGImageFilter p_filter, MCPatternRef &r_pattern)
{
	bool t_success;
	t_success = true;
	
	MCPatternRef t_pattern;
	t_pattern = nil;
	
	t_success = MCMemoryNew(t_pattern);
	
	MCGImageRef t_image;
	t_image = nil;
	
	if (t_success)
		t_success = MCGImageCreateWithRaster(p_raster, t_image);
	
	if (t_success)
	{
		t_pattern -> image = MCGImageRetain(t_image);
		t_pattern -> transform = MCGAffineTransformMakeScale(p_scale, p_scale);
		t_pattern -> filter = p_filter;
		t_pattern -> references = 1;
		
		r_pattern = t_pattern;
	}
	else
	{
		MCMemoryDelete(t_pattern);
	}
	
	MCGImageRelease(t_image);
	
	return t_success;
}

bool MCPatternCreate(MCImageRep *p_source, MCGAffineTransform p_transform, MCGImageFilter p_filter, MCPatternRef &r_pattern)
{
	bool t_success;
	t_success = true;
	
	MCPatternRef t_pattern;
	t_pattern = nil;
	
	t_success = MCMemoryNew(t_pattern);
	
	if (t_success)
	{
		t_pattern->source = p_source->Retain();
		t_pattern->transform = p_transform;
		t_pattern->filter = p_filter;
		t_pattern->references = 1;
		
		r_pattern = t_pattern;
	}
	
	return t_success;
}

MCPatternRef MCPatternRetain(MCPatternRef p_pattern)
{
	if (p_pattern == nil)
		return nil;
	
	MCThreadAtomicInc((int32_t *)&p_pattern -> references);
	
	return p_pattern;
}

void MCPatternRelease(MCPatternRef p_pattern)
{
	if (p_pattern == nil)
		return;
	
    if (MCThreadAtomicDec((int32_t *)&p_pattern -> references) == 1)
    {
		MCGImageRelease(p_pattern->image);
		MCGImageRelease(p_pattern->cache.image);
		if (p_pattern->source != nil)
			p_pattern->source->Release();
		MCMemoryDelete(p_pattern);
	}
}

bool MCPatternIsOpaque(MCPatternRef p_pattern)
{
	if (p_pattern == nil)
		return false;
	
	if (p_pattern->image != nil)
		return MCGImageIsOpaque(p_pattern->image);
	
	/* TODO - determine if source rep is opaque */
	return false;
}

bool MCPatternGetGeometry(MCPatternRef p_pattern, uint32_t &r_width, uint32_t &r_height)
{
	if (p_pattern == nil)
		return false;
	
	MCGAffineTransform t_transform;
	t_transform = p_pattern->transform;
	
	uindex_t t_src_width, t_src_height;
	
	if (p_pattern->image != nil)
	{
		t_src_width = MCGImageGetWidth(p_pattern->image);
		t_src_height = MCGImageGetHeight(p_pattern->image);
	}
	else
	{
		if (!p_pattern->source->GetGeometry(t_src_width, t_src_height))
			return false;
<<<<<<< HEAD

		MCGFloat t_density;
		t_density = p_pattern->source->GetDensity();
		
		t_transform = MCGAffineTransformScale(t_transform, 1.0 / t_density, 1.0 / t_density);
=======
>>>>>>> 47a94227
	}
	
	
	MCGRectangle t_rect;
	t_rect = MCGRectangleApplyAffineTransform(MCGRectangleMake(0, 0, t_src_width, t_src_height), t_transform);

	r_width = ceilf(t_rect.size.width);
	r_height = ceilf(t_rect.size.height);
	
	return true;
}

bool MCPatternGetFilter(MCPatternRef p_pattern, MCGImageFilter &r_filter)
{
	if (p_pattern == nil)
		return nil;

	r_filter = p_pattern->filter;

	return true;
}

bool MCPatternLockForContextTransform(MCPatternRef p_pattern, const MCGAffineTransform &p_transform, MCGImageRef &r_image, MCGAffineTransform &r_pattern_transform)
{
	if (p_pattern == nil)
		return false;
	
	MCGImageRef t_image;
	t_image = nil;
	
	MCGImageFrame t_frame;
	
	MCGAffineTransform t_transform;
	
<<<<<<< HEAD
	bool t_success = t_success = true;
=======
	bool t_success = true;
>>>>>>> 47a94227
	
	if (p_pattern->image != nil)
	{
		t_image = MCGImageRetain(p_pattern->image);
		t_transform = p_pattern->transform;
	}
	else
	{
		MCGAffineTransform t_combined;
		t_combined = MCGAffineTransformConcat(p_pattern->transform, p_transform);
		
		MCGFloat t_scale;
		t_scale = MCGAffineTransformGetEffectiveScale(t_combined);
		
        bool t_locked;
		t_locked = p_pattern->source->LockImageFrame(0, t_scale, t_frame);
<<<<<<< HEAD
        
        if (t_locked)
            t_success = true;
		if (t_success)
		{
			t_transform = MCGAffineTransformMakeScale(1.0 / t_frame.density, 1.0 / t_frame.density);
=======
		
		t_success = t_locked;
		
		if (t_success)
		{
			t_transform = MCGAffineTransformMakeScale(1.0 / t_frame.x_scale, 1.0 / t_frame.y_scale);
>>>>>>> 47a94227
			
			if (!MCGAffineTransformIsRectangular(p_pattern->transform))
			{
                MCThreadMutexLock(MCimagerepmutex);
<<<<<<< HEAD
				if (p_pattern->cache.density != t_frame.density)
=======
				if (p_pattern->cache.x_scale != t_frame.x_scale || p_pattern->cache.y_scale != t_frame.y_scale)
>>>>>>> 47a94227
				{
					MCGImageRelease(p_pattern->cache.image);
					p_pattern->cache.image = nil;
				}
				if (p_pattern->cache.image == nil)
				{
					MCImageBitmap *t_bitmap;
					t_bitmap = nil;
					
					MCGAffineTransform t_copy_transform;
					t_copy_transform = MCGAffineTransformConcat(p_pattern->transform, t_transform);
					t_copy_transform = MCGAffineTransformConcat(MCGAffineTransformInvert(t_transform), t_copy_transform);
					
					t_success = MCImageBitmapCreateWithTransformedMCGImage(t_frame.image, t_copy_transform, p_pattern->filter, t_bitmap);
					
					if (t_success)
						t_success = MCImageBitmapCopyAsMCGImageAndRelease(t_bitmap, true, t_image);
					
					if (t_success)
					{
						p_pattern->cache.image = t_image;
						p_pattern->cache.transform = t_transform;
<<<<<<< HEAD
						p_pattern->cache.density = t_frame.density;
=======
						p_pattern->cache.x_scale = t_frame.x_scale;
						p_pattern->cache.y_scale = t_frame.y_scale;
>>>>>>> 47a94227
					}
					
					MCImageFreeBitmap(t_bitmap);
				}
				
				if (t_success)
				{
					t_image = MCGImageRetain(p_pattern->cache.image);
					t_transform = p_pattern->cache.transform;
				}
                MCThreadMutexUnlock(MCimagerepmutex);
			}
			else
			{
				// return image & transform scaled for image density
				t_transform = MCGAffineTransformConcat(p_pattern->transform, t_transform);
				
				t_image = MCGImageRetain(t_frame.image);
			}
            if (t_locked)
                p_pattern->source->UnlockImageFrame(0, t_frame);
		}
	}
	
	if (t_success)
	{
		r_image = t_image;
		r_pattern_transform = t_transform;
	}
	
	return t_success;
}

void MCPatternUnlock(MCPatternRef p_pattern, MCGImageRef p_locked_image)
{
	if (p_pattern == nil)
		return;
	
    MCGImageRelease(p_locked_image);
}

////////////////////////////////////////////////////////////////////////////////

// MW-2009-02-02: [[ Improved image search ]]
// The pixmap list provides a reference counted wrapper around Pixmaps that have been
// derived from resolved images. In order to provide the improved image search, we
// need to key on the actual image object rather than the id, since we may have patterns
// set to the same id which resolve to different image objects.

// At some point we could replace this entire thing with a reference counted Pattern
// object and use a cache to do the mapping.

MCImageListNode::MCImageListNode(MCImage *p_source)
{
	source = p_source;
	image = nil;
	refcount = 0;
}

MCImageListNode::~MCImageListNode()
{
	MCPatternRelease(image);
}

bool MCImageListNode::allocimage(MCImage* p_source, MCPatternRef &r_image)
{
	if (p_source == source)
	{
		if (refcount == 0)
			/* UNCHECKED */ source->createpattern(image);
		refcount++;
		r_image = image;
		return true;
	}
	else
		return false;
}

bool MCImageListNode::freeimage(MCPatternRef p_image)
{
	if (image == p_image)
	{
		refcount--;
		return true;
	}
	else
		return false;
}

bool MCImageListNode::unreferenced()
{
	return refcount == 0;
}

MCImageList::MCImageList()
{
	images = nil;
}

MCImageList::~MCImageList()
{
	while (images != NULL)
	{
		MCImageListNode *t_ptr = images->remove(images);
		delete t_ptr;
	}
}

MCPatternRef MCImageList::allocpat(uint4 id, MCObject *optr)
{
	// MW-2009-02-02: [[ Improved image search ]]
	// Search for the appropriate image object using the standard method - here we
	// use the given object context as the starting point.
	MCImage *newim;
	newim = optr -> resolveimageid(id);
	if (newim == nil)
		return nil;
	
	MCPatternRef pat;
	MCImageListNode *tptr = images;
	if (tptr != nil)
		do
		{
			if (tptr->allocimage(newim, pat))
				return pat;
			tptr = tptr->next();
		}
	while (tptr != images);
	
	/* UNCHECKED */ tptr = new MCImageListNode(newim);
	tptr->appendto(images);
	tptr->allocimage(newim, pat);
	return pat;
}

void MCImageList::freepat(MCPatternRef &p_image)
{
	if (p_image == nil)
		return;
	MCImageListNode *tptr = images;
	if (tptr != nil)
		do
		{
			if (tptr->freeimage(p_image))
			{
				p_image = nil;
				if (tptr->unreferenced())
				{
					tptr->remove(images);
					delete tptr;
				}
				return;
			}
			tptr = tptr->next();
		}
		while (tptr != images);
}<|MERGE_RESOLUTION|>--- conflicted
+++ resolved
@@ -30,12 +30,8 @@
 	{
 		MCGImageRef image;
 		MCGAffineTransform transform;
-<<<<<<< HEAD
-		MCGFloat density;
-=======
 		MCGFloat x_scale;
 		MCGFloat y_scale;
->>>>>>> 47a94227
 	} cache;
 	
 	uint32_t references;
@@ -157,14 +153,6 @@
 	{
 		if (!p_pattern->source->GetGeometry(t_src_width, t_src_height))
 			return false;
-<<<<<<< HEAD
-
-		MCGFloat t_density;
-		t_density = p_pattern->source->GetDensity();
-		
-		t_transform = MCGAffineTransformScale(t_transform, 1.0 / t_density, 1.0 / t_density);
-=======
->>>>>>> 47a94227
 	}
 	
 	
@@ -199,11 +187,7 @@
 	
 	MCGAffineTransform t_transform;
 	
-<<<<<<< HEAD
-	bool t_success = t_success = true;
-=======
 	bool t_success = true;
->>>>>>> 47a94227
 	
 	if (p_pattern->image != nil)
 	{
@@ -220,30 +204,17 @@
 		
         bool t_locked;
 		t_locked = p_pattern->source->LockImageFrame(0, t_scale, t_frame);
-<<<<<<< HEAD
-        
-        if (t_locked)
-            t_success = true;
-		if (t_success)
-		{
-			t_transform = MCGAffineTransformMakeScale(1.0 / t_frame.density, 1.0 / t_frame.density);
-=======
 		
 		t_success = t_locked;
 		
 		if (t_success)
 		{
 			t_transform = MCGAffineTransformMakeScale(1.0 / t_frame.x_scale, 1.0 / t_frame.y_scale);
->>>>>>> 47a94227
 			
 			if (!MCGAffineTransformIsRectangular(p_pattern->transform))
 			{
                 MCThreadMutexLock(MCimagerepmutex);
-<<<<<<< HEAD
-				if (p_pattern->cache.density != t_frame.density)
-=======
 				if (p_pattern->cache.x_scale != t_frame.x_scale || p_pattern->cache.y_scale != t_frame.y_scale)
->>>>>>> 47a94227
 				{
 					MCGImageRelease(p_pattern->cache.image);
 					p_pattern->cache.image = nil;
@@ -266,12 +237,8 @@
 					{
 						p_pattern->cache.image = t_image;
 						p_pattern->cache.transform = t_transform;
-<<<<<<< HEAD
-						p_pattern->cache.density = t_frame.density;
-=======
 						p_pattern->cache.x_scale = t_frame.x_scale;
 						p_pattern->cache.y_scale = t_frame.y_scale;
->>>>>>> 47a94227
 					}
 					
 					MCImageFreeBitmap(t_bitmap);
