--- conflicted
+++ resolved
@@ -1118,9 +1118,8 @@
 	t_url = nil;
 	t_filename = nil;
     
-	MCExecPoint ep(nil, nil, nil);
-<<<<<<< HEAD
-    
+    MCExecPoint ep(nil, nil, nil);
+
 	if (p_parameters != nil)
 	{
 		p_parameters -> eval_argument(ep);
@@ -1141,28 +1140,6 @@
     // IM-2012-04-04 - these were allocated but not released
     MCCStringFree(t_url);
     MCCStringFree(t_filename);
-=======
-	if ([[UIApplication sharedApplication] isIdleTimerDisabled] == YES)
-		MCresult -> sets(MCtruemcstring);
-	else
-		MCresult -> sets(MCfalsestring);
-	return ES_NORMAL;
-}
-#endif /* MCHandleIdleTimerLockedIphone */
-
-////////////////////////////////////////////////////////////////////////////////
-
-#ifdef /* MCHandleClearTouchesIphone */ LEGACY_EXEC
-static Exec_stat MCHandleClearTouches(void *context, MCParameter *p_parameters)
-{
-	MCscreen -> wait(1/25.0, False, False);
-	static_cast<MCScreenDC *>(MCscreen) -> clear_touches();
-	MCEventQueueClearTouches();
-    
-    // PM-2015-03-16: [[ Bug 14333 ]] Make sure the object that triggered a mouse down msg is not focused, as this stops later mouse downs from working
-    if (MCtargetptr != nil)
-        MCtargetptr -> munfocus();
->>>>>>> 424c091c
     
 	return ES_NORMAL;
 }
@@ -1750,6 +1727,11 @@
 	MCscreen -> wait(1/25.0, False, False);
 	static_cast<MCScreenDC *>(MCscreen) -> clear_touches();
 	MCEventQueueClearTouches();
+
+    // PM-2015-03-16: [[ Bug 14333 ]] Make sure the object that triggered a mouse down msg is not focused, as this stops later mouse downs from working
+    if (MCtargetptr != nil)
+        MCtargetptr -> munfocus();
+
 	return ES_NORMAL;
 }
 #endif /* MCHandleClearTouchesIphone */
