--- conflicted
+++ resolved
@@ -532,20 +532,12 @@
 		getcard()->freedefbutton(this);
 		
 		clearmnemonic();
-<<<<<<< HEAD
 		MCValueAssign(tabs, kMCEmptyArray);
-=======
-		if (tabs != NULL)
-		{
-			delete tabs;
-			tabs = NULL;
-			ntabs = 0;
-		}
+
 		// AL-2013-01-13 [[ Bug 11363 ]] Close menu on button close. 
 		if (state & CS_SUBMENU)
 			closemenu(True, True);
 
->>>>>>> 3e5faddb
 		freemenu(False);
 		if (entry != NULL)
 		{
