/* Copyright (C) 2003-2013 Runtime Revolution Ltd.

This file is part of LiveCode.

LiveCode is free software; you can redistribute it and/or modify it under
the terms of the GNU General Public License v3 as published by the Free
Software Foundation.

LiveCode is distributed in the hope that it will be useful, but WITHOUT ANY
WARRANTY; without even the implied warranty of MERCHANTABILITY or
FITNESS FOR A PARTICULAR PURPOSE.  See the GNU General Public License
for more details.

You should have received a copy of the GNU General Public License
along with LiveCode.  If not see <http://www.gnu.org/licenses/>.  */

#include "prefix.h"

#include "globdefs.h"
#include "filedefs.h"
#include "objdefs.h"
#include "parsedef.h"
#include "mcio.h"

#include "execpt.h"
#include "sellst.h"
#include "util.h"
#include "font.h"
#include "date.h"
#include "dispatch.h"
#include "stack.h"
#include "card.h"
#include "group.h"
#include "cdata.h"
#include "image.h"
#include "button.h"
#include "field.h"
#include "stacklst.h"
#include "undolst.h"
#include "mcerror.h"
#include "param.h"
#include "objectstream.h"
#include "parentscript.h"
#include "mode.h"
#include "globals.h"
#include "mctheme.h"
#include "osspec.h"
#include "redraw.h"
#include "menuparse.h"
#include "objptr.h"
#include "stacksecurity.h"

#include "exec.h"

uint2 MCButton::mnemonicoffset = 2;
MCRectangle MCButton::optionrect = {0, 0, 12, 8};
uint4 MCButton::clicktime;
uint2 MCButton::menubuttonheight = 4;
Boolean MCButton::starthilite;
uint2 MCButton::starttab;
MCImage *MCButton::macrb = NULL;
MCImage *MCButton::macrbtrack = NULL;
MCImage *MCButton::macrbhilite = NULL;
MCImage *MCButton::macrbhilitetrack = NULL;
uint2 MCButton::focusedtab = MAXUINT2;

// MW-2007-12-11: [[ Bug 5670 ]] This global is set to false before a card issues an
//   mdown to its focused control. If the mdown resulted in a popup being shown on OS X, then it will be
//   set to true. This is to work around the problem with the mouse down message being 'cancelled' on a
//   popup-menu action resulting in the group mdown not returning true, and thus causing the card to
//   send an errant mdown message to the script.

bool MCosxmenupoppedup = false;
bool MCmenupoppedup = false;

Keynames MCButton::button_keys[] =
    {
        {XK_F1, "f1"},
        {XK_F2, "f2"},
        {XK_F3, "f3"},
        {XK_F4, "f4"},
        {XK_F5, "f5"},
        {XK_F6, "f6"},
        {XK_F7, "f7"},
        {XK_F8, "f8"},
        {XK_F9, "f9"},
        {XK_F10, "f10"},
        {XK_F11, "f11"},
        {XK_L1, "l1"},
        {XK_F12, "f12"},
        {XK_L2, "l2"},
        {XK_F13, "f13"},
        {XK_L3, "l3"},
        {XK_F14, "f14"},
        {XK_L4, "l4"},
        {XK_F15, "f15"},
        {XK_L5, "l5"},
        {XK_F16, "f16"},
        {XK_L6, "l6"},
        {XK_F17, "f17"},
        {XK_L7, "l7"},
        {XK_F18, "f18"},
        {XK_L8, "l8"},
        {XK_F19, "f19"},
        {XK_L9, "l9"},
        {XK_F20, "f20"},
        {XK_L10, "l10"},
        {XK_F21, "f21"},
        {XK_R1, "r1"},
        {XK_F22, "f22"},
        {XK_R2, "r2"},
        {XK_F23, "f23"},
        {XK_R3, "r3"},
        {XK_F24, "f24"},
        {XK_R4, "r4"},
        {XK_F25, "f25"},
        {XK_R5, "r5"},
        {XK_F26, "f26"},
        {XK_R6, "r6"},
        {XK_F27, "f27"},
        {XK_R7, "r7"},
        {XK_F28, "f28"},
        {XK_R8, "r8"},
        {XK_F29, "f29"},
        {XK_R9, "r9"},
        {XK_F30, "f30"},
        {XK_R10, "r10"},
        {XK_F31, "f31"},
        {XK_R11, "r11"},
        {XK_F32, "f32"},
        {XK_R12, "r12"},
        {XK_R13, "r13"},
        {XK_F33, "f33"},
        {XK_F34, "f34"},
        {XK_R14, "r14"},
        {XK_F35, "f35"},
        {XK_R15, "r15"},
        {XK_BackSpace, "backspace"},
        {XK_Tab, "tab"},
        {XK_Linefeed, "linefeed"},
        {XK_Clear, "clear"},
        {XK_Return, "return"},
        {XK_Pause, "pause"},
        {XK_Scroll_Lock, "scroll_lock"},
        {XK_Sys_Req, "sys_req"},
        {XK_Escape, "escape"},
        {XK_Delete, "delete"},
        {XK_Home, "home"},
        {XK_Left, "left"},
        {XK_Up, "up"},
        {XK_Right, "right"},
        {XK_Down, "down"},
        {XK_End, "end"},
        {XK_Prior, "page_up"},
		{XK_Prior, "pgup"},
        {XK_Next, "page_down"},
		{XK_Next, "pgdown"},
        {XK_Begin, "begin"},
        {XK_Select, "select"},
        {XK_Print, "print"},
        {XK_Execute, "execute"},
        {XK_Insert, "insert"},
        {XK_Undo, "undo"},
        {XK_Redo, "redo"},
        {XK_Menu, "menu"},
        {XK_Find, "find"},
        {XK_Cancel, "cancel"},
        {XK_Break, "break"},
        {XK_Mode_switch, "mode_switch"},
        {XK_script_switch, "script_switch"},
        {XK_Num_Lock, "num_lock"},
        {XK_osfHelp, "help"},
        {XK_KP_Space, "kp_space"},
        {XK_KP_Tab, "kp_tab"},
        {XK_KP_Enter, "kp_enter"},
		{XK_KP_Enter, "enter"},
        {XK_KP_F1, "kp_f1"},
        {XK_KP_F2, "kp_f2"},
        {XK_KP_F3, "kp_f3"},
        {XK_KP_F4, "kp_f4"},
        {XK_KP_Begin, "kp_begin"},
        {XK_KP_Home, "kp_home"},
        {XK_KP_Left, "kp_left"},
        {XK_KP_Up, "kp_up"},
        {XK_KP_Right, "kp_right"},
        {XK_KP_Down, "kp_down"},
        {XK_KP_End, "kp_end"},
        {XK_KP_Insert, "kp_insert"},
        {XK_KP_Delete, "kp_delete"},
        {XK_KP_Prior, "kp_page_up"},
        {XK_KP_Next, "kp_page_down"},
        {XK_KP_Equal, "kp_equal"},
        {XK_KP_Multiply, "kp_multiply"},
        {XK_KP_Add, "kp_add"},
        {XK_KP_Separator, "kp_separator"},
        {XK_KP_Subtract, "kp_subtract"},
        {XK_KP_Decimal, "kp_decimal"},
        {XK_KP_Divide, "kp_divide"},
        {XK_KP_0, "kp_0"},
        {XK_KP_1, "kp_1"},
        {XK_KP_2, "kp_2"},
        {XK_KP_3, "kp_3"},
        {XK_KP_4, "kp_4"},
        {XK_KP_5, "kp_5"},
        {XK_KP_6, "kp_6"},
        {XK_KP_7, "kp_7"},
        {XK_KP_8, "kp_8"},
        {XK_KP_9, "kp_9"},
		{XK_space, "space"},
        {0, ""},
    };
	
typedef struct
{
	uint1 modifier;
	uint1 token_length;
	const char *token;
} ModKeyToken;

static ModKeyToken modifier_tokens[] =
	{
		{MS_SHIFT, 5, "shift"},
		{MS_SHIFT, 1, "@"},
		{MS_ALT, 6, "option"},
		{MS_ALT, 3, "opt"},
		{MS_ALT, 3, "alt"},
		{MS_ALT, 1, "#"},
		{MS_MAC_CONTROL, 7, "control"},
		{MS_MAC_CONTROL, 4, "ctrl"},
		{MS_MAC_CONTROL, 1, "%"},
		{MS_CONTROL, 7, "command"},
		{MS_CONTROL, 3, "cmd"},
		{MS_CONTROL, 1, "^"},
		{0, 0, NULL}
	};

////////////////////////////////////////////////////////////////////////////////

MCPropertyInfo MCButton::kProperties[] =
{
	DEFINE_RW_OBJ_ENUM_PROPERTY(P_STYLE, InterfaceButtonStyle, MCButton, Style)
	DEFINE_RW_OBJ_PROPERTY(P_AUTO_ARM, Bool, MCButton, AutoArm)
	DEFINE_RW_OBJ_PROPERTY(P_AUTO_HILITE, Bool, MCButton, AutoHilite)
	DEFINE_RW_OBJ_PROPERTY(P_ARM_BORDER, Bool, MCButton, ArmBorder)
	DEFINE_RW_OBJ_PROPERTY(P_ARM_FILL, Bool, MCButton, ArmFill)
	DEFINE_RW_OBJ_PROPERTY(P_HILITE_BORDER, Bool, MCButton, HiliteBorder)
	DEFINE_RW_OBJ_PROPERTY(P_HILITE_FILL, Bool, MCButton, HiliteFill)
	DEFINE_RW_OBJ_PROPERTY(P_SHOW_HILITE, Bool, MCButton, ShowHilite)
	DEFINE_RW_OBJ_PROPERTY(P_ARM, Bool, MCButton, Arm)

	DEFINE_RW_OBJ_PROPERTY(P_SHARED_HILITE, Bool, MCButton, SharedHilite)
	DEFINE_RW_OBJ_PROPERTY(P_SHOW_ICON, Bool, MCButton, ShowIcon)
	DEFINE_RW_OBJ_PROPERTY(P_SHOW_NAME, Bool, MCButton, ShowName) 

	DEFINE_RW_OBJ_NON_EFFECTIVE_PROPERTY(P_LABEL, String, MCButton, Label)
	DEFINE_RO_OBJ_EFFECTIVE_PROPERTY(P_LABEL, String, MCButton, Label)
	DEFINE_RW_OBJ_NON_EFFECTIVE_PROPERTY(P_UNICODE_LABEL, BinaryString, MCButton, UnicodeLabel)
	DEFINE_RO_OBJ_EFFECTIVE_PROPERTY(P_UNICODE_LABEL, BinaryString, MCButton, UnicodeLabel)
	DEFINE_RW_OBJ_PROPERTY(P_LABEL_WIDTH, UInt16, MCButton, LabelWidth)
	DEFINE_RW_OBJ_PROPERTY(P_FAMILY, UInt16, MCButton, Family)
	DEFINE_RW_OBJ_PROPERTY(P_VISITED, Bool, MCButton, Visited)
	DEFINE_RW_OBJ_PROPERTY(P_MENU_HISTORY, UInt16, MCButton, MenuHistory)
	DEFINE_RW_OBJ_PROPERTY(P_MENU_LINES, OptionalUInt16, MCButton, MenuLines)
	DEFINE_RW_OBJ_PROPERTY(P_MENU_BUTTON, UInt16, MCButton, MenuButton)
	DEFINE_RW_OBJ_PROPERTY(P_MENU_NAME, Name, MCButton, MenuName)
	DEFINE_RW_OBJ_PROPERTY(P_ACCELERATOR_TEXT, String, MCButton, AcceleratorText)
	DEFINE_RO_OBJ_PROPERTY(P_UNICODE_ACCELERATOR_TEXT, BinaryString, MCButton, UnicodeAcceleratorText)
	DEFINE_RW_OBJ_PROPERTY(P_ACCELERATOR_KEY, OptionalString, MCButton, AcceleratorKey)

	DEFINE_RW_OBJ_SET_PROPERTY(P_ACCELERATOR_MODIFIERS, InterfaceButtonAcceleratorModifiers, MCButton, AcceleratorModifiers)
	
	DEFINE_RW_OBJ_PROPERTY(P_MNEMONIC, UInt16, MCButton, Mnemonic)
	DEFINE_RO_OBJ_PROPERTY(P_FORMATTED_WIDTH, UInt16, MCButton, FormattedWidth)
	DEFINE_RO_OBJ_PROPERTY(P_FORMATTED_HEIGHT, UInt16, MCButton, FormattedHeight)
	DEFINE_RW_OBJ_PROPERTY(P_DEFAULT, Bool, MCButton, Default)
	DEFINE_RW_OBJ_PROPERTY(P_TEXT, String, MCButton, Text)
	DEFINE_RW_OBJ_PROPERTY(P_UNICODE_TEXT, String, MCButton, Text)
	
	DEFINE_RW_OBJ_CUSTOM_PROPERTY(P_ICON, InterfaceButtonIcon, MCButton, Icon)
	DEFINE_RW_OBJ_CUSTOM_PROPERTY(P_ARMED_ICON, InterfaceButtonIcon, MCButton, ArmedIcon)
	DEFINE_RW_OBJ_CUSTOM_PROPERTY(P_DISABLED_ICON, InterfaceButtonIcon, MCButton, DisabledIcon)
	DEFINE_RW_OBJ_CUSTOM_PROPERTY(P_HILITED_ICON, InterfaceButtonIcon, MCButton, HiliteIcon)
	DEFINE_RW_OBJ_CUSTOM_PROPERTY(P_VISITED_ICON, InterfaceButtonIcon, MCButton, VisitedIcon)
	DEFINE_RW_OBJ_CUSTOM_PROPERTY(P_HOVER_ICON, InterfaceButtonIcon, MCButton, HoverIcon)
    
    DEFINE_RW_OBJ_PART_CUSTOM_PROPERTY(P_HILITE, InterfaceTriState, MCButton, Hilite)
    DEFINE_RW_OBJ_ENUM_PROPERTY(P_MENU_MODE, InterfaceButtonMenuMode, MCButton, MenuMode)
};

MCObjectPropertyTable MCButton::kPropertyTable =
{
	&MCControl::kPropertyTable,
	sizeof(kProperties) / sizeof(kProperties[0]),
	&kProperties[0],
};

////////////////////////////////////////////////////////////////////////////////

MCButton::MCButton()
{
	flags |= F_STANDARD | F_TRAVERSAL_ON | F_HILITE_BORDER | F_HILITE_FILL
	         | F_SHOW_NAME | F_ALIGN_CENTER | F_AUTO_HILITE
	         | F_ARM_BORDER | F_SHARED_HILITE;
	bdata = NULL;
	icons = NULL;
	label = MCValueRetain(kMCEmptyString);
	labelwidth = 0;
	menubutton = Button1;
	menumode = WM_CLOSED;
	menuname = MCValueRetain(kMCEmptyName);
	menustring = MCValueRetain(kMCEmptyString);
	menuhistory = 1;
	menucontrol = MENUCONTROL_NONE;
	menulines = DEFAULT_MENU_LINES;
	menuhasitemtags = false;
	menu = NULL; //stack based menu

#ifdef _MAC_DESKTOP
	bMenuID = 0; //for button/object based menus
#endif

	entry = NULL;
	tabs = MCValueRetain(kMCEmptyArray);
	acceltext = MCValueRetain(kMCEmptyString);
	accelkey = accelmods = 0;
	mnemonic = 0;
	family = 0;
	ishovering = False;
}

MCButton::MCButton(const MCButton &bref) : MCControl(bref)
{
	if (bref.icons != NULL)
	{
		icons = new iconlist;
		memcpy(icons, bref.icons, sizeof(iconlist));
		icons->curicon = NULL;
	}
	else
		icons = NULL;
	bdata = NULL;
	label = MCValueRetain(bref.label);
	labelwidth = bref.labelwidth;
	menuhistory = bref.menuhistory;
	menulines = bref.menulines;
	menubutton = bref.menubutton;
	menumode = bref.menumode;
	menuname = MCValueRetain(bref.menuname);
	menucontrol = bref.menucontrol;
	menuhasitemtags = bref.menuhasitemtags;
	menustring = MCValueRetain(bref.menustring);
	menu = NULL;
	entry = NULL;
	tabs = MCValueRetain(kMCEmptyArray);
	acceltext = MCValueRetain(bref.acceltext);
	accelkey = bref.accelkey;
	accelmods = bref.accelmods;
	mnemonic = bref.mnemonic;
	ishovering = False;

#ifdef _MAC_DESKTOP
	bMenuID = 0;
#endif

	if (bref.bdata != NULL)
	{
		MCCdata *bptr = bref.bdata;
		do
		{
			MCCdata *newbdata = new MCCdata(*bptr);
			newbdata->appendto(bdata);
			bptr = (MCCdata *)bptr->next();
		}
		while (bptr != bref.bdata);
	}
	family = bref.family;
}

MCButton::~MCButton()
{
	// OK-2009-04-30: [[Bug 7517]] - Ensure the button is actually closed before deletion, otherwise dangling references may still exist,
	// particuarly if the button had icons.
	while (opened)
		close();
	
	// MW-2008-10-28: [[ ParentScripts ]] Flush the parent scripts table if
	//   tsub has the state flag marked.
	if (getstate(CS_IS_PARENTSCRIPT))
		MCParentScript::FlushObject(this);

	delete icons;
	freemenu(True);
	MCValueRelease(acceltext);
	MCValueRelease(label);
	MCValueRelease(menuname);
	MCValueRelease(menustring);
	MCValueRelease(tabs);
	if (accelkey != 0)
		MCstacks->deleteaccelerator(this, NULL);
	while (bdata != NULL)
	{
		MCCdata *bptr = (MCCdata *)bdata->remove
		                (bdata);
		delete bptr;
	}
}

void MCButton::removelink(MCObject *optr)
{
	if (optr == menu)
		menu = NULL;
}

bool MCButton::imagechanged(MCImage *p_image, bool p_deleting)
{
	if (icons != nil && p_image == icons->curicon)
	{
		if (p_deleting)
			icons->curicon = nil;
		layer_redrawall();

		return true;
	}

	return false;
}

Chunk_term MCButton::gettype() const
{
	return CT_BUTTON;
}

const char *MCButton::gettypestring()
{
	return MCbuttonstring;
}

bool MCButton::visit(MCVisitStyle p_style, uint32_t p_part, MCObjectVisitor* p_visitor)
{
	return p_visitor -> OnButton(this);
}

void MCButton::open()
{
	// MW-2008-10-28: [[ ParentScripts ]] We have to preserve the setting of the
	//   CS_IS_PARENTSCRIPT state.
	if (!getstate(CS_IS_PARENTSCRIPT))
		MCControl::open();
	else
	{
		MCControl::open();
		setstate(True, CS_IS_PARENTSCRIPT);
	}

	// MW-2011-02-08: [[ Bug 9382 ]] Make sure we reset icons when opening and the state
	//   has changed (i.e. background transition has occured).
	uint32_t t_old_state;
	t_old_state = state;
	switch(gethilite(0))
	{
	case True:
		state |= CS_HILITED;
		state &= ~CS_MIXED;
		break;
	case False:
		state &= ~(CS_HILITED | CS_MIXED);
		break;
	case Mixed:
		state &= ~CS_HILITED;
		state |= CS_MIXED;
		break;
	}
	if (opened == 1 || state != t_old_state)
		reseticon();
	
	if (opened == 1)
	{
		if (getflag(F_DEFAULT))
		{
			getcard() -> setdefbutton(this);
			state |= CS_SHOW_DEFAULT;
		}
		setupmnemonic();
		if (getstyleint(flags) == F_MENU)
		{
			// MW-2011-02-08:[[ Bug 9384 ]] Make sure we don't 'findmenu' for things that don't have them.
			//   i.e. popup/option/cascade types.
			switch (menumode)
			{
			case WM_TOP_LEVEL:
				MCValueRelease(tabs);
				/* UNCHECKED */ MCStringSplit(menustring, MCSTR("\n"), nil, kMCStringOptionCompareExact, tabs);
				break;
			case WM_COMBO:
				createentry();
				break;
			case WM_POPUP:
			case WM_OPTION:
			case WM_CASCADE:
				break;
			default:
				findmenu(true);
				if (!MCNameIsEmpty(menuname) && menu != NULL)
					menu->installaccels(getstack());
				break;
			}
		}
		if (accelkey != 0)
			MCstacks->addaccelerator(this, getstack(), accelkey, accelmods);
	}
}

void MCButton::close()
{
	MCControl::close();
	if (opened == 0)
	{
		if (icons != NULL && icons->curicon != NULL)
		{
			icons->curicon->close();
			icons->curicon = NULL;
		}
		
		// Always make sure we unlink ourselves from the default button
		// points on card - just in case one isn't updated somewhere else.
		state &= ~CS_SHOW_DEFAULT;
		getcard()->freedefbutton(this);
		
		clearmnemonic();
		MCValueAssign(tabs, kMCEmptyArray);
		freemenu(False);
		if (entry != NULL)
		{
			MCundos->freestate();
			deleteentry();
		}
		if (accelkey != 0)
			MCstacks->deleteaccelerator(this, getstack());

		ishovering = False;
	}
}

void MCButton::kfocus()
{
	if ((!IsMacLF() || state & CS_SHOW_DEFAULT
	        || flags & F_AUTO_ARM || entry != NULL)
	        && flags & F_TRAVERSAL_ON && !(state & CS_KFOCUSED))
	{
		// Get the current transient rect
		uint2 t_old_trans;
		t_old_trans = gettransient();

		state |= CS_KFOCUSED | CS_ARMED;

		reseticon();

		bool t_need_redraw;
		t_need_redraw = false;
		if (entry != NULL)
		{
			entry->kfocus();
			t_need_redraw = true;
		}
		else if (getstyleint(flags) == F_STANDARD && flags & F_SHOW_BORDER)
		{
			if (!getstate(CS_SHOW_DEFAULT) && getcard()->getodefbutton() != NULL)
				state |= CS_SHOW_DEFAULT;
			getcard()->setdefbutton(this);
			t_need_redraw = true;
		}
		else if (getstyleint(flags) != F_MENU || menumode != WM_TOP_LEVEL)
			t_need_redraw = true;

		// MW-2011-08-18: [[ Layers ]] Invalidate the whole object, noting
		//   possible change in transient.
		if (t_need_redraw)
			layer_transientchangedandredrawall(t_old_trans);

		message(MCM_focus_in);
	}
}

Boolean MCButton::kfocusnext(Boolean top)
{
	if ((IsMacLF() && !(state & CS_SHOW_DEFAULT))
	        && !(flags & F_AUTO_ARM) && entry == NULL
	        || !(flags & F_VISIBLE || MCshowinvisibles)
	        || !(flags & F_TRAVERSAL_ON) || state & CS_KFOCUSED || flags & F_DISABLED)
		return False;
	return True;
}

Boolean MCButton::kfocusprev(Boolean bottom)
{
	if ((IsMacLF() && !(state & CS_SHOW_DEFAULT))
	        && !(flags & F_AUTO_ARM) && entry == NULL
	        || !(flags & F_VISIBLE || MCshowinvisibles)
	        || !(flags & F_TRAVERSAL_ON) || state & CS_KFOCUSED || flags & F_DISABLED)
		return False;
	return True;
}

void MCButton::kunfocus()
{
	if (state & CS_SUBMENU && menumode == WM_CASCADE)
		closemenu(True, True);
	if (state & CS_KFOCUSED)
	{
		uint2 t_old_trans;
		t_old_trans = gettransient();

		if (flags & F_AUTO_ARM && state & CS_ARMED && !(state & CS_SUBMENU))
			state &= ~CS_MFOCUSED;
		
		state &= ~(CS_KFOCUSED | CS_ARMED);
		
		reseticon();
		
		bool t_need_redraw;
		t_need_redraw = false;
		if (entry != NULL)
		{
			entry->kfocus();
			entry->kunfocus();
			entry->unselect(True, True);
			t_need_redraw = true;
		}

		if (getstyleint(flags) != F_MENU || menumode != WM_TOP_LEVEL)
		{
			if (getstate(CS_SHOW_DEFAULT) && !getflag(F_DEFAULT))
				state &= ~CS_SHOW_DEFAULT;
			t_need_redraw = true;
		}

		// MW-2011-08-18: [[ Layers ]] Invalidate the whole object, noting
		//   possible change in transient.
		if (t_need_redraw)
			layer_transientchangedandredrawall(t_old_trans);

		message(MCM_focus_out);
	}
}

Boolean MCButton::kdown(const char *string, KeySym key)
{
	if (state & CS_SUBMENU)
	{
		if (MCObject::kdown(string, key))
			return True;
		MCButton *bptr;
		MCAutoStringRef t_pick;
		switch (key)
		{
		case XK_Escape:
			closemenu(True, True);
			return True;
		case XK_Tab:
		case XK_Left:
		case XK_Right:
			if (menu->kdown(string, key))
				return True;
			if (menumode == WM_CASCADE)
			{
				closemenu(True, key != XK_Left);
				return key == XK_Left;
			}
			if (menumode != WM_PULLDOWN)
				return False;
			uint2 tnum, newnum;
			getcard()->count(CT_MENU, CT_UNDEFINED, NULL, tnum, True);
			getcard()->count(CT_MENU, CT_UNDEFINED, this, newnum, True);
			while (True)
			{
				if (key == XK_Left)
					if (newnum == 1)
						newnum = tnum;
					else
						newnum--;
				else
					if (newnum == tnum)
						newnum = 1;
					else
						newnum++;
				bptr = (MCButton *)getcard()->getnumberedchild(newnum, CT_MENU, CT_UNDEFINED);
				if (bptr == this)
					break;
				if (bptr->menubutton == menubutton
				        && bptr->isvisible() && !bptr->isdisabled())
				{
					closemenu(True, True);
					bptr->message_with_args(MCM_mouse_down, menubutton);
					if (bptr->findmenu())
					{
						bptr->openmenu(True);
						return True;
					}
				}
			}
			break;
		case XK_Down:
			if (menu->kdown(string, key))
				return True;
			return menu->kfocusnext(False);
		case XK_Up:
			if (menu->kdown(string, key))
				return True;
			return menu->kfocusprev(False);
		case XK_WheelDown:
		case XK_WheelUp:
		case XK_WheelLeft:
		case XK_WheelRight:
			if (menu -> getcontrols() -> gettype() == CT_FIELD)
				if (menu -> getcontrols() -> kdown(string, key))
					return True;
			break;
		case XK_space:
		case XK_Return:
		case XK_KP_Enter:
			closemenu(False, True);
			menu->menukdown(string, key, &t_pick, menuhistory);
			if (!MCStringIsEmpty(*t_pick))
			{
				if (menumode == WM_OPTION || menumode == WM_COMBO)
				{
					MCValueAssign(label, *t_pick);
					if (entry != NULL)
						entry->settext(0, *t_pick, False);
					Exec_stat es = message_with_valueref_args(MCM_menu_pick, *t_pick);
					if (es == ES_NOT_HANDLED || es == ES_PASS)
						message_with_args(MCM_mouse_up, menubutton);
					// MW-2011-08-18: [[ Layers ]] Invalidate the whole object.
					layer_redrawall();
				}
				else
				{
					if (!(state & CS_IGNORE_MENU))
						docascade(*t_pick);
				}
			}
			else
				message_with_args(MCM_mouse_release, menubutton);
			state &= ~CS_IGNORE_MENU;
			if (MCmenuobjectptr == this)
				MCmenuobjectptr = NULL;
			return True;
		default:
			MCButton *mbptr = menu->findmnemonic(string[0]);
			if (mbptr != NULL)
			{
				closemenu(False, True);
				if (!MCNameIsEmpty(menuname))
					mbptr->activate(False, string[0]);
				else
				{
					MCStringRef t_label;
					if (mbptr->getmenuhastags())
						t_label = MCNameGetString(mbptr->getname());
					else
						t_label = mbptr->getlabeltext();
	
					menu->menukdown(string, key, &t_pick, menuhistory);
					Exec_stat es = message_with_valueref_args(MCM_menu_pick, t_label);
					if (es == ES_NOT_HANDLED || es == ES_PASS)
						message_with_args(MCM_mouse_up, menubutton);
				}
				if (MCmenuobjectptr == this)
					MCmenuobjectptr = NULL;
				return True;
			}
			else
			{
				if (MCmodifierstate & MS_MOD1)
				{
					mbptr = MCstacks->findmnemonic(string[0]);
					if (mbptr != NULL && mbptr->isvisible() && !mbptr->isdisabled())
					{
						closemenu(True, True);
						mbptr->message_with_args(MCM_mouse_down, menubutton);
						if (mbptr->findmenu())
						{
							mbptr->openmenu(True);
							return True;
						}
					}
				}
			}
		}
		return True;
	}
	else
	{
		if (entry != NULL)
			return entry->kdown(string, key);
		if (MCObject::kdown(string, key))
			return True;
		if ((((key == XK_Right || key == XK_space
		        || key == XK_Return || key == XK_KP_Enter)
		        && (menumode == WM_CASCADE || menumode == WM_OPTION))
		        || key == XK_Down && menumode != WM_CASCADE)
		        && state & CS_KFOCUSED && findmenu())
		{
			openmenu(True);
			return True;
		}
		if ((key == XK_space || (state & CS_SHOW_DEFAULT || state & CS_ARMED)
		        && (key == XK_Return || key == XK_KP_Enter))
		        && !(MCmodifierstate & MS_MOD1))
		{
			activate(False, string[0]);
			return True;
		}
	}
	return False;
}

Boolean MCButton::kup(const char *string, KeySym key)
{
	if (entry != NULL)
		return entry->kup(string, key);
	if (MCObject::kup(string, key))
		return True;
	if (state & CS_SUBMENU)
		return menu->kup(string, key);
	return False;
}

Boolean MCButton::mfocus(int2 x, int2 y)
{
	// SMR 594 do menu stuff before visibility check

	if (state & CS_MENU_ATTACHED)
		return MCObject::mfocus(x, y);
	if (state & CS_SUBMENU)
	{
		mx = x;
		my = y;
		int2 tx = x;
		int2 ty = y;
		MCStack *sptr = menumode == WM_CASCADE ? getstack() : MCmousestackptr;
		
		//TS-2007-13-11 - [[Bug 5507]] - on linux it is possible to have sptr == NULL which causes a crash.
		// This is only when you drag a menu really quickly so the MCmousestackptr == NULL.
		if ( sptr == NULL)
			return False;

		sptr->translatecoords(menu, tx, ty);
		MCRectangle trect = sptr->getrect();
		Boolean handled = menu->mfocus(tx, ty);
		tx = x + trect.x;
		ty = y + trect.y;
		if (!handled)
		{
			MCCard *cptr = getcard();
			switch (menumode)
			{
			case WM_PULLDOWN:
				uint2 i;
				if (MCU_point_in_rect(menu->getrect(), tx, ty)
				        || !MCU_point_in_rect(cptr->getrect(), x, y)
				        || MCU_point_in_rect(rect, x, y))
					return True;
				for (cptr->count(CT_MENU, CT_UNDEFINED, NULL, i, True) ; i ; i--)
				{
					MCButton *bptr = (MCButton *)cptr->getnumberedchild(i, CT_MENU, CT_UNDEFINED);
					if (bptr == this)
						continue;
					
					// OK-2010-02-24: [[Bug 8628]] - Added clause to prevent this menu switching happening when bptr is a 
					// normal mac pulldown menu. 
					if (bptr->menubutton == menubutton
					        && bptr->parent == parent
					        && bptr->isvisible() && !bptr->isdisabled()
					        && MCU_point_in_rect(bptr->getrect(), x, y)
					        && bptr->mfocus(x, y) && bptr->findmenu()
							&& !(IsMacLFAM() && (bptr -> getflag(F_SHOW_BORDER)) != 0)
						)
					{
						state &= ~(CS_MFOCUSED | CS_SUBMENU | CS_ARMED);
						ishovering = False;
						reseticon();
						// MW-2011-08-18: [[ Layers ]] Invalidate the whole object.
						layer_redrawall();
						menu->setstate(True, CS_KFOCUSED); // override state
						menu->kunfocus();
						menu->close();
						menudepth--;
						MCdispatcher->addmenu(bptr);
						bptr->state |= CS_MFOCUSED;
						bptr->message_with_args(MCM_mouse_down, menubutton);
						bptr->findmenu();
						bptr->openmenu(False);
						return True;
					}
				}
				break;
			case WM_CASCADE:
				// MW-2010-10-06: [[ Bug 9035 ]] We count the pointer as being inside the cascade button
				// if its vertical position is when inside a menuwindow.
				if (sptr -> menuwindow && y >= rect . y && y < rect . y + rect . height)
					return True;
				if (MCU_point_in_rect(rect, x, y))
					return True;
				if (flags & F_AUTO_ARM && MCU_point_in_rect(trect, tx, ty))
				{
					closemenu(False, True);
					state &= ~(CS_MFOCUSED | CS_ARMED);
					reseticon();
					getcard()->ungrab();
					return False;
				}
				break;
			case WM_OPTION:
				// OK-2007-08-07 : Bug 5287, a button with a menu name (stack panel) set will not have 
				// an associated field to contain items, so should break here to avoid crash.
				if ((MClook != LF_WIN95) || !MCNameIsEmpty(menuname))
					break;
			case WM_COMBO:
				if (state & CS_MFOCUSED)
				{
					uint2 fheight;
					fheight = gettextheight();
					MCField *fptr = (MCField *)menu->getcontrols();
					fptr->vscroll(my < rect.y + rect.height ? -fheight : fheight, True);
					fptr->resetscrollbars(True);
				}
				break;
			default:
				break;
			}
		}
		message_with_args(MCM_mouse_move, x, y);
		/* This would prevent buttons that are under the menu of this one
		from taking the focus away, but unfortunately this messes up
		grab at the card level if (menumode == WM_CASCADE) return
		handled; */
		return True;
	}
	if (!(flags & F_VISIBLE || MCshowinvisibles)
	        || flags & F_DISABLED && getstack()->gettool(this) == T_BROWSE)
		return False;
	Tool tool = getstack()->gettool(this);

	if (tool == T_BROWSE || tool == T_HELP)
	{
		mx = x;
		my = y;
		if (entry != NULL && entry->mfocus(x, y))
			return True;
		if (getstyleint(flags) == F_MENU && menumode == WM_TOP_LEVEL
		        && IsMacLF() && state & CS_MFOCUSED)
		{
			MCRectangle trect = rect;
			trect.height = 8 + MCFontGetAscent(m_font);
			// MW-2011-08-18: [[ Layers ]] Invalidate the whole object.
			layer_redrawall();
		}
		else
		{
			if (flags & F_AUTO_ARM)
			{
				if (MCU_point_in_rect(rect, x, y)
				        && MCU_point_in_rect(getcard()->getrect(), x, y))
				{
					if (!(state & CS_ARMED))
					{
						if (menumode == WM_CASCADE && findmenu())
						{
							getcard()->grab();
							mdown(menubutton);
						}
						state |= CS_MFOCUSED | CS_ARMED;
						getcard()->kfocusset(this);
					}
					message_with_args(MCM_mouse_move, x, y);
					return True;
				}
				else
				{
					if (state & CS_ARMED)
					{
						uint2 t_old_trans;
						t_old_trans = gettransient();
						state &= ~(CS_MFOCUSED | CS_ARMED | CS_KFOCUSED);
						ishovering = False;
						reseticon();
						getcard()->kfocusset(NULL);
						// MW-2011-08-18: [[ Layers ]] Invalidate the whole object, noting
						//   possible change in transient.
						layer_transientchangedandredrawall(t_old_trans);
					}
					return False;
				}
			}
			if (MCbuttonstate & Button1 && flags & F_AUTO_HILITE
			        && (menumode != WM_TOP_LEVEL || getstyleint(flags) != F_MENU)
			        && state & CS_MFOCUSED && !(state & CS_SELECTED))
			{
				if (MClook == LF_MOTIF || flags & F_SHOW_ICON
				        || getstyleint(flags) != F_RADIO
				        && getstyleint(flags) != F_CHECK)
				{
					if (MCU_point_in_rect(rect, x, y))
					{
						if ((state & CS_HILITED) != starthilite
						        && (starthilite || getstyleint(flags) != F_RADIO))
						{
							state ^= CS_HILITED;
							reseticon();
							// MW-2011-08-18: [[ Layers ]] Invalidate the whole object.
							layer_redrawall();
						}
					}
					else if ((state & CS_HILITED) == starthilite
						        && (starthilite || getstyleint(flags) != F_RADIO))
					{
						state ^= CS_HILITED;
						reseticon();
						// MW-2011-08-18: [[ Layers ]] Invalidate the whole object.
						layer_redrawall();
					}
					sethilite(0, (state & CS_HILITED) != 0);
				}
				else if (MCU_point_in_rect(rect, x, y) != starthilite)
				{
					starthilite = !starthilite;
					// MW-2011-08-18: [[ Layers ]] Invalidate the whole object.
					layer_redrawall();
				}
			}
			else if (!MCdispatcher -> isdragtarget() &&
				     ((getflag(F_HAS_ICONS) && icons -> iconids[CI_HOVER] != 0) ||
							 (MCcurtheme != NULL && (!ishovering || menumode == WM_TOP_LEVEL) && MCcurtheme->getthemepropbool(WTHEME_PROP_SUPPORTHOVERING)))
			         && MCU_point_in_rect(rect, x, y))
			{
				ishovering = True;
				reseticon();
				if (menumode == WM_TOP_LEVEL && ishovering && MCcurtheme->iswidgetsupported(WTHEME_TYPE_TAB))
				{
					int2 curx = rect.x + MCcurtheme->getmetric(WTHEME_METRIC_TABSTARTOFFSET);
					uint2 nfocusedtab = getmousetab(curx);
					if (nfocusedtab != focusedtab)
					{
						focusedtab = nfocusedtab;
						// MW-2011-08-18: [[ Layers ]] Invalidate the whole object.
						layer_redrawall();
					}
				}
				else
				{
					// MW-2011-08-30: [[ Layers ]] Potentially invalidate the whole object
					//   if flags and settings mean it is warranted.
					mayberedrawall();
				}
			}
		}
	}
	return MCControl::mfocus(x, y);
}

void MCButton::munfocus()
{
	if (entry != NULL)
		entry->munfocus();
	if (flags & F_AUTO_ARM && state & CS_ARMED)
	{
		state &= ~CS_ARMED;
		ishovering = False;
		reseticon();
		// MW-2011-08-18: [[ Layers ]] Invalidate the whole object.
		layer_redrawall();
	}
	else if (ishovering &&
					 ((getflag(F_HAS_ICONS) && icons->iconids[CI_HOVER] != 0) ||
					  (MCcurtheme != NULL && MCcurtheme->getthemepropbool(WTHEME_PROP_SUPPORTHOVERING))))
	{
		ishovering = False;
		reseticon();
		focusedtab = MAXUINT2;

		// MW-2011-08-30: [[ Layers ]] Potentially invalidate the whole object
		//   if flags and settings mean it is warranted.
		mayberedrawall();
	}
	if (state & CS_MFOCUSED)
	{
		state &= ~CS_MFOCUSED;
		if (flags & F_AUTO_HILITE)
		{
			state &= ~CS_HILITED;
			// MW-2011-08-18: [[ Layers ]] Invalidate the whole object.
			layer_redrawall();
		}
		if (sethilite(0, (state & CS_HILITED) != 0))
		{
			// MW-2011-08-18: [[ Layers ]] Invalidate the whole object.
			layer_redrawall();
		}
		starthilite = 0;
		state |= CS_MFOCUSED;  // restore state so MCControl:: can clear it
	}
	MCControl::munfocus();
}

bool MCButton::tabselectonmouseup()
{
	return IsMacEmulatedLF() ||
		(MCcurtheme && MCcurtheme->iswidgetsupported(WTHEME_TYPE_TAB) && MCcurtheme->getthemepropbool(WTHEME_PROP_TABSELECTONMOUSEUP));
}

Boolean MCButton::mdown(uint2 which)
{
	if (state & CS_MENU_ATTACHED)
		return MCObject::mdown(which);
	if (state & CS_MFOCUSED)
	{
		reseticon();

		// MW-2011-08-30: [[ Layers ]] Potentially invalidate the whole object
		//   if flags and settings mean it is warranted.
		mayberedrawall();
		if (flags & F_AUTO_ARM)
			message_with_args(MCM_mouse_down, which);
		return False;
	}
	state |= CS_MFOCUSED;
	if (state & CS_SUBMENU && (menubutton == 0 || (uint1)which == menubutton))
	{
		if (state & CS_SCROLLBAR && mx > rect.x + rect.width - MCscrollbarwidth
		        && mx < rect.x + rect.width)
		{
			menu->mdown(which);
			state |= CS_FIELD_GRAB;
			return True;
		}
		else
		{
			menu->kunfocus();
			return mfocus(mx, my);
		}
	}
	if ((!MCNameIsEmpty(menuname) || menu != NULL || getstyleint(flags) == F_MENU)
	        && (menubutton == 0 || (uint1)which == menubutton)
	        && (entry == NULL || !MCU_point_in_rect(entry->getrect(), mx, my))
	        && (getstack()->gettool(this) == T_BROWSE
	            || getstack()->gettool(this) == T_HELP))
	{
		message_with_args(MCM_mouse_down, which);
		if (menumode == WM_TOP_LEVEL)
		{
			if (!MCStringIsEmpty(menustring))
			{
				int2 curx = rect.x + 2;
				starttab = getmousetab(curx);
				if (tabselectonmouseup())
				{
					// MW-2011-08-18: [[ Layers ]] Invalidate the whole object.
					layer_redrawall();
				}
				else
				{
					uindex_t t_ntabs;
					t_ntabs = MCArrayGetCount(tabs);
					MCValueRef t_tab = nil;
					/* UNCHECKED */ MCArrayFetchValueAtIndex(tabs, starttab + 1, t_tab);
					if (starttab < t_ntabs && starttab + 1 != menuhistory
					        && MCStringGetCharAtIndex((MCStringRef)t_tab, 0) != '(')
					{
						MCValueRef t_oldhist = nil;
						/* UNCHECKED */ MCArrayFetchValueAtIndex(tabs, menuhistory, t_oldhist);
						setmenuhistoryprop(starttab + 1);
						// MW-2011-08-18: [[ Layers ]] Invalidate the whole object.
						layer_redrawall();
						message_with_valueref_args(MCM_menu_pick, t_tab, t_oldhist);
					}
				}
			}
		}
		else
		{
			if (findmenu())
			{
				openmenu(True);
				clicktime = MCeventtime;
			}
		}
		return True;
	}
	if (which == Button1)
		switch (getstack()->gettool(this))
		{
		case T_BROWSE:
			if (entry != NULL && MCU_point_in_rect(entry->getrect(), mx, my))
			{
				state |= CS_FIELD_GRAB;
				entry->mdown(which);
			}
			else
				if (flags & F_AUTO_HILITE || family != 0)
					if (MClook == LF_MOTIF || flags & F_SHOW_ICON
					        || getstyleint(flags) != F_RADIO
					        && getstyleint(flags) != F_CHECK)
					{
						if (getstyleint(flags) != F_RADIO || !(state & CS_HILITED))
						{
							state ^= CS_HILITED;
							starthilite = (Boolean)(state & CS_HILITED);
							sethilite(0, (state & CS_HILITED) != 0);
						}
						else
							starthilite = 0;
						reseticon();

						// MW-2011-08-30: [[ Layers ]] Potentially invalidate the whole object
						//   if flags and settings mean it is warranted.
						mayberedrawall();
					}
					else
					{
						starthilite = 1;
						reseticon();
						// MW-2011-08-18: [[ Layers ]] Invalidate the whole object.
						layer_redrawall();
					}
			if ((!IsMacLF() || entry != NULL)
			        && flags & F_TRAVERSAL_ON && !(state & CS_KFOCUSED))
				getstack()->kfocusset(this);
			message_with_args(MCM_mouse_down, "1");
			break;
		case T_POINTER:
		case T_BUTTON:
			start(True);
			break;
		case T_HELP:
			break;
		default:
			return False;
		}
	else
		message_with_args(MCM_mouse_down, which);
	return True;
}

Boolean MCButton::mup(uint2 which)
{
	if (state & CS_MENU_ATTACHED)
		return MCObject::mup(which);
	MCAutoStringRef t_pick;
	if (state & CS_SUBMENU
	        && (which == 0 || menubutton == 0 || (uint1)which == menubutton))
	{
		// MW-2012-09-04: [[ Bug 10363 ]] Make sure we munfocus from all parent
		//   groups if we munfocus ourselves. We need this because menus cause
		//   mouse events to be funneled in a different way.
		MCObject *t_parent;
		t_parent = getparent();
		while(t_parent -> gettype() == CT_GROUP)
		{
			((MCGroup *)t_parent) -> clearmfocus();
			t_parent = t_parent -> getparent();
		}

		state &= ~CS_MFOCUSED;
		if (state & CS_FIELD_GRAB)
		{
			state &= ~CS_FIELD_GRAB;
			if (state & CS_SUBMENU)
				menu->mup(which);
			else
				entry->mup(which);
			return True;
		}
		if (menudepth > mymenudepth)
		{
			menu->mup(which);
			if (menudepth > mymenudepth)
				return True;
		}
		else
			if ((menumode == WM_OPTION || menumode == WM_COMBO)
			        && MCeventtime - clicktime < OPTION_TIME)
				return True;
			else
				if (menumode == WM_PULLDOWN && MCU_point_in_rect(rect, mx, my))
				{
					if (state & CS_MOUSE_UP_MENU)
					{
						closemenu(True, True);
						state |= CS_VISITED;
						message_with_args(MCM_mouse_up, which);
					}
					else
					{
						menu->kfocusnext(True);
						state |= CS_MOUSE_UP_MENU;
					}
					return True;
				}
				else
					if (menumode == WM_POPUP
					        && MCU_abs(MCmousex - startx) < MCdoubledelta
					        && MCU_abs(MCmousey - starty) < MCdoubledelta)
						return True;

		// MW-2005-03-07: With this ordering, the menumup goes into an infinite
		//   loop, so lets try it the other way round.
		// MW-2008-03-27; [[ Bug 6225 ]] Make sure we send a mouseUp in this case
		//   by setting the menupoppedup global.
		MCmenupoppedup = true;
		menu->menumup(which, &t_pick, menuhistory);
		MCmenupoppedup = false;
		closemenu(True, True);
		if (!(state & CS_IGNORE_MENU))
		{
			if (!MCStringIsEmpty(*t_pick))
			{
				if (menumode == WM_OPTION || menumode == WM_COMBO)
				{
					MCValueAssign(label, *t_pick);
					if (entry != NULL)
						entry->settext(0, *t_pick, False);
				}
				docascade(*t_pick);
			}
			else
				message_with_args(MCM_mouse_release, which);
		}
		state &= ~CS_IGNORE_MENU;
		if (MCmenuobjectptr == this)
			MCmenuobjectptr = NULL;
		// MW-2011-08-18: [[ Layers ]] Invalidate the whole object.
		layer_redrawall();
		if (!opened)
			freemenu(True);
		return True;
	}
	// MW-2008-01-08: [[ Bug 5721 ]] Make sure if we mouse up and are not focused, no
	//   message is sent - I'm hoping that this only happens when a drag-drop operation
	//   finishes however it might not so watch out for more bugs...
	// MW-2008-03-19: [[ Bug 6164 ]] Make sure that it this mup was a result of closing a
	//   popup, we send a mouseUp message.
	if (!MCmenupoppedup && !(state & CS_MFOCUSED))
	{
		// MW-2008-02-26: [[ Bug 5901 ]] If we auto-hilite then reset the hilite failure
		//   to do this causes hilite to stick when popup is called from within a mouseDown
		//   handler on OS X. 
		if (flags & F_AUTO_HILITE)
			sethilite(0, False);
		reseticon();
		// MW-2011-08-18: [[ Layers ]] Invalidate the whole object.
		layer_redrawall();
		return False;
	}
	if (!(state & (CS_MFOCUSED | CS_ARMED)))
	{
		// MW-2008-02-26: [[ Bug 5901 ]] If we auto-hilite then reset the hilite failure
		//   to do this causes hilite to stick when popup is called from within a mouseDown
		//   handler on OS X.
		if (flags & F_AUTO_HILITE)
			sethilite(0, False);
		reseticon();
		// MW-2011-08-18: [[ Layers ]] Invalidate the whole object.
		layer_redrawall();
		message_with_args(MCM_mouse_up, which);
		return False;
	}
	if (MCbuttonstate == 0 || which == 0) // synthetic mup from popup
	{
		state &= ~CS_MFOCUSED;
		// IM-2008-07-02 [[ Bug 5901 ]] MCPopup calls mup(0) on the target object, use this to
		// check if this is how mup() has been called and toggle the hilite
		if (which == 0 && (flags & F_AUTO_HILITE))
			state ^= CS_HILITED;
		reseticon();

		// MW-2011-08-30: [[ Layers ]] Potentially invalidate the whole object
		//   if flags and settings mean it is warranted.
		mayberedrawall();
	}
	if (state & CS_GRAB)
	{
		if (flags && F_AUTO_HILITE)
			if (starthilite)
				state &= ~CS_HILITED;
			else
				state |= CS_HILITED;
		ungrab(which);
		return True;
	}
	if (which == Button1)
		switch (getstack()->gettool(this))
		{
		case T_BROWSE:
			if (state & CS_FIELD_GRAB)
			{
				state &= ~CS_FIELD_GRAB;
				entry->mup(which);
			}
			else
			{
				if (getstyleint(flags) == F_MENU && menumode == WM_TOP_LEVEL
				        && tabselectonmouseup())
				{
					uindex_t t_ntabs;
					MCValueRef t_tab = nil;
					t_ntabs = MCArrayGetCount(tabs);
					/* UNCHECKED */ MCArrayFetchValueAtIndex(tabs, starttab + 1, t_tab);
					int2 curx = rect.x + 2;
					if (getmousetab(curx) == starttab && starttab < t_ntabs
					        && starttab + 1 != menuhistory
					        && MCStringGetCharAtIndex((MCStringRef)t_tab, 0) != '(')
					{
						MCValueRef t_oldhist = nil;
						/* UNCHECKED */ MCArrayFetchValueAtIndex(tabs, menuhistory, t_oldhist);
						setmenuhistoryprop(starttab + 1);
						// MW-2011-08-18: [[ Layers ]] Invalidate the whole object.
						layer_redrawall();
						message_with_valueref_args(MCM_menu_pick, t_tab, t_oldhist);
					}
				}
				else
				{
					if (MClook != LF_MOTIF && flags & F_AUTO_HILITE
					        && !(flags & F_SHOW_ICON) && !(flags & F_AUTO_ARM)
					        && (getstyleint(flags) == F_RADIO
					            || getstyleint(flags) == F_CHECK))
					{
						if (MCU_point_in_rect(rect, mx, my))
							if (getstyleint(flags) == F_CHECK)
								state ^= CS_HILITED;
							else
								state |= CS_HILITED;
						// MW-2011-08-18: [[ Layers ]] Invalidate the whole object.
						layer_redrawall();
					}
					else
						if (state & CS_HILITED && (flags & F_AUTO_HILITE || family != 0)
						        || state & CS_ARMED && flags & F_AUTO_ARM)
						{
							if (getstyleint(flags) == F_CHECK)
							{
								if (flags & F_AUTO_ARM && state & CS_ARMED
								        && flags & F_AUTO_HILITE)
									state ^= CS_HILITED;
							}
							else
								if (getstyleint(flags) == F_RADIO)
								{
									if (flags & F_AUTO_ARM && flags & F_AUTO_HILITE)
										if (state & CS_ARMED)
											state |= CS_HILITED;
										else
											state &= ~CS_HILITED;
								}
								else
									state &= ~CS_HILITED;
							state &= ~CS_ARMED;
							reseticon();

							// MW-2011-08-30: [[ Layers ]] Potentially invalidate the whole object
							//   if flags and settings mean it is warranted.
							mayberedrawall();
						}
					sethilite(0, (state & CS_HILITED) != 0);
					if (state & CS_HILITED)
						radio();
				}
				if (MCU_point_in_rect(rect, mx, my))
				{
					state |= CS_VISITED;
					message_with_args(MCM_mouse_up, "1");
				}
				else
					message_with_args(MCM_mouse_release, "1");
			}
			break;
		case T_BUTTON:
		case T_POINTER:
			end();
			break;
		case T_HELP:
			help();
			break;

		default:
			return False;
		}
	else
		if (MCU_point_in_rect(rect, mx, my))
		{
			state |= CS_VISITED;
			message_with_args(MCM_mouse_up, which);
		}
		else
			message_with_args(MCM_mouse_release, which);
	if (state & CS_ARMED)
	{
		state &= ~CS_ARMED;
		reseticon();
		// MW-2011-08-18: [[ Layers ]] Invalidate the whole object.
		layer_redrawall();
	}
	return True;
}

Boolean MCButton::doubledown(uint2 which)
{
	int2 tx = mx;
	int2 ty = my;
	if (menu)
	{
		MCStack *sptr = MCmousestackptr;
		MCRectangle trect = sptr->getrect();
		tx = mx + trect.x;
		ty = my + trect.y;
	}

	// MW-2007-08-13: [[ Bug 3192 ]] Multiple clicks on a popup menus scrollbar closes it
	//   This seems to have been caused by messages not being passed to the control.
	if (getstack()->gettool(this) == T_BROWSE)
	{
		if (entry != NULL && MCU_point_in_rect(entry->getrect(), mx, my))
		{
			state |= CS_FIELD_GRAB;
			return entry->doubledown(which);
		}
		else if (state & CS_SUBMENU && menu && MCU_point_in_rect(menu->getrect(), tx, ty))
		{
			state |= CS_FIELD_GRAB;
			return menu->doubledown(which);
		}
	}

	return MCControl::doubledown(which);
}

Boolean MCButton::doubleup(uint2 which)
{
	// MW-2007-08-13: [[ Bug 3192 ]] Multiple clicks on a popup menus scrollbar closes it
	//   This seems to have been caused by messages not being passed to the control.
	if (getstack()->gettool(this) == T_BROWSE && state & CS_FIELD_GRAB)
	{
		state &= ~CS_FIELD_GRAB;
		if (entry != NULL)
			return entry->doubleup(which);
		else if (state & CS_SUBMENU && menu)
			return menu -> doubleup(which);
	}
	return MCControl::doubleup(which);
}

#ifdef _MAC_DESKTOP
void MCButton::timer(MCNameRef mptr, MCParameter *params)
{
	if (MCNameIsEqualTo(mptr, MCM_internal, kMCCompareCaseless))
	{
		if (state & CS_SHOW_DEFAULT)
		{
			// MW-2011-08-18: [[ Layers ]] Invalidate the whole object.
			layer_redrawall();
		}
	}
	else
		MCControl::timer(mptr, params);
}
#endif

uint2 MCButton::gettransient() const
{
	uint2 b = 0;
	if (state & CS_SHOW_DEFAULT)
		b += MClook == LF_WIN95 ? WIN95_DEFAULT_WIDTH : MOTIF_DEFAULT_WIDTH;
	if (needfocus())
		b += MCfocuswidth;
	if (MCaqua && IsMacLFAM()
	        && getstyleint(flags) == F_MENU && menumode == WM_TOP_LEVEL)
		b += AQUA_FUDGE;
	return b;
}


void MCButton::setrect(const MCRectangle &nrect)
{	
	rect = nrect;
	MCRectangle trect;
	if (entry != NULL)
	{
		if (MCcurtheme && MCcurtheme->iswidgetsupported(WTHEME_TYPE_COMBO))
		{
			//get rect of comboentry field in combobox
			MCWidgetInfo winfo;
			winfo.type = WTHEME_TYPE_COMBO;
			getwidgetthemeinfo(winfo);
			MCRectangle comboentryrect;
			winfo.part = WTHEME_PART_COMBOTEXT;
			MCcurtheme->getwidgetrect(winfo, WTHEME_METRIC_PARTSIZE,rect,comboentryrect);
			//now get contents rect for comboentry rect (to display MC borderless field in)
			winfo.type = WTHEME_TYPE_COMBOTEXT;
			MCcurtheme->getwidgetrect(winfo, WTHEME_METRIC_CONTENTSIZE,comboentryrect,trect);

		}
		else
		{
			trect = MCU_reduce_rect(nrect, borderwidth);
			int2 tcombosize = 0;
			if (tcombosize <= 0 )
			{
				trect.width -= trect.height;
				if (tcombosize < 0)
					trect.width += tcombosize;
			}
			else
				rect.width -= tcombosize + 2;
			if (IsMacEmulatedLF())
				trect.width -= 5;
		}
		entry->setrect(trect);
	}

	// MW-2010-06-07: [[ Bug 8746 ]] Make sure we rebuild the menu after freeing it,
	//   thus ensuring accelerators are not lost.
	if (menu != NULL)
	{
		freemenu(False);
		findmenu(true);
	}
}

Exec_stat MCButton::getprop_legacy(uint4 parid, Properties which, MCExecPoint& ep, Boolean effective)
{
	uint2 fheight;
	uint2 j = 0;

	switch (which)
	{
#ifdef /* MCButton::getprop */ LEGACY_EXEC
	case P_STYLE:
		{
			const char *t_style_string;
			if (getstyleint(flags) == F_MENU)
				t_style_string = getstack()->hcaddress() ? MCpopupstring : MCmenustring;
			else if (getstyleint(flags) == F_CHECK)
				t_style_string = MCcheckboxstring;
			else if (getstyleint(flags) == F_RADIO)
				t_style_string = MCradiobuttonstring;
			else if (getstyleint(flags) == F_ROUNDRECT)
				t_style_string = MCroundrectstring;
			else if (getstyleint(flags) == F_RECTANGLE)
				t_style_string = MCrectanglestring;
			else if (getstyleint(flags) == F_OVAL_BUTTON)
				t_style_string = MCovalstring;
			else if (!(flags & F_OPAQUE))
				t_style_string = MCtransparentstring;
			else if (flags & F_SHADOW)
				t_style_string = MCshadowstring;
			else if (!(flags & F_SHOW_BORDER))
				t_style_string = MCopaquestring;
			else
				t_style_string = MCstandardstring;
			ep . setstaticcstring(t_style_string);
		}
		break;
	case P_AUTO_ARM:
		ep.setboolean(getflag(F_AUTO_ARM));
		break;
	case P_AUTO_HILITE:
		ep.setboolean(getflag(F_AUTO_HILITE));
		break;
	case P_ARM_BORDER:
		ep.setboolean(getflag(F_ARM_BORDER));
		break;
	case P_ARM_FILL:
		ep.setboolean(getflag(F_ARM_FILL));
		break;
	case P_HILITE_BORDER:
		ep.setboolean(getflag(F_HILITE_BORDER));
		break;
	case P_HILITE_FILL:
		ep.setboolean(getflag(F_HILITE_FILL));
		break;
	case P_SHOW_HILITE:
		ep.setboolean(getflag(F_SHOW_HILITE));
		break;
	case P_ARM:
		ep.setboolean(getstate(CS_ARMED));
		break;
	case P_HILITE:
		j = gethilite(parid);
		if (j == Mixed)
			ep.setstaticcstring(MCmixedstring);
		else
			ep.setboolean((Boolean)j);
		break;
	case P_ARMED_ICON:
	case P_DISABLED_ICON:
	case P_ICON:
	case P_HILITED_ICON:
	case P_VISITED_ICON:
	case P_HOVER_ICON:
			ep.setint(icons == NULL ? 0 : icons->iconids[which - P_ARMED_ICON]);
		break;
	case P_SHARED_HILITE:
		ep.setboolean(getflag(F_SHARED_HILITE));
		break;
	case P_SHOW_ICON:
		ep.setboolean(getflag(F_SHOW_ICON));
		break;
	case P_SHOW_NAME:
		ep.setboolean(getflag(F_SHOW_NAME));
		break;
	// MW-2012-02-16: [[ IntrinsicUnicode ]] Add support for a 'unicodeLabel' property.
	case P_LABEL:
	case P_UNICODE_LABEL:
		{
			// Get the label, noting whether its unicode or not.
			MCString slabel;
			bool isunicode;
			if (entry != NULL || effective)
				getlabeltext(slabel, isunicode);
			else
				slabel.set(label, labelsize), isunicode = hasunicode();
			ep.setsvalue(slabel);

			// Map the label's encoding to the requested encoding.
			ep.mapunicode(isunicode, which == P_UNICODE_LABEL);
		}
		break;
	case P_LABEL_WIDTH:
		ep.setint(labelwidth);
		break;
	case P_FAMILY:
		ep.setint(family);
		break;
	case P_VISITED:
		ep.setboolean(getstate(CS_VISITED));
		break;
	case P_MENU_HISTORY:
		ep.setint(menuhistory);
		break;
	case P_MENU_LINES:
		ep.setint(menulines);
		break;
	case P_MENU_BUTTON:
		ep.setint(menubutton);
		break;
	case P_MENU_MODE:
		{
			const char *t_menumode_string;
			switch (menumode)
			{
			case WM_TOP_LEVEL:
				t_menumode_string = MCtabstring;
				break;
			case WM_PULLDOWN:
				t_menumode_string = MCpulldownstring;
				break;
			case WM_POPUP:
				t_menumode_string = MCpopupstring;
				break;
			case WM_OPTION:
				t_menumode_string = MCoptionstring;
				break;
			case WM_CASCADE:
				t_menumode_string = MCcascadestring;
				break;
			case WM_COMBO:
				t_menumode_string = MCcombostring;
				break;
			default:
				t_menumode_string = MCnullstring;
				break;
			}
			ep . setstaticcstring(t_menumode_string);
		}
		break;
	case P_MENU_NAME:
		ep.setsvalue(menuname);
		break;
	// MW-2012-02-16: [[ IntrinsicUnicode ]] Add support for a 'unicodeAcceleratorText' property.
	case P_ACCELERATOR_TEXT:
	case P_UNICODE_ACCELERATOR_TEXT:
		ep.setsvalue(MCString(acceltext, acceltextsize));
		// Map the menustring's encoding to the requested encoding.
		ep.mapunicode(hasunicode(), which == P_UNICODE_ACCELERATOR_TEXT);
		break;
	case P_ACCELERATOR_KEY:
		if (accelkey & 0xFF00)
		{
			const char *t_keyname = MCLookupAcceleratorName(accelkey);
			if (t_keyname != NULL)
				ep.setsvalue(t_keyname);
			else
				ep.setempty();
		}
		else
			if (accelkey)
			{
				char tmp = (char)accelkey;
				ep.copysvalue(&tmp, 1);
			}
			else
				ep.clear();
		break;
	case P_ACCELERATOR_MODIFIERS:
		ep.setempty();
		if (accelmods & MS_SHIFT)
			ep.concatcstring(MCshiftstring, EC_COMMA, j++ == 0);
		if (accelmods & MS_CONTROL)
#ifdef _MAC_DESKTOP
			ep.concatcstring(MCcommandstring, EC_COMMA, j++ == 0);
		if (accelmods & MS_MAC_CONTROL)
			ep.concatcstring(MCcontrolstring, EC_COMMA, j++ == 0);
#else
			ep.concatcstring(MCcontrolstring, EC_COMMA, j++ == 0);
#endif
		if (accelmods & MS_MOD1)
			ep.concatcstring(MCmod1string, EC_COMMA, j++ == 0);
		break;
	case P_MNEMONIC:
		ep.setint(mnemonic);
		break;
	case P_FORMATTED_WIDTH:
		// MW-2012-02-16: [[ FontRefs ]] As 'formatted' properties require
		//   access to the font, we must be open before we can compute them.
		if (opened)
		{
			// MW-2007-07-05: [[ Bug 2328 ]] - Formatted width of tab buttons incorrect.
			if (getstyleint(flags) == F_MENU && menumode == WM_TOP_LEVEL)
				ep.setint(formattedtabwidth());
			else
			{
				uint2 fwidth;
				bool t_is_unicode;
				MCString slabel;
				getlabeltext(slabel, t_is_unicode);
				if (slabel.getstring() == NULL)
					fwidth = 0;
				else
					fwidth = leftmargin + rightmargin + MCFontMeasureText(m_font, slabel.getstring(), slabel.getlength(), t_is_unicode);
				if (flags & F_SHOW_ICON && icons != NULL)
				{
					reseticon();
					if (icons->curicon != NULL)
					{
						MCRectangle trect = icons->curicon->getrect();
						if (trect.width > fwidth)
							fwidth = trect.width;
					}
				}
				else
					if (getstyleint(flags) == F_CHECK || getstyleint(flags) == F_RADIO)
						fwidth += CHECK_SIZE + leftmargin;
				if (menumode == WM_OPTION)
					fwidth += optionrect.width + (optionrect.width >> 1);
				if (menumode == WM_CASCADE)
					fwidth += rect.height;
				ep.setint(fwidth);
			}
		}
		else
			ep.setint(0);
		break;
	case P_FORMATTED_HEIGHT:
		// MW-2012-02-16: [[ FontRefs ]] As 'formatted' properties require
		//   access to the font, we must be open before we can compute them.
		if (opened)
		{
			fheight = topmargin + bottommargin + MCFontGetAscent(m_font) + MCFontGetDescent(m_font);
			if (flags & F_SHOW_ICON && icons != NULL)
			{
				reseticon();
				if (icons->curicon != NULL)
				{
					MCRectangle trect = icons->curicon->getrect();
					if (trect.height > fheight)
						fheight = trect.height;
				}
			}
			else if ((getstyleint(flags) == F_CHECK || getstyleint(flags) == F_RADIO) && CHECK_SIZE > fheight)
				fheight = CHECK_SIZE;
			else if (getstyleint(flags) == F_MENU && menumode == WM_TOP_LEVEL)
				fheight += 8;
			ep.setint(fheight);
		}
		else
			ep.setint(0);
		break;
	case P_DEFAULT:
		ep.setboolean(getflag(F_DEFAULT));
		break;
	// MW-2012-02-16: [[ IntrinsicUnicode ]] Add support for a 'unicodeText' property.
	case P_TEXT:
	case P_UNICODE_TEXT:
		ep.setsvalue(MCString(menustring, menusize));

		// Map the menustring's encoding to the requested encoding.
		ep.mapunicode(hasunicode(), which == P_UNICODE_TEXT);
		break;
#endif /* MCButton::getprop */
	default:
		return MCControl::getprop_legacy(parid, which, ep, effective);
	}
	return ES_NORMAL;
}

Exec_stat MCButton::setprop_legacy(uint4 parid, Properties p, MCExecPoint &ep, Boolean effective)
{
	Boolean dirty = True;
	Boolean all = p == P_STYLE || p == P_LABEL_WIDTH || MCaqua && standardbtn();
	int2 i1;
	uint2 i = 0;
	uint4 newid;
	MCString data = ep.getsvalue();
	
	switch (p)
	{
#ifdef /* MCButton::setprop */ LEGACY_EXEC
	case P_NAME:
		if (MCObject::setprop(parid, p, ep, effective) != ES_NORMAL)
			return ES_ERROR;
		clearmnemonic();
		setupmnemonic();
		return ES_NORMAL;
	case P_STYLE:
		flags &= ~(F_STYLE | F_DISPLAY_STYLE | F_ALIGNMENT);
		if (entry != NULL)
			deleteentry();
		if (data == MCpopupstring || data == MCmenustring)
		{
			flags |= F_MENU | F_SHOW_BORDER | F_OPAQUE
			         | F_ALIGN_CENTER | F_ARM_BORDER;
			if (menumode == WM_COMBO)
				createentry();
			if (menumode == WM_TOP_LEVEL)
				MCU_break_string(MCString(menustring, menusize), tabs, ntabs, hasunicode());
		}
		else if (data == MCcheckboxstring)
			flags |= F_CHECK | F_ALIGN_LEFT;
		else if (data == MCradiobuttonstring)
		{
			flags |= F_RADIO | F_ALIGN_LEFT;
			flags &= ~F_SHARED_HILITE;
		}
		else if (data == MCroundrectstring)
			flags |=  F_ROUNDRECT | F_SHOW_BORDER | F_OPAQUE
			          | F_ALIGN_CENTER | F_HILITE_FILL;
		else if (data == MCovalstring)
			flags |= F_OVAL_BUTTON | F_HILITE_FILL;
		else if (data == MCtransparentstring)
			flags |= F_STANDARD | F_ALIGN_CENTER;
		else if (data == MCshadowstring)
				flags |= F_STANDARD | F_SHOW_BORDER | F_OPAQUE
			         | F_SHADOW | F_ALIGN_CENTER | F_HILITE_BOTH | F_ARM_BORDER;
		else if (data == MCopaquestring)
			flags |= F_STANDARD | F_OPAQUE
			         | F_ALIGN_CENTER | F_HILITE_FILL | F_ARM_BORDER;
		else if (data == MCrectanglestring)
			flags |= F_RECTANGLE | F_SHOW_BORDER | F_OPAQUE
			         | F_ALIGN_CENTER | F_HILITE_BOTH | F_ARM_BORDER;
		else
			flags |= F_STANDARD | F_SHOW_BORDER | F_OPAQUE
			         | F_ALIGN_CENTER | F_HILITE_BOTH | F_ARM_BORDER;

		// MW-2011-09-21: [[ Layers ]] Make sure the layerattrs are recomputed.
		m_layer_attr_changed = true;
		break;
	case P_AUTO_ARM:
		if (!MCU_matchflags(data, flags, F_AUTO_ARM, dirty))
		{
			MCeerror->add(EE_OBJECT_NAB, 0, 0, data);
			return ES_ERROR;
		}
		break;
	case P_AUTO_HILITE:
		if (!MCU_matchflags(data, flags, F_AUTO_HILITE, dirty))
		{
			MCeerror->add(EE_OBJECT_NAB, 0, 0, data);
			return ES_ERROR;
		}
		break;
	case P_ARM_BORDER:
		if (!MCU_matchflags(data, flags, F_ARM_BORDER, dirty))
		{
			MCeerror->add(EE_OBJECT_NAB, 0, 0, data);
			return ES_ERROR;
		}
		// MW-2011-09-21: [[ Layers ]] Changing the armBorder property
		//   affects the layer attrs.
		if (dirty)
			m_layer_attr_changed = true;
		break;
	case P_ARM_FILL:
		if (!MCU_matchflags(data, flags, F_ARM_FILL, dirty))
		{
			MCeerror->add(EE_OBJECT_NAB, 0, 0, data);
			return ES_ERROR;
		}
		break;
	case P_HILITE_BORDER:
		if (!MCU_matchflags(data, flags, F_HILITE_BORDER, dirty))
		{
			MCeerror->add(EE_OBJECT_NAB, 0, 0, data);
			return ES_ERROR;
		}
		// MW-2011-09-21: [[ Layers ]] Changing the hiliteBorder property
		//   affects the layer attrs.
		if (dirty)
			m_layer_attr_changed = true;
		break;
	case P_HILITE_FILL:
		if (!MCU_matchflags(data, flags, F_HILITE_FILL, dirty))
		{
			MCeerror->add(EE_OBJECT_NAB, 0, 0, data);
			return ES_ERROR;
		}
		break;
	case P_SHOW_HILITE:
		if (!MCU_matchflags(data, flags, F_SHOW_HILITE, dirty))
		{
			MCeerror->add(EE_OBJECT_NAB, 0, 0, data);
			return ES_ERROR;
		}
		break;
	case P_ARM:
		if (!MCU_matchflags(data, state, CS_ARMED, dirty))
		{
			MCeerror->add(EE_OBJECT_NAB, 0, 0, data);
			return ES_ERROR;
		}
		break;
	case P_HILITE:
		Boolean newstate;
		if (data == MCmixedstring)
			newstate = Mixed;
		else
			if (!MCU_stob(data, newstate))
			{
				MCeerror->add(EE_OBJECT_NAB, 0, 0, data);
				return ES_ERROR;
			}
		if (sethilite(parid, newstate))
		{
			if (state & CS_HILITED)
			{
				// MH-2007-03-20: [[ Bug 4035 ]] If the hilite of a radio button is set programmatically, other radio buttons were not unhilited if the radiobehavior of the group is set.
				if (getstyleint(flags) == F_RADIO && parent -> gettype() == CT_GROUP)
				{
					MCGroup *gptr = (MCGroup *)parent;
					gptr->radio(parid, this);
				}
				radio();
			}
			reseticon();
		}
		else
			dirty = False;
		break;
	case P_ARMED_ICON:
	case P_DISABLED_ICON:
	case P_HILITED_ICON:
	case P_ICON:
	case P_VISITED_ICON:
	case P_HOVER_ICON:
		if (icons == NULL)
		{
			icons = new iconlist;
			memset(icons, 0, sizeof(iconlist));
		}
		if (!MCU_stoui4(data, newid))
		{
			// MW-2013-03-06: [[ Bug 10695 ]] When searching for the image to resolve to an id,
			//   make sure we use the behavior aware search function.
			MCImage *ticon = resolveimagename(data);
			if (ticon != NULL)
				newid = ticon->getid();
			else
				newid = 0;
		}
		if (icons->iconids[p - P_ARMED_ICON] != newid)
		{
			icons->iconids[p - P_ARMED_ICON] = newid;
			dirty = True;
		}
		if (dirty)
		{
			if (icons->iconids[CI_ARMED] == 0 && icons->iconids[CI_DISABLED] == 0
			        && icons->iconids[CI_HILITED] == 0 && icons->iconids[CI_DEFAULT] == 0
							&& icons->iconids[CI_VISITED] == 0 && icons->iconids[CI_HOVER] == 0)
			{
				flags &= ~(F_SHOW_ICON | F_HAS_ICONS);
				if (icons->curicon != NULL)
				{
					icons->curicon->close();
				}
				delete icons;
				icons = NULL;
			}
			else
			{
				flags |= F_SHOW_ICON | F_HAS_ICONS;
				reseticon();
			}
		}
		break;
	case P_SHARED_HILITE:
		if (!MCU_matchflags(data, flags, F_SHARED_HILITE, dirty))
		{
			MCeerror->add(EE_OBJECT_NAB, 0, 0, data);
			return ES_ERROR;
		}
		break;
	case P_SHOW_ICON:
		if (!MCU_matchflags(data, flags, F_SHOW_ICON, dirty))
		{
			MCeerror->add(EE_OBJECT_NAB, 0, 0, data);
			return ES_ERROR;
		}
		// MW-2011-09-21: [[ Layers ]] Changing the showIcon property
		//   affects the layer attrs.
		if (dirty)
			m_layer_attr_changed = true;
		break;
	case P_SHOW_NAME:
		if (!MCU_matchflags(data, flags, F_SHOW_NAME, dirty))
		{
			MCeerror->add(EE_OBJECT_NAB, 0, 0, data);
			return ES_ERROR;
		}
		// MW-2011-09-21: [[ Layers ]] Changing the showName property
		//   affects the layer attrs.
		if (dirty)
			m_layer_attr_changed = true;
		break;
	// MW-2012-02-16: [[ IntrinsicUnicode ]] Add support for setting the 
	//   'unicodeLabel'.
	case P_LABEL:
	case P_UNICODE_LABEL:
		// Make sure the label is up to date.
		if (entry != NULL)
			getentrytext();

		// If we aren't unicode and are setting unicode, first coerce all text
		// to unicode; otherwise, if we are unicode and are setting native, convert
		// the ep to unicode.
		if (p == P_UNICODE_LABEL && !hasunicode())
			switchunicode(true);
		else if (p == P_LABEL && hasunicode())
			ep.nativetoutf16();

		// Only do anything if there is a change.
		if (label == NULL || data.getlength() != labelsize
		        || memcmp(data.getstring(), label, data.getlength()) != 0)
		{
			delete label;
			if (data != MCnullmcstring)
			{
				labelsize = data.getlength();
				label = new char[labelsize];
				memcpy(label, data.getstring(), labelsize);
				flags |= F_LABEL;
			}
			else
			{
				label = NULL;
				labelsize = 0;
				flags &= ~F_LABEL;
			}

			// Now that we've updated the label, try to change everything to native.
			trytochangetonative();

			if (entry != NULL)
				if (label == NULL)
					entry->settext(0, MCnullmcstring, False, False);
				else
					entry->settext(0, MCString(label, labelsize), False, hasunicode());

			clearmnemonic();
			setupmnemonic();
		}
		else
		{
			// Try to change everything back to native.
			trytochangetonative();

			dirty = False;
		}
		break;
	case P_LABEL_WIDTH:
		if (!MCU_stoi2(data, i1))
		{
			MCeerror->add(EE_OBJECT_MARGINNAN, 0, 0, data);
			return ES_ERROR;
		}
		labelwidth = i1;
		if (labelwidth == 0)
			flags &= ~F_LABEL_WIDTH;
		else
			flags |= F_LABEL_WIDTH;
		break;
	case P_FAMILY:
		if (!MCU_stoi2(data, i1))
		{
			MCeerror->add(EE_BUTTON_FAMILYNAN, 0, 0, data);
			return ES_ERROR;
		}
		family = i1;
		dirty = False;
		break;
	case P_VISITED:
		if (!MCU_matchflags(data, state, CS_VISITED, dirty))
		{
			MCeerror->add(EE_OBJECT_NAB, 0, 0, data);
			return ES_ERROR;
		}
		reseticon();
		break;
	case P_MENU_HISTORY:
		if (!MCU_stoi2(data, i1))
		{
			MCeerror->add(EE_BUTTON_MENUHISTORYNAN, 0, 0, data);
			return ES_ERROR;
		}
		setmenuhistory(i1);
		dirty = False;
		break;
	case P_MENU_LINES:
		if (data != MCnullmcstring)
		{
			if (!MCU_stoi2(data, i1))
			{
				MCeerror->add(EE_BUTTON_MENULINESNAN, 0, 0, data);
				return ES_ERROR;
			}
			menulines = (uint2)i1;
			flags |= F_MENU_LINES;
		}
		else
		{
			flags &= ~F_MENU_LINES;
			menulines = DEFAULT_MENU_LINES;
		}
		freemenu(False);
		dirty = False;
		break;
	case P_MENU_BUTTON:
		if (!MCU_stoi2(data, i1))
		{
			MCeerror->add(EE_BUTTON_MENUBUTTONNAN, 0, 0, data);
			return ES_ERROR;
		}
		menubutton = (uint1)i1;
		dirty = False;
		break;
	case P_MENU_MODE:
		if (entry != NULL)
			deleteentry();
		else
			freemenu(False);
		if (data == MCpulldownstring)
			menumode = WM_PULLDOWN;
		else if (data == MCpopupstring)
			menumode = WM_POPUP;
		else if (data == MCoptionstring)
			menumode = WM_OPTION;
		else if (data == MCcascadestring)
			menumode = WM_CASCADE;
		else if (data == MCcombostring)
		{
			menumode = WM_COMBO;
			createentry();
		}
		else if (data == MCtabstring)
		{
			menumode = WM_TOP_LEVEL;
			if (getstyleint(flags) == F_MENU)
				MCU_break_string(MCString(menustring, menusize), tabs, ntabs, hasunicode());
		}
		else
			menumode = WM_CLOSED;
		break;
	case P_SHOW_BORDER:
		if (MCControl::setprop(parid, p, ep, effective) != ES_NORMAL)
			return ES_ERROR;
		if (MCaqua && menumode == WM_PULLDOWN)
		{
			freemenu(False);
			findmenu(true);
		}
		break;
	case P_MENU_NAME:
		freemenu(False);
		delete menuname;
		if (data != MCnullmcstring)
		{
			menuname = data.clone();
			if (opened)
			{
				if (findmenu(true))
					menu->installaccels(getstack());
			}
		}
		else
			menuname = NULL;
		dirty = False;
		break;
	case P_ACCELERATOR_TEXT:
		delete acceltext;
		acceltext = NULL;
		acceltextsize = 0;
		if (data != MCnullmcstring)
		{
			acceltextsize  = data.getlength();
			acceltext = new char[acceltextsize];
			memcpy(acceltext, data.getstring(), acceltextsize);
		}
		break;
	case P_ACCELERATOR_KEY:
		if (data != MCnullmcstring)
		{
			accelkey = data.getstring()[0];
			if (data.getlength() > 1)
			{
				uint4 t_accelkey = MCLookupAcceleratorKeysym(data);
				if (t_accelkey != 0)
					accelkey = t_accelkey;
			}
		}
		else
			accelkey = 0;
		MCstacks->changeaccelerator(this, accelkey, accelmods);
		dirty = False;
		break;
	case P_ACCELERATOR_MODIFIERS:
		{
			uint2 naccelmods = 0;
			uint4 l = data.getlength();
			const char *sptr = data.getstring();
			MCU_skip_spaces(sptr, l);
			while (l != 0)
			{
				const char *startptr = sptr;
				if (!MCU_strchr(sptr, l, ','))
				{
					sptr += l;
					l = 0;
				}
				MCString tdata(startptr, sptr - startptr);
				MCU_skip_char(sptr, l);
				MCU_skip_spaces(sptr, l);
				if (tdata == MCshiftstring)
				{
					naccelmods |= MS_SHIFT;
					continue;
				}
				if (tdata == MCcommandstring)
				{
					naccelmods |= MS_CONTROL;
					continue;
				}
				if (tdata == MCcontrolstring)
				{
#ifdef _MAC_DESKTOP
					naccelmods |= MS_MAC_CONTROL;
#else
					naccelmods |= MS_CONTROL;
#endif
					continue;
				}
				if (tdata == MCmod1string || tdata == MCoptionstring)
				{
					naccelmods |= MS_MOD1;
					continue;
				}
				MCeerror->add
				(EE_BUTTON_BADMODIFIER, 0, 0, data);
				return ES_ERROR;
			}
			accelmods = (uint1)naccelmods;
			MCstacks->changeaccelerator(this, accelkey, accelmods);
		}
		dirty = False;
		break;
	case P_MNEMONIC:
		if (!MCU_stoi2(data, i1))
		{
			MCeerror->add
			(EE_BUTTON_MNEMONICNAN, 0, 0, data);
			return ES_ERROR;
		}
		clearmnemonic();
		mnemonic = (uint1)i1;
		setupmnemonic();
		break;
	case P_DEFAULT:
	{
		if (!MCU_matchflags(data, flags, F_DEFAULT, dirty))
		{
			MCeerror->add(EE_OBJECT_NAB, 0, 0, data);
			return ES_ERROR;
		}
		if (dirty && opened && ((flags & F_DEFAULT) != 0) != ((state & CS_SHOW_DEFAULT) != 0))
		{
			uint2 t_old_trans;
			t_old_trans = gettransient();
			if (flags & F_DEFAULT)
			{
				getcard()->setdefbutton(this);
				state |= CS_SHOW_DEFAULT;
			}
			else
			{
				getcard()->freedefbutton(this);
				state &= ~CS_SHOW_DEFAULT;
			}
			// MW-2011-08-18: [[ Layers ]] Invalidate the whole object, noting
			//   possible change in transient.
			layer_transientchangedandredrawall(t_old_trans);
			dirty = False;
		}
	}
	break;
	case P_TEXT_FONT:
	case P_TEXT_HEIGHT:
	case P_TEXT_SIZE:
	case P_TEXT_STYLE:
	case P_ENABLED:
	case P_DISABLED:
		if (MCControl::setprop(parid, p, ep, effective) != ES_NORMAL)
			return ES_ERROR;

		// MW-2007-07-05: [[ Bug 1292 ]] Field inside combo-box doesn't respect the button's properties
		if (entry != NULL)
			entry -> setprop(parid, p, ep, effective);

		reseticon();
		freemenu(False);
		findmenu(true);
		if (parent != NULL && parent->gettype() == CT_GROUP)
		{
			parent->setstate(True, CS_NEED_UPDATE);
			if ((parent == MCmenubar || parent == MCdefaultmenubar) && !MClockmenus)
				MCscreen->updatemenubar(True);
		}
		dirty = True;
		break;
	case P_MARGINS:
		// MW-2007-07-05: [[ Bug 1292 ]] We pass the margins through to the combo-box field
		if (MCControl::setprop(parid, p, ep, effective) != ES_NORMAL)
			return ES_ERROR;

		if (entry != NULL)
			entry -> setprop(parid, p, ep, effective);
		break;
	// MW-2012-02-16: [[ IntrinsicUnicode ]] Add support for setting the 
	//   'unicodeText'.
	case P_TEXT:
	case P_UNICODE_TEXT:
		// Ensure that if we are setting unicode, we are unicode; or if we are already
		// unicode, the value we are setting is unicode.
		if (p == P_UNICODE_TEXT && !hasunicode())
			switchunicode(true);
		else if (p == P_TEXT && hasunicode())
			ep.nativetoutf16();

		// If nothing has changed then just reset the label; otherwise change the text.
		if (menustring != NULL && data.getlength() == menusize
		        && memcmp(data.getstring(), menustring, data.getlength()) == 0)
		{
			// Try to coerce everything back to native.
			trytochangetonative();
			dirty = resetlabel();
		}
		else
		{
			freemenu(False);
			delete menustring;

			if (data != MCnullmcstring)
			{
				flags |= F_MENU_STRING;
				menusize = data.getlength();
				menustring = new char[menusize];
				memcpy(menustring, data.getstring(), menusize);
			}
			else
			{
				flags &= ~F_MENU_STRING;
				menustring = NULL;
				menusize = 0;
			}

			// Now that we've updated the text, try to coerce everything back to native.
			trytochangetonative();
			
			if (getflag(F_MENU_STRING))
				findmenu(true);

			menuhistory = 1;
			dirty = all = resetlabel() || menumode == WM_TOP_LEVEL;
			if (parent != NULL && parent->gettype() == CT_GROUP)
			{
				parent->setstate(True, CS_NEED_UPDATE);
				if ((parent == MCmenubar || parent == MCdefaultmenubar) && !MClockmenus)
					MCscreen->updatemenubar(True);
			}
		}
		break;
	case P_CANT_SELECT:
		// MW-2005-08-16: [[Bug 2820]] If we can't be selected, let us make sure our field can't either!
		// MW-2005-09-05: [[Bug 3167]] Only set the entry's property if it exists!
		if (entry != NULL)
			entry -> setprop(parid, p, ep, effective);
		return MCControl::setprop(parid, p, ep, effective);
	default:
		return MCControl::setprop(parid, p, ep, effective);
#endif /* MCButton::setprop */
	}
	if (dirty && opened)
	{
		// MW-2011-08-18: [[ Layers ]] Invalidate the whole object.
		layer_redrawall();
	}
	return ES_NORMAL;
}

void MCButton::closemenu(Boolean kfocus, Boolean disarm)
{	
	if (state & CS_MENU_ATTACHED)
		MCObject::closemenu(kfocus, True);
	else
	{
		if (!(state & CS_SUBMENU))
			return;
		if (!opened)
			findmenu(true);
		if (menumode != WM_CASCADE || !(flags & F_AUTO_ARM))
		{
			MCscreen->ungrabpointer();
			MCdispatcher->removemenu();
		}
		if (disarm)
		{
			state &= ~CS_ARMED;
			ishovering = False;
			reseticon();
		}
		// MW-2011-08-18: [[ Layers ]] Invalidate the whole object.
		layer_redrawall();
		if (kfocus && !(state & CS_MFOCUSED))
		{
			menu->setstate(True, CS_KFOCUSED); // override state
			menu->kunfocus();
		}
		MCButton *focused = (MCButton *)menu->getcurcard()->getmfocused();
		if (focused != NULL && focused->gettype() == CT_BUTTON
		        && focused->getmenumode() == WM_CASCADE)
			focused->closemenu(kfocus, disarm);

		menu -> mode_closeasmenu();
		menu->close();

		state &= ~(CS_SUBMENU | CS_MOUSE_UP_MENU);
		menudepth--;
	}
}

MCControl *MCButton::clone(Boolean attach, Object_pos p, bool invisible)
{
	MCButton *newbutton = new MCButton(*this);
	if (attach)
		newbutton->attach(p, invisible);
	return newbutton;
}


MCControl *MCButton::findnum(Chunk_term type, uint2 &num)
{
	if ((type == CT_BUTTON || type == CT_LAYER
	        || (type == CT_MENU && getstyleint(flags) == F_MENU
	            && menumode == WM_PULLDOWN)) && num-- == 0)
		return this;
	else
		return NULL;
}

MCControl *MCButton::findname(Chunk_term type, const MCString &inname)
{
	if ((type == gettype() || type == CT_LAYER
	        || (type == CT_MENU && getstyleint(flags) == F_MENU
	            && menumode == WM_PULLDOWN))
	        && MCU_matchname(inname, gettype(), getname()))
		return this;
	else
		return NULL;
}

Boolean MCButton::count(Chunk_term type, MCObject *stop, uint2 &num)
{
	if (type == CT_BUTTON || type == CT_LAYER
	        || (type == CT_MENU && getstyleint(flags) == F_MENU
	            && menumode == WM_PULLDOWN))
		num++;
	if (stop == this)
		return True;
	return False;
}

Boolean MCButton::maskrect(const MCRectangle &srect)
{
	if (!(flags & F_VISIBLE || MCshowinvisibles))
		return False;
	MCRectangle trect = rect;
	if (getstyleint(flags) == F_MENU && menumode == WM_TOP_LEVEL)
	{
		if (getstack()->gettool(this) != T_POINTER)
			trect.height = 8 + MCFontGetAscent(m_font);
	}
	MCRectangle drect = MCU_intersect_rect(srect, trect);
	return drect.width != 0 && drect.height != 0;
}

void MCButton::installaccels(MCStack *stack)
{
	if (accelkey != 0)
		MCstacks->addaccelerator(this, stack, accelkey, accelmods);
}

void MCButton::removeaccels(MCStack *stack)
{
	if (accelkey != 0)
		MCstacks->deleteaccelerator(this, stack);
}

MCCdata *MCButton::getdata(uint4 cardid, Boolean clone)
{
	if (bdata != NULL)
	{
		if (flags & F_SHARED_HILITE)
			cardid = 0;
		MCCdata *bptr = bdata;
		do
		{
			if (bptr->getid() == cardid)
			{
				if (clone || cardid == 0)
					return new MCCdata(*bptr);
				else
					return (MCCdata *)bptr->remove(bdata);
			}
			bptr = (MCCdata *)bptr->next();
		}
		while (bptr != bdata);
	}
	return new MCCdata(cardid);
}

void MCButton::replacedata(MCCdata *&data, uint4 newid)
{
	if (data == NULL)
		return;
	if (flags & F_SHARED_HILITE)
		newid = 0;
	MCCdata *foundptr = getbptr(newid);
	foundptr->remove
	(bdata);
	delete foundptr;
	MCCdata *bptr = (MCCdata *)data->remove(data);
	bptr->setid(newid);
	bptr->appendto(bdata);
	if (opened)
	{
		switch(gethilite(newid))
		{
		case True:
			state |= CS_HILITED;
			state &= ~CS_MIXED;
			break;
		case False:
			state &= ~(CS_HILITED | CS_MIXED);
			break;
		case Mixed:
			state &= ~CS_HILITED;
			state |= CS_MIXED;
			break;
		}
		// MW-2011-08-18: [[ Layers ]] Invalidate the whole object.
		layer_redrawall();
	}
}

void MCButton::compactdata()
{
	if (bdata != NULL)
	{
		MCStack *sptr = getstack();
		MCCdata *bptr = bdata;
		Boolean check;
		MCObject *tparent = this;
		while (tparent->getparent()->gettype() == CT_GROUP)
			tparent = tparent->getparent();
		uint4 tid = tparent->getid();
		do
		{
			check = False;
			MCCdata *nbptr = (MCCdata *)bptr->next();
			uint4 cid = bptr->getid();
			if (cid != 0 && (flags & F_SHARED_HILITE || !sptr->checkid(cid, tid)))
			{
				bptr->remove
				(bdata);
				delete bptr;
				if (bdata == NULL)
					break;
				check = True;
			}
			bptr = nbptr;
		}
		while (check || bptr != bdata);
	}
}

void MCButton::resetfontindex(MCStack *oldstack)
{
	if (bdata != NULL)
	{
		MCCdata *bptr = bdata;
		MCCdata *tptr = (MCCdata *)bptr->remove
		                (bptr);
		if (!(flags & F_SHARED_TEXT))
			tptr->setid(getcard()->getid());
		bdata = tptr;
		while (bptr != NULL)
		{
			MCCdata *tptr = (MCCdata *)bptr->remove(bptr);
			delete tptr;
		}
	}
	MCControl::resetfontindex(oldstack);
}

void MCButton::activate(Boolean notify, uint2 key)
{
	if (flags & F_DISABLED)
		return;
	if (findmenu(true))
	{
		bool t_disabled;
		MCStringRef t_pick = nil;
		
		if (menu != NULL)
			menu->findaccel(key, t_pick, t_disabled);
#ifdef _MAC_DESKTOP
		else if (bMenuID != 0)
			getmacmenuitemtextfromaccelerator(bMenuID, key, MCmodifierstate, t_pick, false);
#endif
		if (!MCStringIsEmpty(t_pick))
		{
			if (MCmodifierstate & MS_MOD1)
			{
				message_with_args(MCM_mouse_down, menubutton);
				if (findmenu())
					openmenu(True);
			}
		}
		else
		{
			if (!t_disabled)
				message_with_valueref_args(MCM_menu_pick, t_pick);
		}
	}
	else
	{
		if (flags & F_AUTO_HILITE)
		{
			if (getstyleint(flags) == F_RADIO)
			{
				sethilite(0, True);
				// MH-2007-03-20: [[ Bug 2581 ]] If a radio button is hilited using the keyboard, others in the group are not unhilited (when radioBehavior is set).
				if (parent->gettype() == CT_GROUP)
				{
					MCGroup *gptr = (MCGroup *)parent;
					gptr->radio(0, this);
				}
				reseticon();
				radio();
			}
			else if (getstyleint(flags) != F_RADIO || !(state & CS_HILITED))
			{
				state ^= CS_HILITED;
				uint2 oldstate = MCbuttonstate;
				MCbuttonstate = Button1;
				reseticon();
				// MW-2011-08-18: [[ Layers ]] Invalidate the whole object.
				layer_redrawall();
				MCbuttonstate = oldstate;
				if (getstyleint(flags) != F_CHECK)
				{
					state ^= CS_HILITED;
					// MW-2011-08-18: [[ Redraw ]] Force a screen update to
					//   ensure the hilite is shown.
					MCRedrawUpdateScreen();
					MCscreen->wait(HILITE_INTERVAL, False, False);
				}
				else
					sethilite(0, (state & CS_HILITED) != 0);
			}
			state |= CS_VISITED;
			reseticon();
			// MW-2011-08-18: [[ Layers ]] Invalidate the whole object.
			layer_redrawall();
		}
		message_with_args(MCM_mouse_up, "1");
		MCdispatcher->closemenus();
	}
}

void MCButton::setupmnemonic()
{
	if (opened && mnemonic != 0)
	{
		MCStringRef t_label = getlabeltext();
		if (!isdisabled() && !MCStringIsEmpty(t_label) && mnemonic < MCStringGetLength(t_label))
		{
			unichar_t t_mnemonic_char = MCStringGetCharAtIndex(t_label, mnemonic - 1);
			getstack()->addmnemonic(this, t_mnemonic_char);
			if (!MCStringIsEmpty(menustring) || !MCNameIsEmpty(menuname))
				MCstacks->addmenu(this, t_mnemonic_char);
		}
	}
}

void MCButton::clearmnemonic()
{
	if (mnemonic != 0)
	{
		getstack()->deletemnemonic(this);
		MCstacks->deletemenu(this);
	}
}

MCCdata *MCButton::getbptr(uint4 cardid)
{
	MCCdata *foundptr = NULL;
	if (bdata != NULL)
	{
		MCCdata *tptr = bdata;
		do
		{
			if (tptr->getid() == cardid)
			{
				foundptr = tptr;
				break;
			}
			tptr = (MCCdata *)tptr->next();
		}
		while (tptr != bdata);
	}
	if (foundptr == NULL)
	{
		foundptr = new MCCdata(cardid);
		foundptr->appendto(bdata);
	}
	return foundptr;
}

uint2 MCButton::getfamily()
{
	return family;
}

Boolean MCButton::gethilite(uint4 parid)
{
	if (flags & F_SHARED_HILITE)
		parid = 0;
	else
		if (parid == 0)
			parid = getcard()->getid();
	MCCdata *foundptr = getbptr(parid);
	foundptr->totop(bdata);
	return foundptr->getset();
}

void MCButton::setdefault(Boolean def)
{
	Boolean cs = (state & CS_SHOW_DEFAULT) != 0;
	if (def != cs)
	{
		uint2 t_old_trans;
		t_old_trans = gettransient();
		if (def)
			state |= CS_SHOW_DEFAULT;
		else
			state &= ~CS_SHOW_DEFAULT;
		// MW-2011-08-18: [[ Layers ]] Invalidate the whole object, noting
		//   possible change in transient.
		layer_transientchangedandredrawall(t_old_trans);
	}
}

Boolean MCButton::sethilite(uint4 parid, Boolean hilite)
{
	Boolean set
		= True;
	if (flags & F_SHARED_HILITE)
		parid = 0;
	else
		if (parid == 0)
			parid = getcard()->getid();
		else
			set
				= parid == getcard()->getid();
	MCCdata *foundptr = getbptr(parid);
	
	bool t_hilite_changed;
	t_hilite_changed = hilite != foundptr -> getset();
	
	foundptr->setset(hilite);
	uint4 oldstate = state;
	if (opened && set)
			switch (hilite)
			{
			case True:
				state |= CS_HILITED;
				state &= ~CS_MIXED;
				break;
			case False:
				state &= ~(CS_HILITED | CS_MIXED);
				break;
			case Mixed:
				state &= ~CS_HILITED;
				state |= CS_MIXED;
			}
	
	if (t_hilite_changed)
		signallisteners(P_HILITE);
	
	return state != oldstate;
}

void MCButton::resethilite(uint4 parid, Boolean hilite)
{
	if (sethilite(parid, hilite))
	{
		reseticon();
		// MW-2011-08-18: [[ Layers ]] Invalidate the whole object.
		layer_redrawall();
	}
}

void MCButton::getentrytext()
{
	// MW-2012-02-21: [[ FieldExport ]] Use the new plain text export method.
	MCExecPoint ep;
	entry->exportasplaintext(0, ep, 0, INT32_MAX, hasunicode());
	MCStringRef t_label = nil;
	/* UNCHECKED */ MCStringCreateWithOldString(ep.getsvalue(), t_label);
	MCValueAssign(label, t_label);
	MCValueRelease(t_label);
}

void MCButton::createentry()
{
	// MW-2012-02-16: [[ FontRefs ]] Only create the entry if the control is
	//   open. This is because 'setupentry' requires a fontref to complete.
	if (opened != 0)
	{
		entry = (MCField *)MCtemplatefield->clone(False, OP_NONE, false);
		// MW-2005-08-16: [[Bug 2820]] If we can't be selected, let us make sure our field can't either!
		entry->setextraflag(getextraflag(EF_CANT_SELECT), EF_CANT_SELECT);
		entry->setupentry(this, MCStringGetOldString(label), hasunicode());
		entry->open();
		setrect(rect);
	}
}

void MCButton::deleteentry()
{
	getentrytext();
	entry->close();
	delete entry;
	entry = NULL;
}

//major menustring
//void MCButton::getmenuptrs(const char *&sptr, const char *&eptr)
MCRange MCButton::getmenurange()
{
	uindex_t sptr;
	uindex_t i = 0;
	MCRange t_search;
	uindex_t t_length;
	t_length = MCStringGetLength(menustring);
	t_search = MCRangeMake(0, t_length);
	if (MCStringIsEmpty(menustring))
		return MCRangeMake(0, 0);

	do
	{
		// Finds the first newline character in the string.
		// If there is no newline character, then if this is the last item in the string, the returned range is the
		// remainder of the string. Otherwise, there are no more items in the string and an empty range is returned.
		//
		// If a newline was found and this is not the last item in the history, move past the newline and continue.
		// Otherwise, terminate and return.
			
		sptr = t_search.offset;
		MCRange t_temp;
		if (!MCStringFind(menustring, t_search, MCSTR("\n"), kMCStringOptionCompareExact, &t_temp))
		{
			if (++i == menuhistory)
				return MCRangeMake(sptr, t_length - sptr);
			else
				return MCRangeMake(0, 0);
			break;
		}
			
		t_search.offset = t_temp.offset;
		if (++i < menuhistory)
			t_search.offset++;
		t_search.length = t_length - t_search.offset;
	}
	while (i < menuhistory);
		
	return MCRangeMake(sptr, sptr - t_search.offset);
}

void MCButton::makemenu(sublist *bstack, int2 &stackdepth, uint2 menuflags, MCFontRef fontref)
{
	Boolean isxp = MCcurtheme && MCcurtheme->getthemeid() == LF_NATIVEWIN;
	uint2 pwidth = 0;
	if (stackdepth > 0)
	{
		MCStringRef t_lastname = MCNameGetString(bstack[stackdepth].parent->getname());
		pwidth = MCFontMeasureText(fontref, t_lastname) + 16;
	}
	sublist *m = &bstack[stackdepth--];

	m -> maxwidth += m -> maxaccelwidth + 12;

	uint2 ty;
	uint2 menuwidth, menuheight;
	if (isxp && MCmajorosversion >= 0x0600)
	{
		ty = 3;
		m -> maxwidth += 22 + 4 + 2 + 4 + 17; // Icon - pad - Gutter - pad - ... - Submenu

		MCButton *bptr;
		bptr = m -> buttons;
		do
		{
			if (bptr -> menucontrol == MENUCONTROL_SEPARATOR)
			{
				bptr -> rect . x = 3 + 22 + 4 + 2;
				bptr -> rect . width = m -> maxwidth - (22 + 4 + 2);
				bptr -> rect . height = 6;
				bptr -> rect . y = ty + 1;
				ty += 1 + 6 + 3;
			}
			else
			{
				bptr -> rect . x = 3;
				bptr -> rect . width = m -> maxwidth;
				bptr -> rect . height += 2;
				bptr -> rect . y = ty;
				ty += bptr -> rect . height;

				bptr -> leftmargin = 22 + 4 + 2 + 4;
				bptr -> topmargin += 2;
				bptr -> bottommargin += 2;
				bptr -> rightmargin = 17;
			}
			bptr = (MCButton *)bptr->next();
		}
		while (bptr != m->buttons);
		menuwidth = m -> maxwidth + 3 + 3;
		menuheight = ty + 3;
	}
	else
	{
		uint1 leftmmargin,rightmmargin,topmmargin,bottommmargin;
		uint1 leftmitemmargin = (uint1)leftmargin,rightmitemmargin = (uint1)rightmargin;
		uint1  dividerpadding;
		uint4  menuitempadding = 0;
		uint1 dividersize;
		if (isxp)
		{
			dividersize = 1;
			dividerpadding = 4;
			leftmitemmargin = rightmitemmargin = 17;
			leftmmargin = rightmmargin = topmmargin = bottommmargin = 3;
		}
		else
		{
			dividersize = 2;
			dividerpadding = 2;
			leftmmargin = rightmmargin = topmmargin = bottommmargin = IsMacEmulatedLF() ? 1 : 2;
			leftmitemmargin = (uint1)leftmargin;
			rightmitemmargin = (uint1)rightmargin;
		}
		m->maxwidth += leftmitemmargin + rightmitemmargin;
		if ((getstyleint(menuflags) == F_CHECK || getstyleint(menuflags) == F_RADIO) && !isxp)
			m->maxwidth += CHECK_SIZE + leftmargin;

		if (IsMacEmulatedLF() && menumode == WM_OPTION
				&& m->maxwidth < rect.width - rect.height - 12)
			m->maxwidth = rect.width - rect.height - 12;
		ty = topmmargin;
		MCButton *bptr = m->buttons;
		do
		{
			Boolean isdivider = bptr->rect.height == dividersize;
			//xp has extra padding between dividers
			uint2 pad = isdivider ? dividerpadding: menuitempadding;
			//xp has a left margin for buttons
			if (isxp)
			{
				if ((getstyleint(menuflags) == F_CHECK || getstyleint(menuflags) == F_RADIO) && bptr->menumode != WM_CASCADE)
					bptr->leftmargin = MCU_max(leftmitemmargin - CHECK_SIZE - leftmargin + 2,0);
				else
					bptr->leftmargin = leftmitemmargin;
			}
			//dividers in xp width of menu
			bptr->rect.x = leftmmargin;
			bptr->rect.width = m->maxwidth;
			bptr->rect.y = ty + pad;
			ty += bptr->rect.height + (pad << 1);
			bptr = (MCButton *)bptr->next();
		}
		while (bptr != m->buttons);
		menuwidth = m->maxwidth + leftmmargin + rightmmargin;
		menuheight = ty + bottommmargin;
	}

	MCStack *newmenu = nil;
	/* UNCHECKED */ MCStackSecurityCreateStack(newmenu);

	newmenu->setparent(m->parent);
	newmenu->createmenu(m->buttons, menuwidth, menuheight);
	newmenu->menuwindow = True;
	MCdispatcher->appendpanel(newmenu);
	if (m->parent == this)
		menu = newmenu;
	else
	{
		m->parent->menu = newmenu;
		m->parent->menumode = WM_CASCADE;
		if (getstyleint(menuflags) == F_CHECK || getstyleint(menuflags) == F_RADIO)
			m->parent->leftmargin += CHECK_SIZE + leftmargin;
		m->parent->flags = (m->parent->flags & ~F_STYLE) | F_MENU;
	}
	if (stackdepth >= 0 && pwidth > bstack[stackdepth].maxwidth)
		bstack[stackdepth].maxwidth = pwidth;
}

void setmenutagflag(MCButton *p_button, bool p_hastags)
{
	MCStack *t_menu = p_button->getmenu();
	if (t_menu != NULL)
	{
		MCControl *controls = t_menu->getcontrols();
		if (controls != NULL)
		{
			MCButton *bptr = (MCButton *)controls;
			do
			{
				bptr->setmenuhasitemtags(p_hastags);
				if (bptr->getmenumode() == WM_CASCADE && bptr->getmenu() != NULL)
				{
					setmenutagflag(bptr, p_hastags);
				}
				bptr = (MCButton *)bptr->next();

			}
			while (bptr != controls);
		}
	}
}

class ButtonMenuCallback : public IParseMenuCallback
{
	MCButton *parent;
	uint4 menuflags;
	sublist bstack[MAX_SUBMENU_DEPTH];
	int2 stackdepth;

	MCFontRef fontref;
	uint2 fheight;

public:
	ButtonMenuCallback(MCButton *p_parent, uint4 p_menuflags)
	{
		parent = p_parent;
		menuflags = p_menuflags;

		// MW-2012-02-16: [[ FontRefs ]] Menus are built from controls that may be closed.
		//   Therefore, we create a new fontref from the parent's styling here.
		MCNameRef fname;
		uint2 fsize, fstyle;
		parent -> getfontattsnew(fname, fsize, fstyle);
		/* UNCHECKED */ MCFontCreate(fname, MCFontStyleFromTextStyle(fstyle), fsize, fontref);

		fheight = parent -> gettextheight();

		bstack[0].parent = parent;
		bstack[0].buttons = NULL;
		bstack[0].f = 1;
		bstack[0].maxwidth = 0;
		bstack[0].maxaccelwidth = 0;
		stackdepth = 0;
	}

	virtual bool ProcessItem(MCMenuItem *p_menuitem)
	{
		int2 newdepth = p_menuitem->depth;
		if (newdepth > 0 && newdepth > stackdepth
		        && stackdepth < MAX_SUBMENU_DEPTH - 1
		        && bstack[stackdepth].buttons != NULL)
		{
			bstack[++stackdepth].maxwidth = 0;
			bstack[stackdepth].maxaccelwidth = 0;
			bstack[stackdepth].parent = bstack[stackdepth - 1].buttons->prev();
			bstack[stackdepth].buttons = NULL;
			bstack[stackdepth].f = 1;
		}
		while (newdepth < stackdepth)
			parent->makemenu(bstack, stackdepth, menuflags, fontref);
		MCButton *newbutton = new MCButton;
		newbutton->appendto(bstack[stackdepth].buttons);
		MCNameRef t_name = nil;
		if (!MCStringIsEmpty(p_menuitem->tag))
			/* UNCHECKED */ MCNameCreate(p_menuitem->tag, t_name);
		else
			/* UNCHECKED */ MCNameCreate(p_menuitem->label, t_name);
		newbutton->setname(t_name);
		MCValueRelease(t_name);

#ifndef TARGET_PLATFORM_MACOS_X
		MCStringRef t_label;
		/* UNCHECKED */ MCStringMutableCopy(p_menuitem->label, t_label);
		/* UNCHECKED */ MCStringFindAndReplaceChar(t_label, '\t', ' ', kMCStringOptionCompareExact);
		MCValueRelease(p_menuitem->label);
		/* UNCHECKED */ MCStringCopyAndRelease(t_label, p_menuitem->label);
#endif

		newbutton->menubutton = parent->menubutton;
		newbutton->menucontrol = MENUCONTROL_ITEM;
		if (MCNameGetCharAtIndex(newbutton -> getname(), 0) == '-')
		{
			newbutton->rect.height = 2;
			newbutton->flags = DIVIDER_FLAGS;
			newbutton->menucontrol = MENUCONTROL_SEPARATOR;
			if (MCcurtheme && MCcurtheme->getthemeid() == LF_NATIVEWIN)
			{
				newbutton->rect.height = 1;
				newbutton->flags &= ~F_3D;
			}
			bstack[stackdepth].f++;
		}
		else
		{
			newbutton->flags = menuflags;
			newbutton->rect.height = fheight + parent->menubuttonheight;

			if (p_menuitem->is_disabled)
			{
				newbutton->flags |= F_DISABLED;
			}
			
			if (p_menuitem->is_hilited)
				newbutton->sethilite(0, True);
				
			if (p_menuitem->is_radio)
			{
				newbutton->family = bstack[stackdepth].f;
				newbutton->flags &= ~F_STYLE;
				newbutton->flags |= F_RADIO;
			}
				
			if (parent->menumode != WM_OPTION)
			{
				newbutton->mnemonic = p_menuitem->mnemonic;
			}
			if (parent->menumode == WM_PULLDOWN)
			{
				if (p_menuitem->accelerator != 0)
				{
					uint1 t_mods = p_menuitem->modifiers;
					uint4 t_key = p_menuitem->accelerator;
					MCStringRef t_keyname = p_menuitem->accelerator_name;

					if ((t_mods & (MS_MAC_CONTROL | MS_CONTROL | MS_ALT)) || t_keyname)
					{
						uint2 t_accelkey = (t_key <= 255) ? MCS_tolower(t_key) : t_key;
						MCstacks->addaccelerator(parent, parent->getstack(), t_accelkey, t_mods);
						newbutton->accelkey = t_accelkey;
						newbutton->accelmods = t_mods;

						// ******
						// The following text requires localization
						// ******
						MCStringRef t_acceltext = nil;
						/* UNCHECKED */ MCStringCreateMutable(0, t_acceltext);
						if (t_mods & MS_MAC_CONTROL)
							/* UNCHECKED */ MCStringAppendFormat(t_acceltext, "Ctrl+");
						if (MS_MAC_CONTROL != MS_CONTROL && t_mods & MS_CONTROL)
							/* UNCHECKED */ MCStringAppendFormat(t_acceltext, "Cmd+");
						if (t_mods & MS_ALT)
							/* UNCHECKED */ MCStringAppendFormat(t_acceltext, "Alt+");
						if (t_mods & MS_SHIFT)
							/* UNCHECKED */ MCStringAppendFormat(t_acceltext, "Shift+");
						if (t_keyname != NULL && !MCStringIsEmpty(t_keyname))
							/* UNCHECKED */ MCStringAppend(t_acceltext, t_keyname);
						else
							/* UNCHECKED */ MCStringAppendFormat(t_acceltext, "%c", t_key);

						MCValueRelease(newbutton->acceltext);
						/* UNCHECKED */ MCStringCopyAndRelease(t_acceltext, newbutton->acceltext);
					}
				}
			}
			int32_t width = MCFontMeasureText(fontref, p_menuitem->label);
			if (!MCStringIsEmpty(newbutton->acceltext))
				bstack[stackdepth].maxaccelwidth = MCU_max(bstack[stackdepth].maxaccelwidth, MCFontMeasureText(fontref, newbutton->acceltext));
			if (width > bstack[stackdepth].maxwidth)
				bstack[stackdepth].maxwidth = width;
			MCValueAssign(newbutton->label, p_menuitem->label);
		}
		return false;
	}

	virtual bool End(bool p_has_tags)
	{
		parent->menuhasitemtags = p_has_tags;
		while (stackdepth >= 0)
			parent->makemenu(bstack, stackdepth, menuflags, fontref);
		setmenutagflag(parent, true);
		// MW-2012-02-16: [[ FontRefs ]] Make sure we free the font we created.
		MCFontRelease(fontref);
		return false;
	}
};

Boolean MCButton::findmenu(bool p_just_for_accel)
{
	Boolean isunicode = hasunicode();
	if (!MCNameIsEmpty(menuname))
	{
		if (menu == NULL)
		{
			MCerrorlock++;
			menu = getstack()->findstackname(menuname);
			MCerrorlock--;
			if (menu != NULL)
				menu->addneed(this);
		}
	}
	else if (!MCStringIsEmpty(menustring) && getstyleint(flags) == F_MENU)
	{
		if (menumode == WM_TOP_LEVEL)
		{
			MCValueRelease(tabs);
			/* UNCHECKED */ MCStringSplit(menustring, MCSTR("\n"), nil, kMCStringOptionCompareExact, tabs);
		}
		else if (menu == NULL)
		{
			uint2 fheight;
			fheight = gettextheight();
			if ((!IsMacLFAM() || MCModeMakeLocalWindows()) && menumode == WM_COMBO || menumode == WM_OPTION && MClook == LF_WIN95)
			{
				uindex_t nlines = 1;
				//major menustring
				nlines = MCStringCountChar(menustring, MCRangeMake(0, MCStringGetLength(menustring)), '\n', kMCStringOptionCompareExact);

				MCField *fptr = new MCField;
				uint2 height;
				if (nlines > menulines)
				{
					height = menulines * fheight;
					fptr->setupmenu(menustring, fheight, True);
					state |= CS_SCROLLBAR;
				}
				else
				{
					height = nlines * fheight;
					fptr->setupmenu(menustring, fheight, False);
				}
				MCRectangle trect;
				MCU_set_rect(trect, 0, 0, rect.width, height + 4);
				trect = MCU_reduce_rect(trect, MClook == LF_MOTIF ? DEFAULT_BORDER : 1);
				fptr->setrect(trect);
				/* UNCHECKED */ MCStackSecurityCreateStack(menu);

				menu->setparent(this);
				menu->createmenu(fptr, rect.width, height + 4);
				MCdispatcher->appendpanel(menu);
			}
			else
			{
				if (IsMacLFAM() && (!MCModeMakeLocalWindows() ||
				         (menumode == WM_OPTION || menumode == WM_POPUP ||
				            (menumode == WM_PULLDOWN && flags & F_SHOW_BORDER))))
				{
#ifdef _MAC_DESKTOP
					return macfindmenu(p_just_for_accel);
#else
					return True;
#endif
				}
				else
				{
					MCValueRelease(tabs);
					/* UNCHECKED */ MCStringSplit(menustring, MCSTR("\n"), nil, kMCStringOptionCompareExact, tabs);
					uindex_t t_ntabs;
					t_ntabs = MCArrayGetCount(tabs);
					uint4 menuflags = MENU_ITEM_FLAGS;
					if (flags & F_DISABLED)
						menuflags |= F_DISABLED;
					for (uindex_t i = 0 ; i < t_ntabs ; i++)
					{
						MCValueRef t_tabval = nil;
						/* UNCHECKED */ MCArrayFetchValueAtIndex(tabs, i + 1, t_tabval);
						MCStringRef t_tab;
						t_tab = (MCStringRef)t_tabval;
						if (MCStringGetCharAtIndex(t_tab, 0) == '!'
						        || MCStringGetCharAtIndex(t_tab, 0) == '('
								&& MCStringGetCharAtIndex(t_tab, 1) == '!')
						{
							menuflags &= ~F_STYLE;
							menuflags |= F_CHECK;
							break;
						}
					}

					ButtonMenuCallback t_callback(this, menuflags);
					MCParseMenuString(menustring, &t_callback, menumode);
				}
			}
			MCValueAssign(tabs, kMCEmptyArray);
		}
	}
	return menu != NULL;
}

bool MCSystemPick(MCStringRef p_options, bool p_use_checkmark, uint32_t p_initial_index, uint32_t& r_chosen_index, MCRectangle p_button_rect);

void MCButton::openmenu(Boolean grab)
{
	if (!opened || MCmousestackptr == NULL)
		return;
	if (!MCNameIsEmpty(menuname) && !MCModeMakeLocalWindows())
		return;
#ifdef _MOBILE
	if (menumode == WM_OPTION)
	{
		// result of picker action
		long t_result;
		// item selection
		uint32_t t_selected, t_chosen_option;

		// the selected item
		// get a pointer to this 
		MCButton *pptr;
		pptr = this;
<<<<<<< HEAD
		
		// get the label and menu item strings
		MCStringRef t_menustring;
		t_menustring = pptr->getmenustring();
=======
		// get the label and menu item strings
		MCStringRef t_menustring;
		t_menustring = getmenustring();
>>>>>>> 4c61e9b7
		
		// process data using the pick wheel
		t_selected = menuhistory;
		t_result = MCSystemPick(t_menustring, false, t_selected, t_chosen_option, rect);
		
		// populate the label with the value returned from the pick wheel if the user changed the selection
		if (t_result && t_chosen_option > 0)
		{
<<<<<<< HEAD
			uindex_t t_offset = 0;
			uindex_t t_term = 0;
			for (int i = 0; i < t_chosen_option; i++)
				/* UNCHECKED */ MCStringFirstIndexOfChar(t_menustring, '\n', t_offset, kMCStringOptionCompareExact, t_offset);
			/* UNCHECKED */ MCStringFirstIndexOfChar(t_menustring, '\n', t_offset, kMCStringOptionCompareExact, t_term);
			
			// update the label text
			MCStringRef t_label = nil;
			/* UNCHECKED */ MCStringCopySubstring(t_menustring, MCRangeMake(t_offset, t_term-t_offset), t_label);
			MCValueRelease(label);
			label = t_label;
			
			message_with_valueref_args(MCM_menu_pick, t_label);
=======
			setmenuhistoryprop(t_chosen_option);
			
			uindex_t t_offset = 0;
			for (uindex_t i = 0; i < t_chosen_option; i++)
				/* UNCHECKED */ MCStringFirstIndexOfChar(t_menustring, '\n', t_offset, kMCStringOptionCompareExact, t_offset);
			
			MCAutoStringRef t_label;
			/* UNCHECKED */ MCStringCopySubstring(t_menustring, 
												  MCRangeMake(t_offset, MCStringGetLength(t_menustring) - t_offset),
												  &t_label);
			MCValueAssign(label, *t_label);
			message_with_valueref_args(MCM_menu_pick, *t_label);
>>>>>>> 4c61e9b7
		}
		return;
	}
#endif
	MCStack *sptr = menumode == WM_CASCADE ? getstack() : MCmousestackptr;
	if (flags & F_TRAVERSAL_ON && !(state & CS_KFOCUSED)
	        && sptr->getmode() < WM_PULLDOWN)
	{
		MCmousestackptr->kfocusset(this);
		if (menu == NULL && !findmenu())
			return;
	}
	if (IsMacLFAM() &&
		(!MCModeMakeLocalWindows() ||
		 (MCNameIsEmpty(menuname) && (menumode == WM_OPTION || menumode == WM_POPUP || (menumode == WM_PULLDOWN && flags & F_SHOW_BORDER)))))
	{
#ifdef _MAC_DESKTOP
		macopenmenu();
#endif
	}
	else
	{
		state |= CS_SUBMENU | CS_ARMED;
		reseticon();
		if (MCmenuobjectptr == NULL)
			MCmenuobjectptr = this;
		mymenudepth = ++menudepth;
		MCStack *sptr = menumode == WM_POPUP ? MCmousestackptr : getstack();

		bool t_did_grab;
		t_did_grab = false;
		if (grab && (menumode != WM_CASCADE || !(flags & F_AUTO_ARM)))
		{
			MCscreen->grabpointer(sptr->getw());
			if (MCraisemenus)
			{
				sptr->raise();
				MCstacks->top(sptr);
			}

			MCdispatcher->addmenu(this);

			t_did_grab = true;
		}
		MCRectangle rel = MCU_recttoroot(sptr, rect);
		if (MClook != LF_WIN95 && menumode == WM_OPTION)
		{
			if (MClook == LF_MOTIF)
			{
				if (rect.width > optionrect.width << 1)
					rel.width -= optionrect.width << 1;
			}
			else
			{
				if (rel.width > rel.height)
					rel.width -= rel.height;
				rel.x += 2;
			}
			rel.x += labelwidth;
			rel.width -= labelwidth;
			menu->menuset(menuhistory, rect.height >> 1);
		}

		menu->openrect(rel, (Window_mode)menumode, NULL, WP_DEFAULT, OP_NONE);
		menu -> mode_openasmenu(t_did_grab ? sptr : NULL);
		
		if (menumode == WM_OPTION)
		{
			MCField *t_field = NULL;
			MCObjptr *t_obj = menu->getcurcard()->getrefs();
			MCObjptr *t_iter = t_obj;
			do
			{
				if (t_iter->getref()->gettype() == CT_FIELD)
				{
					t_field = (MCField*)t_iter->getref();
					break;
				}
				t_iter = t_iter->next();
			} while (t_iter != t_obj);
			if (t_field != NULL)
			{
				uint32_t t_menuhistory = menuhistory;
				t_field->sethilitedlines(&t_menuhistory, 1);
				// MW-2011-08-18: [[ Layers ]] Invalidate the field object.
				t_field->layer_redrawall();
			}
		}
		int2 tx = mx;
		int2 ty = my;
		sptr->translatecoords(menu, tx, ty);
		menu->mfocus(tx, ty);
		menu->resetcursor(True);
		if (!(state & CS_MFOCUSED))
			menu->kfocusnext(True);
		// MW-2011-08-18: [[ Layers ]] Invalidate the whole object.
		layer_redrawall();
		startx = MCmousex;
		starty = MCmousey;
	}
}

void MCButton::freemenu(Boolean force)
{
#ifdef _MAC_DESKTOP
	macfreemenu();
#endif
	if (menu != NULL && !(state & CS_SUBMENU))
		if (!MCNameIsEmpty(menuname))
		{
			menu->removeaccels(getstack());
			menu->removeneed(this);
			menu = NULL;
		}
		else
			if (!MCStringIsEmpty(menustring) || force)
			{
				closemenu(False, True);
				MCdispatcher->removepanel(menu);
				MCstacks->deleteaccelerator(this, NULL);
				menu->removeneed(this);
				delete menu;
				menu = NULL;
			}
}

void MCButton::docascade(MCStringRef p_pick)
{
	MCAutoStringRef t_pick;
	MCButton *pptr = this;
	if (MCNameIsEmpty(menuname) && MCStringIsEmpty(menustring))
	{
		//get tag info
		bool t_has_tags = getmenuhastags();

		pptr = this;
		while(pptr->menumode == WM_CASCADE && pptr->parent->getparent()->getparent()->gettype() == CT_BUTTON)
		{
			MCStringRef t_label = nil;
			if (t_has_tags && !MCStringIsEmpty(MCNameGetString(pptr->getname())))
				t_label = MCNameGetString(pptr->getname());
			else
				t_label = pptr->getlabeltext();
			
			/* UNCHECKED */ MCStringFormat(&t_pick, "%@|%@", t_label, p_pick);

			pptr = (MCButton *)pptr->parent->getparent()->getparent();
			pptr->state |= CS_IGNORE_MENU;
		}
	}
	else
	{
			t_pick = p_pick;
	}	
	
	if (pptr != this)
	{
		MCParameter *param = new MCParameter;
		param->setvalueref_argument(*t_pick);
		MCscreen->addmessage(pptr, MCM_menu_pick, MCS_time(), param);
	}
	else
	{
		Exec_stat es = pptr->message_with_valueref_args(MCM_menu_pick, *t_pick);
		if (es == ES_NOT_HANDLED || es == ES_PASS)
			pptr->message_with_args(MCM_mouse_up, menubutton);
	}
}

void MCButton::setupmenu()
{
	flags = MENU_FLAGS;
}

bool MCButton::selectedchunk(MCStringRef& r_string)
{
	MCExecPoint ep(nil, nil, nil);
	/* UNCHECKED */ getprop(0, P_NUMBER, ep, False);
	/* UNCHECKED */ ep.ton();
	uint4 number = ep.getuint4();
	MCRange t_range;
	t_range = getmenurange();
	return MCStringFormat(r_string, "char %d to %d of button %d", t_range.offset, t_range.offset + t_range.length, number);
}

bool MCButton::selectedline(MCStringRef& r_string)
{
	MCExecPoint ep(nil, nil, nil);
	/* UNCHECKED */ getprop(0, P_NUMBER, ep, False);
	/* UNCHECKED */ ep.ton();
	uint2 number;
	ep.getuint2(number, 0, 0, EE_UNDEFINED);
	return MCStringFormat(r_string, "line %d of button %d", menuhistory, number);
}

bool MCButton::selectedtext(MCStringRef& r_string)
{
	if (entry != NULL)
	{
		r_string = MCValueRetain(getlabeltext());
		return true;
	}
	else
	{
		MCStringRef t_text = nil;
		MCRange t_range;
		t_range = getmenurange();
		/* UNCHECKED */ MCStringCopySubstring(menustring, t_range, t_text);
		return t_text;
	}
}

MCStringRef MCButton::getlabeltext()
{
	if (entry != nil)
		getentrytext();
	if (!MCStringIsEmpty(label))
		return label;
	else
		return MCNameGetString(getname());
}

bool MCButton::resetlabel()
{
	bool changed = false;
	if (menumode == WM_OPTION || menumode == WM_COMBO)
	{
		if (MCStringIsEmpty(menustring))
		{
			if (entry != NULL)
				entry->settext(0, kMCEmptyString, False);

			if (!MCStringIsEmpty(label))
			{
				MCValueAssign(label, kMCEmptyString);
				changed = true;
			}
		}
		else
		{
			MCRange t_range;
			t_range = getmenurange();
			MCAutoStringRef t_label;
			if (t_range.length == 0)
			{
				setmenuhistoryprop(1);
				t_label = kMCEmptyString;
			}
			else
			{
				/* UNCHECKED */ MCStringCopySubstring(menustring, t_range, &t_label);
			}
			if (entry != NULL)
				entry->settext(0, label, False);

			if (!MCStringIsEqualTo(label, *t_label, kMCStringOptionCompareExact))
			{
				MCValueAssign(label, *t_label);
				changed = true;
			}
		}
	}
	else
		if (menumode == WM_TOP_LEVEL)
		{
			MCValueRelease(tabs);
			/* UNCHECKED */ MCStringSplit(menustring, MCSTR("\n"), nil, kMCStringOptionCompareExact, tabs);
		}
	return changed;
}

void MCButton::reseticon()
{
	if (!opened || icons == NULL)
		return;
	
	Bool t_is_hovering;
	t_is_hovering = ishovering && MCU_point_in_rect(rect, mx, my);
		
	uint2 i = CI_DEFAULT;
	if (flags & F_DISABLED)
		i = CI_DISABLED;
	else if (state & CS_ARMED)
	{
		if (MCbuttonstate)
			i = CI_HILITED;
		else if (t_is_hovering && icons -> iconids[CI_HOVER] != 0)
			i = CI_HOVER;
		else
			i = CI_ARMED;
	}
	else if (state & CS_HILITED)
		i = CI_HILITED;
	else if (t_is_hovering && icons -> iconids[CI_HOVER] != 0)
		i = CI_HOVER;
	else if (state & CS_VISITED)
		i = CI_VISITED;
	if (icons->iconids[i] == 0)
		i = CI_DEFAULT;
	if (icons->curicon == NULL || icons->curicon->getid() != icons->iconids[i])
	{
		if (icons->curicon != NULL)
		{
			icons->curicon->close();
			icons->curicon = NULL;
		}
		// MW-2009-02-02: [[ Improved image search ]]
		// Search for the appropriate image object using the standard method - note here
		// the image is searched for relative to the Button itself.
		if (icons->iconids[i])
			icons->curicon = resolveimageid(icons -> iconids[i]);
		if (icons->curicon != NULL)
		{
			icons->curicon->open();
			icons->curicon->addneed(this);
		}
	}
}

void MCButton::radio()
{
	if (family == 0)
		return;
	uint2 i;
	MCCard *cptr = getcard();
	Chunk_term ptype = parent->gettype() == CT_GROUP ? CT_BACKGROUND : CT_CARD;
	for (cptr->count(CT_BUTTON, ptype, NULL, i, True) ; i ; i--)
	{
		MCButton *bptr = (MCButton *)cptr->getnumberedchild(i, CT_BUTTON, ptype);
		if (bptr == this)
			continue;
		if (bptr->parent == parent && bptr->family == family)
			bptr->resethilite(cptr->getid(), False);
	}
}

class MCMenuPickBuilder: public IParseMenuCallback
{
public:
	MCMenuPickBuilder(uint32_t index)
	{
		m_target_index = index;
		m_current_index = 0;
		m_tags = nil;
		m_tag_count = 0;
		m_done = false;
	}
	
	~MCMenuPickBuilder(void)
	{
		for (uint32_t i = 0; i < m_tag_count; i++)
			MCValueRelease(m_tags[i]);
		MCMemoryDeleteArray(m_tags);
	}
	
	bool Start(void)
	{
		return false;
	}
	
	bool ProcessItem(MCMenuItem *p_menu_item)
	{
		if (m_done)
			return true;
		
		MCStringRef t_tag = nil;
		
		if (!MCStringIsEmpty(p_menu_item->tag))
			t_tag = p_menu_item->tag;
		else
			t_tag = p_menu_item->label;
		
		for(uint32_t i = p_menu_item -> depth; i < m_tag_count; i++)
			MCValueRelease(m_tags[i]);
		
		MCMemoryResizeArray(p_menu_item -> depth + 1, m_tags, m_tag_count);
		m_tags[p_menu_item -> depth] = MCValueRetain(t_tag);
		
		m_current_index += 1;
		
		if (m_current_index == m_target_index)
		{
			m_done = true;
			return true;
		}
		
		return false;
	}
	
	bool End(bool)
	{
		return false;
	}
	
	void GetPickString(MCStringRef &r_string)
	{
		MCStringRef t_string = nil;
		/* UNCHECKED */ MCStringMutableCopy(m_tags[0], t_string);
		for(uint32_t i = 1; i < m_tag_count; i++)
		{
			MCStringAppendFormat(t_string, "|");
			MCStringAppend(t_string, m_tags[i]);
		}
		MCStringCopyAndRelease(t_string, r_string);
	}
	
	uint32_t GetPickIndex(void)
	{
		return m_current_index;
	}
	
private:
	bool m_done;
	uint32_t m_current_index;
	uint32_t m_target_index;
	MCStringRef *m_tags;
	uint32_t m_tag_count;
};

void MCButton::setmenuhistoryprop(int2 newline)
{
	if (menuhistory == newline)
		return;
	
	menuhistory = newline;
	
	signallisteners(P_MENU_HISTORY);
}

void MCButton::setmenuhistory(int2 newline)
{
	// I.M. [[bz 9603]] if there is no menu, then return
	if (MCStringIsEmpty(menustring))
		return;
	if (menumode == WM_CASCADE || menumode == WM_POPUP || menumode == WM_PULLDOWN)
	{
		MCMenuPickBuilder t_builder(newline);
		MCParseMenuString(menustring, &t_builder, menumode);
		
		setmenuhistoryprop(t_builder . GetPickIndex());
		
		MCStringRef t_which;
		t_builder.GetPickString(t_which);
		message_with_valueref_args(MCM_menu_pick, t_which);
		
		resetlabel();
	}
	else
	{
		if (!(getstyleint(flags) == F_MENU && menumode == WM_TOP_LEVEL) || !opened)
		{
			MCValueRelease(tabs);
			/* UNCHECKED */ MCStringSplit(menustring, MCSTR("\n"), nil, kMCStringOptionCompareExact, tabs);
		}
		uindex_t t_ntabs;
		t_ntabs = MCArrayGetCount(tabs);
		uint2 oldline = menuhistory;
		setmenuhistoryprop(MCU_max(MCU_min(newline, (int2)t_ntabs), 1));
		if (menuhistory != oldline && !(state & CS_MFOCUSED) && t_ntabs > 0)
		{
			MCValueRef t_menuhistory = nil;
			MCValueRef t_oldline = nil;
			/* UNCHECKED */ MCArrayFetchValueAtIndex(tabs, menuhistory, t_menuhistory);
			/* UNCHECKED */ MCArrayFetchValueAtIndex(tabs, oldline, t_oldline);
			message_with_valueref_args(MCM_menu_pick, t_menuhistory, t_oldline);
		}
		resetlabel();
		if (!(getstyleint(flags) == F_MENU && menumode == WM_TOP_LEVEL) || !opened)
		{
			MCValueAssign(tabs, kMCEmptyArray);
		}
		if (menuhistory != oldline)
		{
			// MW-2011-08-18: [[ Layers ]] Invalidate the whole object.
			layer_redrawall();
		}
	}
}

uint2 MCButton::getmousetab(int2 &curx)
{
	uint2 i = 0;
#ifdef _MAC_DESKTOP
	if (IsMacLFAM() && MCaqua)
	{
		int4 totalwidth = 0;
		for (i = 0 ; i < MCArrayGetCount(tabs) ; i++)
		{
			MCValueRef t_tabval;
			/* UNCHECKED */ MCArrayFetchValueAtIndex(tabs, i + 1, t_tabval);
			MCStringRef t_tab;
			t_tab = (MCStringRef)t_tabval;
			
			MCRange t_range;
			t_range = MCRangeMake(0, MCStringGetLength(t_tab));
			if (MCStringGetCharAtIndex(t_tab, t_range.offset) == '(')
			{
				t_range.offset++;
				t_range.length--;
			}
			totalwidth += MCFontMeasureTextSubstring(m_font, t_tab, t_range) + 23;
		}
		if (totalwidth < rect.width)
			curx += rect.width - totalwidth >> 1;
		if (mx < curx)
			return MAXUINT2;
	}
#endif
	MCRectangle tsrect;
	MCU_set_rect(tsrect, mx, my, 1, 1);
	if (!maskrect(tsrect))
		return MAXUINT2;
	int2 tx = curx;
	uint2 theight = MCFontGetAscent(m_font) + 10;
	int2 taboverlap,tabrightmargin,tableftmargin;
	taboverlap = tabrightmargin = tableftmargin = 0;
	//catch the values here
	if (MCcurtheme)
	{
		taboverlap = MCcurtheme->getmetric(WTHEME_METRIC_TABOVERLAP);
		tabrightmargin = MCcurtheme->getmetric(WTHEME_METRIC_TABRIGHTMARGIN);
		tableftmargin = MCcurtheme->getmetric(WTHEME_METRIC_TABLEFTMARGIN);
	}
	uindex_t t_ntabs;
	t_ntabs = MCArrayGetCount(tabs);
	for (i = 0 ; i < t_ntabs ; i++)
	{
		MCValueRef t_tabval = nil;
		/* UNCHECKED */ MCArrayFetchValueAtIndex(tabs, i + 1, t_tabval);
		MCStringRef t_tab;
		t_tab = (MCStringRef)t_tabval;
		if (MCcurtheme)
			tx += MCFontMeasureText(m_font, t_tab) + tabrightmargin + tableftmargin - taboverlap;
		else
		{
			if (IsMacLF())
				tx += MCFontMeasureText(m_font, t_tab) + theight * 2 / 3 + 7;
			else
				tx += MCFontMeasureText(m_font, t_tab) + 12;

		}
		if (mx < tx)
			break;
	}
	return i;
}

// MW-2007-07-05: [[ Bug 2328 ]] - Formatted width of tab buttons incorrect.
int4 MCButton::formattedtabwidth(void)
{
	uint2 theight = MCFontGetAscent(m_font) + 10;

	int2 taboverlap,tabrightmargin,tableftmargin;
	taboverlap = tabrightmargin = tableftmargin = 0;
	if (MCcurtheme)
	{
		taboverlap = MCcurtheme->getmetric(WTHEME_METRIC_TABOVERLAP);
		tabrightmargin = MCcurtheme->getmetric(WTHEME_METRIC_TABRIGHTMARGIN);
		tableftmargin = MCcurtheme->getmetric(WTHEME_METRIC_TABLEFTMARGIN);
	}

    int4 tx;
	tx = 0;
	uindex_t t_ntabs;
	t_ntabs = MCArrayGetCount(tabs);
	for (uint4 i = 0 ; i < t_ntabs ; i++)
	{
		MCValueRef t_tabval = nil;
		/* UNCHECKED */ MCArrayFetchValueAtIndex(tabs, i + 1, t_tabval);
		MCStringRef t_tab;
		t_tab = (MCStringRef)t_tabval;
		if (MCcurtheme)
			tx += MCFontMeasureText(m_font, t_tab) + tabrightmargin + tableftmargin - taboverlap;
		else
		{
			if (IsMacLF())
				tx += MCFontMeasureText(m_font, t_tab) + theight * 2 / 3 + 7;
			else
				tx += MCFontMeasureText(m_font, t_tab) + 12;

		}
	}
	if (t_ntabs > 0)
		tx += taboverlap + tabrightmargin;
	return tx;
}

#include "icondata.cpp"

static void openicon(MCImage *&icon, uint1 *data, uint4 size)
{
	// MW-2012-02-17: [[ FontRefs ]] Make sure we set a parent on the icon, and also
	//   make it invisible. If we don't do this we get issues with parent references
	//   and fontrefs.
	icon = new MCImage;
	icon->setparent(MCdispatcher);
	icon->setflag(False, F_VISIBLE);
	icon->setflag(True, F_I_ALWAYS_BUFFER);
	icon->set_gif(data, size);
	icon->open();
}

void MCButton::allocicons()
{
	openicon(macrb, macrbdata, sizeof(macrbdata));
	openicon(macrbtrack, macrbtrackdata, sizeof(macrbtrackdata));
	openicon(macrbhilite, macrbhilitedata, sizeof(macrbhilitedata));
	openicon(macrbhilitetrack, macrbhilitetrackdata,
	         sizeof(macrbhilitetrackdata));
}

static void closeicon(MCImage *&icon)
{
	if (icon != NULL)
	{
		icon->close();
		icon->set_gif(NULL, 0);
		delete icon;
		icon = NULL;
	}
}

void MCButton::freeicons()
{
	closeicon(macrb);
	closeicon(macrbtrack);
	closeicon(macrbhilite);
	closeicon(macrbhilitetrack);
}

// MW-2012-02-16: [[ IntrinsicUnicode ]] This method switches all the text in
//   the button to or from unicode (to unicode if 'to_unicode' is set).
void MCButton::switchunicode(bool p_to_unicode)
{
	if (p_to_unicode)
		m_font_flags |= FF_HAS_UNICODE;
	else
		m_font_flags &= ~FF_HAS_UNICODE;
}

// MW-2012-02-16: [[ IntrinsicUnicode ]] This method attempts to coerce the text in
//   button to native, but only if no information is lost as a result.
void MCButton::trytochangetonative(void)
{
	if (!hasunicode())
		return;

	switchunicode(false);
}

///////////////////////////////////////////////////////////////////////////////
//
//  SAVING AND LOADING
//

IO_stat MCButton::extendedsave(MCObjectOutputStream& p_stream, uint4 p_part)
{
	// Extended data area for a button consists of:
	//   uint4 hover_icon;
	//   tag extension_block (null for now)
	//   MCObject::extensions

	IO_stat t_stat;
	t_stat = p_stream . WriteU32(icons == NULL ? 0 : icons -> iconids[CI_HOVER]);
	if (t_stat == IO_NORMAL)
		t_stat = defaultextendedsave(p_stream, p_part);

	return t_stat;
}

IO_stat MCButton::extendedload(MCObjectInputStream& p_stream, const char *p_version, uint4 p_remaining)
{
	IO_stat t_stat;
	t_stat = IO_NORMAL;

	if (p_remaining >= 4)
	{
		uint4 t_hover_icon_id;
		t_stat = p_stream . ReadU32(t_hover_icon_id);
		if (t_stat == IO_NORMAL)
		{
			icons = new iconlist;
			memset(icons, 0, sizeof(iconlist));
			icons -> iconids[CI_HOVER] = t_hover_icon_id;
		}

		p_remaining -= 4;
	}

	if (t_stat == IO_NORMAL && p_remaining > 0)
		t_stat = defaultextendedload(p_stream, p_version, p_remaining);

	return t_stat;
}

IO_stat MCButton::save(IO_handle stream, uint4 p_part, bool p_force_ext)
{
	IO_stat stat;

	// Does the label need to be written out?
	if (MCStringIsEmpty(label))
		flags &= ~F_LABEL;
	else 
		flags |= F_LABEL;
	
	if ((stat = IO_write_uint1(OT_BUTTON, stream)) != IO_NORMAL)
		return stat;
	if (entry != NULL)
		getentrytext();
	if (leftmargin != defaultmargin
	        || leftmargin != rightmargin
	        || leftmargin != topmargin
	        || leftmargin != bottommargin)
		flags &= ~F_NO_MARGINS;
	if (icons == NULL)
		flags &= ~F_HAS_ICONS;
	else
		flags |= F_HAS_ICONS;

	bool t_has_extension;
	t_has_extension = icons != NULL && icons -> iconids[CI_HOVER] != 0;
	if ((stat = MCObject::save(stream, p_part, t_has_extension || p_force_ext)) != IO_NORMAL)
		return stat;

	if (flags & F_HAS_ICONS)
	{
		uint2 i;
		for (i = CI_ARMED ; i < CI_FILE_NICONS ; i++)
			if ((stat = IO_write_uint4(icons->iconids[i], stream)) != IO_NORMAL)
				return stat;
	}
	if (flags & F_LABEL)
		if ((stat = IO_write_stringref(label, stream, hasunicode())) != IO_NORMAL)
			return stat;
	if (flags & F_LABEL_WIDTH)
		if ((stat = IO_write_uint2(labelwidth, stream)) != IO_NORMAL)
			return stat;
	if (!(flags & F_NO_MARGINS))
	{
		if ((stat = IO_write_int2(leftmargin, stream)) != IO_NORMAL)
			return stat;
		if ((stat = IO_write_int2(rightmargin, stream)) != IO_NORMAL)
			return stat;
		if ((stat = IO_write_int2(topmargin, stream)) != IO_NORMAL)
			return stat;
		if ((stat = IO_write_int2(bottommargin, stream)) != IO_NORMAL)
			return stat;
	}
	if ((stat = IO_write_nameref(menuname, stream)) != IO_NORMAL)
		return stat;
	if (flags & F_MENU_STRING)
		if ((stat = IO_write_stringref(menustring, stream, hasunicode())) != IO_NORMAL)
			return stat;
	menubutton |= family << 4;
	if ((stat = IO_write_uint1(menubutton, stream)) != IO_NORMAL)
		return stat;
	menubutton &= 0x0F;
	
	// WM_SHEET was added after the fileformat menumode enum was fixed
	// since it wasn't added to the end, we must adjust.
	if ((stat = IO_write_uint1(menumode > WM_MODAL ? menumode - 1 : menumode, stream)) != IO_NORMAL)
		return stat;
	if ((menumode == WM_OPTION || menumode == WM_TOP_LEVEL) && (!MCNameIsEmpty(menuname) || flags & F_MENU_STRING))
		if ((stat = IO_write_uint2(menuhistory, stream)) != IO_NORMAL)
			return stat;
	if (flags & F_MENU_LINES)
		if ((stat = IO_write_uint2(menulines, stream)) != IO_NORMAL)
			return stat;

	if ((stat = IO_write_stringref(acceltext, stream, hasunicode())) != IO_NORMAL)
		return stat;

	if ((stat = IO_write_uint2(accelkey, stream)) != IO_NORMAL)
		return stat;
	if ((stat = IO_write_uint1(accelmods, stream)) != IO_NORMAL)
		return stat;
	if ((stat = IO_write_uint1(mnemonic, stream)) != IO_NORMAL)
		return stat;

	if ((stat = savepropsets(stream)) != IO_NORMAL)
		return stat;

	MCCdata *tptr = bdata;
	if (tptr != NULL && (p_part == 0 || !getflag(F_SHARED_HILITE)))
	{
		do
		{
			if ((stat = tptr->save(stream, OT_BDATA, p_part)) != IO_NORMAL)
				return stat;
			tptr = (MCCdata *)tptr->next();
		}
		while (tptr != bdata);
	}
	return IO_NORMAL;
}

IO_stat MCButton::load(IO_handle stream, const char *version)
{
	IO_stat stat;

	if ((stat = MCControl::load(stream, version)) != IO_NORMAL)
		return stat;

	// MW-2012-02-17: [[ IntrinsicUnicode ]] If the unicode tag is set, then we are unicode.
	if ((m_font_flags & FF_HAS_UNICODE_TAG) != 0)
		m_font_flags |= FF_HAS_UNICODE;

	if (strncmp(version, "2.3", 3) <= 0)
	{
		uint4 iconid;
		uint4 hiliteiconid = 0;
		if ((stat = IO_read_uint4(&iconid, stream)) != IO_NORMAL)
			return stat;
		if (flags & F_HAS_ICONS)
			if ((stat = IO_read_uint4(&hiliteiconid, stream)) != IO_NORMAL)
				return stat;
		if (iconid != 0 || hiliteiconid != 0)
		{
			flags |= F_HAS_ICONS;
			icons = new iconlist;
			memset(icons, 0, sizeof(iconlist));
			icons->iconids[CI_DEFAULT] = iconid;
			icons->iconids[CI_HILITED] = hiliteiconid;
		}
		else
			flags &= ~F_HAS_ICONS;
	}
	else
		if (flags & F_HAS_ICONS)
		{
			// MW-2008-08-05: If the icon list hasn't been initialized, do so.
			//   It will have been initialized if the object has an extended data
			//   area.
			if (icons == NULL)
			{
				icons = new iconlist;
				memset(icons, 0, sizeof(iconlist));
			}

			icons->curicon = NULL;
			uint2 i;
			for (i = CI_ARMED ; i < CI_FILE_NICONS ; i++)
				if ((stat = IO_read_uint4(&icons->iconids[i], stream)) != IO_NORMAL)
					return stat;
		}

	if (flags & F_LABEL)
	{
		if ((stat = IO_read_stringref(label, stream, hasunicode())) != IO_NORMAL)
			return stat;
	}

	if (flags & F_LABEL_WIDTH)
		if ((stat = IO_read_uint2(&labelwidth, stream)) != IO_NORMAL)
			return stat;

	if (!(flags & F_NO_MARGINS))
	{
		if ((stat = IO_read_int2(&leftmargin, stream)) != IO_NORMAL)
			return stat;
		if ((stat = IO_read_int2(&rightmargin, stream)) != IO_NORMAL)
			return stat;
		if ((stat = IO_read_int2(&topmargin, stream)) != IO_NORMAL)
			return stat;
		if ((stat = IO_read_int2(&bottommargin, stream)) != IO_NORMAL)
			return stat;
		if (leftmargin == defaultmargin
		        && leftmargin == rightmargin
		        && leftmargin == topmargin
		        && leftmargin == bottommargin)
			flags |= F_NO_MARGINS;
	}
	if ((stat = IO_read_nameref(menuname, stream)) != IO_NORMAL)
		return stat;
	if (flags &  F_MENU_STRING)
	{
		if ((stat = IO_read_stringref(menustring, stream, hasunicode())) != IO_NORMAL)
			return stat;
	}

	if ((stat = IO_read_uint1(&menubutton, stream)) != IO_NORMAL)
		return stat;
	family = menubutton >> 4;
	menubutton &= 0x0F;

	if ((stat = IO_read_uint1(&menumode, stream)) != IO_NORMAL)
		return stat;

	if (menumode > WM_MODAL)
		menumode++;
	if ((menumode == WM_OPTION || menumode == WM_TOP_LEVEL)
	        && (!MCNameIsEmpty(menuname) || flags & F_MENU_STRING))
		if ((stat = IO_read_uint2(&menuhistory, stream)) != IO_NORMAL)
			return stat;

	if (flags & F_MENU_LINES)
		if ((stat = IO_read_uint2(&menulines, stream)) != IO_NORMAL)
			return stat;

	if ((stat = IO_read_stringref(acceltext, stream, hasunicode())) != IO_NORMAL)
		return stat;
	uint4 tacceltextsize;

	if ((stat = IO_read_uint2(&accelkey, stream)) != IO_NORMAL)
		return stat;
	if (accelkey < 256)
#ifdef __MACROMAN__
		accelkey = MCisotranslations[accelkey];
#else
		accelkey = MCmactranslations[accelkey];
#endif

	if ((stat = IO_read_uint1(&accelmods, stream)) != IO_NORMAL)
		return stat;
	if ((stat = IO_read_uint1(&mnemonic, stream)) != IO_NORMAL)
		return stat;
	if (strncmp(version, "2.0", 3) <= 0)
	{
		if (flags & F_DEFAULT)
			rect = MCU_reduce_rect(rect, MOTIF_DEFAULT_WIDTH);
		else
			if (flags & F_TRAVERSAL_ON && !(flags & F_AUTO_ARM))
				rect = MCU_reduce_rect(rect, MCfocuswidth);
		if (!MCNameIsEmpty(menuname))
		{
			if (menumode != WM_CASCADE)
				flags &= ~F_AUTO_ARM;
			flags = flags & ~F_STYLE | F_MENU | F_OPAQUE;
		}
		if (flags & F_AUTO_ARM)
			flags |= F_OPAQUE | F_TRAVERSAL_ON;
	}

	if ((stat = loadpropsets(stream)) != IO_NORMAL)
		return stat;

	while (True)
	{
		uint1 type;
		if ((stat = IO_read_uint1(&type, stream)) != IO_NORMAL)
			return stat;
		if (type == OT_BDATA)
		{
			MCCdata *newbdata = new MCCdata;
			if ((stat = newbdata->load(stream, this, version)) != IO_NORMAL)
			{
				delete newbdata;
				return stat;
			}
			newbdata->appendto(bdata);
		}
		else
		{
			MCS_seek_cur(stream, -1);
			break;
		}
	}
	return IO_NORMAL;
}	<|MERGE_RESOLUTION|>--- conflicted
+++ resolved
@@ -3463,16 +3463,10 @@
 		// get a pointer to this 
 		MCButton *pptr;
 		pptr = this;
-<<<<<<< HEAD
 		
 		// get the label and menu item strings
 		MCStringRef t_menustring;
 		t_menustring = pptr->getmenustring();
-=======
-		// get the label and menu item strings
-		MCStringRef t_menustring;
-		t_menustring = getmenustring();
->>>>>>> 4c61e9b7
 		
 		// process data using the pick wheel
 		t_selected = menuhistory;
@@ -3481,21 +3475,6 @@
 		// populate the label with the value returned from the pick wheel if the user changed the selection
 		if (t_result && t_chosen_option > 0)
 		{
-<<<<<<< HEAD
-			uindex_t t_offset = 0;
-			uindex_t t_term = 0;
-			for (int i = 0; i < t_chosen_option; i++)
-				/* UNCHECKED */ MCStringFirstIndexOfChar(t_menustring, '\n', t_offset, kMCStringOptionCompareExact, t_offset);
-			/* UNCHECKED */ MCStringFirstIndexOfChar(t_menustring, '\n', t_offset, kMCStringOptionCompareExact, t_term);
-			
-			// update the label text
-			MCStringRef t_label = nil;
-			/* UNCHECKED */ MCStringCopySubstring(t_menustring, MCRangeMake(t_offset, t_term-t_offset), t_label);
-			MCValueRelease(label);
-			label = t_label;
-			
-			message_with_valueref_args(MCM_menu_pick, t_label);
-=======
 			setmenuhistoryprop(t_chosen_option);
 			
 			uindex_t t_offset = 0;
@@ -3508,7 +3487,6 @@
 												  &t_label);
 			MCValueAssign(label, *t_label);
 			message_with_valueref_args(MCM_menu_pick, *t_label);
->>>>>>> 4c61e9b7
 		}
 		return;
 	}
