--- conflicted
+++ resolved
@@ -4124,7 +4124,6 @@
 	closeicon(macrbhilitetrack);
 }
 
-<<<<<<< HEAD
 // MW-2012-02-16: [[ IntrinsicUnicode ]] This utility method changes the encoding
 //   of the given string either to unicode (if to_unicode is true) or to native
 //   otherwise.
@@ -4152,8 +4151,6 @@
 	memcpy(x_string, MCStringGetCString(*t_new_string), x_length);
 }
 
-=======
->>>>>>> 05f5a5b2
 // MW-2012-02-16: [[ IntrinsicUnicode ]] This method switches all the text in
 //   the button to or from unicode (to unicode if 'to_unicode' is set).
 void MCButton::switchunicode(bool p_to_unicode)
