--- conflicted
+++ resolved
@@ -1683,12 +1683,8 @@
 	}
 }
 
-<<<<<<< HEAD
 #ifdef LEGACY_EXEC
-Exec_stat MCButton::getprop_legacy(uint4 parid, Properties which, MCExecPoint& ep, Boolean effective)
-=======
-Exec_stat MCButton::getprop(uint4 parid, Properties which, MCExecPoint& ep, Boolean effective, bool recursive)
->>>>>>> bb71d905
+Exec_stat MCButton::getprop_legacy(uint4 parid, Properties which, MCExecPoint& ep, Boolean effective, bool recursive)
 {
 	uint2 fheight;
 	uint2 j = 0;
@@ -1966,11 +1962,7 @@
         break;
 #endif /* MCButton::getprop */
 	default:
-<<<<<<< HEAD
-		return MCControl::getprop_legacy(parid, which, ep, effective);
-=======
-		return MCControl::getprop(parid, which, ep, effective, recursive);
->>>>>>> bb71d905
+		return MCControl::getprop_legacy(parid, which, ep, effective, recursive);
 	}
 	return ES_NORMAL;
 }
