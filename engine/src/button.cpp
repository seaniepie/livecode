--- conflicted
+++ resolved
@@ -721,17 +721,12 @@
 		case XK_Return:
 		case XK_KP_Enter:
 			closemenu(False, True);
-<<<<<<< HEAD
 			menu->menukdown(p_string, key, &t_pick, menuhistory);
-			if (!MCStringIsEmpty(*t_pick))
-=======
-			menu->menukdown(string, key, &t_pick, menuhistory);
-			
+
 			// This check must be for null (not empty) because an empty pick
 			// indicates that the function succeeded while a null pick means
 			// that no menu responded to the event.
 			if (*t_pick != nil)
->>>>>>> f0e03497
 			{
 				if (menumode == WM_OPTION || menumode == WM_COMBO)
 				{
@@ -2763,17 +2758,10 @@
 		MCAutoStringRef t_pick;
 		
 		if (menu != NULL)
-<<<<<<< HEAD
-			menu->findaccel(p_key, t_pick, t_disabled);
+			menu->findaccel(p_key, &t_pick, t_disabled);
 #ifdef _MAC_DESKTOP
 		else if (bMenuID != 0)
-			getmacmenuitemtextfromaccelerator(bMenuID, p_key, MCmodifierstate, t_pick, false);
-=======
-			menu->findaccel(key, &t_pick, t_disabled);
-#ifdef _MAC_DESKTOP
-		else if (bMenuID != 0)
-			getmacmenuitemtextfromaccelerator(bMenuID, key, MCmodifierstate, &t_pick, false);
->>>>>>> f0e03497
+			getmacmenuitemtextfromaccelerator(bMenuID, p_key, MCmodifierstate, &t_pick, false);
 #endif
 		if (MCStringIsEmpty(*t_pick))
 		{
@@ -2988,11 +2976,7 @@
 		entry = (MCField *)MCtemplatefield->clone(False, OP_NONE, false);
 		// MW-2005-08-16: [[Bug 2820]] If we can't be selected, let us make sure our field can't either!
 		entry->setextraflag(getextraflag(EF_CANT_SELECT), EF_CANT_SELECT);
-<<<<<<< HEAD
 		entry->setupentry(this, label);
-=======
-		entry->setupentry(this, MCStringGetOldString(label), !MCStringIsNative(label));
->>>>>>> f0e03497
 		entry->open();
 		setrect(rect);
 	}
