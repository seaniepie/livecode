/* Copyright (C) 2003-2015 LiveCode Ltd.

This file is part of LiveCode.

LiveCode is free software; you can redistribute it and/or modify it under
the terms of the GNU General Public License v3 as published by the Free
Software Foundation.

LiveCode is distributed in the hope that it will be useful, but WITHOUT ANY
WARRANTY; without even the implied warranty of MERCHANTABILITY or
FITNESS FOR A PARTICULAR PURPOSE.  See the GNU General Public License
for more details.

You should have received a copy of the GNU General Public License
along with LiveCode.  If not see <http://www.gnu.org/licenses/>.  */

#include "prefix.h"

#include "globdefs.h"
#include "filedefs.h"
#include "objdefs.h"
#include "parsedef.h"
#include "mcio.h"

//#include "execpt.h"
#include "sellst.h"
#include "util.h"
#include "font.h"
#include "date.h"
#include "dispatch.h"
#include "stack.h"
#include "card.h"
#include "group.h"
#include "cdata.h"
#include "image.h"
#include "button.h"
#include "field.h"
#include "stacklst.h"
#include "undolst.h"
#include "mcerror.h"
#include "param.h"
#include "objectstream.h"
#include "parentscript.h"
#include "mode.h"
#include "globals.h"
#include "mctheme.h"
#include "osspec.h"
#include "redraw.h"
#include "menuparse.h"
#include "objptr.h"
#include "stacksecurity.h"

#include "exec.h"

uint2 MCButton::mnemonicoffset = 2;
MCRectangle MCButton::optionrect = {0, 0, 12, 8};
uint4 MCButton::clicktime;
uint2 MCButton::menubuttonheight = 4;
Boolean MCButton::starthilite;
uint2 MCButton::starttab;
MCImage *MCButton::macrb = NULL;
MCImage *MCButton::macrbtrack = NULL;
MCImage *MCButton::macrbhilite = NULL;
MCImage *MCButton::macrbhilitetrack = NULL;
uint2 MCButton::focusedtab = MAXUINT2;

bool MCmenupoppedup = false;

Keynames MCButton::button_keys[] =
    {
        {XK_F1, "f1"},
        {XK_F2, "f2"},
        {XK_F3, "f3"},
        {XK_F4, "f4"},
        {XK_F5, "f5"},
        {XK_F6, "f6"},
        {XK_F7, "f7"},
        {XK_F8, "f8"},
        {XK_F9, "f9"},
        {XK_F10, "f10"},
        {XK_F11, "f11"},
        {XK_L1, "l1"},
        {XK_F12, "f12"},
        {XK_L2, "l2"},
        {XK_F13, "f13"},
        {XK_L3, "l3"},
        {XK_F14, "f14"},
        {XK_L4, "l4"},
        {XK_F15, "f15"},
        {XK_L5, "l5"},
        {XK_F16, "f16"},
        {XK_L6, "l6"},
        {XK_F17, "f17"},
        {XK_L7, "l7"},
        {XK_F18, "f18"},
        {XK_L8, "l8"},
        {XK_F19, "f19"},
        {XK_L9, "l9"},
        {XK_F20, "f20"},
        {XK_L10, "l10"},
        {XK_F21, "f21"},
        {XK_R1, "r1"},
        {XK_F22, "f22"},
        {XK_R2, "r2"},
        {XK_F23, "f23"},
        {XK_R3, "r3"},
        {XK_F24, "f24"},
        {XK_R4, "r4"},
        {XK_F25, "f25"},
        {XK_R5, "r5"},
        {XK_F26, "f26"},
        {XK_R6, "r6"},
        {XK_F27, "f27"},
        {XK_R7, "r7"},
        {XK_F28, "f28"},
        {XK_R8, "r8"},
        {XK_F29, "f29"},
        {XK_R9, "r9"},
        {XK_F30, "f30"},
        {XK_R10, "r10"},
        {XK_F31, "f31"},
        {XK_R11, "r11"},
        {XK_F32, "f32"},
        {XK_R12, "r12"},
        {XK_R13, "r13"},
        {XK_F33, "f33"},
        {XK_F34, "f34"},
        {XK_R14, "r14"},
        {XK_F35, "f35"},
        {XK_R15, "r15"},
        {XK_BackSpace, "backspace"},
        {XK_Tab, "tab"},
        {XK_Linefeed, "linefeed"},
        {XK_Clear, "clear"},
        {XK_Return, "return"},
        {XK_Pause, "pause"},
        {XK_Scroll_Lock, "scroll_lock"},
        {XK_Sys_Req, "sys_req"},
        {XK_Escape, "escape"},
        {XK_Delete, "delete"},
        {XK_Home, "home"},
        {XK_Left, "left"},
        {XK_Up, "up"},
        {XK_Right, "right"},
        {XK_Down, "down"},
        {XK_End, "end"},
        {XK_Prior, "page_up"},
		{XK_Prior, "pgup"},
        {XK_Next, "page_down"},
		{XK_Next, "pgdown"},
        {XK_Begin, "begin"},
        {XK_Select, "select"},
        {XK_Print, "print"},
        {XK_Execute, "execute"},
        {XK_Insert, "insert"},
        {XK_Undo, "undo"},
        {XK_Redo, "redo"},
        {XK_Menu, "menu"},
        {XK_Find, "find"},
        {XK_Cancel, "cancel"},
        {XK_Break, "break"},
        {XK_Mode_switch, "mode_switch"},
        {XK_script_switch, "script_switch"},
        {XK_Num_Lock, "num_lock"},
        {XK_osfHelp, "help"},
        {XK_KP_Space, "kp_space"},
        {XK_KP_Tab, "kp_tab"},
        {XK_KP_Enter, "kp_enter"},
		{XK_KP_Enter, "enter"},
        {XK_KP_F1, "kp_f1"},
        {XK_KP_F2, "kp_f2"},
        {XK_KP_F3, "kp_f3"},
        {XK_KP_F4, "kp_f4"},
        {XK_KP_Begin, "kp_begin"},
        {XK_KP_Home, "kp_home"},
        {XK_KP_Left, "kp_left"},
        {XK_KP_Up, "kp_up"},
        {XK_KP_Right, "kp_right"},
        {XK_KP_Down, "kp_down"},
        {XK_KP_End, "kp_end"},
        {XK_KP_Insert, "kp_insert"},
        {XK_KP_Delete, "kp_delete"},
        {XK_KP_Prior, "kp_page_up"},
        {XK_KP_Next, "kp_page_down"},
        {XK_KP_Equal, "kp_equal"},
        {XK_KP_Multiply, "kp_multiply"},
        {XK_KP_Add, "kp_add"},
        {XK_KP_Separator, "kp_separator"},
        {XK_KP_Subtract, "kp_subtract"},
        {XK_KP_Decimal, "kp_decimal"},
        {XK_KP_Divide, "kp_divide"},
        {XK_KP_0, "kp_0"},
        {XK_KP_1, "kp_1"},
        {XK_KP_2, "kp_2"},
        {XK_KP_3, "kp_3"},
        {XK_KP_4, "kp_4"},
        {XK_KP_5, "kp_5"},
        {XK_KP_6, "kp_6"},
        {XK_KP_7, "kp_7"},
        {XK_KP_8, "kp_8"},
        {XK_KP_9, "kp_9"},
		{XK_space, "space"},
        {0, ""},
    };
	
typedef struct
{
	uint1 modifier;
	uint1 token_length;
	const char *token;
} ModKeyToken;

static ModKeyToken modifier_tokens[] =
	{
		{MS_SHIFT, 5, "shift"},
		{MS_SHIFT, 1, "@"},
		{MS_ALT, 6, "option"},
		{MS_ALT, 3, "opt"},
		{MS_ALT, 3, "alt"},
		{MS_ALT, 1, "#"},
		{MS_MAC_CONTROL, 7, "control"},
		{MS_MAC_CONTROL, 4, "ctrl"},
		{MS_MAC_CONTROL, 1, "%"},
		{MS_CONTROL, 7, "command"},
		{MS_CONTROL, 3, "cmd"},
		{MS_CONTROL, 1, "^"},
		{0, 0, NULL}
	};

////////////////////////////////////////////////////////////////////////////////

MCPropertyInfo MCButton::kProperties[] =
{
	DEFINE_RW_OBJ_ENUM_PROPERTY(P_STYLE, InterfaceButtonStyle, MCButton, Style)
	DEFINE_RW_OBJ_PROPERTY(P_AUTO_ARM, Bool, MCButton, AutoArm)
	DEFINE_RW_OBJ_PROPERTY(P_AUTO_HILITE, Bool, MCButton, AutoHilite)
	DEFINE_RW_OBJ_PROPERTY(P_ARM_BORDER, Bool, MCButton, ArmBorder)
	DEFINE_RW_OBJ_PROPERTY(P_ARM_FILL, Bool, MCButton, ArmFill)
	DEFINE_RW_OBJ_PROPERTY(P_HILITE_BORDER, Bool, MCButton, HiliteBorder)
	DEFINE_RW_OBJ_PROPERTY(P_HILITE_FILL, Bool, MCButton, HiliteFill)
	DEFINE_RW_OBJ_PROPERTY(P_SHOW_HILITE, Bool, MCButton, ShowHilite)
	DEFINE_RW_OBJ_PROPERTY(P_ARM, Bool, MCButton, Arm)

	DEFINE_RW_OBJ_PROPERTY(P_SHARED_HILITE, Bool, MCButton, SharedHilite)
	DEFINE_RW_OBJ_PROPERTY(P_SHOW_ICON, Bool, MCButton, ShowIcon)
	DEFINE_RW_OBJ_PROPERTY(P_SHOW_NAME, Bool, MCButton, ShowName) 

	DEFINE_RW_OBJ_NON_EFFECTIVE_PROPERTY(P_LABEL, String, MCButton, Label)
	DEFINE_RO_OBJ_EFFECTIVE_PROPERTY(P_LABEL, String, MCButton, Label)
	DEFINE_RW_OBJ_NON_EFFECTIVE_PROPERTY(P_UNICODE_LABEL, BinaryString, MCButton, UnicodeLabel)
	DEFINE_RO_OBJ_EFFECTIVE_PROPERTY(P_UNICODE_LABEL, BinaryString, MCButton, UnicodeLabel)
	DEFINE_RW_OBJ_PROPERTY(P_LABEL_WIDTH, UInt16, MCButton, LabelWidth)
	DEFINE_RW_OBJ_PROPERTY(P_FAMILY, UInt16, MCButton, Family)
	DEFINE_RW_OBJ_PROPERTY(P_VISITED, Bool, MCButton, Visited)
	DEFINE_RW_OBJ_PROPERTY(P_MENU_HISTORY, UInt16, MCButton, MenuHistory)
	DEFINE_RW_OBJ_PROPERTY(P_MENU_LINES, OptionalUInt16, MCButton, MenuLines)
	DEFINE_RW_OBJ_PROPERTY(P_MENU_BUTTON, UInt16, MCButton, MenuButton)
	DEFINE_RW_OBJ_PROPERTY(P_MENU_NAME, Name, MCButton, MenuName)
	DEFINE_RW_OBJ_PROPERTY(P_ACCELERATOR_TEXT, String, MCButton, AcceleratorText)
	DEFINE_RO_OBJ_PROPERTY(P_UNICODE_ACCELERATOR_TEXT, BinaryString, MCButton, UnicodeAcceleratorText)
	DEFINE_RW_OBJ_PROPERTY(P_ACCELERATOR_KEY, OptionalString, MCButton, AcceleratorKey)

	DEFINE_RW_OBJ_SET_PROPERTY(P_ACCELERATOR_MODIFIERS, InterfaceButtonAcceleratorModifiers, MCButton, AcceleratorModifiers)
	
	DEFINE_RW_OBJ_PROPERTY(P_MNEMONIC, UInt16, MCButton, Mnemonic)
	DEFINE_RO_OBJ_PROPERTY(P_FORMATTED_WIDTH, Int16, MCButton, FormattedWidth)
	DEFINE_RO_OBJ_PROPERTY(P_FORMATTED_HEIGHT, Int16, MCButton, FormattedHeight)
	DEFINE_RW_OBJ_PROPERTY(P_DEFAULT, Bool, MCButton, Default)
	DEFINE_RW_OBJ_PROPERTY(P_TEXT, String, MCButton, Text)
	DEFINE_RW_OBJ_PROPERTY(P_UNICODE_TEXT, BinaryString, MCButton, UnicodeText)
    // SN-2014-06-25 [[ IconGravity ]]
    DEFINE_RW_OBJ_ENUM_PROPERTY(P_ICON_GRAVITY, InterfaceButtonIconGravity, MCButton, IconGravity)
	
	DEFINE_RW_OBJ_CUSTOM_PROPERTY(P_ICON, InterfaceButtonIcon, MCButton, Icon)
	DEFINE_RW_OBJ_CUSTOM_PROPERTY(P_ARMED_ICON, InterfaceButtonIcon, MCButton, ArmedIcon)
	DEFINE_RW_OBJ_CUSTOM_PROPERTY(P_DISABLED_ICON, InterfaceButtonIcon, MCButton, DisabledIcon)
	DEFINE_RW_OBJ_CUSTOM_PROPERTY(P_HILITED_ICON, InterfaceButtonIcon, MCButton, HiliteIcon)
	DEFINE_RW_OBJ_CUSTOM_PROPERTY(P_VISITED_ICON, InterfaceButtonIcon, MCButton, VisitedIcon)
	DEFINE_RW_OBJ_CUSTOM_PROPERTY(P_HOVER_ICON, InterfaceButtonIcon, MCButton, HoverIcon)
    
    DEFINE_RW_OBJ_PART_CUSTOM_PROPERTY(P_HILITE, InterfaceTriState, MCButton, Hilite)
    DEFINE_RW_OBJ_ENUM_PROPERTY(P_MENU_MODE, InterfaceButtonMenuMode, MCButton, MenuMode)
    
    DEFINE_WO_OBJ_CHAR_CHUNK_PROPERTY(P_HILITE, Bool, MCButton, Hilite)
    DEFINE_WO_OBJ_CHAR_CHUNK_PROPERTY(P_DISABLED, Bool, MCButton, Disabled)
    DEFINE_WO_OBJ_CHAR_CHUNK_PROPERTY(P_ENABLED, Bool, MCButton, Enabled)    
};

MCObjectPropertyTable MCButton::kPropertyTable =
{
	&MCControl::kPropertyTable,
	sizeof(kProperties) / sizeof(kProperties[0]),
	&kProperties[0],
};

////////////////////////////////////////////////////////////////////////////////

MCButton::MCButton()
{
	flags |= F_STANDARD | F_TRAVERSAL_ON | F_HILITE_BORDER | F_HILITE_FILL
	         | F_SHOW_NAME | F_ALIGN_CENTER | F_AUTO_HILITE
	         | F_ARM_BORDER | F_SHARED_HILITE;
	bdata = NULL;
	icons = NULL;
	label = MCValueRetain(kMCEmptyString);
	labelwidth = 0;
	menubutton = Button1;
	menumode = WM_CLOSED;
	menuname = MCValueRetain(kMCEmptyName);
	menustring = MCValueRetain(kMCEmptyString);
	menuhistory = 1;
	menucontrol = MENUCONTROL_NONE;
	menulines = DEFAULT_MENU_LINES;
	menuhasitemtags = false;
	menu = NULL; //stack based menu
	m_system_menu = NULL;
	entry = NULL;
	tabs = MCValueRetain(kMCEmptyArray);
	acceltext = MCValueRetain(kMCEmptyString);
	accelkey = accelmods = 0;
	mnemonic = 0;
	family = 0;
	ishovering = False;
    
    // MW-2014-06-19: [[ IconGravity ]] By default buttons use legacy behavior.
    m_icon_gravity = kMCGravityNone;
    
    // MM-2014-07-31: [[ ThreadedRendering ]] Used to ensure the default button animate message is only posted from a single thread.
    m_animate_posted = false;
	
	m_menu_handler = nil;
}

MCButton::MCButton(const MCButton &bref) : MCControl(bref)
{
	if (bref.icons != NULL)
	{
		icons = new iconlist;
		memcpy(icons, bref.icons, sizeof(iconlist));
		icons->curicon = NULL;
	}
	else
		icons = NULL;
	bdata = NULL;
	label = MCValueRetain(bref.label);
	labelwidth = bref.labelwidth;
	menuhistory = bref.menuhistory;
	menulines = bref.menulines;
	menubutton = bref.menubutton;
	menumode = bref.menumode;
	menuname = MCValueRetain(bref.menuname);
	menucontrol = bref.menucontrol;
	menuhasitemtags = bref.menuhasitemtags;
	menustring = MCValueRetain(bref.menustring);
	menu = NULL;
	m_system_menu = NULL;
	entry = NULL;
	tabs = MCValueRetain(kMCEmptyArray);
	acceltext = MCValueRetain(bref.acceltext);
	accelkey = bref.accelkey;
	accelmods = bref.accelmods;
	mnemonic = bref.mnemonic;
	ishovering = False;

	if (bref.bdata != NULL)
	{
		MCCdata *bptr = bref.bdata;
		do
		{
			MCCdata *newbdata = new MCCdata(*bptr);
			newbdata->appendto(bdata);
			bptr = (MCCdata *)bptr->next();
		}
		while (bptr != bref.bdata);
	}
	family = bref.family;
    
    // MW-2014-06-19: [[ IconGravity ]] Copy the other buttons gravity
    m_icon_gravity = kMCGravityNone;
    
    // MM-2014-07-31: [[ ThreadedRendering ]] Used to ensure the default button animate message is only posted from a single thread.
    m_animate_posted = false;

	m_menu_handler = nil;
}

MCButton::~MCButton()
{
	// OK-2009-04-30: [[Bug 7517]] - Ensure the button is actually closed before deletion, otherwise dangling references may still exist,
	// particuarly if the button had icons.
	while (opened)
		close();

	delete icons;
	freemenu(True);
	MCValueRelease(acceltext);
	MCValueRelease(label);
	MCValueRelease(menuname);
	MCValueRelease(menustring);
	MCValueRelease(tabs);
	if (accelkey != 0)
		MCstacks->deleteaccelerator(this, NULL);
	while (bdata != NULL)
	{
		MCCdata *bptr = (MCCdata *)bdata->remove
		                (bdata);
		delete bptr;
	}
}

void MCButton::removelink(MCObject *optr)
{
	if (optr == menu)
		menu = NULL;
}

bool MCButton::imagechanged(MCImage *p_image, bool p_deleting)
{
	if (icons != nil && p_image == icons->curicon)
	{
		if (p_deleting)
			icons->curicon = nil;
		layer_redrawall();

		return true;
	}

	return false;
}

Chunk_term MCButton::gettype() const
{
	return CT_BUTTON;
}

const char *MCButton::gettypestring()
{
	return MCbuttonstring;
}

bool MCButton::visit_self(MCObjectVisitor* p_visitor)
{
	return p_visitor -> OnButton(this);
}

void MCButton::open()
{
    MCControl::open();

	// MW-2011-02-08: [[ Bug 9382 ]] Make sure we reset icons when opening and the state
	//   has changed (i.e. background transition has occured).
	uint32_t t_old_state;
	t_old_state = state;
	switch(gethilite(0))
	{
	case True:
		state |= CS_HILITED;
		state &= ~CS_MIXED;
		break;
	case False:
		state &= ~(CS_HILITED | CS_MIXED);
		break;
	case Mixed:
		state &= ~CS_HILITED;
		state |= CS_MIXED;
		break;
	}
	if (opened == 1 || state != t_old_state)
		reseticon();
	
	if (opened == 1)
	{
		if (getflag(F_DEFAULT))
		{
			getcard() -> setdefbutton(this);
			state |= CS_SHOW_DEFAULT;
		}
		setupmnemonic();
		if (getstyleint(flags) == F_MENU)
		{
			// MW-2011-02-08:[[ Bug 9384 ]] Make sure we don't 'findmenu' for things that don't have them.
			//   i.e. popup/option/cascade types.
			switch (menumode)
			{
			case WM_TOP_LEVEL:
				MCValueRelease(tabs);
				/* UNCHECKED */ MCStringSplit(menustring, MCSTR("\n"), nil, kMCStringOptionCompareExact, tabs);
				break;
			case WM_COMBO:
				createentry();
				break;
			case WM_POPUP:
			case WM_OPTION:
			case WM_CASCADE:
				break;
			default:
				findmenu(true);
				if (!MCNameIsEmpty(menuname) && menu != NULL)
					menu->installaccels(getstack());
				break;
			}
		}
		if (accelkey != 0)
			MCstacks->addaccelerator(this, getstack(), accelkey, accelmods);
	}
}

void MCButton::close()
{
	MCControl::close();
	if (opened == 0)
	{
		if (icons != NULL && icons->curicon != NULL)
		{
			icons->curicon->close();
			icons->curicon = NULL;
		}
		
		// Always make sure we unlink ourselves from the default button
		// points on card - just in case one isn't updated somewhere else.
		state &= ~CS_SHOW_DEFAULT;
		getcard()->freedefbutton(this);
		
		clearmnemonic();
		MCValueAssign(tabs, kMCEmptyArray);

		// AL-2013-01-13 [[ Bug 11363 ]] Close menu on button close. 
		if (state & CS_SUBMENU)
			closemenu(True, True);

		freemenu(False);
		if (entry != NULL)
		{
			MCundos->freestate();
			deleteentry();
		}
		if (accelkey != 0)
			MCstacks->deleteaccelerator(this, getstack());

		ishovering = False;
	}
}

void MCButton::kfocus()
{
	if ((!IsMacLF() || state & CS_SHOW_DEFAULT
	        || flags & F_AUTO_ARM || entry != NULL)
	        && flags & F_TRAVERSAL_ON && !(state & CS_KFOCUSED))
	{
		// Get the current transient rect
		uint2 t_old_trans;
		t_old_trans = gettransient();

		state |= CS_KFOCUSED | CS_ARMED;

		reseticon();

		bool t_need_redraw;
		t_need_redraw = false;
		if (entry != NULL)
		{
			entry->kfocus();
			t_need_redraw = true;
		}
		else if (getstyleint(flags) == F_STANDARD && flags & F_SHOW_BORDER)
		{
			if (!getstate(CS_SHOW_DEFAULT) && getcard()->getodefbutton() != NULL)
				state |= CS_SHOW_DEFAULT;
			getcard()->setdefbutton(this);
			t_need_redraw = true;
		}
		else if (getstyleint(flags) != F_MENU || menumode != WM_TOP_LEVEL)
			t_need_redraw = true;

		// MW-2011-08-18: [[ Layers ]] Invalidate the whole object, noting
		//   possible change in transient.
		if (t_need_redraw)
			layer_transientchangedandredrawall(t_old_trans);

		message(MCM_focus_in);
	}
}

Boolean MCButton::kfocusnext(Boolean top)
{
	if (((IsMacLF() && !(state & CS_SHOW_DEFAULT))
		 && !(flags & F_AUTO_ARM) && entry == NULL)
	        || !(flags & F_VISIBLE || MCshowinvisibles)
	        || !(flags & F_TRAVERSAL_ON) || state & CS_KFOCUSED || flags & F_DISABLED)
		return False;
	return True;
}

Boolean MCButton::kfocusprev(Boolean bottom)
{
	if (((IsMacLF() && !(state & CS_SHOW_DEFAULT))
		 && !(flags & F_AUTO_ARM) && entry == NULL)
	        || !(flags & F_VISIBLE || MCshowinvisibles)
	        || !(flags & F_TRAVERSAL_ON) || state & CS_KFOCUSED || flags & F_DISABLED)
		return False;
	return True;
}

void MCButton::kunfocus()
{
	if (state & CS_SUBMENU && menumode == WM_CASCADE)
		closemenu(True, True);
	if (state & CS_KFOCUSED)
	{
		uint2 t_old_trans;
		t_old_trans = gettransient();

		if (flags & F_AUTO_ARM && state & CS_ARMED && !(state & CS_SUBMENU))
			state &= ~CS_MFOCUSED;
		
		state &= ~(CS_KFOCUSED | CS_ARMED);
		
		reseticon();
		
		bool t_need_redraw;
		t_need_redraw = false;
		if (entry != NULL)
		{
			entry->kfocus();
			entry->kunfocus();
			entry->unselect(True, True);
			t_need_redraw = true;
		}

		if (getstyleint(flags) != F_MENU || menumode != WM_TOP_LEVEL)
		{
			if (getstate(CS_SHOW_DEFAULT) && !getflag(F_DEFAULT))
				state &= ~CS_SHOW_DEFAULT;
			t_need_redraw = true;
		}

		// MW-2011-08-18: [[ Layers ]] Invalidate the whole object, noting
		//   possible change in transient.
		if (t_need_redraw)
			layer_transientchangedandredrawall(t_old_trans);

		message(MCM_focus_out);
	}
}

Boolean MCButton::kdown(MCStringRef p_string, KeySym key)
{
	codepoint_t t_char;
	t_char = key & XK_Codepoint_mask;
	if (state & CS_SUBMENU)
	{
		if (MCObject::kdown(p_string, key))
			return True;
		MCButton *bptr;
		MCAutoStringRef t_pick;
		switch (key)
		{
		case XK_Escape:
			closemenu(True, True);
			return True;
		case XK_Tab:
		case XK_Left:
		case XK_Right:
			if (menu->kdown(p_string, key))
				return True;
			if (menumode == WM_CASCADE)
			{
				closemenu(True, key != XK_Left);
				return key == XK_Left;
			}
			if (menumode != WM_PULLDOWN)
				return False;
			uint2 tnum, newnum;
			getcard()->count(CT_MENU, CT_UNDEFINED, NULL, tnum, True);
			getcard()->count(CT_MENU, CT_UNDEFINED, this, newnum, True);
			while (True)
			{
				if (key == XK_Left)
					if (newnum == 1)
						newnum = tnum;
					else
						newnum--;
				else
					if (newnum == tnum)
						newnum = 1;
					else
						newnum++;
				bptr = (MCButton *)getcard()->getnumberedchild(newnum, CT_MENU, CT_UNDEFINED);
				if (bptr == this)
					break;
				if (bptr->menubutton == menubutton
				        && bptr->isvisible() && !bptr->isdisabled())
				{
					closemenu(True, True);
					bptr->message_with_args(MCM_mouse_down, menubutton);
					if (bptr->findmenu())
					{
						bptr->openmenu(True);
						return True;
					}
				}
			}
			break;
		case XK_Down:
			if (menu->kdown(p_string, key))
				return True;
			return menu->kfocusnext(False);
		case XK_Up:
			if (menu->kdown(p_string, key))
				return True;
			return menu->kfocusprev(False);
		case XK_WheelDown:
		case XK_WheelUp:
		case XK_WheelLeft:
		case XK_WheelRight:
			if (menu -> getcontrols() -> gettype() == CT_FIELD)
				if (menu -> getcontrols() -> kdown(p_string, key))
					return True;
			break;
		case XK_space:
		case XK_Return:
		case XK_KP_Enter:
			closemenu(False, True);
			menu->menukdown(p_string, key, &t_pick, menuhistory);

			// This check must be for null (not empty) because an empty pick
			// indicates that the function succeeded while a null pick means
			// that no menu responded to the event.
			if (*t_pick != nil)
			{
				if (menumode == WM_OPTION || menumode == WM_COMBO)
				{
					MCValueAssign(label, *t_pick);
                    // SN-2014-08-05: [[ Bug 13100 ]] An empty label is not an issue,
                    //  we need to rely on the F_LABEL flag
                    flags |= F_LABEL;
					if (entry != NULL)
						entry->settext(0, *t_pick, False);
					Exec_stat es = handlemenupick(*t_pick, nil);
					if (es == ES_NOT_HANDLED || es == ES_PASS)
						message_with_args(MCM_mouse_up, menubutton);
					// MW-2011-08-18: [[ Layers ]] Invalidate the whole object.
					layer_redrawall();
				}
				else
				{
					if (!(state & CS_IGNORE_MENU))
						docascade(*t_pick);
				}
			}
			else
				message_with_args(MCM_mouse_release, menubutton);
			state &= ~CS_IGNORE_MENU;
			if (MCmenuobjectptr == this)
				MCmenuobjectptr = NULL;
			return True;
		default:	
			MCButton *mbptr = menu->findmnemonic(t_char);
			if (mbptr != NULL)
			{
				closemenu(False, True);
				if (!MCNameIsEmpty(menuname))
					mbptr->activate(False, t_char);
				else
				{
					MCStringRef t_label;
					if (mbptr->getmenuhastags())
						t_label = MCNameGetString(mbptr->getname());
					else
						t_label = mbptr->getlabeltext();
	
					menu->menukdown(p_string, key, &t_pick, menuhistory);
					Exec_stat es = handlemenupick(t_label, nil);
					if (es == ES_NOT_HANDLED || es == ES_PASS)
						message_with_args(MCM_mouse_up, menubutton);
				}
				if (MCmenuobjectptr == this)
					MCmenuobjectptr = NULL;
				return True;
			}
			else
			{
				if (MCmodifierstate & MS_MOD1)
				{
					mbptr = MCstacks->findmnemonic(t_char);
					if (mbptr != NULL && mbptr->isvisible() && !mbptr->isdisabled())
					{
						closemenu(True, True);
						mbptr->message_with_args(MCM_mouse_down, menubutton);
						if (mbptr->findmenu())
						{
							mbptr->openmenu(True);
							return True;
						}
					}
				}
			}
		}
		return True;
	}
	else
	{
		if (entry != NULL)
			return entry->kdown(p_string, key);
		if (MCObject::kdown(p_string, key))
			return True;
		if ((((key == XK_Right || key == XK_space
		        || key == XK_Return || key == XK_KP_Enter)
		        && (menumode == WM_CASCADE || menumode == WM_OPTION))
			 || (key == XK_Down && menumode != WM_CASCADE))
		        && state & CS_KFOCUSED && findmenu())
		{
			openmenu(True);
			return True;
		}
		if ((key == XK_space || ((state & CS_SHOW_DEFAULT || state & CS_ARMED)
								 && (key == XK_Return || key == XK_KP_Enter)))
		        && !(MCmodifierstate & MS_MOD1))
		{
			activate(False, t_char);
			return True;
		}
	}
	return False;
}

Boolean MCButton::kup(MCStringRef p_string, KeySym key)
{
	if (entry != NULL)
		return entry->kup(p_string, key);
	if (MCObject::kup(p_string, key))
		return True;
	if (state & CS_SUBMENU)
		return menu->kup(p_string, key);
	return False;
}

Boolean MCButton::mfocus(int2 x, int2 y)
{
	// SMR 594 do menu stuff before visibility check

	if (state & CS_MENU_ATTACHED)
		return MCObject::mfocus(x, y);
	if (state & CS_SUBMENU)
	{
		mx = x;
		my = y;
		int2 tx = x;
		int2 ty = y;
		MCStack *sptr = menumode == WM_CASCADE ? getstack() : MCmousestackptr;
		
		//TS-2007-13-11 - [[Bug 5507]] - on linux it is possible to have sptr == NULL which causes a crash.
		// This is only when you drag a menu really quickly so the MCmousestackptr == NULL.
		if ( sptr == NULL)
			return False;

		sptr->translatecoords(menu, tx, ty);
		MCRectangle trect = sptr->getrect();
		Boolean handled = menu->mfocus(tx, ty);
		tx = x + trect.x;
		ty = y + trect.y;
		if (!handled)
		{
			MCCard *cptr = getcard();
			switch (menumode)
			{
			case WM_PULLDOWN:
				uint2 i;
				if (MCU_point_in_rect(menu->getrect(), tx, ty)
				        || !MCU_point_in_rect(cptr->getrect(), x, y)
				        || MCU_point_in_rect(rect, x, y))
					return True;
				for (cptr->count(CT_MENU, CT_UNDEFINED, NULL, i, True) ; i ; i--)
				{
					MCButton *bptr = (MCButton *)cptr->getnumberedchild(i, CT_MENU, CT_UNDEFINED);
					if (bptr == this)
						continue;
					
					// OK-2010-02-24: [[Bug 8628]] - Added clause to prevent this menu switching happening when bptr is a 
					// normal mac pulldown menu. 
					if (bptr->menubutton == menubutton
					        && bptr->parent == parent
					        && bptr->isvisible() && !bptr->isdisabled()
					        && MCU_point_in_rect(bptr->getrect(), x, y)
					        && bptr->mfocus(x, y) && bptr->findmenu()
							&& !(IsMacLFAM() && (bptr -> getflag(F_SHOW_BORDER)) != 0)
						)
					{
						state &= ~(CS_MFOCUSED | CS_SUBMENU | CS_ARMED);
						ishovering = False;
						reseticon();
						// MW-2011-08-18: [[ Layers ]] Invalidate the whole object.
						layer_redrawall();
						menu->setstate(True, CS_KFOCUSED); // override state
						menu->kunfocus();
						menu->close();
						menudepth--;
						MCdispatcher->addmenu(bptr);
                        // MW-2014-06-10: [[ Bug 12590 ]] Make sure we lock screen around the menu update message.
                        MCRedrawLockScreen();
						bptr->state |= CS_MFOCUSED;
						bptr->message_with_args(MCM_mouse_down, menubutton);
                        MCRedrawUnlockScreen();
						bptr->findmenu();
						bptr->openmenu(False);
						return True;
					}
				}
				break;
			case WM_CASCADE:
				// MW-2010-10-06: [[ Bug 9035 ]] We count the pointer as being inside the cascade button
				// if its vertical position is when inside a menuwindow.
				if (sptr -> menuwindow && y >= rect . y && y < rect . y + rect . height)
					return True;
				if (MCU_point_in_rect(rect, x, y))
					return True;
				if (flags & F_AUTO_ARM && MCU_point_in_rect(trect, tx, ty))
				{
					closemenu(False, True);
					state &= ~(CS_MFOCUSED | CS_ARMED);
					reseticon();
					getcard()->ungrab();
					return False;
				}
				break;
			case WM_OPTION:
				// OK-2007-08-07 : Bug 5287, a button with a menu name (stack panel) set will not have 
				// an associated field to contain items, so should break here to avoid crash.
				if ((MClook != LF_WIN95) || !MCNameIsEmpty(menuname))
					break;
			case WM_COMBO:
				// MW-2014-03-11: [[ Bug 11893 ]] Make sure we don't do anything to a stack panel.
				if (state & CS_MFOCUSED && MCNameIsEmpty(menuname))
				{
					uint2 fheight;
					fheight = gettextheight();
					MCField *fptr = (MCField *)menu->getcontrols();
					fptr->vscroll(my < rect.y + rect.height ? -fheight : fheight, True);
					fptr->resetscrollbars(True);
				}
				break;
			default:
				break;
			}
		}
		message_with_args(MCM_mouse_move, x, y);
		/* This would prevent buttons that are under the menu of this one
		from taking the focus away, but unfortunately this messes up
		grab at the card level if (menumode == WM_CASCADE) return
		handled; */
		return True;
	}
	if (!(flags & F_VISIBLE || MCshowinvisibles)
		|| (flags & F_DISABLED && getstack()->gettool(this) == T_BROWSE))
		return False;
	Tool tool = getstack()->gettool(this);

	if (tool == T_BROWSE || tool == T_HELP)
	{
		mx = x;
		my = y;
		if (entry != NULL && entry->mfocus(x, y))
			return True;
		if (getstyleint(flags) == F_MENU && menumode == WM_TOP_LEVEL
		        && IsMacLF() && state & CS_MFOCUSED)
		{
			// MW-2011-08-18: [[ Layers ]] Invalidate the whole object.
			layer_redrawall();
		}
		else
		{
			if (flags & F_AUTO_ARM)
			{
				if (MCU_point_in_rect(rect, x, y)
				        && MCU_point_in_rect(getcard()->getrect(), x, y))
				{
					if (!(state & CS_ARMED))
					{
						if (menumode == WM_CASCADE && findmenu())
						{
							getcard()->grab();
							mdown(menubutton);
						}
						state |= CS_MFOCUSED | CS_ARMED;
						getcard()->kfocusset(this);
					}
					message_with_args(MCM_mouse_move, x, y);
					return True;
				}
				else
				{
					if (state & CS_ARMED)
					{
						uint2 t_old_trans;
						t_old_trans = gettransient();
						state &= ~(CS_MFOCUSED | CS_ARMED | CS_KFOCUSED);
						ishovering = False;
						reseticon();
						getcard()->kfocusset(NULL);
						// MW-2011-08-18: [[ Layers ]] Invalidate the whole object, noting
						//   possible change in transient.
						layer_transientchangedandredrawall(t_old_trans);
					}
					return False;
				}
			}
			if (MCbuttonstate & Button1 && flags & F_AUTO_HILITE
			        && (menumode != WM_TOP_LEVEL || getstyleint(flags) != F_MENU)
			        && state & CS_MFOCUSED && !(state & CS_SELECTED))
			{
				if (MClook == LF_MOTIF || flags & F_SHOW_ICON ||
					(getstyleint(flags) != F_RADIO &&
					 getstyleint(flags) != F_CHECK))
				{
					if (MCU_point_in_rect(rect, x, y))
					{
						if ((state & CS_HILITED) != starthilite
						        && (starthilite || getstyleint(flags) != F_RADIO))
						{
							state ^= CS_HILITED;
							reseticon();
							// MW-2011-08-18: [[ Layers ]] Invalidate the whole object.
							layer_redrawall();
						}
					}
					else if ((state & CS_HILITED) == starthilite
						        && (starthilite || getstyleint(flags) != F_RADIO))
					{
						state ^= CS_HILITED;
						reseticon();
						// MW-2011-08-18: [[ Layers ]] Invalidate the whole object.
						layer_redrawall();
					}
					sethilite(0, (state & CS_HILITED) != 0);
				}
				else if (MCU_point_in_rect(rect, x, y) != starthilite)
				{
					starthilite = !starthilite;
					// MW-2011-08-18: [[ Layers ]] Invalidate the whole object.
					layer_redrawall();
				}
			}
			else if (!MCdispatcher -> isdragtarget() &&
				     ((getflag(F_HAS_ICONS) && icons -> iconids[CI_HOVER] != 0) ||
							 (MCcurtheme != NULL && (!ishovering || menumode == WM_TOP_LEVEL) && MCcurtheme->getthemepropbool(WTHEME_PROP_SUPPORTHOVERING)))
			         && MCU_point_in_rect(rect, x, y))
			{
				ishovering = True;
				reseticon();
				if (menumode == WM_TOP_LEVEL && ishovering && MCcurtheme->iswidgetsupported(WTHEME_TYPE_TAB))
				{
					int2 curx = rect.x + MCcurtheme->getmetric(WTHEME_METRIC_TABSTARTOFFSET);
					uint2 nfocusedtab = getmousetab(curx);
					if (nfocusedtab != focusedtab)
					{
						focusedtab = nfocusedtab;
						// MW-2011-08-18: [[ Layers ]] Invalidate the whole object.
						layer_redrawall();
					}
				}
				else
				{
					// MW-2011-08-30: [[ Layers ]] Potentially invalidate the whole object
					//   if flags and settings mean it is warranted.
					mayberedrawall();
				}
			}
		}
	}
	return MCControl::mfocus(x, y);
}

void MCButton::munfocus()
{
	if (entry != NULL)
		entry->munfocus();
	if (flags & F_AUTO_ARM && state & CS_ARMED)
	{
		state &= ~CS_ARMED;
		ishovering = False;
		reseticon();
		// MW-2011-08-18: [[ Layers ]] Invalidate the whole object.
		layer_redrawall();
	}
	else if (ishovering &&
					 ((getflag(F_HAS_ICONS) && icons->iconids[CI_HOVER] != 0) ||
					  (MCcurtheme != NULL && MCcurtheme->getthemepropbool(WTHEME_PROP_SUPPORTHOVERING))))
	{
		ishovering = False;
		reseticon();
		focusedtab = MAXUINT2;

		// MW-2011-08-30: [[ Layers ]] Potentially invalidate the whole object
		//   if flags and settings mean it is warranted.
		mayberedrawall();
	}
	if (state & CS_MFOCUSED)
	{
		state &= ~CS_MFOCUSED;
		if (flags & F_AUTO_HILITE)
		{
			state &= ~CS_HILITED;
			// MW-2011-08-18: [[ Layers ]] Invalidate the whole object.
			layer_redrawall();
		}
		if (sethilite(0, (state & CS_HILITED) != 0))
		{
			// MW-2011-08-18: [[ Layers ]] Invalidate the whole object.
			layer_redrawall();
		}
		starthilite = 0;
		state |= CS_MFOCUSED;  // restore state so MCControl:: can clear it
	}
	MCControl::munfocus();
}

bool MCButton::tabselectonmouseup()
{
	return IsMacEmulatedLF() ||
		(MCcurtheme && MCcurtheme->iswidgetsupported(WTHEME_TYPE_TAB) && MCcurtheme->getthemepropbool(WTHEME_PROP_TABSELECTONMOUSEUP));
}

Boolean MCButton::mdown(uint2 which)
{
	if (state & CS_MENU_ATTACHED)
		return MCObject::mdown(which);
	if (state & CS_MFOCUSED)
	{
		reseticon();

		// MW-2011-08-30: [[ Layers ]] Potentially invalidate the whole object
		//   if flags and settings mean it is warranted.
		mayberedrawall();
		if (flags & F_AUTO_ARM)
			message_with_args(MCM_mouse_down, which);
		return False;
	}
	state |= CS_MFOCUSED;
	if (state & CS_SUBMENU && (menubutton == 0 || (uint1)which == menubutton))
	{
        // SN-2014-08-26: [[ Bug 13201 ]] mx/my are now related to the button's rectangle,
        //  not the stack's rectangle anymore.
        // SN-2014-10-17: [[ Bug 13675 ]] mx/my refer to the button's rectangle on Mac only
        int2 t_right_limit, t_left_limit;
#ifdef _MACOSX
        t_left_limit = rect.width - MCscrollbarwidth;
        t_right_limit = rect.width;
#else
        t_left_limit = rect.x + rect.width - MCscrollbarwidth;
        t_right_limit = rect.x + rect.width;
#endif
        if (state & CS_SCROLLBAR && mx > t_left_limit
                && mx < t_right_limit)
		{
			menu->mdown(which);
			state |= CS_FIELD_GRAB;
			return True;
		}
		else
		{
			menu->kunfocus();
			return mfocus(mx, my);
		}
	}
	if ((!MCNameIsEmpty(menuname) || menu != NULL || getstyleint(flags) == F_MENU)
	        && (menubutton == 0 || (uint1)which == menubutton)
	        && (entry == NULL || !MCU_point_in_rect(entry->getrect(), mx, my))
	        && (getstack()->gettool(this) == T_BROWSE
	            || getstack()->gettool(this) == T_HELP))
	{
		message_with_args(MCM_mouse_down, which);
		if (menumode == WM_TOP_LEVEL)
		{
			if (!MCStringIsEmpty(menustring))
			{
				int2 curx = rect.x + 2;
				starttab = getmousetab(curx);
				if (tabselectonmouseup())
				{
					// MW-2011-08-18: [[ Layers ]] Invalidate the whole object.
					layer_redrawall();
				}
				else
				{
					uindex_t t_ntabs;
					t_ntabs = MCArrayGetCount(tabs);
					MCValueRef t_tab = nil;
					/* UNCHECKED */ MCArrayFetchValueAtIndex(tabs, starttab + 1, t_tab);
					if (starttab < t_ntabs && starttab + 1 != menuhistory
					        && MCStringGetCharAtIndex((MCStringRef)t_tab, 0) != '(')
					{
						MCValueRef t_oldhist = nil;
						/* UNCHECKED */ MCArrayFetchValueAtIndex(tabs, menuhistory, t_oldhist);
						setmenuhistoryprop(starttab + 1);
						// MW-2011-08-18: [[ Layers ]] Invalidate the whole object.
						layer_redrawall();
						handlemenupick(t_tab, t_oldhist);
					}
				}
			}
		}
		else
		{
			if (findmenu())
			{
				openmenu(True);
				clicktime = MCeventtime;
			}
		}
		return True;
	}
	if (which == Button1)
	{
		switch (getstack()->gettool(this))
		{
		case T_BROWSE:
			if (entry != NULL && MCU_point_in_rect(entry->getrect(), mx, my))
			{
				state |= CS_FIELD_GRAB;
				entry->mdown(which);
			}
			else
			{
				if (flags & F_AUTO_HILITE || family != 0)
				{
					if (MClook == LF_MOTIF || flags & F_SHOW_ICON ||
						(getstyleint(flags) != F_RADIO &&
						 getstyleint(flags) != F_CHECK))
					{
						if (getstyleint(flags) != F_RADIO || !(state & CS_HILITED))
						{
							state ^= CS_HILITED;
							starthilite = (Boolean)(state & CS_HILITED);
							sethilite(0, (state & CS_HILITED) != 0);
						}
						else
							starthilite = 0;
						reseticon();

						// MW-2011-08-30: [[ Layers ]] Potentially invalidate the whole object
						//   if flags and settings mean it is warranted.
						mayberedrawall();
					}
					else
					{
						starthilite = 1;
						reseticon();
						// MW-2011-08-18: [[ Layers ]] Invalidate the whole object.
						layer_redrawall();
					}
				}
			}
			if ((!IsMacLF() || entry != NULL)
			        && flags & F_TRAVERSAL_ON && !(state & CS_KFOCUSED))
				getstack()->kfocusset(this);
			message_with_valueref_args(MCM_mouse_down, MCSTR("1"));
			break;
		case T_POINTER:
		case T_BUTTON:
			start(True);
			break;
		case T_HELP:
			break;
		default:
			return False;
		}
	}
	else
	{
		message_with_args(MCM_mouse_down, which);
	}
	return True;
}

Boolean MCButton::mup(uint2 which, bool p_release)
{
	if (state & CS_MENU_ATTACHED)
		return MCObject::mup(which, p_release);
	MCAutoStringRef t_pick;
	if (state & CS_SUBMENU
	        && (which == 0 || menubutton == 0 || (uint1)which == menubutton))
	{
		// MW-2012-09-04: [[ Bug 10363 ]] Make sure we munfocus from all parent
		//   groups if we munfocus ourselves. We need this because menus cause
		//   mouse events to be funneled in a different way.
		MCObject *t_parent;
		t_parent = getparent();
		while(t_parent -> gettype() == CT_GROUP)
		{
			((MCGroup *)t_parent) -> clearmfocus();
			t_parent = t_parent -> getparent();
		}

		state &= ~CS_MFOCUSED;
		if (state & CS_FIELD_GRAB)
		{
			state &= ~CS_FIELD_GRAB;
			if (state & CS_SUBMENU)
				menu->mup(which, p_release);
			else
				entry->mup(which, p_release);
			return True;
		}
		if (menudepth > mymenudepth)
		{
            // Forward the click to the nested menu
            menu->mup(which, p_release);
			if (menudepth > mymenudepth)
				return True;
		}
		else
			if ((menumode == WM_OPTION || menumode == WM_COMBO)
			        && MCeventtime - clicktime < OPTION_TIME)
				return True;
			else
                // SN-2014-10-02: [[ Bug 13539 ]] Only consider the mouse location if we are
                //   sure that the coordinates are related to the stack, not the pulldown menu
				if (menumode == WM_PULLDOWN && MCmousestackptr == getstack() && MCU_point_in_rect(rect, mx, my))
				{
					if (state & CS_MOUSE_UP_MENU)
					{
						closemenu(True, True);
						state |= CS_VISITED;
						message_with_args(MCM_mouse_up, which);
					}
					else
					{
						menu->kfocusnext(True);
						state |= CS_MOUSE_UP_MENU;
					}
					return True;
				}
				else
					if (menumode == WM_POPUP
					        && MCU_abs(MCmousex - startx) < MCdoubledelta
					        && MCU_abs(MCmousey - starty) < MCdoubledelta)
						return True;

		// MW-2005-03-07: With this ordering, the menumup goes into an infinite
		//   loop, so lets try it the other way round.
		// MW-2008-03-27; [[ Bug 6225 ]] Make sure we send a mouseUp in this case
		//   by setting the menupoppedup global.
		MCmenupoppedup = true;
		menu->menumup(which, &t_pick, menuhistory);
		MCmenupoppedup = false;
		if (state & CS_IGNORE_MENU)
            closemenu(True, True);
        else
		{
			// An empty string means something handled the menumup while the
			// null string means nothing responded to it.
			if (*t_pick != nil)
			{
                // Something was selected so close the sub-menu
                closemenu(True, True);
                
                if (menumode == WM_OPTION || menumode == WM_COMBO)
				{
					MCValueAssign(label, *t_pick);
                    // SN-2014-08-05: [[ Bug 13100 ]] An empty label is not an issue,
                    //  we need to rely on the F_LABEL flag
                    flags |= F_LABEL;
					if (entry != NULL)
						entry->settext(0, *t_pick, False);
				}
				docascade(*t_pick);
			}
			else
            {
                // If the mouse release was handled, close the submenu. This
                // takes care of backwards compatibility. Otherwise, ignore the
                // mouse-up event.
<<<<<<< HEAD
                Exec_stat es = message_with_args(MCM_mouse_release, which);
                if (es != ES_NOT_HANDLED && es != ES_PASS)
=======
                //
                // We also need to close the menu if the button release happened
                // outside of the menu tree.
                bool t_outside = true;
                MCObject* t_menu = this;
                while (t_outside && t_menu != NULL)
                {
                    // Check whether the click was inside the menu (the rect
                    // that we need to check is the rect of the stack containing
                    // the menu).
                    MCRectangle t_rect = t_menu->getstack()->getrect();
                    t_outside = (t_rect.x < MCmousex
                                 || MCmousex >= (t_rect.x + t_rect.width)
                                 || t_rect.y < MCmousey
                                 || MCmousey >= (t_rect.y + t_rect.height));
                    
                    // Move to the parent menu, if it exists
                    if (t_menu->getstack()->getparent()    // Stack's parent
                        && t_menu->getstack()->getparent()->gettype() == CT_BUTTON)
                    {
                        // This is a submenu
                        t_menu = t_menu->getstack()->getparent();
                    }
                    else
                    {
                        // We walked up to the top of the submenu tree
                        t_menu = NULL;
                    }
                }
                Exec_stat es = message_with_args(MCM_mouse_release, which);
                if (t_outside || (es != ES_NOT_HANDLED && es != ES_PASS))
>>>>>>> 04f55764
                    closemenu(True, True);
            }
		}
		state &= ~CS_IGNORE_MENU;
		if (MCmenuobjectptr == this)
			MCmenuobjectptr = NULL;
		// MW-2011-08-18: [[ Layers ]] Invalidate the whole object.
		layer_redrawall();
		if (!opened)
			freemenu(True);
		return True;
	}
	// MW-2008-01-08: [[ Bug 5721 ]] Make sure if we mouse up and are not focused, no
	//   message is sent - I'm hoping that this only happens when a drag-drop operation
	//   finishes however it might not so watch out for more bugs...
	// MW-2008-03-19: [[ Bug 6164 ]] Make sure that it this mup was a result of closing a
	//   popup, we send a mouseUp message.
	if (!MCmenupoppedup && !(state & CS_MFOCUSED))
	{
		// MW-2008-02-26: [[ Bug 5901 ]] If we auto-hilite then reset the hilite failure
		//   to do this causes hilite to stick when popup is called from within a mouseDown
		//   handler on OS X. 
		if (flags & F_AUTO_HILITE)
			sethilite(0, False);
		reseticon();
		// MW-2011-08-18: [[ Layers ]] Invalidate the whole object.
		layer_redrawall();
		return False;
	}
	if (!(state & (CS_MFOCUSED | CS_ARMED)))
	{
		// MW-2008-02-26: [[ Bug 5901 ]] If we auto-hilite then reset the hilite failure
		//   to do this causes hilite to stick when popup is called from within a mouseDown
		//   handler on OS X.
		if (flags & F_AUTO_HILITE)
			sethilite(0, False);
		reseticon();
		// MW-2011-08-18: [[ Layers ]] Invalidate the whole object.
		layer_redrawall();
		message_with_args(MCM_mouse_up, which);
		return False;
	}
	if (MCbuttonstate == 0 || which == 0) // synthetic mup from popup
	{
		state &= ~CS_MFOCUSED;
		// IM-2008-07-02 [[ Bug 5901 ]] MCPopup calls mup(0) on the target object, use this to
		// check if this is how mup() has been called and toggle the hilite
		if (which == 0 && (flags & F_AUTO_HILITE))
			state ^= CS_HILITED;
		reseticon();

		// MW-2011-08-30: [[ Layers ]] Potentially invalidate the whole object
		//   if flags and settings mean it is warranted.
		mayberedrawall();
	}
	if (state & CS_GRAB)
	{
		if (flags && F_AUTO_HILITE)
		{
			if (starthilite)
				state &= ~CS_HILITED;
			else
				state |= CS_HILITED;
		}
		ungrab(which);
		return True;
	}
	if (which == Button1)
	{
		switch (getstack()->gettool(this))
		{
		case T_BROWSE:
			if (state & CS_FIELD_GRAB)
			{
				state &= ~CS_FIELD_GRAB;
				entry->mup(which, p_release);
			}
			else
			{
				if (getstyleint(flags) == F_MENU && menumode == WM_TOP_LEVEL
				        && tabselectonmouseup())
				{
					uindex_t t_ntabs;
					MCValueRef t_tab = nil;
					t_ntabs = MCArrayGetCount(tabs);
					/* UNCHECKED */ MCArrayFetchValueAtIndex(tabs, starttab + 1, t_tab);
					int2 curx = rect.x + 2;
					if (getmousetab(curx) == starttab && starttab < t_ntabs
					        && starttab + 1 != menuhistory
					        && MCStringGetCharAtIndex((MCStringRef)t_tab, 0) != '(')
					{
						MCValueRef t_oldhist = nil;
						/* UNCHECKED */ MCArrayFetchValueAtIndex(tabs, menuhistory, t_oldhist);
						setmenuhistoryprop(starttab + 1);
						// MW-2011-08-18: [[ Layers ]] Invalidate the whole object.
						layer_redrawall();
						handlemenupick(t_tab, t_oldhist);
					}
				}
				else
				{
					if (MClook != LF_MOTIF && flags & F_AUTO_HILITE
					        && !(flags & F_SHOW_ICON) && !(flags & F_AUTO_ARM)
					        && (getstyleint(flags) == F_RADIO
					            || getstyleint(flags) == F_CHECK))
					{
						if (MCU_point_in_rect(rect, mx, my))
						{
							if (getstyleint(flags) == F_CHECK)
								state ^= CS_HILITED;
							else
								state |= CS_HILITED;
						}
						// MW-2011-08-18: [[ Layers ]] Invalidate the whole object.
						layer_redrawall();
					}
					else
						if ((state & CS_HILITED && (flags & F_AUTO_HILITE || family != 0)) ||
							(state & CS_ARMED && flags & F_AUTO_ARM))
						{
							if (getstyleint(flags) == F_CHECK)
							{
								if (flags & F_AUTO_ARM && state & CS_ARMED
								        && flags & F_AUTO_HILITE)
									state ^= CS_HILITED;
							}
							else
								if (getstyleint(flags) == F_RADIO)
								{
									if (flags & F_AUTO_ARM && flags & F_AUTO_HILITE)
									{
										if (state & CS_ARMED)
											state |= CS_HILITED;
										else
											state &= ~CS_HILITED;
									}
								}
								else
									state &= ~CS_HILITED;
							state &= ~CS_ARMED;
							reseticon();

							// MW-2011-08-30: [[ Layers ]] Potentially invalidate the whole object
							//   if flags and settings mean it is warranted.
							mayberedrawall();
						}
					sethilite(0, (state & CS_HILITED) != 0);
					if (state & CS_HILITED)
						radio();
				}
				if (!p_release && MCU_point_in_rect(rect, mx, my))
				{
					state |= CS_VISITED;
					message_with_valueref_args(MCM_mouse_up, MCSTR("1"));
				}
				else
					message_with_valueref_args(MCM_mouse_release, MCSTR("1"));
			}
			break;
		case T_BUTTON:
		case T_POINTER:
			end(true, p_release);
			break;
		case T_HELP:
			help();
			break;

		default:
			return False;
		}
	}
	else
	{
		if (!p_release && MCU_point_in_rect(rect, mx, my))
		{
			state |= CS_VISITED;
			message_with_args(MCM_mouse_up, which);
		}
		else
			message_with_args(MCM_mouse_release, which);
	}
	if (state & CS_ARMED)
	{
		state &= ~CS_ARMED;
		reseticon();
		// MW-2011-08-18: [[ Layers ]] Invalidate the whole object.
		layer_redrawall();
	}
    
    // FG-2014-09-16: [[ Bugfix 13278 ]] Clear the mouse focus if this is not
    // an auto-arming button (e.g. a button within a menu).
    if (!(flags & F_AUTO_ARM))
        state &= ~CS_MFOCUSED;
    
	return True;
}

Boolean MCButton::doubledown(uint2 which)
{
	int2 tx = mx;
	int2 ty = my;
	if (menu)
	{
		MCStack *sptr = MCmousestackptr;
		MCRectangle trect = sptr->getrect();
		tx = mx + trect.x;
		ty = my + trect.y;
	}

	// MW-2007-08-13: [[ Bug 3192 ]] Multiple clicks on a popup menus scrollbar closes it
	//   This seems to have been caused by messages not being passed to the control.
	if (getstack()->gettool(this) == T_BROWSE)
	{
		if (entry != NULL && MCU_point_in_rect(entry->getrect(), mx, my))
		{
			state |= CS_FIELD_GRAB;
			return entry->doubledown(which);
		}
		else if (state & CS_SUBMENU && menu && MCU_point_in_rect(menu->getrect(), tx, ty))
		{
			state |= CS_FIELD_GRAB;
			return menu->doubledown(which);
		}
	}

	return MCControl::doubledown(which);
}

Boolean MCButton::doubleup(uint2 which)
{
	// MW-2007-08-13: [[ Bug 3192 ]] Multiple clicks on a popup menus scrollbar closes it
	//   This seems to have been caused by messages not being passed to the control.
	if (getstack()->gettool(this) == T_BROWSE && state & CS_FIELD_GRAB)
	{
		state &= ~CS_FIELD_GRAB;
		if (entry != NULL)
			return entry->doubleup(which);
		else if (state & CS_SUBMENU && menu)
			return menu -> doubleup(which);
	}
	return MCControl::doubleup(which);
}

#ifdef _MAC_DESKTOP
void MCButton::timer(MCNameRef mptr, MCParameter *params)
{
	if (MCNameIsEqualTo(mptr, MCM_internal, kMCCompareCaseless))
	{
		if (state & CS_SHOW_DEFAULT)
		{
            // MM-2014-07-31: [[ ThreadedRendering ]] Flag that there is no longer a default button animation message pending.
            m_animate_posted = false;            
			// MW-2011-08-18: [[ Layers ]] Invalidate the whole object.
			layer_redrawall();
		}
	}
	else
		MCControl::timer(mptr, params);
}
#endif

uint2 MCButton::gettransient() const
{
	uint2 b = 0;
	if (state & CS_SHOW_DEFAULT)
		b += MClook == LF_WIN95 ? WIN95_DEFAULT_WIDTH : MOTIF_DEFAULT_WIDTH;
	if (needfocus())
		b += MCfocuswidth;
	if (MCaqua && IsMacLFAM()
	        && getstyleint(flags) == F_MENU && menumode == WM_TOP_LEVEL)
		b += AQUA_FUDGE;
	return b;
}


void MCButton::setrect(const MCRectangle &nrect)
{	
	rect = nrect;
	MCRectangle trect;
	if (entry != NULL)
	{
		if (MCcurtheme && MCcurtheme->iswidgetsupported(WTHEME_TYPE_COMBO))
		{
			//get rect of comboentry field in combobox
			MCWidgetInfo winfo;
			winfo.type = WTHEME_TYPE_COMBO;
			getwidgetthemeinfo(winfo);
			MCRectangle comboentryrect;
			winfo.part = WTHEME_PART_COMBOTEXT;
			MCcurtheme->getwidgetrect(winfo, WTHEME_METRIC_PARTSIZE,rect,comboentryrect);
			//now get contents rect for comboentry rect (to display MC borderless field in)
			winfo.type = WTHEME_TYPE_COMBOTEXT;
			MCcurtheme->getwidgetrect(winfo, WTHEME_METRIC_CONTENTSIZE,comboentryrect,trect);

			// PM-2015-10-12: [[ Bug 16193 ]] Make sure the label stays always within the combobox when resizing
			trect.y = nrect.y + nrect.height / 2 - trect.height / 2;
		}
		else
		{
			trect = MCU_reduce_rect(nrect, borderwidth);
			int2 tcombosize = 0;
			if (tcombosize <= 0 )
			{
				trect.width -= trect.height;
				if (tcombosize < 0)
					trect.width += tcombosize;
			}
			else
				rect.width -= tcombosize + 2;
			if (IsMacEmulatedLF())
				trect.width -= 5;
		}
		entry->setrect(trect);
	}

	// MW-2010-06-07: [[ Bug 8746 ]] Make sure we rebuild the menu after freeing it,
	//   thus ensuring accelerators are not lost.
	if (menu != NULL)
	{
		freemenu(False);
		findmenu(true);
	}
}

#ifdef LEGACY_EXEC
Exec_stat MCButton::getprop_legacy(uint4 parid, Properties which, MCExecPoint& ep, Boolean effective, bool recursive)
{
	uint2 fheight;
	uint2 j = 0;

	switch (which)
	{
#ifdef /* MCButton::getprop */ LEGACY_EXEC
	case P_STYLE:
		{
			const char *t_style_string;
			if (getstyleint(flags) == F_MENU)
				t_style_string = getstack()->hcaddress() ? MCpopupstring : MCmenustring;
			else if (getstyleint(flags) == F_CHECK)
				t_style_string = MCcheckboxstring;
			else if (getstyleint(flags) == F_RADIO)
				t_style_string = MCradiobuttonstring;
			else if (getstyleint(flags) == F_ROUNDRECT)
				t_style_string = MCroundrectstring;
			else if (getstyleint(flags) == F_RECTANGLE)
				t_style_string = MCrectanglestring;
			else if (getstyleint(flags) == F_OVAL_BUTTON)
				t_style_string = MCovalstring;
			else if (!(flags & F_OPAQUE))
				t_style_string = MCtransparentstring;
			else if (flags & F_SHADOW)
				t_style_string = MCshadowstring;
			else if (!(flags & F_SHOW_BORDER))
				t_style_string = MCopaquestring;
			else
				t_style_string = MCstandardstring;
			ep . setstaticcstring(t_style_string);
		}
		break;
	case P_AUTO_ARM:
		ep.setboolean(getflag(F_AUTO_ARM));
		break;
	case P_AUTO_HILITE:
		ep.setboolean(getflag(F_AUTO_HILITE));
		break;
	case P_ARM_BORDER:
		ep.setboolean(getflag(F_ARM_BORDER));
		break;
	case P_ARM_FILL:
		ep.setboolean(getflag(F_ARM_FILL));
		break;
	case P_HILITE_BORDER:
		ep.setboolean(getflag(F_HILITE_BORDER));
		break;
	case P_HILITE_FILL:
		ep.setboolean(getflag(F_HILITE_FILL));
		break;
	case P_SHOW_HILITE:
		ep.setboolean(getflag(F_SHOW_HILITE));
		break;
	case P_ARM:
		ep.setboolean(getstate(CS_ARMED));
		break;
	case P_HILITE:
		j = gethilite(parid);
		if (j == Mixed)
			ep.setstaticcstring(MCmixedstring);
		else
			ep.setboolean((Boolean)j);
		break;
	case P_ARMED_ICON:
	case P_DISABLED_ICON:
	case P_ICON:
	case P_HILITED_ICON:
	case P_VISITED_ICON:
	case P_HOVER_ICON:
			ep.setint(icons == NULL ? 0 : icons->iconids[which - P_ARMED_ICON]);
		break;
	case P_SHARED_HILITE:
		ep.setboolean(getflag(F_SHARED_HILITE));
		break;
	case P_SHOW_ICON:
		ep.setboolean(getflag(F_SHOW_ICON));
		break;
	case P_SHOW_NAME:
		ep.setboolean(getflag(F_SHOW_NAME));
		break;
	// MW-2012-02-16: [[ IntrinsicUnicode ]] Add support for a 'unicodeLabel' property.
	case P_LABEL:
	case P_UNICODE_LABEL:
		{
			// Get the label, noting whether its unicode or not.
			MCString slabel;
			bool isunicode;
			if (entry != NULL || effective)
				getlabeltext(slabel, isunicode);
			else
				slabel.set(label, labelsize), isunicode = hasunicode();
			ep.setsvalue(slabel);

			// Map the label's encoding to the requested encoding.
			ep.mapunicode(isunicode, which == P_UNICODE_LABEL);
		}
		break;
	case P_LABEL_WIDTH:
		ep.setint(labelwidth);
		break;
	case P_FAMILY:
		ep.setint(family);
		break;
	case P_VISITED:
		ep.setboolean(getstate(CS_VISITED));
		break;
	case P_MENU_HISTORY:
		ep.setint(menuhistory);
		break;
	case P_MENU_LINES:
		ep.setint(menulines);
		break;
	case P_MENU_BUTTON:
		ep.setint(menubutton);
		break;
	case P_MENU_MODE:
		{
			const char *t_menumode_string;
			switch (menumode)
			{
			case WM_TOP_LEVEL:
				t_menumode_string = MCtabstring;
				break;
			case WM_PULLDOWN:
				t_menumode_string = MCpulldownstring;
				break;
			case WM_POPUP:
				t_menumode_string = MCpopupstring;
				break;
			case WM_OPTION:
				t_menumode_string = MCoptionstring;
				break;
			case WM_CASCADE:
				t_menumode_string = MCcascadestring;
				break;
			case WM_COMBO:
				t_menumode_string = MCcombostring;
				break;
			default:
				t_menumode_string = MCnullstring;
				break;
			}
			ep . setstaticcstring(t_menumode_string);
		}
		break;
	case P_MENU_NAME:
		ep.setsvalue(menuname);
		break;
	// MW-2012-02-16: [[ IntrinsicUnicode ]] Add support for a 'unicodeAcceleratorText' property.
	case P_ACCELERATOR_TEXT:
	case P_UNICODE_ACCELERATOR_TEXT:
		ep.setsvalue(MCString(acceltext, acceltextsize));
		// Map the menustring's encoding to the requested encoding.
		ep.mapunicode(hasunicode(), which == P_UNICODE_ACCELERATOR_TEXT);
		break;
	case P_ACCELERATOR_KEY:
		if (accelkey & 0xFF00)
		{
			const char *t_keyname = MCLookupAcceleratorName(accelkey);
			if (t_keyname != NULL)
				ep.setsvalue(t_keyname);
			else
				ep.setempty();
		}
		else
			if (accelkey)
			{
				char tmp = (char)accelkey;
				ep.copysvalue(&tmp, 1);
			}
			else
				ep.clear();
		break;
	case P_ACCELERATOR_MODIFIERS:
		ep.setempty();
		if (accelmods & MS_SHIFT)
			ep.concatcstring(MCshiftstring, EC_COMMA, j++ == 0);
		if (accelmods & MS_CONTROL)
#ifdef _MAC_DESKTOP
			ep.concatcstring(MCcommandstring, EC_COMMA, j++ == 0);
		if (accelmods & MS_MAC_CONTROL)
			ep.concatcstring(MCcontrolstring, EC_COMMA, j++ == 0);
#else
			ep.concatcstring(MCcontrolstring, EC_COMMA, j++ == 0);
#endif
		if (accelmods & MS_MOD1)
			ep.concatcstring(MCmod1string, EC_COMMA, j++ == 0);
		break;
	case P_MNEMONIC:
		ep.setint(mnemonic);
		break;
	case P_FORMATTED_WIDTH:
		// MW-2012-02-16: [[ FontRefs ]] As 'formatted' properties require
		//   access to the font, we must be open before we can compute them.
		if (opened)
		{
			// MW-2007-07-05: [[ Bug 2328 ]] - Formatted width of tab buttons incorrect.
			if (getstyleint(flags) == F_MENU && menumode == WM_TOP_LEVEL)
				ep.setint(formattedtabwidth());
			else
			{
				uint2 fwidth;
				bool t_is_unicode;
				MCString slabel;
				getlabeltext(slabel, t_is_unicode);
				if (slabel.getstring() == NULL)
					fwidth = 0;
				else
					// MM-2014-04-16: [[ Bug 11964 ]] Pass through the transform of the stack to make sure the measurment is correct for scaled text.
					fwidth = leftmargin + rightmargin + MCFontMeasureText(m_font, slabel.getstring(), slabel.getlength(), t_is_unicode, getstack() -> getdevicetransform());
				if (flags & F_SHOW_ICON && icons != NULL)
				{
					reseticon();
					if (icons->curicon != NULL)
					{
						MCRectangle trect = icons->curicon->getrect();
						if (trect.width > fwidth)
							fwidth = trect.width;
					}
				}
				else
					if (getstyleint(flags) == F_CHECK || getstyleint(flags) == F_RADIO)
						fwidth += CHECK_SIZE + leftmargin;
				if (menumode == WM_OPTION)
					fwidth += optionrect.width + (optionrect.width >> 1);
				if (menumode == WM_CASCADE)
					fwidth += rect.height;
				ep.setint(fwidth);
			}
		}
		else
			ep.setint(0);
		break;
	case P_FORMATTED_HEIGHT:
		// MW-2012-02-16: [[ FontRefs ]] As 'formatted' properties require
		//   access to the font, we must be open before we can compute them.
		if (opened)
		{
			fheight = topmargin + bottommargin + MCFontGetAscent(m_font) + MCFontGetDescent(m_font);
			if (flags & F_SHOW_ICON && icons != NULL)
			{
				reseticon();
				if (icons->curicon != NULL)
				{
					MCRectangle trect = icons->curicon->getrect();
					// PM-2015-07-15: [[ Bug 13923 ]] If a button has an icon, increase its formattedHeight by the icon's height
					fheight += trect.height;
				}
			}
			else if ((getstyleint(flags) == F_CHECK || getstyleint(flags) == F_RADIO) && CHECK_SIZE > fheight)
				fheight = CHECK_SIZE;
			else if (getstyleint(flags) == F_MENU && menumode == WM_TOP_LEVEL)
				fheight += 8;
			ep.setint(fheight);
		}
		else
			ep.setint(0);
		break;
	case P_DEFAULT:
		ep.setboolean(getflag(F_DEFAULT));
		break;
	// MW-2012-02-16: [[ IntrinsicUnicode ]] Add support for a 'unicodeText' property.
	case P_TEXT:
	case P_UNICODE_TEXT:
		ep.setsvalue(MCString(menustring, menusize));

		// Map the menustring's encoding to the requested encoding.
		ep.mapunicode(hasunicode(), which == P_UNICODE_TEXT);
		break;
            
    // MW-2014-06-19: [[ IconGravity ]] Getter for iconGravity
    case P_ICON_GRAVITY:
        ep.setstaticcstring(MCgravitystrings[m_icon_gravity]);
        break;
#endif /* MCButton::getprop */
	default:
		return MCControl::getprop_legacy(parid, which, ep, effective, recursive);
	}
	return ES_NORMAL;
}

Exec_stat MCButton::setprop_legacy(uint4 parid, Properties p, MCExecPoint &ep, Boolean effective)
{
	Boolean dirty = True;
	Boolean all = p == P_STYLE || p == P_LABEL_WIDTH || MCaqua && standardbtn();
	int2 i1;
	uint2 i = 0;
	uint4 newid;
	MCString data = ep.getsvalue();
	
	switch (p)
	{
#ifdef /* MCButton::setprop */ LEGACY_EXEC
	case P_NAME:
		if (MCObject::setprop(parid, p, ep, effective) != ES_NORMAL)
			return ES_ERROR;
		clearmnemonic();
		setupmnemonic();
		return ES_NORMAL;
	case P_STYLE:
		flags &= ~(F_STYLE | F_DISPLAY_STYLE | F_ALIGNMENT);
		if (entry != NULL)
			deleteentry();
		if (data == MCpopupstring || data == MCmenustring)
		{
			flags |= F_MENU | F_SHOW_BORDER | F_OPAQUE
			         | F_ALIGN_CENTER | F_ARM_BORDER;
			if (menumode == WM_COMBO)
				createentry();
			if (menumode == WM_TOP_LEVEL)
				MCU_break_string(MCString(menustring, menusize), tabs, ntabs, hasunicode());
		}
		else if (data == MCcheckboxstring)
			flags |= F_CHECK | F_ALIGN_LEFT;
		else if (data == MCradiobuttonstring)
		{
			flags |= F_RADIO | F_ALIGN_LEFT;
			flags &= ~F_SHARED_HILITE;
		}
		else if (data == MCroundrectstring)
			flags |=  F_ROUNDRECT | F_SHOW_BORDER | F_OPAQUE
			          | F_ALIGN_CENTER | F_HILITE_FILL;
		else if (data == MCovalstring)
			flags |= F_OVAL_BUTTON | F_HILITE_FILL;
		else if (data == MCtransparentstring)
			flags |= F_STANDARD | F_ALIGN_CENTER;
		else if (data == MCshadowstring)
				flags |= F_STANDARD | F_SHOW_BORDER | F_OPAQUE
			         | F_SHADOW | F_ALIGN_CENTER | F_HILITE_BOTH | F_ARM_BORDER;
		else if (data == MCopaquestring)
			flags |= F_STANDARD | F_OPAQUE
			         | F_ALIGN_CENTER | F_HILITE_FILL | F_ARM_BORDER;
		else if (data == MCrectanglestring)
			flags |= F_RECTANGLE | F_SHOW_BORDER | F_OPAQUE
			         | F_ALIGN_CENTER | F_HILITE_BOTH | F_ARM_BORDER;
		else
			flags |= F_STANDARD | F_SHOW_BORDER | F_OPAQUE
			         | F_ALIGN_CENTER | F_HILITE_BOTH | F_ARM_BORDER;

		// MW-2011-09-21: [[ Layers ]] Make sure the layerattrs are recomputed.
		m_layer_attr_changed = true;
		break;
	case P_AUTO_ARM:
		if (!MCU_matchflags(data, flags, F_AUTO_ARM, dirty))
		{
			MCeerror->add(EE_OBJECT_NAB, 0, 0, data);
			return ES_ERROR;
		}
		break;
	case P_AUTO_HILITE:
		if (!MCU_matchflags(data, flags, F_AUTO_HILITE, dirty))
		{
			MCeerror->add(EE_OBJECT_NAB, 0, 0, data);
			return ES_ERROR;
		}
		break;
	case P_ARM_BORDER:
		if (!MCU_matchflags(data, flags, F_ARM_BORDER, dirty))
		{
			MCeerror->add(EE_OBJECT_NAB, 0, 0, data);
			return ES_ERROR;
		}
		// MW-2011-09-21: [[ Layers ]] Changing the armBorder property
		//   affects the layer attrs.
		if (dirty)
			m_layer_attr_changed = true;
		break;
	case P_ARM_FILL:
		if (!MCU_matchflags(data, flags, F_ARM_FILL, dirty))
		{
			MCeerror->add(EE_OBJECT_NAB, 0, 0, data);
			return ES_ERROR;
		}
		break;
	case P_HILITE_BORDER:
		if (!MCU_matchflags(data, flags, F_HILITE_BORDER, dirty))
		{
			MCeerror->add(EE_OBJECT_NAB, 0, 0, data);
			return ES_ERROR;
		}
		// MW-2011-09-21: [[ Layers ]] Changing the hiliteBorder property
		//   affects the layer attrs.
		if (dirty)
			m_layer_attr_changed = true;
		break;
	case P_HILITE_FILL:
		if (!MCU_matchflags(data, flags, F_HILITE_FILL, dirty))
		{
			MCeerror->add(EE_OBJECT_NAB, 0, 0, data);
			return ES_ERROR;
		}
		break;
	case P_SHOW_HILITE:
		if (!MCU_matchflags(data, flags, F_SHOW_HILITE, dirty))
		{
			MCeerror->add(EE_OBJECT_NAB, 0, 0, data);
			return ES_ERROR;
		}
		break;
	case P_ARM:
		if (!MCU_matchflags(data, state, CS_ARMED, dirty))
		{
			MCeerror->add(EE_OBJECT_NAB, 0, 0, data);
			return ES_ERROR;
		}
		break;
	case P_HILITE:
		Boolean newstate;
		if (data == MCmixedstring)
			newstate = Mixed;
		else
			if (!MCU_stob(data, newstate))
			{
				MCeerror->add(EE_OBJECT_NAB, 0, 0, data);
				return ES_ERROR;
			}
		if (sethilite(parid, newstate))
		{
			if (state & CS_HILITED)
			{
				// MH-2007-03-20: [[ Bug 4035 ]] If the hilite of a radio button is set programmatically, other radio buttons were not unhilited if the radiobehavior of the group is set.
				if (getstyleint(flags) == F_RADIO && parent -> gettype() == CT_GROUP)
				{
					MCGroup *gptr = (MCGroup *)parent;
					gptr->radio(parid, this);
				}
				radio();
			}
			reseticon();
		}
		else
			dirty = False;
		break;
	case P_ARMED_ICON:
	case P_DISABLED_ICON:
	case P_HILITED_ICON:
	case P_ICON:
	case P_VISITED_ICON:
	case P_HOVER_ICON:
		if (icons == NULL)
		{
			icons = new iconlist;
			memset(icons, 0, sizeof(iconlist));
		}
		if (!MCU_stoui4(data, newid))
		{
			// MW-2013-03-06: [[ Bug 10695 ]] When searching for the image to resolve to an id,
			//   make sure we use the behavior aware search function.
			MCImage *ticon = resolveimagename(data);
			if (ticon != NULL)
				newid = ticon->getid();
			else
				newid = 0;
		}
		if (icons->iconids[p - P_ARMED_ICON] != newid)
		{
			icons->iconids[p - P_ARMED_ICON] = newid;
			dirty = True;
		}
		if (dirty)
		{
			if (icons->iconids[CI_ARMED] == 0 && icons->iconids[CI_DISABLED] == 0
			        && icons->iconids[CI_HILITED] == 0 && icons->iconids[CI_DEFAULT] == 0
							&& icons->iconids[CI_VISITED] == 0 && icons->iconids[CI_HOVER] == 0)
			{
				flags &= ~(F_SHOW_ICON | F_HAS_ICONS);
				if (icons->curicon != NULL)
				{
					icons->curicon->close();
				}
				delete icons;
				icons = NULL;
			}
			else
			{
				flags |= F_SHOW_ICON | F_HAS_ICONS;
				reseticon();
			}
		}
		break;
	case P_SHARED_HILITE:
		if (!MCU_matchflags(data, flags, F_SHARED_HILITE, dirty))
		{
			MCeerror->add(EE_OBJECT_NAB, 0, 0, data);
			return ES_ERROR;
		}
		break;
	case P_SHOW_ICON:
		if (!MCU_matchflags(data, flags, F_SHOW_ICON, dirty))
		{
			MCeerror->add(EE_OBJECT_NAB, 0, 0, data);
			return ES_ERROR;
		}
		// MW-2011-09-21: [[ Layers ]] Changing the showIcon property
		//   affects the layer attrs.
		if (dirty)
			m_layer_attr_changed = true;
		break;
	case P_SHOW_NAME:
		if (!MCU_matchflags(data, flags, F_SHOW_NAME, dirty))
		{
			MCeerror->add(EE_OBJECT_NAB, 0, 0, data);
			return ES_ERROR;
		}
		// MW-2011-09-21: [[ Layers ]] Changing the showName property
		//   affects the layer attrs.
		if (dirty)
			m_layer_attr_changed = true;
		break;
	// MW-2012-02-16: [[ IntrinsicUnicode ]] Add support for setting the 
	//   'unicodeLabel'.
	case P_LABEL:
	case P_UNICODE_LABEL:
    {
        // MW-2014-08-01: [[ Bug 12852 ]] Make sure we use the value of EP after conversion.
        //   (i.e. not data!).
        MCString t_data;
        
		// Make sure the label is up to date.
		if (entry != NULL)
			getentrytext();

		// If we aren't unicode and are setting unicode, first coerce all text
		// to unicode; otherwise, if we are unicode and are setting native, convert
		// the ep to unicode.
		if (p == P_UNICODE_LABEL && !hasunicode())
			switchunicode(true);
		else if (p == P_LABEL && hasunicode())
			ep.nativetoutf16();
        
        t_data = ep . getsvalue();

		// Only do anything if there is a change.
		if (label == NULL || t_data.getlength() != labelsize
		        || memcmp(t_data.getstring(), label, t_data.getlength()) != 0)
		{
			delete label;
			if (t_data != MCnullmcstring)
			{
				labelsize = t_data.getlength();
				label = new char[labelsize];
				memcpy(label, t_data.getstring(), labelsize);
				flags |= F_LABEL;
			}
			else
			{
				label = NULL;
				labelsize = 0;
				flags &= ~F_LABEL;
			}

			// Now that we've updated the label, try to change everything to native.
			trytochangetonative();

			if (entry != NULL)
				if (label == NULL)
					entry->settext(0, MCnullmcstring, False, False);
				else
					entry->settext(0, MCString(label, labelsize), False, hasunicode());

			clearmnemonic();
			setupmnemonic();
			
			// MW-2014-03-12: [[ Bug 11917 ]] Try and sync the menuhistory with
			//   the new label - we take the first entry which matches the label
			//   or leave it unchanged if there is no match.
			if (menumode == WM_OPTION || menumode == WM_COMBO)
			{
				// Break up the list of items.
				MCString *t_ptrs;
				t_ptrs = NULL;
				uint2 t_nptrs;
				t_nptrs = 0;
				MCU_break_string(MCString(menustring, menusize), t_ptrs, t_nptrs, hasunicode());
				
				// Loop through looking for the new label (taking into account
				// the caseSensitive property).
				int t_index;
				t_index = -1;
				for(int i = 0; i < t_nptrs; i++)
					if (ep . getcasesensitive())
					{
						if (t_ptrs[i] . equalexactly(data))
						{
							t_index = i;
							break;
						}
					}
					else
					{
						if (t_ptrs[i] == data)
						{
							t_index = i;
							break;
						}
					}
				
				// If we found a matching item, then set the menuhistory.
				if (t_index != -1)
					setmenuhistoryprop(t_index + 1);
			}
		}
		else
		{
			// Try to change everything back to native.
			trytochangetonative();

			dirty = False;
		}
    }
    break;
	case P_LABEL_WIDTH:
		if (!MCU_stoi2(data, i1))
		{
			MCeerror->add(EE_OBJECT_MARGINNAN, 0, 0, data);
			return ES_ERROR;
		}
		labelwidth = i1;
		if (labelwidth == 0)
			flags &= ~F_LABEL_WIDTH;
		else
			flags |= F_LABEL_WIDTH;
		break;
	case P_FAMILY:
		if (!MCU_stoi2(data, i1))
		{
			MCeerror->add(EE_BUTTON_FAMILYNAN, 0, 0, data);
			return ES_ERROR;
		}
		family = i1;
		dirty = False;
		break;
	case P_VISITED:
		if (!MCU_matchflags(data, state, CS_VISITED, dirty))
		{
			MCeerror->add(EE_OBJECT_NAB, 0, 0, data);
			return ES_ERROR;
		}
		reseticon();
		break;
	case P_MENU_HISTORY:
		if (!MCU_stoi2(data, i1))
		{
			MCeerror->add(EE_BUTTON_MENUHISTORYNAN, 0, 0, data);
			return ES_ERROR;
		}
		setmenuhistory(i1);
		dirty = False;
		break;
	case P_MENU_LINES:
		if (data != MCnullmcstring)
		{
			if (!MCU_stoi2(data, i1))
			{
				MCeerror->add(EE_BUTTON_MENULINESNAN, 0, 0, data);
				return ES_ERROR;
			}
			menulines = (uint2)i1;
			flags |= F_MENU_LINES;
		}
		else
		{
			flags &= ~F_MENU_LINES;
			menulines = DEFAULT_MENU_LINES;
		}
		freemenu(False);
		dirty = False;
		break;
	case P_MENU_BUTTON:
		if (!MCU_stoi2(data, i1))
		{
			MCeerror->add(EE_BUTTON_MENUBUTTONNAN, 0, 0, data);
			return ES_ERROR;
		}
		menubutton = (uint1)i1;
		dirty = False;
		break;
	case P_MENU_MODE:
		if (entry != NULL)
			deleteentry();
		else
			freemenu(False);
		if (data == MCpulldownstring)
			menumode = WM_PULLDOWN;
		else if (data == MCpopupstring)
			menumode = WM_POPUP;
		else if (data == MCoptionstring)
			menumode = WM_OPTION;
		else if (data == MCcascadestring)
			menumode = WM_CASCADE;
		else if (data == MCcombostring)
		{
			menumode = WM_COMBO;
			createentry();
		}
		else if (data == MCtabstring)
		{
			menumode = WM_TOP_LEVEL;
			if (getstyleint(flags) == F_MENU)
				MCU_break_string(MCString(menustring, menusize), tabs, ntabs, hasunicode());
		}
		else
			menumode = WM_CLOSED;
		break;
	case P_SHOW_BORDER:
		if (MCControl::setprop(parid, p, ep, effective) != ES_NORMAL)
			return ES_ERROR;
		if (MCaqua && menumode == WM_PULLDOWN)
		{
			freemenu(False);
			findmenu(true);
		}
		break;
	case P_MENU_NAME:
		freemenu(False);
		delete menuname;
		if (data != MCnullmcstring)
		{
			menuname = data.clone();
			if (opened)
			{
				if (findmenu(true))
					menu->installaccels(getstack());
			}
		}
		else
			menuname = NULL;
		dirty = False;
		break;
	case P_ACCELERATOR_TEXT:
		delete acceltext;
		acceltext = NULL;
		acceltextsize = 0;
		if (data != MCnullmcstring)
		{
			acceltextsize  = data.getlength();
			acceltext = new char[acceltextsize];
			memcpy(acceltext, data.getstring(), acceltextsize);
		}
		break;
	case P_ACCELERATOR_KEY:
		if (data != MCnullmcstring)
		{
			accelkey = data.getstring()[0];
			if (data.getlength() > 1)
			{
				uint4 t_accelkey = MCLookupAcceleratorKeysym(data);
				if (t_accelkey != 0)
					accelkey = t_accelkey;
			}
		}
		else
			accelkey = 0;
		MCstacks->changeaccelerator(this, accelkey, accelmods);
		dirty = False;
		break;
	case P_ACCELERATOR_MODIFIERS:
		{
			uint2 naccelmods = 0;
			uint4 l = data.getlength();
			const char *sptr = data.getstring();
			MCU_skip_spaces(sptr, l);
			while (l != 0)
			{
				const char *startptr = sptr;
				if (!MCU_strchr(sptr, l, ','))
				{
					sptr += l;
					l = 0;
				}
				MCString tdata(startptr, sptr - startptr);
				MCU_skip_char(sptr, l);
				MCU_skip_spaces(sptr, l);
				if (tdata == MCshiftstring)
				{
					naccelmods |= MS_SHIFT;
					continue;
				}
				if (tdata == MCcommandstring)
				{
					naccelmods |= MS_CONTROL;
					continue;
				}
				if (tdata == MCcontrolstring)
				{
#ifdef _MAC_DESKTOP
					naccelmods |= MS_MAC_CONTROL;
#else
					naccelmods |= MS_CONTROL;
#endif
					continue;
				}
				if (tdata == MCmod1string || tdata == MCoptionstring)
				{
					naccelmods |= MS_MOD1;
					continue;
				}
				MCeerror->add
				(EE_BUTTON_BADMODIFIER, 0, 0, data);
				return ES_ERROR;
			}
			accelmods = (uint1)naccelmods;
			MCstacks->changeaccelerator(this, accelkey, accelmods);
		}
		dirty = False;
		break;
	case P_MNEMONIC:
		if (!MCU_stoi2(data, i1))
		{
			MCeerror->add
			(EE_BUTTON_MNEMONICNAN, 0, 0, data);
			return ES_ERROR;
		}
		clearmnemonic();
		mnemonic = (uint1)i1;
		setupmnemonic();
		break;
	case P_DEFAULT:
	{
		if (!MCU_matchflags(data, flags, F_DEFAULT, dirty))
		{
			MCeerror->add(EE_OBJECT_NAB, 0, 0, data);
			return ES_ERROR;
		}
		if (dirty && opened && ((flags & F_DEFAULT) != 0) != ((state & CS_SHOW_DEFAULT) != 0))
		{
			uint2 t_old_trans;
			t_old_trans = gettransient();
			if (flags & F_DEFAULT)
			{
				getcard()->setdefbutton(this);
				state |= CS_SHOW_DEFAULT;
			}
			else
			{
				getcard()->freedefbutton(this);
				state &= ~CS_SHOW_DEFAULT;
			}
			// MW-2011-08-18: [[ Layers ]] Invalidate the whole object, noting
			//   possible change in transient.
			layer_transientchangedandredrawall(t_old_trans);
			dirty = False;
		}
	}
	break;
	case P_TEXT_FONT:
	case P_TEXT_HEIGHT:
	case P_TEXT_SIZE:
	case P_TEXT_STYLE:
	case P_ENABLED:
	case P_DISABLED:
		if (MCControl::setprop(parid, p, ep, effective) != ES_NORMAL)
			return ES_ERROR;

		// MW-2007-07-05: [[ Bug 1292 ]] Field inside combo-box doesn't respect the button's properties
		if (entry != NULL)
			entry -> setprop(parid, p, ep, effective);

		reseticon();
		freemenu(False);
		findmenu(true);
		if (parent != NULL && parent->gettype() == CT_GROUP)
		{
			parent->setstate(True, CS_NEED_UPDATE);
			if ((parent == MCmenubar || parent == MCdefaultmenubar) && !MClockmenus)
				MCscreen->updatemenubar(True);
		}
		dirty = True;
		break;
	case P_MARGINS:
		// MW-2007-07-05: [[ Bug 1292 ]] We pass the margins through to the combo-box field
		if (MCControl::setprop(parid, p, ep, effective) != ES_NORMAL)
			return ES_ERROR;

		if (entry != NULL)
			entry -> setprop(parid, p, ep, effective);
		break;
	// MW-2012-02-16: [[ IntrinsicUnicode ]] Add support for setting the 
	//   'unicodeText'.
	case P_TEXT:
	case P_UNICODE_TEXT:
		// Ensure that if we are setting unicode, we are unicode; or if we are already
		// unicode, the value we are setting is unicode.
		if (p == P_UNICODE_TEXT && !hasunicode())
			switchunicode(true);
		else if (p == P_TEXT && hasunicode())
			ep.nativetoutf16();

		// If nothing has changed then just reset the label; otherwise change the text.
		if (menustring != NULL && data.getlength() == menusize
		        && memcmp(data.getstring(), menustring, data.getlength()) == 0)
		{
			// Try to coerce everything back to native.
			trytochangetonative();
			dirty = resetlabel();
		}
		else
		{
			freemenu(False);
			delete menustring;

			if (data != MCnullmcstring)
			{
				flags |= F_MENU_STRING;
				menusize = data.getlength();
				menustring = new char[menusize];
				memcpy(menustring, data.getstring(), menusize);
			}
			else
			{
				flags &= ~F_MENU_STRING;
				menustring = NULL;
				menusize = 0;
			}

			// Now that we've updated the text, try to coerce everything back to native.
			trytochangetonative();
			
			if (getflag(F_MENU_STRING))
				findmenu(true);

			menuhistory = 1;
			dirty = all = resetlabel() || menumode == WM_TOP_LEVEL;
			if (parent != NULL && parent->gettype() == CT_GROUP)
			{
				parent->setstate(True, CS_NEED_UPDATE);
				if ((parent == MCmenubar || parent == MCdefaultmenubar) && !MClockmenus)
					MCscreen->updatemenubar(True);
			}
		}
		break;
	case P_CANT_SELECT:
		// MW-2005-08-16: [[Bug 2820]] If we can't be selected, let us make sure our field can't either!
		// MW-2005-09-05: [[Bug 3167]] Only set the entry's property if it exists!
		if (entry != NULL)
			entry -> setprop(parid, p, ep, effective);
		return MCControl::setprop(parid, p, ep, effective);
        
    // MW-2014-06-19: [[ IconGravity ]] Setter for iconGravity
    case P_ICON_GRAVITY:
            for(uindex_t i = 0; MCgravitystrings[i] != nil; i++)
                if (data == MCgravitystrings[i])
                    m_icon_gravity = (MCGravity)i;
            dirty = True;
        break;
            
	default:
		return MCControl::setprop(parid, p, ep, effective);
#endif /* MCButton::setprop */
	}
	if (dirty && opened)
	{
		// MW-2011-08-18: [[ Layers ]] Invalidate the whole object.
		layer_redrawall();
	}
	return ES_NORMAL;
}
#endif

void MCButton::closemenu(Boolean kfocus, Boolean disarm)
{	
	if (state & CS_MENU_ATTACHED)
		MCObject::closemenu(kfocus, True);
	else
	{
		if (!(state & CS_SUBMENU))
			return;
		if (!opened)
			findmenu(true);
		if (menumode != WM_CASCADE || !(flags & F_AUTO_ARM))
		{
			MCscreen->ungrabpointer();
			MCdispatcher->removemenu();
		}
		if (disarm)
		{
			state &= ~CS_ARMED;
			ishovering = False;
			reseticon();
		}
		// MW-2011-08-18: [[ Layers ]] Invalidate the whole object.
		layer_redrawall();
		if (kfocus && !(state & CS_MFOCUSED))
		{
			menu->setstate(True, CS_KFOCUSED); // override state
			menu->kunfocus();
		}
		MCButton *focused = (MCButton *)menu->getcurcard()->getmfocused();
		if (focused != NULL && focused->gettype() == CT_BUTTON
		        && focused->getmenumode() == WM_CASCADE)
			focused->closemenu(kfocus, disarm);

		menu -> mode_closeasmenu();
		menu->close();

		state &= ~(CS_SUBMENU | CS_MOUSE_UP_MENU);
		menudepth--;
	}
}

MCControl *MCButton::clone(Boolean attach, Object_pos p, bool invisible)
{
	MCButton *newbutton = new MCButton(*this);
	if (attach)
		newbutton->attach(p, invisible);
	return newbutton;
}


MCControl *MCButton::findnum(Chunk_term type, uint2 &num)
{
	if ((type == CT_BUTTON || type == CT_LAYER
	        || (type == CT_MENU && getstyleint(flags) == F_MENU
	            && menumode == WM_PULLDOWN)) && num-- == 0)
		return this;
	else
		return NULL;
}

MCControl *MCButton::findname(Chunk_term type, MCNameRef p_name)
{
    if ((type == gettype() || type == CT_LAYER
            || (type == CT_MENU && getstyleint(flags) == F_MENU
                && menumode == WM_PULLDOWN))
            && MCU_matchname(p_name, gettype(), getname()))
        return this;
	else
		return NULL;
}

Boolean MCButton::count(Chunk_term type, MCObject *stop, uint2 &num)
{
	if (type == CT_BUTTON || type == CT_LAYER
	        || (type == CT_MENU && getstyleint(flags) == F_MENU
	            && menumode == WM_PULLDOWN))
		num++;
	if (stop == this)
		return True;
	return False;
}

Boolean MCButton::maskrect(const MCRectangle &srect)
{
	if (!(flags & F_VISIBLE || MCshowinvisibles))
		return False;
	MCRectangle trect = rect;
	if (getstyleint(flags) == F_MENU && menumode == WM_TOP_LEVEL)
	{
		if (getstack()->gettool(this) != T_POINTER)
			trect.height = 8 + MCFontGetAscent(m_font);
	}
	MCRectangle drect = MCU_intersect_rect(srect, trect);
	return drect.width != 0 && drect.height != 0;
}

void MCButton::installaccels(MCStack *stack)
{
	if (accelkey != 0)
		MCstacks->addaccelerator(this, stack, accelkey, accelmods);
}

void MCButton::removeaccels(MCStack *stack)
{
	if (accelkey != 0)
		MCstacks->deleteaccelerator(this, stack);
}

MCCdata *MCButton::getdata(uint4 cardid, Boolean clone)
{
	if (bdata != NULL)
	{
		if (flags & F_SHARED_HILITE)
			cardid = 0;
		MCCdata *bptr = bdata;
		do
		{
			if (bptr->getid() == cardid)
			{
				if (clone || cardid == 0)
					return new MCCdata(*bptr);
				else
					return (MCCdata *)bptr->remove(bdata);
			}
			bptr = (MCCdata *)bptr->next();
		}
		while (bptr != bdata);
	}
	return new MCCdata(cardid);
}

void MCButton::replacedata(MCCdata *&data, uint4 newid)
{
	if (data == NULL)
		return;
	if (flags & F_SHARED_HILITE)
		newid = 0;
	MCCdata *foundptr = getbptr(newid);
	foundptr->remove
	(bdata);
	delete foundptr;
	MCCdata *bptr = (MCCdata *)data->remove(data);
	bptr->setid(newid);
	bptr->appendto(bdata);
	if (opened)
	{
		switch(gethilite(newid))
		{
		case True:
			state |= CS_HILITED;
			state &= ~CS_MIXED;
			break;
		case False:
			state &= ~(CS_HILITED | CS_MIXED);
			break;
		case Mixed:
			state &= ~CS_HILITED;
			state |= CS_MIXED;
			break;
		}
		// MW-2011-08-18: [[ Layers ]] Invalidate the whole object.
		layer_redrawall();
	}
}

void MCButton::compactdata()
{
	if (bdata != NULL)
	{
		MCStack *sptr = getstack();
		MCCdata *bptr = bdata;
		Boolean check;
		MCObject *tparent = this;
		while (tparent->getparent()->gettype() == CT_GROUP)
			tparent = tparent->getparent();
		uint4 tid = tparent->getid();
		do
		{
			check = False;
			MCCdata *nbptr = (MCCdata *)bptr->next();
			uint4 cid = bptr->getid();
			if (cid != 0 && (flags & F_SHARED_HILITE || !sptr->checkid(cid, tid)))
			{
				bptr->remove
				(bdata);
				delete bptr;
				if (bdata == NULL)
					break;
				check = True;
			}
			bptr = nbptr;
		}
		while (check || bptr != bdata);
	}
}

void MCButton::resetfontindex(MCStack *oldstack)
{
	if (bdata != NULL)
	{
		MCCdata *bptr = bdata;
		MCCdata *tptr = (MCCdata *)bptr->remove
		                (bptr);
		if (!(flags & F_SHARED_TEXT))
			tptr->setid(getcard()->getid());
		bdata = tptr;
		while (bptr != NULL)
		{
			tptr = (MCCdata *)bptr->remove(bptr);
			delete tptr;
		}
	}
	MCControl::resetfontindex(oldstack);
}

void MCButton::activate(Boolean notify, KeySym p_key)
{
	if (flags & F_DISABLED)
		return;
	if (findmenu(true))
	{
		bool t_disabled;
        t_disabled = false;
		MCAutoStringRef t_pick;
		
		if (menu != NULL)
			menu->findaccel(p_key, &t_pick, t_disabled);
#ifdef _MAC_DESKTOP
		else if (m_system_menu != nil)
			getmacmenuitemtextfromaccelerator(m_system_menu, p_key, MCmodifierstate, &t_pick, false);
#endif
		if (MCStringIsEmpty(*t_pick))
		{
			if (MCmodifierstate & MS_MOD1)
			{
				message_with_args(MCM_mouse_down, menubutton);
				if (findmenu())
					openmenu(True);
			}
		}
		else
		{
			if (!t_disabled)
				handlemenupick(*t_pick, nil);
		}
	}
	else
	{
		if (flags & F_AUTO_HILITE)
		{
			if (getstyleint(flags) == F_RADIO)
			{
				sethilite(0, True);
				// MH-2007-03-20: [[ Bug 2581 ]] If a radio button is hilited using the keyboard, others in the group are not unhilited (when radioBehavior is set).
				if (parent->gettype() == CT_GROUP)
				{
					MCGroup *gptr = (MCGroup *)parent;
					gptr->radio(0, this);
				}
				reseticon();
				radio();
			}
			else if (getstyleint(flags) != F_RADIO || !(state & CS_HILITED))
			{
				state ^= CS_HILITED;
				uint2 oldstate = MCbuttonstate;
				MCbuttonstate = Button1;
				reseticon();
				// MW-2011-08-18: [[ Layers ]] Invalidate the whole object.
				layer_redrawall();
				MCbuttonstate = oldstate;
				if (getstyleint(flags) != F_CHECK)
				{
					state ^= CS_HILITED;
					// MW-2011-08-18: [[ Redraw ]] Force a screen update to
					//   ensure the hilite is shown.
					MCRedrawUpdateScreen();
					MCscreen->wait(HILITE_INTERVAL, False, False);
				}
				else
					sethilite(0, (state & CS_HILITED) != 0);
			}
			state |= CS_VISITED;
			reseticon();
			// MW-2011-08-18: [[ Layers ]] Invalidate the whole object.
			layer_redrawall();
		}
		message_with_valueref_args(MCM_mouse_up, MCSTR("1"));
		MCdispatcher->closemenus();
	}
}

void MCButton::setupmnemonic()
{
	if (opened && mnemonic != 0)
	{
		MCStringRef t_label = getlabeltext();
		if (!isdisabled() && !MCStringIsEmpty(t_label) && mnemonic <= MCStringGetLength(t_label))
		{
			codepoint_t t_codepoint = MCStringGetCodepointAtIndex(t_label, mnemonic - 1);
			getstack()->addmnemonic(this, t_codepoint);
			if (!MCStringIsEmpty(menustring) || !MCNameIsEmpty(menuname))
				MCstacks->addmenu(this, t_codepoint);
		}
	}
}

void MCButton::clearmnemonic()
{
	if (mnemonic != 0)
	{
		getstack()->deletemnemonic(this);
		MCstacks->deletemenu(this);
	}
}

MCCdata *MCButton::getbptr(uint4 cardid)
{
	MCCdata *foundptr = NULL;
	if (bdata != NULL)
	{
		MCCdata *tptr = bdata;
		do
		{
			if (tptr->getid() == cardid)
			{
				foundptr = tptr;
				break;
			}
			tptr = (MCCdata *)tptr->next();
		}
		while (tptr != bdata);
	}
	if (foundptr == NULL)
	{
		foundptr = new MCCdata(cardid);
		foundptr->appendto(bdata);
	}
	return foundptr;
}

uint2 MCButton::getfamily()
{
	return family;
}

Boolean MCButton::gethilite(uint4 parid)
{
	if (flags & F_SHARED_HILITE)
		parid = 0;
	else
		if (parid == 0)
			parid = getcard()->getid();
	MCCdata *foundptr = getbptr(parid);
	foundptr->totop(bdata);
	return foundptr->getset();
}

void MCButton::setdefault(Boolean def)
{
	Boolean cs = (state & CS_SHOW_DEFAULT) != 0;
	if (def != cs)
	{
		uint2 t_old_trans;
		t_old_trans = gettransient();
		if (def)
			state |= CS_SHOW_DEFAULT;
		else
			state &= ~CS_SHOW_DEFAULT;
		// MW-2011-08-18: [[ Layers ]] Invalidate the whole object, noting
		//   possible change in transient.
		layer_transientchangedandredrawall(t_old_trans);
	}
}

Boolean MCButton::sethilite(uint4 parid, Boolean hilite)
{
	Boolean set
		= True;
	if (flags & F_SHARED_HILITE)
		parid = 0;
	else
		if (parid == 0)
			parid = getcard()->getid();
		else
			set
				= parid == getcard()->getid();
	MCCdata *foundptr = getbptr(parid);
	
	bool t_hilite_changed;
	t_hilite_changed = hilite != foundptr -> getset();
	
	foundptr->setset(hilite);
	uint4 oldstate = state;
	if (opened && set)
			switch (hilite)
			{
			case True:
				state |= CS_HILITED;
				state &= ~CS_MIXED;
				break;
			case False:
				state &= ~(CS_HILITED | CS_MIXED);
				break;
			case Mixed:
				state &= ~CS_HILITED;
				state |= CS_MIXED;
			}
	
	if (t_hilite_changed)
		signallisteners(P_HILITE);
	
	return state != oldstate;
}

void MCButton::resethilite(uint4 parid, Boolean hilite)
{
	if (sethilite(parid, hilite))
	{
		reseticon();
		// MW-2011-08-18: [[ Layers ]] Invalidate the whole object.
		layer_redrawall();
	}
}

void MCButton::getentrytext()
{
    // MW-2012-02-21: [[ FieldExport ]] Use the new plain text export method.
    MCAutoStringRef t_label;
    if (entry -> exportasplaintext((uinteger_t)0, 0, INT32_MAX, &t_label))
        MCValueAssign(label, *t_label);
    
    // SN-2014-08-05: [[ Bug 13100 ]] An empty label is not an issue,
    //  we need to rely on the F_LABEL flag
    flags |= F_LABEL;
}

void MCButton::createentry()
{
	// MW-2012-02-16: [[ FontRefs ]] Only create the entry if the control is
	//   open. This is because 'setupentry' requires a fontref to complete.
	if (opened != 0)
	{
		entry = (MCField *)MCtemplatefield->clone(False, OP_NONE, false);
		// MW-2005-08-16: [[Bug 2820]] If we can't be selected, let us make sure our field can't either!
		entry->setextraflag(getextraflag(EF_CANT_SELECT), EF_CANT_SELECT);
		entry->setupentry(this, label);
		entry->open();
		setrect(rect);
	}
}

void MCButton::deleteentry()
{
	getentrytext();
	entry->close();
	delete entry;
	entry = NULL;
}

//major menustring
//void MCButton::getmenuptrs(const char *&sptr, const char *&eptr)
MCRange MCButton::getmenurange()
{
	uindex_t sptr;
	uindex_t i = 0;
	MCRange t_search;
	uindex_t t_length;
	t_length = MCStringGetLength(menustring);
	t_search = MCRangeMake(0, t_length);
	if (MCStringIsEmpty(menustring))
		return MCRangeMake(0, 0);

	do
	{
		// Finds the first newline character in the string.
		// If there is no newline character, then if this is the last item in the string, the returned range is the
		// remainder of the string. Otherwise, there are no more items in the string and an empty range is returned.
		//
		// If a newline was found and this is not the last item in the history, move past the newline and continue.
		// Otherwise, terminate and return.
			
		sptr = t_search.offset;
		MCRange t_temp;
		if (!MCStringFind(menustring, t_search, MCSTR("\n"), kMCStringOptionCompareExact, &t_temp))
		{
			if (++i == menuhistory)
				return MCRangeMake(sptr, t_length - sptr);
			else
				return MCRangeMake(0, 0);
			break;
		}
			
		t_search.offset = t_temp.offset;
		if (++i < menuhistory)
			t_search.offset++;
		t_search.length = t_length - t_search.offset;
	}
	while (i < menuhistory);
		
	return MCRangeMake(sptr, t_search.offset - sptr);
}

void MCButton::makemenu(sublist *bstack, int2 &stackdepth, uint2 menuflags, MCFontRef fontref)
{
	Boolean isxp = MCcurtheme && MCcurtheme->getthemeid() == LF_NATIVEWIN;
	uint2 pwidth = 0;
	if (stackdepth > 0)
	{
		MCStringRef t_lastname = MCNameGetString(bstack[stackdepth].parent->getname());
        // MM-2014-04-16: [[ Bug 11964 ]] Pass through the transform of the stack to make sure the measurment is correct for scaled text.
        pwidth = MCFontMeasureText(fontref, t_lastname, getstack() -> getdevicetransform()) + 16;
	}
	sublist *m = &bstack[stackdepth--];

	m -> maxwidth += m -> maxaccelwidth + 12;

	uint2 ty;
	uint2 menuwidth, menuheight;
	if (isxp && MCmajorosversion >= 0x0600)
	{
		ty = 3;
		m -> maxwidth += 22 + 4 + 2 + 4 + 17; // Icon - pad - Gutter - pad - ... - Submenu

		MCButton *bptr;
		bptr = m -> buttons;
		do
		{
			if (bptr -> menucontrol == MENUCONTROL_SEPARATOR)
			{
				bptr -> rect . x = 3 + 22 + 4 + 2;
				bptr -> rect . width = m -> maxwidth - (22 + 4 + 2);
				bptr -> rect . height = 6;
				bptr -> rect . y = ty + 1;
				ty += 1 + 6 + 3;
			}
			else
			{
				bptr -> rect . x = 3;
				bptr -> rect . width = m -> maxwidth;
				bptr -> rect . height += 2;
				bptr -> rect . y = ty;
				ty += bptr -> rect . height;

				bptr -> leftmargin = 22 + 4 + 2 + 4;
				bptr -> topmargin += 2;
				bptr -> bottommargin += 2;
				bptr -> rightmargin = 17;
			}
			bptr = (MCButton *)bptr->next();
		}
		while (bptr != m->buttons);
		menuwidth = m -> maxwidth + 3 + 3;
		menuheight = ty + 3;
	}
	else
	{
		uint1 leftmmargin,rightmmargin,topmmargin,bottommmargin;
		uint1 leftmitemmargin = (uint1)leftmargin,rightmitemmargin = (uint1)rightmargin;
		uint1  dividerpadding;
		uint4  menuitempadding = 0;
		uint1 dividersize;
		if (isxp)
		{
			dividersize = 1;
			dividerpadding = 4;
			leftmitemmargin = rightmitemmargin = 17;
			leftmmargin = rightmmargin = topmmargin = bottommmargin = 3;
		}
		else
		{
			dividersize = 2;
			dividerpadding = 2;
			leftmmargin = rightmmargin = topmmargin = bottommmargin = IsMacEmulatedLF() ? 1 : 2;
			leftmitemmargin = (uint1)leftmargin;
			rightmitemmargin = (uint1)rightmargin;
		}
		m->maxwidth += leftmitemmargin + rightmitemmargin;
		if ((getstyleint(menuflags) == F_CHECK || getstyleint(menuflags) == F_RADIO) && !isxp)
			m->maxwidth += CHECK_SIZE + leftmargin;

		if (IsMacEmulatedLF() && menumode == WM_OPTION
				&& m->maxwidth < rect.width - rect.height - 12)
			m->maxwidth = rect.width - rect.height - 12;
		ty = topmmargin;
		MCButton *bptr = m->buttons;
		do
		{
			Boolean isdivider = bptr->rect.height == dividersize;
			//xp has extra padding between dividers
			uint2 pad = isdivider ? dividerpadding: menuitempadding;
			//xp has a left margin for buttons
			if (isxp)
			{
				if ((getstyleint(menuflags) == F_CHECK || getstyleint(menuflags) == F_RADIO) && bptr->menumode != WM_CASCADE)
					bptr->leftmargin = MCU_max(leftmitemmargin - CHECK_SIZE - leftmargin + 2,0);
				else
					bptr->leftmargin = leftmitemmargin;
			}
			//dividers in xp width of menu
			bptr->rect.x = leftmmargin;
			bptr->rect.width = m->maxwidth;
			bptr->rect.y = ty + pad;
			ty += bptr->rect.height + (pad << 1);
			bptr = (MCButton *)bptr->next();
		}
		while (bptr != m->buttons);
		menuwidth = m->maxwidth + leftmmargin + rightmmargin;
		menuheight = ty + bottommmargin;
	}

	MCStack *newmenu = nil;
	/* UNCHECKED */ MCStackSecurityCreateStack(newmenu);

	newmenu->setparent(m->parent);
	newmenu->createmenu(m->buttons, menuwidth, menuheight);
	newmenu->menuwindow = True;
	MCdispatcher->appendpanel(newmenu);
	if (m->parent == this)
		menu = newmenu;
	else
	{
		m->parent->menu = newmenu;
		m->parent->menumode = WM_CASCADE;
		if (getstyleint(menuflags) == F_CHECK || getstyleint(menuflags) == F_RADIO)
			m->parent->leftmargin += CHECK_SIZE + leftmargin;
		m->parent->flags = (m->parent->flags & ~F_STYLE) | F_MENU;
	}
	if (stackdepth >= 0 && pwidth > bstack[stackdepth].maxwidth)
		bstack[stackdepth].maxwidth = pwidth;
}

void setmenutagflag(MCButton *p_button, bool p_hastags)
{
	MCStack *t_menu = p_button->getmenu();
	if (t_menu != NULL)
	{
		MCControl *controls = t_menu->getcontrols();
		if (controls != NULL)
		{
			MCButton *bptr = (MCButton *)controls;
			do
			{
				bptr->setmenuhasitemtags(p_hastags);
				if (bptr->getmenumode() == WM_CASCADE && bptr->getmenu() != NULL)
				{
					setmenutagflag(bptr, p_hastags);
				}
				bptr = (MCButton *)bptr->next();

			}
			while (bptr != controls);
		}
	}
}

class ButtonMenuCallback : public IParseMenuCallback
{
	MCButton *parent;
	uint4 menuflags;
	sublist bstack[MAX_SUBMENU_DEPTH];
	int2 stackdepth;

	MCFontRef fontref;
	uint2 fheight;

public:
	ButtonMenuCallback(MCButton *p_parent, uint4 p_menuflags)
	{
		parent = p_parent;
		menuflags = p_menuflags;

		// MW-2012-02-16: [[ FontRefs ]] Menus are built from controls that may be closed.
		//   Therefore, we create a new fontref from the parent's styling here.
		MCNameRef fname;
		uint2 fsize, fstyle;
		parent -> getfontattsnew(fname, fsize, fstyle);
		/* UNCHECKED */ MCFontCreate(fname, MCFontStyleFromTextStyle(fstyle), fsize, fontref);

		fheight = parent -> gettextheight();

		bstack[0].parent = parent;
		bstack[0].buttons = NULL;
		bstack[0].f = 1;
		bstack[0].maxwidth = 0;
		bstack[0].maxaccelwidth = 0;
		stackdepth = 0;
	}

	virtual bool ProcessItem(MCMenuItem *p_menuitem)
	{
		int2 newdepth = p_menuitem->depth;
		if (newdepth > 0 && newdepth > stackdepth
		        && stackdepth < MAX_SUBMENU_DEPTH - 1
		        && bstack[stackdepth].buttons != NULL)
		{
			bstack[++stackdepth].maxwidth = 0;
			bstack[stackdepth].maxaccelwidth = 0;
			bstack[stackdepth].parent = bstack[stackdepth - 1].buttons->prev();
			bstack[stackdepth].buttons = NULL;
			bstack[stackdepth].f = 1;
		}
		while (newdepth < stackdepth)
			parent->makemenu(bstack, stackdepth, menuflags, fontref);
		MCButton *newbutton = new MCButton;
		newbutton->appendto(bstack[stackdepth].buttons);
		MCNameRef t_name = nil;
		if (!MCStringIsEmpty(p_menuitem->tag))
			/* UNCHECKED */ MCNameCreate(p_menuitem->tag, t_name);
		else
			/* UNCHECKED */ MCNameCreate(p_menuitem->label, t_name);
		newbutton->setname(t_name);
		MCValueRelease(t_name);

#ifndef TARGET_PLATFORM_MACOS_X
		MCStringRef t_label;
		/* UNCHECKED */ MCStringMutableCopy(p_menuitem->label, t_label);
		/* UNCHECKED */ MCStringFindAndReplaceChar(t_label, '\t', ' ', kMCStringOptionCompareExact);
		MCValueRelease(p_menuitem->label);
		/* UNCHECKED */ MCStringCopyAndRelease(t_label, p_menuitem->label);
#endif

		newbutton->menubutton = parent->menubutton;
		newbutton->menucontrol = MENUCONTROL_ITEM;
		if (MCNameGetCharAtIndex(newbutton -> getname(), 0) == '-')
		{
			newbutton->rect.height = 2;
			newbutton->flags = DIVIDER_FLAGS;
			newbutton->menucontrol = MENUCONTROL_SEPARATOR;
			if (MCcurtheme && MCcurtheme->getthemeid() == LF_NATIVEWIN)
			{
				newbutton->rect.height = 1;
				newbutton->flags &= ~F_3D;
			}
			bstack[stackdepth].f++;
		}
		else
		{
			newbutton->flags = menuflags;
			newbutton->rect.height = fheight + parent->menubuttonheight;

			if (p_menuitem->is_disabled)
			{
				newbutton->flags |= F_DISABLED;
			}
			
			if (p_menuitem->is_hilited)
				newbutton->sethilite(0, True);
				
			if (p_menuitem->is_radio)
			{
				newbutton->family = bstack[stackdepth].f;
				newbutton->flags &= ~F_STYLE;
				newbutton->flags |= F_RADIO;
			}
				
			if (parent->menumode != WM_OPTION)
			{
				newbutton->mnemonic = p_menuitem->mnemonic;
			}
			if (parent->menumode == WM_PULLDOWN)
			{
				if (p_menuitem->accelerator != 0)
				{
					uint1 t_mods = p_menuitem->modifiers;
					KeySym t_key = p_menuitem->accelerator;
					MCStringRef t_keyname = p_menuitem->accelerator_name;

					if ((t_mods & (MS_MAC_CONTROL | MS_CONTROL | MS_ALT)) || t_keyname)
					{
						KeySym t_accelkey = MCKeySymToLower(t_key);
						MCstacks->addaccelerator(parent, parent->getstack(), t_accelkey, t_mods);
						newbutton->accelkey = t_accelkey;
						newbutton->accelmods = t_mods;

						// ******
						// The following text requires localization
						// ******
						MCStringRef t_acceltext = nil;
						/* UNCHECKED */ MCStringCreateMutable(0, t_acceltext);
						if (t_mods & MS_MAC_CONTROL)
							/* UNCHECKED */ MCStringAppendFormat(t_acceltext, "Ctrl+");
						if (MS_MAC_CONTROL != MS_CONTROL && t_mods & MS_CONTROL)
							/* UNCHECKED */ MCStringAppendFormat(t_acceltext, "Cmd+");
						if (t_mods & MS_ALT)
							/* UNCHECKED */ MCStringAppendFormat(t_acceltext, "Alt+");
						if (t_mods & MS_SHIFT)
							/* UNCHECKED */ MCStringAppendFormat(t_acceltext, "Shift+");
						if (t_keyname != NULL && !MCStringIsEmpty(t_keyname))
							/* UNCHECKED */ MCStringAppend(t_acceltext, t_keyname);
						else
                        {
							codepoint_t t_codepoint;
                            MCAutoStringRef t_key_text;
                            
                            if (t_key < 0x7f)
                                t_codepoint = t_key;
                            else if ((t_key & XK_Class_mask) == XK_Class_codepoint)
                                t_codepoint = t_key & XK_Codepoint_mask;
                            else
                                t_codepoint = 0;    // Shouldn't happen!
                            
                            /* UNCHECKED */ MCStringCreateWithBytes((const byte_t*)&t_codepoint, 4, kMCStringEncodingUTF32, false, &t_key_text);
                            /* UNCHECKED */ MCStringAppend(t_acceltext, *t_key_text);
                        }

						MCValueRelease(newbutton->acceltext);
						/* UNCHECKED */ MCStringCopyAndRelease(t_acceltext, newbutton->acceltext);
					}
				}
			}
            // MM-2014-04-16: [[ Bug 11964 ]] Pass through the transform of the stack to make sure the measurment is correct for scaled text.
            int32_t width = MCFontMeasureText(fontref, p_menuitem->label, parent -> getstack() -> getdevicetransform());
			if (!MCStringIsEmpty(newbutton->acceltext))
                bstack[stackdepth].maxaccelwidth = MCU_max(bstack[stackdepth].maxaccelwidth, MCFontMeasureText(fontref, newbutton->acceltext, parent -> getstack() -> getdevicetransform()));

			if (width > bstack[stackdepth].maxwidth)
				bstack[stackdepth].maxwidth = width;
			MCValueAssign(newbutton->label, p_menuitem->label);
			newbutton -> flags |= F_LABEL;
		}
		return false;
	}

	virtual bool End(bool p_has_tags)
	{
		parent->menuhasitemtags = p_has_tags;
		while (stackdepth >= 0)
			parent->makemenu(bstack, stackdepth, menuflags, fontref);
		setmenutagflag(parent, true);
		// MW-2012-02-16: [[ FontRefs ]] Make sure we free the font we created.
		MCFontRelease(fontref);
		return false;
	}
};

Boolean MCButton::findmenu(bool p_just_for_accel)
{
	Boolean isunicode = hasunicode();
	if (!MCNameIsEmpty(menuname))
	{
		if (menu == NULL)
		{
			MCerrorlock++;
			menu = getstack()->findstackname(menuname);
			MCerrorlock--;
			if (menu != NULL)
				menu->addneed(this);
		}
	}
	else if (!MCStringIsEmpty(menustring) && getstyleint(flags) == F_MENU)
	{
		if (menumode == WM_TOP_LEVEL)
		{
			MCValueRelease(tabs);
			/* UNCHECKED */ MCStringSplit(menustring, MCSTR("\n"), nil, kMCStringOptionCompareExact, tabs);
		}
		else if (menu == NULL)
		{
			uint2 fheight;
			fheight = gettextheight();
			if (((!IsMacLFAM() || MCModeMakeLocalWindows()) && menumode == WM_COMBO) || (menumode == WM_OPTION && MClook == LF_WIN95))
			{
				uindex_t nlines = 1;
				//major menustring
				nlines = MCStringCountChar(menustring, MCRangeMake(0, MCStringGetLength(menustring)), '\n', kMCStringOptionCompareExact) + 1;

				MCField *fptr = new MCField;
				uint2 height;
				if (nlines > menulines)
				{
					height = menulines * fheight;
					fptr->setupmenu(menustring, fheight, True);
					state |= CS_SCROLLBAR;
				}
				else
				{
					height = nlines * fheight;
					fptr->setupmenu(menustring, fheight, False);
				}
				MCRectangle trect;
				MCU_set_rect(trect, 0, 0, rect.width, height + 4);
				trect = MCU_reduce_rect(trect, MClook == LF_MOTIF ? DEFAULT_BORDER : 1);
				fptr->setrect(trect);
				/* UNCHECKED */ MCStackSecurityCreateStack(menu);

				menu->setparent(this);
				menu->createmenu(fptr, rect.width, height + 4);
				MCdispatcher->appendpanel(menu);
			}
			else
			{
				if (IsMacLFAM() && (!MCModeMakeLocalWindows() ||
				         (menumode == WM_OPTION || menumode == WM_POPUP ||
				            (menumode == WM_PULLDOWN && flags & F_SHOW_BORDER))))
				{
#ifdef _MAC_DESKTOP
					return macfindmenu(p_just_for_accel);
#else
					return True;
#endif
				}
				else
				{
					MCValueRelease(tabs);
					/* UNCHECKED */ MCStringSplit(menustring, MCSTR("\n"), nil, kMCStringOptionCompareExact, tabs);
					uindex_t t_ntabs;
					t_ntabs = MCArrayGetCount(tabs);
					uint4 menuflags = MENU_ITEM_FLAGS;
					if (flags & F_DISABLED)
						menuflags |= F_DISABLED;
					for (uindex_t i = 0 ; i < t_ntabs ; i++)
					{
						MCValueRef t_tabval = nil;
						/* UNCHECKED */ MCArrayFetchValueAtIndex(tabs, i + 1, t_tabval);
						MCStringRef t_tab;
						t_tab = (MCStringRef)t_tabval;
						if (MCStringGetCharAtIndex(t_tab, 0) == '!' ||
							(MCStringGetCharAtIndex(t_tab, 0) == '(' &&
							 MCStringGetCharAtIndex(t_tab, 1) == '!'))
						{
							menuflags &= ~F_STYLE;
							menuflags |= F_CHECK;
							break;
						}
					}

					ButtonMenuCallback t_callback(this, menuflags);
					MCParseMenuString(menustring, &t_callback, menumode);
				}
			}
			MCValueAssign(tabs, kMCEmptyArray);
		}
	}
	return menu != NULL;
}

void MCButton::setmenuhandler(MCButtonMenuHandler *p_handler)
{
	m_menu_handler = p_handler;
}

Exec_stat MCButton::handlemenupick(MCValueRef p_pick, MCValueRef p_old_pick)
{
	if (m_menu_handler != nil)
	{
		if (m_menu_handler->OnMenuPick(this, p_pick, p_old_pick))
			return ES_NORMAL;
	}
	
	if (p_old_pick == nil)
		return message_with_valueref_args(MCM_menu_pick, p_pick);
	else
		return message_with_valueref_args(MCM_menu_pick, p_pick, p_old_pick);
}

bool MCSystemPick(MCStringRef p_options, bool p_use_checkmark, uint32_t p_initial_index, uint32_t& r_chosen_index, MCRectangle p_button_rect);

void MCButton::openmenu(Boolean grab)
{
	if (!opened || MCmousestackptr == NULL)
		return;
	if (!MCNameIsEmpty(menuname) && !MCModeMakeLocalWindows())
		return;
#ifdef _MOBILE
	if (menumode == WM_OPTION)
	{
		// result of picker action
		long t_result;
		// item selection
		uint32_t t_selected, t_chosen_option;

		// the selected item
		// get a pointer to this 
		MCButton *pptr;
		pptr = this;
		
		// get the label and menu item strings
		MCStringRef t_menustring;
		t_menustring = pptr->getmenustring();
		
		// process data using the pick wheel
		t_selected = menuhistory;
		t_result = MCSystemPick(t_menustring, false, t_selected, t_chosen_option, rect);
		
		// populate the label with the value returned from the pick wheel if the user changed the selection
		if (t_result && t_chosen_option > 0)
		{
			setmenuhistoryprop(t_chosen_option);
			
			uindex_t t_offset = 0;
            uindex_t t_new_offset = 0;
			for (uindex_t i = 0; i < t_chosen_option; i++)
            {
                if (i != 0)
                    t_offset = t_new_offset + 1;
				/* UNCHECKED */ MCStringFirstIndexOfChar(t_menustring, '\n', t_offset, kMCStringOptionCompareExact, t_new_offset);
            }
			
			MCAutoStringRef t_label;
			/* UNCHECKED */ MCStringCopySubstring(t_menustring, 
												  MCRangeMake(t_offset, t_new_offset - t_offset),
												  &t_label);
			MCValueAssign(label, *t_label);
			flags |= F_LABEL;
			handlemenupick(*t_label, nil);
		}
		return;
	}
#endif
	MCStack *cascade_sptr = menumode == WM_CASCADE ? getstack() : MCmousestackptr;
	if (flags & F_TRAVERSAL_ON && !(state & CS_KFOCUSED)
	        && cascade_sptr->getmode() < WM_PULLDOWN)
	{
		MCmousestackptr->kfocusset(this);
		if (menu == NULL && !findmenu())
			return;
	}
	if (IsMacLFAM() &&
		(!MCModeMakeLocalWindows() ||
		 (MCNameIsEmpty(menuname) && (menumode == WM_OPTION || menumode == WM_POPUP || (menumode == WM_PULLDOWN && flags & F_SHOW_BORDER)))))
	{
#ifdef _MAC_DESKTOP
		macopenmenu();
#endif
	}
	else
	{
		state |= CS_SUBMENU | CS_ARMED;
		reseticon();
		if (MCmenuobjectptr == NULL)
			MCmenuobjectptr = this;
		mymenudepth = ++menudepth;
		MCStack *sptr = menumode == WM_POPUP ? MCmousestackptr : getstack();

		bool t_did_grab;
		t_did_grab = false;
		if (grab && (menumode != WM_CASCADE || !(flags & F_AUTO_ARM)))
		{
			MCscreen->grabpointer(sptr->getw());
			if (MCraisemenus)
			{
				sptr->raise();
				MCstacks->top(sptr);
			}

			MCdispatcher->addmenu(this);

			t_did_grab = true;
		}
		MCRectangle rel = MCU_recttoroot(sptr, rect);
		if (MClook != LF_WIN95 && menumode == WM_OPTION)
		{
			if (MClook == LF_MOTIF)
			{
				if (rect.width > optionrect.width << 1)
					rel.width -= optionrect.width << 1;
			}
			else
			{
				if (rel.width > rel.height)
					rel.width -= rel.height;
				rel.x += 2;
			}
			rel.x += labelwidth;
			rel.width -= labelwidth;
			menu->menuset(menuhistory, rect.height >> 1);
		}

		menu->openrect(rel, (Window_mode)menumode, NULL, WP_DEFAULT, OP_NONE);
		menu -> mode_openasmenu(t_did_grab ? sptr : NULL);
		
		// MW-2014-03-11: [[ Bug 11893 ]] Make sure we don't do anything to a stack panel.
		if (menumode == WM_OPTION && MCNameIsEmpty(menuname))
		{
			MCField *t_field = NULL;
			MCObjptr *t_obj = menu->getcurcard()->getrefs();
			MCObjptr *t_iter = t_obj;
			do
			{
				if (t_iter->getref()->gettype() == CT_FIELD)
				{
					t_field = (MCField*)t_iter->getref();
					break;
				}
				t_iter = t_iter->next();
			} while (t_iter != t_obj);
			if (t_field != NULL)
			{
				uint32_t t_menuhistory = menuhistory;
				t_field->sethilitedlines(&t_menuhistory, 1);
				// MW-2011-08-18: [[ Layers ]] Invalidate the field object.
				t_field->layer_redrawall();
			}
		}
		int2 tx = mx;
		int2 ty = my;
		sptr->translatecoords(menu, tx, ty);
		menu->mfocus(tx, ty);
		menu->resetcursor(True);
		if (!(state & CS_MFOCUSED))
			menu->kfocusnext(True);
		// MW-2011-08-18: [[ Layers ]] Invalidate the whole object.
		layer_redrawall();
		startx = MCmousex;
		starty = MCmousey;
	}
}

void MCButton::freemenu(Boolean force)
{
#ifdef _MAC_DESKTOP
	macfreemenu();
#endif
	if (menu != NULL && !(state & CS_SUBMENU))
	{
		if (!MCNameIsEmpty(menuname))
		{
			menu->removeaccels(getstack());
			menu->removeneed(this);
			menu = NULL;
		}
		else
		{
			if (!MCStringIsEmpty(menustring) || force)
			{
				closemenu(False, True);
				MCdispatcher->removepanel(menu);
				MCstacks->deleteaccelerator(this, NULL);
				menu->removeneed(this);
				delete menu;
				menu = NULL;
			}
		}
	}
}

void MCButton::docascade(MCStringRef p_pick)
{
	MCAutoStringRef t_pick;
	MCButton *pptr = this;
	if (MCNameIsEmpty(menuname) && MCStringIsEmpty(menustring))
	{
		//get tag info
		bool t_has_tags = getmenuhastags();

		pptr = this;
		while(pptr->menumode == WM_CASCADE && pptr->parent->getparent()->getparent()->gettype() == CT_BUTTON)
		{
			MCStringRef t_label = nil;
			if (t_has_tags && !MCNameIsEmpty(pptr->getname()))
				t_label = MCNameGetString(pptr->getname());
			else
				t_label = pptr->getlabeltext();
			
            if (*t_pick == nil)
                /* UNCHECKED */ MCStringMutableCopy(p_pick, &t_pick);
            
            /* UNCHECKED */ MCStringPrependNativeChar(*t_pick, '|');
            /* UNCHECKED */ MCStringPrepend(*t_pick, t_label);

			pptr = (MCButton *)pptr->parent->getparent()->getparent();
			pptr->state |= CS_IGNORE_MENU;
		}
	}
	else
	{
			t_pick = p_pick;
	}	
	
	if (pptr != this)
	{
		// IM-2015-10-06: [[ Bug 15502 ]] Call the handler of the *parent*
		//    menu button, rather than of this one.
		if (pptr->m_menu_handler == nil || !pptr->m_menu_handler->OnMenuPick(pptr, *t_pick, nil))
		{
			MCParameter *param = new MCParameter;
			param->setvalueref_argument(*t_pick);
			MCscreen->addmessage(pptr, MCM_menu_pick, MCS_time(), param);
		}
	}
	else
	{
		Exec_stat es = pptr->handlemenupick(*t_pick, nil);
		if (es == ES_NOT_HANDLED || es == ES_PASS)
			pptr->message_with_args(MCM_mouse_up, menubutton);
	}
}

void MCButton::setupmenu()
{
	flags = MENU_FLAGS;
}

bool MCButton::menuisopen()
{
#ifdef _MAC_DESKTOP
	return macmenuisopen();
#else
	return menu != nil && menu->getopened();
#endif
}

bool MCButton::selectedchunk(MCStringRef& r_string)
{
    MCExecContext ctxt(nil, nil, nil);
	uinteger_t t_number;
	GetNumber(ctxt, 0, t_number);
	
	MCRange t_range;
	t_range = getmenurange();
	return MCStringFormat(r_string, "char %d to %d of button %d", t_range.offset, t_range.offset + t_range.length, t_number);
}

bool MCButton::selectedline(MCStringRef& r_string)
{
    MCExecContext ctxt(nil, nil, nil);
	uinteger_t t_number;
	GetNumber(ctxt, 0, t_number);
	
	return MCStringFormat(r_string, "line %d of button %d", menuhistory, t_number);
}

bool MCButton::selectedtext(MCStringRef& r_string)
{
	if (entry != NULL)
	{
		r_string = MCValueRetain(getlabeltext());
		return true;
	}
	else
	{
		MCRange t_range;
		t_range = getmenurange();
		/* UNCHECKED */ MCStringCopySubstring(menustring, t_range, r_string);
		return true;
	}
	return false;
}

MCStringRef MCButton::getlabeltext()
{
	if (entry != nil)
		getentrytext();
    // SN-2014-08-05: [[ Bug 13100 ]] An empty label is not an issue,
    //  we need to rely on the F_LABEL flag
	if (flags & F_LABEL)
		return label;
	else
		return MCNameGetString(getname());
}

bool MCButton::resetlabel()
{
	bool changed = false;
	if (menumode == WM_OPTION || menumode == WM_COMBO)
	{
		if (MCStringIsEmpty(menustring))
		{
			if (entry != NULL)
				entry->settext(0, kMCEmptyString, False);

			if (!MCStringIsEmpty(label))
			{
				MCValueAssign(label, kMCEmptyString);
				changed = true;
			}
            
            // SN-2014-08-05: [[ Bug 13100 ]] An empty label is not an issue,
            //  we need to rely on the F_LABEL flag
            flags &= ~F_LABEL;
		}
		else
		{
			MCRange t_range;
			t_range = getmenurange();
			MCAutoStringRef t_label;
			if (t_range.length == 0)
			{
				setmenuhistoryprop(1);
				t_label = kMCEmptyString;
			}
			else
			{
				/* UNCHECKED */ MCStringCopySubstring(menustring, t_range, &t_label);
			}
            
            // AL-2014-08-04: [[ Bug 13089 ]] Set entry text to new label
			if (entry != NULL)
				entry->settext(0, *t_label, False);
            
            // SN-2014-08-05: [[ Bug 13100 ]] An empty label is not an issue,
            //  we need to rely on the F_LABEL flag
            flags |= F_LABEL;

			if (!MCStringIsEqualTo(label, *t_label, kMCStringOptionCompareExact))
			{
				MCValueAssign(label, *t_label);
				changed = true;
			}
		}
	}
	else
		if (menumode == WM_TOP_LEVEL)
		{
			MCValueRelease(tabs);
			/* UNCHECKED */ MCStringSplit(menustring, MCSTR("\n"), nil, kMCStringOptionCompareExact, tabs);
		}
	return changed;
}

void MCButton::reseticon()
{
	if (!opened || icons == NULL)
		return;
	
	Bool t_is_hovering;
	t_is_hovering = ishovering && MCU_point_in_rect(rect, mx, my);
		
	uint2 i = CI_DEFAULT;
	if (flags & F_DISABLED)
		i = CI_DISABLED;
	else if (state & CS_ARMED)
	{
		if (MCbuttonstate)
			i = CI_HILITED;
		else if (t_is_hovering && icons -> iconids[CI_HOVER] != 0)
			i = CI_HOVER;
		else
			i = CI_ARMED;
	}
	else if (state & CS_HILITED)
		i = CI_HILITED;
	else if (t_is_hovering && icons -> iconids[CI_HOVER] != 0)
		i = CI_HOVER;
	else if (state & CS_VISITED)
		i = CI_VISITED;
	if (icons->iconids[i] == 0)
		i = CI_DEFAULT;
	if (icons->curicon == NULL || icons->curicon->getid() != icons->iconids[i])
	{
		if (icons->curicon != NULL)
		{
			icons->curicon->close();
			icons->curicon = NULL;
		}
		// MW-2009-02-02: [[ Improved image search ]]
		// Search for the appropriate image object using the standard method - note here
		// the image is searched for relative to the Button itself.
		if (icons->iconids[i])
			icons->curicon = resolveimageid(icons -> iconids[i]);
		if (icons->curicon != NULL)
		{
			icons->curicon->open();
			icons->curicon->addneed(this);
		}
	}
}

void MCButton::radio()
{
	if (family == 0)
		return;
	uint2 i;
	MCCard *cptr = getcard();
	Chunk_term ptype = parent->gettype() == CT_GROUP ? CT_BACKGROUND : CT_CARD;
	for (cptr->count(CT_BUTTON, ptype, NULL, i, True) ; i ; i--)
	{
		MCButton *bptr = (MCButton *)cptr->getnumberedchild(i, CT_BUTTON, ptype);
		if (bptr == this)
			continue;
		if (bptr->parent == parent && bptr->family == family)
			bptr->resethilite(cptr->getid(), False);
	}
}

class MCMenuPickBuilder: public IParseMenuCallback
{
public:
	MCMenuPickBuilder(uint32_t index)
	{
		m_target_index = index;
		m_current_index = 0;
		m_tags = nil;
		m_tag_count = 0;
		m_done = false;
	}
	
	~MCMenuPickBuilder(void)
	{
		for (uint32_t i = 0; i < m_tag_count; i++)
			MCValueRelease(m_tags[i]);
		MCMemoryDeleteArray(m_tags);
	}
	
	bool Start(void)
	{
		return false;
	}
	
	bool ProcessItem(MCMenuItem *p_menu_item)
	{
		if (m_done)
			return true;
		
		MCStringRef t_tag = nil;
		
        // SN-2014-07-29: [[ Bug 12998 ]] has_tag member put back
        //  as it was in 6.x
		if (!MCStringIsEmpty(p_menu_item->tag))
        {
            p_menu_item -> has_tag = true;
            t_tag = p_menu_item->tag;
        }
		else
        {
            p_menu_item -> has_tag = false;
            t_tag = p_menu_item->label;
        }
		
		for(uint32_t i = p_menu_item -> depth; i < m_tag_count; i++)
			MCValueRelease(m_tags[i]);
		
		MCMemoryResizeArray(p_menu_item -> depth + 1, m_tags, m_tag_count);
		m_tags[p_menu_item -> depth] = MCValueRetain(t_tag);
		
		m_current_index += 1;
		
		if (m_current_index == m_target_index)
		{
			m_done = true;
			return true;
		}
		
		return false;
	}
	
	bool End(bool)
	{
		return false;
	}
	
	void GetPickString(MCStringRef &r_string)
	{
		MCStringRef t_string = nil;
		/* UNCHECKED */ MCStringMutableCopy(m_tags[0], t_string);
		for(uint32_t i = 1; i < m_tag_count; i++)
		{
            MCStringAppendFormat(t_string, "|%@", m_tags[i]);
		}
		MCStringCopyAndRelease(t_string, r_string);
	}
	
	uint32_t GetPickIndex(void)
	{
		return m_current_index;
	}
	
private:
	bool m_done;
	uint32_t m_current_index;
	uint32_t m_target_index;
	MCStringRef *m_tags;
	uint32_t m_tag_count;
};

void MCButton::setmenuhistoryprop(int2 newline)
{
	if (menuhistory == newline)
		return;
	
	menuhistory = newline;
	
	signallisteners(P_MENU_HISTORY);
}

void MCButton::setmenuhistory(int2 newline)
{
	// I.M. [[bz 9603]] if there is no menu, then return
	if (MCStringIsEmpty(menustring))
		return;
	if (menumode == WM_CASCADE || menumode == WM_POPUP || menumode == WM_PULLDOWN)
	{
		MCMenuPickBuilder t_builder(newline);
		MCParseMenuString(menustring, &t_builder, menumode);
		
		setmenuhistoryprop(t_builder . GetPickIndex());
		
		MCStringRef t_which;
		t_builder.GetPickString(t_which);
		handlemenupick(t_which, nil);
		
		resetlabel();
	}
	else
	{
		if (!(getstyleint(flags) == F_MENU && menumode == WM_TOP_LEVEL) || !opened)
		{
			MCValueRelease(tabs);
			/* UNCHECKED */ MCStringSplit(menustring, MCSTR("\n"), nil, kMCStringOptionCompareExact, tabs);
		}
		uindex_t t_ntabs;
		t_ntabs = MCArrayGetCount(tabs);
		uint2 oldline = menuhistory;
		setmenuhistoryprop(MCU_max(MCU_min(newline, (int2)t_ntabs), 1));
		
        // SN-2014-09-03: [[ Bug 13328 ]] menupick should no be sent if there is a
        // menuname: the oldline belongs to the panel stack, and certainly doesn't match
        // the menustring of this button. At least, it would set a bad label, at worst,
        // it gives garbage (and crashes in 7.0)
        if (MCNameIsEmpty(menuname) && menuhistory != oldline && !(state & CS_MFOCUSED) && t_ntabs > 0)
		{
			MCValueRef t_menuhistory = nil;
			MCValueRef t_oldline = nil;
			/* UNCHECKED */ MCArrayFetchValueAtIndex(tabs, menuhistory, t_menuhistory);
			/* UNCHECKED */ MCArrayFetchValueAtIndex(tabs, oldline, t_oldline);
			handlemenupick(t_menuhistory, t_oldline);
		}

		resetlabel();
		if (!(getstyleint(flags) == F_MENU && menumode == WM_TOP_LEVEL) || !opened)
		{
			MCValueAssign(tabs, kMCEmptyArray);
		}
		if (menuhistory != oldline)
		{
			// MW-2011-08-18: [[ Layers ]] Invalidate the whole object.
			layer_redrawall();
		}
	}
}

uint2 MCButton::getmousetab(int2 &curx)
{
	uint2 i = 0;
#ifdef _MAC_DESKTOP
	if (IsMacLFAM() && MCaqua)
	{
		int4 totalwidth = 0;
		for (i = 0 ; i < MCArrayGetCount(tabs) ; i++)
		{
			MCValueRef t_tabval;
			/* UNCHECKED */ MCArrayFetchValueAtIndex(tabs, i + 1, t_tabval);
			MCStringRef t_tab;
			t_tab = (MCStringRef)t_tabval;
			
			MCRange t_range;
			t_range = MCRangeMake(0, MCStringGetLength(t_tab));
			if (MCStringGetCharAtIndex(t_tab, t_range.offset) == '(')
			{
				t_range.offset++;
				t_range.length--;
			}
            // MM-2014-04-16: [[ Bug 11964 ]] Pass through the transform of the stack to make sure the measurment is correct for scaled text.
            totalwidth += MCFontMeasureTextSubstring(m_font, t_tab, t_range, getstack() -> getdevicetransform()) + 23;
		}
		if (totalwidth < rect.width)
			curx += rect.width - totalwidth >> 1;
		if (mx < curx)
			return MAXUINT2;
	}
#endif
	MCRectangle tsrect;
	MCU_set_rect(tsrect, mx, my, 1, 1);
	if (!maskrect(tsrect))
		return MAXUINT2;
	int2 tx = curx;
	uint2 theight = MCFontGetAscent(m_font) + 10;
	int2 taboverlap,tabrightmargin,tableftmargin;
	taboverlap = tabrightmargin = tableftmargin = 0;
	//catch the values here
	if (MCcurtheme)
	{
		taboverlap = MCcurtheme->getmetric(WTHEME_METRIC_TABOVERLAP);
		tabrightmargin = MCcurtheme->getmetric(WTHEME_METRIC_TABRIGHTMARGIN);
		tableftmargin = MCcurtheme->getmetric(WTHEME_METRIC_TABLEFTMARGIN);
	}
	uindex_t t_ntabs;
	t_ntabs = MCArrayGetCount(tabs);
	for (i = 0 ; i < t_ntabs ; i++)
	{
		MCValueRef t_tabval = nil;
		/* UNCHECKED */ MCArrayFetchValueAtIndex(tabs, i + 1, t_tabval);
		MCStringRef t_tab;
		t_tab = (MCStringRef)t_tabval;
        
        // AL-2014-09-24: [[ Bug 13528 ]] Measure disabled tab text correctly
        MCRange t_range;
        t_range = MCRangeMake(0, MCStringGetLength(t_tab));
        if (MCStringGetCharAtIndex(t_tab, t_range.offset) == '(')
        {
            t_range.offset++;
            t_range.length--;
        }
        
        // MM-2014-04-16: [[ Bug 11964 ]] Pass through the transform of the stack to make sure the measurment is correct for scaled text.
		if (MCcurtheme)
            tx += MCFontMeasureTextSubstring(m_font, t_tab, t_range, getstack() -> getdevicetransform()) + tabrightmargin + tableftmargin - taboverlap;
		else
		{
			if (IsMacLF())
                tx += MCFontMeasureTextSubstring(m_font, t_tab, t_range, getstack() -> getdevicetransform()) + theight * 2 / 3 + 7;
			else
                tx += MCFontMeasureTextSubstring(m_font, t_tab, t_range, getstack() -> getdevicetransform()) + 12;

		}
		if (mx < tx)
			break;
	}
	return i;
}

// MW-2007-07-05: [[ Bug 2328 ]] - Formatted width of tab buttons incorrect.
int4 MCButton::formattedtabwidth(void)
{
	uint2 theight = MCFontGetAscent(m_font) + 10;

	int2 taboverlap,tabrightmargin,tableftmargin;
	taboverlap = tabrightmargin = tableftmargin = 0;
	if (MCcurtheme)
	{
		taboverlap = MCcurtheme->getmetric(WTHEME_METRIC_TABOVERLAP);
		tabrightmargin = MCcurtheme->getmetric(WTHEME_METRIC_TABRIGHTMARGIN);
		tableftmargin = MCcurtheme->getmetric(WTHEME_METRIC_TABLEFTMARGIN);
	}

    int4 tx;
	tx = 0;
	uindex_t t_ntabs;
	t_ntabs = MCArrayGetCount(tabs);
	for (uint4 i = 0 ; i < t_ntabs ; i++)
    {
		MCValueRef t_tabval = nil;
		/* UNCHECKED */ MCArrayFetchValueAtIndex(tabs, i + 1, t_tabval);
		MCStringRef t_tab;
		t_tab = (MCStringRef)t_tabval;
        // MM-2014-04-16: [[ Bug 11964 ]] Pass through the transform of the stack to make sure the measurment is correct for scaled text.
		if (MCcurtheme)
            tx += MCFontMeasureText(m_font, t_tab, getstack() -> getdevicetransform()) + tabrightmargin + tableftmargin - taboverlap;
		else
		{
			if (IsMacLF())
                tx += MCFontMeasureText(m_font, t_tab, getstack() -> getdevicetransform()) + theight * 2 / 3 + 7;
			else
                tx += MCFontMeasureText(m_font, t_tab, getstack() -> getdevicetransform()) + 12;
		}
	}
	if (t_ntabs > 0)
		tx += taboverlap + tabrightmargin;
	return tx;
}

#include "icondata.cpp"

static void openicon(MCImage *&icon, uint1 *data, uint4 size)
{
	// MW-2012-02-17: [[ FontRefs ]] Make sure we set a parent on the icon, and also
	//   make it invisible. If we don't do this we get issues with parent references
	//   and fontrefs.
	icon = new MCImage;
	icon->setparent(MCdispatcher);
	icon->setflag(False, F_VISIBLE);
	icon->setflag(True, F_I_ALWAYS_BUFFER);
	icon->set_gif(data, size);
	icon->open();
}

void MCButton::allocicons()
{
	openicon(macrb, macrbdata, sizeof(macrbdata));
	openicon(macrbtrack, macrbtrackdata, sizeof(macrbtrackdata));
	openicon(macrbhilite, macrbhilitedata, sizeof(macrbhilitedata));
	openicon(macrbhilitetrack, macrbhilitetrackdata,
	         sizeof(macrbhilitetrackdata));
}

static void closeicon(MCImage *&icon)
{
	if (icon != NULL)
	{
		icon->close();
		icon->set_gif(NULL, 0);
		delete icon;
		icon = NULL;
	}
}

void MCButton::freeicons()
{
	closeicon(macrb);
	closeicon(macrbtrack);
	closeicon(macrbhilite);
	closeicon(macrbhilitetrack);
}

// MW-2012-02-16: [[ IntrinsicUnicode ]] This method switches all the text in
//   the button to or from unicode (to unicode if 'to_unicode' is set).
void MCButton::switchunicode(bool p_to_unicode)
{
	if (p_to_unicode)
		m_font_flags |= FF_HAS_UNICODE;
	else
		m_font_flags &= ~FF_HAS_UNICODE;
}

// MW-2012-02-16: [[ IntrinsicUnicode ]] This method attempts to coerce the text in
//   button to native, but only if no information is lost as a result.
void MCButton::trytochangetonative(void)
{
	if (!hasunicode())
		return;

	switchunicode(false);
}

///////////////////////////////////////////////////////////////////////////////
//
//  SAVING AND LOADING
//

#define BUTTON_EXTRA_ICONGRAVITY (1 << 0)

IO_stat MCButton::extendedsave(MCObjectOutputStream& p_stream, uint4 p_part)
{
	// Extended data area for a button consists of:
	//   uint4 hover_icon;
	//   tag extension_block (null for now)
	//   MCObject::extensions

	IO_stat t_stat;
	t_stat = p_stream . WriteU32(icons == NULL ? 0 : icons -> iconids[CI_HOVER]);
    
    uint4 t_flags;
    t_flags = 0;
    
    uint4 t_length;
    t_length = 0;
    
    // MW-2014-06-20: [[ IconGravity ]] If we have a gravity then we need a gravity block.
    //   Note: we save as a uint32_t even though it only needs 4-bits; this will allow
    //         us to use the same field to save similar properties for label and such, the
    //         defaults being 0 meaning 'legacy behavior'.
    if (m_icon_gravity != kMCGravityNone)
    {
        t_flags |= BUTTON_EXTRA_ICONGRAVITY;
        t_length += sizeof(uint32_t);
    }
    
    if (t_stat == IO_NORMAL)
        t_stat = p_stream . WriteTag(t_flags, t_length);
    
    if (t_stat == IO_NORMAL && (t_flags & BUTTON_EXTRA_ICONGRAVITY))
        t_stat = p_stream . WriteU32(m_icon_gravity);
    
	if (t_stat == IO_NORMAL)
		t_stat = MCObject::extendedsave(p_stream, p_part);

	return t_stat;
}

IO_stat MCButton::extendedload(MCObjectInputStream& p_stream, uint32_t p_version, uint4 p_remaining)
{
	IO_stat t_stat;
	t_stat = IO_NORMAL;

	if (p_remaining >= 4)
	{
		uint4 t_hover_icon_id;
		t_stat = checkloadstat(p_stream . ReadU32(t_hover_icon_id));
		if (t_stat == IO_NORMAL)
		{
			icons = new iconlist;
			memset(icons, 0, sizeof(iconlist));
			icons -> iconids[CI_HOVER] = t_hover_icon_id;
		}

        if (t_stat == IO_NORMAL)
            p_remaining -= 4;
	}

    if (p_remaining > 0)
    {
		uint4 t_flags, t_length, t_header_length;
		t_stat = checkloadstat(p_stream . ReadTag(t_flags, t_length, t_header_length));
        
		if (t_stat == IO_NORMAL)
			t_stat = checkloadstat(p_stream . Mark());
        
        // MW-2014-06-20: [[ IconGravity ]] Read in the iconGravity property.
        if (t_stat == IO_NORMAL && (t_flags & BUTTON_EXTRA_ICONGRAVITY) != 0)
        {
            uint32_t t_value;
            t_stat = checkloadstat(p_stream . ReadU32(t_value));
            if (t_stat == IO_NORMAL)
                m_icon_gravity = (MCGravity)t_value;
        }
        
        if (t_stat == IO_NORMAL)
            t_stat = checkloadstat(p_stream . Skip(t_length));
        
        if (t_stat == IO_NORMAL)
            p_remaining -= t_length + t_header_length;
    }
    
	if (t_stat == IO_NORMAL)
		t_stat = MCObject::extendedload(p_stream, p_version, p_remaining);

	return t_stat;
}

IO_stat MCButton::save(IO_handle stream, uint4 p_part, bool p_force_ext)
{
	IO_stat stat;
	
	if ((stat = IO_write_uint1(OT_BUTTON, stream)) != IO_NORMAL)
		return stat;
	if (entry != NULL)
		getentrytext();
	if (leftmargin != defaultmargin
	        || leftmargin != rightmargin
	        || leftmargin != topmargin
	        || leftmargin != bottommargin)
		flags &= ~F_NO_MARGINS;
	if (icons == NULL)
		flags &= ~F_HAS_ICONS;
	else
		flags |= F_HAS_ICONS;

	bool t_has_extension;
	t_has_extension = icons != NULL && icons -> iconids[CI_HOVER] != 0;
    
    // MW-2014-06-20: [[ IconGravity ]] Force an extension if non-legacy gravity.
    if (m_icon_gravity != kMCGravityNone)
        t_has_extension = true;
    
	if ((stat = MCObject::save(stream, p_part, t_has_extension || p_force_ext)) != IO_NORMAL)
		return stat;

	if (flags & F_HAS_ICONS)
	{
		uint2 i;
		for (i = CI_ARMED ; i < CI_FILE_NICONS ; i++)
			if ((stat = IO_write_uint4(icons->iconids[i], stream)) != IO_NORMAL)
				return stat;
	}
	// MW-2013-11-19: [[ UnicodeFileFormat ]] If sfv >= 7000, use unicode; otherwise use
	//   legacy unicode output.
    // SN-2014-08-05: [[ Bug 13100 ]] An empty label is not an issue,
    //  we need to rely on the F_LABEL flag
    if (flags & F_LABEL)
	{
		if (MCstackfileversion < 7000)
		{
			if ((stat = IO_write_stringref_legacy(label, stream, hasunicode())) != IO_NORMAL)
				return stat;
		}
		else
		{
			if ((stat = IO_write_stringref_new(label, stream, true)) != IO_NORMAL)
				return stat;
		}
    }
	if (flags & F_LABEL_WIDTH)
		if ((stat = IO_write_uint2(labelwidth, stream)) != IO_NORMAL)
			return stat;
	if (!(flags & F_NO_MARGINS))
	{
		if ((stat = IO_write_int2(leftmargin, stream)) != IO_NORMAL)
			return stat;
		if ((stat = IO_write_int2(rightmargin, stream)) != IO_NORMAL)
			return stat;
		if ((stat = IO_write_int2(topmargin, stream)) != IO_NORMAL)
			return stat;
		if ((stat = IO_write_int2(bottommargin, stream)) != IO_NORMAL)
			return stat;
	}
	// MW-2013-11-19: [[ UnicodeFileFormat ]] If sfv >= 7000, use unicode.
	if ((stat = IO_write_nameref_new(menuname, stream, MCstackfileversion >= 7000)) != IO_NORMAL)
		return stat;
	// MW-2013-11-19: [[ UnicodeFileFormat ]] If sfv >= 7000, use unicode; otherwise use
	//   legacy unicode output.
    if (flags & F_MENU_STRING)
	{
		if (MCstackfileversion < 7000)
		{
			if ((stat = IO_write_stringref_legacy(menustring, stream, hasunicode())) != IO_NORMAL)
				return stat;
		}
		else
		{
			if ((stat = IO_write_stringref_new(menustring, stream, true)) != IO_NORMAL)
				return stat;
		}
    }
	menubutton |= family << 4;
	if ((stat = IO_write_uint1(menubutton, stream)) != IO_NORMAL)
		return stat;
	menubutton &= 0x0F;
	
	// WM_SHEET was added after the fileformat menumode enum was fixed
	// since it wasn't added to the end, we must adjust.
	if ((stat = IO_write_uint1(menumode > WM_MODAL ? menumode - 1 : menumode, stream)) != IO_NORMAL)
		return stat;
	if ((menumode == WM_OPTION || menumode == WM_TOP_LEVEL) && (!MCNameIsEmpty(menuname) || flags & F_MENU_STRING))
		if ((stat = IO_write_uint2(menuhistory, stream)) != IO_NORMAL)
			return stat;
	if (flags & F_MENU_LINES)
		if ((stat = IO_write_uint2(menulines, stream)) != IO_NORMAL)
            return stat;
	
	// MW-2013-11-19: [[ UnicodeFileFormat ]] If sfv >= 7000, use unicode; otherwise use
	//   legacy unicode output.
	if (MCstackfileversion < 7000)
	{
		if ((stat = IO_write_stringref_legacy(acceltext, stream, hasunicode())) != IO_NORMAL)
			return stat;
	}
	else
	{
		if ((stat = IO_write_stringref_new(acceltext, stream, true)) != IO_NORMAL)
			return stat;
	}

	if ((stat = IO_write_uint2(accelkey, stream)) != IO_NORMAL)
		return stat;
	if ((stat = IO_write_uint1(accelmods, stream)) != IO_NORMAL)
		return stat;
	if ((stat = IO_write_uint1(mnemonic, stream)) != IO_NORMAL)
		return stat;

	if ((stat = savepropsets(stream)) != IO_NORMAL)
		return stat;

	MCCdata *tptr = bdata;
	if (tptr != NULL && (p_part == 0 || !getflag(F_SHARED_HILITE)))
	{
		do
		{
			if ((stat = tptr->save(stream, OT_BDATA, p_part)) != IO_NORMAL)
				return stat;
			tptr = (MCCdata *)tptr->next();
		}
		while (tptr != bdata);
	}
	return IO_NORMAL;
}

IO_stat MCButton::load(IO_handle stream, uint32_t version)
{
	IO_stat stat;

	if ((stat = MCControl::load(stream, version)) != IO_NORMAL)
		return checkloadstat(stat);

	// MW-2012-02-17: [[ IntrinsicUnicode ]] If the unicode tag is set, then we are unicode.
	if ((m_font_flags & FF_HAS_UNICODE_TAG) != 0)
		m_font_flags |= FF_HAS_UNICODE;

	if (version <= 2300)
	{
		uint4 iconid;
		uint4 hiliteiconid = 0;
		if ((stat = IO_read_uint4(&iconid, stream)) != IO_NORMAL)
			return checkloadstat(stat);
		if (flags & F_HAS_ICONS)
			if ((stat = IO_read_uint4(&hiliteiconid, stream)) != IO_NORMAL)
				return checkloadstat(stat);
		if (iconid != 0 || hiliteiconid != 0)
		{
			flags |= F_HAS_ICONS;
			icons = new iconlist;
			memset(icons, 0, sizeof(iconlist));
			icons->iconids[CI_DEFAULT] = iconid;
			icons->iconids[CI_HILITED] = hiliteiconid;
		}
		else
			flags &= ~F_HAS_ICONS;
	}
	else
		if (flags & F_HAS_ICONS)
		{
			// MW-2008-08-05: If the icon list hasn't been initialized, do so.
			//   It will have been initialized if the object has an extended data
			//   area.
			if (icons == NULL)
			{
				icons = new iconlist;
				memset(icons, 0, sizeof(iconlist));
			}

			icons->curicon = NULL;
			uint2 i;
			for (i = CI_ARMED ; i < CI_FILE_NICONS ; i++)
				if ((stat = IO_read_uint4(&icons->iconids[i], stream)) != IO_NORMAL)
					return checkloadstat(stat);
		}
	
	// MW-2013-11-19: [[ UnicodeFileFormat ]] If sfv >= 7000, use unicode; otherwise use
	//   legacy unicode output.
	if (flags & F_LABEL)
	{
		if (version < 7000)
		{
			if ((stat = IO_read_stringref_legacy(label, stream, hasunicode())) != IO_NORMAL)
				return checkloadstat(stat);
		}
		else
		{
			if ((stat = IO_read_stringref_new(label, stream, true)) != IO_NORMAL)
				return checkloadstat(stat);
		}
	}

	if (flags & F_LABEL_WIDTH)
		if ((stat = IO_read_uint2(&labelwidth, stream)) != IO_NORMAL)
			return checkloadstat(stat);

	if (!(flags & F_NO_MARGINS))
	{
		if ((stat = IO_read_int2(&leftmargin, stream)) != IO_NORMAL)
			return checkloadstat(stat);
		if ((stat = IO_read_int2(&rightmargin, stream)) != IO_NORMAL)
			return checkloadstat(stat);
		if ((stat = IO_read_int2(&topmargin, stream)) != IO_NORMAL)
			return checkloadstat(stat);
		if ((stat = IO_read_int2(&bottommargin, stream)) != IO_NORMAL)
			return checkloadstat(stat);
		if (leftmargin == defaultmargin
		        && leftmargin == rightmargin
		        && leftmargin == topmargin
		        && leftmargin == bottommargin)
			flags |= F_NO_MARGINS;
	}
	
	// MW-2013-11-19: [[ UnicodeFileFormat ]] If sfv >= 7000, use unicode.
	if ((stat = IO_read_nameref_new(menuname, stream, version >= 7000)) != IO_NORMAL)
		return checkloadstat(stat);
	
	// MW-2013-11-19: [[ UnicodeFileFormat ]] If sfv >= 7000, use unicode; otherwise use
	//   legacy unicode output.
	if (flags &  F_MENU_STRING)
	{
		if (version < 7000)
		{
			if ((stat = IO_read_stringref_legacy(menustring, stream, hasunicode())) != IO_NORMAL)
				return checkloadstat(stat);
		}
		else
		{
			if ((stat = IO_read_stringref_new(menustring, stream, true)) != IO_NORMAL)
				return checkloadstat(stat);
		}
	}

	if ((stat = IO_read_uint1(&menubutton, stream)) != IO_NORMAL)
		return checkloadstat(stat);
	family = menubutton >> 4;
	menubutton &= 0x0F;

	if ((stat = IO_read_uint1(&menumode, stream)) != IO_NORMAL)
		return checkloadstat(stat);

	if (menumode > WM_MODAL)
		menumode++;
	if ((menumode == WM_OPTION || menumode == WM_TOP_LEVEL)
	        && (!MCNameIsEmpty(menuname) || flags & F_MENU_STRING))
		if ((stat = IO_read_uint2(&menuhistory, stream)) != IO_NORMAL)
			return checkloadstat(stat);

	if (flags & F_MENU_LINES)
		if ((stat = IO_read_uint2(&menulines, stream)) != IO_NORMAL)
			return checkloadstat(stat);
	
	// MW-2013-11-19: [[ UnicodeFileFormat ]] If sfv >= 7000, use unicode; otherwise use
	//   legacy unicode output.
	if (version < 7000)
	{
		if ((stat = IO_read_stringref_legacy(acceltext, stream, hasunicode())) != IO_NORMAL)
			return checkloadstat(stat);
	}
	else
	{
		if ((stat = IO_read_stringref_new(acceltext, stream, true)) != IO_NORMAL)
			return checkloadstat(stat);
	}

	uint4 tacceltextsize;

	if ((stat = IO_read_uint2(&accelkey, stream)) != IO_NORMAL)
		return checkloadstat(stat);
	if (accelkey < 256)
#ifdef __MACROMAN__
		accelkey = MCisotranslations[accelkey];
#else
		accelkey = MCmactranslations[accelkey];
#endif

	if ((stat = IO_read_uint1(&accelmods, stream)) != IO_NORMAL)
		return checkloadstat(stat);
	if ((stat = IO_read_uint1(&mnemonic, stream)) != IO_NORMAL)
		return checkloadstat(stat);
	if (version <= 2000)
	{
		if (flags & F_DEFAULT)
			rect = MCU_reduce_rect(rect, MOTIF_DEFAULT_WIDTH);
		else
			if (flags & F_TRAVERSAL_ON && !(flags & F_AUTO_ARM))
				rect = MCU_reduce_rect(rect, MCfocuswidth);
		if (!MCNameIsEmpty(menuname))
		{
			if (menumode != WM_CASCADE)
				flags &= ~F_AUTO_ARM;
			flags = (flags & ~F_STYLE) | F_MENU | F_OPAQUE;
		}
		if (flags & F_AUTO_ARM)
			flags |= F_OPAQUE | F_TRAVERSAL_ON;
	}

	if ((stat = loadpropsets(stream, version)) != IO_NORMAL)
		return checkloadstat(stat);

	while (True)
	{
		uint1 type;
		if ((stat = IO_read_uint1(&type, stream)) != IO_NORMAL)
			return checkloadstat(stat);
		if (type == OT_BDATA)
		{
			MCCdata *newbdata = new MCCdata;
			if ((stat = newbdata->load(stream, this, version)) != IO_NORMAL)
			{
				delete newbdata;
				return checkloadstat(stat);
			}
			newbdata->appendto(bdata);
		}
		else
		{
			MCS_seek_cur(stream, -1);
			break;
		}
	}
	return IO_NORMAL;
}

////////////////////////////////////////////////////////////////////////////////

MCPlatformControlType MCButton::getcontroltype()
{
    MCPlatformControlType t_type;
    t_type = kMCPlatformControlTypeButton;
    if (getstyleint(flags) == F_MENU)
    {
        t_type = kMCPlatformControlTypeMenu;
        switch (menumode)
        {
            case WM_POPUP:
                t_type = kMCPlatformControlTypePopupMenu;
                break;
                
            case WM_OPTION:
                t_type = kMCPlatformControlTypeOptionMenu;
                break;
                
            case WM_COMBO:
                t_type = kMCPlatformControlTypeComboBox;
                break;
                
            case WM_PULLDOWN:
                t_type = kMCPlatformControlTypePulldownMenu;
                break;
                
            default:
                break;
        }
    }
    else if (menucontrol != MENUCONTROL_NONE)
    {
        t_type = kMCPlatformControlTypeMenuItem;
    }
    
    return t_type;
}

MCPlatformControlPart MCButton::getcontrolsubpart()
{
    return kMCPlatformControlPartNone;
}

MCPlatformControlState MCButton::getcontrolstate()
{
    int t_state;
    t_state = MCControl::getcontrolstate();
    
    if (flags & F_DEFAULT)
        t_state |= kMCPlatformControlStateDefault;
    
    if (t_state & kMCPlatformControlStateMouseFocus
        && MCbuttonstate & 1)
        t_state |= kMCPlatformControlStatePressed;
    
    return MCPlatformControlState(t_state);
}<|MERGE_RESOLUTION|>--- conflicted
+++ resolved
@@ -1370,10 +1370,6 @@
                 // If the mouse release was handled, close the submenu. This
                 // takes care of backwards compatibility. Otherwise, ignore the
                 // mouse-up event.
-<<<<<<< HEAD
-                Exec_stat es = message_with_args(MCM_mouse_release, which);
-                if (es != ES_NOT_HANDLED && es != ES_PASS)
-=======
                 //
                 // We also need to close the menu if the button release happened
                 // outside of the menu tree.
@@ -1405,7 +1401,6 @@
                 }
                 Exec_stat es = message_with_args(MCM_mouse_release, which);
                 if (t_outside || (es != ES_NOT_HANDLED && es != ES_PASS))
->>>>>>> 04f55764
                     closemenu(True, True);
             }
 		}
