/* Copyright (C) 2003-2013 Runtime Revolution Ltd.

This file is part of LiveCode.

LiveCode is free software; you can redistribute it and/or modify it under
the terms of the GNU General Public License v3 as published by the Free
Software Foundation.

LiveCode is distributed in the hope that it will be useful, but WITHOUT ANY
WARRANTY; without even the implied warranty of MERCHANTABILITY or
FITNESS FOR A PARTICULAR PURPOSE.  See the GNU General Public License
for more details.

You should have received a copy of the GNU General Public License
along with LiveCode.  If not see <http://www.gnu.org/licenses/>.  */

#include "prefix.h"

#include "globdefs.h"
#include "filedefs.h"
#include "objdefs.h"
#include "parsedef.h"
#include "mcio.h"

#include "execpt.h"
#include "sellst.h"
#include "util.h"
#include "font.h"
#include "date.h"
#include "dispatch.h"
#include "stack.h"
#include "card.h"
#include "group.h"
#include "cdata.h"
#include "image.h"
#include "button.h"
#include "field.h"
#include "stacklst.h"
#include "undolst.h"
#include "mcerror.h"
#include "param.h"
#include "objectstream.h"
#include "parentscript.h"
#include "mode.h"
#include "globals.h"
#include "mctheme.h"
#include "osspec.h"
#include "redraw.h"
#include "menuparse.h"
#include "objptr.h"
#include "stacksecurity.h"

#include "exec.h"

uint2 MCButton::mnemonicoffset = 2;
MCRectangle MCButton::optionrect = {0, 0, 12, 8};
uint4 MCButton::clicktime;
uint2 MCButton::menubuttonheight = 4;
Boolean MCButton::starthilite;
uint2 MCButton::starttab;
MCImage *MCButton::macrb = NULL;
MCImage *MCButton::macrbtrack = NULL;
MCImage *MCButton::macrbhilite = NULL;
MCImage *MCButton::macrbhilitetrack = NULL;
uint2 MCButton::focusedtab = MAXUINT2;

// MW-2007-12-11: [[ Bug 5670 ]] This global is set to false before a card issues an
//   mdown to its focused control. If the mdown resulted in a popup being shown on OS X, then it will be
//   set to true. This is to work around the problem with the mouse down message being 'cancelled' on a
//   popup-menu action resulting in the group mdown not returning true, and thus causing the card to
//   send an errant mdown message to the script.

bool MCosxmenupoppedup = false;
bool MCmenupoppedup = false;

Keynames MCButton::button_keys[] =
    {
        {XK_F1, "f1"},
        {XK_F2, "f2"},
        {XK_F3, "f3"},
        {XK_F4, "f4"},
        {XK_F5, "f5"},
        {XK_F6, "f6"},
        {XK_F7, "f7"},
        {XK_F8, "f8"},
        {XK_F9, "f9"},
        {XK_F10, "f10"},
        {XK_F11, "f11"},
        {XK_L1, "l1"},
        {XK_F12, "f12"},
        {XK_L2, "l2"},
        {XK_F13, "f13"},
        {XK_L3, "l3"},
        {XK_F14, "f14"},
        {XK_L4, "l4"},
        {XK_F15, "f15"},
        {XK_L5, "l5"},
        {XK_F16, "f16"},
        {XK_L6, "l6"},
        {XK_F17, "f17"},
        {XK_L7, "l7"},
        {XK_F18, "f18"},
        {XK_L8, "l8"},
        {XK_F19, "f19"},
        {XK_L9, "l9"},
        {XK_F20, "f20"},
        {XK_L10, "l10"},
        {XK_F21, "f21"},
        {XK_R1, "r1"},
        {XK_F22, "f22"},
        {XK_R2, "r2"},
        {XK_F23, "f23"},
        {XK_R3, "r3"},
        {XK_F24, "f24"},
        {XK_R4, "r4"},
        {XK_F25, "f25"},
        {XK_R5, "r5"},
        {XK_F26, "f26"},
        {XK_R6, "r6"},
        {XK_F27, "f27"},
        {XK_R7, "r7"},
        {XK_F28, "f28"},
        {XK_R8, "r8"},
        {XK_F29, "f29"},
        {XK_R9, "r9"},
        {XK_F30, "f30"},
        {XK_R10, "r10"},
        {XK_F31, "f31"},
        {XK_R11, "r11"},
        {XK_F32, "f32"},
        {XK_R12, "r12"},
        {XK_R13, "r13"},
        {XK_F33, "f33"},
        {XK_F34, "f34"},
        {XK_R14, "r14"},
        {XK_F35, "f35"},
        {XK_R15, "r15"},
        {XK_BackSpace, "backspace"},
        {XK_Tab, "tab"},
        {XK_Linefeed, "linefeed"},
        {XK_Clear, "clear"},
        {XK_Return, "return"},
        {XK_Pause, "pause"},
        {XK_Scroll_Lock, "scroll_lock"},
        {XK_Sys_Req, "sys_req"},
        {XK_Escape, "escape"},
        {XK_Delete, "delete"},
        {XK_Home, "home"},
        {XK_Left, "left"},
        {XK_Up, "up"},
        {XK_Right, "right"},
        {XK_Down, "down"},
        {XK_End, "end"},
        {XK_Prior, "page_up"},
		{XK_Prior, "pgup"},
        {XK_Next, "page_down"},
		{XK_Next, "pgdown"},
        {XK_Begin, "begin"},
        {XK_Select, "select"},
        {XK_Print, "print"},
        {XK_Execute, "execute"},
        {XK_Insert, "insert"},
        {XK_Undo, "undo"},
        {XK_Redo, "redo"},
        {XK_Menu, "menu"},
        {XK_Find, "find"},
        {XK_Cancel, "cancel"},
        {XK_Break, "break"},
        {XK_Mode_switch, "mode_switch"},
        {XK_script_switch, "script_switch"},
        {XK_Num_Lock, "num_lock"},
        {XK_osfHelp, "help"},
        {XK_KP_Space, "kp_space"},
        {XK_KP_Tab, "kp_tab"},
        {XK_KP_Enter, "kp_enter"},
		{XK_KP_Enter, "enter"},
        {XK_KP_F1, "kp_f1"},
        {XK_KP_F2, "kp_f2"},
        {XK_KP_F3, "kp_f3"},
        {XK_KP_F4, "kp_f4"},
        {XK_KP_Begin, "kp_begin"},
        {XK_KP_Home, "kp_home"},
        {XK_KP_Left, "kp_left"},
        {XK_KP_Up, "kp_up"},
        {XK_KP_Right, "kp_right"},
        {XK_KP_Down, "kp_down"},
        {XK_KP_End, "kp_end"},
        {XK_KP_Insert, "kp_insert"},
        {XK_KP_Delete, "kp_delete"},
        {XK_KP_Prior, "kp_page_up"},
        {XK_KP_Next, "kp_page_down"},
        {XK_KP_Equal, "kp_equal"},
        {XK_KP_Multiply, "kp_multiply"},
        {XK_KP_Add, "kp_add"},
        {XK_KP_Separator, "kp_separator"},
        {XK_KP_Subtract, "kp_subtract"},
        {XK_KP_Decimal, "kp_decimal"},
        {XK_KP_Divide, "kp_divide"},
        {XK_KP_0, "kp_0"},
        {XK_KP_1, "kp_1"},
        {XK_KP_2, "kp_2"},
        {XK_KP_3, "kp_3"},
        {XK_KP_4, "kp_4"},
        {XK_KP_5, "kp_5"},
        {XK_KP_6, "kp_6"},
        {XK_KP_7, "kp_7"},
        {XK_KP_8, "kp_8"},
        {XK_KP_9, "kp_9"},
		{XK_space, "space"},
        {0, ""},
    };
	
typedef struct
{
	uint1 modifier;
	uint1 token_length;
	const char *token;
} ModKeyToken;

static ModKeyToken modifier_tokens[] =
	{
		{MS_SHIFT, 5, "shift"},
		{MS_SHIFT, 1, "@"},
		{MS_ALT, 6, "option"},
		{MS_ALT, 3, "opt"},
		{MS_ALT, 3, "alt"},
		{MS_ALT, 1, "#"},
		{MS_MAC_CONTROL, 7, "control"},
		{MS_MAC_CONTROL, 4, "ctrl"},
		{MS_MAC_CONTROL, 1, "%"},
		{MS_CONTROL, 7, "command"},
		{MS_CONTROL, 3, "cmd"},
		{MS_CONTROL, 1, "^"},
		{0, 0, NULL}
	};

////////////////////////////////////////////////////////////////////////////////

MCPropertyInfo MCButton::kProperties[] =
{
	DEFINE_RW_OBJ_ENUM_PROPERTY(P_STYLE, InterfaceButtonStyle, MCButton, Style)
	DEFINE_RW_OBJ_PROPERTY(P_AUTO_ARM, Bool, MCButton, AutoArm)
	DEFINE_RW_OBJ_PROPERTY(P_AUTO_HILITE, Bool, MCButton, AutoHilite)
	DEFINE_RW_OBJ_PROPERTY(P_ARM_BORDER, Bool, MCButton, ArmBorder)
	DEFINE_RW_OBJ_PROPERTY(P_ARM_FILL, Bool, MCButton, ArmFill)
	DEFINE_RW_OBJ_PROPERTY(P_HILITE_BORDER, Bool, MCButton, HiliteBorder)
	DEFINE_RW_OBJ_PROPERTY(P_HILITE_FILL, Bool, MCButton, HiliteFill)
	DEFINE_RW_OBJ_PROPERTY(P_SHOW_HILITE, Bool, MCButton, ShowHilite)
	DEFINE_RW_OBJ_PROPERTY(P_ARM, Bool, MCButton, Arm)

	DEFINE_RW_OBJ_PROPERTY(P_SHARED_HILITE, Bool, MCButton, SharedHilite)
	DEFINE_RW_OBJ_PROPERTY(P_SHOW_ICON, Bool, MCButton, ShowIcon)
	DEFINE_RW_OBJ_PROPERTY(P_SHOW_NAME, Bool, MCButton, ShowName) 

	DEFINE_RW_OBJ_NON_EFFECTIVE_PROPERTY(P_LABEL, String, MCButton, Label)
	DEFINE_RO_OBJ_EFFECTIVE_PROPERTY(P_LABEL, String, MCButton, Label)
	DEFINE_RW_OBJ_NON_EFFECTIVE_PROPERTY(P_UNICODE_LABEL, BinaryString, MCButton, UnicodeLabel)
	DEFINE_RO_OBJ_EFFECTIVE_PROPERTY(P_UNICODE_LABEL, BinaryString, MCButton, UnicodeLabel)
	DEFINE_RW_OBJ_PROPERTY(P_LABEL_WIDTH, UInt16, MCButton, LabelWidth)
	DEFINE_RW_OBJ_PROPERTY(P_FAMILY, UInt16, MCButton, Family)
	DEFINE_RW_OBJ_PROPERTY(P_VISITED, Bool, MCButton, Visited)
	DEFINE_RW_OBJ_PROPERTY(P_MENU_HISTORY, UInt16, MCButton, MenuHistory)
	DEFINE_RW_OBJ_PROPERTY(P_MENU_LINES, OptionalUInt16, MCButton, MenuLines)
	DEFINE_RW_OBJ_PROPERTY(P_MENU_BUTTON, UInt16, MCButton, MenuButton)
	DEFINE_RW_OBJ_PROPERTY(P_MENU_NAME, Name, MCButton, MenuName)
	DEFINE_RW_OBJ_PROPERTY(P_ACCELERATOR_TEXT, String, MCButton, AcceleratorText)
	DEFINE_RO_OBJ_PROPERTY(P_UNICODE_ACCELERATOR_TEXT, BinaryString, MCButton, UnicodeAcceleratorText)
	DEFINE_RW_OBJ_PROPERTY(P_ACCELERATOR_KEY, OptionalString, MCButton, AcceleratorKey)

	DEFINE_RW_OBJ_SET_PROPERTY(P_ACCELERATOR_MODIFIERS, InterfaceButtonAcceleratorModifiers, MCButton, AcceleratorModifiers)
	
	DEFINE_RW_OBJ_PROPERTY(P_MNEMONIC, UInt16, MCButton, Mnemonic)
	DEFINE_RO_OBJ_PROPERTY(P_FORMATTED_WIDTH, UInt16, MCButton, FormattedWidth)
	DEFINE_RO_OBJ_PROPERTY(P_FORMATTED_HEIGHT, UInt16, MCButton, FormattedHeight)
	DEFINE_RW_OBJ_PROPERTY(P_DEFAULT, Bool, MCButton, Default)
	DEFINE_RW_OBJ_PROPERTY(P_TEXT, String, MCButton, Text)
	DEFINE_RW_OBJ_PROPERTY(P_UNICODE_TEXT, String, MCButton, Text)
	
	DEFINE_RW_OBJ_CUSTOM_PROPERTY(P_ICON, InterfaceButtonIcon, MCButton, Icon)
	DEFINE_RW_OBJ_CUSTOM_PROPERTY(P_ARMED_ICON, InterfaceButtonIcon, MCButton, ArmedIcon)
	DEFINE_RW_OBJ_CUSTOM_PROPERTY(P_DISABLED_ICON, InterfaceButtonIcon, MCButton, DisabledIcon)
	DEFINE_RW_OBJ_CUSTOM_PROPERTY(P_HILITED_ICON, InterfaceButtonIcon, MCButton, HiliteIcon)
	DEFINE_RW_OBJ_CUSTOM_PROPERTY(P_VISITED_ICON, InterfaceButtonIcon, MCButton, VisitedIcon)
	DEFINE_RW_OBJ_CUSTOM_PROPERTY(P_HOVER_ICON, InterfaceButtonIcon, MCButton, HoverIcon)
    
    DEFINE_RW_OBJ_PART_CUSTOM_PROPERTY(P_HILITE, InterfaceTriState, MCButton, Hilite)
    DEFINE_RW_OBJ_ENUM_PROPERTY(P_MENU_MODE, InterfaceButtonMenuMode, MCButton, MenuMode)
};

MCObjectPropertyTable MCButton::kPropertyTable =
{
	&MCControl::kPropertyTable,
	sizeof(kProperties) / sizeof(kProperties[0]),
	&kProperties[0],
};

////////////////////////////////////////////////////////////////////////////////

MCButton::MCButton()
{
	flags |= F_STANDARD | F_TRAVERSAL_ON | F_HILITE_BORDER | F_HILITE_FILL
	         | F_SHOW_NAME | F_ALIGN_CENTER | F_AUTO_HILITE
	         | F_ARM_BORDER | F_SHARED_HILITE;
	bdata = NULL;
	icons = NULL;
	label = MCValueRetain(kMCEmptyString);
	labelwidth = 0;
	menubutton = Button1;
	menumode = WM_CLOSED;
	menuname = MCValueRetain(kMCEmptyName);
	menustring = MCValueRetain(kMCEmptyString);
	menuhistory = 1;
	menucontrol = MENUCONTROL_NONE;
	menulines = DEFAULT_MENU_LINES;
	menuhasitemtags = false;
	menu = NULL; //stack based menu

#ifdef _MAC_DESKTOP
	bMenuID = 0; //for button/object based menus
#endif

	entry = NULL;
	tabs = MCValueRetain(kMCEmptyArray);
	acceltext = MCValueRetain(kMCEmptyString);
	accelkey = accelmods = 0;
	mnemonic = 0;
	family = 0;
	ishovering = False;
}

MCButton::MCButton(const MCButton &bref) : MCControl(bref)
{
	if (bref.icons != NULL)
	{
		icons = new iconlist;
		memcpy(icons, bref.icons, sizeof(iconlist));
		icons->curicon = NULL;
	}
	else
		icons = NULL;
	bdata = NULL;
	label = MCValueRetain(bref.label);
	labelwidth = bref.labelwidth;
	menuhistory = bref.menuhistory;
	menulines = bref.menulines;
	menubutton = bref.menubutton;
	menumode = bref.menumode;
	menuname = MCValueRetain(bref.menuname);
	menucontrol = bref.menucontrol;
	menuhasitemtags = bref.menuhasitemtags;
	menustring = MCValueRetain(bref.menustring);
	menu = NULL;
	entry = NULL;
	tabs = MCValueRetain(kMCEmptyArray);
	acceltext = MCValueRetain(bref.acceltext);
	accelkey = bref.accelkey;
	accelmods = bref.accelmods;
	mnemonic = bref.mnemonic;
	ishovering = False;

#ifdef _MAC_DESKTOP
	bMenuID = 0;
#endif

	if (bref.bdata != NULL)
	{
		MCCdata *bptr = bref.bdata;
		do
		{
			MCCdata *newbdata = new MCCdata(*bptr);
			newbdata->appendto(bdata);
			bptr = (MCCdata *)bptr->next();
		}
		while (bptr != bref.bdata);
	}
	family = bref.family;
}

MCButton::~MCButton()
{
	// OK-2009-04-30: [[Bug 7517]] - Ensure the button is actually closed before deletion, otherwise dangling references may still exist,
	// particuarly if the button had icons.
	while (opened)
		close();
	
	// MW-2008-10-28: [[ ParentScripts ]] Flush the parent scripts table if
	//   tsub has the state flag marked.
	if (getstate(CS_IS_PARENTSCRIPT))
		MCParentScript::FlushObject(this);

	delete icons;
	freemenu(True);
	MCValueRelease(acceltext);
	MCValueRelease(label);
	MCValueRelease(menuname);
	MCValueRelease(menustring);
	MCValueRelease(tabs);
	if (accelkey != 0)
		MCstacks->deleteaccelerator(this, NULL);
	while (bdata != NULL)
	{
		MCCdata *bptr = (MCCdata *)bdata->remove
		                (bdata);
		delete bptr;
	}
}

void MCButton::removelink(MCObject *optr)
{
	if (optr == menu)
		menu = NULL;
}

bool MCButton::imagechanged(MCImage *p_image, bool p_deleting)
{
	if (icons != nil && p_image == icons->curicon)
	{
		if (p_deleting)
			icons->curicon = nil;
		layer_redrawall();

		return true;
	}

	return false;
}

Chunk_term MCButton::gettype() const
{
	return CT_BUTTON;
}

const char *MCButton::gettypestring()
{
	return MCbuttonstring;
}

bool MCButton::visit(MCVisitStyle p_style, uint32_t p_part, MCObjectVisitor* p_visitor)
{
	return p_visitor -> OnButton(this);
}

void MCButton::open()
{
	// MW-2008-10-28: [[ ParentScripts ]] We have to preserve the setting of the
	//   CS_IS_PARENTSCRIPT state.
	if (!getstate(CS_IS_PARENTSCRIPT))
		MCControl::open();
	else
	{
		MCControl::open();
		setstate(True, CS_IS_PARENTSCRIPT);
	}

	// MW-2011-02-08: [[ Bug 9382 ]] Make sure we reset icons when opening and the state
	//   has changed (i.e. background transition has occured).
	uint32_t t_old_state;
	t_old_state = state;
	switch(gethilite(0))
	{
	case True:
		state |= CS_HILITED;
		state &= ~CS_MIXED;
		break;
	case False:
		state &= ~(CS_HILITED | CS_MIXED);
		break;
	case Mixed:
		state &= ~CS_HILITED;
		state |= CS_MIXED;
		break;
	}
	if (opened == 1 || state != t_old_state)
		reseticon();
	
	if (opened == 1)
	{
		if (getflag(F_DEFAULT))
		{
			getcard() -> setdefbutton(this);
			state |= CS_SHOW_DEFAULT;
		}
		setupmnemonic();
		if (getstyleint(flags) == F_MENU)
		{
			// MW-2011-02-08:[[ Bug 9384 ]] Make sure we don't 'findmenu' for things that don't have them.
			//   i.e. popup/option/cascade types.
			switch (menumode)
			{
			case WM_TOP_LEVEL:
				MCValueRelease(tabs);
				/* UNCHECKED */ MCStringSplit(menustring, MCSTR("\n"), nil, kMCStringOptionCompareExact, tabs);
				break;
			case WM_COMBO:
				createentry();
				break;
			case WM_POPUP:
			case WM_OPTION:
			case WM_CASCADE:
				break;
			default:
				findmenu(true);
				if (!MCNameIsEmpty(menuname) && menu != NULL)
					menu->installaccels(getstack());
				break;
			}
		}
		if (accelkey != 0)
			MCstacks->addaccelerator(this, getstack(), accelkey, accelmods);
	}
}

void MCButton::close()
{
	MCControl::close();
	if (opened == 0)
	{
		if (icons != NULL && icons->curicon != NULL)
		{
			icons->curicon->close();
			icons->curicon = NULL;
		}
		
		// Always make sure we unlink ourselves from the default button
		// points on card - just in case one isn't updated somewhere else.
		state &= ~CS_SHOW_DEFAULT;
		getcard()->freedefbutton(this);
		
		clearmnemonic();
		MCValueRelease(tabs);
		freemenu(False);
		if (entry != NULL)
		{
			MCundos->freestate();
			deleteentry();
		}
		if (accelkey != 0)
			MCstacks->deleteaccelerator(this, getstack());

		ishovering = False;
	}
}

void MCButton::kfocus()
{
	if ((!IsMacLF() || state & CS_SHOW_DEFAULT
	        || flags & F_AUTO_ARM || entry != NULL)
	        && flags & F_TRAVERSAL_ON && !(state & CS_KFOCUSED))
	{
		// Get the current transient rect
		uint2 t_old_trans;
		t_old_trans = gettransient();

		state |= CS_KFOCUSED | CS_ARMED;

		reseticon();

		bool t_need_redraw;
		t_need_redraw = false;
		if (entry != NULL)
		{
			entry->kfocus();
			t_need_redraw = true;
		}
		else if (getstyleint(flags) == F_STANDARD && flags & F_SHOW_BORDER)
		{
			if (!getstate(CS_SHOW_DEFAULT) && getcard()->getodefbutton() != NULL)
				state |= CS_SHOW_DEFAULT;
			getcard()->setdefbutton(this);
			t_need_redraw = true;
		}
		else if (getstyleint(flags) != F_MENU || menumode != WM_TOP_LEVEL)
			t_need_redraw = true;

		// MW-2011-08-18: [[ Layers ]] Invalidate the whole object, noting
		//   possible change in transient.
		if (t_need_redraw)
			layer_transientchangedandredrawall(t_old_trans);

		message(MCM_focus_in);
	}
}

Boolean MCButton::kfocusnext(Boolean top)
{
	if ((IsMacLF() && !(state & CS_SHOW_DEFAULT))
	        && !(flags & F_AUTO_ARM) && entry == NULL
	        || !(flags & F_VISIBLE || MCshowinvisibles)
	        || !(flags & F_TRAVERSAL_ON) || state & CS_KFOCUSED || flags & F_DISABLED)
		return False;
	return True;
}

Boolean MCButton::kfocusprev(Boolean bottom)
{
	if ((IsMacLF() && !(state & CS_SHOW_DEFAULT))
	        && !(flags & F_AUTO_ARM) && entry == NULL
	        || !(flags & F_VISIBLE || MCshowinvisibles)
	        || !(flags & F_TRAVERSAL_ON) || state & CS_KFOCUSED || flags & F_DISABLED)
		return False;
	return True;
}

void MCButton::kunfocus()
{
	if (state & CS_SUBMENU && menumode == WM_CASCADE)
		closemenu(True, True);
	if (state & CS_KFOCUSED)
	{
		uint2 t_old_trans;
		t_old_trans = gettransient();

		if (flags & F_AUTO_ARM && state & CS_ARMED && !(state & CS_SUBMENU))
			state &= ~CS_MFOCUSED;
		
		state &= ~(CS_KFOCUSED | CS_ARMED);
		
		reseticon();
		
		bool t_need_redraw;
		t_need_redraw = false;
		if (entry != NULL)
		{
			entry->kfocus();
			entry->kunfocus();
			entry->unselect(True, True);
			t_need_redraw = true;
		}

		if (getstyleint(flags) != F_MENU || menumode != WM_TOP_LEVEL)
		{
			if (getstate(CS_SHOW_DEFAULT) && !getflag(F_DEFAULT))
				state &= ~CS_SHOW_DEFAULT;
			t_need_redraw = true;
		}

		// MW-2011-08-18: [[ Layers ]] Invalidate the whole object, noting
		//   possible change in transient.
		if (t_need_redraw)
			layer_transientchangedandredrawall(t_old_trans);

		message(MCM_focus_out);
	}
}

Boolean MCButton::kdown(const char *string, KeySym key)
{
	if (state & CS_SUBMENU)
	{
		if (MCObject::kdown(string, key))
			return True;
		MCButton *bptr;
		MCAutoStringRef t_pick;
		switch (key)
		{
		case XK_Escape:
			closemenu(True, True);
			return True;
		case XK_Tab:
		case XK_Left:
		case XK_Right:
			if (menu->kdown(string, key))
				return True;
			if (menumode == WM_CASCADE)
			{
				closemenu(True, key != XK_Left);
				return key == XK_Left;
			}
			if (menumode != WM_PULLDOWN)
				return False;
			uint2 tnum, newnum;
			getcard()->count(CT_MENU, CT_UNDEFINED, NULL, tnum, True);
			getcard()->count(CT_MENU, CT_UNDEFINED, this, newnum, True);
			while (True)
			{
				if (key == XK_Left)
					if (newnum == 1)
						newnum = tnum;
					else
						newnum--;
				else
					if (newnum == tnum)
						newnum = 1;
					else
						newnum++;
				bptr = (MCButton *)getcard()->getnumberedchild(newnum, CT_MENU, CT_UNDEFINED);
				if (bptr == this)
					break;
				if (bptr->menubutton == menubutton
				        && bptr->isvisible() && !bptr->isdisabled())
				{
					closemenu(True, True);
					bptr->message_with_args(MCM_mouse_down, menubutton);
					if (bptr->findmenu())
					{
						bptr->openmenu(True);
						return True;
					}
				}
			}
			break;
		case XK_Down:
			if (menu->kdown(string, key))
				return True;
			return menu->kfocusnext(False);
		case XK_Up:
			if (menu->kdown(string, key))
				return True;
			return menu->kfocusprev(False);
		case XK_WheelDown:
		case XK_WheelUp:
		case XK_WheelLeft:
		case XK_WheelRight:
			if (menu -> getcontrols() -> gettype() == CT_FIELD)
				if (menu -> getcontrols() -> kdown(string, key))
					return True;
			break;
		case XK_space:
		case XK_Return:
		case XK_KP_Enter:
			closemenu(False, True);
			menu->menukdown(string, key, &t_pick, menuhistory);
			if (!MCStringIsEmpty(*t_pick))
			{
				if (menumode == WM_OPTION || menumode == WM_COMBO)
				{
					MCValueAssign(label, *t_pick);
					if (entry != NULL)
						entry->settext(0, *t_pick, False);
					Exec_stat es = message_with_valueref_args(MCM_menu_pick, *t_pick);
					if (es == ES_NOT_HANDLED || es == ES_PASS)
						message_with_args(MCM_mouse_up, menubutton);
					// MW-2011-08-18: [[ Layers ]] Invalidate the whole object.
					layer_redrawall();
				}
				else
				{
					if (!(state & CS_IGNORE_MENU))
						docascade(&t_pick);
				}
			}
			else
				message_with_args(MCM_mouse_release, menubutton);
			state &= ~CS_IGNORE_MENU;
			if (MCmenuobjectptr == this)
				MCmenuobjectptr = NULL;
			return True;
		default:
			MCButton *mbptr = menu->findmnemonic(string[0]);
			if (mbptr != NULL)
			{
				closemenu(False, True);
				if (!MCNameIsEmpty(menuname))
					mbptr->activate(False, string[0]);
				else
				{
					MCStringRef t_label;
					if (mbptr->getmenuhastags())
						t_label = MCNameGetString(mbptr->getname());
					else
						t_label = mbptr->getlabeltext();
	
					menu->menukdown(string, key, &t_pick, menuhistory);
					Exec_stat es = message_with_valueref_args(MCM_menu_pick, t_label);
					if (es == ES_NOT_HANDLED || es == ES_PASS)
						message_with_args(MCM_mouse_up, menubutton);
				}
				if (MCmenuobjectptr == this)
					MCmenuobjectptr = NULL;
				return True;
			}
			else
			{
				if (MCmodifierstate & MS_MOD1)
				{
					mbptr = MCstacks->findmnemonic(string[0]);
					if (mbptr != NULL && mbptr->isvisible() && !mbptr->isdisabled())
					{
						closemenu(True, True);
						mbptr->message_with_args(MCM_mouse_down, menubutton);
						if (mbptr->findmenu())
						{
							mbptr->openmenu(True);
							return True;
						}
					}
				}
			}
		}
		return True;
	}
	else
	{
		if (entry != NULL)
			return entry->kdown(string, key);
		if (MCObject::kdown(string, key))
			return True;
		if ((((key == XK_Right || key == XK_space
		        || key == XK_Return || key == XK_KP_Enter)
		        && (menumode == WM_CASCADE || menumode == WM_OPTION))
		        || key == XK_Down && menumode != WM_CASCADE)
		        && state & CS_KFOCUSED && findmenu())
		{
			openmenu(True);
			return True;
		}
		if ((key == XK_space || (state & CS_SHOW_DEFAULT || state & CS_ARMED)
		        && (key == XK_Return || key == XK_KP_Enter))
		        && !(MCmodifierstate & MS_MOD1))
		{
			activate(False, string[0]);
			return True;
		}
	}
	return False;
}

Boolean MCButton::kup(const char *string, KeySym key)
{
	if (entry != NULL)
		return entry->kup(string, key);
	if (MCObject::kup(string, key))
		return True;
	if (state & CS_SUBMENU)
		return menu->kup(string, key);
	return False;
}

Boolean MCButton::mfocus(int2 x, int2 y)
{
	// SMR 594 do menu stuff before visibility check

	if (state & CS_MENU_ATTACHED)
		return MCObject::mfocus(x, y);
	if (state & CS_SUBMENU)
	{
		mx = x;
		my = y;
		int2 tx = x;
		int2 ty = y;
		MCStack *sptr = menumode == WM_CASCADE ? getstack() : MCmousestackptr;
		
		//TS-2007-13-11 - [[Bug 5507]] - on linux it is possible to have sptr == NULL which causes a crash.
		// This is only when you drag a menu really quickly so the MCmousestackptr == NULL.
		if ( sptr == NULL)
			return False;

		sptr->translatecoords(menu, tx, ty);
		MCRectangle trect = sptr->getrect();
		Boolean handled = menu->mfocus(tx, ty);
		tx = x + trect.x;
		ty = y + trect.y;
		if (!handled)
		{
			MCCard *cptr = getcard();
			switch (menumode)
			{
			case WM_PULLDOWN:
				uint2 i;
				if (MCU_point_in_rect(menu->getrect(), tx, ty)
				        || !MCU_point_in_rect(cptr->getrect(), x, y)
				        || MCU_point_in_rect(rect, x, y))
					return True;
				for (cptr->count(CT_MENU, CT_UNDEFINED, NULL, i, True) ; i ; i--)
				{
					MCButton *bptr = (MCButton *)cptr->getnumberedchild(i, CT_MENU, CT_UNDEFINED);
					if (bptr == this)
						continue;
					
					// OK-2010-02-24: [[Bug 8628]] - Added clause to prevent this menu switching happening when bptr is a 
					// normal mac pulldown menu. 
					if (bptr->menubutton == menubutton
					        && bptr->parent == parent
					        && bptr->isvisible() && !bptr->isdisabled()
					        && MCU_point_in_rect(bptr->getrect(), x, y)
					        && bptr->mfocus(x, y) && bptr->findmenu()
							&& !(IsMacLFAM() && (bptr -> getflag(F_SHOW_BORDER)) != 0)
						)
					{
						state &= ~(CS_MFOCUSED | CS_SUBMENU | CS_ARMED);
						ishovering = False;
						reseticon();
						// MW-2011-08-18: [[ Layers ]] Invalidate the whole object.
						layer_redrawall();
						menu->setstate(True, CS_KFOCUSED); // override state
						menu->kunfocus();
						menu->close();
						menudepth--;
						MCdispatcher->addmenu(bptr);
						bptr->state |= CS_MFOCUSED;
						bptr->message_with_args(MCM_mouse_down, menubutton);
						bptr->findmenu();
						bptr->openmenu(False);
						return True;
					}
				}
				break;
			case WM_CASCADE:
				// MW-2010-10-06: [[ Bug 9035 ]] We count the pointer as being inside the cascade button
				// if its vertical position is when inside a menuwindow.
				if (sptr -> menuwindow && y >= rect . y && y < rect . y + rect . height)
					return True;
				if (MCU_point_in_rect(rect, x, y))
					return True;
				if (flags & F_AUTO_ARM && MCU_point_in_rect(trect, tx, ty))
				{
					closemenu(False, True);
					state &= ~(CS_MFOCUSED | CS_ARMED);
					reseticon();
					getcard()->ungrab();
					return False;
				}
				break;
			case WM_OPTION:
				// OK-2007-08-07 : Bug 5287, a button with a menu name (stack panel) set will not have 
				// an associated field to contain items, so should break here to avoid crash.
				if ((MClook != LF_WIN95) || !MCNameIsEmpty(menuname))
					break;
			case WM_COMBO:
				if (state & CS_MFOCUSED)
				{
					uint2 fheight;
					fheight = gettextheight();
					MCField *fptr = (MCField *)menu->getcontrols();
					fptr->vscroll(my < rect.y + rect.height ? -fheight : fheight, True);
					fptr->resetscrollbars(True);
				}
				break;
			default:
				break;
			}
		}
		message_with_args(MCM_mouse_move, x, y);
		/* This would prevent buttons that are under the menu of this one
		from taking the focus away, but unfortunately this messes up
		grab at the card level if (menumode == WM_CASCADE) return
		handled; */
		return True;
	}
	if (!(flags & F_VISIBLE || MCshowinvisibles)
	        || flags & F_DISABLED && getstack()->gettool(this) == T_BROWSE)
		return False;
	Tool tool = getstack()->gettool(this);

	if (tool == T_BROWSE || tool == T_HELP)
	{
		mx = x;
		my = y;
		if (entry != NULL && entry->mfocus(x, y))
			return True;
		if (getstyleint(flags) == F_MENU && menumode == WM_TOP_LEVEL
		        && IsMacLF() && state & CS_MFOCUSED)
		{
			MCRectangle trect = rect;
			trect.height = 8 + MCFontGetAscent(m_font);
			// MW-2011-08-18: [[ Layers ]] Invalidate the whole object.
			layer_redrawall();
		}
		else
		{
			if (flags & F_AUTO_ARM)
			{
				if (MCU_point_in_rect(rect, x, y)
				        && MCU_point_in_rect(getcard()->getrect(), x, y))
				{
					if (!(state & CS_ARMED))
					{
						if (menumode == WM_CASCADE && findmenu())
						{
							getcard()->grab();
							mdown(menubutton);
						}
						state |= CS_MFOCUSED | CS_ARMED;
						getcard()->kfocusset(this);
					}
					message_with_args(MCM_mouse_move, x, y);
					return True;
				}
				else
				{
					if (state & CS_ARMED)
					{
						uint2 t_old_trans;
						t_old_trans = gettransient();
						state &= ~(CS_MFOCUSED | CS_ARMED | CS_KFOCUSED);
						ishovering = False;
						reseticon();
						getcard()->kfocusset(NULL);
						// MW-2011-08-18: [[ Layers ]] Invalidate the whole object, noting
						//   possible change in transient.
						layer_transientchangedandredrawall(t_old_trans);
					}
					return False;
				}
			}
			if (MCbuttonstate & Button1 && flags & F_AUTO_HILITE
			        && (menumode != WM_TOP_LEVEL || getstyleint(flags) != F_MENU)
			        && state & CS_MFOCUSED && !(state & CS_SELECTED))
			{
				if (MClook == LF_MOTIF || flags & F_SHOW_ICON
				        || getstyleint(flags) != F_RADIO
				        && getstyleint(flags) != F_CHECK)
				{
					if (MCU_point_in_rect(rect, x, y))
					{
						if ((state & CS_HILITED) != starthilite
						        && (starthilite || getstyleint(flags) != F_RADIO))
						{
							state ^= CS_HILITED;
							reseticon();
							// MW-2011-08-18: [[ Layers ]] Invalidate the whole object.
							layer_redrawall();
						}
					}
					else if ((state & CS_HILITED) == starthilite
						        && (starthilite || getstyleint(flags) != F_RADIO))
					{
						state ^= CS_HILITED;
						reseticon();
						// MW-2011-08-18: [[ Layers ]] Invalidate the whole object.
						layer_redrawall();
					}
					sethilite(0, (state & CS_HILITED) != 0);
				}
				else if (MCU_point_in_rect(rect, x, y) != starthilite)
				{
					starthilite = !starthilite;
					// MW-2011-08-18: [[ Layers ]] Invalidate the whole object.
					layer_redrawall();
				}
			}
			else if (!MCdispatcher -> isdragtarget() &&
				     ((getflag(F_HAS_ICONS) && icons -> iconids[CI_HOVER] != 0) ||
							 (MCcurtheme != NULL && (!ishovering || menumode == WM_TOP_LEVEL) && MCcurtheme->getthemepropbool(WTHEME_PROP_SUPPORTHOVERING)))
			         && MCU_point_in_rect(rect, x, y))
			{
				ishovering = True;
				reseticon();
				if (menumode == WM_TOP_LEVEL && ishovering && MCcurtheme->iswidgetsupported(WTHEME_TYPE_TAB))
				{
					int2 curx = rect.x + MCcurtheme->getmetric(WTHEME_METRIC_TABSTARTOFFSET);
					uint2 nfocusedtab = getmousetab(curx);
					if (nfocusedtab != focusedtab)
					{
						focusedtab = nfocusedtab;
						// MW-2011-08-18: [[ Layers ]] Invalidate the whole object.
						layer_redrawall();
					}
				}
				else
				{
					// MW-2011-08-30: [[ Layers ]] Potentially invalidate the whole object
					//   if flags and settings mean it is warranted.
					mayberedrawall();
				}
			}
		}
	}
	return MCControl::mfocus(x, y);
}

void MCButton::munfocus()
{
	if (entry != NULL)
		entry->munfocus();
	if (flags & F_AUTO_ARM && state & CS_ARMED)
	{
		state &= ~CS_ARMED;
		ishovering = False;
		reseticon();
		// MW-2011-08-18: [[ Layers ]] Invalidate the whole object.
		layer_redrawall();
	}
	else if (ishovering &&
					 ((getflag(F_HAS_ICONS) && icons->iconids[CI_HOVER] != 0) ||
					  (MCcurtheme != NULL && MCcurtheme->getthemepropbool(WTHEME_PROP_SUPPORTHOVERING))))
	{
		ishovering = False;
		reseticon();
		focusedtab = MAXUINT2;

		// MW-2011-08-30: [[ Layers ]] Potentially invalidate the whole object
		//   if flags and settings mean it is warranted.
		mayberedrawall();
	}
	if (state & CS_MFOCUSED)
	{
		state &= ~CS_MFOCUSED;
		if (flags & F_AUTO_HILITE)
		{
			state &= ~CS_HILITED;
			// MW-2011-08-18: [[ Layers ]] Invalidate the whole object.
			layer_redrawall();
		}
		if (sethilite(0, (state & CS_HILITED) != 0))
		{
			// MW-2011-08-18: [[ Layers ]] Invalidate the whole object.
			layer_redrawall();
		}
		starthilite = 0;
		state |= CS_MFOCUSED;  // restore state so MCControl:: can clear it
	}
	MCControl::munfocus();
}

bool MCButton::tabselectonmouseup()
{
	return IsMacEmulatedLF() ||
		(MCcurtheme && MCcurtheme->iswidgetsupported(WTHEME_TYPE_TAB) && MCcurtheme->getthemepropbool(WTHEME_PROP_TABSELECTONMOUSEUP));
}

Boolean MCButton::mdown(uint2 which)
{
	if (state & CS_MENU_ATTACHED)
		return MCObject::mdown(which);
	if (state & CS_MFOCUSED)
	{
		reseticon();

		// MW-2011-08-30: [[ Layers ]] Potentially invalidate the whole object
		//   if flags and settings mean it is warranted.
		mayberedrawall();
		if (flags & F_AUTO_ARM)
			message_with_args(MCM_mouse_down, which);
		return False;
	}
	state |= CS_MFOCUSED;
	if (state & CS_SUBMENU && (menubutton == 0 || (uint1)which == menubutton))
	{
		if (state & CS_SCROLLBAR && mx > rect.x + rect.width - MCscrollbarwidth
		        && mx < rect.x + rect.width)
		{
			menu->mdown(which);
			state |= CS_FIELD_GRAB;
			return True;
		}
		else
		{
			menu->kunfocus();
			return mfocus(mx, my);
		}
	}
	if ((!MCNameIsEmpty(menuname) || menu != NULL || getstyleint(flags) == F_MENU)
	        && (menubutton == 0 || (uint1)which == menubutton)
	        && (entry == NULL || !MCU_point_in_rect(entry->getrect(), mx, my))
	        && (getstack()->gettool(this) == T_BROWSE
	            || getstack()->gettool(this) == T_HELP))
	{
		message_with_args(MCM_mouse_down, which);
		if (menumode == WM_TOP_LEVEL)
		{
			if (!MCStringIsEmpty(menustring))
			{
				int2 curx = rect.x + 2;
				starttab = getmousetab(curx);
				if (tabselectonmouseup())
				{
					// MW-2011-08-18: [[ Layers ]] Invalidate the whole object.
					layer_redrawall();
				}
				else
				{
					uindex_t t_ntabs;
					t_ntabs = MCArrayGetCount(tabs);
					MCValueRef t_tab = nil;
					/* UNCHECKED */ MCArrayFetchValueAtIndex(tabs, starttab + 1, t_tab);
					if (starttab < t_ntabs && starttab + 1 != menuhistory
					        && MCStringGetCharAtIndex((MCStringRef)t_tab, 0) != '(')
					{
						MCValueRef t_oldhist = nil;
						/* UNCHECKED */ MCArrayFetchValueAtIndex(tabs, menuhistory, t_oldhist);
						setmenuhistoryprop(starttab + 1);
						// MW-2011-08-18: [[ Layers ]] Invalidate the whole object.
						layer_redrawall();
						message_with_valueref_args(MCM_menu_pick, t_tab, t_oldhist);
					}
				}
			}
		}
		else
		{
			if (findmenu())
			{
				openmenu(True);
				clicktime = MCeventtime;
			}
		}
		return True;
	}
	if (which == Button1)
		switch (getstack()->gettool(this))
		{
		case T_BROWSE:
			if (entry != NULL && MCU_point_in_rect(entry->getrect(), mx, my))
			{
				state |= CS_FIELD_GRAB;
				entry->mdown(which);
			}
			else
				if (flags & F_AUTO_HILITE || family != 0)
					if (MClook == LF_MOTIF || flags & F_SHOW_ICON
					        || getstyleint(flags) != F_RADIO
					        && getstyleint(flags) != F_CHECK)
					{
						if (getstyleint(flags) != F_RADIO || !(state & CS_HILITED))
						{
							state ^= CS_HILITED;
							starthilite = (Boolean)(state & CS_HILITED);
							sethilite(0, (state & CS_HILITED) != 0);
						}
						else
							starthilite = 0;
						reseticon();

						// MW-2011-08-30: [[ Layers ]] Potentially invalidate the whole object
						//   if flags and settings mean it is warranted.
						mayberedrawall();
					}
					else
					{
						starthilite = 1;
						reseticon();
						// MW-2011-08-18: [[ Layers ]] Invalidate the whole object.
						layer_redrawall();
					}
			if ((!IsMacLF() || entry != NULL)
			        && flags & F_TRAVERSAL_ON && !(state & CS_KFOCUSED))
				getstack()->kfocusset(this);
			message_with_args(MCM_mouse_down, "1");
			break;
		case T_POINTER:
		case T_BUTTON:
			start(True);
			break;
		case T_HELP:
			break;
		default:
			return False;
		}
	else
		message_with_args(MCM_mouse_down, which);
	return True;
}

Boolean MCButton::mup(uint2 which)
{
	if (state & CS_MENU_ATTACHED)
		return MCObject::mup(which);
	MCAutoStringRef t_pick;
	if (state & CS_SUBMENU
	        && (which == 0 || menubutton == 0 || (uint1)which == menubutton))
	{
		// MW-2012-09-04: [[ Bug 10363 ]] Make sure we munfocus from all parent
		//   groups if we munfocus ourselves. We need this because menus cause
		//   mouse events to be funneled in a different way.
		MCObject *t_parent;
		t_parent = getparent();
		while(t_parent -> gettype() == CT_GROUP)
		{
			((MCGroup *)t_parent) -> clearmfocus();
			t_parent = t_parent -> getparent();
		}

		state &= ~CS_MFOCUSED;
		if (state & CS_FIELD_GRAB)
		{
			state &= ~CS_FIELD_GRAB;
			if (state & CS_SUBMENU)
				menu->mup(which);
			else
				entry->mup(which);
			return True;
		}
		if (menudepth > mymenudepth)
		{
			menu->mup(which);
			if (menudepth > mymenudepth)
				return True;
		}
		else
			if ((menumode == WM_OPTION || menumode == WM_COMBO)
			        && MCeventtime - clicktime < OPTION_TIME)
				return True;
			else
				if (menumode == WM_PULLDOWN && MCU_point_in_rect(rect, mx, my))
				{
					if (state & CS_MOUSE_UP_MENU)
					{
						closemenu(True, True);
						state |= CS_VISITED;
						message_with_args(MCM_mouse_up, which);
					}
					else
					{
						menu->kfocusnext(True);
						state |= CS_MOUSE_UP_MENU;
					}
					return True;
				}
				else
					if (menumode == WM_POPUP
					        && MCU_abs(MCmousex - startx) < MCdoubledelta
					        && MCU_abs(MCmousey - starty) < MCdoubledelta)
						return True;

		// MW-2005-03-07: With this ordering, the menumup goes into an infinite
		//   loop, so lets try it the other way round.
		// MW-2008-03-27; [[ Bug 6225 ]] Make sure we send a mouseUp in this case
		//   by setting the menupoppedup global.
		MCmenupoppedup = true;
		menu->menumup(which, &t_pick, menuhistory);
		MCmenupoppedup = false;
		closemenu(True, True);
		if (!(state & CS_IGNORE_MENU))
		{
			if (!MCStringIsEmpty(*t_pick))
			{
				if (menumode == WM_OPTION || menumode == WM_COMBO)
				{
					MCValueAssign(label, *t_pick);
					if (entry != NULL)
						entry->settext(0, *t_pick, False);
				}
				docascade(&t_pick);
			}
			else
				message_with_args(MCM_mouse_release, which);
		}
		state &= ~CS_IGNORE_MENU;
		if (MCmenuobjectptr == this)
			MCmenuobjectptr = NULL;
		// MW-2011-08-18: [[ Layers ]] Invalidate the whole object.
		layer_redrawall();
		if (!opened)
			freemenu(True);
		return True;
	}
	// MW-2008-01-08: [[ Bug 5721 ]] Make sure if we mouse up and are not focused, no
	//   message is sent - I'm hoping that this only happens when a drag-drop operation
	//   finishes however it might not so watch out for more bugs...
	// MW-2008-03-19: [[ Bug 6164 ]] Make sure that it this mup was a result of closing a
	//   popup, we send a mouseUp message.
	if (!MCmenupoppedup && !(state & CS_MFOCUSED))
	{
		// MW-2008-02-26: [[ Bug 5901 ]] If we auto-hilite then reset the hilite failure
		//   to do this causes hilite to stick when popup is called from within a mouseDown
		//   handler on OS X. 
		if (flags & F_AUTO_HILITE)
			sethilite(0, False);
		reseticon();
		// MW-2011-08-18: [[ Layers ]] Invalidate the whole object.
		layer_redrawall();
		return False;
	}
	if (!(state & (CS_MFOCUSED | CS_ARMED)))
	{
		// MW-2008-02-26: [[ Bug 5901 ]] If we auto-hilite then reset the hilite failure
		//   to do this causes hilite to stick when popup is called from within a mouseDown
		//   handler on OS X.
		if (flags & F_AUTO_HILITE)
			sethilite(0, False);
		reseticon();
		// MW-2011-08-18: [[ Layers ]] Invalidate the whole object.
		layer_redrawall();
		message_with_args(MCM_mouse_up, which);
		return False;
	}
	if (MCbuttonstate == 0 || which == 0) // synthetic mup from popup
	{
		state &= ~CS_MFOCUSED;
		// IM-2008-07-02 [[ Bug 5901 ]] MCPopup calls mup(0) on the target object, use this to
		// check if this is how mup() has been called and toggle the hilite
		if (which == 0 && (flags & F_AUTO_HILITE))
			state ^= CS_HILITED;
		reseticon();

		// MW-2011-08-30: [[ Layers ]] Potentially invalidate the whole object
		//   if flags and settings mean it is warranted.
		mayberedrawall();
	}
	if (state & CS_GRAB)
	{
		if (flags && F_AUTO_HILITE)
			if (starthilite)
				state &= ~CS_HILITED;
			else
				state |= CS_HILITED;
		ungrab(which);
		return True;
	}
	if (which == Button1)
		switch (getstack()->gettool(this))
		{
		case T_BROWSE:
			if (state & CS_FIELD_GRAB)
			{
				state &= ~CS_FIELD_GRAB;
				entry->mup(which);
			}
			else
			{
				if (getstyleint(flags) == F_MENU && menumode == WM_TOP_LEVEL
				        && tabselectonmouseup())
				{
					uindex_t t_ntabs;
					MCValueRef t_tab = nil;
					t_ntabs = MCArrayGetCount(tabs);
					/* UNCHECKED */ MCArrayFetchValueAtIndex(tabs, starttab + 1, t_tab);
					int2 curx = rect.x + 2;
					if (getmousetab(curx) == starttab && starttab < t_ntabs
					        && starttab + 1 != menuhistory
					        && MCStringGetCharAtIndex((MCStringRef)t_tab, 0) != '(')
					{
						MCValueRef t_oldhist = nil;
						/* UNCHECKED */ MCArrayFetchValueAtIndex(tabs, menuhistory, t_oldhist);
						setmenuhistoryprop(starttab + 1);
						// MW-2011-08-18: [[ Layers ]] Invalidate the whole object.
						layer_redrawall();
						message_with_valueref_args(MCM_menu_pick, t_tab, t_oldhist);
					}
				}
				else
				{
					if (MClook != LF_MOTIF && flags & F_AUTO_HILITE
					        && !(flags & F_SHOW_ICON) && !(flags & F_AUTO_ARM)
					        && (getstyleint(flags) == F_RADIO
					            || getstyleint(flags) == F_CHECK))
					{
						if (MCU_point_in_rect(rect, mx, my))
							if (getstyleint(flags) == F_CHECK)
								state ^= CS_HILITED;
							else
								state |= CS_HILITED;
						// MW-2011-08-18: [[ Layers ]] Invalidate the whole object.
						layer_redrawall();
					}
					else
						if (state & CS_HILITED && (flags & F_AUTO_HILITE || family != 0)
						        || state & CS_ARMED && flags & F_AUTO_ARM)
						{
							if (getstyleint(flags) == F_CHECK)
							{
								if (flags & F_AUTO_ARM && state & CS_ARMED
								        && flags & F_AUTO_HILITE)
									state ^= CS_HILITED;
							}
							else
								if (getstyleint(flags) == F_RADIO)
								{
									if (flags & F_AUTO_ARM && flags & F_AUTO_HILITE)
										if (state & CS_ARMED)
											state |= CS_HILITED;
										else
											state &= ~CS_HILITED;
								}
								else
									state &= ~CS_HILITED;
							state &= ~CS_ARMED;
							reseticon();

							// MW-2011-08-30: [[ Layers ]] Potentially invalidate the whole object
							//   if flags and settings mean it is warranted.
							mayberedrawall();
						}
					sethilite(0, (state & CS_HILITED) != 0);
					if (state & CS_HILITED)
						radio();
				}
				if (MCU_point_in_rect(rect, mx, my))
				{
					state |= CS_VISITED;
					message_with_args(MCM_mouse_up, "1");
				}
				else
					message_with_args(MCM_mouse_release, "1");
			}
			break;
		case T_BUTTON:
		case T_POINTER:
			end();
			break;
		case T_HELP:
			help();
			break;

		default:
			return False;
		}
	else
		if (MCU_point_in_rect(rect, mx, my))
		{
			state |= CS_VISITED;
			message_with_args(MCM_mouse_up, which);
		}
		else
			message_with_args(MCM_mouse_release, which);
	if (state & CS_ARMED)
	{
		state &= ~CS_ARMED;
		reseticon();
		// MW-2011-08-18: [[ Layers ]] Invalidate the whole object.
		layer_redrawall();
	}
	return True;
}

Boolean MCButton::doubledown(uint2 which)
{
	int2 tx = mx;
	int2 ty = my;
	if (menu)
	{
		MCStack *sptr = MCmousestackptr;
		MCRectangle trect = sptr->getrect();
		tx = mx + trect.x;
		ty = my + trect.y;
	}

	// MW-2007-08-13: [[ Bug 3192 ]] Multiple clicks on a popup menus scrollbar closes it
	//   This seems to have been caused by messages not being passed to the control.
	if (getstack()->gettool(this) == T_BROWSE)
	{
		if (entry != NULL && MCU_point_in_rect(entry->getrect(), mx, my))
		{
			state |= CS_FIELD_GRAB;
			return entry->doubledown(which);
		}
		else if (state & CS_SUBMENU && menu && MCU_point_in_rect(menu->getrect(), tx, ty))
		{
			state |= CS_FIELD_GRAB;
			return menu->doubledown(which);
		}
	}

	return MCControl::doubledown(which);
}

Boolean MCButton::doubleup(uint2 which)
{
	// MW-2007-08-13: [[ Bug 3192 ]] Multiple clicks on a popup menus scrollbar closes it
	//   This seems to have been caused by messages not being passed to the control.
	if (getstack()->gettool(this) == T_BROWSE && state & CS_FIELD_GRAB)
	{
		state &= ~CS_FIELD_GRAB;
		if (entry != NULL)
			return entry->doubleup(which);
		else if (state & CS_SUBMENU && menu)
			return menu -> doubleup(which);
	}
	return MCControl::doubleup(which);
}

#ifdef _MAC_DESKTOP
void MCButton::timer(MCNameRef mptr, MCParameter *params)
{
	if (MCNameIsEqualTo(mptr, MCM_internal, kMCCompareCaseless))
	{
		if (state & CS_SHOW_DEFAULT)
		{
			// MW-2011-08-18: [[ Layers ]] Invalidate the whole object.
			layer_redrawall();
		}
	}
	else
		MCControl::timer(mptr, params);
}
#endif

uint2 MCButton::gettransient() const
{
	uint2 b = 0;
	if (state & CS_SHOW_DEFAULT)
		b += MClook == LF_WIN95 ? WIN95_DEFAULT_WIDTH : MOTIF_DEFAULT_WIDTH;
	if (needfocus())
		b += MCfocuswidth;
	if (MCaqua && IsMacLFAM()
	        && getstyleint(flags) == F_MENU && menumode == WM_TOP_LEVEL)
		b += AQUA_FUDGE;
	return b;
}


void MCButton::setrect(const MCRectangle &nrect)
{	
	rect = nrect;
	MCRectangle trect;
	if (entry != NULL)
	{
		if (MCcurtheme && MCcurtheme->iswidgetsupported(WTHEME_TYPE_COMBO))
		{
			//get rect of comboentry field in combobox
			MCWidgetInfo winfo;
			winfo.type = WTHEME_TYPE_COMBO;
			getwidgetthemeinfo(winfo);
			MCRectangle comboentryrect;
			winfo.part = WTHEME_PART_COMBOTEXT;
			MCcurtheme->getwidgetrect(winfo, WTHEME_METRIC_PARTSIZE,rect,comboentryrect);
			//now get contents rect for comboentry rect (to display MC borderless field in)
			winfo.type = WTHEME_TYPE_COMBOTEXT;
			MCcurtheme->getwidgetrect(winfo, WTHEME_METRIC_CONTENTSIZE,comboentryrect,trect);

		}
		else
		{
			trect = MCU_reduce_rect(nrect, borderwidth);
			int2 tcombosize = 0;
			if (tcombosize <= 0 )
			{
				trect.width -= trect.height;
				if (tcombosize < 0)
					trect.width += tcombosize;
			}
			else
				rect.width -= tcombosize + 2;
			if (IsMacEmulatedLF())
				trect.width -= 5;
		}
		entry->setrect(trect);
	}

	// MW-2010-06-07: [[ Bug 8746 ]] Make sure we rebuild the menu after freeing it,
	//   thus ensuring accelerators are not lost.
	if (menu != NULL)
	{
		freemenu(False);
		findmenu(true);
	}
}

Exec_stat MCButton::getprop_legacy(uint4 parid, Properties which, MCExecPoint& ep, Boolean effective)
{
	uint2 fheight;
	uint2 j = 0;

	switch (which)
	{
#ifdef /* MCButton::getprop */ LEGACY_EXEC
	case P_STYLE:
		{
			const char *t_style_string;
			if (getstyleint(flags) == F_MENU)
				t_style_string = getstack()->hcaddress() ? MCpopupstring : MCmenustring;
			else if (getstyleint(flags) == F_CHECK)
				t_style_string = MCcheckboxstring;
			else if (getstyleint(flags) == F_RADIO)
				t_style_string = MCradiobuttonstring;
			else if (getstyleint(flags) == F_ROUNDRECT)
				t_style_string = MCroundrectstring;
			else if (getstyleint(flags) == F_RECTANGLE)
				t_style_string = MCrectanglestring;
			else if (getstyleint(flags) == F_OVAL_BUTTON)
				t_style_string = MCovalstring;
			else if (!(flags & F_OPAQUE))
				t_style_string = MCtransparentstring;
			else if (flags & F_SHADOW)
				t_style_string = MCshadowstring;
			else if (!(flags & F_SHOW_BORDER))
				t_style_string = MCopaquestring;
			else
				t_style_string = MCstandardstring;
			ep . setstaticcstring(t_style_string);
		}
		break;
	case P_AUTO_ARM:
		ep.setboolean(getflag(F_AUTO_ARM));
		break;
	case P_AUTO_HILITE:
		ep.setboolean(getflag(F_AUTO_HILITE));
		break;
	case P_ARM_BORDER:
		ep.setboolean(getflag(F_ARM_BORDER));
		break;
	case P_ARM_FILL:
		ep.setboolean(getflag(F_ARM_FILL));
		break;
	case P_HILITE_BORDER:
		ep.setboolean(getflag(F_HILITE_BORDER));
		break;
	case P_HILITE_FILL:
		ep.setboolean(getflag(F_HILITE_FILL));
		break;
	case P_SHOW_HILITE:
		ep.setboolean(getflag(F_SHOW_HILITE));
		break;
	case P_ARM:
		ep.setboolean(getstate(CS_ARMED));
		break;
	case P_HILITE:
		j = gethilite(parid);
		if (j == Mixed)
			ep.setstaticcstring(MCmixedstring);
		else
			ep.setboolean((Boolean)j);
		break;
	case P_ARMED_ICON:
	case P_DISABLED_ICON:
	case P_ICON:
	case P_HILITED_ICON:
	case P_VISITED_ICON:
	case P_HOVER_ICON:
			ep.setint(icons == NULL ? 0 : icons->iconids[which - P_ARMED_ICON]);
		break;
	case P_SHARED_HILITE:
		ep.setboolean(getflag(F_SHARED_HILITE));
		break;
	case P_SHOW_ICON:
		ep.setboolean(getflag(F_SHOW_ICON));
		break;
	case P_SHOW_NAME:
		ep.setboolean(getflag(F_SHOW_NAME));
		break;
	// MW-2012-02-16: [[ IntrinsicUnicode ]] Add support for a 'unicodeLabel' property.
	case P_LABEL:
	case P_UNICODE_LABEL:
		{
			// Get the label, noting whether its unicode or not.
			MCString slabel;
			bool isunicode;
			if (entry != NULL || effective)
				getlabeltext(slabel, isunicode);
			else
				slabel.set(label, labelsize), isunicode = hasunicode();
			ep.setsvalue(slabel);

			// Map the label's encoding to the requested encoding.
			ep.mapunicode(isunicode, which == P_UNICODE_LABEL);
		}
		break;
	case P_LABEL_WIDTH:
		ep.setint(labelwidth);
		break;
	case P_FAMILY:
		ep.setint(family);
		break;
	case P_VISITED:
		ep.setboolean(getstate(CS_VISITED));
		break;
	case P_MENU_HISTORY:
		ep.setint(menuhistory);
		break;
	case P_MENU_LINES:
		ep.setint(menulines);
		break;
	case P_MENU_BUTTON:
		ep.setint(menubutton);
		break;
	case P_MENU_MODE:
		{
			const char *t_menumode_string;
			switch (menumode)
			{
			case WM_TOP_LEVEL:
				t_menumode_string = MCtabstring;
				break;
			case WM_PULLDOWN:
				t_menumode_string = MCpulldownstring;
				break;
			case WM_POPUP:
				t_menumode_string = MCpopupstring;
				break;
			case WM_OPTION:
				t_menumode_string = MCoptionstring;
				break;
			case WM_CASCADE:
				t_menumode_string = MCcascadestring;
				break;
			case WM_COMBO:
				t_menumode_string = MCcombostring;
				break;
			default:
				t_menumode_string = MCnullstring;
				break;
			}
			ep . setstaticcstring(t_menumode_string);
		}
		break;
	case P_MENU_NAME:
		ep.setsvalue(menuname);
		break;
	// MW-2012-02-16: [[ IntrinsicUnicode ]] Add support for a 'unicodeAcceleratorText' property.
	case P_ACCELERATOR_TEXT:
	case P_UNICODE_ACCELERATOR_TEXT:
		ep.setsvalue(MCString(acceltext, acceltextsize));
		// Map the menustring's encoding to the requested encoding.
		ep.mapunicode(hasunicode(), which == P_UNICODE_ACCELERATOR_TEXT);
		break;
	case P_ACCELERATOR_KEY:
		if (accelkey & 0xFF00)
		{
			const char *t_keyname = MCLookupAcceleratorName(accelkey);
			if (t_keyname != NULL)
				ep.setsvalue(t_keyname);
			else
				ep.setempty();
		}
		else
			if (accelkey)
			{
				char tmp = (char)accelkey;
				ep.copysvalue(&tmp, 1);
			}
			else
				ep.clear();
		break;
	case P_ACCELERATOR_MODIFIERS:
		ep.setempty();
		if (accelmods & MS_SHIFT)
			ep.concatcstring(MCshiftstring, EC_COMMA, j++ == 0);
		if (accelmods & MS_CONTROL)
#ifdef _MAC_DESKTOP
			ep.concatcstring(MCcommandstring, EC_COMMA, j++ == 0);
		if (accelmods & MS_MAC_CONTROL)
			ep.concatcstring(MCcontrolstring, EC_COMMA, j++ == 0);
#else
			ep.concatcstring(MCcontrolstring, EC_COMMA, j++ == 0);
#endif
		if (accelmods & MS_MOD1)
			ep.concatcstring(MCmod1string, EC_COMMA, j++ == 0);
		break;
	case P_MNEMONIC:
		ep.setint(mnemonic);
		break;
	case P_FORMATTED_WIDTH:
		// MW-2012-02-16: [[ FontRefs ]] As 'formatted' properties require
		//   access to the font, we must be open before we can compute them.
		if (opened)
		{
			// MW-2007-07-05: [[ Bug 2328 ]] - Formatted width of tab buttons incorrect.
			if (getstyleint(flags) == F_MENU && menumode == WM_TOP_LEVEL)
				ep.setint(formattedtabwidth());
			else
			{
				uint2 fwidth;
				bool t_is_unicode;
				MCString slabel;
				getlabeltext(slabel, t_is_unicode);
				if (slabel.getstring() == NULL)
					fwidth = 0;
				else
					fwidth = leftmargin + rightmargin + MCFontMeasureText(m_font, slabel.getstring(), slabel.getlength(), t_is_unicode);
				if (flags & F_SHOW_ICON && icons != NULL)
				{
					reseticon();
					if (icons->curicon != NULL)
					{
						MCRectangle trect = icons->curicon->getrect();
						if (trect.width > fwidth)
							fwidth = trect.width;
					}
				}
				else
					if (getstyleint(flags) == F_CHECK || getstyleint(flags) == F_RADIO)
						fwidth += CHECK_SIZE + leftmargin;
				if (menumode == WM_OPTION)
					fwidth += optionrect.width + (optionrect.width >> 1);
				if (menumode == WM_CASCADE)
					fwidth += rect.height;
				ep.setint(fwidth);
			}
		}
		else
			ep.setint(0);
		break;
	case P_FORMATTED_HEIGHT:
		// MW-2012-02-16: [[ FontRefs ]] As 'formatted' properties require
		//   access to the font, we must be open before we can compute them.
		if (opened)
		{
			fheight = topmargin + bottommargin + MCFontGetAscent(m_font) + MCFontGetDescent(m_font);
			if (flags & F_SHOW_ICON && icons != NULL)
			{
				reseticon();
				if (icons->curicon != NULL)
				{
					MCRectangle trect = icons->curicon->getrect();
					if (trect.height > fheight)
						fheight = trect.height;
				}
			}
			else if ((getstyleint(flags) == F_CHECK || getstyleint(flags) == F_RADIO) && CHECK_SIZE > fheight)
				fheight = CHECK_SIZE;
			else if (getstyleint(flags) == F_MENU && menumode == WM_TOP_LEVEL)
				fheight += 8;
			ep.setint(fheight);
		}
		else
			ep.setint(0);
		break;
	case P_DEFAULT:
		ep.setboolean(getflag(F_DEFAULT));
		break;
	// MW-2012-02-16: [[ IntrinsicUnicode ]] Add support for a 'unicodeText' property.
	case P_TEXT:
	case P_UNICODE_TEXT:
		ep.setsvalue(MCString(menustring, menusize));

		// Map the menustring's encoding to the requested encoding.
		ep.mapunicode(hasunicode(), which == P_UNICODE_TEXT);
		break;
#endif /* MCButton::getprop */
	default:
		return MCControl::getprop_legacy(parid, which, ep, effective);
	}
	return ES_NORMAL;
}

Exec_stat MCButton::setprop_legacy(uint4 parid, Properties p, MCExecPoint &ep, Boolean effective)
{
	Boolean dirty = True;
	Boolean all = p == P_STYLE || p == P_LABEL_WIDTH || MCaqua && standardbtn();
	int2 i1;
	uint2 i = 0;
	uint4 newid;
	MCString data = ep.getsvalue();
	
	switch (p)
	{
#ifdef /* MCButton::setprop */ LEGACY_EXEC
	case P_NAME:
		if (MCObject::setprop(parid, p, ep, effective) != ES_NORMAL)
			return ES_ERROR;
		clearmnemonic();
		setupmnemonic();
		return ES_NORMAL;
	case P_STYLE:
		flags &= ~(F_STYLE | F_DISPLAY_STYLE | F_ALIGNMENT);
		if (entry != NULL)
			deleteentry();
		if (data == MCpopupstring || data == MCmenustring)
		{
			flags |= F_MENU | F_SHOW_BORDER | F_OPAQUE
			         | F_ALIGN_CENTER | F_ARM_BORDER;
			if (menumode == WM_COMBO)
				createentry();
			if (menumode == WM_TOP_LEVEL)
				MCU_break_string(MCString(menustring, menusize), tabs, ntabs, hasunicode());
		}
		else if (data == MCcheckboxstring)
			flags |= F_CHECK | F_ALIGN_LEFT;
		else if (data == MCradiobuttonstring)
		{
			flags |= F_RADIO | F_ALIGN_LEFT;
			flags &= ~F_SHARED_HILITE;
		}
		else if (data == MCroundrectstring)
			flags |=  F_ROUNDRECT | F_SHOW_BORDER | F_OPAQUE
			          | F_ALIGN_CENTER | F_HILITE_FILL;
		else if (data == MCovalstring)
			flags |= F_OVAL_BUTTON | F_HILITE_FILL;
		else if (data == MCtransparentstring)
			flags |= F_STANDARD | F_ALIGN_CENTER;
		else if (data == MCshadowstring)
				flags |= F_STANDARD | F_SHOW_BORDER | F_OPAQUE
			         | F_SHADOW | F_ALIGN_CENTER | F_HILITE_BOTH | F_ARM_BORDER;
		else if (data == MCopaquestring)
			flags |= F_STANDARD | F_OPAQUE
			         | F_ALIGN_CENTER | F_HILITE_FILL | F_ARM_BORDER;
		else if (data == MCrectanglestring)
			flags |= F_RECTANGLE | F_SHOW_BORDER | F_OPAQUE
			         | F_ALIGN_CENTER | F_HILITE_BOTH | F_ARM_BORDER;
		else
			flags |= F_STANDARD | F_SHOW_BORDER | F_OPAQUE
			         | F_ALIGN_CENTER | F_HILITE_BOTH | F_ARM_BORDER;

		// MW-2011-09-21: [[ Layers ]] Make sure the layerattrs are recomputed.
		m_layer_attr_changed = true;
		break;
	case P_AUTO_ARM:
		if (!MCU_matchflags(data, flags, F_AUTO_ARM, dirty))
		{
			MCeerror->add(EE_OBJECT_NAB, 0, 0, data);
			return ES_ERROR;
		}
		break;
	case P_AUTO_HILITE:
		if (!MCU_matchflags(data, flags, F_AUTO_HILITE, dirty))
		{
			MCeerror->add(EE_OBJECT_NAB, 0, 0, data);
			return ES_ERROR;
		}
		break;
	case P_ARM_BORDER:
		if (!MCU_matchflags(data, flags, F_ARM_BORDER, dirty))
		{
			MCeerror->add(EE_OBJECT_NAB, 0, 0, data);
			return ES_ERROR;
		}
		// MW-2011-09-21: [[ Layers ]] Changing the armBorder property
		//   affects the layer attrs.
		if (dirty)
			m_layer_attr_changed = true;
		break;
	case P_ARM_FILL:
		if (!MCU_matchflags(data, flags, F_ARM_FILL, dirty))
		{
			MCeerror->add(EE_OBJECT_NAB, 0, 0, data);
			return ES_ERROR;
		}
		break;
	case P_HILITE_BORDER:
		if (!MCU_matchflags(data, flags, F_HILITE_BORDER, dirty))
		{
			MCeerror->add(EE_OBJECT_NAB, 0, 0, data);
			return ES_ERROR;
		}
		// MW-2011-09-21: [[ Layers ]] Changing the hiliteBorder property
		//   affects the layer attrs.
		if (dirty)
			m_layer_attr_changed = true;
		break;
	case P_HILITE_FILL:
		if (!MCU_matchflags(data, flags, F_HILITE_FILL, dirty))
		{
			MCeerror->add(EE_OBJECT_NAB, 0, 0, data);
			return ES_ERROR;
		}
		break;
	case P_SHOW_HILITE:
		if (!MCU_matchflags(data, flags, F_SHOW_HILITE, dirty))
		{
			MCeerror->add(EE_OBJECT_NAB, 0, 0, data);
			return ES_ERROR;
		}
		break;
	case P_ARM:
		if (!MCU_matchflags(data, state, CS_ARMED, dirty))
		{
			MCeerror->add(EE_OBJECT_NAB, 0, 0, data);
			return ES_ERROR;
		}
		break;
	case P_HILITE:
		Boolean newstate;
		if (data == MCmixedstring)
			newstate = Mixed;
		else
			if (!MCU_stob(data, newstate))
			{
				MCeerror->add(EE_OBJECT_NAB, 0, 0, data);
				return ES_ERROR;
			}
		if (sethilite(parid, newstate))
		{
			if (state & CS_HILITED)
			{
				// MH-2007-03-20: [[ Bug 4035 ]] If the hilite of a radio button is set programmatically, other radio buttons were not unhilited if the radiobehavior of the group is set.
				if (getstyleint(flags) == F_RADIO && parent -> gettype() == CT_GROUP)
				{
					MCGroup *gptr = (MCGroup *)parent;
					gptr->radio(parid, this);
				}
				radio();
			}
			reseticon();
		}
		else
			dirty = False;
		break;
	case P_ARMED_ICON:
	case P_DISABLED_ICON:
	case P_HILITED_ICON:
	case P_ICON:
	case P_VISITED_ICON:
	case P_HOVER_ICON:
		if (icons == NULL)
		{
			icons = new iconlist;
			memset(icons, 0, sizeof(iconlist));
		}
		if (!MCU_stoui4(data, newid))
		{
			// MW-2013-03-06: [[ Bug 10695 ]] When searching for the image to resolve to an id,
			//   make sure we use the behavior aware search function.
			MCImage *ticon = resolveimagename(data);
			if (ticon != NULL)
				newid = ticon->getid();
			else
				newid = 0;
		}
		if (icons->iconids[p - P_ARMED_ICON] != newid)
		{
			icons->iconids[p - P_ARMED_ICON] = newid;
			dirty = True;
		}
		if (dirty)
		{
			if (icons->iconids[CI_ARMED] == 0 && icons->iconids[CI_DISABLED] == 0
			        && icons->iconids[CI_HILITED] == 0 && icons->iconids[CI_DEFAULT] == 0
							&& icons->iconids[CI_VISITED] == 0 && icons->iconids[CI_HOVER] == 0)
			{
				flags &= ~(F_SHOW_ICON | F_HAS_ICONS);
				if (icons->curicon != NULL)
				{
					icons->curicon->close();
				}
				delete icons;
				icons = NULL;
			}
			else
			{
				flags |= F_SHOW_ICON | F_HAS_ICONS;
				reseticon();
			}
		}
		break;
	case P_SHARED_HILITE:
		if (!MCU_matchflags(data, flags, F_SHARED_HILITE, dirty))
		{
			MCeerror->add(EE_OBJECT_NAB, 0, 0, data);
			return ES_ERROR;
		}
		break;
	case P_SHOW_ICON:
		if (!MCU_matchflags(data, flags, F_SHOW_ICON, dirty))
		{
			MCeerror->add(EE_OBJECT_NAB, 0, 0, data);
			return ES_ERROR;
		}
		// MW-2011-09-21: [[ Layers ]] Changing the showIcon property
		//   affects the layer attrs.
		if (dirty)
			m_layer_attr_changed = true;
		break;
	case P_SHOW_NAME:
		if (!MCU_matchflags(data, flags, F_SHOW_NAME, dirty))
		{
			MCeerror->add(EE_OBJECT_NAB, 0, 0, data);
			return ES_ERROR;
		}
		// MW-2011-09-21: [[ Layers ]] Changing the showName property
		//   affects the layer attrs.
		if (dirty)
			m_layer_attr_changed = true;
		break;
	// MW-2012-02-16: [[ IntrinsicUnicode ]] Add support for setting the 
	//   'unicodeLabel'.
	case P_LABEL:
	case P_UNICODE_LABEL:
		// Make sure the label is up to date.
		if (entry != NULL)
			getentrytext();

		// If we aren't unicode and are setting unicode, first coerce all text
		// to unicode; otherwise, if we are unicode and are setting native, convert
		// the ep to unicode.
		if (p == P_UNICODE_LABEL && !hasunicode())
			switchunicode(true);
		else if (p == P_LABEL && hasunicode())
			ep.nativetoutf16();

		// Only do anything if there is a change.
		if (label == NULL || data.getlength() != labelsize
		        || memcmp(data.getstring(), label, data.getlength()) != 0)
		{
			delete label;
			if (data != MCnullmcstring)
			{
				labelsize = data.getlength();
				label = new char[labelsize];
				memcpy(label, data.getstring(), labelsize);
				flags |= F_LABEL;
			}
			else
			{
				label = NULL;
				labelsize = 0;
				flags &= ~F_LABEL;
			}

			// Now that we've updated the label, try to change everything to native.
			trytochangetonative();

			if (entry != NULL)
				if (label == NULL)
					entry->settext(0, MCnullmcstring, False, False);
				else
					entry->settext(0, MCString(label, labelsize), False, hasunicode());

			clearmnemonic();
			setupmnemonic();
		}
		else
		{
			// Try to change everything back to native.
			trytochangetonative();

			dirty = False;
		}
		break;
	case P_LABEL_WIDTH:
		if (!MCU_stoi2(data, i1))
		{
			MCeerror->add(EE_OBJECT_MARGINNAN, 0, 0, data);
			return ES_ERROR;
		}
		labelwidth = i1;
		if (labelwidth == 0)
			flags &= ~F_LABEL_WIDTH;
		else
			flags |= F_LABEL_WIDTH;
		break;
	case P_FAMILY:
		if (!MCU_stoi2(data, i1))
		{
			MCeerror->add(EE_BUTTON_FAMILYNAN, 0, 0, data);
			return ES_ERROR;
		}
		family = i1;
		dirty = False;
		break;
	case P_VISITED:
		if (!MCU_matchflags(data, state, CS_VISITED, dirty))
		{
			MCeerror->add(EE_OBJECT_NAB, 0, 0, data);
			return ES_ERROR;
		}
		reseticon();
		break;
	case P_MENU_HISTORY:
		if (!MCU_stoi2(data, i1))
		{
			MCeerror->add(EE_BUTTON_MENUHISTORYNAN, 0, 0, data);
			return ES_ERROR;
		}
		setmenuhistory(i1);
		dirty = False;
		break;
	case P_MENU_LINES:
		if (data != MCnullmcstring)
		{
			if (!MCU_stoi2(data, i1))
			{
				MCeerror->add(EE_BUTTON_MENULINESNAN, 0, 0, data);
				return ES_ERROR;
			}
			menulines = (uint2)i1;
			flags |= F_MENU_LINES;
		}
		else
		{
			flags &= ~F_MENU_LINES;
			menulines = DEFAULT_MENU_LINES;
		}
		freemenu(False);
		dirty = False;
		break;
	case P_MENU_BUTTON:
		if (!MCU_stoi2(data, i1))
		{
			MCeerror->add(EE_BUTTON_MENUBUTTONNAN, 0, 0, data);
			return ES_ERROR;
		}
		menubutton = (uint1)i1;
		dirty = False;
		break;
	case P_MENU_MODE:
		if (entry != NULL)
			deleteentry();
		else
			freemenu(False);
		if (data == MCpulldownstring)
			menumode = WM_PULLDOWN;
		else if (data == MCpopupstring)
			menumode = WM_POPUP;
		else if (data == MCoptionstring)
			menumode = WM_OPTION;
		else if (data == MCcascadestring)
			menumode = WM_CASCADE;
		else if (data == MCcombostring)
		{
			menumode = WM_COMBO;
			createentry();
		}
		else if (data == MCtabstring)
		{
			menumode = WM_TOP_LEVEL;
			if (getstyleint(flags) == F_MENU)
				MCU_break_string(MCString(menustring, menusize), tabs, ntabs, hasunicode());
		}
		else
			menumode = WM_CLOSED;
		break;
	case P_SHOW_BORDER:
		if (MCControl::setprop(parid, p, ep, effective) != ES_NORMAL)
			return ES_ERROR;
		if (MCaqua && menumode == WM_PULLDOWN)
		{
			freemenu(False);
			findmenu(true);
		}
		break;
	case P_MENU_NAME:
		freemenu(False);
		delete menuname;
		if (data != MCnullmcstring)
		{
			menuname = data.clone();
			if (opened)
			{
				if (findmenu(true))
					menu->installaccels(getstack());
			}
		}
		else
			menuname = NULL;
		dirty = False;
		break;
	case P_ACCELERATOR_TEXT:
		delete acceltext;
		acceltext = NULL;
		acceltextsize = 0;
		if (data != MCnullmcstring)
		{
			acceltextsize  = data.getlength();
			acceltext = new char[acceltextsize];
			memcpy(acceltext, data.getstring(), acceltextsize);
		}
		break;
	case P_ACCELERATOR_KEY:
		if (data != MCnullmcstring)
		{
			accelkey = data.getstring()[0];
			if (data.getlength() > 1)
			{
				uint4 t_accelkey = MCLookupAcceleratorKeysym(data);
				if (t_accelkey != 0)
					accelkey = t_accelkey;
			}
		}
		else
			accelkey = 0;
		MCstacks->changeaccelerator(this, accelkey, accelmods);
		dirty = False;
		break;
	case P_ACCELERATOR_MODIFIERS:
		{
			uint2 naccelmods = 0;
			uint4 l = data.getlength();
			const char *sptr = data.getstring();
			MCU_skip_spaces(sptr, l);
			while (l != 0)
			{
				const char *startptr = sptr;
				if (!MCU_strchr(sptr, l, ','))
				{
					sptr += l;
					l = 0;
				}
				MCString tdata(startptr, sptr - startptr);
				MCU_skip_char(sptr, l);
				MCU_skip_spaces(sptr, l);
				if (tdata == MCshiftstring)
				{
					naccelmods |= MS_SHIFT;
					continue;
				}
				if (tdata == MCcommandstring)
				{
					naccelmods |= MS_CONTROL;
					continue;
				}
				if (tdata == MCcontrolstring)
				{
#ifdef _MAC_DESKTOP
					naccelmods |= MS_MAC_CONTROL;
#else
					naccelmods |= MS_CONTROL;
#endif
					continue;
				}
				if (tdata == MCmod1string || tdata == MCoptionstring)
				{
					naccelmods |= MS_MOD1;
					continue;
				}
				MCeerror->add
				(EE_BUTTON_BADMODIFIER, 0, 0, data);
				return ES_ERROR;
			}
			accelmods = (uint1)naccelmods;
			MCstacks->changeaccelerator(this, accelkey, accelmods);
		}
		dirty = False;
		break;
	case P_MNEMONIC:
		if (!MCU_stoi2(data, i1))
		{
			MCeerror->add
			(EE_BUTTON_MNEMONICNAN, 0, 0, data);
			return ES_ERROR;
		}
		clearmnemonic();
		mnemonic = (uint1)i1;
		setupmnemonic();
		break;
	case P_DEFAULT:
	{
		if (!MCU_matchflags(data, flags, F_DEFAULT, dirty))
		{
			MCeerror->add(EE_OBJECT_NAB, 0, 0, data);
			return ES_ERROR;
		}
		if (dirty && opened && ((flags & F_DEFAULT) != 0) != ((state & CS_SHOW_DEFAULT) != 0))
		{
			uint2 t_old_trans;
			t_old_trans = gettransient();
			if (flags & F_DEFAULT)
			{
				getcard()->setdefbutton(this);
				state |= CS_SHOW_DEFAULT;
			}
			else
			{
				getcard()->freedefbutton(this);
				state &= ~CS_SHOW_DEFAULT;
			}
			// MW-2011-08-18: [[ Layers ]] Invalidate the whole object, noting
			//   possible change in transient.
			layer_transientchangedandredrawall(t_old_trans);
			dirty = False;
		}
	}
	break;
	case P_TEXT_FONT:
	case P_TEXT_HEIGHT:
	case P_TEXT_SIZE:
	case P_TEXT_STYLE:
	case P_ENABLED:
	case P_DISABLED:
		if (MCControl::setprop(parid, p, ep, effective) != ES_NORMAL)
			return ES_ERROR;

		// MW-2007-07-05: [[ Bug 1292 ]] Field inside combo-box doesn't respect the button's properties
		if (entry != NULL)
			entry -> setprop(parid, p, ep, effective);

		reseticon();
		freemenu(False);
		findmenu(true);
		if (parent != NULL && parent->gettype() == CT_GROUP)
		{
			parent->setstate(True, CS_NEED_UPDATE);
			if ((parent == MCmenubar || parent == MCdefaultmenubar) && !MClockmenus)
				MCscreen->updatemenubar(True);
		}
		dirty = True;
		break;
	case P_MARGINS:
		// MW-2007-07-05: [[ Bug 1292 ]] We pass the margins through to the combo-box field
		if (MCControl::setprop(parid, p, ep, effective) != ES_NORMAL)
			return ES_ERROR;

		if (entry != NULL)
			entry -> setprop(parid, p, ep, effective);
		break;
	// MW-2012-02-16: [[ IntrinsicUnicode ]] Add support for setting the 
	//   'unicodeText'.
	case P_TEXT:
	case P_UNICODE_TEXT:
		// Ensure that if we are setting unicode, we are unicode; or if we are already
		// unicode, the value we are setting is unicode.
		if (p == P_UNICODE_TEXT && !hasunicode())
			switchunicode(true);
		else if (p == P_TEXT && hasunicode())
			ep.nativetoutf16();

		// If nothing has changed then just reset the label; otherwise change the text.
		if (menustring != NULL && data.getlength() == menusize
		        && memcmp(data.getstring(), menustring, data.getlength()) == 0)
		{
			// Try to coerce everything back to native.
			trytochangetonative();
			dirty = resetlabel();
		}
		else
		{
			freemenu(False);
			delete menustring;

			if (data != MCnullmcstring)
			{
				flags |= F_MENU_STRING;
				menusize = data.getlength();
				menustring = new char[menusize];
				memcpy(menustring, data.getstring(), menusize);
			}
			else
			{
				flags &= ~F_MENU_STRING;
				menustring = NULL;
				menusize = 0;
			}

			// Now that we've updated the text, try to coerce everything back to native.
			trytochangetonative();
			
			if (getflag(F_MENU_STRING))
				findmenu(true);

			menuhistory = 1;
			dirty = all = resetlabel() || menumode == WM_TOP_LEVEL;
			if (parent != NULL && parent->gettype() == CT_GROUP)
			{
				parent->setstate(True, CS_NEED_UPDATE);
				if ((parent == MCmenubar || parent == MCdefaultmenubar) && !MClockmenus)
					MCscreen->updatemenubar(True);
			}
		}
		break;
	case P_CANT_SELECT:
		// MW-2005-08-16: [[Bug 2820]] If we can't be selected, let us make sure our field can't either!
		// MW-2005-09-05: [[Bug 3167]] Only set the entry's property if it exists!
		if (entry != NULL)
			entry -> setprop(parid, p, ep, effective);
		return MCControl::setprop(parid, p, ep, effective);
	default:
		return MCControl::setprop(parid, p, ep, effective);
#endif /* MCButton::setprop */
	}
	if (dirty && opened)
	{
		// MW-2011-08-18: [[ Layers ]] Invalidate the whole object.
		layer_redrawall();
	}
	return ES_NORMAL;
}

void MCButton::closemenu(Boolean kfocus, Boolean disarm)
{	
	if (state & CS_MENU_ATTACHED)
		MCObject::closemenu(kfocus, True);
	else
	{
		if (!(state & CS_SUBMENU))
			return;
		if (!opened)
			findmenu(true);
		if (menumode != WM_CASCADE || !(flags & F_AUTO_ARM))
		{
			MCscreen->ungrabpointer();
			MCdispatcher->removemenu();
		}
		if (disarm)
		{
			state &= ~CS_ARMED;
			ishovering = False;
			reseticon();
		}
		// MW-2011-08-18: [[ Layers ]] Invalidate the whole object.
		layer_redrawall();
		if (kfocus && !(state & CS_MFOCUSED))
		{
			menu->setstate(True, CS_KFOCUSED); // override state
			menu->kunfocus();
		}
		MCButton *focused = (MCButton *)menu->getcurcard()->getmfocused();
		if (focused != NULL && focused->gettype() == CT_BUTTON
		        && focused->getmenumode() == WM_CASCADE)
			focused->closemenu(kfocus, disarm);

		menu -> mode_closeasmenu();
		menu->close();

		state &= ~(CS_SUBMENU | CS_MOUSE_UP_MENU);
		menudepth--;
	}
}

MCControl *MCButton::clone(Boolean attach, Object_pos p, bool invisible)
{
	MCButton *newbutton = new MCButton(*this);
	if (attach)
		newbutton->attach(p, invisible);
	return newbutton;
}


MCControl *MCButton::findnum(Chunk_term type, uint2 &num)
{
	if ((type == CT_BUTTON || type == CT_LAYER
	        || (type == CT_MENU && getstyleint(flags) == F_MENU
	            && menumode == WM_PULLDOWN)) && num-- == 0)
		return this;
	else
		return NULL;
}

MCControl *MCButton::findname(Chunk_term type, const MCString &inname)
{
	if ((type == gettype() || type == CT_LAYER
	        || (type == CT_MENU && getstyleint(flags) == F_MENU
	            && menumode == WM_PULLDOWN))
	        && MCU_matchname(inname, gettype(), getname()))
		return this;
	else
		return NULL;
}

Boolean MCButton::count(Chunk_term type, MCObject *stop, uint2 &num)
{
	if (type == CT_BUTTON || type == CT_LAYER
	        || (type == CT_MENU && getstyleint(flags) == F_MENU
	            && menumode == WM_PULLDOWN))
		num++;
	if (stop == this)
		return True;
	return False;
}

Boolean MCButton::maskrect(const MCRectangle &srect)
{
	if (!(flags & F_VISIBLE || MCshowinvisibles))
		return False;
	MCRectangle trect = rect;
	if (getstyleint(flags) == F_MENU && menumode == WM_TOP_LEVEL)
	{
		if (getstack()->gettool(this) != T_POINTER)
			trect.height = 8 + MCFontGetAscent(m_font);
	}
	MCRectangle drect = MCU_intersect_rect(srect, trect);
	return drect.width != 0 && drect.height != 0;
}

void MCButton::installaccels(MCStack *stack)
{
	if (accelkey != 0)
		MCstacks->addaccelerator(this, stack, accelkey, accelmods);
}

void MCButton::removeaccels(MCStack *stack)
{
	if (accelkey != 0)
		MCstacks->deleteaccelerator(this, stack);
}

MCCdata *MCButton::getdata(uint4 cardid, Boolean clone)
{
	if (bdata != NULL)
	{
		if (flags & F_SHARED_HILITE)
			cardid = 0;
		MCCdata *bptr = bdata;
		do
		{
			if (bptr->getid() == cardid)
			{
				if (clone || cardid == 0)
					return new MCCdata(*bptr);
				else
					return (MCCdata *)bptr->remove(bdata);
			}
			bptr = (MCCdata *)bptr->next();
		}
		while (bptr != bdata);
	}
	return new MCCdata(cardid);
}

void MCButton::replacedata(MCCdata *&data, uint4 newid)
{
	if (data == NULL)
		return;
	if (flags & F_SHARED_HILITE)
		newid = 0;
	MCCdata *foundptr = getbptr(newid);
	foundptr->remove
	(bdata);
	delete foundptr;
	MCCdata *bptr = (MCCdata *)data->remove(data);
	bptr->setid(newid);
	bptr->appendto(bdata);
	if (opened)
	{
		switch(gethilite(newid))
		{
		case True:
			state |= CS_HILITED;
			state &= ~CS_MIXED;
			break;
		case False:
			state &= ~(CS_HILITED | CS_MIXED);
			break;
		case Mixed:
			state &= ~CS_HILITED;
			state |= CS_MIXED;
			break;
		}
		// MW-2011-08-18: [[ Layers ]] Invalidate the whole object.
		layer_redrawall();
	}
}

void MCButton::compactdata()
{
	if (bdata != NULL)
	{
		MCStack *sptr = getstack();
		MCCdata *bptr = bdata;
		Boolean check;
		MCObject *tparent = this;
		while (tparent->getparent()->gettype() == CT_GROUP)
			tparent = tparent->getparent();
		uint4 tid = tparent->getid();
		do
		{
			check = False;
			MCCdata *nbptr = (MCCdata *)bptr->next();
			uint4 cid = bptr->getid();
			if (cid != 0 && (flags & F_SHARED_HILITE || !sptr->checkid(cid, tid)))
			{
				bptr->remove
				(bdata);
				delete bptr;
				if (bdata == NULL)
					break;
				check = True;
			}
			bptr = nbptr;
		}
		while (check || bptr != bdata);
	}
}

void MCButton::resetfontindex(MCStack *oldstack)
{
	if (bdata != NULL)
	{
		MCCdata *bptr = bdata;
		MCCdata *tptr = (MCCdata *)bptr->remove
		                (bptr);
		if (!(flags & F_SHARED_TEXT))
			tptr->setid(getcard()->getid());
		bdata = tptr;
		while (bptr != NULL)
		{
			MCCdata *tptr = (MCCdata *)bptr->remove(bptr);
			delete tptr;
		}
	}
	MCControl::resetfontindex(oldstack);
}

void MCButton::activate(Boolean notify, uint2 key)
{
	if (flags & F_DISABLED)
		return;
	if (findmenu(true))
	{
		bool t_disabled;
		MCStringRef t_pick = nil;
		
		if (menu != NULL)
			menu->findaccel(key, t_pick, t_disabled);
#ifdef _MAC_DESKTOP
		else if (bMenuID != 0)
			getmacmenuitemtextfromaccelerator(bMenuID, key, MCmodifierstate, t_pick, false);
#endif
		if (!MCStringIsEmpty(t_pick))
		{
			if (MCmodifierstate & MS_MOD1)
			{
				message_with_args(MCM_mouse_down, menubutton);
				if (findmenu())
					openmenu(True);
			}
		}
		else
		{
			if (!t_disabled)
				message_with_valueref_args(MCM_menu_pick, t_pick);
		}
	}
	else
	{
		if (flags & F_AUTO_HILITE)
		{
			if (getstyleint(flags) == F_RADIO)
			{
				sethilite(0, True);
				// MH-2007-03-20: [[ Bug 2581 ]] If a radio button is hilited using the keyboard, others in the group are not unhilited (when radioBehavior is set).
				if (parent->gettype() == CT_GROUP)
				{
					MCGroup *gptr = (MCGroup *)parent;
					gptr->radio(0, this);
				}
				reseticon();
				radio();
			}
			else if (getstyleint(flags) != F_RADIO || !(state & CS_HILITED))
			{
				state ^= CS_HILITED;
				uint2 oldstate = MCbuttonstate;
				MCbuttonstate = Button1;
				reseticon();
				// MW-2011-08-18: [[ Layers ]] Invalidate the whole object.
				layer_redrawall();
				MCbuttonstate = oldstate;
				if (getstyleint(flags) != F_CHECK)
				{
					state ^= CS_HILITED;
					// MW-2011-08-18: [[ Redraw ]] Force a screen update to
					//   ensure the hilite is shown.
					MCRedrawUpdateScreen();
					MCscreen->wait(HILITE_INTERVAL, False, False);
				}
				else
					sethilite(0, (state & CS_HILITED) != 0);
			}
			state |= CS_VISITED;
			reseticon();
			// MW-2011-08-18: [[ Layers ]] Invalidate the whole object.
			layer_redrawall();
		}
		message_with_args(MCM_mouse_up, "1");
		MCdispatcher->closemenus();
	}
}

void MCButton::setupmnemonic()
{
	if (opened && mnemonic != 0)
	{
		MCStringRef t_label = getlabeltext();
		if (!isdisabled() && !MCStringIsEmpty(t_label) && mnemonic < MCStringGetLength(t_label))
		{
			unichar_t t_mnemonic_char = MCStringGetCharAtIndex(t_label, mnemonic - 1);
			getstack()->addmnemonic(this, t_mnemonic_char);
			if (!MCStringIsEmpty(menustring) || !MCNameIsEmpty(menuname))
				MCstacks->addmenu(this, t_mnemonic_char);
		}
	}
}

void MCButton::clearmnemonic()
{
	if (mnemonic != 0)
	{
		getstack()->deletemnemonic(this);
		MCstacks->deletemenu(this);
	}
}

MCCdata *MCButton::getbptr(uint4 cardid)
{
	MCCdata *foundptr = NULL;
	if (bdata != NULL)
	{
		MCCdata *tptr = bdata;
		do
		{
			if (tptr->getid() == cardid)
			{
				foundptr = tptr;
				break;
			}
			tptr = (MCCdata *)tptr->next();
		}
		while (tptr != bdata);
	}
	if (foundptr == NULL)
	{
		foundptr = new MCCdata(cardid);
		foundptr->appendto(bdata);
	}
	return foundptr;
}

uint2 MCButton::getfamily()
{
	return family;
}

Boolean MCButton::gethilite(uint4 parid)
{
	if (flags & F_SHARED_HILITE)
		parid = 0;
	else
		if (parid == 0)
			parid = getcard()->getid();
	MCCdata *foundptr = getbptr(parid);
	foundptr->totop(bdata);
	return foundptr->getset();
}

void MCButton::setdefault(Boolean def)
{
	Boolean cs = (state & CS_SHOW_DEFAULT) != 0;
	if (def != cs)
	{
		uint2 t_old_trans;
		t_old_trans = gettransient();
		if (def)
			state |= CS_SHOW_DEFAULT;
		else
			state &= ~CS_SHOW_DEFAULT;
		// MW-2011-08-18: [[ Layers ]] Invalidate the whole object, noting
		//   possible change in transient.
		layer_transientchangedandredrawall(t_old_trans);
	}
}

Boolean MCButton::sethilite(uint4 parid, Boolean hilite)
{
	Boolean set
		= True;
	if (flags & F_SHARED_HILITE)
		parid = 0;
	else
		if (parid == 0)
			parid = getcard()->getid();
		else
			set
				= parid == getcard()->getid();
	MCCdata *foundptr = getbptr(parid);
	
	bool t_hilite_changed;
	t_hilite_changed = hilite != foundptr -> getset();
	
	foundptr->setset(hilite);
	uint4 oldstate = state;
	if (opened && set)
			switch (hilite)
			{
			case True:
				state |= CS_HILITED;
				state &= ~CS_MIXED;
				break;
			case False:
				state &= ~(CS_HILITED | CS_MIXED);
				break;
			case Mixed:
				state &= ~CS_HILITED;
				state |= CS_MIXED;
			}
	
	if (t_hilite_changed)
		signallisteners(P_HILITE);
	
	return state != oldstate;
}

void MCButton::resethilite(uint4 parid, Boolean hilite)
{
	if (sethilite(parid, hilite))
	{
		reseticon();
		// MW-2011-08-18: [[ Layers ]] Invalidate the whole object.
		layer_redrawall();
	}
}

void MCButton::getentrytext()
{
	// MW-2012-02-21: [[ FieldExport ]] Use the new plain text export method.
	MCExecPoint ep;
	entry->exportasplaintext(0, ep, 0, INT32_MAX, hasunicode());
	MCStringRef t_label = nil;
	/* UNCHECKED */ MCStringCreateWithOldString(ep.getsvalue(), t_label);
	MCValueAssign(label, t_label);
	MCValueRelease(t_label);
}

void MCButton::createentry()
{
	// MW-2012-02-16: [[ FontRefs ]] Only create the entry if the control is
	//   open. This is because 'setupentry' requires a fontref to complete.
	if (opened != 0)
	{
		entry = (MCField *)MCtemplatefield->clone(False, OP_NONE, false);
		// MW-2005-08-16: [[Bug 2820]] If we can't be selected, let us make sure our field can't either!
		entry->setextraflag(getextraflag(EF_CANT_SELECT), EF_CANT_SELECT);
		entry->setupentry(this, MCStringGetOldString(label), hasunicode());
		entry->open();
		setrect(rect);
	}
}

void MCButton::deleteentry()
{
	getentrytext();
	entry->close();
	delete entry;
	entry = NULL;
}

//major menustring
//void MCButton::getmenuptrs(const char *&sptr, const char *&eptr)
MCRange MCButton::getmenurange()
{
	uindex_t sptr;
	uindex_t i = 0;
	MCRange t_search;
	uindex_t t_length;
	t_length = MCStringGetLength(menustring);
	t_search = MCRangeMake(0, t_length);
	if (MCStringIsEmpty(menustring))
		return MCRangeMake(0, 0);

	do
	{
		// Finds the first newline character in the string.
		// If there is no newline character, then if this is the last item in the string, the returned range is the
		// remainder of the string. Otherwise, there are no more items in the string and an empty range is returned.
		//
		// If a newline was found and this is not the last item in the history, move past the newline and continue.
		// Otherwise, terminate and return.
			
		sptr = t_search.offset;
		MCRange t_temp;
		if (!MCStringFind(menustring, t_search, MCSTR("\n"), kMCStringOptionCompareExact, &t_temp))
		{
			if (++i == menuhistory)
				return MCRangeMake(sptr, t_length - sptr);
			else
				return MCRangeMake(0, 0);
			break;
		}
			
		t_search.offset = t_temp.offset;
		if (++i < menuhistory)
			t_search.offset++;
		t_search.length = t_length - t_search.offset;
	}
	while (i < menuhistory);
		
	return MCRangeMake(sptr, sptr - t_search.offset);
}

void MCButton::makemenu(sublist *bstack, int2 &stackdepth, uint2 menuflags, MCFontRef fontref)
{
	Boolean isxp = MCcurtheme && MCcurtheme->getthemeid() == LF_NATIVEWIN;
	uint2 pwidth = 0;
	if (stackdepth > 0)
	{
		MCStringRef t_lastname = MCNameGetString(bstack[stackdepth].parent->getname());
		pwidth = MCFontMeasureText(fontref, t_lastname) + 16;
	}
	sublist *m = &bstack[stackdepth--];

	m -> maxwidth += m -> maxaccelwidth + 12;

	uint2 ty;
	uint2 menuwidth, menuheight;
	if (isxp && MCmajorosversion >= 0x0600)
	{
		ty = 3;
		m -> maxwidth += 22 + 4 + 2 + 4 + 17; // Icon - pad - Gutter - pad - ... - Submenu

		MCButton *bptr;
		bptr = m -> buttons;
		do
		{
			if (bptr -> menucontrol == MENUCONTROL_SEPARATOR)
			{
				bptr -> rect . x = 3 + 22 + 4 + 2;
				bptr -> rect . width = m -> maxwidth - (22 + 4 + 2);
				bptr -> rect . height = 6;
				bptr -> rect . y = ty + 1;
				ty += 1 + 6 + 3;
			}
			else
			{
				bptr -> rect . x = 3;
				bptr -> rect . width = m -> maxwidth;
				bptr -> rect . height += 2;
				bptr -> rect . y = ty;
				ty += bptr -> rect . height;

				bptr -> leftmargin = 22 + 4 + 2 + 4;
				bptr -> topmargin += 2;
				bptr -> bottommargin += 2;
				bptr -> rightmargin = 17;
			}
			bptr = (MCButton *)bptr->next();
		}
		while (bptr != m->buttons);
		menuwidth = m -> maxwidth + 3 + 3;
		menuheight = ty + 3;
	}
	else
	{
		uint1 leftmmargin,rightmmargin,topmmargin,bottommmargin;
		uint1 leftmitemmargin = (uint1)leftmargin,rightmitemmargin = (uint1)rightmargin;
		uint1  dividerpadding;
		uint4  menuitempadding = 0;
		uint1 dividersize;
		if (isxp)
		{
			dividersize = 1;
			dividerpadding = 4;
			leftmitemmargin = rightmitemmargin = 17;
			leftmmargin = rightmmargin = topmmargin = bottommmargin = 3;
		}
		else
		{
			dividersize = 2;
			dividerpadding = 2;
			leftmmargin = rightmmargin = topmmargin = bottommmargin = IsMacEmulatedLF() ? 1 : 2;
			leftmitemmargin = (uint1)leftmargin;
			rightmitemmargin = (uint1)rightmargin;
		}
		m->maxwidth += leftmitemmargin + rightmitemmargin;
		if ((getstyleint(menuflags) == F_CHECK || getstyleint(menuflags) == F_RADIO) && !isxp)
			m->maxwidth += CHECK_SIZE + leftmargin;

		if (IsMacEmulatedLF() && menumode == WM_OPTION
				&& m->maxwidth < rect.width - rect.height - 12)
			m->maxwidth = rect.width - rect.height - 12;
		ty = topmmargin;
		MCButton *bptr = m->buttons;
		do
		{
			Boolean isdivider = bptr->rect.height == dividersize;
			//xp has extra padding between dividers
			uint2 pad = isdivider ? dividerpadding: menuitempadding;
			//xp has a left margin for buttons
			if (isxp)
			{
				if ((getstyleint(menuflags) == F_CHECK || getstyleint(menuflags) == F_RADIO) && bptr->menumode != WM_CASCADE)
					bptr->leftmargin = MCU_max(leftmitemmargin - CHECK_SIZE - leftmargin + 2,0);
				else
					bptr->leftmargin = leftmitemmargin;
			}
			//dividers in xp width of menu
			bptr->rect.x = leftmmargin;
			bptr->rect.width = m->maxwidth;
			bptr->rect.y = ty + pad;
			ty += bptr->rect.height + (pad << 1);
			bptr = (MCButton *)bptr->next();
		}
		while (bptr != m->buttons);
		menuwidth = m->maxwidth + leftmmargin + rightmmargin;
		menuheight = ty + bottommmargin;
	}

	MCStack *newmenu = nil;
	/* UNCHECKED */ MCStackSecurityCreateStack(newmenu);

	newmenu->setparent(m->parent);
	newmenu->createmenu(m->buttons, menuwidth, menuheight);
	newmenu->menuwindow = True;
	MCdispatcher->appendpanel(newmenu);
	if (m->parent == this)
		menu = newmenu;
	else
	{
		m->parent->menu = newmenu;
		m->parent->menumode = WM_CASCADE;
		if (getstyleint(menuflags) == F_CHECK || getstyleint(menuflags) == F_RADIO)
			m->parent->leftmargin += CHECK_SIZE + leftmargin;
		m->parent->flags = (m->parent->flags & ~F_STYLE) | F_MENU;
	}
	if (stackdepth >= 0 && pwidth > bstack[stackdepth].maxwidth)
		bstack[stackdepth].maxwidth = pwidth;
}

void setmenutagflag(MCButton *p_button, bool p_hastags)
{
	MCStack *t_menu = p_button->getmenu();
	if (t_menu != NULL)
	{
		MCControl *controls = t_menu->getcontrols();
		if (controls != NULL)
		{
			MCButton *bptr = (MCButton *)controls;
			do
			{
				bptr->setmenuhasitemtags(p_hastags);
				if (bptr->getmenumode() == WM_CASCADE && bptr->getmenu() != NULL)
				{
					setmenutagflag(bptr, p_hastags);
				}
				bptr = (MCButton *)bptr->next();

			}
			while (bptr != controls);
		}
	}
}

class ButtonMenuCallback : public IParseMenuCallback
{
	MCButton *parent;
	uint4 menuflags;
	sublist bstack[MAX_SUBMENU_DEPTH];
	int2 stackdepth;

	MCFontRef fontref;
	uint2 fheight;

public:
	ButtonMenuCallback(MCButton *p_parent, uint4 p_menuflags)
	{
		parent = p_parent;
		menuflags = p_menuflags;

		// MW-2012-02-16: [[ FontRefs ]] Menus are built from controls that may be closed.
		//   Therefore, we create a new fontref from the parent's styling here.
		MCNameRef fname;
		uint2 fsize, fstyle;
		parent -> getfontattsnew(fname, fsize, fstyle);
		/* UNCHECKED */ MCFontCreate(fname, MCFontStyleFromTextStyle(fstyle), fsize, fontref);

		fheight = parent -> gettextheight();

		bstack[0].parent = parent;
		bstack[0].buttons = NULL;
		bstack[0].f = 1;
		bstack[0].maxwidth = 0;
		bstack[0].maxaccelwidth = 0;
		stackdepth = 0;
	}

	virtual bool ProcessItem(MCMenuItem *p_menuitem)
	{
		int2 newdepth = p_menuitem->depth;
		if (newdepth > 0 && newdepth > stackdepth
		        && stackdepth < MAX_SUBMENU_DEPTH - 1
		        && bstack[stackdepth].buttons != NULL)
		{
			bstack[++stackdepth].maxwidth = 0;
			bstack[stackdepth].maxaccelwidth = 0;
			bstack[stackdepth].parent = bstack[stackdepth - 1].buttons->prev();
			bstack[stackdepth].buttons = NULL;
			bstack[stackdepth].f = 1;
		}
		while (newdepth < stackdepth)
			parent->makemenu(bstack, stackdepth, menuflags, fontref);
		MCButton *newbutton = new MCButton;
		newbutton->appendto(bstack[stackdepth].buttons);
		MCNameRef t_name = nil;
		if (!MCStringIsEmpty(p_menuitem->tag))
			/* UNCHECKED */ MCNameCreate(p_menuitem->tag, t_name);
		else
			/* UNCHECKED */ MCNameCreate(p_menuitem->label, t_name);
		newbutton->setname(t_name);
		MCValueRelease(t_name);

#ifndef TARGET_PLATFORM_MACOS_X
		MCStringRef t_label;
		/* UNCHECKED */ MCStringMutableCopy(p_menuitem.label, t_label);
		/* UNCHECKED */ MCStringFindAndReplaceChar(t_label, '\t', ' ', kMCStringOptionCompareExact);
		MCValueRelease(p_menuitem.label);
		/* UNCHECKED */ MCStringCopyAndRelease(t_label, p_menuitem.label);
#endif

		newbutton->menubutton = parent->menubutton;
		newbutton->menucontrol = MENUCONTROL_ITEM;
		if (MCNameGetCharAtIndex(newbutton -> getname(), 0) == '-')
		{
			newbutton->rect.height = 2;
			newbutton->flags = DIVIDER_FLAGS;
			newbutton->menucontrol = MENUCONTROL_SEPARATOR;
			if (MCcurtheme && MCcurtheme->getthemeid() == LF_NATIVEWIN)
			{
				newbutton->rect.height = 1;
				newbutton->flags &= ~F_3D;
			}
			bstack[stackdepth].f++;
		}
		else
		{
			newbutton->flags = menuflags;
			newbutton->rect.height = fheight + parent->menubuttonheight;

			if (p_menuitem->is_disabled)
			{
				newbutton->flags |= F_DISABLED;
			}
			
			if (p_menuitem->is_hilited)
				newbutton->sethilite(0, True);
				
			if (p_menuitem->is_radio)
			{
				newbutton->family = bstack[stackdepth].f;
				newbutton->flags &= ~F_STYLE;
				newbutton->flags |= F_RADIO;
			}
				
			if (parent->menumode != WM_OPTION)
			{
				newbutton->mnemonic = p_menuitem->mnemonic;
			}
			if (parent->menumode == WM_PULLDOWN)
			{
				if (p_menuitem->accelerator != 0)
				{
					uint1 t_mods = p_menuitem->modifiers;
					uint4 t_key = p_menuitem->accelerator;
					MCStringRef t_keyname = p_menuitem->accelerator_name;

					if ((t_mods & (MS_MAC_CONTROL | MS_CONTROL | MS_ALT)) || t_keyname)
					{
						uint2 t_accelkey = (t_key <= 255) ? MCS_tolower(t_key) : t_key;
						MCstacks->addaccelerator(parent, parent->getstack(), t_accelkey, t_mods);
						newbutton->accelkey = t_accelkey;
						newbutton->accelmods = t_mods;

						// ******
						// The following text requires localization
						// ******
						MCStringRef t_acceltext = nil;
						/* UNCHECKED */ MCStringCreateMutable(0, t_acceltext);
						if (t_mods & MS_MAC_CONTROL)
							/* UNCHECKED */ MCStringAppendFormat(t_acceltext, "Ctrl+");
						if (MS_MAC_CONTROL != MS_CONTROL && t_mods & MS_CONTROL)
							/* UNCHECKED */ MCStringAppendFormat(t_acceltext, "Cmd+");
						if (t_mods & MS_ALT)
							/* UNCHECKED */ MCStringAppendFormat(t_acceltext, "Alt+");
						if (t_mods & MS_SHIFT)
							/* UNCHECKED */ MCStringAppendFormat(t_acceltext, "Shift+");
						if (t_keyname != NULL)
							/* UNCHECKED */ MCStringAppendFormat(t_acceltext, "%s", t_keyname);
						else
							/* UNCHECKED */ MCStringAppendFormat(t_acceltext, "%c", t_key);

						MCValueRelease(newbutton->acceltext);
						/* UNCHECKED */ MCStringCopyAndRelease(t_acceltext, newbutton->acceltext);
					}
				}
			}
			int32_t width = MCFontMeasureText(fontref, p_menuitem->label);
			if (!MCStringIsEmpty(newbutton->acceltext))
				bstack[stackdepth].maxaccelwidth = MCU_max(bstack[stackdepth].maxaccelwidth, MCFontMeasureText(fontref, newbutton->acceltext));
			if (width > bstack[stackdepth].maxwidth)
				bstack[stackdepth].maxwidth = width;
<<<<<<< HEAD
			MCValueAssign(newbutton->label, p_menuitem->label);
=======
			MCAutoStringRef t_label;
			if (!MCStringCreateWithOldString(p_menuitem->label, &t_label))
				return false;
			MCValueAssign(newbutton->label, *t_label);
			if (p_menuitem -> is_unicode)
				newbutton->m_font_flags |= FF_HAS_UNICODE;

>>>>>>> d5089c03
		}
		return false;
	}

	virtual bool End(bool p_has_tags)
	{
		parent->menuhasitemtags = p_has_tags;
		while (stackdepth >= 0)
			parent->makemenu(bstack, stackdepth, menuflags, fontref);
		setmenutagflag(parent, true);
		// MW-2012-02-16: [[ FontRefs ]] Make sure we free the font we created.
		MCFontRelease(fontref);
		return false;
	}
};

Boolean MCButton::findmenu(bool p_just_for_accel)
{
	Boolean isunicode = hasunicode();
	if (!MCNameIsEmpty(menuname))
	{
		if (menu == NULL)
		{
			MCerrorlock++;
			menu = getstack()->findstackname(menuname);
			MCerrorlock--;
			if (menu != NULL)
				menu->addneed(this);
		}
	}
	else if (!MCStringIsEmpty(menustring) && getstyleint(flags) == F_MENU)
	{
		if (menumode == WM_TOP_LEVEL)
		{
			MCValueRelease(tabs);
			/* UNCHECKED */ MCStringSplit(menustring, MCSTR("\n"), nil, kMCStringOptionCompareExact, tabs);
		}
		else if (menu == NULL)
		{
			uint2 fheight;
			fheight = gettextheight();
			if ((!IsMacLFAM() || MCModeMakeLocalWindows()) && menumode == WM_COMBO || menumode == WM_OPTION && MClook == LF_WIN95)
			{
				uindex_t nlines = 1;
				//major menustring
				nlines = MCStringCountChar(menustring, MCRangeMake(0, MCStringGetLength(menustring)), '\n', kMCStringOptionCompareExact);

				MCField *fptr = new MCField;
				uint2 height;
				if (nlines > menulines)
				{
					height = menulines * fheight;
					fptr->setupmenu(menustring, fheight, True);
					state |= CS_SCROLLBAR;
				}
				else
				{
					height = nlines * fheight;
					fptr->setupmenu(menustring, fheight, False);
				}
				MCRectangle trect;
				MCU_set_rect(trect, 0, 0, rect.width, height + 4);
				trect = MCU_reduce_rect(trect, MClook == LF_MOTIF ? DEFAULT_BORDER : 1);
				fptr->setrect(trect);
				/* UNCHECKED */ MCStackSecurityCreateStack(menu);

				menu->setparent(this);
				menu->createmenu(fptr, rect.width, height + 4);
				MCdispatcher->appendpanel(menu);
			}
			else
			{
				if (IsMacLFAM() && (!MCModeMakeLocalWindows() ||
				         (menumode == WM_OPTION || menumode == WM_POPUP ||
				            (menumode == WM_PULLDOWN && flags & F_SHOW_BORDER))))
				{
#ifdef _MAC_DESKTOP
					return macfindmenu(p_just_for_accel);
#else
					return True;
#endif
				}
				else
				{
					MCValueRelease(tabs);
					/* UNCHECKED */ MCStringSplit(menustring, MCSTR("\n"), nil, kMCStringOptionCompareExact, tabs);
					uindex_t t_ntabs;
					t_ntabs = MCArrayGetCount(tabs);
					uint4 menuflags = MENU_ITEM_FLAGS;
					if (flags & F_DISABLED)
						menuflags |= F_DISABLED;
					for (uindex_t i = 0 ; i < t_ntabs ; i++)
					{
						MCValueRef t_tabval = nil;
						/* UNCHECKED */ MCArrayFetchValueAtIndex(tabs, i + 1, t_tabval);
						MCStringRef t_tab;
						t_tab = (MCStringRef)t_tabval;
						if (MCStringGetCharAtIndex(t_tab, 0) == '!'
						        || MCStringGetCharAtIndex(t_tab, 0) == '('
								&& MCStringGetCharAtIndex(t_tab, 1) == '!')
						{
							menuflags &= ~F_STYLE;
							menuflags |= F_CHECK;
							break;
						}
					}

					ButtonMenuCallback t_callback(this, menuflags);
					MCParseMenuString(menustring, &t_callback, menumode);
				}
			}
			MCValueAssign(tabs, kMCEmptyArray);
		}
	}
	return menu != NULL;
}

bool MCSystemPick(const char *p_options, bool p_is_unicode, bool p_use_checkmark, uint32_t p_initial_index, uint32_t& r_chosen_index, MCRectangle p_button_rect);

void MCButton::openmenu(Boolean grab)
{
	if (!opened || MCmousestackptr == NULL)
		return;
	if (!MCNameIsEmpty(menuname) && !MCModeMakeLocalWindows())
		return;
#ifdef _MOBILE
	if (menumode == WM_OPTION)
	{
		// loop counter
		int i;
		// result of picker action
		long t_result;
		// item selection
		uint32_t t_selected, t_chosen_option;
		// temporary options string from which to select the new label
		MCString t_menustringcopy;
		// the selected item
		// get a pointer to this 
		MCButton *pptr;
		pptr = this;
		// get the label and menu item strings
		MCString t_menustring;
		pptr->getmenustring(t_menustring);
		// test if we are processing unicode
		bool t_is_unicode = hasunicode();
		MCExecPoint ep(nil, nil, nil);
		if (t_is_unicode)
		{
			// convert unicode to binary 
			ep . setsvalue(t_menustring);
			ep . utf16toutf8();
			t_menustring = ep . getsvalue();
		}
		
		// MW-2012-10-08: [[ Bug 10254 ]] MCSystemPick expects a C-string so make sure we give it one.
		char *t_menustring_cstring;
		t_menustring_cstring = t_menustring . clone();
		
		// process data using the pick wheel
		t_selected = menuhistory;
		t_result = MCSystemPick(t_menustring_cstring, t_is_unicode, false, t_selected, t_chosen_option, rect);
		
		free(t_menustring_cstring);
		
		// populate the label with the value returned from the pick wheel if the user changed the selection
		if (t_result && t_chosen_option > 0)
		{
			setmenuhistoryprop(t_chosen_option);
			t_menustringcopy = t_menustring.clone();
			char *t_newlabel;
			t_newlabel = strtok((char *)t_menustringcopy.getstring(), "\n");
			for (i = 1; i < t_chosen_option; i++)
				t_newlabel = strtok(NULL, "\n");
			// ensure processing takes care of unicode
			ep . setsvalue(t_newlabel);
			if (t_is_unicode)
				ep . utf8toutf16();
			// update the label text
			delete label;
			labelsize = ep . getsvalue() . getlength();
			label = new char[labelsize];
			memcpy(label, ep . getsvalue() . getstring(), labelsize);
			flags |= F_LABEL;
			message_with_args(MCM_menu_pick, ep . getsvalue());
		}
		return;
	}
#endif
	MCStack *sptr = menumode == WM_CASCADE ? getstack() : MCmousestackptr;
	if (flags & F_TRAVERSAL_ON && !(state & CS_KFOCUSED)
	        && sptr->getmode() < WM_PULLDOWN)
	{
		MCmousestackptr->kfocusset(this);
		if (menu == NULL && !findmenu())
			return;
	}
	if (IsMacLFAM() &&
		(!MCModeMakeLocalWindows() ||
		 (MCNameIsEmpty(menuname) && (menumode == WM_OPTION || menumode == WM_POPUP || (menumode == WM_PULLDOWN && flags & F_SHOW_BORDER)))))
	{
#ifdef _MAC_DESKTOP
		macopenmenu();
#endif
	}
	else
	{
		state |= CS_SUBMENU | CS_ARMED;
		reseticon();
		if (MCmenuobjectptr == NULL)
			MCmenuobjectptr = this;
		mymenudepth = ++menudepth;
		MCStack *sptr = menumode == WM_POPUP ? MCmousestackptr : getstack();

		bool t_did_grab;
		t_did_grab = false;
		if (grab && (menumode != WM_CASCADE || !(flags & F_AUTO_ARM)))
		{
			MCscreen->grabpointer(sptr->getw());
			if (MCraisemenus)
			{
				sptr->raise();
				MCstacks->top(sptr);
			}

			MCdispatcher->addmenu(this);

			t_did_grab = true;
		}
		MCRectangle rel = MCU_recttoroot(sptr, rect);
		if (MClook != LF_WIN95 && menumode == WM_OPTION)
		{
			if (MClook == LF_MOTIF)
			{
				if (rect.width > optionrect.width << 1)
					rel.width -= optionrect.width << 1;
			}
			else
			{
				if (rel.width > rel.height)
					rel.width -= rel.height;
				rel.x += 2;
			}
			rel.x += labelwidth;
			rel.width -= labelwidth;
			menu->menuset(menuhistory, rect.height >> 1);
		}

		menu->openrect(rel, (Window_mode)menumode, NULL, WP_DEFAULT, OP_NONE);
		menu -> mode_openasmenu(t_did_grab ? sptr : NULL);
		
		if (menumode == WM_OPTION)
		{
			MCField *t_field = NULL;
			MCObjptr *t_obj = menu->getcurcard()->getrefs();
			MCObjptr *t_iter = t_obj;
			do
			{
				if (t_iter->getref()->gettype() == CT_FIELD)
				{
					t_field = (MCField*)t_iter->getref();
					break;
				}
				t_iter = t_iter->next();
			} while (t_iter != t_obj);
			if (t_field != NULL)
			{
				uint32_t t_menuhistory = menuhistory;
				t_field->sethilitedlines(&t_menuhistory, 1);
				// MW-2011-08-18: [[ Layers ]] Invalidate the field object.
				t_field->layer_redrawall();
			}
		}
		int2 tx = mx;
		int2 ty = my;
		sptr->translatecoords(menu, tx, ty);
		menu->mfocus(tx, ty);
		menu->resetcursor(True);
		if (!(state & CS_MFOCUSED))
			menu->kfocusnext(True);
		// MW-2011-08-18: [[ Layers ]] Invalidate the whole object.
		layer_redrawall();
		startx = MCmousex;
		starty = MCmousey;
	}
}

void MCButton::freemenu(Boolean force)
{
#ifdef _MAC_DESKTOP
	macfreemenu();
#endif
	if (menu != NULL && !(state & CS_SUBMENU))
		if (!MCNameIsEmpty(menuname))
		{
			menu->removeaccels(getstack());
			menu->removeneed(this);
			menu = NULL;
		}
		else
			if (!MCStringIsEmpty(menustring) || force)
			{
				closemenu(False, True);
				MCdispatcher->removepanel(menu);
				MCstacks->deleteaccelerator(this, NULL);
				menu->removeneed(this);
				delete menu;
				menu = NULL;
			}
}

void MCButton::docascade(MCStringRef &x_pick)
{
	MCButton *pptr = this;
	if (MCNameIsEmpty(menuname) && MCStringIsEmpty(menustring))
	{
		//get tag info
		bool t_has_tags = getmenuhastags();

		pptr = this;
		while(pptr->menumode == WM_CASCADE && pptr->parent->getparent()->getparent()->gettype() == CT_BUTTON)
		{
			MCStringRef t_label = nil;
			if (t_has_tags && !MCStringIsEmpty(MCNameGetString(pptr->getname())))
				t_label = MCNameGetString(pptr->getname());
			else
				t_label = pptr->getlabeltext();
			
			MCStringRef t_pick = nil;
			/* UNCHECKED */ MCStringCreateMutable(0, t_pick);
			/* UNCHECKED */ MCStringAppend(t_pick, t_label);
			/* UNCHECKED */ MCStringAppendFormat(t_pick, "|");
			/* UNCHECKED */ MCStringAppend(t_pick, x_pick);
			
			MCValueRelease(x_pick);
			MCStringCopyAndRelease(t_pick, x_pick);

			pptr = (MCButton *)pptr->parent->getparent()->getparent();
			pptr->state |= CS_IGNORE_MENU;
		}
	}
	if (pptr != this)
	{
		MCParameter *param = new MCParameter;
		param->setvalueref_argument(x_pick);
		MCscreen->addmessage(pptr, MCM_menu_pick, MCS_time(), param);
	}
	else
	{
		Exec_stat es = pptr->message_with_valueref_args(MCM_menu_pick, x_pick);
		if (es == ES_NOT_HANDLED || es == ES_PASS)
			pptr->message_with_args(MCM_mouse_up, menubutton);
	}
}

void MCButton::setupmenu()
{
	flags = MENU_FLAGS;
}

bool MCButton::selectedchunk(MCStringRef& r_string)
{
	MCExecPoint ep(nil, nil, nil);
	/* UNCHECKED */ getprop(0, P_NUMBER, ep, False);
	/* UNCHECKED */ ep.ton();
	uint4 number = ep.getuint4();
	MCRange t_range;
	t_range = getmenurange();
	return MCStringFormat(r_string, "char %d to %d of button %d", t_range.offset, t_range.offset + t_range.length, number);
}

bool MCButton::selectedline(MCStringRef& r_string)
{
	MCExecPoint ep(nil, nil, nil);
	/* UNCHECKED */ getprop(0, P_NUMBER, ep, False);
	/* UNCHECKED */ ep.ton();
	uint2 number;
	ep.getuint2(number, 0, 0, EE_UNDEFINED);
	return MCStringFormat(r_string, "line %d of button %d", menuhistory, number);
}

bool MCButton::selectedtext(MCStringRef& r_string)
{
	if (entry != NULL)
	{
		r_string = MCValueRetain(getlabeltext());
		return true;
	}
	else
	{
		MCStringRef t_text = nil;
		MCRange t_range;
		t_range = getmenurange();
		/* UNCHECKED */ MCStringCopySubstring(menustring, t_range, t_text);
		return t_text;
	}
}

MCStringRef MCButton::getlabeltext()
{
	if (entry != nil)
		getentrytext();
	if (!MCStringIsEmpty(label))
		return label;
	else
		return MCNameGetString(getname());
}

bool MCButton::resetlabel()
{
	bool changed = false;
	if (menumode == WM_OPTION || menumode == WM_COMBO)
	{
		if (MCStringIsEmpty(menustring))
		{
			if (entry != NULL)
				entry->settext(0, kMCEmptyString, False);

			if (!MCStringIsEmpty(label))
			{
				MCValueAssign(label, kMCEmptyString);
				changed = true;
			}
		}
		else
		{
<<<<<<< HEAD
			MCRange t_range;
			t_range = getmenurange();
			MCStringRef t_label = nil;
			if (t_range.length == 0)
=======
			const char *sptr;
			const char *eptr;
			getmenuptrs(sptr, eptr);
			MCAutoStringRef t_label;
			if (eptr - sptr == 0)
>>>>>>> d5089c03
			{
				setmenuhistoryprop(1);
				t_label = kMCEmptyString;
			}
			else
			{
<<<<<<< HEAD
				/* UNCHECKED */ MCStringCopySubstring(menustring, t_range, t_label);
=======
				/* UNCHECKED */ MCStringCreateWithNativeChars((const char_t*)sptr, eptr - sptr, &t_label);
>>>>>>> d5089c03
			}
			if (entry != NULL)
				entry->settext(0, label, False);

			if (!MCStringIsEqualTo(label, *t_label, kMCStringOptionCompareExact))
			{
				MCValueAssign(label, *t_label);
				changed = true;
			}
		}
	}
	else
		if (menumode == WM_TOP_LEVEL)
		{
			MCValueRelease(tabs);
			/* UNCHECKED */ MCStringSplit(menustring, MCSTR("\n"), nil, kMCStringOptionCompareExact, tabs);
		}
	return changed;
}

void MCButton::reseticon()
{
	if (!opened || icons == NULL)
		return;
	
	Bool t_is_hovering;
	t_is_hovering = ishovering && MCU_point_in_rect(rect, mx, my);
		
	uint2 i = CI_DEFAULT;
	if (flags & F_DISABLED)
		i = CI_DISABLED;
	else if (state & CS_ARMED)
	{
		if (MCbuttonstate)
			i = CI_HILITED;
		else if (t_is_hovering && icons -> iconids[CI_HOVER] != 0)
			i = CI_HOVER;
		else
			i = CI_ARMED;
	}
	else if (state & CS_HILITED)
		i = CI_HILITED;
	else if (t_is_hovering && icons -> iconids[CI_HOVER] != 0)
		i = CI_HOVER;
	else if (state & CS_VISITED)
		i = CI_VISITED;
	if (icons->iconids[i] == 0)
		i = CI_DEFAULT;
	if (icons->curicon == NULL || icons->curicon->getid() != icons->iconids[i])
	{
		if (icons->curicon != NULL)
		{
			icons->curicon->close();
			icons->curicon = NULL;
		}
		// MW-2009-02-02: [[ Improved image search ]]
		// Search for the appropriate image object using the standard method - note here
		// the image is searched for relative to the Button itself.
		if (icons->iconids[i])
			icons->curicon = resolveimageid(icons -> iconids[i]);
		if (icons->curicon != NULL)
		{
			icons->curicon->open();
			icons->curicon->addneed(this);
		}
	}
}

void MCButton::radio()
{
	if (family == 0)
		return;
	uint2 i;
	MCCard *cptr = getcard();
	Chunk_term ptype = parent->gettype() == CT_GROUP ? CT_BACKGROUND : CT_CARD;
	for (cptr->count(CT_BUTTON, ptype, NULL, i, True) ; i ; i--)
	{
		MCButton *bptr = (MCButton *)cptr->getnumberedchild(i, CT_BUTTON, ptype);
		if (bptr == this)
			continue;
		if (bptr->parent == parent && bptr->family == family)
			bptr->resethilite(cptr->getid(), False);
	}
}

class MCMenuPickBuilder: public IParseMenuCallback
{
public:
	MCMenuPickBuilder(uint32_t index)
	{
		m_target_index = index;
		m_current_index = 0;
		m_tags = nil;
		m_tag_count = 0;
		m_done = false;
	}
	
	~MCMenuPickBuilder(void)
	{
		for (uint32_t i = 0; i < m_tag_count; i++)
			MCValueRelease(m_tags[i]);
		MCMemoryDeleteArray(m_tags);
	}
	
	bool Start(void)
	{
		return false;
	}
	
	bool ProcessItem(MCMenuItem *p_menu_item)
	{
		if (m_done)
			return true;
		
		MCStringRef t_tag = nil;
		
		if (!MCStringIsEmpty(p_menu_item->tag))
			t_tag = p_menu_item->tag;
		else
			t_tag = p_menu_item->label;
		
		for(uint32_t i = p_menu_item -> depth; i < m_tag_count; i++)
			MCValueRelease(m_tags[i]);
		
		MCMemoryResizeArray(p_menu_item -> depth + 1, m_tags, m_tag_count);
		m_tags[p_menu_item -> depth] = MCValueRetain(t_tag);
		
		m_current_index += 1;
		
		if (m_current_index == m_target_index)
		{
			m_done = true;
			return true;
		}
		
		return false;
	}
	
	bool End(bool)
	{
		return false;
	}
	
	void GetPickString(MCStringRef &r_string)
	{
		MCStringRef t_string = nil;
		/* UNCHECKED */ MCStringMutableCopy(m_tags[0], t_string);
		for(uint32_t i = 1; i < m_tag_count; i++)
		{
			MCStringAppendFormat(t_string, "|");
			MCStringAppend(t_string, m_tags[i]);
		}
		MCStringCopyAndRelease(t_string, r_string);
	}
	
	uint32_t GetPickIndex(void)
	{
		return m_current_index;
	}
	
private:
	bool m_done;
	uint32_t m_current_index;
	uint32_t m_target_index;
	MCStringRef *m_tags;
	uint32_t m_tag_count;
};

void MCButton::setmenuhistoryprop(int2 newline)
{
	if (menuhistory == newline)
		return;
	
	menuhistory = newline;
	
	signallisteners(P_MENU_HISTORY);
}

void MCButton::setmenuhistory(int2 newline)
{
	// I.M. [[bz 9603]] if there is no menu, then return
	if (MCStringIsEmpty(menustring))
		return;
	if (menumode == WM_CASCADE || menumode == WM_POPUP || menumode == WM_PULLDOWN)
	{
		MCMenuPickBuilder t_builder(newline);
		MCParseMenuString(menustring, &t_builder, menumode);
		
		setmenuhistoryprop(t_builder . GetPickIndex());
		
		MCStringRef t_which;
		t_builder.GetPickString(t_which);
		message_with_valueref_args(MCM_menu_pick, t_which);
		
		resetlabel();
	}
	else
	{
		if (!(getstyleint(flags) == F_MENU && menumode == WM_TOP_LEVEL) || !opened)
		{
			MCValueRelease(tabs);
			/* UNCHECKED */ MCStringSplit(menustring, MCSTR("\n"), nil, kMCStringOptionCompareExact, tabs);
		}
		uindex_t t_ntabs;
		t_ntabs = MCArrayGetCount(tabs);
		uint2 oldline = menuhistory;
		setmenuhistoryprop(MCU_max(MCU_min(newline, (int2)t_ntabs), 1));
		if (menuhistory != oldline && !(state & CS_MFOCUSED) && t_ntabs > 0)
		{
			MCValueRef t_menuhistory = nil;
			MCValueRef t_oldline = nil;
			/* UNCHECKED */ MCArrayFetchValueAtIndex(tabs, menuhistory, t_menuhistory);
			/* UNCHECKED */ MCArrayFetchValueAtIndex(tabs, oldline, t_oldline);
			message_with_valueref_args(MCM_menu_pick, t_menuhistory, t_oldline);
		}
		resetlabel();
		if (!(getstyleint(flags) == F_MENU && menumode == WM_TOP_LEVEL) || !opened)
		{
			MCValueAssign(tabs, kMCEmptyArray);
		}
		if (menuhistory != oldline)
		{
			// MW-2011-08-18: [[ Layers ]] Invalidate the whole object.
			layer_redrawall();
		}
	}
}

uint2 MCButton::getmousetab(int2 &curx)
{
	uint2 i = 0;
#ifdef _MAC_DESKTOP
	if (IsMacLFAM() && MCaqua)
	{
		int4 totalwidth = 0;
		for (i = 0 ; i < MCArrayGetCount(tabs) ; i++)
		{
			MCValueRef t_tabval;
			/* UNCHECKED */ MCArrayFetchValueAtIndex(tabs, i + 1, t_tabval);
			MCStringRef t_tab;
			t_tab = (MCStringRef)t_tabval;
			
			MCRange t_range;
			t_range = MCRangeMake(0, MCStringGetLength(t_tab));
			if (MCStringGetCharAtIndex(t_tab, t_range.offset) == '(')
			{
				t_range.offset++;
				t_range.length--;
			}
			totalwidth += MCFontMeasureTextSubstring(m_font, t_tab, t_range) + 23;
		}
		if (totalwidth < rect.width)
			curx += rect.width - totalwidth >> 1;
		if (mx < curx)
			return MAXUINT2;
	}
#endif
	MCRectangle tsrect;
	MCU_set_rect(tsrect, mx, my, 1, 1);
	if (!maskrect(tsrect))
		return MAXUINT2;
	int2 tx = curx;
	uint2 theight = MCFontGetAscent(m_font) + 10;
	int2 taboverlap,tabrightmargin,tableftmargin;
	taboverlap = tabrightmargin = tableftmargin = 0;
	//catch the values here
	if (MCcurtheme)
	{
		taboverlap = MCcurtheme->getmetric(WTHEME_METRIC_TABOVERLAP);
		tabrightmargin = MCcurtheme->getmetric(WTHEME_METRIC_TABRIGHTMARGIN);
		tableftmargin = MCcurtheme->getmetric(WTHEME_METRIC_TABLEFTMARGIN);
	}
	uindex_t t_ntabs;
	t_ntabs = MCArrayGetCount(tabs);
	for (i = 0 ; i < t_ntabs ; i++)
	{
		MCValueRef t_tabval = nil;
		/* UNCHECKED */ MCArrayFetchValueAtIndex(tabs, i + 1, t_tabval);
		MCStringRef t_tab;
		t_tab = (MCStringRef)t_tabval;
		if (MCcurtheme)
			tx += MCFontMeasureText(m_font, t_tab) + tabrightmargin + tableftmargin - taboverlap;
		else
		{
			if (IsMacLF())
				tx += MCFontMeasureText(m_font, t_tab) + theight * 2 / 3 + 7;
			else
				tx += MCFontMeasureText(m_font, t_tab) + 12;

		}
		if (mx < tx)
			break;
	}
	return i;
}

// MW-2007-07-05: [[ Bug 2328 ]] - Formatted width of tab buttons incorrect.
int4 MCButton::formattedtabwidth(void)
{
	uint2 theight = MCFontGetAscent(m_font) + 10;

	int2 taboverlap,tabrightmargin,tableftmargin;
	taboverlap = tabrightmargin = tableftmargin = 0;
	if (MCcurtheme)
	{
		taboverlap = MCcurtheme->getmetric(WTHEME_METRIC_TABOVERLAP);
		tabrightmargin = MCcurtheme->getmetric(WTHEME_METRIC_TABRIGHTMARGIN);
		tableftmargin = MCcurtheme->getmetric(WTHEME_METRIC_TABLEFTMARGIN);
	}

    int4 tx;
	tx = 0;
	uindex_t t_ntabs;
	t_ntabs = MCArrayGetCount(tabs);
	for (uint4 i = 0 ; i < t_ntabs ; i++)
	{
		MCValueRef t_tabval = nil;
		/* UNCHECKED */ MCArrayFetchValueAtIndex(tabs, i + 1, t_tabval);
		MCStringRef t_tab;
		t_tab = (MCStringRef)t_tabval;
		if (MCcurtheme)
			tx += MCFontMeasureText(m_font, t_tab) + tabrightmargin + tableftmargin - taboverlap;
		else
		{
			if (IsMacLF())
				tx += MCFontMeasureText(m_font, t_tab) + theight * 2 / 3 + 7;
			else
				tx += MCFontMeasureText(m_font, t_tab) + 12;

		}
	}
	if (t_ntabs > 0)
		tx += taboverlap + tabrightmargin;
	return tx;
}

#include "icondata.cpp"

static void openicon(MCImage *&icon, uint1 *data, uint4 size)
{
	// MW-2012-02-17: [[ FontRefs ]] Make sure we set a parent on the icon, and also
	//   make it invisible. If we don't do this we get issues with parent references
	//   and fontrefs.
	icon = new MCImage;
	icon->setparent(MCdispatcher);
	icon->setflag(False, F_VISIBLE);
	icon->setflag(True, F_I_ALWAYS_BUFFER);
	icon->set_gif(data, size);
	icon->open();
}

void MCButton::allocicons()
{
	openicon(macrb, macrbdata, sizeof(macrbdata));
	openicon(macrbtrack, macrbtrackdata, sizeof(macrbtrackdata));
	openicon(macrbhilite, macrbhilitedata, sizeof(macrbhilitedata));
	openicon(macrbhilitetrack, macrbhilitetrackdata,
	         sizeof(macrbhilitetrackdata));
}

static void closeicon(MCImage *&icon)
{
	if (icon != NULL)
	{
		icon->close();
		icon->set_gif(NULL, 0);
		delete icon;
		icon = NULL;
	}
}

void MCButton::freeicons()
{
	closeicon(macrb);
	closeicon(macrbtrack);
	closeicon(macrbhilite);
	closeicon(macrbhilitetrack);
}

// MW-2012-02-16: [[ IntrinsicUnicode ]] This method switches all the text in
//   the button to or from unicode (to unicode if 'to_unicode' is set).
void MCButton::switchunicode(bool p_to_unicode)
{
	if (p_to_unicode)
		m_font_flags |= FF_HAS_UNICODE;
	else
		m_font_flags &= ~FF_HAS_UNICODE;
}

// MW-2012-02-16: [[ IntrinsicUnicode ]] This method attempts to coerce the text in
//   button to native, but only if no information is lost as a result.
void MCButton::trytochangetonative(void)
{
	if (!hasunicode())
		return;

	switchunicode(false);
}

///////////////////////////////////////////////////////////////////////////////
//
//  SAVING AND LOADING
//

IO_stat MCButton::extendedsave(MCObjectOutputStream& p_stream, uint4 p_part)
{
	// Extended data area for a button consists of:
	//   uint4 hover_icon;
	//   tag extension_block (null for now)
	//   MCObject::extensions

	IO_stat t_stat;
	t_stat = p_stream . WriteU32(icons == NULL ? 0 : icons -> iconids[CI_HOVER]);
	if (t_stat == IO_NORMAL)
		t_stat = defaultextendedsave(p_stream, p_part);

	return t_stat;
}

IO_stat MCButton::extendedload(MCObjectInputStream& p_stream, const char *p_version, uint4 p_remaining)
{
	IO_stat t_stat;
	t_stat = IO_NORMAL;

	if (p_remaining >= 4)
	{
		uint4 t_hover_icon_id;
		t_stat = p_stream . ReadU32(t_hover_icon_id);
		if (t_stat == IO_NORMAL)
		{
			icons = new iconlist;
			memset(icons, 0, sizeof(iconlist));
			icons -> iconids[CI_HOVER] = t_hover_icon_id;
		}

		p_remaining -= 4;
	}

	if (t_stat == IO_NORMAL && p_remaining > 0)
		t_stat = defaultextendedload(p_stream, p_version, p_remaining);

	return t_stat;
}

IO_stat MCButton::save(IO_handle stream, uint4 p_part, bool p_force_ext)
{
	IO_stat stat;

	// Does the label need to be written out?
	if (MCStringIsEmpty(label))
		flags &= ~F_LABEL;
	else 
		flags |= F_LABEL;
	
	if ((stat = IO_write_uint1(OT_BUTTON, stream)) != IO_NORMAL)
		return stat;
	if (entry != NULL)
		getentrytext();
	if (leftmargin != defaultmargin
	        || leftmargin != rightmargin
	        || leftmargin != topmargin
	        || leftmargin != bottommargin)
		flags &= ~F_NO_MARGINS;
	if (icons == NULL)
		flags &= ~F_HAS_ICONS;
	else
		flags |= F_HAS_ICONS;

	bool t_has_extension;
	t_has_extension = icons != NULL && icons -> iconids[CI_HOVER] != 0;
	if ((stat = MCObject::save(stream, p_part, t_has_extension || p_force_ext)) != IO_NORMAL)
		return stat;

	if (flags & F_HAS_ICONS)
	{
		uint2 i;
		for (i = CI_ARMED ; i < CI_FILE_NICONS ; i++)
			if ((stat = IO_write_uint4(icons->iconids[i], stream)) != IO_NORMAL)
				return stat;
	}
	if (flags & F_LABEL)
		if ((stat = IO_write_stringref(label, stream, hasunicode())) != IO_NORMAL)
			return stat;
	if (flags & F_LABEL_WIDTH)
		if ((stat = IO_write_uint2(labelwidth, stream)) != IO_NORMAL)
			return stat;
	if (!(flags & F_NO_MARGINS))
	{
		if ((stat = IO_write_int2(leftmargin, stream)) != IO_NORMAL)
			return stat;
		if ((stat = IO_write_int2(rightmargin, stream)) != IO_NORMAL)
			return stat;
		if ((stat = IO_write_int2(topmargin, stream)) != IO_NORMAL)
			return stat;
		if ((stat = IO_write_int2(bottommargin, stream)) != IO_NORMAL)
			return stat;
	}
	if ((stat = IO_write_nameref(menuname, stream)) != IO_NORMAL)
		return stat;
	if (flags & F_MENU_STRING)
		if ((stat = IO_write_stringref(menustring, stream, hasunicode())) != IO_NORMAL)
			return stat;
	menubutton |= family << 4;
	if ((stat = IO_write_uint1(menubutton, stream)) != IO_NORMAL)
		return stat;
	menubutton &= 0x0F;
	
	// WM_SHEET was added after the fileformat menumode enum was fixed
	// since it wasn't added to the end, we must adjust.
	if ((stat = IO_write_uint1(menumode > WM_MODAL ? menumode - 1 : menumode, stream)) != IO_NORMAL)
		return stat;
	if ((menumode == WM_OPTION || menumode == WM_TOP_LEVEL) && (!MCNameIsEmpty(menuname) || flags & F_MENU_STRING))
		if ((stat = IO_write_uint2(menuhistory, stream)) != IO_NORMAL)
			return stat;
	if (flags & F_MENU_LINES)
		if ((stat = IO_write_uint2(menulines, stream)) != IO_NORMAL)
			return stat;

	if ((stat = IO_write_stringref(acceltext, stream, hasunicode())) != IO_NORMAL)
		return stat;

	if ((stat = IO_write_uint2(accelkey, stream)) != IO_NORMAL)
		return stat;
	if ((stat = IO_write_uint1(accelmods, stream)) != IO_NORMAL)
		return stat;
	if ((stat = IO_write_uint1(mnemonic, stream)) != IO_NORMAL)
		return stat;

	if ((stat = savepropsets(stream)) != IO_NORMAL)
		return stat;

	MCCdata *tptr = bdata;
	if (tptr != NULL && (p_part == 0 || !getflag(F_SHARED_HILITE)))
	{
		do
		{
			if ((stat = tptr->save(stream, OT_BDATA, p_part)) != IO_NORMAL)
				return stat;
			tptr = (MCCdata *)tptr->next();
		}
		while (tptr != bdata);
	}
	return IO_NORMAL;
}

IO_stat MCButton::load(IO_handle stream, const char *version)
{
	IO_stat stat;

	if ((stat = MCControl::load(stream, version)) != IO_NORMAL)
		return stat;

	// MW-2012-02-17: [[ IntrinsicUnicode ]] If the unicode tag is set, then we are unicode.
	if ((m_font_flags & FF_HAS_UNICODE_TAG) != 0)
		m_font_flags |= FF_HAS_UNICODE;

	if (strncmp(version, "2.3", 3) <= 0)
	{
		uint4 iconid;
		uint4 hiliteiconid = 0;
		if ((stat = IO_read_uint4(&iconid, stream)) != IO_NORMAL)
			return stat;
		if (flags & F_HAS_ICONS)
			if ((stat = IO_read_uint4(&hiliteiconid, stream)) != IO_NORMAL)
				return stat;
		if (iconid != 0 || hiliteiconid != 0)
		{
			flags |= F_HAS_ICONS;
			icons = new iconlist;
			memset(icons, 0, sizeof(iconlist));
			icons->iconids[CI_DEFAULT] = iconid;
			icons->iconids[CI_HILITED] = hiliteiconid;
		}
		else
			flags &= ~F_HAS_ICONS;
	}
	else
		if (flags & F_HAS_ICONS)
		{
			// MW-2008-08-05: If the icon list hasn't been initialized, do so.
			//   It will have been initialized if the object has an extended data
			//   area.
			if (icons == NULL)
			{
				icons = new iconlist;
				memset(icons, 0, sizeof(iconlist));
			}

			icons->curicon = NULL;
			uint2 i;
			for (i = CI_ARMED ; i < CI_FILE_NICONS ; i++)
				if ((stat = IO_read_uint4(&icons->iconids[i], stream)) != IO_NORMAL)
					return stat;
		}

	if (flags & F_LABEL)
	{
		if ((stat = IO_read_stringref(label, stream, hasunicode())) != IO_NORMAL)
			return stat;
	}

	if (flags & F_LABEL_WIDTH)
		if ((stat = IO_read_uint2(&labelwidth, stream)) != IO_NORMAL)
			return stat;

	if (!(flags & F_NO_MARGINS))
	{
		if ((stat = IO_read_int2(&leftmargin, stream)) != IO_NORMAL)
			return stat;
		if ((stat = IO_read_int2(&rightmargin, stream)) != IO_NORMAL)
			return stat;
		if ((stat = IO_read_int2(&topmargin, stream)) != IO_NORMAL)
			return stat;
		if ((stat = IO_read_int2(&bottommargin, stream)) != IO_NORMAL)
			return stat;
		if (leftmargin == defaultmargin
		        && leftmargin == rightmargin
		        && leftmargin == topmargin
		        && leftmargin == bottommargin)
			flags |= F_NO_MARGINS;
	}
	if ((stat = IO_read_nameref(menuname, stream)) != IO_NORMAL)
		return stat;
	if (flags &  F_MENU_STRING)
	{
		if ((stat = IO_read_stringref(menustring, stream, hasunicode())) != IO_NORMAL)
			return stat;
	}

	if ((stat = IO_read_uint1(&menubutton, stream)) != IO_NORMAL)
		return stat;
	family = menubutton >> 4;
	menubutton &= 0x0F;

	if ((stat = IO_read_uint1(&menumode, stream)) != IO_NORMAL)
		return stat;

	if (menumode > WM_MODAL)
		menumode++;
	if ((menumode == WM_OPTION || menumode == WM_TOP_LEVEL)
	        && (!MCNameIsEmpty(menuname) || flags & F_MENU_STRING))
		if ((stat = IO_read_uint2(&menuhistory, stream)) != IO_NORMAL)
			return stat;

	if (flags & F_MENU_LINES)
		if ((stat = IO_read_uint2(&menulines, stream)) != IO_NORMAL)
			return stat;

	if ((stat = IO_read_stringref(acceltext, stream, hasunicode())) != IO_NORMAL)
		return stat;
	uint4 tacceltextsize;

	if ((stat = IO_read_uint2(&accelkey, stream)) != IO_NORMAL)
		return stat;
	if (accelkey < 256)
#ifdef __MACROMAN__
		accelkey = MCisotranslations[accelkey];
#else
		accelkey = MCmactranslations[accelkey];
#endif

	if ((stat = IO_read_uint1(&accelmods, stream)) != IO_NORMAL)
		return stat;
	if ((stat = IO_read_uint1(&mnemonic, stream)) != IO_NORMAL)
		return stat;
	if (strncmp(version, "2.0", 3) <= 0)
	{
		if (flags & F_DEFAULT)
			rect = MCU_reduce_rect(rect, MOTIF_DEFAULT_WIDTH);
		else
			if (flags & F_TRAVERSAL_ON && !(flags & F_AUTO_ARM))
				rect = MCU_reduce_rect(rect, MCfocuswidth);
		if (!MCNameIsEmpty(menuname))
		{
			if (menumode != WM_CASCADE)
				flags &= ~F_AUTO_ARM;
			flags = flags & ~F_STYLE | F_MENU | F_OPAQUE;
		}
		if (flags & F_AUTO_ARM)
			flags |= F_OPAQUE | F_TRAVERSAL_ON;
	}

	if ((stat = loadpropsets(stream)) != IO_NORMAL)
		return stat;

	while (True)
	{
		uint1 type;
		if ((stat = IO_read_uint1(&type, stream)) != IO_NORMAL)
			return stat;
		if (type == OT_BDATA)
		{
			MCCdata *newbdata = new MCCdata;
			if ((stat = newbdata->load(stream, this, version)) != IO_NORMAL)
			{
				delete newbdata;
				return stat;
			}
			newbdata->appendto(bdata);
		}
		else
		{
			MCS_seek_cur(stream, -1);
			break;
		}
	}
	return IO_NORMAL;
}	<|MERGE_RESOLUTION|>--- conflicted
+++ resolved
@@ -3325,17 +3325,7 @@
 				bstack[stackdepth].maxaccelwidth = MCU_max(bstack[stackdepth].maxaccelwidth, MCFontMeasureText(fontref, newbutton->acceltext));
 			if (width > bstack[stackdepth].maxwidth)
 				bstack[stackdepth].maxwidth = width;
-<<<<<<< HEAD
 			MCValueAssign(newbutton->label, p_menuitem->label);
-=======
-			MCAutoStringRef t_label;
-			if (!MCStringCreateWithOldString(p_menuitem->label, &t_label))
-				return false;
-			MCValueAssign(newbutton->label, *t_label);
-			if (p_menuitem -> is_unicode)
-				newbutton->m_font_flags |= FF_HAS_UNICODE;
-
->>>>>>> d5089c03
 		}
 		return false;
 	}
@@ -3761,29 +3751,17 @@
 		}
 		else
 		{
-<<<<<<< HEAD
 			MCRange t_range;
 			t_range = getmenurange();
-			MCStringRef t_label = nil;
+			MCAutoStringRef t_label;
 			if (t_range.length == 0)
-=======
-			const char *sptr;
-			const char *eptr;
-			getmenuptrs(sptr, eptr);
-			MCAutoStringRef t_label;
-			if (eptr - sptr == 0)
->>>>>>> d5089c03
 			{
 				setmenuhistoryprop(1);
 				t_label = kMCEmptyString;
 			}
 			else
 			{
-<<<<<<< HEAD
-				/* UNCHECKED */ MCStringCopySubstring(menustring, t_range, t_label);
-=======
-				/* UNCHECKED */ MCStringCreateWithNativeChars((const char_t*)sptr, eptr - sptr, &t_label);
->>>>>>> d5089c03
+				/* UNCHECKED */ MCStringCopySubstring(menustring, t_range, &t_label);
 			}
 			if (entry != NULL)
 				entry->settext(0, label, False);
