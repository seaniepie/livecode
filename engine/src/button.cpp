/* Copyright (C) 2003-2013 Runtime Revolution Ltd.

This file is part of LiveCode.

LiveCode is free software; you can redistribute it and/or modify it under
the terms of the GNU General Public License v3 as published by the Free
Software Foundation.

LiveCode is distributed in the hope that it will be useful, but WITHOUT ANY
WARRANTY; without even the implied warranty of MERCHANTABILITY or
FITNESS FOR A PARTICULAR PURPOSE.  See the GNU General Public License
for more details.

You should have received a copy of the GNU General Public License
along with LiveCode.  If not see <http://www.gnu.org/licenses/>.  */

#include "prefix.h"

#include "globdefs.h"
#include "filedefs.h"
#include "objdefs.h"
#include "parsedef.h"
#include "mcio.h"

#include "execpt.h"
#include "sellst.h"
#include "util.h"
#include "font.h"
#include "date.h"
#include "dispatch.h"
#include "stack.h"
#include "card.h"
#include "group.h"
#include "cdata.h"
#include "image.h"
#include "button.h"
#include "field.h"
#include "stacklst.h"
#include "undolst.h"
#include "mcerror.h"
#include "param.h"
#include "objectstream.h"
#include "parentscript.h"
#include "mode.h"
#include "globals.h"
#include "mctheme.h"
#include "osspec.h"
#include "redraw.h"
#include "menuparse.h"
#include "objptr.h"
#include "stacksecurity.h"

#include "exec.h"

uint2 MCButton::mnemonicoffset = 2;
MCRectangle MCButton::optionrect = {0, 0, 12, 8};
uint4 MCButton::clicktime;
uint2 MCButton::menubuttonheight = 4;
Boolean MCButton::starthilite;
uint2 MCButton::starttab;
MCImage *MCButton::macrb = NULL;
MCImage *MCButton::macrbtrack = NULL;
MCImage *MCButton::macrbhilite = NULL;
MCImage *MCButton::macrbhilitetrack = NULL;
uint2 MCButton::focusedtab = MAXUINT2;

// MW-2007-12-11: [[ Bug 5670 ]] This global is set to false before a card issues an
//   mdown to its focused control. If the mdown resulted in a popup being shown on OS X, then it will be
//   set to true. This is to work around the problem with the mouse down message being 'cancelled' on a
//   popup-menu action resulting in the group mdown not returning true, and thus causing the card to
//   send an errant mdown message to the script.

bool MCosxmenupoppedup = false;
bool MCmenupoppedup = false;

Keynames MCButton::button_keys[] =
    {
        {XK_F1, "f1"},
        {XK_F2, "f2"},
        {XK_F3, "f3"},
        {XK_F4, "f4"},
        {XK_F5, "f5"},
        {XK_F6, "f6"},
        {XK_F7, "f7"},
        {XK_F8, "f8"},
        {XK_F9, "f9"},
        {XK_F10, "f10"},
        {XK_F11, "f11"},
        {XK_L1, "l1"},
        {XK_F12, "f12"},
        {XK_L2, "l2"},
        {XK_F13, "f13"},
        {XK_L3, "l3"},
        {XK_F14, "f14"},
        {XK_L4, "l4"},
        {XK_F15, "f15"},
        {XK_L5, "l5"},
        {XK_F16, "f16"},
        {XK_L6, "l6"},
        {XK_F17, "f17"},
        {XK_L7, "l7"},
        {XK_F18, "f18"},
        {XK_L8, "l8"},
        {XK_F19, "f19"},
        {XK_L9, "l9"},
        {XK_F20, "f20"},
        {XK_L10, "l10"},
        {XK_F21, "f21"},
        {XK_R1, "r1"},
        {XK_F22, "f22"},
        {XK_R2, "r2"},
        {XK_F23, "f23"},
        {XK_R3, "r3"},
        {XK_F24, "f24"},
        {XK_R4, "r4"},
        {XK_F25, "f25"},
        {XK_R5, "r5"},
        {XK_F26, "f26"},
        {XK_R6, "r6"},
        {XK_F27, "f27"},
        {XK_R7, "r7"},
        {XK_F28, "f28"},
        {XK_R8, "r8"},
        {XK_F29, "f29"},
        {XK_R9, "r9"},
        {XK_F30, "f30"},
        {XK_R10, "r10"},
        {XK_F31, "f31"},
        {XK_R11, "r11"},
        {XK_F32, "f32"},
        {XK_R12, "r12"},
        {XK_R13, "r13"},
        {XK_F33, "f33"},
        {XK_F34, "f34"},
        {XK_R14, "r14"},
        {XK_F35, "f35"},
        {XK_R15, "r15"},
        {XK_BackSpace, "backspace"},
        {XK_Tab, "tab"},
        {XK_Linefeed, "linefeed"},
        {XK_Clear, "clear"},
        {XK_Return, "return"},
        {XK_Pause, "pause"},
        {XK_Scroll_Lock, "scroll_lock"},
        {XK_Sys_Req, "sys_req"},
        {XK_Escape, "escape"},
        {XK_Delete, "delete"},
        {XK_Home, "home"},
        {XK_Left, "left"},
        {XK_Up, "up"},
        {XK_Right, "right"},
        {XK_Down, "down"},
        {XK_End, "end"},
        {XK_Prior, "page_up"},
		{XK_Prior, "pgup"},
        {XK_Next, "page_down"},
		{XK_Next, "pgdown"},
        {XK_Begin, "begin"},
        {XK_Select, "select"},
        {XK_Print, "print"},
        {XK_Execute, "execute"},
        {XK_Insert, "insert"},
        {XK_Undo, "undo"},
        {XK_Redo, "redo"},
        {XK_Menu, "menu"},
        {XK_Find, "find"},
        {XK_Cancel, "cancel"},
        {XK_Break, "break"},
        {XK_Mode_switch, "mode_switch"},
        {XK_script_switch, "script_switch"},
        {XK_Num_Lock, "num_lock"},
        {XK_osfHelp, "help"},
        {XK_KP_Space, "kp_space"},
        {XK_KP_Tab, "kp_tab"},
        {XK_KP_Enter, "kp_enter"},
		{XK_KP_Enter, "enter"},
        {XK_KP_F1, "kp_f1"},
        {XK_KP_F2, "kp_f2"},
        {XK_KP_F3, "kp_f3"},
        {XK_KP_F4, "kp_f4"},
        {XK_KP_Begin, "kp_begin"},
        {XK_KP_Home, "kp_home"},
        {XK_KP_Left, "kp_left"},
        {XK_KP_Up, "kp_up"},
        {XK_KP_Right, "kp_right"},
        {XK_KP_Down, "kp_down"},
        {XK_KP_End, "kp_end"},
        {XK_KP_Insert, "kp_insert"},
        {XK_KP_Delete, "kp_delete"},
        {XK_KP_Prior, "kp_page_up"},
        {XK_KP_Next, "kp_page_down"},
        {XK_KP_Equal, "kp_equal"},
        {XK_KP_Multiply, "kp_multiply"},
        {XK_KP_Add, "kp_add"},
        {XK_KP_Separator, "kp_separator"},
        {XK_KP_Subtract, "kp_subtract"},
        {XK_KP_Decimal, "kp_decimal"},
        {XK_KP_Divide, "kp_divide"},
        {XK_KP_0, "kp_0"},
        {XK_KP_1, "kp_1"},
        {XK_KP_2, "kp_2"},
        {XK_KP_3, "kp_3"},
        {XK_KP_4, "kp_4"},
        {XK_KP_5, "kp_5"},
        {XK_KP_6, "kp_6"},
        {XK_KP_7, "kp_7"},
        {XK_KP_8, "kp_8"},
        {XK_KP_9, "kp_9"},
		{XK_space, "space"},
        {0, ""},
    };
	
typedef struct
{
	uint1 modifier;
	uint1 token_length;
	const char *token;
} ModKeyToken;

static ModKeyToken modifier_tokens[] =
	{
		{MS_SHIFT, 5, "shift"},
		{MS_SHIFT, 1, "@"},
		{MS_ALT, 6, "option"},
		{MS_ALT, 3, "opt"},
		{MS_ALT, 3, "alt"},
		{MS_ALT, 1, "#"},
		{MS_MAC_CONTROL, 7, "control"},
		{MS_MAC_CONTROL, 4, "ctrl"},
		{MS_MAC_CONTROL, 1, "%"},
		{MS_CONTROL, 7, "command"},
		{MS_CONTROL, 3, "cmd"},
		{MS_CONTROL, 1, "^"},
		{0, 0, NULL}
	};

////////////////////////////////////////////////////////////////////////////////

MCPropertyInfo MCButton::kProperties[] =
{
	DEFINE_RW_OBJ_ENUM_PROPERTY(P_STYLE, InterfaceButtonStyle, MCButton, Style)
	DEFINE_RW_OBJ_PROPERTY(P_AUTO_ARM, Bool, MCButton, AutoArm)
	DEFINE_RW_OBJ_PROPERTY(P_AUTO_HILITE, Bool, MCButton, AutoHilite)
	DEFINE_RW_OBJ_PROPERTY(P_ARM_BORDER, Bool, MCButton, ArmBorder)
	DEFINE_RW_OBJ_PROPERTY(P_ARM_FILL, Bool, MCButton, ArmFill)
	DEFINE_RW_OBJ_PROPERTY(P_HILITE_BORDER, Bool, MCButton, HiliteBorder)
	DEFINE_RW_OBJ_PROPERTY(P_HILITE_FILL, Bool, MCButton, HiliteFill)
	DEFINE_RW_OBJ_PROPERTY(P_SHOW_HILITE, Bool, MCButton, ShowHilite)
	DEFINE_RW_OBJ_PROPERTY(P_ARM, Bool, MCButton, Arm)

	DEFINE_RW_OBJ_PROPERTY(P_SHARED_HILITE, Bool, MCButton, SharedHilite)
	DEFINE_RW_OBJ_PROPERTY(P_SHOW_ICON, Bool, MCButton, ShowIcon)
	DEFINE_RW_OBJ_PROPERTY(P_SHOW_NAME, Bool, MCButton, ShowName) 

	DEFINE_RW_OBJ_NON_EFFECTIVE_PROPERTY(P_LABEL, String, MCButton, Label)
	DEFINE_RO_OBJ_EFFECTIVE_PROPERTY(P_LABEL, String, MCButton, Label)
	DEFINE_RW_OBJ_NON_EFFECTIVE_PROPERTY(P_UNICODE_LABEL, BinaryString, MCButton, UnicodeLabel)
	DEFINE_RO_OBJ_EFFECTIVE_PROPERTY(P_UNICODE_LABEL, BinaryString, MCButton, UnicodeLabel)
	DEFINE_RW_OBJ_PROPERTY(P_LABEL_WIDTH, UInt16, MCButton, LabelWidth)
	DEFINE_RW_OBJ_PROPERTY(P_FAMILY, UInt16, MCButton, Family)
	DEFINE_RW_OBJ_PROPERTY(P_VISITED, Bool, MCButton, Visited)
	DEFINE_RW_OBJ_PROPERTY(P_MENU_HISTORY, UInt16, MCButton, MenuHistory)
	DEFINE_RW_OBJ_PROPERTY(P_MENU_LINES, OptionalUInt16, MCButton, MenuLines)
	DEFINE_RW_OBJ_PROPERTY(P_MENU_BUTTON, UInt16, MCButton, MenuButton)
	DEFINE_RW_OBJ_PROPERTY(P_MENU_NAME, Name, MCButton, MenuName)
	DEFINE_RW_OBJ_PROPERTY(P_ACCELERATOR_TEXT, String, MCButton, AcceleratorText)
	DEFINE_RO_OBJ_PROPERTY(P_UNICODE_ACCELERATOR_TEXT, BinaryString, MCButton, UnicodeAcceleratorText)
	DEFINE_RW_OBJ_PROPERTY(P_ACCELERATOR_KEY, OptionalString, MCButton, AcceleratorKey)

	DEFINE_RW_OBJ_SET_PROPERTY(P_ACCELERATOR_MODIFIERS, InterfaceButtonAcceleratorModifiers, MCButton, AcceleratorModifiers)
	
	DEFINE_RW_OBJ_PROPERTY(P_MNEMONIC, UInt16, MCButton, Mnemonic)
	DEFINE_RO_OBJ_PROPERTY(P_FORMATTED_WIDTH, UInt16, MCButton, FormattedWidth)
	DEFINE_RO_OBJ_PROPERTY(P_FORMATTED_HEIGHT, UInt16, MCButton, FormattedHeight)
	DEFINE_RW_OBJ_PROPERTY(P_DEFAULT, Bool, MCButton, Default)
	DEFINE_RW_OBJ_PROPERTY(P_TEXT, String, MCButton, Text)
	DEFINE_RW_OBJ_PROPERTY(P_UNICODE_TEXT, String, MCButton, Text)
	
	DEFINE_RW_OBJ_CUSTOM_PROPERTY(P_ICON, InterfaceButtonIcon, MCButton, Icon)
	DEFINE_RW_OBJ_CUSTOM_PROPERTY(P_ARMED_ICON, InterfaceButtonIcon, MCButton, ArmedIcon)
	DEFINE_RW_OBJ_CUSTOM_PROPERTY(P_DISABLED_ICON, InterfaceButtonIcon, MCButton, DisabledIcon)
	DEFINE_RW_OBJ_CUSTOM_PROPERTY(P_HILITED_ICON, InterfaceButtonIcon, MCButton, HiliteIcon)
	DEFINE_RW_OBJ_CUSTOM_PROPERTY(P_VISITED_ICON, InterfaceButtonIcon, MCButton, VisitedIcon)
	DEFINE_RW_OBJ_CUSTOM_PROPERTY(P_HOVER_ICON, InterfaceButtonIcon, MCButton, HoverIcon)
    
    DEFINE_RW_OBJ_PART_CUSTOM_PROPERTY(P_HILITE, InterfaceButtonHilite, MCButton, Hilite)
    DEFINE_RW_OBJ_ENUM_PROPERTY(P_MENU_MODE, InterfaceButtonMenuMode, MCButton, MenuMode)
};

MCObjectPropertyTable MCButton::kPropertyTable =
{
	&MCControl::kPropertyTable,
	sizeof(kProperties) / sizeof(kProperties[0]),
	&kProperties[0],
};

////////////////////////////////////////////////////////////////////////////////

MCButton::MCButton()
{
	flags |= F_STANDARD | F_TRAVERSAL_ON | F_HILITE_BORDER | F_HILITE_FILL
	         | F_SHOW_NAME | F_ALIGN_CENTER | F_AUTO_HILITE
	         | F_ARM_BORDER | F_SHARED_HILITE;
	bdata = NULL;
	icons = NULL;
	label = MCValueRetain(kMCEmptyString);
	labelwidth = 0;
	menubutton = Button1;
	menumode = WM_CLOSED;
	menuname = MCValueRetain(kMCEmptyName);
	menustring = MCValueRetain(kMCEmptyString);
	menuhistory = 1;
	menucontrol = MENUCONTROL_NONE;
	menulines = DEFAULT_MENU_LINES;
	menuhasitemtags = false;
	menu = NULL; //stack based menu

#ifdef _MAC_DESKTOP
	bMenuID = 0; //for button/object based menus
#endif

	entry = NULL;
	tabs = MCValueRetain(kMCEmptyArray);
	acceltext = MCValueRetain(kMCEmptyString);
	accelkey = accelmods = 0;
	mnemonic = 0;
	family = 0;
	ishovering = False;
}

MCButton::MCButton(const MCButton &bref) : MCControl(bref)
{
	if (bref.icons != NULL)
	{
		icons = new iconlist;
		memcpy(icons, bref.icons, sizeof(iconlist));
		icons->curicon = NULL;
	}
	else
		icons = NULL;
	bdata = NULL;
	label = MCValueRetain(bref.label);
	labelwidth = bref.labelwidth;
	menuhistory = bref.menuhistory;
	menulines = bref.menulines;
	menubutton = bref.menubutton;
	menumode = bref.menumode;
	menuname = MCValueRetain(bref.menuname);
	menucontrol = bref.menucontrol;
	menuhasitemtags = bref.menuhasitemtags;
	menustring = MCValueRetain(bref.menustring);
	menu = NULL;
	entry = NULL;
	tabs = MCValueRetain(kMCEmptyArray);
	acceltext = MCValueRetain(bref.acceltext);
	accelkey = bref.accelkey;
	accelmods = bref.accelmods;
	mnemonic = bref.mnemonic;
	ishovering = False;

#ifdef _MAC_DESKTOP
	bMenuID = 0;
#endif

	if (bref.bdata != NULL)
	{
		MCCdata *bptr = bref.bdata;
		do
		{
			MCCdata *newbdata = new MCCdata(*bptr);
			newbdata->appendto(bdata);
			bptr = (MCCdata *)bptr->next();
		}
		while (bptr != bref.bdata);
	}
	family = bref.family;
}

MCButton::~MCButton()
{
	// OK-2009-04-30: [[Bug 7517]] - Ensure the button is actually closed before deletion, otherwise dangling references may still exist,
	// particuarly if the button had icons.
	while (opened)
		close();
	
	// MW-2008-10-28: [[ ParentScripts ]] Flush the parent scripts table if
	//   tsub has the state flag marked.
	if (getstate(CS_IS_PARENTSCRIPT))
		MCParentScript::FlushObject(this);

	delete icons;
	freemenu(True);
	MCValueRelease(acceltext);
	MCValueRelease(label);
	MCValueRelease(menuname);
	MCValueRelease(menustring);
	MCValueRelease(tabs);
	if (accelkey != 0)
		MCstacks->deleteaccelerator(this, NULL);
	while (bdata != NULL)
	{
		MCCdata *bptr = (MCCdata *)bdata->remove
		                (bdata);
		delete bptr;
	}
}

void MCButton::removelink(MCObject *optr)
{
	if (optr == menu)
		menu = NULL;
}

bool MCButton::imagechanged(MCImage *p_image, bool p_deleting)
{
	if (icons != nil && p_image == icons->curicon)
	{
		if (p_deleting)
			icons->curicon = nil;
		layer_redrawall();

		return true;
	}

	return false;
}

Chunk_term MCButton::gettype() const
{
	return CT_BUTTON;
}

const char *MCButton::gettypestring()
{
	return MCbuttonstring;
}

bool MCButton::visit(MCVisitStyle p_style, uint32_t p_part, MCObjectVisitor* p_visitor)
{
	return p_visitor -> OnButton(this);
}

void MCButton::open()
{
	// MW-2008-10-28: [[ ParentScripts ]] We have to preserve the setting of the
	//   CS_IS_PARENTSCRIPT state.
	if (!getstate(CS_IS_PARENTSCRIPT))
		MCControl::open();
	else
	{
		MCControl::open();
		setstate(True, CS_IS_PARENTSCRIPT);
	}

	// MW-2011-02-08: [[ Bug 9382 ]] Make sure we reset icons when opening and the state
	//   has changed (i.e. background transition has occured).
	uint32_t t_old_state;
	t_old_state = state;
	switch(gethilite(0))
	{
	case True:
		state |= CS_HILITED;
		state &= ~CS_MIXED;
		break;
	case False:
		state &= ~(CS_HILITED | CS_MIXED);
		break;
	case Mixed:
		state &= ~CS_HILITED;
		state |= CS_MIXED;
		break;
	}
	if (opened == 1 || state != t_old_state)
		reseticon();
	
	if (opened == 1)
	{
		if (getflag(F_DEFAULT))
		{
			getcard() -> setdefbutton(this);
			state |= CS_SHOW_DEFAULT;
		}
		setupmnemonic();
		if (getstyleint(flags) == F_MENU)
		{
			// MW-2011-02-08:[[ Bug 9384 ]] Make sure we don't 'findmenu' for things that don't have them.
			//   i.e. popup/option/cascade types.
			switch (menumode)
			{
			case WM_TOP_LEVEL:
				MCValueRelease(tabs);
				/* UNCHECKED */ MCStringSplit(menustring, MCSTR("\n"), nil, kMCStringOptionCompareExact, tabs);
				break;
			case WM_COMBO:
				createentry();
				break;
			case WM_POPUP:
			case WM_OPTION:
			case WM_CASCADE:
				break;
			default:
				findmenu(true);
				if (!MCNameIsEmpty(menuname) && menu != NULL)
					menu->installaccels(getstack());
				break;
			}
		}
		if (accelkey != 0)
			MCstacks->addaccelerator(this, getstack(), accelkey, accelmods);
	}
}

void MCButton::close()
{
	MCControl::close();
	if (opened == 0)
	{
		if (icons != NULL && icons->curicon != NULL)
		{
			icons->curicon->close();
			icons->curicon = NULL;
		}
		
		// Always make sure we unlink ourselves from the default button
		// points on card - just in case one isn't updated somewhere else.
		state &= ~CS_SHOW_DEFAULT;
		getcard()->freedefbutton(this);
		
		clearmnemonic();
		MCValueRelease(tabs);
		freemenu(False);
		if (entry != NULL)
		{
			MCundos->freestate();
			deleteentry();
		}
		if (accelkey != 0)
			MCstacks->deleteaccelerator(this, getstack());

		ishovering = False;
	}
}

void MCButton::kfocus()
{
	if ((!IsMacLF() || state & CS_SHOW_DEFAULT
	        || flags & F_AUTO_ARM || entry != NULL)
	        && flags & F_TRAVERSAL_ON && !(state & CS_KFOCUSED))
	{
		// Get the current transient rect
		uint2 t_old_trans;
		t_old_trans = gettransient();

		state |= CS_KFOCUSED | CS_ARMED;

		reseticon();

		bool t_need_redraw;
		t_need_redraw = false;
		if (entry != NULL)
		{
			entry->kfocus();
			t_need_redraw = true;
		}
		else if (getstyleint(flags) == F_STANDARD && flags & F_SHOW_BORDER)
		{
			if (!getstate(CS_SHOW_DEFAULT) && getcard()->getodefbutton() != NULL)
				state |= CS_SHOW_DEFAULT;
			getcard()->setdefbutton(this);
			t_need_redraw = true;
		}
		else if (getstyleint(flags) != F_MENU || menumode != WM_TOP_LEVEL)
			t_need_redraw = true;

		// MW-2011-08-18: [[ Layers ]] Invalidate the whole object, noting
		//   possible change in transient.
		if (t_need_redraw)
			layer_transientchangedandredrawall(t_old_trans);

		message(MCM_focus_in);
	}
}

Boolean MCButton::kfocusnext(Boolean top)
{
	if ((IsMacLF() && !(state & CS_SHOW_DEFAULT))
	        && !(flags & F_AUTO_ARM) && entry == NULL
	        || !(flags & F_VISIBLE || MCshowinvisibles)
	        || !(flags & F_TRAVERSAL_ON) || state & CS_KFOCUSED || flags & F_DISABLED)
		return False;
	return True;
}

Boolean MCButton::kfocusprev(Boolean bottom)
{
	if ((IsMacLF() && !(state & CS_SHOW_DEFAULT))
	        && !(flags & F_AUTO_ARM) && entry == NULL
	        || !(flags & F_VISIBLE || MCshowinvisibles)
	        || !(flags & F_TRAVERSAL_ON) || state & CS_KFOCUSED || flags & F_DISABLED)
		return False;
	return True;
}

void MCButton::kunfocus()
{
	if (state & CS_SUBMENU && menumode == WM_CASCADE)
		closemenu(True, True);
	if (state & CS_KFOCUSED)
	{
		uint2 t_old_trans;
		t_old_trans = gettransient();

		if (flags & F_AUTO_ARM && state & CS_ARMED && !(state & CS_SUBMENU))
			state &= ~CS_MFOCUSED;
		
		state &= ~(CS_KFOCUSED | CS_ARMED);
		
		reseticon();
		
		bool t_need_redraw;
		t_need_redraw = false;
		if (entry != NULL)
		{
			entry->kfocus();
			entry->kunfocus();
			entry->unselect(True, True);
			t_need_redraw = true;
		}

		if (getstyleint(flags) != F_MENU || menumode != WM_TOP_LEVEL)
		{
			if (getstate(CS_SHOW_DEFAULT) && !getflag(F_DEFAULT))
				state &= ~CS_SHOW_DEFAULT;
			t_need_redraw = true;
		}

		// MW-2011-08-18: [[ Layers ]] Invalidate the whole object, noting
		//   possible change in transient.
		if (t_need_redraw)
			layer_transientchangedandredrawall(t_old_trans);

		message(MCM_focus_out);
	}
}

Boolean MCButton::kdown(MCStringRef p_string, KeySym key)
{
	codepoint_t t_char;
	t_char = key & XK_Codepoint_mask;
	if (state & CS_SUBMENU)
	{
		if (MCObject::kdown(p_string, key))
			return True;
		MCButton *bptr;
		MCAutoStringRef t_pick;
		switch (key)
		{
		case XK_Escape:
			closemenu(True, True);
			return True;
		case XK_Tab:
		case XK_Left:
		case XK_Right:
			if (menu->kdown(p_string, key))
				return True;
			if (menumode == WM_CASCADE)
			{
				closemenu(True, key != XK_Left);
				return key == XK_Left;
			}
			if (menumode != WM_PULLDOWN)
				return False;
			uint2 tnum, newnum;
			getcard()->count(CT_MENU, CT_UNDEFINED, NULL, tnum, True);
			getcard()->count(CT_MENU, CT_UNDEFINED, this, newnum, True);
			while (True)
			{
				if (key == XK_Left)
					if (newnum == 1)
						newnum = tnum;
					else
						newnum--;
				else
					if (newnum == tnum)
						newnum = 1;
					else
						newnum++;
				bptr = (MCButton *)getcard()->getnumberedchild(newnum, CT_MENU, CT_UNDEFINED);
				if (bptr == this)
					break;
				if (bptr->menubutton == menubutton
				        && bptr->isvisible() && !bptr->isdisabled())
				{
					closemenu(True, True);
					bptr->message_with_args(MCM_mouse_down, menubutton);
					if (bptr->findmenu())
					{
						bptr->openmenu(True);
						return True;
					}
				}
			}
			break;
		case XK_Down:
			if (menu->kdown(p_string, key))
				return True;
			return menu->kfocusnext(False);
		case XK_Up:
			if (menu->kdown(p_string, key))
				return True;
			return menu->kfocusprev(False);
		case XK_WheelDown:
		case XK_WheelUp:
		case XK_WheelLeft:
		case XK_WheelRight:
			if (menu -> getcontrols() -> gettype() == CT_FIELD)
				if (menu -> getcontrols() -> kdown(p_string, key))
					return True;
			break;
		case XK_space:
		case XK_Return:
		case XK_KP_Enter:
			closemenu(False, True);
<<<<<<< HEAD
			menu->menukdown(p_string, key, &t_pick, menuhistory);
=======
			menu->menukdown(string, key, &t_pick, menuhistory);
>>>>>>> 96ecf812
			if (!MCStringIsEmpty(*t_pick))
			{
				if (menumode == WM_OPTION || menumode == WM_COMBO)
				{
					MCValueAssign(label, *t_pick);
					if (entry != NULL)
						entry->settext(0, *t_pick, False);
					Exec_stat es = message_with_valueref_args(MCM_menu_pick, *t_pick);
					if (es == ES_NOT_HANDLED || es == ES_PASS)
						message_with_args(MCM_mouse_up, menubutton);
					// MW-2011-08-18: [[ Layers ]] Invalidate the whole object.
					layer_redrawall();
				}
				else
				{
					if (!(state & CS_IGNORE_MENU))
						docascade(&t_pick);
				}
			}
			else
				message_with_args(MCM_mouse_release, menubutton);
			state &= ~CS_IGNORE_MENU;
			if (MCmenuobjectptr == this)
				MCmenuobjectptr = NULL;
			return True;
		default:	
			MCButton *mbptr = menu->findmnemonic(t_char);
			if (mbptr != NULL)
			{
				closemenu(False, True);
				if (!MCNameIsEmpty(menuname))
<<<<<<< HEAD
					mbptr->activate(False, t_char);
=======
					mbptr->activate(False, string[0]);
>>>>>>> 96ecf812
				else
				{
					MCStringRef t_label;
					if (mbptr->getmenuhastags())
						t_label = MCNameGetString(mbptr->getname());
					else
						t_label = mbptr->getlabeltext();
	
<<<<<<< HEAD
					menu->menukdown(p_string, key, &t_pick, menuhistory);
=======
					menu->menukdown(string, key, &t_pick, menuhistory);
>>>>>>> 96ecf812
					Exec_stat es = message_with_valueref_args(MCM_menu_pick, t_label);
					if (es == ES_NOT_HANDLED || es == ES_PASS)
						message_with_args(MCM_mouse_up, menubutton);
				}
				if (MCmenuobjectptr == this)
					MCmenuobjectptr = NULL;
				return True;
			}
			else
			{
				if (MCmodifierstate & MS_MOD1)
				{
					mbptr = MCstacks->findmnemonic(t_char);
					if (mbptr != NULL && mbptr->isvisible() && !mbptr->isdisabled())
					{
						closemenu(True, True);
						mbptr->message_with_args(MCM_mouse_down, menubutton);
						if (mbptr->findmenu())
						{
							mbptr->openmenu(True);
							return True;
						}
					}
				}
			}
		}
		return True;
	}
	else
	{
		if (entry != NULL)
			return entry->kdown(p_string, key);
		if (MCObject::kdown(p_string, key))
			return True;
		if ((((key == XK_Right || key == XK_space
		        || key == XK_Return || key == XK_KP_Enter)
		        && (menumode == WM_CASCADE || menumode == WM_OPTION))
		        || key == XK_Down && menumode != WM_CASCADE)
		        && state & CS_KFOCUSED && findmenu())
		{
			openmenu(True);
			return True;
		}
		if ((key == XK_space || (state & CS_SHOW_DEFAULT || state & CS_ARMED)
		        && (key == XK_Return || key == XK_KP_Enter))
		        && !(MCmodifierstate & MS_MOD1))
		{
			activate(False, t_char);
			return True;
		}
	}
	return False;
}

Boolean MCButton::kup(MCStringRef p_string, KeySym key)
{
	if (entry != NULL)
		return entry->kup(p_string, key);
	if (MCObject::kup(p_string, key))
		return True;
	if (state & CS_SUBMENU)
		return menu->kup(p_string, key);
	return False;
}

Boolean MCButton::mfocus(int2 x, int2 y)
{
	// SMR 594 do menu stuff before visibility check

	if (state & CS_MENU_ATTACHED)
		return MCObject::mfocus(x, y);
	if (state & CS_SUBMENU)
	{
		mx = x;
		my = y;
		int2 tx = x;
		int2 ty = y;
		MCStack *sptr = menumode == WM_CASCADE ? getstack() : MCmousestackptr;
		
		//TS-2007-13-11 - [[Bug 5507]] - on linux it is possible to have sptr == NULL which causes a crash.
		// This is only when you drag a menu really quickly so the MCmousestackptr == NULL.
		if ( sptr == NULL)
			return False;

		sptr->translatecoords(menu, tx, ty);
		MCRectangle trect = sptr->getrect();
		Boolean handled = menu->mfocus(tx, ty);
		tx = x + trect.x;
		ty = y + trect.y;
		if (!handled)
		{
			MCCard *cptr = getcard();
			switch (menumode)
			{
			case WM_PULLDOWN:
				uint2 i;
				if (MCU_point_in_rect(menu->getrect(), tx, ty)
				        || !MCU_point_in_rect(cptr->getrect(), x, y)
				        || MCU_point_in_rect(rect, x, y))
					return True;
				for (cptr->count(CT_MENU, CT_UNDEFINED, NULL, i, True) ; i ; i--)
				{
					MCButton *bptr = (MCButton *)cptr->getnumberedchild(i, CT_MENU, CT_UNDEFINED);
					if (bptr == this)
						continue;
					
					// OK-2010-02-24: [[Bug 8628]] - Added clause to prevent this menu switching happening when bptr is a 
					// normal mac pulldown menu. 
					if (bptr->menubutton == menubutton
					        && bptr->parent == parent
					        && bptr->isvisible() && !bptr->isdisabled()
					        && MCU_point_in_rect(bptr->getrect(), x, y)
					        && bptr->mfocus(x, y) && bptr->findmenu()
							&& !(IsMacLFAM() && (bptr -> getflag(F_SHOW_BORDER)) != 0)
						)
					{
						state &= ~(CS_MFOCUSED | CS_SUBMENU | CS_ARMED);
						ishovering = False;
						reseticon();
						// MW-2011-08-18: [[ Layers ]] Invalidate the whole object.
						layer_redrawall();
						menu->setstate(True, CS_KFOCUSED); // override state
						menu->kunfocus();
						menu->close();
						menudepth--;
						MCdispatcher->addmenu(bptr);
						bptr->state |= CS_MFOCUSED;
						bptr->message_with_args(MCM_mouse_down, menubutton);
						bptr->findmenu();
						bptr->openmenu(False);
						return True;
					}
				}
				break;
			case WM_CASCADE:
				// MW-2010-10-06: [[ Bug 9035 ]] We count the pointer as being inside the cascade button
				// if its vertical position is when inside a menuwindow.
				if (sptr -> menuwindow && y >= rect . y && y < rect . y + rect . height)
					return True;
				if (MCU_point_in_rect(rect, x, y))
					return True;
				if (flags & F_AUTO_ARM && MCU_point_in_rect(trect, tx, ty))
				{
					closemenu(False, True);
					state &= ~(CS_MFOCUSED | CS_ARMED);
					reseticon();
					getcard()->ungrab();
					return False;
				}
				break;
			case WM_OPTION:
				// OK-2007-08-07 : Bug 5287, a button with a menu name (stack panel) set will not have 
				// an associated field to contain items, so should break here to avoid crash.
				if ((MClook != LF_WIN95) || !MCNameIsEmpty(menuname))
					break;
			case WM_COMBO:
				if (state & CS_MFOCUSED)
				{
					uint2 fheight;
					fheight = gettextheight();
					MCField *fptr = (MCField *)menu->getcontrols();
					fptr->vscroll(my < rect.y + rect.height ? -fheight : fheight, True);
					fptr->resetscrollbars(True);
				}
				break;
			default:
				break;
			}
		}
		message_with_args(MCM_mouse_move, x, y);
		/* This would prevent buttons that are under the menu of this one
		from taking the focus away, but unfortunately this messes up
		grab at the card level if (menumode == WM_CASCADE) return
		handled; */
		return True;
	}
	if (!(flags & F_VISIBLE || MCshowinvisibles)
	        || flags & F_DISABLED && getstack()->gettool(this) == T_BROWSE)
		return False;
	Tool tool = getstack()->gettool(this);

	if (tool == T_BROWSE || tool == T_HELP)
	{
		mx = x;
		my = y;
		if (entry != NULL && entry->mfocus(x, y))
			return True;
		if (getstyleint(flags) == F_MENU && menumode == WM_TOP_LEVEL
		        && IsMacLF() && state & CS_MFOCUSED)
		{
			MCRectangle trect = rect;
			trect.height = 8 + MCFontGetAscent(m_font);
			// MW-2011-08-18: [[ Layers ]] Invalidate the whole object.
			layer_redrawall();
		}
		else
		{
			if (flags & F_AUTO_ARM)
			{
				if (MCU_point_in_rect(rect, x, y)
				        && MCU_point_in_rect(getcard()->getrect(), x, y))
				{
					if (!(state & CS_ARMED))
					{
						if (menumode == WM_CASCADE && findmenu())
						{
							getcard()->grab();
							mdown(menubutton);
						}
						state |= CS_MFOCUSED | CS_ARMED;
						getcard()->kfocusset(this);
					}
					message_with_args(MCM_mouse_move, x, y);
					return True;
				}
				else
				{
					if (state & CS_ARMED)
					{
						uint2 t_old_trans;
						t_old_trans = gettransient();
						state &= ~(CS_MFOCUSED | CS_ARMED | CS_KFOCUSED);
						ishovering = False;
						reseticon();
						getcard()->kfocusset(NULL);
						// MW-2011-08-18: [[ Layers ]] Invalidate the whole object, noting
						//   possible change in transient.
						layer_transientchangedandredrawall(t_old_trans);
					}
					return False;
				}
			}
			if (MCbuttonstate & Button1 && flags & F_AUTO_HILITE
			        && (menumode != WM_TOP_LEVEL || getstyleint(flags) != F_MENU)
			        && state & CS_MFOCUSED && !(state & CS_SELECTED))
			{
				if (MClook == LF_MOTIF || flags & F_SHOW_ICON
				        || getstyleint(flags) != F_RADIO
				        && getstyleint(flags) != F_CHECK)
				{
					if (MCU_point_in_rect(rect, x, y))
					{
						if ((state & CS_HILITED) != starthilite
						        && (starthilite || getstyleint(flags) != F_RADIO))
						{
							state ^= CS_HILITED;
							reseticon();
							// MW-2011-08-18: [[ Layers ]] Invalidate the whole object.
							layer_redrawall();
						}
					}
					else if ((state & CS_HILITED) == starthilite
						        && (starthilite || getstyleint(flags) != F_RADIO))
					{
						state ^= CS_HILITED;
						reseticon();
						// MW-2011-08-18: [[ Layers ]] Invalidate the whole object.
						layer_redrawall();
					}
					sethilite(0, (state & CS_HILITED) != 0);
				}
				else if (MCU_point_in_rect(rect, x, y) != starthilite)
				{
					starthilite = !starthilite;
					// MW-2011-08-18: [[ Layers ]] Invalidate the whole object.
					layer_redrawall();
				}
			}
			else if (!MCdispatcher -> isdragtarget() &&
				     ((getflag(F_HAS_ICONS) && icons -> iconids[CI_HOVER] != 0) ||
							 (MCcurtheme != NULL && (!ishovering || menumode == WM_TOP_LEVEL) && MCcurtheme->getthemepropbool(WTHEME_PROP_SUPPORTHOVERING)))
			         && MCU_point_in_rect(rect, x, y))
			{
				ishovering = True;
				reseticon();
				if (menumode == WM_TOP_LEVEL && ishovering && MCcurtheme->iswidgetsupported(WTHEME_TYPE_TAB))
				{
					int2 curx = rect.x + MCcurtheme->getmetric(WTHEME_METRIC_TABSTARTOFFSET);
					uint2 nfocusedtab = getmousetab(curx);
					if (nfocusedtab != focusedtab)
					{
						focusedtab = nfocusedtab;
						// MW-2011-08-18: [[ Layers ]] Invalidate the whole object.
						layer_redrawall();
					}
				}
				else
				{
					// MW-2011-08-30: [[ Layers ]] Potentially invalidate the whole object
					//   if flags and settings mean it is warranted.
					mayberedrawall();
				}
			}
		}
	}
	return MCControl::mfocus(x, y);
}

void MCButton::munfocus()
{
	if (entry != NULL)
		entry->munfocus();
	if (flags & F_AUTO_ARM && state & CS_ARMED)
	{
		state &= ~CS_ARMED;
		ishovering = False;
		reseticon();
		// MW-2011-08-18: [[ Layers ]] Invalidate the whole object.
		layer_redrawall();
	}
	else if (ishovering &&
					 ((getflag(F_HAS_ICONS) && icons->iconids[CI_HOVER] != 0) ||
					  (MCcurtheme != NULL && MCcurtheme->getthemepropbool(WTHEME_PROP_SUPPORTHOVERING))))
	{
		ishovering = False;
		reseticon();
		focusedtab = MAXUINT2;

		// MW-2011-08-30: [[ Layers ]] Potentially invalidate the whole object
		//   if flags and settings mean it is warranted.
		mayberedrawall();
	}
	if (state & CS_MFOCUSED)
	{
		state &= ~CS_MFOCUSED;
		if (flags & F_AUTO_HILITE)
		{
			state &= ~CS_HILITED;
			// MW-2011-08-18: [[ Layers ]] Invalidate the whole object.
			layer_redrawall();
		}
		if (sethilite(0, (state & CS_HILITED) != 0))
		{
			// MW-2011-08-18: [[ Layers ]] Invalidate the whole object.
			layer_redrawall();
		}
		starthilite = 0;
		state |= CS_MFOCUSED;  // restore state so MCControl:: can clear it
	}
	MCControl::munfocus();
}

bool MCButton::tabselectonmouseup()
{
	return IsMacEmulatedLF() ||
		(MCcurtheme && MCcurtheme->iswidgetsupported(WTHEME_TYPE_TAB) && MCcurtheme->getthemepropbool(WTHEME_PROP_TABSELECTONMOUSEUP));
}

Boolean MCButton::mdown(uint2 which)
{
	if (state & CS_MENU_ATTACHED)
		return MCObject::mdown(which);
	if (state & CS_MFOCUSED)
	{
		reseticon();

		// MW-2011-08-30: [[ Layers ]] Potentially invalidate the whole object
		//   if flags and settings mean it is warranted.
		mayberedrawall();
		if (flags & F_AUTO_ARM)
			message_with_args(MCM_mouse_down, which);
		return False;
	}
	state |= CS_MFOCUSED;
	if (state & CS_SUBMENU && (menubutton == 0 || (uint1)which == menubutton))
	{
		if (state & CS_SCROLLBAR && mx > rect.x + rect.width - MCscrollbarwidth
		        && mx < rect.x + rect.width)
		{
			menu->mdown(which);
			state |= CS_FIELD_GRAB;
			return True;
		}
		else
		{
			menu->kunfocus();
			return mfocus(mx, my);
		}
	}
	if ((!MCNameIsEmpty(menuname) || menu != NULL || getstyleint(flags) == F_MENU)
	        && (menubutton == 0 || (uint1)which == menubutton)
	        && (entry == NULL || !MCU_point_in_rect(entry->getrect(), mx, my))
	        && (getstack()->gettool(this) == T_BROWSE
	            || getstack()->gettool(this) == T_HELP))
	{
		message_with_args(MCM_mouse_down, which);
		if (menumode == WM_TOP_LEVEL)
		{
			if (!MCStringIsEmpty(menustring))
			{
				int2 curx = rect.x + 2;
				starttab = getmousetab(curx);
				if (tabselectonmouseup())
				{
					// MW-2011-08-18: [[ Layers ]] Invalidate the whole object.
					layer_redrawall();
				}
				else
				{
					uindex_t t_ntabs;
					t_ntabs = MCArrayGetCount(tabs);
					MCValueRef t_tab = nil;
<<<<<<< HEAD
					/* UNCHECKED */ MCArrayFetchValueAtIndex(tabs, starttab, t_tab);
=======
					/* UNCHECKED */ MCArrayFetchValueAtIndex(tabs, starttab + 1, t_tab);
>>>>>>> 96ecf812
					if (starttab < t_ntabs && starttab + 1 != menuhistory
					        && MCStringGetCharAtIndex((MCStringRef)t_tab, 0) != '(')
					{
						MCValueRef t_oldhist = nil;
<<<<<<< HEAD
						/* UNCHECKED */ MCArrayFetchValueAtIndex(tabs, menuhistory - 1, t_oldhist);
=======
						/* UNCHECKED */ MCArrayFetchValueAtIndex(tabs, menuhistory, t_oldhist);
>>>>>>> 96ecf812
						setmenuhistoryprop(starttab + 1);
						// MW-2011-08-18: [[ Layers ]] Invalidate the whole object.
						layer_redrawall();
						message_with_valueref_args(MCM_menu_pick, t_tab, t_oldhist);
					}
				}
			}
		}
		else
		{
			if (findmenu())
			{
				openmenu(True);
				clicktime = MCeventtime;
			}
		}
		return True;
	}
	if (which == Button1)
		switch (getstack()->gettool(this))
		{
		case T_BROWSE:
			if (entry != NULL && MCU_point_in_rect(entry->getrect(), mx, my))
			{
				state |= CS_FIELD_GRAB;
				entry->mdown(which);
			}
			else
				if (flags & F_AUTO_HILITE || family != 0)
					if (MClook == LF_MOTIF || flags & F_SHOW_ICON
					        || getstyleint(flags) != F_RADIO
					        && getstyleint(flags) != F_CHECK)
					{
						if (getstyleint(flags) != F_RADIO || !(state & CS_HILITED))
						{
							state ^= CS_HILITED;
							starthilite = (Boolean)(state & CS_HILITED);
							sethilite(0, (state & CS_HILITED) != 0);
						}
						else
							starthilite = 0;
						reseticon();

						// MW-2011-08-30: [[ Layers ]] Potentially invalidate the whole object
						//   if flags and settings mean it is warranted.
						mayberedrawall();
					}
					else
					{
						starthilite = 1;
						reseticon();
						// MW-2011-08-18: [[ Layers ]] Invalidate the whole object.
						layer_redrawall();
					}
			if ((!IsMacLF() || entry != NULL)
			        && flags & F_TRAVERSAL_ON && !(state & CS_KFOCUSED))
				getstack()->kfocusset(this);
			message_with_args(MCM_mouse_down, "1");
			break;
		case T_POINTER:
		case T_BUTTON:
			start(True);
			break;
		case T_HELP:
			break;
		default:
			return False;
		}
	else
		message_with_args(MCM_mouse_down, which);
	return True;
}

Boolean MCButton::mup(uint2 which)
{
	if (state & CS_MENU_ATTACHED)
		return MCObject::mup(which);
	MCAutoStringRef t_pick;
	if (state & CS_SUBMENU
	        && (which == 0 || menubutton == 0 || (uint1)which == menubutton))
	{
		// MW-2012-09-04: [[ Bug 10363 ]] Make sure we munfocus from all parent
		//   groups if we munfocus ourselves. We need this because menus cause
		//   mouse events to be funneled in a different way.
		MCObject *t_parent;
		t_parent = getparent();
		while(t_parent -> gettype() == CT_GROUP)
		{
			((MCGroup *)t_parent) -> clearmfocus();
			t_parent = t_parent -> getparent();
		}

		state &= ~CS_MFOCUSED;
		if (state & CS_FIELD_GRAB)
		{
			state &= ~CS_FIELD_GRAB;
			if (state & CS_SUBMENU)
				menu->mup(which);
			else
				entry->mup(which);
			return True;
		}
		if (menudepth > mymenudepth)
		{
			menu->mup(which);
			if (menudepth > mymenudepth)
				return True;
		}
		else
			if ((menumode == WM_OPTION || menumode == WM_COMBO)
			        && MCeventtime - clicktime < OPTION_TIME)
				return True;
			else
				if (menumode == WM_PULLDOWN && MCU_point_in_rect(rect, mx, my))
				{
					if (state & CS_MOUSE_UP_MENU)
					{
						closemenu(True, True);
						state |= CS_VISITED;
						message_with_args(MCM_mouse_up, which);
					}
					else
					{
						menu->kfocusnext(True);
						state |= CS_MOUSE_UP_MENU;
					}
					return True;
				}
				else
					if (menumode == WM_POPUP
					        && MCU_abs(MCmousex - startx) < MCdoubledelta
					        && MCU_abs(MCmousey - starty) < MCdoubledelta)
						return True;

		// MW-2005-03-07: With this ordering, the menumup goes into an infinite
		//   loop, so lets try it the other way round.
		// MW-2008-03-27; [[ Bug 6225 ]] Make sure we send a mouseUp in this case
		//   by setting the menupoppedup global.
		MCmenupoppedup = true;
		menu->menumup(which, &t_pick, menuhistory);
		MCmenupoppedup = false;
		closemenu(True, True);
		if (!(state & CS_IGNORE_MENU))
		{
			if (!MCStringIsEmpty(*t_pick))
			{
				if (menumode == WM_OPTION || menumode == WM_COMBO)
				{
					if (entry != NULL)
						entry->settext(0, *t_pick, False);
				}
				docascade(&t_pick);
			}
			else
				message_with_args(MCM_mouse_release, which);
		}
		state &= ~CS_IGNORE_MENU;
		if (MCmenuobjectptr == this)
			MCmenuobjectptr = NULL;
		// MW-2011-08-18: [[ Layers ]] Invalidate the whole object.
		layer_redrawall();
		if (!opened)
			freemenu(True);
		return True;
	}
	// MW-2008-01-08: [[ Bug 5721 ]] Make sure if we mouse up and are not focused, no
	//   message is sent - I'm hoping that this only happens when a drag-drop operation
	//   finishes however it might not so watch out for more bugs...
	// MW-2008-03-19: [[ Bug 6164 ]] Make sure that it this mup was a result of closing a
	//   popup, we send a mouseUp message.
	if (!MCmenupoppedup && !(state & CS_MFOCUSED))
	{
		// MW-2008-02-26: [[ Bug 5901 ]] If we auto-hilite then reset the hilite failure
		//   to do this causes hilite to stick when popup is called from within a mouseDown
		//   handler on OS X. 
		if (flags & F_AUTO_HILITE)
			sethilite(0, False);
		reseticon();
		// MW-2011-08-18: [[ Layers ]] Invalidate the whole object.
		layer_redrawall();
		return False;
	}
	if (!(state & (CS_MFOCUSED | CS_ARMED)))
	{
		// MW-2008-02-26: [[ Bug 5901 ]] If we auto-hilite then reset the hilite failure
		//   to do this causes hilite to stick when popup is called from within a mouseDown
		//   handler on OS X.
		if (flags & F_AUTO_HILITE)
			sethilite(0, False);
		reseticon();
		// MW-2011-08-18: [[ Layers ]] Invalidate the whole object.
		layer_redrawall();
		message_with_args(MCM_mouse_up, which);
		return False;
	}
	if (MCbuttonstate == 0 || which == 0) // synthetic mup from popup
	{
		state &= ~CS_MFOCUSED;
		// IM-2008-07-02 [[ Bug 5901 ]] MCPopup calls mup(0) on the target object, use this to
		// check if this is how mup() has been called and toggle the hilite
		if (which == 0 && (flags & F_AUTO_HILITE))
			state ^= CS_HILITED;
		reseticon();

		// MW-2011-08-30: [[ Layers ]] Potentially invalidate the whole object
		//   if flags and settings mean it is warranted.
		mayberedrawall();
	}
	if (state & CS_GRAB)
	{
		if (flags && F_AUTO_HILITE)
			if (starthilite)
				state &= ~CS_HILITED;
			else
				state |= CS_HILITED;
		ungrab(which);
		return True;
	}
	if (which == Button1)
		switch (getstack()->gettool(this))
		{
		case T_BROWSE:
			if (state & CS_FIELD_GRAB)
			{
				state &= ~CS_FIELD_GRAB;
				entry->mup(which);
			}
			else
			{
				if (getstyleint(flags) == F_MENU && menumode == WM_TOP_LEVEL
				        && tabselectonmouseup())
				{
					uindex_t t_ntabs;
					MCValueRef t_tab = nil;
					t_ntabs = MCArrayGetCount(tabs);
<<<<<<< HEAD
					/* UNCHECKED */ MCArrayFetchValueAtIndex(tabs, starttab, t_tab);
=======
					/* UNCHECKED */ MCArrayFetchValueAtIndex(tabs, starttab + 1, t_tab);
>>>>>>> 96ecf812
					int2 curx = rect.x + 2;
					if (getmousetab(curx) == starttab && starttab < t_ntabs
					        && starttab + 1 != menuhistory
					        && MCStringGetCharAtIndex((MCStringRef)t_tab, 0) != '(')
					{
						MCValueRef t_oldhist = nil;
<<<<<<< HEAD
						/* UNCHECKED */ MCArrayFetchValueAtIndex(tabs, menuhistory - 1, t_oldhist);
=======
						/* UNCHECKED */ MCArrayFetchValueAtIndex(tabs, menuhistory, t_oldhist);
>>>>>>> 96ecf812
						setmenuhistoryprop(starttab + 1);
						// MW-2011-08-18: [[ Layers ]] Invalidate the whole object.
						layer_redrawall();
						message_with_valueref_args(MCM_menu_pick, t_tab, t_oldhist);
					}
				}
				else
				{
					if (MClook != LF_MOTIF && flags & F_AUTO_HILITE
					        && !(flags & F_SHOW_ICON) && !(flags & F_AUTO_ARM)
					        && (getstyleint(flags) == F_RADIO
					            || getstyleint(flags) == F_CHECK))
					{
						if (MCU_point_in_rect(rect, mx, my))
							if (getstyleint(flags) == F_CHECK)
								state ^= CS_HILITED;
							else
								state |= CS_HILITED;
						// MW-2011-08-18: [[ Layers ]] Invalidate the whole object.
						layer_redrawall();
					}
					else
						if (state & CS_HILITED && (flags & F_AUTO_HILITE || family != 0)
						        || state & CS_ARMED && flags & F_AUTO_ARM)
						{
							if (getstyleint(flags) == F_CHECK)
							{
								if (flags & F_AUTO_ARM && state & CS_ARMED
								        && flags & F_AUTO_HILITE)
									state ^= CS_HILITED;
							}
							else
								if (getstyleint(flags) == F_RADIO)
								{
									if (flags & F_AUTO_ARM && flags & F_AUTO_HILITE)
										if (state & CS_ARMED)
											state |= CS_HILITED;
										else
											state &= ~CS_HILITED;
								}
								else
									state &= ~CS_HILITED;
							state &= ~CS_ARMED;
							reseticon();

							// MW-2011-08-30: [[ Layers ]] Potentially invalidate the whole object
							//   if flags and settings mean it is warranted.
							mayberedrawall();
						}
					sethilite(0, (state & CS_HILITED) != 0);
					if (state & CS_HILITED)
						radio();
				}
				if (MCU_point_in_rect(rect, mx, my))
				{
					state |= CS_VISITED;
					message_with_args(MCM_mouse_up, "1");
				}
				else
					message_with_args(MCM_mouse_release, "1");
			}
			break;
		case T_BUTTON:
		case T_POINTER:
			end();
			break;
		case T_HELP:
			help();
			break;

		default:
			return False;
		}
	else
		if (MCU_point_in_rect(rect, mx, my))
		{
			state |= CS_VISITED;
			message_with_args(MCM_mouse_up, which);
		}
		else
			message_with_args(MCM_mouse_release, which);
	if (state & CS_ARMED)
	{
		state &= ~CS_ARMED;
		reseticon();
		// MW-2011-08-18: [[ Layers ]] Invalidate the whole object.
		layer_redrawall();
	}
	return True;
}

Boolean MCButton::doubledown(uint2 which)
{
	int2 tx = mx;
	int2 ty = my;
	if (menu)
	{
		MCStack *sptr = MCmousestackptr;
		MCRectangle trect = sptr->getrect();
		tx = mx + trect.x;
		ty = my + trect.y;
	}

	// MW-2007-08-13: [[ Bug 3192 ]] Multiple clicks on a popup menus scrollbar closes it
	//   This seems to have been caused by messages not being passed to the control.
	if (getstack()->gettool(this) == T_BROWSE)
	{
		if (entry != NULL && MCU_point_in_rect(entry->getrect(), mx, my))
		{
			state |= CS_FIELD_GRAB;
			return entry->doubledown(which);
		}
		else if (state & CS_SUBMENU && menu && MCU_point_in_rect(menu->getrect(), tx, ty))
		{
			state |= CS_FIELD_GRAB;
			return menu->doubledown(which);
		}
	}

	return MCControl::doubledown(which);
}

Boolean MCButton::doubleup(uint2 which)
{
	// MW-2007-08-13: [[ Bug 3192 ]] Multiple clicks on a popup menus scrollbar closes it
	//   This seems to have been caused by messages not being passed to the control.
	if (getstack()->gettool(this) == T_BROWSE && state & CS_FIELD_GRAB)
	{
		state &= ~CS_FIELD_GRAB;
		if (entry != NULL)
			return entry->doubleup(which);
		else if (state & CS_SUBMENU && menu)
			return menu -> doubleup(which);
	}
	return MCControl::doubleup(which);
}

#ifdef _MAC_DESKTOP
void MCButton::timer(MCNameRef mptr, MCParameter *params)
{
	if (MCNameIsEqualTo(mptr, MCM_internal, kMCCompareCaseless))
	{
		if (state & CS_SHOW_DEFAULT)
		{
			// MW-2011-08-18: [[ Layers ]] Invalidate the whole object.
			layer_redrawall();
		}
	}
	else
		MCControl::timer(mptr, params);
}
#endif

uint2 MCButton::gettransient() const
{
	uint2 b = 0;
	if (state & CS_SHOW_DEFAULT)
		b += MClook == LF_WIN95 ? WIN95_DEFAULT_WIDTH : MOTIF_DEFAULT_WIDTH;
	if (needfocus())
		b += MCfocuswidth;
	if (MCaqua && IsMacLFAM()
	        && getstyleint(flags) == F_MENU && menumode == WM_TOP_LEVEL)
		b += AQUA_FUDGE;
	return b;
}


void MCButton::setrect(const MCRectangle &nrect)
{	
	rect = nrect;
	MCRectangle trect;
	if (entry != NULL)
	{
		if (MCcurtheme && MCcurtheme->iswidgetsupported(WTHEME_TYPE_COMBO))
		{
			//get rect of comboentry field in combobox
			MCWidgetInfo winfo;
			winfo.type = WTHEME_TYPE_COMBO;
			getwidgetthemeinfo(winfo);
			MCRectangle comboentryrect;
			winfo.part = WTHEME_PART_COMBOTEXT;
			MCcurtheme->getwidgetrect(winfo, WTHEME_METRIC_PARTSIZE,rect,comboentryrect);
			//now get contents rect for comboentry rect (to display MC borderless field in)
			winfo.type = WTHEME_TYPE_COMBOTEXT;
			MCcurtheme->getwidgetrect(winfo, WTHEME_METRIC_CONTENTSIZE,comboentryrect,trect);

		}
		else
		{
			trect = MCU_reduce_rect(nrect, borderwidth);
			int2 tcombosize = 0;
			if (tcombosize <= 0 )
			{
				trect.width -= trect.height;
				if (tcombosize < 0)
					trect.width += tcombosize;
			}
			else
				rect.width -= tcombosize + 2;
			if (IsMacEmulatedLF())
				trect.width -= 5;
		}
		entry->setrect(trect);
	}

	// MW-2010-06-07: [[ Bug 8746 ]] Make sure we rebuild the menu after freeing it,
	//   thus ensuring accelerators are not lost.
	if (menu != NULL)
	{
		freemenu(False);
		findmenu(true);
	}
}

Exec_stat MCButton::getprop_legacy(uint4 parid, Properties which, MCExecPoint& ep, Boolean effective)
{
	uint2 fheight;
	uint2 j = 0;

	switch (which)
	{
#ifdef /* MCButton::getprop */ LEGACY_EXEC
	case P_STYLE:
		{
			const char *t_style_string;
			if (getstyleint(flags) == F_MENU)
				t_style_string = getstack()->hcaddress() ? MCpopupstring : MCmenustring;
			else if (getstyleint(flags) == F_CHECK)
				t_style_string = MCcheckboxstring;
			else if (getstyleint(flags) == F_RADIO)
				t_style_string = MCradiobuttonstring;
			else if (getstyleint(flags) == F_ROUNDRECT)
				t_style_string = MCroundrectstring;
			else if (getstyleint(flags) == F_RECTANGLE)
				t_style_string = MCrectanglestring;
			else if (getstyleint(flags) == F_OVAL_BUTTON)
				t_style_string = MCovalstring;
			else if (!(flags & F_OPAQUE))
				t_style_string = MCtransparentstring;
			else if (flags & F_SHADOW)
				t_style_string = MCshadowstring;
			else if (!(flags & F_SHOW_BORDER))
				t_style_string = MCopaquestring;
			else
				t_style_string = MCstandardstring;
			ep . setstaticcstring(t_style_string);
		}
		break;
	case P_AUTO_ARM:
		ep.setboolean(getflag(F_AUTO_ARM));
		break;
	case P_AUTO_HILITE:
		ep.setboolean(getflag(F_AUTO_HILITE));
		break;
	case P_ARM_BORDER:
		ep.setboolean(getflag(F_ARM_BORDER));
		break;
	case P_ARM_FILL:
		ep.setboolean(getflag(F_ARM_FILL));
		break;
	case P_HILITE_BORDER:
		ep.setboolean(getflag(F_HILITE_BORDER));
		break;
	case P_HILITE_FILL:
		ep.setboolean(getflag(F_HILITE_FILL));
		break;
	case P_SHOW_HILITE:
		ep.setboolean(getflag(F_SHOW_HILITE));
		break;
	case P_ARM:
		ep.setboolean(getstate(CS_ARMED));
		break;
	case P_HILITE:
		j = gethilite(parid);
		if (j == Mixed)
			ep.setstaticcstring(MCmixedstring);
		else
			ep.setboolean((Boolean)j);
		break;
	case P_ARMED_ICON:
	case P_DISABLED_ICON:
	case P_ICON:
	case P_HILITED_ICON:
	case P_VISITED_ICON:
	case P_HOVER_ICON:
			ep.setint(icons == NULL ? 0 : icons->iconids[which - P_ARMED_ICON]);
		break;
	case P_SHARED_HILITE:
		ep.setboolean(getflag(F_SHARED_HILITE));
		break;
	case P_SHOW_ICON:
		ep.setboolean(getflag(F_SHOW_ICON));
		break;
	case P_SHOW_NAME:
		ep.setboolean(getflag(F_SHOW_NAME));
		break;
	// MW-2012-02-16: [[ IntrinsicUnicode ]] Add support for a 'unicodeLabel' property.
	case P_LABEL:
	case P_UNICODE_LABEL:
		{
			// Get the label, noting whether its unicode or not.
			MCString slabel;
			bool isunicode;
			if (entry != NULL || effective)
				getlabeltext(slabel, isunicode);
			else
				slabel.set(label, labelsize), isunicode = hasunicode();
			ep.setsvalue(slabel);

			// Map the label's encoding to the requested encoding.
			ep.mapunicode(isunicode, which == P_UNICODE_LABEL);
		}
		break;
	case P_LABEL_WIDTH:
		ep.setint(labelwidth);
		break;
	case P_FAMILY:
		ep.setint(family);
		break;
	case P_VISITED:
		ep.setboolean(getstate(CS_VISITED));
		break;
	case P_MENU_HISTORY:
		ep.setint(menuhistory);
		break;
	case P_MENU_LINES:
		ep.setint(menulines);
		break;
	case P_MENU_BUTTON:
		ep.setint(menubutton);
		break;
	case P_MENU_MODE:
		{
			const char *t_menumode_string;
			switch (menumode)
			{
			case WM_TOP_LEVEL:
				t_menumode_string = MCtabstring;
				break;
			case WM_PULLDOWN:
				t_menumode_string = MCpulldownstring;
				break;
			case WM_POPUP:
				t_menumode_string = MCpopupstring;
				break;
			case WM_OPTION:
				t_menumode_string = MCoptionstring;
				break;
			case WM_CASCADE:
				t_menumode_string = MCcascadestring;
				break;
			case WM_COMBO:
				t_menumode_string = MCcombostring;
				break;
			default:
				t_menumode_string = MCnullstring;
				break;
			}
			ep . setstaticcstring(t_menumode_string);
		}
		break;
	case P_MENU_NAME:
		ep.setsvalue(menuname);
		break;
	// MW-2012-02-16: [[ IntrinsicUnicode ]] Add support for a 'unicodeAcceleratorText' property.
	case P_ACCELERATOR_TEXT:
	case P_UNICODE_ACCELERATOR_TEXT:
		ep.setsvalue(MCString(acceltext, acceltextsize));
		// Map the menustring's encoding to the requested encoding.
		ep.mapunicode(hasunicode(), which == P_UNICODE_ACCELERATOR_TEXT);
		break;
	case P_ACCELERATOR_KEY:
		if (accelkey & 0xFF00)
		{
			const char *t_keyname = MCLookupAcceleratorName(accelkey);
			if (t_keyname != NULL)
				ep.setsvalue(t_keyname);
			else
				ep.setempty();
		}
		else
			if (accelkey)
			{
				char tmp = (char)accelkey;
				ep.copysvalue(&tmp, 1);
			}
			else
				ep.clear();
		break;
	case P_ACCELERATOR_MODIFIERS:
		ep.setempty();
		if (accelmods & MS_SHIFT)
			ep.concatcstring(MCshiftstring, EC_COMMA, j++ == 0);
		if (accelmods & MS_CONTROL)
#ifdef _MAC_DESKTOP
			ep.concatcstring(MCcommandstring, EC_COMMA, j++ == 0);
		if (accelmods & MS_MAC_CONTROL)
			ep.concatcstring(MCcontrolstring, EC_COMMA, j++ == 0);
#else
			ep.concatcstring(MCcontrolstring, EC_COMMA, j++ == 0);
#endif
		if (accelmods & MS_MOD1)
			ep.concatcstring(MCmod1string, EC_COMMA, j++ == 0);
		break;
	case P_MNEMONIC:
		ep.setint(mnemonic);
		break;
	case P_FORMATTED_WIDTH:
		// MW-2012-02-16: [[ FontRefs ]] As 'formatted' properties require
		//   access to the font, we must be open before we can compute them.
		if (opened)
		{
			// MW-2007-07-05: [[ Bug 2328 ]] - Formatted width of tab buttons incorrect.
			if (getstyleint(flags) == F_MENU && menumode == WM_TOP_LEVEL)
				ep.setint(formattedtabwidth());
			else
			{
				uint2 fwidth;
				bool t_is_unicode;
				MCString slabel;
				getlabeltext(slabel, t_is_unicode);
				if (slabel.getstring() == NULL)
					fwidth = 0;
				else
					fwidth = leftmargin + rightmargin + MCFontMeasureText(m_font, slabel.getstring(), slabel.getlength(), t_is_unicode);
				if (flags & F_SHOW_ICON && icons != NULL)
				{
					reseticon();
					if (icons->curicon != NULL)
					{
						MCRectangle trect = icons->curicon->getrect();
						if (trect.width > fwidth)
							fwidth = trect.width;
					}
				}
				else
					if (getstyleint(flags) == F_CHECK || getstyleint(flags) == F_RADIO)
						fwidth += CHECK_SIZE + leftmargin;
				if (menumode == WM_OPTION)
					fwidth += optionrect.width + (optionrect.width >> 1);
				if (menumode == WM_CASCADE)
					fwidth += rect.height;
				ep.setint(fwidth);
			}
		}
		else
			ep.setint(0);
		break;
	case P_FORMATTED_HEIGHT:
		// MW-2012-02-16: [[ FontRefs ]] As 'formatted' properties require
		//   access to the font, we must be open before we can compute them.
		if (opened)
		{
			fheight = topmargin + bottommargin + MCFontGetAscent(m_font) + MCFontGetDescent(m_font);
			if (flags & F_SHOW_ICON && icons != NULL)
			{
				reseticon();
				if (icons->curicon != NULL)
				{
					MCRectangle trect = icons->curicon->getrect();
					if (trect.height > fheight)
						fheight = trect.height;
				}
			}
			else if ((getstyleint(flags) == F_CHECK || getstyleint(flags) == F_RADIO) && CHECK_SIZE > fheight)
				fheight = CHECK_SIZE;
			else if (getstyleint(flags) == F_MENU && menumode == WM_TOP_LEVEL)
				fheight += 8;
			ep.setint(fheight);
		}
		else
			ep.setint(0);
		break;
	case P_DEFAULT:
		ep.setboolean(getflag(F_DEFAULT));
		break;
	// MW-2012-02-16: [[ IntrinsicUnicode ]] Add support for a 'unicodeText' property.
	case P_TEXT:
	case P_UNICODE_TEXT:
		ep.setsvalue(MCString(menustring, menusize));

		// Map the menustring's encoding to the requested encoding.
		ep.mapunicode(hasunicode(), which == P_UNICODE_TEXT);
		break;
#endif /* MCButton::getprop */
	default:
		return MCControl::getprop_legacy(parid, which, ep, effective);
	}
	return ES_NORMAL;
}

Exec_stat MCButton::setprop_legacy(uint4 parid, Properties p, MCExecPoint &ep, Boolean effective)
{
	Boolean dirty = True;
	Boolean all = p == P_STYLE || p == P_LABEL_WIDTH || MCaqua && standardbtn();
	int2 i1;
	uint2 i = 0;
	uint4 newid;
	MCString data = ep.getsvalue();
	
	switch (p)
	{
#ifdef /* MCButton::setprop */ LEGACY_EXEC
	case P_NAME:
		if (MCObject::setprop(parid, p, ep, effective) != ES_NORMAL)
			return ES_ERROR;
		clearmnemonic();
		setupmnemonic();
		return ES_NORMAL;
	case P_STYLE:
		flags &= ~(F_STYLE | F_DISPLAY_STYLE | F_ALIGNMENT);
		if (entry != NULL)
			deleteentry();
		if (data == MCpopupstring || data == MCmenustring)
		{
			flags |= F_MENU | F_SHOW_BORDER | F_OPAQUE
			         | F_ALIGN_CENTER | F_ARM_BORDER;
			if (menumode == WM_COMBO)
				createentry();
			if (menumode == WM_TOP_LEVEL)
				MCU_break_string(MCString(menustring, menusize), tabs, ntabs, hasunicode());
		}
		else if (data == MCcheckboxstring)
			flags |= F_CHECK | F_ALIGN_LEFT;
		else if (data == MCradiobuttonstring)
		{
			flags |= F_RADIO | F_ALIGN_LEFT;
			flags &= ~F_SHARED_HILITE;
		}
		else if (data == MCroundrectstring)
			flags |=  F_ROUNDRECT | F_SHOW_BORDER | F_OPAQUE
			          | F_ALIGN_CENTER | F_HILITE_FILL;
		else if (data == MCovalstring)
			flags |= F_OVAL_BUTTON | F_HILITE_FILL;
		else if (data == MCtransparentstring)
			flags |= F_STANDARD | F_ALIGN_CENTER;
		else if (data == MCshadowstring)
				flags |= F_STANDARD | F_SHOW_BORDER | F_OPAQUE
			         | F_SHADOW | F_ALIGN_CENTER | F_HILITE_BOTH | F_ARM_BORDER;
		else if (data == MCopaquestring)
			flags |= F_STANDARD | F_OPAQUE
			         | F_ALIGN_CENTER | F_HILITE_FILL | F_ARM_BORDER;
		else if (data == MCrectanglestring)
			flags |= F_RECTANGLE | F_SHOW_BORDER | F_OPAQUE
			         | F_ALIGN_CENTER | F_HILITE_BOTH | F_ARM_BORDER;
		else
			flags |= F_STANDARD | F_SHOW_BORDER | F_OPAQUE
			         | F_ALIGN_CENTER | F_HILITE_BOTH | F_ARM_BORDER;

		// MW-2011-09-21: [[ Layers ]] Make sure the layerattrs are recomputed.
		m_layer_attr_changed = true;
		break;
	case P_AUTO_ARM:
		if (!MCU_matchflags(data, flags, F_AUTO_ARM, dirty))
		{
			MCeerror->add(EE_OBJECT_NAB, 0, 0, data);
			return ES_ERROR;
		}
		break;
	case P_AUTO_HILITE:
		if (!MCU_matchflags(data, flags, F_AUTO_HILITE, dirty))
		{
			MCeerror->add(EE_OBJECT_NAB, 0, 0, data);
			return ES_ERROR;
		}
		break;
	case P_ARM_BORDER:
		if (!MCU_matchflags(data, flags, F_ARM_BORDER, dirty))
		{
			MCeerror->add(EE_OBJECT_NAB, 0, 0, data);
			return ES_ERROR;
		}
		// MW-2011-09-21: [[ Layers ]] Changing the armBorder property
		//   affects the layer attrs.
		if (dirty)
			m_layer_attr_changed = true;
		break;
	case P_ARM_FILL:
		if (!MCU_matchflags(data, flags, F_ARM_FILL, dirty))
		{
			MCeerror->add(EE_OBJECT_NAB, 0, 0, data);
			return ES_ERROR;
		}
		break;
	case P_HILITE_BORDER:
		if (!MCU_matchflags(data, flags, F_HILITE_BORDER, dirty))
		{
			MCeerror->add(EE_OBJECT_NAB, 0, 0, data);
			return ES_ERROR;
		}
		// MW-2011-09-21: [[ Layers ]] Changing the hiliteBorder property
		//   affects the layer attrs.
		if (dirty)
			m_layer_attr_changed = true;
		break;
	case P_HILITE_FILL:
		if (!MCU_matchflags(data, flags, F_HILITE_FILL, dirty))
		{
			MCeerror->add(EE_OBJECT_NAB, 0, 0, data);
			return ES_ERROR;
		}
		break;
	case P_SHOW_HILITE:
		if (!MCU_matchflags(data, flags, F_SHOW_HILITE, dirty))
		{
			MCeerror->add(EE_OBJECT_NAB, 0, 0, data);
			return ES_ERROR;
		}
		break;
	case P_ARM:
		if (!MCU_matchflags(data, state, CS_ARMED, dirty))
		{
			MCeerror->add(EE_OBJECT_NAB, 0, 0, data);
			return ES_ERROR;
		}
		break;
	case P_HILITE:
		Boolean newstate;
		if (data == MCmixedstring)
			newstate = Mixed;
		else
			if (!MCU_stob(data, newstate))
			{
				MCeerror->add(EE_OBJECT_NAB, 0, 0, data);
				return ES_ERROR;
			}
		if (sethilite(parid, newstate))
		{
			if (state & CS_HILITED)
			{
				// MH-2007-03-20: [[ Bug 4035 ]] If the hilite of a radio button is set programmatically, other radio buttons were not unhilited if the radiobehavior of the group is set.
				if (getstyleint(flags) == F_RADIO && parent -> gettype() == CT_GROUP)
				{
					MCGroup *gptr = (MCGroup *)parent;
					gptr->radio(parid, this);
				}
				radio();
			}
			reseticon();
		}
		else
			dirty = False;
		break;
	case P_ARMED_ICON:
	case P_DISABLED_ICON:
	case P_HILITED_ICON:
	case P_ICON:
	case P_VISITED_ICON:
	case P_HOVER_ICON:
		if (icons == NULL)
		{
			icons = new iconlist;
			memset(icons, 0, sizeof(iconlist));
		}
		if (!MCU_stoui4(data, newid))
		{
			// MW-2013-03-06: [[ Bug 10695 ]] When searching for the image to resolve to an id,
			//   make sure we use the behavior aware search function.
			MCImage *ticon = resolveimagename(data);
			if (ticon != NULL)
				newid = ticon->getid();
			else
				newid = 0;
		}
		if (icons->iconids[p - P_ARMED_ICON] != newid)
		{
			icons->iconids[p - P_ARMED_ICON] = newid;
			dirty = True;
		}
		if (dirty)
		{
			if (icons->iconids[CI_ARMED] == 0 && icons->iconids[CI_DISABLED] == 0
			        && icons->iconids[CI_HILITED] == 0 && icons->iconids[CI_DEFAULT] == 0
							&& icons->iconids[CI_VISITED] == 0 && icons->iconids[CI_HOVER] == 0)
			{
				flags &= ~(F_SHOW_ICON | F_HAS_ICONS);
				if (icons->curicon != NULL)
				{
					icons->curicon->close();
				}
				delete icons;
				icons = NULL;
			}
			else
			{
				flags |= F_SHOW_ICON | F_HAS_ICONS;
				reseticon();
			}
		}
		break;
	case P_SHARED_HILITE:
		if (!MCU_matchflags(data, flags, F_SHARED_HILITE, dirty))
		{
			MCeerror->add(EE_OBJECT_NAB, 0, 0, data);
			return ES_ERROR;
		}
		break;
	case P_SHOW_ICON:
		if (!MCU_matchflags(data, flags, F_SHOW_ICON, dirty))
		{
			MCeerror->add(EE_OBJECT_NAB, 0, 0, data);
			return ES_ERROR;
		}
		// MW-2011-09-21: [[ Layers ]] Changing the showIcon property
		//   affects the layer attrs.
		if (dirty)
			m_layer_attr_changed = true;
		break;
	case P_SHOW_NAME:
		if (!MCU_matchflags(data, flags, F_SHOW_NAME, dirty))
		{
			MCeerror->add(EE_OBJECT_NAB, 0, 0, data);
			return ES_ERROR;
		}
		// MW-2011-09-21: [[ Layers ]] Changing the showName property
		//   affects the layer attrs.
		if (dirty)
			m_layer_attr_changed = true;
		break;
	// MW-2012-02-16: [[ IntrinsicUnicode ]] Add support for setting the 
	//   'unicodeLabel'.
	case P_LABEL:
	case P_UNICODE_LABEL:
		// Make sure the label is up to date.
		if (entry != NULL)
			getentrytext();

		// If we aren't unicode and are setting unicode, first coerce all text
		// to unicode; otherwise, if we are unicode and are setting native, convert
		// the ep to unicode.
		if (p == P_UNICODE_LABEL && !hasunicode())
			switchunicode(true);
		else if (p == P_LABEL && hasunicode())
			ep.nativetoutf16();

		// Only do anything if there is a change.
		if (label == NULL || data.getlength() != labelsize
		        || memcmp(data.getstring(), label, data.getlength()) != 0)
		{
			delete label;
			if (data != MCnullmcstring)
			{
				labelsize = data.getlength();
				label = new char[labelsize];
				memcpy(label, data.getstring(), labelsize);
				flags |= F_LABEL;
			}
			else
			{
				label = NULL;
				labelsize = 0;
				flags &= ~F_LABEL;
			}

			// Now that we've updated the label, try to change everything to native.
			trytochangetonative();

			if (entry != NULL)
				if (label == NULL)
					entry->settext(0, MCnullmcstring, False, False);
				else
					entry->settext(0, MCString(label, labelsize), False, hasunicode());

			clearmnemonic();
			setupmnemonic();
		}
		else
		{
			// Try to change everything back to native.
			trytochangetonative();

			dirty = False;
		}
		break;
	case P_LABEL_WIDTH:
		if (!MCU_stoi2(data, i1))
		{
			MCeerror->add(EE_OBJECT_MARGINNAN, 0, 0, data);
			return ES_ERROR;
		}
		labelwidth = i1;
		if (labelwidth == 0)
			flags &= ~F_LABEL_WIDTH;
		else
			flags |= F_LABEL_WIDTH;
		break;
	case P_FAMILY:
		if (!MCU_stoi2(data, i1))
		{
			MCeerror->add(EE_BUTTON_FAMILYNAN, 0, 0, data);
			return ES_ERROR;
		}
		family = i1;
		dirty = False;
		break;
	case P_VISITED:
		if (!MCU_matchflags(data, state, CS_VISITED, dirty))
		{
			MCeerror->add(EE_OBJECT_NAB, 0, 0, data);
			return ES_ERROR;
		}
		reseticon();
		break;
	case P_MENU_HISTORY:
		if (!MCU_stoi2(data, i1))
		{
			MCeerror->add(EE_BUTTON_MENUHISTORYNAN, 0, 0, data);
			return ES_ERROR;
		}
		setmenuhistory(i1);
		dirty = False;
		break;
	case P_MENU_LINES:
		if (data != MCnullmcstring)
		{
			if (!MCU_stoi2(data, i1))
			{
				MCeerror->add(EE_BUTTON_MENULINESNAN, 0, 0, data);
				return ES_ERROR;
			}
			menulines = (uint2)i1;
			flags |= F_MENU_LINES;
		}
		else
		{
			flags &= ~F_MENU_LINES;
			menulines = DEFAULT_MENU_LINES;
		}
		freemenu(False);
		dirty = False;
		break;
	case P_MENU_BUTTON:
		if (!MCU_stoi2(data, i1))
		{
			MCeerror->add(EE_BUTTON_MENUBUTTONNAN, 0, 0, data);
			return ES_ERROR;
		}
		menubutton = (uint1)i1;
		dirty = False;
		break;
	case P_MENU_MODE:
		if (entry != NULL)
			deleteentry();
		else
			freemenu(False);
		if (data == MCpulldownstring)
			menumode = WM_PULLDOWN;
		else if (data == MCpopupstring)
			menumode = WM_POPUP;
		else if (data == MCoptionstring)
			menumode = WM_OPTION;
		else if (data == MCcascadestring)
			menumode = WM_CASCADE;
		else if (data == MCcombostring)
		{
			menumode = WM_COMBO;
			createentry();
		}
		else if (data == MCtabstring)
		{
			menumode = WM_TOP_LEVEL;
			if (getstyleint(flags) == F_MENU)
				MCU_break_string(MCString(menustring, menusize), tabs, ntabs, hasunicode());
		}
		else
			menumode = WM_CLOSED;
		break;
	case P_SHOW_BORDER:
		if (MCControl::setprop(parid, p, ep, effective) != ES_NORMAL)
			return ES_ERROR;
		if (MCaqua && menumode == WM_PULLDOWN)
		{
			freemenu(False);
			findmenu(true);
		}
		break;
	case P_MENU_NAME:
		freemenu(False);
		delete menuname;
		if (data != MCnullmcstring)
		{
			menuname = data.clone();
			if (opened)
			{
				if (findmenu(true))
					menu->installaccels(getstack());
			}
		}
		else
			menuname = NULL;
		dirty = False;
		break;
	case P_ACCELERATOR_TEXT:
		delete acceltext;
		acceltext = NULL;
		acceltextsize = 0;
		if (data != MCnullmcstring)
		{
			acceltextsize  = data.getlength();
			acceltext = new char[acceltextsize];
			memcpy(acceltext, data.getstring(), acceltextsize);
		}
		break;
	case P_ACCELERATOR_KEY:
		if (data != MCnullmcstring)
		{
			accelkey = data.getstring()[0];
			if (data.getlength() > 1)
			{
				uint4 t_accelkey = MCLookupAcceleratorKeysym(data);
				if (t_accelkey != 0)
					accelkey = t_accelkey;
			}
		}
		else
			accelkey = 0;
		MCstacks->changeaccelerator(this, accelkey, accelmods);
		dirty = False;
		break;
	case P_ACCELERATOR_MODIFIERS:
		{
			uint2 naccelmods = 0;
			uint4 l = data.getlength();
			const char *sptr = data.getstring();
			MCU_skip_spaces(sptr, l);
			while (l != 0)
			{
				const char *startptr = sptr;
				if (!MCU_strchr(sptr, l, ','))
				{
					sptr += l;
					l = 0;
				}
				MCString tdata(startptr, sptr - startptr);
				MCU_skip_char(sptr, l);
				MCU_skip_spaces(sptr, l);
				if (tdata == MCshiftstring)
				{
					naccelmods |= MS_SHIFT;
					continue;
				}
				if (tdata == MCcommandstring)
				{
					naccelmods |= MS_CONTROL;
					continue;
				}
				if (tdata == MCcontrolstring)
				{
#ifdef _MAC_DESKTOP
					naccelmods |= MS_MAC_CONTROL;
#else
					naccelmods |= MS_CONTROL;
#endif
					continue;
				}
				if (tdata == MCmod1string || tdata == MCoptionstring)
				{
					naccelmods |= MS_MOD1;
					continue;
				}
				MCeerror->add
				(EE_BUTTON_BADMODIFIER, 0, 0, data);
				return ES_ERROR;
			}
			accelmods = (uint1)naccelmods;
			MCstacks->changeaccelerator(this, accelkey, accelmods);
		}
		dirty = False;
		break;
	case P_MNEMONIC:
		if (!MCU_stoi2(data, i1))
		{
			MCeerror->add
			(EE_BUTTON_MNEMONICNAN, 0, 0, data);
			return ES_ERROR;
		}
		clearmnemonic();
		mnemonic = (uint1)i1;
		setupmnemonic();
		break;
	case P_DEFAULT:
	{
		if (!MCU_matchflags(data, flags, F_DEFAULT, dirty))
		{
			MCeerror->add(EE_OBJECT_NAB, 0, 0, data);
			return ES_ERROR;
		}
		if (dirty && opened && ((flags & F_DEFAULT) != 0) != ((state & CS_SHOW_DEFAULT) != 0))
		{
			uint2 t_old_trans;
			t_old_trans = gettransient();
			if (flags & F_DEFAULT)
			{
				getcard()->setdefbutton(this);
				state |= CS_SHOW_DEFAULT;
			}
			else
			{
				getcard()->freedefbutton(this);
				state &= ~CS_SHOW_DEFAULT;
			}
			// MW-2011-08-18: [[ Layers ]] Invalidate the whole object, noting
			//   possible change in transient.
			layer_transientchangedandredrawall(t_old_trans);
			dirty = False;
		}
	}
	break;
	case P_TEXT_FONT:
	case P_TEXT_HEIGHT:
	case P_TEXT_SIZE:
	case P_TEXT_STYLE:
	case P_ENABLED:
	case P_DISABLED:
		if (MCControl::setprop(parid, p, ep, effective) != ES_NORMAL)
			return ES_ERROR;

		// MW-2007-07-05: [[ Bug 1292 ]] Field inside combo-box doesn't respect the button's properties
		if (entry != NULL)
			entry -> setprop(parid, p, ep, effective);

		reseticon();
		freemenu(False);
		findmenu(true);
		if (parent != NULL && parent->gettype() == CT_GROUP)
		{
			parent->setstate(True, CS_NEED_UPDATE);
			if ((parent == MCmenubar || parent == MCdefaultmenubar) && !MClockmenus)
				MCscreen->updatemenubar(True);
		}
		dirty = True;
		break;
	case P_MARGINS:
		// MW-2007-07-05: [[ Bug 1292 ]] We pass the margins through to the combo-box field
		if (MCControl::setprop(parid, p, ep, effective) != ES_NORMAL)
			return ES_ERROR;

		if (entry != NULL)
			entry -> setprop(parid, p, ep, effective);
		break;
	// MW-2012-02-16: [[ IntrinsicUnicode ]] Add support for setting the 
	//   'unicodeText'.
	case P_TEXT:
	case P_UNICODE_TEXT:
		// Ensure that if we are setting unicode, we are unicode; or if we are already
		// unicode, the value we are setting is unicode.
		if (p == P_UNICODE_TEXT && !hasunicode())
			switchunicode(true);
		else if (p == P_TEXT && hasunicode())
			ep.nativetoutf16();

		// If nothing has changed then just reset the label; otherwise change the text.
		if (menustring != NULL && data.getlength() == menusize
		        && memcmp(data.getstring(), menustring, data.getlength()) == 0)
		{
			// Try to coerce everything back to native.
			trytochangetonative();
			dirty = resetlabel();
		}
		else
		{
			freemenu(False);
			delete menustring;

			if (data != MCnullmcstring)
			{
				flags |= F_MENU_STRING;
				menusize = data.getlength();
				menustring = new char[menusize];
				memcpy(menustring, data.getstring(), menusize);
			}
			else
			{
				flags &= ~F_MENU_STRING;
				menustring = NULL;
				menusize = 0;
			}

			// Now that we've updated the text, try to coerce everything back to native.
			trytochangetonative();
			
			if (getflag(F_MENU_STRING))
				findmenu(true);

			menuhistory = 1;
			dirty = all = resetlabel() || menumode == WM_TOP_LEVEL;
			if (parent != NULL && parent->gettype() == CT_GROUP)
			{
				parent->setstate(True, CS_NEED_UPDATE);
				if ((parent == MCmenubar || parent == MCdefaultmenubar) && !MClockmenus)
					MCscreen->updatemenubar(True);
			}
		}
		break;
	case P_CANT_SELECT:
		// MW-2005-08-16: [[Bug 2820]] If we can't be selected, let us make sure our field can't either!
		// MW-2005-09-05: [[Bug 3167]] Only set the entry's property if it exists!
		if (entry != NULL)
			entry -> setprop(parid, p, ep, effective);
		return MCControl::setprop(parid, p, ep, effective);
	default:
		return MCControl::setprop(parid, p, ep, effective);
#endif /* MCButton::setprop */
	}
	if (dirty && opened)
	{
		// MW-2011-08-18: [[ Layers ]] Invalidate the whole object.
		layer_redrawall();
	}
	return ES_NORMAL;
}

void MCButton::closemenu(Boolean kfocus, Boolean disarm)
{	
	if (state & CS_MENU_ATTACHED)
		MCObject::closemenu(kfocus, True);
	else
	{
		if (!(state & CS_SUBMENU))
			return;
		if (!opened)
			findmenu(true);
		if (menumode != WM_CASCADE || !(flags & F_AUTO_ARM))
		{
			MCscreen->ungrabpointer();
			MCdispatcher->removemenu();
		}
		if (disarm)
		{
			state &= ~CS_ARMED;
			ishovering = False;
			reseticon();
		}
		// MW-2011-08-18: [[ Layers ]] Invalidate the whole object.
		layer_redrawall();
		if (kfocus && !(state & CS_MFOCUSED))
		{
			menu->setstate(True, CS_KFOCUSED); // override state
			menu->kunfocus();
		}
		MCButton *focused = (MCButton *)menu->getcurcard()->getmfocused();
		if (focused != NULL && focused->gettype() == CT_BUTTON
		        && focused->getmenumode() == WM_CASCADE)
			focused->closemenu(kfocus, disarm);

		menu -> mode_closeasmenu();
		menu->close();

		state &= ~(CS_SUBMENU | CS_MOUSE_UP_MENU);
		menudepth--;
	}
}

MCControl *MCButton::clone(Boolean attach, Object_pos p, bool invisible)
{
	MCButton *newbutton = new MCButton(*this);
	if (attach)
		newbutton->attach(p, invisible);
	return newbutton;
}


MCControl *MCButton::findnum(Chunk_term type, uint2 &num)
{
	if ((type == CT_BUTTON || type == CT_LAYER
	        || (type == CT_MENU && getstyleint(flags) == F_MENU
	            && menumode == WM_PULLDOWN)) && num-- == 0)
		return this;
	else
		return NULL;
}

MCControl *MCButton::findname(Chunk_term type, const MCString &inname)
{
	if ((type == gettype() || type == CT_LAYER
	        || (type == CT_MENU && getstyleint(flags) == F_MENU
	            && menumode == WM_PULLDOWN))
	        && MCU_matchname(inname, gettype(), getname()))
		return this;
	else
		return NULL;
}

Boolean MCButton::count(Chunk_term type, MCObject *stop, uint2 &num)
{
	if (type == CT_BUTTON || type == CT_LAYER
	        || (type == CT_MENU && getstyleint(flags) == F_MENU
	            && menumode == WM_PULLDOWN))
		num++;
	if (stop == this)
		return True;
	return False;
}

Boolean MCButton::maskrect(const MCRectangle &srect)
{
	if (!(flags & F_VISIBLE || MCshowinvisibles))
		return False;
	MCRectangle trect = rect;
	if (getstyleint(flags) == F_MENU && menumode == WM_TOP_LEVEL)
	{
		if (getstack()->gettool(this) != T_POINTER)
			trect.height = 8 + MCFontGetAscent(m_font);
	}
	MCRectangle drect = MCU_intersect_rect(srect, trect);
	return drect.width != 0 && drect.height != 0;
}

void MCButton::installaccels(MCStack *stack)
{
	if (accelkey != 0)
		MCstacks->addaccelerator(this, stack, accelkey, accelmods);
}

void MCButton::removeaccels(MCStack *stack)
{
	if (accelkey != 0)
		MCstacks->deleteaccelerator(this, stack);
}

MCCdata *MCButton::getdata(uint4 cardid, Boolean clone)
{
	if (bdata != NULL)
	{
		if (flags & F_SHARED_HILITE)
			cardid = 0;
		MCCdata *bptr = bdata;
		do
		{
			if (bptr->getid() == cardid)
			{
				if (clone || cardid == 0)
					return new MCCdata(*bptr);
				else
					return (MCCdata *)bptr->remove(bdata);
			}
			bptr = (MCCdata *)bptr->next();
		}
		while (bptr != bdata);
	}
	return new MCCdata(cardid);
}

void MCButton::replacedata(MCCdata *&data, uint4 newid)
{
	if (data == NULL)
		return;
	if (flags & F_SHARED_HILITE)
		newid = 0;
	MCCdata *foundptr = getbptr(newid);
	foundptr->remove
	(bdata);
	delete foundptr;
	MCCdata *bptr = (MCCdata *)data->remove(data);
	bptr->setid(newid);
	bptr->appendto(bdata);
	if (opened)
	{
		switch(gethilite(newid))
		{
		case True:
			state |= CS_HILITED;
			state &= ~CS_MIXED;
			break;
		case False:
			state &= ~(CS_HILITED | CS_MIXED);
			break;
		case Mixed:
			state &= ~CS_HILITED;
			state |= CS_MIXED;
			break;
		}
		// MW-2011-08-18: [[ Layers ]] Invalidate the whole object.
		layer_redrawall();
	}
}

void MCButton::compactdata()
{
	if (bdata != NULL)
	{
		MCStack *sptr = getstack();
		MCCdata *bptr = bdata;
		Boolean check;
		MCObject *tparent = this;
		while (tparent->getparent()->gettype() == CT_GROUP)
			tparent = tparent->getparent();
		uint4 tid = tparent->getid();
		do
		{
			check = False;
			MCCdata *nbptr = (MCCdata *)bptr->next();
			uint4 cid = bptr->getid();
			if (cid != 0 && (flags & F_SHARED_HILITE || !sptr->checkid(cid, tid)))
			{
				bptr->remove
				(bdata);
				delete bptr;
				if (bdata == NULL)
					break;
				check = True;
			}
			bptr = nbptr;
		}
		while (check || bptr != bdata);
	}
}

void MCButton::resetfontindex(MCStack *oldstack)
{
	if (bdata != NULL)
	{
		MCCdata *bptr = bdata;
		MCCdata *tptr = (MCCdata *)bptr->remove
		                (bptr);
		if (!(flags & F_SHARED_TEXT))
			tptr->setid(getcard()->getid());
		bdata = tptr;
		while (bptr != NULL)
		{
			MCCdata *tptr = (MCCdata *)bptr->remove(bptr);
			delete tptr;
		}
	}
	MCControl::resetfontindex(oldstack);
}

void MCButton::activate(Boolean notify, KeySym p_key)
{
	if (flags & F_DISABLED)
		return;
	if (findmenu(true))
	{
		bool t_disabled;
		MCStringRef t_pick = nil;
		
		if (menu != NULL)
<<<<<<< HEAD
			menu->findaccel(p_key, t_pick, t_disabled);
#ifdef _MAC_DESKTOP
		else if (bMenuID != 0)
			getmacmenuitemtextfromaccelerator(bMenuID, p_key, MCmodifierstate, t_pick, false);
=======
			menu->findaccel(key, t_pick, t_disabled);
#ifdef _MAC_DESKTOP
		else if (bMenuID != 0)
			getmacmenuitemtextfromaccelerator(bMenuID, key, MCmodifierstate, t_pick, false);
>>>>>>> 96ecf812
#endif
		if (!MCStringIsEmpty(t_pick))
		{
			if (MCmodifierstate & MS_MOD1)
			{
				message_with_args(MCM_mouse_down, menubutton);
				if (findmenu())
					openmenu(True);
			}
		}
		else
		{
			if (!t_disabled)
				message_with_valueref_args(MCM_menu_pick, t_pick);
		}
	}
	else
	{
		if (flags & F_AUTO_HILITE)
		{
			if (getstyleint(flags) == F_RADIO)
			{
				sethilite(0, True);
				// MH-2007-03-20: [[ Bug 2581 ]] If a radio button is hilited using the keyboard, others in the group are not unhilited (when radioBehavior is set).
				if (parent->gettype() == CT_GROUP)
				{
					MCGroup *gptr = (MCGroup *)parent;
					gptr->radio(0, this);
				}
				reseticon();
				radio();
			}
			else if (getstyleint(flags) != F_RADIO || !(state & CS_HILITED))
			{
				state ^= CS_HILITED;
				uint2 oldstate = MCbuttonstate;
				MCbuttonstate = Button1;
				reseticon();
				// MW-2011-08-18: [[ Layers ]] Invalidate the whole object.
				layer_redrawall();
				MCbuttonstate = oldstate;
				if (getstyleint(flags) != F_CHECK)
				{
					state ^= CS_HILITED;
					// MW-2011-08-18: [[ Redraw ]] Force a screen update to
					//   ensure the hilite is shown.
					MCRedrawUpdateScreen();
					MCscreen->wait(HILITE_INTERVAL, False, False);
				}
				else
					sethilite(0, (state & CS_HILITED) != 0);
			}
			state |= CS_VISITED;
			reseticon();
			// MW-2011-08-18: [[ Layers ]] Invalidate the whole object.
			layer_redrawall();
		}
		message_with_args(MCM_mouse_up, "1");
		MCdispatcher->closemenus();
	}
}

void MCButton::setupmnemonic()
{
	if (opened && mnemonic != 0)
	{
		MCStringRef t_label = getlabeltext();
		if (!isdisabled() && !MCStringIsEmpty(t_label) && mnemonic < MCStringGetLength(t_label))
		{
			unichar_t t_mnemonic_char = MCStringGetCharAtIndex(t_label, mnemonic - 1);
			getstack()->addmnemonic(this, t_mnemonic_char);
			if (!MCStringIsEmpty(menustring) || !MCNameIsEmpty(menuname))
				MCstacks->addmenu(this, t_mnemonic_char);
		}
	}
}

void MCButton::clearmnemonic()
{
	if (mnemonic != 0)
	{
		getstack()->deletemnemonic(this);
		MCstacks->deletemenu(this);
	}
}

MCCdata *MCButton::getbptr(uint4 cardid)
{
	MCCdata *foundptr = NULL;
	if (bdata != NULL)
	{
		MCCdata *tptr = bdata;
		do
		{
			if (tptr->getid() == cardid)
			{
				foundptr = tptr;
				break;
			}
			tptr = (MCCdata *)tptr->next();
		}
		while (tptr != bdata);
	}
	if (foundptr == NULL)
	{
		foundptr = new MCCdata(cardid);
		foundptr->appendto(bdata);
	}
	return foundptr;
}

uint2 MCButton::getfamily()
{
	return family;
}

Boolean MCButton::gethilite(uint4 parid)
{
	if (flags & F_SHARED_HILITE)
		parid = 0;
	else
		if (parid == 0)
			parid = getcard()->getid();
	MCCdata *foundptr = getbptr(parid);
	foundptr->totop(bdata);
	return foundptr->getset();
}

void MCButton::setdefault(Boolean def)
{
	Boolean cs = (state & CS_SHOW_DEFAULT) != 0;
	if (def != cs)
	{
		uint2 t_old_trans;
		t_old_trans = gettransient();
		if (def)
			state |= CS_SHOW_DEFAULT;
		else
			state &= ~CS_SHOW_DEFAULT;
		// MW-2011-08-18: [[ Layers ]] Invalidate the whole object, noting
		//   possible change in transient.
		layer_transientchangedandredrawall(t_old_trans);
	}
}

Boolean MCButton::sethilite(uint4 parid, Boolean hilite)
{
	Boolean set
		= True;
	if (flags & F_SHARED_HILITE)
		parid = 0;
	else
		if (parid == 0)
			parid = getcard()->getid();
		else
			set
				= parid == getcard()->getid();
	MCCdata *foundptr = getbptr(parid);
	
	bool t_hilite_changed;
	t_hilite_changed = hilite != foundptr -> getset();
	
	foundptr->setset(hilite);
	uint4 oldstate = state;
	if (opened && set)
			switch (hilite)
			{
			case True:
				state |= CS_HILITED;
				state &= ~CS_MIXED;
				break;
			case False:
				state &= ~(CS_HILITED | CS_MIXED);
				break;
			case Mixed:
				state &= ~CS_HILITED;
				state |= CS_MIXED;
			}
	
	if (t_hilite_changed)
		signallisteners(P_HILITE);
	
	return state != oldstate;
}

void MCButton::resethilite(uint4 parid, Boolean hilite)
{
	if (sethilite(parid, hilite))
	{
		reseticon();
		// MW-2011-08-18: [[ Layers ]] Invalidate the whole object.
		layer_redrawall();
	}
}

void MCButton::getentrytext()
{
	// MW-2012-02-21: [[ FieldExport ]] Use the new plain text export method.
	MCExecPoint ep;
	entry->exportasplaintext(0, ep, 0, INT32_MAX, hasunicode());
	MCStringRef t_label = nil;
	/* UNCHECKED */ MCStringCreateWithCString(ep.getsvalue().getstring(), t_label);
	MCValueAssign(label, t_label);
	MCValueRelease(t_label);
}

void MCButton::createentry()
{
	// MW-2012-02-16: [[ FontRefs ]] Only create the entry if the control is
	//   open. This is because 'setupentry' requires a fontref to complete.
	if (opened != 0)
	{
		entry = (MCField *)MCtemplatefield->clone(False, OP_NONE, false);
		// MW-2005-08-16: [[Bug 2820]] If we can't be selected, let us make sure our field can't either!
		entry->setextraflag(getextraflag(EF_CANT_SELECT), EF_CANT_SELECT);
		entry->setupentry(this, MCString(MCStringGetCString(label)), hasunicode());
		entry->open();
		setrect(rect);
	}
}

void MCButton::deleteentry()
{
	getentrytext();
	entry->close();
	delete entry;
	entry = NULL;
}

//major menustring
//void MCButton::getmenuptrs(const char *&sptr, const char *&eptr)
MCRange MCButton::getmenurange()
{
	uindex_t sptr;
	uindex_t i = 0;
	MCRange t_search;
	uindex_t t_length;
	t_length = MCStringGetLength(menustring);
	t_search = MCRangeMake(0, t_length);
	if (MCStringIsEmpty(menustring))
		return MCRangeMake(0, 0);

	do
	{
		// Finds the first newline character in the string.
		// If there is no newline character, then if this is the last item in the string, the returned range is the
		// remainder of the string. Otherwise, there are no more items in the string and an empty range is returned.
		//
		// If a newline was found and this is not the last item in the history, move past the newline and continue.
		// Otherwise, terminate and return.
			
		sptr = t_search.offset;
		MCRange t_temp;
		if (!MCStringFind(menustring, t_search, MCSTR("\n"), kMCStringOptionCompareExact, &t_temp))
		{
			if (++i == menuhistory)
				return MCRangeMake(sptr, t_length - sptr);
			else
				return MCRangeMake(0, 0);
			break;
		}
			
		t_search.offset = t_temp.offset;
		if (++i < menuhistory)
			t_search.offset++;
		t_search.length = t_length - t_search.offset;
	}
	while (i < menuhistory);
		
	return MCRangeMake(sptr, sptr - t_search.offset);
}

void MCButton::makemenu(sublist *bstack, int2 &stackdepth, uint2 menuflags, MCFontRef fontref)
{
	Boolean isxp = MCcurtheme && MCcurtheme->getthemeid() == LF_NATIVEWIN;
	uint2 pwidth = 0;
	if (stackdepth > 0)
	{
		MCString lastname = bstack[stackdepth].parent->getname_oldstring();
		pwidth = MCFontMeasureText(fontref, lastname . getstring(), lastname . getlength(), false) + 16;
	}
	sublist *m = &bstack[stackdepth--];

	m -> maxwidth += m -> maxaccelwidth + 12;

	uint2 ty;
	uint2 menuwidth, menuheight;
	if (isxp && MCmajorosversion >= 0x0600)
	{
		ty = 3;
		m -> maxwidth += 22 + 4 + 2 + 4 + 17; // Icon - pad - Gutter - pad - ... - Submenu

		MCButton *bptr;
		bptr = m -> buttons;
		do
		{
			if (bptr -> menucontrol == MENUCONTROL_SEPARATOR)
			{
				bptr -> rect . x = 3 + 22 + 4 + 2;
				bptr -> rect . width = m -> maxwidth - (22 + 4 + 2);
				bptr -> rect . height = 6;
				bptr -> rect . y = ty + 1;
				ty += 1 + 6 + 3;
			}
			else
			{
				bptr -> rect . x = 3;
				bptr -> rect . width = m -> maxwidth;
				bptr -> rect . height += 2;
				bptr -> rect . y = ty;
				ty += bptr -> rect . height;

				bptr -> leftmargin = 22 + 4 + 2 + 4;
				bptr -> topmargin += 2;
				bptr -> bottommargin += 2;
				bptr -> rightmargin = 17;
			}
			bptr = (MCButton *)bptr->next();
		}
		while (bptr != m->buttons);
		menuwidth = m -> maxwidth + 3 + 3;
		menuheight = ty + 3;
	}
	else
	{
		uint1 leftmmargin,rightmmargin,topmmargin,bottommmargin;
		uint1 leftmitemmargin = (uint1)leftmargin,rightmitemmargin = (uint1)rightmargin;
		uint1  dividerpadding;
		uint4  menuitempadding = 0;
		uint1 dividersize;
		if (isxp)
		{
			dividersize = 1;
			dividerpadding = 4;
			leftmitemmargin = rightmitemmargin = 17;
			leftmmargin = rightmmargin = topmmargin = bottommmargin = 3;
		}
		else
		{
			dividersize = 2;
			dividerpadding = 2;
			leftmmargin = rightmmargin = topmmargin = bottommmargin = IsMacEmulatedLF() ? 1 : 2;
			leftmitemmargin = (uint1)leftmargin;
			rightmitemmargin = (uint1)rightmargin;
		}
		m->maxwidth += leftmitemmargin + rightmitemmargin;
		if ((getstyleint(menuflags) == F_CHECK || getstyleint(menuflags) == F_RADIO) && !isxp)
			m->maxwidth += CHECK_SIZE + leftmargin;

		if (IsMacEmulatedLF() && menumode == WM_OPTION
				&& m->maxwidth < rect.width - rect.height - 12)
			m->maxwidth = rect.width - rect.height - 12;
		ty = topmmargin;
		MCButton *bptr = m->buttons;
		do
		{
			Boolean isdivider = bptr->rect.height == dividersize;
			//xp has extra padding between dividers
			uint2 pad = isdivider ? dividerpadding: menuitempadding;
			//xp has a left margin for buttons
			if (isxp)
			{
				if ((getstyleint(menuflags) == F_CHECK || getstyleint(menuflags) == F_RADIO) && bptr->menumode != WM_CASCADE)
					bptr->leftmargin = MCU_max(leftmitemmargin - CHECK_SIZE - leftmargin + 2,0);
				else
					bptr->leftmargin = leftmitemmargin;
			}
			//dividers in xp width of menu
			bptr->rect.x = leftmmargin;
			bptr->rect.width = m->maxwidth;
			bptr->rect.y = ty + pad;
			ty += bptr->rect.height + (pad << 1);
			bptr = (MCButton *)bptr->next();
		}
		while (bptr != m->buttons);
		menuwidth = m->maxwidth + leftmmargin + rightmmargin;
		menuheight = ty + bottommmargin;
	}

	MCStack *newmenu = nil;
	/* UNCHECKED */ MCStackSecurityCreateStack(newmenu);

	newmenu->setparent(m->parent);
	newmenu->createmenu(m->buttons, menuwidth, menuheight);
	newmenu->menuwindow = True;
	MCdispatcher->appendpanel(newmenu);
	if (m->parent == this)
		menu = newmenu;
	else
	{
		m->parent->menu = newmenu;
		m->parent->menumode = WM_CASCADE;
		if (getstyleint(menuflags) == F_CHECK || getstyleint(menuflags) == F_RADIO)
			m->parent->leftmargin += CHECK_SIZE + leftmargin;
		m->parent->flags = (m->parent->flags & ~F_STYLE) | F_MENU;
	}
	if (stackdepth >= 0 && pwidth > bstack[stackdepth].maxwidth)
		bstack[stackdepth].maxwidth = pwidth;
}

void setmenutagflag(MCButton *p_button, bool p_hastags)
{
	MCStack *t_menu = p_button->getmenu();
	if (t_menu != NULL)
	{
		MCControl *controls = t_menu->getcontrols();
		if (controls != NULL)
		{
			MCButton *bptr = (MCButton *)controls;
			do
			{
				bptr->setmenuhasitemtags(p_hastags);
				if (bptr->getmenumode() == WM_CASCADE && bptr->getmenu() != NULL)
				{
					setmenutagflag(bptr, p_hastags);
				}
				bptr = (MCButton *)bptr->next();

			}
			while (bptr != controls);
		}
	}
}

class ButtonMenuCallback : public IParseMenuCallback
{
	MCButton *parent;
	uint4 menuflags;
	sublist bstack[MAX_SUBMENU_DEPTH];
	int2 stackdepth;

	MCFontRef fontref;
	uint2 fheight;

public:
	ButtonMenuCallback(MCButton *p_parent, uint4 p_menuflags)
	{
		parent = p_parent;
		menuflags = p_menuflags;

		// MW-2012-02-16: [[ FontRefs ]] Menus are built from controls that may be closed.
		//   Therefore, we create a new fontref from the parent's styling here.
		MCNameRef fname;
		uint2 fsize, fstyle;
		parent -> getfontattsnew(fname, fsize, fstyle);
		/* UNCHECKED */ MCFontCreate(fname, MCFontStyleFromTextStyle(fstyle), fsize, fontref);

		fheight = parent -> gettextheight();

		bstack[0].parent = parent;
		bstack[0].buttons = NULL;
		bstack[0].f = 1;
		bstack[0].maxwidth = 0;
		bstack[0].maxaccelwidth = 0;
		stackdepth = 0;
	}

	virtual bool ProcessItem(MCMenuItem *p_menuitem)
	{
		int2 newdepth = p_menuitem->depth;
		if (newdepth > 0 && newdepth > stackdepth
		        && stackdepth < MAX_SUBMENU_DEPTH - 1
		        && bstack[stackdepth].buttons != NULL)
		{
			bstack[++stackdepth].maxwidth = 0;
			bstack[stackdepth].maxaccelwidth = 0;
			bstack[stackdepth].parent = bstack[stackdepth - 1].buttons->prev();
			bstack[stackdepth].buttons = NULL;
			bstack[stackdepth].f = 1;
		}
		while (newdepth < stackdepth)
			parent->makemenu(bstack, stackdepth, menuflags, fontref);
		MCButton *newbutton = new MCButton;
		newbutton->appendto(bstack[stackdepth].buttons);
		MCNameRef t_name = nil;
		if (!MCStringIsEmpty(p_menuitem->tag))
			/* UNCHECKED */ MCNameCreate(p_menuitem->tag, t_name);
		else
			/* UNCHECKED */ MCNameCreate(p_menuitem->label, t_name);
		newbutton->setname(t_name);
		MCValueRelease(t_name);

#ifndef TARGET_PLATFORM_MACOS_X
		const char *t_tabptr = p_menuitem->label.getstring();
		uint4 t_labelsize = p_menuitem->label.getlength();
		// replace any tabs, as these don't display in button menus
		while (MCU_strchr(t_tabptr, t_labelsize, '\t', p_menuitem->is_unicode))
		{
			MCU_copychar(' ', (char*)t_tabptr, p_menuitem->is_unicode);
		}
#endif

		newbutton->menubutton = parent->menubutton;
		newbutton->menucontrol = MENUCONTROL_ITEM;
		if (MCNameGetCharAtIndex(newbutton -> getname(), 0) == '-')
		{
			newbutton->rect.height = 2;
			newbutton->flags = DIVIDER_FLAGS;
			newbutton->menucontrol = MENUCONTROL_SEPARATOR;
			if (MCcurtheme && MCcurtheme->getthemeid() == LF_NATIVEWIN)
			{
				newbutton->rect.height = 1;
				newbutton->flags &= ~F_3D;
			}
			bstack[stackdepth].f++;
		}
		else
		{
			newbutton->flags = menuflags;
			newbutton->rect.height = fheight + parent->menubuttonheight;

			if (p_menuitem->is_disabled)
			{
				newbutton->flags |= F_DISABLED;
			}
			
			if (p_menuitem->is_hilited)
				newbutton->sethilite(0, True);
				
			if (p_menuitem->is_radio)
			{
				newbutton->family = bstack[stackdepth].f;
				newbutton->flags &= ~F_STYLE;
				newbutton->flags |= F_RADIO;
			}
				
			if (parent->menumode != WM_OPTION)
			{
				newbutton->mnemonic = p_menuitem->mnemonic;
			}
			if (parent->menumode == WM_PULLDOWN)
			{
				if (p_menuitem->accelerator != 0)
				{
					uint1 t_mods = p_menuitem->modifiers;
					uint4 t_key = p_menuitem->accelerator;
					MCStringRef t_keyname = p_menuitem->accelerator_name;

					if ((t_mods & (MS_MAC_CONTROL | MS_CONTROL | MS_ALT)) || t_keyname)
					{
						uint2 t_accelkey = (t_key <= 255) ? MCS_tolower(t_key) : t_key;
						MCstacks->addaccelerator(parent, parent->getstack(), t_accelkey, t_mods);
						newbutton->accelkey = t_accelkey;
						newbutton->accelmods = t_mods;

						// ******
						// The following text requires localization
						// ******
						MCStringRef t_acceltext = nil;
						/* UNCHECKED */ MCStringCreateMutable(0, t_acceltext);
						if (t_mods & MS_MAC_CONTROL)
							/* UNCHECKED */ MCStringAppendFormat(t_acceltext, "Ctrl+");
						if (MS_MAC_CONTROL != MS_CONTROL && t_mods & MS_CONTROL)
							/* UNCHECKED */ MCStringAppendFormat(t_acceltext, "Cmd+");
						if (t_mods & MS_ALT)
							/* UNCHECKED */ MCStringAppendFormat(t_acceltext, "Alt+");
						if (t_mods & MS_SHIFT)
							/* UNCHECKED */ MCStringAppendFormat(t_acceltext, "Shift+");
						if (t_keyname != NULL)
							/* UNCHECKED */ MCStringAppendFormat(t_acceltext, "%s", t_keyname);
						else
							/* UNCHECKED */ MCStringAppendFormat(t_acceltext, "%c", t_key);

						MCValueRelease(newbutton->acceltext);
						/* UNCHECKED */ MCStringCopyAndRelease(t_acceltext, newbutton->acceltext);
					}
				}
			}
			int32_t width = MCFontMeasureText(fontref, p_menuitem->label);
			if (!MCStringIsEmpty(newbutton->acceltext))
				bstack[stackdepth].maxaccelwidth = MCU_max(bstack[stackdepth].maxaccelwidth, MCFontMeasureText(fontref, newbutton->acceltext));
			if (width > bstack[stackdepth].maxwidth)
				bstack[stackdepth].maxwidth = width;
			MCValueAssign(newbutton->label, p_menuitem->label);
		}
		return false;
	}

	virtual bool End(bool p_has_tags)
	{
		parent->menuhasitemtags = p_has_tags;
		while (stackdepth >= 0)
			parent->makemenu(bstack, stackdepth, menuflags, fontref);
		setmenutagflag(parent, true);
		// MW-2012-02-16: [[ FontRefs ]] Make sure we free the font we created.
		MCFontRelease(fontref);
		return false;
	}
};

Boolean MCButton::findmenu(bool p_just_for_accel)
{
	Boolean isunicode = hasunicode();
	if (!MCNameIsEmpty(menuname))
	{
		if (menu == NULL)
		{
			MCerrorlock++;
			/* UNCHECKED */ getstack()->findstackname(menuname, menu);
			MCerrorlock--;
			if (menu != NULL)
				menu->addneed(this);
		}
	}
	else if (!MCStringIsEmpty(menustring) && getstyleint(flags) == F_MENU)
	{
		if (menumode == WM_TOP_LEVEL)
		{
			MCValueRelease(tabs);
			/* UNCHECKED */ MCStringSplit(menustring, MCSTR("\n"), nil, kMCStringOptionCompareExact, tabs);
		}
		else if (menu == NULL)
		{
			uint2 fheight;
			fheight = gettextheight();
			if ((!IsMacLFAM() || MCModeMakeLocalWindows()) && menumode == WM_COMBO || menumode == WM_OPTION && MClook == LF_WIN95)
			{
				uindex_t nlines = 1;
				//major menustring
				nlines = MCStringCountChar(menustring, MCRangeMake(0, MCStringGetLength(menustring)), '\n', kMCStringOptionCompareExact);

				MCField *fptr = new MCField;
				uint2 height;
				if (nlines > menulines)
				{
					height = menulines * fheight;
					fptr->setupmenu(menustring, fheight, True);
					state |= CS_SCROLLBAR;
				}
				else
				{
					height = nlines * fheight;
					fptr->setupmenu(menustring, fheight, False);
				}
				MCRectangle trect;
				MCU_set_rect(trect, 0, 0, rect.width, height + 4);
				trect = MCU_reduce_rect(trect, MClook == LF_MOTIF ? DEFAULT_BORDER : 1);
				fptr->setrect(trect);
				/* UNCHECKED */ MCStackSecurityCreateStack(menu);

				menu->setparent(this);
				menu->createmenu(fptr, rect.width, height + 4);
				MCdispatcher->appendpanel(menu);
			}
			else
			{
				if (IsMacLFAM() && (!MCModeMakeLocalWindows() ||
				         (menumode == WM_OPTION || menumode == WM_POPUP ||
				            (menumode == WM_PULLDOWN && flags & F_SHOW_BORDER))))
				{
#ifdef _MAC_DESKTOP
					return macfindmenu(p_just_for_accel);
#else
					return True;
#endif
				}
				else
				{
					MCValueRelease(tabs);
					/* UNCHECKED */ MCStringSplit(menustring, MCSTR("\n"), nil, kMCStringOptionCompareExact, tabs);
					uindex_t t_ntabs;
					t_ntabs = MCArrayGetCount(tabs);
					uint4 menuflags = MENU_ITEM_FLAGS;
					if (flags & F_DISABLED)
						menuflags |= F_DISABLED;
					for (uindex_t i = 0 ; i < t_ntabs ; i++)
					{
						MCValueRef t_tabval = nil;
<<<<<<< HEAD
						/* UNCHECKED */ MCArrayFetchValueAtIndex(tabs, i, t_tabval);
=======
						/* UNCHECKED */ MCArrayFetchValueAtIndex(tabs, i + 1, t_tabval);
>>>>>>> 96ecf812
						MCStringRef t_tab;
						t_tab = (MCStringRef)t_tabval;
						if (MCStringGetCharAtIndex(t_tab, 0) == '!'
						        || MCStringGetCharAtIndex(t_tab, 0) == '('
								&& MCStringGetCharAtIndex(t_tab, 1) == '!')
						{
							menuflags &= ~F_STYLE;
							menuflags |= F_CHECK;
							break;
						}
						MCValueRelease(t_tab);
					}

					ButtonMenuCallback t_callback(this, menuflags);
					MCParseMenuString(menustring, &t_callback, menumode);
				}
			}
			MCValueAssign(tabs, kMCEmptyArray);
		}
	}
	return menu != NULL;
}

bool MCSystemPick(const char *p_options, bool p_is_unicode, bool p_use_checkmark, uint32_t p_initial_index, uint32_t& r_chosen_index, MCRectangle p_button_rect);

void MCButton::openmenu(Boolean grab)
{
	if (!opened || MCmousestackptr == NULL)
		return;
	if (!MCNameIsEmpty(menuname) && !MCModeMakeLocalWindows())
		return;
#ifdef _MOBILE
	if (menumode == WM_OPTION)
	{
		// loop counter
		int i;
		// result of picker action
		long t_result;
		// item selection
		uint32_t t_selected, t_chosen_option;
		// temporary options string from which to select the new label
		MCString t_menustringcopy;
		// the selected item
		// get a pointer to this 
		MCButton *pptr;
		pptr = this;
		// get the label and menu item strings
		MCString t_menustring;
		pptr->getmenustring(t_menustring);
		// test if we are processing unicode
		bool t_is_unicode = hasunicode();
		MCExecPoint ep(nil, nil, nil);
		if (t_is_unicode)
		{
			// convert unicode to binary 
			ep . setsvalue(t_menustring);
			ep . utf16toutf8();
			t_menustring = ep . getsvalue();
		}
		
		// MW-2012-10-08: [[ Bug 10254 ]] MCSystemPick expects a C-string so make sure we give it one.
		char *t_menustring_cstring;
		t_menustring_cstring = t_menustring . clone();
		
		// process data using the pick wheel
		t_selected = menuhistory;
		t_result = MCSystemPick(t_menustring_cstring, t_is_unicode, false, t_selected, t_chosen_option, rect);
		
		free(t_menustring_cstring);
		
		// populate the label with the value returned from the pick wheel if the user changed the selection
		if (t_result && t_chosen_option > 0)
		{
			setmenuhistoryprop(t_chosen_option);
			t_menustringcopy = t_menustring.clone();
			char *t_newlabel;
			t_newlabel = strtok((char *)t_menustringcopy.getstring(), "\n");
			for (i = 1; i < t_chosen_option; i++)
				t_newlabel = strtok(NULL, "\n");
			// ensure processing takes care of unicode
			ep . setsvalue(t_newlabel);
			if (t_is_unicode)
				ep . utf8toutf16();
			// update the label text
			delete label;
			labelsize = ep . getsvalue() . getlength();
			label = new char[labelsize];
			memcpy(label, ep . getsvalue() . getstring(), labelsize);
			flags |= F_LABEL;
			message_with_args(MCM_menu_pick, ep . getsvalue());
		}
		return;
	}
#endif
	MCStack *sptr = menumode == WM_CASCADE ? getstack() : MCmousestackptr;
	if (flags & F_TRAVERSAL_ON && !(state & CS_KFOCUSED)
	        && sptr->getmode() < WM_PULLDOWN)
	{
		MCmousestackptr->kfocusset(this);
		if (menu == NULL && !findmenu())
			return;
	}
	if (IsMacLFAM() &&
		(!MCModeMakeLocalWindows() ||
		 (MCNameIsEmpty(menuname) && (menumode == WM_OPTION || menumode == WM_POPUP || (menumode == WM_PULLDOWN && flags & F_SHOW_BORDER)))))
	{
#ifdef _MAC_DESKTOP
		macopenmenu();
#endif
	}
	else
	{
		state |= CS_SUBMENU | CS_ARMED;
		reseticon();
		if (MCmenuobjectptr == NULL)
			MCmenuobjectptr = this;
		mymenudepth = ++menudepth;
		MCStack *sptr = menumode == WM_POPUP ? MCmousestackptr : getstack();

		bool t_did_grab;
		t_did_grab = false;
		if (grab && (menumode != WM_CASCADE || !(flags & F_AUTO_ARM)))
		{
			MCscreen->grabpointer(sptr->getw());
			if (MCraisemenus)
			{
				sptr->raise();
				MCstacks->top(sptr);
			}

			MCdispatcher->addmenu(this);

			t_did_grab = true;
		}
		MCRectangle rel = MCU_recttoroot(sptr, rect);
		if (MClook != LF_WIN95 && menumode == WM_OPTION)
		{
			if (MClook == LF_MOTIF)
			{
				if (rect.width > optionrect.width << 1)
					rel.width -= optionrect.width << 1;
			}
			else
			{
				if (rel.width > rel.height)
					rel.width -= rel.height;
				rel.x += 2;
			}
			rel.x += labelwidth;
			rel.width -= labelwidth;
			menu->menuset(menuhistory, rect.height >> 1);
		}

		menu->openrect(rel, (Window_mode)menumode, NULL, WP_DEFAULT, OP_NONE);
		menu -> mode_openasmenu(t_did_grab ? sptr : NULL);
		
		if (menumode == WM_OPTION)
		{
			MCField *t_field = NULL;
			MCObjptr *t_obj = menu->getcurcard()->getrefs();
			MCObjptr *t_iter = t_obj;
			do
			{
				if (t_iter->getref()->gettype() == CT_FIELD)
				{
					t_field = (MCField*)t_iter->getref();
					break;
				}
				t_iter = t_iter->next();
			} while (t_iter != t_obj);
			if (t_field != NULL)
			{
				uint32_t t_menuhistory = menuhistory;
				t_field->sethilitedlines(&t_menuhistory, 1);
				// MW-2011-08-18: [[ Layers ]] Invalidate the field object.
				t_field->layer_redrawall();
			}
		}
		int2 tx = mx;
		int2 ty = my;
		sptr->translatecoords(menu, tx, ty);
		menu->mfocus(tx, ty);
		menu->resetcursor(True);
		if (!(state & CS_MFOCUSED))
			menu->kfocusnext(True);
		// MW-2011-08-18: [[ Layers ]] Invalidate the whole object.
		layer_redrawall();
		startx = MCmousex;
		starty = MCmousey;
	}
}

void MCButton::freemenu(Boolean force)
{
#ifdef _MAC_DESKTOP
	macfreemenu();
#endif
	if (menu != NULL && !(state & CS_SUBMENU))
		if (!MCNameIsEmpty(menuname))
		{
			menu->removeaccels(getstack());
			menu->removeneed(this);
			menu = NULL;
		}
		else
			if (!MCStringIsEmpty(menustring) || force)
			{
				closemenu(False, True);
				MCdispatcher->removepanel(menu);
				MCstacks->deleteaccelerator(this, NULL);
				menu->removeneed(this);
				delete menu;
				menu = NULL;
			}
}

void MCButton::docascade(MCStringRef &x_pick)
{
	MCButton *pptr = this;
	if (MCNameIsEmpty(menuname) && MCStringIsEmpty(menustring))
	{
		//get tag info
		bool t_has_tags = getmenuhastags();

		pptr = this;
		while(pptr->menumode == WM_CASCADE && pptr->parent->getparent()->getparent()->gettype() == CT_BUTTON)
		{
			MCStringRef t_label = nil;
			if (t_has_tags && !MCStringIsEmpty(MCNameGetString(pptr->getname())))
				t_label = MCNameGetString(pptr->getname());
			else
				t_label = pptr->getlabeltext();
<<<<<<< HEAD
			
			MCStringRef t_pick = nil;
			/* UNCHECKED */ MCStringCreateMutable(0, t_pick);
			/* UNCHECKED */ MCStringAppend(t_pick, t_label);
			/* UNCHECKED */ MCStringAppendFormat(t_pick, "|");
			/* UNCHECKED */ MCStringAppend(t_pick, x_pick);
			
=======
			
			MCStringRef t_pick = nil;
			/* UNCHECKED */ MCStringCreateMutable(0, t_pick);
			/* UNCHECKED */ MCStringAppend(t_pick, t_label);
			/* UNCHECKED */ MCStringAppendFormat(t_pick, "|");
			/* UNCHECKED */ MCStringAppend(t_pick, x_pick);
			
>>>>>>> 96ecf812
			MCValueRelease(x_pick);
			MCStringCopyAndRelease(t_pick, x_pick);

			pptr = (MCButton *)pptr->parent->getparent()->getparent();
			pptr->state |= CS_IGNORE_MENU;
		}
	}
	if (pptr != this)
	{
		MCParameter *param = new MCParameter;
		param->setvalueref_argument(x_pick);
		MCscreen->addmessage(pptr, MCM_menu_pick, MCS_time(), param);
	}
	else
	{
		Exec_stat es = pptr->message_with_valueref_args(MCM_menu_pick, x_pick);
		if (es == ES_NOT_HANDLED || es == ES_PASS)
			pptr->message_with_args(MCM_mouse_up, menubutton);
	}
}

void MCButton::setupmenu()
{
	flags = MENU_FLAGS;
}

bool MCButton::selectedchunk(MCStringRef& r_string)
{
	MCExecPoint ep(nil, nil, nil);
	/* UNCHECKED */ getprop(0, P_NUMBER, ep, False);
	/* UNCHECKED */ ep.ton();
	uint4 number = ep.getuint4();
	MCRange t_range;
	t_range = getmenurange();
	return MCStringFormat(r_string, "char %d to %d of button %d", t_range.offset, t_range.offset + t_range.length, number);
}

bool MCButton::selectedline(MCStringRef& r_string)
{
	MCExecPoint ep(nil, nil, nil);
	/* UNCHECKED */ getprop(0, P_NUMBER, ep, False);
	/* UNCHECKED */ ep.ton();
	uint2 number;
	ep.getuint2(number, 0, 0, EE_UNDEFINED);
	return MCStringFormat(r_string, "line %d of button %d", menuhistory, number);
}

bool MCButton::selectedtext(MCStringRef& r_string)
{
	if (entry != NULL)
	{
		r_string = MCValueRetain(getlabeltext());
		return true;
	}
	else
	{
		MCStringRef t_text = nil;
		MCRange t_range;
		t_range = getmenurange();
		/* UNCHECKED */ MCStringCopySubstring(menustring, t_range, t_text);
		return t_text;
	}
}

MCStringRef MCButton::getlabeltext()
{
	if (!MCStringIsEmpty(label))
		return label;
	else
		return MCNameGetString(getname());
}

bool MCButton::resetlabel()
{
	bool changed = false;
	if (menumode == WM_OPTION || menumode == WM_COMBO)
	{
		if (MCStringIsEmpty(menustring))
		{
			if (entry != NULL)
				entry->settext_oldstring(0, MCnullmcstring, False, hasunicode());

			if (!MCStringIsEmpty(label))
			{
				MCValueAssign(label, kMCEmptyString);
				changed = true;
			}
		}
		else
		{
			MCRange t_range;
			t_range = getmenurange();
			MCStringRef t_label = nil;
			if (t_range.length == 0)
			{
				setmenuhistoryprop(1);
				t_label = MCValueRetain(kMCEmptyString);
			}
			else
			{
				/* UNCHECKED */ MCStringCopySubstring(menustring, t_range, t_label);
			}
			if (entry != NULL)
				entry->settext(0, label, False);

			if (!MCStringIsEqualTo(label, t_label, kMCStringOptionCompareExact))
			{
				MCValueAssign(label, t_label);
				MCValueRelease(t_label);
				changed = true;
			}
		}
	}
	else
		if (menumode == WM_TOP_LEVEL)
		{
			MCValueRelease(tabs);
			/* UNCHECKED */ MCStringSplit(menustring, MCSTR("\n"), nil, kMCStringOptionCompareExact, tabs);
		}
	return changed;
}

void MCButton::reseticon()
{
	if (!opened || icons == NULL)
		return;
	
	Bool t_is_hovering;
	t_is_hovering = ishovering && MCU_point_in_rect(rect, mx, my);
		
	uint2 i = CI_DEFAULT;
	if (flags & F_DISABLED)
		i = CI_DISABLED;
	else if (state & CS_ARMED)
	{
		if (MCbuttonstate)
			i = CI_HILITED;
		else if (t_is_hovering && icons -> iconids[CI_HOVER] != 0)
			i = CI_HOVER;
		else
			i = CI_ARMED;
	}
	else if (state & CS_HILITED)
		i = CI_HILITED;
	else if (t_is_hovering && icons -> iconids[CI_HOVER] != 0)
		i = CI_HOVER;
	else if (state & CS_VISITED)
		i = CI_VISITED;
	if (icons->iconids[i] == 0)
		i = CI_DEFAULT;
	if (icons->curicon == NULL || icons->curicon->getid() != icons->iconids[i])
	{
		if (icons->curicon != NULL)
		{
			icons->curicon->close();
			icons->curicon = NULL;
		}
		// MW-2009-02-02: [[ Improved image search ]]
		// Search for the appropriate image object using the standard method - note here
		// the image is searched for relative to the Button itself.
		if (icons->iconids[i])
			icons->curicon = resolveimageid(icons -> iconids[i]);
		if (icons->curicon != NULL)
		{
			icons->curicon->open();
			icons->curicon->addneed(this);
		}
	}
}

void MCButton::radio()
{
	if (family == 0)
		return;
	uint2 i;
	MCCard *cptr = getcard();
	Chunk_term ptype = parent->gettype() == CT_GROUP ? CT_BACKGROUND : CT_CARD;
	for (cptr->count(CT_BUTTON, ptype, NULL, i, True) ; i ; i--)
	{
		MCButton *bptr = (MCButton *)cptr->getnumberedchild(i, CT_BUTTON, ptype);
		if (bptr == this)
			continue;
		if (bptr->parent == parent && bptr->family == family)
			bptr->resethilite(cptr->getid(), False);
	}
}

class MCMenuPickBuilder: public IParseMenuCallback
{
public:
	MCMenuPickBuilder(uint32_t index)
	{
		m_target_index = index;
		m_current_index = 0;
		m_tags = nil;
		m_tag_count = 0;
		m_done = false;
	}
	
	~MCMenuPickBuilder(void)
	{
		for (uint32_t i = 0; i < m_tag_count; i++)
			MCValueRelease(m_tags[i]);
		MCMemoryDeleteArray(m_tags);
	}
	
	bool Start(void)
	{
		return false;
	}
	
	bool ProcessItem(MCMenuItem *p_menu_item)
	{
		if (m_done)
			return true;
		
		MCStringRef t_tag = nil;
		
		if (!MCStringIsEmpty(p_menu_item->tag))
			t_tag = p_menu_item->tag;
		else
			t_tag = p_menu_item->label;
		
		for(uint32_t i = p_menu_item -> depth; i < m_tag_count; i++)
			MCValueRelease(m_tags[i]);
		
		MCMemoryResizeArray(p_menu_item -> depth + 1, m_tags, m_tag_count);
		m_tags[p_menu_item -> depth] = MCValueRetain(t_tag);
		
		m_current_index += 1;
		
		if (m_current_index == m_target_index)
		{
			m_done = true;
			return true;
		}
		
		return false;
	}
	
	bool End(bool)
	{
		return false;
	}
	
	void GetPickString(MCStringRef &r_string)
	{
		MCStringRef t_string = nil;
		/* UNCHECKED */ MCStringMutableCopy(m_tags[0], t_string);
		for(uint32_t i = 1; i < m_tag_count; i++)
		{
			MCStringAppendFormat(t_string, "|");
			MCStringAppend(t_string, m_tags[i]);
		}
		MCStringCopyAndRelease(t_string, r_string);
	}
	
	uint32_t GetPickIndex(void)
	{
		return m_current_index;
	}
	
private:
	bool m_done;
	uint32_t m_current_index;
	uint32_t m_target_index;
	MCStringRef *m_tags;
	uint32_t m_tag_count;
};

void MCButton::setmenuhistoryprop(int2 newline)
{
	if (menuhistory == newline)
		return;
	
	menuhistory = newline;
	
	signallisteners(P_MENU_HISTORY);
}

void MCButton::setmenuhistory(int2 newline)
{
	// I.M. [[bz 9603]] if there is no menu, then return
	if (MCStringIsEmpty(menustring))
		return;
	if (menumode == WM_CASCADE || menumode == WM_POPUP || menumode == WM_PULLDOWN)
	{
		MCMenuPickBuilder t_builder(newline);
		MCParseMenuString(menustring, &t_builder, menumode);
		
		setmenuhistoryprop(t_builder . GetPickIndex());
		
		MCStringRef t_which;
		t_builder.GetPickString(t_which);
		message_with_valueref_args(MCM_menu_pick, t_which);
		
		resetlabel();
	}
	else
	{
		if (!(getstyleint(flags) == F_MENU && menumode == WM_TOP_LEVEL) || !opened)
		{
			MCValueRelease(tabs);
			/* UNCHECKED */ MCStringSplit(menustring, MCSTR("\n"), nil, kMCStringOptionCompareExact, tabs);
		}
		uindex_t t_ntabs;
		t_ntabs = MCArrayGetCount(tabs);
		uint2 oldline = menuhistory;
		setmenuhistoryprop(MCU_max(MCU_min(newline, (int2)t_ntabs), 1));
		if (menuhistory != oldline && !(state & CS_MFOCUSED) && t_ntabs > 0)
		{
			MCValueRef t_menuhistory = nil;
			MCValueRef t_oldline = nil;
<<<<<<< HEAD
			/* UNCHECKED */ MCArrayFetchValueAtIndex(tabs, menuhistory - 1, t_menuhistory);
			/* UNCHECKED */ MCArrayFetchValueAtIndex(tabs, oldline - 1, t_oldline);
=======
			/* UNCHECKED */ MCArrayFetchValueAtIndex(tabs, menuhistory, t_menuhistory);
			/* UNCHECKED */ MCArrayFetchValueAtIndex(tabs, oldline, t_oldline);
>>>>>>> 96ecf812
			message_with_valueref_args(MCM_menu_pick, t_menuhistory, t_oldline);
		}
		resetlabel();
		if (!(getstyleint(flags) == F_MENU && menumode == WM_TOP_LEVEL) || !opened)
		{
			MCValueAssign(tabs, kMCEmptyArray);
		}
		if (menuhistory != oldline)
		{
			// MW-2011-08-18: [[ Layers ]] Invalidate the whole object.
			layer_redrawall();
		}
	}
}

uint2 MCButton::getmousetab(int2 &curx)
{
	uint2 i = 0;
#ifdef _MAC_DESKTOP
	if (IsMacLFAM() && MCaqua)
	{
		int4 totalwidth = 0;
		for (i = 0 ; i < MCArrayGetCount(tabs) ; i++)
		{
			MCValueRef t_tabval;
<<<<<<< HEAD
			/* UNCHECKED */ MCArrayFetchValueAtIndex(tabs, i, t_tabval);
=======
			/* UNCHECKED */ MCArrayFetchValueAtIndex(tabs, i + 1, t_tabval);
>>>>>>> 96ecf812
			MCStringRef t_tab;
			t_tab = (MCStringRef)t_tabval;
			
			MCRange t_range;
			t_range = MCRangeMake(0, MCStringGetLength(t_tab));
			if (MCStringGetCharAtIndex(t_tab, t_range.offset) == '(')
			{
				t_range.offset++;
				t_range.length--;
			}
			totalwidth += MCFontMeasureTextSubstring(m_font, t_tab, t_range) + 23;
<<<<<<< HEAD
			MCValueRelease(t_tab);
=======
>>>>>>> 96ecf812
		}
		if (totalwidth < rect.width)
			curx += rect.width - totalwidth >> 1;
		if (mx < curx)
			return MAXUINT2;
	}
#endif
	MCRectangle tsrect;
	MCU_set_rect(tsrect, mx, my, 1, 1);
	if (!maskrect(tsrect))
		return MAXUINT2;
	int2 tx = curx;
	uint2 theight = MCFontGetAscent(m_font) + 10;
	int2 taboverlap,tabrightmargin,tableftmargin;
	taboverlap = tabrightmargin = tableftmargin = 0;
	//catch the values here
	if (MCcurtheme)
	{
		taboverlap = MCcurtheme->getmetric(WTHEME_METRIC_TABOVERLAP);
		tabrightmargin = MCcurtheme->getmetric(WTHEME_METRIC_TABRIGHTMARGIN);
		tableftmargin = MCcurtheme->getmetric(WTHEME_METRIC_TABLEFTMARGIN);
	}
	uindex_t t_ntabs;
	t_ntabs = MCArrayGetCount(tabs);
	for (i = 0 ; i < t_ntabs ; i++)
	{
		MCValueRef t_tabval = nil;
<<<<<<< HEAD
		/* UNCHECKED */ MCArrayFetchValueAtIndex(tabs, i, t_tabval);
=======
		/* UNCHECKED */ MCArrayFetchValueAtIndex(tabs, i + 1, t_tabval);
>>>>>>> 96ecf812
		MCStringRef t_tab;
		t_tab = (MCStringRef)t_tabval;
		if (MCcurtheme)
			tx += MCFontMeasureText(m_font, t_tab) + tabrightmargin + tableftmargin - taboverlap;
		else
		{
			if (IsMacLF())
				tx += MCFontMeasureText(m_font, t_tab) + theight * 2 / 3 + 7;
			else
				tx += MCFontMeasureText(m_font, t_tab) + 12;

		}
		MCValueRelease(t_tab);
		if (mx < tx)
			break;
	}
	return i;
}

// MW-2007-07-05: [[ Bug 2328 ]] - Formatted width of tab buttons incorrect.
int4 MCButton::formattedtabwidth(void)
{
	uint2 theight = MCFontGetAscent(m_font) + 10;

	int2 taboverlap,tabrightmargin,tableftmargin;
	taboverlap = tabrightmargin = tableftmargin = 0;
	if (MCcurtheme)
	{
		taboverlap = MCcurtheme->getmetric(WTHEME_METRIC_TABOVERLAP);
		tabrightmargin = MCcurtheme->getmetric(WTHEME_METRIC_TABRIGHTMARGIN);
		tableftmargin = MCcurtheme->getmetric(WTHEME_METRIC_TABLEFTMARGIN);
	}

    int4 tx;
	tx = 0;
	uindex_t t_ntabs;
	t_ntabs = MCArrayGetCount(tabs);
	for (uint4 i = 0 ; i < t_ntabs ; i++)
	{
		MCValueRef t_tabval = nil;
<<<<<<< HEAD
		/* UNCHECKED */ MCArrayFetchValueAtIndex(tabs, i, t_tabval);
=======
		/* UNCHECKED */ MCArrayFetchValueAtIndex(tabs, i + 1, t_tabval);
>>>>>>> 96ecf812
		MCStringRef t_tab;
		t_tab = (MCStringRef)t_tabval;
		if (MCcurtheme)
			tx += MCFontMeasureText(m_font, t_tab) + tabrightmargin + tableftmargin - taboverlap;
		else
		{
			if (IsMacLF())
				tx += MCFontMeasureText(m_font, t_tab) + theight * 2 / 3 + 7;
			else
				tx += MCFontMeasureText(m_font, t_tab) + 12;

		}
		MCValueRelease(t_tab);
	}
	if (t_ntabs > 0)
		tx += taboverlap + tabrightmargin;
	return tx;
}

#include "icondata.cpp"

static void openicon(MCImage *&icon, uint1 *data, uint4 size)
{
	// MW-2012-02-17: [[ FontRefs ]] Make sure we set a parent on the icon, and also
	//   make it invisible. If we don't do this we get issues with parent references
	//   and fontrefs.
	icon = new MCImage;
	icon->setparent(MCdispatcher);
	icon->setflag(False, F_VISIBLE);
	icon->setflag(True, F_I_ALWAYS_BUFFER);
	icon->set_gif(data, size);
	icon->open();
}

void MCButton::allocicons()
{
	openicon(macrb, macrbdata, sizeof(macrbdata));
	openicon(macrbtrack, macrbtrackdata, sizeof(macrbtrackdata));
	openicon(macrbhilite, macrbhilitedata, sizeof(macrbhilitedata));
	openicon(macrbhilitetrack, macrbhilitetrackdata,
	         sizeof(macrbhilitetrackdata));
}

static void closeicon(MCImage *&icon)
{
	if (icon != NULL)
	{
		icon->close();
		icon->set_gif(NULL, 0);
		delete icon;
		icon = NULL;
	}
}

void MCButton::freeicons()
{
	closeicon(macrb);
	closeicon(macrbtrack);
	closeicon(macrbhilite);
	closeicon(macrbhilitetrack);
}

// MW-2012-02-16: [[ IntrinsicUnicode ]] This method switches all the text in
//   the button to or from unicode (to unicode if 'to_unicode' is set).
void MCButton::switchunicode(bool p_to_unicode)
{
	if (p_to_unicode)
		m_font_flags |= FF_HAS_UNICODE;
	else
		m_font_flags &= ~FF_HAS_UNICODE;
}

// MW-2012-02-16: [[ IntrinsicUnicode ]] This method returns 'true' if its possible
//   to convert the given string to native without loss of information.
static bool canconverttonative(const char *p_chars, uint32_t p_char_count)
{
	MCExecPoint ep(nil, nil, nil);
	ep . setsvalue(MCString(p_chars, p_char_count));
	ep . utf16tonative();
	ep . nativetoutf16();
	return ep . getsvalue() . getlength() == p_char_count &&
				memcmp(ep . getsvalue() . getstring(), p_chars, p_char_count) == 0;
}

// MW-2012-02-16: [[ IntrinsicUnicode ]] This method attempts to coerce the text in
//   button to native, but only if no information is lost as a result.
void MCButton::trytochangetonative(void)
{
	if (!hasunicode())
		return;

	switchunicode(false);
}

///////////////////////////////////////////////////////////////////////////////
//
//  SAVING AND LOADING
//

IO_stat MCButton::extendedsave(MCObjectOutputStream& p_stream, uint4 p_part)
{
	// Extended data area for a button consists of:
	//   uint4 hover_icon;
	//   tag extension_block (null for now)
	//   MCObject::extensions

	IO_stat t_stat;
	t_stat = p_stream . WriteU32(icons == NULL ? 0 : icons -> iconids[CI_HOVER]);
	if (t_stat == IO_NORMAL)
		t_stat = defaultextendedsave(p_stream, p_part);

	return t_stat;
}

IO_stat MCButton::extendedload(MCObjectInputStream& p_stream, const char *p_version, uint4 p_remaining)
{
	IO_stat t_stat;
	t_stat = IO_NORMAL;

	if (p_remaining >= 4)
	{
		uint4 t_hover_icon_id;
		t_stat = p_stream . ReadU32(t_hover_icon_id);
		if (t_stat == IO_NORMAL)
		{
			icons = new iconlist;
			memset(icons, 0, sizeof(iconlist));
			icons -> iconids[CI_HOVER] = t_hover_icon_id;
		}

		p_remaining -= 4;
	}

	if (t_stat == IO_NORMAL && p_remaining > 0)
		t_stat = defaultextendedload(p_stream, p_version, p_remaining);

	return t_stat;
}

IO_stat MCButton::save(IO_handle stream, uint4 p_part, bool p_force_ext)
{
	IO_stat stat;

	// Does the label need to be written out?
	if (MCStringIsEmpty(label))
		flags &= ~F_LABEL;
	else 
		flags |= F_LABEL;
	
	if ((stat = IO_write_uint1(OT_BUTTON, stream)) != IO_NORMAL)
		return stat;
	if (entry != NULL)
		getentrytext();
	if (leftmargin != defaultmargin
	        || leftmargin != rightmargin
	        || leftmargin != topmargin
	        || leftmargin != bottommargin)
		flags &= ~F_NO_MARGINS;
	if (icons == NULL)
		flags &= ~F_HAS_ICONS;
	else
		flags |= F_HAS_ICONS;

	bool t_has_extension;
	t_has_extension = icons != NULL && icons -> iconids[CI_HOVER] != 0;
	if ((stat = MCObject::save(stream, p_part, t_has_extension || p_force_ext)) != IO_NORMAL)
		return stat;

	if (flags & F_HAS_ICONS)
	{
		uint2 i;
		for (i = CI_ARMED ; i < CI_FILE_NICONS ; i++)
			if ((stat = IO_write_uint4(icons->iconids[i], stream)) != IO_NORMAL)
				return stat;
	}
	if (flags & F_LABEL)
		if ((stat = IO_write_stringref(label, stream, hasunicode())) != IO_NORMAL)
			return stat;
	if (flags & F_LABEL_WIDTH)
		if ((stat = IO_write_uint2(labelwidth, stream)) != IO_NORMAL)
			return stat;
	if (!(flags & F_NO_MARGINS))
	{
		if ((stat = IO_write_int2(leftmargin, stream)) != IO_NORMAL)
			return stat;
		if ((stat = IO_write_int2(rightmargin, stream)) != IO_NORMAL)
			return stat;
		if ((stat = IO_write_int2(topmargin, stream)) != IO_NORMAL)
			return stat;
		if ((stat = IO_write_int2(bottommargin, stream)) != IO_NORMAL)
			return stat;
	}
	if ((stat = IO_write_nameref(menuname, stream)) != IO_NORMAL)
		return stat;
	if (flags & F_MENU_STRING)
		if ((stat = IO_write_stringref(menustring, stream, hasunicode())) != IO_NORMAL)
			return stat;
	menubutton |= family << 4;
	if ((stat = IO_write_uint1(menubutton, stream)) != IO_NORMAL)
		return stat;
	menubutton &= 0x0F;
	
	// WM_SHEET was added after the fileformat menumode enum was fixed
	// since it wasn't added to the end, we must adjust.
	if ((stat = IO_write_uint1(menumode > WM_MODAL ? menumode - 1 : menumode, stream)) != IO_NORMAL)
		return stat;
	if ((menumode == WM_OPTION || menumode == WM_TOP_LEVEL) && (!MCNameIsEmpty(menuname) || flags & F_MENU_STRING))
		if ((stat = IO_write_uint2(menuhistory, stream)) != IO_NORMAL)
			return stat;
	if (flags & F_MENU_LINES)
		if ((stat = IO_write_uint2(menulines, stream)) != IO_NORMAL)
			return stat;

	if ((stat = IO_write_stringref(acceltext, stream, hasunicode())) != IO_NORMAL)
		return stat;

	if ((stat = IO_write_uint2(accelkey, stream)) != IO_NORMAL)
		return stat;
	if ((stat = IO_write_uint1(accelmods, stream)) != IO_NORMAL)
		return stat;
	if ((stat = IO_write_uint1(mnemonic, stream)) != IO_NORMAL)
		return stat;

	if ((stat = savepropsets(stream)) != IO_NORMAL)
		return stat;

	MCCdata *tptr = bdata;
	if (tptr != NULL && (p_part == 0 || !getflag(F_SHARED_HILITE)))
	{
		do
		{
			if ((stat = tptr->save(stream, OT_BDATA, p_part)) != IO_NORMAL)
				return stat;
			tptr = (MCCdata *)tptr->next();
		}
		while (tptr != bdata);
	}
	return IO_NORMAL;
}

IO_stat MCButton::load(IO_handle stream, const char *version)
{
	IO_stat stat;

	if ((stat = MCControl::load(stream, version)) != IO_NORMAL)
		return stat;

	// MW-2012-02-17: [[ IntrinsicUnicode ]] If the unicode tag is set, then we are unicode.
	if ((m_font_flags & FF_HAS_UNICODE_TAG) != 0)
		m_font_flags |= FF_HAS_UNICODE;

	if (strncmp(version, "2.3", 3) <= 0)
	{
		uint4 iconid;
		uint4 hiliteiconid = 0;
		if ((stat = IO_read_uint4(&iconid, stream)) != IO_NORMAL)
			return stat;
		if (flags & F_HAS_ICONS)
			if ((stat = IO_read_uint4(&hiliteiconid, stream)) != IO_NORMAL)
				return stat;
		if (iconid != 0 || hiliteiconid != 0)
		{
			flags |= F_HAS_ICONS;
			icons = new iconlist;
			memset(icons, 0, sizeof(iconlist));
			icons->iconids[CI_DEFAULT] = iconid;
			icons->iconids[CI_HILITED] = hiliteiconid;
		}
		else
			flags &= ~F_HAS_ICONS;
	}
	else
		if (flags & F_HAS_ICONS)
		{
			// MW-2008-08-05: If the icon list hasn't been initialized, do so.
			//   It will have been initialized if the object has an extended data
			//   area.
			if (icons == NULL)
			{
				icons = new iconlist;
				memset(icons, 0, sizeof(iconlist));
			}

			icons->curicon = NULL;
			uint2 i;
			for (i = CI_ARMED ; i < CI_FILE_NICONS ; i++)
				if ((stat = IO_read_uint4(&icons->iconids[i], stream)) != IO_NORMAL)
					return stat;
		}

	if (flags & F_LABEL)
	{
		if ((stat = IO_read_stringref(label, stream, hasunicode())) != IO_NORMAL)
			return stat;
	}

	if (flags & F_LABEL_WIDTH)
		if ((stat = IO_read_uint2(&labelwidth, stream)) != IO_NORMAL)
			return stat;

	if (!(flags & F_NO_MARGINS))
	{
		if ((stat = IO_read_int2(&leftmargin, stream)) != IO_NORMAL)
			return stat;
		if ((stat = IO_read_int2(&rightmargin, stream)) != IO_NORMAL)
			return stat;
		if ((stat = IO_read_int2(&topmargin, stream)) != IO_NORMAL)
			return stat;
		if ((stat = IO_read_int2(&bottommargin, stream)) != IO_NORMAL)
			return stat;
		if (leftmargin == defaultmargin
		        && leftmargin == rightmargin
		        && leftmargin == topmargin
		        && leftmargin == bottommargin)
			flags |= F_NO_MARGINS;
	}
	if ((stat = IO_read_nameref(menuname, stream)) != IO_NORMAL)
		return stat;
	if (flags &  F_MENU_STRING)
	{
		if ((stat = IO_read_stringref(menustring, stream, hasunicode())) != IO_NORMAL)
			return stat;
	}

	if ((stat = IO_read_uint1(&menubutton, stream)) != IO_NORMAL)
		return stat;
	family = menubutton >> 4;
	menubutton &= 0x0F;

	if ((stat = IO_read_uint1(&menumode, stream)) != IO_NORMAL)
		return stat;

	if (menumode > WM_MODAL)
		menumode++;
	if ((menumode == WM_OPTION || menumode == WM_TOP_LEVEL)
	        && (!MCNameIsEmpty(menuname) || flags & F_MENU_STRING))
		if ((stat = IO_read_uint2(&menuhistory, stream)) != IO_NORMAL)
			return stat;

	if (flags & F_MENU_LINES)
		if ((stat = IO_read_uint2(&menulines, stream)) != IO_NORMAL)
			return stat;

	if ((stat = IO_read_stringref(acceltext, stream, hasunicode())) != IO_NORMAL)
		return stat;
	uint4 tacceltextsize;

	if ((stat = IO_read_uint2(&accelkey, stream)) != IO_NORMAL)
		return stat;
	if (accelkey < 256)
#ifdef __MACROMAN__
		accelkey = MCisotranslations[accelkey];
#else
		accelkey = MCmactranslations[accelkey];
#endif

	if ((stat = IO_read_uint1(&accelmods, stream)) != IO_NORMAL)
		return stat;
	if ((stat = IO_read_uint1(&mnemonic, stream)) != IO_NORMAL)
		return stat;
	if (strncmp(version, "2.0", 3) <= 0)
	{
		if (flags & F_DEFAULT)
			rect = MCU_reduce_rect(rect, MOTIF_DEFAULT_WIDTH);
		else
			if (flags & F_TRAVERSAL_ON && !(flags & F_AUTO_ARM))
				rect = MCU_reduce_rect(rect, MCfocuswidth);
		if (!MCNameIsEmpty(menuname))
		{
			if (menumode != WM_CASCADE)
				flags &= ~F_AUTO_ARM;
			flags = flags & ~F_STYLE | F_MENU | F_OPAQUE;
		}
		if (flags & F_AUTO_ARM)
			flags |= F_OPAQUE | F_TRAVERSAL_ON;
	}

	if ((stat = loadpropsets(stream)) != IO_NORMAL)
		return stat;

	while (True)
	{
		uint1 type;
		if ((stat = IO_read_uint1(&type, stream)) != IO_NORMAL)
			return stat;
		if (type == OT_BDATA)
		{
			MCCdata *newbdata = new MCCdata;
			if ((stat = newbdata->load(stream, this, version)) != IO_NORMAL)
			{
				delete newbdata;
				return stat;
			}
			newbdata->appendto(bdata);
		}
		else
		{
			MCS_seek_cur(stream, -1);
			break;
		}
	}
	return IO_NORMAL;
}	<|MERGE_RESOLUTION|>--- conflicted
+++ resolved
@@ -721,11 +721,7 @@
 		case XK_Return:
 		case XK_KP_Enter:
 			closemenu(False, True);
-<<<<<<< HEAD
 			menu->menukdown(p_string, key, &t_pick, menuhistory);
-=======
-			menu->menukdown(string, key, &t_pick, menuhistory);
->>>>>>> 96ecf812
 			if (!MCStringIsEmpty(*t_pick))
 			{
 				if (menumode == WM_OPTION || menumode == WM_COMBO)
@@ -757,11 +753,7 @@
 			{
 				closemenu(False, True);
 				if (!MCNameIsEmpty(menuname))
-<<<<<<< HEAD
 					mbptr->activate(False, t_char);
-=======
-					mbptr->activate(False, string[0]);
->>>>>>> 96ecf812
 				else
 				{
 					MCStringRef t_label;
@@ -770,11 +762,7 @@
 					else
 						t_label = mbptr->getlabeltext();
 	
-<<<<<<< HEAD
 					menu->menukdown(p_string, key, &t_pick, menuhistory);
-=======
-					menu->menukdown(string, key, &t_pick, menuhistory);
->>>>>>> 96ecf812
 					Exec_stat es = message_with_valueref_args(MCM_menu_pick, t_label);
 					if (es == ES_NOT_HANDLED || es == ES_PASS)
 						message_with_args(MCM_mouse_up, menubutton);
@@ -1177,20 +1165,12 @@
 					uindex_t t_ntabs;
 					t_ntabs = MCArrayGetCount(tabs);
 					MCValueRef t_tab = nil;
-<<<<<<< HEAD
-					/* UNCHECKED */ MCArrayFetchValueAtIndex(tabs, starttab, t_tab);
-=======
 					/* UNCHECKED */ MCArrayFetchValueAtIndex(tabs, starttab + 1, t_tab);
->>>>>>> 96ecf812
 					if (starttab < t_ntabs && starttab + 1 != menuhistory
 					        && MCStringGetCharAtIndex((MCStringRef)t_tab, 0) != '(')
 					{
 						MCValueRef t_oldhist = nil;
-<<<<<<< HEAD
-						/* UNCHECKED */ MCArrayFetchValueAtIndex(tabs, menuhistory - 1, t_oldhist);
-=======
 						/* UNCHECKED */ MCArrayFetchValueAtIndex(tabs, menuhistory, t_oldhist);
->>>>>>> 96ecf812
 						setmenuhistoryprop(starttab + 1);
 						// MW-2011-08-18: [[ Layers ]] Invalidate the whole object.
 						layer_redrawall();
@@ -1426,22 +1406,14 @@
 					uindex_t t_ntabs;
 					MCValueRef t_tab = nil;
 					t_ntabs = MCArrayGetCount(tabs);
-<<<<<<< HEAD
-					/* UNCHECKED */ MCArrayFetchValueAtIndex(tabs, starttab, t_tab);
-=======
 					/* UNCHECKED */ MCArrayFetchValueAtIndex(tabs, starttab + 1, t_tab);
->>>>>>> 96ecf812
 					int2 curx = rect.x + 2;
 					if (getmousetab(curx) == starttab && starttab < t_ntabs
 					        && starttab + 1 != menuhistory
 					        && MCStringGetCharAtIndex((MCStringRef)t_tab, 0) != '(')
 					{
 						MCValueRef t_oldhist = nil;
-<<<<<<< HEAD
-						/* UNCHECKED */ MCArrayFetchValueAtIndex(tabs, menuhistory - 1, t_oldhist);
-=======
 						/* UNCHECKED */ MCArrayFetchValueAtIndex(tabs, menuhistory, t_oldhist);
->>>>>>> 96ecf812
 						setmenuhistoryprop(starttab + 1);
 						// MW-2011-08-18: [[ Layers ]] Invalidate the whole object.
 						layer_redrawall();
@@ -2779,17 +2751,10 @@
 		MCStringRef t_pick = nil;
 		
 		if (menu != NULL)
-<<<<<<< HEAD
 			menu->findaccel(p_key, t_pick, t_disabled);
 #ifdef _MAC_DESKTOP
 		else if (bMenuID != 0)
 			getmacmenuitemtextfromaccelerator(bMenuID, p_key, MCmodifierstate, t_pick, false);
-=======
-			menu->findaccel(key, t_pick, t_disabled);
-#ifdef _MAC_DESKTOP
-		else if (bMenuID != 0)
-			getmacmenuitemtextfromaccelerator(bMenuID, key, MCmodifierstate, t_pick, false);
->>>>>>> 96ecf812
 #endif
 		if (!MCStringIsEmpty(t_pick))
 		{
@@ -3388,7 +3353,7 @@
 		if (menu == NULL)
 		{
 			MCerrorlock++;
-			/* UNCHECKED */ getstack()->findstackname(menuname, menu);
+			menu = getstack()->findstackname(menuname);
 			MCerrorlock--;
 			if (menu != NULL)
 				menu->addneed(this);
@@ -3458,11 +3423,7 @@
 					for (uindex_t i = 0 ; i < t_ntabs ; i++)
 					{
 						MCValueRef t_tabval = nil;
-<<<<<<< HEAD
-						/* UNCHECKED */ MCArrayFetchValueAtIndex(tabs, i, t_tabval);
-=======
 						/* UNCHECKED */ MCArrayFetchValueAtIndex(tabs, i + 1, t_tabval);
->>>>>>> 96ecf812
 						MCStringRef t_tab;
 						t_tab = (MCStringRef)t_tabval;
 						if (MCStringGetCharAtIndex(t_tab, 0) == '!'
@@ -3473,7 +3434,6 @@
 							menuflags |= F_CHECK;
 							break;
 						}
-						MCValueRelease(t_tab);
 					}
 
 					ButtonMenuCallback t_callback(this, menuflags);
@@ -3695,7 +3655,6 @@
 				t_label = MCNameGetString(pptr->getname());
 			else
 				t_label = pptr->getlabeltext();
-<<<<<<< HEAD
 			
 			MCStringRef t_pick = nil;
 			/* UNCHECKED */ MCStringCreateMutable(0, t_pick);
@@ -3703,15 +3662,6 @@
 			/* UNCHECKED */ MCStringAppendFormat(t_pick, "|");
 			/* UNCHECKED */ MCStringAppend(t_pick, x_pick);
 			
-=======
-			
-			MCStringRef t_pick = nil;
-			/* UNCHECKED */ MCStringCreateMutable(0, t_pick);
-			/* UNCHECKED */ MCStringAppend(t_pick, t_label);
-			/* UNCHECKED */ MCStringAppendFormat(t_pick, "|");
-			/* UNCHECKED */ MCStringAppend(t_pick, x_pick);
-			
->>>>>>> 96ecf812
 			MCValueRelease(x_pick);
 			MCStringCopyAndRelease(t_pick, x_pick);
 
@@ -4025,13 +3975,8 @@
 		{
 			MCValueRef t_menuhistory = nil;
 			MCValueRef t_oldline = nil;
-<<<<<<< HEAD
-			/* UNCHECKED */ MCArrayFetchValueAtIndex(tabs, menuhistory - 1, t_menuhistory);
-			/* UNCHECKED */ MCArrayFetchValueAtIndex(tabs, oldline - 1, t_oldline);
-=======
 			/* UNCHECKED */ MCArrayFetchValueAtIndex(tabs, menuhistory, t_menuhistory);
 			/* UNCHECKED */ MCArrayFetchValueAtIndex(tabs, oldline, t_oldline);
->>>>>>> 96ecf812
 			message_with_valueref_args(MCM_menu_pick, t_menuhistory, t_oldline);
 		}
 		resetlabel();
@@ -4057,11 +4002,7 @@
 		for (i = 0 ; i < MCArrayGetCount(tabs) ; i++)
 		{
 			MCValueRef t_tabval;
-<<<<<<< HEAD
-			/* UNCHECKED */ MCArrayFetchValueAtIndex(tabs, i, t_tabval);
-=======
 			/* UNCHECKED */ MCArrayFetchValueAtIndex(tabs, i + 1, t_tabval);
->>>>>>> 96ecf812
 			MCStringRef t_tab;
 			t_tab = (MCStringRef)t_tabval;
 			
@@ -4073,10 +4014,6 @@
 				t_range.length--;
 			}
 			totalwidth += MCFontMeasureTextSubstring(m_font, t_tab, t_range) + 23;
-<<<<<<< HEAD
-			MCValueRelease(t_tab);
-=======
->>>>>>> 96ecf812
 		}
 		if (totalwidth < rect.width)
 			curx += rect.width - totalwidth >> 1;
@@ -4104,11 +4041,7 @@
 	for (i = 0 ; i < t_ntabs ; i++)
 	{
 		MCValueRef t_tabval = nil;
-<<<<<<< HEAD
-		/* UNCHECKED */ MCArrayFetchValueAtIndex(tabs, i, t_tabval);
-=======
 		/* UNCHECKED */ MCArrayFetchValueAtIndex(tabs, i + 1, t_tabval);
->>>>>>> 96ecf812
 		MCStringRef t_tab;
 		t_tab = (MCStringRef)t_tabval;
 		if (MCcurtheme)
@@ -4121,7 +4054,6 @@
 				tx += MCFontMeasureText(m_font, t_tab) + 12;
 
 		}
-		MCValueRelease(t_tab);
 		if (mx < tx)
 			break;
 	}
@@ -4149,11 +4081,7 @@
 	for (uint4 i = 0 ; i < t_ntabs ; i++)
 	{
 		MCValueRef t_tabval = nil;
-<<<<<<< HEAD
-		/* UNCHECKED */ MCArrayFetchValueAtIndex(tabs, i, t_tabval);
-=======
 		/* UNCHECKED */ MCArrayFetchValueAtIndex(tabs, i + 1, t_tabval);
->>>>>>> 96ecf812
 		MCStringRef t_tab;
 		t_tab = (MCStringRef)t_tabval;
 		if (MCcurtheme)
@@ -4166,7 +4094,6 @@
 				tx += MCFontMeasureText(m_font, t_tab) + 12;
 
 		}
-		MCValueRelease(t_tab);
 	}
 	if (t_ntabs > 0)
 		tx += taboverlap + tabrightmargin;
