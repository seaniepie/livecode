/* Copyright (C) 2003-2013 Runtime Revolution Ltd.

This file is part of LiveCode.

LiveCode is free software; you can redistribute it and/or modify it under
the terms of the GNU General Public License v3 as published by the Free
Software Foundation.

LiveCode is distributed in the hope that it will be useful, but WITHOUT ANY
WARRANTY; without even the implied warranty of MERCHANTABILITY or
FITNESS FOR A PARTICULAR PURPOSE.  See the GNU General Public License
for more details.

You should have received a copy of the GNU General Public License
along with LiveCode.  If not see <http://www.gnu.org/licenses/>.  */

#include "prefix.h"

#include "globdefs.h"
#include "filedefs.h"
#include "objdefs.h"
#include "parsedef.h"
#include "mcio.h"

#include "execpt.h"
#include "sellst.h"
#include "util.h"
#include "font.h"
#include "date.h"
#include "dispatch.h"
#include "stack.h"
#include "card.h"
#include "group.h"
#include "cdata.h"
#include "image.h"
#include "button.h"
#include "field.h"
#include "stacklst.h"
#include "undolst.h"
#include "mcerror.h"
#include "param.h"
#include "objectstream.h"
#include "parentscript.h"
#include "mode.h"
#include "globals.h"
#include "mctheme.h"
#include "osspec.h"
#include "redraw.h"
#include "menuparse.h"
#include "objptr.h"
#include "stacksecurity.h"

#include "exec.h"

uint2 MCButton::mnemonicoffset = 2;
MCRectangle MCButton::optionrect = {0, 0, 12, 8};
uint4 MCButton::clicktime;
uint2 MCButton::menubuttonheight = 4;
Boolean MCButton::starthilite;
uint2 MCButton::starttab;
MCImage *MCButton::macrb = NULL;
MCImage *MCButton::macrbtrack = NULL;
MCImage *MCButton::macrbhilite = NULL;
MCImage *MCButton::macrbhilitetrack = NULL;
uint2 MCButton::focusedtab = MAXUINT2;

// MW-2007-12-11: [[ Bug 5670 ]] This global is set to false before a card issues an
//   mdown to its focused control. If the mdown resulted in a popup being shown on OS X, then it will be
//   set to true. This is to work around the problem with the mouse down message being 'cancelled' on a
//   popup-menu action resulting in the group mdown not returning true, and thus causing the card to
//   send an errant mdown message to the script.

bool MCosxmenupoppedup = false;
bool MCmenupoppedup = false;

Keynames MCButton::button_keys[] =
    {
        {XK_F1, "f1"},
        {XK_F2, "f2"},
        {XK_F3, "f3"},
        {XK_F4, "f4"},
        {XK_F5, "f5"},
        {XK_F6, "f6"},
        {XK_F7, "f7"},
        {XK_F8, "f8"},
        {XK_F9, "f9"},
        {XK_F10, "f10"},
        {XK_F11, "f11"},
        {XK_L1, "l1"},
        {XK_F12, "f12"},
        {XK_L2, "l2"},
        {XK_F13, "f13"},
        {XK_L3, "l3"},
        {XK_F14, "f14"},
        {XK_L4, "l4"},
        {XK_F15, "f15"},
        {XK_L5, "l5"},
        {XK_F16, "f16"},
        {XK_L6, "l6"},
        {XK_F17, "f17"},
        {XK_L7, "l7"},
        {XK_F18, "f18"},
        {XK_L8, "l8"},
        {XK_F19, "f19"},
        {XK_L9, "l9"},
        {XK_F20, "f20"},
        {XK_L10, "l10"},
        {XK_F21, "f21"},
        {XK_R1, "r1"},
        {XK_F22, "f22"},
        {XK_R2, "r2"},
        {XK_F23, "f23"},
        {XK_R3, "r3"},
        {XK_F24, "f24"},
        {XK_R4, "r4"},
        {XK_F25, "f25"},
        {XK_R5, "r5"},
        {XK_F26, "f26"},
        {XK_R6, "r6"},
        {XK_F27, "f27"},
        {XK_R7, "r7"},
        {XK_F28, "f28"},
        {XK_R8, "r8"},
        {XK_F29, "f29"},
        {XK_R9, "r9"},
        {XK_F30, "f30"},
        {XK_R10, "r10"},
        {XK_F31, "f31"},
        {XK_R11, "r11"},
        {XK_F32, "f32"},
        {XK_R12, "r12"},
        {XK_R13, "r13"},
        {XK_F33, "f33"},
        {XK_F34, "f34"},
        {XK_R14, "r14"},
        {XK_F35, "f35"},
        {XK_R15, "r15"},
        {XK_BackSpace, "backspace"},
        {XK_Tab, "tab"},
        {XK_Linefeed, "linefeed"},
        {XK_Clear, "clear"},
        {XK_Return, "return"},
        {XK_Pause, "pause"},
        {XK_Scroll_Lock, "scroll_lock"},
        {XK_Sys_Req, "sys_req"},
        {XK_Escape, "escape"},
        {XK_Delete, "delete"},
        {XK_Home, "home"},
        {XK_Left, "left"},
        {XK_Up, "up"},
        {XK_Right, "right"},
        {XK_Down, "down"},
        {XK_End, "end"},
        {XK_Prior, "page_up"},
		{XK_Prior, "pgup"},
        {XK_Next, "page_down"},
		{XK_Next, "pgdown"},
        {XK_Begin, "begin"},
        {XK_Select, "select"},
        {XK_Print, "print"},
        {XK_Execute, "execute"},
        {XK_Insert, "insert"},
        {XK_Undo, "undo"},
        {XK_Redo, "redo"},
        {XK_Menu, "menu"},
        {XK_Find, "find"},
        {XK_Cancel, "cancel"},
        {XK_Break, "break"},
        {XK_Mode_switch, "mode_switch"},
        {XK_script_switch, "script_switch"},
        {XK_Num_Lock, "num_lock"},
        {XK_osfHelp, "help"},
        {XK_KP_Space, "kp_space"},
        {XK_KP_Tab, "kp_tab"},
        {XK_KP_Enter, "kp_enter"},
		{XK_KP_Enter, "enter"},
        {XK_KP_F1, "kp_f1"},
        {XK_KP_F2, "kp_f2"},
        {XK_KP_F3, "kp_f3"},
        {XK_KP_F4, "kp_f4"},
        {XK_KP_Begin, "kp_begin"},
        {XK_KP_Home, "kp_home"},
        {XK_KP_Left, "kp_left"},
        {XK_KP_Up, "kp_up"},
        {XK_KP_Right, "kp_right"},
        {XK_KP_Down, "kp_down"},
        {XK_KP_End, "kp_end"},
        {XK_KP_Insert, "kp_insert"},
        {XK_KP_Delete, "kp_delete"},
        {XK_KP_Prior, "kp_page_up"},
        {XK_KP_Next, "kp_page_down"},
        {XK_KP_Equal, "kp_equal"},
        {XK_KP_Multiply, "kp_multiply"},
        {XK_KP_Add, "kp_add"},
        {XK_KP_Separator, "kp_separator"},
        {XK_KP_Subtract, "kp_subtract"},
        {XK_KP_Decimal, "kp_decimal"},
        {XK_KP_Divide, "kp_divide"},
        {XK_KP_0, "kp_0"},
        {XK_KP_1, "kp_1"},
        {XK_KP_2, "kp_2"},
        {XK_KP_3, "kp_3"},
        {XK_KP_4, "kp_4"},
        {XK_KP_5, "kp_5"},
        {XK_KP_6, "kp_6"},
        {XK_KP_7, "kp_7"},
        {XK_KP_8, "kp_8"},
        {XK_KP_9, "kp_9"},
		{XK_space, "space"},
        {0, ""},
    };
	
typedef struct
{
	uint1 modifier;
	uint1 token_length;
	const char *token;
} ModKeyToken;

static ModKeyToken modifier_tokens[] =
	{
		{MS_SHIFT, 5, "shift"},
		{MS_SHIFT, 1, "@"},
		{MS_ALT, 6, "option"},
		{MS_ALT, 3, "opt"},
		{MS_ALT, 3, "alt"},
		{MS_ALT, 1, "#"},
		{MS_MAC_CONTROL, 7, "control"},
		{MS_MAC_CONTROL, 4, "ctrl"},
		{MS_MAC_CONTROL, 1, "%"},
		{MS_CONTROL, 7, "command"},
		{MS_CONTROL, 3, "cmd"},
		{MS_CONTROL, 1, "^"},
		{0, 0, NULL}
	};

////////////////////////////////////////////////////////////////////////////////

MCPropertyInfo MCButton::kProperties[] =
{
	DEFINE_RW_OBJ_ENUM_PROPERTY(P_STYLE, InterfaceButtonStyle, MCButton, Style)
	DEFINE_RW_OBJ_PROPERTY(P_AUTO_ARM, Bool, MCButton, AutoArm)
	DEFINE_RW_OBJ_PROPERTY(P_AUTO_HILITE, Bool, MCButton, AutoHilite)
	DEFINE_RW_OBJ_PROPERTY(P_ARM_BORDER, Bool, MCButton, ArmBorder)
	DEFINE_RW_OBJ_PROPERTY(P_ARM_FILL, Bool, MCButton, ArmFill)
	DEFINE_RW_OBJ_PROPERTY(P_HILITE_BORDER, Bool, MCButton, HiliteBorder)
	DEFINE_RW_OBJ_PROPERTY(P_HILITE_FILL, Bool, MCButton, HiliteFill)
	DEFINE_RW_OBJ_PROPERTY(P_SHOW_HILITE, Bool, MCButton, ShowHilite)
	DEFINE_RW_OBJ_PROPERTY(P_ARM, Bool, MCButton, Arm)

	DEFINE_RW_OBJ_PROPERTY(P_SHARED_HILITE, Bool, MCButton, SharedHilite)
	DEFINE_RW_OBJ_PROPERTY(P_SHOW_ICON, Bool, MCButton, ShowIcon)
	DEFINE_RW_OBJ_PROPERTY(P_SHOW_NAME, Bool, MCButton, ShowName) 

	DEFINE_RW_OBJ_NON_EFFECTIVE_PROPERTY(P_LABEL, String, MCButton, Label)
	DEFINE_RO_OBJ_EFFECTIVE_PROPERTY(P_LABEL, String, MCButton, Label)
	DEFINE_RW_OBJ_NON_EFFECTIVE_PROPERTY(P_UNICODE_LABEL, BinaryString, MCButton, UnicodeLabel)
	DEFINE_RO_OBJ_EFFECTIVE_PROPERTY(P_UNICODE_LABEL, BinaryString, MCButton, UnicodeLabel)
	DEFINE_RW_OBJ_PROPERTY(P_LABEL_WIDTH, UInt16, MCButton, LabelWidth)
	DEFINE_RW_OBJ_PROPERTY(P_FAMILY, UInt16, MCButton, Family)
	DEFINE_RW_OBJ_PROPERTY(P_VISITED, Bool, MCButton, Visited)
	DEFINE_RW_OBJ_PROPERTY(P_MENU_HISTORY, UInt16, MCButton, MenuHistory)
	DEFINE_RW_OBJ_PROPERTY(P_MENU_LINES, OptionalUInt16, MCButton, MenuLines)
	DEFINE_RW_OBJ_PROPERTY(P_MENU_BUTTON, UInt16, MCButton, MenuButton)
	DEFINE_RW_OBJ_PROPERTY(P_MENU_NAME, Name, MCButton, MenuName)
	DEFINE_RW_OBJ_PROPERTY(P_ACCELERATOR_TEXT, String, MCButton, AcceleratorText)
	DEFINE_RO_OBJ_PROPERTY(P_UNICODE_ACCELERATOR_TEXT, BinaryString, MCButton, UnicodeAcceleratorText)
	DEFINE_RW_OBJ_PROPERTY(P_ACCELERATOR_KEY, OptionalString, MCButton, AcceleratorKey)

	DEFINE_RW_OBJ_SET_PROPERTY(P_ACCELERATOR_MODIFIERS, InterfaceButtonAcceleratorModifiers, MCButton, AcceleratorModifiers)
	
	DEFINE_RW_OBJ_PROPERTY(P_MNEMONIC, UInt16, MCButton, Mnemonic)
	DEFINE_RO_OBJ_PROPERTY(P_FORMATTED_WIDTH, UInt16, MCButton, FormattedWidth)
	DEFINE_RO_OBJ_PROPERTY(P_FORMATTED_HEIGHT, UInt16, MCButton, FormattedHeight)
	DEFINE_RW_OBJ_PROPERTY(P_DEFAULT, Bool, MCButton, Default)
	DEFINE_RW_OBJ_PROPERTY(P_TEXT, String, MCButton, Text)
	DEFINE_RW_OBJ_PROPERTY(P_UNICODE_TEXT, String, MCButton, Text)
	
	DEFINE_RW_OBJ_CUSTOM_PROPERTY(P_ICON, InterfaceButtonIcon, MCButton, Icon)
	DEFINE_RW_OBJ_CUSTOM_PROPERTY(P_ARMED_ICON, InterfaceButtonIcon, MCButton, ArmedIcon)
	DEFINE_RW_OBJ_CUSTOM_PROPERTY(P_DISABLED_ICON, InterfaceButtonIcon, MCButton, DisabledIcon)
	DEFINE_RW_OBJ_CUSTOM_PROPERTY(P_HILITED_ICON, InterfaceButtonIcon, MCButton, HiliteIcon)
	DEFINE_RW_OBJ_CUSTOM_PROPERTY(P_VISITED_ICON, InterfaceButtonIcon, MCButton, VisitedIcon)
	DEFINE_RW_OBJ_CUSTOM_PROPERTY(P_HOVER_ICON, InterfaceButtonIcon, MCButton, HoverIcon)
    
    DEFINE_RW_OBJ_PART_CUSTOM_PROPERTY(P_HILITE, InterfaceTriState, MCButton, Hilite)
    DEFINE_RW_OBJ_ENUM_PROPERTY(P_MENU_MODE, InterfaceButtonMenuMode, MCButton, MenuMode)
};

MCObjectPropertyTable MCButton::kPropertyTable =
{
	&MCControl::kPropertyTable,
	sizeof(kProperties) / sizeof(kProperties[0]),
	&kProperties[0],
};

////////////////////////////////////////////////////////////////////////////////

MCButton::MCButton()
{
	flags |= F_STANDARD | F_TRAVERSAL_ON | F_HILITE_BORDER | F_HILITE_FILL
	         | F_SHOW_NAME | F_ALIGN_CENTER | F_AUTO_HILITE
	         | F_ARM_BORDER | F_SHARED_HILITE;
	bdata = NULL;
	icons = NULL;
	label = MCValueRetain(kMCEmptyString);
	labelwidth = 0;
	menubutton = Button1;
	menumode = WM_CLOSED;
	menuname = MCValueRetain(kMCEmptyName);
	menustring = MCValueRetain(kMCEmptyString);
	menuhistory = 1;
	menucontrol = MENUCONTROL_NONE;
	menulines = DEFAULT_MENU_LINES;
	menuhasitemtags = false;
	menu = NULL; //stack based menu

#ifdef _MAC_DESKTOP
	bMenuID = 0; //for button/object based menus
#endif

	entry = NULL;
	tabs = MCValueRetain(kMCEmptyArray);
	acceltext = MCValueRetain(kMCEmptyString);
	accelkey = accelmods = 0;
	mnemonic = 0;
	family = 0;
	ishovering = False;
}

MCButton::MCButton(const MCButton &bref) : MCControl(bref)
{
	if (bref.icons != NULL)
	{
		icons = new iconlist;
		memcpy(icons, bref.icons, sizeof(iconlist));
		icons->curicon = NULL;
	}
	else
		icons = NULL;
	bdata = NULL;
	label = MCValueRetain(bref.label);
	labelwidth = bref.labelwidth;
	menuhistory = bref.menuhistory;
	menulines = bref.menulines;
	menubutton = bref.menubutton;
	menumode = bref.menumode;
	menuname = MCValueRetain(bref.menuname);
	menucontrol = bref.menucontrol;
	menuhasitemtags = bref.menuhasitemtags;
	menustring = MCValueRetain(bref.menustring);
	menu = NULL;
	entry = NULL;
	tabs = MCValueRetain(kMCEmptyArray);
	acceltext = MCValueRetain(bref.acceltext);
	accelkey = bref.accelkey;
	accelmods = bref.accelmods;
	mnemonic = bref.mnemonic;
	ishovering = False;

#ifdef _MAC_DESKTOP
	bMenuID = 0;
#endif

	if (bref.bdata != NULL)
	{
		MCCdata *bptr = bref.bdata;
		do
		{
			MCCdata *newbdata = new MCCdata(*bptr);
			newbdata->appendto(bdata);
			bptr = (MCCdata *)bptr->next();
		}
		while (bptr != bref.bdata);
	}
	family = bref.family;
}

MCButton::~MCButton()
{
	// OK-2009-04-30: [[Bug 7517]] - Ensure the button is actually closed before deletion, otherwise dangling references may still exist,
	// particuarly if the button had icons.
	while (opened)
		close();
	
	// MW-2008-10-28: [[ ParentScripts ]] Flush the parent scripts table if
	//   tsub has the state flag marked.
	if (getstate(CS_IS_PARENTSCRIPT))
		MCParentScript::FlushObject(this);

	delete icons;
	freemenu(True);
	MCValueRelease(acceltext);
	MCValueRelease(label);
	MCValueRelease(menuname);
	MCValueRelease(menustring);
	MCValueRelease(tabs);
	if (accelkey != 0)
		MCstacks->deleteaccelerator(this, NULL);
	while (bdata != NULL)
	{
		MCCdata *bptr = (MCCdata *)bdata->remove
		                (bdata);
		delete bptr;
	}
}

void MCButton::removelink(MCObject *optr)
{
	if (optr == menu)
		menu = NULL;
}

bool MCButton::imagechanged(MCImage *p_image, bool p_deleting)
{
	if (icons != nil && p_image == icons->curicon)
	{
		if (p_deleting)
			icons->curicon = nil;
		layer_redrawall();

		return true;
	}

	return false;
}

Chunk_term MCButton::gettype() const
{
	return CT_BUTTON;
}

const char *MCButton::gettypestring()
{
	return MCbuttonstring;
}

bool MCButton::visit(MCVisitStyle p_style, uint32_t p_part, MCObjectVisitor* p_visitor)
{
	return p_visitor -> OnButton(this);
}

void MCButton::open()
{
	// MW-2008-10-28: [[ ParentScripts ]] We have to preserve the setting of the
	//   CS_IS_PARENTSCRIPT state.
	if (!getstate(CS_IS_PARENTSCRIPT))
		MCControl::open();
	else
	{
		MCControl::open();
		setstate(True, CS_IS_PARENTSCRIPT);
	}

	// MW-2011-02-08: [[ Bug 9382 ]] Make sure we reset icons when opening and the state
	//   has changed (i.e. background transition has occured).
	uint32_t t_old_state;
	t_old_state = state;
	switch(gethilite(0))
	{
	case True:
		state |= CS_HILITED;
		state &= ~CS_MIXED;
		break;
	case False:
		state &= ~(CS_HILITED | CS_MIXED);
		break;
	case Mixed:
		state &= ~CS_HILITED;
		state |= CS_MIXED;
		break;
	}
	if (opened == 1 || state != t_old_state)
		reseticon();
	
	if (opened == 1)
	{
		if (getflag(F_DEFAULT))
		{
			getcard() -> setdefbutton(this);
			state |= CS_SHOW_DEFAULT;
		}
		setupmnemonic();
		if (getstyleint(flags) == F_MENU)
		{
			// MW-2011-02-08:[[ Bug 9384 ]] Make sure we don't 'findmenu' for things that don't have them.
			//   i.e. popup/option/cascade types.
			switch (menumode)
			{
			case WM_TOP_LEVEL:
				MCValueRelease(tabs);
				/* UNCHECKED */ MCStringSplit(menustring, MCSTR("\n"), nil, kMCStringOptionCompareExact, tabs);
				break;
			case WM_COMBO:
				createentry();
				break;
			case WM_POPUP:
			case WM_OPTION:
			case WM_CASCADE:
				break;
			default:
				findmenu(true);
				if (!MCNameIsEmpty(menuname) && menu != NULL)
					menu->installaccels(getstack());
				break;
			}
		}
		if (accelkey != 0)
			MCstacks->addaccelerator(this, getstack(), accelkey, accelmods);
	}
}

void MCButton::close()
{
	MCControl::close();
	if (opened == 0)
	{
		if (icons != NULL && icons->curicon != NULL)
		{
			icons->curicon->close();
			icons->curicon = NULL;
		}
		
		// Always make sure we unlink ourselves from the default button
		// points on card - just in case one isn't updated somewhere else.
		state &= ~CS_SHOW_DEFAULT;
		getcard()->freedefbutton(this);
		
		clearmnemonic();
		MCValueAssign(tabs, kMCEmptyArray);
		freemenu(False);
		if (entry != NULL)
		{
			MCundos->freestate();
			deleteentry();
		}
		if (accelkey != 0)
			MCstacks->deleteaccelerator(this, getstack());

		ishovering = False;
	}
}

void MCButton::kfocus()
{
	if ((!IsMacLF() || state & CS_SHOW_DEFAULT
	        || flags & F_AUTO_ARM || entry != NULL)
	        && flags & F_TRAVERSAL_ON && !(state & CS_KFOCUSED))
	{
		// Get the current transient rect
		uint2 t_old_trans;
		t_old_trans = gettransient();

		state |= CS_KFOCUSED | CS_ARMED;

		reseticon();

		bool t_need_redraw;
		t_need_redraw = false;
		if (entry != NULL)
		{
			entry->kfocus();
			t_need_redraw = true;
		}
		else if (getstyleint(flags) == F_STANDARD && flags & F_SHOW_BORDER)
		{
			if (!getstate(CS_SHOW_DEFAULT) && getcard()->getodefbutton() != NULL)
				state |= CS_SHOW_DEFAULT;
			getcard()->setdefbutton(this);
			t_need_redraw = true;
		}
		else if (getstyleint(flags) != F_MENU || menumode != WM_TOP_LEVEL)
			t_need_redraw = true;

		// MW-2011-08-18: [[ Layers ]] Invalidate the whole object, noting
		//   possible change in transient.
		if (t_need_redraw)
			layer_transientchangedandredrawall(t_old_trans);

		message(MCM_focus_in);
	}
}

Boolean MCButton::kfocusnext(Boolean top)
{
	if ((IsMacLF() && !(state & CS_SHOW_DEFAULT))
	        && !(flags & F_AUTO_ARM) && entry == NULL
	        || !(flags & F_VISIBLE || MCshowinvisibles)
	        || !(flags & F_TRAVERSAL_ON) || state & CS_KFOCUSED || flags & F_DISABLED)
		return False;
	return True;
}

Boolean MCButton::kfocusprev(Boolean bottom)
{
	if ((IsMacLF() && !(state & CS_SHOW_DEFAULT))
	        && !(flags & F_AUTO_ARM) && entry == NULL
	        || !(flags & F_VISIBLE || MCshowinvisibles)
	        || !(flags & F_TRAVERSAL_ON) || state & CS_KFOCUSED || flags & F_DISABLED)
		return False;
	return True;
}

void MCButton::kunfocus()
{
	if (state & CS_SUBMENU && menumode == WM_CASCADE)
		closemenu(True, True);
	if (state & CS_KFOCUSED)
	{
		uint2 t_old_trans;
		t_old_trans = gettransient();

		if (flags & F_AUTO_ARM && state & CS_ARMED && !(state & CS_SUBMENU))
			state &= ~CS_MFOCUSED;
		
		state &= ~(CS_KFOCUSED | CS_ARMED);
		
		reseticon();
		
		bool t_need_redraw;
		t_need_redraw = false;
		if (entry != NULL)
		{
			entry->kfocus();
			entry->kunfocus();
			entry->unselect(True, True);
			t_need_redraw = true;
		}

		if (getstyleint(flags) != F_MENU || menumode != WM_TOP_LEVEL)
		{
			if (getstate(CS_SHOW_DEFAULT) && !getflag(F_DEFAULT))
				state &= ~CS_SHOW_DEFAULT;
			t_need_redraw = true;
		}

		// MW-2011-08-18: [[ Layers ]] Invalidate the whole object, noting
		//   possible change in transient.
		if (t_need_redraw)
			layer_transientchangedandredrawall(t_old_trans);

		message(MCM_focus_out);
	}
}

Boolean MCButton::kdown(const char *string, KeySym key)
{
	if (state & CS_SUBMENU)
	{
		if (MCObject::kdown(string, key))
			return True;
		MCButton *bptr;
		MCAutoStringRef t_pick;
		switch (key)
		{
		case XK_Escape:
			closemenu(True, True);
			return True;
		case XK_Tab:
		case XK_Left:
		case XK_Right:
			if (menu->kdown(string, key))
				return True;
			if (menumode == WM_CASCADE)
			{
				closemenu(True, key != XK_Left);
				return key == XK_Left;
			}
			if (menumode != WM_PULLDOWN)
				return False;
			uint2 tnum, newnum;
			getcard()->count(CT_MENU, CT_UNDEFINED, NULL, tnum, True);
			getcard()->count(CT_MENU, CT_UNDEFINED, this, newnum, True);
			while (True)
			{
				if (key == XK_Left)
					if (newnum == 1)
						newnum = tnum;
					else
						newnum--;
				else
					if (newnum == tnum)
						newnum = 1;
					else
						newnum++;
				bptr = (MCButton *)getcard()->getnumberedchild(newnum, CT_MENU, CT_UNDEFINED);
				if (bptr == this)
					break;
				if (bptr->menubutton == menubutton
				        && bptr->isvisible() && !bptr->isdisabled())
				{
					closemenu(True, True);
					bptr->message_with_args(MCM_mouse_down, menubutton);
					if (bptr->findmenu())
					{
						bptr->openmenu(True);
						return True;
					}
				}
			}
			break;
		case XK_Down:
			if (menu->kdown(string, key))
				return True;
			return menu->kfocusnext(False);
		case XK_Up:
			if (menu->kdown(string, key))
				return True;
			return menu->kfocusprev(False);
		case XK_WheelDown:
		case XK_WheelUp:
		case XK_WheelLeft:
		case XK_WheelRight:
			if (menu -> getcontrols() -> gettype() == CT_FIELD)
				if (menu -> getcontrols() -> kdown(string, key))
					return True;
			break;
		case XK_space:
		case XK_Return:
		case XK_KP_Enter:
			closemenu(False, True);
			menu->menukdown(string, key, &t_pick, menuhistory);
			
			// This check must be for null (not empty) because an empty pick
			// indicates that the function succeeded while a null pick means
			// that no menu responded to the event.
			if (*t_pick != nil)
			{
				if (menumode == WM_OPTION || menumode == WM_COMBO)
				{
					MCValueAssign(label, *t_pick);
					if (entry != NULL)
						entry->settext(0, *t_pick, False);
					Exec_stat es = message_with_valueref_args(MCM_menu_pick, *t_pick);
					if (es == ES_NOT_HANDLED || es == ES_PASS)
						message_with_args(MCM_mouse_up, menubutton);
					// MW-2011-08-18: [[ Layers ]] Invalidate the whole object.
					layer_redrawall();
				}
				else
				{
					if (!(state & CS_IGNORE_MENU))
						docascade(*t_pick);
				}
			}
			else
				message_with_args(MCM_mouse_release, menubutton);
			state &= ~CS_IGNORE_MENU;
			if (MCmenuobjectptr == this)
				MCmenuobjectptr = NULL;
			return True;
		default:
			MCButton *mbptr = menu->findmnemonic(string[0]);
			if (mbptr != NULL)
			{
				closemenu(False, True);
				if (!MCNameIsEmpty(menuname))
					mbptr->activate(False, string[0]);
				else
				{
					MCStringRef t_label;
					if (mbptr->getmenuhastags())
						t_label = MCNameGetString(mbptr->getname());
					else
						t_label = mbptr->getlabeltext();
	
					menu->menukdown(string, key, &t_pick, menuhistory);
					Exec_stat es = message_with_valueref_args(MCM_menu_pick, t_label);
					if (es == ES_NOT_HANDLED || es == ES_PASS)
						message_with_args(MCM_mouse_up, menubutton);
				}
				if (MCmenuobjectptr == this)
					MCmenuobjectptr = NULL;
				return True;
			}
			else
			{
				if (MCmodifierstate & MS_MOD1)
				{
					mbptr = MCstacks->findmnemonic(string[0]);
					if (mbptr != NULL && mbptr->isvisible() && !mbptr->isdisabled())
					{
						closemenu(True, True);
						mbptr->message_with_args(MCM_mouse_down, menubutton);
						if (mbptr->findmenu())
						{
							mbptr->openmenu(True);
							return True;
						}
					}
				}
			}
		}
		return True;
	}
	else
	{
		if (entry != NULL)
			return entry->kdown(string, key);
		if (MCObject::kdown(string, key))
			return True;
		if ((((key == XK_Right || key == XK_space
		        || key == XK_Return || key == XK_KP_Enter)
		        && (menumode == WM_CASCADE || menumode == WM_OPTION))
		        || key == XK_Down && menumode != WM_CASCADE)
		        && state & CS_KFOCUSED && findmenu())
		{
			openmenu(True);
			return True;
		}
		if ((key == XK_space || (state & CS_SHOW_DEFAULT || state & CS_ARMED)
		        && (key == XK_Return || key == XK_KP_Enter))
		        && !(MCmodifierstate & MS_MOD1))
		{
			activate(False, string[0]);
			return True;
		}
	}
	return False;
}

Boolean MCButton::kup(const char *string, KeySym key)
{
	if (entry != NULL)
		return entry->kup(string, key);
	if (MCObject::kup(string, key))
		return True;
	if (state & CS_SUBMENU)
		return menu->kup(string, key);
	return False;
}

Boolean MCButton::mfocus(int2 x, int2 y)
{
	// SMR 594 do menu stuff before visibility check

	if (state & CS_MENU_ATTACHED)
		return MCObject::mfocus(x, y);
	if (state & CS_SUBMENU)
	{
		mx = x;
		my = y;
		int2 tx = x;
		int2 ty = y;
		MCStack *sptr = menumode == WM_CASCADE ? getstack() : MCmousestackptr;
		
		//TS-2007-13-11 - [[Bug 5507]] - on linux it is possible to have sptr == NULL which causes a crash.
		// This is only when you drag a menu really quickly so the MCmousestackptr == NULL.
		if ( sptr == NULL)
			return False;

		sptr->translatecoords(menu, tx, ty);
		MCRectangle trect = sptr->getrect();
		Boolean handled = menu->mfocus(tx, ty);
		tx = x + trect.x;
		ty = y + trect.y;
		if (!handled)
		{
			MCCard *cptr = getcard();
			switch (menumode)
			{
			case WM_PULLDOWN:
				uint2 i;
				if (MCU_point_in_rect(menu->getrect(), tx, ty)
				        || !MCU_point_in_rect(cptr->getrect(), x, y)
				        || MCU_point_in_rect(rect, x, y))
					return True;
				for (cptr->count(CT_MENU, CT_UNDEFINED, NULL, i, True) ; i ; i--)
				{
					MCButton *bptr = (MCButton *)cptr->getnumberedchild(i, CT_MENU, CT_UNDEFINED);
					if (bptr == this)
						continue;
					
					// OK-2010-02-24: [[Bug 8628]] - Added clause to prevent this menu switching happening when bptr is a 
					// normal mac pulldown menu. 
					if (bptr->menubutton == menubutton
					        && bptr->parent == parent
					        && bptr->isvisible() && !bptr->isdisabled()
					        && MCU_point_in_rect(bptr->getrect(), x, y)
					        && bptr->mfocus(x, y) && bptr->findmenu()
							&& !(IsMacLFAM() && (bptr -> getflag(F_SHOW_BORDER)) != 0)
						)
					{
						state &= ~(CS_MFOCUSED | CS_SUBMENU | CS_ARMED);
						ishovering = False;
						reseticon();
						// MW-2011-08-18: [[ Layers ]] Invalidate the whole object.
						layer_redrawall();
						menu->setstate(True, CS_KFOCUSED); // override state
						menu->kunfocus();
						menu->close();
						menudepth--;
						MCdispatcher->addmenu(bptr);
						bptr->state |= CS_MFOCUSED;
						bptr->message_with_args(MCM_mouse_down, menubutton);
						bptr->findmenu();
						bptr->openmenu(False);
						return True;
					}
				}
				break;
			case WM_CASCADE:
				// MW-2010-10-06: [[ Bug 9035 ]] We count the pointer as being inside the cascade button
				// if its vertical position is when inside a menuwindow.
				if (sptr -> menuwindow && y >= rect . y && y < rect . y + rect . height)
					return True;
				if (MCU_point_in_rect(rect, x, y))
					return True;
				if (flags & F_AUTO_ARM && MCU_point_in_rect(trect, tx, ty))
				{
					closemenu(False, True);
					state &= ~(CS_MFOCUSED | CS_ARMED);
					reseticon();
					getcard()->ungrab();
					return False;
				}
				break;
			case WM_OPTION:
				// OK-2007-08-07 : Bug 5287, a button with a menu name (stack panel) set will not have 
				// an associated field to contain items, so should break here to avoid crash.
				if ((MClook != LF_WIN95) || !MCNameIsEmpty(menuname))
					break;
			case WM_COMBO:
				if (state & CS_MFOCUSED)
				{
					uint2 fheight;
					fheight = gettextheight();
					MCField *fptr = (MCField *)menu->getcontrols();
					fptr->vscroll(my < rect.y + rect.height ? -fheight : fheight, True);
					fptr->resetscrollbars(True);
				}
				break;
			default:
				break;
			}
		}
		message_with_args(MCM_mouse_move, x, y);
		/* This would prevent buttons that are under the menu of this one
		from taking the focus away, but unfortunately this messes up
		grab at the card level if (menumode == WM_CASCADE) return
		handled; */
		return True;
	}
	if (!(flags & F_VISIBLE || MCshowinvisibles)
	        || flags & F_DISABLED && getstack()->gettool(this) == T_BROWSE)
		return False;
	Tool tool = getstack()->gettool(this);

	if (tool == T_BROWSE || tool == T_HELP)
	{
		mx = x;
		my = y;
		if (entry != NULL && entry->mfocus(x, y))
			return True;
		if (getstyleint(flags) == F_MENU && menumode == WM_TOP_LEVEL
		        && IsMacLF() && state & CS_MFOCUSED)
		{
			MCRectangle trect = rect;
			trect.height = 8 + MCFontGetAscent(m_font);
			// MW-2011-08-18: [[ Layers ]] Invalidate the whole object.
			layer_redrawall();
		}
		else
		{
			if (flags & F_AUTO_ARM)
			{
				if (MCU_point_in_rect(rect, x, y)
				        && MCU_point_in_rect(getcard()->getrect(), x, y))
				{
					if (!(state & CS_ARMED))
					{
						if (menumode == WM_CASCADE && findmenu())
						{
							getcard()->grab();
							mdown(menubutton);
						}
						state |= CS_MFOCUSED | CS_ARMED;
						getcard()->kfocusset(this);
					}
					message_with_args(MCM_mouse_move, x, y);
					return True;
				}
				else
				{
					if (state & CS_ARMED)
					{
						uint2 t_old_trans;
						t_old_trans = gettransient();
						state &= ~(CS_MFOCUSED | CS_ARMED | CS_KFOCUSED);
						ishovering = False;
						reseticon();
						getcard()->kfocusset(NULL);
						// MW-2011-08-18: [[ Layers ]] Invalidate the whole object, noting
						//   possible change in transient.
						layer_transientchangedandredrawall(t_old_trans);
					}
					return False;
				}
			}
			if (MCbuttonstate & Button1 && flags & F_AUTO_HILITE
			        && (menumode != WM_TOP_LEVEL || getstyleint(flags) != F_MENU)
			        && state & CS_MFOCUSED && !(state & CS_SELECTED))
			{
				if (MClook == LF_MOTIF || flags & F_SHOW_ICON
				        || getstyleint(flags) != F_RADIO
				        && getstyleint(flags) != F_CHECK)
				{
					if (MCU_point_in_rect(rect, x, y))
					{
						if ((state & CS_HILITED) != starthilite
						        && (starthilite || getstyleint(flags) != F_RADIO))
						{
							state ^= CS_HILITED;
							reseticon();
							// MW-2011-08-18: [[ Layers ]] Invalidate the whole object.
							layer_redrawall();
						}
					}
					else if ((state & CS_HILITED) == starthilite
						        && (starthilite || getstyleint(flags) != F_RADIO))
					{
						state ^= CS_HILITED;
						reseticon();
						// MW-2011-08-18: [[ Layers ]] Invalidate the whole object.
						layer_redrawall();
					}
					sethilite(0, (state & CS_HILITED) != 0);
				}
				else if (MCU_point_in_rect(rect, x, y) != starthilite)
				{
					starthilite = !starthilite;
					// MW-2011-08-18: [[ Layers ]] Invalidate the whole object.
					layer_redrawall();
				}
			}
			else if (!MCdispatcher -> isdragtarget() &&
				     ((getflag(F_HAS_ICONS) && icons -> iconids[CI_HOVER] != 0) ||
							 (MCcurtheme != NULL && (!ishovering || menumode == WM_TOP_LEVEL) && MCcurtheme->getthemepropbool(WTHEME_PROP_SUPPORTHOVERING)))
			         && MCU_point_in_rect(rect, x, y))
			{
				ishovering = True;
				reseticon();
				if (menumode == WM_TOP_LEVEL && ishovering && MCcurtheme->iswidgetsupported(WTHEME_TYPE_TAB))
				{
					int2 curx = rect.x + MCcurtheme->getmetric(WTHEME_METRIC_TABSTARTOFFSET);
					uint2 nfocusedtab = getmousetab(curx);
					if (nfocusedtab != focusedtab)
					{
						focusedtab = nfocusedtab;
						// MW-2011-08-18: [[ Layers ]] Invalidate the whole object.
						layer_redrawall();
					}
				}
				else
				{
					// MW-2011-08-30: [[ Layers ]] Potentially invalidate the whole object
					//   if flags and settings mean it is warranted.
					mayberedrawall();
				}
			}
		}
	}
	return MCControl::mfocus(x, y);
}

void MCButton::munfocus()
{
	if (entry != NULL)
		entry->munfocus();
	if (flags & F_AUTO_ARM && state & CS_ARMED)
	{
		state &= ~CS_ARMED;
		ishovering = False;
		reseticon();
		// MW-2011-08-18: [[ Layers ]] Invalidate the whole object.
		layer_redrawall();
	}
	else if (ishovering &&
					 ((getflag(F_HAS_ICONS) && icons->iconids[CI_HOVER] != 0) ||
					  (MCcurtheme != NULL && MCcurtheme->getthemepropbool(WTHEME_PROP_SUPPORTHOVERING))))
	{
		ishovering = False;
		reseticon();
		focusedtab = MAXUINT2;

		// MW-2011-08-30: [[ Layers ]] Potentially invalidate the whole object
		//   if flags and settings mean it is warranted.
		mayberedrawall();
	}
	if (state & CS_MFOCUSED)
	{
		state &= ~CS_MFOCUSED;
		if (flags & F_AUTO_HILITE)
		{
			state &= ~CS_HILITED;
			// MW-2011-08-18: [[ Layers ]] Invalidate the whole object.
			layer_redrawall();
		}
		if (sethilite(0, (state & CS_HILITED) != 0))
		{
			// MW-2011-08-18: [[ Layers ]] Invalidate the whole object.
			layer_redrawall();
		}
		starthilite = 0;
		state |= CS_MFOCUSED;  // restore state so MCControl:: can clear it
	}
	MCControl::munfocus();
}

bool MCButton::tabselectonmouseup()
{
	return IsMacEmulatedLF() ||
		(MCcurtheme && MCcurtheme->iswidgetsupported(WTHEME_TYPE_TAB) && MCcurtheme->getthemepropbool(WTHEME_PROP_TABSELECTONMOUSEUP));
}

Boolean MCButton::mdown(uint2 which)
{
	if (state & CS_MENU_ATTACHED)
		return MCObject::mdown(which);
	if (state & CS_MFOCUSED)
	{
		reseticon();

		// MW-2011-08-30: [[ Layers ]] Potentially invalidate the whole object
		//   if flags and settings mean it is warranted.
		mayberedrawall();
		if (flags & F_AUTO_ARM)
			message_with_args(MCM_mouse_down, which);
		return False;
	}
	state |= CS_MFOCUSED;
	if (state & CS_SUBMENU && (menubutton == 0 || (uint1)which == menubutton))
	{
		if (state & CS_SCROLLBAR && mx > rect.x + rect.width - MCscrollbarwidth
		        && mx < rect.x + rect.width)
		{
			menu->mdown(which);
			state |= CS_FIELD_GRAB;
			return True;
		}
		else
		{
			menu->kunfocus();
			return mfocus(mx, my);
		}
	}
	if ((!MCNameIsEmpty(menuname) || menu != NULL || getstyleint(flags) == F_MENU)
	        && (menubutton == 0 || (uint1)which == menubutton)
	        && (entry == NULL || !MCU_point_in_rect(entry->getrect(), mx, my))
	        && (getstack()->gettool(this) == T_BROWSE
	            || getstack()->gettool(this) == T_HELP))
	{
		message_with_args(MCM_mouse_down, which);
		if (menumode == WM_TOP_LEVEL)
		{
			if (!MCStringIsEmpty(menustring))
			{
				int2 curx = rect.x + 2;
				starttab = getmousetab(curx);
				if (tabselectonmouseup())
				{
					// MW-2011-08-18: [[ Layers ]] Invalidate the whole object.
					layer_redrawall();
				}
				else
				{
					uindex_t t_ntabs;
					t_ntabs = MCArrayGetCount(tabs);
					MCValueRef t_tab = nil;
					/* UNCHECKED */ MCArrayFetchValueAtIndex(tabs, starttab + 1, t_tab);
					if (starttab < t_ntabs && starttab + 1 != menuhistory
					        && MCStringGetCharAtIndex((MCStringRef)t_tab, 0) != '(')
					{
						MCValueRef t_oldhist = nil;
						/* UNCHECKED */ MCArrayFetchValueAtIndex(tabs, menuhistory, t_oldhist);
						setmenuhistoryprop(starttab + 1);
						// MW-2011-08-18: [[ Layers ]] Invalidate the whole object.
						layer_redrawall();
						message_with_valueref_args(MCM_menu_pick, t_tab, t_oldhist);
					}
				}
			}
		}
		else
		{
			if (findmenu())
			{
				openmenu(True);
				clicktime = MCeventtime;
			}
		}
		return True;
	}
	if (which == Button1)
		switch (getstack()->gettool(this))
		{
		case T_BROWSE:
			if (entry != NULL && MCU_point_in_rect(entry->getrect(), mx, my))
			{
				state |= CS_FIELD_GRAB;
				entry->mdown(which);
			}
			else
				if (flags & F_AUTO_HILITE || family != 0)
					if (MClook == LF_MOTIF || flags & F_SHOW_ICON
					        || getstyleint(flags) != F_RADIO
					        && getstyleint(flags) != F_CHECK)
					{
						if (getstyleint(flags) != F_RADIO || !(state & CS_HILITED))
						{
							state ^= CS_HILITED;
							starthilite = (Boolean)(state & CS_HILITED);
							sethilite(0, (state & CS_HILITED) != 0);
						}
						else
							starthilite = 0;
						reseticon();

						// MW-2011-08-30: [[ Layers ]] Potentially invalidate the whole object
						//   if flags and settings mean it is warranted.
						mayberedrawall();
					}
					else
					{
						starthilite = 1;
						reseticon();
						// MW-2011-08-18: [[ Layers ]] Invalidate the whole object.
						layer_redrawall();
					}
			if ((!IsMacLF() || entry != NULL)
			        && flags & F_TRAVERSAL_ON && !(state & CS_KFOCUSED))
				getstack()->kfocusset(this);
			message_with_args(MCM_mouse_down, "1");
			break;
		case T_POINTER:
		case T_BUTTON:
			start(True);
			break;
		case T_HELP:
			break;
		default:
			return False;
		}
	else
		message_with_args(MCM_mouse_down, which);
	return True;
}

Boolean MCButton::mup(uint2 which)
{
	if (state & CS_MENU_ATTACHED)
		return MCObject::mup(which);
	MCAutoStringRef t_pick;
	if (state & CS_SUBMENU
	        && (which == 0 || menubutton == 0 || (uint1)which == menubutton))
	{
		// MW-2012-09-04: [[ Bug 10363 ]] Make sure we munfocus from all parent
		//   groups if we munfocus ourselves. We need this because menus cause
		//   mouse events to be funneled in a different way.
		MCObject *t_parent;
		t_parent = getparent();
		while(t_parent -> gettype() == CT_GROUP)
		{
			((MCGroup *)t_parent) -> clearmfocus();
			t_parent = t_parent -> getparent();
		}

		state &= ~CS_MFOCUSED;
		if (state & CS_FIELD_GRAB)
		{
			state &= ~CS_FIELD_GRAB;
			if (state & CS_SUBMENU)
				menu->mup(which);
			else
				entry->mup(which);
			return True;
		}
		if (menudepth > mymenudepth)
		{
			menu->mup(which);
			if (menudepth > mymenudepth)
				return True;
		}
		else
			if ((menumode == WM_OPTION || menumode == WM_COMBO)
			        && MCeventtime - clicktime < OPTION_TIME)
				return True;
			else
				if (menumode == WM_PULLDOWN && MCU_point_in_rect(rect, mx, my))
				{
					if (state & CS_MOUSE_UP_MENU)
					{
						closemenu(True, True);
						state |= CS_VISITED;
						message_with_args(MCM_mouse_up, which);
					}
					else
					{
						menu->kfocusnext(True);
						state |= CS_MOUSE_UP_MENU;
					}
					return True;
				}
				else
					if (menumode == WM_POPUP
					        && MCU_abs(MCmousex - startx) < MCdoubledelta
					        && MCU_abs(MCmousey - starty) < MCdoubledelta)
						return True;

		// MW-2005-03-07: With this ordering, the menumup goes into an infinite
		//   loop, so lets try it the other way round.
		// MW-2008-03-27; [[ Bug 6225 ]] Make sure we send a mouseUp in this case
		//   by setting the menupoppedup global.
		MCmenupoppedup = true;
		menu->menumup(which, &t_pick, menuhistory);
		MCmenupoppedup = false;
		closemenu(True, True);
		if (!(state & CS_IGNORE_MENU))
		{
			// An empty string means something handled the menumup while the
			// null string means nothing responded to it.
			if (*t_pick != nil)
			{
				if (menumode == WM_OPTION || menumode == WM_COMBO)
				{
					MCValueAssign(label, *t_pick);
					if (entry != NULL)
						entry->settext(0, *t_pick, False);
				}
				docascade(*t_pick);
			}
			else
				message_with_args(MCM_mouse_release, which);
		}
		state &= ~CS_IGNORE_MENU;
		if (MCmenuobjectptr == this)
			MCmenuobjectptr = NULL;
		// MW-2011-08-18: [[ Layers ]] Invalidate the whole object.
		layer_redrawall();
		if (!opened)
			freemenu(True);
		return True;
	}
	// MW-2008-01-08: [[ Bug 5721 ]] Make sure if we mouse up and are not focused, no
	//   message is sent - I'm hoping that this only happens when a drag-drop operation
	//   finishes however it might not so watch out for more bugs...
	// MW-2008-03-19: [[ Bug 6164 ]] Make sure that it this mup was a result of closing a
	//   popup, we send a mouseUp message.
	if (!MCmenupoppedup && !(state & CS_MFOCUSED))
	{
		// MW-2008-02-26: [[ Bug 5901 ]] If we auto-hilite then reset the hilite failure
		//   to do this causes hilite to stick when popup is called from within a mouseDown
		//   handler on OS X. 
		if (flags & F_AUTO_HILITE)
			sethilite(0, False);
		reseticon();
		// MW-2011-08-18: [[ Layers ]] Invalidate the whole object.
		layer_redrawall();
		return False;
	}
	if (!(state & (CS_MFOCUSED | CS_ARMED)))
	{
		// MW-2008-02-26: [[ Bug 5901 ]] If we auto-hilite then reset the hilite failure
		//   to do this causes hilite to stick when popup is called from within a mouseDown
		//   handler on OS X.
		if (flags & F_AUTO_HILITE)
			sethilite(0, False);
		reseticon();
		// MW-2011-08-18: [[ Layers ]] Invalidate the whole object.
		layer_redrawall();
		message_with_args(MCM_mouse_up, which);
		return False;
	}
	if (MCbuttonstate == 0 || which == 0) // synthetic mup from popup
	{
		state &= ~CS_MFOCUSED;
		// IM-2008-07-02 [[ Bug 5901 ]] MCPopup calls mup(0) on the target object, use this to
		// check if this is how mup() has been called and toggle the hilite
		if (which == 0 && (flags & F_AUTO_HILITE))
			state ^= CS_HILITED;
		reseticon();

		// MW-2011-08-30: [[ Layers ]] Potentially invalidate the whole object
		//   if flags and settings mean it is warranted.
		mayberedrawall();
	}
	if (state & CS_GRAB)
	{
		if (flags && F_AUTO_HILITE)
			if (starthilite)
				state &= ~CS_HILITED;
			else
				state |= CS_HILITED;
		ungrab(which);
		return True;
	}
	if (which == Button1)
		switch (getstack()->gettool(this))
		{
		case T_BROWSE:
			if (state & CS_FIELD_GRAB)
			{
				state &= ~CS_FIELD_GRAB;
				entry->mup(which);
			}
			else
			{
				if (getstyleint(flags) == F_MENU && menumode == WM_TOP_LEVEL
				        && tabselectonmouseup())
				{
					uindex_t t_ntabs;
					MCValueRef t_tab = nil;
					t_ntabs = MCArrayGetCount(tabs);
					/* UNCHECKED */ MCArrayFetchValueAtIndex(tabs, starttab + 1, t_tab);
					int2 curx = rect.x + 2;
					if (getmousetab(curx) == starttab && starttab < t_ntabs
					        && starttab + 1 != menuhistory
					        && MCStringGetCharAtIndex((MCStringRef)t_tab, 0) != '(')
					{
						MCValueRef t_oldhist = nil;
						/* UNCHECKED */ MCArrayFetchValueAtIndex(tabs, menuhistory, t_oldhist);
						setmenuhistoryprop(starttab + 1);
						// MW-2011-08-18: [[ Layers ]] Invalidate the whole object.
						layer_redrawall();
						message_with_valueref_args(MCM_menu_pick, t_tab, t_oldhist);
					}
				}
				else
				{
					if (MClook != LF_MOTIF && flags & F_AUTO_HILITE
					        && !(flags & F_SHOW_ICON) && !(flags & F_AUTO_ARM)
					        && (getstyleint(flags) == F_RADIO
					            || getstyleint(flags) == F_CHECK))
					{
						if (MCU_point_in_rect(rect, mx, my))
							if (getstyleint(flags) == F_CHECK)
								state ^= CS_HILITED;
							else
								state |= CS_HILITED;
						// MW-2011-08-18: [[ Layers ]] Invalidate the whole object.
						layer_redrawall();
					}
					else
						if (state & CS_HILITED && (flags & F_AUTO_HILITE || family != 0)
						        || state & CS_ARMED && flags & F_AUTO_ARM)
						{
							if (getstyleint(flags) == F_CHECK)
							{
								if (flags & F_AUTO_ARM && state & CS_ARMED
								        && flags & F_AUTO_HILITE)
									state ^= CS_HILITED;
							}
							else
								if (getstyleint(flags) == F_RADIO)
								{
									if (flags & F_AUTO_ARM && flags & F_AUTO_HILITE)
										if (state & CS_ARMED)
											state |= CS_HILITED;
										else
											state &= ~CS_HILITED;
								}
								else
									state &= ~CS_HILITED;
							state &= ~CS_ARMED;
							reseticon();

							// MW-2011-08-30: [[ Layers ]] Potentially invalidate the whole object
							//   if flags and settings mean it is warranted.
							mayberedrawall();
						}
					sethilite(0, (state & CS_HILITED) != 0);
					if (state & CS_HILITED)
						radio();
				}
				if (MCU_point_in_rect(rect, mx, my))
				{
					state |= CS_VISITED;
					message_with_args(MCM_mouse_up, "1");
				}
				else
					message_with_args(MCM_mouse_release, "1");
			}
			break;
		case T_BUTTON:
		case T_POINTER:
			end();
			break;
		case T_HELP:
			help();
			break;

		default:
			return False;
		}
	else
		if (MCU_point_in_rect(rect, mx, my))
		{
			state |= CS_VISITED;
			message_with_args(MCM_mouse_up, which);
		}
		else
			message_with_args(MCM_mouse_release, which);
	if (state & CS_ARMED)
	{
		state &= ~CS_ARMED;
		reseticon();
		// MW-2011-08-18: [[ Layers ]] Invalidate the whole object.
		layer_redrawall();
	}
	return True;
}

Boolean MCButton::doubledown(uint2 which)
{
	int2 tx = mx;
	int2 ty = my;
	if (menu)
	{
		MCStack *sptr = MCmousestackptr;
		MCRectangle trect = sptr->getrect();
		tx = mx + trect.x;
		ty = my + trect.y;
	}

	// MW-2007-08-13: [[ Bug 3192 ]] Multiple clicks on a popup menus scrollbar closes it
	//   This seems to have been caused by messages not being passed to the control.
	if (getstack()->gettool(this) == T_BROWSE)
	{
		if (entry != NULL && MCU_point_in_rect(entry->getrect(), mx, my))
		{
			state |= CS_FIELD_GRAB;
			return entry->doubledown(which);
		}
		else if (state & CS_SUBMENU && menu && MCU_point_in_rect(menu->getrect(), tx, ty))
		{
			state |= CS_FIELD_GRAB;
			return menu->doubledown(which);
		}
	}

	return MCControl::doubledown(which);
}

Boolean MCButton::doubleup(uint2 which)
{
	// MW-2007-08-13: [[ Bug 3192 ]] Multiple clicks on a popup menus scrollbar closes it
	//   This seems to have been caused by messages not being passed to the control.
	if (getstack()->gettool(this) == T_BROWSE && state & CS_FIELD_GRAB)
	{
		state &= ~CS_FIELD_GRAB;
		if (entry != NULL)
			return entry->doubleup(which);
		else if (state & CS_SUBMENU && menu)
			return menu -> doubleup(which);
	}
	return MCControl::doubleup(which);
}

#ifdef _MAC_DESKTOP
void MCButton::timer(MCNameRef mptr, MCParameter *params)
{
	if (MCNameIsEqualTo(mptr, MCM_internal, kMCCompareCaseless))
	{
		if (state & CS_SHOW_DEFAULT)
		{
			// MW-2011-08-18: [[ Layers ]] Invalidate the whole object.
			layer_redrawall();
		}
	}
	else
		MCControl::timer(mptr, params);
}
#endif

uint2 MCButton::gettransient() const
{
	uint2 b = 0;
	if (state & CS_SHOW_DEFAULT)
		b += MClook == LF_WIN95 ? WIN95_DEFAULT_WIDTH : MOTIF_DEFAULT_WIDTH;
	if (needfocus())
		b += MCfocuswidth;
	if (MCaqua && IsMacLFAM()
	        && getstyleint(flags) == F_MENU && menumode == WM_TOP_LEVEL)
		b += AQUA_FUDGE;
	return b;
}


void MCButton::setrect(const MCRectangle &nrect)
{	
	rect = nrect;
	MCRectangle trect;
	if (entry != NULL)
	{
		if (MCcurtheme && MCcurtheme->iswidgetsupported(WTHEME_TYPE_COMBO))
		{
			//get rect of comboentry field in combobox
			MCWidgetInfo winfo;
			winfo.type = WTHEME_TYPE_COMBO;
			getwidgetthemeinfo(winfo);
			MCRectangle comboentryrect;
			winfo.part = WTHEME_PART_COMBOTEXT;
			MCcurtheme->getwidgetrect(winfo, WTHEME_METRIC_PARTSIZE,rect,comboentryrect);
			//now get contents rect for comboentry rect (to display MC borderless field in)
			winfo.type = WTHEME_TYPE_COMBOTEXT;
			MCcurtheme->getwidgetrect(winfo, WTHEME_METRIC_CONTENTSIZE,comboentryrect,trect);

		}
		else
		{
			trect = MCU_reduce_rect(nrect, borderwidth);
			int2 tcombosize = 0;
			if (tcombosize <= 0 )
			{
				trect.width -= trect.height;
				if (tcombosize < 0)
					trect.width += tcombosize;
			}
			else
				rect.width -= tcombosize + 2;
			if (IsMacEmulatedLF())
				trect.width -= 5;
		}
		entry->setrect(trect);
	}

	// MW-2010-06-07: [[ Bug 8746 ]] Make sure we rebuild the menu after freeing it,
	//   thus ensuring accelerators are not lost.
	if (menu != NULL)
	{
		freemenu(False);
		findmenu(true);
	}
}

Exec_stat MCButton::getprop_legacy(uint4 parid, Properties which, MCExecPoint& ep, Boolean effective)
{
	uint2 fheight;
	uint2 j = 0;

	switch (which)
	{
#ifdef /* MCButton::getprop */ LEGACY_EXEC
	case P_STYLE:
		{
			const char *t_style_string;
			if (getstyleint(flags) == F_MENU)
				t_style_string = getstack()->hcaddress() ? MCpopupstring : MCmenustring;
			else if (getstyleint(flags) == F_CHECK)
				t_style_string = MCcheckboxstring;
			else if (getstyleint(flags) == F_RADIO)
				t_style_string = MCradiobuttonstring;
			else if (getstyleint(flags) == F_ROUNDRECT)
				t_style_string = MCroundrectstring;
			else if (getstyleint(flags) == F_RECTANGLE)
				t_style_string = MCrectanglestring;
			else if (getstyleint(flags) == F_OVAL_BUTTON)
				t_style_string = MCovalstring;
			else if (!(flags & F_OPAQUE))
				t_style_string = MCtransparentstring;
			else if (flags & F_SHADOW)
				t_style_string = MCshadowstring;
			else if (!(flags & F_SHOW_BORDER))
				t_style_string = MCopaquestring;
			else
				t_style_string = MCstandardstring;
			ep . setstaticcstring(t_style_string);
		}
		break;
	case P_AUTO_ARM:
		ep.setboolean(getflag(F_AUTO_ARM));
		break;
	case P_AUTO_HILITE:
		ep.setboolean(getflag(F_AUTO_HILITE));
		break;
	case P_ARM_BORDER:
		ep.setboolean(getflag(F_ARM_BORDER));
		break;
	case P_ARM_FILL:
		ep.setboolean(getflag(F_ARM_FILL));
		break;
	case P_HILITE_BORDER:
		ep.setboolean(getflag(F_HILITE_BORDER));
		break;
	case P_HILITE_FILL:
		ep.setboolean(getflag(F_HILITE_FILL));
		break;
	case P_SHOW_HILITE:
		ep.setboolean(getflag(F_SHOW_HILITE));
		break;
	case P_ARM:
		ep.setboolean(getstate(CS_ARMED));
		break;
	case P_HILITE:
		j = gethilite(parid);
		if (j == Mixed)
			ep.setstaticcstring(MCmixedstring);
		else
			ep.setboolean((Boolean)j);
		break;
	case P_ARMED_ICON:
	case P_DISABLED_ICON:
	case P_ICON:
	case P_HILITED_ICON:
	case P_VISITED_ICON:
	case P_HOVER_ICON:
			ep.setint(icons == NULL ? 0 : icons->iconids[which - P_ARMED_ICON]);
		break;
	case P_SHARED_HILITE:
		ep.setboolean(getflag(F_SHARED_HILITE));
		break;
	case P_SHOW_ICON:
		ep.setboolean(getflag(F_SHOW_ICON));
		break;
	case P_SHOW_NAME:
		ep.setboolean(getflag(F_SHOW_NAME));
		break;
	// MW-2012-02-16: [[ IntrinsicUnicode ]] Add support for a 'unicodeLabel' property.
	case P_LABEL:
	case P_UNICODE_LABEL:
		{
			// Get the label, noting whether its unicode or not.
			MCString slabel;
			bool isunicode;
			if (entry != NULL || effective)
				getlabeltext(slabel, isunicode);
			else
				slabel.set(label, labelsize), isunicode = hasunicode();
			ep.setsvalue(slabel);

			// Map the label's encoding to the requested encoding.
			ep.mapunicode(isunicode, which == P_UNICODE_LABEL);
		}
		break;
	case P_LABEL_WIDTH:
		ep.setint(labelwidth);
		break;
	case P_FAMILY:
		ep.setint(family);
		break;
	case P_VISITED:
		ep.setboolean(getstate(CS_VISITED));
		break;
	case P_MENU_HISTORY:
		ep.setint(menuhistory);
		break;
	case P_MENU_LINES:
		ep.setint(menulines);
		break;
	case P_MENU_BUTTON:
		ep.setint(menubutton);
		break;
	case P_MENU_MODE:
		{
			const char *t_menumode_string;
			switch (menumode)
			{
			case WM_TOP_LEVEL:
				t_menumode_string = MCtabstring;
				break;
			case WM_PULLDOWN:
				t_menumode_string = MCpulldownstring;
				break;
			case WM_POPUP:
				t_menumode_string = MCpopupstring;
				break;
			case WM_OPTION:
				t_menumode_string = MCoptionstring;
				break;
			case WM_CASCADE:
				t_menumode_string = MCcascadestring;
				break;
			case WM_COMBO:
				t_menumode_string = MCcombostring;
				break;
			default:
				t_menumode_string = MCnullstring;
				break;
			}
			ep . setstaticcstring(t_menumode_string);
		}
		break;
	case P_MENU_NAME:
		ep.setsvalue(menuname);
		break;
	// MW-2012-02-16: [[ IntrinsicUnicode ]] Add support for a 'unicodeAcceleratorText' property.
	case P_ACCELERATOR_TEXT:
	case P_UNICODE_ACCELERATOR_TEXT:
		ep.setsvalue(MCString(acceltext, acceltextsize));
		// Map the menustring's encoding to the requested encoding.
		ep.mapunicode(hasunicode(), which == P_UNICODE_ACCELERATOR_TEXT);
		break;
	case P_ACCELERATOR_KEY:
		if (accelkey & 0xFF00)
		{
			const char *t_keyname = MCLookupAcceleratorName(accelkey);
			if (t_keyname != NULL)
				ep.setsvalue(t_keyname);
			else
				ep.setempty();
		}
		else
			if (accelkey)
			{
				char tmp = (char)accelkey;
				ep.copysvalue(&tmp, 1);
			}
			else
				ep.clear();
		break;
	case P_ACCELERATOR_MODIFIERS:
		ep.setempty();
		if (accelmods & MS_SHIFT)
			ep.concatcstring(MCshiftstring, EC_COMMA, j++ == 0);
		if (accelmods & MS_CONTROL)
#ifdef _MAC_DESKTOP
			ep.concatcstring(MCcommandstring, EC_COMMA, j++ == 0);
		if (accelmods & MS_MAC_CONTROL)
			ep.concatcstring(MCcontrolstring, EC_COMMA, j++ == 0);
#else
			ep.concatcstring(MCcontrolstring, EC_COMMA, j++ == 0);
#endif
		if (accelmods & MS_MOD1)
			ep.concatcstring(MCmod1string, EC_COMMA, j++ == 0);
		break;
	case P_MNEMONIC:
		ep.setint(mnemonic);
		break;
	case P_FORMATTED_WIDTH:
		// MW-2012-02-16: [[ FontRefs ]] As 'formatted' properties require
		//   access to the font, we must be open before we can compute them.
		if (opened)
		{
			// MW-2007-07-05: [[ Bug 2328 ]] - Formatted width of tab buttons incorrect.
			if (getstyleint(flags) == F_MENU && menumode == WM_TOP_LEVEL)
				ep.setint(formattedtabwidth());
			else
			{
				uint2 fwidth;
				bool t_is_unicode;
				MCString slabel;
				getlabeltext(slabel, t_is_unicode);
				if (slabel.getstring() == NULL)
					fwidth = 0;
				else
					fwidth = leftmargin + rightmargin + MCFontMeasureText(m_font, slabel.getstring(), slabel.getlength(), t_is_unicode);
				if (flags & F_SHOW_ICON && icons != NULL)
				{
					reseticon();
					if (icons->curicon != NULL)
					{
						MCRectangle trect = icons->curicon->getrect();
						if (trect.width > fwidth)
							fwidth = trect.width;
					}
				}
				else
					if (getstyleint(flags) == F_CHECK || getstyleint(flags) == F_RADIO)
						fwidth += CHECK_SIZE + leftmargin;
				if (menumode == WM_OPTION)
					fwidth += optionrect.width + (optionrect.width >> 1);
				if (menumode == WM_CASCADE)
					fwidth += rect.height;
				ep.setint(fwidth);
			}
		}
		else
			ep.setint(0);
		break;
	case P_FORMATTED_HEIGHT:
		// MW-2012-02-16: [[ FontRefs ]] As 'formatted' properties require
		//   access to the font, we must be open before we can compute them.
		if (opened)
		{
			fheight = topmargin + bottommargin + MCFontGetAscent(m_font) + MCFontGetDescent(m_font);
			if (flags & F_SHOW_ICON && icons != NULL)
			{
				reseticon();
				if (icons->curicon != NULL)
				{
					MCRectangle trect = icons->curicon->getrect();
					if (trect.height > fheight)
						fheight = trect.height;
				}
			}
			else if ((getstyleint(flags) == F_CHECK || getstyleint(flags) == F_RADIO) && CHECK_SIZE > fheight)
				fheight = CHECK_SIZE;
			else if (getstyleint(flags) == F_MENU && menumode == WM_TOP_LEVEL)
				fheight += 8;
			ep.setint(fheight);
		}
		else
			ep.setint(0);
		break;
	case P_DEFAULT:
		ep.setboolean(getflag(F_DEFAULT));
		break;
	// MW-2012-02-16: [[ IntrinsicUnicode ]] Add support for a 'unicodeText' property.
	case P_TEXT:
	case P_UNICODE_TEXT:
		ep.setsvalue(MCString(menustring, menusize));

		// Map the menustring's encoding to the requested encoding.
		ep.mapunicode(hasunicode(), which == P_UNICODE_TEXT);
		break;
#endif /* MCButton::getprop */
	default:
		return MCControl::getprop_legacy(parid, which, ep, effective);
	}
	return ES_NORMAL;
}

Exec_stat MCButton::setprop_legacy(uint4 parid, Properties p, MCExecPoint &ep, Boolean effective)
{
	Boolean dirty = True;
	Boolean all = p == P_STYLE || p == P_LABEL_WIDTH || MCaqua && standardbtn();
	int2 i1;
	uint2 i = 0;
	uint4 newid;
	MCString data = ep.getsvalue();
	
	switch (p)
	{
#ifdef /* MCButton::setprop */ LEGACY_EXEC
	case P_NAME:
		if (MCObject::setprop(parid, p, ep, effective) != ES_NORMAL)
			return ES_ERROR;
		clearmnemonic();
		setupmnemonic();
		return ES_NORMAL;
	case P_STYLE:
		flags &= ~(F_STYLE | F_DISPLAY_STYLE | F_ALIGNMENT);
		if (entry != NULL)
			deleteentry();
		if (data == MCpopupstring || data == MCmenustring)
		{
			flags |= F_MENU | F_SHOW_BORDER | F_OPAQUE
			         | F_ALIGN_CENTER | F_ARM_BORDER;
			if (menumode == WM_COMBO)
				createentry();
			if (menumode == WM_TOP_LEVEL)
				MCU_break_string(MCString(menustring, menusize), tabs, ntabs, hasunicode());
		}
		else if (data == MCcheckboxstring)
			flags |= F_CHECK | F_ALIGN_LEFT;
		else if (data == MCradiobuttonstring)
		{
			flags |= F_RADIO | F_ALIGN_LEFT;
			flags &= ~F_SHARED_HILITE;
		}
		else if (data == MCroundrectstring)
			flags |=  F_ROUNDRECT | F_SHOW_BORDER | F_OPAQUE
			          | F_ALIGN_CENTER | F_HILITE_FILL;
		else if (data == MCovalstring)
			flags |= F_OVAL_BUTTON | F_HILITE_FILL;
		else if (data == MCtransparentstring)
			flags |= F_STANDARD | F_ALIGN_CENTER;
		else if (data == MCshadowstring)
				flags |= F_STANDARD | F_SHOW_BORDER | F_OPAQUE
			         | F_SHADOW | F_ALIGN_CENTER | F_HILITE_BOTH | F_ARM_BORDER;
		else if (data == MCopaquestring)
			flags |= F_STANDARD | F_OPAQUE
			         | F_ALIGN_CENTER | F_HILITE_FILL | F_ARM_BORDER;
		else if (data == MCrectanglestring)
			flags |= F_RECTANGLE | F_SHOW_BORDER | F_OPAQUE
			         | F_ALIGN_CENTER | F_HILITE_BOTH | F_ARM_BORDER;
		else
			flags |= F_STANDARD | F_SHOW_BORDER | F_OPAQUE
			         | F_ALIGN_CENTER | F_HILITE_BOTH | F_ARM_BORDER;

		// MW-2011-09-21: [[ Layers ]] Make sure the layerattrs are recomputed.
		m_layer_attr_changed = true;
		break;
	case P_AUTO_ARM:
		if (!MCU_matchflags(data, flags, F_AUTO_ARM, dirty))
		{
			MCeerror->add(EE_OBJECT_NAB, 0, 0, data);
			return ES_ERROR;
		}
		break;
	case P_AUTO_HILITE:
		if (!MCU_matchflags(data, flags, F_AUTO_HILITE, dirty))
		{
			MCeerror->add(EE_OBJECT_NAB, 0, 0, data);
			return ES_ERROR;
		}
		break;
	case P_ARM_BORDER:
		if (!MCU_matchflags(data, flags, F_ARM_BORDER, dirty))
		{
			MCeerror->add(EE_OBJECT_NAB, 0, 0, data);
			return ES_ERROR;
		}
		// MW-2011-09-21: [[ Layers ]] Changing the armBorder property
		//   affects the layer attrs.
		if (dirty)
			m_layer_attr_changed = true;
		break;
	case P_ARM_FILL:
		if (!MCU_matchflags(data, flags, F_ARM_FILL, dirty))
		{
			MCeerror->add(EE_OBJECT_NAB, 0, 0, data);
			return ES_ERROR;
		}
		break;
	case P_HILITE_BORDER:
		if (!MCU_matchflags(data, flags, F_HILITE_BORDER, dirty))
		{
			MCeerror->add(EE_OBJECT_NAB, 0, 0, data);
			return ES_ERROR;
		}
		// MW-2011-09-21: [[ Layers ]] Changing the hiliteBorder property
		//   affects the layer attrs.
		if (dirty)
			m_layer_attr_changed = true;
		break;
	case P_HILITE_FILL:
		if (!MCU_matchflags(data, flags, F_HILITE_FILL, dirty))
		{
			MCeerror->add(EE_OBJECT_NAB, 0, 0, data);
			return ES_ERROR;
		}
		break;
	case P_SHOW_HILITE:
		if (!MCU_matchflags(data, flags, F_SHOW_HILITE, dirty))
		{
			MCeerror->add(EE_OBJECT_NAB, 0, 0, data);
			return ES_ERROR;
		}
		break;
	case P_ARM:
		if (!MCU_matchflags(data, state, CS_ARMED, dirty))
		{
			MCeerror->add(EE_OBJECT_NAB, 0, 0, data);
			return ES_ERROR;
		}
		break;
	case P_HILITE:
		Boolean newstate;
		if (data == MCmixedstring)
			newstate = Mixed;
		else
			if (!MCU_stob(data, newstate))
			{
				MCeerror->add(EE_OBJECT_NAB, 0, 0, data);
				return ES_ERROR;
			}
		if (sethilite(parid, newstate))
		{
			if (state & CS_HILITED)
			{
				// MH-2007-03-20: [[ Bug 4035 ]] If the hilite of a radio button is set programmatically, other radio buttons were not unhilited if the radiobehavior of the group is set.
				if (getstyleint(flags) == F_RADIO && parent -> gettype() == CT_GROUP)
				{
					MCGroup *gptr = (MCGroup *)parent;
					gptr->radio(parid, this);
				}
				radio();
			}
			reseticon();
		}
		else
			dirty = False;
		break;
	case P_ARMED_ICON:
	case P_DISABLED_ICON:
	case P_HILITED_ICON:
	case P_ICON:
	case P_VISITED_ICON:
	case P_HOVER_ICON:
		if (icons == NULL)
		{
			icons = new iconlist;
			memset(icons, 0, sizeof(iconlist));
		}
		if (!MCU_stoui4(data, newid))
		{
			// MW-2013-03-06: [[ Bug 10695 ]] When searching for the image to resolve to an id,
			//   make sure we use the behavior aware search function.
			MCImage *ticon = resolveimagename(data);
			if (ticon != NULL)
				newid = ticon->getid();
			else
				newid = 0;
		}
		if (icons->iconids[p - P_ARMED_ICON] != newid)
		{
			icons->iconids[p - P_ARMED_ICON] = newid;
			dirty = True;
		}
		if (dirty)
		{
			if (icons->iconids[CI_ARMED] == 0 && icons->iconids[CI_DISABLED] == 0
			        && icons->iconids[CI_HILITED] == 0 && icons->iconids[CI_DEFAULT] == 0
							&& icons->iconids[CI_VISITED] == 0 && icons->iconids[CI_HOVER] == 0)
			{
				flags &= ~(F_SHOW_ICON | F_HAS_ICONS);
				if (icons->curicon != NULL)
				{
					icons->curicon->close();
				}
				delete icons;
				icons = NULL;
			}
			else
			{
				flags |= F_SHOW_ICON | F_HAS_ICONS;
				reseticon();
			}
		}
		break;
	case P_SHARED_HILITE:
		if (!MCU_matchflags(data, flags, F_SHARED_HILITE, dirty))
		{
			MCeerror->add(EE_OBJECT_NAB, 0, 0, data);
			return ES_ERROR;
		}
		break;
	case P_SHOW_ICON:
		if (!MCU_matchflags(data, flags, F_SHOW_ICON, dirty))
		{
			MCeerror->add(EE_OBJECT_NAB, 0, 0, data);
			return ES_ERROR;
		}
		// MW-2011-09-21: [[ Layers ]] Changing the showIcon property
		//   affects the layer attrs.
		if (dirty)
			m_layer_attr_changed = true;
		break;
	case P_SHOW_NAME:
		if (!MCU_matchflags(data, flags, F_SHOW_NAME, dirty))
		{
			MCeerror->add(EE_OBJECT_NAB, 0, 0, data);
			return ES_ERROR;
		}
		// MW-2011-09-21: [[ Layers ]] Changing the showName property
		//   affects the layer attrs.
		if (dirty)
			m_layer_attr_changed = true;
		break;
	// MW-2012-02-16: [[ IntrinsicUnicode ]] Add support for setting the 
	//   'unicodeLabel'.
	case P_LABEL:
	case P_UNICODE_LABEL:
		// Make sure the label is up to date.
		if (entry != NULL)
			getentrytext();

		// If we aren't unicode and are setting unicode, first coerce all text
		// to unicode; otherwise, if we are unicode and are setting native, convert
		// the ep to unicode.
		if (p == P_UNICODE_LABEL && !hasunicode())
			switchunicode(true);
		else if (p == P_LABEL && hasunicode())
			ep.nativetoutf16();

		// Only do anything if there is a change.
		if (label == NULL || data.getlength() != labelsize
		        || memcmp(data.getstring(), label, data.getlength()) != 0)
		{
			delete label;
			if (data != MCnullmcstring)
			{
				labelsize = data.getlength();
				label = new char[labelsize];
				memcpy(label, data.getstring(), labelsize);
				flags |= F_LABEL;
			}
			else
			{
				label = NULL;
				labelsize = 0;
				flags &= ~F_LABEL;
			}

			// Now that we've updated the label, try to change everything to native.
			trytochangetonative();

			if (entry != NULL)
				if (label == NULL)
					entry->settext(0, MCnullmcstring, False, False);
				else
					entry->settext(0, MCString(label, labelsize), False, hasunicode());

			clearmnemonic();
			setupmnemonic();
		}
		else
		{
			// Try to change everything back to native.
			trytochangetonative();

			dirty = False;
		}
		break;
	case P_LABEL_WIDTH:
		if (!MCU_stoi2(data, i1))
		{
			MCeerror->add(EE_OBJECT_MARGINNAN, 0, 0, data);
			return ES_ERROR;
		}
		labelwidth = i1;
		if (labelwidth == 0)
			flags &= ~F_LABEL_WIDTH;
		else
			flags |= F_LABEL_WIDTH;
		break;
	case P_FAMILY:
		if (!MCU_stoi2(data, i1))
		{
			MCeerror->add(EE_BUTTON_FAMILYNAN, 0, 0, data);
			return ES_ERROR;
		}
		family = i1;
		dirty = False;
		break;
	case P_VISITED:
		if (!MCU_matchflags(data, state, CS_VISITED, dirty))
		{
			MCeerror->add(EE_OBJECT_NAB, 0, 0, data);
			return ES_ERROR;
		}
		reseticon();
		break;
	case P_MENU_HISTORY:
		if (!MCU_stoi2(data, i1))
		{
			MCeerror->add(EE_BUTTON_MENUHISTORYNAN, 0, 0, data);
			return ES_ERROR;
		}
		setmenuhistory(i1);
		dirty = False;
		break;
	case P_MENU_LINES:
		if (data != MCnullmcstring)
		{
			if (!MCU_stoi2(data, i1))
			{
				MCeerror->add(EE_BUTTON_MENULINESNAN, 0, 0, data);
				return ES_ERROR;
			}
			menulines = (uint2)i1;
			flags |= F_MENU_LINES;
		}
		else
		{
			flags &= ~F_MENU_LINES;
			menulines = DEFAULT_MENU_LINES;
		}
		freemenu(False);
		dirty = False;
		break;
	case P_MENU_BUTTON:
		if (!MCU_stoi2(data, i1))
		{
			MCeerror->add(EE_BUTTON_MENUBUTTONNAN, 0, 0, data);
			return ES_ERROR;
		}
		menubutton = (uint1)i1;
		dirty = False;
		break;
	case P_MENU_MODE:
		if (entry != NULL)
			deleteentry();
		else
			freemenu(False);
		if (data == MCpulldownstring)
			menumode = WM_PULLDOWN;
		else if (data == MCpopupstring)
			menumode = WM_POPUP;
		else if (data == MCoptionstring)
			menumode = WM_OPTION;
		else if (data == MCcascadestring)
			menumode = WM_CASCADE;
		else if (data == MCcombostring)
		{
			menumode = WM_COMBO;
			createentry();
		}
		else if (data == MCtabstring)
		{
			menumode = WM_TOP_LEVEL;
			if (getstyleint(flags) == F_MENU)
				MCU_break_string(MCString(menustring, menusize), tabs, ntabs, hasunicode());
		}
		else
			menumode = WM_CLOSED;
		break;
	case P_SHOW_BORDER:
		if (MCControl::setprop(parid, p, ep, effective) != ES_NORMAL)
			return ES_ERROR;
		if (MCaqua && menumode == WM_PULLDOWN)
		{
			freemenu(False);
			findmenu(true);
		}
		break;
	case P_MENU_NAME:
		freemenu(False);
		delete menuname;
		if (data != MCnullmcstring)
		{
			menuname = data.clone();
			if (opened)
			{
				if (findmenu(true))
					menu->installaccels(getstack());
			}
		}
		else
			menuname = NULL;
		dirty = False;
		break;
	case P_ACCELERATOR_TEXT:
		delete acceltext;
		acceltext = NULL;
		acceltextsize = 0;
		if (data != MCnullmcstring)
		{
			acceltextsize  = data.getlength();
			acceltext = new char[acceltextsize];
			memcpy(acceltext, data.getstring(), acceltextsize);
		}
		break;
	case P_ACCELERATOR_KEY:
		if (data != MCnullmcstring)
		{
			accelkey = data.getstring()[0];
			if (data.getlength() > 1)
			{
				uint4 t_accelkey = MCLookupAcceleratorKeysym(data);
				if (t_accelkey != 0)
					accelkey = t_accelkey;
			}
		}
		else
			accelkey = 0;
		MCstacks->changeaccelerator(this, accelkey, accelmods);
		dirty = False;
		break;
	case P_ACCELERATOR_MODIFIERS:
		{
			uint2 naccelmods = 0;
			uint4 l = data.getlength();
			const char *sptr = data.getstring();
			MCU_skip_spaces(sptr, l);
			while (l != 0)
			{
				const char *startptr = sptr;
				if (!MCU_strchr(sptr, l, ','))
				{
					sptr += l;
					l = 0;
				}
				MCString tdata(startptr, sptr - startptr);
				MCU_skip_char(sptr, l);
				MCU_skip_spaces(sptr, l);
				if (tdata == MCshiftstring)
				{
					naccelmods |= MS_SHIFT;
					continue;
				}
				if (tdata == MCcommandstring)
				{
					naccelmods |= MS_CONTROL;
					continue;
				}
				if (tdata == MCcontrolstring)
				{
#ifdef _MAC_DESKTOP
					naccelmods |= MS_MAC_CONTROL;
#else
					naccelmods |= MS_CONTROL;
#endif
					continue;
				}
				if (tdata == MCmod1string || tdata == MCoptionstring)
				{
					naccelmods |= MS_MOD1;
					continue;
				}
				MCeerror->add
				(EE_BUTTON_BADMODIFIER, 0, 0, data);
				return ES_ERROR;
			}
			accelmods = (uint1)naccelmods;
			MCstacks->changeaccelerator(this, accelkey, accelmods);
		}
		dirty = False;
		break;
	case P_MNEMONIC:
		if (!MCU_stoi2(data, i1))
		{
			MCeerror->add
			(EE_BUTTON_MNEMONICNAN, 0, 0, data);
			return ES_ERROR;
		}
		clearmnemonic();
		mnemonic = (uint1)i1;
		setupmnemonic();
		break;
	case P_DEFAULT:
	{
		if (!MCU_matchflags(data, flags, F_DEFAULT, dirty))
		{
			MCeerror->add(EE_OBJECT_NAB, 0, 0, data);
			return ES_ERROR;
		}
		if (dirty && opened && ((flags & F_DEFAULT) != 0) != ((state & CS_SHOW_DEFAULT) != 0))
		{
			uint2 t_old_trans;
			t_old_trans = gettransient();
			if (flags & F_DEFAULT)
			{
				getcard()->setdefbutton(this);
				state |= CS_SHOW_DEFAULT;
			}
			else
			{
				getcard()->freedefbutton(this);
				state &= ~CS_SHOW_DEFAULT;
			}
			// MW-2011-08-18: [[ Layers ]] Invalidate the whole object, noting
			//   possible change in transient.
			layer_transientchangedandredrawall(t_old_trans);
			dirty = False;
		}
	}
	break;
	case P_TEXT_FONT:
	case P_TEXT_HEIGHT:
	case P_TEXT_SIZE:
	case P_TEXT_STYLE:
	case P_ENABLED:
	case P_DISABLED:
		if (MCControl::setprop(parid, p, ep, effective) != ES_NORMAL)
			return ES_ERROR;

		// MW-2007-07-05: [[ Bug 1292 ]] Field inside combo-box doesn't respect the button's properties
		if (entry != NULL)
			entry -> setprop(parid, p, ep, effective);

		reseticon();
		freemenu(False);
		findmenu(true);
		if (parent != NULL && parent->gettype() == CT_GROUP)
		{
			parent->setstate(True, CS_NEED_UPDATE);
			if ((parent == MCmenubar || parent == MCdefaultmenubar) && !MClockmenus)
				MCscreen->updatemenubar(True);
		}
		dirty = True;
		break;
	case P_MARGINS:
		// MW-2007-07-05: [[ Bug 1292 ]] We pass the margins through to the combo-box field
		if (MCControl::setprop(parid, p, ep, effective) != ES_NORMAL)
			return ES_ERROR;

		if (entry != NULL)
			entry -> setprop(parid, p, ep, effective);
		break;
	// MW-2012-02-16: [[ IntrinsicUnicode ]] Add support for setting the 
	//   'unicodeText'.
	case P_TEXT:
	case P_UNICODE_TEXT:
		// Ensure that if we are setting unicode, we are unicode; or if we are already
		// unicode, the value we are setting is unicode.
		if (p == P_UNICODE_TEXT && !hasunicode())
			switchunicode(true);
		else if (p == P_TEXT && hasunicode())
			ep.nativetoutf16();

		// If nothing has changed then just reset the label; otherwise change the text.
		if (menustring != NULL && data.getlength() == menusize
		        && memcmp(data.getstring(), menustring, data.getlength()) == 0)
		{
			// Try to coerce everything back to native.
			trytochangetonative();
			dirty = resetlabel();
		}
		else
		{
			freemenu(False);
			delete menustring;

			if (data != MCnullmcstring)
			{
				flags |= F_MENU_STRING;
				menusize = data.getlength();
				menustring = new char[menusize];
				memcpy(menustring, data.getstring(), menusize);
			}
			else
			{
				flags &= ~F_MENU_STRING;
				menustring = NULL;
				menusize = 0;
			}

			// Now that we've updated the text, try to coerce everything back to native.
			trytochangetonative();
			
			if (getflag(F_MENU_STRING))
				findmenu(true);

			menuhistory = 1;
			dirty = all = resetlabel() || menumode == WM_TOP_LEVEL;
			if (parent != NULL && parent->gettype() == CT_GROUP)
			{
				parent->setstate(True, CS_NEED_UPDATE);
				if ((parent == MCmenubar || parent == MCdefaultmenubar) && !MClockmenus)
					MCscreen->updatemenubar(True);
			}
		}
		break;
	case P_CANT_SELECT:
		// MW-2005-08-16: [[Bug 2820]] If we can't be selected, let us make sure our field can't either!
		// MW-2005-09-05: [[Bug 3167]] Only set the entry's property if it exists!
		if (entry != NULL)
			entry -> setprop(parid, p, ep, effective);
		return MCControl::setprop(parid, p, ep, effective);
	default:
		return MCControl::setprop(parid, p, ep, effective);
#endif /* MCButton::setprop */
	}
	if (dirty && opened)
	{
		// MW-2011-08-18: [[ Layers ]] Invalidate the whole object.
		layer_redrawall();
	}
	return ES_NORMAL;
}

void MCButton::closemenu(Boolean kfocus, Boolean disarm)
{	
	if (state & CS_MENU_ATTACHED)
		MCObject::closemenu(kfocus, True);
	else
	{
		if (!(state & CS_SUBMENU))
			return;
		if (!opened)
			findmenu(true);
		if (menumode != WM_CASCADE || !(flags & F_AUTO_ARM))
		{
			MCscreen->ungrabpointer();
			MCdispatcher->removemenu();
		}
		if (disarm)
		{
			state &= ~CS_ARMED;
			ishovering = False;
			reseticon();
		}
		// MW-2011-08-18: [[ Layers ]] Invalidate the whole object.
		layer_redrawall();
		if (kfocus && !(state & CS_MFOCUSED))
		{
			menu->setstate(True, CS_KFOCUSED); // override state
			menu->kunfocus();
		}
		MCButton *focused = (MCButton *)menu->getcurcard()->getmfocused();
		if (focused != NULL && focused->gettype() == CT_BUTTON
		        && focused->getmenumode() == WM_CASCADE)
			focused->closemenu(kfocus, disarm);

		menu -> mode_closeasmenu();
		menu->close();

		state &= ~(CS_SUBMENU | CS_MOUSE_UP_MENU);
		menudepth--;
	}
}

MCControl *MCButton::clone(Boolean attach, Object_pos p, bool invisible)
{
	MCButton *newbutton = new MCButton(*this);
	if (attach)
		newbutton->attach(p, invisible);
	return newbutton;
}


MCControl *MCButton::findnum(Chunk_term type, uint2 &num)
{
	if ((type == CT_BUTTON || type == CT_LAYER
	        || (type == CT_MENU && getstyleint(flags) == F_MENU
	            && menumode == WM_PULLDOWN)) && num-- == 0)
		return this;
	else
		return NULL;
}

MCControl *MCButton::findname(Chunk_term type, const MCString &inname)
{
	if ((type == gettype() || type == CT_LAYER
	        || (type == CT_MENU && getstyleint(flags) == F_MENU
	            && menumode == WM_PULLDOWN))
	        && MCU_matchname(inname, gettype(), getname()))
		return this;
	else
		return NULL;
}

Boolean MCButton::count(Chunk_term type, MCObject *stop, uint2 &num)
{
	if (type == CT_BUTTON || type == CT_LAYER
	        || (type == CT_MENU && getstyleint(flags) == F_MENU
	            && menumode == WM_PULLDOWN))
		num++;
	if (stop == this)
		return True;
	return False;
}

Boolean MCButton::maskrect(const MCRectangle &srect)
{
	if (!(flags & F_VISIBLE || MCshowinvisibles))
		return False;
	MCRectangle trect = rect;
	if (getstyleint(flags) == F_MENU && menumode == WM_TOP_LEVEL)
	{
		if (getstack()->gettool(this) != T_POINTER)
			trect.height = 8 + MCFontGetAscent(m_font);
	}
	MCRectangle drect = MCU_intersect_rect(srect, trect);
	return drect.width != 0 && drect.height != 0;
}

void MCButton::installaccels(MCStack *stack)
{
	if (accelkey != 0)
		MCstacks->addaccelerator(this, stack, accelkey, accelmods);
}

void MCButton::removeaccels(MCStack *stack)
{
	if (accelkey != 0)
		MCstacks->deleteaccelerator(this, stack);
}

MCCdata *MCButton::getdata(uint4 cardid, Boolean clone)
{
	if (bdata != NULL)
	{
		if (flags & F_SHARED_HILITE)
			cardid = 0;
		MCCdata *bptr = bdata;
		do
		{
			if (bptr->getid() == cardid)
			{
				if (clone || cardid == 0)
					return new MCCdata(*bptr);
				else
					return (MCCdata *)bptr->remove(bdata);
			}
			bptr = (MCCdata *)bptr->next();
		}
		while (bptr != bdata);
	}
	return new MCCdata(cardid);
}

void MCButton::replacedata(MCCdata *&data, uint4 newid)
{
	if (data == NULL)
		return;
	if (flags & F_SHARED_HILITE)
		newid = 0;
	MCCdata *foundptr = getbptr(newid);
	foundptr->remove
	(bdata);
	delete foundptr;
	MCCdata *bptr = (MCCdata *)data->remove(data);
	bptr->setid(newid);
	bptr->appendto(bdata);
	if (opened)
	{
		switch(gethilite(newid))
		{
		case True:
			state |= CS_HILITED;
			state &= ~CS_MIXED;
			break;
		case False:
			state &= ~(CS_HILITED | CS_MIXED);
			break;
		case Mixed:
			state &= ~CS_HILITED;
			state |= CS_MIXED;
			break;
		}
		// MW-2011-08-18: [[ Layers ]] Invalidate the whole object.
		layer_redrawall();
	}
}

void MCButton::compactdata()
{
	if (bdata != NULL)
	{
		MCStack *sptr = getstack();
		MCCdata *bptr = bdata;
		Boolean check;
		MCObject *tparent = this;
		while (tparent->getparent()->gettype() == CT_GROUP)
			tparent = tparent->getparent();
		uint4 tid = tparent->getid();
		do
		{
			check = False;
			MCCdata *nbptr = (MCCdata *)bptr->next();
			uint4 cid = bptr->getid();
			if (cid != 0 && (flags & F_SHARED_HILITE || !sptr->checkid(cid, tid)))
			{
				bptr->remove
				(bdata);
				delete bptr;
				if (bdata == NULL)
					break;
				check = True;
			}
			bptr = nbptr;
		}
		while (check || bptr != bdata);
	}
}

void MCButton::resetfontindex(MCStack *oldstack)
{
	if (bdata != NULL)
	{
		MCCdata *bptr = bdata;
		MCCdata *tptr = (MCCdata *)bptr->remove
		                (bptr);
		if (!(flags & F_SHARED_TEXT))
			tptr->setid(getcard()->getid());
		bdata = tptr;
		while (bptr != NULL)
		{
			MCCdata *tptr = (MCCdata *)bptr->remove(bptr);
			delete tptr;
		}
	}
	MCControl::resetfontindex(oldstack);
}

void MCButton::activate(Boolean notify, uint2 key)
{
	if (flags & F_DISABLED)
		return;
	if (findmenu(true))
	{
		bool t_disabled;
		MCAutoStringRef t_pick;
		
		if (menu != NULL)
			menu->findaccel(key, &t_pick, t_disabled);
#ifdef _MAC_DESKTOP
		else if (bMenuID != 0)
			getmacmenuitemtextfromaccelerator(bMenuID, key, MCmodifierstate, &t_pick, false);
#endif
		if (MCStringIsEmpty(*t_pick))
		{
			if (MCmodifierstate & MS_MOD1)
			{
				message_with_args(MCM_mouse_down, menubutton);
				if (findmenu())
					openmenu(True);
			}
		}
		else
		{
			if (!t_disabled)
				message_with_valueref_args(MCM_menu_pick, *t_pick);
		}
	}
	else
	{
		if (flags & F_AUTO_HILITE)
		{
			if (getstyleint(flags) == F_RADIO)
			{
				sethilite(0, True);
				// MH-2007-03-20: [[ Bug 2581 ]] If a radio button is hilited using the keyboard, others in the group are not unhilited (when radioBehavior is set).
				if (parent->gettype() == CT_GROUP)
				{
					MCGroup *gptr = (MCGroup *)parent;
					gptr->radio(0, this);
				}
				reseticon();
				radio();
			}
			else if (getstyleint(flags) != F_RADIO || !(state & CS_HILITED))
			{
				state ^= CS_HILITED;
				uint2 oldstate = MCbuttonstate;
				MCbuttonstate = Button1;
				reseticon();
				// MW-2011-08-18: [[ Layers ]] Invalidate the whole object.
				layer_redrawall();
				MCbuttonstate = oldstate;
				if (getstyleint(flags) != F_CHECK)
				{
					state ^= CS_HILITED;
					// MW-2011-08-18: [[ Redraw ]] Force a screen update to
					//   ensure the hilite is shown.
					MCRedrawUpdateScreen();
					MCscreen->wait(HILITE_INTERVAL, False, False);
				}
				else
					sethilite(0, (state & CS_HILITED) != 0);
			}
			state |= CS_VISITED;
			reseticon();
			// MW-2011-08-18: [[ Layers ]] Invalidate the whole object.
			layer_redrawall();
		}
		message_with_args(MCM_mouse_up, "1");
		MCdispatcher->closemenus();
	}
}

void MCButton::setupmnemonic()
{
	if (opened && mnemonic != 0)
	{
		MCStringRef t_label = getlabeltext();
		if (!isdisabled() && !MCStringIsEmpty(t_label) && mnemonic <= MCStringGetLength(t_label))
		{
			codepoint_t t_codepoint = MCStringGetCodepointAtIndex(t_label, mnemonic - 1);
			getstack()->addmnemonic(this, t_codepoint);
			if (!MCStringIsEmpty(menustring) || !MCNameIsEmpty(menuname))
				MCstacks->addmenu(this, t_codepoint);
		}
	}
}

void MCButton::clearmnemonic()
{
	if (mnemonic != 0)
	{
		getstack()->deletemnemonic(this);
		MCstacks->deletemenu(this);
	}
}

MCCdata *MCButton::getbptr(uint4 cardid)
{
	MCCdata *foundptr = NULL;
	if (bdata != NULL)
	{
		MCCdata *tptr = bdata;
		do
		{
			if (tptr->getid() == cardid)
			{
				foundptr = tptr;
				break;
			}
			tptr = (MCCdata *)tptr->next();
		}
		while (tptr != bdata);
	}
	if (foundptr == NULL)
	{
		foundptr = new MCCdata(cardid);
		foundptr->appendto(bdata);
	}
	return foundptr;
}

uint2 MCButton::getfamily()
{
	return family;
}

Boolean MCButton::gethilite(uint4 parid)
{
	if (flags & F_SHARED_HILITE)
		parid = 0;
	else
		if (parid == 0)
			parid = getcard()->getid();
	MCCdata *foundptr = getbptr(parid);
	foundptr->totop(bdata);
	return foundptr->getset();
}

void MCButton::setdefault(Boolean def)
{
	Boolean cs = (state & CS_SHOW_DEFAULT) != 0;
	if (def != cs)
	{
		uint2 t_old_trans;
		t_old_trans = gettransient();
		if (def)
			state |= CS_SHOW_DEFAULT;
		else
			state &= ~CS_SHOW_DEFAULT;
		// MW-2011-08-18: [[ Layers ]] Invalidate the whole object, noting
		//   possible change in transient.
		layer_transientchangedandredrawall(t_old_trans);
	}
}

Boolean MCButton::sethilite(uint4 parid, Boolean hilite)
{
	Boolean set
		= True;
	if (flags & F_SHARED_HILITE)
		parid = 0;
	else
		if (parid == 0)
			parid = getcard()->getid();
		else
			set
				= parid == getcard()->getid();
	MCCdata *foundptr = getbptr(parid);
	
	bool t_hilite_changed;
	t_hilite_changed = hilite != foundptr -> getset();
	
	foundptr->setset(hilite);
	uint4 oldstate = state;
	if (opened && set)
			switch (hilite)
			{
			case True:
				state |= CS_HILITED;
				state &= ~CS_MIXED;
				break;
			case False:
				state &= ~(CS_HILITED | CS_MIXED);
				break;
			case Mixed:
				state &= ~CS_HILITED;
				state |= CS_MIXED;
			}
	
	if (t_hilite_changed)
		signallisteners(P_HILITE);
	
	return state != oldstate;
}

void MCButton::resethilite(uint4 parid, Boolean hilite)
{
	if (sethilite(parid, hilite))
	{
		reseticon();
		// MW-2011-08-18: [[ Layers ]] Invalidate the whole object.
		layer_redrawall();
	}
}

void MCButton::getentrytext()
{
	// MW-2012-02-21: [[ FieldExport ]] Use the new plain text export method.
	MCExecPoint ep;
	entry->exportasplaintext(0, ep, 0, INT32_MAX, hasunicode());
	MCAutoStringRef t_label;
	/* UNCHECKED */ MCStringCreateWithOldString(ep.getsvalue(), &t_label);
	MCValueAssign(label, *t_label);
}

void MCButton::createentry()
{
	// MW-2012-02-16: [[ FontRefs ]] Only create the entry if the control is
	//   open. This is because 'setupentry' requires a fontref to complete.
	if (opened != 0)
	{
		entry = (MCField *)MCtemplatefield->clone(False, OP_NONE, false);
		// MW-2005-08-16: [[Bug 2820]] If we can't be selected, let us make sure our field can't either!
		entry->setextraflag(getextraflag(EF_CANT_SELECT), EF_CANT_SELECT);
		entry->setupentry(this, MCStringGetOldString(label), !MCStringIsNative(label));
		entry->open();
		setrect(rect);
	}
}

void MCButton::deleteentry()
{
	getentrytext();
	entry->close();
	delete entry;
	entry = NULL;
}

//major menustring
//void MCButton::getmenuptrs(const char *&sptr, const char *&eptr)
MCRange MCButton::getmenurange()
{
	uindex_t sptr;
	uindex_t i = 0;
	MCRange t_search;
	uindex_t t_length;
	t_length = MCStringGetLength(menustring);
	t_search = MCRangeMake(0, t_length);
	if (MCStringIsEmpty(menustring))
		return MCRangeMake(0, 0);

	do
	{
		// Finds the first newline character in the string.
		// If there is no newline character, then if this is the last item in the string, the returned range is the
		// remainder of the string. Otherwise, there are no more items in the string and an empty range is returned.
		//
		// If a newline was found and this is not the last item in the history, move past the newline and continue.
		// Otherwise, terminate and return.
			
		sptr = t_search.offset;
		MCRange t_temp;
		if (!MCStringFind(menustring, t_search, MCSTR("\n"), kMCStringOptionCompareExact, &t_temp))
		{
			if (++i == menuhistory)
				return MCRangeMake(sptr, t_length - sptr);
			else
				return MCRangeMake(0, 0);
			break;
		}
			
		t_search.offset = t_temp.offset;
		if (++i < menuhistory)
			t_search.offset++;
		t_search.length = t_length - t_search.offset;
	}
	while (i < menuhistory);
		
	return MCRangeMake(sptr, sptr - t_search.offset);
}

void MCButton::makemenu(sublist *bstack, int2 &stackdepth, uint2 menuflags, MCFontRef fontref)
{
	Boolean isxp = MCcurtheme && MCcurtheme->getthemeid() == LF_NATIVEWIN;
	uint2 pwidth = 0;
	if (stackdepth > 0)
	{
		MCStringRef t_lastname = MCNameGetString(bstack[stackdepth].parent->getname());
		pwidth = MCFontMeasureText(fontref, t_lastname) + 16;
	}
	sublist *m = &bstack[stackdepth--];

	m -> maxwidth += m -> maxaccelwidth + 12;

	uint2 ty;
	uint2 menuwidth, menuheight;
	if (isxp && MCmajorosversion >= 0x0600)
	{
		ty = 3;
		m -> maxwidth += 22 + 4 + 2 + 4 + 17; // Icon - pad - Gutter - pad - ... - Submenu

		MCButton *bptr;
		bptr = m -> buttons;
		do
		{
			if (bptr -> menucontrol == MENUCONTROL_SEPARATOR)
			{
				bptr -> rect . x = 3 + 22 + 4 + 2;
				bptr -> rect . width = m -> maxwidth - (22 + 4 + 2);
				bptr -> rect . height = 6;
				bptr -> rect . y = ty + 1;
				ty += 1 + 6 + 3;
			}
			else
			{
				bptr -> rect . x = 3;
				bptr -> rect . width = m -> maxwidth;
				bptr -> rect . height += 2;
				bptr -> rect . y = ty;
				ty += bptr -> rect . height;

				bptr -> leftmargin = 22 + 4 + 2 + 4;
				bptr -> topmargin += 2;
				bptr -> bottommargin += 2;
				bptr -> rightmargin = 17;
			}
			bptr = (MCButton *)bptr->next();
		}
		while (bptr != m->buttons);
		menuwidth = m -> maxwidth + 3 + 3;
		menuheight = ty + 3;
	}
	else
	{
		uint1 leftmmargin,rightmmargin,topmmargin,bottommmargin;
		uint1 leftmitemmargin = (uint1)leftmargin,rightmitemmargin = (uint1)rightmargin;
		uint1  dividerpadding;
		uint4  menuitempadding = 0;
		uint1 dividersize;
		if (isxp)
		{
			dividersize = 1;
			dividerpadding = 4;
			leftmitemmargin = rightmitemmargin = 17;
			leftmmargin = rightmmargin = topmmargin = bottommmargin = 3;
		}
		else
		{
			dividersize = 2;
			dividerpadding = 2;
			leftmmargin = rightmmargin = topmmargin = bottommmargin = IsMacEmulatedLF() ? 1 : 2;
			leftmitemmargin = (uint1)leftmargin;
			rightmitemmargin = (uint1)rightmargin;
		}
		m->maxwidth += leftmitemmargin + rightmitemmargin;
		if ((getstyleint(menuflags) == F_CHECK || getstyleint(menuflags) == F_RADIO) && !isxp)
			m->maxwidth += CHECK_SIZE + leftmargin;

		if (IsMacEmulatedLF() && menumode == WM_OPTION
				&& m->maxwidth < rect.width - rect.height - 12)
			m->maxwidth = rect.width - rect.height - 12;
		ty = topmmargin;
		MCButton *bptr = m->buttons;
		do
		{
			Boolean isdivider = bptr->rect.height == dividersize;
			//xp has extra padding between dividers
			uint2 pad = isdivider ? dividerpadding: menuitempadding;
			//xp has a left margin for buttons
			if (isxp)
			{
				if ((getstyleint(menuflags) == F_CHECK || getstyleint(menuflags) == F_RADIO) && bptr->menumode != WM_CASCADE)
					bptr->leftmargin = MCU_max(leftmitemmargin - CHECK_SIZE - leftmargin + 2,0);
				else
					bptr->leftmargin = leftmitemmargin;
			}
			//dividers in xp width of menu
			bptr->rect.x = leftmmargin;
			bptr->rect.width = m->maxwidth;
			bptr->rect.y = ty + pad;
			ty += bptr->rect.height + (pad << 1);
			bptr = (MCButton *)bptr->next();
		}
		while (bptr != m->buttons);
		menuwidth = m->maxwidth + leftmmargin + rightmmargin;
		menuheight = ty + bottommmargin;
	}

	MCStack *newmenu = nil;
	/* UNCHECKED */ MCStackSecurityCreateStack(newmenu);

	newmenu->setparent(m->parent);
	newmenu->createmenu(m->buttons, menuwidth, menuheight);
	newmenu->menuwindow = True;
	MCdispatcher->appendpanel(newmenu);
	if (m->parent == this)
		menu = newmenu;
	else
	{
		m->parent->menu = newmenu;
		m->parent->menumode = WM_CASCADE;
		if (getstyleint(menuflags) == F_CHECK || getstyleint(menuflags) == F_RADIO)
			m->parent->leftmargin += CHECK_SIZE + leftmargin;
		m->parent->flags = (m->parent->flags & ~F_STYLE) | F_MENU;
	}
	if (stackdepth >= 0 && pwidth > bstack[stackdepth].maxwidth)
		bstack[stackdepth].maxwidth = pwidth;
}

void setmenutagflag(MCButton *p_button, bool p_hastags)
{
	MCStack *t_menu = p_button->getmenu();
	if (t_menu != NULL)
	{
		MCControl *controls = t_menu->getcontrols();
		if (controls != NULL)
		{
			MCButton *bptr = (MCButton *)controls;
			do
			{
				bptr->setmenuhasitemtags(p_hastags);
				if (bptr->getmenumode() == WM_CASCADE && bptr->getmenu() != NULL)
				{
					setmenutagflag(bptr, p_hastags);
				}
				bptr = (MCButton *)bptr->next();

			}
			while (bptr != controls);
		}
	}
}

class ButtonMenuCallback : public IParseMenuCallback
{
	MCButton *parent;
	uint4 menuflags;
	sublist bstack[MAX_SUBMENU_DEPTH];
	int2 stackdepth;

	MCFontRef fontref;
	uint2 fheight;

public:
	ButtonMenuCallback(MCButton *p_parent, uint4 p_menuflags)
	{
		parent = p_parent;
		menuflags = p_menuflags;

		// MW-2012-02-16: [[ FontRefs ]] Menus are built from controls that may be closed.
		//   Therefore, we create a new fontref from the parent's styling here.
		MCNameRef fname;
		uint2 fsize, fstyle;
		parent -> getfontattsnew(fname, fsize, fstyle);
		/* UNCHECKED */ MCFontCreate(fname, MCFontStyleFromTextStyle(fstyle), fsize, fontref);

		fheight = parent -> gettextheight();

		bstack[0].parent = parent;
		bstack[0].buttons = NULL;
		bstack[0].f = 1;
		bstack[0].maxwidth = 0;
		bstack[0].maxaccelwidth = 0;
		stackdepth = 0;
	}

	virtual bool ProcessItem(MCMenuItem *p_menuitem)
	{
		int2 newdepth = p_menuitem->depth;
		if (newdepth > 0 && newdepth > stackdepth
		        && stackdepth < MAX_SUBMENU_DEPTH - 1
		        && bstack[stackdepth].buttons != NULL)
		{
			bstack[++stackdepth].maxwidth = 0;
			bstack[stackdepth].maxaccelwidth = 0;
			bstack[stackdepth].parent = bstack[stackdepth - 1].buttons->prev();
			bstack[stackdepth].buttons = NULL;
			bstack[stackdepth].f = 1;
		}
		while (newdepth < stackdepth)
			parent->makemenu(bstack, stackdepth, menuflags, fontref);
		MCButton *newbutton = new MCButton;
		newbutton->appendto(bstack[stackdepth].buttons);
		MCNameRef t_name = nil;
		if (!MCStringIsEmpty(p_menuitem->tag))
			/* UNCHECKED */ MCNameCreate(p_menuitem->tag, t_name);
		else
			/* UNCHECKED */ MCNameCreate(p_menuitem->label, t_name);
		newbutton->setname(t_name);
		MCValueRelease(t_name);

#ifndef TARGET_PLATFORM_MACOS_X
		MCStringRef t_label;
		/* UNCHECKED */ MCStringMutableCopy(p_menuitem->label, t_label);
		/* UNCHECKED */ MCStringFindAndReplaceChar(t_label, '\t', ' ', kMCStringOptionCompareExact);
		MCValueRelease(p_menuitem->label);
		/* UNCHECKED */ MCStringCopyAndRelease(t_label, p_menuitem->label);
#endif

		newbutton->menubutton = parent->menubutton;
		newbutton->menucontrol = MENUCONTROL_ITEM;
		if (MCNameGetCharAtIndex(newbutton -> getname(), 0) == '-')
		{
			newbutton->rect.height = 2;
			newbutton->flags = DIVIDER_FLAGS;
			newbutton->menucontrol = MENUCONTROL_SEPARATOR;
			if (MCcurtheme && MCcurtheme->getthemeid() == LF_NATIVEWIN)
			{
				newbutton->rect.height = 1;
				newbutton->flags &= ~F_3D;
			}
			bstack[stackdepth].f++;
		}
		else
		{
			newbutton->flags = menuflags;
			newbutton->rect.height = fheight + parent->menubuttonheight;

			if (p_menuitem->is_disabled)
			{
				newbutton->flags |= F_DISABLED;
			}
			
			if (p_menuitem->is_hilited)
				newbutton->sethilite(0, True);
				
			if (p_menuitem->is_radio)
			{
				newbutton->family = bstack[stackdepth].f;
				newbutton->flags &= ~F_STYLE;
				newbutton->flags |= F_RADIO;
			}
				
			if (parent->menumode != WM_OPTION)
			{
				newbutton->mnemonic = p_menuitem->mnemonic;
			}
			if (parent->menumode == WM_PULLDOWN)
			{
				if (p_menuitem->accelerator != 0)
				{
					uint1 t_mods = p_menuitem->modifiers;
					uint4 t_key = p_menuitem->accelerator;
					MCStringRef t_keyname = p_menuitem->accelerator_name;

					if ((t_mods & (MS_MAC_CONTROL | MS_CONTROL | MS_ALT)) || t_keyname)
					{
						uint2 t_accelkey = (t_key <= 255) ? MCS_tolower(t_key) : t_key;
						MCstacks->addaccelerator(parent, parent->getstack(), t_accelkey, t_mods);
						newbutton->accelkey = t_accelkey;
						newbutton->accelmods = t_mods;

						// ******
						// The following text requires localization
						// ******
						MCStringRef t_acceltext = nil;
						/* UNCHECKED */ MCStringCreateMutable(0, t_acceltext);
						if (t_mods & MS_MAC_CONTROL)
							/* UNCHECKED */ MCStringAppendFormat(t_acceltext, "Ctrl+");
						if (MS_MAC_CONTROL != MS_CONTROL && t_mods & MS_CONTROL)
							/* UNCHECKED */ MCStringAppendFormat(t_acceltext, "Cmd+");
						if (t_mods & MS_ALT)
							/* UNCHECKED */ MCStringAppendFormat(t_acceltext, "Alt+");
						if (t_mods & MS_SHIFT)
							/* UNCHECKED */ MCStringAppendFormat(t_acceltext, "Shift+");
						if (t_keyname != NULL && !MCStringIsEmpty(t_keyname))
							/* UNCHECKED */ MCStringAppend(t_acceltext, t_keyname);
						else
							/* UNCHECKED */ MCStringAppendFormat(t_acceltext, "%c", t_key);

						MCValueRelease(newbutton->acceltext);
						/* UNCHECKED */ MCStringCopyAndRelease(t_acceltext, newbutton->acceltext);
					}
				}
			}
			int32_t width = MCFontMeasureText(fontref, p_menuitem->label);
			if (!MCStringIsEmpty(newbutton->acceltext))
				bstack[stackdepth].maxaccelwidth = MCU_max(bstack[stackdepth].maxaccelwidth, MCFontMeasureText(fontref, newbutton->acceltext));
			if (width > bstack[stackdepth].maxwidth)
				bstack[stackdepth].maxwidth = width;
			MCValueAssign(newbutton->label, p_menuitem->label);
		}
		return false;
	}

	virtual bool End(bool p_has_tags)
	{
		parent->menuhasitemtags = p_has_tags;
		while (stackdepth >= 0)
			parent->makemenu(bstack, stackdepth, menuflags, fontref);
		setmenutagflag(parent, true);
		// MW-2012-02-16: [[ FontRefs ]] Make sure we free the font we created.
		MCFontRelease(fontref);
		return false;
	}
};

Boolean MCButton::findmenu(bool p_just_for_accel)
{
	Boolean isunicode = hasunicode();
	if (!MCNameIsEmpty(menuname))
	{
		if (menu == NULL)
		{
			MCerrorlock++;
			menu = getstack()->findstackname(menuname);
			MCerrorlock--;
			if (menu != NULL)
				menu->addneed(this);
		}
	}
	else if (!MCStringIsEmpty(menustring) && getstyleint(flags) == F_MENU)
	{
		if (menumode == WM_TOP_LEVEL)
		{
			MCValueRelease(tabs);
			/* UNCHECKED */ MCStringSplit(menustring, MCSTR("\n"), nil, kMCStringOptionCompareExact, tabs);
		}
		else if (menu == NULL)
		{
			uint2 fheight;
			fheight = gettextheight();
			if ((!IsMacLFAM() || MCModeMakeLocalWindows()) && menumode == WM_COMBO || menumode == WM_OPTION && MClook == LF_WIN95)
			{
				uindex_t nlines = 1;
				//major menustring
				nlines = MCStringCountChar(menustring, MCRangeMake(0, MCStringGetLength(menustring)), '\n', kMCStringOptionCompareExact);

				MCField *fptr = new MCField;
				uint2 height;
				if (nlines > menulines)
				{
					height = menulines * fheight;
					fptr->setupmenu(menustring, fheight, True);
					state |= CS_SCROLLBAR;
				}
				else
				{
					height = nlines * fheight;
					fptr->setupmenu(menustring, fheight, False);
				}
				MCRectangle trect;
				MCU_set_rect(trect, 0, 0, rect.width, height + 4);
				trect = MCU_reduce_rect(trect, MClook == LF_MOTIF ? DEFAULT_BORDER : 1);
				fptr->setrect(trect);
				/* UNCHECKED */ MCStackSecurityCreateStack(menu);

				menu->setparent(this);
				menu->createmenu(fptr, rect.width, height + 4);
				MCdispatcher->appendpanel(menu);
			}
			else
			{
				if (IsMacLFAM() && (!MCModeMakeLocalWindows() ||
				         (menumode == WM_OPTION || menumode == WM_POPUP ||
				            (menumode == WM_PULLDOWN && flags & F_SHOW_BORDER))))
				{
#ifdef _MAC_DESKTOP
					return macfindmenu(p_just_for_accel);
#else
					return True;
#endif
				}
				else
				{
					MCValueRelease(tabs);
					/* UNCHECKED */ MCStringSplit(menustring, MCSTR("\n"), nil, kMCStringOptionCompareExact, tabs);
					uindex_t t_ntabs;
					t_ntabs = MCArrayGetCount(tabs);
					uint4 menuflags = MENU_ITEM_FLAGS;
					if (flags & F_DISABLED)
						menuflags |= F_DISABLED;
					for (uindex_t i = 0 ; i < t_ntabs ; i++)
					{
						MCValueRef t_tabval = nil;
						/* UNCHECKED */ MCArrayFetchValueAtIndex(tabs, i + 1, t_tabval);
						MCStringRef t_tab;
						t_tab = (MCStringRef)t_tabval;
						if (MCStringGetCharAtIndex(t_tab, 0) == '!'
						        || MCStringGetCharAtIndex(t_tab, 0) == '('
								&& MCStringGetCharAtIndex(t_tab, 1) == '!')
						{
							menuflags &= ~F_STYLE;
							menuflags |= F_CHECK;
							break;
						}
					}

					ButtonMenuCallback t_callback(this, menuflags);
					MCParseMenuString(menustring, &t_callback, menumode);
				}
			}
			MCValueAssign(tabs, kMCEmptyArray);
		}
	}
	return menu != NULL;
}

bool MCSystemPick(MCStringRef p_options, bool p_use_checkmark, uint32_t p_initial_index, uint32_t& r_chosen_index, MCRectangle p_button_rect);

void MCButton::openmenu(Boolean grab)
{
	if (!opened || MCmousestackptr == NULL)
		return;
	if (!MCNameIsEmpty(menuname) && !MCModeMakeLocalWindows())
		return;
#ifdef _MOBILE
	if (menumode == WM_OPTION)
	{
		// loop counter
		int i;
		// result of picker action
		long t_result;
		// item selection
		uint32_t t_selected, t_chosen_option;
		// temporary options string from which to select the new label
		MCString t_menustringcopy;
		// the selected item
		// get a pointer to this 
		MCButton *pptr;
		pptr = this;
		// get the label and menu item strings
		MCStringRef t_menustring;
		t_menustring = getmenustring();
		
		// process data using the pick wheel
		t_selected = menuhistory;
		t_result = MCSystemPick(t_menustring, false, t_selected, t_chosen_option, rect);
		
		// populate the label with the value returned from the pick wheel if the user changed the selection
		if (t_result && t_chosen_option > 0)
		{
			setmenuhistoryprop(t_chosen_option);
			
			uindex_t t_offset = 0;
			for (uindex_t i = 0; i < t_chosen_option; i++)
				/* UNCHECKED */ MCStringFirstIndexOfChar(t_menustring, '\n', t_offset, kMCStringOptionCompareExact, t_offset);
			
			MCAutoStringRef t_label;
			/* UNCHECKED */ MCStringCopySubstring(t_menustring, 
												  MCRangeMake(t_offset, MCStringGetLength(t_menustring) - t_offset),
												  &t_label);
			MCValueAssign(label, *t_label);
			message_with_valueref_args(MCM_menu_pick, *t_label);
		}
		return;
	}
#endif
	MCStack *sptr = menumode == WM_CASCADE ? getstack() : MCmousestackptr;
	if (flags & F_TRAVERSAL_ON && !(state & CS_KFOCUSED)
	        && sptr->getmode() < WM_PULLDOWN)
	{
		MCmousestackptr->kfocusset(this);
		if (menu == NULL && !findmenu())
			return;
	}
	if (IsMacLFAM() &&
		(!MCModeMakeLocalWindows() ||
		 (MCNameIsEmpty(menuname) && (menumode == WM_OPTION || menumode == WM_POPUP || (menumode == WM_PULLDOWN && flags & F_SHOW_BORDER)))))
	{
#ifdef _MAC_DESKTOP
		macopenmenu();
#endif
	}
	else
	{
		state |= CS_SUBMENU | CS_ARMED;
		reseticon();
		if (MCmenuobjectptr == NULL)
			MCmenuobjectptr = this;
		mymenudepth = ++menudepth;
		MCStack *sptr = menumode == WM_POPUP ? MCmousestackptr : getstack();

		bool t_did_grab;
		t_did_grab = false;
		if (grab && (menumode != WM_CASCADE || !(flags & F_AUTO_ARM)))
		{
			MCscreen->grabpointer(sptr->getw());
			if (MCraisemenus)
			{
				sptr->raise();
				MCstacks->top(sptr);
			}

			MCdispatcher->addmenu(this);

			t_did_grab = true;
		}
		MCRectangle rel = MCU_recttoroot(sptr, rect);
		if (MClook != LF_WIN95 && menumode == WM_OPTION)
		{
			if (MClook == LF_MOTIF)
			{
				if (rect.width > optionrect.width << 1)
					rel.width -= optionrect.width << 1;
			}
			else
			{
				if (rel.width > rel.height)
					rel.width -= rel.height;
				rel.x += 2;
			}
			rel.x += labelwidth;
			rel.width -= labelwidth;
			menu->menuset(menuhistory, rect.height >> 1);
		}

		menu->openrect(rel, (Window_mode)menumode, NULL, WP_DEFAULT, OP_NONE);
		menu -> mode_openasmenu(t_did_grab ? sptr : NULL);
		
		if (menumode == WM_OPTION)
		{
			MCField *t_field = NULL;
			MCObjptr *t_obj = menu->getcurcard()->getrefs();
			MCObjptr *t_iter = t_obj;
			do
			{
				if (t_iter->getref()->gettype() == CT_FIELD)
				{
					t_field = (MCField*)t_iter->getref();
					break;
				}
				t_iter = t_iter->next();
			} while (t_iter != t_obj);
			if (t_field != NULL)
			{
				uint32_t t_menuhistory = menuhistory;
				t_field->sethilitedlines(&t_menuhistory, 1);
				// MW-2011-08-18: [[ Layers ]] Invalidate the field object.
				t_field->layer_redrawall();
			}
		}
		int2 tx = mx;
		int2 ty = my;
		sptr->translatecoords(menu, tx, ty);
		menu->mfocus(tx, ty);
		menu->resetcursor(True);
		if (!(state & CS_MFOCUSED))
			menu->kfocusnext(True);
		// MW-2011-08-18: [[ Layers ]] Invalidate the whole object.
		layer_redrawall();
		startx = MCmousex;
		starty = MCmousey;
	}
}

void MCButton::freemenu(Boolean force)
{
#ifdef _MAC_DESKTOP
	macfreemenu();
#endif
	if (menu != NULL && !(state & CS_SUBMENU))
		if (!MCNameIsEmpty(menuname))
		{
			menu->removeaccels(getstack());
			menu->removeneed(this);
			menu = NULL;
		}
		else
			if (!MCStringIsEmpty(menustring) || force)
			{
				closemenu(False, True);
				MCdispatcher->removepanel(menu);
				MCstacks->deleteaccelerator(this, NULL);
				menu->removeneed(this);
				delete menu;
				menu = NULL;
			}
}

void MCButton::docascade(MCStringRef p_pick)
{
	MCAutoStringRef t_pick;
	MCButton *pptr = this;
	if (MCNameIsEmpty(menuname) && MCStringIsEmpty(menustring))
	{
		//get tag info
		bool t_has_tags = getmenuhastags();

		pptr = this;
		while(pptr->menumode == WM_CASCADE && pptr->parent->getparent()->getparent()->gettype() == CT_BUTTON)
		{
			MCStringRef t_label = nil;
			if (t_has_tags && !MCNameIsEmpty(pptr->getname()))
				t_label = MCNameGetString(pptr->getname());
			else
				t_label = pptr->getlabeltext();
			
			/* UNCHECKED */ MCStringFormat(&t_pick, "%@|%@", t_label, p_pick);

			pptr = (MCButton *)pptr->parent->getparent()->getparent();
			pptr->state |= CS_IGNORE_MENU;
		}
	}
	else
	{
			t_pick = p_pick;
	}	
	
	if (pptr != this)
	{
		MCParameter *param = new MCParameter;
		param->setvalueref_argument(*t_pick);
		MCscreen->addmessage(pptr, MCM_menu_pick, MCS_time(), param);
	}
	else
	{
		Exec_stat es = pptr->message_with_valueref_args(MCM_menu_pick, *t_pick);
		if (es == ES_NOT_HANDLED || es == ES_PASS)
			pptr->message_with_args(MCM_mouse_up, menubutton);
	}
}

void MCButton::setupmenu()
{
	flags = MENU_FLAGS;
}

bool MCButton::selectedchunk(MCStringRef& r_string)
{
	MCExecPoint ep(nil, nil, nil);
<<<<<<< HEAD
	MCExecContext ctxt(ep);
	integer_t t_number;
	/* UNCHECKED */ getintprop(ctxt, 0, P_NUMBER, False, t_number);
	
	const char *sptr;
	const char *eptr;
	getmenuptrs(sptr, eptr);
	return MCStringFormat(r_string, "char %d to %d of button %d", sptr - menustring + 1, eptr - menustring, t_number);
=======
	/* UNCHECKED */ getprop(0, P_NUMBER, ep, False);
	/* UNCHECKED */ ep.ton();
	uint4 number = ep.getuint4();
	MCRange t_range;
	t_range = getmenurange();
	return MCStringFormat(r_string, "char %d to %d of button %d", t_range.offset, t_range.offset + t_range.length, number);
>>>>>>> 45b8777b
}

bool MCButton::selectedline(MCStringRef& r_string)
{
	MCExecPoint ep(nil, nil, nil);
	MCExecContext ctxt(ep);
	integer_t t_number;
	/* UNCHECKED */ getintprop(ctxt, 0, P_NUMBER, False, t_number);
	
	return MCStringFormat(r_string, "line %d of button %d", menuhistory, t_number);
}

bool MCButton::selectedtext(MCStringRef& r_string)
{
	if (entry != NULL)
	{
		r_string = MCValueRetain(getlabeltext());
		return true;
	}
	else
	{
		MCStringRef t_text = nil;
		MCRange t_range;
		t_range = getmenurange();
		/* UNCHECKED */ MCStringCopySubstring(menustring, t_range, t_text);
		return t_text;
	}
}

MCStringRef MCButton::getlabeltext()
{
	if (entry != nil)
		getentrytext();
	if (!MCStringIsEmpty(label))
		return label;
	else
		return MCNameGetString(getname());
}

bool MCButton::resetlabel()
{
	bool changed = false;
	if (menumode == WM_OPTION || menumode == WM_COMBO)
	{
		if (MCStringIsEmpty(menustring))
		{
			if (entry != NULL)
				entry->settext(0, kMCEmptyString, False);

			if (!MCStringIsEmpty(label))
			{
				MCValueAssign(label, kMCEmptyString);
				changed = true;
			}
		}
		else
		{
			MCRange t_range;
			t_range = getmenurange();
			MCAutoStringRef t_label;
			if (t_range.length == 0)
			{
				setmenuhistoryprop(1);
				t_label = kMCEmptyString;
			}
			else
			{
				/* UNCHECKED */ MCStringCopySubstring(menustring, t_range, &t_label);
			}
			if (entry != NULL)
				entry->settext(0, label, False);

			if (!MCStringIsEqualTo(label, *t_label, kMCStringOptionCompareExact))
			{
				MCValueAssign(label, *t_label);
				changed = true;
			}
		}
	}
	else
		if (menumode == WM_TOP_LEVEL)
		{
			MCValueRelease(tabs);
			/* UNCHECKED */ MCStringSplit(menustring, MCSTR("\n"), nil, kMCStringOptionCompareExact, tabs);
		}
	return changed;
}

void MCButton::reseticon()
{
	if (!opened || icons == NULL)
		return;
	
	Bool t_is_hovering;
	t_is_hovering = ishovering && MCU_point_in_rect(rect, mx, my);
		
	uint2 i = CI_DEFAULT;
	if (flags & F_DISABLED)
		i = CI_DISABLED;
	else if (state & CS_ARMED)
	{
		if (MCbuttonstate)
			i = CI_HILITED;
		else if (t_is_hovering && icons -> iconids[CI_HOVER] != 0)
			i = CI_HOVER;
		else
			i = CI_ARMED;
	}
	else if (state & CS_HILITED)
		i = CI_HILITED;
	else if (t_is_hovering && icons -> iconids[CI_HOVER] != 0)
		i = CI_HOVER;
	else if (state & CS_VISITED)
		i = CI_VISITED;
	if (icons->iconids[i] == 0)
		i = CI_DEFAULT;
	if (icons->curicon == NULL || icons->curicon->getid() != icons->iconids[i])
	{
		if (icons->curicon != NULL)
		{
			icons->curicon->close();
			icons->curicon = NULL;
		}
		// MW-2009-02-02: [[ Improved image search ]]
		// Search for the appropriate image object using the standard method - note here
		// the image is searched for relative to the Button itself.
		if (icons->iconids[i])
			icons->curicon = resolveimageid(icons -> iconids[i]);
		if (icons->curicon != NULL)
		{
			icons->curicon->open();
			icons->curicon->addneed(this);
		}
	}
}

void MCButton::radio()
{
	if (family == 0)
		return;
	uint2 i;
	MCCard *cptr = getcard();
	Chunk_term ptype = parent->gettype() == CT_GROUP ? CT_BACKGROUND : CT_CARD;
	for (cptr->count(CT_BUTTON, ptype, NULL, i, True) ; i ; i--)
	{
		MCButton *bptr = (MCButton *)cptr->getnumberedchild(i, CT_BUTTON, ptype);
		if (bptr == this)
			continue;
		if (bptr->parent == parent && bptr->family == family)
			bptr->resethilite(cptr->getid(), False);
	}
}

class MCMenuPickBuilder: public IParseMenuCallback
{
public:
	MCMenuPickBuilder(uint32_t index)
	{
		m_target_index = index;
		m_current_index = 0;
		m_tags = nil;
		m_tag_count = 0;
		m_done = false;
	}
	
	~MCMenuPickBuilder(void)
	{
		for (uint32_t i = 0; i < m_tag_count; i++)
			MCValueRelease(m_tags[i]);
		MCMemoryDeleteArray(m_tags);
	}
	
	bool Start(void)
	{
		return false;
	}
	
	bool ProcessItem(MCMenuItem *p_menu_item)
	{
		if (m_done)
			return true;
		
		MCStringRef t_tag = nil;
		
		if (!MCStringIsEmpty(p_menu_item->tag))
			t_tag = p_menu_item->tag;
		else
			t_tag = p_menu_item->label;
		
		for(uint32_t i = p_menu_item -> depth; i < m_tag_count; i++)
			MCValueRelease(m_tags[i]);
		
		MCMemoryResizeArray(p_menu_item -> depth + 1, m_tags, m_tag_count);
		m_tags[p_menu_item -> depth] = MCValueRetain(t_tag);
		
		m_current_index += 1;
		
		if (m_current_index == m_target_index)
		{
			m_done = true;
			return true;
		}
		
		return false;
	}
	
	bool End(bool)
	{
		return false;
	}
	
	void GetPickString(MCStringRef &r_string)
	{
		MCStringRef t_string = nil;
		/* UNCHECKED */ MCStringMutableCopy(m_tags[0], t_string);
		for(uint32_t i = 1; i < m_tag_count; i++)
		{
			MCStringAppendFormat(t_string, "|");
			MCStringAppend(t_string, m_tags[i]);
		}
		MCStringCopyAndRelease(t_string, r_string);
	}
	
	uint32_t GetPickIndex(void)
	{
		return m_current_index;
	}
	
private:
	bool m_done;
	uint32_t m_current_index;
	uint32_t m_target_index;
	MCStringRef *m_tags;
	uint32_t m_tag_count;
};

void MCButton::setmenuhistoryprop(int2 newline)
{
	if (menuhistory == newline)
		return;
	
	menuhistory = newline;
	
	signallisteners(P_MENU_HISTORY);
}

void MCButton::setmenuhistory(int2 newline)
{
	// I.M. [[bz 9603]] if there is no menu, then return
	if (MCStringIsEmpty(menustring))
		return;
	if (menumode == WM_CASCADE || menumode == WM_POPUP || menumode == WM_PULLDOWN)
	{
		MCMenuPickBuilder t_builder(newline);
		MCParseMenuString(menustring, &t_builder, menumode);
		
		setmenuhistoryprop(t_builder . GetPickIndex());
		
		MCStringRef t_which;
		t_builder.GetPickString(t_which);
		message_with_valueref_args(MCM_menu_pick, t_which);
		
		resetlabel();
	}
	else
	{
		if (!(getstyleint(flags) == F_MENU && menumode == WM_TOP_LEVEL) || !opened)
		{
			MCValueRelease(tabs);
			/* UNCHECKED */ MCStringSplit(menustring, MCSTR("\n"), nil, kMCStringOptionCompareExact, tabs);
		}
		uindex_t t_ntabs;
		t_ntabs = MCArrayGetCount(tabs);
		uint2 oldline = menuhistory;
		setmenuhistoryprop(MCU_max(MCU_min(newline, (int2)t_ntabs), 1));
		if (menuhistory != oldline && !(state & CS_MFOCUSED) && t_ntabs > 0)
		{
			MCValueRef t_menuhistory = nil;
			MCValueRef t_oldline = nil;
			/* UNCHECKED */ MCArrayFetchValueAtIndex(tabs, menuhistory, t_menuhistory);
			/* UNCHECKED */ MCArrayFetchValueAtIndex(tabs, oldline, t_oldline);
			message_with_valueref_args(MCM_menu_pick, t_menuhistory, t_oldline);
		}
		resetlabel();
		if (!(getstyleint(flags) == F_MENU && menumode == WM_TOP_LEVEL) || !opened)
		{
			MCValueAssign(tabs, kMCEmptyArray);
		}
		if (menuhistory != oldline)
		{
			// MW-2011-08-18: [[ Layers ]] Invalidate the whole object.
			layer_redrawall();
		}
	}
}

uint2 MCButton::getmousetab(int2 &curx)
{
	uint2 i = 0;
#ifdef _MAC_DESKTOP
	if (IsMacLFAM() && MCaqua)
	{
		int4 totalwidth = 0;
		for (i = 0 ; i < MCArrayGetCount(tabs) ; i++)
		{
			MCValueRef t_tabval;
			/* UNCHECKED */ MCArrayFetchValueAtIndex(tabs, i + 1, t_tabval);
			MCStringRef t_tab;
			t_tab = (MCStringRef)t_tabval;
			
			MCRange t_range;
			t_range = MCRangeMake(0, MCStringGetLength(t_tab));
			if (MCStringGetCharAtIndex(t_tab, t_range.offset) == '(')
			{
				t_range.offset++;
				t_range.length--;
			}
			totalwidth += MCFontMeasureTextSubstring(m_font, t_tab, t_range) + 23;
		}
		if (totalwidth < rect.width)
			curx += rect.width - totalwidth >> 1;
		if (mx < curx)
			return MAXUINT2;
	}
#endif
	MCRectangle tsrect;
	MCU_set_rect(tsrect, mx, my, 1, 1);
	if (!maskrect(tsrect))
		return MAXUINT2;
	int2 tx = curx;
	uint2 theight = MCFontGetAscent(m_font) + 10;
	int2 taboverlap,tabrightmargin,tableftmargin;
	taboverlap = tabrightmargin = tableftmargin = 0;
	//catch the values here
	if (MCcurtheme)
	{
		taboverlap = MCcurtheme->getmetric(WTHEME_METRIC_TABOVERLAP);
		tabrightmargin = MCcurtheme->getmetric(WTHEME_METRIC_TABRIGHTMARGIN);
		tableftmargin = MCcurtheme->getmetric(WTHEME_METRIC_TABLEFTMARGIN);
	}
	uindex_t t_ntabs;
	t_ntabs = MCArrayGetCount(tabs);
	for (i = 0 ; i < t_ntabs ; i++)
	{
		MCValueRef t_tabval = nil;
		/* UNCHECKED */ MCArrayFetchValueAtIndex(tabs, i + 1, t_tabval);
		MCStringRef t_tab;
		t_tab = (MCStringRef)t_tabval;
		if (MCcurtheme)
			tx += MCFontMeasureText(m_font, t_tab) + tabrightmargin + tableftmargin - taboverlap;
		else
		{
			if (IsMacLF())
				tx += MCFontMeasureText(m_font, t_tab) + theight * 2 / 3 + 7;
			else
				tx += MCFontMeasureText(m_font, t_tab) + 12;

		}
		if (mx < tx)
			break;
	}
	return i;
}

// MW-2007-07-05: [[ Bug 2328 ]] - Formatted width of tab buttons incorrect.
int4 MCButton::formattedtabwidth(void)
{
	uint2 theight = MCFontGetAscent(m_font) + 10;

	int2 taboverlap,tabrightmargin,tableftmargin;
	taboverlap = tabrightmargin = tableftmargin = 0;
	if (MCcurtheme)
	{
		taboverlap = MCcurtheme->getmetric(WTHEME_METRIC_TABOVERLAP);
		tabrightmargin = MCcurtheme->getmetric(WTHEME_METRIC_TABRIGHTMARGIN);
		tableftmargin = MCcurtheme->getmetric(WTHEME_METRIC_TABLEFTMARGIN);
	}

    int4 tx;
	tx = 0;
	uindex_t t_ntabs;
	t_ntabs = MCArrayGetCount(tabs);
	for (uint4 i = 0 ; i < t_ntabs ; i++)
	{
		MCValueRef t_tabval = nil;
		/* UNCHECKED */ MCArrayFetchValueAtIndex(tabs, i + 1, t_tabval);
		MCStringRef t_tab;
		t_tab = (MCStringRef)t_tabval;
		if (MCcurtheme)
			tx += MCFontMeasureText(m_font, t_tab) + tabrightmargin + tableftmargin - taboverlap;
		else
		{
			if (IsMacLF())
				tx += MCFontMeasureText(m_font, t_tab) + theight * 2 / 3 + 7;
			else
				tx += MCFontMeasureText(m_font, t_tab) + 12;

		}
	}
	if (t_ntabs > 0)
		tx += taboverlap + tabrightmargin;
	return tx;
}

#include "icondata.cpp"

static void openicon(MCImage *&icon, uint1 *data, uint4 size)
{
	// MW-2012-02-17: [[ FontRefs ]] Make sure we set a parent on the icon, and also
	//   make it invisible. If we don't do this we get issues with parent references
	//   and fontrefs.
	icon = new MCImage;
	icon->setparent(MCdispatcher);
	icon->setflag(False, F_VISIBLE);
	icon->setflag(True, F_I_ALWAYS_BUFFER);
	icon->set_gif(data, size);
	icon->open();
}

void MCButton::allocicons()
{
	openicon(macrb, macrbdata, sizeof(macrbdata));
	openicon(macrbtrack, macrbtrackdata, sizeof(macrbtrackdata));
	openicon(macrbhilite, macrbhilitedata, sizeof(macrbhilitedata));
	openicon(macrbhilitetrack, macrbhilitetrackdata,
	         sizeof(macrbhilitetrackdata));
}

static void closeicon(MCImage *&icon)
{
	if (icon != NULL)
	{
		icon->close();
		icon->set_gif(NULL, 0);
		delete icon;
		icon = NULL;
	}
}

void MCButton::freeicons()
{
	closeicon(macrb);
	closeicon(macrbtrack);
	closeicon(macrbhilite);
	closeicon(macrbhilitetrack);
}

// MW-2012-02-16: [[ IntrinsicUnicode ]] This method switches all the text in
//   the button to or from unicode (to unicode if 'to_unicode' is set).
void MCButton::switchunicode(bool p_to_unicode)
{
	if (p_to_unicode)
		m_font_flags |= FF_HAS_UNICODE;
	else
		m_font_flags &= ~FF_HAS_UNICODE;
}

// MW-2012-02-16: [[ IntrinsicUnicode ]] This method attempts to coerce the text in
//   button to native, but only if no information is lost as a result.
void MCButton::trytochangetonative(void)
{
	if (!hasunicode())
		return;

	switchunicode(false);
}

///////////////////////////////////////////////////////////////////////////////
//
//  SAVING AND LOADING
//

IO_stat MCButton::extendedsave(MCObjectOutputStream& p_stream, uint4 p_part)
{
	// Extended data area for a button consists of:
	//   uint4 hover_icon;
	//   tag extension_block (null for now)
	//   MCObject::extensions

	IO_stat t_stat;
	t_stat = p_stream . WriteU32(icons == NULL ? 0 : icons -> iconids[CI_HOVER]);
	if (t_stat == IO_NORMAL)
		t_stat = defaultextendedsave(p_stream, p_part);

	return t_stat;
}

IO_stat MCButton::extendedload(MCObjectInputStream& p_stream, const char *p_version, uint4 p_remaining)
{
	IO_stat t_stat;
	t_stat = IO_NORMAL;

	if (p_remaining >= 4)
	{
		uint4 t_hover_icon_id;
		t_stat = p_stream . ReadU32(t_hover_icon_id);
		if (t_stat == IO_NORMAL)
		{
			icons = new iconlist;
			memset(icons, 0, sizeof(iconlist));
			icons -> iconids[CI_HOVER] = t_hover_icon_id;
		}

		p_remaining -= 4;
	}

	if (t_stat == IO_NORMAL && p_remaining > 0)
		t_stat = defaultextendedload(p_stream, p_version, p_remaining);

	return t_stat;
}

IO_stat MCButton::save(IO_handle stream, uint4 p_part, bool p_force_ext)
{
	IO_stat stat;

	// Does the label need to be written out?
	if (MCStringIsEmpty(label))
		flags &= ~F_LABEL;
	else 
		flags |= F_LABEL;
	
	if ((stat = IO_write_uint1(OT_BUTTON, stream)) != IO_NORMAL)
		return stat;
	if (entry != NULL)
		getentrytext();
	if (leftmargin != defaultmargin
	        || leftmargin != rightmargin
	        || leftmargin != topmargin
	        || leftmargin != bottommargin)
		flags &= ~F_NO_MARGINS;
	if (icons == NULL)
		flags &= ~F_HAS_ICONS;
	else
		flags |= F_HAS_ICONS;

	bool t_has_extension;
	t_has_extension = icons != NULL && icons -> iconids[CI_HOVER] != 0;
	if ((stat = MCObject::save(stream, p_part, t_has_extension || p_force_ext)) != IO_NORMAL)
		return stat;

	if (flags & F_HAS_ICONS)
	{
		uint2 i;
		for (i = CI_ARMED ; i < CI_FILE_NICONS ; i++)
			if ((stat = IO_write_uint4(icons->iconids[i], stream)) != IO_NORMAL)
				return stat;
	}
	if (flags & F_LABEL)
		if ((stat = IO_write_stringref(label, stream, hasunicode())) != IO_NORMAL)
			return stat;
	if (flags & F_LABEL_WIDTH)
		if ((stat = IO_write_uint2(labelwidth, stream)) != IO_NORMAL)
			return stat;
	if (!(flags & F_NO_MARGINS))
	{
		if ((stat = IO_write_int2(leftmargin, stream)) != IO_NORMAL)
			return stat;
		if ((stat = IO_write_int2(rightmargin, stream)) != IO_NORMAL)
			return stat;
		if ((stat = IO_write_int2(topmargin, stream)) != IO_NORMAL)
			return stat;
		if ((stat = IO_write_int2(bottommargin, stream)) != IO_NORMAL)
			return stat;
	}
	if ((stat = IO_write_nameref(menuname, stream)) != IO_NORMAL)
		return stat;
	if (flags & F_MENU_STRING)
		if ((stat = IO_write_stringref(menustring, stream, hasunicode())) != IO_NORMAL)
			return stat;
	menubutton |= family << 4;
	if ((stat = IO_write_uint1(menubutton, stream)) != IO_NORMAL)
		return stat;
	menubutton &= 0x0F;
	
	// WM_SHEET was added after the fileformat menumode enum was fixed
	// since it wasn't added to the end, we must adjust.
	if ((stat = IO_write_uint1(menumode > WM_MODAL ? menumode - 1 : menumode, stream)) != IO_NORMAL)
		return stat;
	if ((menumode == WM_OPTION || menumode == WM_TOP_LEVEL) && (!MCNameIsEmpty(menuname) || flags & F_MENU_STRING))
		if ((stat = IO_write_uint2(menuhistory, stream)) != IO_NORMAL)
			return stat;
	if (flags & F_MENU_LINES)
		if ((stat = IO_write_uint2(menulines, stream)) != IO_NORMAL)
			return stat;

	if ((stat = IO_write_stringref(acceltext, stream, hasunicode())) != IO_NORMAL)
		return stat;

	if ((stat = IO_write_uint2(accelkey, stream)) != IO_NORMAL)
		return stat;
	if ((stat = IO_write_uint1(accelmods, stream)) != IO_NORMAL)
		return stat;
	if ((stat = IO_write_uint1(mnemonic, stream)) != IO_NORMAL)
		return stat;

	if ((stat = savepropsets(stream)) != IO_NORMAL)
		return stat;

	MCCdata *tptr = bdata;
	if (tptr != NULL && (p_part == 0 || !getflag(F_SHARED_HILITE)))
	{
		do
		{
			if ((stat = tptr->save(stream, OT_BDATA, p_part)) != IO_NORMAL)
				return stat;
			tptr = (MCCdata *)tptr->next();
		}
		while (tptr != bdata);
	}
	return IO_NORMAL;
}

IO_stat MCButton::load(IO_handle stream, const char *version)
{
	IO_stat stat;

	if ((stat = MCControl::load(stream, version)) != IO_NORMAL)
		return stat;

	// MW-2012-02-17: [[ IntrinsicUnicode ]] If the unicode tag is set, then we are unicode.
	if ((m_font_flags & FF_HAS_UNICODE_TAG) != 0)
		m_font_flags |= FF_HAS_UNICODE;

	if (strncmp(version, "2.3", 3) <= 0)
	{
		uint4 iconid;
		uint4 hiliteiconid = 0;
		if ((stat = IO_read_uint4(&iconid, stream)) != IO_NORMAL)
			return stat;
		if (flags & F_HAS_ICONS)
			if ((stat = IO_read_uint4(&hiliteiconid, stream)) != IO_NORMAL)
				return stat;
		if (iconid != 0 || hiliteiconid != 0)
		{
			flags |= F_HAS_ICONS;
			icons = new iconlist;
			memset(icons, 0, sizeof(iconlist));
			icons->iconids[CI_DEFAULT] = iconid;
			icons->iconids[CI_HILITED] = hiliteiconid;
		}
		else
			flags &= ~F_HAS_ICONS;
	}
	else
		if (flags & F_HAS_ICONS)
		{
			// MW-2008-08-05: If the icon list hasn't been initialized, do so.
			//   It will have been initialized if the object has an extended data
			//   area.
			if (icons == NULL)
			{
				icons = new iconlist;
				memset(icons, 0, sizeof(iconlist));
			}

			icons->curicon = NULL;
			uint2 i;
			for (i = CI_ARMED ; i < CI_FILE_NICONS ; i++)
				if ((stat = IO_read_uint4(&icons->iconids[i], stream)) != IO_NORMAL)
					return stat;
		}

	if (flags & F_LABEL)
	{
		if ((stat = IO_read_stringref(label, stream, hasunicode())) != IO_NORMAL)
			return stat;
	}

	if (flags & F_LABEL_WIDTH)
		if ((stat = IO_read_uint2(&labelwidth, stream)) != IO_NORMAL)
			return stat;

	if (!(flags & F_NO_MARGINS))
	{
		if ((stat = IO_read_int2(&leftmargin, stream)) != IO_NORMAL)
			return stat;
		if ((stat = IO_read_int2(&rightmargin, stream)) != IO_NORMAL)
			return stat;
		if ((stat = IO_read_int2(&topmargin, stream)) != IO_NORMAL)
			return stat;
		if ((stat = IO_read_int2(&bottommargin, stream)) != IO_NORMAL)
			return stat;
		if (leftmargin == defaultmargin
		        && leftmargin == rightmargin
		        && leftmargin == topmargin
		        && leftmargin == bottommargin)
			flags |= F_NO_MARGINS;
	}
	if ((stat = IO_read_nameref(menuname, stream)) != IO_NORMAL)
		return stat;
	if (flags &  F_MENU_STRING)
	{
		if ((stat = IO_read_stringref(menustring, stream, hasunicode())) != IO_NORMAL)
			return stat;
	}

	if ((stat = IO_read_uint1(&menubutton, stream)) != IO_NORMAL)
		return stat;
	family = menubutton >> 4;
	menubutton &= 0x0F;

	if ((stat = IO_read_uint1(&menumode, stream)) != IO_NORMAL)
		return stat;

	if (menumode > WM_MODAL)
		menumode++;
	if ((menumode == WM_OPTION || menumode == WM_TOP_LEVEL)
	        && (!MCNameIsEmpty(menuname) || flags & F_MENU_STRING))
		if ((stat = IO_read_uint2(&menuhistory, stream)) != IO_NORMAL)
			return stat;

	if (flags & F_MENU_LINES)
		if ((stat = IO_read_uint2(&menulines, stream)) != IO_NORMAL)
			return stat;

	if ((stat = IO_read_stringref(acceltext, stream, hasunicode())) != IO_NORMAL)
		return stat;
	uint4 tacceltextsize;

	if ((stat = IO_read_uint2(&accelkey, stream)) != IO_NORMAL)
		return stat;
	if (accelkey < 256)
#ifdef __MACROMAN__
		accelkey = MCisotranslations[accelkey];
#else
		accelkey = MCmactranslations[accelkey];
#endif

	if ((stat = IO_read_uint1(&accelmods, stream)) != IO_NORMAL)
		return stat;
	if ((stat = IO_read_uint1(&mnemonic, stream)) != IO_NORMAL)
		return stat;
	if (strncmp(version, "2.0", 3) <= 0)
	{
		if (flags & F_DEFAULT)
			rect = MCU_reduce_rect(rect, MOTIF_DEFAULT_WIDTH);
		else
			if (flags & F_TRAVERSAL_ON && !(flags & F_AUTO_ARM))
				rect = MCU_reduce_rect(rect, MCfocuswidth);
		if (!MCNameIsEmpty(menuname))
		{
			if (menumode != WM_CASCADE)
				flags &= ~F_AUTO_ARM;
			flags = flags & ~F_STYLE | F_MENU | F_OPAQUE;
		}
		if (flags & F_AUTO_ARM)
			flags |= F_OPAQUE | F_TRAVERSAL_ON;
	}

	if ((stat = loadpropsets(stream)) != IO_NORMAL)
		return stat;

	while (True)
	{
		uint1 type;
		if ((stat = IO_read_uint1(&type, stream)) != IO_NORMAL)
			return stat;
		if (type == OT_BDATA)
		{
			MCCdata *newbdata = new MCCdata;
			if ((stat = newbdata->load(stream, this, version)) != IO_NORMAL)
			{
				delete newbdata;
				return stat;
			}
			newbdata->appendto(bdata);
		}
		else
		{
			MCS_seek_cur(stream, -1);
			break;
		}
	}
	return IO_NORMAL;
}	<|MERGE_RESOLUTION|>--- conflicted
+++ resolved
@@ -3671,23 +3671,13 @@
 bool MCButton::selectedchunk(MCStringRef& r_string)
 {
 	MCExecPoint ep(nil, nil, nil);
-<<<<<<< HEAD
 	MCExecContext ctxt(ep);
 	integer_t t_number;
 	/* UNCHECKED */ getintprop(ctxt, 0, P_NUMBER, False, t_number);
 	
-	const char *sptr;
-	const char *eptr;
-	getmenuptrs(sptr, eptr);
-	return MCStringFormat(r_string, "char %d to %d of button %d", sptr - menustring + 1, eptr - menustring, t_number);
-=======
-	/* UNCHECKED */ getprop(0, P_NUMBER, ep, False);
-	/* UNCHECKED */ ep.ton();
-	uint4 number = ep.getuint4();
 	MCRange t_range;
 	t_range = getmenurange();
-	return MCStringFormat(r_string, "char %d to %d of button %d", t_range.offset, t_range.offset + t_range.length, number);
->>>>>>> 45b8777b
+	return MCStringFormat(r_string, "char %d to %d of button %d", t_range.offset, t_range.offset + t_range.length, t_number);
 }
 
 bool MCButton::selectedline(MCStringRef& r_string)
