--- conflicted
+++ resolved
@@ -751,11 +751,7 @@
 				else
 				{
 					if (!(state & CS_IGNORE_MENU))
-<<<<<<< HEAD
-						docascade(&t_pick);
-=======
 						docascade(*t_pick);
->>>>>>> 4308c9d2
 				}
 			}
 			else
@@ -1331,18 +1327,11 @@
 			{
 				if (menumode == WM_OPTION || menumode == WM_COMBO)
 				{
-<<<<<<< HEAD
-					if (entry != NULL)
-						entry->settext(0, *t_pick, False);
-				}
-				docascade(&t_pick);
-=======
 					MCValueAssign(label, *t_pick);
 					if (entry != NULL)
 						entry->settext(0, *t_pick, False);
 				}
 				docascade(*t_pick);
->>>>>>> 4308c9d2
 			}
 			else
 				message_with_args(MCM_mouse_release, which);
@@ -2971,11 +2960,7 @@
 	MCExecPoint ep;
 	entry->exportasplaintext(0, ep, 0, INT32_MAX, hasunicode());
 	MCStringRef t_label = nil;
-<<<<<<< HEAD
-	/* UNCHECKED */ MCStringCreateWithCString(ep.getsvalue().getstring(), t_label);
-=======
 	/* UNCHECKED */ MCStringCreateWithOldString(ep.getsvalue(), t_label);
->>>>>>> 4308c9d2
 	MCValueAssign(label, t_label);
 	MCValueRelease(t_label);
 }
@@ -2989,11 +2974,7 @@
 		entry = (MCField *)MCtemplatefield->clone(False, OP_NONE, false);
 		// MW-2005-08-16: [[Bug 2820]] If we can't be selected, let us make sure our field can't either!
 		entry->setextraflag(getextraflag(EF_CANT_SELECT), EF_CANT_SELECT);
-<<<<<<< HEAD
-		entry->setupentry(this, MCString(MCStringGetCString(label)), hasunicode());
-=======
 		entry->setupentry(this, MCStringGetOldString(label), hasunicode());
->>>>>>> 4308c9d2
 		entry->open();
 		setrect(rect);
 	}
@@ -3347,17 +3328,10 @@
 				bstack[stackdepth].maxaccelwidth = MCU_max(bstack[stackdepth].maxaccelwidth, MCFontMeasureText(fontref, newbutton->acceltext));
 			if (width > bstack[stackdepth].maxwidth)
 				bstack[stackdepth].maxwidth = width;
-<<<<<<< HEAD
-			MCStringRef t_label = nil;
-			if (!MCStringCreateWithCString(p_menuitem->label.getstring(), t_label))
-				return false;
-			MCValueAssign(newbutton->label, t_label);
-=======
 			MCAutoStringRef t_label;
 			if (!MCStringCreateWithOldString(p_menuitem->label, &t_label))
 				return false;
 			MCValueAssign(newbutton->label, *t_label);
->>>>>>> 4308c9d2
 			if (p_menuitem -> is_unicode)
 				newbutton->m_font_flags |= FF_HAS_UNICODE;
 
@@ -3680,11 +3654,7 @@
 			}
 }
 
-<<<<<<< HEAD
-void MCButton::docascade(MCStringRef &x_pick)
-=======
 void MCButton::docascade(MCStringRef p_pick)
->>>>>>> 4308c9d2
 {
 	MCAutoStringRef t_pick;
 	MCButton *pptr = this;
@@ -3701,20 +3671,8 @@
 				t_label = MCNameGetString(pptr->getname());
 			else
 				t_label = pptr->getlabeltext();
-<<<<<<< HEAD
-			
-			MCStringRef t_pick = nil;
-			/* UNCHECKED */ MCStringCreateMutable(0, t_pick);
-			/* UNCHECKED */ MCStringAppend(t_pick, t_label);
-			/* UNCHECKED */ MCStringAppendFormat(t_pick, "|");
-			/* UNCHECKED */ MCStringAppend(t_pick, x_pick);
-			
-			MCValueRelease(x_pick);
-			MCStringCopyAndRelease(t_pick, x_pick);
-=======
 			
 			/* UNCHECKED */ MCStringFormat(&t_pick, "%@|%@", t_label, p_pick);
->>>>>>> 4308c9d2
 
 			pptr = (MCButton *)pptr->parent->getparent()->getparent();
 			pptr->state |= CS_IGNORE_MENU;
@@ -3728,20 +3686,12 @@
 	if (pptr != this)
 	{
 		MCParameter *param = new MCParameter;
-<<<<<<< HEAD
-		param->setvalueref_argument(x_pick);
-=======
 		param->setvalueref_argument(*t_pick);
->>>>>>> 4308c9d2
 		MCscreen->addmessage(pptr, MCM_menu_pick, MCS_time(), param);
 	}
 	else
 	{
-<<<<<<< HEAD
-		Exec_stat es = pptr->message_with_valueref_args(MCM_menu_pick, x_pick);
-=======
 		Exec_stat es = pptr->message_with_valueref_args(MCM_menu_pick, *t_pick);
->>>>>>> 4308c9d2
 		if (es == ES_NOT_HANDLED || es == ES_PASS)
 			pptr->message_with_args(MCM_mouse_up, menubutton);
 	}
@@ -3792,11 +3742,8 @@
 
 MCStringRef MCButton::getlabeltext()
 {
-<<<<<<< HEAD
-=======
 	if (entry != nil)
 		getentrytext();
->>>>>>> 4308c9d2
 	if (!MCStringIsEmpty(label))
 		return label;
 	else
@@ -3824,17 +3771,6 @@
 			const char *sptr;
 			const char *eptr;
 			getmenuptrs(sptr, eptr);
-<<<<<<< HEAD
-			MCStringRef t_label = nil;
-			if (eptr - sptr == 0)
-			{
-				setmenuhistoryprop(1);
-				t_label = MCValueRetain(kMCEmptyString);
-			}
-			else
-			{
-				/* UNCHECKED */ MCStringCreateWithNativeChars((const char_t*)sptr, eptr - sptr, t_label);
-=======
 			MCAutoStringRef t_label;
 			if (eptr - sptr == 0)
 			{
@@ -3844,21 +3780,13 @@
 			else
 			{
 				/* UNCHECKED */ MCStringCreateWithNativeChars((const char_t*)sptr, eptr - sptr, &t_label);
->>>>>>> 4308c9d2
 			}
 			if (entry != NULL)
 				entry->settext(0, label, False);
 
-<<<<<<< HEAD
-			if (!MCStringIsEqualTo(label, t_label, kMCStringOptionCompareExact))
-			{
-				MCValueAssign(label, t_label);
-				MCValueRelease(t_label);
-=======
 			if (!MCStringIsEqualTo(label, *t_label, kMCStringOptionCompareExact))
 			{
 				MCValueAssign(label, *t_label);
->>>>>>> 4308c9d2
 				changed = true;
 			}
 		}
