/* Copyright (C) 2003-2013 Runtime Revolution Ltd.

This file is part of LiveCode.

LiveCode is free software; you can redistribute it and/or modify it under
the terms of the GNU General Public License v3 as published by the Free
Software Foundation.

LiveCode is distributed in the hope that it will be useful, but WITHOUT ANY
WARRANTY; without even the implied warranty of MERCHANTABILITY or
FITNESS FOR A PARTICULAR PURPOSE.  See the GNU General Public License
for more details.

You should have received a copy of the GNU General Public License
along with LiveCode.  If not see <http://www.gnu.org/licenses/>.  */

#include "prefix.h"

#include "globdefs.h"
#include "filedefs.h"
#include "objdefs.h"
#include "parsedef.h"
#include "mcio.h"

#include "execpt.h"
#include "sellst.h"
#include "util.h"
#include "font.h"
#include "date.h"
#include "dispatch.h"
#include "stack.h"
#include "card.h"
#include "group.h"
#include "cdata.h"
#include "image.h"
#include "button.h"
#include "field.h"
#include "stacklst.h"
#include "undolst.h"
#include "mcerror.h"
#include "param.h"
#include "objectstream.h"
#include "parentscript.h"
#include "mode.h"
#include "globals.h"
#include "mctheme.h"
#include "osspec.h"
#include "redraw.h"
#include "menuparse.h"
#include "objptr.h"
#include "stacksecurity.h"

#include "exec.h"

uint2 MCButton::mnemonicoffset = 2;
MCRectangle MCButton::optionrect = {0, 0, 12, 8};
uint4 MCButton::clicktime;
uint2 MCButton::menubuttonheight = 4;
Boolean MCButton::starthilite;
uint2 MCButton::starttab;
MCImage *MCButton::macrb = NULL;
MCImage *MCButton::macrbtrack = NULL;
MCImage *MCButton::macrbhilite = NULL;
MCImage *MCButton::macrbhilitetrack = NULL;
uint2 MCButton::focusedtab = MAXUINT2;

// MW-2007-12-11: [[ Bug 5670 ]] This global is set to false before a card issues an
//   mdown to its focused control. If the mdown resulted in a popup being shown on OS X, then it will be
//   set to true. This is to work around the problem with the mouse down message being 'cancelled' on a
//   popup-menu action resulting in the group mdown not returning true, and thus causing the card to
//   send an errant mdown message to the script.

bool MCosxmenupoppedup = false;
bool MCmenupoppedup = false;

Keynames MCButton::button_keys[] =
    {
        {XK_F1, "f1"},
        {XK_F2, "f2"},
        {XK_F3, "f3"},
        {XK_F4, "f4"},
        {XK_F5, "f5"},
        {XK_F6, "f6"},
        {XK_F7, "f7"},
        {XK_F8, "f8"},
        {XK_F9, "f9"},
        {XK_F10, "f10"},
        {XK_F11, "f11"},
        {XK_L1, "l1"},
        {XK_F12, "f12"},
        {XK_L2, "l2"},
        {XK_F13, "f13"},
        {XK_L3, "l3"},
        {XK_F14, "f14"},
        {XK_L4, "l4"},
        {XK_F15, "f15"},
        {XK_L5, "l5"},
        {XK_F16, "f16"},
        {XK_L6, "l6"},
        {XK_F17, "f17"},
        {XK_L7, "l7"},
        {XK_F18, "f18"},
        {XK_L8, "l8"},
        {XK_F19, "f19"},
        {XK_L9, "l9"},
        {XK_F20, "f20"},
        {XK_L10, "l10"},
        {XK_F21, "f21"},
        {XK_R1, "r1"},
        {XK_F22, "f22"},
        {XK_R2, "r2"},
        {XK_F23, "f23"},
        {XK_R3, "r3"},
        {XK_F24, "f24"},
        {XK_R4, "r4"},
        {XK_F25, "f25"},
        {XK_R5, "r5"},
        {XK_F26, "f26"},
        {XK_R6, "r6"},
        {XK_F27, "f27"},
        {XK_R7, "r7"},
        {XK_F28, "f28"},
        {XK_R8, "r8"},
        {XK_F29, "f29"},
        {XK_R9, "r9"},
        {XK_F30, "f30"},
        {XK_R10, "r10"},
        {XK_F31, "f31"},
        {XK_R11, "r11"},
        {XK_F32, "f32"},
        {XK_R12, "r12"},
        {XK_R13, "r13"},
        {XK_F33, "f33"},
        {XK_F34, "f34"},
        {XK_R14, "r14"},
        {XK_F35, "f35"},
        {XK_R15, "r15"},
        {XK_BackSpace, "backspace"},
        {XK_Tab, "tab"},
        {XK_Linefeed, "linefeed"},
        {XK_Clear, "clear"},
        {XK_Return, "return"},
        {XK_Pause, "pause"},
        {XK_Scroll_Lock, "scroll_lock"},
        {XK_Sys_Req, "sys_req"},
        {XK_Escape, "escape"},
        {XK_Delete, "delete"},
        {XK_Home, "home"},
        {XK_Left, "left"},
        {XK_Up, "up"},
        {XK_Right, "right"},
        {XK_Down, "down"},
        {XK_End, "end"},
        {XK_Prior, "page_up"},
		{XK_Prior, "pgup"},
        {XK_Next, "page_down"},
		{XK_Next, "pgdown"},
        {XK_Begin, "begin"},
        {XK_Select, "select"},
        {XK_Print, "print"},
        {XK_Execute, "execute"},
        {XK_Insert, "insert"},
        {XK_Undo, "undo"},
        {XK_Redo, "redo"},
        {XK_Menu, "menu"},
        {XK_Find, "find"},
        {XK_Cancel, "cancel"},
        {XK_Break, "break"},
        {XK_Mode_switch, "mode_switch"},
        {XK_script_switch, "script_switch"},
        {XK_Num_Lock, "num_lock"},
        {XK_osfHelp, "help"},
        {XK_KP_Space, "kp_space"},
        {XK_KP_Tab, "kp_tab"},
        {XK_KP_Enter, "kp_enter"},
		{XK_KP_Enter, "enter"},
        {XK_KP_F1, "kp_f1"},
        {XK_KP_F2, "kp_f2"},
        {XK_KP_F3, "kp_f3"},
        {XK_KP_F4, "kp_f4"},
        {XK_KP_Begin, "kp_begin"},
        {XK_KP_Home, "kp_home"},
        {XK_KP_Left, "kp_left"},
        {XK_KP_Up, "kp_up"},
        {XK_KP_Right, "kp_right"},
        {XK_KP_Down, "kp_down"},
        {XK_KP_End, "kp_end"},
        {XK_KP_Insert, "kp_insert"},
        {XK_KP_Delete, "kp_delete"},
        {XK_KP_Prior, "kp_page_up"},
        {XK_KP_Next, "kp_page_down"},
        {XK_KP_Equal, "kp_equal"},
        {XK_KP_Multiply, "kp_multiply"},
        {XK_KP_Add, "kp_add"},
        {XK_KP_Separator, "kp_separator"},
        {XK_KP_Subtract, "kp_subtract"},
        {XK_KP_Decimal, "kp_decimal"},
        {XK_KP_Divide, "kp_divide"},
        {XK_KP_0, "kp_0"},
        {XK_KP_1, "kp_1"},
        {XK_KP_2, "kp_2"},
        {XK_KP_3, "kp_3"},
        {XK_KP_4, "kp_4"},
        {XK_KP_5, "kp_5"},
        {XK_KP_6, "kp_6"},
        {XK_KP_7, "kp_7"},
        {XK_KP_8, "kp_8"},
        {XK_KP_9, "kp_9"},
		{XK_space, "space"},
        {0, ""},
    };
	
typedef struct
{
	uint1 modifier;
	uint1 token_length;
	const char *token;
} ModKeyToken;

static ModKeyToken modifier_tokens[] =
	{
		{MS_SHIFT, 5, "shift"},
		{MS_SHIFT, 1, "@"},
		{MS_ALT, 6, "option"},
		{MS_ALT, 3, "opt"},
		{MS_ALT, 3, "alt"},
		{MS_ALT, 1, "#"},
		{MS_MAC_CONTROL, 7, "control"},
		{MS_MAC_CONTROL, 4, "ctrl"},
		{MS_MAC_CONTROL, 1, "%"},
		{MS_CONTROL, 7, "command"},
		{MS_CONTROL, 3, "cmd"},
		{MS_CONTROL, 1, "^"},
		{0, 0, NULL}
	};

////////////////////////////////////////////////////////////////////////////////

MCPropertyInfo MCButton::kProperties[] =
{
	DEFINE_RW_OBJ_ENUM_PROPERTY(P_STYLE, InterfaceButtonStyle, MCButton, Style)
	DEFINE_RW_OBJ_PROPERTY(P_AUTO_ARM, Bool, MCButton, AutoArm)
	DEFINE_RW_OBJ_PROPERTY(P_AUTO_HILITE, Bool, MCButton, AutoHilite)
	DEFINE_RW_OBJ_PROPERTY(P_ARM_BORDER, Bool, MCButton, ArmBorder)
	DEFINE_RW_OBJ_PROPERTY(P_ARM_FILL, Bool, MCButton, ArmFill)
	DEFINE_RW_OBJ_PROPERTY(P_HILITE_BORDER, Bool, MCButton, HiliteBorder)
	DEFINE_RW_OBJ_PROPERTY(P_HILITE_FILL, Bool, MCButton, HiliteFill)
	DEFINE_RW_OBJ_PROPERTY(P_SHOW_HILITE, Bool, MCButton, ShowHilite)
	DEFINE_RW_OBJ_PROPERTY(P_ARM, Bool, MCButton, Arm)

	DEFINE_RW_OBJ_PROPERTY(P_SHARED_HILITE, Bool, MCButton, SharedHilite)
	DEFINE_RW_OBJ_PROPERTY(P_SHOW_ICON, Bool, MCButton, ShowIcon)
	DEFINE_RW_OBJ_PROPERTY(P_SHOW_NAME, Bool, MCButton, ShowName) 

	DEFINE_RW_OBJ_NON_EFFECTIVE_PROPERTY(P_LABEL, String, MCButton, Label)
	DEFINE_RO_OBJ_EFFECTIVE_PROPERTY(P_LABEL, String, MCButton, Label)
	DEFINE_RW_OBJ_NON_EFFECTIVE_PROPERTY(P_UNICODE_LABEL, BinaryString, MCButton, UnicodeLabel)
	DEFINE_RO_OBJ_EFFECTIVE_PROPERTY(P_UNICODE_LABEL, BinaryString, MCButton, UnicodeLabel)
	DEFINE_RW_OBJ_PROPERTY(P_LABEL_WIDTH, UInt16, MCButton, LabelWidth)
	DEFINE_RW_OBJ_PROPERTY(P_FAMILY, UInt16, MCButton, Family)
	DEFINE_RW_OBJ_PROPERTY(P_VISITED, Bool, MCButton, Visited)
	DEFINE_RW_OBJ_PROPERTY(P_MENU_HISTORY, UInt16, MCButton, MenuHistory)
	DEFINE_RW_OBJ_PROPERTY(P_MENU_LINES, OptionalUInt16, MCButton, MenuLines)
	DEFINE_RW_OBJ_PROPERTY(P_MENU_BUTTON, UInt16, MCButton, MenuButton)
<<<<<<< HEAD
	DEFINE_RW_OBJ_PROPERTY(P_MENU_NAME, Name, MCButton, MenuName)
=======
	// MENU_MODE
	DEFINE_RW_OBJ_PROPERTY(P_MENU_NAME, OptionalString, MCButton, MenuName)
>>>>>>> 57661368
	DEFINE_RW_OBJ_PROPERTY(P_ACCELERATOR_TEXT, String, MCButton, AcceleratorText)
	DEFINE_RO_OBJ_PROPERTY(P_UNICODE_ACCELERATOR_TEXT, BinaryString, MCButton, UnicodeAcceleratorText)
	DEFINE_RW_OBJ_PROPERTY(P_ACCELERATOR_KEY, OptionalString, MCButton, AcceleratorKey)

	DEFINE_RW_OBJ_SET_PROPERTY(P_ACCELERATOR_MODIFIERS, InterfaceButtonAcceleratorModifiers, MCButton, AcceleratorModifiers)
	
	DEFINE_RW_OBJ_PROPERTY(P_MNEMONIC, UInt16, MCButton, Mnemonic)
	DEFINE_RO_OBJ_PROPERTY(P_FORMATTED_WIDTH, UInt16, MCButton, FormattedWidth)
	DEFINE_RO_OBJ_PROPERTY(P_FORMATTED_HEIGHT, UInt16, MCButton, FormattedHeight)
	DEFINE_RW_OBJ_PROPERTY(P_DEFAULT, Bool, MCButton, Default)
	DEFINE_RW_OBJ_PROPERTY(P_TEXT, String, MCButton, Text)
	DEFINE_RW_OBJ_PROPERTY(P_UNICODE_TEXT, String, MCButton, Text)
	
	DEFINE_RW_OBJ_CUSTOM_PROPERTY(P_ICON, InterfaceButtonIcon, MCButton, Icon)
	DEFINE_RW_OBJ_CUSTOM_PROPERTY(P_ARMED_ICON, InterfaceButtonIcon, MCButton, ArmedIcon)
	DEFINE_RW_OBJ_CUSTOM_PROPERTY(P_DISABLED_ICON, InterfaceButtonIcon, MCButton, DisabledIcon)
	DEFINE_RW_OBJ_CUSTOM_PROPERTY(P_HILITED_ICON, InterfaceButtonIcon, MCButton, HiliteIcon)
	DEFINE_RW_OBJ_CUSTOM_PROPERTY(P_VISITED_ICON, InterfaceButtonIcon, MCButton, VisitedIcon)
	DEFINE_RW_OBJ_CUSTOM_PROPERTY(P_HOVER_ICON, InterfaceButtonIcon, MCButton, HoverIcon)
};

MCObjectPropertyTable MCButton::kPropertyTable =
{
	&MCControl::kPropertyTable,
	sizeof(kProperties) / sizeof(kProperties[0]),
	&kProperties[0],
};

////////////////////////////////////////////////////////////////////////////////

MCButton::MCButton()
{
	flags |= F_STANDARD | F_TRAVERSAL_ON | F_HILITE_BORDER | F_HILITE_FILL
	         | F_SHOW_NAME | F_ALIGN_CENTER | F_AUTO_HILITE
	         | F_ARM_BORDER | F_SHARED_HILITE;
	bdata = NULL;
	icons = NULL;
	label = MCValueRetain(kMCEmptyString);
	labelwidth = 0;
	menubutton = Button1;
	menumode = WM_CLOSED;
	menuname = MCValueRetain(kMCEmptyName);
	menustring = MCValueRetain(kMCEmptyString);
	menuhistory = 1;
	menucontrol = MENUCONTROL_NONE;
	menulines = DEFAULT_MENU_LINES;
	menuhasitemtags = false;
	menu = NULL; //stack based menu

#ifdef _MAC_DESKTOP
	bMenuID = 0; //for button/object based menus
#endif

	entry = NULL;
	tabs = MCValueRetain(kMCEmptyArray);
	acceltext = MCValueRetain(kMCEmptyString);
	accelkey = accelmods = 0;
	mnemonic = 0;
	family = 0;
	ishovering = False;
}

MCButton::MCButton(const MCButton &bref) : MCControl(bref)
{
	if (bref.icons != NULL)
	{
		icons = new iconlist;
		memcpy(icons, bref.icons, sizeof(iconlist));
		icons->curicon = NULL;
	}
	else
		icons = NULL;
	bdata = NULL;
	label = MCValueRetain(bref.label);
	labelwidth = bref.labelwidth;
	menuhistory = bref.menuhistory;
	menulines = bref.menulines;
	menubutton = bref.menubutton;
	menumode = bref.menumode;
	menuname = MCValueRetain(bref.menuname);
	menucontrol = bref.menucontrol;
	menuhasitemtags = bref.menuhasitemtags;
	menustring = MCValueRetain(bref.menustring);
	menu = NULL;
	entry = NULL;
	tabs = MCValueRetain(kMCEmptyArray);
	acceltext = MCValueRetain(bref.acceltext);
	accelkey = bref.accelkey;
	accelmods = bref.accelmods;
	mnemonic = bref.mnemonic;
	ishovering = False;

#ifdef _MAC_DESKTOP
	bMenuID = 0;
#endif

	if (bref.bdata != NULL)
	{
		MCCdata *bptr = bref.bdata;
		do
		{
			MCCdata *newbdata = new MCCdata(*bptr);
			newbdata->appendto(bdata);
			bptr = (MCCdata *)bptr->next();
		}
		while (bptr != bref.bdata);
	}
	family = bref.family;
}

MCButton::~MCButton()
{
	// OK-2009-04-30: [[Bug 7517]] - Ensure the button is actually closed before deletion, otherwise dangling references may still exist,
	// particuarly if the button had icons.
	while (opened)
		close();
	
	// MW-2008-10-28: [[ ParentScripts ]] Flush the parent scripts table if
	//   tsub has the state flag marked.
	if (getstate(CS_IS_PARENTSCRIPT))
		MCParentScript::FlushObject(this);

	delete icons;
	freemenu(True);
	MCValueRelease(acceltext);
	MCValueRelease(label);
	MCValueRelease(menuname);
	MCValueRelease(menustring);
	MCValueRelease(tabs);
	if (accelkey != 0)
		MCstacks->deleteaccelerator(this, NULL);
	while (bdata != NULL)
	{
		MCCdata *bptr = (MCCdata *)bdata->remove
		                (bdata);
		delete bptr;
	}
}

void MCButton::removelink(MCObject *optr)
{
	if (optr == menu)
		menu = NULL;
}

bool MCButton::imagechanged(MCImage *p_image, bool p_deleting)
{
	if (icons != nil && p_image == icons->curicon)
	{
		if (p_deleting)
			icons->curicon = nil;
		layer_redrawall();

		return true;
	}

	return false;
}

Chunk_term MCButton::gettype() const
{
	return CT_BUTTON;
}

const char *MCButton::gettypestring()
{
	return MCbuttonstring;
}

bool MCButton::visit(MCVisitStyle p_style, uint32_t p_part, MCObjectVisitor* p_visitor)
{
	return p_visitor -> OnButton(this);
}

void MCButton::open()
{
	// MW-2008-10-28: [[ ParentScripts ]] We have to preserve the setting of the
	//   CS_IS_PARENTSCRIPT state.
	if (!getstate(CS_IS_PARENTSCRIPT))
		MCControl::open();
	else
	{
		MCControl::open();
		setstate(True, CS_IS_PARENTSCRIPT);
	}

	// MW-2011-02-08: [[ Bug 9382 ]] Make sure we reset icons when opening and the state
	//   has changed (i.e. background transition has occured).
	uint32_t t_old_state;
	t_old_state = state;
	switch(gethilite(0))
	{
	case True:
		state |= CS_HILITED;
		state &= ~CS_MIXED;
		break;
	case False:
		state &= ~(CS_HILITED | CS_MIXED);
		break;
	case Mixed:
		state &= ~CS_HILITED;
		state |= CS_MIXED;
		break;
	}
	if (opened == 1 || state != t_old_state)
		reseticon();
	
	if (opened == 1)
	{
		if (getflag(F_DEFAULT))
		{
			getcard() -> setdefbutton(this);
			state |= CS_SHOW_DEFAULT;
		}
		setupmnemonic();
		if (getstyleint(flags) == F_MENU)
		{
			// MW-2011-02-08:[[ Bug 9384 ]] Make sure we don't 'findmenu' for things that don't have them.
			//   i.e. popup/option/cascade types.
			switch (menumode)
			{
			case WM_TOP_LEVEL:
				MCValueRelease(tabs);
				/* UNCHECKED */ MCStringSplit(menustring, MCSTR("\n"), nil, kMCStringOptionCompareExact, tabs);
				break;
			case WM_COMBO:
				createentry();
				break;
			case WM_POPUP:
			case WM_OPTION:
			case WM_CASCADE:
				break;
			default:
				findmenu(true);
				if (!MCNameIsEmpty(menuname) && menu != NULL)
					menu->installaccels(getstack());
				break;
			}
		}
		if (accelkey != 0)
			MCstacks->addaccelerator(this, getstack(), accelkey, accelmods);
	}
}

void MCButton::close()
{
	MCControl::close();
	if (opened == 0)
	{
		if (icons != NULL && icons->curicon != NULL)
		{
			icons->curicon->close();
			icons->curicon = NULL;
		}
		
		// Always make sure we unlink ourselves from the default button
		// points on card - just in case one isn't updated somewhere else.
		state &= ~CS_SHOW_DEFAULT;
		getcard()->freedefbutton(this);
		
		clearmnemonic();
		MCValueRelease(tabs);
		freemenu(False);
		if (entry != NULL)
		{
			MCundos->freestate();
			deleteentry();
		}
		if (accelkey != 0)
			MCstacks->deleteaccelerator(this, getstack());

		ishovering = False;
	}
}

void MCButton::kfocus()
{
	if ((!IsMacLF() || state & CS_SHOW_DEFAULT
	        || flags & F_AUTO_ARM || entry != NULL)
	        && flags & F_TRAVERSAL_ON && !(state & CS_KFOCUSED))
	{
		// Get the current transient rect
		uint2 t_old_trans;
		t_old_trans = gettransient();

		state |= CS_KFOCUSED | CS_ARMED;

		reseticon();

		bool t_need_redraw;
		t_need_redraw = false;
		if (entry != NULL)
		{
			entry->kfocus();
			t_need_redraw = true;
		}
		else if (getstyleint(flags) == F_STANDARD && flags & F_SHOW_BORDER)
		{
			if (!getstate(CS_SHOW_DEFAULT) && getcard()->getodefbutton() != NULL)
				state |= CS_SHOW_DEFAULT;
			getcard()->setdefbutton(this);
			t_need_redraw = true;
		}
		else if (getstyleint(flags) != F_MENU || menumode != WM_TOP_LEVEL)
			t_need_redraw = true;

		// MW-2011-08-18: [[ Layers ]] Invalidate the whole object, noting
		//   possible change in transient.
		if (t_need_redraw)
			layer_transientchangedandredrawall(t_old_trans);

		message(MCM_focus_in);
	}
}

Boolean MCButton::kfocusnext(Boolean top)
{
	if ((IsMacLF() && !(state & CS_SHOW_DEFAULT))
	        && !(flags & F_AUTO_ARM) && entry == NULL
	        || !(flags & F_VISIBLE || MCshowinvisibles)
	        || !(flags & F_TRAVERSAL_ON) || state & CS_KFOCUSED || flags & F_DISABLED)
		return False;
	return True;
}

Boolean MCButton::kfocusprev(Boolean bottom)
{
	if ((IsMacLF() && !(state & CS_SHOW_DEFAULT))
	        && !(flags & F_AUTO_ARM) && entry == NULL
	        || !(flags & F_VISIBLE || MCshowinvisibles)
	        || !(flags & F_TRAVERSAL_ON) || state & CS_KFOCUSED || flags & F_DISABLED)
		return False;
	return True;
}

void MCButton::kunfocus()
{
	if (state & CS_SUBMENU && menumode == WM_CASCADE)
		closemenu(True, True);
	if (state & CS_KFOCUSED)
	{
		uint2 t_old_trans;
		t_old_trans = gettransient();

		if (flags & F_AUTO_ARM && state & CS_ARMED && !(state & CS_SUBMENU))
			state &= ~CS_MFOCUSED;
		
		state &= ~(CS_KFOCUSED | CS_ARMED);
		
		reseticon();
		
		bool t_need_redraw;
		t_need_redraw = false;
		if (entry != NULL)
		{
			entry->kfocus();
			entry->kunfocus();
			entry->unselect(True, True);
			t_need_redraw = true;
		}

		if (getstyleint(flags) != F_MENU || menumode != WM_TOP_LEVEL)
		{
			if (getstate(CS_SHOW_DEFAULT) && !getflag(F_DEFAULT))
				state &= ~CS_SHOW_DEFAULT;
			t_need_redraw = true;
		}

		// MW-2011-08-18: [[ Layers ]] Invalidate the whole object, noting
		//   possible change in transient.
		if (t_need_redraw)
			layer_transientchangedandredrawall(t_old_trans);

		message(MCM_focus_out);
	}
}

Boolean MCButton::kdown(const char *string, KeySym key)
{
	if (state & CS_SUBMENU)
	{
		if (MCObject::kdown(string, key))
			return True;
		MCButton *bptr;
		MCAutoStringRef t_pick;
		switch (key)
		{
		case XK_Escape:
			closemenu(True, True);
			return True;
		case XK_Tab:
		case XK_Left:
		case XK_Right:
			if (menu->kdown(string, key))
				return True;
			if (menumode == WM_CASCADE)
			{
				closemenu(True, key != XK_Left);
				return key == XK_Left;
			}
			if (menumode != WM_PULLDOWN)
				return False;
			uint2 tnum, newnum;
			getcard()->count(CT_MENU, CT_UNDEFINED, NULL, tnum, True);
			getcard()->count(CT_MENU, CT_UNDEFINED, this, newnum, True);
			while (True)
			{
				if (key == XK_Left)
					if (newnum == 1)
						newnum = tnum;
					else
						newnum--;
				else
					if (newnum == tnum)
						newnum = 1;
					else
						newnum++;
				bptr = (MCButton *)getcard()->getnumberedchild(newnum, CT_MENU, CT_UNDEFINED);
				if (bptr == this)
					break;
				if (bptr->menubutton == menubutton
				        && bptr->isvisible() && !bptr->isdisabled())
				{
					closemenu(True, True);
					bptr->message_with_args(MCM_mouse_down, menubutton);
					if (bptr->findmenu())
					{
						bptr->openmenu(True);
						return True;
					}
				}
			}
			break;
		case XK_Down:
			if (menu->kdown(string, key))
				return True;
			return menu->kfocusnext(False);
		case XK_Up:
			if (menu->kdown(string, key))
				return True;
			return menu->kfocusprev(False);
		case XK_WheelDown:
		case XK_WheelUp:
		case XK_WheelLeft:
		case XK_WheelRight:
			if (menu -> getcontrols() -> gettype() == CT_FIELD)
				if (menu -> getcontrols() -> kdown(string, key))
					return True;
			break;
		case XK_space:
		case XK_Return:
		case XK_KP_Enter:
			closemenu(False, True);
			menu->menukdown(string, key, &t_pick, menuhistory);
			if (!MCStringIsEmpty(*t_pick))
			{
				if (menumode == WM_OPTION || menumode == WM_COMBO)
				{
					MCValueAssign(label, *t_pick);
					if (entry != NULL)
						entry->settext(0, *t_pick, False);
					Exec_stat es = message_with_valueref_args(MCM_menu_pick, *t_pick);
					if (es == ES_NOT_HANDLED || es == ES_PASS)
						message_with_args(MCM_mouse_up, menubutton);
					// MW-2011-08-18: [[ Layers ]] Invalidate the whole object.
					layer_redrawall();
				}
				else
				{
					if (!(state & CS_IGNORE_MENU))
						docascade(&t_pick);
				}
			}
			else
				message_with_args(MCM_mouse_release, menubutton);
			state &= ~CS_IGNORE_MENU;
			if (MCmenuobjectptr == this)
				MCmenuobjectptr = NULL;
			return True;
		default:
			MCButton *mbptr = menu->findmnemonic(string[0]);
			if (mbptr != NULL)
			{
				closemenu(False, True);
				if (!MCNameIsEmpty(menuname))
					mbptr->activate(False, string[0]);
				else
				{
					MCStringRef t_label;
					if (mbptr->getmenuhastags())
						t_label = MCNameGetString(mbptr->getname());
					else
						t_label = mbptr->getlabeltext();
	
					menu->menukdown(string, key, &t_pick, menuhistory);
					Exec_stat es = message_with_valueref_args(MCM_menu_pick, t_label);
					if (es == ES_NOT_HANDLED || es == ES_PASS)
						message_with_args(MCM_mouse_up, menubutton);
				}
				if (MCmenuobjectptr == this)
					MCmenuobjectptr = NULL;
				return True;
			}
			else
			{
				if (MCmodifierstate & MS_MOD1)
				{
					mbptr = MCstacks->findmnemonic(string[0]);
					if (mbptr != NULL && mbptr->isvisible() && !mbptr->isdisabled())
					{
						closemenu(True, True);
						mbptr->message_with_args(MCM_mouse_down, menubutton);
						if (mbptr->findmenu())
						{
							mbptr->openmenu(True);
							return True;
						}
					}
				}
			}
		}
		return True;
	}
	else
	{
		if (entry != NULL)
			return entry->kdown(string, key);
		if (MCObject::kdown(string, key))
			return True;
		if ((((key == XK_Right || key == XK_space
		        || key == XK_Return || key == XK_KP_Enter)
		        && (menumode == WM_CASCADE || menumode == WM_OPTION))
		        || key == XK_Down && menumode != WM_CASCADE)
		        && state & CS_KFOCUSED && findmenu())
		{
			openmenu(True);
			return True;
		}
		if ((key == XK_space || (state & CS_SHOW_DEFAULT || state & CS_ARMED)
		        && (key == XK_Return || key == XK_KP_Enter))
		        && !(MCmodifierstate & MS_MOD1))
		{
			activate(False, string[0]);
			return True;
		}
	}
	return False;
}

Boolean MCButton::kup(const char *string, KeySym key)
{
	if (entry != NULL)
		return entry->kup(string, key);
	if (MCObject::kup(string, key))
		return True;
	if (state & CS_SUBMENU)
		return menu->kup(string, key);
	return False;
}

Boolean MCButton::mfocus(int2 x, int2 y)
{
	// SMR 594 do menu stuff before visibility check

	if (state & CS_MENU_ATTACHED)
		return MCObject::mfocus(x, y);
	if (state & CS_SUBMENU)
	{
		mx = x;
		my = y;
		int2 tx = x;
		int2 ty = y;
		MCStack *sptr = menumode == WM_CASCADE ? getstack() : MCmousestackptr;
		
		//TS-2007-13-11 - [[Bug 5507]] - on linux it is possible to have sptr == NULL which causes a crash.
		// This is only when you drag a menu really quickly so the MCmousestackptr == NULL.
		if ( sptr == NULL)
			return False;

		sptr->translatecoords(menu, tx, ty);
		MCRectangle trect = sptr->getrect();
		Boolean handled = menu->mfocus(tx, ty);
		tx = x + trect.x;
		ty = y + trect.y;
		if (!handled)
		{
			MCCard *cptr = getcard();
			switch (menumode)
			{
			case WM_PULLDOWN:
				uint2 i;
				if (MCU_point_in_rect(menu->getrect(), tx, ty)
				        || !MCU_point_in_rect(cptr->getrect(), x, y)
				        || MCU_point_in_rect(rect, x, y))
					return True;
				for (cptr->count(CT_MENU, CT_UNDEFINED, NULL, i, True) ; i ; i--)
				{
					MCButton *bptr = (MCButton *)cptr->getnumberedchild(i, CT_MENU, CT_UNDEFINED);
					if (bptr == this)
						continue;
					
					// OK-2010-02-24: [[Bug 8628]] - Added clause to prevent this menu switching happening when bptr is a 
					// normal mac pulldown menu. 
					if (bptr->menubutton == menubutton
					        && bptr->parent == parent
					        && bptr->isvisible() && !bptr->isdisabled()
					        && MCU_point_in_rect(bptr->getrect(), x, y)
					        && bptr->mfocus(x, y) && bptr->findmenu()
							&& !(IsMacLFAM() && (bptr -> getflag(F_SHOW_BORDER)) != 0)
						)
					{
						state &= ~(CS_MFOCUSED | CS_SUBMENU | CS_ARMED);
						ishovering = False;
						reseticon();
						// MW-2011-08-18: [[ Layers ]] Invalidate the whole object.
						layer_redrawall();
						menu->setstate(True, CS_KFOCUSED); // override state
						menu->kunfocus();
						menu->close();
						menudepth--;
						MCdispatcher->addmenu(bptr);
						bptr->state |= CS_MFOCUSED;
						bptr->message_with_args(MCM_mouse_down, menubutton);
						bptr->findmenu();
						bptr->openmenu(False);
						return True;
					}
				}
				break;
			case WM_CASCADE:
				// MW-2010-10-06: [[ Bug 9035 ]] We count the pointer as being inside the cascade button
				// if its vertical position is when inside a menuwindow.
				if (sptr -> menuwindow && y >= rect . y && y < rect . y + rect . height)
					return True;
				if (MCU_point_in_rect(rect, x, y))
					return True;
				if (flags & F_AUTO_ARM && MCU_point_in_rect(trect, tx, ty))
				{
					closemenu(False, True);
					state &= ~(CS_MFOCUSED | CS_ARMED);
					reseticon();
					getcard()->ungrab();
					return False;
				}
				break;
			case WM_OPTION:
				// OK-2007-08-07 : Bug 5287, a button with a menu name (stack panel) set will not have 
				// an associated field to contain items, so should break here to avoid crash.
				if ((MClook != LF_WIN95) || !MCNameIsEmpty(menuname))
					break;
			case WM_COMBO:
				if (state & CS_MFOCUSED)
				{
					uint2 fheight;
					fheight = gettextheight();
					MCField *fptr = (MCField *)menu->getcontrols();
					fptr->vscroll(my < rect.y + rect.height ? -fheight : fheight, True);
					fptr->resetscrollbars(True);
				}
				break;
			default:
				break;
			}
		}
		message_with_args(MCM_mouse_move, x, y);
		/* This would prevent buttons that are under the menu of this one
		from taking the focus away, but unfortunately this messes up
		grab at the card level if (menumode == WM_CASCADE) return
		handled; */
		return True;
	}
	if (!(flags & F_VISIBLE || MCshowinvisibles)
	        || flags & F_DISABLED && getstack()->gettool(this) == T_BROWSE)
		return False;
	Tool tool = getstack()->gettool(this);

	if (tool == T_BROWSE || tool == T_HELP)
	{
		mx = x;
		my = y;
		if (entry != NULL && entry->mfocus(x, y))
			return True;
		if (getstyleint(flags) == F_MENU && menumode == WM_TOP_LEVEL
		        && IsMacLF() && state & CS_MFOCUSED)
		{
			MCRectangle trect = rect;
			trect.height = 8 + MCFontGetAscent(m_font);
			// MW-2011-08-18: [[ Layers ]] Invalidate the whole object.
			layer_redrawall();
		}
		else
		{
			if (flags & F_AUTO_ARM)
			{
				if (MCU_point_in_rect(rect, x, y)
				        && MCU_point_in_rect(getcard()->getrect(), x, y))
				{
					if (!(state & CS_ARMED))
					{
						if (menumode == WM_CASCADE && findmenu())
						{
							getcard()->grab();
							mdown(menubutton);
						}
						state |= CS_MFOCUSED | CS_ARMED;
						getcard()->kfocusset(this);
					}
					message_with_args(MCM_mouse_move, x, y);
					return True;
				}
				else
				{
					if (state & CS_ARMED)
					{
						uint2 t_old_trans;
						t_old_trans = gettransient();
						state &= ~(CS_MFOCUSED | CS_ARMED | CS_KFOCUSED);
						ishovering = False;
						reseticon();
						getcard()->kfocusset(NULL);
						// MW-2011-08-18: [[ Layers ]] Invalidate the whole object, noting
						//   possible change in transient.
						layer_transientchangedandredrawall(t_old_trans);
					}
					return False;
				}
			}
			if (MCbuttonstate & Button1 && flags & F_AUTO_HILITE
			        && (menumode != WM_TOP_LEVEL || getstyleint(flags) != F_MENU)
			        && state & CS_MFOCUSED && !(state & CS_SELECTED))
			{
				if (MClook == LF_MOTIF || flags & F_SHOW_ICON
				        || getstyleint(flags) != F_RADIO
				        && getstyleint(flags) != F_CHECK)
				{
					if (MCU_point_in_rect(rect, x, y))
					{
						if ((state & CS_HILITED) != starthilite
						        && (starthilite || getstyleint(flags) != F_RADIO))
						{
							state ^= CS_HILITED;
							reseticon();
							// MW-2011-08-18: [[ Layers ]] Invalidate the whole object.
							layer_redrawall();
						}
					}
					else if ((state & CS_HILITED) == starthilite
						        && (starthilite || getstyleint(flags) != F_RADIO))
					{
						state ^= CS_HILITED;
						reseticon();
						// MW-2011-08-18: [[ Layers ]] Invalidate the whole object.
						layer_redrawall();
					}
					sethilite(0, (state & CS_HILITED) != 0);
				}
				else if (MCU_point_in_rect(rect, x, y) != starthilite)
				{
					starthilite = !starthilite;
					// MW-2011-08-18: [[ Layers ]] Invalidate the whole object.
					layer_redrawall();
				}
			}
			else if (!MCdispatcher -> isdragtarget() &&
				     ((getflag(F_HAS_ICONS) && icons -> iconids[CI_HOVER] != 0) ||
							 (MCcurtheme != NULL && (!ishovering || menumode == WM_TOP_LEVEL) && MCcurtheme->getthemepropbool(WTHEME_PROP_SUPPORTHOVERING)))
			         && MCU_point_in_rect(rect, x, y))
			{
				ishovering = True;
				reseticon();
				if (menumode == WM_TOP_LEVEL && ishovering && MCcurtheme->iswidgetsupported(WTHEME_TYPE_TAB))
				{
					int2 curx = rect.x + MCcurtheme->getmetric(WTHEME_METRIC_TABSTARTOFFSET);
					uint2 nfocusedtab = getmousetab(curx);
					if (nfocusedtab != focusedtab)
					{
						focusedtab = nfocusedtab;
						// MW-2011-08-18: [[ Layers ]] Invalidate the whole object.
						layer_redrawall();
					}
				}
				else
				{
					// MW-2011-08-30: [[ Layers ]] Potentially invalidate the whole object
					//   if flags and settings mean it is warranted.
					mayberedrawall();
				}
			}
		}
	}
	return MCControl::mfocus(x, y);
}

void MCButton::munfocus()
{
	if (entry != NULL)
		entry->munfocus();
	if (flags & F_AUTO_ARM && state & CS_ARMED)
	{
		state &= ~CS_ARMED;
		ishovering = False;
		reseticon();
		// MW-2011-08-18: [[ Layers ]] Invalidate the whole object.
		layer_redrawall();
	}
	else if (ishovering &&
					 ((getflag(F_HAS_ICONS) && icons->iconids[CI_HOVER] != 0) ||
					  (MCcurtheme != NULL && MCcurtheme->getthemepropbool(WTHEME_PROP_SUPPORTHOVERING))))
	{
		ishovering = False;
		reseticon();
		focusedtab = MAXUINT2;

		// MW-2011-08-30: [[ Layers ]] Potentially invalidate the whole object
		//   if flags and settings mean it is warranted.
		mayberedrawall();
	}
	if (state & CS_MFOCUSED)
	{
		state &= ~CS_MFOCUSED;
		if (flags & F_AUTO_HILITE)
		{
			state &= ~CS_HILITED;
			// MW-2011-08-18: [[ Layers ]] Invalidate the whole object.
			layer_redrawall();
		}
		if (sethilite(0, (state & CS_HILITED) != 0))
		{
			// MW-2011-08-18: [[ Layers ]] Invalidate the whole object.
			layer_redrawall();
		}
		starthilite = 0;
		state |= CS_MFOCUSED;  // restore state so MCControl:: can clear it
	}
	MCControl::munfocus();
}

bool MCButton::tabselectonmouseup()
{
	return IsMacEmulatedLF() ||
		(MCcurtheme && MCcurtheme->iswidgetsupported(WTHEME_TYPE_TAB) && MCcurtheme->getthemepropbool(WTHEME_PROP_TABSELECTONMOUSEUP));
}

Boolean MCButton::mdown(uint2 which)
{
	if (state & CS_MENU_ATTACHED)
		return MCObject::mdown(which);
	if (state & CS_MFOCUSED)
	{
		reseticon();

		// MW-2011-08-30: [[ Layers ]] Potentially invalidate the whole object
		//   if flags and settings mean it is warranted.
		mayberedrawall();
		if (flags & F_AUTO_ARM)
			message_with_args(MCM_mouse_down, which);
		return False;
	}
	state |= CS_MFOCUSED;
	if (state & CS_SUBMENU && (menubutton == 0 || (uint1)which == menubutton))
	{
		if (state & CS_SCROLLBAR && mx > rect.x + rect.width - MCscrollbarwidth
		        && mx < rect.x + rect.width)
		{
			menu->mdown(which);
			state |= CS_FIELD_GRAB;
			return True;
		}
		else
		{
			menu->kunfocus();
			return mfocus(mx, my);
		}
	}
	if ((!MCNameIsEmpty(menuname) || menu != NULL || getstyleint(flags) == F_MENU)
	        && (menubutton == 0 || (uint1)which == menubutton)
	        && (entry == NULL || !MCU_point_in_rect(entry->getrect(), mx, my))
	        && (getstack()->gettool(this) == T_BROWSE
	            || getstack()->gettool(this) == T_HELP))
	{
		message_with_args(MCM_mouse_down, which);
		if (menumode == WM_TOP_LEVEL)
		{
			if (!MCStringIsEmpty(menustring))
			{
				int2 curx = rect.x + 2;
				starttab = getmousetab(curx);
				if (tabselectonmouseup())
				{
					// MW-2011-08-18: [[ Layers ]] Invalidate the whole object.
					layer_redrawall();
				}
				else
				{
					uindex_t t_ntabs;
					t_ntabs = MCArrayGetCount(tabs);
					MCValueRef t_tab = nil;
					/* UNCHECKED */ MCArrayFetchValueAtIndex(tabs, starttab + 1, t_tab);
					if (starttab < t_ntabs && starttab + 1 != menuhistory
					        && MCStringGetCharAtIndex((MCStringRef)t_tab, 0) != '(')
					{
						MCValueRef t_oldhist = nil;
						/* UNCHECKED */ MCArrayFetchValueAtIndex(tabs, menuhistory, t_oldhist);
						setmenuhistoryprop(starttab + 1);
						// MW-2011-08-18: [[ Layers ]] Invalidate the whole object.
						layer_redrawall();
						message_with_valueref_args(MCM_menu_pick, t_tab, t_oldhist);
					}
				}
			}
		}
		else
		{
			if (findmenu())
			{
				openmenu(True);
				clicktime = MCeventtime;
			}
		}
		return True;
	}
	if (which == Button1)
		switch (getstack()->gettool(this))
		{
		case T_BROWSE:
			if (entry != NULL && MCU_point_in_rect(entry->getrect(), mx, my))
			{
				state |= CS_FIELD_GRAB;
				entry->mdown(which);
			}
			else
				if (flags & F_AUTO_HILITE || family != 0)
					if (MClook == LF_MOTIF || flags & F_SHOW_ICON
					        || getstyleint(flags) != F_RADIO
					        && getstyleint(flags) != F_CHECK)
					{
						if (getstyleint(flags) != F_RADIO || !(state & CS_HILITED))
						{
							state ^= CS_HILITED;
							starthilite = (Boolean)(state & CS_HILITED);
							sethilite(0, (state & CS_HILITED) != 0);
						}
						else
							starthilite = 0;
						reseticon();

						// MW-2011-08-30: [[ Layers ]] Potentially invalidate the whole object
						//   if flags and settings mean it is warranted.
						mayberedrawall();
					}
					else
					{
						starthilite = 1;
						reseticon();
						// MW-2011-08-18: [[ Layers ]] Invalidate the whole object.
						layer_redrawall();
					}
			if ((!IsMacLF() || entry != NULL)
			        && flags & F_TRAVERSAL_ON && !(state & CS_KFOCUSED))
				getstack()->kfocusset(this);
			message_with_args(MCM_mouse_down, "1");
			break;
		case T_POINTER:
		case T_BUTTON:
			start(True);
			break;
		case T_HELP:
			break;
		default:
			return False;
		}
	else
		message_with_args(MCM_mouse_down, which);
	return True;
}

Boolean MCButton::mup(uint2 which)
{
	if (state & CS_MENU_ATTACHED)
		return MCObject::mup(which);
	MCAutoStringRef t_pick;
	if (state & CS_SUBMENU
	        && (which == 0 || menubutton == 0 || (uint1)which == menubutton))
	{
		// MW-2012-09-04: [[ Bug 10363 ]] Make sure we munfocus from all parent
		//   groups if we munfocus ourselves. We need this because menus cause
		//   mouse events to be funneled in a different way.
		MCObject *t_parent;
		t_parent = getparent();
		while(t_parent -> gettype() == CT_GROUP)
		{
			((MCGroup *)t_parent) -> clearmfocus();
			t_parent = t_parent -> getparent();
		}

		state &= ~CS_MFOCUSED;
		if (state & CS_FIELD_GRAB)
		{
			state &= ~CS_FIELD_GRAB;
			if (state & CS_SUBMENU)
				menu->mup(which);
			else
				entry->mup(which);
			return True;
		}
		if (menudepth > mymenudepth)
		{
			menu->mup(which);
			if (menudepth > mymenudepth)
				return True;
		}
		else
			if ((menumode == WM_OPTION || menumode == WM_COMBO)
			        && MCeventtime - clicktime < OPTION_TIME)
				return True;
			else
				if (menumode == WM_PULLDOWN && MCU_point_in_rect(rect, mx, my))
				{
					if (state & CS_MOUSE_UP_MENU)
					{
						closemenu(True, True);
						state |= CS_VISITED;
						message_with_args(MCM_mouse_up, which);
					}
					else
					{
						menu->kfocusnext(True);
						state |= CS_MOUSE_UP_MENU;
					}
					return True;
				}
				else
					if (menumode == WM_POPUP
					        && MCU_abs(MCmousex - startx) < MCdoubledelta
					        && MCU_abs(MCmousey - starty) < MCdoubledelta)
						return True;

		// MW-2005-03-07: With this ordering, the menumup goes into an infinite
		//   loop, so lets try it the other way round.
		// MW-2008-03-27; [[ Bug 6225 ]] Make sure we send a mouseUp in this case
		//   by setting the menupoppedup global.
		MCmenupoppedup = true;
		menu->menumup(which, &t_pick, menuhistory);
		MCmenupoppedup = false;
		closemenu(True, True);
		if (!(state & CS_IGNORE_MENU))
		{
			if (!MCStringIsEmpty(*t_pick))
			{
				if (menumode == WM_OPTION || menumode == WM_COMBO)
				{
					if (entry != NULL)
						entry->settext(0, *t_pick, False);
				}
				docascade(&t_pick);
			}
			else
				message_with_args(MCM_mouse_release, which);
		}
		state &= ~CS_IGNORE_MENU;
		if (MCmenuobjectptr == this)
			MCmenuobjectptr = NULL;
		// MW-2011-08-18: [[ Layers ]] Invalidate the whole object.
		layer_redrawall();
		if (!opened)
			freemenu(True);
		return True;
	}
	// MW-2008-01-08: [[ Bug 5721 ]] Make sure if we mouse up and are not focused, no
	//   message is sent - I'm hoping that this only happens when a drag-drop operation
	//   finishes however it might not so watch out for more bugs...
	// MW-2008-03-19: [[ Bug 6164 ]] Make sure that it this mup was a result of closing a
	//   popup, we send a mouseUp message.
	if (!MCmenupoppedup && !(state & CS_MFOCUSED))
	{
		// MW-2008-02-26: [[ Bug 5901 ]] If we auto-hilite then reset the hilite failure
		//   to do this causes hilite to stick when popup is called from within a mouseDown
		//   handler on OS X. 
		if (flags & F_AUTO_HILITE)
			sethilite(0, False);
		reseticon();
		// MW-2011-08-18: [[ Layers ]] Invalidate the whole object.
		layer_redrawall();
		return False;
	}
	if (!(state & (CS_MFOCUSED | CS_ARMED)))
	{
		// MW-2008-02-26: [[ Bug 5901 ]] If we auto-hilite then reset the hilite failure
		//   to do this causes hilite to stick when popup is called from within a mouseDown
		//   handler on OS X.
		if (flags & F_AUTO_HILITE)
			sethilite(0, False);
		reseticon();
		// MW-2011-08-18: [[ Layers ]] Invalidate the whole object.
		layer_redrawall();
		message_with_args(MCM_mouse_up, which);
		return False;
	}
	if (MCbuttonstate == 0 || which == 0) // synthetic mup from popup
	{
		state &= ~CS_MFOCUSED;
		// IM-2008-07-02 [[ Bug 5901 ]] MCPopup calls mup(0) on the target object, use this to
		// check if this is how mup() has been called and toggle the hilite
		if (which == 0 && (flags & F_AUTO_HILITE))
			state ^= CS_HILITED;
		reseticon();

		// MW-2011-08-30: [[ Layers ]] Potentially invalidate the whole object
		//   if flags and settings mean it is warranted.
		mayberedrawall();
	}
	if (state & CS_GRAB)
	{
		if (flags && F_AUTO_HILITE)
			if (starthilite)
				state &= ~CS_HILITED;
			else
				state |= CS_HILITED;
		ungrab(which);
		return True;
	}
	if (which == Button1)
		switch (getstack()->gettool(this))
		{
		case T_BROWSE:
			if (state & CS_FIELD_GRAB)
			{
				state &= ~CS_FIELD_GRAB;
				entry->mup(which);
			}
			else
			{
				if (getstyleint(flags) == F_MENU && menumode == WM_TOP_LEVEL
				        && tabselectonmouseup())
				{
					uindex_t t_ntabs;
					MCValueRef t_tab = nil;
					t_ntabs = MCArrayGetCount(tabs);
					/* UNCHECKED */ MCArrayFetchValueAtIndex(tabs, starttab + 1, t_tab);
					int2 curx = rect.x + 2;
					if (getmousetab(curx) == starttab && starttab < t_ntabs
					        && starttab + 1 != menuhistory
					        && MCStringGetCharAtIndex((MCStringRef)t_tab, 0) != '(')
					{
						MCValueRef t_oldhist = nil;
						/* UNCHECKED */ MCArrayFetchValueAtIndex(tabs, menuhistory, t_oldhist);
						setmenuhistoryprop(starttab + 1);
						// MW-2011-08-18: [[ Layers ]] Invalidate the whole object.
						layer_redrawall();
						message_with_valueref_args(MCM_menu_pick, t_tab, t_oldhist);
					}
				}
				else
				{
					if (MClook != LF_MOTIF && flags & F_AUTO_HILITE
					        && !(flags & F_SHOW_ICON) && !(flags & F_AUTO_ARM)
					        && (getstyleint(flags) == F_RADIO
					            || getstyleint(flags) == F_CHECK))
					{
						if (MCU_point_in_rect(rect, mx, my))
							if (getstyleint(flags) == F_CHECK)
								state ^= CS_HILITED;
							else
								state |= CS_HILITED;
						// MW-2011-08-18: [[ Layers ]] Invalidate the whole object.
						layer_redrawall();
					}
					else
						if (state & CS_HILITED && (flags & F_AUTO_HILITE || family != 0)
						        || state & CS_ARMED && flags & F_AUTO_ARM)
						{
							if (getstyleint(flags) == F_CHECK)
							{
								if (flags & F_AUTO_ARM && state & CS_ARMED
								        && flags & F_AUTO_HILITE)
									state ^= CS_HILITED;
							}
							else
								if (getstyleint(flags) == F_RADIO)
								{
									if (flags & F_AUTO_ARM && flags & F_AUTO_HILITE)
										if (state & CS_ARMED)
											state |= CS_HILITED;
										else
											state &= ~CS_HILITED;
								}
								else
									state &= ~CS_HILITED;
							state &= ~CS_ARMED;
							reseticon();

							// MW-2011-08-30: [[ Layers ]] Potentially invalidate the whole object
							//   if flags and settings mean it is warranted.
							mayberedrawall();
						}
					sethilite(0, (state & CS_HILITED) != 0);
					if (state & CS_HILITED)
						radio();
				}
				if (MCU_point_in_rect(rect, mx, my))
				{
					state |= CS_VISITED;
					message_with_args(MCM_mouse_up, "1");
				}
				else
					message_with_args(MCM_mouse_release, "1");
			}
			break;
		case T_BUTTON:
		case T_POINTER:
			end();
			break;
		case T_HELP:
			help();
			break;

		default:
			return False;
		}
	else
		if (MCU_point_in_rect(rect, mx, my))
		{
			state |= CS_VISITED;
			message_with_args(MCM_mouse_up, which);
		}
		else
			message_with_args(MCM_mouse_release, which);
	if (state & CS_ARMED)
	{
		state &= ~CS_ARMED;
		reseticon();
		// MW-2011-08-18: [[ Layers ]] Invalidate the whole object.
		layer_redrawall();
	}
	return True;
}

Boolean MCButton::doubledown(uint2 which)
{
	int2 tx = mx;
	int2 ty = my;
	if (menu)
	{
		MCStack *sptr = MCmousestackptr;
		MCRectangle trect = sptr->getrect();
		tx = mx + trect.x;
		ty = my + trect.y;
	}

	// MW-2007-08-13: [[ Bug 3192 ]] Multiple clicks on a popup menus scrollbar closes it
	//   This seems to have been caused by messages not being passed to the control.
	if (getstack()->gettool(this) == T_BROWSE)
	{
		if (entry != NULL && MCU_point_in_rect(entry->getrect(), mx, my))
		{
			state |= CS_FIELD_GRAB;
			return entry->doubledown(which);
		}
		else if (state & CS_SUBMENU && menu && MCU_point_in_rect(menu->getrect(), tx, ty))
		{
			state |= CS_FIELD_GRAB;
			return menu->doubledown(which);
		}
	}

	return MCControl::doubledown(which);
}

Boolean MCButton::doubleup(uint2 which)
{
	// MW-2007-08-13: [[ Bug 3192 ]] Multiple clicks on a popup menus scrollbar closes it
	//   This seems to have been caused by messages not being passed to the control.
	if (getstack()->gettool(this) == T_BROWSE && state & CS_FIELD_GRAB)
	{
		state &= ~CS_FIELD_GRAB;
		if (entry != NULL)
			return entry->doubleup(which);
		else if (state & CS_SUBMENU && menu)
			return menu -> doubleup(which);
	}
	return MCControl::doubleup(which);
}

#ifdef _MAC_DESKTOP
void MCButton::timer(MCNameRef mptr, MCParameter *params)
{
	if (MCNameIsEqualTo(mptr, MCM_internal, kMCCompareCaseless))
	{
		if (state & CS_SHOW_DEFAULT)
		{
			// MW-2011-08-18: [[ Layers ]] Invalidate the whole object.
			layer_redrawall();
		}
	}
	else
		MCControl::timer(mptr, params);
}
#endif

uint2 MCButton::gettransient() const
{
	uint2 b = 0;
	if (state & CS_SHOW_DEFAULT)
		b += MClook == LF_WIN95 ? WIN95_DEFAULT_WIDTH : MOTIF_DEFAULT_WIDTH;
	if (needfocus())
		b += MCfocuswidth;
	if (MCaqua && IsMacLFAM()
	        && getstyleint(flags) == F_MENU && menumode == WM_TOP_LEVEL)
		b += AQUA_FUDGE;
	return b;
}


void MCButton::setrect(const MCRectangle &nrect)
{	
	rect = nrect;
	MCRectangle trect;
	if (entry != NULL)
	{
		if (MCcurtheme && MCcurtheme->iswidgetsupported(WTHEME_TYPE_COMBO))
		{
			//get rect of comboentry field in combobox
			MCWidgetInfo winfo;
			winfo.type = WTHEME_TYPE_COMBO;
			getwidgetthemeinfo(winfo);
			MCRectangle comboentryrect;
			winfo.part = WTHEME_PART_COMBOTEXT;
			MCcurtheme->getwidgetrect(winfo, WTHEME_METRIC_PARTSIZE,rect,comboentryrect);
			//now get contents rect for comboentry rect (to display MC borderless field in)
			winfo.type = WTHEME_TYPE_COMBOTEXT;
			MCcurtheme->getwidgetrect(winfo, WTHEME_METRIC_CONTENTSIZE,comboentryrect,trect);

		}
		else
		{
			trect = MCU_reduce_rect(nrect, borderwidth);
			int2 tcombosize = 0;
			if (tcombosize <= 0 )
			{
				trect.width -= trect.height;
				if (tcombosize < 0)
					trect.width += tcombosize;
			}
			else
				rect.width -= tcombosize + 2;
			if (IsMacEmulatedLF())
				trect.width -= 5;
		}
		entry->setrect(trect);
	}

	// MW-2010-06-07: [[ Bug 8746 ]] Make sure we rebuild the menu after freeing it,
	//   thus ensuring accelerators are not lost.
	if (menu != NULL)
	{
		freemenu(False);
		findmenu(true);
	}
}

Exec_stat MCButton::getprop_legacy(uint4 parid, Properties which, MCExecPoint& ep, Boolean effective)
{
	uint2 fheight;
	uint2 j = 0;

	switch (which)
	{
#ifdef /* MCButton::getprop */ LEGACY_EXEC
	case P_STYLE:
		{
			const char *t_style_string;
			if (getstyleint(flags) == F_MENU)
				t_style_string = getstack()->hcaddress() ? MCpopupstring : MCmenustring;
			else if (getstyleint(flags) == F_CHECK)
				t_style_string = MCcheckboxstring;
			else if (getstyleint(flags) == F_RADIO)
				t_style_string = MCradiobuttonstring;
			else if (getstyleint(flags) == F_ROUNDRECT)
				t_style_string = MCroundrectstring;
			else if (getstyleint(flags) == F_RECTANGLE)
				t_style_string = MCrectanglestring;
			else if (getstyleint(flags) == F_OVAL_BUTTON)
				t_style_string = MCovalstring;
			else if (!(flags & F_OPAQUE))
				t_style_string = MCtransparentstring;
			else if (flags & F_SHADOW)
				t_style_string = MCshadowstring;
			else if (!(flags & F_SHOW_BORDER))
				t_style_string = MCopaquestring;
			else
				t_style_string = MCstandardstring;
			ep . setstaticcstring(t_style_string);
		}
		break;
	case P_AUTO_ARM:
		ep.setboolean(getflag(F_AUTO_ARM));
		break;
	case P_AUTO_HILITE:
		ep.setboolean(getflag(F_AUTO_HILITE));
		break;
	case P_ARM_BORDER:
		ep.setboolean(getflag(F_ARM_BORDER));
		break;
	case P_ARM_FILL:
		ep.setboolean(getflag(F_ARM_FILL));
		break;
	case P_HILITE_BORDER:
		ep.setboolean(getflag(F_HILITE_BORDER));
		break;
	case P_HILITE_FILL:
		ep.setboolean(getflag(F_HILITE_FILL));
		break;
	case P_SHOW_HILITE:
		ep.setboolean(getflag(F_SHOW_HILITE));
		break;
	case P_ARM:
		ep.setboolean(getstate(CS_ARMED));
		break;
	case P_HILITE:
		j = gethilite(parid);
		if (j == Mixed)
			ep.setstaticcstring(MCmixedstring);
		else
			ep.setboolean((Boolean)j);
		break;
	case P_ARMED_ICON:
	case P_DISABLED_ICON:
	case P_ICON:
	case P_HILITED_ICON:
	case P_VISITED_ICON:
	case P_HOVER_ICON:
			ep.setint(icons == NULL ? 0 : icons->iconids[which - P_ARMED_ICON]);
		break;
	case P_SHARED_HILITE:
		ep.setboolean(getflag(F_SHARED_HILITE));
		break;
	case P_SHOW_ICON:
		ep.setboolean(getflag(F_SHOW_ICON));
		break;
	case P_SHOW_NAME:
		ep.setboolean(getflag(F_SHOW_NAME));
		break;
	// MW-2012-02-16: [[ IntrinsicUnicode ]] Add support for a 'unicodeLabel' property.
	case P_LABEL:
	case P_UNICODE_LABEL:
		{
			// Get the label, noting whether its unicode or not.
			MCString slabel;
			bool isunicode;
			if (entry != NULL || effective)
				getlabeltext(slabel, isunicode);
			else
				slabel.set(label, labelsize), isunicode = hasunicode();
			ep.setsvalue(slabel);

			// Map the label's encoding to the requested encoding.
			ep.mapunicode(isunicode, which == P_UNICODE_LABEL);
		}
		break;
	case P_LABEL_WIDTH:
		ep.setint(labelwidth);
		break;
	case P_FAMILY:
		ep.setint(family);
		break;
	case P_VISITED:
		ep.setboolean(getstate(CS_VISITED));
		break;
	case P_MENU_HISTORY:
		ep.setint(menuhistory);
		break;
	case P_MENU_LINES:
		ep.setint(menulines);
		break;
	case P_MENU_BUTTON:
		ep.setint(menubutton);
		break;
	case P_MENU_MODE:
		{
			const char *t_menumode_string;
			switch (menumode)
			{
			case WM_TOP_LEVEL:
				t_menumode_string = MCtabstring;
				break;
			case WM_PULLDOWN:
				t_menumode_string = MCpulldownstring;
				break;
			case WM_POPUP:
				t_menumode_string = MCpopupstring;
				break;
			case WM_OPTION:
				t_menumode_string = MCoptionstring;
				break;
			case WM_CASCADE:
				t_menumode_string = MCcascadestring;
				break;
			case WM_COMBO:
				t_menumode_string = MCcombostring;
				break;
			default:
				t_menumode_string = MCnullstring;
				break;
			}
			ep . setstaticcstring(t_menumode_string);
		}
		break;
	case P_MENU_NAME:
		ep.setsvalue(menuname);
		break;
	// MW-2012-02-16: [[ IntrinsicUnicode ]] Add support for a 'unicodeAcceleratorText' property.
	case P_ACCELERATOR_TEXT:
	case P_UNICODE_ACCELERATOR_TEXT:
		ep.setsvalue(MCString(acceltext, acceltextsize));
		// Map the menustring's encoding to the requested encoding.
		ep.mapunicode(hasunicode(), which == P_UNICODE_ACCELERATOR_TEXT);
		break;
	case P_ACCELERATOR_KEY:
		if (accelkey & 0xFF00)
		{
			const char *t_keyname = MCLookupAcceleratorName(accelkey);
			if (t_keyname != NULL)
				ep.setsvalue(t_keyname);
			else
				ep.setempty();
		}
		else
			if (accelkey)
			{
				char tmp = (char)accelkey;
				ep.copysvalue(&tmp, 1);
			}
			else
				ep.clear();
		break;
	case P_ACCELERATOR_MODIFIERS:
		ep.setempty();
		if (accelmods & MS_SHIFT)
			ep.concatcstring(MCshiftstring, EC_COMMA, j++ == 0);
		if (accelmods & MS_CONTROL)
#ifdef _MAC_DESKTOP
			ep.concatcstring(MCcommandstring, EC_COMMA, j++ == 0);
		if (accelmods & MS_MAC_CONTROL)
			ep.concatcstring(MCcontrolstring, EC_COMMA, j++ == 0);
#else
			ep.concatcstring(MCcontrolstring, EC_COMMA, j++ == 0);
#endif
		if (accelmods & MS_MOD1)
			ep.concatcstring(MCmod1string, EC_COMMA, j++ == 0);
		break;
	case P_MNEMONIC:
		ep.setint(mnemonic);
		break;
	case P_FORMATTED_WIDTH:
		// MW-2012-02-16: [[ FontRefs ]] As 'formatted' properties require
		//   access to the font, we must be open before we can compute them.
		if (opened)
		{
			// MW-2007-07-05: [[ Bug 2328 ]] - Formatted width of tab buttons incorrect.
			if (getstyleint(flags) == F_MENU && menumode == WM_TOP_LEVEL)
				ep.setint(formattedtabwidth());
			else
			{
				uint2 fwidth;
				bool t_is_unicode;
				MCString slabel;
				getlabeltext(slabel, t_is_unicode);
				if (slabel.getstring() == NULL)
					fwidth = 0;
				else
					fwidth = leftmargin + rightmargin + MCFontMeasureText(m_font, slabel.getstring(), slabel.getlength(), t_is_unicode);
				if (flags & F_SHOW_ICON && icons != NULL)
				{
					reseticon();
					if (icons->curicon != NULL)
					{
						MCRectangle trect = icons->curicon->getrect();
						if (trect.width > fwidth)
							fwidth = trect.width;
					}
				}
				else
					if (getstyleint(flags) == F_CHECK || getstyleint(flags) == F_RADIO)
						fwidth += CHECK_SIZE + leftmargin;
				if (menumode == WM_OPTION)
					fwidth += optionrect.width + (optionrect.width >> 1);
				if (menumode == WM_CASCADE)
					fwidth += rect.height;
				ep.setint(fwidth);
			}
		}
		else
			ep.setint(0);
		break;
	case P_FORMATTED_HEIGHT:
		// MW-2012-02-16: [[ FontRefs ]] As 'formatted' properties require
		//   access to the font, we must be open before we can compute them.
		if (opened)
		{
			fheight = topmargin + bottommargin + MCFontGetAscent(m_font) + MCFontGetDescent(m_font);
			if (flags & F_SHOW_ICON && icons != NULL)
			{
				reseticon();
				if (icons->curicon != NULL)
				{
					MCRectangle trect = icons->curicon->getrect();
					if (trect.height > fheight)
						fheight = trect.height;
				}
			}
			else if ((getstyleint(flags) == F_CHECK || getstyleint(flags) == F_RADIO) && CHECK_SIZE > fheight)
				fheight = CHECK_SIZE;
			else if (getstyleint(flags) == F_MENU && menumode == WM_TOP_LEVEL)
				fheight += 8;
			ep.setint(fheight);
		}
		else
			ep.setint(0);
		break;
	case P_DEFAULT:
		ep.setboolean(getflag(F_DEFAULT));
		break;
	// MW-2012-02-16: [[ IntrinsicUnicode ]] Add support for a 'unicodeText' property.
	case P_TEXT:
	case P_UNICODE_TEXT:
		ep.setsvalue(MCString(menustring, menusize));

		// Map the menustring's encoding to the requested encoding.
		ep.mapunicode(hasunicode(), which == P_UNICODE_TEXT);
		break;
#endif /* MCButton::getprop */
	default:
		return MCControl::getprop_legacy(parid, which, ep, effective);
	}
	return ES_NORMAL;
}

Exec_stat MCButton::setprop_legacy(uint4 parid, Properties p, MCExecPoint &ep, Boolean effective)
{
	Boolean dirty = True;
	Boolean all = p == P_STYLE || p == P_LABEL_WIDTH || MCaqua && standardbtn();
	int2 i1;
	uint2 i = 0;
	uint4 newid;
	MCString data = ep.getsvalue();
	
	switch (p)
	{
#ifdef /* MCButton::setprop */ LEGACY_EXEC
	case P_NAME:
		if (MCObject::setprop(parid, p, ep, effective) != ES_NORMAL)
			return ES_ERROR;
		clearmnemonic();
		setupmnemonic();
		return ES_NORMAL;
	case P_STYLE:
		flags &= ~(F_STYLE | F_DISPLAY_STYLE | F_ALIGNMENT);
		if (entry != NULL)
			deleteentry();
		if (data == MCpopupstring || data == MCmenustring)
		{
			flags |= F_MENU | F_SHOW_BORDER | F_OPAQUE
			         | F_ALIGN_CENTER | F_ARM_BORDER;
			if (menumode == WM_COMBO)
				createentry();
			if (menumode == WM_TOP_LEVEL)
				MCU_break_string(MCString(menustring, menusize), tabs, ntabs, hasunicode());
		}
		else if (data == MCcheckboxstring)
			flags |= F_CHECK | F_ALIGN_LEFT;
		else if (data == MCradiobuttonstring)
		{
			flags |= F_RADIO | F_ALIGN_LEFT;
			flags &= ~F_SHARED_HILITE;
		}
		else if (data == MCroundrectstring)
			flags |=  F_ROUNDRECT | F_SHOW_BORDER | F_OPAQUE
			          | F_ALIGN_CENTER | F_HILITE_FILL;
		else if (data == MCovalstring)
			flags |= F_OVAL_BUTTON | F_HILITE_FILL;
		else if (data == MCtransparentstring)
			flags |= F_STANDARD | F_ALIGN_CENTER;
		else if (data == MCshadowstring)
				flags |= F_STANDARD | F_SHOW_BORDER | F_OPAQUE
			         | F_SHADOW | F_ALIGN_CENTER | F_HILITE_BOTH | F_ARM_BORDER;
		else if (data == MCopaquestring)
			flags |= F_STANDARD | F_OPAQUE
			         | F_ALIGN_CENTER | F_HILITE_FILL | F_ARM_BORDER;
		else if (data == MCrectanglestring)
			flags |= F_RECTANGLE | F_SHOW_BORDER | F_OPAQUE
			         | F_ALIGN_CENTER | F_HILITE_BOTH | F_ARM_BORDER;
		else
			flags |= F_STANDARD | F_SHOW_BORDER | F_OPAQUE
			         | F_ALIGN_CENTER | F_HILITE_BOTH | F_ARM_BORDER;

		// MW-2011-09-21: [[ Layers ]] Make sure the layerattrs are recomputed.
		m_layer_attr_changed = true;
		break;
	case P_AUTO_ARM:
		if (!MCU_matchflags(data, flags, F_AUTO_ARM, dirty))
		{
			MCeerror->add(EE_OBJECT_NAB, 0, 0, data);
			return ES_ERROR;
		}
		break;
	case P_AUTO_HILITE:
		if (!MCU_matchflags(data, flags, F_AUTO_HILITE, dirty))
		{
			MCeerror->add(EE_OBJECT_NAB, 0, 0, data);
			return ES_ERROR;
		}
		break;
	case P_ARM_BORDER:
		if (!MCU_matchflags(data, flags, F_ARM_BORDER, dirty))
		{
			MCeerror->add(EE_OBJECT_NAB, 0, 0, data);
			return ES_ERROR;
		}
		// MW-2011-09-21: [[ Layers ]] Changing the armBorder property
		//   affects the layer attrs.
		if (dirty)
			m_layer_attr_changed = true;
		break;
	case P_ARM_FILL:
		if (!MCU_matchflags(data, flags, F_ARM_FILL, dirty))
		{
			MCeerror->add(EE_OBJECT_NAB, 0, 0, data);
			return ES_ERROR;
		}
		break;
	case P_HILITE_BORDER:
		if (!MCU_matchflags(data, flags, F_HILITE_BORDER, dirty))
		{
			MCeerror->add(EE_OBJECT_NAB, 0, 0, data);
			return ES_ERROR;
		}
		// MW-2011-09-21: [[ Layers ]] Changing the hiliteBorder property
		//   affects the layer attrs.
		if (dirty)
			m_layer_attr_changed = true;
		break;
	case P_HILITE_FILL:
		if (!MCU_matchflags(data, flags, F_HILITE_FILL, dirty))
		{
			MCeerror->add(EE_OBJECT_NAB, 0, 0, data);
			return ES_ERROR;
		}
		break;
	case P_SHOW_HILITE:
		if (!MCU_matchflags(data, flags, F_SHOW_HILITE, dirty))
		{
			MCeerror->add(EE_OBJECT_NAB, 0, 0, data);
			return ES_ERROR;
		}
		break;
	case P_ARM:
		if (!MCU_matchflags(data, state, CS_ARMED, dirty))
		{
			MCeerror->add(EE_OBJECT_NAB, 0, 0, data);
			return ES_ERROR;
		}
		break;
	case P_HILITE:
		Boolean newstate;
		if (data == MCmixedstring)
			newstate = Mixed;
		else
			if (!MCU_stob(data, newstate))
			{
				MCeerror->add(EE_OBJECT_NAB, 0, 0, data);
				return ES_ERROR;
			}
		if (sethilite(parid, newstate))
		{
			if (state & CS_HILITED)
			{
				// MH-2007-03-20: [[ Bug 4035 ]] If the hilite of a radio button is set programmatically, other radio buttons were not unhilited if the radiobehavior of the group is set.
				if (getstyleint(flags) == F_RADIO && parent -> gettype() == CT_GROUP)
				{
					MCGroup *gptr = (MCGroup *)parent;
					gptr->radio(parid, this);
				}
				radio();
			}
			reseticon();
		}
		else
			dirty = False;
		break;
	case P_ARMED_ICON:
	case P_DISABLED_ICON:
	case P_HILITED_ICON:
	case P_ICON:
	case P_VISITED_ICON:
	case P_HOVER_ICON:
		if (icons == NULL)
		{
			icons = new iconlist;
			memset(icons, 0, sizeof(iconlist));
		}
		if (!MCU_stoui4(data, newid))
		{
			// MW-2013-03-06: [[ Bug 10695 ]] When searching for the image to resolve to an id,
			//   make sure we use the behavior aware search function.
			MCImage *ticon = resolveimagename(data);
			if (ticon != NULL)
				newid = ticon->getid();
			else
				newid = 0;
		}
		if (icons->iconids[p - P_ARMED_ICON] != newid)
		{
			icons->iconids[p - P_ARMED_ICON] = newid;
			dirty = True;
		}
		if (dirty)
		{
			if (icons->iconids[CI_ARMED] == 0 && icons->iconids[CI_DISABLED] == 0
			        && icons->iconids[CI_HILITED] == 0 && icons->iconids[CI_DEFAULT] == 0
							&& icons->iconids[CI_VISITED] == 0 && icons->iconids[CI_HOVER] == 0)
			{
				flags &= ~(F_SHOW_ICON | F_HAS_ICONS);
				if (icons->curicon != NULL)
				{
					icons->curicon->close();
				}
				delete icons;
				icons = NULL;
			}
			else
			{
				flags |= F_SHOW_ICON | F_HAS_ICONS;
				reseticon();
			}
		}
		break;
	case P_SHARED_HILITE:
		if (!MCU_matchflags(data, flags, F_SHARED_HILITE, dirty))
		{
			MCeerror->add(EE_OBJECT_NAB, 0, 0, data);
			return ES_ERROR;
		}
		break;
	case P_SHOW_ICON:
		if (!MCU_matchflags(data, flags, F_SHOW_ICON, dirty))
		{
			MCeerror->add(EE_OBJECT_NAB, 0, 0, data);
			return ES_ERROR;
		}
		// MW-2011-09-21: [[ Layers ]] Changing the showIcon property
		//   affects the layer attrs.
		if (dirty)
			m_layer_attr_changed = true;
		break;
	case P_SHOW_NAME:
		if (!MCU_matchflags(data, flags, F_SHOW_NAME, dirty))
		{
			MCeerror->add(EE_OBJECT_NAB, 0, 0, data);
			return ES_ERROR;
		}
		// MW-2011-09-21: [[ Layers ]] Changing the showName property
		//   affects the layer attrs.
		if (dirty)
			m_layer_attr_changed = true;
		break;
	// MW-2012-02-16: [[ IntrinsicUnicode ]] Add support for setting the 
	//   'unicodeLabel'.
	case P_LABEL:
	case P_UNICODE_LABEL:
		// Make sure the label is up to date.
		if (entry != NULL)
			getentrytext();

		// If we aren't unicode and are setting unicode, first coerce all text
		// to unicode; otherwise, if we are unicode and are setting native, convert
		// the ep to unicode.
		if (p == P_UNICODE_LABEL && !hasunicode())
			switchunicode(true);
		else if (p == P_LABEL && hasunicode())
			ep.nativetoutf16();

		// Only do anything if there is a change.
		if (label == NULL || data.getlength() != labelsize
		        || memcmp(data.getstring(), label, data.getlength()) != 0)
		{
			delete label;
			if (data != MCnullmcstring)
			{
				labelsize = data.getlength();
				label = new char[labelsize];
				memcpy(label, data.getstring(), labelsize);
				flags |= F_LABEL;
			}
			else
			{
				label = NULL;
				labelsize = 0;
				flags &= ~F_LABEL;
			}

			// Now that we've updated the label, try to change everything to native.
			trytochangetonative();

			if (entry != NULL)
				if (label == NULL)
					entry->settext(0, MCnullmcstring, False, False);
				else
					entry->settext(0, MCString(label, labelsize), False, hasunicode());

			clearmnemonic();
			setupmnemonic();
		}
		else
		{
			// Try to change everything back to native.
			trytochangetonative();

			dirty = False;
		}
		break;
	case P_LABEL_WIDTH:
		if (!MCU_stoi2(data, i1))
		{
			MCeerror->add(EE_OBJECT_MARGINNAN, 0, 0, data);
			return ES_ERROR;
		}
		labelwidth = i1;
		if (labelwidth == 0)
			flags &= ~F_LABEL_WIDTH;
		else
			flags |= F_LABEL_WIDTH;
		break;
	case P_FAMILY:
		if (!MCU_stoi2(data, i1))
		{
			MCeerror->add(EE_BUTTON_FAMILYNAN, 0, 0, data);
			return ES_ERROR;
		}
		family = i1;
		dirty = False;
		break;
	case P_VISITED:
		if (!MCU_matchflags(data, state, CS_VISITED, dirty))
		{
			MCeerror->add(EE_OBJECT_NAB, 0, 0, data);
			return ES_ERROR;
		}
		reseticon();
		break;
	case P_MENU_HISTORY:
		if (!MCU_stoi2(data, i1))
		{
			MCeerror->add(EE_BUTTON_MENUHISTORYNAN, 0, 0, data);
			return ES_ERROR;
		}
		setmenuhistory(i1);
		dirty = False;
		break;
	case P_MENU_LINES:
		if (data != MCnullmcstring)
		{
			if (!MCU_stoi2(data, i1))
			{
				MCeerror->add(EE_BUTTON_MENULINESNAN, 0, 0, data);
				return ES_ERROR;
			}
			menulines = (uint2)i1;
			flags |= F_MENU_LINES;
		}
		else
		{
			flags &= ~F_MENU_LINES;
			menulines = DEFAULT_MENU_LINES;
		}
		freemenu(False);
		dirty = False;
		break;
	case P_MENU_BUTTON:
		if (!MCU_stoi2(data, i1))
		{
			MCeerror->add(EE_BUTTON_MENUBUTTONNAN, 0, 0, data);
			return ES_ERROR;
		}
		menubutton = (uint1)i1;
		dirty = False;
		break;
	case P_MENU_MODE:
		if (entry != NULL)
			deleteentry();
		else
			freemenu(False);
		if (data == MCpulldownstring)
			menumode = WM_PULLDOWN;
		else if (data == MCpopupstring)
			menumode = WM_POPUP;
		else if (data == MCoptionstring)
			menumode = WM_OPTION;
		else if (data == MCcascadestring)
			menumode = WM_CASCADE;
		else if (data == MCcombostring)
		{
			menumode = WM_COMBO;
			createentry();
		}
		else if (data == MCtabstring)
		{
			menumode = WM_TOP_LEVEL;
			if (getstyleint(flags) == F_MENU)
				MCU_break_string(MCString(menustring, menusize), tabs, ntabs, hasunicode());
		}
		else
			menumode = WM_CLOSED;
		break;
	case P_SHOW_BORDER:
		if (MCControl::setprop(parid, p, ep, effective) != ES_NORMAL)
			return ES_ERROR;
		if (MCaqua && menumode == WM_PULLDOWN)
		{
			freemenu(False);
			findmenu(true);
		}
		break;
	case P_MENU_NAME:
		freemenu(False);
		delete menuname;
		if (data != MCnullmcstring)
		{
			menuname = data.clone();
			if (opened)
			{
				if (findmenu(true))
					menu->installaccels(getstack());
			}
		}
		else
			menuname = NULL;
		dirty = False;
		break;
	case P_ACCELERATOR_TEXT:
		delete acceltext;
		acceltext = NULL;
		acceltextsize = 0;
		if (data != MCnullmcstring)
		{
			acceltextsize  = data.getlength();
			acceltext = new char[acceltextsize];
			memcpy(acceltext, data.getstring(), acceltextsize);
		}
		break;
	case P_ACCELERATOR_KEY:
		if (data != MCnullmcstring)
		{
			accelkey = data.getstring()[0];
			if (data.getlength() > 1)
			{
				uint4 t_accelkey = MCLookupAcceleratorKeysym(data);
				if (t_accelkey != 0)
					accelkey = t_accelkey;
			}
		}
		else
			accelkey = 0;
		MCstacks->changeaccelerator(this, accelkey, accelmods);
		dirty = False;
		break;
	case P_ACCELERATOR_MODIFIERS:
		{
			uint2 naccelmods = 0;
			uint4 l = data.getlength();
			const char *sptr = data.getstring();
			MCU_skip_spaces(sptr, l);
			while (l != 0)
			{
				const char *startptr = sptr;
				if (!MCU_strchr(sptr, l, ','))
				{
					sptr += l;
					l = 0;
				}
				MCString tdata(startptr, sptr - startptr);
				MCU_skip_char(sptr, l);
				MCU_skip_spaces(sptr, l);
				if (tdata == MCshiftstring)
				{
					naccelmods |= MS_SHIFT;
					continue;
				}
				if (tdata == MCcommandstring)
				{
					naccelmods |= MS_CONTROL;
					continue;
				}
				if (tdata == MCcontrolstring)
				{
#ifdef _MAC_DESKTOP
					naccelmods |= MS_MAC_CONTROL;
#else
					naccelmods |= MS_CONTROL;
#endif
					continue;
				}
				if (tdata == MCmod1string || tdata == MCoptionstring)
				{
					naccelmods |= MS_MOD1;
					continue;
				}
				MCeerror->add
				(EE_BUTTON_BADMODIFIER, 0, 0, data);
				return ES_ERROR;
			}
			accelmods = (uint1)naccelmods;
			MCstacks->changeaccelerator(this, accelkey, accelmods);
		}
		dirty = False;
		break;
	case P_MNEMONIC:
		if (!MCU_stoi2(data, i1))
		{
			MCeerror->add
			(EE_BUTTON_MNEMONICNAN, 0, 0, data);
			return ES_ERROR;
		}
		clearmnemonic();
		mnemonic = (uint1)i1;
		setupmnemonic();
		break;
	case P_DEFAULT:
	{
		if (!MCU_matchflags(data, flags, F_DEFAULT, dirty))
		{
			MCeerror->add(EE_OBJECT_NAB, 0, 0, data);
			return ES_ERROR;
		}
		if (dirty && opened && ((flags & F_DEFAULT) != 0) != ((state & CS_SHOW_DEFAULT) != 0))
		{
			uint2 t_old_trans;
			t_old_trans = gettransient();
			if (flags & F_DEFAULT)
			{
				getcard()->setdefbutton(this);
				state |= CS_SHOW_DEFAULT;
			}
			else
			{
				getcard()->freedefbutton(this);
				state &= ~CS_SHOW_DEFAULT;
			}
			// MW-2011-08-18: [[ Layers ]] Invalidate the whole object, noting
			//   possible change in transient.
			layer_transientchangedandredrawall(t_old_trans);
			dirty = False;
		}
	}
	break;
	case P_TEXT_FONT:
	case P_TEXT_HEIGHT:
	case P_TEXT_SIZE:
	case P_TEXT_STYLE:
	case P_ENABLED:
	case P_DISABLED:
		if (MCControl::setprop(parid, p, ep, effective) != ES_NORMAL)
			return ES_ERROR;

		// MW-2007-07-05: [[ Bug 1292 ]] Field inside combo-box doesn't respect the button's properties
		if (entry != NULL)
			entry -> setprop(parid, p, ep, effective);

		reseticon();
		freemenu(False);
		findmenu(true);
		if (parent != NULL && parent->gettype() == CT_GROUP)
		{
			parent->setstate(True, CS_NEED_UPDATE);
			if ((parent == MCmenubar || parent == MCdefaultmenubar) && !MClockmenus)
				MCscreen->updatemenubar(True);
		}
		dirty = True;
		break;
	case P_MARGINS:
		// MW-2007-07-05: [[ Bug 1292 ]] We pass the margins through to the combo-box field
		if (MCControl::setprop(parid, p, ep, effective) != ES_NORMAL)
			return ES_ERROR;

		if (entry != NULL)
			entry -> setprop(parid, p, ep, effective);
		break;
	// MW-2012-02-16: [[ IntrinsicUnicode ]] Add support for setting the 
	//   'unicodeText'.
	case P_TEXT:
	case P_UNICODE_TEXT:
		// Ensure that if we are setting unicode, we are unicode; or if we are already
		// unicode, the value we are setting is unicode.
		if (p == P_UNICODE_TEXT && !hasunicode())
			switchunicode(true);
		else if (p == P_TEXT && hasunicode())
			ep.nativetoutf16();

		// If nothing has changed then just reset the label; otherwise change the text.
		if (menustring != NULL && data.getlength() == menusize
		        && memcmp(data.getstring(), menustring, data.getlength()) == 0)
		{
			// Try to coerce everything back to native.
			trytochangetonative();
			dirty = resetlabel();
		}
		else
		{
			freemenu(False);
			delete menustring;

			if (data != MCnullmcstring)
			{
				flags |= F_MENU_STRING;
				menusize = data.getlength();
				menustring = new char[menusize];
				memcpy(menustring, data.getstring(), menusize);
			}
			else
			{
				flags &= ~F_MENU_STRING;
				menustring = NULL;
				menusize = 0;
			}

			// Now that we've updated the text, try to coerce everything back to native.
			trytochangetonative();
			
			if (getflag(F_MENU_STRING))
				findmenu(true);

			menuhistory = 1;
			dirty = all = resetlabel() || menumode == WM_TOP_LEVEL;
			if (parent != NULL && parent->gettype() == CT_GROUP)
			{
				parent->setstate(True, CS_NEED_UPDATE);
				if ((parent == MCmenubar || parent == MCdefaultmenubar) && !MClockmenus)
					MCscreen->updatemenubar(True);
			}
		}
		break;
	case P_CANT_SELECT:
		// MW-2005-08-16: [[Bug 2820]] If we can't be selected, let us make sure our field can't either!
		// MW-2005-09-05: [[Bug 3167]] Only set the entry's property if it exists!
		if (entry != NULL)
			entry -> setprop(parid, p, ep, effective);
		return MCControl::setprop(parid, p, ep, effective);
	default:
		return MCControl::setprop(parid, p, ep, effective);
#endif /* MCButton::setprop */
	}
	if (dirty && opened)
	{
		// MW-2011-08-18: [[ Layers ]] Invalidate the whole object.
		layer_redrawall();
	}
	return ES_NORMAL;
}

void MCButton::closemenu(Boolean kfocus, Boolean disarm)
{	
	if (state & CS_MENU_ATTACHED)
		MCObject::closemenu(kfocus, True);
	else
	{
		if (!(state & CS_SUBMENU))
			return;
		if (!opened)
			findmenu(true);
		if (menumode != WM_CASCADE || !(flags & F_AUTO_ARM))
		{
			MCscreen->ungrabpointer();
			MCdispatcher->removemenu();
		}
		if (disarm)
		{
			state &= ~CS_ARMED;
			ishovering = False;
			reseticon();
		}
		// MW-2011-08-18: [[ Layers ]] Invalidate the whole object.
		layer_redrawall();
		if (kfocus && !(state & CS_MFOCUSED))
		{
			menu->setstate(True, CS_KFOCUSED); // override state
			menu->kunfocus();
		}
		MCButton *focused = (MCButton *)menu->getcurcard()->getmfocused();
		if (focused != NULL && focused->gettype() == CT_BUTTON
		        && focused->getmenumode() == WM_CASCADE)
			focused->closemenu(kfocus, disarm);

		menu -> mode_closeasmenu();
		menu->close();

		state &= ~(CS_SUBMENU | CS_MOUSE_UP_MENU);
		menudepth--;
	}
}

MCControl *MCButton::clone(Boolean attach, Object_pos p, bool invisible)
{
	MCButton *newbutton = new MCButton(*this);
	if (attach)
		newbutton->attach(p, invisible);
	return newbutton;
}


MCControl *MCButton::findnum(Chunk_term type, uint2 &num)
{
	if ((type == CT_BUTTON || type == CT_LAYER
	        || (type == CT_MENU && getstyleint(flags) == F_MENU
	            && menumode == WM_PULLDOWN)) && num-- == 0)
		return this;
	else
		return NULL;
}

MCControl *MCButton::findname(Chunk_term type, const MCString &inname)
{
	if ((type == gettype() || type == CT_LAYER
	        || (type == CT_MENU && getstyleint(flags) == F_MENU
	            && menumode == WM_PULLDOWN))
	        && MCU_matchname(inname, gettype(), getname()))
		return this;
	else
		return NULL;
}

Boolean MCButton::count(Chunk_term type, MCObject *stop, uint2 &num)
{
	if (type == CT_BUTTON || type == CT_LAYER
	        || (type == CT_MENU && getstyleint(flags) == F_MENU
	            && menumode == WM_PULLDOWN))
		num++;
	if (stop == this)
		return True;
	return False;
}

Boolean MCButton::maskrect(const MCRectangle &srect)
{
	if (!(flags & F_VISIBLE || MCshowinvisibles))
		return False;
	MCRectangle trect = rect;
	if (getstyleint(flags) == F_MENU && menumode == WM_TOP_LEVEL)
	{
		if (getstack()->gettool(this) != T_POINTER)
			trect.height = 8 + MCFontGetAscent(m_font);
	}
	MCRectangle drect = MCU_intersect_rect(srect, trect);
	return drect.width != 0 && drect.height != 0;
}

void MCButton::installaccels(MCStack *stack)
{
	if (accelkey != 0)
		MCstacks->addaccelerator(this, stack, accelkey, accelmods);
}

void MCButton::removeaccels(MCStack *stack)
{
	if (accelkey != 0)
		MCstacks->deleteaccelerator(this, stack);
}

MCCdata *MCButton::getdata(uint4 cardid, Boolean clone)
{
	if (bdata != NULL)
	{
		if (flags & F_SHARED_HILITE)
			cardid = 0;
		MCCdata *bptr = bdata;
		do
		{
			if (bptr->getid() == cardid)
			{
				if (clone || cardid == 0)
					return new MCCdata(*bptr);
				else
					return (MCCdata *)bptr->remove(bdata);
			}
			bptr = (MCCdata *)bptr->next();
		}
		while (bptr != bdata);
	}
	return new MCCdata(cardid);
}

void MCButton::replacedata(MCCdata *&data, uint4 newid)
{
	if (data == NULL)
		return;
	if (flags & F_SHARED_HILITE)
		newid = 0;
	MCCdata *foundptr = getbptr(newid);
	foundptr->remove
	(bdata);
	delete foundptr;
	MCCdata *bptr = (MCCdata *)data->remove(data);
	bptr->setid(newid);
	bptr->appendto(bdata);
	if (opened)
	{
		switch(gethilite(newid))
		{
		case True:
			state |= CS_HILITED;
			state &= ~CS_MIXED;
			break;
		case False:
			state &= ~(CS_HILITED | CS_MIXED);
			break;
		case Mixed:
			state &= ~CS_HILITED;
			state |= CS_MIXED;
			break;
		}
		// MW-2011-08-18: [[ Layers ]] Invalidate the whole object.
		layer_redrawall();
	}
}

void MCButton::compactdata()
{
	if (bdata != NULL)
	{
		MCStack *sptr = getstack();
		MCCdata *bptr = bdata;
		Boolean check;
		MCObject *tparent = this;
		while (tparent->getparent()->gettype() == CT_GROUP)
			tparent = tparent->getparent();
		uint4 tid = tparent->getid();
		do
		{
			check = False;
			MCCdata *nbptr = (MCCdata *)bptr->next();
			uint4 cid = bptr->getid();
			if (cid != 0 && (flags & F_SHARED_HILITE || !sptr->checkid(cid, tid)))
			{
				bptr->remove
				(bdata);
				delete bptr;
				if (bdata == NULL)
					break;
				check = True;
			}
			bptr = nbptr;
		}
		while (check || bptr != bdata);
	}
}

void MCButton::resetfontindex(MCStack *oldstack)
{
	if (bdata != NULL)
	{
		MCCdata *bptr = bdata;
		MCCdata *tptr = (MCCdata *)bptr->remove
		                (bptr);
		if (!(flags & F_SHARED_TEXT))
			tptr->setid(getcard()->getid());
		bdata = tptr;
		while (bptr != NULL)
		{
			MCCdata *tptr = (MCCdata *)bptr->remove(bptr);
			delete tptr;
		}
	}
	MCControl::resetfontindex(oldstack);
}

void MCButton::activate(Boolean notify, uint2 key)
{
	if (flags & F_DISABLED)
		return;
	if (findmenu(true))
	{
		bool t_disabled;
		MCStringRef t_pick = nil;
		
		if (menu != NULL)
			menu->findaccel(key, t_pick, t_disabled);
#ifdef _MAC_DESKTOP
		else if (bMenuID != 0)
			getmacmenuitemtextfromaccelerator(bMenuID, key, MCmodifierstate, t_pick, false);
#endif
		if (!MCStringIsEmpty(t_pick))
		{
			if (MCmodifierstate & MS_MOD1)
			{
				message_with_args(MCM_mouse_down, menubutton);
				if (findmenu())
					openmenu(True);
			}
		}
		else
		{
			if (!t_disabled)
				message_with_valueref_args(MCM_menu_pick, t_pick);
		}
	}
	else
	{
		if (flags & F_AUTO_HILITE)
		{
			if (getstyleint(flags) == F_RADIO)
			{
				sethilite(0, True);
				// MH-2007-03-20: [[ Bug 2581 ]] If a radio button is hilited using the keyboard, others in the group are not unhilited (when radioBehavior is set).
				if (parent->gettype() == CT_GROUP)
				{
					MCGroup *gptr = (MCGroup *)parent;
					gptr->radio(0, this);
				}
				reseticon();
				radio();
			}
			else if (getstyleint(flags) != F_RADIO || !(state & CS_HILITED))
			{
				state ^= CS_HILITED;
				uint2 oldstate = MCbuttonstate;
				MCbuttonstate = Button1;
				reseticon();
				// MW-2011-08-18: [[ Layers ]] Invalidate the whole object.
				layer_redrawall();
				MCbuttonstate = oldstate;
				if (getstyleint(flags) != F_CHECK)
				{
					state ^= CS_HILITED;
					// MW-2011-08-18: [[ Redraw ]] Force a screen update to
					//   ensure the hilite is shown.
					MCRedrawUpdateScreen();
					MCscreen->wait(HILITE_INTERVAL, False, False);
				}
				else
					sethilite(0, (state & CS_HILITED) != 0);
			}
			state |= CS_VISITED;
			reseticon();
			// MW-2011-08-18: [[ Layers ]] Invalidate the whole object.
			layer_redrawall();
		}
		message_with_args(MCM_mouse_up, "1");
		MCdispatcher->closemenus();
	}
}

void MCButton::setupmnemonic()
{
	if (opened && mnemonic != 0)
	{
		MCStringRef t_label = getlabeltext();
		if (!isdisabled() && !MCStringIsEmpty(t_label) && mnemonic < MCStringGetLength(t_label))
		{
			unichar_t t_mnemonic_char = MCStringGetCharAtIndex(t_label, mnemonic - 1);
			getstack()->addmnemonic(this, t_mnemonic_char);
			if (!MCStringIsEmpty(menustring) || !MCNameIsEmpty(menuname))
				MCstacks->addmenu(this, t_mnemonic_char);
		}
	}
}

void MCButton::clearmnemonic()
{
	if (mnemonic != 0)
	{
		getstack()->deletemnemonic(this);
		MCstacks->deletemenu(this);
	}
}

MCCdata *MCButton::getbptr(uint4 cardid)
{
	MCCdata *foundptr = NULL;
	if (bdata != NULL)
	{
		MCCdata *tptr = bdata;
		do
		{
			if (tptr->getid() == cardid)
			{
				foundptr = tptr;
				break;
			}
			tptr = (MCCdata *)tptr->next();
		}
		while (tptr != bdata);
	}
	if (foundptr == NULL)
	{
		foundptr = new MCCdata(cardid);
		foundptr->appendto(bdata);
	}
	return foundptr;
}

uint2 MCButton::getfamily()
{
	return family;
}

Boolean MCButton::gethilite(uint4 parid)
{
	if (flags & F_SHARED_HILITE)
		parid = 0;
	else
		if (parid == 0)
			parid = getcard()->getid();
	MCCdata *foundptr = getbptr(parid);
	foundptr->totop(bdata);
	return foundptr->getset();
}

void MCButton::setdefault(Boolean def)
{
	Boolean cs = (state & CS_SHOW_DEFAULT) != 0;
	if (def != cs)
	{
		uint2 t_old_trans;
		t_old_trans = gettransient();
		if (def)
			state |= CS_SHOW_DEFAULT;
		else
			state &= ~CS_SHOW_DEFAULT;
		// MW-2011-08-18: [[ Layers ]] Invalidate the whole object, noting
		//   possible change in transient.
		layer_transientchangedandredrawall(t_old_trans);
	}
}

Boolean MCButton::sethilite(uint4 parid, Boolean hilite)
{
	Boolean set
		= True;
	if (flags & F_SHARED_HILITE)
		parid = 0;
	else
		if (parid == 0)
			parid = getcard()->getid();
		else
			set
				= parid == getcard()->getid();
	MCCdata *foundptr = getbptr(parid);
	
	bool t_hilite_changed;
	t_hilite_changed = hilite != foundptr -> getset();
	
	foundptr->setset(hilite);
	uint4 oldstate = state;
	if (opened && set)
			switch (hilite)
			{
			case True:
				state |= CS_HILITED;
				state &= ~CS_MIXED;
				break;
			case False:
				state &= ~(CS_HILITED | CS_MIXED);
				break;
			case Mixed:
				state &= ~CS_HILITED;
				state |= CS_MIXED;
			}
	
	if (t_hilite_changed)
		signallisteners(P_HILITE);
	
	return state != oldstate;
}

void MCButton::resethilite(uint4 parid, Boolean hilite)
{
	if (sethilite(parid, hilite))
	{
		reseticon();
		// MW-2011-08-18: [[ Layers ]] Invalidate the whole object.
		layer_redrawall();
	}
}

void MCButton::getentrytext()
{
	// MW-2012-02-21: [[ FieldExport ]] Use the new plain text export method.
	MCExecPoint ep;
	entry->exportasplaintext(0, ep, 0, INT32_MAX, hasunicode());
	MCStringRef t_label = nil;
	/* UNCHECKED */ MCStringCreateWithCString(ep.getsvalue().getstring(), t_label);
	MCValueAssign(label, t_label);
	MCValueRelease(t_label);
}

void MCButton::createentry()
{
	// MW-2012-02-16: [[ FontRefs ]] Only create the entry if the control is
	//   open. This is because 'setupentry' requires a fontref to complete.
	if (opened != 0)
	{
		entry = (MCField *)MCtemplatefield->clone(False, OP_NONE, false);
		// MW-2005-08-16: [[Bug 2820]] If we can't be selected, let us make sure our field can't either!
		entry->setextraflag(getextraflag(EF_CANT_SELECT), EF_CANT_SELECT);
		entry->setupentry(this, MCString(MCStringGetCString(label)), hasunicode());
		entry->open();
		setrect(rect);
	}
}

void MCButton::deleteentry()
{
	getentrytext();
	entry->close();
	delete entry;
	entry = NULL;
}

//major menustring
//void MCButton::getmenuptrs(const char *&sptr, const char *&eptr)
MCRange MCButton::getmenurange()
{
	uindex_t sptr;
	uindex_t i = 0;
	MCRange t_search;
	uindex_t t_length;
	t_length = MCStringGetLength(menustring);
	t_search = MCRangeMake(0, t_length);
	if (MCStringIsEmpty(menustring))
		return MCRangeMake(0, 0);

	do
	{
		// Finds the first newline character in the string.
		// If there is no newline character, then if this is the last item in the string, the returned range is the
		// remainder of the string. Otherwise, there are no more items in the string and an empty range is returned.
		//
		// If a newline was found and this is not the last item in the history, move past the newline and continue.
		// Otherwise, terminate and return.
			
		sptr = t_search.offset;
		MCRange t_temp;
		if (!MCStringFind(menustring, t_search, MCSTR("\n"), kMCStringOptionCompareExact, &t_temp))
		{
			if (++i == menuhistory)
				return MCRangeMake(sptr, t_length - sptr);
			else
				return MCRangeMake(0, 0);
			break;
		}
			
		t_search.offset = t_temp.offset;
		if (++i < menuhistory)
			t_search.offset++;
		t_search.length = t_length - t_search.offset;
	}
	while (i < menuhistory);
		
	return MCRangeMake(sptr, sptr - t_search.offset);
}

void MCButton::makemenu(sublist *bstack, int2 &stackdepth, uint2 menuflags, MCFontRef fontref)
{
	Boolean isxp = MCcurtheme && MCcurtheme->getthemeid() == LF_NATIVEWIN;
	uint2 pwidth = 0;
	if (stackdepth > 0)
	{
		MCString lastname = bstack[stackdepth].parent->getname_oldstring();
		pwidth = MCFontMeasureText(fontref, lastname . getstring(), lastname . getlength(), false) + 16;
	}
	sublist *m = &bstack[stackdepth--];

	m -> maxwidth += m -> maxaccelwidth + 12;

	uint2 ty;
	uint2 menuwidth, menuheight;
	if (isxp && MCmajorosversion >= 0x0600)
	{
		ty = 3;
		m -> maxwidth += 22 + 4 + 2 + 4 + 17; // Icon - pad - Gutter - pad - ... - Submenu

		MCButton *bptr;
		bptr = m -> buttons;
		do
		{
			if (bptr -> menucontrol == MENUCONTROL_SEPARATOR)
			{
				bptr -> rect . x = 3 + 22 + 4 + 2;
				bptr -> rect . width = m -> maxwidth - (22 + 4 + 2);
				bptr -> rect . height = 6;
				bptr -> rect . y = ty + 1;
				ty += 1 + 6 + 3;
			}
			else
			{
				bptr -> rect . x = 3;
				bptr -> rect . width = m -> maxwidth;
				bptr -> rect . height += 2;
				bptr -> rect . y = ty;
				ty += bptr -> rect . height;

				bptr -> leftmargin = 22 + 4 + 2 + 4;
				bptr -> topmargin += 2;
				bptr -> bottommargin += 2;
				bptr -> rightmargin = 17;
			}
			bptr = (MCButton *)bptr->next();
		}
		while (bptr != m->buttons);
		menuwidth = m -> maxwidth + 3 + 3;
		menuheight = ty + 3;
	}
	else
	{
		uint1 leftmmargin,rightmmargin,topmmargin,bottommmargin;
		uint1 leftmitemmargin = (uint1)leftmargin,rightmitemmargin = (uint1)rightmargin;
		uint1  dividerpadding;
		uint4  menuitempadding = 0;
		uint1 dividersize;
		if (isxp)
		{
			dividersize = 1;
			dividerpadding = 4;
			leftmitemmargin = rightmitemmargin = 17;
			leftmmargin = rightmmargin = topmmargin = bottommmargin = 3;
		}
		else
		{
			dividersize = 2;
			dividerpadding = 2;
			leftmmargin = rightmmargin = topmmargin = bottommmargin = IsMacEmulatedLF() ? 1 : 2;
			leftmitemmargin = (uint1)leftmargin;
			rightmitemmargin = (uint1)rightmargin;
		}
		m->maxwidth += leftmitemmargin + rightmitemmargin;
		if ((getstyleint(menuflags) == F_CHECK || getstyleint(menuflags) == F_RADIO) && !isxp)
			m->maxwidth += CHECK_SIZE + leftmargin;

		if (IsMacEmulatedLF() && menumode == WM_OPTION
				&& m->maxwidth < rect.width - rect.height - 12)
			m->maxwidth = rect.width - rect.height - 12;
		ty = topmmargin;
		MCButton *bptr = m->buttons;
		do
		{
			Boolean isdivider = bptr->rect.height == dividersize;
			//xp has extra padding between dividers
			uint2 pad = isdivider ? dividerpadding: menuitempadding;
			//xp has a left margin for buttons
			if (isxp)
			{
				if ((getstyleint(menuflags) == F_CHECK || getstyleint(menuflags) == F_RADIO) && bptr->menumode != WM_CASCADE)
					bptr->leftmargin = MCU_max(leftmitemmargin - CHECK_SIZE - leftmargin + 2,0);
				else
					bptr->leftmargin = leftmitemmargin;
			}
			//dividers in xp width of menu
			bptr->rect.x = leftmmargin;
			bptr->rect.width = m->maxwidth;
			bptr->rect.y = ty + pad;
			ty += bptr->rect.height + (pad << 1);
			bptr = (MCButton *)bptr->next();
		}
		while (bptr != m->buttons);
		menuwidth = m->maxwidth + leftmmargin + rightmmargin;
		menuheight = ty + bottommmargin;
	}

	MCStack *newmenu = nil;
	/* UNCHECKED */ MCStackSecurityCreateStack(newmenu);

	newmenu->setparent(m->parent);
	newmenu->createmenu(m->buttons, menuwidth, menuheight);
	newmenu->menuwindow = True;
	MCdispatcher->appendpanel(newmenu);
	if (m->parent == this)
		menu = newmenu;
	else
	{
		m->parent->menu = newmenu;
		m->parent->menumode = WM_CASCADE;
		if (getstyleint(menuflags) == F_CHECK || getstyleint(menuflags) == F_RADIO)
			m->parent->leftmargin += CHECK_SIZE + leftmargin;
		m->parent->flags = (m->parent->flags & ~F_STYLE) | F_MENU;
	}
	if (stackdepth >= 0 && pwidth > bstack[stackdepth].maxwidth)
		bstack[stackdepth].maxwidth = pwidth;
}

void setmenutagflag(MCButton *p_button, bool p_hastags)
{
	MCStack *t_menu = p_button->getmenu();
	if (t_menu != NULL)
	{
		MCControl *controls = t_menu->getcontrols();
		if (controls != NULL)
		{
			MCButton *bptr = (MCButton *)controls;
			do
			{
				bptr->setmenuhasitemtags(p_hastags);
				if (bptr->getmenumode() == WM_CASCADE && bptr->getmenu() != NULL)
				{
					setmenutagflag(bptr, p_hastags);
				}
				bptr = (MCButton *)bptr->next();

			}
			while (bptr != controls);
		}
	}
}

class ButtonMenuCallback : public IParseMenuCallback
{
	MCButton *parent;
	uint4 menuflags;
	sublist bstack[MAX_SUBMENU_DEPTH];
	int2 stackdepth;

	MCFontRef fontref;
	uint2 fheight;

public:
	ButtonMenuCallback(MCButton *p_parent, uint4 p_menuflags)
	{
		parent = p_parent;
		menuflags = p_menuflags;

		// MW-2012-02-16: [[ FontRefs ]] Menus are built from controls that may be closed.
		//   Therefore, we create a new fontref from the parent's styling here.
		MCNameRef fname;
		uint2 fsize, fstyle;
		parent -> getfontattsnew(fname, fsize, fstyle);
		/* UNCHECKED */ MCFontCreate(fname, MCFontStyleFromTextStyle(fstyle), fsize, fontref);

		fheight = parent -> gettextheight();

		bstack[0].parent = parent;
		bstack[0].buttons = NULL;
		bstack[0].f = 1;
		bstack[0].maxwidth = 0;
		bstack[0].maxaccelwidth = 0;
		stackdepth = 0;
	}

	virtual bool ProcessItem(MCMenuItem *p_menuitem)
	{
		int2 newdepth = p_menuitem->depth;
		if (newdepth > 0 && newdepth > stackdepth
		        && stackdepth < MAX_SUBMENU_DEPTH - 1
		        && bstack[stackdepth].buttons != NULL)
		{
			bstack[++stackdepth].maxwidth = 0;
			bstack[stackdepth].maxaccelwidth = 0;
			bstack[stackdepth].parent = bstack[stackdepth - 1].buttons->prev();
			bstack[stackdepth].buttons = NULL;
			bstack[stackdepth].f = 1;
		}
		while (newdepth < stackdepth)
			parent->makemenu(bstack, stackdepth, menuflags, fontref);
		MCButton *newbutton = new MCButton;
		newbutton->appendto(bstack[stackdepth].buttons);
		MCNameRef t_name = nil;
		if (!MCStringIsEmpty(p_menuitem->tag))
			/* UNCHECKED */ MCNameCreate(p_menuitem->tag, t_name);
		else
			/* UNCHECKED */ MCNameCreate(p_menuitem->label, t_name);
		newbutton->setname(t_name);
		MCValueRelease(t_name);

#ifndef TARGET_PLATFORM_MACOS_X
		const char *t_tabptr = p_menuitem->label.getstring();
		uint4 t_labelsize = p_menuitem->label.getlength();
		// replace any tabs, as these don't display in button menus
		while (MCU_strchr(t_tabptr, t_labelsize, '\t', p_menuitem->is_unicode))
		{
			MCU_copychar(' ', (char*)t_tabptr, p_menuitem->is_unicode);
		}
#endif

		newbutton->menubutton = parent->menubutton;
		newbutton->menucontrol = MENUCONTROL_ITEM;
		if (MCNameGetCharAtIndex(newbutton -> getname(), 0) == '-')
		{
			newbutton->rect.height = 2;
			newbutton->flags = DIVIDER_FLAGS;
			newbutton->menucontrol = MENUCONTROL_SEPARATOR;
			if (MCcurtheme && MCcurtheme->getthemeid() == LF_NATIVEWIN)
			{
				newbutton->rect.height = 1;
				newbutton->flags &= ~F_3D;
			}
			bstack[stackdepth].f++;
		}
		else
		{
			newbutton->flags = menuflags;
			newbutton->rect.height = fheight + parent->menubuttonheight;

			if (p_menuitem->is_disabled)
			{
				newbutton->flags |= F_DISABLED;
			}
			
			if (p_menuitem->is_hilited)
				newbutton->sethilite(0, True);
				
			if (p_menuitem->is_radio)
			{
				newbutton->family = bstack[stackdepth].f;
				newbutton->flags &= ~F_STYLE;
				newbutton->flags |= F_RADIO;
			}
				
			if (parent->menumode != WM_OPTION)
			{
				newbutton->mnemonic = p_menuitem->mnemonic;
			}
			if (parent->menumode == WM_PULLDOWN)
			{
				if (p_menuitem->accelerator != 0)
				{
					uint1 t_mods = p_menuitem->modifiers;
					uint4 t_key = p_menuitem->accelerator;
					MCStringRef t_keyname = p_menuitem->accelerator_name;

					if ((t_mods & (MS_MAC_CONTROL | MS_CONTROL | MS_ALT)) || t_keyname)
					{
						uint2 t_accelkey = (t_key <= 255) ? MCS_tolower(t_key) : t_key;
						MCstacks->addaccelerator(parent, parent->getstack(), t_accelkey, t_mods);
						newbutton->accelkey = t_accelkey;
						newbutton->accelmods = t_mods;

						// ******
						// The following text requires localization
						// ******
						MCStringRef t_acceltext = nil;
						/* UNCHECKED */ MCStringCreateMutable(0, t_acceltext);
						if (t_mods & MS_MAC_CONTROL)
							/* UNCHECKED */ MCStringAppendFormat(t_acceltext, "Ctrl+");
						if (MS_MAC_CONTROL != MS_CONTROL && t_mods & MS_CONTROL)
							/* UNCHECKED */ MCStringAppendFormat(t_acceltext, "Cmd+");
						if (t_mods & MS_ALT)
							/* UNCHECKED */ MCStringAppendFormat(t_acceltext, "Alt+");
						if (t_mods & MS_SHIFT)
							/* UNCHECKED */ MCStringAppendFormat(t_acceltext, "Shift+");
						if (t_keyname != NULL)
							/* UNCHECKED */ MCStringAppendFormat(t_acceltext, "%s", t_keyname);
						else
							/* UNCHECKED */ MCStringAppendFormat(t_acceltext, "%c", t_key);

						MCValueRelease(newbutton->acceltext);
						/* UNCHECKED */ MCStringCopyAndRelease(t_acceltext, newbutton->acceltext);
					}
				}
			}
			int32_t width = MCFontMeasureText(fontref, p_menuitem->label);
			if (!MCStringIsEmpty(newbutton->acceltext))
				bstack[stackdepth].maxaccelwidth = MCU_max(bstack[stackdepth].maxaccelwidth, MCFontMeasureText(fontref, newbutton->acceltext));
			if (width > bstack[stackdepth].maxwidth)
				bstack[stackdepth].maxwidth = width;
			MCValueAssign(newbutton->label, p_menuitem->label);
		}
		return false;
	}

	virtual bool End(bool p_has_tags)
	{
		parent->menuhasitemtags = p_has_tags;
		while (stackdepth >= 0)
			parent->makemenu(bstack, stackdepth, menuflags, fontref);
		setmenutagflag(parent, true);
		// MW-2012-02-16: [[ FontRefs ]] Make sure we free the font we created.
		MCFontRelease(fontref);
		return false;
	}
};

Boolean MCButton::findmenu(bool p_just_for_accel)
{
	Boolean isunicode = hasunicode();
	if (!MCNameIsEmpty(menuname))
	{
		if (menu == NULL)
		{
			MCerrorlock++;
<<<<<<< HEAD
			/* UNCHECKED */ getstack()->findstackname(menuname, menu);
=======
			menu = getstack()->findstackname_oldstring(menuname);
>>>>>>> 57661368
			MCerrorlock--;
			if (menu != NULL)
				menu->addneed(this);
		}
	}
	else if (!MCStringIsEmpty(menustring) && getstyleint(flags) == F_MENU)
	{
		if (menumode == WM_TOP_LEVEL)
		{
			MCValueRelease(tabs);
			/* UNCHECKED */ MCStringSplit(menustring, MCSTR("\n"), nil, kMCStringOptionCompareExact, tabs);
		}
		else if (menu == NULL)
		{
			uint2 fheight;
			fheight = gettextheight();
			if ((!IsMacLFAM() || MCModeMakeLocalWindows()) && menumode == WM_COMBO || menumode == WM_OPTION && MClook == LF_WIN95)
			{
				uindex_t nlines = 1;
				//major menustring
				nlines = MCStringCountChar(menustring, MCRangeMake(0, MCStringGetLength(menustring)), '\n', kMCStringOptionCompareExact);

				MCField *fptr = new MCField;
				uint2 height;
				if (nlines > menulines)
				{
					height = menulines * fheight;
					fptr->setupmenu(menustring, fheight, True);
					state |= CS_SCROLLBAR;
				}
				else
				{
					height = nlines * fheight;
					fptr->setupmenu(menustring, fheight, False);
				}
				MCRectangle trect;
				MCU_set_rect(trect, 0, 0, rect.width, height + 4);
				trect = MCU_reduce_rect(trect, MClook == LF_MOTIF ? DEFAULT_BORDER : 1);
				fptr->setrect(trect);
				/* UNCHECKED */ MCStackSecurityCreateStack(menu);

				menu->setparent(this);
				menu->createmenu(fptr, rect.width, height + 4);
				MCdispatcher->appendpanel(menu);
			}
			else
			{
				if (IsMacLFAM() && (!MCModeMakeLocalWindows() ||
				         (menumode == WM_OPTION || menumode == WM_POPUP ||
				            (menumode == WM_PULLDOWN && flags & F_SHOW_BORDER))))
				{
#ifdef _MAC_DESKTOP
					return macfindmenu(p_just_for_accel);
#else
					return True;
#endif
				}
				else
				{
					MCValueRelease(tabs);
					/* UNCHECKED */ MCStringSplit(menustring, MCSTR("\n"), nil, kMCStringOptionCompareExact, tabs);
					uindex_t t_ntabs;
					t_ntabs = MCArrayGetCount(tabs);
					uint4 menuflags = MENU_ITEM_FLAGS;
					if (flags & F_DISABLED)
						menuflags |= F_DISABLED;
					for (uindex_t i = 0 ; i < t_ntabs ; i++)
					{
						MCValueRef t_tabval = nil;
						/* UNCHECKED */ MCArrayFetchValueAtIndex(tabs, i + 1, t_tabval);
						MCStringRef t_tab;
						t_tab = (MCStringRef)t_tabval;
						if (MCStringGetCharAtIndex(t_tab, 0) == '!'
						        || MCStringGetCharAtIndex(t_tab, 0) == '('
								&& MCStringGetCharAtIndex(t_tab, 1) == '!')
						{
							menuflags &= ~F_STYLE;
							menuflags |= F_CHECK;
							break;
						}
					}

					ButtonMenuCallback t_callback(this, menuflags);
					MCParseMenuString(menustring, &t_callback, menumode);
				}
			}
			MCValueAssign(tabs, kMCEmptyArray);
		}
	}
	return menu != NULL;
}

bool MCSystemPick(const char *p_options, bool p_is_unicode, bool p_use_checkmark, uint32_t p_initial_index, uint32_t& r_chosen_index, MCRectangle p_button_rect);

void MCButton::openmenu(Boolean grab)
{
	if (!opened || MCmousestackptr == NULL)
		return;
	if (!MCNameIsEmpty(menuname) && !MCModeMakeLocalWindows())
		return;
#ifdef _MOBILE
	if (menumode == WM_OPTION)
	{
		// loop counter
		int i;
		// result of picker action
		long t_result;
		// item selection
		uint32_t t_selected, t_chosen_option;
		// temporary options string from which to select the new label
		MCString t_menustringcopy;
		// the selected item
		// get a pointer to this 
		MCButton *pptr;
		pptr = this;
		// get the label and menu item strings
		MCString t_menustring;
		pptr->getmenustring(t_menustring);
		// test if we are processing unicode
		bool t_is_unicode = hasunicode();
		MCExecPoint ep(nil, nil, nil);
		if (t_is_unicode)
		{
			// convert unicode to binary 
			ep . setsvalue(t_menustring);
			ep . utf16toutf8();
			t_menustring = ep . getsvalue();
		}
		
		// MW-2012-10-08: [[ Bug 10254 ]] MCSystemPick expects a C-string so make sure we give it one.
		char *t_menustring_cstring;
		t_menustring_cstring = t_menustring . clone();
		
		// process data using the pick wheel
		t_selected = menuhistory;
		t_result = MCSystemPick(t_menustring_cstring, t_is_unicode, false, t_selected, t_chosen_option, rect);
		
		free(t_menustring_cstring);
		
		// populate the label with the value returned from the pick wheel if the user changed the selection
		if (t_result && t_chosen_option > 0)
		{
			setmenuhistoryprop(t_chosen_option);
			t_menustringcopy = t_menustring.clone();
			char *t_newlabel;
			t_newlabel = strtok((char *)t_menustringcopy.getstring(), "\n");
			for (i = 1; i < t_chosen_option; i++)
				t_newlabel = strtok(NULL, "\n");
			// ensure processing takes care of unicode
			ep . setsvalue(t_newlabel);
			if (t_is_unicode)
				ep . utf8toutf16();
			// update the label text
			delete label;
			labelsize = ep . getsvalue() . getlength();
			label = new char[labelsize];
			memcpy(label, ep . getsvalue() . getstring(), labelsize);
			flags |= F_LABEL;
			message_with_args(MCM_menu_pick, ep . getsvalue());
		}
		return;
	}
#endif
	MCStack *sptr = menumode == WM_CASCADE ? getstack() : MCmousestackptr;
	if (flags & F_TRAVERSAL_ON && !(state & CS_KFOCUSED)
	        && sptr->getmode() < WM_PULLDOWN)
	{
		MCmousestackptr->kfocusset(this);
		if (menu == NULL && !findmenu())
			return;
	}
	if (IsMacLFAM() &&
		(!MCModeMakeLocalWindows() ||
		 (MCNameIsEmpty(menuname) && (menumode == WM_OPTION || menumode == WM_POPUP || (menumode == WM_PULLDOWN && flags & F_SHOW_BORDER)))))
	{
#ifdef _MAC_DESKTOP
		macopenmenu();
#endif
	}
	else
	{
		state |= CS_SUBMENU | CS_ARMED;
		reseticon();
		if (MCmenuobjectptr == NULL)
			MCmenuobjectptr = this;
		mymenudepth = ++menudepth;
		MCStack *sptr = menumode == WM_POPUP ? MCmousestackptr : getstack();

		bool t_did_grab;
		t_did_grab = false;
		if (grab && (menumode != WM_CASCADE || !(flags & F_AUTO_ARM)))
		{
			MCscreen->grabpointer(sptr->getw());
			if (MCraisemenus)
			{
				sptr->raise();
				MCstacks->top(sptr);
			}

			MCdispatcher->addmenu(this);

			t_did_grab = true;
		}
		MCRectangle rel = MCU_recttoroot(sptr, rect);
		if (MClook != LF_WIN95 && menumode == WM_OPTION)
		{
			if (MClook == LF_MOTIF)
			{
				if (rect.width > optionrect.width << 1)
					rel.width -= optionrect.width << 1;
			}
			else
			{
				if (rel.width > rel.height)
					rel.width -= rel.height;
				rel.x += 2;
			}
			rel.x += labelwidth;
			rel.width -= labelwidth;
			menu->menuset(menuhistory, rect.height >> 1);
		}

		menu->openrect(rel, (Window_mode)menumode, NULL, WP_DEFAULT, OP_NONE);
		menu -> mode_openasmenu(t_did_grab ? sptr : NULL);
		
		if (menumode == WM_OPTION)
		{
			MCField *t_field = NULL;
			MCObjptr *t_obj = menu->getcurcard()->getrefs();
			MCObjptr *t_iter = t_obj;
			do
			{
				if (t_iter->getref()->gettype() == CT_FIELD)
				{
					t_field = (MCField*)t_iter->getref();
					break;
				}
				t_iter = t_iter->next();
			} while (t_iter != t_obj);
			if (t_field != NULL)
			{
				uint32_t t_menuhistory = menuhistory;
				t_field->sethilitedlines(&t_menuhistory, 1);
				// MW-2011-08-18: [[ Layers ]] Invalidate the field object.
				t_field->layer_redrawall();
			}
		}
		int2 tx = mx;
		int2 ty = my;
		sptr->translatecoords(menu, tx, ty);
		menu->mfocus(tx, ty);
		menu->resetcursor(True);
		if (!(state & CS_MFOCUSED))
			menu->kfocusnext(True);
		// MW-2011-08-18: [[ Layers ]] Invalidate the whole object.
		layer_redrawall();
		startx = MCmousex;
		starty = MCmousey;
	}
}

void MCButton::freemenu(Boolean force)
{
#ifdef _MAC_DESKTOP
	macfreemenu();
#endif
	if (menu != NULL && !(state & CS_SUBMENU))
		if (!MCNameIsEmpty(menuname))
		{
			menu->removeaccels(getstack());
			menu->removeneed(this);
			menu = NULL;
		}
		else
			if (!MCStringIsEmpty(menustring) || force)
			{
				closemenu(False, True);
				MCdispatcher->removepanel(menu);
				MCstacks->deleteaccelerator(this, NULL);
				menu->removeneed(this);
				delete menu;
				menu = NULL;
			}
}

void MCButton::docascade(MCStringRef &x_pick)
{
	MCButton *pptr = this;
	if (MCNameIsEmpty(menuname) && MCStringIsEmpty(menustring))
	{
		//get tag info
		bool t_has_tags = getmenuhastags();

		pptr = this;
		while(pptr->menumode == WM_CASCADE && pptr->parent->getparent()->getparent()->gettype() == CT_BUTTON)
		{
			MCStringRef t_label = nil;
			if (t_has_tags && !MCStringIsEmpty(MCNameGetString(pptr->getname())))
				t_label = MCNameGetString(pptr->getname());
			else
				t_label = pptr->getlabeltext();
			
			MCStringRef t_pick = nil;
			/* UNCHECKED */ MCStringCreateMutable(0, t_pick);
			/* UNCHECKED */ MCStringAppend(t_pick, t_label);
			/* UNCHECKED */ MCStringAppendFormat(t_pick, "|");
			/* UNCHECKED */ MCStringAppend(t_pick, x_pick);
			
			MCValueRelease(x_pick);
			MCStringCopyAndRelease(t_pick, x_pick);

			pptr = (MCButton *)pptr->parent->getparent()->getparent();
			pptr->state |= CS_IGNORE_MENU;
		}
	}
	if (pptr != this)
	{
		MCParameter *param = new MCParameter;
		param->setvalueref_argument(x_pick);
		MCscreen->addmessage(pptr, MCM_menu_pick, MCS_time(), param);
	}
	else
	{
		Exec_stat es = pptr->message_with_valueref_args(MCM_menu_pick, x_pick);
		if (es == ES_NOT_HANDLED || es == ES_PASS)
			pptr->message_with_args(MCM_mouse_up, menubutton);
	}
}

void MCButton::setupmenu()
{
	flags = MENU_FLAGS;
}

bool MCButton::selectedchunk(MCStringRef& r_string)
{
	MCExecPoint ep(nil, nil, nil);
	/* UNCHECKED */ getprop(0, P_NUMBER, ep, False);
	/* UNCHECKED */ ep.ton();
	uint4 number = ep.getuint4();
	MCRange t_range;
	t_range = getmenurange();
	return MCStringFormat(r_string, "char %d to %d of button %d", t_range.offset, t_range.offset + t_range.length, number);
}

bool MCButton::selectedline(MCStringRef& r_string)
{
	MCExecPoint ep(nil, nil, nil);
	/* UNCHECKED */ getprop(0, P_NUMBER, ep, False);
	/* UNCHECKED */ ep.ton();
	uint2 number;
	ep.getuint2(number, 0, 0, EE_UNDEFINED);
	return MCStringFormat(r_string, "line %d of button %d", menuhistory, number);
}

bool MCButton::selectedtext(MCStringRef& r_string)
{
	if (entry != NULL)
	{
		r_string = MCValueRetain(getlabeltext());
		return true;
	}
	else
	{
		MCStringRef t_text = nil;
		MCRange t_range;
		t_range = getmenurange();
		/* UNCHECKED */ MCStringCopySubstring(menustring, t_range, t_text);
		return t_text;
	}
}

MCStringRef MCButton::getlabeltext()
{
	if (!MCStringIsEmpty(label))
		return label;
	else
		return MCNameGetString(getname());
}

bool MCButton::resetlabel()
{
	bool changed = false;
	if (menumode == WM_OPTION || menumode == WM_COMBO)
	{
		if (MCStringIsEmpty(menustring))
		{
			if (entry != NULL)
				entry->settext_oldstring(0, MCnullmcstring, False, hasunicode());

			if (!MCStringIsEmpty(label))
			{
				MCValueAssign(label, kMCEmptyString);
				changed = true;
			}
		}
		else
		{
			MCRange t_range;
			t_range = getmenurange();
			MCStringRef t_label = nil;
			if (t_range.length == 0)
			{
				setmenuhistoryprop(1);
				t_label = MCValueRetain(kMCEmptyString);
			}
			else
			{
				/* UNCHECKED */ MCStringCopySubstring(menustring, t_range, t_label);
			}
			if (entry != NULL)
				entry->settext(0, label, False);

			if (!MCStringIsEqualTo(label, t_label, kMCStringOptionCompareExact))
			{
				MCValueAssign(label, t_label);
				MCValueRelease(t_label);
				changed = true;
			}
		}
	}
	else
		if (menumode == WM_TOP_LEVEL)
		{
			MCValueRelease(tabs);
			/* UNCHECKED */ MCStringSplit(menustring, MCSTR("\n"), nil, kMCStringOptionCompareExact, tabs);
		}
	return changed;
}

void MCButton::reseticon()
{
	if (!opened || icons == NULL)
		return;
	
	Bool t_is_hovering;
	t_is_hovering = ishovering && MCU_point_in_rect(rect, mx, my);
		
	uint2 i = CI_DEFAULT;
	if (flags & F_DISABLED)
		i = CI_DISABLED;
	else if (state & CS_ARMED)
	{
		if (MCbuttonstate)
			i = CI_HILITED;
		else if (t_is_hovering && icons -> iconids[CI_HOVER] != 0)
			i = CI_HOVER;
		else
			i = CI_ARMED;
	}
	else if (state & CS_HILITED)
		i = CI_HILITED;
	else if (t_is_hovering && icons -> iconids[CI_HOVER] != 0)
		i = CI_HOVER;
	else if (state & CS_VISITED)
		i = CI_VISITED;
	if (icons->iconids[i] == 0)
		i = CI_DEFAULT;
	if (icons->curicon == NULL || icons->curicon->getid() != icons->iconids[i])
	{
		if (icons->curicon != NULL)
		{
			icons->curicon->close();
			icons->curicon = NULL;
		}
		// MW-2009-02-02: [[ Improved image search ]]
		// Search for the appropriate image object using the standard method - note here
		// the image is searched for relative to the Button itself.
		if (icons->iconids[i])
			icons->curicon = resolveimageid(icons -> iconids[i]);
		if (icons->curicon != NULL)
		{
			icons->curicon->open();
			icons->curicon->addneed(this);
		}
	}
}

void MCButton::radio()
{
	if (family == 0)
		return;
	uint2 i;
	MCCard *cptr = getcard();
	Chunk_term ptype = parent->gettype() == CT_GROUP ? CT_BACKGROUND : CT_CARD;
	for (cptr->count(CT_BUTTON, ptype, NULL, i, True) ; i ; i--)
	{
		MCButton *bptr = (MCButton *)cptr->getnumberedchild(i, CT_BUTTON, ptype);
		if (bptr == this)
			continue;
		if (bptr->parent == parent && bptr->family == family)
			bptr->resethilite(cptr->getid(), False);
	}
}

class MCMenuPickBuilder: public IParseMenuCallback
{
public:
	MCMenuPickBuilder(uint32_t index)
	{
		m_target_index = index;
		m_current_index = 0;
		m_tags = nil;
		m_tag_count = 0;
		m_done = false;
	}
	
	~MCMenuPickBuilder(void)
	{
		for (uint32_t i = 0; i < m_tag_count; i++)
			MCValueRelease(m_tags[i]);
		MCMemoryDeleteArray(m_tags);
	}
	
	bool Start(void)
	{
		return false;
	}
	
	bool ProcessItem(MCMenuItem *p_menu_item)
	{
		if (m_done)
			return true;
		
		MCStringRef t_tag = nil;
		
		if (!MCStringIsEmpty(p_menu_item->tag))
			t_tag = p_menu_item->tag;
		else
			t_tag = p_menu_item->label;
		
		for(uint32_t i = p_menu_item -> depth; i < m_tag_count; i++)
			MCValueRelease(m_tags[i]);
		
		MCMemoryResizeArray(p_menu_item -> depth + 1, m_tags, m_tag_count);
		m_tags[p_menu_item -> depth] = MCValueRetain(t_tag);
		
		m_current_index += 1;
		
		if (m_current_index == m_target_index)
		{
			m_done = true;
			return true;
		}
		
		return false;
	}
	
	bool End(bool)
	{
		return false;
	}
	
	void GetPickString(MCStringRef &r_string)
	{
		MCStringRef t_string = nil;
		/* UNCHECKED */ MCStringMutableCopy(m_tags[0], t_string);
		for(uint32_t i = 1; i < m_tag_count; i++)
		{
			MCStringAppendFormat(t_string, "|");
			MCStringAppend(t_string, m_tags[i]);
		}
		MCStringCopyAndRelease(t_string, r_string);
	}
	
	uint32_t GetPickIndex(void)
	{
		return m_current_index;
	}
	
private:
	bool m_done;
	uint32_t m_current_index;
	uint32_t m_target_index;
	MCStringRef *m_tags;
	uint32_t m_tag_count;
};

void MCButton::setmenuhistoryprop(int2 newline)
{
	if (menuhistory == newline)
		return;
	
	menuhistory = newline;
	
	signallisteners(P_MENU_HISTORY);
}

void MCButton::setmenuhistory(int2 newline)
{
	// I.M. [[bz 9603]] if there is no menu, then return
	if (MCStringIsEmpty(menustring))
		return;
	if (menumode == WM_CASCADE || menumode == WM_POPUP || menumode == WM_PULLDOWN)
	{
		MCMenuPickBuilder t_builder(newline);
		MCParseMenuString(menustring, &t_builder, menumode);
		
		setmenuhistoryprop(t_builder . GetPickIndex());
		
		MCStringRef t_which;
		t_builder.GetPickString(t_which);
		message_with_valueref_args(MCM_menu_pick, t_which);
		
		resetlabel();
	}
	else
	{
		if (!(getstyleint(flags) == F_MENU && menumode == WM_TOP_LEVEL) || !opened)
		{
			MCValueRelease(tabs);
			/* UNCHECKED */ MCStringSplit(menustring, MCSTR("\n"), nil, kMCStringOptionCompareExact, tabs);
		}
		uindex_t t_ntabs;
		t_ntabs = MCArrayGetCount(tabs);
		uint2 oldline = menuhistory;
		setmenuhistoryprop(MCU_max(MCU_min(newline, (int2)t_ntabs), 1));
		if (menuhistory != oldline && !(state & CS_MFOCUSED) && t_ntabs > 0)
		{
			MCValueRef t_menuhistory = nil;
			MCValueRef t_oldline = nil;
			/* UNCHECKED */ MCArrayFetchValueAtIndex(tabs, menuhistory, t_menuhistory);
			/* UNCHECKED */ MCArrayFetchValueAtIndex(tabs, oldline, t_oldline);
			message_with_valueref_args(MCM_menu_pick, t_menuhistory, t_oldline);
		}
		resetlabel();
		if (!(getstyleint(flags) == F_MENU && menumode == WM_TOP_LEVEL) || !opened)
		{
			MCValueAssign(tabs, kMCEmptyArray);
		}
		if (menuhistory != oldline)
		{
			// MW-2011-08-18: [[ Layers ]] Invalidate the whole object.
			layer_redrawall();
		}
	}
}

uint2 MCButton::getmousetab(int2 &curx)
{
	uint2 i = 0;
#ifdef _MAC_DESKTOP
	if (IsMacLFAM() && MCaqua)
	{
		int4 totalwidth = 0;
		for (i = 0 ; i < MCArrayGetCount(tabs) ; i++)
		{
			MCValueRef t_tabval;
			/* UNCHECKED */ MCArrayFetchValueAtIndex(tabs, i + 1, t_tabval);
			MCStringRef t_tab;
			t_tab = (MCStringRef)t_tabval;
			
			MCRange t_range;
			t_range = MCRangeMake(0, MCStringGetLength(t_tab));
			if (MCStringGetCharAtIndex(t_tab, t_range.offset) == '(')
			{
				t_range.offset++;
				t_range.length--;
			}
			totalwidth += MCFontMeasureTextSubstring(m_font, t_tab, t_range) + 23;
		}
		if (totalwidth < rect.width)
			curx += rect.width - totalwidth >> 1;
		if (mx < curx)
			return MAXUINT2;
	}
#endif
	MCRectangle tsrect;
	MCU_set_rect(tsrect, mx, my, 1, 1);
	if (!maskrect(tsrect))
		return MAXUINT2;
	int2 tx = curx;
	uint2 theight = MCFontGetAscent(m_font) + 10;
	int2 taboverlap,tabrightmargin,tableftmargin;
	taboverlap = tabrightmargin = tableftmargin = 0;
	//catch the values here
	if (MCcurtheme)
	{
		taboverlap = MCcurtheme->getmetric(WTHEME_METRIC_TABOVERLAP);
		tabrightmargin = MCcurtheme->getmetric(WTHEME_METRIC_TABRIGHTMARGIN);
		tableftmargin = MCcurtheme->getmetric(WTHEME_METRIC_TABLEFTMARGIN);
	}
	uindex_t t_ntabs;
	t_ntabs = MCArrayGetCount(tabs);
	for (i = 0 ; i < t_ntabs ; i++)
	{
		MCValueRef t_tabval = nil;
		/* UNCHECKED */ MCArrayFetchValueAtIndex(tabs, i + 1, t_tabval);
		MCStringRef t_tab;
		t_tab = (MCStringRef)t_tabval;
		if (MCcurtheme)
			tx += MCFontMeasureText(m_font, t_tab) + tabrightmargin + tableftmargin - taboverlap;
		else
		{
			if (IsMacLF())
				tx += MCFontMeasureText(m_font, t_tab) + theight * 2 / 3 + 7;
			else
				tx += MCFontMeasureText(m_font, t_tab) + 12;

		}
		if (mx < tx)
			break;
	}
	return i;
}

// MW-2007-07-05: [[ Bug 2328 ]] - Formatted width of tab buttons incorrect.
int4 MCButton::formattedtabwidth(void)
{
	uint2 theight = MCFontGetAscent(m_font) + 10;

	int2 taboverlap,tabrightmargin,tableftmargin;
	taboverlap = tabrightmargin = tableftmargin = 0;
	if (MCcurtheme)
	{
		taboverlap = MCcurtheme->getmetric(WTHEME_METRIC_TABOVERLAP);
		tabrightmargin = MCcurtheme->getmetric(WTHEME_METRIC_TABRIGHTMARGIN);
		tableftmargin = MCcurtheme->getmetric(WTHEME_METRIC_TABLEFTMARGIN);
	}

    int4 tx;
	tx = 0;
	uindex_t t_ntabs;
	t_ntabs = MCArrayGetCount(tabs);
	for (uint4 i = 0 ; i < t_ntabs ; i++)
	{
		MCValueRef t_tabval = nil;
		/* UNCHECKED */ MCArrayFetchValueAtIndex(tabs, i + 1, t_tabval);
		MCStringRef t_tab;
		t_tab = (MCStringRef)t_tabval;
		if (MCcurtheme)
			tx += MCFontMeasureText(m_font, t_tab) + tabrightmargin + tableftmargin - taboverlap;
		else
		{
			if (IsMacLF())
				tx += MCFontMeasureText(m_font, t_tab) + theight * 2 / 3 + 7;
			else
				tx += MCFontMeasureText(m_font, t_tab) + 12;

		}
	}
	if (t_ntabs > 0)
		tx += taboverlap + tabrightmargin;
	return tx;
}

#include "icondata.cpp"

static void openicon(MCImage *&icon, uint1 *data, uint4 size)
{
	// MW-2012-02-17: [[ FontRefs ]] Make sure we set a parent on the icon, and also
	//   make it invisible. If we don't do this we get issues with parent references
	//   and fontrefs.
	icon = new MCImage;
	icon->setparent(MCdispatcher);
	icon->setflag(False, F_VISIBLE);
	icon->setflag(True, F_I_ALWAYS_BUFFER);
	icon->set_gif(data, size);
	icon->open();
}

void MCButton::allocicons()
{
	openicon(macrb, macrbdata, sizeof(macrbdata));
	openicon(macrbtrack, macrbtrackdata, sizeof(macrbtrackdata));
	openicon(macrbhilite, macrbhilitedata, sizeof(macrbhilitedata));
	openicon(macrbhilitetrack, macrbhilitetrackdata,
	         sizeof(macrbhilitetrackdata));
}

static void closeicon(MCImage *&icon)
{
	if (icon != NULL)
	{
		icon->close();
		icon->set_gif(NULL, 0);
		delete icon;
		icon = NULL;
	}
}

void MCButton::freeicons()
{
	closeicon(macrb);
	closeicon(macrbtrack);
	closeicon(macrbhilite);
	closeicon(macrbhilitetrack);
}

// MW-2012-02-16: [[ IntrinsicUnicode ]] This method switches all the text in
//   the button to or from unicode (to unicode if 'to_unicode' is set).
void MCButton::switchunicode(bool p_to_unicode)
{
	if (p_to_unicode)
		m_font_flags |= FF_HAS_UNICODE;
	else
		m_font_flags &= ~FF_HAS_UNICODE;
}

// MW-2012-02-16: [[ IntrinsicUnicode ]] This method returns 'true' if its possible
//   to convert the given string to native without loss of information.
static bool canconverttonative(const char *p_chars, uint32_t p_char_count)
{
	MCExecPoint ep(nil, nil, nil);
	ep . setsvalue(MCString(p_chars, p_char_count));
	ep . utf16tonative();
	ep . nativetoutf16();
	return ep . getsvalue() . getlength() == p_char_count &&
				memcmp(ep . getsvalue() . getstring(), p_chars, p_char_count) == 0;
}

// MW-2012-02-16: [[ IntrinsicUnicode ]] This method attempts to coerce the text in
//   button to native, but only if no information is lost as a result.
void MCButton::trytochangetonative(void)
{
	if (!hasunicode())
		return;

	switchunicode(false);
}

///////////////////////////////////////////////////////////////////////////////
//
//  SAVING AND LOADING
//

IO_stat MCButton::extendedsave(MCObjectOutputStream& p_stream, uint4 p_part)
{
	// Extended data area for a button consists of:
	//   uint4 hover_icon;
	//   tag extension_block (null for now)
	//   MCObject::extensions

	IO_stat t_stat;
	t_stat = p_stream . WriteU32(icons == NULL ? 0 : icons -> iconids[CI_HOVER]);
	if (t_stat == IO_NORMAL)
		t_stat = defaultextendedsave(p_stream, p_part);

	return t_stat;
}

IO_stat MCButton::extendedload(MCObjectInputStream& p_stream, const char *p_version, uint4 p_remaining)
{
	IO_stat t_stat;
	t_stat = IO_NORMAL;

	if (p_remaining >= 4)
	{
		uint4 t_hover_icon_id;
		t_stat = p_stream . ReadU32(t_hover_icon_id);
		if (t_stat == IO_NORMAL)
		{
			icons = new iconlist;
			memset(icons, 0, sizeof(iconlist));
			icons -> iconids[CI_HOVER] = t_hover_icon_id;
		}

		p_remaining -= 4;
	}

	if (t_stat == IO_NORMAL && p_remaining > 0)
		t_stat = defaultextendedload(p_stream, p_version, p_remaining);

	return t_stat;
}

IO_stat MCButton::save(IO_handle stream, uint4 p_part, bool p_force_ext)
{
	IO_stat stat;

	// Does the label need to be written out?
	if (MCStringIsEmpty(label))
		flags &= ~F_LABEL;
	else 
		flags |= F_LABEL;
	
	if ((stat = IO_write_uint1(OT_BUTTON, stream)) != IO_NORMAL)
		return stat;
	if (entry != NULL)
		getentrytext();
	if (leftmargin != defaultmargin
	        || leftmargin != rightmargin
	        || leftmargin != topmargin
	        || leftmargin != bottommargin)
		flags &= ~F_NO_MARGINS;
	if (icons == NULL)
		flags &= ~F_HAS_ICONS;
	else
		flags |= F_HAS_ICONS;

	bool t_has_extension;
	t_has_extension = icons != NULL && icons -> iconids[CI_HOVER] != 0;
	if ((stat = MCObject::save(stream, p_part, t_has_extension || p_force_ext)) != IO_NORMAL)
		return stat;

	if (flags & F_HAS_ICONS)
	{
		uint2 i;
		for (i = CI_ARMED ; i < CI_FILE_NICONS ; i++)
			if ((stat = IO_write_uint4(icons->iconids[i], stream)) != IO_NORMAL)
				return stat;
	}
	if (flags & F_LABEL)
		if ((stat = IO_write_stringref(label, stream, hasunicode())) != IO_NORMAL)
			return stat;
	if (flags & F_LABEL_WIDTH)
		if ((stat = IO_write_uint2(labelwidth, stream)) != IO_NORMAL)
			return stat;
	if (!(flags & F_NO_MARGINS))
	{
		if ((stat = IO_write_int2(leftmargin, stream)) != IO_NORMAL)
			return stat;
		if ((stat = IO_write_int2(rightmargin, stream)) != IO_NORMAL)
			return stat;
		if ((stat = IO_write_int2(topmargin, stream)) != IO_NORMAL)
			return stat;
		if ((stat = IO_write_int2(bottommargin, stream)) != IO_NORMAL)
			return stat;
	}
	if ((stat = IO_write_nameref(menuname, stream)) != IO_NORMAL)
		return stat;
	if (flags & F_MENU_STRING)
		if ((stat = IO_write_stringref(menustring, stream, hasunicode())) != IO_NORMAL)
			return stat;
	menubutton |= family << 4;
	if ((stat = IO_write_uint1(menubutton, stream)) != IO_NORMAL)
		return stat;
	menubutton &= 0x0F;
	
	// WM_SHEET was added after the fileformat menumode enum was fixed
	// since it wasn't added to the end, we must adjust.
	if ((stat = IO_write_uint1(menumode > WM_MODAL ? menumode - 1 : menumode, stream)) != IO_NORMAL)
		return stat;
	if ((menumode == WM_OPTION || menumode == WM_TOP_LEVEL) && (!MCNameIsEmpty(menuname) || flags & F_MENU_STRING))
		if ((stat = IO_write_uint2(menuhistory, stream)) != IO_NORMAL)
			return stat;
	if (flags & F_MENU_LINES)
		if ((stat = IO_write_uint2(menulines, stream)) != IO_NORMAL)
			return stat;

	if ((stat = IO_write_stringref(acceltext, stream, hasunicode())) != IO_NORMAL)
		return stat;

	if ((stat = IO_write_uint2(accelkey, stream)) != IO_NORMAL)
		return stat;
	if ((stat = IO_write_uint1(accelmods, stream)) != IO_NORMAL)
		return stat;
	if ((stat = IO_write_uint1(mnemonic, stream)) != IO_NORMAL)
		return stat;

	if ((stat = savepropsets(stream)) != IO_NORMAL)
		return stat;

	MCCdata *tptr = bdata;
	if (tptr != NULL && (p_part == 0 || !getflag(F_SHARED_HILITE)))
	{
		do
		{
			if ((stat = tptr->save(stream, OT_BDATA, p_part)) != IO_NORMAL)
				return stat;
			tptr = (MCCdata *)tptr->next();
		}
		while (tptr != bdata);
	}
	return IO_NORMAL;
}

IO_stat MCButton::load(IO_handle stream, const char *version)
{
	IO_stat stat;

	if ((stat = MCControl::load(stream, version)) != IO_NORMAL)
		return stat;

	// MW-2012-02-17: [[ IntrinsicUnicode ]] If the unicode tag is set, then we are unicode.
	if ((m_font_flags & FF_HAS_UNICODE_TAG) != 0)
		m_font_flags |= FF_HAS_UNICODE;

	if (strncmp(version, "2.3", 3) <= 0)
	{
		uint4 iconid;
		uint4 hiliteiconid = 0;
		if ((stat = IO_read_uint4(&iconid, stream)) != IO_NORMAL)
			return stat;
		if (flags & F_HAS_ICONS)
			if ((stat = IO_read_uint4(&hiliteiconid, stream)) != IO_NORMAL)
				return stat;
		if (iconid != 0 || hiliteiconid != 0)
		{
			flags |= F_HAS_ICONS;
			icons = new iconlist;
			memset(icons, 0, sizeof(iconlist));
			icons->iconids[CI_DEFAULT] = iconid;
			icons->iconids[CI_HILITED] = hiliteiconid;
		}
		else
			flags &= ~F_HAS_ICONS;
	}
	else
		if (flags & F_HAS_ICONS)
		{
			// MW-2008-08-05: If the icon list hasn't been initialized, do so.
			//   It will have been initialized if the object has an extended data
			//   area.
			if (icons == NULL)
			{
				icons = new iconlist;
				memset(icons, 0, sizeof(iconlist));
			}

			icons->curicon = NULL;
			uint2 i;
			for (i = CI_ARMED ; i < CI_FILE_NICONS ; i++)
				if ((stat = IO_read_uint4(&icons->iconids[i], stream)) != IO_NORMAL)
					return stat;
		}

	if (flags & F_LABEL)
	{
		if ((stat = IO_read_stringref(label, stream, hasunicode())) != IO_NORMAL)
			return stat;
	}

	if (flags & F_LABEL_WIDTH)
		if ((stat = IO_read_uint2(&labelwidth, stream)) != IO_NORMAL)
			return stat;

	if (!(flags & F_NO_MARGINS))
	{
		if ((stat = IO_read_int2(&leftmargin, stream)) != IO_NORMAL)
			return stat;
		if ((stat = IO_read_int2(&rightmargin, stream)) != IO_NORMAL)
			return stat;
		if ((stat = IO_read_int2(&topmargin, stream)) != IO_NORMAL)
			return stat;
		if ((stat = IO_read_int2(&bottommargin, stream)) != IO_NORMAL)
			return stat;
		if (leftmargin == defaultmargin
		        && leftmargin == rightmargin
		        && leftmargin == topmargin
		        && leftmargin == bottommargin)
			flags |= F_NO_MARGINS;
	}
	if ((stat = IO_read_nameref(menuname, stream)) != IO_NORMAL)
		return stat;
	if (flags &  F_MENU_STRING)
	{
		if ((stat = IO_read_stringref(menustring, stream, hasunicode())) != IO_NORMAL)
			return stat;
	}

	if ((stat = IO_read_uint1(&menubutton, stream)) != IO_NORMAL)
		return stat;
	family = menubutton >> 4;
	menubutton &= 0x0F;

	if ((stat = IO_read_uint1(&menumode, stream)) != IO_NORMAL)
		return stat;

	if (menumode > WM_MODAL)
		menumode++;
	if ((menumode == WM_OPTION || menumode == WM_TOP_LEVEL)
	        && (!MCNameIsEmpty(menuname) || flags & F_MENU_STRING))
		if ((stat = IO_read_uint2(&menuhistory, stream)) != IO_NORMAL)
			return stat;

	if (flags & F_MENU_LINES)
		if ((stat = IO_read_uint2(&menulines, stream)) != IO_NORMAL)
			return stat;

	if ((stat = IO_read_stringref(acceltext, stream, hasunicode())) != IO_NORMAL)
		return stat;
	uint4 tacceltextsize;

	if ((stat = IO_read_uint2(&accelkey, stream)) != IO_NORMAL)
		return stat;
	if (accelkey < 256)
#ifdef __MACROMAN__
		accelkey = MCisotranslations[accelkey];
#else
		accelkey = MCmactranslations[accelkey];
#endif

	if ((stat = IO_read_uint1(&accelmods, stream)) != IO_NORMAL)
		return stat;
	if ((stat = IO_read_uint1(&mnemonic, stream)) != IO_NORMAL)
		return stat;
	if (strncmp(version, "2.0", 3) <= 0)
	{
		if (flags & F_DEFAULT)
			rect = MCU_reduce_rect(rect, MOTIF_DEFAULT_WIDTH);
		else
			if (flags & F_TRAVERSAL_ON && !(flags & F_AUTO_ARM))
				rect = MCU_reduce_rect(rect, MCfocuswidth);
		if (!MCNameIsEmpty(menuname))
		{
			if (menumode != WM_CASCADE)
				flags &= ~F_AUTO_ARM;
			flags = flags & ~F_STYLE | F_MENU | F_OPAQUE;
		}
		if (flags & F_AUTO_ARM)
			flags |= F_OPAQUE | F_TRAVERSAL_ON;
	}

	if ((stat = loadpropsets(stream)) != IO_NORMAL)
		return stat;

	while (True)
	{
		uint1 type;
		if ((stat = IO_read_uint1(&type, stream)) != IO_NORMAL)
			return stat;
		if (type == OT_BDATA)
		{
			MCCdata *newbdata = new MCCdata;
			if ((stat = newbdata->load(stream, this, version)) != IO_NORMAL)
			{
				delete newbdata;
				return stat;
			}
			newbdata->appendto(bdata);
		}
		else
		{
			MCS_seek_cur(stream, -1);
			break;
		}
	}
	return IO_NORMAL;
}	<|MERGE_RESOLUTION|>--- conflicted
+++ resolved
@@ -262,12 +262,7 @@
 	DEFINE_RW_OBJ_PROPERTY(P_MENU_HISTORY, UInt16, MCButton, MenuHistory)
 	DEFINE_RW_OBJ_PROPERTY(P_MENU_LINES, OptionalUInt16, MCButton, MenuLines)
 	DEFINE_RW_OBJ_PROPERTY(P_MENU_BUTTON, UInt16, MCButton, MenuButton)
-<<<<<<< HEAD
 	DEFINE_RW_OBJ_PROPERTY(P_MENU_NAME, Name, MCButton, MenuName)
-=======
-	// MENU_MODE
-	DEFINE_RW_OBJ_PROPERTY(P_MENU_NAME, OptionalString, MCButton, MenuName)
->>>>>>> 57661368
 	DEFINE_RW_OBJ_PROPERTY(P_ACCELERATOR_TEXT, String, MCButton, AcceleratorText)
 	DEFINE_RO_OBJ_PROPERTY(P_UNICODE_ACCELERATOR_TEXT, BinaryString, MCButton, UnicodeAcceleratorText)
 	DEFINE_RW_OBJ_PROPERTY(P_ACCELERATOR_KEY, OptionalString, MCButton, AcceleratorKey)
@@ -3353,11 +3348,7 @@
 		if (menu == NULL)
 		{
 			MCerrorlock++;
-<<<<<<< HEAD
-			/* UNCHECKED */ getstack()->findstackname(menuname, menu);
-=======
-			menu = getstack()->findstackname_oldstring(menuname);
->>>>>>> 57661368
+			menu = getstack()->findstackname(menuname);
 			MCerrorlock--;
 			if (menu != NULL)
 				menu->addneed(this);
