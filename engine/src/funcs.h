/* Copyright (C) 2003-2013 Runtime Revolution Ltd.

This file is part of LiveCode.

LiveCode is free software; you can redistribute it and/or modify it under
the terms of the GNU General Public License v3 as published by the Free
Software Foundation.

LiveCode is distributed in the hope that it will be useful, but WITHOUT ANY
WARRANTY; without even the implied warranty of MERCHANTABILITY or
FITNESS FOR A PARTICULAR PURPOSE.  See the GNU General Public License
for more details.

You should have received a copy of the GNU General Public License
along with LiveCode.  If not see <http://www.gnu.org/licenses/>.  */

//
// MCFunction class declarations
//
#ifndef	FUNCTIONS_H
#define	FUNCTIONS_H

#include "express.h"
#include "executionerrors.h"
#include "parseerrors.h"
#include "mcerror.h"

#include "exec.h"
#include "param.h"

////////////////////////////////////////////////////////////////////////////////

class MCFunction : public MCExpression
{
public:
	virtual Parse_stat parse(MCScriptPoint &, Boolean the);
	Parse_stat parsetarget(MCScriptPoint &spt, Boolean the,
	                       Boolean needone, MCChunk *&chunk);
    bool params_to_doubles(MCExecContext& ctxt, MCParameter *p_params, real64_t*& r_doubles, uindex_t& r_count);
	
	// General method for compiling a function that maps to a single method.
	// The variadic argument list should be the MCExpression's the function
	// takes as arguments.
	virtual void compile_with_args(MCSyntaxFactoryRef ctxt, MCExecMethodInfo *method, ...);
};

// Helper class that simplifies compiling of functions not taking any arguments.
class MCConstantFunction: public MCFunction
{
public:
	virtual MCExecMethodInfo *getmethodinfo(void) const = 0;
	virtual void compile(MCSyntaxFactoryRef ctxt);
};

// Helper class that simplifies compiling of functions taking one arguments.
class MCUnaryFunction: public MCFunction
{
public:
	virtual MCExecMethodInfo *getmethodinfo(void) const = 0;
	virtual MCExpression *getmethodarg(void) const = 0;
    virtual void compile(MCSyntaxFactoryRef ctxt);
};

// Helper class that simplifies compiling of functions taking a variable number of of MCParameters.
class MCParamFunction: public MCFunction
{
public:
	virtual MCExecMethodInfo *getmethodinfo(void) const = 0;
	virtual MCParameter *getmethodarg(void) const = 0;
	virtual void compile(MCSyntaxFactoryRef ctxt);

    bool params_to_doubles(MCExecContext &ctxt, real64_t *&r_doubles, uindex_t &r_count);

protected:
    MCParameter* params;
};

////////////////////////////////////////////////////////////////////////////////

// Helper class that simplifies evaluation of functions not taking any arguments.
extern MCError *MCperror;

template<typename ReturnType, void (*EvalFunction)(MCExecContext&, typename MCExecValueTraits<ReturnType>::out_type)>
class MCConstantFunctionCtxt: public MCConstantFunction
{
public:
	void eval_ctxt(MCExecContext& ctxt, MCExecValue& r_value)
	{
		ReturnType t_result;
		EvalFunction(ctxt, t_result);
		if (!ctxt . HasError())
			MCExecValueTraits<ReturnType>::set(r_value, t_result);
	}
};

template<typename ParamType,
         typename ReturnType,
         void (*EvalFunction)(MCExecContext&, typename MCExecValueTraits<ParamType>::in_type, typename MCExecValueTraits<ReturnType>::out_type),
         Exec_errors EvalError,
         Parse_errors ParseError,
         MCExecMethodInfo*& MethodInfo>
class MCUnaryFunctionCtxt: public MCUnaryFunction
{
public:
    MCUnaryFunctionCtxt() { m_expression = nil; }

    virtual ~MCUnaryFunctionCtxt() { delete m_expression; }

    virtual Parse_stat parse(MCScriptPoint &sp, Boolean the)
    {
        if (get1param(sp, &m_expression, the) != PS_NORMAL)
        {
            MCperror -> add(ParseError, sp);
            return PS_ERROR;
        }

        return PS_NORMAL;
    }

    virtual void eval_ctxt(MCExecContext& ctxt, MCExecValue& r_value)
    {
        ReturnType t_result;
        ParamType t_param;

        if (!MCExecValueTraits<ParamType>::eval(ctxt, m_expression, EvalError, t_param))
            return;

        EvalFunction(ctxt, t_param, t_result);

        MCExecValueTraits<ParamType>::release(t_param);

        if (!ctxt . HasError())
            MCExecValueTraits<ReturnType>::set(r_value, t_result);
    }

    virtual MCExecMethodInfo *getmethodinfo(void) const { return MethodInfo; }
    virtual MCExpression *getmethodarg(void) const { return m_expression; }

protected:
    MCExpression *m_expression;
};

template<void (*EvalExprMethod)(MCExecContext &, real64_t*, uindex_t, real64_t&),
         Exec_errors EvalError,
         Parse_errors ParseError,
         MCExecMethodInfo*& MethodInfo>
class MCParamFunctionCtxt: public MCParamFunction
{
public:
    MCParamFunctionCtxt()
    {
        params = nil;
    }

    virtual ~MCParamFunctionCtxt()
    {
        while (params != nil)
        {
            MCParameter *tparams = params;
            params = params->getnext();
            delete tparams;
        }
    }

    virtual Parse_stat parse(MCScriptPoint &sp, Boolean the)
    {
        initpoint(sp);

        if (getparams(sp, &params) != PS_NORMAL)
        {
            MCperror->add(ParseError, line, pos);
            return PS_ERROR;
        }
        return PS_NORMAL;
    }

    void eval_ctxt(MCExecContext& ctxt, MCExecValue& r_value)
    {
        MCAutoArray<real64_t> t_values;
        real64_t t_result;

        if (!params_to_doubles(ctxt, t_values.PtrRef(), t_values.SizeRef()))
        {
            ctxt . LegacyThrow(EvalError);
            return;
        }

        EvalExprMethod(ctxt, t_values.Ptr(), t_values.Size(), t_result);

        if (!ctxt . HasError())
        {
            r_value . double_value = t_result;
            r_value . type = kMCExecValueTypeDouble;
        }
    }

    virtual MCExecMethodInfo *getmethodinfo(void) const { return MethodInfo; }
    virtual MCParameter *getmethodarg(void) const { return params; }
};

////////////////////////////////////////////////////////////////////////////////

class MCArrayDecode: public MCUnaryFunctionCtxt<MCDataRef, MCArrayRef, MCArraysEvalArrayDecode, EE_ARRAYDECODE_BADSOURCE, PE_ARRAYDECODE_BADPARAM, kMCArraysEvalArrayDecodeMethodInfo>
{
public:
    MCArrayDecode(){}
    virtual ~MCArrayDecode(){}
};

class MCArrayEncode: public MCFunction
{
    MCExpression *source;
    MCExpression *version;
public:
    MCArrayEncode()
    {
        source = version = NULL;
    }

    virtual ~MCArrayEncode();
    virtual Parse_stat parse(MCScriptPoint &, Boolean the);
	virtual void eval_ctxt(MCExecContext &, MCExecValue &);
	virtual void compile(MCSyntaxFactoryRef);
};

class MCBase64Decode : public MCUnaryFunctionCtxt<MCStringRef, MCDataRef, MCFiltersEvalBase64Decode, EE_BASE64DECODE_BADSOURCE, PE_BASE64DECODE_BADPARAM, kMCFiltersEvalBase64DecodeMethodInfo>
{
public:
    MCBase64Decode() {}
    virtual ~MCBase64Decode(){}
};

class MCBase64Encode : public MCUnaryFunctionCtxt<MCDataRef, MCStringRef, MCFiltersEvalBase64Encode, EE_BASE64ENCODE_BADSOURCE, PE_BASE64ENCODE_BADPARAM, kMCFiltersEvalBase64EncodeMethodInfo>
{
	MCExpression *source;
public:
    MCBase64Encode(){}
    virtual ~MCBase64Encode(){}
};

class MCBaseConvert : public MCFunction
{
	MCExpression *source;
	MCExpression *sourcebase;
    MCExpression *destbase;
public:
	MCBaseConvert()
	{
		source = sourcebase = destbase = NULL;
	}
	virtual ~MCBaseConvert();
	virtual Parse_stat parse(MCScriptPoint &, Boolean the);
	virtual void eval_ctxt(MCExecContext &, MCExecValue &);
	virtual void compile(MCSyntaxFactoryRef);
};

// AL-2014-10-17: [[ BiDi ]] Returns the result of applying the bi-directional algorithm to text
class MCBidiDirection : public MCUnaryFunctionCtxt<MCStringRef, MCStringRef, MCStringsEvalBidiDirection, EE_BIDIDIRECTION_BADSOURCE, PE_BIDIDIRECTION_BADPARAM, kMCStringsEvalBidiDirectionMethodInfo>
{
public:
    MCBidiDirection(){}
    virtual ~MCBidiDirection(){}
};

class MCBinaryEncode : public MCFunction
{
	MCParameter *params;
public:
	MCBinaryEncode()
	{
		params = NULL;
	}
	virtual ~MCBinaryEncode();
	virtual Parse_stat parse(MCScriptPoint &, Boolean the);
	virtual void eval_ctxt(MCExecContext &, MCExecValue &);
	virtual void compile(MCSyntaxFactoryRef);
};

class MCBinaryDecode : public MCFunction
{
	MCParameter *params;
public:
	MCBinaryDecode()
	{
		params = NULL;
	}
	virtual ~MCBinaryDecode();
	virtual Parse_stat parse(MCScriptPoint &, Boolean the);
	virtual void eval_ctxt(MCExecContext &, MCExecValue &);
	virtual void compile(MCSyntaxFactoryRef);
};

class MCBuildNumber : public MCConstantFunctionCtxt<integer_t, MCEngineEvalBuildNumber>
{
public:
	// virtual Exec_stat eval(MCExecPoint &);
	virtual MCExecMethodInfo *getmethodinfo(void) const { return kMCEngineEvalBuildNumberMethodInfo; }
};

class MCCachedUrls : public MCConstantFunctionCtxt<MCStringRef, MCNetworkEvalCachedUrls>
{
public:
	// virtual Exec_stat eval(MCExecPoint &);
	virtual MCExecMethodInfo *getmethodinfo(void) const { return kMCNetworkEvalCachedUrlsMethodInfo; }
};

class MCCapsLockKey : public MCConstantFunctionCtxt<MCNameRef, MCInterfaceEvalCapsLockKey>
{
public:
	// virtual Exec_stat eval(MCExecPoint &);
	virtual MCExecMethodInfo *getmethodinfo(void) const { return kMCInterfaceEvalCapsLockKeyMethodInfo; }
};

class MCCharToNum : public MCUnaryFunctionCtxt<MCValueRef, MCValueRef, MCStringsEvalCharToNum, EE_CHARTONUM_BADSOURCE, PE_CHARTONUM_BADPARAM, kMCStringsEvalCharToNumMethodInfo>
{
public:
    MCCharToNum(){}
    virtual ~MCCharToNum(){}
};

class MCByteToNum : public MCUnaryFunctionCtxt<MCStringRef, integer_t, MCStringsEvalByteToNum, EE_BYTETONUM_BADSOURCE, PE_BYTETONUM_BADPARAM, kMCStringsEvalByteToNumMethodInfo>
{
public:
    MCByteToNum(){}
    virtual ~MCByteToNum(){}
};

class MCChunkOffset : public MCFunction
{
	MCExpression *part;
	MCExpression *whole;
	MCExpression *offset;
protected:
	Chunk_term delimiter;
public:
	MCChunkOffset()
	{
		part = whole = offset = NULL;
	}
	virtual ~MCChunkOffset();
	virtual Parse_stat parse(MCScriptPoint &, Boolean the);
	virtual void eval_ctxt(MCExecContext &, MCExecValue &);
	virtual void compile(MCSyntaxFactoryRef);
};

class MCClipboard : public MCConstantFunctionCtxt<MCNameRef, MCPasteboardEvalClipboard>
{
public:
	// virtual Exec_stat eval(MCExecPoint &);
	virtual MCExecMethodInfo *getmethodinfo(void) const { return kMCPasteboardEvalClipboardMethodInfo; }
};

class MCCompress : public MCUnaryFunctionCtxt<MCDataRef, MCDataRef, MCFiltersEvalCompress, EE_COMPRESS_BADSOURCE, PE_COMPRESS_BADPARAM, kMCFiltersEvalCompressMethodInfo>
{
public:
    MCCompress(){}
    virtual ~MCCompress(){}
};

class MCConstantNames : public MCConstantFunctionCtxt<MCStringRef, MCEngineEvalConstantNames>
{
public:
	// virtual Exec_stat eval(MCExecPoint &);
	virtual MCExecMethodInfo *getmethodinfo(void) const { return kMCEngineEvalConstantNamesMethodInfo; }

};

class MCItemOffset : public MCChunkOffset
{
public:
	MCItemOffset()
	{
		delimiter = CT_ITEM;
	}
};

class MCLineOffset : public MCChunkOffset
{
public:
	MCLineOffset()
	{
		delimiter = CT_LINE;
	}
};

class MCOffset : public MCChunkOffset
{
public:
	MCOffset()
	{
		delimiter = CT_CHARACTER;
	}
};

class MCWordOffset : public MCChunkOffset
{
public:
	MCWordOffset()
	{
		delimiter = CT_WORD;
	}
};

class MCParagraphOffset : public MCChunkOffset
{
public:
	MCParagraphOffset()
	{
		delimiter = CT_PARAGRAPH;
	}
};

class MCSentenceOffset : public MCChunkOffset
{
public:
	MCSentenceOffset()
	{
		delimiter = CT_SENTENCE;
	}
};

class MCTrueWordOffset : public MCChunkOffset
{
public:
	MCTrueWordOffset()
	{
		delimiter = CT_TRUEWORD;
	}
};

class MCCodepointOffset : public MCChunkOffset
{
public:
	MCCodepointOffset()
	{
		delimiter = CT_CODEPOINT;
	}
};

class MCCodeunitOffset : public MCChunkOffset
{
public:
	MCCodeunitOffset()
	{
		delimiter = CT_CODEUNIT;
	}
};

class MCByteOffset : public MCChunkOffset
{
public:
	MCByteOffset()
	{
		delimiter = CT_BYTE;
	}
};

class MCClickChar : public MCConstantFunctionCtxt<MCStringRef, MCInterfaceEvalClickChar>
{
public:
	// virtual Exec_stat eval(MCExecPoint &);
	virtual MCExecMethodInfo *getmethodinfo(void) const { return kMCInterfaceEvalClickCharMethodInfo; }
};

class MCClickCharChunk : public MCConstantFunctionCtxt<MCStringRef, MCInterfaceEvalClickCharChunk>
{
public:
	// virtual Exec_stat eval(MCExecPoint &);
	virtual MCExecMethodInfo *getmethodinfo(void) const { return kMCInterfaceEvalClickCharChunkMethodInfo; }
};

class MCClickChunk : public MCConstantFunctionCtxt<MCStringRef, MCInterfaceEvalClickChunk>
{
public:
	// virtual Exec_stat eval(MCExecPoint &);
	virtual MCExecMethodInfo *getmethodinfo(void) const { return kMCInterfaceEvalClickChunkMethodInfo; }
};

class MCClickField : public MCConstantFunctionCtxt<MCStringRef, MCInterfaceEvalClickField>
{
public:
	// virtual Exec_stat eval(MCExecPoint &);
	virtual MCExecMethodInfo *getmethodinfo(void) const { return kMCInterfaceEvalClickFieldMethodInfo; }
};

class MCClickH : public MCConstantFunctionCtxt<integer_t, MCInterfaceEvalClickH>
{
public:
	//virtual Exec_stat eval(MCExecPoint &);
	virtual MCExecMethodInfo *getmethodinfo(void) const { return kMCInterfaceEvalClickHMethodInfo; }
};

class MCClickLine : public MCConstantFunctionCtxt<MCStringRef, MCInterfaceEvalClickLine>
{
public:
	// virtual Exec_stat eval(MCExecPoint &);
	virtual MCExecMethodInfo *getmethodinfo(void) const { return kMCInterfaceEvalClickLineMethodInfo; }
};

<<<<<<< HEAD
class MCClickLoc : public MCConstantFunctionCtxt<MCStringRef, MCInterfaceEvalClickLoc>
=======
class MCCommandArguments : public MCFunction
{
public:
    virtual Exec_stat eval(MCExecPoint &ep);
};

class MCCommandName : public MCFunction
{
public:
    virtual Exec_stat eval(MCExecPoint &ep);
};

class MCCommandNames : public MCFunction
>>>>>>> a41930d4
{
public:
	// virtual Exec_stat eval(MCExecPoint &);
	virtual MCExecMethodInfo *getmethodinfo(void) const { return kMCInterfaceEvalClickLocMethodInfo; }
};

class MCClickStack : public MCConstantFunctionCtxt<MCStringRef, MCInterfaceEvalClickStack>
{
public:
	// virtual Exec_stat eval(MCExecPoint &);
	virtual MCExecMethodInfo *getmethodinfo(void) const { return kMCInterfaceEvalClickStackMethodInfo; }
};

class MCClickText : public MCConstantFunctionCtxt<MCStringRef, MCInterfaceEvalClickText>
{
public:
	// virtual Exec_stat eval(MCExecPoint &);
	virtual MCExecMethodInfo *getmethodinfo(void) const { return kMCInterfaceEvalClickTextMethodInfo; }
};

class MCClickV : public MCConstantFunctionCtxt<integer_t, MCInterfaceEvalClickV>
{
public:
	// virtual Exec_stat eval(MCExecPoint &);
	virtual MCExecMethodInfo *getmethodinfo(void) const { return kMCInterfaceEvalClickVMethodInfo; }
};

class MCColorNames : public MCConstantFunctionCtxt<MCStringRef, MCInterfaceEvalColorNames>
{
public:
	// virtual Exec_stat eval(MCExecPoint &);
	virtual MCExecMethodInfo *getmethodinfo(void) const { return kMCInterfaceEvalColorNamesMethodInfo; }

};

class MCCommandNames : public MCConstantFunctionCtxt<MCStringRef, MCEngineEvalCommandNames>
{
public:
	// virtual Exec_stat eval(MCExecPoint &);
	virtual MCExecMethodInfo *getmethodinfo(void) const { return kMCEngineEvalCommandNamesMethodInfo; }

};

class MCCommandKey : public MCConstantFunctionCtxt<MCNameRef, MCInterfaceEvalCommandKey>
{
public:
	// virtual Exec_stat eval(MCExecPoint &);
	virtual MCExecMethodInfo *getmethodinfo(void) const { return kMCInterfaceEvalCommandKeyMethodInfo; }
};

class MCControlKey : public MCConstantFunctionCtxt<MCNameRef, MCInterfaceEvalControlKey>
{
public:
	// virtual Exec_stat eval(MCExecPoint &);
	virtual MCExecMethodInfo *getmethodinfo(void) const { return kMCInterfaceEvalControlKeyMethodInfo; }
};

class MCDate : public MCConstantFunctionCtxt<MCStringRef, MCDateTimeEvalDate>
{
public:
	// virtual Exec_stat eval(MCExecPoint &);
	virtual MCExecMethodInfo *getmethodinfo(void) const { return kMCDateTimeEvalDateMethodInfo; }

};

class MCDateFormat : public MCConstantFunctionCtxt<MCStringRef, MCDateTimeEvalDateFormat>
{
public:
	// virtual Exec_stat eval(MCExecPoint &);
	virtual MCExecMethodInfo *getmethodinfo(void) const { return kMCDateTimeEvalDateFormatMethodInfo; }

};

class MCDecompress : public MCUnaryFunctionCtxt<MCDataRef, MCDataRef, MCFiltersEvalDecompress, EE_DECOMPRESS_BADSOURCE, PE_DECOMPRESS_BADPARAM, kMCFiltersEvalDecompressMethodInfo>
{
public:
    MCDecompress(){}
    virtual ~MCDecompress(){}
};

class MCDirectories : public MCConstantFunctionCtxt<MCStringRef, MCFilesEvalDirectories>
{
public:
	// virtual Exec_stat eval(MCExecPoint &);
	virtual MCExecMethodInfo *getmethodinfo(void) const { return kMCFilesEvalDirectoriesMethodInfo; }

};

class MCDiskSpace : public MCConstantFunctionCtxt<double, MCFilesEvalDiskSpace>
{
public:
	// virtual Exec_stat eval(MCExecPoint &);
	virtual MCExecMethodInfo *getmethodinfo(void) const { return kMCFilesEvalDiskSpaceMethodInfo; }

};

class MCDNSServers : public MCConstantFunctionCtxt<MCStringRef, MCNetworkEvalDNSServers>
{
public:
	// virtual Exec_stat eval(MCExecPoint &);
	virtual MCExecMethodInfo *getmethodinfo(void) const { return kMCNetworkEvalDNSServersMethodInfo; }

};

class MCDragDestination: public MCConstantFunctionCtxt<MCStringRef, MCPasteboardEvalDragDestination>
{
public:
	// virtual Exec_stat eval(MCExecPoint &);
	virtual MCExecMethodInfo *getmethodinfo(void) const { return kMCPasteboardEvalDragDestinationMethodInfo; }

};

class MCDragSource: public MCConstantFunctionCtxt<MCStringRef, MCPasteboardEvalDragSource>
{
public:
	// virtual Exec_stat eval(MCExecPoint &);
	virtual MCExecMethodInfo *getmethodinfo(void) const { return kMCPasteboardEvalDragSourceMethodInfo; }

};

class MCDriverNames : public MCConstantFunctionCtxt<MCStringRef, MCFilesEvalDriverNames>
{
	MCExpression *type;
public:
	MCDriverNames()
	{
		type = NULL;
	}
	virtual ~MCDriverNames();
	virtual Parse_stat parse(MCScriptPoint &, Boolean the);
	// virtual Exec_stat eval(MCExecPoint &);
	virtual MCExecMethodInfo *getmethodinfo(void) const { return kMCFilesEvalDriverNamesMethodInfo; }

};

class MCDrives : public MCConstantFunctionCtxt<MCStringRef, MCFilesEvalDrives>
{
	MCExpression *type;
public:
	MCDrives()
	{
		type = NULL;
	}
	virtual ~MCDrives();
	virtual Parse_stat parse(MCScriptPoint &, Boolean the);
	// virtual Exec_stat eval(MCExecPoint &);
	virtual MCExecMethodInfo *getmethodinfo(void) const { return kMCFilesEvalDrivesMethodInfo; }

};

class MCDropChunk: public MCConstantFunctionCtxt<MCStringRef, MCPasteboardEvalDropChunk>
{
public:
	// virtual Exec_stat eval(MCExecPoint &);
	virtual MCExecMethodInfo *getmethodinfo(void) const { return kMCPasteboardEvalDropChunkMethodInfo; }

};

class MCQTEffects : public MCConstantFunctionCtxt<MCStringRef, MCMultimediaEvalQTEffects>
{
public:
	// virtual Exec_stat eval(MCExecPoint &);
	virtual MCExecMethodInfo *getmethodinfo(void) const { return kMCMultimediaEvalQTEffectsMethodInfo; }

};

class MCRecordCompressionTypes: public MCConstantFunctionCtxt<MCStringRef, MCMultimediaEvalRecordCompressionTypes>
{
public:
	// virtual Exec_stat eval(MCExecPoint &);
	virtual MCExecMethodInfo *getmethodinfo(void) const { return kMCMultimediaEvalRecordCompressionTypesMethodInfo; }

};

class MCRecordLoudness : public MCConstantFunctionCtxt<integer_t, MCMultimediaEvalRecordLoudness>
{
public:
	// virtual Exec_stat eval(MCExecPoint &);
	virtual MCExecMethodInfo *getmethodinfo(void) const { return kMCMultimediaEvalRecordLoudnessMethodInfo; }

};

class MCEnvironment : public MCConstantFunctionCtxt<MCNameRef, MCEngineEvalEnvironment>
{
public:
	// virtual Exec_stat eval(MCExecPoint &);
	virtual MCExecMethodInfo *getmethodinfo(void) const { return kMCEngineEvalEnvironmentMethodInfo; }

};

class MCEncrypt : public MCUnaryFunctionCtxt<MCStringRef, MCStringRef, MCSecurityEvalEncrypt, EE_ENCRYPT_BADSOURCE, PE_ENCRYPT_BADPARAM, kMCSecurityEvalEncryptMethodInfo>
{
public:
    MCEncrypt(){}
    virtual ~MCEncrypt(){}
};

class MCExists : public MCFunction
{
	MCChunk *object;
public:
	MCExists()
	{
		object = NULL;
	}
	virtual ~MCExists();
	virtual Parse_stat parse(MCScriptPoint &, Boolean the);
	virtual void eval_ctxt(MCExecContext &, MCExecValue &);

	virtual void compile(MCSyntaxFactoryRef);
};

class MCExtents : public MCUnaryFunctionCtxt<MCArrayRef, MCStringRef, MCArraysEvalExtents, EE_EXTENTS_BADSOURCE, PE_EXTENTS_BADPARAM, kMCArraysEvalExtentsMethodInfo>
{
public:
    MCExtents(){}
    virtual ~MCExtents(){}
};

class MCTheFiles : public MCConstantFunctionCtxt<MCStringRef, MCFilesEvalFiles>
{
public:
	// virtual Exec_stat eval(MCExecPoint &);
	virtual MCExecMethodInfo *getmethodinfo(void) const { return kMCFilesEvalFilesMethodInfo; }

};

class MCFlushEvents : public MCUnaryFunctionCtxt<MCNameRef, MCStringRef, MCInterfaceEvalFlushEvents, EE_FLUSHEVENTS_BADTYPE, PE_FLUSHEVENTS_BADPARAM, kMCInterfaceEvalFlushEventsMethodInfo>
{
public:
    MCFlushEvents(){}
    virtual ~MCFlushEvents(){}
};

class MCFocusedObject : public MCConstantFunctionCtxt<MCStringRef, MCInterfaceEvalFocusedObject>
{
public:
	// virtual Exec_stat eval(MCExecPoint &);
	virtual MCExecMethodInfo *getmethodinfo(void) const { return kMCInterfaceEvalFocusedObjectMethodInfo; }

};

class MCFontNames : public MCUnaryFunction
{
	MCExpression *type;
public:
	MCFontNames()
	{
		type = NULL;
	}
	virtual ~MCFontNames();
	virtual Parse_stat parse(MCScriptPoint &, Boolean the);
    virtual void eval_ctxt(MCExecContext &ctxt, MCExecValue &r_value);

	virtual MCExecMethodInfo *getmethodinfo(void) const { return kMCTextEvalFontNamesMethodInfo; }
	virtual MCExpression *getmethodarg(void) const { return type; }
};

class MCFontLanguage : public MCUnaryFunctionCtxt<MCStringRef, MCNameRef, MCTextEvalFontLanguage, EE_FONTSIZES_BADFONTNAME, PE_FONTNAMES_BADPARAM, kMCTextEvalFontLanguageMethodInfo>
{
public:
    MCFontLanguage(){}
    virtual ~MCFontLanguage(){}
};


class MCFontSizes : public MCUnaryFunctionCtxt<MCStringRef, MCStringRef, MCTextEvalFontSizes, EE_FONTSIZES_BADFONTNAME, PE_FONTSIZES_BADPARAM, kMCTextEvalFontSizesMethodInfo>
{
public:
    MCFontSizes(){}
    virtual ~MCFontSizes(){}
};

class MCFontStyles : public MCFunction
{
	MCExpression *fontname;
	MCExpression *fontsize;
public:
	MCFontStyles()
	{
		fontname = fontsize = NULL;
	}
	virtual ~MCFontStyles();
	virtual Parse_stat parse(MCScriptPoint &, Boolean the);
	virtual void eval_ctxt(MCExecContext &, MCExecValue &);
	
	virtual void compile(MCSyntaxFactoryRef);
};

class MCFormat : public MCFunction
{
	MCParameter *params;
public:
	MCFormat()
	{
		params = NULL;
	}
	virtual ~MCFormat();
	virtual Parse_stat parse(MCScriptPoint &, Boolean the);
	virtual void eval_ctxt(MCExecContext &, MCExecValue &);
	virtual void compile(MCSyntaxFactoryRef);
};

class MCFoundChunk : public MCConstantFunctionCtxt<MCStringRef, MCInterfaceEvalFoundChunk>
{
public:
	// virtual Exec_stat eval(MCExecPoint &);
	virtual MCExecMethodInfo *getmethodinfo(void) const { return kMCInterfaceEvalFoundChunkMethodInfo; }

};

class MCFoundField : public MCConstantFunctionCtxt<MCStringRef, MCInterfaceEvalFoundField>
{
public:
	// virtual Exec_stat eval(MCExecPoint &);
	virtual MCExecMethodInfo *getmethodinfo(void) const { return kMCInterfaceEvalFoundFieldMethodInfo; }
};

class MCFoundLine : public MCConstantFunctionCtxt<MCStringRef, MCInterfaceEvalFoundLine>
{
public:
	// virtual Exec_stat eval(MCExecPoint &);
	virtual MCExecMethodInfo *getmethodinfo(void) const { return kMCInterfaceEvalFoundLineMethodInfo; }

};

class MCFoundLoc : public MCConstantFunctionCtxt<MCStringRef, MCInterfaceEvalFoundLoc>
{
public:
	// virtual Exec_stat eval(MCExecPoint &);
	virtual MCExecMethodInfo *getmethodinfo(void) const { return kMCInterfaceEvalFoundLocMethodInfo; }

};

class MCFoundText : public MCConstantFunctionCtxt<MCStringRef, MCInterfaceEvalFoundText>
{
public:
	// virtual Exec_stat eval(MCExecPoint &);
	virtual MCExecMethodInfo *getmethodinfo(void) const { return kMCInterfaceEvalFoundTextMethodInfo; }


};

class MCFunctionNames : public MCConstantFunctionCtxt<MCStringRef, MCEngineEvalFunctionNames>
{
public:
	// virtual Exec_stat eval(MCExecPoint &);
	virtual MCExecMethodInfo *getmethodinfo(void) const { return kMCEngineEvalFunctionNamesMethodInfo; }
};

class MCGlobalLoc : public MCUnaryFunctionCtxt<MCPoint, MCPoint, MCInterfaceEvalGlobalLoc, EE_GLOBALLOC_NAP, PE_GLOBALLOC_BADPOINT, kMCInterfaceEvalGlobalLocMethodInfo>
{
public:
    MCGlobalLoc(){}
    virtual ~MCGlobalLoc(){}
};

class MCGlobals : public MCConstantFunctionCtxt<MCStringRef, MCEngineEvalGlobalNames>
{
public:
	// virtual Exec_stat eval(MCExecPoint &);
	virtual MCExecMethodInfo *getmethodinfo(void) const { return kMCEngineEvalGlobalNamesMethodInfo; }

};

class MCHasMemory : public MCUnaryFunctionCtxt<uinteger_t, bool, MCLegacyEvalHasMemory, EE_HASMEMORY_BADAMOUNT, PE_HASMEMORY_BADPARAM, kMCLegacyEvalHasMemoryMethodInfo>
{
public:
    MCHasMemory(){}
    virtual ~MCHasMemory(){}
};

class MCHeapSpace : public MCConstantFunctionCtxt<integer_t, MCLegacyEvalHeapSpace>
{
public:
	// virtual Exec_stat eval(MCExecPoint &);
	virtual MCExecMethodInfo *getmethodinfo(void) const { return kMCLegacyEvalHeapSpaceMethodInfo; }

};

class MCHostAddress : public MCUnaryFunctionCtxt<MCNameRef, MCStringRef, MCNetworkEvalHostAddress, EE_HOSTADDRESS_BADSOCKET, PE_HOSTADDRESS_BADSOCKET, kMCNetworkEvalHostAddressMethodInfo>
{
public:
    MCHostAddress(){}
    virtual ~MCHostAddress(){}
};

class MCHostAtoN : public MCUnaryFunctionCtxt<MCStringRef, MCStringRef, MCNetworkEvalHostAddressToName, EE_HOSTATON_BADADDRESS, PE_HOSTATON_BADADDRESS, kMCNetworkEvalHostAddressToNameMethodInfo>
{
public:
    MCHostAtoN(){}
    virtual ~MCHostAtoN(){}
};

class MCHostName : public MCConstantFunctionCtxt<MCStringRef, MCNetworkEvalHostName>
{
public:
	// virtual Exec_stat eval(MCExecPoint &);
	virtual MCExecMethodInfo *getmethodinfo(void) const { return kMCNetworkEvalHostNameMethodInfo; }

};

class MCHostNtoA : public MCFunction
{
	MCExpression *name;
	MCExpression *message;
public:
	MCHostNtoA()
	{
		name = NULL;
		message = NULL;
	}
	virtual ~MCHostNtoA();
	virtual Parse_stat parse(MCScriptPoint &, Boolean the);
	virtual void eval_ctxt(MCExecContext &, MCExecValue &);

	virtual void compile(MCSyntaxFactoryRef);
};

class MCInsertScripts : public MCConstantFunction
{
protected:
	Boolean front;
public:
	virtual void eval_ctxt(MCExecContext &, MCExecValue &);
	virtual MCExecMethodInfo *getmethodinfo(void) const { return front == True ? kMCEngineEvalFrontScriptsMethodInfo : kMCEngineEvalBackScriptsMethodInfo; }
};

class MCBackScripts : public MCInsertScripts
{
public:
	MCBackScripts()
	{
		front = False;
	}
};

class MCFrontScripts : public MCInsertScripts
{
public:
	MCFrontScripts()
	{
		front = True;
	}
};

class MCInterrupt : public MCConstantFunctionCtxt<bool, MCEngineEvalInterrupt>
{
public:
	// virtual Exec_stat eval(MCExecPoint &);
	virtual MCExecMethodInfo *getmethodinfo(void) const { return kMCEngineEvalInterruptMethodInfo; }

};

class MCIntersect : public MCFunction
{
	MCChunk *o1;
	MCChunk *o2;
	// MW-2011-09-23: [[ Collision ]] The threshold value to use for alpha -> sharp conversion.
	MCExpression *threshold;
public:
	MCIntersect()
	{
		o1 = o2 = NULL;
		threshold = NULL;
	}
	virtual ~MCIntersect();
	virtual Parse_stat parse(MCScriptPoint &, Boolean the);
	virtual void eval_ctxt(MCExecContext &, MCExecValue &);
	virtual void compile(MCSyntaxFactoryRef);
};

class MCIsoToMac : public MCUnaryFunctionCtxt<MCDataRef, MCDataRef, MCFiltersEvalIsoToMac, EE_ISOTOMAC_BADSOURCE, PE_ISOTOMAC_BADPARAM, kMCFiltersEvalIsoToMacMethodInfo>
{
public:
    MCIsoToMac(){}
    virtual ~MCIsoToMac(){}
};

class MCIsNumber : public MCUnaryFunctionCtxt<MCStringRef, bool, MCLegacyEvalIsNumber, EE_ISNUMBER_BADSOURCE, PE_ISNUMBER_BADPARAM, kMCLegacyEvalIsNumberMethodInfo>
{
public:
    MCIsNumber(){}
    virtual ~MCIsNumber(){}
};

class MCKeys : public MCFunction
{
	MCExpression *source;
	Properties which;
public:
	MCKeys()
	{
		source = NULL;
		which = P_UNDEFINED;
	}
	virtual ~MCKeys();
	virtual Parse_stat parse(MCScriptPoint &, Boolean the);
	virtual void eval_ctxt(MCExecContext &, MCExecValue &);

	virtual void compile(MCSyntaxFactoryRef);
};

class MCKeysDown : public MCConstantFunctionCtxt<MCStringRef, MCInterfaceEvalKeysDown>
{
public:
	// virtual Exec_stat eval(MCExecPoint &);
	virtual MCExecMethodInfo *getmethodinfo(void) const { return kMCInterfaceEvalKeysDownMethodInfo; }

};

class MCLength : public MCUnaryFunctionCtxt<MCStringRef, integer_t, MCStringsEvalLength, EE_LENGTH_BADSOURCE, PE_LENGTH_BADPARAM, kMCStringsEvalLengthMethodInfo>
{
public:
    MCLength(){}
    virtual ~MCLength(){}
};

class MCLicensed : public MCConstantFunctionCtxt<bool, MCLegacyEvalLicensed>
{
	MCExpression *source;
public:
	MCLicensed()
	{
		source = NULL;
	}
	virtual ~MCLicensed();
	virtual Parse_stat parse(MCScriptPoint &, Boolean the);
	// virtual Exec_stat eval(MCExecPoint &);
	virtual MCExecMethodInfo *getmethodinfo(void) const { return kMCLegacyEvalLicensedMethodInfo; }
};

class MCLocalLoc : public MCUnaryFunctionCtxt<MCPoint, MCPoint, MCInterfaceEvalLocalLoc, EE_LOCALLOC_NAP, PE_LOCALLOC_BADPOINT, kMCInterfaceEvalLocalLocMethodInfo>
{
public:
    MCLocalLoc(){}
    virtual ~MCLocalLoc(){}
};

class MCLocals : public MCConstantFunctionCtxt<MCStringRef, MCEngineEvalLocalNames>
{
public:
	virtual Parse_stat parse(MCScriptPoint &, Boolean the);
	// virtual Exec_stat eval(MCExecPoint &);
	virtual MCExecMethodInfo *getmethodinfo(void) const { return kMCEngineEvalLocalNamesMethodInfo; }
};

class MCMachine : public MCConstantFunctionCtxt<MCStringRef, MCEngineEvalMachine>
{
public:
	// virtual Exec_stat eval(MCExecPoint &);
	virtual MCExecMethodInfo *getmethodinfo(void) const { return kMCEngineEvalMachineMethodInfo; }
};

class MCMacToIso : public MCUnaryFunctionCtxt<MCDataRef, MCDataRef, MCFiltersEvalMacToIso, EE_MACTOISO_BADSOURCE, PE_MACTOISO_BADPARAM, kMCFiltersEvalMacToIsoMethodInfo>
{
public:
    MCMacToIso(){}
    virtual ~MCMacToIso(){}
};

class MCMainStacks : public MCConstantFunctionCtxt<MCStringRef, MCInterfaceEvalMainStacks>
{
public:
	// virtual Exec_stat eval(MCExecPoint &);
	virtual MCExecMethodInfo *getmethodinfo(void) const { return kMCInterfaceEvalMainStacksMethodInfo; }
};

class MCMatch : public MCFunction
{
	MCParameter *params;
protected:
	Boolean chunk;
public:
	MCMatch()
	{
		params = NULL;
	}
	virtual ~MCMatch();
	virtual Parse_stat parse(MCScriptPoint &, Boolean the);
	virtual void eval_ctxt(MCExecContext &, MCExecValue &);
	virtual void compile(MCSyntaxFactoryRef);
};

class MCMatchChunk : public MCMatch
{
public:
	MCMatchChunk()
	{
		chunk = True;
	}
};

class MCMatchText : public MCMatch
{
public:
	MCMatchText()
	{
		chunk = False;
	}
};


class MCMe : public MCConstantFunctionCtxt<MCStringRef, MCEngineEvalMe>
{
public:
	virtual Parse_stat parse(MCScriptPoint &, Boolean the);
	// virtual Exec_stat eval(MCExecPoint &);
	virtual MCExecMethodInfo *getmethodinfo(void) const { return kMCEngineEvalMeMethodInfo; }
};

class MCMenuObject : public MCConstantFunctionCtxt<MCStringRef, MCLegacyEvalMenuObject>
{
public:
	// virtual Exec_stat eval(MCExecPoint &);
	virtual MCExecMethodInfo *getmethodinfo(void) const { return kMCLegacyEvalMenuObjectMethodInfo; }
};

class MCMenus : public MCConstantFunctionCtxt<MCStringRef, MCLegacyEvalMenus>
{
public:
	// virtual Exec_stat eval(MCExecPoint &);
	virtual MCExecMethodInfo *getmethodinfo(void) const { return kMCLegacyEvalMenusMethodInfo; }
};

class MCMerge : public MCUnaryFunctionCtxt<MCStringRef, MCStringRef, MCStringsEvalMerge, EE_MERGE_BADSOURCE, PE_MERGE_BADPARAM, kMCStringsEvalMergeMethodInfo>
{
public:
    MCMerge(){}
    virtual ~MCMerge(){}
};

class MCMillisecs : public MCConstantFunctionCtxt<double, MCDateTimeEvalMilliseconds>
{
public:
	// virtual Exec_stat eval(MCExecPoint &);
	virtual MCExecMethodInfo *getmethodinfo(void) const { return kMCDateTimeEvalMillisecondsMethodInfo; }
};

class MCMonthNames : public MCConstantFunctionCtxt<MCStringRef, MCDateTimeEvalMonthNames>
{
public:
	// virtual Exec_stat eval(MCExecPoint &);
	virtual MCExecMethodInfo *getmethodinfo(void) const { return kMCDateTimeEvalMonthNamesMethodInfo; }
};

class MCMouse : public MCFunction
{
	MCExpression *which;
public:
	MCMouse()
	{
		which = NULL;
	}
	virtual ~MCMouse();
	virtual Parse_stat parse(MCScriptPoint &, Boolean the);
	virtual void eval_ctxt(MCExecContext &, MCExecValue &);
	virtual void compile(MCSyntaxFactoryRef);
};

class MCMouseChar : public MCConstantFunctionCtxt<MCStringRef, MCInterfaceEvalMouseChar>
{
public:
	// virtual Exec_stat eval(MCExecPoint &);
	virtual MCExecMethodInfo *getmethodinfo(void) const { return kMCInterfaceEvalMouseCharMethodInfo; }
};

class MCMouseCharChunk : public MCConstantFunctionCtxt<MCStringRef, MCInterfaceEvalMouseCharChunk>
{
public:
	// virtual Exec_stat eval(MCExecPoint &);
	virtual MCExecMethodInfo *getmethodinfo(void) const { return kMCInterfaceEvalMouseCharChunkMethodInfo; }
};

class MCMouseChunk : public MCConstantFunctionCtxt<MCStringRef, MCInterfaceEvalMouseChunk>
{
public:
	// virtual Exec_stat eval(MCExecPoint &);
	virtual MCExecMethodInfo *getmethodinfo(void) const { return kMCInterfaceEvalMouseChunkMethodInfo; }
};

class MCMouseClick : public MCConstantFunctionCtxt<bool, MCInterfaceEvalMouseClick>
{
public:
	// virtual Exec_stat eval(MCExecPoint &);
	virtual MCExecMethodInfo *getmethodinfo(void) const { return kMCInterfaceEvalMouseClickMethodInfo; }
};

class MCMouseColor : public MCConstantFunctionCtxt<MCColor, MCInterfaceEvalMouseColor>
{
public:
	// virtual Exec_stat eval(MCExecPoint &);
	virtual MCExecMethodInfo *getmethodinfo(void) const { return kMCInterfaceEvalMouseColorMethodInfo; }
};

class MCMouseControl : public MCConstantFunctionCtxt<MCStringRef, MCInterfaceEvalMouseControl>
{
public:
	// virtual Exec_stat eval(MCExecPoint &);
	virtual MCExecMethodInfo *getmethodinfo(void) const { return kMCInterfaceEvalMouseControlMethodInfo; }
};

class MCMouseH : public MCConstantFunctionCtxt<integer_t, MCInterfaceEvalMouseH>
{
public:
	// virtual Exec_stat eval(MCExecPoint &);
	virtual MCExecMethodInfo *getmethodinfo(void) const { return kMCInterfaceEvalMouseHMethodInfo; }
};

class MCMouseLine : public MCConstantFunctionCtxt<MCStringRef, MCInterfaceEvalMouseLine>
{
public:
	// virtual Exec_stat eval(MCExecPoint &);
	virtual MCExecMethodInfo *getmethodinfo(void) const { return kMCInterfaceEvalMouseLineMethodInfo; }
};

class MCMouseLoc : public MCConstantFunctionCtxt<MCStringRef, MCInterfaceEvalMouseLoc>
{
public:
	// virtual Exec_stat eval(MCExecPoint &);
	virtual MCExecMethodInfo *getmethodinfo(void) const { return kMCInterfaceEvalMouseLocMethodInfo; }
};

class MCMouseStack : public MCConstantFunctionCtxt<MCStringRef, MCInterfaceEvalMouseStack>
{
public:
	// virtual Exec_stat eval(MCExecPoint &);
	virtual MCExecMethodInfo *getmethodinfo(void) const { return kMCInterfaceEvalMouseStackMethodInfo; }
};

class MCMouseText : public MCConstantFunctionCtxt<MCStringRef, MCInterfaceEvalMouseText>
{
public:
	// virtual Exec_stat eval(MCExecPoint &);
	virtual MCExecMethodInfo *getmethodinfo(void) const { return kMCInterfaceEvalMouseTextMethodInfo; }
};

class MCMouseV : public MCConstantFunctionCtxt<integer_t, MCInterfaceEvalMouseV>
{
public:
	// virtual Exec_stat eval(MCExecPoint &);
	virtual MCExecMethodInfo *getmethodinfo(void) const { return kMCInterfaceEvalMouseVMethodInfo; }
};

class MCMovie : public MCConstantFunctionCtxt<MCStringRef, MCMultimediaEvalMovie>
{
public:
	// virtual Exec_stat eval(MCExecPoint &);
	virtual MCExecMethodInfo *getmethodinfo(void) const { return kMCMultimediaEvalMovieMethodInfo; }
};

class MCMovingControls : public MCConstantFunctionCtxt<MCStringRef, MCInterfaceEvalMovingControls>
{
public:
	// virtual Exec_stat eval(MCExecPoint &);
	virtual MCExecMethodInfo *getmethodinfo(void) const { return kMCInterfaceEvalMovingControlsMethodInfo; }
};

class MCNativeCharToNum : public MCUnaryFunctionCtxt<MCStringRef, uinteger_t, MCStringsEvalNativeCharToNum, EE_CHARTONUM_BADSOURCE, PE_CHARTONUM_BADPARAM, kMCStringsEvalNumToCharMethodInfo> // FIXME
{
public:
    MCNativeCharToNum(){}
    virtual ~MCNativeCharToNum(){}
};

class MCNumToChar: public MCUnaryFunctionCtxt<uinteger_t, MCValueRef, MCStringsEvalNumToChar, EE_NUMTOCHAR_BADSOURCE, PE_NUMTOCHAR_BADPARAM, kMCStringsEvalNumToCharMethodInfo>
{
public:
    MCNumToChar(){}
    virtual ~MCNumToChar(){}
};

class MCNumToNativeChar : public MCUnaryFunctionCtxt<uinteger_t, MCStringRef, MCStringsEvalNumToNativeChar,
    EE_NUMTOCHAR_BADSOURCE, PE_NUMTOCHAR_BADPARAM, kMCStringsEvalNumToCharMethodInfo> // FIXME
{
public:
    MCNumToNativeChar(){}
    virtual ~MCNumToNativeChar(){}
};

class MCNumToUnicodeChar : public MCUnaryFunctionCtxt<uinteger_t, MCStringRef, MCStringsEvalNumToUnicodeChar,
    EE_NUMTOCHAR_BADSOURCE, PE_NUMTOCHAR_BADPARAM, kMCStringsEvalNumToCharMethodInfo> // FIXME
{
public:
    MCNumToUnicodeChar(){}
    virtual ~MCNumToUnicodeChar(){}
};

// AL-2014-10-21: [[ Bug 13740 ]] numToByte should return a DataRef
class MCNumToByte: public MCUnaryFunctionCtxt<integer_t, MCDataRef, MCStringsEvalNumToByte, EE_NUMTOBYTE_BADSOURCE, PE_NUMTOBYTE_BADPARAM, kMCStringsEvalNumToByteMethodInfo>
{
public:
    MCNumToByte(void){}
    virtual ~MCNumToByte(){}
};

class MCOpenFiles : public MCConstantFunctionCtxt<MCStringRef, MCFilesEvalOpenFiles>
{
public:
	// virtual Exec_stat eval(MCExecPoint &);
	virtual MCExecMethodInfo *getmethodinfo(void) const { return kMCFilesEvalOpenFilesMethodInfo; }
};

class MCOpenProcesses : public MCConstantFunctionCtxt<MCStringRef, MCFilesEvalOpenProcesses>
{
public:
	// virtual Exec_stat eval(MCExecPoint &);
	virtual MCExecMethodInfo *getmethodinfo(void) const { return kMCFilesEvalOpenProcessesMethodInfo; }
};

class MCOpenProcessIds : public MCConstantFunctionCtxt<MCStringRef, MCFilesEvalOpenProcessesIds>
{
public:
	// virtual Exec_stat eval(MCExecPoint &);
	virtual MCExecMethodInfo *getmethodinfo(void) const { return kMCFilesEvalOpenProcessesIdsMethodInfo; }
};

class MCOpenSockets : public MCConstantFunctionCtxt<MCStringRef, MCNetworkEvalOpenSockets>
{
public:
	// virtual Exec_stat eval(MCExecPoint &);
	virtual MCExecMethodInfo *getmethodinfo(void) const { return kMCNetworkEvalOpenSocketsMethodInfo; }
};

class MCOpenStacks : public MCConstantFunctionCtxt<MCStringRef, MCInterfaceEvalOpenStacks>
{
public:
	// virtual Exec_stat eval(MCExecPoint &);
	virtual MCExecMethodInfo *getmethodinfo(void) const { return kMCInterfaceEvalOpenStacksMethodInfo; }
};

class MCOptionKey : public MCConstantFunctionCtxt<MCNameRef, MCInterfaceEvalOptionKey>
{
public:
	// virtual Exec_stat eval(MCExecPoint &);
	virtual MCExecMethodInfo *getmethodinfo(void) const { return kMCInterfaceEvalOptionKeyMethodInfo; }
};

class MCParam : public MCUnaryFunctionCtxt<integer_t, MCValueRef, MCEngineEvalParam, EE_PARAM_BADINDEX, PE_PARAM_BADPARAM, kMCEngineEvalParamMethodInfo>
{
public:
    MCParam(){}
    virtual ~MCParam(){}
};

class MCParamCount : public MCConstantFunctionCtxt<integer_t, MCEngineEvalParamCount>
{
public:
	virtual Parse_stat parse(MCScriptPoint &, Boolean the);
	// virtual Exec_stat eval(MCExecPoint &);
	virtual MCExecMethodInfo *getmethodinfo(void) const { return kMCEngineEvalParamCountMethodInfo; }
};

class MCParams : public MCConstantFunctionCtxt<MCStringRef, MCEngineEvalParams>
{
public:
	virtual Parse_stat parse(MCScriptPoint &, Boolean the);
	// virtual Exec_stat eval(MCExecPoint &);
	virtual MCExecMethodInfo *getmethodinfo(void) const { return kMCEngineEvalParamsMethodInfo; }
};

class MCPeerAddress : public MCUnaryFunctionCtxt<MCNameRef, MCStringRef, MCNetworkEvalPeerAddress, EE_HOSTADDRESS_BADSOCKET, PE_PEERADDRESS_BADSOCKET, kMCNetworkEvalPeerAddressMethodInfo>
{
public:
    MCPeerAddress(){}
    virtual ~MCPeerAddress(){}
};

class MCPendingMessages : public MCConstantFunctionCtxt<MCStringRef, MCEngineEvalPendingMessages>
{
public:
	// virtual Exec_stat eval(MCExecPoint &);
	virtual MCExecMethodInfo *getmethodinfo(void) const { return kMCEngineEvalPendingMessagesMethodInfo; }
};

class MCPid : public MCConstantFunctionCtxt<integer_t, MCFilesEvalProcessId>
{
public:
	// virtual Exec_stat eval(MCExecPoint &);
	virtual MCExecMethodInfo *getmethodinfo(void) const { return kMCFilesEvalProcessIdMethodInfo; }
};

class MCPlatform : public MCConstantFunctionCtxt<MCNameRef, MCEngineEvalPlatform>
{
public:
	// virtual Exec_stat eval(MCExecPoint &);
	virtual MCExecMethodInfo *getmethodinfo(void) const { return kMCEngineEvalPlatformMethodInfo; }
};


// JS-2013-06-19: [[ StatsFunctions ]] Definition of populationStdDev
class MCPopulationStdDev : public MCParamFunctionCtxt<MCMathEvalPopulationStdDev, EE_POP_STDDEV_BADSOURCE, PE_POP_STDDEV_BADPARAM, kMCMathEvalPopulationStdDevMethodInfo>
{
public:
    MCPopulationStdDev(){}
    virtual ~MCPopulationStdDev(){}
};

// JS-2013-06-19: [[ StatsFunctions ]] Definition of populationVariance
class MCPopulationVariance : public MCParamFunctionCtxt<MCMathEvalPopulationVariance, EE_POP_VARIANCE_BADSOURCE, PE_POP_VARIANCE_BADPARAM, kMCMathEvalPopulationVarianceMethodInfo>
{
public:
    MCPopulationVariance(){}
    virtual ~MCPopulationVariance(){}
};

class MCProcessor : public MCConstantFunctionCtxt<MCNameRef, MCEngineEvalProcessor>
{
public:
	// virtual Exec_stat eval(MCExecPoint &);
	virtual MCExecMethodInfo *getmethodinfo(void) const { return kMCEngineEvalProcessorMethodInfo; }
};

class MCPropertyNames : public MCConstantFunctionCtxt<MCStringRef, MCEngineEvalPropertyNames>
{
public:
	// virtual Exec_stat eval(MCExecPoint &);
	virtual MCExecMethodInfo *getmethodinfo(void) const { return kMCEngineEvalPropertyNamesMethodInfo; }
};

class MCQTVersion : public MCConstantFunctionCtxt<MCStringRef, MCMultimediaEvalQTVersion>
{
public:
	// virtual Exec_stat eval(MCExecPoint &);
	virtual MCExecMethodInfo *getmethodinfo(void) const { return kMCMultimediaEvalQTVersionMethodInfo; }
};

class MCReplaceText : public MCFunction
{
	MCExpression *source;
	MCExpression *pattern;
	MCExpression *replacement;
public:
	MCReplaceText()
	{
		source = pattern = replacement = NULL;
	}
	virtual ~MCReplaceText();
	virtual Parse_stat parse(MCScriptPoint &, Boolean the);
	virtual void eval_ctxt(MCExecContext &, MCExecValue &);
	virtual void compile(MCSyntaxFactoryRef);
};

class MCTheResult : public MCConstantFunctionCtxt<MCValueRef, MCEngineEvalResult>
{
public:
	// virtual Exec_stat eval(MCExecPoint &);
	virtual MCExecMethodInfo *getmethodinfo(void) const { return kMCEngineEvalResultMethodInfo; }
};

class MCScreenColors : public MCConstantFunctionCtxt<double, MCInterfaceEvalScreenColors>
{
public:
	// virtual Exec_stat eval(MCExecPoint &);
	virtual MCExecMethodInfo *getmethodinfo(void) const { return kMCInterfaceEvalScreenColorsMethodInfo; }
};

class MCScreenDepth : public MCConstantFunctionCtxt<integer_t, MCInterfaceEvalScreenDepth>
{
public:
	// virtual Exec_stat eval(MCExecPoint &);
	virtual MCExecMethodInfo *getmethodinfo(void) const { return kMCInterfaceEvalScreenDepthMethodInfo; }
};

class MCScreenLoc : public MCConstantFunctionCtxt<MCStringRef, MCInterfaceEvalScreenLoc>
{
public:
	// virtual Exec_stat eval(MCExecPoint &);
	virtual MCExecMethodInfo *getmethodinfo(void) const { return kMCInterfaceEvalScreenLocMethodInfo; }
};

class MCScreenName : public MCConstantFunctionCtxt<MCNameRef, MCInterfaceEvalScreenName>
{
public:
	// virtual Exec_stat eval(MCExecPoint &);
	virtual MCExecMethodInfo *getmethodinfo(void) const { return kMCInterfaceEvalScreenNameMethodInfo; }
};

class MCScreenRect : public MCFunction
{
	bool f_plural;
public:
	MCScreenRect(bool p_plural)
		: f_plural(p_plural)
	{
	}

	virtual void eval_ctxt(MCExecContext &, MCExecValue &);
	virtual void compile(MCSyntaxFactoryRef);
#ifdef LEGACY_EXEC
	static void evaluate(MCExecPoint&, bool working, bool plural, bool effective);
#endif
};

class MCScreenType : public MCConstantFunctionCtxt<MCNameRef, MCLegacyEvalScreenType>
{
public:
	// virtual Exec_stat eval(MCExecPoint &);
	virtual MCExecMethodInfo *getmethodinfo(void) const { return kMCLegacyEvalScreenTypeMethodInfo; }
};

class MCScreenVendor : public MCConstantFunctionCtxt<MCNameRef, MCLegacyEvalScreenVendor>
{
public:
	// virtual Exec_stat eval(MCExecPoint &);
	virtual MCExecMethodInfo *getmethodinfo(void) const { return kMCLegacyEvalScreenVendorMethodInfo; }
};

class MCScriptLimits : public MCConstantFunctionCtxt<MCStringRef, MCEngineEvalScriptLimits>
{
public:
	// virtual Exec_stat eval(MCExecPoint &);
	virtual MCExecMethodInfo *getmethodinfo(void) const { return kMCEngineEvalScriptLimitsMethodInfo; }
};

class MCSeconds : public MCConstantFunctionCtxt<double, MCDateTimeEvalSeconds>
{
public:
	// virtual Exec_stat eval(MCExecPoint &);
	virtual MCExecMethodInfo *getmethodinfo(void) const { return kMCDateTimeEvalSecondsMethodInfo; }
};

class MCSelectedButton : public MCFunction
{
	MCExpression *family;
	MCChunk *object;
	Boolean bg;
public:
	MCSelectedButton()
	{
		family = NULL;
		object = NULL;
		bg = False;
	}
	virtual ~MCSelectedButton();
	virtual Parse_stat parse(MCScriptPoint &, Boolean the);
	virtual void eval_ctxt(MCExecContext &, MCExecValue &);
	virtual void compile(MCSyntaxFactoryRef);
};

class MCSelectedChunk : public MCFunction
{
	MCChunk *object;
public:
	MCSelectedChunk()
	{
		object = NULL;
	}
	virtual ~MCSelectedChunk();
	virtual Parse_stat parse(MCScriptPoint &, Boolean the);
	virtual void eval_ctxt(MCExecContext &, MCExecValue &);
	virtual void compile(MCSyntaxFactoryRef);
};

class MCSelectedField : public MCConstantFunctionCtxt<MCStringRef, MCInterfaceEvalSelectedField>
{
public:
	// virtual Exec_stat eval(MCExecPoint &);
	virtual MCExecMethodInfo *getmethodinfo(void) const { return kMCInterfaceEvalSelectedFieldMethodInfo; }
};

class MCSelectedImage : public MCConstantFunctionCtxt<MCStringRef, MCInterfaceEvalSelectedImage>
{
public:
	// virtual Exec_stat eval(MCExecPoint &);
	virtual MCExecMethodInfo *getmethodinfo(void) const { return kMCInterfaceEvalSelectedImageMethodInfo; }
};

class MCSelectedLine : public MCFunction
{
	MCChunk *object;
public:
	MCSelectedLine()
	{
		object = NULL;
	}
	virtual ~MCSelectedLine();
	virtual Parse_stat parse(MCScriptPoint &, Boolean the);
	virtual void eval_ctxt(MCExecContext &, MCExecValue &);
	virtual void compile(MCSyntaxFactoryRef);
};

class MCSelectedLoc : public MCFunction
{
	MCChunk *object;
public:
	MCSelectedLoc()
	{
		object = NULL;
	}
	virtual ~MCSelectedLoc();
	virtual Parse_stat parse(MCScriptPoint &, Boolean the);
	virtual void eval_ctxt(MCExecContext &, MCExecValue &);
	virtual void compile(MCSyntaxFactoryRef);
};

class MCSelectedObject : public MCConstantFunctionCtxt<MCStringRef, MCInterfaceEvalSelectedObject>
{
public:
	// virtual Exec_stat eval(MCExecPoint &);
	virtual MCExecMethodInfo *getmethodinfo(void) const { return kMCInterfaceEvalSelectedObjectMethodInfo; }
};

class MCSelectedText : public MCFunction
{
	MCChunk *object;
public:
	MCSelectedText()
	{
		object = NULL;
	}
	virtual ~MCSelectedText();
	virtual Parse_stat parse(MCScriptPoint &, Boolean the);
	virtual void eval_ctxt(MCExecContext &, MCExecValue &);
	virtual void compile(MCSyntaxFactoryRef);
};

class MCShell : public MCUnaryFunctionCtxt<MCStringRef, MCStringRef, MCFilesEvalShell, EE_SHELL_BADSOURCE, PE_SHELL_BADPARAM, kMCFilesEvalShellMethodInfo>
{
public:
    MCShell(){}
    virtual ~MCShell(){}
};

class MCShiftKey : public MCConstantFunctionCtxt<MCNameRef, MCInterfaceEvalShiftKey>
{
public:
	// virtual Exec_stat eval(MCExecPoint &);
	virtual MCExecMethodInfo *getmethodinfo(void) const { return kMCInterfaceEvalShiftKeyMethodInfo; }
};

class MCSound : public MCConstantFunctionCtxt<MCStringRef, MCMultimediaEvalSound>
{
public:
	// virtual Exec_stat eval(MCExecPoint &);
	virtual MCExecMethodInfo *getmethodinfo(void) const { return kMCMultimediaEvalSoundMethodInfo; }
};

class MCStacks : public MCConstantFunctionCtxt<MCStringRef, MCInterfaceEvalStacks>
{
public:
	// virtual Exec_stat eval(MCExecPoint &);
	virtual MCExecMethodInfo *getmethodinfo(void) const { return kMCInterfaceEvalStacksMethodInfo; }
};

class MCStackSpace : public MCConstantFunctionCtxt<integer_t, MCLegacyEvalStackSpace>
{
public:
	// virtual Exec_stat eval(MCExecPoint &);
	virtual MCExecMethodInfo *getmethodinfo(void) const { return kMCLegacyEvalStackSpaceMethodInfo; }
};

class MCSysError : public MCConstantFunctionCtxt<uinteger_t, MCEngineEvalSysError>
{
public:
	// virtual Exec_stat eval(MCExecPoint &);
	virtual MCExecMethodInfo *getmethodinfo(void) const { return kMCEngineEvalSysErrorMethodInfo; }
};

class MCSystemVersion : public MCConstantFunctionCtxt<MCStringRef, MCEngineEvalSystemVersion>
{
public:
	// virtual Exec_stat eval(MCExecPoint &);
	virtual MCExecMethodInfo *getmethodinfo(void) const { return kMCEngineEvalSystemVersionMethodInfo; }
};

class MCTarget : public MCConstantFunction
{
	Boolean contents;
public:
	virtual Parse_stat parse(MCScriptPoint &, Boolean the);
	virtual void eval_ctxt(MCExecContext &, MCExecValue &);
	virtual MCExecMethodInfo *getmethodinfo(void) const { return contents == True ? kMCEngineEvalTargetContentsMethodInfo : kMCEngineEvalTargetMethodInfo; }
};

// MW-2008-11-05: [[ Owner Reference ]] The owner function syntax class.
class MCOwner : public MCFunction
{
	MCChunk *object;
public:
	MCOwner(void)
	{
		object = NULL;
	}
	~MCOwner(void);
	virtual Parse_stat parse(MCScriptPoint&, Boolean the);
	virtual void eval_ctxt(MCExecContext &, MCExecValue &);
	virtual void compile(MCSyntaxFactoryRef);
};

class MCTempName : public MCConstantFunctionCtxt<MCStringRef, MCFilesEvalTempName>
{
public:
	// virtual Exec_stat eval(MCExecPoint &);
	virtual MCExecMethodInfo *getmethodinfo(void) const { return kMCFilesEvalTempNameMethodInfo; }
};

class MCTextDecode : public MCFunction
{
    MCExpression *m_data;
    MCExpression *m_encoding;
public:
    MCTextDecode()
    {
        m_data = m_encoding = NULL;
    }
    virtual ~MCTextDecode();
    virtual Parse_stat parse(MCScriptPoint&, Boolean the);
    virtual void eval_ctxt(MCExecContext&, MCExecValue&);
    virtual void compile(MCSyntaxFactoryRef);
};

class MCTextEncode : public MCFunction
{
    MCExpression *m_string;
    MCExpression *m_encoding;
public:
    MCTextEncode()
    {
        m_string = m_encoding = NULL;
    }
    virtual ~MCTextEncode();
    virtual Parse_stat parse(MCScriptPoint&, Boolean the);
    virtual void eval_ctxt(MCExecContext&, MCExecValue&);
    virtual void compile(MCSyntaxFactoryRef);
};

class MCNormalizeText : public MCFunction
{
    MCExpression *m_text;
    MCExpression *m_form;
public:
    MCNormalizeText()
    {
        m_text = m_form = NULL;
    }
    virtual ~MCNormalizeText();
    virtual Parse_stat parse(MCScriptPoint&, Boolean the);
    virtual void eval_ctxt(MCExecContext&, MCExecValue&);
    virtual void compile(MCSyntaxFactoryRef);
};


class MCCodepointProperty : public MCFunction
{
    MCExpression *m_codepoint;
    MCExpression *m_property;
public:
    MCCodepointProperty()
    {
        m_codepoint = m_property = NULL;
    }
    virtual ~MCCodepointProperty();
    virtual Parse_stat parse(MCScriptPoint&, Boolean the);
    virtual void eval_ctxt(MCExecContext&, MCExecValue&);
    virtual void compile(MCSyntaxFactoryRef);
};

class MCTicks : public MCConstantFunctionCtxt<double, MCDateTimeEvalTicks>
{
public:
	// virtual Exec_stat eval(MCExecPoint &);
	virtual MCExecMethodInfo *getmethodinfo(void) const { return kMCDateTimeEvalTicksMethodInfo; }
};

class MCTheTime : public MCConstantFunctionCtxt<MCStringRef, MCDateTimeEvalTime>
{
public:
	// virtual Exec_stat eval(MCExecPoint &);
	virtual MCExecMethodInfo *getmethodinfo(void) const { return kMCDateTimeEvalTimeMethodInfo; }
};

class MCToLower : public MCUnaryFunctionCtxt<MCStringRef, MCStringRef, MCStringsEvalToLower, EE_TOLOWER_BADSOURCE, PE_TOLOWER_BADPARAM, kMCStringsEvalToLowerMethodInfo>
{
public:
    MCToLower(){}
    virtual ~MCToLower(){}
};

class MCToUpper : public MCUnaryFunctionCtxt<MCStringRef, MCStringRef, MCStringsEvalToUpper, EE_TOUPPER_BADSOURCE, PE_TOUPPER_BADPARAM, kMCStringsEvalToUpperMethodInfo>
{
public:
    MCToUpper(){}
    virtual ~MCToUpper(){}
};

class MCTopStack : public MCFunction
{
	MCExpression *which;
public:
	MCTopStack()
	{
		which = NULL;
	}
	virtual ~MCTopStack();
	virtual Parse_stat parse(MCScriptPoint &, Boolean the);
	virtual void eval_ctxt(MCExecContext &, MCExecValue &);
	virtual void compile(MCSyntaxFactoryRef);
};

class MCUnicodeCharToNum : public MCUnaryFunctionCtxt<MCStringRef, uinteger_t, MCStringsEvalUnicodeCharToNum,
    EE_CHARTONUM_BADSOURCE, PE_CHARTONUM_BADPARAM, kMCStringsEvalCharToNumMethodInfo> // FIXME
{
public:
    MCUnicodeCharToNum(){}
    virtual ~MCUnicodeCharToNum(){}
};

class MCUniDecode : public MCFunction
{
	MCExpression *source;
	MCExpression *language;
public:
	MCUniDecode()
	{
		source = NULL;
		language = NULL;
	}
	virtual ~MCUniDecode();
	virtual Parse_stat parse(MCScriptPoint &, Boolean the);
	virtual void eval_ctxt(MCExecContext &, MCExecValue &);
	virtual void compile(MCSyntaxFactoryRef);
};

class MCUniEncode : public MCFunction
{
	MCExpression *source;
	MCExpression *language;
public:
	MCUniEncode()
	{
		source = NULL;
		language = NULL;
	}
	virtual ~MCUniEncode();
	virtual Parse_stat parse(MCScriptPoint &, Boolean the);
	virtual void eval_ctxt(MCExecContext &, MCExecValue &);
	virtual void compile(MCSyntaxFactoryRef);
};

class MCUrlDecode : public MCUnaryFunctionCtxt<MCStringRef, MCStringRef, MCFiltersEvalUrlDecode, EE_URLDECODE_BADSOURCE, PE_URLDECODE_BADPARAM, kMCFiltersEvalUrlDecodeMethodInfo>
{
public:
    MCUrlDecode(){}
    virtual ~MCUrlDecode(){}
};

class MCUrlEncode : public MCUnaryFunctionCtxt<MCStringRef, MCStringRef, MCFiltersEvalUrlEncode, EE_URLENCODE_BADSOURCE, PE_URLENCODE_BADPARAM, kMCFiltersEvalUrlEncodeMethodInfo>
{
public:
    MCUrlEncode(){}
    virtual ~MCUrlEncode(){}
};

class MCUrlStatus : public MCUnaryFunctionCtxt<MCStringRef, MCStringRef, MCNetworkEvalUrlStatus, EE_URLSTATUS_BADSOURCE, PE_URLSTATUS_BADPARAM, kMCNetworkEvalUrlStatusMethodInfo>
{
public:
    MCUrlStatus(){}
    virtual ~MCUrlStatus(){}
};

class MCValue : public MCFunction
{
	MCExpression *source;
	MCChunk *object;
public:
	MCValue()
	{
		source = NULL;
		object = NULL;
	}
	virtual ~MCValue();
	virtual Parse_stat parse(MCScriptPoint &, Boolean the);
	virtual void eval_ctxt(MCExecContext &, MCExecValue &);
	virtual void compile(MCSyntaxFactoryRef);
};

class MCVariables : public MCConstantFunctionCtxt<MCStringRef, MCEngineEvalVariableNames>
{
public:
	virtual Parse_stat parse(MCScriptPoint &, Boolean the);
	// virtual Exec_stat eval(MCExecPoint &);
	virtual MCExecMethodInfo *getmethodinfo(void) const { return kMCEngineEvalVariableNamesMethodInfo; }
};

class MCVersion : public MCConstantFunctionCtxt<MCNameRef, MCEngineEvalVersion>
{
public:
	// virtual Exec_stat eval(MCExecPoint &);
	virtual MCExecMethodInfo *getmethodinfo(void) const { return kMCEngineEvalVersionMethodInfo; }
};

class MCWaitDepth : public MCConstantFunctionCtxt<integer_t, MCInterfaceEvalWaitDepth>
{
public:
	// virtual Exec_stat eval(MCExecPoint &);
	virtual MCExecMethodInfo *getmethodinfo(void) const { return kMCInterfaceEvalWaitDepthMethodInfo; }
};

class MCWeekDayNames : public MCConstantFunctionCtxt<MCStringRef, MCDateTimeEvalWeekDayNames>
{
public:
	// virtual Exec_stat eval(MCExecPoint &);
	virtual MCExecMethodInfo *getmethodinfo(void) const { return kMCDateTimeEvalWeekDayNamesMethodInfo; }
};

class MCWithin : public MCFunction
{
	MCChunk *object;
	MCExpression *point;
public:
	MCWithin()
	{
		object = NULL;
		point = NULL;
	}
	virtual ~MCWithin();
	virtual Parse_stat parse(MCScriptPoint &, Boolean the);
    virtual void eval_ctxt(MCExecContext &ctxt, MCExecValue &r_value);
	virtual void compile(MCSyntaxFactoryRef);
};

// platform specific functions in funcs.cpp

class MCMCISendString : public MCFunction
{
	MCExpression *string;
public:
	MCMCISendString()
	{
		string = NULL;
	}
	virtual ~MCMCISendString();
	virtual Parse_stat parse(MCScriptPoint &, Boolean the);
    virtual void eval_ctxt(MCExecContext& ctxt, MCExecValue &r_value);
    virtual void compile(MCSyntaxFactoryRef);
};

class MCDeleteRegistry : public MCUnaryFunctionCtxt<MCStringRef, bool, MCFilesEvalDeleteRegistry, EE_SETREGISTRY_BADEXP, PE_SETREGISTRY_BADPARAM, kMCFilesEvalDeleteRegistryMethodInfo>
{
public:
    MCDeleteRegistry(){}
    virtual ~MCDeleteRegistry(){}
};

class MCListRegistry : public MCUnaryFunctionCtxt<MCStringRef, MCStringRef, MCFilesEvalListRegistry, EE_SETREGISTRY_BADEXP, PE_SETREGISTRY_BADPARAM, kMCFilesEvalListRegistryMethodInfo>
{
public:
    MCListRegistry(){}
    virtual ~MCListRegistry(){}
};

class MCQueryRegistry : public MCFunction
{
	MCExpression *key;
	MCExpression *type;
public:
	MCQueryRegistry()
	{
		key = type = NULL;
	}
	virtual ~MCQueryRegistry();
	virtual Parse_stat parse(MCScriptPoint &, Boolean the);
	virtual void eval_ctxt(MCExecContext &, MCExecValue &);
	virtual void compile(MCSyntaxFactoryRef);
};

class MCSetRegistry : public MCFunction
{
	MCExpression *key;
	MCExpression *value;
	MCExpression *type;
public:
	MCSetRegistry()
	{
		key = value = type = NULL;
	}
	virtual ~MCSetRegistry();
	virtual Parse_stat parse(MCScriptPoint &, Boolean the);
	virtual void eval_ctxt(MCExecContext &, MCExecValue &);
	virtual void compile(MCSyntaxFactoryRef);
};

class MCCopyResource : public MCFunction
{
	MCExpression *source;
	MCExpression *dest;
	MCExpression *type;
	MCExpression *name;
	MCExpression *newid;
public:
	MCCopyResource()
	{
		source = dest = type = name = newid = NULL;
	}
	virtual ~MCCopyResource();
	virtual Parse_stat parse(MCScriptPoint &, Boolean the);
	virtual void eval_ctxt(MCExecContext &, MCExecValue &);
	virtual void compile(MCSyntaxFactoryRef);
};

class MCDeleteResource : public MCFunction
{
	MCExpression *source;
	MCExpression *type;
	MCExpression *name;
public:
	MCDeleteResource()
	{
		source = type = name = NULL;
	}
	virtual ~MCDeleteResource();
	virtual Parse_stat parse(MCScriptPoint &, Boolean the);
	virtual void eval_ctxt(MCExecContext &, MCExecValue &);
	virtual void compile(MCSyntaxFactoryRef);
};

class MCGetResource : public MCFunction
{
	MCExpression *source;
	MCExpression *type;
	MCExpression *name;
public:
	MCGetResource()
	{
		source = type = name = NULL;
	}
	virtual ~MCGetResource();
	virtual Parse_stat parse(MCScriptPoint &, Boolean the);
	virtual void eval_ctxt(MCExecContext &, MCExecValue &);
	virtual void compile(MCSyntaxFactoryRef);
};

class MCGetResources : public MCFunction
{
	MCExpression *source;
	MCExpression *type;
public:
	MCGetResources()
	{
		source = type = NULL;
	}
	virtual ~MCGetResources();
	virtual Parse_stat parse(MCScriptPoint &, Boolean the);
	virtual void eval_ctxt(MCExecContext &, MCExecValue &e);
	virtual void compile(MCSyntaxFactoryRef);
};

class MCSetResource : public MCFunction
{
	MCExpression *source;
	MCExpression *type;
	MCExpression *id;
	MCExpression *name;
	MCExpression *flags;
	MCExpression *value;
public:
	MCSetResource()
	{
		source = type = id = name = flags = value = NULL;
	}
	virtual ~MCSetResource();
	virtual Parse_stat parse(MCScriptPoint &, Boolean the);
	virtual void eval_ctxt(MCExecContext &, MCExecValue &);
	virtual void compile(MCSyntaxFactoryRef);
};

class MCSpecialFolderPath : public MCUnaryFunctionCtxt<MCStringRef, MCStringRef, MCFilesEvalSpecialFolderPath, EE_SPECIALFOLDERPATH_BADPARAM, PE_SPECIALFOLDERPATH_BADTYPE, kMCFilesEvalSpecialFolderPathMethodInfo>
{
public:
    MCSpecialFolderPath(){}
    virtual ~MCSpecialFolderPath(){}
};

class MCShortFilePath : public MCUnaryFunctionCtxt<MCStringRef, MCStringRef, MCFilesEvalShortFilePath, EE_SHORTFILEPATH_BADSOURCE, PE_SHORTFILEPATH_BADPARAM, kMCFilesEvalShortFilePathMethodInfo>
{
public:
    MCShortFilePath(){}
    virtual ~MCShortFilePath(){}
};

class MCLongFilePath : public MCUnaryFunctionCtxt<MCStringRef, MCStringRef, MCFilesEvalLongFilePath, EE_LONGFILEPATH_BADSOURCE, PE_LONGFILEPATH_BADPARAM, kMCFilesEvalLongFilePathMethodInfo>
{
public:
    MCLongFilePath(){}
    virtual ~MCLongFilePath(){}
};

class MCAlternateLanguages : public MCConstantFunctionCtxt<MCStringRef, MCScriptingEvalAlternateLanguages>
{
public:
	// virtual Exec_stat eval(MCExecPoint &);
	virtual MCExecMethodInfo *getmethodinfo(void) const { return kMCScriptingEvalAlternateLanguagesMethodInfo; }
};

class MCAliasReference: public MCUnaryFunctionCtxt<MCStringRef, MCStringRef, MCFilesEvalAliasReference, EE_ALIASREFERENCE_BADSOURCE, PE_ALIASREFERENCE_BADPARAM, kMCFilesEvalAliasReferenceMethodInfo>
{
public:
    MCAliasReference(){}
    virtual ~MCAliasReference(){}
};

class MCCipherNames : public MCConstantFunctionCtxt<MCStringRef, MCSecurityEvalCipherNames>
{
public:
	// virtual Exec_stat eval(MCExecPoint &);
	virtual MCExecMethodInfo *getmethodinfo(void) const { return kMCSecurityEvalCipherNamesMethodInfo; }
};

// Math functions in funcsm.cpp

class MCAbsFunction : public MCUnaryFunctionCtxt<double, double, MCMathEvalAbs, EE_ABS_BADSOURCE, PE_ABS_BADPARAM, kMCMathEvalAbsMethodInfo>
{
public:
	MCAbsFunction(){}
    virtual ~MCAbsFunction(){}
};

class MCAcos : public MCUnaryFunctionCtxt<double, double, MCMathEvalAcos, EE_ACOS_BADSOURCE, PE_ACOS_BADPARAM, kMCMathEvalAcosMethodInfo>
{
	public:
	MCAcos(){}	
	virtual ~MCAcos(){}
};

class MCAnnuity : public MCFunction
{
	MCExpression *rate;
	MCExpression *periods;
public:
	MCAnnuity()
	{
		rate = periods = NULL;
	}
	virtual ~MCAnnuity();
	virtual Parse_stat parse(MCScriptPoint &, Boolean the);
	virtual void eval_ctxt(MCExecContext &, MCExecValue &);
	virtual void compile(MCSyntaxFactoryRef);
};

// JS-2013-06-19: [[ StatsFunctions ]] Definition of arithmeticMean
class MCArithmeticMean : public MCParamFunctionCtxt<MCMathEvalArithmeticMean, EE_AVERAGE_BADSOURCE, PE_AVERAGE_BADPARAM, kMCMathEvalArithmeticMeanMethodInfo>
{
public:
    MCArithmeticMean(){}
    virtual ~MCArithmeticMean(){}
};

class MCAsin : public MCUnaryFunctionCtxt<double, double, MCMathEvalAsin, EE_ASIN_BADSOURCE, PE_ASIN_BADPARAM, kMCMathEvalAsinMethodInfo>
{
public:
	MCAsin(){}
	virtual ~MCAsin(){}
};

class MCAtan : public MCUnaryFunctionCtxt<double, double, MCMathEvalAtan, EE_ATAN_BADSOURCE, PE_ATAN_BADPARAM, kMCMathEvalAtanMethodInfo>
{
public:
	MCAtan(){}
	virtual ~MCAtan(){}
};

class MCAtan2 : public MCFunction
{
	MCExpression *s1;
	MCExpression *s2;
public:
	MCAtan2()
	{
		s1 = s2 = NULL;
	}
	virtual ~MCAtan2();
	virtual Parse_stat parse(MCScriptPoint &, Boolean the);
	virtual void eval_ctxt(MCExecContext &, MCExecValue &);
	virtual void compile(MCSyntaxFactoryRef);
};

// JS-2013-06-19: [[ StatsFunctions ]] Definition of averageDev (was average)
class MCAvgDev : public MCParamFunctionCtxt<MCMathEvalAverageDeviation, EE_AVERAGE_BADSOURCE, PE_AVERAGE_BADPARAM, kMCMathEvalAverageMethodInfo>
{
public:
    MCAvgDev(){}
    virtual ~MCAvgDev(){}
};

class MCCompound : public MCFunction
{
	MCExpression *rate;
	MCExpression *periods;
public:
	MCCompound()
	{
		rate = periods = NULL;
	}
	virtual ~MCCompound();
	virtual Parse_stat parse(MCScriptPoint &, Boolean the);
	virtual void eval_ctxt(MCExecContext &, MCExecValue &);
	virtual void compile(MCSyntaxFactoryRef);
};

class MCCos : public MCUnaryFunctionCtxt<double, double, MCMathEvalCos, EE_COS_BADSOURCE, PE_COS_BADPARAM, kMCMathEvalCosMethodInfo>
{
public:
	MCCos(){}
	virtual ~MCCos(){}
};

class MCExp : public MCUnaryFunctionCtxt<double, double, MCMathEvalExp, EE_EXP_BADSOURCE, PE_EXP_BADPARAM, kMCMathEvalExpMethodInfo>
{
public:
	MCExp(){}
	virtual ~MCExp(){}
};

class MCExp1 : public MCUnaryFunctionCtxt<double, double, MCMathEvalExp1, EE_EXP1_BADSOURCE, PE_EXP1_BADPARAM, kMCMathEvalExp1MethodInfo>
{
public:
	MCExp1(){}
	virtual ~MCExp1(){}
};

class MCExp2 : public MCUnaryFunctionCtxt<double, double, MCMathEvalExp2, EE_EXP2_BADSOURCE, PE_EXP2_BADPARAM, kMCMathEvalExp2MethodInfo>
{
public:
	MCExp2(){}
	virtual ~MCExp2(){}
};

class MCExp10 : public MCUnaryFunctionCtxt<double, double, MCMathEvalExp10, EE_EXP10_BADSOURCE, PE_EXP10_BADPARAM, kMCMathEvalExp10MethodInfo>
{
public:
	MCExp10(){}
	virtual ~MCExp10(){}
};

// JS-2013-06-19: [[ StatsFunctions ]] Definition of geometricMean
class MCGeometricMean : public MCParamFunctionCtxt<MCMathEvalGeometricMean, EE_GEO_MEAN_BADSOURCE, PE_GEO_MEAN_BADPARAM, kMCMathEvalGeometricMeanMethodInfo>
{
public:
    MCGeometricMean(){}
    virtual ~MCGeometricMean(){}
};

// JS-2013-06-19: [[ StatsFunctions ]] Definition of harmonicMean
class MCHarmonicMean : public MCParamFunctionCtxt<MCMathEvalHarmonicMean, EE_HAR_MEAN_BADSOURCE, PE_HAR_MEAN_BADPARAM, kMCMathEvalHarmonicMeanMethodInfo>
{
public:
    MCHarmonicMean(){}
    virtual ~MCHarmonicMean(){}
};

class MCLn : public MCUnaryFunctionCtxt<double, double, MCMathEvalLn, EE_LN_BADSOURCE, PE_LN_BADPARAM, kMCMathEvalLnMethodInfo>
{
public:
	MCLn(){}
	virtual ~MCLn(){}
};

class MCLn1 : public MCUnaryFunctionCtxt<double, double, MCMathEvalLn1, EE_LN1_BADSOURCE, PE_LN1_BADPARAM, kMCMathEvalLn1MethodInfo>
{
public:
	MCLn1(){}
	virtual ~MCLn1(){}
};

class MCLog2 : public MCUnaryFunctionCtxt<double, double, MCMathEvalLog2, EE_LOG2_BADSOURCE, PE_LOG2_BADPARAM, kMCMathEvalLog2MethodInfo>
{
public:
	MCLog2(){}
	virtual ~MCLog2(){}
};

class MCLog10 : public MCUnaryFunctionCtxt<double, double, MCMathEvalLog10, EE_LOG10_BADSOURCE, PE_LOG10_BADPARAM, kMCMathEvalLog10MethodInfo>
{
public:
	MCLog10(){}
	virtual ~MCLog10(){}
};

class MCMatrixMultiply : public MCFunction
{
	MCExpression *dest;
	MCExpression *source;
public:
	MCMatrixMultiply()
	{
		source = NULL;
		dest = NULL;
	}
	virtual ~MCMatrixMultiply();
	virtual Parse_stat parse(MCScriptPoint &, Boolean the);
	virtual void eval_ctxt(MCExecContext &, MCExecValue &);
	virtual void compile(MCSyntaxFactoryRef);
};

class MCMaxFunction : public MCParamFunctionCtxt<MCMathEvalMax, EE_MAX_BADSOURCE, PE_MAX_BADPARAM, kMCMathEvalMaxMethodInfo>
{
public:
    MCMaxFunction(){}
    virtual ~MCMaxFunction(){}
};

class MCMedian : public MCParamFunctionCtxt<MCMathEvalMedian, EE_MEDIAN_BADSOURCE, PE_MEDIAN_BADPARAM, kMCMathEvalMedianMethodInfo>
{
public:
    MCMedian(){}
    virtual ~MCMedian(){}
};

class MCMD5Digest : public MCUnaryFunctionCtxt<MCDataRef, MCDataRef, MCFiltersEvalMD5Digest, EE_MD5DIGEST_BADSOURCE, PE_MD5DIGEST_BADPARAM, kMCFiltersEvalMD5DigestMethodInfo>
{
public:
	MCMD5Digest(){}
	virtual ~MCMD5Digest(){}
};

class MCSHA1Digest : public MCUnaryFunctionCtxt<MCDataRef, MCDataRef, MCFiltersEvalSHA1Digest, EE_SHA1DIGEST_BADSOURCE, PE_SHA1DIGEST_BADPARAM, kMCFiltersEvalSHA1DigestMethodInfo>
{
public:
	MCSHA1Digest(){}
	virtual ~MCSHA1Digest(){}
};

class MCMinFunction : public MCParamFunctionCtxt<MCMathEvalMin, EE_MIN_BADSOURCE, PE_MIN_BADPARAM, kMCMathEvalMinMethodInfo>
{
public:
    MCMinFunction(){}
    virtual ~MCMinFunction(){}
};

class MCRandom : public MCUnaryFunctionCtxt<double, double, MCMathEvalRandom, EE_RANDOM_BADSOURCE, PE_RANDOM_BADPARAM, kMCMathEvalRandomMethodInfo>
{
public:
	MCRandom(){}
	virtual ~MCRandom(){}
};

class MCRound : public MCFunction
{
	MCExpression *source;
	MCExpression *digit;
public:
	MCRound()
	{
		source = digit = NULL;
	}
	virtual ~MCRound();
	virtual Parse_stat parse(MCScriptPoint &, Boolean the);
	virtual void eval_ctxt(MCExecContext &ctxt, MCExecValue &r_value);
	virtual void compile(MCSyntaxFactoryRef);
};

class MCSin : public MCUnaryFunctionCtxt<double, double, MCMathEvalSin, EE_SIN_BADSOURCE, PE_SIN_BADPARAM, kMCMathEvalSinMethodInfo>
{
public:
	MCSin(){}
	virtual ~MCSin(){}
};

// JS-2013-06-19: [[ StatsFunctions ]] Definition of sampleStdDev (was stdDev)
class MCSampleStdDev : public MCParamFunctionCtxt<MCMathEvalSampleStdDev, EE_STDDEV_BADSOURCE, PE_STDDEV_BADPARAM, kMCMathEvalSampleStdDevMethodInfo>
{
public:
    MCSampleStdDev(){}
    virtual ~MCSampleStdDev(){}
};

// JS-2013-06-19: [[ StatsFunctions ]] Definition of sampleVariance
class MCSampleVariance : public MCParamFunctionCtxt<MCMathEvalSampleVariance, EE_VARIANCE_BADSOURCE, PE_VARIANCE_BADPARAM, kMCMathEvalPopulationVarianceMethodInfo>
{
public:
    MCSampleVariance(){}
    virtual ~MCSampleVariance(){}
};

class MCSqrt : public MCUnaryFunctionCtxt<double, double, MCMathEvalSqrt, EE_SQRT_BADSOURCE, PE_SQRT_BADPARAM, kMCMathEvalSqrtMethodInfo>
{
public:
	MCSqrt(){}
	virtual ~MCSqrt(){}
};

class MCStatRound : public MCFunction
{
	MCExpression *source;
	MCExpression *digit;
public:
	MCStatRound()
	{
		source = digit = NULL;
	}
	virtual ~MCStatRound();
	virtual Parse_stat parse(MCScriptPoint &, Boolean the);
	virtual void eval_ctxt(MCExecContext &, MCExecValue &);
	virtual void compile(MCSyntaxFactoryRef);
};

class MCStdDev : public MCParamFunctionCtxt<MCMathEvalSampleStdDev, EE_STDDEV_BADSOURCE, PE_STDDEV_BADPARAM, kMCMathEvalSampleStdDevMethodInfo>
{
public:
    MCStdDev(){}
    virtual ~MCStdDev(){}
};

class MCSum : public MCParamFunctionCtxt<MCMathEvalSum, EE_SUM_BADSOURCE, PE_SUM_BADPARAM, kMCMathEvalSumMethodInfo>
{
public:
    MCSum(){}
    virtual ~MCSum(){}
};

class MCTan : public MCUnaryFunctionCtxt<double, double, MCMathEvalTan, EE_TAN_BADSOURCE, PE_TAN_BADPARAM, kMCMathEvalTanMethodInfo>
{
public:
	MCTan(){}
	virtual ~MCTan(){}
};

class MCTextHeightSum : public MCFunction
{
	MCChunk *object;
public:
	MCTextHeightSum()
	{
		object = NULL;
	}
	virtual ~MCTextHeightSum();
	virtual Parse_stat parse(MCScriptPoint &, Boolean the);
	virtual void eval_ctxt(MCExecContext &, MCExecValue &);
	virtual void compile(MCSyntaxFactoryRef);
};

class MCTranspose : public MCUnaryFunctionCtxt<MCArrayRef, MCArrayRef, MCArraysEvalTransposeMatrix, EE_TRANSPOSE_BADSOURCE, PE_TRANSPOSE_BADPARAM, kMCArraysEvalTransposeMatrixMethodInfo>
{
public:
	MCTranspose(){}
	virtual ~MCTranspose(){}
};

/*
class MCMathOperator : public MCUnaryFunctionCtxt<double, double, MCExecValueTraits, Exec_errors, Parse_errors, MCExecMethodInfo>
{
public:
    MCMathOperator(){}
    virtual ~MCMathOperator(){}
};
*/

class MCTrunc : public MCUnaryFunctionCtxt<double, double, MCMathEvalTrunc, EE_TRUNC_BADSOURCE, PE_TRUNC_BADPARAM, kMCMathEvalTruncMethodInfo>
{
public:
    MCTrunc(){}
    virtual ~MCTrunc(){}
};

// MDW-2014-08-23 : [[ feature_floor ]]
class MCFloor : public MCUnaryFunctionCtxt<double, double, MCMathEvalFloor, EE_FLOOR_BADSOURCE, PE_FLOOR_BADPARAM, kMCMathEvalFloorMethodInfo>
{
public:
	MCFloor(){}
	virtual ~MCFloor(){}
};

class MCCeil : public MCUnaryFunctionCtxt<double, double, MCMathEvalCeil, EE_CEIL_BADSOURCE, PE_CEIL_BADPARAM, kMCMathEvalCeilMethodInfo>
{
public:
	MCCeil(){}
	virtual ~MCCeil(){}
};
// MDW-2014-08-23 : [[ feature_floor ]]

class MCHTTPProxyForURL: public MCFunction
{
	MCExpression *url;
	MCExpression *host;
	MCExpression *pac;

	static MCScriptEnvironment *pac_engine;

public:
	MCHTTPProxyForURL(void)
	{
		url = NULL;
		host = NULL;
		pac = NULL;
	}

	virtual ~MCHTTPProxyForURL(void);

	virtual Parse_stat parse(MCScriptPoint& sp, Boolean the);
	virtual void eval_ctxt(MCExecContext &, MCExecValue &);
	virtual void compile(MCSyntaxFactoryRef);

private:
	static char *PACdnsResolve(const char* const* p_arguments, unsigned int p_argument_count);
	static char *PACmyIpAddress(const char* const* p_arguments, unsigned int p_argument_count);
};

class MCRandomBytes: public MCUnaryFunctionCtxt<uinteger_t, MCDataRef, MCSecurityEvalRandomBytes, EE_RANDOMBYTES_BADCOUNT, PE_RANDOMBYTES_BADPARAM, kMCSecurityEvalRandomBytesMethodInfo>
{
public:
    MCRandomBytes(void){}
    virtual ~MCRandomBytes(void){}
};

// MW-2012-10-08: [[ HitTest ]] controlAtLoc and controlAtScreenLoc function.
class MCControlAtLoc: public MCUnaryFunction
{
    MCExpression *location;
	bool is_screen : 1;
	
public:
    MCControlAtLoc(bool p_is_screen)
    {
        location = NULL;
		is_screen = p_is_screen;
	}
	
    virtual ~MCControlAtLoc();
    Parse_stat parse(MCScriptPoint &sp, Boolean the);
    virtual void eval_ctxt(MCExecContext &ctxt, MCExecValue &r_value);
	
    virtual MCExecMethodInfo *getmethodinfo(void) const { return is_screen ? kMCInterfaceEvalControlAtScreenLocMethodInfo : kMCInterfaceEvalControlAtLocMethodInfo; }
    virtual MCExpression *getmethodarg(void) const { return location; }
};

// MW-20113-05-08: [[ Uuid ]] The uuid generation function.
class MCUuidFunc: public MCFunction
{
	MCExpression *type;
	MCExpression *namespace_id;
	MCExpression *name;
	
public:
	MCUuidFunc(void)
	{
		type = nil;
		namespace_id = nil;
		name = nil;
	}
	
	virtual ~MCUuidFunc(void);
	virtual Parse_stat parse(MCScriptPoint &sp, Boolean the);
    virtual void eval_ctxt(MCExecContext &ctxt, MCExecValue &r_value);
};

// MERG-2013-08-14: [[ MeasureText ]] Measure text relative to the effective font on an object
class MCMeasureText: public MCFunction
{
    MCChunk *m_object;
    MCExpression *m_text;
    MCExpression *m_mode;
    bool m_is_unicode;
    
public:
    MCMeasureText(bool p_is_unicode)
    {
        m_object = nil;
        m_text = nil;
        m_mode = nil;
        m_is_unicode = p_is_unicode;
    }
    
    virtual ~MCMeasureText(void);
	virtual Parse_stat parse(MCScriptPoint &sp, Boolean the);
    virtual void eval_ctxt(MCExecContext &ctxt, MCExecValue &r_value);
};

#endif


<|MERGE_RESOLUTION|>--- conflicted
+++ resolved
@@ -497,23 +497,22 @@
 	virtual MCExecMethodInfo *getmethodinfo(void) const { return kMCInterfaceEvalClickLineMethodInfo; }
 };
 
-<<<<<<< HEAD
+class MCCommandArguments : public MCFunction
+{
+    MCExpression* argument_index;
+public:
+    MCCommandArguments() { argument_index = NULL; }
+    virtual Parse_stat parse(MCScriptPoint &sp, Boolean the);
+    virtual void eval_ctxt(MCExecContext& ctxt, MCExecValue& r_value);
+};
+
+class MCCommandName : public MCFunction
+{
+public:
+    virtual void eval_ctxt(MCExecContext& ctxt, MCExecValue& r_value);
+};
+
 class MCClickLoc : public MCConstantFunctionCtxt<MCStringRef, MCInterfaceEvalClickLoc>
-=======
-class MCCommandArguments : public MCFunction
-{
-public:
-    virtual Exec_stat eval(MCExecPoint &ep);
-};
-
-class MCCommandName : public MCFunction
-{
-public:
-    virtual Exec_stat eval(MCExecPoint &ep);
-};
-
-class MCCommandNames : public MCFunction
->>>>>>> a41930d4
 {
 public:
 	// virtual Exec_stat eval(MCExecPoint &);
