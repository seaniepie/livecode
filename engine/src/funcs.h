--- conflicted
+++ resolved
@@ -1410,9 +1410,6 @@
 	virtual MCExecMethodInfo *getmethodinfo(void) const { return kMCEngineEvalPlatformMethodInfo; }
 };
 
-<<<<<<< HEAD
-class MCProcessor : public MCConstantFunction
-=======
 // JS-2013-06-19: [[ StatsFunctions ]] Definition of populationStdDev
 class MCPopulationStdDev : public MCFunction
 {
@@ -1441,8 +1438,7 @@
 	virtual Exec_stat eval(MCExecPoint &);
 };
 
-class MCProcessor : public MCFunction
->>>>>>> 783dcc54
+class MCProcessor : public MCConstantFunction
 {
 public:
 	virtual Exec_stat eval(MCExecPoint &);
@@ -2236,9 +2232,6 @@
 	virtual void compile(MCSyntaxFactoryRef);
 };
 
-<<<<<<< HEAD
-class MCAsin : public MCUnaryFunction
-=======
 // JS-2013-06-19: [[ StatsFunctions ]] Definition of arithmeticMean
 class MCArithmeticMean : public MCFunction
 {
@@ -2253,8 +2246,7 @@
 	virtual Exec_stat eval(MCExecPoint &);
 };
 
-class MCAsin : public MCFunction
->>>>>>> 783dcc54
+class MCAsin : public MCUnaryFunction
 {
 	MCExpression *source;
 public:
@@ -2413,9 +2405,6 @@
 	virtual MCExpression *getmethodarg(void) const { return source; }
 };
 
-<<<<<<< HEAD
-class MCLn : public MCUnaryFunction
-=======
 // JS-2013-06-19: [[ StatsFunctions ]] Definition of geometricMean
 class MCGeometricMean : public MCFunction
 {
@@ -2444,8 +2433,7 @@
 	virtual Exec_stat eval(MCExecPoint &);
 };
 
-class MCLn : public MCFunction
->>>>>>> 783dcc54
+class MCLn : public MCUnaryFunction
 {
 	MCExpression *source;
 public:
@@ -2652,9 +2640,6 @@
 	virtual MCExpression *getmethodarg(void) const { return source; }
 };
 
-<<<<<<< HEAD
-class MCSqrt : public MCUnaryFunction
-=======
 // JS-2013-06-19: [[ StatsFunctions ]] Definition of sampleStdDev (was stdDev)
 class MCSampleStdDev : public MCFunction
 {
@@ -2683,8 +2668,7 @@
 	virtual Exec_stat eval(MCExecPoint &);
 };
 
-class MCSqrt : public MCFunction
->>>>>>> 783dcc54
+class MCSqrt : public MCUnaryFunction
 {
 	MCExpression *source;
 public:
@@ -2715,7 +2699,6 @@
 	virtual void compile(MCSyntaxFactoryRef);
 };
 
-<<<<<<< HEAD
 class MCStdDev : public MCParamFunction
 {
 	MCParameter *params;
@@ -2733,9 +2716,6 @@
 };
 
 class MCSum : public MCParamFunction
-=======
-class MCSum : public MCFunction
->>>>>>> 783dcc54
 {
 	MCParameter *params;
 public:
