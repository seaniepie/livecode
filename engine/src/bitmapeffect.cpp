/* Copyright (C) 2003-2013 Runtime Revolution Ltd.

This file is part of LiveCode.

LiveCode is free software; you can redistribute it and/or modify it under
the terms of the GNU General Public License v3 as published by the Free
Software Foundation.

LiveCode is distributed in the hope that it will be useful, but WITHOUT ANY
WARRANTY; without even the implied warranty of MERCHANTABILITY or
FITNESS FOR A PARTICULAR PURPOSE.  See the GNU General Public License
for more details.

You should have received a copy of the GNU General Public License
along with LiveCode.  If not see <http://www.gnu.org/licenses/>.  */

#include "prefix.h"

#include "globdefs.h"
#include "filedefs.h"
#include "objdefs.h"
#include "parsedef.h"
//#include "execpt.h"

#include "dispatch.h"
#include "image.h"
#include "stack.h"
#include "util.h"
#include "mcerror.h"
#include "globals.h"
#include "objectstream.h"
#include "packed.h"

#include "bitmapeffect.h"
#include "bitmapeffectblur.h"
#include "exec.h"

////////////////////////////////////////////////////////////////////////////////
//
// Bitmap effects act on the alpha channel of a layer, producing several layers
// that are composited together to form the final result. Motivation for these
// effects comes from PhotoShop and the syntax/features available at the
// language level reflects this. At present we provide for effects that are
// based on a simple alpha-mask blur - further research is needed to implement
// other effects such as Bevel and Emboss.
//
// Each blur effect involves the following steps:
//   1) Translate the alpha mask of the layer
//   2) Blur the new alpha mask
//   2) Attenuate the new alpha mask by the original alpha mask
//   3) Combine the source color and the new alpha mask
//   4) Composite the resulting src with the dst using a given blend mode.
//

////////////////////////////////////////////////////////////////////////////////

// This record represents a mapping from token to property.
struct MCBitmapEffectPropertyMap
{
	// The string key for the property
	const char *token;
	// The corresponding property value
	MCBitmapEffectProperty value;
	// The bit-mask determining which effect types it is applicable to
	uint32_t mask;
};

// The list of properties applicable to the various bitmap effect arrays.
static MCBitmapEffectPropertyMap s_bitmap_effect_properties[] =
{
	{ "color", kMCBitmapEffectPropertyColor, kMCBitmapEffectTypeAllBits },
	{ "opacity", kMCBitmapEffectPropertyOpacity, kMCBitmapEffectTypeAllBits },
	{ "blendmode", kMCBitmapEffectPropertyBlendMode, kMCBitmapEffectTypeAllBits },
	{ "filter", kMCBitmapEffectPropertyFilter, kMCBitmapEffectTypeAllBlurBits },
	{ "size", kMCBitmapEffectPropertySize, kMCBitmapEffectTypeAllBlurBits },
	{ "spread", kMCBitmapEffectPropertySpread, kMCBitmapEffectTypeAllBlurBits },
	{ "range", kMCBitmapEffectPropertyRange, kMCBitmapEffectTypeAllGlowBits },
	{ "knockout", kMCBitmapEffectPropertyKnockOut, kMCBitmapEffectTypeDropShadowBit },
	{ "distance", kMCBitmapEffectPropertyDistance, kMCBitmapEffectTypeAllShadowBits },
	{ "angle", kMCBitmapEffectPropertyAngle, kMCBitmapEffectTypeAllShadowBits },
	{ "source", kMCBitmapEffectPropertySource, kMCBitmapEffectTypeInnerGlowBit }
};

// Search the properties array for the given property applicable to the given type.
static Exec_stat MCBitmapEffectLookupProperty(MCBitmapEffectType p_type, MCNameRef p_token, MCBitmapEffectProperty& r_prop)
{
	// If a lookup error occurs, we store it in this var so we can add it to the
	// error list.
	Exec_errors t_error;
	t_error = EE_BITMAPEFFECT_BADKEY;

	for(uint4 i = 0; i < ELEMENTS(s_bitmap_effect_properties); i++)
	{
		// Check to see if we've found a match.
		if (MCNameIsEqualToCString(p_token, s_bitmap_effect_properties[i] . token, kMCCompareCaseless))
		{
			// Check to see if its applicable to this type.
			if ((s_bitmap_effect_properties[i] . mask & (1 << p_type)) != 0)
			{
				r_prop = s_bitmap_effect_properties[i] . value;
				return ES_NORMAL;
			}

			// The key wasn't applicable to this type.
			t_error = EE_BITMAPEFFECT_BADKEYFORTYPE;
			break;
		}
	}

	// Add the error to the error list.
	MCeerror -> add(t_error, 0, 0, p_token);
	return ES_ERROR;
}

////////////////////////////////////////////////////////////////////////////////

void MCBitmapEffectsInitialize(MCBitmapEffectsRef& self)
{
	// Initialize ourselves to empty.
	self = NULL;
}

void MCBitmapEffectsFinalize(MCBitmapEffectsRef self)
{
	// If we are the empty list, there is nothing to do.
	if (self == NULL)
		return;

	// Free the effects object.
	delete self;
}

void MCBitmapEffectsClear(MCBitmapEffectsRef& self)
{
	// Get rid of any effects object that is present.
	MCBitmapEffectsFinalize(self);

	// Set ourselves to empty.
	self = NULL;
}

// This method returns true if the bitmap effects object contains effects
// which only affect the interior of the shape.
bool MCBitmapEffectsIsInteriorOnly(MCBitmapEffectsRef self)
{
	// No effects are interior only (they have no effect at all!).
	if (self == nil)
		return true;

	// Only interior if mask does not contain outerglow / drop-shadow.
	return (self -> mask & (kMCBitmapEffectTypeDropShadowBit | kMCBitmapEffectTypeOuterGlowBit)) == 0;
}

bool MCBitmapEffectsAssign(MCBitmapEffectsRef& self, MCBitmapEffectsRef src)
{
	// We will first build our new value.
	MCBitmapEffects *t_new_self;

	// If the source is not NULL, then we allocate a new object
	if (src != NULL)
	{
		// Allocate, returning false if it fails.
		t_new_self = new MCBitmapEffects;
		if (t_new_self == NULL)
			return false;

		// Copy across the source - since MCBitmapEffects is just a POD type
		// at the moment this is easy.
		memcpy(t_new_self, src, sizeof(MCBitmapEffects));
	}
	else
		t_new_self = NULL;

	// Get rid of any effects object that we are currently attached to.
	MCBitmapEffectsFinalize(self);

	// Now assign our new self.
	self = t_new_self;

	return true;
}

bool MCBitmapEffectsScale(MCBitmapEffectsRef& self, int32_t p_scale)
{
	// Nothing to do if we are empty
	if (self == NULL)
		return true;

	// Now just scale the relevant portions of the effects. Note that this is
	// currently not quite correct due to field size limits in the effects
	// structure - thus we need to change this slightly (although for now it
	// bounds the maximum size to 64, which is computationally feasible).
	for(uint32_t t_type = 0; t_type <= 4; t_type += 1)
	{
		if ((self -> mask & (1 << t_type)) == 0)
			continue;

		self -> effects[t_type] . blur . size = MCU_min((signed)self -> effects[t_type] . blur . size * p_scale, 255);
		if (t_type < 2)
			self -> effects[t_type] . shadow . distance = MCU_min((signed)self -> effects[t_type] . shadow . distance * p_scale, 32767); 
	}

	return true;
}

// MM-2013-12-10: [[ Bug  11568 ]] Store colors as BGRA instead of native since never directly rasterized.
static void MCBitmapEffectColorToMCColor(uint32_t p_color, MCColor &r_color)
{
	uint8_t r, g, b, a;
	MCGPixelUnpack(kMCGPixelFormatBGRA, p_color, r, g, b, a);
	r_color . pixel = MCGPixelPackNative(r, g, b, a);
	r_color . red = r;
	r_color . green = g;
	r_color . blue = b;
	r_color . red |= r_color . red << 8;
	r_color . green |= r_color . green << 8;
	r_color . blue |= r_color . blue << 8;	
}

// MM-2013-12-10: [[ Bug  11568 ]] Store colors as BGRA instead of native since never directly rasterized.
static void MCBitmapEffectColorFromMCColor(MCColor &p_color, uint32_t &r_color)
{
	uint8_t r, g, b, a;
	MCGPixelUnpackNative(p_color . pixel, r, g, b, a);
	r_color = MCGPixelPack(kMCGPixelFormatBGRA, r, g, b, a);
}

<<<<<<< HEAD
=======
// Fetch the given property from the specified type of effect. Note that we assume that 'which'
// is valid for 'type' and that 'ep' is empty.
static Exec_stat MCBitmapEffectGetProperty(MCBitmapEffect *effect, MCBitmapEffectProperty which, MCExecPoint& ep)
{
	// Now dispatch on property
	switch(which)
	{
		// LAYER EFFECTS

		case kMCBitmapEffectPropertyColor:
		{
			MCColor t_color;
			MCBitmapEffectColorToMCColor(effect->layer.color, t_color);
			ep . setcolor(t_color.red >> 8, t_color.green >> 8, t_color.blue >> 8);
		}
		break;

		case kMCBitmapEffectPropertyBlendMode:
			if (effect->layer.blend_mode == kMCBitmapEffectBlendModeNormal)
				ep.setstaticcstring("normal");
			else if (effect->layer.blend_mode == kMCBitmapEffectBlendModeMultiply)
				ep.setstaticcstring("multiply");
			else if (effect->layer.blend_mode == kMCBitmapEffectBlendModeColorDodge)
				ep.setstaticcstring("colordodge");

			break;

		case kMCBitmapEffectPropertyOpacity:
            // MM-2013-12-10: [[ Bug  11568 ]] Store colors as BGRA instead of native since never directly rasterized.
			ep . setuint(MCGPixelGetAlpha(kMCGPixelFormatBGRA, effect -> layer . color));
			break;
		
		// BLUR EFFECTS

		case kMCBitmapEffectPropertyFilter:
			switch (effect->blur.filter)
			{
			case kMCBitmapEffectFilterFastGaussian:
				ep.setstaticcstring("gaussian");
				break;
			case kMCBitmapEffectFilterOnePassBox:
				ep.setstaticcstring("box1pass");
				break;
			case kMCBitmapEffectFilterTwoPassBox:
				ep.setstaticcstring("box2pass");
				break;
			case kMCBitmapEffectFilterThreePassBox:
				ep.setstaticcstring("box3pass");
				break;
			}
			break;

		case kMCBitmapEffectPropertySize:
			ep . setuint(effect -> blur . size);
			break;

		case kMCBitmapEffectPropertySpread:
			ep . setuint(effect -> blur . spread);
			break;
		
		// SHADOW EFFECTS

		case kMCBitmapEffectPropertyDistance:
			ep . setuint(effect -> shadow . distance);
			break;
			
		case kMCBitmapEffectPropertyAngle:
			ep . setuint(effect -> shadow . angle);
			break;

		case kMCBitmapEffectPropertyKnockOut:
			ep . setboolean(effect -> shadow . knockout);
			break;

		// GLOW EFFECTS

		case kMCBitmapEffectPropertyRange:
			ep . setuint(effect -> glow . range);
			break;

		case kMCBitmapEffectPropertySource:
			ep . setstaticcstring(effect -> glow . source == kMCBitmapEffectSourceEdge ? "edge" : "center");
			break;

		default:
			break;
	}

	return ES_NORMAL;
}

Exec_stat MCBitmapEffectsGetProperties(MCBitmapEffectsRef& self, Properties which_type, MCExecPoint& ep, MCNameRef prop)
{
	// Reset ep to empty, the default value.
	ep . clear();

	// First map the property type
	MCBitmapEffectType t_type;
	t_type = (MCBitmapEffectType)(which_type - P_BITMAP_EFFECT_DROP_SHADOW);

	// If 'prop' is the empty string, this is a whole array op.
	bool t_is_array;
	t_is_array = MCNameIsEqualTo(prop, kMCEmptyName, kMCCompareCaseless);

	// Now fetch the bitmap effect we are processing - note that if this is
	// NULL it means it isn't set. In this case we still carry on since we
	// need to report a invalid key error (if applicable).
	MCBitmapEffect *t_effect;
	if (self != NULL && (self -> mask & (1 << t_type)) != 0)
		t_effect = &self -> effects[t_type];
	else
		t_effect = NULL;

	// If prop is not the empty string, then this is a single property fetch.
	if (!t_is_array)
	{
		MCBitmapEffectProperty t_property;
		if (MCBitmapEffectLookupProperty(t_type, prop, t_property) != ES_NORMAL)
			return ES_ERROR;

		// If there is no effect set for this type, then we are done.
		if (t_effect == NULL)
			return ES_NORMAL;
			
		// Otherwise fetch for the appropriate effect.
		return MCBitmapEffectGetProperty(&self -> effects[t_type], t_property, ep);
	}

	// If there is no effect set for this type, then we are done.
	if (t_effect == NULL)
		return ES_NORMAL;

	// Otherwise we have an array get, so first create a new value
	MCVariableValue *v;
	v = new MCVariableValue;
	if (v == NULL)
		return ES_ERROR;

	// Initialize it to an array
	v -> assign_new_array(8);

	// Now loop through all the properties, getting the ones applicable to this type.
	for(uint32_t i = 0; i < ELEMENTS(s_bitmap_effect_properties); i++)
		if ((s_bitmap_effect_properties[i] . mask & (1 << t_type)) != 0)
		{
			// Attempt to fetch the property, then store it into the array.
			if (MCBitmapEffectGetProperty(t_effect, s_bitmap_effect_properties[i] . value, ep) != ES_NORMAL ||
				v -> store_element(ep, s_bitmap_effect_properties[i] . token) != ES_NORMAL)
			{
				delete v;
				return ES_ERROR;
			}
		}

	// Give the array to the ep
	ep . setarray(v, True);

	return ES_NORMAL;
}

>>>>>>> 3e5faddb
// Set the given effect to default values for its type.
static void MCBitmapEffectDefault(MCBitmapEffect *p_effect, MCBitmapEffectType p_type)
{
	// Default color is 75% black
	p_effect -> layer . color = MCGPixelPackNative(0, 0, 0, 0xbf);

	// Default blend mode is normal
	p_effect -> layer . blend_mode = kMCBitmapEffectBlendModeNormal;

	if (((1 << p_type) & kMCBitmapEffectTypeAllBlurBits) != 0)
	{
		// Default filter is 3-pass box filter
		p_effect -> blur . filter = kMCBitmapEffectFilterThreePassBox;

		// Default size is 5
		p_effect -> blur . size = 5;

		// Default spread is 0% as we want consistency of look between the
		// filters, and box filter doesn't do spread yet.
		p_effect -> blur . spread = 0x00;

		if (((1 << p_type) & kMCBitmapEffectTypeAllShadowBits) != 0)
		{
			// Default angle is 60
			p_effect -> shadow . angle = 60;

			// Default distance is 5
			p_effect -> shadow . distance = 5;

			// Default knockout is true
			p_effect -> shadow . knockout = true;
		}
		else if (((1 << p_type) & kMCBitmapEffectTypeAllGlowBits) != 0)
		{
			// Default range is 255
			p_effect -> glow . range = 255;

			// Default source is edge
			p_effect -> glow . source = kMCBitmapEffectSourceEdge;
		}
	}
}

static Exec_stat MCBitmapEffectSetCardinalProperty(uint4 p_bound, MCStringRef p_data, uint4 p_current_value, uint4& r_new_value, Boolean& r_dirty)
{
	uint4 t_value;
	if (!MCU_stoui4(p_data, t_value))
	{
		MCeerror -> add(EE_BITMAPEFFECT_BADNUMBER, 0, 0, p_data);
		return ES_ERROR;
	}

	t_value = MCU_min(t_value, p_bound);
	if (t_value != p_current_value)
		r_dirty = True;

	r_new_value = t_value;

	return ES_NORMAL;
}

static Exec_stat MCBitmapEffectSetBooleanProperty(MCStringRef p_data, bool p_current_value, bool& r_new_value, Boolean& r_dirty)
{
	bool t_value;
	if (!MCU_stob(p_data, t_value))
	{
		MCeerror -> add(EE_BITMAPEFFECT_BADBOOLEAN, 0, 0, p_data);
		return ES_ERROR;
	}

<<<<<<< HEAD
	if (t_value != p_current_value)
=======
	bool t_bvalue;
	t_bvalue = t_value == True;
	if (t_bvalue != p_current_value)
		r_dirty = True;

	r_new_value = t_bvalue;

	return ES_NORMAL;
}

Exec_stat MCBitmapEffectSetProperty(MCBitmapEffect *self, MCBitmapEffectProperty which, MCExecPoint& ep, Boolean& r_dirty)
{
	MCString t_data;
	t_data = ep . getsvalue();

	switch(which)
	{
		// LAYER EFFECTS

		case kMCBitmapEffectPropertyColor:
		{
			MCColor t_mc_color;
			char *t_name;
			t_name = NULL;
			if (!MCscreen -> parsecolor(t_data, &t_mc_color, &t_name))
			{
				MCeerror -> add(EE_BITMAPEFFECT_BADCOLOR, 0, 0, t_data);
				return ES_ERROR;
			}

            // MM-2013-12-10: [[ Bug  11568 ]] Store colors as BGRA instead of native since never directly rasterized.
			uint4 t_new_color;
			t_new_color = MCGPixelPack(kMCGPixelFormatBGRA, t_mc_color.red >> 8, t_mc_color.green >> 8, t_mc_color.blue >> 8, MCGPixelGetAlpha(kMCGPixelFormatBGRA, self->layer.color));

			if (t_new_color != self -> layer . color)
			{
				self -> layer . color = t_new_color;
				r_dirty = True;
			}
		}
		break;

		case kMCBitmapEffectPropertyBlendMode:
		{
			MCBitmapEffectBlendMode t_new_mode;
			if (t_data == "normal")
				t_new_mode = kMCBitmapEffectBlendModeNormal;
			else if (t_data == "multiply")
				t_new_mode = kMCBitmapEffectBlendModeMultiply;
			else if (t_data == "colordodge")
				t_new_mode = kMCBitmapEffectBlendModeColorDodge;
			else
			{
				MCeerror -> add(EE_BITMAPEFFECT_BADBLENDMODE, 0, 0, t_data);
				return ES_ERROR;
			}

			if (t_new_mode != self -> layer . blend_mode)
			{
				self -> layer . blend_mode = t_new_mode;
				r_dirty = True;
			}
		}
		break;

		case kMCBitmapEffectPropertyOpacity:
		{
            // MM-2013-12-10: [[ Bug  11568 ]] Store colors as BGRA instead of native since never directly rasterized.
			uint4 t_value;
			if (MCBitmapEffectSetCardinalProperty(255, t_data, MCGPixelGetAlpha(kMCGPixelFormatBGRA, self -> layer . color), t_value, r_dirty) != ES_NORMAL)
				return ES_ERROR;
			
			uint8_t r, g, b, a;
			MCGPixelUnpack(kMCGPixelFormatBGRA, self->layer.color, r, g, b, a);
			
			self -> layer . color = MCGPixelPack(kMCGPixelFormatBGRA, r, g, b, t_value);
		}
		break;

		// BLUR EFFECTS

		case kMCBitmapEffectPropertyFilter:
		{
			MCBitmapEffectFilter t_new_filter;
			if (t_data == "gaussian")
				t_new_filter = kMCBitmapEffectFilterFastGaussian;
			else if (t_data == "box1pass")
				t_new_filter = kMCBitmapEffectFilterOnePassBox;
			else if (t_data == "box2pass")
				t_new_filter = kMCBitmapEffectFilterTwoPassBox;
			else if (t_data == "box3pass")
				t_new_filter = kMCBitmapEffectFilterThreePassBox;
			else
			{
				MCeerror -> add(EE_BITMAPEFFECT_BADFILTER, 0, 0, t_data);
				return ES_ERROR;
			}

			if (t_new_filter != self -> blur . filter)
			{
				self -> blur . filter = t_new_filter;
				r_dirty = True;
			}
		}
		break;
			
		case kMCBitmapEffectPropertySize:
		{
			uint4 t_value;
			if (MCBitmapEffectSetCardinalProperty(255, t_data, self -> blur . size, t_value, r_dirty) != ES_NORMAL)
				return ES_ERROR;
			
			self -> blur . size = t_value;
		}
		break;

		case kMCBitmapEffectPropertySpread:
		{
			uint4 t_value;
			if (MCBitmapEffectSetCardinalProperty(255, t_data, self -> blur . spread, t_value, r_dirty) != ES_NORMAL)
				return ES_ERROR;
			
			self -> blur . spread = t_value;
		}
		break;

		// SHADOW EFFECTS

		case kMCBitmapEffectPropertyDistance:
		{
			uint4 t_value;
			if (MCBitmapEffectSetCardinalProperty(32767, t_data, self -> shadow . distance, t_value, r_dirty) != ES_NORMAL)
				return ES_ERROR;
			
			self -> shadow . distance = t_value;
		}
		break;
			
		case kMCBitmapEffectPropertyAngle:
		{
			uint4 t_value;
			if (!MCU_stoui4(t_data, t_value))
			{
				MCeerror -> add(EE_BITMAPEFFECT_BADNUMBER, 0, 0, t_data);
				return ES_ERROR;
			}

			t_value %= 360;

			if (t_value != self -> shadow . angle)
			{
				self -> shadow . angle = t_value;
				r_dirty = True;
			}
		}
		break;
		
		case kMCBitmapEffectPropertyKnockOut:
		{
			bool t_value;
			if (MCBitmapEffectSetBooleanProperty(t_data, self -> shadow . knockout, t_value, r_dirty) != ES_NORMAL)
				return ES_ERROR;

			self -> shadow . knockout = t_value;
		}
		break;

		// GLOW EFFECTS

		case kMCBitmapEffectPropertyRange:
		{
			uint4 t_value;
			if (MCBitmapEffectSetCardinalProperty(255, t_data, self -> glow . range, t_value, r_dirty) != ES_NORMAL)
				return ES_ERROR;
			
			self -> glow . range = t_value;
		}
		break;

		case kMCBitmapEffectPropertySource:
		{
			MCBitmapEffectSource t_new_source;
			if (t_data == "edge")
				t_new_source = kMCBitmapEffectSourceEdge;
			else if (t_data == "center")
				t_new_source = kMCBitmapEffectSourceCenter;
			else
			{
				MCeerror -> add(EE_BITMAPEFFECT_BADSOURCE, 0, 0, t_data);
				return ES_ERROR;
			}

			if (t_new_source != self -> glow . source)
			{
				self -> glow . source = t_new_source;
				r_dirty = True;
			}
		}
		break;

		default:
			break;
	}

	return ES_NORMAL;
}

Exec_stat MCBitmapEffectsSetProperties(MCBitmapEffectsRef& self, Properties which_type, MCExecPoint& ep, MCNameRef prop, Boolean& r_dirty)
{
	// First map the property type
	MCBitmapEffectType t_type;
	t_type = (MCBitmapEffectType)(which_type - P_BITMAP_EFFECT_DROP_SHADOW);

	// If 'prop' is the empty string, this is a whole array op.
	bool t_is_array;
	t_is_array = MCNameIsEqualTo(prop, kMCEmptyName, kMCCompareCaseless);

	// First handle the 'clear' action (i.e. carray is empty and ep is 'empty')
	if (t_is_array && (ep . getformat() != VF_ARRAY || ep . getarray() == NULL))
	{
		if (self == NULL || (self -> mask & (1 << t_type)) == 0)
			return ES_NORMAL;

		// We are set, so just unset our bit in the mask
		self -> mask &= ~(1 << t_type);

		// If we are now empty, then clear.
		if (self -> mask == 0)
			MCBitmapEffectsClear(self);
		
		// Mark the object as dirty
>>>>>>> 3e5faddb
		r_dirty = True;

	r_new_value = t_value;

	return ES_NORMAL;
}

uint32_t MCBitmapEffectsWeigh(MCBitmapEffectsRef self)
{
	uint32_t t_size;
	t_size = sizeof(uint32_t);

	// Weigh the drop shadow
	if ((self -> mask & kMCBitmapEffectTypeDropShadowBit) != 0)
		t_size += kMCShadowEffectPickleSize;

	// Weigh the outer glow
	if ((self -> mask & kMCBitmapEffectTypeOuterGlowBit) != 0)
		t_size += kMCGlowEffectPickleSize;

	// Weigh the inner shadow
	if ((self -> mask & kMCBitmapEffectTypeInnerShadowBit) != 0)
		t_size += kMCShadowEffectPickleSize;

	// Weigh the inner glow
	if ((self -> mask & kMCBitmapEffectTypeInnerGlowBit) != 0)
		t_size += kMCGlowEffectPickleSize;

	// Weigh the color overlay
	if ((self -> mask & kMCBitmapEffectTypeColorOverlayBit) != 0)
		t_size += kMCLayerEffectPickleSize;

	// Return the weight
	return t_size;
}

static IO_stat MCLayerEffectPickle(MCLayerEffect *self, MCObjectOutputStream& p_stream)
{
	IO_stat t_stat;
    // MM-2013-12-10: [[ Bug  11568 ]] Colors are now BGRA so no longer need to convert to standard form.
	t_stat = p_stream . WriteU32(self -> color);
	if (t_stat == IO_NORMAL)
		t_stat = p_stream . WriteU8(self -> blend_mode << 4);
	return t_stat;
}

static IO_stat MCShadowEffectPickle(MCShadowEffect *self, MCObjectOutputStream& p_stream)
{
	IO_stat t_stat;
    // MM-2013-12-10: [[ Bug  11568 ]] Colors are now BGRA so no longer need to convert to standard form.
    t_stat = p_stream . WriteU32(self -> color);
	if (t_stat == IO_NORMAL)
		t_stat = p_stream . WriteU32((self -> blend_mode << 28) | (self -> filter << 25) | (self -> size << 17) | (self -> spread << 9) | (self -> angle << 0));
	if (t_stat == IO_NORMAL)
		t_stat = p_stream . WriteU16((self -> distance << 1) | (self -> knockout << 0));
	return t_stat;
}

static IO_stat MCGlowEffectPickle(MCGlowEffect *self, MCObjectOutputStream& p_stream)
{
	IO_stat t_stat;
    // MM-2013-12-10: [[ Bug  11568 ]] Colors are now BGRA so no longer need to convert to standard form.
    t_stat = p_stream . WriteU32(self -> color);
	if (t_stat == IO_NORMAL)
		t_stat = p_stream . WriteU32((self -> blend_mode << 28) | (self -> filter << 25) | (self -> size << 17) | (self -> spread << 9) | (self -> range << 1) | (self -> source << 0));
	return t_stat;
}

IO_stat MCBitmapEffectsPickle(MCBitmapEffectsRef self, MCObjectOutputStream& p_stream)
{
	IO_stat t_stat;
	t_stat = IO_NORMAL;

	// Write out the size
	if (t_stat == IO_NORMAL)
		t_stat = p_stream . WriteU16(MCBitmapEffectsWeigh(self));

	// Write out the mask
	if (t_stat == IO_NORMAL)
		t_stat = p_stream . WriteU16(self -> mask);

	// Weigh the drop shadow
	if (t_stat == IO_NORMAL && (self -> mask & kMCBitmapEffectTypeDropShadowBit) != 0)
		t_stat = MCShadowEffectPickle(&self -> effects[kMCBitmapEffectTypeDropShadow] . shadow, p_stream);

	// Weigh the outer glow
	if (t_stat == IO_NORMAL && (self -> mask & kMCBitmapEffectTypeOuterGlowBit) != 0)
		t_stat = MCGlowEffectPickle(&self -> effects[kMCBitmapEffectTypeOuterGlow] . glow, p_stream);

	// Weigh the inner shadow
	if (t_stat == IO_NORMAL && (self -> mask & kMCBitmapEffectTypeInnerShadowBit) != 0)
		t_stat = MCShadowEffectPickle(&self -> effects[kMCBitmapEffectTypeInnerShadow] . shadow, p_stream);

	// Weigh the inner glow
	if (t_stat == IO_NORMAL && (self -> mask & kMCBitmapEffectTypeInnerGlowBit) != 0)
		t_stat = MCGlowEffectPickle(&self -> effects[kMCBitmapEffectTypeInnerGlow] . glow, p_stream);

	// Weigh the color overlay
	if (t_stat == IO_NORMAL && (self -> mask & kMCBitmapEffectTypeColorOverlayBit) != 0)
		t_stat = MCLayerEffectPickle(&self -> effects[kMCBitmapEffectTypeColorOverlay] . layer, p_stream);

	return t_stat;
}

static IO_stat MCLayerEffectUnpickle(MCLayerEffect *self, MCObjectInputStream& p_stream)
{
	IO_stat t_stat;
	uint32_t t_color;
	t_stat = p_stream . ReadU32(t_color);
    // MM-2013-12-10: [[ Bug  11568 ]] Colors are now BGRA so no longer need to convert from standard form.
	self -> color = t_color;
	
	uint8_t t_flags;
	if (t_stat == IO_NORMAL)
		t_stat = p_stream . ReadU8(t_flags);

	if (t_stat == IO_NORMAL)
	{
		self -> blend_mode = (MCBitmapEffectBlendMode)(t_flags >> 4);
	}

	return t_stat;
}

static IO_stat MCShadowEffectUnpickle(MCShadowEffect *self, MCObjectInputStream& p_stream)
{
	IO_stat t_stat;
	uint32_t t_color;
	t_stat = p_stream . ReadU32(t_color);
    // MM-2013-12-10: [[ Bug  11568 ]] Colors are now BGRA so no longer need to convert from standard form.
    self -> color = t_color;
	
	uint32_t t_data_a;
	if (t_stat == IO_NORMAL)
		t_stat = p_stream . ReadU32(t_data_a);

	uint16_t t_data_b;
	if (t_stat == IO_NORMAL)
		t_stat = p_stream . ReadU16(t_data_b);

	if (t_stat == IO_NORMAL)
	{
		self -> blend_mode = (MCBitmapEffectBlendMode)((t_data_a >> 28) & 0x0f);
		self -> filter = (MCBitmapEffectFilter)((t_data_a >> 25) & 0x07);
		self -> size = (t_data_a >> 17) & 0xff;
		self -> spread = (t_data_a >> 9) & 0xff;
		self -> angle = (t_data_a >> 0) & 0x01ff;
		self -> distance = (t_data_b >> 1) & 0x7fff;
		self -> knockout = (t_data_b & 0x01);
	}

	return t_stat;
}

static IO_stat MCGlowEffectUnpickle(MCGlowEffect *self, MCObjectInputStream& p_stream)
{
	IO_stat t_stat;
	uint32_t t_color;
	t_stat = p_stream . ReadU32(t_color);
    // MM-2013-12-10: [[ Bug  11568 ]] Colors are now BGRA so no longer need to convert from standard form.
    self -> color = t_color;
	
	uint32_t t_data;
	if (t_stat == IO_NORMAL)
		t_stat = p_stream . ReadU32(t_data);

	if (t_stat == IO_NORMAL)
	{
		self -> blend_mode = (MCBitmapEffectBlendMode)((t_data >> 28) & 0x0f);
		self -> filter = (MCBitmapEffectFilter)((t_data >> 25) & 0x07);
		self -> size = (t_data >> 17) & 0xff;
		self -> spread = (t_data >> 9) & 0xff;
		self -> range = (t_data >> 1) & 0xff;
		self -> source = (MCBitmapEffectSource)((t_data >> 0) & 0x01);
	}

	return t_stat;
}

IO_stat MCBitmapEffectsUnpickle(MCBitmapEffectsRef& self, MCObjectInputStream& p_stream)
{
	// Create a new instance
	MCBitmapEffects *t_new_self;
	t_new_self = new MCBitmapEffects;
	if (t_new_self == NULL)
		return IO_ERROR;

	t_new_self -> mask = 0;

	// Now read in the contents
	IO_stat t_stat;
	t_stat = IO_NORMAL;

	// Read the size
	uint16_t t_size;
	if (t_stat == IO_NORMAL)
		t_stat = p_stream . ReadU16(t_size);

	if (t_stat == IO_NORMAL)
	{
		uint16_t t_mask;
		t_stat = p_stream . ReadU16(t_mask);
		if (t_stat == IO_NORMAL)
			t_new_self -> mask = t_mask;
	}

	// Keep track of how much is left.
	if (t_stat == IO_NORMAL)
		t_size -= 4;

	// Extract the drop shadow
	if ((t_stat == IO_NORMAL && t_new_self -> mask & kMCBitmapEffectTypeDropShadowBit) != 0)
	{
		t_size -= kMCShadowEffectPickleSize;
		t_stat = MCShadowEffectUnpickle(&t_new_self -> effects[kMCBitmapEffectTypeDropShadow] . shadow, p_stream);
	}

	// Extract the outer glow
	if (t_stat == IO_NORMAL && (t_new_self -> mask & kMCBitmapEffectTypeOuterGlowBit) != 0)
	{
		t_size -= kMCGlowEffectPickleSize;
		t_stat = MCGlowEffectUnpickle(&t_new_self -> effects[kMCBitmapEffectTypeOuterGlow] . glow, p_stream);
	}

	// Extract the inner shadow
	if (t_stat == IO_NORMAL && (t_new_self -> mask & kMCBitmapEffectTypeInnerShadowBit) != 0)
	{
		t_size -= kMCShadowEffectPickleSize;
		t_stat = MCShadowEffectUnpickle(&t_new_self -> effects[kMCBitmapEffectTypeInnerShadow] . shadow, p_stream);
	}

	// Extract the inner glow
	if (t_stat == IO_NORMAL && (t_new_self -> mask & kMCBitmapEffectTypeInnerGlowBit) != 0)
	{
		t_size -= kMCGlowEffectPickleSize;
		t_stat = MCGlowEffectUnpickle(&t_new_self -> effects[kMCBitmapEffectTypeInnerGlow] . glow, p_stream);
	}

	// Extract the color overlay
	if (t_stat == IO_NORMAL && (t_new_self -> mask & kMCBitmapEffectTypeColorOverlayBit) != 0)
	{
		t_size -= kMCLayerEffectPickleSize;
		t_stat = MCLayerEffectUnpickle(&t_new_self -> effects[kMCBitmapEffectTypeColorOverlay] . layer, p_stream);
	}

	if (t_stat == IO_NORMAL && t_size > 0)
		t_stat = p_stream . Read(NULL, t_size);

	// Assign the effects to the output pointer
	if (t_stat == IO_NORMAL)
		MCBitmapEffectsAssign(self, t_new_self);

	// And finalize the temporary copy.
	MCBitmapEffectsFinalize(t_new_self);

	return t_stat;
}

////////////////////////////////////////////////////////////////////////////////

// Compute the region of the source required to render the shape into clipped
// with the given glow effect.
static MCRectangle MCGlowEffectComputeClip(MCGlowEffect *self, const MCRectangle& p_shape, const MCRectangle& p_clip)
{
	return MCU_reduce_rect(MCU_intersect_rect(p_shape, p_clip), -(signed)self -> size);
}

// Compute the region of the source required to render the shape into clip with
// the given shadow effect,
static MCRectangle MCShadowEffectComputeClip(MCShadowEffect *self, const MCRectangle& p_shape, const MCRectangle& p_clip)
{
	// Compute the displacement of the shadow from the shape
	int32_t t_delta_x, t_delta_y;
	t_delta_x = (int32_t)floor(0.5 + self -> distance * cos(self -> angle * M_PI / 180.0));
	t_delta_y = (int32_t)floor(0.5 + self -> distance * sin(self -> angle * M_PI / 180.0));

	// Now inversely displace the clip and intersect with the shape to get the
	// unblurred region of the shape we need to render the shadow. The expand.
	return MCU_reduce_rect(MCU_intersect_rect(p_shape, MCU_offset_rect(p_clip, -t_delta_x, -t_delta_y)), -(signed)self -> size);
}

void MCBitmapEffectsComputeClip(MCBitmapEffectsRef self, const MCRectangle& p_shape, const MCRectangle& p_clip, MCRectangle& r_layer_clip)
{
	MCRectangle t_layer_clip;
	t_layer_clip = MCU_intersect_rect(p_clip, p_shape);

	// Drop shadows require pixels from a displaced region
	if ((self -> mask & kMCBitmapEffectTypeDropShadowBit) != 0)
		t_layer_clip = MCU_union_rect(t_layer_clip, MCShadowEffectComputeClip(&self -> effects[kMCBitmapEffectTypeDropShadow] . shadow, p_shape, p_clip));

	// Inner shadows require pixels from a displaced region
	if ((self -> mask & kMCBitmapEffectTypeInnerShadowBit) != 0)
		t_layer_clip = MCU_union_rect(t_layer_clip, MCShadowEffectComputeClip(&self -> effects[kMCBitmapEffectTypeInnerShadow] . shadow, p_shape, p_clip));

	// Outer glows require extra pixels for the blur
	if ((self -> mask & kMCBitmapEffectTypeOuterGlowBit) != 0)
		t_layer_clip = MCU_union_rect(t_layer_clip, MCGlowEffectComputeClip(&self -> effects[kMCBitmapEffectTypeOuterGlow] . glow, p_shape, p_clip));

	// Inner glows require extra pixels for the blur
	if ((self -> mask & kMCBitmapEffectTypeInnerGlowBit) != 0)
		t_layer_clip = MCU_union_rect(t_layer_clip, MCGlowEffectComputeClip(&self -> effects[kMCBitmapEffectTypeInnerGlow] . glow, p_shape, p_clip));

	r_layer_clip = MCU_intersect_rect(p_shape, t_layer_clip);
}

static MCRectangle MCOuterGlowEffectComputeBounds(MCGlowEffect *self, const MCRectangle& p_shape)
{
	return MCU_reduce_rect(p_shape, -(signed)self -> size);
}

static MCRectangle MCDropShadowEffectComputeBounds(MCShadowEffect *self, const MCRectangle& p_shape)
{
	// Compute the displacement of the shadow from the shape
	int32_t t_delta_x, t_delta_y;
	t_delta_x = (int32_t)floor(0.5 + self -> distance * cos(self -> angle * M_PI / 180.0));
	t_delta_y = (int32_t)floor(0.5 + self -> distance * sin(self -> angle * M_PI / 180.0));
	return MCU_reduce_rect(MCU_offset_rect(p_shape, t_delta_x, t_delta_y), -(signed)self -> size);
}

void MCBitmapEffectsComputeBounds(MCBitmapEffectsRef self, const MCRectangle& p_shape, MCRectangle& r_bounds)
{
	// The bounds are at least as big as the shape.
	MCRectangle t_bounds;
	t_bounds = p_shape;

	// Only drop shadows and outer glows have an effect on the exterior bounds.

	if ((self -> mask & kMCBitmapEffectTypeDropShadowBit) != 0)
		t_bounds = MCU_union_rect(t_bounds, MCDropShadowEffectComputeBounds(&self -> effects[kMCBitmapEffectTypeDropShadow] . shadow, p_shape));

	if ((self -> mask & kMCBitmapEffectTypeOuterGlowBit) != 0)
		t_bounds = MCU_union_rect(t_bounds, MCOuterGlowEffectComputeBounds(&self -> effects[kMCBitmapEffectTypeOuterGlow] . glow, p_shape));

	r_bounds = t_bounds;
}

////////////////////////////////////////////////////////////////////////////////

static void MCBitmapEffectFetchProperty(MCExecContext& ctxt, MCBitmapEffect *effect, MCBitmapEffectProperty p_prop, MCExecValue& r_value)
{
    if (effect == nil)
    {
        r_value . stringref_value = MCValueRetain(kMCEmptyString);
        r_value . type = kMCExecValueTypeStringRef;
        return;
    }
    switch(p_prop)
    {
        case kMCBitmapEffectPropertyColor:
            MCBitmapEffectColorToMCColor(effect->layer.color, r_value . color_value);
            r_value . type = kMCExecValueTypeColor;
            break;
            
        case kMCBitmapEffectPropertyBlendMode:
            MCExecFormatEnum(ctxt, kMCInterfaceBitmapEffectBlendModeTypeInfo, (intenum_t)effect->layer.blend_mode, r_value);
            break;
            
        case kMCBitmapEffectPropertyFilter:
            MCExecFormatEnum(ctxt, kMCInterfaceBitmapEffectFilterTypeInfo, (intenum_t)effect->blur.filter, r_value);
            break;
            
        case kMCBitmapEffectPropertySource:
            MCExecFormatEnum(ctxt, kMCInterfaceBitmapEffectSourceTypeInfo, (intenum_t)effect -> glow . source, r_value);
            break;
            
        case kMCBitmapEffectPropertyOpacity:
            r_value . uint_value = MCGPixelGetNativeAlpha(effect -> layer . color);
            r_value . type = kMCExecValueTypeUInt;
            break;
            
        case kMCBitmapEffectPropertySize:
            r_value . uint_value = effect -> blur . size;
            r_value . type = kMCExecValueTypeUInt;
            break;
            
        case kMCBitmapEffectPropertySpread:
            r_value . uint_value = effect -> blur . spread;
            r_value . type = kMCExecValueTypeUInt;
            break;
            
        case kMCBitmapEffectPropertyDistance:
            r_value . uint_value = effect -> shadow . distance;
            r_value . type = kMCExecValueTypeUInt;
            break;
            
        case kMCBitmapEffectPropertyAngle:
            r_value . uint_value = effect -> shadow . angle;
            r_value . type = kMCExecValueTypeUInt;
            break;
            
        case kMCBitmapEffectPropertyRange:
            r_value . uint_value = effect -> glow . range;
            r_value . type = kMCExecValueTypeUInt;
            break;
            
        case kMCBitmapEffectPropertyKnockOut:
            r_value . bool_value = effect -> shadow . knockout;
            r_value . type = kMCExecValueTypeBool;
            break;
            
        default:
            break;
    }
}

bool MCBitmapEffectsGetProperty(MCExecContext& ctxt, MCBitmapEffectsRef& self, MCNameRef p_index, Properties which, MCExecValue& r_value)
{
    // First map the property type
	MCBitmapEffectType t_type;
	t_type = (MCBitmapEffectType)(which - P_BITMAP_EFFECT_DROP_SHADOW);
    
    // If 'p_index' is the empty name, this is a whole array op.
    bool t_is_array;
    t_is_array = MCNameIsEqualTo(p_index, kMCEmptyName, kMCCompareCaseless);
    
	// Now fetch the bitmap effect we are processing - note that if this is
	// NULL it means it isn't set. In this case we still carry on since we
	// need to report a invalid key error (if applicable).
	MCBitmapEffect *t_effect;
	if (self != nil && (self  -> mask & (1 << t_type)) != 0)
		t_effect = &self -> effects[t_type];
	else
		t_effect = nil;
    
    MCBitmapEffectProperty t_prop;
    if (!MCNameIsEmpty(p_index) && MCBitmapEffectLookupProperty(t_type, p_index, t_prop) != ES_NORMAL)
        return false;

    if (t_is_array)
    {
        if (t_effect == nil)
        {
            r_value . stringref_value = MCValueRetain(kMCEmptyString);
            r_value . type = kMCExecValueTypeStringRef;
            return true;
        }
        
        // Otherwise we have an array get, so first create a new value
        MCAutoArrayRef v;
        if (MCArrayCreateMutable(&v))
        {
            // Now loop through all the properties, getting the ones applicable to this type.
            for(uint32_t i = 0; i < ELEMENTS(s_bitmap_effect_properties); i++)
            {
                if ((s_bitmap_effect_properties[i] . mask & (1 << t_type)) != 0)
                {
                    MCExecValue t_value;
                    MCAutoValueRef t_valueref;
                    // Fetch the property, then store it into the array.
                    MCBitmapEffectFetchProperty(ctxt, t_effect, s_bitmap_effect_properties[i] . value, t_value);
                    MCExecTypeConvertAndReleaseAlways(ctxt, t_value . type, &t_value , kMCExecValueTypeValueRef, &(&t_valueref));
                    MCArrayStoreValue(*v, ctxt . GetCaseSensitive(), MCNAME(s_bitmap_effect_properties[i] . token), *t_valueref);
                }
            }
            r_value . arrayref_value = MCValueRetain(*v);
            r_value . type = kMCExecValueTypeArrayRef;
            return true;
        }
    }
    else
    {
        MCBitmapEffectFetchProperty(ctxt, t_effect, t_prop, r_value);
        return true;
    }

    return false;
}

static void MCBitmapEffectsSetColorProperty(MCBitmapEffect& x_effect, MCBitmapEffectProperty p_prop, MCColor p_color, bool& x_dirty)
{
    switch (p_prop)
    {
        case kMCBitmapEffectPropertyColor:
        {
            uint4 t_new_color;
            t_new_color = MCGPixelPackNative(p_color.red >> 8, p_color.green >> 8, p_color.blue >> 8, MCGPixelGetNativeAlpha(x_effect . layer . color));
            
            if (t_new_color != x_effect . layer . color)
            {
                x_effect . layer . color = t_new_color;
                x_dirty = true;
            }
        }
            break;
            
        default:
            break;
    }
}

static void MCBitmapEffectsSetEnumProperty(MCExecContext& ctxt, MCBitmapEffect& x_effect, MCBitmapEffectProperty p_prop, MCExecValue p_value, bool& x_dirty)
{
    intenum_t t_value;
    switch (p_prop)
    {
        case kMCBitmapEffectPropertyBlendMode:
        {
            MCExecParseEnum(ctxt, kMCInterfaceBitmapEffectBlendModeTypeInfo, p_value, t_value);
            if (!ctxt . HasError())
            {
                MCBitmapEffectBlendMode t_new_mode;
                t_new_mode = (MCBitmapEffectBlendMode)t_value;
                if (t_new_mode != x_effect . layer . blend_mode)
                {
                    x_effect . layer . blend_mode = t_new_mode;
                    x_dirty = true;
                }
            }
        }
            break;
            
        case kMCBitmapEffectPropertyFilter:
        {
            MCExecParseEnum(ctxt, kMCInterfaceBitmapEffectFilterTypeInfo, p_value, t_value);
            if (!ctxt . HasError())
            {
                MCBitmapEffectFilter t_new_filter;
                t_new_filter = (MCBitmapEffectFilter)t_value;
                if (t_new_filter != x_effect . blur . filter)
                {
                    x_effect . blur . filter = t_new_filter;
                    x_dirty = true;
                }
            }
        }
            break;
            
        case kMCBitmapEffectPropertySource:
        {
            MCExecParseEnum(ctxt, kMCInterfaceBitmapEffectSourceTypeInfo, p_value, t_value);
            if (!ctxt . HasError())
            {
                MCBitmapEffectSource t_new_source;
                t_new_source = (MCBitmapEffectSource)t_value;
                if (t_new_source != x_effect . glow . source)
                {
                    x_effect . glow . source = t_new_source;
                    x_dirty = true;
                }
            }
        }
            break;
            
        default:
            break;
    }
}

static void MCBitmapEffectsSetUIntProperty(MCBitmapEffect& x_effect, MCBitmapEffectProperty p_prop, uinteger_t p_uint, bool& x_dirty)
{
    switch (p_prop)
    {
        case kMCBitmapEffectPropertyOpacity:
        {
            p_uint = MCU_min(p_uint, (uint4)255);
            if (p_uint != MCGPixelGetNativeAlpha(x_effect . layer . color))
            {
                uint8_t r, g, b, a;
                MCGPixelUnpackNative(x_effect . layer . color, r, g, b, a);
                
                x_effect . layer . color = MCGPixelPackNative(r, g, b, p_uint);
                x_dirty = true;
            }
        }
            break;
            
        case kMCBitmapEffectPropertySize:
        {
            p_uint = MCU_min(p_uint, (uint4)255);
            if (p_uint != x_effect . blur . size)
            {
                x_effect . blur . size = p_uint;
                x_dirty = true;
            }
        }
            break;
            
        case kMCBitmapEffectPropertySpread:
        {
            p_uint = MCU_min(p_uint, (uint4)255);
            if (p_uint != x_effect . blur . spread)
            {
                x_effect . blur . spread = p_uint;
                x_dirty = true;
            }
        }
            break;
            
        case kMCBitmapEffectPropertyDistance:
        {
            p_uint = MCU_min(p_uint, (uint4)32767);
            if (p_uint != x_effect . shadow . distance)
            {
                x_effect . shadow . distance = p_uint;
                x_dirty = true;
            }
        }
            break;
            
        case kMCBitmapEffectPropertyAngle:
        {
            p_uint %= 360;
            if (p_uint != x_effect . shadow . angle)
            {
                x_effect . shadow . angle = p_uint;
                x_dirty = true;
            }
        }
            break;
    }
}

static void MCBitmapEffectStoreProperty(MCExecContext& ctxt, MCBitmapEffect& x_effect, MCBitmapEffectProperty p_prop, MCExecValue p_value, bool& r_dirty)
{
    switch (p_prop)
    {
        case kMCBitmapEffectPropertyColor:
        {
            MCColor t_color;
            MCExecTypeConvertAndReleaseAlways(ctxt, p_value . type, &p_value , kMCExecValueTypeColor, &t_color);
            MCBitmapEffectsSetColorProperty(x_effect, p_prop, t_color, r_dirty);
        }
            break;
        case kMCBitmapEffectPropertyBlendMode:
        case kMCBitmapEffectPropertyFilter:
        case kMCBitmapEffectPropertySource:
            MCBitmapEffectsSetEnumProperty(ctxt, x_effect, p_prop, p_value, r_dirty);
            break;
        case kMCBitmapEffectPropertyOpacity:
        case kMCBitmapEffectPropertySize:
        case kMCBitmapEffectPropertySpread:
        case kMCBitmapEffectPropertyDistance:
        case kMCBitmapEffectPropertyAngle:
        {
            uinteger_t t_value;
            MCExecTypeConvertAndReleaseAlways(ctxt, p_value . type, &p_value , kMCExecValueTypeUInt, &t_value);
            MCBitmapEffectsSetUIntProperty(x_effect, p_prop, t_value, r_dirty);
        }
            break;
            
        default:
            break;
    }
}

bool MCBitmapEffectsSetProperty(MCExecContext& ctxt, MCBitmapEffectsRef& self, MCNameRef p_index, Properties which, MCExecValue p_value, bool& r_dirty)
{
    // First map the property type
	MCBitmapEffectType t_type;
	t_type = (MCBitmapEffectType)(which - P_BITMAP_EFFECT_DROP_SHADOW);
    
    // If 'p_index' is the empty name, this is a whole array op.
    bool t_is_array;
    t_is_array = MCNameIsEqualTo(p_index, kMCEmptyName, kMCCompareCaseless);

    if (t_is_array && p_value . type == kMCExecValueTypeValueRef && MCValueIsEmpty(p_value . valueref_value))
    {
        if (self == nil || (self -> mask & (1 << t_type)) == 0)
        {
            r_dirty = false;
            return true;
        }

		// We are set, so just unset our bit in the mask
		self -> mask &= ~(1 << t_type);
        
		// If we are now empty, then clear.
		if (self -> mask == 0)
			MCBitmapEffectsClear(self);
		
		// Mark the object as dirty
		r_dirty = true;
        
		return true;
    }
    
    MCBitmapEffectProperty t_prop;
    MCBitmapEffect effect;
    bool t_dirty;
    
    // Now fetch the bitmap effect we are processing - note that if this is
    // NULL it means it isn't set. In this case we still carry on since we
    // need to report a invalid key error (if applicable).
    if (self != nil && (self  -> mask & (1 << t_type)) != 0)
    {
        effect = self -> effects[t_type];
        t_dirty = false;
    }
    else
    {
        MCBitmapEffectDefault(&effect, t_type);
        // If the effect doesn't yet exist, it means we will dirty the object
        // regardless.
        t_dirty = true;
    }
    
    // Lookup the property and ensure it is appropriate for our type.
    if (!MCNameIsEmpty(p_index) && MCBitmapEffectLookupProperty(t_type, p_index, t_prop) != ES_NORMAL)
        return false;
    
    if (t_is_array)
    {
        bool t_dirty_array;
        t_dirty_array = false;
        MCAutoArrayRef t_array;
        MCExecTypeConvertAndReleaseAlways(ctxt, p_value . type, &p_value , kMCExecValueTypeArrayRef, &(&t_array));
        // Loop through all the properties in the table and apply the relevant
        // ones.
        for(uint32_t i = 0; i < ELEMENTS(s_bitmap_effect_properties); i++)
            if ((s_bitmap_effect_properties[i] . mask & (1 << t_type)) != 0)
            {
                MCValueRef t_prop_value;
                MCNewAutoNameRef t_key;
                
                /* UNCHECKED */ MCNameCreateWithCString(s_bitmap_effect_properties[i] . token, &t_key);
                // If we don't have the given element, then move to the next one
                if (!MCArrayFetchValue(*t_array, kMCCompareExact, *t_key, t_prop_value))
                    continue;
                
                // Otherwise, fetch the keys value and attempt to set the property
                MCExecValue t_value;
                t_value . valueref_value = MCValueRetain(t_prop_value);
                t_value . type = kMCExecValueTypeValueRef;
                MCBitmapEffectStoreProperty(ctxt, effect, s_bitmap_effect_properties[i] . value, t_value, t_dirty_array);
            }
        if (t_dirty_array)
            t_dirty = true;
        
    }
    else
        MCBitmapEffectStoreProperty(ctxt, effect, t_prop, p_value, t_dirty);
    
    if (t_dirty)
    {
        // If we are currently empty, then allocate a new object
        if (self == nil)
        {
            self = new MCBitmapEffects;
            if (self == nil)
                return false;
            
            // Only need to initialize the mask.
            self -> mask = 0;
        }
        
        // Now copy in the updated effect.
        self -> mask |= (1 << t_type);
        self -> effects[t_type] = effect;
    }
    
    r_dirty = t_dirty;
    return true;
}

////////////////////////////////////////////////////////////////////////////////

#ifdef OLD_GRAPHICS
PACKED_INLINE uint8_t _scale_bounded(uint8_t a, uint8_t b)
{
	uint32_t u;
	u = a * b + 0x80;
	return (u + (u >> 8)) >> 8;
}


static void MCBitmapEffectCompositeNormal(uint32_t *dst, uint32_t color, uint8_t *mask, int32_t count)
{
	for(int32_t x = 0; x < count; x++)
	{
		if (mask[x] == 0)
			continue;

		uint32_t src;
		src = packed_scale_bounded(color, mask[x]);
		dst[x] = packed_scale_bounded(dst[x], 255 - (src >> 24)) + src;
	}
}

static void MCBitmapEffectCompositeMultiply(uint32_t *dst, uint32_t color, uint8_t *mask, int32_t count)
{
	for(int32_t x = 0; x < count; x++)
	{
		if (mask[x] == 0)
			continue;

		uint32_t src;
		src = packed_scale_bounded(color, mask[x]);
		dst[x] = packed_multiply_bounded(src, dst[x]) + packed_bilinear_bounded(src, 255 - (dst[x] >> 24), dst[x], 255 - (src >> 24));
	}
}

static void MCBitmapEffectCompositeMultiplyOpaque(uint32_t *dst, uint32_t color, uint8_t *mask, int32_t count)
{
	for(int32_t x = 0; x < count; x++)
	{
		if (mask[x] == 0)
			continue;

		uint32_t src;
		src = packed_scale_bounded(color, mask[x]);
		dst[x] = packed_multiply_bounded(src, dst[x]) + packed_scale_bounded(dst[x], 255 - (src >> 24));
	}
}

static void MCBitmapEffectCompositeColorDodge(uint32_t *dst, uint32_t color, uint8_t *mask, int32_t count)
{
	for(int32_t x = 0; x < count; x++)
	{
		if (mask[x] == 0)
			continue;
			
		uint32_t srcv;
		// I.M. 2009-08-26 - color dodge works best blending from white -> black
		// rather than opaque -> transparent so retain the color alpha value
		srcv = (packed_scale_bounded(color, mask[x]) & 0x00FFFFFF) | (color & 0xFF000000);
		//srcv = packed_scale_bounded(color, mask[x]);
		
		uint32_t dstv;
		dstv = dst[x];
		
		uint8_t sr, sg, sb;
		sr = srcv & 0xff;
		sg = (srcv >> 8) & 0xff;
		sb = (srcv >> 16) & 0xff;
		
		uint8_t dr, dg, db;
		dr = dstv & 0xff;
		dg = (dstv >> 8) & 0xff;
		db = (dstv >> 16) & 0xff;
		
		uint8_t sa, da;
		sa = srcv >> 24;
		da = dstv >> 24;
		
		uint32_t r, g, b;
		uint32_t tr,tg,tb;
		r = (sa - sr) * da;
		tr = dr * sa;
		r = (r > tr) ? 255 * tr / r : (dr == 0 ? 0 : 255);
		g = (sa - sg) * da;
		tg = dg * sa;
		g = (g > tg) ? 255 * tg / g : (dg == 0 ? 0 : 255);
		b = (sa - sb) * da;
		tb = (db * sa);
		b = (b > tb) ? 255 * tb / b : (db == 0 ? 0 : 255);

		uint32_t f;
		f = 0xff000000 | r | (g << 8) | (b << 16);
		
		dst[x] =
			packed_scale_bounded(f, _scale_bounded(sa, da)) + 
			packed_scale_bounded(srcv, 255 - da) +
			packed_scale_bounded(dstv, 255 - sa);
	}
}

////////////////////////////////////////////////////////////////////////////////

static void MCBitmapEffectAttenuateInner(uint8_t *mask, uint32_t *src, int32_t count)
{
	for(int32_t x = 0; x < count; x++)
		mask[x] = _scale_bounded(mask[x], src[x] >> 24);
}

static void MCBitmapEffectAttenuateInvertedInner(uint8_t *mask, uint32_t *src, int32_t count)
{
	for(int32_t x = 0; x < count; x++)
		mask[x] = _scale_bounded(255 - mask[x], src[x] >> 24);
}

static void MCBitmapEffectAttenuateOuter(uint8_t *mask, uint32_t *src, int32_t count)
{
	for(int32_t x = 0; x < count; x++)
		mask[x] = _scale_bounded(mask[x], 255 - (src[x] >> 24));
}

////////////////////////////////////////////////////////////////////////////////

typedef void (*MCBitmapEffectAttenuateCallback)(uint8_t *mask, uint32_t *src, int32_t count);
typedef void (*MCBitmapEffectCompositeCallback)(uint32_t *dst, uint32_t src, uint8_t *mask, int32_t count);

struct MCBitmapEffectRenderState
{
	// The region we are rendering
	MCRectangle region;

	// The source color
	uint32_t color;

	// The blur parameters (if needed)
	MCBitmapEffectFilter blur_filter;
	uint32_t blur_size;
	uint8_t blur_spread;
	MCRectangle blur_rect;

	// The mask attenuation callback (if needed)
	MCBitmapEffectAttenuateCallback attenuate;
	MCBitmapEffectCompositeCallback composite;
};

static MCBitmapEffectCompositeCallback MCBitmapEffectChooseCompositer(MCBitmapEffectBlendMode p_mode, bool p_has_dst_alpha)
{
	switch(p_mode)
	{
	case kMCBitmapEffectBlendModeNormal:
		return MCBitmapEffectCompositeNormal;

	case kMCBitmapEffectBlendModeMultiply:
		return p_has_dst_alpha ? MCBitmapEffectCompositeMultiply : MCBitmapEffectCompositeMultiplyOpaque;

	case kMCBitmapEffectBlendModeColorDodge:
		return MCBitmapEffectCompositeColorDodge;

	default:
		break;
	}

	return NULL;
}

static void MCBitmapEffectRender(MCBitmapEffectRenderState& state, MCBitmapEffectLayer& dst, MCBitmapEffectLayer& src)
{
	// Compute the dst ptr/stride in pixels.
	uint32_t t_dst_stride, *t_dst_pixels;
	t_dst_stride = dst . stride / 4;
	t_dst_pixels = (uint4 *)dst . bits + t_dst_stride * (state . region . y - dst . bounds . y) + (state . region . x - dst . bounds . x);

	// Compute the blur src ptr/stride in pixels.
	uint32_t t_blur_src_stride, *t_blur_src_pixels;
	t_blur_src_stride = src . stride / 4;
	t_blur_src_pixels = (uint4 *)src . bits + t_blur_src_stride * (state . blur_rect . y - src . bounds . y) + (state . blur_rect . x - src . bounds . x);

	// Compute the src ptr/stride in pixels.
	uint32_t t_src_stride, *t_src_pixels;
	t_src_stride = src . stride / 4;
	t_src_pixels = (uint4 *)src . bits + t_src_stride * (state . region . y - src . bounds . y) + (state . region . x - src . bounds . x);

	// Compute the pre-multiplied color.
	uint32_t t_color;
	t_color = packed_scale_bounded(state . color | 0xff000000, state . color >> 24);

	// Ensure the color format is correct for the target context (Android is 0xAABBGGRR rather than 0xAARRGGBB)
#ifdef _ANDROID_MOBILE
	t_color = (t_color & 0xff00ff00) | ((t_color & 0x00ff0000) >> 16) | ((t_color & 0x000000ff) << 16);
#endif
	
	// Allocate a run of mask pixels
	uint8_t *t_mask_pixels;
	t_mask_pixels = new uint8_t[dst . bounds . width];

	// Calculate the attenuation bounds
	int32_t t_left, t_top, t_right, t_bottom, t_count;
	t_left = MCU_max(state . region . x, src . bounds . x) - state . region . x;
	t_top = src . bounds . y - state . region . y;
	t_right = MCU_min(state . region . x + state . region . width, src . bounds . x + src . bounds . width) - state . region . x;
	t_bottom = src . bounds . y + src . bounds . height - state . region . y;
	t_count = MCU_max(t_right - t_left, 0);

	// Initialize the blur
	MCBitmapEffectBlurRef t_blur;
	MCBitmapEffectBlurParameters t_blur_params;
	t_blur_params . radius = state . blur_size;
	t_blur_params . spread = state . blur_spread;
	t_blur_params . filter = state . blur_filter;

	if (MCBitmapEffectBlurBegin(t_blur_params, src . bounds, state . blur_rect, t_blur_src_pixels, t_blur_src_stride, t_blur))
	{
		for(int32_t y = 0; y < state . region . height; y++, t_dst_pixels += t_dst_stride, t_src_pixels += t_src_stride)
		{
			// Fetch the next line of blur
			MCBitmapEffectBlurContinue(t_blur, t_mask_pixels);

			// Attenuate the mask pixels appropriately.
			if (state . attenuate && y >= t_top && y < t_bottom)
				state . attenuate(t_mask_pixels + t_left, t_src_pixels + t_left, t_count);

			// Composite the src with dst
			state . composite(t_dst_pixels, t_color, t_mask_pixels, state . region . width);
		}
		MCBitmapEffectBlurEnd(t_blur);
	}

	delete[] t_mask_pixels;
}

static void MCShadowEffectRender(MCShadowEffect* self, bool p_inner, const MCRectangle& p_shape, MCBitmapEffectLayer& dst, MCBitmapEffectLayer& src)
{
	// We fill in this structure and defer to the main rendering routine.
	MCBitmapEffectRenderState t_state;

	// Compute the displacement of the shadow from the shape
	int32_t t_delta_x, t_delta_y;
	t_delta_x = (int32_t)floor(0.5 + self -> distance * cos(self -> angle * M_PI / 180.0));
	t_delta_y = (int32_t)floor(0.5 + self -> distance * sin(self -> angle * M_PI / 180.0));

	if (p_inner)
		t_state . region = MCU_intersect_rect(dst . bounds, p_shape);
	else
		t_state . region = MCU_intersect_rect(dst . bounds, MCU_offset_rect(MCU_reduce_rect(p_shape, -(signed)self -> size), t_delta_x, t_delta_y));

	t_state . blur_filter = (MCBitmapEffectFilter)self -> filter;
	t_state . blur_size = self -> size;
	t_state . blur_spread = self -> spread;
	t_state . blur_rect = MCU_offset_rect(t_state . region, -t_delta_x, -t_delta_y);

	t_state . color = self -> color;

	if (p_inner)
		t_state . attenuate = MCBitmapEffectAttenuateInvertedInner;
	else if (self -> knockout)
		t_state . attenuate = MCBitmapEffectAttenuateOuter;
	else
		t_state . attenuate = NULL;

	t_state . composite = MCBitmapEffectChooseCompositer((MCBitmapEffectBlendMode)self -> blend_mode, dst . has_alpha);

	MCBitmapEffectRender(t_state, dst, src);
}

static void MCGlowEffectRender(MCGlowEffect* self, bool p_inner, const MCRectangle& p_shape, MCBitmapEffectLayer& p_dst, MCBitmapEffectLayer& p_src)
{
	// We fill in this structure and defer to the main rendering routine.
	MCBitmapEffectRenderState t_state;

	// There is nothing to do if the glow radius is 0
	if (self -> size == 0)
		return;

	if (p_inner)
		t_state . region = MCU_intersect_rect(p_shape, p_dst . bounds);
	else
		t_state . region = MCU_intersect_rect(MCU_reduce_rect(p_shape, -(signed)self -> size), p_dst . bounds);

	t_state . blur_filter = (MCBitmapEffectFilter)self -> filter;
	t_state . blur_size = self -> size;
	t_state . blur_spread = self -> spread;
	t_state . blur_rect = t_state . region;

	t_state . color = self -> color;

	if (p_inner)
	{
		if (self -> source == kMCBitmapEffectSourceEdge)
			t_state . attenuate = MCBitmapEffectAttenuateInvertedInner;
		else
			t_state . attenuate = MCBitmapEffectAttenuateInner;
	}
	else
		t_state . attenuate = NULL;//MCBitmapEffectAttenuateOuter;
	
	t_state . composite = MCBitmapEffectChooseCompositer((MCBitmapEffectBlendMode)self -> blend_mode, p_dst . has_alpha);

	MCBitmapEffectRender(t_state, p_dst, p_src);
}

static void MCColorOverlayEffectRender(MCLayerEffect *self, const MCRectangle& p_shape, MCBitmapEffectLayer& p_dst, MCBitmapEffectLayer& p_src)
{
	MCBitmapEffectRenderState t_state;
	t_state . region = MCU_intersect_rect(p_shape, p_dst . bounds);
	t_state . blur_filter = kMCBitmapEffectFilterOnePassBox;
	t_state . blur_size = 0;
	t_state . blur_spread = 0;
	t_state . blur_rect = t_state . region;
	t_state . color = self -> color;
	t_state . attenuate = NULL;
	t_state . composite = MCBitmapEffectChooseCompositer((MCBitmapEffectBlendMode)self -> blend_mode, p_dst . has_alpha);
	MCBitmapEffectRender(t_state, p_dst, p_src);
}

extern void surface_combine_blendSrcOver(void *p_dst, int32_t p_dst_stride, const void *p_src, uint32_t p_src_stride, uint32_t p_width, uint32_t p_height, uint1 opacity);
void MCFilterEffectRender(MCBitmapEffect* self, const MCRectangle& p_shape, MCBitmapEffectLayer& p_dst, MCBitmapEffectLayer& p_src)
{
	// Compute the output region - the output rect is goverened by the shape
	// and what bits we have in the src and dst.
	MCRectangle t_region;
	t_region = MCU_intersect_rect(p_shape, p_dst . bounds);

	surface_combine_blendSrcOver(
		(char *)p_dst . bits + (t_region . y - p_dst . bounds . y) * p_dst . stride + (t_region . x - p_dst . bounds . x) * 4, p_dst . stride,
		(char *)p_src . bits + (t_region . y - p_src . bounds . y) * p_src . stride + (t_region . x - p_src . bounds . x) * 4, p_src . stride,
		t_region . width, t_region . height, 255);
}

// The order of the layers we render are as follows:
//   1) Drop Shadow
//   2) Image
//   3) Inner Shadow
//   4) Inner/Outer Glows
//   5) Color Overlay
//
// This method assumes that the dst and src are set up correctly. That is that
// the 'dst' bounds represent the dirty area to be redrawn, and the 'src'
// bounds are as least as big as that returned by ComputeClip for the given
// 'dst' bounds.
//
void MCBitmapEffectsRender(MCBitmapEffectsRef self, const MCRectangle& shape, MCBitmapEffectLayer& dst, MCBitmapEffectLayer& src)
{
	// Render the drop shadow
	if ((self -> mask & kMCBitmapEffectTypeDropShadowBit) != 0)
		MCShadowEffectRender(&self -> effects[kMCBitmapEffectTypeDropShadow] . shadow, false, shape, dst, src);

	// Render the outer glow
	if ((self -> mask & kMCBitmapEffectTypeOuterGlowBit) != 0)
		MCGlowEffectRender(&self -> effects[kMCBitmapEffectTypeOuterGlow] . glow, false, shape, dst, src);

	// Render the image
	MCFilterEffectRender(NULL, shape, dst, src);

	// Render the inner shadow
	if ((self -> mask & kMCBitmapEffectTypeInnerShadowBit) != 0)
		MCShadowEffectRender(&self -> effects[kMCBitmapEffectTypeInnerShadow] . shadow, true, shape, dst, src);

	// Render the inner glow
	if ((self -> mask & kMCBitmapEffectTypeInnerGlowBit) != 0)
		MCGlowEffectRender(&self -> effects[kMCBitmapEffectTypeInnerGlow] . glow, true, shape, dst, src);

	// Render the color overlay
	if ((self -> mask & kMCBitmapEffectTypeColorOverlayBit) != 0)
		MCColorOverlayEffectRender(&self -> effects[kMCBitmapEffectTypeColorOverlay] . layer, shape, dst, src);
}
#endif<|MERGE_RESOLUTION|>--- conflicted
+++ resolved
@@ -225,169 +225,6 @@
 	r_color = MCGPixelPack(kMCGPixelFormatBGRA, r, g, b, a);
 }
 
-<<<<<<< HEAD
-=======
-// Fetch the given property from the specified type of effect. Note that we assume that 'which'
-// is valid for 'type' and that 'ep' is empty.
-static Exec_stat MCBitmapEffectGetProperty(MCBitmapEffect *effect, MCBitmapEffectProperty which, MCExecPoint& ep)
-{
-	// Now dispatch on property
-	switch(which)
-	{
-		// LAYER EFFECTS
-
-		case kMCBitmapEffectPropertyColor:
-		{
-			MCColor t_color;
-			MCBitmapEffectColorToMCColor(effect->layer.color, t_color);
-			ep . setcolor(t_color.red >> 8, t_color.green >> 8, t_color.blue >> 8);
-		}
-		break;
-
-		case kMCBitmapEffectPropertyBlendMode:
-			if (effect->layer.blend_mode == kMCBitmapEffectBlendModeNormal)
-				ep.setstaticcstring("normal");
-			else if (effect->layer.blend_mode == kMCBitmapEffectBlendModeMultiply)
-				ep.setstaticcstring("multiply");
-			else if (effect->layer.blend_mode == kMCBitmapEffectBlendModeColorDodge)
-				ep.setstaticcstring("colordodge");
-
-			break;
-
-		case kMCBitmapEffectPropertyOpacity:
-            // MM-2013-12-10: [[ Bug  11568 ]] Store colors as BGRA instead of native since never directly rasterized.
-			ep . setuint(MCGPixelGetAlpha(kMCGPixelFormatBGRA, effect -> layer . color));
-			break;
-		
-		// BLUR EFFECTS
-
-		case kMCBitmapEffectPropertyFilter:
-			switch (effect->blur.filter)
-			{
-			case kMCBitmapEffectFilterFastGaussian:
-				ep.setstaticcstring("gaussian");
-				break;
-			case kMCBitmapEffectFilterOnePassBox:
-				ep.setstaticcstring("box1pass");
-				break;
-			case kMCBitmapEffectFilterTwoPassBox:
-				ep.setstaticcstring("box2pass");
-				break;
-			case kMCBitmapEffectFilterThreePassBox:
-				ep.setstaticcstring("box3pass");
-				break;
-			}
-			break;
-
-		case kMCBitmapEffectPropertySize:
-			ep . setuint(effect -> blur . size);
-			break;
-
-		case kMCBitmapEffectPropertySpread:
-			ep . setuint(effect -> blur . spread);
-			break;
-		
-		// SHADOW EFFECTS
-
-		case kMCBitmapEffectPropertyDistance:
-			ep . setuint(effect -> shadow . distance);
-			break;
-			
-		case kMCBitmapEffectPropertyAngle:
-			ep . setuint(effect -> shadow . angle);
-			break;
-
-		case kMCBitmapEffectPropertyKnockOut:
-			ep . setboolean(effect -> shadow . knockout);
-			break;
-
-		// GLOW EFFECTS
-
-		case kMCBitmapEffectPropertyRange:
-			ep . setuint(effect -> glow . range);
-			break;
-
-		case kMCBitmapEffectPropertySource:
-			ep . setstaticcstring(effect -> glow . source == kMCBitmapEffectSourceEdge ? "edge" : "center");
-			break;
-
-		default:
-			break;
-	}
-
-	return ES_NORMAL;
-}
-
-Exec_stat MCBitmapEffectsGetProperties(MCBitmapEffectsRef& self, Properties which_type, MCExecPoint& ep, MCNameRef prop)
-{
-	// Reset ep to empty, the default value.
-	ep . clear();
-
-	// First map the property type
-	MCBitmapEffectType t_type;
-	t_type = (MCBitmapEffectType)(which_type - P_BITMAP_EFFECT_DROP_SHADOW);
-
-	// If 'prop' is the empty string, this is a whole array op.
-	bool t_is_array;
-	t_is_array = MCNameIsEqualTo(prop, kMCEmptyName, kMCCompareCaseless);
-
-	// Now fetch the bitmap effect we are processing - note that if this is
-	// NULL it means it isn't set. In this case we still carry on since we
-	// need to report a invalid key error (if applicable).
-	MCBitmapEffect *t_effect;
-	if (self != NULL && (self -> mask & (1 << t_type)) != 0)
-		t_effect = &self -> effects[t_type];
-	else
-		t_effect = NULL;
-
-	// If prop is not the empty string, then this is a single property fetch.
-	if (!t_is_array)
-	{
-		MCBitmapEffectProperty t_property;
-		if (MCBitmapEffectLookupProperty(t_type, prop, t_property) != ES_NORMAL)
-			return ES_ERROR;
-
-		// If there is no effect set for this type, then we are done.
-		if (t_effect == NULL)
-			return ES_NORMAL;
-			
-		// Otherwise fetch for the appropriate effect.
-		return MCBitmapEffectGetProperty(&self -> effects[t_type], t_property, ep);
-	}
-
-	// If there is no effect set for this type, then we are done.
-	if (t_effect == NULL)
-		return ES_NORMAL;
-
-	// Otherwise we have an array get, so first create a new value
-	MCVariableValue *v;
-	v = new MCVariableValue;
-	if (v == NULL)
-		return ES_ERROR;
-
-	// Initialize it to an array
-	v -> assign_new_array(8);
-
-	// Now loop through all the properties, getting the ones applicable to this type.
-	for(uint32_t i = 0; i < ELEMENTS(s_bitmap_effect_properties); i++)
-		if ((s_bitmap_effect_properties[i] . mask & (1 << t_type)) != 0)
-		{
-			// Attempt to fetch the property, then store it into the array.
-			if (MCBitmapEffectGetProperty(t_effect, s_bitmap_effect_properties[i] . value, ep) != ES_NORMAL ||
-				v -> store_element(ep, s_bitmap_effect_properties[i] . token) != ES_NORMAL)
-			{
-				delete v;
-				return ES_ERROR;
-			}
-		}
-
-	// Give the array to the ep
-	ep . setarray(v, True);
-
-	return ES_NORMAL;
-}
-
->>>>>>> 3e5faddb
 // Set the given effect to default values for its type.
 static void MCBitmapEffectDefault(MCBitmapEffect *p_effect, MCBitmapEffectType p_type)
 {
@@ -458,241 +295,7 @@
 		return ES_ERROR;
 	}
 
-<<<<<<< HEAD
 	if (t_value != p_current_value)
-=======
-	bool t_bvalue;
-	t_bvalue = t_value == True;
-	if (t_bvalue != p_current_value)
-		r_dirty = True;
-
-	r_new_value = t_bvalue;
-
-	return ES_NORMAL;
-}
-
-Exec_stat MCBitmapEffectSetProperty(MCBitmapEffect *self, MCBitmapEffectProperty which, MCExecPoint& ep, Boolean& r_dirty)
-{
-	MCString t_data;
-	t_data = ep . getsvalue();
-
-	switch(which)
-	{
-		// LAYER EFFECTS
-
-		case kMCBitmapEffectPropertyColor:
-		{
-			MCColor t_mc_color;
-			char *t_name;
-			t_name = NULL;
-			if (!MCscreen -> parsecolor(t_data, &t_mc_color, &t_name))
-			{
-				MCeerror -> add(EE_BITMAPEFFECT_BADCOLOR, 0, 0, t_data);
-				return ES_ERROR;
-			}
-
-            // MM-2013-12-10: [[ Bug  11568 ]] Store colors as BGRA instead of native since never directly rasterized.
-			uint4 t_new_color;
-			t_new_color = MCGPixelPack(kMCGPixelFormatBGRA, t_mc_color.red >> 8, t_mc_color.green >> 8, t_mc_color.blue >> 8, MCGPixelGetAlpha(kMCGPixelFormatBGRA, self->layer.color));
-
-			if (t_new_color != self -> layer . color)
-			{
-				self -> layer . color = t_new_color;
-				r_dirty = True;
-			}
-		}
-		break;
-
-		case kMCBitmapEffectPropertyBlendMode:
-		{
-			MCBitmapEffectBlendMode t_new_mode;
-			if (t_data == "normal")
-				t_new_mode = kMCBitmapEffectBlendModeNormal;
-			else if (t_data == "multiply")
-				t_new_mode = kMCBitmapEffectBlendModeMultiply;
-			else if (t_data == "colordodge")
-				t_new_mode = kMCBitmapEffectBlendModeColorDodge;
-			else
-			{
-				MCeerror -> add(EE_BITMAPEFFECT_BADBLENDMODE, 0, 0, t_data);
-				return ES_ERROR;
-			}
-
-			if (t_new_mode != self -> layer . blend_mode)
-			{
-				self -> layer . blend_mode = t_new_mode;
-				r_dirty = True;
-			}
-		}
-		break;
-
-		case kMCBitmapEffectPropertyOpacity:
-		{
-            // MM-2013-12-10: [[ Bug  11568 ]] Store colors as BGRA instead of native since never directly rasterized.
-			uint4 t_value;
-			if (MCBitmapEffectSetCardinalProperty(255, t_data, MCGPixelGetAlpha(kMCGPixelFormatBGRA, self -> layer . color), t_value, r_dirty) != ES_NORMAL)
-				return ES_ERROR;
-			
-			uint8_t r, g, b, a;
-			MCGPixelUnpack(kMCGPixelFormatBGRA, self->layer.color, r, g, b, a);
-			
-			self -> layer . color = MCGPixelPack(kMCGPixelFormatBGRA, r, g, b, t_value);
-		}
-		break;
-
-		// BLUR EFFECTS
-
-		case kMCBitmapEffectPropertyFilter:
-		{
-			MCBitmapEffectFilter t_new_filter;
-			if (t_data == "gaussian")
-				t_new_filter = kMCBitmapEffectFilterFastGaussian;
-			else if (t_data == "box1pass")
-				t_new_filter = kMCBitmapEffectFilterOnePassBox;
-			else if (t_data == "box2pass")
-				t_new_filter = kMCBitmapEffectFilterTwoPassBox;
-			else if (t_data == "box3pass")
-				t_new_filter = kMCBitmapEffectFilterThreePassBox;
-			else
-			{
-				MCeerror -> add(EE_BITMAPEFFECT_BADFILTER, 0, 0, t_data);
-				return ES_ERROR;
-			}
-
-			if (t_new_filter != self -> blur . filter)
-			{
-				self -> blur . filter = t_new_filter;
-				r_dirty = True;
-			}
-		}
-		break;
-			
-		case kMCBitmapEffectPropertySize:
-		{
-			uint4 t_value;
-			if (MCBitmapEffectSetCardinalProperty(255, t_data, self -> blur . size, t_value, r_dirty) != ES_NORMAL)
-				return ES_ERROR;
-			
-			self -> blur . size = t_value;
-		}
-		break;
-
-		case kMCBitmapEffectPropertySpread:
-		{
-			uint4 t_value;
-			if (MCBitmapEffectSetCardinalProperty(255, t_data, self -> blur . spread, t_value, r_dirty) != ES_NORMAL)
-				return ES_ERROR;
-			
-			self -> blur . spread = t_value;
-		}
-		break;
-
-		// SHADOW EFFECTS
-
-		case kMCBitmapEffectPropertyDistance:
-		{
-			uint4 t_value;
-			if (MCBitmapEffectSetCardinalProperty(32767, t_data, self -> shadow . distance, t_value, r_dirty) != ES_NORMAL)
-				return ES_ERROR;
-			
-			self -> shadow . distance = t_value;
-		}
-		break;
-			
-		case kMCBitmapEffectPropertyAngle:
-		{
-			uint4 t_value;
-			if (!MCU_stoui4(t_data, t_value))
-			{
-				MCeerror -> add(EE_BITMAPEFFECT_BADNUMBER, 0, 0, t_data);
-				return ES_ERROR;
-			}
-
-			t_value %= 360;
-
-			if (t_value != self -> shadow . angle)
-			{
-				self -> shadow . angle = t_value;
-				r_dirty = True;
-			}
-		}
-		break;
-		
-		case kMCBitmapEffectPropertyKnockOut:
-		{
-			bool t_value;
-			if (MCBitmapEffectSetBooleanProperty(t_data, self -> shadow . knockout, t_value, r_dirty) != ES_NORMAL)
-				return ES_ERROR;
-
-			self -> shadow . knockout = t_value;
-		}
-		break;
-
-		// GLOW EFFECTS
-
-		case kMCBitmapEffectPropertyRange:
-		{
-			uint4 t_value;
-			if (MCBitmapEffectSetCardinalProperty(255, t_data, self -> glow . range, t_value, r_dirty) != ES_NORMAL)
-				return ES_ERROR;
-			
-			self -> glow . range = t_value;
-		}
-		break;
-
-		case kMCBitmapEffectPropertySource:
-		{
-			MCBitmapEffectSource t_new_source;
-			if (t_data == "edge")
-				t_new_source = kMCBitmapEffectSourceEdge;
-			else if (t_data == "center")
-				t_new_source = kMCBitmapEffectSourceCenter;
-			else
-			{
-				MCeerror -> add(EE_BITMAPEFFECT_BADSOURCE, 0, 0, t_data);
-				return ES_ERROR;
-			}
-
-			if (t_new_source != self -> glow . source)
-			{
-				self -> glow . source = t_new_source;
-				r_dirty = True;
-			}
-		}
-		break;
-
-		default:
-			break;
-	}
-
-	return ES_NORMAL;
-}
-
-Exec_stat MCBitmapEffectsSetProperties(MCBitmapEffectsRef& self, Properties which_type, MCExecPoint& ep, MCNameRef prop, Boolean& r_dirty)
-{
-	// First map the property type
-	MCBitmapEffectType t_type;
-	t_type = (MCBitmapEffectType)(which_type - P_BITMAP_EFFECT_DROP_SHADOW);
-
-	// If 'prop' is the empty string, this is a whole array op.
-	bool t_is_array;
-	t_is_array = MCNameIsEqualTo(prop, kMCEmptyName, kMCCompareCaseless);
-
-	// First handle the 'clear' action (i.e. carray is empty and ep is 'empty')
-	if (t_is_array && (ep . getformat() != VF_ARRAY || ep . getarray() == NULL))
-	{
-		if (self == NULL || (self -> mask & (1 << t_type)) == 0)
-			return ES_NORMAL;
-
-		// We are set, so just unset our bit in the mask
-		self -> mask &= ~(1 << t_type);
-
-		// If we are now empty, then clear.
-		if (self -> mask == 0)
-			MCBitmapEffectsClear(self);
-		
-		// Mark the object as dirty
->>>>>>> 3e5faddb
 		r_dirty = True;
 
 	r_new_value = t_value;
@@ -1059,7 +662,8 @@
             break;
             
         case kMCBitmapEffectPropertyOpacity:
-            r_value . uint_value = MCGPixelGetNativeAlpha(effect -> layer . color);
+            // MM-2013-12-10: [[ Bug  11568 ]] Store colors as BGRA instead of native since never directly rasterized.
+            r_value . uint_value = MCGPixelGetAlpha(kMCGPixelFormatBGRA, effect -> layer . color);
             r_value . type = kMCExecValueTypeUInt;
             break;
             
@@ -1167,8 +771,9 @@
     {
         case kMCBitmapEffectPropertyColor:
         {
-            uint4 t_new_color;
-            t_new_color = MCGPixelPackNative(p_color.red >> 8, p_color.green >> 8, p_color.blue >> 8, MCGPixelGetNativeAlpha(x_effect . layer . color));
+            // MM-2013-12-10: [[ Bug  11568 ]] Store colors as BGRA instead of native since never directly rasterized.
+			uint4 t_new_color;
+			t_new_color = MCGPixelPack(kMCGPixelFormatBGRA, p_color.red >> 8, p_color.green >> 8, p_color.blue >> 8, MCGPixelGetAlpha(kMCGPixelFormatBGRA, x_effect . layer . color));
             
             if (t_new_color != x_effect . layer . color)
             {
@@ -1248,12 +853,13 @@
         case kMCBitmapEffectPropertyOpacity:
         {
             p_uint = MCU_min(p_uint, (uint4)255);
-            if (p_uint != MCGPixelGetNativeAlpha(x_effect . layer . color))
+            // MM-2013-12-10: [[ Bug  11568 ]] Store colors as BGRA instead of native since never directly rasterized.
+            if (p_uint != MCGPixelGetAlpha(kMCGPixelFormatBGRA, x_effect . layer . color))
             {
                 uint8_t r, g, b, a;
-                MCGPixelUnpackNative(x_effect . layer . color, r, g, b, a);
+                MCGPixelUnpack(kMCGPixelFormatBGRA, x_effect . layer . color, r, g, b, a);
                 
-                x_effect . layer . color = MCGPixelPackNative(r, g, b, p_uint);
+                x_effect . layer . color = MCGPixelPack(kMCGPixelFormatBGRA, r, g, b, p_uint);
                 x_dirty = true;
             }
         }
