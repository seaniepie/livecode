/* Copyright (C) 2003-2015 LiveCode Ltd.

This file is part of LiveCode.

LiveCode is free software; you can redistribute it and/or modify it under
the terms of the GNU General Public License v3 as published by the Free
Software Foundation.

LiveCode is distributed in the hope that it will be useful, but WITHOUT ANY
WARRANTY; without even the implied warranty of MERCHANTABILITY or
FITNESS FOR A PARTICULAR PURPOSE.  See the GNU General Public License
for more details.

You should have received a copy of the GNU General Public License
along with LiveCode.  If not see <http://www.gnu.org/licenses/>.  */

#include "prefix.h"

#include "globdefs.h"
#include "filedefs.h"
#include "objdefs.h"
#include "parsedef.h"
#include "mcio.h"


#include "stack.h"
#include "tooltip.h"
#include "dispatch.h"
#include "aclip.h"
#include "vclip.h"
#include "card.h"
#include "objptr.h"
#include "mccontrol.h"
#include "image.h"
#include "player.h"
#include "field.h"
#include "button.h"
#include "group.h"
#include "stacklst.h"
#include "cardlst.h"
#include "sellst.h"
#include "hndlrlst.h"
#include "mcerror.h"
#include "util.h"
#include "printer.h"
#include "license.h"
#include "globals.h"
#include "mctheme.h"
#include "mode.h"
#include "redraw.h"
#include "region.h"
#include "tilecache.h"
#include "stacksecurity.h"

#include "context.h"
#include "graphicscontext.h"
#include "resolution.h"

#include "stacktile.h"

void MCStack::external_idle()
{
	if (idlefunc != NULL)
		(*idlefunc)();
}

void MCStack::setidlefunc(void (*newfunc)())
{
	idlefunc = newfunc;
	hashandlers |= HH_IDLE;
	MCscreen->addtimer(this, MCM_idle, MCidleRate);
}

// MW-2014-10-24: [[ Bug 13796 ]] Separate script setting from commandline from other cases.
Boolean MCStack::setscript_from_commandline(MCStringRef newscript)
{
	MCValueAssign(_script, newscript);
	parsescript(False);
    MCAutoPointer<char> t_mccmd;
    /* UNCHECKED */ MCStringConvertToCString(MCcmd, &t_mccmd);
	if (hlist == NULL)
	{
		uint2 line, pos;
		MCperror->geterrorloc(line, pos);
		fprintf(stderr, "%s: Script parsing error at line %d, column %d\n",
		        *t_mccmd, line, pos);
		return False;
	}
	if (!hlist->hashandlers())
	{
		fprintf(stderr, "%s: Script has no handlers\n", *t_mccmd);
		return False;
	}
	return True;
}

void MCStack::checkdestroy()
{
	if (MCdispatcher->ismainstack(this))
	{
		if (opened == 0 && MCdispatcher->gethome() != this)
			if (flags & F_DESTROY_STACK)
			{
				if (substacks != NULL)
				{
					MCStack *sptr = substacks;
					do
					{
						if (sptr->opened)
							return;
						sptr = sptr->next();
					}
					while (sptr != substacks);
				}
                MCtodestroy -> remove(this);
                MCtodestroy -> add(this);
			}
	}
	else if (!MCdispatcher -> is_transient_stack(this))
	{
		MCStack *sptr = parent.GetAs<MCStack>();
		sptr->checkdestroy();
	}
}

void MCStack::resize(uint2 oldw, uint2 oldh)
{
	uint2 newy = getscroll();
	
	// IM-2014-01-07: [[ StackScale ]] compare old & new card rects and notify if changed
	MCRectangle t_new_cardrect;
	t_new_cardrect = getcardrect();
	
	MCRectangle t_old_cardrect;
	t_old_cardrect = curcard->getrect();
	
	// MW-2011-08-18: [[ Redraw ]] Use global screen lock, rather than stack.
	MCRedrawLockScreen();
	if (t_old_cardrect.width != t_new_cardrect.width || t_old_cardrect.height != t_new_cardrect.height)
	{
		updatecardsize();

		// MM-2012-09-05: [[ Property Listener ]] Make sure resizing a stack sends the propertyChanged message to any listeners.
		//    This effects both the current card and the stack.
		curcard -> signallisteners(P_RECTANGLE);
		signallisteners(P_RECTANGLE);	
		
		curcard->message_with_args(MCM_resize_stack, rect.width, rect.height + newy, oldw, oldh);
	}
	MCRedrawUnlockScreen();
}

static bool _MCStackConfigureCallback(MCStack *p_stack, void *p_context)
{
	p_stack->configure(True);
	
	return true;
}

// MW-2007-07-03: [[ Bug 2332 ]] - It makes more sense for resize to be issue before move.
//   Not doing so results in the stack's rect property being incorrect size-wise during execution
//   of moveStack.
void MCStack::configure(Boolean user)
{
	// MW-2011-08-18: [[ Redraw ]] Update to use redraw.
	if (MCRedrawIsScreenLocked() || state & CS_NO_CONFIG || !haswindow() || !opened)
		return;
#ifdef TARGET_PLATFORM_LINUX
 	if (!getflag(F_VISIBLE))
		return;
#endif
	Boolean beenchanged = False;
	MCRectangle trect;
	// IM-2014-01-16: [[ StackScale ]] Get stack viewport from the view
	trect = view_getstackviewport();
	
	if (trect.width != 0 && trect.height != 0
	        && (trect.width != rect.width || trect.height != rect.height))
	{
		uint2 oldw = rect.width;
		uint2 oldh = rect.height;
		rect.width = trect.width;
		rect.height = trect.height;
		if (opened)
		{
			beenchanged = True;
			resize(oldw, oldh + getscroll());
		}
	}
	if ((trect.x != -1 || trect.y != -1)
	        && (trect.x != rect.x || trect.y != rect.y))
	{
		rect.x = trect.x;
		rect.y = trect.y;
		beenchanged = True;
		if (user)
		{ // else WM did it
			state |= CS_BEEN_MOVED;
			// MM-2012-09-05: [[ Property Listener ]] Make sure a stack move sends the propertyChanged message to any listeners.
			signallisteners(P_RECTANGLE);
			curcard->message_with_args(MCM_move_stack, rect.x, rect.y);
		}
	}
	if (beenchanged)
		foreachchildstack(_MCStackConfigureCallback, nil);
}

void MCStack::seticonic(Boolean on)
{
	if (on && !(state & CS_ICONIC))
	{
		MCiconicstacks++;
		state |= CS_ICONIC;
	}
	else if (!on && (state & CS_ICONIC))
		{
			MCiconicstacks--;
			state &= ~CS_ICONIC;
		}
}

void MCStack::iconify()
{
	if (!(state & CS_ICONIC))
    {
        MCtooltip->cleartip();
        seticonic(true);
		MCstacks->top(NULL);
		redrawicon();
		curcard->message(MCM_iconify_stack);
	}
}

void MCStack::uniconify()
{
	if (state & CS_ICONIC)
	{
		seticonic(false);
		MCstacks->top(this);
		curcard->message(MCM_uniconify_stack);
		// MW-2011-08-17: [[ Redraw ]] Tell the stack to dirty all of itself.
		view_dirty_all();
		resetcursor(True);
		dirtywindowname();
	}
}

Window_mode MCStack::getmode()
{
	if (!opened)
		return WM_CLOSED;
	if (state & CS_ICONIC)
		return WM_ICONIC;
	return mode;
}

uint2 MCStack::userlevel()
{
	return getstyleint(flags);
}

Boolean MCStack::hcaddress()
{
	return (flags & F_HC_ADDRESSING) != 0;
}

Boolean MCStack::hcstack()
{
	return (flags & F_HC_STACK) != 0;
}

Boolean MCStack::islocked()
{
	return (flags & F_CANT_MODIFY) != 0;
}

Boolean MCStack::isiconic()
{
	return (state & CS_ICONIC) != 0;
}

Boolean MCStack::isediting()
{
	return editing != NULL;
}

Tool MCStack::gettool(MCObject *optr) const
{
	if (MCcurtool == T_HELP)
		return T_HELP;

	// MW-2008-01-30: [[ Bug 5749 ]] Recurse up the object tree to see if any
	//   parent of the object (up to card level) has CANT_SELECT set, if so
	//   force browse mode.
    // AL-2014-01-14: [[ Bug 11419 ]] Allow graphic drawing to begin in non-selectable regions.
    // AL-2014-01-23: [[ Bug 11702 ]] Change in cantSelect behavior makes it possible to create graphics on IDE stacks.
	if (mode == WM_TOP_LEVEL && (MCcurtool != T_POINTER || optr -> isselectable()))
		return MCcurtool;

	return T_BROWSE;
}

void MCStack::hidecursor()
{
	if (MCmousestackptr == this)
	{
		cursor = MCcursors[PI_NONE];
		MCscreen->setcursor(window, cursor);
	}
}

void MCStack::setcursor(MCCursorRef newcursor, Boolean force)
{
	if (window == NULL && MCModeMakeLocalWindows())
		return;
	
	if (MCwatchcursor)
		newcursor = MCcursors[PI_WATCH];
	else
		if (MCcursor != nil)
			newcursor = MCcursor;
	if (force || cursor != newcursor)
	{
		cursor = newcursor;
		mode_setcursor();
	}
}

MCCursorRef MCStack::getcursor()
{
	Tool t;
	if (controls != NULL && controls->gettype() == CT_MAGNIFY)
		t = MCcurtool;
	else
		t = gettool(this);
	uint2 cindex;
	switch (t)
	{
	case T_POINTER:
		cindex = PI_ARROW;
		break;
	case T_HELP:
		cindex = PI_HELP;
		break;
	case T_BRUSH:
		cindex = PI_BRUSH;
		break;
	case T_ERASER:
		cindex = PI_ERASER;
		break;
	case T_SPRAY:
		cindex = PI_SPRAY;
		break;
	case T_BUCKET:
		cindex = PI_BUCKET;
		break;
	case T_PENCIL:
		cindex = PI_PENCIL;
		break;
	case T_DROPPER:
		cindex = PI_DROPPER;
		break;
	case T_BUTTON:
	case T_SCROLLBAR:
	case T_FIELD:
	case T_IMAGE:
	case T_PLAYER:
	case T_CURVE:
	case T_LASSO:
	case T_LINE:
	case T_OVAL:
	case T_POLYGON:
	case T_RECTANGLE:
	case T_REGULAR_POLYGON:
	case T_ROUND_RECT:
	case T_SELECT:
	case T_TEXT:
	case T_GRAPHIC:
		cindex = PI_PLUS;
		break;
	default:
		if (ibeam)
			cindex = PI_IBEAM;
		else
			if (MCdefaultcursorid)
				return MCdefaultcursor;
			else
				cindex = PI_HAND;
		break;
	}
	return MCcursors[cindex];
}

void MCStack::resetcursor(Boolean force)
{
	setcursor(getcursor(), force);
}

void MCStack::clearcursor(void)
{
	for(uint32_t i = 0; i < PI_NCURSORS; i++)
		if (MCcursors[i] == cursor)
			cursor = nil;
}

void MCStack::setibeam()
{
	if (opened)
	{
		ibeam++;
		resetcursor(True);
	}
}

void MCStack::clearibeam()
{
	if (opened)
	{
		// TS 2007-22-10 : This check was put in to stop the IBEAM swapping when you have dragged and dropped
		// 					between fields. ibeam is an UNSIGNED int, so it will underflow and become confused.
		if ( ibeam > 0 ) 
			ibeam--;
		resetcursor(True);
	}
}

// MW-2012-09-07: [[ Bug 10372 ]] If 'force' is set then ignores current settings of substacks.
void MCStack::extraopen(bool p_force)
{
	if (substacks != NULL || p_force)
	{
		setextendedstate(true, ECS_ISEXTRAOPENED);
		MCObject::open();
		opened--;
	}
}


// MW-2012-09-07: [[ Bug 10372 ]] If 'force' is set then ignores current settings of substacks.
void MCStack::extraclose(bool p_force)
{
	if (substacks != NULL || p_force)
	{
		setextendedstate(false, ECS_ISEXTRAOPENED);
		opened++;
		MCObject::close();
		}
	}

Window MCStack::getwindow()
{
#if defined(_MACOSX) || defined(_LINUX)
	if (!opened)
#else
	if (!opened || state & CS_ICONIC)
#endif

		return NULL;
	else
		return window;
}

// IM-2014-07-23: [[ Bug 12930 ]] Reimplement to return the window of the parent stack
Window MCStack::getparentwindow()
{
	MCStack *t_parent;
	t_parent = getparentstack();
	
	if (t_parent == nil)
		return nil;
	
	return t_parent->getwindow();
}

void MCStack::setparentstack(MCStack *p_parent)
{
	MCStack *t_parent = getparentstack();
	
	if (t_parent == p_parent)
		return;
	
	if (p_parent != nil)
		m_parent_stack = p_parent->GetHandle();
    else
        m_parent_stack = nil;
}

MCStack *MCStack::getparentstack()
{
	if (!m_parent_stack.IsBound())
		return nil;
	
	if (!m_parent_stack.IsValid())
	{
		m_parent_stack = nil;
		return nil;
	}
	
	return m_parent_stack;
}

static bool _MCStackTakeWindowCallback(MCStack *p_stack, void *p_context)
{
	p_stack->setparentstack((MCStack*)p_context);
	
	return true;
}

Boolean MCStack::takewindow(MCStack *sptr)
{
	// If there is no window ptr and we 'have' a window (i.e. plugin)
	// we can't take another one's window.
	if (window == NULL && haswindow())
		return False;

	// IM-2016-08-16: [[ Bug 18153 ]] send OnDetach to closing stack
	sptr->OnDetach();
	
	// MW-2008-10-31: [[ ParentScripts ]] Send closeControl messages appropriately
	if (sptr -> curcard -> closecontrols() == ES_ERROR ||
		sptr->curcard->message(MCM_close_card) == ES_ERROR ||
		//sptr->curcard->groupmessage(MCM_close_background, NULL) == ES_ERROR
		sptr -> curcard -> closebackgrounds(NULL) == ES_ERROR ||
		sptr->curcard->message(MCM_close_stack) == ES_ERROR)
		return False;
	if (window != NULL)
	{
		stop_externals();
		destroywindow();
		cursor = None;
		MCValueAssign(titlestring, kMCEmptyString);
	}
	MCValueAssign(sptr -> titlestring, kMCEmptyString);
	window = sptr->window;
	iconid = sptr->iconid;
	sptr->stop_externals();
	sptr->window = NULL;
	
	// IM-2014-07-23: [[ Bug 12930 ]] Update the child stacks of sptr to be child stacks of this.
	MCdispatcher->foreachchildstack(sptr, _MCStackTakeWindowCallback, this);
	
	state = sptr->state;
	state &= ~(CS_IGNORE_CLOSE | CS_NO_FOCUS | CS_DELETE_STACK);

	// MW-2012-04-20: [[ Bug 10185 ]] Make sure we take the visibility flag of the
	//   target stack (else if we go in window with an invisible stack redraw issue
	//   happens).
	flags &= ~(F_TAKE_FLAGS | F_VISIBLE);
	flags |= sptr->flags & (F_TAKE_FLAGS | F_VISIBLE);
	decorations = sptr->decorations;
	rect = sptr->rect;
	minwidth = sptr->minwidth;
	minheight = sptr->minheight;
	maxwidth = sptr->maxwidth;
	maxheight = sptr->maxheight;
	mode = sptr->mode;
	
	// MW-2005-07-18: If we have taken the other stack's window we must set its
	//   mode to WM_CLOSED, lest we try to do other things with it later...
	sptr -> mode = WM_CLOSED;

	// MW-2011-01-10: [[ Effects ]] Take the snapshot.
	takewindowsnapshot(sptr);
	
    // MW-2014-03-14: [[ Bug 11915 ]] Make sure we copy the view (fullscreenmode related)
    //   props to this stack.
    view_copy(*sptr);
    
	mode_takewindow(sptr);
	
	if (MCmousestackptr == sptr)
		MCmousestackptr = this;
	start_externals();
    
#ifdef _MOBILE
    // MW-2014-03-14: [[ Bug 11813 ]] Make sure we tell MCScreenDC that the top window
    //   has changed, and mark our stack as its own window.
	// IM-2014-09-23: [[ Bug 13349 ]] Reset mobile window back to this stack, then call openwindow()
	//   to perform any shared window initialisation.
    window = (Window)this;
	openwindow(False);
#endif
    
	// IM-2016-08-16: [[ Bug 18153 ]] send OnAttach to this stack
	OnAttach();

	return True;
}

Boolean MCStack::setwindow(Window w)
{
	MCRectangle t_rect;
	if (!MCscreen->getwindowgeometry(window, t_rect))
		return False;
	rect = t_rect;
	window = w;
	state |= CS_FOREIGN_WINDOW;
	return True;
}

bool MCStack::createwindow()
{
	if (window != nil)
		return true;
	
	realize();
	if (window == nil)
		return false;
	
	OnAttach();
	
	return true;
}

void MCStack::destroywindow()
{
	if (window == nil)
		return;
	
	OnDetach();
	
	MCscreen->destroywindow(window);
}

void MCStack::kfocusset(MCControl *target)
{
	if (!opened)
		return;
	if (MCactivefield && target != NULL && MCactivefield != target)
	{
		MCactivefield->unselect(False, True);
<<<<<<< HEAD
		if (MCactivefield != NULL)
=======
		if (MCactivefield)
>>>>>>> ac76fc4f
        {
			if (MCactivefield->getstack() == this)
				curcard->kunfocus();
			else
            {
				if (MCactivefield->getstack()->state & CS_KFOCUSED)
					MCactivefield->getstack()->kunfocus();
				else
					MCactivefield->unselect(True, True);
<<<<<<< HEAD
            }
=======
>>>>>>> ac76fc4f
        }
	}
	if (MCactivefield && target != NULL)
	{
		curcard->kfocus();
		MCstacks -> ensureinputfocus(window);
		return;
	}
	if (opened && flags & F_VISIBLE
	        && !(state & (CS_NO_FOCUS | CS_KFOCUSED | CS_LOCK_SCREEN
	                      | CS_ICONIC | CS_IGNORE_CLOSE)))
	{
		mode_takefocus();
		MCscreen->waitfocus();
	}

	if (target != NULL)
		curcard->kfocusset(target);	
	MCstacks -> ensureinputfocus(window);
}

MCStack *MCStack::clone()
{
	if (editing != NULL)
		stopedit();
	MCStack *newsptr = nil;
	/* UNCHECKED */ MCStackSecurityCopyStack(this, newsptr);
	MCdispatcher->appendstack(newsptr);
	newsptr->parent = MCdispatcher->gethome();
	if (this != MCtemplatestack || (rect.x == 0 && rect.y == 0))
	{
		newsptr->positionrel(MCdefaultstackptr->rect, OP_CENTER, OP_MIDDLE);
		newsptr->rect.x += MCcloneoffset;
		newsptr->rect.y += MCcloneoffset;
	}
	newsptr->message(MCM_new_stack);
	return newsptr;
}

void MCStack::compact()
{
	if (editing != NULL)
		stopedit();
	if (controls != NULL)
	{
		MCControl *cptr = controls;
		do
		{
			cptr->compactdata();
			cptr = cptr->next();
		}
		while (cptr != controls);
	}
	if (substacks != NULL)
	{
		MCStack *sptr = substacks;
		do
		{
			sptr->compact();
			sptr = sptr->next();
		}
		while (sptr != substacks);
	}
}

Boolean MCStack::checkid(uint4 cardid, uint4 controlid)
{
	if (cards != NULL)
	{
		MCCard *cptr = cards;
		do
		{
			if (cptr->getid() == cardid)
				return cptr->checkid(controlid);
			cptr = cptr->next();
		}
		while (cptr != cards);
	}
	if (curcard != NULL)
		return curcard->checkid(controlid);
	return False;
}

IO_stat MCStack::saveas(const MCStringRef p_fname, uint32_t p_version)
{
	Exec_stat stat = curcard->message(MCM_save_stack_request);
	if (stat == ES_NOT_HANDLED || stat == ES_PASS)
	{
		MCStack *sptr = this;
		if (!MCdispatcher->ismainstack(sptr))
			sptr = sptr->parent.GetAs<MCStack>();
		return MCdispatcher->savestack(sptr, p_fname, p_version);
	}
	return IO_NORMAL;
}

MCStack *MCStack::findname(Chunk_term type, MCNameRef p_name)
{ // should do case-sensitive match on filename on UNIX...
	if (type == CT_STACK)
	{
		if (MCU_matchname(p_name, CT_STACK, getname()))
			return this;
		
		if (!MCStringIsEmpty(filename))
		{
			MCNewAutoNameRef t_filename_name;
			/* UNCHECKED */ MCNameCreate(filename, &t_filename_name);
			if (MCU_matchname(p_name, CT_STACK, *t_filename_name))
				return this;
		}
	}

	return NULL;
}

MCStack *MCStack::findid(Chunk_term type, uint4 inid, Boolean alt)
{
	if (type == CT_STACK && (inid == obj_id || (alt && inid == altid)))
		return this;
	else
		return NULL;
}

void MCStack::setmark()
{
	state |= CS_MARKED;
}

void MCStack::clearmark()
{
	state &= ~CS_MARKED;
}

void MCStack::setbackground(MCControl *bptr)
{
	backgroundid = bptr->getid();
}

void MCStack::clearbackground()
{
	backgroundid = 0;
}

void MCStack::ungroup(MCGroup *source)
{
	MCselected->clear(True);
	MCControl *clist = source->getcontrols();
	if (!curcard->removecontrol(source, False, True))
		return;
	source->setcontrols(NULL);
	if (clist != NULL)
	{
		MCControl *tptr = clist;
		do
		{
			// MW-2013-06-21: [[ Bug 10976 ]] Make sure we uncache the object from the id
			//   cache, otherwise its id will get bumped if it has been accessed via
			//   id before (due to the subsequent check!).
			uncacheobjectbyid(tptr);
			if (getcontrolid(tptr->gettype(), tptr->getid()))
			{
				fprintf(stderr, "ERROR: found duplicate id %d\n", tptr->getid());
				tptr->setid(newid());
			}
			curcard->newcontrol(tptr, False);
			MCselected->add(tptr);
			tptr = tptr->next();
		}
		while (tptr != clist);
		MCControl *cptr = controls;
		while (cptr != source)
			cptr = cptr->next();
		clist->appendto(cptr);
	}
	MCControl *cptr = source;
	cptr->remove(controls);
	source->insertto(MCsavegroupptr);
	source->setparent(this);

	// MW-2011-08-17: [[ Redraw ]] Tell the stack to dirty all of itself.
	dirtyall();
}

#define ECS "This is not the card script, and all changes to this script\n\
will be discarded when you stop editing this background."

void MCStack::startedit(MCGroup *group)
{
	if (!opened)
		return;
	if (editing != NULL)
		stopedit();
	else
	{
		MCselected->clear(True);
		kunfocus();
	}
	curcard->close();
	MCscreen->cancelmessageobject(curcard, NULL);
	editing = group;

	// Save the current list of object references and cards
	savecontrols = controls;
	savecard = curcard;
	savecards = cards;

    // MM-2013-02-21: [[ Bug 10620 ]] Uncache the card (of the group) we are editing.
    //   If we don't, any controls pasted whil in edit group mode will be pasted onto
    //   the old card rather than the newly created card we are editing.
	uncacheobjectbyid(savecard);
	
	// Get the object references from the group
	controls = editing->getcontrols();

	// Temporarily clear the group's object list
	editing->setcontrols(NULL);

	// Create a temporary card
	cards = curcard = new (nothrow) MCCard;

	// Link the card to the parent, give it the same id as the current card and give it a temporary script
	curcard->setparent(this);
	curcard->setid(savecard->getid());
	curcard->setsprop(P_SCRIPT, MCSTR(ECS));

	// Now add references for each control in the group being edited to the card
	if (controls != NULL)
	{
		MCControl *cptr = controls;
		do
		{
			curcard->newcontrol(cptr, False);
			cptr = cptr->next();
		}
		while (cptr != controls);
	}

	curcard->open();
	updatecardsize();
	// MW-2011-08-17: [[ Redraw ]] Tell the stack to dirty all of itself.
	dirtyall();
	dirtywindowname();
}

void MCStack::stopedit()
{
	if (editing == NULL)
		return;
	MCselected->clear(True);
	curcard->close();
	MCObjptr *clist = curcard->getrefs();
	MCControl *oldcontrols = controls;
	controls = NULL;
	while (oldcontrols != NULL)
	{
		clist->getref()->remove(oldcontrols);
		clist->getref()->appendto(controls);
		clist = clist->next();
	}
	
	// MW-2007-05-07: [[ Bug 4866 ]] It seems computeminrect can cause the parents of controls to be reset
	//   Swapping these two calls around fixes this crash - although I'm not 100% happy with this.
	//
	editing->computeminrect(False);
	editing->setcontrols(controls);
	controls = savecontrols;
	cards = savecards;
	MCObject *oldcard = curcard;
	curcard = savecard;
	MCGroup *oldediting = editing;
	editing = NULL;
	
    // MM-2013-02-21: [[ Bug 10620 ]] Remove the card created for the edit from the cache.
	uncacheobjectbyid(oldcard);
	
	curcard->open();
	updatecardsize();
	// MW-2011-08-17: [[ Redraw ]] Tell the stack to dirty all of itself.
	dirtyall();
	oldcard->scheduledelete();
	kfocus();
	dirtywindowname();
	if (gettool(this) == T_POINTER)
		MCselected->add(oldediting);
}

void MCStack::updatemenubar()
{
	if (opened && state & CS_KFOCUSED && !MClockmenus)
	{
        if (!hasmenubar() || (state & CS_EDIT_MENUS
<<<<<<< HEAD
                              && mode < WM_PULLDOWN && mode != WM_PALETTE)
		        || (gettool(this) != T_BROWSE && MCdefaultmenubar != NULL))
			MCmenubar = NULL;
=======
            && mode < WM_PULLDOWN && mode != WM_PALETTE)
            || (gettool(this) != T_BROWSE && MCdefaultmenubar))
        {
			MCmenubar = nil;
        }
>>>>>>> ac76fc4f
		else
        {
			MCmenubar = MCObjectCast<MCGroup>(getobjname(CT_GROUP, (getmenubar())));
        }
		MCscreen->updatemenubar(False);
	}
}

// MW-2011-09-12: [[ MacScroll ]] Compute the scroll as it should be now taking
//   into account the menubar and such.
int32_t MCStack::getnextscroll()
{
#ifdef _MACOSX
	MCControl *mbptr;
	if (!(state & CS_EDIT_MENUS) && hasmenubar()
	        && (mbptr = curcard->getchild(CT_EXPRESSION, MCNameGetString(getmenubar()), CT_GROUP, CT_UNDEFINED)) != NULL
	        && mbptr->getopened() && mbptr->isvisible())
	{
		MCRectangle r = mbptr->getrect();
		return (r.y + r.height);
	}
#endif
	return 0;
}

// MW-2011-09-12: [[ MacScroll ]] Return the scroll of the stack as currently
//   applied.
int32_t MCStack::getscroll(void) const
{
	return m_scroll;
}
 
void MCStack::scrollintoview()
{
	MCControl *cptr = curcard->getkfocused();
	if (cptr != NULL)
	{
		MCRectangle r = cptr->getrect();
		if (menuy + menuheight > rect.height
		        && r.y + r.height > rect.height - MENU_ARROW_SIZE)
			scrollmenu(MCU_max(rect.height - menuy - menuheight,
			                   rect.height - MENU_ARROW_SIZE - r.y - r.height), True);
		if (menuy < 0 && r.y < MENU_ARROW_SIZE)
			scrollmenu(MCU_min(-menuy, MENU_ARROW_SIZE - r.y), True);
	}
}

void MCStack::scrollmenu(int2 offset, Boolean draw)
{
	MCRectangle crect;
	MCControl *cptr = controls;
	do
	{
		crect = cptr->getrect();
		crect.y += offset;
		cptr->setrect(crect);
		cptr = cptr->next();
	}
	while (cptr != controls);
	menuy += offset;

	// MW-2011-08-17: [[ Redraw ]] Tell the stack to dirty all of itself.
	if (draw)
		dirtyall();
}

void MCStack::clipmenu(MCContext *context, MCRectangle &crect)
{
	if (!IsNativeWin() && context != NULL)
		{
			draw3d(context, curcard->getrect(), ETCH_RAISED, borderwidth);
			crect = MCU_clip_rect(crect, DEFAULT_BORDER, DEFAULT_BORDER,
								  rect.width - DEFAULT_BORDER,
								  rect.height - DEFAULT_BORDER);
		}

	MCPoint p[3];
	if (menuy < 0 && crect.y < MENU_ARROW_SIZE)
	{
		if (crect.height < MENU_ARROW_SIZE - crect.y)
			crect.height = 0;
		else
		{
			crect.height -= MENU_ARROW_SIZE - crect.y;
			crect.y = MENU_ARROW_SIZE;
			if (context != NULL)
			{
				// Blank out the entry bit
				MCRectangle dirty;
					MCU_set_rect(dirty, 0, 0, rect.width, MENU_ARROW_SIZE);
				if (MCcurtheme == nil ||
					MCcurtheme -> drawmenubackground(context, dirty, curcard -> getrect(), false))
				{
					// TS-2008-01-21 : [[Bug 5566 - Handler menu not standard and blocking other menus ]]

					//if ( MClook == LF_WIN95 && MCcurtheme != NULL )
					if ( IsNativeWin() )
						MCU_set_rect(dirty, DEFAULT_BORDER - 1, DEFAULT_BORDER - 1,
									 rect.width - DEFAULT_BORDER,
									 MENU_ARROW_SIZE - DEFAULT_BORDER); 
					else
						MCU_set_rect(dirty, DEFAULT_BORDER , DEFAULT_BORDER ,
									 rect.width - ( DEFAULT_BORDER<<1),
									 MENU_ARROW_SIZE - DEFAULT_BORDER); 

		
					setforeground(context, DI_BACK, False, False);
					context->fillrect(dirty);
				}
				
				// Draw the arrow
				context->setforeground(MCscreen->getblack());
				p[0].x = rect.width >> 1;
				p[1].x = p[0].x + 5;
				p[2].x = p[0].x - 5;
				p[0].y = 4;
				p[1].y = p[2].y = 9;

				context->fillpolygon(p, 3);
			}
		}
	}
	if (menuy + menuheight > rect.height
	        && crect.y + crect.height > rect.height - MENU_ARROW_SIZE)
	{
		if (rect.height - MENU_ARROW_SIZE < crect.y)
			crect.height = 0;
		else
		{
			crect.height = rect.height - MENU_ARROW_SIZE - crect.y;
			if (context != NULL)
			{
				MCRectangle dirty;
					MCU_set_rect(dirty, 0, rect.height - MENU_ARROW_SIZE, rect.width, MENU_ARROW_SIZE);
				if (MCcurtheme == nil ||
					!MCcurtheme -> drawmenubackground(context, dirty, curcard -> getrect(), false))
				{
					// TS-2008-01-21 : [[Bug 5566 - Handler menu not standard and blocking other menus ]]
					if (IsNativeWin() )
						MCU_set_rect(dirty, DEFAULT_BORDER-1, (rect.height - MENU_ARROW_SIZE) + 1,
									 rect.width - DEFAULT_BORDER ,
									 ( MENU_ARROW_SIZE - DEFAULT_BORDER));
					else
						MCU_set_rect(dirty, DEFAULT_BORDER, rect.height - MENU_ARROW_SIZE,
									 rect.width - ( DEFAULT_BORDER << 1),
									 ( MENU_ARROW_SIZE - DEFAULT_BORDER));

					setforeground(context, DI_BACK, False, False);
					context->fillrect(dirty);
				}
				
				context->setforeground(MCscreen->getblack());
				p[0].x = rect.width >> 1;
				p[1].x = p[0].x + 5;
				p[2].x = p[0].x - 5;
				p[0].y = rect.height - 4;
				p[1].y = p[2].y = rect.height - 9;
				context->fillpolygon(p, 3);
			}
		}
	}
}

Boolean MCStack::count(Chunk_term otype, Chunk_term ptype, MCObject *stop, uint2 &num)
{
	num = 0;
	switch (otype)
	{
	case CT_AUDIO_CLIP:
		if (aclips != NULL)
		{
			MCAudioClip *aptr = aclips;
			do
			{
				num++;
				aptr = aptr->next();
			}
			while (aptr != aclips);
		}
		break;
	case CT_VIDEO_CLIP:
		if (vclips != NULL)
		{
			MCVideoClip *vptr = vclips;
			do
			{
				num++;
				vptr = vptr->next();
			}
			while (vptr != vclips);
		}
		break;
	case CT_CARD:
		if (cards != NULL)
		{
			MCCard *cptr = cards;
			do
			{
				if (cptr->countme(backgroundid, (state & CS_MARKED) != 0))
					num++;
				if (cptr == stop)
					break;
				cptr = cptr->next();
			}
			while (cptr != cards);
		}
		break;
	case CT_STACK:
		if (substacks != NULL)
		{
			MCStack *sptr = substacks;
			do
			{
				num++;
				if (sptr == stop)
					break;
				sptr = sptr->next();
			}
			while (sptr != substacks);
		}
		break;
	default:
		if (controls != NULL)
		{
			MCControl *cptr = controls;
			if (otype == CT_BACKGROUND)
				do
				{
					if (cptr->gettype() == CT_GROUP)
						num++;
					if (cptr == stop)
						break;
					cptr = cptr->next();
				}
				while (cptr != controls);
			else
				curcard->count(otype, ptype, stop, num, True);
		}
		break;
	}
	return True;
}

void MCStack::renumber(MCCard *card, uint4 newnumber)
{
	card->remove
	(cards);
	if (cards == NULL || newnumber-- <= 1)
		card->insertto(cards);
	else
	{
		MCCard *cptr = cards;
		while (--newnumber)
		{
			cptr = cptr->next();
			if (cptr->next() == cards)
				break;
		}
		cptr->append(card);
	}
	dirtywindowname();
}

MCObject *MCStack::getAV(Chunk_term etype, MCStringRef s, Chunk_term otype)
{
	uint2 num = 0;

	switch (etype)
	{
	case CT_FIRST:
	case CT_SECOND:
	case CT_THIRD:
	case CT_FOURTH:
	case CT_FIFTH:
	case CT_SIXTH:
	case CT_SEVENTH:
	case CT_EIGHTH:
	case CT_NINTH:
	case CT_TENTH:
		num = etype - CT_FIRST;
		break;
	case CT_LAST:
	case CT_MIDDLE:
	case CT_ANY:
		count(otype, CT_UNDEFINED, NULL, num);
		switch (etype)
		{
		case CT_LAST:
			num--;
			break;
		case CT_MIDDLE:
			num >>= 1;
			break;
		case CT_ANY:
			num = MCU_any(num);
			break;
		default:
			break;
		}
		break;
	case CT_ID:
		uint4 inid;
		if (MCU_stoui4(s, inid))
			return getAVid(otype, inid);
		return NULL;
	case CT_EXPRESSION:
		if (!MCU_stoui2(s, num))
		{
			MCNewAutoNameRef t_name;
			/* UNCHECKED */ MCNameCreate(s, &t_name);
			MCObject* t_object;
			if (getAVname(otype, *t_name, t_object))
				return t_object;
			else
				return NULL;
		}
		if (num < 1)
			return NULL;
		num--;
		break;
	default:
		return NULL;
	}
	MCObject *objs;
	if (otype == CT_AUDIO_CLIP)
		objs = aclips;
	else
		objs = vclips;

	if (objs == NULL)
		return NULL;
	MCObject *tobj = objs;
	while (num--)
	{
		tobj = tobj->next();
		if (tobj == objs)
			return NULL;
	}
	return tobj;
}

MCCard *MCStack::getchild(Chunk_term etype, MCStringRef p_expression, Chunk_term otype)
{
	if (otype != CT_CARD)
		return NULL;

	uint2 num = 0;

	if (cards == NULL)
	{
		curcard = cards = MCtemplatecard->clone(False, False);
		cards->setparent(this);
	}

	// OK-2007-04-09 : Allow cards to be found by ID when in edit group mode.
	MCCard *cptr;
	if (editing != NULL && savecards != NULL)
		cptr = savecards;
	else
		cptr = cards;

	MCCard *found = NULL;
	if (etype == CT_EXPRESSION && MCStringIsEqualToCString(p_expression, "window", kMCCompareCaseless))
		etype = CT_THIS;
	switch (etype)
	{
	case CT_THIS:
		if (curcard != NULL)
			return curcard;
		return cards;
	case CT_FIRST:
	case CT_SECOND:
	case CT_THIRD:
	case CT_FOURTH:
	case CT_FIFTH:
	case CT_SIXTH:
	case CT_SEVENTH:
	case CT_EIGHTH:
	case CT_NINTH:
	case CT_TENTH:
		num = etype - CT_FIRST;
		break;
	case CT_NEXT:
		cptr = curcard;
		do
		{
			cptr = cptr->next();
			if (cptr->countme(backgroundid, (state & CS_MARKED) != 0))
				return cptr;
		}
		while (cptr != curcard);
		return NULL;
	case CT_PREV:
		cptr = curcard;
		do
		{
			cptr = cptr->prev();
			if (cptr->countme(backgroundid, (state & CS_MARKED) != 0))
				return cptr;
		}
		while (cptr != curcard);
		return NULL;
	case CT_LAST:
	case CT_MIDDLE:
	case CT_ANY:
		count(otype, CT_UNDEFINED, NULL, num);
		switch (etype)
		{
		case CT_LAST:
			num--;
			break;
		case CT_MIDDLE:
			num >>= 1;
			break;
		case CT_ANY:
			num = MCU_any(num);
			break;
		default:
			break;
		}
		break;
	case CT_ID:
		uint4 inid;
		if (MCU_stoui4(p_expression, inid))
		{
			// OK-2008-06-27: <Bug where looking up a card by id when in edit group mode could cause an infinite loop>
			MCCard *t_cards;
			if (editing != NULL && savecards != NULL)
				t_cards = savecards;
			else
				t_cards = cards;
		
			// OK-2007-04-09 : Allow cards to be found by ID when in edit group mode.
			if (editing == NULL)
				found = curcard -> findid(CT_CARD, inid, True);
			else
				found = NULL;

			if (found == NULL)
				do
				{
					found = cptr->findid(CT_CARD, inid, True);
					if (found != NULL
							&& found->countme(backgroundid, (state & CS_MARKED) != 0))
						break;
					cptr = cptr->next();
				}
				while (cptr != t_cards);
		}
		return found;
	case CT_EXPRESSION:
		if (MCU_stoui2(p_expression, num))
		{
			if (num < 1)
				return NULL;
			num--;
			break;
		}
		else
		{
			do
			{
                MCNewAutoNameRef t_expression;
                /* UNCHECKED */ MCNameCreate(p_expression, &t_expression);
				found = cptr->findname(otype, *t_expression);
				if (found != NULL
				        && found->countme(backgroundid, (state & CS_MARKED) != 0))
					break;
				cptr = cptr->next();
			}
			while (cptr != cards);
		}
		return found;
	default:
		return NULL;
	}
	do
	{
		if (cptr->countme(backgroundid, (state & CS_MARKED) != 0) && num-- == 0)
			return cptr;
		cptr = cptr->next();
	}
	while (cptr != cards);
	return NULL;
}

MCCard *MCStack::getchildbyordinal(Chunk_term p_ordinal)
{
	uint2 num = 0;
    
	if (cards == NULL)
	{
		curcard = cards = MCtemplatecard->clone(False, False);
		cards->setparent(this);
	}

    MCCard *cptr;
    
	switch (p_ordinal)
	{
        case CT_THIS:
            if (curcard != NULL)
                return curcard;
            return cards;
        case CT_FIRST:
        case CT_SECOND:
        case CT_THIRD:
        case CT_FOURTH:
        case CT_FIFTH:
        case CT_SIXTH:
        case CT_SEVENTH:
        case CT_EIGHTH:
        case CT_NINTH:
        case CT_TENTH:
            num = p_ordinal - CT_FIRST;
            break;
        case CT_NEXT:
            cptr = curcard;
            do
            {
                cptr = cptr->next();
                if (cptr->countme(backgroundid, (state & CS_MARKED) != 0))
                    return cptr;
            }
            while (cptr != curcard);
            return NULL;
        case CT_PREV:
            cptr = curcard;
            do
            {
                cptr = cptr->prev();
                if (cptr->countme(backgroundid, (state & CS_MARKED) != 0))
                    return cptr;
            }
            while (cptr != curcard);
            return NULL;
        case CT_LAST:
        case CT_MIDDLE:
        case CT_ANY:
            count(CT_CARD, CT_UNDEFINED, NULL, num);
            switch (p_ordinal)
		{
            case CT_LAST:
                num--;
                break;
            case CT_MIDDLE:
                num >>= 1;
                break;
            case CT_ANY:
                num = MCU_any(num);
                break;
            default:
                break;
		}
            break;
        default:
            break;
    }
    return NULL;
}

MCCard *MCStack::getchildbyid(uinteger_t p_id)
{
    if (cards == NULL)
	{
		curcard = cards = MCtemplatecard->clone(False, False);
		cards->setparent(this);
	}
    
    // OK-2007-04-09 : Allow cards to be found by ID when in edit group mode.
    MCCard *cptr;
    if (editing != nil && savecards != nil)
        cptr = savecards;
    else
        cptr = cards;
    
    MCCard *found = nil;

    // OK-2008-06-27: <Bug where looking up a card by id when in edit group mode could cause an infinite loop>
    MCCard *t_cards = cptr;
    
    // OK-2007-04-09 : Allow cards to be found by ID when in edit group mode.
    if (editing == nil)
        found = curcard -> findid(CT_CARD, p_id, True);
    
    if (found == nil)
    {
        do
        {
            found = cptr->findid(CT_CARD, p_id, True);
            if (found != nil
                && found->countme(backgroundid, (state & CS_MARKED) != 0))
                break;
            cptr = cptr->next();
        }
        while (cptr != t_cards);
    }
    
    return found;
}

MCCard *MCStack::getchildbyname(MCNameRef p_name)
{
    if (cards == NULL)
	{
		curcard = cards = MCtemplatecard->clone(False, False);
		cards->setparent(this);
	}
    
    MCCard *cptr;
	if (editing != NULL && savecards != NULL)
		cptr = savecards;
	else
		cptr = cards;
    
    uint2 t_num = 0;
    if (MCU_stoui2(MCNameGetString(p_name), t_num))
    {
        if (t_num < 1)
            return nil;
        t_num--;
        
        do
        {
            if (cptr->countme(backgroundid, (state & CS_MARKED) != 0) && t_num-- == 0)
                return cptr;
            cptr = cptr->next();
        }
        while (cptr != cards);
        return nil;
    }
    MCCard *found = nil;
    do
    {
        found = cptr->findname(CT_CARD, p_name);
        if (found != nil && found->countme(backgroundid, (state & CS_MARKED) != 0))
            break;
        cptr = cptr->next();
    }
    while (cptr != cards);
    
    return found;
}

MCGroup *MCStack::getbackground(Chunk_term etype, MCStringRef p_string,
                                Chunk_term otype)
{
	if (otype != CT_GROUP)
		return NULL;

	MCControl *cptr;
	if (editing != NULL)
		cptr = savecontrols;
	else
		cptr = controls;
	MCControl *startcptr = cptr;
	if (cptr == NULL)
		return NULL;

	uint2 num = 0;
	switch (etype)
	{
	case CT_THIS:
		if  (editing != 0)
			return editing;
		return (MCGroup *)curcard->getchild(CT_FIRST, kMCEmptyString, otype, CT_BACKGROUND);
	case CT_FIRST:
	case CT_SECOND:
	case CT_THIRD:
	case CT_FOURTH:
	case CT_FIFTH:
	case CT_SIXTH:
	case CT_SEVENTH:
	case CT_EIGHTH:
	case CT_NINTH:
	case CT_TENTH:
		num = etype - CT_FIRST;
		break;
	case CT_NEXT:
		{
			MCGroup *gptr = (MCGroup *)curcard->getchild(CT_FIRST, kMCEmptyString, otype, CT_BACKGROUND);
			while (True)
			{
				gptr = gptr->next();
				if (gptr->gettype() == CT_GROUP)
					return gptr;
			}
		}
		break;
	case CT_PREV:
		{
			MCGroup *gptr = (MCGroup *)curcard->getchild(CT_FIRST, kMCEmptyString, otype, CT_BACKGROUND);
			while (True)
			{
				gptr = gptr->prev();
				if (gptr->gettype() == CT_GROUP)
					return gptr;
			};
		}
		break;
	case CT_LAST:
	case CT_MIDDLE:
	case CT_ANY:
		count(otype, CT_UNDEFINED, NULL, num);
		switch (etype)
		{
		case CT_LAST:
			num--;
			break;
		case CT_MIDDLE:
			num >>= 1;
			break;
		case CT_ANY:
			num = MCU_any(num);
			break;
		default:
			break;
		}
		break;
	case CT_ID:
		uint4 inid;
		if (MCU_stoui4(p_string, inid))
			do
			{
				MCControl *found = cptr->findid(otype, inid, True);
				if (found != NULL)
					return (MCGroup *)found;
				cptr = cptr->next();
			}
			while (cptr != startcptr);
		return NULL;
	case CT_EXPRESSION:
		if (MCU_stoui2(p_string, num))
		{
			if (num < 1)
				return NULL;
			num--;
			break;
		}
		else
		{
			do
			{
				MCNewAutoNameRef t_name;
				/* UNCHECKED */ MCNameCreate(p_string, &t_name);
				MCControl *found = cptr->findname(otype, *t_name);
				if (found != NULL)
					return (MCGroup *)found;
				cptr = cptr->next();
			}
			while (cptr != startcptr);

			return NULL;
		}
	default:
		return NULL;
	}
	do
	{
		MCControl *foundobj = cptr->findnum(otype, num);
		if (foundobj != NULL)
			return (MCGroup *)foundobj;
		cptr = cptr->next();
	}
	while (cptr != startcptr);
	return NULL;
}

MCGroup *MCStack::getbackgroundbyordinal(Chunk_term p_ordinal)
{    
	uint2 num = 0;
	switch (p_ordinal)
	{
        case CT_THIS:
            if  (editing != 0)
                return editing;
            return (MCGroup *)curcard->getchild(CT_FIRST, kMCEmptyString, CT_GROUP, CT_BACKGROUND);
        case CT_FIRST:
        case CT_SECOND:
        case CT_THIRD:
        case CT_FOURTH:
        case CT_FIFTH:
        case CT_SIXTH:
        case CT_SEVENTH:
        case CT_EIGHTH:
        case CT_NINTH:
        case CT_TENTH:
            num = p_ordinal - CT_FIRST;
            break;
        case CT_NEXT:
		{
			MCGroup *gptr = (MCGroup *)curcard->getchild(CT_FIRST, kMCEmptyString, CT_GROUP, CT_BACKGROUND);
			while (True)
			{
				gptr = gptr->next();
				if (gptr->gettype() == CT_GROUP)
					return gptr;
			}
		}
            break;
        case CT_PREV:
		{
			MCGroup *gptr = (MCGroup *)curcard->getchild(CT_FIRST, kMCEmptyString, CT_GROUP, CT_BACKGROUND);
			while (True)
			{
				gptr = gptr->prev();
				if (gptr->gettype() == CT_GROUP)
					return gptr;
			};
		}
            break;
        case CT_LAST:
        case CT_MIDDLE:
        case CT_ANY:
            count(CT_GROUP, CT_UNDEFINED, NULL, num);
            switch (p_ordinal)
		{
            case CT_LAST:
                num--;
                break;
            case CT_MIDDLE:
                num >>= 1;
                break;
            case CT_ANY:
                num = MCU_any(num);
                break;
            default:
                break;
		}
            break;
        default:
            break;
    }
    return NULL;
}

MCGroup *MCStack::getbackgroundbyid(uinteger_t p_id)
{
	MCControl *cptr;
	if (editing != NULL)
		cptr = savecontrols;
	else
		cptr = controls;
	MCControl *startcptr = cptr;
	if (cptr == NULL)
		return NULL;
    do
    {
        MCControl *found = cptr->findid(CT_GROUP, p_id, True);
        if (found != NULL)
            return (MCGroup *)found;
        cptr = cptr->next();
    }
    while (cptr != startcptr);
    return NULL;
}

MCGroup *MCStack::getbackgroundbyname(MCNameRef p_name)
{
	MCControl *cptr;
	if (editing != nil)
		cptr = savecontrols;
	else
		cptr = controls;
	MCControl *startcptr = cptr;
	if (cptr == nil)
		return nil;
    
    uint2 t_num = 0;
    if (MCU_stoui2(MCNameGetString(p_name), t_num))
    {
        if (t_num < 1)
            return nil;
        t_num--;
        
        do
        {
            MCControl *foundobj = cptr->findnum(CT_GROUP, t_num);
            if (foundobj != nil)
                return (MCGroup *)foundobj;
            cptr = cptr->next();
        }
        while (cptr != startcptr);
        return nil;
    }
    
    do
    {
        MCControl *found = cptr->findname(CT_GROUP, p_name);
        if (found != nil)
            return (MCGroup *)found;
        cptr = cptr->next();
    }
    while (cptr != startcptr);
    return nil;
}

void MCStack::addmnemonic(MCButton *button, KeySym p_key)
{
	MCU_realloc((char **)&mnemonics, nmnemonics,
	            nmnemonics + 1, sizeof(Mnemonic));
	mnemonics[nmnemonics].button = button;
	
	// Ensure that letter mnemonics are added case-insensitively
	// (the shift state is handled by the button)
	KeySym t_key;
	t_key = MCKeySymToLower(p_key);
	mnemonics[nmnemonics].key = t_key;
	nmnemonics++;
}

void MCStack::deletemnemonic(MCButton *button)
{
	uint2 i;
	for (i = 0 ; i < nmnemonics ; i++)
		if (mnemonics[i].button == button)
		{
			while (++i < nmnemonics)
				mnemonics[i - 1] = mnemonics[i];
			nmnemonics--;
			break;
		}
}

void MCStack::addneed(MCButton *bptr)
{
	MCU_realloc((char **)&needs, nneeds, nneeds + 1, sizeof(MCButton *));
	needs[nneeds++] = bptr;
}

void MCStack::removeneed(MCButton *bptr)
{
	uint2 i;
	for (i = 0 ; i < nneeds ; i++)
		if (needs[i] == bptr)
		{
			while (++i < nneeds)
				needs[i - 1] = needs[i];
			nneeds--;
			break;
		}
}

MCButton *MCStack::findmnemonic(KeySym p_key)
{
	uint2 i;
	KeySym t_key;
	t_key = MCKeySymToLower(p_key);
	for (i = 0 ; i < nmnemonics ; i++)
		if (mnemonics[i].key == t_key)
			return mnemonics[i].button;
	return NULL;
}

void MCStack::installaccels(MCStack *stack)
{
	curcard->installaccels(stack);

}

void MCStack::removeaccels(MCStack *stack)
{
	curcard->removeaccels(stack);
}

void MCStack::setwindowname()
{
	if (!opened || isunnamed() || window == NULL)
		return;

	char *t_utf8_name;
	t_utf8_name = NULL;

	MCStringRef tptr;
	if (MCStringIsEmpty(title))
		tptr = MCNameGetString(getname());
	else
		tptr = title;

	MCAutoStringRef newname;
	if (editing != NULL)
	{
		MCAutoValueRef bgname;
		/* UNCHECKED */ editing->names(P_SHORT_NAME, &bgname);
		/* UNCHECKED */ MCStringFormat(&newname, "%@ (%s \"%@\")", tptr, MCbackgroundstring, *bgname);
	}
	else
	{
		if (MCStringIsEmpty(title) && mode == WM_TOP_LEVEL && MCdispatcher->cut(True))
		{
			if ((cards->next()) == cards)
				/* UNCHECKED */ MCStringFormat(&newname, "%@ *", tptr);
			else
			{
				uint2 num;
				count(CT_CARD, CT_UNDEFINED, curcard, num);
				/* UNCHECKED */ MCStringFormat(&newname, "%@ (%d) *", tptr, num);
			}
		}
		else
			if (MCStringIsEmpty(title) && mode == WM_TOP_LEVEL_LOCKED
			        && cards->next() != cards)
			{
				uint2 num;
				count(CT_CARD, CT_UNDEFINED, curcard, num);
				/* UNCHECKED */ MCStringFormat(&newname, "%@ (%d)", tptr, num);
			}
			else
				newname = tptr;
	}
	if (!MCStringIsEqualTo(*newname, titlestring, kMCStringOptionCompareExact))
	{
		MCValueAssign(titlestring, *newname);
		MCscreen->setname(window, titlestring);
	}
	
	state &= ~CS_TITLE_CHANGED;
}

void MCStack::reopenwindow()
{
	// PM-2016-02-09: [[ Bug 16889 ]] Exit if window is NULL
	if (state & CS_FOREIGN_WINDOW || window == NULL)
		return;

	stop_externals();

	// MW-2006-05-23: Only close and open the window if it is visible
	if (getflag(F_VISIBLE))
		MCscreen->closewindow(window);

	destroywindow();
	MCValueAssign(titlestring, kMCEmptyString);
	if (getstyleint(flags) != 0)
		mode = (Window_mode)(getstyleint(flags) + WM_TOP_LEVEL_LOCKED);

	// IM-2014-05-27: [[ Bug 12321 ]] Updating the view transform here after changing the fullscreen
	// allows the stack rect to be correctly restored in sync with the window reopening
	view_update_transform();

	// IM-2014-05-27: [[ Bug 12321 ]] Move font purging here to avoid second redraw after fullscreen change
	if (m_purge_fonts)
	{
		purgefonts();
		m_purge_fonts = false;
	}

	// MW-2011-08-18: [[ Redraw ]] Use global screen lock
	MCRedrawLockScreen();
	createwindow();
	sethints();
	
	// IM-2014-01-16: [[ StackScale ]] Call configure to update the stack rect after fullscreen change
	configure(True);
	
	MCRedrawUnlockScreen();

	dirtywindowname();

	if (getflag(F_VISIBLE))
		openwindow(mode >= WM_PULLDOWN);
}

Exec_stat MCStack::openrect(const MCRectangle &rel, Window_mode wm, MCStack *parentptr, Window_position wpos,  Object_pos walign)
{
	if (state & (CS_IGNORE_CLOSE | CS_NO_FOCUS | CS_DELETE_STACK))
		return ES_NORMAL;
    
    MCtodestroy -> remove(this);
	if (wm == WM_LAST)
    {
		if (opened)
			wm = mode;
		else
        {
			if (getstyleint(flags) == 0)
				wm = WM_TOP_LEVEL;
			else
				wm = (Window_mode)(getstyleint(flags) + WM_TOP_LEVEL_LOCKED);
        }
    }
	if (wm == WM_TOP_LEVEL
	        && (flags & F_CANT_MODIFY || m_is_ide_stack || !MCdispatcher->cut(True)))
		wm = WM_TOP_LEVEL_LOCKED;

	Boolean oldlock = MClockmessages;
	Boolean reopening = False;
	
	// MW-2005-07-18: If this stack has substacks that have been opened, then it is marked as open even though
	//   it might not be.
	if (opened)
	{
		if (window == NULL && !MCModeMakeLocalWindows() && ((wm != WM_MODAL && wm != WM_SHEET) || wm == mode))
			return ES_NORMAL;

		if (wm == mode && parentptr == NULL)
		{
			bool t_topped;
			t_topped = false;

			// MW-2011-08-18: [[ Redraw ]] Update to use redraw.
			if (state & CS_ICONIC)
			{
				MCscreen->uniconifywindow(window);
				state &= ~CS_ICONIC;
			}
			else if (!(state & CS_LOCK_SCREEN) && !MCRedrawIsScreenLocked())
			{
				// MW-2008-03-27: [[ Bug 3880 ]] Make sure we move the window to the top of the stack
				//   list to before raising windows.
				t_topped = true;
				MCstacks -> top(this);
				MCscreen->raisewindow(window);
				if (mode < WM_PULLDOWN && mode != WM_PALETTE)
					kfocusset(NULL);
			}
			else
			{
				state |= CS_NEED_RESIZE;
				MCRedrawScheduleUpdateForStack(this);
			}
			if (!t_topped)
				MCstacks->top(this);
			if (flags & F_DYNAMIC_PATHS)
				MCdynamiccard = curcard;
			return ES_NORMAL;
		}
		else
		{
			MClockmessages = reopening = True;
			close();
		}
	}
	
#ifdef _MACOSX
	// MW-2008-02-28: [[ Bug 4614 ]] Ensure that sheeting inside a not yet visible window causes
	//   it to be displayed as modal.
	// MW-2008-03-03: [[ Bug 5985 ]] Crash when using 'sheet' command. It seems that 'go' is not
	//   doing appropriate parent window computations, so we repeat them here for OS X.
	// MW-2008-03-18: [[ Bug 6134 ]] Move this to here otherwise we get distinct oddness when
	//   switching cards in sheet stacks.
	if (wm == WM_SHEET)
	{
		if (parentptr == NULL)
		{
			if (MCdefaultstackptr -> getwindow() != NULL)
				parentptr = MCdefaultstackptr;
			else if (MCtopstackptr -> getwindow() != NULL)
				parentptr = MCtopstackptr;
		}

		extern bool MCPlatformIsWindowVisible(MCPlatformWindowRef window);
		if (parentptr == NULL || parentptr -> getwindow() == NULL || !MCPlatformIsWindowVisible(parentptr -> getwindow()))
			wm = WM_MODAL;
	}
#endif

	if (state & CS_FOREIGN_WINDOW)
		mode = wm;
	if ((wm != mode || parentptr != NULL) && window != NULL)
	{
		stop_externals();
		destroywindow();
		MCValueAssign(titlestring, kMCEmptyString);
	}
	mode = wm;
	wposition = wpos;
	walignment = walign;
	// IM-2014-07-23: [[ Bug 12930 ]] We can now get & set the parent stack directly
	if (parentptr == NULL)
		parentptr = getparentstack();
	else
		setparentstack(parentptr);
	
	// IM-2014-01-16: [[ StackScale ]] Ensure view has the current stack rect
	view_setstackviewport(rect);
	
	if (window == NULL)
		createwindow();

	if (substacks != NULL)
		opened++;
	else
	{
		MCObject::open();
	}

	MCRectangle trect;
	switch (mode)
	{
	case WM_TOP_LEVEL:
	case WM_TOP_LEVEL_LOCKED:
		MCstaticdefaultstackptr = this;
	case WM_MODELESS:
	case WM_PALETTE:
		break;
	case WM_MODAL:
	case WM_SHEET:
		positionrel(rel, OP_CENTER, OP_MIDDLE);
		break;
	case WM_DRAWER:
		{
			Object_pos wpx = OP_CENTER;
			Object_pos wpy = OP_MIDDLE;
			if (!MCaqua)
			{
				if (parentptr)
				{
					trect = rel;
					switch (wposition)
					{
					case WP_PARENTRIGHT:
						rect.height = MCU_min(parentptr->getrect().height,rect.height);
						wpx = OP_RIGHT;
						trect.width += 18;
						break;
					case WP_PARENTTOP:
						rect.width = MCU_min(parentptr->getrect().width,rect.width);
						wpy = OP_TOP;
						trect.y -= 25;
						break;
					case WP_PARENTBOTTOM:
						rect.width = MCU_min(parentptr->getrect().width,rect.width);
						wpy = OP_BOTTOM;
						trect.height += 25;
						break;
					case WP_PARENTLEFT:
					default:
						rect.height = MCU_min(parentptr->getrect().height, rect.height);
						trect.x -= 18;
						wpx = OP_LEFT;
						break;
					}
					positionrel(trect, wpx , wpy);
				}
			}
			break;
		}
	case WM_OPTION:
		if (MClook != LF_WIN95)
		{
			trect = rel;
			trect.y -= lasty - (trect.height >> 1);
			positionrel(trect, OP_CENTER, OP_ALIGN_TOP);
			break;
		}

	case WM_COMBO:
	case WM_PULLDOWN:
	case WM_TOOLTIP:
	{
		// MW-2010-09-28: [[ Bug 8585 ]] Make sure we use the 'workarea' of the display. This ensures
		//   tooltips place nice with the taskbar and other furniture.
		MCRectangle t_rect;
		MCU_set_rect(t_rect, rel . x + rel . width / 2, rel . y + rel . height / 2, 1, 1);
		const MCDisplay *t_display;
		t_display = MCscreen -> getnearestdisplay(t_rect);
		MCRectangle t_workarea;
		t_workarea = t_display -> workarea;
		if (rel.y + rel.height + rect.height > t_workarea . y + t_workarea . height - MENU_SPACE
		        && rel.y - rect.height > t_workarea . y + MENU_SPACE)
			positionrel(rel, OP_ALIGN_LEFT, OP_TOP);
		else
			positionrel(rel, OP_ALIGN_LEFT, OP_BOTTOM);
	}
	break;
	case WM_POPUP:
        if (wpos == WP_ASRECT)
        {
            rect = rel;
        }
        else
        {
            if (!MCmousestackptr)
                MCscreen->querymouse(trect.x, trect.y);
            else
            {
                //WEBREV
                // IM-2013-10-09: [[ FullscreenMode ]] Reimplement using MCStack::stacktogloballoc
                MCPoint t_globalloc;
                t_globalloc = MCmousestackptr->stacktogloballoc(MCPointMake(MCmousex, MCmousey));

                trect.x = t_globalloc.x;
                trect.y = t_globalloc.y;
            }
            trect.width = trect.height = 1;
            positionrel(trect, OP_ALIGN_LEFT, OP_ALIGN_TOP);
        }
		break;
	case WM_CASCADE:
		trect = rel;
		trect.x -= DEFAULT_BORDER << 1;
		trect.y -= DEFAULT_BORDER << 1;
		positionrel(trect, OP_RIGHT, OP_ALIGN_TOP);
		break;
	case WM_LICENSE:
		positionrel(rel, OP_CENTER, OP_MIDDLE);
		break;
	default:
		break;
	}
	
	if (cards == NULL)
	{
		cards = MCtemplatecard->clone(False, False);
		cards->setparent(this);
	}
	
	if (curcard == NULL)
		curcard = cards;
	
	// MW-2011-08-18: [[ Redraw ]] Update to use redraw.
	MCRedrawLockScreen();
	sethints();
	MCstacks->add(this);
	
	curcard->open();
	if (MCuseprivatecmap)
		MCscreen->setcmap(this);
	
	// MW-2011-09-12: [[ MacScroll / Bug 5268 ]] Make sure the scroll of the stack
	//   reflects what it should be taking into account menu settings.
	applyscroll();
	updatecardsize();
	
	MCCard *startcard = curcard;

	// IM-2014-09-23: [[ Bug 13349 ]] Store the lockscreen state to restore once the rest of the state is saved.
	uint16_t t_lock_screen;
	MCRedrawSaveLockScreen(t_lock_screen);
	
	// MW-2011-08-18: [[ Redraw ]] Make sure we don't save our lock.
	MCRedrawUnlockScreen();
	MCSaveprops sp;
	MCU_saveprops(sp);
	
	MCRedrawRestoreLockScreen(t_lock_screen);

	if (mode >= WM_MODELESS)
	{
		// IM-2014-09-23: [[ Bug 13349 ]] Restore lockscreen with other props.
		MCU_resetprops(True);
		MCRedrawRestoreLockScreen(t_lock_screen);
	}
	trect = rect;
	
	// "bind" the stack's rect... Or in other words, make sure its within the 
	// screens (well viewports) working area.
	if (!(flags & F_FORMAT_FOR_PRINTING) && !(state & CS_BEEN_MOVED))
		MCscreen->boundrect(rect, (!(flags & F_DECORATIONS) || decorations & WD_TITLE), mode, getflag(F_RESIZABLE));
	
	state |= CS_NO_FOCUS;
	if (flags & F_DYNAMIC_PATHS)
		MCdynamiccard = curcard;
    
#ifdef FEATURE_PLATFORM_PLAYER
    // PM-2014-10-13: [[ Bug 13569 ]] Detach all players before any messages are sent
    for(MCPlayer *t_player = MCplayers; t_player != nil; t_player = t_player -> getnextplayer())
        if (t_player -> getstack() == curcard -> getstack())
            t_player -> detachplayer();
#endif
		
	// MW-2008-10-31: [[ ParentScripts ]] Send preOpenControl appropriately
	if (curcard->message(MCM_preopen_stack) == ES_ERROR
	        || curcard != startcard
			|| curcard -> openbackgrounds(true, NULL) == ES_ERROR
	        || curcard != startcard
	        || curcard->message(MCM_preopen_card) == ES_ERROR
			|| curcard != startcard
			|| curcard -> opencontrols(true) == ES_ERROR
	        || curcard != startcard)
		if (curcard == startcard)
		{
			// MW-2011-08-17: [[ Redraw ]] Now using global screen lock and tell the stack to dirty all of itself.
			setgeom();
			state &= ~(CS_LOCK_SCREEN | CS_KFOCUSED | CS_NO_FOCUS);
			dirtyall();
			MCRedrawUnlockScreen();
			openwindow(mode >= WM_PULLDOWN);
			return ES_ERROR;
		}

#ifdef FEATURE_PLATFORM_PLAYER
    // PM-2014-10-13: [[ Bug 13569 ]] after any messages are sent, attach all players previously detached
    for(MCPlayer *t_player = MCplayers; t_player != nil; t_player = t_player -> getnextplayer())
        if (t_player -> getstack() == curcard -> getstack())
            t_player -> attachplayer();
#endif
	if (mode == WM_PULLDOWN || mode == WM_POPUP || mode == WM_CASCADE || (mode == WM_OPTION && MClook != LF_WIN95))
	{
		// MW-2014-03-12: [[ Bug 11914 ]] Only fiddle with scrolling and such
		//   if this is an engine menu.
		if (m_is_menu && menuheight == 0)
			menuheight = trect.height ;
		
		int2 oldy = rect.y;

		const MCDisplay *t_display;
		
		// TS-2008-01-21 : [[Bug 5566 - Handler menu not standard and blocking other menus ]]
		// Find the middle of the menu (in absolute screen co-ords)
		bool t_fullscreen_menu ;
		t_fullscreen_menu = false ;

		MCRectangle t_nearest;
		MCU_set_rect(t_nearest, rect . x + rect . width / 2, rect . y + rect . height / 2, 1, 1);
		t_display = MCscreen -> getnearestdisplay(t_nearest);

		MCRectangle t_workarea;
		t_workarea = t_display->workarea;
		
		// Make sure that we are not starting our menu off the top of the screen.
		if (rect . y < t_workarea . y + MENU_SPACE)
			rect . y = t_workarea . y + MENU_SPACE, oldy = rect . y;

		// Make sure that the length of the menu does not make it drop of the bottom of the screen.
		if (rect . y + rect . height > t_workarea . y + t_workarea . height - MENU_SPACE)
		{
			t_fullscreen_menu = true ;
			if (rect . height > t_workarea . height - ( 2 * MENU_SPACE) )
			{
				rect . y = t_workarea . y + MENU_SPACE ;
				rect . height = ( t_workarea . height - ( 2 * MENU_SPACE) ) ;
			}
			else
			{
				rect . y = t_workarea . y + t_workarea . height - MENU_SPACE - rect . height ;
				oldy = rect . y;
			}
		}
		
		// MW-2014-03-12: [[ Bug 11914 ]] Constrain the popup menu appropriately horizontally.
		if (rect . x < t_workarea . x + MENU_SPACE)
			rect . x = t_workarea . x + MENU_SPACE;
		if (rect . x + rect . width > t_workarea . x + t_workarea . width - MENU_SPACE)
			rect . x = t_workarea . x + t_workarea . width - rect . width - MENU_SPACE;

		// Get the middle point (Y) of the work area.
		int t_screen_mid_y ;
		t_screen_mid_y = ( t_workarea . height / 2 ) + t_workarea . y ;

		bool t_menu_downwards = ( rel.y < t_screen_mid_y ) ;

		// TS-2008-01-21 : [[Bug 5566 - Handler menu not standard and blocking other menus ]]
		// If the rel.y (i.e. the "originator" object is less than the center of the screen then we are above
		// the mid-point, so we will drop downwards, Else we will pop upwards.

		if ( t_fullscreen_menu && mode != WM_POPUP)
		{
			// Our "bound" contol is above the workarea mid point so we will be dropping down
			if ( t_menu_downwards )
			{
				int t_adjust_y ;
				t_adjust_y = ( rel.y + rel.height ) - rect.y;
				rect.y += t_adjust_y ;//- MENU_SPACE;
				rect.height -= t_adjust_y ;//+ ( 2*MENU_SPACE);
			}

			// Our "bound" control is below the workarea mid point so we will be pop-ing our menu upwards.
			else
			{
				int t_adjust_y ;
				t_adjust_y = ((rect.y + rect.height) - rel.y) ;
				rect.y -= t_adjust_y ;
				if ( rect.y < t_workarea.y + MENU_SPACE ) 
				{
					rect.y = t_workarea . y + MENU_SPACE ;
					rect.height = rel.y ;
				}
			}
		}

		if (m_is_menu)
			minheight = maxheight = rect.height;
		
		if (mode == WM_CASCADE && rect.x != trect.x)
		{
			trect = rel;
			trect.x += DEFAULT_BORDER << 1;
			trect.y -= DEFAULT_BORDER << 1;
			oldy = rect.y;
			positionrel(trect, OP_LEFT, OP_ALIGN_TOP);
			rect.y = oldy;
		}


		// TS-2008-01-21 : [[Bug 5566 - Handler menu not standard and blocking other menus ]]
		// Just do a little more adjusting for Full Screen Menus that are cascaded.
		// We need to pull the Y co-ord up again to be level (a little above in fact) of
		// the control we are bound to.
		if (( mode == WM_CASCADE ) && t_fullscreen_menu )
        {
			if ( t_menu_downwards )
				rect.y = ( rel.y - 2) ;
			else
			{
				// MW-2008-03-27: [[ Bug 6219 ]] Previously this was rect.height += ..., but I
				//   think this is a typo - we are just moving the menu, so we should just
				//   adjust the y-coord.
				rect.y += rel.height + 2 ;
			}
        }
	
	}


	state |= CS_ISOPENING;
	setgeom();
	state &= ~CS_ISOPENING;
	
	// MW-2011-08-18: [[ Redraw ]] Use global screen lock
	MCRedrawUnlockScreen();
	
	if (curcard == startcard)
	{
		
		// MW-2007-09-11: [[ Bug 5139 ]] Don't add activity to recent cards if the stack is an
		//   IDE stack.
		if ((mode == WM_TOP_LEVEL || mode == WM_TOP_LEVEL_LOCKED) && !m_is_ide_stack)
			MCrecent->addcard(curcard);

		// MW-2011-08-17: [[ Redraw ]] Tell the stack to dirty all of itself.
		dirtyall();
		dirtywindowname();
	}
	if (iconid != 0)
	{
		MCImage *iptr = (MCImage *)getobjid(CT_IMAGE, iconid);
		if (iptr != NULL)
			iptr->open();
	}

	// MW-2011-01-12: [[ Bug 9282 ]] Set to true if the props need restoring.
	bool t_restore_props;
	
	if (opened && flags & F_VISIBLE)
	{
		// MW-2011-08-19: [[ Redraw ]] Set the update region to everything.
		dirtyall();

		openwindow(mode >= WM_PULLDOWN);
		state |= CS_ISOPENING;
		if (state & CS_BEEN_MOVED)
			setgeom();
		state &= ~CS_ISOPENING;
		if (mode <= WM_SHEET)
		{
			MCscreen->waitconfigure(window);
			MCscreen->waitreparent(window);

			// MW-2009-09-09: If this is a plugin window, then we need to send a resizeStack
			//   as we have no control over the size of the window...
			view_configure(window != NULL ? False : True);
		}

		// MW-2008-10-31: [[ ParentScripts ]] Send openControl appropriately
		if (curcard->message(MCM_open_stack) == ES_ERROR
		        || curcard != startcard
				|| curcard -> openbackgrounds(false, NULL) == ES_ERROR
		        || curcard != startcard
		        || curcard->message(MCM_open_card) == ES_ERROR
				|| curcard != startcard
				|| curcard -> opencontrols(false) == ES_ERROR
		        || curcard != startcard)
			if (curcard == startcard)
			{
				state &= ~CS_NO_FOCUS;
				return ES_ERROR;
			}

		state &= ~CS_NO_FOCUS;
		int2 x, y;
		MCscreen->querymouse(x, y);
		if (MCU_point_in_rect(curcard->getrect(), x, y))
			resetcursor(True);

		// Only enter a modal loop if we are making local windows.
		// the rev supplied answer/ask dialogs.
		if ((mode == WM_MODAL || mode == WM_SHEET) &&
			MCModeMakeLocalWindows())
		{
			// If opening the dialog failed for some reason, this will return false.
			if (mode_openasdialog())
			{
				while (opened && (mode == WM_MODAL || mode == WM_SHEET) && !MCquit)
				{
					MCU_resetprops(True);
					// MW-2011-09-08: [[ Redraw ]] Make sure we flush any updates.
					MCRedrawUpdateScreen();
					MCscreen->siguser();
					MCscreen->wait(REFRESH_INTERVAL, True, True);
				}
				mode_closeasdialog();
				if (MCquit)
					MCabortscript = False;
			}

			// Make sure the mode is reset to closed so dialogs can be reopened.
			mode = WM_CLOSED;
			
			t_restore_props = true;
		}
		else
			t_restore_props = mode >= WM_MODELESS;
	}
	else
	{
 		// MW-2008-10-31: [[ ParentScripts ]] Send openControl appropriately
		if (curcard->message(MCM_open_stack) == ES_ERROR
		        || curcard != startcard
				|| curcard -> openbackgrounds(false, NULL) == ES_ERROR
		        || curcard != startcard
		        || curcard->message(MCM_open_card) == ES_ERROR
		        || curcard != startcard
				|| curcard -> opencontrols(false) == ES_ERROR
				|| curcard != startcard)
		{
			state &= ~CS_NO_FOCUS;
			if (curcard == startcard)
				return ES_ERROR;
		}
 		state &= ~CS_NO_FOCUS;

		t_restore_props = mode >= WM_MODELESS;
	}
	if (t_restore_props)
	{
		// IM-2014-09-23: [[ Bug 13349 ]] Restore lockscreen with other props.
		MCU_restoreprops(sp);
		MCRedrawRestoreLockScreen(t_lock_screen);
		MCRedrawUnlockScreen();
	}
	if (reopening)
		MClockmessages = oldlock;
	return ES_NORMAL;
	
	
}


bool MCStack::getstackfiles(MCStringRef& r_stackfiles)
{
	bool t_success;
	t_success = true;
	
	MCAutoListRef t_file_list;
	
	if (t_success)
		t_success = MCListCreateMutable('\n', &t_file_list);
	
	for (uint2 i = 0; i < nstackfiles; i++)
	{
		MCAutoStringRef t_filename;
		
		if (t_success)
			t_success = MCStringFormat(&t_filename, "%@,%@", stackfiles[i].stackname, stackfiles[i].filename);
		
		if (t_success)
			t_success = MCListAppend(*t_file_list, *t_filename);
	}
	
	if (t_success)
		t_success = MCListCopyAsString(*t_file_list, r_stackfiles);
	
	return t_success;
}

bool MCStack::stringtostackfiles(MCStringRef d_strref, MCStackfile **sf, uint2 &nf)
{
	MCStackfile *newsf = NULL;
	uint2 nnewsf = 0;

    bool t_success;
	t_success = true;
    
	uindex_t t_old_offset;
	t_old_offset = 0;
	uindex_t t_new_offset;
	t_new_offset = 0;
    
	uindex_t t_length;
	t_length = MCStringGetLength(d_strref);
    
	while (t_success && t_old_offset <= t_length)
	{
		MCAutoStringRef t_line;
		
		if (!MCStringFirstIndexOfChar(d_strref, '\n', t_old_offset, kMCCompareExact, t_new_offset))
			t_new_offset = t_length;
        
		t_success = MCStringCopySubstring(d_strref, MCRangeMake(t_old_offset, t_new_offset - t_old_offset), &t_line);
		if (t_success && t_new_offset > t_old_offset)
		{
			MCAutoStringRef t_stack_name;
			MCAutoStringRef t_file_name;
            
			t_success = MCStringDivideAtChar(*t_line, ',', kMCCompareExact, &t_stack_name, &t_file_name);
            
			if (t_success && MCStringGetLength(*t_file_name) != 0)
			{
				MCU_realloc((char **)&newsf, nnewsf, nnewsf + 1, sizeof(MCStackfile));
				newsf[nnewsf].stackname = MCValueRetain(*t_stack_name);
				newsf[nnewsf].filename = MCValueRetain(*t_file_name);
				nnewsf++;
			}
		}
		t_old_offset = t_new_offset + 1;
	}
    
	if (t_success)
	{
		stackfiles = newsf;
		nstackfiles = nnewsf;
        
		if (nstackfiles != 0)
			flags |= F_STACK_FILES;
		else
			flags &= ~F_STACK_FILES;
	}
    
	*sf = newsf;
	nf = nnewsf;
    
    return t_success;
}

void MCStack::setstackfiles(MCStringRef s)
{
	while (nstackfiles--)
	{
		MCValueRelease(stackfiles[nstackfiles].stackname);
		MCValueRelease(stackfiles[nstackfiles].filename);
	}
	delete stackfiles;
	stringtostackfiles(s, &stackfiles, nstackfiles);
}

void MCStack::getstackfile(MCStringRef p_name, MCStringRef &r_name)
{
	if (stackfiles != NULL)
	{
		uint2 i;
		for (i = 0 ; i < nstackfiles ; i++)
			if (MCStringIsEqualTo(stackfiles[i].stackname, p_name, kMCStringOptionCompareCaseless))
			{
				if (MCStringIsEmpty(filename) || MCStringGetCharAtIndex(stackfiles[i].filename, 0) == '/' || MCStringGetCharAtIndex(stackfiles[i].filename, 1) == ':')
				{
					r_name = MCValueRetain(stackfiles[i].filename);
					return;
				}

				uindex_t t_index;
				if (!MCStringLastIndexOfChar(filename, PATH_SEPARATOR, -1, kMCStringOptionCompareExact, t_index))
				{
					r_name = MCValueRetain(filename);
					return;
				}
				
				MCStringRef t_filename;
				/* UNCHECKED */ MCStringMutableCopySubstring(filename, MCRangeMake(0, t_index + 1), t_filename);
				/* UNCHECKED */ MCStringAppend(t_filename, stackfiles[i].filename);
				/* UNCHECKED */ MCStringCopyAndRelease(t_filename, r_name);
				return;
			}
	}
	r_name = MCValueRetain(kMCEmptyString);
}

void MCStack::setfilename(MCStringRef f)
{
	MCAutoStringRef out_filename_string;
	MCU_fix_path(f, &out_filename_string);
	MCValueAssign(filename, *out_filename_string);
}

void MCStack::loadwindowshape()
{
	// MW-2009-07-22: We only set the windowShape *if* the window 'needstoopen'.
	if (windowshapeid)
	{
		destroywindowshape(); //just in case
		
#if defined(_DESKTOP)
		MCImage *t_image;
		// MW-2009-02-02: [[ Improved image search ]] Search for the appropriate image object using the standard method.
		t_image = resolveimageid(windowshapeid);
		if (t_image != NULL)
		{
			MCWindowShape *t_new_mask;
			t_image->setflag(True, F_I_ALWAYS_BUFFER);
			t_image->open();

			// IM-2014-10-22: [[ Bug 13746 ]] Scale window shape to both stack scale and backing buffer scale
			MCGFloat t_scale;
			t_scale = view_getbackingscale();
			t_scale *= view_get_content_scale();
			
			uint32_t t_width, t_height;
			t_width = t_image->getrect().width;
			t_height = t_image->getrect().height;
			
			t_new_mask = t_image -> makewindowshape(MCGIntegerSizeMake(t_width * t_scale, t_height * t_scale));
			t_image->close();
			// MW-2014-06-11: [[ Bug 12495 ]] Refactored action as different whether using platform API or not.
			if (t_new_mask != NULL)
				updatewindowshape(t_new_mask);
		}
#endif

	}
}

////////////////////////////////////////////////////////////////////////////////

void MCStack::dirtyrect(const MCRectangle& p_dirty_rect)
{
	// Make sure we are open and visible.
	if (!opened || !getflag(F_VISIBLE))
		return;

	// Make sure we have a card.
	if (curcard == nil)
		return;

	// IM-2013-12-19: [[ ShowAll ]] clip the transformed dirty rect to the visible viewport
	MCRectangle t_dirty_rect;
	t_dirty_rect = MCRectangleGetTransformedBounds(p_dirty_rect, gettransform());
	
	t_dirty_rect = MCU_intersect_rect(view_getstackvisiblerect(), t_dirty_rect);

	// Make sure the dirty rect falls within the windowshape bounds.
	if (m_window_shape != nil)
		t_dirty_rect = MCU_intersect_rect(MCU_make_rect(0, 0, m_window_shape -> width, m_window_shape -> height), t_dirty_rect);

	if (MCU_empty_rect(t_dirty_rect))
		return;
	
	MCRectangle t_view_rect;
	t_view_rect = MCRectangleGetTransformedBounds(t_dirty_rect, view_getviewtransform());
	
	view_dirty_rect(t_view_rect);
}

void MCStack::dirtyall(void)
{
	// Make sure we are open and visible.
	if (!opened || !getflag(F_VISIBLE))
		return;

	// Make sure we have a card.
	if (curcard == nil)
		return;

	// MW-2011-09-08: [[ TileCache ]] A 'dirtyall' request means wipe all cached
	//   data.
	view_flushtilecache();

	// MW-2011-09-21: [[ Layers ]] Make sure all the layers on the current card
	//   recompute their id's and other attrs.
	MCObjptr *t_objptr;
	t_objptr = curcard -> getobjptrs();
	if (t_objptr != nil)
	{
		do
		{
			t_objptr -> getref() -> layer_resetattrs();
			t_objptr = t_objptr -> next();
		}
		while(t_objptr != curcard -> getobjptrs());
	}

	// Defer to the rect dirtying routine to update the update region.
	dirtyrect(curcard -> getrect());
}

void MCStack::dirtywindowname(void)
{
	state |= CS_TITLE_CHANGED;
	MCValueAssign(titlestring, kMCEmptyString);

	MCRedrawScheduleUpdateForStack(this);
}

#ifndef TARGET_SUBPLATFORM_IPHONE

// OpenGL stuff must be done on the system thread, so the iOS version of this handler
// does it on a block.
void MCStack::updatetilecache(void)
{
	// IM-2013-10-03: [[ FullsceenMode ]] Move implementation to stackview
	view_updatetilecache();
}

// MW-2013-06-26: [[ Bug 10990 ]] For non-iOS, we can run the MCTileCacheDeactivate
//   method on the main thread.
void MCStack::deactivatetilecache(void)
{
	// IM-2013-10-03: [[ FullsceenMode ]] Move implementation to stackview
	view_deactivatetilecache();
}

bool MCStack::snapshottilecache(MCRectangle p_area, MCGImageRef& r_pixmap)
{
	// IM-2013-10-03: [[ FullsceenMode ]] Move implementation to stackview
	return view_snapshottilecache(p_area, r_pixmap);
}

#endif

void MCStack::applyupdates(void)
{
	// MW-2011-09-13: [[ Effects ]] Ditch any snapshot.
	if (m_snapshot != nil)
	{
		MCGImageRelease(m_snapshot);
		m_snapshot = nil;
	}
	
	// Ensure the title is up to date.
	if (getstate(CS_TITLE_CHANGED))
		setwindowname();

	view_apply_updates();

#if defined(_DESKTOP)
	// MW-2011-11-03: [[ Bug 9852 ]] If the previous blendlevel value is not the current
	//   one perform an update.
	if (window != nil && old_blendlevel != blendlevel)
	{
		old_blendlevel = blendlevel;
		setopacity(blendlevel * 255 / 100);
	}
#endif
}

void MCStack::render(MCGContextRef p_context, const MCRectangle &p_rect)
{
	// IM-2014-01-07: [[ StackScale ]] Apply stack transform to context
	MCGAffineTransform t_transform;
	t_transform = gettransform();
	
	MCGContextConcatCTM(p_context, t_transform);

	// IM-2014-01-07: [[ StackScale ]] Use inverse stack transform to get redraw rect in card coords
	MCRectangle t_rect;
	t_rect = MCRectangleGetTransformedBounds(p_rect, MCGAffineTransformInvert(t_transform));
	
	MCGraphicsContext *t_old_context = nil;
	t_old_context = new (nothrow) MCGraphicsContext(p_context);
	if (t_old_context != nil)
		render(t_old_context, t_rect);
	delete t_old_context;
}

////////////////////////////////////////////////////////////////////////////////

// MM-2014-07-31: [[ ThreadedRendering ]] MCStackTile wraps a MCStackSurface and allows for the locking and rendring of the given region.
//  This way we can easily split the stack surface into multiple regions and render each on a separate thread.
class MCGContextStackTile: public MCStackTile
{
public:
    MCGContextStackTile(MCStack *p_stack, MCStackSurface *p_surface, const MCGIntegerRectangle &p_region)
    {
        m_stack = p_stack;
        m_surface = p_surface;
        m_region = p_region;
        m_context = NULL;
    }
    
    ~MCGContextStackTile()
    {
    }
    
    bool Lock(void)
    {
        return m_surface -> LockGraphics(m_region, m_context, m_raster);
    }
    
	void Unlock(void)
    {
        m_surface -> UnlockGraphics(m_region, m_context, m_raster);
    }
    
    void Render(void)
    {
#ifndef _MAC_DESKTOP
        // IM-2014-01-24: [[ HiDPI ]] Use view backing scale to transform surface -> logical coords
        MCGFloat t_backing_scale;
        t_backing_scale = m_stack -> view_getbackingscale();
        
        // p_region is in surface coordinates, translate to user-space coords & ensure any fractional pixels are accounted for
        MCRectangle t_rect;
        t_rect = MCRectangleGetScaledBounds(MCRectangleFromMCGIntegerRectangle(m_region), 1 / t_backing_scale);
        
        // scale user -> surface space
        MCGContextScaleCTM(m_context, t_backing_scale, t_backing_scale);
        
        m_stack -> view_render(m_context, t_rect);
#else
        m_stack -> view_render(m_context, MCRectangleFromMCGIntegerRectangle(m_region));
#endif
    }
    
private:
    MCStack             *m_stack;
    MCStackSurface      *m_surface;
    MCGIntegerRectangle m_region;
    MCGContextRef       m_context;
    MCGRaster           m_raster;
};

void MCStack::view_surface_redrawwindow(MCStackSurface *p_surface, MCGRegionRef p_region)
{
	MCTileCacheRef t_tilecache;
	t_tilecache = view_gettilecache();
	
    // SN-2014-08-25: [[ Bug 13187 ]] MCplayers's syncbuffering relocated
    for(MCPlayer *t_player = MCplayers; t_player != nil; t_player = t_player -> getnextplayer())
        if (t_player -> getstack() == this)
            t_player -> syncbuffering(nil);
    
	if (t_tilecache == nil || !MCTileCacheIsValid(t_tilecache))
	{
        MCGIntegerRectangle t_bounds;
        t_bounds = MCGRegionGetBounds(p_region);
    
        MCGContextStackTile t_tile(this, p_surface, t_bounds);
        if (t_tile . Lock())
        {
            t_tile . Render();
            t_tile . Unlock();
        }
	}
	else
		// We have a valid tilecache, so get it to composite.
		MCTileCacheComposite(t_tilecache, p_surface, p_region);
}

////////////////////////////////////////////////////////////////////////////////


void MCStack::takewindowsnapshot(MCStack *p_other_stack)
{
	MCGImageRelease(m_snapshot);
	m_snapshot = p_other_stack -> m_snapshot;
	p_other_stack -> m_snapshot = nil;
}

void MCStack::snapshotwindow(const MCRectangle& p_area)
{
	// Dispose of any existing snapshot.
	if (m_snapshot != nil)
	{
		MCGImageRelease(m_snapshot);
		m_snapshot = nil;
	}

	// If the window isn't open, or is invisible do nothing.
	if (opened == 0 || window == NULL || !isvisible())
		return;
	
	// MW-2011-10-18: [[ Bug 9822 ]] Make sure we restrict the snapshot to the visible
	//   region of the card (taking into account menuscroll).
	MCRectangle t_effect_area;
	t_effect_area = curcard -> getrect();
	t_effect_area . y = getscroll();
	t_effect_area . height -= t_effect_area . y;
	t_effect_area = MCU_intersect_rect(t_effect_area, p_area);
	
	if (view_getacceleratedrendering() && view_need_redraw())
	{
		updatetilecache();
	}
	
	if (!snapshottilecache(t_effect_area, m_snapshot))
	{	
		bool t_success = true;
		// Render the current content.
		MCGContextRef t_context = nil;
		MCContext *t_gfxcontext = nil;

		// IM-2013-07-18: [[ ResIndependence ]] take stack snapshot at device resolution
		// IM-2013-08-21: [[ ResIndependence ]] Align snapshots to device pixel boundaries
		// IM-2013-09-30: [[ FullscreenMode ]] Use stack transform to get device coords
		MCGAffineTransform t_transform = getdevicetransform();
		
		// MW-2013-10-29: [[ Bug 11330 ]] Make sure the effect area is cropped to the visible
		//   area.
		t_effect_area = MCRectangleGetTransformedBounds(t_effect_area, getviewtransform());
		t_effect_area = MCU_intersect_rect(t_effect_area, MCU_make_rect(0, 0, view_getrect() . width, view_getrect() . height));
		
		MCRectangle t_surface_rect, t_user_rect;
		t_surface_rect = MCRectangleGetScaledBounds(t_effect_area, view_getbackingscale());
		t_user_rect = MCRectangleGetTransformedBounds(t_surface_rect, MCGAffineTransformInvert(t_transform));
		
		if (t_success)
			t_success = MCGContextCreate(t_surface_rect.width, t_surface_rect.height, false, t_context);

		if (t_success)
		{
			MCGContextTranslateCTM(t_context, -t_surface_rect.x, -t_surface_rect.y);
			
			// IM-2013-09-30: [[ FullscreenMode ]] Apply stack transform to snapshot context
			MCGContextConcatCTM(t_context, t_transform);
			
			t_success = nil != (t_gfxcontext = new (nothrow) MCGraphicsContext(t_context));
		}

		if (t_success)
		{
			t_gfxcontext -> setclip(t_user_rect);
			render(t_gfxcontext, t_user_rect);
			
			if (m_window_shape != nil && !m_window_shape -> is_sharp)
			{
				t_gfxcontext -> setclip(t_user_rect);
				t_gfxcontext -> applywindowshape(m_window_shape, t_user_rect . width, t_user_rect . height);
			}
			
		}

		if (t_success)
			t_success = MCGContextCopyImage(t_context, m_snapshot);

		delete t_gfxcontext;
		MCGContextRelease(t_context);

	}
	
#ifdef _ANDROID_MOBILE
	// MW-2012-12-09: [[ Bug 9901 ]] In OpenGL mode, we use the Android bitmap view for
	//   effects, however this will be out of sync for partial screen effects. Thus, this
	//   call makes sure it contains the current contents of the screen.
	preservescreenforvisualeffect(p_area);
#endif
}

void MCStack::render(MCContext *p_context, const MCRectangle& p_dirty)
{
	p_context -> setfunction(GXcopy);
	p_context -> setopacity(255);

    MCRectangle t_clipped_visible = p_dirty;
	
	// MW-2014-03-12: [[ Bug 11914 ]] Only fiddle with scrolling and such
	//   if this is an engine menu.
    if (m_is_menu && (menuheight > rect . height || menuy != 0))
        clipmenu(p_context, t_clipped_visible);
    
    curcard -> draw(p_context, t_clipped_visible, false);
}

////////////////////////////////////////////////////////////////////////////////

void MCStack::updatewindow(MCRegionRef p_region)
{
	view_updatestack(p_region);
}

MCGAffineTransform MCStack::gettransform(void) const
{
	MCGAffineTransform t_transform;
	// IM-2013-10-11: [[ FullscreenMode ]] Add scroll offset to stack transform
	t_transform = MCGAffineTransformMakeTranslation(0.0, -(MCGFloat)getscroll());
	
	return t_transform;
}

MCGAffineTransform MCStack::getviewtransform(void) const
{
	return MCGAffineTransformConcat(view_getviewtransform(), gettransform());
}

MCGAffineTransform MCStack::getdevicetransform(void) const
{
	MCGFloat t_scale;
	t_scale = view_getbackingscale();
	
	return MCGAffineTransformConcat(MCGAffineTransformMakeScale(t_scale, t_scale), getviewtransform());
}

MCGAffineTransform MCStack::getroottransform(void) const
{
	return MCGAffineTransformConcat(view_getroottransform(), getviewtransform());
}

////////////////////////////////////////////////////////////////////////////////

MCGFloat MCStack::getdevicescale(void) const
{
	MCGAffineTransform t_transform;
	t_transform = getdevicetransform();
	
	return MCMax(fabsf(t_transform.a), fabsf(t_transform.d));
}

////////////////////////////////////////////////////////////////////////////////

// IM-2013-10-08: [[ FullscreenMode ]] Ensure rect of resizable stacks is within min/max width & height
MCRectangle MCStack::constrainstackrect(const MCRectangle &p_rect)
{
	if (!getflag(F_RESIZABLE))
		return p_rect;
		
	uint32_t t_width, t_height;
	t_width = MCMax(p_rect.width, minwidth);
	t_height = MCMax(p_rect.height, minheight);
	
	t_width = MCMin(p_rect.width, maxwidth);
	t_height = MCMin(p_rect.height, maxheight);
	
	return MCRectangleMake(p_rect.x, p_rect.y, t_width, t_height);
}

////////////////////////////////////////////////////////////////////////////////

MCPoint MCStack::windowtostackloc(const MCPoint &p_windowloc) const
{
	// IM-2014-01-07: [[ StackScale ]] Use view->stack transform to convert coords
	return MCGPointToMCPoint(MCGPointApplyAffineTransform(MCPointToMCGPoint(p_windowloc), MCGAffineTransformInvert(getviewtransform())));
}

MCPoint MCStack::stacktowindowloc(const MCPoint &p_stackloc) const
{
	// IM-2014-01-07: [[ StackScale ]] Use stack->view transform to convert coords
	return MCGPointToMCPoint(MCGPointApplyAffineTransform(MCPointToMCGPoint(p_stackloc), getviewtransform()));
}

////////////////////////////////////////////////////////////////////////////////

MCPoint MCStack::globaltostackloc(const MCPoint &p_windowloc) const
{
	// IM-2014-01-07: [[ StackScale ]] Use root->stack transform to convert coords
	return MCGPointToMCPoint(MCGPointApplyAffineTransform(MCPointToMCGPoint(p_windowloc), MCGAffineTransformInvert(getroottransform())));
}

MCPoint MCStack::stacktogloballoc(const MCPoint &p_stackloc) const
{
	// IM-2014-01-07: [[ StackScale ]] Use stack->root transform to convert coords
	return MCGPointToMCPoint(MCGPointApplyAffineTransform(MCPointToMCGPoint(p_stackloc), getroottransform()));
}

////////////////////////////////////////////////////////////////////////////////

MCRectangle MCStack::getcardrect() const
{
	MCRectangle t_stackrect;
	t_stackrect = MCRectangleMake(0, 0, rect.width, rect.height);
	
	MCRectangle t_cardrect;
	t_cardrect = MCRectangleGetTransformedBounds(t_stackrect, MCGAffineTransformInvert(gettransform()));
	
	t_cardrect.x = t_cardrect.y = 0;
	t_cardrect.height += getscroll();
	
	return t_cardrect;
}

void MCStack::updatecardsize()
{
	MCRectangle t_cardrect;
	t_cardrect = getcardrect();
	
	// MW-2011-08-19: [[ Layers ]] Notify of change in size of canvas.
	//   This call also calls MCCard::resize to update the rect.
	curcard -> layer_setviewport(0, 0, t_cardrect.width, t_cardrect.height);
}

MCRectangle MCStack::getvisiblerect(void)
{
	MCRectangle t_rect;
	t_rect = view_getstackvisiblerect();
	
	return MCRectangleGetTransformedBounds(t_rect, MCGAffineTransformInvert(gettransform()));
}

////////////////////////////////////////////////////////////////////////////////

bool MCStack::foreachstack(MCStackForEachCallback p_callback, void *p_context)
{
    if (!p_callback(this, p_context))
        return false;
    
	bool t_continue;
	t_continue = true;
    
	if (substacks != NULL)
	{
		MCStack *t_stack = substacks;
		do
		{
            		t_continue = p_callback(t_stack, p_context);
			t_stack = (MCStack *)t_stack->next();
		}
		while (t_continue && t_stack != substacks);
	}
	
	return t_continue;
}

bool MCStack::foreachchildstack(MCStackForEachCallback p_callback, void *p_context)
{
	bool t_continue;
	t_continue = true;
	
	if (substacks != NULL)
	{
		MCStack *t_stack = substacks;
		do
		{
			if (t_stack->getparentstack() == this)
				t_continue = p_callback(t_stack, p_context);

			t_stack = (MCStack *)t_stack->next();
		}
		while (t_continue && t_stack != substacks);
	}
	
	return t_continue;
}
<|MERGE_RESOLUTION|>--- conflicted
+++ resolved
@@ -629,11 +629,7 @@
 	if (MCactivefield && target != NULL && MCactivefield != target)
 	{
 		MCactivefield->unselect(False, True);
-<<<<<<< HEAD
-		if (MCactivefield != NULL)
-=======
 		if (MCactivefield)
->>>>>>> ac76fc4f
         {
 			if (MCactivefield->getstack() == this)
 				curcard->kunfocus();
@@ -643,10 +639,8 @@
 					MCactivefield->getstack()->kunfocus();
 				else
 					MCactivefield->unselect(True, True);
-<<<<<<< HEAD
             }
-=======
->>>>>>> ac76fc4f
+
         }
 	}
 	if (MCactivefield && target != NULL)
@@ -938,17 +932,12 @@
 	if (opened && state & CS_KFOCUSED && !MClockmenus)
 	{
         if (!hasmenubar() || (state & CS_EDIT_MENUS
-<<<<<<< HEAD
-                              && mode < WM_PULLDOWN && mode != WM_PALETTE)
-		        || (gettool(this) != T_BROWSE && MCdefaultmenubar != NULL))
-			MCmenubar = NULL;
-=======
             && mode < WM_PULLDOWN && mode != WM_PALETTE)
             || (gettool(this) != T_BROWSE && MCdefaultmenubar))
         {
 			MCmenubar = nil;
         }
->>>>>>> ac76fc4f
+        
 		else
         {
 			MCmenubar = MCObjectCast<MCGroup>(getobjname(CT_GROUP, (getmenubar())));
