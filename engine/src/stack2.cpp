/* Copyright (C) 2003-2013 Runtime Revolution Ltd.

This file is part of LiveCode.

LiveCode is free software; you can redistribute it and/or modify it under
the terms of the GNU General Public License v3 as published by the Free
Software Foundation.

LiveCode is distributed in the hope that it will be useful, but WITHOUT ANY
WARRANTY; without even the implied warranty of MERCHANTABILITY or
FITNESS FOR A PARTICULAR PURPOSE.  See the GNU General Public License
for more details.

You should have received a copy of the GNU General Public License
along with LiveCode.  If not see <http://www.gnu.org/licenses/>.  */

#include "prefix.h"

#include "globdefs.h"
#include "filedefs.h"
#include "objdefs.h"
#include "parsedef.h"
#include "mcio.h"

#include "execpt.h"
#include "stack.h"
#include "tooltip.h"
#include "dispatch.h"
#include "aclip.h"
#include "vclip.h"
#include "card.h"
#include "objptr.h"
#include "control.h"
#include "image.h"
#include "player.h"
#include "field.h"
#include "button.h"
#include "group.h"
#include "stacklst.h"
#include "cardlst.h"
#include "sellst.h"
#include "hndlrlst.h"
#include "mcerror.h"
#include "util.h"
#include "printer.h"
#include "license.h"
#include "globals.h"
#include "mctheme.h"
#include "mode.h"
#include "redraw.h"
#include "region.h"
#include "tilecache.h"
#include "stacksecurity.h"

#include "context.h"

MCBitmap *dither_image(uint2 depth, MCBitmap *image);

void MCStack::external_idle()
{
	if (idlefunc != NULL)
		(*idlefunc)();
}

void MCStack::setidlefunc(void (*newfunc)())
{
	idlefunc = newfunc;
	hashandlers |= HH_IDLE;
	MCscreen->addtimer(this, MCM_idle, MCidleRate);
}

Boolean MCStack::setscript(MCStringRef newscript)
{
	MCValueAssign(_script, newscript);
	parsescript(False);
	if (hlist == NULL)
	{
		uint2 line, pos;
		MCperror->geterrorloc(line, pos);
		fprintf(stderr, "%s: Script parsing error at line %d, column %d\n",
		        MCStringGetCString(MCcmd), line, pos);
		return False;
	}
	if (!hlist->hashandlers())
	{
		fprintf(stderr, "%s: Script has no handlers\n", MCStringGetCString(MCcmd));
		return False;
	}
	return True;
}

void MCStack::checkdestroy()
{
	if (MCdispatcher->ismainstack(this))
	{
		if (opened == 0 && MCdispatcher->gethome() != this)
			if (flags & F_DESTROY_STACK)
			{
				if (substacks != NULL)
				{
					MCStack *sptr = substacks;
					do
					{
						if (sptr->opened)
							return;
						sptr = sptr->next();
					}
					while (sptr != substacks);
				}
				MCtodestroy->remove(this); // prevent duplicates
				MCtodestroy->add(this);
			}
	}
	else
	{
		MCStack *sptr = (MCStack *)parent;
		sptr->checkdestroy();
	}
}

void MCStack::resize(uint2 oldw, uint2 oldh)
{
	uint2 newy = getscroll();
	
	// MW-2011-08-18: [[ Redraw ]] Use global screen lock, rather than stack.
	MCRedrawLockScreen();
	if (curcard->getrect().width != rect.width || curcard->getrect().height != rect.height + newy)
	{
		// MW-2011-08-19: [[ Layers ]] Notify of change in size of canvas.
		//   This call also calls MCCard::resize to update the rect.
		curcard -> layer_setviewport(0, 0, rect . width, rect . height + newy);

		// MM-2012-09-05: [[ Property Listener ]] Make sure resizing a stack sends the propertyChanged message to any listeners.
		//    This effects both the current card and the stack.
		curcard -> signallisteners(P_RECTANGLE);
		signallisteners(P_RECTANGLE);	
		
		curcard->message_with_args(MCM_resize_stack, rect.width, rect.height + newy, oldw, oldh);
	}
	MCRedrawUnlockScreen();

	// MW-2011-08-18: [[ Redraw ]] For now, update the screen here. This should
	//   really be done 'in general' after event dispatch, but things don't work
	//   in a suitable way for that... Yet...
	MCRedrawUpdateScreen();
}

// MW-2007-07-03: [[ Bug 2332 ]] - It makes more sense for resize to be issue before move.
//   Not doing so results in the stack's rect property being incorrect size-wise during execution
//   of moveStack.
void MCStack::configure(Boolean user)
{
	// MW-2011-08-18: [[ Redraw ]] Update to use redraw.
	if (MCRedrawIsScreenLocked() || state & CS_NO_CONFIG || !mode_haswindow() || !opened)
		return;
#ifdef TARGET_PLATFORM_LINUX
 	if (!getflag(F_VISIBLE))
		return;
#endif
	Boolean beenchanged = False;
	MCRectangle trect;
	mode_getrealrect(trect);
	if (trect.width != 0 && trect.height != 0
	        && (trect.width != rect.width || trect.height != rect.height))
	{
		uint2 oldw = rect.width;
		uint2 oldh = rect.height;
		rect.width = trect.width;
		rect.height = trect.height;
		if (opened)
		{
			beenchanged = True;
			resize(oldw, oldh + getscroll());
		}
	}
	if ((trect.x != -1 || trect.y != -1)
	        && (trect.x != rect.x || trect.y != rect.y))
	{
		rect.x = trect.x;
		rect.y = trect.y;
		beenchanged = True;
		if (user)
		{ // else WM did it
			state |= CS_BEEN_MOVED;
			// MM-2012-09-05: [[ Property Listener ]] Make sure a stack move sends the propertyChanged message to any listeners.
			signallisteners(P_RECTANGLE);
			curcard->message_with_args(MCM_move_stack, rect.x, rect.y);
		}
	}
	if (beenchanged)
	{
		MCStack *cstack = NULL;
		uint2 ccount = 1;
		while (True)
		{
			cstack = MCdispatcher->findchildstackd(window, ccount);
			if (cstack == NULL)
				break;
			ccount++;
			cstack->configure(True); //update children
		}
	}
}

void MCStack::iconify()
{
	if (!(state & CS_ICONIC))
	{
		MCtooltip->cleartip();
		MCiconicstacks++;
		state |= CS_ICONIC;
		MCstacks->top(NULL);
		redrawicon();
		curcard->message(MCM_iconify_stack);
	}
}

void MCStack::uniconify()
{
	if (state & CS_ICONIC)
	{
		MCiconicstacks--;
		state &= ~CS_ICONIC;
		MCstacks->top(this);
		curcard->message(MCM_uniconify_stack);
		// MW-2011-08-17: [[ Redraw ]] Tell the stack to dirty all of itself.
		dirtyall();
		resetcursor(True);
		dirtywindowname();
	}
}

Window_mode MCStack::getmode()
{
	if (!opened)
		return WM_CLOSED;
	if (state & CS_ICONIC)
		return WM_ICONIC;
	return mode;
}

uint2 MCStack::userlevel()
{
	return getstyleint(flags);
}

Boolean MCStack::hcaddress()
{
	return (flags & F_HC_ADDRESSING) != 0;
}

Boolean MCStack::hcstack()
{
	return (flags & F_HC_STACK) != 0;
}

Boolean MCStack::islocked()
{
	return (flags & F_CANT_MODIFY) != 0;
}

Boolean MCStack::isiconic()
{
	return (state & CS_ICONIC) != 0;
}

Boolean MCStack::isediting()
{
	return editing != NULL;
}

Tool MCStack::gettool(MCObject *optr) const
{
	if (MCcurtool == T_HELP)
		return T_HELP;

	// MW-2008-01-30: [[ Bug 5749 ]] Recurse up the object tree to see if any
	//   parent of the object (up to card level) has CANT_SELECT set, if so
	//   force browse mode.
	if (mode == WM_TOP_LEVEL && optr -> isselectable())
		return MCcurtool;

	return T_BROWSE;
}

void MCStack::hidecursor()
{
	if (MCmousestackptr == this)
	{
		cursor = MCcursors[PI_NONE];
		MCscreen->setcursor(window, cursor);
	}
}

void MCStack::setcursor(MCCursorRef newcursor, Boolean force)
{
	if (window == DNULL && MCModeMakeLocalWindows())
		return;
	
	if (MCwatchcursor)
		newcursor = MCcursors[PI_WATCH];
	else
		if (MCcursor != nil)
			newcursor = MCcursor;
	if (force || cursor != newcursor)
	{
		cursor = newcursor;
		mode_setcursor();
	}
}

MCCursorRef MCStack::getcursor()
{
	Tool t;
	if (controls != NULL && controls->gettype() == CT_MAGNIFY)
		t = MCcurtool;
	else
		t = gettool(this);
	uint2 cindex;
	switch (t)
	{
	case T_POINTER:
		cindex = PI_ARROW;
		break;
	case T_HELP:
		cindex = PI_HELP;
		break;
	case T_BRUSH:
		cindex = PI_BRUSH;
		break;
	case T_ERASER:
		cindex = PI_ERASER;
		break;
	case T_SPRAY:
		cindex = PI_SPRAY;
		break;
	case T_BUCKET:
		cindex = PI_BUCKET;
		break;
	case T_PENCIL:
		cindex = PI_PENCIL;
		break;
	case T_DROPPER:
		cindex = PI_DROPPER;
		break;
	case T_BUTTON:
	case T_SCROLLBAR:
	case T_FIELD:
	case T_IMAGE:
	case T_PLAYER:
	case T_CURVE:
	case T_LASSO:
	case T_LINE:
	case T_OVAL:
	case T_POLYGON:
	case T_RECTANGLE:
	case T_REGULAR_POLYGON:
	case T_ROUND_RECT:
	case T_SELECT:
	case T_TEXT:
	case T_GRAPHIC:
		cindex = PI_PLUS;
		break;
	default:
		if (ibeam)
			cindex = PI_IBEAM;
		else
			if (MCdefaultcursorid)
				return MCdefaultcursor;
			else
				cindex = PI_HAND;
		break;
	}
	return MCcursors[cindex];
}

void MCStack::resetcursor(Boolean force)
{
	setcursor(getcursor(), force);
}

void MCStack::clearcursor(void)
{
	for(uint32_t i = 0; i < PI_NCURSORS; i++)
		if (MCcursors[i] == cursor)
			cursor = nil;
}

void MCStack::setibeam()
{
	if (opened)
	{
		ibeam++;
		resetcursor(True);
	}
}

void MCStack::clearibeam()
{
	if (opened)
	{
		// TS 2007-22-10 : This check was put in to stop the IBEAM swapping when you have dragged and dropped
		// 					between fields. ibeam is an UNSIGNED int, so it will underflow and become confused.
		if ( ibeam > 0 ) 
			ibeam--;
		resetcursor(True);
	}
}

// MW-2012-09-07: [[ Bug 10372 ]] If 'force' is set then ignores current settings of substacks.
void MCStack::extraopen(bool p_force)
{
	if (substacks != NULL || p_force)
	{
		setextendedstate(true, ECS_ISEXTRAOPENED);
		MCObject::open();
		if (linkatts != NULL)
		{
			MCscreen->alloccolor(linkatts->color);
			MCscreen->alloccolor(linkatts->hilitecolor);
			MCscreen->alloccolor(linkatts->visitedcolor);
		}
		opened--;
	}
}


// MW-2012-09-07: [[ Bug 10372 ]] If 'force' is set then ignores current settings of substacks.
void MCStack::extraclose(bool p_force)
{
	if (substacks != NULL || p_force)
	{
		setextendedstate(false, ECS_ISEXTRAOPENED);
		opened++;
		MCObject::close();
		}
	}

Window MCStack::getwindow()
{
#ifdef _MACOSX
	if (!opened)
#else
	if (!opened || state & CS_ICONIC)
#endif

		return DNULL;
	else
		return window;
}

Window MCStack::getparentwindow()
{
#if defined(_MACOSX) || defined(_WINDOWS)
	if (parentwindow != DNULL)
	{
		if (MCdispatcher->findstackd(parentwindow) == NULL)
		{
			delete parentwindow;
			parentwindow = DNULL;
		}
		return parentwindow;
	}
	return DNULL;
#else
	if (parentwindow != DNULL &&
		MCdispatcher -> findstackd(parentwindow) == NULL)
		parentwindow = DNULL;
	return parentwindow;
#endif
}

void MCStack::setparentwindow(Window w)
{
#if defined(_MACOSX) || defined(_WINDOWS)
	if (w != DNULL && w->handle.window != 0)
	{
		if (parentwindow == DNULL)
		{
			parentwindow = new _Drawable;
			parentwindow->type = DC_WINDOW;
		}
		parentwindow->handle.window = w->handle.window;
	}
	else
		if (parentwindow != DNULL)
		{
			delete parentwindow;
			parentwindow = DNULL;
		}
#else
	if (parentwindow == window)
		parentwindow = None;
	parentwindow = w;
#endif
}

Boolean MCStack::takewindow(MCStack *sptr)
{
	// If there is no window ptr and we 'have' a window (i.e. plugin)
	// we can't take another one's window.
	if (window == DNULL && mode_haswindow())
		return False;

	// MW-2008-10-31: [[ ParentScripts ]] Send closeControl messages appropriately
	if (sptr -> curcard -> closecontrols() == ES_ERROR ||
		sptr->curcard->message(MCM_close_card) == ES_ERROR ||
		//sptr->curcard->groupmessage(MCM_close_background, NULL) == ES_ERROR
		sptr -> curcard -> closebackgrounds(NULL) == ES_ERROR ||
		sptr->curcard->message(MCM_close_stack) == ES_ERROR)
		return False;
	if (window != DNULL)
	{
		stop_externals();
		MCscreen->destroywindow(window);
		cursor = None;
		MCValueAssign(titlestring, kMCEmptyString);
	}
	MCValueAssign(sptr -> titlestring, kMCEmptyString);
	window = sptr->window;
	iconid = sptr->iconid;
	sptr->stop_externals();
	sptr->window = DNULL;
	
	state = sptr->state;
	state &= ~(CS_IGNORE_CLOSE | CS_NO_FOCUS | CS_DELETE_STACK);

	// MW-2012-04-20: [[ Bug 10185 ]] Make sure we take the visibility flag of the
	//   target stack (else if we go in window with an invisible stack redraw issue
	//   happens).
	flags &= ~(F_TAKE_FLAGS | F_VISIBLE);
	flags |= sptr->flags & (F_TAKE_FLAGS | F_VISIBLE);
	decorations = sptr->decorations;
	rect = sptr->rect;
	minwidth = sptr->minwidth;
	minheight = sptr->minheight;
	maxwidth = sptr->maxwidth;
	maxheight = sptr->maxheight;
	mode = sptr->mode;
	
	// MW-2005-07-18: If we have taken the other stack's window we must set its
	//   mode to WM_CLOSED, lest we try to do other things with it later...
	sptr -> mode = WM_CLOSED;

	// MW-2011-01-10: [[ Effects ]] Take the snapshot.
	takewindowsnapshot(sptr);
	
	mode_takewindow(sptr);
	
	if (MCmousestackptr == sptr)
		MCmousestackptr = this;
	start_externals();
	return True;
}

Boolean MCStack::setwindow(Window w)
{
	if (!MCscreen->getwindowgeometry(window, rect))
		return False;
	window = w;
	state |= CS_FOREIGN_WINDOW;
	return True;
}

void MCStack::kfocusset(MCControl *target)
{
	if (!opened)
		return;
	if (MCactivefield != NULL && target != NULL && MCactivefield != target)
	{
		MCactivefield->unselect(False, True);
		if (MCactivefield != NULL)
			if (MCactivefield->getstack() == this)
				curcard->kunfocus();
			else
				if (MCactivefield->getstack()->state & CS_KFOCUSED)
					MCactivefield->getstack()->kunfocus();
				else
					MCactivefield->unselect(True, True);
	}
	if (MCactivefield != NULL && target != NULL)
	{
		curcard->kfocus();
		MCstacks -> ensureinputfocus(window);
		return;
	}
	if (opened && flags & F_VISIBLE
	        && !(state & (CS_NO_FOCUS | CS_KFOCUSED | CS_LOCK_SCREEN
	                      | CS_ICONIC | CS_IGNORE_CLOSE)))
	{
		mode_takefocus();
		MCscreen->waitfocus();
	}

	if (target != NULL)
		curcard->kfocusset(target);	
	MCstacks -> ensureinputfocus(window);
}

MCStack *MCStack::clone()
{
	if (editing != NULL)
		stopedit();
	MCStack *newsptr = nil;
	/* UNCHECKED */ MCStackSecurityCopyStack(this, newsptr);
	MCdispatcher->appendstack(newsptr);
	newsptr->parent = MCdispatcher->gethome();
	if (this != MCtemplatestack || rect.x == 0 && rect.y == 0)
	{
		newsptr->positionrel(MCdefaultstackptr->rect, OP_CENTER, OP_MIDDLE);
		newsptr->rect.x += MCcloneoffset;
		newsptr->rect.y += MCcloneoffset;
	}
	newsptr->message(MCM_new_stack);
	return newsptr;
}

void MCStack::compact()
{
	if (editing != NULL)
		stopedit();
	if (controls != NULL)
	{
		MCControl *cptr = controls;
		do
		{
			cptr->compactdata();
			cptr = cptr->next();
		}
		while (cptr != controls);
	}
	if (substacks != NULL)
	{
		MCStack *sptr = substacks;
		do
		{
			sptr->compact();
			sptr = sptr->next();
		}
		while (sptr != substacks);
	}
}

Boolean MCStack::checkid(uint4 cardid, uint4 controlid)
{
	if (cards != NULL)
	{
		MCCard *cptr = cards;
		do
		{
			if (cptr->getid() == cardid)
				return cptr->checkid(controlid);
			cptr = cptr->next();
		}
		while (cptr != cards);
	}
	if (curcard != NULL)
		return curcard->checkid(controlid);
	return False;
}

IO_stat MCStack::saveas(const MCStringRef p_fname)
{
	Exec_stat stat = curcard->message(MCM_save_stack_request);
	if (stat == ES_NOT_HANDLED || stat == ES_PASS)
	{
		MCStack *sptr = this;
		if (!MCdispatcher->ismainstack(sptr))
			sptr = (MCStack *)sptr->parent;
		MCdispatcher->savestack(sptr, p_fname);
	}
	return IO_NORMAL;
}

MCStack *MCStack::findname(Chunk_term type, MCNameRef p_name)
{ // should do case-sensitive match on filename on UNIX...
	if (type == CT_STACK)
	{
		if (MCU_matchname(p_name, CT_STACK, getname()))
			return this;
		
		if (!MCStringIsEmpty(filename))
		{
			MCNewAutoNameRef t_filename_name;
			/* UNCHECKED */ MCNameCreate(filename, &t_filename_name);
			if (MCU_matchname(p_name, CT_STACK, *t_filename_name))
				return this;
		}
	}

	return NULL;
}

MCStack *MCStack::findid(Chunk_term type, uint4 inid, Boolean alt)
{
	if (type == CT_STACK && (inid == obj_id || alt && inid == altid))
		return this;
	else
		return NULL;
}

void MCStack::setmark()
{
	state |= CS_MARKED;
}

void MCStack::clearmark()
{
	state &= ~CS_MARKED;
}

void MCStack::setbackground(MCControl *bptr)
{
	backgroundid = bptr->getid();
}

void MCStack::clearbackground()
{
	backgroundid = 0;
}

void MCStack::ungroup(MCGroup *source)
{
	MCselected->clear(True);
	MCControl *clist = source->getcontrols();
	if (!curcard->removecontrol(source, False, True))
		return;
	source->setcontrols(NULL);
	if (clist != NULL)
	{
		MCControl *tptr = clist;
		do
		{
			if (getcontrolid(tptr->gettype(), tptr->getid()))
			{
				fprintf(stderr, "ERROR: found duplicate id %d\n", tptr->getid());
				tptr->setid(newid());
			}
			curcard->newcontrol(tptr, False);
			MCselected->add(tptr);
			tptr = tptr->next();
		}
		while (tptr != clist);
		MCControl *cptr = controls;
		while (cptr != source)
			cptr = cptr->next();
		clist->appendto(cptr);
	}
	MCControl *cptr = source;
	cptr->remove(controls);
	source->insertto(MCsavegroupptr);
	source->setparent(this);

	// MW-2011-08-17: [[ Redraw ]] Tell the stack to dirty all of itself.
	dirtyall();
}

#define ECS "This is not the card script, and all changes to this script\n\
will be discarded when you stop editing this background."

void MCStack::startedit(MCGroup *group)
{
	if (!opened)
		return;
	if (editing != NULL)
		stopedit();
	else
	{
		MCselected->clear(True);
		kunfocus();
	}
	curcard->close();
	MCscreen->cancelmessageobject(curcard, NULL);
	editing = group;

	// Save the current list of object references and cards
	savecontrols = controls;
	savecard = curcard;
	savecards = cards;

    // MM-2013-02-21: [[ Bug 10620 ]] Uncache the card (of the group) we are editing.
    //   If we don't, any controls pasted whil in edit group mode will be pasted onto
    //   the old card rather than the newly created card we are editing.
	uncacheobjectbyid(savecard);
	
	// Get the object references from the group
	controls = editing->getcontrols();

	// Temporarily clear the group's object list
	editing->setcontrols(NULL);

	// Create a temporary card
	cards = curcard = new MCCard;

	// Link the card to the parent, give it the same id as the current card and give it a temporary script
	curcard->setparent(this);
	curcard->setid(savecard->getid());
	curcard->setsprop(P_SCRIPT, ECS);

	// Now add references for each control in the group being edited to the card
	if (controls != NULL)
	{
		MCControl *cptr = controls;
		do
		{
			curcard->newcontrol(cptr, False);
			cptr = cptr->next();
		}
		while (cptr != controls);
	}

	curcard->open();
	curcard->resize(rect.width, rect.height + getscroll());
	// MW-2011-08-17: [[ Redraw ]] Tell the stack to dirty all of itself.
	dirtyall();
	dirtywindowname();
}

void MCStack::stopedit()
{
	if (editing == NULL)
		return;
	MCselected->clear(True);
	curcard->close();
	MCObjptr *clist = curcard->getrefs();
	MCControl *oldcontrols = controls;
	controls = NULL;
	while (oldcontrols != NULL)
	{
		clist->getref()->remove(oldcontrols);
		clist->getref()->appendto(controls);
		clist = clist->next();
	}
	
	// MW-2007-05-07: [[ Bug 4866 ]] It seems computeminrect can cause the parents of controls to be reset
	//   Swapping these two calls around fixes this crash - although I'm not 100% happy with this.
	//
	editing->computeminrect(False);
	editing->setcontrols(controls);
	controls = savecontrols;
	cards = savecards;
	MCObject *oldcard = curcard;
	curcard = savecard;
	MCGroup *oldediting = editing;
	editing = NULL;
	
    // MM-2013-02-21: [[ Bug 10620 ]] Remove the card created for the edit from the cache.
	uncacheobjectbyid(oldcard);
	
	curcard->open();
	curcard->resize(rect.width, rect.height + getscroll());
	// MW-2011-08-17: [[ Redraw ]] Tell the stack to dirty all of itself.
	dirtyall();
	oldcard->scheduledelete();
	kfocus();
	dirtywindowname();
	if (gettool(this) == T_POINTER)
		MCselected->add(oldediting);
}

void MCStack::updatemenubar()
{
	if (opened && state & CS_KFOCUSED && !MClockmenus)
	{
		if (!hasmenubar() || state & CS_EDIT_MENUS
		        && mode < WM_PULLDOWN && mode != WM_PALETTE
		        || gettool(this) != T_BROWSE && MCdefaultmenubar != NULL)
			MCmenubar = NULL;
		else
			MCmenubar = (MCGroup *)getobjname(CT_GROUP, (getmenubar()));
		MCscreen->updatemenubar(False);
	}
}

// MW-2011-09-12: [[ MacScroll ]] Compute the scroll as it should be now taking
//   into account the menubar and such.
int32_t MCStack::getnextscroll()
{
#ifdef _MACOSX
	MCControl *mbptr;
	if (!(state & CS_EDIT_MENUS) && hasmenubar()
	        && (mbptr = curcard->getchild(CT_EXPRESSION, MCNameGetString(getmenubar()), CT_GROUP, CT_UNDEFINED)) != NULL
	        && mbptr->getopened() && mbptr->isvisible())
	{
		MCRectangle r = mbptr->getrect();
		return (r.y + r.height);
	}
#endif
	return 0;
}

// MW-2011-09-12: [[ MacScroll ]] Return the scroll of the stack as currently
//   applied.
int32_t MCStack::getscroll(void) const
{
	return m_scroll;
}
 
void MCStack::scrollintoview()
{
	MCControl *cptr = curcard->getkfocused();
	if (cptr != NULL)
	{
		MCRectangle r = cptr->getrect();
		if (menuy + menuheight > rect.height
		        && r.y + r.height > rect.height - MENU_ARROW_SIZE)
			scrollmenu(MCU_max(rect.height - menuy - menuheight,
			                   rect.height - MENU_ARROW_SIZE - r.y - r.height), True);
		if (menuy < 0 && r.y < MENU_ARROW_SIZE)
			scrollmenu(MCU_min(-menuy, MENU_ARROW_SIZE - r.y), True);
	}
}

void MCStack::scrollmenu(int2 offset, Boolean draw)
{
	MCRectangle crect;
	MCControl *cptr = controls;
	do
	{
		crect = cptr->getrect();
		crect.y += offset;
		cptr->setrect(crect);
		cptr = cptr->next();
	}
	while (cptr != controls);
	menuy += offset;

	// MW-2011-08-17: [[ Redraw ]] Tell the stack to dirty all of itself.
	if (draw)
		dirtyall();
}

void MCStack::clipmenu(MCContext *context, MCRectangle &crect)
{
	if (!IsNativeWin() && context != NULL)
		{
			draw3d(context, curcard->getrect(), ETCH_RAISED, borderwidth);
			crect = MCU_clip_rect(crect, DEFAULT_BORDER, DEFAULT_BORDER,
								  rect.width - DEFAULT_BORDER,
								  rect.height - DEFAULT_BORDER);
		}

	MCPoint p[3];
	if (menuy < 0 && crect.y < MENU_ARROW_SIZE)
	{
		if (crect.height < MENU_ARROW_SIZE - crect.y)
			crect.height = 0;
		else
		{
			crect.height -= MENU_ARROW_SIZE - crect.y;
			crect.y = MENU_ARROW_SIZE;
			if (context != NULL)
			{
				// Blank out the entry bit
				MCRectangle dirty;
					MCU_set_rect(dirty, 0, 0, rect.width, MENU_ARROW_SIZE);
				if (MCcurtheme == nil ||
					MCcurtheme -> drawmenubackground(context, dirty, curcard -> getrect(), false))
				{
					// TS-2008-01-21 : [[Bug 5566 - Handler menu not standard and blocking other menus ]]

					//if ( MClook == LF_WIN95 && MCcurtheme != NULL )
					if ( IsNativeWin() )
						MCU_set_rect(dirty, DEFAULT_BORDER - 1, DEFAULT_BORDER - 1,
									 rect.width - DEFAULT_BORDER,
									 MENU_ARROW_SIZE - DEFAULT_BORDER); 
					else
						MCU_set_rect(dirty, DEFAULT_BORDER , DEFAULT_BORDER ,
									 rect.width - ( DEFAULT_BORDER<<1),
									 MENU_ARROW_SIZE - DEFAULT_BORDER); 

		
					setforeground(context, DI_BACK, False, False);
					context->fillrect(dirty);
				}
				
				// Draw the arrow
				context->setforeground(MCscreen->getblack());
				p[0].x = rect.width >> 1;
				p[1].x = p[0].x + 5;
				p[2].x = p[0].x - 5;
				p[0].y = 4;
				p[1].y = p[2].y = 9;

				context->fillpolygon(p, 3);
			}
		}
	}
	if (menuy + menuheight > rect.height
	        && crect.y + crect.height > rect.height - MENU_ARROW_SIZE)
	{
		if (rect.height - MENU_ARROW_SIZE < crect.y)
			crect.height = 0;
		else
		{
			crect.height = rect.height - MENU_ARROW_SIZE - crect.y;
			if (context != NULL)
			{
				MCRectangle dirty;
					MCU_set_rect(dirty, 0, rect.height - MENU_ARROW_SIZE, rect.width, MENU_ARROW_SIZE);
				if (MCcurtheme == nil ||
					!MCcurtheme -> drawmenubackground(context, dirty, curcard -> getrect(), false))
				{
					// TS-2008-01-21 : [[Bug 5566 - Handler menu not standard and blocking other menus ]]
					if (IsNativeWin() )
						MCU_set_rect(dirty, DEFAULT_BORDER-1, (rect.height - MENU_ARROW_SIZE) + 1,
									 rect.width - DEFAULT_BORDER ,
									 ( MENU_ARROW_SIZE - DEFAULT_BORDER));
					else
						MCU_set_rect(dirty, DEFAULT_BORDER, rect.height - MENU_ARROW_SIZE,
									 rect.width - ( DEFAULT_BORDER << 1),
									 ( MENU_ARROW_SIZE - DEFAULT_BORDER));

					setforeground(context, DI_BACK, False, False);
					context->fillrect(dirty);
				}
				
				context->setforeground(MCscreen->getblack());
				p[0].x = rect.width >> 1;
				p[1].x = p[0].x + 5;
				p[2].x = p[0].x - 5;
				p[0].y = rect.height - 4;
				p[1].y = p[2].y = rect.height - 9;
				context->fillpolygon(p, 3);
			}
		}
	}
}

Boolean MCStack::count(Chunk_term otype, Chunk_term ptype, MCObject *stop, uint2 &num)
{
	num = 0;
	switch (otype)
	{
	case CT_AUDIO_CLIP:
		if (aclips != NULL)
		{
			MCAudioClip *aptr = aclips;
			do
			{
				num++;
				aptr = aptr->next();
			}
			while (aptr != aclips);
		}
		break;
	case CT_VIDEO_CLIP:
		if (vclips != NULL)
		{
			MCVideoClip *vptr = vclips;
			do
			{
				num++;
				vptr = vptr->next();
			}
			while (vptr != vclips);
		}
		break;
	case CT_CARD:
		if (cards != NULL)
		{
			MCCard *cptr = cards;
			do
			{
				if (cptr->countme(backgroundid, (state & CS_MARKED) != 0))
					num++;
				if (cptr == stop)
					break;
				cptr = cptr->next();
			}
			while (cptr != cards);
		}
		break;
	case CT_STACK:
		if (substacks != NULL)
		{
			MCStack *sptr = substacks;
			do
			{
				num++;
				if (sptr == stop)
					break;
				sptr = sptr->next();
			}
			while (sptr != substacks);
		}
		break;
	default:
		if (controls != NULL)
		{
			MCControl *cptr = controls;
			if (otype == CT_BACKGROUND)
				do
				{
					if (cptr->gettype() == CT_GROUP)
						num++;
					if (cptr == stop)
						break;
					cptr = cptr->next();
				}
				while (cptr != controls);
			else
				curcard->count(otype, ptype, stop, num, True);
		}
		break;
	}
	return True;
}

void MCStack::renumber(MCCard *card, uint4 newnumber)
{
	card->remove
	(cards);
	if (cards == NULL || newnumber-- <= 1)
		card->insertto(cards);
	else
	{
		MCCard *cptr = cards;
		while (--newnumber)
		{
			cptr = cptr->next();
			if (cptr->next() == cards)
				break;
		}
		cptr->append(card);
	}
	dirtywindowname();
}

MCObject *MCStack::getAV(Chunk_term etype, MCStringRef s, Chunk_term otype)
{
	uint2 num = 0;

	switch (etype)
	{
	case CT_FIRST:
	case CT_SECOND:
	case CT_THIRD:
	case CT_FOURTH:
	case CT_FIFTH:
	case CT_SIXTH:
	case CT_SEVENTH:
	case CT_EIGHTH:
	case CT_NINTH:
	case CT_TENTH:
		num = etype - CT_FIRST;
		break;
	case CT_LAST:
	case CT_MIDDLE:
	case CT_ANY:
		count(otype, CT_UNDEFINED, NULL, num);
		switch (etype)
		{
		case CT_LAST:
			num--;
			break;
		case CT_MIDDLE:
			num >>= 1;
			break;
		case CT_ANY:
			num = MCU_any(num);
			break;
		default:
			break;
		}
		break;
	case CT_ID:
		uint4 inid;
		if (MCU_stoui4(s, inid))
			return getAVid(otype, inid);
		return NULL;
	case CT_EXPRESSION:
		if (!MCU_stoui2(s, num))
		{
			MCNewAutoNameRef t_name;
			/* UNCHECKED */ MCNameCreate(s, &t_name);
			MCObject* t_object;
			if (getAVname(otype, *t_name, t_object))
				return t_object;
			else
				return NULL;
		}
		if (num < 1)
			return NULL;
		num--;
		break;
	default:
		return NULL;
	}
	MCObject *objs;
	if (otype == CT_AUDIO_CLIP)
		objs = aclips;
	else
		objs = vclips;

	if (objs == NULL)
		return NULL;
	MCObject *tobj = objs;
	while (num--)
	{
		tobj = tobj->next();
		if (tobj == objs)
			return NULL;
	}
	return tobj;
}

MCCard *MCStack::getchild(Chunk_term etype, MCStringRef p_expression, Chunk_term otype)
{
	if (otype != CT_CARD)
		return NULL;

	uint2 num = 0;

	if (cards == NULL)
	{
		curcard = cards = MCtemplatecard->clone(False, False);
		cards->setparent(this);
	}

	// OK-2007-04-09 : Allow cards to be found by ID when in edit group mode.
	MCCard *cptr;
	if (editing != NULL && savecards != NULL)
		cptr = savecards;
	else
		cptr = cards;

	MCCard *found = NULL;
	if (etype == CT_EXPRESSION && MCStringIsEqualToCString(p_expression, "window", kMCCompareCaseless))
		etype = CT_THIS;
	switch (etype)
	{
	case CT_THIS:
		if (curcard != NULL)
			return curcard;
		return cards;
	case CT_FIRST:
	case CT_SECOND:
	case CT_THIRD:
	case CT_FOURTH:
	case CT_FIFTH:
	case CT_SIXTH:
	case CT_SEVENTH:
	case CT_EIGHTH:
	case CT_NINTH:
	case CT_TENTH:
		num = etype - CT_FIRST;
		break;
	case CT_NEXT:
		cptr = curcard;
		do
		{
			cptr = cptr->next();
			if (cptr->countme(backgroundid, (state & CS_MARKED) != 0))
				return cptr;
		}
		while (cptr != curcard);
		return NULL;
	case CT_PREV:
		cptr = curcard;
		do
		{
			cptr = cptr->prev();
			if (cptr->countme(backgroundid, (state & CS_MARKED) != 0))
				return cptr;
		}
		while (cptr != curcard);
		return NULL;
	case CT_LAST:
	case CT_MIDDLE:
	case CT_ANY:
		count(otype, CT_UNDEFINED, NULL, num);
		switch (etype)
		{
		case CT_LAST:
			num--;
			break;
		case CT_MIDDLE:
			num >>= 1;
			break;
		case CT_ANY:
			num = MCU_any(num);
			break;
		default:
			break;
		}
		break;
	case CT_ID:
		uint4 inid;
		if (MCU_stoui4(p_expression, inid))
		{
			// OK-2008-06-27: <Bug where looking up a card by id when in edit group mode could cause an infinite loop>
			MCCard *t_cards;
			if (editing != NULL && savecards != NULL)
				t_cards = savecards;
			else
				t_cards = cards;
		
			// OK-2007-04-09 : Allow cards to be found by ID when in edit group mode.
			if (editing == NULL)
				found = curcard -> findid(CT_CARD, inid, True);
			else
				found = NULL;

			if (found == NULL)
				do
				{
					found = cptr->findid(CT_CARD, inid, True);
					if (found != NULL
							&& found->countme(backgroundid, (state & CS_MARKED) != 0))
						break;
					cptr = cptr->next();
				}
				while (cptr != t_cards);
		}
		return found;
	case CT_EXPRESSION:
		if (MCU_stoui2(p_expression, num))
		{
			if (num < 1)
				return NULL;
			num--;
			break;
		}
		else
		{
			do
			{
				found = cptr->findname(otype, MCStringGetOldString(p_expression));
				if (found != NULL
				        && found->countme(backgroundid, (state & CS_MARKED) != 0))
					break;
				cptr = cptr->next();
			}
			while (cptr != cards);
		}
		return found;
	default:
		return NULL;
	}
	do
	{
		if (cptr->countme(backgroundid, (state & CS_MARKED) != 0) && num-- == 0)
			return cptr;
		cptr = cptr->next();
	}
	while (cptr != cards);
	return NULL;
}

#ifdef OLD_EXEC
MCCard *MCStack::getchild(Chunk_term etype, const MCString &s, Chunk_term otype)
{
	if (otype != CT_CARD)
		return NULL;

	uint2 num = 0;

	if (cards == NULL)
	{
		curcard = cards = MCtemplatecard->clone(False, False);
		cards->setparent(this);
	}

	// OK-2007-04-09 : Allow cards to be found by ID when in edit group mode.
	MCCard *cptr;
	if (editing != NULL && savecards != NULL)
		cptr = savecards;
	else
		cptr = cards;

	MCCard *found = NULL;
	if (etype == CT_EXPRESSION && s == "window")
		etype = CT_THIS;
	switch (etype)
	{
	case CT_THIS:
		if (curcard != NULL)
			return curcard;
		return cards;
	case CT_FIRST:
	case CT_SECOND:
	case CT_THIRD:
	case CT_FOURTH:
	case CT_FIFTH:
	case CT_SIXTH:
	case CT_SEVENTH:
	case CT_EIGHTH:
	case CT_NINTH:
	case CT_TENTH:
		num = etype - CT_FIRST;
		break;
	case CT_NEXT:
		cptr = curcard;
		do
		{
			cptr = cptr->next();
			if (cptr->countme(backgroundid, (state & CS_MARKED) != 0))
				return cptr;
		}
		while (cptr != curcard);
		return NULL;
	case CT_PREV:
		cptr = curcard;
		do
		{
			cptr = cptr->prev();
			if (cptr->countme(backgroundid, (state & CS_MARKED) != 0))
				return cptr;
		}
		while (cptr != curcard);
		return NULL;
	case CT_LAST:
	case CT_MIDDLE:
	case CT_ANY:
		count(otype, CT_UNDEFINED, NULL, num);
		switch (etype)
		{
		case CT_LAST:
			num--;
			break;
		case CT_MIDDLE:
			num >>= 1;
			break;
		case CT_ANY:
			num = MCU_any(num);
			break;
		default:
			break;
		}
		break;
	case CT_ID:
		uint4 inid;
		if (MCU_stoui4(s, inid))
		{
			// OK-2008-06-27: <Bug where looking up a card by id when in edit group mode could cause an infinite loop>
			MCCard *t_cards;
			if (editing != NULL && savecards != NULL)
				t_cards = savecards;
			else
				t_cards = cards;
		
			// OK-2007-04-09 : Allow cards to be found by ID when in edit group mode.
			if (editing == NULL)
				found = curcard -> findid(CT_CARD, inid, True);
			else
				found = NULL;

			if (found == NULL)
				do
				{
					found = cptr->findid(CT_CARD, inid, True);
					if (found != NULL
							&& found->countme(backgroundid, (state & CS_MARKED) != 0))
						break;
					cptr = cptr->next();
				}
				while (cptr != t_cards);
		}
		return found;
	case CT_EXPRESSION:
		if (MCU_stoui2(s, num))
		{
			if (num < 1)
				return NULL;
			num--;
			break;
		}
		else
		{
			do
			{
				found = cptr->findname(otype, s);
				if (found != NULL
				        && found->countme(backgroundid, (state & CS_MARKED) != 0))
					break;
				cptr = cptr->next();
			}
			while (cptr != cards);
		}
		return found;
	default:
		return NULL;
	}
	do
	{
		if (cptr->countme(backgroundid, (state & CS_MARKED) != 0) && num-- == 0)
			return cptr;
		cptr = cptr->next();
	}
	while (cptr != cards);
	return NULL;
}
#endif

MCCard *MCStack::getchildbyordinal(Chunk_term p_ordinal)
{
	uint2 num = 0;
    
	if (cards == NULL)
	{
		curcard = cards = MCtemplatecard->clone(False, False);
		cards->setparent(this);
	}

    MCCard *cptr;
    
	switch (p_ordinal)
	{
        case CT_THIS:
            if (curcard != NULL)
                return curcard;
            return cards;
        case CT_FIRST:
        case CT_SECOND:
        case CT_THIRD:
        case CT_FOURTH:
        case CT_FIFTH:
        case CT_SIXTH:
        case CT_SEVENTH:
        case CT_EIGHTH:
        case CT_NINTH:
        case CT_TENTH:
            num = p_ordinal - CT_FIRST;
            break;
        case CT_NEXT:
            cptr = curcard;
            do
            {
                cptr = cptr->next();
                if (cptr->countme(backgroundid, (state & CS_MARKED) != 0))
                    return cptr;
            }
            while (cptr != curcard);
            return NULL;
        case CT_PREV:
            cptr = curcard;
            do
            {
                cptr = cptr->prev();
                if (cptr->countme(backgroundid, (state & CS_MARKED) != 0))
                    return cptr;
            }
            while (cptr != curcard);
            return NULL;
        case CT_LAST:
        case CT_MIDDLE:
        case CT_ANY:
            count(CT_CARD, CT_UNDEFINED, NULL, num);
            switch (p_ordinal)
		{
            case CT_LAST:
                num--;
                break;
            case CT_MIDDLE:
                num >>= 1;
                break;
            case CT_ANY:
                num = MCU_any(num);
                break;
            default:
                break;
		}
            break;
        default:
            break;
    }
    return NULL;
}

MCCard *MCStack::getchildbyid(uinteger_t p_id)
{
    // OK-2007-04-09 : Allow cards to be found by ID when in edit group mode.
    MCCard *cptr;
    if (editing != nil && savecards != nil)
        cptr = savecards;
    else
        cptr = cards;
    
    MCCard *found = nil;

    // OK-2008-06-27: <Bug where looking up a card by id when in edit group mode could cause an infinite loop>
    MCCard *t_cards = cptr;
    
    // OK-2007-04-09 : Allow cards to be found by ID when in edit group mode.
    if (editing == nil)
        found = curcard -> findid(CT_CARD, p_id, True);
    
    if (found == nil)
    {
        do
        {
            found = cptr->findid(CT_CARD, p_id, True);
            if (found != nil
                && found->countme(backgroundid, (state & CS_MARKED) != 0))
                break;
            cptr = cptr->next();
        }
        while (cptr != t_cards);
    }
    
    return found;
}

MCCard *MCStack::getchildbyname(MCNameRef p_name)
{
    MCCard *cptr;
	if (editing != NULL && savecards != NULL)
		cptr = savecards;
	else
		cptr = cards;
    
    uint2 t_num = 0;
    if (MCU_stoui2(MCNameGetString(p_name), t_num))
    {
        if (t_num < 1)
            return nil;
        t_num--;
        
        do
        {
            if (cptr->countme(backgroundid, (state & CS_MARKED) != 0) && t_num-- == 0)
                return cptr;
            cptr = cptr->next();
        }
        while (cptr != cards);
        return nil;
    }
    MCCard *found = nil;
    do
    {
        found = cptr->findname(CT_CARD, MCNameGetOldString(p_name));
        if (found != nil && found->countme(backgroundid, (state & CS_MARKED) != 0))
            break;
        cptr = cptr->next();
    }
    while (cptr != cards);
    
    return found;
}

MCGroup *MCStack::getbackground(Chunk_term etype, MCStringRef p_string,
                                Chunk_term otype)
{
	if (otype != CT_GROUP)
		return NULL;

	MCControl *cptr;
	if (editing != NULL)
		cptr = savecontrols;
	else
		cptr = controls;
	MCControl *startcptr = cptr;
	if (cptr == NULL)
		return NULL;

	uint2 num = 0;
	switch (etype)
	{
	case CT_THIS:
		if  (editing != 0)
			return editing;
		return (MCGroup *)curcard->getchild(CT_FIRST, kMCEmptyString, otype, CT_BACKGROUND);
	case CT_FIRST:
	case CT_SECOND:
	case CT_THIRD:
	case CT_FOURTH:
	case CT_FIFTH:
	case CT_SIXTH:
	case CT_SEVENTH:
	case CT_EIGHTH:
	case CT_NINTH:
	case CT_TENTH:
		num = etype - CT_FIRST;
		break;
	case CT_NEXT:
		{
			MCGroup *gptr = (MCGroup *)curcard->getchild(CT_FIRST, kMCEmptyString, otype, CT_BACKGROUND);
			while (True)
			{
				gptr = gptr->next();
				if (gptr->gettype() == CT_GROUP)
					return gptr;
			}
		}
		break;
	case CT_PREV:
		{
			MCGroup *gptr = (MCGroup *)curcard->getchild(CT_FIRST, kMCEmptyString, otype, CT_BACKGROUND);
			while (True)
			{
				gptr = gptr->prev();
				if (gptr->gettype() == CT_GROUP)
					return gptr;
			};
		}
		break;
	case CT_LAST:
	case CT_MIDDLE:
	case CT_ANY:
		count(otype, CT_UNDEFINED, NULL, num);
		switch (etype)
		{
		case CT_LAST:
			num--;
			break;
		case CT_MIDDLE:
			num >>= 1;
			break;
		case CT_ANY:
			num = MCU_any(num);
			break;
		default:
			break;
		}
		break;
	case CT_ID:
		uint4 inid;
		if (MCU_stoui4(p_string, inid))
			do
			{
				MCControl *found = cptr->findid(otype, inid, True);
				if (found != NULL)
					return (MCGroup *)found;
				cptr = cptr->next();
			}
			while (cptr != startcptr);
		return NULL;
	case CT_EXPRESSION:
		if (MCU_stoui2(p_string, num))
		{
			if (num < 1)
				return NULL;
			num--;
			break;
		}
		else
		{
			do
			{
				MCNewAutoNameRef t_name;
				/* UNCHECKED */ MCNameCreate(p_string, &t_name);
				MCControl *found = cptr->findname(otype, *t_name);
				if (found != NULL)
					return (MCGroup *)found;
				cptr = cptr->next();
			}
			while (cptr != startcptr);

			return NULL;
		}
	default:
		return NULL;
	}
	do
	{
		MCControl *foundobj = cptr->findnum(otype, num);
		if (foundobj != NULL)
			return (MCGroup *)foundobj;
		cptr = cptr->next();
	}
	while (cptr != startcptr);
	return NULL;
}

MCGroup *MCStack::getbackgroundbyordinal(Chunk_term p_ordinal)
{    
	uint2 num = 0;
	switch (p_ordinal)
	{
        case CT_THIS:
            if  (editing != 0)
                return editing;
            return (MCGroup *)curcard->getchild(CT_FIRST, kMCEmptyString, CT_GROUP, CT_BACKGROUND);
        case CT_FIRST:
        case CT_SECOND:
        case CT_THIRD:
        case CT_FOURTH:
        case CT_FIFTH:
        case CT_SIXTH:
        case CT_SEVENTH:
        case CT_EIGHTH:
        case CT_NINTH:
        case CT_TENTH:
            num = p_ordinal - CT_FIRST;
            break;
        case CT_NEXT:
		{
			MCGroup *gptr = (MCGroup *)curcard->getchild(CT_FIRST, kMCEmptyString, CT_GROUP, CT_BACKGROUND);
			while (True)
			{
				gptr = gptr->next();
				if (gptr->gettype() == CT_GROUP)
					return gptr;
			}
		}
            break;
        case CT_PREV:
		{
			MCGroup *gptr = (MCGroup *)curcard->getchild(CT_FIRST, kMCEmptyString, CT_GROUP, CT_BACKGROUND);
			while (True)
			{
				gptr = gptr->prev();
				if (gptr->gettype() == CT_GROUP)
					return gptr;
			};
		}
            break;
        case CT_LAST:
        case CT_MIDDLE:
        case CT_ANY:
            count(CT_GROUP, CT_UNDEFINED, NULL, num);
            switch (p_ordinal)
		{
            case CT_LAST:
                num--;
                break;
            case CT_MIDDLE:
                num >>= 1;
                break;
            case CT_ANY:
                num = MCU_any(num);
                break;
            default:
                break;
		}
            break;
        default:
            break;
    }
    return NULL;
}

MCGroup *MCStack::getbackgroundbyid(uinteger_t p_id)
{
	MCControl *cptr;
	if (editing != NULL)
		cptr = savecontrols;
	else
		cptr = controls;
	MCControl *startcptr = cptr;
	if (cptr == NULL)
		return NULL;
    do
    {
        MCControl *found = cptr->findid(CT_GROUP, p_id, True);
        if (found != NULL)
            return (MCGroup *)found;
        cptr = cptr->next();
    }
    while (cptr != startcptr);
    return NULL;
}

MCGroup *MCStack::getbackgroundbyname(MCNameRef p_name)
{
	MCControl *cptr;
	if (editing != nil)
		cptr = savecontrols;
	else
		cptr = controls;
	MCControl *startcptr = cptr;
	if (cptr == nil)
		return nil;
    
    uint2 t_num = 0;
    if (MCU_stoui2(MCNameGetString(p_name), t_num))
    {
        if (t_num < 1)
            return nil;
        t_num--;
        
        do
        {
            MCControl *foundobj = cptr->findnum(CT_GROUP, t_num);
            if (foundobj != nil)
                return (MCGroup *)foundobj;
            cptr = cptr->next();
        }
        while (cptr != startcptr);
        return nil;
    }
    
    do
    {
<<<<<<< HEAD
        MCControl *found = cptr->findname(CT_GROUP, p_name);
        if (found != NULL)
=======
        MCControl *found = cptr->findname(CT_GROUP, MCNameGetOldString(p_name));
        if (found != nil)
>>>>>>> 00f9cec1
            return (MCGroup *)found;
        cptr = cptr->next();
    }
    while (cptr != startcptr);
    return nil;
}

void MCStack::addmnemonic(MCButton *button, uint1 key)
{
	MCU_realloc((char **)&mnemonics, nmnemonics,
	            nmnemonics + 1, sizeof(Mnemonic));
	mnemonics[nmnemonics].button = button;
	mnemonics[nmnemonics].key = MCS_tolower(key);
	nmnemonics++;
}

void MCStack::deletemnemonic(MCButton *button)
{
	uint2 i;
	for (i = 0 ; i < nmnemonics ; i++)
		if (mnemonics[i].button == button)
		{
			while (++i < nmnemonics)
				mnemonics[i - 1] = mnemonics[i];
			nmnemonics--;
			break;
		}
}

void MCStack::addneed(MCButton *bptr)
{
	MCU_realloc((char **)&needs, nneeds, nneeds + 1, sizeof(MCButton *));
	needs[nneeds++] = bptr;
}

void MCStack::removeneed(MCButton *bptr)
{
	uint2 i;
	for (i = 0 ; i < nneeds ; i++)
		if (needs[i] == bptr)
		{
			while (++i < nneeds)
				needs[i - 1] = needs[i];
			nneeds--;
			break;
		}
}

MCButton *MCStack::findmnemonic(char which)
{
	uint2 i;
	for (i = 0 ; i < nmnemonics ; i++)
		if (mnemonics[i].key == MCS_tolower(which))
			return mnemonics[i].button;
	return NULL;
}

void MCStack::installaccels(MCStack *stack)
{
	curcard->installaccels(stack);

}

void MCStack::removeaccels(MCStack *stack)
{
	curcard->removeaccels(stack);
}

void MCStack::setwindowname()
{
	if (!opened || isunnamed() || window == DNULL)
		return;

	char *t_utf8_name;
	t_utf8_name = NULL;

	MCStringRef tptr;
	if (MCStringIsEmpty(title))
		tptr = MCNameGetString(getname());
	else
		tptr = title;

	MCAutoStringRef newname;
	if (editing != NULL)
	{
		MCAutoValueRef bgname;
		/* UNCHECKED */ editing->names(P_SHORT_NAME, &bgname);
		/* UNCHECKED */ MCStringFormat(&newname, "%@ (%s \"%@\")", tptr, MCbackgroundstring, *bgname);
	}
	else
	{
		if (MCStringIsEmpty(title) && mode == WM_TOP_LEVEL && MCdispatcher->cut(True))
		{
			if ((cards->next()) == cards)
				/* UNCHECKED */ MCStringFormat(&newname, "%@ *", tptr);
			else
			{
				uint2 num;
				count(CT_CARD, CT_UNDEFINED, curcard, num);
				/* UNCHECKED */ MCStringFormat(&newname, "%@ (%d) *", tptr, num);
			}
		}
		else
			if (MCStringIsEmpty(title) && mode == WM_TOP_LEVEL_LOCKED
			        && cards->next() != cards)
			{
				uint2 num;
				count(CT_CARD, CT_UNDEFINED, curcard, num);
				/* UNCHECKED */ MCStringFormat(&newname, "%@ (%d)", tptr, num);
			}
			else
				newname = tptr;
	}
	if (!MCStringIsEqualTo(*newname, titlestring, kMCStringOptionCompareExact))
	{
		MCValueAssign(titlestring, *newname);
		MCscreen->setname(window, titlestring);
	}
	
	state &= ~CS_TITLE_CHANGED;
}

void MCStack::reopenwindow()
{
	if (state & CS_FOREIGN_WINDOW)
		return;

	stop_externals();

	// MW-2006-05-23: Only close and open the window if it is visible
	if (getflag(F_VISIBLE))
		MCscreen->closewindow(window);

	MCscreen->destroywindow(window);
	MCValueAssign(titlestring, kMCEmptyString);
	if (getstyleint(flags) != 0)
		mode = (Window_mode)(getstyleint(flags) + WM_TOP_LEVEL_LOCKED);

	// MW-2011-08-18: [[ Redraw ]] Use global screen lock
	MCRedrawLockScreen();
	realize();
	sethints();
	setgeom();
	MCRedrawUnlockScreen();

	dirtywindowname();

	if (getflag(F_VISIBLE))
		openwindow(mode >= WM_PULLDOWN);
}

Exec_stat MCStack::openrect(const MCRectangle &rel, Window_mode wm, MCStack *parentptr, Window_position wpos,  Object_pos walign)
{
	MCRectangle myoldrect = rect;
	if (state & (CS_IGNORE_CLOSE | CS_NO_FOCUS | CS_DELETE_STACK))
		return ES_NORMAL;

	MCtodestroy->remove(this); // prevent delete
	if (wm == WM_LAST)
		if (opened)
			wm = mode;
		else
			if (getstyleint(flags) == 0)
				wm = WM_TOP_LEVEL;
			else
				wm = (Window_mode)(getstyleint(flags) + WM_TOP_LEVEL_LOCKED);
	if (wm == WM_TOP_LEVEL
	        && (flags & F_CANT_MODIFY || getextendedstate(ECS_IDE) || !MCdispatcher->cut(True)))
		wm = WM_TOP_LEVEL_LOCKED;

	Boolean oldlock = MClockmessages;
	Boolean reopening = False;
	
	// MW-2005-07-18: If this stack has substacks that have been opened, then it is marked as open even though
	//   it might not be.
	if (opened)
	{
		if (window == NULL && !MCModeMakeLocalWindows() && (wm != WM_MODAL && wm != WM_SHEET || wm == mode))
			return ES_NORMAL;

		if (window == NULL && wm == mode)
			fprintf(stderr, "*** ASSERTION FAILURE: MCStack::openrect() - window == NULL\n");
		if (wm == mode && parentptr == NULL)
		{
			bool t_topped;
			t_topped = false;

			// MW-2011-08-18: [[ Redraw ]] Update to use redraw.
			if (state & CS_ICONIC)
			{
				MCscreen->uniconifywindow(window);
				state &= ~CS_ICONIC;
			}
			else if (!(state & CS_LOCK_SCREEN) && !MCRedrawIsScreenLocked())
			{
				// MW-2008-03-27: [[ Bug 3880 ]] Make sure we move the window to the top of the stack
				//   list to before raising windows.
				t_topped = true;
				MCstacks -> top(this);
				MCscreen->raisewindow(window);
				if (mode < WM_PULLDOWN && mode != WM_PALETTE)
					kfocusset(NULL);
			}
			else
			{
				state |= CS_NEED_RESIZE;
				MCRedrawScheduleUpdateForStack(this);
			}
			if (!t_topped)
				MCstacks->top(this);
			if (flags & F_DYNAMIC_PATHS)
				MCdynamiccard = curcard;
			return ES_NORMAL;
		}
		else
		{
			MClockmessages = reopening = True;
			close();
		}
	}
	
#ifdef _MACOSX
	// MW-2008-02-28: [[ Bug 4614 ]] Ensure that sheeting inside a not yet visible window causes
	//   it to be displayed as modal.
	// MW-2008-03-03: [[ Bug 5985 ]] Crash when using 'sheet' command. It seems that 'go' is not
	//   doing appropriate parent window computations, so we repeat them here for OS X.
	// MW-2008-03-18: [[ Bug 6134 ]] Move this to here otherwise we get distinct oddness when
	//   switching cards in sheet stacks.
	if (wm == WM_SHEET)
	{
		if (parentptr == NULL)
		{
			if (MCdefaultstackptr -> getwindow() != NULL)
				parentptr = MCdefaultstackptr;
			else if (MCtopstackptr -> getwindow() != NULL)
				parentptr = MCtopstackptr;
		}
		
		extern bool MCMacIsWindowVisible(Window window);
		if (parentptr == NULL || parentptr -> getwindow() == NULL || !MCMacIsWindowVisible(parentptr -> getwindow()))
			wm = WM_MODAL;
	}
#endif

	if (state & CS_FOREIGN_WINDOW)
		mode = wm;
	if ((wm != mode || parentptr != NULL) && window != DNULL)
	{
		stop_externals();
		MCscreen->destroywindow(window);
		MCValueAssign(titlestring, kMCEmptyString);
	}
	mode = wm;
	wposition = wpos;
	walignment = walign;
	if (parentptr == NULL)
	{
		if (parentwindow != DNULL)
			parentptr = MCdispatcher->findstackd(parentwindow);
	}
	else
		setparentwindow(parentptr->getw());
	if (window == DNULL)
		realize();

	if (substacks != NULL)
		opened++;
	else
	{
		MCObject::open();
		if (linkatts != NULL)
		{
			MCscreen->alloccolor(linkatts->color);
			MCscreen->alloccolor(linkatts->hilitecolor);
			MCscreen->alloccolor(linkatts->visitedcolor);
		}
	}

	MCRectangle trect;
	switch (mode)
	{
	case WM_TOP_LEVEL:
	case WM_TOP_LEVEL_LOCKED:
		MCstaticdefaultstackptr = this;
	case WM_MODELESS:
	case WM_PALETTE:
		break;
	case WM_MODAL:
	case WM_SHEET:
		positionrel(rel, OP_CENTER, OP_MIDDLE);
		break;
	case WM_DRAWER:
		{
			Object_pos wpx = OP_CENTER;
			Object_pos wpy = OP_MIDDLE;
			if (!MCaqua)
			{
				if (parentptr)
				{
					trect = rel;
					switch (wposition)
					{
					case WP_PARENTRIGHT:
						rect.height = MCU_min(parentptr->getrect().height,rect.height);
						wpx = OP_RIGHT;
						trect.width += 18;
						break;
					case WP_PARENTTOP:
						rect.width = MCU_min(parentptr->getrect().width,rect.width);
						wpy = OP_TOP;
						trect.y -= 25;
						break;
					case WP_PARENTBOTTOM:
						rect.width = MCU_min(parentptr->getrect().width,rect.width);
						wpy = OP_BOTTOM;
						trect.height += 25;
						break;
					case WP_PARENTLEFT:
					default:
						rect.height = MCU_min(parentptr->getrect().height, rect.height);
						trect.x -= 18;
						wpx = OP_LEFT;
						break;
					}
					positionrel(trect, wpx , wpy);
				}
			}
			break;
		}
	case WM_OPTION:
		if (MClook != LF_WIN95)
		{
			trect = rel;
			trect.y -= lasty - (trect.height >> 1);
			positionrel(trect, OP_CENTER, OP_ALIGN_TOP);
			break;
		}

	case WM_COMBO:
	case WM_PULLDOWN:
	case WM_TOOLTIP:
	{
		// MW-2010-09-28: [[ Bug 8585 ]] Make sure we use the 'workarea' of the display. This ensures
		//   tooltips place nice with the taskbar and other furniture.
		MCRectangle t_rect;
		MCU_set_rect(t_rect, rel . x + rel . width / 2, rel . y + rel . height / 2, 1, 1);
		const MCDisplay *t_display;
		t_display = MCscreen -> getnearestdisplay(t_rect);
		if (rel.y + rel.height + rect.height > t_display -> workarea . y + t_display -> workarea . height - MENU_SPACE
		        && rel.y - rect.height > t_display -> workarea . y + MENU_SPACE)
			positionrel(rel, OP_ALIGN_LEFT, OP_TOP);
		else
			positionrel(rel, OP_ALIGN_LEFT, OP_BOTTOM);
	}
	break;
	case WM_POPUP:
		if (MCmousestackptr == NULL)
			MCscreen->querymouse(trect.x, trect.y);
		else
		{
			//WEBREV
			MCRectangle srect = MCmousestackptr->getrect();
			trect.x = MCmousex + srect.x;
			trect.y = MCmousey + srect.y
			          - MCmousestackptr->getscroll();
		}
		trect.width = trect.height = 1;
		positionrel(trect, OP_ALIGN_LEFT, OP_ALIGN_TOP);
		break;
	case WM_CASCADE:
		trect = rel;
		trect.x -= DEFAULT_BORDER << 1;
		trect.y -= DEFAULT_BORDER << 1;
		positionrel(trect, OP_RIGHT, OP_ALIGN_TOP);
		break;
	case WM_LICENSE:
		positionrel(rel, OP_CENTER, OP_MIDDLE);
		break;
	default:
		break;
	}
	
	if (cards == NULL)
	{
		cards = MCtemplatecard->clone(False, False);
		cards->setparent(this);
	}
	
	if (curcard == NULL)
		curcard = cards;
	
	// MW-2011-08-18: [[ Redraw ]] Update to use redraw.
	MCRedrawLockScreen();
	sethints();
	MCstacks->add(this);
	
	curcard->open();
	if (MCuseprivatecmap)
		MCscreen->setcmap(this);
	
	// MW-2011-09-12: [[ MacScroll / Bug 5268 ]] Make sure the scroll of the stack
	//   reflects what it should be taking into account menu settings.
	applyscroll();
	curcard->resize(rect.width, rect.height + getscroll());
	
	MCCard *startcard = curcard;

	// MW-2011-08-19: [[ Redraw ]] Reset the update region.
	MCRegionDestroy(m_update_region);
	m_update_region = nil;
	setstate(False, CS_NEED_REDRAW);

	// MW-2011-08-18: [[ Redraw ]] Make sure we don't save our lock.
	MCRedrawUnlockScreen();
	MCSaveprops sp;
	MCU_saveprops(sp);
	MCRedrawLockScreen();

	if (mode >= WM_MODELESS)
		MCU_resetprops(True);
	trect = rect;
	
	// "bind" the stack's rect... Or in other words, make sure its within the 
	// screens (well viewports) working area.
	if (!(flags & F_FORMAT_FOR_PRINTING) && !(state & CS_BEEN_MOVED))
		MCscreen->boundrect(rect, (!(flags & F_DECORATIONS)
		                           || decorations & WD_TITLE), mode);
	
	state |= CS_NO_FOCUS;
	if (flags & F_DYNAMIC_PATHS)
		MCdynamiccard = curcard;
		
	// MW-2008-10-31: [[ ParentScripts ]] Send preOpenControl appropriately
	if (curcard->message(MCM_preopen_stack) == ES_ERROR
	        || curcard != startcard
			|| curcard -> openbackgrounds(true, NULL) == ES_ERROR
	        || curcard != startcard
	        || curcard->message(MCM_preopen_card) == ES_ERROR
			|| curcard != startcard
			|| curcard -> opencontrols(true) == ES_ERROR
	        || curcard != startcard)
		if (curcard == startcard)
		{
			// MW-2011-08-17: [[ Redraw ]] Now using global screen lock and tell the stack to dirty all of itself.
			setgeom();
			state &= ~(CS_LOCK_SCREEN | CS_KFOCUSED | CS_NO_FOCUS);
			dirtyall();
			MCRedrawUnlockScreen();
			openwindow(mode >= WM_PULLDOWN);
			return ES_ERROR;
		}

	if (mode == WM_PULLDOWN || mode == WM_POPUP || mode == WM_CASCADE || (mode == WM_OPTION && MClook != LF_WIN95))
	{
		if (menuheight == 0)
			menuheight = trect.height ;
		int2 oldy = rect.y;

		const MCDisplay *t_display;
		
		// TS-2008-01-21 : [[Bug 5566 - Handler menu not standard and blocking other menus ]]
		// Find the middle of the menu (in absolute screen co-ords)
		bool t_fullscreen_menu ;
		t_fullscreen_menu = false ;

		MCRectangle t_nearest;
		MCU_set_rect(t_nearest, rect . x + rect . width / 2, rect . y + rect . height / 2, 1, 1);
		t_display = MCscreen -> getnearestdisplay(t_nearest);

		// Make sure that we are not starting our menu off the top of the screen.
		if (rect . y < t_display -> workarea . y + MENU_SPACE)
			rect . y = t_display -> workarea . y + MENU_SPACE, oldy = rect . y;

		// Make sure that the length of the menu does not make it drop of the bottom of the screen.
		if (rect . y + rect . height > t_display -> workarea . y + t_display -> workarea . height - MENU_SPACE)
		{
			t_fullscreen_menu = true ;
			if (rect . height > t_display -> workarea . height - ( 2 * MENU_SPACE) )
			{
				rect . y = t_display -> workarea . y + MENU_SPACE ;
				rect . height = ( t_display -> workarea . height - ( 2 * MENU_SPACE) ) ;
			}
			else
			{
				rect . y = t_display -> workarea . y + t_display -> workarea . height - MENU_SPACE - rect . height ;
				oldy = rect . y;
			}
		}

		// Get the middle point (Y) of the work area.
		int t_screen_mid_y ;
		t_screen_mid_y = ( t_display -> workarea . height / 2 ) + t_display -> workarea . y ;

		bool t_menu_downwards = ( rel.y < t_screen_mid_y ) ;

		// TS-2008-01-21 : [[Bug 5566 - Handler menu not standard and blocking other menus ]]
		// If the rel.y (i.e. the "originator" object is less than the center of the screen then we are above
		// the mid-point, so we will drop downwards, Else we will pop upwards.

		if ( t_fullscreen_menu && mode != WM_POPUP)
		{
			// Our "bound" contol is above the workarea mid point so we will be dropping down
			if ( t_menu_downwards )
			{
				int t_adjust_y ;
				t_adjust_y = ( rel.y + rel.height ) - rect.y;
				rect.y += t_adjust_y ;//- MENU_SPACE;
				rect.height -= t_adjust_y ;//+ ( 2*MENU_SPACE);
			}

			// Our "bound" control is below the workarea mid point so we will be pop-ing our menu upwards.
			else
			{
				int t_adjust_y ;
				t_adjust_y = ((rect.y + rect.height) - rel.y) ;
				rect.y -= t_adjust_y ;
				if ( rect.y < t_display->workarea.y + MENU_SPACE ) 
				{
					rect.y = t_display -> workarea . y + MENU_SPACE ;
					rect.height = rel.y ;
				}
			}
		}


		minheight = maxheight = rect.height;
		if (mode == WM_CASCADE && rect.x != trect.x)
		{
			trect = rel;
			trect.x += DEFAULT_BORDER << 1;
			trect.y -= DEFAULT_BORDER << 1;
			oldy = rect.y;
			positionrel(trect, OP_LEFT, OP_ALIGN_TOP);
			rect.y = oldy;
		}


		// TS-2008-01-21 : [[Bug 5566 - Handler menu not standard and blocking other menus ]]
		// Just do a little more adjusting for Full Screen Menus that are cascaded.
		// We need to pull the Y co-ord up again to be level (a little above in fact) of
		// the control we are bound to.
		if (( mode == WM_CASCADE ) && t_fullscreen_menu ) 
			if ( t_menu_downwards )
				rect.y = ( rel.y - 2) ;
			else
			{
				// MW-2008-03-27: [[ Bug 6219 ]] Previously this was rect.height += ..., but I
				//   think this is a typo - we are just moving the menu, so we should just
				//   adjust the y-coord.
				rect.y += rel.height + 2 ;
			}
	
	}


	state |= CS_ISOPENING;
	setgeom();
	state &= ~CS_ISOPENING;
	
	// MW-2011-08-18: [[ Redraw ]] Use global screen lock
	MCRedrawUnlockScreen();
	
	if (curcard == startcard)
	{
		
		// MW-2007-09-11: [[ Bug 5139 ]] Don't add activity to recent cards if the stack is an
		//   IDE stack.
		if ((mode == WM_TOP_LEVEL || mode == WM_TOP_LEVEL_LOCKED) && !getextendedstate(ECS_IDE))
			MCrecent->addcard(curcard);

		// MW-2011-08-17: [[ Redraw ]] Tell the stack to dirty all of itself.
		dirtyall();
		dirtywindowname();
	}
	if (iconid != 0)
	{
		MCImage *iptr = (MCImage *)getobjid(CT_IMAGE, iconid);
		if (iptr != NULL)
			iptr->open();
	}

	// MW-2011-01-12: [[ Bug 9282 ]] Set to true if the props need restoring.
	bool t_restore_props;
	
	if (opened && flags & F_VISIBLE)
	{
		// MW-2011-08-19: [[ Redraw ]] Set the update region to everything.
		dirtyall();

		openwindow(mode >= WM_PULLDOWN);
		state |= CS_ISOPENING;
		if (state & CS_BEEN_MOVED)
			setgeom();
		state &= ~CS_ISOPENING;
		if (mode <= WM_SHEET)
		{
			MCscreen->waitconfigure(window);
			MCscreen->waitreparent(window);

			// MW-2009-09-09: If this is a plugin window, then we need to send a resizeStack
			//   as we have no control over the size of the window...
			configure(window != DNULL ? False : True);
		}

		// MW-2008-10-31: [[ ParentScripts ]] Send openControl appropriately
		if (curcard->message(MCM_open_stack) == ES_ERROR
		        || curcard != startcard
				|| curcard -> openbackgrounds(false, NULL) == ES_ERROR
		        || curcard != startcard
		        || curcard->message(MCM_open_card) == ES_ERROR
				|| curcard != startcard
				|| curcard -> opencontrols(false) == ES_ERROR
		        || curcard != startcard)
			if (curcard == startcard)
			{
				state &= ~CS_NO_FOCUS;
				return ES_ERROR;
			}
			
		state &= ~CS_NO_FOCUS;
		int2 x, y;
		MCscreen->querymouse(x, y);
		if (MCU_point_in_rect(curcard->getrect(), x, y))
			resetcursor(True);

		// Only enter a modal loop if we are making local windows.
		// the rev supplied answer/ask dialogs.
		if (mode == WM_MODAL || mode == WM_SHEET)
		{
			// If opening the dialog failed for some reason, this will return false.
			if (mode_openasdialog())
			{
				while (opened && (mode == WM_MODAL || mode == WM_SHEET) && !MCquit)
				{
					MCU_resetprops(True);
					// MW-2011-09-08: [[ Redraw ]] Make sure we flush any updates.
					MCRedrawUpdateScreen();
					MCscreen->siguser();
					MCscreen->wait(REFRESH_INTERVAL, True, True);
				}
				mode_closeasdialog();
				if (MCquit)
					MCabortscript = False;
			}

			// Make sure the mode is reset to closed so dialogs can be reopened.
			mode = WM_CLOSED;
			
			t_restore_props = true;
		}
		else
			t_restore_props = mode >= WM_MODELESS;
	}
	else
	{
		// MW-2008-10-31: [[ ParentScripts ]] Send openControl appropriately
		if (curcard->message(MCM_open_stack) == ES_ERROR
		        || curcard != startcard
				|| curcard -> openbackgrounds(false, NULL) == ES_ERROR
		        || curcard != startcard
		        || curcard->message(MCM_open_card) == ES_ERROR
		        || curcard != startcard
				|| curcard -> opencontrols(false) == ES_ERROR
				|| curcard != startcard)
		{
			state &= ~CS_NO_FOCUS;
			if (curcard == startcard)
				return ES_ERROR;
		}
		state &= ~CS_NO_FOCUS;

		t_restore_props = mode >= WM_MODELESS;
	}
	if (t_restore_props)
		MCU_restoreprops(sp);
	if (reopening)
		MClockmessages = oldlock;
	return ES_NORMAL;
	
	
}

void MCStack::getstackfiles(MCExecPoint &ep)
{
	ep.clear();
	if (nstackfiles != 0)
	{
		uint2 i;
		for (i = 0 ; i < nstackfiles ; i++)
		{
			ep.concatcstring(MCStringGetCString(stackfiles[i].stackname), EC_RETURN, i == 0);
			ep.concatcstring(MCStringGetCString(stackfiles[i].filename), EC_COMMA, false);
		}
	}
}

void MCStack::stringtostackfiles(char *d, MCStackfile **sf, uint2 &nf)
{
	MCStackfile *newsf = NULL;
	uint2 nnewsf = 0;
	char *eptr = d;
	while ((eptr = strtok(eptr, "\n")) != NULL)
	{
		char *cptr = strchr(eptr, ',');
		if (cptr != NULL)
		{
			*cptr++ = '\0';
			MCU_realloc((char **)&newsf, nnewsf, nnewsf + 1, sizeof(MCStackfile));
			/* UNCHECKED */ MCStringCreateWithCString(eptr, newsf[nnewsf].stackname);
			/* UNCHECKED */ MCStringCreateWithCString(cptr, newsf[nnewsf].filename);
			nnewsf++;
		}
		eptr = NULL;
	}
	*sf = newsf;
	nf = nnewsf;
}

void MCStack::setstackfiles(const MCString &s)
{
	while (nstackfiles--)
	{
		MCValueRelease(stackfiles[nstackfiles].stackname);
		MCValueRelease(stackfiles[nstackfiles].filename);
	}
	delete stackfiles;
	char *d = s.clone();
	stringtostackfiles(d, &stackfiles, nstackfiles);
	delete d;
}

void MCStack::getstackfile(MCStringRef p_name, MCStringRef &r_name)
{
	if (stackfiles != NULL)
	{
		uint2 i;
		for (i = 0 ; i < nstackfiles ; i++)
			if (MCStringIsEqualTo(stackfiles[i].stackname, p_name, kMCStringOptionCompareCaseless))
			{
				if (filename == NULL || MCStringGetCharAtIndex(stackfiles[i].filename, 0) == '/' || MCStringGetCharAtIndex(stackfiles[i].filename, 1) == ':')
				{
					r_name = stackfiles[i].filename;
					return;
				}

				uindex_t t_index;
				if (!MCStringLastIndexOfChar(filename, PATH_SEPARATOR, -1, kMCStringOptionCompareExact, t_index))
				{
					r_name = filename;
					return;
				}
				
				MCStringRef t_filename;
				/* UNCHECKED */ MCStringMutableCopySubstring(filename, MCRangeMake(0, t_index + 1), t_filename);
				/* UNCHECKED */ MCStringAppend(t_filename, stackfiles[i].filename);
				/* UNCHECKED */ MCStringCopyAndRelease(t_filename, r_name);
				return;
			}
	}
	r_name = MCValueRetain(kMCEmptyString);
}

void MCStack::setfilename(MCStringRef f)
{
	MCAutoStringRef out_filename_string;
	MCU_fix_path(f, &out_filename_string);
	MCValueAssign(filename, *out_filename_string);
}

void MCStack::loadwindowshape()
{
	// MW-2009-07-22: We only set the windowShape *if* the window 'needstoopen'.
	if (windowshapeid)
	{
		destroywindowshape(); //just in case
		
#if defined(_DESKTOP)
		// MW-2009-02-02: [[ Improved image search ]]
		// Search for the appropriate image object using the standard method.
		MCImage *iptr;
		iptr = resolveimageid(windowshapeid);
		if (iptr != NULL)
		{
			iptr->setflag(True, F_I_ALWAYS_BUFFER);
			iptr->open();

			m_window_shape = iptr -> makewindowshape();
			if (m_window_shape != nil)
				setextendedstate(True, ECS_MASK_CHANGED);

			iptr->close();
		}
#endif

	}
}

////////////////////////////////////////////////////////////////////////////////

void MCStack::dirtyrect(const MCRectangle& p_dirty_rect)
{
	// Make sure we are open and visible.
	if (!opened || !getflag(F_VISIBLE))
		return;

	// Make sure we have a card.
	if (curcard == nil)
		return;

	// Make sure the dirty rect falls within the card bounds.
	MCRectangle t_actual_dirty_rect;
	t_actual_dirty_rect = MCU_intersect_rect(curcard -> getrect(), p_dirty_rect);
	if (MCU_empty_rect(t_actual_dirty_rect))
		return;

	// Make sure the dirty rect falls within the windowshape bounds.
	if (m_window_shape != nil)
	{
		t_actual_dirty_rect = MCU_intersect_rect(MCU_make_rect(0, 0, m_window_shape -> width, m_window_shape -> height), t_actual_dirty_rect);
		if (MCU_empty_rect(t_actual_dirty_rect))
			return;
	}

	// If there is no region yet, make one.
	if (m_update_region == nil)
		/* UNCHECKED */ MCRegionCreate(m_update_region);

	// If we've not previously logged a redraw, we can just set a rect, else we
	// need to do a union.
	if (!getstate(CS_NEED_REDRAW))
		MCRegionSetRect(m_update_region, t_actual_dirty_rect);
	else
		/* UNCHECKED */ MCRegionIncludeRect(m_update_region, t_actual_dirty_rect);

	// Mark the stack as needing a redraw and schedule an update.
	setstate(True, CS_NEED_REDRAW);
	MCRedrawScheduleUpdateForStack(this);
}

void MCStack::dirtyall(void)
{
	// Make sure we are open and visible.
	if (!opened || !getflag(F_VISIBLE))
		return;

	// Make sure we have a card.
	if (curcard == nil)
		return;

	// MW-2011-09-08: [[ TileCache ]] A 'dirtyall' request means wipe all cached
	//   data.
	if (m_tilecache != nil)
		MCTileCacheFlush(m_tilecache);

	// MW-2011-09-21: [[ Layers ]] Make sure all the layers on the current card
	//   recompute their id's and other attrs.
	MCObjptr *t_objptr;
	t_objptr = curcard -> getobjptrs();
	if (t_objptr != nil)
	{
		do
		{
			t_objptr -> getref() -> layer_resetattrs();
			t_objptr = t_objptr -> next();
		}
		while(t_objptr != curcard -> getobjptrs());
	}

	// Defer to the rect dirtying routine to update the update region.
	dirtyrect(curcard -> getrect());
}

void MCStack::dirtywindowname(void)
{
	state |= CS_TITLE_CHANGED;
	MCValueAssign(titlestring, kMCEmptyString);

	MCRedrawScheduleUpdateForStack(this);
}

#ifndef TARGET_SUBPLATFORM_IPHONE

// OpenGL stuff must be done on the system thread, so the iOS version of this handler
// does it on a block.
void MCStack::updatetilecache(void)
{
	if (m_tilecache == nil)
		return;

	// If the tilecache is not valid, flush it.
	if (!MCTileCacheIsValid(m_tilecache))
		MCTileCacheFlush(m_tilecache);

	MCTileCacheBeginFrame(m_tilecache);
	curcard -> render();
	MCTileCacheEndFrame(m_tilecache);
}

bool MCStack::snapshottilecache(MCRectangle p_area, Pixmap& r_pixmap)
{
	if (m_tilecache == nil)
		return false;
	
	return MCTileCacheSnapshot(m_tilecache, p_area, r_pixmap);
}

#endif

void MCStack::applyupdates(void)
{
	// MW-2011-09-13: [[ Effects ]] Ditch any snapshot.
	if (m_snapshot != nil)
		MCscreen -> freepixmap(m_snapshot);
	
	// Ensure the title is up to date.
	if (getstate(CS_TITLE_CHANGED))
		setwindowname();

	// Ensure the content is up to date.
	if (getstate(CS_NEED_REDRAW))
	{
		// MW-2012-04-20: [[ Bug 10185 ]] Only update if there is a window to update.
		//   (we can get here if a stack has its window taken over due to go in window).
		if (window != nil)
		{
#ifdef _IOS_MOBILE
			// MW-2013-03-20: [[ Bug 10748 ]] We defer switching the display class on iOS as
			//   it causes flashes when switching between stacks.
			extern void MCIPhoneSyncDisplayClass(void);
			MCIPhoneSyncDisplayClass();
#endif
		
			// MW-2011-09-08: [[ TileCache ]] If we have a tilecache, then attempt to update
			//   it.
			if (m_tilecache != nil)
				updatetilecache();

			// MW-2011-09-08: [[ TileCache ]] Perform a redraw of the window within
			//   the update region.
			updatewindow(m_update_region);

			// Clear the update region.
			MCRegionSetEmpty(m_update_region);
		}

		// We no longer need to redraw.
		setstate(False, CS_NEED_REDRAW);
	}

#if defined(_DESKTOP)
	// MW-2011-11-03: [[ Bug 9852 ]] If the previous blendlevel value is not the current
	//   one perform an update.
	if (window != nil && old_blendlevel != blendlevel)
	{
		old_blendlevel = blendlevel;
		setopacity(blendlevel * 255 / 100);
	}
#endif
}

void MCStack::redrawwindow(MCStackSurface *p_surface, MCRegionRef p_region)
{
	if (m_tilecache == nil || !MCTileCacheIsValid(m_tilecache))
	{
		// If there is no tilecache, or the tilecache is invalid then fetch an
		// MCContext for the surface and render.
		MCContext *t_context;
		if (p_surface -> LockGraphics(p_region, t_context))
		{
			render(t_context, MCRegionGetBoundingBox(p_region));
			p_surface -> UnlockGraphics();
		}
	}
	else
	{
		// We have a valid tilecache, so get it to composite.
		MCTileCacheComposite(m_tilecache, p_surface, p_region);
	}
}

void MCStack::takewindowsnapshot(MCStack *p_other_stack)
{
	MCscreen -> freepixmap(m_snapshot);
	m_snapshot = p_other_stack -> m_snapshot;
	p_other_stack -> m_snapshot = nil;
}

void MCStack::snapshotwindow(const MCRectangle& p_area)
{
	// Dispose of any existing snapshot.
	if (m_snapshot != nil)
		MCscreen -> freepixmap(m_snapshot);

	// If the window isn't open, or is invisible do nothing.
	if (opened == 0 || window == NULL || !isvisible())
		return;
	
	// MW-2011-10-18: [[ Bug 9822 ]] Make sure we restrict the snapshot to the visible
	//   region of the card (taking into account menuscroll).
	MCRectangle t_effect_area;
	t_effect_area = curcard -> getrect();
	t_effect_area . y = getscroll();
	t_effect_area . height -= t_effect_area . y;
	t_effect_area = MCU_intersect_rect(t_effect_area, p_area);
	
	if (m_tilecache != nil && getstate(CS_NEED_REDRAW))
	{
		updatetilecache();
		setstate(False, CS_NEED_REDRAW);
	}
	
	if (!snapshottilecache(t_effect_area, m_snapshot))
	{
		// Create a pixmap the size of the window.
		m_snapshot = MCscreen -> createpixmap(t_effect_area . width, t_effect_area . height, 0, False);
		if (m_snapshot == nil)
			return;
		
		// Render the current content.
		MCContext *t_context;
		t_context = MCscreen -> createcontext(m_snapshot, True, True);
		if (t_context != nil)
		{
			t_context -> setorigin(t_effect_area . x, t_effect_area . y);
			t_context -> setclip(t_effect_area);
			render(t_context, t_effect_area);
			
			if (m_window_shape != nil && !m_window_shape -> is_sharp)
			{
				t_context -> setclip(t_effect_area);
				t_context -> applywindowshape(m_window_shape, t_effect_area . width, t_effect_area . height);
			}
			
			MCscreen -> freecontext(t_context);
		}
		else
			MCscreen -> freepixmap(m_snapshot);
	}
	
#ifdef _ANDROID_MOBILE
	// MW-2012-12-09: [[ Bug 9901 ]] In OpenGL mode, we use the Android bitmap view for
	//   effects, however this will be out of sync for partial screen effects. Thus, this
	//   call makes sure it contains the current contents of the screen.
	preservescreenforvisualeffect(p_area);
#endif
}

void MCStack::render(MCContext *p_context, const MCRectangle& p_dirty)
{
	p_context -> setfunction(GXcopy);
	p_context -> setopacity(255);

    MCRectangle t_clipped_visible = p_dirty;
    if (menuheight > rect . height || menuy != 0)
        clipmenu(p_context, t_clipped_visible);
    
    curcard -> draw(p_context, t_clipped_visible, false);
}

////////////////////////////////////////////////////////////////////////////////<|MERGE_RESOLUTION|>--- conflicted
+++ resolved
@@ -1883,13 +1883,8 @@
     
     do
     {
-<<<<<<< HEAD
         MCControl *found = cptr->findname(CT_GROUP, p_name);
-        if (found != NULL)
-=======
-        MCControl *found = cptr->findname(CT_GROUP, MCNameGetOldString(p_name));
         if (found != nil)
->>>>>>> 00f9cec1
             return (MCGroup *)found;
         cptr = cptr->next();
     }
