/* Copyright (C) 2003-2013 Runtime Revolution Ltd.

This file is part of LiveCode.

LiveCode is free software; you can redistribute it and/or modify it under
the terms of the GNU General Public License v3 as published by the Free
Software Foundation.

LiveCode is distributed in the hope that it will be useful, but WITHOUT ANY
WARRANTY; without even the implied warranty of MERCHANTABILITY or
FITNESS FOR A PARTICULAR PURPOSE.  See the GNU General Public License
for more details.

You should have received a copy of the GNU General Public License
along with LiveCode.  If not see <http://www.gnu.org/licenses/>.  */

#include "prefix.h"

#include "globdefs.h"
#include "filedefs.h"
#include "objdefs.h"
#include "parsedef.h"
#include "mcio.h"

#include "execpt.h"
#include "stack.h"
#include "tooltip.h"
#include "dispatch.h"
#include "aclip.h"
#include "vclip.h"
#include "card.h"
#include "objptr.h"
#include "control.h"
#include "image.h"
#include "player.h"
#include "field.h"
#include "button.h"
#include "group.h"
#include "stacklst.h"
#include "cardlst.h"
#include "sellst.h"
#include "hndlrlst.h"
#include "mcerror.h"
#include "util.h"
#include "printer.h"
#include "license.h"
#include "globals.h"
#include "mctheme.h"
#include "mode.h"
#include "redraw.h"
#include "region.h"
#include "tilecache.h"
#include "stacksecurity.h"

#include "context.h"

MCBitmap *dither_image(uint2 depth, MCBitmap *image);

void MCStack::external_idle()
{
	if (idlefunc != NULL)
		(*idlefunc)();
}

void MCStack::setidlefunc(void (*newfunc)())
{
	idlefunc = newfunc;
	hashandlers |= HH_IDLE;
	MCscreen->addtimer(this, MCM_idle, MCidleRate);
}

Boolean MCStack::setscript(MCStringRef newscript)
{
	MCValueAssign(_script, newscript);
	parsescript(False);
	if (hlist == NULL)
	{
		uint2 line, pos;
		MCperror->geterrorloc(line, pos);
		fprintf(stderr, "%s: Script parsing error at line %d, column %d\n",
		        MCStringGetCString(MCcmd), line, pos);
		return False;
	}
	if (!hlist->hashandlers())
	{
		fprintf(stderr, "%s: Script has no handlers\n", MCStringGetCString(MCcmd));
		return False;
	}
	return True;
}

void MCStack::checkdestroy()
{
	if (MCdispatcher->ismainstack(this))
	{
		if (opened == 0 && MCdispatcher->gethome() != this)
			if (flags & F_DESTROY_STACK)
			{
				if (substacks != NULL)
				{
					MCStack *sptr = substacks;
					do
					{
						if (sptr->opened)
							return;
						sptr = sptr->next();
					}
					while (sptr != substacks);
				}
				MCtodestroy->remove(this); // prevent duplicates
				MCtodestroy->add(this);
			}
	}
	else
	{
		MCStack *sptr = (MCStack *)parent;
		sptr->checkdestroy();
	}
}

void MCStack::resize(uint2 oldw, uint2 oldh)
{
	uint2 newy = getscroll();
	
	// MW-2011-08-18: [[ Redraw ]] Use global screen lock, rather than stack.
	MCRedrawLockScreen();
	if (curcard->getrect().width != rect.width || curcard->getrect().height != rect.height + newy)
	{
		// MW-2011-08-19: [[ Layers ]] Notify of change in size of canvas.
		//   This call also calls MCCard::resize to update the rect.
		curcard -> layer_setviewport(0, 0, rect . width, rect . height + newy);

		// MM-2012-09-05: [[ Property Listener ]] Make sure resizing a stack sends the propertyChanged message to any listeners.
		//    This effects both the current card and the stack.
		curcard -> signallisteners(P_RECTANGLE);
		signallisteners(P_RECTANGLE);	
		
		curcard->message_with_args(MCM_resize_stack, rect.width, rect.height + newy, oldw, oldh);
	}
	MCRedrawUnlockScreen();

	// MW-2011-08-18: [[ Redraw ]] For now, update the screen here. This should
	//   really be done 'in general' after event dispatch, but things don't work
	//   in a suitable way for that... Yet...
	MCRedrawUpdateScreen();
}

// MW-2007-07-03: [[ Bug 2332 ]] - It makes more sense for resize to be issue before move.
//   Not doing so results in the stack's rect property being incorrect size-wise during execution
//   of moveStack.
void MCStack::configure(Boolean user)
{
	// MW-2011-08-18: [[ Redraw ]] Update to use redraw.
	if (MCRedrawIsScreenLocked() || state & CS_NO_CONFIG || !mode_haswindow() || !opened)
		return;
#ifdef TARGET_PLATFORM_LINUX
 	if (!getflag(F_VISIBLE))
		return;
#endif
	Boolean beenchanged = False;
	MCRectangle trect;
	mode_getrealrect(trect);
	if (trect.width != 0 && trect.height != 0
	        && (trect.width != rect.width || trect.height != rect.height))
	{
		uint2 oldw = rect.width;
		uint2 oldh = rect.height;
		rect.width = trect.width;
		rect.height = trect.height;
		if (opened)
		{
			beenchanged = True;
			resize(oldw, oldh + getscroll());
		}
	}
	if ((trect.x != -1 || trect.y != -1)
	        && (trect.x != rect.x || trect.y != rect.y))
	{
		rect.x = trect.x;
		rect.y = trect.y;
		beenchanged = True;
		if (user)
		{ // else WM did it
			state |= CS_BEEN_MOVED;
			// MM-2012-09-05: [[ Property Listener ]] Make sure a stack move sends the propertyChanged message to any listeners.
			signallisteners(P_RECTANGLE);
			curcard->message_with_args(MCM_move_stack, rect.x, rect.y);
		}
	}
	if (beenchanged)
	{
		MCStack *cstack = NULL;
		uint2 ccount = 1;
		while (True)
		{
			cstack = MCdispatcher->findchildstackd(window, ccount);
			if (cstack == NULL)
				break;
			ccount++;
			cstack->configure(True); //update children
		}
	}
}

void MCStack::iconify()
{
	if (!(state & CS_ICONIC))
	{
		MCtooltip->cleartip();
		MCiconicstacks++;
		state |= CS_ICONIC;
		MCstacks->top(NULL);
		redrawicon();
		curcard->message(MCM_iconify_stack);
	}
}

void MCStack::uniconify()
{
	if (state & CS_ICONIC)
	{
		MCiconicstacks--;
		state &= ~CS_ICONIC;
		MCstacks->top(this);
		curcard->message(MCM_uniconify_stack);
		// MW-2011-08-17: [[ Redraw ]] Tell the stack to dirty all of itself.
		dirtyall();
		resetcursor(True);
		dirtywindowname();
	}
}

Window_mode MCStack::getmode()
{
	if (!opened)
		return WM_CLOSED;
	if (state & CS_ICONIC)
		return WM_ICONIC;
	return mode;
}

uint2 MCStack::userlevel()
{
	return getstyleint(flags);
}

Boolean MCStack::hcaddress()
{
	return (flags & F_HC_ADDRESSING) != 0;
}

Boolean MCStack::hcstack()
{
	return (flags & F_HC_STACK) != 0;
}

Boolean MCStack::islocked()
{
	return (flags & F_CANT_MODIFY) != 0;
}

Boolean MCStack::isiconic()
{
	return (state & CS_ICONIC) != 0;
}

Boolean MCStack::isediting()
{
	return editing != NULL;
}

Tool MCStack::gettool(MCObject *optr) const
{
	if (MCcurtool == T_HELP)
		return T_HELP;

	// MW-2008-01-30: [[ Bug 5749 ]] Recurse up the object tree to see if any
	//   parent of the object (up to card level) has CANT_SELECT set, if so
	//   force browse mode.
	if (mode == WM_TOP_LEVEL && optr -> isselectable())
		return MCcurtool;

	return T_BROWSE;
}

void MCStack::hidecursor()
{
	if (MCmousestackptr == this)
	{
		cursor = MCcursors[PI_NONE];
		MCscreen->setcursor(window, cursor);
	}
}

void MCStack::setcursor(MCCursorRef newcursor, Boolean force)
{
	if (window == DNULL && MCModeMakeLocalWindows())
		return;
	
	if (MCwatchcursor)
		newcursor = MCcursors[PI_WATCH];
	else
		if (MCcursor != nil)
			newcursor = MCcursor;
	if (force || cursor != newcursor)
	{
		cursor = newcursor;
		mode_setcursor();
	}
}

MCCursorRef MCStack::getcursor()
{
	Tool t;
	if (controls != NULL && controls->gettype() == CT_MAGNIFY)
		t = MCcurtool;
	else
		t = gettool(this);
	uint2 cindex;
	switch (t)
	{
	case T_POINTER:
		cindex = PI_ARROW;
		break;
	case T_HELP:
		cindex = PI_HELP;
		break;
	case T_BRUSH:
		cindex = PI_BRUSH;
		break;
	case T_ERASER:
		cindex = PI_ERASER;
		break;
	case T_SPRAY:
		cindex = PI_SPRAY;
		break;
	case T_BUCKET:
		cindex = PI_BUCKET;
		break;
	case T_PENCIL:
		cindex = PI_PENCIL;
		break;
	case T_DROPPER:
		cindex = PI_DROPPER;
		break;
	case T_BUTTON:
	case T_SCROLLBAR:
	case T_FIELD:
	case T_IMAGE:
	case T_PLAYER:
	case T_CURVE:
	case T_LASSO:
	case T_LINE:
	case T_OVAL:
	case T_POLYGON:
	case T_RECTANGLE:
	case T_REGULAR_POLYGON:
	case T_ROUND_RECT:
	case T_SELECT:
	case T_TEXT:
	case T_GRAPHIC:
		cindex = PI_PLUS;
		break;
	default:
		if (ibeam)
			cindex = PI_IBEAM;
		else
			if (MCdefaultcursorid)
				return MCdefaultcursor;
			else
				cindex = PI_HAND;
		break;
	}
	return MCcursors[cindex];
}

void MCStack::resetcursor(Boolean force)
{
	setcursor(getcursor(), force);
}

void MCStack::clearcursor(void)
{
	for(uint32_t i = 0; i < PI_NCURSORS; i++)
		if (MCcursors[i] == cursor)
			cursor = nil;
}

void MCStack::setibeam()
{
	if (opened)
	{
		ibeam++;
		resetcursor(True);
	}
}

void MCStack::clearibeam()
{
	if (opened)
	{
		// TS 2007-22-10 : This check was put in to stop the IBEAM swapping when you have dragged and dropped
		// 					between fields. ibeam is an UNSIGNED int, so it will underflow and become confused.
		if ( ibeam > 0 ) 
			ibeam--;
		resetcursor(True);
	}
}

// MW-2012-09-07: [[ Bug 10372 ]] If 'force' is set then ignores current settings of substacks.
void MCStack::extraopen(bool p_force)
{
	if (substacks != NULL || p_force)
	{
		setextendedstate(true, ECS_ISEXTRAOPENED);
		MCObject::open();
		if (linkatts != NULL)
		{
			MCscreen->alloccolor(linkatts->color);
			MCscreen->alloccolor(linkatts->hilitecolor);
			MCscreen->alloccolor(linkatts->visitedcolor);
		}
		opened--;
	}
}


// MW-2012-09-07: [[ Bug 10372 ]] If 'force' is set then ignores current settings of substacks.
void MCStack::extraclose(bool p_force)
{
	if (substacks != NULL || p_force)
	{
		setextendedstate(false, ECS_ISEXTRAOPENED);
		opened++;
		MCObject::close();
		}
	}

Window MCStack::getwindow()
{
#ifdef _MACOSX
	if (!opened)
#else
	if (!opened || state & CS_ICONIC)
#endif

		return DNULL;
	else
		return window;
}

Window MCStack::getparentwindow()
{
#if defined(_MACOSX) || defined(_WINDOWS)
	if (parentwindow != DNULL)
	{
		if (MCdispatcher->findstackd(parentwindow) == NULL)
		{
			delete parentwindow;
			parentwindow = DNULL;
		}
		return parentwindow;
	}
	return DNULL;
#else
	if (parentwindow != DNULL &&
		MCdispatcher -> findstackd(parentwindow) == NULL)
		parentwindow = DNULL;
	return parentwindow;
#endif
}

void MCStack::setparentwindow(Window w)
{
#if defined(_MACOSX) || defined(_WINDOWS)
	if (w != DNULL && w->handle.window != 0)
	{
		if (parentwindow == DNULL)
		{
			parentwindow = new _Drawable;
			parentwindow->type = DC_WINDOW;
		}
		parentwindow->handle.window = w->handle.window;
	}
	else
		if (parentwindow != DNULL)
		{
			delete parentwindow;
			parentwindow = DNULL;
		}
#else
	if (parentwindow == window)
		parentwindow = None;
	parentwindow = w;
#endif
}

Boolean MCStack::takewindow(MCStack *sptr)
{
	// If there is no window ptr and we 'have' a window (i.e. plugin)
	// we can't take another one's window.
	if (window == DNULL && mode_haswindow())
		return False;

	// MW-2008-10-31: [[ ParentScripts ]] Send closeControl messages appropriately
	if (sptr -> curcard -> closecontrols() == ES_ERROR ||
		sptr->curcard->message(MCM_close_card) == ES_ERROR ||
		//sptr->curcard->groupmessage(MCM_close_background, NULL) == ES_ERROR
		sptr -> curcard -> closebackgrounds(NULL) == ES_ERROR ||
		sptr->curcard->message(MCM_close_stack) == ES_ERROR)
		return False;
	if (window != DNULL)
	{
		stop_externals();
		MCscreen->destroywindow(window);
		cursor = None;
		MCValueAssign(titlestring, kMCEmptyString);
	}
	MCValueAssign(sptr -> titlestring, kMCEmptyString);
	window = sptr->window;
	iconid = sptr->iconid;
	sptr->stop_externals();
	sptr->window = DNULL;
	
	state = sptr->state;
	state &= ~(CS_IGNORE_CLOSE | CS_NO_FOCUS | CS_DELETE_STACK);

	// MW-2012-04-20: [[ Bug 10185 ]] Make sure we take the visibility flag of the
	//   target stack (else if we go in window with an invisible stack redraw issue
	//   happens).
	flags &= ~(F_TAKE_FLAGS | F_VISIBLE);
	flags |= sptr->flags & (F_TAKE_FLAGS | F_VISIBLE);
	decorations = sptr->decorations;
	rect = sptr->rect;
	minwidth = sptr->minwidth;
	minheight = sptr->minheight;
	maxwidth = sptr->maxwidth;
	maxheight = sptr->maxheight;
	mode = sptr->mode;
	
	// MW-2005-07-18: If we have taken the other stack's window we must set its
	//   mode to WM_CLOSED, lest we try to do other things with it later...
	sptr -> mode = WM_CLOSED;

	// MW-2011-01-10: [[ Effects ]] Take the snapshot.
	takewindowsnapshot(sptr);
	
	mode_takewindow(sptr);
	
	if (MCmousestackptr == sptr)
		MCmousestackptr = this;
	start_externals();
	return True;
}

Boolean MCStack::setwindow(Window w)
{
	if (!MCscreen->getwindowgeometry(window, rect))
		return False;
	window = w;
	state |= CS_FOREIGN_WINDOW;
	return True;
}

void MCStack::kfocusset(MCControl *target)
{
	if (!opened)
		return;
	if (MCactivefield != NULL && target != NULL && MCactivefield != target)
	{
		MCactivefield->unselect(False, True);
		if (MCactivefield != NULL)
			if (MCactivefield->getstack() == this)
				curcard->kunfocus();
			else
				if (MCactivefield->getstack()->state & CS_KFOCUSED)
					MCactivefield->getstack()->kunfocus();
				else
					MCactivefield->unselect(True, True);
	}
	if (MCactivefield != NULL && target != NULL)
	{
		curcard->kfocus();
		MCstacks -> ensureinputfocus(window);
		return;
	}
	if (opened && flags & F_VISIBLE
	        && !(state & (CS_NO_FOCUS | CS_KFOCUSED | CS_LOCK_SCREEN
	                      | CS_ICONIC | CS_IGNORE_CLOSE)))
	{
		mode_takefocus();
		MCscreen->waitfocus();
	}

	if (target != NULL)
		curcard->kfocusset(target);	
	MCstacks -> ensureinputfocus(window);
}

MCStack *MCStack::clone()
{
	if (editing != NULL)
		stopedit();
	MCStack *newsptr = nil;
	/* UNCHECKED */ MCStackSecurityCopyStack(this, newsptr);
	MCdispatcher->appendstack(newsptr);
	newsptr->parent = MCdispatcher->gethome();
	if (this != MCtemplatestack || rect.x == 0 && rect.y == 0)
	{
		newsptr->positionrel(MCdefaultstackptr->rect, OP_CENTER, OP_MIDDLE);
		newsptr->rect.x += MCcloneoffset;
		newsptr->rect.y += MCcloneoffset;
	}
	newsptr->message(MCM_new_stack);
	return newsptr;
}

void MCStack::compact()
{
	if (editing != NULL)
		stopedit();
	if (controls != NULL)
	{
		MCControl *cptr = controls;
		do
		{
			cptr->compactdata();
			cptr = cptr->next();
		}
		while (cptr != controls);
	}
	if (substacks != NULL)
	{
		MCStack *sptr = substacks;
		do
		{
			sptr->compact();
			sptr = sptr->next();
		}
		while (sptr != substacks);
	}
}

Boolean MCStack::checkid(uint4 cardid, uint4 controlid)
{
	if (cards != NULL)
	{
		MCCard *cptr = cards;
		do
		{
			if (cptr->getid() == cardid)
				return cptr->checkid(controlid);
			cptr = cptr->next();
		}
		while (cptr != cards);
	}
	if (curcard != NULL)
		return curcard->checkid(controlid);
	return False;
}

IO_stat MCStack::saveas(const MCStringRef p_fname)
{
	Exec_stat stat = curcard->message(MCM_save_stack_request);
	if (stat == ES_NOT_HANDLED || stat == ES_PASS)
	{
		MCStack *sptr = this;
		if (!MCdispatcher->ismainstack(sptr))
			sptr = (MCStack *)sptr->parent;
		MCdispatcher->savestack(sptr, p_fname);
	}
	return IO_NORMAL;
}

MCStack *MCStack::findname(Chunk_term type, const MCString &findname)
{ // should do case-sensitive match on filename on UNIX...
	if (type == CT_STACK)
	{
		if (MCU_matchname(findname, CT_STACK, getname()))
			return this;
		
		if (!MCStringIsEmpty(filename))
		{
			MCNewAutoNameRef t_filename_name;
			/* UNCHECKED */ MCNameCreate(filename, &t_filename_name);
			if (MCU_matchname(findname, CT_STACK, *t_filename_name))
				return this;
		}
	}

	return NULL;
}

MCStack *MCStack::findid(Chunk_term type, uint4 inid, Boolean alt)
{
	if (type == CT_STACK && (inid == obj_id || alt && inid == altid))
		return this;
	else
		return NULL;
}

void MCStack::setmark()
{
	state |= CS_MARKED;
}

void MCStack::clearmark()
{
	state &= ~CS_MARKED;
}

void MCStack::setbackground(MCControl *bptr)
{
	backgroundid = bptr->getid();
}

void MCStack::clearbackground()
{
	backgroundid = 0;
}

void MCStack::ungroup(MCGroup *source)
{
	MCselected->clear(True);
	MCControl *clist = source->getcontrols();
	if (!curcard->removecontrol(source, False, True))
		return;
	source->setcontrols(NULL);
	if (clist != NULL)
	{
		MCControl *tptr = clist;
		do
		{
			if (getcontrolid(tptr->gettype(), tptr->getid()))
			{
				fprintf(stderr, "ERROR: found duplicate id %d\n", tptr->getid());
				tptr->setid(newid());
			}
			curcard->newcontrol(tptr, False);
			MCselected->add(tptr);
			tptr = tptr->next();
		}
		while (tptr != clist);
		MCControl *cptr = controls;
		while (cptr != source)
			cptr = cptr->next();
		clist->appendto(cptr);
	}
	MCControl *cptr = source;
	cptr->remove(controls);
	source->insertto(MCsavegroupptr);
	source->setparent(this);

	// MW-2011-08-17: [[ Redraw ]] Tell the stack to dirty all of itself.
	dirtyall();
}

#define ECS "This is not the card script, and all changes to this script\n\
will be discarded when you stop editing this background."

void MCStack::startedit(MCGroup *group)
{
	if (!opened)
		return;
	if (editing != NULL)
		stopedit();
	else
	{
		MCselected->clear(True);
		kunfocus();
	}
	curcard->close();
	MCscreen->cancelmessageobject(curcard, NULL);
	editing = group;

	// Save the current list of object references and cards
	savecontrols = controls;
	savecard = curcard;
	savecards = cards;

    // MM-2013-02-21: [[ Bug 10620 ]] Uncache the card (of the group) we are editing.
    //   If we don't, any controls pasted whil in edit group mode will be pasted onto
    //   the old card rather than the newly created card we are editing.
	uncacheobjectbyid(savecard);
	
	// Get the object references from the group
	controls = editing->getcontrols();

	// Temporarily clear the group's object list
	editing->setcontrols(NULL);

	// Create a temporary card
	cards = curcard = new MCCard;

	// Link the card to the parent, give it the same id as the current card and give it a temporary script
	curcard->setparent(this);
	curcard->setid(savecard->getid());
	curcard->setsprop(P_SCRIPT, ECS);

	// Now add references for each control in the group being edited to the card
	if (controls != NULL)
	{
		MCControl *cptr = controls;
		do
		{
			curcard->newcontrol(cptr, False);
			cptr = cptr->next();
		}
		while (cptr != controls);
	}

	curcard->open();
	curcard->resize(rect.width, rect.height + getscroll());
	// MW-2011-08-17: [[ Redraw ]] Tell the stack to dirty all of itself.
	dirtyall();
	dirtywindowname();
}

void MCStack::stopedit()
{
	if (editing == NULL)
		return;
	MCselected->clear(True);
	curcard->close();
	MCObjptr *clist = curcard->getrefs();
	MCControl *oldcontrols = controls;
	controls = NULL;
	while (oldcontrols != NULL)
	{
		clist->getref()->remove(oldcontrols);
		clist->getref()->appendto(controls);
		clist = clist->next();
	}
	
	// MW-2007-05-07: [[ Bug 4866 ]] It seems computeminrect can cause the parents of controls to be reset
	//   Swapping these two calls around fixes this crash - although I'm not 100% happy with this.
	//
	editing->computeminrect(False);
	editing->setcontrols(controls);
	controls = savecontrols;
	cards = savecards;
	MCObject *oldcard = curcard;
	curcard = savecard;
	MCGroup *oldediting = editing;
	editing = NULL;
	
    // MM-2013-02-21: [[ Bug 10620 ]] Remove the card created for the edit from the cache.
	uncacheobjectbyid(oldcard);
	
	curcard->open();
	curcard->resize(rect.width, rect.height + getscroll());
	// MW-2011-08-17: [[ Redraw ]] Tell the stack to dirty all of itself.
	dirtyall();
	oldcard->scheduledelete();
	kfocus();
	dirtywindowname();
	if (gettool(this) == T_POINTER)
		MCselected->add(oldediting);
}

void MCStack::updatemenubar()
{
	if (opened && state & CS_KFOCUSED && !MClockmenus)
	{
		if (!hasmenubar() || state & CS_EDIT_MENUS
		        && mode < WM_PULLDOWN && mode != WM_PALETTE
		        || gettool(this) != T_BROWSE && MCdefaultmenubar != NULL)
			MCmenubar = NULL;
		else
			MCmenubar = (MCGroup *)getobjname(CT_GROUP, MCNameGetString(getmenubar()));
		MCscreen->updatemenubar(False);
	}
}

// MW-2011-09-12: [[ MacScroll ]] Compute the scroll as it should be now taking
//   into account the menubar and such.
int32_t MCStack::getnextscroll()
{
#ifdef _MACOSX
	MCControl *mbptr;
	if (!(state & CS_EDIT_MENUS) && hasmenubar()
	        && (mbptr = curcard->getchild(CT_EXPRESSION, MCNameGetString(getmenubar()), CT_GROUP, CT_UNDEFINED)) != NULL
	        && mbptr->getopened() && mbptr->isvisible())
	{
		MCRectangle r = mbptr->getrect();
		return (r.y + r.height);
	}
#endif
	return 0;
}

// MW-2011-09-12: [[ MacScroll ]] Return the scroll of the stack as currently
//   applied.
int32_t MCStack::getscroll(void) const
{
	return m_scroll;
}
 
void MCStack::scrollintoview()
{
	MCControl *cptr = curcard->getkfocused();
	if (cptr != NULL)
	{
		MCRectangle r = cptr->getrect();
		if (menuy + menuheight > rect.height
		        && r.y + r.height > rect.height - MENU_ARROW_SIZE)
			scrollmenu(MCU_max(rect.height - menuy - menuheight,
			                   rect.height - MENU_ARROW_SIZE - r.y - r.height), True);
		if (menuy < 0 && r.y < MENU_ARROW_SIZE)
			scrollmenu(MCU_min(-menuy, MENU_ARROW_SIZE - r.y), True);
	}
}

void MCStack::scrollmenu(int2 offset, Boolean draw)
{
	MCRectangle crect;
	MCControl *cptr = controls;
	do
	{
		crect = cptr->getrect();
		crect.y += offset;
		cptr->setrect(crect);
		cptr = cptr->next();
	}
	while (cptr != controls);
	menuy += offset;

	// MW-2011-08-17: [[ Redraw ]] Tell the stack to dirty all of itself.
	if (draw)
		dirtyall();
}

void MCStack::clipmenu(MCContext *context, MCRectangle &crect)
{
	if (!IsNativeWin() && context != NULL)
		{
			draw3d(context, curcard->getrect(), ETCH_RAISED, borderwidth);
			crect = MCU_clip_rect(crect, DEFAULT_BORDER, DEFAULT_BORDER,
								  rect.width - DEFAULT_BORDER,
								  rect.height - DEFAULT_BORDER);
		}

	MCPoint p[3];
	if (menuy < 0 && crect.y < MENU_ARROW_SIZE)
	{
		if (crect.height < MENU_ARROW_SIZE - crect.y)
			crect.height = 0;
		else
		{
			crect.height -= MENU_ARROW_SIZE - crect.y;
			crect.y = MENU_ARROW_SIZE;
			if (context != NULL)
			{
				// Blank out the entry bit
				MCRectangle dirty;
					MCU_set_rect(dirty, 0, 0, rect.width, MENU_ARROW_SIZE);
				if (MCcurtheme == nil ||
					MCcurtheme -> drawmenubackground(context, dirty, curcard -> getrect(), false))
				{
					// TS-2008-01-21 : [[Bug 5566 - Handler menu not standard and blocking other menus ]]

					//if ( MClook == LF_WIN95 && MCcurtheme != NULL )
					if ( IsNativeWin() )
						MCU_set_rect(dirty, DEFAULT_BORDER - 1, DEFAULT_BORDER - 1,
									 rect.width - DEFAULT_BORDER,
									 MENU_ARROW_SIZE - DEFAULT_BORDER); 
					else
						MCU_set_rect(dirty, DEFAULT_BORDER , DEFAULT_BORDER ,
									 rect.width - ( DEFAULT_BORDER<<1),
									 MENU_ARROW_SIZE - DEFAULT_BORDER); 

		
					setforeground(context, DI_BACK, False, False);
					context->fillrect(dirty);
				}
				
				// Draw the arrow
				context->setforeground(MCscreen->getblack());
				p[0].x = rect.width >> 1;
				p[1].x = p[0].x + 5;
				p[2].x = p[0].x - 5;
				p[0].y = 4;
				p[1].y = p[2].y = 9;

				context->fillpolygon(p, 3);
			}
		}
	}
	if (menuy + menuheight > rect.height
	        && crect.y + crect.height > rect.height - MENU_ARROW_SIZE)
	{
		if (rect.height - MENU_ARROW_SIZE < crect.y)
			crect.height = 0;
		else
		{
			crect.height = rect.height - MENU_ARROW_SIZE - crect.y;
			if (context != NULL)
			{
				MCRectangle dirty;
					MCU_set_rect(dirty, 0, rect.height - MENU_ARROW_SIZE, rect.width, MENU_ARROW_SIZE);
				if (MCcurtheme == nil ||
					!MCcurtheme -> drawmenubackground(context, dirty, curcard -> getrect(), false))
				{
					// TS-2008-01-21 : [[Bug 5566 - Handler menu not standard and blocking other menus ]]
					if (IsNativeWin() )
						MCU_set_rect(dirty, DEFAULT_BORDER-1, (rect.height - MENU_ARROW_SIZE) + 1,
									 rect.width - DEFAULT_BORDER ,
									 ( MENU_ARROW_SIZE - DEFAULT_BORDER));
					else
						MCU_set_rect(dirty, DEFAULT_BORDER, rect.height - MENU_ARROW_SIZE,
									 rect.width - ( DEFAULT_BORDER << 1),
									 ( MENU_ARROW_SIZE - DEFAULT_BORDER));

					setforeground(context, DI_BACK, False, False);
					context->fillrect(dirty);
				}
				
				context->setforeground(MCscreen->getblack());
				p[0].x = rect.width >> 1;
				p[1].x = p[0].x + 5;
				p[2].x = p[0].x - 5;
				p[0].y = rect.height - 4;
				p[1].y = p[2].y = rect.height - 9;
				context->fillpolygon(p, 3);
			}
		}
	}
}

Boolean MCStack::count(Chunk_term otype, Chunk_term ptype, MCObject *stop, uint2 &num)
{
	num = 0;
	switch (otype)
	{
	case CT_AUDIO_CLIP:
		if (aclips != NULL)
		{
			MCAudioClip *aptr = aclips;
			do
			{
				num++;
				aptr = aptr->next();
			}
			while (aptr != aclips);
		}
		break;
	case CT_VIDEO_CLIP:
		if (vclips != NULL)
		{
			MCVideoClip *vptr = vclips;
			do
			{
				num++;
				vptr = vptr->next();
			}
			while (vptr != vclips);
		}
		break;
	case CT_CARD:
		if (cards != NULL)
		{
			MCCard *cptr = cards;
			do
			{
				if (cptr->countme(backgroundid, (state & CS_MARKED) != 0))
					num++;
				if (cptr == stop)
					break;
				cptr = cptr->next();
			}
			while (cptr != cards);
		}
		break;
	case CT_STACK:
		if (substacks != NULL)
		{
			MCStack *sptr = substacks;
			do
			{
				num++;
				if (sptr == stop)
					break;
				sptr = sptr->next();
			}
			while (sptr != substacks);
		}
		break;
	default:
		if (controls != NULL)
		{
			MCControl *cptr = controls;
			if (otype == CT_BACKGROUND)
				do
				{
					if (cptr->gettype() == CT_GROUP)
						num++;
					if (cptr == stop)
						break;
					cptr = cptr->next();
				}
				while (cptr != controls);
			else
				curcard->count(otype, ptype, stop, num, True);
		}
		break;
	}
	return True;
}

void MCStack::renumber(MCCard *card, uint4 newnumber)
{
	card->remove
	(cards);
	if (cards == NULL || newnumber-- <= 1)
		card->insertto(cards);
	else
	{
		MCCard *cptr = cards;
		while (--newnumber)
		{
			cptr = cptr->next();
			if (cptr->next() == cards)
				break;
		}
		cptr->append(card);
	}
	dirtywindowname();
}

MCObject *MCStack::getAV(Chunk_term etype, MCStringRef s, Chunk_term otype)
{
	uint2 num = 0;

	switch (etype)
	{
	case CT_FIRST:
	case CT_SECOND:
	case CT_THIRD:
	case CT_FOURTH:
	case CT_FIFTH:
	case CT_SIXTH:
	case CT_SEVENTH:
	case CT_EIGHTH:
	case CT_NINTH:
	case CT_TENTH:
		num = etype - CT_FIRST;
		break;
	case CT_LAST:
	case CT_MIDDLE:
	case CT_ANY:
		count(otype, CT_UNDEFINED, NULL, num);
		switch (etype)
		{
		case CT_LAST:
			num--;
			break;
		case CT_MIDDLE:
			num >>= 1;
			break;
		case CT_ANY:
			num = MCU_any(num);
			break;
		default:
			break;
		}
		break;
	case CT_ID:
		uint4 inid;
		if (MCU_stoui4(s, inid))
			return getAVid(otype, inid);
		return NULL;
	case CT_EXPRESSION:
		if (!MCU_stoui2(s, num))
			return getAVname(otype, s);
		if (num < 1)
			return NULL;
		num--;
		break;
	default:
		return NULL;
	}
	MCObject *objs;
	if (otype == CT_AUDIO_CLIP)
		objs = aclips;
	else
		objs = vclips;

	if (objs == NULL)
		return NULL;
	MCObject *tobj = objs;
	while (num--)
	{
		tobj = tobj->next();
		if (tobj == objs)
			return NULL;
	}
	return tobj;
}

MCCard *MCStack::getchild(Chunk_term etype, MCStringRef p_expression, Chunk_term otype)
{
	if (otype != CT_CARD)
		return NULL;

	uint2 num = 0;

	if (cards == NULL)
	{
		curcard = cards = MCtemplatecard->clone(False, False);
		cards->setparent(this);
	}

	// OK-2007-04-09 : Allow cards to be found by ID when in edit group mode.
	MCCard *cptr;
	if (editing != NULL && savecards != NULL)
		cptr = savecards;
	else
		cptr = cards;

	MCCard *found = NULL;
	if (etype == CT_EXPRESSION && MCStringIsEqualToCString(p_expression, "window", kMCCompareCaseless))
		etype = CT_THIS;
	switch (etype)
	{
	case CT_THIS:
		if (curcard != NULL)
			return curcard;
		return cards;
	case CT_FIRST:
	case CT_SECOND:
	case CT_THIRD:
	case CT_FOURTH:
	case CT_FIFTH:
	case CT_SIXTH:
	case CT_SEVENTH:
	case CT_EIGHTH:
	case CT_NINTH:
	case CT_TENTH:
		num = etype - CT_FIRST;
		break;
	case CT_NEXT:
		cptr = curcard;
		do
		{
			cptr = cptr->next();
			if (cptr->countme(backgroundid, (state & CS_MARKED) != 0))
				return cptr;
		}
		while (cptr != curcard);
		return NULL;
	case CT_PREV:
		cptr = curcard;
		do
		{
			cptr = cptr->prev();
			if (cptr->countme(backgroundid, (state & CS_MARKED) != 0))
				return cptr;
		}
		while (cptr != curcard);
		return NULL;
	case CT_LAST:
	case CT_MIDDLE:
	case CT_ANY:
		count(otype, CT_UNDEFINED, NULL, num);
		switch (etype)
		{
		case CT_LAST:
			num--;
			break;
		case CT_MIDDLE:
			num >>= 1;
			break;
		case CT_ANY:
			num = MCU_any(num);
			break;
		default:
			break;
		}
		break;
	case CT_ID:
		uint4 inid;
		if (MCU_stoui4(p_expression, inid))
		{
			// OK-2008-06-27: <Bug where looking up a card by id when in edit group mode could cause an infinite loop>
			MCCard *t_cards;
			if (editing != NULL && savecards != NULL)
				t_cards = savecards;
			else
				t_cards = cards;
		
			// OK-2007-04-09 : Allow cards to be found by ID when in edit group mode.
			if (editing == NULL)
				found = curcard -> findid(CT_CARD, inid, True);
			else
				found = NULL;

			if (found == NULL)
				do
				{
					found = cptr->findid(CT_CARD, inid, True);
					if (found != NULL
							&& found->countme(backgroundid, (state & CS_MARKED) != 0))
						break;
					cptr = cptr->next();
				}
				while (cptr != t_cards);
		}
		return found;
	case CT_EXPRESSION:
		if (MCU_stoui2(p_expression, num))
		{
			if (num < 1)
				return NULL;
			num--;
			break;
		}
		else
		{
			do
			{
				found = cptr->findname(otype, MCStringGetOldString(p_expression));
				if (found != NULL
				        && found->countme(backgroundid, (state & CS_MARKED) != 0))
					break;
				cptr = cptr->next();
			}
			while (cptr != cards);
		}
		return found;
	default:
		return NULL;
	}
	do
	{
		if (cptr->countme(backgroundid, (state & CS_MARKED) != 0) && num-- == 0)
			return cptr;
		cptr = cptr->next();
	}
	while (cptr != cards);
	return NULL;
}

#ifdef OLD_EXEC
MCCard *MCStack::getchild(Chunk_term etype, const MCString &s, Chunk_term otype)
{
	if (otype != CT_CARD)
		return NULL;

	uint2 num = 0;

	if (cards == NULL)
	{
		curcard = cards = MCtemplatecard->clone(False, False);
		cards->setparent(this);
	}

	// OK-2007-04-09 : Allow cards to be found by ID when in edit group mode.
	MCCard *cptr;
	if (editing != NULL && savecards != NULL)
		cptr = savecards;
	else
		cptr = cards;

	MCCard *found = NULL;
	if (etype == CT_EXPRESSION && s == "window")
		etype = CT_THIS;
	switch (etype)
	{
	case CT_THIS:
		if (curcard != NULL)
			return curcard;
		return cards;
	case CT_FIRST:
	case CT_SECOND:
	case CT_THIRD:
	case CT_FOURTH:
	case CT_FIFTH:
	case CT_SIXTH:
	case CT_SEVENTH:
	case CT_EIGHTH:
	case CT_NINTH:
	case CT_TENTH:
		num = etype - CT_FIRST;
		break;
	case CT_NEXT:
		cptr = curcard;
		do
		{
			cptr = cptr->next();
			if (cptr->countme(backgroundid, (state & CS_MARKED) != 0))
				return cptr;
		}
		while (cptr != curcard);
		return NULL;
	case CT_PREV:
		cptr = curcard;
		do
		{
			cptr = cptr->prev();
			if (cptr->countme(backgroundid, (state & CS_MARKED) != 0))
				return cptr;
		}
		while (cptr != curcard);
		return NULL;
	case CT_LAST:
	case CT_MIDDLE:
	case CT_ANY:
		count(otype, CT_UNDEFINED, NULL, num);
		switch (etype)
		{
		case CT_LAST:
			num--;
			break;
		case CT_MIDDLE:
			num >>= 1;
			break;
		case CT_ANY:
			num = MCU_any(num);
			break;
		default:
			break;
		}
		break;
	case CT_ID:
		uint4 inid;
		if (MCU_stoui4(s, inid))
		{
			// OK-2008-06-27: <Bug where looking up a card by id when in edit group mode could cause an infinite loop>
			MCCard *t_cards;
			if (editing != NULL && savecards != NULL)
				t_cards = savecards;
			else
				t_cards = cards;
		
			// OK-2007-04-09 : Allow cards to be found by ID when in edit group mode.
			if (editing == NULL)
				found = curcard -> findid(CT_CARD, inid, True);
			else
				found = NULL;

			if (found == NULL)
				do
				{
					found = cptr->findid(CT_CARD, inid, True);
					if (found != NULL
							&& found->countme(backgroundid, (state & CS_MARKED) != 0))
						break;
					cptr = cptr->next();
				}
				while (cptr != t_cards);
		}
		return found;
	case CT_EXPRESSION:
		if (MCU_stoui2(s, num))
		{
			if (num < 1)
				return NULL;
			num--;
			break;
		}
		else
		{
			do
			{
				found = cptr->findname(otype, s);
				if (found != NULL
				        && found->countme(backgroundid, (state & CS_MARKED) != 0))
					break;
				cptr = cptr->next();
			}
			while (cptr != cards);
		}
		return found;
	default:
		return NULL;
	}
	do
	{
		if (cptr->countme(backgroundid, (state & CS_MARKED) != 0) && num-- == 0)
			return cptr;
		cptr = cptr->next();
	}
	while (cptr != cards);
	return NULL;
}
#endif

MCCard *MCStack::getchildbyordinal(Chunk_term p_ordinal)
{
	uint2 num = 0;
    
	if (cards == NULL)
	{
		curcard = cards = MCtemplatecard->clone(False, False);
		cards->setparent(this);
	}

    MCCard *cptr;
    
	switch (p_ordinal)
	{
        case CT_THIS:
            if (curcard != NULL)
                return curcard;
            return cards;
        case CT_FIRST:
        case CT_SECOND:
        case CT_THIRD:
        case CT_FOURTH:
        case CT_FIFTH:
        case CT_SIXTH:
        case CT_SEVENTH:
        case CT_EIGHTH:
        case CT_NINTH:
        case CT_TENTH:
            num = p_ordinal - CT_FIRST;
            break;
        case CT_NEXT:
            cptr = curcard;
            do
            {
                cptr = cptr->next();
                if (cptr->countme(backgroundid, (state & CS_MARKED) != 0))
                    return cptr;
            }
            while (cptr != curcard);
            return NULL;
        case CT_PREV:
            cptr = curcard;
            do
            {
                cptr = cptr->prev();
                if (cptr->countme(backgroundid, (state & CS_MARKED) != 0))
                    return cptr;
            }
            while (cptr != curcard);
            return NULL;
        case CT_LAST:
        case CT_MIDDLE:
        case CT_ANY:
            count(CT_CARD, CT_UNDEFINED, NULL, num);
            switch (p_ordinal)
		{
            case CT_LAST:
                num--;
                break;
            case CT_MIDDLE:
                num >>= 1;
                break;
            case CT_ANY:
                num = MCU_any(num);
                break;
            default:
                break;
		}
            break;
        default:
            break;
    }
    return NULL;
}

MCCard *MCStack::getchildbyid(uinteger_t p_id)
{
    // OK-2007-04-09 : Allow cards to be found by ID when in edit group mode.
    MCCard *cptr;
    if (editing != nil && savecards != nil)
        cptr = savecards;
    else
        cptr = cards;
    
    MCCard *found = nil;

    // OK-2008-06-27: <Bug where looking up a card by id when in edit group mode could cause an infinite loop>
    MCCard *t_cards = cptr;
    
    // OK-2007-04-09 : Allow cards to be found by ID when in edit group mode.
    if (editing == nil)
        found = curcard -> findid(CT_CARD, p_id, True);
    
    if (found == nil)
    {
        do
        {
            found = cptr->findid(CT_CARD, p_id, True);
            if (found != nil
                && found->countme(backgroundid, (state & CS_MARKED) != 0))
                break;
            cptr = cptr->next();
        }
        while (cptr != t_cards);
    }
    
    return found;
}

MCCard *MCStack::getchildbyname(MCNameRef p_name)
{
    MCCard *cptr;
	if (editing != NULL && savecards != NULL)
		cptr = savecards;
	else
		cptr = cards;
    
    uint2 t_num = 0;
    if (MCU_stoui2(MCNameGetString(p_name), t_num))
    {
        if (t_num < 1)
            return nil;
        t_num--;
        
        do
        {
            if (cptr->countme(backgroundid, (state & CS_MARKED) != 0) && t_num-- == 0)
                return cptr;
            cptr = cptr->next();
        }
        while (cptr != cards);
        return nil;
    }
    MCCard *found = nil;
    do
    {
        found = cptr->findname(CT_CARD, MCNameGetOldString(p_name));
        if (found != nil && found->countme(backgroundid, (state & CS_MARKED) != 0))
            break;
        cptr = cptr->next();
    }
    while (cptr != cards);
    
    return found;
}

MCGroup *MCStack::getbackground(Chunk_term etype, const MCString &s,
                                Chunk_term otype)
{
	if (otype != CT_GROUP)
		return NULL;

	MCControl *cptr;
	if (editing != NULL)
		cptr = savecontrols;
	else
		cptr = controls;
	MCControl *startcptr = cptr;
	if (cptr == NULL)
		return NULL;

	uint2 num = 0;
	switch (etype)
	{
	case CT_THIS:
		if  (editing != 0)
			return editing;
		return (MCGroup *)curcard->getchild(CT_FIRST, kMCEmptyString, otype, CT_BACKGROUND);
	case CT_FIRST:
	case CT_SECOND:
	case CT_THIRD:
	case CT_FOURTH:
	case CT_FIFTH:
	case CT_SIXTH:
	case CT_SEVENTH:
	case CT_EIGHTH:
	case CT_NINTH:
	case CT_TENTH:
		num = etype - CT_FIRST;
		break;
	case CT_NEXT:
		{
			MCGroup *gptr = (MCGroup *)curcard->getchild(CT_FIRST, kMCEmptyString, otype, CT_BACKGROUND);
			while (True)
			{
				gptr = gptr->next();
				if (gptr->gettype() == CT_GROUP)
					return gptr;
			}
		}
		break;
	case CT_PREV:
		{
			MCGroup *gptr = (MCGroup *)curcard->getchild(CT_FIRST, kMCEmptyString, otype, CT_BACKGROUND);
			while (True)
			{
				gptr = gptr->prev();
				if (gptr->gettype() == CT_GROUP)
					return gptr;
			};
		}
		break;
	case CT_LAST:
	case CT_MIDDLE:
	case CT_ANY:
		count(otype, CT_UNDEFINED, NULL, num);
		switch (etype)
		{
		case CT_LAST:
			num--;
			break;
		case CT_MIDDLE:
			num >>= 1;
			break;
		case CT_ANY:
			num = MCU_any(num);
			break;
		default:
			break;
		}
		break;
	case CT_ID:
		uint4 inid;
		if (MCU_stoui4(s, inid))
			do
			{
				MCControl *found = cptr->findid(otype, inid, True);
				if (found != NULL)
					return (MCGroup *)found;
				cptr = cptr->next();
			}
			while (cptr != startcptr);
		return NULL;
	case CT_EXPRESSION:
		if (MCU_stoui2(s, num))
		{
			if (num < 1)
				return NULL;
			num--;
			break;
		}
		else
		{
			do
			{
				MCControl *found = cptr->findname(otype, s);
				if (found != NULL)
					return (MCGroup *)found;
				cptr = cptr->next();
			}
			while (cptr != startcptr);

			return NULL;
		}
	default:
		return NULL;
	}
	do
	{
		MCControl *foundobj = cptr->findnum(otype, num);
		if (foundobj != NULL)
			return (MCGroup *)foundobj;
		cptr = cptr->next();
	}
	while (cptr != startcptr);
	return NULL;
}

MCGroup *MCStack::getbackgroundbyordinal(Chunk_term p_ordinal)
{    
	uint2 num = 0;
	switch (p_ordinal)
	{
        case CT_THIS:
            if  (editing != 0)
                return editing;
            return (MCGroup *)curcard->getchild(CT_FIRST, kMCEmptyString, CT_GROUP, CT_BACKGROUND);
        case CT_FIRST:
        case CT_SECOND:
        case CT_THIRD:
        case CT_FOURTH:
        case CT_FIFTH:
        case CT_SIXTH:
        case CT_SEVENTH:
        case CT_EIGHTH:
        case CT_NINTH:
        case CT_TENTH:
            num = p_ordinal - CT_FIRST;
            break;
        case CT_NEXT:
		{
			MCGroup *gptr = (MCGroup *)curcard->getchild(CT_FIRST, kMCEmptyString, CT_GROUP, CT_BACKGROUND);
			while (True)
			{
				gptr = gptr->next();
				if (gptr->gettype() == CT_GROUP)
					return gptr;
			}
		}
            break;
        case CT_PREV:
		{
			MCGroup *gptr = (MCGroup *)curcard->getchild(CT_FIRST, kMCEmptyString, CT_GROUP, CT_BACKGROUND);
			while (True)
			{
				gptr = gptr->prev();
				if (gptr->gettype() == CT_GROUP)
					return gptr;
			};
		}
            break;
        case CT_LAST:
        case CT_MIDDLE:
        case CT_ANY:
            count(CT_GROUP, CT_UNDEFINED, NULL, num);
            switch (p_ordinal)
		{
            case CT_LAST:
                num--;
                break;
            case CT_MIDDLE:
                num >>= 1;
                break;
            case CT_ANY:
                num = MCU_any(num);
                break;
            default:
                break;
		}
            break;
        default:
            break;
    }
    return NULL;
}

MCGroup *MCStack::getbackgroundbyid(uinteger_t p_id)
{
	MCControl *cptr;
	if (editing != NULL)
		cptr = savecontrols;
	else
		cptr = controls;
	MCControl *startcptr = cptr;
	if (cptr == NULL)
		return NULL;
    do
    {
        MCControl *found = cptr->findid(CT_GROUP, p_id, True);
        if (found != NULL)
            return (MCGroup *)found;
        cptr = cptr->next();
    }
    while (cptr != startcptr);
    return NULL;
}

MCGroup *MCStack::getbackgroundbyname(MCNameRef p_name)
{
	MCControl *cptr;
	if (editing != nil)
		cptr = savecontrols;
	else
		cptr = controls;
	MCControl *startcptr = cptr;
	if (cptr == nil)
		return nil;
    
    uint2 t_num = 0;
    if (MCU_stoui2(MCNameGetString(p_name), t_num))
    {
        if (t_num < 1)
            return nil;
        t_num--;
        
        do
        {
            MCControl *foundobj = cptr->findnum(CT_GROUP, t_num);
            if (foundobj != nil)
                return (MCGroup *)foundobj;
            cptr = cptr->next();
        }
        while (cptr != startcptr);
        return nil;
    }
    
    do
    {
        MCControl *found = cptr->findname(CT_GROUP, MCNameGetOldString(p_name));
        if (found != nil)
            return (MCGroup *)found;
        cptr = cptr->next();
    }
    while (cptr != startcptr);
    return nil;
}

void MCStack::addmnemonic(MCButton *button, KeySym p_key)
{
	MCU_realloc((char **)&mnemonics, nmnemonics,
	            nmnemonics + 1, sizeof(Mnemonic));
	mnemonics[nmnemonics].button = button;
	
	// Ensure that letter mnemonics are added case-insensitively
	// (the shift state is handled by the button)
	KeySym t_key;
	t_key = MCKeySymToLower(p_key);
	mnemonics[nmnemonics].key = t_key;
	nmnemonics++;
}

void MCStack::deletemnemonic(MCButton *button)
{
	uint2 i;
	for (i = 0 ; i < nmnemonics ; i++)
		if (mnemonics[i].button == button)
		{
			while (++i < nmnemonics)
				mnemonics[i - 1] = mnemonics[i];
			nmnemonics--;
			break;
		}
}

void MCStack::addneed(MCButton *bptr)
{
	MCU_realloc((char **)&needs, nneeds, nneeds + 1, sizeof(MCButton *));
	needs[nneeds++] = bptr;
}

void MCStack::removeneed(MCButton *bptr)
{
	uint2 i;
	for (i = 0 ; i < nneeds ; i++)
		if (needs[i] == bptr)
		{
			while (++i < nneeds)
				needs[i - 1] = needs[i];
			nneeds--;
			break;
		}
}

MCButton *MCStack::findmnemonic(KeySym p_key)
{
	uint2 i;
	KeySym t_key;
	t_key = MCKeySymToLower(p_key);
	for (i = 0 ; i < nmnemonics ; i++)
		if (mnemonics[i].key == t_key)
			return mnemonics[i].button;
	return NULL;
}

void MCStack::installaccels(MCStack *stack)
{
	curcard->installaccels(stack);

}

void MCStack::removeaccels(MCStack *stack)
{
	curcard->removeaccels(stack);
}

void MCStack::setwindowname()
{
	if (!opened || isunnamed() || window == DNULL)
		return;

	char *t_utf8_name;
	t_utf8_name = NULL;

	MCStringRef tptr;
	if (MCStringIsEmpty(title))
		tptr = MCNameGetString(getname());
	else
		tptr = title;

	MCAutoStringRef newname;
	if (editing != NULL)
	{
		MCAutoStringRef bgname;
		/* UNCHECKED */ editing->names(P_SHORT_NAME, &bgname);
		/* UNCHECKED */ MCStringFormat(&newname, "%@ (%s \"%@\")", tptr, MCbackgroundstring, *bgname);
	}
	else
	{
		if (MCStringIsEmpty(title) && mode == WM_TOP_LEVEL && MCdispatcher->cut(True))
		{
			if ((cards->next()) == cards)
				/* UNCHECKED */ MCStringFormat(&newname, "%@ *", tptr);
			else
			{
				uint2 num;
				count(CT_CARD, CT_UNDEFINED, curcard, num);
				/* UNCHECKED */ MCStringFormat(&newname, "%@ (%d) *", tptr, num);
			}
		}
		else
			if (MCStringIsEmpty(title) && mode == WM_TOP_LEVEL_LOCKED
			        && cards->next() != cards)
			{
				uint2 num;
				count(CT_CARD, CT_UNDEFINED, curcard, num);
				/* UNCHECKED */ MCStringFormat(&newname, "%@ (%d)", tptr, num);
			}
			else
				newname = tptr;
	}
	if (!MCStringIsEqualTo(*newname, titlestring, kMCStringOptionCompareExact))
	{
		MCValueAssign(titlestring, *newname);
		MCscreen->setname(window, titlestring);
	}
	
	state &= ~CS_TITLE_CHANGED;
}

void MCStack::reopenwindow()
{
	if (state & CS_FOREIGN_WINDOW)
		return;

	stop_externals();

	// MW-2006-05-23: Only close and open the window if it is visible
	if (getflag(F_VISIBLE))
		MCscreen->closewindow(window);

	MCscreen->destroywindow(window);
	MCValueAssign(titlestring, kMCEmptyString);
	if (getstyleint(flags) != 0)
		mode = (Window_mode)(getstyleint(flags) + WM_TOP_LEVEL_LOCKED);

	// MW-2011-08-18: [[ Redraw ]] Use global screen lock
	MCRedrawLockScreen();
	realize();
	sethints();
	setgeom();
	MCRedrawUnlockScreen();

	dirtywindowname();

	if (getflag(F_VISIBLE))
		openwindow(mode >= WM_PULLDOWN);
}

Exec_stat MCStack::openrect(const MCRectangle &rel, Window_mode wm, MCStack *parentptr, Window_position wpos,  Object_pos walign)
{
	MCRectangle myoldrect = rect;
	if (state & (CS_IGNORE_CLOSE | CS_NO_FOCUS | CS_DELETE_STACK))
		return ES_NORMAL;

	MCtodestroy->remove(this); // prevent delete
	if (wm == WM_LAST)
		if (opened)
			wm = mode;
		else
			if (getstyleint(flags) == 0)
				wm = WM_TOP_LEVEL;
			else
				wm = (Window_mode)(getstyleint(flags) + WM_TOP_LEVEL_LOCKED);
	if (wm == WM_TOP_LEVEL
	        && (flags & F_CANT_MODIFY || getextendedstate(ECS_IDE) || !MCdispatcher->cut(True)))
		wm = WM_TOP_LEVEL_LOCKED;

	Boolean oldlock = MClockmessages;
	Boolean reopening = False;
	
	// MW-2005-07-18: If this stack has substacks that have been opened, then it is marked as open even though
	//   it might not be.
	if (opened)
	{
		if (window == NULL && !MCModeMakeLocalWindows() && (wm != WM_MODAL && wm != WM_SHEET || wm == mode))
			return ES_NORMAL;

		if (window == NULL && wm == mode)
			fprintf(stderr, "*** ASSERTION FAILURE: MCStack::openrect() - window == NULL\n");
		if (wm == mode && parentptr == NULL)
		{
			bool t_topped;
			t_topped = false;

			// MW-2011-08-18: [[ Redraw ]] Update to use redraw.
			if (state & CS_ICONIC)
			{
				MCscreen->uniconifywindow(window);
				state &= ~CS_ICONIC;
			}
			else if (!(state & CS_LOCK_SCREEN) && !MCRedrawIsScreenLocked())
			{
				// MW-2008-03-27: [[ Bug 3880 ]] Make sure we move the window to the top of the stack
				//   list to before raising windows.
				t_topped = true;
				MCstacks -> top(this);
				MCscreen->raisewindow(window);
				if (mode < WM_PULLDOWN && mode != WM_PALETTE)
					kfocusset(NULL);
			}
			else
			{
				state |= CS_NEED_RESIZE;
				MCRedrawScheduleUpdateForStack(this);
			}
			if (!t_topped)
				MCstacks->top(this);
			if (flags & F_DYNAMIC_PATHS)
				MCdynamiccard = curcard;
			return ES_NORMAL;
		}
		else
		{
			MClockmessages = reopening = True;
			close();
		}
	}
	
#ifdef _MACOSX
	// MW-2008-02-28: [[ Bug 4614 ]] Ensure that sheeting inside a not yet visible window causes
	//   it to be displayed as modal.
	// MW-2008-03-03: [[ Bug 5985 ]] Crash when using 'sheet' command. It seems that 'go' is not
	//   doing appropriate parent window computations, so we repeat them here for OS X.
	// MW-2008-03-18: [[ Bug 6134 ]] Move this to here otherwise we get distinct oddness when
	//   switching cards in sheet stacks.
	if (wm == WM_SHEET)
	{
		if (parentptr == NULL)
		{
			if (MCdefaultstackptr -> getwindow() != NULL)
				parentptr = MCdefaultstackptr;
			else if (MCtopstackptr -> getwindow() != NULL)
				parentptr = MCtopstackptr;
		}
		
		extern bool MCMacIsWindowVisible(Window window);
		if (parentptr == NULL || parentptr -> getwindow() == NULL || !MCMacIsWindowVisible(parentptr -> getwindow()))
			wm = WM_MODAL;
	}
#endif

	if (state & CS_FOREIGN_WINDOW)
		mode = wm;
	if ((wm != mode || parentptr != NULL) && window != DNULL)
	{
		stop_externals();
		MCscreen->destroywindow(window);
		MCValueAssign(titlestring, kMCEmptyString);
	}
	mode = wm;
	wposition = wpos;
	walignment = walign;
	if (parentptr == NULL)
	{
		if (parentwindow != DNULL)
			parentptr = MCdispatcher->findstackd(parentwindow);
	}
	else
		setparentwindow(parentptr->getw());
	if (window == DNULL)
		realize();

	if (substacks != NULL)
		opened++;
	else
	{
		MCObject::open();
		if (linkatts != NULL)
		{
			MCscreen->alloccolor(linkatts->color);
			MCscreen->alloccolor(linkatts->hilitecolor);
			MCscreen->alloccolor(linkatts->visitedcolor);
		}
	}

	MCRectangle trect;
	switch (mode)
	{
	case WM_TOP_LEVEL:
	case WM_TOP_LEVEL_LOCKED:
		MCstaticdefaultstackptr = this;
	case WM_MODELESS:
	case WM_PALETTE:
		break;
	case WM_MODAL:
	case WM_SHEET:
		positionrel(rel, OP_CENTER, OP_MIDDLE);
		break;
	case WM_DRAWER:
		{
			Object_pos wpx = OP_CENTER;
			Object_pos wpy = OP_MIDDLE;
			if (!MCaqua)
			{
				if (parentptr)
				{
					trect = rel;
					switch (wposition)
					{
					case WP_PARENTRIGHT:
						rect.height = MCU_min(parentptr->getrect().height,rect.height);
						wpx = OP_RIGHT;
						trect.width += 18;
						break;
					case WP_PARENTTOP:
						rect.width = MCU_min(parentptr->getrect().width,rect.width);
						wpy = OP_TOP;
						trect.y -= 25;
						break;
					case WP_PARENTBOTTOM:
						rect.width = MCU_min(parentptr->getrect().width,rect.width);
						wpy = OP_BOTTOM;
						trect.height += 25;
						break;
					case WP_PARENTLEFT:
					default:
						rect.height = MCU_min(parentptr->getrect().height, rect.height);
						trect.x -= 18;
						wpx = OP_LEFT;
						break;
					}
					positionrel(trect, wpx , wpy);
				}
			}
			break;
		}
	case WM_OPTION:
		if (MClook != LF_WIN95)
		{
			trect = rel;
			trect.y -= lasty - (trect.height >> 1);
			positionrel(trect, OP_CENTER, OP_ALIGN_TOP);
			break;
		}

	case WM_COMBO:
	case WM_PULLDOWN:
	case WM_TOOLTIP:
	{
		// MW-2010-09-28: [[ Bug 8585 ]] Make sure we use the 'workarea' of the display. This ensures
		//   tooltips place nice with the taskbar and other furniture.
		MCRectangle t_rect;
		MCU_set_rect(t_rect, rel . x + rel . width / 2, rel . y + rel . height / 2, 1, 1);
		const MCDisplay *t_display;
		t_display = MCscreen -> getnearestdisplay(t_rect);
		if (rel.y + rel.height + rect.height > t_display -> workarea . y + t_display -> workarea . height - MENU_SPACE
		        && rel.y - rect.height > t_display -> workarea . y + MENU_SPACE)
			positionrel(rel, OP_ALIGN_LEFT, OP_TOP);
		else
			positionrel(rel, OP_ALIGN_LEFT, OP_BOTTOM);
	}
	break;
	case WM_POPUP:
		if (MCmousestackptr == NULL)
			MCscreen->querymouse(trect.x, trect.y);
		else
		{
			//WEBREV
			MCRectangle srect = MCmousestackptr->getrect();
			trect.x = MCmousex + srect.x;
			trect.y = MCmousey + srect.y
			          - MCmousestackptr->getscroll();
		}
		trect.width = trect.height = 1;
		positionrel(trect, OP_ALIGN_LEFT, OP_ALIGN_TOP);
		break;
	case WM_CASCADE:
		trect = rel;
		trect.x -= DEFAULT_BORDER << 1;
		trect.y -= DEFAULT_BORDER << 1;
		positionrel(trect, OP_RIGHT, OP_ALIGN_TOP);
		break;
	case WM_LICENSE:
		positionrel(rel, OP_CENTER, OP_MIDDLE);
		break;
	default:
		break;
	}
	
	if (cards == NULL)
	{
		cards = MCtemplatecard->clone(False, False);
		cards->setparent(this);
	}
	
	if (curcard == NULL)
		curcard = cards;
	
	// MW-2011-08-18: [[ Redraw ]] Update to use redraw.
	MCRedrawLockScreen();
	sethints();
	MCstacks->add(this);
	
	curcard->open();
	if (MCuseprivatecmap)
		MCscreen->setcmap(this);
	
	// MW-2011-09-12: [[ MacScroll / Bug 5268 ]] Make sure the scroll of the stack
	//   reflects what it should be taking into account menu settings.
	applyscroll();
	curcard->resize(rect.width, rect.height + getscroll());
	
	MCCard *startcard = curcard;

	// MW-2011-08-19: [[ Redraw ]] Reset the update region.
	MCRegionDestroy(m_update_region);
	m_update_region = nil;
	setstate(False, CS_NEED_REDRAW);

	// MW-2011-08-18: [[ Redraw ]] Make sure we don't save our lock.
	MCRedrawUnlockScreen();
	MCSaveprops sp;
	MCU_saveprops(sp);
	MCRedrawLockScreen();

	if (mode >= WM_MODELESS)
		MCU_resetprops(True);
	trect = rect;
	
	// "bind" the stack's rect... Or in other words, make sure its within the 
	// screens (well viewports) working area.
	if (!(flags & F_FORMAT_FOR_PRINTING) && !(state & CS_BEEN_MOVED))
		MCscreen->boundrect(rect, (!(flags & F_DECORATIONS)
		                           || decorations & WD_TITLE), mode);
	
	state |= CS_NO_FOCUS;
	if (flags & F_DYNAMIC_PATHS)
		MCdynamiccard = curcard;
		
	// MW-2008-10-31: [[ ParentScripts ]] Send preOpenControl appropriately
	if (curcard->message(MCM_preopen_stack) == ES_ERROR
	        || curcard != startcard
			|| curcard -> openbackgrounds(true, NULL) == ES_ERROR
	        || curcard != startcard
	        || curcard->message(MCM_preopen_card) == ES_ERROR
			|| curcard != startcard
			|| curcard -> opencontrols(true) == ES_ERROR
	        || curcard != startcard)
		if (curcard == startcard)
		{
			// MW-2011-08-17: [[ Redraw ]] Now using global screen lock and tell the stack to dirty all of itself.
			setgeom();
			state &= ~(CS_LOCK_SCREEN | CS_KFOCUSED | CS_NO_FOCUS);
			dirtyall();
			MCRedrawUnlockScreen();
			openwindow(mode >= WM_PULLDOWN);
			return ES_ERROR;
		}

	if (mode == WM_PULLDOWN || mode == WM_POPUP || mode == WM_CASCADE || (mode == WM_OPTION && MClook != LF_WIN95))
	{
		if (menuheight == 0)
			menuheight = trect.height ;
		int2 oldy = rect.y;

		const MCDisplay *t_display;
		
		// TS-2008-01-21 : [[Bug 5566 - Handler menu not standard and blocking other menus ]]
		// Find the middle of the menu (in absolute screen co-ords)
		bool t_fullscreen_menu ;
		t_fullscreen_menu = false ;

		MCRectangle t_nearest;
		MCU_set_rect(t_nearest, rect . x + rect . width / 2, rect . y + rect . height / 2, 1, 1);
		t_display = MCscreen -> getnearestdisplay(t_nearest);

		// Make sure that we are not starting our menu off the top of the screen.
		if (rect . y < t_display -> workarea . y + MENU_SPACE)
			rect . y = t_display -> workarea . y + MENU_SPACE, oldy = rect . y;

		// Make sure that the length of the menu does not make it drop of the bottom of the screen.
		if (rect . y + rect . height > t_display -> workarea . y + t_display -> workarea . height - MENU_SPACE)
		{
			t_fullscreen_menu = true ;
			if (rect . height > t_display -> workarea . height - ( 2 * MENU_SPACE) )
			{
				rect . y = t_display -> workarea . y + MENU_SPACE ;
				rect . height = ( t_display -> workarea . height - ( 2 * MENU_SPACE) ) ;
			}
			else
			{
				rect . y = t_display -> workarea . y + t_display -> workarea . height - MENU_SPACE - rect . height ;
				oldy = rect . y;
			}
		}

		// Get the middle point (Y) of the work area.
		int t_screen_mid_y ;
		t_screen_mid_y = ( t_display -> workarea . height / 2 ) + t_display -> workarea . y ;

		bool t_menu_downwards = ( rel.y < t_screen_mid_y ) ;

		// TS-2008-01-21 : [[Bug 5566 - Handler menu not standard and blocking other menus ]]
		// If the rel.y (i.e. the "originator" object is less than the center of the screen then we are above
		// the mid-point, so we will drop downwards, Else we will pop upwards.

		if ( t_fullscreen_menu && mode != WM_POPUP)
		{
			// Our "bound" contol is above the workarea mid point so we will be dropping down
			if ( t_menu_downwards )
			{
				int t_adjust_y ;
				t_adjust_y = ( rel.y + rel.height ) - rect.y;
				rect.y += t_adjust_y ;//- MENU_SPACE;
				rect.height -= t_adjust_y ;//+ ( 2*MENU_SPACE);
			}

			// Our "bound" control is below the workarea mid point so we will be pop-ing our menu upwards.
			else
			{
				int t_adjust_y ;
				t_adjust_y = ((rect.y + rect.height) - rel.y) ;
				rect.y -= t_adjust_y ;
				if ( rect.y < t_display->workarea.y + MENU_SPACE ) 
				{
					rect.y = t_display -> workarea . y + MENU_SPACE ;
					rect.height = rel.y ;
				}
			}
		}


		minheight = maxheight = rect.height;
		if (mode == WM_CASCADE && rect.x != trect.x)
		{
			trect = rel;
			trect.x += DEFAULT_BORDER << 1;
			trect.y -= DEFAULT_BORDER << 1;
			oldy = rect.y;
			positionrel(trect, OP_LEFT, OP_ALIGN_TOP);
			rect.y = oldy;
		}


		// TS-2008-01-21 : [[Bug 5566 - Handler menu not standard and blocking other menus ]]
		// Just do a little more adjusting for Full Screen Menus that are cascaded.
		// We need to pull the Y co-ord up again to be level (a little above in fact) of
		// the control we are bound to.
		if (( mode == WM_CASCADE ) && t_fullscreen_menu ) 
			if ( t_menu_downwards )
				rect.y = ( rel.y - 2) ;
			else
			{
				// MW-2008-03-27: [[ Bug 6219 ]] Previously this was rect.height += ..., but I
				//   think this is a typo - we are just moving the menu, so we should just
				//   adjust the y-coord.
				rect.y += rel.height + 2 ;
			}
	
	}


	state |= CS_ISOPENING;
	setgeom();
	state &= ~CS_ISOPENING;
	
	// MW-2011-08-18: [[ Redraw ]] Use global screen lock
	MCRedrawUnlockScreen();
	
	if (curcard == startcard)
	{
		
		// MW-2007-09-11: [[ Bug 5139 ]] Don't add activity to recent cards if the stack is an
		//   IDE stack.
		if ((mode == WM_TOP_LEVEL || mode == WM_TOP_LEVEL_LOCKED) && !getextendedstate(ECS_IDE))
			MCrecent->addcard(curcard);

		// MW-2011-08-17: [[ Redraw ]] Tell the stack to dirty all of itself.
		dirtyall();
		dirtywindowname();
	}
	if (iconid != 0)
	{
		MCImage *iptr = (MCImage *)getobjid(CT_IMAGE, iconid);
		if (iptr != NULL)
			iptr->open();
	}

	// MW-2011-01-12: [[ Bug 9282 ]] Set to true if the props need restoring.
	bool t_restore_props;
	
	if (opened && flags & F_VISIBLE)
	{
		// MW-2011-08-19: [[ Redraw ]] Set the update region to everything.
		dirtyall();

		openwindow(mode >= WM_PULLDOWN);
		state |= CS_ISOPENING;
		if (state & CS_BEEN_MOVED)
			setgeom();
		state &= ~CS_ISOPENING;
		if (mode <= WM_SHEET)
		{
			MCscreen->waitconfigure(window);
			MCscreen->waitreparent(window);

			// MW-2009-09-09: If this is a plugin window, then we need to send a resizeStack
			//   as we have no control over the size of the window...
			configure(window != DNULL ? False : True);
		}

		// MW-2008-10-31: [[ ParentScripts ]] Send openControl appropriately
		if (curcard->message(MCM_open_stack) == ES_ERROR
		        || curcard != startcard
				|| curcard -> openbackgrounds(false, NULL) == ES_ERROR
		        || curcard != startcard
		        || curcard->message(MCM_open_card) == ES_ERROR
				|| curcard != startcard
				|| curcard -> opencontrols(false) == ES_ERROR
		        || curcard != startcard)
			if (curcard == startcard)
			{
				state &= ~CS_NO_FOCUS;
				return ES_ERROR;
			}
			
		state &= ~CS_NO_FOCUS;
		int2 x, y;
		MCscreen->querymouse(x, y);
		if (MCU_point_in_rect(curcard->getrect(), x, y))
			resetcursor(True);

		// Only enter a modal loop if we are making local windows.
		// the rev supplied answer/ask dialogs.
		if (mode == WM_MODAL || mode == WM_SHEET)
		{
			// If opening the dialog failed for some reason, this will return false.
			if (mode_openasdialog())
			{
				while (opened && (mode == WM_MODAL || mode == WM_SHEET) && !MCquit)
				{
					MCU_resetprops(True);
					// MW-2011-09-08: [[ Redraw ]] Make sure we flush any updates.
					MCRedrawUpdateScreen();
					MCscreen->siguser();
					MCscreen->wait(REFRESH_INTERVAL, True, True);
				}
				mode_closeasdialog();
				if (MCquit)
					MCabortscript = False;
			}

			// Make sure the mode is reset to closed so dialogs can be reopened.
			mode = WM_CLOSED;
			
			t_restore_props = true;
		}
		else
			t_restore_props = mode >= WM_MODELESS;
	}
	else
	{
		// MW-2008-10-31: [[ ParentScripts ]] Send openControl appropriately
		if (curcard->message(MCM_open_stack) == ES_ERROR
		        || curcard != startcard
				|| curcard -> openbackgrounds(false, NULL) == ES_ERROR
		        || curcard != startcard
		        || curcard->message(MCM_open_card) == ES_ERROR
		        || curcard != startcard
				|| curcard -> opencontrols(false) == ES_ERROR
				|| curcard != startcard)
		{
			state &= ~CS_NO_FOCUS;
			if (curcard == startcard)
				return ES_ERROR;
		}
		state &= ~CS_NO_FOCUS;

		t_restore_props = mode >= WM_MODELESS;
	}
	if (t_restore_props)
		MCU_restoreprops(sp);
	if (reopening)
		MClockmessages = oldlock;
	return ES_NORMAL;
	
	
}

void MCStack::getstackfiles(MCExecPoint &ep)
{
	ep.clear();
	if (nstackfiles != 0)
	{
		uint2 i;
		for (i = 0 ; i < nstackfiles ; i++)
		{
			ep.concatcstring(MCStringGetCString(stackfiles[i].stackname), EC_RETURN, i == 0);
			ep.concatcstring(MCStringGetCString(stackfiles[i].filename), EC_COMMA, false);
		}
	}
}

void MCStack::stringtostackfiles(char *d, MCStackfile **sf, uint2 &nf)
{
	MCStackfile *newsf = NULL;
	uint2 nnewsf = 0;
	char *eptr = d;
	while ((eptr = strtok(eptr, "\n")) != NULL)
	{
		char *cptr = strchr(eptr, ',');
		if (cptr != NULL)
		{
			*cptr++ = '\0';
			MCU_realloc((char **)&newsf, nnewsf, nnewsf + 1, sizeof(MCStackfile));
			/* UNCHECKED */ MCStringCreateWithCString(eptr, newsf[nnewsf].stackname);
			/* UNCHECKED */ MCStringCreateWithCString(cptr, newsf[nnewsf].filename);
			nnewsf++;
		}
		eptr = NULL;
	}
	*sf = newsf;
	nf = nnewsf;
}

void MCStack::setstackfiles(const MCString &s)
{
	while (nstackfiles--)
	{
		MCValueRelease(stackfiles[nstackfiles].stackname);
		MCValueRelease(stackfiles[nstackfiles].filename);
	}
	delete stackfiles;
	char *d = s.clone();
	stringtostackfiles(d, &stackfiles, nstackfiles);
	delete d;
}

void MCStack::getstackfile(MCStringRef p_name, MCStringRef &r_name)
{
	if (stackfiles != NULL)
	{
		uint2 i;
		for (i = 0 ; i < nstackfiles ; i++)
			if (MCStringIsEqualTo(stackfiles[i].stackname, p_name, kMCStringOptionCompareCaseless))
			{
<<<<<<< HEAD
				if (filename == NULL || MCStringGetCharAtIndex(stackfiles[i].filename, 0) == '/' || MCStringGetCharAtIndex(stackfiles[i].filename, 1) == ':')
				{
					r_name = stackfiles[i].filename;
=======
				if (MCStringIsEmpty(filename) || MCStringGetCharAtIndex(stackfiles[i].filename, 0) == '/' || MCStringGetCharAtIndex(stackfiles[i].filename, 1) == ':')
				{
					r_name = MCValueRetain(stackfiles[i].filename);
>>>>>>> e25efcf8
					return;
				}

				uindex_t t_index;
				if (!MCStringLastIndexOfChar(filename, PATH_SEPARATOR, -1, kMCStringOptionCompareExact, t_index))
				{
<<<<<<< HEAD
					r_name = filename;
=======
					r_name = MCValueRetain(filename);
>>>>>>> e25efcf8
					return;
				}
				
				MCStringRef t_filename;
				/* UNCHECKED */ MCStringMutableCopySubstring(filename, MCRangeMake(0, t_index + 1), t_filename);
				/* UNCHECKED */ MCStringAppend(t_filename, stackfiles[i].filename);
				/* UNCHECKED */ MCStringCopyAndRelease(t_filename, r_name);
				return;
			}
	}
	r_name = MCValueRetain(kMCEmptyString);
}

void MCStack::setfilename(MCStringRef f)
{
	MCAutoStringRef out_filename_string;
	MCU_fix_path(f, &out_filename_string);
	MCValueAssign(filename, *out_filename_string);
}

void MCStack::loadwindowshape()
{
	// MW-2009-07-22: We only set the windowShape *if* the window 'needstoopen'.
	if (windowshapeid)
	{
		destroywindowshape(); //just in case
		
#if defined(_DESKTOP)
		// MW-2009-02-02: [[ Improved image search ]]
		// Search for the appropriate image object using the standard method.
		MCImage *iptr;
		iptr = resolveimageid(windowshapeid);
		if (iptr != NULL)
		{
			iptr->setflag(True, F_I_ALWAYS_BUFFER);
			iptr->open();

			m_window_shape = iptr -> makewindowshape();
			if (m_window_shape != nil)
				setextendedstate(True, ECS_MASK_CHANGED);

			iptr->close();
		}
#endif

	}
}

////////////////////////////////////////////////////////////////////////////////

void MCStack::dirtyrect(const MCRectangle& p_dirty_rect)
{
	// Make sure we are open and visible.
	if (!opened || !getflag(F_VISIBLE))
		return;

	// Make sure we have a card.
	if (curcard == nil)
		return;

	// Make sure the dirty rect falls within the card bounds.
	MCRectangle t_actual_dirty_rect;
	t_actual_dirty_rect = MCU_intersect_rect(curcard -> getrect(), p_dirty_rect);
	if (MCU_empty_rect(t_actual_dirty_rect))
		return;

	// Make sure the dirty rect falls within the windowshape bounds.
	if (m_window_shape != nil)
	{
		t_actual_dirty_rect = MCU_intersect_rect(MCU_make_rect(0, 0, m_window_shape -> width, m_window_shape -> height), t_actual_dirty_rect);
		if (MCU_empty_rect(t_actual_dirty_rect))
			return;
	}

	// If there is no region yet, make one.
	if (m_update_region == nil)
		/* UNCHECKED */ MCRegionCreate(m_update_region);

	// If we've not previously logged a redraw, we can just set a rect, else we
	// need to do a union.
	if (!getstate(CS_NEED_REDRAW))
		MCRegionSetRect(m_update_region, t_actual_dirty_rect);
	else
		/* UNCHECKED */ MCRegionIncludeRect(m_update_region, t_actual_dirty_rect);

	// Mark the stack as needing a redraw and schedule an update.
	setstate(True, CS_NEED_REDRAW);
	MCRedrawScheduleUpdateForStack(this);
}

void MCStack::dirtyall(void)
{
	// Make sure we are open and visible.
	if (!opened || !getflag(F_VISIBLE))
		return;

	// Make sure we have a card.
	if (curcard == nil)
		return;

	// MW-2011-09-08: [[ TileCache ]] A 'dirtyall' request means wipe all cached
	//   data.
	if (m_tilecache != nil)
		MCTileCacheFlush(m_tilecache);

	// MW-2011-09-21: [[ Layers ]] Make sure all the layers on the current card
	//   recompute their id's and other attrs.
	MCObjptr *t_objptr;
	t_objptr = curcard -> getobjptrs();
	if (t_objptr != nil)
	{
		do
		{
			t_objptr -> getref() -> layer_resetattrs();
			t_objptr = t_objptr -> next();
		}
		while(t_objptr != curcard -> getobjptrs());
	}

	// Defer to the rect dirtying routine to update the update region.
	dirtyrect(curcard -> getrect());
}

void MCStack::dirtywindowname(void)
{
	state |= CS_TITLE_CHANGED;
	MCValueAssign(titlestring, kMCEmptyString);

	MCRedrawScheduleUpdateForStack(this);
}

#ifndef TARGET_SUBPLATFORM_IPHONE

// OpenGL stuff must be done on the system thread, so the iOS version of this handler
// does it on a block.
void MCStack::updatetilecache(void)
{
	if (m_tilecache == nil)
		return;

	// If the tilecache is not valid, flush it.
	if (!MCTileCacheIsValid(m_tilecache))
		MCTileCacheFlush(m_tilecache);

	MCTileCacheBeginFrame(m_tilecache);
	curcard -> render();
	MCTileCacheEndFrame(m_tilecache);
}

bool MCStack::snapshottilecache(MCRectangle p_area, Pixmap& r_pixmap)
{
	if (m_tilecache == nil)
		return false;
	
	return MCTileCacheSnapshot(m_tilecache, p_area, r_pixmap);
}

#endif

void MCStack::applyupdates(void)
{
	// MW-2011-09-13: [[ Effects ]] Ditch any snapshot.
	if (m_snapshot != nil)
		MCscreen -> freepixmap(m_snapshot);
	
	// Ensure the title is up to date.
	if (getstate(CS_TITLE_CHANGED))
		setwindowname();

	// Ensure the content is up to date.
	if (getstate(CS_NEED_REDRAW))
	{
		// MW-2012-04-20: [[ Bug 10185 ]] Only update if there is a window to update.
		//   (we can get here if a stack has its window taken over due to go in window).
		if (window != nil)
		{
#ifdef _IOS_MOBILE
			// MW-2013-03-20: [[ Bug 10748 ]] We defer switching the display class on iOS as
			//   it causes flashes when switching between stacks.
			extern void MCIPhoneSyncDisplayClass(void);
			MCIPhoneSyncDisplayClass();
#endif
		
			// MW-2011-09-08: [[ TileCache ]] If we have a tilecache, then attempt to update
			//   it.
			if (m_tilecache != nil)
				updatetilecache();

			// MW-2011-09-08: [[ TileCache ]] Perform a redraw of the window within
			//   the update region.
			updatewindow(m_update_region);

			// Clear the update region.
			MCRegionSetEmpty(m_update_region);
		}

		// We no longer need to redraw.
		setstate(False, CS_NEED_REDRAW);
	}

#if defined(_DESKTOP)
	// MW-2011-11-03: [[ Bug 9852 ]] If the previous blendlevel value is not the current
	//   one perform an update.
	if (window != nil && old_blendlevel != blendlevel)
	{
		old_blendlevel = blendlevel;
		setopacity(blendlevel * 255 / 100);
	}
#endif
}

void MCStack::redrawwindow(MCStackSurface *p_surface, MCRegionRef p_region)
{
	if (m_tilecache == nil || !MCTileCacheIsValid(m_tilecache))
	{
		// If there is no tilecache, or the tilecache is invalid then fetch an
		// MCContext for the surface and render.
		MCContext *t_context;
		if (p_surface -> LockGraphics(p_region, t_context))
		{
			render(t_context, MCRegionGetBoundingBox(p_region));
			p_surface -> UnlockGraphics();
		}
	}
	else
	{
		// We have a valid tilecache, so get it to composite.
		MCTileCacheComposite(m_tilecache, p_surface, p_region);
	}
}

void MCStack::takewindowsnapshot(MCStack *p_other_stack)
{
	MCscreen -> freepixmap(m_snapshot);
	m_snapshot = p_other_stack -> m_snapshot;
	p_other_stack -> m_snapshot = nil;
}

void MCStack::snapshotwindow(const MCRectangle& p_area)
{
	// Dispose of any existing snapshot.
	if (m_snapshot != nil)
		MCscreen -> freepixmap(m_snapshot);

	// If the window isn't open, or is invisible do nothing.
	if (opened == 0 || window == NULL || !isvisible())
		return;
	
	// MW-2011-10-18: [[ Bug 9822 ]] Make sure we restrict the snapshot to the visible
	//   region of the card (taking into account menuscroll).
	MCRectangle t_effect_area;
	t_effect_area = curcard -> getrect();
	t_effect_area . y = getscroll();
	t_effect_area . height -= t_effect_area . y;
	t_effect_area = MCU_intersect_rect(t_effect_area, p_area);
	
	if (m_tilecache != nil && getstate(CS_NEED_REDRAW))
	{
		updatetilecache();
		setstate(False, CS_NEED_REDRAW);
	}
	
	if (!snapshottilecache(t_effect_area, m_snapshot))
	{
		// Create a pixmap the size of the window.
		m_snapshot = MCscreen -> createpixmap(t_effect_area . width, t_effect_area . height, 0, False);
		if (m_snapshot == nil)
			return;
		
		// Render the current content.
		MCContext *t_context;
		t_context = MCscreen -> createcontext(m_snapshot, True, True);
		if (t_context != nil)
		{
			t_context -> setorigin(t_effect_area . x, t_effect_area . y);
			t_context -> setclip(t_effect_area);
			render(t_context, t_effect_area);
			
			if (m_window_shape != nil && !m_window_shape -> is_sharp)
			{
				t_context -> setclip(t_effect_area);
				t_context -> applywindowshape(m_window_shape, t_effect_area . width, t_effect_area . height);
			}
			
			MCscreen -> freecontext(t_context);
		}
		else
			MCscreen -> freepixmap(m_snapshot);
	}
	
#ifdef _ANDROID_MOBILE
	// MW-2012-12-09: [[ Bug 9901 ]] In OpenGL mode, we use the Android bitmap view for
	//   effects, however this will be out of sync for partial screen effects. Thus, this
	//   call makes sure it contains the current contents of the screen.
	preservescreenforvisualeffect(p_area);
#endif
}

void MCStack::render(MCContext *p_context, const MCRectangle& p_dirty)
{
	p_context -> setfunction(GXcopy);
	p_context -> setopacity(255);

    MCRectangle t_clipped_visible = p_dirty;
    if (menuheight > rect . height || menuy != 0)
        clipmenu(p_context, t_clipped_visible);
    
    curcard -> draw(p_context, t_clipped_visible, false);
}

////////////////////////////////////////////////////////////////////////////////<|MERGE_RESOLUTION|>--- conflicted
+++ resolved
@@ -2621,26 +2621,16 @@
 		for (i = 0 ; i < nstackfiles ; i++)
 			if (MCStringIsEqualTo(stackfiles[i].stackname, p_name, kMCStringOptionCompareCaseless))
 			{
-<<<<<<< HEAD
-				if (filename == NULL || MCStringGetCharAtIndex(stackfiles[i].filename, 0) == '/' || MCStringGetCharAtIndex(stackfiles[i].filename, 1) == ':')
-				{
-					r_name = stackfiles[i].filename;
-=======
 				if (MCStringIsEmpty(filename) || MCStringGetCharAtIndex(stackfiles[i].filename, 0) == '/' || MCStringGetCharAtIndex(stackfiles[i].filename, 1) == ':')
 				{
 					r_name = MCValueRetain(stackfiles[i].filename);
->>>>>>> e25efcf8
 					return;
 				}
 
 				uindex_t t_index;
 				if (!MCStringLastIndexOfChar(filename, PATH_SEPARATOR, -1, kMCStringOptionCompareExact, t_index))
 				{
-<<<<<<< HEAD
-					r_name = filename;
-=======
 					r_name = MCValueRetain(filename);
->>>>>>> e25efcf8
 					return;
 				}
 				
