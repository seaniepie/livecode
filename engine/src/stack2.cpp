/* Copyright (C) 2003-2013 Runtime Revolution Ltd.

This file is part of LiveCode.

LiveCode is free software; you can redistribute it and/or modify it under
the terms of the GNU General Public License v3 as published by the Free
Software Foundation.

LiveCode is distributed in the hope that it will be useful, but WITHOUT ANY
WARRANTY; without even the implied warranty of MERCHANTABILITY or
FITNESS FOR A PARTICULAR PURPOSE.  See the GNU General Public License
for more details.

You should have received a copy of the GNU General Public License
along with LiveCode.  If not see <http://www.gnu.org/licenses/>.  */

#include "prefix.h"

#include "core.h"
#include "globdefs.h"
#include "filedefs.h"
#include "objdefs.h"
#include "parsedef.h"
#include "mcio.h"

#include "execpt.h"
#include "stack.h"
#include "tooltip.h"
#include "dispatch.h"
#include "aclip.h"
#include "vclip.h"
#include "card.h"
#include "objptr.h"
#include "control.h"
#include "image.h"
#include "player.h"
#include "field.h"
#include "button.h"
#include "group.h"
#include "stacklst.h"
#include "cardlst.h"
#include "sellst.h"
#include "hndlrlst.h"
#include "mcerror.h"
#include "util.h"
#include "printer.h"
#include "license.h"
#include "globals.h"
#include "mctheme.h"
#include "mode.h"
#include "redraw.h"
#include "region.h"
#include "tilecache.h"
#include "stacksecurity.h"

#include "context.h"
#include "graphicscontext.h"

void MCStack::external_idle()
{
	if (idlefunc != NULL)
		(*idlefunc)();
}

void MCStack::setidlefunc(void (*newfunc)())
{
	idlefunc = newfunc;
	hashandlers |= HH_IDLE;
	MCscreen->addtimer(this, MCM_idle, MCidleRate);
}

Boolean MCStack::setscript(char *newscript)
{
	delete script;
	script = newscript;
	flags |= F_SCRIPT;
	parsescript(False);
	if (hlist == NULL)
	{
		uint2 line, pos;
		MCperror->geterrorloc(line, pos);
		fprintf(stderr, "%s: Script parsing error at line %d, column %d\n",
		        MCcmd, line, pos);
		return False;
	}
	if (!hlist->hashandlers())
	{
		fprintf(stderr, "%s: Script has no handlers\n", MCcmd);
		return False;
	}
	return True;
}

void MCStack::checkdestroy()
{
	if (MCdispatcher->ismainstack(this))
	{
		if (opened == 0 && MCdispatcher->gethome() != this)
			if (flags & F_DESTROY_STACK)
			{
				if (substacks != NULL)
				{
					MCStack *sptr = substacks;
					do
					{
						if (sptr->opened)
							return;
						sptr = sptr->next();
					}
					while (sptr != substacks);
				}
				MCtodestroy->remove(this); // prevent duplicates
				MCtodestroy->add(this);
			}
	}
	else
	{
		MCStack *sptr = (MCStack *)parent;
		sptr->checkdestroy();
	}
}

void MCStack::resize(uint2 oldw, uint2 oldh)
{
	uint2 newy = getscroll();
	
	// MW-2011-08-18: [[ Redraw ]] Use global screen lock, rather than stack.
	MCRedrawLockScreen();
	if (curcard->getrect().width != rect.width || curcard->getrect().height != rect.height + newy)
	{
		// MW-2011-08-19: [[ Layers ]] Notify of change in size of canvas.
		//   This call also calls MCCard::resize to update the rect.
		curcard -> layer_setviewport(0, 0, rect . width, rect . height + newy);

		// MM-2012-09-05: [[ Property Listener ]] Make sure resizing a stack sends the propertyChanged message to any listeners.
		//    This effects both the current card and the stack.
		curcard -> signallisteners(P_RECTANGLE);
		signallisteners(P_RECTANGLE);	
		
		curcard->message_with_args(MCM_resize_stack, rect.width, rect.height + newy, oldw, oldh);
	}
	MCRedrawUnlockScreen();

	// MW-2011-08-18: [[ Redraw ]] For now, update the screen here. This should
	//   really be done 'in general' after event dispatch, but things don't work
	//   in a suitable way for that... Yet...
	MCRedrawUpdateScreen();
}

// MW-2007-07-03: [[ Bug 2332 ]] - It makes more sense for resize to be issue before move.
//   Not doing so results in the stack's rect property being incorrect size-wise during execution
//   of moveStack.
void MCStack::configure(Boolean user)
{
	// MW-2011-08-18: [[ Redraw ]] Update to use redraw.
	if (MCRedrawIsScreenLocked() || state & CS_NO_CONFIG || !mode_haswindow() || !opened)
		return;
#ifdef TARGET_PLATFORM_LINUX
 	if (!getflag(F_VISIBLE))
		return;
#endif
	Boolean beenchanged = False;
	MCRectangle trect;
	mode_getrealrect(trect);
	if (trect.width != 0 && trect.height != 0
	        && (trect.width != rect.width || trect.height != rect.height))
	{
		uint2 oldw = rect.width;
		uint2 oldh = rect.height;
		rect.width = trect.width;
		rect.height = trect.height;
		if (opened)
		{
			beenchanged = True;
			resize(oldw, oldh + getscroll());
		}
	}
	if ((trect.x != -1 || trect.y != -1)
	        && (trect.x != rect.x || trect.y != rect.y))
	{
		rect.x = trect.x;
		rect.y = trect.y;
		beenchanged = True;
		if (user)
		{ // else WM did it
			state |= CS_BEEN_MOVED;
			// MM-2012-09-05: [[ Property Listener ]] Make sure a stack move sends the propertyChanged message to any listeners.
			signallisteners(P_RECTANGLE);
			curcard->message_with_args(MCM_move_stack, rect.x, rect.y);
		}
	}
	if (beenchanged)
	{
		MCStack *cstack = NULL;
		uint2 ccount = 1;
		while (True)
		{
			cstack = MCdispatcher->findchildstackd(window, ccount);
			if (cstack == NULL)
				break;
			ccount++;
			cstack->configure(True); //update children
		}
	}
}

void MCStack::iconify()
{
	if (!(state & CS_ICONIC))
	{
		MCtooltip->settip(NULL);
		MCiconicstacks++;
		state |= CS_ICONIC;
		MCstacks->top(NULL);
		redrawicon();
		curcard->message(MCM_iconify_stack);
	}
}

void MCStack::uniconify()
{
	if (state & CS_ICONIC)
	{
		MCiconicstacks--;
		state &= ~CS_ICONIC;
		MCstacks->top(this);
		curcard->message(MCM_uniconify_stack);
		// MW-2011-08-17: [[ Redraw ]] Tell the stack to dirty all of itself.
		dirtyall();
		resetcursor(True);
		dirtywindowname();
	}
}

void MCStack::position(const char *geom)
{
	if (MCscreen->position(geom, rect))
		state |= CS_BEEN_MOVED;
}

Window_mode MCStack::getmode()
{
	if (!opened)
		return WM_CLOSED;
	if (state & CS_ICONIC)
		return WM_ICONIC;
	return mode;
}

uint2 MCStack::userlevel()
{
	return getstyleint(flags);
}

Boolean MCStack::hcaddress()
{
	return (flags & F_HC_ADDRESSING) != 0;
}

Boolean MCStack::hcstack()
{
	return (flags & F_HC_STACK) != 0;
}

Boolean MCStack::islocked()
{
	return (flags & F_CANT_MODIFY) != 0;
}

Boolean MCStack::isiconic()
{
	return (state & CS_ICONIC) != 0;
}

Boolean MCStack::isediting()
{
	return editing != NULL;
}

Tool MCStack::gettool(MCObject *optr) const
{
	if (MCcurtool == T_HELP)
		return T_HELP;

	// MW-2008-01-30: [[ Bug 5749 ]] Recurse up the object tree to see if any
	//   parent of the object (up to card level) has CANT_SELECT set, if so
	//   force browse mode.
	if (mode == WM_TOP_LEVEL && optr -> isselectable())
		return MCcurtool;

	return T_BROWSE;
}

void MCStack::hidecursor()
{
	if (MCmousestackptr == this)
	{
		cursor = MCcursors[PI_NONE];
		MCscreen->setcursor(window, cursor);
	}
}

void MCStack::setcursor(MCCursorRef newcursor, Boolean force)
{
	if (window == DNULL && MCModeMakeLocalWindows())
		return;
	
	if (MCwatchcursor)
		newcursor = MCcursors[PI_WATCH];
	else
		if (MCcursor != nil)
			newcursor = MCcursor;
	if (force || cursor != newcursor)
	{
		cursor = newcursor;
		mode_setcursor();
	}
}

MCCursorRef MCStack::getcursor()
{
	Tool t;
	if (controls != NULL && controls->gettype() == CT_MAGNIFY)
		t = MCcurtool;
	else
		t = gettool(this);
	uint2 cindex;
	switch (t)
	{
	case T_POINTER:
		cindex = PI_ARROW;
		break;
	case T_HELP:
		cindex = PI_HELP;
		break;
	case T_BRUSH:
		cindex = PI_BRUSH;
		break;
	case T_ERASER:
		cindex = PI_ERASER;
		break;
	case T_SPRAY:
		cindex = PI_SPRAY;
		break;
	case T_BUCKET:
		cindex = PI_BUCKET;
		break;
	case T_PENCIL:
		cindex = PI_PENCIL;
		break;
	case T_DROPPER:
		cindex = PI_DROPPER;
		break;
	case T_BUTTON:
	case T_SCROLLBAR:
	case T_FIELD:
	case T_IMAGE:
	case T_PLAYER:
	case T_CURVE:
	case T_LASSO:
	case T_LINE:
	case T_OVAL:
	case T_POLYGON:
	case T_RECTANGLE:
	case T_REGULAR_POLYGON:
	case T_ROUND_RECT:
	case T_SELECT:
	case T_TEXT:
	case T_GRAPHIC:
		cindex = PI_PLUS;
		break;
	default:
		if (ibeam)
			cindex = PI_IBEAM;
		else
			if (MCdefaultcursorid)
				return MCdefaultcursor;
			else
				cindex = PI_HAND;
		break;
	}
	return MCcursors[cindex];
}

void MCStack::resetcursor(Boolean force)
{
	setcursor(getcursor(), force);
}

void MCStack::clearcursor(void)
{
	for(uint32_t i = 0; i < PI_NCURSORS; i++)
		if (MCcursors[i] == cursor)
			cursor = nil;
}

void MCStack::setibeam()
{
	if (opened)
	{
		ibeam++;
		resetcursor(True);
	}
}

void MCStack::clearibeam()
{
	if (opened)
	{
		// TS 2007-22-10 : This check was put in to stop the IBEAM swapping when you have dragged and dropped
		// 					between fields. ibeam is an UNSIGNED int, so it will underflow and become confused.
		if ( ibeam > 0 ) 
			ibeam--;
		resetcursor(True);
	}
}

// MW-2012-09-07: [[ Bug 10372 ]] If 'force' is set then ignores current settings of substacks.
void MCStack::extraopen(bool p_force)
{
	if (substacks != NULL || p_force)
	{
		setextendedstate(true, ECS_ISEXTRAOPENED);
		MCObject::open();
		if (linkatts != NULL)
		{
			MCscreen->alloccolor(linkatts->color);
			MCscreen->alloccolor(linkatts->hilitecolor);
			MCscreen->alloccolor(linkatts->visitedcolor);
		}
		opened--;
	}
}


// MW-2012-09-07: [[ Bug 10372 ]] If 'force' is set then ignores current settings of substacks.
void MCStack::extraclose(bool p_force)
{
	if (substacks != NULL || p_force)
	{
		setextendedstate(false, ECS_ISEXTRAOPENED);
		opened++;
		MCObject::close();
	}
}

Window MCStack::getwindow()
{
#ifdef _MACOSX
	if (!opened)
#else
	if (!opened || state & CS_ICONIC)
#endif

		return DNULL;
	else
		return window;
}

Window MCStack::getparentwindow()
{
#if defined(_MACOSX) || defined(_WINDOWS)
	if (parentwindow != DNULL)
	{
		if (MCdispatcher->findstackd(parentwindow) == NULL)
		{
			delete parentwindow;
			parentwindow = DNULL;
		}
		return parentwindow;
	}
	return DNULL;
#else
	if (parentwindow != DNULL &&
		MCdispatcher -> findstackd(parentwindow) == NULL)
		parentwindow = DNULL;
	return parentwindow;
#endif
}

void MCStack::setparentwindow(Window w)
{
#if defined(_MACOSX) || defined(_WINDOWS)
	if (w != DNULL && w->handle.window != 0)
	{
		if (parentwindow == DNULL)
		{
			parentwindow = new _Drawable;
			parentwindow->type = DC_WINDOW;
		}
		parentwindow->handle.window = w->handle.window;
	}
	else
		if (parentwindow != DNULL)
		{
			delete parentwindow;
			parentwindow = DNULL;
		}
#else
	if (parentwindow == window)
		parentwindow = None;
	parentwindow = w;
#endif
}

Boolean MCStack::takewindow(MCStack *sptr)
{
	// If there is no window ptr and we 'have' a window (i.e. plugin)
	// we can't take another one's window.
	if (window == DNULL && mode_haswindow())
		return False;

	// MW-2008-10-31: [[ ParentScripts ]] Send closeControl messages appropriately
	if (sptr -> curcard -> closecontrols() == ES_ERROR ||
		sptr->curcard->message(MCM_close_card) == ES_ERROR ||
		//sptr->curcard->groupmessage(MCM_close_background, NULL) == ES_ERROR
		sptr -> curcard -> closebackgrounds(NULL) == ES_ERROR ||
		sptr->curcard->message(MCM_close_stack) == ES_ERROR)
		return False;
	if (window != DNULL)
	{
		stop_externals();
		MCscreen->destroywindow(window);
		cursor = None;
		delete titlestring;
		titlestring = NULL;
	}
	delete sptr->titlestring;
	sptr->titlestring = NULL;
	window = sptr->window;
	iconid = sptr->iconid;
	sptr->stop_externals();
	sptr->window = DNULL;
	
	state = sptr->state;
	state &= ~(CS_IGNORE_CLOSE | CS_NO_FOCUS | CS_DELETE_STACK);

	// MW-2012-04-20: [[ Bug 10185 ]] Make sure we take the visibility flag of the
	//   target stack (else if we go in window with an invisible stack redraw issue
	//   happens).
	flags &= ~(F_TAKE_FLAGS | F_VISIBLE);
	flags |= sptr->flags & (F_TAKE_FLAGS | F_VISIBLE);
	decorations = sptr->decorations;
	rect = sptr->rect;
	minwidth = sptr->minwidth;
	minheight = sptr->minheight;
	maxwidth = sptr->maxwidth;
	maxheight = sptr->maxheight;
	mode = sptr->mode;
	
	// MW-2005-07-18: If we have taken the other stack's window we must set its
	//   mode to WM_CLOSED, lest we try to do other things with it later...
	sptr -> mode = WM_CLOSED;

	// MW-2011-01-10: [[ Effects ]] Take the snapshot.
	takewindowsnapshot(sptr);
	
	mode_takewindow(sptr);
	
	if (MCmousestackptr == sptr)
		MCmousestackptr = this;
	start_externals();
	return True;
}

Boolean MCStack::setwindow(Window w)
{
	if (!MCscreen->getwindowgeometry(window, rect))
		return False;
	window = w;
	state |= CS_FOREIGN_WINDOW;
	return True;
}

void MCStack::kfocusset(MCControl *target)
{
	if (!opened)
		return;
	if (MCactivefield != NULL && target != NULL && MCactivefield != target)
	{
		MCactivefield->unselect(False, True);
		if (MCactivefield != NULL)
			if (MCactivefield->getstack() == this)
				curcard->kunfocus();
			else
				if (MCactivefield->getstack()->state & CS_KFOCUSED)
					MCactivefield->getstack()->kunfocus();
				else
					MCactivefield->unselect(True, True);
	}
	if (MCactivefield != NULL && target != NULL)
	{
		curcard->kfocus();
		MCstacks -> ensureinputfocus(window);
		return;
	}
	if (opened && flags & F_VISIBLE
	        && !(state & (CS_NO_FOCUS | CS_KFOCUSED | CS_LOCK_SCREEN
	                      | CS_ICONIC | CS_IGNORE_CLOSE)))
	{
		mode_takefocus();
		MCscreen->waitfocus();
	}

	if (target != NULL)
		curcard->kfocusset(target);	
	MCstacks -> ensureinputfocus(window);
}

MCStack *MCStack::clone()
{
	if (editing != NULL)
		stopedit();
	MCStack *newsptr = nil;
	/* UNCHECKED */ MCStackSecurityCopyStack(this, newsptr);
	MCdispatcher->appendstack(newsptr);
	newsptr->parent = MCdispatcher->gethome();
	if (this != MCtemplatestack || rect.x == 0 && rect.y == 0)
	{
		newsptr->positionrel(MCdefaultstackptr->rect, OP_CENTER, OP_MIDDLE);
		newsptr->rect.x += MCcloneoffset;
		newsptr->rect.y += MCcloneoffset;
	}
	newsptr->message(MCM_new_stack);
	return newsptr;
}

void MCStack::compact()
{
	if (editing != NULL)
		stopedit();
	if (controls != NULL)
	{
		MCControl *cptr = controls;
		do
		{
			cptr->compactdata();
			cptr = cptr->next();
		}
		while (cptr != controls);
	}
	if (substacks != NULL)
	{
		MCStack *sptr = substacks;
		do
		{
			sptr->compact();
			sptr = sptr->next();
		}
		while (sptr != substacks);
	}
}

Boolean MCStack::checkid(uint4 cardid, uint4 controlid)
{
	if (cards != NULL)
	{
		MCCard *cptr = cards;
		do
		{
			if (cptr->getid() == cardid)
				return cptr->checkid(controlid);
			cptr = cptr->next();
		}
		while (cptr != cards);
	}
	if (curcard != NULL)
		return curcard->checkid(controlid);
	return False;
}

IO_stat MCStack::saveas(const MCString &fname)
{
	Exec_stat stat = curcard->message(MCM_save_stack_request);
	if (stat == ES_NOT_HANDLED || stat == ES_PASS)
	{
		MCStack *sptr = this;
		if (!MCdispatcher->ismainstack(sptr))
			sptr = (MCStack *)sptr->parent;
		MCdispatcher->savestack(sptr, fname);
	}
	return IO_NORMAL;
}

MCStack *MCStack::findname(Chunk_term type, const MCString &findname)
{ // should do case-sensitive match on filename on UNIX...
	if (type == CT_STACK)
	{
		if (MCU_matchname(findname, CT_STACK, getname()))
		return this;
		
		MCAutoNameRef t_filename_name;
		if (filename != nil)
			t_filename_name . CreateWithCString(filename);

		if (MCU_matchname(findname, CT_STACK, t_filename_name))
			return this;
	}

		return NULL;
}

MCStack *MCStack::findid(Chunk_term type, uint4 inid, Boolean alt)
{
	if (type == CT_STACK && (inid == obj_id || alt && inid == altid))
		return this;
	else
		return NULL;
}

void MCStack::setmark()
{
	state |= CS_MARKED;
}

void MCStack::clearmark()
{
	state &= ~CS_MARKED;
}

void MCStack::setbackground(MCControl *bptr)
{
	backgroundid = bptr->getid();
}

void MCStack::clearbackground()
{
	backgroundid = 0;
}

void MCStack::ungroup(MCGroup *source)
{
	MCselected->clear(True);
	MCControl *clist = source->getcontrols();
	if (!curcard->removecontrol(source, False, True))
		return;
	source->setcontrols(NULL);
	if (clist != NULL)
	{
		MCControl *tptr = clist;
		do
		{
			// MW-2013-06-21: [[ Bug 10976 ]] Make sure we uncache the object from the id
			//   cache, otherwise its id will get bumped if it has been accessed via
			//   id before (due to the subsequent check!).
			uncacheobjectbyid(tptr);
			if (getcontrolid(tptr->gettype(), tptr->getid()))
			{
				fprintf(stderr, "ERROR: found duplicate id %d\n", tptr->getid());
				tptr->setid(newid());
			}
			curcard->newcontrol(tptr, False);
			MCselected->add(tptr);
			tptr = tptr->next();
		}
		while (tptr != clist);
		MCControl *cptr = controls;
		while (cptr != source)
			cptr = cptr->next();
		clist->appendto(cptr);
	}
	MCControl *cptr = source;
	cptr->remove(controls);
	source->insertto(MCsavegroupptr);
	source->setparent(this);

	// MW-2011-08-17: [[ Redraw ]] Tell the stack to dirty all of itself.
	dirtyall();
}

#define ECS "This is not the card script, and all changes to this script\n\
will be discarded when you stop editing this background."

void MCStack::startedit(MCGroup *group)
{
	if (!opened)
		return;
	if (editing != NULL)
		stopedit();
	else
	{
		MCselected->clear(True);
		kunfocus();
	}
	curcard->close();
	MCscreen->cancelmessageobject(curcard, NULL);
	editing = group;

	// Save the current list of object references and cards
	savecontrols = controls;
	savecard = curcard;
	savecards = cards;

    // MM-2013-02-21: [[ Bug 10620 ]] Uncache the card (of the group) we are editing.
    //   If we don't, any controls pasted whil in edit group mode will be pasted onto
    //   the old card rather than the newly created card we are editing.
	uncacheobjectbyid(savecard);
	
	// Get the object references from the group
	controls = editing->getcontrols();

	// Temporarily clear the group's object list
	editing->setcontrols(NULL);

	// Create a temporary card
	cards = curcard = new MCCard;

	// Link the card to the parent, give it the same id as the current card and give it a temporary script
	curcard->setparent(this);
	curcard->setid(savecard->getid());
	curcard->setsprop(P_SCRIPT, ECS);

	// Now add references for each control in the group being edited to the card
	if (controls != NULL)
	{
		MCControl *cptr = controls;
		do
		{
			curcard->newcontrol(cptr, False);
			cptr = cptr->next();
		}
		while (cptr != controls);
	}

	curcard->open();
	curcard->resize(rect.width, rect.height + getscroll());
	// MW-2011-08-17: [[ Redraw ]] Tell the stack to dirty all of itself.
	dirtyall();
	dirtywindowname();
}

void MCStack::stopedit()
{
	if (editing == NULL)
		return;
	MCselected->clear(True);
	curcard->close();
	MCObjptr *clist = curcard->getrefs();
	MCControl *oldcontrols = controls;
	controls = NULL;
	while (oldcontrols != NULL)
	{
		clist->getref()->remove(oldcontrols);
		clist->getref()->appendto(controls);
		clist = clist->next();
	}
	
	// MW-2007-05-07: [[ Bug 4866 ]] It seems computeminrect can cause the parents of controls to be reset
	//   Swapping these two calls around fixes this crash - although I'm not 100% happy with this.
	//
	editing->computeminrect(False);
	editing->setcontrols(controls);
	controls = savecontrols;
	cards = savecards;
	MCObject *oldcard = curcard;
	curcard = savecard;
	MCGroup *oldediting = editing;
	editing = NULL;
	
    // MM-2013-02-21: [[ Bug 10620 ]] Remove the card created for the edit from the cache.
	uncacheobjectbyid(oldcard);
	
	curcard->open();
	curcard->resize(rect.width, rect.height + getscroll());
	// MW-2011-08-17: [[ Redraw ]] Tell the stack to dirty all of itself.
	dirtyall();
	oldcard->scheduledelete();
	kfocus();
	dirtywindowname();
	if (gettool(this) == T_POINTER)
		MCselected->add(oldediting);
}

void MCStack::updatemenubar()
{
	if (opened && state & CS_KFOCUSED && !MClockmenus)
	{
		if (!hasmenubar() || state & CS_EDIT_MENUS
		        && mode < WM_PULLDOWN && mode != WM_PALETTE
		        || gettool(this) != T_BROWSE && MCdefaultmenubar != NULL)
			MCmenubar = NULL;
		else
			MCmenubar = (MCGroup *)getobjname(CT_GROUP, MCNameGetOldString(getmenubar()));
		MCscreen->updatemenubar(False);
	}
}

// MW-2011-09-12: [[ MacScroll ]] Compute the scroll as it should be now taking
//   into account the menubar and such.
int32_t MCStack::getnextscroll()
{
#ifdef _MACOSX
	MCControl *mbptr;
	if (!(state & CS_EDIT_MENUS) && hasmenubar()
	        && (mbptr = curcard->getchild(CT_EXPRESSION, MCNameGetOldString(getmenubar()), CT_GROUP, CT_UNDEFINED)) != NULL
	        && mbptr->getopened() && mbptr->isvisible())
	{
		MCRectangle r = mbptr->getrect();
		return (r.y + r.height);
	}
#endif
	return 0;
}

// MW-2011-09-12: [[ MacScroll ]] Return the scroll of the stack as currently
//   applied.
int32_t MCStack::getscroll(void) const
{
	return m_scroll;
}
 
void MCStack::scrollintoview()
{
	MCControl *cptr = curcard->getkfocused();
	if (cptr != NULL)
	{
		MCRectangle r = cptr->getrect();
		if (menuy + menuheight > rect.height
		        && r.y + r.height > rect.height - MENU_ARROW_SIZE)
			scrollmenu(MCU_max(rect.height - menuy - menuheight,
			                   rect.height - MENU_ARROW_SIZE - r.y - r.height), True);
		if (menuy < 0 && r.y < MENU_ARROW_SIZE)
			scrollmenu(MCU_min(-menuy, MENU_ARROW_SIZE - r.y), True);
	}
}

void MCStack::scrollmenu(int2 offset, Boolean draw)
{
	MCRectangle crect;
	MCControl *cptr = controls;
	do
	{
		crect = cptr->getrect();
		crect.y += offset;
		cptr->setrect(crect);
		cptr = cptr->next();
	}
	while (cptr != controls);
	menuy += offset;

	// MW-2011-08-17: [[ Redraw ]] Tell the stack to dirty all of itself.
	if (draw)
		dirtyall();
}

void MCStack::clipmenu(MCContext *context, MCRectangle &crect)
{
	if (!IsNativeWin() && context != NULL)
		{
			draw3d(context, curcard->getrect(), ETCH_RAISED, borderwidth);
			crect = MCU_clip_rect(crect, DEFAULT_BORDER, DEFAULT_BORDER,
								  rect.width - DEFAULT_BORDER,
								  rect.height - DEFAULT_BORDER);
		}

	MCPoint p[3];
	if (menuy < 0 && crect.y < MENU_ARROW_SIZE)
	{
		if (crect.height < MENU_ARROW_SIZE - crect.y)
			crect.height = 0;
		else
		{
			crect.height -= MENU_ARROW_SIZE - crect.y;
			crect.y = MENU_ARROW_SIZE;
			if (context != NULL)
			{
				// Blank out the entry bit
				MCRectangle dirty;
					MCU_set_rect(dirty, 0, 0, rect.width, MENU_ARROW_SIZE);
				if (MCcurtheme == nil ||
					MCcurtheme -> drawmenubackground(context, dirty, curcard -> getrect(), false))
				{
					// TS-2008-01-21 : [[Bug 5566 - Handler menu not standard and blocking other menus ]]

					//if ( MClook == LF_WIN95 && MCcurtheme != NULL )
					if ( IsNativeWin() )
						MCU_set_rect(dirty, DEFAULT_BORDER - 1, DEFAULT_BORDER - 1,
									 rect.width - DEFAULT_BORDER,
									 MENU_ARROW_SIZE - DEFAULT_BORDER); 
					else
						MCU_set_rect(dirty, DEFAULT_BORDER , DEFAULT_BORDER ,
									 rect.width - ( DEFAULT_BORDER<<1),
									 MENU_ARROW_SIZE - DEFAULT_BORDER); 

		
					setforeground(context, DI_BACK, False, False);
					context->fillrect(dirty);
				}
				
				// Draw the arrow
				context->setforeground(MCscreen->getblack());
				p[0].x = rect.width >> 1;
				p[1].x = p[0].x + 5;
				p[2].x = p[0].x - 5;
				p[0].y = 4;
				p[1].y = p[2].y = 9;

				context->fillpolygon(p, 3);
			}
		}
	}
	if (menuy + menuheight > rect.height
	        && crect.y + crect.height > rect.height - MENU_ARROW_SIZE)
	{
		if (rect.height - MENU_ARROW_SIZE < crect.y)
			crect.height = 0;
		else
		{
			crect.height = rect.height - MENU_ARROW_SIZE - crect.y;
			if (context != NULL)
			{
				MCRectangle dirty;
					MCU_set_rect(dirty, 0, rect.height - MENU_ARROW_SIZE, rect.width, MENU_ARROW_SIZE);
				if (MCcurtheme == nil ||
					!MCcurtheme -> drawmenubackground(context, dirty, curcard -> getrect(), false))
				{
					// TS-2008-01-21 : [[Bug 5566 - Handler menu not standard and blocking other menus ]]
					if (IsNativeWin() )
						MCU_set_rect(dirty, DEFAULT_BORDER-1, (rect.height - MENU_ARROW_SIZE) + 1,
									 rect.width - DEFAULT_BORDER ,
									 ( MENU_ARROW_SIZE - DEFAULT_BORDER));
					else
						MCU_set_rect(dirty, DEFAULT_BORDER, rect.height - MENU_ARROW_SIZE,
									 rect.width - ( DEFAULT_BORDER << 1),
									 ( MENU_ARROW_SIZE - DEFAULT_BORDER));

					setforeground(context, DI_BACK, False, False);
					context->fillrect(dirty);
				}
				
				context->setforeground(MCscreen->getblack());
				p[0].x = rect.width >> 1;
				p[1].x = p[0].x + 5;
				p[2].x = p[0].x - 5;
				p[0].y = rect.height - 4;
				p[1].y = p[2].y = rect.height - 9;
				context->fillpolygon(p, 3);
			}
		}
	}
}

Boolean MCStack::count(Chunk_term otype, Chunk_term ptype, MCObject *stop, uint2 &num)
{
	num = 0;
	switch (otype)
	{
	case CT_AUDIO_CLIP:
		if (aclips != NULL)
		{
			MCAudioClip *aptr = aclips;
			do
			{
				num++;
				aptr = aptr->next();
			}
			while (aptr != aclips);
		}
		break;
	case CT_VIDEO_CLIP:
		if (vclips != NULL)
		{
			MCVideoClip *vptr = vclips;
			do
			{
				num++;
				vptr = vptr->next();
			}
			while (vptr != vclips);
		}
		break;
	case CT_CARD:
		if (cards != NULL)
		{
			MCCard *cptr = cards;
			do
			{
				if (cptr->countme(backgroundid, (state & CS_MARKED) != 0))
					num++;
				if (cptr == stop)
					break;
				cptr = cptr->next();
			}
			while (cptr != cards);
		}
		break;
	case CT_STACK:
		if (substacks != NULL)
		{
			MCStack *sptr = substacks;
			do
			{
				num++;
				if (sptr == stop)
					break;
				sptr = sptr->next();
			}
			while (sptr != substacks);
		}
		break;
	default:
		if (controls != NULL)
		{
			MCControl *cptr = controls;
			if (otype == CT_BACKGROUND)
				do
				{
					if (cptr->gettype() == CT_GROUP)
						num++;
					if (cptr == stop)
						break;
					cptr = cptr->next();
				}
				while (cptr != controls);
			else
				curcard->count(otype, ptype, stop, num, True);
		}
		break;
	}
	return True;
}

void MCStack::renumber(MCCard *card, uint4 newnumber)
{
	card->remove
	(cards);
	if (cards == NULL || newnumber-- <= 1)
		card->insertto(cards);
	else
	{
		MCCard *cptr = cards;
		while (--newnumber)
		{
			cptr = cptr->next();
			if (cptr->next() == cards)
				break;
		}
		cptr->append(card);
	}
	dirtywindowname();
}

MCObject *MCStack::getAV(Chunk_term etype, const MCString &s, Chunk_term otype)
{
	uint2 num = 0;

	switch (etype)
	{
	case CT_FIRST:
	case CT_SECOND:
	case CT_THIRD:
	case CT_FOURTH:
	case CT_FIFTH:
	case CT_SIXTH:
	case CT_SEVENTH:
	case CT_EIGHTH:
	case CT_NINTH:
	case CT_TENTH:
		num = etype - CT_FIRST;
		break;
	case CT_LAST:
	case CT_MIDDLE:
	case CT_ANY:
		count(otype, CT_UNDEFINED, NULL, num);
		switch (etype)
		{
		case CT_LAST:
			num--;
			break;
		case CT_MIDDLE:
			num >>= 1;
			break;
		case CT_ANY:
			num = MCU_any(num);
			break;
		default:
			break;
		}
		break;
	case CT_ID:
		uint4 inid;
		if (MCU_stoui4(s, inid))
			return getAVid(otype, inid);
		return NULL;
	case CT_EXPRESSION:
		if (!MCU_stoui2(s, num))
			return getAVname(otype, s);
		if (num < 1)
			return NULL;
		num--;
		break;
	default:
		return NULL;
	}
	MCObject *objs;
	if (otype == CT_AUDIO_CLIP)
		objs = aclips;
	else
		objs = vclips;

	if (objs == NULL)
		return NULL;
	MCObject *tobj = objs;
	while (num--)
	{
		tobj = tobj->next();
		if (tobj == objs)
			return NULL;
	}
	return tobj;
}

MCCard *MCStack::getchild(Chunk_term etype, const MCString &s,
                          Chunk_term otype)
{
	if (otype != CT_CARD)
		return NULL;

	uint2 num = 0;

	if (cards == NULL)
	{
		curcard = cards = MCtemplatecard->clone(False, False);
		cards->setparent(this);
	}

	// OK-2007-04-09 : Allow cards to be found by ID when in edit group mode.
	MCCard *cptr;
	if (editing != NULL && savecards != NULL)
		cptr = savecards;
	else
		cptr = cards;

	MCCard *found = NULL;
	if (etype == CT_EXPRESSION && s == "window")
		etype = CT_THIS;
	switch (etype)
	{
	case CT_THIS:
		if (curcard != NULL)
			return curcard;
		return cards;
	case CT_FIRST:
	case CT_SECOND:
	case CT_THIRD:
	case CT_FOURTH:
	case CT_FIFTH:
	case CT_SIXTH:
	case CT_SEVENTH:
	case CT_EIGHTH:
	case CT_NINTH:
	case CT_TENTH:
		num = etype - CT_FIRST;
		break;
	case CT_NEXT:
		cptr = curcard;
		do
		{
			cptr = cptr->next();
			if (cptr->countme(backgroundid, (state & CS_MARKED) != 0))
				return cptr;
		}
		while (cptr != curcard);
		return NULL;
	case CT_PREV:
		cptr = curcard;
		do
		{
			cptr = cptr->prev();
			if (cptr->countme(backgroundid, (state & CS_MARKED) != 0))
				return cptr;
		}
		while (cptr != curcard);
		return NULL;
	case CT_LAST:
	case CT_MIDDLE:
	case CT_ANY:
		count(otype, CT_UNDEFINED, NULL, num);
		switch (etype)
		{
		case CT_LAST:
			num--;
			break;
		case CT_MIDDLE:
			num >>= 1;
			break;
		case CT_ANY:
			num = MCU_any(num);
			break;
		default:
			break;
		}
		break;
	case CT_ID:
		uint4 inid;
		if (MCU_stoui4(s, inid))
		{
		
			// OK-2008-06-27: <Bug where looking up a card by id when in edit group mode could cause an infinite loop>
			MCCard *t_cards;
			if (editing != NULL && savecards != NULL)
				t_cards = savecards;
			else
				t_cards = cards;
		
			// OK-2007-04-09 : Allow cards to be found by ID when in edit group mode.
			if (editing == NULL)
				found = curcard -> findid(CT_CARD, inid, True);
			else
				found = NULL;

			if (found == NULL)
				do
				{
					found = cptr->findid(CT_CARD, inid, True);
					if (found != NULL
							&& found->countme(backgroundid, (state & CS_MARKED) != 0))
						break;
					cptr = cptr->next();
				}
				while (cptr != t_cards);
		}
		return found;
	case CT_EXPRESSION:
		if (MCU_stoui2(s, num))
		{
			if (num < 1)
				return NULL;
			num--;
			break;
		}
		else
		{
			do
			{
				found = cptr->findname(otype, s);
				if (found != NULL
				        && found->countme(backgroundid, (state & CS_MARKED) != 0))
					break;
				cptr = cptr->next();
			}
			while (cptr != cards);
		}
		return found;
	default:
		return NULL;
	}
	do
	{
		if (cptr->countme(backgroundid, (state & CS_MARKED) != 0) && num-- == 0)
			return cptr;
		cptr = cptr->next();
	}
	while (cptr != cards);
	return NULL;
}

MCGroup *MCStack::getbackground(Chunk_term etype, const MCString &s,
                                Chunk_term otype)
{
	if (otype != CT_GROUP)
		return NULL;

	MCControl *cptr;
	if (editing != NULL)
		cptr = savecontrols;
	else
		cptr = controls;
	MCControl *startcptr = cptr;
	if (cptr == NULL)
		return NULL;

	uint2 num = 0;
	switch (etype)
	{
	case CT_THIS:
		if  (editing != 0)
			return editing;
		return (MCGroup *)curcard->getchild(CT_FIRST, MCnullmcstring,
		                                    otype, CT_BACKGROUND);
	case CT_FIRST:
	case CT_SECOND:
	case CT_THIRD:
	case CT_FOURTH:
	case CT_FIFTH:
	case CT_SIXTH:
	case CT_SEVENTH:
	case CT_EIGHTH:
	case CT_NINTH:
	case CT_TENTH:
		num = etype - CT_FIRST;
		break;
	case CT_NEXT:
		{
			MCGroup *gptr = (MCGroup *)curcard->getchild(CT_FIRST, MCnullmcstring,
			                otype, CT_BACKGROUND);
			while (True)
			{
				gptr = gptr->next();
				if (gptr->gettype() == CT_GROUP)
					return gptr;
			}
		}
		break;
	case CT_PREV:
		{
			MCGroup *gptr = (MCGroup *)curcard->getchild(CT_FIRST, MCnullmcstring,
			                otype, CT_BACKGROUND);
			while (True)
			{
				gptr = gptr->prev();
				if (gptr->gettype() == CT_GROUP)
					return gptr;
			};
		}
		break;
	case CT_LAST:
	case CT_MIDDLE:
	case CT_ANY:
		count(otype, CT_UNDEFINED, NULL, num);
		switch (etype)
		{
		case CT_LAST:
			num--;
			break;
		case CT_MIDDLE:
			num >>= 1;
			break;
		case CT_ANY:
			num = MCU_any(num);
			break;
		default:
			break;
		}
		break;
	case CT_ID:
		uint4 inid;
		if (MCU_stoui4(s, inid))
			do
			{
				MCControl *found = cptr->findid(otype, inid, True);
				if (found != NULL)
					return (MCGroup *)found;
				cptr = cptr->next();
			}
			while (cptr != startcptr);
		return NULL;
	case CT_EXPRESSION:
		if (MCU_stoui2(s, num))
		{
			if (num < 1)
				return NULL;
			num--;
			break;
		}
		else
		{
			do
			{
				MCControl *found = cptr->findname(otype, s);
				if (found != NULL)
					return (MCGroup *)found;
				cptr = cptr->next();
			}
			while (cptr != startcptr);

			return NULL;
		}
	default:
		return NULL;
	}
	do
	{
		MCControl *foundobj = cptr->findnum(otype, num);
		if (foundobj != NULL)
			return (MCGroup *)foundobj;
		cptr = cptr->next();
	}
	while (cptr != startcptr);
	return NULL;
}

void MCStack::addmnemonic(MCButton *button, uint1 key)
{
	MCU_realloc((char **)&mnemonics, nmnemonics,
	            nmnemonics + 1, sizeof(Mnemonic));
	mnemonics[nmnemonics].button = button;
	mnemonics[nmnemonics].key = MCS_tolower(key);
	nmnemonics++;
}

void MCStack::deletemnemonic(MCButton *button)
{
	uint2 i;
	for (i = 0 ; i < nmnemonics ; i++)
		if (mnemonics[i].button == button)
		{
			while (++i < nmnemonics)
				mnemonics[i - 1] = mnemonics[i];
			nmnemonics--;
			break;
		}
}

void MCStack::addneed(MCButton *bptr)
{
	MCU_realloc((char **)&needs, nneeds, nneeds + 1, sizeof(MCButton *));
	needs[nneeds++] = bptr;
}

void MCStack::removeneed(MCButton *bptr)
{
	uint2 i;
	for (i = 0 ; i < nneeds ; i++)
		if (needs[i] == bptr)
		{
			while (++i < nneeds)
				needs[i - 1] = needs[i];
			nneeds--;
			break;
		}
}

MCButton *MCStack::findmnemonic(char which)
{
	uint2 i;
	for (i = 0 ; i < nmnemonics ; i++)
		if (mnemonics[i].key == MCS_tolower(which))
			return mnemonics[i].button;
	return NULL;
}

void MCStack::installaccels(MCStack *stack)
{
	curcard->installaccels(stack);

}

void MCStack::removeaccels(MCStack *stack)
{
	curcard->removeaccels(stack);
}

void MCStack::setwindowname()
{
	if (!opened || isunnamed() || window == DNULL)
		return;

	char *t_utf8_name;
	t_utf8_name = NULL;

	const char *tptr;
	if (title == NULL)
	{
		MCExecPoint ep;
		ep . setnameref_unsafe(getname());
		ep . nativetoutf8();
		t_utf8_name = ep . getsvalue() . clone();
		tptr = t_utf8_name;
	}
	else
		tptr = title;

	char *newname = NULL;
	if (editing != NULL)
	{
		MCExecPoint ep;
		editing->names(P_SHORT_NAME, ep, 0);
		ep.nativetoutf8();
		char *bgname = ep.getsvalue().clone();
		newname = new char[strlen(tptr) + strlen(MCbackgroundstring)
		                   + strlen(bgname) + 7];
		sprintf(newname, "%s (%s \"%s\")", tptr, MCbackgroundstring, bgname);
		delete bgname;
	}
	else
	{
		newname = new char[strlen(tptr) + U4L + 6];
		if (title == NULL && mode == WM_TOP_LEVEL && MCdispatcher->cut(True))
		{
			if ((cards->next()) == cards)
				sprintf(newname, "%s *", tptr);
			else
			{
				uint2 num;
				count(CT_CARD, CT_UNDEFINED, curcard, num);
				sprintf(newname, "%s (%d) *", tptr, num);
			}
		}
		else
			if (title == NULL && mode == WM_TOP_LEVEL_LOCKED
			        && cards->next() != cards)
			{
				uint2 num;
				count(CT_CARD, CT_UNDEFINED, curcard, num);
				sprintf(newname, "%s (%d)", tptr, num);
			}
			else
				strcpy(newname, tptr);
	}
	if (!strequal(newname, titlestring))
	{
		delete titlestring;
		titlestring = newname;
		MCscreen->setname(window, titlestring);
	}
	else
		delete newname;
	state &= ~CS_TITLE_CHANGED;

	if (t_utf8_name != NULL)
		delete t_utf8_name;
}

void MCStack::reopenwindow()
{
	if (state & CS_FOREIGN_WINDOW)
		return;

	stop_externals();

	// MW-2006-05-23: Only close and open the window if it is visible
	if (getflag(F_VISIBLE))
		MCscreen->closewindow(window);

	MCscreen->destroywindow(window);

	delete titlestring;
	titlestring = NULL;
	if (getstyleint(flags) != 0)
		mode = (Window_mode)(getstyleint(flags) + WM_TOP_LEVEL_LOCKED);

	// MW-2011-08-18: [[ Redraw ]] Use global screen lock
	MCRedrawLockScreen();
	realize();
	sethints();
	setgeom();
	MCRedrawUnlockScreen();

	dirtywindowname();

	if (getflag(F_VISIBLE))
		openwindow(mode >= WM_PULLDOWN);
}

Exec_stat MCStack::openrect(const MCRectangle &rel, Window_mode wm, MCStack *parentptr, Window_position wpos,  Object_pos walign)
{
	MCRectangle myoldrect = rect;
	if (state & (CS_IGNORE_CLOSE | CS_NO_FOCUS | CS_DELETE_STACK))
		return ES_NORMAL;

	MCtodestroy->remove(this); // prevent delete
	if (wm == WM_LAST)
		if (opened)
			wm = mode;
		else
			if (getstyleint(flags) == 0)
				wm = WM_TOP_LEVEL;
			else
				wm = (Window_mode)(getstyleint(flags) + WM_TOP_LEVEL_LOCKED);
	if (wm == WM_TOP_LEVEL
	        && (flags & F_CANT_MODIFY || getextendedstate(ECS_IDE) || !MCdispatcher->cut(True)))
		wm = WM_TOP_LEVEL_LOCKED;

	Boolean oldlock = MClockmessages;
	Boolean reopening = False;
	
	// MW-2005-07-18: If this stack has substacks that have been opened, then it is marked as open even though
	//   it might not be.
	if (opened)
	{
		if (window == NULL && !MCModeMakeLocalWindows() && (wm != WM_MODAL && wm != WM_SHEET || wm == mode))
			return ES_NORMAL;

		if (window == NULL && wm == mode)
			fprintf(stderr, "*** ASSERTION FAILURE: MCStack::openrect() - window == NULL\n");
		if (wm == mode && parentptr == NULL)
		{
			bool t_topped;
			t_topped = false;

			// MW-2011-08-18: [[ Redraw ]] Update to use redraw.
			if (state & CS_ICONIC)
			{
				MCscreen->uniconifywindow(window);
				state &= ~CS_ICONIC;
			}
			else if (!(state & CS_LOCK_SCREEN) && !MCRedrawIsScreenLocked())
			{
				// MW-2008-03-27: [[ Bug 3880 ]] Make sure we move the window to the top of the stack
				//   list to before raising windows.
				t_topped = true;
				MCstacks -> top(this);
				MCscreen->raisewindow(window);
				if (mode < WM_PULLDOWN && mode != WM_PALETTE)
					kfocusset(NULL);
			}
			else
			{
				state |= CS_NEED_RESIZE;
				MCRedrawScheduleUpdateForStack(this);
			}
			if (!t_topped)
				MCstacks->top(this);
			if (flags & F_DYNAMIC_PATHS)
				MCdynamiccard = curcard;
			return ES_NORMAL;
		}
		else
		{
			MClockmessages = reopening = True;
			close();
		}
	}
	
#ifdef _MACOSX
	// MW-2008-02-28: [[ Bug 4614 ]] Ensure that sheeting inside a not yet visible window causes
	//   it to be displayed as modal.
	// MW-2008-03-03: [[ Bug 5985 ]] Crash when using 'sheet' command. It seems that 'go' is not
	//   doing appropriate parent window computations, so we repeat them here for OS X.
	// MW-2008-03-18: [[ Bug 6134 ]] Move this to here otherwise we get distinct oddness when
	//   switching cards in sheet stacks.
	if (wm == WM_SHEET)
	{
		if (parentptr == NULL)
		{
			if (MCdefaultstackptr -> getwindow() != NULL)
				parentptr = MCdefaultstackptr;
			else if (MCtopstackptr -> getwindow() != NULL)
				parentptr = MCtopstackptr;
		}
		
		extern bool MCMacIsWindowVisible(Window window);
		if (parentptr == NULL || parentptr -> getwindow() == NULL || !MCMacIsWindowVisible(parentptr -> getwindow()))
			wm = WM_MODAL;
	}
#endif

	if (state & CS_FOREIGN_WINDOW)
		mode = wm;
	if ((wm != mode || parentptr != NULL) && window != DNULL)
	{
		stop_externals();
		MCscreen->destroywindow(window);
		delete titlestring;
		titlestring = NULL;
	}
	mode = wm;
	wposition = wpos;
	walignment = walign;
	if (parentptr == NULL)
	{
		if (parentwindow != DNULL)
			parentptr = MCdispatcher->findstackd(parentwindow);
	}
	else
		setparentwindow(parentptr->getw());
	if (window == DNULL)
		realize();

	if (substacks != NULL)
		opened++;
	else
	{
		MCObject::open();
		if (linkatts != NULL)
		{
			MCscreen->alloccolor(linkatts->color);
			MCscreen->alloccolor(linkatts->hilitecolor);
			MCscreen->alloccolor(linkatts->visitedcolor);
		}
	}

	MCRectangle trect;
	switch (mode)
	{
	case WM_TOP_LEVEL:
	case WM_TOP_LEVEL_LOCKED:
		MCstaticdefaultstackptr = this;
	case WM_MODELESS:
	case WM_PALETTE:
		break;
	case WM_MODAL:
	case WM_SHEET:
		positionrel(rel, OP_CENTER, OP_MIDDLE);
		break;
	case WM_DRAWER:
		{
			Object_pos wpx = OP_CENTER;
			Object_pos wpy = OP_MIDDLE;
			if (!MCaqua)
			{
				if (parentptr)
				{
					trect = rel;
					switch (wposition)
					{
					case WP_PARENTRIGHT:
						rect.height = MCU_min(parentptr->getrect().height,rect.height);
						wpx = OP_RIGHT;
						trect.width += 18;
						break;
					case WP_PARENTTOP:
						rect.width = MCU_min(parentptr->getrect().width,rect.width);
						wpy = OP_TOP;
						trect.y -= 25;
						break;
					case WP_PARENTBOTTOM:
						rect.width = MCU_min(parentptr->getrect().width,rect.width);
						wpy = OP_BOTTOM;
						trect.height += 25;
						break;
					case WP_PARENTLEFT:
					default:
						rect.height = MCU_min(parentptr->getrect().height, rect.height);
						trect.x -= 18;
						wpx = OP_LEFT;
						break;
					}
					positionrel(trect, wpx , wpy);
				}
			}
			break;
		}
	case WM_OPTION:
		if (MClook != LF_WIN95)
		{
			trect = rel;
			trect.y -= lasty - (trect.height >> 1);
			positionrel(trect, OP_CENTER, OP_ALIGN_TOP);
			break;
		}

	case WM_COMBO:
	case WM_PULLDOWN:
	case WM_TOOLTIP:
	{
		// MW-2010-09-28: [[ Bug 8585 ]] Make sure we use the 'workarea' of the display. This ensures
		//   tooltips place nice with the taskbar and other furniture.
		MCRectangle t_rect;
		MCU_set_rect(t_rect, rel . x + rel . width / 2, rel . y + rel . height / 2, 1, 1);
		const MCDisplay *t_display;
		t_display = MCscreen -> getnearestdisplay(t_rect);
		if (rel.y + rel.height + rect.height > t_display -> workarea . y + t_display -> workarea . height - MENU_SPACE
		        && rel.y - rect.height > t_display -> workarea . y + MENU_SPACE)
			positionrel(rel, OP_ALIGN_LEFT, OP_TOP);
		else
			positionrel(rel, OP_ALIGN_LEFT, OP_BOTTOM);
	}
	break;
	case WM_POPUP:
		if (MCmousestackptr == NULL)
			MCscreen->querymouse(trect.x, trect.y);
		else
		{
			//WEBREV
			MCRectangle srect = MCmousestackptr->getrect();
			trect.x = MCmousex + srect.x;
			trect.y = MCmousey + srect.y
			          - MCmousestackptr->getscroll();
		}
		trect.width = trect.height = 1;
		positionrel(trect, OP_ALIGN_LEFT, OP_ALIGN_TOP);
		break;
	case WM_CASCADE:
		trect = rel;
		trect.x -= DEFAULT_BORDER << 1;
		trect.y -= DEFAULT_BORDER << 1;
		positionrel(trect, OP_RIGHT, OP_ALIGN_TOP);
		break;
	case WM_LICENSE:
		positionrel(rel, OP_CENTER, OP_MIDDLE);
		break;
	default:
		break;
	}
	
	if (cards == NULL)
	{
		cards = MCtemplatecard->clone(False, False);
		cards->setparent(this);
	}
	
	if (curcard == NULL)
		curcard = cards;
	
	// MW-2011-08-18: [[ Redraw ]] Update to use redraw.
	MCRedrawLockScreen();
	sethints();
	MCstacks->add(this);
	
	curcard->open();
	if (MCuseprivatecmap)
		MCscreen->setcmap(this);
	
	// MW-2011-09-12: [[ MacScroll / Bug 5268 ]] Make sure the scroll of the stack
	//   reflects what it should be taking into account menu settings.
	applyscroll();
	curcard->resize(rect.width, rect.height + getscroll());
	
	MCCard *startcard = curcard;

	// MW-2011-08-19: [[ Redraw ]] Reset the update region.
	MCRegionDestroy(m_update_region);
	m_update_region = nil;
	setstate(False, CS_NEED_REDRAW);

	// MW-2011-08-18: [[ Redraw ]] Make sure we don't save our lock.
	MCRedrawUnlockScreen();
	MCSaveprops sp;
	MCU_saveprops(sp);
	MCRedrawLockScreen();

	if (mode >= WM_MODELESS)
		MCU_resetprops(True);
	trect = rect;
	
	// "bind" the stack's rect... Or in other words, make sure its within the 
	// screens (well viewports) working area.
	if (!(flags & F_FORMAT_FOR_PRINTING) && !(state & CS_BEEN_MOVED))
		MCscreen->boundrect(rect, (!(flags & F_DECORATIONS)
		                           || decorations & WD_TITLE), mode);
	
	state |= CS_NO_FOCUS;
	if (flags & F_DYNAMIC_PATHS)
		MCdynamiccard = curcard;
		
	// MW-2008-10-31: [[ ParentScripts ]] Send preOpenControl appropriately
	if (curcard->message(MCM_preopen_stack) == ES_ERROR
	        || curcard != startcard
			|| curcard -> openbackgrounds(true, NULL) == ES_ERROR
	        || curcard != startcard
	        || curcard->message(MCM_preopen_card) == ES_ERROR
			|| curcard != startcard
			|| curcard -> opencontrols(true) == ES_ERROR
	        || curcard != startcard)
		if (curcard == startcard)
		{
			// MW-2011-08-17: [[ Redraw ]] Now using global screen lock and tell the stack to dirty all of itself.
			setgeom();
			state &= ~(CS_LOCK_SCREEN | CS_KFOCUSED | CS_NO_FOCUS);
			dirtyall();
			MCRedrawUnlockScreen();
			openwindow(mode >= WM_PULLDOWN);
			return ES_ERROR;
		}

	if (mode == WM_PULLDOWN || mode == WM_POPUP || mode == WM_CASCADE || (mode == WM_OPTION && MClook != LF_WIN95))
	{
		if (menuheight == 0)
			menuheight = trect.height ;
		int2 oldy = rect.y;

		const MCDisplay *t_display;
		
		// TS-2008-01-21 : [[Bug 5566 - Handler menu not standard and blocking other menus ]]
		// Find the middle of the menu (in absolute screen co-ords)
		bool t_fullscreen_menu ;
		t_fullscreen_menu = false ;

		MCRectangle t_nearest;
		MCU_set_rect(t_nearest, rect . x + rect . width / 2, rect . y + rect . height / 2, 1, 1);
		t_display = MCscreen -> getnearestdisplay(t_nearest);

		// Make sure that we are not starting our menu off the top of the screen.
		if (rect . y < t_display -> workarea . y + MENU_SPACE)
			rect . y = t_display -> workarea . y + MENU_SPACE, oldy = rect . y;

		// Make sure that the length of the menu does not make it drop of the bottom of the screen.
		if (rect . y + rect . height > t_display -> workarea . y + t_display -> workarea . height - MENU_SPACE)
		{
			t_fullscreen_menu = true ;
			if (rect . height > t_display -> workarea . height - ( 2 * MENU_SPACE) )
			{
				rect . y = t_display -> workarea . y + MENU_SPACE ;
				rect . height = ( t_display -> workarea . height - ( 2 * MENU_SPACE) ) ;
			}
			else
			{
				rect . y = t_display -> workarea . y + t_display -> workarea . height - MENU_SPACE - rect . height ;
				oldy = rect . y;
			}
		}

		// Get the middle point (Y) of the work area.
		int t_screen_mid_y ;
		t_screen_mid_y = ( t_display -> workarea . height / 2 ) + t_display -> workarea . y ;

		bool t_menu_downwards = ( rel.y < t_screen_mid_y ) ;

		// TS-2008-01-21 : [[Bug 5566 - Handler menu not standard and blocking other menus ]]
		// If the rel.y (i.e. the "originator" object is less than the center of the screen then we are above
		// the mid-point, so we will drop downwards, Else we will pop upwards.

		if ( t_fullscreen_menu && mode != WM_POPUP)
		{
			// Our "bound" contol is above the workarea mid point so we will be dropping down
			if ( t_menu_downwards )
			{
				int t_adjust_y ;
				t_adjust_y = ( rel.y + rel.height ) - rect.y;
				rect.y += t_adjust_y ;//- MENU_SPACE;
				rect.height -= t_adjust_y ;//+ ( 2*MENU_SPACE);
			}

			// Our "bound" control is below the workarea mid point so we will be pop-ing our menu upwards.
			else
			{
				int t_adjust_y ;
				t_adjust_y = ((rect.y + rect.height) - rel.y) ;
				rect.y -= t_adjust_y ;
				if ( rect.y < t_display->workarea.y + MENU_SPACE ) 
				{
					rect.y = t_display -> workarea . y + MENU_SPACE ;
					rect.height = rel.y ;
				}
			}
		}


		minheight = maxheight = rect.height;
		if (mode == WM_CASCADE && rect.x != trect.x)
		{
			trect = rel;
			trect.x += DEFAULT_BORDER << 1;
			trect.y -= DEFAULT_BORDER << 1;
			oldy = rect.y;
			positionrel(trect, OP_LEFT, OP_ALIGN_TOP);
			rect.y = oldy;
		}


		// TS-2008-01-21 : [[Bug 5566 - Handler menu not standard and blocking other menus ]]
		// Just do a little more adjusting for Full Screen Menus that are cascaded.
		// We need to pull the Y co-ord up again to be level (a little above in fact) of
		// the control we are bound to.
		if (( mode == WM_CASCADE ) && t_fullscreen_menu ) 
			if ( t_menu_downwards )
				rect.y = ( rel.y - 2) ;
			else
			{
				// MW-2008-03-27: [[ Bug 6219 ]] Previously this was rect.height += ..., but I
				//   think this is a typo - we are just moving the menu, so we should just
				//   adjust the y-coord.
				rect.y += rel.height + 2 ;
			}
	
	}


	state |= CS_ISOPENING;
	setgeom();
	state &= ~CS_ISOPENING;
	
	// MW-2011-08-18: [[ Redraw ]] Use global screen lock
	MCRedrawUnlockScreen();
	
	if (curcard == startcard)
	{
		
		// MW-2007-09-11: [[ Bug 5139 ]] Don't add activity to recent cards if the stack is an
		//   IDE stack.
		if ((mode == WM_TOP_LEVEL || mode == WM_TOP_LEVEL_LOCKED) && !getextendedstate(ECS_IDE))
			MCrecent->addcard(curcard);

		// MW-2011-08-17: [[ Redraw ]] Tell the stack to dirty all of itself.
		dirtyall();
		dirtywindowname();
	}
	if (iconid != 0)
	{
		MCImage *iptr = (MCImage *)getobjid(CT_IMAGE, iconid);
		if (iptr != NULL)
			iptr->open();
	}

	// MW-2011-01-12: [[ Bug 9282 ]] Set to true if the props need restoring.
	bool t_restore_props;
	
	if (opened && flags & F_VISIBLE)
	{
		// MW-2011-08-19: [[ Redraw ]] Set the update region to everything.
		dirtyall();

		openwindow(mode >= WM_PULLDOWN);
		state |= CS_ISOPENING;
		if (state & CS_BEEN_MOVED)
			setgeom();
		state &= ~CS_ISOPENING;
		if (mode <= WM_SHEET)
		{
			MCscreen->waitconfigure(window);
			MCscreen->waitreparent(window);

			// MW-2009-09-09: If this is a plugin window, then we need to send a resizeStack
			//   as we have no control over the size of the window...
			configure(window != DNULL ? False : True);
		}

		// MW-2008-10-31: [[ ParentScripts ]] Send openControl appropriately
		if (curcard->message(MCM_open_stack) == ES_ERROR
		        || curcard != startcard
				|| curcard -> openbackgrounds(false, NULL) == ES_ERROR
		        || curcard != startcard
		        || curcard->message(MCM_open_card) == ES_ERROR
				|| curcard != startcard
				|| curcard -> opencontrols(false) == ES_ERROR
		        || curcard != startcard)
			if (curcard == startcard)
			{
				state &= ~CS_NO_FOCUS;
				return ES_ERROR;
			}
			
		state &= ~CS_NO_FOCUS;
		int2 x, y;
		MCscreen->querymouse(x, y);
		if (MCU_point_in_rect(curcard->getrect(), x, y))
			resetcursor(True);

		// Only enter a modal loop if we are making local windows.
		if ((mode == WM_MODAL || mode == WM_SHEET) &&
			MCModeMakeLocalWindows())
		{
			// If opening the dialog failed for some reason, this will return false.
			if (mode_openasdialog())
			{
				while (opened && (mode == WM_MODAL || mode == WM_SHEET) && !MCquit)
				{
					MCU_resetprops(True);
					// MW-2011-09-08: [[ Redraw ]] Make sure we flush any updates.
					MCRedrawUpdateScreen();
					MCscreen->siguser();
					MCscreen->wait(REFRESH_INTERVAL, True, True);
				}
				mode_closeasdialog();
				if (MCquit)
					MCabortscript = False;
			}

			// Make sure the mode is reset to closed so dialogs can be reopened.
			mode = WM_CLOSED;
			
			t_restore_props = true;
		}
		else
			t_restore_props = mode >= WM_MODELESS;
	}
	else
	{
		// MW-2008-10-31: [[ ParentScripts ]] Send openControl appropriately
		if (curcard->message(MCM_open_stack) == ES_ERROR
		        || curcard != startcard
				|| curcard -> openbackgrounds(false, NULL) == ES_ERROR
		        || curcard != startcard
		        || curcard->message(MCM_open_card) == ES_ERROR
		        || curcard != startcard
				|| curcard -> opencontrols(false) == ES_ERROR
				|| curcard != startcard)
		{
			state &= ~CS_NO_FOCUS;
			if (curcard == startcard)
				return ES_ERROR;
		}
		state &= ~CS_NO_FOCUS;

		t_restore_props = mode >= WM_MODELESS;
	}
	if (t_restore_props)
		MCU_restoreprops(sp);
	if (reopening)
		MClockmessages = oldlock;
	return ES_NORMAL;
	
	
}

void MCStack::getstackfiles(MCExecPoint &ep)
{
	ep.clear();
	if (nstackfiles != 0)
	{
		uint2 i;
		for (i = 0 ; i < nstackfiles ; i++)
		{
			ep.concatcstring(stackfiles[i].stackname, EC_RETURN, i == 0);
			ep.concatcstring(stackfiles[i].filename, EC_COMMA, false);
		}
	}
}

void MCStack::stringtostackfiles(char *d, MCStackfile **sf, uint2 &nf)
{
	MCStackfile *newsf = NULL;
	uint2 nnewsf = 0;
	char *eptr = d;
	while ((eptr = strtok(eptr, "\n")) != NULL)
	{
		char *cptr = strchr(eptr, ',');
		if (cptr != NULL)
		{
			*cptr++ = '\0';
			MCU_realloc((char **)&newsf, nnewsf, nnewsf + 1, sizeof(MCStackfile));
			newsf[nnewsf].stackname = strclone(eptr);
			newsf[nnewsf].filename = strclone(cptr);
			nnewsf++;
		}
		eptr = NULL;
	}
	*sf = newsf;
	nf = nnewsf;
}

void MCStack::setstackfiles(const MCString &s)
{
	while (nstackfiles--)
	{
		delete stackfiles[nstackfiles].stackname;
		delete stackfiles[nstackfiles].filename;
	}
	delete stackfiles;
	char *d = s.clone();
	stringtostackfiles(d, &stackfiles, nstackfiles);
	delete d;
}

char *MCStack::getstackfile(const MCString &s)
{
	if (stackfiles != NULL)
	{
		uint2 i;
		for (i = 0 ; i < nstackfiles ; i++)
			if (s == stackfiles[i].stackname)
			{
				if (filename == NULL || stackfiles[i].filename[0] == '/' || stackfiles[i].filename[1] == ':')
					return strclone(stackfiles[i].filename);

				// OK-2007-11-13 : Fix for crash caused by strcpy writing over sptr. sptr extended by 1 byte to cover null termination char.
				char *sptr = new char[strlen(filename) + strlen(stackfiles[i].filename) + 1];
				strcpy(sptr, filename);
				char *eptr = strrchr(sptr, PATH_SEPARATOR);

				if (eptr == NULL)
					eptr = sptr;
				else
					eptr++;

				strcpy(eptr, stackfiles[i].filename);
				return sptr;
			}
	}
	return NULL;
}

void MCStack::setfilename(char *f)
{
	delete filename;
	filename = f;
	if (f != NULL)
		MCU_fix_path(filename);
}

void MCStack::loadwindowshape()
{
	// MW-2009-07-22: We only set the windowShape *if* the window 'needstoopen'.
	if (windowshapeid)
	{
		destroywindowshape(); //just in case
		
#if defined(_DESKTOP)
		// MW-2009-02-02: [[ Improved image search ]]
		// Search for the appropriate image object using the standard method.
		MCImage *iptr;
		iptr = resolveimageid(windowshapeid);
		if (iptr != NULL)
		{
			iptr->setflag(True, F_I_ALWAYS_BUFFER);
			iptr->open();

			m_window_shape = iptr -> makewindowshape();
			if (m_window_shape != nil)
				setextendedstate(True, ECS_MASK_CHANGED);

			iptr->close();
		}
#endif

	}
}

////////////////////////////////////////////////////////////////////////////////

void MCStack::dirtyrect(const MCRectangle& p_dirty_rect)
{
	// Make sure we are open and visible.
	if (!opened || !getflag(F_VISIBLE))
		return;

	// Make sure we have a card.
	if (curcard == nil)
		return;

	// Make sure the dirty rect falls within the card bounds.
	MCRectangle t_actual_dirty_rect;
	t_actual_dirty_rect = MCU_intersect_rect(curcard -> getrect(), p_dirty_rect);
	if (MCU_empty_rect(t_actual_dirty_rect))
		return;

	// Make sure the dirty rect falls within the windowshape bounds.
	if (m_window_shape != nil)
	{
		t_actual_dirty_rect = MCU_intersect_rect(MCU_make_rect(0, 0, m_window_shape -> width, m_window_shape -> height), t_actual_dirty_rect);
		if (MCU_empty_rect(t_actual_dirty_rect))
			return;
	}

	// If there is no region yet, make one.
	if (m_update_region == nil)
		/* UNCHECKED */ MCRegionCreate(m_update_region);

	// If we've not previously logged a redraw, we can just set a rect, else we
	// need to do a union.
	if (!getstate(CS_NEED_REDRAW))
		MCRegionSetRect(m_update_region, t_actual_dirty_rect);
	else
		/* UNCHECKED */ MCRegionIncludeRect(m_update_region, t_actual_dirty_rect);

	// Mark the stack as needing a redraw and schedule an update.
	setstate(True, CS_NEED_REDRAW);
	MCRedrawScheduleUpdateForStack(this);
}

void MCStack::dirtyall(void)
{
	// Make sure we are open and visible.
	if (!opened || !getflag(F_VISIBLE))
		return;

	// Make sure we have a card.
	if (curcard == nil)
		return;

	// MW-2011-09-08: [[ TileCache ]] A 'dirtyall' request means wipe all cached
	//   data.
	if (m_tilecache != nil)
		MCTileCacheFlush(m_tilecache);

	// MW-2011-09-21: [[ Layers ]] Make sure all the layers on the current card
	//   recompute their id's and other attrs.
	MCObjptr *t_objptr;
	t_objptr = curcard -> getobjptrs();
	if (t_objptr != nil)
	{
		do
		{
			t_objptr -> getref() -> layer_resetattrs();
			t_objptr = t_objptr -> next();
		}
		while(t_objptr != curcard -> getobjptrs());
	}

	// Defer to the rect dirtying routine to update the update region.
	dirtyrect(curcard -> getrect());
}

void MCStack::dirtywindowname(void)
{
	state |= CS_TITLE_CHANGED;
	delete titlestring;
	titlestring = NULL;

	MCRedrawScheduleUpdateForStack(this);
}

#ifndef TARGET_SUBPLATFORM_IPHONE

// OpenGL stuff must be done on the system thread, so the iOS version of this handler
// does it on a block.
void MCStack::updatetilecache(void)
{
	if (m_tilecache == nil)
		return;

	// If the tilecache is not valid, flush it.
	if (!MCTileCacheIsValid(m_tilecache))
		MCTileCacheFlush(m_tilecache);

	MCTileCacheBeginFrame(m_tilecache);
	curcard -> render();
	MCTileCacheEndFrame(m_tilecache);
}

<<<<<<< HEAD
bool MCStack::snapshottilecache(MCRectangle p_area, MCGImageRef& r_pixmap)
=======
// MW-2013-06-26: [[ Bug 10990 ]] For non-iOS, we can run the MCTileCacheDeactivate
//   method on the main thread.
void MCStack::deactivatetilecache(void)
{
    if (m_tilecache == nil)
        return;
    
    MCTileCacheDeactivate(gettilecache());
}

bool MCStack::snapshottilecache(MCRectangle p_area, Pixmap& r_pixmap)
>>>>>>> 88ab0734
{
	if (m_tilecache == nil)
		return false;
	
	return MCTileCacheSnapshot(m_tilecache, p_area, r_pixmap);
}

#endif

void MCStack::applyupdates(void)
{
	// MW-2011-09-13: [[ Effects ]] Ditch any snapshot.
	if (m_snapshot != nil)
	{
		MCGImageRelease(m_snapshot);
		m_snapshot = nil;
	}
	
	// Ensure the title is up to date.
	if (getstate(CS_TITLE_CHANGED))
		setwindowname();

	// Ensure the content is up to date.
	if (getstate(CS_NEED_REDRAW))
	{
		// MW-2012-04-20: [[ Bug 10185 ]] Only update if there is a window to update.
		//   (we can get here if a stack has its window taken over due to go in window).
		if (window != nil)
		{
#ifdef _IOS_MOBILE
			// MW-2013-03-20: [[ Bug 10748 ]] We defer switching the display class on iOS as
			//   it causes flashes when switching between stacks.
			extern void MCIPhoneSyncDisplayClass(void);
			MCIPhoneSyncDisplayClass();
#endif
		
			// MW-2011-09-08: [[ TileCache ]] If we have a tilecache, then attempt to update
			//   it.
			if (m_tilecache != nil)
				updatetilecache();

			// MW-2011-09-08: [[ TileCache ]] Perform a redraw of the window within
			//   the update region.
			updatewindow(m_update_region);

			// Clear the update region.
			MCRegionSetEmpty(m_update_region);
		}

		// We no longer need to redraw.
		setstate(False, CS_NEED_REDRAW);
	}

#if defined(_DESKTOP)
	// MW-2011-11-03: [[ Bug 9852 ]] If the previous blendlevel value is not the current
	//   one perform an update.
	if (window != nil && old_blendlevel != blendlevel)
	{
		old_blendlevel = blendlevel;
		setopacity(blendlevel * 255 / 100);
	}
#endif
}

void MCStack::redrawwindow(MCStackSurface *p_surface, MCRegionRef p_region)
{
	if (m_tilecache == nil || !MCTileCacheIsValid(m_tilecache))
	{
		// If there is no tilecache, or the tilecache is invalid then fetch an
		// MCContext for the surface and render.
		MCGContextRef t_context = nil;
		if (p_surface -> LockGraphics(p_region, t_context))
		{
			MCGraphicsContext *t_old_context = nil;
			t_old_context = new MCGraphicsContext(t_context);
			if (t_old_context != nil)
				render(t_old_context, MCRegionGetBoundingBox(p_region));
			delete t_old_context;
			p_surface -> UnlockGraphics();
		}
	}
	else
	{
		// We have a valid tilecache, so get it to composite.
		MCTileCacheComposite(m_tilecache, p_surface, p_region);
	}
}

void MCStack::takewindowsnapshot(MCStack *p_other_stack)
{
	MCGImageRelease(m_snapshot);
	m_snapshot = p_other_stack -> m_snapshot;
	p_other_stack -> m_snapshot = nil;
}

void MCStack::snapshotwindow(const MCRectangle& p_area)
{
	// Dispose of any existing snapshot.
	if (m_snapshot != nil)
	{
		MCGImageRelease(m_snapshot);
		m_snapshot = nil;
	}

	// If the window isn't open, or is invisible do nothing.
	if (opened == 0 || window == NULL || !isvisible())
		return;
	
	// MW-2011-10-18: [[ Bug 9822 ]] Make sure we restrict the snapshot to the visible
	//   region of the card (taking into account menuscroll).
	MCRectangle t_effect_area;
	t_effect_area = curcard -> getrect();
	t_effect_area . y = getscroll();
	t_effect_area . height -= t_effect_area . y;
	t_effect_area = MCU_intersect_rect(t_effect_area, p_area);
	
	if (m_tilecache != nil && getstate(CS_NEED_REDRAW))
	{
		updatetilecache();
		setstate(False, CS_NEED_REDRAW);
	}
	
	if (!snapshottilecache(t_effect_area, m_snapshot))
	{	
		bool t_success = true;
		// Render the current content.
		MCGContextRef t_context = nil;
		MCContext *t_gfxcontext = nil;

		if (t_success)
			t_success = MCGContextCreate(t_effect_area.width, t_effect_area.height, true, t_context);

		if (t_success)
		{
			MCGContextTranslateCTM(t_context, -(MCGFloat)t_effect_area.x, -(MCGFloat)t_effect_area.y);
			t_success = nil != (t_gfxcontext = new MCGraphicsContext(t_context));
		}

		if (t_success)
		{
			t_gfxcontext -> setclip(t_effect_area);
			render(t_gfxcontext, t_effect_area);
			
			if (m_window_shape != nil && !m_window_shape -> is_sharp)
			{
				t_gfxcontext -> setclip(t_effect_area);
				t_gfxcontext -> applywindowshape(m_window_shape, t_effect_area . width, t_effect_area . height);
			}
			
		}

		if (t_success)
			t_success = MCGContextCopyImage(t_context, m_snapshot);

		delete t_gfxcontext;
		MCGContextRelease(t_context);

	}
	
#ifdef _ANDROID_MOBILE
	// MW-2012-12-09: [[ Bug 9901 ]] In OpenGL mode, we use the Android bitmap view for
	//   effects, however this will be out of sync for partial screen effects. Thus, this
	//   call makes sure it contains the current contents of the screen.
	preservescreenforvisualeffect(p_area);
#endif
}

void MCStack::render(MCContext *p_context, const MCRectangle& p_dirty)
{
	p_context -> setfunction(GXcopy);
	p_context -> setopacity(255);

    MCRectangle t_clipped_visible = p_dirty;
    if (menuheight > rect . height || menuy != 0)
        clipmenu(p_context, t_clipped_visible);
    
    curcard -> draw(p_context, t_clipped_visible, false);
}

////////////////////////////////////////////////////////////////////////////////<|MERGE_RESOLUTION|>--- conflicted
+++ resolved
@@ -2390,9 +2390,6 @@
 	MCTileCacheEndFrame(m_tilecache);
 }
 
-<<<<<<< HEAD
-bool MCStack::snapshottilecache(MCRectangle p_area, MCGImageRef& r_pixmap)
-=======
 // MW-2013-06-26: [[ Bug 10990 ]] For non-iOS, we can run the MCTileCacheDeactivate
 //   method on the main thread.
 void MCStack::deactivatetilecache(void)
@@ -2403,8 +2400,7 @@
     MCTileCacheDeactivate(gettilecache());
 }
 
-bool MCStack::snapshottilecache(MCRectangle p_area, Pixmap& r_pixmap)
->>>>>>> 88ab0734
+bool MCStack::snapshottilecache(MCRectangle p_area, MCGImageRef& r_pixmap)
 {
 	if (m_tilecache == nil)
 		return false;
