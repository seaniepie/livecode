/* Copyright (C) 2003-2013 Runtime Revolution Ltd.

This file is part of LiveCode.

LiveCode is free software; you can redistribute it and/or modify it under
the terms of the GNU General Public License v3 as published by the Free
Software Foundation.

LiveCode is distributed in the hope that it will be useful, but WITHOUT ANY
WARRANTY; without even the implied warranty of MERCHANTABILITY or
FITNESS FOR A PARTICULAR PURPOSE.  See the GNU General Public License
for more details.

You should have received a copy of the GNU General Public License
along with LiveCode.  If not see <http://www.gnu.org/licenses/>.  */

#include "prefix.h"

#include "globdefs.h"
#include "filedefs.h"
#include "objdefs.h"
#include "parsedef.h"
#include "mcio.h"

//#include "execpt.h"
#include "stack.h"
#include "tooltip.h"
#include "dispatch.h"
#include "aclip.h"
#include "vclip.h"
#include "card.h"
#include "objptr.h"
#include "mccontrol.h"
#include "image.h"
#include "player.h"
#include "field.h"
#include "button.h"
#include "group.h"
#include "stacklst.h"
#include "cardlst.h"
#include "sellst.h"
#include "hndlrlst.h"
#include "mcerror.h"
#include "util.h"
#include "printer.h"
#include "license.h"
#include "globals.h"
#include "mctheme.h"
#include "mode.h"
#include "redraw.h"
#include "region.h"
#include "tilecache.h"
#include "stacksecurity.h"

#include "context.h"
#include "graphicscontext.h"
#include "resolution.h"

#include "stacktile.h"

void MCStack::external_idle()
{
	if (idlefunc != NULL)
		(*idlefunc)();
}

void MCStack::setidlefunc(void (*newfunc)())
{
	idlefunc = newfunc;
	hashandlers |= HH_IDLE;
	MCscreen->addtimer(this, MCM_idle, MCidleRate);
}

// MW-2014-10-24: [[ Bug 13796 ]] Separate script setting from commandline from other cases.
Boolean MCStack::setscript_from_commandline(MCStringRef newscript)
{
	MCValueAssign(_script, newscript);
	parsescript(False);
    MCAutoPointer<char> t_mccmd;
    /* UNCHECKED */ MCStringConvertToCString(MCcmd, &t_mccmd);
	if (hlist == NULL)
	{
		uint2 line, pos;
		MCperror->geterrorloc(line, pos);
		fprintf(stderr, "%s: Script parsing error at line %d, column %d\n",
		        *t_mccmd, line, pos);
		return False;
	}
	if (!hlist->hashandlers())
	{
		fprintf(stderr, "%s: Script has no handlers\n", *t_mccmd);
		return False;
	}
	return True;
}

void MCStack::checkdestroy()
{
	if (MCdispatcher->ismainstack(this))
	{
		if (opened == 0 && MCdispatcher->gethome() != this)
			if (flags & F_DESTROY_STACK)
			{
				if (substacks != NULL)
				{
					MCStack *sptr = substacks;
					do
					{
						if (sptr->opened)
							return;
						sptr = sptr->next();
					}
					while (sptr != substacks);
				}
                MCtodestroy -> remove(this);
                MCtodestroy -> add(this);
			}
	}
	else if (!MCdispatcher -> is_transient_stack(this))
	{
		MCStack *sptr = (MCStack *)parent;
		sptr->checkdestroy();
	}
}

void MCStack::resize(uint2 oldw, uint2 oldh)
{
	uint2 newy = getscroll();
	
	// IM-2014-01-07: [[ StackScale ]] compare old & new card rects and notify if changed
	MCRectangle t_new_cardrect;
	t_new_cardrect = getcardrect();
	
	MCRectangle t_old_cardrect;
	t_old_cardrect = curcard->getrect();
	
	// MW-2011-08-18: [[ Redraw ]] Use global screen lock, rather than stack.
	MCRedrawLockScreen();
	if (t_old_cardrect.width != t_new_cardrect.width || t_old_cardrect.height != t_new_cardrect.height)
	{
		updatecardsize();

		// MM-2012-09-05: [[ Property Listener ]] Make sure resizing a stack sends the propertyChanged message to any listeners.
		//    This effects both the current card and the stack.
		curcard -> signallisteners(P_RECTANGLE);
		signallisteners(P_RECTANGLE);	
		
		curcard->message_with_args(MCM_resize_stack, rect.width, rect.height + newy, oldw, oldh);
	}
	MCRedrawUnlockScreen();

	// MW-2011-08-18: [[ Redraw ]] For now, update the screen here. This should
	//   really be done 'in general' after event dispatch, but things don't work
	//   in a suitable way for that... Yet...
	MCRedrawUpdateScreen();
}

static bool _MCStackConfigureCallback(MCStack *p_stack, void *p_context)
{
	p_stack->configure(True);
	
	return true;
}

// MW-2007-07-03: [[ Bug 2332 ]] - It makes more sense for resize to be issue before move.
//   Not doing so results in the stack's rect property being incorrect size-wise during execution
//   of moveStack.
void MCStack::configure(Boolean user)
{
	// MW-2011-08-18: [[ Redraw ]] Update to use redraw.
	if (MCRedrawIsScreenLocked() || state & CS_NO_CONFIG || !haswindow() || !opened)
		return;
#ifdef TARGET_PLATFORM_LINUX
 	if (!getflag(F_VISIBLE))
		return;
#endif
	Boolean beenchanged = False;
	MCRectangle trect;
	// IM-2014-01-16: [[ StackScale ]] Get stack viewport from the view
	trect = view_getstackviewport();
	
	if (trect.width != 0 && trect.height != 0
	        && (trect.width != rect.width || trect.height != rect.height))
	{
		uint2 oldw = rect.width;
		uint2 oldh = rect.height;
		rect.width = trect.width;
		rect.height = trect.height;
		if (opened)
		{
			beenchanged = True;
			resize(oldw, oldh + getscroll());
		}
	}
	if ((trect.x != -1 || trect.y != -1)
	        && (trect.x != rect.x || trect.y != rect.y))
	{
		rect.x = trect.x;
		rect.y = trect.y;
		beenchanged = True;
		if (user)
		{ // else WM did it
			state |= CS_BEEN_MOVED;
			// MM-2012-09-05: [[ Property Listener ]] Make sure a stack move sends the propertyChanged message to any listeners.
			signallisteners(P_RECTANGLE);
			curcard->message_with_args(MCM_move_stack, rect.x, rect.y);
		}
	}
	if (beenchanged)
		foreachchildstack(_MCStackConfigureCallback, nil);
}

void MCStack::iconify()
{
	if (!(state & CS_ICONIC))
	{
		MCtooltip->cleartip();
		MCiconicstacks++;
		state |= CS_ICONIC;
		MCstacks->top(NULL);
		redrawicon();
		curcard->message(MCM_iconify_stack);
	}
}

void MCStack::uniconify()
{
	if (state & CS_ICONIC)
	{
		MCiconicstacks--;
		state &= ~CS_ICONIC;
		MCstacks->top(this);
		curcard->message(MCM_uniconify_stack);
		// MW-2011-08-17: [[ Redraw ]] Tell the stack to dirty all of itself.
		view_dirty_all();
		resetcursor(True);
		dirtywindowname();
	}
}

Window_mode MCStack::getmode()
{
	if (!opened)
		return WM_CLOSED;
	if (state & CS_ICONIC)
		return WM_ICONIC;
	return mode;
}

uint2 MCStack::userlevel()
{
	return getstyleint(flags);
}

Boolean MCStack::hcaddress()
{
	return (flags & F_HC_ADDRESSING) != 0;
}

Boolean MCStack::hcstack()
{
	return (flags & F_HC_STACK) != 0;
}

Boolean MCStack::islocked()
{
	return (flags & F_CANT_MODIFY) != 0;
}

Boolean MCStack::isiconic()
{
	return (state & CS_ICONIC) != 0;
}

Boolean MCStack::isediting()
{
	return editing != NULL;
}

Tool MCStack::gettool(MCObject *optr) const
{
	if (MCcurtool == T_HELP)
		return T_HELP;

	// MW-2008-01-30: [[ Bug 5749 ]] Recurse up the object tree to see if any
	//   parent of the object (up to card level) has CANT_SELECT set, if so
	//   force browse mode.
    // AL-2014-01-14: [[ Bug 11419 ]] Allow graphic drawing to begin in non-selectable regions.
    // AL-2014-01-23: [[ Bug 11702 ]] Change in cantSelect behavior makes it possible to create graphics on IDE stacks.
	if (mode == WM_TOP_LEVEL && (MCcurtool != T_POINTER || optr -> isselectable()))
		return MCcurtool;

	return T_BROWSE;
}

void MCStack::hidecursor()
{
	if (MCmousestackptr == this)
	{
		cursor = MCcursors[PI_NONE];
		MCscreen->setcursor(window, cursor);
	}
}

void MCStack::setcursor(MCCursorRef newcursor, Boolean force)
{
	if (window == NULL && MCModeMakeLocalWindows())
		return;
	
	if (MCwatchcursor)
		newcursor = MCcursors[PI_WATCH];
	else
		if (MCcursor != nil)
			newcursor = MCcursor;
	if (force || cursor != newcursor)
	{
		cursor = newcursor;
		mode_setcursor();
	}
}

MCCursorRef MCStack::getcursor()
{
	Tool t;
	if (controls != NULL && controls->gettype() == CT_MAGNIFY)
		t = MCcurtool;
	else
		t = gettool(this);
	uint2 cindex;
	switch (t)
	{
	case T_POINTER:
		cindex = PI_ARROW;
		break;
	case T_HELP:
		cindex = PI_HELP;
		break;
	case T_BRUSH:
		cindex = PI_BRUSH;
		break;
	case T_ERASER:
		cindex = PI_ERASER;
		break;
	case T_SPRAY:
		cindex = PI_SPRAY;
		break;
	case T_BUCKET:
		cindex = PI_BUCKET;
		break;
	case T_PENCIL:
		cindex = PI_PENCIL;
		break;
	case T_DROPPER:
		cindex = PI_DROPPER;
		break;
	case T_BUTTON:
	case T_SCROLLBAR:
	case T_FIELD:
	case T_IMAGE:
	case T_PLAYER:
	case T_CURVE:
	case T_LASSO:
	case T_LINE:
	case T_OVAL:
	case T_POLYGON:
	case T_RECTANGLE:
	case T_REGULAR_POLYGON:
	case T_ROUND_RECT:
	case T_SELECT:
	case T_TEXT:
	case T_GRAPHIC:
		cindex = PI_PLUS;
		break;
	default:
		if (ibeam)
			cindex = PI_IBEAM;
		else
			if (MCdefaultcursorid)
				return MCdefaultcursor;
			else
				cindex = PI_HAND;
		break;
	}
	return MCcursors[cindex];
}

void MCStack::resetcursor(Boolean force)
{
	setcursor(getcursor(), force);
}

void MCStack::clearcursor(void)
{
	for(uint32_t i = 0; i < PI_NCURSORS; i++)
		if (MCcursors[i] == cursor)
			cursor = nil;
}

void MCStack::setibeam()
{
	if (opened)
	{
		ibeam++;
		resetcursor(True);
	}
}

void MCStack::clearibeam()
{
	if (opened)
	{
		// TS 2007-22-10 : This check was put in to stop the IBEAM swapping when you have dragged and dropped
		// 					between fields. ibeam is an UNSIGNED int, so it will underflow and become confused.
		if ( ibeam > 0 ) 
			ibeam--;
		resetcursor(True);
	}
}

// MW-2012-09-07: [[ Bug 10372 ]] If 'force' is set then ignores current settings of substacks.
void MCStack::extraopen(bool p_force)
{
	if (substacks != NULL || p_force)
	{
		setextendedstate(true, ECS_ISEXTRAOPENED);
		MCObject::open();
		if (linkatts != NULL)
		{
			MCscreen->alloccolor(linkatts->color);
			MCscreen->alloccolor(linkatts->hilitecolor);
			MCscreen->alloccolor(linkatts->visitedcolor);
		}
		opened--;
	}
}


// MW-2012-09-07: [[ Bug 10372 ]] If 'force' is set then ignores current settings of substacks.
void MCStack::extraclose(bool p_force)
{
	if (substacks != NULL || p_force)
	{
		setextendedstate(false, ECS_ISEXTRAOPENED);
		opened++;
		MCObject::close();
		}
	}

Window MCStack::getwindow()
{
#if defined(_MACOSX) || defined(_LINUX)
	if (!opened)
#else
	if (!opened || state & CS_ICONIC)
#endif

		return NULL;
	else
		return window;
}

// IM-2014-07-23: [[ Bug 12930 ]] Reimplement to return the window of the parent stack
Window MCStack::getparentwindow()
{
	MCStack *t_parent;
	t_parent = getparentstack();
	
	if (t_parent == nil)
		return nil;
	
	return t_parent->getwindow();
}

void MCStack::setparentstack(MCStack *p_parent)
{
	MCStack *t_parent;
	t_parent = getparentstack();
	
	if (t_parent == p_parent)
		return;
	
	if (m_parent_stack != nil)
	{
		m_parent_stack->Release();
		m_parent_stack = nil;
	}
	
	if (p_parent != nil)
		m_parent_stack = p_parent->gethandle();
}

MCStack *MCStack::getparentstack()
{
	if (m_parent_stack == nil)
		return nil;
	
	if (!m_parent_stack->Exists())
	{
		m_parent_stack->Release();
		m_parent_stack = nil;
		return nil;
	}
	
	return (MCStack*)m_parent_stack->Get();
}

static bool _MCStackTakeWindowCallback(MCStack *p_stack, void *p_context)
{
	p_stack->setparentstack((MCStack*)p_context);
	
	return true;
}

Boolean MCStack::takewindow(MCStack *sptr)
{
	// If there is no window ptr and we 'have' a window (i.e. plugin)
	// we can't take another one's window.
	if (window == NULL && haswindow())
		return False;

	// MW-2008-10-31: [[ ParentScripts ]] Send closeControl messages appropriately
	if (sptr -> curcard -> closecontrols() == ES_ERROR ||
		sptr->curcard->message(MCM_close_card) == ES_ERROR ||
		//sptr->curcard->groupmessage(MCM_close_background, NULL) == ES_ERROR
		sptr -> curcard -> closebackgrounds(NULL) == ES_ERROR ||
		sptr->curcard->message(MCM_close_stack) == ES_ERROR)
		return False;
	if (window != NULL)
	{
		stop_externals();
		MCscreen->destroywindow(window);
		cursor = None;
		MCValueAssign(titlestring, kMCEmptyString);
	}
	MCValueAssign(sptr -> titlestring, kMCEmptyString);
	window = sptr->window;
	iconid = sptr->iconid;
	sptr->stop_externals();
	sptr->window = NULL;
	
	// IM-2014-07-23: [[ Bug 12930 ]] Update the child stacks of sptr to be child stacks of this.
	MCdispatcher->foreachchildstack(sptr, _MCStackTakeWindowCallback, this);
	
	state = sptr->state;
	state &= ~(CS_IGNORE_CLOSE | CS_NO_FOCUS | CS_DELETE_STACK);

	// MW-2012-04-20: [[ Bug 10185 ]] Make sure we take the visibility flag of the
	//   target stack (else if we go in window with an invisible stack redraw issue
	//   happens).
	flags &= ~(F_TAKE_FLAGS | F_VISIBLE);
	flags |= sptr->flags & (F_TAKE_FLAGS | F_VISIBLE);
	decorations = sptr->decorations;
	rect = sptr->rect;
	minwidth = sptr->minwidth;
	minheight = sptr->minheight;
	maxwidth = sptr->maxwidth;
	maxheight = sptr->maxheight;
	mode = sptr->mode;
	
	// MW-2005-07-18: If we have taken the other stack's window we must set its
	//   mode to WM_CLOSED, lest we try to do other things with it later...
	sptr -> mode = WM_CLOSED;

	// MW-2011-01-10: [[ Effects ]] Take the snapshot.
	takewindowsnapshot(sptr);
	
    // MW-2014-03-14: [[ Bug 11915 ]] Make sure we copy the view (fullscreenmode related)
    //   props to this stack.
    view_copy(*sptr);
    
	mode_takewindow(sptr);
	
	if (MCmousestackptr == sptr)
		MCmousestackptr = this;
	start_externals();
    
#ifdef _MOBILE
    // MW-2014-03-14: [[ Bug 11813 ]] Make sure we tell MCScreenDC that the top window
    //   has changed, and mark our stack as its own window.
	// IM-2014-09-23: [[ Bug 13349 ]] Reset mobile window back to this stack, then call openwindow()
	//   to perform any shared window initialisation.
    window = (Window)this;
	openwindow(False);
#endif
    
	return True;
}

Boolean MCStack::setwindow(Window w)
{
	MCRectangle t_rect;
	if (!MCscreen->getwindowgeometry(window, t_rect))
		return False;
	rect = t_rect;
	window = w;
	state |= CS_FOREIGN_WINDOW;
	return True;
}

void MCStack::kfocusset(MCControl *target)
{
	if (!opened)
		return;
	if (MCactivefield != NULL && target != NULL && MCactivefield != target)
	{
		MCactivefield->unselect(False, True);
		if (MCactivefield != NULL)
			if (MCactivefield->getstack() == this)
				curcard->kunfocus();
			else
				if (MCactivefield->getstack()->state & CS_KFOCUSED)
					MCactivefield->getstack()->kunfocus();
				else
					MCactivefield->unselect(True, True);
	}
	if (MCactivefield != NULL && target != NULL)
	{
		curcard->kfocus();
		MCstacks -> ensureinputfocus(window);
		return;
	}
	if (opened && flags & F_VISIBLE
	        && !(state & (CS_NO_FOCUS | CS_KFOCUSED | CS_LOCK_SCREEN
	                      | CS_ICONIC | CS_IGNORE_CLOSE)))
	{
		mode_takefocus();
		MCscreen->waitfocus();
	}

	if (target != NULL)
		curcard->kfocusset(target);	
	MCstacks -> ensureinputfocus(window);
}

MCStack *MCStack::clone()
{
	if (editing != NULL)
		stopedit();
	MCStack *newsptr = nil;
	/* UNCHECKED */ MCStackSecurityCopyStack(this, newsptr);
	MCdispatcher->appendstack(newsptr);
	newsptr->parent = MCdispatcher->gethome();
	if (this != MCtemplatestack || rect.x == 0 && rect.y == 0)
	{
		newsptr->positionrel(MCdefaultstackptr->rect, OP_CENTER, OP_MIDDLE);
		newsptr->rect.x += MCcloneoffset;
		newsptr->rect.y += MCcloneoffset;
	}
	newsptr->message(MCM_new_stack);
	return newsptr;
}

void MCStack::compact()
{
	if (editing != NULL)
		stopedit();
	if (controls != NULL)
	{
		MCControl *cptr = controls;
		do
		{
			cptr->compactdata();
			cptr = cptr->next();
		}
		while (cptr != controls);
	}
	if (substacks != NULL)
	{
		MCStack *sptr = substacks;
		do
		{
			sptr->compact();
			sptr = sptr->next();
		}
		while (sptr != substacks);
	}
}

Boolean MCStack::checkid(uint4 cardid, uint4 controlid)
{
	if (cards != NULL)
	{
		MCCard *cptr = cards;
		do
		{
			if (cptr->getid() == cardid)
				return cptr->checkid(controlid);
			cptr = cptr->next();
		}
		while (cptr != cards);
	}
	if (curcard != NULL)
		return curcard->checkid(controlid);
	return False;
}

IO_stat MCStack::saveas(const MCStringRef p_fname)
{
	Exec_stat stat = curcard->message(MCM_save_stack_request);
	if (stat == ES_NOT_HANDLED || stat == ES_PASS)
	{
		MCStack *sptr = this;
		if (!MCdispatcher->ismainstack(sptr))
			sptr = (MCStack *)sptr->parent;
		MCdispatcher->savestack(sptr, p_fname);
	}
	return IO_NORMAL;
}

MCStack *MCStack::findname(Chunk_term type, MCNameRef p_name)
{ // should do case-sensitive match on filename on UNIX...
	if (type == CT_STACK)
	{
		if (MCU_matchname(p_name, CT_STACK, getname()))
			return this;
		
		if (!MCStringIsEmpty(filename))
		{
			MCNewAutoNameRef t_filename_name;
			/* UNCHECKED */ MCNameCreate(filename, &t_filename_name);
			if (MCU_matchname(p_name, CT_STACK, *t_filename_name))
				return this;
		}
	}

	return NULL;
}

MCStack *MCStack::findid(Chunk_term type, uint4 inid, Boolean alt)
{
	if (type == CT_STACK && (inid == obj_id || alt && inid == altid))
		return this;
	else
		return NULL;
}

void MCStack::setmark()
{
	state |= CS_MARKED;
}

void MCStack::clearmark()
{
	state &= ~CS_MARKED;
}

void MCStack::setbackground(MCControl *bptr)
{
	backgroundid = bptr->getid();
}

void MCStack::clearbackground()
{
	backgroundid = 0;
}

void MCStack::ungroup(MCGroup *source)
{
	MCselected->clear(True);
	MCControl *clist = source->getcontrols();
	if (!curcard->removecontrol(source, False, True))
		return;
	source->setcontrols(NULL);
	if (clist != NULL)
	{
		MCControl *tptr = clist;
		do
		{
			// MW-2013-06-21: [[ Bug 10976 ]] Make sure we uncache the object from the id
			//   cache, otherwise its id will get bumped if it has been accessed via
			//   id before (due to the subsequent check!).
			uncacheobjectbyid(tptr);
			if (getcontrolid(tptr->gettype(), tptr->getid()))
			{
				fprintf(stderr, "ERROR: found duplicate id %d\n", tptr->getid());
				tptr->setid(newid());
			}
			curcard->newcontrol(tptr, False);
			MCselected->add(tptr);
			tptr = tptr->next();
		}
		while (tptr != clist);
		MCControl *cptr = controls;
		while (cptr != source)
			cptr = cptr->next();
		clist->appendto(cptr);
	}
	MCControl *cptr = source;
	cptr->remove(controls);
	source->insertto(MCsavegroupptr);
	source->setparent(this);

	// MW-2011-08-17: [[ Redraw ]] Tell the stack to dirty all of itself.
	dirtyall();
}

#define ECS "This is not the card script, and all changes to this script\n\
will be discarded when you stop editing this background."

void MCStack::startedit(MCGroup *group)
{
	if (!opened)
		return;
	if (editing != NULL)
		stopedit();
	else
	{
		MCselected->clear(True);
		kunfocus();
	}
	curcard->close();
	MCscreen->cancelmessageobject(curcard, NULL);
	editing = group;

	// Save the current list of object references and cards
	savecontrols = controls;
	savecard = curcard;
	savecards = cards;

    // MM-2013-02-21: [[ Bug 10620 ]] Uncache the card (of the group) we are editing.
    //   If we don't, any controls pasted whil in edit group mode will be pasted onto
    //   the old card rather than the newly created card we are editing.
	uncacheobjectbyid(savecard);
	
	// Get the object references from the group
	controls = editing->getcontrols();

	// Temporarily clear the group's object list
	editing->setcontrols(NULL);

	// Create a temporary card
	cards = curcard = new MCCard;

	// Link the card to the parent, give it the same id as the current card and give it a temporary script
	curcard->setparent(this);
	curcard->setid(savecard->getid());
	curcard->setsprop(P_SCRIPT, MCSTR(ECS));

	// Now add references for each control in the group being edited to the card
	if (controls != NULL)
	{
		MCControl *cptr = controls;
		do
		{
			curcard->newcontrol(cptr, False);
			cptr = cptr->next();
		}
		while (cptr != controls);
	}

	curcard->open();
	updatecardsize();
	// MW-2011-08-17: [[ Redraw ]] Tell the stack to dirty all of itself.
	dirtyall();
	dirtywindowname();
}

void MCStack::stopedit()
{
	if (editing == NULL)
		return;
	MCselected->clear(True);
	curcard->close();
	MCObjptr *clist = curcard->getrefs();
	MCControl *oldcontrols = controls;
	controls = NULL;
	while (oldcontrols != NULL)
	{
		clist->getref()->remove(oldcontrols);
		clist->getref()->appendto(controls);
		clist = clist->next();
	}
	
	// MW-2007-05-07: [[ Bug 4866 ]] It seems computeminrect can cause the parents of controls to be reset
	//   Swapping these two calls around fixes this crash - although I'm not 100% happy with this.
	//
	editing->computeminrect(False);
	editing->setcontrols(controls);
	controls = savecontrols;
	cards = savecards;
	MCObject *oldcard = curcard;
	curcard = savecard;
	MCGroup *oldediting = editing;
	editing = NULL;
	
    // MM-2013-02-21: [[ Bug 10620 ]] Remove the card created for the edit from the cache.
	uncacheobjectbyid(oldcard);
	
	curcard->open();
	updatecardsize();
	// MW-2011-08-17: [[ Redraw ]] Tell the stack to dirty all of itself.
	dirtyall();
	oldcard->scheduledelete();
	kfocus();
	dirtywindowname();
	if (gettool(this) == T_POINTER)
		MCselected->add(oldediting);
}

void MCStack::updatemenubar()
{
	if (opened && state & CS_KFOCUSED && !MClockmenus)
	{
		if (!hasmenubar() || state & CS_EDIT_MENUS
		        && mode < WM_PULLDOWN && mode != WM_PALETTE
		        || gettool(this) != T_BROWSE && MCdefaultmenubar != NULL)
			MCmenubar = NULL;
		else
			MCmenubar = (MCGroup *)getobjname(CT_GROUP, (getmenubar()));
		MCscreen->updatemenubar(False);
	}
}

// MW-2011-09-12: [[ MacScroll ]] Compute the scroll as it should be now taking
//   into account the menubar and such.
int32_t MCStack::getnextscroll()
{
#ifdef _MACOSX
	MCControl *mbptr;
	if (!(state & CS_EDIT_MENUS) && hasmenubar()
	        && (mbptr = curcard->getchild(CT_EXPRESSION, MCNameGetString(getmenubar()), CT_GROUP, CT_UNDEFINED)) != NULL
	        && mbptr->getopened() && mbptr->isvisible())
	{
		MCRectangle r = mbptr->getrect();
		return (r.y + r.height);
	}
#endif
	return 0;
}

// MW-2011-09-12: [[ MacScroll ]] Return the scroll of the stack as currently
//   applied.
int32_t MCStack::getscroll(void) const
{
	return m_scroll;
}
 
void MCStack::scrollintoview()
{
	MCControl *cptr = curcard->getkfocused();
	if (cptr != NULL)
	{
		MCRectangle r = cptr->getrect();
		if (menuy + menuheight > rect.height
		        && r.y + r.height > rect.height - MENU_ARROW_SIZE)
			scrollmenu(MCU_max(rect.height - menuy - menuheight,
			                   rect.height - MENU_ARROW_SIZE - r.y - r.height), True);
		if (menuy < 0 && r.y < MENU_ARROW_SIZE)
			scrollmenu(MCU_min(-menuy, MENU_ARROW_SIZE - r.y), True);
	}
}

void MCStack::scrollmenu(int2 offset, Boolean draw)
{
	MCRectangle crect;
	MCControl *cptr = controls;
	do
	{
		crect = cptr->getrect();
		crect.y += offset;
		cptr->setrect(crect);
		cptr = cptr->next();
	}
	while (cptr != controls);
	menuy += offset;

	// MW-2011-08-17: [[ Redraw ]] Tell the stack to dirty all of itself.
	if (draw)
		dirtyall();
}

void MCStack::clipmenu(MCContext *context, MCRectangle &crect)
{
	if (!IsNativeWin() && context != NULL)
		{
			draw3d(context, curcard->getrect(), ETCH_RAISED, borderwidth);
			crect = MCU_clip_rect(crect, DEFAULT_BORDER, DEFAULT_BORDER,
								  rect.width - DEFAULT_BORDER,
								  rect.height - DEFAULT_BORDER);
		}

	MCPoint p[3];
	if (menuy < 0 && crect.y < MENU_ARROW_SIZE)
	{
		if (crect.height < MENU_ARROW_SIZE - crect.y)
			crect.height = 0;
		else
		{
			crect.height -= MENU_ARROW_SIZE - crect.y;
			crect.y = MENU_ARROW_SIZE;
			if (context != NULL)
			{
				// Blank out the entry bit
				MCRectangle dirty;
					MCU_set_rect(dirty, 0, 0, rect.width, MENU_ARROW_SIZE);
				if (MCcurtheme == nil ||
					MCcurtheme -> drawmenubackground(context, dirty, curcard -> getrect(), false))
				{
					// TS-2008-01-21 : [[Bug 5566 - Handler menu not standard and blocking other menus ]]

					//if ( MClook == LF_WIN95 && MCcurtheme != NULL )
					if ( IsNativeWin() )
						MCU_set_rect(dirty, DEFAULT_BORDER - 1, DEFAULT_BORDER - 1,
									 rect.width - DEFAULT_BORDER,
									 MENU_ARROW_SIZE - DEFAULT_BORDER); 
					else
						MCU_set_rect(dirty, DEFAULT_BORDER , DEFAULT_BORDER ,
									 rect.width - ( DEFAULT_BORDER<<1),
									 MENU_ARROW_SIZE - DEFAULT_BORDER); 

		
					setforeground(context, DI_BACK, False, False);
					context->fillrect(dirty);
				}
				
				// Draw the arrow
				context->setforeground(MCscreen->getblack());
				p[0].x = rect.width >> 1;
				p[1].x = p[0].x + 5;
				p[2].x = p[0].x - 5;
				p[0].y = 4;
				p[1].y = p[2].y = 9;

				context->fillpolygon(p, 3);
			}
		}
	}
	if (menuy + menuheight > rect.height
	        && crect.y + crect.height > rect.height - MENU_ARROW_SIZE)
	{
		if (rect.height - MENU_ARROW_SIZE < crect.y)
			crect.height = 0;
		else
		{
			crect.height = rect.height - MENU_ARROW_SIZE - crect.y;
			if (context != NULL)
			{
				MCRectangle dirty;
					MCU_set_rect(dirty, 0, rect.height - MENU_ARROW_SIZE, rect.width, MENU_ARROW_SIZE);
				if (MCcurtheme == nil ||
					!MCcurtheme -> drawmenubackground(context, dirty, curcard -> getrect(), false))
				{
					// TS-2008-01-21 : [[Bug 5566 - Handler menu not standard and blocking other menus ]]
					if (IsNativeWin() )
						MCU_set_rect(dirty, DEFAULT_BORDER-1, (rect.height - MENU_ARROW_SIZE) + 1,
									 rect.width - DEFAULT_BORDER ,
									 ( MENU_ARROW_SIZE - DEFAULT_BORDER));
					else
						MCU_set_rect(dirty, DEFAULT_BORDER, rect.height - MENU_ARROW_SIZE,
									 rect.width - ( DEFAULT_BORDER << 1),
									 ( MENU_ARROW_SIZE - DEFAULT_BORDER));

					setforeground(context, DI_BACK, False, False);
					context->fillrect(dirty);
				}
				
				context->setforeground(MCscreen->getblack());
				p[0].x = rect.width >> 1;
				p[1].x = p[0].x + 5;
				p[2].x = p[0].x - 5;
				p[0].y = rect.height - 4;
				p[1].y = p[2].y = rect.height - 9;
				context->fillpolygon(p, 3);
			}
		}
	}
}

Boolean MCStack::count(Chunk_term otype, Chunk_term ptype, MCObject *stop, uint2 &num)
{
	num = 0;
	switch (otype)
	{
	case CT_AUDIO_CLIP:
		if (aclips != NULL)
		{
			MCAudioClip *aptr = aclips;
			do
			{
				num++;
				aptr = aptr->next();
			}
			while (aptr != aclips);
		}
		break;
	case CT_VIDEO_CLIP:
		if (vclips != NULL)
		{
			MCVideoClip *vptr = vclips;
			do
			{
				num++;
				vptr = vptr->next();
			}
			while (vptr != vclips);
		}
		break;
	case CT_CARD:
		if (cards != NULL)
		{
			MCCard *cptr = cards;
			do
			{
				if (cptr->countme(backgroundid, (state & CS_MARKED) != 0))
					num++;
				if (cptr == stop)
					break;
				cptr = cptr->next();
			}
			while (cptr != cards);
		}
		break;
	case CT_STACK:
		if (substacks != NULL)
		{
			MCStack *sptr = substacks;
			do
			{
				num++;
				if (sptr == stop)
					break;
				sptr = sptr->next();
			}
			while (sptr != substacks);
		}
		break;
	default:
		if (controls != NULL)
		{
			MCControl *cptr = controls;
			if (otype == CT_BACKGROUND)
				do
				{
					if (cptr->gettype() == CT_GROUP)
						num++;
					if (cptr == stop)
						break;
					cptr = cptr->next();
				}
				while (cptr != controls);
			else
				curcard->count(otype, ptype, stop, num, True);
		}
		break;
	}
	return True;
}

void MCStack::renumber(MCCard *card, uint4 newnumber)
{
	card->remove
	(cards);
	if (cards == NULL || newnumber-- <= 1)
		card->insertto(cards);
	else
	{
		MCCard *cptr = cards;
		while (--newnumber)
		{
			cptr = cptr->next();
			if (cptr->next() == cards)
				break;
		}
		cptr->append(card);
	}
	dirtywindowname();
}

MCObject *MCStack::getAV(Chunk_term etype, MCStringRef s, Chunk_term otype)
{
	uint2 num = 0;

	switch (etype)
	{
	case CT_FIRST:
	case CT_SECOND:
	case CT_THIRD:
	case CT_FOURTH:
	case CT_FIFTH:
	case CT_SIXTH:
	case CT_SEVENTH:
	case CT_EIGHTH:
	case CT_NINTH:
	case CT_TENTH:
		num = etype - CT_FIRST;
		break;
	case CT_LAST:
	case CT_MIDDLE:
	case CT_ANY:
		count(otype, CT_UNDEFINED, NULL, num);
		switch (etype)
		{
		case CT_LAST:
			num--;
			break;
		case CT_MIDDLE:
			num >>= 1;
			break;
		case CT_ANY:
			num = MCU_any(num);
			break;
		default:
			break;
		}
		break;
	case CT_ID:
		uint4 inid;
		if (MCU_stoui4(s, inid))
			return getAVid(otype, inid);
		return NULL;
	case CT_EXPRESSION:
		if (!MCU_stoui2(s, num))
		{
			MCNewAutoNameRef t_name;
			/* UNCHECKED */ MCNameCreate(s, &t_name);
			MCObject* t_object;
			if (getAVname(otype, *t_name, t_object))
				return t_object;
			else
				return NULL;
		}
		if (num < 1)
			return NULL;
		num--;
		break;
	default:
		return NULL;
	}
	MCObject *objs;
	if (otype == CT_AUDIO_CLIP)
		objs = aclips;
	else
		objs = vclips;

	if (objs == NULL)
		return NULL;
	MCObject *tobj = objs;
	while (num--)
	{
		tobj = tobj->next();
		if (tobj == objs)
			return NULL;
	}
	return tobj;
}

MCCard *MCStack::getchild(Chunk_term etype, MCStringRef p_expression, Chunk_term otype)
{
	if (otype != CT_CARD)
		return NULL;

	uint2 num = 0;

	if (cards == NULL)
	{
		curcard = cards = MCtemplatecard->clone(False, False);
		cards->setparent(this);
	}

	// OK-2007-04-09 : Allow cards to be found by ID when in edit group mode.
	MCCard *cptr;
	if (editing != NULL && savecards != NULL)
		cptr = savecards;
	else
		cptr = cards;

	MCCard *found = NULL;
	if (etype == CT_EXPRESSION && MCStringIsEqualToCString(p_expression, "window", kMCCompareCaseless))
		etype = CT_THIS;
	switch (etype)
	{
	case CT_THIS:
		if (curcard != NULL)
			return curcard;
		return cards;
	case CT_FIRST:
	case CT_SECOND:
	case CT_THIRD:
	case CT_FOURTH:
	case CT_FIFTH:
	case CT_SIXTH:
	case CT_SEVENTH:
	case CT_EIGHTH:
	case CT_NINTH:
	case CT_TENTH:
		num = etype - CT_FIRST;
		break;
	case CT_NEXT:
		cptr = curcard;
		do
		{
			cptr = cptr->next();
			if (cptr->countme(backgroundid, (state & CS_MARKED) != 0))
				return cptr;
		}
		while (cptr != curcard);
		return NULL;
	case CT_PREV:
		cptr = curcard;
		do
		{
			cptr = cptr->prev();
			if (cptr->countme(backgroundid, (state & CS_MARKED) != 0))
				return cptr;
		}
		while (cptr != curcard);
		return NULL;
	case CT_LAST:
	case CT_MIDDLE:
	case CT_ANY:
		count(otype, CT_UNDEFINED, NULL, num);
		switch (etype)
		{
		case CT_LAST:
			num--;
			break;
		case CT_MIDDLE:
			num >>= 1;
			break;
		case CT_ANY:
			num = MCU_any(num);
			break;
		default:
			break;
		}
		break;
	case CT_ID:
		uint4 inid;
		if (MCU_stoui4(p_expression, inid))
		{
			// OK-2008-06-27: <Bug where looking up a card by id when in edit group mode could cause an infinite loop>
			MCCard *t_cards;
			if (editing != NULL && savecards != NULL)
				t_cards = savecards;
			else
				t_cards = cards;
		
			// OK-2007-04-09 : Allow cards to be found by ID when in edit group mode.
			if (editing == NULL)
				found = curcard -> findid(CT_CARD, inid, True);
			else
				found = NULL;

			if (found == NULL)
				do
				{
					found = cptr->findid(CT_CARD, inid, True);
					if (found != NULL
							&& found->countme(backgroundid, (state & CS_MARKED) != 0))
						break;
					cptr = cptr->next();
				}
				while (cptr != t_cards);
		}
		return found;
	case CT_EXPRESSION:
		if (MCU_stoui2(p_expression, num))
		{
			if (num < 1)
				return NULL;
			num--;
			break;
		}
		else
		{
			do
			{
                MCNewAutoNameRef t_expression;
                /* UNCHECKED */ MCNameCreate(p_expression, &t_expression);
				found = cptr->findname(otype, *t_expression);
				if (found != NULL
				        && found->countme(backgroundid, (state & CS_MARKED) != 0))
					break;
				cptr = cptr->next();
			}
			while (cptr != cards);
		}
		return found;
	default:
		return NULL;
	}
	do
	{
		if (cptr->countme(backgroundid, (state & CS_MARKED) != 0) && num-- == 0)
			return cptr;
		cptr = cptr->next();
	}
	while (cptr != cards);
	return NULL;
}

#ifdef OLD_EXEC
MCCard *MCStack::getchild(Chunk_term etype, const MCString &s, Chunk_term otype)
{
	if (otype != CT_CARD)
		return NULL;

	uint2 num = 0;

	if (cards == NULL)
	{
		curcard = cards = MCtemplatecard->clone(False, False);
		cards->setparent(this);
	}

	// OK-2007-04-09 : Allow cards to be found by ID when in edit group mode.
	MCCard *cptr;
	if (editing != NULL && savecards != NULL)
		cptr = savecards;
	else
		cptr = cards;

	MCCard *found = NULL;
	if (etype == CT_EXPRESSION && s == "window")
		etype = CT_THIS;
	switch (etype)
	{
	case CT_THIS:
		if (curcard != NULL)
			return curcard;
		return cards;
	case CT_FIRST:
	case CT_SECOND:
	case CT_THIRD:
	case CT_FOURTH:
	case CT_FIFTH:
	case CT_SIXTH:
	case CT_SEVENTH:
	case CT_EIGHTH:
	case CT_NINTH:
	case CT_TENTH:
		num = etype - CT_FIRST;
		break;
	case CT_NEXT:
		cptr = curcard;
		do
		{
			cptr = cptr->next();
			if (cptr->countme(backgroundid, (state & CS_MARKED) != 0))
				return cptr;
		}
		while (cptr != curcard);
		return NULL;
	case CT_PREV:
		cptr = curcard;
		do
		{
			cptr = cptr->prev();
			if (cptr->countme(backgroundid, (state & CS_MARKED) != 0))
				return cptr;
		}
		while (cptr != curcard);
		return NULL;
	case CT_LAST:
	case CT_MIDDLE:
	case CT_ANY:
		count(otype, CT_UNDEFINED, NULL, num);
		switch (etype)
		{
		case CT_LAST:
			num--;
			break;
		case CT_MIDDLE:
			num >>= 1;
			break;
		case CT_ANY:
			num = MCU_any(num);
			break;
		default:
			break;
		}
		break;
	case CT_ID:
		uint4 inid;
		if (MCU_stoui4(s, inid))
		{
			// OK-2008-06-27: <Bug where looking up a card by id when in edit group mode could cause an infinite loop>
			MCCard *t_cards;
			if (editing != NULL && savecards != NULL)
				t_cards = savecards;
			else
				t_cards = cards;
		
			// OK-2007-04-09 : Allow cards to be found by ID when in edit group mode.
			if (editing == NULL)
				found = curcard -> findid(CT_CARD, inid, True);
			else
				found = NULL;

			if (found == NULL)
				do
				{
					found = cptr->findid(CT_CARD, inid, True);
					if (found != NULL
							&& found->countme(backgroundid, (state & CS_MARKED) != 0))
						break;
					cptr = cptr->next();
				}
				while (cptr != t_cards);
		}
		return found;
	case CT_EXPRESSION:
		if (MCU_stoui2(s, num))
		{
			if (num < 1)
				return NULL;
			num--;
			break;
		}
		else
		{
			do
			{
				found = cptr->findname(otype, s);
				if (found != NULL
				        && found->countme(backgroundid, (state & CS_MARKED) != 0))
					break;
				cptr = cptr->next();
			}
			while (cptr != cards);
		}
		return found;
	default:
		return NULL;
	}
	do
	{
		if (cptr->countme(backgroundid, (state & CS_MARKED) != 0) && num-- == 0)
			return cptr;
		cptr = cptr->next();
	}
	while (cptr != cards);
	return NULL;
}
#endif

MCCard *MCStack::getchildbyordinal(Chunk_term p_ordinal)
{
	uint2 num = 0;
    
	if (cards == NULL)
	{
		curcard = cards = MCtemplatecard->clone(False, False);
		cards->setparent(this);
	}

    MCCard *cptr;
    
	switch (p_ordinal)
	{
        case CT_THIS:
            if (curcard != NULL)
                return curcard;
            return cards;
        case CT_FIRST:
        case CT_SECOND:
        case CT_THIRD:
        case CT_FOURTH:
        case CT_FIFTH:
        case CT_SIXTH:
        case CT_SEVENTH:
        case CT_EIGHTH:
        case CT_NINTH:
        case CT_TENTH:
            num = p_ordinal - CT_FIRST;
            break;
        case CT_NEXT:
            cptr = curcard;
            do
            {
                cptr = cptr->next();
                if (cptr->countme(backgroundid, (state & CS_MARKED) != 0))
                    return cptr;
            }
            while (cptr != curcard);
            return NULL;
        case CT_PREV:
            cptr = curcard;
            do
            {
                cptr = cptr->prev();
                if (cptr->countme(backgroundid, (state & CS_MARKED) != 0))
                    return cptr;
            }
            while (cptr != curcard);
            return NULL;
        case CT_LAST:
        case CT_MIDDLE:
        case CT_ANY:
            count(CT_CARD, CT_UNDEFINED, NULL, num);
            switch (p_ordinal)
		{
            case CT_LAST:
                num--;
                break;
            case CT_MIDDLE:
                num >>= 1;
                break;
            case CT_ANY:
                num = MCU_any(num);
                break;
            default:
                break;
		}
            break;
        default:
            break;
    }
    return NULL;
}

MCCard *MCStack::getchildbyid(uinteger_t p_id)
{
    if (cards == NULL)
	{
		curcard = cards = MCtemplatecard->clone(False, False);
		cards->setparent(this);
	}
    
    // OK-2007-04-09 : Allow cards to be found by ID when in edit group mode.
    MCCard *cptr;
    if (editing != nil && savecards != nil)
        cptr = savecards;
    else
        cptr = cards;
    
    MCCard *found = nil;

    // OK-2008-06-27: <Bug where looking up a card by id when in edit group mode could cause an infinite loop>
    MCCard *t_cards = cptr;
    
    // OK-2007-04-09 : Allow cards to be found by ID when in edit group mode.
    if (editing == nil)
        found = curcard -> findid(CT_CARD, p_id, True);
    
    if (found == nil)
    {
        do
        {
            found = cptr->findid(CT_CARD, p_id, True);
            if (found != nil
                && found->countme(backgroundid, (state & CS_MARKED) != 0))
                break;
            cptr = cptr->next();
        }
        while (cptr != t_cards);
    }
    
    return found;
}

MCCard *MCStack::getchildbyname(MCNameRef p_name)
{
    if (cards == NULL)
	{
		curcard = cards = MCtemplatecard->clone(False, False);
		cards->setparent(this);
	}
    
    MCCard *cptr;
	if (editing != NULL && savecards != NULL)
		cptr = savecards;
	else
		cptr = cards;
    
    uint2 t_num = 0;
    if (MCU_stoui2(MCNameGetString(p_name), t_num))
    {
        if (t_num < 1)
            return nil;
        t_num--;
        
        do
        {
            if (cptr->countme(backgroundid, (state & CS_MARKED) != 0) && t_num-- == 0)
                return cptr;
            cptr = cptr->next();
        }
        while (cptr != cards);
        return nil;
    }
    MCCard *found = nil;
    do
    {
        found = cptr->findname(CT_CARD, p_name);
        if (found != nil && found->countme(backgroundid, (state & CS_MARKED) != 0))
            break;
        cptr = cptr->next();
    }
    while (cptr != cards);
    
    return found;
}

MCGroup *MCStack::getbackground(Chunk_term etype, MCStringRef p_string,
                                Chunk_term otype)
{
	if (otype != CT_GROUP)
		return NULL;

	MCControl *cptr;
	if (editing != NULL)
		cptr = savecontrols;
	else
		cptr = controls;
	MCControl *startcptr = cptr;
	if (cptr == NULL)
		return NULL;

	uint2 num = 0;
	switch (etype)
	{
	case CT_THIS:
		if  (editing != 0)
			return editing;
		return (MCGroup *)curcard->getchild(CT_FIRST, kMCEmptyString, otype, CT_BACKGROUND);
	case CT_FIRST:
	case CT_SECOND:
	case CT_THIRD:
	case CT_FOURTH:
	case CT_FIFTH:
	case CT_SIXTH:
	case CT_SEVENTH:
	case CT_EIGHTH:
	case CT_NINTH:
	case CT_TENTH:
		num = etype - CT_FIRST;
		break;
	case CT_NEXT:
		{
			MCGroup *gptr = (MCGroup *)curcard->getchild(CT_FIRST, kMCEmptyString, otype, CT_BACKGROUND);
			while (True)
			{
				gptr = gptr->next();
				if (gptr->gettype() == CT_GROUP)
					return gptr;
			}
		}
		break;
	case CT_PREV:
		{
			MCGroup *gptr = (MCGroup *)curcard->getchild(CT_FIRST, kMCEmptyString, otype, CT_BACKGROUND);
			while (True)
			{
				gptr = gptr->prev();
				if (gptr->gettype() == CT_GROUP)
					return gptr;
			};
		}
		break;
	case CT_LAST:
	case CT_MIDDLE:
	case CT_ANY:
		count(otype, CT_UNDEFINED, NULL, num);
		switch (etype)
		{
		case CT_LAST:
			num--;
			break;
		case CT_MIDDLE:
			num >>= 1;
			break;
		case CT_ANY:
			num = MCU_any(num);
			break;
		default:
			break;
		}
		break;
	case CT_ID:
		uint4 inid;
		if (MCU_stoui4(p_string, inid))
			do
			{
				MCControl *found = cptr->findid(otype, inid, True);
				if (found != NULL)
					return (MCGroup *)found;
				cptr = cptr->next();
			}
			while (cptr != startcptr);
		return NULL;
	case CT_EXPRESSION:
		if (MCU_stoui2(p_string, num))
		{
			if (num < 1)
				return NULL;
			num--;
			break;
		}
		else
		{
			do
			{
				MCNewAutoNameRef t_name;
				/* UNCHECKED */ MCNameCreate(p_string, &t_name);
				MCControl *found = cptr->findname(otype, *t_name);
				if (found != NULL)
					return (MCGroup *)found;
				cptr = cptr->next();
			}
			while (cptr != startcptr);

			return NULL;
		}
	default:
		return NULL;
	}
	do
	{
		MCControl *foundobj = cptr->findnum(otype, num);
		if (foundobj != NULL)
			return (MCGroup *)foundobj;
		cptr = cptr->next();
	}
	while (cptr != startcptr);
	return NULL;
}

MCGroup *MCStack::getbackgroundbyordinal(Chunk_term p_ordinal)
{    
	uint2 num = 0;
	switch (p_ordinal)
	{
        case CT_THIS:
            if  (editing != 0)
                return editing;
            return (MCGroup *)curcard->getchild(CT_FIRST, kMCEmptyString, CT_GROUP, CT_BACKGROUND);
        case CT_FIRST:
        case CT_SECOND:
        case CT_THIRD:
        case CT_FOURTH:
        case CT_FIFTH:
        case CT_SIXTH:
        case CT_SEVENTH:
        case CT_EIGHTH:
        case CT_NINTH:
        case CT_TENTH:
            num = p_ordinal - CT_FIRST;
            break;
        case CT_NEXT:
		{
			MCGroup *gptr = (MCGroup *)curcard->getchild(CT_FIRST, kMCEmptyString, CT_GROUP, CT_BACKGROUND);
			while (True)
			{
				gptr = gptr->next();
				if (gptr->gettype() == CT_GROUP)
					return gptr;
			}
		}
            break;
        case CT_PREV:
		{
			MCGroup *gptr = (MCGroup *)curcard->getchild(CT_FIRST, kMCEmptyString, CT_GROUP, CT_BACKGROUND);
			while (True)
			{
				gptr = gptr->prev();
				if (gptr->gettype() == CT_GROUP)
					return gptr;
			};
		}
            break;
        case CT_LAST:
        case CT_MIDDLE:
        case CT_ANY:
            count(CT_GROUP, CT_UNDEFINED, NULL, num);
            switch (p_ordinal)
		{
            case CT_LAST:
                num--;
                break;
            case CT_MIDDLE:
                num >>= 1;
                break;
            case CT_ANY:
                num = MCU_any(num);
                break;
            default:
                break;
		}
            break;
        default:
            break;
    }
    return NULL;
}

MCGroup *MCStack::getbackgroundbyid(uinteger_t p_id)
{
	MCControl *cptr;
	if (editing != NULL)
		cptr = savecontrols;
	else
		cptr = controls;
	MCControl *startcptr = cptr;
	if (cptr == NULL)
		return NULL;
    do
    {
        MCControl *found = cptr->findid(CT_GROUP, p_id, True);
        if (found != NULL)
            return (MCGroup *)found;
        cptr = cptr->next();
    }
    while (cptr != startcptr);
    return NULL;
}

MCGroup *MCStack::getbackgroundbyname(MCNameRef p_name)
{
	MCControl *cptr;
	if (editing != nil)
		cptr = savecontrols;
	else
		cptr = controls;
	MCControl *startcptr = cptr;
	if (cptr == nil)
		return nil;
    
    uint2 t_num = 0;
    if (MCU_stoui2(MCNameGetString(p_name), t_num))
    {
        if (t_num < 1)
            return nil;
        t_num--;
        
        do
        {
            MCControl *foundobj = cptr->findnum(CT_GROUP, t_num);
            if (foundobj != nil)
                return (MCGroup *)foundobj;
            cptr = cptr->next();
        }
        while (cptr != startcptr);
        return nil;
    }
    
    do
    {
        MCControl *found = cptr->findname(CT_GROUP, p_name);
        if (found != nil)
            return (MCGroup *)found;
        cptr = cptr->next();
    }
    while (cptr != startcptr);
    return nil;
}

void MCStack::addmnemonic(MCButton *button, KeySym p_key)
{
	MCU_realloc((char **)&mnemonics, nmnemonics,
	            nmnemonics + 1, sizeof(Mnemonic));
	mnemonics[nmnemonics].button = button;
	
	// Ensure that letter mnemonics are added case-insensitively
	// (the shift state is handled by the button)
	KeySym t_key;
	t_key = MCKeySymToLower(p_key);
	mnemonics[nmnemonics].key = t_key;
	nmnemonics++;
}

void MCStack::deletemnemonic(MCButton *button)
{
	uint2 i;
	for (i = 0 ; i < nmnemonics ; i++)
		if (mnemonics[i].button == button)
		{
			while (++i < nmnemonics)
				mnemonics[i - 1] = mnemonics[i];
			nmnemonics--;
			break;
		}
}

void MCStack::addneed(MCButton *bptr)
{
	MCU_realloc((char **)&needs, nneeds, nneeds + 1, sizeof(MCButton *));
	needs[nneeds++] = bptr;
}

void MCStack::removeneed(MCButton *bptr)
{
	uint2 i;
	for (i = 0 ; i < nneeds ; i++)
		if (needs[i] == bptr)
		{
			while (++i < nneeds)
				needs[i - 1] = needs[i];
			nneeds--;
			break;
		}
}

MCButton *MCStack::findmnemonic(KeySym p_key)
{
	uint2 i;
	KeySym t_key;
	t_key = MCKeySymToLower(p_key);
	for (i = 0 ; i < nmnemonics ; i++)
		if (mnemonics[i].key == t_key)
			return mnemonics[i].button;
	return NULL;
}

void MCStack::installaccels(MCStack *stack)
{
	curcard->installaccels(stack);

}

void MCStack::removeaccels(MCStack *stack)
{
	curcard->removeaccels(stack);
}

void MCStack::setwindowname()
{
	if (!opened || isunnamed() || window == NULL)
		return;

	char *t_utf8_name;
	t_utf8_name = NULL;

	MCStringRef tptr;
	if (MCStringIsEmpty(title))
		tptr = MCNameGetString(getname());
	else
		tptr = title;

	MCAutoStringRef newname;
	if (editing != NULL)
	{
		MCAutoValueRef bgname;
		/* UNCHECKED */ editing->names(P_SHORT_NAME, &bgname);
		/* UNCHECKED */ MCStringFormat(&newname, "%@ (%s \"%@\")", tptr, MCbackgroundstring, *bgname);
	}
	else
	{
		if (MCStringIsEmpty(title) && mode == WM_TOP_LEVEL && MCdispatcher->cut(True))
		{
			if ((cards->next()) == cards)
				/* UNCHECKED */ MCStringFormat(&newname, "%@ *", tptr);
			else
			{
				uint2 num;
				count(CT_CARD, CT_UNDEFINED, curcard, num);
				/* UNCHECKED */ MCStringFormat(&newname, "%@ (%d) *", tptr, num);
			}
		}
		else
			if (MCStringIsEmpty(title) && mode == WM_TOP_LEVEL_LOCKED
			        && cards->next() != cards)
			{
				uint2 num;
				count(CT_CARD, CT_UNDEFINED, curcard, num);
				/* UNCHECKED */ MCStringFormat(&newname, "%@ (%d)", tptr, num);
			}
			else
				newname = tptr;
	}
	if (!MCStringIsEqualTo(*newname, titlestring, kMCStringOptionCompareExact))
	{
		MCValueAssign(titlestring, *newname);
		MCscreen->setname(window, titlestring);
	}
	
	state &= ~CS_TITLE_CHANGED;
}

void MCStack::reopenwindow()
{
	if (state & CS_FOREIGN_WINDOW)
		return;

	stop_externals();

	// MW-2006-05-23: Only close and open the window if it is visible
	if (getflag(F_VISIBLE))
		MCscreen->closewindow(window);

	MCscreen->destroywindow(window);
	MCValueAssign(titlestring, kMCEmptyString);
	if (getstyleint(flags) != 0)
		mode = (Window_mode)(getstyleint(flags) + WM_TOP_LEVEL_LOCKED);

	// IM-2014-05-27: [[ Bug 12321 ]] Updating the view transform here after changing the fullscreen
	// allows the stack rect to be correctly restored in sync with the window reopening
	view_update_transform();

	// IM-2014-05-27: [[ Bug 12321 ]] Move font purging here to avoid second redraw after fullscreen change
	if (m_purge_fonts)
	{
		purgefonts();
		m_purge_fonts = false;
	}

	// MW-2011-08-18: [[ Redraw ]] Use global screen lock
	MCRedrawLockScreen();
	realize();
	sethints();
	
	// IM-2014-01-16: [[ StackScale ]] Call configure to update the stack rect after fullscreen change
	configure(True);
	
	MCRedrawUnlockScreen();

	dirtywindowname();

	if (getflag(F_VISIBLE))
		openwindow(mode >= WM_PULLDOWN);
}

Exec_stat MCStack::openrect(const MCRectangle &rel, Window_mode wm, MCStack *parentptr, Window_position wpos,  Object_pos walign)
{
	MCRectangle myoldrect = rect;
	if (state & (CS_IGNORE_CLOSE | CS_NO_FOCUS | CS_DELETE_STACK))
		return ES_NORMAL;
    
    MCtodestroy -> remove(this);
	if (wm == WM_LAST)
		if (opened)
			wm = mode;
		else
			if (getstyleint(flags) == 0)
				wm = WM_TOP_LEVEL;
			else
				wm = (Window_mode)(getstyleint(flags) + WM_TOP_LEVEL_LOCKED);
	if (wm == WM_TOP_LEVEL
	        && (flags & F_CANT_MODIFY || getextendedstate(ECS_IDE) || !MCdispatcher->cut(True)))
		wm = WM_TOP_LEVEL_LOCKED;

	Boolean oldlock = MClockmessages;
	Boolean reopening = False;
	
	// MW-2005-07-18: If this stack has substacks that have been opened, then it is marked as open even though
	//   it might not be.
	if (opened)
	{
		if (window == NULL && !MCModeMakeLocalWindows() && (wm != WM_MODAL && wm != WM_SHEET || wm == mode))
			return ES_NORMAL;

		if (wm == mode && parentptr == NULL)
		{
			bool t_topped;
			t_topped = false;

			// MW-2011-08-18: [[ Redraw ]] Update to use redraw.
			if (state & CS_ICONIC)
			{
				MCscreen->uniconifywindow(window);
				state &= ~CS_ICONIC;
			}
			else if (!(state & CS_LOCK_SCREEN) && !MCRedrawIsScreenLocked())
			{
				// MW-2008-03-27: [[ Bug 3880 ]] Make sure we move the window to the top of the stack
				//   list to before raising windows.
				t_topped = true;
				MCstacks -> top(this);
				MCscreen->raisewindow(window);
				if (mode < WM_PULLDOWN && mode != WM_PALETTE)
					kfocusset(NULL);
			}
			else
			{
				state |= CS_NEED_RESIZE;
				MCRedrawScheduleUpdateForStack(this);
			}
			if (!t_topped)
				MCstacks->top(this);
			if (flags & F_DYNAMIC_PATHS)
				MCdynamiccard = curcard;
			return ES_NORMAL;
		}
		else
		{
			MClockmessages = reopening = True;
			close();
		}
	}
	
#ifdef _MACOSX
	// MW-2008-02-28: [[ Bug 4614 ]] Ensure that sheeting inside a not yet visible window causes
	//   it to be displayed as modal.
	// MW-2008-03-03: [[ Bug 5985 ]] Crash when using 'sheet' command. It seems that 'go' is not
	//   doing appropriate parent window computations, so we repeat them here for OS X.
	// MW-2008-03-18: [[ Bug 6134 ]] Move this to here otherwise we get distinct oddness when
	//   switching cards in sheet stacks.
	if (wm == WM_SHEET)
	{
		if (parentptr == NULL)
		{
			if (MCdefaultstackptr -> getwindow() != NULL)
				parentptr = MCdefaultstackptr;
			else if (MCtopstackptr -> getwindow() != NULL)
				parentptr = MCtopstackptr;
		}

		extern bool MCPlatformIsWindowVisible(MCPlatformWindowRef window);
		if (parentptr == NULL || parentptr -> getwindow() == NULL || !MCPlatformIsWindowVisible(parentptr -> getwindow()))
			wm = WM_MODAL;
	}
#endif

	if (state & CS_FOREIGN_WINDOW)
		mode = wm;
	if ((wm != mode || parentptr != NULL) && window != NULL)
	{
		stop_externals();
		MCscreen->destroywindow(window);
		MCValueAssign(titlestring, kMCEmptyString);
	}
	mode = wm;
	wposition = wpos;
	walignment = walign;
	// IM-2014-07-23: [[ Bug 12930 ]] We can now get & set the parent stack directly
	if (parentptr == NULL)
		parentptr = getparentstack();
	else
		setparentstack(parentptr);
	
	// IM-2014-01-16: [[ StackScale ]] Ensure view has the current stack rect
	view_setstackviewport(rect);
	
	if (window == NULL)
		realize();

	if (substacks != NULL)
		opened++;
	else
	{
		MCObject::open();
		if (linkatts != NULL)
		{
			MCscreen->alloccolor(linkatts->color);
			MCscreen->alloccolor(linkatts->hilitecolor);
			MCscreen->alloccolor(linkatts->visitedcolor);
		}
	}

	MCRectangle trect;
	switch (mode)
	{
	case WM_TOP_LEVEL:
	case WM_TOP_LEVEL_LOCKED:
		MCstaticdefaultstackptr = this;
	case WM_MODELESS:
	case WM_PALETTE:
		break;
	case WM_MODAL:
	case WM_SHEET:
		positionrel(rel, OP_CENTER, OP_MIDDLE);
		break;
	case WM_DRAWER:
		{
			Object_pos wpx = OP_CENTER;
			Object_pos wpy = OP_MIDDLE;
			if (!MCaqua)
			{
				if (parentptr)
				{
					trect = rel;
					switch (wposition)
					{
					case WP_PARENTRIGHT:
						rect.height = MCU_min(parentptr->getrect().height,rect.height);
						wpx = OP_RIGHT;
						trect.width += 18;
						break;
					case WP_PARENTTOP:
						rect.width = MCU_min(parentptr->getrect().width,rect.width);
						wpy = OP_TOP;
						trect.y -= 25;
						break;
					case WP_PARENTBOTTOM:
						rect.width = MCU_min(parentptr->getrect().width,rect.width);
						wpy = OP_BOTTOM;
						trect.height += 25;
						break;
					case WP_PARENTLEFT:
					default:
						rect.height = MCU_min(parentptr->getrect().height, rect.height);
						trect.x -= 18;
						wpx = OP_LEFT;
						break;
					}
					positionrel(trect, wpx , wpy);
				}
			}
			break;
		}
	case WM_OPTION:
		if (MClook != LF_WIN95)
		{
			trect = rel;
			trect.y -= lasty - (trect.height >> 1);
			positionrel(trect, OP_CENTER, OP_ALIGN_TOP);
			break;
		}

	case WM_COMBO:
	case WM_PULLDOWN:
	case WM_TOOLTIP:
	{
		// MW-2010-09-28: [[ Bug 8585 ]] Make sure we use the 'workarea' of the display. This ensures
		//   tooltips place nice with the taskbar and other furniture.
		MCRectangle t_rect;
		MCU_set_rect(t_rect, rel . x + rel . width / 2, rel . y + rel . height / 2, 1, 1);
		const MCDisplay *t_display;
		t_display = MCscreen -> getnearestdisplay(t_rect);
		MCRectangle t_workarea;
		t_workarea = t_display -> workarea;
		if (rel.y + rel.height + rect.height > t_workarea . y + t_workarea . height - MENU_SPACE
		        && rel.y - rect.height > t_workarea . y + MENU_SPACE)
			positionrel(rel, OP_ALIGN_LEFT, OP_TOP);
		else
			positionrel(rel, OP_ALIGN_LEFT, OP_BOTTOM);
	}
	break;
	case WM_POPUP:
        if (wpos == WP_ASRECT)
        {
            rect = rel;
        }
        else
        {
            if (MCmousestackptr == NULL)
                MCscreen->querymouse(trect.x, trect.y);
            else
            {
                //WEBREV
                // IM-2013-10-09: [[ FullscreenMode ]] Reimplement using MCStack::stacktogloballoc
                MCPoint t_globalloc;
                t_globalloc = MCmousestackptr->stacktogloballoc(MCPointMake(MCmousex, MCmousey));

                trect.x = t_globalloc.x;
                trect.y = t_globalloc.y;
            }
            trect.width = trect.height = 1;
            positionrel(trect, OP_ALIGN_LEFT, OP_ALIGN_TOP);
        }
		break;
	case WM_CASCADE:
		trect = rel;
		trect.x -= DEFAULT_BORDER << 1;
		trect.y -= DEFAULT_BORDER << 1;
		positionrel(trect, OP_RIGHT, OP_ALIGN_TOP);
		break;
	case WM_LICENSE:
		positionrel(rel, OP_CENTER, OP_MIDDLE);
		break;
	default:
		break;
	}
	
	if (cards == NULL)
	{
		cards = MCtemplatecard->clone(False, False);
		cards->setparent(this);
	}
	
	if (curcard == NULL)
		curcard = cards;
	
	// MW-2011-08-18: [[ Redraw ]] Update to use redraw.
	MCRedrawLockScreen();
	sethints();
	MCstacks->add(this);
	
	curcard->open();
	if (MCuseprivatecmap)
		MCscreen->setcmap(this);
	
	// MW-2011-09-12: [[ MacScroll / Bug 5268 ]] Make sure the scroll of the stack
	//   reflects what it should be taking into account menu settings.
	applyscroll();
	updatecardsize();
	
	MCCard *startcard = curcard;

	// IM-2014-09-23: [[ Bug 13349 ]] Store the lockscreen state to restore once the rest of the state is saved.
	uint16_t t_lock_screen;
	MCRedrawSaveLockScreen(t_lock_screen);
	
	// MW-2011-08-18: [[ Redraw ]] Make sure we don't save our lock.
	MCRedrawUnlockScreen();
	MCSaveprops sp;
	MCU_saveprops(sp);
	
	MCRedrawRestoreLockScreen(t_lock_screen);

	if (mode >= WM_MODELESS)
	{
		// IM-2014-09-23: [[ Bug 13349 ]] Restore lockscreen with other props.
		MCU_resetprops(True);
		MCRedrawRestoreLockScreen(t_lock_screen);
	}
	trect = rect;
	
	// "bind" the stack's rect... Or in other words, make sure its within the 
	// screens (well viewports) working area.
	if (!(flags & F_FORMAT_FOR_PRINTING) && !(state & CS_BEEN_MOVED))
		MCscreen->boundrect(rect, (!(flags & F_DECORATIONS) || decorations & WD_TITLE), mode);
	
	state |= CS_NO_FOCUS;
	if (flags & F_DYNAMIC_PATHS)
		MCdynamiccard = curcard;
    
#ifdef FEATURE_PLATFORM_PLAYER
    // PM-2014-10-13: [[ Bug 13569 ]] Detach all players before any messages are sent
    for(MCPlayer *t_player = MCplayers; t_player != nil; t_player = t_player -> getnextplayer())
        if (t_player -> getstack() == curcard -> getstack())
            t_player -> detachplayer();
#endif
		
	// MW-2008-10-31: [[ ParentScripts ]] Send preOpenControl appropriately
	if (curcard->message(MCM_preopen_stack) == ES_ERROR
	        || curcard != startcard
			|| curcard -> openbackgrounds(true, NULL) == ES_ERROR
	        || curcard != startcard
	        || curcard->message(MCM_preopen_card) == ES_ERROR
			|| curcard != startcard
			|| curcard -> opencontrols(true) == ES_ERROR
	        || curcard != startcard)
		if (curcard == startcard)
		{
			// MW-2011-08-17: [[ Redraw ]] Now using global screen lock and tell the stack to dirty all of itself.
			setgeom();
			state &= ~(CS_LOCK_SCREEN | CS_KFOCUSED | CS_NO_FOCUS);
			dirtyall();
			MCRedrawUnlockScreen();
			openwindow(mode >= WM_PULLDOWN);
			return ES_ERROR;
		}

#ifdef FEATURE_PLATFORM_PLAYER
    // PM-2014-10-13: [[ Bug 13569 ]] after any messages are sent, attach all players previously detached
    for(MCPlayer *t_player = MCplayers; t_player != nil; t_player = t_player -> getnextplayer())
        if (t_player -> getstack() == curcard -> getstack())
            t_player -> attachplayer();
#endif
	if (mode == WM_PULLDOWN || mode == WM_POPUP || mode == WM_CASCADE || (mode == WM_OPTION && MClook != LF_WIN95))
	{
		// MW-2014-03-12: [[ Bug 11914 ]] Only fiddle with scrolling and such
		//   if this is an engine menu.
		if (m_is_menu && menuheight == 0)
			menuheight = trect.height ;
		
		int2 oldy = rect.y;

		const MCDisplay *t_display;
		
		// TS-2008-01-21 : [[Bug 5566 - Handler menu not standard and blocking other menus ]]
		// Find the middle of the menu (in absolute screen co-ords)
		bool t_fullscreen_menu ;
		t_fullscreen_menu = false ;

		MCRectangle t_nearest;
		MCU_set_rect(t_nearest, rect . x + rect . width / 2, rect . y + rect . height / 2, 1, 1);
		t_display = MCscreen -> getnearestdisplay(t_nearest);

		MCRectangle t_workarea;
		t_workarea = t_display->workarea;
		
		// Make sure that we are not starting our menu off the top of the screen.
		if (rect . y < t_workarea . y + MENU_SPACE)
			rect . y = t_workarea . y + MENU_SPACE, oldy = rect . y;

		// Make sure that the length of the menu does not make it drop of the bottom of the screen.
		if (rect . y + rect . height > t_workarea . y + t_workarea . height - MENU_SPACE)
		{
			t_fullscreen_menu = true ;
			if (rect . height > t_workarea . height - ( 2 * MENU_SPACE) )
			{
				rect . y = t_workarea . y + MENU_SPACE ;
				rect . height = ( t_workarea . height - ( 2 * MENU_SPACE) ) ;
			}
			else
			{
				rect . y = t_workarea . y + t_workarea . height - MENU_SPACE - rect . height ;
				oldy = rect . y;
			}
		}
		
		// MW-2014-03-12: [[ Bug 11914 ]] Constrain the popup menu appropriately horizontally.
		if (rect . x < t_workarea . x + MENU_SPACE)
			rect . x = t_workarea . x + MENU_SPACE;
		if (rect . x + rect . width > t_workarea . x + t_workarea . width - MENU_SPACE)
			rect . x = t_workarea . x + t_workarea . width - rect . width - MENU_SPACE;

		// Get the middle point (Y) of the work area.
		int t_screen_mid_y ;
		t_screen_mid_y = ( t_workarea . height / 2 ) + t_workarea . y ;

		bool t_menu_downwards = ( rel.y < t_screen_mid_y ) ;

		// TS-2008-01-21 : [[Bug 5566 - Handler menu not standard and blocking other menus ]]
		// If the rel.y (i.e. the "originator" object is less than the center of the screen then we are above
		// the mid-point, so we will drop downwards, Else we will pop upwards.

		if ( t_fullscreen_menu && mode != WM_POPUP)
		{
			// Our "bound" contol is above the workarea mid point so we will be dropping down
			if ( t_menu_downwards )
			{
				int t_adjust_y ;
				t_adjust_y = ( rel.y + rel.height ) - rect.y;
				rect.y += t_adjust_y ;//- MENU_SPACE;
				rect.height -= t_adjust_y ;//+ ( 2*MENU_SPACE);
			}

			// Our "bound" control is below the workarea mid point so we will be pop-ing our menu upwards.
			else
			{
				int t_adjust_y ;
				t_adjust_y = ((rect.y + rect.height) - rel.y) ;
				rect.y -= t_adjust_y ;
				if ( rect.y < t_workarea.y + MENU_SPACE ) 
				{
					rect.y = t_workarea . y + MENU_SPACE ;
					rect.height = rel.y ;
				}
			}
		}

		if (m_is_menu)
			minheight = maxheight = rect.height;
		
		if (mode == WM_CASCADE && rect.x != trect.x)
		{
			trect = rel;
			trect.x += DEFAULT_BORDER << 1;
			trect.y -= DEFAULT_BORDER << 1;
			oldy = rect.y;
			positionrel(trect, OP_LEFT, OP_ALIGN_TOP);
			rect.y = oldy;
		}


		// TS-2008-01-21 : [[Bug 5566 - Handler menu not standard and blocking other menus ]]
		// Just do a little more adjusting for Full Screen Menus that are cascaded.
		// We need to pull the Y co-ord up again to be level (a little above in fact) of
		// the control we are bound to.
		if (( mode == WM_CASCADE ) && t_fullscreen_menu ) 
			if ( t_menu_downwards )
				rect.y = ( rel.y - 2) ;
			else
			{
				// MW-2008-03-27: [[ Bug 6219 ]] Previously this was rect.height += ..., but I
				//   think this is a typo - we are just moving the menu, so we should just
				//   adjust the y-coord.
				rect.y += rel.height + 2 ;
			}
	
	}


	state |= CS_ISOPENING;
	setgeom();
	state &= ~CS_ISOPENING;
	
	// MW-2011-08-18: [[ Redraw ]] Use global screen lock
	MCRedrawUnlockScreen();
	
	if (curcard == startcard)
	{
		
		// MW-2007-09-11: [[ Bug 5139 ]] Don't add activity to recent cards if the stack is an
		//   IDE stack.
		if ((mode == WM_TOP_LEVEL || mode == WM_TOP_LEVEL_LOCKED) && !getextendedstate(ECS_IDE))
			MCrecent->addcard(curcard);

		// MW-2011-08-17: [[ Redraw ]] Tell the stack to dirty all of itself.
		dirtyall();
		dirtywindowname();
	}
	if (iconid != 0)
	{
		MCImage *iptr = (MCImage *)getobjid(CT_IMAGE, iconid);
		if (iptr != NULL)
			iptr->open();
	}

	// MW-2011-01-12: [[ Bug 9282 ]] Set to true if the props need restoring.
	bool t_restore_props;
	
	if (opened && flags & F_VISIBLE)
	{
		// MW-2011-08-19: [[ Redraw ]] Set the update region to everything.
		dirtyall();

		openwindow(mode >= WM_PULLDOWN);
		state |= CS_ISOPENING;
		if (state & CS_BEEN_MOVED)
			setgeom();
		state &= ~CS_ISOPENING;
		if (mode <= WM_SHEET)
		{
			MCscreen->waitconfigure(window);
			MCscreen->waitreparent(window);

			// MW-2009-09-09: If this is a plugin window, then we need to send a resizeStack
			//   as we have no control over the size of the window...
			view_configure(window != NULL ? False : True);
		}

		// MW-2008-10-31: [[ ParentScripts ]] Send openControl appropriately
		if (curcard->message(MCM_open_stack) == ES_ERROR
		        || curcard != startcard
				|| curcard -> openbackgrounds(false, NULL) == ES_ERROR
		        || curcard != startcard
		        || curcard->message(MCM_open_card) == ES_ERROR
				|| curcard != startcard
				|| curcard -> opencontrols(false) == ES_ERROR
		        || curcard != startcard)
			if (curcard == startcard)
			{
				state &= ~CS_NO_FOCUS;
				return ES_ERROR;
			}

		state &= ~CS_NO_FOCUS;
		int2 x, y;
		MCscreen->querymouse(x, y);
		if (MCU_point_in_rect(curcard->getrect(), x, y))
			resetcursor(True);

		// Only enter a modal loop if we are making local windows.
		// the rev supplied answer/ask dialogs.
		if ((mode == WM_MODAL || mode == WM_SHEET) &&
			MCModeMakeLocalWindows())
		{
			// If opening the dialog failed for some reason, this will return false.
			if (mode_openasdialog())
			{
				while (opened && (mode == WM_MODAL || mode == WM_SHEET) && !MCquit)
				{
					MCU_resetprops(True);
					// MW-2011-09-08: [[ Redraw ]] Make sure we flush any updates.
					MCRedrawUpdateScreen();
					MCscreen->siguser();
					MCscreen->wait(REFRESH_INTERVAL, True, True);
				}
				mode_closeasdialog();
				if (MCquit)
					MCabortscript = False;
			}

			// Make sure the mode is reset to closed so dialogs can be reopened.
			mode = WM_CLOSED;
			
			t_restore_props = true;
		}
		else
			t_restore_props = mode >= WM_MODELESS;
	}
	else
	{
 		// MW-2008-10-31: [[ ParentScripts ]] Send openControl appropriately
		if (curcard->message(MCM_open_stack) == ES_ERROR
		        || curcard != startcard
				|| curcard -> openbackgrounds(false, NULL) == ES_ERROR
		        || curcard != startcard
		        || curcard->message(MCM_open_card) == ES_ERROR
		        || curcard != startcard
				|| curcard -> opencontrols(false) == ES_ERROR
				|| curcard != startcard)
		{
			state &= ~CS_NO_FOCUS;
			if (curcard == startcard)
				return ES_ERROR;
		}
 		state &= ~CS_NO_FOCUS;

		t_restore_props = mode >= WM_MODELESS;
	}
	if (t_restore_props)
	{
		// IM-2014-09-23: [[ Bug 13349 ]] Restore lockscreen with other props.
		MCU_restoreprops(sp);
		MCRedrawRestoreLockScreen(t_lock_screen);
		MCRedrawUnlockScreen();
	}
	if (reopening)
		MClockmessages = oldlock;
	return ES_NORMAL;
	
	
}


bool MCStack::getstackfiles(MCStringRef& r_stackfiles)
{
	bool t_success;
	t_success = true;
	
	MCAutoListRef t_file_list;
	
	if (t_success)
		t_success = MCListCreateMutable('\n', &t_file_list);
	
	for (uint2 i = 0; i < nstackfiles; i++)
	{
		MCAutoStringRef t_filename;
		
		if (t_success)
			t_success = MCStringFormat(&t_filename, "%@,%@", stackfiles[i].stackname, stackfiles[i].filename);
		
		if (t_success)
			t_success = MCListAppend(*t_file_list, *t_filename);
	}
	
	if (t_success)
		t_success = MCListCopyAsString(*t_file_list, r_stackfiles);
	
	return t_success;
}

bool MCStack::stringtostackfiles(MCStringRef d_strref, MCStackfile **sf, uint2 &nf)
{
	MCStackfile *newsf = NULL;
	uint2 nnewsf = 0;

    bool t_success;
	t_success = true;
    
	uindex_t t_old_offset;
	t_old_offset = 0;
	uindex_t t_new_offset;
	t_new_offset = 0;
    
	uindex_t t_length;
	t_length = MCStringGetLength(d_strref);
    
	while (t_success && t_old_offset <= t_length)
	{
		MCAutoStringRef t_line;
		
		if (!MCStringFirstIndexOfChar(d_strref, '\n', t_old_offset, kMCCompareExact, t_new_offset))
			t_new_offset = t_length;
        
		t_success = MCStringCopySubstring(d_strref, MCRangeMake(t_old_offset, t_new_offset - t_old_offset), &t_line);
		if (t_success && t_new_offset > t_old_offset)
		{
			MCAutoStringRef t_stack_name;
			MCAutoStringRef t_file_name;
            
			t_success = MCStringDivideAtChar(*t_line, ',', kMCCompareExact, &t_stack_name, &t_file_name);
            
			if (t_success && MCStringGetLength(*t_file_name) != 0)
			{
				MCU_realloc((char **)&newsf, nnewsf, nnewsf + 1, sizeof(MCStackfile));
				newsf[nnewsf].stackname = MCValueRetain(*t_stack_name);
				newsf[nnewsf].filename = MCValueRetain(*t_file_name);
				nnewsf++;
			}
		}
		t_old_offset = t_new_offset + 1;
	}
    
	if (t_success)
	{
		stackfiles = newsf;
		nstackfiles = nnewsf;
        
		if (nstackfiles != 0)
			flags |= F_STACK_FILES;
		else
			flags &= ~F_STACK_FILES;
	}
    
	*sf = newsf;
	nf = nnewsf;
    
    return t_success;
}

void MCStack::setstackfiles(MCStringRef s)
{
	while (nstackfiles--)
	{
		MCValueRelease(stackfiles[nstackfiles].stackname);
		MCValueRelease(stackfiles[nstackfiles].filename);
	}
	delete stackfiles;
	stringtostackfiles(s, &stackfiles, nstackfiles);
}

void MCStack::getstackfile(MCStringRef p_name, MCStringRef &r_name)
{
	if (stackfiles != NULL)
	{
		uint2 i;
		for (i = 0 ; i < nstackfiles ; i++)
			if (MCStringIsEqualTo(stackfiles[i].stackname, p_name, kMCStringOptionCompareCaseless))
			{
				if (MCStringIsEmpty(filename) || MCStringGetCharAtIndex(stackfiles[i].filename, 0) == '/' || MCStringGetCharAtIndex(stackfiles[i].filename, 1) == ':')
				{
					r_name = MCValueRetain(stackfiles[i].filename);
					return;
				}

				uindex_t t_index;
				if (!MCStringLastIndexOfChar(filename, PATH_SEPARATOR, -1, kMCStringOptionCompareExact, t_index))
				{
					r_name = MCValueRetain(filename);
					return;
				}
				
				MCStringRef t_filename;
				/* UNCHECKED */ MCStringMutableCopySubstring(filename, MCRangeMake(0, t_index + 1), t_filename);
				/* UNCHECKED */ MCStringAppend(t_filename, stackfiles[i].filename);
				/* UNCHECKED */ MCStringCopyAndRelease(t_filename, r_name);
				return;
			}
	}
	r_name = MCValueRetain(kMCEmptyString);
}

void MCStack::setfilename(MCStringRef f)
{
	MCAutoStringRef out_filename_string;
	MCU_fix_path(f, &out_filename_string);
	MCValueAssign(filename, *out_filename_string);
}

void MCStack::loadwindowshape()
{
	// MW-2009-07-22: We only set the windowShape *if* the window 'needstoopen'.
	if (windowshapeid)
	{
		destroywindowshape(); //just in case
		
#if defined(_DESKTOP)
		MCImage *t_image;
		// MW-2009-02-02: [[ Improved image search ]] Search for the appropriate image object using the standard method.
		t_image = resolveimageid(windowshapeid);
		if (t_image != NULL)
		{
			MCWindowShape *t_new_mask;
			t_image->setflag(True, F_I_ALWAYS_BUFFER);
			t_image->open();

			// IM-2014-10-22: [[ Bug 13746 ]] Scale window shape to both stack scale and backing buffer scale
			MCGFloat t_scale;
			t_scale = view_getbackingscale();
			t_scale *= view_get_content_scale();
			
			uint32_t t_width, t_height;
			t_width = t_image->getrect().width;
			t_height = t_image->getrect().height;
			
			t_new_mask = t_image -> makewindowshape(MCGIntegerSizeMake(t_width * t_scale, t_height * t_scale));
			t_image->close();
			// MW-2014-06-11: [[ Bug 12495 ]] Refactored action as different whether using platform API or not.
			if (t_new_mask != NULL)
				updatewindowshape(t_new_mask);
		}
#endif

	}
}

////////////////////////////////////////////////////////////////////////////////

void MCStack::dirtyrect(const MCRectangle& p_dirty_rect)
{
	// Make sure we are open and visible.
	if (!opened || !getflag(F_VISIBLE))
		return;

	// Make sure we have a card.
	if (curcard == nil)
		return;

	// IM-2013-12-19: [[ ShowAll ]] clip the transformed dirty rect to the visible viewport
	MCRectangle t_dirty_rect;
	t_dirty_rect = MCRectangleGetTransformedBounds(p_dirty_rect, gettransform());
	
	t_dirty_rect = MCU_intersect_rect(view_getstackvisiblerect(), t_dirty_rect);

	// Make sure the dirty rect falls within the windowshape bounds.
	if (m_window_shape != nil)
		t_dirty_rect = MCU_intersect_rect(MCU_make_rect(0, 0, m_window_shape -> width, m_window_shape -> height), t_dirty_rect);

	if (MCU_empty_rect(t_dirty_rect))
		return;
	
	MCRectangle t_view_rect;
	t_view_rect = MCRectangleGetTransformedBounds(t_dirty_rect, view_getviewtransform());
	
	view_dirty_rect(t_view_rect);
}

void MCStack::dirtyall(void)
{
	// Make sure we are open and visible.
	if (!opened || !getflag(F_VISIBLE))
		return;

	// Make sure we have a card.
	if (curcard == nil)
		return;

	// MW-2011-09-08: [[ TileCache ]] A 'dirtyall' request means wipe all cached
	//   data.
	view_flushtilecache();

	// MW-2011-09-21: [[ Layers ]] Make sure all the layers on the current card
	//   recompute their id's and other attrs.
	MCObjptr *t_objptr;
	t_objptr = curcard -> getobjptrs();
	if (t_objptr != nil)
	{
		do
		{
			t_objptr -> getref() -> layer_resetattrs();
			t_objptr = t_objptr -> next();
		}
		while(t_objptr != curcard -> getobjptrs());
	}

	// Defer to the rect dirtying routine to update the update region.
	dirtyrect(curcard -> getrect());
}

void MCStack::dirtywindowname(void)
{
	state |= CS_TITLE_CHANGED;
	MCValueAssign(titlestring, kMCEmptyString);

	MCRedrawScheduleUpdateForStack(this);
}

#ifndef TARGET_SUBPLATFORM_IPHONE

// OpenGL stuff must be done on the system thread, so the iOS version of this handler
// does it on a block.
void MCStack::updatetilecache(void)
{
	// IM-2013-10-03: [[ FullsceenMode ]] Move implementation to stackview
	view_updatetilecache();
}

// MW-2013-06-26: [[ Bug 10990 ]] For non-iOS, we can run the MCTileCacheDeactivate
//   method on the main thread.
void MCStack::deactivatetilecache(void)
{
	// IM-2013-10-03: [[ FullsceenMode ]] Move implementation to stackview
	view_deactivatetilecache();
}

bool MCStack::snapshottilecache(MCRectangle p_area, MCGImageRef& r_pixmap)
{
	// IM-2013-10-03: [[ FullsceenMode ]] Move implementation to stackview
	return view_snapshottilecache(p_area, r_pixmap);
}

#endif

void MCStack::applyupdates(void)
{
	// MW-2011-09-13: [[ Effects ]] Ditch any snapshot.
	if (m_snapshot != nil)
	{
		MCGImageRelease(m_snapshot);
		m_snapshot = nil;
	}
	
	// Ensure the title is up to date.
	if (getstate(CS_TITLE_CHANGED))
		setwindowname();

	view_apply_updates();

#if defined(_DESKTOP)
	// MW-2011-11-03: [[ Bug 9852 ]] If the previous blendlevel value is not the current
	//   one perform an update.
	if (window != nil && old_blendlevel != blendlevel)
	{
		old_blendlevel = blendlevel;
		setopacity(blendlevel * 255 / 100);
	}
#endif
}

void MCStack::render(MCGContextRef p_context, const MCRectangle &p_rect)
{
	// IM-2014-01-07: [[ StackScale ]] Apply stack transform to context
	MCGAffineTransform t_transform;
	t_transform = gettransform();
	
	MCGContextConcatCTM(p_context, t_transform);

	// IM-2014-01-07: [[ StackScale ]] Use inverse stack transform to get redraw rect in card coords
	MCRectangle t_rect;
	t_rect = MCRectangleGetTransformedBounds(p_rect, MCGAffineTransformInvert(t_transform));
	
	MCGraphicsContext *t_old_context = nil;
	t_old_context = new MCGraphicsContext(p_context);
	if (t_old_context != nil)
		render(t_old_context, t_rect);
	delete t_old_context;
}

////////////////////////////////////////////////////////////////////////////////

// MM-2014-07-31: [[ ThreadedRendering ]] MCStackTile wraps a MCStackSurface and allows for the locking and rendring of the given region.
//  This way we can easily split the stack surface into multiple regions and render each on a separate thread.
class MCGContextStackTile: public MCStackTile
{
public:
    MCGContextStackTile(MCStack *p_stack, MCStackSurface *p_surface, const MCGIntegerRectangle &p_region)
    {
        m_stack = p_stack;
        m_surface = p_surface;
        m_region = p_region;
        m_context = NULL;
    }
    
    ~MCGContextStackTile()
    {
    }
    
    bool Lock(void)
    {
        return m_surface -> LockGraphics(m_region, m_context, m_raster);
    }
    
	void Unlock(void)
    {
        m_surface -> UnlockGraphics(m_region, m_context, m_raster);
    }
    
    void Render(void)
    {
#ifndef _MAC_DESKTOP
        // IM-2014-01-24: [[ HiDPI ]] Use view backing scale to transform surface -> logical coords
        MCGFloat t_backing_scale;
        t_backing_scale = m_stack -> view_getbackingscale();
        
        // p_region is in surface coordinates, translate to user-space coords & ensure any fractional pixels are accounted for
        MCRectangle t_rect;
        t_rect = MCRectangleGetScaledBounds(MCRectangleFromMCGIntegerRectangle(m_region), 1 / t_backing_scale);
        
        // scale user -> surface space
        MCGContextScaleCTM(m_context, t_backing_scale, t_backing_scale);
        
        m_stack -> view_render(m_context, t_rect);
#else
        m_stack -> view_render(m_context, MCRectangleFromMCGIntegerRectangle(m_region));
#endif
    }
    
private:
    MCStack             *m_stack;
    MCStackSurface      *m_surface;
    MCGIntegerRectangle m_region;
    MCGContextRef       m_context;
    MCGRaster           m_raster;
};

void MCStack::view_surface_redrawwindow(MCStackSurface *p_surface, MCGRegionRef p_region)
{
	MCTileCacheRef t_tilecache;
	t_tilecache = view_gettilecache();
	
    // SN-2014-08-25: [[ Bug 13187 ]] MCplayers's syncbuffering relocated
    for(MCPlayer *t_player = MCplayers; t_player != nil; t_player = t_player -> getnextplayer())
        if (t_player -> getstack() == this)
            t_player -> syncbuffering(nil);
    
	if (t_tilecache == nil || !MCTileCacheIsValid(t_tilecache))
	{
        MCGIntegerRectangle t_bounds;
        t_bounds = MCGRegionGetBounds(p_region);
    
        MCGContextStackTile t_tile(this, p_surface, t_bounds);
        if (t_tile . Lock())
        {
            t_tile . Render();
            t_tile . Unlock();
        }
	}
	else
		// We have a valid tilecache, so get it to composite.
		MCTileCacheComposite(t_tilecache, p_surface, p_region);
}

////////////////////////////////////////////////////////////////////////////////


void MCStack::takewindowsnapshot(MCStack *p_other_stack)
{
	MCGImageRelease(m_snapshot);
	m_snapshot = p_other_stack -> m_snapshot;
	p_other_stack -> m_snapshot = nil;
}

void MCStack::snapshotwindow(const MCRectangle& p_area)
{
	// Dispose of any existing snapshot.
	if (m_snapshot != nil)
	{
		MCGImageRelease(m_snapshot);
		m_snapshot = nil;
	}

	// If the window isn't open, or is invisible do nothing.
	if (opened == 0 || window == NULL || !isvisible())
		return;
	
	// MW-2011-10-18: [[ Bug 9822 ]] Make sure we restrict the snapshot to the visible
	//   region of the card (taking into account menuscroll).
	MCRectangle t_effect_area;
	t_effect_area = curcard -> getrect();
	t_effect_area . y = getscroll();
	t_effect_area . height -= t_effect_area . y;
	t_effect_area = MCU_intersect_rect(t_effect_area, p_area);
	
	if (view_getacceleratedrendering() && view_need_redraw())
	{
		updatetilecache();
	}
	
	if (!snapshottilecache(t_effect_area, m_snapshot))
	{	
		bool t_success = true;
		// Render the current content.
		MCGContextRef t_context = nil;
		MCContext *t_gfxcontext = nil;

		// IM-2013-07-18: [[ ResIndependence ]] take stack snapshot at device resolution
		// IM-2013-08-21: [[ ResIndependence ]] Align snapshots to device pixel boundaries
		// IM-2013-09-30: [[ FullscreenMode ]] Use stack transform to get device coords
		MCGAffineTransform t_transform = getdevicetransform();
		
		// MW-2013-10-29: [[ Bug 11330 ]] Make sure the effect area is cropped to the visible
		//   area.
		t_effect_area = MCRectangleGetTransformedBounds(t_effect_area, getviewtransform());
		t_effect_area = MCU_intersect_rect(t_effect_area, MCU_make_rect(0, 0, view_getrect() . width, view_getrect() . height));
		
		MCRectangle t_surface_rect, t_user_rect;
		t_surface_rect = MCRectangleGetScaledBounds(t_effect_area, view_getbackingscale());
		t_user_rect = MCRectangleGetTransformedBounds(t_surface_rect, MCGAffineTransformInvert(t_transform));
		
		if (t_success)
			t_success = MCGContextCreate(t_surface_rect.width, t_surface_rect.height, false, t_context);

		if (t_success)
		{
			MCGContextTranslateCTM(t_context, -t_surface_rect.x, -t_surface_rect.y);
			
			// IM-2013-09-30: [[ FullscreenMode ]] Apply stack transform to snapshot context
			MCGContextConcatCTM(t_context, t_transform);
			
			t_success = nil != (t_gfxcontext = new MCGraphicsContext(t_context));
		}

		if (t_success)
		{
			t_gfxcontext -> setclip(t_user_rect);
			render(t_gfxcontext, t_user_rect);
			
			if (m_window_shape != nil && !m_window_shape -> is_sharp)
			{
				t_gfxcontext -> setclip(t_user_rect);
				t_gfxcontext -> applywindowshape(m_window_shape, t_user_rect . width, t_user_rect . height);
			}
			
		}

		if (t_success)
			t_success = MCGContextCopyImage(t_context, m_snapshot);

		delete t_gfxcontext;
		MCGContextRelease(t_context);

	}
	
#ifdef _ANDROID_MOBILE
	// MW-2012-12-09: [[ Bug 9901 ]] In OpenGL mode, we use the Android bitmap view for
	//   effects, however this will be out of sync for partial screen effects. Thus, this
	//   call makes sure it contains the current contents of the screen.
	preservescreenforvisualeffect(p_area);
#endif
}

void MCStack::render(MCContext *p_context, const MCRectangle& p_dirty)
{
	p_context -> setfunction(GXcopy);
	p_context -> setopacity(255);

    MCRectangle t_clipped_visible = p_dirty;
	
	// MW-2014-03-12: [[ Bug 11914 ]] Only fiddle with scrolling and such
	//   if this is an engine menu.
    if (m_is_menu && (menuheight > rect . height || menuy != 0))
        clipmenu(p_context, t_clipped_visible);
    
    curcard -> draw(p_context, t_clipped_visible, false);
}

////////////////////////////////////////////////////////////////////////////////

void MCStack::updatewindow(MCRegionRef p_region)
{
	view_updatestack(p_region);
}

MCGAffineTransform MCStack::gettransform(void) const
{
	MCGAffineTransform t_transform;
	// IM-2013-10-11: [[ FullscreenMode ]] Add scroll offset to stack transform
	t_transform = MCGAffineTransformMakeTranslation(0.0, -(MCGFloat)getscroll());
	
	return t_transform;
}

MCGAffineTransform MCStack::getviewtransform(void) const
{
	return MCGAffineTransformConcat(view_getviewtransform(), gettransform());
}

MCGAffineTransform MCStack::getdevicetransform(void) const
{
	MCGFloat t_scale;
	t_scale = view_getbackingscale();
	
	return MCGAffineTransformConcat(MCGAffineTransformMakeScale(t_scale, t_scale), getviewtransform());
}

MCGAffineTransform MCStack::getroottransform(void) const
{
	return MCGAffineTransformConcat(view_getroottransform(), getviewtransform());
}

////////////////////////////////////////////////////////////////////////////////

MCGFloat MCStack::getdevicescale(void) const
{
	MCGAffineTransform t_transform;
	t_transform = getdevicetransform();
	
	return MCMax(fabsf(t_transform.a), fabsf(t_transform.d));
}

////////////////////////////////////////////////////////////////////////////////

// IM-2013-10-08: [[ FullscreenMode ]] Ensure rect of resizable stacks is within min/max width & height
MCRectangle MCStack::constrainstackrect(const MCRectangle &p_rect)
{
	if (!getflag(F_RESIZABLE))
		return p_rect;
		
	uint32_t t_width, t_height;
	t_width = MCMax(p_rect.width, minwidth);
	t_height = MCMax(p_rect.height, minheight);
	
	t_width = MCMin(p_rect.width, maxwidth);
	t_height = MCMin(p_rect.height, maxheight);
	
	return MCRectangleMake(p_rect.x, p_rect.y, t_width, t_height);
}

////////////////////////////////////////////////////////////////////////////////

MCPoint MCStack::windowtostackloc(const MCPoint &p_windowloc) const
{
	// IM-2014-01-07: [[ StackScale ]] Use view->stack transform to convert coords
	return MCGPointToMCPoint(MCGPointApplyAffineTransform(MCPointToMCGPoint(p_windowloc), MCGAffineTransformInvert(getviewtransform())));
}

MCPoint MCStack::stacktowindowloc(const MCPoint &p_stackloc) const
{
	// IM-2014-01-07: [[ StackScale ]] Use stack->view transform to convert coords
	return MCGPointToMCPoint(MCGPointApplyAffineTransform(MCPointToMCGPoint(p_stackloc), getviewtransform()));
}

////////////////////////////////////////////////////////////////////////////////

MCPoint MCStack::globaltostackloc(const MCPoint &p_windowloc) const
{
	// IM-2014-01-07: [[ StackScale ]] Use root->stack transform to convert coords
	return MCGPointToMCPoint(MCGPointApplyAffineTransform(MCPointToMCGPoint(p_windowloc), MCGAffineTransformInvert(getroottransform())));
}

MCPoint MCStack::stacktogloballoc(const MCPoint &p_stackloc) const
{
	// IM-2014-01-07: [[ StackScale ]] Use stack->root transform to convert coords
	return MCGPointToMCPoint(MCGPointApplyAffineTransform(MCPointToMCGPoint(p_stackloc), getroottransform()));
}

////////////////////////////////////////////////////////////////////////////////

MCRectangle MCStack::getcardrect() const
{
	MCRectangle t_stackrect;
	t_stackrect = MCRectangleMake(0, 0, rect.width, rect.height);
	
	MCRectangle t_cardrect;
	t_cardrect = MCRectangleGetTransformedBounds(t_stackrect, MCGAffineTransformInvert(gettransform()));
	
	t_cardrect.x = t_cardrect.y = 0;
	t_cardrect.height += getscroll();
	
	return t_cardrect;
}

void MCStack::updatecardsize()
{
	MCRectangle t_cardrect;
	t_cardrect = getcardrect();
	
	// MW-2011-08-19: [[ Layers ]] Notify of change in size of canvas.
	//   This call also calls MCCard::resize to update the rect.
	curcard -> layer_setviewport(0, 0, t_cardrect.width, t_cardrect.height);
}

MCRectangle MCStack::getvisiblerect(void)
{
	MCRectangle t_rect;
	t_rect = view_getstackvisiblerect();
	
	return MCRectangleGetTransformedBounds(t_rect, MCGAffineTransformInvert(gettransform()));
}

////////////////////////////////////////////////////////////////////////////////

<<<<<<< HEAD
bool MCStack::substackhaswidgets(void)
{
=======
bool MCStack::foreachstack(MCStackForEachCallback p_callback, void *p_context)
{
    if (!p_callback(this, p_context))
        return false;
    
	bool t_continue;
	t_continue = true;
    
>>>>>>> c774989d
	if (substacks != NULL)
	{
		MCStack *t_stack = substacks;
		do
		{
<<<<<<< HEAD
            if (t_stack -> haswidgets())
                return true;
			t_stack = (MCStack *)t_stack->next();
		}
		while(t_stack != substacks);
	}
	return false;
}

////////////////////////////////////////////////////////////////////////////////

=======
            t_continue = p_callback(t_stack, p_context);
			t_stack = (MCStack *)t_stack->next();
		}
		while (t_continue && t_stack != substacks);
	}
	
	return t_continue;
}

>>>>>>> c774989d
bool MCStack::foreachchildstack(MCStackForEachCallback p_callback, void *p_context)
{
	bool t_continue;
	t_continue = true;
	
	if (substacks != NULL)
	{
		MCStack *t_stack = substacks;
		do
		{
			if (t_stack->getparentstack() == this)
				t_continue = p_callback(t_stack, p_context);

			t_stack = (MCStack *)t_stack->next();
		}
		while (t_continue && t_stack != substacks);
	}
	
	return t_continue;
}
<|MERGE_RESOLUTION|>--- conflicted
+++ resolved
@@ -3326,10 +3326,23 @@
 
 ////////////////////////////////////////////////////////////////////////////////
 
-<<<<<<< HEAD
 bool MCStack::substackhaswidgets(void)
 {
-=======
+	if (substacks != NULL)
+	{
+		MCStack *t_stack = substacks;
+		do
+		{
+			if (t_stack -> haswidgets())
+				return true;
+			t_stack = (MCStack*)t_stack->next();
+		}
+		while (t_stack != substacks);
+	}
+
+	return false;
+}
+
 bool MCStack::foreachstack(MCStackForEachCallback p_callback, void *p_context)
 {
     if (!p_callback(this, p_context))
@@ -3338,35 +3351,20 @@
 	bool t_continue;
 	t_continue = true;
     
->>>>>>> c774989d
 	if (substacks != NULL)
 	{
 		MCStack *t_stack = substacks;
 		do
 		{
-<<<<<<< HEAD
-            if (t_stack -> haswidgets())
-                return true;
+            		t_continue = p_callback(t_stack, p_context);
 			t_stack = (MCStack *)t_stack->next();
 		}
-		while(t_stack != substacks);
-	}
-	return false;
-}
-
-////////////////////////////////////////////////////////////////////////////////
-
-=======
-            t_continue = p_callback(t_stack, p_context);
-			t_stack = (MCStack *)t_stack->next();
-		}
 		while (t_continue && t_stack != substacks);
 	}
 	
 	return t_continue;
 }
 
->>>>>>> c774989d
 bool MCStack::foreachchildstack(MCStackForEachCallback p_callback, void *p_context)
 {
 	bool t_continue;
