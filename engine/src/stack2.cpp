--- conflicted
+++ resolved
@@ -2600,20 +2600,7 @@
 	
 }
 
-<<<<<<< HEAD
-void MCStack::getstackfiles(MCStringRef& r_stackfiles)
-{
-	if (nstackfiles != 0)
-	{
-		uint2 i;
-        MCAutoListRef t_list;
-        /* UNCHECKED */ MCListCreateMutable('\n', &t_list);
-		for (i = 0 ; i < nstackfiles ; i++)
-		{
-			MCListAppendFormat(*t_list, "%@,%@", stackfiles[i].stackname, stackfiles[i].filename);
-		}
-        MCListCopyAsString(*t_list, r_stackfiles);
-=======
+
 bool MCStack::getstackfiles(MCStringRef& r_stackfiles)
 {
 	bool t_success;
@@ -2633,7 +2620,6 @@
 		
 		if (t_success)
 			t_success = MCListAppend(*t_file_list, *t_filename);
->>>>>>> 4acaedfc
 	}
 	
 	if (t_success)
