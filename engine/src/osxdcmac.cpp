--- conflicted
+++ resolved
@@ -612,11 +612,7 @@
 	Boolean handled = False;
 	MCeventtime = event.when * 1000 / 60;
 	WindowPtr oldactive, oldlast;
-<<<<<<< HEAD
-	MCStringRef t_string = nil;
-=======
 	MCAutoStringRef t_string;
->>>>>>> 87ea8f8e
 	
 	switch (event.what)
 	{
@@ -690,11 +686,7 @@
 										|| (t_unicodestring[0] >= 0x80 && t_unicodestring[0] <= 0x9F))	/* C1 controls */
 										t_actuallength = 0;
 									
-<<<<<<< HEAD
-									/* UNCHECKED */ MCStringCreateWithChars(t_unicodestring, t_actuallength, t_string);
-=======
 									/* UNCHECKED */ MCStringCreateWithChars(t_unicodestring, t_actuallength, &t_string);
->>>>>>> 87ea8f8e
 								}
 							}
 						} 
@@ -723,17 +715,10 @@
 			}
 			
 			// If the key string hasn't already been created, do it now
-<<<<<<< HEAD
-			if (t_string == nil)
-				/* UNCHECKED */ MCStringCreateWithNativeChars((const char_t *)buffer, XLOOKUPSTRING_SIZE, t_string);
-			
-			if (!MCdispatcher->wkdown(activewindow, t_string, keysym))
-=======
 			if (*t_string == nil)
 				/* UNCHECKED */ MCStringCreateWithNativeChars((const char_t *)buffer, XLOOKUPSTRING_SIZE, &t_string);
 			
 			if (!MCdispatcher->wkdown(activewindow, *t_string, keysym))
->>>>>>> 87ea8f8e
 			{
 				if (event.modifiers & cmdKey)
 				{
@@ -750,11 +735,7 @@
 					}
 				}
 			}
-<<<<<<< HEAD
-			MCValueRelease(t_string);
-=======
-
->>>>>>> 87ea8f8e
+
 			reset = True;
 		}
 		else
@@ -789,28 +770,12 @@
 				reset = True;
 			}
 			else
-<<<<<<< HEAD
-				if (MCmodifierstate & MS_SHIFT || MCmodifierstate & MS_CAPS_LOCK)
-					keysym = shift_keysyms[(event.message & keyCodeMask) >> 8];
-				else
-					keysym = keysyms[(event.message & keyCodeMask) >> 8];
-			/* UNCHECKED */ MCStringCreateWithNativeChars((const char_t *)buffer, XLOOKUPSTRING_SIZE, t_string);
-			MCdispatcher->wkup(activewindow, t_string, keysym);
-			MCValueRelease(t_string);
-			reset = True;
-		}
-		else
-		{
-			MCEventnode *tptr = new MCEventnode(event);
-			tptr->appendto(pendingevents);
-=======
 			{
 				MCEventnode *tptr = new MCEventnode(event);
 				tptr->appendto(pendingevents);
 			}
 			handled = True;
 			break;
->>>>>>> 87ea8f8e
 		}
 	case osEvt: // mouseMove event -- unix's MotionNotify event
 		/* mouseMovedMessage = 0xFA000000  suspendResumeMessage = 0x01000000    *
@@ -2285,47 +2250,6 @@
 		Window activewindow = screen->getactivewindow();
 		for (uindex_t i = 0; i < MCStringGetLength(*t_string); i++)
 		{
-<<<<<<< HEAD
-			// MW-2012-10-30: [[ Bug 10501 ]] Make sure we stop composing
-			MCactivefield->stopcomposition(True,False);
-				
-			// MW-2008-08-21: [[ Bug 6700 ]] Make sure we generate synthentic keyUp/keyDown events
-			//   for MacRoman characters entered using the default IME.
-			MCStringRef t_buf;
-			/* UNCHECKED */ MCStringFormat(t_buf, "%c", t_char); 
-			MCdispatcher->wkdown(MCactivefield -> getstack() -> getwindow(), t_buf, t_char);
-			MCdispatcher->wkup(MCactivefield -> getstack() -> getwindow(), t_buf, t_char);
-			MCValueRelease(t_buf);
-		}
-		else
-		{
-			if (commitedLen != 0)
-			{
-				MCactivefield->stopcomposition(True,False);
-				MCStringRef t_string = nil;
-				/* UNCHECKED */ MCStringCreateWithChars((const unichar_t *)imetext, commitedLen/sizeof(unichar_t), t_string);
-				MCactivefield->finsertnew(FT_IMEINSERT, t_string, 0);
-				MCValueRelease(t_string);
-				
-			}
-		}
-		
-		if (fixLength != -1)
-        {
-			if (imetextsize != fixLength)
-			{
-				MCactivefield->startcomposition();
-				MCStringRef t_string = nil;
-				/* UNCHECKED */ MCStringCreateWithChars((const unichar_t *)(imetext + commitedLen), 
-														(imetextsize - commitedLen)/sizeof(unichar_t), t_string);
-				MCactivefield->finsertnew(FT_IMEINSERT, t_string, 0);
-				MCValueRelease(t_string);
-			}
-			else if (imetextsize == 0 && fixLength == 0)
-				MCactivefield->stopcomposition(True,False);
-        }
-//	}
-=======
 			KeySym keysym;
 			keysym = MCStringGetCodepointAtIndex(*t_string, i);
 			if (keysym > 0x7F)
@@ -2362,7 +2286,6 @@
 			MCactivefield->stopcomposition(True,False);
     }
 
->>>>>>> 87ea8f8e
 	if (hiliterangeptr)
 		delete hiliterangeptr;
 	delete imetext;
@@ -2433,14 +2356,6 @@
 			MCdispatcher->wkdown(activewindow, kMCEmptyString, keysym);
 			MCdispatcher->wkup(activewindow, kMCEmptyString, keysym);
 		}
-<<<<<<< HEAD
-		MCactivefield->stopcomposition(True,False);
-		MCStringRef t_string = nil;
-		/* UNCHECKED */ MCStringCreateWithChars((const unichar_t *)imetext, imetextsize/sizeof(unichar_t), t_string);
-		// we pass charset as keysym to avoid changing keyboards
-		MCactivefield->finsertnew(FT_IMEINSERT, t_string, charset);
-=======
->>>>>>> 87ea8f8e
 	}
 	
 	delete[] imetext;
