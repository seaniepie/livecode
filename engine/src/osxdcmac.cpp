--- conflicted
+++ resolved
@@ -531,11 +531,7 @@
 			extern bool MCMacGetMenuItemTag(MenuHandle menu, uint2 mitem, MCStringRef &r_string);
 			if (t_menuhastags && MCMacGetMenuItemTag(mhandle, item, &t_tag_ref))
 			{
-<<<<<<< HEAD
-				menuitemname = strclone("TEST TEST TEST");
-=======
 				menuitemname = strclone(MCStringGetCString(*t_tag_ref));
->>>>>>> 4308c9d2
 				menuitemlen = strlen(menuitemname);
 			}
 			else
