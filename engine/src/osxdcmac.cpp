--- conflicted
+++ resolved
@@ -716,11 +716,7 @@
 			
 			// If the key string hasn't already been created, do it now
 			if (*t_string == nil)
-<<<<<<< HEAD
-				/* UNCHECKED */ MCStringCreateWithNativeChars((const char_t *)buffer, XLOOKUPSTRING_SIZE, &t_string);
-=======
 				/* UNCHECKED */ MCStringCreateWithNativeChars((const char_t *)buffer, strlen(buffer), &t_string);
->>>>>>> 4eea8ace
 			
 			if (!MCdispatcher->wkdown(activewindow, *t_string, keysym))
 			{
