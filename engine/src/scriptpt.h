/* Copyright (C) 2003-2013 Runtime Revolution Ltd.

This file is part of LiveCode.

LiveCode is free software; you can redistribute it and/or modify it under
the terms of the GNU General Public License v3 as published by the Free
Software Foundation.

LiveCode is distributed in the hope that it will be useful, but WITHOUT ANY
WARRANTY; without even the implied warranty of MERCHANTABILITY or
FITNESS FOR A PARTICULAR PURPOSE.  See the GNU General Public License
for more details.

You should have received a copy of the GNU General Public License
along with LiveCode.  If not see <http://www.gnu.org/licenses/>.  */

//
// Script class declarations
//
#ifndef	SCRIPTPOINT_H
#define	SCRIPTPOINT_H

typedef struct
{
	const char *token;
	Token_type type;
	uint2 which;
}
LT;

struct Cvalue
{
	const char *token;
	const char *svalue;
	real8 nvalue;
};

class MCScriptPoint
{
	MCDataRef script;
	MCObject *curobj;
	MCHandlerlist *curhlist;
	MCHandler *curhandler;
	const uint1 *curptr;
	const uint1 *tokenptr;
	const uint1 *backupptr;
	MCString token;
	MCNameRef token_nameref;
	uint2 line;
	uint2 pos;
	Boolean escapes;
	Symbol_type m_type;
	
	// MW-2011-06-23: If this is true, then we parse the script in 'tag' mode.
	Boolean tagged;
	// MW-2011-06-23: This is true if we are currently consuming tokens inside
	//   a <?rev tag.
	Boolean in_tag;
	// MW-2011-06-23: This is true if we backed up over a tag change point.
	Boolean was_in_tag;

public:
	MCScriptPoint(MCScriptPoint &sp);
	MCScriptPoint(MCObject *, MCHandlerlist *, MCStringRef script);
	MCScriptPoint(MCExecPoint &ep);
<<<<<<< HEAD
	MCScriptPoint(MCExecContext &ctxt);
	MCScriptPoint(const MCString &s);
	MCScriptPoint(MCStringRef p_string);
=======
	MCScriptPoint(MCStringRef s);
>>>>>>> 8ec9253b
	~MCScriptPoint();
	MCScriptPoint& operator=(const MCScriptPoint& sp);
	
	void allowescapes(Boolean which)
	{
		escapes = which;
	}
	
	// MW-2009-03-03: If allowtags is true then we use PHP style tagged parsing,
	//   producing a ST_DATA token in between valid tags.
	void allowtags(Boolean which)
	{
		tagged = which;
	}

	uint2 getline()
	{
		return line;
	}
	void setline(uint2 l)
	{
		line = l;
	}
	uint2 getpos()
	{
		return pos > (curptr - backupptr)
		       ?  pos - (curptr - backupptr) : 1;
	}
	bool token_is_cstring(const char *p_cstring);

	MCString gettoken_oldstring(void);
	MCNameRef gettoken_nameref(void);
	MCStringRef gettoken_stringref(void);

	const char *getscript()
	{
		return (const char *)MCDataGetBytePtr(script);
	}
	MCObject *getobj()
	{
		return curobj;
	}
	void sethandler(MCHandler *h)
	{
		curhandler = h;
	}
	MCHandler *gethandler()
	{
		return curhandler;
	}
	MCHandlerlist *gethlist()
	{
		return curhlist;
	}

	const uint1 *getcurptr(void)
	{
		return curptr;
	}
    
    uindex_t getindex(void)
    {
        return tokenptr - backupptr;
    }

	Parse_stat skip_space();
	Parse_stat skip_eol();
	Parse_stat backup();
	Parse_stat next(Symbol_type &type);
	Parse_stat nexttoken();
	void cleartoken(void);
	Parse_stat lookup(Script_point, const LT *&);
	Parse_stat lookupconstant(MCExpression **);
	Parse_stat skip_token(Script_point, Token_type, uint2 n = 0);
	MCExpression *insertfactor(MCExpression *nfact, MCExpression *&cfact,
	                           MCExpression **top);
	MCExpression *insertbinop(MCExpression *nfact, MCExpression *&cfact,
	                          MCExpression **top);
	Parse_stat parseexp(Boolean single, Boolean items, MCExpression **);
	
	// Search for an existing variable in scope, returning an error if it
	// doesn't exist.
	Parse_stat findvar(MCNameRef name, MCVarref** r_var);

	// Search for an existing variable in scope, creating one if it doesn't
	// exist.
	Parse_stat findnewvar(MCNameRef name, MCNameRef init, MCVarref** r_var);

	// Search for an existing variable in scope, creating a uql-var if it
	// doesn't exist. A uql-var starts off with the same content as its
	// name, but as soon as its used as a container becomes empty.
	Parse_stat finduqlvar(MCNameRef name, MCVarref** r_var);
};
#endif
<|MERGE_RESOLUTION|>--- conflicted
+++ resolved
@@ -63,13 +63,10 @@
 	MCScriptPoint(MCScriptPoint &sp);
 	MCScriptPoint(MCObject *, MCHandlerlist *, MCStringRef script);
 	MCScriptPoint(MCExecPoint &ep);
-<<<<<<< HEAD
 	MCScriptPoint(MCExecContext &ctxt);
 	MCScriptPoint(const MCString &s);
 	MCScriptPoint(MCStringRef p_string);
-=======
-	MCScriptPoint(MCStringRef s);
->>>>>>> 8ec9253b
+
 	~MCScriptPoint();
 	MCScriptPoint& operator=(const MCScriptPoint& sp);
 	
