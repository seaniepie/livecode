/* Copyright (C) 2015 LiveCode Ltd.
 
 This file is part of LiveCode.
 
 LiveCode is free software; you can redistribute it and/or modify it under
 the terms of the GNU General Public License v3 as published by the Free
 Software Foundation.
 
 LiveCode is distributed in the hope that it will be useful, but WITHOUT ANY
 WARRANTY; without even the implied warranty of MERCHANTABILITY or
 FITNESS FOR A PARTICULAR PURPOSE.  See the GNU General Public License
 for more details.
 
 You should have received a copy of the GNU General Public License
 along with LiveCode.  If not see <http://www.gnu.org/licenses/>.  */

#include "prefix.h"

#include "globdefs.h"
#include "filedefs.h"
#include "objdefs.h"
#include "parsedef.h"

#include "execpt.h"
#include "util.h"
#include "mcerror.h"
#include "sellst.h"
#include "stack.h"
#include "card.h"
#include "image.h"
#include "widget.h"
#include "param.h"
#include "osspec.h"
#include "cmds.h"
#include "scriptpt.h"
#include "hndlrlst.h"
#include "debug.h"
#include "redraw.h"
#include "font.h"
#include "chunk.h"
#include "graphicscontext.h"

#include "graphics_util.h"

#include "globals.h"
#include "context.h"

#include "native-layer-win32.h"


MCNativeLayerWin32::MCNativeLayerWin32(MCWidgetRef p_widget, HWND p_view) :
  m_hwnd(p_view),
  m_cached(NULL)
{
	m_widget = p_widget;
}

MCNativeLayerWin32::~MCNativeLayerWin32()
{
	if (m_hwnd != NULL)
		DestroyWindow(m_hwnd);
	if (m_cached != NULL)
		DeleteObject(m_cached);
}

void MCNativeLayerWin32::doAttach()
{
    MCWidget* t_widget = MCWidgetGetHost(m_widget);
    
	// Set the parent to the stack
	SetParent(m_hwnd, getStackWindow());

	// Restore the visibility state of the widget (in case it changed due to a
	// tool change while on another card - we don't get a message then)
	doSetGeometry(t_widget->getrect());
	doSetVisible(ShouldShowWidget(t_widget));
}

void MCNativeLayerWin32::doDetach()
{
    // Change the window to an invisible child of the desktop
	ShowWindow(m_hwnd, SW_HIDE);
	SetParent(m_hwnd, NULL);
}

<<<<<<< HEAD
bool MCNativeLayerWin32::OnPaint(MCGContextRef p_context)
{
	MCWidget *t_widget;
	t_widget = MCWidgetGetHost(m_widget);

	MCRectangle t_rect;
	t_rect = t_widget->getrect();

=======
bool MCNativeLayerWin32::doPaint(MCGContextRef p_context)
{
	MCWidget *t_widget;
	t_widget = MCWidgetGetHost(m_widget);

	MCRectangle t_rect;
	t_rect = t_widget->getrect();

>>>>>>> 04f55764
	bool t_success;
	t_success = true;
	
	// Create a DC to use for the drawing operation. We create a new DC
	// compatible to the one that would normally be used for a paint operation.
	HDC t_hwindowdc;
	t_hwindowdc = GetDC(m_hwnd);
	
	HDC t_hdc;
	t_hdc = nil;
	if (t_success)
	{
		t_hdc = CreateCompatibleDC(t_hwindowdc);
		t_success = t_hdc != nil;
	}

	// Create a bitmap for the DC to draw into
	if (t_success && m_cached == NULL)
	{
		// Note: this *must* be the original DC because the compatible DC originally
		// has a monochrome (1BPP) bitmap selected into it and we don't want that.
		m_cached = CreateCompatibleBitmap(t_hwindowdc, t_rect.width, t_rect.height);
		t_success = m_cached != nil;
	}

	BITMAP t_bitmap;

	void *t_bits;
	t_bits = nil;
	
	if (t_success)
	{
		// Tell the DC to draw into the bitmap we've created
		SelectObject(t_hdc, m_cached);

		// Use the WM_PRINT message to get the control to draw. WM_PAINT should
		// only be called by the windowing system and MSDN recommends PRINT instead
		// if drawing into a specific DC is required.
		SendMessage(m_hwnd, WM_PRINT, (WPARAM)t_hdc, PRF_CHILDREN|PRF_CLIENT);

		// Get the information we need to turn this into a bitmap the engine can use
		GetObject(m_cached, sizeof(BITMAP), &t_bitmap);

		// Allocate some memory for capturing the bits from the bitmap
		t_success = MCMemoryAllocate(t_bitmap.bmWidth * t_bitmap.bmHeight * 4, t_bits);
	}

	MCGImageRef t_gimage;
	t_gimage = nil;

	if (t_success)
	{
		// Describe the format of the device-independent bitmap we want
		BITMAPINFOHEADER t_bi;
		t_bi.biSize = sizeof(BITMAPINFOHEADER);
		t_bi.biWidth = t_bitmap.bmWidth;
		t_bi.biHeight = -t_bitmap.bmHeight;	// Negative: top-down (else bottom-up bitmap)
		t_bi.biPlanes = 1;
		t_bi.biBitCount = 32;
		t_bi.biCompression = BI_RGB;
		t_bi.biSizeImage = 0;
		t_bi.biXPelsPerMeter = 0;
		t_bi.biYPelsPerMeter = 0;
		t_bi.biClrUsed = 0;
		t_bi.biClrImportant = 0;

		// Finally, we can get the bits that were drawn.
		GetDIBits(t_hdc, m_cached, 0, t_bitmap.bmHeight, t_bits, (LPBITMAPINFO)&t_bi, DIB_RGB_COLORS);

		// Process the bits to handle the alpha channel
		uint32_t *t_argb;
		t_argb = reinterpret_cast<uint32_t*>(t_bits);
		for (size_t i = 0; i < t_bitmap.bmWidth*t_bitmap.bmHeight; i++)
		{
			// Set to fully-opaque (kMCGRasterFormat_xRGB doesn't seem to work...)
			t_argb[i] |= 0xFF000000;
		}

		// Turn these bits into something the engine can draw
		MCGRaster t_raster;
		MCImageDescriptor t_descriptor;
		t_raster.format = kMCGRasterFormat_ARGB;
		t_raster.width = t_bitmap.bmWidth;
		t_raster.height = t_bitmap.bmHeight;
		t_raster.stride = 4*t_bitmap.bmWidth;
		t_raster.pixels = t_bits;
		
		t_success = MCGImageCreateWithRasterNoCopy(t_raster, t_gimage);
	}

	if (t_success)
	{
		// At last - we can draw it!
		MCGRectangle rect = {{0, 0}, {t_rect.width, t_rect.height}};
		MCGContextDrawImage(p_context, t_gimage, rect, kMCGImageFilterNone);
	}

	if (t_gimage != nil)
		MCGImageRelease(t_gimage);

	// Clean up the drawing resources that we allocated
	if (t_bits != nil)
		MCMemoryDeallocate(t_bits);

	if (t_hdc != nil)
		DeleteDC(t_hdc);

	ReleaseDC(m_hwnd, t_hwindowdc);
	
	return t_success;
}

void MCNativeLayerWin32::doSetGeometry(const MCRectangle& p_rect)
{
	MCWidget* t_widget = MCWidgetGetHost(m_widget);
    
    // Move the window. Only trigger a repaint if not in edit mode
	MoveWindow(m_hwnd, p_rect.x, p_rect.y, p_rect.width, p_rect.height, t_widget->isInRunMode());

	// We need to delete the bitmap that we've been caching
	DeleteObject(m_cached);
	m_cached = NULL;
}

void MCNativeLayerWin32::doSetVisible(bool p_visible)
{
	ShowWindow(m_hwnd, p_visible ? SW_SHOWNOACTIVATE : SW_HIDE);
}

void MCNativeLayerWin32::doRelayer()
{
	MCWidget* t_widget = MCWidgetGetHost(m_widget);
    
    // Find which native layer this should be inserted after
	MCWidget* t_before;
	t_before = findNextLayerBelow(t_widget);

	// Insert the widget in the correct place (but only if the card is current)
	if (isAttached() && t_widget->getstack()->getcard() == t_widget->getstack()->getcurcard())
	{
		HWND t_insert_after;
		if (t_before != NULL)
		{
			MCNativeLayerWin32 *t_before_layer;
			t_before_layer = reinterpret_cast<MCNativeLayerWin32*>(t_before->getNativeLayer());
			t_insert_after = t_before_layer->m_hwnd;
		}
		else
		{
			t_insert_after = HWND_BOTTOM;
		}

		// Only the window Z order needs to be adjusted
		SetWindowPos(m_hwnd, t_insert_after, 0, 0, 0, 0, SWP_NOMOVE|SWP_NOSIZE|SWP_NOACTIVATE);
	}	
}

HWND MCNativeLayerWin32::getStackWindow()
{
	MCWidget* t_widget = MCWidgetGetHost(m_widget);
    return (HWND)t_widget->getstack()->getrealwindow();
}

bool MCNativeLayerWin32::GetNativeView(void *&r_view)
{
	r_view = m_hwnd;
	return true;
}

////////////////////////////////////////////////////////////////////////////////

MCNativeLayer* MCNativeLayer::CreateNativeLayer(MCWidgetRef p_widget, void *p_view)
{
	return new MCNativeLayerWin32(p_widget, (HWND)p_view);
}

////////////////////////////////////////////////////////////////////////////////<|MERGE_RESOLUTION|>--- conflicted
+++ resolved
@@ -83,8 +83,7 @@
 	SetParent(m_hwnd, NULL);
 }
 
-<<<<<<< HEAD
-bool MCNativeLayerWin32::OnPaint(MCGContextRef p_context)
+bool MCNativeLayerWin32::doPaint(MCGContextRef p_context)
 {
 	MCWidget *t_widget;
 	t_widget = MCWidgetGetHost(m_widget);
@@ -92,16 +91,6 @@
 	MCRectangle t_rect;
 	t_rect = t_widget->getrect();
 
-=======
-bool MCNativeLayerWin32::doPaint(MCGContextRef p_context)
-{
-	MCWidget *t_widget;
-	t_widget = MCWidgetGetHost(m_widget);
-
-	MCRectangle t_rect;
-	t_rect = t_widget->getrect();
-
->>>>>>> 04f55764
 	bool t_success;
 	t_success = true;
 	
