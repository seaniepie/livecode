/* Copyright (C) 2003-2013 Runtime Revolution Ltd.

This file is part of LiveCode.

LiveCode is free software; you can redistribute it and/or modify it under
the terms of the GNU General Public License v3 as published by the Free
Software Foundation.

LiveCode is distributed in the hope that it will be useful, but WITHOUT ANY
WARRANTY; without even the implied warranty of MERCHANTABILITY or
FITNESS FOR A PARTICULAR PURPOSE.  See the GNU General Public License
for more details.

You should have received a copy of the GNU General Public License
along with LiveCode.  If not see <http://www.gnu.org/licenses/>.  */

#include "prefix.h"

#include "globdefs.h"
#include "filedefs.h"
#include "objdefs.h"
#include "parsedef.h"
#include "mcio.h"

//#include "execpt.h"
#include "util.h"
#include "sellst.h"
#include "stack.h"
#include "cpalette.h"
#include "mcerror.h"

#include "globals.h"

#include "context.h"

MCColors::MCColors()
{
	selectedcolor = 0;
}

MCColors::MCColors(const MCColors &cref) : MCControl(cref)
{
	selectedcolor = 0;
}

MCColors::~MCColors()
{}

Chunk_term MCColors::gettype() const
{
	return CT_COLOR_PALETTE;
}

const char *MCColors::gettypestring()
{
	return MCcolorstring;
}

static void getcells(uint2 &xcells, uint2 &ycells)
{
	switch (MCscreen->getdepth())
	{
	case 1:
		xcells = 2;
		ycells = 1;
		break;
	case 2:
		xcells = 2;
		ycells = 2;
		break;
	case 4:
		xcells = 4;
		ycells = 4;
		break;
	case 6:
		xcells = 8;
		ycells = 8;
		break;
	default:
		xcells = 16;
		ycells = 16;
		break;
	}
}

Boolean MCColors::mfocus(int2 x, int2 y)
{
	if (!(flags & F_VISIBLE || MCshowinvisibles))
		return False;
	if (state & CS_MOVE || state & CS_SIZE)
		return MCControl::mfocus(x, y);
	mx = x;
	my = y;
	if (MCU_point_in_rect(rect, x, y))
	{
		switch (getstack()->gettool(this))
		{
		case T_BROWSE:
		case T_POINTER:
			return True;
		default:
			return False;
		}
	}
	else
		if (state & CS_MFOCUSED)
			return True;
		else
			return False;
}

Boolean MCColors::mdown(uint2 which)
{
	if (state & CS_MFOCUSED)
		return False;
	state |= CS_MFOCUSED;
	MCColor color;
	switch (which)
	{
	case Button1:
		switch (getstack()->gettool(this))
		{
		case T_BROWSE:
			uint2 xcells;
			uint2 ycells;
			getcells(xcells, ycells);
			MCscreen->getpaletteentry((my - rect.y) * ycells / rect.height * xcells
			                          + (mx - rect.x) * xcells / rect.width, color);
			selectedcolor = color.pixel;
			// MW-2011-08-18: [[ Layers ]] Invalidate the whole object.
			layer_redrawall();
			message_with_valueref_args(MCM_mouse_down, MCSTR("1"));
			break;
		case T_POINTER:
			start(True);
			break;
		default:
			return False;
		}
		break;
	case Button2:
	case Button3:
		message_with_args(MCM_mouse_down, which);
		break;
	}
	return True;
}

Boolean MCColors::mup(uint2 which, bool p_release)
{
	if (!(state & CS_MFOCUSED))
		return False;
	state &= ~CS_MFOCUSED;
	switch (which)
	{
	case Button1:
		switch (getstack()->gettool(this))
		{
		case T_BROWSE:
			message_with_valueref_args(MCM_mouse_up, MCSTR("1"));
			break;
		case T_POINTER:
			end(true, p_release);
			break;
		default:
			return False;
		}
		break;
	case Button2:
	case Button3:
		message_with_args(MCM_mouse_up, which);
		break;
	}
	return True;
}

<<<<<<< HEAD
#ifdef LEGACY_EXEC
Exec_stat MCColors::getprop_legacy(uint4 parid, Properties which, MCExecPoint& ep, Boolean effective)
=======
Exec_stat MCColors::getprop(uint4 parid, Properties which, MCExecPoint& ep, Boolean effective, bool recursive)
>>>>>>> bb71d905
{
	switch (which)
	{
#ifdef /* MCColors::getprop */ LEGACY_EXEC
	case P_SELECTED_COLOR:
		MCColor color;
		color.pixel = selectedcolor;
		MCscreen->querycolor(color);
		ep.setcolor(color);
		break;
#endif /* MCColors::getprop */ 
	default:
<<<<<<< HEAD
		return MCControl::getprop_legacy(parid, which, ep, effective);
=======
		return MCControl::getprop(parid, which, ep, effective, recursive);
>>>>>>> bb71d905
	}
	return ES_NORMAL;
}

Exec_stat MCColors::setprop_legacy(uint4 parid, Properties p, MCExecPoint &ep, Boolean effective)
{
	Boolean dirty = True;
	MCString data = ep.getsvalue();

	switch (p)
	{
#ifdef /* MCColors::setprop */ LEGACY_EXEC
	case P_SELECTED_COLOR:
	{
		MCColor color;
		char *colorname = NULL;
		if (!MCscreen->parsecolor(data, &color, &colorname))
		{
			MCeerror->add
			(EE_COLOR_BADSELECTEDCOLOR, 0, 0, data);
			return ES_ERROR;
		}
		if (colorname != NULL)
			delete colorname;
		MCscreen->alloccolor(color);
		selectedcolor = color.pixel;
	}
        break;
#endif /* MCColors::setprop */
	default:
		return MCControl::setprop_legacy(parid, p, ep, effective);
	}
	if (dirty && opened)
	{
		// MW-2011-08-18: [[ Layers ]] Invalidate the whole object.
		layer_redrawall();
	}
	return ES_NORMAL;
}
#endif

Boolean MCColors::count(Chunk_term type, MCObject *stop, uint2 &num)
{
	if (type == CT_COLOR_PALETTE || type == CT_LAYER)
		num++;
	if (stop == this)
		return True;
	return False;
}

MCControl *MCColors::clone(Boolean attach, Object_pos p, bool invisible)
{
	MCColors *newcolors = new MCColors(*this);
	if (attach)
		newcolors->attach(p, invisible);
	return newcolors;
}

// MW-2011-09-06: [[ Redraw ]] Added 'sprite' option - if true, ink and opacity are not set.
void MCColors::draw(MCDC *dc, const MCRectangle &dirty, bool p_isolated, bool p_sprite)
{
	uint2 xcells;
	uint2 ycells;
	getcells(xcells, ycells);

	uint2 i;
	uint2 j;
	MCRectangle rrect = MCU_reduce_rect(rect, borderwidth);
	MCRectangle trect;
	MCColor c;

	c = dc->getwhite();
	dc->setfillstyle(FillSolid, nil, 0, 0);
	for (i = 0 ; i < ycells ; i++)
		for (j = 0 ; j < xcells ; j++)
		{
			trect.x = j * rrect.width / xcells;
			trect.y = i * rrect.height / ycells;
			trect.width = (j + 1) * rrect.width / xcells - trect.x;
			trect.height = (i + 1) * rrect.height / ycells - trect.y;
			trect.x += rrect.x;
			trect.y += rrect.y;
			MCscreen->getpaletteentry(i * xcells + j, c);
			dc->setforeground(c);
			dc->fillrect(trect);
			if (c.pixel == selectedcolor)
				draw3d(dc, trect, ETCH_SUNKEN, borderwidth);
		}
	if (flags & F_SHOW_BORDER)
		if (flags & F_3D)
			draw3d(dc, rect, ETCH_SUNKEN, borderwidth);
		else
			drawborder(dc, rect, borderwidth);
}

///////////////////////////////////////////////////////////////////////////////
//
//  SAVING AND LOADING
//

IO_stat MCColors::extendedsave(MCObjectOutputStream& p_stream, uint4 p_part)
{
	return MCObject::defaultextendedsave(p_stream, p_part);
}

IO_stat MCColors::extendedload(MCObjectInputStream& p_stream, uint32_t p_version, uint4 p_length)
{
	return MCObject::defaultextendedload(p_stream, p_version, p_length);
}

IO_stat MCColors::save(IO_handle stream, uint4 p_part, bool p_force_ext)
{
	IO_stat stat;

	if ((stat = IO_write_uint1(OT_COLORS, stream)) != IO_NORMAL)
		return stat;
	if ((stat = MCObject::save(stream, p_part, p_force_ext)) != IO_NORMAL)
		return stat;
	return savepropsets(stream);
}

IO_stat MCColors::load(IO_handle stream, uint32_t version)
{
	IO_stat stat;
	if ((stat = MCObject::load(stream, version)) != IO_NORMAL)
		return stat;
	return loadpropsets(stream, version);
}<|MERGE_RESOLUTION|>--- conflicted
+++ resolved
@@ -174,12 +174,8 @@
 	return True;
 }
 
-<<<<<<< HEAD
 #ifdef LEGACY_EXEC
-Exec_stat MCColors::getprop_legacy(uint4 parid, Properties which, MCExecPoint& ep, Boolean effective)
-=======
-Exec_stat MCColors::getprop(uint4 parid, Properties which, MCExecPoint& ep, Boolean effective, bool recursive)
->>>>>>> bb71d905
+Exec_stat MCColors::getprop_legacy(uint4 parid, Properties which, MCExecPoint& ep, Boolean effective, bool recursive)
 {
 	switch (which)
 	{
@@ -192,11 +188,7 @@
 		break;
 #endif /* MCColors::getprop */ 
 	default:
-<<<<<<< HEAD
-		return MCControl::getprop_legacy(parid, which, ep, effective);
-=======
-		return MCControl::getprop(parid, which, ep, effective, recursive);
->>>>>>> bb71d905
+		return MCControl::getprop_legacy(parid, which, ep, effective, recursive);
 	}
 	return ES_NORMAL;
 }
