/* Copyright (C) 2003-2015 LiveCode Ltd.

This file is part of LiveCode.

LiveCode is free software; you can redistribute it and/or modify it under
the terms of the GNU General Public License v3 as published by the Free
Software Foundation.

LiveCode is distributed in the hope that it will be useful, but WITHOUT ANY
WARRANTY; without even the implied warranty of MERCHANTABILITY or
FITNESS FOR A PARTICULAR PURPOSE.  See the GNU General Public License
for more details.

You should have received a copy of the GNU General Public License
along with LiveCode.  If not see <http://www.gnu.org/licenses/>.  */

#ifndef __MC_EXECUTION_ERRORS__
#define __MC_EXECUTION_ERRORS__

// This file is processed automatically to produce the error strings that are
// embedded in the IDE and Server engines. Take care when editing the file and
// ensure that new errors are added in precisely this form:
//   <tab>// {EE-iiii} <message>
//   <tab>EE_<tag>
//   <return>

enum Exec_errors
{
	// NOT AN ERROR CODE
	EE_UNDEFINED,
	
	// {EE-0001} Handler: Running low on memory, script aborted
	EE_NO_MEMORY,
	
	// {EE-0002} recursionLimit: Recursion limit reached
	EE_RECURSION_LIMIT,
	
	// {EE-0003} abs: error in source expression
	EE_ABS_BADSOURCE,
	
	// {EE-0004} accept: bad expression
	EE_ACCEPT_BADEXP,
	
	// {EE-0005} aclip: playLoudness is not an integer
	EE_ACLIP_LOUDNESSNAN,
	
	// {EE-0006} acos: error in source expression
	EE_ACOS_BADSOURCE,
	
	// {EE-0007} acos: domain error
	EE_ACOS_DOMAIN,
	
	// {EE-0008} add: error in matrix operation
	EE_ADD_BADARRAY,
	
	// {EE-0009} add: destination has a bad format (numeric?)
	EE_ADD_BADDEST,
	
	// {EE-0010} add: error in source expression
	EE_ADD_BADSOURCE,
	
	// {EE-0011} add: can't set destination
	EE_ADD_CANTSET,
	
	// {EE-0012} add: can't add array to scalar
	EE_ADD_MISMATCH,
	
	// {EE-0013} aliasReference: error in file expression
	EE_ALIASREFERENCE_BADSOURCE,
	
	// {EE-0014} Operators and: error in left operand
	EE_AND_BADLEFT,
	
	// {EE-0015} Operators and: error in right operand
	EE_AND_BADRIGHT,
	
	// {EE-0016} Operators bitAnd: error in left operand
	EE_ANDBITS_BADLEFT,
	
	// {EE-0017} Operators bitAnd: error in right operand
	EE_ANDBITS_BADRIGHT,
	
	// {EE-0018} annuity: error in period expression
	EE_ANNUITY_BADPERIODS,
	
	// {EE-0019} annuity: error in rate expression
	EE_ANNUITY_BADRATE,
	
	// {EE-0020} answer: error in question expression
	EE_ANSWER_BADQUESTION,
	
	// {EE-0021} answer: error in response expression
	EE_ANSWER_BADRESPONSE,
	
	// {EE-0022} answer: error in title expression
	EE_ANSWER_BADTITLE,
	
	// {EE-0023} split: error in expression
	EE_ARRAYOP_BADEXP,
	
	// {EE-0024} arrowKey: error in direction expression
	EE_ARROWKEY_BADEXP,
	
	// {EE-0025} arrowKey: not a direction
	EE_ARROWKEY_NOTAKEY,
	
	// {EE-0026} asin: error in source expression
	EE_ASIN_BADSOURCE,
	
	// {EE-0027} asin: domain error
	EE_ASIN_DOMAIN,
	
	// {EE-0028} ask: error in question expression
	EE_ASK_BADQUESTION,
	
	// {EE-0029} ask: error in reply expression
	EE_ASK_BADREPLY,
	
	// {EE-0030} ask: error in title expression
	EE_ASK_BADTITLE,
	
	// {EE-0031} atan2: error in first expression
	EE_ATAN2_BADS1,
	
	// {EE-0032} atan2: error in second expression
	EE_ATAN2_BADS2,
	
	// {EE-0033} atan2: domain error
	EE_ATAN2_DOMAIN,
	
	// {EE-0034} atan: error in source expression
	EE_ATAN_BADSOURCE,
	
	// {EE-0035} atan: domain error
	EE_ATAN_DOMAIN,
	
	// {EE-0036} average: error in source expression
	EE_AVERAGE_BADSOURCE,
	
	// {EE-0037} base64Decode: error in source expression
	EE_BASE64DECODE_BADSOURCE,
	
	// {EE-0038} base64Encode: error in source expression
	EE_BASE64ENCODE_BADSOURCE,
	
	// {EE-0039} baseConvert: bad destination base
	EE_BASECONVERT_BADDESTBASE,
	
	// {EE-0040} baseConvert: error in source expression
	EE_BASECONVERT_BADSOURCE,
	
	// {EE-0041} baseConvert: bad source base
	EE_BASECONVERT_BADSOURCEBASE,
	
	// {EE-0042} baseConvert: can't convert this number
	EE_BASECONVERT_CANTCONVERT,
	
	// {EE-0043} baseConvert: destination is not base 10
	EE_BASECONVERT_NOTBASE10,
	
	// {EE-0044} beep: error in expression
	EE_BEEP_BADEXP,
	
	// {EE-0045} binaryDecode: destination is not a variable
	EE_BINARYD_BADDEST,
	
	// {EE-0046} binaryDecode: invalid data for parameter
	EE_BINARYD_BADFORMAT,
	
	// {EE-0047} binaryDecode: not enough parameters
	EE_BINARYD_BADPARAM,
	
	// {EE-0048} binaryDecode: error in source expression
	EE_BINARYD_BADSOURCE,
	
	// {EE-0049} binaryEncode: invalid data for parameter
	EE_BINARYE_BADFORMAT,
	
	// {EE-0050} binaryEncode: not enough parameters
	EE_BINARYE_BADPARAM,
	
	// {EE-0051} binaryEncode: error in source expression
	EE_BINARYE_BADSOURCE,
	
	// {EE-0052} Button: bad accelerator modifier
	EE_BUTTON_BADMODIFIER,
	
	// {EE-0053} Button: family is not an integer
	EE_BUTTON_FAMILYNAN,
	
	// {EE-0054} Button: menuButton is not an integer
	EE_BUTTON_MENUBUTTONNAN,
	
	// {EE-0055} Button: menuHistory is not an integer
	EE_BUTTON_MENUHISTORYNAN,
	
	// {EE-0056} Button: menuLines is not an integer
	EE_BUTTON_MENULINESNAN,
	
	// {EE-0057} Button: mnemonic is not an integer
	EE_BUTTON_MNEMONICNAN,
	
	// {EE-0058} cancel: message id is not an integer
	EE_CANCEL_IDNAN,
	
	// {EE-0059} charToNum: error in source expression
	EE_CHARTONUM_BADSOURCE,
	
	// {EE-0060} choose: error in expression
	EE_CHOOSE_BADEXP,
	
	// {EE-0061} choose: not a tool
	EE_CHOOSE_BADTOOL,
	
	// {EE-0062} Chunk: error in background expression
	EE_CHUNK_BADBACKGROUNDEXP,
	
	// {EE-0063} Chunk: error in card expression
	EE_CHUNK_BADCARDEXP,
	
	// {EE-0064} Chunk: error in character range
	EE_CHUNK_BADCHARMARK,
	
	// {EE-0065} Chunk: container is not a button or field
	EE_CHUNK_BADCONTAINER,
	
	// {EE-0066} Chunk: error in chunk expression
	EE_CHUNK_BADEXPRESSION,
	
	// {EE-0067} Chunk: error in item range
	EE_CHUNK_BADITEMMARK,
	
	// {EE-0068} Chunk: error in line range
	EE_CHUNK_BADLINEMARK,
	
	// {EE-0069} Chunk: error in object expression
	EE_CHUNK_BADOBJECTEXP,
	
	// {EE-0070} Chunk: error in range end expression
	EE_CHUNK_BADRANGEEND,
	
	// {EE-0071} Chunk: error in range start expression
	EE_CHUNK_BADRANGESTART,
	
	// {EE-0072} Chunk: error in stack expression
	EE_CHUNK_BADSTACKEXP,
	
	// {EE-0073} Chunk: error in text string
	EE_CHUNK_BADTEXT,
	
	// {EE-0074} Chunk: can't separate tokens
	EE_CHUNK_BADTOKENMARK,
	
	// {EE-0075} Chunk: can't separate words
	EE_CHUNK_BADWORDMARK,
	
	// {EE-0076} Chunk: can't delete object
	EE_CHUNK_CANTDELETEOBJECT,
	
	// {EE-0077} Chunk: can't find object
	EE_CHUNK_CANTFINDOBJECT,
	
	// {EE-0078} Chunk: can't get object attributes
	EE_CHUNK_CANTGETATTS,
	
	// {EE-0079} Chunk: can't get value of destination container
	EE_CHUNK_CANTGETDEST,
	
	// {EE-0080} Chunk: can't get number
	EE_CHUNK_CANTGETNUMBER,
	
	// {EE-0081} Chunk: can't get source string
	EE_CHUNK_CANTGETSOURCE,
	
	// {EE-0082} Chunk: can't get substring
	EE_CHUNK_CANTGETSUBSTRING,
	
	// {EE-0083} Chunk: can't find substring
	EE_CHUNK_CANTMARK,
	
	// {EE-0084} Chunk: can't set attributes
	EE_CHUNK_CANTSETATTS,
	
	// {EE-0085} Chunk: can't store to destination container
	EE_CHUNK_CANTSETDEST,
	
	// {EE-0086} Chunk: can't set as a number
	EE_CHUNK_CANTSETN,
	
	// {EE-0087} Chunk: can't find background
	EE_CHUNK_NOBACKGROUND,
	
	// {EE-0088} Chunk: can't find card
	EE_CHUNK_NOCARD,
	
	// {EE-0089} Chunk: no such object
	EE_CHUNK_NOOBJECT,
	
	// {EE-0090} Chunk: can't set property
	EE_CHUNK_NOPROP,
	
	// {EE-0091} Chunk: can't find stack
	EE_CHUNK_NOSTACK,
	
	// {EE-0092} Chunk: no target found
	EE_CHUNK_NOTARGET,
	
	// {EE-0093} Chunk: can't select object that isn't open
	EE_CHUNK_NOTOPEN,
	
	// {EE-0094} Chunk: source is not a container
	EE_CHUNK_OBJECTNOTCONTAINER,
	
	// {EE-0095} Chunk: can't find object to store into
	EE_CHUNK_SETCANTGETBOJECT,
	
	// {EE-0096} Chunk: can't get source from container
	EE_CHUNK_SETCANTGETDEST,
	
	// {EE-0097} Chunk: destination is not a container
	EE_CHUNK_SETNOTACONTAINER,
	
	// {EE-0098} click: script aborted
	EE_CLICK_ABORT,
	
	// {EE-0099} click: expression is not a button number
	EE_CLICK_BADBUTTON,
	
	// {EE-0100} click: error in point expression
	EE_CLICK_BADLOCATION,
	
	// {EE-0101} click: expression is not a point
	EE_CLICK_NAP,
	
	// {EE-0102} click: stack is not open
	EE_CLICK_STACKNOTOPEN,
	
	// {EE-0103} clone: error in name expression
	EE_CLONE_BADNAME,
	
	// {EE-0104} clone: can't clone this object
	EE_CLONE_CANTCLONE,
	
	// {EE-0105} clone: stack is locked
	EE_CLONE_LOCKED,
	
	// {EE-0106} clone: can't find object to clone
	EE_CLONE_NOTARGET,
	
	// {EE-0107} close: error in name expression
	EE_CLOSE_BADNAME,
	
	// {EE-0108} close: can't find stack
	EE_CLOSE_NOOBJ,
	
	// {EE-0109} color: error setting selectedColor
	EE_COLOR_BADSELECTEDCOLOR,
	
	// {EE-0110} compact: can't find stack to save
	EE_COMPACT_NOTARGET,
	
	// {EE-0111} compact: object is not a stack
	EE_COMPACT_NOTASTACK,
	
	// {EE-0112} compound: error in periods expression
	EE_COMPOUND_BADPERIODS,
	
	// {EE-0113} compound: error in rate expression
	EE_COMPOUND_BADRATE,
	
	// {EE-0114} compress: error in source expression
	EE_COMPRESS_BADSOURCE,
	
	// {EE-0115} compress: error occurred during compression
	EE_COMPRESS_ERROR,
	
	// {EE-0116} Operators &&: error in left operand
	EE_CONCATSPACE_BADLEFT,
	
	// {EE-0117} Operators &&: error in right operand
	EE_CONCATSPACE_BADRIGHT,
	
	// {EE-0118} Operators &: error in left operand
	EE_CONCAT_BADLEFT,
	
	// {EE-0119} Operators &: error in right operand
	EE_CONCAT_BADRIGHT,
	
	// {EE-0120} Operators contains: error in left operand
	EE_CONTAINS_BADLEFT,
	
	// {EE-0121} Operators contains: error in right operand
	EE_CONTAINS_BADRIGHT,
	
	// {EE-0122} convert: can't read from container
	EE_CONVERT_CANTGET,
	
	// {EE-0123} convert: can't set container
	EE_CONVERT_CANTSET,
	
	// {EE-0124} copy: invalid destination object
	EE_CLIPBOARD_BADDEST,
	
	// {EE-0125} copy: can't find destination object
	EE_CLIPBOARD_NODEST,
	
	// {EE-0126} copy: can't copy source object
	EE_CLIPBOARD_BADOBJ,
	
	// {EE-0127} copy: can't find source object
	EE_COPY_NOOBJ,
	
	// {EE-0128} copy: stack is password protected
	EE_COPY_PASSWORD,
	
	// {EE-0129} cos: error in source expression
	EE_COS_BADSOURCE,
	
	// {EE-0130} cos: domain error
	EE_COS_DOMAIN,
	
	// {EE-0131} create: error in bad parent or background expression
	EE_CREATE_BADBGORCARD,
	
	// {EE-0132} create: error in name expression
	EE_CREATE_BADEXP,
	
	// {EE-0133} create: error in file name expression
	EE_CREATE_BADFILEEXP,
	
	// {EE-0134} create: stack is locked (cantModify)
	EE_CREATE_LOCKED,
	
	// {EE-0135} crop: error in image expression
	EE_CROP_NOIMAGE,
	
	// {EE-0136} crop: object is not an image
	EE_CROP_NOTIMAGE,
	
	// {EE-0137} crop: error in rectangle expression
	EE_CROP_CANTGETRECT,
	
	// {EE-0138} crop: expression is not a rectangle
	EE_CROP_NAR,
	
	// {EE-0139} cut: can't find or copy object
	EE_CUT_NOOBJ,
	
	// {EE-0140} decompress: error in source expression
	EE_DECOMPRESS_BADSOURCE,
	
	// {EE-0141} decompress: string is not compressed data
	EE_DECOMPRESS_NOTCOMPRESSED,
	
	// {EE-0142} decompress: error during decompression
	EE_DECOMPRESS_ERROR,
	
	// {EE-0143} delete: error in file or url name expression
	EE_DELETE_BADFILEEXP,
	
	// {EE-0144} delete: can't find object
	EE_DELETE_NOOBJ,
	
	// {EE-0145} disable: can't find object
	EE_DISABLE_NOOBJ,
	
	// {EE-0146} Stack: stack has not been given a file name
	EE_DISPATCH_NOFILEYET,
	
	// {EE-0147} divide: error in matrix operation
	EE_DIVIDE_BADARRAY,
	
	// {EE-0148} divide: destination has a bad format (numeric?)
	EE_DIVIDE_BADDEST,
	
	// {EE-0149} divide: error in source expression
	EE_DIVIDE_BADSOURCE,
	
	// {EE-0150} divide: can't set destination
	EE_DIVIDE_CANTSET,
	
	// {EE-0151} divide: can't divide scalar by array
	EE_DIVIDE_MISMATCH,
	
	// {EE-0152} divide: range error (overflow)
	EE_DIVIDE_RANGE,
	
	// {EE-0153} divide: divide by zero
	EE_DIVIDE_ZERO,
	
	// {EE-0154} Operators div: error in matrix operation
	EE_DIV_BADARRAY,
	
	// {EE-0155} Operators div: error in left operand
	EE_DIV_BADLEFT,
	
	// {EE-0156} Operators div: error in right operand
	EE_DIV_BADRIGHT,
	
	// {EE-0157} Operators div: can't divide scalar by matrix
	EE_DIV_MISMATCH,
	
	// {EE-0158} Operators div: range error (overflow)
	EE_DIV_RANGE,
	
	// {EE-0159} Operators div: divide by zero
	EE_DIV_ZERO,
	
	// {EE-0160} do: aborted
	EE_DO_ABORT,
	
	// {EE-0161} do: error in source expression
	EE_DO_BADCOMMAND,
	
	// {EE-0162} do: error in statement
	EE_DO_BADEXEC,
	
	// {EE-0163} do: error in expression
	EE_DO_BADEXP,
	
	// {EE-0164} do: error in language expression
	EE_DO_BADLANG,
	
	// {EE-0165} do: unexpected end of line in source expression
	EE_DO_BADLINE,
	
	// {EE-0166} do: can't find command
	EE_DO_NOCOMMAND,
	
	// {EE-0167} do: not a command
	EE_DO_NOTCOMMAND,
	
	// {EE-0168} do: license limit exceeded
	EE_DO_NOTLICENSED,
	
	// {EE-0169} doMenu: error in expression
	EE_DOMENU_BADEXP,
	
	// {EE-0170} doMenu: don't know this menu item
	EE_DOMENU_DONTKNOW,
	
	// {EE-0171} drag: script aborted
	EE_DRAG_ABORT,
	
	// {EE-0172} drag: bad "button" number
	EE_DRAG_BADBUTTON,
	
	// {EE-0173} drag: bad end point expression
	EE_DRAG_BADENDLOC,
	
	// {EE-0174} drag: end point is not a point
	EE_DRAG_ENDNAP,
	
	// {EE-0175} drag: bad start point expression
	EE_DRAG_BADSTARTLOC,
	
	// {EE-0176} drag: start point is not a point
	EE_DRAG_STARTNAP,
	
	// {EE-0177} driverNames: error in type expression
	EE_DRIVERNAMES_BADTYPE,
	
	// {EE-0178} drives: error in type expression
	EE_DRIVES_BADTYPE,
	
	// {EE-0179} edit: can't find object
	EE_EDIT_BADTARGET,
	
	// {EE-0180} encrypt: error in source expression
	EE_ENCRYPT_BADSOURCE,
	
	// {EE-0181} Operators =: error in operand
	EE_EQUAL_OPS,
	
	// {EE-0182} exp10: error in source expression
	EE_EXP10_BADSOURCE,
	
	// {EE-0183} exp10: domain error
	EE_EXP10_DOMAIN,
	
	// {EE-0184} exp1: error in source expression
	EE_EXP1_BADSOURCE,
	
	// {EE-0185} exp1: domain error
	EE_EXP1_DOMAIN,
	
	// {EE-0186} exp2: error in source expression
	EE_EXP2_BADSOURCE,
	
	// {EE-0187} exp2: domain error
	EE_EXP2_DOMAIN,
	
	// {EE-0188} export: error in file (or mask file) name expression
	EE_EXPORT_BADNAME,
	
	// {EE-0189} export: can't open file (or mask file)
	EE_EXPORT_CANTOPEN,
	
	// {EE-0190} export: can't write to file, mask file, or container
	EE_EXPORT_CANTWRITE,
	
	// {EE-0191} export: no image selected, or image not open
	EE_EXPORT_NOSELECTED,
	
	// {EE-0192} export: selected object is not an image
	EE_EXPORT_NOTANIMAGE,
	
	// {EE-0193} Expression: error in numeric factor
	EE_EXPRESSION_NFACTOR,
	
	// {EE-0194} Expression: error in string factor
	EE_EXPRESSION_SFACTOR,
	
	// {EE-0195} exp: error in source expression
	EE_EXP_BADSOURCE,
	
	// {EE-0196} exp: domain error
	EE_EXP_DOMAIN,
	
	// {EE-0197} extents: error in variable expression
	EE_EXTENTS_BADSOURCE,
	
	// {EE-0198} Factor: error in left operand
	EE_FACTOR_BADLEFT,
	
	// {EE-0199} Factor: error in right operand
	EE_FACTOR_BADRIGHT,
	
	// {EE-0200} Field: bad text attributes
	EE_FIELD_BADTEXTATTS,
	
	// {EE-0201} Field: hilitedLine is not an integer
	EE_FIELD_HILITEDNAN,
	
	// {EE-0202} Field: scrollbarWidth is not an integer
	EE_FIELD_SCROLLBARWIDTHNAN,
	
	// {EE-0203} Field: shift is not an integer
	EE_FIELD_SHIFTNAN,
	
	// {EE-0204} Field: tabstops is not a positive integer
	EE_FIELD_TABSNAN,
	
	// {EE-0205} files: no permission to list files or directories
	EE_FILES_NOPERM,
	
	// {EE-0206} filter: bad source string
	EE_FILTER_CANTGET,
	
	// {EE-0207} filter: bad pattern string
	EE_FILTER_CANTGETPATTERN,
	
	// {EE-0208} filter: can't set destination
	EE_FILTER_CANTSET,
	
	// {EE-0209} find: bad source string
	EE_FIND_BADSTRING,
	
	// {EE-0210} flip: can't find image
	EE_FLIP_NOIMAGE,
	
	// {EE-0211} flip: object is not an editable image
	EE_FLIP_NOTIMAGE,
	
	// {EE-0212} flushEvents: bad event type
	EE_FLUSHEVENTS_BADTYPE,
	
	// {EE-0213} focus: not a valid control
	EE_FOCUS_BADOBJECT,
	
	// {EE-0214} fontNames: error in type expression
	EE_FONTNAMES_BADTYPE,
	
	// {EE-0215} fontSizes: bad font name
	EE_FONTSIZES_BADFONTNAME,
	
	// {EE-0216} fontStyles: bad font name
	EE_FONTSTYLES_BADFONTNAME,
	
	// {EE-0217} fontStyles: bad font size
	EE_FONTSTYLES_BADFONTSIZE,
	
	// {EE-0218} format: bad format string or parameter mismatch
	EE_FORMAT_BADSOURCE,
	
	// {EE-0219} Function: error in function handler
	EE_FUNCTION_BADFUNCTION,
	
	// {EE-0220} Function: error in source expression
	EE_FUNCTION_BADSOURCE,
	
	// {EE-0221} Function: source is not a number
	EE_FUNCTION_CANTEVALN,
	
	// {EE-0222} Function: is not a number
	EE_FUNCTION_NAN,
	
	// {EE-0223} get: error in expression
	EE_GET_BADEXP,
	
	// {EE-0224} get: can't set destination
	EE_GET_CANTSET,
	
	// {EE-0225} globalLoc: coordinate is not a point
	EE_GLOBALLOC_NAP,
	
	// {EE-0226} go: error in background expression
	EE_GO_BADBACKGROUNDEXP,
	
	// {EE-0227} go: error in card expression
	EE_GO_BADCARDEXP,
	
	// {EE-0228} go: error in stack expression
	EE_GO_BADSTACKEXP,
	
	// {EE-0229} go: error in window expression
	EE_GO_BADWINDOWEXP,
	
	// {EE-0230} go: can't attach menu to this object type
	EE_GO_CANTATTACH,
	
	// {EE-0231} go: can't find destination
	EE_GO_NODEST,
	
	// {EE-0232} grab: can't find object
	EE_GRAB_NOOBJ,
	
	// {EE-0233} graphic: not an integer
	EE_GRAPHIC_NAN,
	
	// {EE-0234} Operators >=: error in operands
	EE_GREATERTHANEQUAL_OPS,
	
	// {EE-0235} Operators >: error in operands
	EE_GREATERTHAN_OPS,
	
	// {EE-0236} Group: backSize is not a point
	EE_GROUP_BACKSIZENAP,
	
	// {EE-0237} Group: hilitedButton is not an integer
	EE_GROUP_HILITEDNAN,
	
	// {EE-0238} Group: bad object type
	EE_GROUP_NOOBJ,
	
	// {EE-0239} Operators (): error in right operand
	EE_GROUPING_BADRIGHT,
	
	// {EE-0240} Handler: aborted
	EE_HANDLER_ABORT,
	
	// {EE-0241} Handler: error in statement
	EE_HANDLER_BADSTATEMENT,
	
	// {EE-0242} Handler: error in parameter expression
	EE_HANDLER_BADPARAM,
	
	// {EE-0243} Handler: not a valid parameter index
	EE_HANDLER_BADPARAMINDEX,
	
	// {EE-0244} hasMemory: bad amount expression
	EE_HASMEMORY_BADAMOUNT,
	
	// {EE-0245} hide: error in visual effect expression
	EE_HIDE_BADEFFECT,
	
	// {EE-0246} hide: can't find object
	EE_HIDE_NOOBJ,
	
	// {EE-0247} hostAddress: error in socket expression
	EE_HOSTADDRESS_BADSOCKET,
	
	// {EE-0248} hostAddressToName: error in address expression
	EE_HOSTATON_BADADDRESS,
	
	// {EE-0249} hostName: error in name expression
	EE_HOSTNAME_BADNAME,
	
	// {EE-0250} hostNameToAddress: error in name expression
	EE_HOSTNTOA_BADNAME,
	
	// {EE-0251} if-then: aborted
	EE_IF_ABORT,
	
	// {EE-0252} if-then: error in condition expression
	EE_IF_BADCOND,
	
	// {EE-0253} if-then: error in statement
	EE_IF_BADSTATEMENT,
	
	// {EE-0254} Image: bad pixmap id
	EE_IMAGE_BADPIXMAP,
	
	// {EE-0255} Image: hotspot is not an integer
	EE_IMAGE_HOTNAP,
	
	// {EE-0256} Image: id is not an integer
	EE_OBJECT_IDNAN,
	
	// {EE-0257} Image: id is already in use by another object
	EE_OBJECT_IDINUSE,
	
	// {EE-0258} Image: image must be open to set id
	EE_IMAGE_NOTOPEN,
	
	// {EE-0259} Image: hotSpot x is not an integer
	EE_IMAGE_XHOTNAN,
	
	// {EE-0260} Image: hotSpot y is not an integer
	EE_IMAGE_YHOTNAN,
	
	// {EE-0261} import: error in expression
	EE_IMPORT_BADNAME,
	
	// {EE-0262} import: can't open file, mask file or display
	EE_IMPORT_CANTOPEN,
	
	// {EE-0263} import: can't read file, mask file or display
	EE_IMPORT_CANTREAD,
	
	// {EE-0264} import: destination stack is locked (cantModify)
	EE_IMPORT_LOCKED,
	
	// {EE-0265} insert: can't find object
	EE_INSERT_BADTARGET,
	
	// {EE-0266} insert: license limit exceeded
	EE_INSERT_NOTLICENSED,
	
	// {EE-0267} intersect: two objects required
	EE_INTERSECT_NOOBJECT,
	
	// {EE-0268} Operators is: error in left operand
	EE_IS_BADLEFT,
	
	// {EE-0269} Operators is: error in right operand
	EE_IS_BADRIGHT,
	
	// {EE-0270} Operators is: can't compare operands
	EE_IS_BADOPS,
	
	// {EE-0271} Operators is: left operand of 'within' is not a point
	EE_IS_WITHINNAP,
	
	// {EE-0272} Operators is: right operand of 'within' is not a rectangle
	EE_IS_WITHINNAR,
	
	// {EE-0273} isNumber: error in source expression
	EE_ISNUMBER_BADSOURCE,
	
	// {EE-0274} isoToMac: error source expression
	EE_ISOTOMAC_BADSOURCE,
	
	// {EE-0275} Operators ,: error in left operand
	EE_ITEM_BADLEFT,
	
	// {EE-0276} Operators ,: error in right operand
	EE_ITEM_BADRIGHT,
	
	// {EE-0277} keys: parameter is not a variable
	EE_KEYS_BADSOURCE,
	
	// {EE-0278} kill: no such process
	EE_KILL_BADNAME,
	
	// {EE-0279} kill: bad number
	EE_KILL_BADNUMBER,
	
	// {EE-0280} launch: error in application expression
	EE_LAUNCH_BADAPPEXP,
	
	// {EE-0281} length: error in source expression
	EE_LENGTH_BADSOURCE,
	
	// {EE-0282} Operators <=: error in operands
	EE_LESSTHANEQUAL_OPS,
	
	// {EE-0283} Operators <: error in operands
	EE_LESSTHAN_OPS,
	
	// {EE-0284} ln1: error in source expression
	EE_LN1_BADSOURCE,
	
	// {EE-0285} ln1: domain error
	EE_LN1_DOMAIN,
	
	// {EE-0286} ln: error in source expression
	EE_LN_BADSOURCE,
	
	// {EE-0287} ln: domain error
	EE_LN_DOMAIN,
	
	// {EE-0288} load: error in url expression
	EE_LOAD_BADURLEXP,
	
	// {EE-0289} load: error in message expression
	EE_LOAD_BADMESSAGEEXP,
	
	// {EE-0290} localLoc: coordinate is not a point
	EE_LOCALLOC_NAP,
	
	// {EE-0291} log10: error in source expression
	EE_LOG10_BADSOURCE,
	
	// {EE-0292} log10: domain error
	EE_LOG10_DOMAIN,
	
	// {EE-0293} log2: error in source expression
	EE_LOG2_BADSOURCE,
	
	// {EE-0294} log2: domain error
	EE_LOG2_DOMAIN,
	
	// {EE-0295} longFilePath: error in file expression
	EE_LONGFILEPATH_BADSOURCE,
	
	// {EE-0296} macToIso: error source expression
	EE_MACTOISO_BADSOURCE,
	
	// {EE-0297} mark: bad card expression
	EE_MARK_BADCARD,
	
	// {EE-0298} mark: error in find expression
	EE_MARK_BADSTRING,
	
	// {EE-0299} matchChunk: can't set destination variable
	EE_MATCH_BADDEST,
	
	// {EE-0300} matchChunk: bad or missing parameter
	EE_MATCH_BADPARAM,
	
	// {EE-0301} matchChunk: error in pattern expression
	EE_MATCH_BADPATTERN,
	
	// {EE-0302} matchChunk: error in source expression
	EE_MATCH_BADSOURCE,
	
	// {EE-0303} matrix: range error in matrix operation
	EE_MATRIX_RANGE,
	
	// {EE-0304} matrixMultiply: error in source expression
	EE_MATRIXMULT_BADSOURCE,
	
	// {EE-0305} matrixMultiply: can't multiply these arrays
	EE_MATRIXMULT_MISMATCH,
	
	// {EE-0306} max: error in source expression
	EE_MAX_BADSOURCE,
	
	// {EE-0307} MCISendString: error in source expression
	EE_MCISENDSTRING_BADSOURCE,
	
	// {EE-0308} MD5digest: error in source expression
	EE_MD5DIGEST_BADSOURCE,
	
	// {EE-0309} median: error in source expression
	EE_MEDIAN_BADSOURCE,
	
	// {EE-0310} merge: error in source expression
	EE_MERGE_BADSOURCE,
	
	// {EE-0311} Operators -: can't subtract array from scalar
	EE_MINUS_BADARRAY,
	
	// {EE-0312} Operators -: error in left operand
	EE_MINUS_BADLEFT,
	
	// {EE-0313} Operators -: error in right operand
	EE_MINUS_BADRIGHT,
	
	// {EE-0314} Operators -: range error (overflow) in array operation
	EE_MINUS_MISMATCH,
	
	// {EE-0315} Operators -: range error (overflow)
	EE_MINUS_RANGE,
	
	// {EE-0316} min: error in source expression
	EE_MIN_BADSOURCE,
	
	// {EE-0317} Operators mod: error in matrix operation
	EE_MOD_BADARRAY,
	
	// {EE-0318} Operators mod: error in left operand
	EE_MOD_BADLEFT,
	
	// {EE-0319} Operators mod: error in right operand
	EE_MOD_BADRIGHT,
	
	// {EE-0320} Operators mod: can't divide scalar by matrix
	EE_MOD_MISMATCH,
	
	// {EE-0321} Operators mod: range error (overflow)
	EE_MOD_RANGE,
	
	// {EE-0322} Operators mod: divide by zero
	EE_MOD_ZERO,
	
	// {EE-0323} mouse: error in source expression
	EE_MOUSE_BADSOURCE,
	
	// {EE-0324} move: script aborted
	EE_MOVE_ABORT,
	
	// {EE-0325} move: can't find object
	EE_MOVE_BADOBJECT,
	
	// {EE-0326} move: bad end point expression
	EE_MOVE_BADENDLOC,
	
	// {EE-0327} move: bad duration expression
	EE_MOVE_BADDURATION,
	
	// {EE-0328} move: duration is not a number
	EE_MOVE_DURATIONNAN,
	
	// {EE-0329} move: end point is not a point
	EE_MOVE_ENDNAP,
	
	// {EE-0330} move: bad start point expression
	EE_MOVE_BADSTARTLOC,
	
	// {EE-0331} move: start point is not a point
	EE_MOVE_STARTNAP,
	
	// {EE-0332} multiply: error in matrix operation
	EE_MULTIPLY_BADARRAY,
	
	// {EE-0333} multiply: destination has a bad format (numeric?)
	EE_MULTIPLY_BADDEST,
	
	// {EE-0334} multiply: error in source expression
	EE_MULTIPLY_BADSOURCE,
	
	// {EE-0335} multiply: can't set destination
	EE_MULTIPLY_CANTSET,
	
	// {EE-0336} multiply: can't multiply scalar by array
	EE_MULTIPLY_MISMATCH,
	
	// {EE-0337} multiply: range error (overflow)
	EE_MULTIPLY_RANGE,
	
	// {EE-0338} Operators <>: error in operands
	EE_NOTEQUAL_OPS,
	
	// {EE-0339} Operators not: error in right operand
	EE_NOT_BADRIGHT,
	
	// {EE-0340} Operators bitNot: error in right operand
	EE_NOTBITS_BADRIGHT,
	
	// {EE-0341} numToChar: error in source expression
	EE_NUMTOCHAR_BADSOURCE,
	
	// {EE-0342} Object: bad textAlign expression
	EE_OBJECT_BADALIGN,
	
	// {EE-0343} Object: unknown color
	EE_OBJECT_BADCOLOR,
	
	// {EE-0344} Object: error in colors
	EE_OBJECT_BADCOLORS,
	
	// {EE-0345} Object: can't set layer (card not open, or control in group)
	EE_OBJECT_BADRELAYER,
	
	// {EE-0346} Object: not a textStyle
	EE_OBJECT_BADSTYLE,
	
	// {EE-0347} Object: stack locked, or object's script is executing
	EE_OBJECT_CANTREMOVE,
	
	// {EE-0348} Object: object does not have this property
	EE_OBJECT_GETNOPROP,
	
	// {EE-0349} Object: height is not an integer
	EE_OBJECT_LAYERNAN,
	
	// {EE-0350} Object: layer is not an integer
	EE_OBJECT_LOCNAP,
	
	// {EE-0351} Object: margin is not an integer
	EE_OBJECT_MARGINNAN,
	
	// {EE-0352} Object: value is not a boolean (true or false)
	EE_OBJECT_NAB,
	
	// {EE-0353} Object Name:
	EE_OBJECT_NAME,
	
	// {EE-0354} Object: property is not an integer
	EE_OBJECT_NAN,
	
	// {EE-0355} Object: coordinate is not a point
	EE_OBJECT_NAP,
	
	// {EE-0356} Object: rectangle does not have 4 points
	EE_OBJECT_NAR,
	
	// {EE-0357} Object: no Home stack
	EE_OBJECT_NOHOME,
	
	// {EE-0358} Object: pixel value is not an integer
	EE_OBJECT_PIXELNAN,
	
	// {EE-0359} Object: pixmap is not an integer
	EE_OBJECT_PIXMAPNAN,
	
	// {EE-0360} Object: can't set script while it is executing
	EE_OBJECT_SCRIPTEXECUTING,
	
	// {EE-0361} Object: can't set this property
	EE_OBJECT_SETNOPROP,
	
	// {EE-0362} Object: textheight is not an integer
	EE_OBJECT_TEXTHEIGHTNAN,
	
	// {EE-0363} Object: textsize is not an integer
	EE_OBJECT_TEXTSIZENAN,
	
	// {EE-0364} offset: error in start offset expression
	EE_OFFSET_BADOFFSET,
	
	// {EE-0365} offset: error in part expression
	EE_OFFSET_BADPART,
	
	// {EE-0366} offset: error in whole expression
	EE_OFFSET_BADWHOLE,
	
	// {EE-0367} open: error in message expression
	EE_OPEN_BADMESSAGE,
	
	// {EE-0368} open: error in name expression
	EE_OPEN_BADNAME,
	
	// {EE-0369} open: no permission to open files or processes
	EE_OPEN_NOPERM,
	
	// {EE-0370} Operators or: error in left operand
	EE_OR_BADLEFT,
	
	// {EE-0371} Operators or: error in right operand
	EE_OR_BADRIGHT,
	
	// {EE-0372} Operators bitOr: error in left operand
	EE_ORBITS_BADLEFT,
	
	// {EE-0373} Operators bitOr: error in right operand
	EE_ORBITS_BADRIGHT,
	
	// {EE-0374} Operators /: error in matrix operation
	EE_OVER_BADARRAY,
	
	// {EE-0375} Operators /: error in left operand
	EE_OVER_BADLEFT,
	
	// {EE-0376} Operators /: error in right operand
	EE_OVER_BADRIGHT,
	
	// {EE-0377} Operators /: can't divide scalar by matrix
	EE_OVER_MISMATCH,
	
	// {EE-0378} Operators /: range error (overflow)
	EE_OVER_RANGE,
	
	// {EE-0379} Operators /: divide by zero
	EE_OVER_ZERO,
	
	// {EE-0380} param: error in expression
	EE_PARAM_BADEXP,
	
	// {EE-0381} param: bad parameter index
	EE_PARAM_BADINDEX,
	
	// {EE-0382} param: error in source expression
	EE_PARAM_BADSOURCE,
	
	// {EE-0383} param: is not a number
	EE_PARAM_NAN,
	
	// {EE-0384} paste: stack is locked (cantModify)
	EE_PASTE_LOCKED,
	
	// {EE-0385} peerAddress: error in socket expression
	EE_PEERADDRESS_BADSOCKET,
	
	// {EE-0386} place: group is not in this stack or is already on this card
	EE_PLACE_ALREADY,
	
	// {EE-0387} place: can't find group
	EE_PLACE_NOBACKGROUND,
	
	// {EE-0388} place: can't find card
	EE_PLACE_NOCARD,
	
	// {EE-0389} place: source is not a group, or cannot be used as a background
	EE_PLACE_NOTABACKGROUND,
	
	// {EE-0390} place: destination is not a card
	EE_PLACE_NOTACARD,
	
	// {EE-0391} play: can't get sound or movie name
	EE_PLAY_BADCLIP,
	
	// {EE-0392} play: bad movie location
	EE_PLAY_BADLOC,
	
	// {EE-0393} play: bad movie options
	EE_PLAY_BADOPTIONS,
	
	// {EE-0394} Operators +: error in left operand
	EE_PLUS_BADLEFT,
	
	// {EE-0395} Operators +: error in right operand
	EE_PLUS_BADRIGHT,
	
	// {EE-0396} Operators +: range error (overflow)
	EE_PLUS_RANGE,
	
	// {EE-0397} pop: can't set destination
	EE_POP_CANTSET,
	
	// {EE-0398} post: can't get source
	EE_POST_BADDESTEXP,
	
	// {EE-0399} post: can't get destination
	EE_POST_BADSOURCEEXP,
	
	// {EE-0400} pow: error in left operand
	EE_POW_BADLEFT,
	
	// {EE-0401} pow: error in right operand
	EE_POW_BADRIGHT,
	
	// {EE-0402} pow: range error (overflow)
	EE_POW_RANGE,
	
	// {EE-0403} print: can't get 'from' or 'to' coordinates
	EE_PRINT_CANTGETCOORD,
	
	// {EE-0404} print: can't get number of cards
	EE_PRINT_CANTGETCOUNT,
	
	// {EE-0405} print: can't get rectangle
	EE_PRINT_CANTGETRECT,
	
	// {EE-0406} print: error printing
	EE_PRINT_ERROR,
	
	// {EE-0407} print: error writing file (disk full?)
	EE_PRINT_IOERROR,
	
	// {EE-0408} print: coordinate not a point
	EE_PRINT_NAP,
	
	// {EE-0409} print: expression is not a rectangle
	EE_PRINT_NAR,
	
	// {EE-0410} print: not a card
	EE_PRINT_NOTACARD,
	
	// {EE-0411} print: card or stack must be open to print it
	EE_PRINT_NOTOPEN,
	
	// {EE-0412} print: no card specified
	EE_PRINT_NOTARGET,
	
	// {EE-0413} arcAngle: not an integer
	EE_PROPERTY_BADARCANGLE,
	
	// {EE-0414} blinkRate: not a number
	EE_PROPERTY_BADBLINKRATE,
	
	// {EE-0415} penColor: bad color
	EE_PROPERTY_BADCOLOR,
	
	// {EE-0416} colormap: bad color name or value
	EE_PROPERTY_BADCOLORS,
	
	// {EE-0417} Object: error counting objects as number
	EE_PROPERTY_BADCOUNTN,
	
	// {EE-0418} Object: error counting objects as text
	EE_PROPERTY_BADCOUNTS,
	
	// {EE-0419} dragSpeed: not a number
	EE_PROPERTY_BADDRAGSPEED,
	
	// {EE-0420} effectRate: not a number
	EE_PROPERTY_BADEFFECTRATE,
	
	// {EE-0421} extendKey: not a number
	EE_PROPERTY_BADEXTENDKEY,
	
	// {EE-0422} Property: bad array expression
	EE_PROPERTY_BADEXPRESSION,
	
	// {EE-0423} gridSize: not an integer
	EE_PROPERTY_BADGRIDSIZE,
	
	// {EE-0424} idleRate: not a number
	EE_PROPERTY_BADIDLERATE,
	
	// {EE-0425} lineSize: not an integer
	EE_PROPERTY_BADLINESIZE,
	
	// {EE-0426} moveSpeed: not a number
	EE_PROPERTY_BADMOVESPEED,
	
	// {EE-0427} multiSpace: not a number
	EE_PROPERTY_BADMULTISPACE,
	
	// {EE-0428} polySides: not an integer
	EE_PROPERTY_BADPOLYSIDES,
	
	// {EE-0429} repeatDelay: not a number
	EE_PROPERTY_BADREPEATDELAY,
	
	// {EE-0430} repeatRate: not a number
	EE_PROPERTY_BADREPEATRATE,
	
	// {EE-0431} doubleClickDelta: not an integer
	EE_PROPERTY_BADDOUBLEDELTA,
	
	// {EE-0432} doubleClickTime: not a number
	EE_PROPERTY_BADDOUBLETIME,
	
	// {EE-0433} roundRadius: not an integer
	EE_PROPERTY_BADROUNDRADIUS,
	
	// {EE-0434} slices: not an integer
	EE_PROPERTY_BADSLICES,
	
	// {EE-0435} startAngle: not an integer
	EE_PROPERTY_BADSTARTANGLE,
	
	// {EE-0436} traceDelay: not a number
	EE_PROPERTY_BADTRACEDELAY,
	
	// {EE-0437} traceStack: not a stack name
	EE_PROPERTY_BADTRACESTACK,
	
	// {EE-0438} print: bad property value
	EE_PROPERTY_BADPRINTPROP,
	
	// {EE-0439} syncRate: not a number
	EE_PROPERTY_BADSYNCRATE,
	
	// {EE-0440} tooltipDelay: not a number
	EE_PROPERTY_BADTOOLDELAY,
	
	// {EE-0441} typeRate: not a number
	EE_PROPERTY_BADTYPERATE,
	
	// {EE-0442} userLevel: not an integer
	EE_PROPERTY_BADUSERLEVEL,
	
	// {EE-0443} beep: not an integer
	EE_PROPERTY_BEEPNAN,
	
	// {EE-0444} brush: not an integer
	EE_PROPERTY_BRUSHNAN,
	
	// {EE-0445} brush: can't find image
	EE_PROPERTY_BRUSHNOIMAGE,
	
	// {EE-0446} brushPattern: not a valid image id
	EE_PROPERTY_BRUSHPATNAN,
	
	// {EE-0447} brushPattern: can't find image
	EE_PROPERTY_BRUSHPATNOIMAGE,
	
	// {EE-0448} Object: no object to set property
	EE_PROPERTY_CANTSET,
	
	// {EE-0449} Object: can't set object property
	EE_PROPERTY_CANTSETOBJECT,
	
	// {EE-0450} cursor: not an integer
	EE_PROPERTY_CURSORNAN,
	
	// {EE-0451} cursor: can't find image
	EE_PROPERTY_CURSORNOIMAGE,
	
	// {EE-0452} Property: value is not a boolean ("true" or "false")
	EE_PROPERTY_NAB,
	
	// {EE-0453} Property: value is not a number
	EE_PROPERTY_NAN,
	
	// {EE-0454} defaultStack: can't find stack
	EE_PROPERTY_NODEFAULTSTACK,
	
	// {EE-0455} defaultMenuBar: can't find group
	EE_PROPERTY_NODEFAULTMENUBAR,
	
	// {EE-0456} Object: does not have this property
	EE_PROPERTY_NOPROP,
	
	// {EE-0457} Object: property is not an integer
	EE_PROPERTY_NOTANUM,
	
	// {EE-0458} penPattern: not a valid image id
	EE_PROPERTY_PENPATNAN,
	
	// {EE-0459} penPattern: can't find image
	EE_PROPERTY_PENPATNOIMAGE,
	
	// {EE-0460} randomSeed: property is not an integer
	EE_PROPERTY_RANDOMSEEDNAN,
	
	// {EE-0461} socketTimeout: not a number
	EE_PROPERTY_SOCKETTIMEOUTNAN,
	
	// {EE-0462} umask: property is not an integer
	EE_PROPERTY_UMASKNAN,
	
	// {EE-0463} push: object is not a card
	EE_PUSH_NOTACARD,
	
	// {EE-0464} push: can't find card
	EE_PUSH_NOTARGET,
	
	// {EE-0465} put: error in expression
	EE_PUT_BADEXP,
	
	// {EE-0466} put: can't set destination
	EE_PUT_CANTSET,
	
	// {EE-0467} put: can't put into destination
	EE_PUT_CANTSETINTO,
	
	// {EE-0468} queryRegistry: error in source expression
	EE_QUERYREGISTRY_BADEXP,
	
	// {EE-0469} random: error in source expression
	EE_RANDOM_BADSOURCE,
	
	// {EE-0470} read: aborted
	EE_READ_ABORT,
	
	// {EE-0471} read: error in 'at' expression
	EE_READ_BADAT,
	
	// {EE-0472} read: error in condition expression
	EE_READ_BADCOND,
	
	// {EE-0473} read: error in count expression
	EE_READ_BADEXP,
	
	// {EE-0474} read: error reading
	EE_READ_ERROR,
	
	// {EE-0475} read: count is not an integer
	EE_READ_NAN,
	
	// {EE-0476} read: error in 'until' expression
	EE_READ_NOCHARACTER,
	
	// {EE-0477} read: file is not open
	EE_READ_NOFILE,
	
	// {EE-0478} read: error in 'for' expression
	EE_READ_NONUMBER,
	
	// {EE-0479} read: process is not open
	EE_READ_NOPROCESS,
	
	// {EE-0480} record: error in file expression
	EE_RECORD_BADFILE,
	
	// {EE-0481} recordCompression: type must be 4 characters
	EE_RECORDCOMPRESSION_BADTYPE,
	
	// {EE-0482} recordInput: type must be 4 characters
	EE_RECORDINPUT_BADTYPE,
	
	// {EE-0483} remove: can't find object
	EE_REMOVE_NOOBJECT,
	
	// {EE-0484} remove: object is not a group
	EE_REMOVE_NOTABACKGROUND,
	
	// {EE-0485} remove: object is not a card
	EE_REMOVE_NOTACARD,
	
	// {EE-0486} rename: error in source expression
	EE_RENAME_BADSOURCE,
	
	// {EE-0487} rename: error in destination expression
	EE_RENAME_BADDEST,
	
	// {EE-0488} repeat: aborted
	EE_REPEAT_ABORT,
	
	// {EE-0489} repeat: error in 'for' condition expression
	EE_REPEAT_BADFORCOND,
	
	// {EE-0490} repeat: error in statement
	EE_REPEAT_BADSTATEMENT,
	
	// {EE-0491} repeat: error in 'until' condition expression
	EE_REPEAT_BADUNTILCOND,
	
	// {EE-0492} repeat: error in 'while' condition expression
	EE_REPEAT_BADWHILECOND,
	
	// {EE-0493} repeat: error in 'with' end condition expression
	EE_REPEAT_BADWITHEND,
	
	// {EE-0494} repeat: error in 'with' start condition expression
	EE_REPEAT_BADWITHSTART,
	
	// {EE-0495} repeat: error in 'with' step condition expression
	EE_REPEAT_BADWITHSTEP,
	
	// {EE-0496} repeat: error setting 'with' variable
	EE_REPEAT_BADWITHVAR,
	
	// {EE-0497} replace: can't set container
	EE_REPLACE_CANTSET,
	
	// {EE-0498} replace: error in pattern expression
	EE_REPLACE_BADPATTERN,
	
	// {EE-0499} replace: error in replacement expression
	EE_REPLACE_BADREPLACEMENT,
	
	// {EE-0500} replace: error in container expression
	EE_REPLACE_BADCONTAINER,
	
	// {EE-0501} replaceText: bad parameter
	EE_REPLACETEXT_BADPATTERN,
	
	// {EE-0502} replaceText: bad source string
	EE_REPLACETEXT_BADSOURCE,
	
	// {EE-0503} reply: error in keyword expression
	EE_REPLY_BADKEYWORDEXP,
	
	// {EE-0504} reply: error in message expression
	EE_REPLY_BADMESSAGEEXP,
	
	// {EE-0505} request: error in keyword expression
	EE_REQUEST_BADKEYWORDEXP,
	
	// {EE-0506} request: error in message expression
	EE_REQUEST_BADMESSAGEEXP,
	
	// {EE-0507} request: error in program expression
	EE_REQUEST_BADPROGRAMEXP,
	
	// {EE-0508} request: no permission to request that
	EE_REQUEST_NOPERM,
	
	// {EE-0509} getResources: error in expression
	EE_RESOURCES_BADPARAM,
	
	// {EE-0510} getResources: no permission to get that
	EE_RESOURCES_NOPERM,
	
	// {EE-0511} return: error in expression
	EE_RETURN_BADEXP,
	
	// {EE-0512} revert: can't revert Home stack
	EE_REVERT_HOME,
	
	// {EE-0513} rotate: error in object expression
	EE_ROTATE_NOIMAGE,
	
	// {EE-0514} rotate: object is not an editable image
	EE_ROTATE_NOTIMAGE,
	
	// {EE-0515} rotate: error in angle expression
	EE_ROTATE_BADANGLE,
	
	// {EE-0516} round: error in source or digit expression
	EE_ROUND_BADSOURCE,
	
	// {EE-0517} save: error in file name expression
	EE_SAVE_BADNOFILEEXP,
	
	// {EE-0518} save: saving disabled
	EE_SAVE_NOPERM,
	
	// {EE-0519} save: can't find stack to save
	EE_SAVE_NOTARGET,
	
	// {EE-0520} save: object is not a stack
	EE_SAVE_NOTASTACK,
	
	// {EE-0521} seek: error in file name expression
	EE_SEEK_BADNAME,
	
	// {EE-0522} seek: error in offset expression
	EE_SEEK_BADWHERE,
	
	// {EE-0523} seek: file is not open
	EE_SEEK_NOFILE,
	
	// {EE-0524} select: can't select target
	EE_SELECT_BADTARGET,
	
	// {EE-0525} selectedChunk: error in button or field expression
	EE_SELECTED_BADSOURCE,
	
	// {EE-0526} selectedButton: bad family expression
	EE_SELECTEDBUTTON_BADFAMILY,
	
	// {EE-0527} selectedButton: bad parent object expression
	EE_SELECTEDBUTTON_BADPARENT,
	
	// {EE-0528} send: error in message handler execution
	EE_SEND_BADEXEC,
	
	// {EE-0529} send: error in message expression
	EE_SEND_BADEXP,
	
	// {EE-0530} send: error in 'in' expression
	EE_SEND_BADINEXP,
	
	// {EE-0531} send: error in program expression
	EE_SEND_BADPROGRAMEXP,
	
	// {EE-0532} send: bad target expression
	EE_SEND_BADTARGET,
	
	// {EE-0533} send: no permission to send that
	EE_SEND_NOPERM,
	
	// {EE-0534} set: error in source expression
	EE_SET_BADEXP,
	
	// {EE-0535} set: can't set property
	EE_SET_BADSET,
	
	// {EE-0536} setRegistry: no permission to get or set registry
	EE_SETREGISTRY_NOPERM,
	
	// {EE-0537} setRegistry: error in source expression
	EE_SETREGISTRY_BADEXP,
	
	// {EE-0538} shell: aborted
	EE_SHELL_ABORT,
	
	// {EE-0539} shell: can't run shell command
	EE_SHELL_BADCOMMAND,
	
	// {EE-0540} shell: error in source expression
	EE_SHELL_BADSOURCE,
	
	// {EE-0541} shell: no permission to run commands
	EE_SHELL_NOPERM,
	
	// {EE-0542} shortFilePath: error in file expression
	EE_SHORTFILEPATH_BADSOURCE,
	
	// {EE-0543} show: error in visual effect expression
	EE_SHOW_BADEFFECT,
	
	// {EE-0544} show: error in location expression
	EE_SHOW_BADLOCATION,
	
	// {EE-0545} show: error in number of cards expression
	EE_SHOW_BADNUMBER,
	
	// {EE-0546} show: location is not in proper x,y form
	EE_SHOW_NOLOCATION,
	
	// {EE-0547} show: can't find object
	EE_SHOW_NOOBJ,
	
	// {EE-0548} sin: error in source expression
	EE_SIN_BADSOURCE,
	
	// {EE-0549} sin: domain error
	EE_SIN_DOMAIN,
	
	// {EE-0550} sort: can't find object to sort
	EE_SORT_BADTARGET,
	
	// {EE-0551} sort: error sorting
	EE_SORT_CANTSORT,
	
	// {EE-0552} sort: can't find field
	EE_SORT_NOTARGET,
	
	// {EE-0553} specialFolderPath: error in type expression
	EE_SPECIALFOLDERPATH_BADPARAM,
	
	// {EE-0554} sqrt: error in source expression
	EE_SQRT_BADSOURCE,
	
	// {EE-0555} sqrt: domain error
	EE_SQRT_DOMAIN,
	
	// {EE-0556} Stack: bad decoration
	EE_STACK_BADDECORATION,
	
	// {EE-0557} Stack: invalid id (must be greater than current id)
	EE_STACK_BADID,
	
	// {EE-0558} Stack: invalid key
	EE_STACK_BADKEY,
	
	// {EE-0559} Stack: bad substack name
	EE_STACK_BADSUBSTACK,
	
	// {EE-0560} Stack: can't set mainStack (has substacks?)
	EE_STACK_CANTSETMAINSTACK,
	
	// {EE-0561} Stack: deskIcon is not an integer
	EE_STACK_ICONNAN,
	
	// {EE-0562} Stack: userLevel is not an integer
	EE_STACK_LEVELNAN,
	
	// {EE-0563} Stack: size is not an integer
	EE_STACK_MINMAXNAN,
	
	// {EE-0564} Stack: stack is password protected
	EE_STACK_NOKEY,
	
	// {EE-0565} Stack: can't find mainStack
	EE_STACK_NOMAINSTACK,
	
	// {EE-0566} Stack: stack is not a mainStack
	EE_STACK_NOTMAINSTACK,
	
	// {EE-0567} Stack: error in external function handler
	EE_STACK_EXTERNALERROR,
	
	// {EE-0568} start: can't find object
	EE_START_BADTARGET,
	
	// {EE-0569} start: stack is locked
	EE_START_LOCKED,
	
	// {EE-0570} start: expression is not a group
	EE_START_NOTABACKGROUND,
	
	// {EE-0571} start: license limit exceeded
	EE_START_NOTLICENSED,
	
	// {EE-0572} Handler: error in source expression
	EE_STATEMENT_BADPARAM,
	
	// {EE-0573} Handler: can't find handler
	EE_STATEMENT_BADCOMMAND,
	
	// {EE-0574} stdDev: error in expression
	EE_STDDEV_BADSOURCE,
	
	// {EE-0575} stop: error in expression
	EE_STOP_BADTARGET,
	
	// {EE-0576} stop: target is not a group
	EE_STOP_NOTABACKGROUND,
	
	// {EE-0577} subtract: error in matrix operation
	EE_SUBTRACT_BADARRAY,
	
	// {EE-0578} subtract: destination has a bad format (numeric?)
	EE_SUBTRACT_BADDEST,
	
	// {EE-0579} subtract: error in source expression
	EE_SUBTRACT_BADSOURCE,
	
	// {EE-0580} subtract: can't set destination
	EE_SUBTRACT_CANTSET,
	
	// {EE-0581} subtract: can't subtract array from scalar
	EE_SUBTRACT_MISMATCH,
	
	// {EE-0582} subwindow: error in expression
	EE_SUBWINDOW_BADEXP,
	
	// {EE-0583} subwindow: can't find stack or button
	EE_SUBWINDOW_NOSTACK,
	
	// {EE-0584} sum: error in source expression
	EE_SUM_BADSOURCE,
	
	// {EE-0585} switch: error in condition expression
	EE_SWITCH_BADCOND,
	
	// {EE-0586} switch: error in case expression
	EE_SWITCH_BADCASE,
	
	// {EE-0587} switch: error in statement
	EE_SWITCH_BADSTATEMENT,
	
	// {EE-0588} textHeightSum: can't find object
	EE_TAN_BADSOURCE,
	
	// {EE-0589} tan: error in source expression
	EE_TAN_DOMAIN,
	
	// {EE-0590} tan: domain error
	EE_TEXT_HEIGHT_SUM_NOOBJECT,
	
	// {EE-0591} there: error in source expression
	EE_THERE_BADSOURCE,
	
	// {EE-0592} throw: error in source expression
	EE_THROW_BADERROR,
	
	// {EE-0593} Operators *: error in matrix operation
	EE_TIMES_BADARRAY,
	
	// {EE-0594} Operators *: error in left operand
	EE_TIMES_BADLEFT,
	
	// {EE-0595} Operators *: error in right operand
	EE_TIMES_BADRIGHT,
	
	// {EE-0596} Operators *: range error (overflow)
	EE_TIMES_RANGE,
	
	// {EE-0597} toLower: error in source expression
	EE_TOLOWER_BADSOURCE,
	
	// {EE-0598} topStack: error in source expression
	EE_TOPSTACK_BADSOURCE,
	
	// {EE-0599} toUpper: error in source expression
	EE_TOUPPER_BADSOURCE,
	
	// {EE-0600} transpose: source is not a variable
	EE_TRANSPOSE_BADSOURCE,
	
	// {EE-0601} transpose: can't transpose this array
	EE_TRANSPOSE_MISMATCH,
	
	// {EE-0602} trunc: error in source expression
	EE_TRUNC_BADSOURCE,
	
	// {EE-0603} try: error in statement
	EE_TRY_BADSTATEMENT,
	
	// {EE-0604} type: script aborted
	EE_TYPE_ABORT,
	
	// {EE-0605} type: bad string expression
	EE_TYPE_BADSTRINGEXP,
	
	// {EE-0606} ungroup: can't find group
	EE_UNGROUP_NOGROUP,
	
	// {EE-0607} ungroup: target is not a group
	EE_UNGROUP_NOTAGROUP,
	
	// {EE-0608} uniDecode: error in language expression
	EE_UNIDECODE_BADLANGUAGE,
	
	// {EE-0609} uniDecode: error in source expression
	EE_UNIDECODE_BADSOURCE,
	
	// {EE-0610} uniEncode: error in language expression
	EE_UNIENCODE_BADLANGUAGE,
	
	// {EE-0611} uniEncode: error in source expression
	EE_UNIENCODE_BADSOURCE,
	
	// {EE-0612} unload: error in url expression
	EE_UNLOAD_BADURLEXP,
	
	// {EE-0613} unlock: expression is not a visual effect
	EE_UNLOCK_BADEFFECT,
	
	// {EE-0614} urlDecode: error in source expression
	EE_URLDECODE_BADSOURCE,
	
	// {EE-0615} urlEncode: error in source expression
	EE_URLENCODE_BADSOURCE,
	
	// {EE-0616} urlStatus: error in url expression
	EE_URLSTATUS_BADSOURCE,
	
	// {EE-0617} value: error in source expression
	EE_VALUE_BADSOURCE,
	
	// {EE-0618} value: error executing expression
	EE_VALUE_ERROR,
	
	// {EE-0619} value: can't find object
	EE_VALUE_NOOBJ,
	
	// {EE-0620} Array: bad index expression
	EE_VARIABLE_BADINDEX,
	
	// {EE-0621} Chunk: source is not a character
	EE_VARIABLE_NAC,
	
	// {EE-0622} Chunk: source is not a number
	EE_VARIABLE_NAN,
	
	// {EE-0623} visual: bad effect expression
	EE_VISUAL_BADEXP,
	
	// {EE-0624} wait: aborted
	EE_WAIT_ABORT,
	
	// {EE-0625} wait: error in expression
	EE_WAIT_BADEXP,
	
	// {EE-0626} wait: expression is not a number
	EE_WAIT_NAN,
	
	// {EE-0627} within: can't find control
	EE_WITHIN_NOCONTROL,
	
	// {EE-0628} within: not a point
	EE_WITHIN_NAP,
	
	// {EE-0629} write: error in expression
	EE_WRITE_BADEXP,
	
	// {EE-0630} Operators bitXor: error in left operand
	EE_XORBITS_BADLEFT,
	
	// {EE-0631} Operators bitXor: error in right operand
	EE_XORBITS_BADRIGHT,
	
	// {EE-0632} Property stackFileVersion: not a valid version
	EE_PROPERTY_STACKFILEBADVERSION,
	
	// {EE-0633} Property stackFileVersion: version not supported
	EE_PROPERTY_STACKFILEUNSUPPORTEDVERSION,
	
	// {EE-0634} External handler: exception
	EE_EXTERNAL_EXCEPTION,
	
	// {EE-0635} export: Empty rectangle
	EE_EXPORT_EMPTYRECT,
	
	// {EE-0636} import: Empty rectangle
	EE_IMPORT_EMPTYRECT,
	
	// {EE-0637} Property dragAction: Unknown action
	EE_DRAGDROP_BADACTION,
	
	// {EE-0638} Property dragImageOffset: Not a point
	EE_DRAGDROP_BADIMAGEOFFSET,
	
	// {EE-0639} Property dragDelta: Not a number
	EE_PROPERTY_BADDRAGDELTA,
	
	// {EE-0640} clipboard: invalid mix of data types
	EE_CLIPBOARD_BADMIX,
	
	// {EE-0641} clipboard: invalid text
	EE_CLIPBOARD_BADTEXT,
	
	// {EE-0642} wrap: bad array
	EE_WRAP_BADARRAY,
	
	// {EE-0643} wrap: illegal type for left operand
	EE_WRAP_BADLEFT,
	
	// {EE-0644} wrap: illegal type for right operand
	EE_WRAP_BADRIGHT,
	
	// {EE-0645} wrap: type mismatch
	EE_WRAP_MISMATCH,
	
	// {EE-0646} wrap: overflow
	EE_WRAP_RANGE,
	
	// {EE-0647} wrap: division by zero
	EE_WRAP_ZERO,
	
	// {EE-0648} begins/ends with: illegal type for right operand
	EE_BEGINSENDS_BADRIGHT,
	
	// {EE-0649} begins/ends with: illegal type for left operand
	EE_BEGINSENDS_BADLEFT,
	
	// {EE-0650} UNUSED
	EE_UNUSED_0650,
	
	// {EE-0651} UNUSED
	EE_UNUSED_0651,
	
	// {EE-0652} UNUSED
	EE_UNUSED_0652,
	
	// {EE-0653} UNUSED
	EE_UNUSED_0653,
	
	// {EE-0654} UNUSED
	EE_UNUSED_0654,
	
	// {EE-0655} UNUSED
	EE_UNUSED_0655,
	
	// {EE-0656} UNUSED
	EE_UNUSED_0656,
	
	// {EE-0657} UNUSED
	EE_UNUSED_0657,
	
	// {EE-0658} graphic: not a boolean
	EE_GRAPHIC_NAB,
	
	// {EE-0659} graphic: bad fill rule
	EE_GRAPHIC_BADFILLRULE,
	
	// {EE-0660} graphic: bad gradient type
	EE_GRAPHIC_BADGRADIENTTYPE,
	
	// {EE-0661} graphic: bad gradient ramp
	EE_GRAPHIC_BADGRADIENTRAMP,
	
	// {EE-0662} graphic: bad gradient point
	EE_GRAPHIC_BADGRADIENTPOINT,
	
	// {EE-0663} graphic: bad gradient quality
	EE_GRAPHIC_BADGRADIENTQUALITY,
	
	// {EE-0664} graphic: bad gradient key
	EE_GRAPHIC_BADGRADIENTKEY,
	
	// {EE-0665} graphic: bad cap style
	EE_GRAPHIC_BADCAPSTYLE,
	
	// {EE-0666} graphic: bad join style
	EE_GRAPHIC_BADJOINSTYLE,
	
	// {EE-0667} byteToNum: bad expression
	EE_BYTETONUM_BADSOURCE,
	
	// {EE-0668} numToByte: bad expression
	EE_NUMTOBYTE_BADSOURCE,
	
	// {EE-0669} arrayEncode: bad expression
	EE_ARRAYENCODE_BADSOURCE,
	
	// {EE-0670} arrayEncode: failure
	EE_ARRAYENCODE_FAILED,
	
	// {EE-0671} arrayDecode: bad expression
	EE_ARRAYDECODE_BADSOURCE,
	
	// {EE-0672} arrayDecode: failure
	EE_ARRAYDECODE_FAILED,
	
	// {EE-0673} parentScript: bad object
	EE_PARENTSCRIPT_BADOBJECT,
	
	// {EE-0674} dispatch: bad message
	EE_DISPATCH_BADMESSAGEEXP,
	
	// {EE-0675} dispatch: bad command
	EE_DISPATCH_BADCOMMAND,
	
	// {EE-0676} dispatch: bad target
	EE_DISPATCH_BADTARGET,
	
	// {EE-0677} queryRegistry: bad destination
	EE_QUERYREGISTRY_BADDEST,
	
	// {EE-0678} parentScript: loop in hierarchy
	EE_PARENTSCRIPT_CYCLICOBJECT,
	
	// {EE-0679} Security: disk access not allowed
	EE_DISK_NOPERM,
	
	// {EE-0680} Security: network access not allowed
	EE_NETWORK_NOPERM,
	
	// {EE-0681} Security: external command access not allowed
	EE_PROCESS_NOPERM,
	
	// {EE-0682} Security: registry access not allowed
	EE_REGISTRY_NOPERM,
	
	// {EE-0683} <not used>
	NOTUSED__EE_STACK_NOPERM,
	
	// {EE-0684} Security: printer access not allowed
	EE_PRINT_NOPERM,
	
	// {EE-0685} Security: audio and camera access not allowed
	EE_PRIVACY_NOPERM,
	
	// {EE-0686} 
	EE_BITMAPEFFECT_BADKEY,
	
	// {EE-0687} 
	EE_BITMAPEFFECT_BADKEYFORTYPE,
	
	// {EE-0688} 
	EE_BITMAPEFFECT_BADNUMBER,
	
	// {EE-0689} 
	EE_BITMAPEFFECT_BADCOLOR,
	
	// {EE-0690} 
	EE_BITMAPEFFECT_BADBLENDMODE,
	
	// {EE-0691} 
	EE_BITMAPEFFECT_BADFILTER,
	
	// {EE-0692} 
	EE_BITMAPEFFECT_BADTECHNIQUE,
	
	// {EE-0693} 
	EE_BITMAPEFFECT_BADSOURCE,
	
	// {EE-0694} 
	EE_BITMAPEFFECT_BADBOOLEAN,
	
	// {EE-0695} 
	EE_SECUREMODE_BADCATEGORY,
	
	// {EE-0696} Security: AppleScript access not allowed
	EE_SECUREMODE_APPLESCRIPT_NOPERM,
	
	// {EE-0697} Security: alternate script execution not allowed
	EE_SECUREMODE_DOALTERNATE_NOPERM,
	
	// {EE-0698} processType: bad value
	EE_PROCESSTYPE_BADVALUE,
	
	// {EE-0699} processType: cannot change
	EE_PROCESSTYPE_NOTPOSSIBLE,
	
	// {EE-0700} 
	NOTUSED__EE_VARIABLE_CONTENTS_LOCKED,
	
	// {EE-0701} 
	NOTUSED__EE_VARIABLE_ELEMENT_LOCKED,
	
	// {EE-0702} do in browser: not supported
	EE_ENVDO_NOTSUPPORTED,
	
	// {EE-0703} do in browser: failed
	EE_ENVDO_FAILED,
	
	// {EE-0704} editMode: Bad value
	EE_GRAPHIC_BADEDITMODE,
	
	// {EE-0705} export: Bad palette
	EE_EXPORT_BADPALETTE,
	
	// {EE-0706} export: Invalid palette size
	EE_EXPORT_BADPALETTESIZE,
	
	// {EE-0707} printing: Bad options array
	EE_OPEN_BADOPTIONS,
	
	// {EE-0708} 
	NOTUSED__EE_FEATURE_NOTSUPPORTED,
	
	// {EE-0709} printing: Unknown destination
	EE_PRINT_UNKNOWNDST,
	
	// {EE-0710} object: cannot change id while in group edit mode
	EE_OBJECT_NOTWHILEEDITING,
	
	// {EE-0711} print: bad anchor name
	EE_PRINTANCHOR_BADNAME,
	
	// {EE-0712} print: bad anchor location
	EE_PRINTANCHOR_BADLOCATION,
	
	// {EE-0713} print: anchor location not a point
	EE_PRINTANCHOR_LOCATIONNAP,
	
	// {EE-0714} print: bad link destination
	EE_PRINTLINK_BADDEST,
	
	// {EE-0715} print: bad link area
	EE_PRINTLINK_BADAREA,
	
	// {EE-0716} print: link area not a rectangle
	EE_PRINTLINK_AREANAR,
	
	// {EE-0717} randomBytes: bad count
	EE_RANDOMBYTES_BADCOUNT,
	
	// {EE-0718} sha1Digest: bad source
	EE_SHA1DIGEST_BADSOURCE,
	
	// {EE-0719} stackLimit: not a number
	EE_STACKLIMIT_NAN,
	
	// {EE-0720} could not load security library
	EE_SECURITY_NOLIBRARY,
	
	// {EE-0721} group: cannot be background or shared (it is nested)
	EE_GROUP_CANNOTBEBGORSHARED,
	
	// {EE-0722} group: must be shared (it is placed on more than one card, or unplaced)
	EE_GROUP_CANNOTBENONSHARED,
	
	// {EE-0723} group: cannot group background or shared groups
	EE_GROUP_NOBG,
	
	// {EE-0724} print: bad bookmark title
	EE_PRINTBOOKMARK_BADTITLE,
	
	// {EE-0725} print: bad bookmark level
	EE_PRINTBOOKMARK_BADLEVEL,
	
	// {EE-0726} print: bad bookmark position
	EE_PRINTBOOKMARK_BADAT,
	
	// {EE-0727} print: bad bookmark initial state
	EE_PRINTBOOKMARK_BADINITIAL,
	
	// {EE-0728} Script File Index:
	EE_SCRIPT_FILEINDEX,
	
	// {EE-0729} include: could not find file
	EE_INCLUDE_FILENOTFOUND,
	
	// {EE-0730} script: parsing error
	EE_SCRIPT_SYNTAXERROR,
	
	// {EE-0731} script: bad statement
	EE_SCRIPT_BADSTATEMENT,
	
	// {EE-0732} include: not supported in this environment
	EE_INCLUDE_BADCONTEXT,
	
	// {EE-0733} include: bad filename
	EE_INCLUDE_BADFILENAME,
	
	// {EE-0734} include: nesting depth limit reached
	EE_INCLUDE_TOOMANY,
	
	// {EE-0735} require: not supported in this environment
	EE_REQUIRE_BADCONTEXT,
	
	// {EE-0736} 
	NOTUSED__EE_REQUIRE_BADFILENAME,
	
	// {EE-0737} 
	NOTUSED__EE_REQUIRE_BADSTACK,
	
	// {EE-0738} errorMode: bad value
	EE_ERRORMODE_BADVALUE,
	
	// {EE-0739} outputEncoding: bad value
	EE_OUTPUTENCODING_BADVALUE,
	
	// {EE-0740} outputLineEnding: bad value
	EE_OUTPUTLINEENDING_BADVALUE,
	
	// {EE-0741} Script Error Position:
	EE_SCRIPT_ERRORPOS,
	
	// {EE-0742} defaultNetworkInterface: network interface must be an IPv4 address
	EE_PROPERTY_BADNETWORKINTERFACE,

	// {EE-0743} layerMode: must be 'static', 'dynamic' or 'scrolling'
	EE_CONTROL_BADLAYERMODE,
	
	// {EE-0744} tileSize: must be a power of two between 16 and 256
	EE_COMPOSITOR_INVALIDTILESIZE,
	
	// {EE-0745} tileCompositor: unknown type
	EE_COMPOSITOR_UNKNOWNTYPE,
	
	// {EE-0746} tileCompositor: not supported on this platform
	EE_COMPOSITOR_NOTSUPPORTED,
	
	// {EE-0747} intersects: error in threshold expression
	EE_INTERSECT_BADTHRESHOLD,
	
	// {EE-0748} intersects: threshold must be a non-negative number, "bounds", "pixels" or "opaque pixels"
	EE_INTERSECT_ILLEGALTHRESHOLD,
	
	// {EE-0749} session: not supported in this environment
	EE_SESSION_BADCONTEXT,
	
	// {EE-0750} sessionSavePath: bad value
	EE_SESSION_SAVE_PATH_BADVALUE,
	
	// {EE-0751} sessionLifetime: bad value
	EE_SESSION_LIFETIME_BADVALUE,
	
	// {EE-0752} sessionName: bad value
	EE_SESSION_NAME_BADVALUE,
	
	// {EE-0753} sessionId: bad value
	EE_SESSION_ID_BADVALUE,
	
	// {EE-0754} lock: bad rect expr
	EE_LOCK_BADRECT,
	
	// {EE-0755} lock: not a rectangle
	EE_LOCK_NAR,

	// {EE-0756} field: bad listStyle value
	EE_FIELD_BADLISTSTYLE,

	// {EE-0757} field: firstIndent must be an integer
	EE_FIELD_FIRSTINDENTNAN,
	
	// {EE-0758} field: leftIndent must be an integer
	EE_FIELD_LEFTINDENTNAN,

	// {EE-0759} field: rightIndent must be an integer
	EE_FIELD_RIGHTINDENTNAN,

	// {EE-0760} field: spaceBefore must be an integer
	EE_FIELD_SPACEBEFORENAN,

	// {EE-0761} field: spaceAfter must be an integer
	EE_FIELD_SPACEAFTERNAN,

	// {EE-0762} field: listDepth must be an integer between 1 and 16.
	EE_FIELD_BADLISTDEPTH,

	// {EE-0763} field: borderWidth must be an integer
	EE_FIELD_BORDERWIDTHNAN,

	// {EE-0764} field: listIndent must be an integer
	EE_FIELD_LISTINDENTNAN,

	// {EE-0765} field: padding must be an integer
	EE_FIELD_PADDINGNAN,
	
	// {EE-0766} Chunk: can't store unicode to destination container
	EE_CHUNK_CANTSETUNICODEDEST,
	
	// {EE-0767} relayer: target not a container
	EE_RELAYER_TARGETNOTCONTAINER,
	
	// {EE-0768} relayer: couldn't resolve target object
	EE_RELAYER_NOTARGET,

	// {EE-0769} relayer: couldn't resolve source control

	EE_RELAYER_NOSOURCE,

	// {EE-0770} relayer: source not a control
	EE_RELAYER_SOURCENOTCONTROL,

	// {EE-0771} relayer: source and target not on the same card
	EE_RELAYER_CARDNOTSAME,

	// {EE-0772} relayer: layer not an integer
	EE_RELAYER_LAYERNAN,

	// {EE-0773} relayer: bad layer expression
	EE_RELAYER_BADLAYER,

	// {EE-0774} relayer: target not a control
	EE_RELAYER_TARGETNOTCONTROL,

	// {EE-0775} relayer: cannot move a control into a descendent
	EE_RELAYER_ILLEGALMOVE,
	
	// {EE-0776} relayer: required objects disappeared while processing
	EE_RELAYER_OBJECTSVANISHED,
	
	// {EE-0777} controlAtLoc: location not a point
	EE_CONTROLATLOC_NAP,
	
	// {EE-0778} do: no caller
	EE_DO_NOCALLER,
	
	// {EE-0779} read: invalid command for datagram socket
	EE_READ_NOTVALIDFORDATAGRAM,

	// {EE-0780} field: listIndex must be an integer
	EE_FIELD_LISTINDEXNAN,
	
	// {EE-0781} image cache limit: not a number
	EE_PROPERTY_BADIMAGECACHELIMIT,
    
    // {EE-0782} controls don't have the same owner
	EE_GROUP_DIFFERENTPARENT,
	
	// {EE-0783} uuid: bad type expression
	EE_UUID_BADTYPE,
	
	// {EE-0784} uuid: wrong number of arguments for specified type
	EE_UUID_TOOMANYPARAMS,
	
	// {EE-0785} uuid: unsupported type
	EE_UUID_UNKNOWNTYPE,
	
	// {EE-0786} uuid: bad namespace expression
	EE_UUID_BADNAMESPACEID,
	
	// {EE-0787} uuid: namespace not a uuid
	EE_UUID_NAMESPACENOTAUUID,
	
	// {EE-0788} uuid: bad name expression
	EE_UUID_BADNAME,
	
	// {EE-0789} uuid: not enough randomness available
	EE_UUID_NORANDOMNESS,
	
	// {EE-0790} avgDev: error in source expression
	EE_AVGDEV_BADSOURCE,
	
	// {EE-0791} geometricMean: error in source expression
	EE_GEO_MEAN_BADSOURCE,

	// {EE-0792} harmonicMean: error in source expression
	EE_HAR_MEAN_BADSOURCE,

	// {EE-0793} pStdDev: error in source expression
	EE_POP_STDDEV_BADSOURCE,
	
	// {EE-0794} pVariance: error in source expression
	EE_POP_VARIANCE_BADSOURCE,
	
	// {EE-0795} variance: error in source expression
	EE_VARIANCE_BADSOURCE,
	
	// {EE-0796} group: object cannot be grouped
	EE_GROUP_NOTGROUPABLE,
    
    // MERG-2013-08-14: [[ MeasureText ]] Measure text relative to the effective font on an object
    // {EE-0797} measureText: no object
    EE_MEASURE_TEXT_NOOBJECT,

    // TD-2013-06-24: [[ DynamicFonts ]]
    // {EE-0798} font: couldn't find font
	EE_FONT_BADFILEEXP,
	
	// MERG-2013-10-04: [[ EditScriptAt ]] edit script of object at.
    // {EE-0799} edit script: bad at expression
	EE_EDIT_BADAT,

	// IM-2013-09-22: [[ FullscreenMode ]]
	// {EE-0800} fullscreenmode: not a valid mode
    EE_STACK_BADFULLSCREENMODE,
	
	// IM-2013-12-04: [[ PixelScale ]]
	// {EE-0801} pixelScale: not a valid scale value
	EE_PROPERTY_BADPIXELSCALE,
	
	// IM-2014-01-07: [[ StackScale ]]
	// {EE-0802} scaleFactor: not a valid scale value
	EE_STACK_BADSCALEFACTOR,
	
	// IM-2014-01-30: [[ HiDPI ]]
	// {EE-0803} pixelScale: the pixelScale property cannot be set on this platform
	EE_PROPERTY_PIXELSCALENOTSUPPORTED,
	
	// IM-2014-01-30: [[ HiDPI ]]
	// {EE-0804} usePixelScaling: the usePixelScaling property cannot be set on this platform
	EE_PROPERTY_USEPIXELSCALENOTSUPPORTED,
	
	// MM-2014-02-12: [[ SecureSocket ]]
	// {EE-0805} secure: error in socket expression
	EE_SECURE_BADNAME,
	
	// PM-2014-04-15: [[Bug 12105]]
	// {EE-0806} paramCount: could not find handler
	EE_PARAMCOUNT_NOHANDLER,
	
	// MW-2015-05-28: [[ Bug 12463 ]]
	// {EE-0807} send: too many pending messages
	EE_SEND_TOOMANYPENDING,
	
	// MM-2014-06-13: [[ Bug 12567 ]] New variant secure socket <socket> with verification for host <host>
	// {EE-0808} secure: error in host name expression
	EE_SECURE_BADHOST,
	
	// MM-2014-06-13: [[ Bug 12567 ]] New variant open socket <socket> with verification for host <host>
	// {EE-0809} open: error in host name expression
	EE_OPEN_BADHOST,
	
	// SN-2014-12-15: [[ Bug 14211 ]] Add an error when using a parsed bad extents (such as 'next')
	// {EE-0810} Chunk: bad extents provided
	EE_CHUNK_BADEXTENTS,
	
	// {EE-0811} external: unlicensed
	EE_EXTERNAL_UNLICENSED,

    // {EE-0812} Import: no image selected, or image not open
    EE_IMPORT_NOSELECTED,

    // {EE-0813} Resolve image: error in source expression
    EE_RESOLVE_IMG_BADEXP,

    // {EE-0814} Internal BSDiff: error in old file expression
    EE_INTERNAL_BSDIFF_BADOLD,

    // {EE-0815} Internal BSDiff: error in new file expression
    EE_INTERNAL_BSDIFF_BADNEW,

    // {EE-0816} Internal BSDiff: error in patch filename expression
    EE_INTERNAL_BSDIFF_BADPATCH,

    // {EE-0817} Internal Bootstrap: error in stack file
    EE_INTERNAL_BOOTSTRAP_BADSTACK,

    // {EE-0818} IDE script configure: error in settings expression
    EE_IDE_BADARRAY,

    // {EE-0819} IDE script replace: error in text expression
    EE_IDE_BADTEXT,

    // {EE-0820} IDE script classify: error in script expression
    EE_IDE_BADSCRIPT,

    // {EE-0821} IDE filter control: error in pattern expression
    EE_IDE_BADPATTERN,

    // {EE-0822} Engine PutInto: error in variable expression
    EE_ENGINE_PUT_BADVARIABLE,

    // {EE-0823} Engine DeleteVariableChunk: error in expression
    EE_ENGINE_DELETE_BADVARCHUNK,

    // {EE-0824} IDE Extract: error in segment expression
    EE_IDE_EXTRACT_BADSEGMENT,

    // {EE-0825} IDE Extract: error in section name expression
    EE_IDE_EXTRACT_BADSECTION,

    // {EE-0826} IDE Extract: error in filename expression
    EE_IDE_EXTRACT_BADFILENAME,
    
    // {EE-0827} MCInternalPayloadPatch: error in output filename expression
    EE_OUTPUT_BADFILENAME,
    
    // {EE-0828} MCInternalListTasksWithModule: error in module expression
    EE_INTERNAL_TASKS_BADMODULE,
    
    // {EE-0829} MCInternalCanDeleteFile: error in filename expression
    EE_INTERNAL_DELETE_BADFILENAME,
    
    // {EE-0830} MCInternalCanDeleteKey: error in key expression
    EE_INTERNAL_DELETE_BADKEY,

    // {EE-0831} MCHandler: error in expression
    EE_HANDLER_BADEXP,
    
    // {EE-0832} textDecode: bad data expression
    EE_TEXTDECODE_BADDATA,
    
    // {EE-0833} textDecode: bad text encoding expression
    EE_TEXTDECODE_BADENCODING,
    
    // {EE-0834} textDecode: could not decode data
    EE_TEXTDECODE_FAILED,
    
    // {EE-0835} textEncode: bad text expression
    EE_TEXTENCODE_BADTEXT,
    
    // {EE-0836} textEncode: bad text encoding expression
    EE_TEXTENCODE_BADENCODING,
    
    // {EE-0837} textEncode: could not encode text
    EE_TEXTENCODE_FAILED,
    
    // {EE-0838} normalizeText: bad normal form
    EE_NORMALIZETEXT_BADFORM,
    
    // {EE-0839} normalizeText: bad text expression
    EE_NORMALIZETEXT_BADTEXT,
    
    // {EE-0840} codepointProperty: bad codepoint
    EE_CODEPOINTPROPERTY_BADCODEPOINT,

    // {EE-0841} codepointProperty: bad property name
    EE_CODEPOINTPROPERTY_BADPROPERTY,
	
	// SN-2014-05-06: [[ Bug 12360 ]]
	// {EE-0842} open: bad text encoding
	EE_OPEN_BADENCODING,
	
	// {EE-0843} open: unsupported encoding
	EE_OPEN_UNSUPPORTED_ENCODING,
	
	// AL-2014-10-17: [[ BiDi ]] Returns the result of applying the bi-directional algorithm to text
	// {EE-0844} bidiDirection: error in source expression
	EE_BIDIDIRECTION_BADSOURCE,
	
	// MW-2014-10-23: Improve the error message you get from 'start using <name>'
	// {EE-0845} start: script of specified stack won't compile
	EE_START_WONTCOMPILE,
	
	// SN-2014-12-16: [[ Bug 14181 ]] hostnameToAddress should have no message on server
	// {EE-0846} hostnameToAddress: callbacks are not allowed on server
	EE_HOSTNAME_BADMESSAGE,

    // {EE-0847} Error evaluating expression
    EE_EXPR_EVALERROR,
    
    // {EE-0848} Property: value is not a character
    EE_PROPERTY_NAC,
    
    // {EE-0849} Property: value is not a string
    EE_PROPERTY_NAS,
    
    // {EE-0850} Property: value is not a color
    EE_PROPERTY_NOTACOLOR,
    
    // {EE-0851} Property: value is not a rectangle
    EE_PROPERTY_NOTARECT,
    
    // {EE-0852} Property: value is not a point
    EE_PROPERTY_NOTAPOINT,
    
    // {EE-0853} Property: value is not a pair of integers
    EE_PROPERTY_NOTAINTPAIR,
    
    // {EE-0854} Property: value is not a quadruple of integers
    EE_PROPERTY_NOTAINTQUAD,
    
    // {EE-0855} Property: invalid enumeration value
    EE_PROPERTY_BADENUMVALUE,
    
    // {EE-0856} Backdrop: invalid value
    EE_BACKDROP_INVALIDVALUE,
    
    // {EE-0857} Property: value is not an array
    EE_PROPERTY_NOTANARRAY,
    
    // {EE-0858} MCInternalPayloadPatch: error in patch item expression
    EE_INTERNAL_PATCH_BADITEM,
    
    // {EE-0859} MCInternalPayloadPatch: error in base item expression
    EE_INTERNAL_BASE_BADITEM,

	// MDW-2014-09-28: [[ feature_floor ]]
	// {EE-0860} floor: bad parameter
	EE_FLOOR_BADSOURCE,

	// MDW-2014-09-28: [[ feature_floor ]]
	// {EE-0861} ceil: bad parameter
    EE_CEIL_BADSOURCE,

    // {EE-0862} commandArguments: bad parameter
    EE_COMMANDARGUMENTS_BADPARAM,
    
    // AL-2015-07-07: The following error codes are 8.0 specific so should have their numbers
    //  incremented whenever new codes are merged up from below.
    // MW-2014-12-10: [[ Extensions ]] The error codes used to indicate an extension error.
    // {EE-0863} extension: error occured with domain
    EE_EXTENSION_ERROR_DOMAIN,
    // {EE-0864} extension: error occured with description
    EE_EXTENSION_ERROR_DESCRIPTION,
    // {EE-0865} extension: error occured with file
    EE_EXTENSION_ERROR_FILE,
    // {EE-0866} extension: error occured with line
    EE_EXTENSION_ERROR_LINE,
    
    // {EE-0867} load: error in extension expression
    EE_LOAD_BADEXTENSION,
    
    // {EE-0868} load: error in resource path expression
    EE_LOAD_BADRESOURCEPATH,
    
    // {EE-0869} System error: function
    EE_SYSTEM_FUNCTION,

    // {EE-0870} System error: code
    EE_SYSTEM_CODE,

    // {EE-0871} System error: message
    EE_SYSTEM_MESSAGE,
    
    // {EE-0872} Import: bad array
    EE_IMPORT_BADARRAY,
    
    // {EE-0873} Import: not an object array
    EE_IMPORT_NOTANOBJECTARRAY,

    // {EE-0874} clipboard: bad item type or data
    EE_CLIPBOARD_BADREP,
    
    // {EE-0875} clipboard: failed to insert item
    EE_CLIPBOARD_INSERTFAILED,
    
    // {EE-0876} clipboard: clipboard not locked
    EE_CLIPBOARD_NOTLOCKED,
    
    // {EE-0877} clipboard: already locked
    EE_CLIPBOARD_ALREADYLOCKED,
    
    // {EE-0878} clipboard: needs to be cleared (contains external data)
    EE_CLIPBOARD_EXTERNALDATA,
	
	// {EE-0879} go: error in widget expression
	EE_GO_BADWIDGETEXP,
	
	// {EE-0880} launch: error in widget expression
	EE_LAUNCH_BADWIDGETEXP,

	// {EE-0881} do: error in widget expression
	EE_DO_BADWIDGETEXP,

    // {EE-0882} documentFilename: bad filename
    EE_DOCUMENTFILENAME_BADFILENAME, 

	// {EE-0883} save: error in file format expression
	EE_SAVE_BADNOFORMATEXP,
	
	// {EE-0884} replace: not a field chunk
	EE_REPLACE_BADFIELDCHUNK,
	
	// {EE-0885} call: too few arguments
	EE_INVOKE_TOOFEWARGS,
	
	// {EE-0886} call: too many arguments
	EE_INVOKE_TOOMANYARGS,
    
    // {EE-0887} Stack: script only stacks can not be password protected
    EE_SCRIPT_ONLY_STACK_NOPASSWORD,
    
    // {EE-0888} revert: can't find stack
    EE_REVERT_NOSTACK,
    
    // {EE-0889} vectordot: error in first parameter
    EE_VECTORDOT_BADLEFT,
    
    // {EE-0890} vectordot: error in second parameter
    EE_VECTORDOT_BADRIGHT,
    
    // {EE-0891} vectordot: arrays are not key-wise compatible
    EE_VECTORDOT_MISMATCH,

	// {EE-0892} files: error in folder parameter
	EE_FILES_BADFOLDER,

	// {EE-0893} folders: error in folder parameter
	EE_FOLDERS_BADFOLDER,

    // {EE-0894} no target object
    EE_NOTARGET,
<<<<<<< HEAD

    // {EE-0895} image: cannot change image while being edited
    EE_IMAGE_MUTABLELOCK,
    
	// {EE-0896} extension: error occured with column
	EE_EXTENSION_ERROR_COLUMN,
	
	// {EE-0897} parentScript: can't change parent while parent script is executing
    EE_PARENTSCRIPT_EXECUTING,
    
    // {EE-0898} call: type conversion error
    EE_INVOKE_TYPEERROR,

    // {EE-0899} open: error in from address expression
    EE_OPEN_BADFROMADDRESS,

    // {EE-0900} messageDigest: error in digest type parameter
    EE_MESSAGEDIGEST_BADTYPE,

    // {EE-0901} messageDigest: error in message data parameter
    EE_MESSAGEDIGEST_BADDATA,
=======
    
    // {EE-0895} snapshot: no screen
    EE_SNAPSHOT_FAILED,
>>>>>>> 30566469
};

extern const char *MCexecutionerrors;

#endif<|MERGE_RESOLUTION|>--- conflicted
+++ resolved
@@ -2731,7 +2731,6 @@
 
     // {EE-0894} no target object
     EE_NOTARGET,
-<<<<<<< HEAD
 
     // {EE-0895} image: cannot change image while being edited
     EE_IMAGE_MUTABLELOCK,
@@ -2753,11 +2752,9 @@
 
     // {EE-0901} messageDigest: error in message data parameter
     EE_MESSAGEDIGEST_BADDATA,
-=======
-    
-    // {EE-0895} snapshot: no screen
+
+    // {EE-0902} snapshot: no screen
     EE_SNAPSHOT_FAILED,
->>>>>>> 30566469
 };
 
 extern const char *MCexecutionerrors;
