/* Copyright (C) 2003-2015 LiveCode Ltd.

This file is part of LiveCode.

LiveCode is free software; you can redistribute it and/or modify it under
the terms of the GNU General Public License v3 as published by the Free
Software Foundation.

LiveCode is distributed in the hope that it will be useful, but WITHOUT ANY
WARRANTY; without even the implied warranty of MERCHANTABILITY or
FITNESS FOR A PARTICULAR PURPOSE.  See the GNU General Public License
for more details.

You should have received a copy of the GNU General Public License
along with LiveCode.  If not see <http://www.gnu.org/licenses/>.  */

#ifndef __MC_EXECUTION_ERRORS__
#define __MC_EXECUTION_ERRORS__

// This file is processed automatically to produce the error strings that are
// embedded in the IDE and Server engines. Take care when editing the file and
// ensure that new errors are added in precisely this form:
//   <tab>// {EE-iiii} <message>
//   <tab>EE_<tag>
//   <return>

enum Exec_errors
{
	// NOT AN ERROR CODE
	EE_UNDEFINED,
	
	// {EE-0001} Handler: Running low on memory, script aborted
	EE_NO_MEMORY,
	
	// {EE-0002} recursionLimit: Recursion limit reached
	EE_RECURSION_LIMIT,
	
	// {EE-0003} abs: error in source expression
	EE_ABS_BADSOURCE,
	
	// {EE-0004} accept: bad expression
	EE_ACCEPT_BADEXP,
	
	// {EE-0005} aclip: playLoudness is not an integer
	EE_ACLIP_LOUDNESSNAN,
	
	// {EE-0006} acos: error in source expression
	EE_ACOS_BADSOURCE,
	
	// {EE-0007} acos: domain error
	EE_ACOS_DOMAIN,
	
	// {EE-0008} add: error in matrix operation
	EE_ADD_BADARRAY,
	
	// {EE-0009} add: destination has a bad format (numeric?)
	EE_ADD_BADDEST,
	
	// {EE-0010} add: error in source expression
	EE_ADD_BADSOURCE,
	
	// {EE-0011} add: can't set destination
	EE_ADD_CANTSET,
	
	// {EE-0012} add: can't add array to scalar
	EE_ADD_MISMATCH,
	
	// {EE-0013} aliasReference: error in file expression
	EE_ALIASREFERENCE_BADSOURCE,
	
	// {EE-0014} Operators and: error in left operand
	EE_AND_BADLEFT,
	
	// {EE-0015} Operators and: error in right operand
	EE_AND_BADRIGHT,
	
	// {EE-0016} Operators bitAnd: error in left operand
	EE_ANDBITS_BADLEFT,
	
	// {EE-0017} Operators bitAnd: error in right operand
	EE_ANDBITS_BADRIGHT,
	
	// {EE-0018} annuity: error in period expression
	EE_ANNUITY_BADPERIODS,
	
	// {EE-0019} annuity: error in rate expression
	EE_ANNUITY_BADRATE,
	
	// {EE-0020} answer: error in question expression
	EE_ANSWER_BADQUESTION,
	
	// {EE-0021} answer: error in response expression
	EE_ANSWER_BADRESPONSE,
	
	// {EE-0022} answer: error in title expression
	EE_ANSWER_BADTITLE,
	
	// {EE-0023} split: error in expression
	EE_ARRAYOP_BADEXP,
	
	// {EE-0024} arrowKey: error in direction expression
	EE_ARROWKEY_BADEXP,
	
	// {EE-0025} arrowKey: not a direction
	EE_ARROWKEY_NOTAKEY,
	
	// {EE-0026} asin: error in source expression
	EE_ASIN_BADSOURCE,
	
	// {EE-0027} asin: domain error
	EE_ASIN_DOMAIN,
	
	// {EE-0028} ask: error in question expression
	EE_ASK_BADQUESTION,
	
	// {EE-0029} ask: error in reply expression
	EE_ASK_BADREPLY,
	
	// {EE-0030} ask: error in title expression
	EE_ASK_BADTITLE,
	
	// {EE-0031} atan2: error in first expression
	EE_ATAN2_BADS1,
	
	// {EE-0032} atan2: error in second expression
	EE_ATAN2_BADS2,
	
	// {EE-0033} atan2: domain error
	EE_ATAN2_DOMAIN,
	
	// {EE-0034} atan: error in source expression
	EE_ATAN_BADSOURCE,
	
	// {EE-0035} atan: domain error
	EE_ATAN_DOMAIN,
	
	// {EE-0036} average: error in source expression
	EE_AVERAGE_BADSOURCE,
	
	// {EE-0037} base64Decode: error in source expression
	EE_BASE64DECODE_BADSOURCE,
	
	// {EE-0038} base64Encode: error in source expression
	EE_BASE64ENCODE_BADSOURCE,
	
	// {EE-0039} baseConvert: bad destination base
	EE_BASECONVERT_BADDESTBASE,
	
	// {EE-0040} baseConvert: error in source expression
	EE_BASECONVERT_BADSOURCE,
	
	// {EE-0041} baseConvert: bad source base
	EE_BASECONVERT_BADSOURCEBASE,
	
	// {EE-0042} baseConvert: can't convert this number
	EE_BASECONVERT_CANTCONVERT,
	
	// {EE-0043} baseConvert: destination is not base 10
	EE_BASECONVERT_NOTBASE10,
	
	// {EE-0044} beep: error in expression
	EE_BEEP_BADEXP,
	
	// {EE-0045} binaryDecode: destination is not a variable
	EE_BINARYD_BADDEST,
	
	// {EE-0046} binaryDecode: invalid data for parameter
	EE_BINARYD_BADFORMAT,
	
	// {EE-0047} binaryDecode: not enough parameters
	EE_BINARYD_BADPARAM,
	
	// {EE-0048} binaryDecode: error in source expression
	EE_BINARYD_BADSOURCE,
	
	// {EE-0049} binaryEncode: invalid data for parameter
	EE_BINARYE_BADFORMAT,
	
	// {EE-0050} binaryEncode: not enough parameters
	EE_BINARYE_BADPARAM,
	
	// {EE-0051} binaryEncode: error in source expression
	EE_BINARYE_BADSOURCE,
	
	// {EE-0052} Button: bad accelerator modifier
	EE_BUTTON_BADMODIFIER,
	
	// {EE-0053} Button: family is not an integer
	EE_BUTTON_FAMILYNAN,
	
	// {EE-0054} Button: menuButton is not an integer
	EE_BUTTON_MENUBUTTONNAN,
	
	// {EE-0055} Button: menuHistory is not an integer
	EE_BUTTON_MENUHISTORYNAN,
	
	// {EE-0056} Button: menuLines is not an integer
	EE_BUTTON_MENULINESNAN,
	
	// {EE-0057} Button: mnemonic is not an integer
	EE_BUTTON_MNEMONICNAN,
	
	// {EE-0058} cancel: message id is not an integer
	EE_CANCEL_IDNAN,
	
	// {EE-0059} charToNum: error in source expression
	EE_CHARTONUM_BADSOURCE,
	
	// {EE-0060} choose: error in expression
	EE_CHOOSE_BADEXP,
	
	// {EE-0061} choose: not a tool
	EE_CHOOSE_BADTOOL,
	
	// {EE-0062} Chunk: error in background expression
	EE_CHUNK_BADBACKGROUNDEXP,
	
	// {EE-0063} Chunk: error in card expression
	EE_CHUNK_BADCARDEXP,
	
	// {EE-0064} Chunk: error in character range
	EE_CHUNK_BADCHARMARK,
	
	// {EE-0065} Chunk: container is not a button or field
	EE_CHUNK_BADCONTAINER,
	
	// {EE-0066} Chunk: error in chunk expression
	EE_CHUNK_BADEXPRESSION,
	
	// {EE-0067} Chunk: error in item range
	EE_CHUNK_BADITEMMARK,
	
	// {EE-0068} Chunk: error in line range
	EE_CHUNK_BADLINEMARK,
	
	// {EE-0069} Chunk: error in object expression
	EE_CHUNK_BADOBJECTEXP,
	
	// {EE-0070} Chunk: error in range end expression
	EE_CHUNK_BADRANGEEND,
	
	// {EE-0071} Chunk: error in range start expression
	EE_CHUNK_BADRANGESTART,
	
	// {EE-0072} Chunk: error in stack expression
	EE_CHUNK_BADSTACKEXP,
	
	// {EE-0073} Chunk: error in text string
	EE_CHUNK_BADTEXT,
	
	// {EE-0074} Chunk: can't separate tokens
	EE_CHUNK_BADTOKENMARK,
	
	// {EE-0075} Chunk: can't separate words
	EE_CHUNK_BADWORDMARK,
	
	// {EE-0076} Chunk: can't delete object
	EE_CHUNK_CANTDELETEOBJECT,
	
	// {EE-0077} Chunk: can't find object
	EE_CHUNK_CANTFINDOBJECT,
	
	// {EE-0078} Chunk: can't get object attributes
	EE_CHUNK_CANTGETATTS,
	
	// {EE-0079} Chunk: can't get value of destination container
	EE_CHUNK_CANTGETDEST,
	
	// {EE-0080} Chunk: can't get number
	EE_CHUNK_CANTGETNUMBER,
	
	// {EE-0081} Chunk: can't get source string
	EE_CHUNK_CANTGETSOURCE,
	
	// {EE-0082} Chunk: can't get substring
	EE_CHUNK_CANTGETSUBSTRING,
	
	// {EE-0083} Chunk: can't find substring
	EE_CHUNK_CANTMARK,
	
	// {EE-0084} Chunk: can't set attributes
	EE_CHUNK_CANTSETATTS,
	
	// {EE-0085} Chunk: can't store to destination container
	EE_CHUNK_CANTSETDEST,
	
	// {EE-0086} Chunk: can't set as a number
	EE_CHUNK_CANTSETN,
	
	// {EE-0087} Chunk: can't find background
	EE_CHUNK_NOBACKGROUND,
	
	// {EE-0088} Chunk: can't find card
	EE_CHUNK_NOCARD,
	
	// {EE-0089} Chunk: no such object
	EE_CHUNK_NOOBJECT,
	
	// {EE-0090} Chunk: can't set property
	EE_CHUNK_NOPROP,
	
	// {EE-0091} Chunk: can't find stack
	EE_CHUNK_NOSTACK,
	
	// {EE-0092} Chunk: no target found
	EE_CHUNK_NOTARGET,
	
	// {EE-0093} Chunk: can't select object that isn't open
	EE_CHUNK_NOTOPEN,
	
	// {EE-0094} Chunk: source is not a container
	EE_CHUNK_OBJECTNOTCONTAINER,
	
	// {EE-0095} Chunk: can't find object to store into
	EE_CHUNK_SETCANTGETBOJECT,
	
	// {EE-0096} Chunk: can't get source from container
	EE_CHUNK_SETCANTGETDEST,
	
	// {EE-0097} Chunk: destination is not a container
	EE_CHUNK_SETNOTACONTAINER,
	
	// {EE-0098} click: script aborted
	EE_CLICK_ABORT,
	
	// {EE-0099} click: expression is not a button number
	EE_CLICK_BADBUTTON,
	
	// {EE-0100} click: error in point expression
	EE_CLICK_BADLOCATION,
	
	// {EE-0101} click: expression is not a point
	EE_CLICK_NAP,
	
	// {EE-0102} click: stack is not open
	EE_CLICK_STACKNOTOPEN,
	
	// {EE-0103} clone: error in name expression
	EE_CLONE_BADNAME,
	
	// {EE-0104} clone: can't clone this object
	EE_CLONE_CANTCLONE,
	
	// {EE-0105} clone: stack is locked
	EE_CLONE_LOCKED,
	
	// {EE-0106} clone: can't find object to clone
	EE_CLONE_NOTARGET,
	
	// {EE-0107} close: error in name expression
	EE_CLOSE_BADNAME,
	
	// {EE-0108} close: can't find stack
	EE_CLOSE_NOOBJ,
	
	// {EE-0109} color: error setting selectedColor
	EE_COLOR_BADSELECTEDCOLOR,
	
	// {EE-0110} compact: can't find stack to save
	EE_COMPACT_NOTARGET,
	
	// {EE-0111} compact: object is not a stack
	EE_COMPACT_NOTASTACK,
	
	// {EE-0112} compound: error in periods expression
	EE_COMPOUND_BADPERIODS,
	
	// {EE-0113} compound: error in rate expression
	EE_COMPOUND_BADRATE,
	
	// {EE-0114} compress: error in source expression
	EE_COMPRESS_BADSOURCE,
	
	// {EE-0115} compress: error occurred during compression
	EE_COMPRESS_ERROR,
	
	// {EE-0116} Operators &&: error in left operand
	EE_CONCATSPACE_BADLEFT,
	
	// {EE-0117} Operators &&: error in right operand
	EE_CONCATSPACE_BADRIGHT,
	
	// {EE-0118} Operators &: error in left operand
	EE_CONCAT_BADLEFT,
	
	// {EE-0119} Operators &: error in right operand
	EE_CONCAT_BADRIGHT,
	
	// {EE-0120} Operators contains: error in left operand
	EE_CONTAINS_BADLEFT,
	
	// {EE-0121} Operators contains: error in right operand
	EE_CONTAINS_BADRIGHT,
	
	// {EE-0122} convert: can't read from container
	EE_CONVERT_CANTGET,
	
	// {EE-0123} convert: can't set container
	EE_CONVERT_CANTSET,
	
	// {EE-0124} copy: invalid destination object
	EE_CLIPBOARD_BADDEST,
	
	// {EE-0125} copy: can't find destination object
	EE_CLIPBOARD_NODEST,
	
	// {EE-0126} copy: can't copy source object
	EE_CLIPBOARD_BADOBJ,
	
	// {EE-0127} copy: can't find source object
	EE_COPY_NOOBJ,
	
	// {EE-0128} copy: stack is password protected
	EE_COPY_PASSWORD,
	
	// {EE-0129} cos: error in source expression
	EE_COS_BADSOURCE,
	
	// {EE-0130} cos: domain error
	EE_COS_DOMAIN,
	
	// {EE-0131} create: error in bad parent or background expression
	EE_CREATE_BADBGORCARD,
	
	// {EE-0132} create: error in name expression
	EE_CREATE_BADEXP,
	
	// {EE-0133} create: error in file name expression
	EE_CREATE_BADFILEEXP,
	
	// {EE-0134} create: stack is locked (cantModify)
	EE_CREATE_LOCKED,
	
	// {EE-0135} crop: error in image expression
	EE_CROP_NOIMAGE,
	
	// {EE-0136} crop: object is not an image
	EE_CROP_NOTIMAGE,
	
	// {EE-0137} crop: error in rectangle expression
	EE_CROP_CANTGETRECT,
	
	// {EE-0138} crop: expression is not a rectangle
	EE_CROP_NAR,
	
	// {EE-0139} cut: can't find or copy object
	EE_CUT_NOOBJ,
	
	// {EE-0140} decompress: error in source expression
	EE_DECOMPRESS_BADSOURCE,
	
	// {EE-0141} decompress: string is not compressed data
	EE_DECOMPRESS_NOTCOMPRESSED,
	
	// {EE-0142} decompress: error during decompression
	EE_DECOMPRESS_ERROR,
	
	// {EE-0143} delete: error in file or url name expression
	EE_DELETE_BADFILEEXP,
	
	// {EE-0144} delete: can't find object
	EE_DELETE_NOOBJ,
	
	// {EE-0145} disable: can't find object
	EE_DISABLE_NOOBJ,
	
	// {EE-0146} Stack: stack has not been given a file name
	EE_DISPATCH_NOFILEYET,
	
	// {EE-0147} divide: error in matrix operation
	EE_DIVIDE_BADARRAY,
	
	// {EE-0148} divide: destination has a bad format (numeric?)
	EE_DIVIDE_BADDEST,
	
	// {EE-0149} divide: error in source expression
	EE_DIVIDE_BADSOURCE,
	
	// {EE-0150} divide: can't set destination
	EE_DIVIDE_CANTSET,
	
	// {EE-0151} divide: can't divide scalar by array
	EE_DIVIDE_MISMATCH,
	
	// {EE-0152} divide: range error (overflow)
	EE_DIVIDE_RANGE,
	
	// {EE-0153} divide: divide by zero
	EE_DIVIDE_ZERO,
	
	// {EE-0154} Operators div: error in matrix operation
	EE_DIV_BADARRAY,
	
	// {EE-0155} Operators div: error in left operand
	EE_DIV_BADLEFT,
	
	// {EE-0156} Operators div: error in right operand
	EE_DIV_BADRIGHT,
	
	// {EE-0157} Operators div: can't divide scalar by matrix
	EE_DIV_MISMATCH,
	
	// {EE-0158} Operators div: range error (overflow)
	EE_DIV_RANGE,
	
	// {EE-0159} Operators div: divide by zero
	EE_DIV_ZERO,
	
	// {EE-0160} do: aborted
	EE_DO_ABORT,
	
	// {EE-0161} do: error in source expression
	EE_DO_BADCOMMAND,
	
	// {EE-0162} do: error in statement
	EE_DO_BADEXEC,
	
	// {EE-0163} do: error in expression
	EE_DO_BADEXP,
	
	// {EE-0164} do: error in language expression
	EE_DO_BADLANG,
	
	// {EE-0165} do: unexpected end of line in source expression
	EE_DO_BADLINE,
	
	// {EE-0166} do: can't find command
	EE_DO_NOCOMMAND,
	
	// {EE-0167} do: not a command
	EE_DO_NOTCOMMAND,
	
	// {EE-0168} do: license limit exceeded
	EE_DO_NOTLICENSED,
	
	// {EE-0169} doMenu: error in expression
	EE_DOMENU_BADEXP,
	
	// {EE-0170} doMenu: don't know this menu item
	EE_DOMENU_DONTKNOW,
	
	// {EE-0171} drag: script aborted
	EE_DRAG_ABORT,
	
	// {EE-0172} drag: bad "button" number
	EE_DRAG_BADBUTTON,
	
	// {EE-0173} drag: bad end point expression
	EE_DRAG_BADENDLOC,
	
	// {EE-0174} drag: end point is not a point
	EE_DRAG_ENDNAP,
	
	// {EE-0175} drag: bad start point expression
	EE_DRAG_BADSTARTLOC,
	
	// {EE-0176} drag: start point is not a point
	EE_DRAG_STARTNAP,
	
	// {EE-0177} driverNames: error in type expression
	EE_DRIVERNAMES_BADTYPE,
	
	// {EE-0178} drives: error in type expression
	EE_DRIVES_BADTYPE,
	
	// {EE-0179} edit: can't find object
	EE_EDIT_BADTARGET,
	
	// {EE-0180} encrypt: error in source expression
	EE_ENCRYPT_BADSOURCE,
	
	// {EE-0181} Operators =: error in operand
	EE_EQUAL_OPS,
	
	// {EE-0182} exp10: error in source expression
	EE_EXP10_BADSOURCE,
	
	// {EE-0183} exp10: domain error
	EE_EXP10_DOMAIN,
	
	// {EE-0184} exp1: error in source expression
	EE_EXP1_BADSOURCE,
	
	// {EE-0185} exp1: domain error
	EE_EXP1_DOMAIN,
	
	// {EE-0186} exp2: error in source expression
	EE_EXP2_BADSOURCE,
	
	// {EE-0187} exp2: domain error
	EE_EXP2_DOMAIN,
	
	// {EE-0188} export: error in file (or mask file) name expression
	EE_EXPORT_BADNAME,
	
	// {EE-0189} export: can't open file (or mask file)
	EE_EXPORT_CANTOPEN,
	
	// {EE-0190} export: can't write to file, mask file, or container
	EE_EXPORT_CANTWRITE,
	
	// {EE-0191} export: no image selected, or image not open
	EE_EXPORT_NOSELECTED,
	
	// {EE-0192} export: selected object is not an image
	EE_EXPORT_NOTANIMAGE,
	
	// {EE-0193} Expression: error in numeric factor
	EE_EXPRESSION_NFACTOR,
	
	// {EE-0194} Expression: error in string factor
	EE_EXPRESSION_SFACTOR,
	
	// {EE-0195} exp: error in source expression
	EE_EXP_BADSOURCE,
	
	// {EE-0196} exp: domain error
	EE_EXP_DOMAIN,
	
	// {EE-0197} extents: error in variable expression
	EE_EXTENTS_BADSOURCE,
	
	// {EE-0198} Factor: error in left operand
	EE_FACTOR_BADLEFT,
	
	// {EE-0199} Factor: error in right operand
	EE_FACTOR_BADRIGHT,
	
	// {EE-0200} Field: bad text attributes
	EE_FIELD_BADTEXTATTS,
	
	// {EE-0201} Field: hilitedLine is not an integer
	EE_FIELD_HILITEDNAN,
	
	// {EE-0202} Field: scrollbarWidth is not an integer
	EE_FIELD_SCROLLBARWIDTHNAN,
	
	// {EE-0203} Field: shift is not an integer
	EE_FIELD_SHIFTNAN,
	
	// {EE-0204} Field: tabstops is not a positive integer
	EE_FIELD_TABSNAN,
	
	// {EE-0205} files: no permission to list files or directories
	EE_FILES_NOPERM,
	
	// {EE-0206} filter: bad source string
	EE_FILTER_CANTGET,
	
	// {EE-0207} filter: bad pattern string
	EE_FILTER_CANTGETPATTERN,
	
	// {EE-0208} filter: can't set destination
	EE_FILTER_CANTSET,
	
	// {EE-0209} find: bad source string
	EE_FIND_BADSTRING,
	
	// {EE-0210} flip: can't find image
	EE_FLIP_NOIMAGE,
	
	// {EE-0211} flip: object is not an editable image
	EE_FLIP_NOTIMAGE,
	
	// {EE-0212} flushEvents: bad event type
	EE_FLUSHEVENTS_BADTYPE,
	
	// {EE-0213} focus: not a valid control
	EE_FOCUS_BADOBJECT,
	
	// {EE-0214} fontNames: error in type expression
	EE_FONTNAMES_BADTYPE,
	
	// {EE-0215} fontSizes: bad font name
	EE_FONTSIZES_BADFONTNAME,
	
	// {EE-0216} fontStyles: bad font name
	EE_FONTSTYLES_BADFONTNAME,
	
	// {EE-0217} fontStyles: bad font size
	EE_FONTSTYLES_BADFONTSIZE,
	
	// {EE-0218} format: bad format string or parameter mismatch
	EE_FORMAT_BADSOURCE,
	
	// {EE-0219} Function: error in function handler
	EE_FUNCTION_BADFUNCTION,
	
	// {EE-0220} Function: error in source expression
	EE_FUNCTION_BADSOURCE,
	
	// {EE-0221} Function: source is not a number
	EE_FUNCTION_CANTEVALN,
	
	// {EE-0222} Function: is not a number
	EE_FUNCTION_NAN,
	
	// {EE-0223} get: error in expression
	EE_GET_BADEXP,
	
	// {EE-0224} get: can't set destination
	EE_GET_CANTSET,
	
	// {EE-0225} globalLoc: coordinate is not a point
	EE_GLOBALLOC_NAP,
	
	// {EE-0226} go: error in background expression
	EE_GO_BADBACKGROUNDEXP,
	
	// {EE-0227} go: error in card expression
	EE_GO_BADCARDEXP,
	
	// {EE-0228} go: error in stack expression
	EE_GO_BADSTACKEXP,
	
	// {EE-0229} go: error in window expression
	EE_GO_BADWINDOWEXP,
	
	// {EE-0230} go: can't attach menu to this object type
	EE_GO_CANTATTACH,
	
	// {EE-0231} go: can't find destination
	EE_GO_NODEST,
	
	// {EE-0232} grab: can't find object
	EE_GRAB_NOOBJ,
	
	// {EE-0233} graphic: not an integer
	EE_GRAPHIC_NAN,
	
	// {EE-0234} Operators >=: error in operands
	EE_GREATERTHANEQUAL_OPS,
	
	// {EE-0235} Operators >: error in operands
	EE_GREATERTHAN_OPS,
	
	// {EE-0236} Group: backSize is not a point
	EE_GROUP_BACKSIZENAP,
	
	// {EE-0237} Group: hilitedButton is not an integer
	EE_GROUP_HILITEDNAN,
	
	// {EE-0238} Group: bad object type
	EE_GROUP_NOOBJ,
	
	// {EE-0239} Operators (): error in right operand
	EE_GROUPING_BADRIGHT,
	
	// {EE-0240} Handler: aborted
	EE_HANDLER_ABORT,
	
	// {EE-0241} Handler: error in statement
	EE_HANDLER_BADSTATEMENT,
	
	// {EE-0242} Handler: error in parameter expression
	EE_HANDLER_BADPARAM,
	
	// {EE-0243} Handler: not a valid parameter index
	EE_HANDLER_BADPARAMINDEX,
	
	// {EE-0244} hasMemory: bad amount expression
	EE_HASMEMORY_BADAMOUNT,
	
	// {EE-0245} hide: error in visual effect expression
	EE_HIDE_BADEFFECT,
	
	// {EE-0246} hide: can't find object
	EE_HIDE_NOOBJ,
	
	// {EE-0247} hostAddress: error in socket expression
	EE_HOSTADDRESS_BADSOCKET,
	
	// {EE-0248} hostAddressToName: error in address expression
	EE_HOSTATON_BADADDRESS,
	
	// {EE-0249} hostName: error in name expression
	EE_HOSTNAME_BADNAME,
	
	// {EE-0250} hostNameToAddress: error in name expression
	EE_HOSTNTOA_BADNAME,
	
	// {EE-0251} if-then: aborted
	EE_IF_ABORT,
	
	// {EE-0252} if-then: error in condition expression
	EE_IF_BADCOND,
	
	// {EE-0253} if-then: error in statement
	EE_IF_BADSTATEMENT,
	
	// {EE-0254} Image: bad pixmap id
	EE_IMAGE_BADPIXMAP,
	
	// {EE-0255} Image: hotspot is not an integer
	EE_IMAGE_HOTNAP,
	
	// {EE-0256} Image: id is not an integer
	EE_OBJECT_IDNAN,
	
	// {EE-0257} Image: id is already in use by another object
	EE_OBJECT_IDINUSE,
	
	// {EE-0258} Image: image must be open to set id
	EE_IMAGE_NOTOPEN,
	
	// {EE-0259} Image: hotSpot x is not an integer
	EE_IMAGE_XHOTNAN,
	
	// {EE-0260} Image: hotSpot y is not an integer
	EE_IMAGE_YHOTNAN,
	
	// {EE-0261} import: error in expression
	EE_IMPORT_BADNAME,
	
	// {EE-0262} import: can't open file, mask file or display
	EE_IMPORT_CANTOPEN,
	
	// {EE-0263} import: can't read file, mask file or display
	EE_IMPORT_CANTREAD,
	
	// {EE-0264} import: destination stack is locked (cantModify)
	EE_IMPORT_LOCKED,
	
	// {EE-0265} insert: can't find object
	EE_INSERT_BADTARGET,
	
	// {EE-0266} insert: license limit exceeded
	EE_INSERT_NOTLICENSED,
	
	// {EE-0267} intersect: two objects required
	EE_INTERSECT_NOOBJECT,
	
	// {EE-0268} Operators is: error in left operand
	EE_IS_BADLEFT,
	
	// {EE-0269} Operators is: error in right operand
	EE_IS_BADRIGHT,
	
	// {EE-0270} Operators is: can't compare operands
	EE_IS_BADOPS,
	
	// {EE-0271} Operators is: left operand of 'within' is not a point
	EE_IS_WITHINNAP,
	
	// {EE-0272} Operators is: right operand of 'within' is not a rectangle
	EE_IS_WITHINNAR,
	
	// {EE-0273} isNumber: error in source expression
	EE_ISNUMBER_BADSOURCE,
	
	// {EE-0274} isoToMac: error source expression
	EE_ISOTOMAC_BADSOURCE,
	
	// {EE-0275} Operators ,: error in left operand
	EE_ITEM_BADLEFT,
	
	// {EE-0276} Operators ,: error in right operand
	EE_ITEM_BADRIGHT,
	
	// {EE-0277} keys: parameter is not a variable
	EE_KEYS_BADSOURCE,
	
	// {EE-0278} kill: no such process
	EE_KILL_BADNAME,
	
	// {EE-0279} kill: bad number
	EE_KILL_BADNUMBER,
	
	// {EE-0280} launch: error in application expression
	EE_LAUNCH_BADAPPEXP,
	
	// {EE-0281} length: error in source expression
	EE_LENGTH_BADSOURCE,
	
	// {EE-0282} Operators <=: error in operands
	EE_LESSTHANEQUAL_OPS,
	
	// {EE-0283} Operators <: error in operands
	EE_LESSTHAN_OPS,
	
	// {EE-0284} ln1: error in source expression
	EE_LN1_BADSOURCE,
	
	// {EE-0285} ln1: domain error
	EE_LN1_DOMAIN,
	
	// {EE-0286} ln: error in source expression
	EE_LN_BADSOURCE,
	
	// {EE-0287} ln: domain error
	EE_LN_DOMAIN,
	
	// {EE-0288} load: error in url expression
	EE_LOAD_BADURLEXP,
	
	// {EE-0289} load: error in message expression
	EE_LOAD_BADMESSAGEEXP,
	
	// {EE-0290} localLoc: coordinate is not a point
	EE_LOCALLOC_NAP,
	
	// {EE-0291} log10: error in source expression
	EE_LOG10_BADSOURCE,
	
	// {EE-0292} log10: domain error
	EE_LOG10_DOMAIN,
	
	// {EE-0293} log2: error in source expression
	EE_LOG2_BADSOURCE,
	
	// {EE-0294} log2: domain error
	EE_LOG2_DOMAIN,
	
	// {EE-0295} longFilePath: error in file expression
	EE_LONGFILEPATH_BADSOURCE,
	
	// {EE-0296} macToIso: error source expression
	EE_MACTOISO_BADSOURCE,
	
	// {EE-0297} mark: bad card expression
	EE_MARK_BADCARD,
	
	// {EE-0298} mark: error in find expression
	EE_MARK_BADSTRING,
	
	// {EE-0299} matchChunk: can't set destination variable
	EE_MATCH_BADDEST,
	
	// {EE-0300} matchChunk: bad or missing parameter
	EE_MATCH_BADPARAM,
	
	// {EE-0301} matchChunk: error in pattern expression
	EE_MATCH_BADPATTERN,
	
	// {EE-0302} matchChunk: error in source expression
	EE_MATCH_BADSOURCE,
	
	// {EE-0303} matrix: range error in matrix operation
	EE_MATRIX_RANGE,
	
	// {EE-0304} matrixMultiply: error in source expression
	EE_MATRIXMULT_BADSOURCE,
	
	// {EE-0305} matrixMultiply: can't multiply these arrays
	EE_MATRIXMULT_MISMATCH,
	
	// {EE-0306} max: error in source expression
	EE_MAX_BADSOURCE,
	
	// {EE-0307} MCISendString: error in source expression
	EE_MCISENDSTRING_BADSOURCE,
	
	// {EE-0308} MD5digest: error in source expression
	EE_MD5DIGEST_BADSOURCE,
	
	// {EE-0309} median: error in source expression
	EE_MEDIAN_BADSOURCE,
	
	// {EE-0310} merge: error in source expression
	EE_MERGE_BADSOURCE,
	
	// {EE-0311} Operators -: can't subtract array from scalar
	EE_MINUS_BADARRAY,
	
	// {EE-0312} Operators -: error in left operand
	EE_MINUS_BADLEFT,
	
	// {EE-0313} Operators -: error in right operand
	EE_MINUS_BADRIGHT,
	
	// {EE-0314} Operators -: range error (overflow) in array operation
	EE_MINUS_MISMATCH,
	
	// {EE-0315} Operators -: range error (overflow)
	EE_MINUS_RANGE,
	
	// {EE-0316} min: error in source expression
	EE_MIN_BADSOURCE,
	
	// {EE-0317} Operators mod: error in matrix operation
	EE_MOD_BADARRAY,
	
	// {EE-0318} Operators mod: error in left operand
	EE_MOD_BADLEFT,
	
	// {EE-0319} Operators mod: error in right operand
	EE_MOD_BADRIGHT,
	
	// {EE-0320} Operators mod: can't divide scalar by matrix
	EE_MOD_MISMATCH,
	
	// {EE-0321} Operators mod: range error (overflow)
	EE_MOD_RANGE,
	
	// {EE-0322} Operators mod: divide by zero
	EE_MOD_ZERO,
	
	// {EE-0323} mouse: error in source expression
	EE_MOUSE_BADSOURCE,
	
	// {EE-0324} move: script aborted
	EE_MOVE_ABORT,
	
	// {EE-0325} move: can't find object
	EE_MOVE_BADOBJECT,
	
	// {EE-0326} move: bad end point expression
	EE_MOVE_BADENDLOC,
	
	// {EE-0327} move: bad duration expression
	EE_MOVE_BADDURATION,
	
	// {EE-0328} move: duration is not a number
	EE_MOVE_DURATIONNAN,
	
	// {EE-0329} move: end point is not a point
	EE_MOVE_ENDNAP,
	
	// {EE-0330} move: bad start point expression
	EE_MOVE_BADSTARTLOC,
	
	// {EE-0331} move: start point is not a point
	EE_MOVE_STARTNAP,
	
	// {EE-0332} multiply: error in matrix operation
	EE_MULTIPLY_BADARRAY,
	
	// {EE-0333} multiply: destination has a bad format (numeric?)
	EE_MULTIPLY_BADDEST,
	
	// {EE-0334} multiply: error in source expression
	EE_MULTIPLY_BADSOURCE,
	
	// {EE-0335} multiply: can't set destination
	EE_MULTIPLY_CANTSET,
	
	// {EE-0336} multiply: can't multiply scalar by array
	EE_MULTIPLY_MISMATCH,
	
	// {EE-0337} multiply: range error (overflow)
	EE_MULTIPLY_RANGE,
	
	// {EE-0338} Operators <>: error in operands
	EE_NOTEQUAL_OPS,
	
	// {EE-0339} Operators not: error in right operand
	EE_NOT_BADRIGHT,
	
	// {EE-0340} Operators bitNot: error in right operand
	EE_NOTBITS_BADRIGHT,
	
	// {EE-0341} numToChar: error in source expression
	EE_NUMTOCHAR_BADSOURCE,
	
	// {EE-0342} Object: bad textAlign expression
	EE_OBJECT_BADALIGN,
	
	// {EE-0343} Object: unknown color
	EE_OBJECT_BADCOLOR,
	
	// {EE-0344} Object: error in colors
	EE_OBJECT_BADCOLORS,
	
	// {EE-0345} Object: can't set layer (card not open, or control in group)
	EE_OBJECT_BADRELAYER,
	
	// {EE-0346} Object: not a textStyle
	EE_OBJECT_BADSTYLE,
	
	// {EE-0347} Object: stack locked, or object's script is executing
	EE_OBJECT_CANTREMOVE,
	
	// {EE-0348} Object: object does not have this property
	EE_OBJECT_GETNOPROP,
	
	// {EE-0349} Object: height is not an integer
	EE_OBJECT_LAYERNAN,
	
	// {EE-0350} Object: layer is not an integer
	EE_OBJECT_LOCNAP,
	
	// {EE-0351} Object: margin is not an integer
	EE_OBJECT_MARGINNAN,
	
	// {EE-0352} Object: value is not a boolean (true or false)
	EE_OBJECT_NAB,
	
	// {EE-0353} Object Name:
	EE_OBJECT_NAME,
	
	// {EE-0354} Object: property is not an integer
	EE_OBJECT_NAN,
	
	// {EE-0355} Object: coordinate is not a point
	EE_OBJECT_NAP,
	
	// {EE-0356} Object: rectangle does not have 4 points
	EE_OBJECT_NAR,
	
	// {EE-0357} Object: no Home stack
	EE_OBJECT_NOHOME,
	
	// {EE-0358} Object: pixel value is not an integer
	EE_OBJECT_PIXELNAN,
	
	// {EE-0359} Object: pixmap is not an integer
	EE_OBJECT_PIXMAPNAN,
	
	// {EE-0360} Object: can't set script while it is executing
	EE_OBJECT_SCRIPTEXECUTING,
	
	// {EE-0361} Object: can't set this property
	EE_OBJECT_SETNOPROP,
	
	// {EE-0362} Object: textheight is not an integer
	EE_OBJECT_TEXTHEIGHTNAN,
	
	// {EE-0363} Object: textsize is not an integer
	EE_OBJECT_TEXTSIZENAN,
	
	// {EE-0364} offset: error in start offset expression
	EE_OFFSET_BADOFFSET,
	
	// {EE-0365} offset: error in part expression
	EE_OFFSET_BADPART,
	
	// {EE-0366} offset: error in whole expression
	EE_OFFSET_BADWHOLE,
	
	// {EE-0367} open: error in message expression
	EE_OPEN_BADMESSAGE,
	
	// {EE-0368} open: error in name expression
	EE_OPEN_BADNAME,
	
	// {EE-0369} open: no permission to open files or processes
	EE_OPEN_NOPERM,
	
	// {EE-0370} Operators or: error in left operand
	EE_OR_BADLEFT,
	
	// {EE-0371} Operators or: error in right operand
	EE_OR_BADRIGHT,
	
	// {EE-0372} Operators bitOr: error in left operand
	EE_ORBITS_BADLEFT,
	
	// {EE-0373} Operators bitOr: error in right operand
	EE_ORBITS_BADRIGHT,
	
	// {EE-0374} Operators /: error in matrix operation
	EE_OVER_BADARRAY,
	
	// {EE-0375} Operators /: error in left operand
	EE_OVER_BADLEFT,
	
	// {EE-0376} Operators /: error in right operand
	EE_OVER_BADRIGHT,
	
	// {EE-0377} Operators /: can't divide scalar by matrix
	EE_OVER_MISMATCH,
	
	// {EE-0378} Operators /: range error (overflow)
	EE_OVER_RANGE,
	
	// {EE-0379} Operators /: divide by zero
	EE_OVER_ZERO,
	
	// {EE-0380} param: error in expression
	EE_PARAM_BADEXP,
	
	// {EE-0381} param: bad parameter index
	EE_PARAM_BADINDEX,
	
	// {EE-0382} param: error in source expression
	EE_PARAM_BADSOURCE,
	
	// {EE-0383} param: is not a number
	EE_PARAM_NAN,
	
	// {EE-0384} paste: stack is locked (cantModify)
	EE_PASTE_LOCKED,
	
	// {EE-0385} peerAddress: error in socket expression
	EE_PEERADDRESS_BADSOCKET,
	
	// {EE-0386} place: group is not in this stack or is already on this card
	EE_PLACE_ALREADY,
	
	// {EE-0387} place: can't find group
	EE_PLACE_NOBACKGROUND,
	
	// {EE-0388} place: can't find card
	EE_PLACE_NOCARD,
	
	// {EE-0389} place: source is not a group, or cannot be used as a background
	EE_PLACE_NOTABACKGROUND,
	
	// {EE-0390} place: destination is not a card
	EE_PLACE_NOTACARD,
	
	// {EE-0391} play: can't get sound or movie name
	EE_PLAY_BADCLIP,
	
	// {EE-0392} play: bad movie location
	EE_PLAY_BADLOC,
	
	// {EE-0393} play: bad movie options
	EE_PLAY_BADOPTIONS,
	
	// {EE-0394} Operators +: error in left operand
	EE_PLUS_BADLEFT,
	
	// {EE-0395} Operators +: error in right operand
	EE_PLUS_BADRIGHT,
	
	// {EE-0396} Operators +: range error (overflow)
	EE_PLUS_RANGE,
	
	// {EE-0397} pop: can't set destination
	EE_POP_CANTSET,
	
	// {EE-0398} post: can't get source
	EE_POST_BADDESTEXP,
	
	// {EE-0399} post: can't get destination
	EE_POST_BADSOURCEEXP,
	
	// {EE-0400} pow: error in left operand
	EE_POW_BADLEFT,
	
	// {EE-0401} pow: error in right operand
	EE_POW_BADRIGHT,
	
	// {EE-0402} pow: range error (overflow)
	EE_POW_RANGE,
	
	// {EE-0403} print: can't get 'from' or 'to' coordinates
	EE_PRINT_CANTGETCOORD,
	
	// {EE-0404} print: can't get number of cards
	EE_PRINT_CANTGETCOUNT,
	
	// {EE-0405} print: can't get rectangle
	EE_PRINT_CANTGETRECT,
	
	// {EE-0406} print: error printing
	EE_PRINT_ERROR,
	
	// {EE-0407} print: error writing file (disk full?)
	EE_PRINT_IOERROR,
	
	// {EE-0408} print: coordinate not a point
	EE_PRINT_NAP,
	
	// {EE-0409} print: expression is not a rectangle
	EE_PRINT_NAR,
	
	// {EE-0410} print: not a card
	EE_PRINT_NOTACARD,
	
	// {EE-0411} print: card or stack must be open to print it
	EE_PRINT_NOTOPEN,
	
	// {EE-0412} print: no card specified
	EE_PRINT_NOTARGET,
	
	// {EE-0413} arcAngle: not an integer
	EE_PROPERTY_BADARCANGLE,
	
	// {EE-0414} blinkRate: not a number
	EE_PROPERTY_BADBLINKRATE,
	
	// {EE-0415} penColor: bad color
	EE_PROPERTY_BADCOLOR,
	
	// {EE-0416} colormap: bad color name or value
	EE_PROPERTY_BADCOLORS,
	
	// {EE-0417} Object: error counting objects as number
	EE_PROPERTY_BADCOUNTN,
	
	// {EE-0418} Object: error counting objects as text
	EE_PROPERTY_BADCOUNTS,
	
	// {EE-0419} dragSpeed: not a number
	EE_PROPERTY_BADDRAGSPEED,
	
	// {EE-0420} effectRate: not a number
	EE_PROPERTY_BADEFFECTRATE,
	
	// {EE-0421} extendKey: not a number
	EE_PROPERTY_BADEXTENDKEY,
	
	// {EE-0422} Property: bad array expression
	EE_PROPERTY_BADEXPRESSION,
	
	// {EE-0423} gridSize: not an integer
	EE_PROPERTY_BADGRIDSIZE,
	
	// {EE-0424} idleRate: not a number
	EE_PROPERTY_BADIDLERATE,
	
	// {EE-0425} lineSize: not an integer
	EE_PROPERTY_BADLINESIZE,
	
	// {EE-0426} moveSpeed: not a number
	EE_PROPERTY_BADMOVESPEED,
	
	// {EE-0427} multiSpace: not a number
	EE_PROPERTY_BADMULTISPACE,
	
	// {EE-0428} polySides: not an integer
	EE_PROPERTY_BADPOLYSIDES,
	
	// {EE-0429} repeatDelay: not a number
	EE_PROPERTY_BADREPEATDELAY,
	
	// {EE-0430} repeatRate: not a number
	EE_PROPERTY_BADREPEATRATE,
	
	// {EE-0431} doubleClickDelta: not an integer
	EE_PROPERTY_BADDOUBLEDELTA,
	
	// {EE-0432} doubleClickTime: not a number
	EE_PROPERTY_BADDOUBLETIME,
	
	// {EE-0433} roundRadius: not an integer
	EE_PROPERTY_BADROUNDRADIUS,
	
	// {EE-0434} slices: not an integer
	EE_PROPERTY_BADSLICES,
	
	// {EE-0435} startAngle: not an integer
	EE_PROPERTY_BADSTARTANGLE,
	
	// {EE-0436} traceDelay: not a number
	EE_PROPERTY_BADTRACEDELAY,
	
	// {EE-0437} traceStack: not a stack name
	EE_PROPERTY_BADTRACESTACK,
	
	// {EE-0438} print: bad property value
	EE_PROPERTY_BADPRINTPROP,
	
	// {EE-0439} syncRate: not a number
	EE_PROPERTY_BADSYNCRATE,
	
	// {EE-0440} tooltipDelay: not a number
	EE_PROPERTY_BADTOOLDELAY,
	
	// {EE-0441} typeRate: not a number
	EE_PROPERTY_BADTYPERATE,
	
	// {EE-0442} userLevel: not an integer
	EE_PROPERTY_BADUSERLEVEL,
	
	// {EE-0443} beep: not an integer
	EE_PROPERTY_BEEPNAN,
	
	// {EE-0444} brush: not an integer
	EE_PROPERTY_BRUSHNAN,
	
	// {EE-0445} brush: can't find image
	EE_PROPERTY_BRUSHNOIMAGE,
	
	// {EE-0446} brushPattern: not a valid image id
	EE_PROPERTY_BRUSHPATNAN,
	
	// {EE-0447} brushPattern: can't find image
	EE_PROPERTY_BRUSHPATNOIMAGE,
	
	// {EE-0448} Object: no object to set property
	EE_PROPERTY_CANTSET,
	
	// {EE-0449} Object: can't set object property
	EE_PROPERTY_CANTSETOBJECT,
	
	// {EE-0450} cursor: not an integer
	EE_PROPERTY_CURSORNAN,
	
	// {EE-0451} cursor: can't find image
	EE_PROPERTY_CURSORNOIMAGE,
	
	// {EE-0452} Property: value is not a boolean ("true" or "false")
	EE_PROPERTY_NAB,
	
	// {EE-0453} Property: value is not a number
	EE_PROPERTY_NAN,
	
	// {EE-0454} defaultStack: can't find stack
	EE_PROPERTY_NODEFAULTSTACK,
	
	// {EE-0455} defaultMenuBar: can't find group
	EE_PROPERTY_NODEFAULTMENUBAR,
	
	// {EE-0456} Object: does not have this property
	EE_PROPERTY_NOPROP,
	
	// {EE-0457} Object: property is not an integer
	EE_PROPERTY_NOTANUM,
	
	// {EE-0458} penPattern: not a valid image id
	EE_PROPERTY_PENPATNAN,
	
	// {EE-0459} penPattern: can't find image
	EE_PROPERTY_PENPATNOIMAGE,
	
	// {EE-0460} randomSeed: property is not an integer
	EE_PROPERTY_RANDOMSEEDNAN,
	
	// {EE-0461} socketTimeout: not a number
	EE_PROPERTY_SOCKETTIMEOUTNAN,
	
	// {EE-0462} umask: property is not an integer
	EE_PROPERTY_UMASKNAN,
	
	// {EE-0463} push: object is not a card
	EE_PUSH_NOTACARD,
	
	// {EE-0464} push: can't find card
	EE_PUSH_NOTARGET,
	
	// {EE-0465} put: error in expression
	EE_PUT_BADEXP,
	
	// {EE-0466} put: can't set destination
	EE_PUT_CANTSET,
	
	// {EE-0467} put: can't put into destination
	EE_PUT_CANTSETINTO,
	
	// {EE-0468} queryRegistry: error in source expression
	EE_QUERYREGISTRY_BADEXP,
	
	// {EE-0469} random: error in source expression
	EE_RANDOM_BADSOURCE,
	
	// {EE-0470} read: aborted
	EE_READ_ABORT,
	
	// {EE-0471} read: error in 'at' expression
	EE_READ_BADAT,
	
	// {EE-0472} read: error in condition expression
	EE_READ_BADCOND,
	
	// {EE-0473} read: error in count expression
	EE_READ_BADEXP,
	
	// {EE-0474} read: error reading
	EE_READ_ERROR,
	
	// {EE-0475} read: count is not an integer
	EE_READ_NAN,
	
	// {EE-0476} read: error in 'until' expression
	EE_READ_NOCHARACTER,
	
	// {EE-0477} read: file is not open
	EE_READ_NOFILE,
	
	// {EE-0478} read: error in 'for' expression
	EE_READ_NONUMBER,
	
	// {EE-0479} read: process is not open
	EE_READ_NOPROCESS,
	
	// {EE-0480} record: error in file expression
	EE_RECORD_BADFILE,
	
	// {EE-0481} recordCompression: type must be 4 characters
	EE_RECORDCOMPRESSION_BADTYPE,
	
	// {EE-0482} recordInput: type must be 4 characters
	EE_RECORDINPUT_BADTYPE,
	
	// {EE-0483} remove: can't find object
	EE_REMOVE_NOOBJECT,
	
	// {EE-0484} remove: object is not a group
	EE_REMOVE_NOTABACKGROUND,
	
	// {EE-0485} remove: object is not a card
	EE_REMOVE_NOTACARD,
	
	// {EE-0486} rename: error in source expression
	EE_RENAME_BADSOURCE,
	
	// {EE-0487} rename: error in destination expression
	EE_RENAME_BADDEST,
	
	// {EE-0488} repeat: aborted
	EE_REPEAT_ABORT,
	
	// {EE-0489} repeat: error in 'for' condition expression
	EE_REPEAT_BADFORCOND,
	
	// {EE-0490} repeat: error in statement
	EE_REPEAT_BADSTATEMENT,
	
	// {EE-0491} repeat: error in 'until' condition expression
	EE_REPEAT_BADUNTILCOND,
	
	// {EE-0492} repeat: error in 'while' condition expression
	EE_REPEAT_BADWHILECOND,
	
	// {EE-0493} repeat: error in 'with' end condition expression
	EE_REPEAT_BADWITHEND,
	
	// {EE-0494} repeat: error in 'with' start condition expression
	EE_REPEAT_BADWITHSTART,
	
	// {EE-0495} repeat: error in 'with' step condition expression
	EE_REPEAT_BADWITHSTEP,
	
	// {EE-0496} repeat: error setting 'with' variable
	EE_REPEAT_BADWITHVAR,
	
	// {EE-0497} replace: can't set container
	EE_REPLACE_CANTSET,
	
	// {EE-0498} replace: error in pattern expression
	EE_REPLACE_BADPATTERN,
	
	// {EE-0499} replace: error in replacement expression
	EE_REPLACE_BADREPLACEMENT,
	
	// {EE-0500} replace: error in container expression
	EE_REPLACE_BADCONTAINER,
	
	// {EE-0501} replaceText: bad parameter
	EE_REPLACETEXT_BADPATTERN,
	
	// {EE-0502} replaceText: bad source string
	EE_REPLACETEXT_BADSOURCE,
	
	// {EE-0503} reply: error in keyword expression
	EE_REPLY_BADKEYWORDEXP,
	
	// {EE-0504} reply: error in message expression
	EE_REPLY_BADMESSAGEEXP,
	
	// {EE-0505} request: error in keyword expression
	EE_REQUEST_BADKEYWORDEXP,
	
	// {EE-0506} request: error in message expression
	EE_REQUEST_BADMESSAGEEXP,
	
	// {EE-0507} request: error in program expression
	EE_REQUEST_BADPROGRAMEXP,
	
	// {EE-0508} request: no permission to request that
	EE_REQUEST_NOPERM,
	
	// {EE-0509} getResources: error in expression
	EE_RESOURCES_BADPARAM,
	
	// {EE-0510} getResources: no permission to get that
	EE_RESOURCES_NOPERM,
	
	// {EE-0511} return: error in expression
	EE_RETURN_BADEXP,
	
	// {EE-0512} revert: can't revert Home stack
	EE_REVERT_HOME,
	
	// {EE-0513} rotate: error in object expression
	EE_ROTATE_NOIMAGE,
	
	// {EE-0514} rotate: object is not an editable image
	EE_ROTATE_NOTIMAGE,
	
	// {EE-0515} rotate: error in angle expression
	EE_ROTATE_BADANGLE,
	
	// {EE-0516} round: error in source or digit expression
	EE_ROUND_BADSOURCE,
	
	// {EE-0517} save: error in file name expression
	EE_SAVE_BADNOFILEEXP,
	
	// {EE-0518} save: saving disabled
	EE_SAVE_NOPERM,
	
	// {EE-0519} save: can't find stack to save
	EE_SAVE_NOTARGET,
	
	// {EE-0520} save: object is not a stack
	EE_SAVE_NOTASTACK,
	
	// {EE-0521} seek: error in file name expression
	EE_SEEK_BADNAME,
	
	// {EE-0522} seek: error in offset expression
	EE_SEEK_BADWHERE,
	
	// {EE-0523} seek: file is not open
	EE_SEEK_NOFILE,
	
	// {EE-0524} select: can't select target
	EE_SELECT_BADTARGET,
	
	// {EE-0525} selectedChunk: error in button or field expression
	EE_SELECTED_BADSOURCE,
	
	// {EE-0526} selectedButton: bad family expression
	EE_SELECTEDBUTTON_BADFAMILY,
	
	// {EE-0527} selectedButton: bad parent object expression
	EE_SELECTEDBUTTON_BADPARENT,
	
	// {EE-0528} send: error in message handler execution
	EE_SEND_BADEXEC,
	
	// {EE-0529} send: error in message expression
	EE_SEND_BADEXP,
	
	// {EE-0530} send: error in 'in' expression
	EE_SEND_BADINEXP,
	
	// {EE-0531} send: error in program expression
	EE_SEND_BADPROGRAMEXP,
	
	// {EE-0532} send: bad target expression
	EE_SEND_BADTARGET,
	
	// {EE-0533} send: no permission to send that
	EE_SEND_NOPERM,
	
	// {EE-0534} set: error in source expression
	EE_SET_BADEXP,
	
	// {EE-0535} set: can't set property
	EE_SET_BADSET,
	
	// {EE-0536} setRegistry: no permission to get or set registry
	EE_SETREGISTRY_NOPERM,
	
	// {EE-0537} setRegistry: error in source expression
	EE_SETREGISTRY_BADEXP,
	
	// {EE-0538} shell: aborted
	EE_SHELL_ABORT,
	
	// {EE-0539} shell: can't run shell command
	EE_SHELL_BADCOMMAND,
	
	// {EE-0540} shell: error in source expression
	EE_SHELL_BADSOURCE,
	
	// {EE-0541} shell: no permission to run commands
	EE_SHELL_NOPERM,
	
	// {EE-0542} shortFilePath: error in file expression
	EE_SHORTFILEPATH_BADSOURCE,
	
	// {EE-0543} show: error in visual effect expression
	EE_SHOW_BADEFFECT,
	
	// {EE-0544} show: error in location expression
	EE_SHOW_BADLOCATION,
	
	// {EE-0545} show: error in number of cards expression
	EE_SHOW_BADNUMBER,
	
	// {EE-0546} show: location is not in proper x,y form
	EE_SHOW_NOLOCATION,
	
	// {EE-0547} show: can't find object
	EE_SHOW_NOOBJ,
	
	// {EE-0548} sin: error in source expression
	EE_SIN_BADSOURCE,
	
	// {EE-0549} sin: domain error
	EE_SIN_DOMAIN,
	
	// {EE-0550} sort: can't find object to sort
	EE_SORT_BADTARGET,
	
	// {EE-0551} sort: error sorting
	EE_SORT_CANTSORT,
	
	// {EE-0552} sort: can't find field
	EE_SORT_NOTARGET,
	
	// {EE-0553} specialFolderPath: error in type expression
	EE_SPECIALFOLDERPATH_BADPARAM,
	
	// {EE-0554} sqrt: error in source expression
	EE_SQRT_BADSOURCE,
	
	// {EE-0555} sqrt: domain error
	EE_SQRT_DOMAIN,
	
	// {EE-0556} Stack: bad decoration
	EE_STACK_BADDECORATION,
	
	// {EE-0557} Stack: invalid id (must be greater than current id)
	EE_STACK_BADID,
	
	// {EE-0558} Stack: invalid key
	EE_STACK_BADKEY,
	
	// {EE-0559} Stack: bad substack name
	EE_STACK_BADSUBSTACK,
	
	// {EE-0560} Stack: can't set mainStack (has substacks?)
	EE_STACK_CANTSETMAINSTACK,
	
	// {EE-0561} Stack: deskIcon is not an integer
	EE_STACK_ICONNAN,
	
	// {EE-0562} Stack: userLevel is not an integer
	EE_STACK_LEVELNAN,
	
	// {EE-0563} Stack: size is not an integer
	EE_STACK_MINMAXNAN,
	
	// {EE-0564} Stack: stack is password protected
	EE_STACK_NOKEY,
	
	// {EE-0565} Stack: can't find mainStack
	EE_STACK_NOMAINSTACK,
	
	// {EE-0566} Stack: stack is not a mainStack
	EE_STACK_NOTMAINSTACK,
	
	// {EE-0567} Stack: error in external function handler
	EE_STACK_EXTERNALERROR,
	
	// {EE-0568} start: can't find object
	EE_START_BADTARGET,
	
	// {EE-0569} start: stack is locked
	EE_START_LOCKED,
	
	// {EE-0570} start: expression is not a group
	EE_START_NOTABACKGROUND,
	
	// {EE-0571} start: license limit exceeded
	EE_START_NOTLICENSED,
	
	// {EE-0572} Handler: error in source expression
	EE_STATEMENT_BADPARAM,
	
	// {EE-0573} Handler: can't find handler
	EE_STATEMENT_BADCOMMAND,
	
	// {EE-0574} stdDev: error in expression
	EE_STDDEV_BADSOURCE,
	
	// {EE-0575} stop: error in expression
	EE_STOP_BADTARGET,
	
	// {EE-0576} stop: target is not a group
	EE_STOP_NOTABACKGROUND,
	
	// {EE-0577} subtract: error in matrix operation
	EE_SUBTRACT_BADARRAY,
	
	// {EE-0578} subtract: destination has a bad format (numeric?)
	EE_SUBTRACT_BADDEST,
	
	// {EE-0579} subtract: error in source expression
	EE_SUBTRACT_BADSOURCE,
	
	// {EE-0580} subtract: can't set destination
	EE_SUBTRACT_CANTSET,
	
	// {EE-0581} subtract: can't subtract array from scalar
	EE_SUBTRACT_MISMATCH,
	
	// {EE-0582} subwindow: error in expression
	EE_SUBWINDOW_BADEXP,
	
	// {EE-0583} subwindow: can't find stack or button
	EE_SUBWINDOW_NOSTACK,
	
	// {EE-0584} sum: error in source expression
	EE_SUM_BADSOURCE,
	
	// {EE-0585} switch: error in condition expression
	EE_SWITCH_BADCOND,
	
	// {EE-0586} switch: error in case expression
	EE_SWITCH_BADCASE,
	
	// {EE-0587} switch: error in statement
	EE_SWITCH_BADSTATEMENT,
	
	// {EE-0588} textHeightSum: can't find object
	EE_TAN_BADSOURCE,
	
	// {EE-0589} tan: error in source expression
	EE_TAN_DOMAIN,
	
	// {EE-0590} tan: domain error
	EE_TEXT_HEIGHT_SUM_NOOBJECT,
	
	// {EE-0591} there: error in source expression
	EE_THERE_BADSOURCE,
	
	// {EE-0592} throw: error in source expression
	EE_THROW_BADERROR,
	
	// {EE-0593} Operators *: error in matrix operation
	EE_TIMES_BADARRAY,
	
	// {EE-0594} Operators *: error in left operand
	EE_TIMES_BADLEFT,
	
	// {EE-0595} Operators *: error in right operand
	EE_TIMES_BADRIGHT,
	
	// {EE-0596} Operators *: range error (overflow)
	EE_TIMES_RANGE,
	
	// {EE-0597} toLower: error in source expression
	EE_TOLOWER_BADSOURCE,
	
	// {EE-0598} topStack: error in source expression
	EE_TOPSTACK_BADSOURCE,
	
	// {EE-0599} toUpper: error in source expression
	EE_TOUPPER_BADSOURCE,
	
	// {EE-0600} transpose: source is not a variable
	EE_TRANSPOSE_BADSOURCE,
	
	// {EE-0601} transpose: can't transpose this array
	EE_TRANSPOSE_MISMATCH,
	
	// {EE-0602} trunc: error in source expression
	EE_TRUNC_BADSOURCE,
	
	// {EE-0603} try: error in statement
	EE_TRY_BADSTATEMENT,
	
	// {EE-0604} type: script aborted
	EE_TYPE_ABORT,
	
	// {EE-0605} type: bad string expression
	EE_TYPE_BADSTRINGEXP,
	
	// {EE-0606} ungroup: can't find group
	EE_UNGROUP_NOGROUP,
	
	// {EE-0607} ungroup: target is not a group
	EE_UNGROUP_NOTAGROUP,
	
	// {EE-0608} uniDecode: error in language expression
	EE_UNIDECODE_BADLANGUAGE,
	
	// {EE-0609} uniDecode: error in source expression
	EE_UNIDECODE_BADSOURCE,
	
	// {EE-0610} uniEncode: error in language expression
	EE_UNIENCODE_BADLANGUAGE,
	
	// {EE-0611} uniEncode: error in source expression
	EE_UNIENCODE_BADSOURCE,
	
	// {EE-0612} unload: error in url expression
	EE_UNLOAD_BADURLEXP,
	
	// {EE-0613} unlock: expression is not a visual effect
	EE_UNLOCK_BADEFFECT,
	
	// {EE-0614} urlDecode: error in source expression
	EE_URLDECODE_BADSOURCE,
	
	// {EE-0615} urlEncode: error in source expression
	EE_URLENCODE_BADSOURCE,
	
	// {EE-0616} urlStatus: error in url expression
	EE_URLSTATUS_BADSOURCE,
	
	// {EE-0617} value: error in source expression
	EE_VALUE_BADSOURCE,
	
	// {EE-0618} value: error executing expression
	EE_VALUE_ERROR,
	
	// {EE-0619} value: can't find object
	EE_VALUE_NOOBJ,
	
	// {EE-0620} Array: bad index expression
	EE_VARIABLE_BADINDEX,
	
	// {EE-0621} Chunk: source is not a character
	EE_VARIABLE_NAC,
	
	// {EE-0622} Chunk: source is not a number
	EE_VARIABLE_NAN,
	
	// {EE-0623} visual: bad effect expression
	EE_VISUAL_BADEXP,
	
	// {EE-0624} wait: aborted
	EE_WAIT_ABORT,
	
	// {EE-0625} wait: error in expression
	EE_WAIT_BADEXP,
	
	// {EE-0626} wait: expression is not a number
	EE_WAIT_NAN,
	
	// {EE-0627} within: can't find control
	EE_WITHIN_NOCONTROL,
	
	// {EE-0628} within: not a point
	EE_WITHIN_NAP,
	
	// {EE-0629} write: error in expression
	EE_WRITE_BADEXP,
	
	// {EE-0630} Operators bitXor: error in left operand
	EE_XORBITS_BADLEFT,
	
	// {EE-0631} Operators bitXor: error in right operand
	EE_XORBITS_BADRIGHT,
	
	// {EE-0632} Property stackFileVersion: not a valid version
	EE_PROPERTY_STACKFILEBADVERSION,
	
	// {EE-0633} Property stackFileVersion: version not supported
	EE_PROPERTY_STACKFILEUNSUPPORTEDVERSION,
	
	// {EE-0634} External handler: exception
	EE_EXTERNAL_EXCEPTION,
	
	// {EE-0635} export: Empty rectangle
	EE_EXPORT_EMPTYRECT,
	
	// {EE-0636} import: Empty rectangle
	EE_IMPORT_EMPTYRECT,
	
	// {EE-0637} Property dragAction: Unknown action
	EE_DRAGDROP_BADACTION,
	
	// {EE-0638} Property dragImageOffset: Not a point
	EE_DRAGDROP_BADIMAGEOFFSET,
	
	// {EE-0639} Property dragDelta: Not a number
	EE_PROPERTY_BADDRAGDELTA,
	
	// {EE-0640} clipboard: invalid mix of data types
	EE_CLIPBOARD_BADMIX,
	
	// {EE-0641} clipboard: invalid text
	EE_CLIPBOARD_BADTEXT,
	
	// {EE-0642} wrap: bad array
	EE_WRAP_BADARRAY,
	
	// {EE-0643} wrap: illegal type for left operand
	EE_WRAP_BADLEFT,
	
	// {EE-0644} wrap: illegal type for right operand
	EE_WRAP_BADRIGHT,
	
	// {EE-0645} wrap: type mismatch
	EE_WRAP_MISMATCH,
	
	// {EE-0646} wrap: overflow
	EE_WRAP_RANGE,
	
	// {EE-0647} wrap: division by zero
	EE_WRAP_ZERO,
	
	// {EE-0648} begins/ends with: illegal type for right operand
	EE_BEGINSENDS_BADRIGHT,
	
	// {EE-0649} begins/ends with: illegal type for left operand
	EE_BEGINSENDS_BADLEFT,
	
	// {EE-0650} UNUSED
	EE_UNUSED_0650,
	
	// {EE-0651} UNUSED
	EE_UNUSED_0651,
	
	// {EE-0652} UNUSED
	EE_UNUSED_0652,
	
	// {EE-0653} UNUSED
	EE_UNUSED_0653,
	
	// {EE-0654} UNUSED
	EE_UNUSED_0654,
	
	// {EE-0655} UNUSED
	EE_UNUSED_0655,
	
	// {EE-0656} UNUSED
	EE_UNUSED_0656,
	
	// {EE-0657} UNUSED
	EE_UNUSED_0657,
	
	// {EE-0658} graphic: not a boolean
	EE_GRAPHIC_NAB,
	
	// {EE-0659} graphic: bad fill rule
	EE_GRAPHIC_BADFILLRULE,
	
	// {EE-0660} graphic: bad gradient type
	EE_GRAPHIC_BADGRADIENTTYPE,
	
	// {EE-0661} graphic: bad gradient ramp
	EE_GRAPHIC_BADGRADIENTRAMP,
	
	// {EE-0662} graphic: bad gradient point
	EE_GRAPHIC_BADGRADIENTPOINT,
	
	// {EE-0663} graphic: bad gradient quality
	EE_GRAPHIC_BADGRADIENTQUALITY,
	
	// {EE-0664} graphic: bad gradient key
	EE_GRAPHIC_BADGRADIENTKEY,
	
	// {EE-0665} graphic: bad cap style
	EE_GRAPHIC_BADCAPSTYLE,
	
	// {EE-0666} graphic: bad join style
	EE_GRAPHIC_BADJOINSTYLE,
	
	// {EE-0667} byteToNum: bad expression
	EE_BYTETONUM_BADSOURCE,
	
	// {EE-0668} numToByte: bad expression
	EE_NUMTOBYTE_BADSOURCE,
	
	// {EE-0669} arrayEncode: bad expression
	EE_ARRAYENCODE_BADSOURCE,
	
	// {EE-0670} arrayEncode: failure
	EE_ARRAYENCODE_FAILED,
	
	// {EE-0671} arrayDecode: bad expression
	EE_ARRAYDECODE_BADSOURCE,
	
	// {EE-0672} arrayDecode: failure
	EE_ARRAYDECODE_FAILED,
	
	// {EE-0673} parentScript: bad object
	EE_PARENTSCRIPT_BADOBJECT,
	
	// {EE-0674} dispatch: bad message
	EE_DISPATCH_BADMESSAGEEXP,
	
	// {EE-0675} dispatch: bad command
	EE_DISPATCH_BADCOMMAND,
	
	// {EE-0676} dispatch: bad target
	EE_DISPATCH_BADTARGET,
	
	// {EE-0677} queryRegistry: bad destination
	EE_QUERYREGISTRY_BADDEST,
	
	// {EE-0678} parentScript: loop in hierarchy
	EE_PARENTSCRIPT_CYCLICOBJECT,
	
	// {EE-0679} Security: disk access not allowed
	EE_DISK_NOPERM,
	
	// {EE-0680} Security: network access not allowed
	EE_NETWORK_NOPERM,
	
	// {EE-0681} Security: external command access not allowed
	EE_PROCESS_NOPERM,
	
	// {EE-0682} Security: registry access not allowed
	EE_REGISTRY_NOPERM,
	
	// {EE-0683} <not used>
	NOTUSED__EE_STACK_NOPERM,
	
	// {EE-0684} Security: printer access not allowed
	EE_PRINT_NOPERM,
	
	// {EE-0685} Security: audio and camera access not allowed
	EE_PRIVACY_NOPERM,
	
	// {EE-0686} 
	EE_BITMAPEFFECT_BADKEY,
	
	// {EE-0687} 
	EE_BITMAPEFFECT_BADKEYFORTYPE,
	
	// {EE-0688} 
	EE_BITMAPEFFECT_BADNUMBER,
	
	// {EE-0689} 
	EE_BITMAPEFFECT_BADCOLOR,
	
	// {EE-0690} 
	EE_BITMAPEFFECT_BADBLENDMODE,
	
	// {EE-0691} 
	EE_BITMAPEFFECT_BADFILTER,
	
	// {EE-0692} 
	EE_BITMAPEFFECT_BADTECHNIQUE,
	
	// {EE-0693} 
	EE_BITMAPEFFECT_BADSOURCE,
	
	// {EE-0694} 
	EE_BITMAPEFFECT_BADBOOLEAN,
	
	// {EE-0695} 
	EE_SECUREMODE_BADCATEGORY,
	
	// {EE-0696} Security: AppleScript access not allowed
	EE_SECUREMODE_APPLESCRIPT_NOPERM,
	
	// {EE-0697} Security: alternate script execution not allowed
	EE_SECUREMODE_DOALTERNATE_NOPERM,
	
	// {EE-0698} processType: bad value
	EE_PROCESSTYPE_BADVALUE,
	
	// {EE-0699} processType: cannot change
	EE_PROCESSTYPE_NOTPOSSIBLE,
	
	// {EE-0700} 
	NOTUSED__EE_VARIABLE_CONTENTS_LOCKED,
	
	// {EE-0701} 
	NOTUSED__EE_VARIABLE_ELEMENT_LOCKED,
	
	// {EE-0702} do in browser: not supported
	EE_ENVDO_NOTSUPPORTED,
	
	// {EE-0703} do in browser: failed
	EE_ENVDO_FAILED,
	
	// {EE-0704} editMode: Bad value
	EE_GRAPHIC_BADEDITMODE,
	
	// {EE-0705} export: Bad palette
	EE_EXPORT_BADPALETTE,
	
	// {EE-0706} export: Invalid palette size
	EE_EXPORT_BADPALETTESIZE,
	
	// {EE-0707} printing: Bad options array
	EE_OPEN_BADOPTIONS,
	
	// {EE-0708} 
	NOTUSED__EE_FEATURE_NOTSUPPORTED,
	
	// {EE-0709} printing: Unknown destination
	EE_PRINT_UNKNOWNDST,
	
	// {EE-0710} object: cannot change id while in group edit mode
	EE_OBJECT_NOTWHILEEDITING,
	
	// {EE-0711} print: bad anchor name
	EE_PRINTANCHOR_BADNAME,
	
	// {EE-0712} print: bad anchor location
	EE_PRINTANCHOR_BADLOCATION,
	
	// {EE-0713} print: anchor location not a point
	EE_PRINTANCHOR_LOCATIONNAP,
	
	// {EE-0714} print: bad link destination
	EE_PRINTLINK_BADDEST,
	
	// {EE-0715} print: bad link area
	EE_PRINTLINK_BADAREA,
	
	// {EE-0716} print: link area not a rectangle
	EE_PRINTLINK_AREANAR,
	
	// {EE-0717} randomBytes: bad count
	EE_RANDOMBYTES_BADCOUNT,
	
	// {EE-0718} sha1Digest: bad source
	EE_SHA1DIGEST_BADSOURCE,
	
	// {EE-0719} stackLimit: not a number
	EE_STACKLIMIT_NAN,
	
	// {EE-0720} could not load security library
	EE_SECURITY_NOLIBRARY,
	
	// {EE-0721} group: cannot be background or shared (it is nested)
	EE_GROUP_CANNOTBEBGORSHARED,
	
	// {EE-0722} group: must be shared (it is placed on more than one card, or unplaced)
	EE_GROUP_CANNOTBENONSHARED,
	
	// {EE-0723} group: cannot group background or shared groups
	EE_GROUP_NOBG,
	
	// {EE-0724} print: bad bookmark title
	EE_PRINTBOOKMARK_BADTITLE,
	
	// {EE-0725} print: bad bookmark level
	EE_PRINTBOOKMARK_BADLEVEL,
	
	// {EE-0726} print: bad bookmark position
	EE_PRINTBOOKMARK_BADAT,
	
	// {EE-0727} print: bad bookmark initial state
	EE_PRINTBOOKMARK_BADINITIAL,
	
	// {EE-0728} Script File Index:
	EE_SCRIPT_FILEINDEX,
	
	// {EE-0729} include: could not find file
	EE_INCLUDE_FILENOTFOUND,
	
	// {EE-0730} script: parsing error
	EE_SCRIPT_SYNTAXERROR,
	
	// {EE-0731} script: bad statement
	EE_SCRIPT_BADSTATEMENT,
	
	// {EE-0732} include: not supported in this environment
	EE_INCLUDE_BADCONTEXT,
	
	// {EE-0733} include: bad filename
	EE_INCLUDE_BADFILENAME,
	
	// {EE-0734} include: nesting depth limit reached
	EE_INCLUDE_TOOMANY,
	
	// {EE-0735} require: not supported in this environment
	EE_REQUIRE_BADCONTEXT,
	
	// {EE-0736} 
	NOTUSED__EE_REQUIRE_BADFILENAME,
	
	// {EE-0737} 
	NOTUSED__EE_REQUIRE_BADSTACK,
	
	// {EE-0738} errorMode: bad value
	EE_ERRORMODE_BADVALUE,
	
	// {EE-0739} outputEncoding: bad value
	EE_OUTPUTENCODING_BADVALUE,
	
	// {EE-0740} outputLineEnding: bad value
	EE_OUTPUTLINEENDING_BADVALUE,
	
	// {EE-0741} Script Error Position:
	EE_SCRIPT_ERRORPOS,
	
	// {EE-0742} defaultNetworkInterface: network interface must be an IPv4 address
	EE_PROPERTY_BADNETWORKINTERFACE,

	// {EE-0743} layerMode: must be 'static', 'dynamic' or 'scrolling'
	EE_CONTROL_BADLAYERMODE,
	
	// {EE-0744} tileSize: must be a power of two between 16 and 256
	EE_COMPOSITOR_INVALIDTILESIZE,
	
	// {EE-0745} tileCompositor: unknown type
	EE_COMPOSITOR_UNKNOWNTYPE,
	
	// {EE-0746} tileCompositor: not supported on this platform
	EE_COMPOSITOR_NOTSUPPORTED,
	
	// {EE-0747} intersects: error in threshold expression
	EE_INTERSECT_BADTHRESHOLD,
	
	// {EE-0748} intersects: threshold must be a non-negative number, "bounds", "pixels" or "opaque pixels"
	EE_INTERSECT_ILLEGALTHRESHOLD,
	
	// {EE-0749} session: not supported in this environment
	EE_SESSION_BADCONTEXT,
	
	// {EE-0750} sessionSavePath: bad value
	EE_SESSION_SAVE_PATH_BADVALUE,
	
	// {EE-0751} sessionLifetime: bad value
	EE_SESSION_LIFETIME_BADVALUE,
	
	// {EE-0752} sessionName: bad value
	EE_SESSION_NAME_BADVALUE,
	
	// {EE-0753} sessionId: bad value
	EE_SESSION_ID_BADVALUE,
	
	// {EE-0754} lock: bad rect expr
	EE_LOCK_BADRECT,
	
	// {EE-0755} lock: not a rectangle
	EE_LOCK_NAR,

	// {EE-0756} field: bad listStyle value
	EE_FIELD_BADLISTSTYLE,

	// {EE-0757} field: firstIndent must be an integer
	EE_FIELD_FIRSTINDENTNAN,
	
	// {EE-0758} field: leftIndent must be an integer
	EE_FIELD_LEFTINDENTNAN,

	// {EE-0759} field: rightIndent must be an integer
	EE_FIELD_RIGHTINDENTNAN,

	// {EE-0760} field: spaceBefore must be an integer
	EE_FIELD_SPACEBEFORENAN,

	// {EE-0761} field: spaceAfter must be an integer
	EE_FIELD_SPACEAFTERNAN,

	// {EE-0762} field: listDepth must be an integer between 1 and 16.
	EE_FIELD_BADLISTDEPTH,

	// {EE-0763} field: borderWidth must be an integer
	EE_FIELD_BORDERWIDTHNAN,

	// {EE-0764} field: listIndent must be an integer
	EE_FIELD_LISTINDENTNAN,

	// {EE-0765} field: padding must be an integer
	EE_FIELD_PADDINGNAN,
	
	// {EE-0766} Chunk: can't store unicode to destination container
	EE_CHUNK_CANTSETUNICODEDEST,
	
	// {EE-0767} relayer: target not a container
	EE_RELAYER_TARGETNOTCONTAINER,
	
	// {EE-0768} relayer: couldn't resolve target object
	EE_RELAYER_NOTARGET,

	// {EE-0769} relayer: couldn't resolve source control

	EE_RELAYER_NOSOURCE,

	// {EE-0770} relayer: source not a control
	EE_RELAYER_SOURCENOTCONTROL,

	// {EE-0771} relayer: source and target not on the same card
	EE_RELAYER_CARDNOTSAME,

	// {EE-0772} relayer: layer not an integer
	EE_RELAYER_LAYERNAN,

	// {EE-0773} relayer: bad layer expression
	EE_RELAYER_BADLAYER,

	// {EE-0774} relayer: target not a control
	EE_RELAYER_TARGETNOTCONTROL,

	// {EE-0775} relayer: cannot move a control into a descendent
	EE_RELAYER_ILLEGALMOVE,
	
	// {EE-0776} relayer: required objects disappeared while processing
	EE_RELAYER_OBJECTSVANISHED,
	
	// {EE-0777} controlAtLoc: location not a point
	EE_CONTROLATLOC_NAP,
	
	// {EE-0778} do: no caller
	EE_DO_NOCALLER,
	
	// {EE-0779} read: invalid command for datagram socket
	EE_READ_NOTVALIDFORDATAGRAM,

	// {EE-0780} field: listIndex must be an integer
	EE_FIELD_LISTINDEXNAN,
	
	// {EE-0781} image cache limit: not a number
	EE_PROPERTY_BADIMAGECACHELIMIT,
    
    // {EE-0782} controls don't have the same owner
	EE_GROUP_DIFFERENTPARENT,
	
	// {EE-0783} uuid: bad type expression
	EE_UUID_BADTYPE,
	
	// {EE-0784} uuid: wrong number of arguments for specified type
	EE_UUID_TOOMANYPARAMS,
	
	// {EE-0785} uuid: unsupported type
	EE_UUID_UNKNOWNTYPE,
	
	// {EE-0786} uuid: bad namespace expression
	EE_UUID_BADNAMESPACEID,
	
	// {EE-0787} uuid: namespace not a uuid
	EE_UUID_NAMESPACENOTAUUID,
	
	// {EE-0788} uuid: bad name expression
	EE_UUID_BADNAME,
	
	// {EE-0789} uuid: not enough randomness available
	EE_UUID_NORANDOMNESS,
	
	// {EE-0790} avgDev: error in source expression
	EE_AVGDEV_BADSOURCE,
	
	// {EE-0791} geometricMean: error in source expression
	EE_GEO_MEAN_BADSOURCE,

	// {EE-0792} harmonicMean: error in source expression
	EE_HAR_MEAN_BADSOURCE,

	// {EE-0793} pStdDev: error in source expression
	EE_POP_STDDEV_BADSOURCE,
	
	// {EE-0794} pVariance: error in source expression
	EE_POP_VARIANCE_BADSOURCE,
	
	// {EE-0795} variance: error in source expression
	EE_VARIANCE_BADSOURCE,
	
	// {EE-0796} group: object cannot be grouped
	EE_GROUP_NOTGROUPABLE,
    
    // MERG-2013-08-14: [[ MeasureText ]] Measure text relative to the effective font on an object
    // {EE-0797} measureText: no object
    EE_MEASURE_TEXT_NOOBJECT,

    // TD-2013-06-24: [[ DynamicFonts ]]
    // {EE-0798} font: couldn't find font
	EE_FONT_BADFILEEXP,
	
	// MERG-2013-10-04: [[ EditScriptAt ]] edit script of object at.
    // {EE-0799} edit script: bad at expression
	EE_EDIT_BADAT,

	// IM-2013-09-22: [[ FullscreenMode ]]
	// {EE-0800} fullscreenmode: not a valid mode
    EE_STACK_BADFULLSCREENMODE,
	
	// IM-2013-12-04: [[ PixelScale ]]
	// {EE-0801} pixelScale: not a valid scale value
	EE_PROPERTY_BADPIXELSCALE,
	
	// IM-2014-01-07: [[ StackScale ]]
	// {EE-0802} scaleFactor: not a valid scale value
	EE_STACK_BADSCALEFACTOR,
	
	// IM-2014-01-30: [[ HiDPI ]]
	// {EE-0803} pixelScale: the pixelScale property cannot be set on this platform
	EE_PROPERTY_PIXELSCALENOTSUPPORTED,
	
	// IM-2014-01-30: [[ HiDPI ]]
	// {EE-0804} usePixelScaling: the usePixelScaling property cannot be set on this platform
	EE_PROPERTY_USEPIXELSCALENOTSUPPORTED,
	
	// MM-2014-02-12: [[ SecureSocket ]]
	// {EE-0805} secure: error in socket expression
	EE_SECURE_BADNAME,
	
	// PM-2014-04-15: [[Bug 12105]]
	// {EE-0806} paramCount: could not find handler
	EE_PARAMCOUNT_NOHANDLER,
	
	// MW-2015-05-28: [[ Bug 12463 ]]
	// {EE-0807} send: too many pending messages
	EE_SEND_TOOMANYPENDING,
	
	// MM-2014-06-13: [[ Bug 12567 ]] New variant secure socket <socket> with verification for host <host>
	// {EE-0808} secure: error in host name expression
	EE_SECURE_BADHOST,
	
	// MM-2014-06-13: [[ Bug 12567 ]] New variant open socket <socket> with verification for host <host>
	// {EE-0809} open: error in host name expression
	EE_OPEN_BADHOST,
	
	// SN-2014-12-15: [[ Bug 14211 ]] Add an error when using a parsed bad extents (such as 'next')
	// {EE-0810} Chunk: bad extents provided
	EE_CHUNK_BADEXTENTS,
	
	// {EE-0811} external: unlicensed
	EE_EXTERNAL_UNLICENSED,

    // {EE-0812} Import: no image selected, or image not open
    EE_IMPORT_NOSELECTED,

    // {EE-0813} Resolve image: error in source expression
    EE_RESOLVE_IMG_BADEXP,

    // {EE-0814} Internal BSDiff: error in old file expression
    EE_INTERNAL_BSDIFF_BADOLD,

    // {EE-0815} Internal BSDiff: error in new file expression
    EE_INTERNAL_BSDIFF_BADNEW,

    // {EE-0816} Internal BSDiff: error in patch filename expression
    EE_INTERNAL_BSDIFF_BADPATCH,

    // {EE-0817} Internal Bootstrap: error in stack file
    EE_INTERNAL_BOOTSTRAP_BADSTACK,

    // {EE-0818} IDE script configure: error in settings expression
    EE_IDE_BADARRAY,

    // {EE-0819} IDE script replace: error in text expression
    EE_IDE_BADTEXT,

    // {EE-0820} IDE script classify: error in script expression
    EE_IDE_BADSCRIPT,

    // {EE-0821} IDE filter control: error in pattern expression
    EE_IDE_BADPATTERN,

    // {EE-0822} Engine PutInto: error in variable expression
    EE_ENGINE_PUT_BADVARIABLE,

    // {EE-0823} Engine DeleteVariableChunk: error in expression
    EE_ENGINE_DELETE_BADVARCHUNK,

    // {EE-0824} IDE Extract: error in segment expression
    EE_IDE_EXTRACT_BADSEGMENT,

    // {EE-0825} IDE Extract: error in section name expression
    EE_IDE_EXTRACT_BADSECTION,

    // {EE-0826} IDE Extract: error in filename expression
    EE_IDE_EXTRACT_BADFILENAME,
    
    // {EE-0827} MCInternalPayloadPatch: error in output filename expression
    EE_OUTPUT_BADFILENAME,
    
    // {EE-0828} MCInternalListTasksWithModule: error in module expression
    EE_INTERNAL_TASKS_BADMODULE,
    
    // {EE-0829} MCInternalCanDeleteFile: error in filename expression
    EE_INTERNAL_DELETE_BADFILENAME,
    
    // {EE-0830} MCInternalCanDeleteKey: error in key expression
    EE_INTERNAL_DELETE_BADKEY,

    // {EE-0831} MCHandler: error in expression
    EE_HANDLER_BADEXP,
    
    // {EE-0832} textDecode: bad data expression
    EE_TEXTDECODE_BADDATA,
    
    // {EE-0833} textDecode: bad text encoding expression
    EE_TEXTDECODE_BADENCODING,
    
    // {EE-0834} textDecode: could not decode data
    EE_TEXTDECODE_FAILED,
    
    // {EE-0835} textEncode: bad text expression
    EE_TEXTENCODE_BADTEXT,
    
    // {EE-0836} textEncode: bad text encoding expression
    EE_TEXTENCODE_BADENCODING,
    
    // {EE-0837} textEncode: could not encode text
    EE_TEXTENCODE_FAILED,
    
    // {EE-0838} normalizeText: bad normal form
    EE_NORMALIZETEXT_BADFORM,
    
    // {EE-0839} normalizeText: bad text expression
    EE_NORMALIZETEXT_BADTEXT,
    
    // {EE-0840} codepointProperty: bad codepoint
    EE_CODEPOINTPROPERTY_BADCODEPOINT,

    // {EE-0841} codepointProperty: bad property name
    EE_CODEPOINTPROPERTY_BADPROPERTY,
	
	// SN-2014-05-06: [[ Bug 12360 ]]
	// {EE-0842} open: bad text encoding
	EE_OPEN_BADENCODING,
	
	// {EE-0843} open: unsupported encoding
	EE_OPEN_UNSUPPORTED_ENCODING,
	
<<<<<<< HEAD
	// MM-2014-06-13: [[ Bug 12567 ]] New variant open socket <socket> with verification for host <host>
	// {EE-0841} open: error in host name expression
	EE_OPEN_BADHOST,
    
=======
>>>>>>> 7246f5bb
	// AL-2014-10-17: [[ BiDi ]] Returns the result of applying the bi-directional algorithm to text
	// {EE-0844} bidiDirection: error in source expression
	EE_BIDIDIRECTION_BADSOURCE,
<<<<<<< HEAD
    
    // MW-2014-10-23: Improve the error message you get from 'start using <name>'
    // {EE-0843} start: script of specified stack won't compile
    EE_START_WONTCOMPILE,

    // SN-2014-12-16: [[ Bug 14181 ]] hostnameToAddress should have no message on server
    // {EE-0844} hostnameToAddress: callbacks are not allowed on server
    EE_HOSTNAME_BADMESSAGE,

    // SN-2014-12-15: [[ Bug 14211 ]] Add an error when using a parsed bad extents (such as 'next')
    // {EE-0845} Chunk: bad extents provided
    EE_CHUNK_BADEXTENTS,

    // {EE-0846} Error evaluating expression
=======
	
	// MW-2014-10-23: Improve the error message you get from 'start using <name>'
	// {EE-0845} start: script of specified stack won't compile
	EE_START_WONTCOMPILE,
	
	// SN-2014-12-16: [[ Bug 14181 ]] hostnameToAddress should have no message on server
	// {EE-0846} hostnameToAddress: callbacks are not allowed on server
	EE_HOSTNAME_BADMESSAGE,

    // {EE-0847} Error evaluating expression
>>>>>>> 7246f5bb
    EE_EXPR_EVALERROR,
    
    // {EE-0848} Property: value is not a character
    EE_PROPERTY_NAC,
    
    // {EE-0849} Property: value is not a string
    EE_PROPERTY_NAS,
    
    // {EE-0850} Property: value is not a color
    EE_PROPERTY_NOTACOLOR,
    
    // {EE-0851} Property: value is not a rectangle
    EE_PROPERTY_NOTARECT,
    
    // {EE-0852} Property: value is not a point
    EE_PROPERTY_NOTAPOINT,
    
    // {EE-0853} Property: value is not a pair of integers
    EE_PROPERTY_NOTAINTPAIR,
    
    // {EE-0854} Property: value is not a quadruple of integers
    EE_PROPERTY_NOTAINTQUAD,
    
    // {EE-0855} Property: invalid enumeration value
    EE_PROPERTY_BADENUMVALUE,
    
    // {EE-0856} Backdrop: invalid value
    EE_BACKDROP_INVALIDVALUE,
    
    // {EE-0857} Property: value is not an array
    EE_PROPERTY_NOTANARRAY,
    
    // {EE-0858} MCInternalPayloadPatch: error in patch item expression
    EE_INTERNAL_PATCH_BADITEM,
    
    // {EE-0859} MCInternalPayloadPatch: error in base item expression
    EE_INTERNAL_BASE_BADITEM,

<<<<<<< HEAD
    // MDW-2014-09-28: [[ feature_floor ]]
    // {EE-0859} floor: bad parameter
    EE_FLOOR_BADSOURCE,
    
    // MDW-2014-09-28: [[ feature_floor ]]
    // {EE-0860} ceil: bad parameter
    EE_CEIL_BADSOURCE,
    
    // {EE-861} commandArguments: bad parameter
=======
	// MDW-2014-09-28: [[ feature_floor ]]
	// {EE-0860} floor: bad parameter
	EE_FLOOR_BADSOURCE,

	// MDW-2014-09-28: [[ feature_floor ]]
	// {EE-0861} ceil: bad parameter
    EE_CEIL_BADSOURCE,

    // {EE-0862} commandArguments: bad parameter
>>>>>>> 7246f5bb
    EE_COMMANDARGUMENTS_BADPARAM,
    
    // AL-2015-07-07: The following error codes are 8.0 specific so should have their numbers
    //  incremented whenever new codes are merged up from below.
    // MW-2014-12-10: [[ Extensions ]] The error codes used to indicate an extension error.
    // {EE-0862} extension: error occured with domain
    EE_EXTENSION_ERROR_DOMAIN,
    // {EE-0863} extension: error occured with description
    EE_EXTENSION_ERROR_DESCRIPTION,
    // {EE-0864} extension: error occured with file
    EE_EXTENSION_ERROR_FILE,
    // {EE-0865} extension: error occured with line
    EE_EXTENSION_ERROR_LINE,
    
    // {EE-0866} load: error in extension expression
    EE_LOAD_BADEXTENSION,
    
    // {EE-0867} load: error in resource path expression
    EE_LOAD_BADRESOURCEPATH,
    
    // {EE-0868} System error: function
    EE_SYSTEM_FUNCTION,

    // {EE-0869} System error: code
    EE_SYSTEM_CODE,

    // {EE-0870} System error: message
    EE_SYSTEM_MESSAGE,
    
    // {EE-0871} Import: bad array
    EE_IMPORT_BADARRAY,
    
    // {EE-0872} Import: not an object array
    EE_IMPORT_NOTANOBJECTARRAY,

    // {EE-0873} clipboard: bad item type or data
    EE_CLIPBOARD_BADREP,
    
    // {EE-0874} clipboard: failed to insert item
    EE_CLIPBOARD_INSERTFAILED,
    
    // {EE-0875} clipboard: clipboard not locked
    EE_CLIPBOARD_NOTLOCKED,
    
    // {EE-0876} clipboard: already locked
    EE_CLIPBOARD_ALREADYLOCKED,
    
    // {EE-0877} clipboard: needs to be cleared (contains external data)
    EE_CLIPBOARD_EXTERNALDATA,
	
	// {EE-0878} go: error in widget expression
	EE_GO_BADWIDGETEXP,
	
	// {EE-0879} launch: error in widget expression
	EE_LAUNCH_BADWIDGETEXP,

	// {EE-0880} do: error in widget expression
	EE_DO_BADWIDGETEXP,

    // {EE-0881} documentFilename: bad filename
    EE_DOCUMENTFILENAME_BADFILENAME, 

	// {EE-0882} save: error in file format expression
	EE_SAVE_BADNOFORMATEXP,
    
    // {EE-0883} external: unlicensed
    EE_EXTERNAL_UNLICENSED,
};

extern const char *MCexecutionerrors;

#endif<|MERGE_RESOLUTION|>--- conflicted
+++ resolved
@@ -2574,32 +2574,9 @@
 	// {EE-0843} open: unsupported encoding
 	EE_OPEN_UNSUPPORTED_ENCODING,
 	
-<<<<<<< HEAD
-	// MM-2014-06-13: [[ Bug 12567 ]] New variant open socket <socket> with verification for host <host>
-	// {EE-0841} open: error in host name expression
-	EE_OPEN_BADHOST,
-    
-=======
->>>>>>> 7246f5bb
 	// AL-2014-10-17: [[ BiDi ]] Returns the result of applying the bi-directional algorithm to text
 	// {EE-0844} bidiDirection: error in source expression
 	EE_BIDIDIRECTION_BADSOURCE,
-<<<<<<< HEAD
-    
-    // MW-2014-10-23: Improve the error message you get from 'start using <name>'
-    // {EE-0843} start: script of specified stack won't compile
-    EE_START_WONTCOMPILE,
-
-    // SN-2014-12-16: [[ Bug 14181 ]] hostnameToAddress should have no message on server
-    // {EE-0844} hostnameToAddress: callbacks are not allowed on server
-    EE_HOSTNAME_BADMESSAGE,
-
-    // SN-2014-12-15: [[ Bug 14211 ]] Add an error when using a parsed bad extents (such as 'next')
-    // {EE-0845} Chunk: bad extents provided
-    EE_CHUNK_BADEXTENTS,
-
-    // {EE-0846} Error evaluating expression
-=======
 	
 	// MW-2014-10-23: Improve the error message you get from 'start using <name>'
 	// {EE-0845} start: script of specified stack won't compile
@@ -2610,7 +2587,6 @@
 	EE_HOSTNAME_BADMESSAGE,
 
     // {EE-0847} Error evaluating expression
->>>>>>> 7246f5bb
     EE_EXPR_EVALERROR,
     
     // {EE-0848} Property: value is not a character
@@ -2649,17 +2625,6 @@
     // {EE-0859} MCInternalPayloadPatch: error in base item expression
     EE_INTERNAL_BASE_BADITEM,
 
-<<<<<<< HEAD
-    // MDW-2014-09-28: [[ feature_floor ]]
-    // {EE-0859} floor: bad parameter
-    EE_FLOOR_BADSOURCE,
-    
-    // MDW-2014-09-28: [[ feature_floor ]]
-    // {EE-0860} ceil: bad parameter
-    EE_CEIL_BADSOURCE,
-    
-    // {EE-861} commandArguments: bad parameter
-=======
 	// MDW-2014-09-28: [[ feature_floor ]]
 	// {EE-0860} floor: bad parameter
 	EE_FLOOR_BADSOURCE,
@@ -2669,74 +2634,70 @@
     EE_CEIL_BADSOURCE,
 
     // {EE-0862} commandArguments: bad parameter
->>>>>>> 7246f5bb
     EE_COMMANDARGUMENTS_BADPARAM,
     
     // AL-2015-07-07: The following error codes are 8.0 specific so should have their numbers
     //  incremented whenever new codes are merged up from below.
     // MW-2014-12-10: [[ Extensions ]] The error codes used to indicate an extension error.
-    // {EE-0862} extension: error occured with domain
+    // {EE-0863} extension: error occured with domain
     EE_EXTENSION_ERROR_DOMAIN,
-    // {EE-0863} extension: error occured with description
+    // {EE-0864} extension: error occured with description
     EE_EXTENSION_ERROR_DESCRIPTION,
-    // {EE-0864} extension: error occured with file
+    // {EE-0865} extension: error occured with file
     EE_EXTENSION_ERROR_FILE,
-    // {EE-0865} extension: error occured with line
+    // {EE-0866} extension: error occured with line
     EE_EXTENSION_ERROR_LINE,
     
-    // {EE-0866} load: error in extension expression
+    // {EE-0867} load: error in extension expression
     EE_LOAD_BADEXTENSION,
     
-    // {EE-0867} load: error in resource path expression
+    // {EE-0868} load: error in resource path expression
     EE_LOAD_BADRESOURCEPATH,
     
-    // {EE-0868} System error: function
+    // {EE-0869} System error: function
     EE_SYSTEM_FUNCTION,
 
-    // {EE-0869} System error: code
+    // {EE-0870} System error: code
     EE_SYSTEM_CODE,
 
-    // {EE-0870} System error: message
+    // {EE-0871} System error: message
     EE_SYSTEM_MESSAGE,
     
-    // {EE-0871} Import: bad array
+    // {EE-0872} Import: bad array
     EE_IMPORT_BADARRAY,
     
-    // {EE-0872} Import: not an object array
+    // {EE-0873} Import: not an object array
     EE_IMPORT_NOTANOBJECTARRAY,
 
-    // {EE-0873} clipboard: bad item type or data
+    // {EE-0874} clipboard: bad item type or data
     EE_CLIPBOARD_BADREP,
     
-    // {EE-0874} clipboard: failed to insert item
+    // {EE-0875} clipboard: failed to insert item
     EE_CLIPBOARD_INSERTFAILED,
     
-    // {EE-0875} clipboard: clipboard not locked
+    // {EE-0876} clipboard: clipboard not locked
     EE_CLIPBOARD_NOTLOCKED,
     
-    // {EE-0876} clipboard: already locked
+    // {EE-0877} clipboard: already locked
     EE_CLIPBOARD_ALREADYLOCKED,
     
-    // {EE-0877} clipboard: needs to be cleared (contains external data)
+    // {EE-0878} clipboard: needs to be cleared (contains external data)
     EE_CLIPBOARD_EXTERNALDATA,
 	
-	// {EE-0878} go: error in widget expression
+	// {EE-0879} go: error in widget expression
 	EE_GO_BADWIDGETEXP,
 	
-	// {EE-0879} launch: error in widget expression
+	// {EE-0880} launch: error in widget expression
 	EE_LAUNCH_BADWIDGETEXP,
 
-	// {EE-0880} do: error in widget expression
+	// {EE-0881} do: error in widget expression
 	EE_DO_BADWIDGETEXP,
 
-    // {EE-0881} documentFilename: bad filename
+    // {EE-0882} documentFilename: bad filename
     EE_DOCUMENTFILENAME_BADFILENAME, 
 
-	// {EE-0882} save: error in file format expression
+	// {EE-0883} save: error in file format expression
 	EE_SAVE_BADNOFORMATEXP,
-    
-    // {EE-0883} external: unlicensed
-    EE_EXTERNAL_UNLICENSED,
 };
 
 extern const char *MCexecutionerrors;
