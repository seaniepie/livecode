--- conflicted
+++ resolved
@@ -2424,17 +2424,14 @@
     // TD-2013-06-24: [[ DynamicFonts ]]
     // {EE-0798} font: couldn't find font
 	EE_FONT_BADFILEEXP,
-<<<<<<< HEAD
 	
 	// MERG-2013-10-04: [[ EditScriptAt ]] edit script of object at.
-    // {EE-0797} edit script: bad at expression
+    // {EE-0799} edit script: bad at expression
 	EE_EDIT_BADAT,
-=======
 
 	// IM-2013-09-22: [[ FullscreenMode ]]
-	// {EE-0799} fullscreenmode: not a valid mode
+	// {EE-0800} fullscreenmode: not a valid mode
 	EE_STACK_BADFULLSCREENMODE,
->>>>>>> 347b6143
 };
 
 extern const char *MCexecutionerrors;
