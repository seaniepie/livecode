--- conflicted
+++ resolved
@@ -2604,13 +2604,10 @@
 	// MM-2014-06-13: [[ Bug 12567 ]] New variant open socket <socket> with verification for host <host>
 	// {EE-0841} open: error in host name expression
 	EE_OPEN_BADHOST,
-<<<<<<< HEAD
-=======
     
 	// AL-2014-10-17: [[ BiDi ]] Returns the result of applying the bi-directional algorithm to text
     // {EE-0842} bidiDirection: error in source expression
 	EE_BIDIDIRECTION_BADSOURCE,
->>>>>>> 0b3625b3
 };
 
 extern const char *MCexecutionerrors;
