/* Copyright (C) 2003-2015 LiveCode Ltd.

This file is part of LiveCode.

LiveCode is free software; you can redistribute it and/or modify it under
the terms of the GNU General Public License v3 as published by the Free
Software Foundation.

LiveCode is distributed in the hope that it will be useful, but WITHOUT ANY
WARRANTY; without even the implied warranty of MERCHANTABILITY or
FITNESS FOR A PARTICULAR PURPOSE.  See the GNU General Public License
for more details.

You should have received a copy of the GNU General Public License
along with LiveCode.  If not see <http://www.gnu.org/licenses/>.  */

#ifndef __MC_EXECUTION_ERRORS__
#define __MC_EXECUTION_ERRORS__

// This file is processed automatically to produce the error strings that are
// embedded in the IDE and Server engines. Take care when editing the file and
// ensure that new errors are added in precisely this form:
//   <tab>// {EE-iiii} <message>
//   <tab>EE_<tag>
//   <return>

enum Exec_errors
{
	// NOT AN ERROR CODE
	EE_UNDEFINED,
	
	// {EE-0001} Handler: Running low on memory, script aborted
	EE_NO_MEMORY,
	
	// {EE-0002} recursionLimit: Recursion limit reached
	EE_RECURSION_LIMIT,
	
	// {EE-0003} abs: error in source expression
	EE_ABS_BADSOURCE,
	
	// {EE-0004} accept: bad expression
	EE_ACCEPT_BADEXP,
	
	// {EE-0005} aclip: playLoudness is not an integer
	EE_ACLIP_LOUDNESSNAN,
	
	// {EE-0006} acos: error in source expression
	EE_ACOS_BADSOURCE,
	
	// {EE-0007} acos: domain error
	EE_ACOS_DOMAIN,
	
	// {EE-0008} add: error in matrix operation
	EE_ADD_BADARRAY,
	
	// {EE-0009} add: destination has a bad format (numeric?)
	EE_ADD_BADDEST,
	
	// {EE-0010} add: error in source expression
	EE_ADD_BADSOURCE,
	
	// {EE-0011} add: can't set destination
	EE_ADD_CANTSET,
	
	// {EE-0012} add: can't add array to scalar
	EE_ADD_MISMATCH,
	
	// {EE-0013} aliasReference: error in file expression
	EE_ALIASREFERENCE_BADSOURCE,
	
	// {EE-0014} Operators and: error in left operand
	EE_AND_BADLEFT,
	
	// {EE-0015} Operators and: error in right operand
	EE_AND_BADRIGHT,
	
	// {EE-0016} Operators bitAnd: error in left operand
	EE_ANDBITS_BADLEFT,
	
	// {EE-0017} Operators bitAnd: error in right operand
	EE_ANDBITS_BADRIGHT,
	
	// {EE-0018} annuity: error in period expression
	EE_ANNUITY_BADPERIODS,
	
	// {EE-0019} annuity: error in rate expression
	EE_ANNUITY_BADRATE,
	
	// {EE-0020} answer: error in question expression
	EE_ANSWER_BADQUESTION,
	
	// {EE-0021} answer: error in response expression
	EE_ANSWER_BADRESPONSE,
	
	// {EE-0022} answer: error in title expression
	EE_ANSWER_BADTITLE,
	
	// {EE-0023} split: error in expression
	EE_ARRAYOP_BADEXP,
	
	// {EE-0024} arrowKey: error in direction expression
	EE_ARROWKEY_BADEXP,
	
	// {EE-0025} arrowKey: not a direction
	EE_ARROWKEY_NOTAKEY,
	
	// {EE-0026} asin: error in source expression
	EE_ASIN_BADSOURCE,
	
	// {EE-0027} asin: domain error
	EE_ASIN_DOMAIN,
	
	// {EE-0028} ask: error in question expression
	EE_ASK_BADQUESTION,
	
	// {EE-0029} ask: error in reply expression
	EE_ASK_BADREPLY,
	
	// {EE-0030} ask: error in title expression
	EE_ASK_BADTITLE,
	
	// {EE-0031} atan2: error in first expression
	EE_ATAN2_BADS1,
	
	// {EE-0032} atan2: error in second expression
	EE_ATAN2_BADS2,
	
	// {EE-0033} atan2: domain error
	EE_ATAN2_DOMAIN,
	
	// {EE-0034} atan: error in source expression
	EE_ATAN_BADSOURCE,
	
	// {EE-0035} atan: domain error
	EE_ATAN_DOMAIN,
	
	// {EE-0036} average: error in source expression
	EE_AVERAGE_BADSOURCE,
	
	// {EE-0037} base64Decode: error in source expression
	EE_BASE64DECODE_BADSOURCE,
	
	// {EE-0038} base64Encode: error in source expression
	EE_BASE64ENCODE_BADSOURCE,
	
	// {EE-0039} baseConvert: bad destination base
	EE_BASECONVERT_BADDESTBASE,
	
	// {EE-0040} baseConvert: error in source expression
	EE_BASECONVERT_BADSOURCE,
	
	// {EE-0041} baseConvert: bad source base
	EE_BASECONVERT_BADSOURCEBASE,
	
	// {EE-0042} baseConvert: can't convert this number
	EE_BASECONVERT_CANTCONVERT,
	
	// {EE-0043} baseConvert: destination is not base 10
	EE_BASECONVERT_NOTBASE10,
	
	// {EE-0044} beep: error in expression
	EE_BEEP_BADEXP,
	
	// {EE-0045} binaryDecode: destination is not a variable
	EE_BINARYD_BADDEST,
	
	// {EE-0046} binaryDecode: invalid data for parameter
	EE_BINARYD_BADFORMAT,
	
	// {EE-0047} binaryDecode: not enough parameters
	EE_BINARYD_BADPARAM,
	
	// {EE-0048} binaryDecode: error in source expression
	EE_BINARYD_BADSOURCE,
	
	// {EE-0049} binaryEncode: invalid data for parameter
	EE_BINARYE_BADFORMAT,
	
	// {EE-0050} binaryEncode: not enough parameters
	EE_BINARYE_BADPARAM,
	
	// {EE-0051} binaryEncode: error in source expression
	EE_BINARYE_BADSOURCE,
	
	// {EE-0052} Button: bad accelerator modifier
	EE_BUTTON_BADMODIFIER,
	
	// {EE-0053} Button: family is not an integer
	EE_BUTTON_FAMILYNAN,
	
	// {EE-0054} Button: menuButton is not an integer
	EE_BUTTON_MENUBUTTONNAN,
	
	// {EE-0055} Button: menuHistory is not an integer
	EE_BUTTON_MENUHISTORYNAN,
	
	// {EE-0056} Button: menuLines is not an integer
	EE_BUTTON_MENULINESNAN,
	
	// {EE-0057} Button: mnemonic is not an integer
	EE_BUTTON_MNEMONICNAN,
	
	// {EE-0058} cancel: message id is not an integer
	EE_CANCEL_IDNAN,
	
	// {EE-0059} charToNum: error in source expression
	EE_CHARTONUM_BADSOURCE,
	
	// {EE-0060} choose: error in expression
	EE_CHOOSE_BADEXP,
	
	// {EE-0061} choose: not a tool
	EE_CHOOSE_BADTOOL,
	
	// {EE-0062} Chunk: error in background expression
	EE_CHUNK_BADBACKGROUNDEXP,
	
	// {EE-0063} Chunk: error in card expression
	EE_CHUNK_BADCARDEXP,
	
	// {EE-0064} Chunk: error in character range
	EE_CHUNK_BADCHARMARK,
	
	// {EE-0065} Chunk: container is not a button or field
	EE_CHUNK_BADCONTAINER,
	
	// {EE-0066} Chunk: error in chunk expression
	EE_CHUNK_BADEXPRESSION,
	
	// {EE-0067} Chunk: error in item range
	EE_CHUNK_BADITEMMARK,
	
	// {EE-0068} Chunk: error in line range
	EE_CHUNK_BADLINEMARK,
	
	// {EE-0069} Chunk: error in object expression
	EE_CHUNK_BADOBJECTEXP,
	
	// {EE-0070} Chunk: error in range end expression
	EE_CHUNK_BADRANGEEND,
	
	// {EE-0071} Chunk: error in range start expression
	EE_CHUNK_BADRANGESTART,
	
	// {EE-0072} Chunk: error in stack expression
	EE_CHUNK_BADSTACKEXP,
	
	// {EE-0073} Chunk: error in text string
	EE_CHUNK_BADTEXT,
	
	// {EE-0074} Chunk: can't separate tokens
	EE_CHUNK_BADTOKENMARK,
	
	// {EE-0075} Chunk: can't separate words
	EE_CHUNK_BADWORDMARK,
	
	// {EE-0076} Chunk: can't delete object
	EE_CHUNK_CANTDELETEOBJECT,
	
	// {EE-0077} Chunk: can't find object
	EE_CHUNK_CANTFINDOBJECT,
	
	// {EE-0078} Chunk: can't get object attributes
	EE_CHUNK_CANTGETATTS,
	
	// {EE-0079} Chunk: can't get value of destination container
	EE_CHUNK_CANTGETDEST,
	
	// {EE-0080} Chunk: can't get number
	EE_CHUNK_CANTGETNUMBER,
	
	// {EE-0081} Chunk: can't get source string
	EE_CHUNK_CANTGETSOURCE,
	
	// {EE-0082} Chunk: can't get substring
	EE_CHUNK_CANTGETSUBSTRING,
	
	// {EE-0083} Chunk: can't find substring
	EE_CHUNK_CANTMARK,
	
	// {EE-0084} Chunk: can't set attributes
	EE_CHUNK_CANTSETATTS,
	
	// {EE-0085} Chunk: can't store to destination container
	EE_CHUNK_CANTSETDEST,
	
	// {EE-0086} Chunk: can't set as a number
	EE_CHUNK_CANTSETN,
	
	// {EE-0087} Chunk: can't find background
	EE_CHUNK_NOBACKGROUND,
	
	// {EE-0088} Chunk: can't find card
	EE_CHUNK_NOCARD,
	
	// {EE-0089} Chunk: no such object
	EE_CHUNK_NOOBJECT,
	
	// {EE-0090} Chunk: can't set property
	EE_CHUNK_NOPROP,
	
	// {EE-0091} Chunk: can't find stack
	EE_CHUNK_NOSTACK,
	
	// {EE-0092} Chunk: no target found
	EE_CHUNK_NOTARGET,
	
	// {EE-0093} Chunk: can't select object that isn't open
	EE_CHUNK_NOTOPEN,
	
	// {EE-0094} Chunk: source is not a container
	EE_CHUNK_OBJECTNOTCONTAINER,
	
	// {EE-0095} Chunk: can't find object to store into
	EE_CHUNK_SETCANTGETBOJECT,
	
	// {EE-0096} Chunk: can't get source from container
	EE_CHUNK_SETCANTGETDEST,
	
	// {EE-0097} Chunk: destination is not a container
	EE_CHUNK_SETNOTACONTAINER,
	
	// {EE-0098} click: script aborted
	EE_CLICK_ABORT,
	
	// {EE-0099} click: expression is not a button number
	EE_CLICK_BADBUTTON,
	
	// {EE-0100} click: error in point expression
	EE_CLICK_BADLOCATION,
	
	// {EE-0101} click: expression is not a point
	EE_CLICK_NAP,
	
	// {EE-0102} click: stack is not open
	EE_CLICK_STACKNOTOPEN,
	
	// {EE-0103} clone: error in name expression
	EE_CLONE_BADNAME,
	
	// {EE-0104} clone: can't clone this object
	EE_CLONE_CANTCLONE,
	
	// {EE-0105} clone: stack is locked
	EE_CLONE_LOCKED,
	
	// {EE-0106} clone: can't find object to clone
	EE_CLONE_NOTARGET,
	
	// {EE-0107} close: error in name expression
	EE_CLOSE_BADNAME,
	
	// {EE-0108} close: can't find stack
	EE_CLOSE_NOOBJ,
	
	// {EE-0109} color: error setting selectedColor
	EE_COLOR_BADSELECTEDCOLOR,
	
	// {EE-0110} compact: can't find stack to save
	EE_COMPACT_NOTARGET,
	
	// {EE-0111} compact: object is not a stack
	EE_COMPACT_NOTASTACK,
	
	// {EE-0112} compound: error in periods expression
	EE_COMPOUND_BADPERIODS,
	
	// {EE-0113} compound: error in rate expression
	EE_COMPOUND_BADRATE,
	
	// {EE-0114} compress: error in source expression
	EE_COMPRESS_BADSOURCE,
	
	// {EE-0115} compress: error occurred during compression
	EE_COMPRESS_ERROR,
	
	// {EE-0116} Operators &&: error in left operand
	EE_CONCATSPACE_BADLEFT,
	
	// {EE-0117} Operators &&: error in right operand
	EE_CONCATSPACE_BADRIGHT,
	
	// {EE-0118} Operators &: error in left operand
	EE_CONCAT_BADLEFT,
	
	// {EE-0119} Operators &: error in right operand
	EE_CONCAT_BADRIGHT,
	
	// {EE-0120} Operators contains: error in left operand
	EE_CONTAINS_BADLEFT,
	
	// {EE-0121} Operators contains: error in right operand
	EE_CONTAINS_BADRIGHT,
	
	// {EE-0122} convert: can't read from container
	EE_CONVERT_CANTGET,
	
	// {EE-0123} convert: can't set container
	EE_CONVERT_CANTSET,
	
	// {EE-0124} copy: invalid destination object
	EE_CLIPBOARD_BADDEST,
	
	// {EE-0125} copy: can't find destination object
	EE_CLIPBOARD_NODEST,
	
	// {EE-0126} copy: can't copy source object
	EE_CLIPBOARD_BADOBJ,
	
	// {EE-0127} copy: can't find source object
	EE_COPY_NOOBJ,
	
	// {EE-0128} copy: stack is password protected
	EE_COPY_PASSWORD,
	
	// {EE-0129} cos: error in source expression
	EE_COS_BADSOURCE,
	
	// {EE-0130} cos: domain error
	EE_COS_DOMAIN,
	
	// {EE-0131} create: error in bad parent or background expression
	EE_CREATE_BADBGORCARD,
	
	// {EE-0132} create: error in name expression
	EE_CREATE_BADEXP,
	
	// {EE-0133} create: error in file name expression
	EE_CREATE_BADFILEEXP,
	
	// {EE-0134} create: stack is locked (cantModify)
	EE_CREATE_LOCKED,
	
	// {EE-0135} crop: error in image expression
	EE_CROP_NOIMAGE,
	
	// {EE-0136} crop: object is not an image
	EE_CROP_NOTIMAGE,
	
	// {EE-0137} crop: error in rectangle expression
	EE_CROP_CANTGETRECT,
	
	// {EE-0138} crop: expression is not a rectangle
	EE_CROP_NAR,
	
	// {EE-0139} cut: can't find or copy object
	EE_CUT_NOOBJ,
	
	// {EE-0140} decompress: error in source expression
	EE_DECOMPRESS_BADSOURCE,
	
	// {EE-0141} decompress: string is not compressed data
	EE_DECOMPRESS_NOTCOMPRESSED,
	
	// {EE-0142} decompress: error during decompression
	EE_DECOMPRESS_ERROR,
	
	// {EE-0143} delete: error in file or url name expression
	EE_DELETE_BADFILEEXP,
	
	// {EE-0144} delete: can't find object
	EE_DELETE_NOOBJ,
	
	// {EE-0145} disable: can't find object
	EE_DISABLE_NOOBJ,
	
	// {EE-0146} Stack: stack has not been given a file name
	EE_DISPATCH_NOFILEYET,
	
	// {EE-0147} divide: error in matrix operation
	EE_DIVIDE_BADARRAY,
	
	// {EE-0148} divide: destination has a bad format (numeric?)
	EE_DIVIDE_BADDEST,
	
	// {EE-0149} divide: error in source expression
	EE_DIVIDE_BADSOURCE,
	
	// {EE-0150} divide: can't set destination
	EE_DIVIDE_CANTSET,
	
	// {EE-0151} divide: can't divide scalar by array
	EE_DIVIDE_MISMATCH,
	
	// {EE-0152} divide: range error (overflow)
	EE_DIVIDE_RANGE,
	
	// {EE-0153} divide: divide by zero
	EE_DIVIDE_ZERO,
	
	// {EE-0154} Operators div: error in matrix operation
	EE_DIV_BADARRAY,
	
	// {EE-0155} Operators div: error in left operand
	EE_DIV_BADLEFT,
	
	// {EE-0156} Operators div: error in right operand
	EE_DIV_BADRIGHT,
	
	// {EE-0157} Operators div: can't divide scalar by matrix
	EE_DIV_MISMATCH,
	
	// {EE-0158} Operators div: range error (overflow)
	EE_DIV_RANGE,
	
	// {EE-0159} Operators div: divide by zero
	EE_DIV_ZERO,
	
	// {EE-0160} do: aborted
	EE_DO_ABORT,
	
	// {EE-0161} do: error in source expression
	EE_DO_BADCOMMAND,
	
	// {EE-0162} do: error in statement
	EE_DO_BADEXEC,
	
	// {EE-0163} do: error in expression
	EE_DO_BADEXP,
	
	// {EE-0164} do: error in language expression
	EE_DO_BADLANG,
	
	// {EE-0165} do: unexpected end of line in source expression
	EE_DO_BADLINE,
	
	// {EE-0166} do: can't find command
	EE_DO_NOCOMMAND,
	
	// {EE-0167} do: not a command
	EE_DO_NOTCOMMAND,
	
	// {EE-0168} do: license limit exceeded
	EE_DO_NOTLICENSED,
	
	// {EE-0169} doMenu: error in expression
	EE_DOMENU_BADEXP,
	
	// {EE-0170} doMenu: don't know this menu item
	EE_DOMENU_DONTKNOW,
	
	// {EE-0171} drag: script aborted
	EE_DRAG_ABORT,
	
	// {EE-0172} drag: bad "button" number
	EE_DRAG_BADBUTTON,
	
	// {EE-0173} drag: bad end point expression
	EE_DRAG_BADENDLOC,
	
	// {EE-0174} drag: end point is not a point
	EE_DRAG_ENDNAP,
	
	// {EE-0175} drag: bad start point expression
	EE_DRAG_BADSTARTLOC,
	
	// {EE-0176} drag: start point is not a point
	EE_DRAG_STARTNAP,
	
	// {EE-0177} driverNames: error in type expression
	EE_DRIVERNAMES_BADTYPE,
	
	// {EE-0178} drives: error in type expression
	EE_DRIVES_BADTYPE,
	
	// {EE-0179} edit: can't find object
	EE_EDIT_BADTARGET,
	
	// {EE-0180} encrypt: error in source expression
	EE_ENCRYPT_BADSOURCE,
	
	// {EE-0181} Operators =: error in operand
	EE_EQUAL_OPS,
	
	// {EE-0182} exp10: error in source expression
	EE_EXP10_BADSOURCE,
	
	// {EE-0183} exp10: domain error
	EE_EXP10_DOMAIN,
	
	// {EE-0184} exp1: error in source expression
	EE_EXP1_BADSOURCE,
	
	// {EE-0185} exp1: domain error
	EE_EXP1_DOMAIN,
	
	// {EE-0186} exp2: error in source expression
	EE_EXP2_BADSOURCE,
	
	// {EE-0187} exp2: domain error
	EE_EXP2_DOMAIN,
	
	// {EE-0188} export: error in file (or mask file) name expression
	EE_EXPORT_BADNAME,
	
	// {EE-0189} export: can't open file (or mask file)
	EE_EXPORT_CANTOPEN,
	
	// {EE-0190} export: can't write to file, mask file, or container
	EE_EXPORT_CANTWRITE,
	
	// {EE-0191} export: no image selected, or image not open
	EE_EXPORT_NOSELECTED,
	
	// {EE-0192} export: selected object is not an image
	EE_EXPORT_NOTANIMAGE,
	
	// {EE-0193} Expression: error in numeric factor
	EE_EXPRESSION_NFACTOR,
	
	// {EE-0194} Expression: error in string factor
	EE_EXPRESSION_SFACTOR,
	
	// {EE-0195} exp: error in source expression
	EE_EXP_BADSOURCE,
	
	// {EE-0196} exp: domain error
	EE_EXP_DOMAIN,
	
	// {EE-0197} extents: error in variable expression
	EE_EXTENTS_BADSOURCE,
	
	// {EE-0198} Factor: error in left operand
	EE_FACTOR_BADLEFT,
	
	// {EE-0199} Factor: error in right operand
	EE_FACTOR_BADRIGHT,
	
	// {EE-0200} Field: bad text attributes
	EE_FIELD_BADTEXTATTS,
	
	// {EE-0201} Field: hilitedLine is not an integer
	EE_FIELD_HILITEDNAN,
	
	// {EE-0202} Field: scrollbarWidth is not an integer
	EE_FIELD_SCROLLBARWIDTHNAN,
	
	// {EE-0203} Field: shift is not an integer
	EE_FIELD_SHIFTNAN,
	
	// {EE-0204} Field: tabstops is not a positive integer
	EE_FIELD_TABSNAN,
	
	// {EE-0205} files: no permission to list files or directories
	EE_FILES_NOPERM,
	
	// {EE-0206} filter: bad source string
	EE_FILTER_CANTGET,
	
	// {EE-0207} filter: bad pattern string
	EE_FILTER_CANTGETPATTERN,
	
	// {EE-0208} filter: can't set destination
	EE_FILTER_CANTSET,
	
	// {EE-0209} find: bad source string
	EE_FIND_BADSTRING,
	
	// {EE-0210} flip: can't find image
	EE_FLIP_NOIMAGE,
	
	// {EE-0211} flip: object is not an editable image
	EE_FLIP_NOTIMAGE,
	
	// {EE-0212} flushEvents: bad event type
	EE_FLUSHEVENTS_BADTYPE,
	
	// {EE-0213} focus: not a valid control
	EE_FOCUS_BADOBJECT,
	
	// {EE-0214} fontNames: error in type expression
	EE_FONTNAMES_BADTYPE,
	
	// {EE-0215} fontSizes: bad font name
	EE_FONTSIZES_BADFONTNAME,
	
	// {EE-0216} fontStyles: bad font name
	EE_FONTSTYLES_BADFONTNAME,
	
	// {EE-0217} fontStyles: bad font size
	EE_FONTSTYLES_BADFONTSIZE,
	
	// {EE-0218} format: bad format string or parameter mismatch
	EE_FORMAT_BADSOURCE,
	
	// {EE-0219} Function: error in function handler
	EE_FUNCTION_BADFUNCTION,
	
	// {EE-0220} Function: error in source expression
	EE_FUNCTION_BADSOURCE,
	
	// {EE-0221} Function: source is not a number
	EE_FUNCTION_CANTEVALN,
	
	// {EE-0222} Function: is not a number
	EE_FUNCTION_NAN,
	
	// {EE-0223} get: error in expression
	EE_GET_BADEXP,
	
	// {EE-0224} get: can't set destination
	EE_GET_CANTSET,
	
	// {EE-0225} globalLoc: coordinate is not a point
	EE_GLOBALLOC_NAP,
	
	// {EE-0226} go: error in background expression
	EE_GO_BADBACKGROUNDEXP,
	
	// {EE-0227} go: error in card expression
	EE_GO_BADCARDEXP,
	
	// {EE-0228} go: error in stack expression
	EE_GO_BADSTACKEXP,
	
	// {EE-0229} go: error in window expression
	EE_GO_BADWINDOWEXP,
	
	// {EE-0230} go: can't attach menu to this object type
	EE_GO_CANTATTACH,
	
	// {EE-0231} go: can't find destination
	EE_GO_NODEST,
	
	// {EE-0232} grab: can't find object
	EE_GRAB_NOOBJ,
	
	// {EE-0233} graphic: not an integer
	EE_GRAPHIC_NAN,
	
	// {EE-0234} Operators >=: error in operands
	EE_GREATERTHANEQUAL_OPS,
	
	// {EE-0235} Operators >: error in operands
	EE_GREATERTHAN_OPS,
	
	// {EE-0236} Group: backSize is not a point
	EE_GROUP_BACKSIZENAP,
	
	// {EE-0237} Group: hilitedButton is not an integer
	EE_GROUP_HILITEDNAN,
	
	// {EE-0238} Group: bad object type
	EE_GROUP_NOOBJ,
	
	// {EE-0239} Operators (): error in right operand
	EE_GROUPING_BADRIGHT,
	
	// {EE-0240} Handler: aborted
	EE_HANDLER_ABORT,
	
	// {EE-0241} Handler: error in statement
	EE_HANDLER_BADSTATEMENT,
	
	// {EE-0242} Handler: error in parameter expression
	EE_HANDLER_BADPARAM,
	
	// {EE-0243} Handler: not a valid parameter index
	EE_HANDLER_BADPARAMINDEX,
	
	// {EE-0244} hasMemory: bad amount expression
	EE_HASMEMORY_BADAMOUNT,
	
	// {EE-0245} hide: error in visual effect expression
	EE_HIDE_BADEFFECT,
	
	// {EE-0246} hide: can't find object
	EE_HIDE_NOOBJ,
	
	// {EE-0247} hostAddress: error in socket expression
	EE_HOSTADDRESS_BADSOCKET,
	
	// {EE-0248} hostAddressToName: error in address expression
	EE_HOSTATON_BADADDRESS,
	
	// {EE-0249} hostName: error in name expression
	EE_HOSTNAME_BADNAME,
	
	// {EE-0250} hostNameToAddress: error in name expression
	EE_HOSTNTOA_BADNAME,
	
	// {EE-0251} if-then: aborted
	EE_IF_ABORT,
	
	// {EE-0252} if-then: error in condition expression
	EE_IF_BADCOND,
	
	// {EE-0253} if-then: error in statement
	EE_IF_BADSTATEMENT,
	
	// {EE-0254} Image: bad pixmap id
	EE_IMAGE_BADPIXMAP,
	
	// {EE-0255} Image: hotspot is not an integer
	EE_IMAGE_HOTNAP,
	
	// {EE-0256} Image: id is not an integer
	EE_OBJECT_IDNAN,
	
	// {EE-0257} Image: id is already in use by another object
	EE_OBJECT_IDINUSE,
	
	// {EE-0258} Image: image must be open to set id
	EE_IMAGE_NOTOPEN,
	
	// {EE-0259} Image: hotSpot x is not an integer
	EE_IMAGE_XHOTNAN,
	
	// {EE-0260} Image: hotSpot y is not an integer
	EE_IMAGE_YHOTNAN,
	
	// {EE-0261} import: error in expression
	EE_IMPORT_BADNAME,
	
	// {EE-0262} import: can't open file, mask file or display
	EE_IMPORT_CANTOPEN,
	
	// {EE-0263} import: can't read file, mask file or display
	EE_IMPORT_CANTREAD,
	
	// {EE-0264} import: destination stack is locked (cantModify)
	EE_IMPORT_LOCKED,
	
	// {EE-0265} insert: can't find object
	EE_INSERT_BADTARGET,
	
	// {EE-0266} insert: license limit exceeded
	EE_INSERT_NOTLICENSED,
	
	// {EE-0267} intersect: two objects required
	EE_INTERSECT_NOOBJECT,
	
	// {EE-0268} Operators is: error in left operand
	EE_IS_BADLEFT,
	
	// {EE-0269} Operators is: error in right operand
	EE_IS_BADRIGHT,
	
	// {EE-0270} Operators is: can't compare operands
	EE_IS_BADOPS,
	
	// {EE-0271} Operators is: left operand of 'within' is not a point
	EE_IS_WITHINNAP,
	
	// {EE-0272} Operators is: right operand of 'within' is not a rectangle
	EE_IS_WITHINNAR,
	
	// {EE-0273} isNumber: error in source expression
	EE_ISNUMBER_BADSOURCE,
	
	// {EE-0274} isoToMac: error source expression
	EE_ISOTOMAC_BADSOURCE,
	
	// {EE-0275} Operators ,: error in left operand
	EE_ITEM_BADLEFT,
	
	// {EE-0276} Operators ,: error in right operand
	EE_ITEM_BADRIGHT,
	
	// {EE-0277} keys: parameter is not a variable
	EE_KEYS_BADSOURCE,
	
	// {EE-0278} kill: no such process
	EE_KILL_BADNAME,
	
	// {EE-0279} kill: bad number
	EE_KILL_BADNUMBER,
	
	// {EE-0280} launch: error in application expression
	EE_LAUNCH_BADAPPEXP,
	
	// {EE-0281} length: error in source expression
	EE_LENGTH_BADSOURCE,
	
	// {EE-0282} Operators <=: error in operands
	EE_LESSTHANEQUAL_OPS,
	
	// {EE-0283} Operators <: error in operands
	EE_LESSTHAN_OPS,
	
	// {EE-0284} ln1: error in source expression
	EE_LN1_BADSOURCE,
	
	// {EE-0285} ln1: domain error
	EE_LN1_DOMAIN,
	
	// {EE-0286} ln: error in source expression
	EE_LN_BADSOURCE,
	
	// {EE-0287} ln: domain error
	EE_LN_DOMAIN,
	
	// {EE-0288} load: error in url expression
	EE_LOAD_BADURLEXP,
	
	// {EE-0289} load: error in message expression
	EE_LOAD_BADMESSAGEEXP,
	
	// {EE-0290} localLoc: coordinate is not a point
	EE_LOCALLOC_NAP,
	
	// {EE-0291} log10: error in source expression
	EE_LOG10_BADSOURCE,
	
	// {EE-0292} log10: domain error
	EE_LOG10_DOMAIN,
	
	// {EE-0293} log2: error in source expression
	EE_LOG2_BADSOURCE,
	
	// {EE-0294} log2: domain error
	EE_LOG2_DOMAIN,
	
	// {EE-0295} longFilePath: error in file expression
	EE_LONGFILEPATH_BADSOURCE,
	
	// {EE-0296} macToIso: error source expression
	EE_MACTOISO_BADSOURCE,
	
	// {EE-0297} mark: bad card expression
	EE_MARK_BADCARD,
	
	// {EE-0298} mark: error in find expression
	EE_MARK_BADSTRING,
	
	// {EE-0299} matchChunk: can't set destination variable
	EE_MATCH_BADDEST,
	
	// {EE-0300} matchChunk: bad or missing parameter
	EE_MATCH_BADPARAM,
	
	// {EE-0301} matchChunk: error in pattern expression
	EE_MATCH_BADPATTERN,
	
	// {EE-0302} matchChunk: error in source expression
	EE_MATCH_BADSOURCE,
	
	// {EE-0303} matrix: range error in matrix operation
	EE_MATRIX_RANGE,
	
	// {EE-0304} matrixMultiply: error in source expression
	EE_MATRIXMULT_BADSOURCE,
	
	// {EE-0305} matrixMultiply: can't multiply these arrays
	EE_MATRIXMULT_MISMATCH,
	
	// {EE-0306} max: error in source expression
	EE_MAX_BADSOURCE,
	
	// {EE-0307} MCISendString: error in source expression
	EE_MCISENDSTRING_BADSOURCE,
	
	// {EE-0308} MD5digest: error in source expression
	EE_MD5DIGEST_BADSOURCE,
	
	// {EE-0309} median: error in source expression
	EE_MEDIAN_BADSOURCE,
	
	// {EE-0310} merge: error in source expression
	EE_MERGE_BADSOURCE,
	
	// {EE-0311} Operators -: can't subtract array from scalar
	EE_MINUS_BADARRAY,
	
	// {EE-0312} Operators -: error in left operand
	EE_MINUS_BADLEFT,
	
	// {EE-0313} Operators -: error in right operand
	EE_MINUS_BADRIGHT,
	
	// {EE-0314} Operators -: range error (overflow) in array operation
	EE_MINUS_MISMATCH,
	
	// {EE-0315} Operators -: range error (overflow)
	EE_MINUS_RANGE,
	
	// {EE-0316} min: error in source expression
	EE_MIN_BADSOURCE,
	
	// {EE-0317} Operators mod: error in matrix operation
	EE_MOD_BADARRAY,
	
	// {EE-0318} Operators mod: error in left operand
	EE_MOD_BADLEFT,
	
	// {EE-0319} Operators mod: error in right operand
	EE_MOD_BADRIGHT,
	
	// {EE-0320} Operators mod: can't divide scalar by matrix
	EE_MOD_MISMATCH,
	
	// {EE-0321} Operators mod: range error (overflow)
	EE_MOD_RANGE,
	
	// {EE-0322} Operators mod: divide by zero
	EE_MOD_ZERO,
	
	// {EE-0323} mouse: error in source expression
	EE_MOUSE_BADSOURCE,
	
	// {EE-0324} move: script aborted
	EE_MOVE_ABORT,
	
	// {EE-0325} move: can't find object
	EE_MOVE_BADOBJECT,
	
	// {EE-0326} move: bad end point expression
	EE_MOVE_BADENDLOC,
	
	// {EE-0327} move: bad duration expression
	EE_MOVE_BADDURATION,
	
	// {EE-0328} move: duration is not a number
	EE_MOVE_DURATIONNAN,
	
	// {EE-0329} move: end point is not a point
	EE_MOVE_ENDNAP,
	
	// {EE-0330} move: bad start point expression
	EE_MOVE_BADSTARTLOC,
	
	// {EE-0331} move: start point is not a point
	EE_MOVE_STARTNAP,
	
	// {EE-0332} multiply: error in matrix operation
	EE_MULTIPLY_BADARRAY,
	
	// {EE-0333} multiply: destination has a bad format (numeric?)
	EE_MULTIPLY_BADDEST,
	
	// {EE-0334} multiply: error in source expression
	EE_MULTIPLY_BADSOURCE,
	
	// {EE-0335} multiply: can't set destination
	EE_MULTIPLY_CANTSET,
	
	// {EE-0336} multiply: can't multiply scalar by array
	EE_MULTIPLY_MISMATCH,
	
	// {EE-0337} multiply: range error (overflow)
	EE_MULTIPLY_RANGE,
	
	// {EE-0338} Operators <>: error in operands
	EE_NOTEQUAL_OPS,
	
	// {EE-0339} Operators not: error in right operand
	EE_NOT_BADRIGHT,
	
	// {EE-0340} Operators bitNot: error in right operand
	EE_NOTBITS_BADRIGHT,
	
	// {EE-0341} numToChar: error in source expression
	EE_NUMTOCHAR_BADSOURCE,
	
	// {EE-0342} Object: bad textAlign expression
	EE_OBJECT_BADALIGN,
	
	// {EE-0343} Object: unknown color
	EE_OBJECT_BADCOLOR,
	
	// {EE-0344} Object: error in colors
	EE_OBJECT_BADCOLORS,
	
	// {EE-0345} Object: can't set layer (card not open, or control in group)
	EE_OBJECT_BADRELAYER,
	
	// {EE-0346} Object: not a textStyle
	EE_OBJECT_BADSTYLE,
	
	// {EE-0347} Object: stack locked, or object's script is executing
	EE_OBJECT_CANTREMOVE,
	
	// {EE-0348} Object: object does not have this property
	EE_OBJECT_GETNOPROP,
	
	// {EE-0349} Object: height is not an integer
	EE_OBJECT_LAYERNAN,
	
	// {EE-0350} Object: layer is not an integer
	EE_OBJECT_LOCNAP,
	
	// {EE-0351} Object: margin is not an integer
	EE_OBJECT_MARGINNAN,
	
	// {EE-0352} Object: value is not a boolean (true or false)
	EE_OBJECT_NAB,
	
	// {EE-0353} Object Name:
	EE_OBJECT_NAME,
	
	// {EE-0354} Object: property is not an integer
	EE_OBJECT_NAN,
	
	// {EE-0355} Object: coordinate is not a point
	EE_OBJECT_NAP,
	
	// {EE-0356} Object: rectangle does not have 4 points
	EE_OBJECT_NAR,
	
	// {EE-0357} Object: no Home stack
	EE_OBJECT_NOHOME,
	
	// {EE-0358} Object: pixel value is not an integer
	EE_OBJECT_PIXELNAN,
	
	// {EE-0359} Object: pixmap is not an integer
	EE_OBJECT_PIXMAPNAN,
	
	// {EE-0360} Object: can't set script while it is executing
	EE_OBJECT_SCRIPTEXECUTING,
	
	// {EE-0361} Object: can't set this property
	EE_OBJECT_SETNOPROP,
	
	// {EE-0362} Object: textheight is not an integer
	EE_OBJECT_TEXTHEIGHTNAN,
	
	// {EE-0363} Object: textsize is not an integer
	EE_OBJECT_TEXTSIZENAN,
	
	// {EE-0364} offset: error in start offset expression
	EE_OFFSET_BADOFFSET,
	
	// {EE-0365} offset: error in part expression
	EE_OFFSET_BADPART,
	
	// {EE-0366} offset: error in whole expression
	EE_OFFSET_BADWHOLE,
	
	// {EE-0367} open: error in message expression
	EE_OPEN_BADMESSAGE,
	
	// {EE-0368} open: error in name expression
	EE_OPEN_BADNAME,
	
	// {EE-0369} open: no permission to open files or processes
	EE_OPEN_NOPERM,
	
	// {EE-0370} Operators or: error in left operand
	EE_OR_BADLEFT,
	
	// {EE-0371} Operators or: error in right operand
	EE_OR_BADRIGHT,
	
	// {EE-0372} Operators bitOr: error in left operand
	EE_ORBITS_BADLEFT,
	
	// {EE-0373} Operators bitOr: error in right operand
	EE_ORBITS_BADRIGHT,
	
	// {EE-0374} Operators /: error in matrix operation
	EE_OVER_BADARRAY,
	
	// {EE-0375} Operators /: error in left operand
	EE_OVER_BADLEFT,
	
	// {EE-0376} Operators /: error in right operand
	EE_OVER_BADRIGHT,
	
	// {EE-0377} Operators /: can't divide scalar by matrix
	EE_OVER_MISMATCH,
	
	// {EE-0378} Operators /: range error (overflow)
	EE_OVER_RANGE,
	
	// {EE-0379} Operators /: divide by zero
	EE_OVER_ZERO,
	
	// {EE-0380} param: error in expression
	EE_PARAM_BADEXP,
	
	// {EE-0381} param: bad parameter index
	EE_PARAM_BADINDEX,
	
	// {EE-0382} param: error in source expression
	EE_PARAM_BADSOURCE,
	
	// {EE-0383} param: is not a number
	EE_PARAM_NAN,
	
	// {EE-0384} paste: stack is locked (cantModify)
	EE_PASTE_LOCKED,
	
	// {EE-0385} peerAddress: error in socket expression
	EE_PEERADDRESS_BADSOCKET,
	
	// {EE-0386} place: group is not in this stack or is already on this card
	EE_PLACE_ALREADY,
	
	// {EE-0387} place: can't find group
	EE_PLACE_NOBACKGROUND,
	
	// {EE-0388} place: can't find card
	EE_PLACE_NOCARD,
	
	// {EE-0389} place: source is not a group, or cannot be used as a background
	EE_PLACE_NOTABACKGROUND,
	
	// {EE-0390} place: destination is not a card
	EE_PLACE_NOTACARD,
	
	// {EE-0391} play: can't get sound or movie name
	EE_PLAY_BADCLIP,
	
	// {EE-0392} play: bad movie location
	EE_PLAY_BADLOC,
	
	// {EE-0393} play: bad movie options
	EE_PLAY_BADOPTIONS,
	
	// {EE-0394} Operators +: error in left operand
	EE_PLUS_BADLEFT,
	
	// {EE-0395} Operators +: error in right operand
	EE_PLUS_BADRIGHT,
	
	// {EE-0396} Operators +: range error (overflow)
	EE_PLUS_RANGE,
	
	// {EE-0397} pop: can't set destination
	EE_POP_CANTSET,
	
	// {EE-0398} post: can't get source
	EE_POST_BADDESTEXP,
	
	// {EE-0399} post: can't get destination
	EE_POST_BADSOURCEEXP,
	
	// {EE-0400} pow: error in left operand
	EE_POW_BADLEFT,
	
	// {EE-0401} pow: error in right operand
	EE_POW_BADRIGHT,
	
	// {EE-0402} pow: range error (overflow)
	EE_POW_RANGE,
	
	// {EE-0403} print: can't get 'from' or 'to' coordinates
	EE_PRINT_CANTGETCOORD,
	
	// {EE-0404} print: can't get number of cards
	EE_PRINT_CANTGETCOUNT,
	
	// {EE-0405} print: can't get rectangle
	EE_PRINT_CANTGETRECT,
	
	// {EE-0406} print: error printing
	EE_PRINT_ERROR,
	
	// {EE-0407} print: error writing file (disk full?)
	EE_PRINT_IOERROR,
	
	// {EE-0408} print: coordinate not a point
	EE_PRINT_NAP,
	
	// {EE-0409} print: expression is not a rectangle
	EE_PRINT_NAR,
	
	// {EE-0410} print: not a card
	EE_PRINT_NOTACARD,
	
	// {EE-0411} print: card or stack must be open to print it
	EE_PRINT_NOTOPEN,
	
	// {EE-0412} print: no card specified
	EE_PRINT_NOTARGET,
	
	// {EE-0413} arcAngle: not an integer
	EE_PROPERTY_BADARCANGLE,
	
	// {EE-0414} blinkRate: not a number
	EE_PROPERTY_BADBLINKRATE,
	
	// {EE-0415} penColor: bad color
	EE_PROPERTY_BADCOLOR,
	
	// {EE-0416} colormap: bad color name or value
	EE_PROPERTY_BADCOLORS,
	
	// {EE-0417} Object: error counting objects as number
	EE_PROPERTY_BADCOUNTN,
	
	// {EE-0418} Object: error counting objects as text
	EE_PROPERTY_BADCOUNTS,
	
	// {EE-0419} dragSpeed: not a number
	EE_PROPERTY_BADDRAGSPEED,
	
	// {EE-0420} effectRate: not a number
	EE_PROPERTY_BADEFFECTRATE,
	
	// {EE-0421} extendKey: not a number
	EE_PROPERTY_BADEXTENDKEY,
	
	// {EE-0422} Property: bad array expression
	EE_PROPERTY_BADEXPRESSION,
	
	// {EE-0423} gridSize: not an integer
	EE_PROPERTY_BADGRIDSIZE,
	
	// {EE-0424} idleRate: not a number
	EE_PROPERTY_BADIDLERATE,
	
	// {EE-0425} lineSize: not an integer
	EE_PROPERTY_BADLINESIZE,
	
	// {EE-0426} moveSpeed: not a number
	EE_PROPERTY_BADMOVESPEED,
	
	// {EE-0427} multiSpace: not a number
	EE_PROPERTY_BADMULTISPACE,
	
	// {EE-0428} polySides: not an integer
	EE_PROPERTY_BADPOLYSIDES,
	
	// {EE-0429} repeatDelay: not a number
	EE_PROPERTY_BADREPEATDELAY,
	
	// {EE-0430} repeatRate: not a number
	EE_PROPERTY_BADREPEATRATE,
	
	// {EE-0431} doubleClickDelta: not an integer
	EE_PROPERTY_BADDOUBLEDELTA,
	
	// {EE-0432} doubleClickTime: not a number
	EE_PROPERTY_BADDOUBLETIME,
	
	// {EE-0433} roundRadius: not an integer
	EE_PROPERTY_BADROUNDRADIUS,
	
	// {EE-0434} slices: not an integer
	EE_PROPERTY_BADSLICES,
	
	// {EE-0435} startAngle: not an integer
	EE_PROPERTY_BADSTARTANGLE,
	
	// {EE-0436} traceDelay: not a number
	EE_PROPERTY_BADTRACEDELAY,
	
	// {EE-0437} traceStack: not a stack name
	EE_PROPERTY_BADTRACESTACK,
	
	// {EE-0438} print: bad property value
	EE_PROPERTY_BADPRINTPROP,
	
	// {EE-0439} syncRate: not a number
	EE_PROPERTY_BADSYNCRATE,
	
	// {EE-0440} tooltipDelay: not a number
	EE_PROPERTY_BADTOOLDELAY,
	
	// {EE-0441} typeRate: not a number
	EE_PROPERTY_BADTYPERATE,
	
	// {EE-0442} userLevel: not an integer
	EE_PROPERTY_BADUSERLEVEL,
	
	// {EE-0443} beep: not an integer
	EE_PROPERTY_BEEPNAN,
	
	// {EE-0444} brush: not an integer
	EE_PROPERTY_BRUSHNAN,
	
	// {EE-0445} brush: can't find image
	EE_PROPERTY_BRUSHNOIMAGE,
	
	// {EE-0446} brushPattern: not a valid image id
	EE_PROPERTY_BRUSHPATNAN,
	
	// {EE-0447} brushPattern: can't find image
	EE_PROPERTY_BRUSHPATNOIMAGE,
	
	// {EE-0448} Object: no object to set property
	EE_PROPERTY_CANTSET,
	
	// {EE-0449} Object: can't set object property
	EE_PROPERTY_CANTSETOBJECT,
	
	// {EE-0450} cursor: not an integer
	EE_PROPERTY_CURSORNAN,
	
	// {EE-0451} cursor: can't find image
	EE_PROPERTY_CURSORNOIMAGE,
	
	// {EE-0452} Property: value is not a boolean ("true" or "false")
	EE_PROPERTY_NAB,
	
	// {EE-0453} Property: value is not a number
	EE_PROPERTY_NAN,
	
	// {EE-0454} defaultStack: can't find stack
	EE_PROPERTY_NODEFAULTSTACK,
	
	// {EE-0455} defaultMenuBar: can't find group
	EE_PROPERTY_NODEFAULTMENUBAR,
	
	// {EE-0456} Object: does not have this property
	EE_PROPERTY_NOPROP,
	
	// {EE-0457} Object: property is not an integer
	EE_PROPERTY_NOTANUM,
	
	// {EE-0458} penPattern: not a valid image id
	EE_PROPERTY_PENPATNAN,
	
	// {EE-0459} penPattern: can't find image
	EE_PROPERTY_PENPATNOIMAGE,
	
	// {EE-0460} randomSeed: property is not an integer
	EE_PROPERTY_RANDOMSEEDNAN,
	
	// {EE-0461} socketTimeout: not a number
	EE_PROPERTY_SOCKETTIMEOUTNAN,
	
	// {EE-0462} umask: property is not an integer
	EE_PROPERTY_UMASKNAN,
	
	// {EE-0463} push: object is not a card
	EE_PUSH_NOTACARD,
	
	// {EE-0464} push: can't find card
	EE_PUSH_NOTARGET,
	
	// {EE-0465} put: error in expression
	EE_PUT_BADEXP,
	
	// {EE-0466} put: can't set destination
	EE_PUT_CANTSET,
	
	// {EE-0467} put: can't put into destination
	EE_PUT_CANTSETINTO,
	
	// {EE-0468} queryRegistry: error in source expression
	EE_QUERYREGISTRY_BADEXP,
	
	// {EE-0469} random: error in source expression
	EE_RANDOM_BADSOURCE,
	
	// {EE-0470} read: aborted
	EE_READ_ABORT,
	
	// {EE-0471} read: error in 'at' expression
	EE_READ_BADAT,
	
	// {EE-0472} read: error in condition expression
	EE_READ_BADCOND,
	
	// {EE-0473} read: error in count expression
	EE_READ_BADEXP,
	
	// {EE-0474} read: error reading
	EE_READ_ERROR,
	
	// {EE-0475} read: count is not an integer
	EE_READ_NAN,
	
	// {EE-0476} read: error in 'until' expression
	EE_READ_NOCHARACTER,
	
	// {EE-0477} read: file is not open
	EE_READ_NOFILE,
	
	// {EE-0478} read: error in 'for' expression
	EE_READ_NONUMBER,
	
	// {EE-0479} read: process is not open
	EE_READ_NOPROCESS,
	
	// {EE-0480} record: error in file expression
	EE_RECORD_BADFILE,
	
	// {EE-0481} recordCompression: type must be 4 characters
	EE_RECORDCOMPRESSION_BADTYPE,
	
	// {EE-0482} recordInput: type must be 4 characters
	EE_RECORDINPUT_BADTYPE,
	
	// {EE-0483} remove: can't find object
	EE_REMOVE_NOOBJECT,
	
	// {EE-0484} remove: object is not a group
	EE_REMOVE_NOTABACKGROUND,
	
	// {EE-0485} remove: object is not a card
	EE_REMOVE_NOTACARD,
	
	// {EE-0486} rename: error in source expression
	EE_RENAME_BADSOURCE,
	
	// {EE-0487} rename: error in destination expression
	EE_RENAME_BADDEST,
	
	// {EE-0488} repeat: aborted
	EE_REPEAT_ABORT,
	
	// {EE-0489} repeat: error in 'for' condition expression
	EE_REPEAT_BADFORCOND,
	
	// {EE-0490} repeat: error in statement
	EE_REPEAT_BADSTATEMENT,
	
	// {EE-0491} repeat: error in 'until' condition expression
	EE_REPEAT_BADUNTILCOND,
	
	// {EE-0492} repeat: error in 'while' condition expression
	EE_REPEAT_BADWHILECOND,
	
	// {EE-0493} repeat: error in 'with' end condition expression
	EE_REPEAT_BADWITHEND,
	
	// {EE-0494} repeat: error in 'with' start condition expression
	EE_REPEAT_BADWITHSTART,
	
	// {EE-0495} repeat: error in 'with' step condition expression
	EE_REPEAT_BADWITHSTEP,
	
	// {EE-0496} repeat: error setting 'with' variable
	EE_REPEAT_BADWITHVAR,
	
	// {EE-0497} replace: can't set container
	EE_REPLACE_CANTSET,
	
	// {EE-0498} replace: error in pattern expression
	EE_REPLACE_BADPATTERN,
	
	// {EE-0499} replace: error in replacement expression
	EE_REPLACE_BADREPLACEMENT,
	
	// {EE-0500} replace: error in container expression
	EE_REPLACE_BADCONTAINER,
	
	// {EE-0501} replaceText: bad parameter
	EE_REPLACETEXT_BADPATTERN,
	
	// {EE-0502} replaceText: bad source string
	EE_REPLACETEXT_BADSOURCE,
	
	// {EE-0503} reply: error in keyword expression
	EE_REPLY_BADKEYWORDEXP,
	
	// {EE-0504} reply: error in message expression
	EE_REPLY_BADMESSAGEEXP,
	
	// {EE-0505} request: error in keyword expression
	EE_REQUEST_BADKEYWORDEXP,
	
	// {EE-0506} request: error in message expression
	EE_REQUEST_BADMESSAGEEXP,
	
	// {EE-0507} request: error in program expression
	EE_REQUEST_BADPROGRAMEXP,
	
	// {EE-0508} request: no permission to request that
	EE_REQUEST_NOPERM,
	
	// {EE-0509} getResources: error in expression
	EE_RESOURCES_BADPARAM,
	
	// {EE-0510} getResources: no permission to get that
	EE_RESOURCES_NOPERM,
	
	// {EE-0511} return: error in expression
	EE_RETURN_BADEXP,
	
	// {EE-0512} revert: can't revert Home stack
	EE_REVERT_HOME,
	
	// {EE-0513} rotate: error in object expression
	EE_ROTATE_NOIMAGE,
	
	// {EE-0514} rotate: object is not an editable image
	EE_ROTATE_NOTIMAGE,
	
	// {EE-0515} rotate: error in angle expression
	EE_ROTATE_BADANGLE,
	
	// {EE-0516} round: error in source or digit expression
	EE_ROUND_BADSOURCE,
	
	// {EE-0517} save: error in file name expression
	EE_SAVE_BADNOFILEEXP,
	
	// {EE-0518} save: saving disabled
	EE_SAVE_NOPERM,
	
	// {EE-0519} save: can't find stack to save
	EE_SAVE_NOTARGET,
	
	// {EE-0520} save: object is not a stack
	EE_SAVE_NOTASTACK,
	
	// {EE-0521} seek: error in file name expression
	EE_SEEK_BADNAME,
	
	// {EE-0522} seek: error in offset expression
	EE_SEEK_BADWHERE,
	
	// {EE-0523} seek: file is not open
	EE_SEEK_NOFILE,
	
	// {EE-0524} select: can't select target
	EE_SELECT_BADTARGET,
	
	// {EE-0525} selectedChunk: error in button or field expression
	EE_SELECTED_BADSOURCE,
	
	// {EE-0526} selectedButton: bad family expression
	EE_SELECTEDBUTTON_BADFAMILY,
	
	// {EE-0527} selectedButton: bad parent object expression
	EE_SELECTEDBUTTON_BADPARENT,
	
	// {EE-0528} send: error in message handler execution
	EE_SEND_BADEXEC,
	
	// {EE-0529} send: error in message expression
	EE_SEND_BADEXP,
	
	// {EE-0530} send: error in 'in' expression
	EE_SEND_BADINEXP,
	
	// {EE-0531} send: error in program expression
	EE_SEND_BADPROGRAMEXP,
	
	// {EE-0532} send: bad target expression
	EE_SEND_BADTARGET,
	
	// {EE-0533} send: no permission to send that
	EE_SEND_NOPERM,
	
	// {EE-0534} set: error in source expression
	EE_SET_BADEXP,
	
	// {EE-0535} set: can't set property
	EE_SET_BADSET,
	
	// {EE-0536} setRegistry: no permission to get or set registry
	EE_SETREGISTRY_NOPERM,
	
	// {EE-0537} setRegistry: error in source expression
	EE_SETREGISTRY_BADEXP,
	
	// {EE-0538} shell: aborted
	EE_SHELL_ABORT,
	
	// {EE-0539} shell: can't run shell command
	EE_SHELL_BADCOMMAND,
	
	// {EE-0540} shell: error in source expression
	EE_SHELL_BADSOURCE,
	
	// {EE-0541} shell: no permission to run commands
	EE_SHELL_NOPERM,
	
	// {EE-0542} shortFilePath: error in file expression
	EE_SHORTFILEPATH_BADSOURCE,
	
	// {EE-0543} show: error in visual effect expression
	EE_SHOW_BADEFFECT,
	
	// {EE-0544} show: error in location expression
	EE_SHOW_BADLOCATION,
	
	// {EE-0545} show: error in number of cards expression
	EE_SHOW_BADNUMBER,
	
	// {EE-0546} show: location is not in proper x,y form
	EE_SHOW_NOLOCATION,
	
	// {EE-0547} show: can't find object
	EE_SHOW_NOOBJ,
	
	// {EE-0548} sin: error in source expression
	EE_SIN_BADSOURCE,
	
	// {EE-0549} sin: domain error
	EE_SIN_DOMAIN,
	
	// {EE-0550} sort: can't find object to sort
	EE_SORT_BADTARGET,
	
	// {EE-0551} sort: error sorting
	EE_SORT_CANTSORT,
	
	// {EE-0552} sort: can't find field
	EE_SORT_NOTARGET,
	
	// {EE-0553} specialFolderPath: error in type expression
	EE_SPECIALFOLDERPATH_BADPARAM,
	
	// {EE-0554} sqrt: error in source expression
	EE_SQRT_BADSOURCE,
	
	// {EE-0555} sqrt: domain error
	EE_SQRT_DOMAIN,
	
	// {EE-0556} Stack: bad decoration
	EE_STACK_BADDECORATION,
	
	// {EE-0557} Stack: invalid id (must be greater than current id)
	EE_STACK_BADID,
	
	// {EE-0558} Stack: invalid key
	EE_STACK_BADKEY,
	
	// {EE-0559} Stack: bad substack name
	EE_STACK_BADSUBSTACK,
	
	// {EE-0560} Stack: can't set mainStack (has substacks?)
	EE_STACK_CANTSETMAINSTACK,
	
	// {EE-0561} Stack: deskIcon is not an integer
	EE_STACK_ICONNAN,
	
	// {EE-0562} Stack: userLevel is not an integer
	EE_STACK_LEVELNAN,
	
	// {EE-0563} Stack: size is not an integer
	EE_STACK_MINMAXNAN,
	
	// {EE-0564} Stack: stack is password protected
	EE_STACK_NOKEY,
	
	// {EE-0565} Stack: can't find mainStack
	EE_STACK_NOMAINSTACK,
	
	// {EE-0566} Stack: stack is not a mainStack
	EE_STACK_NOTMAINSTACK,
	
	// {EE-0567} Stack: error in external function handler
	EE_STACK_EXTERNALERROR,
	
	// {EE-0568} start: can't find object
	EE_START_BADTARGET,
	
	// {EE-0569} start: stack is locked
	EE_START_LOCKED,
	
	// {EE-0570} start: expression is not a group
	EE_START_NOTABACKGROUND,
	
	// {EE-0571} start: license limit exceeded
	EE_START_NOTLICENSED,
	
	// {EE-0572} Handler: error in source expression
	EE_STATEMENT_BADPARAM,
	
	// {EE-0573} Handler: can't find handler
	EE_STATEMENT_BADCOMMAND,
	
	// {EE-0574} stdDev: error in expression
	EE_STDDEV_BADSOURCE,
	
	// {EE-0575} stop: error in expression
	EE_STOP_BADTARGET,
	
	// {EE-0576} stop: target is not a group
	EE_STOP_NOTABACKGROUND,
	
	// {EE-0577} subtract: error in matrix operation
	EE_SUBTRACT_BADARRAY,
	
	// {EE-0578} subtract: destination has a bad format (numeric?)
	EE_SUBTRACT_BADDEST,
	
	// {EE-0579} subtract: error in source expression
	EE_SUBTRACT_BADSOURCE,
	
	// {EE-0580} subtract: can't set destination
	EE_SUBTRACT_CANTSET,
	
	// {EE-0581} subtract: can't subtract array from scalar
	EE_SUBTRACT_MISMATCH,
	
	// {EE-0582} subwindow: error in expression
	EE_SUBWINDOW_BADEXP,
	
	// {EE-0583} subwindow: can't find stack or button
	EE_SUBWINDOW_NOSTACK,
	
	// {EE-0584} sum: error in source expression
	EE_SUM_BADSOURCE,
	
	// {EE-0585} switch: error in condition expression
	EE_SWITCH_BADCOND,
	
	// {EE-0586} switch: error in case expression
	EE_SWITCH_BADCASE,
	
	// {EE-0587} switch: error in statement
	EE_SWITCH_BADSTATEMENT,
	
	// {EE-0588} textHeightSum: can't find object
	EE_TAN_BADSOURCE,
	
	// {EE-0589} tan: error in source expression
	EE_TAN_DOMAIN,
	
	// {EE-0590} tan: domain error
	EE_TEXT_HEIGHT_SUM_NOOBJECT,
	
	// {EE-0591} there: error in source expression
	EE_THERE_BADSOURCE,
	
	// {EE-0592} throw: error in source expression
	EE_THROW_BADERROR,
	
	// {EE-0593} Operators *: error in matrix operation
	EE_TIMES_BADARRAY,
	
	// {EE-0594} Operators *: error in left operand
	EE_TIMES_BADLEFT,
	
	// {EE-0595} Operators *: error in right operand
	EE_TIMES_BADRIGHT,
	
	// {EE-0596} Operators *: range error (overflow)
	EE_TIMES_RANGE,
	
	// {EE-0597} toLower: error in source expression
	EE_TOLOWER_BADSOURCE,
	
	// {EE-0598} topStack: error in source expression
	EE_TOPSTACK_BADSOURCE,
	
	// {EE-0599} toUpper: error in source expression
	EE_TOUPPER_BADSOURCE,
	
	// {EE-0600} transpose: source is not a variable
	EE_TRANSPOSE_BADSOURCE,
	
	// {EE-0601} transpose: can't transpose this array
	EE_TRANSPOSE_MISMATCH,
	
	// {EE-0602} trunc: error in source expression
	EE_TRUNC_BADSOURCE,
	
	// {EE-0603} try: error in statement
	EE_TRY_BADSTATEMENT,
	
	// {EE-0604} type: script aborted
	EE_TYPE_ABORT,
	
	// {EE-0605} type: bad string expression
	EE_TYPE_BADSTRINGEXP,
	
	// {EE-0606} ungroup: can't find group
	EE_UNGROUP_NOGROUP,
	
	// {EE-0607} ungroup: target is not a group
	EE_UNGROUP_NOTAGROUP,
	
	// {EE-0608} uniDecode: error in language expression
	EE_UNIDECODE_BADLANGUAGE,
	
	// {EE-0609} uniDecode: error in source expression
	EE_UNIDECODE_BADSOURCE,
	
	// {EE-0610} uniEncode: error in language expression
	EE_UNIENCODE_BADLANGUAGE,
	
	// {EE-0611} uniEncode: error in source expression
	EE_UNIENCODE_BADSOURCE,
	
	// {EE-0612} unload: error in url expression
	EE_UNLOAD_BADURLEXP,
	
	// {EE-0613} unlock: expression is not a visual effect
	EE_UNLOCK_BADEFFECT,
	
	// {EE-0614} urlDecode: error in source expression
	EE_URLDECODE_BADSOURCE,
	
	// {EE-0615} urlEncode: error in source expression
	EE_URLENCODE_BADSOURCE,
	
	// {EE-0616} urlStatus: error in url expression
	EE_URLSTATUS_BADSOURCE,
	
	// {EE-0617} value: error in source expression
	EE_VALUE_BADSOURCE,
	
	// {EE-0618} value: error executing expression
	EE_VALUE_ERROR,
	
	// {EE-0619} value: can't find object
	EE_VALUE_NOOBJ,
	
	// {EE-0620} Array: bad index expression
	EE_VARIABLE_BADINDEX,
	
	// {EE-0621} Chunk: source is not a character
	EE_VARIABLE_NAC,
	
	// {EE-0622} Chunk: source is not a number
	EE_VARIABLE_NAN,
	
	// {EE-0623} visual: bad effect expression
	EE_VISUAL_BADEXP,
	
	// {EE-0624} wait: aborted
	EE_WAIT_ABORT,
	
	// {EE-0625} wait: error in expression
	EE_WAIT_BADEXP,
	
	// {EE-0626} wait: expression is not a number
	EE_WAIT_NAN,
	
	// {EE-0627} within: can't find control
	EE_WITHIN_NOCONTROL,
	
	// {EE-0628} within: not a point
	EE_WITHIN_NAP,
	
	// {EE-0629} write: error in expression
	EE_WRITE_BADEXP,
	
	// {EE-0630} Operators bitXor: error in left operand
	EE_XORBITS_BADLEFT,
	
	// {EE-0631} Operators bitXor: error in right operand
	EE_XORBITS_BADRIGHT,
	
	// {EE-0632} Property stackFileVersion: not a valid version
	EE_PROPERTY_STACKFILEBADVERSION,
	
	// {EE-0633} Property stackFileVersion: version not supported
	EE_PROPERTY_STACKFILEUNSUPPORTEDVERSION,
	
	// {EE-0634} External handler: exception
	EE_EXTERNAL_EXCEPTION,
	
	// {EE-0635} export: Empty rectangle
	EE_EXPORT_EMPTYRECT,
	
	// {EE-0636} import: Empty rectangle
	EE_IMPORT_EMPTYRECT,
	
	// {EE-0637} Property dragAction: Unknown action
	EE_DRAGDROP_BADACTION,
	
	// {EE-0638} Property dragImageOffset: Not a point
	EE_DRAGDROP_BADIMAGEOFFSET,
	
	// {EE-0639} Property dragDelta: Not a number
	EE_PROPERTY_BADDRAGDELTA,
	
	// {EE-0640} clipboard: invalid mix of data types
	EE_CLIPBOARD_BADMIX,
	
	// {EE-0641} clipboard: invalid text
	EE_CLIPBOARD_BADTEXT,
	
	// {EE-0642} wrap: bad array
	EE_WRAP_BADARRAY,
	
	// {EE-0643} wrap: illegal type for left operand
	EE_WRAP_BADLEFT,
	
	// {EE-0644} wrap: illegal type for right operand
	EE_WRAP_BADRIGHT,
	
	// {EE-0645} wrap: type mismatch
	EE_WRAP_MISMATCH,
	
	// {EE-0646} wrap: overflow
	EE_WRAP_RANGE,
	
	// {EE-0647} wrap: division by zero
	EE_WRAP_ZERO,
	
	// {EE-0648} begins/ends with: illegal type for right operand
	EE_BEGINSENDS_BADRIGHT,
	
	// {EE-0649} begins/ends with: illegal type for left operand
	EE_BEGINSENDS_BADLEFT,
	
	// {EE-0650} UNUSED
	EE_UNUSED_0650,
	
	// {EE-0651} UNUSED
	EE_UNUSED_0651,
	
	// {EE-0652} UNUSED
	EE_UNUSED_0652,
	
	// {EE-0653} UNUSED
	EE_UNUSED_0653,
	
	// {EE-0654} UNUSED
	EE_UNUSED_0654,
	
	// {EE-0655} UNUSED
	EE_UNUSED_0655,
	
	// {EE-0656} UNUSED
	EE_UNUSED_0656,
	
	// {EE-0657} UNUSED
	EE_UNUSED_0657,
	
	// {EE-0658} graphic: not a boolean
	EE_GRAPHIC_NAB,
	
	// {EE-0659} graphic: bad fill rule
	EE_GRAPHIC_BADFILLRULE,
	
	// {EE-0660} graphic: bad gradient type
	EE_GRAPHIC_BADGRADIENTTYPE,
	
	// {EE-0661} graphic: bad gradient ramp
	EE_GRAPHIC_BADGRADIENTRAMP,
	
	// {EE-0662} graphic: bad gradient point
	EE_GRAPHIC_BADGRADIENTPOINT,
	
	// {EE-0663} graphic: bad gradient quality
	EE_GRAPHIC_BADGRADIENTQUALITY,
	
	// {EE-0664} graphic: bad gradient key
	EE_GRAPHIC_BADGRADIENTKEY,
	
	// {EE-0665} graphic: bad cap style
	EE_GRAPHIC_BADCAPSTYLE,
	
	// {EE-0666} graphic: bad join style
	EE_GRAPHIC_BADJOINSTYLE,
	
	// {EE-0667} byteToNum: bad expression
	EE_BYTETONUM_BADSOURCE,
	
	// {EE-0668} numToByte: bad expression
	EE_NUMTOBYTE_BADSOURCE,
	
	// {EE-0669} arrayEncode: bad expression
	EE_ARRAYENCODE_BADSOURCE,
	
	// {EE-0670} arrayEncode: failure
	EE_ARRAYENCODE_FAILED,
	
	// {EE-0671} arrayDecode: bad expression
	EE_ARRAYDECODE_BADSOURCE,
	
	// {EE-0672} arrayDecode: failure
	EE_ARRAYDECODE_FAILED,
	
	// {EE-0673} parentScript: bad object
	EE_PARENTSCRIPT_BADOBJECT,
	
	// {EE-0674} dispatch: bad message
	EE_DISPATCH_BADMESSAGEEXP,
	
	// {EE-0675} dispatch: bad command
	EE_DISPATCH_BADCOMMAND,
	
	// {EE-0676} dispatch: bad target
	EE_DISPATCH_BADTARGET,
	
	// {EE-0677} queryRegistry: bad destination
	EE_QUERYREGISTRY_BADDEST,
	
	// {EE-0678} parentScript: loop in hierarchy
	EE_PARENTSCRIPT_CYCLICOBJECT,
	
	// {EE-0679} Security: disk access not allowed
	EE_DISK_NOPERM,
	
	// {EE-0680} Security: network access not allowed
	EE_NETWORK_NOPERM,
	
	// {EE-0681} Security: external command access not allowed
	EE_PROCESS_NOPERM,
	
	// {EE-0682} Security: registry access not allowed
	EE_REGISTRY_NOPERM,
	
	// {EE-0683} <not used>
	NOTUSED__EE_STACK_NOPERM,
	
	// {EE-0684} Security: printer access not allowed
	EE_PRINT_NOPERM,
	
	// {EE-0685} Security: audio and camera access not allowed
	EE_PRIVACY_NOPERM,
	
	// {EE-0686} 
	EE_BITMAPEFFECT_BADKEY,
	
	// {EE-0687} 
	EE_BITMAPEFFECT_BADKEYFORTYPE,
	
	// {EE-0688} 
	EE_BITMAPEFFECT_BADNUMBER,
	
	// {EE-0689} 
	EE_BITMAPEFFECT_BADCOLOR,
	
	// {EE-0690} 
	EE_BITMAPEFFECT_BADBLENDMODE,
	
	// {EE-0691} 
	EE_BITMAPEFFECT_BADFILTER,
	
	// {EE-0692} 
	EE_BITMAPEFFECT_BADTECHNIQUE,
	
	// {EE-0693} 
	EE_BITMAPEFFECT_BADSOURCE,
	
	// {EE-0694} 
	EE_BITMAPEFFECT_BADBOOLEAN,
	
	// {EE-0695} 
	EE_SECUREMODE_BADCATEGORY,
	
	// {EE-0696} Security: AppleScript access not allowed
	EE_SECUREMODE_APPLESCRIPT_NOPERM,
	
	// {EE-0697} Security: alternate script execution not allowed
	EE_SECUREMODE_DOALTERNATE_NOPERM,
	
	// {EE-0698} processType: bad value
	EE_PROCESSTYPE_BADVALUE,
	
	// {EE-0699} processType: cannot change
	EE_PROCESSTYPE_NOTPOSSIBLE,
	
	// {EE-0700} 
	NOTUSED__EE_VARIABLE_CONTENTS_LOCKED,
	
	// {EE-0701} 
	NOTUSED__EE_VARIABLE_ELEMENT_LOCKED,
	
	// {EE-0702} do in browser: not supported
	EE_ENVDO_NOTSUPPORTED,
	
	// {EE-0703} do in browser: failed
	EE_ENVDO_FAILED,
	
	// {EE-0704} editMode: Bad value
	EE_GRAPHIC_BADEDITMODE,
	
	// {EE-0705} export: Bad palette
	EE_EXPORT_BADPALETTE,
	
	// {EE-0706} export: Invalid palette size
	EE_EXPORT_BADPALETTESIZE,
	
	// {EE-0707} printing: Bad options array
	EE_OPEN_BADOPTIONS,
	
	// {EE-0708} 
	NOTUSED__EE_FEATURE_NOTSUPPORTED,
	
	// {EE-0709} printing: Unknown destination
	EE_PRINT_UNKNOWNDST,
	
	// {EE-0710} object: cannot change id while in group edit mode
	EE_OBJECT_NOTWHILEEDITING,
	
	// {EE-0711} print: bad anchor name
	EE_PRINTANCHOR_BADNAME,
	
	// {EE-0712} print: bad anchor location
	EE_PRINTANCHOR_BADLOCATION,
	
	// {EE-0713} print: anchor location not a point
	EE_PRINTANCHOR_LOCATIONNAP,
	
	// {EE-0714} print: bad link destination
	EE_PRINTLINK_BADDEST,
	
	// {EE-0715} print: bad link area
	EE_PRINTLINK_BADAREA,
	
	// {EE-0716} print: link area not a rectangle
	EE_PRINTLINK_AREANAR,
	
	// {EE-0717} randomBytes: bad count
	EE_RANDOMBYTES_BADCOUNT,
	
	// {EE-0718} sha1Digest: bad source
	EE_SHA1DIGEST_BADSOURCE,
	
	// {EE-0719} stackLimit: not a number
	EE_STACKLIMIT_NAN,
	
	// {EE-0720} could not load security library
	EE_SECURITY_NOLIBRARY,
	
	// {EE-0721} group: cannot be background or shared (it is nested)
	EE_GROUP_CANNOTBEBGORSHARED,
	
	// {EE-0722} group: must be shared (it is placed on more than one card, or unplaced)
	EE_GROUP_CANNOTBENONSHARED,
	
	// {EE-0723} group: cannot group background or shared groups
	EE_GROUP_NOBG,
	
	// {EE-0724} print: bad bookmark title
	EE_PRINTBOOKMARK_BADTITLE,
	
	// {EE-0725} print: bad bookmark level
	EE_PRINTBOOKMARK_BADLEVEL,
	
	// {EE-0726} print: bad bookmark position
	EE_PRINTBOOKMARK_BADAT,
	
	// {EE-0727} print: bad bookmark initial state
	EE_PRINTBOOKMARK_BADINITIAL,
	
	// {EE-0728} Script File Index:
	EE_SCRIPT_FILEINDEX,
	
	// {EE-0729} include: could not find file
	EE_INCLUDE_FILENOTFOUND,
	
	// {EE-0730} script: parsing error
	EE_SCRIPT_SYNTAXERROR,
	
	// {EE-0731} script: bad statement
	EE_SCRIPT_BADSTATEMENT,
	
	// {EE-0732} include: not supported in this environment
	EE_INCLUDE_BADCONTEXT,
	
	// {EE-0733} include: bad filename
	EE_INCLUDE_BADFILENAME,
	
	// {EE-0734} include: nesting depth limit reached
	EE_INCLUDE_TOOMANY,
	
	// {EE-0735} require: not supported in this environment
	EE_REQUIRE_BADCONTEXT,
	
	// {EE-0736} 
	NOTUSED__EE_REQUIRE_BADFILENAME,
	
	// {EE-0737} 
	NOTUSED__EE_REQUIRE_BADSTACK,
	
	// {EE-0738} errorMode: bad value
	EE_ERRORMODE_BADVALUE,
	
	// {EE-0739} outputEncoding: bad value
	EE_OUTPUTENCODING_BADVALUE,
	
	// {EE-0740} outputLineEnding: bad value
	EE_OUTPUTLINEENDING_BADVALUE,
	
	// {EE-0741} Script Error Position:
	EE_SCRIPT_ERRORPOS,
	
	// {EE-0742} defaultNetworkInterface: network interface must be an IPv4 address
	EE_PROPERTY_BADNETWORKINTERFACE,

	// {EE-0743} layerMode: must be 'static', 'dynamic' or 'scrolling'
	EE_CONTROL_BADLAYERMODE,
	
	// {EE-0744} tileSize: must be a power of two between 16 and 256
	EE_COMPOSITOR_INVALIDTILESIZE,
	
	// {EE-0745} tileCompositor: unknown type
	EE_COMPOSITOR_UNKNOWNTYPE,
	
	// {EE-0746} tileCompositor: not supported on this platform
	EE_COMPOSITOR_NOTSUPPORTED,
	
	// {EE-0747} intersects: error in threshold expression
	EE_INTERSECT_BADTHRESHOLD,
	
	// {EE-0748} intersects: threshold must be a non-negative number, "bounds", "pixels" or "opaque pixels"
	EE_INTERSECT_ILLEGALTHRESHOLD,
	
	// {EE-0749} session: not supported in this environment
	EE_SESSION_BADCONTEXT,
	
	// {EE-0750} sessionSavePath: bad value
	EE_SESSION_SAVE_PATH_BADVALUE,
	
	// {EE-0751} sessionLifetime: bad value
	EE_SESSION_LIFETIME_BADVALUE,
	
	// {EE-0752} sessionName: bad value
	EE_SESSION_NAME_BADVALUE,
	
	// {EE-0753} sessionId: bad value
	EE_SESSION_ID_BADVALUE,
	
	// {EE-0754} lock: bad rect expr
	EE_LOCK_BADRECT,
	
	// {EE-0755} lock: not a rectangle
	EE_LOCK_NAR,

	// {EE-0756} field: bad listStyle value
	EE_FIELD_BADLISTSTYLE,

	// {EE-0757} field: firstIndent must be an integer
	EE_FIELD_FIRSTINDENTNAN,
	
	// {EE-0758} field: leftIndent must be an integer
	EE_FIELD_LEFTINDENTNAN,

	// {EE-0759} field: rightIndent must be an integer
	EE_FIELD_RIGHTINDENTNAN,

	// {EE-0760} field: spaceBefore must be an integer
	EE_FIELD_SPACEBEFORENAN,

	// {EE-0761} field: spaceAfter must be an integer
	EE_FIELD_SPACEAFTERNAN,

	// {EE-0762} field: listDepth must be an integer between 1 and 16.
	EE_FIELD_BADLISTDEPTH,

	// {EE-0763} field: borderWidth must be an integer
	EE_FIELD_BORDERWIDTHNAN,

	// {EE-0764} field: listIndent must be an integer
	EE_FIELD_LISTINDENTNAN,

	// {EE-0765} field: padding must be an integer
	EE_FIELD_PADDINGNAN,
	
	// {EE-0766} Chunk: can't store unicode to destination container
	EE_CHUNK_CANTSETUNICODEDEST,
	
	// {EE-0767} relayer: target not a container
	EE_RELAYER_TARGETNOTCONTAINER,
	
	// {EE-0768} relayer: couldn't resolve target object
	EE_RELAYER_NOTARGET,

	// {EE-0769} relayer: couldn't resolve source control

	EE_RELAYER_NOSOURCE,

	// {EE-0770} relayer: source not a control
	EE_RELAYER_SOURCENOTCONTROL,

	// {EE-0771} relayer: source and target not on the same card
	EE_RELAYER_CARDNOTSAME,

	// {EE-0772} relayer: layer not an integer
	EE_RELAYER_LAYERNAN,

	// {EE-0773} relayer: bad layer expression
	EE_RELAYER_BADLAYER,

	// {EE-0774} relayer: target not a control
	EE_RELAYER_TARGETNOTCONTROL,

	// {EE-0775} relayer: cannot move a control into a descendent
	EE_RELAYER_ILLEGALMOVE,
	
	// {EE-0776} relayer: required objects disappeared while processing
	EE_RELAYER_OBJECTSVANISHED,
	
	// {EE-0777} controlAtLoc: location not a point
	EE_CONTROLATLOC_NAP,
	
	// {EE-0778} do: no caller
	EE_DO_NOCALLER,
	
	// {EE-0779} read: invalid command for datagram socket
	EE_READ_NOTVALIDFORDATAGRAM,

	// {EE-0780} field: listIndex must be an integer
	EE_FIELD_LISTINDEXNAN,
	
	// {EE-0781} image cache limit: not a number
	EE_PROPERTY_BADIMAGECACHELIMIT,
    
    // {EE-0782} controls don't have the same owner
	EE_GROUP_DIFFERENTPARENT,
	
	// {EE-0783} uuid: bad type expression
	EE_UUID_BADTYPE,
	
	// {EE-0784} uuid: wrong number of arguments for specified type
	EE_UUID_TOOMANYPARAMS,
	
	// {EE-0785} uuid: unsupported type
	EE_UUID_UNKNOWNTYPE,
	
	// {EE-0786} uuid: bad namespace expression
	EE_UUID_BADNAMESPACEID,
	
	// {EE-0787} uuid: namespace not a uuid
	EE_UUID_NAMESPACENOTAUUID,
	
	// {EE-0788} uuid: bad name expression
	EE_UUID_BADNAME,
	
	// {EE-0789} uuid: not enough randomness available
	EE_UUID_NORANDOMNESS,
	
	// {EE-0790} avgDev: error in source expression
	EE_AVGDEV_BADSOURCE,
	
	// {EE-0791} geometricMean: error in source expression
	EE_GEO_MEAN_BADSOURCE,

	// {EE-0792} harmonicMean: error in source expression
	EE_HAR_MEAN_BADSOURCE,

	// {EE-0793} pStdDev: error in source expression
	EE_POP_STDDEV_BADSOURCE,
	
	// {EE-0794} pVariance: error in source expression
	EE_POP_VARIANCE_BADSOURCE,
	
	// {EE-0795} variance: error in source expression
	EE_VARIANCE_BADSOURCE,
	
	// {EE-0796} group: object cannot be grouped
	EE_GROUP_NOTGROUPABLE,
    
    // MERG-2013-08-14: [[ MeasureText ]] Measure text relative to the effective font on an object
    // {EE-0797} measureText: no object
    EE_MEASURE_TEXT_NOOBJECT,

    // TD-2013-06-24: [[ DynamicFonts ]]
    // {EE-0798} font: couldn't find font
	EE_FONT_BADFILEEXP,
	
	// MERG-2013-10-04: [[ EditScriptAt ]] edit script of object at.
    // {EE-0799} edit script: bad at expression
	EE_EDIT_BADAT,

	// IM-2013-09-22: [[ FullscreenMode ]]
	// {EE-0800} fullscreenmode: not a valid mode
    EE_STACK_BADFULLSCREENMODE,

    // {EE-0801} Import: no image selected, or image not open
    EE_IMPORT_NOSELECTED,

    // {EE-802} Resolve image: error in source expression
    EE_RESOLVE_IMG_BADEXP,

    // {EE-803} Internal BSDiff: error in old file expression
    EE_INTERNAL_BSDIFF_BADOLD,

    // {EE-804} Internal BSDiff: error in new file expression
    EE_INTERNAL_BSDIFF_BADNEW,

    // {EE-805} Internal BSDiff: error in patch filename expression
    EE_INTERNAL_BSDIFF_BADPATCH,

    // {EE-806} Internal Bootstrap: error in stack file
    EE_INTERNAL_BOOTSTRAP_BADSTACK,

    // {EE-807} IDE script configure: error in settings expression
    EE_IDE_BADARRAY,

    // {EE-808} IDE script replace: error in text expression
    EE_IDE_BADTEXT,

    // {EE-809} IDE script classify: error in script expression
    EE_IDE_BADSCRIPT,

    // {EE-810} IDE filter control: error in pattern expression
    EE_IDE_BADPATTERN,

    // {EE-811} Engine PutInto: error in variable expression
    EE_ENGINE_PUT_BADVARIABLE,

    // {EE-812} Engine DeleteVariableChunk: error in expression
    EE_ENGINE_DELETE_BADVARCHUNK,

    // {EE-813} IDE Extract: error in segment expression
    EE_IDE_EXTRACT_BADSEGMENT,

    // {EE-814} IDE Extract: error in section name expression
    EE_IDE_EXTRACT_BADSECTION,

    // {EE-815} IDE Extract: error in filename expression
    EE_IDE_EXTRACT_BADFILENAME,
    
    // {EE-816} MCInternalPayloadPatch: error in output filename expression
    EE_OUTPUT_BADFILENAME,
    
    // {EE-817} MCInternalListTasksWithModule: error in module expression
    EE_INTERNAL_TASKS_BADMODULE,
    
    // {EE-818} MCInternalCanDeleteFile: error in filename expression
    EE_INTERNAL_DELETE_BADFILENAME,
    
    // {EE-819} MCInternalCanDeleteKey: error in key expression
    EE_INTERNAL_DELETE_BADKEY,

    // {EE-820} MCHandler: error in expression
    EE_HANDLER_BADEXP,
    
    // {EE-0821} textDecode: bad data expression
    EE_TEXTDECODE_BADDATA,
    
    // {EE-0822} textDecode: bad text encoding expression
    EE_TEXTDECODE_BADENCODING,
    
    // {EE-0823} textDecode: could not decode data
    EE_TEXTDECODE_FAILED,
    
    // {EE-0824} textEncode: bad text expression
    EE_TEXTENCODE_BADTEXT,
    
    // {EE-0825} textEncode: bad text encoding expression
    EE_TEXTENCODE_BADENCODING,
    
    // {EE-0826} textEncode: could not encode text
    EE_TEXTENCODE_FAILED,
    
    // {EE-0827} normalizeText: bad normal form
    EE_NORMALIZETEXT_BADFORM,
    
    // {EE-0828} normalizeText: bad text expression
    EE_NORMALIZETEXT_BADTEXT,
    
    // {EE-0829} codepointProperty: bad codepoint
    EE_CODEPOINTPROPERTY_BADCODEPOINT,

    // {EE-0830} codepointProperty: bad property name
    EE_CODEPOINTPROPERTY_BADPROPERTY,
	
	// IM-2013-12-04: [[ PixelScale ]]
	// {EE-0831} pixelScale: not a valid scale value
	EE_PROPERTY_BADPIXELSCALE,
	
	// IM-2014-01-07: [[ StackScale ]]
	// {EE-0832} scaleFactor: not a valid scale value
	EE_STACK_BADSCALEFACTOR,

	// IM-2014-01-30: [[ HiDPI ]]
	// {EE-0833} pixelScale: the pixelScale property cannot be set on this platform
	EE_PROPERTY_PIXELSCALENOTSUPPORTED,

	// IM-2014-01-30: [[ HiDPI ]]
	// {EE-0834} usePixelScaling: the usePixelScaling property cannot be set on this platform
	EE_PROPERTY_USEPIXELSCALENOTSUPPORTED,
    
	// MM-2014-02-12: [[ SecureSocket ]]
	// {EE-0835} secure: error in socket expression
	EE_SECURE_BADNAME,
    
    // PM-2014-04-15: [[Bug 12105]]
    // {EE-0836} paramCount: could not find handler
    EE_PARAMCOUNT_NOHANDLER,

    // SN-2014-05-06: [[ Bug 12360 ]]
    // {EE-0837} open: bad text encoding
    EE_OPEN_BADENCODING,
    
    // {EE-0838} open: unsupported encoding
    EE_OPEN_UNSUPPORTED_ENCODING,
    
    // MW-2015-05-28: [[ Bug 12463 ]]
    // {EE-0839} send: too many pending messages
    EE_SEND_TOOMANYPENDING,
	
	// MM-2014-06-13: [[ Bug 12567 ]] New variant secure socket <socket> with verification for host <host>
	// {EE-0840} secure: error in host name expression
	EE_SECURE_BADHOST,
	
	// MM-2014-06-13: [[ Bug 12567 ]] New variant open socket <socket> with verification for host <host>
	// {EE-0841} open: error in host name expression
	EE_OPEN_BADHOST,
    
	// AL-2014-10-17: [[ BiDi ]] Returns the result of applying the bi-directional algorithm to text
    // {EE-0842} bidiDirection: error in source expression
	EE_BIDIDIRECTION_BADSOURCE,
    
    // MW-2014-10-23: Improve the error message you get from 'start using <name>'
    // {EE-0843} start: script of specified stack won't compile
    EE_START_WONTCOMPILE,

    // SN-2014-12-16: [[ Bug 14181 ]] hostnameToAddress should have no message on server
    // {EE-0844} hostnameToAddress: callbacks are not allowed on server
    EE_HOSTNAME_BADMESSAGE,

    // SN-2014-12-15: [[ Bug 14211 ]] Add an error when using a parsed bad extents (such as 'next')
    // {EE-0845} Chunk: bad extents provided
    EE_CHUNK_BADEXTENTS,

    // {EE-0846} Error evaluating expression
    EE_EXPR_EVALERROR,
    
    // {EE-0847} Property: value is not a character
    EE_PROPERTY_NAC,
    
    // {EE-0848} Property: value is not a string
    EE_PROPERTY_NAS,
    
    // {EE-0849} Property: value is not a color
    EE_PROPERTY_NOTACOLOR,
    
    // {EE-0850} Property: value is not a rectangle
    EE_PROPERTY_NOTARECT,
    
    // {EE-0851} Property: value is not a point
    EE_PROPERTY_NOTAPOINT,
    
    // {EE-0852} Property: value is not a pair of integers
    EE_PROPERTY_NOTAINTPAIR,
    
    // {EE-0853} Property: value is not a quadruple of integers
    EE_PROPERTY_NOTAINTQUAD,
    
    // {EE-0854} Property: invalid enumeration value
    EE_PROPERTY_BADENUMVALUE,
    
    // {EE-0855} Backdrop: invalid value
    EE_BACKDROP_INVALIDVALUE,
    
    // {EE-0856} Property: value is not an array
    EE_PROPERTY_NOTANARRAY,
    
    // {EE-0857} MCInternalPayloadPatch: error in patch item expression
    EE_INTERNAL_PATCH_BADITEM,
    
    // {EE-0858} MCInternalPayloadPatch: error in base item expression
    EE_INTERNAL_BASE_BADITEM,

    // MDW-2014-09-28: [[ feature_floor ]]
    // {EE-0859} floor: bad parameter
    EE_FLOOR_BADSOURCE,
    
    // MDW-2014-09-28: [[ feature_floor ]]
    // {EE-0860} ceil: bad parameter
    EE_CEIL_BADSOURCE,
    
    // {EE-861} commandArguments: bad parameter
    EE_COMMANDARGUMENTS_BADPARAM,
    
    // AL-2015-07-07: The following error codes are 8.0 specific so should have their numbers
    //  incremented whenever new codes are merged up from below.
    // MW-2014-12-10: [[ Extensions ]] The error codes used to indicate an extension error.
    // {EE-0862} extension: error occured with domain
    EE_EXTENSION_ERROR_DOMAIN,
    // {EE-0863} extension: error occured with description
    EE_EXTENSION_ERROR_DESCRIPTION,
    // {EE-0864} extension: error occured with file
    EE_EXTENSION_ERROR_FILE,
    // {EE-0865} extension: error occured with line
    EE_EXTENSION_ERROR_LINE,
    
    // {EE-0866} load: error in extension expression
    EE_LOAD_BADEXTENSION,
    
    // {EE-0867} load: error in resource path expression
    EE_LOAD_BADRESOURCEPATH,
    
    // {EE-0868} System error: function
    EE_SYSTEM_FUNCTION,

    // {EE-0869} System error: code
    EE_SYSTEM_CODE,

    // {EE-0870} System error: message
    EE_SYSTEM_MESSAGE,
    
    // {EE-0871} Import: bad array
    EE_IMPORT_BADARRAY,
    
    // {EE-0872} Import: not an object array
    EE_IMPORT_NOTANOBJECTARRAY,
<<<<<<< HEAD

    // {EE-0873} clipboard: bad item type or data
    EE_CLIPBOARD_BADREP,
    
    // {EE-0874} clipboard: failed to insert item
    EE_CLIPBOARD_INSERTFAILED,
    
    // {EE-0875} clipboard: clipboard not locked
    EE_CLIPBOARD_NOTLOCKED,
    
    // {EE-0876} clipboard: already locked
    EE_CLIPBOARD_ALREADYLOCKED,
    
    // {EE-0877} clipboard: needs to be cleared (contains external data)
    EE_CLIPBOARD_EXTERNALDATA,
	
	// {EE-0878} go: error in widget expression
=======
    
	// {EE-0873} go: error in widget expression
>>>>>>> 141febc0
	EE_GO_BADWIDGETEXP,
	
	// {EE-0879} launch: error in widget expression
	EE_LAUNCH_BADWIDGETEXP,

	// {EE-0880} do: error in widget expression
	EE_DO_BADWIDGETEXP,

    // {EE-0876} documentFilename: bad filename
    EE_DOCUMENTFILENAME_BADFILENAME,
    
};

extern const char *MCexecutionerrors;

#endif<|MERGE_RESOLUTION|>--- conflicted
+++ resolved
@@ -2665,7 +2665,6 @@
     
     // {EE-0872} Import: not an object array
     EE_IMPORT_NOTANOBJECTARRAY,
-<<<<<<< HEAD
 
     // {EE-0873} clipboard: bad item type or data
     EE_CLIPBOARD_BADREP,
@@ -2683,10 +2682,6 @@
     EE_CLIPBOARD_EXTERNALDATA,
 	
 	// {EE-0878} go: error in widget expression
-=======
-    
-	// {EE-0873} go: error in widget expression
->>>>>>> 141febc0
 	EE_GO_BADWIDGETEXP,
 	
 	// {EE-0879} launch: error in widget expression
@@ -2695,9 +2690,8 @@
 	// {EE-0880} do: error in widget expression
 	EE_DO_BADWIDGETEXP,
 
-    // {EE-0876} documentFilename: bad filename
-    EE_DOCUMENTFILENAME_BADFILENAME,
-    
+    // {EE-0881} documentFilename: bad filename
+    EE_DOCUMENTFILENAME_BADFILENAME,    
 };
 
 extern const char *MCexecutionerrors;
