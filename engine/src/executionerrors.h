--- conflicted
+++ resolved
@@ -2729,28 +2729,26 @@
 	// {EE-0893} folders: error in folder parameter
 	EE_FOLDERS_BADFOLDER,
 
-<<<<<<< HEAD
-	// {EE-0894} extension: error occured with column
+    // {EE-0894} no target object
+    EE_NOTARGET,
+    
+	// {EE-0895} extension: error occured with column
 	EE_EXTENSION_ERROR_COLUMN,
 	
-	// {EE-0895} parentScript: can't change parent while parent script is executing
+	// {EE-0896} parentScript: can't change parent while parent script is executing
     EE_PARENTSCRIPT_EXECUTING,
     
-    // {EE-0896} call: type conversion error
+    // {EE-0897} call: type conversion error
     EE_INVOKE_TYPEERROR,
 
-    // {EE-0897} open: error in from address expression
+    // {EE-0898} open: error in from address expression
     EE_OPEN_BADFROMADDRESS,
 
-    // {EE-0898} messageDigest: error in digest type parameter
+    // {EE-0899} messageDigest: error in digest type parameter
     EE_MESSAGEDIGEST_BADTYPE,
 
-    // {EE-0899} messageDigest: error in message data parameter
+    // {EE-0900} messageDigest: error in message data parameter
     EE_MESSAGEDIGEST_BADDATA,
-=======
-	// {EE-0894} no target object
-    EE_NOTARGET,
->>>>>>> 575678f5
 };
 
 extern const char *MCexecutionerrors;
