--- conflicted
+++ resolved
@@ -2464,7 +2464,6 @@
 
 	// IM-2013-09-22: [[ FullscreenMode ]]
 	// {EE-0800} fullscreenmode: not a valid mode
-<<<<<<< HEAD
     EE_STACK_BADFULLSCREENMODE,
 
     // {EE-0801} Import: no image selected, or image not open
@@ -2562,13 +2561,10 @@
 
     // {EE-0830} codepointProperty: bad property name
     EE_CODEPOINTPROPERTY_BADPROPERTY,
-=======
-	EE_STACK_BADFULLSCREENMODE,
 	
 	// IM-2013-12-04: [[ PixelScale ]]
-	// {EE-0801} pixelScale: not a valid scale value
+	// {EE-0831} pixelScale: not a valid scale value
 	EE_PROPERTY_BADPIXELSCALE,
->>>>>>> 3e5faddb
 };
 
 extern const char *MCexecutionerrors;
