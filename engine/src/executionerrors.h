--- conflicted
+++ resolved
@@ -2574,96 +2574,88 @@
     // MW-2014-10-23: Improve the error message you get from 'start using <name>'
     // {EE-0843} start: script of specified stack won't compile
     EE_START_WONTCOMPILE,
-    
+
+    // SN-2014-12-16: [[ Bug 14181 ]] hostnameToAddress should have no message on server
+    // {EE-0844} hostnameToAddress: callbacks are not allowed on server
+    EE_HOSTNAME_BADMESSAGE,
+
+    // SN-2014-12-15: [[ Bug 14211 ]] Add an error when using a parsed bad extents (such as 'next')
+    // {EE-0845} Chunk: bad extents provided
+    EE_CHUNK_BADEXTENTS,
+
+    // {EE-0846} Error evaluating expression
+    EE_EXPR_EVALERROR,
+    
+    // {EE-0847} Property: value is not a character
+    EE_PROPERTY_NAC,
+    
+    // {EE-0848} Property: value is not a string
+    EE_PROPERTY_NAS,
+    
+    // {EE-0849} Property: value is not a color
+    EE_PROPERTY_NOTACOLOR,
+    
+    // {EE-0850} Property: value is not a rectangle
+    EE_PROPERTY_NOTARECT,
+    
+    // {EE-0851} Property: value is not a point
+    EE_PROPERTY_NOTAPOINT,
+    
+    // {EE-0852} Property: value is not a pair of integers
+    EE_PROPERTY_NOTAINTPAIR,
+    
+    // {EE-0853} Property: value is not a quadruple of integers
+    EE_PROPERTY_NOTAINTQUAD,
+    
+    // {EE-0854} Property: invalid enumeration value
+    EE_PROPERTY_BADENUMVALUE,
+    
+    // {EE-0855} Backdrop: invalid value
+    EE_BACKDROP_INVALIDVALUE,
+    
+    // {EE-0856} Property: value is not an array
+    EE_PROPERTY_NOTANARRAY,
+    
+    // {EE-0857} MCInternalPayloadPatch: error in patch item expression
+    EE_INTERNAL_PATCH_BADITEM,
+    
+    // {EE-0858} MCInternalPayloadPatch: error in base item expression
+    EE_INTERNAL_BASE_BADITEM,
+
+    // MDW-2014-09-28: [[ feature_floor ]]
+    // {EE-0859} floor: bad parameter
+    EE_FLOOR_BADSOURCE,
+    
+    // MDW-2014-09-28: [[ feature_floor ]]
+    // {EE-0860} ceil: bad parameter
+    EE_CEIL_BADSOURCE,
+    
+    // AL-2015-07-07: The following error codes are 8.0 specific so should have their numbers
+    //  incremented whenever new codes are merged up from below.
     // MW-2014-12-10: [[ Extensions ]] The error codes used to indicate an extension error.
-    // {EE-0844} extension: error occured with domain
+    // {EE-0861} extension: error occured with domain
     EE_EXTENSION_ERROR_DOMAIN,
-    // {EE-0845} extension: error occured with description
+    // {EE-0862} extension: error occured with description
     EE_EXTENSION_ERROR_DESCRIPTION,
-    // {EE-0846} extension: error occured with file
+    // {EE-0863} extension: error occured with file
     EE_EXTENSION_ERROR_FILE,
-    // {EE-0847} extension: error occured with line
+    // {EE-0864} extension: error occured with line
     EE_EXTENSION_ERROR_LINE,
-
-    // SN-2014-12-16: [[ Bug 14181 ]] hostnameToAddress should have no message on server
-    // {EE-0848} hostnameToAddress: callbacks are not allowed on server
-    EE_HOSTNAME_BADMESSAGE,
-
-    // SN-2014-12-15: [[ Bug 14211 ]] Add an error when using a parsed bad extents (such as 'next')
-    // {EE-0849} Chunk: bad extents provided
-    EE_CHUNK_BADEXTENTS,
-
-	// MDW-2014-09-28: [[ feature_floor ]]
-	// {EE-0850} floor: bad parameter
-	EE_FLOOR_BADSOURCE,
-
-	// MDW-2014-09-28: [[ feature_floor ]]
-	// {EE-0851} ceil: bad parameter
-	EE_CEIL_BADSOURCE,
-	
-	// {EE-0852} load: error in extension expression
-	EE_LOAD_BADEXTENSION,
-	
-	// {EE-0853} load: error in resource path expression
-	EE_LOAD_BADRESOURCEPATH,
-    
-    // {EE-0854} Error evaluating expression
-    EE_EXPR_EVALERROR,
-    
-    // {EE-0855} Property: value is not a character
-    EE_PROPERTY_NAC,
-    
-    // {EE-0856} Property: value is not a string
-    EE_PROPERTY_NAS,
-    
-    // {EE-0857} Property: value is not a color
-    EE_PROPERTY_NOTACOLOR,
-    
-    // {EE-0858} Property: value is not a rectangle
-    EE_PROPERTY_NOTARECT,
-    
-    // {EE-0859} Property: value is not a point
-    EE_PROPERTY_NOTAPOINT,
-    
-    // {EE-0860} Property: value is not a pair of integers
-    EE_PROPERTY_NOTAINTPAIR,
-    
-    // {EE-0861} Property: value is not a quadruple of integers
-    EE_PROPERTY_NOTAINTQUAD,
-    
-    // {EE-0862} Property: invalid enumeration value
-    EE_PROPERTY_BADENUMVALUE,
-    
-    // {EE-0863} Backdrop: invalid value
-    EE_BACKDROP_INVALIDVALUE,
-    
-    // {EE-0864} Property: value is not an array
-    EE_PROPERTY_NOTANARRAY,
-    
-    // {EE-0865} MCInternalPayloadPatch: error in patch item expression
-    EE_INTERNAL_PATCH_BADITEM,
-    
-    // {EE-0866} MCInternalPayloadPatch: error in base item expression
-    EE_INTERNAL_BASE_BADITEM,
-
-<<<<<<< HEAD
+    
+    // {EE-0865} load: error in extension expression
+    EE_LOAD_BADEXTENSION,
+    
+    // {EE-0866} load: error in resource path expression
+    EE_LOAD_BADRESOURCEPATH,
+    
     // {EE-0867} System error: function
     EE_SYSTEM_FUNCTION,
 
-    // {EE-0867} System error: code
+    // {EE-0868} System error: code
     EE_SYSTEM_CODE,
 
-    // {EE-0867} System error: message
+    // {EE-0869} System error: message
     EE_SYSTEM_MESSAGE,
-=======
-	// MDW-2014-09-28: [[ feature_floor ]]
-	// {EE-0859} floor: bad parameter
-	EE_FLOOR_BADSOURCE,
-
-	// MDW-2014-09-28: [[ feature_floor ]]
-	// {EE-0860} ceil: bad parameter
-	EE_CEIL_BADSOURCE,
->>>>>>> eee81b4a
 };
 
 extern const char *MCexecutionerrors;
