--- conflicted
+++ resolved
@@ -2456,21 +2456,18 @@
     // PM-2014-04-15: [[Bug 12105]]
     // {EE-0806} paramCount: could not find handler
     EE_PARAMCOUNT_NOHANDLER,
-<<<<<<< HEAD
     
     // MW-2015-05-28: [[ Bug 12463 ]]
     // {EE-807} send: too many pending messages
     EE_SEND_TOOMANYPENDING,
-=======
 	
 	// MM-2014-06-13: [[ Bug 12567 ]] New variant secure socket <socket> with verification for host <host>
-	// {EE-0807} secure: error in host name expression
+	// {EE-0808} secure: error in host name expression
 	EE_SECURE_BADHOST,
 	
 	// MM-2014-06-13: [[ Bug 12567 ]] New variant open socket <socket> with verification for host <host>
-	// {EE-0808} open: error in host name expression
+	// {EE-0809} open: error in host name expression
 	EE_OPEN_BADHOST,	
->>>>>>> 1edb91fa
 };
 
 extern const char *MCexecutionerrors;
