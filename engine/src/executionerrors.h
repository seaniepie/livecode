/* Copyright (C) 2003-2013 Runtime Revolution Ltd.

This file is part of LiveCode.

LiveCode is free software; you can redistribute it and/or modify it under
the terms of the GNU General Public License v3 as published by the Free
Software Foundation.

LiveCode is distributed in the hope that it will be useful, but WITHOUT ANY
WARRANTY; without even the implied warranty of MERCHANTABILITY or
FITNESS FOR A PARTICULAR PURPOSE.  See the GNU General Public License
for more details.

You should have received a copy of the GNU General Public License
along with LiveCode.  If not see <http://www.gnu.org/licenses/>.  */

#ifndef __MC_EXECUTION_ERRORS__
#define __MC_EXECUTION_ERRORS__

// This file is processed automatically to produce the error strings that are
// embedded in the IDE and Server engines. Take care when editing the file and
// ensure that new errors are added in precisely this form:
//   <tab>// {EE-iiii} <message>
//   <tab>EE_<tag>
//   <return>

enum Exec_errors
{
	// NOT AN ERROR CODE
	EE_UNDEFINED,
	
	// {EE-0001} Handler: Running low on memory, script aborted
	EE_NO_MEMORY,
	
	// {EE-0002} recursionLimit: Recursion limit reached
	EE_RECURSION_LIMIT,
	
	// {EE-0003} abs: error in source expression
	EE_ABS_BADSOURCE,
	
	// {EE-0004} accept: bad expression
	EE_ACCEPT_BADEXP,
	
	// {EE-0005} aclip: playLoudness is not an integer
	EE_ACLIP_LOUDNESSNAN,
	
	// {EE-0006} acos: error in source expression
	EE_ACOS_BADSOURCE,
	
	// {EE-0007} acos: domain error
	EE_ACOS_DOMAIN,
	
	// {EE-0008} add: error in matrix operation
	EE_ADD_BADARRAY,
	
	// {EE-0009} add: destination has a bad format (numeric?)
	EE_ADD_BADDEST,
	
	// {EE-0010} add: error in source expression
	EE_ADD_BADSOURCE,
	
	// {EE-0011} add: can't set destination
	EE_ADD_CANTSET,
	
	// {EE-0012} add: can't add array to scalar
	EE_ADD_MISMATCH,
	
	// {EE-0013} aliasReference: error in file expression
	EE_ALIASREFERENCE_BADSOURCE,
	
	// {EE-0014} Operators and: error in left operand
	EE_AND_BADLEFT,
	
	// {EE-0015} Operators and: error in right operand
	EE_AND_BADRIGHT,
	
	// {EE-0016} Operators bitAnd: error in left operand
	EE_ANDBITS_BADLEFT,
	
	// {EE-0017} Operators bitAnd: error in right operand
	EE_ANDBITS_BADRIGHT,
	
	// {EE-0018} annuity: error in period expression
	EE_ANNUITY_BADPERIODS,
	
	// {EE-0019} annuity: error in rate expression
	EE_ANNUITY_BADRATE,
	
	// {EE-0020} answer: error in question expression
	EE_ANSWER_BADQUESTION,
	
	// {EE-0021} answer: error in response expression
	EE_ANSWER_BADRESPONSE,
	
	// {EE-0022} answer: error in title expression
	EE_ANSWER_BADTITLE,
	
	// {EE-0023} split: error in expression
	EE_ARRAYOP_BADEXP,
	
	// {EE-0024} arrowKey: error in direction expression
	EE_ARROWKEY_BADEXP,
	
	// {EE-0025} arrowKey: not a direction
	EE_ARROWKEY_NOTAKEY,
	
	// {EE-0026} asin: error in source expression
	EE_ASIN_BADSOURCE,
	
	// {EE-0027} asin: domain error
	EE_ASIN_DOMAIN,
	
	// {EE-0028} ask: error in question expression
	EE_ASK_BADQUESTION,
	
	// {EE-0029} ask: error in reply expression
	EE_ASK_BADREPLY,
	
	// {EE-0030} ask: error in title expression
	EE_ASK_BADTITLE,
	
	// {EE-0031} atan2: error in first expression
	EE_ATAN2_BADS1,
	
	// {EE-0032} atan2: error in second expression
	EE_ATAN2_BADS2,
	
	// {EE-0033} atan2: domain error
	EE_ATAN2_DOMAIN,
	
	// {EE-0034} atan: error in source expression
	EE_ATAN_BADSOURCE,
	
	// {EE-0035} atan: domain error
	EE_ATAN_DOMAIN,
	
	// {EE-0036} average: error in source expression
	EE_AVERAGE_BADSOURCE,
	
	// {EE-0037} base64Decode: error in source expression
	EE_BASE64DECODE_BADSOURCE,
	
	// {EE-0038} base64Encode: error in source expression
	EE_BASE64ENCODE_BADSOURCE,
	
	// {EE-0039} baseConvert: bad destination base
	EE_BASECONVERT_BADDESTBASE,
	
	// {EE-0040} baseConvert: error in source expression
	EE_BASECONVERT_BADSOURCE,
	
	// {EE-0041} baseConvert: bad source base
	EE_BASECONVERT_BADSOURCEBASE,
	
	// {EE-0042} baseConvert: can't convert this number
	EE_BASECONVERT_CANTCONVERT,
	
	// {EE-0043} baseConvert: destination is not base 10
	EE_BASECONVERT_NOTBASE10,
	
	// {EE-0044} beep: error in expression
	EE_BEEP_BADEXP,
	
	// {EE-0045} binaryDecode: destination is not a variable
	EE_BINARYD_BADDEST,
	
	// {EE-0046} binaryDecode: invalid data for parameter
	EE_BINARYD_BADFORMAT,
	
	// {EE-0047} binaryDecode: not enough parameters
	EE_BINARYD_BADPARAM,
	
	// {EE-0048} binaryDecode: error in source expression
	EE_BINARYD_BADSOURCE,
	
	// {EE-0049} binaryEncode: invalid data for parameter
	EE_BINARYE_BADFORMAT,
	
	// {EE-0050} binaryEncode: not enough parameters
	EE_BINARYE_BADPARAM,
	
	// {EE-0051} binaryEncode: error in source expression
	EE_BINARYE_BADSOURCE,
	
	// {EE-0052} Button: bad accelerator modifier
	EE_BUTTON_BADMODIFIER,
	
	// {EE-0053} Button: family is not an integer
	EE_BUTTON_FAMILYNAN,
	
	// {EE-0054} Button: menuButton is not an integer
	EE_BUTTON_MENUBUTTONNAN,
	
	// {EE-0055} Button: menuHistory is not an integer
	EE_BUTTON_MENUHISTORYNAN,
	
	// {EE-0056} Button: menuLines is not an integer
	EE_BUTTON_MENULINESNAN,
	
	// {EE-0057} Button: mnemonic is not an integer
	EE_BUTTON_MNEMONICNAN,
	
	// {EE-0058} cancel: message id is not an integer
	EE_CANCEL_IDNAN,
	
	// {EE-0059} charToNum: error in source expression
	EE_CHARTONUM_BADSOURCE,
	
	// {EE-0060} choose: error in expression
	EE_CHOOSE_BADEXP,
	
	// {EE-0061} choose: not a tool
	EE_CHOOSE_BADTOOL,
	
	// {EE-0062} Chunk: error in background expression
	EE_CHUNK_BADBACKGROUNDEXP,
	
	// {EE-0063} Chunk: error in card expression
	EE_CHUNK_BADCARDEXP,
	
	// {EE-0064} Chunk: error in character range
	EE_CHUNK_BADCHARMARK,
	
	// {EE-0065} Chunk: container is not a button or field
	EE_CHUNK_BADCONTAINER,
	
	// {EE-0066} Chunk: error in chunk expression
	EE_CHUNK_BADEXPRESSION,
	
	// {EE-0067} Chunk: error in item range
	EE_CHUNK_BADITEMMARK,
	
	// {EE-0068} Chunk: error in line range
	EE_CHUNK_BADLINEMARK,
	
	// {EE-0069} Chunk: error in object expression
	EE_CHUNK_BADOBJECTEXP,
	
	// {EE-0070} Chunk: error in range end expression
	EE_CHUNK_BADRANGEEND,
	
	// {EE-0071} Chunk: error in range start expression
	EE_CHUNK_BADRANGESTART,
	
	// {EE-0072} Chunk: error in stack expression
	EE_CHUNK_BADSTACKEXP,
	
	// {EE-0073} Chunk: error in text string
	EE_CHUNK_BADTEXT,
	
	// {EE-0074} Chunk: can't separate tokens
	EE_CHUNK_BADTOKENMARK,
	
	// {EE-0075} Chunk: can't separate words
	EE_CHUNK_BADWORDMARK,
	
	// {EE-0076} Chunk: can't delete object
	EE_CHUNK_CANTDELETEOBJECT,
	
	// {EE-0077} Chunk: can't find object
	EE_CHUNK_CANTFINDOBJECT,
	
	// {EE-0078} Chunk: can't get object attributes
	EE_CHUNK_CANTGETATTS,
	
	// {EE-0079} Chunk: can't get value of destination container
	EE_CHUNK_CANTGETDEST,
	
	// {EE-0080} Chunk: can't get number
	EE_CHUNK_CANTGETNUMBER,
	
	// {EE-0081} Chunk: can't get source string
	EE_CHUNK_CANTGETSOURCE,
	
	// {EE-0082} Chunk: can't get substring
	EE_CHUNK_CANTGETSUBSTRING,
	
	// {EE-0083} Chunk: can't find substring
	EE_CHUNK_CANTMARK,
	
	// {EE-0084} Chunk: can't set attributes
	EE_CHUNK_CANTSETATTS,
	
	// {EE-0085} Chunk: can't store to destination container
	EE_CHUNK_CANTSETDEST,
	
	// {EE-0086} Chunk: can't set as a number
	EE_CHUNK_CANTSETN,
	
	// {EE-0087} Chunk: can't find background
	EE_CHUNK_NOBACKGROUND,
	
	// {EE-0088} Chunk: can't find card
	EE_CHUNK_NOCARD,
	
	// {EE-0089} Chunk: no such object
	EE_CHUNK_NOOBJECT,
	
	// {EE-0090} Chunk: can't set property
	EE_CHUNK_NOPROP,
	
	// {EE-0091} Chunk: can't find stack
	EE_CHUNK_NOSTACK,
	
	// {EE-0092} Chunk: no target found
	EE_CHUNK_NOTARGET,
	
	// {EE-0093} Chunk: can't select object that isn't open
	EE_CHUNK_NOTOPEN,
	
	// {EE-0094} Chunk: source is not a container
	EE_CHUNK_OBJECTNOTCONTAINER,
	
	// {EE-0095} Chunk: can't find object to store into
	EE_CHUNK_SETCANTGETBOJECT,
	
	// {EE-0096} Chunk: can't get source from container
	EE_CHUNK_SETCANTGETDEST,
	
	// {EE-0097} Chunk: destination is not a container
	EE_CHUNK_SETNOTACONTAINER,
	
	// {EE-0098} click: script aborted
	EE_CLICK_ABORT,
	
	// {EE-0099} click: expression is not a button number
	EE_CLICK_BADBUTTON,
	
	// {EE-0100} click: error in point expression
	EE_CLICK_BADLOCATION,
	
	// {EE-0101} click: expression is not a point
	EE_CLICK_NAP,
	
	// {EE-0102} click: stack is not open
	EE_CLICK_STACKNOTOPEN,
	
	// {EE-0103} clone: error in name expression
	EE_CLONE_BADNAME,
	
	// {EE-0104} clone: can't clone this object
	EE_CLONE_CANTCLONE,
	
	// {EE-0105} clone: stack is locked
	EE_CLONE_LOCKED,
	
	// {EE-0106} clone: can't find object to clone
	EE_CLONE_NOTARGET,
	
	// {EE-0107} close: error in name expression
	EE_CLOSE_BADNAME,
	
	// {EE-0108} close: can't find stack
	EE_CLOSE_NOOBJ,
	
	// {EE-0109} color: error setting selectedColor
	EE_COLOR_BADSELECTEDCOLOR,
	
	// {EE-0110} compact: can't find stack to save
	EE_COMPACT_NOTARGET,
	
	// {EE-0111} compact: object is not a stack
	EE_COMPACT_NOTASTACK,
	
	// {EE-0112} compound: error in periods expression
	EE_COMPOUND_BADPERIODS,
	
	// {EE-0113} compound: error in rate expression
	EE_COMPOUND_BADRATE,
	
	// {EE-0114} compress: error in source expression
	EE_COMPRESS_BADSOURCE,
	
	// {EE-0115} compress: error occurred during compression
	EE_COMPRESS_ERROR,
	
	// {EE-0116} Operators &&: error in left operand
	EE_CONCATSPACE_BADLEFT,
	
	// {EE-0117} Operators &&: error in right operand
	EE_CONCATSPACE_BADRIGHT,
	
	// {EE-0118} Operators &: error in left operand
	EE_CONCAT_BADLEFT,
	
	// {EE-0119} Operators &: error in right operand
	EE_CONCAT_BADRIGHT,
	
	// {EE-0120} Operators contains: error in left operand
	EE_CONTAINS_BADLEFT,
	
	// {EE-0121} Operators contains: error in right operand
	EE_CONTAINS_BADRIGHT,
	
	// {EE-0122} convert: can't read from container
	EE_CONVERT_CANTGET,
	
	// {EE-0123} convert: can't set container
	EE_CONVERT_CANTSET,
	
	// {EE-0124} copy: invalid destination object
	EE_CLIPBOARD_BADDEST,
	
	// {EE-0125} copy: can't find destination object
	EE_CLIPBOARD_NODEST,
	
	// {EE-0126} copy: can't copy source object
	EE_CLIPBOARD_BADOBJ,
	
	// {EE-0127} copy: can't find source object
	EE_COPY_NOOBJ,
	
	// {EE-0128} copy: stack is password protected
	EE_COPY_PASSWORD,
	
	// {EE-0129} cos: error in source expression
	EE_COS_BADSOURCE,
	
	// {EE-0130} cos: domain error
	EE_COS_DOMAIN,
	
	// {EE-0131} create: error in bad parent or background expression
	EE_CREATE_BADBGORCARD,
	
	// {EE-0132} create: error in name expression
	EE_CREATE_BADEXP,
	
	// {EE-0133} create: error in file name expression
	EE_CREATE_BADFILEEXP,
	
	// {EE-0134} create: stack is locked (cantModify)
	EE_CREATE_LOCKED,
	
	// {EE-0135} crop: error in image expression
	EE_CROP_NOIMAGE,
	
	// {EE-0136} crop: object is not an image
	EE_CROP_NOTIMAGE,
	
	// {EE-0137} crop: error in rectangle expression
	EE_CROP_CANTGETRECT,
	
	// {EE-0138} crop: expression is not a rectangle
	EE_CROP_NAR,
	
	// {EE-0139} cut: can't find or copy object
	EE_CUT_NOOBJ,
	
	// {EE-0140} decompress: error in source expression
	EE_DECOMPRESS_BADSOURCE,
	
	// {EE-0141} decompress: string is not compressed data
	EE_DECOMPRESS_NOTCOMPRESSED,
	
	// {EE-0142} decompress: error during decompression
	EE_DECOMPRESS_ERROR,
	
	// {EE-0143} delete: error in file or url name expression
	EE_DELETE_BADFILEEXP,
	
	// {EE-0144} delete: can't find object
	EE_DELETE_NOOBJ,
	
	// {EE-0145} disable: can't find object
	EE_DISABLE_NOOBJ,
	
	// {EE-0146} Stack: stack has not been given a file name
	EE_DISPATCH_NOFILEYET,
	
	// {EE-0147} divide: error in matrix operation
	EE_DIVIDE_BADARRAY,
	
	// {EE-0148} divide: destination has a bad format (numeric?)
	EE_DIVIDE_BADDEST,
	
	// {EE-0149} divide: error in source expression
	EE_DIVIDE_BADSOURCE,
	
	// {EE-0150} divide: can't set destination
	EE_DIVIDE_CANTSET,
	
	// {EE-0151} divide: can't divide scalar by array
	EE_DIVIDE_MISMATCH,
	
	// {EE-0152} divide: range error (overflow)
	EE_DIVIDE_RANGE,
	
	// {EE-0153} divide: divide by zero
	EE_DIVIDE_ZERO,
	
	// {EE-0154} Operators div: error in matrix operation
	EE_DIV_BADARRAY,
	
	// {EE-0155} Operators div: error in left operand
	EE_DIV_BADLEFT,
	
	// {EE-0156} Operators div: error in right operand
	EE_DIV_BADRIGHT,
	
	// {EE-0157} Operators div: can't divide scalar by matrix
	EE_DIV_MISMATCH,
	
	// {EE-0158} Operators div: range error (overflow)
	EE_DIV_RANGE,
	
	// {EE-0159} Operators div: divide by zero
	EE_DIV_ZERO,
	
	// {EE-0160} do: aborted
	EE_DO_ABORT,
	
	// {EE-0161} do: error in source expression
	EE_DO_BADCOMMAND,
	
	// {EE-0162} do: error in statement
	EE_DO_BADEXEC,
	
	// {EE-0163} do: error in expression
	EE_DO_BADEXP,
	
	// {EE-0164} do: error in language expression
	EE_DO_BADLANG,
	
	// {EE-0165} do: unexpected end of line in source expression
	EE_DO_BADLINE,
	
	// {EE-0166} do: can't find command
	EE_DO_NOCOMMAND,
	
	// {EE-0167} do: not a command
	EE_DO_NOTCOMMAND,
	
	// {EE-0168} do: license limit exceeded
	EE_DO_NOTLICENSED,
	
	// {EE-0169} doMenu: error in expression
	EE_DOMENU_BADEXP,
	
	// {EE-0170} doMenu: don't know this menu item
	EE_DOMENU_DONTKNOW,
	
	// {EE-0171} drag: script aborted
	EE_DRAG_ABORT,
	
	// {EE-0172} drag: bad "button" number
	EE_DRAG_BADBUTTON,
	
	// {EE-0173} drag: bad end point expression
	EE_DRAG_BADENDLOC,
	
	// {EE-0174} drag: end point is not a point
	EE_DRAG_ENDNAP,
	
	// {EE-0175} drag: bad start point expression
	EE_DRAG_BADSTARTLOC,
	
	// {EE-0176} drag: start point is not a point
	EE_DRAG_STARTNAP,
	
	// {EE-0177} driverNames: error in type expression
	EE_DRIVERNAMES_BADTYPE,
	
	// {EE-0178} drives: error in type expression
	EE_DRIVES_BADTYPE,
	
	// {EE-0179} edit: can't find object
	EE_EDIT_BADTARGET,
	
	// {EE-0180} encrypt: error in source expression
	EE_ENCRYPT_BADSOURCE,
	
	// {EE-0181} Operators =: error in operand
	EE_EQUAL_OPS,
	
	// {EE-0182} exp10: error in source expression
	EE_EXP10_BADSOURCE,
	
	// {EE-0183} exp10: domain error
	EE_EXP10_DOMAIN,
	
	// {EE-0184} exp1: error in source expression
	EE_EXP1_BADSOURCE,
	
	// {EE-0185} exp1: domain error
	EE_EXP1_DOMAIN,
	
	// {EE-0186} exp2: error in source expression
	EE_EXP2_BADSOURCE,
	
	// {EE-0187} exp2: domain error
	EE_EXP2_DOMAIN,
	
	// {EE-0188} export: error in file (or mask file) name expression
	EE_EXPORT_BADNAME,
	
	// {EE-0189} export: can't open file (or mask file)
	EE_EXPORT_CANTOPEN,
	
	// {EE-0190} export: can't write to file, mask file, or container
	EE_EXPORT_CANTWRITE,
	
	// {EE-0191} export: no image selected, or image not open
	EE_EXPORT_NOSELECTED,
	
	// {EE-0192} export: selected object is not an image
	EE_EXPORT_NOTANIMAGE,
	
	// {EE-0193} Expression: error in numeric factor
	EE_EXPRESSION_NFACTOR,
	
	// {EE-0194} Expression: error in string factor
	EE_EXPRESSION_SFACTOR,
	
	// {EE-0195} exp: error in source expression
	EE_EXP_BADSOURCE,
	
	// {EE-0196} exp: domain error
	EE_EXP_DOMAIN,
	
	// {EE-0197} extents: error in variable expression
	EE_EXTENTS_BADSOURCE,
	
	// {EE-0198} Factor: error in left operand
	EE_FACTOR_BADLEFT,
	
	// {EE-0199} Factor: error in right operand
	EE_FACTOR_BADRIGHT,
	
	// {EE-0200} Field: bad text attributes
	EE_FIELD_BADTEXTATTS,
	
	// {EE-0201} Field: hilitedLine is not an integer
	EE_FIELD_HILITEDNAN,
	
	// {EE-0202} Field: scrollbarWidth is not an integer
	EE_FIELD_SCROLLBARWIDTHNAN,
	
	// {EE-0203} Field: shift is not an integer
	EE_FIELD_SHIFTNAN,
	
	// {EE-0204} Field: tabstops is not a positive integer
	EE_FIELD_TABSNAN,
	
	// {EE-0205} files: no permission to list files or directories
	EE_FILES_NOPERM,
	
	// {EE-0206} filter: bad source string
	EE_FILTER_CANTGET,
	
	// {EE-0207} filter: bad pattern string
	EE_FILTER_CANTGETPATTERN,
	
	// {EE-0208} filter: can't set destination
	EE_FILTER_CANTSET,
	
	// {EE-0209} find: bad source string
	EE_FIND_BADSTRING,
	
	// {EE-0210} flip: can't find image
	EE_FLIP_NOIMAGE,
	
	// {EE-0211} flip: object is not an editable image
	EE_FLIP_NOTIMAGE,
	
	// {EE-0212} flushEvents: bad event type
	EE_FLUSHEVENTS_BADTYPE,
	
	// {EE-0213} focus: not a valid control
	EE_FOCUS_BADOBJECT,
	
	// {EE-0214} fontNames: error in type expression
	EE_FONTNAMES_BADTYPE,
	
	// {EE-0215} fontSizes: bad font name
	EE_FONTSIZES_BADFONTNAME,
	
	// {EE-0216} fontStyles: bad font name
	EE_FONTSTYLES_BADFONTNAME,
	
	// {EE-0217} fontStyles: bad font size
	EE_FONTSTYLES_BADFONTSIZE,
	
	// {EE-0218} format: bad format string or parameter mismatch
	EE_FORMAT_BADSOURCE,
	
	// {EE-0219} Function: error in function handler
	EE_FUNCTION_BADFUNCTION,
	
	// {EE-0220} Function: error in source expression
	EE_FUNCTION_BADSOURCE,
	
	// {EE-0221} Function: source is not a number
	EE_FUNCTION_CANTEVALN,
	
	// {EE-0222} Function: is not a number
	EE_FUNCTION_NAN,
	
	// {EE-0223} get: error in expression
	EE_GET_BADEXP,
	
	// {EE-0224} get: can't set destination
	EE_GET_CANTSET,
	
	// {EE-0225} globalLoc: coordinate is not a point
	EE_GLOBALLOC_NAP,
	
	// {EE-0226} go: error in background expression
	EE_GO_BADBACKGROUNDEXP,
	
	// {EE-0227} go: error in card expression
	EE_GO_BADCARDEXP,
	
	// {EE-0228} go: error in stack expression
	EE_GO_BADSTACKEXP,
	
	// {EE-0229} go: error in window expression
	EE_GO_BADWINDOWEXP,
	
	// {EE-0230} go: can't attach menu to this object type
	EE_GO_CANTATTACH,
	
	// {EE-0231} go: can't find destination
	EE_GO_NODEST,
	
	// {EE-0232} grab: can't find object
	EE_GRAB_NOOBJ,
	
	// {EE-0233} graphic: not an integer
	EE_GRAPHIC_NAN,
	
	// {EE-0234} Operators >=: error in operands
	EE_GREATERTHANEQUAL_OPS,
	
	// {EE-0235} Operators >: error in operands
	EE_GREATERTHAN_OPS,
	
	// {EE-0236} Group: backSize is not a point
	EE_GROUP_BACKSIZENAP,
	
	// {EE-0237} Group: hilitedButton is not an integer
	EE_GROUP_HILITEDNAN,
	
	// {EE-0238} Group: bad object type
	EE_GROUP_NOOBJ,
	
	// {EE-0239} Operators (): error in right operand
	EE_GROUPING_BADRIGHT,
	
	// {EE-0240} Handler: aborted
	EE_HANDLER_ABORT,
	
	// {EE-0241} Handler: error in statement
	EE_HANDLER_BADSTATEMENT,
	
	// {EE-0242} Handler: error in parameter expression
	EE_HANDLER_BADPARAM,
	
	// {EE-0243} Handler: not a valid parameter index
	EE_HANDLER_BADPARAMINDEX,
	
	// {EE-0244} hasMemory: bad amount expression
	EE_HASMEMORY_BADAMOUNT,
	
	// {EE-0245} hide: error in visual effect expression
	EE_HIDE_BADEFFECT,
	
	// {EE-0246} hide: can't find object
	EE_HIDE_NOOBJ,
	
	// {EE-0247} hostAddress: error in socket expression
	EE_HOSTADDRESS_BADSOCKET,
	
	// {EE-0248} hostAddressToName: error in address expression
	EE_HOSTATON_BADADDRESS,
	
	// {EE-0249} hostName: error in name expression
	EE_HOSTNAME_BADNAME,
	
	// {EE-0250} hostNameToAddress: error in name expression
	EE_HOSTNTOA_BADNAME,
	
	// {EE-0251} if-then: aborted
	EE_IF_ABORT,
	
	// {EE-0252} if-then: error in condition expression
	EE_IF_BADCOND,
	
	// {EE-0253} if-then: error in statement
	EE_IF_BADSTATEMENT,
	
	// {EE-0254} Image: bad pixmap id
	EE_IMAGE_BADPIXMAP,
	
	// {EE-0255} Image: hotspot is not an integer
	EE_IMAGE_HOTNAP,
	
	// {EE-0256} Image: id is not an integer
	EE_OBJECT_IDNAN,
	
	// {EE-0257} Image: id is already in use by another object
	EE_OBJECT_IDINUSE,
	
	// {EE-0258} Image: image must be open to set id
	EE_IMAGE_NOTOPEN,
	
	// {EE-0259} Image: hotSpot x is not an integer
	EE_IMAGE_XHOTNAN,
	
	// {EE-0260} Image: hotSpot y is not an integer
	EE_IMAGE_YHOTNAN,
	
	// {EE-0261} import: error in expression
	EE_IMPORT_BADNAME,
	
	// {EE-0262} import: can't open file, mask file or display
	EE_IMPORT_CANTOPEN,
	
	// {EE-0263} import: can't read file, mask file or display
	EE_IMPORT_CANTREAD,
	
	// {EE-0264} import: destination stack is locked (cantModify)
	EE_IMPORT_LOCKED,
	
	// {EE-0265} insert: can't find object
	EE_INSERT_BADTARGET,
	
	// {EE-0266} insert: license limit exceeded
	EE_INSERT_NOTLICENSED,
	
	// {EE-0267} intersect: two objects required
	EE_INTERSECT_NOOBJECT,
	
	// {EE-0268} Operators is: error in left operand
	EE_IS_BADLEFT,
	
	// {EE-0269} Operators is: error in right operand
	EE_IS_BADRIGHT,
	
	// {EE-0270} Operators is: can't compare operands
	EE_IS_BADOPS,
	
	// {EE-0271} Operators is: left operand of 'within' is not a point
	EE_IS_WITHINNAP,
	
	// {EE-0272} Operators is: right operand of 'within' is not a rectangle
	EE_IS_WITHINNAR,
	
	// {EE-0273} isNumber: error in source expression
	EE_ISNUMBER_BADSOURCE,
	
	// {EE-0274} isoToMac: error source expression
	EE_ISOTOMAC_BADSOURCE,
	
	// {EE-0275} Operators ,: error in left operand
	EE_ITEM_BADLEFT,
	
	// {EE-0276} Operators ,: error in right operand
	EE_ITEM_BADRIGHT,
	
	// {EE-0277} keys: parameter is not a variable
	EE_KEYS_BADSOURCE,
	
	// {EE-0278} kill: no such process
	EE_KILL_BADNAME,
	
	// {EE-0279} kill: bad number
	EE_KILL_BADNUMBER,
	
	// {EE-0280} launch: error in application expression
	EE_LAUNCH_BADAPPEXP,
	
	// {EE-0281} length: error in source expression
	EE_LENGTH_BADSOURCE,
	
	// {EE-0282} Operators <=: error in operands
	EE_LESSTHANEQUAL_OPS,
	
	// {EE-0283} Operators <: error in operands
	EE_LESSTHAN_OPS,
	
	// {EE-0284} ln1: error in source expression
	EE_LN1_BADSOURCE,
	
	// {EE-0285} ln1: domain error
	EE_LN1_DOMAIN,
	
	// {EE-0286} ln: error in source expression
	EE_LN_BADSOURCE,
	
	// {EE-0287} ln: domain error
	EE_LN_DOMAIN,
	
	// {EE-0288} load: error in url expression
	EE_LOAD_BADURLEXP,
	
	// {EE-0289} load: error in message expression
	EE_LOAD_BADMESSAGEEXP,
	
	// {EE-0290} localLoc: coordinate is not a point
	EE_LOCALLOC_NAP,
	
	// {EE-0291} log10: error in source expression
	EE_LOG10_BADSOURCE,
	
	// {EE-0292} log10: domain error
	EE_LOG10_DOMAIN,
	
	// {EE-0293} log2: error in source expression
	EE_LOG2_BADSOURCE,
	
	// {EE-0294} log2: domain error
	EE_LOG2_DOMAIN,
	
	// {EE-0295} longFilePath: error in file expression
	EE_LONGFILEPATH_BADSOURCE,
	
	// {EE-0296} macToIso: error source expression
	EE_MACTOISO_BADSOURCE,
	
	// {EE-0297} mark: bad card expression
	EE_MARK_BADCARD,
	
	// {EE-0298} mark: error in find expression
	EE_MARK_BADSTRING,
	
	// {EE-0299} matchChunk: can't set destination variable
	EE_MATCH_BADDEST,
	
	// {EE-0300} matchChunk: bad or missing parameter
	EE_MATCH_BADPARAM,
	
	// {EE-0301} matchChunk: error in pattern expression
	EE_MATCH_BADPATTERN,
	
	// {EE-0302} matchChunk: error in source expression
	EE_MATCH_BADSOURCE,
	
	// {EE-0303} matrix: range error in matrix operation
	EE_MATRIX_RANGE,
	
	// {EE-0304} matrixMultiply: error in source expression
	EE_MATRIXMULT_BADSOURCE,
	
	// {EE-0305} matrixMultiply: can't multiply these arrays
	EE_MATRIXMULT_MISMATCH,
	
	// {EE-0306} max: error in source expression
	EE_MAX_BADSOURCE,
	
	// {EE-0307} MCISendString: error in source expression
	EE_MCISENDSTRING_BADSOURCE,
	
	// {EE-0308} MD5digest: error in source expression
	EE_MD5DIGEST_BADSOURCE,
	
	// {EE-0309} median: error in source expression
	EE_MEDIAN_BADSOURCE,
	
	// {EE-0310} merge: error in source expression
	EE_MERGE_BADSOURCE,
	
	// {EE-0311} Operators -: can't subtract array from scalar
	EE_MINUS_BADARRAY,
	
	// {EE-0312} Operators -: error in left operand
	EE_MINUS_BADLEFT,
	
	// {EE-0313} Operators -: error in right operand
	EE_MINUS_BADRIGHT,
	
	// {EE-0314} Operators -: range error (overflow) in array operation
	EE_MINUS_MISMATCH,
	
	// {EE-0315} Operators -: range error (overflow)
	EE_MINUS_RANGE,
	
	// {EE-0316} min: error in source expression
	EE_MIN_BADSOURCE,
	
	// {EE-0317} Operators mod: error in matrix operation
	EE_MOD_BADARRAY,
	
	// {EE-0318} Operators mod: error in left operand
	EE_MOD_BADLEFT,
	
	// {EE-0319} Operators mod: error in right operand
	EE_MOD_BADRIGHT,
	
	// {EE-0320} Operators mod: can't divide scalar by matrix
	EE_MOD_MISMATCH,
	
	// {EE-0321} Operators mod: range error (overflow)
	EE_MOD_RANGE,
	
	// {EE-0322} Operators mod: divide by zero
	EE_MOD_ZERO,
	
	// {EE-0323} mouse: error in source expression
	EE_MOUSE_BADSOURCE,
	
	// {EE-0324} move: script aborted
	EE_MOVE_ABORT,
	
	// {EE-0325} move: can't find object
	EE_MOVE_BADOBJECT,
	
	// {EE-0326} move: bad end point expression
	EE_MOVE_BADENDLOC,
	
	// {EE-0327} move: bad duration expression
	EE_MOVE_BADDURATION,
	
	// {EE-0328} move: duration is not a number
	EE_MOVE_DURATIONNAN,
	
	// {EE-0329} move: end point is not a point
	EE_MOVE_ENDNAP,
	
	// {EE-0330} move: bad start point expression
	EE_MOVE_BADSTARTLOC,
	
	// {EE-0331} move: start point is not a point
	EE_MOVE_STARTNAP,
	
	// {EE-0332} multiply: error in matrix operation
	EE_MULTIPLY_BADARRAY,
	
	// {EE-0333} multiply: destination has a bad format (numeric?)
	EE_MULTIPLY_BADDEST,
	
	// {EE-0334} multiply: error in source expression
	EE_MULTIPLY_BADSOURCE,
	
	// {EE-0335} multiply: can't set destination
	EE_MULTIPLY_CANTSET,
	
	// {EE-0336} multiply: can't multiply scalar by array
	EE_MULTIPLY_MISMATCH,
	
	// {EE-0337} multiply: range error (overflow)
	EE_MULTIPLY_RANGE,
	
	// {EE-0338} Operators <>: error in operands
	EE_NOTEQUAL_OPS,
	
	// {EE-0339} Operators not: error in right operand
	EE_NOT_BADRIGHT,
	
	// {EE-0340} Operators bitNot: error in right operand
	EE_NOTBITS_BADRIGHT,
	
	// {EE-0341} numToChar: error in source expression
	EE_NUMTOCHAR_BADSOURCE,
	
	// {EE-0342} Object: bad textAlign expression
	EE_OBJECT_BADALIGN,
	
	// {EE-0343} Object: unknown color
	EE_OBJECT_BADCOLOR,
	
	// {EE-0344} Object: error in colors
	EE_OBJECT_BADCOLORS,
	
	// {EE-0345} Object: can't set layer (card not open, or control in group)
	EE_OBJECT_BADRELAYER,
	
	// {EE-0346} Object: not a textStyle
	EE_OBJECT_BADSTYLE,
	
	// {EE-0347} Object: stack locked, or object's script is executing
	EE_OBJECT_CANTREMOVE,
	
	// {EE-0348} Object: object does not have this property
	EE_OBJECT_GETNOPROP,
	
	// {EE-0349} Object: height is not an integer
	EE_OBJECT_LAYERNAN,
	
	// {EE-0350} Object: layer is not an integer
	EE_OBJECT_LOCNAP,
	
	// {EE-0351} Object: margin is not an integer
	EE_OBJECT_MARGINNAN,
	
	// {EE-0352} Object: value is not a boolean (true or false)
	EE_OBJECT_NAB,
	
	// {EE-0353} Object Name:
	EE_OBJECT_NAME,
	
	// {EE-0354} Object: property is not an integer
	EE_OBJECT_NAN,
	
	// {EE-0355} Object: coordinate is not a point
	EE_OBJECT_NAP,
	
	// {EE-0356} Object: rectangle does not have 4 points
	EE_OBJECT_NAR,
	
	// {EE-0357} Object: no Home stack
	EE_OBJECT_NOHOME,
	
	// {EE-0358} Object: pixel value is not an integer
	EE_OBJECT_PIXELNAN,
	
	// {EE-0359} Object: pixmap is not an integer
	EE_OBJECT_PIXMAPNAN,
	
	// {EE-0360} Object: can't set script while it is executing
	EE_OBJECT_SCRIPTEXECUTING,
	
	// {EE-0361} Object: can't set this property
	EE_OBJECT_SETNOPROP,
	
	// {EE-0362} Object: textheight is not an integer
	EE_OBJECT_TEXTHEIGHTNAN,
	
	// {EE-0363} Object: textsize is not an integer
	EE_OBJECT_TEXTSIZENAN,
	
	// {EE-0364} offset: error in start offset expression
	EE_OFFSET_BADOFFSET,
	
	// {EE-0365} offset: error in part expression
	EE_OFFSET_BADPART,
	
	// {EE-0366} offset: error in whole expression
	EE_OFFSET_BADWHOLE,
	
	// {EE-0367} open: error in message expression
	EE_OPEN_BADMESSAGE,
	
	// {EE-0368} open: error in name expression
	EE_OPEN_BADNAME,
	
	// {EE-0369} open: no permission to open files or processes
	EE_OPEN_NOPERM,
	
	// {EE-0370} Operators or: error in left operand
	EE_OR_BADLEFT,
	
	// {EE-0371} Operators or: error in right operand
	EE_OR_BADRIGHT,
	
	// {EE-0372} Operators bitOr: error in left operand
	EE_ORBITS_BADLEFT,
	
	// {EE-0373} Operators bitOr: error in right operand
	EE_ORBITS_BADRIGHT,
	
	// {EE-0374} Operators /: error in matrix operation
	EE_OVER_BADARRAY,
	
	// {EE-0375} Operators /: error in left operand
	EE_OVER_BADLEFT,
	
	// {EE-0376} Operators /: error in right operand
	EE_OVER_BADRIGHT,
	
	// {EE-0377} Operators /: can't divide scalar by matrix
	EE_OVER_MISMATCH,
	
	// {EE-0378} Operators /: range error (overflow)
	EE_OVER_RANGE,
	
	// {EE-0379} Operators /: divide by zero
	EE_OVER_ZERO,
	
	// {EE-0380} param: error in expression
	EE_PARAM_BADEXP,
	
	// {EE-0381} param: bad parameter index
	EE_PARAM_BADINDEX,
	
	// {EE-0382} param: error in source expression
	EE_PARAM_BADSOURCE,
	
	// {EE-0383} param: is not a number
	EE_PARAM_NAN,
	
	// {EE-0384} paste: stack is locked (cantModify)
	EE_PASTE_LOCKED,
	
	// {EE-0385} peerAddress: error in socket expression
	EE_PEERADDRESS_BADSOCKET,
	
	// {EE-0386} place: group is not in this stack or is already on this card
	EE_PLACE_ALREADY,
	
	// {EE-0387} place: can't find group
	EE_PLACE_NOBACKGROUND,
	
	// {EE-0388} place: can't find card
	EE_PLACE_NOCARD,
	
	// {EE-0389} place: source is not a group, or cannot be used as a background
	EE_PLACE_NOTABACKGROUND,
	
	// {EE-0390} place: destination is not a card
	EE_PLACE_NOTACARD,
	
	// {EE-0391} play: can't get sound or movie name
	EE_PLAY_BADCLIP,
	
	// {EE-0392} play: bad movie location
	EE_PLAY_BADLOC,
	
	// {EE-0393} play: bad movie options
	EE_PLAY_BADOPTIONS,
	
	// {EE-0394} Operators +: error in left operand
	EE_PLUS_BADLEFT,
	
	// {EE-0395} Operators +: error in right operand
	EE_PLUS_BADRIGHT,
	
	// {EE-0396} Operators +: range error (overflow)
	EE_PLUS_RANGE,
	
	// {EE-0397} pop: can't set destination
	EE_POP_CANTSET,
	
	// {EE-0398} post: can't get source
	EE_POST_BADDESTEXP,
	
	// {EE-0399} post: can't get destination
	EE_POST_BADSOURCEEXP,
	
	// {EE-0400} pow: error in left operand
	EE_POW_BADLEFT,
	
	// {EE-0401} pow: error in right operand
	EE_POW_BADRIGHT,
	
	// {EE-0402} pow: range error (overflow)
	EE_POW_RANGE,
	
	// {EE-0403} print: can't get 'from' or 'to' coordinates
	EE_PRINT_CANTGETCOORD,
	
	// {EE-0404} print: can't get number of cards
	EE_PRINT_CANTGETCOUNT,
	
	// {EE-0405} print: can't get rectangle
	EE_PRINT_CANTGETRECT,
	
	// {EE-0406} print: error printing
	EE_PRINT_ERROR,
	
	// {EE-0407} print: error writing file (disk full?)
	EE_PRINT_IOERROR,
	
	// {EE-0408} print: coordinate not a point
	EE_PRINT_NAP,
	
	// {EE-0409} print: expression is not a rectangle
	EE_PRINT_NAR,
	
	// {EE-0410} print: not a card
	EE_PRINT_NOTACARD,
	
	// {EE-0411} print: card or stack must be open to print it
	EE_PRINT_NOTOPEN,
	
	// {EE-0412} print: no card specified
	EE_PRINT_NOTARGET,
	
	// {EE-0413} arcAngle: not an integer
	EE_PROPERTY_BADARCANGLE,
	
	// {EE-0414} blinkRate: not a number
	EE_PROPERTY_BADBLINKRATE,
	
	// {EE-0415} penColor: bad color
	EE_PROPERTY_BADCOLOR,
	
	// {EE-0416} colormap: bad color name or value
	EE_PROPERTY_BADCOLORS,
	
	// {EE-0417} Object: error counting objects as number
	EE_PROPERTY_BADCOUNTN,
	
	// {EE-0418} Object: error counting objects as text
	EE_PROPERTY_BADCOUNTS,
	
	// {EE-0419} dragSpeed: not a number
	EE_PROPERTY_BADDRAGSPEED,
	
	// {EE-0420} effectRate: not a number
	EE_PROPERTY_BADEFFECTRATE,
	
	// {EE-0421} extendKey: not a number
	EE_PROPERTY_BADEXTENDKEY,
	
	// {EE-0422} Property: bad array expression
	EE_PROPERTY_BADEXPRESSION,
	
	// {EE-0423} gridSize: not an integer
	EE_PROPERTY_BADGRIDSIZE,
	
	// {EE-0424} idleRate: not a number
	EE_PROPERTY_BADIDLERATE,
	
	// {EE-0425} lineSize: not an integer
	EE_PROPERTY_BADLINESIZE,
	
	// {EE-0426} moveSpeed: not a number
	EE_PROPERTY_BADMOVESPEED,
	
	// {EE-0427} multiSpace: not a number
	EE_PROPERTY_BADMULTISPACE,
	
	// {EE-0428} polySides: not an integer
	EE_PROPERTY_BADPOLYSIDES,
	
	// {EE-0429} repeatDelay: not a number
	EE_PROPERTY_BADREPEATDELAY,
	
	// {EE-0430} repeatRate: not a number
	EE_PROPERTY_BADREPEATRATE,
	
	// {EE-0431} doubleClickDelta: not an integer
	EE_PROPERTY_BADDOUBLEDELTA,
	
	// {EE-0432} doubleClickTime: not a number
	EE_PROPERTY_BADDOUBLETIME,
	
	// {EE-0433} roundRadius: not an integer
	EE_PROPERTY_BADROUNDRADIUS,
	
	// {EE-0434} slices: not an integer
	EE_PROPERTY_BADSLICES,
	
	// {EE-0435} startAngle: not an integer
	EE_PROPERTY_BADSTARTANGLE,
	
	// {EE-0436} traceDelay: not a number
	EE_PROPERTY_BADTRACEDELAY,
	
	// {EE-0437} traceStack: not a stack name
	EE_PROPERTY_BADTRACESTACK,
	
	// {EE-0438} print: bad property value
	EE_PROPERTY_BADPRINTPROP,
	
	// {EE-0439} syncRate: not a number
	EE_PROPERTY_BADSYNCRATE,
	
	// {EE-0440} tooltipDelay: not a number
	EE_PROPERTY_BADTOOLDELAY,
	
	// {EE-0441} typeRate: not a number
	EE_PROPERTY_BADTYPERATE,
	
	// {EE-0442} userLevel: not an integer
	EE_PROPERTY_BADUSERLEVEL,
	
	// {EE-0443} beep: not an integer
	EE_PROPERTY_BEEPNAN,
	
	// {EE-0444} brush: not an integer
	EE_PROPERTY_BRUSHNAN,
	
	// {EE-0445} brush: can't find image
	EE_PROPERTY_BRUSHNOIMAGE,
	
	// {EE-0446} brushPattern: not a valid image id
	EE_PROPERTY_BRUSHPATNAN,
	
	// {EE-0447} brushPattern: can't find image
	EE_PROPERTY_BRUSHPATNOIMAGE,
	
	// {EE-0448} Object: no object to set property
	EE_PROPERTY_CANTSET,
	
	// {EE-0449} Object: can't set object property
	EE_PROPERTY_CANTSETOBJECT,
	
	// {EE-0450} cursor: not an integer
	EE_PROPERTY_CURSORNAN,
	
	// {EE-0451} cursor: can't find image
	EE_PROPERTY_CURSORNOIMAGE,
	
	// {EE-0452} Property: value is not a boolean ("true" or "false")
	EE_PROPERTY_NAB,
	
	// {EE-0453} Property: value is not a number
	EE_PROPERTY_NAN,
	
	// {EE-0454} defaultStack: can't find stack
	EE_PROPERTY_NODEFAULTSTACK,
	
	// {EE-0455} defaultMenuBar: can't find group
	EE_PROPERTY_NODEFAULTMENUBAR,
	
	// {EE-0456} Object: does not have this property
	EE_PROPERTY_NOPROP,
	
	// {EE-0457} Object: property is not an integer
	EE_PROPERTY_NOTANUM,
	
	// {EE-0458} penPattern: not a valid image id
	EE_PROPERTY_PENPATNAN,
	
	// {EE-0459} penPattern: can't find image
	EE_PROPERTY_PENPATNOIMAGE,
	
	// {EE-0460} randomSeed: property is not an integer
	EE_PROPERTY_RANDOMSEEDNAN,
	
	// {EE-0461} socketTimeout: not a number
	EE_PROPERTY_SOCKETTIMEOUTNAN,
	
	// {EE-0462} umask: property is not an integer
	EE_PROPERTY_UMASKNAN,
	
	// {EE-0463} push: object is not a card
	EE_PUSH_NOTACARD,
	
	// {EE-0464} push: can't find card
	EE_PUSH_NOTARGET,
	
	// {EE-0465} put: error in expression
	EE_PUT_BADEXP,
	
	// {EE-0466} put: can't set destination
	EE_PUT_CANTSET,
	
	// {EE-0467} put: can't put into destination
	EE_PUT_CANTSETINTO,
	
	// {EE-0468} queryRegistry: error in source expression
	EE_QUERYREGISTRY_BADEXP,
	
	// {EE-0469} random: error in source expression
	EE_RANDOM_BADSOURCE,
	
	// {EE-0470} read: aborted
	EE_READ_ABORT,
	
	// {EE-0471} read: error in 'at' expression
	EE_READ_BADAT,
	
	// {EE-0472} read: error in condition expression
	EE_READ_BADCOND,
	
	// {EE-0473} read: error in count expression
	EE_READ_BADEXP,
	
	// {EE-0474} read: error reading
	EE_READ_ERROR,
	
	// {EE-0475} read: count is not an integer
	EE_READ_NAN,
	
	// {EE-0476} read: error in 'until' expression
	EE_READ_NOCHARACTER,
	
	// {EE-0477} read: file is not open
	EE_READ_NOFILE,
	
	// {EE-0478} read: error in 'for' expression
	EE_READ_NONUMBER,
	
	// {EE-0479} read: process is not open
	EE_READ_NOPROCESS,
	
	// {EE-0480} record: error in file expression
	EE_RECORD_BADFILE,
	
	// {EE-0481} recordCompression: type must be 4 characters
	EE_RECORDCOMPRESSION_BADTYPE,
	
	// {EE-0482} recordInput: type must be 4 characters
	EE_RECORDINPUT_BADTYPE,
	
	// {EE-0483} remove: can't find object
	EE_REMOVE_NOOBJECT,
	
	// {EE-0484} remove: object is not a group
	EE_REMOVE_NOTABACKGROUND,
	
	// {EE-0485} remove: object is not a card
	EE_REMOVE_NOTACARD,
	
	// {EE-0486} rename: error in source expression
	EE_RENAME_BADSOURCE,
	
	// {EE-0487} rename: error in destination expression
	EE_RENAME_BADDEST,
	
	// {EE-0488} repeat: aborted
	EE_REPEAT_ABORT,
	
	// {EE-0489} repeat: error in 'for' condition expression
	EE_REPEAT_BADFORCOND,
	
	// {EE-0490} repeat: error in statement
	EE_REPEAT_BADSTATEMENT,
	
	// {EE-0491} repeat: error in 'until' condition expression
	EE_REPEAT_BADUNTILCOND,
	
	// {EE-0492} repeat: error in 'while' condition expression
	EE_REPEAT_BADWHILECOND,
	
	// {EE-0493} repeat: error in 'with' end condition expression
	EE_REPEAT_BADWITHEND,
	
	// {EE-0494} repeat: error in 'with' start condition expression
	EE_REPEAT_BADWITHSTART,
	
	// {EE-0495} repeat: error in 'with' step condition expression
	EE_REPEAT_BADWITHSTEP,
	
	// {EE-0496} repeat: error setting 'with' variable
	EE_REPEAT_BADWITHVAR,
	
	// {EE-0497} replace: can't set container
	EE_REPLACE_CANTSET,
	
	// {EE-0498} replace: error in pattern expression
	EE_REPLACE_BADPATTERN,
	
	// {EE-0499} replace: error in replacement expression
	EE_REPLACE_BADREPLACEMENT,
	
	// {EE-0500} replace: error in container expression
	EE_REPLACE_BADCONTAINER,
	
	// {EE-0501} replaceText: bad parameter
	EE_REPLACETEXT_BADPATTERN,
	
	// {EE-0502} replaceText: bad source string
	EE_REPLACETEXT_BADSOURCE,
	
	// {EE-0503} reply: error in keyword expression
	EE_REPLY_BADKEYWORDEXP,
	
	// {EE-0504} reply: error in message expression
	EE_REPLY_BADMESSAGEEXP,
	
	// {EE-0505} request: error in keyword expression
	EE_REQUEST_BADKEYWORDEXP,
	
	// {EE-0506} request: error in message expression
	EE_REQUEST_BADMESSAGEEXP,
	
	// {EE-0507} request: error in program expression
	EE_REQUEST_BADPROGRAMEXP,
	
	// {EE-0508} request: no permission to request that
	EE_REQUEST_NOPERM,
	
	// {EE-0509} getResources: error in expression
	EE_RESOURCES_BADPARAM,
	
	// {EE-0510} getResources: no permission to get that
	EE_RESOURCES_NOPERM,
	
	// {EE-0511} return: error in expression
	EE_RETURN_BADEXP,
	
	// {EE-0512} revert: can't revert Home stack
	EE_REVERT_HOME,
	
	// {EE-0513} rotate: error in object expression
	EE_ROTATE_NOIMAGE,
	
	// {EE-0514} rotate: object is not an editable image
	EE_ROTATE_NOTIMAGE,
	
	// {EE-0515} rotate: error in angle expression
	EE_ROTATE_BADANGLE,
	
	// {EE-0516} round: error in source or digit expression
	EE_ROUND_BADSOURCE,
	
	// {EE-0517} save: error in file name expression
	EE_SAVE_BADNOFILEEXP,
	
	// {EE-0518} save: saving disabled
	EE_SAVE_NOPERM,
	
	// {EE-0519} save: can't find stack to save
	EE_SAVE_NOTARGET,
	
	// {EE-0520} save: object is not a stack
	EE_SAVE_NOTASTACK,
	
	// {EE-0521} seek: error in file name expression
	EE_SEEK_BADNAME,
	
	// {EE-0522} seek: error in offset expression
	EE_SEEK_BADWHERE,
	
	// {EE-0523} seek: file is not open
	EE_SEEK_NOFILE,
	
	// {EE-0524} select: can't select target
	EE_SELECT_BADTARGET,
	
	// {EE-0525} selectedChunk: error in button or field expression
	EE_SELECTED_BADSOURCE,
	
	// {EE-0526} selectedButton: bad family expression
	EE_SELECTEDBUTTON_BADFAMILY,
	
	// {EE-0527} selectedButton: bad parent object expression
	EE_SELECTEDBUTTON_BADPARENT,
	
	// {EE-0528} send: error in message handler execution
	EE_SEND_BADEXEC,
	
	// {EE-0529} send: error in message expression
	EE_SEND_BADEXP,
	
	// {EE-0530} send: error in 'in' expression
	EE_SEND_BADINEXP,
	
	// {EE-0531} send: error in program expression
	EE_SEND_BADPROGRAMEXP,
	
	// {EE-0532} send: bad target expression
	EE_SEND_BADTARGET,
	
	// {EE-0533} send: no permission to send that
	EE_SEND_NOPERM,
	
	// {EE-0534} set: error in source expression
	EE_SET_BADEXP,
	
	// {EE-0535} set: can't set property
	EE_SET_BADSET,
	
	// {EE-0536} setRegistry: no permission to get or set registry
	EE_SETREGISTRY_NOPERM,
	
	// {EE-0537} setRegistry: error in source expression
	EE_SETREGISTRY_BADEXP,
	
	// {EE-0538} shell: aborted
	EE_SHELL_ABORT,
	
	// {EE-0539} shell: can't run shell command
	EE_SHELL_BADCOMMAND,
	
	// {EE-0540} shell: error in source expression
	EE_SHELL_BADSOURCE,
	
	// {EE-0541} shell: no permission to run commands
	EE_SHELL_NOPERM,
	
	// {EE-0542} shortFilePath: error in file expression
	EE_SHORTFILEPATH_BADSOURCE,
	
	// {EE-0543} show: error in visual effect expression
	EE_SHOW_BADEFFECT,
	
	// {EE-0544} show: error in location expression
	EE_SHOW_BADLOCATION,
	
	// {EE-0545} show: error in number of cards expression
	EE_SHOW_BADNUMBER,
	
	// {EE-0546} show: location is not in proper x,y form
	EE_SHOW_NOLOCATION,
	
	// {EE-0547} show: can't find object
	EE_SHOW_NOOBJ,
	
	// {EE-0548} sin: error in source expression
	EE_SIN_BADSOURCE,
	
	// {EE-0549} sin: domain error
	EE_SIN_DOMAIN,
	
	// {EE-0550} sort: can't find object to sort
	EE_SORT_BADTARGET,
	
	// {EE-0551} sort: error sorting
	EE_SORT_CANTSORT,
	
	// {EE-0552} sort: can't find field
	EE_SORT_NOTARGET,
	
	// {EE-0553} specialFolderPath: error in type expression
	EE_SPECIALFOLDERPATH_BADPARAM,
	
	// {EE-0554} sqrt: error in source expression
	EE_SQRT_BADSOURCE,
	
	// {EE-0555} sqrt: domain error
	EE_SQRT_DOMAIN,
	
	// {EE-0556} Stack: bad decoration
	EE_STACK_BADDECORATION,
	
	// {EE-0557} Stack: invalid id (must be greater than current id)
	EE_STACK_BADID,
	
	// {EE-0558} Stack: invalid key
	EE_STACK_BADKEY,
	
	// {EE-0559} Stack: bad substack name
	EE_STACK_BADSUBSTACK,
	
	// {EE-0560} Stack: can't set mainStack (has substacks?)
	EE_STACK_CANTSETMAINSTACK,
	
	// {EE-0561} Stack: deskIcon is not an integer
	EE_STACK_ICONNAN,
	
	// {EE-0562} Stack: userLevel is not an integer
	EE_STACK_LEVELNAN,
	
	// {EE-0563} Stack: size is not an integer
	EE_STACK_MINMAXNAN,
	
	// {EE-0564} Stack: stack is password protected
	EE_STACK_NOKEY,
	
	// {EE-0565} Stack: can't find mainStack
	EE_STACK_NOMAINSTACK,
	
	// {EE-0566} Stack: stack is not a mainStack
	EE_STACK_NOTMAINSTACK,
	
	// {EE-0567} Stack: error in external function handler
	EE_STACK_EXTERNALERROR,
	
	// {EE-0568} start: can't find object
	EE_START_BADTARGET,
	
	// {EE-0569} start: stack is locked
	EE_START_LOCKED,
	
	// {EE-0570} start: expression is not a group
	EE_START_NOTABACKGROUND,
	
	// {EE-0571} start: license limit exceeded
	EE_START_NOTLICENSED,
	
	// {EE-0572} Handler: error in source expression
	EE_STATEMENT_BADPARAM,
	
	// {EE-0573} Handler: can't find handler
	EE_STATEMENT_BADCOMMAND,
	
	// {EE-0574} stdDev: error in expression
	EE_STDDEV_BADSOURCE,
	
	// {EE-0575} stop: error in expression
	EE_STOP_BADTARGET,
	
	// {EE-0576} stop: target is not a group
	EE_STOP_NOTABACKGROUND,
	
	// {EE-0577} subtract: error in matrix operation
	EE_SUBTRACT_BADARRAY,
	
	// {EE-0578} subtract: destination has a bad format (numeric?)
	EE_SUBTRACT_BADDEST,
	
	// {EE-0579} subtract: error in source expression
	EE_SUBTRACT_BADSOURCE,
	
	// {EE-0580} subtract: can't set destination
	EE_SUBTRACT_CANTSET,
	
	// {EE-0581} subtract: can't subtract array from scalar
	EE_SUBTRACT_MISMATCH,
	
	// {EE-0582} subwindow: error in expression
	EE_SUBWINDOW_BADEXP,
	
	// {EE-0583} subwindow: can't find stack or button
	EE_SUBWINDOW_NOSTACK,
	
	// {EE-0584} sum: error in source expression
	EE_SUM_BADSOURCE,
	
	// {EE-0585} switch: error in condition expression
	EE_SWITCH_BADCOND,
	
	// {EE-0586} switch: error in case expression
	EE_SWITCH_BADCASE,
	
	// {EE-0587} switch: error in statement
	EE_SWITCH_BADSTATEMENT,
	
	// {EE-0588} textHeightSum: can't find object
	EE_TAN_BADSOURCE,
	
	// {EE-0589} tan: error in source expression
	EE_TAN_DOMAIN,
	
	// {EE-0590} tan: domain error
	EE_TEXT_HEIGHT_SUM_NOOBJECT,
	
	// {EE-0591} there: error in source expression
	EE_THERE_BADSOURCE,
	
	// {EE-0592} throw: error in source expression
	EE_THROW_BADERROR,
	
	// {EE-0593} Operators *: error in matrix operation
	EE_TIMES_BADARRAY,
	
	// {EE-0594} Operators *: error in left operand
	EE_TIMES_BADLEFT,
	
	// {EE-0595} Operators *: error in right operand
	EE_TIMES_BADRIGHT,
	
	// {EE-0596} Operators *: range error (overflow)
	EE_TIMES_RANGE,
	
	// {EE-0597} toLower: error in source expression
	EE_TOLOWER_BADSOURCE,
	
	// {EE-0598} topStack: error in source expression
	EE_TOPSTACK_BADSOURCE,
	
	// {EE-0599} toUpper: error in source expression
	EE_TOUPPER_BADSOURCE,
	
	// {EE-0600} transpose: source is not a variable
	EE_TRANSPOSE_BADSOURCE,
	
	// {EE-0601} transpose: can't transpose this array
	EE_TRANSPOSE_MISMATCH,
	
	// {EE-0602} trunc: error in source expression
	EE_TRUNC_BADSOURCE,
	
	// {EE-0603} try: error in statement
	EE_TRY_BADSTATEMENT,
	
	// {EE-0604} type: script aborted
	EE_TYPE_ABORT,
	
	// {EE-0605} type: bad string expression
	EE_TYPE_BADSTRINGEXP,
	
	// {EE-0606} ungroup: can't find group
	EE_UNGROUP_NOGROUP,
	
	// {EE-0607} ungroup: target is not a group
	EE_UNGROUP_NOTAGROUP,
	
	// {EE-0608} uniDecode: error in language expression
	EE_UNIDECODE_BADLANGUAGE,
	
	// {EE-0609} uniDecode: error in source expression
	EE_UNIDECODE_BADSOURCE,
	
	// {EE-0610} uniEncode: error in language expression
	EE_UNIENCODE_BADLANGUAGE,
	
	// {EE-0611} uniEncode: error in source expression
	EE_UNIENCODE_BADSOURCE,
	
	// {EE-0612} unload: error in url expression
	EE_UNLOAD_BADURLEXP,
	
	// {EE-0613} unlock: expression is not a visual effect
	EE_UNLOCK_BADEFFECT,
	
	// {EE-0614} urlDecode: error in source expression
	EE_URLDECODE_BADSOURCE,
	
	// {EE-0615} urlEncode: error in source expression
	EE_URLENCODE_BADSOURCE,
	
	// {EE-0616} urlStatus: error in url expression
	EE_URLSTATUS_BADSOURCE,
	
	// {EE-0617} value: error in source expression
	EE_VALUE_BADSOURCE,
	
	// {EE-0618} value: error executing expression
	EE_VALUE_ERROR,
	
	// {EE-0619} value: can't find object
	EE_VALUE_NOOBJ,
	
	// {EE-0620} Array: bad index expression
	EE_VARIABLE_BADINDEX,
	
	// {EE-0621} Chunk: source is not a character
	EE_VARIABLE_NAC,
	
	// {EE-0622} Chunk: source is not a number
	EE_VARIABLE_NAN,
	
	// {EE-0623} visual: bad effect expression
	EE_VISUAL_BADEXP,
	
	// {EE-0624} wait: aborted
	EE_WAIT_ABORT,
	
	// {EE-0625} wait: error in expression
	EE_WAIT_BADEXP,
	
	// {EE-0626} wait: expression is not a number
	EE_WAIT_NAN,
	
	// {EE-0627} within: can't find control
	EE_WITHIN_NOCONTROL,
	
	// {EE-0628} within: not a point
	EE_WITHIN_NAP,
	
	// {EE-0629} write: error in expression
	EE_WRITE_BADEXP,
	
	// {EE-0630} Operators bitXor: error in left operand
	EE_XORBITS_BADLEFT,
	
	// {EE-0631} Operators bitXor: error in right operand
	EE_XORBITS_BADRIGHT,
	
	// {EE-0632} Property stackFileVersion: not a valid version
	EE_PROPERTY_STACKFILEBADVERSION,
	
	// {EE-0633} Property stackFileVersion: version not supported
	EE_PROPERTY_STACKFILEUNSUPPORTEDVERSION,
	
	// {EE-0634} External handler: exception
	EE_EXTERNAL_EXCEPTION,
	
	// {EE-0635} export: Empty rectangle
	EE_EXPORT_EMPTYRECT,
	
	// {EE-0636} import: Empty rectangle
	EE_IMPORT_EMPTYRECT,
	
	// {EE-0637} Property dragAction: Unknown action
	EE_DRAGDROP_BADACTION,
	
	// {EE-0638} Property dragImageOffset: Not a point
	EE_DRAGDROP_BADIMAGEOFFSET,
	
	// {EE-0639} Property dragDelta: Not a number
	EE_PROPERTY_BADDRAGDELTA,
	
	// {EE-0640} clipboard: invalid mix of data types
	EE_CLIPBOARD_BADMIX,
	
	// {EE-0641} clipboard: invalid text
	EE_CLIPBOARD_BADTEXT,
	
	// {EE-0642} wrap: bad array
	EE_WRAP_BADARRAY,
	
	// {EE-0643} wrap: illegal type for left operand
	EE_WRAP_BADLEFT,
	
	// {EE-0644} wrap: illegal type for right operand
	EE_WRAP_BADRIGHT,
	
	// {EE-0645} wrap: type mismatch
	EE_WRAP_MISMATCH,
	
	// {EE-0646} wrap: overflow
	EE_WRAP_RANGE,
	
	// {EE-0647} wrap: division by zero
	EE_WRAP_ZERO,
	
	// {EE-0648} begins/ends with: illegal type for right operand
	EE_BEGINSENDS_BADRIGHT,
	
	// {EE-0649} begins/ends with: illegal type for left operand
	EE_BEGINSENDS_BADLEFT,
	
	// {EE-0650} UNUSED
	EE_UNUSED_0650,
	
	// {EE-0651} UNUSED
	EE_UNUSED_0651,
	
	// {EE-0652} UNUSED
	EE_UNUSED_0652,
	
	// {EE-0653} UNUSED
	EE_UNUSED_0653,
	
	// {EE-0654} UNUSED
	EE_UNUSED_0654,
	
	// {EE-0655} UNUSED
	EE_UNUSED_0655,
	
	// {EE-0656} UNUSED
	EE_UNUSED_0656,
	
	// {EE-0657} UNUSED
	EE_UNUSED_0657,
	
	// {EE-0658} graphic: not a boolean
	EE_GRAPHIC_NAB,
	
	// {EE-0659} graphic: bad fill rule
	EE_GRAPHIC_BADFILLRULE,
	
	// {EE-0660} graphic: bad gradient type
	EE_GRAPHIC_BADGRADIENTTYPE,
	
	// {EE-0661} graphic: bad gradient ramp
	EE_GRAPHIC_BADGRADIENTRAMP,
	
	// {EE-0662} graphic: bad gradient point
	EE_GRAPHIC_BADGRADIENTPOINT,
	
	// {EE-0663} graphic: bad gradient quality
	EE_GRAPHIC_BADGRADIENTQUALITY,
	
	// {EE-0664} graphic: bad gradient key
	EE_GRAPHIC_BADGRADIENTKEY,
	
	// {EE-0665} graphic: bad cap style
	EE_GRAPHIC_BADCAPSTYLE,
	
	// {EE-0666} graphic: bad join style
	EE_GRAPHIC_BADJOINSTYLE,
	
	// {EE-0667} byteToNum: bad expression
	EE_BYTETONUM_BADSOURCE,
	
	// {EE-0668} numToByte: bad expression
	EE_NUMTOBYTE_BADSOURCE,
	
	// {EE-0669} arrayEncode: bad expression
	EE_ARRAYENCODE_BADSOURCE,
	
	// {EE-0670} arrayEncode: failure
	EE_ARRAYENCODE_FAILED,
	
	// {EE-0671} arrayDecode: bad expression
	EE_ARRAYDECODE_BADSOURCE,
	
	// {EE-0672} arrayDecode: failure
	EE_ARRAYDECODE_FAILED,
	
	// {EE-0673} parentScript: bad object
	EE_PARENTSCRIPT_BADOBJECT,
	
	// {EE-0674} dispatch: bad message
	EE_DISPATCH_BADMESSAGEEXP,
	
	// {EE-0675} dispatch: bad command
	EE_DISPATCH_BADCOMMAND,
	
	// {EE-0676} dispatch: bad target
	EE_DISPATCH_BADTARGET,
	
	// {EE-0677} queryRegistry: bad destination
	EE_QUERYREGISTRY_BADDEST,
	
	// {EE-0678} parentScript: loop in hierarchy
	EE_PARENTSCRIPT_CYCLICOBJECT,
	
	// {EE-0679} Security: disk access not allowed
	EE_DISK_NOPERM,
	
	// {EE-0680} Security: network access not allowed
	EE_NETWORK_NOPERM,
	
	// {EE-0681} Security: external command access not allowed
	EE_PROCESS_NOPERM,
	
	// {EE-0682} Security: registry access not allowed
	EE_REGISTRY_NOPERM,
	
	// {EE-0683} <not used>
	NOTUSED__EE_STACK_NOPERM,
	
	// {EE-0684} Security: printer access not allowed
	EE_PRINT_NOPERM,
	
	// {EE-0685} Security: audio and camera access not allowed
	EE_PRIVACY_NOPERM,
	
	// {EE-0686} 
	EE_BITMAPEFFECT_BADKEY,
	
	// {EE-0687} 
	EE_BITMAPEFFECT_BADKEYFORTYPE,
	
	// {EE-0688} 
	EE_BITMAPEFFECT_BADNUMBER,
	
	// {EE-0689} 
	EE_BITMAPEFFECT_BADCOLOR,
	
	// {EE-0690} 
	EE_BITMAPEFFECT_BADBLENDMODE,
	
	// {EE-0691} 
	EE_BITMAPEFFECT_BADFILTER,
	
	// {EE-0692} 
	EE_BITMAPEFFECT_BADTECHNIQUE,
	
	// {EE-0693} 
	EE_BITMAPEFFECT_BADSOURCE,
	
	// {EE-0694} 
	EE_BITMAPEFFECT_BADBOOLEAN,
	
	// {EE-0695} 
	EE_SECUREMODE_BADCATEGORY,
	
	// {EE-0696} Security: AppleScript access not allowed
	EE_SECUREMODE_APPLESCRIPT_NOPERM,
	
	// {EE-0697} Security: alternate script execution not allowed
	EE_SECUREMODE_DOALTERNATE_NOPERM,
	
	// {EE-0698} processType: bad value
	EE_PROCESSTYPE_BADVALUE,
	
	// {EE-0699} processType: cannot change
	EE_PROCESSTYPE_NOTPOSSIBLE,
	
	// {EE-0700} 
	NOTUSED__EE_VARIABLE_CONTENTS_LOCKED,
	
	// {EE-0701} 
	NOTUSED__EE_VARIABLE_ELEMENT_LOCKED,
	
	// {EE-0702} do in browser: not supported
	EE_ENVDO_NOTSUPPORTED,
	
	// {EE-0703} do in browser: failed
	EE_ENVDO_FAILED,
	
	// {EE-0704} editMode: Bad value
	EE_GRAPHIC_BADEDITMODE,
	
	// {EE-0705} export: Bad palette
	EE_EXPORT_BADPALETTE,
	
	// {EE-0706} export: Invalid palette size
	EE_EXPORT_BADPALETTESIZE,
	
	// {EE-0707} printing: Bad options array
	EE_OPEN_BADOPTIONS,
	
	// {EE-0708} 
	NOTUSED__EE_FEATURE_NOTSUPPORTED,
	
	// {EE-0709} printing: Unknown destination
	EE_PRINT_UNKNOWNDST,
	
	// {EE-0710} object: cannot change id while in group edit mode
	EE_OBJECT_NOTWHILEEDITING,
	
	// {EE-0711} print: bad anchor name
	EE_PRINTANCHOR_BADNAME,
	
	// {EE-0712} print: bad anchor location
	EE_PRINTANCHOR_BADLOCATION,
	
	// {EE-0713} print: anchor location not a point
	EE_PRINTANCHOR_LOCATIONNAP,
	
	// {EE-0714} print: bad link destination
	EE_PRINTLINK_BADDEST,
	
	// {EE-0715} print: bad link area
	EE_PRINTLINK_BADAREA,
	
	// {EE-0716} print: link area not a rectangle
	EE_PRINTLINK_AREANAR,
	
	// {EE-0717} randomBytes: bad count
	EE_RANDOMBYTES_BADCOUNT,
	
	// {EE-0718} sha1Digest: bad source
	EE_SHA1DIGEST_BADSOURCE,
	
	// {EE-0719} stackLimit: not a number
	EE_STACKLIMIT_NAN,
	
	// {EE-0720} could not load security library
	EE_SECURITY_NOLIBRARY,
	
	// {EE-0721} group: cannot be background or shared (it is nested)
	EE_GROUP_CANNOTBEBGORSHARED,
	
	// {EE-0722} group: must be shared (it is placed on more than one card, or unplaced)
	EE_GROUP_CANNOTBENONSHARED,
	
	// {EE-0723} group: cannot group background or shared groups
	EE_GROUP_NOBG,
	
	// {EE-0724} print: bad bookmark title
	EE_PRINTBOOKMARK_BADTITLE,
	
	// {EE-0725} print: bad bookmark level
	EE_PRINTBOOKMARK_BADLEVEL,
	
	// {EE-0726} print: bad bookmark position
	EE_PRINTBOOKMARK_BADAT,
	
	// {EE-0727} print: bad bookmark initial state
	EE_PRINTBOOKMARK_BADINITIAL,
	
	// {EE-0728} Script File Index:
	EE_SCRIPT_FILEINDEX,
	
	// {EE-0729} include: could not find file
	EE_INCLUDE_FILENOTFOUND,
	
	// {EE-0730} script: parsing error
	EE_SCRIPT_SYNTAXERROR,
	
	// {EE-0731} script: bad statement
	EE_SCRIPT_BADSTATEMENT,
	
	// {EE-0732} include: not supported in this environment
	EE_INCLUDE_BADCONTEXT,
	
	// {EE-0733} include: bad filename
	EE_INCLUDE_BADFILENAME,
	
	// {EE-0734} include: nesting depth limit reached
	EE_INCLUDE_TOOMANY,
	
	// {EE-0735} require: not supported in this environment
	EE_REQUIRE_BADCONTEXT,
	
	// {EE-0736} 
	NOTUSED__EE_REQUIRE_BADFILENAME,
	
	// {EE-0737} 
	NOTUSED__EE_REQUIRE_BADSTACK,
	
	// {EE-0738} errorMode: bad value
	EE_ERRORMODE_BADVALUE,
	
	// {EE-0739} outputEncoding: bad value
	EE_OUTPUTENCODING_BADVALUE,
	
	// {EE-0740} outputLineEnding: bad value
	EE_OUTPUTLINEENDING_BADVALUE,
	
	// {EE-0741} Script Error Position:
	EE_SCRIPT_ERRORPOS,
	
	// {EE-0742} defaultNetworkInterface: network interface must be an IPv4 address
	EE_PROPERTY_BADNETWORKINTERFACE,

	// {EE-0743} layerMode: must be 'static', 'dynamic' or 'scrolling'
	EE_CONTROL_BADLAYERMODE,
	
	// {EE-0744} tileSize: must be a power of two between 16 and 256
	EE_COMPOSITOR_INVALIDTILESIZE,
	
	// {EE-0745} tileCompositor: unknown type
	EE_COMPOSITOR_UNKNOWNTYPE,
	
	// {EE-0746} tileCompositor: not supported on this platform
	EE_COMPOSITOR_NOTSUPPORTED,
	
	// {EE-0747} intersects: error in threshold expression
	EE_INTERSECT_BADTHRESHOLD,
	
	// {EE-0748} intersects: threshold must be a non-negative number, "bounds", "pixels" or "opaque pixels"
	EE_INTERSECT_ILLEGALTHRESHOLD,
	
	// {EE-0749} session: not supported in this environment
	EE_SESSION_BADCONTEXT,
	
	// {EE-0750} sessionSavePath: bad value
	EE_SESSION_SAVE_PATH_BADVALUE,
	
	// {EE-0751} sessionLifetime: bad value
	EE_SESSION_LIFETIME_BADVALUE,
	
	// {EE-0752} sessionName: bad value
	EE_SESSION_NAME_BADVALUE,
	
	// {EE-0753} sessionId: bad value
	EE_SESSION_ID_BADVALUE,
	
	// {EE-0754} lock: bad rect expr
	EE_LOCK_BADRECT,
	
	// {EE-0755} lock: not a rectangle
	EE_LOCK_NAR,

	// {EE-0756} field: bad listStyle value
	EE_FIELD_BADLISTSTYLE,

	// {EE-0757} field: firstIndent must be an integer
	EE_FIELD_FIRSTINDENTNAN,
	
	// {EE-0758} field: leftIndent must be an integer
	EE_FIELD_LEFTINDENTNAN,

	// {EE-0759} field: rightIndent must be an integer
	EE_FIELD_RIGHTINDENTNAN,

	// {EE-0760} field: spaceBefore must be an integer
	EE_FIELD_SPACEBEFORENAN,

	// {EE-0761} field: spaceAfter must be an integer
	EE_FIELD_SPACEAFTERNAN,

	// {EE-0762} field: listDepth must be an integer between 1 and 16.
	EE_FIELD_BADLISTDEPTH,

	// {EE-0763} field: borderWidth must be an integer
	EE_FIELD_BORDERWIDTHNAN,

	// {EE-0764} field: listIndent must be an integer
	EE_FIELD_LISTINDENTNAN,

	// {EE-0765} field: padding must be an integer
	EE_FIELD_PADDINGNAN,
	
	// {EE-0766} Chunk: can't store unicode to destination container
	EE_CHUNK_CANTSETUNICODEDEST,
	
	// {EE-0767} relayer: target not a container
	EE_RELAYER_TARGETNOTCONTAINER,
	
	// {EE-0768} relayer: couldn't resolve target object
	EE_RELAYER_NOTARGET,

	// {EE-0769} relayer: couldn't resolve source control

	EE_RELAYER_NOSOURCE,

	// {EE-0770} relayer: source not a control
	EE_RELAYER_SOURCENOTCONTROL,

	// {EE-0771} relayer: source and target not on the same card
	EE_RELAYER_CARDNOTSAME,

	// {EE-0772} relayer: layer not an integer
	EE_RELAYER_LAYERNAN,

	// {EE-0773} relayer: bad layer expression
	EE_RELAYER_BADLAYER,

	// {EE-0774} relayer: target not a control
	EE_RELAYER_TARGETNOTCONTROL,

	// {EE-0775} relayer: cannot move a control into a descendent
	EE_RELAYER_ILLEGALMOVE,
	
	// {EE-0776} relayer: required objects disappeared while processing
	EE_RELAYER_OBJECTSVANISHED,
	
	// {EE-0777} controlAtLoc: location not a point
	EE_CONTROLATLOC_NAP,
	
	// {EE-0778} do: no caller
	EE_DO_NOCALLER,
	
	// {EE-0779} read: invalid command for datagram socket
	EE_READ_NOTVALIDFORDATAGRAM,

	// {EE-0780} field: listIndex must be an integer
	EE_FIELD_LISTINDEXNAN,
	
	// {EE-0781} image cache limit: not a number
	EE_PROPERTY_BADIMAGECACHELIMIT,

	// {EE-0779} Error evaluating expression
	EE_EXPR_EVALERROR,
	
	// {EE-0780} Property: value is not a character
	EE_PROPERTY_NAC,
	
	// {EE-0781} Property: value is not a string
	EE_PROPERTY_NAS,
	
	// {EE-0782} Property: value is not a color
	EE_PROPERTY_NOTACOLOR,
	
	// {EE-0783} Property: value is not a rectangle
	EE_PROPERTY_NOTARECT,
	
	// {EE-0784} Property: value is not a point
	EE_PROPERTY_NOTAPOINT,
	
	// {EE-0785} Property: value is not a pair of integers
	EE_PROPERTY_NOTAINTPAIR,
	
	// {EE-0786} Property: value is not a quadruple of integers
	EE_PROPERTY_NOTAINTQUAD,
	
	// {EE-0787} Property: invalid enumeration value
	EE_PROPERTY_BADENUMVALUE,

	// {EE-0788} Backdrop: invalid value
	EE_BACKDROP_INVALIDVALUE,

	// {EE-0789} Property: value is not an array
    EE_PROPERTY_NOTANARRAY,
    
    // {EE-0782} controls don't have the same owner
	EE_GROUP_DIFFERENTPARENT,
	
	// {EE-0783} uuid: bad type expression
	EE_UUID_BADTYPE,
	
	// {EE-0784} uuid: wrong number of arguments for specified type
	EE_UUID_TOOMANYPARAMS,
	
	// {EE-0785} uuid: unsupported type
	EE_UUID_UNKNOWNTYPE,
	
	// {EE-0786} uuid: bad namespace expression
	EE_UUID_BADNAMESPACEID,
	
	// {EE-0787} uuid: namespace not a uuid
	EE_UUID_NAMESPACENOTAUUID,
	
	// {EE-0788} uuid: bad name expression
	EE_UUID_BADNAME,
	
	// {EE-0789} uuid: not enough randomness available
	EE_UUID_NORANDOMNESS,
	
	// {EE-0790} avgDev: error in source expression
	EE_AVGDEV_BADSOURCE,
	
	// {EE-0791} geometricMean: error in source expression
	EE_GEO_MEAN_BADSOURCE,

	// {EE-0792} harmonicMean: error in source expression
	EE_HAR_MEAN_BADSOURCE,

	// {EE-0793} pStdDev: error in source expression
	EE_POP_STDDEV_BADSOURCE,
	
	// {EE-0794} pVariance: error in source expression
	EE_POP_VARIANCE_BADSOURCE,
	
	// {EE-0795} variance: error in source expression
	EE_VARIANCE_BADSOURCE,
	
	// {EE-0796} group: object cannot be grouped
	EE_GROUP_NOTGROUPABLE,
    
    // MERG-2013-08-14: [[ MeasureText ]] Measure text relative to the effective font on an object
    // {EE-0797} measureText: no object
    EE_MEASURE_TEXT_NOOBJECT,

    // TD-2013-06-24: [[ DynamicFonts ]]
    // {EE-0798} font: couldn't find font
	EE_FONT_BADFILEEXP,
	
	// MERG-2013-10-04: [[ EditScriptAt ]] edit script of object at.
    // {EE-0799} edit script: bad at expression
	EE_EDIT_BADAT,

	// IM-2013-09-22: [[ FullscreenMode ]]
	// {EE-0800} fullscreenmode: not a valid mode
    EE_STACK_BADFULLSCREENMODE,

    // {EE-0801} Import: no image selected, or image not open
    EE_IMPORT_NOSELECTED,

    // {EE-802} Resolve image: error in source expression
    EE_RESOLVE_IMG_BADEXP,

    // {EE-803} Internal BSDiff: error in old file expression
    EE_INTERNAL_BSDIFF_BADOLD,

    // {EE-804} Internal BSDiff: error in new file expression
    EE_INTERNAL_BSDIFF_BADNEW,

    // {EE-805} Internal BSDiff: error in patch filename expression
    EE_INTERNAL_BSDIFF_BADPATCH,

    // {EE-806} Internal Bootstrap: error in stack file
    EE_INTERNAL_BOOTSTRAP_BADSTACK,

    // {EE-807} IDE script configure: error in settings expression
    EE_IDE_BADARRAY,

    // {EE-808} IDE script replace: error in text expression
    EE_IDE_BADTEXT,

    // {EE-809} IDE script classify: error in script expression
    EE_IDE_BADSCRIPT,

    // {EE-810} IDE filter control: error in pattern expression
    EE_IDE_BADPATTERN,

    // {EE-811} Engine PutInto: error in variable expression
    EE_ENGINE_PUT_BADVARIABLE,

    // {EE-812} Engine DeleteVariableChunk: error in expression
    EE_ENGINE_DELETE_BADVARCHUNK,

    // {EE-813} IDE Extract: error in segment expression
    EE_IDE_EXTRACT_BADSEGMENT,

    // {EE-814} IDE Extract: error in section name expression
    EE_IDE_EXTRACT_BADSECTION,

    // {EE-815} IDE Extract: error in filename expression
    EE_IDE_EXTRACT_BADFILENAME,
    
    // {EE-816} MCInternalPayloadPatch: error in patch item expression
    EE_INTERNAL_PATCH_BADITEM,
    
    // {EE-817} MCInternalPayloadPatch: error in base item expression
    EE_INTERNAL_BASE_BADITEM,
    
    // {EE-816} MCInternalPayloadPatch: error in output filename expression
    EE_OUTPUT_BADFILENAME,
    
    // {EE-817} MCInternalListTasksWithModule: error in module expression
    EE_INTERNAL_TASKS_BADMODULE,
    
    // {EE-818} MCInternalCanDeleteFile: error in filename expression
    EE_INTERNAL_DELETE_BADFILENAME,
    
    // {EE-819} MCInternalCanDeleteKey: error in key expression
    EE_INTERNAL_DELETE_BADKEY,

    // {EE-820} MCHandler: error in expression
    EE_HANDLER_BADEXP,
    
    // {EE-0821} textDecode: bad data expression
    EE_TEXTDECODE_BADDATA,
    
    // {EE-0822} textDecode: bad text encoding expression
    EE_TEXTDECODE_BADENCODING,
    
    // {EE-0823} textDecode: could not decode data
    EE_TEXTDECODE_FAILED,
    
    // {EE-0824} textEncode: bad text expression
    EE_TEXTENCODE_BADTEXT,
    
    // {EE-0825} textEncode: bad text encoding expression
    EE_TEXTENCODE_BADENCODING,
    
    // {EE-0826} textEncode: could not encode text
    EE_TEXTENCODE_FAILED,
    
    // {EE-0827} normalizeText: bad normal form
    EE_NORMALIZETEXT_BADFORM,
    
    // {EE-0828} normalizeText: bad text expression
    EE_NORMALIZETEXT_BADTEXT,
    
    // {EE-0829} codepointProperty: bad codepoint
    EE_CODEPOINTPROPERTY_BADCODEPOINT,

    // {EE-0830} codepointProperty: bad property name
    EE_CODEPOINTPROPERTY_BADPROPERTY,
	
	// IM-2013-12-04: [[ PixelScale ]]
	// {EE-0831} pixelScale: not a valid scale value
	EE_PROPERTY_BADPIXELSCALE,
	
	// IM-2014-01-07: [[ StackScale ]]
	// {EE-0832} scaleFactor: not a valid scale value
	EE_STACK_BADSCALEFACTOR,

	// IM-2014-01-30: [[ HiDPI ]]
	// {EE-0833} pixelScale: the pixelScale property cannot be set on this platform
	EE_PROPERTY_PIXELSCALENOTSUPPORTED,

	// IM-2014-01-30: [[ HiDPI ]]
	// {EE-0834} usePixelScaling: the usePixelScaling property cannot be set on this platform
	EE_PROPERTY_USEPIXELSCALENOTSUPPORTED,
    
	// MM-2014-02-12: [[ SecureSocket ]]
	// {EE-0835} secure: error in socket expression
	EE_SECURE_BADNAME,
    
    // PM-2014-04-15: [[Bug 12105]]
    // {EE-0836} paramCount: could not find handler
    EE_PARAMCOUNT_NOHANDLER,

    // SN-2014-05-06: [[ Bug 12360 ]]
    // {EE-0837} open: bad text encoding
    EE_OPEN_BADENCODING,
    
    // {EE-0838} open: unsupported encoding
    EE_OPEN_UNSUPPORTED_ENCODING,
    
    // MW-2015-05-28: [[ Bug 12463 ]]
    // {EE-0839} send: too many pending messages
    EE_SEND_TOOMANYPENDING,
	
	// MM-2014-06-13: [[ Bug 12567 ]] New variant secure socket <socket> with verification for host <host>
	// {EE-0840} secure: error in host name expression
	EE_SECURE_BADHOST,
	
	// MM-2014-06-13: [[ Bug 12567 ]] New variant open socket <socket> with verification for host <host>
	// {EE-0841} open: error in host name expression
	EE_OPEN_BADHOST,
    
	// AL-2014-10-17: [[ BiDi ]] Returns the result of applying the bi-directional algorithm to text
    // {EE-0842} bidiDirection: error in source expression
	EE_BIDIDIRECTION_BADSOURCE,
    
    // MW-2014-10-23: Improve the error message you get from 'start using <name>'
    // {EE-0843} start: script of specified stack won't compile
    EE_START_WONTCOMPILE,
<<<<<<< HEAD
    
    // MW-2014-12-10: [[ Extensions ]] The error codes used to indicate an extension error.
    // {EE-0844} extension: error occured with domain
    EE_EXTENSION_ERROR_DOMAIN,
    // {EE-0845} extension: error occured with description
    EE_EXTENSION_ERROR_DESCRIPTION,
    // {EE-0846} extension: error occured with file
    EE_EXTENSION_ERROR_FILE,
    // {EE-0847} extension: error occured with line
    EE_EXTENSION_ERROR_LINE,

    // SN-2014-12-16: [[ Bug 14181 ]] hostnameToAddress should have no message on server
    // {EE-0848} hostnameToAddress: callbacks are not allowed on server
    EE_HOSTNAME_BADMESSAGE,

    // SN-2014-12-15: [[ Bug 14211 ]] Add an error when using a parsed bad extents (such as 'next')
    // {EE-0849} Chunk: bad extents provided
    EE_CHUNK_BADEXTENTS,
=======

	// MDW-2014-09-28: [[ feature_floor ]]
	// {EE-0844} floor: bad parameter
	EE_FLOOR_BADSOURCE,

	// MDW-2014-09-28: [[ feature_floor ]]
	// {EE-0845} ceil: bad parameter
	EE_CEIL_BADSOURCE,
>>>>>>> abccbfe4
};

extern const char *MCexecutionerrors;

#endif<|MERGE_RESOLUTION|>--- conflicted
+++ resolved
@@ -2334,7 +2334,6 @@
 	EE_RELAYER_NOTARGET,
 
 	// {EE-0769} relayer: couldn't resolve source control
-
 	EE_RELAYER_NOSOURCE,
 
 	// {EE-0770} relayer: source not a control
@@ -2613,7 +2612,6 @@
     // MW-2014-10-23: Improve the error message you get from 'start using <name>'
     // {EE-0843} start: script of specified stack won't compile
     EE_START_WONTCOMPILE,
-<<<<<<< HEAD
     
     // MW-2014-12-10: [[ Extensions ]] The error codes used to indicate an extension error.
     // {EE-0844} extension: error occured with domain
@@ -2632,16 +2630,14 @@
     // SN-2014-12-15: [[ Bug 14211 ]] Add an error when using a parsed bad extents (such as 'next')
     // {EE-0849} Chunk: bad extents provided
     EE_CHUNK_BADEXTENTS,
-=======
 
 	// MDW-2014-09-28: [[ feature_floor ]]
-	// {EE-0844} floor: bad parameter
+	// {EE-0850} floor: bad parameter
 	EE_FLOOR_BADSOURCE,
 
 	// MDW-2014-09-28: [[ feature_floor ]]
-	// {EE-0845} ceil: bad parameter
+	// {EE-0851} ceil: bad parameter
 	EE_CEIL_BADSOURCE,
->>>>>>> abccbfe4
 };
 
 extern const char *MCexecutionerrors;
