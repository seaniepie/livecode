/* Copyright (C) 2003-2013 Runtime Revolution Ltd.

This file is part of LiveCode.

LiveCode is free software; you can redistribute it and/or modify it under
the terms of the GNU General Public License v3 as published by the Free
Software Foundation.

LiveCode is distributed in the hope that it will be useful, but WITHOUT ANY
WARRANTY; without even the implied warranty of MERCHANTABILITY or
FITNESS FOR A PARTICULAR PURPOSE.  See the GNU General Public License
for more details.

You should have received a copy of the GNU General Public License
along with LiveCode.  If not see <http://www.gnu.org/licenses/>.  */

#ifndef __MC_EXECUTION_ERRORS__
#define __MC_EXECUTION_ERRORS__

// This file is processed automatically to produce the error strings that are
// embedded in the IDE and Server engines. Take care when editing the file and
// ensure that new errors are added in precisely this form:
//   <tab>// {EE-iiii} <message>
//   <tab>EE_<tag>
//   <return>

enum Exec_errors
{
	// NOT AN ERROR CODE
	EE_UNDEFINED,
	
	// {EE-0001} Handler: Running low on memory, script aborted
	EE_NO_MEMORY,
	
	// {EE-0002} recursionLimit: Recursion limit reached
	EE_RECURSION_LIMIT,
	
	// {EE-0003} abs: error in source expression
	EE_ABS_BADSOURCE,
	
	// {EE-0004} accept: bad expression
	EE_ACCEPT_BADEXP,
	
	// {EE-0005} aclip: playLoudness is not an integer
	EE_ACLIP_LOUDNESSNAN,
	
	// {EE-0006} acos: error in source expression
	EE_ACOS_BADSOURCE,
	
	// {EE-0007} acos: domain error
	EE_ACOS_DOMAIN,
	
	// {EE-0008} add: error in matrix operation
	EE_ADD_BADARRAY,
	
	// {EE-0009} add: destination has a bad format (numeric?)
	EE_ADD_BADDEST,
	
	// {EE-0010} add: error in source expression
	EE_ADD_BADSOURCE,
	
	// {EE-0011} add: can't set destination
	EE_ADD_CANTSET,
	
	// {EE-0012} add: can't add array to scalar
	EE_ADD_MISMATCH,
	
	// {EE-0013} aliasReference: error in file expression
	EE_ALIASREFERENCE_BADSOURCE,
	
	// {EE-0014} Operators and: error in left operand
	EE_AND_BADLEFT,
	
	// {EE-0015} Operators and: error in right operand
	EE_AND_BADRIGHT,
	
	// {EE-0016} Operators bitAnd: error in left operand
	EE_ANDBITS_BADLEFT,
	
	// {EE-0017} Operators bitAnd: error in right operand
	EE_ANDBITS_BADRIGHT,
	
	// {EE-0018} annuity: error in period expression
	EE_ANNUITY_BADPERIODS,
	
	// {EE-0019} annuity: error in rate expression
	EE_ANNUITY_BADRATE,
	
	// {EE-0020} answer: error in question expression
	EE_ANSWER_BADQUESTION,
	
	// {EE-0021} answer: error in response expression
	EE_ANSWER_BADRESPONSE,
	
	// {EE-0022} answer: error in title expression
	EE_ANSWER_BADTITLE,
	
	// {EE-0023} split: error in expression
	EE_ARRAYOP_BADEXP,
	
	// {EE-0024} arrowKey: error in direction expression
	EE_ARROWKEY_BADEXP,
	
	// {EE-0025} arrowKey: not a direction
	EE_ARROWKEY_NOTAKEY,
	
	// {EE-0026} asin: error in source expression
	EE_ASIN_BADSOURCE,
	
	// {EE-0027} asin: domain error
	EE_ASIN_DOMAIN,
	
	// {EE-0028} ask: error in question expression
	EE_ASK_BADQUESTION,
	
	// {EE-0029} ask: error in reply expression
	EE_ASK_BADREPLY,
	
	// {EE-0030} ask: error in title expression
	EE_ASK_BADTITLE,
	
	// {EE-0031} atan2: error in first expression
	EE_ATAN2_BADS1,
	
	// {EE-0032} atan2: error in second expression
	EE_ATAN2_BADS2,
	
	// {EE-0033} atan2: domain error
	EE_ATAN2_DOMAIN,
	
	// {EE-0034} atan: error in source expression
	EE_ATAN_BADSOURCE,
	
	// {EE-0035} atan: domain error
	EE_ATAN_DOMAIN,
	
	// {EE-0036} average: error in source expression
	EE_AVERAGE_BADSOURCE,
	
	// {EE-0037} base64Decode: error in source expression
	EE_BASE64DECODE_BADSOURCE,
	
	// {EE-0038} base64Encode: error in source expression
	EE_BASE64ENCODE_BADSOURCE,
	
	// {EE-0039} baseConvert: bad destination base
	EE_BASECONVERT_BADDESTBASE,
	
	// {EE-0040} baseConvert: error in source expression
	EE_BASECONVERT_BADSOURCE,
	
	// {EE-0041} baseConvert: bad source base
	EE_BASECONVERT_BADSOURCEBASE,
	
	// {EE-0042} baseConvert: can't convert this number
	EE_BASECONVERT_CANTCONVERT,
	
	// {EE-0043} baseConvert: destination is not base 10
	EE_BASECONVERT_NOTBASE10,
	
	// {EE-0044} beep: error in expression
	EE_BEEP_BADEXP,
	
	// {EE-0045} binaryDecode: destination is not a variable
	EE_BINARYD_BADDEST,
	
	// {EE-0046} binaryDecode: invalid data for parameter
	EE_BINARYD_BADFORMAT,
	
	// {EE-0047} binaryDecode: not enough parameters
	EE_BINARYD_BADPARAM,
	
	// {EE-0048} binaryDecode: error in source expression
	EE_BINARYD_BADSOURCE,
	
	// {EE-0049} binaryEncode: invalid data for parameter
	EE_BINARYE_BADFORMAT,
	
	// {EE-0050} binaryEncode: not enough parameters
	EE_BINARYE_BADPARAM,
	
	// {EE-0051} binaryEncode: error in source expression
	EE_BINARYE_BADSOURCE,
	
	// {EE-0052} Button: bad accelerator modifier
	EE_BUTTON_BADMODIFIER,
	
	// {EE-0053} Button: family is not an integer
	EE_BUTTON_FAMILYNAN,
	
	// {EE-0054} Button: menuButton is not an integer
	EE_BUTTON_MENUBUTTONNAN,
	
	// {EE-0055} Button: menuHistory is not an integer
	EE_BUTTON_MENUHISTORYNAN,
	
	// {EE-0056} Button: menuLines is not an integer
	EE_BUTTON_MENULINESNAN,
	
	// {EE-0057} Button: mnemonic is not an integer
	EE_BUTTON_MNEMONICNAN,
	
	// {EE-0058} cancel: message id is not an integer
	EE_CANCEL_IDNAN,
	
	// {EE-0059} charToNum: error in source expression
	EE_CHARTONUM_BADSOURCE,
	
	// {EE-0060} choose: error in expression
	EE_CHOOSE_BADEXP,
	
	// {EE-0061} choose: not a tool
	EE_CHOOSE_BADTOOL,
	
	// {EE-0062} Chunk: error in background expression
	EE_CHUNK_BADBACKGROUNDEXP,
	
	// {EE-0063} Chunk: error in card expression
	EE_CHUNK_BADCARDEXP,
	
	// {EE-0064} Chunk: error in character range
	EE_CHUNK_BADCHARMARK,
	
	// {EE-0065} Chunk: container is not a button or field
	EE_CHUNK_BADCONTAINER,
	
	// {EE-0066} Chunk: error in chunk expression
	EE_CHUNK_BADEXPRESSION,
	
	// {EE-0067} Chunk: error in item range
	EE_CHUNK_BADITEMMARK,
	
	// {EE-0068} Chunk: error in line range
	EE_CHUNK_BADLINEMARK,
	
	// {EE-0069} Chunk: error in object expression
	EE_CHUNK_BADOBJECTEXP,
	
	// {EE-0070} Chunk: error in range end expression
	EE_CHUNK_BADRANGEEND,
	
	// {EE-0071} Chunk: error in range start expression
	EE_CHUNK_BADRANGESTART,
	
	// {EE-0072} Chunk: error in stack expression
	EE_CHUNK_BADSTACKEXP,
	
	// {EE-0073} Chunk: error in text string
	EE_CHUNK_BADTEXT,
	
	// {EE-0074} Chunk: can't separate tokens
	EE_CHUNK_BADTOKENMARK,
	
	// {EE-0075} Chunk: can't separate words
	EE_CHUNK_BADWORDMARK,
	
	// {EE-0076} Chunk: can't delete object
	EE_CHUNK_CANTDELETEOBJECT,
	
	// {EE-0077} Chunk: can't find object
	EE_CHUNK_CANTFINDOBJECT,
	
	// {EE-0078} Chunk: can't get object attributes
	EE_CHUNK_CANTGETATTS,
	
	// {EE-0079} Chunk: can't get value of destination container
	EE_CHUNK_CANTGETDEST,
	
	// {EE-0080} Chunk: can't get number
	EE_CHUNK_CANTGETNUMBER,
	
	// {EE-0081} Chunk: can't get source string
	EE_CHUNK_CANTGETSOURCE,
	
	// {EE-0082} Chunk: can't get substring
	EE_CHUNK_CANTGETSUBSTRING,
	
	// {EE-0083} Chunk: can't find substring
	EE_CHUNK_CANTMARK,
	
	// {EE-0084} Chunk: can't set attributes
	EE_CHUNK_CANTSETATTS,
	
	// {EE-0085} Chunk: can't store to destination container
	EE_CHUNK_CANTSETDEST,
	
	// {EE-0086} Chunk: can't set as a number
	EE_CHUNK_CANTSETN,
	
	// {EE-0087} Chunk: can't find background
	EE_CHUNK_NOBACKGROUND,
	
	// {EE-0088} Chunk: can't find card
	EE_CHUNK_NOCARD,
	
	// {EE-0089} Chunk: no such object
	EE_CHUNK_NOOBJECT,
	
	// {EE-0090} Chunk: can't set property
	EE_CHUNK_NOPROP,
	
	// {EE-0091} Chunk: can't find stack
	EE_CHUNK_NOSTACK,
	
	// {EE-0092} Chunk: no target found
	EE_CHUNK_NOTARGET,
	
	// {EE-0093} Chunk: can't select object that isn't open
	EE_CHUNK_NOTOPEN,
	
	// {EE-0094} Chunk: source is not a container
	EE_CHUNK_OBJECTNOTCONTAINER,
	
	// {EE-0095} Chunk: can't find object to store into
	EE_CHUNK_SETCANTGETBOJECT,
	
	// {EE-0096} Chunk: can't get source from container
	EE_CHUNK_SETCANTGETDEST,
	
	// {EE-0097} Chunk: destination is not a container
	EE_CHUNK_SETNOTACONTAINER,
	
	// {EE-0098} click: script aborted
	EE_CLICK_ABORT,
	
	// {EE-0099} click: expression is not a button number
	EE_CLICK_BADBUTTON,
	
	// {EE-0100} click: error in point expression
	EE_CLICK_BADLOCATION,
	
	// {EE-0101} click: expression is not a point
	EE_CLICK_NAP,
	
	// {EE-0102} click: stack is not open
	EE_CLICK_STACKNOTOPEN,
	
	// {EE-0103} clone: error in name expression
	EE_CLONE_BADNAME,
	
	// {EE-0104} clone: can't clone this object
	EE_CLONE_CANTCLONE,
	
	// {EE-0105} clone: stack is locked
	EE_CLONE_LOCKED,
	
	// {EE-0106} clone: can't find object to clone
	EE_CLONE_NOTARGET,
	
	// {EE-0107} close: error in name expression
	EE_CLOSE_BADNAME,
	
	// {EE-0108} close: can't find stack
	EE_CLOSE_NOOBJ,
	
	// {EE-0109} color: error setting selectedColor
	EE_COLOR_BADSELECTEDCOLOR,
	
	// {EE-0110} compact: can't find stack to save
	EE_COMPACT_NOTARGET,
	
	// {EE-0111} compact: object is not a stack
	EE_COMPACT_NOTASTACK,
	
	// {EE-0112} compound: error in periods expression
	EE_COMPOUND_BADPERIODS,
	
	// {EE-0113} compound: error in rate expression
	EE_COMPOUND_BADRATE,
	
	// {EE-0114} compress: error in source expression
	EE_COMPRESS_BADSOURCE,
	
	// {EE-0115} compress: error occurred during compression
	EE_COMPRESS_ERROR,
	
	// {EE-0116} Operators &&: error in left operand
	EE_CONCATSPACE_BADLEFT,
	
	// {EE-0117} Operators &&: error in right operand
	EE_CONCATSPACE_BADRIGHT,
	
	// {EE-0118} Operators &: error in left operand
	EE_CONCAT_BADLEFT,
	
	// {EE-0119} Operators &: error in right operand
	EE_CONCAT_BADRIGHT,
	
	// {EE-0120} Operators contains: error in left operand
	EE_CONTAINS_BADLEFT,
	
	// {EE-0121} Operators contains: error in right operand
	EE_CONTAINS_BADRIGHT,
	
	// {EE-0122} convert: can't read from container
	EE_CONVERT_CANTGET,
	
	// {EE-0123} convert: can't set container
	EE_CONVERT_CANTSET,
	
	// {EE-0124} copy: invalid destination object
	EE_CLIPBOARD_BADDEST,
	
	// {EE-0125} copy: can't find destination object
	EE_CLIPBOARD_NODEST,
	
	// {EE-0126} copy: can't copy source object
	EE_CLIPBOARD_BADOBJ,
	
	// {EE-0127} copy: can't find source object
	EE_COPY_NOOBJ,
	
	// {EE-0128} copy: stack is password protected
	EE_COPY_PASSWORD,
	
	// {EE-0129} cos: error in source expression
	EE_COS_BADSOURCE,
	
	// {EE-0130} cos: domain error
	EE_COS_DOMAIN,
	
	// {EE-0131} create: error in bad parent or background expression
	EE_CREATE_BADBGORCARD,
	
	// {EE-0132} create: error in name expression
	EE_CREATE_BADEXP,
	
	// {EE-0133} create: error in file name expression
	EE_CREATE_BADFILEEXP,
	
	// {EE-0134} create: stack is locked (cantModify)
	EE_CREATE_LOCKED,
	
	// {EE-0135} crop: error in image expression
	EE_CROP_NOIMAGE,
	
	// {EE-0136} crop: object is not an image
	EE_CROP_NOTIMAGE,
	
	// {EE-0137} crop: error in rectangle expression
	EE_CROP_CANTGETRECT,
	
	// {EE-0138} crop: expression is not a rectangle
	EE_CROP_NAR,
	
	// {EE-0139} cut: can't find or copy object
	EE_CUT_NOOBJ,
	
	// {EE-0140} decompress: error in source expression
	EE_DECOMPRESS_BADSOURCE,
	
	// {EE-0141} decompress: string is not compressed data
	EE_DECOMPRESS_NOTCOMPRESSED,
	
	// {EE-0142} decompress: error during decompression
	EE_DECOMPRESS_ERROR,
	
	// {EE-0143} delete: error in file or url name expression
	EE_DELETE_BADFILEEXP,
	
	// {EE-0144} delete: can't find object
	EE_DELETE_NOOBJ,
	
	// {EE-0145} disable: can't find object
	EE_DISABLE_NOOBJ,
	
	// {EE-0146} Stack: stack has not been given a file name
	EE_DISPATCH_NOFILEYET,
	
	// {EE-0147} divide: error in matrix operation
	EE_DIVIDE_BADARRAY,
	
	// {EE-0148} divide: destination has a bad format (numeric?)
	EE_DIVIDE_BADDEST,
	
	// {EE-0149} divide: error in source expression
	EE_DIVIDE_BADSOURCE,
	
	// {EE-0150} divide: can't set destination
	EE_DIVIDE_CANTSET,
	
	// {EE-0151} divide: can't divide scalar by array
	EE_DIVIDE_MISMATCH,
	
	// {EE-0152} divide: range error (overflow)
	EE_DIVIDE_RANGE,
	
	// {EE-0153} divide: divide by zero
	EE_DIVIDE_ZERO,
	
	// {EE-0154} Operators div: error in matrix operation
	EE_DIV_BADARRAY,
	
	// {EE-0155} Operators div: error in left operand
	EE_DIV_BADLEFT,
	
	// {EE-0156} Operators div: error in right operand
	EE_DIV_BADRIGHT,
	
	// {EE-0157} Operators div: can't divide scalar by matrix
	EE_DIV_MISMATCH,
	
	// {EE-0158} Operators div: range error (overflow)
	EE_DIV_RANGE,
	
	// {EE-0159} Operators div: divide by zero
	EE_DIV_ZERO,
	
	// {EE-0160} do: aborted
	EE_DO_ABORT,
	
	// {EE-0161} do: error in source expression
	EE_DO_BADCOMMAND,
	
	// {EE-0162} do: error in statement
	EE_DO_BADEXEC,
	
	// {EE-0163} do: error in expression
	EE_DO_BADEXP,
	
	// {EE-0164} do: error in language expression
	EE_DO_BADLANG,
	
	// {EE-0165} do: unexpected end of line in source expression
	EE_DO_BADLINE,
	
	// {EE-0166} do: can't find command
	EE_DO_NOCOMMAND,
	
	// {EE-0167} do: not a command
	EE_DO_NOTCOMMAND,
	
	// {EE-0168} do: license limit exceeded
	EE_DO_NOTLICENSED,
	
	// {EE-0169} doMenu: error in expression
	EE_DOMENU_BADEXP,
	
	// {EE-0170} doMenu: don't know this menu item
	EE_DOMENU_DONTKNOW,
	
	// {EE-0171} drag: script aborted
	EE_DRAG_ABORT,
	
	// {EE-0172} drag: bad "button" number
	EE_DRAG_BADBUTTON,
	
	// {EE-0173} drag: bad end point expression
	EE_DRAG_BADENDLOC,
	
	// {EE-0174} drag: end point is not a point
	EE_DRAG_ENDNAP,
	
	// {EE-0175} drag: bad start point expression
	EE_DRAG_BADSTARTLOC,
	
	// {EE-0176} drag: start point is not a point
	EE_DRAG_STARTNAP,
	
	// {EE-0177} driverNames: error in type expression
	EE_DRIVERNAMES_BADTYPE,
	
	// {EE-0178} drives: error in type expression
	EE_DRIVES_BADTYPE,
	
	// {EE-0179} edit: can't find object
	EE_EDIT_BADTARGET,
	
	// {EE-0180} encrypt: error in source expression
	EE_ENCRYPT_BADSOURCE,
	
	// {EE-0181} Operators =: error in operand
	EE_EQUAL_OPS,
	
	// {EE-0182} exp10: error in source expression
	EE_EXP10_BADSOURCE,
	
	// {EE-0183} exp10: domain error
	EE_EXP10_DOMAIN,
	
	// {EE-0184} exp1: error in source expression
	EE_EXP1_BADSOURCE,
	
	// {EE-0185} exp1: domain error
	EE_EXP1_DOMAIN,
	
	// {EE-0186} exp2: error in source expression
	EE_EXP2_BADSOURCE,
	
	// {EE-0187} exp2: domain error
	EE_EXP2_DOMAIN,
	
	// {EE-0188} export: error in file (or mask file) name expression
	EE_EXPORT_BADNAME,
	
	// {EE-0189} export: can't open file (or mask file)
	EE_EXPORT_CANTOPEN,
	
	// {EE-0190} export: can't write to file, mask file, or container
	EE_EXPORT_CANTWRITE,
	
	// {EE-0191} export: no image selected, or image not open
	EE_EXPORT_NOSELECTED,
	
	// {EE-0192} export: selected object is not an image
	EE_EXPORT_NOTANIMAGE,
	
	// {EE-0193} Expression: error in numeric factor
	EE_EXPRESSION_NFACTOR,
	
	// {EE-0194} Expression: error in string factor
	EE_EXPRESSION_SFACTOR,
	
	// {EE-0195} exp: error in source expression
	EE_EXP_BADSOURCE,
	
	// {EE-0196} exp: domain error
	EE_EXP_DOMAIN,
	
	// {EE-0197} extents: error in variable expression
	EE_EXTENTS_BADSOURCE,
	
	// {EE-0198} Factor: error in left operand
	EE_FACTOR_BADLEFT,
	
	// {EE-0199} Factor: error in right operand
	EE_FACTOR_BADRIGHT,
	
	// {EE-0200} Field: bad text attributes
	EE_FIELD_BADTEXTATTS,
	
	// {EE-0201} Field: hilitedLine is not an integer
	EE_FIELD_HILITEDNAN,
	
	// {EE-0202} Field: scrollbarWidth is not an integer
	EE_FIELD_SCROLLBARWIDTHNAN,
	
	// {EE-0203} Field: shift is not an integer
	EE_FIELD_SHIFTNAN,
	
	// {EE-0204} Field: tabstops is not a positive integer
	EE_FIELD_TABSNAN,
	
	// {EE-0205} files: no permission to list files or directories
	EE_FILES_NOPERM,
	
	// {EE-0206} filter: bad source string
	EE_FILTER_CANTGET,
	
	// {EE-0207} filter: bad pattern string
	EE_FILTER_CANTGETPATTERN,
	
	// {EE-0208} filter: can't set destination
	EE_FILTER_CANTSET,
	
	// {EE-0209} find: bad source string
	EE_FIND_BADSTRING,
	
	// {EE-0210} flip: can't find image
	EE_FLIP_NOIMAGE,
	
	// {EE-0211} flip: object is not an editable image
	EE_FLIP_NOTIMAGE,
	
	// {EE-0212} flushEvents: bad event type
	EE_FLUSHEVENTS_BADTYPE,
	
	// {EE-0213} focus: not a valid control
	EE_FOCUS_BADOBJECT,
	
	// {EE-0214} fontNames: error in type expression
	EE_FONTNAMES_BADTYPE,
	
	// {EE-0215} fontSizes: bad font name
	EE_FONTSIZES_BADFONTNAME,
	
	// {EE-0216} fontStyles: bad font name
	EE_FONTSTYLES_BADFONTNAME,
	
	// {EE-0217} fontStyles: bad font size
	EE_FONTSTYLES_BADFONTSIZE,
	
	// {EE-0218} format: bad format string or parameter mismatch
	EE_FORMAT_BADSOURCE,
	
	// {EE-0219} Function: error in function handler
	EE_FUNCTION_BADFUNCTION,
	
	// {EE-0220} Function: error in source expression
	EE_FUNCTION_BADSOURCE,
	
	// {EE-0221} Function: source is not a number
	EE_FUNCTION_CANTEVALN,
	
	// {EE-0222} Function: is not a number
	EE_FUNCTION_NAN,
	
	// {EE-0223} get: error in expression
	EE_GET_BADEXP,
	
	// {EE-0224} get: can't set destination
	EE_GET_CANTSET,
	
	// {EE-0225} globalLoc: coordinate is not a point
	EE_GLOBALLOC_NAP,
	
	// {EE-0226} go: error in background expression
	EE_GO_BADBACKGROUNDEXP,
	
	// {EE-0227} go: error in card expression
	EE_GO_BADCARDEXP,
	
	// {EE-0228} go: error in stack expression
	EE_GO_BADSTACKEXP,
	
	// {EE-0229} go: error in window expression
	EE_GO_BADWINDOWEXP,
	
	// {EE-0230} go: can't attach menu to this object type
	EE_GO_CANTATTACH,
	
	// {EE-0231} go: can't find destination
	EE_GO_NODEST,
	
	// {EE-0232} grab: can't find object
	EE_GRAB_NOOBJ,
	
	// {EE-0233} graphic: not an integer
	EE_GRAPHIC_NAN,
	
	// {EE-0234} Operators >=: error in operands
	EE_GREATERTHANEQUAL_OPS,
	
	// {EE-0235} Operators >: error in operands
	EE_GREATERTHAN_OPS,
	
	// {EE-0236} Group: backSize is not a point
	EE_GROUP_BACKSIZENAP,
	
	// {EE-0237} Group: hilitedButton is not an integer
	EE_GROUP_HILITEDNAN,
	
	// {EE-0238} Group: bad object type
	EE_GROUP_NOOBJ,
	
	// {EE-0239} Operators (): error in right operand
	EE_GROUPING_BADRIGHT,
	
	// {EE-0240} Handler: aborted
	EE_HANDLER_ABORT,
	
	// {EE-0241} Handler: error in statement
	EE_HANDLER_BADSTATEMENT,
	
	// {EE-0242} Handler: error in parameter expression
	EE_HANDLER_BADPARAM,
	
	// {EE-0243} Handler: not a valid parameter index
	EE_HANDLER_BADPARAMINDEX,
	
	// {EE-0244} hasMemory: bad amount expression
	EE_HASMEMORY_BADAMOUNT,
	
	// {EE-0245} hide: error in visual effect expression
	EE_HIDE_BADEFFECT,
	
	// {EE-0246} hide: can't find object
	EE_HIDE_NOOBJ,
	
	// {EE-0247} hostAddress: error in socket expression
	EE_HOSTADDRESS_BADSOCKET,
	
	// {EE-0248} hostAddressToName: error in address expression
	EE_HOSTATON_BADADDRESS,
	
	// {EE-0249} hostName: error in name expression
	EE_HOSTNAME_BADNAME,
	
	// {EE-0250} hostNameToAddress: error in name expression
	EE_HOSTNTOA_BADNAME,
	
	// {EE-0251} if-then: aborted
	EE_IF_ABORT,
	
	// {EE-0252} if-then: error in condition expression
	EE_IF_BADCOND,
	
	// {EE-0253} if-then: error in statement
	EE_IF_BADSTATEMENT,
	
	// {EE-0254} Image: bad pixmap id
	EE_IMAGE_BADPIXMAP,
	
	// {EE-0255} Image: hotspot is not an integer
	EE_IMAGE_HOTNAP,
	
	// {EE-0256} Image: id is not an integer
	EE_OBJECT_IDNAN,
	
	// {EE-0257} Image: id is already in use by another object
	EE_OBJECT_IDINUSE,
	
	// {EE-0258} Image: image must be open to set id
	EE_IMAGE_NOTOPEN,
	
	// {EE-0259} Image: hotSpot x is not an integer
	EE_IMAGE_XHOTNAN,
	
	// {EE-0260} Image: hotSpot y is not an integer
	EE_IMAGE_YHOTNAN,
	
	// {EE-0261} import: error in expression
	EE_IMPORT_BADNAME,
	
	// {EE-0262} import: can't open file, mask file or display
	EE_IMPORT_CANTOPEN,
	
	// {EE-0263} import: can't read file, mask file or display
	EE_IMPORT_CANTREAD,
	
	// {EE-0264} import: destination stack is locked (cantModify)
	EE_IMPORT_LOCKED,
	
	// {EE-0265} insert: can't find object
	EE_INSERT_BADTARGET,
	
	// {EE-0266} insert: license limit exceeded
	EE_INSERT_NOTLICENSED,
	
	// {EE-0267} intersect: two objects required
	EE_INTERSECT_NOOBJECT,
	
	// {EE-0268} Operators is: error in left operand
	EE_IS_BADLEFT,
	
	// {EE-0269} Operators is: error in right operand
	EE_IS_BADRIGHT,
	
	// {EE-0270} Operators is: can't compare operands
	EE_IS_BADOPS,
	
	// {EE-0271} Operators is: left operand of 'within' is not a point
	EE_IS_WITHINNAP,
	
	// {EE-0272} Operators is: right operand of 'within' is not a rectangle
	EE_IS_WITHINNAR,
	
	// {EE-0273} isNumber: error in source expression
	EE_ISNUMBER_BADSOURCE,
	
	// {EE-0274} isoToMac: error source expression
	EE_ISOTOMAC_BADSOURCE,
	
	// {EE-0275} Operators ,: error in left operand
	EE_ITEM_BADLEFT,
	
	// {EE-0276} Operators ,: error in right operand
	EE_ITEM_BADRIGHT,
	
	// {EE-0277} keys: parameter is not a variable
	EE_KEYS_BADSOURCE,
	
	// {EE-0278} kill: no such process
	EE_KILL_BADNAME,
	
	// {EE-0279} kill: bad number
	EE_KILL_BADNUMBER,
	
	// {EE-0280} launch: error in application expression
	EE_LAUNCH_BADAPPEXP,
	
	// {EE-0281} length: error in source expression
	EE_LENGTH_BADSOURCE,
	
	// {EE-0282} Operators <=: error in operands
	EE_LESSTHANEQUAL_OPS,
	
	// {EE-0283} Operators <: error in operands
	EE_LESSTHAN_OPS,
	
	// {EE-0284} ln1: error in source expression
	EE_LN1_BADSOURCE,
	
	// {EE-0285} ln1: domain error
	EE_LN1_DOMAIN,
	
	// {EE-0286} ln: error in source expression
	EE_LN_BADSOURCE,
	
	// {EE-0287} ln: domain error
	EE_LN_DOMAIN,
	
	// {EE-0288} load: error in url expression
	EE_LOAD_BADURLEXP,
	
	// {EE-0289} load: error in message expression
	EE_LOAD_BADMESSAGEEXP,
	
	// {EE-0290} localLoc: coordinate is not a point
	EE_LOCALLOC_NAP,
	
	// {EE-0291} log10: error in source expression
	EE_LOG10_BADSOURCE,
	
	// {EE-0292} log10: domain error
	EE_LOG10_DOMAIN,
	
	// {EE-0293} log2: error in source expression
	EE_LOG2_BADSOURCE,
	
	// {EE-0294} log2: domain error
	EE_LOG2_DOMAIN,
	
	// {EE-0295} longFilePath: error in file expression
	EE_LONGFILEPATH_BADSOURCE,
	
	// {EE-0296} macToIso: error source expression
	EE_MACTOISO_BADSOURCE,
	
	// {EE-0297} mark: bad card expression
	EE_MARK_BADCARD,
	
	// {EE-0298} mark: error in find expression
	EE_MARK_BADSTRING,
	
	// {EE-0299} matchChunk: can't set destination variable
	EE_MATCH_BADDEST,
	
	// {EE-0300} matchChunk: bad or missing parameter
	EE_MATCH_BADPARAM,
	
	// {EE-0301} matchChunk: error in pattern expression
	EE_MATCH_BADPATTERN,
	
	// {EE-0302} matchChunk: error in source expression
	EE_MATCH_BADSOURCE,
	
	// {EE-0303} matrix: range error in matrix operation
	EE_MATRIX_RANGE,
	
	// {EE-0304} matrixMultiply: error in source expression
	EE_MATRIXMULT_BADSOURCE,
	
	// {EE-0305} matrixMultiply: can't multiply these arrays
	EE_MATRIXMULT_MISMATCH,
	
	// {EE-0306} max: error in source expression
	EE_MAX_BADSOURCE,
	
	// {EE-0307} MCISendString: error in source expression
	EE_MCISENDSTRING_BADSOURCE,
	
	// {EE-0308} MD5digest: error in source expression
	EE_MD5DIGEST_BADSOURCE,
	
	// {EE-0309} median: error in source expression
	EE_MEDIAN_BADSOURCE,
	
	// {EE-0310} merge: error in source expression
	EE_MERGE_BADSOURCE,
	
	// {EE-0311} Operators -: can't subtract array from scalar
	EE_MINUS_BADARRAY,
	
	// {EE-0312} Operators -: error in left operand
	EE_MINUS_BADLEFT,
	
	// {EE-0313} Operators -: error in right operand
	EE_MINUS_BADRIGHT,
	
	// {EE-0314} Operators -: range error (overflow) in array operation
	EE_MINUS_MISMATCH,
	
	// {EE-0315} Operators -: range error (overflow)
	EE_MINUS_RANGE,
	
	// {EE-0316} min: error in source expression
	EE_MIN_BADSOURCE,
	
	// {EE-0317} Operators mod: error in matrix operation
	EE_MOD_BADARRAY,
	
	// {EE-0318} Operators mod: error in left operand
	EE_MOD_BADLEFT,
	
	// {EE-0319} Operators mod: error in right operand
	EE_MOD_BADRIGHT,
	
	// {EE-0320} Operators mod: can't divide scalar by matrix
	EE_MOD_MISMATCH,
	
	// {EE-0321} Operators mod: range error (overflow)
	EE_MOD_RANGE,
	
	// {EE-0322} Operators mod: divide by zero
	EE_MOD_ZERO,
	
	// {EE-0323} mouse: error in source expression
	EE_MOUSE_BADSOURCE,
	
	// {EE-0324} move: script aborted
	EE_MOVE_ABORT,
	
	// {EE-0325} move: can't find object
	EE_MOVE_BADOBJECT,
	
	// {EE-0326} move: bad end point expression
	EE_MOVE_BADENDLOC,
	
	// {EE-0327} move: bad duration expression
	EE_MOVE_BADDURATION,
	
	// {EE-0328} move: duration is not a number
	EE_MOVE_DURATIONNAN,
	
	// {EE-0329} move: end point is not a point
	EE_MOVE_ENDNAP,
	
	// {EE-0330} move: bad start point expression
	EE_MOVE_BADSTARTLOC,
	
	// {EE-0331} move: start point is not a point
	EE_MOVE_STARTNAP,
	
	// {EE-0332} multiply: error in matrix operation
	EE_MULTIPLY_BADARRAY,
	
	// {EE-0333} multiply: destination has a bad format (numeric?)
	EE_MULTIPLY_BADDEST,
	
	// {EE-0334} multiply: error in source expression
	EE_MULTIPLY_BADSOURCE,
	
	// {EE-0335} multiply: can't set destination
	EE_MULTIPLY_CANTSET,
	
	// {EE-0336} multiply: can't multiply scalar by array
	EE_MULTIPLY_MISMATCH,
	
	// {EE-0337} multiply: range error (overflow)
	EE_MULTIPLY_RANGE,
	
	// {EE-0338} Operators <>: error in operands
	EE_NOTEQUAL_OPS,
	
	// {EE-0339} Operators not: error in right operand
	EE_NOT_BADRIGHT,
	
	// {EE-0340} Operators bitNot: error in right operand
	EE_NOTBITS_BADRIGHT,
	
	// {EE-0341} numToChar: error in source expression
	EE_NUMTOCHAR_BADSOURCE,
	
	// {EE-0342} Object: bad textAlign expression
	EE_OBJECT_BADALIGN,
	
	// {EE-0343} Object: unknown color
	EE_OBJECT_BADCOLOR,
	
	// {EE-0344} Object: error in colors
	EE_OBJECT_BADCOLORS,
	
	// {EE-0345} Object: can't set layer (card not open, or control in group)
	EE_OBJECT_BADRELAYER,
	
	// {EE-0346} Object: not a textStyle
	EE_OBJECT_BADSTYLE,
	
	// {EE-0347} Object: stack locked, or object's script is executing
	EE_OBJECT_CANTREMOVE,
	
	// {EE-0348} Object: object does not have this property
	EE_OBJECT_GETNOPROP,
	
	// {EE-0349} Object: height is not an integer
	EE_OBJECT_LAYERNAN,
	
	// {EE-0350} Object: layer is not an integer
	EE_OBJECT_LOCNAP,
	
	// {EE-0351} Object: margin is not an integer
	EE_OBJECT_MARGINNAN,
	
	// {EE-0352} Object: value is not a boolean (true or false)
	EE_OBJECT_NAB,
	
	// {EE-0353} Object Name:
	EE_OBJECT_NAME,
	
	// {EE-0354} Object: property is not an integer
	EE_OBJECT_NAN,
	
	// {EE-0355} Object: coordinate is not a point
	EE_OBJECT_NAP,
	
	// {EE-0356} Object: rectangle does not have 4 points
	EE_OBJECT_NAR,
	
	// {EE-0357} Object: no Home stack
	EE_OBJECT_NOHOME,
	
	// {EE-0358} Object: pixel value is not an integer
	EE_OBJECT_PIXELNAN,
	
	// {EE-0359} Object: pixmap is not an integer
	EE_OBJECT_PIXMAPNAN,
	
	// {EE-0360} Object: can't set script while it is executing
	EE_OBJECT_SCRIPTEXECUTING,
	
	// {EE-0361} Object: can't set this property
	EE_OBJECT_SETNOPROP,
	
	// {EE-0362} Object: textheight is not an integer
	EE_OBJECT_TEXTHEIGHTNAN,
	
	// {EE-0363} Object: textsize is not an integer
	EE_OBJECT_TEXTSIZENAN,
	
	// {EE-0364} offset: error in start offset expression
	EE_OFFSET_BADOFFSET,
	
	// {EE-0365} offset: error in part expression
	EE_OFFSET_BADPART,
	
	// {EE-0366} offset: error in whole expression
	EE_OFFSET_BADWHOLE,
	
	// {EE-0367} open: error in message expression
	EE_OPEN_BADMESSAGE,
	
	// {EE-0368} open: error in name expression
	EE_OPEN_BADNAME,
	
	// {EE-0369} open: no permission to open files or processes
	EE_OPEN_NOPERM,
	
	// {EE-0370} Operators or: error in left operand
	EE_OR_BADLEFT,
	
	// {EE-0371} Operators or: error in right operand
	EE_OR_BADRIGHT,
	
	// {EE-0372} Operators bitOr: error in left operand
	EE_ORBITS_BADLEFT,
	
	// {EE-0373} Operators bitOr: error in right operand
	EE_ORBITS_BADRIGHT,
	
	// {EE-0374} Operators /: error in matrix operation
	EE_OVER_BADARRAY,
	
	// {EE-0375} Operators /: error in left operand
	EE_OVER_BADLEFT,
	
	// {EE-0376} Operators /: error in right operand
	EE_OVER_BADRIGHT,
	
	// {EE-0377} Operators /: can't divide scalar by matrix
	EE_OVER_MISMATCH,
	
	// {EE-0378} Operators /: range error (overflow)
	EE_OVER_RANGE,
	
	// {EE-0379} Operators /: divide by zero
	EE_OVER_ZERO,
	
	// {EE-0380} param: error in expression
	EE_PARAM_BADEXP,
	
	// {EE-0381} param: bad parameter index
	EE_PARAM_BADINDEX,
	
	// {EE-0382} param: error in source expression
	EE_PARAM_BADSOURCE,
	
	// {EE-0383} param: is not a number
	EE_PARAM_NAN,
	
	// {EE-0384} paste: stack is locked (cantModify)
	EE_PASTE_LOCKED,
	
	// {EE-0385} peerAddress: error in socket expression
	EE_PEERADDRESS_BADSOCKET,
	
	// {EE-0386} place: group is not in this stack or is already on this card
	EE_PLACE_ALREADY,
	
	// {EE-0387} place: can't find group
	EE_PLACE_NOBACKGROUND,
	
	// {EE-0388} place: can't find card
	EE_PLACE_NOCARD,
	
	// {EE-0389} place: source is not a group, or cannot be used as a background
	EE_PLACE_NOTABACKGROUND,
	
	// {EE-0390} place: destination is not a card
	EE_PLACE_NOTACARD,
	
	// {EE-0391} play: can't get sound or movie name
	EE_PLAY_BADCLIP,
	
	// {EE-0392} play: bad movie location
	EE_PLAY_BADLOC,
	
	// {EE-0393} play: bad movie options
	EE_PLAY_BADOPTIONS,
	
	// {EE-0394} Operators +: error in left operand
	EE_PLUS_BADLEFT,
	
	// {EE-0395} Operators +: error in right operand
	EE_PLUS_BADRIGHT,
	
	// {EE-0396} Operators +: range error (overflow)
	EE_PLUS_RANGE,
	
	// {EE-0397} pop: can't set destination
	EE_POP_CANTSET,
	
	// {EE-0398} post: can't get source
	EE_POST_BADDESTEXP,
	
	// {EE-0399} post: can't get destination
	EE_POST_BADSOURCEEXP,
	
	// {EE-0400} pow: error in left operand
	EE_POW_BADLEFT,
	
	// {EE-0401} pow: error in right operand
	EE_POW_BADRIGHT,
	
	// {EE-0402} pow: range error (overflow)
	EE_POW_RANGE,
	
	// {EE-0403} print: can't get 'from' or 'to' coordinates
	EE_PRINT_CANTGETCOORD,
	
	// {EE-0404} print: can't get number of cards
	EE_PRINT_CANTGETCOUNT,
	
	// {EE-0405} print: can't get rectangle
	EE_PRINT_CANTGETRECT,
	
	// {EE-0406} print: error printing
	EE_PRINT_ERROR,
	
	// {EE-0407} print: error writing file (disk full?)
	EE_PRINT_IOERROR,
	
	// {EE-0408} print: coordinate not a point
	EE_PRINT_NAP,
	
	// {EE-0409} print: expression is not a rectangle
	EE_PRINT_NAR,
	
	// {EE-0410} print: not a card
	EE_PRINT_NOTACARD,
	
	// {EE-0411} print: card or stack must be open to print it
	EE_PRINT_NOTOPEN,
	
	// {EE-0412} print: no card specified
	EE_PRINT_NOTARGET,
	
	// {EE-0413} arcAngle: not an integer
	EE_PROPERTY_BADARCANGLE,
	
	// {EE-0414} blinkRate: not a number
	EE_PROPERTY_BADBLINKRATE,
	
	// {EE-0415} penColor: bad color
	EE_PROPERTY_BADCOLOR,
	
	// {EE-0416} colormap: bad color name or value
	EE_PROPERTY_BADCOLORS,
	
	// {EE-0417} Object: error counting objects as number
	EE_PROPERTY_BADCOUNTN,
	
	// {EE-0418} Object: error counting objects as text
	EE_PROPERTY_BADCOUNTS,
	
	// {EE-0419} dragSpeed: not a number
	EE_PROPERTY_BADDRAGSPEED,
	
	// {EE-0420} effectRate: not a number
	EE_PROPERTY_BADEFFECTRATE,
	
	// {EE-0421} extendKey: not a number
	EE_PROPERTY_BADEXTENDKEY,
	
	// {EE-0422} Property: bad array expression
	EE_PROPERTY_BADEXPRESSION,
	
	// {EE-0423} gridSize: not an integer
	EE_PROPERTY_BADGRIDSIZE,
	
	// {EE-0424} idleRate: not a number
	EE_PROPERTY_BADIDLERATE,
	
	// {EE-0425} lineSize: not an integer
	EE_PROPERTY_BADLINESIZE,
	
	// {EE-0426} moveSpeed: not a number
	EE_PROPERTY_BADMOVESPEED,
	
	// {EE-0427} multiSpace: not a number
	EE_PROPERTY_BADMULTISPACE,
	
	// {EE-0428} polySides: not an integer
	EE_PROPERTY_BADPOLYSIDES,
	
	// {EE-0429} repeatDelay: not a number
	EE_PROPERTY_BADREPEATDELAY,
	
	// {EE-0430} repeatRate: not a number
	EE_PROPERTY_BADREPEATRATE,
	
	// {EE-0431} doubleClickDelta: not an integer
	EE_PROPERTY_BADDOUBLEDELTA,
	
	// {EE-0432} doubleClickTime: not a number
	EE_PROPERTY_BADDOUBLETIME,
	
	// {EE-0433} roundRadius: not an integer
	EE_PROPERTY_BADROUNDRADIUS,
	
	// {EE-0434} slices: not an integer
	EE_PROPERTY_BADSLICES,
	
	// {EE-0435} startAngle: not an integer
	EE_PROPERTY_BADSTARTANGLE,
	
	// {EE-0436} traceDelay: not a number
	EE_PROPERTY_BADTRACEDELAY,
	
	// {EE-0437} traceStack: not a stack name
	EE_PROPERTY_BADTRACESTACK,
	
	// {EE-0438} print: bad property value
	EE_PROPERTY_BADPRINTPROP,
	
	// {EE-0439} syncRate: not a number
	EE_PROPERTY_BADSYNCRATE,
	
	// {EE-0440} tooltipDelay: not a number
	EE_PROPERTY_BADTOOLDELAY,
	
	// {EE-0441} typeRate: not a number
	EE_PROPERTY_BADTYPERATE,
	
	// {EE-0442} userLevel: not an integer
	EE_PROPERTY_BADUSERLEVEL,
	
	// {EE-0443} beep: not an integer
	EE_PROPERTY_BEEPNAN,
	
	// {EE-0444} brush: not an integer
	EE_PROPERTY_BRUSHNAN,
	
	// {EE-0445} brush: can't find image
	EE_PROPERTY_BRUSHNOIMAGE,
	
	// {EE-0446} brushPattern: not a valid image id
	EE_PROPERTY_BRUSHPATNAN,
	
	// {EE-0447} brushPattern: can't find image
	EE_PROPERTY_BRUSHPATNOIMAGE,
	
	// {EE-0448} Object: no object to set property
	EE_PROPERTY_CANTSET,
	
	// {EE-0449} Object: can't set object property
	EE_PROPERTY_CANTSETOBJECT,
	
	// {EE-0450} cursor: not an integer
	EE_PROPERTY_CURSORNAN,
	
	// {EE-0451} cursor: can't find image
	EE_PROPERTY_CURSORNOIMAGE,
	
	// {EE-0452} Property: value is not a boolean ("true" or "false")
	EE_PROPERTY_NAB,
	
	// {EE-0453} Property: value is not a number
	EE_PROPERTY_NAN,
	
	// {EE-0454} defaultStack: can't find stack
	EE_PROPERTY_NODEFAULTSTACK,
	
	// {EE-0455} defaultMenuBar: can't find group
	EE_PROPERTY_NODEFAULTMENUBAR,
	
	// {EE-0456} Object: does not have this property
	EE_PROPERTY_NOPROP,
	
	// {EE-0457} Object: property is not an integer
	EE_PROPERTY_NOTANUM,
	
	// {EE-0458} penPattern: not a valid image id
	EE_PROPERTY_PENPATNAN,
	
	// {EE-0459} penPattern: can't find image
	EE_PROPERTY_PENPATNOIMAGE,
	
	// {EE-0460} randomSeed: property is not an integer
	EE_PROPERTY_RANDOMSEEDNAN,
	
	// {EE-0461} socketTimeout: not a number
	EE_PROPERTY_SOCKETTIMEOUTNAN,
	
	// {EE-0462} umask: property is not an integer
	EE_PROPERTY_UMASKNAN,
	
	// {EE-0463} push: object is not a card
	EE_PUSH_NOTACARD,
	
	// {EE-0464} push: can't find card
	EE_PUSH_NOTARGET,
	
	// {EE-0465} put: error in expression
	EE_PUT_BADEXP,
	
	// {EE-0466} put: can't set destination
	EE_PUT_CANTSET,
	
	// {EE-0467} put: can't put into destination
	EE_PUT_CANTSETINTO,
	
	// {EE-0468} queryRegistry: error in source expression
	EE_QUERYREGISTRY_BADEXP,
	
	// {EE-0469} random: error in source expression
	EE_RANDOM_BADSOURCE,
	
	// {EE-0470} read: aborted
	EE_READ_ABORT,
	
	// {EE-0471} read: error in 'at' expression
	EE_READ_BADAT,
	
	// {EE-0472} read: error in condition expression
	EE_READ_BADCOND,
	
	// {EE-0473} read: error in count expression
	EE_READ_BADEXP,
	
	// {EE-0474} read: error reading
	EE_READ_ERROR,
	
	// {EE-0475} read: count is not an integer
	EE_READ_NAN,
	
	// {EE-0476} read: error in 'until' expression
	EE_READ_NOCHARACTER,
	
	// {EE-0477} read: file is not open
	EE_READ_NOFILE,
	
	// {EE-0478} read: error in 'for' expression
	EE_READ_NONUMBER,
	
	// {EE-0479} read: process is not open
	EE_READ_NOPROCESS,
	
	// {EE-0480} record: error in file expression
	EE_RECORD_BADFILE,
	
	// {EE-0481} recordCompression: type must be 4 characters
	EE_RECORDCOMPRESSION_BADTYPE,
	
	// {EE-0482} recordInput: type must be 4 characters
	EE_RECORDINPUT_BADTYPE,
	
	// {EE-0483} remove: can't find object
	EE_REMOVE_NOOBJECT,
	
	// {EE-0484} remove: object is not a group
	EE_REMOVE_NOTABACKGROUND,
	
	// {EE-0485} remove: object is not a card
	EE_REMOVE_NOTACARD,
	
	// {EE-0486} rename: error in source expression
	EE_RENAME_BADSOURCE,
	
	// {EE-0487} rename: error in destination expression
	EE_RENAME_BADDEST,
	
	// {EE-0488} repeat: aborted
	EE_REPEAT_ABORT,
	
	// {EE-0489} repeat: error in 'for' condition expression
	EE_REPEAT_BADFORCOND,
	
	// {EE-0490} repeat: error in statement
	EE_REPEAT_BADSTATEMENT,
	
	// {EE-0491} repeat: error in 'until' condition expression
	EE_REPEAT_BADUNTILCOND,
	
	// {EE-0492} repeat: error in 'while' condition expression
	EE_REPEAT_BADWHILECOND,
	
	// {EE-0493} repeat: error in 'with' end condition expression
	EE_REPEAT_BADWITHEND,
	
	// {EE-0494} repeat: error in 'with' start condition expression
	EE_REPEAT_BADWITHSTART,
	
	// {EE-0495} repeat: error in 'with' step condition expression
	EE_REPEAT_BADWITHSTEP,
	
	// {EE-0496} repeat: error setting 'with' variable
	EE_REPEAT_BADWITHVAR,
	
	// {EE-0497} replace: can't set container
	EE_REPLACE_CANTSET,
	
	// {EE-0498} replace: error in pattern expression
	EE_REPLACE_BADPATTERN,
	
	// {EE-0499} replace: error in replacement expression
	EE_REPLACE_BADREPLACEMENT,
	
	// {EE-0500} replace: error in container expression
	EE_REPLACE_BADCONTAINER,
	
	// {EE-0501} replaceText: bad parameter
	EE_REPLACETEXT_BADPATTERN,
	
	// {EE-0502} replaceText: bad source string
	EE_REPLACETEXT_BADSOURCE,
	
	// {EE-0503} reply: error in keyword expression
	EE_REPLY_BADKEYWORDEXP,
	
	// {EE-0504} reply: error in message expression
	EE_REPLY_BADMESSAGEEXP,
	
	// {EE-0505} request: error in keyword expression
	EE_REQUEST_BADKEYWORDEXP,
	
	// {EE-0506} request: error in message expression
	EE_REQUEST_BADMESSAGEEXP,
	
	// {EE-0507} request: error in program expression
	EE_REQUEST_BADPROGRAMEXP,
	
	// {EE-0508} request: no permission to request that
	EE_REQUEST_NOPERM,
	
	// {EE-0509} getResources: error in expression
	EE_RESOURCES_BADPARAM,
	
	// {EE-0510} getResources: no permission to get that
	EE_RESOURCES_NOPERM,
	
	// {EE-0511} return: error in expression
	EE_RETURN_BADEXP,
	
	// {EE-0512} revert: can't revert Home stack
	EE_REVERT_HOME,
	
	// {EE-0513} rotate: error in object expression
	EE_ROTATE_NOIMAGE,
	
	// {EE-0514} rotate: object is not an editable image
	EE_ROTATE_NOTIMAGE,
	
	// {EE-0515} rotate: error in angle expression
	EE_ROTATE_BADANGLE,
	
	// {EE-0516} round: error in source or digit expression
	EE_ROUND_BADSOURCE,
	
	// {EE-0517} save: error in file name expression
	EE_SAVE_BADNOFILEEXP,
	
	// {EE-0518} save: saving disabled
	EE_SAVE_NOPERM,
	
	// {EE-0519} save: can't find stack to save
	EE_SAVE_NOTARGET,
	
	// {EE-0520} save: object is not a stack
	EE_SAVE_NOTASTACK,
	
	// {EE-0521} seek: error in file name expression
	EE_SEEK_BADNAME,
	
	// {EE-0522} seek: error in offset expression
	EE_SEEK_BADWHERE,
	
	// {EE-0523} seek: file is not open
	EE_SEEK_NOFILE,
	
	// {EE-0524} select: can't select target
	EE_SELECT_BADTARGET,
	
	// {EE-0525} selectedChunk: error in button or field expression
	EE_SELECTED_BADSOURCE,
	
	// {EE-0526} selectedButton: bad family expression
	EE_SELECTEDBUTTON_BADFAMILY,
	
	// {EE-0527} selectedButton: bad parent object expression
	EE_SELECTEDBUTTON_BADPARENT,
	
	// {EE-0528} send: error in message handler execution
	EE_SEND_BADEXEC,
	
	// {EE-0529} send: error in message expression
	EE_SEND_BADEXP,
	
	// {EE-0530} send: error in 'in' expression
	EE_SEND_BADINEXP,
	
	// {EE-0531} send: error in program expression
	EE_SEND_BADPROGRAMEXP,
	
	// {EE-0532} send: bad target expression
	EE_SEND_BADTARGET,
	
	// {EE-0533} send: no permission to send that
	EE_SEND_NOPERM,
	
	// {EE-0534} set: error in source expression
	EE_SET_BADEXP,
	
	// {EE-0535} set: can't set property
	EE_SET_BADSET,
	
	// {EE-0536} setRegistry: no permission to get or set registry
	EE_SETREGISTRY_NOPERM,
	
	// {EE-0537} setRegistry: error in source expression
	EE_SETREGISTRY_BADEXP,
	
	// {EE-0538} shell: aborted
	EE_SHELL_ABORT,
	
	// {EE-0539} shell: can't run shell command
	EE_SHELL_BADCOMMAND,
	
	// {EE-0540} shell: error in source expression
	EE_SHELL_BADSOURCE,
	
	// {EE-0541} shell: no permission to run commands
	EE_SHELL_NOPERM,
	
	// {EE-0542} shortFilePath: error in file expression
	EE_SHORTFILEPATH_BADSOURCE,
	
	// {EE-0543} show: error in visual effect expression
	EE_SHOW_BADEFFECT,
	
	// {EE-0544} show: error in location expression
	EE_SHOW_BADLOCATION,
	
	// {EE-0545} show: error in number of cards expression
	EE_SHOW_BADNUMBER,
	
	// {EE-0546} show: location is not in proper x,y form
	EE_SHOW_NOLOCATION,
	
	// {EE-0547} show: can't find object
	EE_SHOW_NOOBJ,
	
	// {EE-0548} sin: error in source expression
	EE_SIN_BADSOURCE,
	
	// {EE-0549} sin: domain error
	EE_SIN_DOMAIN,
	
	// {EE-0550} sort: can't find object to sort
	EE_SORT_BADTARGET,
	
	// {EE-0551} sort: error sorting
	EE_SORT_CANTSORT,
	
	// {EE-0552} sort: can't find field
	EE_SORT_NOTARGET,
	
	// {EE-0553} specialFolderPath: error in type expression
	EE_SPECIALFOLDERPATH_BADPARAM,
	
	// {EE-0554} sqrt: error in source expression
	EE_SQRT_BADSOURCE,
	
	// {EE-0555} sqrt: domain error
	EE_SQRT_DOMAIN,
	
	// {EE-0556} Stack: bad decoration
	EE_STACK_BADDECORATION,
	
	// {EE-0557} Stack: invalid id (must be greater than current id)
	EE_STACK_BADID,
	
	// {EE-0558} Stack: invalid key
	EE_STACK_BADKEY,
	
	// {EE-0559} Stack: bad substack name
	EE_STACK_BADSUBSTACK,
	
	// {EE-0560} Stack: can't set mainStack (has substacks?)
	EE_STACK_CANTSETMAINSTACK,
	
	// {EE-0561} Stack: deskIcon is not an integer
	EE_STACK_ICONNAN,
	
	// {EE-0562} Stack: userLevel is not an integer
	EE_STACK_LEVELNAN,
	
	// {EE-0563} Stack: size is not an integer
	EE_STACK_MINMAXNAN,
	
	// {EE-0564} Stack: stack is password protected
	EE_STACK_NOKEY,
	
	// {EE-0565} Stack: can't find mainStack
	EE_STACK_NOMAINSTACK,
	
	// {EE-0566} Stack: stack is not a mainStack
	EE_STACK_NOTMAINSTACK,
	
	// {EE-0567} Stack: error in external function handler
	EE_STACK_EXTERNALERROR,
	
	// {EE-0568} start: can't find object
	EE_START_BADTARGET,
	
	// {EE-0569} start: stack is locked
	EE_START_LOCKED,
	
	// {EE-0570} start: expression is not a group
	EE_START_NOTABACKGROUND,
	
	// {EE-0571} start: license limit exceeded
	EE_START_NOTLICENSED,
	
	// {EE-0572} Handler: error in source expression
	EE_STATEMENT_BADPARAM,
	
	// {EE-0573} Handler: can't find handler
	EE_STATEMENT_BADCOMMAND,
	
	// {EE-0574} stdDev: error in expression
	EE_STDDEV_BADSOURCE,
	
	// {EE-0575} stop: error in expression
	EE_STOP_BADTARGET,
	
	// {EE-0576} stop: target is not a group
	EE_STOP_NOTABACKGROUND,
	
	// {EE-0577} subtract: error in matrix operation
	EE_SUBTRACT_BADARRAY,
	
	// {EE-0578} subtract: destination has a bad format (numeric?)
	EE_SUBTRACT_BADDEST,
	
	// {EE-0579} subtract: error in source expression
	EE_SUBTRACT_BADSOURCE,
	
	// {EE-0580} subtract: can't set destination
	EE_SUBTRACT_CANTSET,
	
	// {EE-0581} subtract: can't subtract array from scalar
	EE_SUBTRACT_MISMATCH,
	
	// {EE-0582} subwindow: error in expression
	EE_SUBWINDOW_BADEXP,
	
	// {EE-0583} subwindow: can't find stack or button
	EE_SUBWINDOW_NOSTACK,
	
	// {EE-0584} sum: error in source expression
	EE_SUM_BADSOURCE,
	
	// {EE-0585} switch: error in condition expression
	EE_SWITCH_BADCOND,
	
	// {EE-0586} switch: error in case expression
	EE_SWITCH_BADCASE,
	
	// {EE-0587} switch: error in statement
	EE_SWITCH_BADSTATEMENT,
	
	// {EE-0588} textHeightSum: can't find object
	EE_TAN_BADSOURCE,
	
	// {EE-0589} tan: error in source expression
	EE_TAN_DOMAIN,
	
	// {EE-0590} tan: domain error
	EE_TEXT_HEIGHT_SUM_NOOBJECT,
	
	// {EE-0591} there: error in source expression
	EE_THERE_BADSOURCE,
	
	// {EE-0592} throw: error in source expression
	EE_THROW_BADERROR,
	
	// {EE-0593} Operators *: error in matrix operation
	EE_TIMES_BADARRAY,
	
	// {EE-0594} Operators *: error in left operand
	EE_TIMES_BADLEFT,
	
	// {EE-0595} Operators *: error in right operand
	EE_TIMES_BADRIGHT,
	
	// {EE-0596} Operators *: range error (overflow)
	EE_TIMES_RANGE,
	
	// {EE-0597} toLower: error in source expression
	EE_TOLOWER_BADSOURCE,
	
	// {EE-0598} topStack: error in source expression
	EE_TOPSTACK_BADSOURCE,
	
	// {EE-0599} toUpper: error in source expression
	EE_TOUPPER_BADSOURCE,
	
	// {EE-0600} transpose: source is not a variable
	EE_TRANSPOSE_BADSOURCE,
	
	// {EE-0601} transpose: can't transpose this array
	EE_TRANSPOSE_MISMATCH,
	
	// {EE-0602} trunc: error in source expression
	EE_TRUNC_BADSOURCE,
	
	// {EE-0603} try: error in statement
	EE_TRY_BADSTATEMENT,
	
	// {EE-0604} type: script aborted
	EE_TYPE_ABORT,
	
	// {EE-0605} type: bad string expression
	EE_TYPE_BADSTRINGEXP,
	
	// {EE-0606} ungroup: can't find group
	EE_UNGROUP_NOGROUP,
	
	// {EE-0607} ungroup: target is not a group
	EE_UNGROUP_NOTAGROUP,
	
	// {EE-0608} uniDecode: error in language expression
	EE_UNIDECODE_BADLANGUAGE,
	
	// {EE-0609} uniDecode: error in source expression
	EE_UNIDECODE_BADSOURCE,
	
	// {EE-0610} uniEncode: error in language expression
	EE_UNIENCODE_BADLANGUAGE,
	
	// {EE-0611} uniEncode: error in source expression
	EE_UNIENCODE_BADSOURCE,
	
	// {EE-0612} unload: error in url expression
	EE_UNLOAD_BADURLEXP,
	
	// {EE-0613} unlock: expression is not a visual effect
	EE_UNLOCK_BADEFFECT,
	
	// {EE-0614} urlDecode: error in source expression
	EE_URLDECODE_BADSOURCE,
	
	// {EE-0615} urlEncode: error in source expression
	EE_URLENCODE_BADSOURCE,
	
	// {EE-0616} urlStatus: error in url expression
	EE_URLSTATUS_BADSOURCE,
	
	// {EE-0617} value: error in source expression
	EE_VALUE_BADSOURCE,
	
	// {EE-0618} value: error executing expression
	EE_VALUE_ERROR,
	
	// {EE-0619} value: can't find object
	EE_VALUE_NOOBJ,
	
	// {EE-0620} Array: bad index expression
	EE_VARIABLE_BADINDEX,
	
	// {EE-0621} Chunk: source is not a character
	EE_VARIABLE_NAC,
	
	// {EE-0622} Chunk: source is not a number
	EE_VARIABLE_NAN,
	
	// {EE-0623} visual: bad effect expression
	EE_VISUAL_BADEXP,
	
	// {EE-0624} wait: aborted
	EE_WAIT_ABORT,
	
	// {EE-0625} wait: error in expression
	EE_WAIT_BADEXP,
	
	// {EE-0626} wait: expression is not a number
	EE_WAIT_NAN,
	
	// {EE-0627} within: can't find control
	EE_WITHIN_NOCONTROL,
	
	// {EE-0628} within: not a point
	EE_WITHIN_NAP,
	
	// {EE-0629} write: error in expression
	EE_WRITE_BADEXP,
	
	// {EE-0630} Operators bitXor: error in left operand
	EE_XORBITS_BADLEFT,
	
	// {EE-0631} Operators bitXor: error in right operand
	EE_XORBITS_BADRIGHT,
	
	// {EE-0632} Property stackFileVersion: not a valid version
	EE_PROPERTY_STACKFILEBADVERSION,
	
	// {EE-0633} Property stackFileVersion: version not supported
	EE_PROPERTY_STACKFILEUNSUPPORTEDVERSION,
	
	// {EE-0634} External handler: exception
	EE_EXTERNAL_EXCEPTION,
	
	// {EE-0635} export: Empty rectangle
	EE_EXPORT_EMPTYRECT,
	
	// {EE-0636} import: Empty rectangle
	EE_IMPORT_EMPTYRECT,
	
	// {EE-0637} Property dragAction: Unknown action
	EE_DRAGDROP_BADACTION,
	
	// {EE-0638} Property dragImageOffset: Not a point
	EE_DRAGDROP_BADIMAGEOFFSET,
	
	// {EE-0639} Property dragDelta: Not a number
	EE_PROPERTY_BADDRAGDELTA,
	
	// {EE-0640} clipboard: invalid mix of data types
	EE_CLIPBOARD_BADMIX,
	
	// {EE-0641} clipboard: invalid text
	EE_CLIPBOARD_BADTEXT,
	
	// {EE-0642} wrap: bad array
	EE_WRAP_BADARRAY,
	
	// {EE-0643} wrap: illegal type for left operand
	EE_WRAP_BADLEFT,
	
	// {EE-0644} wrap: illegal type for right operand
	EE_WRAP_BADRIGHT,
	
	// {EE-0645} wrap: type mismatch
	EE_WRAP_MISMATCH,
	
	// {EE-0646} wrap: overflow
	EE_WRAP_RANGE,
	
	// {EE-0647} wrap: division by zero
	EE_WRAP_ZERO,
	
	// {EE-0648} begins/ends with: illegal type for right operand
	EE_BEGINSENDS_BADRIGHT,
	
	// {EE-0649} begins/ends with: illegal type for left operand
	EE_BEGINSENDS_BADLEFT,
	
	// {EE-0650} UNUSED
	EE_UNUSED_0650,
	
	// {EE-0651} UNUSED
	EE_UNUSED_0651,
	
	// {EE-0652} UNUSED
	EE_UNUSED_0652,
	
	// {EE-0653} UNUSED
	EE_UNUSED_0653,
	
	// {EE-0654} UNUSED
	EE_UNUSED_0654,
	
	// {EE-0655} UNUSED
	EE_UNUSED_0655,
	
	// {EE-0656} UNUSED
	EE_UNUSED_0656,
	
	// {EE-0657} UNUSED
	EE_UNUSED_0657,
	
	// {EE-0658} graphic: not a boolean
	EE_GRAPHIC_NAB,
	
	// {EE-0659} graphic: bad fill rule
	EE_GRAPHIC_BADFILLRULE,
	
	// {EE-0660} graphic: bad gradient type
	EE_GRAPHIC_BADGRADIENTTYPE,
	
	// {EE-0661} graphic: bad gradient ramp
	EE_GRAPHIC_BADGRADIENTRAMP,
	
	// {EE-0662} graphic: bad gradient point
	EE_GRAPHIC_BADGRADIENTPOINT,
	
	// {EE-0663} graphic: bad gradient quality
	EE_GRAPHIC_BADGRADIENTQUALITY,
	
	// {EE-0664} graphic: bad gradient key
	EE_GRAPHIC_BADGRADIENTKEY,
	
	// {EE-0665} graphic: bad cap style
	EE_GRAPHIC_BADCAPSTYLE,
	
	// {EE-0666} graphic: bad join style
	EE_GRAPHIC_BADJOINSTYLE,
	
	// {EE-0667} byteToNum: bad expression
	EE_BYTETONUM_BADSOURCE,
	
	// {EE-0668} numToByte: bad expression
	EE_NUMTOBYTE_BADSOURCE,
	
	// {EE-0669} arrayEncode: bad expression
	EE_ARRAYENCODE_BADSOURCE,
	
	// {EE-0670} arrayEncode: failure
	EE_ARRAYENCODE_FAILED,
	
	// {EE-0671} arrayDecode: bad expression
	EE_ARRAYDECODE_BADSOURCE,
	
	// {EE-0672} arrayDecode: failure
	EE_ARRAYDECODE_FAILED,
	
	// {EE-0673} parentScript: bad object
	EE_PARENTSCRIPT_BADOBJECT,
	
	// {EE-0674} dispatch: bad message
	EE_DISPATCH_BADMESSAGEEXP,
	
	// {EE-0675} dispatch: bad command
	EE_DISPATCH_BADCOMMAND,
	
	// {EE-0676} dispatch: bad target
	EE_DISPATCH_BADTARGET,
	
	// {EE-0677} queryRegistry: bad destination
	EE_QUERYREGISTRY_BADDEST,
	
	// {EE-0678} parentScript: loop in hierarchy
	EE_PARENTSCRIPT_CYCLICOBJECT,
	
	// {EE-0679} Security: disk access not allowed
	EE_DISK_NOPERM,
	
	// {EE-0680} Security: network access not allowed
	EE_NETWORK_NOPERM,
	
	// {EE-0681} Security: external command access not allowed
	EE_PROCESS_NOPERM,
	
	// {EE-0682} Security: registry access not allowed
	EE_REGISTRY_NOPERM,
	
	// {EE-0683} <not used>
	NOTUSED__EE_STACK_NOPERM,
	
	// {EE-0684} Security: printer access not allowed
	EE_PRINT_NOPERM,
	
	// {EE-0685} Security: audio and camera access not allowed
	EE_PRIVACY_NOPERM,
	
	// {EE-0686} 
	EE_BITMAPEFFECT_BADKEY,
	
	// {EE-0687} 
	EE_BITMAPEFFECT_BADKEYFORTYPE,
	
	// {EE-0688} 
	EE_BITMAPEFFECT_BADNUMBER,
	
	// {EE-0689} 
	EE_BITMAPEFFECT_BADCOLOR,
	
	// {EE-0690} 
	EE_BITMAPEFFECT_BADBLENDMODE,
	
	// {EE-0691} 
	EE_BITMAPEFFECT_BADFILTER,
	
	// {EE-0692} 
	EE_BITMAPEFFECT_BADTECHNIQUE,
	
	// {EE-0693} 
	EE_BITMAPEFFECT_BADSOURCE,
	
	// {EE-0694} 
	EE_BITMAPEFFECT_BADBOOLEAN,
	
	// {EE-0695} 
	EE_SECUREMODE_BADCATEGORY,
	
	// {EE-0696} Security: AppleScript access not allowed
	EE_SECUREMODE_APPLESCRIPT_NOPERM,
	
	// {EE-0697} Security: alternate script execution not allowed
	EE_SECUREMODE_DOALTERNATE_NOPERM,
	
	// {EE-0698} processType: bad value
	EE_PROCESSTYPE_BADVALUE,
	
	// {EE-0699} processType: cannot change
	EE_PROCESSTYPE_NOTPOSSIBLE,
	
	// {EE-0700} 
	NOTUSED__EE_VARIABLE_CONTENTS_LOCKED,
	
	// {EE-0701} 
	NOTUSED__EE_VARIABLE_ELEMENT_LOCKED,
	
	// {EE-0702} do in browser: not supported
	EE_ENVDO_NOTSUPPORTED,
	
	// {EE-0703} do in browser: failed
	EE_ENVDO_FAILED,
	
	// {EE-0704} editMode: Bad value
	EE_GRAPHIC_BADEDITMODE,
	
	// {EE-0705} export: Bad palette
	EE_EXPORT_BADPALETTE,
	
	// {EE-0706} export: Invalid palette size
	EE_EXPORT_BADPALETTESIZE,
	
	// {EE-0707} printing: Bad options array
	EE_OPEN_BADOPTIONS,
	
	// {EE-0708} 
	NOTUSED__EE_FEATURE_NOTSUPPORTED,
	
	// {EE-0709} printing: Unknown destination
	EE_PRINT_UNKNOWNDST,
	
	// {EE-0710} object: cannot change id while in group edit mode
	EE_OBJECT_NOTWHILEEDITING,
	
	// {EE-0711} print: bad anchor name
	EE_PRINTANCHOR_BADNAME,
	
	// {EE-0712} print: bad anchor location
	EE_PRINTANCHOR_BADLOCATION,
	
	// {EE-0713} print: anchor location not a point
	EE_PRINTANCHOR_LOCATIONNAP,
	
	// {EE-0714} print: bad link destination
	EE_PRINTLINK_BADDEST,
	
	// {EE-0715} print: bad link area
	EE_PRINTLINK_BADAREA,
	
	// {EE-0716} print: link area not a rectangle
	EE_PRINTLINK_AREANAR,
	
	// {EE-0717} randomBytes: bad count
	EE_RANDOMBYTES_BADCOUNT,
	
	// {EE-0718} sha1Digest: bad source
	EE_SHA1DIGEST_BADSOURCE,
	
	// {EE-0719} stackLimit: not a number
	EE_STACKLIMIT_NAN,
	
	// {EE-0720} could not load security library
	EE_SECURITY_NOLIBRARY,
	
	// {EE-0721} group: cannot be background or shared (it is nested)
	EE_GROUP_CANNOTBEBGORSHARED,
	
	// {EE-0722} group: must be shared (it is placed on more than one card, or unplaced)
	EE_GROUP_CANNOTBENONSHARED,
	
	// {EE-0723} group: cannot group background or shared groups
	EE_GROUP_NOBG,
	
	// {EE-0724} print: bad bookmark title
	EE_PRINTBOOKMARK_BADTITLE,
	
	// {EE-0725} print: bad bookmark level
	EE_PRINTBOOKMARK_BADLEVEL,
	
	// {EE-0726} print: bad bookmark position
	EE_PRINTBOOKMARK_BADAT,
	
	// {EE-0727} print: bad bookmark initial state
	EE_PRINTBOOKMARK_BADINITIAL,
	
	// {EE-0728} Script File Index:
	EE_SCRIPT_FILEINDEX,
	
	// {EE-0729} include: could not find file
	EE_INCLUDE_FILENOTFOUND,
	
	// {EE-0730} script: parsing error
	EE_SCRIPT_SYNTAXERROR,
	
	// {EE-0731} script: bad statement
	EE_SCRIPT_BADSTATEMENT,
	
	// {EE-0732} include: not supported in this environment
	EE_INCLUDE_BADCONTEXT,
	
	// {EE-0733} include: bad filename
	EE_INCLUDE_BADFILENAME,
	
	// {EE-0734} include: nesting depth limit reached
	EE_INCLUDE_TOOMANY,
	
	// {EE-0735} require: not supported in this environment
	EE_REQUIRE_BADCONTEXT,
	
	// {EE-0736} 
	NOTUSED__EE_REQUIRE_BADFILENAME,
	
	// {EE-0737} 
	NOTUSED__EE_REQUIRE_BADSTACK,
	
	// {EE-0738} errorMode: bad value
	EE_ERRORMODE_BADVALUE,
	
	// {EE-0739} outputEncoding: bad value
	EE_OUTPUTENCODING_BADVALUE,
	
	// {EE-0740} outputLineEnding: bad value
	EE_OUTPUTLINEENDING_BADVALUE,
	
	// {EE-0741} Script Error Position:
	EE_SCRIPT_ERRORPOS,
	
	// {EE-0742} defaultNetworkInterface: network interface must be an IPv4 address
	EE_PROPERTY_BADNETWORKINTERFACE,

	// {EE-0743} layerMode: must be 'static', 'dynamic' or 'scrolling'
	EE_CONTROL_BADLAYERMODE,
	
	// {EE-0744} tileSize: must be a power of two between 16 and 256
	EE_COMPOSITOR_INVALIDTILESIZE,
	
	// {EE-0745} tileCompositor: unknown type
	EE_COMPOSITOR_UNKNOWNTYPE,
	
	// {EE-0746} tileCompositor: not supported on this platform
	EE_COMPOSITOR_NOTSUPPORTED,
	
	// {EE-0747} intersects: error in threshold expression
	EE_INTERSECT_BADTHRESHOLD,
	
	// {EE-0748} intersects: threshold must be a non-negative number, "bounds", "pixels" or "opaque pixels"
	EE_INTERSECT_ILLEGALTHRESHOLD,
	
	// {EE-0749} session: not supported in this environment
	EE_SESSION_BADCONTEXT,
	
	// {EE-0750} sessionSavePath: bad value
	EE_SESSION_SAVE_PATH_BADVALUE,
	
	// {EE-0751} sessionLifetime: bad value
	EE_SESSION_LIFETIME_BADVALUE,
	
	// {EE-0752} sessionName: bad value
	EE_SESSION_NAME_BADVALUE,
	
	// {EE-0753} sessionId: bad value
	EE_SESSION_ID_BADVALUE,
	
	// {EE-0754} lock: bad rect expr
	EE_LOCK_BADRECT,
	
	// {EE-0755} lock: not a rectangle
	EE_LOCK_NAR,

	// {EE-0756} field: bad listStyle value
	EE_FIELD_BADLISTSTYLE,

	// {EE-0757} field: firstIndent must be an integer
	EE_FIELD_FIRSTINDENTNAN,
	
	// {EE-0758} field: leftIndent must be an integer
	EE_FIELD_LEFTINDENTNAN,

	// {EE-0759} field: rightIndent must be an integer
	EE_FIELD_RIGHTINDENTNAN,

	// {EE-0760} field: spaceBefore must be an integer
	EE_FIELD_SPACEBEFORENAN,

	// {EE-0761} field: spaceAfter must be an integer
	EE_FIELD_SPACEAFTERNAN,

	// {EE-0762} field: listDepth must be an integer between 1 and 16.
	EE_FIELD_BADLISTDEPTH,

	// {EE-0763} field: borderWidth must be an integer
	EE_FIELD_BORDERWIDTHNAN,

	// {EE-0764} field: listIndent must be an integer
	EE_FIELD_LISTINDENTNAN,

	// {EE-0765} field: padding must be an integer
	EE_FIELD_PADDINGNAN,
	
	// {EE-0766} Chunk: can't store unicode to destination container
	EE_CHUNK_CANTSETUNICODEDEST,
	
	// {EE-0767} relayer: target not a container
	EE_RELAYER_TARGETNOTCONTAINER,
	
	// {EE-0768} relayer: couldn't resolve target object
	EE_RELAYER_NOTARGET,

	// {EE-0769} relayer: couldn't resolve source control
	EE_RELAYER_NOSOURCE,

	// {EE-0770} relayer: source not a control
	EE_RELAYER_SOURCENOTCONTROL,

	// {EE-0771} relayer: source and target not on the same card
	EE_RELAYER_CARDNOTSAME,

	// {EE-0772} relayer: layer not an integer
	EE_RELAYER_LAYERNAN,

	// {EE-0773} relayer: bad layer expression
	EE_RELAYER_BADLAYER,

	// {EE-0774} relayer: target not a control
	EE_RELAYER_TARGETNOTCONTROL,

	// {EE-0775} relayer: cannot move a control into a descendent
	EE_RELAYER_ILLEGALMOVE,
	
	// {EE-0776} relayer: required objects disappeared while processing
	EE_RELAYER_OBJECTSVANISHED,
	
	// {EE-0777} controlAtLoc: location not a point
	EE_CONTROLATLOC_NAP,
	
	// {EE-0778} do: no caller
	EE_DO_NOCALLER,
	
	// {EE-0779} read: invalid command for datagram socket
	EE_READ_NOTVALIDFORDATAGRAM,

	// {EE-0780} field: listIndex must be an integer
	EE_FIELD_LISTINDEXNAN,
	
	// {EE-0781} image cache limit: not a number
	EE_PROPERTY_BADIMAGECACHELIMIT,

	// {EE-0779} Error evaluating expression
	EE_EXPR_EVALERROR,
	
	// {EE-0780} Property: value is not a character
	EE_PROPERTY_NAC,
	
	// {EE-0781} Property: value is not a string
	EE_PROPERTY_NAS,
	
	// {EE-0782} Property: value is not a color
	EE_PROPERTY_NOTACOLOR,
	
	// {EE-0783} Property: value is not a rectangle
	EE_PROPERTY_NOTARECT,
	
	// {EE-0784} Property: value is not a point
	EE_PROPERTY_NOTAPOINT,
	
	// {EE-0785} Property: value is not a pair of integers
	EE_PROPERTY_NOTAINTPAIR,
	
	// {EE-0786} Property: value is not a quadruple of integers
	EE_PROPERTY_NOTAINTQUAD,
	
	// {EE-0787} Property: invalid enumeration value
	EE_PROPERTY_BADENUMVALUE,

	// {EE-0788} Backdrop: invalid value
	EE_BACKDROP_INVALIDVALUE,

	// {EE-0789} Property: value is not an array
    EE_PROPERTY_NOTANARRAY,
    
    // {EE-0782} controls don't have the same owner
	EE_GROUP_DIFFERENTPARENT,
	
	// {EE-0783} uuid: bad type expression
	EE_UUID_BADTYPE,
	
	// {EE-0784} uuid: wrong number of arguments for specified type
	EE_UUID_TOOMANYPARAMS,
	
	// {EE-0785} uuid: unsupported type
	EE_UUID_UNKNOWNTYPE,
	
	// {EE-0786} uuid: bad namespace expression
	EE_UUID_BADNAMESPACEID,
	
	// {EE-0787} uuid: namespace not a uuid
	EE_UUID_NAMESPACENOTAUUID,
	
	// {EE-0788} uuid: bad name expression
	EE_UUID_BADNAME,
	
	// {EE-0789} uuid: not enough randomness available
	EE_UUID_NORANDOMNESS,
	
	// {EE-0790} avgDev: error in source expression
	EE_AVGDEV_BADSOURCE,
	
	// {EE-0791} geometricMean: error in source expression
	EE_GEO_MEAN_BADSOURCE,

	// {EE-0792} harmonicMean: error in source expression
	EE_HAR_MEAN_BADSOURCE,

	// {EE-0793} pStdDev: error in source expression
	EE_POP_STDDEV_BADSOURCE,
	
	// {EE-0794} pVariance: error in source expression
	EE_POP_VARIANCE_BADSOURCE,
	
	// {EE-0795} variance: error in source expression
	EE_VARIANCE_BADSOURCE,
	
	// {EE-0796} group: object cannot be grouped
	EE_GROUP_NOTGROUPABLE,
    
    // MERG-2013-08-14: [[ MeasureText ]] Measure text relative to the effective font on an object
    // {EE-0797} measureText: no object
    EE_MEASURE_TEXT_NOOBJECT,

    // TD-2013-06-24: [[ DynamicFonts ]]
    // {EE-0798} font: couldn't find font
	EE_FONT_BADFILEEXP,
	
	// MERG-2013-10-04: [[ EditScriptAt ]] edit script of object at.
    // {EE-0799} edit script: bad at expression
	EE_EDIT_BADAT,

	// IM-2013-09-22: [[ FullscreenMode ]]
	// {EE-0800} fullscreenmode: not a valid mode
    EE_STACK_BADFULLSCREENMODE,

    // {EE-0801} Import: no image selected, or image not open
    EE_IMPORT_NOSELECTED,

    // {EE-802} Resolve image: error in source expression
    EE_RESOLVE_IMG_BADEXP,

    // {EE-803} Internal BSDiff: error in old file expression
    EE_INTERNAL_BSDIFF_BADOLD,

    // {EE-804} Internal BSDiff: error in new file expression
    EE_INTERNAL_BSDIFF_BADNEW,

    // {EE-805} Internal BSDiff: error in patch filename expression
    EE_INTERNAL_BSDIFF_BADPATCH,

    // {EE-806} Internal Bootstrap: error in stack file
    EE_INTERNAL_BOOTSTRAP_BADSTACK,

    // {EE-807} IDE script configure: error in settings expression
    EE_IDE_BADARRAY,

    // {EE-808} IDE script replace: error in text expression
    EE_IDE_BADTEXT,

    // {EE-809} IDE script classify: error in script expression
    EE_IDE_BADSCRIPT,

    // {EE-810} IDE filter control: error in pattern expression
    EE_IDE_BADPATTERN,

    // {EE-811} Engine PutInto: error in variable expression
    EE_ENGINE_PUT_BADVARIABLE,

    // {EE-812} Engine DeleteVariableChunk: error in expression
    EE_ENGINE_DELETE_BADVARCHUNK,

    // {EE-813} IDE Extract: error in segment expression
    EE_IDE_EXTRACT_BADSEGMENT,

    // {EE-814} IDE Extract: error in section name expression
    EE_IDE_EXTRACT_BADSECTION,

    // {EE-815} IDE Extract: error in filename expression
    EE_IDE_EXTRACT_BADFILENAME,
    
    // {EE-816} MCInternalPayloadPatch: error in patch item expression
    EE_INTERNAL_PATCH_BADITEM,
    
    // {EE-817} MCInternalPayloadPatch: error in base item expression
    EE_INTERNAL_BASE_BADITEM,
    
    // {EE-816} MCInternalPayloadPatch: error in output filename expression
    EE_OUTPUT_BADFILENAME,
    
    // {EE-817} MCInternalListTasksWithModule: error in module expression
    EE_INTERNAL_TASKS_BADMODULE,
    
    // {EE-818} MCInternalCanDeleteFile: error in filename expression
    EE_INTERNAL_DELETE_BADFILENAME,
    
    // {EE-819} MCInternalCanDeleteKey: error in key expression
    EE_INTERNAL_DELETE_BADKEY,

    // {EE-820} MCHandler: error in expression
    EE_HANDLER_BADEXP,
    
    // {EE-0821} textDecode: bad data expression
    EE_TEXTDECODE_BADDATA,
    
    // {EE-0822} textDecode: bad text encoding expression
    EE_TEXTDECODE_BADENCODING,
    
    // {EE-0823} textDecode: could not decode data
    EE_TEXTDECODE_FAILED,
    
    // {EE-0824} textEncode: bad text expression
    EE_TEXTENCODE_BADTEXT,
    
    // {EE-0825} textEncode: bad text encoding expression
    EE_TEXTENCODE_BADENCODING,
    
    // {EE-0826} textEncode: could not encode text
    EE_TEXTENCODE_FAILED,
    
    // {EE-0827} normalizeText: bad normal form
    EE_NORMALIZETEXT_BADFORM,
    
    // {EE-0828} normalizeText: bad text expression
    EE_NORMALIZETEXT_BADTEXT,
    
    // {EE-0829} codepointProperty: bad codepoint
    EE_CODEPOINTPROPERTY_BADCODEPOINT,

    // {EE-0830} codepointProperty: bad property name
    EE_CODEPOINTPROPERTY_BADPROPERTY,
	
	// IM-2013-12-04: [[ PixelScale ]]
	// {EE-0831} pixelScale: not a valid scale value
	EE_PROPERTY_BADPIXELSCALE,
	
	// IM-2014-01-07: [[ StackScale ]]
	// {EE-0832} scaleFactor: not a valid scale value
	EE_STACK_BADSCALEFACTOR,

	// IM-2014-01-30: [[ HiDPI ]]
	// {EE-0833} pixelScale: the pixelScale property cannot be set on this platform
	EE_PROPERTY_PIXELSCALENOTSUPPORTED,

	// IM-2014-01-30: [[ HiDPI ]]
	// {EE-0834} usePixelScaling: the usePixelScaling property cannot be set on this platform
	EE_PROPERTY_USEPIXELSCALENOTSUPPORTED,
    
	// MM-2014-02-12: [[ SecureSocket ]]
	// {EE-0835} secure: error in socket expression
	EE_SECURE_BADNAME,
    
    // PM-2014-04-15: [[Bug 12105]]
<<<<<<< HEAD
    // {EE-0836} paramCount: could not find handler
    EE_PARAMCOUNT_NOHANDLER,

    // SN-2014-05-06: [[ Bug 12360 ]]
    // {EE-0837} open: bad text encoding
    EE_OPEN_BADENCODING,
    
    // {EE-0838} open: unsupported encoding
    EE_OPEN_UNSUPPORTED_ENCODING,
=======
    // {EE-0806} paramCount: could not find handler
    EE_PARAMCOUNT_NOHANDLER,
    
    // MW-2015-05-28: [[ Bug 12463 ]]
    // {EE-807} send: too many pending messages
    EE_SEND_TOOMANYPENDING,
	
	// MM-2014-06-13: [[ Bug 12567 ]] New variant secure socket <socket> with verification for host <host>
	// {EE-0808} secure: error in host name expression
	EE_SECURE_BADHOST,
	
	// MM-2014-06-13: [[ Bug 12567 ]] New variant open socket <socket> with verification for host <host>
	// {EE-0809} open: error in host name expression
	EE_OPEN_BADHOST,	
>>>>>>> 974cd9d8
};

extern const char *MCexecutionerrors;

#endif<|MERGE_RESOLUTION|>--- conflicted
+++ resolved
@@ -2583,7 +2583,6 @@
 	EE_SECURE_BADNAME,
     
     // PM-2014-04-15: [[Bug 12105]]
-<<<<<<< HEAD
     // {EE-0836} paramCount: could not find handler
     EE_PARAMCOUNT_NOHANDLER,
 
@@ -2593,22 +2592,21 @@
     
     // {EE-0838} open: unsupported encoding
     EE_OPEN_UNSUPPORTED_ENCODING,
-=======
-    // {EE-0806} paramCount: could not find handler
+
+    // {EE-0839} paramCount: could not find handler
     EE_PARAMCOUNT_NOHANDLER,
     
     // MW-2015-05-28: [[ Bug 12463 ]]
-    // {EE-807} send: too many pending messages
+    // {EE-840} send: too many pending messages
     EE_SEND_TOOMANYPENDING,
 	
 	// MM-2014-06-13: [[ Bug 12567 ]] New variant secure socket <socket> with verification for host <host>
-	// {EE-0808} secure: error in host name expression
+	// {EE-0841} secure: error in host name expression
 	EE_SECURE_BADHOST,
 	
 	// MM-2014-06-13: [[ Bug 12567 ]] New variant open socket <socket> with verification for host <host>
-	// {EE-0809} open: error in host name expression
+	// {EE-0842} open: error in host name expression
 	EE_OPEN_BADHOST,	
->>>>>>> 974cd9d8
 };
 
 extern const char *MCexecutionerrors;
