--- conflicted
+++ resolved
@@ -2604,8 +2604,6 @@
 	// MM-2014-06-13: [[ Bug 12567 ]] New variant open socket <socket> with verification for host <host>
 	// {EE-0841} open: error in host name expression
 	EE_OPEN_BADHOST,
-<<<<<<< HEAD
-=======
     
 	// AL-2014-10-17: [[ BiDi ]] Returns the result of applying the bi-directional algorithm to text
     // {EE-0842} bidiDirection: error in source expression
@@ -2614,7 +2612,6 @@
     // MW-2014-10-23: Improve the error message you get from 'start using <name>'
     // {EE-0843} start: script of specified stack won't compile
     EE_START_WONTCOMPILE,
->>>>>>> 04ba6b73
 };
 
 extern const char *MCexecutionerrors;
