--- conflicted
+++ resolved
@@ -96,13 +96,8 @@
 
 ////////////////////////////////////////////////////////////////////////
 
-<<<<<<< HEAD
-MC_DLLEXPORT extern "C" void *load_module(const char *);
-MC_DLLEXPORT extern "C" void *resolve_symbol(void *, const char *);
-=======
 extern "C" MC_DLLEXPORT_DEF void *load_module(const char *);
 extern "C" MC_DLLEXPORT_DEF void *resolve_symbol(void *, const char *);
->>>>>>> c417e002
 
 struct LibExport
 {
