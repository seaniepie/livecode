/* Copyright (C) 2003-2013 Runtime Revolution Ltd.

This file is part of LiveCode.

LiveCode is free software; you can redistribute it and/or modify it under
the terms of the GNU General Public License v3 as published by the Free
Software Foundation.

LiveCode is distributed in the hope that it will be useful, but WITHOUT ANY
WARRANTY; without even the implied warranty of MERCHANTABILITY or
FITNESS FOR A PARTICULAR PURPOSE.  See the GNU General Public License
for more details.

You should have received a copy of the GNU General Public License
along with LiveCode.  If not see <http://www.gnu.org/licenses/>.  */

#include "prefix.h"

#include "system.h"
#include "globdefs.h"
#include "filedefs.h"
#include "objdefs.h"
#include "parsedef.h"
#include "globals.h"

#include "variable.h"

#undef isatty
#include <unistd.h>
#include <stdio.h>
#include <sys/stat.h>
#include <stdlib.h>
#include <sys/time.h>
#include <dirent.h>
#include <dlfcn.h>
#include <poll.h>
#include <fcntl.h>
#include <sys/ioctl.h>
#include <signal.h>
#include <netdb.h>
#include <netinet/in.h>
#include <arpa/inet.h>
#include <sys/types.h>
#include <sys/sysctl.h>
#include <mach-o/loader.h>
#include <mach-o/getsect.h>
#include <mach-o/dyld.h>
#include <Security/SecRandom.h>

#import <Foundation/Foundation.h>
#import <UIKit/UIDevice.h>

#include "mbliphone.h"

////////////////////////////////////////////////////////////////////////////////

extern bool MCSystemLaunchUrl(MCStringRef p_url);

////////////////////////////////////////////////////////////////////////////////

uint1 *MCuppercasingtable;
uint1 *MClowercasingtable;
real8 curtime;

////////////////////////////////////////////////////////////////////////////////

@implementation NSString (com_runrev_livecode_NSStringAdditions)
	- (const char *)nativeCString
	{
		// The length of a native string is at most the length of the string.
		NSUInteger t_bytes_available, t_bytes_used;
		t_bytes_available = [self length];
		
		char *t_buffer;
		/* UNCHECKED */ t_buffer = (char *)malloc(t_bytes_available + 1);
		
		[self getBytes: t_buffer
				maxLength: t_bytes_available
				usedLength: &t_bytes_used
				encoding: NSMacOSRomanStringEncoding
				options: NSStringEncodingConversionAllowLossy
				range: NSMakeRange(0, [self length])
				remainingRange: nil];
				
		t_buffer[t_bytes_used] = '\0';
		
		NSData *t_data;
		t_data = [NSData dataWithBytesNoCopy: t_buffer length: t_bytes_used + 1 freeWhenDone: YES];
		
		return (const char *)[t_data bytes];
	}

@end

////////////////////////////////////////////////////////////////////////

extern "C" void *load_module(const char *);
extern "C" void *resolve_symbol(void *, const char *);

struct LibExport
{
	const char *name;
	void *address;
};

struct LibInfo
{
	const char **name;
	struct LibExport *exports;
};

void *load_module(const char *p_path)
{
	const char *t_last_component;
	t_last_component = strrchr(p_path, '/');
	if (t_last_component == nil)
		t_last_component = p_path;
	else
		t_last_component += 1;
	
    // MW-2013-06-26: [[ Bug 10914 ]] Make sure we fetch the section in a way
    //   compatible with ASLR (the section address needs to be modified by the
    //   'slide' for the image).
    unsigned long t_section_data_size;
    char *t_section_data;
    t_section_data = getsectdata("__DATA", "__libs", &t_section_data_size);
    if (t_section_data != nil)
    {  
        t_section_data += (unsigned long)_dyld_get_image_vmaddr_slide(0);
        
        LibInfo **t_libs;
		t_libs = (LibInfo **)t_section_data;
		for(uint32_t k = 0; k < t_section_data_size / sizeof(void *); k++)
		{
			const char *t_lib_name;
			t_lib_name = *(t_libs[k] -> name);
			if (!MCCStringBeginsWithCaseless(t_last_component, t_lib_name))
				continue;
			if (MCCStringLength(t_last_component) != MCCStringLength(t_lib_name) + 6)
				continue;
			
			return (void *)((uintptr_t)t_libs[k] | 1);
		}

    }
	
	return NULL;	
}

void *resolve_symbol(void *p_module, const char *p_symbol)
{
	LibInfo *t_lib;
	t_lib = (LibInfo *)((uintptr_t)p_module & ~1);
	
	for(uint32_t i = 0; t_lib -> exports[i] . name != nil; i++)
		if (MCCStringEqual(p_symbol, t_lib -> exports[i] . name))
			return t_lib -> exports[i] . address;
	
	return nil;
}

static bool is_static_module(void *p_module)
{
	return (((uintptr_t)p_module) & 1) != 0;
}

////////////////////////////////////////////////////////////////////////

static char *my_strndup(const char *s, uint32_t l)
{
	char *r;
	r = new char[l + 1];
	strncpy(r, s, l);
	// MW-2010-06-15: [[ Bug ]] Make sure things are nul-terminated!
	r[l] = '\0';
	return r;
}

class MCStdioFileHandle: public MCSystemFileHandle
{
public:
    
    MCStdioFileHandle(FILE *p_fptr)
    {
        m_stream = p_fptr;
    }
	
	virtual void Close(void)
	{
		fclose(m_stream);
		delete this;
	}
	
	virtual bool Read(void *p_buffer, uint32_t p_length, uint32_t& r_read)
	{
		size_t t_amount;
		t_amount = fread(p_buffer, 1, p_length, m_stream);
		r_read = t_amount;
		
		if (t_amount < p_length)
			return ferror(m_stream) == 0;
		
		return true;
	}
	
	virtual bool Write(const void *p_buffer, uint32_t p_length)
	{
		size_t t_amount;
		t_amount = fwrite(p_buffer, 1, p_length, m_stream);
		
		if (t_amount < p_length)
			return false;
		
		return true;
	}
    
    virtual bool IsExhausted()
    {
        return feof(m_stream);
    }
    
    virtual bool TakeBuffer(void *&r_buffer, size_t &r_length)
    {
        r_length = 0;
        return true;
    }
	
	virtual bool Seek(int64_t offset, int p_dir)
	{
		return fseeko(m_stream, offset, p_dir < 0 ? SEEK_END : (p_dir > 0 ? SEEK_SET : SEEK_CUR)) == 0;
	}
	
	virtual bool Truncate(void)
	{
		return ftruncate(fileno(m_stream), ftell(m_stream));
	}
	
	virtual bool Sync(void) 
	{
		int64_t t_pos;
		t_pos = ftell(m_stream);
		return fseek(m_stream, t_pos, SEEK_SET) == 0;
	}
	
	virtual bool Flush(void)
	{
		return fflush(m_stream) == 0;
	}
	
	virtual bool PutBack(char p_char)
	{
		return ungetc(p_char, m_stream) != EOF;
	}
	
	virtual int64_t Tell(void)
	{
		return ftell(m_stream);
	}
	
	virtual int64_t GetFileSize(void)
	{
		struct stat t_info;
		if (fstat(fileno(m_stream), &t_info) != 0)
			return 0;
		return t_info . st_size;
	}
	
	virtual void *GetFilePointer(void)
	{
		return NULL;
	}
	
private:
	FILE *m_stream;
};

// MM-2012-11-22: [[ Bug 10540 ]] - For iOS 6 the standard io streams appear to no longer work.  Instead, use NSLog for output (no input supported).
class MCStdioFileDescriptorHandle: public MCSystemFileHandle
{
public:
    
    MCStdioFileDescriptorHandle()
    {
    }
	
	virtual void Close(void)
	{
		delete this;
	}
    
    virtual bool IsExhausted()
    {
        return false;
    }
    
    virtual bool TakeBuffer(void*& r_buffer, size_t& r_length)
    {
        r_length = 0;
        return true;
    }
	
	virtual bool Read(void *p_buffer, uint32_t p_length, uint32_t& r_read)
	{
        r_read = 0;
		return true;
	}
	
	virtual bool Write(const void *p_buffer, uint32_t p_length)
	{
        NSLog(@"%s", p_buffer);
		return true;
	}
	
	virtual bool Seek(int64_t offset, int p_dir)
	{
        return true;
	}
	
	virtual bool Truncate(void)
	{
		return true;
	}
	
	virtual bool Sync(void)
	{
		return true;
	}
	
	virtual bool Flush(void)
	{
		return true;
	}
	
	virtual bool PutBack(char p_char)
	{
		return true;
	}
	
	virtual int64_t Tell(void)
	{
		return 0;
	}
	
	virtual int64_t GetFileSize(void)
	{
        return 0;
	}
	
	virtual void *GetFilePointer(void)
	{
		return NULL;
	}
	
};

MCServiceInterface *MCIPhoneSystem::QueryService(MCServiceType type)
{
    return nil;
}

real64_t MCIPhoneSystem::GetCurrentTime(void)
{
	struct timeval tv;
	gettimeofday(&tv, NULL);
	curtime = tv . tv_sec + tv . tv_usec / 1000000.0;
    return curtime;
}

uint32_t MCIPhoneSystem::GetProcessId(void)
{
	return getpid();
}

bool MCIPhoneSystem::GetVersion(MCStringRef& r_string)
{
	return MCStringCreateWithCFString((CFStringRef)[[UIDevice currentDevice] systemVersion], r_string);
}

bool MCIPhoneSystem::GetMachine(MCStringRef& r_string)
{
	return MCStringCreateWithCFString((CFStringRef)[[UIDevice currentDevice] model], r_string);
}

MCNameRef MCIPhoneSystem::GetProcessor(void)
{
<<<<<<< HEAD
#ifdef __i386__
	return MCN_i386;
=======
#if defined __i386__
	return strclone("i386");
#elif defined __amd64__
    return strclone("x86_64");
#elif defined __arm64__
    return strclone("arm64");
>>>>>>> 867513c2
#else
	return MCN_arm;
#endif
}

bool MCIPhoneSystem::GetAddress(MCStringRef& r_address)
{
//    bool MCS_getaddress(MCStringRef &r_address)
//    {
//        r_address = kMCEmptyString;
//        return true;
//    }    
	extern MCStringRef MCcmd;
    return MCStringFormat(r_address, "iphone:%@", MCcmd);
}

void MCIPhoneSystem::Alarm(real64_t p_when)
{
}

void MCIPhoneSystem::Sleep(real64_t p_when)
{
	usleep((uint32_t)(p_when * 1000000.0));
}

void MCIPhoneSystem::SetEnv(MCStringRef p_name, MCStringRef p_value)
{
    MCAutoStringRefAsUTF8String t_utf8_name, t_utf8_value;
    /* UNCHECKED */ t_utf8_name . Lock(p_name);
    /* UNCHECKED */ t_utf8_value . Lock(p_value);
	setenv(*t_utf8_name, *t_utf8_value, 1);
}

bool MCIPhoneSystem::GetEnv(MCStringRef p_name, MCStringRef& r_env)
{
    MCAutoStringRefAsUTF8String t_utf8_name;
    /* UNCHECKED */ t_utf8_name . Lock(p_name);
    return MCStringCreateWithCString(getenv(*t_utf8_name), r_env);
}

Boolean MCIPhoneSystem::CreateFolder(MCStringRef p_path)
{
    MCAutoStringRefAsUTF8String t_utf8_path;
    /* UNCHECKED */ t_utf8_path . Lock(p_path);
	if (mkdir(*t_utf8_path, 0777) != 0)
        return False;
    
    return True;
}

Boolean MCIPhoneSystem::DeleteFolder(MCStringRef p_path)
{
    MCAutoStringRefAsUTF8String t_utf8_path;
    /* UNCHECKED */ t_utf8_path . Lock(p_path);
	if (rmdir(*t_utf8_path) != 0)
        return False;
    
    return True;
}

Boolean MCIPhoneSystem::DeleteFile(MCStringRef p_path)
{
    MCAutoStringRefAsUTF8String t_utf8_path;
    /* UNCHECKED */ t_utf8_path . Lock(p_path);
	if (unlink(*t_utf8_path) != 0)
        return False;
    
    return True;
}

Boolean MCIPhoneSystem::RenameFileOrFolder(MCStringRef p_old_name, MCStringRef p_new_name)
{
    MCAutoStringRefAsUTF8String t_old_name_utf8, t_new_name_utf8;
    /* UNCHECKED */ t_old_name_utf8 . Lock(p_old_name);
    /* UNCHECKED */ t_new_name_utf8 . Lock(p_new_name);
    
	if (rename(*t_old_name_utf8, *t_new_name_utf8) != 0)
        return False;
    
    return True;
}

Boolean MCIPhoneSystem::BackupFile(MCStringRef p_old_name, MCStringRef p_new_name)
{
    MCAutoStringRefAsUTF8String t_old_name_utf8, t_new_name_utf8;
    /* UNCHECKED */ t_old_name_utf8 . Lock(p_old_name);
    /* UNCHECKED */ t_new_name_utf8 . Lock(p_new_name);
	if (rename(*t_old_name_utf8, *t_new_name_utf8) != 0)
        return False;
    
    return True;
}

Boolean MCIPhoneSystem::UnbackupFile(MCStringRef p_old_name, MCStringRef p_new_name)
{
    MCAutoStringRefAsUTF8String t_old_name_utf8, t_new_name_utf8;
    /* UNCHECKED */ t_old_name_utf8 . Lock(p_old_name);
    /* UNCHECKED */ t_new_name_utf8 . Lock(p_new_name);
	if (rename(*t_old_name_utf8, *t_new_name_utf8) != 0)
        return False;
    
    return True;
}

Boolean MCIPhoneSystem::CreateAlias(MCStringRef p_target, MCStringRef p_alias)
{
    MCAutoStringRefAsUTF8String t_target_utf8, t_alias_utf8;
    /* UNCHECKED */ t_target_utf8 . Lock(p_target);
    /* UNCHECKED */ t_alias_utf8 . Lock(p_alias);
	if (symlink(*t_target_utf8, *t_alias_utf8) != 0)
        return False;
    
    return True;
}

Boolean MCIPhoneSystem::ResolveAlias(MCStringRef p_target, MCStringRef& r_dest)
{
    if (!MCStringCopy(p_target, r_dest))
        return False;
    
    return True;
}

bool MCIPhoneSystem::GetCurrentFolder(MCStringRef& r_path)
{
	MCAutoPointer<char> t_folder;
	t_folder = getcwd(NULL, 0);
	if (*t_folder == nil)
		return false;
	return MCStringCreateWithCString(*t_folder, r_path);
}

Boolean MCIPhoneSystem::SetCurrentFolder(MCStringRef p_path)
{
    MCAutoStringRefAsUTF8String t_utf8_path;
    /* UNCHECKED */ t_utf8_path . Lock(p_path);
	if (chdir(*t_utf8_path) != 0)
        return False;
    
    return True;
}

Boolean MCIPhoneSystem::FileExists(MCStringRef p_path)
{
	struct stat t_info;
    
    MCAutoStringRefAsUTF8String t_utf8_path;
    /* UNCHECKED */ t_utf8_path . Lock(p_path);
	
	bool t_found;
	t_found = stat(*t_utf8_path, &t_info) == 0;
	if (t_found && !S_ISDIR(t_info.st_mode))
		return True;
	
	return False;
}

Boolean MCIPhoneSystem::FolderExists(MCStringRef p_path)
{
	struct stat t_info;
	
    MCAutoStringRefAsUTF8String t_utf8_path;
    /* UNCHECKED */ t_utf8_path . Lock(p_path);
	bool t_found;
	t_found = stat(*t_utf8_path, &t_info) == 0;
	if (t_found && S_ISDIR(t_info.st_mode))
		return True;
	
	return False;
}

Boolean MCIPhoneSystem::FileNotAccessible(MCStringRef p_path)
{
	struct stat t_info;
    MCAutoStringRefAsUTF8String t_utf8_path;
    /* UNCHECKED */ t_utf8_path . Lock(p_path);
	if (stat(*t_utf8_path, &t_info) != 0)
		return false;
	
	if (S_ISDIR(t_info . st_mode))
		return true;
	
	if ((t_info . st_mode & S_IWUSR) == 0)
		return true;
	
	return false;
}

Boolean MCIPhoneSystem::ChangePermissions(MCStringRef p_path, uint2 p_mask)
{
    MCAutoStringRefAsUTF8String t_utf8_path;
    /* UNCHECKED */ t_utf8_path . Lock(p_path);
	if (chmod(*t_utf8_path, p_mask) != 0)
        return False;
    
    return True;
}

uint2 MCIPhoneSystem::UMask(uint2 p_mask)
{
	return umask(p_mask);
}

IO_handle MCIPhoneSystem::OpenFile(MCStringRef p_path, intenum_t p_mode, Boolean p_map)
{
	static const char *s_modes[] = { "r", "w", "r+", "a" };
    uint1 t_mode;
    
    switch (p_mode)
    {
    case kMCOpenFileModeRead:
        t_mode = 0;
        break;
    case kMCOpenFileModeWrite:
        t_mode = 1;
        break;
    case kMCOpenFileModeUpdate:
        t_mode = 2;
        break;
    case kMCOpenFileModeAppend:
        t_mode = 3;
        break;
    }
    
    FILE *t_stream;
    MCAutoStringRefAsUTF8String t_utf8_path;
    /* UNCHECKED */ t_utf8_path . Lock(p_path);
    t_stream = fopen(*t_utf8_path, s_modes[t_mode]);
    
	if (t_stream == NULL && p_mode == kMCOpenFileModeUpdate)
		t_stream = fopen(*t_utf8_path, "w+");
    
    if (t_stream == NULL)
        return NULL;
    
    IO_handle t_handle;
    t_handle = new MCStdioFileHandle(t_stream);
    
    return t_handle;
}

IO_handle MCIPhoneSystem::OpenFd(uint32_t p_fd, intenum_t p_mode)
{
	static const char *s_modes[] = { "r", "w", "w" };
    
    FILE *t_stream;
    t_stream = fdopen(p_fd, s_modes[p_fd]);
    
    if (t_stream == NULL)
        return NULL;
    
    IO_handle t_handle;
    
    // MM-2012-11-22: [[ Bug 10540 ]] - For iOS 6, use MCStdioFileDescriptorHandle for stdio streams.
    //  This just wraps NSLog for output.  No input supported.
    if (MCmajorosversion < 600)
        t_handle = new MCStdioFileHandle(t_stream);
    else
        t_handle = new MCStdioFileDescriptorHandle();
    
    return t_handle;
}

IO_handle MCIPhoneSystem::OpenDevice(MCStringRef p_path, intenum_t p_mode)
{
	return NULL;
}

bool MCIPhoneSystem::GetTemporaryFileName(MCStringRef& r_tmp_name)
{
	return MCStringCreateWithCString(tmpnam(NULL), r_tmp_name);
}

Boolean MCIPhoneSystem::GetStandardFolder(MCNameRef p_type, MCStringRef& r_folder)
{
	MCAutoStringRef t_path;
	
	if (MCNameIsEqualToCString(p_type, "temporary", kMCCompareCaseless))
	{
        MCAutoStringRef t_temp;
        MCStringCreateWithCFString((CFStringRef)NSTemporaryDirectory() , &t_temp);
		
		// MW-2012-09-18: [[ Bug 10279 ]] Remove trailing slash, if any.
		// MW-2012-10-04: [[ Bug 10435 ]] Actually use a NUL character, rather than a '0'!
		if (MCStringEndsWith(*t_temp, MCSTR("/"), kMCCompareExact))
			/* UNCHECKED */ MCStringCopySubstring(*t_temp, MCRangeMake(0, MCStringGetLength(*t_temp) - 1), &t_path);
        else
            /* UNCHECKED */ MCStringCopy(*t_temp, &t_path);
	}
	else if (MCNameIsEqualToCString(p_type, "documents", kMCCompareCaseless))
	{
		NSArray *t_paths;
		t_paths = NSSearchPathForDirectoriesInDomains(NSDocumentDirectory, NSUserDomainMask, YES);
        MCStringCreateWithCFString((CFStringRef)[t_paths objectAtIndex: 0] , &t_path);
	}
	else if (MCNameIsEqualToCString(p_type, "home", kMCCompareCaseless))
	{
        MCStringCreateWithCFString((CFStringRef)NSHomeDirectory() , &t_path);
	}
	else if (MCNameIsEqualToCString(p_type, "cache", kMCCompareCaseless))
	{
		NSArray *t_paths;
		t_paths = NSSearchPathForDirectoriesInDomains(NSCachesDirectory, NSUserDomainMask, YES);
		MCStringCreateWithCFString((CFStringRef)[t_paths objectAtIndex: 0] , &t_path);
	}
	else if (MCNameIsEqualToCString(p_type, "engine", kMCCompareCaseless))
	{
		extern MCStringRef MCcmd;
        uindex_t t_index;
        t_index = MCStringGetLength(MCcmd);
        /* UNCHECKED */ MCStringLastIndexOfChar(MCcmd, '/', t_index, kMCCompareExact, t_index);
        /* UNCHECKED */ MCStringCopySubstring(MCcmd, MCRangeMake(0, t_index), &t_path);
                    
	}
	else if (MCNameIsEqualToCString(p_type, "library", kMCCompareCaseless))
	{
		NSArray *t_paths;
		t_paths = NSSearchPathForDirectoriesInDomains(NSLibraryDirectory, NSUserDomainMask, YES);
		MCStringCreateWithCFString((CFStringRef)[t_paths objectAtIndex: 0] , &t_path);

	}
    
    if (*t_path == nil)
        return False;
    
    r_folder = MCValueRetain(*t_path);
    return True;
}

//////////

MCSysModuleHandle MCIPhoneSystem::LoadModule(MCStringRef p_path)
{
    
	void *t_module;
    MCAutoPointer<char> t_path;
    /* UNCHECKED */ MCStringConvertToCString(p_path, &t_path);
	t_module = load_module(*t_path);
	if (t_module != NULL)
		return (MCSysModuleHandle)t_module;
    
    t_module = dlopen(*t_path, RTLD_LAZY);
    
	return (MCSysModuleHandle)t_module;
}

MCSysModuleHandle MCIPhoneSystem::ResolveModuleSymbol(MCSysModuleHandle p_module, MCStringRef p_symbol)
{
    MCAutoPointer<char> t_symbol;
    /* UNCHECKED */ MCStringConvertToCString(p_symbol, &t_symbol);
	if (is_static_module((void*)p_module))
		return (MCSysModuleHandle)resolve_symbol((void*)p_module, *t_symbol);

	return (MCSysModuleHandle)dlsym(p_module, *t_symbol);
}

void MCIPhoneSystem::UnloadModule(MCSysModuleHandle p_module)
{
	if (is_static_module((void*)p_module))
		return;
		
	dlclose((void*)p_module);
}

////

bool MCIPhoneSystem::LongFilePath(MCStringRef p_path, MCStringRef& r_long_path)
{
	return MCStringCopy(p_path, r_long_path);
}

bool MCIPhoneSystem::ShortFilePath(MCStringRef p_path, MCStringRef& r_short_path)
{
	return MCStringCopy(p_path, r_short_path);
}
// ST-2014-12-18: [[ Bug 14259 ]] Not implemented / needed on iOS
bool MCIPhoneSystem::GetExecutablePath(MCStringRef& r_path)
{
    return false;
}

bool MCIPhoneSystem::PathToNative(MCStringRef p_path, MCStringRef& r_native)
{
	return MCStringCopy(p_path, r_native);
}

bool MCIPhoneSystem::PathFromNative(MCStringRef p_native, MCStringRef& r_path)
{
	return MCStringCopy(p_native, r_path);
}

bool MCIPhoneSystem::ResolvePath(MCStringRef p_path, MCStringRef& r_resolved)
{
    char *t_absolute_path;
	if (MCStringGetCharAtIndex(p_path, 0) != '/')
	{
		MCAutoStringRef t_folder;
		if (!GetCurrentFolder(&t_folder))
			return false;
        
		MCAutoStringRef t_resolved;
		if (!MCStringMutableCopy(*t_folder, &t_resolved) ||
			!MCStringAppendChar(*t_resolved, '/') ||
			!MCStringAppend(*t_resolved, p_path))
			return false;
        
		return MCStringCopy(*t_resolved, r_resolved);
	}
	else
		return MCStringCopy(p_path, r_resolved);
}

// Moved to ResolvePath as the path is always native on MCSystemInterface functions
//bool MCIPhoneSystem::ResolveNativePath(MCStringRef p_path, MCStringRef& r_resolved)
//{
//	char *t_absolute_path;
//	if (MCStringGetCharAtIndex(p_path, 0) != '/')
//	{
//		MCAutoStringRef t_folder;
//		if (!GetCurrentFolder(&t_folder))
//			return false;
//
//		MCAutoStringRef t_resolved;
//		if (!MCStringMutableCopy(*t_folder, &t_resolved) ||
//			!MCStringAppendChar(*t_resolved, '/') ||
//			!MCStringAppend(*t_resolved, p_path))
//			return false;
//
//		return MCStringCopy(*t_resolved, r_resolved);
//	}
//	else
//		return MCStringCopy(p_path, r_resolved);
//}


bool MCIPhoneSystem::ListFolderEntries(MCSystemListFolderEntriesCallback p_callback, void *p_context)
{
	DIR *t_dir;
	t_dir = opendir(".");
	if (t_dir == NULL)
		return false;
	
	MCSystemFolderEntry t_entry;
	memset(&t_entry, 0, sizeof(MCSystemFolderEntry));
	
	bool t_success;
	t_success = true;
	while(t_success)
	{
		struct dirent *t_dir_entry;
		t_dir_entry = readdir(t_dir);
		if (t_dir_entry == NULL)
			break;
		
		if (strcmp(t_dir_entry -> d_name, ".") == 0)
			continue;
		
		struct stat t_stat;
		stat(t_dir_entry -> d_name, &t_stat);
                
        MCStringRef t_unicode_str;
        MCStringCreateWithBytes((byte_t*)t_dir_entry -> d_name, strlen(t_dir_entry -> d_name), kMCStringEncodingUTF8, false, t_unicode_str);
		
		t_entry . name = t_unicode_str;
		t_entry . data_size = t_stat . st_size;
		t_entry . resource_size = 0;
		t_entry . modification_time = t_stat . st_mtime;
		t_entry . access_time = t_stat . st_atime;
		t_entry . user_id = t_stat . st_uid;
		t_entry . group_id = t_stat . st_gid;
		t_entry . permissions = t_stat . st_mode & 0777;
		t_entry . is_folder = S_ISDIR(t_stat . st_mode);
		
		t_success = p_callback(p_context, &t_entry);
        
        MCValueRelease(t_unicode_str);
	}
	
	closedir(t_dir);
	
	return t_success;
}

bool MCIPhoneSystem::Shell(MCStringRef filename, MCDataRef& r_data, int& r_retcode)
{
	int t_to_parent[2];
	pid_t t_pid;
	if (pipe(t_to_parent) == 0)
	{
		int t_to_child[2];
		if (pipe(t_to_child) == 0)
		{
			t_pid = fork();
			if (t_pid == 0)
			{
				// CHILD PROCESS SIDE
				
				// Close the writing side of the pipe <parent -> child>
				close(t_to_child[1]);
				// Close the child's stdin
				close(0);
				// Move the read side of the parent->child pipe to stdin
				dup(t_to_child[0]);
				close(t_to_child[0]);
				
				// Close the reading side of the pipe <child -> parent>
				close(t_to_parent[0]);
				// Close child's stdout
				close(1);
				// Copy the writing side of the pipe <child -> parent> to stdout
				dup(t_to_parent[1]);
				
				// Close child's stderr
				close(2);
				// Move the writing side of the pipe <child -> parent> to stderr
				dup(t_to_parent[1]);
				close(t_to_parent[1]);
				
				// Launch the standard 'sh' shell processor
				execl("/bin/sh", "/bin/sh", "-s", NULL);
				_exit(-1);
			}
			
			// ORIGINAL PROCESS SIDE
			
			// Close the reading side of the pipe <parent -> child>
			close(t_to_child[0]);
			// Write the command to it
            MCAutoStringRefAsUTF8String t_mccmd_utf8;
            t_mccmd_utf8 . Lock(MCcmd);
			write(t_to_child[1], *t_mccmd_utf8, t_mccmd_utf8.Size());
			write(t_to_child[1], "\n", 1);
			
			// Close the writing side of the pipe <parent -> child>
			close(t_to_child[1]);
			
			// Close the writing side of the pipe <child -> parent>
			close(t_to_parent[1]);
			
			// Make the reading side of the pipe <child -> parent> non-blocking
			fcntl(t_to_parent[0], F_SETFL, (fcntl(t_to_parent[0], F_GETFL, 0) & O_APPEND) | O_NONBLOCK);
		}
		else
		{
			close(t_to_child[0]);
			close(t_to_child[1]);
			return false;
		}
	}
	else
		return false;
	
	void *t_data;
	t_data = NULL;
	
	uint32_t t_length;
	t_length = 0;
	
	uint32_t t_capacity;
	t_capacity = 0;
	
	bool t_success;
	t_success = true;
	for(;;)
	{
		int t_available;
		t_available = 0;
		
		ioctl(t_to_parent[0], FIONREAD, (char *)&t_available);
		
		t_available += 16384;
		if (t_length + t_available > t_capacity)
		{
			t_capacity = t_length + t_available;
			
			void *t_new_data;
			t_new_data = realloc(t_data, t_capacity);
			if (t_new_data == NULL)
			{
				t_success = false;
				break;
			}
			
			t_data = t_new_data;
		}
		
		errno = 0;
		
		int t_read;
		t_read = read(t_to_parent[0], (char *)t_data + t_length, t_available);
		if (t_read <= 0)
		{
			if (errno != EAGAIN && errno != EWOULDBLOCK && errno != EINTR)
				break;
			
			pollfd t_poll_fd;
			t_poll_fd . fd = t_to_parent[0];
			t_poll_fd . events = POLLIN;
			t_poll_fd . revents = 0;
			
			int t_result;
			t_result = poll(&t_poll_fd, 1, -1);
			if (t_result != 1)
				break;
		}
		else
			t_length += t_read;
	}
	
	close(t_to_parent[0]);
	
	pid_t t_wait_result;
	int t_wait_stat;
	t_wait_result = waitpid(t_pid, &t_wait_stat, WNOHANG);
	if (t_wait_result == 0)
	{
		kill(t_pid, SIGKILL);
		waitpid(t_pid, &t_wait_stat, 0);
	}
	else
		t_wait_stat = 0;
	
	if (t_success)
	{
		/* UNCHECKED */ MCDataCreateWithBytesAndRelease((byte_t *)realloc(t_data, t_length), t_length, r_data);
		
		r_retcode = WEXITSTATUS(t_wait_stat);
	}
	else
	{
		if (t_data != NULL)
			free(t_data);
	}
	
	return t_success;
}

void MCIPhoneSystem::Debug(MCStringRef p_string)
{
    // MM-2012-09-07: [[ Bug 10320 ]] put does not write to console on Mountain Lion
    // AL-2014-03-25: [[ Bug 11985 ]] NSStrings created with stringWithMCStringRef are autoreleased.
    NSString *t_msg;
    t_msg = [NSString stringWithMCStringRef: p_string];
    NSLog(@"%@", t_msg);
}

int MCIPhoneSystem::GetErrno(void)
{
    return errno;
}

void MCIPhoneSystem::SetErrno(int p_errno)
{
    errno = p_errno;
}

//////////////////

bool MCIPhoneSystem::Initialize(void)
{
    IO_stdin = OpenFd(0, kMCOpenFileModeRead);
    IO_stdout = OpenFd(1, kMCOpenFileModeWrite);
    IO_stderr = OpenFd(2, kMCOpenFileModeWrite);
    
    // Initialize our case mapping tables
    
    MCuppercasingtable = new uint1[256];
    for(uint4 i = 0; i < 256; ++i)
        MCuppercasingtable[i] = (uint1)toupper((uint1)i);
    
    MClowercasingtable = new uint1[256];
    for(uint4 i = 0; i < 256; ++i)
        MClowercasingtable[i] = (uint1)tolower((uint1)i);
    
	return true;
}

void MCIPhoneSystem::Finalize(void)
{
}

////////////////////////////////////////////////////////////////////////////////

real8 MCIPhoneSystem::GetFreeDiskSpace()
{
    return 0.0;
}

Boolean MCIPhoneSystem::GetDevices(MCStringRef &r_devices)
{
    return False;
}

Boolean MCIPhoneSystem::GetDrives(MCStringRef& r_devices)
{
    return False;
}

void MCIPhoneSystem::CheckProcesses(void)
{
    return;
}

uint32_t MCIPhoneSystem::GetSystemError(void)
{
    return errno;
}

bool MCIPhoneSystem::StartProcess(MCNameRef p_name, MCStringRef p_doc, intenum_t p_mode, Boolean p_elevated)
{
    return false;
}

void MCIPhoneSystem::CloseProcess(uint2 p_index)
{
    return;
}

void MCIPhoneSystem::Kill(int4 p_pid, int4 p_sig)
{
    return;
}

void MCIPhoneSystem::KillAll()
{
    return;
}

Boolean MCIPhoneSystem::Poll(real8 p_delay, int p_fd)
{
    return False;
}

Boolean MCIPhoneSystem::IsInteractiveConsole(int p_fd)
{
    return False;
}

void MCIPhoneSystem::LaunchDocument(MCStringRef p_document)
{
    return;
}

void MCIPhoneSystem::LaunchUrl(MCStringRef p_url)
{
    // AL-2014-06-26: [[ Bug 12700 ]] Implement launch url
	if (!MCSystemLaunchUrl(p_url))
        MCresult -> sets("no association");
}

void MCIPhoneSystem::DoAlternateLanguage(MCStringRef p_script, MCStringRef p_language)
{
    return;
}

bool MCIPhoneSystem::AlternateLanguages(MCListRef &r_list)
{
    return False;
}

bool MCIPhoneSystem::GetDNSservers(MCListRef &r_list)
{
    return False;
}

//////////////////

MCSystemInterface *MCMobileCreateIPhoneSystem(void)
{
	return new MCIPhoneSystem;
}

//////////////////

// MW-2013-05-21: [[ RandomBytes ]] System function for random bytes on iOS.
bool MCS_random_bytes(size_t p_count, MCDataRef& r_buffer)
{
    // IM-2014-04-16: [[ Bug 11860 ]] SecRandomCopyBytes returns 0 on success
    MCAutoByteArray t_bytes;
    return (t_bytes . New(p_count) &&
            SecRandomCopyBytes(kSecRandomDefault, p_count, (uint8_t *)t_bytes . Bytes()) == 0 &&
            t_bytes . CreateData(r_buffer));
}

//////////////////

extern "C" void *IOS_LoadModule(const char *name);
extern "C" void *IOS_ResolveSymbol(void *module, const char *name);

// MW-2013-10-08: [[ LibOpenSSL101e ]] This functions are used by the stubs to load
//   modules / resolve symbols.
void *IOS_LoadModule(const char *name)
{
	return MCsystem -> LoadModule(MCSTR(name));
}

void *IOS_ResolveSymbol(void *module, const char *name)
{
	return MCsystem -> ResolveModuleSymbol((MCSysModuleHandle)module, MCSTR(name));
}<|MERGE_RESOLUTION|>--- conflicted
+++ resolved
@@ -383,17 +383,12 @@
 
 MCNameRef MCIPhoneSystem::GetProcessor(void)
 {
-<<<<<<< HEAD
-#ifdef __i386__
-	return MCN_i386;
-=======
 #if defined __i386__
-	return strclone("i386");
+    return MCN_i386;
 #elif defined __amd64__
-    return strclone("x86_64");
+    return MCN_x86_64;
 #elif defined __arm64__
-    return strclone("arm64");
->>>>>>> 867513c2
+    return MCN_arm64;
 #else
 	return MCN_arm;
 #endif
