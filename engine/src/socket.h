--- conflicted
+++ resolved
@@ -76,15 +76,11 @@
 	uint4 size;
 	uint4 done;
 	Boolean writedone;
-<<<<<<< HEAD
-	MCSocketwrite(MCStringRef d, MCObject *o, MCNameRef m);
-=======
-	
-	// MM-2014-02-12: [[ SecureSocket ]] We now store against each individual write if it should be encrypted (rather than checking against socket).
+
+    // MM-2014-02-12: [[ SecureSocket ]] We now store against each individual write if it should be encrypted (rather than checking against socket).
 	Boolean secure;
-	
-	MCSocketwrite(const MCString &d, MCObject *o, MCNameRef m, Boolean secure);
->>>>>>> cb5ff903
+    
+	MCSocketwrite(MCStringRef d, MCObject *o, MCNameRef m, Boolean secure);
 	~MCSocketwrite();
 	MCSocketwrite *next()
 	{
@@ -194,29 +190,6 @@
 #endif
 };
 
-
-<<<<<<< HEAD
-=======
-
-extern bool MCS_init_sockets();
-extern bool MCS_compare_host_domain(const char *p_host_a, const char *p_host_b);
-extern MCSocket *MCS_open_socket(char *name, Boolean datagram, MCObject *o, MCNameRef m, Boolean secure, Boolean sslverify, char *sslcertfile);
-extern void MCS_close_socket(MCSocket *s);
-extern void MCS_read_socket(MCSocket *s, MCExecPoint &ep, uint4 length, char *until, MCNameRef m);
-extern void MCS_write_socket(const MCString &d, MCSocket *s, MCObject *optr, MCNameRef m);
-// MM-2014-02-12: [[ SecureSocket ]] New secure socket command.
-void MCS_secure_socket(MCSocket *s, Boolean sslverify);
-extern MCSocket *MCS_accept(uint2 p, MCObject *o, MCNameRef m, Boolean datagram,Boolean secure,Boolean sslverify,char *sslcertfile);
-extern void MCS_ha(MCExecPoint &ep, MCSocket *s);
-extern void MCS_hn(MCExecPoint &ep);
-extern void MCS_aton(MCExecPoint &ep);
-extern void MCS_ntoa(MCExecPoint &ep, MCExecPoint &ep2);
-extern void MCS_pa(MCExecPoint &ep, MCSocket *s);
-
-
-
-
->>>>>>> cb5ff903
 typedef bool (*MCHostNameResolveCallback)(void *p_context, bool p_resolved, bool p_final, struct sockaddr *p_addr, int p_addrlen);
 typedef void (*MCSockAddrToStringCallback)(void *p_context, bool p_resolved, const char *p_hostname);
 
