--- conflicted
+++ resolved
@@ -202,13 +202,9 @@
 			delete this;
 	}
 }
-<<<<<<< HEAD
- #ifdef LEGACY_EXEC
-Exec_stat MCAudioClip::getprop_legacy(uint4 parid, Properties which, MCExecPoint &ep, Boolean effective)
-=======
-
-Exec_stat MCAudioClip::getprop(uint4 parid, Properties which, MCExecPoint &ep, Boolean effective, bool recursive)
->>>>>>> bb71d905
+
+#ifdef LEGACY_EXEC
+Exec_stat MCAudioClip::getprop_legacy(uint4 parid, Properties which, MCExecPoint &ep, Boolean effective, bool recursive)
 {
 	switch (which)
     {
@@ -228,11 +224,7 @@
 		break;
 #endif /* MCAudioClip::getprop */ 
 	default:
-<<<<<<< HEAD
-		return MCObject::getprop_legacy(parid, which, ep, effective);
-=======
-		return MCObject::getprop(parid, which, ep, effective, recursive);
->>>>>>> bb71d905
+		return MCObject::getprop_legacy(parid, which, ep, effective, recursive);
 	}
 	return ES_NORMAL;
 }
