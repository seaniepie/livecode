/* Copyright (C) 2003-2013 Runtime Revolution Ltd.

This file is part of LiveCode.

LiveCode is free software; you can redistribute it and/or modify it under
the terms of the GNU General Public License v3 as published by the Free
Software Foundation.

LiveCode is distributed in the hope that it will be useful, but WITHOUT ANY
WARRANTY; without even the implied warranty of MERCHANTABILITY or
FITNESS FOR A PARTICULAR PURPOSE.  See the GNU General Public License
for more details.

You should have received a copy of the GNU General Public License
along with LiveCode.  If not see <http://www.gnu.org/licenses/>.  */

//
// Base class for all display objects
//
#ifndef	OBJECT_H
#define	OBJECT_H

#ifndef DLLIST_H
#include "dllst.h"
#endif

#ifndef __MC_IMAGE_BITMAP_H__
#include "imagebitmap.h"
#endif

#include "globals.h"
#include "platform.h"

enum {
    MAC_SHADOW,
    MAC_THUMB_TOP,
    MAC_THUMB_BACK,
    MAC_THUMB_BOTTOM,
    MAC_THUMB_GRIP,
    MAC_THUMB_HILITE,
    MAC_DISABLED,
    MAC_NCOLORS
};

typedef bool (*MCObjectListFontsCallback)(void *p_context, unsigned int p_index);
typedef bool (*MCObjectResetFontsCallback)(void *p_context, unsigned int p_index, unsigned int p_new_index);

enum MCVisitStyle
{
	VISIT_STYLE_DEPTH_FIRST,
	VISIT_STYLE_DEPTH_LAST
};

enum MCObjectIntersectType
{
	kMCObjectIntersectBounds,
	kMCObjectIntersectPixels,
	kMCObjectIntersectPixelsWithEffects,
};

enum MCObjectShapeType
{
	kMCObjectShapeEmpty,
	kMCObjectShapeRectangle,
	kMCObjectShapeMask,
	kMCObjectShapeComplex
};

enum MCPropertyChangedMessageType 
{
	kMCPropertyChangedMessageTypeNone = 0,
	kMCPropertyChangedMessageTypePropertyChanged = 1 << 0,
	kMCPropertyChangedMessageTypeResizeControlStarted = 1 << 1,
	kMCPropertyChangedMessageTypeResizeControlEnded = 1 << 2,
	kMCPropertyChangedMessageTypeGradientEditStarted = 1 << 3,
	kMCPropertyChangedMessageTypeGradientEditEnded = 1 << 4
};

struct MCObjectShape
{
	// The type of shape.
	MCObjectShapeType type;
	// The bounds of the shape - this clips the content.
	MCRectangle bounds;
	struct
	{
		// The rectangle of the shape's content (clipped to bounds).
		MCRectangle rectangle;
		
		// The mask of the shape's content (clipped to bounds).
		struct
		{
			MCPoint origin;
			MCImageBitmap *bits;			
			// MM-2012-10-03: [[ ResIndependence ]] The scale of the mask. Used when computing intersect of images with a scale factor.
			MCGFloat scale;
		} mask;
	};
};

struct MCObjectRef
{
	MCObject *object;
	uint4 part;
};

struct MCObjectVisitor
{
	virtual ~MCObjectVisitor(void);
	
	virtual bool OnObject(MCObject *p_object);
	virtual bool OnControl(MCControl *p_control);

	virtual bool OnStack(MCStack *p_stack);
	virtual bool OnAudioClip(MCAudioClip *p_audio_clip);
	virtual bool OnVideoClip(MCVideoClip *p_video_clip);
	virtual bool OnCard(MCCard *p_card);
	virtual bool OnGroup(MCGroup *p_group);
	virtual bool OnField(MCField *p_field);
	virtual bool OnButton(MCButton *p_button);
	virtual bool OnImage(MCImage *p_image);
	virtual bool OnScrollbar(MCScrollbar *p_scrollbar);
	virtual bool OnPlayer(MCPlayer *p_player);
	virtual bool OnParagraph(MCParagraph *p_paragraph);
	virtual bool OnBlock(MCBlock *p_block);
	virtual bool OnStyledText(MCStyledText *p_styled_text);
};

#define OBJECT_EXTRA_ARRAYPROPS		(1U << 0)
#define OBJECT_EXTRA_PARENTSCRIPT	(1U << 1)
#define OBJECT_EXTRA_BITMAPEFFECTS  (1U << 2)
#define OBJECT_EXTRA_LAYERMODE		(1U << 3)
// MW-2012-02-19: [[ SplitTextAttrs ]] If this flag is set, then there is a font-flags
//   byte in the extended data section.
#define OBJECT_EXTRA_FONTFLAGS		(1U << 4)

class MCObjectHandle
{
public:
	MCObjectHandle(MCObject *p_object);
	~MCObjectHandle(void);

	// Increase the reference count.
	void Retain(void);

	// Decrease the reference count, destroying the object when it reaches 0.
	void Release(void);

	MCObject *Get(void);

	// Set the handle to nil - the object has been destroyed.
	void Clear(void);

	// Returns true if the object still exists.
	bool Exists(void);

private:
	uint32_t m_references;
	MCObject *m_object;
};

// MW-2012-02-17: [[ LogFonts ]] The font attrs struct for the object.
struct MCObjectFontAttrs
{
	MCNameRef name;
	uint2 style;
	uint2 size;
};

struct MCPropertyInfo;
struct MCObjectPropertyTable
{
	MCObjectPropertyTable *parent;
	uindex_t size;
	MCPropertyInfo *table;
};

struct MCInterfaceNamedColor;
struct MCInterfaceLayer;
struct MCInterfaceShadow;
struct MCInterfaceTextStyle;
struct MCInterfaceTriState;
struct MCExecValue;

struct MCPatternInfo
{
	uint32_t id;
	MCPatternRef pattern;
};

class MCObject : public MCDLlist
{
protected:
	uint4 obj_id;
	MCObject *parent;
	MCNameRef _name;
	uint4 flags;
	MCRectangle rect;
	MCColor *colors;
	MCStringRef *colornames;
	MCStringRef _script;
	MCPatternInfo *patterns;
	MCHandlerlist *hlist;
	MCObjectPropertySet *props;
	uint4 state;
	uint2 fontheight;
	uint2 dflags;
	uint2 ncolors;
	uint2 npatterns;
	uint2 altid;
	uint1 hashandlers;
	uint1 scriptdepth;
	uint1 borderwidth;
	int1 shadowoffset;
	uint1 ink;
	uint1 extraflags;

	// Note: Although this is called blendlevel, it is actually '100 - the blendlevel'
	//   i.e. we store as 0 for trans, 100 for opaque.
	uint1 blendlevel;
	
	// MW-2012-02-16: [[ LogFonts ]] The logical font flags - whether the object's
	//   labels are unicode and what font attrs should be considered as set.
	uint1 m_font_flags;

	// MM-2012-09-05: [[ Property Listener ]]
	bool m_listening : 1;
	uint8_t m_properties_changed : 6;
	
	// MW-2012-10-10: [[ IdCache ]]
	bool m_in_id_cache : 1;
	
	// IM-2013-04-16: [[ BZ 10848 ]] // flag to record encrypted state of object script
	bool m_script_encrypted : 1;
	
	MCStringRef tooltip;
	
	// MW-2008-10-20: Pointer to the parent script's weak object reference.
	MCParentScriptUse *parent_script;

	// MW-2009-08-25: Pointer to the object's weak reference (if any).
	MCObjectHandle *m_weak_handle;

	// MW-2011-07-21: For now, make this a uint4 as imageSrc references can make
	//   it exceed 255 and wrap causing much much badness for the likes of rTree.
	uint32_t opened;

	// MW-2012-02-14: [[ FontRefs ]] The object's concrete font.
	MCFontRef m_font;

	// MW-2012-02-16: [[ LogFonts ]] The object's logical font attrs.
	MCObjectFontAttrs *m_font_attrs;

	static uint1 dashlist[2];
	static uint1 dotlist[2];
	static int1 dashoffset;
	static MCRectangle selrect;
	static int2 startx;
	static int2 starty;
	static uint1 menudepth;
	static MCStack *attachedmenu;
	static MCColor maccolors[MAC_NCOLORS];

	// MW-2012-02-17: [[ LogFonts ]] We store the last loaded font index for
	//   the object being serialized. This is because the fonttable comes
	//   after the stack's object struct.
	static uint2 s_last_font_index;

	// MW-2008-10-28: [[ ParentScripts ]] This boolean flag is set to true if
	//   at some point since it was last unset an object has been loaded that
	//   requires parentScript resolution.
	static bool s_loaded_parent_script_reference;

	static MCPropertyInfo kProperties[];
	static MCObjectPropertyTable kPropertyTable;
    static MCPropertyInfo kModeProperties[];
	static MCObjectPropertyTable kModePropertyTable;
public:
	MCObject();
	MCObject(const MCObject &oref);
	virtual ~MCObject();
	virtual Chunk_term gettype() const;
	virtual const char *gettypestring();

	virtual const MCObjectPropertyTable *getpropertytable(void) const { return &kPropertyTable; }
    virtual const MCObjectPropertyTable *getmodepropertytable(void) const { return &kModePropertyTable; }
	
	virtual bool visit(MCVisitStyle p_style, uint32_t p_part, MCObjectVisitor *p_visitor);

	virtual IO_stat save(IO_handle stream, uint4 p_part, bool p_force_ext);
	virtual IO_stat extendedsave(MCObjectOutputStream& p_stream, uint4 p_part);

	virtual IO_stat load(IO_handle stream, uint32_t version);
	virtual IO_stat extendedload(MCObjectInputStream& p_stream, uint32_t version, uint4 p_length);
	
	virtual void open();
	virtual void close();
	virtual void kfocus();
	virtual Boolean kfocusnext(Boolean top);
	virtual Boolean kfocusprev(Boolean bottom);
	virtual void kunfocus();
	virtual Boolean kdown(MCStringRef p_string, KeySym key);
	virtual Boolean kup(MCStringRef p_string, KeySym key);
	virtual Boolean mfocus(int2 x, int2 y);
	virtual void mfocustake(MCControl *target);
	virtual void munfocus();
	virtual void mdrag(void);
	virtual Boolean mdown(uint2 which);
	virtual Boolean mup(uint2 which, bool p_release);
	virtual Boolean doubledown(uint2 which);
	virtual Boolean doubleup(uint2 which);
	
	virtual void timer(MCNameRef mptr, MCParameter *params);
	virtual uint2 gettransient() const;
	virtual void setrect(const MCRectangle &nrect);

	// MW-2011-11-23: [[ Array Chunk Props ]] Add 'effective' param to arrayprop access.
<<<<<<< HEAD
#ifdef LEGACY_EXEC
	virtual Exec_stat getprop_legacy(uint4 parid, Properties which, MCExecPoint &, Boolean effective);
	virtual Exec_stat getarrayprop_legacy(uint4 parid, Properties which, MCExecPoint &, MCNameRef key, Boolean effective);
	virtual Exec_stat setprop_legacy(uint4 parid, Properties which, MCExecPoint &, Boolean effective);
	virtual Exec_stat setarrayprop_legacy(uint4 parid, Properties which, MCExecPoint&, MCNameRef key, Boolean effective);
#endif
=======
	virtual Exec_stat getprop(uint4 parid, Properties which, MCExecPoint &, Boolean effective, bool recursive = false);
	virtual Exec_stat getarrayprop(uint4 parid, Properties which, MCExecPoint &, MCNameRef key, Boolean effective);
	virtual Exec_stat setprop(uint4 parid, Properties which, MCExecPoint &, Boolean effective);
	virtual Exec_stat setarrayprop(uint4 parid, Properties which, MCExecPoint&, MCNameRef key, Boolean effective);

    // FG-2014-11-07: [[ Better theming ]] Gets a propery according to the native UI theme
    virtual Exec_stat getsystemthemeprop(Properties which, MCExecPoint&);
    
>>>>>>> bb71d905
	virtual void select();
	virtual void deselect();
	virtual Boolean del();
	virtual void paste(void);
	virtual void undo(Ustruct *us);
	virtual void freeundo(Ustruct *us);
	virtual MCStack *getstack();

	// MW-2011-02-27: [[ Bug 9412 ]] If pass_from is non-nil it means the message is passing from that
    //   object and should continue to be passed if not handled. If it is nil, then the message should
    //   not be passed on.
	virtual Exec_stat handle(Handler_type, MCNameRef, MCParameter *, MCObject *pass_from);
	virtual void closemenu(Boolean kfocus, Boolean disarm);
	virtual void recompute();
	
	// MW-2011-09-20: [[ Collision ]] Compute the shape of the object's mask.
	virtual bool lockshape(MCObjectShape& r_shape);
	virtual void unlockshape(MCObjectShape& shape);

	// MW-2012-02-14: [[ FontRefs ]] Remap any fonts this object uses as font related property has changed.
	virtual bool recomputefonts(MCFontRef parent_font);

	// MW-2012-02-14: [[ FontRefs ]] Returns the current concrete fontref of the object.
	MCFontRef getfontref(void) const { return m_font; }

#ifdef LEGACY_EXEC
    Exec_stat getarrayprop(uint32_t p_part_id, Properties p_which, MCExecPoint& ep, MCNameRef p_index, Boolean p_effective);
    Exec_stat setarrayprop(uint32_t p_part_id, Properties p_which, MCExecPoint& ep, MCNameRef p_index, Boolean p_effective);
#endif
	
    bool getprop(MCExecContext& ctxt, uint32_t p_part_id, Properties p_which, MCNameRef p_index, Boolean p_effective, MCExecValue& r_value);
	bool setprop(MCExecContext& ctxt, uint32_t p_part_id, Properties p_which, MCNameRef p_index, Boolean p_effective, MCExecValue p_value);
    
	// MW-2012-05-28: [[ Value Prop Accessors ]] These methods allow access to object props
	//   via direct types. Appropriate type coercion will be performed, with errors thrown as
	//   necessary.
	//   The methods return no value since they will 'Throw()' if an error occurs - check
	//   ctxt.HasError() on return to ensure things are okay.
	//   Note that these functions will clobber the ctxt's EP.
	void getboolprop(MCExecContext& ctxt, uint32_t parid, Properties which, Boolean effective, bool& r_value);
	void getintprop(MCExecContext& ctxt, uint32_t parid, Properties which, Boolean effective, integer_t& r_value);
	void getuintprop(MCExecContext& ctxt, uint32_t parid, Properties which, Boolean effective, uinteger_t& r_value);
	void getdoubleprop(MCExecContext& ctxt, uint32_t parid, Properties which, Boolean effective, double& r_value);
	void getnumberprop(MCExecContext& ctxt, uint32_t parid, Properties which, Boolean effective, MCNumberRef& r_value);
	void getstringprop(MCExecContext& ctxt, uint32_t parid, Properties which, Boolean effective, MCStringRef& r_value);
	void getarrayprop(MCExecContext& ctxt, uint32_t parid, Properties which, Boolean effective, MCArrayRef& r_value);
	void getvariantprop(MCExecContext& ctxt, uint32_t parid, Properties which, Boolean effective, MCValueRef& r_value);
    void getdataprop(MCExecContext& ctxt, uint32_t parid, Properties which, Boolean effective, MCDataRef& r_value);
    void getpointprop(MCExecContext& ctxt, uint32_t parid, Properties which, Boolean effective, MCPoint& r_point);
	//
	void setboolprop(MCExecContext& ctxt, uint32_t parid, Properties which, Boolean effective, bool r_value);
	void setintprop(MCExecContext& ctxt, uint32_t parid, Properties which, Boolean effective, integer_t r_value);
	void setuintprop(MCExecContext& ctxt, uint32_t parid, Properties which, Boolean effective, uinteger_t r_value);
	void setdoubleprop(MCExecContext& ctxt, uint32_t parid, Properties which, Boolean effective, double r_value);
	void setnumberprop(MCExecContext& ctxt, uint32_t parid, Properties which, Boolean effective, MCNumberRef r_value);
	void setstringprop(MCExecContext& ctxt, uint32_t parid, Properties which, Boolean effective, MCStringRef r_value);
	void setarrayprop(MCExecContext& ctxt, uint32_t parid, Properties which, Boolean effective, MCArrayRef r_value);
    void setvariantprop(MCExecContext& ctxt, uint32_t parid, Properties which, Boolean effective, MCValueRef r_value);
    void setdataprop(MCExecContext& ctxt, uint32_t parid, Properties which, Boolean effective, MCDataRef r_value);
    void setpointprop(MCExecContext& ctxt, uint32_t parid, Properties which, Boolean effective, const MCPoint& p_point);

	const MCRectangle &getrect() const;
    virtual MCRectangle getrectangle(bool p_effective) const;

	// MW-2012-06-08: [[ Relayer ]] Move a control within this container (if card or group) so that
	//   'source' is before 'target'.
	virtual void relayercontrol(MCControl *source, MCControl *target);
	virtual void relayercontrol_remove(MCControl *control);
	virtual void relayercontrol_insert(MCControl *control, MCControl *target);

	MCNameRef getdefaultpropsetname(void);

#ifdef LEGACY_EXEC
	Exec_stat sendgetprop(MCExecPoint& ep, MCNameRef set_name, MCNameRef prop_name);
	Exec_stat getcustomprop(MCExecPoint& ep, MCNameRef set_name, MCNameRef prop_name);

	Exec_stat sendsetprop(MCExecPoint& ep, MCNameRef set_name, MCNameRef prop_name);
	Exec_stat setcustomprop(MCExecPoint& ep, MCNameRef set_name, MCNameRef prop_name);
#endif
    
    Exec_stat sendgetprop(MCExecContext& ctxt, MCNameRef p_set_name, MCNameRef p_prop_name, MCValueRef& r_value);
	bool getcustomprop(MCExecContext& ctxt, MCNameRef set_name, MCNameRef prop_name, MCExecValue& r_value);
    Exec_stat sendsetprop(MCExecContext& ctxt, MCNameRef set_name, MCNameRef prop_name, MCValueRef p_value);
	bool setcustomprop(MCExecContext& ctxt, MCNameRef set_name, MCNameRef prop_name, MCExecValue p_value);
    
#ifdef OLD_EXEC
	Exec_stat setprops(uint32_t parid, MCExecPoint& ep);
	Exec_stat changeid(uint32_t new_id);
#endif

	uint4 getid() const
	{
		return obj_id;
	}
	uint4 getaltid() const
	{
		return altid;
	}
	void setid(uint4 inid)
	{
		obj_id = inid;
	}

	// Returns true if the object has not been named.
	bool isunnamed(void) const
	{
		return MCNameIsEmpty(_name);
	}

	// Returns the name of the object.
	MCNameRef getname(void) const
	{
		return _name;
	}

	const char *getname_cstring(void) const
	{
        char *t_name;
        /* UNCHECKED */ MCStringConvertToCString(MCNameGetString(_name), t_name);
		return t_name;
	}

    /*
	MCString getname_oldstring(void) const
	{
		return MCNameGetOldString(_name);
	}
    */

	// Tests to see if the object has the given name, interpreting unnamed as
	// the empty string.
	bool hasname(MCNameRef p_other_name);

	// Set the object's name, interpreting the empty string as unnamed.
	void setname(MCNameRef new_name);
	void setname_cstring(const char *p_new_name);

	uint1 getopened() const
	{
		return opened;
	}
	uint1 gethashandlers() const
	{
		return hashandlers;
	}
	bool getflag(uint4 flag) const
	{
		return (flags & flag) != 0;
	}
	bool getextraflag(uint4 flag) const
	{
		return (extraflags & flag) != 0;
	}
	uint4 getflags(void) const
	{
		return flags;
	}
	MCStringRef _getscript(void)
	{
		return _script;
	}
	MCHandlerlist *gethandlers(void)
	{
		return hlist;
	}

	uint32_t getopacity(void) { return blendlevel * 255 / 100; }
	uint32_t getink(void) { return ink; }

	bool changeflag(bool setting, uint32_t mask);
	bool changeextraflag(bool setting, uint32_t mask);
	bool changestate(bool setting, uint32_t mask);

	void setflag(uint4 on, uint4 flag);
	void setextraflag(uint4 on, uint4 flag);

	bool getstate(uint4 flag) const
	{
		return (state & flag) != 0;
	}
	void setstate(Boolean on, uint4 newstate);

	Boolean isdisabled() const
	{
		return (flags & F_DISABLED) != 0;
	}

	Exec_stat setsprop(Properties which, MCStringRef p_string);

	void help();

	Boolean getselected() const
	{
		return (state & CS_SELECTED) != 0;
	}

	bool isselectable(bool p_only_object = false) const;
	uint1 getborderwidth(void) {return borderwidth;}

	MCObject *getparent() const
	{
		return parent;
	}
	uint1 getscriptdepth() const
	{
		return scriptdepth;
	}
	void setparent(MCObject *newparent)
	{
		parent = newparent;
	}
	MCCard *getcard(uint4 cid = 0);
	Window getw();

	// IMAGE OVERHAUL
	uint16_t getdashes(uint8_t *&r_dashlist, int8_t &r_dashoffset)
	{
		r_dashlist = dashlist;
		r_dashoffset = dashoffset;
		return 2;
	}
	// MW-2009-01-29: [[ Inherited parentScripts ]]
	// Returns the current parentScript attached to this stack. If there
	// is no parentScript, it returns NULL - note that this is an MCParentScript,
	// not an MCParentScriptUse.
	MCParentScript *getparentscript(void) const;

	// MW-2009-01-28: [[ Inherited parentScripts ]]
	// This method returns false if there was not enough memory to complete the
	// resolution.
	virtual bool resolveparentscript(void);
	
	// MW-2009-02-02: [[ Improved image search ]]
	// This method searches for the image with the given id, taking into account
	// the containment and behavior hierarchy of this object.
	MCImage *resolveimageid(uint4 image_id);
	MCImage *resolveimagename(MCStringRef name);
	
	Boolean isvisible();
	Boolean resizeparent();
	Boolean getforecolor(uint2 di, Boolean reversed, Boolean hilite, MCColor &c,
	                     MCPatternRef &r_pattern, int2 &x, int2 &y, MCDC *dc, MCObject *o, bool selected = false);
	void setforeground(MCDC *dc, uint2 di, Boolean rev, Boolean hilite = False, bool selected = false);
	Boolean setcolor(uint2 index, const MCString &eptr);
	Boolean setcolors(const MCString &data);
	Boolean setpattern(uint2 newpixmap, MCStringRef);
	Boolean setpatterns(MCStringRef data);
	Boolean getcindex(uint2 di, uint2 &i);
	uint2 createcindex(uint2 di);
	void destroycindex(uint2 di, uint2 i);
	Boolean getpindex(uint2 di, uint2 &i);
	uint2 createpindex(uint2 di);
	void destroypindex(uint2 di, uint2 i);
	MCColor *getcolors(void) {return colors;}
	void allowmessages(Boolean allow);

	// MW-2012-02-21: [[ FieldExport ]] This method returns the effective pixel
	//   value for the given color index.
	uint32_t getcoloraspixel(uint2 di);
	
	// MW-2012-02-17: [[ LogFonts ]] Method to set the font-attrs - used to
	//   set the dispatcher attrs and by the HC import code.
	void setfontattrs(MCStringRef textfont, uint2 textsize, uint2 textstyle);

	// MW-2012-02-17: [[ LogFonts ]] Fetch the (effective) font attrs for the
	//   object.
	void getfontattsnew(MCNameRef& fname, uint2& fsize, uint2& fstyle);
	//void getfontattsnew(MCStringRef& fname, uint2& fsize, uint2& fstyle);

	// MW-2012-02-16: [[ LogFonts ]] Return the (effective) textFont setting. 
	MCNameRef gettextfont(void);
	// MW-2012-02-16: [[ LogFonts ]] Return the (effective) textHeight setting.
	uint2 gettextheight(void);
	// MW-2012-02-16: [[ LogFonts ]] Return the (effective) textSize setting.
	uint2 gettextsize(void);
	// MW-2012-02-16: [[ LogFonts ]] Return the (effective) textStyle setting.
	uint2 gettextstyle(void);

	// MW-2012-02-16: [[ LogFonts ]] Return whether the object's text is unicode.
	bool hasunicode(void) const { return (m_font_flags & FF_HAS_UNICODE) != 0; }

	// MW-2008-10-31: [[ ParentScripts ]] This method will send <p_message> to this
	//   but only if <p_flag> is among the bits of hashandlers for this object or
	//   its parent object.
	Exec_stat conditionalmessage(uint32_t p_flag, MCNameRef name);
	
	// MW-2009-08-26: Refactored method for dispatch - used by externals API.
	Exec_stat dispatch(Handler_type type, MCNameRef name, MCParameter *params);

	Exec_stat message(MCNameRef name, MCParameter *p = NULL, Boolean changedefault = True, Boolean send = False, Boolean p_force = False);
	Exec_stat message_with_valueref_args(MCNameRef name, MCValueRef v1);
	Exec_stat message_with_valueref_args(MCNameRef name, MCValueRef v1, MCValueRef v2);
    Exec_stat message_with_valueref_args(MCNameRef name, MCValueRef v1, MCValueRef v2, MCValueRef v3);
    Exec_stat message_with_valueref_args(MCNameRef name, MCValueRef v1, MCValueRef v2, MCValueRef v3, MCValueRef v4);
	Exec_stat message_with_args(MCNameRef name, int4 v1);
	Exec_stat message_with_args(MCNameRef name, int4 v1, int4 v2);
	Exec_stat message_with_args(MCNameRef name, int4 v1, int4 v2, int4 v3);
	Exec_stat message_with_args(MCNameRef name, int4 v1, int4 v2, int4 v3, int4 v4);
	
	void senderror();
	void sendmessage(Handler_type htype, MCNameRef mess, Boolean handled);
	
	// New method for returning the various 'names' of an object. This should really
	// return an 'MCValueRef' at some point, but as it stands that causes issues.
	bool names(Properties which, MCValueRef& r_name);
#ifdef LEGACY_EXEC
	// Wrapper for 'names()' working in the old way (for convenience).
	Exec_stat names_old(Properties which, MCExecPoint& ep, uint32_t parid);
#endif

	Boolean parsescript(Boolean report, Boolean force = False);
	void drawshadow(MCDC *dc, const MCRectangle &drect, int2 soffset);
	void draw3d(MCDC *dc, const MCRectangle &drect,
	            Etch style, uint2 bwidth);
	void drawborder(MCDC *dc, const MCRectangle &drect, uint2 bwidth);
	void positionrel(const MCRectangle &dptr, Object_pos xpos, Object_pos ypos);
    
    // SN-2014-04-16 [[ Bug 12078 ]] Buttons and tooltip label are not drawn in the text direction
    void drawdirectionaltext(MCDC *dc, int2 sx, int2 sy, MCStringRef p_string, MCFontRef font);

	Exec_stat domess(MCStringRef sptr);
	void eval(MCExecContext& ctxt, MCStringRef p_script, MCValueRef& r_value);
	// MERG 2013-9-13: [[ EditScriptChunk ]] Added at expression that's passed through as a second parameter to editScript
    void editscript(MCStringRef p_at = nil);

	void removefrom(MCObjectList *l);
	Boolean attachmenu(MCStack *sptr);
	void alloccolors();

    bool handlesmessage(MCNameRef p_message);
	Bool hashandler(Handler_type p_type, MCNameRef name);
	MCHandler *findhandler(Handler_type p_type, MCNameRef name);

	Exec_stat exechandler(MCHandler *p_handler, MCParameter *p_params);

	// MW-2008-10-28: [[ ParentScripts ]] This method executes the given handler
	//   in 'parent' execution context.
	// MW-2009-01-28: [[ Inherited parentScripts ]] The context parameter indicates
	//   which parentScript we are currently executing inside.
	Exec_stat execparenthandler(MCHandler *p_handler, MCParameter *p_params, MCParentScriptUse *p_parentscript);

	// MW-2009-01-29: [[ Bug ]] Cards and stack parentScripts don't work.
	// This method attempts to handle the given message in this object, invoking
	// parentScripts as appropriate.
	Exec_stat handleself(Handler_type type, MCNameRef message, MCParameter* parameters);

	// MW-2012-08-08: [[ BeforeAfter ]] Execute a handler in a parentscript of the given
	//   type.
	Exec_stat handleparent(Handler_type type, MCNameRef message, MCParameter* parameters);

	// IM-2013-07-24: [[ ResIndependence ]] Add scale factor to allow taking high-res snapshots
	MCImageBitmap *snapshot(const MCRectangle *rect, const MCPoint *size, MCGFloat p_scale_factor, bool with_effects);

#ifdef OLD_EXEC
	// MW-2011-01-14: [[ Bug 9288 ]] Added 'parid' to make sure 'the properties of card id ...' returns
	//   the correct result.
	// MERG-2013-05-07: [[ RevisedPropsProp ]] Add 'effective' option to enable 'the effective
	//   properties of object ...'.
	Exec_stat getproparray(MCExecPoint &ep, uint4 parid, bool effective);
#endif

	MCObjectHandle *gethandle(void);

	// MW-2011-09-20: [[ Collision ]] Check to see if the two objects touch (exactly).
	bool intersects(MCObject *other, uint32_t threshold);
	
	// MW-2012-02-19: [[ SplitTextAttrs ]] Returns true if the object needs to save a
	//   font record. (Called by the font table visitor - so public).
	bool needtosavefontrecord(void) const;

	// AL-2014-02-14: [[ UnicodeFileFormat ]] If 'include_legacy' is set then 2.7, 5.5 and 7.0 versions
	//   of the objects will be included.
	static MCPickleContext *startpickling(bool include_legacy);
	static void continuepickling(MCPickleContext *p_context, MCObject *p_object, uint4 p_part);
	static void pickle(MCObject *p_object, uint4 p_part, MCDataRef& r_string);
	static void stoppickling(MCPickleContext *p_context, MCDataRef& r_string);
	static MCObject *unpickle(MCDataRef p_data, MCStack *p_stack);
	
	// in DLList overrides
	MCObject *next()
	{
		return (MCObject *)MCDLlist::next();
	}
	MCObject *prev()
	{
		return (MCObject *)MCDLlist::prev();
	}
	void totop(MCObject *&list)
	{
		MCDLlist::totop((MCDLlist *&)list);
	}
	void insertto(MCObject *&list)
	{
		MCDLlist::insertto((MCDLlist *&)list);
	}
	void appendto(MCObject *&list)
	{
		MCDLlist::appendto((MCDLlist *&)list);
	}
	void append(MCObject *node)
	{
		MCDLlist::append((MCDLlist *)node);
	}
	void splitat(MCObject *node)
	{
		MCDLlist::splitat((MCDLlist *)node) ;
	}
	MCObject *remove(MCObject *&list)
	{
		return (MCObject *)MCDLlist::remove((MCDLlist *&)list);
	}

	// MM-2012-09-05: [[ Property Listener ]]
	void listen(void)
	{
		m_listening = true;
	}
	
	void unlisten(void)
	{
		m_listening = false;
		m_properties_changed = kMCPropertyChangedMessageTypeNone;
	}
	
	inline void signallisteners(Properties which)
	{
		if (m_listening && which != P_CUSTOM_PROPERTY_SET)
		{
			m_properties_changed |= kMCPropertyChangedMessageTypePropertyChanged;
			MCobjectpropertieschanged = True;
		}
	}
	
	inline void signallistenerswithmessage(uint8_t p_message)
	{
		if (m_listening)
		{
			m_properties_changed |= p_message;
			MCobjectpropertieschanged = True;
		}
	}	
	
	uint8_t propertieschanged(void)
	{
		if (m_properties_changed != kMCPropertyChangedMessageTypeNone)
		{
			uint8_t t_properties_changed;
			t_properties_changed = m_properties_changed;
			m_properties_changed = kMCPropertyChangedMessageTypeNone;
			return t_properties_changed;
		}
		return kMCPropertyChangedMessageTypeNone;
	}	

	void scheduledelete(void);
	
	// IM-2013-02-11 image change notification (used by button icons, field images, etc.)
	// returns true if the referenced image is still in use by this object
	virtual bool imagechanged(MCImage *p_image, bool p_deleting)
	{
		return false;
	}

	// MW-2012-10-10: [[ IdCache ]]
	void setinidcache(bool p_value)
	{
		m_in_id_cache = p_value;
	}
	
	bool getinidcache(void)
	{
		return m_in_id_cache;
	}
    
    MCRectangle measuretext(MCStringRef p_text, bool p_is_unicode);
    
    // Currently non-functional: always returns false
    bool is_rtl() const { return false; }
    
	////////// PROPERTY SUPPORT METHODS

	void Redraw(void);

	bool GetPixel(MCExecContext& ctxt, Properties which, bool effective, uinteger_t& r_pixel);
	void SetPixel(MCExecContext& ctxt, Properties which, uinteger_t pixel);

	bool GetColor(MCExecContext& ctxt, Properties which, bool effective, MCInterfaceNamedColor& r_color);
	void SetColor(MCExecContext& ctxt, int index, const MCInterfaceNamedColor& p_color);
	bool GetColors(MCExecContext& ctxt, bool effective, MCStringRef& r_colors);

	bool GetPattern(MCExecContext& ctxt, Properties which, bool effective, uint4& r_pattern);
	void SetPattern(MCExecContext& ctxt, uint2 p_new_pixmap, uint4* p_new_id);
	bool GetPatterns(MCExecContext& ctxt, bool effective, MCStringRef& r_patterns);

	void SetVisibility(MCExecContext& ctxt, uint32_t part, bool flag, bool visible);
	void SetRectProp(MCExecContext& ctxt, bool effective, MCRectangle p_rect);
	void GetRectPoint(MCExecContext& ctxt, bool effective, Properties which, MCPoint &r_point);
	void SetRectPoint(MCExecContext& ctxt, bool effective, Properties which, MCPoint point);
	void GetRectValue(MCExecContext& ctxt, bool effective, Properties which, integer_t& r_value);
	void SetRectValue(MCExecContext& ctxt, bool effective, Properties which, integer_t value);

	bool TextPropertyMapFont();
	void TextPropertyUnmapFont(bool p_unmap);
	
    void GetCardIds(MCExecContext& ctxt, MCCard *p_cards, bool p_all, uint32_t p_id, uindex_t& r_count, uinteger_t*& r_ids);
    void GetCardNames(MCExecContext& ctxt, MCCard *p_cards, bool p_all, uint32_t p_id, uindex_t& r_count, MCStringRef*& r_names);
    
    void DoGetProperties(MCExecContext& ctxt, uint32_t part, bool p_effective, MCArrayRef& r_props);
    
	////////// PROPERTY ACCESSORS
	
	void GetId(MCExecContext& ctxt, uint32_t& r_id);
	virtual void SetId(MCExecContext& ctxt, uint32_t id);
	void GetAbbrevId(MCExecContext& ctxt, MCStringRef& r_abbrev_id);
	void GetLongName(MCExecContext& ctxt, MCStringRef& r_long_name);
	void GetLongId(MCExecContext& ctxt, MCStringRef& r_long_id);
	void GetName(MCExecContext& ctxt, MCStringRef& r_name);
	virtual void SetName(MCExecContext& ctxt, MCStringRef name);
	void GetAbbrevName(MCExecContext& ctxt, MCStringRef& r_abbrev_name);
	void GetShortName(MCExecContext& ctxt, MCStringRef& r_short_name);
	
	void GetAltId(MCExecContext& ctxt, uinteger_t& r_alt_id);
	void SetAltId(MCExecContext& ctxt, uinteger_t alt_id);

	void GetLayer(MCExecContext& ctxt, uint32_t part, MCInterfaceLayer& r_layer);
	void SetLayer(MCExecContext& ctxt, uint32_t part, const MCInterfaceLayer& p_layer);

	void GetScript(MCExecContext& ctxt, MCStringRef& r_script);
	void SetScript(MCExecContext& ctxt, MCStringRef new_script);
	void GetParentScript(MCExecContext& ctxt, MCStringRef& r_p_script);
	void SetParentScript(MCExecContext& ctxt, MCStringRef new_parent_script);
	void GetNumber(MCExecContext& ctxt, uint32_t part, uinteger_t& r_number);
	void GetEffectiveForePixel(MCExecContext& ctxt, uinteger_t& r_pixel);
	void GetForePixel(MCExecContext& ctxt, uinteger_t*& r_pixel);
	virtual void SetForePixel(MCExecContext& ctxt, uinteger_t* pixel);
	void GetEffectiveBackPixel(MCExecContext& ctxt, uinteger_t& r_pixel);
	void GetBackPixel(MCExecContext& ctxt, uinteger_t*& r_pixel);
	virtual void SetBackPixel(MCExecContext& ctxt, uinteger_t* pixel);
	void GetEffectiveHilitePixel(MCExecContext& ctxt, uinteger_t& r_pixel);
	void GetHilitePixel(MCExecContext& ctxt, uinteger_t*& r_pixel);
	virtual void SetHilitePixel(MCExecContext& ctxt, uinteger_t* pixel);
	void GetEffectiveBorderPixel(MCExecContext& ctxt, uinteger_t& r_pixel);
	void GetBorderPixel(MCExecContext& ctxt, uinteger_t*& r_pixel);
	virtual void SetBorderPixel(MCExecContext& ctxt, uinteger_t* pixel);
	void GetEffectiveTopPixel(MCExecContext& ctxt, uinteger_t& r_pixel);
	void GetTopPixel(MCExecContext& ctxt, uinteger_t*& r_pixel);
	virtual void SetTopPixel(MCExecContext& ctxt, uinteger_t* pixel);
	void GetEffectiveBottomPixel(MCExecContext& ctxt, uinteger_t& r_pixel);
	void GetBottomPixel(MCExecContext& ctxt, uinteger_t*& r_pixel);
	virtual void SetBottomPixel(MCExecContext& ctxt, uinteger_t* pixel);
	void GetEffectiveShadowPixel(MCExecContext& ctxt, uinteger_t& r_pixel);
	void GetShadowPixel(MCExecContext& ctxt, uinteger_t*& r_pixel);
	virtual void SetShadowPixel(MCExecContext& ctxt, uinteger_t* pixel);
	void GetEffectiveFocusPixel(MCExecContext& ctxt, uinteger_t& r_pixel);
	void GetFocusPixel(MCExecContext& ctxt, uinteger_t*& r_pixel);
	virtual void SetFocusPixel(MCExecContext& ctxt, uinteger_t* pixel);

	void GetPenBackColor(MCExecContext& ctxt, MCValueRef& r_value);
	void SetPenBackColor(MCExecContext& ctxt, MCValueRef r_value);
	void GetBrushBackColor(MCExecContext& ctxt, MCValueRef& r_value);
	void SetBrushBackColor(MCExecContext& ctxt, MCValueRef r_value);
	void GetPenPattern(MCExecContext& ctxt, uinteger_t*& r_pattern);
	void SetPenPattern(MCExecContext& ctxt, uinteger_t* pattern);
	void GetBrushPattern(MCExecContext& ctxt, uinteger_t*& r_pattern);
	void SetBrushPattern(MCExecContext& ctxt, uinteger_t* pattern);

	void GetForeColor(MCExecContext& ctxt, MCInterfaceNamedColor& r_color);
	virtual void SetForeColor(MCExecContext& ctxt, const MCInterfaceNamedColor& color);
	void GetEffectiveForeColor(MCExecContext& ctxt, MCInterfaceNamedColor& r_color);
	void GetBackColor(MCExecContext& ctxt, MCInterfaceNamedColor& r_color);
	virtual void SetBackColor(MCExecContext& ctxt, const MCInterfaceNamedColor& color);
	void GetEffectiveBackColor(MCExecContext& ctxt, MCInterfaceNamedColor& r_color);
	void GetHiliteColor(MCExecContext& ctxt, MCInterfaceNamedColor& r_color);
	virtual void SetHiliteColor(MCExecContext& ctxt, const MCInterfaceNamedColor& color);
	void GetEffectiveHiliteColor(MCExecContext& ctxt, MCInterfaceNamedColor& r_color);
	void GetBorderColor(MCExecContext& ctxt, MCInterfaceNamedColor& r_color);
	virtual void SetBorderColor(MCExecContext& ctxt, const MCInterfaceNamedColor& color);
	void GetEffectiveBorderColor(MCExecContext& ctxt, MCInterfaceNamedColor& r_color);
	void GetTopColor(MCExecContext& ctxt, MCInterfaceNamedColor& r_color);
	virtual void SetTopColor(MCExecContext& ctxt, const MCInterfaceNamedColor& color);
	void GetEffectiveTopColor(MCExecContext& ctxt, MCInterfaceNamedColor& r_color);
	void GetBottomColor(MCExecContext& ctxt, MCInterfaceNamedColor& r_color);
	virtual void SetBottomColor(MCExecContext& ctxt, const MCInterfaceNamedColor& color);
	void GetEffectiveBottomColor(MCExecContext& ctxt, MCInterfaceNamedColor& r_color);
	void GetShadowColor(MCExecContext& ctxt, MCInterfaceNamedColor& r_color);
	virtual void SetShadowColor(MCExecContext& ctxt, const MCInterfaceNamedColor& color);
	void GetEffectiveShadowColor(MCExecContext& ctxt, MCInterfaceNamedColor& r_color);
	void GetFocusColor(MCExecContext& ctxt, MCInterfaceNamedColor& r_color);
	virtual void SetFocusColor(MCExecContext& ctxt, const MCInterfaceNamedColor& color);
	void GetEffectiveFocusColor(MCExecContext& ctxt, MCInterfaceNamedColor& r_color);

	void GetColors(MCExecContext& ctxt, MCStringRef& r_colors);
	void SetColors(MCExecContext& ctxt, MCStringRef colors);
	void GetEffectiveColors(MCExecContext& ctxt, MCStringRef& r_colors);

	void GetForePattern(MCExecContext& ctxt, uinteger_t*& r_pattern);
	virtual void SetForePattern(MCExecContext& ctxt, uinteger_t* pattern);
	void GetEffectiveForePattern(MCExecContext& ctxt, uinteger_t& r_pattern);
	void GetBackPattern(MCExecContext& ctxt, uinteger_t*& r_pattern);
	virtual void SetBackPattern(MCExecContext& ctxt, uinteger_t* pattern);
	void GetEffectiveBackPattern(MCExecContext& ctxt, uinteger_t& r_pattern);
	void GetHilitePattern(MCExecContext& ctxt, uinteger_t*& r_pattern);
	virtual void SetHilitePattern(MCExecContext& ctxt, uinteger_t* pattern);
	void GetEffectiveHilitePattern(MCExecContext& ctxt, uinteger_t& r_pattern);
	void GetBorderPattern(MCExecContext& ctxt, uinteger_t*& r_pattern);
	virtual void SetBorderPattern(MCExecContext& ctxt, uinteger_t* pattern);
	void GetEffectiveBorderPattern(MCExecContext& ctxt, uinteger_t& r_pattern);
	void GetTopPattern(MCExecContext& ctxt, uinteger_t*& r_pattern);
	virtual void SetTopPattern(MCExecContext& ctxt, uinteger_t* pattern);
	void GetEffectiveTopPattern(MCExecContext& ctxt, uinteger_t& r_pattern);
	void GetBottomPattern(MCExecContext& ctxt, uinteger_t*& r_pattern);
	virtual void SetBottomPattern(MCExecContext& ctxt, uinteger_t* pattern);
	void GetEffectiveBottomPattern(MCExecContext& ctxt, uinteger_t& r_pattern);
	void GetShadowPattern(MCExecContext& ctxt, uinteger_t*& r_pattern);
	virtual void SetShadowPattern(MCExecContext& ctxt, uinteger_t* pattern);
	void GetEffectiveShadowPattern(MCExecContext& ctxt, uinteger_t& r_pattern);
	void GetFocusPattern(MCExecContext& ctxt, uinteger_t*& r_pattern);
	virtual void SetFocusPattern(MCExecContext& ctxt, uinteger_t* pattern);
	void GetEffectiveFocusPattern(MCExecContext& ctxt, uinteger_t& r_pattern);

	void GetPatterns(MCExecContext& ctxt, MCStringRef& r_patterns);
	void SetPatterns(MCExecContext& ctxt, MCStringRef patterns);
	void GetEffectivePatterns(MCExecContext& ctxt, MCStringRef& r_patterns);

	void GetLockLocation(MCExecContext& ctxt, bool& r_setting);
	void SetLockLocation(MCExecContext& ctxt, bool setting);

	void GetTextHeight(MCExecContext& ctxt, uinteger_t*& r_height);
	virtual void SetTextHeight(MCExecContext& ctxt, uinteger_t* height);
	void GetEffectiveTextHeight(MCExecContext& ctxt, uinteger_t& r_height);
	void GetTextAlign(MCExecContext& ctxt, intenum_t*& r_align);
	void SetTextAlign(MCExecContext& ctxt, intenum_t* align);
	void GetEffectiveTextAlign(MCExecContext& ctxt, intenum_t& r_align);
	void GetTextFont(MCExecContext& ctxt, MCStringRef& r_font);
	virtual void SetTextFont(MCExecContext& ctxt, MCStringRef font);
	void GetEffectiveTextFont(MCExecContext& ctxt, MCStringRef& r_font);
	void GetTextSize(MCExecContext& ctxt, uinteger_t*& r_size);
	virtual void SetTextSize(MCExecContext& ctxt, uinteger_t* size);
	void GetEffectiveTextSize(MCExecContext& ctxt, uinteger_t& r_size);
	void GetTextStyle(MCExecContext& ctxt, MCInterfaceTextStyle& r_style);
	virtual void SetTextStyle(MCExecContext& ctxt, const MCInterfaceTextStyle& p_style);
	void GetEffectiveTextStyle(MCExecContext& ctxt, MCInterfaceTextStyle& r_style);

	void GetShowBorder(MCExecContext& ctxt, bool& r_setting);
	virtual void SetShowBorder(MCExecContext& ctxt, bool setting);
	void GetShowFocusBorder(MCExecContext& ctxt, bool& r_setting);
	virtual void SetShowFocusBorder(MCExecContext& ctxt, bool setting);

	void GetBorderWidth(MCExecContext& ctxt, uinteger_t& r_width);
	virtual void SetBorderWidth(MCExecContext& ctxt, uinteger_t width);
	void GetOpaque(MCExecContext& ctxt, bool& r_setting);
	virtual void SetOpaque(MCExecContext& ctxt, bool setting);
	void GetShadow(MCExecContext& ctxt, MCInterfaceShadow& r_shadow);
	virtual void SetShadow(MCExecContext& ctxt, const MCInterfaceShadow& p_shadow);
	void GetShadowOffset(MCExecContext& ctxt, integer_t& r_offset);
	void SetShadowOffset(MCExecContext& ctxt, integer_t offset);
	void Get3D(MCExecContext& ctxt, bool& r_setting);
	virtual void Set3D(MCExecContext& ctxt, bool setting);

	void GetVisible(MCExecContext& ctxt, uint32_t part, bool& r_setting);
	virtual void SetVisible(MCExecContext& ctxt, uint32_t part, bool setting);
    void GetEffectiveVisible(MCExecContext& ctxt, uint32_t part, bool& r_setting);
	void GetInvisible(MCExecContext& ctxt, uint32_t part, bool& r_setting);
	virtual void SetInvisible(MCExecContext& ctxt, uint32_t part, bool setting);
    void GetEffectiveInvisible(MCExecContext& ctxt, uint32_t part, bool& r_setting);
	void GetEnabled(MCExecContext& ctxt, uint32_t part, bool& r_setting);
	virtual void SetEnabled(MCExecContext& ctxt, uint32_t part, bool setting);
	void GetDisabled(MCExecContext& ctxt, uint32_t part, bool& r_setting);
	virtual void SetDisabled(MCExecContext& ctxt, uint32_t part, bool setting);
	void GetSelected(MCExecContext& ctxt, bool& r_setting);
	void SetSelected(MCExecContext& ctxt, bool setting);
	void GetTraversalOn(MCExecContext& ctxt, bool& r_setting);
	void SetTraversalOn(MCExecContext& ctxt, bool setting);

	void GetOwner(MCExecContext& ctxt, MCStringRef& r_owner);
	void GetShortOwner(MCExecContext& ctxt, MCStringRef& r_owner);
	void GetAbbrevOwner(MCExecContext& ctxt, MCStringRef& r_owner);
	void GetLongOwner(MCExecContext& ctxt, MCStringRef& r_owner);

	void GetProperties(MCExecContext& ctxt, uint32_t part, MCArrayRef& r_props);
	void SetProperties(MCExecContext& ctxt, uint32_t part, MCArrayRef props);
    void GetEffectiveProperties(MCExecContext& ctxt, uint32_t part, MCArrayRef& r_props);
	void GetCustomPropertySet(MCExecContext& ctxt, MCStringRef& r_propset);
	void SetCustomPropertySet(MCExecContext& ctxt, MCStringRef propset);
	void GetCustomPropertySets(MCExecContext& ctxt, uindex_t& r_count, MCStringRef*& r_propsets);
	void SetCustomPropertySets(MCExecContext& ctxt, uindex_t p_count, MCStringRef* propsets);
    
	void GetInk(MCExecContext& ctxt, intenum_t& r_ink);
	virtual void SetInk(MCExecContext& ctxt, intenum_t ink);
	void GetCantSelect(MCExecContext& ctxt, bool& r_setting);
	virtual void SetCantSelect(MCExecContext& ctxt, bool setting);
	void GetEffectiveCantSelect(MCExecContext& ctxt, bool& r_setting);
	void GetBlendLevel(MCExecContext& ctxt, uinteger_t& r_level);
	virtual void SetBlendLevel(MCExecContext& ctxt, uinteger_t level);

	void GetLocation(MCExecContext& ctxt, MCPoint& r_location);
	void SetLocation(MCExecContext& ctxt, MCPoint location);
	void GetEffectiveLocation(MCExecContext& ctxt, MCPoint& r_location);
	void SetEffectiveLocation(MCExecContext& ctxt, MCPoint location);

	void GetLeft(MCExecContext& ctxt, integer_t& r_value);
	void SetLeft(MCExecContext& ctxt, integer_t value);
	void GetEffectiveLeft(MCExecContext& ctxt, integer_t& r_value);
	void SetEffectiveLeft(MCExecContext& ctxt, integer_t value);
	void GetRight(MCExecContext& ctxt, integer_t& r_value);
	void SetRight(MCExecContext& ctxt, integer_t value);
	void GetEffectiveRight(MCExecContext& ctxt, integer_t& r_value);
	void SetEffectiveRight(MCExecContext& ctxt, integer_t value);
	void GetTop(MCExecContext& ctxt, integer_t& r_value);
	void SetTop(MCExecContext& ctxt, integer_t value);
	void GetEffectiveTop(MCExecContext& ctxt, integer_t& r_value);
	void SetEffectiveTop(MCExecContext& ctxt, integer_t value);
	void GetBottom(MCExecContext& ctxt, integer_t& r_value);
	void SetBottom(MCExecContext& ctxt, integer_t value);
	void GetEffectiveBottom(MCExecContext& ctxt, integer_t& r_value);
	void SetEffectiveBottom(MCExecContext& ctxt, integer_t value);

	void GetTopLeft(MCExecContext& ctxt, MCPoint& r_value);
	void SetTopLeft(MCExecContext& ctxt, MCPoint value);
	void GetEffectiveTopLeft(MCExecContext& ctxt, MCPoint& r_value);
	void SetEffectiveTopLeft(MCExecContext& ctxt, MCPoint value);
	void GetTopRight(MCExecContext& ctxt, MCPoint& r_value);
	void SetTopRight(MCExecContext& ctxt, MCPoint value);
	void GetEffectiveTopRight(MCExecContext& ctxt, MCPoint& r_value);
	void SetEffectiveTopRight(MCExecContext& ctxt, MCPoint value);
	void GetBottomLeft(MCExecContext& ctxt, MCPoint& r_value);
	void SetBottomLeft(MCExecContext& ctxt, MCPoint value);
	void GetEffectiveBottomLeft(MCExecContext& ctxt, MCPoint& r_value);
	void SetEffectiveBottomLeft(MCExecContext& ctxt, MCPoint value);
	void GetBottomRight(MCExecContext& ctxt, MCPoint& r_value);
	void SetBottomRight(MCExecContext& ctxt, MCPoint value);
	void GetEffectiveBottomRight(MCExecContext& ctxt, MCPoint& r_value);
	void SetEffectiveBottomRight(MCExecContext& ctxt, MCPoint value);

	void GetWidth(MCExecContext& ctxt, uinteger_t& r_value);
	virtual void SetWidth(MCExecContext& ctxt, uinteger_t value);
	void GetEffectiveWidth(MCExecContext& ctxt, uinteger_t& r_value);
	virtual void SetEffectiveWidth(MCExecContext& ctxt, uinteger_t value);
	void GetHeight(MCExecContext& ctxt, uinteger_t& r_value);
	virtual void SetHeight(MCExecContext& ctxt, uinteger_t value);
	void GetEffectiveHeight(MCExecContext& ctxt, uinteger_t& r_value);
	virtual void SetEffectiveHeight(MCExecContext& ctxt, uinteger_t value);

	void GetRectangle(MCExecContext& ctxt, MCRectangle& r_rect);
	virtual void SetRectangle(MCExecContext& ctxt, MCRectangle p_rect);
	void GetEffectiveRectangle(MCExecContext& ctxt, MCRectangle& r_rect);
	virtual void SetEffectiveRectangle(MCExecContext& ctxt, MCRectangle p_rect);

	void GetEncoding(MCExecContext& ctxt, intenum_t& r_encoding);

    void GetCustomKeys(MCExecContext& ctxt, MCStringRef& r_string);
    void SetCustomKeys(MCExecContext& ctxt, MCStringRef p_string);
    void GetCustomProperties(MCExecContext& ctxt, MCValueRef &r_array);
    void SetCustomProperties(MCExecContext& ctxt, MCValueRef p_array);
    
	////////// ARRAY PROPS
    
    void GetTextStyleElement(MCExecContext& ctxt, MCNameRef p_index, bool& r_element);
    void SetTextStyleElement(MCExecContext& ctxt, MCNameRef p_index, bool p_element);
    void GetCustomKeysElement(MCExecContext& ctxt, MCNameRef p_index, MCStringRef& r_string);
    void GetCustomPropertiesElement(MCExecContext& ctxt, MCNameRef p_index, MCValueRef& r_array);
    void SetCustomKeysElement(MCExecContext& ctxt, MCNameRef p_index, MCStringRef p_string);
    void SetCustomPropertiesElement(MCExecContext& ctxt, MCNameRef p_index, MCValueRef p_array);
    
    ////////// MODE SPECIFIC PROPS
    
#ifdef MODE_DEVELOPMENT    
    void GetRevAvailableHandlers(MCExecContext& ctxt, uindex_t& r_count, MCStringRef*& r_handlers);
    void GetEffectiveRevAvailableHandlers(MCExecContext& ctxt, uindex_t& r_count, MCStringRef*& r_handlers);
    void GetRevAvailableVariables(MCExecContext& ctxt, MCNameRef p_key, MCStringRef& r_variables);
    void GetRevAvailableVariablesNonArray(MCExecContext& ctxt, MCStringRef& r_variables);
#endif
    
//////////
				
protected:
	IO_stat defaultextendedsave(MCObjectOutputStream& p_stream, uint4 p_part);
	IO_stat defaultextendedload(MCObjectInputStream& p_stream, uint32_t version, uint4 p_remaining);
	
	// MW-2013-12-05: [[ UnicodeFileFormat ]] These are the new propset pickle routines. If
	//   sfv < 7000 then the legacy ones are used; otherwise new ones are.
	IO_stat loadpropsets(IO_handle stream, uint32_t version);
	IO_stat savepropsets(IO_handle stream);
	
	// MW-2012-02-16: [[ LogFonts ]] Load the font attrs with the given index.
	//   This method is protected as MCStack needs to call it to resolve its
	//   font attrs after the font table loads.
	void loadfontattrs(uint2 index);
	
	void setscript(MCStringRef);
	void setscript_cstring(const char *script)
	{
		MCAutoStringRef t_script;
		/* UNCHECKED */ MCStringCreateWithCString(script, &t_script);
		setscript(*t_script);
	}

#ifdef OLD_EXEC
    // MW-2014-09-30: [[ ScriptStack ]] Used by MCStack::setasscriptonly.
<<<<<<< HEAD
    Exec_stat setscriptprop(MCExecPoint& ep);
#endif

=======
	Exec_stat setscriptprop(MCExecPoint& ep);
    
    // FG-2014-11-11: [[ Better theming ]] Fetch the control type/state for theming purposes
    virtual MCPlatformControlType getcontroltype();
    virtual MCPlatformControlPart getcontrolsubpart();
    virtual MCPlatformControlState getcontrolstate();
    bool getthemeselectorsforprop(Properties, MCPlatformControlType&, MCPlatformControlPart&, MCPlatformControlState&, MCPlatformThemeProperty&, MCPlatformThemePropertyType&);
    
>>>>>>> bb71d905
private:
#ifdef OLD_EXEC
	Exec_stat setvisibleprop(uint4 parid, Properties which, MCExecPoint& ep);
	Exec_stat setrectprop(Properties which, MCExecPoint& ep, Boolean effective);
	Exec_stat getrectprop(Properties which, MCExecPoint& ep, Boolean effective);

	Exec_stat setparentscriptprop(MCExecPoint& ep);
	Exec_stat setshowfocusborderprop(MCExecPoint& ep);
#endif
	bool clonepropsets(MCObjectPropertySet*& r_new_props) const;
	void deletepropsets(void);

	// Find the propset with the given name.
	bool findpropset(MCNameRef name, bool p_empty_is_default, MCObjectPropertySet*& r_set);
	// Find the propset with the given name, creating it if necessary.
	/* CAN FAIL */ bool ensurepropset(MCNameRef name, bool p_empty_is_default, MCObjectPropertySet*& r_set);
#ifdef OLD_EXEC
	// Set propset to the one corresponding to name, creating it if it does not exist.
	/* CAN FAIL */ bool setpropset(MCNameRef name);

	// List the available propsets into ep.
	void listpropsets(MCExecPoint& ep);
	// Change the available propsets to those listed in ep.
	/* CAN FAIL */ bool changepropsets(MCExecPoint& ep);
#endif
	
	// MW-2013-12-05: [[ UnicodeFileFormat ]] These are all the legacy propset pickle routines.
	//   If sfv >= 7000, then they are written out more directly.
	bool hasarraypropsets_legacy(void);
	uint32_t measurearraypropsets_legacy(void);
	IO_stat loadpropsets_legacy(IO_handle stream);
	IO_stat savepropsets_legacy(IO_handle stream);
	IO_stat loadunnamedpropset_legacy(IO_handle stream);
	IO_stat saveunnamedpropset_legacy(IO_handle stream);
	IO_stat loadarraypropsets_legacy(MCObjectInputStream& stream);
	IO_stat savearraypropsets_legacy(MCObjectOutputStream& stream);

	// MW-2012-02-16: [[ LogFonts ]] Copy the font attrs from the other object.
	void copyfontattrs(const MCObject& other);
	// MW-2012-02-16: [[ LogFonts ]] Clear the object's font attrs.
	void clearfontattrs(void);
	// MW-2012-02-17: [[ LogFonts ]] Fetch the index for the object's logical font.
	uint2 savefontattrs(void);
	// MW-2012-02-16: [[ LogFonts ]] Set the font attrs to the given values.
	void setfontattrs(uint32_t which, MCNameRef textfont, uint2 textsize, uint2 textstyle);

	// MW-2012-02-19: [[ SplitTextAttrs ]] Returns true if the object has any one of
	//   textFont/textSize/textStyle set.
	bool hasfontattrs(void) const;
	// MW-2012-02-19: [[ SplitTextAttrs ]] Returns true if the object needs to save
	//   the font-flags.
	bool needtosavefontflags(void) const;

	// MW-2013-03-06: [[ Bug 10695 ]] New method used by resolveimage* - if name is nil, then id search.
	MCImage *resolveimage(MCStringRef name, uint4 image_id);

#ifdef LEGACY_EXEC
	Exec_stat mode_getprop(uint4 parid, Properties which, MCExecPoint &, MCStringRef carray, Boolean effective);
#endif

	// MW-2012-02-14: [[ FontRefs ]] Called by open/close to map/unmap the concrete font.
	// MW-2013-08-23: [[ MeasureText ]] Made private as external uses of them can be
	//   done via measuretext() in a safe way.
	bool mapfont(bool recursive = false);
	void unmapfont(void);

	friend class MCObjectHandle;
	friend class MCEncryptedStack;
};

class MCObjectList : public MCDLlist
{
protected:
	MCObject *object;
	Boolean removed;
public:
	MCObjectList(MCObject *optr)
	{
		object = optr;
		removed = False;
	}
	MCObject *getobject()
	{
		return object;
	}
	Boolean getremoved()
	{
		return removed;
	}
	void setremoved(Boolean r)
	{
		removed = r;
	}
	MCObjectList *next()
	{
		return (MCObjectList *)MCDLlist::next();
	}
	MCObjectList *prev()
	{
		return (MCObjectList *)MCDLlist::prev();
	}
	void insertto(MCObjectList *&list)
	{
		MCDLlist::insertto((MCDLlist *&)list);
	}
	void appendto(MCObjectList *&list)
	{
		MCDLlist::appendto((MCDLlist *&)list);
	}
	MCObjectList *remove(MCObjectList *&list)
	{
		return (MCObjectList *)MCDLlist::remove((MCDLlist *&)list);
	}
};
#endif<|MERGE_RESOLUTION|>--- conflicted
+++ resolved
@@ -315,23 +315,16 @@
 	virtual void setrect(const MCRectangle &nrect);
 
 	// MW-2011-11-23: [[ Array Chunk Props ]] Add 'effective' param to arrayprop access.
-<<<<<<< HEAD
 #ifdef LEGACY_EXEC
-	virtual Exec_stat getprop_legacy(uint4 parid, Properties which, MCExecPoint &, Boolean effective);
+	virtual Exec_stat getprop_legacy(uint4 parid, Properties which, MCExecPoint &, Boolean effective, bool recursive = false);
 	virtual Exec_stat getarrayprop_legacy(uint4 parid, Properties which, MCExecPoint &, MCNameRef key, Boolean effective);
 	virtual Exec_stat setprop_legacy(uint4 parid, Properties which, MCExecPoint &, Boolean effective);
 	virtual Exec_stat setarrayprop_legacy(uint4 parid, Properties which, MCExecPoint&, MCNameRef key, Boolean effective);
-#endif
-=======
-	virtual Exec_stat getprop(uint4 parid, Properties which, MCExecPoint &, Boolean effective, bool recursive = false);
-	virtual Exec_stat getarrayprop(uint4 parid, Properties which, MCExecPoint &, MCNameRef key, Boolean effective);
-	virtual Exec_stat setprop(uint4 parid, Properties which, MCExecPoint &, Boolean effective);
-	virtual Exec_stat setarrayprop(uint4 parid, Properties which, MCExecPoint&, MCNameRef key, Boolean effective);
 
     // FG-2014-11-07: [[ Better theming ]] Gets a propery according to the native UI theme
     virtual Exec_stat getsystemthemeprop(Properties which, MCExecPoint&);
-    
->>>>>>> bb71d905
+#endif
+
 	virtual void select();
 	virtual void deselect();
 	virtual Boolean del();
@@ -1131,20 +1124,15 @@
 
 #ifdef OLD_EXEC
     // MW-2014-09-30: [[ ScriptStack ]] Used by MCStack::setasscriptonly.
-<<<<<<< HEAD
     Exec_stat setscriptprop(MCExecPoint& ep);
 #endif
 
-=======
-	Exec_stat setscriptprop(MCExecPoint& ep);
-    
     // FG-2014-11-11: [[ Better theming ]] Fetch the control type/state for theming purposes
     virtual MCPlatformControlType getcontroltype();
     virtual MCPlatformControlPart getcontrolsubpart();
     virtual MCPlatformControlState getcontrolstate();
     bool getthemeselectorsforprop(Properties, MCPlatformControlType&, MCPlatformControlPart&, MCPlatformControlState&, MCPlatformThemeProperty&, MCPlatformThemePropertyType&);
     
->>>>>>> bb71d905
 private:
 #ifdef OLD_EXEC
 	Exec_stat setvisibleprop(uint4 parid, Properties which, MCExecPoint& ep);
