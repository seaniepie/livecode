--- conflicted
+++ resolved
@@ -514,14 +514,9 @@
 	MCPatternRef pattern;
 };
 
-<<<<<<< HEAD
-class MCObject :
-  public MCDLlist
-=======
 class MCObject : 
   public MCDLlist, 
   public MCMixinObjectHandle<MCObject>
->>>>>>> ac76fc4f
 {
 protected:
 	uint4 obj_id;
