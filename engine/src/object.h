/* Copyright (C) 2003-2015 LiveCode Ltd.

This file is part of LiveCode.

LiveCode is free software; you can redistribute it and/or modify it under
the terms of the GNU General Public License v3 as published by the Free
Software Foundation.

LiveCode is distributed in the hope that it will be useful, but WITHOUT ANY
WARRANTY; without even the implied warranty of MERCHANTABILITY or
FITNESS FOR A PARTICULAR PURPOSE.  See the GNU General Public License
for more details.

You should have received a copy of the GNU General Public License
along with LiveCode.  If not see <http://www.gnu.org/licenses/>.  */

//
// Base class for all display objects
//
#ifndef	OBJECT_H
#define	OBJECT_H

#include "dllst.h"
#include "imagebitmap.h"
#include "objdefs.h"
#include "parsedef.h"
#include "platform.h"
#include "context.h"

#include "native-layer.h"

#include <utility>

enum {
    MAC_SHADOW,
    MAC_THUMB_TOP,
    MAC_THUMB_BACK,
    MAC_THUMB_BOTTOM,
    MAC_THUMB_GRIP,
    MAC_THUMB_HILITE,
    MAC_DISABLED,
    MAC_NCOLORS
};

typedef bool (*MCObjectListFontsCallback)(void *p_context, unsigned int p_index);
typedef bool (*MCObjectResetFontsCallback)(void *p_context, unsigned int p_index, unsigned int p_new_index);

// IM-2015-02-12: [[ ScriptObjectProps ]] Add object visitor flags
// Descend recursively to the children of an object
#define kMCObjectVisitorRecursive (1 << 0)

// Visit the children of an object before itself
#define kMCObjectVisitorDepthFirst (1 << 1)

// Only visit children who are direct descendants of an object.
#define kMCObjectVisitorHeirarchical (1 << 2)

typedef uint32_t MCObjectVisitorOptions;

inline bool MCObjectVisitorIsDepthFirst(MCObjectVisitorOptions p_options)
{
	return (p_options & kMCObjectVisitorDepthFirst) != 0;
}

inline bool MCObjectVisitorIsDepthLast(MCObjectVisitorOptions p_options)
{
	return !MCObjectVisitorIsDepthFirst(p_options);
}

inline bool MCObjectVisitorIsRecursive(MCObjectVisitorOptions p_options)
{
	return (p_options & kMCObjectVisitorRecursive) != 0;
}

inline bool MCObjectVisitorIsHeirarchical(MCObjectVisitorOptions p_options)
{
	return (p_options & kMCObjectVisitorHeirarchical) != 0;
}

/* LEGACY - Set flags for visit styles to perform previously defined behaviour */
enum MCVisitStyle
{
	VISIT_STYLE_DEPTH_FIRST = (kMCObjectVisitorRecursive | kMCObjectVisitorDepthFirst),
	VISIT_STYLE_DEPTH_LAST = (kMCObjectVisitorRecursive)
};

enum MCObjectIntersectType
{
	kMCObjectIntersectBounds,
	kMCObjectIntersectPixels,
	kMCObjectIntersectPixelsWithEffects,
};

enum MCObjectShapeType
{
	kMCObjectShapeEmpty,
	kMCObjectShapeRectangle,
	kMCObjectShapeMask,
	kMCObjectShapeComplex
};

enum MCPropertyChangedMessageType 
{
	kMCPropertyChangedMessageTypeNone = 0,
	kMCPropertyChangedMessageTypePropertyChanged = 1 << 0,
	kMCPropertyChangedMessageTypeResizeControlStarted = 1 << 1,
	kMCPropertyChangedMessageTypeResizeControlEnded = 1 << 2,
	kMCPropertyChangedMessageTypeGradientEditStarted = 1 << 3,
	kMCPropertyChangedMessageTypeGradientEditEnded = 1 << 4
};

enum MCInterfaceTheme
{
    kMCInterfaceThemeEmpty = 0,         // Inherit the theme
    kMCInterfaceThemeNative = 1,        // Native appearance
    kMCInterfaceThemeLegacy = 2         // Backwards-compatibility theming
};

enum MCInterfaceScriptStatus
{
    kMCInterfaceScriptStatusCompiled,
    kMCInterfaceScriptStatusUncompiled,
    kMCInterfaceScriptStatusWarning,
    kMCInterfaceScriptStatusError,
};


struct MCObjectShape
{
	// The type of shape.
	MCObjectShapeType type;
	// The bounds of the shape - this clips the content.
	MCRectangle bounds;
	struct
	{
		// The rectangle of the shape's content (clipped to bounds).
		MCRectangle rectangle;
		
		// The mask of the shape's content (clipped to bounds).
		struct
		{
			MCPoint origin;
			MCImageBitmap *bits;			
			// MM-2012-10-03: [[ ResIndependence ]] The scale of the mask. Used when computing intersect of images with a scale factor.
			MCGFloat scale;
		} mask;
	};
};

struct MCObjectRef
{
	MCObject *object;
	uint4 part;
};

struct MCObjectVisitor
{
	virtual ~MCObjectVisitor(void);
	
	virtual bool OnObject(MCObject *p_object);
	virtual bool OnControl(MCControl *p_control);

	virtual bool OnStack(MCStack *p_stack);
	virtual bool OnAudioClip(MCAudioClip *p_audio_clip);
	virtual bool OnVideoClip(MCVideoClip *p_video_clip);
	virtual bool OnCard(MCCard *p_card);
	virtual bool OnGroup(MCGroup *p_group);
	virtual bool OnField(MCField *p_field);
	virtual bool OnButton(MCButton *p_button);
	virtual bool OnImage(MCImage *p_image);
	virtual bool OnScrollbar(MCScrollbar *p_scrollbar);
	virtual bool OnPlayer(MCPlayer *p_player);
	virtual bool OnParagraph(MCParagraph *p_paragraph);
	virtual bool OnBlock(MCBlock *p_block);
	virtual bool OnStyledText(MCStyledText *p_styled_text);
    virtual bool OnWidget(MCWidget *p_widget);
};

#define OBJECT_EXTRA_ARRAYPROPS		(1U << 0)
#define OBJECT_EXTRA_PARENTSCRIPT	(1U << 1)
#define OBJECT_EXTRA_BITMAPEFFECTS  (1U << 2)
#define OBJECT_EXTRA_LAYERMODE		(1U << 3)
// MW-2012-02-19: [[ SplitTextAttrs ]] If this flag is set, then there is a font-flags
//   byte in the extended data section.
#define OBJECT_EXTRA_FONTFLAGS		(1U << 4)
#define OBJECT_EXTRA_THEME_INFO     (1U << 5)       // "theme" and/or "themeClass" properties are present


// Forward declaration of MCObjectCast safe-casting utility function
template <typename T>
inline T* MCObjectCast(MCObject*);


// Proxy allowing for weak references to MCObjects
class MCObjectProxyBase
{
public:
    
    // Create a proxy for the given object
    MCObjectProxyBase(MCObject* p_proxy_form);
    
    // Inform the proxy that the bound object no longer exists
    void Clear();
    
protected:
    
    uint32_t    m_refcount;
    MCObject*   m_object;
    
    // The proxy can only be deleted by itself
    ~MCObjectProxyBase();
    
    void Retain();
    void Release();
    
    MCObject* Get();
    
    bool ObjectExists() const;
};


template <class T = MCObject>
class MCObjectProxy : public MCObjectProxyBase
{
public:
    
    // RAII handle class
    class Handle;
    
private:
    
    T* Get()
    {
        return static_cast<T*>(MCObjectProxyBase::Get());
    }
};


// Mixin class for adding MC<...>Handle support to classes
template <class T>
class MCMixinObjectHandle
{
public:

    // Returns a handle of the appropriate type
    typename MCObjectProxy<T>::Handle GetHandle() const
    {
        // Note: m_weak_proxy is in MCObject therefore always refers to MCObject
        // and casting is required when returning a non-nil handle.
        //
        // The casting here looks evil but is actually well-defined and safe.
        MCObjectProxyBase*& t_weak_proxy = static_cast<const T*>(this)->MCObject::m_weak_proxy;
	MCAssert(t_weak_proxy != nil);
        return typename MCObjectProxy<T>::Handle(static_cast<MCObjectProxy<T>*>(t_weak_proxy));
    }
};

// Slightly more readable name for handles to MCObjects
typedef MCObjectProxy<MCObject>::Handle MCObjectHandle;

// Automatic (RAII) class for storage of object handles
template <class T>
class MCObjectProxy<T>::Handle
{
public:
    
	constexpr Handle() = default;
    
    Handle(MCObjectProxy* p_proxy)
    {
        Set(p_proxy);
    }
    
    explicit Handle(const T* p_object)
    {
        Set(p_object);
    }
    
    Handle(const Handle& p_handle)
    {
        Set(p_handle.m_proxy);
    }
    
    Handle(Handle&& p_handle)
    {
        std::swap(m_proxy, p_handle.m_proxy);
    }

    constexpr Handle(decltype(nullptr)) {}
    
    Handle& operator= (MCObjectProxy* p_proxy)
    {
        Set(p_proxy);
        return *this;
    }
    
    Handle& operator= (T* p_object)
    {
        Set(p_object);
        return *this;
    }
    
    Handle& operator= (const Handle& p_handle)
    {
        Set(p_handle.m_proxy);
        return *this;
    }
    
    Handle& operator=(Handle&& p_handle)
    {
        Set(nullptr);
        std::swap(m_proxy, p_handle.m_proxy);
        return *this;
    }

    Handle& operator= (decltype(nullptr))
    {
        Set(nullptr);
        return *this;
    }
    
    ~Handle()
    {
        if (m_proxy != nil)
            m_proxy->Release();
    }
    
    // Returns true if this handle refers to an object (even if that object has
    // since been deleted)
    bool IsBound() const
    {
        return m_proxy != NULL;
    }
    
    // Returns true if this handle refers to a valid object
    bool IsValid() const
    {
        return m_proxy != NULL && m_proxy->ObjectExists();
    }
    operator bool() const
    {
        return IsValid();
    }
    
    // Pointer-like access
    T* Get() const
    {
        MCAssert(!IsBound() || IsValid());
        
        if (!IsBound())
            return nullptr;
        
        return m_proxy->Get();
    }
    T* operator-> () const
    {
        MCAssert(IsValid());
        return m_proxy->Get();
    }
    operator T* () const
    {
        return Get();
    }
    
    // Unsafe get (the returned pointer is *not* safe to dereference!)
    void* UnsafeGet() const
    {
        if (m_proxy != nullptr)
            return m_proxy->m_object;
        return nullptr;
    }
    
    bool IsBoundTo(const T* ptr) const
    {
        return IsBound() && m_proxy->m_object == ptr;
    }
    
    // Checked fetch as the given type
    template <typename U>
    U* GetAs() const
    {
        return MCObjectCast<U> (Get());
    }
    
    // Two Handles are the same if they use the same proxy
    bool operator==(const Handle& other) const
    {
        return m_proxy == other.m_proxy;
    }
    bool operator!=(const Handle& other) const
    {
        return !(operator==(other));
    }
    
    template <class U>
    bool operator==(const typename MCObjectProxy<U>::Handle& other) const
    {
        return m_proxy == other.m_proxy;
    }
    template <class U>
    bool operator!=(const typename MCObjectProxy<U>::Handle& other) const
    {
        return !(operator==(other));
    }
    
    // Performs a retain on the underlying proxy without an RAII wrapper. This
    // is only provided for the use of the EventQueue and the ExternalV1
    // interface.
    // **DANGEROUS** Will lead to memory leaks if not balanced
    MCObjectProxy* ExternalRetain()
    {
        MCAssert(IsBound());
        m_proxy->Retain();
        return m_proxy;
    }
    
    // Performs a release on the underlying proxy without an RAII wrapper. This
    // is only provided for the use of the EventQueue and the ExternalV1
    // interface.
    // **DANGEROUS** Will cause memory corruption if not balanced
    void ExternalRelease()
    {
        MCAssert(IsBound());
        m_proxy->Release();
    }
    
    // Conversion to handles to compatible types
    // [[ C++11 ]] Currently disabled due to lack of required C++11 support on all platforms
#if 0 && __cplusplus >= 201103L
    template <class U, class = typename std::enable_if<std::is_convertible<T*, U*>::value, void>::type>
    operator typename MCObjectProxy<U>::Handle () const
    {
        return MCObjectProxy<U>::Handle(static_cast<MCObjectProxy<U>*>(m_proxy));
    }
#endif

    /* Swap the contents of two object handles. Allows std::swap() to be
     * used on MCObjectHandle instances of exactly the same type. */
    void swap(Handle& x_other)
    {
        using std::swap;
        swap(m_proxy, x_other.m_proxy);
    }

    friend void swap(Handle& x_left, Handle& x_right)
    {
	    x_left.swap(x_right);
    }

private:
    
    // The proxy for the object this is a handle to
    MCObjectProxy*  m_proxy = nullptr;
    
    void Set(MCObjectProxy* p_proxy)
    {
        if (m_proxy != p_proxy)
        {
            if (m_proxy != nil)
                m_proxy->Release();
            m_proxy = p_proxy;
            if (m_proxy != nil)
                m_proxy->Retain();
        }
    }
    
    void Set(decltype(nullptr))
    {
        Set(static_cast<MCObjectProxy*>(nullptr));
    }
    
    // For MCObject and derivatives
    template <class U>
    void Set(const U* p_object)
    {
        Set(p_object != nullptr ? (p_object->GetHandle().m_proxy) : nullptr);
    }
};


// MW-2012-02-17: [[ LogFonts ]] The font attrs struct for the object.
struct MCObjectFontAttrs
{
	MCNameRef name;
	uint2 style;
	uint2 size;
};

struct MCPropertyInfo;
struct MCObjectPropertyTable
{
	MCObjectPropertyTable *parent;
	uindex_t size;
	MCPropertyInfo *table;
};

struct MCInterfaceNamedColor;
struct MCInterfaceLayer;
struct MCInterfaceShadow;
struct MCInterfaceTextStyle;
struct MCInterfaceTriState;
struct MCExecValue;

struct MCDeletedObjectPool;
void MCDeletedObjectsSetup(void);
void MCDeletedObjectsTeardown(void);
void MCDeletedObjectsEnterWait(bool p_dispatching);
void MCDeletedObjectsLeaveWait(bool p_dispatching);
void MCDeletedObjectsOnObjectCreated(MCObject *object);
void MCDeletedObjectsOnObjectDeleted(MCObject *object);
void MCDeletedObjectsOnObjectDestroyed(MCObject *object);
void MCDeletedObjectsOnObjectSuspendDeletion(MCObject *object, void*& r_cookie);
void MCDeletedObjectsOnObjectResumeDeletion(MCObject *object, void *cookie);

void MCDeletedObjectsDoDrain(void);

struct MCPatternInfo
{
	uint32_t id;
	MCPatternRef pattern;
};

class MCObject : 
  public MCDLlist, 
  public MCMixinObjectHandle<MCObject>
{
protected:
	uint4 obj_id;
	MCObjectHandle parent;
	MCNewAutoNameRef _name;
	uint4 flags;
	MCRectangle rect;
	MCColor *colors;
	MCStringRef *colornames;
	MCStringRef _script;
	MCPatternInfo *patterns;
	MCHandlerlist *hlist;
	MCObjectPropertySet *props;
	uint4 state;
	uint4 scriptdepth;
	uint2 fontheight;
	uint2 dflags;
	uint2 ncolors;
	uint2 npatterns;
	uint2 altid;
	uint1 hashandlers;
	uint1 borderwidth;
	int1 shadowoffset;
	uint1 ink;
	uint1 extraflags;

	// Note: Although this is called blendlevel, it is actually '100 - the blendlevel'
	//   i.e. we store as 0 for trans, 100 for opaque.
	uint1 blendlevel;
	
	// MW-2012-02-16: [[ LogFonts ]] The logical font flags - whether the object's
	//   labels are unicode and what font attrs should be considered as set.
	uint1 m_font_flags;

	// MM-2012-09-05: [[ Property Listener ]]
	bool m_listening : 1;
	uint8_t m_properties_changed : 6;
	
	// MW-2012-10-10: [[ IdCache ]]
	bool m_in_id_cache : 1;
	
	// IM-2013-04-16: [[ BZ 10848 ]] // flag to record encrypted state of object script
	bool m_script_encrypted : 1;
    
    // If this is true, then this object is in the parentScript resolution table.
    bool m_is_parent_script : 1;
	
	// If this is true, then the object is currently suspended from deletion.
	bool m_deletion_is_suspended : 1;
	
    // Whether to use legacy theming (or native-like theming)
    MCInterfaceTheme m_theme;
    
    // Override the type of the control for theming purposes
    MCPlatformControlType m_theme_type;
	
	MCStringRef tooltip;
	
	// MW-2008-10-20: Pointer to the parent script's weak object reference.
	MCParentScriptUse *parent_script;

	// Pointer to the object's weak reference (if any).
	// [[ C++11 ]] The various compilers we support disagree about what this friend declaration should look like
#if defined(__clang__) || defined(_MSC_VER)
	template <class T> friend class MCMixinObjectHandle;
#else
	template <class T> friend typename MCObjectProxy<T>::Handle MCMixinObjectHandle<T>::GetHandle() const;
#endif
	mutable MCObjectProxyBase* m_weak_proxy;

	// MW-2011-07-21: For now, make this a uint4 as imageSrc references can make
	//   it exceed 255 and wrap causing much much badness for the likes of rTree.
	uint32_t opened;

	// MW-2012-02-14: [[ FontRefs ]] The object's concrete font.
	MCFontRef m_font;

	// MW-2012-02-16: [[ LogFonts ]] The object's logical font attrs.
	MCObjectFontAttrs *m_font_attrs;
    
    MCDeletedObjectPool *m_pool;

	static uint1 dashlist[2];
	static uint1 dotlist[2];
	static int1 dashoffset;
	static MCRectangle selrect;
	static int2 startx;
	static int2 starty;
	static uint1 menudepth;
	static MCStack *attachedmenu;
	static MCColor maccolors[MAC_NCOLORS];

	// MW-2012-02-17: [[ LogFonts ]] We store the last loaded font index for
	//   the object being serialized. This is because the fonttable comes
	//   after the stack's object struct.
	static uint2 s_last_font_index;

	// MW-2008-10-28: [[ ParentScripts ]] This boolean flag is set to true if
	//   at some point since it was last unset an object has been loaded that
	//   requires parentScript resolution.
	static bool s_loaded_parent_script_reference;

	static MCPropertyInfo kProperties[];
	static MCObjectPropertyTable kPropertyTable;
    static MCPropertyInfo kModeProperties[];
	static MCObjectPropertyTable kModePropertyTable;

	// The native layer associated with this object
	MCNativeLayer* m_native_layer;
	
public:
    
	MCObject();
	MCObject(const MCObject &oref);
	virtual ~MCObject();
    
	virtual Chunk_term gettype() const;
	virtual const char *gettypestring();

	virtual const MCObjectPropertyTable *getpropertytable(void) const { return &kPropertyTable; }
    virtual const MCObjectPropertyTable *getmodepropertytable(void) const { return &kModePropertyTable; }
	
	virtual bool visit(MCObjectVisitorOptions p_options, uint32_t p_part, MCObjectVisitor *p_visitor);
	virtual bool visit_self(MCObjectVisitor *p_visitor);
	virtual bool visit_children(MCObjectVisitorOptions p_options, uint32_t p_part, MCObjectVisitor *p_visitor);

	virtual IO_stat save(IO_handle stream, uint4 p_part, bool p_force_ext, uint32_t p_version);
	virtual IO_stat extendedsave(MCObjectOutputStream& p_stream, uint4 p_part, uint32_t p_version);

	virtual IO_stat load(IO_handle stream, uint32_t version);
	virtual IO_stat extendedload(MCObjectInputStream& p_stream, uint32_t version, uint4 p_length);
	
	virtual void open();
	virtual void close();
	virtual void kfocus();
	virtual Boolean kfocusnext(Boolean top);
	virtual Boolean kfocusprev(Boolean bottom);
	virtual void kunfocus();
	virtual Boolean kdown(MCStringRef p_string, KeySym key);
	virtual Boolean kup(MCStringRef p_string, KeySym key);
	virtual Boolean mfocus(int2 x, int2 y);
	virtual void mfocustake(MCControl *target);
	virtual void munfocus();
	virtual void mdrag(void);
	virtual Boolean mdown(uint2 which);
	virtual Boolean mup(uint2 which, bool p_release);
	virtual Boolean doubledown(uint2 which);
	virtual Boolean doubleup(uint2 which);
	
	virtual void timer(MCNameRef mptr, MCParameter *params);
	virtual uint2 gettransient() const;
	virtual void applyrect(const MCRectangle &nrect);
	void setrect(const MCRectangle &p_rect);

	// MW-2011-11-23: [[ Array Chunk Props ]] Add 'effective' param to arrayprop access.
	virtual void select();
	virtual void deselect();
	virtual Boolean del(bool p_check_flag);
	virtual void paste(void);
	virtual void undo(Ustruct *us);
	virtual void freeundo(Ustruct *us);

    virtual void removereferences(void);
    
	// [[ C++11 ]] MSVC doesn't support typename here while other compilers require it
#ifdef _MSC_VER
	virtual MCObjectProxy<MCStack>::Handle getstack();
#else
	virtual typename MCObjectProxy<MCStack>::Handle getstack();
#endif

	// MW-2011-02-27: [[ Bug 9412 ]] If pass_from is non-nil it means the message is passing from that
    //   object and should continue to be passed if not handled. If it is nil, then the message should
    //   not be passed on.
	virtual Exec_stat handle(Handler_type, MCNameRef, MCParameter *, MCObject *pass_from);
	virtual void closemenu(Boolean kfocus, Boolean disarm);
	virtual void recompute();
	
    // FG-2014-10-10: [[ Native Widgets ]] Informs the object that the selected tool has changed
    virtual void toolchanged(Tool p_new_tool);
    
    // FG-2014-10-14: [[ Native Widgets ]] Informs the object that its layer has changed
    virtual void layerchanged();
    
    // AL-2015-09-23: [[ Native Widgets ]] Informs the object that its visibility has changed
    virtual void visibilitychanged(bool p_visible);
	
	// IM-2015-12-11: [[ Native Widgets ]] Informs the object that its rect has changed
	virtual void geometrychanged(const MCRectangle &p_rect);

	// IM-2016-01-19: [[ NativeWidgets ]] Informs the object that its visible area has changed.
	virtual void viewportgeometrychanged(const MCRectangle &p_rect);
	
	// IM-2016-09-20: [[ Bug 16965 ]] Inform the object that the stack view transform has changed.
	virtual void OnViewTransformChanged();
	
	// IM-2015-12-16: [[ NativeWidgets ]] Informs the object that it has been opened.
	virtual void OnOpen();
	// IM-2015-12-16: [[ NativeWidgets ]] Informs the object that it will be closed.
	virtual void OnClose();
	
	// IM-2016-08-16: [[ Bug 18153 ]] Inform the object that the stack has been attached to the window
	virtual void OnAttach();
	
	// IM-2016-08-16: [[ Bug 18153 ]] Inform the object that the stack will be removed from the window
	virtual void OnDetach();
    
	// MW-2011-09-20: [[ Collision ]] Compute the shape of the object's mask.
	virtual bool lockshape(MCObjectShape& r_shape);
	virtual void unlockshape(MCObjectShape& shape);

	// MW-2012-02-14: [[ FontRefs ]] Remap any fonts this object uses as font related property has changed.
    // Set force to true to recompute even if it looks like nothing needs updated
	virtual bool recomputefonts(MCFontRef parent_font, bool force = false);

	// MW-2012-02-14: [[ FontRefs ]] Returns the current concrete fontref of the object.
	MCFontRef getfontref(void) const { return m_font; }

    
    Exec_stat sendgetprop(MCExecContext& ctxt, MCNameRef p_set_name, MCNameRef p_prop_name, MCValueRef& r_value);
    Exec_stat sendsetprop(MCExecContext& ctxt, MCNameRef set_name, MCNameRef prop_name, MCValueRef p_value);
    
    virtual bool getprop(MCExecContext& ctxt, uint32_t p_part_id, Properties p_which, MCNameRef p_index, Boolean p_effective, MCExecValue& r_value);
	virtual bool setprop(MCExecContext& ctxt, uint32_t p_part_id, Properties p_which, MCNameRef p_index, Boolean p_effective, MCExecValue p_value);
	virtual bool getcustomprop(MCExecContext& ctxt, MCNameRef set_name, MCNameRef prop_name, MCProperListRef p_path, MCExecValue& r_value);
	virtual bool setcustomprop(MCExecContext& ctxt, MCNameRef set_name, MCNameRef prop_name, MCProperListRef p_path, MCExecValue p_value);
    
	// MW-2012-05-28: [[ Value Prop Accessors ]] These methods allow access to object props
	//   via direct types. Appropriate type coercion will be performed, with errors thrown as
	//   necessary.
	//   The methods return no value since they will 'Throw()' if an error occurs - check
	//   ctxt.HasError() on return to ensure things are okay.
	//   Note that these functions will clobber the ctxt's EP.
	void getboolprop(MCExecContext& ctxt, uint32_t parid, Properties which, Boolean effective, bool& r_value);
	void getintprop(MCExecContext& ctxt, uint32_t parid, Properties which, Boolean effective, integer_t& r_value);
	void getuintprop(MCExecContext& ctxt, uint32_t parid, Properties which, Boolean effective, uinteger_t& r_value);
	void getdoubleprop(MCExecContext& ctxt, uint32_t parid, Properties which, Boolean effective, double& r_value);
	void getnumberprop(MCExecContext& ctxt, uint32_t parid, Properties which, Boolean effective, MCNumberRef& r_value);
	void getstringprop(MCExecContext& ctxt, uint32_t parid, Properties which, Boolean effective, MCStringRef& r_value);
	void getarrayprop(MCExecContext& ctxt, uint32_t parid, Properties which, Boolean effective, MCArrayRef& r_value);
	void getvariantprop(MCExecContext& ctxt, uint32_t parid, Properties which, Boolean effective, MCValueRef& r_value);
    void getdataprop(MCExecContext& ctxt, uint32_t parid, Properties which, Boolean effective, MCDataRef& r_value);
    void getpointprop(MCExecContext& ctxt, uint32_t parid, Properties which, Boolean effective, MCPoint& r_point);
	//
	void setboolprop(MCExecContext& ctxt, uint32_t parid, Properties which, Boolean effective, bool r_value);
	void setintprop(MCExecContext& ctxt, uint32_t parid, Properties which, Boolean effective, integer_t r_value);
	void setuintprop(MCExecContext& ctxt, uint32_t parid, Properties which, Boolean effective, uinteger_t r_value);
	void setdoubleprop(MCExecContext& ctxt, uint32_t parid, Properties which, Boolean effective, double r_value);
	void setnumberprop(MCExecContext& ctxt, uint32_t parid, Properties which, Boolean effective, MCNumberRef r_value);
	void setstringprop(MCExecContext& ctxt, uint32_t parid, Properties which, Boolean effective, MCStringRef r_value);
	void setarrayprop(MCExecContext& ctxt, uint32_t parid, Properties which, Boolean effective, MCArrayRef r_value);
    void setvariantprop(MCExecContext& ctxt, uint32_t parid, Properties which, Boolean effective, MCValueRef r_value);
    void setdataprop(MCExecContext& ctxt, uint32_t parid, Properties which, Boolean effective, MCDataRef r_value);
    void setpointprop(MCExecContext& ctxt, uint32_t parid, Properties which, Boolean effective, const MCPoint& p_point);

	const MCRectangle &getrect() const;
    virtual MCRectangle getrectangle(bool p_effective) const;

	// MW-2012-06-08: [[ Relayer ]] Move a control within this container (if card or group) so that
	//   'source' is before 'target'.
	virtual void relayercontrol(MCControl *source, MCControl *target);
	virtual void relayercontrol_remove(MCControl *control);
	virtual void relayercontrol_insert(MCControl *control, MCControl *target);

	bool GetNativeView(void *&r_view);
	bool SetNativeView(void *p_view);
	
	// Gets the current native layer (if any) associated with this object
	MCNativeLayer* getNativeLayer() const;
	
	// IM-2016-04-26: [[ WindowsPlayer ]] Retrieve the rect of the native view attached to the object.
	virtual MCRectangle GetNativeViewRect(const MCRectangle &p_object_rect);
	
	MCNameRef getdefaultpropsetname(void);

    
	uint4 getid() const
	{
		return obj_id;
	}
	uint4 getaltid() const
	{
		return altid;
	}
	void setid(uint4 inid)
	{
		obj_id = inid;
	}

	// Returns true if the object has not been named.
	bool isunnamed(void) const
	{
		return MCNameIsEmpty(getname());
	}

	// Returns the name of the object.
	MCNameRef getname(void) const
	{
		return *_name;
	}

	// Tests to see if the object has the given name, interpreting unnamed as
	// the empty string.
	bool hasname(MCNameRef p_other_name);

	// Set the object's name, interpreting the empty string as unnamed.
	void setname(MCNameRef new_name);
	void setname_cstring(const char *p_new_name);

	uint32_t getopened() const
	{
		return opened;
	}
	uint1 gethashandlers() const
	{
		return hashandlers;
	}
	bool getflag(uint4 flag) const
	{
		return (flags & flag) != 0;
	}
	bool getextraflag(uint4 flag) const
	{
		return (extraflags & flag) != 0;
	}
	uint4 getflags(void) const
	{
		return flags;
	}
	MCStringRef _getscript(void)
	{
		return _script;
	}
	MCHandlerlist *gethandlers(void)
	{
		return hlist;
	}

	uint32_t getopacity(void) { return blendlevel * 255 / 100; }
	uint32_t getink(void) { return ink; }

	bool changeflag(bool setting, uint32_t mask);
	bool changeextraflag(bool setting, uint32_t mask);
	bool changestate(bool setting, uint32_t mask);

	void setflag(uint4 on, uint4 flag);
	void setextraflag(uint4 on, uint4 flag);

	bool getstate(uint4 flag) const
	{
		return (state & flag) != 0;
	}
	void setstate(Boolean on, uint4 newstate);

	Boolean isdisabled() const
	{
		return (flags & F_DISABLED) != 0;
	}

	Exec_stat setsprop(Properties which, MCStringRef p_string);

	void help();

	Boolean getselected() const
	{
		return (state & CS_SELECTED) != 0;
	}

	bool isselectable(bool p_only_object = false) const;
	uint1 getborderwidth(void) {return borderwidth;}

	MCObject *getparent() const
	{
		return parent;
	}
	
	uint4 getscriptdepth() const
	{
		return scriptdepth;
	}
	
	void lockforexecution(void)
	{
		scriptdepth += 1;
	}
	
	void unlockforexecution(void)
	{
		scriptdepth -= 1;
	}
	
	void setparent(MCObject *newparent)
	{
		parent = newparent;
	}
	MCCard *getcard(uint4 cid = 0);
	Window getw();

	// IMAGE OVERHAUL
	uint16_t getdashes(uint8_t *&r_dashlist, int8_t &r_dashoffset)
	{
		r_dashlist = dashlist;
		r_dashoffset = dashoffset;
		return 2;
	}
	// MW-2009-01-29: [[ Inherited parentScripts ]]
	// Returns the current parentScript attached to this stack. If there
	// is no parentScript, it returns NULL - note that this is an MCParentScript,
	// not an MCParentScriptUse.
	MCParentScript *getparentscript(void) const;

	// MW-2009-01-28: [[ Inherited parentScripts ]]
	// This method returns false if there was not enough memory to complete the
	// resolution.
	virtual bool resolveparentscript(void);
	
	// MW-2009-02-02: [[ Improved image search ]]
	// This method searches for the image with the given id, taking into account
	// the containment and behavior hierarchy of this object.
	MCImage *resolveimageid(uint4 image_id);
	MCImage *resolveimagename(MCStringRef name);
	
	// IM-2015-12-07: [[ ObjectVisibility ]]
	// Returns the visibility of the object. If effective is true then only returns true if the parent (and its parent, etc.) is also visible.
	bool isvisible(bool p_effective = true);
	
	// IM-2016-02-26: [[ Bug 16244 ]]
	// Returns whether to show this object when its 'visible' property is false
	bool showinvisible();
	
	Boolean resizeparent();
	Boolean getforecolor(uint2 di, Boolean reversed, Boolean hilite, MCColor &c,
	                     MCPatternRef &r_pattern, int2 &x, int2 &y, MCContextType dc_type,
                         MCObject *o, bool selected = false);
	void setforeground(MCDC *dc, uint2 di, Boolean rev, Boolean hilite = False, bool selected = false);
	Boolean setcolor(uint2 index, const MCString &eptr);
	Boolean setcolors(const MCString &data);
	Boolean setpattern(uint2 newpixmap, MCStringRef);
	Boolean setpatterns(MCStringRef data);
	Boolean getcindex(uint2 di, uint2 &i);
	uint2 createcindex(uint2 di);
	void destroycindex(uint2 di, uint2 i);
	Boolean getpindex(uint2 di, uint2 &i);
	uint2 createpindex(uint2 di);
	void destroypindex(uint2 di, uint2 i);
	MCColor *getcolors(void) {return colors;}
	void allowmessages(Boolean allow);

	// MW-2012-02-21: [[ FieldExport ]] This method returns the effective pixel
	//   value for the given color index.
	uint32_t getcoloraspixel(uint2 di);
	
	// MW-2012-02-17: [[ LogFonts ]] Method to set the font-attrs - used to
	//   set the dispatcher attrs and by the HC import code.
	void setfontattrs(MCStringRef textfont, uint2 textsize, uint2 textstyle);

	// MW-2012-02-17: [[ LogFonts ]] Fetch the (effective) font attrs for the
	//   object.
	uint32_t getfontattsnew(MCNameRef& fname, uint2& fsize, uint2& fstyle);
	//void getfontattsnew(MCStringRef& fname, uint2& fsize, uint2& fstyle);

	// MW-2012-02-16: [[ LogFonts ]] Return the (effective) textFont setting. 
	MCNameRef gettextfont(void);
	// MW-2012-02-16: [[ LogFonts ]] Return the (effective) textHeight setting.
	uint2 gettextheight(void);
	// MW-2012-02-16: [[ LogFonts ]] Return the (effective) textSize setting.
	uint2 gettextsize(void);
	// MW-2012-02-16: [[ LogFonts ]] Return the (effective) textStyle setting.
	uint2 gettextstyle(void);

	// MW-2012-02-16: [[ LogFonts ]] Return whether the object's text is unicode.
	bool hasunicode(void) const { return (m_font_flags & FF_HAS_UNICODE) != 0; }

	// MW-2008-10-31: [[ ParentScripts ]] This method will send <p_message> to this
	//   but only if <p_flag> is among the bits of hashandlers for this object or
	//   its parent object.
	Exec_stat conditionalmessage(uint32_t p_flag, MCNameRef name);
	
	// MW-2009-08-26: Refactored method for dispatch - used by externals API.
	Exec_stat dispatch(Handler_type type, MCNameRef name, MCParameter *params);

	Exec_stat message(MCNameRef name, MCParameter *p = NULL, Boolean changedefault = True, Boolean send = False, Boolean p_force = False);
	Exec_stat message_with_valueref_args(MCNameRef name, MCValueRef v1);
	Exec_stat message_with_valueref_args(MCNameRef name, MCValueRef v1, MCValueRef v2);
    Exec_stat message_with_valueref_args(MCNameRef name, MCValueRef v1, MCValueRef v2, MCValueRef v3);
    Exec_stat message_with_valueref_args(MCNameRef name, MCValueRef v1, MCValueRef v2, MCValueRef v3, MCValueRef v4);
	Exec_stat message_with_args(MCNameRef name, int4 v1);
	Exec_stat message_with_args(MCNameRef name, int4 v1, int4 v2);
	Exec_stat message_with_args(MCNameRef name, int4 v1, int4 v2, int4 v3);
	Exec_stat message_with_args(MCNameRef name, int4 v1, int4 v2, int4 v3, int4 v4);
	
	void senderror();
	void sendmessage(Handler_type htype, MCNameRef mess, Boolean handled);
	
	// New method for returning the various 'names' of an object. This should really
	// return an 'MCValueRef' at some point, but as it stands that causes issues.
	bool names(Properties which, MCValueRef& r_name);
    bool getnameproperty(Properties which, uint32_t p_part_id, MCValueRef& r_name_val);
    
	Boolean parsescript(Boolean report, Boolean force = False);
	void drawshadow(MCDC *dc, const MCRectangle &drect, int2 soffset);
	void draw3d(MCDC *dc, const MCRectangle &drect,
	            Etch style, uint2 bwidth);
	void drawborder(MCDC *dc, const MCRectangle &drect, uint2 bwidth);
	void positionrel(const MCRectangle &dptr, Object_pos xpos, Object_pos ypos);
    void drawmarquee(MCContext *p_context, const MCRectangle &p_rect);
    
    // SN-2014-04-16 [[ Bug 12078 ]] Buttons and tooltip label are not drawn in the text direction
    void drawdirectionaltext(MCDC *dc, int2 sx, int2 sy, MCStringRef p_string, MCFontRef font);

<<<<<<< HEAD
	Exec_stat domess(MCStringRef sptr, MCParameter *args = nil);
=======
	Exec_stat domess(MCStringRef sptr, bool p_ignore_errors = true);
>>>>>>> 0f741183
	void eval(MCExecContext& ctxt, MCStringRef p_script, MCValueRef& r_value);
	// MERG 2013-9-13: [[ EditScriptChunk ]] Added at expression that's passed through as a second parameter to editScript
    void editscript(MCStringRef p_at = nil);

	void removefrom(MCObjectList *l);
	Boolean attachmenu(MCStack *sptr);
	void alloccolors();

    bool handlesmessage(MCNameRef p_message);
	Bool hashandler(Handler_type p_type, MCNameRef name);
	MCHandler *findhandler(Handler_type p_type, MCNameRef name);

	Exec_stat exechandler(MCHandler *p_handler, MCParameter *p_params);

	// MW-2008-10-28: [[ ParentScripts ]] This method executes the given handler
	//   in 'parent' execution context.
	// MW-2009-01-28: [[ Inherited parentScripts ]] The context parameter indicates
	//   which parentScript we are currently executing inside.
	Exec_stat execparenthandler(MCHandler *p_handler, MCParameter *p_params, MCParentScriptUse *p_parentscript);

	// MW-2009-01-29: [[ Bug ]] Cards and stack parentScripts don't work.
	// This method attempts to handle the given message in this object, invoking
	// parentScripts as appropriate.
	Exec_stat handleself(Handler_type type, MCNameRef message, MCParameter* parameters);

	// MW-2012-08-08: [[ BeforeAfter ]] Execute a handler in a parentscript of the given
	//   type.
	Exec_stat handleparent(Handler_type type, MCNameRef message, MCParameter* parameters);

	// IM-2013-07-24: [[ ResIndependence ]] Add scale factor to allow taking high-res snapshots
	MCImageBitmap *snapshot(const MCRectangle *rect, const MCPoint *size, MCGFloat p_scale_factor, bool with_effects);

	// MW-2011-09-20: [[ Collision ]] Check to see if the two objects touch (exactly).
	bool intersects(MCObject *other, uint32_t threshold);
	
	// MW-2012-02-19: [[ SplitTextAttrs ]] Returns true if the object needs to save a
	//   font record. (Called by the font table visitor - so public).
	bool needtosavefontrecord(void) const;

	// AL-2014-02-14: [[ UnicodeFileFormat ]] If 'include_legacy' is set then 2.7, 5.5 and 7.0 versions
	//   of the objects will be included.
	static MCPickleContext *startpickling(bool include_legacy);
	static void continuepickling(MCPickleContext *p_context, MCObject *p_object, uint4 p_part);
	static void pickle(MCObject *p_object, uint4 p_part, MCDataRef& r_string);
	static void stoppickling(MCPickleContext *p_context, MCDataRef& r_string);
	static MCObject *unpickle(MCDataRef p_data, MCStack *p_stack);
	
	// in DLList overrides
	MCObject *next()
	{
		return (MCObject *)MCDLlist::next();
	}
	MCObject *prev()
	{
		return (MCObject *)MCDLlist::prev();
	}
	void totop(MCObject *&list)
	{
		MCDLlist::totop((MCDLlist *&)list);
	}
	void insertto(MCObject *&list)
	{
		MCDLlist::insertto((MCDLlist *&)list);
	}
	void appendto(MCObject *&list)
	{
		MCDLlist::appendto((MCDLlist *&)list);
	}
	void append(MCObject *node)
	{
		MCDLlist::append((MCDLlist *)node);
	}
	void splitat(MCObject *node)
	{
		MCDLlist::splitat((MCDLlist *)node) ;
	}
	MCObject *remove(MCObject *&list)
	{
		return (MCObject *)MCDLlist::remove((MCDLlist *&)list);
	}

	// MM-2012-09-05: [[ Property Listener ]]
	void listen(void)
	{
		m_listening = true;
	}
	
	void unlisten(void)
	{
		m_listening = false;
		m_properties_changed = kMCPropertyChangedMessageTypeNone;
	}
	
	void signallisteners(Properties which);
	
	void signallistenerswithmessage(uint8_t p_message);
    
	uint8_t propertieschanged(void)
	{
		if (m_properties_changed != kMCPropertyChangedMessageTypeNone)
		{
			uint8_t t_properties_changed;
			t_properties_changed = m_properties_changed;
			m_properties_changed = kMCPropertyChangedMessageTypeNone;
			return t_properties_changed;
		}
		return kMCPropertyChangedMessageTypeNone;
	}	

	virtual void scheduledelete(bool p_is_child = false);

    virtual bool isdeletable(bool p_check_flag);
    
    // MW-2012-10-10: [[ IdCache ]]
	void setinidcache(bool p_value)
	{
		m_in_id_cache = p_value;
	}
	
	bool getinidcache(void)
	{
		return m_in_id_cache;
    }

	// IM-2013-02-11 image change notification (used by button icons, field images, etc.)
	// returns true if the referenced image is still in use by this object
	virtual bool imagechanged(MCImage *p_image, bool p_deleting)
	{
        return false;
    }
    
    void setisparentscript(bool p_value)
    {
        m_is_parent_script = p_value;
    }
    
    bool getisparentscript(void)
    {
        return m_is_parent_script;
    }
    
    MCRectangle measuretext(MCStringRef p_text, bool p_is_unicode);
    
    // Copy the font which should be used for this object. This will map/unmap
    // as appropriate.
    void copyfont(MCFontRef& r_font);
    
	// IM-2016-07-06: [[ Bug 17690 ]] Return the minimum stack file version that can fully
	//   encode this object and its properties.
	virtual uint32_t getminimumstackfileversion(void);
	
	// IM-2016-07-06: [[ Bug 17690 ]] Returns the minimum stack file version of this object
	//   and any child objects.
	uint32_t geteffectiveminimumstackfileversion(void);
	
    // Currently non-functional: always returns false
    bool is_rtl() const { return false; }
    
    // AL-2015-06-30: [[ Bug 15556 ]] Refactored function to sync mouse focus
    void sync_mfocus(void);
    
    // This accessor is used by the widget event manager to trigger tooltip
    // display for widgets.
    MCStringRef gettooltip(void) {return tooltip;}
    
    // Returns true if this object is an ancestor *control* of p_object
    //  in the parent chain.
    bool isancestorof(MCObject *p_object);
    
    ////////// PROPERTY SUPPORT METHODS

	void Redraw(void);

	bool GetPixel(MCExecContext& ctxt, Properties which, bool effective, uinteger_t& r_pixel);
	void SetPixel(MCExecContext& ctxt, Properties which, uinteger_t pixel);

	bool GetColor(MCExecContext& ctxt, Properties which, bool effective, MCInterfaceNamedColor& r_color, bool recursive = false);
	void SetColor(MCExecContext& ctxt, int index, const MCInterfaceNamedColor& p_color);
	bool GetColors(MCExecContext& ctxt, bool effective, MCStringRef& r_colors);

	bool GetPattern(MCExecContext& ctxt, Properties which, bool effective, uint4*& r_pattern);
	void SetPattern(MCExecContext& ctxt, uint2 p_new_pixmap, uint4* p_new_id);
	bool GetPatterns(MCExecContext& ctxt, bool effective, MCStringRef& r_patterns);

	void SetRectProp(MCExecContext& ctxt, bool effective, MCRectangle p_rect);
	void GetRectPoint(MCExecContext& ctxt, bool effective, Properties which, MCPoint &r_point);
	void SetRectPoint(MCExecContext& ctxt, bool effective, Properties which, MCPoint point);
	void GetRectValue(MCExecContext& ctxt, bool effective, Properties which, integer_t& r_value);
	void SetRectValue(MCExecContext& ctxt, bool effective, Properties which, integer_t value);

	bool TextPropertyMapFont();
	void TextPropertyUnmapFont(bool p_unmap);
	
    void GetCardIds(MCExecContext& ctxt, MCCard *p_cards, bool p_all, uint32_t p_id, uindex_t& r_count, uinteger_t*& r_ids);
    void GetCardNames(MCExecContext& ctxt, MCCard *p_cards, bool p_all, uint32_t p_id, uindex_t& r_count, MCStringRef*& r_names);
    
    void DoGetProperties(MCExecContext& ctxt, uint32_t part, bool p_effective, MCArrayRef& r_props);
    
	////////// PROPERTY ACCESSORS
	
	void GetId(MCExecContext& ctxt, uint32_t& r_id);
	virtual void SetId(MCExecContext& ctxt, uint32_t id);
	void GetAbbrevId(MCExecContext& ctxt, MCStringRef& r_abbrev_id);
	void GetLongName(MCExecContext& ctxt, uint32_t p_part_id, MCStringRef& r_long_name);
	void GetLongId(MCExecContext& ctxt, uint32_t p_part_id, MCStringRef& r_long_id);
	void GetName(MCExecContext& ctxt, MCStringRef& r_name);
	virtual void SetName(MCExecContext& ctxt, MCStringRef name);
	void GetAbbrevName(MCExecContext& ctxt, MCStringRef& r_abbrev_name);
	void GetShortName(MCExecContext& ctxt, MCStringRef& r_short_name);
	
	void GetAltId(MCExecContext& ctxt, uinteger_t& r_alt_id);
	void SetAltId(MCExecContext& ctxt, uinteger_t alt_id);

	void GetLayer(MCExecContext& ctxt, uint32_t part, MCInterfaceLayer& r_layer);
	void SetLayer(MCExecContext& ctxt, uint32_t part, const MCInterfaceLayer& p_layer);

	void GetScript(MCExecContext& ctxt, MCStringRef& r_script);
	void SetScript(MCExecContext& ctxt, MCStringRef new_script);
	void GetParentScript(MCExecContext& ctxt, MCStringRef& r_p_script);
	void SetParentScript(MCExecContext& ctxt, MCStringRef new_parent_script);
	void GetNumber(MCExecContext& ctxt, uint32_t part, uinteger_t& r_number);
	void GetEffectiveForePixel(MCExecContext& ctxt, uinteger_t& r_pixel);
	void GetForePixel(MCExecContext& ctxt, uinteger_t*& r_pixel);
	virtual void SetForePixel(MCExecContext& ctxt, uinteger_t* pixel);
	void GetEffectiveBackPixel(MCExecContext& ctxt, uinteger_t& r_pixel);
	void GetBackPixel(MCExecContext& ctxt, uinteger_t*& r_pixel);
	virtual void SetBackPixel(MCExecContext& ctxt, uinteger_t* pixel);
	void GetEffectiveHilitePixel(MCExecContext& ctxt, uinteger_t& r_pixel);
	void GetHilitePixel(MCExecContext& ctxt, uinteger_t*& r_pixel);
	virtual void SetHilitePixel(MCExecContext& ctxt, uinteger_t* pixel);
	void GetEffectiveBorderPixel(MCExecContext& ctxt, uinteger_t& r_pixel);
	void GetBorderPixel(MCExecContext& ctxt, uinteger_t*& r_pixel);
	virtual void SetBorderPixel(MCExecContext& ctxt, uinteger_t* pixel);
	void GetEffectiveTopPixel(MCExecContext& ctxt, uinteger_t& r_pixel);
	void GetTopPixel(MCExecContext& ctxt, uinteger_t*& r_pixel);
	virtual void SetTopPixel(MCExecContext& ctxt, uinteger_t* pixel);
	void GetEffectiveBottomPixel(MCExecContext& ctxt, uinteger_t& r_pixel);
	void GetBottomPixel(MCExecContext& ctxt, uinteger_t*& r_pixel);
	virtual void SetBottomPixel(MCExecContext& ctxt, uinteger_t* pixel);
	void GetEffectiveShadowPixel(MCExecContext& ctxt, uinteger_t& r_pixel);
	void GetShadowPixel(MCExecContext& ctxt, uinteger_t*& r_pixel);
	virtual void SetShadowPixel(MCExecContext& ctxt, uinteger_t* pixel);
	void GetEffectiveFocusPixel(MCExecContext& ctxt, uinteger_t& r_pixel);
	void GetFocusPixel(MCExecContext& ctxt, uinteger_t*& r_pixel);
	virtual void SetFocusPixel(MCExecContext& ctxt, uinteger_t* pixel);

	void GetPenBackColor(MCExecContext& ctxt, MCValueRef& r_value);
	void SetPenBackColor(MCExecContext& ctxt, MCValueRef r_value);
	void GetBrushBackColor(MCExecContext& ctxt, MCValueRef& r_value);
	void SetBrushBackColor(MCExecContext& ctxt, MCValueRef r_value);
	void GetPenPattern(MCExecContext& ctxt, uinteger_t*& r_pattern);
	void SetPenPattern(MCExecContext& ctxt, uinteger_t* pattern);
	void GetBrushPattern(MCExecContext& ctxt, uinteger_t*& r_pattern);
	void SetBrushPattern(MCExecContext& ctxt, uinteger_t* pattern);

	void GetForeColor(MCExecContext& ctxt, MCInterfaceNamedColor& r_color);
	virtual void SetForeColor(MCExecContext& ctxt, const MCInterfaceNamedColor& color);
	void GetEffectiveForeColor(MCExecContext& ctxt, MCInterfaceNamedColor& r_color);
	void GetBackColor(MCExecContext& ctxt, MCInterfaceNamedColor& r_color);
	virtual void SetBackColor(MCExecContext& ctxt, const MCInterfaceNamedColor& color);
	void GetEffectiveBackColor(MCExecContext& ctxt, MCInterfaceNamedColor& r_color);
	void GetHiliteColor(MCExecContext& ctxt, MCInterfaceNamedColor& r_color);
	virtual void SetHiliteColor(MCExecContext& ctxt, const MCInterfaceNamedColor& color);
	void GetEffectiveHiliteColor(MCExecContext& ctxt, MCInterfaceNamedColor& r_color);
	void GetBorderColor(MCExecContext& ctxt, MCInterfaceNamedColor& r_color);
	virtual void SetBorderColor(MCExecContext& ctxt, const MCInterfaceNamedColor& color);
	void GetEffectiveBorderColor(MCExecContext& ctxt, MCInterfaceNamedColor& r_color);
	void GetTopColor(MCExecContext& ctxt, MCInterfaceNamedColor& r_color);
	virtual void SetTopColor(MCExecContext& ctxt, const MCInterfaceNamedColor& color);
	void GetEffectiveTopColor(MCExecContext& ctxt, MCInterfaceNamedColor& r_color);
	void GetBottomColor(MCExecContext& ctxt, MCInterfaceNamedColor& r_color);
	virtual void SetBottomColor(MCExecContext& ctxt, const MCInterfaceNamedColor& color);
	void GetEffectiveBottomColor(MCExecContext& ctxt, MCInterfaceNamedColor& r_color);
	void GetShadowColor(MCExecContext& ctxt, MCInterfaceNamedColor& r_color);
	virtual void SetShadowColor(MCExecContext& ctxt, const MCInterfaceNamedColor& color);
	void GetEffectiveShadowColor(MCExecContext& ctxt, MCInterfaceNamedColor& r_color);
	void GetFocusColor(MCExecContext& ctxt, MCInterfaceNamedColor& r_color);
	virtual void SetFocusColor(MCExecContext& ctxt, const MCInterfaceNamedColor& color);
	void GetEffectiveFocusColor(MCExecContext& ctxt, MCInterfaceNamedColor& r_color);

	void GetColors(MCExecContext& ctxt, MCStringRef& r_colors);
	void SetColors(MCExecContext& ctxt, MCStringRef colors);
	void GetEffectiveColors(MCExecContext& ctxt, MCStringRef& r_colors);

	void GetForePattern(MCExecContext& ctxt, uinteger_t*& r_pattern);
	virtual void SetForePattern(MCExecContext& ctxt, uinteger_t* pattern);
	void GetEffectiveForePattern(MCExecContext& ctxt, uinteger_t*& r_pattern);
	void GetBackPattern(MCExecContext& ctxt, uinteger_t*& r_pattern);
	virtual void SetBackPattern(MCExecContext& ctxt, uinteger_t* pattern);
	void GetEffectiveBackPattern(MCExecContext& ctxt, uinteger_t*& r_pattern);
	void GetHilitePattern(MCExecContext& ctxt, uinteger_t*& r_pattern);
	virtual void SetHilitePattern(MCExecContext& ctxt, uinteger_t* pattern);
	void GetEffectiveHilitePattern(MCExecContext& ctxt, uinteger_t*& r_pattern);
	void GetBorderPattern(MCExecContext& ctxt, uinteger_t*& r_pattern);
	virtual void SetBorderPattern(MCExecContext& ctxt, uinteger_t* pattern);
	void GetEffectiveBorderPattern(MCExecContext& ctxt, uinteger_t*& r_pattern);
	void GetTopPattern(MCExecContext& ctxt, uinteger_t*& r_pattern);
	virtual void SetTopPattern(MCExecContext& ctxt, uinteger_t* pattern);
	void GetEffectiveTopPattern(MCExecContext& ctxt, uinteger_t*& r_pattern);
	void GetBottomPattern(MCExecContext& ctxt, uinteger_t*& r_pattern);
	virtual void SetBottomPattern(MCExecContext& ctxt, uinteger_t* pattern);
	void GetEffectiveBottomPattern(MCExecContext& ctxt, uinteger_t*& r_pattern);
	void GetShadowPattern(MCExecContext& ctxt, uinteger_t*& r_pattern);
	virtual void SetShadowPattern(MCExecContext& ctxt, uinteger_t* pattern);
	void GetEffectiveShadowPattern(MCExecContext& ctxt, uinteger_t*& r_pattern);
	void GetFocusPattern(MCExecContext& ctxt, uinteger_t*& r_pattern);
	virtual void SetFocusPattern(MCExecContext& ctxt, uinteger_t* pattern);
	void GetEffectiveFocusPattern(MCExecContext& ctxt, uinteger_t*& r_pattern);

	void GetPatterns(MCExecContext& ctxt, MCStringRef& r_patterns);
	void SetPatterns(MCExecContext& ctxt, MCStringRef patterns);
	void GetEffectivePatterns(MCExecContext& ctxt, MCStringRef& r_patterns);

	void GetLockLocation(MCExecContext& ctxt, bool& r_setting);
	void SetLockLocation(MCExecContext& ctxt, bool setting);

	void GetTextHeight(MCExecContext& ctxt, uinteger_t*& r_height);
	virtual void SetTextHeight(MCExecContext& ctxt, uinteger_t* height);
	void GetEffectiveTextHeight(MCExecContext& ctxt, uinteger_t& r_height);
	void GetTextAlign(MCExecContext& ctxt, intenum_t*& r_align);
	void SetTextAlign(MCExecContext& ctxt, intenum_t* align);
	void GetEffectiveTextAlign(MCExecContext& ctxt, intenum_t& r_align);
	void GetTextFont(MCExecContext& ctxt, MCStringRef& r_font);
	virtual void SetTextFont(MCExecContext& ctxt, MCStringRef font);
	void GetEffectiveTextFont(MCExecContext& ctxt, MCStringRef& r_font);
	void GetTextSize(MCExecContext& ctxt, uinteger_t*& r_size);
	virtual void SetTextSize(MCExecContext& ctxt, uinteger_t* size);
	void GetEffectiveTextSize(MCExecContext& ctxt, uinteger_t& r_size);
	void GetTextStyle(MCExecContext& ctxt, MCInterfaceTextStyle& r_style);
	virtual void SetTextStyle(MCExecContext& ctxt, const MCInterfaceTextStyle& p_style);
	void GetEffectiveTextStyle(MCExecContext& ctxt, MCInterfaceTextStyle& r_style);

	void GetShowBorder(MCExecContext& ctxt, bool& r_setting);
	virtual void SetShowBorder(MCExecContext& ctxt, bool setting);
	void GetShowFocusBorder(MCExecContext& ctxt, bool& r_setting);
	virtual void SetShowFocusBorder(MCExecContext& ctxt, bool setting);

	void GetBorderWidth(MCExecContext& ctxt, uinteger_t& r_width);
	virtual void SetBorderWidth(MCExecContext& ctxt, uinteger_t width);
	void GetOpaque(MCExecContext& ctxt, bool& r_setting);
	virtual void SetOpaque(MCExecContext& ctxt, bool setting);
	void GetShadow(MCExecContext& ctxt, MCInterfaceShadow& r_shadow);
	virtual void SetShadow(MCExecContext& ctxt, const MCInterfaceShadow& p_shadow);
	void GetShadowOffset(MCExecContext& ctxt, integer_t& r_offset);
	void SetShadowOffset(MCExecContext& ctxt, integer_t offset);
	void Get3D(MCExecContext& ctxt, bool& r_setting);
	virtual void Set3D(MCExecContext& ctxt, bool setting);

	void GetVisible(MCExecContext& ctxt, uint32_t part, bool& r_setting);
	virtual void SetVisible(MCExecContext& ctxt, uint32_t part, bool setting);
    void GetEffectiveVisible(MCExecContext& ctxt, uint32_t part, bool& r_setting);
	void GetInvisible(MCExecContext& ctxt, uint32_t part, bool& r_setting);
	virtual void SetInvisible(MCExecContext& ctxt, uint32_t part, bool setting);
    void GetEffectiveInvisible(MCExecContext& ctxt, uint32_t part, bool& r_setting);
	void GetEnabled(MCExecContext& ctxt, uint32_t part, bool& r_setting);
	virtual void SetEnabled(MCExecContext& ctxt, uint32_t part, bool setting);
	void GetDisabled(MCExecContext& ctxt, uint32_t part, bool& r_setting);
	virtual void SetDisabled(MCExecContext& ctxt, uint32_t part, bool setting);
	void GetSelected(MCExecContext& ctxt, bool& r_setting);
	void SetSelected(MCExecContext& ctxt, bool setting);
	void GetTraversalOn(MCExecContext& ctxt, bool& r_setting);
	void SetTraversalOn(MCExecContext& ctxt, bool setting);

	void GetOwner(MCExecContext& ctxt, MCStringRef& r_owner);
	void GetShortOwner(MCExecContext& ctxt, MCStringRef& r_owner);
	void GetAbbrevOwner(MCExecContext& ctxt, MCStringRef& r_owner);
	void GetLongOwner(MCExecContext& ctxt, uint32_t p_part_id, MCStringRef& r_owner);

	void GetProperties(MCExecContext& ctxt, uint32_t part, MCArrayRef& r_props);
	void SetProperties(MCExecContext& ctxt, uint32_t part, MCArrayRef props);
    void GetEffectiveProperties(MCExecContext& ctxt, uint32_t part, MCArrayRef& r_props);
	void GetCustomPropertySet(MCExecContext& ctxt, MCStringRef& r_propset);
	void SetCustomPropertySet(MCExecContext& ctxt, MCStringRef propset);
	void GetCustomPropertySets(MCExecContext& ctxt, uindex_t& r_count, MCStringRef*& r_propsets);
	void SetCustomPropertySets(MCExecContext& ctxt, uindex_t p_count, MCStringRef* propsets);
    
	void GetInk(MCExecContext& ctxt, intenum_t& r_ink);
	virtual void SetInk(MCExecContext& ctxt, intenum_t ink);
	void GetCantSelect(MCExecContext& ctxt, bool& r_setting);
	virtual void SetCantSelect(MCExecContext& ctxt, bool setting);
	void GetEffectiveCantSelect(MCExecContext& ctxt, bool& r_setting);
	void GetBlendLevel(MCExecContext& ctxt, uinteger_t& r_level);
	virtual void SetBlendLevel(MCExecContext& ctxt, uinteger_t level);

	void GetLocation(MCExecContext& ctxt, MCPoint& r_location);
	void SetLocation(MCExecContext& ctxt, MCPoint location);
	void GetEffectiveLocation(MCExecContext& ctxt, MCPoint& r_location);
	void SetEffectiveLocation(MCExecContext& ctxt, MCPoint location);

	void GetLeft(MCExecContext& ctxt, integer_t& r_value);
	void SetLeft(MCExecContext& ctxt, integer_t value);
	void GetEffectiveLeft(MCExecContext& ctxt, integer_t& r_value);
	void SetEffectiveLeft(MCExecContext& ctxt, integer_t value);
	void GetRight(MCExecContext& ctxt, integer_t& r_value);
	void SetRight(MCExecContext& ctxt, integer_t value);
	void GetEffectiveRight(MCExecContext& ctxt, integer_t& r_value);
	void SetEffectiveRight(MCExecContext& ctxt, integer_t value);
	void GetTop(MCExecContext& ctxt, integer_t& r_value);
	void SetTop(MCExecContext& ctxt, integer_t value);
	void GetEffectiveTop(MCExecContext& ctxt, integer_t& r_value);
	void SetEffectiveTop(MCExecContext& ctxt, integer_t value);
	void GetBottom(MCExecContext& ctxt, integer_t& r_value);
	void SetBottom(MCExecContext& ctxt, integer_t value);
	void GetEffectiveBottom(MCExecContext& ctxt, integer_t& r_value);
	void SetEffectiveBottom(MCExecContext& ctxt, integer_t value);

	void GetTopLeft(MCExecContext& ctxt, MCPoint& r_value);
	void SetTopLeft(MCExecContext& ctxt, MCPoint value);
	void GetEffectiveTopLeft(MCExecContext& ctxt, MCPoint& r_value);
	void SetEffectiveTopLeft(MCExecContext& ctxt, MCPoint value);
	void GetTopRight(MCExecContext& ctxt, MCPoint& r_value);
	void SetTopRight(MCExecContext& ctxt, MCPoint value);
	void GetEffectiveTopRight(MCExecContext& ctxt, MCPoint& r_value);
	void SetEffectiveTopRight(MCExecContext& ctxt, MCPoint value);
	void GetBottomLeft(MCExecContext& ctxt, MCPoint& r_value);
	void SetBottomLeft(MCExecContext& ctxt, MCPoint value);
	void GetEffectiveBottomLeft(MCExecContext& ctxt, MCPoint& r_value);
	void SetEffectiveBottomLeft(MCExecContext& ctxt, MCPoint value);
	void GetBottomRight(MCExecContext& ctxt, MCPoint& r_value);
	void SetBottomRight(MCExecContext& ctxt, MCPoint value);
	void GetEffectiveBottomRight(MCExecContext& ctxt, MCPoint& r_value);
	void SetEffectiveBottomRight(MCExecContext& ctxt, MCPoint value);

	void GetWidth(MCExecContext& ctxt, uinteger_t& r_value);
	virtual void SetWidth(MCExecContext& ctxt, uinteger_t value);
	void GetEffectiveWidth(MCExecContext& ctxt, uinteger_t& r_value);
	virtual void SetEffectiveWidth(MCExecContext& ctxt, uinteger_t value);
	void GetHeight(MCExecContext& ctxt, uinteger_t& r_value);
	virtual void SetHeight(MCExecContext& ctxt, uinteger_t value);
	void GetEffectiveHeight(MCExecContext& ctxt, uinteger_t& r_value);
	virtual void SetEffectiveHeight(MCExecContext& ctxt, uinteger_t value);

	void GetRectangle(MCExecContext& ctxt, MCRectangle& r_rect);
	virtual void SetRectangle(MCExecContext& ctxt, MCRectangle p_rect);
	void GetEffectiveRectangle(MCExecContext& ctxt, MCRectangle& r_rect);
	virtual void SetEffectiveRectangle(MCExecContext& ctxt, MCRectangle p_rect);

	void GetEncoding(MCExecContext& ctxt, intenum_t& r_encoding);

    void GetCustomKeys(MCExecContext& ctxt, MCStringRef& r_string);
    void SetCustomKeys(MCExecContext& ctxt, MCStringRef p_string);
    void GetCustomProperties(MCExecContext& ctxt, MCValueRef &r_array);
    void SetCustomProperties(MCExecContext& ctxt, MCValueRef p_array);
    
    void GetTheme(MCExecContext& ctxt, intenum_t& r_theme);
    virtual void SetTheme(MCExecContext& ctxt, intenum_t  p_theme);
    void GetEffectiveTheme(MCExecContext& ctxt, intenum_t& r_theme);
    
    void GetThemeControlType(MCExecContext& ctxt, intenum_t& r_type);
    void SetThemeControlType(MCExecContext& ctxt, intenum_t  p_type);
    void GetEffectiveThemeControlType(MCExecContext& ctxt, intenum_t& r_type);
    
    void GetScriptStatus(MCExecContext& ctxt, intenum_t& r_status);
    
	////////// ARRAY PROPS
    
    void GetTextStyleElement(MCExecContext& ctxt, MCNameRef p_index, bool& r_element);
    void SetTextStyleElement(MCExecContext& ctxt, MCNameRef p_index, bool p_element);
    void GetCustomKeysElement(MCExecContext& ctxt, MCNameRef p_index, MCStringRef& r_string);
    void GetCustomPropertiesElement(MCExecContext& ctxt, MCNameRef p_index, MCValueRef& r_array);
    void SetCustomKeysElement(MCExecContext& ctxt, MCNameRef p_index, MCStringRef p_string);
    void SetCustomPropertiesElement(MCExecContext& ctxt, MCNameRef p_index, MCValueRef p_array);
    
    ////////// MODE SPECIFIC PROPS
    
#ifdef MODE_DEVELOPMENT    
    void GetRevAvailableHandlers(MCExecContext& ctxt, uindex_t& r_count, MCStringRef*& r_handlers);
    void GetEffectiveRevAvailableHandlers(MCExecContext& ctxt, uindex_t& r_count, MCStringRef*& r_handlers);
    void GetRevAvailableVariables(MCExecContext& ctxt, MCNameRef p_key, MCStringRef& r_variables);
    void GetRevAvailableVariablesNonArray(MCExecContext& ctxt, MCStringRef& r_variables);
#endif
    
//////////
			
    MCRectangle measuretext(const MCString& p_text, bool p_is_unicode);
    
    // Object pool instance variable manipulation
    MCDeletedObjectPool *getdeletedobjectpool(void) const { return m_pool; }
    void setdeletedobjectpool(MCDeletedObjectPool *pool) { m_pool = pool; }
	bool getdeletionissuspended(void) const { return m_deletion_is_suspended; }
	void setdeletionissuspended(bool value) { m_deletion_is_suspended = value; }

    // Because C++11 support is not universal amongst our supported platforms,
    // auto-conversion between MC???Handle types is not possible so there needs
    // to be an easy mechanism to get an object handle as a specific type.
    template <class T>
    typename MCObjectProxy<T>::Handle GetHandleAs()
    {
        // Checked cast to the requested type
        T* t_object = MCObjectCast<T> (this);
        return t_object->MCMixinObjectHandle<T>::GetHandle();
    }

protected:
    IO_stat defaultextendedsave(MCObjectOutputStream& p_stream, uint4 p_part, uint32_t p_version);
	IO_stat defaultextendedload(MCObjectInputStream& p_stream, uint32_t version, uint4 p_remaining);
	
	// MW-2013-12-05: [[ UnicodeFileFormat ]] These are the new propset pickle routines. If
	//   sfv < 7000 then the legacy ones are used; otherwise new ones are.
	IO_stat loadpropsets(IO_handle stream, uint32_t version);
	IO_stat savepropsets(IO_handle stream, uint32_t p_version);
	
	// MW-2012-02-16: [[ LogFonts ]] Load the font attrs with the given index.
	//   This method is protected as MCStack needs to call it to resolve its
	//   font attrs after the font table loads.
	void loadfontattrs(uint2 index);
	
	void setscript(MCStringRef);
	void setscript_cstring(const char *script)
	{
		MCAutoStringRef t_script;
		/* UNCHECKED */ MCStringCreateWithCString(script, &t_script);
		setscript(*t_script);
	}

    // FG-2014-11-11: [[ Better theming ]] Fetch the control type/state for theming purposes
    virtual MCPlatformControlType getcontroltype();
    virtual MCPlatformControlPart getcontrolsubpart();
    virtual MCPlatformControlState getcontrolstate();
    bool getthemeselectorsforprop(Properties, MCPlatformControlType&, MCPlatformControlPart&, MCPlatformControlState&, MCPlatformThemeProperty&, MCPlatformThemePropertyType&);
    
    // Returns the effective theme for this object
    MCInterfaceTheme gettheme() const;
    
private:
	bool clonepropsets(MCObjectPropertySet*& r_new_props) const;
	void deletepropsets(void);

	// Find the propset with the given name.
	bool findpropset(MCNameRef name, bool p_empty_is_default, MCObjectPropertySet*& r_set);
	// Find the propset with the given name, creating it if necessary.
	/* CAN FAIL */ bool ensurepropset(MCNameRef name, bool p_empty_is_default, MCObjectPropertySet*& r_set);
	
	// MW-2013-12-05: [[ UnicodeFileFormat ]] These are all the legacy propset pickle routines.
	//   If sfv >= 7000, then they are written out more directly.
	bool hasarraypropsets_legacy(void);
	uint32_t measurearraypropsets_legacy(void);
	IO_stat loadpropsets_legacy(IO_handle stream);
	IO_stat savepropsets_legacy(IO_handle stream);
	IO_stat loadunnamedpropset_legacy(IO_handle stream);
	IO_stat saveunnamedpropset_legacy(IO_handle stream);
	IO_stat loadarraypropsets_legacy(MCObjectInputStream& stream);
	IO_stat savearraypropsets_legacy(MCObjectOutputStream& stream);

	// MW-2012-02-16: [[ LogFonts ]] Copy the font attrs from the other object.
	void copyfontattrs(const MCObject& other);
	// MW-2012-02-16: [[ LogFonts ]] Clear the object's font attrs.
	void clearfontattrs(void);
	// MW-2012-02-17: [[ LogFonts ]] Fetch the index for the object's logical font.
	uint2 savefontattrs(void);
	// MW-2012-02-16: [[ LogFonts ]] Set the font attrs to the given values.
	void setfontattrs(uint32_t which, MCNameRef textfont, uint2 textsize, uint2 textstyle);

	// MW-2012-02-19: [[ SplitTextAttrs ]] Returns true if the object has any one of
	//   textFont/textSize/textStyle set.
	bool hasfontattrs(void) const;
	// MW-2012-02-19: [[ SplitTextAttrs ]] Returns true if the object needs to save
	//   the font-flags.
	bool needtosavefontflags(void) const;
    // Returns false if hasfontattrs() or a theme or theming type is set
    bool inheritfont() const;

	// MW-2013-03-06: [[ Bug 10695 ]] New method used by resolveimage* - if name is nil, then id search.
	MCImage *resolveimage(MCStringRef name, uint4 image_id);

	// MW-2012-02-14: [[ FontRefs ]] Called by open/close to map/unmap the concrete font.
	// MW-2013-08-23: [[ MeasureText ]] Made private as external uses of them can be
	//   done via measuretext() in a safe way.
	bool mapfont(bool recursive = false);
	void unmapfont(void);

	friend class MCObjectProxyBase;
	friend class MCEncryptedStack;
};

class MCObjectList : public MCDLlist
{
protected:
	MCObject *object;
	Boolean removed;
public:
	MCObjectList(MCObject *optr)
	{
		object = optr;
		removed = False;
	}
	MCObject *getobject()
	{
		return object;
	}
	Boolean getremoved()
	{
		return removed;
	}
	void setremoved(Boolean r)
	{
		removed = r;
	}
	MCObjectList *next()
	{
		return (MCObjectList *)MCDLlist::next();
	}
	MCObjectList *prev()
	{
		return (MCObjectList *)MCDLlist::prev();
	}
	void insertto(MCObjectList *&list)
	{
		MCDLlist::insertto((MCDLlist *&)list);
	}
	void appendto(MCObjectList *&list)
	{
		MCDLlist::appendto((MCDLlist *&)list);
	}
	MCObjectList *remove(MCObjectList *&list)
	{
		return (MCObjectList *)MCDLlist::remove((MCDLlist *&)list);
	}
};


// Utility function for safe(-ish) casting from an MCObject to a derived class
// without using RTTI.
template <typename T>
inline T* MCObjectCast(MCObject* p_object)
{
    if (p_object == nil)
        return nil;
    
    // Check that the object's type matches the (static) type of the desired
    // type. This will break horribly if the desired type has derived types...
    MCAssert(p_object->gettype() == Chunk_term(T::kObjectType));
    return static_cast<T*> (p_object);
}

// Casting to an MCObject* is always safe
template <>
inline MCObject* MCObjectCast<MCObject>(MCObject* p_object)
{
    return p_object;
}

/* Helper class for locking an object for execution during a block.
 * Always allocate this on the stack, e.g.:
 *
 *    {
 *        MCObjectExecutionLock obj_lock {obj};
 *        // ... do stuff
 *    }
 */
class MCObjectExecutionLock
{
    MCObjectHandle m_handle;
public:
    MCObjectExecutionLock(const MCObjectHandle& obj) : m_handle(obj)
    {
        if (m_handle.IsValid())
            m_handle->lockforexecution();
    }

    MCObjectExecutionLock(MCObject* obj) : m_handle(obj)
    {
        if (m_handle.IsValid())
            m_handle->lockforexecution();
    }
    ~MCObjectExecutionLock()
    {
        if (m_handle.IsValid())
            m_handle->unlockforexecution();
    }
};

/* Object handle class that incorporates a part ID, allowing objects
 * to be disambiguated with respect to which card they are on.
 * Basically the same as an MCObjectPtr except for weakly referencing
 * its target object. */
class MCObjectPartHandle: public MCObjectHandle
{
    /* TODO[C++11] uint32_t m_part_id = 0; */
    uint32_t m_part_id;
public:
    /* TODO[2017-04-27] These constructors should be constexpr */
    /* TODO[C++11] constexpr MCObjectPartHandle() = default; */
    MCObjectPartHandle() : MCObjectHandle(), m_part_id(0) {}
    MCObjectPartHandle(decltype(nullptr))
      : MCObjectHandle(nullptr), m_part_id(0) {}

    /* TODO[C++11] MCObjectPartHandle(const MCObjectPartHandle&) = default; */
    MCObjectPartHandle(const MCObjectPartHandle& other)
      : MCObjectHandle(other), m_part_id(other.m_part_id) {}
    /* TODO[C++11] MCObjectPartHandle(MCObjectPartHandle&& other) = deafult; */
    MCObjectPartHandle(MCObjectPartHandle&& other)
      : MCObjectHandle(nullptr), m_part_id(0)
    {
        using std::swap;
        swap(*this, other);
    }

    MCObjectPartHandle(MCObject* p_object, uint32_t p_part_id = 0);
    MCObjectPartHandle(const MCObjectPtr&);

    /* TODO[C++11] MCObjectPartHandle& operator=(const MCObjectPartHandle&) = default; */
    MCObjectPartHandle& operator=(const MCObjectPartHandle& other)
    {
        MCObjectHandle::operator=(other);
        m_part_id = other.m_part_id;
        return *this;
    }
    /* TODO[C++11] MCObjectPartHandle& operator=(MCObjectPartHandle&&) = default; */
    MCObjectPartHandle& operator=(MCObjectPartHandle&& other)
    {
        MCObjectHandle::operator=(std::move(other));
        m_part_id = other.m_part_id;
        return *this;
    }

    MCObjectPartHandle& operator=(decltype(nullptr));
    MCObjectPartHandle& operator=(const MCObjectPtr&);

    uint32_t getPart() const { return m_part_id; }
    MCObjectPtr getObjectPtr() const;

    friend void swap(MCObjectPartHandle&, MCObjectPartHandle&);
};

#endif<|MERGE_RESOLUTION|>--- conflicted
+++ resolved
@@ -1033,11 +1033,8 @@
     // SN-2014-04-16 [[ Bug 12078 ]] Buttons and tooltip label are not drawn in the text direction
     void drawdirectionaltext(MCDC *dc, int2 sx, int2 sy, MCStringRef p_string, MCFontRef font);
 
-<<<<<<< HEAD
-	Exec_stat domess(MCStringRef sptr, MCParameter *args = nil);
-=======
-	Exec_stat domess(MCStringRef sptr, bool p_ignore_errors = true);
->>>>>>> 0f741183
+	Exec_stat domess(MCStringRef sptr, MCParameter *args = nil, bool p_ignore_errors = true);
+    
 	void eval(MCExecContext& ctxt, MCStringRef p_script, MCValueRef& r_value);
 	// MERG 2013-9-13: [[ EditScriptChunk ]] Added at expression that's passed through as a second parameter to editScript
     void editscript(MCStringRef p_at = nil);
