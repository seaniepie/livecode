/* Copyright (C) 2003-2013 Runtime Revolution Ltd.

This file is part of LiveCode.

LiveCode is free software; you can redistribute it and/or modify it under
the terms of the GNU General Public License v3 as published by the Free
Software Foundation.

LiveCode is distributed in the hope that it will be useful, but WITHOUT ANY
WARRANTY; without even the implied warranty of MERCHANTABILITY or
FITNESS FOR A PARTICULAR PURPOSE.  See the GNU General Public License
for more details.

You should have received a copy of the GNU General Public License
along with LiveCode.  If not see <http://www.gnu.org/licenses/>.  */

//
// Base class for all display objects
//
#ifndef	OBJECT_H
#define	OBJECT_H

#ifndef DLLIST_H
#include "dllst.h"
#endif

#ifndef __MC_IMAGE_BITMAP_H__
#include "imagebitmap.h"
#endif

#include "globals.h"

enum {
    MAC_SHADOW,
    MAC_THUMB_TOP,
    MAC_THUMB_BACK,
    MAC_THUMB_BOTTOM,
    MAC_THUMB_GRIP,
    MAC_THUMB_HILITE,
    MAC_DISABLED,
    MAC_NCOLORS
};

typedef bool (*MCObjectListFontsCallback)(void *p_context, unsigned int p_index);
typedef bool (*MCObjectResetFontsCallback)(void *p_context, unsigned int p_index, unsigned int p_new_index);

enum MCVisitStyle
{
	VISIT_STYLE_DEPTH_FIRST,
	VISIT_STYLE_DEPTH_LAST
};

enum MCObjectIntersectType
{
	kMCObjectIntersectBounds,
	kMCObjectIntersectPixels,
	kMCObjectIntersectPixelsWithEffects,
};

enum MCObjectShapeType
{
	kMCObjectShapeEmpty,
	kMCObjectShapeRectangle,
	kMCObjectShapeMask,
	kMCObjectShapeComplex
};

enum MCPropertyChangedMessageType 
{
	kMCPropertyChangedMessageTypeNone = 0,
	kMCPropertyChangedMessageTypePropertyChanged = 1 << 0,
	kMCPropertyChangedMessageTypeResizeControlStarted = 1 << 1,
	kMCPropertyChangedMessageTypeResizeControlEnded = 1 << 2,
	kMCPropertyChangedMessageTypeGradientEditStarted = 1 << 3,
	kMCPropertyChangedMessageTypeGradientEditEnded = 1 << 4
};

struct MCObjectShape
{
	// The type of shape.
	MCObjectShapeType type;
	// The bounds of the shape - this clips the content.
	MCRectangle bounds;
	struct
	{
		// The rectangle of the shape's content (clipped to bounds).
		MCRectangle rectangle;
		
		// The mask of the shape's content (clipped to bounds).
		struct
		{
			MCPoint origin;
			MCImageBitmap *bits;			
			// MM-2012-10-03: [[ ResIndependence ]] The scale of the mask. Used when computing intersect of images with a scale factor.
			MCGFloat scale;
		} mask;
	};
};

struct MCObjectRef
{
	MCObject *object;
	uint4 part;
};

struct MCObjectVisitor
{
	virtual ~MCObjectVisitor(void);
	
	virtual bool OnObject(MCObject *p_object);
	virtual bool OnControl(MCControl *p_control);

	virtual bool OnStack(MCStack *p_stack);
	virtual bool OnAudioClip(MCAudioClip *p_audio_clip);
	virtual bool OnVideoClip(MCVideoClip *p_video_clip);
	virtual bool OnCard(MCCard *p_card);
	virtual bool OnGroup(MCGroup *p_group);
	virtual bool OnField(MCField *p_field);
	virtual bool OnButton(MCButton *p_button);
	virtual bool OnImage(MCImage *p_image);
	virtual bool OnScrollbar(MCScrollbar *p_scrollbar);
	virtual bool OnPlayer(MCPlayer *p_player);
	virtual bool OnParagraph(MCParagraph *p_paragraph);
	virtual bool OnBlock(MCBlock *p_block);
	virtual bool OnStyledText(MCStyledText *p_styled_text);
};

#define OBJECT_EXTRA_ARRAYPROPS		(1U << 0)
#define OBJECT_EXTRA_PARENTSCRIPT	(1U << 1)
#define OBJECT_EXTRA_BITMAPEFFECTS  (1U << 2)
#define OBJECT_EXTRA_LAYERMODE		(1U << 3)
// MW-2012-02-19: [[ SplitTextAttrs ]] If this flag is set, then there is a font-flags
//   byte in the extended data section.
#define OBJECT_EXTRA_FONTFLAGS		(1U << 4)

class MCObjectHandle
{
public:
	MCObjectHandle(MCObject *p_object);
	~MCObjectHandle(void);

	// Increase the reference count.
	void Retain(void);

	// Decrease the reference count, destroying the object when it reaches 0.
	void Release(void);

	MCObject *Get(void);

	// Set the handle to nil - the object has been destroyed.
	void Clear(void);

	// Returns true if the object still exists.
	bool Exists(void);

private:
	uint32_t m_references;
	MCObject *m_object;
};

// MW-2012-02-17: [[ LogFonts ]] The font attrs struct for the object.
struct MCObjectFontAttrs
{
	MCNameRef name;
	uint2 style;
	uint2 size;
};

struct MCPropertyInfo;
struct MCObjectPropertyTable
{
	MCObjectPropertyTable *parent;
	uindex_t size;
	MCPropertyInfo *table;
};

struct MCInterfaceNamedColor;
struct MCInterfaceLayer;
struct MCInterfaceShadow;
struct MCInterfaceTextStyle;
struct MCInterfaceTriState;
struct MCExecValue;

struct MCPatternInfo
{
	uint32_t id;
	MCPatternRef pattern;
};

class MCObject : public MCDLlist
{
protected:
	uint4 obj_id;
	MCObject *parent;
	MCNameRef _name;
	uint4 flags;
	MCRectangle rect;
	MCColor *colors;
	MCStringRef *colornames;
	MCStringRef _script;
	MCPatternInfo *patterns;
	MCHandlerlist *hlist;
	MCObjectPropertySet *props;
	uint4 state;
	uint2 fontheight;
	uint2 dflags;
	uint2 ncolors;
	uint2 npatterns;
	uint2 altid;
	uint1 hashandlers;
	uint1 scriptdepth;
	uint1 borderwidth;
	int1 shadowoffset;
	uint1 ink;
	uint1 extraflags;

	// Note: Although this is called blendlevel, it is actually '100 - the blendlevel'
	//   i.e. we store as 0 for trans, 100 for opaque.
	uint1 blendlevel;
	
	// MW-2012-02-16: [[ LogFonts ]] The logical font flags - whether the object's
	//   labels are unicode and what font attrs should be considered as set.
	uint1 m_font_flags;

	// MM-2012-09-05: [[ Property Listener ]]
	bool m_listening : 1;
	uint8_t m_properties_changed : 6;
	
	// MW-2012-10-10: [[ IdCache ]]
	bool m_in_id_cache : 1;
	
	// IM-2013-04-16: [[ BZ 10848 ]] // flag to record encrypted state of object script
	bool m_script_encrypted : 1;
    
    // If this is true, then this object is in the parentScript resolution table.
    bool m_is_parent_script : 1;
	
	MCStringRef tooltip;
	
	// MW-2008-10-20: Pointer to the parent script's weak object reference.
	MCParentScriptUse *parent_script;

	// MW-2009-08-25: Pointer to the object's weak reference (if any).
	MCObjectHandle *m_weak_handle;

	// MW-2011-07-21: For now, make this a uint4 as imageSrc references can make
	//   it exceed 255 and wrap causing much much badness for the likes of rTree.
	uint32_t opened;

	// MW-2012-02-14: [[ FontRefs ]] The object's concrete font.
	MCFontRef m_font;

	// MW-2012-02-16: [[ LogFonts ]] The object's logical font attrs.
	MCObjectFontAttrs *m_font_attrs;

	static uint1 dashlist[2];
	static uint1 dotlist[2];
	static int1 dashoffset;
	static MCRectangle selrect;
	static int2 startx;
	static int2 starty;
	static uint1 menudepth;
	static MCStack *attachedmenu;
	static MCColor maccolors[MAC_NCOLORS];

	// MW-2012-02-17: [[ LogFonts ]] We store the last loaded font index for
	//   the object being serialized. This is because the fonttable comes
	//   after the stack's object struct.
	static uint2 s_last_font_index;

	// MW-2008-10-28: [[ ParentScripts ]] This boolean flag is set to true if
	//   at some point since it was last unset an object has been loaded that
	//   requires parentScript resolution.
	static bool s_loaded_parent_script_reference;

	static MCPropertyInfo kProperties[];
	static MCObjectPropertyTable kPropertyTable;
    static MCPropertyInfo kModeProperties[];
	static MCObjectPropertyTable kModePropertyTable;
public:
	MCObject();
	MCObject(const MCObject &oref);
	virtual ~MCObject();
	virtual Chunk_term gettype() const;
	virtual const char *gettypestring();

	virtual const MCObjectPropertyTable *getpropertytable(void) const { return &kPropertyTable; }
    virtual const MCObjectPropertyTable *getmodepropertytable(void) const { return &kModePropertyTable; }
	
	virtual bool visit(MCVisitStyle p_style, uint32_t p_part, MCObjectVisitor *p_visitor);

	virtual IO_stat save(IO_handle stream, uint4 p_part, bool p_force_ext);
	virtual IO_stat extendedsave(MCObjectOutputStream& p_stream, uint4 p_part);

	virtual IO_stat load(IO_handle stream, uint32_t version);
	virtual IO_stat extendedload(MCObjectInputStream& p_stream, uint32_t version, uint4 p_length);
	
	virtual void open();
	virtual void close();
	virtual void kfocus();
	virtual Boolean kfocusnext(Boolean top);
	virtual Boolean kfocusprev(Boolean bottom);
	virtual void kunfocus();
	virtual Boolean kdown(MCStringRef p_string, KeySym key);
	virtual Boolean kup(MCStringRef p_string, KeySym key);
	virtual Boolean mfocus(int2 x, int2 y);
	virtual void mfocustake(MCControl *target);
	virtual void munfocus();
	virtual void mdrag(void);
	virtual Boolean mdown(uint2 which);
	virtual Boolean mup(uint2 which, bool p_release);
	virtual Boolean doubledown(uint2 which);
	virtual Boolean doubleup(uint2 which);
	
	virtual void timer(MCNameRef mptr, MCParameter *params);
	virtual uint2 gettransient() const;
	virtual void setrect(const MCRectangle &nrect);

	// MW-2011-11-23: [[ Array Chunk Props ]] Add 'effective' param to arrayprop access.
#ifdef LEGACY_EXEC
	virtual Exec_stat getprop_legacy(uint4 parid, Properties which, MCExecPoint &, Boolean effective);
	virtual Exec_stat getarrayprop_legacy(uint4 parid, Properties which, MCExecPoint &, MCNameRef key, Boolean effective);
	virtual Exec_stat setprop_legacy(uint4 parid, Properties which, MCExecPoint &, Boolean effective);
	virtual Exec_stat setarrayprop_legacy(uint4 parid, Properties which, MCExecPoint&, MCNameRef key, Boolean effective);
#endif
	virtual void select();
	virtual void deselect();
	virtual Boolean del();
	virtual void paste(void);
	virtual void undo(Ustruct *us);
	virtual void freeundo(Ustruct *us);
	virtual MCStack *getstack();

	// MW-2011-02-27: [[ Bug 9412 ]] If pass_from is non-nil it means the message is passing from that
    //   object and should continue to be passed if not handled. If it is nil, then the message should
    //   not be passed on.
	virtual Exec_stat handle(Handler_type, MCNameRef, MCParameter *, MCObject *pass_from);
	virtual void closemenu(Boolean kfocus, Boolean disarm);
	virtual void recompute();
	
	// MW-2011-09-20: [[ Collision ]] Compute the shape of the object's mask.
	virtual bool lockshape(MCObjectShape& r_shape);
	virtual void unlockshape(MCObjectShape& shape);

	// MW-2012-02-14: [[ FontRefs ]] Remap any fonts this object uses as font related property has changed.
	virtual bool recomputefonts(MCFontRef parent_font);

	// MW-2012-02-14: [[ FontRefs ]] Returns the current concrete fontref of the object.
	MCFontRef getfontref(void) const { return m_font; }

#ifdef LEGACY_EXEC
    Exec_stat getarrayprop(uint32_t p_part_id, Properties p_which, MCExecPoint& ep, MCNameRef p_index, Boolean p_effective);
    Exec_stat setarrayprop(uint32_t p_part_id, Properties p_which, MCExecPoint& ep, MCNameRef p_index, Boolean p_effective);
#endif
	
    bool getprop(MCExecContext& ctxt, uint32_t p_part_id, Properties p_which, MCNameRef p_index, Boolean p_effective, MCExecValue& r_value);
	bool setprop(MCExecContext& ctxt, uint32_t p_part_id, Properties p_which, MCNameRef p_index, Boolean p_effective, MCExecValue p_value);
    
	// MW-2012-05-28: [[ Value Prop Accessors ]] These methods allow access to object props
	//   via direct types. Appropriate type coercion will be performed, with errors thrown as
	//   necessary.
	//   The methods return no value since they will 'Throw()' if an error occurs - check
	//   ctxt.HasError() on return to ensure things are okay.
	//   Note that these functions will clobber the ctxt's EP.
	void getboolprop(MCExecContext& ctxt, uint32_t parid, Properties which, Boolean effective, bool& r_value);
	void getintprop(MCExecContext& ctxt, uint32_t parid, Properties which, Boolean effective, integer_t& r_value);
	void getuintprop(MCExecContext& ctxt, uint32_t parid, Properties which, Boolean effective, uinteger_t& r_value);
	void getdoubleprop(MCExecContext& ctxt, uint32_t parid, Properties which, Boolean effective, double& r_value);
	void getnumberprop(MCExecContext& ctxt, uint32_t parid, Properties which, Boolean effective, MCNumberRef& r_value);
	void getstringprop(MCExecContext& ctxt, uint32_t parid, Properties which, Boolean effective, MCStringRef& r_value);
	void getarrayprop(MCExecContext& ctxt, uint32_t parid, Properties which, Boolean effective, MCArrayRef& r_value);
	void getvariantprop(MCExecContext& ctxt, uint32_t parid, Properties which, Boolean effective, MCValueRef& r_value);
    void getdataprop(MCExecContext& ctxt, uint32_t parid, Properties which, Boolean effective, MCDataRef& r_value);
    void getpointprop(MCExecContext& ctxt, uint32_t parid, Properties which, Boolean effective, MCPoint& r_point);
	//
	void setboolprop(MCExecContext& ctxt, uint32_t parid, Properties which, Boolean effective, bool r_value);
	void setintprop(MCExecContext& ctxt, uint32_t parid, Properties which, Boolean effective, integer_t r_value);
	void setuintprop(MCExecContext& ctxt, uint32_t parid, Properties which, Boolean effective, uinteger_t r_value);
	void setdoubleprop(MCExecContext& ctxt, uint32_t parid, Properties which, Boolean effective, double r_value);
	void setnumberprop(MCExecContext& ctxt, uint32_t parid, Properties which, Boolean effective, MCNumberRef r_value);
	void setstringprop(MCExecContext& ctxt, uint32_t parid, Properties which, Boolean effective, MCStringRef r_value);
	void setarrayprop(MCExecContext& ctxt, uint32_t parid, Properties which, Boolean effective, MCArrayRef r_value);
    void setvariantprop(MCExecContext& ctxt, uint32_t parid, Properties which, Boolean effective, MCValueRef r_value);
    void setdataprop(MCExecContext& ctxt, uint32_t parid, Properties which, Boolean effective, MCDataRef r_value);
    void setpointprop(MCExecContext& ctxt, uint32_t parid, Properties which, Boolean effective, const MCPoint& p_point);

	const MCRectangle &getrect() const;
    virtual MCRectangle getrectangle(bool p_effective) const;

	// MW-2012-06-08: [[ Relayer ]] Move a control within this container (if card or group) so that
	//   'source' is before 'target'.
	virtual void relayercontrol(MCControl *source, MCControl *target);
	virtual void relayercontrol_remove(MCControl *control);
	virtual void relayercontrol_insert(MCControl *control, MCControl *target);

	MCNameRef getdefaultpropsetname(void);

#ifdef LEGACY_EXEC
	Exec_stat sendgetprop(MCExecPoint& ep, MCNameRef set_name, MCNameRef prop_name);
	Exec_stat getcustomprop(MCExecPoint& ep, MCNameRef set_name, MCNameRef prop_name);

	Exec_stat sendsetprop(MCExecPoint& ep, MCNameRef set_name, MCNameRef prop_name);
	Exec_stat setcustomprop(MCExecPoint& ep, MCNameRef set_name, MCNameRef prop_name);
#endif
    
    Exec_stat sendgetprop(MCExecContext& ctxt, MCNameRef p_set_name, MCNameRef p_prop_name, MCValueRef& r_value);
	bool getcustomprop(MCExecContext& ctxt, MCNameRef set_name, MCNameRef prop_name, MCExecValue& r_value);
    Exec_stat sendsetprop(MCExecContext& ctxt, MCNameRef set_name, MCNameRef prop_name, MCValueRef p_value);
	bool setcustomprop(MCExecContext& ctxt, MCNameRef set_name, MCNameRef prop_name, MCExecValue p_value);
    
#ifdef OLD_EXEC
	Exec_stat setprops(uint32_t parid, MCExecPoint& ep);
	Exec_stat changeid(uint32_t new_id);
#endif

	uint4 getid() const
	{
		return obj_id;
	}
	uint4 getaltid() const
	{
		return altid;
	}
	void setid(uint4 inid)
	{
		obj_id = inid;
	}

	// Returns true if the object has not been named.
	bool isunnamed(void) const
	{
		return MCNameIsEmpty(_name);
	}

	// Returns the name of the object.
	MCNameRef getname(void) const
	{
		return _name;
	}

	const char *getname_cstring(void) const
	{
        char *t_name;
        /* UNCHECKED */ MCStringConvertToCString(MCNameGetString(_name), t_name);
		return t_name;
	}

    /*
	MCString getname_oldstring(void) const
	{
		return MCNameGetOldString(_name);
	}
    */

	// Tests to see if the object has the given name, interpreting unnamed as
	// the empty string.
	bool hasname(MCNameRef p_other_name);

	// Set the object's name, interpreting the empty string as unnamed.
	void setname(MCNameRef new_name);
	void setname_cstring(const char *p_new_name);

	uint1 getopened() const
	{
		return opened;
	}
	uint1 gethashandlers() const
	{
		return hashandlers;
	}
	bool getflag(uint4 flag) const
	{
		return (flags & flag) != 0;
	}
	bool getextraflag(uint4 flag) const
	{
		return (extraflags & flag) != 0;
	}
	uint4 getflags(void) const
	{
		return flags;
	}
	MCStringRef _getscript(void)
	{
		return _script;
	}
	MCHandlerlist *gethandlers(void)
	{
		return hlist;
	}

	uint32_t getopacity(void) { return blendlevel * 255 / 100; }
	uint32_t getink(void) { return ink; }

	bool changeflag(bool setting, uint32_t mask);
	bool changeextraflag(bool setting, uint32_t mask);
	bool changestate(bool setting, uint32_t mask);

	void setflag(uint4 on, uint4 flag);
	void setextraflag(uint4 on, uint4 flag);

	bool getstate(uint4 flag) const
	{
		return (state & flag) != 0;
	}
	void setstate(Boolean on, uint4 newstate);

	Boolean isdisabled() const
	{
		return (flags & F_DISABLED) != 0;
	}

	Exec_stat setsprop(Properties which, MCStringRef p_string);

	void help();

	Boolean getselected() const
	{
		return (state & CS_SELECTED) != 0;
	}

	bool isselectable(bool p_only_object = false) const;
	uint1 getborderwidth(void) {return borderwidth;}

	MCObject *getparent() const
	{
		return parent;
	}
	uint1 getscriptdepth() const
	{
		return scriptdepth;
	}
	void setparent(MCObject *newparent)
	{
		parent = newparent;
	}
	MCCard *getcard(uint4 cid = 0);
	Window getw();

	// IMAGE OVERHAUL
	uint16_t getdashes(uint8_t *&r_dashlist, int8_t &r_dashoffset)
	{
		r_dashlist = dashlist;
		r_dashoffset = dashoffset;
		return 2;
	}
	// MW-2009-01-29: [[ Inherited parentScripts ]]
	// Returns the current parentScript attached to this stack. If there
	// is no parentScript, it returns NULL - note that this is an MCParentScript,
	// not an MCParentScriptUse.
	MCParentScript *getparentscript(void) const;

	// MW-2009-01-28: [[ Inherited parentScripts ]]
	// This method returns false if there was not enough memory to complete the
	// resolution.
	virtual bool resolveparentscript(void);
	
	// MW-2009-02-02: [[ Improved image search ]]
	// This method searches for the image with the given id, taking into account
	// the containment and behavior hierarchy of this object.
	MCImage *resolveimageid(uint4 image_id);
	MCImage *resolveimagename(MCStringRef name);
	
	Boolean isvisible();
	Boolean resizeparent();
	Boolean getforecolor(uint2 di, Boolean reversed, Boolean hilite, MCColor &c,
	                     MCPatternRef &r_pattern, int2 &x, int2 &y, MCDC *dc, MCObject *o);
	void setforeground(MCDC *dc, uint2 di, Boolean rev, Boolean hilite = False);
	Boolean setcolor(uint2 index, const MCString &eptr);
	Boolean setcolors(const MCString &data);
	Boolean setpattern(uint2 newpixmap, MCStringRef);
	Boolean setpatterns(MCStringRef data);
	Boolean getcindex(uint2 di, uint2 &i);
	uint2 createcindex(uint2 di);
	void destroycindex(uint2 di, uint2 i);
	Boolean getpindex(uint2 di, uint2 &i);
	uint2 createpindex(uint2 di);
	void destroypindex(uint2 di, uint2 i);
	MCColor *getcolors(void) {return colors;}
	void allowmessages(Boolean allow);

	// MW-2012-02-21: [[ FieldExport ]] This method returns the effective pixel
	//   value for the given color index.
	uint32_t getcoloraspixel(uint2 di);
	
	// MW-2012-02-17: [[ LogFonts ]] Method to set the font-attrs - used to
	//   set the dispatcher attrs and by the HC import code.
	void setfontattrs(MCStringRef textfont, uint2 textsize, uint2 textstyle);

	// MW-2012-02-17: [[ LogFonts ]] Fetch the (effective) font attrs for the
	//   object.
	void getfontattsnew(MCNameRef& fname, uint2& fsize, uint2& fstyle);
	//void getfontattsnew(MCStringRef& fname, uint2& fsize, uint2& fstyle);

	// MW-2012-02-16: [[ LogFonts ]] Return the (effective) textFont setting. 
	MCNameRef gettextfont(void);
	// MW-2012-02-16: [[ LogFonts ]] Return the (effective) textHeight setting.
	uint2 gettextheight(void);
	// MW-2012-02-16: [[ LogFonts ]] Return the (effective) textSize setting.
	uint2 gettextsize(void);
	// MW-2012-02-16: [[ LogFonts ]] Return the (effective) textStyle setting.
	uint2 gettextstyle(void);

	// MW-2012-02-16: [[ LogFonts ]] Return whether the object's text is unicode.
	bool hasunicode(void) const { return (m_font_flags & FF_HAS_UNICODE) != 0; }

	// MW-2008-10-31: [[ ParentScripts ]] This method will send <p_message> to this
	//   but only if <p_flag> is among the bits of hashandlers for this object or
	//   its parent object.
	Exec_stat conditionalmessage(uint32_t p_flag, MCNameRef name);
	
	// MW-2009-08-26: Refactored method for dispatch - used by externals API.
	Exec_stat dispatch(Handler_type type, MCNameRef name, MCParameter *params);

	Exec_stat message(MCNameRef name, MCParameter *p = NULL, Boolean changedefault = True, Boolean send = False, Boolean p_force = False);
	Exec_stat message_with_valueref_args(MCNameRef name, MCValueRef v1);
	Exec_stat message_with_valueref_args(MCNameRef name, MCValueRef v1, MCValueRef v2);
    Exec_stat message_with_valueref_args(MCNameRef name, MCValueRef v1, MCValueRef v2, MCValueRef v3);
    Exec_stat message_with_valueref_args(MCNameRef name, MCValueRef v1, MCValueRef v2, MCValueRef v3, MCValueRef v4);
	Exec_stat message_with_args(MCNameRef name, int4 v1);
	Exec_stat message_with_args(MCNameRef name, int4 v1, int4 v2);
	Exec_stat message_with_args(MCNameRef name, int4 v1, int4 v2, int4 v3);
	Exec_stat message_with_args(MCNameRef name, int4 v1, int4 v2, int4 v3, int4 v4);
	
	void senderror();
	void sendmessage(Handler_type htype, MCNameRef mess, Boolean handled);
	
	// New method for returning the various 'names' of an object. This should really
	// return an 'MCValueRef' at some point, but as it stands that causes issues.
	bool names(Properties which, MCValueRef& r_name);
#ifdef LEGACY_EXEC
	// Wrapper for 'names()' working in the old way (for convenience).
	Exec_stat names_old(Properties which, MCExecPoint& ep, uint32_t parid);
#endif

	Boolean parsescript(Boolean report, Boolean force = False);
	void drawshadow(MCDC *dc, const MCRectangle &drect, int2 soffset);
	void draw3d(MCDC *dc, const MCRectangle &drect,
	            Etch style, uint2 bwidth);
	void drawborder(MCDC *dc, const MCRectangle &drect, uint2 bwidth);
	void positionrel(const MCRectangle &dptr, Object_pos xpos, Object_pos ypos);
    
    // SN-2014-04-16 [[ Bug 12078 ]] Buttons and tooltip label are not drawn in the text direction
    void drawdirectionaltext(MCDC *dc, int2 sx, int2 sy, MCStringRef p_string, MCFontRef font);

	Exec_stat domess(MCStringRef sptr);
	void eval(MCExecContext& ctxt, MCStringRef p_script, MCValueRef& r_value);
	// MERG 2013-9-13: [[ EditScriptChunk ]] Added at expression that's passed through as a second parameter to editScript
    void editscript(MCStringRef p_at = nil);

	void removefrom(MCObjectList *l);
	Boolean attachmenu(MCStack *sptr);
	void alloccolors();

    bool handlesmessage(MCNameRef p_message);
	Bool hashandler(Handler_type p_type, MCNameRef name);
	MCHandler *findhandler(Handler_type p_type, MCNameRef name);

	Exec_stat exechandler(MCHandler *p_handler, MCParameter *p_params);

	// MW-2008-10-28: [[ ParentScripts ]] This method executes the given handler
	//   in 'parent' execution context.
	// MW-2009-01-28: [[ Inherited parentScripts ]] The context parameter indicates
	//   which parentScript we are currently executing inside.
	Exec_stat execparenthandler(MCHandler *p_handler, MCParameter *p_params, MCParentScriptUse *p_parentscript);

	// MW-2009-01-29: [[ Bug ]] Cards and stack parentScripts don't work.
	// This method attempts to handle the given message in this object, invoking
	// parentScripts as appropriate.
	Exec_stat handleself(Handler_type type, MCNameRef message, MCParameter* parameters);

	// MW-2012-08-08: [[ BeforeAfter ]] Execute a handler in a parentscript of the given
	//   type.
	Exec_stat handleparent(Handler_type type, MCNameRef message, MCParameter* parameters);

	// IM-2013-07-24: [[ ResIndependence ]] Add scale factor to allow taking high-res snapshots
	MCImageBitmap *snapshot(const MCRectangle *rect, const MCPoint *size, MCGFloat p_scale_factor, bool with_effects);

#ifdef OLD_EXEC
	// MW-2011-01-14: [[ Bug 9288 ]] Added 'parid' to make sure 'the properties of card id ...' returns
	//   the correct result.
	// MERG-2013-05-07: [[ RevisedPropsProp ]] Add 'effective' option to enable 'the effective
	//   properties of object ...'.
	Exec_stat getproparray(MCExecPoint &ep, uint4 parid, bool effective);
#endif

	MCObjectHandle *gethandle(void);

	// MW-2011-09-20: [[ Collision ]] Check to see if the two objects touch (exactly).
	bool intersects(MCObject *other, uint32_t threshold);
	
	// MW-2012-02-19: [[ SplitTextAttrs ]] Returns true if the object needs to save a
	//   font record. (Called by the font table visitor - so public).
	bool needtosavefontrecord(void) const;

	// AL-2014-02-14: [[ UnicodeFileFormat ]] If 'include_legacy' is set then 2.7, 5.5 and 7.0 versions
	//   of the objects will be included.
	static MCPickleContext *startpickling(bool include_legacy);
	static void continuepickling(MCPickleContext *p_context, MCObject *p_object, uint4 p_part);
	static void pickle(MCObject *p_object, uint4 p_part, MCDataRef& r_string);
	static void stoppickling(MCPickleContext *p_context, MCDataRef& r_string);
	static MCObject *unpickle(MCDataRef p_data, MCStack *p_stack);
	
	// in DLList overrides
	MCObject *next()
	{
		return (MCObject *)MCDLlist::next();
	}
	MCObject *prev()
	{
		return (MCObject *)MCDLlist::prev();
	}
	void totop(MCObject *&list)
	{
		MCDLlist::totop((MCDLlist *&)list);
	}
	void insertto(MCObject *&list)
	{
		MCDLlist::insertto((MCDLlist *&)list);
	}
	void appendto(MCObject *&list)
	{
		MCDLlist::appendto((MCDLlist *&)list);
	}
	void append(MCObject *node)
	{
		MCDLlist::append((MCDLlist *)node);
	}
	void splitat(MCObject *node)
	{
		MCDLlist::splitat((MCDLlist *)node) ;
	}
	MCObject *remove(MCObject *&list)
	{
		return (MCObject *)MCDLlist::remove((MCDLlist *&)list);
	}

	// MM-2012-09-05: [[ Property Listener ]]
	void listen(void)
	{
		m_listening = true;
	}
	
	void unlisten(void)
	{
		m_listening = false;
		m_properties_changed = kMCPropertyChangedMessageTypeNone;
	}
	
	inline void signallisteners(Properties which)
	{
		if (m_listening && which != P_CUSTOM_PROPERTY_SET)
		{
			m_properties_changed |= kMCPropertyChangedMessageTypePropertyChanged;
			MCobjectpropertieschanged = True;
		}
	}
	
	inline void signallistenerswithmessage(uint8_t p_message)
	{
		if (m_listening)
		{
			m_properties_changed |= p_message;
			MCobjectpropertieschanged = True;
		}
	}	
	
	uint8_t propertieschanged(void)
	{
		if (m_properties_changed != kMCPropertyChangedMessageTypeNone)
		{
			uint8_t t_properties_changed;
			t_properties_changed = m_properties_changed;
			m_properties_changed = kMCPropertyChangedMessageTypeNone;
			return t_properties_changed;
		}
		return kMCPropertyChangedMessageTypeNone;
	}	

<<<<<<< HEAD
    void scheduledelete(void);

=======
	virtual void scheduledelete(bool p_is_child = false);
	
>>>>>>> 41fc67b8
	// MW-2012-10-10: [[ IdCache ]]
	void setinidcache(bool p_value)
	{
		m_in_id_cache = p_value;
	}
	
	bool getinidcache(void)
	{
		return m_in_id_cache;
    }

	// IM-2013-02-11 image change notification (used by button icons, field images, etc.)
	// returns true if the referenced image is still in use by this object
	virtual bool imagechanged(MCImage *p_image, bool p_deleting)
	{
        return false;
    }
    
    void setisparentscript(bool p_value)
    {
        m_is_parent_script = p_value;
    }
    
    bool getisparentscript(void)
    {
        return m_is_parent_script;
    }
    
    MCRectangle measuretext(MCStringRef p_text, bool p_is_unicode);
    
    // Currently non-functional: always returns false
    bool is_rtl() const { return false; }
    
	////////// PROPERTY SUPPORT METHODS

	void Redraw(void);

	bool GetPixel(MCExecContext& ctxt, Properties which, bool effective, uinteger_t& r_pixel);
	void SetPixel(MCExecContext& ctxt, Properties which, uinteger_t pixel);

	bool GetColor(MCExecContext& ctxt, Properties which, bool effective, MCInterfaceNamedColor& r_color);
	void SetColor(MCExecContext& ctxt, int index, const MCInterfaceNamedColor& p_color);
	bool GetColors(MCExecContext& ctxt, bool effective, MCStringRef& r_colors);

	bool GetPattern(MCExecContext& ctxt, Properties which, bool effective, uint4*& r_pattern);
	void SetPattern(MCExecContext& ctxt, uint2 p_new_pixmap, uint4* p_new_id);
	bool GetPatterns(MCExecContext& ctxt, bool effective, MCStringRef& r_patterns);

	void SetVisibility(MCExecContext& ctxt, uint32_t part, bool flag, bool visible);
	void SetRectProp(MCExecContext& ctxt, bool effective, MCRectangle p_rect);
	void GetRectPoint(MCExecContext& ctxt, bool effective, Properties which, MCPoint &r_point);
	void SetRectPoint(MCExecContext& ctxt, bool effective, Properties which, MCPoint point);
	void GetRectValue(MCExecContext& ctxt, bool effective, Properties which, integer_t& r_value);
	void SetRectValue(MCExecContext& ctxt, bool effective, Properties which, integer_t value);

	bool TextPropertyMapFont();
	void TextPropertyUnmapFont(bool p_unmap);
	
    void GetCardIds(MCExecContext& ctxt, MCCard *p_cards, bool p_all, uint32_t p_id, uindex_t& r_count, uinteger_t*& r_ids);
    void GetCardNames(MCExecContext& ctxt, MCCard *p_cards, bool p_all, uint32_t p_id, uindex_t& r_count, MCStringRef*& r_names);
    
    void DoGetProperties(MCExecContext& ctxt, uint32_t part, bool p_effective, MCArrayRef& r_props);
    
	////////// PROPERTY ACCESSORS
	
	void GetId(MCExecContext& ctxt, uint32_t& r_id);
	virtual void SetId(MCExecContext& ctxt, uint32_t id);
	void GetAbbrevId(MCExecContext& ctxt, MCStringRef& r_abbrev_id);
	void GetLongName(MCExecContext& ctxt, MCStringRef& r_long_name);
	void GetLongId(MCExecContext& ctxt, MCStringRef& r_long_id);
	void GetName(MCExecContext& ctxt, MCStringRef& r_name);
	virtual void SetName(MCExecContext& ctxt, MCStringRef name);
	void GetAbbrevName(MCExecContext& ctxt, MCStringRef& r_abbrev_name);
	void GetShortName(MCExecContext& ctxt, MCStringRef& r_short_name);
	
	void GetAltId(MCExecContext& ctxt, uinteger_t& r_alt_id);
	void SetAltId(MCExecContext& ctxt, uinteger_t alt_id);

	void GetLayer(MCExecContext& ctxt, uint32_t part, MCInterfaceLayer& r_layer);
	void SetLayer(MCExecContext& ctxt, uint32_t part, const MCInterfaceLayer& p_layer);

	void GetScript(MCExecContext& ctxt, MCStringRef& r_script);
	void SetScript(MCExecContext& ctxt, MCStringRef new_script);
	void GetParentScript(MCExecContext& ctxt, MCStringRef& r_p_script);
	void SetParentScript(MCExecContext& ctxt, MCStringRef new_parent_script);
	void GetNumber(MCExecContext& ctxt, uint32_t part, uinteger_t& r_number);
	void GetEffectiveForePixel(MCExecContext& ctxt, uinteger_t& r_pixel);
	void GetForePixel(MCExecContext& ctxt, uinteger_t*& r_pixel);
	virtual void SetForePixel(MCExecContext& ctxt, uinteger_t* pixel);
	void GetEffectiveBackPixel(MCExecContext& ctxt, uinteger_t& r_pixel);
	void GetBackPixel(MCExecContext& ctxt, uinteger_t*& r_pixel);
	virtual void SetBackPixel(MCExecContext& ctxt, uinteger_t* pixel);
	void GetEffectiveHilitePixel(MCExecContext& ctxt, uinteger_t& r_pixel);
	void GetHilitePixel(MCExecContext& ctxt, uinteger_t*& r_pixel);
	virtual void SetHilitePixel(MCExecContext& ctxt, uinteger_t* pixel);
	void GetEffectiveBorderPixel(MCExecContext& ctxt, uinteger_t& r_pixel);
	void GetBorderPixel(MCExecContext& ctxt, uinteger_t*& r_pixel);
	virtual void SetBorderPixel(MCExecContext& ctxt, uinteger_t* pixel);
	void GetEffectiveTopPixel(MCExecContext& ctxt, uinteger_t& r_pixel);
	void GetTopPixel(MCExecContext& ctxt, uinteger_t*& r_pixel);
	virtual void SetTopPixel(MCExecContext& ctxt, uinteger_t* pixel);
	void GetEffectiveBottomPixel(MCExecContext& ctxt, uinteger_t& r_pixel);
	void GetBottomPixel(MCExecContext& ctxt, uinteger_t*& r_pixel);
	virtual void SetBottomPixel(MCExecContext& ctxt, uinteger_t* pixel);
	void GetEffectiveShadowPixel(MCExecContext& ctxt, uinteger_t& r_pixel);
	void GetShadowPixel(MCExecContext& ctxt, uinteger_t*& r_pixel);
	virtual void SetShadowPixel(MCExecContext& ctxt, uinteger_t* pixel);
	void GetEffectiveFocusPixel(MCExecContext& ctxt, uinteger_t& r_pixel);
	void GetFocusPixel(MCExecContext& ctxt, uinteger_t*& r_pixel);
	virtual void SetFocusPixel(MCExecContext& ctxt, uinteger_t* pixel);

	void GetPenBackColor(MCExecContext& ctxt, MCValueRef& r_value);
	void SetPenBackColor(MCExecContext& ctxt, MCValueRef r_value);
	void GetBrushBackColor(MCExecContext& ctxt, MCValueRef& r_value);
	void SetBrushBackColor(MCExecContext& ctxt, MCValueRef r_value);
	void GetPenPattern(MCExecContext& ctxt, uinteger_t*& r_pattern);
	void SetPenPattern(MCExecContext& ctxt, uinteger_t* pattern);
	void GetBrushPattern(MCExecContext& ctxt, uinteger_t*& r_pattern);
	void SetBrushPattern(MCExecContext& ctxt, uinteger_t* pattern);

	void GetForeColor(MCExecContext& ctxt, MCInterfaceNamedColor& r_color);
	virtual void SetForeColor(MCExecContext& ctxt, const MCInterfaceNamedColor& color);
	void GetEffectiveForeColor(MCExecContext& ctxt, MCInterfaceNamedColor& r_color);
	void GetBackColor(MCExecContext& ctxt, MCInterfaceNamedColor& r_color);
	virtual void SetBackColor(MCExecContext& ctxt, const MCInterfaceNamedColor& color);
	void GetEffectiveBackColor(MCExecContext& ctxt, MCInterfaceNamedColor& r_color);
	void GetHiliteColor(MCExecContext& ctxt, MCInterfaceNamedColor& r_color);
	virtual void SetHiliteColor(MCExecContext& ctxt, const MCInterfaceNamedColor& color);
	void GetEffectiveHiliteColor(MCExecContext& ctxt, MCInterfaceNamedColor& r_color);
	void GetBorderColor(MCExecContext& ctxt, MCInterfaceNamedColor& r_color);
	virtual void SetBorderColor(MCExecContext& ctxt, const MCInterfaceNamedColor& color);
	void GetEffectiveBorderColor(MCExecContext& ctxt, MCInterfaceNamedColor& r_color);
	void GetTopColor(MCExecContext& ctxt, MCInterfaceNamedColor& r_color);
	virtual void SetTopColor(MCExecContext& ctxt, const MCInterfaceNamedColor& color);
	void GetEffectiveTopColor(MCExecContext& ctxt, MCInterfaceNamedColor& r_color);
	void GetBottomColor(MCExecContext& ctxt, MCInterfaceNamedColor& r_color);
	virtual void SetBottomColor(MCExecContext& ctxt, const MCInterfaceNamedColor& color);
	void GetEffectiveBottomColor(MCExecContext& ctxt, MCInterfaceNamedColor& r_color);
	void GetShadowColor(MCExecContext& ctxt, MCInterfaceNamedColor& r_color);
	virtual void SetShadowColor(MCExecContext& ctxt, const MCInterfaceNamedColor& color);
	void GetEffectiveShadowColor(MCExecContext& ctxt, MCInterfaceNamedColor& r_color);
	void GetFocusColor(MCExecContext& ctxt, MCInterfaceNamedColor& r_color);
	virtual void SetFocusColor(MCExecContext& ctxt, const MCInterfaceNamedColor& color);
	void GetEffectiveFocusColor(MCExecContext& ctxt, MCInterfaceNamedColor& r_color);

	void GetColors(MCExecContext& ctxt, MCStringRef& r_colors);
	void SetColors(MCExecContext& ctxt, MCStringRef colors);
	void GetEffectiveColors(MCExecContext& ctxt, MCStringRef& r_colors);

	void GetForePattern(MCExecContext& ctxt, uinteger_t*& r_pattern);
	virtual void SetForePattern(MCExecContext& ctxt, uinteger_t* pattern);
	void GetEffectiveForePattern(MCExecContext& ctxt, uinteger_t*& r_pattern);
	void GetBackPattern(MCExecContext& ctxt, uinteger_t*& r_pattern);
	virtual void SetBackPattern(MCExecContext& ctxt, uinteger_t* pattern);
	void GetEffectiveBackPattern(MCExecContext& ctxt, uinteger_t*& r_pattern);
	void GetHilitePattern(MCExecContext& ctxt, uinteger_t*& r_pattern);
	virtual void SetHilitePattern(MCExecContext& ctxt, uinteger_t* pattern);
	void GetEffectiveHilitePattern(MCExecContext& ctxt, uinteger_t*& r_pattern);
	void GetBorderPattern(MCExecContext& ctxt, uinteger_t*& r_pattern);
	virtual void SetBorderPattern(MCExecContext& ctxt, uinteger_t* pattern);
	void GetEffectiveBorderPattern(MCExecContext& ctxt, uinteger_t*& r_pattern);
	void GetTopPattern(MCExecContext& ctxt, uinteger_t*& r_pattern);
	virtual void SetTopPattern(MCExecContext& ctxt, uinteger_t* pattern);
	void GetEffectiveTopPattern(MCExecContext& ctxt, uinteger_t*& r_pattern);
	void GetBottomPattern(MCExecContext& ctxt, uinteger_t*& r_pattern);
	virtual void SetBottomPattern(MCExecContext& ctxt, uinteger_t* pattern);
	void GetEffectiveBottomPattern(MCExecContext& ctxt, uinteger_t*& r_pattern);
	void GetShadowPattern(MCExecContext& ctxt, uinteger_t*& r_pattern);
	virtual void SetShadowPattern(MCExecContext& ctxt, uinteger_t* pattern);
	void GetEffectiveShadowPattern(MCExecContext& ctxt, uinteger_t*& r_pattern);
	void GetFocusPattern(MCExecContext& ctxt, uinteger_t*& r_pattern);
	virtual void SetFocusPattern(MCExecContext& ctxt, uinteger_t* pattern);
	void GetEffectiveFocusPattern(MCExecContext& ctxt, uinteger_t*& r_pattern);

	void GetPatterns(MCExecContext& ctxt, MCStringRef& r_patterns);
	void SetPatterns(MCExecContext& ctxt, MCStringRef patterns);
	void GetEffectivePatterns(MCExecContext& ctxt, MCStringRef& r_patterns);

	void GetLockLocation(MCExecContext& ctxt, bool& r_setting);
	void SetLockLocation(MCExecContext& ctxt, bool setting);

	void GetTextHeight(MCExecContext& ctxt, uinteger_t*& r_height);
	virtual void SetTextHeight(MCExecContext& ctxt, uinteger_t* height);
	void GetEffectiveTextHeight(MCExecContext& ctxt, uinteger_t& r_height);
	void GetTextAlign(MCExecContext& ctxt, intenum_t*& r_align);
	void SetTextAlign(MCExecContext& ctxt, intenum_t* align);
	void GetEffectiveTextAlign(MCExecContext& ctxt, intenum_t& r_align);
	void GetTextFont(MCExecContext& ctxt, MCStringRef& r_font);
	virtual void SetTextFont(MCExecContext& ctxt, MCStringRef font);
	void GetEffectiveTextFont(MCExecContext& ctxt, MCStringRef& r_font);
	void GetTextSize(MCExecContext& ctxt, uinteger_t*& r_size);
	virtual void SetTextSize(MCExecContext& ctxt, uinteger_t* size);
	void GetEffectiveTextSize(MCExecContext& ctxt, uinteger_t& r_size);
	void GetTextStyle(MCExecContext& ctxt, MCInterfaceTextStyle& r_style);
	virtual void SetTextStyle(MCExecContext& ctxt, const MCInterfaceTextStyle& p_style);
	void GetEffectiveTextStyle(MCExecContext& ctxt, MCInterfaceTextStyle& r_style);

	void GetShowBorder(MCExecContext& ctxt, bool& r_setting);
	virtual void SetShowBorder(MCExecContext& ctxt, bool setting);
	void GetShowFocusBorder(MCExecContext& ctxt, bool& r_setting);
	virtual void SetShowFocusBorder(MCExecContext& ctxt, bool setting);

	void GetBorderWidth(MCExecContext& ctxt, uinteger_t& r_width);
	virtual void SetBorderWidth(MCExecContext& ctxt, uinteger_t width);
	void GetOpaque(MCExecContext& ctxt, bool& r_setting);
	virtual void SetOpaque(MCExecContext& ctxt, bool setting);
	void GetShadow(MCExecContext& ctxt, MCInterfaceShadow& r_shadow);
	virtual void SetShadow(MCExecContext& ctxt, const MCInterfaceShadow& p_shadow);
	void GetShadowOffset(MCExecContext& ctxt, integer_t& r_offset);
	void SetShadowOffset(MCExecContext& ctxt, integer_t offset);
	void Get3D(MCExecContext& ctxt, bool& r_setting);
	virtual void Set3D(MCExecContext& ctxt, bool setting);

	void GetVisible(MCExecContext& ctxt, uint32_t part, bool& r_setting);
	virtual void SetVisible(MCExecContext& ctxt, uint32_t part, bool setting);
    void GetEffectiveVisible(MCExecContext& ctxt, uint32_t part, bool& r_setting);
	void GetInvisible(MCExecContext& ctxt, uint32_t part, bool& r_setting);
	virtual void SetInvisible(MCExecContext& ctxt, uint32_t part, bool setting);
    void GetEffectiveInvisible(MCExecContext& ctxt, uint32_t part, bool& r_setting);
	void GetEnabled(MCExecContext& ctxt, uint32_t part, bool& r_setting);
	virtual void SetEnabled(MCExecContext& ctxt, uint32_t part, bool setting);
	void GetDisabled(MCExecContext& ctxt, uint32_t part, bool& r_setting);
	virtual void SetDisabled(MCExecContext& ctxt, uint32_t part, bool setting);
	void GetSelected(MCExecContext& ctxt, bool& r_setting);
	void SetSelected(MCExecContext& ctxt, bool setting);
	void GetTraversalOn(MCExecContext& ctxt, bool& r_setting);
	void SetTraversalOn(MCExecContext& ctxt, bool setting);

	void GetOwner(MCExecContext& ctxt, MCStringRef& r_owner);
	void GetShortOwner(MCExecContext& ctxt, MCStringRef& r_owner);
	void GetAbbrevOwner(MCExecContext& ctxt, MCStringRef& r_owner);
	void GetLongOwner(MCExecContext& ctxt, MCStringRef& r_owner);

	void GetProperties(MCExecContext& ctxt, uint32_t part, MCArrayRef& r_props);
	void SetProperties(MCExecContext& ctxt, uint32_t part, MCArrayRef props);
    void GetEffectiveProperties(MCExecContext& ctxt, uint32_t part, MCArrayRef& r_props);
	void GetCustomPropertySet(MCExecContext& ctxt, MCStringRef& r_propset);
	void SetCustomPropertySet(MCExecContext& ctxt, MCStringRef propset);
	void GetCustomPropertySets(MCExecContext& ctxt, uindex_t& r_count, MCStringRef*& r_propsets);
	void SetCustomPropertySets(MCExecContext& ctxt, uindex_t p_count, MCStringRef* propsets);
    
	void GetInk(MCExecContext& ctxt, intenum_t& r_ink);
	virtual void SetInk(MCExecContext& ctxt, intenum_t ink);
	void GetCantSelect(MCExecContext& ctxt, bool& r_setting);
	virtual void SetCantSelect(MCExecContext& ctxt, bool setting);
	void GetEffectiveCantSelect(MCExecContext& ctxt, bool& r_setting);
	void GetBlendLevel(MCExecContext& ctxt, uinteger_t& r_level);
	virtual void SetBlendLevel(MCExecContext& ctxt, uinteger_t level);

	void GetLocation(MCExecContext& ctxt, MCPoint& r_location);
	void SetLocation(MCExecContext& ctxt, MCPoint location);
	void GetEffectiveLocation(MCExecContext& ctxt, MCPoint& r_location);
	void SetEffectiveLocation(MCExecContext& ctxt, MCPoint location);

	void GetLeft(MCExecContext& ctxt, integer_t& r_value);
	void SetLeft(MCExecContext& ctxt, integer_t value);
	void GetEffectiveLeft(MCExecContext& ctxt, integer_t& r_value);
	void SetEffectiveLeft(MCExecContext& ctxt, integer_t value);
	void GetRight(MCExecContext& ctxt, integer_t& r_value);
	void SetRight(MCExecContext& ctxt, integer_t value);
	void GetEffectiveRight(MCExecContext& ctxt, integer_t& r_value);
	void SetEffectiveRight(MCExecContext& ctxt, integer_t value);
	void GetTop(MCExecContext& ctxt, integer_t& r_value);
	void SetTop(MCExecContext& ctxt, integer_t value);
	void GetEffectiveTop(MCExecContext& ctxt, integer_t& r_value);
	void SetEffectiveTop(MCExecContext& ctxt, integer_t value);
	void GetBottom(MCExecContext& ctxt, integer_t& r_value);
	void SetBottom(MCExecContext& ctxt, integer_t value);
	void GetEffectiveBottom(MCExecContext& ctxt, integer_t& r_value);
	void SetEffectiveBottom(MCExecContext& ctxt, integer_t value);

	void GetTopLeft(MCExecContext& ctxt, MCPoint& r_value);
	void SetTopLeft(MCExecContext& ctxt, MCPoint value);
	void GetEffectiveTopLeft(MCExecContext& ctxt, MCPoint& r_value);
	void SetEffectiveTopLeft(MCExecContext& ctxt, MCPoint value);
	void GetTopRight(MCExecContext& ctxt, MCPoint& r_value);
	void SetTopRight(MCExecContext& ctxt, MCPoint value);
	void GetEffectiveTopRight(MCExecContext& ctxt, MCPoint& r_value);
	void SetEffectiveTopRight(MCExecContext& ctxt, MCPoint value);
	void GetBottomLeft(MCExecContext& ctxt, MCPoint& r_value);
	void SetBottomLeft(MCExecContext& ctxt, MCPoint value);
	void GetEffectiveBottomLeft(MCExecContext& ctxt, MCPoint& r_value);
	void SetEffectiveBottomLeft(MCExecContext& ctxt, MCPoint value);
	void GetBottomRight(MCExecContext& ctxt, MCPoint& r_value);
	void SetBottomRight(MCExecContext& ctxt, MCPoint value);
	void GetEffectiveBottomRight(MCExecContext& ctxt, MCPoint& r_value);
	void SetEffectiveBottomRight(MCExecContext& ctxt, MCPoint value);

	void GetWidth(MCExecContext& ctxt, uinteger_t& r_value);
	virtual void SetWidth(MCExecContext& ctxt, uinteger_t value);
	void GetEffectiveWidth(MCExecContext& ctxt, uinteger_t& r_value);
	virtual void SetEffectiveWidth(MCExecContext& ctxt, uinteger_t value);
	void GetHeight(MCExecContext& ctxt, uinteger_t& r_value);
	virtual void SetHeight(MCExecContext& ctxt, uinteger_t value);
	void GetEffectiveHeight(MCExecContext& ctxt, uinteger_t& r_value);
	virtual void SetEffectiveHeight(MCExecContext& ctxt, uinteger_t value);

	void GetRectangle(MCExecContext& ctxt, MCRectangle& r_rect);
	virtual void SetRectangle(MCExecContext& ctxt, MCRectangle p_rect);
	void GetEffectiveRectangle(MCExecContext& ctxt, MCRectangle& r_rect);
	virtual void SetEffectiveRectangle(MCExecContext& ctxt, MCRectangle p_rect);

	void GetEncoding(MCExecContext& ctxt, intenum_t& r_encoding);

    void GetCustomKeys(MCExecContext& ctxt, MCStringRef& r_string);
    void SetCustomKeys(MCExecContext& ctxt, MCStringRef p_string);
    void GetCustomProperties(MCExecContext& ctxt, MCValueRef &r_array);
    void SetCustomProperties(MCExecContext& ctxt, MCValueRef p_array);
    
	////////// ARRAY PROPS
    
    void GetTextStyleElement(MCExecContext& ctxt, MCNameRef p_index, bool& r_element);
    void SetTextStyleElement(MCExecContext& ctxt, MCNameRef p_index, bool p_element);
    void GetCustomKeysElement(MCExecContext& ctxt, MCNameRef p_index, MCStringRef& r_string);
    void GetCustomPropertiesElement(MCExecContext& ctxt, MCNameRef p_index, MCValueRef& r_array);
    void SetCustomKeysElement(MCExecContext& ctxt, MCNameRef p_index, MCStringRef p_string);
    void SetCustomPropertiesElement(MCExecContext& ctxt, MCNameRef p_index, MCValueRef p_array);
    
    ////////// MODE SPECIFIC PROPS
    
#ifdef MODE_DEVELOPMENT    
    void GetRevAvailableHandlers(MCExecContext& ctxt, uindex_t& r_count, MCStringRef*& r_handlers);
    void GetEffectiveRevAvailableHandlers(MCExecContext& ctxt, uindex_t& r_count, MCStringRef*& r_handlers);
    void GetRevAvailableVariables(MCExecContext& ctxt, MCNameRef p_key, MCStringRef& r_variables);
    void GetRevAvailableVariablesNonArray(MCExecContext& ctxt, MCStringRef& r_variables);
#endif
    
//////////
				
protected:
	IO_stat defaultextendedsave(MCObjectOutputStream& p_stream, uint4 p_part);
	IO_stat defaultextendedload(MCObjectInputStream& p_stream, uint32_t version, uint4 p_remaining);
	
	// MW-2013-12-05: [[ UnicodeFileFormat ]] These are the new propset pickle routines. If
	//   sfv < 7000 then the legacy ones are used; otherwise new ones are.
	IO_stat loadpropsets(IO_handle stream, uint32_t version);
	IO_stat savepropsets(IO_handle stream);
	
	// MW-2012-02-16: [[ LogFonts ]] Load the font attrs with the given index.
	//   This method is protected as MCStack needs to call it to resolve its
	//   font attrs after the font table loads.
	void loadfontattrs(uint2 index);
	
	void setscript(MCStringRef);
	void setscript_cstring(const char *script)
	{
		MCAutoStringRef t_script;
		/* UNCHECKED */ MCStringCreateWithCString(script, &t_script);
		setscript(*t_script);
	}

#ifdef OLD_EXEC
    // MW-2014-09-30: [[ ScriptStack ]] Used by MCStack::setasscriptonly.
    Exec_stat setscriptprop(MCExecPoint& ep);
#endif

private:
#ifdef OLD_EXEC
	Exec_stat setvisibleprop(uint4 parid, Properties which, MCExecPoint& ep);
	Exec_stat setrectprop(Properties which, MCExecPoint& ep, Boolean effective);
	Exec_stat getrectprop(Properties which, MCExecPoint& ep, Boolean effective);

	Exec_stat setparentscriptprop(MCExecPoint& ep);
	Exec_stat setshowfocusborderprop(MCExecPoint& ep);
#endif
	bool clonepropsets(MCObjectPropertySet*& r_new_props) const;
	void deletepropsets(void);

	// Find the propset with the given name.
	bool findpropset(MCNameRef name, bool p_empty_is_default, MCObjectPropertySet*& r_set);
	// Find the propset with the given name, creating it if necessary.
	/* CAN FAIL */ bool ensurepropset(MCNameRef name, bool p_empty_is_default, MCObjectPropertySet*& r_set);
#ifdef OLD_EXEC
	// Set propset to the one corresponding to name, creating it if it does not exist.
	/* CAN FAIL */ bool setpropset(MCNameRef name);

	// List the available propsets into ep.
	void listpropsets(MCExecPoint& ep);
	// Change the available propsets to those listed in ep.
	/* CAN FAIL */ bool changepropsets(MCExecPoint& ep);
#endif
	
	// MW-2013-12-05: [[ UnicodeFileFormat ]] These are all the legacy propset pickle routines.
	//   If sfv >= 7000, then they are written out more directly.
	bool hasarraypropsets_legacy(void);
	uint32_t measurearraypropsets_legacy(void);
	IO_stat loadpropsets_legacy(IO_handle stream);
	IO_stat savepropsets_legacy(IO_handle stream);
	IO_stat loadunnamedpropset_legacy(IO_handle stream);
	IO_stat saveunnamedpropset_legacy(IO_handle stream);
	IO_stat loadarraypropsets_legacy(MCObjectInputStream& stream);
	IO_stat savearraypropsets_legacy(MCObjectOutputStream& stream);

	// MW-2012-02-16: [[ LogFonts ]] Copy the font attrs from the other object.
	void copyfontattrs(const MCObject& other);
	// MW-2012-02-16: [[ LogFonts ]] Clear the object's font attrs.
	void clearfontattrs(void);
	// MW-2012-02-17: [[ LogFonts ]] Fetch the index for the object's logical font.
	uint2 savefontattrs(void);
	// MW-2012-02-16: [[ LogFonts ]] Set the font attrs to the given values.
	void setfontattrs(uint32_t which, MCNameRef textfont, uint2 textsize, uint2 textstyle);

	// MW-2012-02-19: [[ SplitTextAttrs ]] Returns true if the object has any one of
	//   textFont/textSize/textStyle set.
	bool hasfontattrs(void) const;
	// MW-2012-02-19: [[ SplitTextAttrs ]] Returns true if the object needs to save
	//   the font-flags.
	bool needtosavefontflags(void) const;

	// MW-2013-03-06: [[ Bug 10695 ]] New method used by resolveimage* - if name is nil, then id search.
	MCImage *resolveimage(MCStringRef name, uint4 image_id);

#ifdef LEGACY_EXEC
	Exec_stat mode_getprop(uint4 parid, Properties which, MCExecPoint &, MCStringRef carray, Boolean effective);
#endif

	// MW-2012-02-14: [[ FontRefs ]] Called by open/close to map/unmap the concrete font.
	// MW-2013-08-23: [[ MeasureText ]] Made private as external uses of them can be
	//   done via measuretext() in a safe way.
	void mapfont(void);
	void unmapfont(void);

	friend class MCObjectHandle;
	friend class MCEncryptedStack;
};

class MCObjectList : public MCDLlist
{
protected:
	MCObject *object;
	Boolean removed;
public:
	MCObjectList(MCObject *optr)
	{
		object = optr;
		removed = False;
	}
	MCObject *getobject()
	{
		return object;
	}
	Boolean getremoved()
	{
		return removed;
	}
	void setremoved(Boolean r)
	{
		removed = r;
	}
	MCObjectList *next()
	{
		return (MCObjectList *)MCDLlist::next();
	}
	MCObjectList *prev()
	{
		return (MCObjectList *)MCDLlist::prev();
	}
	void insertto(MCObjectList *&list)
	{
		MCDLlist::insertto((MCDLlist *&)list);
	}
	void appendto(MCObjectList *&list)
	{
		MCDLlist::appendto((MCDLlist *&)list);
	}
	MCObjectList *remove(MCObjectList *&list)
	{
		return (MCObjectList *)MCDLlist::remove((MCDLlist *&)list);
	}
};
#endif<|MERGE_RESOLUTION|>--- conflicted
+++ resolved
@@ -777,13 +777,8 @@
 		return kMCPropertyChangedMessageTypeNone;
 	}	
 
-<<<<<<< HEAD
-    void scheduledelete(void);
-
-=======
 	virtual void scheduledelete(bool p_is_child = false);
-	
->>>>>>> 41fc67b8
+
 	// MW-2012-10-10: [[ IdCache ]]
 	void setinidcache(bool p_value)
 	{
