--- conflicted
+++ resolved
@@ -353,11 +353,8 @@
 	void getstringprop(MCExecContext& ctxt, uint32_t parid, Properties which, Boolean effective, MCStringRef& r_value);
 	void getarrayprop(MCExecContext& ctxt, uint32_t parid, Properties which, Boolean effective, MCArrayRef& r_value);
 	void getvariantprop(MCExecContext& ctxt, uint32_t parid, Properties which, Boolean effective, MCValueRef& r_value);
-<<<<<<< HEAD
     void getdataprop(MCExecContext& ctxt, uint32_t parid, Properties which, Boolean effective, MCDataRef& r_value);
-=======
-	void getpointprop(MCExecContext& ctxt, uint32_t parid, Properties which, Boolean effective, MCPoint& r_point);
->>>>>>> 29e21f0c
+    void getpointprop(MCExecContext& ctxt, uint32_t parid, Properties which, Boolean effective, MCPoint& r_point);
 	//
 	void setboolprop(MCExecContext& ctxt, uint32_t parid, Properties which, Boolean effective, bool r_value);
 	void setintprop(MCExecContext& ctxt, uint32_t parid, Properties which, Boolean effective, integer_t r_value);
@@ -366,12 +363,9 @@
 	void setnumberprop(MCExecContext& ctxt, uint32_t parid, Properties which, Boolean effective, MCNumberRef r_value);
 	void setstringprop(MCExecContext& ctxt, uint32_t parid, Properties which, Boolean effective, MCStringRef r_value);
 	void setarrayprop(MCExecContext& ctxt, uint32_t parid, Properties which, Boolean effective, MCArrayRef r_value);
-	void setvariantprop(MCExecContext& ctxt, uint32_t parid, Properties which, Boolean effective, MCValueRef r_value);
-<<<<<<< HEAD
+    void setvariantprop(MCExecContext& ctxt, uint32_t parid, Properties which, Boolean effective, MCValueRef r_value);
     void setdataprop(MCExecContext& ctxt, uint32_t parid, Properties which, Boolean effective, MCDataRef r_value);
-=======
-	void setpointprop(MCExecContext& ctxt, uint32_t parid, Properties which, Boolean effective, const MCPoint& p_point);
->>>>>>> 29e21f0c
+    void setpointprop(MCExecContext& ctxt, uint32_t parid, Properties which, Boolean effective, const MCPoint& p_point);
 
 	const MCRectangle &getrect() const;
     virtual MCRectangle getrectangle(bool p_effective) const;
