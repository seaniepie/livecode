/* Copyright (C) 2003-2013 Runtime Revolution Ltd.

This file is part of LiveCode.

LiveCode is free software; you can redistribute it and/or modify it under
the terms of the GNU General Public License v3 as published by the Free
Software Foundation.

LiveCode is distributed in the hope that it will be useful, but WITHOUT ANY
WARRANTY; without even the implied warranty of MERCHANTABILITY or
FITNESS FOR A PARTICULAR PURPOSE.  See the GNU General Public License
for more details.

You should have received a copy of the GNU General Public License
along with LiveCode.  If not see <http://www.gnu.org/licenses/>.  */

#include "prefix.h"

#include "globdefs.h"
#include "filedefs.h"
#include "parsedef.h"
#include "objdefs.h"
#include "mcio.h"

#include "stack.h"
#include "MCBlock.h"
#include "segment.h"
#include "line.h"
#include "field.h"
#include "paragraf.h"
//#include "execpt.h"
#include "util.h"
#include "mcerror.h"
#include "text.h"

#include "globals.h"

#include "mctheme.h"

#include "context.h"
#include "exec-interface.h"

const char *ER_reverse[256] =
    {
        "&#0;", "&#1;", "&#2;", "&#3;", "&#4;",
        "&#5;", "&#6;", "&#7;", "&#8;", "&#9;", "&#10;", "&#11;", "&#12;",
        "&#13;", "&#14;", "&#15;", "&#16;", "&#17;", "&#18;", "&#19;",
        "&#20;", "&#21;", "&#22;", "&#23;", "&#24;", "&#25;", "&#26;",
        "&#27;", "&#28;", "&#29;", "&#30;", "&#31;", NULL, NULL, "&quot;", NULL,
        NULL, NULL, "&amp;", NULL, NULL, NULL, NULL, NULL, NULL, NULL, NULL,
        NULL, NULL, NULL, NULL, NULL, NULL, NULL, NULL, NULL, NULL, NULL,
        NULL, NULL, "&lt;", NULL, "&gt;", NULL, NULL, NULL, NULL, NULL, NULL,
        NULL, NULL, NULL, NULL, NULL, NULL, NULL, NULL, NULL, NULL, NULL,
        NULL, NULL, NULL, NULL, NULL, NULL, NULL, NULL, NULL, NULL, NULL,
        NULL, NULL, NULL, NULL, NULL, NULL, NULL, NULL, NULL, NULL, NULL,
        NULL, NULL, NULL, NULL, NULL, NULL, NULL, NULL, NULL, NULL, NULL,
        NULL, NULL, NULL, NULL, NULL, NULL, NULL, NULL, NULL, NULL, NULL,
        NULL, NULL, NULL, "&#127;", "&#128;", "&#129;", "&#130;", "&#131;",
        "&#132;", "&#133;", "&#134;", "&#135;", "&#136;", "&#137;", "&#138;",
        "&#139;", "&#140;", "&#141;", "&#142;", "&#143;", "&#144;", "&#145;",
        "&#146;", "&#147;", "&#148;", "&#149;", "&#150;", "&#151;", "&#152;",
        "&#153;", "&#154;", "&#155;", "&#156;", "&#157;", "&#158;", "&#159;",
        "&nbsp;", "&iexcl;", "&cent;", "&pound;", "&curren;", "&yen;",
        "&brvbar;", "&sect;", "&uml;", "&copy;", "&ordf;", "&laquo;", "&not;",
        "&shy;", "&reg;", "&macr;", "&deg;", "&plusmn;", "&sup2;", "&sup3;",
        "&acute;", "&micro;", "&para;", "&middot;", "&cedil;", "&sup1;",
        "&ordm;", "&raquo;", "&frac14;", "&frac12;", "&frac34;", "&iquest;",
        "&Agrave;", "&Aacute;", "&Acirc;", "&Atilde;", "&Auml;", "&Aring;",
        "&AElig;", "&Ccedil;", "&Egrave;", "&Eacute;", "&Ecirc;", "&Euml;",
        "&Igrave;", "&Iacute;", "&Icirc;", "&Iuml;", "&ETH;", "&Ntilde;",
        "&Ograve;", "&Oacute;", "&Ocirc;", "&Otilde;", "&Ouml;", "&times;",
        "&Oslash;", "&Ugrave;", "&Uacute;", "&Ucirc;", "&Uuml;", "&Yacute;",
        "&THORN;", "&szlig;", "&agrave;", "&aacute;", "&acirc;", "&atilde;",
        "&auml;", "&aring;", "&aelig;", "&ccedil;", "&egrave;", "&eacute;",
        "&ecirc;", "&euml;", "&igrave;", "&iacute;", "&icirc;", "&iuml;",
        "&eth;", "&ntilde;", "&ograve;", "&oacute;", "&ocirc;", "&otilde;",
        "&ouml;", "&divide;", "&oslash;", "&ugrave;", "&uacute;", "&ucirc;",
        "&uuml;", "&yacute;", "&thorn;", "&yuml;"
    };

const char *CHARSET_HTML[] =
    {
        "en",
        "en",
        "ja",
        "zh-TW",
        "ko",
        "ar",
        "he",
        "ru",
        "tr",
        "bg",
        "uk",
        "po",
        "el",
        "zh-CN",
        "th",
		"vn",
		"li",
        "en-UC",
        "en-UC"
    };

uint2 MCParagraph::cursorwidth = 1;

MCParagraph::MCParagraph()
{
	parent = NULL;
	/* UNCHECKED */ MCStringCreateMutable(0, m_text);
	blocks = NULL;
    segments = NULL;
	lines = NULL;
	focusedindex = 0;
	opened = 0;
	startindex = endindex = originalindex = PARAGRAPH_MAX_LEN;
	state = 0;
    moving_left = false;
    moving_forward = true;
	
	// MP-2013-09-02: [[ FasterField ]] Paragraphs start off needing layout.
	needs_layout = true;

	// MW-2012-01-25: [[ ParaStyles ]] All attributes are unset to begin with.
	attrs = nil;
    base_direction = kMCTextDirectionAuto;
}

MCParagraph::MCParagraph(const MCParagraph &pref) : MCDLlist(pref)
{
	parent = pref.parent;
	/* UNCHECKED */ MCStringMutableCopy(pref.m_text, m_text);
	
	blocks = NULL;
	if (pref.blocks != NULL)
	{
		MCBlock *bptr = pref.blocks;
		do
		{
			MCBlock *tbptr = new MCBlock(*bptr);
			tbptr->appendto(blocks);
			tbptr->setparent(this);
			bptr = bptr->next();
		}
		while (bptr != pref.blocks);
	}

	// MW-2012-01-25: [[ ParaStyles ]] Make sure our attrs are nil, then copy
	//   the attrs from the other paragraph.
	attrs = nil;
	copyattrs(pref);

    segments = NULL;
	lines = NULL;
	focusedindex = 0;
	startindex = endindex = originalindex = PARAGRAPH_MAX_LEN;
	opened = 0;
	state = 0;
    moving_left = false;
    moving_forward = true;
	
	// MP-2013-09-02: [[ FasterField ]] Paragraphs start off needing layout.
	needs_layout = true;
    base_direction = pref.base_direction;
}

MCParagraph::~MCParagraph()
{
	while (opened)
		close();
	
	deleteblocks();

	// MW-2006-04-13: Memory leak caused by 'lines' not being freed. This happens if the field is open
	//   but the paragraph is not. Which occurs when a paragraph is duplicated to the clipboard and then
	//   asked to render itself as RTF.
	deletelines();

	clearattrs();
	
	// Don't let the text go away until anything referencing it is gone
	MCValueRelease(m_text);
}

MCBlock* MCParagraph::AppendText(MCStringRef p_string)
{
    // Ensure the block list has been set up
    if (blocks == nil)
        inittext();
    
	// Is the last block empty or does a new one need to be created?
	MCBlock *t_block = blocks->prev();
	if (t_block->GetLength() > 0)
	{
		// Block already contains data, create a new one
		MCBlock *t_newblock = new MCBlock;
		t_newblock->setparent(this);
		t_block->append(t_newblock);
		t_block = t_newblock;
	}
	
	// Does the requested text fit or is truncation required?
	uindex_t t_new_length = MCStringGetLength(p_string);
	if (gettextlength() + t_new_length >= PARAGRAPH_MAX_LEN - 1)
		t_new_length = PARAGRAPH_MAX_LEN - gettextlength() - 1;
	
	// Append the text as requested
	// TODO: trunctation
	findex_t t_cur_len = gettextlength();
	/* UNCHECKED */ MCStringAppend(m_text, p_string);
	
	// Set the indices for the block containing this text
	t_block->SetRange(t_cur_len, t_new_length);
	return t_block;
}

findex_t MCParagraph::NextChar(findex_t p_in)
{
    MCBreakIteratorRef t_iter;
    /* UNCHECKED */ MCLocaleBreakIteratorCreate(kMCLocaleBasic, kMCBreakIteratorTypeCharacter, t_iter);
    /* UNCHECKED */ MCLocaleBreakIteratorSetText(t_iter, m_text);
    uindex_t t_index;
    t_index = MCLocaleBreakIteratorAfter(t_iter, p_in);
    MCLocaleBreakIteratorRelease(t_iter);
    return (t_index == kMCLocaleBreakIteratorDone) ? MCStringGetLength(m_text) : t_index;
}

findex_t MCParagraph::PrevChar(findex_t p_in)
{
    MCBreakIteratorRef t_iter;
    /* UNCHECKED */ MCLocaleBreakIteratorCreate(kMCLocaleBasic, kMCBreakIteratorTypeCharacter, t_iter);
    /* UNCHECKED */ MCLocaleBreakIteratorSetText(t_iter, m_text);
    uindex_t t_index;
    t_index = MCLocaleBreakIteratorBefore(t_iter, p_in);
    MCLocaleBreakIteratorRelease(t_iter);
    return (t_index == kMCLocaleBreakIteratorDone) ? 0 : t_index;
}

findex_t MCParagraph::NextWord(findex_t p_in)
{
    MCBreakIteratorRef t_iter;
    /* UNCHECKED */ MCLocaleBreakIteratorCreate(kMCLocaleBasic, kMCBreakIteratorTypeWord, t_iter);
    /* UNCHECKED */ MCLocaleBreakIteratorSetText(t_iter, m_text);
    uindex_t t_index;
    t_index = MCLocaleBreakIteratorAfter(t_iter, p_in);
    MCLocaleBreakIteratorRelease(t_iter);
    return (t_index == kMCLocaleBreakIteratorDone) ? MCStringGetLength(m_text) : t_index;
}

findex_t MCParagraph::PrevWord(findex_t p_in)
{
    MCBreakIteratorRef t_iter;
    /* UNCHECKED */ MCLocaleBreakIteratorCreate(kMCLocaleBasic, kMCBreakIteratorTypeWord, t_iter);
    /* UNCHECKED */ MCLocaleBreakIteratorSetText(t_iter, m_text);
    uindex_t t_index;
    t_index = MCLocaleBreakIteratorBefore(t_iter, p_in);
    MCLocaleBreakIteratorRelease(t_iter);
    return (t_index == kMCLocaleBreakIteratorDone) ? 0 : t_index;
}

bool MCParagraph::TextIsWordBreak(codepoint_t p_codepoint)
{
	return MCUnicodeGetBinaryProperty(p_codepoint, kMCUnicodePropertyWhiteSpace);
}

bool MCParagraph::TextIsLineBreak(codepoint_t p_codepoint)
{
	return p_codepoint == '\v' || p_codepoint == 0x2028;    // Line Separator (LSEP)
}

bool MCParagraph::TextIsSentenceBreak(codepoint_t p_codepoint)
{
	return MCUnicodeGetBinaryProperty(p_codepoint, kMCUnicodePropertySentenceBreak);
}

bool MCParagraph::TextIsParagraphBreak(codepoint_t p_codepoint)
{
	return p_codepoint == '\n' || p_codepoint == 0x2029;    // Paragraps Separator (PSEP)
}

bool MCParagraph::TextIsPunctuation(codepoint_t p_codepoint)
{
	return MCUnicodeIsPunctuation(p_codepoint);
}

bool MCParagraph::TextFindNextParagraph(MCStringRef p_string, findex_t p_after, findex_t &r_next)
{
	codepoint_t t_cp;
	uindex_t t_length = MCStringGetLength(p_string);
	while (p_after < t_length && !TextIsParagraphBreak(MCStringGetCodepointAtIndex(p_string, p_after)))
		p_after++;
	
	if (p_after == t_length)
		return false;
	
	r_next = p_after + 1;
	return true;
}

void MCParagraph::SetBlockDirectionLevel(findex_t si, findex_t ei, uint8_t level)
{
    findex_t t_block_index, t_block_length;
    MCBlock *bptr = indextoblock(si, False);
    do
    {
        bptr->GetRange(t_block_index, t_block_length);
        if (t_block_index < si)
        {
            // Starts part of the way through this block
            MCBlock *tbptr = new MCBlock(*bptr);
            bptr->append(tbptr);
            bptr->SetRange(t_block_index, si - t_block_index);
            tbptr->SetRange(si, t_block_length - (si - t_block_index));
            bptr = bptr->next();
        }
        else
        {
            bptr->close();
        }
        
        if (t_block_index + t_block_length > ei)
        {
            // Ends part of the way through this block
            MCBlock *tbptr = new MCBlock(*bptr);
            if (getopened())
                tbptr->open(getparent()->getfontref());
            bptr->append(tbptr);
            bptr->SetRange(t_block_index, ei - t_block_index);
            tbptr->SetRange(ei, t_block_length - ei + t_block_index);
        }
        
        if (getopened())
            bptr->open(getparent()->getfontref());
        bptr->SetDirectionLevel(level);
        bptr = bptr->next();
    }
    while (t_block_index + t_block_length < gettextlength()
           && t_block_index + t_block_length < ei);
}

void MCParagraph::resolvetextdirections()
{ 
    // Use the field text direction, if specified
    uint8_t t_base_level;
    if (parent->gettextdirection() == kMCTextDirectionLTR)
        t_base_level = 0;
    else if (parent->gettextdirection() == kMCTextDirectionRTL)
        t_base_level = 1;
    else // == kMCTextDirectionAuto
        t_base_level = MCBidiFirstStrongIsolate(m_text, 0);
    
    MCAutoArray<uint8_t> t_levels;
   
    // SN-2014-04-03 [[ Bug 12078 ]] Text direction resolving relocated in foundation-bidi.h
    MCBidiResolveTextDirection(m_text, t_base_level, t_levels . PtrRef(), t_levels . SizeRef());
    
    // Using the calculated levels, do the appropriate block creation
    uindex_t i = 0;
    uindex_t t_length = t_levels . Size();
    
    while (i < t_length)
    {
        // Scan forward for the next change in direction level
        uint8_t t_cur_level;
        uindex_t t_run_length;
        t_cur_level = t_levels[i];
        t_run_length = 1;
        while (i + t_run_length < t_length && t_levels[i + t_run_length] == t_cur_level)
            t_run_length++;
        
        // Set the direction level attribute for this run
        SetBlockDirectionLevel(i, i + t_run_length, t_cur_level);
        
        // Next block
        i += t_run_length;
    }
}

uint8_t MCParagraph::firststrongisolate(uindex_t p_offset) const
{
    // From TR9:
    //  P1. Split the text into separate paragraphs. A paragraph separator is
    //      kept with the previous paragraph. Within each paragraph, apply all
    //      the other rules of this algorithm. (Already done by this stage)
    //
    //  P2. In each paragraph, find the first character of type L, AL, or R
    //      while skipping over any characters between an isolate initiator and
    //      its matching PDI or, if it has no matching PDI, the end of the
    //      paragraph.
    //
    //  P3. If a character is found in P2 and it is of type AL or R, then set
    //      the paragraph embedding level to one; otherwise, set it to zero
    
    bool t_found = false;
    uindex_t t_depth = 0;
    uint8_t t_level = 0;
    while (!t_found && p_offset < MCStringGetLength(m_text))
    {
        codepoint_t t_char;
        t_char = MCStringGetCharAtIndex(m_text, p_offset);
        
        // Get the surrogate pair, if required
        uindex_t t_increment = 1;
        codepoint_t t_low;
        if (MCUnicodeCodepointIsHighSurrogate(t_char) &&
            MCUnicodeCodepointIsLowSurrogate(t_low = MCStringGetCharAtIndex(m_text, p_offset + 1)))
        {
            t_char = MCUnicodeSurrogatesToCodepoint(t_char, t_low);
            t_increment = 2;
        }
        
        // Get the directional category for this codepoint
        int32_t t_dir;
        t_dir = MCUnicodeGetIntegerProperty(t_char, kMCUnicodePropertyBidiClass);
        
        // Is this an isolate initiator?
        if (t_dir == kMCUnicodeDirectionLeftToRightIsolate
            || t_dir == kMCUnicodeDirectionRightToLeftIsolate)
        {
            t_depth++;
        }
        
        // Is this an isolate terminator?
        if (t_dir == kMCUnicodeDirectionPopDirectionalIsolate && t_depth > 0)
        {
            t_depth--;
        }
        
        // Is this a codepoint with a strong direction?
        if (t_depth == 0 && t_dir == kMCUnicodeDirectionLeftToRight)
        {
            t_level = 0;
            t_found = true;
        }
        else if (t_depth == 0 && (t_dir == kMCUnicodeDirectionRightToLeft
                    || t_dir == kMCUnicodeDirectionRightToLeftArabic))
        {
            t_level = 1;
            t_found = true;
        }
        
        p_offset += t_increment;
    }
    
    return t_level;
}

bool MCParagraph::visit(MCVisitStyle p_style, uint32_t p_part, MCObjectVisitor* p_visitor)
{
	bool t_continue;
	t_continue = true;

	if (p_style == VISIT_STYLE_DEPTH_LAST)
		t_continue = p_visitor -> OnParagraph(this);
	
	if (t_continue && blocks != NULL)
	{
		MCBlock *bptr = blocks;
		do
		{
			t_continue = bptr -> visit(p_style, p_part, p_visitor);
			bptr = bptr->next();
		}
		while(t_continue && bptr != blocks);
	}

	if (t_continue && p_style == VISIT_STYLE_DEPTH_FIRST)
		t_continue = p_visitor -> OnParagraph(this);

	return t_continue;
}

// **** mutate blocks
IO_stat MCParagraph::load(IO_handle stream, uint32_t version, bool is_ext)
{
	IO_stat stat;
	uint1 type;

    // The constructor-created string of the paragraph must be reset
    MCValueRelease(m_text);
    m_text = nil;

	// MW-2013-11-20: [[ UnicodeFileFormat ]] Prior to 7.0, paragraphs were mixed runs
	//   of UTF-16 and native text. 7.0 plus they are just a stringref.
	if (version < 7000)
	{
		uint32_t t_length;
		MCAutoPointer<char> t_text_data;
		// This string can contain a mixture of Unicode and native...
		if ((stat = IO_read_string_legacy_full(&t_text_data, t_length, stream, 2, true, false)) != IO_NORMAL)
			return stat;

        if (!MCStringCreateMutable(0, m_text))
			return IO_ERROR;

        // MW-2012-03-04: [[ StackFile5500 ]] If this is an extended paragraph then
        //   load in the attribute extension record.
        if (is_ext)
            if ((stat = loadattrs(stream, version)) != IO_NORMAL)
                return IO_ERROR;
		
		// If the whole text isn't covered by the saved blocks, the index of the
		// portion not covered needs to be retained so that it can be added to
		// the paragraph text at the end of loading.
		uindex_t t_last_added = 0;
		while (True)
		{
			if ((stat = IO_read_uint1(&type, stream)) != IO_NORMAL)
				return stat;
			switch (type)
			{
				// MW-2012-03-04: [[ StackFile5500 ]] Handle either a normal block, or
				//   an extended block.
				case OT_BLOCK:
				case OT_BLOCK_EXT:
				{
					MCBlock *newblock = new MCBlock;
					newblock->setparent(this);
					
					// MW-2012-03-04: [[ StackFile5500 ]] If the tag was actually an
					//   extended block, then pass in 'true' for is_ext.
					if ((stat = newblock->load(stream, version, type == OT_BLOCK_EXT)) != IO_NORMAL)
					{
						delete newblock;
						return stat;
					}
					
					// The indices returned here are *wrong* from the point of view
					// of the refactored Unicode paragraph - the block as loaded
					// stores byte indices, not UTF-16 value indices. These wrong
					// values are needed to ensure the paragraph text is loaded 
					// using the correct encoding and get fixed up below.
					findex_t index, len;
					newblock->GetRange(index, len);
					t_last_added = index+len;

                    // Some stacks seem to be saved with invalid blocks that
                    // exceed the length of the paragraph character data
                    if (len > t_length)
                        len = t_length;
                    
                    uindex_t t_index;
                    t_index = MCStringGetLength(m_text);

					if (newblock->IsSavedAsUnicode())
					{
						len >>= 1;
						if (len && t_length > 0)
						{
							uint2 *dptr = (uint2*)(*t_text_data + index);
							
							// Byte swap, if required
							uindex_t t_len = len;
                            while (len--)
								swap_uint2(dptr++);

                            // Append to the paragraph text
                            if (!MCStringAppendChars(m_text, (const unichar_t*)dptr - t_len, t_len))
                                return IO_ERROR;
							
							// The indices used by the block are incorrect and need
							// to be updated (offsets into the stored string and
							// the string held by the paragraph will differ if any
							// portion of the stored string was non-UTF-16)
                            newblock->SetRange(t_index, t_len);
						}
					}
					else
					{
						if (MCtranslatechars && len && t_length > 0)
#ifdef __MACROMAN__
							IO_iso_to_mac(*t_text_data + index, len);
#else
						IO_mac_to_iso(*t_text_data + index, len);
#endif

						// String is in native format. Append to paragraph text
                        if (!MCStringAppendNativeChars(m_text, (const char_t*)(*t_text_data + index), len))
                            return IO_ERROR;

                        // Fix the indices used by the block
                        newblock->SetRange(t_index, len);
					}
					newblock->appendto(blocks);
				}
					break;
				default:
					if (blocks == NULL && MCtranslatechars && t_length && *t_text_data != nil)
					{
#ifdef __MACROMAN__
						IO_iso_to_mac(*t_text_data, t_length);
#else
						IO_mac_to_iso(*t_text_data, t_length);
#endif
					}
					
					// If we have no blocks, add all the text to the paragraph. Because
					// there were no blocks to say it was unicode, it must be native.
					if (t_last_added == 0)
					{
                        if (!MCStringAppendNativeChars(m_text, (const char_t*)*t_text_data, t_length))
							return IO_ERROR;
						t_last_added = t_length;
					}
					
					// Ensure that all the text was covered
					//if (t_last_added != t_length)
					//	return IO_ERROR;
					
                    MCS_seek_cur(stream, -1);
					return IO_NORMAL;
			}
		}		
	}
	else
	{
		// MW-2013-11-20: [[ UnicodeFileFormat ]] The text is just a stringref, so no
		//   magical swizzling to be done.
		if ((stat = IO_read_stringref_new(m_text, stream, true)) != IO_NORMAL)
			return stat;
        
        // The paragraph text *must* be mutable
        /* UNCHECKED */ MCStringMutableCopyAndRelease(m_text, m_text);

        // MW-2012-03-04: [[ StackFile5500 ]] If this is an extended paragraph then
        //   load in the attribute extension record.
        if (is_ext)
            if ((stat = loadattrs(stream, version)) != IO_NORMAL)
                return IO_ERROR;
		
		while (True)
		{
			if ((stat = IO_read_uint1(&type, stream)) != IO_NORMAL)
				return stat;
			switch (type)
			{
					// MW-2012-03-04: [[ StackFile5500 ]] Handle either a normal block, or
					//   an extended block.
				case OT_BLOCK:
				case OT_BLOCK_EXT:
				{
					MCBlock *newblock = new MCBlock;
					newblock->setparent(this);
					
					// MW-2012-03-04: [[ StackFile5500 ]] If the tag was actually an
					//   extended block, then pass in 'true' for is_ext.
					if ((stat = newblock->load(stream, version, type == OT_BLOCK_EXT)) != IO_NORMAL)
					{
						delete newblock;
						return stat;
					}
					
                    // De-(plitter about with) the block indices (the saving code doubles them because
                    // the 7.0 blocks are always Unicode).
                    newblock->SetRange(newblock->GetOffset()/2, newblock->GetLength()/2);
                    
					newblock->appendto(blocks);
				}
				break;
				default:
					MCS_seek_cur(stream, -1);
					return IO_NORMAL;
			}
		}		
	}

	// This point shouldn't be reached
	assert(false);
	
	return IO_NORMAL;
}

// **** require blocks
IO_stat MCParagraph::save(IO_handle stream, uint4 p_part)
{
	IO_stat stat;
	defrag();
	
	// MW-2012-03-04: [[ StackFile5500 ]] If the paragraph has attributes and 5.5
	//   stackfile format has been requested, then output an extended paragraph.
	bool t_is_ext;
	if (MCstackfileversion >= 5500 && attrs != nil)
		t_is_ext = true;
	else
		t_is_ext = false;
	
	if ((stat = IO_write_uint1(t_is_ext ? OT_PARAGRAPH_EXT : OT_PARAGRAPH, stream)) != IO_NORMAL)
		return stat;
	
	if (MCstackfileversion < 7000)
	{
		// The string data that will get written out. It can't be just done as a
		// StringRef without breaking file format compatibility.
		uindex_t t_data_len;
		const char *t_data;
		if (MCStringIsNative(m_text))
		{
			t_data_len = MCStringGetLength(m_text);
			t_data = (const char *)MCStringGetNativeCharPtr(m_text);
		}
		else
		{
			// The paragraph is not native. If it does not contain any blocks,
			// one will have to be created to ensure Unicodeness is preserved.
			if (blocks == nil)
				inittext();
			
			t_data_len = MCStringGetLength(m_text) * sizeof(unichar_t);
			t_data = (const char *)MCStringGetCharPtr(m_text);
		}
		
		if (!MCStringIsNative(m_text))
		{
			// For file format compatibility, swap_uint2 must be called on each 
			// character in the UTF-16 string (Unicodeness is now a paragraph
			// property, not a block property, so it is done for all the text)
			unichar_t *t_swapped_data = new unichar_t[t_data_len/sizeof(unichar_t)];
			memcpy(t_swapped_data, t_data, t_data_len);
			for (uindex_t i = 0; i < MCStringGetLength(m_text); i++)
			{
				swap_uint2((uint2*)&t_swapped_data[i]);
			}
			t_data = (char *)t_swapped_data;
		}

        // AL-2014-07-15: [[ Bug 12672 ]] If the data is larger than MAXUINT2,
        //  make sure appropriate size is passed to IO_write_string_legacy_full
		if ((stat = IO_write_string_legacy_full(MCString(t_data, t_data_len), stream, t_data_len > MAXUINT2 ? 4 : 2, true)) != IO_NORMAL)
			return stat;

		// If the string had to be byte swapped, delete the allocated data
		if (!MCStringIsNative(m_text))
			delete[] t_data;
	}
	else
	{
		// MW-2013-11-20: [[ UnicodeFileFormat ]] The text is just a stringref, so no
		//   magical swizzling to be done.
		if ((stat = IO_write_stringref_new(m_text, stream, true)) != IO_NORMAL)
			return stat;
	}
		
	// MW-2012-03-04: [[ StackFile5500 ]] If this is an extended paragraph then
	//   write out the attribtues.
	if (t_is_ext)
		if ((stat = saveattrs(stream)) != IO_NORMAL)
			return IO_ERROR;
 
	// Write out the blocks
	if (blocks != NULL)
	{
		MCBlock *tptr = blocks;
		do
		{
			if ((stat = tptr->save(stream, p_part)) != IO_NORMAL)
				return stat;

			tptr = tptr->next();
		}
		while (tptr != blocks);
	}
	
	return IO_NORMAL;
}

// MW-2012-02-14: [[ FontRefs ]] Now takes the parent fontref so that the block fontrefs
//   can be computed.
void MCParagraph::open(MCFontRef p_parent_font)
{
	if (opened++ == 0)
	{
		state = 0;
		if (blocks != NULL)
		{
			MCBlock *bptr = blocks;
			do
			{
				bptr->open(p_parent_font);
				bptr = bptr->next();
			}
			while (bptr != blocks);
		}
		else
			inittext();
	}
}

void MCParagraph::close()
{
	if (opened != 0 && --opened == 0)
	{
		defrag();
		deletelines();
		startindex = endindex = originalindex = PARAGRAPH_MAX_LEN;
		if (blocks != NULL)
		{
			MCBlock *bptr = blocks;
			do
			{
				bptr->close();
				bptr = bptr->next();
			}
			while (bptr != blocks);
		}
	}
}

void MCParagraph::setparent(MCField *newparent)
{
	parent = newparent;
}

// MW-2012-02-14: [[ FontRefs ]] Recalculate the block's fontrefs using the new parent fontref.
bool MCParagraph::recomputefonts(MCFontRef p_parent_font)
{
	if (blocks == nil)
		return false;

	bool t_changed;
	t_changed = false;
	
	MCBlock *t_block;
	t_block = blocks;
	do
	{
		if (t_block -> recomputefonts(p_parent_font))
			t_changed = true;
		t_block = t_block -> next();
	}
	while(t_block != blocks);
	
	// MP-2013-09-02: [[ FasterField ]] If any of the blocks have changed, layout is required.
	if (t_changed)
		needs_layout = true;
	
	return t_changed;
}

//clear blocks with zero length

// **** mutate blocks
Boolean MCParagraph::clearzeros()
{
	Boolean reflow = False;
	if (blocks != NULL && blocks->next() != blocks)
	{
		MCBlock *bptr = blocks;
		do
		{
			findex_t i, l;
			bptr->GetRange(i, l);
			if (l == 0)
			{
				MCBlock *tbptr = bptr;
				bptr = bptr->next();
				tbptr->remove(blocks);
				delete tbptr;
				reflow = True;
			}
			else
				bptr = bptr->next();
		}
		while (bptr != blocks);
	}

	if (reflow)
	{
		state |= PS_LINES_NOT_SYNCHED;
	}

	return reflow;
}

// **** mutate lines
void MCParagraph::deletelines()
{
	while (segments != NULL)
    {
        MCSegment *sptr = segments->remove(segments);
        delete sptr;
    }
    
    while (lines != NULL)
	{
		MCLine *lptr = lines->remove(lines);
		delete lptr;
	}
	
    segments = NULL;
    lines = NULL;
    
	// MP-2013-09-02: [[ FasterField ]] Deleting the lines means layout is needed.
	needs_layout = true;
}

// **** mutate blocks
void MCParagraph::deleteblocks()
{
	while (blocks != NULL)
	{
		MCBlock *bptr = blocks->remove(blocks);
		delete bptr;
	}

	state |= PS_LINES_NOT_SYNCHED;
	
	// MP-2013-09-02: [[ FasterField ]] Deleting the blocks means layout is needed.
	needs_layout = true;
}

//clear blocks with the same attributes
// **** mutate blocks
void MCParagraph::defrag()
{
	bool t_blocks_changed;
	t_blocks_changed = false;

	if (blocks != NULL)
	{
		MCBlock *bptr = blocks;
		Boolean frag;
		do
		{
			if (bptr->next() != blocks
			        && bptr->sameatts(bptr->next(), false))
			{
				MCBlock *tbptr = bptr->next()->remove(blocks);
				findex_t i1, l1, i2, l2;
				bptr->GetRange(i1, l1);
				tbptr->GetRange(i2, l2);
				bptr->SetRange(i1, l1 + l2);
				delete tbptr;
				frag = True;
			
				t_blocks_changed = true;
			}
			else
			{
				bptr = bptr->next();
				frag = False;
			}
		}
		while (frag || bptr != blocks);
	}

	if (t_blocks_changed)
	{
		state |= PS_LINES_NOT_SYNCHED;
		
		// MP-2013-09-02: [[ FasterField ]] If we've changed the blocks, the lines need recomputed.
		needs_layout = true;
	}
}

// MW-2012-01-25: [[ ParaStyles ]] This method causes a reflow of the paragraph depending
//   on the setting of 'dontWrap'.
void MCParagraph::layout(bool p_force)
{
	// MP-2013-09-02: [[ FasterField ]] If we don't need layout, and layout isn't being forced,
	//   do nothing.
	if (!needs_layout && !p_force)
		return;

    // Update the text direction properties of the paragraph
    resolvetextdirections();
    
	if (getdontwrap())
		noflow();
	else
		flow();
	
	// MP-2013-09-02: [[ FasterField ]] We've layed out the paragraph, so it doesn't need to
	//   be again until mutated.
	needs_layout = false;
}

//reflow paragraph with wrapping
void MCParagraph::flow(void)
{
	// MW-2008-03-24: [[ Bug 6194 ]] Make sure we clean the paragraph of broken blocks and empty
	//   blocks before we reflow - failing to do this causes strange effects when wrapping unicode
	//   text.
	defrag();

	// MW-2012-01-25: [[ ParaStyles ]] Compute the normal and first line layout width for
	//   wrapping purposes.
	int32_t pwidth, twidth;
	computelayoutwidths(pwidth, twidth);

    // Delete all existing lines and segments
    deletelines();
    
    // Initially, add all of the blocks to the one line (this segments them)
    MCLine *lptr = new MCLine(this);
    lptr->appendall(blocks, true);
    
    // Do the line wrapping
    do
    {
        // Add this line to the list of lines in this paragraph
        lptr->appendto(lines);
        
        // Do block fitting on this line and get back a line containing the
        // left-overs that would not fit into the line
        lptr = lptr->Fit(twidth);
        
        // MW-2008-06-12: [[ Bug 6482 ]] Make sure we only take the firstIndent into account
		//   on the first line of the paragraph.
		twidth = pwidth;
    }
    while (lptr != NULL);
    
	state &= ~PS_LINES_NOT_SYNCHED;
}

//flow paragraph and don't wrap
void MCParagraph::noflow(void)
{
	// MW-2008-04-01: [[ Bug ]] Calling clearzeros meant styling of empty 
	// selections didn't work.
	defrag();
	deletelines();
    lines = new MCLine(this);
	lines->appendall(blocks, false);
    lines->NoFlowLayout();

	// MW-2012-02-10: [[ FixedTable ]] If there is a non-zero table width then
	//   use that as the line width.
	int32_t t_table_width;
	t_table_width = gettablewidth();
	if (t_table_width != 0)
		lines -> setwidth(t_table_width);

	state &= ~PS_LINES_NOT_SYNCHED;
}

// MW-2008-04-02: [[ Bug 6259 ]] Make sure front and back hilites are only
//   drawn if appropriate.
void MCParagraph::fillselect(MCDC *dc, MCLine *lptr, int2 x, int2 y, uint2 height, int2 sx, uint2 swidth)
{
	findex_t i, l;
	lptr->GetRange(i, l);
	if ((state & PS_FRONT && lptr == lines)
	        || (state & PS_BACK && lptr == lines->prev())
	        || (endindex >= i && startindex < i + l))
	{
        MCRectangle srect;
        
        bool t_show_front;
		t_show_front = (state & PS_FRONT) != 0 && (parent -> getflag(F_LIST_BEHAVIOR) || this != parent -> getparagraphs() || lptr != lines);

		bool t_show_back;
		t_show_back = (state & PS_BACK) != 0 && (parent -> getflag(F_LIST_BEHAVIOR) || this != parent -> getparagraphs() -> prev() || lptr != lines -> prev());

        bool t_show_all;
        t_show_all = t_show_front && t_show_back;
        
        // Do some adjustment of the start/end indices for block drawing purposes
        // (This is needed so that we have valid indices when highlighting comboboxes)
        findex_t startindex_draw, endindex_draw;
        startindex_draw = t_show_front ? i : startindex;
        endindex_draw = t_show_back ? i + l : endindex;
		
		// MW-2012-03-19: [[ Bug 10069 ]] The padding to use vertically depends on
		//   the vgrid property and such.
		int32_t t_padding;
		t_padding = getvpadding();
		
		// MW-2012-03-16: [[ Bug ]] Make sure padding is taken into account for
		//   the first and last lines in a paragraph.
		if (lptr == lines)
		{
			y -= t_padding;
			height += t_padding;
		}
		
		if (lptr == lines -> prev())
			height += t_padding;

		srect.y = y;
		srect.height = height;

		// MW-2012-09-04: [[ Bug 9759 ]] Adjust any pattern origin to scroll with text.
		parent->setforeground(dc, DI_HILITE, False, True);
		// MW-2012-11-22: [[ Bug 9759 ]] In listBehavior fields make hilite pattern origin
		//   top left of line.
		parent->adjustpixmapoffset(dc, DI_HILITE, parent -> getflag(F_LIST_BEHAVIOR) ? y + parent -> gettexty() - parent -> getcontenty() - TEXT_Y_OFFSET : 0);

		// MW-2012-01-08: [[ Paragraph Spacing ]] If we are the first line and
		//   the 'front' selection is being shown, then render the hilite over
		//   the space above the paragraph.
		if (t_show_front && lptr == lines)
		{
			// MW-2012-03-16: [[ Bug ]] The topmargin includes padding, which we
			//   don't want.
			int32_t t_space_height;
			t_space_height = computetopmargin() - t_padding;

			MCRectangle t_rect;
			MCU_set_rect(t_rect, sx, y - t_space_height, swidth, t_space_height);
			dc -> fillrect(t_rect);
		}
        
        // MW-2012-03-15: [[ Bug ]] If we have an implicit grid line, then don't fill over it!
		if (computetopborder() == 0 && gethgrid())
		{
			srect . y += 1;
			srect . height -= 1;
		}
        
        // Iterate over the blocks in the line
        MCBlock *firstblock, *lastblock;
        lptr->getblocks(firstblock, lastblock);
        MCBlock *bptr = firstblock;
        MCSegment *sgptr = segments;
        
        // AL-2014-08-13: [[ Bug 13108 ]] Use left and right of segments for boundaries of fill rect if necessary
        bool t_segment_front, t_segment_back, t_whole_segment;
        
        do
        {
            t_segment_front = false;
            t_segment_back = false;
            t_whole_segment = false;
            
            // Is part of this block selected?
            findex_t bi, bl;
            bptr->GetRange(bi, bl);
            
            // AL-2014-07-29: [[ Bug 12951 ]] Selection rect should include whitespace between tabbed cells
            // If this is the first block of a segment, check if the selection covers the front of the segment.
            if (bptr == sgptr -> GetFirstBlock() && endindex > bi && (startindex < bi || (t_show_front && startindex == bi)))
            {
                t_segment_front = true;
                findex_t ei, el;
                MCBlock *t_seg_last = sgptr -> GetLastBlock();
                t_seg_last -> GetRange(ei, el);
                
                if (endindex > ei + el || (t_show_back && endindex == bi + bl))
                    t_whole_segment = true;
            }
            
            // If this is the last block of a segment, check if the selection covers the back of the segment.
            if (!t_whole_segment && bptr == sgptr -> GetLastBlock() && startindex < bi + bl &&
                ((sgptr -> next() != segments && endindex > bi + bl) || (t_show_back && endindex == bi + bl)))
                t_segment_back = true;

             // If selection covers the whole segment, we can fill it and skip to the first block of the next segment.           
            if (t_whole_segment)
            {
<<<<<<< HEAD
                srect . x  = x + sgptr -> GetLeft();
=======
                srect . x  = x + sgptr -> GetLeftEdge();
>>>>>>> 1bebd114
                srect . width = sgptr -> GetWidth();
                dc->fillrect(srect);
                
                bptr = sgptr -> GetLastBlock();
            }
            else if (t_show_all || (startindex <= bi + bl && endindex >= bi))
            {
                findex_t si, ei;
                if (startindex_draw > bi)
                    si = startindex_draw;
                else
                    si = bi;
                if (endindex_draw < bi + bl)
                    ei = endindex_draw;
                else
                    ei = bi + bl;
                
                // Get the X coordinates for the selection
                int2 bix, bex;
                bix = bptr->GetCursorX(si);
                bex = bptr->GetCursorX(ei);
                
                // AL-2014-07-17: [[ Bug 12823 ]] Include segment offset in the block coordinate calculation
                // Re-ordering will be required if the block is RTL
                if (bix > bex)
                {
                    int2 t_temp;
                    t_temp = bix;
                    bix  = bex;
                    bex = t_temp;
                }

<<<<<<< HEAD
                if (t_segment_front)
                    srect.x = x + sgptr -> GetLeft();
                else
                    srect.x = x + sgptr -> GetCursorOffset() + bix;
=======
                srect.x = x + sgptr -> GetLeftEdge() + bix;
>>>>>>> 1bebd114
                
                // AL-2014-07-29: [[ Bug 12951 ]] If selection traverses a segment boundary, include the boundary in the fill rect.
                if (t_segment_back)
                    srect.width = x + sgptr -> GetRight() - srect . x;
                else
                    srect.width = x + sgptr -> GetCursorOffset() + bex - srect . x;
                
                // Draw this block
                dc->fillrect(srect);
            }
            
            // AL-2014-03-28: [[ Bug 11960 ]] Break out of the loop if we have dealt with the last block
            //  in this line, otherwise GetCursorX will not be happy with the index passed to it.
            if (bptr == lastblock)
                break;
            
            bptr = bptr->next();
            
            // AL-2014-07-17: [[ Bug 12823 ]] Block origin is relative to the segment, so keep track
            //  of the current segment to get correct selection coordinates.
            // Advance to the next segment, if necessary
            if (sgptr->next()->GetFirstBlock() == bptr)
                sgptr = sgptr->next();
        }
        while (bptr != firstblock);
        
        // Draw the left-hand side, if required
        if (t_show_front || startindex < i)
        {
            // AL-2014-07-30: [[ Bug 12924 ]] Get first visual block in the line for front selection fill
            MCBlock *t_first_visual = lptr -> GetFirstSegment() -> GetFirstVisualBlock();
            
            srect.x = sx;
            // AL-2014-07-17: [[ Bug 12951 ]] Include segment offset in the block coordinate calculation
<<<<<<< HEAD
            srect.width = x + lptr -> GetFirstSegment() -> GetCursorOffset() + t_first_visual->getorigin() - sx;
=======
            srect.width = x + bptr -> GetSegment() -> GetLeftEdge() + t_first_visual->getorigin() - sx;
>>>>>>> 1bebd114
            dc->fillrect(srect);
        }
        
        // Draw the right-hand side, if required
        if (t_show_back || endindex > i + l)
        {
            // AL-2014-07-30: [[ Bug 12924 ]] Get last visual block in the line for back selection fill
            MCBlock *t_last_visual = lptr -> GetLastSegment() -> GetLastVisualBlock();
            
            // AL-2014-07-17: [[ Bug 12951 ]] Include segment offset in the block coordinate calculation
<<<<<<< HEAD
            srect.x = x + lptr -> GetLastSegment() -> GetCursorOffset() + t_last_visual->getorigin() + t_last_visual->getwidth();
=======
            srect.x = x + bptr -> GetSegment() -> GetLeftEdge() + t_last_visual->getorigin() + t_last_visual->getwidth();
>>>>>>> 1bebd114
            srect.width = swidth - (srect.x - sx);
            dc->fillrect(srect);
        }
        

		//dc->fillrect(srect);

		// MW-2012-01-08: [[ Paragraph Spacing ]] If we are the last line and
		//   the 'back' selection is being shown, then render the hilite over
		//   the space above the paragraph.
		if (t_show_back && lptr -> next() == lines)
		{
			// MW-2012-03-16: [[ Bug ]] The bottommargin includes padding, which
			//   we don't want.
			int32_t t_space_height;
			t_space_height = computebottommargin() - t_padding;

			MCRectangle t_rect;
			MCU_set_rect(t_rect, sx, y + height, swidth, t_space_height);
			dc -> fillrect(t_rect);
		}
		parent->setforeground(dc, DI_FORE, False, True);
		parent->draw3dhilite(dc, srect);
	}
}

//draw box around found text
void MCParagraph::drawcomposition(MCDC *dc, MCLine *lptr, int2 x, int2 y, uint2 height, findex_t compstart, findex_t compend, findex_t compconvstart, findex_t compconvend)
{
	findex_t i, l;
	lptr->GetRange(i, l);
	if (compstart >= i || compend >= i)
	{
		MCRectangle srect;
		srect.x = x;
		srect.y = y;
		srect.height = height;
		if (compstart > i)
			srect.x += lptr->GetCursorXPrimary(compstart, moving_forward);
		if (compend > i + l)
			srect.width = lptr->getwidth() - (srect.x - x);
		else
			srect.width = x + lptr->GetCursorXPrimary(compend, moving_forward) - srect.x;
		dc->setforeground(dc->getgray());
		dc->drawline(srect.x, srect.y + srect.height - 1, srect.x + srect.width,
		             srect.y + srect.height - 1);
		dc->setforeground(dc->getblack());
		dc->setlineatts(2, LineSolid, CapButt, JoinBevel);
		if (compconvstart != compconvend)
		{
			compconvstart += compstart;
			compconvend += compstart;
			srect.x = x;
			srect.y = y;
			srect.height = height;
			if (compconvstart > i)
				srect.x += lptr->GetCursorXPrimary(compconvstart, moving_forward);
			if (compconvend > i + l)
				srect.width = lptr->getwidth() - (srect.x - x);
			else
				srect.width = x + lptr->GetCursorXPrimary(compconvend, moving_forward) - srect.x;

			dc->drawline(srect.x, srect.y + srect.height - 1, srect.x + srect.width,
			             srect.y + srect.height - 1);
		}
		else
			if (IsMacLFAM())
				dc->drawline(srect.x, srect.y + srect.height - 1, srect.x + srect.width,
				             srect.y + srect.height - 1);
		dc->setlineatts(0, LineSolid, CapButt, JoinBevel);
		parent->setforeground(dc, DI_FORE, False, True);
	}
}

// MW-2007-07-05: [[ Bug 110 ]] - Make sure the find box is continued over multiple lines
void MCParagraph::drawfound(MCDC *dc, MCLine *lptr, int2 x, int2 y, uint2 height, findex_t fstart, findex_t fend)
{
	findex_t i, l;
	lptr->GetRange(i, l);
	if (fstart < i + l && fend > i)
	{
		MCRectangle srect;
		srect.x = x;
		srect.y = y;
		srect.height = height;

		bool t_has_start;
		t_has_start = fstart >= i;
		if (fstart > i)
			srect.x += lptr->GetCursorXPrimary(fstart, moving_forward);

		bool t_has_end;
		t_has_end = fend <= i + l;
		if (fend > i + l)
			srect.width = lptr->getwidth() - (srect.x - x);
		else
			srect.width = x + lptr->GetCursorXPrimary(fend, moving_forward) - srect.x;

		parent->setforeground(dc, DI_FORE, False, True);
		if (t_has_start && t_has_end)
			dc->drawrect(srect);
		else
		{
			dc ->drawline(srect . x, srect . y, srect . x + srect . width - 1, srect . y);
			dc ->drawline(srect . x, srect . y + srect . height - 1, srect . x + srect . width - 1, srect . y + srect . height - 1);
			if (t_has_start)
				dc -> drawline(srect . x, srect . y, srect . x, srect . y + srect . height - 1);
			if (t_has_end)
				dc -> drawline(srect . x + srect . width - 1, srect . y, srect . x + srect . width - 1, srect . y + srect . height - 1);
		}
	}
}

//draw text of paragraph
void MCParagraph::draw(MCDC *dc, int2 x, int2 y, uint2 fixeda,
                       uint2 fixedd, findex_t fstart, findex_t fend, findex_t compstart,
                       findex_t compend, findex_t compconvstart, findex_t compconvend,
                       uint2 textwidth, uint2 pgheight, uint2 sx, uint2 swidth, uint2 pstyle)
{
	if (lines == NULL)
		return;
		
	// MW-2012-03-05: [[ HiddenText ]] If the paragraph is not visible, then don't draw
	//   anything.
	if (gethidden())
		return;

	MCRectangle t_clip;
	t_clip = dc -> getclip();
	
	dc->save();

	uint2 ascent, descent;
	ascent = fixeda;
	descent = fixedd;

	// MW-2012-03-16: [[ Bug 10001 ]] Compute the paragraph offset (from leftmargin) and minimal width.
	int32_t t_paragraph_offset, t_paragraph_width;
	computeparaoffsetandwidth(t_paragraph_offset, t_paragraph_width);

	// MW-2012-03-15: [[ Bug 10001 ]] Compute the selection offset and width. Notice that
	//   the width is at least the textwidth.
	int32_t t_select_x, t_select_width;
	t_select_x = x;
	t_select_width = MCMax(t_paragraph_width, textwidth);

	// If the field is in listbehavior mode the selection fill also covers the left and
	// right margins.
	if (parent -> getflag(F_LIST_BEHAVIOR))
	{
		t_select_x -= parent -> getleftmargin() + DEFAULT_BORDER - parent -> getborderwidth();
		t_select_width += parent -> getleftmargin() + parent -> getrightmargin() + 2 * DEFAULT_BORDER - 2 * parent -> getborderwidth();
	}

	// MW-2012-01-25: [[ ParaStyles ]] Compute the inner and outer rects of the
	//   paragraph.
	MCRectangle t_outer_rect, t_inner_rect;
	computerects(x, y, textwidth, t_paragraph_width, pgheight, t_outer_rect, t_inner_rect); 

	// MW-2012-02-09: [[ ParaStyles ]] Compute the inner rect excluding padding (for
	//   border and background rendering).
	// MW-2012-03-19: [[ Bug 10069 ]] Make sure the appropriate h/v padding is used to
	//   adjust the rect.
	MCRectangle t_inner_border_rect;
	t_inner_border_rect . x = t_inner_rect . x - gethpadding();
	t_inner_border_rect . width = t_inner_rect . width + 2 * gethpadding();
	t_inner_border_rect . y = t_inner_rect . y - getvpadding();
	t_inner_border_rect . height = t_inner_rect . height + 2 * getvpadding();

	// MW-2012-02-10: [[ FixedTable ]] Adjust the rects to take into account any
	//   fixed width table mode.
	adjustrectsfortable(t_inner_border_rect, t_outer_rect);

	// MW-2012-01-25: [[ ParaStyles ]] If the paragraph has a background color
	//   then fill it in.
	if (attrs != nil && (attrs -> flags & PA_HAS_BACKGROUND_COLOR) != 0)
	{
		MCColor t_color;
		t_color . pixel = attrs -> background_color;
		MCscreen -> querycolor(t_color);
		dc -> setforeground(t_color);
		dc -> fillrect(t_inner_border_rect);
		parent->setforeground(dc, DI_FORE, False, True);
	}

	// Compute the top of the first line.
	int32_t t_current_y;
	t_current_y = t_inner_rect . y;

	findex_t si, ei;
	getselectionindex(si, ei);

	MCLine *lptr;
	lptr = lines;
	do
	{
		if (fixeda == 0)
		{
			ascent = lptr -> getascent();
			descent = lptr -> getdescent();
		}

		if (t_current_y < t_clip . y + t_clip . height && t_current_y + ascent + descent > t_clip . y)
		{
			int32_t t_current_x;
			t_current_x = t_inner_rect . x + computelineinneroffset(t_inner_rect . width, lptr);

			if (startindex != endindex || state & PS_FRONT || state & PS_BACK)
				fillselect(dc, lptr, t_current_x, t_current_y, ascent + descent, t_select_x, t_select_width);

			uint32_t t_list_style;
			t_list_style = getliststyle();
			if (t_list_style != kMCParagraphListStyleNone && t_list_style != kMCParagraphListStyleSkip && lptr == lines)
			{
				char t_index_buffer[PG_MAX_INDEX_SIZE];
				const char *t_string;
				uint32_t t_string_length;
				bool t_is_unicode;
				if (t_list_style < kMCParagraphListStyleNumeric)
				{
					switch(t_list_style)
					{
					case kMCParagraphListStyleDisc:
						t_string = (const char *)L"\u2022";
						break;
					case kMCParagraphListStyleCircle:
						t_string = (const char *)L"\u25E6";
						break;
					case kMCParagraphListStyleSquare:
						t_string = (const char *)L"\u25AA";
						break;
					}
					t_string_length = 2;
					t_is_unicode = true;
				}
				else
				{
					computeliststyleindex(parent -> getparagraphs() -> prev(), t_index_buffer, t_string, t_string_length);
					t_is_unicode = false;
				}

				// MW-2012-02-06: [[ Bug ]] If the front part of the paragraph is selected,
				//   then make sure we change color to background, draw text, then reset to
				//   foreground.
				if ((state & PS_FRONT) != 0 && this != parent -> getparagraphs())
				{
					// MW-2012-03-07: [[ Bug 10059 ]] Set the text color appropriately for the
					//   list labels.
					if (IsMacLF() && !parent->isautoarm())
					{
						MCPatternRef t_pattern;
						int2 x, y;
						MCColor fc, hc;
						parent->getforecolor(DI_FORE, False, True, fc, t_pattern, x, y, dc, parent);
						parent->getforecolor(DI_HILITE, False, True, hc, t_pattern, x, y, dc, parent);
						if (hc.pixel == fc.pixel)
							parent->setforeground(dc, DI_BACK, False, True);
					}
					else
						parent->setforeground(dc, DI_BACK, False, True);
				}
                
                MCAutoStringRef t_stringref;
                if (t_is_unicode)
                    /* UNCHECKED */ MCStringCreateWithChars((const unichar_t*)t_string, t_string_length, &t_stringref);
                else
                    /* UNCHECKED */ MCStringCreateWithNativeChars((const char_t*)t_string, t_string_length, &t_stringref);
                
                dc -> drawtext(t_current_x - getlistlabelwidth(), t_current_y + ascent - 1, *t_stringref, parent->getfontref(), false);
                
				if ((state & PS_FRONT) != 0 && this != parent -> getparagraphs())
					parent -> setforeground(dc, DI_FORE, False, True);
			}

			lptr->draw(dc, t_current_x, t_current_y + ascent - 1, si, ei, m_text, pstyle);
			if (fstart != fend)
				drawfound(dc, lptr, t_current_x, t_current_y, ascent + descent, fstart, fend);
			if (compstart != compend)
				drawcomposition(dc, lptr, t_current_x, t_current_y, ascent + descent, compstart, compend, compconvstart, compconvend);
		}

		t_current_y += ascent + descent;

		lptr = lptr->next();
	}
	while (lptr != lines);

	dc->restore();
	
	// MW-2012-01-08: [[ Paragraph Border ]] Render the paragraph's border (if
	//   any).
	if (!MCU_equal_rect(t_inner_border_rect, t_outer_rect) || gethgrid() || getvgrid())
	{
		if (attrs != nil && (attrs -> flags & PA_HAS_BORDER_COLOR) != 0)
		{
			MCColor t_color;
			t_color . pixel = attrs -> border_color;
			MCscreen -> querycolor(t_color);
			dc -> setforeground(t_color);
		}
		else
		{
			// MW-2012-09-04: [[ Bug 9759 ]] Adjust any pattern origin to scroll with text.
			parent->setforeground(dc, DI_BORDER, False, True);
			parent->adjustpixmapoffset(dc, DI_BORDER);
		}

		// MW-2012-03-15: [[ Bug 10069 ]] If we have no border, and hgrid is set on the parent but not
		//   this paragraph we are in compatibility mode. This means:
		//     1) No top line is rendered.
		//     2) The hgrid lines extend full width of field.
		bool t_compat_hgrid;
		t_compat_hgrid = (attrs == nil || !(attrs -> flags & PA_HAS_HGRID)) && (parent -> getflags() & F_HGRID) != 0 && getborderwidth() == 0;

		// Fill the top border - slightly complicated by the need to handle the
		// implicit 'grid' case.
		// MW-2012-03-15: [[ Bug 10069 ]] Skip rendering the top border if in hgrid compat mode.
		if (!t_compat_hgrid)
		{
			if (!gethgrid() || !elidetopborder() || this == parent -> getparagraphs())
				dc -> fillrect(MCU_make_rect(t_outer_rect . x, t_outer_rect . y, t_outer_rect . width, MCMax(gethgrid() ? 1 : 0, t_inner_border_rect . y - t_outer_rect . y)));
			else
			{
				MCRectangle t_prev_inner, t_prev_outer;
				prev() -> computerects(x, y, textwidth, prev() -> getwidth(), pgheight, t_prev_outer, t_prev_inner);
				
				// MW-2012-02-10: [[ FixedTable ]] The adjustrects method uses both rects so make
				//   sure we adjust the prev inner rect for padding.
				// MW-2012-03-19: [[ Bug 10069 ]] Make sure the appropriate h/v padding is used to
				//   adjust the rect.
				// MW-2013-08-08: [[ Bug 10616 ]] Previously was making t_prev_inner equal to t_inner_rect
				//   adjusted for padding, causing incorrect length of hline.
				t_prev_inner . x = t_prev_inner . x - prev() -> gethpadding();
				t_prev_inner . width = t_prev_inner . width + 2 * prev() -> gethpadding();
				t_prev_inner . y = t_prev_inner . y - prev() -> getvpadding();
				t_prev_inner . height = t_prev_inner . height + 2 * prev() -> getvpadding();
				
				// MW-2012-02-10: [[ FixedTable ]] Adjust the outer rect to take into account any
				//   fixed width table mode.
				prev() -> adjustrectsfortable(t_prev_inner, t_prev_outer);

				int32_t t_left, t_right;
				t_left = MCMin(t_outer_rect . x, t_prev_outer . x);
				t_right = MCMax(t_outer_rect . x + t_outer_rect . width, t_prev_outer . x + t_prev_outer . width);
				dc -> fillrect(MCU_make_rect(t_left, t_outer_rect . y, t_right - t_left, MCMax(1, t_inner_border_rect . y - t_outer_rect . y)));
			}
		}

		// Fill the left border.
		dc -> fillrect(MCU_make_rect(t_outer_rect . x, t_inner_border_rect . y, t_inner_border_rect . x - t_outer_rect . x, t_inner_border_rect . height));

		// Fill the right border.
		dc -> fillrect(MCU_make_rect(t_inner_border_rect . x + t_inner_border_rect . width, t_inner_border_rect . y, t_outer_rect . x + t_outer_rect . width - (t_inner_border_rect . x + t_inner_border_rect . width), t_inner_border_rect . height));
		
		// Fill the bottom border - slightly complicated by the need to handle the
		// implicit 'grid' case.
		// MW-2012-03-15: [[ Bug 10069 ]] If in hgrid compat mode, render a compatibility border.
		if (!t_compat_hgrid)
		{
			int32_t t_bottom_border;
			t_bottom_border = t_outer_rect . y + t_outer_rect . height - (t_inner_border_rect . y + t_inner_border_rect . height);
			if (gethgrid() && t_bottom_border == 0 && !elidebottomborder())
				t_bottom_border = 1;
			dc -> fillrect(MCU_make_rect(t_outer_rect . x, t_inner_border_rect . y + t_inner_border_rect . height, t_outer_rect . width, t_bottom_border));
		}
		else
			dc -> fillrect(MCU_make_rect(parent -> getrect() . x, t_inner_border_rect . y + t_inner_border_rect . height, parent -> getrect() . width, 1));
		
		// Render the cell boundaries (if vGrid set).
		if (getvgrid())
		{
			uint2 *t;
			uint2 nt;
			Boolean fixed;
			gettabs(t, nt, fixed);

			// MW-2012-02-10: Compute the delta between tab and field offset.
			int32_t t_delta;
			t_delta = t_inner_border_rect . x + computelineinneroffset(t_inner_border_rect . width, lines) - 1;

			// MW-2012-03-15: [[ Bug 10069 ]] Continue the vgrid lines all the way across.
			int32_t t_limit;
			t_limit = parent -> getrect() . x + parent -> getrect() . width;

			uint2 ct = 0; 
			int4 x = t[0] + t_delta;
			while (x <= t_limit)
			{
				dc->drawline(x, t_inner_border_rect . y, x, t_inner_border_rect . y + t_inner_border_rect . height);
				
				if (ct < nt - 1)
					x = t_delta + t[++ct];
				else if (nt == 1)
					x += t[0];
				else
					x += t[nt - 1] - t[nt - 2];

				// MW-2012-02-10: [[ FixedTable ]] If we have reached the final tab in fixed
				//   table mode, we are done.
				// MW-2013-05-20: [[ Bug 10878 ]] Tweaked conditions to work for min two tabStops
				//   rather than 3.
                // MW-2015-05-28: [[ Bug 12341 ]] Only stop rendering lines if in 'fixed width table'
                //   mode - indicated by the last two tabstops being the same.
				if (nt >= 2 && t[nt - 1] == t[nt - 2] && ct == nt - 1)
					break;
			}
		}

		parent->setforeground(dc, DI_FORE, False, True);
	}
}

#ifdef LEGACY_EXEC
// PM-2014-04-10: [[Bug 11933]] Added a "Properties which" parameter. Previously this function was
// returning True if any of the properties are set - rather than just the one that is being processed
// (as specified by which). This had as a result that when the "effective" property of a chunk was queried,
// empty was returned if the specified property was not set, instead of the nearest parent's property which has it set.
Boolean MCParagraph::getatts(uint2 si, uint2 ei, Properties which, Font_textstyle textstyle, const char *&fname,
                             uint2 &size, uint2 &fstyle, const MCColor *&color,
                             const MCColor *&backcolor, int2 &shift, bool& specstyle,
                             uint2 &mixed)
{			    
    Boolean has_font = False;
    Boolean has_size = False;
    Boolean has_style = False;
	Boolean has_forecolor = False;
	Boolean has_backcolor = False;
	Boolean has_shift = False;
    
	const char *defname = fname;
	uint2 defsize = size;
	uint2 defstyle = fstyle;
	bool defspecstyle = specstyle;
	if (ei > gettextlength())
		ei = gettextlength();
	MCBlock *startptr = indextoblock(si, False);
	MCBlock *bptr = startptr;
	findex_t i, l;
	bptr->GetRange(i, l);
	
	// MW-2009-01-16: [[ Bug 7548 ]] The problem here is that indextoblock() isn't
	//   returning quite what we need. When inserting text, the block used for styling
	//   is (in order):
	//     - the empty block at the index (if any)
	//     - the block to the immediate left (if any)
	//     - the block to the immediate right.
	//   In comparison, indextoblock returns the block after the first one containing
	//   the index. Which is the following (in order):
	//     - the empty block at the index (if any)
	//     - the block to the immediate right (if any)
	//     - the block to the immediate left.
	//   Thus we need to adjust the output of indextoblock in the case of a [si, ei)
	//   being empty.
	if (si == ei && si == i && l != 0 && bptr != blocks)
	{
		bptr = bptr -> prev();
		bptr -> GetRange(i, l);
		startptr = bptr;
	}
	
	do
	{

        switch (which)
        {
            case P_TEXT_FONT:
                {
                    const char *tname;
                    if (bptr -> gettextfont(tname))
                    {
                        if (bptr == startptr)
                            fname = tname;
                        has_font = True;
                    }
                    else
                        tname = defname;
                    
                    if (has_font)
                        if (fname != tname)
                            mixed |= MIXED_NAMES;
                }
                break;
                
            case P_TEXT_SIZE:
                {
                    uint2 tsize;
                    if (bptr -> gettextsize(tsize))
                    {
                        if (bptr == startptr)
                            size = tsize;
                        has_size = True;
                    }
                    else
                        tsize = defsize;
                    
                    if (has_size)
                        if (tsize != size)
                            mixed |= MIXED_SIZES;
                }
                break;
            
            case P_TEXT_STYLE:
                {
                    uint2 tstyle;
                    bool tspecstyle;
                    if (bptr -> gettextstyle(tstyle))
                    {
                        tspecstyle = MCF_istextstyleset(tstyle, textstyle);
                        if (bptr == startptr)
                        {
                            fstyle = tstyle;
                            specstyle = tspecstyle;
                        }
                        has_style = True;
                    }
                    else
                        tstyle = defstyle, tspecstyle = defspecstyle;
                    
                    if (has_style)
                    {
                        if (tstyle != fstyle)
                            mixed |= MIXED_STYLES;
                        if (tspecstyle != specstyle)
                            mixed |= MIXED_SPEC_STYLE;
                    }
                }
                break;
            
            case P_FORE_COLOR:
                {
                    const MCColor *tcolor = color;
                    if (bptr->getcolor(tcolor))
                        if (has_forecolor)
                        {
                            if (tcolor->red != color->red || tcolor->green != color->green
                                || tcolor->blue != color->blue)
                                mixed |= MIXED_COLORS;
                        }
                        else
                        {
                            if (bptr != startptr)
                                mixed |= MIXED_COLORS;
                            has_forecolor = True;
                            color = tcolor;
                        }
                        else
                            if (has_forecolor)
                                mixed |= MIXED_COLORS;
                }
                break;
            
            case P_BACK_COLOR:
                {
                    const MCColor *btcolor = color;
                    if (bptr->getbackcolor(btcolor))
                        if (has_backcolor)
                        {
                            if (btcolor->red != backcolor->red
                                || btcolor->green != backcolor->green
                                || btcolor->blue != backcolor->blue)
                                mixed |= MIXED_COLORS;
                        }
                        else
                        {
                            if (bptr != startptr)
                                mixed |= MIXED_COLORS;
                            has_backcolor = True;
                            backcolor = btcolor;
                        }
                        else
                            if (has_backcolor)
                                mixed |= MIXED_COLORS;
                }
                break;
            
            case P_TEXT_SHIFT:
                {
                    int2 tshift;
                    if (bptr->getshift(tshift))
                        if (has_shift)
                        {
                            if (tshift != shift)
                                mixed |= MIXED_SHIFT;
                        }
                        else
                        {
                            if (bptr != startptr)
                                mixed |= MIXED_SHIFT;
                            has_shift = True;
                            shift = tshift;
                        }
                        else
                            if (has_shift)
                                mixed |= MIXED_SHIFT;
                }
                break;
            
            default:
                break;
                
            
                
        }
		
		bptr->getindex(i, l);
		bptr = bptr->next();
    }
	while (i + l < ei);
	
	switch (which)
    {
        case P_TEXT_FONT:
            return has_font;
                    
        case P_TEXT_SIZE:
            return has_size;
            
        case P_TEXT_STYLE:
            return has_style;
            
        case P_FORE_COLOR:
            return has_forecolor;
            
        case P_BACK_COLOR:
            return has_backcolor;
            
        case P_TEXT_SHIFT:
            return has_shift;
            
        default:
            return False;
    }
    
}
#endif

#ifdef LEGACY_EXEC
void MCParagraph::setatts(findex_t si, findex_t ei, Properties p, void *value, bool p_from_html)
{
	bool t_blocks_changed;
	t_blocks_changed = false;
	
	// MP-2013-09-02: [[ FasterField ]] Keep track of changes.
	bool t_needs_layout;
	t_needs_layout = false;

	defrag();
	MCBlock *bptr = indextoblock(si, False);
	findex_t i, l;
	do
	{
		bptr->GetRange(i, l);
		if (i < si)
		{
			MCBlock *tbptr = new MCBlock(*bptr);
			bptr->append(tbptr);
			bptr->SetRange(i, si - i);
			tbptr->SetRange(si, l - (si - i));
			bptr = bptr->next();
			bptr->GetRange(i, l);
			t_blocks_changed = true;
		}
		else
			bptr->close();
		if (i + l > ei)
		{
			MCBlock *tbptr = new MCBlock(*bptr);
			// MW-2012-02-14: [[ FontRefs ]] If the block is open, pass in the parent's
			//   fontref so it can compute its.
			if (opened)
				tbptr->open(parent -> getfontref());
			bptr->append(tbptr);
			bptr->SetRange(i, ei - i);
			tbptr->SetRange(ei, l - ei + i);
			t_blocks_changed = true;
		}
		switch (p)
		{
		case P_FORE_COLOR:
			bptr->setcolor((MCColor *)value);
			break;
		case P_BACK_COLOR:
			bptr->setbackcolor((MCColor *)value);
			break;
		case P_TEXT_SHIFT:
			bptr->setshift((uint4)(intptr_t)value);
			// MP-2013-09-02: [[ FasterField ]] Shifting requires layout change.
			t_needs_layout = true;
			break;
		case P_IMAGE_SOURCE:
			{
				bptr->setatts(p, value);
				
				// MP-2013-09-02: [[ FasterField ]] Image source changes require layout change.
				t_needs_layout = true;
				
				// MW-2008-04-03: [[ Bug ]] Only add an extra block if this is coming from
				//   html parsing.
				if (p_from_html)
				{
					MCBlock *tbptr = new MCBlock(*bptr); // need a new empty block
					tbptr->freerefs();                   // for HTML continuation
					// MW-2012-02-14: [[ FontRefs ]] If the block is open, pass in the parent's
					//   fontref so it can compute its.
					if (opened)
						tbptr->open(parent -> getfontref());
					bptr->append(tbptr);
					tbptr->SetRange(ei, 0);
					t_blocks_changed = true;
				}
			}
			break;
		default:
			bptr->setatts(p, value);
				
			// MP-2013-09-02: [[ FasterField ]] Block attribute changes need layout.
			t_needs_layout = true;
			break;
		}
		// MW-2012-02-14: [[ FontRefs ]] If the block is open, pass in the parent's
		//   fontref so it can compute its.
		if (opened)
			bptr->open(parent -> getfontref());
		bptr = bptr->next();
	}
	while (i + l < ei);

	if (t_blocks_changed)
	{
		state |= PS_LINES_NOT_SYNCHED;
	}
	
	// MP-2013-09-02: [[ FasterField ]] If attributes on existing blocks needing layout changed,
	//   or the blocks themselves changed, we need layout.
	if (t_needs_layout || t_blocks_changed)
	{
		needs_layout = true;
	}
}
#endif

// MW-2008-03-27: [[ Bug 5093 ]] Rewritten to more correctly insert blocks around
//   imagesource characters.
MCBlock *MCParagraph::indextoblock(findex_t tindex, Boolean forinsert, bool for_navigation)
{
	if (blocks == NULL)
		inittext();
	
	if (forinsert)
	{
		MCBlock *t_block;
		t_block = blocks;
		findex_t i, l;
		do
		{
			MCBlock *t_next_block;
			t_next_block = t_block -> next() != blocks ? t_block -> next() : NULL;
			
			bool t_next_block_is_null;
			t_next_block_is_null = t_next_block != NULL && t_next_block -> GetLength() == 0;
			
			t_block -> GetRange(i, l);
			// If we are at the end of a block, and the next block is empty then
			// we want to insert into that block.
			if (tindex >= i && (tindex < i + l || (tindex == i + l && !t_next_block_is_null)))
			{
				// If this block hasn't got an image source, then its the
				// one we want.
				if (t_block -> getimagesource() == NULL)
					return t_block;

				if (tindex == i)
				{
					// If we are inserting at the beginning of the image source block
					// then we may need to insert a new block before it if we are the
					// first
					if (t_block == blocks)
					{
                        MCExecContext ctxt(nil, nil, nil);
						MCBlock *t_new_block;
						t_new_block = new MCBlock(*t_block);
                        t_new_block -> SetImageSource(ctxt, kMCEmptyString);

						// MW-2012-02-14: [[ FontRefs ]] If the block is open, pass in the parent's
						//   fontref so it can compute its.
						// MW-2012-03-13: [[ Bug 10082 ]] Make sure we are open before opening the
						//   block.
						if (opened)
							t_new_block -> open(parent -> getfontref());

						t_new_block -> SetRange(i, 0);
						t_new_block -> insertto(blocks);
						return t_new_block;
					}

					// This should never happen as the previous block would have been
					// processed and returned.
					assert(false);
					return t_block -> prev();
				}
				else
				{
					// If we are inserting at the end of the image source block,
					// then we may need to insert a new block if there are no more.
					if (t_block -> next() == blocks)
					{
                        MCExecContext ctxt(nil, nil, nil);
						MCBlock *t_new_block;
						t_new_block = new MCBlock(*t_block);
                        t_new_block -> SetImageSource(ctxt, kMCEmptyString);

						// MW-2012-02-14: [[ FontRefs ]] If the block is open, pass in the parent's
						//   fontref so it can compute its.
						// MW-2012-03-13: [[ Bug 10082 ]] Make sure we are open before opening the
						//   block.
						if (opened)
							t_new_block -> open(parent -> getfontref());

						t_new_block -> SetRange(i + l, 0);
						t_block -> append(t_new_block);
						return t_new_block;
					}

					// Otherwise just insert into the next block
					return t_block -> next();
				}
			}
			t_block = t_block -> next();
		}
		while(t_block != blocks);

		// In theory we shouldn't be able to get here since the entire range of
		// characters should be covered by blocks. Return the last block just in
		// case though.
		assert(false);
		return blocks -> prev();
	}

	if (tindex == PARAGRAPH_MAX_LEN)
		tindex = 0;

	MCBlock *bptr = blocks;
	findex_t i, l;
	do
	{
		bptr->GetRange(i, l);
		if (tindex >= i && tindex <= i + l)
		{
			if (tindex == i + l && (!for_navigation || !moving_forward) && bptr->next() != blocks)
				bptr = bptr->next();
			return bptr;
		}
		bptr = bptr->next();
	}
	while (bptr != blocks);
	return blocks->prev();
}

MCLine *MCParagraph::indextoline(findex_t tindex)
{
	MCLine *lptr = lines;
	findex_t i, l;
	do
	{
		lptr->GetRange(i, l);
		if (tindex >= i && tindex < i + l)
			return lptr;
		lptr = lptr->next();
	}
	while (lptr != lines);
	return lines->prev();
}

// MW-2014-05-28: [[ Bug 12303 ]] Special-case added for when setting 'text' of field chunks. If
//   'preserve_if_zero' is true, then 'this' paragraph's styles are preserved even if it has no
//   text. This is used in the case of 'set the text of <chunk>' to ensure that paragraph properties
//   of the first paragraph the text is set in do not get clobbered.
void MCParagraph::join(bool p_preserve_zero_length_styles_if_zero)
{
	if (blocks == NULL)
		inittext();

	MCParagraph *pgptr = next();
	
	// MW-2012-01-07: If the current paragraph is empty and has no attrs, then copy
	//   the next paragraphs attrs.
	// MW-2012-08-31: [[ Bug 10344 ]] If the textsize is 0 then always take the next
	//   paragraphs attrs.
	if (!p_preserve_zero_length_styles_if_zero && gettextlength() == 0)
	// MW-2014-05-28: [[ Bug 12303 ]] If the textsize is 0 and we don't want to preserve the style
    //   changes, then copy the next paragraph's.
		copyattrs(*pgptr);

	// MW-2006-04-13: If the total new text size is greater than 65536 - 34 we just delete the next paragraph
	uint4 t_new_size;
	t_new_size = gettextlengthcr() + pgptr -> gettextlength();;
	if (t_new_size > PARAGRAPH_MAX_LEN - PG_PAD - 1)
	{
		delete pgptr;
		return;
	}

	focusedindex = MCStringGetLength(m_text);
	/* UNCHECKED */ MCStringAppend(m_text, pgptr->m_text);

	MCBlock *bptr = blocks->prev();
	bptr->append(pgptr->blocks);
	bptr = pgptr->blocks;
	do
	{
		bptr->MoveRange(focusedindex, 0);
		bptr->setparent(this);
		bptr = bptr->next();
	}
	while (bptr != blocks);
	
	pgptr->blocks = NULL;
	delete pgptr;
	clearzeros();
	deletelines();
	
	// MP-2013-09-02: [[ FasterField ]] Joining two paragraphs requires layout.
	needs_layout = true;
}

void MCParagraph::replacetextwithparagraphs(findex_t p_start, findex_t p_finish, MCParagraph *p_pglist)
{
    // Remove characters to replace
    deletestring(p_start, p_finish);

    // Split the paragraph if needed
    if (p_start < MCStringGetLength(m_text))
        split(p_start);

    // Append the right part of the split to the end
    // of p_pglist if it exists
    if (next() != this)
    {
        // p_pglist must be inserted between this and next()
        // t_last_paragraph is meant to point to the last
        // paragraph of p_pglist
        MCParagraph *t_last_paragraph = p_pglist;
        for (; t_last_paragraph -> next() != p_pglist; t_last_paragraph = t_last_paragraph -> prev())
            ;
        t_last_paragraph -> append(next());
    }

    // Append p_pglist to this if this is not the only, empty paragraph
    if (MCStringIsEmpty(m_text) && next() == this)
    {
        MCParagraph *t_old = this;
        delete t_old;
    }
    else
        append(p_pglist);
}

void MCParagraph::split() //split paragraphs on return
{
    split(focusedindex);
}

void MCParagraph::split(findex_t p_position)
{
    MCBlock *bptr = indextoblock(p_position, False);
	findex_t skip = 0;
	
    if (p_position < MCStringGetLength(m_text) && TextIsLineBreak(GetCodepointAtIndex(p_position)))
        skip = IncrementIndex(p_position) - p_position;
	
	MCParagraph *pgptr = new MCParagraph;
	pgptr->parent = parent;

	// MW-2012-01-25: [[ ParaStyles ]] Copy the attributes from the first para.
	pgptr -> copyattrs(*this);
	// MW-2012-11-20: [[ ParaListIndex]] When splitting a paragraph we don't copy the
	//   list index.
	pgptr -> setlistindex(0);

	if (!MCStringIsEmpty(m_text))
	{
        MCRange t_range = MCRangeMake(p_position, MCStringGetLength(m_text) - p_position);
		/* UNCHECKED */ MCStringMutableCopySubstring(m_text, t_range, pgptr->m_text);
        /* UNCHECKED */ MCStringSubstring(m_text, MCRangeMake(0, p_position));
	}
	else
		/* UNCHECKED */ MCStringCreateMutable(0, pgptr->m_text);

	// Trim the block containing the split so that it ends at the split point
    bptr = indextoblock(p_position, False);
	findex_t i, l;
	bptr->GetRange(i, l);
    bptr->MoveRange(0, p_position - (i + l));
	
	// Create a new block to cover the range from the split point to the end
	// of the original block.
	MCBlock *tbptr = new MCBlock(*bptr);
	bptr->append(tbptr);
	blocks->splitat(tbptr);
	pgptr->blocks = tbptr;
	tbptr->setparent(pgptr);
    tbptr->SetRange(0, (i + l) - p_position - skip);
	tbptr = tbptr->next();
	
	// Adjust the blocks after the split as they now belong to the new
	// paragraph (and therefore have different indices, too).
	while (tbptr != pgptr->blocks)
	{
		tbptr->setparent(pgptr);
        tbptr->MoveRange(-(p_position + skip), 0);
		tbptr->setparent(pgptr);
		tbptr = tbptr->next();
	}

    // Set the focusedindex at the right position
    if (focusedindex >= MCStringGetLength(m_text))
    {
        pgptr -> focusedindex = focusedindex - MCStringGetLength(m_text);
        focusedindex = 0;
    }
	
	// MW-2012-02-14: [[ FontRefs ]] If the block is open, pass in the parent's
	//   fontref so it can compute its.
	if (opened)
		pgptr->open(parent -> getfontref());
	append(pgptr);
	deletelines();
	
	// MP-2013-09-02: [[ FasterField ]] Splitting a paragraph requires layout.
	needs_layout = true;
}

void MCParagraph::deletestring(findex_t si, findex_t ei)
{
	MCBlock *sbptr = indextoblock(si, False);
	MCBlock *ebptr = indextoblock(ei, False);
	
	// Don't try to remove text beyond the end of the paragraph
	if (ei > gettextlength())
		return;
	
	findex_t length = ei - si;
	if (focusedindex >= ei)
		focusedindex -= length;
	else
		if (focusedindex > si)
			focusedindex = si;
	startindex = endindex = originalindex = focusedindex;
	
	if (sbptr == ebptr)
	{
		// If the start block and the end block are the same block, the range
		// adjustment is nearly trivial.
		sbptr->MoveRange(0, -length);
		sbptr = sbptr->next();
	}
	else
	{
		// A range of blocks is affected
		findex_t i, l;
		sbptr->GetRange(i, l);
		findex_t ld = 0;
		
		if (i != si)
		{
			// If the range to be removed does not start on a block boundary,
			// the first affected block needs to be shortened.
			ld = l - (si - i);
			sbptr->MoveRange(0, -ld);
			sbptr = sbptr->next();
		}
		sbptr->GetRange(i, l);
		while (sbptr != ebptr)
		{
			// These blocks are entirely convered by the range to be removed
			// and can be dropped with no adjustment required.
			ld += l;
			if (sbptr == blocks)
			{
				// Removing the first block of this paragraph so the head block
				// pointer needs to be adjusted.
				MCBlock *tsbptr = blocks->remove(blocks);
				delete tsbptr;
				sbptr = blocks;
			}
			else
			{
				// Not the first block in the block list
				MCBlock *tsbptr = sbptr->remove(sbptr);
				delete tsbptr;
			}
			sbptr->GetRange(i, l);
		}
		
		// We are now at the last affected block.
		sbptr->MoveRange(-ld, ld - length);
		sbptr = sbptr->next();
	}
	
	// All blocks after the deleted text also require updates
	while (sbptr != blocks)
	{
		sbptr->MoveRange(-length, 0);
		sbptr = sbptr->next();
	}
	
	// Excise the deleted range from the paragraph text
	uindex_t t_length = gettextlength();
	/* UNCHECKED */ MCStringRemove(m_text, MCRangeMake(si, ei-si));

	clearzeros();
	state |= PS_LINES_NOT_SYNCHED;
	
	// MP-2013-09-02: [[ FasterField ]] Deleting a string requires layout.
	needs_layout = true;
}

MCParagraph *MCParagraph::copystring(findex_t si, findex_t ei)
{
	// The string is copied by duplicating this paragraph and then removing all
	// text outside of the range [si, ei). This preserves all attributes, etc
	MCParagraph *pgptr = new MCParagraph(*this);
	
	if (ei != MCStringGetLength(m_text))
	{
		// Discard any text after the desired end index,
		pgptr->focusedindex = ei;
		pgptr->split();
		MCParagraph *tptr = pgptr->next()->remove(pgptr);
		delete tptr;
	}
	
	if (si != 0)
	{
		// Discard any text before the desired start index
		pgptr->focusedindex = si;
		pgptr->split();
		pgptr = pgptr->next();
		MCParagraph *tptr = pgptr->prev()->remove(pgptr);
		delete tptr;
	}
	
	return pgptr;
}

//delete selectedtext in paragraph
void MCParagraph::deleteselection()
{
	if (startindex != endindex)
	{
		focusedindex = startindex;
		deletestring(startindex, endindex);
	}
	startindex = endindex = originalindex = PARAGRAPH_MAX_LEN;
	state &= ~PS_HILITED;
}

MCParagraph *MCParagraph::cutline()
{
	if (focusedindex == gettextlength())
		return NULL;
	split();
	MCParagraph *dummy = NULL;
	return next()->remove(dummy);
}

//copy selectedtext
MCParagraph *MCParagraph::copyselection()
{
	MCParagraph *t_paragraph;
	t_paragraph = copystring(startindex, endindex);
	// MW-2012-01-25: [[ ParaStyles ]] If the beginning of the para was not
	//   copied, then clear the attrs.
	// MW-2012-02-21: [[ Bug 10685 ]] Changing previous design decision, since paragraph
	//   attributes are elided in an appropriate way on paste, it doesn't make sense to
	//   strip them on copy.
	//if (startindex != 0)
	//	t_paragraph -> clearattrs();
	return t_paragraph;
}

// MW-2012-02-13: [[ Unicode Block ]] This variant of finsert assumes that the incoming
//   text contains no line-breaks.
void MCParagraph::finsertnobreak(MCStringRef p_string, MCRange t_range)
{
	// If the byte length exceeds the space we have, truncate it.
	uindex_t t_new_length, t_cur_length;
	t_new_length = t_range.length;
	t_cur_length = MCStringGetLength(m_text);
	if (t_new_length >= PARAGRAPH_MAX_LEN - t_cur_length - 1)
	{
		t_new_length = PARAGRAPH_MAX_LEN - t_cur_length - 1;
	}

	if (t_new_length > 0)
	{
		// Get the block we want to insert into.
		MCBlock *t_block;
		t_block = indextoblock(focusedindex, True);
		
		// Insert the new text into the appropriate spot of the paragraph text
		// TODO: truncation if the paragraph would be too long
		/* UNCHECKED */ MCStringInsertSubstring(m_text, focusedindex, p_string, t_range);

		// The block containing the insert and subsequent blocks need to have
		// their indices updated to account for the new text.
		t_block -> MoveRange(0, t_new_length);
		t_block = t_block -> next();
		while(t_block != blocks)
		{
			t_block -> MoveRange(t_new_length, 0);
			t_block = t_block -> next();
		}

		// Move the focusedindex to the end of the insert.
        focusedindex += t_new_length;
    }
    
    // New text so a re-layout is necessary
    needs_layout = true;
}

// MW-2012-02-13: [[ Block Unicode ]] New implementation of finsert which understands unicodeness.
Boolean MCParagraph::finsertnew(MCStringRef p_string)
{
	Boolean t_need_recompute;
	t_need_recompute = False;

	MCParagraph *t_paragraph;
	t_paragraph = this;

	// Loop through the string, inserting each line into a separate paragraph.
	uindex_t t_length;
	t_length = MCStringGetLength(p_string);
	findex_t t_index = 0;
	while(t_index < t_length)
	{
		findex_t t_nextpara;
		if (TextFindNextParagraph(p_string, t_index, t_nextpara))
		{
            // We found a line-break, so insert it into the current paragraph and then split at
			// the end.
			MCRange t_range = MCRangeMake(t_index, t_nextpara - t_index - 1);
            t_paragraph -> finsertnobreak(p_string, t_range);
			t_paragraph -> split();
			t_paragraph = t_paragraph -> next();

			// Advance beyond the paragraph break codepoint
			t_index = t_nextpara;
			
			t_need_recompute = True;
		}
		else
		{
			// We didn't find a line-break, so insert the string into the current paragraph and
			// we must be done.
			t_paragraph -> finsertnobreak(p_string, MCRangeMake(t_index, t_length - t_index));
			t_index = t_length;
		}
	}

	// MW-2012-02-27: [[ Bug 10028 ]] When editing text that falls before a tab-stop, no
	//   redraw will occur as the length of the line won't change in most circumstances.
	if (lines != nil)
	{
		// Make sure we mark the lines of the initial paragraph as zero width so they
		// redraw on reflow.
		MCLine *t_line;
		t_line = lines;
		do
		{
			// If the range of the line touches [focusedindex, focusedindex+length)
			// then set the line's width to 0 to force it to be redrawn
			findex_t i, l;
			t_line -> GetRange(i, l);
			if (i < focusedindex + t_length && i + l >= focusedindex)
				t_line -> setwidth(0);
			
			t_line = t_line -> next();
		}
		while(t_line != lines);
	}
	
	// Make sure the last paragraph we created has its focusedindex set to the
	// end.
	t_paragraph -> startindex = t_paragraph -> endindex = t_paragraph -> originalindex = t_paragraph -> focusedindex;

	// If we added new paragraphs then we must recompute, in this case reset the
	// selection of the first paragraph to unset.
	if (t_need_recompute)
	{
		startindex = endindex = originalindex = PARAGRAPH_MAX_LEN;
		focusedindex = 0;
	}

	state &= PS_HILITED;

	return t_need_recompute;
}

int2 MCParagraph::fdelete(Field_translations type, MCParagraph *&undopgptr)
{
	findex_t si = focusedindex;
	findex_t ei = focusedindex;
	MCBlock *bptr = indextoblock(focusedindex, False);
	findex_t bindex, blength;
	bptr->GetRange(bindex, blength);
	switch (type)
	{
    case FT_DELBSUBCHAR:
    {
		if (focusedindex == 0)
			return -1;
            
        // Because we are deleting a subchar, we need to decompose the current char
        findex_t t_charstart, t_charend;
        t_charstart = PrevChar(focusedindex);
        t_charend = focusedindex;
        
        // Get the bit of text we need to decompose and do so
        MCAutoStringRef t_composed, t_decomposed;
        MCRange t_range;
        t_range = MCRangeMake(t_charstart, t_charend - t_charstart);
        /* UNCHECKED */ MCStringCopySubstring(m_text, t_range, &t_composed);
        /* UNCHECKED */ MCStringNormalizedCopyNFD(*t_composed, &t_decomposed);
        
        // Replace the character with its decomposed form. This requires adjusting
        // all the blocks to alter their indices.
        /* UNCHECKED */ MCStringReplace(m_text, t_range, *t_decomposed);
        
        findex_t t_delta = MCStringGetLength(*t_decomposed) - MCStringGetLength(*t_composed);
        MCBlock *t_bptr = indextoblock(t_charstart, False);
        t_bptr->MoveRange(0, t_delta);
        while ((t_bptr = t_bptr->next()) != blocks)
        {
            t_bptr->MoveRange(t_delta, 0);
        }
        
        focusedindex += t_delta;
        startindex += t_delta;
        endindex += t_delta;
        originalindex += t_delta;
        si += t_delta;
        ei += t_delta;
        
        // After all that has been done, we want to delete a single codepoint
		si = DecrementIndex(focusedindex);
		break;
    }
    case FT_DELBCHAR:
        if (focusedindex == 0)
            return -1;
        si = PrevChar(focusedindex);
        break;
	case FT_DELBWORD:
		if (focusedindex == 0)
			return -1;
		si = DecrementIndex(focusedindex);
		
        // TODO: find out if ICU break iterator makes this redundant
        while (si && TextIsWordBreak(GetCodepointAtIndex(si)))
			si = DecrementIndex(si);

        si = PrevWord(si);
		break;
	case FT_DELFCHAR:
		if (focusedindex == gettextlength())
			return 1;
		ei = NextChar(focusedindex);
		break;
	case FT_DELFWORD:
		if (focusedindex == gettextlength())
			return 1;
		ei = IncrementIndex(focusedindex);
            
        // TODO: find out if ICU break iterator makes this redundant
		while (ei < gettextlength() && TextIsWordBreak(GetCodepointAtIndex(ei)))
			ei = IncrementIndex(ei);

        ei = NextWord(ei);
		break;
	case FT_DELBOL:
		{
			// MW-2012-09-19: [[ Bug 9500 ]] Cmd-Backspace on Mac should delete to
			//   the beginning of line.
			
			// Get the line containing the focusedindex.
			MCLine *t_line;
			t_line = indextoline(focusedindex);
			
			// Get the line's start index and length.
			findex_t i, l;
			t_line -> GetRange(i, l);
			
			// Set the first char to delete to the line's start index.
			si = i;
		}
		break;
	case FT_DELEOP:
		ei = gettextlength();
		break;
	default:
		break;
	}
	undopgptr = copystring(si,ei);
	deletestring(si, ei);
	focusedindex = si;
	if ((state & PS_LINES_NOT_SYNCHED) == 0)
	{
		MCLine *lptr = indextoline(focusedindex);
		lptr->makedirty();
	}
	return 0;
}

uint1 MCParagraph::fmovefocus_visual(Field_translations type)
{
    // Get the current block and its text direction
    MCBlock *sbptr = indextoblock(focusedindex, false, true);
    MCBlock *ebptr = nil;
    bool t_is_rtl = sbptr->is_rtl();
    bool t_done = false;
  
    findex_t i, l;
    sbptr->GetRange(i, l);
    switch (type)
    {
        case FT_LEFTCHAR:
        case FT_LEFTWORD:
            moving_left = true;
            if ((t_is_rtl && focusedindex == i + l) || (!t_is_rtl && focusedindex == i))
            {
                ebptr = sbptr->GetPrevBlockVisualOrder();
                // Shortcut for the character moving
                if (ebptr != nil && type == FT_LEFTCHAR)
                {
                    t_done = true;
                    moving_forward = !ebptr->is_rtl();
                    if (ebptr->is_rtl())
                        focusedindex = NextChar(ebptr->GetOffset());
                    else
                        focusedindex = PrevChar(ebptr->GetOffset() + ebptr->GetLength());
                }
            }
            if (!t_done)
            {
                if (type == FT_LEFTCHAR)
                {
                    type = t_is_rtl ? FT_FORWARDCHAR : FT_BACKCHAR;
                }
                else
                {
                    type = t_is_rtl ? FT_FORWARDWORD : FT_BACKWORD;
                }
            }
            break;
            
        case FT_RIGHTCHAR:
        case FT_RIGHTWORD:
            moving_left = false;
            if ((t_is_rtl && focusedindex == i) || (!t_is_rtl && focusedindex == i + l))
            {
                ebptr = sbptr->GetNextBlockVisualOrder();
                // Shortcut for the character moving
                if (ebptr != nil && type == FT_RIGHTCHAR)
                {
                    t_done = true;
                    moving_forward = ebptr->is_rtl();
                    if (ebptr->is_rtl())
                        focusedindex = PrevChar(ebptr->GetOffset() + ebptr->GetLength());
                    else
                        focusedindex = NextChar(ebptr->GetOffset());
                }
            }
            if (!t_done)
            {
                if (type == FT_RIGHTCHAR)
                {
                    type = t_is_rtl ? FT_BACKCHAR : FT_FORWARDCHAR;
                }
                else
                {
                    type = t_is_rtl ? FT_BACKWORD : FT_FORWARDWORD;
                }
            }
            break;
            
        default:
            break;
    }
    
    if (t_done)
        return FT_UNDEFINED;
    else
        return fmovefocus(type, true);
}

uint1 MCParagraph::fmovefocus(Field_translations type, bool p_force_logical)
{
    // Get the cursor movement style of the parent field
    bool t_visual_movement;
    t_visual_movement = parent->IsCursorMovementVisual();
    if (!p_force_logical && t_visual_movement)
       return fmovefocus_visual(type);

    // Using logical ordering so translate the type
    MCBlock *bptr = indextoblock(focusedindex, false, true);
    switch (type)
    {
        case FT_LEFTCHAR:
            moving_left = !bptr -> is_rtl();
            type = FT_BACKCHAR;
            break;
            
        case FT_LEFTWORD:
            moving_left = !bptr -> is_rtl();
            type = FT_BACKWORD;
            break;
            
        case FT_RIGHTCHAR:
            moving_left = bptr -> is_rtl();;
            type = FT_FORWARDCHAR;
            break;
            
        case FT_RIGHTWORD:
            moving_left = bptr -> is_rtl();
            type = FT_FORWARDWORD;
            break;
    }

    findex_t oldfocused = focusedindex;
    uindex_t t_length = gettextlength();
	switch (type)
	{
	case FT_BACKCHAR:
        moving_forward = false;
		if (focusedindex == 0)
			return FT_BACKCHAR;
		focusedindex = PrevChar(focusedindex);
		break;
	case FT_BACKWORD:
		// MW-2012-11-14: [[ Bug 10504 ]] Corrected loop to ensure the right chars
		//   are accessed when dealing with Unicode blocks.
        moving_forward = false;
		if (focusedindex == 0)
			return FT_BACKCHAR;
        focusedindex = PrevChar(focusedindex);

        // TODO: is this necessary with the ICU break iterator?
        while (focusedindex && TextIsWordBreak(GetCodepointAtIndex(focusedindex)))
            focusedindex = PrevChar(focusedindex);

        focusedindex = PrevWord(focusedindex);
		break;
	case FT_FORWARDCHAR:
        moving_forward = true;
        if (focusedindex == t_length)
			return FT_FORWARDCHAR;
		focusedindex = NextChar(focusedindex);
		break;
	case FT_FORWARDWORD:
        moving_forward = true;
        if (focusedindex == t_length)
			return FT_FORWARDCHAR;
        focusedindex = NextChar(focusedindex);

        // TODO: is this necessary with the ICU break iterator?
        while (focusedindex < t_length && TextIsWordBreak(GetCodepointAtIndex(focusedindex)))
            focusedindex = NextChar(focusedindex);
            
        focusedindex = NextWord(focusedindex);
		break;
	case FT_BOS:
        if (focusedindex)
            focusedindex = DecrementIndex(focusedindex);

        // Skip all the word delimiters that might be before a sentence delimiter
        while (focusedindex && TextIsWordBreak(GetCodepointAtIndex(focusedindex)))
            focusedindex = DecrementIndex(focusedindex);

        // Skip all the sequence of sentence delimiters
        while (focusedindex && TextIsSentenceBreak(GetCodepointAtIndex(focusedindex)))
            focusedindex = DecrementIndex(focusedindex);

        for(;;)
        {
            if (focusedindex == 0)
                break;

            findex_t t_previous_focusedindex;
            t_previous_focusedindex = focusedindex;
            focusedindex = DecrementIndex(focusedindex);
            if (TextIsSentenceBreak(GetCodepointAtIndex(focusedindex)))
            {
                focusedindex = t_previous_focusedindex;
                break;
            }
        }

        // Skip all the word delimiters in the beginning of the sentence
        while (focusedindex < t_length && TextIsWordBreak(GetCodepointAtIndex(focusedindex)))
            focusedindex = IncrementIndex(focusedindex);

		if (focusedindex == oldfocused)
			return FT_BOS;
		break;
	case FT_EOS:
        if (focusedindex < t_length)
            focusedindex = IncrementIndex(focusedindex);

        while (focusedindex < t_length && TextIsSentenceBreak(GetCodepointAtIndex(focusedindex)))
            focusedindex = IncrementIndex(focusedindex);

        while (focusedindex < t_length && !TextIsSentenceBreak(GetCodepointAtIndex(focusedindex)))
            focusedindex = IncrementIndex(focusedindex);

		if (focusedindex == oldfocused)
			return FT_EOS;
		break;
	case FT_BOP:
		focusedindex = 0;
		break;
	case FT_LEFTPARA:
		if (focusedindex == 0)
			return FT_LEFTPARA;
		focusedindex = 0;
		break;
	case FT_EOP:
        focusedindex = t_length;
		break;
	case FT_RIGHTPARA:
        if (focusedindex == t_length)
			return FT_RIGHTPARA;
        focusedindex = t_length;
		break;
	default:
		break;
	}
	return FT_UNDEFINED;
}

int2 MCParagraph::setfocus(int4 x, int4 y, uint2 fixedheight,
                           Boolean extend, Boolean extendwords,
                           Boolean extendlines, int2 direction, Boolean first,
                           Boolean last, Boolean deselect)
{
	MCBlock *bptr;
	findex_t bindex, blength;
	if (y < 0)
	{
		if (extend)
		{
			if (state & PS_FRONT)
			{
				if (first)
					return 0;
				state &= ~PS_HILITED;
				marklines(startindex, endindex);
				startindex = endindex = originalindex = PARAGRAPH_MAX_LEN;
			}
			else
			{
				if (originalindex == PARAGRAPH_MAX_LEN)
				{
					state |= PS_BACK;
					originalindex = gettextlength();
				}
				else
					if (originalindex != gettextlength())
					{
						state &= ~PS_BACK;
						if (extendlines)
							originalindex = gettextlength();
						else if (extendwords && focusedindex >= originalindex)
						{
							// This case is invoked when navigate to a previous paragraph upwards,
							// thus selecting everything before the original index in this paragraph.
							// This loop rounds up the original index to the next word boundary
							bptr = indextoblock(originalindex, False);
							if (originalindex < gettextlength() && !TextIsWordBreak(GetCodepointAtIndex(originalindex)))
								originalindex = findwordbreakafter(bptr, originalindex);
						}
					}
				state |= PS_FRONT;
				focusedindex = startindex = 0;
				endindex = originalindex;
				marklines(startindex, endindex);
			}
		}
		else
		{
			if (deselect)
			{
				state &= ~PS_HILITED;
				if (startindex != endindex)
					marklines(startindex, endindex);
				startindex = endindex = originalindex = PARAGRAPH_MAX_LEN;
			}
			if (first)
			{
				focusedindex = 0;
				return 0;
			}
		}
		return -1;
	}
	else
	{
		int2 height = getheight(fixedheight);
		if (y >= height)
		{
			if (extend)
			{
				if (state & PS_BACK)
				{
					if (last)
						return 0;
					state &= ~PS_HILITED;
					marklines(startindex, endindex);
					startindex = endindex = originalindex = PARAGRAPH_MAX_LEN;
				}
				else
				{
					if (originalindex == PARAGRAPH_MAX_LEN)
					{
						state |= PS_FRONT;
						originalindex = 0;
					}
					else
						if (originalindex != 0)
						{
							state &= ~PS_FRONT;
							if (extendlines)
								originalindex = 0;
							else if (extendwords && focusedindex < originalindex)
							{
								// This clause is invoked when we navigate to the next paragraph, having
								// already selected words before the original. It rounds originalindex down
								// to the beginning of a word.
								bptr = indextoblock(originalindex, False);
								originalindex = findwordbreakbefore(bptr, originalindex);
							}
						}
					state |= PS_BACK;
					focusedindex = endindex = gettextlength();
					startindex = originalindex;
					marklines(startindex, endindex);
				}
			}
			else
			{
				if (deselect)
				{
					state &= ~PS_HILITED;
					if (startindex != endindex)
						marklines(startindex, endindex);
					if (last)
						originalindex = startindex = endindex = focusedindex = gettextlength();
					else
						startindex = endindex = originalindex = PARAGRAPH_MAX_LEN;
				}
				if (last)
					return 0;
			}
			return 1;
		}
	}

	// MW-2012-01-08: [[ ParaStyles ]] Adjust the start of processing to
	//   after any spacing.
	uint2 ty;
	ty = computetopmargin();

	MCLine *lptr = lines;
	uint2 theight;
	if (fixedheight == 0)
		theight = lptr->getheight();
	else
		theight = fixedheight;
	
	// MW-2012-02-27: [[ Bug ]] We count the pixel 'ty + theight' to be part of
	//   the next line, so loop until >= rather than >.
	while (y >= ty + theight && lptr->next() != lines)
	{
		ty += theight;
		lptr = lptr->next();
		if (fixedheight == 0)
			theight = lptr->getheight();
	};

	// MW-2012-01-08: [[ ParaStyles ]] Adjust the end of processing to
	//   after any spacing.
	ty += computebottommargin();

	// MW-2012-01-08: [[ ParaStyles ]] Adjust the x start taking into account
	//   indents, list indents and alignment. (Field to Paragraph so -ve)
	x -= computelineoffset(lptr);

	focusedindex = lptr->GetCursorIndex(MCU_max(x, 0), False, moving_forward);
	if (extend)
	{
		if (originalindex == PARAGRAPH_MAX_LEN)
		{
			if (direction < 0)
			{
				state |= PS_BACK;
				startindex = focusedindex;
				originalindex = endindex = gettextlength();
			}
			else
				if (direction > 0)
				{
					state |= PS_FRONT;
					originalindex = startindex = 0;
					endindex = focusedindex;
				}
		}
		else
		{
			marklines(startindex, endindex);
			if (focusedindex < originalindex)
			{
				bptr = indextoblock(focusedindex, False);
				bptr->GetRange(bindex, blength);
				if (extendwords)
				{
					// This clause is invoked when we are moving backwards across
					// words in the same paragraph before the originalindex point.
					// It rounds originalindex up to the end of the word it is in.
					// It then rounds focusedindex down to the beginning of the
					// previous word.
					bptr = indextoblock(originalindex, False);
					if (originalindex < gettextlength() && !TextIsWordBreak(GetCodepointAtIndex(originalindex)))
						originalindex = findwordbreakafter(bptr, originalindex);

					bptr = indextoblock(focusedindex, False);
					focusedindex = findwordbreakbefore(bptr, focusedindex);
				}
				if (direction > 0 || first)
					state &= ~PS_FRONT;
				if (extendlines)
				{
					startindex = focusedindex = 0;
					endindex = originalindex = gettextlength();
				}
				else
				{
					startindex = focusedindex;
					if (originalindex > endindex || !(MCmodifierstate & MS_SHIFT))
						endindex = originalindex;
				}
				if (endindex != gettextlength() || direction < 0)
					state &= ~PS_BACK;
			}
			else
			{
				if (extendwords)
				{
					// This clause is invoked when we are moving forwards across
					// words in the same paragraph after the originalindex point.
					// It rounds focusedindex up to the end of the word it is in.
					// It then rounds originalindex down to the beginning of the
					// word it is in.
					bptr = indextoblock(focusedindex, False);
					if (focusedindex < gettextlength() && !TextIsWordBreak(GetCodepointAtIndex(focusedindex)))
						focusedindex = findwordbreakafter(bptr, focusedindex);

					bptr = indextoblock(originalindex, False);
					if (originalindex != startindex)
                        originalindex = findwordbreakbefore(bptr, originalindex);
				}
				if (direction < 0 || last)
					state &= ~PS_BACK;
				if (extendlines)
				{
					startindex = focusedindex = 0;
					endindex = gettextlength();
				}
				else
				{
					if (originalindex < startindex || !(MCmodifierstate & MS_SHIFT))
					{
						startindex = originalindex;
						if (extendwords && state & PS_BACK)
							originalindex = endindex;
					}
					endindex = focusedindex;
				}
				if (startindex > endindex)
					startindex = endindex;
				if (startindex != 0 || direction > 0)
					state &= ~PS_FRONT;
			}
		}
		marklines(startindex, endindex);
	}
	else
	{
		if (startindex != endindex)
			marklines(startindex, endindex);
		originalindex = startindex = endindex = focusedindex;
		if (extendlines)
		{
			originalindex = startindex = 0;
			endindex = gettextlength();
		}
		else
			if (extendwords)
			{
				// Find the block containing startindex - decrementing the index if either:
				//   - the index is past the end of the last block
				//   - the index is a space and non-zero
				bptr = indextoblock(startindex, False);
				if (startindex && (startindex >= gettextlength() || TextIsWordBreak(GetCodepointAtIndex(startindex))))
					bptr = bptr -> RetreatIndex(startindex);

				// Move startindex back to an index that can be broken before.
				startindex = findwordbreakbefore(bptr, startindex);

				// We don't break before spaces, so increment again if we end up pointing at one
				bptr = indextoblock(startindex, False);
				if (startindex < gettextlength() && TextIsWordBreak(GetCodepointAtIndex(startindex)))
					bptr -> AdvanceIndex(startindex);

				originalindex = startindex;

				// Find the block containing focusedindex and then advance it to an index that
				// can be broken after.
				bptr = indextoblock(focusedindex, False);
				focusedindex = findwordbreakafter(bptr, focusedindex);

				// If the last index is not pointing at a space, when we increment to ensure we
				// get a non-empty selection.
				bptr = indextoblock(focusedindex, False);
					
				endindex = focusedindex;

				// MW-2008-08-26: [[ Bug 7023 ]] Make sure we never get an incorrect range.
				if (startindex > endindex)
					startindex = endindex;
					
				// If we've got a non-NULL selection then mark it.
				if (startindex != endindex)
					marklines(startindex, endindex);
			}
	}
	return 0;
}

MCRectangle MCParagraph::getdirty(uint2 fixedheight)
{
	MCRectangle dirty;

	dirty.x = 0;
	dirty.y = 0;
	dirty.width = dirty.height = 0;

	// MW-2012-01-08: [[ ParaStyles ]] Compute spacing top and bottom.
	int32_t t_space_above, t_space_below;
	t_space_above = computetopmargin();
	t_space_below = computebottommargin();

	// MW-2012-01-08: [[ ParaStyles ]] Text starts after the spacing.
	int2 y;
	y = t_space_above;
	
	bool t_found_dirty;
	t_found_dirty = false;

	int2 t_dirty_top;
	t_dirty_top = y;

	int2 t_dirty_left, t_dirty_right;
	t_dirty_left = INT16_MAX;
	t_dirty_right = INT16_MIN;

	// MW-2012-03-16: [[ Bug 10001 ]] Compute the paragraph box offset and width.
	int32_t t_box_offset, t_box_width;
	computeboxoffsetandwidth(t_box_offset, t_box_width);

    // If we don't have any lines, do a layout
    if (lines == nil)
        layout(false);
    
	uint2 height = fixedheight;
	MCLine *lptr = lines;
	do
	{
		// MW-2013-01-28: [[ Bug 10652 ]] When fixedheight is non-zero, the line height
		//   can differ from the line height we use - so fetch the actual height so we
		//   can adjust the dirty rect.
		int32_t t_line_height;
		t_line_height = lptr -> getheight();
		if (fixedheight == 0)
			height = t_line_height;

		uint2 lwidth = lptr->getdirtywidth();
		if (lwidth)
		{
			if (!t_found_dirty)
			{
				t_found_dirty = true;

				dirty.y = y;
				// MW-2012-01-08: [[ ParaStyles ]] If on the first line, adjust for spacing before.
                // MW-2014-06-10: [[ Bug 11809 ]] Make sure we adjust the top of the dirty rect if on
                //   the first line and there is space above.
				if (lptr == lines)
					t_dirty_top -= t_space_above;
			}

			int32_t t_new_dirty_left, t_new_dirty_right;
			t_new_dirty_left = t_box_offset + computelineinneroffset(t_box_width, lptr);
			t_new_dirty_right = t_new_dirty_left + lwidth;

			if (t_new_dirty_left < t_dirty_left)
				t_dirty_left = t_new_dirty_left;
			if (t_new_dirty_right > t_dirty_right)
				t_dirty_right = t_new_dirty_right;

			dirty.height = y - dirty.y + height;
			
			// MW-2013-01-28: [[ Bug 10652 ]] In fixedLineHeight mode the top of the dirty rect
			//   for a line must take into account the actual line height (otherwise imageSources
			//   in particular might not redraw correctly as they sit above the fixedLineHeight).
			if (fixedheight != 0 && t_line_height > fixedheight)
				t_dirty_top = MCU_min(t_dirty_top, t_dirty_top - (t_line_height - fixedheight));

			// MW-2012-01-08: [[ Paragraph Spacing ]] If on the last line, adjust for spacing after.
			if (lptr -> next() == lines)
				dirty . height += t_space_below;
		}
		y += height;
		lptr = lptr->next();
	}
	while (lptr != lines);

	dirty . x = t_dirty_left;
	dirty . width = t_dirty_right - t_dirty_left;
	
	// MW-2013-01-28: [[ Bug 10652 ]] Adjust the height/y of the dirty rectangle to take into
	//   account any vertical overlap due to imageSources and such.
	dirty . height += dirty . y - t_dirty_top;
	dirty . y = t_dirty_top;

	return dirty;
}

void MCParagraph::inittext()
{
	deletelines();
	deleteblocks();
	blocks = new MCBlock;
	blocks->setparent(this);
	blocks->SetRange(0, gettextlength());
	state |= PS_LINES_NOT_SYNCHED;
	// MW-2012-02-14: [[ FontRefs ]] If the block is open, pass in the parent's
	//   fontref so it can compute its.
	if (opened)
		blocks->open(parent -> getfontref());
}

void MCParagraph::clean()
{
	MCLine *lptr = lines;
	do
	{
		lptr->clean();
		lptr = lptr->next();
	}
	while (lptr != lines);
}

void MCParagraph::marklines(findex_t si, findex_t ei)
{
	if (lines == NULL || si == PARAGRAPH_MAX_LEN || ei == PARAGRAPH_MAX_LEN)
		return;

	if ((state & PS_LINES_NOT_SYNCHED) != 0)
		return;

	MCLine *slptr = indextoline(si);
	MCLine *elptr = indextoline(ei);
	while (slptr != elptr)
	{
		slptr->makedirty();
		slptr = slptr->next();
	}
	slptr->makedirty();
}

// MW-2012-01-25: [[ ParaStyles ]] The 'include_space' parameter, if true, means that
//   the returned rect will take into account space before and after.
MCRectangle MCParagraph::getcursorrect(findex_t fi, uint2 fixedheight, bool p_include_space)
{
	if (fi < 0)
		fi = focusedindex;

	// MW-2005-08-31: If we get here even though we have no lines, 
	//   noflow to make up for it.
	if (lines == NULL)
		noflow();

	// MW-2012-01-08: [[ ParaStyles ]] Compute spacing before and after.
	int32_t t_space_above, t_space_below;
	t_space_above = computetopmargin();
	t_space_below = computebottommargin();

	// MW-2012-01-08: [[ ParaStyles ]] Top of text starts after spacing above.
	MCRectangle drect;
	drect.y = 1 + t_space_above;

	MCLine *lptr;
	findex_t i, l;
	bool t_first_line;
	lptr = lines;
	lptr->GetRange(i, l);
	t_first_line = true;
	while (fi >= i + l && lptr->next() != lines)
	{
		if (fixedheight == 0)
			drect.y += lptr->getheight();
		else
			drect.y += fixedheight;
		lptr = lptr->next();
		lptr->GetRange(i, l);
		t_first_line = false;
	};
	if (fixedheight == 0)
		drect.height = lptr->getheight() - 2;
	else
		drect.height = fixedheight - 2;
	drect.x = lptr->GetCursorXPrimary(fi, moving_forward);
	
	// MW-2012-01-08: [[ ParaStyles ]] If we want the 'full height' of the
	//   cursor (inc space), adjust appropriately depending on which line we are
	//   on.
	if (p_include_space)
	{
		if (t_first_line)
		{
			drect.y -= t_space_above;
			drect.height += t_space_above;
		}
		if (lptr -> next() == lines)
			drect.height += t_space_below;
	}

	drect.x += computelineoffset(lptr);

	drect.width = cursorwidth;

	return drect;
}

// MW-2012-01-25: [[ ParaStyles ]] The 'include_space' parameter, if true, means that
//   the returned rect will take into account space before and after.
MCRectangle MCParagraph::getsplitcursorrect(findex_t fi, uint2 fixedheight, bool p_include_space, bool primary)
{
	if (fi < 0)
		fi = focusedindex;
    
	// MW-2005-08-31: If we get here even though we have no lines,
	//   noflow to make up for it.
	if (lines == NULL)
		noflow();
    
	// MW-2012-01-08: [[ ParaStyles ]] Compute spacing before and after.
	int32_t t_space_above, t_space_below;
	t_space_above = computetopmargin();
	t_space_below = computebottommargin();
    
	// MW-2012-01-08: [[ ParaStyles ]] Top of text starts after spacing above.
	MCRectangle drect;
	drect.y = 1 + t_space_above;
    
	MCLine *lptr;
	findex_t i, l;
	bool t_first_line;
	lptr = lines;
	lptr->GetRange(i, l);
	t_first_line = true;
	while (fi >= i + l && lptr->next() != lines)
	{
		if (fixedheight == 0)
			drect.y += lptr->getheight();
		else
			drect.y += fixedheight;
		lptr = lptr->next();
		lptr->GetRange(i, l);
		t_first_line = false;
	};
	if (fixedheight == 0)
		drect.height = lptr->getheight() - 2;
	else
		drect.height = fixedheight - 2;
    if (primary)
        drect.x = lptr->GetCursorXPrimary(fi, moving_forward);
    else
        drect.x = lptr->GetCursorXSecondary(fi, moving_forward);
	
	// MW-2012-01-08: [[ ParaStyles ]] If we want the 'full height' of the
	//   cursor (inc space), adjust appropriately depending on which line we are
	//   on.
	if (p_include_space)
	{
		if (t_first_line)
		{
			drect.y -= t_space_above;
			drect.height += t_space_above;
		}
		if (lptr -> next() == lines)
			drect.height += t_space_below;
	}
    
	drect.x += computelineoffset(lptr);
    
	drect.width = cursorwidth;
    
    // Adjust the height
    if (primary)
    {
        drect.height /= 2;
    }
    else
    {
        drect.y += drect.height/2;
        drect.height /= 2;
    }
    
	return drect;
}

bool MCParagraph::copytextasstringref(MCStringRef& r_string)
{
	return MCStringCopy(m_text, r_string);
}

void MCParagraph::settext(MCStringRef p_string)
{
	deletelines();
	deleteblocks();
	
	MCValueRelease(m_text);
	/* UNCHECKED */ MCStringMutableCopy(p_string, m_text);
	
	blocks = new MCBlock;
	blocks->setparent(this);
	blocks->SetRange(0, MCStringGetLength(m_text));
}

void MCParagraph::resettext(MCStringRef p_string)
{
	MCValueRelease(m_text);
	/* UNCHECKED */ MCStringMutableCopy(p_string, m_text);
	findex_t i, l;
	if (blocks == NULL)
	{
		blocks = new MCBlock;
		blocks->setparent(this);

		state |= PS_LINES_NOT_SYNCHED;
	}
	
	// Trim the last block so that it does not extend past the paragraph
	blocks->prev()->GetRange(i, l);
	blocks->prev()->SetRange(i, MCU_max(gettextlength() - i, 0));
}

void MCParagraph::getmaxline(uint2 &width, uint2 &aheight, uint2 &dheight)
{
	width = aheight = dheight = 0;
	if (lines != NULL)
	{
		int32_t t_first_indent;
		t_first_indent = getfirstindent();

		MCLine *lptr = lines;
		do
		{
			uint2 t_line_width;
			t_line_width = lptr -> getwidth();

			// MW-2012-03-16: [[ Bug 10001 ]] Adjust the line width to take into
			//   account any extra width added by first indent (-ve first indent
			//   widens non-first lines; +ve first indent widens first line).
			if (lines == lptr)
				t_line_width += MCMax(0, t_first_indent);
			else
				t_line_width -= MCMin(0, t_first_indent);

			width = MCU_max(width, t_line_width);
			aheight = MCU_max(aheight, lptr->getascent());
			dheight = MCU_max(dheight, lptr->getdescent());
			lptr = lptr->next();
		}
		while (lptr != lines);
	}

	width += computeleftmargin() + computerightmargin();
}

uint2 MCParagraph::getwidth() const
{
	int32_t t_width = 0;

	if (lines != NULL)
	{
		int32_t t_first_indent;
		t_first_indent = getfirstindent();

		MCLine *lptr = lines;
		do
		{
			int32_t t_line_width;
			t_line_width = lptr -> getwidth();

			// MW-2012-03-16: [[ Bug 10001 ]] Adjust the line width to take into
			//   account any extra width added by first indent (-ve first indent
			//   widens non-first lines; +ve first indent widens first line).
			if (lines == lptr)
				t_line_width += MCMax(0, t_first_indent);
			else
				t_line_width -= MCMin(0, t_first_indent);

			t_width = MCU_max(t_width, t_line_width);
			lptr = lptr->next();
		}
		while (lptr != lines);
	}

	t_width += computeleftmargin() + computerightmargin();

	return t_width;
}

uint2 MCParagraph::getheight(uint2 fixedheight) const
{
	uint2 height = 0;

	// MW-2012-03-05: [[ HiddenText ]] If the paragraph is currently hidden, then it
	//   is of height 0.
	if (gethidden())
		return 0;

	// MW-2012-01-08: [[ ParaStyles ]] Height of paragraph includes spacing
	//   before.
	height += computetopmargin();

	if (lines != NULL)
	{
		MCLine *lptr = lines;
		do
		{
			if (fixedheight == 0)
				height += lptr->getheight();
			else
				height += fixedheight;
			lptr = lptr->next();
		}
		while (lptr != lines);
	}

	// MW-2012-01-08: [[ ParaStyles ]] Height of paragraph includes spacing
	//   after.
	height += computebottommargin();

	return height;
}

Boolean MCParagraph::isselection()
{
	return startindex != endindex || state & (PS_FRONT | PS_BACK);
}

void MCParagraph::getselectionindex(findex_t &si, findex_t &ei)
{
	if (state & PS_FRONT && state & PS_BACK)
	{
		si = 0;
		ei = gettextlength();
	}
	else
		if (isselection())
		{
			si = startindex;
			ei = endindex;
		}
		else
			si = ei = focusedindex;
}

void MCParagraph::setselectionindex(findex_t si, findex_t ei, Boolean front, Boolean back)
{
	marklines(startindex, endindex);
	originalindex = startindex = si;
	endindex = ei;
	if (endindex < PARAGRAPH_MAX_LEN)
		focusedindex = endindex;
	if (front)
		state |= PS_FRONT;
	else
		state &= ~PS_FRONT;
	if (back)
		state |= PS_BACK;
	else
		state &= ~PS_BACK;
	marklines(startindex, endindex);
}

void MCParagraph::reverseselection()
{
	if (originalindex == startindex)
		originalindex = endindex;
	else
		originalindex = startindex;
}

void MCParagraph::indextoloc(findex_t tindex, uint2 fixedheight, coord_t &x, coord_t &y)
{
	// MW-2012-01-08: [[ ParaStyles ]] Text starts after spacing above.
	y = computetopmargin();
	
	MCLine *lptr = lines;
	while (True)
	{
		findex_t i, l;
		lptr->GetRange(i, l);
		if (i + l > tindex || lptr->next() == lines)
		{
			x = getx(tindex, lptr);
			break;
		}
		if (fixedheight == 0)
			y += lptr->getheight();
		else
			y += fixedheight;
		lptr = lptr->next();
	}
}

uint2 MCParagraph::getyextent(findex_t tindex, uint2 fixedheight)
{
	uint2 y;
	MCLine *lptr = lines;
	findex_t i, l;

	// MW-2012-01-08: [[ ParaStyles ]] Text starts after spacing above.
	y = computetopmargin();
	do
	{
		if (fixedheight == 0)
			y += lptr->getheight();
		else
			y += fixedheight;
		lptr->GetRange(i, l);
		lptr = lptr->next();
	}
	while (lptr != lines && i + l < tindex);

	// MW-2012-01-08: [[ ParaStyles ]] If we finish on the last line,
	//   adjust for space below.
	if (lptr == lines && tindex > i + l)
		y += computebottommargin();

	return y;
}

coord_t MCParagraph::getx(findex_t tindex, MCLine *lptr)
{
	coord_t x = lptr->GetCursorXPrimary(tindex, moving_forward);

	// MW-2012-01-08: [[ ParaStyles ]] Adjust the x start taking into account
	//   indents, list indents and alignment. (Paragraph to Field so +ve)
	x += computelineoffset(lptr);

	return x;
}

void MCParagraph::getxextents(findex_t &si, findex_t &ei, coord_t &minx, coord_t &maxx)
{
	if (lines == NULL)
	{
		minx = maxx = 0;
		return;
	}

	bool t_is_list;
	t_is_list = getliststyle() != kMCParagraphListStyleNone;
	
	MCLine *lptr = lines;
	findex_t i, l;
	do
	{
		coord_t newx;
		lptr->GetRange(i, l);
		if (i + l > si)
		{
			if (si >= i)
			{
				minx = maxx = getx(si, lptr);
				if (si == 0 && t_is_list)
					minx -= getlistlabelwidth();
			}
			else
			{
				newx = getx(i, lptr);
				if (i == 0 && t_is_list)
					newx -= getlistlabelwidth();
				if (newx < minx)
					minx = newx;
			}
			if (ei <= i + l)
				newx = getx(ei, lptr);
			else
			{
				findex_t end = i + l;
				findex_t bindex, blength;

				MCBlock *bptr = indextoblock(end, False);
				bptr->GetRange(bindex, blength);
				while (end && TextIsWordBreak(GetCodepointAtIndex(DecrementIndex(end))))
				{
					end = DecrementIndex(end);
					if (end < bindex)
					{
						bptr = bptr->prev();
						bptr->GetRange(bindex, blength);
					}
				}
				newx = getx(end, lptr);
			}
			if (newx > maxx)
				maxx = newx;
		}
		lptr = lptr->next();
	}
	while (i + l < ei && lptr != lines);
	
	si -= gettextlengthcr();
	ei -= gettextlengthcr();
}

// MW-2013-05-21: [[ Bug 10794 ]] Changed signature to return the block the search
//   ends up in.
MCBlock *MCParagraph::extendup(MCBlock *bptr, findex_t &si)
{
	Boolean isgroup = True;
	Boolean found = False;
	
	// MW-2008-09-04: [[ Bug 7085 ]] Extending clicked links upwards should terminate
	//   when we get to a block with different linkText.
	MCStringRef t_link_text;
	t_link_text = bptr -> getlinktext();
	
	while (bptr != blocks && isgroup)
	{
		if (bptr == NULL)
			bptr = blocks->prev();
		else
			bptr = bptr->prev();
		// MW-2012-02-17: [[ SplitTextAttrs ]] Use the 'islink()' predicate rather than
		//   checking directly.
		isgroup = bptr -> islink() && bptr -> getlinktext() == t_link_text;
		found |= isgroup;
	}
	if (!isgroup)
		bptr = bptr->next();
	findex_t l;
	bptr->GetRange(si, l);
	return bptr;
}

// MW-2013-05-21: [[ Bug 10794 ]] Changed signature to return the block the search
//   ends up in.
MCBlock *MCParagraph::extenddown(MCBlock *bptr, findex_t &ei)
{
	Boolean isgroup = True;
	Boolean found = False;
	
	// MW-2008-09-04: [[ Bug 7085 ]] Extending clicked links downwards should terminate
	//   when we get to a block with different linkText.
	MCStringRef t_link_text;
	t_link_text = bptr -> getlinktext();
	
	while (bptr == NULL || (bptr->next() != blocks && isgroup))
	{
		if (bptr == NULL)
			bptr = blocks;
		else
			bptr = bptr->next();
		// MW-2012-02-17: [[ SplitTextAttrs ]] Use the 'islink()' predicate rather than
		//   checking directly.
		isgroup = bptr -> islink() && bptr -> getlinktext() == t_link_text;
		found |= isgroup;
	}
	if (!isgroup)
		bptr = bptr->prev();
	findex_t l;
	bptr->GetRange(ei, l);
	ei += l;
	return bptr;
}

void MCParagraph::getclickindex(int2 x, int2 y,
                                   uint2 fixedheight, findex_t &si, findex_t &ei,
                                   Boolean wholeword, Boolean chunk)
{
	uint2 theight;
	if (fixedheight == 0)
		theight = lines->getheight();
	else
		theight = fixedheight;

	// MW-2012-01-08: [[ ParaStyles ]] Text starts after spacing above.
	uint2 ty = computetopmargin();

	MCLine *lptr = lines;
	while (y > ty + theight && lptr->next() != lines)
	{
		ty += theight;
		lptr = lptr->next();
		if (fixedheight == 0)
			theight = lptr->getheight();
	};

	// MW-2012-01-08: [[ ParaStyles ]] Text finishes before spacing below.
	ty += computebottommargin();

	// MW-2012-01-08: [[ Paragraph Align ]] Adjust the x start taking into account
	//   indents, list indents and alignment. (Field to Paragraph so -ve)
	x -= computelineoffset(lptr);

	si = lptr->GetCursorIndex(x, chunk, true);
	int4 lwidth = lptr->getwidth();
	if (x < 0 || x >= lwidth)
	{
		if (!chunk && x >= lwidth)
		{
			findex_t i, l;
			lptr->GetRange(i, l);
			ei = i + l;
		}
		else
			si = ei = 0;
		return;
	}

	MCBlock *bptr = NULL;
	bptr = indextoblock(si, False);
	if (!wholeword)
	{
		ei = NextChar(si);
		return;
	}

	// MW-2012-02-17: [[ SplitTextAttrs ]] If the block is a link, then act
	//   accordingly.
	if (bptr -> islink())
	{
		extendup(bptr, si);
		extenddown(bptr, ei);
		return;
	}
	else
	{
		// If we are looking at a space - we return a single character.
		if (TextIsWordBreak(GetCodepointAtIndex(si)))
		{
			ei = si;
			return;
		}
        
        // SN-2014-05-16 [[ Bug 12432 ]]
        // If si is now a wordbreak, then it was a worbreak boundary beforehand - and nothing should have been done
        uindex_t t_si;
		t_si = findwordbreakbefore(bptr, si);
        if (!TextIsWordBreak(GetCodepointAtIndex(t_si)))
            si = t_si;
        
		ei = si;
		bptr = indextoblock(ei, False);
		ei = findwordbreakafter(bptr, ei);

		bptr = indextoblock(ei, False);
		// AL-2014-04-07: [[ Bug 12143 ]] Advancing the index here causes the mouseChunk to report incorrect end index
        // bptr -> AdvanceIndex(ei);
		
		return;
	}
}

// MW-2008-07-25: [[ Bug 6830 ]] Make sure we use the block retreat/advance
//   methods to navigate relatively to an index, otherwise Unicodiness isn't
//   taken into account.
static codepoint_t GetCodepointAtRelativeIndex(MCBlock *p_block, findex_t p_index, findex_t p_delta)
{
	while(p_block != NULL && p_delta < 0)
	{
		p_block = p_block -> RetreatIndex(p_index);
		p_delta += 1;
	}
	
	while(p_block != NULL && p_delta > 0)
	{
		p_block = p_block -> AdvanceIndex(p_index);
		p_delta -= 1;
	}
	
	if (p_block == NULL)
		return 0xFFFFFFFF;
	
	return p_block -> getparent() -> GetCodepointAtIndex(p_index);
}

findex_t MCParagraph::findwordbreakbefore(MCBlock *p_block, findex_t p_index)
{    
	// Create the word break iterator
    MCBreakIteratorRef t_breaker;
    MCLocaleBreakIteratorCreate(kMCBasicLocale, kMCBreakIteratorTypeWord, t_breaker);
    MCLocaleBreakIteratorSetText(t_breaker, m_text);
    
    // Find the preceding word break
    findex_t t_break;
    t_break = MCLocaleBreakIteratorBefore(t_breaker, p_index);
    MCLocaleBreakIteratorRelease(t_breaker);
    
    return (t_break == kMCLocaleBreakIteratorDone) ? 0 : t_break;
}

findex_t MCParagraph::findwordbreakafter(MCBlock *p_block, findex_t p_index)
{
	// Create the word break iterator
    MCBreakIteratorRef t_breaker;
    MCLocaleBreakIteratorCreate(kMCBasicLocale, kMCBreakIteratorTypeWord, t_breaker);
    MCLocaleBreakIteratorSetText(t_breaker, m_text);
    
    // Find the succeeding word break
    findex_t t_break;
    t_break = MCLocaleBreakIteratorAfter(t_breaker, p_index);
    MCLocaleBreakIteratorRelease(t_breaker);
    
    return (t_break == kMCLocaleBreakIteratorDone) ? MCStringGetLength(m_text) : t_break;
}

void MCParagraph::sethilite(Boolean newstate)
{
	uint4 oldstate = state;
	if (newstate)
		state |= PS_HILITED;
	else
		state &= ~PS_HILITED;
	startindex = endindex = PARAGRAPH_MAX_LEN;
	if (state != oldstate)
		lines->makedirty();
}

Boolean MCParagraph::gethilite()
{
	return (state & PS_HILITED) != 0;
}

Boolean MCParagraph::getvisited(findex_t si)
{
	MCBlock *bptr = indextoblock(si, False);
	return bptr->getvisited();
}

MCStringRef MCParagraph::getlinktext(findex_t si)
{
	MCBlock *bptr = indextoblock(si, False);
	return bptr->getlinktext();
}

MCStringRef MCParagraph::getimagesource(findex_t si)
{
	MCBlock *bptr = indextoblock(si, False);
	return bptr->getimagesource();
}

MCStringRef MCParagraph::getmetadataatindex(findex_t si)
{
	MCBlock *bptr = indextoblock(si, False);
	return bptr->getmetadata();
}

// This method returns the state of a given block flag in the specified range.
// If the flag is the same on all the range, the state is returned in 'state'
// and true is the result. Otherwise, false is the result.
bool MCParagraph::getflagstate(uint32_t flag, findex_t si, findex_t ei, bool& r_state)
{
	// Clamp the upper index to the textsize.
	if (ei > gettextlength())
		ei = gettextlength();
	
	// Get the block and make appropriate adjustments to ensure we are looking
	// at the right one.
	MCBlock *bptr = indextoblock(si, False);
	findex_t i, l;
	bptr->GetRange(i, l);
	if (si == ei && si == i && l != 0 && bptr != blocks)
	{
		bptr = bptr -> prev();
		bptr -> GetRange(i, l);
	}
	
	// Now loop through all the blocks until we reach the end, checking to see
	// if the states are all equal.
	bool t_state;
	t_state = bptr -> getflag(flag);
	while(i + l < ei)
	{
		bptr = bptr -> next();
		
		// If the block is of zero size, we ignore it.
		if (bptr -> GetLength() != 0 && bptr -> getflag(flag) != t_state)
			return false;

		bptr->GetRange(i, l);
	}
	
	r_state = t_state;
	return true;
}

// This method accumulates the ranges of the paragraph that have 'flagged' set
// to true. The output is placed in ep as a return-delimited list, with indices
// adjusted by the 'delta'.
#ifdef LEGACY_EXEC
void MCParagraph::getflaggedranges(uint32_t p_part_id, MCExecPoint& ep, findex_t si, findex_t ei, int32_t p_delta)
{
	// If the paragraph is empty, there is nothing to do.
	if (gettextlength() == 0)
		return;
	
	if (ei > gettextlength())
		ei = gettextlength();

	// Get the block and make appropriate adjustments to ensure we are looking
	// at the right one.
	MCBlock *bptr = indextoblock(si, False);
	findex_t i, l;
	bptr->GetRange(i, l);
	if (si == ei && si == i && l != 0 && bptr != blocks)
	{
		bptr = bptr -> prev();
		bptr -> GetRange(i, l);
	}

	// Now loop through all the blocks until we reach the end.
	int32_t t_flagged_start, t_flagged_end;
	t_flagged_start = -1;
	t_flagged_end = -1;
	for(;;)
	{
		// Ignore any blocks of zero width;
		if (bptr -> GetLength() != 0)
		{
			// If this block is flagged, update the start/end.
			if (bptr -> getflagged())
			{
				// If we don't have a start, take the start of this block.
				if (t_flagged_start == -1)
					t_flagged_start = MCMax(si, i);

				// Always extend to the end.
				t_flagged_end = MCMin(ei, i + l);
			}

			// If we have a flagged range and we are reaching the end or have a block
			// which is not flagged then append the range.
			if (t_flagged_start != -1 && (!bptr -> getflagged() || i + l >= ei))
			{
				if (!ep . isempty())
					ep . appendnewline();
				
				// MW-2012-02-24: [[ FieldChars ]] Map the field indices back to char indices.
				findex_t t_start, t_end;
				t_start = p_delta + t_flagged_start;
				t_end = p_delta + t_flagged_end;
				parent -> unresolvechars(p_part_id, t_start, t_end);
				ep.appendstringf("%d,%d", t_start + 1, t_end);

				t_flagged_start = t_flagged_end = -1;
			}

			// If we have reached the end, break.
			if (i + l >= ei)
				break;
		}
		
		// Advance to the end of the block.
		bptr = bptr -> next();
		bptr -> GetRange(i, l);
	}
}
#endif

// This method accumulates the ranges of the paragraph that have 'flagged' set
// to true. The output is placed in the uinteger_t array, with indices
// adjusted by the 'delta'.
void MCParagraph::getflaggedranges(uint32_t p_part_id, findex_t si, findex_t ei, int32_t p_delta, MCInterfaceFieldRanges& r_ranges)
{
	// If the paragraph is empty, there is nothing to do.
	if (gettextlength() == 0)
    {
        r_ranges . ranges = nil;
        r_ranges . count = 0;
        return;
    }

	if (ei > gettextlength())
		ei = gettextlength();
    
	// Get the block and make appropriate adjustments to ensure we are looking
	// at the right one.
	MCBlock *bptr = indextoblock(si, False);
	findex_t i, l;
	bptr->GetRange(i, l);
	if (si == ei && si == i && l != 0 && bptr != blocks)
	{
		bptr = bptr -> prev();
		bptr -> GetRange(i, l);
	}
    
    MCAutoArray<MCInterfaceFieldRange> t_ranges;
    
	// Now loop through all the blocks until we reach the end.
	int32_t t_flagged_start, t_flagged_end;
	t_flagged_start = -1;
	t_flagged_end = -1;
	for(;;)
	{
        MCInterfaceFieldRange t_range;
		// Ignore any blocks of zero width;
		if (bptr -> GetLength() != 0)
		{
			// If this block is flagged, update the start/end.
			if (bptr -> getflagged())
			{
				// If we don't have a start, take the start of this block.
				if (t_flagged_start == -1)
					t_flagged_start = MCMax(si, i);
                
				// Always extend to the end.
				t_flagged_end = MCMin(ei, i + l);
			}
            
			// If we have a flagged range and we are reaching the end or have a block
			// which is not flagged then append the range.
			if (t_flagged_start != -1 && (!bptr -> getflagged() || i + l >= ei))
			{				
				// MW-2012-02-24: [[ FieldChars ]] Map the field indices back to char indices.
				findex_t t_start, t_end;
				t_start = p_delta + t_flagged_start;
				t_end = p_delta + t_flagged_end;
				parent -> unresolvechars(p_part_id, t_start, t_end);
                t_range . start = t_start + 1;
                t_range . end = t_end;
                t_ranges . Push(t_range);
                
				t_flagged_start = t_flagged_end = -1;
			}
            
			// If we have reached the end, break.
			if (i + l >= ei)
				break;
		}
		
		// Advance to the end of the block.
		bptr = bptr -> next();
		bptr -> GetRange(i, l);
	}
    t_ranges . Take(r_ranges . ranges, r_ranges . count);
}

void MCParagraph::setvisited(findex_t si, findex_t ei, Boolean v)
{
	MCBlock *bptr = indextoblock(si, False);
	findex_t i, l;
	do
	{
		if (v)
			bptr->setvisited();
		else
			bptr->clearvisited();
		bptr->GetRange(i, l);
		bptr = bptr->next();
	}
	while (i + l < ei);
}

Boolean MCParagraph::pageheight(uint2 fixedheight, uint2 &theight,
                                MCLine *&lptr)
{
	if (lptr == NULL)
		lptr = lines;
	do
	{
		uint2 lheight = fixedheight == 0 ? lptr->getheight() : fixedheight;
		if (lheight > theight)
			return False;
		theight -= lheight;
		lptr = lptr->next();
	}
	while (lptr != lines);
	lptr = NULL;
	return True;
}

// JS-2013-05-15: [[ PageRanges ]] pagerange as variant of pageheight
// MW-2014-04-11: [[ Bug 12182 ]] Make sure we use uint4 for field indicies.
Boolean MCParagraph::pagerange(uint2 fixedheight, uint2 &theight,
                               uint4 &tend, MCLine *&lptr)
{
	if (lptr == NULL)
		lptr = lines;
	do
	{
		uint2 lheight = fixedheight == 0 ? lptr->getheight() : fixedheight;
		if (lheight > theight)
			return False;
		theight -= lheight;
        findex_t li, ll;
        lptr->GetRange(li, ll);
        tend += ll;
		lptr = lptr->next();
	}
	while (lptr != lines);
	lptr = NULL;
	return True;
}

bool MCParagraph::imagechanged(MCImage *p_image, bool p_deleting)
{
	bool t_used = false;
	MCBlock *t_block = blocks;

	do
	{
		t_used = t_block->imagechanged(p_image, p_deleting) || t_used;
		t_block = t_block->next();
	}
	while (t_block != blocks);

	return t_used;
}

void MCParagraph::restricttoline(findex_t& si, findex_t& ei)
{
	MCLine *t_line;
	t_line = lines;
	do
	{
		findex_t i, l;
		t_line -> GetRange(i, l);
		if (i >= si && si < (i + l))
		{
			si = i;
			ei = i + l;
			return;
		}
		t_line = t_line -> next();
	}
	while(t_line != lines);

	si = ei = 0;
}

findex_t MCParagraph::heightoflinewithindex(findex_t si, uint2 fixedheight)
{
	MCLine *t_line;
	t_line = lines;
	do
	{
		findex_t i, l;
		t_line -> GetRange(i, l);
		if (i >= si && si < (i + l))
			return fixedheight == 0 ? t_line -> getheight() : fixedheight;
		t_line = t_line -> next();
	}
	while(t_line != lines);
	return 0;
}<|MERGE_RESOLUTION|>--- conflicted
+++ resolved
@@ -1147,11 +1147,7 @@
              // If selection covers the whole segment, we can fill it and skip to the first block of the next segment.           
             if (t_whole_segment)
             {
-<<<<<<< HEAD
                 srect . x  = x + sgptr -> GetLeft();
-=======
-                srect . x  = x + sgptr -> GetLeftEdge();
->>>>>>> 1bebd114
                 srect . width = sgptr -> GetWidth();
                 dc->fillrect(srect);
                 
@@ -1184,20 +1180,16 @@
                     bex = t_temp;
                 }
 
-<<<<<<< HEAD
                 if (t_segment_front)
                     srect.x = x + sgptr -> GetLeft();
                 else
-                    srect.x = x + sgptr -> GetCursorOffset() + bix;
-=======
-                srect.x = x + sgptr -> GetLeftEdge() + bix;
->>>>>>> 1bebd114
+                    srect.x = x + sgptr -> GetLeftEdge() + bix;
                 
                 // AL-2014-07-29: [[ Bug 12951 ]] If selection traverses a segment boundary, include the boundary in the fill rect.
                 if (t_segment_back)
                     srect.width = x + sgptr -> GetRight() - srect . x;
                 else
-                    srect.width = x + sgptr -> GetCursorOffset() + bex - srect . x;
+                    srect.width = x + sgptr -> GetLeftEdge() + bex - srect . x;
                 
                 // Draw this block
                 dc->fillrect(srect);
@@ -1226,11 +1218,7 @@
             
             srect.x = sx;
             // AL-2014-07-17: [[ Bug 12951 ]] Include segment offset in the block coordinate calculation
-<<<<<<< HEAD
-            srect.width = x + lptr -> GetFirstSegment() -> GetCursorOffset() + t_first_visual->getorigin() - sx;
-=======
-            srect.width = x + bptr -> GetSegment() -> GetLeftEdge() + t_first_visual->getorigin() - sx;
->>>>>>> 1bebd114
+            srect.width = x + lptr -> GetFirstSegment() -> GetLeftEdge() + t_first_visual->getorigin() - sx;
             dc->fillrect(srect);
         }
         
@@ -1241,11 +1229,7 @@
             MCBlock *t_last_visual = lptr -> GetLastSegment() -> GetLastVisualBlock();
             
             // AL-2014-07-17: [[ Bug 12951 ]] Include segment offset in the block coordinate calculation
-<<<<<<< HEAD
-            srect.x = x + lptr -> GetLastSegment() -> GetCursorOffset() + t_last_visual->getorigin() + t_last_visual->getwidth();
-=======
-            srect.x = x + bptr -> GetSegment() -> GetLeftEdge() + t_last_visual->getorigin() + t_last_visual->getwidth();
->>>>>>> 1bebd114
+            srect.x = x + lptr -> GetLastSegment() -> GetLeftEdge() + t_last_visual->getorigin() + t_last_visual->getwidth();
             srect.width = swidth - (srect.x - sx);
             dc->fillrect(srect);
         }
