--- conflicted
+++ resolved
@@ -365,29 +365,16 @@
     level_run *first_run, *last_run;
 };
 
-<<<<<<< HEAD
-static bool bidiNextISRCharClass(uint8_t *classes, level_run*& x_run, uindex_t &x_index, uint8_t& r_class)
-=======
 static bool bidiIncrementISRIndex(uint8_t *classes, level_run*& x_run, uindex_t &x_index)
->>>>>>> 11044abf
 {
     if (x_run == nil)
         return false;
 
-<<<<<<< HEAD
-    if (x_index < x_run->start + x_run->length)
-    {
-        // Ignore BNs
-        if (classes[x_index++] == kMCUnicodeDirectionBoundaryNeutral)
-            return bidiNextISRCharClass(classes, x_run, x_index, r_class);
-        r_class = classes[x_index];
-=======
     if (++x_index < x_run->start + x_run->length)
     {
         // Ignore BNs
         if (classes[x_index] == kMCUnicodeDirectionBoundaryNeutral)
             return bidiIncrementISRIndex(classes, x_run, x_index);
->>>>>>> 11044abf
         return true;
     }
     
@@ -395,33 +382,12 @@
     if (x_run == nil)
         return false;
     
-<<<<<<< HEAD
-    x_index = x_run -> start;
-    return bidiNextISRCharClass(classes, x_run, x_index, r_class);
-=======
     x_index = x_run -> start - 1;
     return bidiIncrementISRIndex(classes, x_run, x_index);
->>>>>>> 11044abf
 }
 
 static uint8_t bidiPeekNextISRCharClass(uint8_t *classes, uint8_t alternative, level_run* p_run, uindex_t p_index)
 {
-<<<<<<< HEAD
-    uint8_t t_class;
-    if (!bidiNextISRCharClass(classes, p_run, p_index, t_class))
-        return alternative;
-    return t_class;
-}
-
-static bool bidiPrevISRCharClass(uint8_t *classes, level_run*& x_run, uindex_t& x_index, uint8_t& r_class)
-{
-    MCAssert(x_index <= x_run->start + x_run->length);
-    
-    if (x_run == nil || x_index == 0)
-        return false;
-    
-    if (x_index <= x_run -> start)
-=======
     if (!bidiIncrementISRIndex(classes, p_run, p_index))
         return alternative;
     return classes[p_index];
@@ -433,7 +399,6 @@
         return false;
     
     if (--x_index <= x_run -> start)
->>>>>>> 11044abf
     {
         x_run = x_run -> prev_run;
         if (x_run != nil)
@@ -444,31 +409,17 @@
         return false;
     
     // Ignore BNs
-<<<<<<< HEAD
-    if (classes[--x_index] == kMCUnicodeDirectionBoundaryNeutral)
-        return bidiPrevISRCharClass(classes, x_run, x_index, r_class);
-    
-    r_class = classes[x_index];
-=======
     if (classes[x_index] == kMCUnicodeDirectionBoundaryNeutral)
         return bidiDecrementISRIndex(classes, x_run, x_index);
     
->>>>>>> 11044abf
     return true;
 }
 
 static uint8_t bidiPeekPrevISRCharClass(uint8_t *classes, uint8_t alternative, level_run* p_run, uindex_t p_index)
 {
-<<<<<<< HEAD
-    uint8_t t_class;
-    if (!bidiPrevISRCharClass(classes, p_run, p_index, t_class))
-        return alternative;
-    return t_class;
-=======
     if (!bidiDecrementISRIndex(classes, p_run, p_index))
         return alternative;
     return classes[p_index];
->>>>>>> 11044abf
 }
 
 static void bidiApplyRuleW1(isolating_run_sequence& irs, uint8_t *classes)
@@ -478,14 +429,9 @@
     level_run *t_run = irs.first_run;
     uindex_t t_index = t_run->start;
     uint8_t t_class;
-<<<<<<< HEAD
-    while (bidiNextISRCharClass(classes, t_run, t_index, t_class))
-    {
-=======
     do
     {
         t_class = classes[t_index];
->>>>>>> 11044abf
         if (t_class == kMCUnicodeDirectionNonSpacingMark)
         {
             uint8_t t_before = bidiPeekPrevISRCharClass(classes, irs.sos, t_run, t_index);
@@ -502,10 +448,7 @@
             }
         }
     }
-<<<<<<< HEAD
-=======
     while (bidiIncrementISRIndex(classes, t_run, t_index));
->>>>>>> 11044abf
 }
 
 static void bidiApplyRuleW2(isolating_run_sequence& irs, uint8_t *classes)
@@ -515,14 +458,9 @@
     level_run *t_run = irs.first_run;
     uindex_t t_index = t_run->start;
     uint8_t t_class;
-<<<<<<< HEAD
-    while (bidiNextISRCharClass(classes, t_run, t_index, t_class))
-    {
-=======
     do
     {
         t_class = classes[t_index];
->>>>>>> 11044abf
         if (t_class == kMCUnicodeDirectionEuropeanNumber)
         {
             uint8_t t_strong;
@@ -531,13 +469,9 @@
             bool t_valid;
             do
             {
-<<<<<<< HEAD
-                t_valid = bidiPrevISRCharClass(classes, t_run_b, t_index_b, t_strong);
-=======
                 t_valid = bidiDecrementISRIndex(classes, t_run_b, t_index_b);
                 if (t_valid)
                     t_strong = classes[t_index_b];
->>>>>>> 11044abf
             }
             while (t_valid
                      && t_strong != kMCUnicodeDirectionRightToLeft
@@ -551,10 +485,7 @@
                 classes[t_index] = kMCUnicodeDirectionArabicNumber;
         }
     }
-<<<<<<< HEAD
-=======
     while (bidiIncrementISRIndex(classes, t_run, t_index));
->>>>>>> 11044abf
 }
 
 static void bidiApplyRuleW3(isolating_run_sequence& irs, uint8_t *classes)
@@ -564,13 +495,6 @@
     level_run *t_run = irs.first_run;
     uindex_t t_index = t_run->start;
     uint8_t t_class;
-<<<<<<< HEAD
-    while (bidiNextISRCharClass(classes, t_run, t_index, t_class))
-    {
-        if (t_class == kMCUnicodeDirectionRightToLeftArabic)
-            classes[t_index] = kMCUnicodeDirectionRightToLeft;
-    }
-=======
     do
     {
         t_class = classes[t_index];
@@ -578,7 +502,6 @@
             classes[t_index] = kMCUnicodeDirectionRightToLeft;
     }
     while (bidiIncrementISRIndex(classes, t_run, t_index));
->>>>>>> 11044abf
 }
 
 static void bidiApplyRuleW4(isolating_run_sequence& irs, uint8_t *classes)
@@ -591,16 +514,10 @@
     uindex_t t_index = t_run->start;
     uint8_t t_class;
     uint8_t t_prev_class = irs.sos;
-<<<<<<< HEAD
-    while (bidiNextISRCharClass(classes, t_run, t_index, t_class))
-    {
-        uint8_t t_peek;
-=======
     do
     {
         uint8_t t_peek;
         t_class = classes[t_index];
->>>>>>> 11044abf
         t_peek = bidiPeekNextISRCharClass(classes, irs.eos, t_run, t_index);
         
         if (t_class == kMCUnicodeDirectionEuropeanNumberSeparator)
@@ -629,10 +546,7 @@
         
         t_prev_class = t_class;
     }
-<<<<<<< HEAD
-=======
     while (bidiIncrementISRIndex(classes, t_run, t_index));
->>>>>>> 11044abf
 }
 
 static void bidiApplyRuleW5(isolating_run_sequence& irs, uint8_t *classes)
@@ -643,15 +557,10 @@
     uindex_t t_index = t_run->start;
     uint8_t t_class;
     bool t_in_en = false;
-<<<<<<< HEAD
-    while (bidiNextISRCharClass(classes, t_run, t_index, t_class))
-    {
-=======
     do
     {
         t_class = classes[t_index];
         
->>>>>>> 11044abf
         // Are we already expanding an EN?
         if (t_in_en)
         {
@@ -670,38 +579,22 @@
             level_run *t_start_run = t_run;
             bool t_valid = true;
             while (t_class == kMCUnicodeDirectionEuropeanNumberTerminator
-<<<<<<< HEAD
-                   && (t_valid = bidiNextISRCharClass(classes, t_run, ++t_index, t_class)))
-                ;
-            
-            // Did we find a European number?
-            if (t_valid && t_class == kMCUnicodeDirectionEuropeanNumber)
-=======
                    && (t_valid = bidiIncrementISRIndex(classes, t_run, t_index)))
                 
             
             // Did we find a European number?
             if (t_valid && classes[t_index] == kMCUnicodeDirectionEuropeanNumber)
->>>>>>> 11044abf
             {
                 // Set all of the terminators to EN
                 while (t_start != t_index)
                 {
                     classes[t_start] = kMCUnicodeDirectionEuropeanNumber;
-<<<<<<< HEAD
-                    bidiNextISRCharClass(classes, t_start_run, t_start, t_class);
-                }
-            }
-        }
-    }
-=======
                     bidiIncrementISRIndex(classes, t_start_run, t_start);
                 }
             }
         }
     }
     while (bidiIncrementISRIndex(classes, t_run, t_index));
->>>>>>> 11044abf
 }
 
 static void bidiApplyRuleW6(isolating_run_sequence& irs, uint8_t *classes)
@@ -711,14 +604,9 @@
     level_run *t_run = irs.first_run;
     uindex_t t_index = t_run->start;
     uint8_t t_class;
-<<<<<<< HEAD
-    while (bidiNextISRCharClass(classes, t_run, t_index, t_class))
-    {
-=======
     do
     {
         t_class = classes[t_index];
->>>>>>> 11044abf
         switch (t_class)
         {
             case kMCUnicodeDirectionEuropeanNumberTerminator:
@@ -728,10 +616,7 @@
                 break;
         }
     }
-<<<<<<< HEAD
-=======
     while (bidiIncrementISRIndex(classes, t_run, t_index));
->>>>>>> 11044abf
 }
 
 static void bidiApplyRuleW7(isolating_run_sequence& irs, uint8_t *classes)
@@ -741,14 +626,9 @@
     level_run *t_run = irs.first_run;
     uindex_t t_index = t_run->start;
     uint8_t t_class;
-<<<<<<< HEAD
-    while (bidiNextISRCharClass(classes, t_run, t_index, t_class))
-    {
-=======
     do
     {
         t_class = classes[t_index];
->>>>>>> 11044abf
         if (t_class == kMCUnicodeDirectionEuropeanNumber)
         {
             // Search backwards for the first strong type
@@ -758,13 +638,9 @@
             bool t_valid;
             do
             {
-<<<<<<< HEAD
-                t_valid = bidiPrevISRCharClass(classes, t_run_b, t_index_b, t_strong);
-=======
                 t_valid = bidiDecrementISRIndex(classes, t_run_b, t_index_b);
                 if (t_valid)
                     t_strong = classes[t_index_b];
->>>>>>> 11044abf
             }
             while (t_valid
                    && t_strong != kMCUnicodeDirectionRightToLeft
@@ -777,10 +653,7 @@
                 classes[t_index] = kMCUnicodeDirectionLeftToRight;
         }
     }
-<<<<<<< HEAD
-=======
     while (bidiIncrementISRIndex(classes, t_run, t_index));
->>>>>>> 11044abf
 }
 
 static bool bidiIsNI(uint8_t p_class)
@@ -825,14 +698,9 @@
     level_run *t_run = irs.first_run;
     uindex_t t_index = t_run->start;
     uint8_t t_class;
-<<<<<<< HEAD
-    while (bidiNextISRCharClass(classes, t_run, t_index, t_class))
-    {
-=======
     do
     {
         t_class = classes[t_index];
->>>>>>> 11044abf
         if (bidiIsNI(t_class))
         {
             uindex_t t_before_index, t_after_index;
@@ -845,13 +713,9 @@
             bool t_valid;
             do
             {
-<<<<<<< HEAD
-                t_valid = bidiPrevISRCharClass(classes, t_run_temp, t_index_temp, t_strong_before);
-=======
                 t_valid = bidiDecrementISRIndex(classes, t_run_temp, t_index_temp);
                 if (t_valid)
                     t_strong_before = classes[t_index_temp];
->>>>>>> 11044abf
             }
             while (t_valid && bidiIsNI(t_strong_before));
             
@@ -861,10 +725,6 @@
             if (!t_valid)
             {
                 t_strong_before = irs.sos;
-<<<<<<< HEAD
-                t_index_temp++;
-=======
->>>>>>> 11044abf
                 t_before_run = irs.first_run;
             }
             
@@ -874,24 +734,16 @@
             t_run_temp = t_run;
             do
             {
-<<<<<<< HEAD
-                t_valid = bidiNextISRCharClass(classes, t_run_temp, t_index_temp, t_strong_after);
-=======
                 t_valid = bidiIncrementISRIndex(classes, t_run_temp, t_index_temp);
                 if (t_valid)
                     t_strong_after = classes[t_index_temp];
->>>>>>> 11044abf
             }
             while (t_valid && bidiIsNI(t_strong_after));
             
             t_after_index = t_index_temp;
             
             if (!t_valid)
-<<<<<<< HEAD
-                t_strong_before = irs.eos;
-=======
                 t_strong_after = irs.eos;
->>>>>>> 11044abf
             
             // Do both have the same direction?
             if (bidiIsRForNIRun(t_strong_before) == bidiIsRForNIRun(t_strong_after))
@@ -904,25 +756,15 @@
                 // This run needs to take on the direction
                 while (t_before_index < t_after_index)
                 {
-<<<<<<< HEAD
-                    uint8_t ignore;
-                    classes[t_before_index] = t_new_class;
-                    bidiNextISRCharClass(classes, t_before_run, t_before_index, ignore);
-                    t_before_index++;
-=======
                     classes[t_before_index] = t_new_class;
                     bidiIncrementISRIndex(classes, t_before_run, t_before_index);
->>>>>>> 11044abf
                 }
             }
             
             t_index = t_after_index + 1;
         }
     }
-<<<<<<< HEAD
-=======
     while (bidiIncrementISRIndex(classes, t_run, t_index));
->>>>>>> 11044abf
 }
 
 static void bidiApplyRuleN2(isolating_run_sequence& irs, uint8_t *classes, uint8_t *levels)
@@ -932,14 +774,9 @@
     level_run *t_run = irs.first_run;
     uindex_t t_index = t_run->start;
     uint8_t t_class;
-<<<<<<< HEAD
-    while (bidiNextISRCharClass(classes, t_run, t_index, t_class))
-    {
-=======
     do
     {
         t_class = classes[t_index];
->>>>>>> 11044abf
         if (bidiIsNI(t_class))
         {
             if (levels[t_index] & 1)
@@ -948,10 +785,7 @@
                 classes[t_index] = kMCUnicodeDirectionLeftToRight;
         }
     }
-<<<<<<< HEAD
-=======
     while (bidiIncrementISRIndex(classes, t_run, t_index));
->>>>>>> 11044abf
 }
 
 static void bidiApplyRuleI1(isolating_run_sequence& irs, uint8_t *classes, uint8_t *levels)
@@ -961,14 +795,9 @@
     level_run *t_run = irs.first_run;
     uindex_t t_index = t_run->start;
     uint8_t t_class;
-<<<<<<< HEAD
-    while (bidiNextISRCharClass(classes, t_run, t_index, t_class))
-    {
-=======
     do
     {
         t_class = classes[t_index];
->>>>>>> 11044abf
         if ((levels[t_index] & 1) == 0)
         {
             if (t_class == kMCUnicodeDirectionRightToLeft)
@@ -978,10 +807,7 @@
                 levels[t_index] += 2;
         }
     }
-<<<<<<< HEAD
-=======
     while (bidiIncrementISRIndex(classes, t_run, t_index));
->>>>>>> 11044abf
 }
 
 static void bidiApplyRuleI2(isolating_run_sequence& irs, uint8_t *classes, uint8_t *levels)
@@ -991,14 +817,9 @@
     level_run *t_run = irs.first_run;
     uindex_t t_index = t_run->start;
     uint8_t t_class;
-<<<<<<< HEAD
-    while (bidiNextISRCharClass(classes, t_run, t_index, t_class))
-    {
-=======
     do
     {
         t_class = classes[t_index];
->>>>>>> 11044abf
         if ((levels[t_index] & 1))
         {
            if (t_class == kMCUnicodeDirectionLeftToRight
@@ -1007,10 +828,7 @@
                levels[t_index] += 1;
         }
     }
-<<<<<<< HEAD
-=======
     while (bidiIncrementISRIndex(classes, t_run, t_index));
->>>>>>> 11044abf
 }
 
 void MCParagraph::resolvetextdirections()
@@ -1043,11 +861,7 @@
     t_stack[t_depth].clear();
     
     // Counters
-<<<<<<< HEAD
-    const uindex_t MAX_DEPTH = 253;     // CHECK THIS!
-=======
     const uindex_t MAX_DEPTH = 125;
->>>>>>> 11044abf
     uindex_t t_current_level = t_base_level;
     uindex_t t_overflow_isolates = 0;
     uindex_t t_overflow_embedding = 0;
@@ -1069,11 +883,7 @@
         
         // ----- RULE X2 -----
         // Handle RLEs
-<<<<<<< HEAD
-        if (t_class == kMCUnicodeDirectionRightToLeftEmbedding)
-=======
         if (t_class == kMCUnicodeDirectionRightToLeftEmbedding && t_overflow_isolates == 0 && t_overflow_embedding == 0)
->>>>>>> 11044abf
         {
             t_formatting = true;
             t_to_remove = true;
@@ -1095,11 +905,7 @@
         {
             t_formatting = true;
             t_to_remove = true;
-<<<<<<< HEAD
-            if (t_depth < MAX_DEPTH)
-=======
             if (t_depth < MAX_DEPTH && t_overflow_isolates == 0 && t_overflow_embedding == 0)
->>>>>>> 11044abf
             {
                 // Level is the next even level > current level
                 t_stack[++t_depth].clear();
@@ -1117,11 +923,7 @@
         {
             t_formatting = true;
             t_to_remove = true;
-<<<<<<< HEAD
-            if (t_depth < MAX_DEPTH)
-=======
             if (t_depth < MAX_DEPTH && t_overflow_isolates == 0 && t_overflow_embedding == 0)
->>>>>>> 11044abf
             {
                 // Level is the next odd level > current level
                 t_stack[++t_depth].clear();
@@ -1140,11 +942,7 @@
         {
             t_formatting = true;
             t_to_remove = true;
-<<<<<<< HEAD
-            if (t_depth < MAX_DEPTH)
-=======
             if (t_depth < MAX_DEPTH && t_overflow_isolates == 0 && t_overflow_embedding == 0)
->>>>>>> 11044abf
             {
                 // Level is the next even level > current level
                 t_stack[++t_depth].clear();
