/* Copyright (C) 2003-2013 Runtime Revolution Ltd.

This file is part of LiveCode.

LiveCode is free software; you can redistribute it and/or modify it under
the terms of the GNU General Public License v3 as published by the Free
Software Foundation.

LiveCode is distributed in the hope that it will be useful, but WITHOUT ANY
WARRANTY; without even the implied warranty of MERCHANTABILITY or
FITNESS FOR A PARTICULAR PURPOSE.  See the GNU General Public License
for more details.

You should have received a copy of the GNU General Public License
along with LiveCode.  If not see <http://www.gnu.org/licenses/>.  */

#include "prefix.h"

#include "globdefs.h"
#include "filedefs.h"
#include "parsedef.h"
#include "objdefs.h"
#include "mcio.h"

#include "stack.h"
#include "block.h"
#include "line.h"
#include "field.h"
#include "paragraf.h"
#include "execpt.h"
#include "util.h"
#include "mcerror.h"
#include "unicode.h"
#include "text.h"

#include "globals.h"

#include "mctheme.h"

#include "context.h"
#include "exec-interface.h"

const char *ER_reverse[256] =
    {
        "&#0;", "&#1;", "&#2;", "&#3;", "&#4;",
        "&#5;", "&#6;", "&#7;", "&#8;", "&#9;", "&#10;", "&#11;", "&#12;",
        "&#13;", "&#14;", "&#15;", "&#16;", "&#17;", "&#18;", "&#19;",
        "&#20;", "&#21;", "&#22;", "&#23;", "&#24;", "&#25;", "&#26;",
        "&#27;", "&#28;", "&#29;", "&#30;", "&#31;", NULL, NULL, "&quot;", NULL,
        NULL, NULL, "&amp;", NULL, NULL, NULL, NULL, NULL, NULL, NULL, NULL,
        NULL, NULL, NULL, NULL, NULL, NULL, NULL, NULL, NULL, NULL, NULL,
        NULL, NULL, "&lt;", NULL, "&gt;", NULL, NULL, NULL, NULL, NULL, NULL,
        NULL, NULL, NULL, NULL, NULL, NULL, NULL, NULL, NULL, NULL, NULL,
        NULL, NULL, NULL, NULL, NULL, NULL, NULL, NULL, NULL, NULL, NULL,
        NULL, NULL, NULL, NULL, NULL, NULL, NULL, NULL, NULL, NULL, NULL,
        NULL, NULL, NULL, NULL, NULL, NULL, NULL, NULL, NULL, NULL, NULL,
        NULL, NULL, NULL, NULL, NULL, NULL, NULL, NULL, NULL, NULL, NULL,
        NULL, NULL, NULL, "&#127;", "&#128;", "&#129;", "&#130;", "&#131;",
        "&#132;", "&#133;", "&#134;", "&#135;", "&#136;", "&#137;", "&#138;",
        "&#139;", "&#140;", "&#141;", "&#142;", "&#143;", "&#144;", "&#145;",
        "&#146;", "&#147;", "&#148;", "&#149;", "&#150;", "&#151;", "&#152;",
        "&#153;", "&#154;", "&#155;", "&#156;", "&#157;", "&#158;", "&#159;",
        "&nbsp;", "&iexcl;", "&cent;", "&pound;", "&curren;", "&yen;",
        "&brvbar;", "&sect;", "&uml;", "&copy;", "&ordf;", "&laquo;", "&not;",
        "&shy;", "&reg;", "&macr;", "&deg;", "&plusmn;", "&sup2;", "&sup3;",
        "&acute;", "&micro;", "&para;", "&middot;", "&cedil;", "&sup1;",
        "&ordm;", "&raquo;", "&frac14;", "&frac12;", "&frac34;", "&iquest;",
        "&Agrave;", "&Aacute;", "&Acirc;", "&Atilde;", "&Auml;", "&Aring;",
        "&AElig;", "&Ccedil;", "&Egrave;", "&Eacute;", "&Ecirc;", "&Euml;",
        "&Igrave;", "&Iacute;", "&Icirc;", "&Iuml;", "&ETH;", "&Ntilde;",
        "&Ograve;", "&Oacute;", "&Ocirc;", "&Otilde;", "&Ouml;", "&times;",
        "&Oslash;", "&Ugrave;", "&Uacute;", "&Ucirc;", "&Uuml;", "&Yacute;",
        "&THORN;", "&szlig;", "&agrave;", "&aacute;", "&acirc;", "&atilde;",
        "&auml;", "&aring;", "&aelig;", "&ccedil;", "&egrave;", "&eacute;",
        "&ecirc;", "&euml;", "&igrave;", "&iacute;", "&icirc;", "&iuml;",
        "&eth;", "&ntilde;", "&ograve;", "&oacute;", "&ocirc;", "&otilde;",
        "&ouml;", "&divide;", "&oslash;", "&ugrave;", "&uacute;", "&ucirc;",
        "&uuml;", "&yacute;", "&thorn;", "&yuml;"
    };

const char *CHARSET_HTML[] =
    {
        "en",
        "en",
        "ja",
        "zh-TW",
        "ko",
        "ar",
        "he",
        "ru",
        "tr",
        "bg",
        "uk",
        "po",
        "el",
        "zh-CN",
        "th",
		"vn",
		"li",
        "en-UC",
        "en-UC"
    };

uint2 MCParagraph::cursorwidth = 1;

MCParagraph::MCParagraph()
{
	parent = NULL;
	/* UNCHECKED */ MCStringCreateMutable(0, m_text);
	blocks = NULL;
	lines = NULL;
	focusedindex = 0;
	opened = 0;
	startindex = endindex = originalindex = PARAGRAPH_MAX_LEN;
	state = 0;
	
	// MP-2013-09-02: [[ FasterField ]] Paragraphs start off needing layout.
	needs_layout = true;

	// MW-2012-01-25: [[ ParaStyles ]] All attributes are unset to begin with.
	attrs = nil;
}

MCParagraph::MCParagraph(const MCParagraph &pref) : MCDLlist(pref)
{
	parent = pref.parent;
	/* UNCHECKED */ MCStringMutableCopy(pref.m_text, m_text);
	
	blocks = NULL;
	if (pref.blocks != NULL)
	{
		MCBlock *bptr = pref.blocks;
		do
		{
			MCBlock *tbptr = new MCBlock(*bptr);
			tbptr->appendto(blocks);
			tbptr->setparent(this);
			bptr = bptr->next();
		}
		while (bptr != pref.blocks);
	}

	// MW-2012-01-25: [[ ParaStyles ]] Make sure our attrs are nil, then copy
	//   the attrs from the other paragraph.
	attrs = nil;
	copyattrs(pref);

	lines = NULL;
	focusedindex = 0;
	startindex = endindex = originalindex = PARAGRAPH_MAX_LEN;
	opened = 0;
	state = 0;
	
	// MP-2013-09-02: [[ FasterField ]] Paragraphs start off needing layout.
	needs_layout = true;
}

MCParagraph::~MCParagraph()
{
	while (opened)
		close();
	
	deleteblocks();

	// MW-2006-04-13: Memory leak caused by 'lines' not being freed. This happens if the field is open
	//   but the paragraph is not. Which occurs when a paragraph is duplicated to the clipboard and then
	//   asked to render itself as RTF.
	deletelines();

	clearattrs();
	
	// Don't let the text go away until anything referencing it is gone
	MCValueRelease(m_text);
}

MCBlock* MCParagraph::AppendText(MCStringRef p_string)
{
	// Ensure the block list has been set up
	inittext();
	
	// Is the last block empty or does a new one need to be created?
	MCBlock *t_block = blocks->prev();
	if (t_block->GetLength() > 0)
	{
		// Block already contains data, create a new one
		MCBlock *t_newblock = new MCBlock;
		t_newblock->setparent(this);
		t_block->append(t_newblock);
		t_block = t_newblock;
	}
	
	// Does the requested text fit or is truncation required?
	uindex_t t_new_length = MCStringGetLength(p_string);
	if (gettextlength() + t_new_length >= PARAGRAPH_MAX_LEN - 1)
		t_new_length = PARAGRAPH_MAX_LEN - gettextlength() - 1;
	
	// Append the text as requested
	// TODO: trunctation
	findex_t t_cur_len = gettextlength();
	/* UNCHECKED */ MCStringAppend(m_text, p_string);
	
	// Set the indices for the block containing this text
	t_block->SetRange(t_cur_len, t_new_length);
	return t_block;
}

bool MCParagraph::TextIsWordBreak(codepoint_t p_codepoint)
{
	return p_codepoint == ' ';
}

bool MCParagraph::TextIsLineBreak(codepoint_t p_codepoint)
{
	return p_codepoint == '\v';
}

bool MCParagraph::TextIsSentenceBreak(codepoint_t p_codepoint)
{
	return p_codepoint == '.';
}

bool MCParagraph::TextIsParagraphBreak(codepoint_t p_codepoint)
{
	return p_codepoint == '\n';
}

bool MCParagraph::TextIsPunctuation(codepoint_t p_codepoint)
{
	return ispunct(p_codepoint);
}

bool MCParagraph::TextFindNextParagraph(MCStringRef p_string, findex_t p_after, findex_t &r_next)
{
	codepoint_t t_cp;
	uindex_t t_length = MCStringGetLength(p_string);
	while (p_after < t_length && !TextIsParagraphBreak(MCStringGetCodepointAtIndex(p_string, p_after)))
		p_after++;
	
	if (p_after == t_length)
		return false;
	
	r_next = p_after + 1;
	return true;
}

bool MCParagraph::visit(MCVisitStyle p_style, uint32_t p_part, MCObjectVisitor* p_visitor)
{
	bool t_continue;
	t_continue = true;

	if (p_style == VISIT_STYLE_DEPTH_LAST)
		t_continue = p_visitor -> OnParagraph(this);
	
	if (t_continue && blocks != NULL)
	{
		MCBlock *bptr = blocks;
		do
		{
			t_continue = bptr -> visit(p_style, p_part, p_visitor);
			bptr = bptr->next();
		}
		while(t_continue && bptr != blocks);
	}

	if (t_continue && p_style == VISIT_STYLE_DEPTH_FIRST)
		t_continue = p_visitor -> OnParagraph(this);

	return t_continue;
}

// **** mutate blocks
IO_stat MCParagraph::load(IO_handle stream, const char *version, bool is_ext)
{
	IO_stat stat;
	uint1 type;

	// This string can contain a mixture of Unicode and native...
	uint32_t t_length;
	MCAutoPointer<char> t_text_data;
	if ((stat = IO_read_string(&t_text_data, t_length, stream, 2, true, false)) != IO_NORMAL)
		return stat;
	
	// The paragraph's text is accumulated into here as it can change between
	// native and UTF-16 encodings on a block-by-block basis.
	MCAutoStringRef t_text;
	if (!MCStringCreateMutable(0, &t_text))
		return IO_ERROR;

	// MW-2012-03-04: [[ StackFile5500 ]] If this is an extended paragraph then
	//   load in the attribute extension record.
	if (is_ext)
		if ((stat = loadattrs(stream)) != IO_NORMAL)
			return IO_ERROR;
	
	// If the whole text isn't covered by the saved blocks, the index of the
	// portion not covered needs to be retained so that it can be added to
	// the paragraph text at the end of loading.
	uindex_t t_last_added = 0;
	
	while (True)
	{
		if ((stat = IO_read_uint1(&type, stream)) != IO_NORMAL)
			return stat;
		switch (type)
		{
		// MW-2012-03-04: [[ StackFile5500 ]] Handle either a normal block, or
		//   an extended block.
		case OT_BLOCK:
		case OT_BLOCK_EXT:
			{
				MCBlock *newblock = new MCBlock;
				newblock->setparent(this);
				
				// MW-2012-03-04: [[ StackFile5500 ]] If the tag was actually an
				//   extended block, then pass in 'true' for is_ext.
				if ((stat = newblock->load(stream, version, type == OT_BLOCK_EXT)) != IO_NORMAL)
				{
					delete newblock;
					return stat;
				}
				
				// The indices returned here are *wrong* from the point of view
				// of the refactored Unicode paragraph - the block as loaded
				// stores byte indices, not UTF-16 value indices. These wrong
				// values are needed to ensure the paragraph text is loaded 
				// using the correct encoding and get fixed up below.
				findex_t index, len;
				newblock->GetRange(index, len);
				t_last_added = index+len;
				if (newblock->IsSavedAsUnicode())
				{
					len >>= 1;
					if (len && t_length > 0)
					{
						uint2 *dptr = (uint2*)(*t_text_data + index);
						
						// Byte swap, if required
						uindex_t t_len = len;
						while (len--)
							swap_uint2(dptr++);
						
						// The indices used by the block are incorrect and need
						// to be updated (offsets into the stored string and
						// the string held by the paragraph will differ if any
						// portion of the stored string was non-UTF-16)
						newblock->SetRange(MCStringGetLength(*t_text), t_len);
						
						// Append to the paragraph text
						if (!MCStringAppendChars(*t_text, dptr - t_len, t_len))
							return IO_ERROR;
					}
				}
				else
				{
					if (MCtranslatechars && len && t_length > 0)
#ifdef __MACROMAN__
						IO_iso_to_mac(*t_text_data + index, len);
#else
						IO_mac_to_iso(*t_text_data + index, len);
#endif

					// Fix the indices used by the block
					newblock->SetRange(MCStringGetLength(*t_text), len);
					
					// String is in native format. Append to paragraph text
					if (!MCStringAppendNativeChars(*t_text, (const char_t*)(*t_text_data + index), len))
						return IO_ERROR;
				}
				newblock->appendto(blocks);
			}
			break;
		default:
			if (blocks == NULL && MCtranslatechars && t_length && *t_text_data != nil)
			{
#ifdef __MACROMAN__
				IO_iso_to_mac(*t_text_data, t_length);
#else
				IO_mac_to_iso(*t_text_data, t_length);
#endif
			}
			
			// If we have no blocks, add all the text to the paragraph. Because
			// there were no blocks to say it was unicode, it must be native.
			if (t_last_added == 0)
			{
				if (!MCStringAppendNativeChars(*t_text, (const char_t*)*t_text_data, t_length))
					return IO_ERROR;
				t_last_added = t_length;
			}
				
			// Ensure that all the text was covered
			if (t_last_added != t_length)
				return IO_ERROR;

			MCS_seek_cur(stream, -1);
			MCValueAssign(m_text, *t_text);
			return IO_NORMAL;
		}
	}
	
	// MP-2013-09-02: [[ FasterField ]] Once loaded, the paragraph will need layout.
	needs_layout = true;

	// This point shouldn't be reached
	assert(false);
	return IO_NORMAL;
}

// **** require blocks
IO_stat MCParagraph::save(IO_handle stream, uint4 p_part)
{
	IO_stat stat;
	defrag();
	
	// The string data that will get written out. It can't be just done as a
	// StringRef without breaking file format compatibility.
	uindex_t t_data_len;
	const char *t_data;
	if (MCStringIsNative(m_text))
	{
		t_data_len = MCStringGetLength(m_text);
		t_data = (const char *)MCStringGetNativeCharPtr(m_text);
	}
	else
	{
		// The paragraph is not native. If it does not contain any blocks,
        // one will have to be created to ensure Unicodeness is preserved.
        if (blocks == nil)
            inittext();
        
        t_data_len = MCStringGetLength(m_text) * sizeof(unichar_t);
		t_data = (const char *)MCStringGetCharPtr(m_text);
	}
	
	if (!MCStringIsNative(m_text))
	{
		// For file format compatibility, swap_uint2 must be called on each 
		// character in the UTF-16 string (Unicodeness is now a paragraph
		// property, not a block property, so it is done for all the text)
		unichar_t *t_swapped_data = new unichar_t[t_data_len/sizeof(unichar_t)];
		memcpy(t_swapped_data, t_data, t_data_len);
		for (uindex_t i = 0; i < MCStringGetLength(m_text); i++)
		{
			swap_uint2(&t_swapped_data[i]);
		}
		t_data = (char *)t_swapped_data;
	}
	
	// MW-2012-03-04: [[ StackFile5500 ]] If the paragraph has attributes and 5.5
	//   stackfile format has been requested, then output an extended paragraph.
	bool t_is_ext;
	if (MCstackfileversion >= 5500 && attrs != nil)
		t_is_ext = true;
	else
		t_is_ext = false;
	
	if ((stat = IO_write_uint1(t_is_ext ? OT_PARAGRAPH_EXT : OT_PARAGRAPH, stream)) != IO_NORMAL)
		return stat;

	if ((stat = IO_write_string(MCString(t_data, t_data_len), stream, 2, true)) != IO_NORMAL)
		return stat;

	// If the string had to be byte swapped, delete the allocated data
	if (!MCStringIsNative(m_text))
		delete[] t_data;
	
	// MW-2012-03-04: [[ StackFile5500 ]] If this is an extended paragraph then
	//   write out the attribtues.
	if (t_is_ext)
		if ((stat = saveattrs(stream)) != IO_NORMAL)
			return IO_ERROR;
 
	// Write out the blocks
	if (blocks != NULL)
	{
		MCBlock *tptr = blocks;
		do
		{
			if ((stat = tptr->save(stream, p_part)) != IO_NORMAL)
				return stat;

			tptr = tptr->next();
		}
		while (tptr != blocks);
	}
	
	return IO_NORMAL;
}

// MW-2012-02-14: [[ FontRefs ]] Now takes the parent fontref so that the block fontrefs
//   can be computed.
void MCParagraph::open(MCFontRef p_parent_font)
{
	if (opened++ == 0)
	{
		state = 0;
		if (blocks != NULL)
		{
			MCBlock *bptr = blocks;
			do
			{
				bptr->open(p_parent_font);
				bptr = bptr->next();
			}
			while (bptr != blocks);
		}
		else
			inittext();
	}
}

void MCParagraph::close()
{
	if (opened != 0 && --opened == 0)
	{
		defrag();
		deletelines();
		startindex = endindex = originalindex = PARAGRAPH_MAX_LEN;
		if (blocks != NULL)
		{
			MCBlock *bptr = blocks;
			do
			{
				bptr->close();
				bptr = bptr->next();
			}
			while (bptr != blocks);
		}
	}
}

void MCParagraph::setparent(MCField *newparent)
{
	parent = newparent;
}

// MW-2012-02-14: [[ FontRefs ]] Recalculate the block's fontrefs using the new parent fontref.
bool MCParagraph::recomputefonts(MCFontRef p_parent_font)
{
	if (blocks == nil)
		return false;

	bool t_changed;
	t_changed = false;
	
	MCBlock *t_block;
	t_block = blocks;
	do
	{
		if (t_block -> recomputefonts(p_parent_font))
			t_changed = true;
		t_block = t_block -> next();
	}
	while(t_block != blocks);
	
	// MP-2013-09-02: [[ FasterField ]] If any of the blocks have changed, layout is required.
	if (t_changed)
		needs_layout = true;
	
	return t_changed;
}

//clear blocks with zero length

// **** mutate blocks
Boolean MCParagraph::clearzeros()
{
	Boolean reflow = False;
	if (blocks != NULL && blocks->next() != blocks)
	{
		MCBlock *bptr = blocks;
		do
		{
			findex_t i, l;
			bptr->GetRange(i, l);
			if (l == 0)
			{
				MCBlock *tbptr = bptr;
				bptr = bptr->next();
				tbptr->remove(blocks);
				delete tbptr;
				reflow = True;
			}
			else
				bptr = bptr->next();
		}
		while (bptr != blocks);
	}

	if (reflow)
	{
		state |= PS_LINES_NOT_SYNCHED;
	}

	return reflow;
}

// **** mutate lines
void MCParagraph::deletelines()
{
	while (lines != NULL)
	{
		MCLine *lptr = lines->remove(lines);
		delete lptr;
	}
	
	// MP-2013-09-02: [[ FasterField ]] Deleting the lines means layout is needed.
	needs_layout = true;
}

// **** mutate blocks
void MCParagraph::deleteblocks()
{
	while (blocks != NULL)
	{
		MCBlock *bptr = blocks->remove(blocks);
		delete bptr;
	}

	state |= PS_LINES_NOT_SYNCHED;
	
	// MP-2013-09-02: [[ FasterField ]] Deleting the blocks means layout is needed.
	needs_layout = true;
}

//clear blocks with the same attributes
// **** mutate blocks
void MCParagraph::defrag()
{
	bool t_blocks_changed;
	t_blocks_changed = false;

	if (blocks != NULL)
	{
		MCBlock *bptr = blocks;
		Boolean frag;
		do
		{
			if (bptr->next() != blocks
			        && bptr->sameatts(bptr->next(), false))
			{
				MCBlock *tbptr = bptr->next()->remove(blocks);
				findex_t i1, l1, i2, l2;
				bptr->GetRange(i1, l1);
				tbptr->GetRange(i2, l2);
				bptr->SetRange(i1, l1 + l2);
				delete tbptr;
				frag = True;
			
				t_blocks_changed = true;
			}
			else
			{
				bptr = bptr->next();
				frag = False;
			}
		}
		while (frag || bptr != blocks);
	}

	if (t_blocks_changed)
	{
		state |= PS_LINES_NOT_SYNCHED;
		
		// MP-2013-09-02: [[ FasterField ]] If we've changed the blocks, the lines need recomputed.
		needs_layout = true;
	}
}

// MW-2012-01-25: [[ ParaStyles ]] This method causes a reflow of the paragraph depending
//   on the setting of 'dontWrap'.
void MCParagraph::layout(bool p_force)
{
	// MP-2013-09-02: [[ FasterField ]] If we don't need layout, and layout isn't being forced,
	//   do nothing.
	if (!needs_layout && !p_force)
		return;

	if (getdontwrap())
		noflow();
	else
		flow();
	
	// MP-2013-09-02: [[ FasterField ]] We've layed out the paragraph, so it doesn't need to
	//   be again until mutated.
	needs_layout = false;
}

//reflow paragraph with wrapping
void MCParagraph::flow(void)
{
	// MW-2008-03-24: [[ Bug 6194 ]] Make sure we clean the paragraph of broken blocks and empty
	//   blocks before we reflow - failing to do this causes strange effects when wrapping unicode
	//   text.
	defrag();

	MCBlock *bptr = blocks;
	MCLine *lptr = new MCLine(this);
	MCLine *olptr = lines;

	// MW-2012-01-25: [[ ParaStyles ]] Compute the normal and first line layout width for
	//   wrapping purposes.
	int32_t pwidth, twidth;
	computelayoutwidths(pwidth, twidth);

	do
	{
		bptr = lptr -> fitblocks(bptr, blocks, twidth);
		if (bptr != blocks)
		{
			if (olptr != NULL)
			{
				olptr->takebreaks(lptr);
				olptr = olptr->next();
				if (olptr == lines)
					olptr = NULL;
			}
			else
			{
				lptr->appendto(lines);
				lptr = new MCLine(this);
			}
		}
		
		// MW-2008-06-12: [[ Bug 6482 ]] Make sure we only take the firstIndent into account
		//   on the first line of the paragraph.
		twidth = pwidth;
	}
	while (bptr != blocks);
	if (olptr != NULL)
	{
		olptr->takebreaks(lptr);
		delete lptr;
		olptr = olptr->next();
		while (olptr != lines)
		{
			lptr = olptr->remove(olptr);
			delete lptr;
		}
	}
	else
	{
		lptr->appendto(lines);
		lptr->makedirty();
	}

	state &= ~PS_LINES_NOT_SYNCHED;
}

//flow paragraph and don't wrap
void MCParagraph::noflow(void)
{
	// MW-2008-04-01: [[ Bug ]] Calling clearzeros meant styling of empty 
	// selections didn't work.
	defrag();
	if (lines == NULL)
		lines = new MCLine(this);
	else
		while (lines->next() != lines)
		{
			MCLine *lptr = lines->remove(lines);
			delete lptr;
		}
	lines->appendall(blocks);

	// MW-2012-02-10: [[ FixedTable ]] If there is a non-zero table width then
	//   use that as the line width.
	int32_t t_table_width;
	t_table_width = gettablewidth();
	if (t_table_width != 0)
		lines -> setwidth(t_table_width);

	state &= ~PS_LINES_NOT_SYNCHED;
}

// MW-2008-04-02: [[ Bug 6259 ]] Make sure front and back hilites are only
//   drawn if appropriate.
void MCParagraph::fillselect(MCDC *dc, MCLine *lptr, int2 x, int2 y, uint2 height, int2 sx, uint2 swidth)
{
	findex_t i, l;
	lptr->GetRange(i, l);
	if ((state & PS_FRONT && lptr == lines)
	        || (state & PS_BACK && lptr == lines->prev())
	        || (endindex >= i && startindex < i + l))
	{
		bool t_show_front;
		t_show_front = (state & PS_FRONT) != 0 && (parent -> getflag(F_LIST_BEHAVIOR) || this != parent -> getparagraphs() || lptr != lines);
	
		MCRectangle srect;
		if (t_show_front || startindex < i)
			srect.x = sx;
		else
		{
			srect.x = x;
			if (startindex > i)
				srect.x += lptr->GetCursorX(MCU_min(gettextlength(), startindex));
		}
		
		bool t_show_back;
		t_show_back = (state & PS_BACK) != 0 && (parent -> getflag(F_LIST_BEHAVIOR) || this != parent -> getparagraphs() -> prev() || lptr != lines -> prev());
		if (t_show_back || endindex > i + l)
			srect.width = swidth - (srect.x - sx);
		else
		{
			int2 sx = x + lptr->GetCursorX(MCU_min(gettextlength(), endindex));
			if (sx > srect.x)
				srect.width = sx - srect.x;
			else
				return;
		}
		
		// MW-2012-03-19: [[ Bug 10069 ]] The padding to use vertically depends on
		//   the vgrid property and such.
		int32_t t_padding;
		t_padding = getvpadding();
		
		// MW-2012-03-16: [[ Bug ]] Make sure padding is taken into account for
		//   the first and last lines in a paragraph.
		if (lptr == lines)
		{
			y -= t_padding;
			height += t_padding;
		}
		
		if (lptr == lines -> prev())
			height += t_padding;

		srect.y = y;
		srect.height = height;

		// MW-2012-09-04: [[ Bug 9759 ]] Adjust any pattern origin to scroll with text.
		parent->setforeground(dc, DI_HILITE, False, True);
		// MW-2012-11-22: [[ Bug 9759 ]] In listBehavior fields make hilite pattern origin
		//   top left of line.
		parent->adjustpixmapoffset(dc, DI_HILITE, parent -> getflag(F_LIST_BEHAVIOR) ? y + parent -> gettexty() - parent -> getcontenty() - TEXT_Y_OFFSET : 0);

		// MW-2012-01-08: [[ Paragraph Spacing ]] If we are the first line and
		//   the 'front' selection is being shown, then render the hilite over
		//   the space above the paragraph.
		if (t_show_front && lptr == lines)
		{
			// MW-2012-03-16: [[ Bug ]] The topmargin includes padding, which we
			//   don't want.
			int32_t t_space_height;
			t_space_height = computetopmargin() - t_padding;

			MCRectangle t_rect;
			MCU_set_rect(t_rect, sx, y - t_space_height, swidth, t_space_height);
			dc -> fillrect(t_rect);
		}
		
		// MW-2012-03-15: [[ Bug ]] If we have an implicit grid line, then don't fill over it!
		if (computetopborder() == 0 && gethgrid())
		{
			srect . y += 1;
			srect . height -= 1;
		}

		dc->fillrect(srect);

		// MW-2012-01-08: [[ Paragraph Spacing ]] If we are the last line and
		//   the 'back' selection is being shown, then render the hilite over
		//   the space above the paragraph.
		if (t_show_back && lptr -> next() == lines)
		{
			// MW-2012-03-16: [[ Bug ]] The bottommargin includes padding, which
			//   we don't want.
			int32_t t_space_height;
			t_space_height = computebottommargin() - t_padding;

			MCRectangle t_rect;
			MCU_set_rect(t_rect, sx, y + height, swidth, t_space_height);
			dc -> fillrect(t_rect);
		}
		parent->setforeground(dc, DI_FORE, False, True);
		parent->draw3dhilite(dc, srect);
	}
}

//draw box around found text
void MCParagraph::drawcomposition(MCDC *dc, MCLine *lptr, int2 x, int2 y, uint2 height, findex_t compstart, findex_t compend, findex_t compconvstart, findex_t compconvend)
{
	findex_t i, l;
	lptr->GetRange(i, l);
	if (compstart >= i || compend >= i)
	{
		MCRectangle srect;
		srect.x = x;
		srect.y = y;
		srect.height = height;
		if (compstart > i)
			srect.x += lptr->GetCursorX(compstart);
		if (compend > i + l)
			srect.width = lptr->getwidth() - (srect.x - x);
		else
			srect.width = x + lptr->GetCursorX(compend) - srect.x;
		dc->setforeground(dc->getgray());
		dc->drawline(srect.x, srect.y + srect.height - 1, srect.x + srect.width,
		             srect.y + srect.height - 1);
		dc->setforeground(dc->getblack());
		dc->setlineatts(2, LineSolid, CapButt, JoinBevel);
		if (compconvstart != compconvend)
		{
			compconvstart += compstart;
			compconvend += compstart;
			srect.x = x;
			srect.y = y;
			srect.height = height;
			if (compconvstart > i)
				srect.x += lptr->GetCursorX(compconvstart);
			if (compconvend > i + l)
				srect.width = lptr->getwidth() - (srect.x - x);
			else
				srect.width = x + lptr->GetCursorX(compconvend) - srect.x;

			dc->drawline(srect.x, srect.y + srect.height - 1, srect.x + srect.width,
			             srect.y + srect.height - 1);
		}
		else
			if (IsMacLFAM())
				dc->drawline(srect.x, srect.y + srect.height - 1, srect.x + srect.width,
				             srect.y + srect.height - 1);
		dc->setlineatts(0, LineSolid, CapButt, JoinBevel);
		parent->setforeground(dc, DI_FORE, False, True);
	}
}

// MW-2007-07-05: [[ Bug 110 ]] - Make sure the find box is continued over multiple lines
void MCParagraph::drawfound(MCDC *dc, MCLine *lptr, int2 x, int2 y, uint2 height, findex_t fstart, findex_t fend)
{
	findex_t i, l;
	lptr->GetRange(i, l);
	if (fstart < i + l && fend > i)
	{
		MCRectangle srect;
		srect.x = x;
		srect.y = y;
		srect.height = height;

		bool t_has_start;
		t_has_start = fstart >= i;
		if (fstart > i)
			srect.x += lptr->GetCursorX(fstart);

		bool t_has_end;
		t_has_end = fend <= i + l;
		if (fend > i + l)
			srect.width = lptr->getwidth() - (srect.x - x);
		else
			srect.width = x + lptr->GetCursorX(fend) - srect.x;

		parent->setforeground(dc, DI_FORE, False, True);
		if (t_has_start && t_has_end)
			dc->drawrect(srect);
		else
		{
			dc ->drawline(srect . x, srect . y, srect . x + srect . width - 1, srect . y);
			dc ->drawline(srect . x, srect . y + srect . height - 1, srect . x + srect . width - 1, srect . y + srect . height - 1);
			if (t_has_start)
				dc -> drawline(srect . x, srect . y, srect . x, srect . y + srect . height - 1);
			if (t_has_end)
				dc -> drawline(srect . x + srect . width - 1, srect . y, srect . x + srect . width - 1, srect . y + srect . height - 1);
		}
	}
}

//draw text of paragraph
void MCParagraph::draw(MCDC *dc, int2 x, int2 y, uint2 fixeda,
                       uint2 fixedd, findex_t fstart, findex_t fend, findex_t compstart,
                       findex_t compend, findex_t compconvstart, findex_t compconvend,
                       uint2 textwidth, uint2 pgheight, uint2 sx, uint2 swidth, uint2 pstyle)
{
	if (lines == NULL)
		return;
		
	// MW-2012-03-05: [[ HiddenText ]] If the paragraph is not visible, then don't draw
	//   anything.
	if (gethidden())
		return;

	MCRectangle t_clip;
	t_clip = dc -> getclip();

	uint2 ascent, descent;
	ascent = fixeda;
	descent = fixedd;

	// MW-2012-03-16: [[ Bug 10001 ]] Compute the paragraph offset (from leftmargin) and minimal width.
	int32_t t_paragraph_offset, t_paragraph_width;
	computeparaoffsetandwidth(t_paragraph_offset, t_paragraph_width);

	// MW-2012-03-15: [[ Bug 10001 ]] Compute the selection offset and width. Notice that
	//   the width is at least the textwidth.
	int32_t t_select_x, t_select_width;
	t_select_x = x + t_paragraph_offset;
	t_select_width = MCMax(t_paragraph_width, textwidth);

	// If the field is in listbehavior mode the selection fill also covers the left and
	// right margins.
	if (parent -> getflag(F_LIST_BEHAVIOR))
	{
		t_select_x -= parent -> getleftmargin() + DEFAULT_BORDER - parent -> getborderwidth();
		t_select_width += parent -> getleftmargin() + parent -> getrightmargin() + 2 * DEFAULT_BORDER - 2 * parent -> getborderwidth();
	}

	// MW-2012-01-25: [[ ParaStyles ]] Compute the inner and outer rects of the
	//   paragraph.
	MCRectangle t_outer_rect, t_inner_rect;
	computerects(x, y, textwidth, t_paragraph_width, pgheight, t_outer_rect, t_inner_rect); 

	// MW-2012-02-09: [[ ParaStyles ]] Compute the inner rect excluding padding (for
	//   border and background rendering).
	// MW-2012-03-19: [[ Bug 10069 ]] Make sure the appropriate h/v padding is used to
	//   adjust the rect.
	MCRectangle t_inner_border_rect;
	t_inner_border_rect . x = t_inner_rect . x - gethpadding();
	t_inner_border_rect . width = t_inner_rect . width + 2 * gethpadding();
	t_inner_border_rect . y = t_inner_rect . y - getvpadding();
	t_inner_border_rect . height = t_inner_rect . height + 2 * getvpadding();

	// MW-2012-02-10: [[ FixedTable ]] Adjust the rects to take into account any
	//   fixed width table mode.
	adjustrectsfortable(t_inner_border_rect, t_outer_rect);

	// MW-2012-01-25: [[ ParaStyles ]] If the paragraph has a background color
	//   then fill it in.
	if (attrs != nil && (attrs -> flags & PA_HAS_BACKGROUND_COLOR) != 0)
	{
		MCColor t_color;
		t_color . pixel = attrs -> background_color;
		MCscreen -> querycolor(t_color);
		dc -> setforeground(t_color);
		dc -> fillrect(t_inner_border_rect);
		parent->setforeground(dc, DI_FORE, False, True);
	}

	// Compute the top of the first line.
	int32_t t_current_y;
	t_current_y = t_inner_rect . y;

	findex_t si, ei;
	getselectionindex(si, ei);

	MCLine *lptr;
	lptr = lines;
	do
	{
		if (fixeda == 0)
		{
			ascent = lptr -> getascent();
			descent = lptr -> getdescent();
		}

		if (t_current_y < t_clip . y + t_clip . height && t_current_y + ascent + descent > t_clip . y)
		{
			int32_t t_current_x;
			t_current_x = t_inner_rect . x + computelineinneroffset(t_inner_rect . width, lptr);

			if (startindex != endindex || state & PS_FRONT || state & PS_BACK)
				fillselect(dc, lptr, t_current_x, t_current_y, ascent + descent, t_select_x, t_select_width);

			uint32_t t_list_style;
			t_list_style = getliststyle();
			if (t_list_style != kMCParagraphListStyleNone && t_list_style != kMCParagraphListStyleSkip && lptr == lines)
			{
				char t_index_buffer[PG_MAX_INDEX_SIZE];
				const char *t_string;
				uint32_t t_string_length;
				bool t_is_unicode;
				if (t_list_style < kMCParagraphListStyleNumeric)
				{
					switch(t_list_style)
					{
					case kMCParagraphListStyleDisc:
						t_string = (const char *)L"\u2022";
						break;
					case kMCParagraphListStyleCircle:
						t_string = (const char *)L"\u25E6";
						break;
					case kMCParagraphListStyleSquare:
						t_string = (const char *)L"\u25AA";
						break;
					}
					t_string_length = 2;
					t_is_unicode = true;
				}
				else
				{
					computeliststyleindex(parent -> getparagraphs() -> prev(), t_index_buffer, t_string, t_string_length);
					t_is_unicode = false;
				}

				// MW-2012-02-06: [[ Bug ]] If the front part of the paragraph is selected,
				//   then make sure we change color to background, draw text, then reset to
				//   foreground.
				if ((state & PS_FRONT) != 0 && this != parent -> getparagraphs())
				{
					// MW-2012-03-07: [[ Bug 10059 ]] Set the text color appropriately for the
					//   list labels.
					if (IsMacLF() && !parent->isautoarm())
					{
						MCPatternRef t_pattern;
						int2 x, y;
						MCColor fc, hc;
						parent->getforecolor(DI_FORE, False, True, fc, t_pattern, x, y, dc, parent);
						parent->getforecolor(DI_HILITE, False, True, hc, t_pattern, x, y, dc, parent);
						if (hc.pixel == fc.pixel)
							parent->setforeground(dc, DI_BACK, False, True);
					}
					else
						parent->setforeground(dc, DI_BACK, False, True);
				}
                dc -> drawtext_legacy(t_current_x - getlistlabelwidth(), t_current_y + ascent - 1, t_string, t_string_length, parent-> getfontref(), false, t_is_unicode);
				if ((state & PS_FRONT) != 0 && this != parent -> getparagraphs())
					parent -> setforeground(dc, DI_FORE, False, True);
			}

			lptr->draw(dc, t_current_x, t_current_y + ascent - 1, si, ei, m_text, pstyle);
			if (fstart != fend)
				drawfound(dc, lptr, t_current_x, t_current_y, ascent + descent, fstart, fend);
			if (compstart != compend)
				drawcomposition(dc, lptr, t_current_x, t_current_y, ascent + descent, compstart, compend, compconvstart, compconvend);
		}

		t_current_y += ascent + descent;

		lptr = lptr->next();
	}
	while (lptr != lines);

	dc -> setclip(t_clip);
	
	// MW-2012-01-08: [[ Paragraph Border ]] Render the paragraph's border (if
	//   any).
	if (!MCU_equal_rect(t_inner_border_rect, t_outer_rect) || gethgrid() || getvgrid())
	{
		if (attrs != nil && (attrs -> flags & PA_HAS_BORDER_COLOR) != 0)
		{
			MCColor t_color;
			t_color . pixel = attrs -> border_color;
			MCscreen -> querycolor(t_color);
			dc -> setforeground(t_color);
		}
		else
		{
			// MW-2012-09-04: [[ Bug 9759 ]] Adjust any pattern origin to scroll with text.
			parent->setforeground(dc, DI_BORDER, False, True);
			parent->adjustpixmapoffset(dc, DI_BORDER);
		}

		// MW-2012-03-15: [[ Bug 10069 ]] If we have no border, and hgrid is set on the parent but not
		//   this paragraph we are in compatibility mode. This means:
		//     1) No top line is rendered.
		//     2) The hgrid lines extend full width of field.
		bool t_compat_hgrid;
		t_compat_hgrid = (attrs == nil || !(attrs -> flags & PA_HAS_HGRID)) && (parent -> getflags() & F_HGRID) != 0 && getborderwidth() == 0;

		// Fill the top border - slightly complicated by the need to handle the
		// implicit 'grid' case.
		// MW-2012-03-15: [[ Bug 10069 ]] Skip rendering the top border if in hgrid compat mode.
		if (!t_compat_hgrid)
		{
			if (!gethgrid() || !elidetopborder() || this == parent -> getparagraphs())
				dc -> fillrect(MCU_make_rect(t_outer_rect . x, t_outer_rect . y, t_outer_rect . width, MCMax(gethgrid() ? 1 : 0, t_inner_border_rect . y - t_outer_rect . y)));
			else
			{
				MCRectangle t_prev_inner, t_prev_outer;
				prev() -> computerects(x, y, textwidth, prev() -> getwidth(), pgheight, t_prev_outer, t_prev_inner);
				
				// MW-2012-02-10: [[ FixedTable ]] The adjustrects method uses both rects so make
				//   sure we adjust the prev inner rect for padding.
				// MW-2012-03-19: [[ Bug 10069 ]] Make sure the appropriate h/v padding is used to
				//   adjust the rect.
				// MW-2013-08-08: [[ Bug 10616 ]] Previously was making t_prev_inner equal to t_inner_rect
				//   adjusted for padding, causing incorrect length of hline.
				t_prev_inner . x = t_prev_inner . x - prev() -> gethpadding();
				t_prev_inner . width = t_prev_inner . width + 2 * prev() -> gethpadding();
				t_prev_inner . y = t_prev_inner . y - prev() -> getvpadding();
				t_prev_inner . height = t_prev_inner . height + 2 * prev() -> getvpadding();
				
				// MW-2012-02-10: [[ FixedTable ]] Adjust the outer rect to take into account any
				//   fixed width table mode.
				prev() -> adjustrectsfortable(t_prev_inner, t_prev_outer);

				int32_t t_left, t_right;
				t_left = MCMin(t_outer_rect . x, t_prev_outer . x);
				t_right = MCMax(t_outer_rect . x + t_outer_rect . width, t_prev_outer . x + t_prev_outer . width);
				dc -> fillrect(MCU_make_rect(t_left, t_outer_rect . y, t_right - t_left, MCMax(1, t_inner_border_rect . y - t_outer_rect . y)));
			}
		}

		// Fill the left border.
		dc -> fillrect(MCU_make_rect(t_outer_rect . x, t_inner_border_rect . y, t_inner_border_rect . x - t_outer_rect . x, t_inner_border_rect . height));

		// Fill the right border.
		dc -> fillrect(MCU_make_rect(t_inner_border_rect . x + t_inner_border_rect . width, t_inner_border_rect . y, t_outer_rect . x + t_outer_rect . width - (t_inner_border_rect . x + t_inner_border_rect . width), t_inner_border_rect . height));
		
		// Fill the bottom border - slightly complicated by the need to handle the
		// implicit 'grid' case.
		// MW-2012-03-15: [[ Bug 10069 ]] If in hgrid compat mode, render a compatibility border.
		if (!t_compat_hgrid)
		{
			int32_t t_bottom_border;
			t_bottom_border = t_outer_rect . y + t_outer_rect . height - (t_inner_border_rect . y + t_inner_border_rect . height);
			if (gethgrid() && t_bottom_border == 0 && !elidebottomborder())
				t_bottom_border = 1;
			dc -> fillrect(MCU_make_rect(t_outer_rect . x, t_inner_border_rect . y + t_inner_border_rect . height, t_outer_rect . width, t_bottom_border));
		}
		else
			dc -> fillrect(MCU_make_rect(parent -> getrect() . x, t_inner_border_rect . y + t_inner_border_rect . height, parent -> getrect() . width, 1));
		
		// Render the cell boundaries (if vGrid set).
		if (getvgrid())
		{
			uint2 *t;
			uint2 nt;
			Boolean fixed;
			gettabs(t, nt, fixed);

			// MW-2012-02-10: Compute the delta between tab and field offset.
			int32_t t_delta;
			t_delta = t_inner_border_rect . x + computelineinneroffset(t_inner_border_rect . width, lines) - 1;

			// MW-2012-03-15: [[ Bug 10069 ]] Continue the vgrid lines all the way across.
			int32_t t_limit;
			t_limit = parent -> getrect() . x + parent -> getrect() . width;

			uint2 ct = 0; 
			int4 x = t[0] + t_delta;
			while (x <= t_limit)
			{
				dc->drawline(x, t_inner_border_rect . y, x, t_inner_border_rect . y + t_inner_border_rect . height);
				
				if (ct < nt - 1)
					x = t_delta + t[++ct];
				else if (nt == 1)
					x += t[0];
				else
					x += t[nt - 1] - t[nt - 2];

				// MW-2012-02-10: [[ FixedTable ]] If we have reached the final tab in fixed
				//   table mode, we are done.
				// MW-2013-05-20: [[ Bug 10878 ]] Tweaked conditions to work for min two tabStops
				//   rather than 3.
				if (ct >= nt - 2 && t[nt - 2] == t[nt - 1])
					break;
			}
		}

		parent->setforeground(dc, DI_FORE, False, True);
	}
}

Boolean MCParagraph::getatts(findex_t si, findex_t ei, Font_textstyle textstyle, const char *&fname,
                             uint2 &size, uint2 &fstyle, const MCColor *&color,
                             const MCColor *&backcolor, int2 &shift, bool& specstyle,
                             uint2 &mixed)
{
	Boolean ahas = False;
	Boolean chas = False;
	Boolean bchas = False;
	Boolean shas = False;
	const char *defname = fname;
	uint2 defsize = size;
	uint2 defstyle = fstyle;
	bool defspecstyle = specstyle;
	if (ei > gettextlength())
		ei = gettextlength();
	MCBlock *startptr = indextoblock(si, False);
	MCBlock *bptr = startptr;
	findex_t i, l;
	bptr->GetRange(i, l);
	
	// MW-2009-01-16: [[ Bug 7548 ]] The problem here is that indextoblock() isn't
	//   returning quite what we need. When inserting text, the block used for styling
	//   is (in order):
	//     - the empty block at the index (if any)
	//     - the block to the immediate left (if any)
	//     - the block to the immediate right.
	//   In comparison, indextoblock returns the block after the first one containing
	//   the index. Which is the following (in order):
	//     - the empty block at the index (if any)
	//     - the block to the immediate right (if any)
	//     - the block to the immediate left.
	//   Thus we need to adjust the output of indextoblock in the case of a [si, ei)
	//   being empty.
	if (si == ei && si == i && l != 0 && bptr != blocks)
	{
		bptr = bptr -> prev();
		bptr -> GetRange(i, l);
		startptr = bptr;
	}
	
	do
	{
		const char *tname;
		uint2 tsize;
		uint2 tstyle;
		bool tspecstyle;

		// MW-2012-02-17: [[ SplitTextAttrs ]] Get any font attrs the block has.
		if (bptr -> gettextfont(tname))
		{
			if (bptr == startptr)
				fname = tname;
			ahas = True;
		}
		else
			tname = defname;

		if (bptr -> gettextsize(tsize))
		{
			if (bptr == startptr)
				size = tsize;
			ahas = True;
		}
		else
			tsize = defsize;

		if (bptr -> gettextstyle(tstyle))
		{
			tspecstyle = MCF_istextstyleset(tstyle, textstyle);
			if (bptr == startptr)
			{
				fstyle = tstyle;
				specstyle = tspecstyle;
			}
			ahas = True;
		}
		else
			tstyle = defstyle, tspecstyle = defspecstyle;

		if (ahas)
		{
			if (fname != tname)
				mixed |= MIXED_NAMES;
			if (tsize != size)
				mixed |= MIXED_SIZES;
			if (tstyle != fstyle)
				mixed |= MIXED_STYLES;
			if (tspecstyle != specstyle)
				mixed |= MIXED_SPEC_STYLE;
		}
		const MCColor *tcolor = color;
		if (bptr->getcolor(tcolor))
			if (chas)
			{
				if (tcolor->red != color->red || tcolor->green != color->green
				        || tcolor->blue != color->blue)
					mixed |= MIXED_COLORS;
			}
			else
			{
				if (bptr != startptr)
					mixed |= MIXED_COLORS;
				chas = True;
				color = tcolor;
			}
		else
			if (chas)
				mixed |= MIXED_COLORS;

		const MCColor *btcolor = color;
		if (bptr->getbackcolor(btcolor))
			if (bchas)
			{
				if (btcolor->red != backcolor->red
				        || btcolor->green != backcolor->green
				        || btcolor->blue != backcolor->blue)
					mixed |= MIXED_COLORS;
			}
			else
			{
				if (bptr != startptr)
					mixed |= MIXED_COLORS;
				bchas = True;
				backcolor = btcolor;
			}
		else
			if (bchas)
				mixed |= MIXED_COLORS;
		int2 tshift;
		if (bptr->getshift(tshift))
			if (shas)
			{
				if (tshift != shift)
					mixed |= MIXED_SHIFT;
			}
			else
			{
				if (bptr != startptr)
					mixed |= MIXED_SHIFT;
				shas = True;
				shift = tshift;
			}
		else
			if (shas)
				mixed |= MIXED_SHIFT;
		bptr->GetRange(i, l);
		bptr = bptr->next();
	}
	while (i + l < ei);
	
	return ahas || chas || bchas || shas;
}

void MCParagraph::setatts(findex_t si, findex_t ei, Properties p, void *value, bool p_from_html)
{
	bool t_blocks_changed;
	t_blocks_changed = false;
	
	// MP-2013-09-02: [[ FasterField ]] Keep track of changes.
	bool t_needs_layout;
	t_needs_layout = false;

	defrag();
	MCBlock *bptr = indextoblock(si, False);
	findex_t i, l;
	do
	{
		bptr->GetRange(i, l);
		if (i < si)
		{
			MCBlock *tbptr = new MCBlock(*bptr);
			bptr->append(tbptr);
			bptr->SetRange(i, si - i);
			tbptr->SetRange(si, l - (si - i));
			bptr = bptr->next();
			bptr->GetRange(i, l);
			t_blocks_changed = true;
		}
		else
			bptr->close();
		if (i + l > ei)
		{
			MCBlock *tbptr = new MCBlock(*bptr);
			// MW-2012-02-14: [[ FontRefs ]] If the block is open, pass in the parent's
			//   fontref so it can compute its.
			if (opened)
				tbptr->open(parent -> getfontref());
			bptr->append(tbptr);
			bptr->SetRange(i, ei - i);
			tbptr->SetRange(ei, l - ei + i);
			t_blocks_changed = true;
		}
		switch (p)
		{
		case P_FORE_COLOR:
			bptr->setcolor((MCColor *)value);
			break;
		case P_BACK_COLOR:
			bptr->setbackcolor((MCColor *)value);
			break;
		case P_TEXT_SHIFT:
			bptr->setshift((uint4)(intptr_t)value);
			// MP-2013-09-02: [[ FasterField ]] Shifting requires layout change.
			t_needs_layout = true;
			break;
		case P_IMAGE_SOURCE:
			{
				bptr->setatts(p, value);
				
				// MP-2013-09-02: [[ FasterField ]] Image source changes require layout change.
				t_needs_layout = true;
				
				// MW-2008-04-03: [[ Bug ]] Only add an extra block if this is coming from
				//   html parsing.
				if (p_from_html)
				{
					MCBlock *tbptr = new MCBlock(*bptr); // need a new empty block
					tbptr->freerefs();                   // for HTML continuation
					// MW-2012-02-14: [[ FontRefs ]] If the block is open, pass in the parent's
					//   fontref so it can compute its.
					if (opened)
						tbptr->open(parent -> getfontref());
					bptr->append(tbptr);
					tbptr->SetRange(ei, 0);
					t_blocks_changed = true;
				}
			}
			break;
		default:
			bptr->setatts(p, value);
				
			// MP-2013-09-02: [[ FasterField ]] Block attribute changes need layout.
			t_needs_layout = true;
			break;
		}
		// MW-2012-02-14: [[ FontRefs ]] If the block is open, pass in the parent's
		//   fontref so it can compute its.
		if (opened)
			bptr->open(parent -> getfontref());
		bptr = bptr->next();
	}
	while (i + l < ei);

	if (t_blocks_changed)
	{
		state |= PS_LINES_NOT_SYNCHED;
	}
	
	// MP-2013-09-02: [[ FasterField ]] If attributes on existing blocks needing layout changed,
	//   or the blocks themselves changed, we need layout.
	if (t_needs_layout || t_blocks_changed)
	{
		needs_layout = true;
	}
}

// MW-2008-03-27: [[ Bug 5093 ]] Rewritten to more correctly insert blocks around
//   imagesource characters.
MCBlock *MCParagraph::indextoblock(findex_t tindex, Boolean forinsert)
{
	if (blocks == NULL)
		inittext();
	
	if (forinsert)
	{
		MCBlock *t_block;
		t_block = blocks;
		findex_t i, l;
		do
		{
			MCBlock *t_next_block;
			t_next_block = t_block -> next() != blocks ? t_block -> next() : NULL;
			
			bool t_next_block_is_null;
			t_next_block_is_null = t_next_block != NULL && t_next_block -> GetLength() == 0;
			
			t_block -> GetRange(i, l);
			// If we are at the end of a block, and the next block is empty then
			// we want to insert into that block.
			if (tindex >= i && (tindex < i + l || (tindex == i + l && !t_next_block_is_null)))
			{
				// If this block hasn't got an image source, then its the
				// one we want.
				if (t_block -> getimagesource() == NULL)
					return t_block;

				if (tindex == i)
				{
					// If we are inserting at the beginning of the image source block
					// then we may need to insert a new block before it if we are the
					// first
					if (t_block == blocks)
					{
						MCBlock *t_new_block;
						t_new_block = new MCBlock(*t_block);
						t_new_block -> setatts(P_IMAGE_SOURCE, (void *)kMCEmptyString);

						// MW-2012-02-14: [[ FontRefs ]] If the block is open, pass in the parent's
						//   fontref so it can compute its.
						// MW-2012-03-13: [[ Bug 10082 ]] Make sure we are open before opening the
						//   block.
						if (opened)
							t_new_block -> open(parent -> getfontref());

						t_new_block -> SetRange(i, 0);
						t_new_block -> insertto(blocks);
						return t_new_block;
					}

					// This should never happen as the previous block would have been
					// processed and returned.
					assert(false);
					return t_block -> prev();
				}
				else
				{
					// If we are inserting at the end of the image source block,
					// then we may need to insert a new block if there are no more.
					if (t_block -> next() == blocks)
					{
						MCBlock *t_new_block;
						t_new_block = new MCBlock(*t_block);
						t_new_block -> setatts(P_IMAGE_SOURCE, (void *)kMCEmptyString);

						// MW-2012-02-14: [[ FontRefs ]] If the block is open, pass in the parent's
						//   fontref so it can compute its.
						// MW-2012-03-13: [[ Bug 10082 ]] Make sure we are open before opening the
						//   block.
						if (opened)
							t_new_block -> open(parent -> getfontref());

						t_new_block -> SetRange(i + l, 0);
						t_block -> append(t_new_block);
						return t_new_block;
					}

					// Otherwise just insert into the next block
					return t_block -> next();
				}
			}
			t_block = t_block -> next();
		}
		while(t_block != blocks);

		// In theory we shouldn't be able to get here since the entire range of
		// characters should be covered by blocks. Return the last block just in
		// case though.
		assert(false);
		return blocks -> prev();
	}

	if (tindex == PARAGRAPH_MAX_LEN)
		tindex = 0;

	MCBlock *bptr = blocks;
	findex_t i, l;
	do
	{
		bptr->GetRange(i, l);
		if (tindex >= i && tindex <= i + l)
		{
			if (tindex == i + l && bptr->next() != blocks)
				bptr = bptr->next();
			return bptr;
		}
		bptr = bptr->next();
	}
	while (bptr != blocks);
	return blocks->prev();
}

MCLine *MCParagraph::indextoline(findex_t tindex)
{
	MCLine *lptr = lines;
	findex_t i, l;
	do
	{
		lptr->GetRange(i, l);
		if (tindex >= i && tindex < i + l)
			return lptr;
		lptr = lptr->next();
	}
	while (lptr != lines);
	return lines->prev();
}

void MCParagraph::join()
{
	if (blocks == NULL)
		inittext();

	MCParagraph *pgptr = next();
	
	// MW-2012-01-07: If the current paragraph is empty and has no attrs, then copy
	//   the next paragraphs attrs.
	// MW-2012-08-31: [[ Bug 10344 ]] If the textsize is 0 then always take the next
	//   paragraphs attrs.
	if (gettextlength() == 0)
		copyattrs(*pgptr);

	// MW-2006-04-13: If the total new text size is greater than 65536 - 34 we just delete the next paragraph
	uint4 t_new_size;
	t_new_size = gettextlengthcr() + pgptr -> gettextlength();;
	if (t_new_size > PARAGRAPH_MAX_LEN - PG_PAD - 1)
	{
		delete pgptr;
		return;
	}

<<<<<<< HEAD
	focusedindex = MCStringGetLength(m_text);
	/* UNCHECKED */ MCStringAppend(m_text, pgptr->m_text);

=======
	if (gettextsizecr() + pgptr->textsize > buffersize)
	{
		// FG-2013-09-20 [[ Bugfix 11191 ]]
		// Buffer was being set to wrong size (didn't include size of existing text)
		buffersize = textsize + pgptr->gettextsizecr() + PG_PAD;
		buffersize &= PG_MASK;
		text = new char[buffersize];
		memcpy(text, oldtext, textsize);
		delete oldtext;
	}
	memcpy(text + textsize, pgptr->text, pgptr->textsize);
	focusedindex = textsize;
>>>>>>> 12c4386b
	MCBlock *bptr = blocks->prev();
	bptr->append(pgptr->blocks);
	bptr = pgptr->blocks;
	do
	{
		bptr->MoveRange(focusedindex, 0);
		bptr->setparent(this);
		bptr = bptr->next();
	}
	while (bptr != blocks);
	
	pgptr->blocks = NULL;
	delete pgptr;
	clearzeros();
	deletelines();
	
	// MP-2013-09-02: [[ FasterField ]] Joining two paragraphs requires layout.
	needs_layout = true;
}

void MCParagraph::split() //split paragraphs on return
{
	MCBlock *bptr = indextoblock(focusedindex, False);
	findex_t skip = 0;
	
	if (focusedindex < MCStringGetLength(m_text) && TextIsLineBreak(GetCodepointAtIndex(focusedindex)))
		skip = IncrementIndex(focusedindex) - focusedindex;
	
	MCParagraph *pgptr = new MCParagraph;
	pgptr->parent = parent;

	// MW-2012-01-25: [[ ParaStyles ]] Copy the attributes from the first para.
	pgptr -> copyattrs(*this);
	// MW-2012-11-20: [[ ParaListIndex]] When splitting a paragraph we don't copy the
	//   list index.
	pgptr -> setlistindex(0);

	if (!MCStringIsEmpty(m_text))
	{
		MCRange t_range = MCRangeMake(focusedindex, MCStringGetLength(m_text) - focusedindex);
		/* UNCHECKED */ MCStringMutableCopySubstring(m_text, t_range, pgptr->m_text);
		/* UNCHECKED */ MCStringSubstring(m_text, MCRangeMake(0, focusedindex));
	}
	else
		/* UNCHECKED */ MCStringCreateMutable(0, pgptr->m_text);

	// Trim the block containing the split so that it ends at the split point
	bptr = indextoblock(focusedindex, False);
	findex_t i, l;
	bptr->GetRange(i, l);
	bptr->MoveRange(0, focusedindex - (i + l));
	
	// Create a new block to cover the range from the split point to the end
	// of the original block.
	MCBlock *tbptr = new MCBlock(*bptr);
	bptr->append(tbptr);
	blocks->splitat(tbptr);
	pgptr->blocks = tbptr;
	tbptr->setparent(pgptr);
	tbptr->SetRange(0, (i + l) - focusedindex - skip);
	tbptr = tbptr->next();
	
	// Adjust the blocks after the split as they now belong to the new
	// paragraph (and therefore have different indices, too).
	while (tbptr != pgptr->blocks)
	{
		tbptr->setparent(pgptr);
		tbptr->MoveRange(-(focusedindex + skip), 0);
		tbptr->setparent(pgptr);
		tbptr = tbptr->next();
	}
	
	// MW-2012-02-14: [[ FontRefs ]] If the block is open, pass in the parent's
	//   fontref so it can compute its.
	if (opened)
		pgptr->open(parent -> getfontref());
	append(pgptr);
	deletelines();
	
	// MP-2013-09-02: [[ FasterField ]] Splitting a paragraph requires layout.
	needs_layout = true;
}

void MCParagraph::deletestring(findex_t si, findex_t ei)
{
	MCBlock *sbptr = indextoblock(si, False);
	MCBlock *ebptr = indextoblock(ei, False);
	
	// Don't try to remove text beyond the end of the paragraph
	if (ei > gettextlength())
		return;
	
	findex_t length = ei - si;
	if (focusedindex >= ei)
		focusedindex -= length;
	else
		if (focusedindex > si)
			focusedindex = si;
	startindex = endindex = originalindex = focusedindex;
	
	if (sbptr == ebptr)
	{
		// If the start block and the end block are the same block, the range
		// adjustment is nearly trivial.
		sbptr->MoveRange(0, -length);
		sbptr = sbptr->next();
	}
	else
	{
		// A range of blocks is affected
		findex_t i, l;
		sbptr->GetRange(i, l);
		findex_t ld = 0;
		
		if (i != si)
		{
			// If the range to be removed does not start on a block boundary,
			// the first affected block needs to be shortened.
			ld = l - (si - i);
			sbptr->MoveRange(0, -ld);
			sbptr = sbptr->next();
		}
		sbptr->GetRange(i, l);
		while (sbptr != ebptr)
		{
			// These blocks are entirely convered by the range to be removed
			// and can be dropped with no adjustment required.
			ld += l;
			if (sbptr == blocks)
			{
				// Removing the first block of this paragraph so the head block
				// pointer needs to be adjusted.
				MCBlock *tsbptr = blocks->remove(blocks);
				delete tsbptr;
				sbptr = blocks;
			}
			else
			{
				// Not the first block in the block list
				MCBlock *tsbptr = sbptr->remove(sbptr);
				delete tsbptr;
			}
			sbptr->GetRange(i, l);
		}
		
		// We are now at the last affected block.
		sbptr->MoveRange(-ld, ld - length);
		sbptr = sbptr->next();
	}
	
	// All blocks after the deleted text also require updates
	while (sbptr != blocks)
	{
		sbptr->MoveRange(-length, 0);
		sbptr = sbptr->next();
	}
	
	// Excise the deleted range from the paragraph text
	uindex_t t_length = gettextlength();
	/* UNCHECKED */ MCStringRemove(m_text, MCRangeMake(si, ei-si));

	clearzeros();
	state |= PS_LINES_NOT_SYNCHED;
	
	// MP-2013-09-02: [[ FasterField ]] Deleting a string requires layout.
	needs_layout = true;
}

MCParagraph *MCParagraph::copystring(findex_t si, findex_t ei)
{
	// The string is copied by duplicating this paragraph and then removing all
	// text outside of the range [si, ei). This preserves all attributes, etc
	MCParagraph *pgptr = new MCParagraph(*this);
	
	if (ei != MCStringGetLength(m_text))
	{
		// Discard any text after the desired end index,
		pgptr->focusedindex = ei;
		pgptr->split();
		MCParagraph *tptr = pgptr->next()->remove(pgptr);
		delete tptr;
	}
	
	if (si != 0)
	{
		// Discard any text before the desired start index
		pgptr->focusedindex = si;
		pgptr->split();
		pgptr = pgptr->next();
		MCParagraph *tptr = pgptr->prev()->remove(pgptr);
		delete tptr;
	}
	
	return pgptr;
}

//delete selectedtext in paragraph
void MCParagraph::deleteselection()
{
	if (startindex != endindex)
	{
		focusedindex = startindex;
		deletestring(startindex, endindex);
	}
	startindex = endindex = originalindex = PARAGRAPH_MAX_LEN;
	state &= ~PS_HILITED;
}

MCParagraph *MCParagraph::cutline()
{
	if (focusedindex == gettextlength())
		return NULL;
	split();
	MCParagraph *dummy = NULL;
	return next()->remove(dummy);
}

//copy selectedtext
MCParagraph *MCParagraph::copyselection()
{
	MCParagraph *t_paragraph;
	t_paragraph = copystring(startindex, endindex);
	// MW-2012-01-25: [[ ParaStyles ]] If the beginning of the para was not
	//   copied, then clear the attrs.
	// MW-2012-02-21: [[ Bug 10685 ]] Changing previous design decision, since paragraph
	//   attributes are elided in an appropriate way on paste, it doesn't make sense to
	//   strip them on copy.
	//if (startindex != 0)
	//	t_paragraph -> clearattrs();
	return t_paragraph;
}

// MW-2012-02-13: [[ Unicode Block ]] This variant of finsert assumes that the incoming
//   text contains no line-breaks.
<<<<<<< HEAD
void MCParagraph::finsertnobreak(MCStringRef p_string, MCRange t_range)
{
=======
void MCParagraph::finsertnobreak(MCStringRef p_text, bool p_is_unicode)
{
	const char *t_bytes;
	uint32_t t_byte_length;

	// If the text is unicode then check to see if we can map it all to native.
	char *t_native_text;
	t_native_text = nil;
	if (p_is_unicode)
	{
		uint32_t t_used, t_made;
		t_native_text = new char[MCStringGetLength(p_text) / 2];
		MCTextRunnify((const uint2 *)MCStringGetCString(p_text), MCStringGetLength(p_text) / 2, (uint1 *)t_native_text, t_used, t_made);
		if (t_used == MCStringGetLength(p_text) / 2 && t_made != 0)
		{
			// We managed to map it all, so we are actually native.
			t_bytes = t_native_text;
			t_byte_length = t_made;
			p_is_unicode = false;
		}
		else
		{
			// We didn't manage to map it all, so keep it all as Unicode.
			t_bytes = MCStringGetCString(p_text);
			t_byte_length = (MCStringGetLength(p_text) & ~1);
		}
	}
	else
	{
		t_bytes = MCStringGetCString(p_text);
		t_byte_length = MCStringGetLength(p_text);
	}

>>>>>>> 12c4386b
	// If the byte length exceeds the space we have, truncate it.
	uindex_t t_new_length, t_cur_length;
	t_new_length = t_range.length;
	t_cur_length = MCStringGetLength(m_text);
	if (t_new_length >= PARAGRAPH_MAX_LEN - t_cur_length - 1)
	{
		t_new_length = PARAGRAPH_MAX_LEN - t_cur_length - 1;
	}

	if (t_new_length > 0)
	{
		// Get the block we want to insert into.
		MCBlock *t_block;
		t_block = indextoblock(focusedindex, True);
		
		// Insert the new text into the appropriate spot of the paragraph text
		// TODO: truncation if the paragraph would be too long
		/* UNCHECKED */ MCStringInsertSubstring(m_text, focusedindex, p_string, t_range);

		// The block containing the insert and subsequent blocks need to have
		// their indices updated to account for the new text.
		t_block -> MoveRange(0, t_new_length);
		t_block = t_block -> next();
		while(t_block != blocks)
		{
			t_block -> MoveRange(t_new_length, 0);
			t_block = t_block -> next();
		}

		// Move the focusedindex to the end of the insert.
		focusedindex += t_new_length;
	}
<<<<<<< HEAD
}

// MW-2012-02-13: [[ Block Unicode ]] New implementation of finsert which understands unicodeness.
Boolean MCParagraph::finsertnew(MCStringRef p_string)
=======

	delete t_native_text;
	
	// MP-2013-09-02: [[ FasterField ]] Inserting text requires layout.
	needs_layout = true;
}

// MW-2012-02-13: [[ Block Unicode ]] New implementation of finsert which understands unicodeness.
Boolean MCParagraph::finsertnew(MCStringRef p_text, bool p_is_unicode)
>>>>>>> 12c4386b
{
	Boolean t_need_recompute;
	t_need_recompute = False;

	MCParagraph *t_paragraph;
	t_paragraph = this;

<<<<<<< HEAD
=======
	const char *t_start;
	uint32_t t_length;
	t_start = MCStringGetCString(p_text);
	t_length = MCStringGetLength(p_text);

>>>>>>> 12c4386b
	// Loop through the string, inserting each line into a separate paragraph.
	uindex_t t_length;
	t_length = MCStringGetLength(p_string);
	findex_t t_index = 0;
	while(t_index < t_length)
	{
		findex_t t_nextpara;
		if (TextFindNextParagraph(p_string, t_index, t_nextpara))
		{
			// We found a line-break, so insert it into the current paragraph and then split at
			// the end.
<<<<<<< HEAD
			MCRange t_range = MCRangeMake(t_index, t_nextpara - t_index - 1);
			t_paragraph -> finsertnobreak(p_string, t_range);
=======
            MCAutoStringRef t_text;
            /* UNCHECKED */ MCStringCreateWithNativeChars((const char_t *)t_start, t_finish - t_start, &t_text);
			t_paragraph -> finsertnobreak(*t_text, p_is_unicode);
>>>>>>> 12c4386b
			t_paragraph -> split();
			t_paragraph = t_paragraph -> next();

			// Advance beyond the paragraph break codepoint
			t_index = t_nextpara;
			
			t_need_recompute = True;
		}
		else
		{
			// We didn't find a line-break, so insert the string into the current paragraph and
			// we must be done.
<<<<<<< HEAD
			t_paragraph -> finsertnobreak(p_string, MCRangeMake(t_index, t_length - t_index));
			t_index = t_length;
=======
            MCAutoStringRef t_text;
            /* UNCHECKED */ MCStringCreateWithNativeChars((const char_t *)t_start, t_length, &t_text);
			t_paragraph -> finsertnobreak(*t_text, p_is_unicode);
			t_length = 0;
>>>>>>> 12c4386b
		}
	}

	// MW-2012-02-27: [[ Bug 10028 ]] When editing text that falls before a tab-stop, no
	//   redraw will occur as the length of the line won't change in most circumstances.
	if (lines != nil)
	{
		// Make sure we mark the lines of the initial paragraph as zero width so they
		// redraw on reflow.
		MCLine *t_line;
		t_line = lines;
		do
		{
			// If the range of the line touches [focusedindex, focusedindex+length)
			// then set the line's width to 0 to force it to be redrawn
<<<<<<< HEAD
			findex_t i, l;
			t_line -> GetRange(i, l);
			if (i < focusedindex + t_length && i + l >= focusedindex)
=======
			uint2 i, l;
			t_line -> getindex(i, l);
			if (i < focusedindex + MCStringGetLength(p_text) && i + l >= focusedindex)
>>>>>>> 12c4386b
				t_line -> setwidth(0);
			
			t_line = t_line -> next();
		}
		while(t_line != lines);
	}
	
	// Make sure the last paragraph we created has its focusedindex set to the
	// end.
	t_paragraph -> startindex = t_paragraph -> endindex = t_paragraph -> originalindex = t_paragraph -> focusedindex;

	// If we added new paragraphs then we must recompute, in this case reset the
	// selection of the first paragraph to unset.
	if (t_need_recompute)
	{
		startindex = endindex = originalindex = PARAGRAPH_MAX_LEN;
		focusedindex = 0;
	}

	state &= PS_HILITED;

	return t_need_recompute;
}

int2 MCParagraph::fdelete(Field_translations type, MCParagraph *&undopgptr)
{
	findex_t si = focusedindex;
	findex_t ei = focusedindex;
	MCBlock *bptr = indextoblock(focusedindex, False);
	findex_t bindex, blength;
	bptr->GetRange(bindex, blength);
	switch (type)
	{
	case FT_DELBCHAR:
		if (focusedindex == 0)
			return -1;
		si = DecrementIndex(focusedindex);
		break;
	case FT_DELBWORD:
		if (focusedindex == 0)
			return -1;
		si = DecrementIndex(focusedindex);
		while (si && TextIsWordBreak(GetCodepointAtIndex(si)))
		{
			si = DecrementIndex(si);
			if (si < bindex)
			{
				bptr = bptr->prev();
				bptr->GetRange(bindex, blength);
			}
		}
		while (si && !TextIsWordBreak(GetCodepointAtIndex(DecrementIndex(si))))
		{
			si = DecrementIndex(si);
			if (si < bindex)
			{
				bptr = bptr->prev();
				bptr->GetRange(bindex, blength);
			}
		}
		break;
	case FT_DELFCHAR:
		if (focusedindex == gettextlength())
			return 1;
		ei = IncrementIndex(focusedindex);
		break;
	case FT_DELFWORD:
		if (focusedindex == gettextlength())
			return 1;
		ei = IncrementIndex(focusedindex);
		while (ei < gettextlength() && TextIsWordBreak(GetCodepointAtIndex(ei)))
		{
			ei = IncrementIndex(ei);
			if (ei >= bindex + blength)
			{
				bptr = bptr->next();
				bptr->GetRange(bindex, blength);
			}
		}
		while (ei < gettextlength() && !TextIsWordBreak(GetCodepointAtIndex(ei)))
		{
			ei = IncrementIndex(ei);
			if (ei >= bindex + blength)
			{
				bptr = bptr->next();
				bptr->GetRange(bindex, blength);
			}
		}
		break;
	case FT_DELBOL:
		{
			// MW-2012-09-19: [[ Bug 9500 ]] Cmd-Backspace on Mac should delete to
			//   the beginning of line.
			
			// Get the line containing the focusedindex.
			MCLine *t_line;
			t_line = indextoline(focusedindex);
			
			// Get the line's start index and length.
			findex_t i, l;
			t_line -> GetRange(i, l);
			
			// Set the first char to delete to the line's start index.
			si = i;
		}
		break;
	case FT_DELEOP:
		ei = gettextlength();
		break;
	default:
		break;
	}
	undopgptr = copystring(si,ei);
	deletestring(si, ei);
	focusedindex = si;
	if ((state & PS_LINES_NOT_SYNCHED) == 0)
	{
		MCLine *lptr = indextoline(focusedindex);
		lptr->makedirty();
	}
	return 0;
}

uint1 MCParagraph::fmovefocus(Field_translations type)
{
	findex_t oldfocused = focusedindex;
	findex_t bindex, blength;
	MCBlock *bptr = indextoblock(focusedindex, False);
	bptr->GetRange(bindex, blength);
	switch (type)
	{
	case FT_LEFTCHAR:
		if (focusedindex == 0)
			return FT_LEFTCHAR;
		focusedindex = DecrementIndex(focusedindex);
		break;
	case FT_LEFTWORD:
		// MW-2012-11-14: [[ Bug 10504 ]] Corrected loop to ensure the right chars
		//   are accessed when dealing with Unicode blocks.
		if (focusedindex == 0)
			return FT_LEFTCHAR;
		focusedindex = DecrementIndex(focusedindex);
		if (focusedindex < bindex)
		{
			bptr = bptr -> prev();
			bptr -> GetRange(bindex, blength);
		}
		while (focusedindex && TextIsWordBreak(GetCodepointAtIndex(focusedindex)))
		{
			focusedindex = DecrementIndex(focusedindex);
			if (focusedindex < bindex)
			{
				bptr = bptr->prev();
				bptr->GetRange(bindex, blength);
			}
		}
		for(;;)
		{
			if (focusedindex == 0)
				break;
	
			// MW-2012-12-04: [[ Bug 10578 ]] Make sure we navigate to the beginning of the word
			//   so save current index, then restore if it points to a space.
			findex_t t_previous_focusedindex;
			t_previous_focusedindex = focusedindex;
			focusedindex = DecrementIndex(focusedindex);
			if (focusedindex < bindex)
			{
				bptr = bptr->prev();
				bptr->GetRange(bindex, blength);
			}
			if (TextIsWordBreak(GetCodepointAtIndex(focusedindex)))
			{
				focusedindex = t_previous_focusedindex;
				break;
			}
		}
		break;
	case FT_RIGHTCHAR:
		if (focusedindex == gettextlength())
			return FT_RIGHTCHAR;
		focusedindex = IncrementIndex(focusedindex);
		break;
	case FT_RIGHTWORD:
		if (focusedindex == gettextlength())
			return FT_RIGHTCHAR;
		focusedindex += IncrementIndex(focusedindex);
		if (focusedindex >= bindex + blength)
		{
			bptr = bptr->next();
			bptr->GetRange(bindex, blength);
		}
		while (focusedindex < gettextlength() && TextIsWordBreak(GetCodepointAtIndex(focusedindex)))
		{
			focusedindex = IncrementIndex(focusedindex);
			if (focusedindex >= bindex + blength)
			{
				bptr = bptr->next();
				bptr->GetRange(bindex, blength);
			}
		}
		while (focusedindex < gettextlength() && TextIsWordBreak(GetCodepointAtIndex(focusedindex)))
		{
			focusedindex = IncrementIndex(focusedindex);
			if (focusedindex >= bindex + blength)
			{
				bptr = bptr->next();
				bptr->GetRange(bindex, blength);
			}
		}
		break;
	case FT_BOS:
		while (focusedindex < gettextlength() && TextIsSentenceBreak(GetCodepointAtIndex(focusedindex)))
		{
			focusedindex = DecrementIndex(focusedindex);
			if (focusedindex < bindex)
			{
				bptr = bptr->prev();
				bptr->GetRange(bindex, blength);
			}
		}
		if (focusedindex)
			focusedindex = IncrementIndex(focusedindex);
		while (focusedindex < gettextlength() && TextIsWordBreak(GetCodepointAtIndex(focusedindex)))
		{
			focusedindex = IncrementIndex(focusedindex);
			if (focusedindex >= bindex + blength)
			{
				bptr = bptr->next();
				bptr->GetRange(bindex, blength);
			}
		}
		if (focusedindex == oldfocused)
			return FT_BOS;
		break;
	case FT_EOS:
		while (focusedindex < gettextlength() && TextIsSentenceBreak(GetCodepointAtIndex(focusedindex)))
		{
			focusedindex = IncrementIndex(focusedindex);
			if (focusedindex >= bindex + blength)
			{
				bptr = bptr->next();
				bptr->GetRange(bindex, blength);
			}
		}
		if (focusedindex < gettextlength())
			focusedindex = IncrementIndex(focusedindex);
		if (focusedindex == oldfocused)
			return FT_EOS;
		break;
	case FT_BOP:
		focusedindex = 0;
		break;
	case FT_LEFTPARA:
		if (focusedindex == 0)
			return FT_LEFTPARA;
		focusedindex = 0;
		break;
	case FT_EOP:
		focusedindex = gettextlength();
		break;
	case FT_RIGHTPARA:
		if (focusedindex == gettextlength())
			return FT_RIGHTPARA;
		focusedindex = gettextlength();
		break;
	default:
		break;
	}
	return FT_UNDEFINED;
}

int2 MCParagraph::setfocus(int4 x, int4 y, uint2 fixedheight,
                           Boolean extend, Boolean extendwords,
                           Boolean extendlines, int2 direction, Boolean first,
                           Boolean last, Boolean deselect)
{
	MCBlock *bptr;
	findex_t bindex, blength;
	if (y < 0)
	{
		if (extend)
		{
			if (state & PS_FRONT)
			{
				if (first)
					return 0;
				state &= ~PS_HILITED;
				marklines(startindex, endindex);
				startindex = endindex = originalindex = PARAGRAPH_MAX_LEN;
			}
			else
			{
				if (originalindex == PARAGRAPH_MAX_LEN)
				{
					state |= PS_BACK;
					originalindex = gettextlength();
				}
				else
					if (originalindex != gettextlength())
					{
						state &= ~PS_BACK;
						if (extendlines)
							originalindex = gettextlength();
						else if (extendwords && focusedindex >= originalindex)
						{
							// This case is invoked when navigate to a previous paragraph upwards,
							// thus selecting everything before the original index in this paragraph.
							// This loop rounds up the original index to the next word boundary
							bptr = indextoblock(originalindex, False);
							if (originalindex < gettextlength() && TextIsWordBreak(GetCodepointAtIndex(originalindex)))
							{
								originalindex = findwordbreakafter(bptr, originalindex);
								bptr = indextoblock(originalindex, False);
								bptr -> AdvanceIndex(originalindex);
							}
						}
					}
				state |= PS_FRONT;
				focusedindex = startindex = 0;
				endindex = originalindex;
				marklines(startindex, endindex);
			}
		}
		else
		{
			if (deselect)
			{
				state &= ~PS_HILITED;
				if (startindex != endindex)
					marklines(startindex, endindex);
				startindex = endindex = originalindex = PARAGRAPH_MAX_LEN;
			}
			if (first)
			{
				focusedindex = 0;
				return 0;
			}
		}
		return -1;
	}
	else
	{
		int2 height = getheight(fixedheight);
		if (y >= height)
		{
			if (extend)
			{
				if (state & PS_BACK)
				{
					if (last)
						return 0;
					state &= ~PS_HILITED;
					marklines(startindex, endindex);
					startindex = endindex = originalindex = PARAGRAPH_MAX_LEN;
				}
				else
				{
					if (originalindex == PARAGRAPH_MAX_LEN)
					{
						state |= PS_FRONT;
						originalindex = 0;
					}
					else
						if (originalindex != 0)
						{
							state &= ~PS_FRONT;
							if (extendlines)
								originalindex = 0;
							else if (extendwords && focusedindex < originalindex)
							{
								// This clause is invoked when we navigate to the next paragraph, having
								// already selected words before the original. It rounds originalindex down
								// to the beginning of a word.
								bptr = indextoblock(originalindex, False);
								originalindex = findwordbreakbefore(bptr, originalindex);
							}
						}
					state |= PS_BACK;
					focusedindex = endindex = gettextlength();
					startindex = originalindex;
					marklines(startindex, endindex);
				}
			}
			else
			{
				if (deselect)
				{
					state &= ~PS_HILITED;
					if (startindex != endindex)
						marklines(startindex, endindex);
					if (last)
						originalindex = startindex = endindex = focusedindex = gettextlength();
					else
						startindex = endindex = originalindex = PARAGRAPH_MAX_LEN;
				}
				if (last)
					return 0;
			}
			return 1;
		}
	}

	// MW-2012-01-08: [[ ParaStyles ]] Adjust the start of processing to
	//   after any spacing.
	uint2 ty;
	ty = computetopmargin();

	MCLine *lptr = lines;
	uint2 theight;
	if (fixedheight == 0)
		theight = lptr->getheight();
	else
		theight = fixedheight;
	
	// MW-2012-02-27: [[ Bug ]] We count the pixel 'ty + theight' to be part of
	//   the next line, so loop until >= rather than >.
	while (y >= ty + theight && lptr->next() != lines)
	{
		ty += theight;
		lptr = lptr->next();
		if (fixedheight == 0)
			theight = lptr->getheight();
	};

	// MW-2012-01-08: [[ ParaStyles ]] Adjust the end of processing to
	//   after any spacing.
	ty += computebottommargin();

	// MW-2012-01-08: [[ ParaStyles ]] Adjust the x start taking into account
	//   indents, list indents and alignment. (Field to Paragraph so -ve)
	x -= computelineoffset(lptr);

	focusedindex = lptr->GetCursorIndex(x, False);
	if (extend)
	{
		if (originalindex == PARAGRAPH_MAX_LEN)
		{
			if (direction < 0)
			{
				state |= PS_BACK;
				startindex = focusedindex;
				originalindex = endindex = gettextlength();
			}
			else
				if (direction > 0)
				{
					state |= PS_FRONT;
					originalindex = startindex = 0;
					endindex = focusedindex;
				}
		}
		else
		{
			marklines(startindex, endindex);
			if (focusedindex < originalindex)
			{
				bptr = indextoblock(focusedindex, False);
				bptr->GetRange(bindex, blength);
				if (extendwords)
				{
					// This clause is invoked when we are moving backwards across
					// words in the same paragraph before the originalindex point.
					// It rounds originalindex up to the end of the word it is in.
					// It then rounds focusedindex down to the beginning of the
					// previous word.
					bptr = indextoblock(originalindex, False);
					originalindex = findwordbreakafter(bptr, originalindex);
					if (originalindex < gettextlength() && !TextIsWordBreak(GetCodepointAtIndex(originalindex)))
					{
						originalindex = findwordbreakafter(bptr, originalindex);
						bptr = indextoblock(originalindex, False);
						bptr -> AdvanceIndex(originalindex);
					}

					bptr = indextoblock(focusedindex, False);
					focusedindex = findwordbreakbefore(bptr, focusedindex);
				}
				if (direction > 0 || first)
					state &= ~PS_FRONT;
				if (extendlines)
				{
					startindex = focusedindex = 0;
					endindex = originalindex = gettextlength();
				}
				else
				{
					startindex = focusedindex;
					if (originalindex > endindex || !(MCmodifierstate & MS_SHIFT))
						endindex = originalindex;
				}
				if (endindex != gettextlength() || direction < 0)
					state &= ~PS_BACK;
			}
			else
			{
				if (extendwords)
				{
					// This clause is invoked when we are moving forwards across
					// words in the same paragraph after the originalindex point.
					// It rounds focusedindex up to the end of the word it is in.
					// It then rounds originalindex down to the beginning of the
					// word it is in.
					bptr = indextoblock(focusedindex, False);
					focusedindex = findwordbreakafter(bptr, focusedindex);
					if (focusedindex < gettextlength() && !TextIsWordBreak(GetCodepointAtIndex(focusedindex)))
					{
						focusedindex = findwordbreakafter(bptr, focusedindex);
						bptr = indextoblock(focusedindex, False);
						bptr -> AdvanceIndex(focusedindex);
					}

					bptr = indextoblock(originalindex, False);
					if (originalindex != startindex)
						originalindex = DecrementIndex(originalindex);
					originalindex = findwordbreakbefore(bptr, originalindex);
				}
				if (direction < 0 || last)
					state &= ~PS_BACK;
				if (extendlines)
				{
					startindex = focusedindex = 0;
					endindex = gettextlength();
				}
				else
				{
					if (originalindex < startindex || !(MCmodifierstate & MS_SHIFT))
					{
						startindex = originalindex;
						if (extendwords && state & PS_BACK)
							originalindex = endindex;
					}
					endindex = focusedindex;
				}
				if (startindex > endindex)
					startindex = endindex;
				if (startindex != 0 || direction > 0)
					state &= ~PS_FRONT;
			}
		}
		marklines(startindex, endindex);
	}
	else
	{
		if (startindex != endindex)
			marklines(startindex, endindex);
		originalindex = startindex = endindex = focusedindex;
		if (extendlines)
		{
			originalindex = startindex = 0;
			endindex = gettextlength();
		}
		else
			if (extendwords)
			{
				// Find the block containing startindex - decrementing the index if either:
				//   - the index is past the end of the last block
				//   - the index is a space and non-zero
				bptr = indextoblock(startindex, False);
				if (startindex && (startindex >= gettextlength() || TextIsWordBreak(GetCodepointAtIndex(startindex))))
					bptr = bptr -> RetreatIndex(startindex);

				// Move startindex back to an index that can be broken before.
				startindex = findwordbreakbefore(bptr, startindex);

				// We don't break before spaces, so increment again if we end up pointing at one
				bptr = indextoblock(startindex, False);
				if (startindex < gettextlength() && TextIsWordBreak(GetCodepointAtIndex(startindex)))
					bptr -> AdvanceIndex(startindex);

				originalindex = startindex;

				// Find the block containing focusedindex and then advance it to an index that
				// can be broken after.
				bptr = indextoblock(focusedindex, False);
				focusedindex = findwordbreakafter(bptr, focusedindex);

				// If the last index is not pointing at a space, when we increment to ensure we
				// get a non-empty selection.
				bptr = indextoblock(focusedindex, False);
				if (focusedindex < gettextlength() && !TextIsWordBreak(GetCodepointAtIndex(focusedindex)))
					bptr -> AdvanceIndex(focusedindex);
					
				endindex = focusedindex;

				// MW-2008-08-26: [[ Bug 7023 ]] Make sure we never get an incorrect range.
				if (startindex > endindex)
					startindex = endindex;
					
				// If we've got a non-NULL selection then mark it.
				if (startindex != endindex)
					marklines(startindex, endindex);
			}
	}
	return 0;
}

MCRectangle MCParagraph::getdirty(uint2 fixedheight)
{
	MCRectangle dirty;

	dirty.x = 0;
	dirty.y = 0;
	dirty.width = dirty.height = 0;

	// MW-2012-01-08: [[ ParaStyles ]] Compute spacing top and bottom.
	int32_t t_space_above, t_space_below;
	t_space_above = computetopmargin();
	t_space_below = computebottommargin();

	// MW-2012-01-08: [[ ParaStyles ]] Text starts after the spacing.
	int2 y;
	y = t_space_above;
	
	bool t_found_dirty;
	t_found_dirty = false;

	int2 t_dirty_top;
	t_dirty_top = y;

	int2 t_dirty_left, t_dirty_right;
	t_dirty_left = INT16_MAX;
	t_dirty_right = INT16_MIN;

	// MW-2012-03-16: [[ Bug 10001 ]] Compute the paragraph box offset and width.
	int32_t t_box_offset, t_box_width;
	computeboxoffsetandwidth(t_box_offset, t_box_width);

	uint2 height = fixedheight;
	MCLine *lptr = lines;
	do
	{
		// MW-2013-01-28: [[ Bug 10652 ]] When fixedheight is non-zero, the line height
		//   can differ from the line height we use - so fetch the actual height so we
		//   can adjust the dirty rect.
		int32_t t_line_height;
		t_line_height = lptr -> getheight();
		if (fixedheight == 0)
			height = t_line_height;

		uint2 lwidth = lptr->getdirtywidth();
		if (lwidth)
		{
			if (!t_found_dirty)
			{
				t_found_dirty = true;

				dirty.y = y;
				// MW-2012-01-08: [[ ParaStyles ]] If on the first line, adjust for spacing before.
				if (lptr == lines)
					dirty.y -= t_space_above;
			}

			int32_t t_new_dirty_left, t_new_dirty_right;
			t_new_dirty_left = t_box_offset + computelineinneroffset(t_box_width, lptr);
			t_new_dirty_right = t_new_dirty_left + lwidth;

			if (t_new_dirty_left < t_dirty_left)
				t_dirty_left = t_new_dirty_left;
			if (t_new_dirty_right > t_dirty_right)
				t_dirty_right = t_new_dirty_right;

			dirty.height = y - dirty.y + height;
			
			// MW-2013-01-28: [[ Bug 10652 ]] In fixedLineHeight mode the top of the dirty rect
			//   for a line must take into account the actual line height (otherwise imageSources
			//   in particular might not redraw correctly as they sit above the fixedLineHeight).
			if (fixedheight != 0 && t_line_height > fixedheight)
				t_dirty_top = MCU_min(t_dirty_top, t_dirty_top - (t_line_height - fixedheight));

			// MW-2012-01-08: [[ Paragraph Spacing ]] If on the last line, adjust for spacing after.
			if (lptr -> next() == lines)
				dirty . height += t_space_below;
		}
		y += height;
		lptr = lptr->next();
	}
	while (lptr != lines);

	dirty . x = t_dirty_left;
	dirty . width = t_dirty_right - t_dirty_left;
	
	// MW-2013-01-28: [[ Bug 10652 ]] Adjust the height/y of the dirty rectangle to take into
	//   account any vertical overlap due to imageSources and such.
	dirty . height += dirty . y - t_dirty_top;
	dirty . y = t_dirty_top;

	return dirty;
}

void MCParagraph::inittext()
{
	deletelines();
	deleteblocks();
	blocks = new MCBlock;
	blocks->setparent(this);
	blocks->SetRange(0, gettextlength());
	state |= PS_LINES_NOT_SYNCHED;
	// MW-2012-02-14: [[ FontRefs ]] If the block is open, pass in the parent's
	//   fontref so it can compute its.
	if (opened)
		blocks->open(parent -> getfontref());
}

void MCParagraph::clean()
{
	MCLine *lptr = lines;
	do
	{
		lptr->clean();
		lptr = lptr->next();
	}
	while (lptr != lines);
}

void MCParagraph::marklines(findex_t si, findex_t ei)
{
	if (lines == NULL || si == PARAGRAPH_MAX_LEN || ei == PARAGRAPH_MAX_LEN)
		return;

	if ((state & PS_LINES_NOT_SYNCHED) != 0)
		return;

	MCLine *slptr = indextoline(si);
	MCLine *elptr = indextoline(ei);
	while (slptr != elptr)
	{
		slptr->makedirty();
		slptr = slptr->next();
	}
	slptr->makedirty();
}

// MW-2012-01-25: [[ ParaStyles ]] The 'include_space' parameter, if true, means that
//   the returned rect will take into account space before and after.
MCRectangle MCParagraph::getcursorrect(findex_t fi, uint2 fixedheight, bool p_include_space)
{
	if (fi < 0)
		fi = focusedindex;

	// MW-2005-08-31: If we get here even though we have no lines, 
	//   noflow to make up for it.
	if (lines == NULL)
		noflow();

	// MW-2012-01-08: [[ ParaStyles ]] Compute spacing before and after.
	int32_t t_space_above, t_space_below;
	t_space_above = computetopmargin();
	t_space_below = computebottommargin();

	// MW-2012-01-08: [[ ParaStyles ]] Top of text starts after spacing above.
	MCRectangle drect;
	drect.y = 1 + t_space_above;

	MCLine *lptr;
	findex_t i, l;
	bool t_first_line;
	lptr = lines;
	lptr->GetRange(i, l);
	t_first_line = true;
	while (fi >= i + l && lptr->next() != lines)
	{
		if (fixedheight == 0)
			drect.y += lptr->getheight();
		else
			drect.y += fixedheight;
		lptr = lptr->next();
		lptr->GetRange(i, l);
		t_first_line = false;
	};
	if (fixedheight == 0)
		drect.height = lptr->getheight() - 2;
	else
		drect.height = fixedheight - 2;
	drect.x = lptr->GetCursorX(fi);
	
	// MW-2012-01-08: [[ ParaStyles ]] If we want the 'full height' of the
	//   cursor (inc space), adjust appropriately depending on which line we are
	//   on.
	if (p_include_space)
	{
		if (t_first_line)
		{
			drect.y -= t_space_above;
			drect.height += t_space_above;
		}
		if (lptr -> next() == lines)
			drect.height += t_space_below;
	}

	drect.x += computelineoffset(lptr);

	drect.width = cursorwidth;

	return drect;
}

bool MCParagraph::copytextasstringref(MCStringRef& r_string)
{
	return MCStringCopy(m_text, r_string);
}

void MCParagraph::settext(MCStringRef p_string)
{
	deletelines();
	deleteblocks();
	
	MCValueRelease(m_text);
	/* UNCHECKED */ MCStringMutableCopy(p_string, m_text);
	
	blocks = new MCBlock;
	blocks->setparent(this);
	blocks->SetRange(0, MCStringGetLength(m_text));
}

void MCParagraph::resettext(MCStringRef p_string)
{
	MCValueRelease(m_text);
	/* UNCHECKED */ MCStringMutableCopy(p_string, m_text);
	findex_t i, l;
	if (blocks == NULL)
	{
		blocks = new MCBlock;
		blocks->setparent(this);

		state |= PS_LINES_NOT_SYNCHED;
	}
	
	// Trim the last block so that it does not extend past the paragraph
	blocks->prev()->GetRange(i, l);
	blocks->prev()->SetRange(i, MCU_max(gettextlength() - i, 0));
}

void MCParagraph::getmaxline(uint2 &width, uint2 &aheight, uint2 &dheight)
{
	width = aheight = dheight = 0;
	if (lines != NULL)
	{
		int32_t t_first_indent;
		t_first_indent = getfirstindent();

		MCLine *lptr = lines;
		do
		{
			uint2 t_line_width;
			t_line_width = lptr -> getwidth();

			// MW-2012-03-16: [[ Bug 10001 ]] Adjust the line width to take into
			//   account any extra width added by first indent (-ve first indent
			//   widens non-first lines; +ve first indent widens first line).
			if (lines == lptr)
				t_line_width += MCMax(0, t_first_indent);
			else
				t_line_width -= MCMin(0, t_first_indent);

			width = MCU_max(width, t_line_width);
			aheight = MCU_max(aheight, lptr->getascent());
			dheight = MCU_max(dheight, lptr->getdescent());
			lptr = lptr->next();
		}
		while (lptr != lines);
	}

	width += computeleftmargin() + computerightmargin();
}

uint2 MCParagraph::getwidth() const
{
	int32_t t_width = 0;

	if (lines != NULL)
	{
		int32_t t_first_indent;
		t_first_indent = getfirstindent();

		MCLine *lptr = lines;
		do
		{
			int32_t t_line_width;
			t_line_width = lptr -> getwidth();

			// MW-2012-03-16: [[ Bug 10001 ]] Adjust the line width to take into
			//   account any extra width added by first indent (-ve first indent
			//   widens non-first lines; +ve first indent widens first line).
			if (lines == lptr)
				t_line_width += MCMax(0, t_first_indent);
			else
				t_line_width -= MCMin(0, t_first_indent);

			t_width = MCU_max(t_width, t_line_width);
			lptr = lptr->next();
		}
		while (lptr != lines);
	}

	t_width += computeleftmargin() + computerightmargin();

	return t_width;
}

uint2 MCParagraph::getheight(uint2 fixedheight) const
{
	uint2 height = 0;

	// MW-2012-03-05: [[ HiddenText ]] If the paragraph is currently hidden, then it
	//   is of height 0.
	if (gethidden())
		return 0;

	// MW-2012-01-08: [[ ParaStyles ]] Height of paragraph includes spacing
	//   before.
	height += computetopmargin();

	if (lines != NULL)
	{
		MCLine *lptr = lines;
		do
		{
			if (fixedheight == 0)
				height += lptr->getheight();
			else
				height += fixedheight;
			lptr = lptr->next();
		}
		while (lptr != lines);
	}

	// MW-2012-01-08: [[ ParaStyles ]] Height of paragraph includes spacing
	//   after.
	height += computebottommargin();

	return height;
}

Boolean MCParagraph::isselection()
{
	return startindex != endindex || state & (PS_FRONT | PS_BACK);
}

void MCParagraph::getselectionindex(findex_t &si, findex_t &ei)
{
	if (state & PS_FRONT && state & PS_BACK)
	{
		si = 0;
		ei = gettextlength();
	}
	else
		if (isselection())
		{
			si = startindex;
			ei = endindex;
		}
		else
			si = ei = focusedindex;
}

void MCParagraph::setselectionindex(findex_t si, findex_t ei, Boolean front, Boolean back)
{
	marklines(startindex, endindex);
	originalindex = startindex = si;
	endindex = ei;
	if (endindex != PARAGRAPH_MAX_LEN)
		focusedindex = endindex;
	if (front)
		state |= PS_FRONT;
	else
		state &= ~PS_FRONT;
	if (back)
		state |= PS_BACK;
	else
		state &= ~PS_BACK;
	marklines(startindex, endindex);
}

void MCParagraph::reverseselection()
{
	if (originalindex == startindex)
		originalindex = endindex;
	else
		originalindex = startindex;
}

void MCParagraph::indextoloc(findex_t tindex, uint2 fixedheight, int2 &x, int2 &y)
{
	// MW-2012-01-08: [[ ParaStyles ]] Text starts after spacing above.
	y = computetopmargin();
	
	MCLine *lptr = lines;
	while (True)
	{
		findex_t i, l;
		lptr->GetRange(i, l);
		if (i + l > tindex || lptr->next() == lines)
		{
			x = getx(tindex, lptr);
			break;
		}
		if (fixedheight == 0)
			y += lptr->getheight();
		else
			y += fixedheight;
		lptr = lptr->next();
	}
}

uint2 MCParagraph::getyextent(findex_t tindex, uint2 fixedheight)
{
	uint2 y;
	MCLine *lptr = lines;
	findex_t i, l;

	// MW-2012-01-08: [[ ParaStyles ]] Text starts after spacing above.
	y = computetopmargin();
	do
	{
		if (fixedheight == 0)
			y += lptr->getheight();
		else
			y += fixedheight;
		lptr->GetRange(i, l);
		lptr = lptr->next();
	}
	while (lptr != lines && i + l < tindex);

	// MW-2012-01-08: [[ ParaStyles ]] If we finish on the last line,
	//   adjust for space below.
	if (lptr == lines && tindex > i + l)
		y += computebottommargin();

	return y;
}

int2 MCParagraph::getx(findex_t tindex, MCLine *lptr)
{
	int2 x = lptr->GetCursorX(tindex);

	// MW-2012-01-08: [[ ParaStyles ]] Adjust the x start taking into account
	//   indents, list indents and alignment. (Paragraph to Field so +ve)
	x += computelineoffset(lptr);

	return x;
}

void MCParagraph::getxextents(findex_t &si, findex_t &ei, int2 &minx, int2 &maxx)
{
	if (lines == NULL)
	{
		minx = maxx = 0;
		return;
	}

	bool t_is_list;
	t_is_list = getliststyle() != kMCParagraphListStyleNone;
	
	MCLine *lptr = lines;
	findex_t i, l;
	do
	{
		int2 newx;
		lptr->GetRange(i, l);
		if (i + l > si)
		{
			if (si >= i)
			{
				minx = maxx = getx(si, lptr);
				if (si == 0 && t_is_list)
					minx -= getlistlabelwidth();
			}
			else
			{
				newx = getx(i, lptr);
				if (i == 0 && t_is_list)
					newx -= getlistlabelwidth();
				if (newx < minx)
					minx = newx;
			}
			if (ei <= i + l)
				newx = getx(ei, lptr);
			else
			{
				findex_t end = i + l;
				findex_t bindex, blength;

				MCBlock *bptr = indextoblock(end, False);
				bptr->GetRange(bindex, blength);
				while (end && TextIsWordBreak(GetCodepointAtIndex(DecrementIndex(end))))
				{
					end = DecrementIndex(end);
					if (end < bindex)
					{
						bptr = bptr->prev();
						bptr->GetRange(bindex, blength);
					}
				}
				newx = getx(end, lptr);
			}
			if (newx > maxx)
				maxx = newx;
		}
		lptr = lptr->next();
	}
	while (i + l < ei && lptr != lines);
	
	si -= gettextlengthcr();
	ei -= gettextlengthcr();
}

<<<<<<< HEAD
Boolean MCParagraph::extendup(MCBlock *bptr, findex_t &si)
=======
// MW-2013-05-21: [[ Bug 10794 ]] Changed signature to return the block the search
//   ends up in.
MCBlock *MCParagraph::extendup(MCBlock *bptr, uint2 &si)
>>>>>>> 12c4386b
{
	Boolean isgroup = True;
	Boolean found = False;
	
	// MW-2008-09-04: [[ Bug 7085 ]] Extending clicked links upwards should terminate
	//   when we get to a block with different linkText.
	MCStringRef t_link_text;
	t_link_text = bptr -> getlinktext();
	
	while (bptr != blocks && isgroup)
	{
		if (bptr == NULL)
			bptr = blocks->prev();
		else
			bptr = bptr->prev();
		// MW-2012-02-17: [[ SplitTextAttrs ]] Use the 'islink()' predicate rather than
		//   checking directly.
		isgroup = bptr -> islink() && bptr -> getlinktext() == t_link_text;
		found |= isgroup;
	}
	if (!isgroup)
		bptr = bptr->next();
<<<<<<< HEAD
	findex_t l;
	bptr->GetRange(si, l);
	return found;
}

Boolean MCParagraph::extenddown(MCBlock *bptr, findex_t &ei)
=======
	uint2 l;
	bptr->getindex(si, l);
	return bptr;
}

// MW-2013-05-21: [[ Bug 10794 ]] Changed signature to return the block the search
//   ends up in.
MCBlock *MCParagraph::extenddown(MCBlock *bptr, uint2 &ei)
>>>>>>> 12c4386b
{
	Boolean isgroup = True;
	Boolean found = False;
	
	// MW-2008-09-04: [[ Bug 7085 ]] Extending clicked links downwards should terminate
	//   when we get to a block with different linkText.
	MCStringRef t_link_text;
	t_link_text = bptr -> getlinktext();
	
	while (bptr == NULL || (bptr->next() != blocks && isgroup))
	{
		if (bptr == NULL)
			bptr = blocks;
		else
			bptr = bptr->next();
		// MW-2012-02-17: [[ SplitTextAttrs ]] Use the 'islink()' predicate rather than
		//   checking directly.
		isgroup = bptr -> islink() && bptr -> getlinktext() == t_link_text;
		found |= isgroup;
	}
	if (!isgroup)
		bptr = bptr->prev();
	findex_t l;
	bptr->GetRange(ei, l);
	ei += l;
	return bptr;
}

void MCParagraph::getclickindex(int2 x, int2 y,
                                   uint2 fixedheight, findex_t &si, findex_t &ei,
                                   Boolean wholeword, Boolean chunk)
{
	uint2 theight;
	if (fixedheight == 0)
		theight = lines->getheight();
	else
		theight = fixedheight;

	// MW-2012-01-08: [[ ParaStyles ]] Text starts after spacing above.
	uint2 ty = computetopmargin();

	MCLine *lptr = lines;
	while (y > ty + theight && lptr->next() != lines)
	{
		ty += theight;
		lptr = lptr->next();
		if (fixedheight == 0)
			theight = lptr->getheight();
	};

	// MW-2012-01-08: [[ ParaStyles ]] Text finishes before spacing below.
	ty += computebottommargin();

	// MW-2012-01-08: [[ Paragraph Align ]] Adjust the x start taking into account
	//   indents, list indents and alignment. (Field to Paragraph so -ve)
	x -= computelineoffset(lptr);

	si = lptr->GetCursorIndex(x, chunk);
	int4 lwidth = lptr->getwidth();
	if (x < 0 || x >= lwidth)
	{
		if (!chunk && x >= lwidth)
		{
			findex_t i, l;
			lptr->GetRange(i, l);
			ei = i + l;
		}
		else
			si = ei = 0;
		return;
	}

	MCBlock *bptr = NULL;
	bptr = indextoblock(si, False);
	if (!wholeword)
	{
		ei = IncrementIndex(si);
		return;
	}

	// MW-2012-02-17: [[ SplitTextAttrs ]] If the block is a link, then act
	//   accordingly.
	if (bptr -> islink())
	{
		extendup(bptr, si);
		extenddown(bptr, ei);
		return;
	}
	else
	{
		// If we are looking at a space - we return a single character.
		if (TextIsWordBreak(GetCodepointAtIndex(si)))
		{
			ei = si;
			return;
		}

		si = findwordbreakbefore(bptr, si);
		ei = si;
		bptr = indextoblock(ei, False);
		ei = findwordbreakafter(bptr, ei);

		bptr = indextoblock(ei, False);
		bptr -> AdvanceIndex(ei);
		
		return;
	}
}

// MW-2008-07-25: [[ Bug 6830 ]] Make sure we use the block retreat/advance
//   methods to navigate relatively to an index, otherwise Unicodiness isn't
//   taken into account.
static codepoint_t GetCodepointAtRelativeIndex(MCBlock *p_block, findex_t p_index, findex_t p_delta)
{
	while(p_block != NULL && p_delta < 0)
	{
		p_block = p_block -> RetreatIndex(p_index);
		p_delta += 1;
	}
	
	while(p_block != NULL && p_delta > 0)
	{
		p_block = p_block -> AdvanceIndex(p_index);
		p_delta -= 1;
	}
	
	if (p_block == NULL)
		return 0xFFFFFFFF;
	
	return p_block -> GetCodepointAtIndex(p_index);
}

findex_t MCParagraph::findwordbreakbefore(MCBlock *p_block, findex_t p_index)
{
	codepoint_t xc, x, y, yc;
	xc = GetCodepointAtRelativeIndex(p_block, p_index, -2);
	x = GetCodepointAtRelativeIndex(p_block, p_index, -1);
	y = GetCodepointAtRelativeIndex(p_block, p_index, 0);
	yc = GetCodepointAtRelativeIndex(p_block, p_index, 1);

	while(p_block != NULL)
	{
		if (MCUnicodeCanBreakWordBetween(xc, x, y, yc))
			return p_index;

		p_block = p_block -> RetreatIndex(p_index);

		yc = y;
		y = x;
		x = xc;
		xc = GetCodepointAtRelativeIndex(p_block, p_index, -2);
	}

	return p_index;
}

findex_t MCParagraph::findwordbreakafter(MCBlock *p_block, findex_t p_index)
{
	uint4 xc, x, y, yc;
	xc = GetCodepointAtRelativeIndex(p_block, p_index, -1);
	x = GetCodepointAtRelativeIndex(p_block, p_index, 0);
	y = GetCodepointAtRelativeIndex(p_block, p_index, 1);
	yc = GetCodepointAtRelativeIndex(p_block, p_index, 2);

	while(p_block != NULL)
	{
		if (MCUnicodeCanBreakWordBetween(xc, x, y, yc))
			return p_index;

		p_block = p_block -> AdvanceIndex(p_index);

		xc = x;
		x = y;
		y = yc;
		yc = GetCodepointAtRelativeIndex(p_block, p_index, 2);
	}

	return p_index;
}

void MCParagraph::sethilite(Boolean newstate)
{
	uint4 oldstate = state;
	if (newstate)
		state |= PS_HILITED;
	else
		state &= ~PS_HILITED;
	startindex = endindex = PARAGRAPH_MAX_LEN;
	if (state != oldstate)
		lines->makedirty();
}

Boolean MCParagraph::gethilite()
{
	return (state & PS_HILITED) != 0;
}

Boolean MCParagraph::getvisited(findex_t si)
{
	MCBlock *bptr = indextoblock(si, False);
	return bptr->getvisited();
}

MCStringRef MCParagraph::getlinktext(findex_t si)
{
	MCBlock *bptr = indextoblock(si, False);
	return bptr->getlinktext();
}

MCStringRef MCParagraph::getimagesource(findex_t si)
{
	MCBlock *bptr = indextoblock(si, False);
	return bptr->getimagesource();
}

MCStringRef MCParagraph::getmetadataatindex(findex_t si)
{
	MCBlock *bptr = indextoblock(si, False);
	return bptr->getmetadata();
}

// This method returns the state of a given block flag in the specified range.
// If the flag is the same on all the range, the state is returned in 'state'
// and true is the result. Otherwise, false is the result.
bool MCParagraph::getflagstate(uint32_t flag, findex_t si, findex_t ei, bool& r_state)
{
	// Clamp the upper index to the textsize.
	if (ei > gettextlength())
		ei = gettextlength();
	
	// Get the block and make appropriate adjustments to ensure we are looking
	// at the right one.
	MCBlock *bptr = indextoblock(si, False);
	findex_t i, l;
	bptr->GetRange(i, l);
	if (si == ei && si == i && l != 0 && bptr != blocks)
	{
		bptr = bptr -> prev();
		bptr -> GetRange(i, l);
	}
	
	// Now loop through all the blocks until we reach the end, checking to see
	// if the states are all equal.
	bool t_state;
	t_state = bptr -> getflag(flag);
	while(i + l < ei)
	{
		bptr = bptr -> next();
		
		// If the block is of zero size, we ignore it.
		if (bptr -> GetLength() != 0 && bptr -> getflag(flag) != t_state)
			return false;

		bptr->GetRange(i, l);
	}
	
	r_state = t_state;
	return true;
}

// This method accumulates the ranges of the paragraph that have 'flagged' set
// to true. The output is placed in ep as a return-delimited list, with indices
// adjusted by the 'delta'.
<<<<<<< HEAD
void MCParagraph::getflaggedranges(uint32_t p_part_id, MCExecPoint& ep, findex_t si, findex_t ei, int32_t p_delta)
=======
void MCParagraph::getflaggedranges(uint32_t p_part_id, MCExecPoint& ep, uint2 si, uint2 ei, int32_t p_paragraph_start)
>>>>>>> 12c4386b
{
	// If the paragraph is empty, there is nothing to do.
	if (gettextlength() == 0)
		return;
	
	if (ei > gettextlength())
		ei = gettextlength();

	// Get the block and make appropriate adjustments to ensure we are looking
	// at the right one.
	MCBlock *bptr = indextoblock(si, False);
	findex_t i, l;
	bptr->GetRange(i, l);
	if (si == ei && si == i && l != 0 && bptr != blocks)
	{
		bptr = bptr -> prev();
		bptr -> GetRange(i, l);
	}

	// Now loop through all the blocks until we reach the end.
	int32_t t_flagged_start, t_flagged_end;
	t_flagged_start = -1;
	t_flagged_end = -1;
	for(;;)
	{
		// Ignore any blocks of zero width;
		if (bptr -> GetLength() != 0)
		{
			// If this block is flagged, update the start/end.
			if (bptr -> getflagged())
			{
				// If we don't have a start, take the start of this block.
				if (t_flagged_start == -1)
					t_flagged_start = MCMax(si, i);

				// Always extend to the end.
				t_flagged_end = MCMin(ei, i + l);
			}

			// If we have a flagged range and we are reaching the end or have a block
			// which is not flagged then append the range.
			if (t_flagged_start != -1 && (!bptr -> getflagged() || i + l >= ei))
			{
				if (!ep . isempty())
					ep . appendnewline();
				
				// MW-2012-02-24: [[ FieldChars ]] Map the field indices back to char indices.
<<<<<<< HEAD
				findex_t t_start, t_end;
				t_start = t_flagged_start;
				t_end = t_flagged_end;
=======
				int32_t t_start, t_end;
				t_start = p_paragraph_start + t_flagged_start;
				t_end = p_paragraph_start + t_flagged_end;
>>>>>>> 12c4386b
				parent -> unresolvechars(p_part_id, t_start, t_end);
				ep.appendstringf("%d,%d", t_start + 1, t_end);

				t_flagged_start = t_flagged_end = -1;
			}

			// If we have reached the end, break.
			if (i + l >= ei)
				break;
		}
		
		// Advance to the end of the block.
		bptr = bptr -> next();
		bptr -> GetRange(i, l);
	}
}

// This method accumulates the ranges of the paragraph that have 'flagged' set
// to true. The output is placed in the uinteger_t array, with indices
// adjusted by the 'delta'.
<<<<<<< HEAD
void MCParagraph::getflaggedranges(uint32_t p_part_id, findex_t si, findex_t ei, int32_t p_delta, MCInterfaceFlaggedRanges& r_ranges)
=======
void MCParagraph::getflaggedranges(uint32_t p_part_id, uint2 si, uint2 ei, int32_t p_paragraph_start, MCInterfaceFlaggedRanges& r_ranges)
>>>>>>> 12c4386b
{
	// If the paragraph is empty, there is nothing to do.
	if (gettextlength() == 0)
		return;
	
	if (ei > gettextlength())
		ei = gettextlength();
    
	// Get the block and make appropriate adjustments to ensure we are looking
	// at the right one.
	MCBlock *bptr = indextoblock(si, False);
	findex_t i, l;
	bptr->GetRange(i, l);
	if (si == ei && si == i && l != 0 && bptr != blocks)
	{
		bptr = bptr -> prev();
		bptr -> GetRange(i, l);
	}
    
    MCAutoArray<MCInterfaceFlaggedRange> t_ranges;
    
	// Now loop through all the blocks until we reach the end.
	int32_t t_flagged_start, t_flagged_end;
	t_flagged_start = -1;
	t_flagged_end = -1;
	for(;;)
	{
        MCInterfaceFlaggedRange t_range;
		// Ignore any blocks of zero width;
		if (bptr -> GetLength() != 0)
		{
			// If this block is flagged, update the start/end.
			if (bptr -> getflagged())
			{
				// If we don't have a start, take the start of this block.
				if (t_flagged_start == -1)
					t_flagged_start = MCMax(si, i);
                
				// Always extend to the end.
				t_flagged_end = MCMin(ei, i + l);
			}
            
			// If we have a flagged range and we are reaching the end or have a block
			// which is not flagged then append the range.
			if (t_flagged_start != -1 && (!bptr -> getflagged() || i + l >= ei))
			{				
				// MW-2012-02-24: [[ FieldChars ]] Map the field indices back to char indices.
<<<<<<< HEAD
				findex_t t_start, t_end;
				t_start = t_flagged_start;
				t_end = t_flagged_end;
=======
				int32_t t_start, t_end;
				t_start = p_paragraph_start + t_flagged_start;
				t_end = p_paragraph_start + t_flagged_end;
>>>>>>> 12c4386b
				parent -> unresolvechars(p_part_id, t_start, t_end);
                t_range . start = t_start + 1;
                t_range . end = t_end;
                t_ranges . Push(t_range);
                
				t_flagged_start = t_flagged_end = -1;
			}
            
			// If we have reached the end, break.
			if (i + l >= ei)
				break;
		}
		
		// Advance to the end of the block.
		bptr = bptr -> next();
		bptr -> GetRange(i, l);
	}
    t_ranges . Take(r_ranges . ranges, r_ranges . count);
}

void MCParagraph::setvisited(findex_t si, findex_t ei, Boolean v)
{
	MCBlock *bptr = indextoblock(si, False);
	findex_t i, l;
	do
	{
		if (v)
			bptr->setvisited();
		else
			bptr->clearvisited();
		bptr->GetRange(i, l);
		bptr = bptr->next();
	}
	while (i + l < ei);
}

Boolean MCParagraph::pageheight(uint2 fixedheight, uint2 &theight,
                                MCLine *&lptr)
{
	if (lptr == NULL)
		lptr = lines;
	do
	{
		uint2 lheight = fixedheight == 0 ? lptr->getheight() : fixedheight;
		if (lheight > theight)
			return False;
		theight -= lheight;
		lptr = lptr->next();
	}
	while (lptr != lines);
	lptr = NULL;
	return True;
}

<<<<<<< HEAD
=======
// JS-2013-05-15: [[ PageRanges ]] pagerange as variant of pageheight
Boolean MCParagraph::pagerange(uint2 fixedheight, uint2 &theight,
                               uint2 &tend, MCLine *&lptr)
{
	if (lptr == NULL)
		lptr = lines;
	do
	{
		uint2 lheight = fixedheight == 0 ? lptr->getheight() : fixedheight;
		if (lheight > theight)
			return False;
		theight -= lheight;
        uint2 li, ll;
        lptr->getindex(li, ll);
        tend += ll;
		lptr = lptr->next();
	}
	while (lptr != lines);
	lptr = NULL;
	return True;
}

bool MCParagraph::nativizetext(bool p_ascii_only, char *p_data, uint32_t& x_length)
{
	// If there's no text, there's nothing to do and the block is native (return false).
	if (textsize == 0)
		return false;
	
	// If there are no blocks then we must need to init it (after loading) so
	// do so.
	if (blocks == nil)
		inittext();
	
	// If there are still no blocks then there's something odd going on, but return
	// anyway.
	if (blocks == nil)
		return false;
	
	// By default, we assume there is no unicode text.
	bool t_has_unicode;
	t_has_unicode = false;
	
	// Iterate through the blocks.
	MCBlock *t_block;
	t_block = blocks;
	do
	{
		uint2 t_index, t_size;
		t_block -> getindex(t_index, t_size);
		if (!t_block -> hasunicode())
		{
			// If a block doesn't have unicode, then just copy across its contents.
			memcpy(p_data + x_length, text + t_index, t_size);
			x_length += t_size;
		}
		else
		{
			// If a block does have unicode we must coerce the unicode chars to
			// compatible native ones. We do this by replacing the two bytes of
			// UTF-16 with c? - where 'c' is the original char if ascii (or native).
			// Note that we only go to the trouble of converting non-ascii chars
			// if p_ascii_only is false.
			//
			// MW-2012-02-02: Changed 255 to 127 as its less likely to be searched for
			//   (127 is ASCII DEL).
			//
			for(int32_t i = 0; i < t_size / 2; i++)
			{
				uint16_t t_char;
				t_char = ((uint16_t *)(text + t_index))[i];
				if (t_char < 128)
				{
					p_data[x_length++] = (char)t_char;
					p_data[x_length++] = 0x16;
				}
				else if (p_ascii_only || !MCUnicodeMapToNative(&t_char, 1, ((uint1 *)p_data)[x_length]))
				{
					p_data[x_length++] = 0x1A;
					p_data[x_length++] = 0x1A;
				}
				else
				{	
					// UnicodeMapToNative succeeded
					x_length++;
					p_data[x_length++] = 0x16;
				}
			}
			t_has_unicode = true;
		}
		
		t_block = t_block -> next();
	}
	while(t_block != blocks);
	
	return t_has_unicode;
}

>>>>>>> 12c4386b
bool MCParagraph::imagechanged(MCImage *p_image, bool p_deleting)
{
	bool t_used = false;
	MCBlock *t_block = blocks;

	do
	{
		t_used = t_block->imagechanged(p_image, p_deleting) || t_used;
		t_block = t_block->next();
	}
	while (t_block != blocks);

	return t_used;
}<|MERGE_RESOLUTION|>--- conflicted
+++ resolved
@@ -1110,7 +1110,15 @@
 					else
 						parent->setforeground(dc, DI_BACK, False, True);
 				}
-                dc -> drawtext_legacy(t_current_x - getlistlabelwidth(), t_current_y + ascent - 1, t_string, t_string_length, parent-> getfontref(), false, t_is_unicode);
+                
+                MCAutoStringRef t_stringref;
+                if (t_is_unicode)
+                    /* UNCHECKED */ MCStringCreateWithChars((const unichar_t*)t_string, t_string_length, &t_stringref);
+                else
+                    /* UNCHECKED */ MCStringCreateWithNativeChars((const char_t*)t_string, t_string_length, &t_stringref);
+                
+                dc -> drawtext(t_current_x - getlistlabelwidth(), t_current_y + ascent - 1, *t_stringref, parent->getfontref(), false);
+                
 				if ((state & PS_FRONT) != 0 && this != parent -> getparagraphs())
 					parent -> setforeground(dc, DI_FORE, False, True);
 			}
@@ -1660,24 +1668,9 @@
 		return;
 	}
 
-<<<<<<< HEAD
 	focusedindex = MCStringGetLength(m_text);
 	/* UNCHECKED */ MCStringAppend(m_text, pgptr->m_text);
 
-=======
-	if (gettextsizecr() + pgptr->textsize > buffersize)
-	{
-		// FG-2013-09-20 [[ Bugfix 11191 ]]
-		// Buffer was being set to wrong size (didn't include size of existing text)
-		buffersize = textsize + pgptr->gettextsizecr() + PG_PAD;
-		buffersize &= PG_MASK;
-		text = new char[buffersize];
-		memcpy(text, oldtext, textsize);
-		delete oldtext;
-	}
-	memcpy(text + textsize, pgptr->text, pgptr->textsize);
-	focusedindex = textsize;
->>>>>>> 12c4386b
 	MCBlock *bptr = blocks->prev();
 	bptr->append(pgptr->blocks);
 	bptr = pgptr->blocks;
@@ -1912,44 +1905,9 @@
 
 // MW-2012-02-13: [[ Unicode Block ]] This variant of finsert assumes that the incoming
 //   text contains no line-breaks.
-<<<<<<< HEAD
 void MCParagraph::finsertnobreak(MCStringRef p_string, MCRange t_range)
 {
-=======
-void MCParagraph::finsertnobreak(MCStringRef p_text, bool p_is_unicode)
-{
-	const char *t_bytes;
-	uint32_t t_byte_length;
-
-	// If the text is unicode then check to see if we can map it all to native.
-	char *t_native_text;
-	t_native_text = nil;
-	if (p_is_unicode)
-	{
-		uint32_t t_used, t_made;
-		t_native_text = new char[MCStringGetLength(p_text) / 2];
-		MCTextRunnify((const uint2 *)MCStringGetCString(p_text), MCStringGetLength(p_text) / 2, (uint1 *)t_native_text, t_used, t_made);
-		if (t_used == MCStringGetLength(p_text) / 2 && t_made != 0)
-		{
-			// We managed to map it all, so we are actually native.
-			t_bytes = t_native_text;
-			t_byte_length = t_made;
-			p_is_unicode = false;
-		}
-		else
-		{
-			// We didn't manage to map it all, so keep it all as Unicode.
-			t_bytes = MCStringGetCString(p_text);
-			t_byte_length = (MCStringGetLength(p_text) & ~1);
-		}
-	}
-	else
-	{
-		t_bytes = MCStringGetCString(p_text);
-		t_byte_length = MCStringGetLength(p_text);
-	}
-
->>>>>>> 12c4386b
+
 	// If the byte length exceeds the space we have, truncate it.
 	uindex_t t_new_length, t_cur_length;
 	t_new_length = t_range.length;
@@ -1982,22 +1940,10 @@
 		// Move the focusedindex to the end of the insert.
 		focusedindex += t_new_length;
 	}
-<<<<<<< HEAD
 }
 
 // MW-2012-02-13: [[ Block Unicode ]] New implementation of finsert which understands unicodeness.
 Boolean MCParagraph::finsertnew(MCStringRef p_string)
-=======
-
-	delete t_native_text;
-	
-	// MP-2013-09-02: [[ FasterField ]] Inserting text requires layout.
-	needs_layout = true;
-}
-
-// MW-2012-02-13: [[ Block Unicode ]] New implementation of finsert which understands unicodeness.
-Boolean MCParagraph::finsertnew(MCStringRef p_text, bool p_is_unicode)
->>>>>>> 12c4386b
 {
 	Boolean t_need_recompute;
 	t_need_recompute = False;
@@ -2005,14 +1951,6 @@
 	MCParagraph *t_paragraph;
 	t_paragraph = this;
 
-<<<<<<< HEAD
-=======
-	const char *t_start;
-	uint32_t t_length;
-	t_start = MCStringGetCString(p_text);
-	t_length = MCStringGetLength(p_text);
-
->>>>>>> 12c4386b
 	// Loop through the string, inserting each line into a separate paragraph.
 	uindex_t t_length;
 	t_length = MCStringGetLength(p_string);
@@ -2024,14 +1962,8 @@
 		{
 			// We found a line-break, so insert it into the current paragraph and then split at
 			// the end.
-<<<<<<< HEAD
 			MCRange t_range = MCRangeMake(t_index, t_nextpara - t_index - 1);
 			t_paragraph -> finsertnobreak(p_string, t_range);
-=======
-            MCAutoStringRef t_text;
-            /* UNCHECKED */ MCStringCreateWithNativeChars((const char_t *)t_start, t_finish - t_start, &t_text);
-			t_paragraph -> finsertnobreak(*t_text, p_is_unicode);
->>>>>>> 12c4386b
 			t_paragraph -> split();
 			t_paragraph = t_paragraph -> next();
 
@@ -2044,15 +1976,8 @@
 		{
 			// We didn't find a line-break, so insert the string into the current paragraph and
 			// we must be done.
-<<<<<<< HEAD
 			t_paragraph -> finsertnobreak(p_string, MCRangeMake(t_index, t_length - t_index));
 			t_index = t_length;
-=======
-            MCAutoStringRef t_text;
-            /* UNCHECKED */ MCStringCreateWithNativeChars((const char_t *)t_start, t_length, &t_text);
-			t_paragraph -> finsertnobreak(*t_text, p_is_unicode);
-			t_length = 0;
->>>>>>> 12c4386b
 		}
 	}
 
@@ -2068,15 +1993,9 @@
 		{
 			// If the range of the line touches [focusedindex, focusedindex+length)
 			// then set the line's width to 0 to force it to be redrawn
-<<<<<<< HEAD
 			findex_t i, l;
 			t_line -> GetRange(i, l);
 			if (i < focusedindex + t_length && i + l >= focusedindex)
-=======
-			uint2 i, l;
-			t_line -> getindex(i, l);
-			if (i < focusedindex + MCStringGetLength(p_text) && i + l >= focusedindex)
->>>>>>> 12c4386b
 				t_line -> setwidth(0);
 			
 			t_line = t_line -> next();
@@ -3184,13 +3103,9 @@
 	ei -= gettextlengthcr();
 }
 
-<<<<<<< HEAD
-Boolean MCParagraph::extendup(MCBlock *bptr, findex_t &si)
-=======
 // MW-2013-05-21: [[ Bug 10794 ]] Changed signature to return the block the search
 //   ends up in.
-MCBlock *MCParagraph::extendup(MCBlock *bptr, uint2 &si)
->>>>>>> 12c4386b
+MCBlock *MCParagraph::extendup(MCBlock *bptr, findex_t &si)
 {
 	Boolean isgroup = True;
 	Boolean found = False;
@@ -3213,23 +3128,14 @@
 	}
 	if (!isgroup)
 		bptr = bptr->next();
-<<<<<<< HEAD
 	findex_t l;
 	bptr->GetRange(si, l);
-	return found;
-}
-
-Boolean MCParagraph::extenddown(MCBlock *bptr, findex_t &ei)
-=======
-	uint2 l;
-	bptr->getindex(si, l);
 	return bptr;
 }
 
 // MW-2013-05-21: [[ Bug 10794 ]] Changed signature to return the block the search
 //   ends up in.
-MCBlock *MCParagraph::extenddown(MCBlock *bptr, uint2 &ei)
->>>>>>> 12c4386b
+MCBlock *MCParagraph::extenddown(MCBlock *bptr, findex_t &ei)
 {
 	Boolean isgroup = True;
 	Boolean found = False;
@@ -3493,11 +3399,7 @@
 // This method accumulates the ranges of the paragraph that have 'flagged' set
 // to true. The output is placed in ep as a return-delimited list, with indices
 // adjusted by the 'delta'.
-<<<<<<< HEAD
 void MCParagraph::getflaggedranges(uint32_t p_part_id, MCExecPoint& ep, findex_t si, findex_t ei, int32_t p_delta)
-=======
-void MCParagraph::getflaggedranges(uint32_t p_part_id, MCExecPoint& ep, uint2 si, uint2 ei, int32_t p_paragraph_start)
->>>>>>> 12c4386b
 {
 	// If the paragraph is empty, there is nothing to do.
 	if (gettextlength() == 0)
@@ -3545,15 +3447,9 @@
 					ep . appendnewline();
 				
 				// MW-2012-02-24: [[ FieldChars ]] Map the field indices back to char indices.
-<<<<<<< HEAD
 				findex_t t_start, t_end;
-				t_start = t_flagged_start;
-				t_end = t_flagged_end;
-=======
-				int32_t t_start, t_end;
-				t_start = p_paragraph_start + t_flagged_start;
-				t_end = p_paragraph_start + t_flagged_end;
->>>>>>> 12c4386b
+				t_start = p_delta + t_flagged_start;
+				t_end = p_delta + t_flagged_end;
 				parent -> unresolvechars(p_part_id, t_start, t_end);
 				ep.appendstringf("%d,%d", t_start + 1, t_end);
 
@@ -3574,11 +3470,7 @@
 // This method accumulates the ranges of the paragraph that have 'flagged' set
 // to true. The output is placed in the uinteger_t array, with indices
 // adjusted by the 'delta'.
-<<<<<<< HEAD
 void MCParagraph::getflaggedranges(uint32_t p_part_id, findex_t si, findex_t ei, int32_t p_delta, MCInterfaceFlaggedRanges& r_ranges)
-=======
-void MCParagraph::getflaggedranges(uint32_t p_part_id, uint2 si, uint2 ei, int32_t p_paragraph_start, MCInterfaceFlaggedRanges& r_ranges)
->>>>>>> 12c4386b
 {
 	// If the paragraph is empty, there is nothing to do.
 	if (gettextlength() == 0)
@@ -3626,15 +3518,9 @@
 			if (t_flagged_start != -1 && (!bptr -> getflagged() || i + l >= ei))
 			{				
 				// MW-2012-02-24: [[ FieldChars ]] Map the field indices back to char indices.
-<<<<<<< HEAD
 				findex_t t_start, t_end;
-				t_start = t_flagged_start;
-				t_end = t_flagged_end;
-=======
-				int32_t t_start, t_end;
-				t_start = p_paragraph_start + t_flagged_start;
-				t_end = p_paragraph_start + t_flagged_end;
->>>>>>> 12c4386b
+				t_start = p_delta + t_flagged_start;
+				t_end = p_delta + t_flagged_end;
 				parent -> unresolvechars(p_part_id, t_start, t_end);
                 t_range . start = t_start + 1;
                 t_range . end = t_end;
@@ -3689,11 +3575,9 @@
 	return True;
 }
 
-<<<<<<< HEAD
-=======
 // JS-2013-05-15: [[ PageRanges ]] pagerange as variant of pageheight
-Boolean MCParagraph::pagerange(uint2 fixedheight, uint2 &theight,
-                               uint2 &tend, MCLine *&lptr)
+/*Boolean MCParagraph::pagerange(uint2 fixedheight, uint2 &theight,
+                               findex_t &tend, MCLine *&lptr)
 {
 	if (lptr == NULL)
 		lptr = lines;
@@ -3703,92 +3587,16 @@
 		if (lheight > theight)
 			return False;
 		theight -= lheight;
-        uint2 li, ll;
-        lptr->getindex(li, ll);
+        findex_t li, ll;
+        lptr->GetRange(li, ll);
         tend += ll;
 		lptr = lptr->next();
 	}
 	while (lptr != lines);
 	lptr = NULL;
 	return True;
-}
-
-bool MCParagraph::nativizetext(bool p_ascii_only, char *p_data, uint32_t& x_length)
-{
-	// If there's no text, there's nothing to do and the block is native (return false).
-	if (textsize == 0)
-		return false;
-	
-	// If there are no blocks then we must need to init it (after loading) so
-	// do so.
-	if (blocks == nil)
-		inittext();
-	
-	// If there are still no blocks then there's something odd going on, but return
-	// anyway.
-	if (blocks == nil)
-		return false;
-	
-	// By default, we assume there is no unicode text.
-	bool t_has_unicode;
-	t_has_unicode = false;
-	
-	// Iterate through the blocks.
-	MCBlock *t_block;
-	t_block = blocks;
-	do
-	{
-		uint2 t_index, t_size;
-		t_block -> getindex(t_index, t_size);
-		if (!t_block -> hasunicode())
-		{
-			// If a block doesn't have unicode, then just copy across its contents.
-			memcpy(p_data + x_length, text + t_index, t_size);
-			x_length += t_size;
-		}
-		else
-		{
-			// If a block does have unicode we must coerce the unicode chars to
-			// compatible native ones. We do this by replacing the two bytes of
-			// UTF-16 with c? - where 'c' is the original char if ascii (or native).
-			// Note that we only go to the trouble of converting non-ascii chars
-			// if p_ascii_only is false.
-			//
-			// MW-2012-02-02: Changed 255 to 127 as its less likely to be searched for
-			//   (127 is ASCII DEL).
-			//
-			for(int32_t i = 0; i < t_size / 2; i++)
-			{
-				uint16_t t_char;
-				t_char = ((uint16_t *)(text + t_index))[i];
-				if (t_char < 128)
-				{
-					p_data[x_length++] = (char)t_char;
-					p_data[x_length++] = 0x16;
-				}
-				else if (p_ascii_only || !MCUnicodeMapToNative(&t_char, 1, ((uint1 *)p_data)[x_length]))
-				{
-					p_data[x_length++] = 0x1A;
-					p_data[x_length++] = 0x1A;
-				}
-				else
-				{	
-					// UnicodeMapToNative succeeded
-					x_length++;
-					p_data[x_length++] = 0x16;
-				}
-			}
-			t_has_unicode = true;
-		}
-		
-		t_block = t_block -> next();
-	}
-	while(t_block != blocks);
-	
-	return t_has_unicode;
-}
-
->>>>>>> 12c4386b
+}*/
+
 bool MCParagraph::imagechanged(MCImage *p_image, bool p_deleting)
 {
 	bool t_used = false;
