/* Copyright (C) 2003-2013 Runtime Revolution Ltd.

This file is part of LiveCode.

LiveCode is free software; you can redistribute it and/or modify it under
the terms of the GNU General Public License v3 as published by the Free
Software Foundation.

LiveCode is distributed in the hope that it will be useful, but WITHOUT ANY
WARRANTY; without even the implied warranty of MERCHANTABILITY or
FITNESS FOR A PARTICULAR PURPOSE.  See the GNU General Public License
for more details.

You should have received a copy of the GNU General Public License
along with LiveCode.  If not see <http://www.gnu.org/licenses/>.  */

#include "prefix.h"

#include "globdefs.h"
#include "filedefs.h"
#include "parsedef.h"
#include "objdefs.h"
#include "mcio.h"

#include "stack.h"
#include "MCBlock.h"
#include "segment.h"
#include "line.h"
#include "field.h"
#include "paragraf.h"
//#include "execpt.h"
#include "util.h"
#include "mcerror.h"
#include "text.h"

#include "globals.h"

#include "mctheme.h"

#include "context.h"
#include "exec-interface.h"

const char *ER_reverse[256] =
    {
        "&#0;", "&#1;", "&#2;", "&#3;", "&#4;",
        "&#5;", "&#6;", "&#7;", "&#8;", "&#9;", "&#10;", "&#11;", "&#12;",
        "&#13;", "&#14;", "&#15;", "&#16;", "&#17;", "&#18;", "&#19;",
        "&#20;", "&#21;", "&#22;", "&#23;", "&#24;", "&#25;", "&#26;",
        "&#27;", "&#28;", "&#29;", "&#30;", "&#31;", NULL, NULL, "&quot;", NULL,
        NULL, NULL, "&amp;", NULL, NULL, NULL, NULL, NULL, NULL, NULL, NULL,
        NULL, NULL, NULL, NULL, NULL, NULL, NULL, NULL, NULL, NULL, NULL,
        NULL, NULL, "&lt;", NULL, "&gt;", NULL, NULL, NULL, NULL, NULL, NULL,
        NULL, NULL, NULL, NULL, NULL, NULL, NULL, NULL, NULL, NULL, NULL,
        NULL, NULL, NULL, NULL, NULL, NULL, NULL, NULL, NULL, NULL, NULL,
        NULL, NULL, NULL, NULL, NULL, NULL, NULL, NULL, NULL, NULL, NULL,
        NULL, NULL, NULL, NULL, NULL, NULL, NULL, NULL, NULL, NULL, NULL,
        NULL, NULL, NULL, NULL, NULL, NULL, NULL, NULL, NULL, NULL, NULL,
        NULL, NULL, NULL, "&#127;", "&#128;", "&#129;", "&#130;", "&#131;",
        "&#132;", "&#133;", "&#134;", "&#135;", "&#136;", "&#137;", "&#138;",
        "&#139;", "&#140;", "&#141;", "&#142;", "&#143;", "&#144;", "&#145;",
        "&#146;", "&#147;", "&#148;", "&#149;", "&#150;", "&#151;", "&#152;",
        "&#153;", "&#154;", "&#155;", "&#156;", "&#157;", "&#158;", "&#159;",
        "&nbsp;", "&iexcl;", "&cent;", "&pound;", "&curren;", "&yen;",
        "&brvbar;", "&sect;", "&uml;", "&copy;", "&ordf;", "&laquo;", "&not;",
        "&shy;", "&reg;", "&macr;", "&deg;", "&plusmn;", "&sup2;", "&sup3;",
        "&acute;", "&micro;", "&para;", "&middot;", "&cedil;", "&sup1;",
        "&ordm;", "&raquo;", "&frac14;", "&frac12;", "&frac34;", "&iquest;",
        "&Agrave;", "&Aacute;", "&Acirc;", "&Atilde;", "&Auml;", "&Aring;",
        "&AElig;", "&Ccedil;", "&Egrave;", "&Eacute;", "&Ecirc;", "&Euml;",
        "&Igrave;", "&Iacute;", "&Icirc;", "&Iuml;", "&ETH;", "&Ntilde;",
        "&Ograve;", "&Oacute;", "&Ocirc;", "&Otilde;", "&Ouml;", "&times;",
        "&Oslash;", "&Ugrave;", "&Uacute;", "&Ucirc;", "&Uuml;", "&Yacute;",
        "&THORN;", "&szlig;", "&agrave;", "&aacute;", "&acirc;", "&atilde;",
        "&auml;", "&aring;", "&aelig;", "&ccedil;", "&egrave;", "&eacute;",
        "&ecirc;", "&euml;", "&igrave;", "&iacute;", "&icirc;", "&iuml;",
        "&eth;", "&ntilde;", "&ograve;", "&oacute;", "&ocirc;", "&otilde;",
        "&ouml;", "&divide;", "&oslash;", "&ugrave;", "&uacute;", "&ucirc;",
        "&uuml;", "&yacute;", "&thorn;", "&yuml;"
    };

const char *CHARSET_HTML[] =
    {
        "en",
        "en",
        "ja",
        "zh-TW",
        "ko",
        "ar",
        "he",
        "ru",
        "tr",
        "bg",
        "uk",
        "po",
        "el",
        "zh-CN",
        "th",
		"vn",
		"li",
        "en-UC",
        "en-UC"
    };

uint2 MCParagraph::cursorwidth = 1;

MCParagraph::MCParagraph()
{
	parent = NULL;
	/* UNCHECKED */ MCStringCreateMutable(0, m_text);
	blocks = NULL;
    segments = NULL;
	lines = NULL;
	focusedindex = 0;
	opened = 0;
	startindex = endindex = originalindex = PARAGRAPH_MAX_LEN;
	state = 0;
    moving_left = false;
    moving_forward = true;
	
	// MP-2013-09-02: [[ FasterField ]] Paragraphs start off needing layout.
	needs_layout = true;

	// MW-2012-01-25: [[ ParaStyles ]] All attributes are unset to begin with.
	attrs = nil;
    base_direction = kMCTextDirectionAuto;
}

MCParagraph::MCParagraph(const MCParagraph &pref) : MCDLlist(pref)
{
	parent = pref.parent;
	/* UNCHECKED */ MCStringMutableCopy(pref.m_text, m_text);
	
	blocks = NULL;
	if (pref.blocks != NULL)
	{
		MCBlock *bptr = pref.blocks;
		do
		{
			MCBlock *tbptr = new MCBlock(*bptr);
			tbptr->appendto(blocks);
			tbptr->setparent(this);
			bptr = bptr->next();
		}
		while (bptr != pref.blocks);
	}

	// MW-2012-01-25: [[ ParaStyles ]] Make sure our attrs are nil, then copy
	//   the attrs from the other paragraph.
	attrs = nil;
	copyattrs(pref);

    segments = NULL;
	lines = NULL;
	focusedindex = 0;
	startindex = endindex = originalindex = PARAGRAPH_MAX_LEN;
	opened = 0;
	state = 0;
    moving_left = false;
    moving_forward = true;
	
	// MP-2013-09-02: [[ FasterField ]] Paragraphs start off needing layout.
	needs_layout = true;
    base_direction = pref.base_direction;
}

MCParagraph::~MCParagraph()
{
	while (opened)
		close();
	
	deleteblocks();

	// MW-2006-04-13: Memory leak caused by 'lines' not being freed. This happens if the field is open
	//   but the paragraph is not. Which occurs when a paragraph is duplicated to the clipboard and then
	//   asked to render itself as RTF.
	deletelines();

	clearattrs();
	
	// Don't let the text go away until anything referencing it is gone
	MCValueRelease(m_text);
}

MCBlock* MCParagraph::AppendText(MCStringRef p_string)
{
    // Ensure the block list has been set up
    if (blocks == nil)
        inittext();
    
	// Is the last block empty or does a new one need to be created?
	MCBlock *t_block = blocks->prev();
	if (t_block->GetLength() > 0)
	{
		// Block already contains data, create a new one
		MCBlock *t_newblock = new MCBlock;
		t_newblock->setparent(this);
		t_block->append(t_newblock);
		t_block = t_newblock;
	}
	
	// Does the requested text fit or is truncation required?
	uindex_t t_new_length = MCStringGetLength(p_string);
	if (gettextlength() + t_new_length >= PARAGRAPH_MAX_LEN - 1)
		t_new_length = PARAGRAPH_MAX_LEN - gettextlength() - 1;
	
	// Append the text as requested
	// TODO: trunctation
	findex_t t_cur_len = gettextlength();
	/* UNCHECKED */ MCStringAppend(m_text, p_string);
	
	// Set the indices for the block containing this text
	t_block->SetRange(t_cur_len, t_new_length);
	return t_block;
}

findex_t MCParagraph::NextChar(findex_t p_in)
{
    MCBreakIteratorRef t_iter;
    /* UNCHECKED */ MCLocaleBreakIteratorCreate(kMCLocaleBasic, kMCBreakIteratorTypeCharacter, t_iter);
    /* UNCHECKED */ MCLocaleBreakIteratorSetText(t_iter, m_text);
    uindex_t t_index;
    t_index = MCLocaleBreakIteratorAfter(t_iter, p_in);
    MCLocaleBreakIteratorRelease(t_iter);
    return (t_index == kMCLocaleBreakIteratorDone) ? MCStringGetLength(m_text) : t_index;
}

findex_t MCParagraph::PrevChar(findex_t p_in)
{
    MCBreakIteratorRef t_iter;
    /* UNCHECKED */ MCLocaleBreakIteratorCreate(kMCLocaleBasic, kMCBreakIteratorTypeCharacter, t_iter);
    /* UNCHECKED */ MCLocaleBreakIteratorSetText(t_iter, m_text);
    uindex_t t_index;
    t_index = MCLocaleBreakIteratorBefore(t_iter, p_in);
    MCLocaleBreakIteratorRelease(t_iter);
    return (t_index == kMCLocaleBreakIteratorDone) ? 0 : t_index;
}

findex_t MCParagraph::NextWord(findex_t p_in)
{
    MCBreakIteratorRef t_iter;
    /* UNCHECKED */ MCLocaleBreakIteratorCreate(kMCLocaleBasic, kMCBreakIteratorTypeWord, t_iter);
    /* UNCHECKED */ MCLocaleBreakIteratorSetText(t_iter, m_text);
    uindex_t t_index;
    t_index = MCLocaleBreakIteratorAfter(t_iter, p_in);
    MCLocaleBreakIteratorRelease(t_iter);
    return (t_index == kMCLocaleBreakIteratorDone) ? MCStringGetLength(m_text) : t_index;
}

findex_t MCParagraph::PrevWord(findex_t p_in)
{
    MCBreakIteratorRef t_iter;
    /* UNCHECKED */ MCLocaleBreakIteratorCreate(kMCLocaleBasic, kMCBreakIteratorTypeWord, t_iter);
    /* UNCHECKED */ MCLocaleBreakIteratorSetText(t_iter, m_text);
    uindex_t t_index;
    t_index = MCLocaleBreakIteratorBefore(t_iter, p_in);
    MCLocaleBreakIteratorRelease(t_iter);
    return (t_index == kMCLocaleBreakIteratorDone) ? 0 : t_index;
}

bool MCParagraph::TextIsWordBreak(codepoint_t p_codepoint)
{
	return MCUnicodeGetBinaryProperty(p_codepoint, kMCUnicodePropertyWhiteSpace);
}

bool MCParagraph::TextIsLineBreak(codepoint_t p_codepoint)
{
	return p_codepoint == '\v' || p_codepoint == 0x2028;    // Line Separator (LSEP)
}

bool MCParagraph::TextIsSentenceBreak(codepoint_t p_codepoint)
{
	return MCUnicodeGetBinaryProperty(p_codepoint, kMCUnicodePropertySentenceBreak);
}

bool MCParagraph::TextIsParagraphBreak(codepoint_t p_codepoint)
{
	return p_codepoint == '\n' || p_codepoint == 0x2029;    // Paragraps Separator (PSEP)
}

bool MCParagraph::TextIsPunctuation(codepoint_t p_codepoint)
{
	return MCUnicodeIsPunctuation(p_codepoint);
}

bool MCParagraph::TextFindNextParagraph(MCStringRef p_string, findex_t p_after, findex_t &r_next)
{
	codepoint_t t_cp;
	uindex_t t_length = MCStringGetLength(p_string);
	while (p_after < t_length && !TextIsParagraphBreak(MCStringGetCodepointAtIndex(p_string, p_after)))
		p_after++;
	
	if (p_after == t_length)
		return false;
	
	r_next = p_after + 1;
	return true;
}

void MCParagraph::SetBlockDirectionLevel(findex_t si, findex_t ei, uint8_t level)
{
    findex_t t_block_index, t_block_length;
    MCBlock *bptr = indextoblock(si, False);
    do
    {
        bptr->GetRange(t_block_index, t_block_length);
        if (t_block_index < si)
        {
            // Starts part of the way through this block
            MCBlock *tbptr = new MCBlock(*bptr);
            bptr->append(tbptr);
            bptr->SetRange(t_block_index, si - t_block_index);
            tbptr->SetRange(si, t_block_length - (si - t_block_index));
            bptr = bptr->next();
        }
        else
        {
            bptr->close();
        }
        
        if (t_block_index + t_block_length > ei)
        {
            // Ends part of the way through this block
            MCBlock *tbptr = new MCBlock(*bptr);
            if (getopened())
                tbptr->open(getparent()->getfontref());
            bptr->append(tbptr);
            bptr->SetRange(t_block_index, ei - t_block_index);
            tbptr->SetRange(ei, t_block_length - ei + t_block_index);
        }
        
        if (getopened())
            bptr->open(getparent()->getfontref());
        bptr->SetDirectionLevel(level);
        bptr = bptr->next();
    }
    while (t_block_index + t_block_length < gettextlength()
           && t_block_index + t_block_length < ei);
}

void MCParagraph::resolvetextdirections()
{ 
    // Use the field text direction, if specified
    uint8_t t_base_level;
    if (parent->gettextdirection() == kMCTextDirectionLTR)
        t_base_level = 0;
    else if (parent->gettextdirection() == kMCTextDirectionRTL)
        t_base_level = 1;
    else // == kMCTextDirectionAuto
        t_base_level = MCBidiFirstStrongIsolate(m_text, 0);
    
    MCAutoArray<uint8_t> t_levels;
   
    // SN-2014-04-03 [[ Bug 12078 ]] Text direction resolving relocated in foundation-bidi.h
    MCBidiResolveTextDirection(m_text, t_base_level, t_levels . PtrRef(), t_levels . SizeRef());
    
    // Using the calculated levels, do the appropriate block creation
    uindex_t i = 0;
    uindex_t t_length = t_levels . Size();
    
    while (i < t_length)
    {
        // Scan forward for the next change in direction level
        uint8_t t_cur_level;
        uindex_t t_run_length;
        t_cur_level = t_levels[i];
        t_run_length = 1;
        while (i + t_run_length < t_length && t_levels[i + t_run_length] == t_cur_level)
            t_run_length++;
        
        // Set the direction level attribute for this run
        SetBlockDirectionLevel(i, i + t_run_length, t_cur_level);
        
        // Next block
        i += t_run_length;
    }
}

uint8_t MCParagraph::firststrongisolate(uindex_t p_offset) const
{
    // From TR9:
    //  P1. Split the text into separate paragraphs. A paragraph separator is
    //      kept with the previous paragraph. Within each paragraph, apply all
    //      the other rules of this algorithm. (Already done by this stage)
    //
    //  P2. In each paragraph, find the first character of type L, AL, or R
    //      while skipping over any characters between an isolate initiator and
    //      its matching PDI or, if it has no matching PDI, the end of the
    //      paragraph.
    //
    //  P3. If a character is found in P2 and it is of type AL or R, then set
    //      the paragraph embedding level to one; otherwise, set it to zero
    
    bool t_found = false;
    uindex_t t_depth = 0;
    uint8_t t_level = 0;
    while (!t_found && p_offset < MCStringGetLength(m_text))
    {
        codepoint_t t_char;
        t_char = MCStringGetCharAtIndex(m_text, p_offset);
        
        // Get the surrogate pair, if required
        uindex_t t_increment = 1;
        codepoint_t t_low;
        if (MCUnicodeCodepointIsHighSurrogate(t_char) &&
            MCUnicodeCodepointIsLowSurrogate(t_low = MCStringGetCharAtIndex(m_text, p_offset + 1)))
        {
            t_char = MCUnicodeSurrogatesToCodepoint(t_char, t_low);
            t_increment = 2;
        }
        
        // Get the directional category for this codepoint
        int32_t t_dir;
        t_dir = MCUnicodeGetIntegerProperty(t_char, kMCUnicodePropertyBidiClass);
        
        // Is this an isolate initiator?
        if (t_dir == kMCUnicodeDirectionLeftToRightIsolate
            || t_dir == kMCUnicodeDirectionRightToLeftIsolate)
        {
            t_depth++;
        }
        
        // Is this an isolate terminator?
        if (t_dir == kMCUnicodeDirectionPopDirectionalIsolate && t_depth > 0)
        {
            t_depth--;
        }
        
        // Is this a codepoint with a strong direction?
        if (t_depth == 0 && t_dir == kMCUnicodeDirectionLeftToRight)
        {
            t_level = 0;
            t_found = true;
        }
        else if (t_depth == 0 && (t_dir == kMCUnicodeDirectionRightToLeft
                    || t_dir == kMCUnicodeDirectionRightToLeftArabic))
        {
            t_level = 1;
            t_found = true;
        }
        
        p_offset += t_increment;
    }
    
    return t_level;
}

bool MCParagraph::visit(MCVisitStyle p_style, uint32_t p_part, MCObjectVisitor* p_visitor)
{
	bool t_continue;
	t_continue = true;

	if (p_style == VISIT_STYLE_DEPTH_LAST)
		t_continue = p_visitor -> OnParagraph(this);
	
	if (t_continue && blocks != NULL)
	{
		MCBlock *bptr = blocks;
		do
		{
			t_continue = bptr -> visit(p_style, p_part, p_visitor);
			bptr = bptr->next();
		}
		while(t_continue && bptr != blocks);
	}

	if (t_continue && p_style == VISIT_STYLE_DEPTH_FIRST)
		t_continue = p_visitor -> OnParagraph(this);

	return t_continue;
}

// **** mutate blocks
IO_stat MCParagraph::load(IO_handle stream, uint32_t version, bool is_ext)
{
	IO_stat stat;
	uint1 type;

    // The constructor-created string of the paragraph must be reset
    MCValueRelease(m_text);
    m_text = nil;

	// MW-2013-11-20: [[ UnicodeFileFormat ]] Prior to 7.0, paragraphs were mixed runs
	//   of UTF-16 and native text. 7.0 plus they are just a stringref.
	if (version < 7000)
	{
		uint32_t t_length;
		MCAutoPointer<char> t_text_data;
        
		// This string can contain a mixture of Unicode and native - t_length is the number
        // of bytes.
        if ((stat = IO_read_string_legacy_full(&t_text_data, t_length, stream, 2, true, false)) != IO_NORMAL)
			return stat;

        if (!MCStringCreateMutable(0, m_text))
			return IO_ERROR;

        // MW-2012-03-04: [[ StackFile5500 ]] If this is an extended paragraph then
        //   load in the attribute extension record.
        if (is_ext)
            if ((stat = loadattrs(stream, version)) != IO_NORMAL)
                return IO_ERROR;
		
		// If the whole text isn't covered by the saved blocks, the index of the
		// portion not covered needs to be retained so that it can be added to
		// the paragraph text at the end of loading.
		uindex_t t_last_added = 0;
		while (True)
		{
			if ((stat = IO_read_uint1(&type, stream)) != IO_NORMAL)
				return stat;
			switch (type)
			{
<<<<<<< HEAD
				// MW-2012-03-04: [[ StackFile5500 ]] Handle either a normal block, or
				//   an extended block.
				case OT_BLOCK:
				case OT_BLOCK_EXT:
=======
				MCBlock *newblock = new MCBlock;
				newblock->setparent(this);
				
				// MW-2012-03-04: [[ StackFile5500 ]] If the tag was actually an
				//   extended block, then pass in 'true' for is_ext.
				if ((stat = newblock->load(stream, version, type == OT_BLOCK_EXT)) != IO_NORMAL)
				{
					delete newblock;
					return stat;
				}
				uint2 index, len;
				newblock->getindex(index, len);
                
                // SN-2014-10-31: [[ Bug 13881 ]] Ensure that the block hasn't been corrupted.
                //  (leads to a potential crash, in case the corrupted stack ends up to be valid).
                if (index > textsize || len + index > textsize)
                    return IO_ERROR;
                
				if (newblock->hasunicode())
>>>>>>> 355bd665
				{
					MCBlock *newblock = new MCBlock;
					newblock->setparent(this);
					
					// MW-2012-03-04: [[ StackFile5500 ]] If the tag was actually an
					//   extended block, then pass in 'true' for is_ext.
					if ((stat = newblock->load(stream, version, type == OT_BLOCK_EXT)) != IO_NORMAL)
					{
						delete newblock;
						return stat;
					}
					
					// The indices returned here are *wrong* from the point of view
					// of the refactored Unicode paragraph - the block as loaded
					// stores byte indices, not UTF-16 value indices. These wrong
					// values are needed to ensure the paragraph text is loaded 
					// using the correct encoding and get fixed up below.
					findex_t index, len;
					newblock->GetRange(index, len);
                    t_last_added = index+len;

                    // Some stacks seem to be saved with invalid blocks that
                    // exceed the length of the paragraph character data
                    // SN-2014-09-29: [[ Bug 13552 ]] Clamp the length appropriately
                    if (len + index > t_length)
                    {
                        // MW-2014-09-29: [[ Bug 13552 ]] Make sure we only recalculate if the length
                        //   is not 0.
                        if (len != 0)
                            len = t_length - index;
                    }
                    
                    uindex_t t_index;
                    t_index = MCStringGetLength(m_text);

					if (newblock->IsSavedAsUnicode())
					{
						//len >>= 1;
						if (len && t_length > 0)
						{
							uint2 *dptr = (uint2*)(*t_text_data + index);
                            
							// Byte swap, if required
                            // SN-2014-09-29: [[ Bug 13552 ]] Make sure to take in account odd number of bytes
                            // for unicode, as it may occur
							uindex_t t_len = 0;
                            while (len >= 2)
                            {
								swap_uint2(dptr++);
                                len -= 2;
                                t_len += 1;
                            }

                            // Append to the paragraph text
                            if (!MCStringAppendChars(m_text, (const unichar_t*)dptr - t_len, t_len))
                                return IO_ERROR;
							
                            if (len > 0)
                            {
                                if (!MCStringAppendChar(m_text, (unichar_t)*(const uint8_t *)dptr))
                                    return IO_ERROR;
                                t_len += 1;
                            }
                            
							// The indices used by the block are incorrect and need
							// to be updated (offsets into the stored string and
							// the string held by the paragraph will differ if any
							// portion of the stored string was non-UTF-16)
                            newblock->SetRange(t_index, t_len);
						}
                        // SN-2014-09-29: [[ Bug 13552 ]] Update the block range, even if its length is 0
                        else
                            newblock->SetRange(t_index, 0);
					}
					else
					{
						if (MCtranslatechars && len && t_length > 0)
#ifdef __MACROMAN__
							IO_iso_to_mac(*t_text_data + index, len);
#else
						IO_mac_to_iso(*t_text_data + index, len);
#endif

						// String is in native format. Append to paragraph text
                        if (!MCStringAppendNativeChars(m_text, (const char_t*)(*t_text_data + index), len))
                            return IO_ERROR;

                        // Fix the indices used by the block
                        newblock->SetRange(t_index, len);
					}
					newblock->appendto(blocks);
				}
					break;
				default:
					if (blocks == NULL && MCtranslatechars && t_length && *t_text_data != nil)
					{
#ifdef __MACROMAN__
						IO_iso_to_mac(*t_text_data, t_length);
#else
						IO_mac_to_iso(*t_text_data, t_length);
#endif
					}
					
					// If we have no blocks, add all the text to the paragraph. Because
					// there were no blocks to say it was unicode, it must be native.
					if (t_last_added == 0)
					{
                        if (!MCStringAppendNativeChars(m_text, (const char_t*)*t_text_data, t_length))
							return IO_ERROR;
						t_last_added = t_length;
					}
					
					// Ensure that all the text was covered
					//if (t_last_added != t_length)
					//	return IO_ERROR;
					
                    MCS_seek_cur(stream, -1);
					return IO_NORMAL;
			}
		}		
	}
	else
	{
		// MW-2013-11-20: [[ UnicodeFileFormat ]] The text is just a stringref, so no
		//   magical swizzling to be done.
		if ((stat = IO_read_stringref_new(m_text, stream, true)) != IO_NORMAL)
			return stat;
        
        // The paragraph text *must* be mutable
        /* UNCHECKED */ MCStringMutableCopyAndRelease(m_text, m_text);

        // MW-2012-03-04: [[ StackFile5500 ]] If this is an extended paragraph then
        //   load in the attribute extension record.
        if (is_ext)
            if ((stat = loadattrs(stream, version)) != IO_NORMAL)
                return IO_ERROR;
		
		while (True)
		{
			if ((stat = IO_read_uint1(&type, stream)) != IO_NORMAL)
				return stat;
			switch (type)
			{
					// MW-2012-03-04: [[ StackFile5500 ]] Handle either a normal block, or
					//   an extended block.
				case OT_BLOCK:
				case OT_BLOCK_EXT:
				{
					MCBlock *newblock = new MCBlock;
					newblock->setparent(this);
					
					// MW-2012-03-04: [[ StackFile5500 ]] If the tag was actually an
					//   extended block, then pass in 'true' for is_ext.
					if ((stat = newblock->load(stream, version, type == OT_BLOCK_EXT)) != IO_NORMAL)
					{
						delete newblock;
						return stat;
					}
					
                    // De-(plitter about with) the block indices (the saving code doubles them because
                    // the 7.0 blocks are always Unicode).
                    newblock->SetRange(newblock->GetOffset()/2, newblock->GetLength()/2);
                    
					newblock->appendto(blocks);
				}
				break;
				default:
					MCS_seek_cur(stream, -1);
					return IO_NORMAL;
			}
		}		
	}

	// This point shouldn't be reached
	assert(false);
	
	return IO_NORMAL;
}

// **** require blocks
IO_stat MCParagraph::save(IO_handle stream, uint4 p_part)
{
	IO_stat stat;
	defrag();
	
	// MW-2012-03-04: [[ StackFile5500 ]] If the paragraph has attributes and 5.5
	//   stackfile format has been requested, then output an extended paragraph.
	bool t_is_ext;
	if (MCstackfileversion >= 5500 && attrs != nil)
		t_is_ext = true;
	else
		t_is_ext = false;
	
	if ((stat = IO_write_uint1(t_is_ext ? OT_PARAGRAPH_EXT : OT_PARAGRAPH, stream)) != IO_NORMAL)
		return stat;
	
	if (MCstackfileversion < 7000)
	{
		// The string data that will get written out. It can't be just done as a
		// StringRef without breaking file format compatibility.
		uindex_t t_data_len;
		const char *t_data;
		if (MCStringIsNative(m_text))
		{
			t_data_len = MCStringGetLength(m_text);
			t_data = (const char *)MCStringGetNativeCharPtr(m_text);
		}
		else
		{
			// The paragraph is not native. If it does not contain any blocks,
			// one will have to be created to ensure Unicodeness is preserved.
			if (blocks == nil)
				inittext();
			
			t_data_len = MCStringGetLength(m_text) * sizeof(unichar_t);
			t_data = (const char *)MCStringGetCharPtr(m_text);
		}
		
		if (!MCStringIsNative(m_text))
		{
			// For file format compatibility, swap_uint2 must be called on each 
			// character in the UTF-16 string (Unicodeness is now a paragraph
			// property, not a block property, so it is done for all the text)
			unichar_t *t_swapped_data = new unichar_t[t_data_len/sizeof(unichar_t)];
			memcpy(t_swapped_data, t_data, t_data_len);
			for (uindex_t i = 0; i < MCStringGetLength(m_text); i++)
			{
				swap_uint2((uint2*)&t_swapped_data[i]);
			}
			t_data = (char *)t_swapped_data;
		}

        // AL-2014-07-15: [[ Bug 12672 ]] If the data is larger than MAXUINT2,
        //  make sure appropriate size is passed to IO_write_string_legacy_full
		if ((stat = IO_write_string_legacy_full(MCString(t_data, t_data_len), stream, t_data_len > MAXUINT2 ? 4 : 2, true)) != IO_NORMAL)
			return stat;

		// If the string had to be byte swapped, delete the allocated data
		if (!MCStringIsNative(m_text))
			delete[] t_data;
	}
	else
	{
		// MW-2013-11-20: [[ UnicodeFileFormat ]] The text is just a stringref, so no
		//   magical swizzling to be done.
		if ((stat = IO_write_stringref_new(m_text, stream, true)) != IO_NORMAL)
			return stat;
	}
		
	// MW-2012-03-04: [[ StackFile5500 ]] If this is an extended paragraph then
	//   write out the attribtues.
	if (t_is_ext)
		if ((stat = saveattrs(stream)) != IO_NORMAL)
			return IO_ERROR;
 
	// Write out the blocks
	if (blocks != NULL)
	{
		MCBlock *tptr = blocks;
		do
		{
			if ((stat = tptr->save(stream, p_part)) != IO_NORMAL)
				return stat;

			tptr = tptr->next();
		}
		while (tptr != blocks);
	}
	
	return IO_NORMAL;
}

// MW-2012-02-14: [[ FontRefs ]] Now takes the parent fontref so that the block fontrefs
//   can be computed.
void MCParagraph::open(MCFontRef p_parent_font)
{
	if (opened++ == 0)
	{
		state = 0;
		if (blocks != NULL)
		{
			MCBlock *bptr = blocks;
			do
			{
				bptr->open(p_parent_font);
				bptr = bptr->next();
			}
			while (bptr != blocks);
		}
		else
			inittext();
	}
}

void MCParagraph::close()
{
	if (opened != 0 && --opened == 0)
	{
		defrag();
		deletelines();
		startindex = endindex = originalindex = PARAGRAPH_MAX_LEN;
		if (blocks != NULL)
		{
			MCBlock *bptr = blocks;
			do
			{
				bptr->close();
				bptr = bptr->next();
			}
			while (bptr != blocks);
		}
	}
}

void MCParagraph::setparent(MCField *newparent)
{
	parent = newparent;
}

// MW-2012-02-14: [[ FontRefs ]] Recalculate the block's fontrefs using the new parent fontref.
bool MCParagraph::recomputefonts(MCFontRef p_parent_font)
{
	if (blocks == nil)
		return false;

	bool t_changed;
	t_changed = false;
	
	MCBlock *t_block;
	t_block = blocks;
	do
	{
		if (t_block -> recomputefonts(p_parent_font))
			t_changed = true;
		t_block = t_block -> next();
	}
	while(t_block != blocks);
	
	// MP-2013-09-02: [[ FasterField ]] If any of the blocks have changed, layout is required.
	if (t_changed)
		needs_layout = true;
	
	return t_changed;
}

//clear blocks with zero length

// **** mutate blocks
Boolean MCParagraph::clearzeros()
{
	Boolean reflow = False;
	if (blocks != NULL && blocks->next() != blocks)
	{
		MCBlock *bptr = blocks;
		do
		{
			findex_t i, l;
			bptr->GetRange(i, l);
			if (l == 0)
			{
				MCBlock *tbptr = bptr;
				bptr = bptr->next();
				tbptr->remove(blocks);
				delete tbptr;
				reflow = True;
			}
			else
				bptr = bptr->next();
		}
		while (bptr != blocks);
	}

	if (reflow)
	{
		state |= PS_LINES_NOT_SYNCHED;
	}

	return reflow;
}

// **** mutate lines
void MCParagraph::deletelines()
{
	while (segments != NULL)
    {
        MCSegment *sptr = segments->remove(segments);
        delete sptr;
    }
    
    while (lines != NULL)
	{
		MCLine *lptr = lines->remove(lines);
		delete lptr;
	}
	
    segments = NULL;
    lines = NULL;
    
	// MP-2013-09-02: [[ FasterField ]] Deleting the lines means layout is needed.
	needs_layout = true;
}

// **** mutate blocks
void MCParagraph::deleteblocks()
{
	while (blocks != NULL)
	{
		MCBlock *bptr = blocks->remove(blocks);
		delete bptr;
	}

	state |= PS_LINES_NOT_SYNCHED;
	
	// MP-2013-09-02: [[ FasterField ]] Deleting the blocks means layout is needed.
	needs_layout = true;
}

//clear blocks with the same attributes
// **** mutate blocks
void MCParagraph::defrag()
{
	bool t_blocks_changed;
	t_blocks_changed = false;

	if (blocks != NULL)
	{
		MCBlock *bptr = blocks;
		Boolean frag;
		do
		{
			if (bptr->next() != blocks
			        && bptr->sameatts(bptr->next(), false))
			{
				MCBlock *tbptr = bptr->next()->remove(blocks);
				findex_t i1, l1, i2, l2;
				bptr->GetRange(i1, l1);
				tbptr->GetRange(i2, l2);
				bptr->SetRange(i1, l1 + l2);
				delete tbptr;
				frag = True;
			
				t_blocks_changed = true;
			}
			else
			{
				bptr = bptr->next();
				frag = False;
			}
		}
		while (frag || bptr != blocks);
	}

	if (t_blocks_changed)
	{
		state |= PS_LINES_NOT_SYNCHED;
		
		// MP-2013-09-02: [[ FasterField ]] If we've changed the blocks, the lines need recomputed.
		needs_layout = true;
	}
}

// MW-2012-01-25: [[ ParaStyles ]] This method causes a reflow of the paragraph depending
//   on the setting of 'dontWrap'.
// AL-2014-09-22: [[ Bug 11817 ]] Added cascade parameter to enable conditional r
//  of subsequent paragraphs if the number of lines changes
bool MCParagraph::layout(bool p_force, bool p_check_redraw)
{
	// MP-2013-09-02: [[ FasterField ]] If we don't need layout, and layout isn't being forced,
	//   do nothing.
	if (!needs_layout && !p_force)
		return false;

    uindex_t t_count;
    if (p_check_redraw)
        t_count = countlines();
    
    // Update the text direction properties of the paragraph
    resolvetextdirections();
    
	if (getdontwrap())
		noflow();
	else
		flow();
    
	// MP-2013-09-02: [[ FasterField ]] We've layed out the paragraph, so it doesn't need to
	//   be again until mutated.
	needs_layout = false;
    
    if (p_check_redraw)
        return t_count != countlines();
    
    return false;
}

uindex_t MCParagraph::countlines()
{
    MCLine *t_line = lines;
    uindex_t t_count = 0;
    do
    {
        t_count++;
        t_line = t_line -> next();
    }
    while (t_line != lines);
    return t_count;
}

//reflow paragraph with wrapping
void MCParagraph::flow(void)
{
	// MW-2008-03-24: [[ Bug 6194 ]] Make sure we clean the paragraph of broken blocks and empty
	//   blocks before we reflow - failing to do this causes strange effects when wrapping unicode
	//   text.
	defrag();

	// MW-2012-01-25: [[ ParaStyles ]] Compute the normal and first line layout width for
	//   wrapping purposes.
	int32_t pwidth, twidth;
	computelayoutwidths(pwidth, twidth);

    // Delete all existing lines and segments
    deletelines();
    
    // Initially, add all of the blocks to the one line (this segments them)
    MCLine *lptr = new MCLine(this);
    lptr->appendall(blocks, true);
    
    // Do the line wrapping
    do
    {
        // Add this line to the list of lines in this paragraph
        lptr->appendto(lines);
        
        // Do block fitting on this line and get back a line containing the
        // left-overs that would not fit into the line
        lptr = lptr->Fit(twidth);
        
        // MW-2008-06-12: [[ Bug 6482 ]] Make sure we only take the firstIndent into account
		//   on the first line of the paragraph.
		twidth = pwidth;
    }
    while (lptr != NULL);
    
	state &= ~PS_LINES_NOT_SYNCHED;
}

//flow paragraph and don't wrap
void MCParagraph::noflow(void)
{
	// MW-2008-04-01: [[ Bug ]] Calling clearzeros meant styling of empty 
	// selections didn't work.
	defrag();
	deletelines();
    lines = new MCLine(this);
	lines->appendall(blocks, false);
    lines->NoFlowLayout();

	// MW-2012-02-10: [[ FixedTable ]] If there is a non-zero table width then
	//   use that as the line width.
	int32_t t_table_width;
	t_table_width = gettablewidth();
	if (t_table_width != 0)
		lines -> setwidth(t_table_width);

	state &= ~PS_LINES_NOT_SYNCHED;
}

// MW-2008-04-02: [[ Bug 6259 ]] Make sure front and back hilites are only
//   drawn if appropriate.
void MCParagraph::fillselect(MCDC *dc, MCLine *lptr, int2 x, int2 y, uint2 height, int2 sx, uint2 swidth)
{
	findex_t i, l;
	lptr->GetRange(i, l);
	if ((state & PS_FRONT && lptr == lines)
	        || (state & PS_BACK && lptr == lines->prev())
	        || (endindex >= i && startindex < i + l))
	{
        MCRectangle srect;
        
        bool t_show_front;
		t_show_front = (state & PS_FRONT) != 0 && (parent -> getflag(F_LIST_BEHAVIOR) || this != parent -> getparagraphs() || lptr != lines);

		bool t_show_back;
		t_show_back = (state & PS_BACK) != 0 && (parent -> getflag(F_LIST_BEHAVIOR) || this != parent -> getparagraphs() -> prev() || lptr != lines -> prev());

        bool t_show_all;
        t_show_all = t_show_front && t_show_back;
        
        // Do some adjustment of the start/end indices for block drawing purposes
        // (This is needed so that we have valid indices when highlighting comboboxes)
        findex_t startindex_draw, endindex_draw;
        startindex_draw = t_show_front ? i : startindex;
        endindex_draw = t_show_back ? i + l : endindex;
		
		// MW-2012-03-19: [[ Bug 10069 ]] The padding to use vertically depends on
		//   the vgrid property and such.
		int32_t t_padding;
		t_padding = getvpadding();
		
		// MW-2012-03-16: [[ Bug ]] Make sure padding is taken into account for
		//   the first and last lines in a paragraph.
		if (lptr == lines)
		{
			y -= t_padding;
			height += t_padding;
		}
		
		if (lptr == lines -> prev())
			height += t_padding;

		srect.y = y;
		srect.height = height;

		// MW-2012-09-04: [[ Bug 9759 ]] Adjust any pattern origin to scroll with text.
		parent->setforeground(dc, DI_HILITE, False, True);
		// MW-2012-11-22: [[ Bug 9759 ]] In listBehavior fields make hilite pattern origin
		//   top left of line.
		parent->adjustpixmapoffset(dc, DI_HILITE, parent -> getflag(F_LIST_BEHAVIOR) ? y + parent -> gettexty() - parent -> getcontenty() - TEXT_Y_OFFSET : 0);

		// MW-2012-01-08: [[ Paragraph Spacing ]] If we are the first line and
		//   the 'front' selection is being shown, then render the hilite over
		//   the space above the paragraph.
		if (t_show_front && lptr == lines)
		{
			// MW-2012-03-16: [[ Bug ]] The topmargin includes padding, which we
			//   don't want.
			int32_t t_space_height;
			t_space_height = computetopmargin() - t_padding;

			MCRectangle t_rect;
			MCU_set_rect(t_rect, sx, y - t_space_height, swidth, t_space_height);
			dc -> fillrect(t_rect);
		}
        
        // MW-2012-03-15: [[ Bug ]] If we have an implicit grid line, then don't fill over it!
		if (computetopborder() == 0 && gethgrid())
		{
			srect . y += 1;
			srect . height -= 1;
		}
        
        // Iterate over the blocks in the line
        MCBlock *firstblock, *lastblock;
        lptr->getblocks(firstblock, lastblock);
        MCBlock *bptr = firstblock;
        MCSegment *sgptr = segments;
        
        // AL-2014-08-13: [[ Bug 13108 ]] Use left and right of segments for boundaries of fill rect if necessary
        bool t_segment_front, t_segment_back, t_whole_segment;
        
        do
        {
            t_segment_front = false;
            t_segment_back = false;
            t_whole_segment = false;
            
            // Is part of this block selected?
            findex_t bi, bl;
            bptr->GetRange(bi, bl);
            
            // AL-2014-07-29: [[ Bug 12951 ]] Selection rect should include whitespace between tabbed cells
            // If this is the first block of a segment, check if the selection covers the front of the segment.
            // SN-2014-08-22: [[ Bug 13249 ]] startindex and endindex are not set when hiliting the whole line of a field.
            if (bptr == sgptr -> GetFirstBlock() && endindex > bi && (startindex < bi || (t_show_front && (startindex == bi || startindex == INT32_MAX))))
            {
                t_segment_front = true;
                findex_t ei, el;
                MCBlock *t_seg_last = sgptr -> GetLastBlock();
                t_seg_last -> GetRange(ei, el);
                
                if (endindex > ei + el || (t_show_back && endindex == bi + bl))
                    t_whole_segment = true;
            }
            
            // If this is the last block of a segment, check if the selection covers the back of the segment.
            // SN-2014-08-22: [[ Bug 13249 ]] startindex and endindex are not set when hiliting the whole line of a field.
            if (!t_whole_segment && bptr == sgptr -> GetLastBlock() && startindex < bi + bl &&
                ((sgptr -> next() != segments && endindex > bi + bl) || (t_show_back && (endindex == bi + bl || endindex == INT32_MAX))))
                t_segment_back = true;

             // If selection covers the whole segment, we can fill it and skip to the first block of the next segment.           
            if (t_whole_segment)
            {
                srect . x  = x + sgptr -> GetLeft();
                srect . width = sgptr -> GetWidth();
                dc->fillrect(srect);
                
                bptr = sgptr -> GetLastBlock();
            }
            else if (t_show_all || (startindex <= bi + bl && endindex >= bi))
            {
                findex_t si, ei;
                if (startindex_draw > bi)
                    si = startindex_draw;
                else
                    si = bi;
                if (endindex_draw < bi + bl)
                    ei = endindex_draw;
                else
                    ei = bi + bl;
                
                // Get the X coordinates for the selection
                int2 bix, bex;
                // SN-2014-08-14: [[ Bug 13106 ]] GetCursorX includes the cell padding, which we don't want
                bix = bptr->GetCursorX(si) - sgptr -> GetPadding();
                bex = bptr->GetCursorX(ei) - sgptr -> GetPadding();
                
                // AL-2014-07-17: [[ Bug 12823 ]] Include segment offset in the block coordinate calculation
                // Re-ordering will be required if the block is RTL
                if (bix > bex)
                {
                    int2 t_temp;
                    t_temp = bix;
                    bix  = bex;
                    bex = t_temp;
                }

                if (t_segment_front)
                    srect.x = x + sgptr -> GetLeft();
                else
                    srect.x = x + sgptr -> GetLeftEdge() + bix;
                
                // AL-2014-07-29: [[ Bug 12951 ]] If selection traverses a segment boundary, include the boundary in the fill rect.
                if (t_segment_back)
                    srect.width = x + sgptr -> GetRight() - srect . x;
                else
                    srect.width = x + sgptr -> GetLeftEdge() + bex - srect . x;
                
                // Draw this block
                dc->fillrect(srect);
            }
            
            // AL-2014-03-28: [[ Bug 11960 ]] Break out of the loop if we have dealt with the last block
            //  in this line, otherwise GetCursorX will not be happy with the index passed to it.
            if (bptr == lastblock)
                break;
            
            bptr = bptr->next();
            
            // AL-2014-07-17: [[ Bug 12823 ]] Block origin is relative to the segment, so keep track
            //  of the current segment to get correct selection coordinates.
            // Advance to the next segment, if necessary
            if (sgptr->next()->GetFirstBlock() == bptr)
                sgptr = sgptr->next();
        }
        while (bptr != firstblock);
        
        // Draw the left-hand side, if required
        if (t_show_front || startindex < i)
        {
            // AL-2014-07-30: [[ Bug 12924 ]] Get first visual block in the line for front selection fill
            MCBlock *t_first_visual = lptr -> GetFirstSegment() -> GetFirstVisualBlock();
            
            srect.x = sx;
            // AL-2014-07-17: [[ Bug 12951 ]] Include segment offset in the block coordinate calculation
            srect.width = x + lptr -> GetFirstSegment() -> GetLeftEdge() + t_first_visual->getorigin() - sx;
            dc->fillrect(srect);
        }
        
        // Draw the right-hand side, if required
        if (t_show_back || endindex > i + l)
        {
            // AL-2014-07-30: [[ Bug 12924 ]] Get last visual block in the line for back selection fill
            MCBlock *t_last_visual = lptr -> GetLastSegment() -> GetLastVisualBlock();
            
            // AL-2014-07-17: [[ Bug 12951 ]] Include segment offset in the block coordinate calculation
            // SN-2014-09-11: [[ Bug 13407 ]] Include the part not drawn in case of text overflow
            srect.x = x + lptr -> GetLastSegment() -> GetRightEdge();
            srect.width = swidth - (srect.x - sx);
            dc->fillrect(srect);
        }
        

		//dc->fillrect(srect);

		// MW-2012-01-08: [[ Paragraph Spacing ]] If we are the last line and
		//   the 'back' selection is being shown, then render the hilite over
		//   the space above the paragraph.
		if (t_show_back && lptr -> next() == lines)
		{
			// MW-2012-03-16: [[ Bug ]] The bottommargin includes padding, which
			//   we don't want.
			int32_t t_space_height;
			t_space_height = computebottommargin() - t_padding;

			MCRectangle t_rect;
			MCU_set_rect(t_rect, sx, y + height, swidth, t_space_height);
			dc -> fillrect(t_rect);
		}
		parent->setforeground(dc, DI_FORE, False, True);
		parent->draw3dhilite(dc, srect);
	}
}

//draw box around found text
void MCParagraph::drawcomposition(MCDC *dc, MCLine *lptr, int2 x, int2 y, uint2 height, findex_t compstart, findex_t compend, findex_t compconvstart, findex_t compconvend)
{
	findex_t i, l;
	lptr->GetRange(i, l);
	if (compstart >= i || compend >= i)
	{
		MCRectangle srect;
		srect.x = x;
		srect.y = y;
		srect.height = height;
		if (compstart > i)
			srect.x += lptr->GetCursorXPrimary(compstart, moving_forward);
		if (compend > i + l)
			srect.width = lptr->getwidth() - (srect.x - x);
		else
			srect.width = x + lptr->GetCursorXPrimary(compend, moving_forward) - srect.x;
		dc->setforeground(dc->getgray());
		dc->drawline(srect.x, srect.y + srect.height - 1, srect.x + srect.width,
		             srect.y + srect.height - 1);
		dc->setforeground(dc->getblack());
		dc->setlineatts(2, LineSolid, CapButt, JoinBevel);
		if (compconvstart != compconvend)
		{
			compconvstart += compstart;
			compconvend += compstart;
			srect.x = x;
			srect.y = y;
			srect.height = height;
			if (compconvstart > i)
				srect.x += lptr->GetCursorXPrimary(compconvstart, moving_forward);
			if (compconvend > i + l)
				srect.width = lptr->getwidth() - (srect.x - x);
			else
				srect.width = x + lptr->GetCursorXPrimary(compconvend, moving_forward) - srect.x;

			dc->drawline(srect.x, srect.y + srect.height - 1, srect.x + srect.width,
			             srect.y + srect.height - 1);
		}
		else
			if (IsMacLFAM())
				dc->drawline(srect.x, srect.y + srect.height - 1, srect.x + srect.width,
				             srect.y + srect.height - 1);
		dc->setlineatts(0, LineSolid, CapButt, JoinBevel);
		parent->setforeground(dc, DI_FORE, False, True);
	}
}

// MW-2007-07-05: [[ Bug 110 ]] - Make sure the find box is continued over multiple lines
void MCParagraph::drawfound(MCDC *dc, MCLine *lptr, int2 x, int2 y, uint2 height, findex_t fstart, findex_t fend)
{
	findex_t i, l;
	lptr->GetRange(i, l);
	if (fstart < i + l && fend > i)
	{
		MCRectangle srect;
		srect.x = x;
		srect.y = y;
		srect.height = height;

		bool t_has_start;
		t_has_start = fstart >= i;
		if (fstart > i)
			srect.x += lptr->GetCursorXPrimary(fstart, moving_forward);

		bool t_has_end;
		t_has_end = fend <= i + l;
		if (fend > i + l)
			srect.width = lptr->getwidth() - (srect.x - x);
		else
			srect.width = x + lptr->GetCursorXPrimary(fend, moving_forward) - srect.x;

		parent->setforeground(dc, DI_FORE, False, True);
		if (t_has_start && t_has_end)
			dc->drawrect(srect);
		else
		{
			dc ->drawline(srect . x, srect . y, srect . x + srect . width - 1, srect . y);
			dc ->drawline(srect . x, srect . y + srect . height - 1, srect . x + srect . width - 1, srect . y + srect . height - 1);
			if (t_has_start)
				dc -> drawline(srect . x, srect . y, srect . x, srect . y + srect . height - 1);
			if (t_has_end)
				dc -> drawline(srect . x + srect . width - 1, srect . y, srect . x + srect . width - 1, srect . y + srect . height - 1);
		}
	}
}

//draw text of paragraph
void MCParagraph::draw(MCDC *dc, int2 x, int2 y, uint2 fixeda,
                       uint2 fixedd, findex_t fstart, findex_t fend, findex_t compstart,
                       findex_t compend, findex_t compconvstart, findex_t compconvend,
                       uint2 textwidth, uint2 pgheight, uint2 sx, uint2 swidth, uint2 pstyle)
{
	if (lines == NULL)
		return;
		
	// MW-2012-03-05: [[ HiddenText ]] If the paragraph is not visible, then don't draw
	//   anything.
	if (gethidden())
		return;

	MCRectangle t_clip;
	t_clip = dc -> getclip();
	
	dc->save();

	uint2 ascent, descent;
	ascent = fixeda;
	descent = fixedd;

	// MW-2012-03-16: [[ Bug 10001 ]] Compute the paragraph offset (from leftmargin) and minimal width.
	int32_t t_paragraph_offset, t_paragraph_width;
	computeparaoffsetandwidth(t_paragraph_offset, t_paragraph_width);

	// MW-2012-03-15: [[ Bug 10001 ]] Compute the selection offset and width. Notice that
	//   the width is at least the textwidth.
	int32_t t_select_x, t_select_width;
	t_select_x = x;
	t_select_width = MCMax(t_paragraph_width, textwidth);

	// If the field is in listbehavior mode the selection fill also covers the left and
	// right margins.
	if (parent -> getflag(F_LIST_BEHAVIOR))
	{
		t_select_x -= parent -> getleftmargin() + DEFAULT_BORDER - parent -> getborderwidth();
		t_select_width += parent -> getleftmargin() + parent -> getrightmargin() + 2 * DEFAULT_BORDER - 2 * parent -> getborderwidth();
	}

	// MW-2012-01-25: [[ ParaStyles ]] Compute the inner and outer rects of the
	//   paragraph.
	MCRectangle t_outer_rect, t_inner_rect;
	computerects(x, y, textwidth, t_paragraph_width, pgheight, t_outer_rect, t_inner_rect); 

	// MW-2012-02-09: [[ ParaStyles ]] Compute the inner rect excluding padding (for
	//   border and background rendering).
	// MW-2012-03-19: [[ Bug 10069 ]] Make sure the appropriate h/v padding is used to
	//   adjust the rect.
	MCRectangle t_inner_border_rect;
	t_inner_border_rect . x = t_inner_rect . x - gethpadding();
	t_inner_border_rect . width = t_inner_rect . width + 2 * gethpadding();
	t_inner_border_rect . y = t_inner_rect . y - getvpadding();
	t_inner_border_rect . height = t_inner_rect . height + 2 * getvpadding();

	// MW-2012-02-10: [[ FixedTable ]] Adjust the rects to take into account any
	//   fixed width table mode.
	adjustrectsfortable(t_inner_border_rect, t_outer_rect);

	// MW-2012-01-25: [[ ParaStyles ]] If the paragraph has a background color
	//   then fill it in.
	if (attrs != nil && (attrs -> flags & PA_HAS_BACKGROUND_COLOR) != 0)
	{
		MCColor t_color;
		t_color . pixel = attrs -> background_color;
		MCscreen -> querycolor(t_color);
		dc -> setforeground(t_color);
		dc -> fillrect(t_inner_border_rect);
		parent->setforeground(dc, DI_FORE, False, True);
	}

	// Compute the top of the first line.
	int32_t t_current_y;
	t_current_y = t_inner_rect . y;

	findex_t si, ei;
	getselectionindex(si, ei);

	MCLine *lptr;
	lptr = lines;
	do
	{
		if (fixeda == 0)
		{
			ascent = lptr -> getascent();
			descent = lptr -> getdescent();
		}

		if (t_current_y < t_clip . y + t_clip . height && t_current_y + ascent + descent > t_clip . y)
		{
			int32_t t_current_x;
			t_current_x = t_inner_rect . x + computelineinneroffset(t_inner_rect . width, lptr);

			if (startindex != endindex || state & PS_FRONT || state & PS_BACK)
				fillselect(dc, lptr, t_current_x, t_current_y, ascent + descent, t_select_x, t_select_width);

			uint32_t t_list_style;
			t_list_style = getliststyle();
			if (t_list_style != kMCParagraphListStyleNone && t_list_style != kMCParagraphListStyleSkip && lptr == lines)
			{
				char t_index_buffer[PG_MAX_INDEX_SIZE];
				const char *t_string;
				uint32_t t_string_length;
				bool t_is_unicode;
				if (t_list_style < kMCParagraphListStyleNumeric)
				{
					switch(t_list_style)
					{
					case kMCParagraphListStyleDisc:
						t_string = (const char *)L"\u2022";
						break;
					case kMCParagraphListStyleCircle:
						t_string = (const char *)L"\u25E6";
						break;
					case kMCParagraphListStyleSquare:
						t_string = (const char *)L"\u25AA";
						break;
					}
					t_string_length = 2;
					t_is_unicode = true;
				}
				else
				{
					computeliststyleindex(parent -> getparagraphs() -> prev(), t_index_buffer, t_string, t_string_length);
					t_is_unicode = false;
				}

				// MW-2012-02-06: [[ Bug ]] If the front part of the paragraph is selected,
				//   then make sure we change color to background, draw text, then reset to
				//   foreground.
				if ((state & PS_FRONT) != 0 && this != parent -> getparagraphs())
				{
					// MW-2012-03-07: [[ Bug 10059 ]] Set the text color appropriately for the
					//   list labels.
					if (IsMacLF() && !parent->isautoarm())
					{
						MCPatternRef t_pattern;
						int2 x, y;
						MCColor fc, hc;
						parent->getforecolor(DI_FORE, False, True, fc, t_pattern, x, y, dc, parent);
						parent->getforecolor(DI_HILITE, False, True, hc, t_pattern, x, y, dc, parent);
						if (hc.pixel == fc.pixel)
							parent->setforeground(dc, DI_BACK, False, True);
					}
					else
						parent->setforeground(dc, DI_BACK, False, True);
				}
                
                MCAutoStringRef t_stringref;
                if (t_is_unicode)
                    /* UNCHECKED */ MCStringCreateWithChars((const unichar_t*)t_string, t_string_length, &t_stringref);
                else
                    /* UNCHECKED */ MCStringCreateWithNativeChars((const char_t*)t_string, t_string_length, &t_stringref);
                
                dc -> drawtext(t_current_x - getlistlabelwidth(), t_current_y + ascent - 1, *t_stringref, parent->getfontref(), false);
                
				if ((state & PS_FRONT) != 0 && this != parent -> getparagraphs())
					parent -> setforeground(dc, DI_FORE, False, True);
			}

			lptr->draw(dc, t_current_x, t_current_y + ascent - 1, si, ei, m_text, pstyle);
			if (fstart != fend)
				drawfound(dc, lptr, t_current_x, t_current_y, ascent + descent, fstart, fend);
			if (compstart != compend)
				drawcomposition(dc, lptr, t_current_x, t_current_y, ascent + descent, compstart, compend, compconvstart, compconvend);
		}

		t_current_y += ascent + descent;

		lptr = lptr->next();
	}
	while (lptr != lines);

	dc->restore();
	
	// MW-2012-01-08: [[ Paragraph Border ]] Render the paragraph's border (if
	//   any).
	if (!MCU_equal_rect(t_inner_border_rect, t_outer_rect) || gethgrid() || getvgrid())
	{
		if (attrs != nil && (attrs -> flags & PA_HAS_BORDER_COLOR) != 0)
		{
			MCColor t_color;
			t_color . pixel = attrs -> border_color;
			MCscreen -> querycolor(t_color);
			dc -> setforeground(t_color);
		}
		else
		{
			// MW-2012-09-04: [[ Bug 9759 ]] Adjust any pattern origin to scroll with text.
			parent->setforeground(dc, DI_BORDER, False, True);
			parent->adjustpixmapoffset(dc, DI_BORDER);
		}

		// MW-2012-03-15: [[ Bug 10069 ]] If we have no border, and hgrid is set on the parent but not
		//   this paragraph we are in compatibility mode. This means:
		//     1) No top line is rendered.
		//     2) The hgrid lines extend full width of field.
		bool t_compat_hgrid;
		t_compat_hgrid = (attrs == nil || !(attrs -> flags & PA_HAS_HGRID)) && (parent -> getflags() & F_HGRID) != 0 && getborderwidth() == 0;

		// Fill the top border - slightly complicated by the need to handle the
		// implicit 'grid' case.
		// MW-2012-03-15: [[ Bug 10069 ]] Skip rendering the top border if in hgrid compat mode.
		if (!t_compat_hgrid)
		{
			if (!gethgrid() || !elidetopborder() || this == parent -> getparagraphs())
				dc -> fillrect(MCU_make_rect(t_outer_rect . x, t_outer_rect . y, t_outer_rect . width, MCMax(gethgrid() ? 1 : 0, t_inner_border_rect . y - t_outer_rect . y)));
			else
			{
				MCRectangle t_prev_inner, t_prev_outer;
				prev() -> computerects(x, y, textwidth, prev() -> getwidth(), pgheight, t_prev_outer, t_prev_inner);
				
				// MW-2012-02-10: [[ FixedTable ]] The adjustrects method uses both rects so make
				//   sure we adjust the prev inner rect for padding.
				// MW-2012-03-19: [[ Bug 10069 ]] Make sure the appropriate h/v padding is used to
				//   adjust the rect.
				// MW-2013-08-08: [[ Bug 10616 ]] Previously was making t_prev_inner equal to t_inner_rect
				//   adjusted for padding, causing incorrect length of hline.
				t_prev_inner . x = t_prev_inner . x - prev() -> gethpadding();
				t_prev_inner . width = t_prev_inner . width + 2 * prev() -> gethpadding();
				t_prev_inner . y = t_prev_inner . y - prev() -> getvpadding();
				t_prev_inner . height = t_prev_inner . height + 2 * prev() -> getvpadding();
				
				// MW-2012-02-10: [[ FixedTable ]] Adjust the outer rect to take into account any
				//   fixed width table mode.
				prev() -> adjustrectsfortable(t_prev_inner, t_prev_outer);

				int32_t t_left, t_right;
				t_left = MCMin(t_outer_rect . x, t_prev_outer . x);
				t_right = MCMax(t_outer_rect . x + t_outer_rect . width, t_prev_outer . x + t_prev_outer . width);
				dc -> fillrect(MCU_make_rect(t_left, t_outer_rect . y, t_right - t_left, MCMax(1, t_inner_border_rect . y - t_outer_rect . y)));
			}
		}

		// Fill the left border.
		dc -> fillrect(MCU_make_rect(t_outer_rect . x, t_inner_border_rect . y, t_inner_border_rect . x - t_outer_rect . x, t_inner_border_rect . height));

		// Fill the right border.
		dc -> fillrect(MCU_make_rect(t_inner_border_rect . x + t_inner_border_rect . width, t_inner_border_rect . y, t_outer_rect . x + t_outer_rect . width - (t_inner_border_rect . x + t_inner_border_rect . width), t_inner_border_rect . height));
		
		// Fill the bottom border - slightly complicated by the need to handle the
		// implicit 'grid' case.
		// MW-2012-03-15: [[ Bug 10069 ]] If in hgrid compat mode, render a compatibility border.
		if (!t_compat_hgrid)
		{
			int32_t t_bottom_border;
			t_bottom_border = t_outer_rect . y + t_outer_rect . height - (t_inner_border_rect . y + t_inner_border_rect . height);
			if (gethgrid() && t_bottom_border == 0 && !elidebottomborder())
				t_bottom_border = 1;
			dc -> fillrect(MCU_make_rect(t_outer_rect . x, t_inner_border_rect . y + t_inner_border_rect . height, t_outer_rect . width, t_bottom_border));
		}
		else
			dc -> fillrect(MCU_make_rect(parent -> getrect() . x, t_inner_border_rect . y + t_inner_border_rect . height, parent -> getrect() . width, 1));
		
		// Render the cell boundaries (if vGrid set).
		if (getvgrid())
		{
			uint2 *t;
			uint2 nt;
			Boolean fixed;
			gettabs(t, nt, fixed);

			// MW-2012-02-10: Compute the delta between tab and field offset.
			int32_t t_delta;
			t_delta = t_inner_border_rect . x + computelineinneroffset(t_inner_border_rect . width, lines) - 1;

			// MW-2012-03-15: [[ Bug 10069 ]] Continue the vgrid lines all the way across.
			int32_t t_limit;
			t_limit = parent -> getrect() . x + parent -> getrect() . width;

			uint2 ct = 0; 
			int4 x = t[0] + t_delta;
			while (x <= t_limit)
			{
				dc->drawline(x, t_inner_border_rect . y, x, t_inner_border_rect . y + t_inner_border_rect . height);
				
				if (ct < nt - 1)
					x = t_delta + t[++ct];
				else if (nt == 1)
					x += t[0];
				else
					x += t[nt - 1] - t[nt - 2];

				// MW-2012-02-10: [[ FixedTable ]] If we have reached the final tab in fixed
				//   table mode, we are done.
				// MW-2013-05-20: [[ Bug 10878 ]] Tweaked conditions to work for min two tabStops
				//   rather than 3.
                // MW-2015-05-28: [[ Bug 12341 ]] Only stop rendering lines if in 'fixed width table'
                //   mode - indicated by the last two tabstops being the same.
				if (nt >= 2 && t[nt - 1] == t[nt - 2] && ct == nt - 1)
					break;
			}
		}

		parent->setforeground(dc, DI_FORE, False, True);
	}
}

#ifdef LEGACY_EXEC
// PM-2014-04-10: [[Bug 11933]] Added a "Properties which" parameter. Previously this function was
// returning True if any of the properties are set - rather than just the one that is being processed
// (as specified by which). This had as a result that when the "effective" property of a chunk was queried,
// empty was returned if the specified property was not set, instead of the nearest parent's property which has it set.
Boolean MCParagraph::getatts(uint2 si, uint2 ei, Properties which, Font_textstyle textstyle, const char *&fname,
                             uint2 &size, uint2 &fstyle, const MCColor *&color,
                             const MCColor *&backcolor, int2 &shift, bool& specstyle,
                             uint2 &mixed)
{			    
    Boolean has_font = False;
    Boolean has_size = False;
    Boolean has_style = False;
	Boolean has_forecolor = False;
	Boolean has_backcolor = False;
	Boolean has_shift = False;
    
	const char *defname = fname;
	uint2 defsize = size;
	uint2 defstyle = fstyle;
	bool defspecstyle = specstyle;
	if (ei > gettextlength())
		ei = gettextlength();
	MCBlock *startptr = indextoblock(si, False);
	MCBlock *bptr = startptr;
	findex_t i, l;
	bptr->GetRange(i, l);
	
	// MW-2009-01-16: [[ Bug 7548 ]] The problem here is that indextoblock() isn't
	//   returning quite what we need. When inserting text, the block used for styling
	//   is (in order):
	//     - the empty block at the index (if any)
	//     - the block to the immediate left (if any)
	//     - the block to the immediate right.
	//   In comparison, indextoblock returns the block after the first one containing
	//   the index. Which is the following (in order):
	//     - the empty block at the index (if any)
	//     - the block to the immediate right (if any)
	//     - the block to the immediate left.
	//   Thus we need to adjust the output of indextoblock in the case of a [si, ei)
	//   being empty.
	if (si == ei && si == i && l != 0 && bptr != blocks)
	{
		bptr = bptr -> prev();
		bptr -> GetRange(i, l);
		startptr = bptr;
	}
	
	do
	{

        switch (which)
        {
            case P_TEXT_FONT:
                {
                    const char *tname;
                    if (bptr -> gettextfont(tname))
                    {
                        if (bptr == startptr)
                            fname = tname;
                        has_font = True;
                    }
                    else
                        tname = defname;
                    
                    if (has_font)
                        if (fname != tname)
                            mixed |= MIXED_NAMES;
                }
                break;
                
            case P_TEXT_SIZE:
                {
                    uint2 tsize;
                    if (bptr -> gettextsize(tsize))
                    {
                        if (bptr == startptr)
                            size = tsize;
                        has_size = True;
                    }
                    else
                        tsize = defsize;
                    
                    if (has_size)
                        if (tsize != size)
                            mixed |= MIXED_SIZES;
                }
                break;
            
            case P_TEXT_STYLE:
                {
                    uint2 tstyle;
                    bool tspecstyle;
                    if (bptr -> gettextstyle(tstyle))
                    {
                        tspecstyle = MCF_istextstyleset(tstyle, textstyle);
                        if (bptr == startptr)
                        {
                            fstyle = tstyle;
                            specstyle = tspecstyle;
                        }
                        has_style = True;
                    }
                    else
                        tstyle = defstyle, tspecstyle = defspecstyle;
                    
                    if (has_style)
                    {
                        if (tstyle != fstyle)
                            mixed |= MIXED_STYLES;
                        if (tspecstyle != specstyle)
                            mixed |= MIXED_SPEC_STYLE;
                    }
                }
                break;
            
            case P_FORE_COLOR:
                {
                    const MCColor *tcolor = color;
                    if (bptr->getcolor(tcolor))
                        if (has_forecolor)
                        {
                            if (tcolor->red != color->red || tcolor->green != color->green
                                || tcolor->blue != color->blue)
                                mixed |= MIXED_COLORS;
                        }
                        else
                        {
                            if (bptr != startptr)
                                mixed |= MIXED_COLORS;
                            has_forecolor = True;
                            color = tcolor;
                        }
                        else
                            if (has_forecolor)
                                mixed |= MIXED_COLORS;
                }
                break;
            
            case P_BACK_COLOR:
                {
                    const MCColor *btcolor = color;
                    if (bptr->getbackcolor(btcolor))
                        if (has_backcolor)
                        {
                            if (btcolor->red != backcolor->red
                                || btcolor->green != backcolor->green
                                || btcolor->blue != backcolor->blue)
                                mixed |= MIXED_COLORS;
                        }
                        else
                        {
                            if (bptr != startptr)
                                mixed |= MIXED_COLORS;
                            has_backcolor = True;
                            backcolor = btcolor;
                        }
                        else
                            if (has_backcolor)
                                mixed |= MIXED_COLORS;
                }
                break;
            
            case P_TEXT_SHIFT:
                {
                    int2 tshift;
                    if (bptr->getshift(tshift))
                        if (has_shift)
                        {
                            if (tshift != shift)
                                mixed |= MIXED_SHIFT;
                        }
                        else
                        {
                            if (bptr != startptr)
                                mixed |= MIXED_SHIFT;
                            has_shift = True;
                            shift = tshift;
                        }
                        else
                            if (has_shift)
                                mixed |= MIXED_SHIFT;
                }
                break;
            
            default:
                break;
                
            
                
        }
		
		bptr->getindex(i, l);
		bptr = bptr->next();
    }
	while (i + l < ei);
	
	switch (which)
    {
        case P_TEXT_FONT:
            return has_font;
                    
        case P_TEXT_SIZE:
            return has_size;
            
        case P_TEXT_STYLE:
            return has_style;
            
        case P_FORE_COLOR:
            return has_forecolor;
            
        case P_BACK_COLOR:
            return has_backcolor;
            
        case P_TEXT_SHIFT:
            return has_shift;
            
        default:
            return False;
    }
    
}
#endif

#ifdef LEGACY_EXEC
void MCParagraph::setatts(findex_t si, findex_t ei, Properties p, void *value, bool p_from_html)
{
	bool t_blocks_changed;
	t_blocks_changed = false;
	
	// MP-2013-09-02: [[ FasterField ]] Keep track of changes.
	bool t_needs_layout;
	t_needs_layout = false;

	defrag();
	MCBlock *bptr = indextoblock(si, False);
	findex_t i, l;
	do
	{
		bptr->GetRange(i, l);
		if (i < si)
		{
			MCBlock *tbptr = new MCBlock(*bptr);
			bptr->append(tbptr);
			bptr->SetRange(i, si - i);
			tbptr->SetRange(si, l - (si - i));
			bptr = bptr->next();
			bptr->GetRange(i, l);
			t_blocks_changed = true;
		}
		else
			bptr->close();
		if (i + l > ei)
		{
			MCBlock *tbptr = new MCBlock(*bptr);
			// MW-2012-02-14: [[ FontRefs ]] If the block is open, pass in the parent's
			//   fontref so it can compute its.
			if (opened)
				tbptr->open(parent -> getfontref());
			bptr->append(tbptr);
			bptr->SetRange(i, ei - i);
			tbptr->SetRange(ei, l - ei + i);
			t_blocks_changed = true;
		}
		switch (p)
		{
		case P_FORE_COLOR:
			bptr->setcolor((MCColor *)value);
			break;
		case P_BACK_COLOR:
			bptr->setbackcolor((MCColor *)value);
			break;
		case P_TEXT_SHIFT:
			bptr->setshift((uint4)(intptr_t)value);
			// MP-2013-09-02: [[ FasterField ]] Shifting requires layout change.
			t_needs_layout = true;
			break;
		case P_IMAGE_SOURCE:
			{
				bptr->setatts(p, value);
				
				// MP-2013-09-02: [[ FasterField ]] Image source changes require layout change.
				t_needs_layout = true;
				
				// MW-2008-04-03: [[ Bug ]] Only add an extra block if this is coming from
				//   html parsing.
				if (p_from_html)
				{
					MCBlock *tbptr = new MCBlock(*bptr); // need a new empty block
					tbptr->freerefs();                   // for HTML continuation
					// MW-2012-02-14: [[ FontRefs ]] If the block is open, pass in the parent's
					//   fontref so it can compute its.
					if (opened)
						tbptr->open(parent -> getfontref());
					bptr->append(tbptr);
					tbptr->SetRange(ei, 0);
					t_blocks_changed = true;
				}
			}
			break;
		default:
			bptr->setatts(p, value);
				
			// MP-2013-09-02: [[ FasterField ]] Block attribute changes need layout.
			t_needs_layout = true;
			break;
		}
		// MW-2012-02-14: [[ FontRefs ]] If the block is open, pass in the parent's
		//   fontref so it can compute its.
		if (opened)
			bptr->open(parent -> getfontref());
		bptr = bptr->next();
	}
	while (i + l < ei);

	if (t_blocks_changed)
	{
		state |= PS_LINES_NOT_SYNCHED;
	}
	
	// MP-2013-09-02: [[ FasterField ]] If attributes on existing blocks needing layout changed,
	//   or the blocks themselves changed, we need layout.
	if (t_needs_layout || t_blocks_changed)
	{
		needs_layout = true;
	}
}
#endif

// MW-2008-03-27: [[ Bug 5093 ]] Rewritten to more correctly insert blocks around
//   imagesource characters.
MCBlock *MCParagraph::indextoblock(findex_t tindex, Boolean forinsert, bool for_navigation)
{
	if (blocks == NULL)
		inittext();
	
	if (forinsert)
	{
		MCBlock *t_block;
		t_block = blocks;
		findex_t i, l;
		do
		{
			MCBlock *t_next_block;
			t_next_block = t_block -> next() != blocks ? t_block -> next() : NULL;
			
			bool t_next_block_is_null;
			t_next_block_is_null = t_next_block != NULL && t_next_block -> GetLength() == 0;
			
			t_block -> GetRange(i, l);
			// If we are at the end of a block, and the next block is empty then
			// we want to insert into that block.
			if (tindex >= i && (tindex < i + l || (tindex == i + l && !t_next_block_is_null)))
			{
				// If this block hasn't got an image source, then its the
				// one we want.
				if (t_block -> getimagesource() == NULL)
					return t_block;

				if (tindex == i)
				{
					// If we are inserting at the beginning of the image source block
					// then we may need to insert a new block before it if we are the
					// first
					if (t_block == blocks)
					{
                        MCExecContext ctxt(nil, nil, nil);
						MCBlock *t_new_block;
						t_new_block = new MCBlock(*t_block);
                        t_new_block -> SetImageSource(ctxt, kMCEmptyString);

						// MW-2012-02-14: [[ FontRefs ]] If the block is open, pass in the parent's
						//   fontref so it can compute its.
						// MW-2012-03-13: [[ Bug 10082 ]] Make sure we are open before opening the
						//   block.
						if (opened)
							t_new_block -> open(parent -> getfontref());

						t_new_block -> SetRange(i, 0);
						t_new_block -> insertto(blocks);
						return t_new_block;
					}

					// This should never happen as the previous block would have been
					// processed and returned.
					assert(false);
					return t_block -> prev();
				}
				else
				{
					// If we are inserting at the end of the image source block,
					// then we may need to insert a new block if there are no more.
					if (t_block -> next() == blocks)
					{
                        MCExecContext ctxt(nil, nil, nil);
						MCBlock *t_new_block;
						t_new_block = new MCBlock(*t_block);
                        t_new_block -> SetImageSource(ctxt, kMCEmptyString);

						// MW-2012-02-14: [[ FontRefs ]] If the block is open, pass in the parent's
						//   fontref so it can compute its.
						// MW-2012-03-13: [[ Bug 10082 ]] Make sure we are open before opening the
						//   block.
						if (opened)
							t_new_block -> open(parent -> getfontref());

						t_new_block -> SetRange(i + l, 0);
						t_block -> append(t_new_block);
						return t_new_block;
					}

					// Otherwise just insert into the next block
					return t_block -> next();
				}
			}
			t_block = t_block -> next();
		}
		while(t_block != blocks);

		// In theory we shouldn't be able to get here since the entire range of
		// characters should be covered by blocks. Return the last block just in
		// case though.
		assert(false);
		return blocks -> prev();
	}

	if (tindex == PARAGRAPH_MAX_LEN)
		tindex = 0;

	MCBlock *bptr = blocks;
	findex_t i, l;
	do
	{
		bptr->GetRange(i, l);
		if (tindex >= i && tindex <= i + l)
		{
			if (tindex == i + l && (!for_navigation || !moving_forward) && bptr->next() != blocks)
				bptr = bptr->next();
			return bptr;
		}
		bptr = bptr->next();
	}
	while (bptr != blocks);
	return blocks->prev();
}

MCLine *MCParagraph::indextoline(findex_t tindex)
{
	MCLine *lptr = lines;
	findex_t i, l;
	do
	{
		lptr->GetRange(i, l);
		if (tindex >= i && tindex < i + l)
			return lptr;
		lptr = lptr->next();
	}
	while (lptr != lines);
	return lines->prev();
}

// MW-2014-05-28: [[ Bug 12303 ]] Special-case added for when setting 'text' of field chunks. If
//   'preserve_if_zero' is true, then 'this' paragraph's styles are preserved even if it has no
//   text. This is used in the case of 'set the text of <chunk>' to ensure that paragraph properties
//   of the first paragraph the text is set in do not get clobbered.
void MCParagraph::join(bool p_preserve_zero_length_styles_if_zero)
{
	if (blocks == NULL)
		inittext();

	MCParagraph *pgptr = next();
	
	// MW-2012-01-07: If the current paragraph is empty and has no attrs, then copy
	//   the next paragraphs attrs.
	// MW-2012-08-31: [[ Bug 10344 ]] If the textsize is 0 then always take the next
	//   paragraphs attrs.
	if (!p_preserve_zero_length_styles_if_zero && gettextlength() == 0)
	// MW-2014-05-28: [[ Bug 12303 ]] If the textsize is 0 and we don't want to preserve the style
    //   changes, then copy the next paragraph's.
		copyattrs(*pgptr);

	// MW-2006-04-13: If the total new text size is greater than 65536 - 34 we just delete the next paragraph
	uint4 t_new_size;
	t_new_size = gettextlengthcr() + pgptr -> gettextlength();;
	if (t_new_size > PARAGRAPH_MAX_LEN - PG_PAD - 1)
	{
		delete pgptr;
		return;
	}

	focusedindex = MCStringGetLength(m_text);
	/* UNCHECKED */ MCStringAppend(m_text, pgptr->m_text);

	MCBlock *bptr = blocks->prev();
	bptr->append(pgptr->blocks);
	bptr = pgptr->blocks;
	do
	{
		bptr->MoveRange(focusedindex, 0);
		bptr->setparent(this);
		bptr = bptr->next();
	}
	while (bptr != blocks);
	
	pgptr->blocks = NULL;
	delete pgptr;
	clearzeros();
	deletelines();
	
	// MP-2013-09-02: [[ FasterField ]] Joining two paragraphs requires layout.
	needs_layout = true;
}

void MCParagraph::replacetextwithparagraphs(findex_t p_start, findex_t p_finish, MCParagraph *p_pglist)
{
    // Remove characters to replace
    deletestring(p_start, p_finish);

    // Split the paragraph if needed
    if (p_start < MCStringGetLength(m_text))
        split(p_start);

    // Append the right part of the split to the end
    // of p_pglist if it exists
    if (next() != this)
    {
        // p_pglist must be inserted between this and next()
        // t_last_paragraph is meant to point to the last
        // paragraph of p_pglist
        MCParagraph *t_last_paragraph = p_pglist;
        for (; t_last_paragraph -> next() != p_pglist; t_last_paragraph = t_last_paragraph -> prev())
            ;
        t_last_paragraph -> append(next());
    }

    // Append p_pglist to this if this is not the only, empty paragraph
    if (MCStringIsEmpty(m_text) && next() == this)
    {
        MCParagraph *t_old = this;
        delete t_old;
    }
    else
        append(p_pglist);
}

void MCParagraph::split() //split paragraphs on return
{
    split(focusedindex);
}

void MCParagraph::split(findex_t p_position)
{
    MCBlock *bptr = indextoblock(p_position, False);
	findex_t skip = 0;
	
    if (p_position < MCStringGetLength(m_text) && TextIsLineBreak(GetCodepointAtIndex(p_position)))
        skip = IncrementIndex(p_position) - p_position;
	
	MCParagraph *pgptr = new MCParagraph;
	pgptr->parent = parent;

	// MW-2012-01-25: [[ ParaStyles ]] Copy the attributes from the first para.
	pgptr -> copyattrs(*this);
	// MW-2012-11-20: [[ ParaListIndex]] When splitting a paragraph we don't copy the
	//   list index.
	pgptr -> setlistindex(0);

	if (!MCStringIsEmpty(m_text))
	{
        MCRange t_range = MCRangeMake(p_position, MCStringGetLength(m_text) - p_position);
		/* UNCHECKED */ MCStringMutableCopySubstring(m_text, t_range, pgptr->m_text);
        /* UNCHECKED */ MCStringSubstring(m_text, MCRangeMake(0, p_position));
	}
	else
		/* UNCHECKED */ MCStringCreateMutable(0, pgptr->m_text);

	// Trim the block containing the split so that it ends at the split point
    bptr = indextoblock(p_position, False);
	findex_t i, l;
	bptr->GetRange(i, l);
    bptr->MoveRange(0, p_position - (i + l));
	
	// Create a new block to cover the range from the split point to the end
	// of the original block.
	MCBlock *tbptr = new MCBlock(*bptr);
	bptr->append(tbptr);
	blocks->splitat(tbptr);
	pgptr->blocks = tbptr;
	tbptr->setparent(pgptr);
    tbptr->SetRange(0, (i + l) - p_position - skip);
	tbptr = tbptr->next();
	
	// Adjust the blocks after the split as they now belong to the new
	// paragraph (and therefore have different indices, too).
	while (tbptr != pgptr->blocks)
	{
		tbptr->setparent(pgptr);
        tbptr->MoveRange(-(p_position + skip), 0);
		tbptr->setparent(pgptr);
		tbptr = tbptr->next();
	}

    // Set the focusedindex at the right position
    if (focusedindex >= MCStringGetLength(m_text))
    {
        pgptr -> focusedindex = focusedindex - MCStringGetLength(m_text);
        focusedindex = 0;
    }
	
	// MW-2012-02-14: [[ FontRefs ]] If the block is open, pass in the parent's
	//   fontref so it can compute its.
	if (opened)
		pgptr->open(parent -> getfontref());
	append(pgptr);
	deletelines();
	
	// MP-2013-09-02: [[ FasterField ]] Splitting a paragraph requires layout.
	needs_layout = true;
}

void MCParagraph::deletestring(findex_t si, findex_t ei)
{
	MCBlock *sbptr = indextoblock(si, False);
	MCBlock *ebptr = indextoblock(ei, False);
	
	// Don't try to remove text beyond the end of the paragraph
	if (ei > gettextlength())
		return;
	
	findex_t length = ei - si;
	if (focusedindex >= ei)
		focusedindex -= length;
	else
		if (focusedindex > si)
			focusedindex = si;
	startindex = endindex = originalindex = focusedindex;
	
	if (sbptr == ebptr)
	{
		// If the start block and the end block are the same block, the range
		// adjustment is nearly trivial.
		sbptr->MoveRange(0, -length);
		sbptr = sbptr->next();
	}
	else
	{
		// A range of blocks is affected
		findex_t i, l;
		sbptr->GetRange(i, l);
		findex_t ld = 0;
		
		if (i != si)
		{
			// If the range to be removed does not start on a block boundary,
			// the first affected block needs to be shortened.
			ld = l - (si - i);
			sbptr->MoveRange(0, -ld);
			sbptr = sbptr->next();
		}
		sbptr->GetRange(i, l);
		while (sbptr != ebptr)
		{
			// These blocks are entirely convered by the range to be removed
			// and can be dropped with no adjustment required.
			ld += l;
			if (sbptr == blocks)
			{
				// Removing the first block of this paragraph so the head block
				// pointer needs to be adjusted.
				MCBlock *tsbptr = blocks->remove(blocks);
				delete tsbptr;
				sbptr = blocks;
			}
			else
			{
				// Not the first block in the block list
				MCBlock *tsbptr = sbptr->remove(sbptr);
				delete tsbptr;
			}
			sbptr->GetRange(i, l);
		}
		
		// We are now at the last affected block.
		sbptr->MoveRange(-ld, ld - length);
		sbptr = sbptr->next();
	}
	
	// All blocks after the deleted text also require updates
	while (sbptr != blocks)
	{
		sbptr->MoveRange(-length, 0);
		sbptr = sbptr->next();
	}
	
	// Excise the deleted range from the paragraph text
	uindex_t t_length = gettextlength();
	/* UNCHECKED */ MCStringRemove(m_text, MCRangeMake(si, ei-si));

	clearzeros();
	state |= PS_LINES_NOT_SYNCHED;
	
	// MP-2013-09-02: [[ FasterField ]] Deleting a string requires layout.
	needs_layout = true;
}

MCParagraph *MCParagraph::copystring(findex_t si, findex_t ei)
{
	// The string is copied by duplicating this paragraph and then removing all
	// text outside of the range [si, ei). This preserves all attributes, etc
	MCParagraph *pgptr = new MCParagraph(*this);
	
	if (ei != MCStringGetLength(m_text))
	{
		// Discard any text after the desired end index,
		pgptr->focusedindex = ei;
		pgptr->split();
		MCParagraph *tptr = pgptr->next()->remove(pgptr);
		delete tptr;
	}
	
	if (si != 0)
	{
		// Discard any text before the desired start index
		pgptr->focusedindex = si;
		pgptr->split();
		pgptr = pgptr->next();
		MCParagraph *tptr = pgptr->prev()->remove(pgptr);
		delete tptr;
	}
	
	return pgptr;
}

//delete selectedtext in paragraph
void MCParagraph::deleteselection()
{
	if (startindex != endindex)
	{
		focusedindex = startindex;
		deletestring(startindex, endindex);
	}
	startindex = endindex = originalindex = PARAGRAPH_MAX_LEN;
	state &= ~PS_HILITED;
}

MCParagraph *MCParagraph::cutline()
{
	if (focusedindex == gettextlength())
		return NULL;
	split();
	MCParagraph *dummy = NULL;
	return next()->remove(dummy);
}

//copy selectedtext
MCParagraph *MCParagraph::copyselection()
{
	MCParagraph *t_paragraph;
	t_paragraph = copystring(startindex, endindex);
	// MW-2012-01-25: [[ ParaStyles ]] If the beginning of the para was not
	//   copied, then clear the attrs.
	// MW-2012-02-21: [[ Bug 10685 ]] Changing previous design decision, since paragraph
	//   attributes are elided in an appropriate way on paste, it doesn't make sense to
	//   strip them on copy.
	//if (startindex != 0)
	//	t_paragraph -> clearattrs();
	return t_paragraph;
}

// MW-2012-02-13: [[ Unicode Block ]] This variant of finsert assumes that the incoming
//   text contains no line-breaks.
void MCParagraph::finsertnobreak(MCStringRef p_string, MCRange t_range)
{
	// If the byte length exceeds the space we have, truncate it.
	uindex_t t_new_length, t_cur_length;
	t_new_length = t_range.length;
	t_cur_length = MCStringGetLength(m_text);
	if (t_new_length >= PARAGRAPH_MAX_LEN - t_cur_length - 1)
	{
		t_new_length = PARAGRAPH_MAX_LEN - t_cur_length - 1;
	}

	if (t_new_length > 0)
	{
		// Get the block we want to insert into.
		MCBlock *t_block;
		t_block = indextoblock(focusedindex, True);
		
		// Insert the new text into the appropriate spot of the paragraph text
		// TODO: truncation if the paragraph would be too long
		/* UNCHECKED */ MCStringInsertSubstring(m_text, focusedindex, p_string, t_range);

		// The block containing the insert and subsequent blocks need to have
		// their indices updated to account for the new text.
		t_block -> MoveRange(0, t_new_length);
		t_block = t_block -> next();
		while(t_block != blocks)
		{
			t_block -> MoveRange(t_new_length, 0);
			t_block = t_block -> next();
		}

		// Move the focusedindex to the end of the insert.
        focusedindex += t_new_length;
    }
    
    // New text so a re-layout is necessary
    needs_layout = true;
}

// MW-2012-02-13: [[ Block Unicode ]] New implementation of finsert which understands unicodeness.
Boolean MCParagraph::finsertnew(MCStringRef p_string)
{
	Boolean t_need_recompute;
	t_need_recompute = False;

	MCParagraph *t_paragraph;
	t_paragraph = this;

	// Loop through the string, inserting each line into a separate paragraph.
	uindex_t t_length;
	t_length = MCStringGetLength(p_string);
	findex_t t_index = 0;
	while(t_index < t_length)
	{
		findex_t t_nextpara;
		if (TextFindNextParagraph(p_string, t_index, t_nextpara))
		{
            // We found a line-break, so insert it into the current paragraph and then split at
			// the end.
			MCRange t_range = MCRangeMake(t_index, t_nextpara - t_index - 1);
            t_paragraph -> finsertnobreak(p_string, t_range);
			t_paragraph -> split();
			t_paragraph = t_paragraph -> next();

			// Advance beyond the paragraph break codepoint
			t_index = t_nextpara;
			
			t_need_recompute = True;
		}
		else
		{
			// We didn't find a line-break, so insert the string into the current paragraph and
			// we must be done.
			t_paragraph -> finsertnobreak(p_string, MCRangeMake(t_index, t_length - t_index));
			t_index = t_length;
		}
	}

	// MW-2012-02-27: [[ Bug 10028 ]] When editing text that falls before a tab-stop, no
	//   redraw will occur as the length of the line won't change in most circumstances.
	if (lines != nil)
	{
		// Make sure we mark the lines of the initial paragraph as zero width so they
		// redraw on reflow.
		MCLine *t_line;
		t_line = lines;
		do
		{
			// If the range of the line touches [focusedindex, focusedindex+length)
			// then set the line's width to 0 to force it to be redrawn
			findex_t i, l;
			t_line -> GetRange(i, l);
			if (i < focusedindex + t_length && i + l >= focusedindex)
				t_line -> setwidth(0);
			
			t_line = t_line -> next();
		}
		while(t_line != lines);
	}
	
	// Make sure the last paragraph we created has its focusedindex set to the
	// end.
	t_paragraph -> startindex = t_paragraph -> endindex = t_paragraph -> originalindex = t_paragraph -> focusedindex;

	// If we added new paragraphs then we must recompute, in this case reset the
	// selection of the first paragraph to unset.
	if (t_need_recompute)
	{
		startindex = endindex = originalindex = PARAGRAPH_MAX_LEN;
		focusedindex = 0;
	}

	state &= PS_HILITED;

	return t_need_recompute;
}

int2 MCParagraph::fdelete(Field_translations type, MCParagraph *&undopgptr)
{
	findex_t si = focusedindex;
	findex_t ei = focusedindex;
	MCBlock *bptr = indextoblock(focusedindex, False);
	findex_t bindex, blength;
	bptr->GetRange(bindex, blength);
	switch (type)
	{
    case FT_DELBSUBCHAR:
    {
		if (focusedindex == 0)
			return -1;
            
        // Because we are deleting a subchar, we need to decompose the current char
        findex_t t_charstart, t_charend;
        t_charstart = PrevChar(focusedindex);
        t_charend = focusedindex;
        
        // Get the bit of text we need to decompose and do so
        MCAutoStringRef t_composed, t_decomposed;
        MCRange t_range;
        t_range = MCRangeMake(t_charstart, t_charend - t_charstart);
        /* UNCHECKED */ MCStringCopySubstring(m_text, t_range, &t_composed);
        /* UNCHECKED */ MCStringNormalizedCopyNFD(*t_composed, &t_decomposed);
        
        // Replace the character with its decomposed form. This requires adjusting
        // all the blocks to alter their indices.
        /* UNCHECKED */ MCStringReplace(m_text, t_range, *t_decomposed);
        
        findex_t t_delta = MCStringGetLength(*t_decomposed) - MCStringGetLength(*t_composed);
        MCBlock *t_bptr = indextoblock(t_charstart, False);
        t_bptr->MoveRange(0, t_delta);
        while ((t_bptr = t_bptr->next()) != blocks)
        {
            t_bptr->MoveRange(t_delta, 0);
        }
        
        focusedindex += t_delta;
        startindex += t_delta;
        endindex += t_delta;
        originalindex += t_delta;
        si += t_delta;
        ei += t_delta;
        
        // After all that has been done, we want to delete a single codepoint
		si = DecrementIndex(focusedindex);
		break;
    }
    case FT_DELBCHAR:
        if (focusedindex == 0)
            return -1;
        si = PrevChar(focusedindex);
        break;
	case FT_DELBWORD:
		if (focusedindex == 0)
			return -1;
		si = DecrementIndex(focusedindex);
		
        // TODO: find out if ICU break iterator makes this redundant
        while (si && TextIsWordBreak(GetCodepointAtIndex(si)))
			si = DecrementIndex(si);

        si = PrevWord(si);
		break;
	case FT_DELFCHAR:
		if (focusedindex == gettextlength())
			return 1;
		ei = NextChar(focusedindex);
		break;
	case FT_DELFWORD:
		if (focusedindex == gettextlength())
			return 1;
		ei = IncrementIndex(focusedindex);
            
        // TODO: find out if ICU break iterator makes this redundant
		while (ei < gettextlength() && TextIsWordBreak(GetCodepointAtIndex(ei)))
			ei = IncrementIndex(ei);

        ei = NextWord(ei);
		break;
	case FT_DELBOL:
		{
			// MW-2012-09-19: [[ Bug 9500 ]] Cmd-Backspace on Mac should delete to
			//   the beginning of line.
			
			// Get the line containing the focusedindex.
			MCLine *t_line;
			t_line = indextoline(focusedindex);
			
			// Get the line's start index and length.
			findex_t i, l;
			t_line -> GetRange(i, l);
			
			// Set the first char to delete to the line's start index.
			si = i;
		}
		break;
	case FT_DELEOP:
		ei = gettextlength();
		break;
	default:
		break;
	}
	undopgptr = copystring(si,ei);
	deletestring(si, ei);
	focusedindex = si;
	if ((state & PS_LINES_NOT_SYNCHED) == 0)
	{
		MCLine *lptr = indextoline(focusedindex);
		lptr->makedirty();
	}
	return 0;
}

uint1 MCParagraph::fmovefocus_visual(Field_translations type)
{
    // Get the current block and its text direction
    MCBlock *sbptr = indextoblock(focusedindex, false, true);
    MCBlock *ebptr = nil;
    bool t_is_rtl = sbptr->is_rtl();
    bool t_done = false;
  
    findex_t i, l;
    sbptr->GetRange(i, l);
    switch (type)
    {
        case FT_LEFTCHAR:
        case FT_LEFTWORD:
            moving_left = true;
            if ((t_is_rtl && focusedindex == i + l) || (!t_is_rtl && focusedindex == i))
            {
                ebptr = sbptr->GetPrevBlockVisualOrder();
                // Shortcut for the character moving
                if (ebptr != nil && type == FT_LEFTCHAR)
                {
                    t_done = true;
                    moving_forward = !ebptr->is_rtl();
                    if (ebptr->is_rtl())
                        focusedindex = NextChar(ebptr->GetOffset());
                    else
                        focusedindex = PrevChar(ebptr->GetOffset() + ebptr->GetLength());
                }
            }
            if (!t_done)
            {
                if (type == FT_LEFTCHAR)
                {
                    type = t_is_rtl ? FT_FORWARDCHAR : FT_BACKCHAR;
                }
                else
                {
                    type = t_is_rtl ? FT_FORWARDWORD : FT_BACKWORD;
                }
            }
            break;
            
        case FT_RIGHTCHAR:
        case FT_RIGHTWORD:
            moving_left = false;
            if ((t_is_rtl && focusedindex == i) || (!t_is_rtl && focusedindex == i + l))
            {
                ebptr = sbptr->GetNextBlockVisualOrder();
                // Shortcut for the character moving
                if (ebptr != nil && type == FT_RIGHTCHAR)
                {
                    t_done = true;
                    moving_forward = ebptr->is_rtl();
                    if (ebptr->is_rtl())
                        focusedindex = PrevChar(ebptr->GetOffset() + ebptr->GetLength());
                    else
                        focusedindex = NextChar(ebptr->GetOffset());
                }
            }
            if (!t_done)
            {
                if (type == FT_RIGHTCHAR)
                {
                    type = t_is_rtl ? FT_BACKCHAR : FT_FORWARDCHAR;
                }
                else
                {
                    type = t_is_rtl ? FT_BACKWORD : FT_FORWARDWORD;
                }
            }
            break;
            
        default:
            break;
    }
    
    if (t_done)
        return FT_UNDEFINED;
    else
        return fmovefocus(type, true);
}

uint1 MCParagraph::fmovefocus(Field_translations type, bool p_force_logical)
{
    // Get the cursor movement style of the parent field
    bool t_visual_movement;
    t_visual_movement = parent->IsCursorMovementVisual();
    if (!p_force_logical && t_visual_movement)
       return fmovefocus_visual(type);

    // Using logical ordering so translate the type
    MCBlock *bptr = indextoblock(focusedindex, false, true);
    switch (type)
    {
        case FT_LEFTCHAR:
            moving_left = !bptr -> is_rtl();
            type = FT_BACKCHAR;
            break;
            
        case FT_LEFTWORD:
            moving_left = !bptr -> is_rtl();
            type = FT_BACKWORD;
            break;
            
        case FT_RIGHTCHAR:
            moving_left = bptr -> is_rtl();;
            type = FT_FORWARDCHAR;
            break;
            
        case FT_RIGHTWORD:
            moving_left = bptr -> is_rtl();
            type = FT_FORWARDWORD;
            break;
    }

    findex_t oldfocused = focusedindex;
    uindex_t t_length = gettextlength();
	switch (type)
	{
	case FT_BACKCHAR:
        moving_forward = false;
		if (focusedindex == 0)
			return FT_BACKCHAR;
		focusedindex = PrevChar(focusedindex);
		break;
	case FT_BACKWORD:
		// MW-2012-11-14: [[ Bug 10504 ]] Corrected loop to ensure the right chars
		//   are accessed when dealing with Unicode blocks.
        moving_forward = false;
		if (focusedindex == 0)
			return FT_BACKCHAR;
        focusedindex = PrevChar(focusedindex);

        // TODO: is this necessary with the ICU break iterator?
        while (focusedindex && TextIsWordBreak(GetCodepointAtIndex(focusedindex)))
            focusedindex = PrevChar(focusedindex);

        focusedindex = PrevWord(focusedindex);
		break;
	case FT_FORWARDCHAR:
        moving_forward = true;
        if (focusedindex == t_length)
			return FT_FORWARDCHAR;
		focusedindex = NextChar(focusedindex);
		break;
	case FT_FORWARDWORD:
        moving_forward = true;
        if (focusedindex == t_length)
			return FT_FORWARDCHAR;
        focusedindex = NextChar(focusedindex);

        // TODO: is this necessary with the ICU break iterator?
        while (focusedindex < t_length && TextIsWordBreak(GetCodepointAtIndex(focusedindex)))
            focusedindex = NextChar(focusedindex);
            
        focusedindex = NextWord(focusedindex);
		break;
	case FT_BOS:
        if (focusedindex)
            focusedindex = DecrementIndex(focusedindex);

        // Skip all the word delimiters that might be before a sentence delimiter
        while (focusedindex && TextIsWordBreak(GetCodepointAtIndex(focusedindex)))
            focusedindex = DecrementIndex(focusedindex);

        // Skip all the sequence of sentence delimiters
        while (focusedindex && TextIsSentenceBreak(GetCodepointAtIndex(focusedindex)))
            focusedindex = DecrementIndex(focusedindex);

        for(;;)
        {
            if (focusedindex == 0)
                break;

            findex_t t_previous_focusedindex;
            t_previous_focusedindex = focusedindex;
            focusedindex = DecrementIndex(focusedindex);
            if (TextIsSentenceBreak(GetCodepointAtIndex(focusedindex)))
            {
                focusedindex = t_previous_focusedindex;
                break;
            }
        }

        // Skip all the word delimiters in the beginning of the sentence
        while (focusedindex < t_length && TextIsWordBreak(GetCodepointAtIndex(focusedindex)))
            focusedindex = IncrementIndex(focusedindex);

		if (focusedindex == oldfocused)
			return FT_BOS;
		break;
	case FT_EOS:
        if (focusedindex < t_length)
            focusedindex = IncrementIndex(focusedindex);

        while (focusedindex < t_length && TextIsSentenceBreak(GetCodepointAtIndex(focusedindex)))
            focusedindex = IncrementIndex(focusedindex);

        while (focusedindex < t_length && !TextIsSentenceBreak(GetCodepointAtIndex(focusedindex)))
            focusedindex = IncrementIndex(focusedindex);

		if (focusedindex == oldfocused)
			return FT_EOS;
		break;
	case FT_BOP:
		focusedindex = 0;
		break;
	case FT_LEFTPARA:
		if (focusedindex == 0)
			return FT_LEFTPARA;
		focusedindex = 0;
		break;
	case FT_EOP:
        focusedindex = t_length;
		break;
	case FT_RIGHTPARA:
        if (focusedindex == t_length)
			return FT_RIGHTPARA;
        focusedindex = t_length;
		break;
	default:
		break;
	}
	return FT_UNDEFINED;
}

int2 MCParagraph::setfocus(int4 x, int4 y, uint2 fixedheight,
                           Boolean extend, Boolean extendwords,
                           Boolean extendlines, int2 direction, Boolean first,
                           Boolean last, Boolean deselect)
{
	MCBlock *bptr;
	findex_t bindex, blength;
	if (y < 0)
	{
		if (extend)
		{
			if (state & PS_FRONT)
			{
				if (first)
					return 0;
				state &= ~PS_HILITED;
				marklines(startindex, endindex);
				startindex = endindex = originalindex = PARAGRAPH_MAX_LEN;
			}
			else
			{
				if (originalindex == PARAGRAPH_MAX_LEN)
				{
					state |= PS_BACK;
					originalindex = gettextlength();
				}
				else
					if (originalindex != gettextlength())
					{
						state &= ~PS_BACK;
						if (extendlines)
							originalindex = gettextlength();
						else if (extendwords && focusedindex >= originalindex)
						{
							// This case is invoked when navigate to a previous paragraph upwards,
							// thus selecting everything before the original index in this paragraph.
							// This loop rounds up the original index to the next word boundary
							bptr = indextoblock(originalindex, False);
							if (originalindex < gettextlength() && !TextIsWordBreak(GetCodepointAtIndex(originalindex)))
								originalindex = findwordbreakafter(bptr, originalindex);
						}
					}
				state |= PS_FRONT;
				focusedindex = startindex = 0;
				endindex = originalindex;
				marklines(startindex, endindex);
			}
		}
		else
		{
			if (deselect)
			{
				state &= ~PS_HILITED;
				if (startindex != endindex)
					marklines(startindex, endindex);
				startindex = endindex = originalindex = PARAGRAPH_MAX_LEN;
			}
			if (first)
			{
				focusedindex = 0;
				return 0;
			}
		}
		return -1;
	}
	else
	{
		int2 height = getheight(fixedheight);
		if (y >= height)
		{
			if (extend)
			{
				if (state & PS_BACK)
				{
					if (last)
						return 0;
					state &= ~PS_HILITED;
					marklines(startindex, endindex);
					startindex = endindex = originalindex = PARAGRAPH_MAX_LEN;
				}
				else
				{
					if (originalindex == PARAGRAPH_MAX_LEN)
					{
						state |= PS_FRONT;
						originalindex = 0;
					}
					else
						if (originalindex != 0)
						{
							state &= ~PS_FRONT;
							if (extendlines)
								originalindex = 0;
							else if (extendwords && focusedindex < originalindex)
							{
								// This clause is invoked when we navigate to the next paragraph, having
								// already selected words before the original. It rounds originalindex down
								// to the beginning of a word.
								bptr = indextoblock(originalindex, False);
								originalindex = findwordbreakbefore(bptr, originalindex);
							}
						}
					state |= PS_BACK;
					focusedindex = endindex = gettextlength();
					startindex = originalindex;
					marklines(startindex, endindex);
				}
			}
			else
			{
				if (deselect)
				{
					state &= ~PS_HILITED;
					if (startindex != endindex)
						marklines(startindex, endindex);
					if (last)
						originalindex = startindex = endindex = focusedindex = gettextlength();
					else
						startindex = endindex = originalindex = PARAGRAPH_MAX_LEN;
				}
				if (last)
					return 0;
			}
			return 1;
		}
	}

	// MW-2012-01-08: [[ ParaStyles ]] Adjust the start of processing to
	//   after any spacing.
	uint2 ty;
	ty = computetopmargin();

	MCLine *lptr = lines;
	uint2 theight;
	if (fixedheight == 0)
		theight = lptr->getheight();
	else
		theight = fixedheight;
	
	// MW-2012-02-27: [[ Bug ]] We count the pixel 'ty + theight' to be part of
	//   the next line, so loop until >= rather than >.
	while (y >= ty + theight && lptr->next() != lines)
	{
		ty += theight;
		lptr = lptr->next();
		if (fixedheight == 0)
			theight = lptr->getheight();
	};

	// MW-2012-01-08: [[ ParaStyles ]] Adjust the end of processing to
	//   after any spacing.
	ty += computebottommargin();

	// MW-2012-01-08: [[ ParaStyles ]] Adjust the x start taking into account
	//   indents, list indents and alignment. (Field to Paragraph so -ve)
    // SN-2014-08-14: [[ Bug 13106 ]] Having a Vgrid discards the line offsets
    if (!getvgrid())
        x -= computelineoffset(lptr);

	focusedindex = lptr->GetCursorIndex(MCU_max(x, 0), False, moving_forward);
	if (extend)
	{
		if (originalindex == PARAGRAPH_MAX_LEN)
		{
			if (direction < 0)
			{
				state |= PS_BACK;
				startindex = focusedindex;
				originalindex = endindex = gettextlength();
			}
			else
				if (direction > 0)
				{
					state |= PS_FRONT;
					originalindex = startindex = 0;
					endindex = focusedindex;
				}
		}
		else
		{
			marklines(startindex, endindex);
			if (focusedindex < originalindex)
			{
				bptr = indextoblock(focusedindex, False);
				bptr->GetRange(bindex, blength);
				if (extendwords)
				{
					// This clause is invoked when we are moving backwards across
					// words in the same paragraph before the originalindex point.
					// It rounds originalindex up to the end of the word it is in.
					// It then rounds focusedindex down to the beginning of the
					// previous word.
					bptr = indextoblock(originalindex, False);
					if (originalindex < gettextlength() && !TextIsWordBreak(GetCodepointAtIndex(originalindex)))
						originalindex = findwordbreakafter(bptr, originalindex);

					bptr = indextoblock(focusedindex, False);
					focusedindex = findwordbreakbefore(bptr, focusedindex);
				}
				if (direction > 0 || first)
					state &= ~PS_FRONT;
				if (extendlines)
				{
					startindex = focusedindex = 0;
					endindex = originalindex = gettextlength();
				}
				else
				{
					startindex = focusedindex;
					if (originalindex > endindex || !(MCmodifierstate & MS_SHIFT))
						endindex = originalindex;
				}
				if (endindex != gettextlength() || direction < 0)
					state &= ~PS_BACK;
			}
			else
			{
				if (extendwords)
				{
					// This clause is invoked when we are moving forwards across
					// words in the same paragraph after the originalindex point.
					// It rounds focusedindex up to the end of the word it is in.
					// It then rounds originalindex down to the beginning of the
					// word it is in.
					bptr = indextoblock(focusedindex, False);
					if (focusedindex < gettextlength() && !TextIsWordBreak(GetCodepointAtIndex(focusedindex)))
						focusedindex = findwordbreakafter(bptr, focusedindex);

					bptr = indextoblock(originalindex, False);
					if (originalindex != startindex)
                        originalindex = findwordbreakbefore(bptr, originalindex);
				}
				if (direction < 0 || last)
					state &= ~PS_BACK;
				if (extendlines)
				{
					startindex = focusedindex = 0;
					endindex = gettextlength();
				}
				else
				{
					if (originalindex < startindex || !(MCmodifierstate & MS_SHIFT))
					{
						startindex = originalindex;
						if (extendwords && state & PS_BACK)
							originalindex = endindex;
					}
					endindex = focusedindex;
				}
				if (startindex > endindex)
					startindex = endindex;
				if (startindex != 0 || direction > 0)
					state &= ~PS_FRONT;
			}
		}
		marklines(startindex, endindex);
	}
	else
	{
		if (startindex != endindex)
			marklines(startindex, endindex);
		originalindex = startindex = endindex = focusedindex;
		if (extendlines)
		{
			originalindex = startindex = 0;
			endindex = gettextlength();
		}
		else
			if (extendwords)
			{
				// Find the block containing startindex - decrementing the index if either:
				//   - the index is past the end of the last block
				//   - the index is a space and non-zero
				bptr = indextoblock(startindex, False);
				if (startindex && (startindex >= gettextlength() || TextIsWordBreak(GetCodepointAtIndex(startindex))))
					bptr = bptr -> RetreatIndex(startindex);

				// Move startindex back to an index that can be broken before.
				startindex = findwordbreakbefore(bptr, startindex);

				// We don't break before spaces, so increment again if we end up pointing at one
				bptr = indextoblock(startindex, False);
				if (startindex < gettextlength() && TextIsWordBreak(GetCodepointAtIndex(startindex)))
					bptr -> AdvanceIndex(startindex);

				originalindex = startindex;

				// Find the block containing focusedindex and then advance it to an index that
				// can be broken after.
				bptr = indextoblock(focusedindex, False);
				focusedindex = findwordbreakafter(bptr, focusedindex);

				// If the last index is not pointing at a space, when we increment to ensure we
				// get a non-empty selection.
				bptr = indextoblock(focusedindex, False);
					
				endindex = focusedindex;

				// MW-2008-08-26: [[ Bug 7023 ]] Make sure we never get an incorrect range.
				if (startindex > endindex)
					startindex = endindex;
					
				// If we've got a non-NULL selection then mark it.
				if (startindex != endindex)
					marklines(startindex, endindex);
			}
	}
	return 0;
}

MCRectangle MCParagraph::getdirty(uint2 fixedheight)
{
	MCRectangle dirty;

	dirty.x = 0;
	dirty.y = 0;
    // SN-2014-08-25: [[ Bug 13263 ]] We want to have a height, even if the line is empty - that ensures
    //  that a line is redrawn when the last remaining char is deleted
	dirty.width = 0;
    dirty.height = fixedheight;

	// MW-2012-01-08: [[ ParaStyles ]] Compute spacing top and bottom.
	int32_t t_space_above, t_space_below;
	t_space_above = computetopmargin();
	t_space_below = computebottommargin();

	// MW-2012-01-08: [[ ParaStyles ]] Text starts after the spacing.
	int2 y;
	y = t_space_above;
	
	bool t_found_dirty;
	t_found_dirty = false;

	int2 t_dirty_top;
	t_dirty_top = y;

	int2 t_dirty_left, t_dirty_right;
	t_dirty_left = INT16_MAX;
	t_dirty_right = INT16_MIN;

	// MW-2012-03-16: [[ Bug 10001 ]] Compute the paragraph box offset and width.
	int32_t t_box_offset, t_box_width;
	computeboxoffsetandwidth(t_box_offset, t_box_width);

    // If we don't have any lines, do a layout
    if (lines == nil)
        layout(false);
    
	uint2 height = fixedheight;
	MCLine *lptr = lines;
	do
	{
		// MW-2013-01-28: [[ Bug 10652 ]] When fixedheight is non-zero, the line height
		//   can differ from the line height we use - so fetch the actual height so we
		//   can adjust the dirty rect.
		int32_t t_line_height;
		t_line_height = lptr -> getheight();
		if (fixedheight == 0)
			height = t_line_height;

		uint2 lwidth = lptr->getdirtywidth();
		if (lwidth)
		{
			if (!t_found_dirty)
			{
				t_found_dirty = true;

				dirty.y = y;
				// MW-2012-01-08: [[ ParaStyles ]] If on the first line, adjust for spacing before.
                // MW-2014-06-10: [[ Bug 11809 ]] Make sure we adjust the top of the dirty rect if on
                //   the first line and there is space above.
				if (lptr == lines)
					t_dirty_top -= t_space_above;
			}

			int32_t t_new_dirty_left, t_new_dirty_right;
			t_new_dirty_left = t_box_offset + computelineinneroffset(t_box_width, lptr);
			t_new_dirty_right = t_new_dirty_left + lwidth;

			if (t_new_dirty_left < t_dirty_left)
				t_dirty_left = t_new_dirty_left;
			if (t_new_dirty_right > t_dirty_right)
				t_dirty_right = t_new_dirty_right;

			dirty.height = y - dirty.y + height;
			
			// MW-2013-01-28: [[ Bug 10652 ]] In fixedLineHeight mode the top of the dirty rect
			//   for a line must take into account the actual line height (otherwise imageSources
			//   in particular might not redraw correctly as they sit above the fixedLineHeight).
			if (fixedheight != 0 && t_line_height > fixedheight)
				t_dirty_top = MCU_min(t_dirty_top, t_dirty_top - (t_line_height - fixedheight));

			// MW-2012-01-08: [[ Paragraph Spacing ]] If on the last line, adjust for spacing after.
			if (lptr -> next() == lines)
				dirty . height += t_space_below;
		}
		y += height;
		lptr = lptr->next();
	}
	while (lptr != lines);

	dirty . x = t_dirty_left;
	dirty . width = t_dirty_right - t_dirty_left;
	
	// MW-2013-01-28: [[ Bug 10652 ]] Adjust the height/y of the dirty rectangle to take into
	//   account any vertical overlap due to imageSources and such.
	dirty . height += dirty . y - t_dirty_top;
	dirty . y = t_dirty_top;

	return dirty;
}

void MCParagraph::inittext()
{
	deletelines();
	deleteblocks();
	blocks = new MCBlock;
	blocks->setparent(this);
	blocks->SetRange(0, gettextlength());
	state |= PS_LINES_NOT_SYNCHED;
	// MW-2012-02-14: [[ FontRefs ]] If the block is open, pass in the parent's
	//   fontref so it can compute its.
	if (opened)
		blocks->open(parent -> getfontref());
}

void MCParagraph::clean()
{
	MCLine *lptr = lines;
	do
	{
		lptr->clean();
		lptr = lptr->next();
	}
	while (lptr != lines);
}

void MCParagraph::marklines(findex_t si, findex_t ei)
{
	if (lines == NULL || si == PARAGRAPH_MAX_LEN || ei == PARAGRAPH_MAX_LEN)
		return;

	if ((state & PS_LINES_NOT_SYNCHED) != 0)
		return;

	MCLine *slptr = indextoline(si);
	MCLine *elptr = indextoline(ei);
	while (slptr != elptr)
	{
		slptr->makedirty();
		slptr = slptr->next();
	}
	slptr->makedirty();
}

// MW-2012-01-25: [[ ParaStyles ]] The 'include_space' parameter, if true, means that
//   the returned rect will take into account space before and after.
MCRectangle MCParagraph::getcursorrect(findex_t fi, uint2 fixedheight, bool p_include_space)
{
	if (fi < 0)
		fi = focusedindex;

	// MW-2005-08-31: If we get here even though we have no lines, 
	//   noflow to make up for it.
	if (lines == NULL)
		noflow();

	// MW-2012-01-08: [[ ParaStyles ]] Compute spacing before and after.
	int32_t t_space_above, t_space_below;
	t_space_above = computetopmargin();
	t_space_below = computebottommargin();

	// MW-2012-01-08: [[ ParaStyles ]] Top of text starts after spacing above.
	MCRectangle drect;
	drect.y = 1 + t_space_above;

	MCLine *lptr;
	findex_t i, l;
	bool t_first_line;
	lptr = lines;
	lptr->GetRange(i, l);
	t_first_line = true;
	while (fi >= i + l && lptr->next() != lines)
	{
		if (fixedheight == 0)
			drect.y += lptr->getheight();
		else
			drect.y += fixedheight;
		lptr = lptr->next();
		lptr->GetRange(i, l);
		t_first_line = false;
	};
	if (fixedheight == 0)
		drect.height = lptr->getheight() - 2;
	else
		drect.height = fixedheight - 2;
	drect.x = lptr->GetCursorXPrimary(fi, moving_forward);
	
	// MW-2012-01-08: [[ ParaStyles ]] If we want the 'full height' of the
	//   cursor (inc space), adjust appropriately depending on which line we are
	//   on.
	if (p_include_space)
	{
		if (t_first_line)
		{
			drect.y -= t_space_above;
			drect.height += t_space_above;
		}
		if (lptr -> next() == lines)
			drect.height += t_space_below;
	}
    
    // SN-2014-08-14: [[ Bug 13106 ]] Having a Vgrid discards the line offsets
    if (!getvgrid())
        drect.x += computelineoffset(lptr);

	drect.width = cursorwidth;

	return drect;
}

// MW-2012-01-25: [[ ParaStyles ]] The 'include_space' parameter, if true, means that
//   the returned rect will take into account space before and after.
MCRectangle MCParagraph::getsplitcursorrect(findex_t fi, uint2 fixedheight, bool p_include_space, bool primary)
{
	if (fi < 0)
		fi = focusedindex;
    
	// MW-2005-08-31: If we get here even though we have no lines,
	//   noflow to make up for it.
	if (lines == NULL)
		noflow();
    
	// MW-2012-01-08: [[ ParaStyles ]] Compute spacing before and after.
	int32_t t_space_above, t_space_below;
	t_space_above = computetopmargin();
	t_space_below = computebottommargin();
    
	// MW-2012-01-08: [[ ParaStyles ]] Top of text starts after spacing above.
	MCRectangle drect;
	drect.y = 1 + t_space_above;
    
	MCLine *lptr;
	findex_t i, l;
	bool t_first_line;
	lptr = lines;
	lptr->GetRange(i, l);
	t_first_line = true;
	while (fi >= i + l && lptr->next() != lines)
	{
		if (fixedheight == 0)
			drect.y += lptr->getheight();
		else
			drect.y += fixedheight;
		lptr = lptr->next();
		lptr->GetRange(i, l);
		t_first_line = false;
	};
	if (fixedheight == 0)
		drect.height = lptr->getheight() - 2;
	else
		drect.height = fixedheight - 2;
    if (primary)
        drect.x = lptr->GetCursorXPrimary(fi, moving_forward);
    else
        drect.x = lptr->GetCursorXSecondary(fi, moving_forward);
	
	// MW-2012-01-08: [[ ParaStyles ]] If we want the 'full height' of the
	//   cursor (inc space), adjust appropriately depending on which line we are
	//   on.
	if (p_include_space)
	{
		if (t_first_line)
		{
			drect.y -= t_space_above;
			drect.height += t_space_above;
		}
		if (lptr -> next() == lines)
			drect.height += t_space_below;
	}
    
    // SN-2014-08-14: [[ Bug 13106 ]] Having a Vgrid discards the line offsets
    if (!getvgrid())
        drect.x += computelineoffset(lptr);
    
	drect.width = cursorwidth;
    
    // Adjust the height
    if (primary)
    {
        drect.height /= 2;
    }
    else
    {
        drect.y += drect.height/2;
        drect.height /= 2;
    }
    
	return drect;
}

bool MCParagraph::copytextasstringref(MCStringRef& r_string)
{
	return MCStringCopy(m_text, r_string);
}

void MCParagraph::settext(MCStringRef p_string)
{
	deletelines();
	deleteblocks();
	
	MCValueRelease(m_text);
	/* UNCHECKED */ MCStringMutableCopy(p_string, m_text);
	
	blocks = new MCBlock;
	blocks->setparent(this);
	blocks->SetRange(0, MCStringGetLength(m_text));
}

void MCParagraph::resettext(MCStringRef p_string)
{
	MCValueRelease(m_text);
	/* UNCHECKED */ MCStringMutableCopy(p_string, m_text);
	findex_t i, l;
	if (blocks == NULL)
	{
		blocks = new MCBlock;
		blocks->setparent(this);

		state |= PS_LINES_NOT_SYNCHED;
	}
	
	// Trim the last block so that it does not extend past the paragraph
	blocks->prev()->GetRange(i, l);
	blocks->prev()->SetRange(i, MCU_max(gettextlength() - i, 0));
}

void MCParagraph::getmaxline(uint2 &width, uint2 &aheight, uint2 &dheight)
{
	width = aheight = dheight = 0;
	if (lines != NULL)
	{
		int32_t t_first_indent;
		t_first_indent = getfirstindent();

		MCLine *lptr = lines;
		do
		{
			uint2 t_line_width;
			t_line_width = lptr -> getwidth();

			// MW-2012-03-16: [[ Bug 10001 ]] Adjust the line width to take into
			//   account any extra width added by first indent (-ve first indent
			//   widens non-first lines; +ve first indent widens first line).
			if (lines == lptr)
				t_line_width += MCMax(0, t_first_indent);
			else
				t_line_width -= MCMin(0, t_first_indent);

			width = MCU_max(width, t_line_width);
			aheight = MCU_max(aheight, lptr->getascent());
			dheight = MCU_max(dheight, lptr->getdescent());
			lptr = lptr->next();
		}
		while (lptr != lines);
	}

	width += computeleftmargin() + computerightmargin();
}

uint2 MCParagraph::getwidth() const
{
	int32_t t_width = 0;

	if (lines != NULL)
	{
		int32_t t_first_indent;
		t_first_indent = getfirstindent();

		MCLine *lptr = lines;
		do
		{
			int32_t t_line_width;
			t_line_width = lptr -> getwidth();

			// MW-2012-03-16: [[ Bug 10001 ]] Adjust the line width to take into
			//   account any extra width added by first indent (-ve first indent
			//   widens non-first lines; +ve first indent widens first line).
			if (lines == lptr)
				t_line_width += MCMax(0, t_first_indent);
			else
				t_line_width -= MCMin(0, t_first_indent);

			t_width = MCU_max(t_width, t_line_width);
			lptr = lptr->next();
		}
		while (lptr != lines);
	}

	t_width += computeleftmargin() + computerightmargin();

	return t_width;
}

uint2 MCParagraph::getheight(uint2 fixedheight) const
{
	uint2 height = 0;

	// MW-2012-03-05: [[ HiddenText ]] If the paragraph is currently hidden, then it
	//   is of height 0.
	if (gethidden())
		return 0;

	// MW-2012-01-08: [[ ParaStyles ]] Height of paragraph includes spacing
	//   before.
	height += computetopmargin();

	if (lines != NULL)
	{
		MCLine *lptr = lines;
		do
		{
			if (fixedheight == 0)
				height += lptr->getheight();
			else
				height += fixedheight;
			lptr = lptr->next();
		}
		while (lptr != lines);
	}

	// MW-2012-01-08: [[ ParaStyles ]] Height of paragraph includes spacing
	//   after.
	height += computebottommargin();

	return height;
}

Boolean MCParagraph::isselection()
{
	return startindex != endindex || state & (PS_FRONT | PS_BACK);
}

void MCParagraph::getselectionindex(findex_t &si, findex_t &ei)
{
	if (state & PS_FRONT && state & PS_BACK)
	{
		si = 0;
		ei = gettextlength();
	}
	else
		if (isselection())
		{
			si = startindex;
			ei = endindex;
		}
		else
			si = ei = focusedindex;
}

void MCParagraph::setselectionindex(findex_t si, findex_t ei, Boolean front, Boolean back)
{
	marklines(startindex, endindex);
	originalindex = startindex = si;
	endindex = ei;
	if (endindex < PARAGRAPH_MAX_LEN)
		focusedindex = endindex;
	if (front)
		state |= PS_FRONT;
	else
		state &= ~PS_FRONT;
	if (back)
		state |= PS_BACK;
	else
		state &= ~PS_BACK;
	marklines(startindex, endindex);
}

void MCParagraph::reverseselection()
{
	if (originalindex == startindex)
		originalindex = endindex;
	else
		originalindex = startindex;
}

void MCParagraph::indextoloc(findex_t tindex, uint2 fixedheight, coord_t &x, coord_t &y)
{
	// MW-2012-01-08: [[ ParaStyles ]] Text starts after spacing above.
	y = computetopmargin();
	
	MCLine *lptr = lines;
	while (True)
	{
		findex_t i, l;
		lptr->GetRange(i, l);
		if (i + l > tindex || lptr->next() == lines)
		{
			x = getx(tindex, lptr);
			break;
		}
		if (fixedheight == 0)
			y += lptr->getheight();
		else
			y += fixedheight;
		lptr = lptr->next();
	}
}

uint2 MCParagraph::getyextent(findex_t tindex, uint2 fixedheight)
{
	uint2 y;
	MCLine *lptr = lines;
	findex_t i, l;

	// MW-2012-01-08: [[ ParaStyles ]] Text starts after spacing above.
	y = computetopmargin();
	do
	{
		if (fixedheight == 0)
			y += lptr->getheight();
		else
			y += fixedheight;
		lptr->GetRange(i, l);
		lptr = lptr->next();
	}
	while (lptr != lines && i + l < tindex);

	// MW-2012-01-08: [[ ParaStyles ]] If we finish on the last line,
	//   adjust for space below.
	if (lptr == lines && tindex > i + l)
		y += computebottommargin();

	return y;
}

coord_t MCParagraph::getx(findex_t tindex, MCLine *lptr)
{
	coord_t x = lptr->GetCursorXPrimary(tindex, moving_forward);

	// MW-2012-01-08: [[ ParaStyles ]] Adjust the x start taking into account
	//   indents, list indents and alignment. (Paragraph to Field so +ve)
    // SN-2014-08-14: [[ Bug 13106 ]] Having a Vgrid discards the line offsets
    if (!getvgrid())
        x += computelineoffset(lptr);

	return x;
}

void MCParagraph::getxextents(findex_t &si, findex_t &ei, coord_t &minx, coord_t &maxx)
{
	if (lines == NULL)
	{
		minx = maxx = 0;
		return;
	}

	bool t_is_list;
	t_is_list = getliststyle() != kMCParagraphListStyleNone;
	
	MCLine *lptr = lines;
	findex_t i, l;
	do
	{
		coord_t newx;
		lptr->GetRange(i, l);
		if (i + l > si)
		{
			if (si >= i)
			{
				minx = maxx = getx(si, lptr);
				if (si == 0 && t_is_list)
					minx -= getlistlabelwidth();
			}
			else
			{
				newx = getx(i, lptr);
				if (i == 0 && t_is_list)
					newx -= getlistlabelwidth();
				if (newx < minx)
					minx = newx;
			}
			if (ei <= i + l)
				newx = getx(ei, lptr);
			else
			{
				findex_t end = i + l;
				findex_t bindex, blength;

				MCBlock *bptr = indextoblock(end, False);
				bptr->GetRange(bindex, blength);
				while (end && TextIsWordBreak(GetCodepointAtIndex(DecrementIndex(end))))
				{
					end = DecrementIndex(end);
					if (end < bindex)
					{
						bptr = bptr->prev();
						bptr->GetRange(bindex, blength);
					}
				}
				newx = getx(end, lptr);
			}
			if (newx > maxx)
				maxx = newx;
		}
		lptr = lptr->next();
	}
	while (i + l < ei && lptr != lines);
	
	si -= gettextlengthcr();
	ei -= gettextlengthcr();
}

// MW-2013-05-21: [[ Bug 10794 ]] Changed signature to return the block the search
//   ends up in.
MCBlock *MCParagraph::extendup(MCBlock *bptr, findex_t &si)
{
	Boolean isgroup = True;
	Boolean found = False;
	
	// MW-2008-09-04: [[ Bug 7085 ]] Extending clicked links upwards should terminate
	//   when we get to a block with different linkText.
	MCStringRef t_link_text;
	t_link_text = bptr -> getlinktext();
	
	while (bptr != blocks && isgroup)
	{
		if (bptr == NULL)
			bptr = blocks->prev();
		else
			bptr = bptr->prev();
		// MW-2012-02-17: [[ SplitTextAttrs ]] Use the 'islink()' predicate rather than
		//   checking directly.
		isgroup = bptr -> islink() && bptr -> getlinktext() == t_link_text;
		found |= isgroup;
	}
	if (!isgroup)
		bptr = bptr->next();
	findex_t l;
	bptr->GetRange(si, l);
	return bptr;
}

// MW-2013-05-21: [[ Bug 10794 ]] Changed signature to return the block the search
//   ends up in.
MCBlock *MCParagraph::extenddown(MCBlock *bptr, findex_t &ei)
{
	Boolean isgroup = True;
	Boolean found = False;
	
	// MW-2008-09-04: [[ Bug 7085 ]] Extending clicked links downwards should terminate
	//   when we get to a block with different linkText.
	MCStringRef t_link_text;
	t_link_text = bptr -> getlinktext();
	
	while (bptr == NULL || (bptr->next() != blocks && isgroup))
	{
		if (bptr == NULL)
			bptr = blocks;
		else
			bptr = bptr->next();
		// MW-2012-02-17: [[ SplitTextAttrs ]] Use the 'islink()' predicate rather than
		//   checking directly.
		isgroup = bptr -> islink() && bptr -> getlinktext() == t_link_text;
		found |= isgroup;
	}
	if (!isgroup)
		bptr = bptr->prev();
	findex_t l;
	bptr->GetRange(ei, l);
	ei += l;
	return bptr;
}

void MCParagraph::getclickindex(int2 x, int2 y,
                                   uint2 fixedheight, findex_t &si, findex_t &ei,
                                   Boolean wholeword, Boolean chunk)
{
	uint2 theight;
	if (fixedheight == 0)
		theight = lines->getheight();
	else
		theight = fixedheight;

	// MW-2012-01-08: [[ ParaStyles ]] Text starts after spacing above.
	uint2 ty = computetopmargin();

	MCLine *lptr = lines;
	while (y > ty + theight && lptr->next() != lines)
	{
		ty += theight;
		lptr = lptr->next();
		if (fixedheight == 0)
			theight = lptr->getheight();
	};

	// MW-2012-01-08: [[ ParaStyles ]] Text finishes before spacing below.
	ty += computebottommargin();

	// MW-2012-01-08: [[ Paragraph Align ]] Adjust the x start taking into account
	//   indents, list indents and alignment. (Field to Paragraph so -ve)
    // SN-2014-08-14: [[ Bug 13106 ]] Having a Vgrid discards the line offsets
    if (!getvgrid())
        x -= computelineoffset(lptr);

	si = lptr->GetCursorIndex(x, chunk, true);
	int4 lwidth = lptr->getwidth();
	if (x < 0 || x >= lwidth)
	{
		if (!chunk && x >= lwidth)
		{
			findex_t i, l;
			lptr->GetRange(i, l);
			ei = i + l;
		}
		else
			si = ei = 0;
		return;
	}

	MCBlock *bptr = NULL;
	bptr = indextoblock(si, False);
	if (!wholeword)
	{
		ei = NextChar(si);
		return;
	}

	// MW-2012-02-17: [[ SplitTextAttrs ]] If the block is a link, then act
	//   accordingly.
	if (bptr -> islink())
	{
		extendup(bptr, si);
		extenddown(bptr, ei);
		return;
	}
	else
	{
		// If we are looking at a space - we return a single character.
		if (TextIsWordBreak(GetCodepointAtIndex(si)))
		{
			ei = si;
			return;
		}
        
        // SN-2014-05-16 [[ Bug 12432 ]]
        // If si is now a wordbreak, then it was a worbreak boundary beforehand - and nothing should have been done
        uindex_t t_si;
		t_si = findwordbreakbefore(bptr, si);
        if (!TextIsWordBreak(GetCodepointAtIndex(t_si)))
            si = t_si;
        
		ei = si;
		bptr = indextoblock(ei, False);
		ei = findwordbreakafter(bptr, ei);

		bptr = indextoblock(ei, False);
		// AL-2014-04-07: [[ Bug 12143 ]] Advancing the index here causes the mouseChunk to report incorrect end index
        // bptr -> AdvanceIndex(ei);
		
		return;
	}
}

// MW-2008-07-25: [[ Bug 6830 ]] Make sure we use the block retreat/advance
//   methods to navigate relatively to an index, otherwise Unicodiness isn't
//   taken into account.
static codepoint_t GetCodepointAtRelativeIndex(MCBlock *p_block, findex_t p_index, findex_t p_delta)
{
	while(p_block != NULL && p_delta < 0)
	{
		p_block = p_block -> RetreatIndex(p_index);
		p_delta += 1;
	}
	
	while(p_block != NULL && p_delta > 0)
	{
		p_block = p_block -> AdvanceIndex(p_index);
		p_delta -= 1;
	}
	
	if (p_block == NULL)
		return 0xFFFFFFFF;
	
	return p_block -> getparent() -> GetCodepointAtIndex(p_index);
}

findex_t MCParagraph::findwordbreakbefore(MCBlock *p_block, findex_t p_index)
{    
	// Create the word break iterator
    MCBreakIteratorRef t_breaker;
    MCLocaleBreakIteratorCreate(kMCBasicLocale, kMCBreakIteratorTypeWord, t_breaker);
    MCLocaleBreakIteratorSetText(t_breaker, m_text);
    
    // Find the preceding word break
    findex_t t_break;
    t_break = MCLocaleBreakIteratorBefore(t_breaker, p_index);
    MCLocaleBreakIteratorRelease(t_breaker);
    
    return (t_break == kMCLocaleBreakIteratorDone) ? 0 : t_break;
}

findex_t MCParagraph::findwordbreakafter(MCBlock *p_block, findex_t p_index)
{
	// Create the word break iterator
    MCBreakIteratorRef t_breaker;
    MCLocaleBreakIteratorCreate(kMCBasicLocale, kMCBreakIteratorTypeWord, t_breaker);
    MCLocaleBreakIteratorSetText(t_breaker, m_text);
    
    // Find the succeeding word break
    findex_t t_break;
    t_break = MCLocaleBreakIteratorAfter(t_breaker, p_index);
    MCLocaleBreakIteratorRelease(t_breaker);
    
    return (t_break == kMCLocaleBreakIteratorDone) ? MCStringGetLength(m_text) : t_break;
}

void MCParagraph::sethilite(Boolean newstate)
{
	uint4 oldstate = state;
	if (newstate)
		state |= PS_HILITED;
	else
		state &= ~PS_HILITED;
	startindex = endindex = PARAGRAPH_MAX_LEN;
	if (state != oldstate)
		lines->makedirty();
}

Boolean MCParagraph::gethilite()
{
	return (state & PS_HILITED) != 0;
}

Boolean MCParagraph::getvisited(findex_t si)
{
	MCBlock *bptr = indextoblock(si, False);
	return bptr->getvisited();
}

MCStringRef MCParagraph::getlinktext(findex_t si)
{
	MCBlock *bptr = indextoblock(si, False);
	return bptr->getlinktext();
}

MCStringRef MCParagraph::getimagesource(findex_t si)
{
	MCBlock *bptr = indextoblock(si, False);
	return bptr->getimagesource();
}

MCStringRef MCParagraph::getmetadataatindex(findex_t si)
{
	MCBlock *bptr = indextoblock(si, False);
	return bptr->getmetadata();
}

// This method returns the state of a given block flag in the specified range.
// If the flag is the same on all the range, the state is returned in 'state'
// and true is the result. Otherwise, false is the result.
bool MCParagraph::getflagstate(uint32_t flag, findex_t si, findex_t ei, bool& r_state)
{
	// Clamp the upper index to the textsize.
	if (ei > gettextlength())
		ei = gettextlength();
	
	// Get the block and make appropriate adjustments to ensure we are looking
	// at the right one.
	MCBlock *bptr = indextoblock(si, False);
	findex_t i, l;
	bptr->GetRange(i, l);
	if (si == ei && si == i && l != 0 && bptr != blocks)
	{
		bptr = bptr -> prev();
		bptr -> GetRange(i, l);
	}
	
	// Now loop through all the blocks until we reach the end, checking to see
	// if the states are all equal.
	bool t_state;
	t_state = bptr -> getflag(flag);
	while(i + l < ei)
	{
		bptr = bptr -> next();
		
		// If the block is of zero size, we ignore it.
		if (bptr -> GetLength() != 0 && bptr -> getflag(flag) != t_state)
			return false;

		bptr->GetRange(i, l);
	}
	
	r_state = t_state;
	return true;
}

// This method accumulates the ranges of the paragraph that have 'flagged' set
// to true. The output is placed in ep as a return-delimited list, with indices
// adjusted by the 'delta'.
#ifdef LEGACY_EXEC
void MCParagraph::getflaggedranges(uint32_t p_part_id, MCExecPoint& ep, findex_t si, findex_t ei, int32_t p_delta)
{
	// If the paragraph is empty, there is nothing to do.
	if (gettextlength() == 0)
		return;
	
	if (ei > gettextlength())
		ei = gettextlength();

	// Get the block and make appropriate adjustments to ensure we are looking
	// at the right one.
	MCBlock *bptr = indextoblock(si, False);
	findex_t i, l;
	bptr->GetRange(i, l);
	if (si == ei && si == i && l != 0 && bptr != blocks)
	{
		bptr = bptr -> prev();
		bptr -> GetRange(i, l);
	}

	// Now loop through all the blocks until we reach the end.
	int32_t t_flagged_start, t_flagged_end;
	t_flagged_start = -1;
	t_flagged_end = -1;
	for(;;)
	{
		// Ignore any blocks of zero width;
		if (bptr -> GetLength() != 0)
		{
			// If this block is flagged, update the start/end.
			if (bptr -> getflagged())
			{
				// If we don't have a start, take the start of this block.
				if (t_flagged_start == -1)
					t_flagged_start = MCMax(si, i);

				// Always extend to the end.
				t_flagged_end = MCMin(ei, i + l);
			}

			// If we have a flagged range and we are reaching the end or have a block
			// which is not flagged then append the range.
			if (t_flagged_start != -1 && (!bptr -> getflagged() || i + l >= ei))
			{
				if (!ep . isempty())
					ep . appendnewline();
				
				// MW-2012-02-24: [[ FieldChars ]] Map the field indices back to char indices.
				findex_t t_start, t_end;
				t_start = p_delta + t_flagged_start;
				t_end = p_delta + t_flagged_end;
				parent -> unresolvechars(p_part_id, t_start, t_end);
				ep.appendstringf("%d,%d", t_start + 1, t_end);

				t_flagged_start = t_flagged_end = -1;
			}

			// If we have reached the end, break.
			if (i + l >= ei)
				break;
		}
		
		// Advance to the end of the block.
		bptr = bptr -> next();
		bptr -> GetRange(i, l);
	}
}
#endif

// This method accumulates the ranges of the paragraph that have 'flagged' set
// to true. The output is placed in the uinteger_t array, with indices
// adjusted by the 'delta'.
void MCParagraph::getflaggedranges(uint32_t p_part_id, findex_t si, findex_t ei, int32_t p_delta, MCInterfaceFieldRanges& r_ranges)
{
	// If the paragraph is empty, there is nothing to do.
	if (gettextlength() == 0)
    {
        r_ranges . ranges = nil;
        r_ranges . count = 0;
        return;
    }

	if (ei > gettextlength())
		ei = gettextlength();
    
	// Get the block and make appropriate adjustments to ensure we are looking
	// at the right one.
	MCBlock *bptr = indextoblock(si, False);
	findex_t i, l;
	bptr->GetRange(i, l);
	if (si == ei && si == i && l != 0 && bptr != blocks)
	{
		bptr = bptr -> prev();
		bptr -> GetRange(i, l);
	}
    
    MCAutoArray<MCInterfaceFieldRange> t_ranges;
    
	// Now loop through all the blocks until we reach the end.
	int32_t t_flagged_start, t_flagged_end;
	t_flagged_start = -1;
	t_flagged_end = -1;
	for(;;)
	{
        MCInterfaceFieldRange t_range;
		// Ignore any blocks of zero width;
		if (bptr -> GetLength() != 0)
		{
			// If this block is flagged, update the start/end.
			if (bptr -> getflagged())
			{
				// If we don't have a start, take the start of this block.
				if (t_flagged_start == -1)
					t_flagged_start = MCMax(si, i);
                
				// Always extend to the end.
				t_flagged_end = MCMin(ei, i + l);
			}
            
			// If we have a flagged range and we are reaching the end or have a block
			// which is not flagged then append the range.
			if (t_flagged_start != -1 && (!bptr -> getflagged() || i + l >= ei))
			{				
				// MW-2012-02-24: [[ FieldChars ]] Map the field indices back to char indices.
				findex_t t_start, t_end;
				t_start = p_delta + t_flagged_start;
				t_end = p_delta + t_flagged_end;
				parent -> unresolvechars(p_part_id, t_start, t_end);
                t_range . start = t_start + 1;
                t_range . end = t_end;
                t_ranges . Push(t_range);
                
				t_flagged_start = t_flagged_end = -1;
			}
            
			// If we have reached the end, break.
			if (i + l >= ei)
				break;
		}
		
		// Advance to the end of the block.
		bptr = bptr -> next();
		bptr -> GetRange(i, l);
	}
    t_ranges . Take(r_ranges . ranges, r_ranges . count);
}

void MCParagraph::setvisited(findex_t si, findex_t ei, Boolean v)
{
	MCBlock *bptr = indextoblock(si, False);
	findex_t i, l;
	do
	{
		if (v)
			bptr->setvisited();
		else
			bptr->clearvisited();
		bptr->GetRange(i, l);
		bptr = bptr->next();
	}
	while (i + l < ei);
}

Boolean MCParagraph::pageheight(uint2 fixedheight, uint2 &theight,
                                MCLine *&lptr)
{
	if (lptr == NULL)
		lptr = lines;
    
    // SN-2014-09-17: [[ Bug 13462 ]] Added the space above and below each paragraph
    if (attrs != nil)
        theight -= attrs -> space_above;
    
	do
	{
		uint2 lheight = fixedheight == 0 ? lptr->getheight() : fixedheight;
		if (lheight > theight)
			return False;
		theight -= lheight;
		lptr = lptr->next();
	}
	while (lptr != lines);
	lptr = NULL;
    
    // SN-2014-09-17: [[ Bug 13462 ]] Added the space above and below each paragraph.
    // There is no failure for this paragraph if only the space below does not fit in the field
    if (attrs != nil)
        theight = MCU_max(((int32_t)theight) - attrs -> space_below, 0);
    
	return True;
}

// JS-2013-05-15: [[ PageRanges ]] pagerange as variant of pageheight
// MW-2014-04-11: [[ Bug 12182 ]] Make sure we use uint4 for field indicies.
Boolean MCParagraph::pagerange(uint2 fixedheight, uint2 &theight,
                               uint4 &tend, MCLine *&lptr)
{
	if (lptr == NULL)
		lptr = lines;
	do
	{
		uint2 lheight = fixedheight == 0 ? lptr->getheight() : fixedheight;
		if (lheight > theight)
			return False;
		theight -= lheight;
        findex_t li, ll;
        lptr->GetRange(li, ll);
        tend += ll;
		lptr = lptr->next();
	}
	while (lptr != lines);
	lptr = NULL;
	return True;
}

bool MCParagraph::imagechanged(MCImage *p_image, bool p_deleting)
{
	bool t_used = false;
	MCBlock *t_block = blocks;

	do
	{
		t_used = t_block->imagechanged(p_image, p_deleting) || t_used;
		t_block = t_block->next();
	}
	while (t_block != blocks);

	return t_used;
}

void MCParagraph::restricttoline(findex_t& si, findex_t& ei)
{
	MCLine *t_line;
	t_line = lines;
	do
	{
		findex_t i, l;
		t_line -> GetRange(i, l);
		if (i >= si && si < (i + l))
		{
			si = i;
			ei = i + l;
			return;
		}
		t_line = t_line -> next();
	}
	while(t_line != lines);

	si = ei = 0;
}

findex_t MCParagraph::heightoflinewithindex(findex_t si, uint2 fixedheight)
{
	MCLine *t_line;
	t_line = lines;
	do
	{
		findex_t i, l;
		t_line -> GetRange(i, l);
		if (i >= si && si < (i + l))
			return fixedheight == 0 ? t_line -> getheight() : fixedheight;
		t_line = t_line -> next();
	}
	while(t_line != lines);
	return 0;
}<|MERGE_RESOLUTION|>--- conflicted
+++ resolved
@@ -510,32 +510,10 @@
 				return stat;
 			switch (type)
 			{
-<<<<<<< HEAD
 				// MW-2012-03-04: [[ StackFile5500 ]] Handle either a normal block, or
 				//   an extended block.
 				case OT_BLOCK:
 				case OT_BLOCK_EXT:
-=======
-				MCBlock *newblock = new MCBlock;
-				newblock->setparent(this);
-				
-				// MW-2012-03-04: [[ StackFile5500 ]] If the tag was actually an
-				//   extended block, then pass in 'true' for is_ext.
-				if ((stat = newblock->load(stream, version, type == OT_BLOCK_EXT)) != IO_NORMAL)
-				{
-					delete newblock;
-					return stat;
-				}
-				uint2 index, len;
-				newblock->getindex(index, len);
-                
-                // SN-2014-10-31: [[ Bug 13881 ]] Ensure that the block hasn't been corrupted.
-                //  (leads to a potential crash, in case the corrupted stack ends up to be valid).
-                if (index > textsize || len + index > textsize)
-                    return IO_ERROR;
-                
-				if (newblock->hasunicode())
->>>>>>> 355bd665
 				{
 					MCBlock *newblock = new MCBlock;
 					newblock->setparent(this);
@@ -557,6 +535,11 @@
 					newblock->GetRange(index, len);
                     t_last_added = index+len;
 
+                    // SN-2014-10-31: [[ Bug 13881 ]] Ensure that the block hasn't been corrupted.
+                    //  (leads to a potential crash, in case the corrupted stack ends up to be valid).
+                    if (index > t_length)
+                        return IO_ERROR;
+                    
                     // Some stacks seem to be saved with invalid blocks that
                     // exceed the length of the paragraph character data
                     // SN-2014-09-29: [[ Bug 13552 ]] Clamp the length appropriately
