/* Copyright (C) 2003-2013 Runtime Revolution Ltd.

This file is part of LiveCode.

LiveCode is free software; you can redistribute it and/or modify it under
the terms of the GNU General Public License v3 as published by the Free
Software Foundation.

LiveCode is distributed in the hope that it will be useful, but WITHOUT ANY
WARRANTY; without even the implied warranty of MERCHANTABILITY or
FITNESS FOR A PARTICULAR PURPOSE.  See the GNU General Public License
for more details.

You should have received a copy of the GNU General Public License
along with LiveCode.  If not see <http://www.gnu.org/licenses/>.  */

#include "prefix.h"

#include "globdefs.h"
#include "filedefs.h"
#include "objdefs.h"
#include "parsedef.h"

#include "mcerror.h"
#include "execpt.h"
#include "printer.h"
#include "globals.h"
#include "dispatch.h"
#include "stack.h"
#include "image.h"
#include "player.h"
#include "param.h"
#include "eventqueue.h"
#include "osspec.h"
#include "exec.h"


#include <jni.h>
#include "mblandroidjava.h"
#include "mblandroidcontrol.h"
#include "mblandroidutil.h"

////////////////////////////////////////////////////////////////////////////////

bool MCParseParameters(MCParameter*& p_parameters, const char *p_format, ...);

////////////////////////////////////////////////////////////////////////////////

class MCAndroidScrollerControl: public MCAndroidControl
{
protected:
	static MCNativeControlPropertyInfo kProperties[];
	static MCNativeControlPropertyTable kPropertyTable;
    
public:
    MCAndroidScrollerControl(void);
    
	virtual MCNativeControlType GetType(void);
#ifdef LEGACY_EXEC    
    virtual Exec_stat Set(MCNativeControlProperty property, MCExecPoint &ep);
    virtual Exec_stat Get(MCNativeControlProperty property, MCExecPoint &ep);
    virtual Exec_stat Do(MCNativeControlAction action, MCParameter *parameters);
<<<<<<< HEAD

    virtual const MCNativeControlPropertyTable *getpropertytable(void) const { return &kPropertyTable; }

    void SetContentRect(MCExecContext& ctxt, MCRectangle32 p_rect);
    void GetContentRect(MCExecContext& ctxt, MCRectangle32& r_rect);
=======
#endif    
    
    virtual Exec_Stat Do(MCExecContext& ctxt, MCNativeControlAction action, MCParameter *parameters);
    
    void SetContentRect(MCExecContext& ctxt, MCRectangle32* p_rect);
    void GetContentRect(MCExecContext& ctxt, MCRectangle32*& r_rect);
>>>>>>> 400333a4
    void SetHScroll(MCExecContext& ctxt, integer_t p_scroll);
    void GetHScroll(MCExecContext& ctxt, integer_t& r_scroll);
    void SetVScroll(MCExecContext& ctxt, integer_t p_scroll);
    void GetVScroll(MCExecContext& ctxt, integer_t& r_scroll);
    void SetScrollingEnabled(MCExecContext& ctxt, bool p_value);
    void GetScrollingEnabled(MCExecContext& ctxt, bool& r_value);
    void SetShowHorizontalIndicator(MCExecContext& ctxt, bool p_value);
    void GetShowHorizontalIndicator(MCExecContext& ctxt, bool& r_value);
    void SetShowVerticalIndicator(MCExecContext& ctxt, bool p_value);
    void GetShowVerticalIndicator(MCExecContext& ctxt, bool& r_value);
    
    void GetTracking(MCExecContext& ctxt, bool& r_value);
    void GetDragging(MCExecContext& ctxt, bool& r_value);
    
    void HandleScrollEvent(void);
    void HandleEvent(MCNameRef p_message);
    
    bool CanPostScrollEvent(void) { return m_post_scroll_event; }
    void SetCanPostScrollEvent(bool p_post) { m_post_scroll_event = p_post; }
    
protected:
    virtual ~MCAndroidScrollerControl(void);
    virtual jobject CreateView(void);
    virtual void DeleteView(jobject view);
    
private:
    MCRectangle32 m_content_rect;
    bool m_post_scroll_event;
};

////////////////////////////////////////////////////////////////////////////////

MCNativeControlPropertyInfo MCAndroidScrollerControl::kProperties[] =
{
    DEFINE_RW_CTRL_PROPERTY(ContentRectangle, Int32X4, MCAndroidScrollerControl, ContentRect)
    DEFINE_RW_CTRL_PROPERTY(HScroll, Int32, MCAndroidScrollerControl, HScroll)
    DEFINE_RW_CTRL_PROPERTY(VScroll, Int32, MCAndroidScrollerControl, VScroll)
    DEFINE_RW_CTRL_PROPERTY(ScrollingEnabled, Bool, MCAndroidScrollerControl, ScrollingEnabled)
    DEFINE_RW_CTRL_PROPERTY(ShowHorizontalIndicator, Bool, MCAndroidScrollerControl, ShowHorizontalIndicator)
    DEFINE_RW_CTRL_PROPERTY(ShowVerticalIndicator, Bool, MCAndroidScrollerControl, ShowVerticalIndicator)
    DEFINE_RO_CTRL_PROPERTY(Tracking, Bool, MCAndroidScrollerControl, Tracking)
    DEFINE_RO_CTRL_PROPERTY(Dragging, Bool, MCAndroidScrollerControl, Dragging)
};

MCNativeControlPropertyTable MCAndroidScrollerControl::kPropertyTable =
{
	&MCAndroidControl::kPropertyTable,
	sizeof(kProperties) / sizeof(kProperties[0]),
	&kProperties[0],
};

////////////////////////////////////////////////////////////////////////////////

MCAndroidScrollerControl::MCAndroidScrollerControl(void)
{
    m_content_rect.width = m_content_rect.height = m_content_rect.x = m_content_rect.y = 0;
    m_post_scroll_event = true;
}

MCAndroidScrollerControl::~MCAndroidScrollerControl(void)
{
    
}

MCNativeControlType MCAndroidScrollerControl::GetType(void)
{
    return kMCNativeControlTypeScroller;
}

////////////////////////////////////////////////////////////////////////////////

void MCAndroidScrollerControl::SetContentRect(MCExecContext& ctxt, MCRectangle32 p_rect)
{
    jobject t_view;
    t_view = GetView();
    
    if (t_view != nil)
        MCAndroidObjectRemoteCall(t_view, "setContentSize", "vii", nil, p_rect . width, p_rect . height);
}

void MCAndroidScrollerControl::GetContentRect(MCExecContext& ctxt, MCRectangle32& r_rect)
{
    jobject t_view;
    t_view = GetView();
    
    if (t_view != nil)
        r_rect = m_content_rect;
}

void MCAndroidScrollerControl::SetHScroll(MCExecContext& ctxt, integer_t p_scroll)
{
    jobject t_view;
    t_view = GetView();
    
    if (t_view)
        MCAndroidObjectRemoteCall(t_view, "setHScroll", "vi", nil, p_scroll);
}

void MCAndroidScrollerControl::GetHScroll(MCExecContext& ctxt, integer_t& r_scroll)
{
    jobject t_view;
    t_view = GetView();
    
    if (t_view)
        MCAndroidObjectRemoteCall(t_view, "getHScroll", "i", &r_scroll);
    else
        r_scroll = 0;
}

void MCAndroidScrollerControl::SetVScroll(MCExecContext& ctxt, integer_t p_scroll)
{
    jobject t_view;
    t_view = GetView();
    
    if (t_view)
        MCAndroidObjectRemoteCall(t_view, "setVScroll", "vi", nil, p_scroll);
}

void MCAndroidScrollerControl::GetVScroll(MCExecContext& ctxt, integer_t& r_scroll)
{
    jobject t_view;
    t_view = GetView();
    
    if (t_view)
        MCAndroidObjectRemoteCall(t_view, "getVScroll", "i", &r_scroll);
    else
        r_scroll = 0;
}

void MCAndroidScrollerControl::SetScrollingEnabled(MCExecContext& ctxt, bool p_value)
{
    jobject t_view;
    t_view = GetView();
    
    if (t_view)
        MCAndroidObjectRemoteCall(t_view, "setScrollingEnabled", "vb", nil, p_value);
}

void MCAndroidScrollerControl::GetScrollingEnabled(MCExecContext& ctxt, bool& r_value)
{
    jobject t_view;
    t_view = GetView();
    
    if (t_view)
        MCAndroidObjectRemoteCall(t_view, "getScrollingEnabled", "b", &r_value);
}

void MCAndroidScrollerControl::SetShowHorizontalIndicator(MCExecContext& ctxt, bool p_value)
{
    jobject t_view;
    t_view = GetView();
    
    if (t_view)
        MCAndroidObjectRemoteCall(t_view, "setHorizontalIndicator", "vb", nil, p_value);
}

void MCAndroidScrollerControl::GetShowHorizontalIndicator(MCExecContext& ctxt, bool& r_value)
{
    jobject t_view;
    t_view = GetView();
    
    if (t_view)
        MCAndroidObjectRemoteCall(t_view, "getHorizontalIndicator", "b", &r_value);
    else
        r_value = false;
}

void MCAndroidScrollerControl::SetShowVerticalIndicator(MCExecContext& ctxt, bool p_value)
{
    jobject t_view;
    t_view = GetView();
    
    if (t_view)
        MCAndroidObjectRemoteCall(t_view, "setVerticalIndicator", "vb", nil, p_value);
}

void MCAndroidScrollerControl::GetShowVerticalIndicator(MCExecContext& ctxt, bool& r_value)
{
    jobject t_view;
    t_view = GetView();
    
    if (t_view)
        MCAndroidObjectRemoteCall(t_view, "getVerticalIndicator", "b", &r_value);
    else
        r_value = false;
}

void MCAndroidScrollerControl::GetTracking(MCExecContext& ctxt, bool& r_value)
{
    jobject t_view;
    t_view = GetView();
    
    if (t_view)
        MCAndroidObjectRemoteCall(t_view, "isTracking", "b", &r_value);
}

void MCAndroidScrollerControl::GetDragging(MCExecContext& ctxt, bool& r_value)
{
    jobject t_view;
    t_view = GetView();
    
    if (t_view)
        MCAndroidObjectRemoteCall(t_view, "isDragging", "b", &r_value);
}

bool MCScrollViewGetHScroll(jobject p_view, int32_t &r_hscroll)
{
	if (p_view == nil)
		return false;
	
	MCAndroidObjectRemoteCall(p_view, "getHScroll", "i", &r_hscroll);
	return true;
}

bool MCScrollViewGetVScroll(jobject p_view, int32_t &r_vscroll)
{
	if (p_view == nil)
		return false;
	
	MCAndroidObjectRemoteCall(p_view, "getVScroll", "i", &r_vscroll);
	return true;
}

bool MCScrollViewSetHScroll(jobject p_view, int32_t p_hscroll)
{
    if (p_view == nil)
        return false;
    
    MCAndroidObjectRemoteCall(p_view, "setHScroll", "vi", nil, p_hscroll);
    return true;
}

bool MCScrollViewSetVScroll(jobject p_view, int32_t p_vscroll)
{
    if (p_view == nil)
        return false;
    
    MCAndroidObjectRemoteCall(p_view, "setVScroll", "vi", nil, p_vscroll);
    return true;
}

bool MCScrollViewGetContentOffset(jobject p_view, int32_t &r_x, int32_t &r_y)
{
    return MCScrollViewGetHScroll(p_view, r_x) && MCScrollViewGetVScroll(p_view, r_y);
}

bool MCScrollViewGetHorizontalIndicator(jobject p_view, bool &r_show_indicator)
{
    if (p_view == nil)
        return false;
    
    MCAndroidObjectRemoteCall(p_view, "getHorizontalIndicator", "b", &r_show_indicator);
    return true;
}

bool MCScrollViewGetVerticalIndicator(jobject p_view, bool &r_show_indicator)
{
    if (p_view == nil)
        return false;
    
    MCAndroidObjectRemoteCall(p_view, "getVerticalIndicator", "b", &r_show_indicator);
    return true;
}

bool MCScrollViewSetHorizontalIndicator(jobject p_view, bool p_show_indicator)
{
    if (p_view == nil)
        return false;
    
    MCAndroidObjectRemoteCall(p_view, "setHorizontalIndicator", "vb", nil, p_show_indicator);
    return true;
}

bool MCScrollViewSetVerticalIndicator(jobject p_view, bool p_show_indicator)
{
    if (p_view == nil)
        return false;
    
    MCAndroidObjectRemoteCall(p_view, "setVerticalIndicator", "vb", nil, p_show_indicator);
    return true;
}

bool MCScrollViewGetScrollingEnabled(jobject p_view, bool &r_enabled)
{
    if (p_view == nil)
        return false;
    
    MCAndroidObjectRemoteCall(p_view, "getScrollingEnabled", "b", &r_enabled);
    return true;
}

bool MCScrollViewSetScrollingEnabled(jobject p_view, bool p_enabled)
{
    if (p_view == nil)
        return false;
    
    MCAndroidObjectRemoteCall(p_view, "setScrollingEnabled", "vb", nil, p_enabled);
    return true;
}

bool MCScrollViewIsTracking(jobject p_view, bool &r_tracking)
{
    if (p_view == nil)
        return false;
    
    MCAndroidObjectRemoteCall(p_view, "isTracking", "b", &r_tracking);
    return true;
}

bool MCScrollViewIsDragging(jobject p_view, bool &r_dragging)
{
    if (p_view == nil)
        return false;
    
    MCAndroidObjectRemoteCall(p_view, "isDragging", "b", &r_dragging);
    return true;
}

////////////////////////////////////////////////////////////////////////////////

Exec_stat scroller_set_property(jobject p_view, MCRectangle32 &x_content_rect, MCNativeControlProperty p_property, MCExecPoint&ep)
{
	Boolean t_bool;
	real8 t_double;
	
	switch (p_property)
	{
		case kMCNativeControlPropertyContentRectangle:
			if (!MCNativeControl::ParseRectangle32(ep, x_content_rect))
				return ES_ERROR;
			if (p_view != nil)
                MCAndroidObjectRemoteCall(p_view, "setContentSize", "vii", nil, x_content_rect.width, x_content_rect.height);
			return ES_NORMAL;
            
        case kMCNativeControlPropertyHScroll:
            int32_t t_hscroll;
            if (!MCNativeControl::ParseInteger(ep, t_hscroll))
                return ES_ERROR;
            
            MCScrollViewSetHScroll(p_view, t_hscroll - x_content_rect.x);
            return ES_NORMAL;
            
        case kMCNativeControlPropertyVScroll:
            int32_t t_vscroll;
            if (!MCNativeControl::ParseInteger(ep, t_vscroll))
                return ES_ERROR;
            
            MCScrollViewSetVScroll(p_view, t_vscroll - x_content_rect.y);
            return ES_NORMAL;
            
        case kMCNativeControlPropertyShowHorizontalIndicator:
            if (MCU_stob(ep.getsvalue(), t_bool))
                MCScrollViewSetHorizontalIndicator(p_view, t_bool);
            else
            {
                MCeerror->add(EE_OBJECT_NAB, 0, 0, ep.getsvalue());
                return ES_ERROR;
            }
            return ES_NORMAL;
            
        case kMCNativeControlPropertyShowVerticalIndicator:
            if (MCU_stob(ep.getsvalue(), t_bool))
                MCScrollViewSetVerticalIndicator(p_view, t_bool);
            else
            {
                MCeerror->add(EE_OBJECT_NAB, 0, 0, ep.getsvalue());
                return ES_ERROR;
            }
            return ES_NORMAL;
            
        case kMCNativeControlPropertyScrollingEnabled:
            if (MCU_stob(ep.getsvalue(), t_bool))
                MCScrollViewSetScrollingEnabled(p_view, t_bool);
            else
            {
                MCeerror->add(EE_OBJECT_NAB, 0, 0, ep.getsvalue());
                return ES_ERROR;
            }
            return ES_NORMAL;
            
        default:
            break;
	}
	return ES_NOT_HANDLED;
}

#ifdef /* MCAndroidScrollerControl::Set */ LEGACY_EXEC
Exec_stat MCAndroidScrollerControl::Set(MCNativeControlProperty p_property, MCExecPoint &ep)
{
    jobject t_view;
    t_view = GetView();
    
	Exec_stat t_state;
	t_state = scroller_set_property(t_view, m_content_rect, p_property, ep);
    
	if (t_state == ES_NOT_HANDLED)
        return MCAndroidControl::Set(p_property, ep);
	else
		return t_state;

}
#endif /* MCAndroidScrollerControl::Set */

Exec_stat scroller_get_property(jobject p_view, const MCRectangle32 &p_content_rect, MCNativeControlProperty p_property, MCExecPoint &ep)
{
	switch (p_property)
	{
		case kMCNativeControlPropertyContentRectangle:
			if (p_view != nil)
				ep.setrectangle(p_content_rect);
			else
				ep.clear();
			return ES_NORMAL;
            
        case kMCNativeControlPropertyHScroll:
        {
            int32_t t_hscroll = 0;
            if (MCScrollViewGetHScroll(p_view, t_hscroll))
                ep.setnvalue(p_content_rect.x + t_hscroll);
            else
                ep.setnvalue(0);
            return ES_NORMAL;
        }
        case kMCNativeControlPropertyVScroll:
        {
            int32_t t_vscroll = 0;
            if (MCScrollViewGetVScroll(p_view, t_vscroll))
                ep.setnvalue(p_content_rect.y + t_vscroll);
            else
                ep.setnvalue(0);
            return ES_NORMAL;
        }
        
        case kMCNativeControlPropertyShowHorizontalIndicator:
        {
            bool t_show = false;
            if (MCScrollViewGetHorizontalIndicator(p_view, t_show))
                ep.setsvalue(MCU_btos(t_show));
            else
                ep.setempty();
            return ES_NORMAL;
        }
            
        case kMCNativeControlPropertyShowVerticalIndicator:
        {
            bool t_show = false;
            if (MCScrollViewGetVerticalIndicator(p_view, t_show))
                ep.setsvalue(MCU_btos(t_show));
            else
                ep.setempty();
            return ES_NORMAL;
        }
            
        case kMCNativeControlPropertyScrollingEnabled:
        {
            bool t_show = false;
            if (MCScrollViewGetScrollingEnabled(p_view, t_show))
                ep.setsvalue(MCU_btos(t_show));
            else
                ep.setempty();
            return ES_NORMAL;
        }
            
        case kMCNativeControlPropertyTracking:
        {
            bool t_tracking = false;
            if (MCScrollViewIsTracking(p_view, t_tracking))
                ep.setsvalue(MCU_btos(t_tracking));
            else
                ep.setempty();
            return ES_NORMAL;
        }
            
        case kMCNativeControlPropertyDragging:
        {
            bool t_dragging = false;
            if (MCScrollViewIsDragging(p_view, t_dragging))
                ep.setsvalue(MCU_btos(t_dragging));
            else
                ep.setempty();
            return ES_NORMAL;
        }
            
        default:
            break;
	}
	return ES_NOT_HANDLED;
}

#ifdef /* MCAndroidScrollerControl::Get */ LEGACY_EXEC
Exec_stat MCAndroidScrollerControl::Get(MCNativeControlProperty p_property, MCExecPoint &ep)
{
    jobject t_view;
    t_view = GetView();
    
	Exec_stat t_state;
	t_state = scroller_get_property(t_view, m_content_rect, p_property, ep);
    
	if (t_state == ES_NOT_HANDLED)
        return MCAndroidControl::Get(p_property, ep);
	else
		return t_state;
}
#endif /* MCAndroidScrollerControl::Get */

<<<<<<< HEAD
=======
void MCAndroidScrollerControl::Get(MCExecContext& ctxt, MCNativeControlProperty p_property)
{
    MCExecPoint& ep = ctxt . GetEP();
    
	switch(p_property)
	{
        case kMCNativeControlPropertyContentRectangle:
        {
            MCRectangle32 t_rect;
            GetContentRect(ctxt, t_rect);
            ep.setstringf("%d,%d,%d,%d", t_rect . x, t_rect . y, t_rect . width - t_rect . x, t_rect . height - t_rect . y);
            return;
        }
            
        case kMCNativeControlPropertyHScroll:
        {
            int32_t t_hscroll;
            GetHScroll(ctxt, t_hscroll);
            ep . setnvalue(t_hscroll);
            return;
        }
        case kMCNativeControlPropertyVScroll:
        {
            int32_t t_vscroll;
            GetVScroll(ctxt, t_vscroll);
            ep . setnvalue(t_vscroll);
            return;
        }
            
        case kMCNativeControlPropertyScrollingEnabled:
        {
            bool t_value;
            GetScrollingEnabled(ctxt, t_value);
            ep . setbool(t_value);
            return;
        }
            
        case kMCNativeControlPropertyShowHorizontalIndicator:
        {
            bool t_value;
            GetShowHorizontalIndicator(ctxt, t_value);
            ep . setbool(t_value);
            return;
        }
            
        case kMCNativeControlPropertyShowVerticalIndicator:
        {
            bool t_value;
            GetShowVerticalIndicator(ctxt, t_value);
            ep . setbool(t_value);
            return;
        }

        case kMCNativeControlPropertyTracking:
        {
            bool t_value;
            GetTracking(ctxt, t_value);
            ep . setbool(t_value);
            return;
        }
        case kMCNativeControlPropertyDragging:
        {
            bool t_value;
            GetDragging(ctxt, t_value);
            ep . setbool(t_value);
            return;
        }
            
        default:
            break;
    }
    
    MCAndroidControl::Get(ctxt, p_property);
}

#ifdef /* MCAndroidScrollerControl::Do */ LEGACY_EXEC
>>>>>>> 400333a4
Exec_stat MCAndroidScrollerControl::Do(MCNativeControlAction p_action, MCParameter *p_parameters)
{
    jobject t_view;
    t_view = GetView();
    
    switch (p_action)
    {
        default:
            break;
    }
    
    return MCAndroidControl::Do(p_action, p_parameters);
}
#endif /* MCAndroidScrollerControl::Do */

Exec_stat MCAndroidScrollerControl::Do(MCExecContext& ctxt, MCNativeControlAction p_action, MCParameter *p_parameters)
{    
    switch (p_action)
    {
        default:
            break;
    }
    
    return MCAndroidControl::Do(ctxt, p_action, p_parameters);
}

////////////////////////////////////////////////////////////////////////////////

class MCNativeScrollerScrollEvent : public MCCustomEvent
{
public:
	MCNativeScrollerScrollEvent(MCAndroidScrollerControl *p_target)
	{
		m_target = p_target;
		m_target->Retain();
	}
	
	void Destroy(void)
	{
		m_target->Release();
		delete this;
	}
	
	void Dispatch(void)
	{
		m_target->HandleScrollEvent();
	}
	
private:
	MCAndroidScrollerControl *m_target;
};

////////////////////////////////////////////////////////////////////////////////

void MCAndroidScrollerControl::HandleScrollEvent(void)
{
	MCObject *t_target;
	t_target = GetOwner();
	
	int32_t t_x, t_y;
    SetCanPostScrollEvent(true);
	if (t_target != nil && MCScrollViewGetContentOffset(GetView(), t_x, t_y))
	{
		MCNativeControl *t_old_target;
		t_old_target = ChangeTarget(this);
		t_target->message_with_args(MCM_scroller_did_scroll, m_content_rect.x + t_x, m_content_rect.y + t_y);
		ChangeTarget(t_old_target);
	}
}

////////////////////////////////////////////////////////////////////////////////

extern "C" JNIEXPORT void JNICALL Java_com_runrev_android_nativecontrol_ScrollerControl_doScrollChanged(JNIEnv *env, jobject object, jint left, jint top) __attribute__((visibility("default")));
JNIEXPORT void JNICALL Java_com_runrev_android_nativecontrol_ScrollerControl_doScrollChanged(JNIEnv *env, jobject object, jint left, jint top)
{
    MCAndroidControl *t_control = nil;
    char *t_url = nil;
    
    if (MCAndroidControl::FindByView(object, t_control))
    {
        MCAndroidScrollerControl *t_scroller = (MCAndroidScrollerControl*)t_control;
        if (t_scroller->CanPostScrollEvent())
        {
            t_scroller->SetCanPostScrollEvent(false);
            MCCustomEvent *t_event;
            t_event = new MCNativeScrollerScrollEvent(t_scroller);
            MCEventQueuePostCustom(t_event);
        }
    }
}

extern "C" JNIEXPORT void JNICALL Java_com_runrev_android_nativecontrol_ScrollerControl_doScrollBeginDrag(JNIEnv *env, jobject object) __attribute__((visibility("default")));
JNIEXPORT void JNICALL Java_com_runrev_android_nativecontrol_ScrollerControl_doScrollBeginDrag(JNIEnv *env, jobject object)
{
    MCLog("scrollViewBeginDrag", nil);
    MCAndroidControl *t_control = nil;
    char *t_url = nil;
    
    if (MCAndroidControl::FindByView(object, t_control))
        t_control->PostNotifyEvent(MCM_scroller_begin_drag);
}

extern "C" JNIEXPORT void JNICALL Java_com_runrev_android_nativecontrol_ScrollerControl_doScrollEndDrag(JNIEnv *env, jobject object) __attribute__((visibility("default")));
JNIEXPORT void JNICALL Java_com_runrev_android_nativecontrol_ScrollerControl_doScrollEndDrag(JNIEnv *env, jobject object)
{
    MCLog("scrollViewEndDrag", nil);
    MCAndroidControl *t_control = nil;
    char *t_url = nil;
    
    if (MCAndroidControl::FindByView(object, t_control))
        t_control->PostNotifyEvent(MCM_scroller_end_drag);
}

////////////////////////////////////////////////////////////////////////////////

jobject MCAndroidScrollerControl::CreateView(void)
{
    jobject t_view;
    MCAndroidEngineRemoteCall("createScrollerControl", "o", &t_view);
    return t_view;
}

void MCAndroidScrollerControl::DeleteView(jobject p_view)
{
    JNIEnv *env;
    env = MCJavaGetThreadEnv();
    
    env->DeleteGlobalRef(p_view);
}

////////////////////////////////////////////////////////////////////////////////

bool MCNativeScrollerControlCreate(MCNativeControl *&r_control)
{
    r_control = new MCAndroidScrollerControl();
    return true;
}

////////////////////////////////////////////////////////////////////////////////<|MERGE_RESOLUTION|>--- conflicted
+++ resolved
@@ -60,20 +60,14 @@
     virtual Exec_stat Set(MCNativeControlProperty property, MCExecPoint &ep);
     virtual Exec_stat Get(MCNativeControlProperty property, MCExecPoint &ep);
     virtual Exec_stat Do(MCNativeControlAction action, MCParameter *parameters);
-<<<<<<< HEAD
-
+#endif
+    
+    virtual Exec_Stat Do(MCExecContext& ctxt, MCNativeControlAction action, MCParameter *parameters);
     virtual const MCNativeControlPropertyTable *getpropertytable(void) const { return &kPropertyTable; }
 
     void SetContentRect(MCExecContext& ctxt, MCRectangle32 p_rect);
     void GetContentRect(MCExecContext& ctxt, MCRectangle32& r_rect);
-=======
-#endif    
-    
-    virtual Exec_Stat Do(MCExecContext& ctxt, MCNativeControlAction action, MCParameter *parameters);
-    
-    void SetContentRect(MCExecContext& ctxt, MCRectangle32* p_rect);
-    void GetContentRect(MCExecContext& ctxt, MCRectangle32*& r_rect);
->>>>>>> 400333a4
+  
     void SetHScroll(MCExecContext& ctxt, integer_t p_scroll);
     void GetHScroll(MCExecContext& ctxt, integer_t& r_scroll);
     void SetVScroll(MCExecContext& ctxt, integer_t p_scroll);
@@ -579,85 +573,7 @@
 }
 #endif /* MCAndroidScrollerControl::Get */
 
-<<<<<<< HEAD
-=======
-void MCAndroidScrollerControl::Get(MCExecContext& ctxt, MCNativeControlProperty p_property)
-{
-    MCExecPoint& ep = ctxt . GetEP();
-    
-	switch(p_property)
-	{
-        case kMCNativeControlPropertyContentRectangle:
-        {
-            MCRectangle32 t_rect;
-            GetContentRect(ctxt, t_rect);
-            ep.setstringf("%d,%d,%d,%d", t_rect . x, t_rect . y, t_rect . width - t_rect . x, t_rect . height - t_rect . y);
-            return;
-        }
-            
-        case kMCNativeControlPropertyHScroll:
-        {
-            int32_t t_hscroll;
-            GetHScroll(ctxt, t_hscroll);
-            ep . setnvalue(t_hscroll);
-            return;
-        }
-        case kMCNativeControlPropertyVScroll:
-        {
-            int32_t t_vscroll;
-            GetVScroll(ctxt, t_vscroll);
-            ep . setnvalue(t_vscroll);
-            return;
-        }
-            
-        case kMCNativeControlPropertyScrollingEnabled:
-        {
-            bool t_value;
-            GetScrollingEnabled(ctxt, t_value);
-            ep . setbool(t_value);
-            return;
-        }
-            
-        case kMCNativeControlPropertyShowHorizontalIndicator:
-        {
-            bool t_value;
-            GetShowHorizontalIndicator(ctxt, t_value);
-            ep . setbool(t_value);
-            return;
-        }
-            
-        case kMCNativeControlPropertyShowVerticalIndicator:
-        {
-            bool t_value;
-            GetShowVerticalIndicator(ctxt, t_value);
-            ep . setbool(t_value);
-            return;
-        }
-
-        case kMCNativeControlPropertyTracking:
-        {
-            bool t_value;
-            GetTracking(ctxt, t_value);
-            ep . setbool(t_value);
-            return;
-        }
-        case kMCNativeControlPropertyDragging:
-        {
-            bool t_value;
-            GetDragging(ctxt, t_value);
-            ep . setbool(t_value);
-            return;
-        }
-            
-        default:
-            break;
-    }
-    
-    MCAndroidControl::Get(ctxt, p_property);
-}
-
 #ifdef /* MCAndroidScrollerControl::Do */ LEGACY_EXEC
->>>>>>> 400333a4
 Exec_stat MCAndroidScrollerControl::Do(MCNativeControlAction p_action, MCParameter *p_parameters)
 {
     jobject t_view;
