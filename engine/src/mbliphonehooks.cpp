/* Copyright (C) 2003-2013 Runtime Revolution Ltd.

This file is part of LiveCode.

LiveCode is free software; you can redistribute it and/or modify it under
the terms of the GNU General Public License v3 as published by the Free
Software Foundation.

LiveCode is distributed in the hope that it will be useful, but WITHOUT ANY
WARRANTY; without even the implied warranty of MERCHANTABILITY or
FITNESS FOR A PARTICULAR PURPOSE.  See the GNU General Public License
for more details.

You should have received a copy of the GNU General Public License
along with LiveCode.  If not see <http://www.gnu.org/licenses/>.  */

#include "prefix.h"

<<<<<<< HEAD

=======
>>>>>>> ec3a4280

#include <sys/mman.h>
#include <sys/stat.h>
#include <dirent.h>
#include <stdarg.h>
#include <fcntl.h>
#include <unistd.h>

#if defined(__i386__)

////////////////////////////////////////////////////////////////////////////////

extern char *MCcmd;

////////////////////////////////////////////////////////////////////////////////

struct redirect_t
{
	char *src;
	char *dst;
};

static uint32_t s_redirect_count = 0;
static redirect_t *s_redirects = nil;
static char *s_redirect_base = nil;
static char *s_redirect_cwd = nil;

void add_simulator_redirect(const char *p_redirect_def)
{
	const char *t_dst_offset;
	t_dst_offset = strstr(p_redirect_def, "//");
	if (t_dst_offset == nil)
		return;
	
	if (!MCMemoryResizeArray(s_redirect_count + 1, s_redirects, s_redirect_count))
		return;
	
	if (s_redirect_base == nil)
		MCCStringCloneSubstring(MCcmd, strrchr(MCcmd, '/') - MCcmd, s_redirect_base);
	
	MCCStringCloneSubstring(p_redirect_def, t_dst_offset - p_redirect_def, s_redirects[s_redirect_count - 1] . src);
	
	// MW-2012-10-30: [[ Bug 10495 ]] Redirects are given to us in MacRoman, so convert to
	//   UTF-8 (which the FS expects).
	MCCStringFromNative(t_dst_offset + 2, s_redirects[s_redirect_count - 1] . dst);
}

static void compute_simulator_redirect(const char *p_input, char*& r_output)
{
	if (s_redirects == nil)
	{
		r_output = (char *)p_input;
		return;
	}

	char *t_resolved_input;
	t_resolved_input = nil;
	if (*p_input != '/')
	{
		char *t_cwd;
		t_cwd = getcwd(nil, 0);
		MCCStringFormat(t_resolved_input, "%s/%s", t_cwd, p_input);
		free(t_cwd);
	}
	else
		MCCStringClone(p_input, t_resolved_input);
	
	char **t_components;
	uint32_t t_component_count;
	MCCStringSplit(t_resolved_input, '/', t_components, t_component_count);
	MCCStringFree(t_resolved_input);
	
	uint32_t t_count;
	t_count = 1;
	for(uint32_t j = 1; j < t_component_count; j++)
	{
		if (MCCStringEqual(t_components[j], ".") ||
			MCCStringEqual(t_components[j], ""))
		{
			MCCStringFree(t_components[j]);
			continue;
		}
		
		if (MCCStringEqual(t_components[j], ".."))
		{
			MCCStringFree(t_components[j]);
			if (t_count > 1)
			{
				MCCStringFree(t_components[t_count - 1]);
				t_count -= 1;
			}
			continue;
		}
		
		t_components[t_count] = t_components[j];
		t_count += 1;
	}
	
	MCCStringCombine(t_components, t_count, '/', t_resolved_input);
	MCCStringArrayFree(t_components, t_count);
	
	r_output = t_resolved_input;
	
	if (MCCStringBeginsWith(t_resolved_input, s_redirect_base))
	{
		const char *t_input_leaf;
		t_input_leaf = t_resolved_input + strlen(s_redirect_base) + 1;
		for(uint32_t i = 0; i < s_redirect_count; i++)
		{
			if (MCCStringEqual(s_redirects[i] . src, t_input_leaf))
			{
				r_output = strdup(s_redirects[i] . dst);
				break;
			}
			
			if (MCCStringBeginsWith(t_input_leaf, s_redirects[i] . src) &&
				t_input_leaf[MCCStringLength(s_redirects[i] . src)] == '/')
			{
				MCCStringFormat(r_output, "%s%s", s_redirects[i] . dst, t_input_leaf + MCCStringLength(s_redirects[i] . src));
				break;
			}
		}
	
	}
	
	if (r_output != t_resolved_input)
		MCCStringFree(t_resolved_input);
}

////////////////////////////////////////////////////////////////////////////////

typedef FILE* (*fopen_ptr_t)(const char *, const char *);
static fopen_ptr_t fopen_trampoline = nil;
static FILE* fopen_wrapper(const char *path, const char *mode)
{
	char *t_resolved_path;
	compute_simulator_redirect(path, t_resolved_path);
	
	FILE *t_result;
	t_result = fopen_trampoline(t_resolved_path, mode);
	
	if (t_resolved_path != path)
		free(t_resolved_path);
	
	return t_result;
}

typedef int (*open_ptr_t)(const char *, int, ...);
static open_ptr_t open_trampoline = nil;
static int open_wrapper(const char *path, int oflag, mode_t mode)
{
	char *t_resolved_path;
	compute_simulator_redirect(path, t_resolved_path);
	
	int t_result;
	if ((oflag & O_CREAT) != 0)
		t_result = open_trampoline(t_resolved_path, oflag, mode);
	else
		t_result = open_trampoline(t_resolved_path, oflag);
	
	if (t_resolved_path != path)
		free(t_resolved_path);
	
	return t_result;
}

//////////

typedef int (*stat_ptr_t)(const char *, struct stat *);
static stat_ptr_t stat_trampoline = nil;
static int stat_wrapper(const char *path, struct stat *buf)
{
	char *t_resolved_path;
	compute_simulator_redirect(path, t_resolved_path);
	
	int t_result;
	t_result = stat_trampoline(t_resolved_path, buf);
	
	if (t_resolved_path != path)
		free(t_resolved_path);
	
	return t_result;
}

typedef int (*lstat_ptr_t)(const char *, struct stat *);
static stat_ptr_t lstat_trampoline = nil;
static int lstat_wrapper(const char *path, struct stat *buf)
{
	char *t_resolved_path;
	compute_simulator_redirect(path, t_resolved_path);
	
	int t_result;
	t_result = lstat_trampoline(t_resolved_path, buf);
	
	if (t_resolved_path != path)
		free(t_resolved_path);
	
	return t_result;
}

//////////

struct DIR_wrapper
{
	int fd;
	DIR *sys_dir;
	uint32_t index;
	uint32_t entry_count;
	char **entries;
	struct dirent entry;
};

typedef DIR* (*opendir_ptr_t)(const char *);
static opendir_ptr_t opendir_trampoline = nil;
static DIR* opendir_wrapper(const char *dirname)
{
	char *t_resolved_path;
	compute_simulator_redirect(dirname, t_resolved_path);
	
	if (s_redirect_base != nil && MCCStringEqual(t_resolved_path, s_redirect_base))
	{
		DIR *t_sys_dir;
		t_sys_dir = opendir_trampoline(t_resolved_path);
		if (t_sys_dir == nil)
			return nil;
		
		DIR_wrapper *t_wrapper;
		t_wrapper = (DIR_wrapper *)malloc(sizeof(DIR_wrapper));
		t_wrapper -> fd = -t_sys_dir -> __dd_fd;
		t_wrapper -> sys_dir = t_sys_dir;
		t_wrapper -> entry_count = 0;
		t_wrapper -> entries = nil;
		t_wrapper -> index = 0;
		
		for(;;)
		{
			struct dirent *t_dir_entry;
			t_dir_entry = readdir(t_sys_dir);
			if (t_dir_entry == nil)
				break;
			
			MCMemoryResizeArray(t_wrapper -> entry_count + 1, t_wrapper -> entries, t_wrapper -> entry_count);
			MCCStringClone(t_dir_entry -> d_name, t_wrapper -> entries[t_wrapper -> entry_count - 1]);
		}
		
		for(uint32_t i = 0; i < s_redirect_count; i++)
		{
			const char *t_src, *t_src_end;
			t_src = s_redirects[i] . src;
			t_src_end = strchr(t_src, '/');
			if (t_src_end == nil)
				t_src_end = t_src + strlen(t_src);
			
			bool t_found;
			t_found = false;
			for(uint32_t j = 0; j < t_wrapper -> entry_count; j++)
				if (strlen(t_wrapper -> entries[j]) == (t_src_end - t_src) &&
					strncmp(t_wrapper -> entries[j], t_src, t_src_end - t_src) == 0)
				{
					t_found = true;
					break;
				}
			
			if (t_found)
				continue;
			
			MCMemoryResizeArray(t_wrapper -> entry_count + 1, t_wrapper -> entries, t_wrapper -> entry_count);
			MCCStringCloneSubstring(t_src, t_src_end - t_src, t_wrapper -> entries[t_wrapper -> entry_count - 1]);
		}

		return (DIR *)t_wrapper;
	}
	
	DIR *t_result;
	t_result = opendir_trampoline(t_resolved_path);
	
	if (t_resolved_path != dirname)
		free(t_resolved_path);
	
	return t_result;
}

typedef struct dirent* (*readdir_ptr_t)(DIR *);
static readdir_ptr_t readdir_trampoline = nil;
static struct dirent *readdir_wrapper(DIR *dirp)
{
	if (dirp -> __dd_fd < 0)
	{
		DIR_wrapper *t_wrapper;
		t_wrapper = (DIR_wrapper *)dirp;
		
		struct dirent *t_result;
		if (readdir_r(dirp, &t_wrapper -> entry, &t_result) != 0)
			return nil;
		
		return t_result;
	}
	
	return readdir_trampoline(dirp);
}

typedef int (*readdir_r_ptr_t)(DIR *, struct dirent *, struct dirent **);
static readdir_r_ptr_t readdir_r_trampoline = nil;
static int readdir_r_wrapper(DIR *dirp, struct dirent *entry, struct dirent **result)
{
	if (dirp -> __dd_fd < 0)
	{
		DIR_wrapper *t_wrapper;
		t_wrapper = (DIR_wrapper *)dirp;
		
		if (t_wrapper -> index == t_wrapper -> entry_count)
		{
			*result = nil;
			return 0;
		}
		
		char *t_item_path;
		MCCStringFormat(t_item_path, "%s/%s", s_redirect_base, t_wrapper -> entries[t_wrapper -> index]);
		struct stat t_stat;
		lstat(t_item_path, &t_stat);
		MCCStringFree(t_item_path);
		
		entry -> d_fileno = t_stat . st_ino;
		if (S_ISBLK(t_stat . st_mode))
			entry -> d_type = DT_BLK;
		else if (S_ISCHR(t_stat . st_mode))
			entry -> d_type = DT_CHR;
		else if (S_ISDIR(t_stat . st_mode))
			entry -> d_type = DT_DIR;
		else if (S_ISFIFO(t_stat . st_mode))
			entry -> d_type = DT_FIFO;
		else if (S_ISREG(t_stat . st_mode))
			entry -> d_type = DT_REG;
		else if (S_ISLNK(t_stat . st_mode))
			entry -> d_type = DT_LNK;
		else if (S_ISSOCK(t_stat . st_mode))
			entry -> d_type = DT_SOCK;
		else if (S_ISWHT(t_stat . st_mode))
			entry -> d_type = DT_WHT;
		else
			entry -> d_type = DT_UNKNOWN;
		
		strcpy(entry -> d_name, t_wrapper -> entries[t_wrapper -> index]);
		
		entry -> d_reclen = sizeof(struct dirent) - sizeof(entry -> d_name) + ((strlen(entry -> d_name) + 4) & ~3);
		
		t_wrapper -> index += 1;
		
		*result = entry;
		
		return 0;
	}
	
	return readdir_r_trampoline(dirp, entry, result);
}

typedef int (*closedir_ptr_t)(DIR *);
static closedir_ptr_t closedir_trampoline = nil;
static int closedir_wrapper(DIR *dirp)
{
	if (dirp -> __dd_fd < 0)
	{
		DIR_wrapper *t_wrapper;
		t_wrapper = (DIR_wrapper *)dirp;
		
		int t_result;
		t_result = closedir(t_wrapper -> sys_dir);
		
		MCCStringArrayFree(t_wrapper -> entries, t_wrapper -> entry_count);
		free(t_wrapper);
		
		return t_result;
	}
	
	return closedir_trampoline(dirp);
}

typedef void (*rewinddir_ptr_t)(DIR *);
static rewinddir_ptr_t rewinddir_trampoline = nil;
static void rewinddir_wrapper(DIR *dirp)
{
	if (dirp -> __dd_fd < 0)
	{
		DIR_wrapper *t_wrapper;
		t_wrapper = (DIR_wrapper *)dirp;
		t_wrapper -> index = 0;
		return;
	}
	
	rewinddir_trampoline(dirp);
}

typedef void (*seekdir_ptr_t)(DIR *, long loc);
static seekdir_ptr_t seekdir_trampoline = nil;
static void seekdir_wrapper(DIR *dirp, long loc)
{
	if (dirp -> __dd_fd < 0)
	{
		DIR_wrapper *t_wrapper;
		t_wrapper = (DIR_wrapper *)dirp;
		t_wrapper -> index = MCU_max(MCU_min(loc, (signed)t_wrapper -> entry_count), 0);
		return;
	}
	seekdir_trampoline(dirp, loc);
}

typedef long (*telldir_ptr_t)(DIR *);
static telldir_ptr_t telldir_trampoline = nil;
static long telldir_wrapper(DIR *dirp)
{
	if (dirp -> __dd_fd < 0)
	{
		DIR_wrapper *t_wrapper;
		t_wrapper = (DIR_wrapper *)dirp;
		return t_wrapper -> index;
	}
	
	return telldir_trampoline(dirp);
}

//////////

typedef char *(*getcwd_ptr_t)(char *buf, size_t size);
static getcwd_ptr_t getcwd_trampoline = nil;
static char *getcwd_wrapper(char *buf, size_t size)
{
	if (s_redirect_cwd != nil)
	{
		if (buf == nil)
			return strdup(s_redirect_cwd);
		
		if (strlen(s_redirect_cwd) >= size)
		{
			*buf = 0;
			errno = ERANGE;
			return NULL;
		}
		
		strcpy(buf, s_redirect_cwd);
		return buf;
	}
	
	return getcwd_trampoline(buf, size);
}

typedef int (*chdir_ptr_t)(const char *path);
static chdir_ptr_t chdir_trampoline = nil;
static int chdir_wrapper(const char *path)
{
	char *t_resolved_path;
	compute_simulator_redirect(path, t_resolved_path);
	
	int t_result;
	t_result = chdir_trampoline(t_resolved_path);
	
	if (t_result == 0)
	{
		free(s_redirect_cwd);
		s_redirect_cwd = nil;
		
		if (t_resolved_path != path)
			s_redirect_cwd = strdup(t_resolved_path);
	}
	
	if (t_resolved_path != path)
		free(t_resolved_path);
	
	return t_result;
}

////////////////////////////////////////////////////////////////////////////////

// Our patching mechanism is very simple - we simply replace the first 5 bytes
// at the target function address with a jump to the wrapper. In order to allow
// us to call the original, though, we construct a trampoline that consists of
// the overwritten instructions, followed by a jump back to where they originally
// ended.

// Different versions of iOS have slightly different instructions at the start
// of each function we wrap. The best way to determine the instructions is to
// use the gdb immediate window and use 'x/16i <function>' to disassemble the
// instructions; and then 'x/16b <function>' to get the instruction's bytes.
// Note that we can't just use the first five bytes at each function address
// since we need to make sure we end the trampoline on an instruction boundary.

struct trampoline_info_t
{
    // The function that we are wrapping.
	void *target;
    // The function to call instead of the original.
	void *wrapper;
    // The 'trampoline' that the wrapper calls to defer to the original.
	void **trampoline;
    // The instructions our patch overwrites with a jump to wrapper.
	uint8_t *prefix;
};

#ifdef __IPHONE_6_0

// 0x37b080b <opendir>:     0x55            push   %ebp
// 0x37b080c <opendir+1>:	0x89 0xe5       mov    %esp,%ebp
// 0x37b080e <opendir+3>:	0x83 0xec 0x08  sub    $0x8,%esp
static uint8_t s_push_mov_sub_8_prefix[] =
{
    6,
    0x55,
    0x89, 0xe5,
    0x83, 0xec, 0x08,
};

// readdir / readdir_r / closedir / seekdir
// 0x37b1334 <readdir>:     0x55        push   %ebp
// 0x37b1335 <readdir+1>:	0x89 0xe5   mov    %esp,%ebp
// 0x37b1337 <readdir+3>:	0x57        push   %edi
// 0x37b1338 <readdir+4>:	0x56        push   %esi
static uint8_t s_push_mov_push_push_prefix[] =
{
    5,
    0x55,
    0x89, 0xe5,
    0x57,
    0x56
};

// telldir
// 0x37b323a <telldir>:	push   %ebp
// 0x37b323b <telldir+1>:	mov    %esp,%ebp
// 0x37b323d <telldir+3>:	push   %ebx
// 0x37b323e <telldir+4>:	push   %edi
static uint8_t s_push_mov_push_ebx_push_edi_prefix[] =
{
    5,
    0x55,
    0x89, 0xe5,
    0x53,
    0x57
};



// rewinddir
// 0x37b1a4b <rewinddir>:	0x55            push   %ebp
// 0x37b1a4c <rewinddir+1>:	0x89 0xe5       mov    %esp,%ebp
// 0x37b1a4e <rewinddir+3>:	0x56            push   %esi
// 0x37b1a4f <rewinddir+4>:	0x83 0xec 0x14  sub    $0x14,%esp
static uint8_t s_push_mov_push_sub_14_prefix[] =
{
    7,
    0x55,
    0x89, 0xe5,
    0x56,
    0x83, 0xec, 0x14
};

// 

#endif

#ifdef __IPHONE_5_0

// open / stat / opendir / readdir / readdir_r / closedir / rewinddir / seekdir / telldir:
//   0x219b5fc 0x55                 <open>:	push   %ebp
//   0x219b5fd 0x89 0xe5            <open+1>:	mov    %esp,%ebp
//   0x219b5ff 0x83 0xe8 0x14       <open+3>:	sub    $0x14,%esp
static uint8_t s_push_move_sub_14_prefix[] =
{
	6,
	0x55,
	0x89, 0xe5,
	0x83, 0xec, 0x14,
};

#else

// open / stat / opendir / readdir / readdir_r / closedir / rewinddir / seekdir / telldir:
//   0x01b15130 0x55						<open+0>:	push   %ebp
//   0x01b15131 0x89 0xe5					<open+1>:	mov    %esp,%ebp
//   0x01b15133 0x57						<open+3>:	push   %edi
//   0x01b15134 0x83 0xec 0x14				<open+4>:	sub    $0x14,%esp
//   0x01b15137 0xe8 0x00 0x00 0x00 0x00	<open+7>:	call   0x1b1513c <open+12>
//   0x01b1513c 0x5a						<open+12>:	pop    %edx
static uint8_t s_push_mov_push_sub_14_prefix[] =
{
	7,
	0x55,
	0x89, 0xe5,
	0x57,
	0x83, 0xec, 0x14,
};

#endif

// getcwd:
//   0x967f69b7 <getcwd+0>:	push   %ebp
//   0x967f69b8 <getcwd+1>:	mov    %esp,%ebp
//   0x967f69ba <getcwd+3>:	sub    $0x18,%esp
static uint8_t s_push_mov_sub_18_prefix[] =
{
	6,
	0x55,
	0x89, 0xe5,
	0x83, 0xec, 0x18,
};

// chdir:
//   0x96836014 0xb8 0x0c 0x00 0x08 0x00	<chdir+0>: mov    $0x4000c,%eax
static uint8_t s_mov_4000c_prefix[] =
{
	5,
	0xb8, 0x0c, 0x00, 0x08, 0x00
};

static trampoline_info_t s_trampolines[] =
{

#if defined(__IPHONE_6_0)
	{ (void *)open, (void *)open_wrapper, (void **)&open_trampoline, s_push_mov_sub_18_prefix },
	{ (void *)fopen, (void *)fopen_wrapper, (void **)&fopen_trampoline, s_push_mov_sub_18_prefix },
	
	{ (void *)stat, (void *)stat_wrapper, (void **)&stat_trampoline, s_push_mov_sub_18_prefix },
	{ (void *)lstat, (void *)lstat_wrapper, (void **)&lstat_trampoline, s_push_mov_sub_18_prefix },
	
	{ (void *)opendir, (void *)opendir_wrapper, (void **)&opendir_trampoline, s_push_mov_sub_8_prefix },
	{ (void *)readdir, (void *)readdir_wrapper, (void **)&readdir_trampoline, s_push_mov_push_push_prefix },
	{ (void *)readdir_r, (void *)readdir_r_wrapper, (void **)&readdir_r_trampoline, s_push_mov_push_push_prefix },
	{ (void *)closedir, (void *)closedir_wrapper, (void **)&closedir_trampoline, s_push_mov_push_push_prefix },
	{ (void *)rewinddir, (void *)rewinddir_wrapper, (void **)&rewinddir_trampoline, s_push_mov_push_sub_14_prefix },
	{ (void *)seekdir, (void *)seekdir_wrapper, (void **)&seekdir_trampoline, s_push_mov_push_push_prefix },
	{ (void *)telldir, (void *)telldir_wrapper, (void **)&telldir_trampoline, s_push_mov_push_ebx_push_edi_prefix },
#elif defined(__IPHONE_5_0)
	{ (void *)open, (void *)open_wrapper, (void **)&open_trampoline, s_push_move_sub_14_prefix },
	{ (void *)fopen, (void *)fopen_wrapper, (void **)&fopen_trampoline, s_push_move_sub_14_prefix },
	
	{ (void *)stat, (void *)stat_wrapper, (void **)&stat_trampoline, s_push_move_sub_14_prefix },
	{ (void *)lstat, (void *)lstat_wrapper, (void **)&lstat_trampoline, s_push_move_sub_14_prefix },
	
	{ (void *)opendir, (void *)opendir_wrapper, (void **)&opendir_trampoline, s_push_move_sub_14_prefix },
	{ (void *)readdir, (void *)readdir_wrapper, (void **)&readdir_trampoline, s_push_move_sub_14_prefix },
	{ (void *)readdir_r, (void *)readdir_r_wrapper, (void **)&readdir_r_trampoline, s_push_move_sub_14_prefix },
	{ (void *)closedir, (void *)closedir_wrapper, (void **)&closedir_trampoline, s_push_move_sub_14_prefix },
	{ (void *)rewinddir, (void *)rewinddir_wrapper, (void **)&rewinddir_trampoline, s_push_move_sub_14_prefix },
	{ (void *)seekdir, (void *)seekdir_wrapper, (void **)&seekdir_trampoline, s_push_move_sub_14_prefix },
	{ (void *)telldir, (void *)telldir_wrapper, (void **)&telldir_trampoline, s_push_move_sub_14_prefix },
#else
	{ (void *)open, (void *)open_wrapper, (void **)&open_trampoline, s_push_mov_push_sub_14_prefix },
	{ (void *)fopen, (void *)fopen_wrapper, (void **)&fopen_trampoline, s_push_mov_push_sub_14_prefix },
	
	{ (void *)stat, (void *)stat_wrapper, (void **)&stat_trampoline, s_push_mov_push_sub_14_prefix },
	{ (void *)lstat, (void *)lstat_wrapper, (void **)&lstat_trampoline, s_push_mov_push_sub_14_prefix },
	
	{ (void *)opendir, (void *)opendir_wrapper, (void **)&opendir_trampoline, s_push_mov_push_sub_14_prefix },
	{ (void *)readdir, (void *)readdir_wrapper, (void **)&readdir_trampoline, s_push_mov_push_sub_14_prefix },
	{ (void *)readdir_r, (void *)readdir_r_wrapper, (void **)&readdir_r_trampoline, s_push_mov_push_sub_14_prefix },
	{ (void *)closedir, (void *)closedir_wrapper, (void **)&closedir_trampoline, s_push_mov_push_sub_14_prefix },
	{ (void *)rewinddir, (void *)rewinddir_wrapper, (void **)&rewinddir_trampoline, s_push_mov_push_sub_14_prefix },
	{ (void *)seekdir, (void *)seekdir_wrapper, (void **)&seekdir_trampoline, s_push_mov_push_sub_14_prefix },
	{ (void *)telldir, (void *)telldir_wrapper, (void **)&telldir_trampoline, s_push_mov_push_sub_14_prefix },
#endif
    
    // These are implemented as direct traps into syscalls so aren't found (as functions) in libSystem.
	{ (void *)getcwd, (void *)getcwd_wrapper, (void **)&getcwd_trampoline, s_push_mov_sub_18_prefix },
	{ (void *)chdir, (void *)chdir_wrapper, (void **)&chdir_trampoline, s_mov_4000c_prefix },
};

////////////////////////////////////////////////////////////////////////////////

static void push_bytes(uint8_t*& x_buffer, uint32_t p_count, ...)
{
	va_list t_args;
	va_start(t_args, p_count);
	for(uint32_t i = 0; i < p_count; i++)
		*x_buffer++ = (uint8_t)va_arg(t_args, int);
	va_end(t_args);
}

static void push_ints(uint8_t*& x_buffer, uint32_t p_count, ...)
{
	va_list t_args;
	va_start(t_args, p_count);
	for(uint32_t i = 0; i < p_count; i++)
	{
		*(int *)x_buffer = va_arg(t_args, int);
		x_buffer += 4;
	}
	va_end(t_args);
}

void setup_simulator_hooks(void)
{ 
    // MW-2011-10-07: On Lion, you cannot execute pages which have not been
    //   explicitly marked as EXEC, so allocate a 4K page, and then protect
    //   it appropriately.
	uint8_t *t_trampolines;
    posix_memalign((void **)&t_trampolines, 4096, 4096);
    mprotect(t_trampolines, 4096, PROT_READ | PROT_WRITE | PROT_EXEC);
	
	for(uint32_t i = 0; i < sizeof(s_trampolines) / sizeof(trampoline_info_t); i++)
	{
		uint8_t *t_target;
		t_target = (uint8_t *)s_trampolines[i] . target;
		
        mprotect((void *)((uintptr_t)t_target & ~4095), 4096, PROT_READ | PROT_WRITE | PROT_EXEC);
		push_bytes(t_target, 1, 0xE9);
		push_ints(t_target, 1, (uint8_t *)(s_trampolines[i] . wrapper) - (t_target + 4));
		mprotect((void *)((uintptr_t)t_target & ~4095), 4096, PROT_READ | PROT_EXEC);
	
		*(s_trampolines[i] . trampoline) = t_trampolines;
		
		memcpy(t_trampolines, s_trampolines[i] . prefix + 1, s_trampolines[i] . prefix[0]);
		t_trampolines += s_trampolines[i] . prefix[0];
		push_bytes(t_trampolines, 1, 0xe9);
		push_ints(t_trampolines, 1, ((uint8_t *)(s_trampolines[i] . target) + s_trampolines[i] . prefix[0]) - (t_trampolines + 4));
	}
}

////////////////////////////////////////////////////////////////////////////////

#else

void setup_simulator_hooks(void)
{
}

void add_simulator_redirect(const char *p_redirect_def)
{
}

#endif
<|MERGE_RESOLUTION|>--- conflicted
+++ resolved
@@ -15,11 +15,6 @@
 along with LiveCode.  If not see <http://www.gnu.org/licenses/>.  */
 
 #include "prefix.h"
-
-<<<<<<< HEAD
-
-=======
->>>>>>> ec3a4280
 
 #include <sys/mman.h>
 #include <sys/stat.h>
