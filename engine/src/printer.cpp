--- conflicted
+++ resolved
@@ -411,21 +411,17 @@
 			SetStatusFromResult(PRINTER_RESULT_CANCEL);
 		else
 		{
-<<<<<<< HEAD
 			if (m_loop_status == STATUS_READY)
-				SetStatusFromResult(DoBeginPrint(m_job_name == NULL ? MCStringGetCString(MCdefaultstackptr -> gettitletext()) : m_job_name, m_device));
-
-=======
-			if (m_loop_status == STATUS_READY)   
 			{
-				MCAutoStringRef t_title;
-				MCAutoStringRef t_m_job_name;
-				/* UNCHECKED */ MCStringCreateWithCString(m_job_name, &t_m_job_name);
-
-				MCdefaultstackptr -> gettitletext(&t_title);
-				SetStatusFromResult(DoBeginPrint(m_job_name == NULL ? *t_title : *t_m_job_name, m_device));
+				MCAutoString t_job_name;
+				if (m_job_name == nil)
+					t_job_name = MCdefaultstackptr -> gettitletext();
+				else
+					/* UNCHECKED */ MCStringCreateWithCString(m_job_name, &t_job_name);
+
+				SetStatusFromResult(DoBeginPrint(*t_job_name, m_device));
 			}
->>>>>>> 97cca3b9
+	
 			ResetLayout();
 
 			m_loop_page = 1;
