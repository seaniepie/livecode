/* Copyright (C) 2003-2013 Runtime Revolution Ltd.

This file is part of LiveCode.

LiveCode is free software; you can redistribute it and/or modify it under
the terms of the GNU General Public License v3 as published by the Free
Software Foundation.

LiveCode is distributed in the hope that it will be useful, but WITHOUT ANY
WARRANTY; without even the implied warranty of MERCHANTABILITY or
FITNESS FOR A PARTICULAR PURPOSE.  See the GNU General Public License
for more details.

You should have received a copy of the GNU General Public License
along with LiveCode.  If not see <http://www.gnu.org/licenses/>.  */

#include "prefix.h"

#include "globdefs.h"
#include "filedefs.h"
#include "objdefs.h"
#include "parsedef.h"

#include "execpt.h"
#include "scriptpt.h"
#include "util.h"
#include "date.h"
#include "sellst.h"
#include "stack.h"
#include "aclip.h"
#include "player.h"
#include "card.h"
#include "param.h"
#include "mcerror.h"
#include "ans.h"
#include "debug.h"
#include "dispatch.h"
#include "securemode.h"
#include "exec.h"

#include "globals.h"

#include "meta.h"
#include "ask.h"

#include "syntax.h"

const char *MCdialogtypes[] =
{
	"plain",
	"clear",
	"color",
	"effect",
	"error",
	"file",
	"folder",
	"information",
	"password",
	"printer",
	"program",
	"question",
	"record",
	"titled",
	"warning"
};

MCAsk::~MCAsk(void)
{
	delete title;

	switch(mode)
	{
	case AT_PASSWORD:
	case AT_CLEAR:
		delete password . prompt;
		delete password . answer;
	break;

	case AT_FILE:
		delete file . prompt;
		delete file . initial;
		delete file . filter;
		for(uint4 t_type = 0; t_type < file . type_count; ++t_type)
			delete file . types[t_type];
		delete file . types;
	break;

	default:
		delete question . prompt;
		delete question . answer;
	break;
	}
}

Parse_stat MCAsk::parse(MCScriptPoint &sp)
{
	Parse_errors t_error = PE_UNDEFINED;

	Symbol_type t_type;
	const LT *t_literal;

	initpoint(sp);

	if (sp . next(t_type) == PS_NORMAL)
		if (sp . lookup(SP_ASK, t_literal) == PS_NORMAL)
			mode = (Ask_type)t_literal -> which;
		else
			sp . backup();

	// MW-2008-07-23: [[ Bug 6821 ]] ask files "foo" crashes.
	//   This is because the mode check is not strict enough. If the given ask
	//   mode is not known, we backup and then parse it as a question form.
	switch(mode)
	{
		case AT_PASSWORD:
			t_error = parse_password(sp);
		break;
	
		case AT_FILE:
			t_error = parse_file(sp);
		break;

		case AT_INFORMATION:
		case AT_QUESTION:
		case AT_ERROR:
		case AT_WARNING:
		case AT_UNDEFINED:
			t_error = parse_question(sp);
		break;

		default:
			sp . backup();
			t_error = parse_question(sp);
		break;
	}

	if (t_error == PE_UNDEFINED && sp . skip_token(SP_ASK, TT_UNDEFINED, AT_TITLED) == PS_NORMAL)
		if (sp . parseexp(False, True, &title) != PS_NORMAL)
			t_error = PE_ANSWER_BADTITLE;
	
	if (t_error == PE_UNDEFINED && sp . skip_token(SP_FACTOR, TT_PREP, PT_AS) == PS_NORMAL)
		if (sp . skip_token(SP_ASK, TT_UNDEFINED, AT_SHEET) == PS_NORMAL)
			sheet = True;
		else
			t_error = PE_ANSWER_BADRESPONSE;
			
	if (t_error != PE_UNDEFINED)
	{
		MCperror -> add(t_error, sp);
		return PS_ERROR;
	}
	
	return PS_NORMAL;
}

Parse_errors MCAsk::parse_password(MCScriptPoint& sp)
{
	Parse_errors t_error = PE_UNDEFINED;

	if (sp . skip_token(SP_ASK, TT_UNDEFINED, AT_CLEAR) == PS_NORMAL)
		mode = AT_CLEAR;

	if (sp . parseexp(False, True, &password . prompt) != PS_NORMAL)
		t_error = PE_ASK_BADQUESTION;

	if (sp . skip_token(SP_REPEAT, TT_UNDEFINED, RF_WITH) == PS_NORMAL)
	{
		// MW-2012-10-12: [[ Bug 10377 ]] Check for 'hint' mode.
		if (sp . skip_token(SP_ASK, TT_UNDEFINED, AT_HINT) == PS_NORMAL)
			password . hint = true;
		else
			password . hint = false;
		if (sp . parseexp(False, True, &password . answer) != PS_NORMAL)
			t_error = PE_ASK_BADREPLY;
	}

	return t_error;
}

Parse_errors MCAsk::parse_question(MCScriptPoint& sp)
{
	Parse_errors t_error = PE_UNDEFINED;

	if (sp . parseexp(False, True, &question . prompt) != PS_NORMAL)
		t_error = PE_ASK_BADQUESTION;

	if (sp . skip_token(SP_REPEAT, TT_UNDEFINED, RF_WITH) == PS_NORMAL)
	{
		// MW-2012-10-12: [[ Bug 10377 ]] Check for 'hint' mode.
		if (sp . skip_token(SP_ASK, TT_UNDEFINED, AT_HINT) == PS_NORMAL)
			question . hint = true;
		else
			question . hint = false;
		if (sp . parseexp(False, True, &question . answer) != PS_NORMAL)
			t_error = PE_ASK_BADREPLY;
	}

	return t_error;
}

Parse_errors MCAsk::parse_file(MCScriptPoint& sp)
{
	Parse_errors t_error = PE_UNDEFINED;

	if (sp . parseexp(False, True, &file . prompt) != PS_NORMAL)
		t_error = PE_ASK_BADQUESTION;

	if (t_error == PE_UNDEFINED && sp . skip_token(SP_REPEAT, TT_UNDEFINED, RF_WITH) == PS_NORMAL)
	{
		if (sp . skip_token(SP_COMMAND, TT_STATEMENT, S_FILTER) == PS_NORMAL || sp . skip_token(SP_COMMAND, TT_STATEMENT, S_TYPE) == PS_NORMAL)
			sp . backup(), sp . backup();
		else if (sp . parseexp(False, True, &file . initial) != PS_NORMAL)
			t_error = PE_ASK_BADREPLY;
	}

	if (t_error == PE_UNDEFINED && sp . skip_token(SP_REPEAT, TT_UNDEFINED, RF_WITH) == PS_NORMAL)
	{
		if (sp . skip_token(SP_COMMAND, TT_STATEMENT, S_FILTER) == PS_NORMAL)
		{
			if (sp . parseexp(False, True, &file . filter) != PS_NORMAL)
				t_error = PE_ASK_BADREPLY;
		}
		else if (sp . skip_token(SP_COMMAND, TT_STATEMENT, S_TYPE) == PS_NORMAL)
		{
			do
			{
				MCU_realloc((char **)&file . types, file . type_count, file . type_count + 1, sizeof(MCExpression *));
				if (sp . parseexp(True, True, &file . types[file . type_count]) != PS_NORMAL)
					t_error = PE_ASK_BADREPLY;
				else
					file . type_count += 1;
			}
			while(!t_error && sp . skip_token(SP_FACTOR, TT_BINOP, O_OR) == PS_NORMAL &&
						(sp . skip_token(SP_COMMAND, TT_STATEMENT, S_TYPE) == PS_NORMAL || sp . skip_token(SP_ASK, TT_UNDEFINED, AT_TYPES) == PS_NORMAL));
		}
		else
			t_error = PE_ASK_BADREPLY;
	}

	return t_error;
}

static bool evaluate_stringref(MCExecPoint &ep, MCExpression *p_expr, uint16_t p_err, int p_line, int p_pos, MCStringRef &r_value)
{
	if (p_expr != nil)
	{
		if (p_expr->eval(ep) != ES_NORMAL)
		{
			MCeerror->add(p_err, p_line, p_pos);
			return false;
		}
		/* UNCHECKED */ ep.copyasstringref(r_value);
	}
	return true;
}

Exec_stat MCAsk::exec(class MCExecPoint& ep)
{
	Exec_errors t_error = EE_UNDEFINED;
	
	MCExecContext ctxt(ep, it);
	
	MCAutoStringRef t_title;
	if (!evaluate_stringref(ep, title, EE_ANSWER_BADTITLE, line, pos, &t_title))
		return ES_ERROR;

	switch(mode)
	{
	case AT_PASSWORD:
	case AT_CLEAR:
	{
		MCAutoStringRef t_prompt, t_answer;
		if (!evaluate_stringref(ep, password . prompt, EE_ASK_BADREPLY, line, pos, &t_prompt))
			return ES_ERROR;
		if (!evaluate_stringref(ep, password . answer, EE_ASK_BADREPLY, line, pos, &t_answer))
			return ES_ERROR;
		MCDialogExecAskPassword(ctxt, mode == AT_CLEAR, *t_prompt, *t_answer, password . hint, *t_title, sheet == True);
	}
	break;

	case AT_FILE:
	{
		MCAutoStringRef t_prompt, t_initial, t_filter;
		MCAutoStringRefArray t_types;
		
		if (!evaluate_stringref(ep, file.prompt, EE_ANSWER_BADQUESTION, line, pos, &t_prompt))
			return ES_ERROR;
		if (!evaluate_stringref(ep, file.initial, EE_ANSWER_BADQUESTION, line, pos, &t_initial))
			return ES_ERROR;
		if (!evaluate_stringref(ep, file.filter, EE_ANSWER_BADQUESTION, line, pos, &t_filter))
			return ES_ERROR;
		
		if (file . type_count > 0)
		{
			/* UNCHECKED */ t_types.Extend(file.type_count);
			for (uindex_t i = 0; i < file.type_count; i++)
			{
				if (!evaluate_stringref(ep, file.types[i], EE_ANSWER_BADQUESTION, line, pos, t_types[i]))
					return ES_ERROR;
			}
		}

<<<<<<< HEAD
		if (t_types.Count() > 0)
			MCDialogExecAskFileWithTypes(ctxt, *t_prompt, *t_initial, *t_types, t_types . Count(), *t_title, sheet == True);
		else if (*t_filter != nil)
			MCDialogExecAskFileWithFilter(ctxt, *t_prompt, *t_initial, *t_filter, *t_title, sheet == True);
		else
			MCDialogExecAskFile(ctxt, *t_prompt, *t_initial, *t_title, sheet == True);
	}
	break;

	default:
	{
		MCAutoStringRef t_prompt, t_answer;
		if (!evaluate_stringref(ep, question . prompt, EE_ASK_BADREPLY, line, pos, &t_prompt))
			return ES_ERROR;
		if (!evaluate_stringref(ep, question . answer, EE_ASK_BADREPLY, line, pos, &t_answer))
			return ES_ERROR;
		MCDialogExecAskQuestion(ctxt, mode, *t_prompt, *t_answer, question . hint, *t_title, sheet == True);
	}
	break;
	}
=======
	if (!t_error)
		ep . getit() -> set(ep);
	else
		MCeerror -> add(t_error, line, pos);
>>>>>>> 95e6e978

	if (!ctxt . HasError())
		return ES_NORMAL;
	
	return ctxt . Catch(line, pos);
}

#ifdef /* MCAsk::exec_question */ LEGACY_EXEC
Exec_errors MCAsk::exec_question(MCExecPoint& ep, const char *p_title)
{
	Exec_errors t_error = EE_UNDEFINED;

	Meta::cstring_value t_prompt, t_answer;
	
	MCresult -> clear(False);
	
	t_error = Meta::evaluate(ep, question . prompt, t_prompt, EE_ASK_BADREPLY, question . answer, t_answer, EE_ASK_BADREPLY);
	
#ifndef _MOBILE
	if (!t_error)
	{
		bool t_cancelled;
		t_error = exec_custom(ep, t_cancelled, MCasknamestring, MCdialogtypes[mode], 3, p_title, *t_prompt, *t_answer);
		if (t_cancelled)
			MCresult -> sets(MCcancelstring);
	}
#else
	if (!t_error)
	{
		char *t_result;
		t_result = MCscreen -> popupaskdialog(AT_QUESTION, p_title, *t_prompt, *t_answer, question . hint);
		if (t_result != nil)
			ep . copysvalue(t_result);
		else
		{
			ep.clear();
			MCresult -> sets(MCcancelstring);
		}
		delete t_result;
	}
#endif

	return t_error;
}
#endif /* MCAsk::exec_question */

#ifdef /* MCAsk::exec_password */ LEGACY_EXEC
Exec_errors MCAsk::exec_password(MCExecPoint& ep, const char *p_title)
{
	Exec_errors t_error = EE_UNDEFINED;
	
	Meta::cstring_value t_prompt, t_answer;
	
	MCresult -> clear(False);
	
	t_error = Meta::evaluate(ep, password . prompt, t_prompt, EE_ASK_BADREPLY, password . answer, t_answer, EE_ASK_BADREPLY);
	
#ifndef _MOBILE
	if (!t_error)
	{
		bool t_cancelled;
		t_error = exec_custom(ep, t_cancelled, MCasknamestring, MCdialogtypes[mode], 3, p_title, *t_prompt, *t_answer);
		if (t_cancelled)
			MCresult -> sets(MCcancelstring);
	}
#else
	if (!t_error)
	{
		char *t_result;
		t_result = MCscreen -> popupaskdialog(AT_PASSWORD, p_title, *t_prompt, *t_answer, password . hint);
		if (t_result != nil)
			ep . copysvalue(t_result);
		else
		{
			ep.clear();
			MCresult -> sets(MCcancelstring);
		}
		delete t_result;
	}
#endif
	
	return t_error;
}
#endif /* MCAsk::exec_password */

#ifdef /* MCAsk::exec_file */ LEGACY_EXEC
Exec_errors MCAsk::exec_file(MCExecPoint& ep, const char *p_title)
{
	Exec_errors t_error = EE_UNDEFINED;
	
	Meta::cstring_value t_prompt, t_initial, t_filter;
	Meta::cstring_value *t_types = NULL;
	char **t_type_strings = NULL;
	uint4 t_type_count = 0;
	
	t_error = Meta::evaluate(ep,
							 file . prompt, t_prompt, EE_ANSWER_BADQUESTION,
							 file . initial, t_initial, EE_ANSWER_BADRESPONSE,
							 file . filter, t_filter, EE_ANSWER_BADRESPONSE);
	
	if (!t_error && file . type_count > 0)
	{
		t_types = new Meta::cstring_value[file . type_count];
		for(uint4 t_type_index = 0; t_type_index < file . type_count && !t_error; ++t_type_index)
		{
			t_error = Meta::evaluate(ep, file . types[t_type_index], t_types[t_type_index], EE_ANSWER_BADRESPONSE);
			if (!t_error)
				for(char *t_type_string = strtok(*t_types[t_type_index], "\n"); t_type_string != NULL; t_type_string = strtok(NULL, "\n"))
				{
					MCU_realloc((char **)&t_type_strings, t_type_count, t_type_count + 1, sizeof(char *));
					t_type_strings[t_type_count++] = t_type_string;
				}
		}
	}
	
	if (!t_error && !MCSecureModeCanAccessDisk())
		t_error = EE_DISK_NOPERM;
	
	if (!t_error)
	{
		if (MCsystemFS)
		{
			unsigned int t_options = 0;
			if (sheet)
				t_options |= MCA_OPTION_SHEET;
			
			if (t_types != NULL)
				MCA_ask_file_with_types(ep, p_title, t_prompt, t_type_strings, t_type_count, t_initial, t_options);
			else
				MCA_ask_file(ep, p_title, t_prompt, t_filter, t_initial, t_options);
		}
		else
		{
			bool t_cancelled;
			MCExecPoint ep2(ep);
			ep2 . clear();
			for(uint4 t_type = 0; t_type < t_type_count; ++t_type)
				ep2 . concatcstring(t_type_strings[t_type], EC_RETURN, t_type == 0);
			t_error = exec_custom(ep, t_cancelled, MCfsnamestring, mode == AT_FILE ? "file" : "files", 5, p_title, *t_prompt, *t_filter, *t_initial, ep2 . getsvalue() . getstring());
		}
		
		if (ep . getsvalue() == MCnullmcstring && t_types == NULL)
			MCresult -> sets(MCcancelstring);
	}
	
	delete[] t_types;
	delete t_type_strings;
	
	return t_error;
}
#endif /* MCAsk::exec_file */

#ifdef /* MCAsk::exec_custom */ LEGACY_EXEC
Exec_errors MCAsk::exec_custom(MCExecPoint& ep, bool& p_cancelled, const MCString& p_stack, const char *p_type, unsigned int p_count, ...)
{
	ep . setstringf("ask %s", p_type);

	va_list t_args;
	va_start(t_args, p_count);
	for(; p_count > 0; p_count -= 1)
	{
		const char *t_string = va_arg(t_args, const char *);
		ep . concatcstring(t_string == NULL ? "" : t_string, EC_NULL, false);
	}
	va_end(t_args);

	MCdialogdata -> store(ep, True);

	MCStack *t_stack;
	t_stack = ep . getobj() -> getstack() -> findstackname(p_stack);

	Boolean t_old_trace = MCtrace;
	MCtrace = False;
	if (t_stack != NULL)
	{
		MCdialogdata -> store(ep, True);
		if (MCdefaultstackptr -> getopened() || MCtopstackptr == NULL)
			t_stack -> openrect(MCdefaultstackptr -> getrect(), sheet ? WM_SHEET : WM_MODAL, sheet ? MCdefaultstackptr: NULL, WP_DEFAULT, OP_NONE);
		else
			t_stack -> openrect(MCtopstackptr -> getrect(), sheet ? WM_SHEET : WM_MODAL, sheet ? MCtopstackptr : NULL, WP_DEFAULT, OP_NONE);
	}
	MCtrace = t_old_trace;

	MCdialogdata -> fetch(ep);
	if (ep . getsvalue() . getlength() == 1 && *(ep . getsvalue() . getstring()) == '\0')
	{
		ep . clear();
		p_cancelled = true;
	}
	else
		p_cancelled = false;

	return EE_UNDEFINED;
}
#endif /* MCAsk::exec_custom */

void MCAsk::compile(MCSyntaxFactoryRef ctxt)
{
	MCSyntaxFactoryBeginStatement(ctxt, line, pos);

	switch(mode)
	{
	case AT_PASSWORD:
	case AT_CLEAR:
		MCSyntaxFactoryEvalConstantBool(ctxt, mode == AT_CLEAR);

		if (password . prompt != nil)
			password . prompt -> compile(ctxt);
		else
			MCSyntaxFactoryEvalConstantNil(ctxt);

		if (password . answer != nil)
			password . answer -> compile(ctxt);
		else
			MCSyntaxFactoryEvalConstantNil(ctxt);

		MCSyntaxFactoryEvalConstantBool(ctxt, password . hint);

		if (title != nil)
			title -> compile(ctxt);
		else
			MCSyntaxFactoryEvalConstantNil(ctxt);

		MCSyntaxFactoryEvalConstantBool(ctxt, sheet == True);

		MCSyntaxFactoryExecMethod(ctxt, kMCDialogExecAskPasswordMethodInfo);
		break;

	case AT_FILE:
		if (file . prompt != nil)
			file . prompt -> compile(ctxt);
		else
			MCSyntaxFactoryEvalConstantNil(ctxt);

		if (file . initial != nil)
			file . initial -> compile(ctxt);
		else
			MCSyntaxFactoryEvalConstantNil(ctxt);

		if (file . filter != nil)
			file . filter -> compile(ctxt);
		else if (file . type_count > 0)
		{
			for (uindex_t i = 0; i < file . type_count; i++)
				file . types[i] -> compile(ctxt);

			MCSyntaxFactoryEvalList(ctxt, file . type_count);
		}

		if (title != nil)
			title -> compile(ctxt);
		else
			MCSyntaxFactoryEvalConstantNil(ctxt);

		MCSyntaxFactoryEvalConstantBool(ctxt, sheet == True);

		if (file . type_count > 0)
			MCSyntaxFactoryExecMethod(ctxt, kMCDialogExecAskFileWithTypesMethodInfo);
		else if (file . filter != nil)
			MCSyntaxFactoryExecMethod(ctxt, kMCDialogExecAskFileWithFilterMethodInfo);
		else
			MCSyntaxFactoryExecMethod(ctxt, kMCDialogExecAskFileMethodInfo);
		break;

	default:
		MCSyntaxFactoryEvalConstantBool(ctxt, mode == AT_CLEAR);

		if (question . prompt != nil)
			question . prompt -> compile(ctxt);
		else
			MCSyntaxFactoryEvalConstantNil(ctxt);

		if (question . answer != nil)
			question . answer -> compile(ctxt);
		else
			MCSyntaxFactoryEvalConstantNil(ctxt);

		MCSyntaxFactoryEvalConstantBool(ctxt, question . hint);

		if (title != nil)
			title -> compile(ctxt);
		else
			MCSyntaxFactoryEvalConstantNil(ctxt);

		MCSyntaxFactoryEvalConstantBool(ctxt, sheet == True);

		MCSyntaxFactoryExecMethod(ctxt, kMCDialogExecAskQuestionMethodInfo);
		break;
	}

	MCSyntaxFactoryEndStatement(ctxt);
}	<|MERGE_RESOLUTION|>--- conflicted
+++ resolved
@@ -258,7 +258,7 @@
 {
 	Exec_errors t_error = EE_UNDEFINED;
 	
-	MCExecContext ctxt(ep, it);
+	MCExecContext ctxt(ep);
 	
 	MCAutoStringRef t_title;
 	if (!evaluate_stringref(ep, title, EE_ANSWER_BADTITLE, line, pos, &t_title))
@@ -300,7 +300,6 @@
 			}
 		}
 
-<<<<<<< HEAD
 		if (t_types.Count() > 0)
 			MCDialogExecAskFileWithTypes(ctxt, *t_prompt, *t_initial, *t_types, t_types . Count(), *t_title, sheet == True);
 		else if (*t_filter != nil)
@@ -321,12 +320,6 @@
 	}
 	break;
 	}
-=======
-	if (!t_error)
-		ep . getit() -> set(ep);
-	else
-		MCeerror -> add(t_error, line, pos);
->>>>>>> 95e6e978
 
 	if (!ctxt . HasError())
 		return ES_NORMAL;
