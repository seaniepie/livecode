--- conflicted
+++ resolved
@@ -3211,15 +3211,11 @@
 
 // Operations
 
-<<<<<<< HEAD
-public foreign handler MCCanvasFontMeasureTextTypographicBounds(in pText as string, in pFont as Font, out pRect as Rectangle) as undefined binds to "<builtin>"
-public foreign handler MCCanvasFontMeasureTextTypographicBoundsOnCanvas(in pText as string, in pCanvas as Canvas, out pRect as Rectangle) as undefined binds to "<builtin>"
-public foreign handler MCCanvasFontMeasureTextImageBounds(in pText as string, in pFont as Font, out pRect as Rectangle) as undefined binds to "<builtin>"
-public foreign handler MCCanvasFontMeasureTextImageBoundsOnCanvas(in pText as string, in pCanvas as Canvas, out pRect as Rectangle) as undefined binds to "<builtin>"
-
-=======
-public foreign handler MCCanvasFontMeasureText(in pText as String, in pFont as Font, out pRect as Rectangle) as undefined binds to "<builtin>"
->>>>>>> 9827c6a2
+public foreign handler MCCanvasFontMeasureTextTypographicBounds(in pText as String, in pFont as Font, out pRect as Rectangle) as undefined binds to "<builtin>"
+public foreign handler MCCanvasFontMeasureTextTypographicBoundsOnCanvas(in pText as String, in pCanvas as Canvas, out pRect as Rectangle) as undefined binds to "<builtin>"
+public foreign handler MCCanvasFontMeasureTextImageBounds(in pText as String, in pFont as Font, out pRect as Rectangle) as undefined binds to "<builtin>"
+public foreign handler MCCanvasFontMeasureTextImageBoundsOnCanvas(in pText as String, in pCanvas as Canvas, out pRect as Rectangle) as undefined binds to "<builtin>"
+
 
 /*
 Summary:	Measure text when drawn with a font.
