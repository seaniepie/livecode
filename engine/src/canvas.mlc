--- conflicted
+++ resolved
@@ -2342,23 +2342,6 @@
 
 // Primitive Constructors
 
-<<<<<<< HEAD
-public foreign handler MCCanvasPathMakeWithRoundedRectangle(in pRect as Rectangle, in pRadius as CanvasFloat, out rPath as Path) as undefined binds to "<builtin>"
-public foreign handler MCCanvasPathMakeWithRoundedRectangleWithRadii(in pRect as Rectangle, in pRadiusX as CanvasFloat, in pRadiusY as CanvasFloat, out rPath as Path) as undefined binds to "<builtin>"
-public foreign handler MCCanvasPathMakeWithRoundedRectangleWithRadiiAsList(in pRect as Rectangle, in pRadii as List, out rPath as Path) as undefined binds to "<builtin>"
-public foreign handler MCCanvasPathMakeWithRectangle(in pRect as Rectangle, out rPath as Path) as undefined binds to "<builtin>"
-public foreign handler MCCanvasPathMakeWithEllipse(in pCenter as Point, in pRadiusX as CanvasFloat, in pRadiusY as CanvasFloat, out rPath as Path) as undefined binds to "<builtin>"
-public foreign handler MCCanvasPathMakeWithCircle(in pCenter as Point, in pRadius as CanvasFloat, out rPath as Path) as undefined binds to "<builtin>"
-public foreign handler MCCanvasPathMakeWithEllipseWithRadiiAsList(in pCenter as Point, in pRadii as List, out rPath as Path) as undefined binds to "<builtin>"
-public foreign handler MCCanvasPathMakeWithLine(in pStart as Point, in pEnd as Point, out rPath as Path) as undefined binds to "<builtin>"
-public foreign handler MCCanvasPathMakeWithPoints(in pClose as CBool, in pPoints as List, out rPath as Path) as undefined binds to "<builtin>"
-public foreign handler MCCanvasPathMakeWithArcWithRadius(in pCenter as Point, in pRadius as CanvasFloat, in pStartAngle as CanvasFloat, in pEndAngle as CanvasFloat, out rPath as Path) as undefined binds to "<builtin>"
-public foreign handler MCCanvasPathMakeWithArcWithRadiiAsList(in pCenter as Point, in pRadii as List, in pStartAngle as CanvasFloat, in pEndAngle as CanvasFloat, out rPath as Path) as undefined binds to "<builtin>"
-public foreign handler MCCanvasPathMakeWithSectorWithRadius(in pCenter as Point, in pRadius as CanvasFloat, in pStartAngle as CanvasFloat, in pEndAngle as CanvasFloat, out rPath as Path) as undefined binds to "<builtin>"
-public foreign handler MCCanvasPathMakeWithSectorWithRadiiAsList(in pCenter as Point, in pRadii as List, in pStartAngle as CanvasFloat, in pEndAngle as CanvasFloat, out rPath as Path) as undefined binds to "<builtin>"
-public foreign handler MCCanvasPathMakeWithSegmentWithRadius(in pCenter as Point, in pRadius as CanvasFloat, in pStartAngle as CanvasFloat, in pEndAngle as CanvasFloat, out rPath as Path) as undefined binds to "<builtin>"
-public foreign handler MCCanvasPathMakeWithSegmentWithRadiiAsList(in pCenter as Point, in pRadii as List, in pStartAngle as CanvasFloat, in pEndAngle as CanvasFloat, out rPath as Path) as undefined binds to "<builtin>"
-=======
 public foreign handler MCCanvasPathMakeWithRoundedRectangle(in pRect as Rectangle, in pRadius as CanvasFloat, out rPath as Path) returns nothing binds to "<builtin>"
 public foreign handler MCCanvasPathMakeWithRoundedRectangleWithRadii(in pRect as Rectangle, in pRadiusX as CanvasFloat, in pRadiusY as CanvasFloat, out rPath as Path) returns nothing binds to "<builtin>"
 public foreign handler MCCanvasPathMakeWithRoundedRectangleWithRadiiAsList(in pRect as Rectangle, in pRadii as List, out rPath as Path) returns nothing binds to "<builtin>"
@@ -2374,7 +2357,6 @@
 public foreign handler MCCanvasPathMakeWithSectorWithRadiiAsList(in pCenter as Point, in pRadii as List, in pStartAngle as CanvasFloat, in pEndAngle as CanvasFloat, out rPath as Path) returns nothing binds to "<builtin>"
 public foreign handler MCCanvasPathMakeWithSegmentWithRadius(in pCenter as Point, in pRadius as CanvasFloat, in pStartAngle as CanvasFloat, in pEndAngle as CanvasFloat, out rPath as Path) returns nothing binds to "<builtin>"
 public foreign handler MCCanvasPathMakeWithSegmentWithRadiiAsList(in pCenter as Point, in pRadii as List, in pStartAngle as CanvasFloat, in pEndAngle as CanvasFloat, out rPath as Path) returns nothing binds to "<builtin>"
->>>>>>> 7ef8a4fb
 
 
 /*
