/* Copyright (C) 2003-2013 Runtime Revolution Ltd.
 
 This file is part of LiveCode.
 
 LiveCode is free software; you can redistribute it and/or modify it under
 the terms of the GNU General Public License v3 as published by the Free
 Software Foundation.
 
 LiveCode is distributed in the hope that it will be useful, but WITHOUT ANY
 WARRANTY; without even the implied warranty of MERCHANTABILITY or
 FITNESS FOR A PARTICULAR PURPOSE.  See the GNU General Public License
 for more details.
 
 You should have received a copy of the GNU General Public License
 along with LiveCode.  If not see <http://www.gnu.org/licenses/>.  */

/*  
This module specifies the syntax definitions and bindings for canvas drawing operations in modular LiveCode.
*/

module com.livecode.canvas

use com.livecode.foreign

public type CanvasFloat is CFloat

// Point
public foreign type Point binds to "kMCCanvasPointTypeInfo"

// Rectangle
public foreign type Rectangle binds to "kMCCanvasRectangleTypeInfo"

// Transform
public foreign type Transform binds to "kMCCanvasTransformTypeInfo"

// Color
public foreign type Color binds to "kMCCanvasColorTypeInfo"

// Paint (supertype of pattern, gradient, solidpaint)
public foreign type Paint binds to "kMCCanvasPaintTypeInfo"

// Solid Paint
public foreign type SolidPaint binds to "kMCCanvasSolidPaintTypeInfo"

// Pattern
public foreign type Pattern binds to "kMCCanvasPatternTypeInfo"

// Gradient
public foreign type Gradient binds to "kMCCanvasGradientTypeInfo"
public foreign type GradientStop binds to "kMCCanvasGradientStopTypeInfo"

// Image
public foreign type Image binds to "kMCCanvasImageTypeInfo"

// Path
public foreign type Path binds to "kMCCanvasPathTypeInfo"

// Effect
public foreign type Effect binds to "kMCCanvasEffectTypeInfo"

// Font
public foreign type Font binds to "kMCCanvasFontTypeInfo"

// Canvas
public foreign type Canvas binds to "kMCCanvasTypeInfo"

////////////////////////////////////////////////////////////////////////////////
// Rectangle

// Constructors

public foreign handler MCCanvasRectangleMakeWithLTRB(in pLeft as CanvasFloat, in pTop as CanvasFloat, in pRight as CanvasFloat, in pBottom as CanvasFloat, out rRect as Rectangle) returns nothing binds to "<builtin>"
public foreign handler MCCanvasRectangleMakeWithList(in pRect as List, out rRect as Rectangle) returns nothing binds to "<builtin>"
public foreign handler MCCanvasRectangleGetLeft(in pRect as Rectangle, out rLeft as CanvasFloat) returns nothing binds to "<builtin>"
public foreign handler MCCanvasRectangleSetLeft(in pLeft as CanvasFloat, inout xRect as Rectangle) returns nothing binds to "<builtin>"
public foreign handler MCCanvasRectangleGetTop(in pRect as Rectangle, out rTop as CanvasFloat) returns nothing binds to "<builtin>"
public foreign handler MCCanvasRectangleSetTop(in pTop as CanvasFloat, inout xRect as Rectangle) returns nothing binds to "<builtin>"
public foreign handler MCCanvasRectangleGetRight(in pRect as Rectangle, out rRight as CanvasFloat) returns nothing binds to "<builtin>"
public foreign handler MCCanvasRectangleSetRight(in pRight as CanvasFloat, inout xRect as Rectangle) returns nothing binds to "<builtin>"
public foreign handler MCCanvasRectangleGetBottom(in pRect as Rectangle, out rBottom as CanvasFloat) returns nothing binds to "<builtin>"
public foreign handler MCCanvasRectangleSetBottom(in pBottom as CanvasFloat, inout xRect as Rectangle) returns nothing binds to "<builtin>"
public foreign handler MCCanvasRectangleGetWidth(in pRect as Rectangle, out rWidth as CanvasFloat) returns nothing binds to "<builtin>"
public foreign handler MCCanvasRectangleSetWidth(in pWidth as CanvasFloat, inout xRect as Rectangle) returns nothing binds to "<builtin>"
public foreign handler MCCanvasRectangleGetHeight(in pRect as Rectangle, out rHeight as CanvasFloat) returns nothing binds to "<builtin>"
public foreign handler MCCanvasRectangleSetHeight(in pHeight as CanvasFloat, inout xRect as Rectangle) returns nothing binds to "<builtin>"

/*
Summary:	Creates a new rectangle value.

mRect:		An expression which evaluates to a list of 4 numbers, the left, top, right and bottom edges of the rectangle.

Returns:	A new rectange with the given edges.

Example:
	// Initialize tRect to a rectangle value with origin at point 50,50 and size 100x50
	variable tRect
	put rectangle [50, 50, 150, 100] into tRect

Tags:		Canvas
*/

syntax RectangleMake is prefix operator with precedence 2
	"rectangle" <mRect: Expression>
begin
    MCCanvasRectangleMakeWithList(mRect, output)
end syntax

/*
Summary:	The left edge of a rectangle value.

mRect:		An expression which evaluates to a rectangle.

Description:
	The location along the x-axis of the left edge of the rectangle.

>*Note:* Setting the left of a rectangle will reposition it without altering the width or height.

Example:
	variable tRect
	put rectangle [50,100,150,200] into tRect

	// Store the left edge of the rectangle in a variable
	variable tLeft
	put the left of tRect into tLeft

	// Move the rectangle horizontally to a new position.
	set the left of tRect to 20

Tags:		Canvas
*/

syntax RectanglePropertyLeft is prefix operator with precedence 2
	"the" "left" "of" <mRect:Expression>
begin
	MCCanvasRectangleGetLeft(mRect, output)
	MCCanvasRectangleSetLeft(input, mRect)
end syntax

syntax RectanglePropertyX is prefix operator with precedence 2
	"the" "x" "of" <mRect:Expression>
begin
	MCCanvasRectangleGetLeft(mRect, output)
	MCCanvasRectangleSetLeft(input, mRect)
end syntax

/*
Summary:	The top edge of a rectangle value.

mRect:		An expression which evaluates to a rectangle.

Description:
The location along the y-axis of the top edge of the rectangle.

>*Note:* Setting the top of a rectangle will reposition it without altering the width or height.

Example:
	variable tRect
	put rectangle [50,100,150,200] into tRect

	// Store the top edge of the rectangle in a variable
	variable tTop
	put the top of tRect into tTop

	// Move the rectangle vertically to a new position.
	set the top of tRect to 120

Tags:		Canvas
*/

syntax RectanglePropertyTop is prefix operator with precedence 2
	"the" "top" "of" <mRect:Expression>
begin
	MCCanvasRectangleGetTop(mRect, output)
	MCCanvasRectangleSetTop(input, mRect)
end syntax

syntax RectanglePropertyY is prefix operator with precedence 2
	"the" "y" "of" <mRect:Expression>
begin
	MCCanvasRectangleGetTop(mRect, output)
	MCCanvasRectangleSetTop(input, mRect)
end syntax

/*
Summary:	The right edge of a rectangle value.

mRect:		An expression which evaluates to a rectangle.

Description:
The location along the x-axis of the right edge of the rectangle.

>*Note:* Setting the right of a rectangle will reposition it without altering the width or height.

Example:
	variable tRect
	put rectangle [50,100,150,200] into tRect

	// Store the right edge of the rectangle in a variable
	variable tRight
	put the right of tRect into tRight

	// Move the rectangle horizontally to a new position.
	set the right of tRect to (tRight + 10)

Tags:		Canvas
*/

syntax RectanglePropertyRight is prefix operator with precedence 2
	"the" "right" "of" <mRect:Expression>
begin
	MCCanvasRectangleGetRight(mRect, output)
	MCCanvasRectangleSetRight(input, mRect)
end syntax

/*
Summary:	The bottom edge of a rectangle value.

mRect:		An expression which evaluates to a rectangle.

Description:
The location along the y-axis of the bottom edge of the rectangle.

>*Note:* Setting the bottom of a rectangle will reposition it without altering the width or height.

Example:
	variable tRect
	put rectangle [50,100,150,200] into tRect

	// Store the bottom edge of the rectangle in a variable
	variable tBottom
	put the bottom of tRect into tBottom

	// Move the rectangle vertically to a new position.
	set the bottom of tRect to (tBottom + 10)

Tags:		Canvas
*/

syntax RectanglePropertyBottom is prefix operator with precedence 2
	"the" "bottom" "of" <mRect:Expression>
begin
	MCCanvasRectangleGetBottom(mRect, output)
	MCCanvasRectangleSetBottom(input, mRect)
end syntax

/*
Summary:	The width of a rectangle value.

mRect:		An expression which evaluates to a rectangle.

Description:
The width of the rectangle.

>*Note:* Setting the width of a rectangle will resize it without moving the left edge, expanding or contracting from the right.

Example:
	variable tRect
	put rectangle [50,100,150,200] into tRect

	// Store the width of the rectangle in a variable
	variable tWidth
	put the width of tRect into tWidth

	// Increase the width of the rectangle
	set the width of tRect to (tWidth + 10)

Tags:		Canvas
*/

syntax RectanglePropertyWidth is prefix operator with precedence 2
	"the" "width" "of" <mRect:Expression>
begin
	MCCanvasRectangleGetWidth(mRect, output)
	MCCanvasRectangleSetWidth(input, mRect)
end syntax

/*
Summary:	The height of a rectangle value.

mRect:		An expression which evaluates to a rectangle.

Description:
The height of the rectangle.

>*Note:* Setting the height of a rectangle will resize it without moving the top edge, expanding or contracting from the bottom.

Example:
	variable tRect
	put rectangle [50,100,150,200] into tRect

	// Store the height of the rectangle in a variable
	variable tHeight
	put the height of tRect into tHeight

	// Increase the height of the rectangle
	set the height of tRect to (tHeight + 10)

Tags:		Canvas
*/

syntax RectanglePropertyHeight is prefix operator with precedence 2
	"the" "height" "of" <mRect:Expression>
begin
	MCCanvasRectangleGetHeight(mRect, output)
	MCCanvasRectangleSetHeight(input, mRect)
end syntax

////////////////////////////////////////////////////////////////////////////////
// Point

// Constructors

public foreign handler MCCanvasPointMake(in pX as CanvasFloat, in pY as CanvasFloat, out rPoint as Point) returns nothing binds to "<builtin>"
public foreign handler MCCanvasPointMakeWithList(in pPoint as List, out rPoint as Point) returns nothing binds to "<builtin>"
public foreign handler MCCanvasPointGetX(in pPoint as Point, out rX as CanvasFloat) returns nothing binds to "<builtin>"
public foreign handler MCCanvasPointSetX(in pX as CanvasFloat, inout xPoint as Point) returns nothing binds to "<builtin>"
public foreign handler MCCanvasPointGetY(in pPoint as Point, out rY as CanvasFloat) returns nothing binds to "<builtin>"
public foreign handler MCCanvasPointSetY(in pY as CanvasFloat, inout xPoint as Point) returns nothing binds to "<builtin>"

/*
Summary:	Creates a new point value.

mPoint:		An expression which evaluates to a list of 2 numbers, the x and y coordinates of the point.

Returns:	A new point with the given coordinates

Example:
	variable tPoint
	put point [50, 100] into tPoint

Tags:	Canvas
*/

syntax PointMake is prefix operator with precedence 2
	"point" <mPoint: Expression>
begin
	MCCanvasPointMakeWithList(mPoint, output)
end syntax

/*
Summary:	The x coordinate of a point value.

mPoint:		An expression which evaluates to a point.

Description:	The x coordinate of <mPoint>.

Example:
	variable tPoint
	put point [50, 100] into tPoint

	// Store the x-coordinate of the point in a variable
	variable tX
	put the x of tPoint into tX

	// Move the point 10 units to the right
	set the x of tPoint to (tX + 10)

Tags:	Canvas
*/

syntax PointPropertyX is prefix operator with precedence 2
	"the" "x" "of" <mPoint: Expression>
begin
	MCCanvasPointGetX(mPoint, output)
	MCCanvasPointSetX(input, mPoint)
end syntax

/*
Summary:	The y coordinate of a point value.

mPoint:		An expression which evaluates to a point.

Description:	The y coordinate of <mPoint>.

Example:
	variable tPoint
	put point [50, 100] into tPoint

	// Store the y-coordinate of the point in a variable
	variable tY
	put the y of tPoint into tY

	// Move the point 10 units downward.
	set the y of tPoint to (tY + 10)

Tags:	Canvas
*/

syntax PointPropertyY is prefix operator with precedence 2
	"the" "y" "of" <mPoint: Expression>
begin
	MCCanvasPointGetY(mPoint, output)
	MCCanvasPointSetY(input, mPoint)
end syntax

////////////////////////////////////////////////////////////////////////////////
// Color

// Constructors

public foreign handler MCCanvasColorMakeRGBA(in pRed as CanvasFloat, in pGreen as CanvasFloat, in pBlue as CanvasFloat, in pAlpha as CanvasFloat, out rColor as Color) returns nothing binds to "<builtin>"
public foreign handler MCCanvasColorMakeWithList(in pColor as List, out rColor as Color) returns nothing binds to "<builtin>"
//public foreign handler MCCanvasColorMakeWithString(in pList as String, out rColor as Color)

/*
Summary:	Creates a new color value.

mColor:		An expression which evaluates to a list of 3 or 4 numbers, the red, green, blue, and (optional) alpha components of the color.

Returns:	A new color with the given RGBA values.

Description:
>*Note:* The component value denotes the intensity of that component, expressed as a real number between 0 and 1. The alpha component represents the opacity of the color. If the alpha component is not specified then it is assumed to be 1 (fully opaque).

Example:
	variable tColor
	// Set tColor to opaque red
	put color [1.0, 0.0, 0.0] into tColor

	// Set tColor to partially transparent cyan
	put color [0.0, 1.0, 1.0, 0.75] into tColor

Tags: Canvas
*/

syntax ColorMake is prefix operator with precedence 4
	"color" <mColor: Expression>
begin
	MCCanvasColorMakeWithList(mColor, output)
end syntax

//////////

// Properties

public foreign handler MCCanvasColorGetRed(in pColor as Color, out rRed as CanvasFloat) returns nothing binds to "<builtin>"
public foreign handler MCCanvasColorSetRed(in pRed as CanvasFloat, inout xColor as Color) returns nothing binds to "<builtin>"
public foreign handler MCCanvasColorGetGreen(in pColor as Color, out rGreen as CanvasFloat) returns nothing binds to "<builtin>"
public foreign handler MCCanvasColorSetGreen(in pGreen as CanvasFloat, inout xColor as Color) returns nothing binds to "<builtin>"
public foreign handler MCCanvasColorGetBlue(in pColor as Color, out rBlue as CanvasFloat) returns nothing binds to "<builtin>"
public foreign handler MCCanvasColorSetBlue(in pBlue as CanvasFloat, inout xColor as Color) returns nothing binds to "<builtin>"
public foreign handler MCCanvasColorGetAlpha(in pColor as Color, out rAlpha as CanvasFloat) returns nothing binds to "<builtin>"
public foreign handler MCCanvasColorSetAlpha(in pAlpha as CanvasFloat, inout xColor as Color) returns nothing binds to "<builtin>"

/*
Summary:	The red component of a color value.

mColor:		An expression which evaluates to a color.

Description:
The red component of <mColor>

>*Note:* The component value denotes the intensity of that component, expressed as a real number between 0 and 1.

Example:
	variable tColor
	put color [0.75, 1.0, 0.5] into tColor

	// Store the old red value
	variable tRed
	put the red of tColor into tRed

	// Invert the intensity of the red color component
	set the red of tColor to 1.0 - tRed

Tags: Canvas
*/

syntax ColorPropertyRed is prefix operator with precedence 4
	"the" "red" "of" <mColor: Expression>
begin
	MCCanvasColorGetRed(mColor, output)
	MCCanvasColorSetRed(input, mColor)
end syntax

/*
Summary:	The green component of a color value.

mColor:		An expression which evaluates to a color.

Description:
The green component of <mColor>

>*Note:* The component value denotes the intensity of that component, expressed as a real number between 0 and 1.

Example:
	variable tColor
	put color [0.75, 1.0, 0.5] into tColor

	// Store the old green value
	variable tGreen
	put the green of tColor into tGreen

	// Remove any green component from the color
	set the green of tColor to 0

Tags: Canvas
*/

syntax ColorPropertyGreen is prefix operator with precedence 4
	"the" "green" "of" <mColor: Expression>
begin
	MCCanvasColorGetGreen(mColor, output)
	MCCanvasColorSetGreen(input, mColor)
end syntax

/*
Summary:	The blue component of a color value.

mColor:		An expression which evaluates to a color.

Description:
The blue component of <mColor>

>*Note:* The component value denotes the intensity of that component, expressed as a real number between 0 and 1.

Example:
	variable tColor
	put color [0.75, 1.0, 0.5] into tColor

	// Store the old blue value
	variable tBlue
	put the blue of tColor into tBlue

	// Set the blue component of the color to full intensity
	set the blue of tColor to 1

Tags: Canvas
*/

syntax ColorPropertyBlue is prefix operator with precedence 4
	"the" "blue" "of" <mColor: Expression>
begin
	MCCanvasColorGetBlue(mColor, output)
	MCCanvasColorSetBlue(input, mColor)
end syntax

/*
Summary:	The alpha component of a color value.

mColor:		An expression which evaluates to a color.

Description:
The alpha component of <mColor>

>*Note:* The alpha value represents the opacity of the color, expressed as a real number between 0 (fully transparent) and 1 (fully opaque).

Example:
	variable tColor
	put color [0.75, 1.0, 0.5] into tColor

	// Store the old alpha value
	variable tAlpha
	put the alpha of tColor into tAlpha

	// Make the color semi-transparent
	set the alpha of tColor to 0.5

Tags: Canvas
*/

syntax ColorPropertyAlpha is prefix operator with precedence 4
	"the" "alpha" "of" <mColor: Expression>
begin
	MCCanvasColorGetAlpha(mColor, output)
	MCCanvasColorSetAlpha(input, mColor)
end syntax

////////////////////////////////////////////////////////////////////////////////
// Transform

// Constructors

public foreign handler MCCanvasTransformMakeIdentity(out rTransform as Transform) returns nothing binds to "<builtin>"
public foreign handler MCCanvasTransformMakeScale(in pScaleX as CanvasFloat, in pScaleY as CanvasFloat, out rTransform as Transform) returns nothing binds to "<builtin>"
public foreign handler MCCanvasTransformMakeScaleWithList(in pScale as List, out rTransform as Transform) returns nothing binds to "<builtin>"
public foreign handler MCCanvasTransformMakeSkew(in pSkewX as CanvasFloat, in pSkewY as CanvasFloat, out rTransform as Transform) returns nothing binds to "<builtin>"
public foreign handler MCCanvasTransformMakeSkewWithList(in pSkew as List, out rTransform as Transform) returns nothing binds to "<builtin>"
public foreign handler MCCanvasTransformMakeRotation(in pRotation as CanvasFloat, out rTransform as Transform) returns nothing binds to "<builtin>"
public foreign handler MCCanvasTransformMakeTranslation(in pX as CanvasFloat, in pY as CanvasFloat, out rTransform as Transform) returns nothing binds to "<builtin>"
public foreign handler MCCanvasTransformMakeTranslationWithList(in pTranslation as List, out rTransform as Transform) returns nothing binds to "<builtin>"
public foreign handler MCCanvasTransformMakeWithMatrixValues(in pA as CanvasFloat, in pB as CanvasFloat, in pC as CanvasFloat, in pD as CanvasFloat, in pTX as CanvasFloat, in pTY as CanvasFloat, out rTransform as Transform) returns nothing binds to "<builtin>"
public foreign handler MCCanvasTransformMakeWithMatrixAsList(in pMatrix as List, out rTransform as Transform) returns nothing binds to "<builtin>"

/*
Summary:	The identity transform.

Returns:	A new identity transform.

Description:
The identity transform represents a coordinate transformation where the set of coordinates remain the same after it is applied. This can be useful when specifying that coordinates should not be altered, or as a starting point when combining transforms to produce a more complex one.

Example:
	variable tTransform
	put the identity transform into tTransform

Tags: Canvas
*/

syntax TransformMakeIdentity is expression
	"the" "identity" "transform"
begin
	MCCanvasTransformMakeIdentity(output)
end syntax

/*
Summary:	Creates a new scaling transform value.

mScale:		An expression which evaluates to a list of 1 or 2 numbers, the x-axis scale and y-axis scale, or the uniform scale when only a single value is given.

Returns:	A new scale transform.

Example:
	// Create x2 uniformly scaling transform
	variable tTransform
	put transform with scale [2] into tTransform

	// Create transform which only scales in the direction of the x axis
	put transform with scale [ 2, 1 ] into tTransform

Tags: Canvas
*/

syntax TransformMakeScale is prefix operator with precedence 4
	"transform" "with" "scale" <mScale: Expression>
begin
    MCCanvasTransformMakeScaleWithList(mScale, output)
end syntax

/*
Summary:	Creates a new skewing transform value.

mScale:		An expression which evaluates to a list of 2 numbers, the x-axis skew and y-axis skew.

Returns:	A new skew transform.

Example:
	// Create skew transform
	variable tTransform
	put transform with skew [1,0] into tTransform

Tags: Canvas
*/

syntax TransformMakeSkew is prefix operator with precedence 4
	"transform" "with" "skew" <mSkew: Expression>
begin
	MCCanvasTransformMakeSkewWithList(mSkew, output)
end syntax

/*
Summary:	Creates a new rotation transform value.

mRotation:	An expression which evaluates to a number, the number of degrees of the rotation.

Returns:	A new rotation transform.

Example:
	// Create 30 degree rotation transform
	variable tTransform
	put transform with rotation by 30 into tTransform

Tags: Canvas
*/

syntax TransformMakeRotation is prefix operator with precedence 4
	"transform" "with" "rotation" "by" <mRotation: Expression>
begin
	MCCanvasTransformMakeRotation(mRotation, output)
end syntax

/*
Summary:		Creates a new translation transform.

mTranslation:	An expression which evaluates to a list of 2 numbers, the x and y offsets of the translation.

Returns:	A new translation transform.

Example:
	// Create translation transform to offset coordinates by 50,100
	variable tTransform
	put transform with translation [50,100] into tTransform

Tags: Canvas
*/

syntax TransformMakeTranslation is prefix operator with precedence 4
	"transform" "with" "translation" <mTranslation: Expression>
begin
    MCCanvasTransformMakeTranslationWithList(mTranslation, output)
end syntax

/*
Summary:		Creates a new transform.

mTranslation:	An expression which evaluates to a list of 6 numbers, the a, b, c, d, tx and ty values of the transform matrix.

Returns:	A new translation transform.

Example:
	// Create combined rotate, scale, and translate transform
	variable tTransform
	put transform with matrix [0, 2, -2, 0, 50, 100] into tTransform

Tags: Canvas
*/

syntax TransformMakeWithMatrixAsList is prefix operator with precedence 4
	"transform" "with" "matrix" <mMatrix: Expression>
begin
	MCCanvasTransformMakeWithMatrixAsList(mMatrix, output)
end syntax

//////////

// Properties

public foreign handler MCCanvasTransformGetScaleAsList(in pTransform as Transform, out rScale as List) returns nothing binds to "<builtin>"
public foreign handler MCCanvasTransformSetScaleAsList(in pScaleX as List, inout xTransform as Transform) returns nothing binds to "<builtin>"
public foreign handler MCCanvasTransformGetRotation(in pTransform as Transform, out rRotation as CanvasFloat) returns nothing binds to "<builtin>"
public foreign handler MCCanvasTransformSetRotation(in pRotation as CanvasFloat, inout xTransform as Transform) returns nothing binds to "<builtin>"
public foreign handler MCCanvasTransformGetSkewAsList(in pTransform as Transform, out rSkew as List) returns nothing binds to "<builtin>"
public foreign handler MCCanvasTransformSetSkewAsList(in pSkew as List, inout xTransform as Transform) returns nothing binds to "<builtin>"
public foreign handler MCCanvasTransformGetTranslationAsList(in pTransform as Transform, out rTranslation as List) returns nothing binds to "<builtin>"
public foreign handler MCCanvasTransformSetTranslationAsList(in pTranslation as List, inout xTransform as Transform) returns nothing binds to "<builtin>"
public foreign handler MCCanvasTransformGetMatrixAsList(in pTransform as Transform, out rMatrix as List) returns nothing binds to "<builtin>"
public foreign handler MCCanvasTransformSetMatrixAsList(in pMatrix as List, inout xTransform as Transform) returns nothing binds to "<builtin>"

public foreign handler MCCanvasTransformGetInverse(in pTransform as Transform, out rInverse as Transform) returns nothing binds to "<builtin>"

/*
Summary:		The scale component of a transform.

mTransform:		An expression which evaluates to a transform.

Description:	The scale of <mTransform> as a list of 2 numbers (the x and y scales)

Example:
	variable tTransform
	put transform with matrix [0, 2, -2, 0, 50, 100] into tTransform

	// Store the old scale component
	variable tScale
	put the scale of tTransform into tScale

	// Modify the scale by adding 1 to the x scale value
	set the scale of tTransform to [element 1 of tScale + 1, element 2 of tScale]

Tags: Canvas
*/

syntax TransformPropertyScale is prefix operator with precedence 4
	"the" "scale" "of" <mTransform: Expression>
begin
	MCCanvasTransformGetScaleAsList(mTransform, output)
	MCCanvasTransformSetScaleAsList(input, mTransform)
end syntax

/*
Summary:		The rotation component of a transform.

mTransform:		An expression which evaluates to a transform.

Description:	The rotation of <mTransform> as a number of degrees.

Example:
	variable tTransform
	put transform with matrix [0, 2, -2, 0, 50, 100] into tTransform

	// Store the old rotation component
	variable tRotation
	put the rotation of tTransform into tRotation

	// Double the rotation
	set the rotation of tTransform to tRotation * 2

Tags: Canvas
*/

syntax TransformPropertyRotation is prefix operator with precedence 4
	"the" "rotation" "of" <mTransform: Expression>
begin
	MCCanvasTransformGetRotation(mTransform, output)
	MCCanvasTransformSetRotation(input, mTransform)
end syntax

/*
Summary:		The skew component of a transform.

mTransform:		An expression which evaluates to a transform.

Description:	The skew of <mTransform> as a list of 2 numbers (the x and y skew values).

Example:
	variable tTransform
	put transform with matrix [0, 2, -2, 0, 50, 100] into tTransform

	// Store the old skew component
	variable tSkew
	put the skew of tTransform into tSkew

	// Remove the skew
	set the skew of tTransform to [0,0]

Tags: Canvas
*/

syntax TransformPropertySkew is prefix operator with precedence 4
	"the" "skew" "of" <mTransform: Expression>
begin
	MCCanvasTransformGetSkewAsList(mTransform, output)
	MCCanvasTransformSetSkewAsList(input, mTransform)
end syntax

/*
Summary:		The translation component of a transform.

mTransform:		An expression which evaluates to a transform.

Description:	The translation of <mTransform> as a list of 2 numbers (the x and y offset values).

Example:
	variable tTransform
	put transform with matrix [0, 2, -2, 0, 50, 100] into tTransform

	// Store the old translation component
	variable tTranslation
	put the translation of tTransform into tTranslation

	// Adjust the offset of the transformation
	set the translation of tTransform to [element 1 of tTranslation + 5, element 2 of tTranslation + 5]

Tags: Canvas
*/

syntax TransformPropertyTranslation is prefix operator with precedence 4
	"the" "translation" "of" <mTransform: Expression>
begin
	MCCanvasTransformGetTranslationAsList(mTransform, output)
	MCCanvasTransformSetTranslationAsList(input, mTransform)
end syntax

/*
Summary:		The matrix values of a transform.

mTransform:		An expression which evaluates to a transform.

Description:	The matrix values of <mTransform> as a list of 6 numbers.

Example:
	variable tTransform
	put transform with translation [20,50] into tTransform

	// Get the current transform matrix
	variable tMatrix
	put the matrix of tTransform into tMatrix

	// Directly set the components
	put 2.5 into element 1 of tMatrix
	put 0 into element 2 of tMatrix
	put 0 into element 3 of tMatrix
	put 2.5 into element 4 of tMatrix

	// Update the transform with the new values
	set the matrix of tTransform to tMatrix

Tags: Canvas
*/

syntax TransformPropertyMatrixAsList is prefix operator with precedence 4
	"the" "matrix" "of" <mTransform: Expression>
begin
	MCCanvasTransformGetMatrixAsList(mTransform, output)
	MCCanvasTransformSetMatrixAsList(input, mTransform)
end syntax

/*
Summary:		The inverse of a transform.

mTransform:		An expression which evaluates to a transform.

Description:
The inverse of <mTransform>

>*Note:* The inverse of a transform matrix is the transform that reverses the effect of the original. Combining a transform with its inverse will produce the identity transform.

Example:
	variable tTransform
	put transform with matrix [0,2,-2,0,50,100] into tTransform

	// Get the inverse of the current transform
	variable tInverse
	put the inverse of tTransform into tInverse

	// Combine the transform with its inverse to produce the identity transform
	concat tTransform with tInverse

Tags: Canvas
*/

syntax TransformPropertyInverse is prefix operator with precedence 4
	"the" "inverse" "of" <mTransform: Expression>
begin
	MCCanvasTransformGetInverse(mTransform, output)
end syntax

//////////

// Operations

public foreign handler MCCanvasTransformConcat(inout xTransformA as Transform, in pTransformB as Transform) returns nothing binds to "<builtin>"
public foreign handler MCCanvasTransformScale(inout xTransform as Transform, in pScaleX as CanvasFloat, in pScaleY as CanvasFloat) returns nothing binds to "<builtin>"
public foreign handler MCCanvasTransformScaleWithList(inout xTransform as Transform, in pScale as List) returns nothing binds to "<builtin>"
public foreign handler MCCanvasTransformSkew(inout xTransform as Transform, in pSkewX as CanvasFloat, in pSkewY as CanvasFloat) returns nothing binds to "<builtin>"
public foreign handler MCCanvasTransformSkewWithList(inout xTransform as Transform, in pSkew as List) returns nothing binds to "<builtin>"
public foreign handler MCCanvasTransformRotate(inout xTransform as Transform, in pRotation as CanvasFloat) returns nothing binds to "<builtin>"
public foreign handler MCCanvasTransformTranslate(inout xTransform as Transform, in pX as CanvasFloat, in pY as CanvasFloat) returns nothing binds to "<builtin>"
public foreign handler MCCanvasTransformTranslateWithList(inout xTransform as Transform, in pTranslation as List) returns nothing binds to "<builtin>"
public foreign handler MCCanvasTransformMultiply(in pTransformA as Transform, in pTransformB as Transform, out rTransform as Transform) returns nothing binds to "<builtin>"

/*
Summary:		Concatenate transform a with transform b.

mTransformA:	An expression which evaluates to a transform.
mTransformB:	An expression which evaluates to a transform.

Description:
Concatenating transforms modifies the original transform to produce a single transform that is the equivalent of applying the new transform followed by the original. Changing the order of concatenation will result in a transform with different effects.

Example:
	// Create a new scaling transform
	variable tScale
	put transform with scale [5,10] into tScale

	// Create a new rotation transform
	variable tRotation
	put transform with rotation by 30 into tRotation

	variable tTransform

	// Create a transform representing a rotation followed by a scale
	put tScale into tTransform
	concat tTransform with tRotation

	// Create a transform representing a scale followed by a rotation
	put tRotation into tTransform
	concat tTransform with tScale

Tags: Canvas
*/

syntax TransformOperationConcat is statement
	"concat" <mTransformA: Expression> "with" <mTransformB: Expression>
begin
	MCCanvasTransformConcat(mTransformA, mTransformB)
end syntax

/*
Summary:		Apply a scale to a transform.

mTransform:		An expression which evaluates to a transform.
mScale:			An expression which evaluates to a list of 1 or 2 numbers, the x-axis scale and y-axis scale, or the uniform scale when only a single value is given.

Description:
	Apply the given scale to <mTransform>. This is equivalent to concatenating <mTransform> with a new scale transform.

Example:
	// Create a new transform
	variable tTransform
	put the identity transform into tTransform

	// Apply a uniform scale to the transform
	scale tTransform by [0.5]

	// Apply a non-uniform scale to the transform
	scale tTransform by [2.2, 3]

Tags: Canvas
*/

syntax TransformOperationScale is statement
	"scale" <mTransform: Expression> "by" <mScale: Expression>
begin
    MCCanvasTransformScaleWithList(mTransform, mScale)
end syntax

/*
Summary:		Apply a skew to a transform.

mTransform:		An expression which evaluates to a transform.
mSkew:			An expression which evaluates to a list of 2 numbers, the x-axis skew and y-axis skew.

Description:
	Apply the given skew to <mTransform>

Example:
	variable tTransform
	// Create a new transform
	put the identity transform into tTransform
	// Apply a skew to the transform
	skew tTransform by [1, 0]

Tags: Canvas
*/

syntax TransformOperationSkew is statement
	"skew" <mTransform: Expression> "by" <mSkew: Expression>
begin
	MCCanvasTransformSkewWithList(mTransform, mSkew)
end syntax

/*
Summary:		Apply a rotation to a transform.

mTransform:		An expression which evaluates to a transform.
mRotation:		An expression which evaluates to a number of degrees.

Description:
	Apply a rotation by <mRotation> degrees to <mTransform>. This is equivalent to concatenating <mTransform> with a new rotation transform.

Example:
	// Create a new transform
	variable tTransform
	put the identity transform into tTransform

	// Rotate the transform by 90 degrees
	rotate tTransform by 90

Tags: Canvas
*/

syntax TransformOperationRotate is statement
	"rotate" <mTransform: Expression> "by" <mRotation: Expression>
begin
	MCCanvasTransformRotate(mTransform, mRotation)
end syntax

/*
Summary:		Apply a translation to a transform.

mTransform:		An expression which evaluates to a transform.
mTranslation:	An expression which evaluates to a list of 2 numbers, the x and y offsets of the translation.

Description:
	Apply a translation to <mTransform>. This is equivalent to concatenating <mTransform> with a new translation transform.

Example:
	// Create a new transform
	variable tTransform
	put the identity transform into tTransform

	variable tRect
	put rectangle [10, 20, 110, 170] into tRect

	// Translate the transform to the top-left of tRect
	translate tTransform by [the left of tRect, the top of tRect]

Tags: Canvas
*/

syntax TransformOperationTranslate is statement
	"translate" <mTransform: Expression> "by" <mTranslation: Expression>
begin
    MCCanvasTransformTranslateWithList(mTransform, mTranslation)
end syntax

/*
Summary:		Multiply two transforms together.

Left:		An expression which evaluates to a transform.
Right:		An expression which evaluates to a transform.

Description:
	Returns the transform created by concatentating <Left> with <Right>

Example:
	// Create a rotation transform
	variable tRotate
	put transform with rotation by 45 into tRotate

	// Create a scale transform
	variable tScale
	put transform with scale [2,3] into tScale

	// Create a translation transform
	variable tTranslate
	put transform with translation [50,100] into tTranslate

	// Combine transforms by multiplying them together
	variable tTransform
	put tTranslate * tRotate * tScale into tTransform

Note:
	The order of the arguments is important when multiplying transforms. <Left> * <Right> can result in a different transform from <Right> * <Left> (in mathematical terms, transform multiplication is non-commutative).

Tags: Canvas
*/

syntax TransformOperationMultiply is left binary operator with precedence 3
	<Left: Expression> "*" <Right: Expression>
begin
	MCCanvasTransformMultiply(Left, Right, output)
end syntax

////////////////////////////////////////////////////////////////////////////////
// Solid Paint

// Constructors

/*
Summary:	Creates a new solid color paint.

mColor:		An expression which evaluates to a color.

Returns:	A new paint using <mColor>.

Example:
	// Create a new green paint
	variable tPaint
	put solid paint with color [0,1,0] into tPaint

Tags: Canvas
*/

public foreign handler MCCanvasSolidPaintMakeWithColor(in pColor as Color, out rSolid as SolidPaint) returns nothing binds to "<builtin>"

syntax SolidPaintMake is prefix operator with precedence 4
	"solid" "paint" "with" <mColor: Expression>
begin
	MCCanvasSolidPaintMakeWithColor(mColor, output)
end syntax

//////////

// Properties

public foreign handler MCCanvasSolidPaintGetColor(in pSolid as SolidPaint, out rColor as Color) returns nothing binds to "<builtin>"
public foreign handler MCCanvasSolidPaintSetColor(in pColor as Color, inout pSolid as SolidPaint) returns nothing binds to "<builtin>"

/*
Summary:	The color of a solid paint value.

mPaint:		An expression which evaluates to a solid paint.

Description:	The color of <mPaint>.

Example:
	// Create a new green paint
	variable tPaint
	put solid paint with color [0,1,0] into tPaint

	// Store the old color of tPaint
	variable tColor
	put the color of tPaint into tColor

	// Set the color of tPaint to blue
	set the color of tPaint to color [0,0,1]

Tags:	Canvas
*/

syntax SolidPaintPropertyColor is prefix operator with precedence 4
	"the" "color" "of" <mSolid: Expression>
begin
	MCCanvasSolidPaintGetColor(mSolid, output)
	MCCanvasSolidPaintSetColor(input, mSolid)
end syntax

////////////////////////////////////////////////////////////////////////////////
// Pattern

// Constructors

public foreign handler MCCanvasPatternMakeWithImage(in pImage as Image, out rPattern as Pattern) returns nothing binds to "<builtin>"
public foreign handler MCCanvasPatternMakeWithTransformedImage(in pImage as Image, in pTransform as Transform, out rPattern as Pattern) returns nothing binds to "<builtin>"
public foreign handler MCCanvasPatternMakeWithScaledImage(in pImage as Image, in pScaleX as CanvasFloat, in pScaleY as CanvasFloat, out rPattern as Pattern) returns nothing binds to "<builtin>"
public foreign handler MCCanvasPatternMakeWithImageScaledWithList(in pImage as Image, in pScale as List, out rPattern as Pattern) returns nothing binds to "<builtin>"
public foreign handler MCCanvasPatternMakeWithRotatedImage(in pImage as Image, in pRotation as CanvasFloat, out rPattern as Pattern) returns nothing binds to "<builtin>"
public foreign handler MCCanvasPatternMakeWithTranslatedImage(in pImage as Image, in pX as CanvasFloat, in pY as CanvasFloat, out rPattern as Pattern) returns nothing binds to "<builtin>"
public foreign handler MCCanvasPatternMakeWithImageTranslatedWithList(in pImage as Image, in pTranslation as List, out rPattern as Pattern) returns nothing binds to "<builtin>"

/*
Summary:	Creates a new pattern paint.

mImage:		An expression which evaluates to an image.

Returns:	A new pattern paint based on <mImage>.

Example:
	// Load the pattern image.
	variable tImage
	put image from file "images/backgroundpattern.png" into tImage

	// Create a new pattern based on the image
	variable tPaint
	put pattern with tImage into tPaint

Tags: Canvas
*/

syntax PatternMake is prefix operator with precedence 4
	"pattern" "with" <mImage: Expression>
begin
	MCCanvasPatternMakeWithImage(mImage, output)
end syntax

/*
Summary:	Creates a new transformed pattern paint.

mImage:		An expression which evaluates to an image.
mTransform:	An expression which evaluates to a transform.

Returns:	A new pattern paint based on <mImage> with the specified transform applied.

Example:
	// Load the pattern image.
	variable tImage
	put image from file "images/backgroundpattern.png" into tImage

	// Set up the pattern transform
	variable tTransform
	put transform from matrix [0,2,-2,0,0,0] into tTransform

	// Create a new pattern paint, applying a transform to the image
	variable tPaint
	put pattern with tImage transformed by tTransform into tPaint

Tags: Canvas
*/

syntax PatternMakeTransformed is prefix operator with precedence 4
	"pattern" "with" <mImage: Expression> "transformed" "by" <mTransform: Expression>
begin
    MCCanvasPatternMakeWithTransformedImage(mImage, mTransform, output)
end syntax

/*
Summary:	Creates a new scaled pattern paint.

mImage:		An expression which evaluates to an image.
mScale:		An expression which evaluates to a list of 1 or 2 numbers, the x-axis scale and y-axis scale, or the uniform scale when only a single value is given.

Returns:	A new pattern paint based on <mImage> with the specified scale applied.

Example:
	// Load the pattern image.
	variable tImage
	put image from file "images/backgroundpattern.png" into tImage

	// Create a new pattern paint, scaling the image to half size
	variable tPaint
	put pattern with tImage scaled by [0.5] into tPaint

Tags: Canvas
*/

syntax PatternMakeScaledBy is prefix operator with precedence 4
    "pattern" "with" <mImage: Expression> "scaled" "by" <mScale: Expression>
begin
	MCCanvasPatternMakeWithImageScaledWithList(mImage, mScale, output)
end syntax

/*
Summary:	Creates a new translated pattern paint.

mImage:		An expression which evaluates to an image.
mTranslation:	An expression which evaluates to a list of 2 numbers, the x and y offsets of the translation.

Returns:	A new pattern paint based on <mImage> with the specified translation applied.

Example:
	// Load the pattern image.
	variable tImage
	put image from file "images/backgroundpattern.png" into tImage

	// Create a new pattern paint, offsetting the image to the top-left of tRect
	variable tPaint
	variable tRect
	put rectangle [20, 50, 120, 100] into tRect
	put pattern with tImage translated by [the left of tRect, the top of tRect] into tPaint

Tags: Canvas
*/

syntax PatternMakeTranslatedBy is prefix operator with precedence 4
    "pattern" "with" <mImage: Expression> "translated" "by" <mTranslation: Expression>
begin
	MCCanvasPatternMakeWithImageTranslatedWithList(mImage, mTranslation, output)
end syntax

/*
Summary:	Creates a new rotated pattern paint.

mImage:		An expression which evaluates to an image.
mRotation:		An expression which evaluates to a number of degrees.

Returns:	A new pattern paint based on <mImage> with the specified rotation applied.

Example:
	// Load the pattern image.
	variable tImage
	put image from file "images/backgroundpattern.png" into tImage

	// Create a new pattern paint, rotating the image through 90 degrees
	variable tPaint
	put pattern with tImage rotated by 90 into tPaint

Tags: Canvas
*/

syntax PatternMakeRotatedBy is prefix operator with precedence 4
    "pattern" "with" <mImage: Expression> "rotated" "by" <mRotation: Expression>
begin
	MCCanvasPatternMakeWithRotatedImage(mImage, mRotation, output)
end syntax

//////////

// Properties

public foreign handler MCCanvasPatternGetImage(in pPattern as Pattern, out rImage as Image) returns nothing binds to "<builtin>"
public foreign handler MCCanvasPatternSetImage(in pImage as Image, inout xPattern as Pattern) returns nothing binds to "<builtin>"
public foreign handler MCCanvasPatternGetTransform(in pPattern as Pattern, out rTransform as Transform) returns nothing binds to "<builtin>"
public foreign handler MCCanvasPatternSetTransform(in pTransform as Transform, inout xPattern as Pattern) returns nothing binds to "<builtin>"

/*
Summary:	The image of a pattern value.

mPattern:		An expression which evaluates to a pattern.

Description:	The image of <mPattern>.

Example:
	// Create a new pattern based on an image file
	variable tPattern
	put pattern with image from file "images/patternframe1.png" into tPattern

	// Store the old image of tPattern
	variable tImage
	put the image of tPattern into tImage

	// Set the pattern to draw the next image
	set the image of tPattern to image from file "images/patternframe2.png"

Tags:	Canvas
*/

syntax PatternPropertyImage is prefix operator with precedence 4
	"the" "image" "of" <mPattern: Expression>
begin
	MCCanvasPatternGetImage(mPattern, output)
	MCCanvasPatternSetImage(input, mPattern)
end syntax

/*
Summary:	The transform of a pattern value.

mPattern:		An expression which evaluates to a pattern.

Description:	The transform of <mPattern>.

Example:
	// Create a new pattern paint from a scaled-down image file
	variable tPattern
	put pattern with image from file "images/pattern.png" scaled by [0.5] into tPattern

	// Get the current transform
	variable tTransform
	put the transform of tPattern into tTransform

	// Modify the transform by rotation
	rotate tTransform by tDegrees

	// Set the pattern to the modified transform
	set the transform of tPattern to tTransform

Tags:	Canvas
*/

syntax PatternPropertyTransform is prefix operator with precedence 4
	"the" "transform" "of" <mPattern: Expression>
begin
	MCCanvasPatternGetTransform(mPattern, output)
	MCCanvasPatternSetTransform(input, mPattern)
end syntax

//////////

// Operations

public foreign handler MCCanvasPatternTransform(inout xPattern as Pattern, in pTransform as Transform) returns nothing binds to "<builtin>"
public foreign handler MCCanvasPatternScale(inout xPattern as Pattern, in pScaleX as CanvasFloat, in pScaleY as CanvasFloat) returns nothing binds to "<builtin>"
public foreign handler MCCanvasPatternScaleWithList(inout xPattern as Pattern, in pScale as List) returns nothing binds to "<builtin>"
public foreign handler MCCanvasPatternRotate(inout xPattern as Pattern, in pRotation as CanvasFloat) returns nothing binds to "<builtin>"
public foreign handler MCCanvasPatternTranslate(inout xPattern as Pattern, in pX as CanvasFloat, in pY as CanvasFloat) returns nothing binds to "<builtin>"
public foreign handler MCCanvasPatternTranslateWithList(inout xPattern as Pattern, in pTranslation as List) returns nothing binds to "<builtin>"

/*
Summary:		Apply a transform to a pattern.

mPattern:	An expression which evaluates to a pattern.
mTransform:	An expression which evaluates to a transform.

Description:
Modifies the transform of <mPattern> by concatentation with <mTransform>

Example:
	// Create a new pattern paint from an image file
	variable tPattern
	put pattern with image from file "images/pattern.png" into tPattern

	// Apply transform to the pattern.
	transform tPattern by transform with matrix [0,2,-2,0,5,10]

Tags: Canvas
*/

syntax PatternOperationTransform is statement
	"transform" <mPattern: Expression> "by" <mTransform: Expression>
begin
	MCCanvasPatternTransform(mPattern, mTransform)
end syntax

/*
Summary:	Apply a scale to a pattern.

mPattern:	An expression which evaluates to a pattern.
mScale:		An expression which evaluates to a list of 1 or 2 numbers, the x-axis scale and y-axis scale, or the uniform scale when only a single value is given.

Description:
Scales the transform of <mPattern> by <mScale>

Example:
	// Create a new pattern paint from an image file
	variable tPattern
	put pattern with image from file "images/pattern.png" into tPattern

	// Scale the pattern to twice the current width
	scale tPattern by [2,1]

Tags: Canvas
*/

syntax PatternOperationScale is statement
	"scale" <mPattern: Expression> "by" <mScale: Expression>
begin
	MCCanvasPatternScaleWithList(mPattern, mScale)
end syntax

/*
Summary:	Apply a rotation to a pattern.

mPattern:	An expression which evaluates to a pattern.
mRotation:		An expression which evaluates to a number of degrees.

Description:
Rotates the transform of <mPattern> by <mRotation>

Example:
	// Create a new pattern paint from an image file
	variable tPattern
	put pattern with image from file "images/pattern.png" into tPattern

	// Rotate the pattern through 30 degrees
	rotate tPattern by 30

Tags: Canvas
*/

syntax PatternOperationRotate is statement
	"rotate" <mPattern: Expression> "by" <mRotation: Expression>
begin
	MCCanvasPatternRotate(mPattern, mRotation)
end syntax

/*
Summary:	Apply a translation to a pattern.

mPattern:	An expression which evaluates to a pattern.
mTranslation:	An expression which evaluates to a list of 2 numbers, the x and y offsets of the translation.

Description:
translates the transform of <mPattern> by <mTranslation>

Example:
	// Create a new pattern paint from an image file
	variable tPattern
	put pattern with image from file "images/pattern.png" into tPattern

	// Translate the pattern 20 units to the left.
	translate tPattern by [-20,0]

Tags: Canvas
*/

syntax PatternOperationTranslate is statement
	"translate" <mPattern: Expression> "by" <mTranslation: Expression>
begin
//	MCCanvasPatternTranslate(mPattern, mTranslation[0], mTranslation[1])
	MCCanvasPatternTranslateWithList(mPattern, mTranslation)
end syntax

////////////////////////////////////////////////////////////////////////////////

// Gradient

public foreign handler MCCanvasGradientEvaluateType(in pType as LCInt, out rType as LCInt) returns nothing binds to "<builtin>"

syntax GradientType is phrase
	( "linear" <mType=0> | "radial" <mType=1> | "conical" <mType=2> | "diamond" <mType=3> | "spiral" <mType=4> | "xy" <mType=5> | "sqrtxy" <mType=6> )
begin
	MCCanvasGradientEvaluateType(mType, output)
end syntax

// Constructors

public foreign handler MCCanvasGradientStopMake(in pOffset as CanvasFloat, in pColor as Color, out rStop as GradientStop) returns nothing binds to "<builtin>"
public foreign handler MCCanvasGradientMakeWithRamp(in pType as LCInt, in pRamp as List, out rGradient as Gradient) returns nothing binds to "<builtin>"

/*
Summary:	Creates a new gradient stop.

mOffset:	An expression which evaluates to a number.
mColor:		An expression which evaluates to a color.

Returns:	A new gradient stop.

Example:
	// List to hold gradient stops
	variable tRamp
	put the empty list into tRamp

	// First gradient stop is red at position 0
	push gradient stop at 0 with color [1,0,0] onto tRamp

	// Second stop is half-transparent green at position 0.5
	push gradient stop at 0.5 with color [0,1,0,0.5] onto tRamp

	// Third stop is blue at position 1
	push gradient stop at 1 with color [0,0,1] onto tRamp

Tags: Canvas
*/

syntax GradientStopMake is prefix operator with precedence 4
	"gradient" "stop" "at" <mOffset: Expression> "with" <mColor: Expression>
begin
	MCCanvasGradientStopMake(mOffset, mColor, output)
end syntax

/*
Summary:	Creates a new gradient paint.

mRamp:		An expression which evaluates to a list of gradient stops.

Returns:	A new gradient paint.

Example:
	// List to hold gradient stops
	variable tRamp
	put the empty list into tRamp

	// Set up gradient stops
	push gradient stop at 0 with color [1,0,0] onto tRamp
	push gradient stop at 0.5 with color [0,1,0,0.5] onto tRamp
	push gradient stop at 1 with color [0,0,1] onto tRamp

	// Create new gradient paint
	variable tGradient
	put linear gradient with ramp tRamp into tGradient

Tags: Canvas
*/

syntax GradientMakeWithRamp is prefix operator with precedence 4
	<mType: GradientType> "gradient" "with" "ramp" <mRamp: Expression>
begin
	MCCanvasGradientMakeWithRamp(mType, mRamp, output)
end syntax

//////////

// Properties

public foreign handler MCCanvasGradientStopGetOffset(in pStop as GradientStop, out rOffset as CanvasFloat) returns nothing binds to "<builtin>"
public foreign handler MCCanvasGradientStopSetOffset(in pOffset as CanvasFloat, inout xStop as GradientStop) returns nothing binds to "<builtin>"
public foreign handler MCCanvasGradientStopGetColor(in pStop as GradientStop, out rColor as Color) returns nothing binds to "<builtin>"
public foreign handler MCCanvasGradientStopSetColor(in pColor as Color, inout xStop as GradientStop) returns nothing binds to "<builtin>"

public foreign handler MCCanvasGradientGetRamp(in pGradient as Gradient, out rRamp as List) returns nothing binds to "<builtin>"
public foreign handler MCCanvasGradientSetRamp(in pRamp as List, inout xGradient as Gradient) returns nothing binds to "<builtin>"
// public foreign handler MCCanvasGradientGetStops(in pGradient as Gradient, in pStart as int, in pEnd as int, out rStops as List) returns nothing binds to "<builtin>"
// public foreign handler MCCanvasGradientSetStops(in pStart as int, in pEnd as int, in rStops as List, inout xGradient as Gradient) returns nothing binds to "<builtin>"
public foreign handler MCCanvasGradientGetTypeAsString(in pGradient as Gradient, out rType as String) returns nothing binds to "<builtin>"
public foreign handler MCCanvasGradientSetTypeAsString(in pType as String, inout xGradient as Gradient) returns nothing binds to "<builtin>"
public foreign handler MCCanvasGradientGetRepeat(in pGradient as Gradient, out rRepeat as LCInt) returns nothing binds to "<builtin>"
public foreign handler MCCanvasGradientSetRepeat(in pRepeat as LCInt, inout xGradient as Gradient) returns nothing binds to "<builtin>"
public foreign handler MCCanvasGradientGetWrap(in pGradient as Gradient, out rWrap as CBool) returns nothing binds to "<builtin>"
public foreign handler MCCanvasGradientSetWrap(in pWrap as CBool, inout xGradient as Gradient) returns nothing binds to "<builtin>"
public foreign handler MCCanvasGradientGetMirror(in pGradient as Gradient, out rMirror as CBool) returns nothing binds to "<builtin>"
public foreign handler MCCanvasGradientSetMirror(in pMirror as CBool, inout xGradient as Gradient) returns nothing binds to "<builtin>"
public foreign handler MCCanvasGradientGetFrom(in pGradient as Gradient, out rFrom as Point) returns nothing binds to "<builtin>"
public foreign handler MCCanvasGradientSetFrom(in pFrom as Point, inout xGradient as Gradient) returns nothing binds to "<builtin>"
public foreign handler MCCanvasGradientGetTo(in pGradient as Gradient, out rTo as Point) returns nothing binds to "<builtin>"
public foreign handler MCCanvasGradientSetTo(in pTo as Point, inout xGradient as Gradient) returns nothing binds to "<builtin>"
public foreign handler MCCanvasGradientGetVia(in pGradient as Gradient, out rVia as Point) returns nothing binds to "<builtin>"
public foreign handler MCCanvasGradientSetVia(in pVia as Point, inout xGradient as Gradient) returns nothing binds to "<builtin>"
public foreign handler MCCanvasGradientGetTransform(in pGradient as Gradient, out rTransform as Transform) returns nothing binds to "<builtin>"
public foreign handler MCCanvasGradientSetTransform(in pTransform as Transform, inout xGradient as Gradient) returns nothing binds to "<builtin>"

/*
Summary:	The offset of a gradient stop value.

mStop:		An expression which evaluates to a gradient stop.

Description:	The offset of <mStop>.

Example:
	variable tStop
	put gradient stop at 0 with color [1,1,1] into tStop

	// Get the offset of a stop
	variable tOffset
	put the offset of tStop into tOffset

	// Move the stop to a new offset
	set the offset of tStop to 0.75

Tags:	Canvas
*/

syntax GradientStopPropertyOffset is prefix operator with precedence 4
	"the" "offset" "of" <mStop: Expression>
begin
	MCCanvasGradientStopGetOffset(mStop, output)
	MCCanvasGradientStopSetOffset(input, mStop)
end syntax

/*
Summary:	The color of a gradient stop value.

mStop:		An expression which evaluates to a gradient stop.

Description:	The color of <mStop>.

Example:
	variable tStop
	put gradient stop at 0 with color [1,1,1] into tStop

	// Get the color of a stop
	variable tColor
	put the color of tStop into tColor

	// Set the stop color to red
	set the color of tStop to color [1,0,0]

Tags:	Canvas
*/

syntax GradientStopPropertyColor is prefix operator with precedence 4
	"the" "color" "of" <mStop: Expression>
begin
	MCCanvasGradientStopGetColor(mStop, output)
	MCCanvasGradientStopSetColor(input, mStop)
end syntax

/*
Summary:	The ramp of a gradient paint.

mGradient:		An expression which evaluates to a gradient.

Description:	The ramp of <mGradient>. The ramp is a list of gradient stops that describes the color transitions along the length of the gradient

Example:
	// Create new gradient paint
	variable tGradient
	put linear gradient with ramp [gradient stop at 0 with color [0,0,0], gradient stop at 1 with color [1,1,1]] into tGradient

	// Get the gradient ramp
	variable tRamp
	put the ramp of tGradient into tRamp

	// Change the color of the first stop
	set the color of element 1 of tRamp to color [1,0,0]

	// Set the new gradient ramp
	set the ramp of tGradient to tRamp

Tags:	Canvas
*/

syntax GradientPropertyRamp is prefix operator with precedence 4
	"the" "ramp" "of" <mGradient: Expression>
begin
	MCCanvasGradientGetRamp(mGradient, output)
	MCCanvasGradientSetRamp(input, mGradient)
end syntax

/*
Summary:	The type of a gradient paint.

mGradient:		An expression which evaluates to a gradient.

Description:	The type of <mGradient> as a string. This can be one of "linear", "radial", "conical", "diamond", "spiral", "xy", "sqrtxy".

Example:
	// Create new gradient paint
	variable tGradient
	put linear gradient with ramp [gradient stop at 0 with color [0,0,0], gradient stop at 1 with color [1,1,1]] into tGradient

	// Store the old gradient type
	variable tType
	put the type of tGradient into tType

	// Change the gradient type to radial
	set the type of tGradient to "radial"

Tags:	Canvas
*/

syntax GradientPropertyType is prefix operator with precedence 4
	"the" "type" "of" <mGradient: Expression>
begin
	MCCanvasGradientGetTypeAsString(mGradient, output)
	MCCanvasGradientSetTypeAsString(input, mGradient)
end syntax

/*
Summary:	The repeat count of a gradient paint.

mGradient:		An expression which evaluates to a gradient.

Description:	The repeat count of <mGradient> as a number. This determines how many times the ramp is repeated over the length of the gradient.

Example:
	// Create new gradient paint
	variable tGradient
	put linear gradient with ramp [gradient stop at 0 with color [0,0,0], gradient stop at 1 with color [1,1,1]] into tGradient

	// Store the old gradient repeat count
	variable tRepeat
	put the repeat of tGradient into tRepeat

	// Make the gradient repeat 3 times
	set the repeat of tGradient to 3

Tags:	Canvas
*/

syntax GradientPropertyRepeat is prefix operator with precedence 4
	"the" "repeat" "of" <mGradient: Expression>
begin
	MCCanvasGradientGetRepeat(mGradient, output)
	MCCanvasGradientSetRepeat(input, mGradient)
end syntax

/*
Summary:	The wrap of a gradient paint.

mGradient:		An expression which evaluates to a gradient.

Description:	The wrap of <mGradient> as a boolean. If wrap is true then the gradient ramp will be repeated continually outside the defined extent of the gradient.

Example:
	// Create new gradient paint
	variable tGradient
	put linear gradient with ramp [gradient stop at 0 with color [0,0,0], gradient stop at 1 with color [1,1,1]] into tGradient

	// Toggle the wrapping of a gradient
	variable tWrap
	put the wrap of tGradient into tWrap
	set the wrap of tGradient to not tWrap

Tags:	Canvas
*/

syntax GradientPropertyWrap is prefix operator with precedence 4
	"the" "wrap" "of" <mGradient: Expression>
begin
	MCCanvasGradientGetWrap(mGradient, output)
	MCCanvasGradientSetWrap(input, mGradient)
end syntax

/*
Summary:	The mirror of a gradient paint.

mGradient:		An expression which evaluates to a gradient.

Description:	The mirror of <mGradient> as a boolean. If mirror is true then the ramp will be reversed on each repeat.

Example:
	// Create new gradient paint
	variable tGradient
	put linear gradient with ramp [gradient stop at 0 with color [0,0,0], gradient stop at 1 with color [1,1,1]] into tGradient

	// Toggle the mirroring of a gradient
	variable tMirror
	put the mirror of tGradient into tMirror
	set the mirror of tGradient to not tMirror

Tags:	Canvas
*/

syntax GradientPropertyMirror is prefix operator with precedence 4
	"the" "mirror" "of" <mGradient: Expression>
begin
	MCCanvasGradientGetMirror(mGradient, output)
	MCCanvasGradientSetMirror(input, mGradient)
end syntax

/*
Summary:	The from point of a gradient paint.

mGradient:		An expression which evaluates to a gradient.

Description:	The from point of <mGradient> as a point. Defines the starting point from which to begin drawing the gradient.

Example:
	// Create new gradient paint
	variable tGradient
	put linear gradient with ramp [gradient stop at 0 with color [0,0,0], gradient stop at 1 with color [1,1,1]] into tGradient

	variable tRect
	put rectangle [ 20, 10, 120, 60 ] into tRect

	// Set the start point of the gradient to the center of tRect
	set the from of tGradient to point [(the left of tRect + the right of tRect) / 2, (the top of tRect + the bottom of tRect) / 2]

Tags:	Canvas
*/

syntax GradientPropertyFrom is prefix operator with precedence 4
	"the" "from" "of" <mGradient: Expression>
begin
	MCCanvasGradientGetFrom(mGradient, output)
	MCCanvasGradientSetFrom(input, mGradient)
end syntax

/*
Summary:	The to point of a gradient paint.

mGradient:		An expression which evaluates to a gradient.

Description:	The to point of <mGradient> as a point. Defines the end point when drawing the gradient.

Example:
	// Create new gradient paint
	variable tGradient
	put linear gradient with ramp [gradient stop at 0 with color [0,0,0], gradient stop at 1 with color [1,1,1]] into tGradient

	variable tRect
	put rectangle [ 20, 10, 120, 60 ] into tRect

	// Set the end point of the gradient to the right of tRect
	set the from of tGradient to point [the right of tRect, (the top of tRect + the bottom of tRect) / 2]

Tags:	Canvas
*/

syntax GradientPropertyTo is prefix operator with precedence 4
	"the" "to" "of" <mGradient: Expression>
begin
	MCCanvasGradientGetTo(mGradient, output)
	MCCanvasGradientSetTo(input, mGradient)
end syntax

/*
Summary:	The via point of a gradient paint.

mGradient:		An expression which evaluates to a gradient.

Description:	The via point of <mGradient> as a point. This is used to skew and scale the gradient when drawing.

Example:
	// Create new gradient paint
	variable tGradient
	put linear gradient with ramp [gradient stop at 0 with color [0,0,0], gradient stop at 1 with color [1,1,1]] into tGradient

	variable tRect
	put rectangle [ 20, 10, 120, 60 ] into tRect

	// Set the via of the gradient to the bottom of tRect
	set the via of tGradient to point [(the left of tRect + the right of tRect) / 2, the bottom of tRect]

Tags:	Canvas
*/

syntax GradientPropertyVia is prefix operator with precedence 4
	"the" "via" "of" <mGradient: Expression>
begin
	MCCanvasGradientGetVia(mGradient, output)
	MCCanvasGradientSetVia(input, mGradient)
end syntax

/*
Summary:	The transform of a gradient paint.

mGradient:		An expression which evaluates to a gradient.

Description:	The transform of <mGradient> as a transform. This can be used to scale, position, and skew the gradient instead of setting the from, to, and via points.

Example:
	// Create new gradient paint
	variable tGradient
	put radial gradient with ramp [gradient stop at 0 with color [0,0,0], gradient stop at 1 with color [1,1,1]] into tGradient

	variable tRect
	put rectangle [ 20, 10, 120, 60 ] into tRect

	// Use the transform property to make the radial gradient spread out from the center of tRect
	variable tTransform
	put the identity transform into tTransform

	// Offset transform to the center of tRect
	translate tTransform by [(the left of tRect + the right of tRect) / 2, (the top of tRect + the bottom of tRect) / 2]

	// Scale out to the right & bottom of tRect
	scale tTransform by [the width of tRect / 2, the height of tRect / 2]

	// Set the gradient transform
	set the transform of tGradient to tTransform

Tags:	Canvas
*/

syntax GradientPropertyTransform is prefix operator with precedence 4
	"the" "transform" "of" <mGradient: Expression>
begin
	MCCanvasGradientGetTransform(mGradient, output)
	MCCanvasGradientSetTransform(input, mGradient)
end syntax

//////////

// Operations

public foreign handler MCCanvasGradientAddStop(in pStop as GradientStop, inout xGradient as Gradient) returns nothing binds to "<builtin>"

public foreign handler MCCanvasGradientTransform(inout xGradient as Gradient, in pTransform as Transform) returns nothing binds to "<builtin>"
public foreign handler MCCanvasGradientScale(inout xGradient as Gradient, in pScaleX as CanvasFloat, in pScaleY as CanvasFloat) returns nothing binds to "<builtin>"
public foreign handler MCCanvasGradientScaleWithList(inout xGradient as Gradient, in pScale as List) returns nothing binds to "<builtin>"
public foreign handler MCCanvasGradientRotate(inout xGradient as Gradient, in pRotation as CanvasFloat) returns nothing binds to "<builtin>"
public foreign handler MCCanvasGradientTranslate(inout xGradient as Gradient, in pX as CanvasFloat, in pY as CanvasFloat) returns nothing binds to "<builtin>"
public foreign handler MCCanvasGradientTranslateWithList(inout xGradient as Gradient, in pTranslation as List) returns nothing binds to "<builtin>"

/*
Summary:	Add a new stop to the ramp of a gradient paint.

mStop:	An expression which evaluates to a gradient stop
mGradient:		An expression which evaluates to a gradient.

Description:	Appends the stop to the ramp of <mGradient>. The offset of the new gradient should not be before the offset of the last stop.

Example:
	// Create new gradient paint with empty ramp
	variable tGradient
	put linear gradient with ramp [] into tGradient

	// Add stops to the gradient
	add gradient stop at 0 with color [0,0,0] to tGradient
	add gradient stop at 1 with color [1,1,1] to tGradient

Tags:	Canvas
*/

syntax GradientOperationAddStop is statement
	"add" <mStop: Expression> "to" <mGradient:Expression>
begin
	MCCanvasGradientAddStop(mStop, mGradient)
end syntax

/*
Summary:	Apply a transform to a gradient paint.

mTransform:	An expression which evaluates to a transform.
mGradient:		An expression which evaluates to a gradient.

Description:	Concatenates the transform of <mGradient> with <mTransform>.

Example:
	// Create new gradient paint
	variable tGradient
	put linear gradient with ramp [gradient stop at 0 with color [0,0,0], gradient stop at 1 with color [1,1,1]] into tGradient

	// Scale the gradient with a transform
	transform tGradient by transform with scale [2,2]

Tags:	Canvas
*/

syntax GradientOperationTransform is statement
	"transform" <mGradient: Expression> "by" <mTransform: Expression>
begin
	MCCanvasGradientTransform(mGradient, mTransform)
end syntax

/*
Summary:	Apply a scale to a gradient paint.

mScale:	An expression which evaluates to a list of numbers.
mGradient:		An expression which evaluates to a gradient.

Description:	Scales the transform of <mGradient> by <mScale>.

Example:
	// Create new gradient paint
	variable tGradient
	put linear gradient with ramp [gradient stop at 0 with color [0,0,0], gradient stop at 1 with color [1,1,1]] into tGradient

	// Scale the gradient
	scale tGradient by [2,2]

Tags:	Canvas
*/

syntax GradientOperationScale is statement
	"scale" <mGradient: Expression> "by" <mScale: Expression>
begin
	MCCanvasGradientScaleWithList(mGradient, mScale)
end syntax

/*
Summary:	Apply a rotation to a gradient paint.

mRotation:	An expression which evaluates to a number.
mGradient:		An expression which evaluates to a gradient.

Description:	Rotates the transform of <mGradient> by <mRotation> degrees.

Example:
	// Create new gradient paint
	variable tGradient
	put linear gradient with ramp [gradient stop at 0 with color [0,0,0], gradient stop at 1 with color [1,1,1]] into tGradient

	// Rotate the gradient
	rotate tGradient by 45

Tags:	Canvas
*/

syntax GradientOperationRotate is statement
	"rotate" <mGradient: Expression> "by" <mRotation: Expression>
begin
	MCCanvasGradientRotate(mGradient, mRotation)
end syntax

/*
Summary:	Apply a translation to a gradient paint.

mTranslation:	An expression which evaluates to a list of numbers.
mGradient:		An expression which evaluates to a gradient.

Description:	Translates the transform of <mGradient> by <mTranslation>.

Example:
	// Create new gradient paint
	variable tGradient
	put linear gradient with ramp [gradient stop at 0 with color [0,0,0], gradient stop at 1 with color [1,1,1]] into tGradient

	// Translate the gradient
	translate tGradient by [50,100]

Tags:	Canvas
*/

syntax GradientOperationTranslate is statement
	"translate" <mGradient: Expression> "by" <mTranslation: Expression>
begin
	MCCanvasGradientTranslateWithList(mGradient, mTranslation)
end syntax

////////////////////////////////////////////////////////////////////////////////

// Image

// Constructors

public foreign handler MCCanvasImageMakeWithPath(in pPath as String, out rImage as Image) returns nothing binds to "<builtin>"
public foreign handler MCCanvasImageMakeWithResourceFile(in pResourcePath as String, out rImage as Image) returns nothing binds to "<builtin>"
public foreign handler MCCanvasImageMakeWithData(in pData as Data, out rImage as Image) returns nothing binds to "<builtin>"
public foreign handler MCCanvasImageMakeWithPixels(in pWidth as LCInt, in pHeight as LCInt, in pPixels as Data, out rImage as Image) returns nothing binds to "<builtin>"
public foreign handler MCCanvasImageMakeWithPixelsWithSizeAsList(in pSize as List, in pPixels as Data, out rImage as Image) returns nothing binds to "<builtin>"

/*
Summary:	Creates a new image.

mPath:		An expression which evaluates to a string.

Returns:	A new image loaded from the file path provided.

Example:
	// Load image from a file path
	variable tImage
	put image from file "images/logo.png" into tImage

Tags: Canvas
*/

syntax ImageMakeFromFile is prefix operator with precedence 4
	"image" "from" "file" <mPath: Expression>
begin
	MCCanvasImageMakeWithPath(mPath, output)
end syntax

/*
Summary:	Creates a new image.

mResource:		An expression which evaluates to a string.

Returns:	A new image decoded from the named module resource file.

Example:
	// Load image from a bundled resource file
	variable tImage
	put image from resource file "images/logo.png" into tImage

Tags: Canvas
*/

syntax ImageMakeFromResourceFile is prefix operator with precedence 4
	"image" "from" "resource" "file" <mResource: Expression>
begin
	MCCanvasImageMakeWithResourceFile(mResource, output)
end syntax

/*
Summary:	Creates a new image.

mData:	An expression which evaluates to binary data

Returns:	A new image decoded from the data provided.

Example:
	// Load image from a block of data
	variable tData
	put the contents of file "images/logo.png" into tData

	variable tImage
	put image from data tData into tImage

Tags: Canvas
*/

syntax ImageMakeFromData is prefix operator with precedence 4
	"image" "from" "data" <mData: Expression>
begin
	MCCanvasImageMakeWithData(mData, output)
end syntax

/*
Summary:	Creates a new image using raw pixel data.

mSize:		An expression which evaluates to a list of integers.
mPixels:	An expression which evaluates to binary data

Returns:	A new image of the given size, using the provided ARGB pixel data.

Example:
	// Create image from pixel data
	put image of size [320, 480] with pixels tPixelData into tImage

Tags: Canvas
*/

syntax ImageMakeWithPixels is prefix operator with precedence 4
	"image" "of" "size" <mSize: Expression> "with" "pixels" <mPixels: Expression>
begin
//	MCCanvasImageMakeWithPixels(mSize[0], mSize[1], mPixels, output)
	MCCanvasImageMakeWithPixelsWithSizeAsList(mSize, mPixels, output)
end syntax

//////////

// Properties

public foreign handler MCCanvasImageGetWidth(in pImage as Image, out rWidth as UInt32) returns nothing binds to "<builtin>"
public foreign handler MCCanvasImageGetHeight(in pImage as Image, out rHeight as UInt32) returns nothing binds to "<builtin>"
// TODO - add support for metadata
//public foreign handler MCCanvasImageGetMetadata(in pImage as Image, out rMetadata as Array) returns nothing binds to "<builtin>"
public foreign handler MCCanvasImageGetPixels(in pImage as Image, out rPixels as Data) returns nothing binds to "<builtin>"
// TODO - add image frame index property?

/*
Summary:	The width of an image.

mImage:		An expression which evaluates to an image.

Description:	The width of the image in pixels.

Example:
	// Load an image from a file and get its dimensions
	put image from file tPath into tImage
	put the width of tImage into tWidth
	put the height of tImage into tHeight

Tags:	Canvas
*/

syntax ImagePropertyWidth is prefix operator with precedence 2
	"the" "width" "of" <mImage: Expression>
begin
	MCCanvasImageGetWidth(mImage, output)
end syntax

/*
Summary:	The height of an image.

mImage:		An expression which evaluates to an image.

Description:	The height of the image in pixels.

Example:
	// Load an image from a file and get its dimensions
	put image from file tPath into tImage
	put the width of tImage into tWidth
	put the height of tImage into tHeight

Tags:	Canvas
*/

syntax ImagePropertyHeight is prefix operator with precedence 2
	"the" "height" "of" <mImage: Expression>
begin
	MCCanvasImageGetHeight(mImage, output)
end syntax

//syntax ImageMetadataProperty is prefix operator with precedence 4
//	"the" "metadata" "of" <mImage: Expression>
//begin
//	MCCanvasImageGetMetadata(mImage, output)
//end syntax

/*
Summary:	The pixel data of an image.

mImage:		An expression which evaluates to an image.

Description:	The raw ARGB pixel data of the image.

Example:
	// Load an image from a file and get its pixels
	put image from file tPath into tImage
	put the pixels of tImage into tPixelData

Tags:	Canvas
*/

syntax ImagePropertyPixels is prefix operator with precedence 4
	"the" "pixels" "of" <mImage: Expression>
begin
	MCCanvasImageGetPixels(mImage, output)
end syntax

//////////

// Operations

// TODO - how to specify resize quality?
// TODO - add resize operation? "resize <image> to <width>,<height>"
// TODO - implement image operations

public foreign handler MCCanvasImageTransform(inout xImage as Image, in pTransform as Transform) returns nothing binds to "<builtin>"
public foreign handler MCCanvasImageScale(inout xImage as Image, in pScaleX as CanvasFloat, in pScaleY as CanvasFloat) returns nothing binds to "<builtin>"
public foreign handler MCCanvasImageRotate(inout xImage as Image, in pRotation as CanvasFloat) returns nothing binds to "<builtin>"
public foreign handler MCCanvasImageCrop(inout xImage as Image, in pRight as Rectangle) returns nothing binds to "<builtin>"

//syntax TransformImage is statement
//	"transform" <mImage: Expression> "by" <mTransform: Expression>
//begin
//	MCCanvasImageTransform(mImage, mTransform)
//end syntax
//
//syntax ScaleImage is statement
//	"scale" <mImage: Expression> "by" <mScale: Expression>
//begin
//	MCCanvasImageScale(mImage, mScale[0], mScale[0])
//	MCCanvasImageScale(mImage, mScale[0], mScale[1])
//end syntax
//
//syntax RotateImage is statement
//	"rotate" <mImage: Expression> "by" <mRotation: Expression>
//begin
//	MCCanvasImageRotate(mImage, mRotation)
//end syntax
//
//syntax CropImage is statement
//	"crop" <mImage: Expression> "to" <mRect: Expression>
//begin
//	MCCanvasImageCrop(mImage, mRect)
//end syntax

////////////////////////////////////////////////////////////////////////////////

// Path

// Constructors

public foreign handler MCCanvasPathMakeEmpty(out rPath as Path) returns nothing binds to "<builtin>"
public foreign handler MCCanvasPathMakeWithInstructionsAsString(in pString as String, out rPath as Path) returns nothing binds to "<builtin>"

/*
Summary:	Creates a new empty path.

Returns:	An empty path.

Example:
	// Initialize the path to empty
	variable tPath
	put the empty path into tPath
	// add a line to the path
	move to point [0,50] on tPath
	line to point [100,50] on tPath

Tags: Canvas
*/

syntax PathMakeEmpty is expression
	"the" "empty" "path"
begin
	MCCanvasPathMakeEmpty(output)
end syntax

/*
Summary:	Creates a new path.

mInstructions:	An expression which evaluates to a string.

Returns:	A new path created from the instructions provided.

Example:
	// Create a closed path with a line and some curves
	put path "move 10,10 line 50,100 cubic 100,100 100,50 quad 75,50 50,25 50,10 close end" into tPath

Tags: Canvas
*/

syntax PathMake is prefix operator with precedence 4
	"path" <mInstructions: Expression>
begin
	MCCanvasPathMakeWithInstructionsAsString(mInstructions, output)
end syntax

// Primitive Constructors

public foreign handler MCCanvasPathMakeWithRoundedRectangle(in pRect as Rectangle, in pRadius as CanvasFloat, out rPath as Path) returns nothing binds to "<builtin>"
public foreign handler MCCanvasPathMakeWithRoundedRectangleWithRadii(in pRect as Rectangle, in pRadiusX as CanvasFloat, in pRadiusY as CanvasFloat, out rPath as Path) returns nothing binds to "<builtin>"
public foreign handler MCCanvasPathMakeWithRoundedRectangleWithRadiiAsList(in pRect as Rectangle, in pRadii as List, out rPath as Path) returns nothing binds to "<builtin>"
public foreign handler MCCanvasPathMakeWithRectangle(in pRect as Rectangle, out rPath as Path) returns nothing binds to "<builtin>"
public foreign handler MCCanvasPathMakeWithEllipse(in pCenter as Point, in pRadiusX as CanvasFloat, in pRadiusY as CanvasFloat, out rPath as Path) returns nothing binds to "<builtin>"
public foreign handler MCCanvasPathMakeWithCircle(in pCenter as Point, in pRadius as CanvasFloat, out rPath as Path) returns nothing binds to "<builtin>"
public foreign handler MCCanvasPathMakeWithEllipseWithRadiiAsList(in pCenter as Point, in pRadii as List, out rPath as Path) returns nothing binds to "<builtin>"
public foreign handler MCCanvasPathMakeWithLine(in pStart as Point, in pEnd as Point, out rPath as Path) returns nothing binds to "<builtin>"
public foreign handler MCCanvasPathMakeWithPoints(in pClose as CBool, in pPoints as List, out rPath as Path) returns nothing binds to "<builtin>"
public foreign handler MCCanvasPathMakeWithArcWithRadius(in pCenter as Point, in pRadius as CanvasFloat, in pStartAngle as CanvasFloat, in pEndAngle as CanvasFloat, out rPath as Path) returns nothing binds to "<builtin>"
public foreign handler MCCanvasPathMakeWithArcWithRadiiAsList(in pCenter as Point, in pRadii as List, in pStartAngle as CanvasFloat, in pEndAngle as CanvasFloat, out rPath as Path) returns nothing binds to "<builtin>"
public foreign handler MCCanvasPathMakeWithSectorWithRadius(in pCenter as Point, in pRadius as CanvasFloat, in pStartAngle as CanvasFloat, in pEndAngle as CanvasFloat, out rPath as Path) returns nothing binds to "<builtin>"
public foreign handler MCCanvasPathMakeWithSectorWithRadiiAsList(in pCenter as Point, in pRadii as List, in pStartAngle as CanvasFloat, in pEndAngle as CanvasFloat, out rPath as Path) returns nothing binds to "<builtin>"
public foreign handler MCCanvasPathMakeWithSegmentWithRadius(in pCenter as Point, in pRadius as CanvasFloat, in pStartAngle as CanvasFloat, in pEndAngle as CanvasFloat, out rPath as Path) returns nothing binds to "<builtin>"
public foreign handler MCCanvasPathMakeWithSegmentWithRadiiAsList(in pCenter as Point, in pRadii as List, in pStartAngle as CanvasFloat, in pEndAngle as CanvasFloat, out rPath as Path) returns nothing binds to "<builtin>"


/*
Summary:	Creates a new path.

mRect: An expression which evaluates to a rectangle.
mRadii:	An expression which evaluates to a list of numbers.
mRadius:	An expression which evaluates to a number.

Returns:	A new rounded rectangle path.

Example:
	// Create a rounded rectangle path
	put rounded rectangle path of rectangle [10,10,210,60] with radii [10,5] into tPath
	put rounded rectangle path of rectangle [10,10,210,60] with radius 15 into tPath

Tags: Canvas
*/

syntax PathMakeWithRoundedRectangleWithRadius is prefix operator with precedence 4
	"rounded" "rectangle" "path" "of" <mRect: Expression> "with" "radius" <mRadius: Expression>
begin
	MCCanvasPathMakeWithRoundedRectangle(mRect, mRadius, output)
end syntax

syntax PathMakeWithRoundedRectangleWithRadii is prefix operator with precedence 4
	"rounded" "rectangle" "path" "of" <mRect: Expression> "with" "radii" <mRadii: Expression>
begin
	MCCanvasPathMakeWithRoundedRectangleWithRadiiAsList(mRect, mRadii, output)
end syntax

/*
Summary:	Creates a new path.

mRect: An expression which evaluates to a rectangle.

Returns:	A new rectangle path.

Example:
	// Create a rectangle path
	put rectangle path of rectangle [10,10,210,60] into tPath

Tags: Canvas
*/

syntax PathMakeWithRectangle is prefix operator with precedence 4
	"rectangle" "path" "of" <mRect: Expression>
begin
	MCCanvasPathMakeWithRectangle(mRect, output)
end syntax

/*
Summary:	Creates a new path.

mCenter:	An expression which evaluates to a point.
mRadius:	An expression which evaluates to a number.

Returns:	A new circle path.

Example:
	// Create a circle path
	put circle path centered at point [100,100] with radius 50 into tPath

Tags: Canvas
*/

syntax PathMakeWithCircle is prefix operator with precedence 4
	"circle" "path" "centered" "at" <mCenter: Expression> "with" "radius" <mRadius: Expression>
begin
	MCCanvasPathMakeWithCircle(mCenter, mRadius, output)
end syntax

/*
Summary:	Creates a new path.

mCenter:	An expression which evaluates to a point.
mRadii:	An expression which evaluates to a list of numbers.

Returns:	A new ellipse path.

Example:
	// Create an ellipse path
	put ellipse path centered at point [100,100] with radii [100,75] into tPath

Tags: Canvas
*/

syntax PathMakeWithEllipse is prefix operator with precedence 4
	"ellipse" "path" "centered" "at" <mPoint: Expression> "with" "radii" <mRadii: Expression>
begin
	MCCanvasPathMakeWithEllipseWithRadiiAsList(mPoint, mRadii, output)
end syntax

/*
Summary:	Creates a new path.

mFrom:	An expression which evaluates to a point.
mTo:	An expression which evaluates to a point.

Returns:	A new line path.

Example:
	// Create a line path
	put line path from point [50,100] to point [100,50] into tPath

Tags: Canvas
*/

syntax PathMakeWithLine is prefix operator with precedence 4
	"line" "path" "from" <mFrom: Expression> "to" <mTo: Expression>
begin
	MCCanvasPathMakeWithLine(mFrom, mTo, output)
end syntax

/*
Summary:	Creates a new path.

mPoints:	An expression which evaluates to a list of points.

Returns:	A new polyline or polygon path. A polygon path will be closed with an additional line from the last point to the first.

Example:
	// Create a polyline path
	put polyline path with points [point [0,0], point [25,50], point [75,50], point [50,0]] into tPath
	// Create a closed polygon path (rhombus)
	put polygon path with points [point [0,0], point [25,50], point [75,50], point [50,0]] into tPath

Tags: Canvas
*/

syntax PathMakeWithPoints is prefix operator with precedence 4
	( "polygon" <mClosed=true> | "polyline" <mClosed=false> ) "path" "with" "points" <mPoints: Expression>
begin
	MCCanvasPathMakeWithPoints(mClosed, mPoints, output)
end syntax


/*
Summary:	Creates a new path.

mCenter:	An expression which evaluates to a point.
mRadius:	An expression which evaluates to a number.
mRadii:		An expression which evaluates to a list of numbers.
mStartAngle:	An expression which evaluates to a number.
mEndAngle:	An expression which evaluates to a number.
Returns:	A new arc path.

Example:
	// Create an elliptical arc path
	variable tPath
	put arc path centered at point [100,100] with radii [100,75] from 0 to 270 into tPath

Example:
	// Create a circular arc path
	variable tPath
	put arc path centered at point [100,100] with radius 100 from 0 to 270 into tPath

Tags: Canvas
*/
syntax PathMakeWithArc is prefix operator with precedence 4
	"arc" "path" "centered" "at" <mCenter: Expression> "with" [ "radius" <mRadius: Expression> | "radii" <mRadii: Expression> ] "from" <mStartAngle: Expression> "to" <mEndAngle: Expression>
begin
	MCCanvasPathMakeWithArcWithRadius(mCenter, mRadius, mStartAngle, mEndAngle, output)
	MCCanvasPathMakeWithArcWithRadiiAsList(mCenter, mRadii, mStartAngle, mEndAngle, output)
end syntax


/*
Summary:	Creates a new path.

mCenter:	An expression which evaluates to a point.
mRadius:	An expression which evaluates to a number.
mRadii:		An expression which evaluates to a list of numbers.
mStartAngle:	An expression which evaluates to a number.
mEndAngle:	An expression which evaluates to a number.
Returns:	A new sector path.

Example:
	// Create an elliptical sector path
	variable tPath
	put sector path centered at point [100,100] with radii [100,75] from 0 to 270 into tPath

Example:
	// Create a circular sector path
	variable tPath
	put sector path centered at point [100,100] with radius 100 from 0 to 270 into tPath

Tags: Canvas
*/
syntax PathMakeWithSector is prefix operator with precedence 4
	"sector" "path" "centered" "at" <mCenter: Expression> "with" [ "radius" <mRadius: Expression> | "radii" <mRadii: Expression> ] "from" <mStartAngle: Expression> "to" <mEndAngle: Expression>
begin
	MCCanvasPathMakeWithSectorWithRadius(mCenter, mRadius, mStartAngle, mEndAngle, output)
	MCCanvasPathMakeWithSectorWithRadiiAsList(mCenter, mRadii, mStartAngle, mEndAngle, output)
end syntax


/*
Summary:	Creates a new path.

mCenter:	An expression which evaluates to a point.
mRadius:	An expression which evaluates to a number.
mRadii:		An expression which evaluates to a list of numbers.
mStartAngle:	An expression which evaluates to a number.
mEndAngle:	An expression which evaluates to a number.
Returns:	A new segment path.

Example:
	// Create an elliptical segment path
	variable tPath
	put segment path centered at point [100,100] with radii [100,75] from 0 to 270 into tPath

Example:
	// Create a circular segment path
	variable tPath
	put segment path centered at point [100,100] with radius 100 from 0 to 270 into tPath

Tags: Canvas
*/
syntax PathMakeWithSegment is prefix operator with precedence 4
	"segment" "path" "centered" "at" <mCenter: Expression> "with" [ "radius" <mRadius: Expression> | "radii" <mRadii: Expression> ] "from" <mStartAngle: Expression> "to" <mEndAngle: Expression>
begin
	MCCanvasPathMakeWithSegmentWithRadius(mCenter, mRadius, mStartAngle, mEndAngle, output)
	MCCanvasPathMakeWithSegmentWithRadiiAsList(mCenter, mRadii, mStartAngle, mEndAngle, output)
end syntax

//////////

// Properties

public foreign handler MCCanvasPathGetSubpaths(in pStart as LCInt, in pEnd as LCInt, in pPath as Path, out rSubpaths as Path) returns nothing binds to "<builtin>"
public foreign handler MCCanvasPathGetSubpath(in pIndex as LCInt, in pPath as Path, out rSubpaths as Path) returns nothing binds to "<builtin>"
public foreign handler MCCanvasPathGetBoundingBox(in pPath as Path, out rRect as Rectangle) returns nothing binds to "<builtin>"
public foreign handler MCCanvasPathGetInstructionsAsString(in pPath as Path, out rInstructions as String) returns nothing binds to "<builtin>"

/*
Summary:	The subpaths of a path.

mPath:		An expression which evaluates to a path.
mStart:		An expression which evaluates to a number.
mEnd:		An expression which evaluates to a number.

Description:	The subpaths of <mPath> in the range <mStart> to <mEnd>. Each subpath or range of subpaths is itself a path.

Example:
	// Split out the first subpath of a path
	put subpath 1 of tPath into tSubPath
	// Store the remaining subpaths in the original path
	put subpath 2 to -1 of tPath into tPath

Tags:	Canvas
*/

syntax PathPropertySubpath is prefix operator with precedence 4
	"subpath" <mStart: Expression> [ "to" <mEnd: Expression> ] "of" <mPath: Expression>
begin
	MCCanvasPathGetSubpaths(mStart, mEnd, mPath, output)
	MCCanvasPathGetSubpath(mStart, mPath, output)
end syntax

/*
Summary:	The bounding box of a path.

mPath:		An expression which evaluates to a path.

Description:	The smallest rectangle that competely encloses <mPath>.

Example:
	// Get the bounds of a path
	put the bounding box of tPath

Tags:	Canvas
*/

syntax PathPropertyBoundingBox is prefix operator with precedence 4
	"the" "bounding" "box" "of" <mPath: Expression>
begin
	MCCanvasPathGetBoundingBox(mPath, output)
end syntax

/*
Summary:	The instructions of a path.

mPath:		An expression which evaluates to a path.

Description:	A string containing the series of instructions and point arguments used to construct <mPath>.

Example:
	// Get the instructions of a path
	put the instructions of tPath into tInstructionString

Tags:	Canvas
*/

syntax PathPropertyInstructions is prefix operator with precedence 4
	"the" "instructions" "of" <mPath: Expression>
begin
	MCCanvasPathGetInstructionsAsString(mPath, output)
end syntax

//////////

// Operations

public foreign handler MCCanvasPathTransform(inout xPath as Path, in pTransform as Transform) returns nothing binds to "<builtin>"
public foreign handler MCCanvasPathScale(inout xPath as Path, in pScaleX as CanvasFloat, in pScaleY as CanvasFloat) returns nothing binds to "<builtin>"
public foreign handler MCCanvasPathScaleWithList(inout xPath as Path, in pScale as List) returns nothing binds to "<builtin>"
public foreign handler MCCanvasPathRotate(inout xPath as Path, in pRotation as CanvasFloat) returns nothing binds to "<builtin>"
public foreign handler MCCanvasPathTranslate(inout xPath as Path, in pX as CanvasFloat, in pY as CanvasFloat) returns nothing binds to "<builtin>"
public foreign handler MCCanvasPathTranslateWithList(inout xPath as Path, in pTranslation as List) returns nothing binds to "<builtin>"

public foreign handler MCCanvasPathAddPath(in pSource as Path, inout xDest as Path) returns nothing binds to "<builtin>"

public foreign handler MCCanvasPathMoveTo(in pPoint as Point, inout xPath as Path) returns nothing binds to "<builtin>"
public foreign handler MCCanvasPathLineTo(in pPoint as Point, inout xPath as Path) returns nothing binds to "<builtin>"
public foreign handler MCCanvasPathCurveThroughPoint(in pThrough as Point, in pTo as Point, inout xPath as Path) returns nothing binds to "<builtin>"
public foreign handler MCCanvasPathCurveThroughPoints(in pThroughA as Point, in pThroughB as Point, in pTo as Point, inout xPath as Path) returns nothing binds to "<builtin>"
public foreign handler MCCanvasPathClosePath(inout xPath as Path) returns nothing binds to "<builtin>"

/*
Summary:	Move to a new point on a path.

mPath:		An expression which evaluates to a path.
mPoint:		An expression which evaluates to a point.

Description:	Ends the current subpath and sets the starting point for new components of <mPath> to <mPoint>.

Example:
	// Begin a new subpath of mPath
	move to point [25, 50] on tPath

Tags:	Canvas
*/

syntax PathOperationMoveTo is statement
	"move" "to" <mPoint: Expression> "on" <mPath: Expression>
begin
	MCCanvasPathMoveTo(mPoint, mPath)
end syntax

/*
Summary:	Adds a line to a path.

mPath:		An expression which evaluates to a path.
mPoint:		An expression which evaluates to a point.

Description:	Adds a line from the previous point to <mPoint> on <mPath>.

Example:
	// Begin a new subpath of mPath
	move to point [25, 50] on tPath
	// Continue path with a line to 50,100
	line to [50,100] on tPath

Tags:	Canvas
*/

syntax PathOperationLineTo is statement
	"line" "to" <mPoint: Expression> "on" <mPath: Expression>
begin
	MCCanvasPathLineTo(mPoint, mPath)
end syntax

/*
Summary:	Adds a curve to a path.

mThroughA:		An expression which evaluates to a point.
mThroughB:		An expression which evaluates to a point.
mTo:		An expression which evaluates to a point.
mPath:		An expression which evaluates to a path.

Description:	Adds a curve from the previous point through one or two control points to <mTo> on <mPath>.

Example:
	// Begin a new subpath of an existing path
	move to point [25, 50] on tPath
	// Continue path with a curve through 25,100 to 50,100
	curve through [25,100] to [50,100] on tPath
	// Continue path with a curve through 50,75 then 50,50 to 50,100
	curve through [50,75] then [50,50] to [25,50] on tPath

Tags:	Canvas
*/

syntax PathOperationCurveThrough is statement
	"curve" "through" <mThroughA: Expression> [ "then" <mThroughB: Expression> ] "to" <mTo: Expression> "on" <mPath: Expression>
begin
	MCCanvasPathCurveThroughPoint(mThroughA, mTo, mPath)
	MCCanvasPathCurveThroughPoints(mThroughA, mThroughB, mTo, mPath)
end syntax

/*
Summary:	Closes the current subpath of a path.

mPath:		An expression which evaluates to a path.

Description:	Adds a line from the previous point to the start of current subpath, signaling the end of the subpath.

Example:
	// Begin a new subpath of mPath
	move to point [25, 50] on tPath
	// Continue path with a curve through 25,100 to 50,100
	curve through [25,100] to [50,100] on tPath
	// Close the path
	close tPath

Tags:	Canvas
*/

syntax PathOperationClosePath is statement
	"close" "path" "on" <mPath: Expression>
begin
	MCCanvasPathClosePath(mPath)
end syntax

/*
Summary:	Apply a transform to a path.

mTransform:	An expression which evaluates to a transform.
mPath:		An expression which evaluates to a path.

Description:	Transforms the points of <mPath> with <mTransform>.

Example:
	// Scale the path with a transform
	transform tPath by transform with scale [2,2]

Tags:	Canvas
*/

syntax PathOperationTransform is statement
	"transform" <mPath: Expression> "by" <mTransform: Expression>
begin
	MCCanvasPathTransform(mPath, mTransform)
end syntax

/*
Summary:	Apply a scale to a path.

mScale:	An expression which evaluates to a list of numbers.
mPath:		An expression which evaluates to a path.

Description:	Scales <mPath> by <mScale>.

Example:
	// Scale the path
	scale tPath by [2,2]

Tags:	Canvas
*/

syntax PathOperationScale is statement
	"scale" <mPath: Expression> "by" <mScale: Expression>
begin
	MCCanvasPathScaleWithList(mPath, mScale)
end syntax

/*
Summary:	Apply a rotation to a path.

mRotation:	An expression which evaluates to a number.
mPath:		An expression which evaluates to a path.

Description:	Rotates <mPath> by <mRotation> degrees.

Example:
	// Rotate the path
	rotate tPath by 45

Tags:	Canvas
*/

syntax PathOperationRotate is statement
	"rotate" <mPath: Expression> "by" <mRotation: Expression>
begin
	MCCanvasPathRotate(mPath, mRotation)
end syntax

/*
Summary:	Apply a translation to a path.

mTranslation:	An expression which evaluates to a list of numbers.
mPath:		An expression which evaluates to a path.

Description:	Translates <mPath> by <mTranslation>.

Example:
	// Translate the path
	translate tPath by [50,100]

Tags:	Canvas
*/

syntax PathOperationTranslate is statement
	"translate" <mPath: Expression> "by" <mTranslation: Expression>
begin
//	MCCanvasPathTranslate(mPath, mTranslation[0], mTranslation[1])
	MCCanvasPathTranslateWithList(mPath, mTranslation)
end syntax

/*
Summary:	Extend a path by adding another path.

mSource:		An expression which evaluates to a path.
mDest:		An expression which evaluates to a path.

Description:	Adds the path defined by <mSource> to <mDest>.

Example:
	// Combine two paths
	add tTempPath to tPath

Tags:	Canvas
*/

syntax PathOperationAddPath is statement
	"add" <mSource: Expression> "to" <mDest: Expression>
begin
	MCCanvasPathAddPath(mSource, mDest)
end syntax

////////////////////////////////////////////////////////////////////////////////

// Graphic Effect

public foreign handler MCCanvasEffectEvaluateType(in pType as LCInt, out rType as LCInt) returns nothing binds to "<builtin>"

syntax EffectType is phrase
	( "color" "overlay" <mType=0> | "inner" "shadow" <mType=1> | "outer" "shadow" <mType=2> | "inner" "glow" <mType=3> | "outer" "glow" <mType=4> )
begin
	MCCanvasEffectEvaluateType(mType, output)
end syntax

// Constructors

public foreign handler MCCanvasEffectMakeWithPropertyArray(in pType as LCInt, in pProperties as Array, out rEffect as Effect) returns nothing binds to "<builtin>"

/*
Summary:	Creates a new effect.

mType:		One of color overlay, inner shadow, outer shadow, inner glow, outer glow.
mProperties:	An expression which evaluates to an array.

Returns:	A new effect of type <mType> with properties read from <mProperties>.

Example:
	// Create an effect from an array of properties
	put color [0,0,0] into tProps["color"]
	put "normal" into tProps["blend mode"]
	put 191 into tProps["opacity"]
	put 0 into tProps["spread"]
	put 5 into tProps["size"]
	put 5 into tProps["distance"]
	put 60 into tProps["angle"]

	put outer shadow effect with properties tProps into tEffect

Tags: Canvas
*/

syntax EffectMakeWithProperties is prefix operator with precedence 4
	<mType: EffectType> "effect" "with" "properties" <mProperties: Expression>
begin
	MCCanvasEffectMakeWithPropertyArray(mType, mProperties, output)
end syntax

//////////

// Properties

public foreign handler MCCanvasEffectGetTypeAsString(in pEffect as Effect, out rType as String) returns nothing binds to "<builtin>"
public foreign handler MCCanvasEffectGetColor(in pEffect as Effect, out rColor as Color) returns nothing binds to "<builtin>"
public foreign handler MCCanvasEffectSetColor(in pColor as Color, inout xEffect as Effect) returns nothing binds to "<builtin>"
public foreign handler MCCanvasEffectGetBlendModeAsString(in pEffect as Effect, out rBlendMode as String) returns nothing binds to "<builtin>"
public foreign handler MCCanvasEffectSetBlendModeAsString(in pBlendMode as String, inout xEffect as Effect) returns nothing binds to "<builtin>"
public foreign handler MCCanvasEffectGetOpacity(in pEffect as Effect, out rOpacity as CanvasFloat) returns nothing binds to "<builtin>"
public foreign handler MCCanvasEffectSetOpacity(in pOpacity as CanvasFloat, inout xEffect as Effect) returns nothing binds to "<builtin>"

//MCCanvasEffectGetFilterAsString(in pEffect as Effect, out rFilter as String) returns nothing binds to "<builtin>"
//MCCanvasEffectSetFilterAsString(in pFilter as String, inout xEffect as Effect) returns nothing binds to "<builtin>"
public foreign handler MCCanvasEffectGetSize(in pEffect as Effect, out rSize as CanvasFloat) returns nothing binds to "<builtin>"
public foreign handler MCCanvasEffectSetSize(in pSize as CanvasFloat, inout xEffect as Effect) returns nothing binds to "<builtin>"
public foreign handler MCCanvasEffectGetSpread(in pEffect as Effect, out rSpread as CanvasFloat) returns nothing binds to "<builtin>"
public foreign handler MCCanvasEffectSetSpread(in pSpread as CanvasFloat, inout xEffect as Effect) returns nothing binds to "<builtin>"

public foreign handler MCCanvasEffectGetDistance(in pEffect as Effect, out rDistance as CanvasFloat) returns nothing binds to "<builtin>"
public foreign handler MCCanvasEffectSetDistance(in pDistance as CanvasFloat, inout xEffect as Effect) returns nothing binds to "<builtin>"
public foreign handler MCCanvasEffectGetAngle(in pEffect as Effect, out rAngle as CanvasFloat) returns nothing binds to "<builtin>"
public foreign handler MCCanvasEffectSetAngle(in pAngle as CanvasFloat, inout xEffect as Effect) returns nothing binds to "<builtin>"

/*
Summary:	The type of an effect.

mEffect:		An expression which evaluates to an effect.

Description:	The type of <mEffect> as a string. Can be one of "color overlay", "inner shadow", "outer shadow", "inner glow", "outer glow".

Example:
	// Change effect from inner glow to outer glow
	set the type of tEffect to "outer glow"

Tags:	Canvas
*/

syntax EffectPropertyType is prefix operator with precedence 4
	"the" "type" "of" <mEffect: Expression>
begin
	MCCanvasEffectGetTypeAsString(mEffect, output)
end syntax

/*
Summary:	The color of an effect.

mEffect:		An expression which evaluates to an effect.

Description:	The color of <mEffect> as a color.

Example:
	// Change effect color to green.
	set the color of tEffect to color [0,1,0]

Tags:	Canvas
*/

syntax EffectPropertyColor is prefix operator with precedence 4
	"the" "color" "of" <mEffect: Expression>
begin
	MCCanvasEffectGetColor(mEffect, output)
	MCCanvasEffectSetColor(input, mEffect)
end syntax

/*
Summary:	The blend mode of an effect.

mEffect:		An expression which evaluates to an effect.

Description:	The blend mode of <mEffect> as a string. Can be one of "normal", "multiply", "color dodge".

Example:
	// Use color dodge mode for effect
	set the blend mode of tEffect to "color dodge"

Tags:	Canvas
*/

syntax EffectPropertyBlendMode is prefix operator with precedence 4
	"the" "blend" "mode" "of" <mEffect: Expression>
begin
	MCCanvasEffectGetBlendModeAsString(mEffect, output)
	MCCanvasEffectSetBlendModeAsString(input, mEffect)
end syntax

/*
Summary:	The opacity of an effect.

mEffect:		An expression which evaluates to an effect.

Description:	The opacity of <mEffect> as a number between 0 and 255.

Example:
	// Use half-transparency for effect
	set the opacity of tEffect to 0.5

Tags:	Canvas
*/

syntax EffectPropertyOpacity is prefix operator with precedence 4
	"the" "opacity" "of" <mEffect: Expression>
begin
	MCCanvasEffectGetOpacity(mEffect, output)
	MCCanvasEffectSetOpacity(input, mEffect)
end syntax

/*
Summary:	The size of an effect.

mEffect:		An expression which evaluates to an effect.

Description:	The size of <mEffect> as a number. Size applies to inner shadow, outer shadow, inner glow, and outer glow effect types

Example:
	// Set the effect size
	set the size of tEffect to 5

Tags:	Canvas
*/

syntax EffectPropertySize is prefix operator with precedence 4
	"the" "size" "of" <mEffect: Expression>
begin
	MCCanvasEffectGetSize(mEffect, output)
	MCCanvasEffectSetSize(input, mEffect)
end syntax

/*
Summary:	The spread of an effect.

mEffect:		An expression which evaluates to an effect.

Description:	The spread of <mEffect> as a number. Spread applies to inner shadow, outer shadow, inner glow, and outer glow effect types

Example:
	// Set the effect spread
	set the spread of tEffect to 0

Tags:	Canvas
*/

syntax EffectPropertySpread is prefix operator with precedence 4
	"the" "spread" "of" <mEffect: Expression>
begin
	MCCanvasEffectGetSpread(mEffect, output)
	MCCanvasEffectSetSpread(input, mEffect)
end syntax

/*
Summary:	The distance of an effect.

mEffect:		An expression which evaluates to an effect.

Description:	The distance of <mEffect> as a number. Distance applies to inner shadow, and outer shadow effect types

Example:
	// Set the effect distance
	set the distance of tEffect to 5

Tags:	Canvas
*/

syntax EffectPropertyDistance is prefix operator with precedence 4
	"the" "distance" "of" <mEffect: Expression>
begin
	MCCanvasEffectGetDistance(mEffect, output)
	MCCanvasEffectSetDistance(input, mEffect)
end syntax

/*
Summary:	The angle of an effect.

mEffect:		An expression which evaluates to an effect.

Description:	The angle of <mEffect> as a number of degrees. Angle applies to inner shadow, and outer shadow effect types

Example:
	// Set the effect angle
	set the angle of tEffect to 30

Tags:	Canvas
*/

syntax EffectPropertyAngle is prefix operator with precedence 4
	"the" "angle" "of" <mEffect: Expression>
begin
	MCCanvasEffectGetAngle(mEffect, output)
	MCCanvasEffectSetAngle(input, mEffect)
end syntax

////////////////////////////////////////////////////////////////////////////////

// Font

// Constructors

public foreign handler MCCanvasFontMake(in pName as String, out rFont as Font) returns nothing binds to "<builtin>"
public foreign handler MCCanvasFontMakeWithStyle(in pName as String, in pBold as CBool, in pItalic as CBool, out rFont as Font) returns nothing binds to "<builtin>"
public foreign handler MCCanvasFontMakeWithSize(in pName as String, in pBold as CBool, in pItalic as CBool, in pSize as LCInt, out rFont as Font) returns nothing binds to "<builtin>"

/*
Summary:	Creates a new instance of the named font.

mName:		An expression which evaluates to a string.

Returns:	A new instance of the named font with the default size of 12pts.

Example:
	// Create Arial font
	put font "Arial" into tFont

Tags: Canvas
*/

syntax FontMake is prefix operator with precedence 4
	"font" <mName: Expression>
begin
	MCCanvasFontMake(mName, output)
end syntax

/*
Summary:	Creates a new instance of the named font.

mName:		An expression which evaluates to a string.
mSize:	An Expression which evaluates to a number.

Returns:	A new instance of the named font at size <mSize> points.

Example:
	// Create 20pt Arial font
	put font "Arial" at size 20 into tFont

Tags: Canvas
*/

syntax FontMakeWithSize is prefix operator with precedence 4
	"font" <mName: Expression> <mBold=false> <mItalic=false> "at" "size" <mSize: Expression>
begin
	MCCanvasFontMakeWithSize(mName, mBold, mItalic, mSize, output)
end syntax

/*
Summary:	Creates a new instance of the named font.

mName:		An expression which evaluates to a string.

Returns:	A new instance of the named font with style bold, italic, or bold italic, and the default size of 12pts.

Example:
	// Create italic Arial font
	put font "Arial" with italic style into tFont

Tags: Canvas
*/

syntax FontMakeWithStyle is expression
	"font" <mName: Expression> "with" ( "bold" <mBold=true> <mItalic=false> | "italic" <mBold=false> <mItalic=true> | "bold" "italic" <mBold=true> <mItalic=true> ) "style"
begin
	MCCanvasFontMakeWithStyle(mName, mBold, mItalic, output)
end syntax

/*
Summary:	Creates a new instance of the named font.

mName:		An expression which evaluates to a string.
mSize:	An Expression which evaluates to a number.

Returns:	A new instance of the named font with style bold, italic, or bold italic, at size <mSize> points.

Example:
	// Create 20pt bold Arial font
	put font "Arial" with bold style at size 20 into tFont

Tags: Canvas
*/

syntax FontMakeWithStyleAndSize is prefix operator with precedence 4
	"font" <mName: Expression> "with" ( "bold" <mBold=true> <mItalic=false> | "italic" <mBold=false> <mItalic=true> | "bold" "italic" <mBold=true> <mItalic=true> ) "style" "at" "size" <mSize: Expression>
begin
	MCCanvasFontMakeWithStyle(mName, mBold, mItalic, output)
	MCCanvasFontMakeWithSize(mName, mBold, mItalic, mSize, output)
end syntax

//////////

// Properties

public foreign handler MCCanvasFontGetName(in pFont as Font, out rName as String) returns nothing binds to "<builtin>"
public foreign handler MCCanvasFontSetName(in pName as String, inout xFont as Font) returns nothing binds to "<builtin>"
public foreign handler MCCanvasFontGetBold(in pFont as Font, out rBold as CBool) returns nothing binds to "<builtin>"
public foreign handler MCCanvasFontSetBold(in pBold as CBool, inout xFont as Font) returns nothing binds to "<builtin>"
public foreign handler MCCanvasFontGetItalic(in pFont as Font, out rItalic as CBool) returns nothing binds to "<builtin>"
public foreign handler MCCanvasFontSetItalic(in pItalic as CBool, inout xFont as Font) returns nothing binds to "<builtin>"
public foreign handler MCCanvasFontGetSize(in pFont as Font, out rSize as LCUInt) returns nothing binds to "<builtin>"
public foreign handler MCCanvasFontSetSize(in pSize as LCUInt, inout xFont as Font) returns nothing binds to "<builtin>"

/*
Summary:	The name of a font.

mFont:		An expression which evaluates to a font.

Description:	The name of <mFont>.

Example:
	// Get the old font name
	put the name of tFont into tName
	// Set the font to helvetica
	set the name of tFont to "Helvetica"

Tags:	Canvas
*/

syntax FontPropertyName is prefix operator with precedence 4
	"the" "name" "of" <mFont:Expression>
begin
	MCCanvasFontGetName(mFont, output)
	MCCanvasFontSetName(input, mFont)
end syntax

/*
Summary:	The bold setting of a font.

mFont:		An expression which evaluates to a font.

Description:	The bold flag of <mFont> as a boolean. If true, then <mFont> is bold.

Example:
	// Set the font to bold
	set the bold of tFont to true

Tags:	Canvas
*/

syntax FontPropertyBold is prefix operator with precedence 4
	"the" "bold" "of" <mFont:Expression>
begin
	MCCanvasFontGetBold(mFont, output)
	MCCanvasFontSetBold(input, mFont)
end syntax

/*
Summary:	The italic setting of a font.

mFont:		An expression which evaluates to a font.

Description:	The italic flag of <mFont> as a boolean. If true, then <mFont> is italic.

Example:
	// Set the font to italic
	set the italic of tFont to true

Tags:	Canvas
*/

syntax FontPropertyItalic is prefix operator with precedence 4
	"the" "italic" "of" <mFont:Expression>
begin
	MCCanvasFontGetItalic(mFont, output)
	MCCanvasFontSetItalic(input, mFont)
end syntax

/*
Summary:	The size of a font.

mFont:		An expression which evaluates to a font.

Description:	The size of <mFont> as a number of points.

Example:
	// Set the font size to 30pt
	set the size of tFont to 30

Tags:	Canvas
*/

syntax FontPropertySize is prefix operator with precedence 4
	"the" "size" "of" <mFont:Expression>
begin
	MCCanvasFontGetSize(mFont, output)
	MCCanvasFontSetSize(input, mFont)
end syntax

// Operations

<<<<<<< HEAD
public foreign handler MCCanvasFontMeasureTextTypographicBounds(in pText as String, in pFont as Font, out pRect as Rectangle) as undefined binds to "<builtin>"
public foreign handler MCCanvasFontMeasureTextTypographicBoundsOnCanvas(in pText as String, in pCanvas as Canvas, out pRect as Rectangle) as undefined binds to "<builtin>"
public foreign handler MCCanvasFontMeasureTextImageBounds(in pText as String, in pFont as Font, out pRect as Rectangle) as undefined binds to "<builtin>"
public foreign handler MCCanvasFontMeasureTextImageBoundsOnCanvas(in pText as String, in pCanvas as Canvas, out pRect as Rectangle) as undefined binds to "<builtin>"

=======
public foreign handler MCCanvasFontMeasureText(in pText as String, in pFont as Font, out pRect as Rectangle) returns nothing binds to "<builtin>"
>>>>>>> 6e690d12

/*
Summary:	Measure text when drawn with a font.

mText:	An expression which evaluates to a string.
mFont:	An expression which evaluates to a font.

Returns:	The bounding box of <mText> when drawn at point 0,0 with font <mFont>. Returns the bounds as a rectangle.

Example:
	// Set up tFont as size 18 Arial
	variable tFont as Font
	put font "Arial" at size 18 into tFont

	// Measure text with tFont
	variable tBounds as Rectangle
	put the bounds of text "Sample text" with tFont into tBounds

Description:
	The layout bounds of the text, constructed from the ascent and descent values of the font, and the width of the text string.

>*Note:* The layout bounds is used to position blocks of text relative to each other, so the text may overlap these bounds.

Tags:	Canvas
*/
syntax FontOperationTextLayoutBounds is prefix operator with precedence 4
	"the" [ "layout" ] "bounds" "of" "text" <mText: Expression> "with" <mFont: Expression>
begin
	MCCanvasFontMeasureTextTypographicBounds(mText, mFont, output)
end syntax


/*
Summary:	Measure text when drawn to a canvas.

mText:	An expression which evaluates to a string.
mCanvas:	An expression which evaluates to a canvas.

Returns:	The bounding box of <mText> when drawn at point 0,0 with the current font of <mCanvas>. Returns the bounds as a rectangle.

Example:
	// Set the canvas font
	set the font of this canvas to font "Arial" at size 18

	variable tBounds as Rectangle
	put the bounds of text "Sample text" on this canvas into tBounds

Description:
The layout bounds of the text, constructed from the ascent and descent values of the font, and the width of the text string.

>*Note:* The layout bounds is used to position blocks of text relative to each other, so the text may overlap these bounds.

Tags:	Canvas
*/
syntax FontOperationTextLayoutBoundsOnCanvas is prefix operator with precedence 4
	"the" [ "layout" ] "bounds" "of" "text" <mText: Expression> "on" <mCanvas: Expression>
begin
	MCCanvasFontMeasureTextTypographicBoundsOnCanvas(mText, mCanvas, output)
end syntax


/*
Summary:	Measure text precisely when drawn with a font.

mText:	An expression which evaluates to a string.
mFont:	An expression which evaluates to a font.

Returns:	The bounding box of <mText> when drawn at point 0,0 with font <mFont>. Returns the bounds as a rectangle.

Example:
	// Set up tFont as size 18 Arial
	variable tFont as Font
	put font "Arail" at size 18 into tFont

	// Measure text with tFont
	variable tBounds as Rectangle
	put the image bounds of text "Sample text" with tFont into tBounds

Description:
	The exact bounds of the text, which will fully enclose each character.

>*Note:* This can be more time-consuming to compute than the layout bounds.

Tags:	Canvas
*/
syntax FontOperationTextImageBounds is prefix operator with precedence 4
	"the" "image" "bounds" "of" "text" <mText: Expression> "with" <mFont: Expression>
begin
	MCCanvasFontMeasureTextImageBounds(mText, mFont, output)
end syntax


/*
Summary:	Measure text precisely when drawn to a canvas.

mText:	An expression which evaluates to a string.
mCanvas:	An expression which evaluates to a canvas.

Returns:	The bounding box of <mText> when drawn at point 0,0 with the current font of <mCanvas>. Returns the bounds as a rectangle.

Example:
	// Set the canvas font
	set the font of this canvas to font "Arial" at size 18

	variable tBounds as Rectangle
	put the image bounds of text "Sample text" on this canvas into tBounds

Description:
The exact bounds of the text, which will fully enclose each character.

>*Note:* This can be more time-consuming to compute than the layout bounds.

Tags:	Canvas
*/
syntax FontOperationTextImageBoundsOnCanvas is prefix operator with precedence 4
	"the" "image" "bounds" "of" "text" <mText: Expression> "on" <mCanvas: Expression>
begin
	MCCanvasFontMeasureTextImageBoundsOnCanvas(mText, mCanvas, output)
end syntax

////////////////////////////////////////////////////////////////////////////////

// Canvas

public foreign handler MCCanvasAlignmentEvaluate(in pHAlign as LCInt, pVAlign as LCInt, out rAlign as LCInt) returns nothing binds to "<builtin>"

syntax CanvasTextAlignment is phrase
	( "top left" <mHAlign=-1> <mVAlign=-1> | "top" <mHAlign=0> <mVAlign=-1> | "top right" <mHAlign=1> <mVAlign=-1> | "left" <mHAlign=-1> <mVAlign=0> | "center" <mHAlign=0> <mVAlign=0> | "right" <mHAlign=1> <mVAlign=0> | "bottom left" <mHAlign=-1> <mVAlign=1> | "bottom" <mHAlign=0> <mVAlign=1> | "bottom right" <mHAlign=1> <mVAlign=1> )
begin
	MCCanvasAlignmentEvaluate(mHAlign, mVAlign, output)
end syntax

// Properties

public foreign handler MCCanvasGetPaint(in pCanvas as Canvas, out rPaint as Paint) returns nothing binds to "<builtin>"
public foreign handler MCCanvasSetPaint(in pPaint as Paint, in pCanvas as Canvas) returns nothing binds to "<builtin>"
public foreign handler MCCanvasGetFillRuleAsString(in pCanvas as Canvas, out rFillRule as String) returns nothing binds to "<builtin>"
public foreign handler MCCanvasSetFillRuleAsString(in pFillRule as String, in pCanvas as Canvas) returns nothing binds to "<builtin>"
public foreign handler MCCanvasGetAntialias(in pCanvas as Canvas, out rAntialias as CBool) returns nothing binds to "<builtin>"
public foreign handler MCCanvasSetAntialias(in pAntialias as CBool, in pCanvas as Canvas) returns nothing binds to "<builtin>"
public foreign handler MCCanvasGetOpacity(in pCanvas as Canvas, out rOpacity as CanvasFloat) returns nothing binds to "<builtin>"
public foreign handler MCCanvasSetOpacity(in pOpacity as CanvasFloat, in pCanvas as Canvas) returns nothing binds to "<builtin>"
public foreign handler MCCanvasGetBlendModeAsString(in pCanvas as Canvas, out rBlendMode as String) returns nothing binds to "<builtin>"
public foreign handler MCCanvasSetBlendModeAsString(in pBlendMode as String, in pCanvas as Canvas) returns nothing binds to "<builtin>"
public foreign handler MCCanvasGetStippled(in pCanvas as Canvas, out rStippled as CBool) returns nothing binds to "<builtin>"
public foreign handler MCCanvasSetStippled(in pStippled as CBool, in pCanvas as Canvas) returns nothing binds to "<builtin>"
public foreign handler MCCanvasGetImageResizeQualityAsString(in pCanvas as Canvas, out rQuality as String) returns nothing binds to "<builtin>"
public foreign handler MCCanvasSetImageResizeQualityAsString(in pQuality as String, in pCanvas as Canvas) returns nothing binds to "<builtin>"
public foreign handler MCCanvasGetStrokeWidth(in pCanvas as Canvas, out rStrokeWidth as CanvasFloat) returns nothing binds to "<builtin>"
public foreign handler MCCanvasSetStrokeWidth(in pStrokeWidth as CanvasFloat, in pCanvas as Canvas) returns nothing binds to "<builtin>"
public foreign handler MCCanvasGetFont(in pCanvas as Canvas, out rFont as Font) returns nothing binds to "<builtin>"
public foreign handler MCCanvasSetFont(in pFont as Font, in pCanvas as Canvas) returns nothing binds to "<builtin>"
public foreign handler MCCanvasGetJoinStyleAsString(in pCanvas as Canvas, out rJoinStyle as String) returns nothing binds to "<builtin>"
public foreign handler MCCanvasSetJoinStyleAsString(in pJoinStyle as String, in pCanvas as Canvas) returns nothing binds to "<builtin>"
public foreign handler MCCanvasGetCapStyleAsString(in pCanvas as Canvas, out rCapStyle as String) returns nothing binds to "<builtin>"
public foreign handler MCCanvasSetCapStyleAsString(in pCapStyle as String, in pCanvas as Canvas) returns nothing binds to "<builtin>"
public foreign handler MCCanvasGetMiterLimit(in pCanvas as Canvas, out rLimit as CanvasFloat) returns nothing binds to "<builtin>"
public foreign handler MCCanvasSetMiterLimit(in pLimit as CanvasFloat, in pCanvas as Canvas) returns nothing binds to "<builtin>"
public foreign handler MCCanvasGetDashes(in pCanvas as Canvas, out rDashes as List) returns nothing binds to "<builtin>"
public foreign handler MCCanvasSetDashes(in pDashes as List, in pCanvas as Canvas) returns nothing binds to "<builtin>"
public foreign handler MCCanvasGetDashPhase(in pCanvas as Canvas, out rPhase as CanvasFloat) returns nothing binds to "<builtin>"
public foreign handler MCCanvasSetDashPhase(in pPhase as CanvasFloat, in pCanvas as Canvas) returns nothing binds to "<builtin>"

/*
Summary:	The current paint of a canvas.

mCanvas:		An expression which evaluates to a canvas.

Description:	The paint used for fill / stroke operations on <mCanvas>.

Example:
	// Set canvas to paint with solid blue
	set the paint of this canvas to solid paint with color [0,0,1]

Tags:	Canvas
*/

syntax CanvasPropertyPaint is prefix operator with precedence 4
	"the" "paint" "of" <mCanvas: Expression>
begin
	MCCanvasGetPaint(mCanvas, output)
	MCCanvasSetPaint(input, mCanvas)
end syntax

/*
Summary:	The current fill rule of a canvas.

mCanvas:		An expression which evaluates to a canvas.

Description:	The rule used to determine when to fill enclosed regions of a path. Can be "even odd" or "non-zero".

Example:
	// Set canvas fill rule to non-zero.
	set the fill rule of this canvas to "non-zero"

Tags:	Canvas
*/

syntax CanvasPropertyFillRule is prefix operator with precedence 4
	"the" "fill" "rule" "of" <mCanvas: Expression>
begin
	MCCanvasGetFillRuleAsString(mCanvas, output)
	MCCanvasSetFillRuleAsString(input, mCanvas)
end syntax

/*
Summary:	The current antialias setting of a canvas.

mCanvas:		An expression which evaluates to a canvas.

Description:	A boolean value which determines whether or not antialiasing will be used when rendering paths on <mCanvas>.

Example:
	// Disable antialiasing on the canvas
	set the antialias of this canvas to false

Tags:	Canvas
*/

syntax CanvasPropertyAntialias is prefix operator with precedence 4
	"the" "antialias" "of" <mCanvas: Expression>
begin
	MCCanvasGetAntialias(mCanvas, output)
	MCCanvasSetAntialias(input, mCanvas)
end syntax

/*
Summary:	The current opacity setting of a canvas.

mCanvas:		An expression which evaluates to a canvas.

Description:	The opacity of drawing operations on <mCanvas>, as a number between 0 and 1.

Example:
	// make subsequent drawing operations render with half transparency
	set the opacity of this canvas to 0.5

Tags:	Canvas
*/

syntax CanvasPropertyOpacity is prefix operator with precedence 4
	"the" "opacity" "of" <mCanvas: Expression>
begin
	MCCanvasGetOpacity(mCanvas, output)
	MCCanvasSetOpacity(input, mCanvas)
end syntax

/*
Summary:	The current blend mode of a canvas.

mCanvas:		An expression which evaluates to a canvas.

Description:	The blend mode used for drawing operations on <mCanvas> as a string.

Example:
	// Use color dodge mode to draw on canvas
	set the blend mode of this canvas to "color dodge"

Tags:	Canvas
*/

syntax CanvasPropertyBlendMode is prefix operator with precedence 4
	"the" "blend" "mode" "of" <mCanvas: Expression>
begin
	MCCanvasGetBlendModeAsString(mCanvas, output)
	MCCanvasSetBlendModeAsString(input, mCanvas)
end syntax

/*
Summary:	The current stippled setting of a canvas.

mCanvas:		An expression which evaluates to a canvas.

Description:	A boolean value that determines whether or not stippling will be used when drawing with a solid color paint on <mCanvas>.

Example:
	// Draw with stippled red paint on canvas
	set the paint of this canvas to solid paint with color [1,0,0]
	set the stippled of this canvas to true

Tags:	Canvas
*/

syntax CanvasPropertyStippled is prefix operator with precedence 4
	"the" "stippled" "of" <mCanvas: Expression>
begin
	MCCanvasGetStippled(mCanvas, output)
	MCCanvasSetStippled(input, mCanvas)
end syntax

/*
Summary:	The current image resize quality of a canvas.

mCanvas:		An expression which evaluates to a canvas.

Description:	The image resize quality used when drawing scaled images and patterns on <mCanvas> as a string. Can be one of "none", "low", "medium", "high".

Example:
	// Use low (but faster) image resize algorithm to draw scaled images
	set the image resize quality of this canvas to "low"

Tags:	Canvas
*/

syntax CanvasPropertyImageResizeQuality is prefix operator with precedence 4
	"the" "image" "resize" "quality" "of" <mCanvas: Expression>
begin
	MCCanvasGetImageResizeQualityAsString(mCanvas, output)
	MCCanvasSetImageResizeQualityAsString(input, mCanvas)
end syntax

/*
Summary:	The current stroke width of a canvas.

mCanvas:		An expression which evaluates to a canvas.

Description:	The width of lines used when stroking a path on <mCanvas> as a number.

Example:
	// Draw paths with line width 20
	set the stroke width of this canvas to 20

Tags:	Canvas
*/

syntax CanvasPropertyStrokeWidth is prefix operator with precedence 4
	"the" "stroke" "width" "of" <mCanvas: Expression>
begin
	MCCanvasGetStrokeWidth(mCanvas, output)
	MCCanvasSetStrokeWidth(input, mCanvas)
end syntax

/*
Summary:	The current font of a canvas.

mCanvas:		An expression which evaluates to a canvas.

Description:	The font used when drawing text on <mCanvas> as a font.

Example:
	// Use 20pt Arial for text drawing on canvas
	set the font of this canvas to font "Arial" at size 20

Tags:	Canvas
*/

syntax CanvasPropertyFont is prefix operator with precedence 4
	"the" "font" "of" <mCanvas:Expression>
begin
	MCCanvasGetFont(mCanvas, output)
	MCCanvasSetFont(input, mCanvas)
end syntax

/*
Summary:	The current join style of a canvas.

mCanvas:		An expression which evaluates to a canvas.

Description:	Determines how to draw the join between the lines of a path when stroking. Can be one of "bevel", "round", or "miter".

Example:
// Draw a square with beveled corners.
set the join style of this canvas to "bevel"
stroke rectangle path of rectangle [25, 25, 75, 75] on this canvas

Tags:	Canvas
*/

syntax CanvasPropertyJoinStyle is prefix operator with precedence 4
	"the" "join" "style" "of" <mCanvas:Expression>
begin
	MCCanvasGetJoinStyleAsString(mCanvas, output)
	MCCanvasSetJoinStyleAsString(input, mCanvas)
end syntax

/*
Summary:	The current cap style of a canvas.

mCanvas:		An expression which evaluates to a canvas.

Description:	Determines how to draw the end points of a path when stroking. Can be one of "butt", "square", or "round".

Example:
// Draw a line with rounded ends.
set the cap style of this canvas to "round"
stroke line path from point [50,100] to point [100,50] on this canvas

Tags:	Canvas
*/

syntax CanvasPropertyCapStyle is prefix operator with precedence 4
	"the" "cap" "style" "of" <mCanvas:Expression>
begin
	MCCanvasGetCapStyleAsString(mCanvas, output)
	MCCanvasSetCapStyleAsString(input, mCanvas)
end syntax

/*
Summary:	The current miter limit of a canvas.

mCanvas:		An expression which evaluates to a canvas.

Description:	The limit of miter joins as a number. Specifies how far miter joins can extend from the meeting point of two lines before a bevel join is used instead.

Example:
// Draw a right-angled triangle, setting the miter limit so only the right-angle corner is mitered.
set the miter limit of this canvas to 1.5
stroke polygon path with points [point [50,50], point [50,100], point [100,50]] on this canvas

Tags:	Canvas
*/

syntax CanvasPropertyMiterLimit is prefix operator with precedence 4
	"the" "miter" "limit" "of" <mCanvas:Expression>
begin
	MCCanvasGetMiterLimit(mCanvas, output)
	MCCanvasSetMiterLimit(input, mCanvas)
end syntax

/*
Summary:	The current dashes of a canvas.

mCanvas:		An expression which evaluates to a canvas.

Description:	The dashes as a list of numbers. The dashes specifies a sequence of lengths that alternately represent space and dash lengths when stroking a path.

Example:
// Draw a rectangle with short, widely spaced dashes
set the dashes of this canvas to [10, 40]
stroke rectangle path of rectangle [50, 50, 200, 200] on this canvas

Tags:	Canvas
*/

syntax CanvasPropertyDashes is prefix operator with precedence 4
	"the" "dashes" "of" <mCanvas:Expression>
begin
	MCCanvasGetDashes(mCanvas, output)
	MCCanvasSetDashes(input, mCanvas)
end syntax

/*
Summary:	The current dash phase of a canvas.

mCanvas:		An expression which evaluates to a canvas.

Description:	The offset into the dashes at which to begin applying the dash pattern.

Example:
// Draw a rectangle with short, widely spaced dashes, offset to begin from the middle of the dash pattern
set the dashes of this canvas to [10, 40]
set the dash phase of this canvas to 25
stroke rectangle path of rectangle [50, 50, 200, 200] on this canvas

Tags:	Canvas
*/

syntax CanvasPropertyDashPhase is prefix operator with precedence 4
	"the" "dash" "phase" "of" <mCanvas:Expression>
begin
	MCCanvasGetDashPhase(mCanvas, output)
	MCCanvasSetDashPhase(input, mCanvas)
end syntax

//////////

// Operations

public foreign handler MCCanvasTransform(in pCanvas as Canvas, in pTransform as Transform) returns nothing binds to "<builtin>"
public foreign handler MCCanvasScale(in pCanvas as Canvas, in pScaleX as CanvasFloat, in pScaleY as CanvasFloat) returns nothing binds to "<builtin>"
public foreign handler MCCanvasScaleWithList(in pCanvas as Canvas, in pScale as List) returns nothing binds to "<builtin>"
public foreign handler MCCanvasRotate(in pCanvas as Canvas, in pRotation as CanvasFloat) returns nothing binds to "<builtin>"
public foreign handler MCCanvasTranslate(in pCanvas as Canvas, in pX as CanvasFloat,in pY as CanvasFloat) returns nothing binds to "<builtin>"
public foreign handler MCCanvasTranslateWithList(in pCanvas as Canvas, in pTranslation as List) returns nothing binds to "<builtin>"

public foreign handler MCCanvasSaveState(in pCanvas as Canvas) returns nothing binds to "<builtin>"
public foreign handler MCCanvasRestoreState(in pCanvas as Canvas) returns nothing binds to "<builtin>"
public foreign handler MCCanvasBeginLayer(in pCanvas as Canvas) returns nothing binds to "<builtin>"
public foreign handler MCCanvasBeginLayerWithEffect(in pEffect as Effect, in pCanvas as Canvas) returns nothing binds to "<builtin>"
public foreign handler MCCanvasEndLayer(in pCanvas as Canvas) returns nothing binds to "<builtin>"

public foreign handler MCCanvasFill(in pCanvas as Canvas) returns nothing binds to "<builtin>"
public foreign handler MCCanvasFillPath(in pPath as Path, in pCanvas as Canvas) returns nothing binds to "<builtin>"
public foreign handler MCCanvasStroke(in pCanvas as Canvas) returns nothing binds to "<builtin>"
public foreign handler MCCanvasStrokePath(in pPath as Path, in pCanvas as Canvas) returns nothing binds to "<builtin>"
public foreign handler MCCanvasClipToRect(in pClip as Rectangle, in pCanvas as Canvas) returns nothing binds to "<builtin>"
public foreign handler MCCanvasAddPath(in pPath as Path, in pCanvas as Canvas) returns nothing binds to "<builtin>"
public foreign handler MCCanvasDrawImage(in pImage as Image, in pDest as Rectangle, in pCanvas as Canvas) returns nothing binds to "<builtin>"
public foreign handler MCCanvasDrawRectOfImage(in pSrc as Rectangle, in pImage as Image, in pDst as Rectangle, in pCanvas as Canvas) returns nothing binds to "<builtin>"
public foreign handler MCCanvasMoveTo(in pPoint as Point, in pCanvas as Canvas) returns nothing binds to "<builtin>"
public foreign handler MCCanvasLineTo(in pPoint as Point, in pCanvas as Canvas) returns nothing binds to "<builtin>"
public foreign handler MCCanvasCurveThroughPoint(in pThrough as Point, in pTo as Point, in pCanvas as Canvas) returns nothing binds to "<builtin>"
public foreign handler MCCanvasCurveThroughPoints(in pThroughA as Point, in pThroughB as Point, in pTo as Point, in pCanvas as Canvas) returns nothing binds to "<builtin>"
public foreign handler MCCanvasClosePath(in pCanvas as Canvas) returns nothing binds to "<builtin>"
public foreign handler MCCanvasFillText(in pText as String, in pPoint as Point, in pCanvas as Canvas) returns nothing binds to "<builtin>"
public foreign handler MCCanvasFillTextAligned(in pText as String, in pAlignment as LCInt, in pRect as Rectangle, in pCanvas as Canvas) returns nothing binds to "<builtin>"
public foreign handler MCCanvasMeasureText(in pText as String, in pCanvas as Canvas) returns Rectangle binds to "<builtin>"

/*
Summary:	Apply a transform to a canvas.

mTransform:	An expression which evaluates to a transform.
mCanvas:		An expression which evaluates to a canvas.

Description:	Concatenates the transform of <mCanvas> with <mTransform>.

Example:
	// Scale the canvas with a transform
	transform this canvas by transform with scale [2,2]

Tags:	Canvas
*/

syntax CanvasOperationTransform is statement
	"transform" <mCanvas: Expression> "by" <mTransform: Expression>
begin
	MCCanvasTransform(mCanvas, mTransform)
end syntax

/*
Summary:	Apply a scale to a canvas.

mScale:	An expression which evaluates to a list of numbers.
mCanvas:		An expression which evaluates to a canvas.

Description:	Scales the transform of <mCanvas> by <mScale>.

Example:
	// Scale the canvas
	scale this canvas by [2,2]

Tags:	Canvas
*/

syntax CanvasOperationScale is statement
	"scale" <mCanvas: Expression> "by" <mScale: Expression>
begin
	MCCanvasScaleWithList(mCanvas, mScale)
end syntax

/*
Summary:	Apply a rotation to a canvas.

mRotation:	An expression which evaluates to a number.
mCanvas:		An expression which evaluates to a canvas.

Description:	Rotates the transform of <mCanvas> by <mRotation> degrees.

Example:
// Rotate the canvas
rotate this canvas by 45

Tags:	Canvas
*/

syntax CanvasOperationRotate is statement
	"rotate" <mCanvas: Expression> "by" <mRotation: Expression>
begin
	MCCanvasRotate(mCanvas, mRotation)
end syntax

/*
Summary:	Apply a translation to a canvas.

mTranslation:	An expression which evaluates to a list of numbers.
mCanvas:		An expression which evaluates to a canvas.

Description:	Translates the transform of <mCanvas> by <mTranslation>.

Example:
	// Translate the canvas
	translate this canvas by [50,100]

Tags:	Canvas
*/

syntax CanvasOperationTranslate is statement
	"translate" <mCanvas: Expression> "by" <mTranslation: Expression>
begin
//	MCCanvasTranslate(mCanvas, mTranslation[0], mTranslation[1])
	MCCanvasTranslateWithList(mCanvas, mTranslation)
end syntax

/*
Summary:	Save the current state of a canvas.

mCanvas:		An expression which evaluates to a canvas.

Description:	Saves the current properties of <mCanvas> to the top of a stack so that they can be restored later.

Example:
	// Save the current canvas properties
	save state of this canvas
	// Call drawing handler which may change the canvas properties while drawing
	doDrawButtonOnCanvasAtPoint this canvas, point [50,50]
	// Restore the previous canvas properties
	restore state of this canvas

Tags:	Canvas
*/

syntax CanvasOperationSaveState is statement
	"save" "state" "of" <mCanvas: Expression>
begin
	MCCanvasSaveState(mCanvas)
end syntax

/*
Summary:	Restore the previously saved state of a canvas.

mCanvas:		An expression which evaluates to a canvas.

Description:	Restores the properties of <mCanvas> from the top of the saved property stack.

Example:
	// Save the current canvas properties
	save state of this canvas
	// Call drawing handler which may change the canvas properties while drawing
	doDrawButtonOnCanvasAtPoint this canvas, point [50,50]
	// Restore the previous canvas properties
	restore state of this canvas

Tags:	Canvas
*/

syntax CanvasOperationRestoreState is statement
	"restore" "state" "of" <mCanvas: Expression>
begin
	MCCanvasRestoreState(mCanvas)
end syntax

/*
Summary:	Begin a new drawing layer on a canvas.

mCanvas:		An expression which evaluates to a canvas.
mEffect:	An expression which evaluates to an effect.

Description:	Begins a new layer on <mCanvas> to group drawing operations for which the opacity, blend mode, and optional effect are to be applied to as a whole rather than individually.

Example:
	// Draw two overlapping rectangles grouped with half transparency
	set the opacity of this canvas to 0.5
	begin layer on this canvas
	fill rectangle path of rectangle path [50,50,100,100] on this canvas
	fill rectangle path of rectangle path [75,75,125,125] on this canvas
	end layer on this canvas

	// Draw rectangle with an effect applied
	begin layer with tEffect on this canvas
	fill rectangle path of rectangle path [50,50,100,100] on this canvas
	end layer on this canvas

Tags:	Canvas
*/

syntax CanvasOperationBeginLayer is statement
	"begin" "layer" [ "with" <mEffect: Expression> ] "on" <mCanvas: Expression>
begin
	MCCanvasBeginLayer(mCanvas)
	MCCanvasBeginLayerWithEffect(mEffect, mCanvas)
end syntax

/*
Summary:	End the current drawing layer on a canvas.

mCanvas:		An expression which evaluates to a canvas.

Description:	Ends the layer on <mCanvas>, rendering to the previous layer with the opacity, blend mode, and effect properties set when the layer began.

Example:
	// Draw two overlapping rectangles grouped with half transparency
	set the opacity of this canvas to 0.5
	begin layer on this canvas
	fill rectangle path of rectangle path [50,50,100,100] on this canvas
	fill rectangle path of rectangle path [75,75,125,125] on this canvas
	end layer on this canvas

	// Draw rectangle with an effect applied
	begin layer with tEffect on this canvas
	fill rectangle path of rectangle path [50,50,100,100] on this canvas
	end layer on this canvas

Tags:	Canvas
*/

syntax CanvasOperationEndLayer is statement
	"end" "layer" "on" <mCanvas: Expression>
begin
	MCCanvasEndLayer(mCanvas)
end syntax

/*
Summary:	Fill a path on a canvas.

mCanvas:		An expression which evaluates to a canvas.
mPath:	An expression which evaluates to a path.

Description:	Fills the region bound by <mPath> with the current canvas paint. If mPath is not specified then the current canvas path will be closed and filled, then emptied from the canvas.

Example:
	// Fill a circle path on the canvas
	fill circle path centered at point [100,100] with radius 50 on this canvas

	// Add a path to the canvas
	move to point [50,50] on this canvas
	line to point [50,100] on this canvas
	line to point [100,100] on this canvas
	// Fill the current canvas path
	fill this canvas

Tags:	Canvas
*/

syntax CanvasOperationFill is statement
	"fill" [ <mPath: Expression> "on" ] <mCanvas: Expression>
begin
	MCCanvasFill(mCanvas)
	MCCanvasFillPath(mPath, mCanvas)
end syntax

/*
Summary:	Stroke a path on a canvas.

mCanvas:		An expression which evaluates to a canvas.
mPath:	An expression which evaluates to a path.

Description:	Strokes <mPath> with the current canvas paint and stroke settings. If mPath is not specified then the current canvas path will be stroked, then emptied from the canvas.

Example:
	// Draw a circle path on the canvas
	stroke circle path centered at point [100,100] with radius 50 on this canvas

	// Add a path to the canvas
	move to point [50,50] on this canvas
	line to point [50,100] on this canvas
	line to point [100,100] on this canvas
	// Stroke the current canvas path
	stroke this canvas

Tags:	Canvas
*/

syntax CanvasOperationStroke is statement
	"stroke" [ <mPath: Expression> "on" ] <mCanvas: Expression>
begin
	MCCanvasStroke(mCanvas)
	MCCanvasStrokePath(mPath, mCanvas)
end syntax

/*
Summary:	Clip to a rectangle on a canvas.

mCanvas:		An expression which evaluates to a canvas.
mRect:	An expression which evaluates to a rectangle.

Description:	Modifies the clip of <mCanvas> by intersecting with <mRect>. Drawing operations on <mCanvas> will be confined to the clip region.

Example:
	// Set the canvas clip
	clip to rectangle [50,50,100,100] on this canvas
	// Fill rectangle path on canvas. only the region of the rectangle that falls within the canvas clip will be rendered.
	fill rectangle path of rectangle [25, 25, 75, 75] on this canvas

Tags:	Canvas
*/

syntax CanvasOperationClip is statement
	"clip" "to" <mRect: Expression> "on" <mCanvas: Expression>
begin
	MCCanvasClipToRect(mRect, mCanvas)
end syntax

/*
Summary:	Add a path to a canvas.

mCanvas:		An expression which evaluates to a canvas.
mPath:	An expression which evaluates to a path.

Description:	Adds <mPath> to the current path of <mCanvas>

Example:
	// Add a path to the canvas
	add rectangle path of rectangle [0,0,50,100] to this canvas

Tags:	Canvas
*/

syntax CanvasOperationAddPath is statement
	"add" <mPath: Expression> "to" <mCanvas: Expression>
begin
	MCCanvasAddPath(mPath, mCanvas)
end syntax

/*
Summary:	Draw an image on a canvas.

mCanvas:		An expression which evaluates to a canvas.
mImage:	An expression which evaluates to an image.
mSrcRect:	An expression which evaluates to a rectangle.
mDestRect:	An expression which evaluates to a rectangle.

Description:	Renders from <mSrcRect> (or the bounds, if not specified) of <mImage> into <mDestRect> of <mCanvas>. The canvas image resize quality determines how the image is scaled if necessary.

Example:
	// Draw an image on the canvas
	draw tImage into rectangle [0,0,the width of tImage,the height of tImage] of this canvas
	// Draw a section of an image
	draw from rectangle[0,0,16,16] of tImage into rectangle [0,0,16,16] of this canvas

Tags:	Canvas
*/

syntax CanvasOperationDrawImage is statement
	"draw" [ "from" <mSrcRect: Expression> "of" ] <mImage: Expression> "into" <mDestRect: Expression> "of" <mCanvas: Expression>
begin
	MCCanvasDrawImage(mImage, mDestRect, mCanvas)
	MCCanvasDrawRectOfImage(mSrcRect, mImage, mDestRect, mCanvas)
end syntax

/*
Summary:	Move to a point on a canvas.

mCanvas:		An expression which evaluates to a canvas.
mPoint:	An expression which evaluates to a point.

Description:	Moves to <mPoint> on the current path of <mCanvas>

Example:
	// move to a point on the canvas
	move to point [0,50] on this canvas

Tags:	Canvas
*/

syntax CanvasOperationMoveTo is statement
	"move" "to" <mPoint: Expression> "on" <mCanvas: Expression>
begin
	MCCanvasMoveTo(mPoint, mCanvas)
end syntax

/*
Summary:	Add a line to a canvas.

mCanvas:		An expression which evaluates to a canvas.
mPoint:	An expression which evaluates to a point.

Description:	Adds a line to <mPoint> on the current path of <mCanvas>

Example:
	// add line to the canvas
	line to point [50,50] on this canvas

Tags:	Canvas
*/

syntax CanvasOperationLineTo is statement
	"line" "to" <mPoint: Expression> "on" <mCanvas: Expression>
begin
	MCCanvasLineTo(mPoint, mCanvas)
end syntax

/*
Summary:	Add a curve to a canvas.

mCanvas:		An expression which evaluates to a canvas.
mThroughA:	An expression which evaluates to a point.
mThroughA:	An expression which evaluates to a point.

Description:	Adds a curve through 1 or 2 points to <mPoint> on the current path of <mCanvas>

Example:
	// Begin a new subpath on the canvas
	move to point [25, 50] on this canvas
	// Continue path with a curve through 25,100 to 50,100
	curve through [25,100] to [50,100] on this canvas
	// Continue path with a curve through 50,75 then 50,50 to 50,100
	curve through [50,75] then [50,50] to [25,50] on this canvas

Tags:	Canvas
*/

syntax CanvasOperationCurveThrough is statement
	"curve" "through" <mThroughA: Expression> [ "then" <mThroughB: Expression> ] "to" <mPoint: Expression> "on" <mCanvas: Expression>
begin
	MCCanvasCurveThroughPoint(mThroughA, mPoint, mCanvas)
	MCCanvasCurveThroughPoints(mThroughA, mThroughB, mPoint, mCanvas)
end syntax

syntax CanvasOperationClosePath is statement
	"close" "path" "on" <mCanvas: Expression>
begin
	MCCanvasClosePath(mCanvas)
end syntax

/*
Summary:	Render filled text on a canvas.

mCanvas:		An expression which evaluates to a canvas.
mText:	An expression which evaluates to a string.
mPoint:	An expression which evaluates to a point.

Description:	Renders <mText> at <mPoint> on <mCanvas> using the current font setting.

Example:
	// Set the canvas font
	set the font of this canvas to font "Helvetica"
	// Draw the text
	fill text "Widget Label" at point [50,50] on this canvas

Tags:	Canvas
*/

syntax CanvasOperationFillText is statement
	"fill" "text" <mText: Expression> "at" <mPoint: Expression> "on" <mCanvas: Expression>
begin
	MCCanvasFillText(mText, mPoint, mCanvas)
end syntax

/*
Summary:	Render filled text on a canvas.

mCanvas:		An expression which evaluates to a canvas.
mText:	An expression which evaluates to a string.
mRect:	An expression which evaluates to a rectangle.

Description:	Renders <mText> aligned to the specified sides of <mRect> on <mCanvas> using the current font setting.

Example:
	// Set the canvas font
	set the font of this canvas to font "Helvetica"
	// Draw the text in the top-left corner of the target rectangle
	fill text "Widget Label" at top left of rectangle [50, 100, 250, 200] on this canvas

Tags:	Canvas
*/

syntax CanvasOperationFillTextAligned is statement
	"fill" "text" <mText: Expression> "at" <mAlignment: CanvasTextAlignment> "of" <mRect: Expression> "on" <mCanvas: Expression>
begin
	MCCanvasFillTextAligned(mText, mAlignment, mRect, mCanvas)
end syntax

/*
Summary:	Measure text when drawn to a canvas.

mText:	An expression which evaluates to a string.
mCanvas:	An expression which evaluates to a canvas.

Returns:	The bounding box of <mText> when drawn at point 0,0 with the current font of <mCanvas>. Returns the bounds as a rectangle in the result.

Example:
	// Measure text drawn on the canvas
	measure "Sample text" on this canvas
	put the result into tBounds
	put the width of tBounds into tWidth
	put the height of tBounds into tHeight

Tags:	Canvas
*/

syntax CanvasOperationMeasureText is statement
	"measure" <mText: Expression> "on" <mCanvas: Expression>
begin
	MCCanvasMeasureText(mText, mCanvas)
end syntax

////////////////////////////////////////////////////////////////////////////////

public foreign handler MCCanvasThisCanvas(out rCanvas as Canvas) returns nothing binds to "<builtin>"
public foreign handler MCCanvasPretendToAssignThisCanvas(in pCanvas as Canvas) returns nothing binds to "<builtin>"
public foreign handler MCCanvasNewCanvasWithSize(in pSize as List, out rCanvas as Canvas) returns nothing binds to "<builtin>"
public foreign handler MCCanvasGetPixelDataOfCanvas(in pCanvas as Canvas, out rData as Data) returns nothing binds to "<builtin>"
public foreign handler MCCanvasGetPixelHeightOfCanvas(in pCanvas as Canvas, out rHeight as LCUInt) returns nothing binds to "<builtin>"
public foreign handler MCCanvasGetPixelWidthOfCanvas(in pCanvas as Canvas, out rWidth as LCUInt) returns nothing binds to "<builtin>"

/*
Summary:	The canvas used when drawing a widget.

Returns:	The target canvas for widget drawing operations.

Example:
	// Draw the label centered on the rect of the widget
	set the paint of this canvas to solid paint with color [1,1,1]
	fill text tLabel at center of my rectangle on this canvas

Tags:	Canvas
*/

syntax ThisCanvas is expression
    "this" "canvas"
begin
    MCCanvasThisCanvas(output)
    MCCanvasPretendToAssignThisCanvas(input)
end syntax

syntax NewCanvasWithSize is prefix operator with precedence 1
  "a" "new" "canvas" "with" "size" <Size: Expression>
begin
  MCCanvasNewCanvasWithSize(Size, output)
end syntax

syntax GetPixelDataOfCanvas is prefix operator with precedence 1
  "the" "pixel" "data" "of" <Canvas: Expression>
begin
  MCCanvasGetPixelDataOfCanvas(Canvas, output)
end syntax

syntax GetPixelWidthOfCanvas is prefix operator with precedence 1
  "the" "pixel" "width" "of" <Canvas: Expression>
begin
  MCCanvasGetPixelWidthOfCanvas(Canvas, output)
end syntax

syntax GetPixelHeightOfCanvas is prefix operator with precedence 1
  "the" "pixel" "height" "of" <Canvas: Expression>
begin
  MCCanvasGetPixelHeightOfCanvas(Canvas, output)
end syntax

////////////////////////////////////////////////////////////////////////////////

end module<|MERGE_RESOLUTION|>--- conflicted
+++ resolved
@@ -111,7 +111,7 @@
 mRect:		An expression which evaluates to a rectangle.
 
 Description:
-	The location along the x-axis of the left edge of the rectangle.
+The location along the x-axis of the left edge of the rectangle.
 
 >*Note:* Setting the left of a rectangle will reposition it without altering the width or height.
 
@@ -3308,15 +3308,11 @@
 
 // Operations
 
-<<<<<<< HEAD
-public foreign handler MCCanvasFontMeasureTextTypographicBounds(in pText as String, in pFont as Font, out pRect as Rectangle) as undefined binds to "<builtin>"
-public foreign handler MCCanvasFontMeasureTextTypographicBoundsOnCanvas(in pText as String, in pCanvas as Canvas, out pRect as Rectangle) as undefined binds to "<builtin>"
-public foreign handler MCCanvasFontMeasureTextImageBounds(in pText as String, in pFont as Font, out pRect as Rectangle) as undefined binds to "<builtin>"
-public foreign handler MCCanvasFontMeasureTextImageBoundsOnCanvas(in pText as String, in pCanvas as Canvas, out pRect as Rectangle) as undefined binds to "<builtin>"
-
-=======
-public foreign handler MCCanvasFontMeasureText(in pText as String, in pFont as Font, out pRect as Rectangle) returns nothing binds to "<builtin>"
->>>>>>> 6e690d12
+public foreign handler MCCanvasFontMeasureTextTypographicBounds(in pText as String, in pFont as Font, out pRect as Rectangle) returns nothing binds to "<builtin>"
+public foreign handler MCCanvasFontMeasureTextTypographicBoundsOnCanvas(in pText as String, in pCanvas as Canvas, out pRect as Rectangle) returns nothing binds to "<builtin>"
+public foreign handler MCCanvasFontMeasureTextImageBounds(in pText as String, in pFont as Font, out pRect as Rectangle) returns nothing binds to "<builtin>"
+public foreign handler MCCanvasFontMeasureTextImageBoundsOnCanvas(in pText as String, in pCanvas as Canvas, out pRect as Rectangle) returns nothing binds to "<builtin>"
+
 
 /*
 Summary:	Measure text when drawn with a font.
