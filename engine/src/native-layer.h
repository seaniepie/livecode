--- conflicted
+++ resolved
@@ -23,17 +23,6 @@
 {
 public:
     
-<<<<<<< HEAD
-    virtual void OnOpen() = 0;
-    virtual void OnClose() = 0;
-    virtual void OnAttach() = 0;
-    virtual void OnDetach() = 0;
-	virtual bool OnPaint(MCGContextRef p_context) = 0;
-    virtual void OnGeometryChanged(const MCRectangle& p_old_rect) = 0;
-    virtual void OnVisibilityChanged(bool p_visible) = 0;
-    virtual void OnToolChanged(Tool p_new_tool) = 0;
-    virtual void OnLayerChanged() = 0;
-=======
     virtual void OnOpen();
     virtual void OnClose();
     virtual void OnAttach();
@@ -43,7 +32,6 @@
     virtual void OnVisibilityChanged(bool p_visible);
     virtual void OnToolChanged(Tool p_new_tool);
     virtual void OnLayerChanged();
->>>>>>> 04f55764
     
     virtual ~MCNativeLayer() = 0;
     
@@ -72,10 +60,7 @@
 	
     bool m_attached;
     bool m_can_render_to_context;
-<<<<<<< HEAD
-=======
 	bool m_defer_geometry_changes;
->>>>>>> 04f55764
     
     MCNativeLayer();
     
