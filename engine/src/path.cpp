--- conflicted
+++ resolved
@@ -149,15 +149,7 @@
 
 	f_references -= 1;
 	if (f_references == 0)
-	{
-		// MDW-2013-04-17: [[ x64 ]] data storage is now separate from MCPath object
-		//   so don't forget to free it as well.
-		if (this -> f_commands != NULL)
-			free(this -> f_commands);
-		if (this -> f_data != NULL)
-			free(this -> f_data);
 		free(this);
-	}
 }
 
 void MCPath::retain(void)
@@ -174,22 +166,10 @@
 	//   rather than 12 - as it changes in 64-bit (MCPath contains two
 	//   pointers).
 	MCPath *t_path;
-<<<<<<< HEAD
-
-	// MDW-2013-04-17: [[ x64 ]] eliminating magic numbers, adjusting for 64-bit space
-	t_path = new MCPath;
-	t_path -> f_references = 1;
-
-	// pointer to a single byte that contains the commands
-	t_path -> f_commands = (uint1*)malloc(sizeof(int));
-	// point to the data space: each point is two ints
-	t_path -> f_data = (int4*)malloc(p_point_count * 2 * sizeof(int));
-=======
 	t_path = (MCPath *)malloc(sizeof(MCPath) + ((p_command_count + 4) & ~3) + p_point_count * 8);
 	t_path -> f_references = 1;
 	t_path -> f_commands = (uint1 *)t_path + sizeof(MCPath);
 	t_path -> f_data = (int4 *)t_path + sizeof(MCPath) / sizeof(int4) + (((p_command_count + 4) & ~3) / 4);
->>>>>>> 8864ff8d
 	return t_path;
 }
 
