--- conflicted
+++ resolved
@@ -32,8 +32,6 @@
 	MCStringRef tag;
 	uint1 menumode;
 	
-<<<<<<< HEAD
-=======
 	MCMenuItem()
 	{
 		depth = 0;
@@ -56,7 +54,6 @@
 		MCValueRelease(tag);
 	}
 	
->>>>>>> 96ecf812
 	void assignFrom(MCMenuItem *p_from);
 };
 
@@ -68,11 +65,7 @@
 	virtual bool End(bool p_has_tags) {return false;}
 };
 
-<<<<<<< HEAD
-extern void MCParseMenuString(MCStringRef &x_string, IParseMenuCallback *p_callback, uint1 p_menumode);
-=======
 extern void MCParseMenuString(MCStringRef p_string, IParseMenuCallback *p_callback, uint1 p_menumode);
->>>>>>> 96ecf812
 extern uint4 MCLookupAcceleratorKeysym(MCStringRef p_name);
 extern const char *MCLookupAcceleratorName(uint4 p_keysym);
 
