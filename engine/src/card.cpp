--- conflicted
+++ resolved
@@ -2822,47 +2822,35 @@
 	
 	// MW-2008-12-04: [[ Bug ]] Make sure we honour group-local selectGrouped for
 	//   select-tool drags
-	if (MCselectgrouped && cptr->gettype() == CT_GROUP)
-	{
-<<<<<<< HEAD
-		cptr = gptr->getcontrols();
-        
-        MCRectangle t_group_rect;
-        t_group_rect = gptr -> getrect();
-        
-        MCRectangle t_group_oldrect;
-        t_group_oldrect = MCU_intersect_rect(oldrect, t_group_rect);
-        
-        MCRectangle t_group_selrect;
-        t_group_selrect = MCU_intersect_rect(p_selrect, t_group_rect);
-=======
-	        MCGroup *gptr = MCObjectCast<MCGroup>(cptr);
-		if (gptr->getcontrols() != NULL && gptr->getflag(F_VISIBLE) && !gptr->getflag(F_SELECT_GROUP))
-		{
-			cptr = gptr->getcontrols();
->>>>>>> 56e46e69
-        
-			MCRectangle t_group_rect;
-			t_group_rect = gptr -> getrect();
-			
-			MCRectangle t_group_oldrect;
-			t_group_oldrect = MCU_intersect_rect(oldrect, t_group_rect);
-			
-			MCRectangle t_group_selrect;
-			t_group_selrect = MCU_intersect_rect(selrect, t_group_rect);
-			
-			do
-			{
-			    MCRectangle t_rect;
-			    t_rect = cptr -> getrect();
-			    if (MCU_line_intersect_rect(t_group_rect, t_rect))
-				updateselection(cptr, t_group_oldrect, t_group_selrect, drect);
-			    
-			    cptr = cptr->next();
-			}
-			while (cptr != gptr->getcontrols());
-		}
-	}
+    if (MCselectgrouped && cptr->gettype() == CT_GROUP)
+    {
+        MCGroup *gptr = MCObjectCast<MCGroup>(cptr);
+        if (gptr->getcontrols() != NULL && gptr->getflag(F_VISIBLE) && !gptr->getflag(F_SELECT_GROUP))
+        {
+            cptr = gptr->getcontrols();
+            
+            
+            MCRectangle t_group_rect;
+            t_group_rect = gptr -> getrect();
+            
+            MCRectangle t_group_oldrect;
+            t_group_oldrect = MCU_intersect_rect(oldrect, t_group_rect);
+            
+            MCRectangle t_group_selrect;
+            t_group_selrect = MCU_intersect_rect(selrect, t_group_rect);
+            
+            do
+            {
+                MCRectangle t_rect;
+                t_rect = cptr -> getrect();
+                if (MCU_line_intersect_rect(t_group_rect, t_rect))
+                    updateselection(cptr, t_group_oldrect, t_group_selrect, drect);
+                
+                cptr = cptr->next();
+            }
+            while (cptr != gptr->getcontrols());
+        }
+    }
 	else
 	{
 		Boolean was, is;
