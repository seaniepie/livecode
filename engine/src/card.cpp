--- conflicted
+++ resolved
@@ -1011,12 +1011,8 @@
 		MCObject::timer(mptr, params);
 }
 
-<<<<<<< HEAD
 #ifdef LEGACY_EXEC
-Exec_stat MCCard::getprop_legacy(uint4 parid, Properties which, MCExecPoint& ep, Boolean effective)
-=======
-Exec_stat MCCard::getprop(uint4 parid, Properties which, MCExecPoint& ep, Boolean effective, bool recursive)
->>>>>>> bb71d905
+Exec_stat MCCard::getprop_legacy(uint4 parid, Properties which, MCExecPoint& ep, Boolean effective, bool recursive)
 {
 	MCRectangle minrect;
 	uint2 num;
@@ -1157,11 +1153,7 @@
 		return ES_ERROR;
 #endif /* MCCard::getprop */
 	default:
-<<<<<<< HEAD
-		return MCObject::getprop_legacy(parid, which, ep, effective);
-=======
-		return MCObject::getprop(parid, which, ep, effective, recursive);
->>>>>>> bb71d905
+		return MCObject::getprop_legacy(parid, which, ep, effective, recursive);
 	}
 	return ES_NORMAL;
 }
