/* Copyright (C) 2003-2013 Runtime Revolution Ltd.

This file is part of LiveCode.

LiveCode is free software; you can redistribute it and/or modify it under
the terms of the GNU General Public License v3 as published by the Free
Software Foundation.

LiveCode is distributed in the hope that it will be useful, but WITHOUT ANY
WARRANTY; without even the implied warranty of MERCHANTABILITY or
FITNESS FOR A PARTICULAR PURPOSE.  See the GNU General Public License
for more details.

You should have received a copy of the GNU General Public License
along with LiveCode.  If not see <http://www.gnu.org/licenses/>.  */

#include "prefix.h"

#include "globdefs.h"
#include "filedefs.h"
#include "objdefs.h"
#include "parsedef.h"
#include "mcio.h"

//#include "execpt.h"
#include "util.h"
#include "stack.h"
#include "tooltip.h"
#include "card.h"
#include "cdata.h"
#include "objptr.h"
#include "sellst.h"
#include "stacklst.h"
#include "undolst.h"
#include "group.h"
#include "button.h"
#include "graphic.h"
#include "scrolbar.h"
#include "player.h"
#include "image.h"
#include "field.h"
#include "vclip.h"
#include "hndlrlst.h"
#include "handler.h"
#include "mcerror.h"
#include "debug.h"
#include "dispatch.h"
#include "field.h"
#include "scrolbar.h"
#include "graphic.h"
#include "player.h"
#include "eps.h"
#include "magnify.h"
#include "aclip.h"
#include "cpalette.h"
#include "vclip.h"
#include "redraw.h"

#include "globals.h"
#include "mctheme.h"
#include "context.h"

#include "exec.h"

MCRectangle MCCard::selrect;
int2 MCCard::startx;
int2 MCCard::starty;
MCObjptr *MCCard::removedcontrol;

<<<<<<< HEAD
#ifdef _MAC_DESKTOP
extern bool MCosxmenupoppedup;
#endif

////////////////////////////////////////////////////////////////////////////////

MCPropertyInfo MCCard::kProperties[] =
{
	DEFINE_RW_OBJ_CUSTOM_PROPERTY(P_LAYER, InterfaceLayer, MCCard, Layer)
	DEFINE_RW_OBJ_CUSTOM_PROPERTY(P_NUMBER, InterfaceLayer, MCCard, Layer)

	DEFINE_RW_OBJ_PROPERTY(P_CANT_DELETE, Bool, MCCard, CantDelete)
	DEFINE_RW_OBJ_PROPERTY(P_DONT_SEARCH, Bool, MCCard, DontSearch)
	DEFINE_RW_OBJ_PROPERTY(P_MARKED, Bool, MCCard, Marked)
	DEFINE_RW_OBJ_PROPERTY(P_SHOW_PICT, Bool, MCCard, ShowPict)

	DEFINE_RO_OBJ_PROPERTY(P_FORMATTED_LEFT, Int16, MCCard, FormattedLeft)
	DEFINE_RO_OBJ_PROPERTY(P_FORMATTED_TOP, Int16, MCCard, FormattedTop)
	DEFINE_RO_OBJ_PROPERTY(P_FORMATTED_HEIGHT, Int16, MCCard, FormattedHeight)
	DEFINE_RO_OBJ_PROPERTY(P_FORMATTED_WIDTH, Int16, MCCard, FormattedWidth)
	DEFINE_RO_OBJ_PROPERTY(P_FORMATTED_RECT, Rectangle, MCCard, FormattedRect)

	DEFINE_RO_OBJ_PROPERTY(P_BACKGROUND_NAMES, String, MCCard, BackgroundNames)
	DEFINE_RO_OBJ_PROPERTY(P_BACKGROUND_IDS, String, MCCard, BackgroundIds)
	DEFINE_RO_OBJ_PROPERTY(P_SHARED_GROUP_NAMES, String, MCCard, SharedGroupNames)
	DEFINE_RO_OBJ_PROPERTY(P_SHARED_GROUP_IDS, String, MCCard, SharedGroupIds)
	DEFINE_RO_OBJ_PROPERTY(P_GROUP_IDS, String, MCCard, GroupIds)
	DEFINE_RO_OBJ_PROPERTY(P_GROUP_NAMES, String, MCCard, GroupNames)
    // MERG-2015-05-01: [[ ChildControlProps ]] Add ability to list both
    //   immediate and all descendent controls of a card.
    DEFINE_RO_OBJ_PART_PROPERTY(P_CONTROL_IDS, String, MCCard, ControlIds)
	DEFINE_RO_OBJ_PART_PROPERTY(P_CONTROL_NAMES, String, MCCard, ControlNames)
    DEFINE_RO_OBJ_PROPERTY(P_CHILD_CONTROL_IDS, String, MCCard, ChildControlIds)
	DEFINE_RO_OBJ_PROPERTY(P_CHILD_CONTROL_NAMES, String, MCCard, ChildControlNames)
	DEFINE_RO_OBJ_PROPERTY(P_DEFAULT_BUTTON, OptionalString, MCCard, DefaultButton)

	DEFINE_UNAVAILABLE_OBJ_PROPERTY(P_VISIBLE)
	DEFINE_UNAVAILABLE_OBJ_PROPERTY(P_INVISIBLE)
	DEFINE_UNAVAILABLE_OBJ_PROPERTY(P_ENABLED)
	DEFINE_UNAVAILABLE_OBJ_PROPERTY(P_DISABLED)
	DEFINE_UNAVAILABLE_OBJ_PROPERTY(P_TRAVERSAL_ON)
	DEFINE_UNAVAILABLE_OBJ_PROPERTY(P_SHADOW)
	DEFINE_UNAVAILABLE_OBJ_PROPERTY(P_LOCK_LOCATION)
	DEFINE_UNAVAILABLE_OBJ_PROPERTY(P_TOOL_TIP)
	// MW-2012-03-13: [[ UnicodeToolTip ]] Cards don't have tooltips.
	DEFINE_UNAVAILABLE_OBJ_PROPERTY(P_UNICODE_TOOL_TIP)

	DEFINE_RO_OBJ_NON_EFFECTIVE_PROPERTY(P_RECTANGLE, Rectangle, MCObject, Rectangle)
	DEFINE_RO_OBJ_EFFECTIVE_PROPERTY(P_RECTANGLE, Rectangle, MCObject, Rectangle)

	DEFINE_RO_OBJ_NON_EFFECTIVE_PROPERTY(P_WIDTH, UInt16, MCObject, Width)
	DEFINE_RO_OBJ_EFFECTIVE_PROPERTY(P_WIDTH, UInt16, MCObject, Width)
	DEFINE_RO_OBJ_NON_EFFECTIVE_PROPERTY(P_HEIGHT, UInt16, MCObject, Height)
	DEFINE_RO_OBJ_EFFECTIVE_PROPERTY(P_HEIGHT, UInt16, MCObject, Height)

	DEFINE_RO_OBJ_NON_EFFECTIVE_PROPERTY(P_LEFT, Int16, MCObject, Left)
	DEFINE_RO_OBJ_NON_EFFECTIVE_PROPERTY(P_RIGHT, Int16, MCObject, Right)
	DEFINE_RO_OBJ_NON_EFFECTIVE_PROPERTY(P_BOTTOM, Int16, MCObject, Bottom)
	DEFINE_RO_OBJ_NON_EFFECTIVE_PROPERTY(P_TOP, Int16, MCObject, Top)

	DEFINE_RO_OBJ_NON_EFFECTIVE_PROPERTY(P_TOP_LEFT, Point, MCObject, TopLeft)
	DEFINE_RO_OBJ_NON_EFFECTIVE_PROPERTY(P_TOP_RIGHT, Point, MCObject, TopRight)	
	DEFINE_RO_OBJ_NON_EFFECTIVE_PROPERTY(P_BOTTOM_LEFT, Point, MCObject, BottomLeft)
	DEFINE_RO_OBJ_NON_EFFECTIVE_PROPERTY(P_BOTTOM_RIGHT, Point, MCObject, BottomRight)

	DEFINE_RO_OBJ_EFFECTIVE_PROPERTY(P_LEFT, Int16, MCObject, Left)
	DEFINE_RO_OBJ_EFFECTIVE_PROPERTY(P_RIGHT, Int16, MCObject, Right)
	DEFINE_RO_OBJ_EFFECTIVE_PROPERTY(P_BOTTOM, Int16, MCObject, Bottom)
	DEFINE_RO_OBJ_EFFECTIVE_PROPERTY(P_TOP, Int16, MCObject, Top)

	DEFINE_RO_OBJ_EFFECTIVE_PROPERTY(P_TOP_LEFT, Point, MCObject, TopLeft)
	DEFINE_RO_OBJ_EFFECTIVE_PROPERTY(P_TOP_RIGHT, Point, MCObject, TopRight)	
	DEFINE_RO_OBJ_EFFECTIVE_PROPERTY(P_BOTTOM_LEFT, Point, MCObject, BottomLeft)
	DEFINE_RO_OBJ_EFFECTIVE_PROPERTY(P_BOTTOM_RIGHT, Point, MCObject, BottomRight)
};

MCObjectPropertyTable MCCard::kPropertyTable =
{
	&MCObject::kPropertyTable,
	sizeof(kProperties) / sizeof(kProperties[0]),
	&kProperties[0],
};

////////////////////////////////////////////////////////////////////////////////

=======
>>>>>>> 974cd9d8
MCCard::MCCard()
{
	objptrs = NULL;
	flags &= ~F_SHOW_BORDER;
	savedata = NULL;
	mfocused = kfocused = oldkfocused = NULL;
	defbutton = odefbutton = NULL;

	// MW-2011-09-23: [[ TileCache ]] Make sure the card layer ids are zero.
	m_bg_layer_id = 0;
	m_fg_layer_id = 0;

	// MM-2012-11-05: [[ Object selection started/ended message ]]
	m_selecting_objects = false;
}

MCCard::MCCard(const MCCard &cref) : MCObject(cref)
{
	objptrs = NULL;
	if (cref.objptrs != NULL)
	{
		MCObjptr *tptr = cref.objptrs;
		do
		{
			MCObjptr *newoptr = new MCObjptr;
			newoptr->setparent(this);
			newoptr->setid(tptr->getid());
			newoptr->appendto(objptrs);
			tptr = (MCObjptr *)tptr->next();
		}
		while (tptr != cref.objptrs);
	}
	savedata = NULL;
	mfocused = kfocused = oldkfocused = NULL;
	defbutton = odefbutton = NULL;

	// MW-2011-09-23: [[ TileCache ]] Make sure the card layer ids are zero.
	m_bg_layer_id = 0;
	m_fg_layer_id = 0;
	
	// MM-2012-11-05: [[ Object selection started/ended message ]]
	m_selecting_objects = false;
}

MCCard::~MCCard()
{
	while (opened)
		close();
	while (objptrs != NULL)
	{
		if (state & CS_OWN_CONTROLS)
		{
			MCControl *cptr = objptrs->getref();
			// MW-2011-08-09: [[ Groups ]] We mustn't delete a shared group even
			//   if the card owns the controls.
			if (cptr->gettype() != CT_GROUP || !static_cast<MCGroup *>(cptr)->isshared())
				delete cptr;
		}
		MCObjptr *optr = objptrs->remove(objptrs);
		delete optr;
	}
	while (savedata != NULL)
	{
		MCDLlist *optr = savedata->remove(savedata);
		delete optr;
	}
}

Chunk_term MCCard::gettype() const
{
	return CT_CARD;
}

const char *MCCard::gettypestring()
{
	return MCcardstring;
}

bool MCCard::visit(MCVisitStyle p_style, uint32_t p_part, MCObjectVisitor *p_visitor)
{
	bool t_continue;
	t_continue = true;

	// If the card doesn't match the part number, we do nothing.
	if (p_part != 0 && getid() != p_part)
		return true;

	if (p_style == VISIT_STYLE_DEPTH_LAST)
		t_continue = p_visitor -> OnCard(this);

	if (t_continue && objptrs != NULL)
	{
		MCObjptr *t_objptr;
		t_objptr = objptrs;
		do
		{
			t_continue = t_objptr -> visit(p_style, p_part, p_visitor);
			t_objptr = t_objptr -> next();
		}
		while(t_continue && t_objptr != objptrs);
	}

	if (t_continue && p_style == VISIT_STYLE_DEPTH_FIRST)
		t_continue = p_visitor -> OnCard(this);

	return t_continue;
}

void MCCard::open()
{
	clean();
	MCObject::open();
	if (objptrs != NULL)
	{
		MCObjptr *tptr = objptrs;
		do
		{
			MCControl *control = tptr->getref();
			control->setparent(this);
			control->open();
			
			// MW-2013-03-21: [[ Bug ]] If we are opening a shared group for
			//   the second time it means we are switching between cards sharing
			//   it. Therefore, we make sure we recompute fonts and recompute it
			//   (This ensures correct inherited fonts and such are used).
			if (control -> gettype() == CT_GROUP &&
				static_cast<MCGroup *>(control) -> isshared() &&
				control -> getopened() > 1)
				if (control -> recomputefonts(m_font))
					control -> recompute();
			
			tptr = tptr->next();
		}
		while (tptr != objptrs);
	}
	odefbutton = defbutton;
	mgrabbed = False;
	mfocused = kfocused = oldkfocused = NULL;
}

void MCCard::close()
{
	if (!opened)
		return;
	if (getstack()->getmode() <= WM_SHEET)
		kunfocus();
	MCObject::close();
	if (objptrs != NULL)
	{
		MCObjptr *tptr = objptrs;
		do
		{
			tptr->getref()->close();
			tptr = tptr->next();
		}
		while (tptr != objptrs);
		clear();
	}
	defbutton = odefbutton = NULL;
	MCtooltip->clearmatch(this);
}

void MCCard::kfocus()
{
	if (oldkfocused != NULL && kfocused == NULL)
	{
		kfocused = oldkfocused;
		kfocused->getref()->kfocus();
		MCscreen -> controlgainedfocus(getstack(), kfocused -> getid());
	}
	if (kfocused == NULL)
		kfocusnext(True);
}

Boolean MCCard::kfocusnext(Boolean top)
{
	if (!opened)
		return False;
	if (objptrs == NULL)
	{
		kfocused = oldkfocused = NULL;
		return False;
	}
	MCObjptr *startptr;
	if (kfocused == NULL || top)
		startptr = objptrs;
	else
		startptr = kfocused;
	Boolean done = False;
	defbutton = NULL;
	MCObjptr *tptr = startptr;
	do
	{
		if (tptr->getref()->kfocusnext(top))
		{
			if (kfocused != tptr)
			{
				oldkfocused = kfocused;
				kfocused = NULL;
				if (oldkfocused != NULL)
				{
					if (oldkfocused->getref() == MCactivefield
					        && !MCactivefield->getflag(F_LIST_BEHAVIOR))
						MCactivefield->unselect(False, True);
					oldkfocused->getref()->kunfocus();
					MCscreen -> controllostfocus(getstack(), oldkfocused -> getid());
					if (oldkfocused == NULL)
						return False;
				}
				if (kfocused == NULL)
					kfocused = tptr;
			}
			kfocused->getref()->kfocus();
			MCscreen -> controlgainedfocus(getstack(), kfocused -> getid());
			done = True;
			break;
		}
		tptr = tptr->next();
	}
	while (tptr != startptr);
	if (!done && kfocused != NULL)
		done = kfocused->getref()->kfocusnext(True);
	if (done && odefbutton != NULL && defbutton != odefbutton)
		odefbutton->setdefault(defbutton == NULL);
	if (!done)
		message(MCM_focus_in);
	return True;
}

Boolean MCCard::kfocusprev(Boolean bottom)
{
	if (!opened)
		return False;
	if (objptrs == NULL)
	{
		kfocused = oldkfocused = NULL;
		return False;
	}
	MCObjptr *startptr;
	if (kfocused == NULL || bottom)
		startptr = objptrs->prev();
	else
		startptr = kfocused;
	Boolean done = False;
	defbutton = NULL;
	MCObjptr *tptr = startptr;
	do
	{
		if (tptr->getref()->kfocusprev(bottom))
		{
			if (kfocused != tptr)
			{
				oldkfocused = kfocused;
				kfocused = NULL;
				if (oldkfocused != NULL)
				{
					if (oldkfocused->getref() == MCactivefield
					        && !MCactivefield->getflag(F_LIST_BEHAVIOR))
						MCactivefield->unselect(False, True);
					oldkfocused->getref()->kunfocus();
					MCscreen -> controllostfocus(getstack(), oldkfocused -> getid());
					if (oldkfocused == NULL)
						return False;
				}
				if (kfocused == NULL)
					kfocused = tptr;
			}
			kfocused->getref()->kfocus();
			MCscreen -> controlgainedfocus(getstack(), kfocused -> getid());
			done = True;
			break;
		}
		tptr = tptr->prev();
	}
	while (tptr != startptr);
	if (!done && kfocused != NULL)
		done = kfocused->getref()->kfocusprev(True);
	if (done && odefbutton != NULL && defbutton != odefbutton)
		odefbutton->setdefault(defbutton == NULL);
	return True;
}

void MCCard::kunfocus()
{
	if (kfocused != NULL)
	{
		oldkfocused = kfocused;
		kfocused = NULL;
		oldkfocused->getref()->kunfocus();
        // PM-2014-04-03: [[Bug 12056]] Make sure oldkfocused is not NULL, or else IDE crashes
        if (oldkfocused != NULL)
            MCscreen -> controllostfocus(getstack(), oldkfocused -> getid());
	}
	else
	{
		message(MCM_focus_out);
		oldkfocused = NULL;
	}
}

Boolean MCCard::kdown(MCStringRef p_string, KeySym key)
{
	MCtooltip->closetip();
	if (kfocused != NULL && getstack()->gettool(this) == T_BROWSE)
		return kfocused->getref()->kdown(p_string, key);
	if (MCObject::kdown(p_string, key))
		return True;
	return False;
}

Boolean MCCard::kup(MCStringRef p_string, KeySym key)
{
	if (kfocused != NULL && getstack()->gettool(this) == T_BROWSE)
		return kfocused->getref()->kup(p_string, key);
	return MCObject::kup(p_string, key);
}

void MCCard::mdrag(void)
{
	if (!mgrabbed)
		return;

	if (getstack() -> gettool(this) != T_BROWSE)
		return;

	if (mfocused != NULL)
	{
		mfocused -> getref() -> mdrag();
		//MCdragtargetptr = mfocused -> getref();
	}
	else
	{
		message(MCM_drag_start);
		MCdragtargetptr = this;
	}
}

Boolean MCCard::mfocus(int2 x, int2 y)
{
	if (state & CS_MENU_ATTACHED)
		return MCObject::mfocus(x, y);
	if (!mgrabbed)
		MCtooltip->mousemove(x, y, this);
	if (mgrabbed || MCU_point_in_rect(rect, x, y))
		state |= CS_INSIDE;
	else
		state &= ~CS_INSIDE;

	if (objptrs == NULL)
	{
		// MW-2007-10-29: [[ Bug 3726 ]] dragMove is not sent to a card during
		//   a drag-drop operation.
		if (MCdispatcher -> isdragtarget())
			message_with_args(MCM_drag_move, x, y);
		else
			message_with_args(MCM_mouse_move, x, y);
		mfocused = NULL; 
		return False;
	}
	if (mfocused == NULL || !(mgrabbed && mfocused->getref()->mfocus(x, y)))
	{
		if (mfocused == NULL && mgrabbed)
		{
			if (state & CS_SIZE)
			{
				MCRedrawLockScreen();
				
				MCRectangle oldrect = selrect;
				selrect = MCU_compute_rect(startx, starty, x, y);
				MCRectangle drect = MCU_union_rect(oldrect, selrect);
				if (objptrs != NULL)
				{
					MCObjptr *optr = objptrs;
					do
					{
						MCControl *cptr = optr->getref();
						updateselection(cptr, oldrect, selrect, drect);
						optr = optr->next();

					}
					while (optr != objptrs);
				}

				MCRedrawUnlockScreen();

				// MW-2011-08-19: [[ Layers ]] Ensure the selection rect is updated.
				layer_selectedrectchanged(oldrect, selrect);
			}
			message_with_args(MCM_mouse_move, x, y);
			return True;
		}
		if (mgrabbed)
			mfocused->getref()->mfocus(x, y);
		mgrabbed = False;
		MCObjptr *tptr = objptrs->prev();
		Boolean freed;
		do
		{
			MCObject *t_tptr_object;
			t_tptr_object = tptr -> getref();
			
			freed = False;
			
			if (t_tptr_object->mfocus(x, y))
			{
				// MW-2010-10-28: If mfocus calls relayer, then the objptrs can get changed.
				//   Reloop to find the correct one.
				MCObjptr *tptr = objptrs -> prev();
				while(tptr -> getref() != t_tptr_object)
					tptr = tptr -> prev();
				
				Boolean newfocused = tptr != mfocused;
				if (newfocused && mfocused != NULL)
				{
					MCControl *oldfocused = mfocused->getref();
					mfocused = tptr;
					oldfocused->munfocus();
				}
				else
					mfocused = tptr;

				if (newfocused && mfocused != NULL && mfocused -> getref() -> gettype() != CT_GROUP)
				{
					mfocused->getref()->enter();
					
					// MW-2007-10-31: mouseMove sent before mouseEnter - make sure we send an mouseMove
					//   It is possible for mfocused to become NULL if its deleted in mouseEnter so
					//   we check first.
					if (mfocused != NULL)
						mfocused->getref()->mfocus(x, y);
				}

				return True;
			}
			if (tptr == mfocused)
			{
				// MW-2012-02-22: [[ Bug 10018 ]] Previously, if a group was hidden and it had
				//   mouse focus, then it wouldn't unmfocus as there was an explicit check to
				//   stop this (for groups) here.
				// MW-2012-03-13: [[ Bug 10074 ]] Invoke the control's munfocus() method for groups
				//   if the group has an mfocused control.
				if (mfocused -> getref() -> gettype() != CT_GROUP || static_cast<MCGroup *>(mfocused -> getref()) -> getmfocused() != nil)
				{
					MCControl *oldfocused = mfocused->getref();
					mfocused = NULL;
					oldfocused->munfocus();
				}
				else
				{
					static_cast<MCGroup *>(mfocused -> getref()) -> clearmfocus();
					mfocused = nil;
				}
				freed = True;
				tptr = objptrs->prev();
			}
			else
				tptr = tptr->prev();
		}
		while (freed || tptr != objptrs->prev());
		MCtooltip->cleartip();
		// MW-2007-07-09: [[ Bug 3726 ]] dragMove is not sent to a card during
		//   a drag-drop operation.
		if (MCdispatcher -> isdragtarget())
			message_with_args(MCM_drag_move, x, y);
		else
			message_with_args(MCM_mouse_move, x, y);
		return False;
	}
	else
		return True;
}

void MCCard::mfocustake(MCControl *target)
{
	MCObjptr *newmfocused = objptrs;
	do
	{
		if (newmfocused->getref() == target)
		{
			if (newmfocused != mfocused)
			{
				munfocus();
				mfocused = newmfocused;
			}
			mfocused->getref()->mfocus(MCmousex, MCmousey);
			return;
		}
		newmfocused = newmfocused->next();
	}
	while (newmfocused != objptrs);
	munfocus();
}

void MCCard::munfocus()
{
	MCtooltip->cleartip();
	state &= ~CS_INSIDE;
	if (mfocused != NULL && !mgrabbed)
	{
		MCControl *oldfocused = mfocused->getref();
		mfocused = NULL;
		oldfocused->munfocus();
	}
	else
	{
		if (MCdispatcher -> isdragtarget())
			message(MCM_drag_leave);
		else
			message(MCM_mouse_leave);
	}
}

Boolean MCCard::mdown(uint2 which)
{
	if (state & CS_MENU_ATTACHED)
		return MCObject::mdown(which);
	MCtooltip->closetip();
	MCControl *cptr = NULL;

	MCclickfield = NULL;
	mgrabbed = True;
	if (mfocused != NULL)
	{
		MCControl *oldfocused = mfocused->getref();
        
        // AL-2013-01-14: [[ Bug 11343 ]] Add timer if the object handles mouseStillDown in the behavior chain.
        if (oldfocused -> handlesmessage(MCM_mouse_still_down))
            MCscreen->addtimer(oldfocused, MCM_idle, MCidleRate);

		if (!mfocused->getref()->mdown(which)
		        && getstack()->gettool(this) == T_BROWSE)
		{
<<<<<<< HEAD
#ifdef _MACOSX
			if (!MCosxmenupoppedup)
#endif
				message_with_valueref_args(MCM_mouse_down, MCSTR("1"));
=======
				message_with_args(MCM_mouse_down, "1");
>>>>>>> 974cd9d8
		}
		if (!(MCbuttonstate & (0x1L << (which - 1))))
		{
			Boolean oldstate = MClockmessages;
			MClockmessages = True;
			if (!mup(which))
				oldfocused->mup(which);
			MClockmessages = oldstate;
		}
		return True;
	}
	else
	{
        // AL-2013-01-14: [[ Bug 11343 ]] Add timer to the card if it handles mouseStillDown in the behavior chain.
        if (handlesmessage(MCM_mouse_still_down))
            MCscreen->addtimer(this, MCM_idle, MCidleRate);
        
		switch (which)
		{
		case Button1:
			switch (getstack()->gettool(this))
			{
			case T_BROWSE:
				// The following we do to ensure that a click on the card unfocuses any browsers
				// on OS X - what should really happen here is that the *card* should be focused
				// but things aren't currently engineered this way
				MCstacks -> ensureinputfocus(getstack() -> getwindow());
				kunfocus();
#ifdef _MOBILE
				// Make sure the IME has gone away on mobile if due to an explicit card
				// click.
				MCscreen -> closeIME();
#endif
				message_with_valueref_args(MCM_mouse_down, MCSTR("1"));
				if (!(MCbuttonstate & (0x1L << (which - 1))))
				{
					Boolean oldstate = MClockmessages;
					MClockmessages = True;
					mup(which);
					MClockmessages = oldstate;
				}
				break;
			case T_POINTER:
				// MW-2010-10-15: [[ Bug 9055 ]] Make sure the card script gets a chance to cancel selection handling
				if (message_with_valueref_args(MCM_mouse_down, MCSTR("1")) == ES_NORMAL && !MCexitall)
					return True;

				// MW-2010-11-24: [[ Bug 9194 ]] Make sure we reset exitall, otherwise the selectedObjectChanged message
				//   won't be sent.
				MCexitall = False;

				if (!(MCmodifierstate & MS_SHIFT))
					MCselected->clear(True);
				state |= CS_SIZE;
				startx = MCmousex;
				starty = MCmousey;
				MCU_set_rect(selrect, startx, starty, 1, 1);
				break;
			case T_HELP:
				break;
			case T_BUTTON:
				cptr = new MCButton(*MCtemplatebutton);
				break;
			case T_SCROLLBAR:
				cptr = new MCScrollbar(*MCtemplatescrollbar);
				break;
			case T_PLAYER:
				cptr = new MCPlayer(*MCtemplateplayer);
				break;
			case T_GRAPHIC:
				cptr = new MCGraphic(*MCtemplategraphic);
				break;
			case T_FIELD:
				cptr = new MCField(*MCtemplatefield);
				break;
			case T_IMAGE:
				cptr = new MCImage(*MCtemplateimage);
				break;
			case T_DROPPER:
				// IM-2013-09-23: [[ FullscreenMode ]] Get mouse loc in view coordinates
				MCStack *t_mousestack;
				MCPoint t_mouseloc;
				MCscreen->getmouseloc(t_mousestack, t_mouseloc);
				MCscreen->dropper(getw(), t_mouseloc.x, t_mouseloc.y, NULL);
				message(MCM_color_changed);
				break;
			case T_BRUSH:
			case T_BUCKET:
			case T_CURVE:
			case T_LINE:
			case T_OVAL:
			case T_PENCIL:
			case T_POLYGON:
			case T_RECTANGLE:
			case T_REGULAR_POLYGON:
			case T_ROUND_RECT:
			case T_SPRAY:
			case T_TEXT:
				{
					if (objptrs != NULL)
					{
						MCObjptr *optr = objptrs;
						do
						{
							if (optr->getref()->gettype() == CT_IMAGE)
								return False;
							optr = optr->next();
						}
						while (optr != objptrs);
					}
					MCImage *iptr = createimage();
					iptr->mfocus(MCmousex, MCmousey);
					iptr->mdown(which);
				}
				break;
			default:
				return False;
			}
			break;
		case Button2:
		case Button3:
			message_with_args(MCM_mouse_down, which);
			return False;
		}
	}
	if (cptr != NULL)
	{
		getstack()->appendcontrol(cptr);
		mfocused = newcontrol(cptr, False);
		cptr->create(MCmousex, MCmousey);
	}
	return True;
}

Boolean MCCard::mup(uint2 which)
{
	if (state & CS_MENU_ATTACHED)
		return MCObject::mup(which);
	if (mfocused != NULL)
	{
		mgrabbed = False;
		return mfocused->getref()->mup(which);
	}
	else
	{
		if (state & (CS_INSIDE | CS_SIZE))
		{
			switch (which)
			{
			case Button1:
				if (state & CS_SIZE)
				{
					state &= ~CS_SIZE;
					// MW-2011-08-18: // MW-2011-08-19: [[ Layers ]] Ensure the selection rect is updated.
					layer_dirtyrect(selrect);
					
					// MM-2012-11-05: [[ Object selection started/ended message ]]
					if (m_selecting_objects)
					{
						m_selecting_objects = false;
						message(MCM_object_selection_ended);
					}
				}
				switch (getstack()->gettool(this))
				{
				case T_POINTER:
				case T_BROWSE:
					// MW-2010-10-15: [[ Bug 9055 ]] Mouse message consistency improvement
					message_with_valueref_args(MCM_mouse_up, MCSTR("1"));
					break;
				case T_HELP:
					help();
					break;
				default:
					break;
				}
				break;
			case Button2:
			case Button3:
				message_with_args(MCM_mouse_up, which);
				break;
			}
			mgrabbed = False;
			return True;
		}
		mgrabbed = False;
	}
	return False;
}

Boolean MCCard::doubledown(uint2 which)
{
	if (mfocused != NULL)
	{
		mgrabbed = True;
		MCControl *oldfocused = mfocused->getref();
		if (!mfocused->getref()->doubledown(which)
		        && getstack()->gettool(this) == T_BROWSE)
			message_with_valueref_args(MCM_mouse_double_down, MCSTR("1"));
		if (!(MCbuttonstate & (0x1L << (which - 1))))
		{
			Boolean oldstate = MClockmessages;
			MClockmessages = True;
			if (!doubleup(which))
				oldfocused->doubleup(which);
			MClockmessages = oldstate;
		}
	}
	else
	{
		// MW-2010-10-15: [[ Bug 9055 ]] Don't send messages to the card, if they were sent to the control
		switch (which)
		{
		case Button1:
			switch (getstack()->gettool(this))
			{
			case T_BROWSE:
			case T_POINTER:
				message_with_valueref_args(MCM_mouse_double_down, MCSTR("1"));
				break;
			default:
				break;
			}
			break;
		case Button2:
		case Button3:
			message_with_args(MCM_mouse_double_down, which);
			break;
		}
	}
	return True;
}

Boolean MCCard::doubleup(uint2 which)
{
	if (mfocused != NULL)
	{
		mgrabbed = False;
		return mfocused->getref()->doubleup(which);
	}
	else
	{
		// MW-2010-10-15: [[ Bug 9055 ]] Don't send messages to the card, if they were sent to the control
		switch (which)
		{
		case Button1:
			switch (getstack()->gettool(this))
			{
			case T_BROWSE:
				message_with_valueref_args(MCM_mouse_double_up, MCSTR("1"));
				break;
			case T_POINTER:
				getstack()->kfocusset(NULL);
				if (MCmodifierstate & MS_MOD1)
					editscript();
				else
				{
					MCselected->replace(this);
					message_with_valueref_args(MCM_mouse_double_up, MCSTR("1"));
				}
				break;
			default:
				break;
			}
			break;
		case Button2:
		case Button3:
			message_with_args(MCM_mouse_double_up, which);
			break;
		}
	}
	return True;
}

void MCCard::timer(MCNameRef mptr, MCParameter *params)
{
	if (MCNameIsEqualTo(mptr, MCM_idle, kMCCompareCaseless))
	{
		if (opened)
		{
			Boolean again = False;
			Tool tool =  getstack()->gettool(this);
			if (mfocused == NULL && MCbuttonstate)
			{
				if (tool == T_BROWSE)
					if (message(MCM_mouse_still_down) == ES_ERROR)
						senderror();
					else
						again = True;
			}
			if (hashandlers & HH_IDLE)
			{
				if (tool == T_BROWSE)
					if (message(MCM_idle) == ES_ERROR)
						senderror();
					else
						again = True;
			}
			if (again)
				MCscreen->addtimer(this, MCM_idle, MCidleRate);
		}
	}
	else
		MCObject::timer(mptr, params);
}

#ifdef LEGACY_EXEC
Exec_stat MCCard::getprop_legacy(uint4 parid, Properties which, MCExecPoint& ep, Boolean effective)
{
	MCRectangle minrect;
	uint2 num;

	switch (which)
	{
#ifdef /* MCCard::getprop */ LEGACY_EXEC
	case P_NUMBER:
	case P_LAYER:
		getstack()->count(CT_CARD, CT_UNDEFINED, this, num);
		ep.setint(num);
		break;
	case P_CANT_DELETE:
		ep.setboolean(getflag(F_C_CANT_DELETE));
		break;
	case P_DONT_SEARCH:
		ep.setboolean(getflag(F_C_DONT_SEARCH));
		break;
	case P_MARKED:
		ep.setboolean(getflag(F_MARKED));
		break;
	case P_SHOW_PICT:
		ep.setboolean(True);
		break;
	case P_FORMATTED_LEFT:
		minrect = computecrect();
		ep.setint(minrect.x);
		break;
	case P_FORMATTED_TOP:
		minrect = computecrect();
		ep.setint(minrect.y);
		break;
	case P_FORMATTED_HEIGHT:
		minrect = computecrect();
		ep.setint(minrect.height);
		break;
	case P_FORMATTED_WIDTH:
		minrect = computecrect();
		ep.setint(minrect.width);
		break;
	case P_FORMATTED_RECT:
		minrect = computecrect();
		ep.setrectangle(minrect);
		break;
	case P_BACKGROUND_NAMES:
	case P_BACKGROUND_IDS:
	case P_SHARED_GROUP_NAMES:
	case P_SHARED_GROUP_IDS:
	case P_GROUP_NAMES:
	case P_GROUP_IDS:
    case P_CONTROL_NAMES:
    case P_CONTROL_IDS:
    case P_CHILD_CONTROL_NAMES:
    case P_CHILD_CONTROL_IDS:
		// MERG-2013-05-01: [[ ChildControlProps ]] Add ability to list both
		//   immediate and all descendent controls of a card.
			
        ep.clear();
		clean();
		if (objptrs != NULL)
		{
			bool t_want_background;
			t_want_background = which == P_BACKGROUND_NAMES || which == P_BACKGROUND_IDS;
			
			bool t_want_shared;
			t_want_shared = which == P_SHARED_GROUP_NAMES || which == P_SHARED_GROUP_IDS;

			MCExecPoint t_other_ep(ep);
            MCObjptr *optr = objptrs;
			uint2 i = 0;
            
            bool t_controls;
			t_controls = which == P_CHILD_CONTROL_NAMES ||  which == P_CHILD_CONTROL_IDS || which == P_CONTROL_NAMES || which == P_CONTROL_IDS;
            
            // MERG-2013-11-03: [[ ChildControlProps ]] No need to assign value to t_prop in each iteration
            Properties t_prop;
            if (which == P_BACKGROUND_NAMES || which == P_SHARED_GROUP_NAMES || which == P_GROUP_NAMES || which == P_CONTROL_NAMES || which == P_CHILD_CONTROL_NAMES)
                t_prop = P_SHORT_NAME;
            else
                t_prop = P_SHORT_ID;
            
			do
			{
				MCObject *t_object;
				t_object = optr -> getref();

				optr = optr -> next();

                if (t_object->gettype() == CT_GROUP)
                {
                    if (t_want_background && !static_cast<MCGroup *>(t_object)  -> isbackground())
                        continue;
                    
                    if (t_want_shared && !static_cast<MCGroup *>(t_object) -> isshared())
                        continue;
                }
                else if (!t_controls)
					continue;
                
				t_object->getprop(0, t_prop, t_other_ep, False);
				ep.concatmcstring(t_other_ep.getsvalue(), EC_RETURN, i++ == 0);
                
                if (t_object->gettype() == CT_GROUP && (which == P_CONTROL_IDS || which == P_CONTROL_NAMES))
                {
                    t_object->getprop(parid, which, t_other_ep, false);
                    
                    // MERG-2013-11-03: [[ ChildControlProps ]] Handle empty groups
                    if (!t_other_ep.isempty())
                        ep.concatmcstring(t_other_ep.getsvalue(), EC_RETURN, i++ == 0);
                }
			}
			while (optr != objptrs);
			
			if (!opened)
				clear();
		}
		break;
	case P_DEFAULT_BUTTON:
		if (defbutton == NULL && odefbutton == NULL)
			ep.clear();
		else
			if (defbutton != NULL)
				defbutton->getprop(0, P_LONG_ID, ep, False);
			else
				odefbutton->getprop(0, P_LONG_ID, ep, False);
		break;
	case P_VISIBLE:
	case P_INVISIBLE:
	case P_ENABLED:
	case P_DISABLED:
	case P_TRAVERSAL_ON:
	case P_SHADOW:
	case P_LOCK_LOCATION:
	case P_TOOL_TIP:
	// MW-2012-03-13: [[ UnicodeToolTip ]] Card's don't have tooltips.
	case P_UNICODE_TOOL_TIP:
		MCeerror->add(EE_OBJECT_SETNOPROP, 0, 0);
		return ES_ERROR;
#endif /* MCCard::getprop */
	default:
		return MCObject::getprop_legacy(parid, which, ep, effective);
	}
	return ES_NORMAL;
}

Exec_stat MCCard::setprop_legacy(uint4 parid, Properties which, MCExecPoint &ep, Boolean effective)
{
	Boolean dirty = False;
	uint4 newnumber;
	MCString data = ep.getsvalue();

	switch (which)
	{
#ifdef /* MCCard::setprop */ LEGACY_EXEC
	// MW-2011-09-20: [[ Bug 9741 ]] Make sure we update the card completely if
	//   any of these are set.
	case P_FORE_PIXEL:
	case P_BACK_PIXEL:
	case P_HILITE_PIXEL:
	case P_BORDER_PIXEL:
	case P_TOP_PIXEL:
	case P_BOTTOM_PIXEL:
	case P_SHADOW_PIXEL:
	case P_FOCUS_PIXEL:
	case P_FORE_COLOR:
	case P_BACK_COLOR:
	case P_HILITE_COLOR:
	case P_BORDER_COLOR:
	case P_TOP_COLOR:
	case P_BOTTOM_COLOR:
	case P_SHADOW_COLOR:
	case P_FOCUS_COLOR:
	case P_COLORS:
	case P_FORE_PATTERN:
	case P_BACK_PATTERN:
	case P_HILITE_PATTERN:
	case P_BORDER_PATTERN:
	case P_TOP_PATTERN:
	case P_BOTTOM_PATTERN:
	case P_SHADOW_PATTERN:
	case P_FOCUS_PATTERN:
	case P_TEXT_FONT:
	case P_TEXT_SIZE:
	case P_TEXT_STYLE:
	case P_TEXT_HEIGHT:
		// Try to set the property.
		if (MCObject::setprop(parid, which, ep, effective) != ES_NORMAL)
			return ES_ERROR;
		
		// Now dirty everything in the stack (inc. flush tilecache since
		// these props are inherited!).
		getstack() -> dirtyall();
		break;
			
	case P_LOCATION:
	case P_LEFT:
	case P_TOP:
	case P_RIGHT:
	case P_BOTTOM:
	case P_TOP_LEFT:
	case P_TOP_RIGHT:
	case P_BOTTOM_LEFT:
	case P_BOTTOM_RIGHT:
	case P_WIDTH:
	case P_HEIGHT:
	case P_RECTANGLE:
	case P_VISIBLE:
	case P_INVISIBLE:
	case P_ENABLED:
	case P_DISABLED:
	case P_TRAVERSAL_ON:
	case P_SHADOW:
	case P_LOCK_LOCATION:
	case P_TOOL_TIP:
	// MW-2012-03-13: [[ UnicodeToolTip ]] Cards don't have tooltips.
	case P_UNICODE_TOOL_TIP:
		MCeerror->add(EE_OBJECT_SETNOPROP, 0, 0);
		return ES_ERROR;
	case P_LAYER:
	case P_NUMBER:
		if (data == MCtopstring)
			newnumber = MAXUINT4;
		else
			if (data == MCbottomstring)
				newnumber = 1;
			else
				if (!MCU_stoui4(data, newnumber))
				{
					MCeerror->add
					(EE_OBJECT_NAN, 0, 0, data);
					return ES_ERROR;
				}
		if (parent != NULL)
			getstack()->renumber(this, newnumber);
		break;
	case P_MARKED:
		if (!MCU_matchflags(data, flags, F_MARKED, dirty))
		{
			MCeerror->add
			(EE_OBJECT_NAB, 0, 0, data);
			return ES_ERROR;
		}
		break;
	case P_SHOW_PICT:
		break;
	case P_CANT_DELETE:
		if (!MCU_matchflags(data, flags, F_C_CANT_DELETE, dirty))
		{
			MCeerror->add
			(EE_OBJECT_NAB, 0, 0, data);
			return ES_ERROR;
		}
		break;
	case P_DONT_SEARCH:
		if (!MCU_matchflags(data, flags, F_C_DONT_SEARCH, dirty))
		{
			MCeerror->add
			(EE_OBJECT_NAB, 0, 0, data);
			return ES_ERROR;
		}
		break;
#endif /* MCCard::setprop */
	default:
		return MCObject::setprop_legacy(parid, which, ep, effective);
	}
	return ES_NORMAL;
}
#endif

Boolean MCCard::del()
{
	if (parent == NULL || scriptdepth != 0 || getstack()->islocked()
	        || getstack()->isediting() || flags & F_C_CANT_DELETE)
	{
		MCeerror->add(EE_OBJECT_CANTREMOVE, 0, 0);
		return False;
	}
	clean();
	if (objptrs != NULL)
	{
		MCObjptr *optr = objptrs;
		do
		{
			if (optr->getref()->getscriptdepth() != 0)
			{
				MCeerror->add
				(EE_OBJECT_CANTREMOVE, 0, 0);
				return False;
			}
			optr = optr->next();
		}
		while (optr != objptrs);
	}
	MCselected->remove(this);
	
	// MW-2008-10-31: [[ ParentScripts ]] Make sure we close the controls
	closecontrols();
	message(MCM_close_card);
	message(MCM_delete_card);
	
	MCundos->freestate();
	state |= CS_NO_MESSAGES | CS_OWN_CONTROLS;
	getstack()->removecard(this);
	state &= ~CS_NO_MESSAGES;
	if (objptrs != NULL)
	{
		MCObjptr *optr = objptrs;
		do
		{
			// MW-2011-08-09: [[ Groups ]] Shared groups just get reparented, rather
			//   than removed from the stack since they cannot be 'owned' by the card.
			if (optr->getref()->gettype() == CT_GROUP && static_cast<MCGroup *>(optr->getref())->isshared())
			{
				// OK-2010-02-18: [[Bug 8268]] - If the group's parent is the card being deleted, reset 
				// its parent to the stack to prevent dangling reference and crash.
				if (!optr->getref()->getopened() || optr -> getref() -> getparent() == this)
					optr->getref()->setparent(getstack());
			}
			else
			{
				getstack()->removecontrol(optr->getref());
			}
			MCCdata *dptr = optr->getref()->getdata(obj_id, False);
			if (dptr != NULL)
				dptr->appendto(savedata);
			optr = optr->next();
		}
		while (optr != objptrs);
	}
	return True;
}

struct UpdateDataIdsVisitor: public MCObjectVisitor
{
	unsigned int card_id;

	UpdateDataIdsVisitor(unsigned int p_card_id)
		: card_id(p_card_id)
	{
	}

	bool OnField(MCField *p_field)
	{
		if (!p_field -> getflag(F_SHARED_TEXT))
		{
			MCCdata *t_data;
			t_data = p_field -> getcarddata(0);
			if (t_data != NULL)
				t_data -> setid(card_id);
		}

		return true;
	}

	bool OnButton(MCButton *p_button)
	{
		if (!p_button -> getflag(F_SHARED_HILITE))
		{
			MCCdata *t_data;
			t_data = p_button -> getdata(0, False);
			if (t_data != NULL)
				t_data -> setid(card_id);
		}

		return true;
	}
};

void MCCard::paste(void)
{
	if (MCdefaultstackptr -> islocked())
		return;

	obj_id = getstack() -> newid();

	// Now we have a new id, make sure we update the ids of all attached non-shared
	// data.
	UpdateDataIdsVisitor t_visitor(obj_id);
	visit(VISIT_STYLE_DEPTH_LAST, 0, &t_visitor);	

	setparent(MCdefaultstackptr);
	if (objptrs != NULL)
	{
		MCObjptr *t_objptr;
		t_objptr = objptrs;
		do
		{
			MCControl *t_control;
			t_control = t_objptr -> getref();
			t_control -> setid(MCdefaultstackptr -> newid());
			MCdefaultstackptr -> appendcontrol(t_control);
			t_objptr -> setref(t_control);
			t_objptr = t_objptr -> next();
		}
		while(t_objptr != objptrs);
	}
	MCdefaultstackptr -> appendcard(this);
}

Exec_stat MCCard::handle(Handler_type htype, MCNameRef mess, MCParameter *params, MCObject *pass_from)
{
	if (!opened)
		clean();

	Exec_stat stat;
	stat = handleself(htype, mess, params);

	// MW-2011-02-27: [[ Bug 9412 ]] Do not pass the message onto the background the message
    //   passed through before it reached the card.
	if (pass_from != nil)
	{
		if (objptrs != NULL && (stat == ES_NOT_HANDLED || stat == ES_PASS))
		{
			bool t_has_passed;
			t_has_passed = false;
			
			MCObjptr *tptr = objptrs->prev();
			do
			{
				// MW-2011-08-08: [[ Groups ]] Use 'getrefasgroup()' to test for groupness.
				MCGroup *optr = tptr->getrefasgroup();
				// MW-2011-08-08: [[ Groups ]] Use 'isbackground()' rather than !F_GROUP_ONLY.
				if (optr != pass_from && optr != nil && optr -> isbackground())
				{
					stat = optr->handle(htype, mess, params, nil);
					if (stat == ES_PASS)
						t_has_passed = true;
				}
				tptr = tptr->prev();
			}
			while (tptr != objptrs->prev() && (stat == ES_PASS || stat == ES_NOT_HANDLED));

			if (!opened)
				clear();
				
			if (t_has_passed)
				stat = ES_PASS;
		}

		if (parent != NULL && (stat == ES_PASS || stat == ES_NOT_HANDLED))
		{
			Exec_stat oldstat = stat;
			stat = parent->handle(htype, mess, params, this);
			if (oldstat == ES_PASS && stat == ES_NOT_HANDLED)
				stat = ES_PASS;
		}
	}

	if (stat == ES_ERROR && MCerrorptr == NULL)
		MCerrorptr = this;

	return stat;
}

void MCCard::recompute()
{
	if (objptrs != NULL)
	{
		MCObjptr *optr = objptrs;
		do
		{
			optr->getref()->recompute();
			optr = optr->next();
		}
		while (optr != objptrs);
	}
}

void MCCard::kfocusset(MCControl *target)
{
	if (objptrs != NULL)
	{
		MCObjptr *tkfocused = kfocused;
		if (tkfocused != NULL && tkfocused->getref() != target)
		{
			kfocused = NULL;
			tkfocused->getref()->kunfocus();
			MCscreen -> controllostfocus(getstack(), tkfocused -> getid());
		}
		if (kfocused != NULL)
			return;
		kfocused = objptrs;
		defbutton = NULL;
		do
		{
			if (kfocused->getref()->kfocusset(target))
			{
				kfocused->getref()->kfocus();
				MCscreen -> controlgainedfocus(getstack(), kfocused -> getid());

				// OK-2009-04-29: [[Bug 8013]] - Its possible that kfocus() can set kfocused to NULL if the 
				// user handles the message and does something to unfocus the object (e.g. select empty)
				// In this case we skip the kfocused->getref() check as it will crash.
				if (odefbutton != NULL && (kfocused == NULL || (kfocused->getref() != odefbutton)))
					odefbutton->setdefault(defbutton == NULL);
				return;
			}
			kfocused = kfocused->next();
		}
		while (kfocused != objptrs);
		kfocused = NULL;
	}
}

MCCard *MCCard::clone(Boolean attach, Boolean controls)
{
	clean();
	MCCard *newcptr = new MCCard(*this);
	newcptr->parent = MCdefaultstackptr;
	Boolean diffstack = getstack() != MCdefaultstackptr;

	if (controls)
	{
		if (!attach)
			newcptr->state |= CS_OWN_CONTROLS;
		if (objptrs != NULL)
		{
			newcptr->clonedata(this);
			MCObjptr *newoptr = newcptr->objptrs;
			MCObjptr *optr = objptrs;
			do
			{
				// MW-2011-08-09: [[ Groups ]] If a group is shared then it needs
				//   special handling.
				if (optr->getref()->gettype() == CT_GROUP && static_cast<MCGroup *>(optr -> getref()) -> isshared())
				{
					if (diffstack)
					{
						MCControl *newcontrol = optr->getref()->clone(False, OP_NONE, false);
						newcontrol->setid(newcptr->getstack()->newid());
						newcontrol->setparent(newcptr);
						newcptr->getstack()->appendcontrol(newcontrol);
						newoptr->setid(newcontrol->getid());
						newoptr->setref(newcontrol);
					}
				}
				else
				{
					MCControl *oldcontrol = optr->getref();
					MCControl *newcontrol = oldcontrol->clone(False, OP_NONE, false);
					if (diffstack)
						newcontrol->setparent(newcptr);
					if (attach)
					{
						if (state & CS_OWN_CONTROLS && oldcontrol->getid() != 0)
						{
							newcontrol->setid(oldcontrol->getid());
							oldcontrol->setid(0);
						}
						else
							newcontrol->setid(newcptr->getstack()->newid());
						newoptr->setid(newcontrol->getid());
						newcptr->getstack()->appendcontrol(newcontrol);
					}
					newoptr->setref(newcontrol);
				}
				newoptr = newoptr->next();
				optr = optr->next();
			}
			while (optr != objptrs);
		}
		if (attach)
		{
			if (state & CS_OWN_CONTROLS && obj_id != 0)
			{
				newcptr->obj_id = obj_id;
				obj_id = 0;
			}
			else
				newcptr->obj_id = newcptr->getstack()->newid();
			newcptr->getstack()->appendcard(newcptr);
			newcptr->state &= ~CS_OWN_CONTROLS;
			if (diffstack)
				newcptr->replacedata(getstack());
			else
				newcptr->replacedata(NULL);
		}
	}
	else if (attach)
	{
		// This is invoked when creating a new card. In this instance, we ensure
		// all backgrounds on 'this card' are auto-placed.
		MCCard *sourceptr = newcptr->getstack()->getchild(CT_THIS, kMCEmptyString, CT_CARD);
		if (sourceptr != NULL && sourceptr->objptrs != NULL)
		{
			MCObjptr *optr = sourceptr->objptrs;
			do
			{
				// MW-2011-08-09: [[ Groups ]] If a group is a background then auto
				//   place it on the new card.
				if (optr->getref()->gettype() == CT_GROUP && static_cast<MCGroup *>(optr -> getref()) -> isbackground())
				{
					MCObjptr *newoptr = new MCObjptr;
					newoptr->setparent(newcptr);
					newoptr->setid(optr->getid());
					newoptr->appendto(newcptr->objptrs);
				}
				optr = optr->next();
			}
			while (optr != sourceptr->objptrs);
		}
		newcptr->obj_id = newcptr->getstack()->newid();
		newcptr->getstack()->appendcard(newcptr);
	}
	if (objptrs != NULL && !opened)
		clear();
	return newcptr;
}

void MCCard::clonedata(MCCard *source)
{
	if (source->savedata != NULL)
	{
		MCCdata *cptr = source->savedata;
		do
		{
			MCCdata *dptr = new MCCdata(*cptr);
			dptr->appendto(savedata);
			cptr = cptr->next();
		}
		while (cptr != source->savedata);
	}
	else
	{
		if (source->objptrs != NULL)
		{
			MCObjptr *optr = source->objptrs;
			do
			{
				MCCdata *dptr = optr->getref()->getdata(source->obj_id, True);
				if (dptr != NULL)
					dptr->appendto(savedata);
				optr = optr->next();
			}
			while (optr != source->objptrs);
		}
	}
}

void MCCard::replacedata(MCStack *source)
{
	if (objptrs != NULL)
	{
		MCObjptr *optr = objptrs;
		do
		{
			optr->getref()->replacedata(savedata, obj_id);
			if (source != NULL)
				optr->getref()->resetfontindex(source);
			optr = optr->next();
		}
		while (optr != objptrs);
	}
}

MCObject *MCCard::getobjbylayer(uint32_t p_layer)
{
	// Layers below 1 and above 65535 don't exist.
	if (p_layer < 1 || p_layer > 65535)
		return nil;

	// If the card has no controls, then there is nothing to do.
	if (objptrs == nil)
		return nil;

	// Loop through to find the layer.
	MCObjptr *t_ptr;
	MCControl *t_found_obj;
	uint2 t_layer;
	t_layer = p_layer - 1;
	t_ptr = objptrs;
	do
	{
		t_found_obj = t_ptr -> getref() -> findnum(CT_LAYER, t_layer);
		if (t_found_obj != nil)
			break;
		t_ptr = t_ptr -> next();
	}
	while(t_ptr != objptrs);

	// Return the found object, if any.
	return t_found_obj;
}

void MCCard::relayercontrol(MCControl *p_source, MCControl *p_target)
{
	// If source == target then there is nothing to do.
	if (p_source == p_target)
		return;

	// Get the objptrs.
	MCObjptr *t_source_ptr, *t_target_ptr;
	t_source_ptr = getobjptrforcontrol(p_source);
	if (p_target != nil)
		t_target_ptr = getobjptrforcontrol(p_target);
	else
		t_target_ptr = nil;

	// Get the previous / next ptrs.
	MCObjptr *t_previous, *t_next;
	t_previous = t_source_ptr -> prev() != objptrs ? t_source_ptr -> prev() : nil;
	t_next = t_source_ptr -> next() != objptrs ? t_source_ptr -> next() : nil;

	// If the source control already precedes the target then we are done.
	if (t_next == t_target_ptr)
		return;

	// Otherwise, remove the layer.
	t_source_ptr -> remove(objptrs);
	layer_removed(p_source, t_previous, t_next);

	// Now, replace the layer.
	if (t_target_ptr != nil)
	{
		if (t_target_ptr != objptrs)
			t_source_ptr -> append(t_target_ptr);
		else
			t_source_ptr -> insertto(objptrs);
	}
	else
		t_source_ptr -> appendto(objptrs);
	layer_added(p_source, t_source_ptr -> prev() != objptrs ? t_source_ptr -> prev() : nil, t_source_ptr -> next() != objptrs ? t_source_ptr -> next() : nil);
}

void MCCard::relayercontrol_remove(MCControl *p_control)
{
	MCObjptr *t_control_ptr;
	t_control_ptr = getobjptrforcontrol(p_control);
	
	MCObjptr *t_previous, *t_next;
	t_previous = t_control_ptr -> prev() != objptrs ? t_control_ptr -> prev() : nil;
	t_next = t_control_ptr -> next() != objptrs ? t_control_ptr -> next() : nil;
	
	// Remove the control from the card's objptr list.
	t_control_ptr -> remove(objptrs);
	delete t_control_ptr;

	// Remove the control from the stack's list.
	getstack() -> removecontrol(p_control);

	// Mark the layer as being removed.
	layer_removed(p_control, t_previous, t_next);
}

void MCCard::relayercontrol_insert(MCControl *p_control, MCControl *p_target)
{	
	// Add the control to the card's objptr list.
	MCObjptr *t_control_ptr;
	t_control_ptr = new MCObjptr;
	t_control_ptr -> setparent(this);
	t_control_ptr -> setref(p_control);
	p_control -> setparent(this);

	// Add the control to the stack's object list.
	getstack() -> appendcontrol(p_control);

	// Compute the objptr for the target
	MCObjptr *t_target_ptr;
	if (p_target != nil)
		t_target_ptr = getobjptrforcontrol(p_target);
	else
		t_target_ptr = nil;

	// Insert the objptr.
	if (t_target_ptr != nil)
	{
		if (t_target_ptr != objptrs)
			t_control_ptr -> append(t_target_ptr);
		else
			t_control_ptr -> insertto(objptrs);
	}
	else
		t_control_ptr -> appendto(objptrs);
	layer_added(p_control, t_control_ptr -> prev() != objptrs ? t_control_ptr -> prev() : nil, t_control_ptr -> next() != objptrs ? t_control_ptr -> next() : nil);
}

Exec_stat MCCard::relayer(MCControl *optr, uint2 newlayer)
{
	if (!opened || !MCrelayergrouped && optr->getparent()->gettype() == CT_GROUP || (optr -> getparent() -> gettype() == CT_CARD && optr -> getparent() != this))
		return ES_ERROR;
	uint2 oldlayer = 0;
	if (!MCrelayergrouped)
		count(CT_LAYER, CT_UNDEFINED, optr, oldlayer, True);
	// MW-2011-08-18: [[ Redraw ]] Update to use redraw.
	MCRedrawLockScreen();
	optr->open(); // removing closes object
	MCObject *oldparent = optr->getparent();
	if (oldparent == this)
	{
		removecontrol((MCControl *)optr, False, False);
		getstack()->removecontrol(optr);
	}
	else
	{
		MCGroup *gptr = (MCGroup *)optr->getparent();
		gptr->removecontrol((MCControl *)optr, False);
	}
	MCRedrawUnlockScreen();

	MCObjptr *tptr = objptrs;
	MCControl *foundobj = NULL;
	if (newlayer > 1 && objptrs != NULL)
	{
		uint2 layer = newlayer - 2;
		do
		{
			if ((foundobj = tptr->getref()->findnum(CT_LAYER, layer)) != NULL)
				break;
			tptr = tptr->next();
		}
		while (tptr != objptrs);
	}

	if (MCrelayergrouped && foundobj != NULL
	        && (foundobj->gettype() == CT_GROUP
	            || foundobj->getparent()->gettype() == CT_GROUP))
	{
		MCGroup *gptr;
		if (foundobj->gettype() == CT_GROUP)
		{
			gptr = (MCGroup *)foundobj;
			MCControl *cptr = gptr->getcontrols();
			optr->insertto(cptr);
			gptr->setcontrols(optr);
		}
		else
		{
			gptr = (MCGroup *)foundobj->getparent();
			foundobj->append(optr);
		}
		optr->setparent(gptr);
		gptr->computeminrect(False);
	}
	else
	{
		MCObjptr *newptr = new MCObjptr;
		newptr->setparent(this);
		newptr->setref(optr);
		optr->setparent(this);
		getstack()->appendcontrol(optr);
		if (foundobj == NULL)
			if (newlayer <= 1)
				newptr->insertto(objptrs);
			else
				newptr->appendto(objptrs);
		else
		{
			Boolean g = False;
			if (!MCrelayergrouped)
			{
				while (foundobj->getparent() != this)
				{
					foundobj = (MCControl *)foundobj->getparent();
					g = True;
				}
			}
			tptr = objptrs;
			do
			{
				if (tptr->getref() == foundobj)
				{
					if (g)
					{
						uint2 tnum;
						count(CT_LAYER, CT_UNDEFINED, tptr->next()->getref(), tnum, True);
						if (tptr->next() == objptrs || newlayer < tnum)
						{
							if (tptr == objptrs)
								newptr->insertto(objptrs);
							else
								tptr->prev()->append(newptr);
							break;
						}
					}
					tptr->append(newptr);
					break;
				}
				tptr = tptr->next();
			}
			while (tptr != objptrs);
		}

		layer_added(optr, newptr -> prev() != objptrs -> prev() ? newptr -> prev() : nil, newptr -> next() != objptrs ? newptr -> next() : nil);
	}

	if (oldparent == this)
	{
		MCObjptr *newoptr = NULL;
		MCObjptr *tptr = objptrs;
		do
		{
			if (tptr->getref() == optr)
			{
				newoptr = tptr;
				break;
			}
			tptr = tptr->next();
		}
		while (tptr != objptrs);
		clearfocus(removedcontrol, newoptr);
	}
	else if (optr->getparent() != oldparent)
	{
		MCGroup *gptr = (MCGroup *)oldparent;
		gptr->clearfocus(optr);
	}

	if (getstack() == MCmousestackptr
	        && MCU_point_in_rect(optr->getrect(), MCmousex, MCmousey))
		mfocus(MCmousex, MCmousey);

	return ES_NORMAL;
}

MCCard *MCCard::findname(Chunk_term type, MCNameRef inname)
{
   // MCNewAutoNameRef t_name;
   // /* UNCHECKED */ MCNameCreateWithOldString(inname, &t_name);
	if (type == CT_CARD && MCU_matchname(inname, CT_CARD, getname()))
		return this;
	else
		return NULL;
}

MCCard *MCCard::findid(Chunk_term type, uint4 inid, Boolean alt)
{
	if (type == CT_CARD && (inid == obj_id || alt && inid == altid))
		return this;
	else
		return NULL;
}

Boolean MCCard::countme(uint4 groupid, Boolean marked)
{
	if (marked && !(flags & F_MARKED))
		return False;
	if (groupid == 0)
		return True;
	if (objptrs != NULL)
	{
		MCObjptr *tptr = objptrs;
		do
		{
			if (tptr->getid() == groupid)
				return True;
			tptr = tptr->next();
		}
		while (tptr != objptrs);
	}
	return False;
}

Boolean MCCard::count(Chunk_term otype, Chunk_term ptype,
                      MCObject *stop, uint2 &num, Boolean dohc)
{
	if (otype != CT_LAYER && otype != CT_MENU && ptype == CT_UNDEFINED
	        && dohc && getstack()->hcaddress())
		ptype = otype == CT_FIELD ? CT_BACKGROUND : CT_CARD;
	num = 0;
	if (!opened)
		clean();
	if (objptrs != NULL)
	{
		MCObjptr *optr = objptrs;
		do
		{
			Chunk_term ttype = optr->getref()->gettype();

			// MW-2011-08-08: [[ Groups ]] Use 'isbackground()' rather than !F_GROUP_ONLY.
			if (ptype == CT_UNDEFINED
			        || otype == CT_GROUP && ttype == CT_GROUP
			        || ptype != CT_BACKGROUND && ttype != CT_GROUP
			        || (ttype == CT_GROUP && ptype == CT_BACKGROUND) == static_cast<MCGroup *>(optr->getref())->isbackground())
				if (optr->getref()->count(otype, stop, num))
				{
					if (!opened)
						clear();
					return True;
				}
			optr = optr->next();
		}
		while (optr != objptrs);
		if (!opened)
			clear();
	}
	return False;
}

MCControl *MCCard::getnumberedchild(integer_t p_number, Chunk_term p_obj_type, Chunk_term p_parent_type)
{
	if (p_obj_type <= CT_CARD)
		return NULL;
	
	MCObjptr *t_optr = objptrs;
	if (t_optr == NULL)
		return NULL;
	
	if (!opened)
		clean();
	
	if (p_obj_type != CT_LAYER && p_obj_type != CT_MENU && p_parent_type == CT_UNDEFINED
	        && getstack()->hcaddress())
		p_parent_type = p_obj_type == CT_FIELD ? CT_BACKGROUND : CT_CARD;

	if (p_number < 1)
		return NULL;

	uint16_t t_num = p_number - 1;
	do
	{
		MCControl *t_foundobj = NULL;
		Chunk_term t_type = t_optr->getref()->gettype();
		
		// MW-2011-08-08: [[ Groups ]] Use 'isbackground()' rather than !F_GROUP_ONLY.
		if (p_parent_type == CT_UNDEFINED
		        || p_obj_type == CT_GROUP && t_type == CT_GROUP
		        || p_parent_type != CT_BACKGROUND && t_type != CT_GROUP
		        || (t_type == CT_GROUP && p_parent_type == CT_BACKGROUND) == static_cast<MCGroup *>(t_optr->getref())->isbackground())
		{
			if (!t_optr->getref()->getopened())
				t_optr->getref()->setparent(this);
			t_foundobj = t_optr->getref()->findnum(p_obj_type, t_num);
		}
		if (t_foundobj != NULL)
		{
			if (t_foundobj->getparent()->gettype() == CT_STACK)
				t_foundobj->setparent(this);
			return t_foundobj;
		}
		t_optr = t_optr->next();
	}
	while (t_optr != objptrs);
	return NULL;
}

MCControl *MCCard::getchild(Chunk_term etype, MCStringRef p_expression,
                            Chunk_term otype, Chunk_term ptype)
{
	if (otype <= CT_CARD)
		return NULL;
	
	// MM-2012-12-02: [[ Bug ]] Make sure we clean the object list before checking if null.
	if (!opened)
		clean();
	
	MCObjptr *optr = objptrs;
	if (optr == NULL)
		return NULL;
	
	if (otype != CT_LAYER && otype != CT_MENU && ptype == CT_UNDEFINED
	        && (getstack()->hcaddress()
	            || (getstack()->hcaddress() && etype == CT_ID)))
		ptype = otype == CT_FIELD ? CT_BACKGROUND : CT_CARD;

	uint2 num = 0;

	switch (etype)
	{
	case CT_FIRST:
	case CT_SECOND:
	case CT_THIRD:
	case CT_FOURTH:
	case CT_FIFTH:
	case CT_SIXTH:
	case CT_SEVENTH:
	case CT_EIGHTH:
	case CT_NINTH:
	case CT_TENTH:
		num = etype - CT_FIRST;
		break;
	case CT_LAST:
	case CT_MIDDLE:
	case CT_ANY:
		count(otype, ptype, NULL, num, True);
		switch (etype)
		{
		case CT_LAST:
			num--;
			break;
		case CT_MIDDLE:
			num >>= 1;
			break;
		case CT_ANY:
			num = MCU_any(num);
			break;
		default:
			break;
		}
		break;
	case CT_ID:
		uint4 tofindid;
		if (MCU_stoui4(p_expression, tofindid))
		{
			MCStack *t_stack;
			t_stack = getstack();
			
			// MW-2012-10-10: [[ IdCache ]] First check the id-cache.
			MCObject *t_object;
			t_object = t_stack -> findobjectbyid(tofindid);
			if (t_object != nil)
			{
				MCObject *t_parent;
				t_parent = t_object -> getparent();
				while(t_parent -> gettype() != CT_CARD && t_parent -> gettype() != CT_STACK)
					t_parent = t_parent -> getparent();
				if (t_parent == this)
				{
					Chunk_term ttype = optr->getref()->gettype();
					if (ptype == CT_UNDEFINED
				        || otype == CT_GROUP && ttype == CT_GROUP
				        || ptype != CT_BACKGROUND && ttype != CT_GROUP
				        || (ttype == CT_GROUP && ptype == CT_BACKGROUND) == static_cast<MCGroup *>(optr->getref())->isbackground())
					{
						if (otype == CT_LAYER && t_object -> gettype() > CT_CARD || t_object -> gettype() == otype)
							return (MCControl *)t_object;
					}
				}
			}
		
			do
			{
				MCControl *foundobj = NULL;
				Chunk_term ttype = optr->getref()->gettype();

				// MW-2011-08-08: [[ Groups ]] Use 'isbackground()' rather than !F_GROUP_ONLY.
				if (ptype == CT_UNDEFINED
				        || otype == CT_GROUP && ttype == CT_GROUP
				        || ptype != CT_BACKGROUND && ttype != CT_GROUP
				        || (ttype == CT_GROUP && ptype == CT_BACKGROUND) == static_cast<MCGroup *>(optr->getref())->isbackground())
				{
					if (!optr->getref()->getopened())
						optr->getref()->setparent(this);
					foundobj = optr->getref()->findid(otype, tofindid, True);
				}
				if (foundobj != NULL)
				{
					if (foundobj->getparent()->gettype() == CT_STACK)
						foundobj->setparent(this);

					// MW-2012-10-10: [[ IdCache ]] Put the object in the id cache.
					t_stack -> cacheobjectbyid(foundobj);

					return foundobj;
				}
				optr = optr->next();
			}
			while (optr != objptrs);

			// If we are in group editing mode, also search the controls on the
			// phantom card if the ids match.
			MCGroup *t_editing;
			t_editing = getstack() -> getediting();

			// OK-2008-10-27 : [[Bug 7355]] - Infinite loop caused by incorrect
			// assumption that getcurcard() will always be equal to this.
			MCObjptr *t_objects;
			t_objects = getstack() -> getcurcard() -> objptrs;

			if (t_editing != NULL && t_editing -> getcard() -> obj_id == obj_id)
			{
				optr = t_objects;
				do
				{
					MCControl *foundobj = NULL;
					Chunk_term ttype = optr->getref()->gettype();

					// MW-2011-08-08: [[ Groups ]] Use 'isbackground()' rather than !F_GROUP_ONLY.
					if (ptype == CT_UNDEFINED
							|| otype == CT_GROUP && ttype == CT_GROUP
							|| ptype != CT_BACKGROUND && ttype != CT_GROUP
							|| (ttype == CT_GROUP && ptype == CT_BACKGROUND) == static_cast<MCGroup *>(optr->getref())->isbackground())
						foundobj = optr->getref()->findid(otype, tofindid, True);
					if (foundobj != NULL)
					{
						// MW-2012-10-10: [[ IdCache ]] Cache the object by id.
						t_stack -> cacheobjectbyid(foundobj);
						return foundobj;
					}
					optr = optr->next();
				}
				while (optr != t_objects);
			}
		}
		return NULL;
	case CT_EXPRESSION:
		if (MCU_stoui2(p_expression, num))
		{
			if (num < 1)
				return NULL;
			num--;
		}
		else
		{
			do
			{
				MCControl *foundobj = NULL;
				Chunk_term ttype = optr->getref()->gettype();					
				// MW-2011-08-08: [[ Groups ]] Use 'isbackground()' rather than !F_GROUP_ONLY.
				if (ptype == CT_UNDEFINED
					|| otype == CT_GROUP && ttype == CT_GROUP
					|| ptype != CT_BACKGROUND && ttype != CT_GROUP
					|| (ttype == CT_GROUP && ptype == CT_BACKGROUND) == static_cast<MCGroup *>(optr->getref())->isbackground())
				{
					if (!optr->getref()->getopened())
						optr->getref()->setparent(this);
					MCNewAutoNameRef t_name;
					/* UNCHECKED */ MCNameCreate(p_expression, &t_name);
					foundobj = optr->getref()->findname(otype, *t_name);
				}
				if (foundobj != NULL)
				{
					if (foundobj->getparent()->gettype() == CT_STACK)
						foundobj->setparent(this);
					return foundobj;
				}
				optr = optr->next();
			}
			while (optr != objptrs);
			return NULL;
		}
		break;
	default:
		return NULL;
	}

	return getnumberedchild(num + 1, otype, ptype);
}
#ifdef OLD_EXEC
MCControl *MCCard::getchild(Chunk_term etype, const MCString &expression,
                            Chunk_term otype, Chunk_term ptype)
{
	if (otype <= CT_CARD)
		return NULL;
	
	// MM-2012-12-02: [[ Bug ]] Make sure we clean the object list before checking if null.
	if (!opened)
		clean();
	
	MCObjptr *optr = objptrs;
	if (optr == NULL)
		return NULL;
	
	if (otype != CT_LAYER && otype != CT_MENU && ptype == CT_UNDEFINED
	        && (getstack()->hcaddress()
	            || (getstack()->hcaddress() && etype == CT_ID)))
		ptype = otype == CT_FIELD ? CT_BACKGROUND : CT_CARD;

	uint2 num = 0;

	switch (etype)
	{
	case CT_FIRST:
	case CT_SECOND:
	case CT_THIRD:
	case CT_FOURTH:
	case CT_FIFTH:
	case CT_SIXTH:
	case CT_SEVENTH:
	case CT_EIGHTH:
	case CT_NINTH:
	case CT_TENTH:
		num = etype - CT_FIRST;
		break;
	case CT_LAST:
	case CT_MIDDLE:
	case CT_ANY:
		count(otype, ptype, NULL, num, True);
		switch (etype)
		{
		case CT_LAST:
			num--;
			break;
		case CT_MIDDLE:
			num >>= 1;
			break;
		case CT_ANY:
			num = MCU_any(num);
			break;
		default:
			break;
		}
		break;
	case CT_ID:
		uint4 tofindid;
		if (MCU_stoui4(expression, tofindid))
		{
			MCStack *t_stack;
			t_stack = getstack();
			
			// MW-2012-10-10: [[ IdCache ]] First check the id-cache.
			MCObject *t_object;
			t_object = t_stack -> findobjectbyid(tofindid);
			if (t_object != nil)
			{
				MCObject *t_parent;
				t_parent = t_object -> getparent();
				while(t_parent -> gettype() != CT_CARD && t_parent -> gettype() != CT_STACK)
					t_parent = t_parent -> getparent();
				if (t_parent == this)
				{
					Chunk_term ttype = optr->getref()->gettype();
					if (ptype == CT_UNDEFINED
				        || otype == CT_GROUP && ttype == CT_GROUP
				        || ptype != CT_BACKGROUND && ttype != CT_GROUP
				        || (ttype == CT_GROUP && ptype == CT_BACKGROUND) == static_cast<MCGroup *>(optr->getref())->isbackground())
					{
						if (otype == CT_LAYER && t_object -> gettype() > CT_CARD || t_object -> gettype() == otype)
							return (MCControl *)t_object;
					}
				}
			}
		
			do
			{
				MCControl *foundobj = NULL;
				Chunk_term ttype = optr->getref()->gettype();

				// MW-2011-08-08: [[ Groups ]] Use 'isbackground()' rather than !F_GROUP_ONLY.
				if (ptype == CT_UNDEFINED
				        || otype == CT_GROUP && ttype == CT_GROUP
				        || ptype != CT_BACKGROUND && ttype != CT_GROUP
				        || (ttype == CT_GROUP && ptype == CT_BACKGROUND) == static_cast<MCGroup *>(optr->getref())->isbackground())
				{
					if (!optr->getref()->getopened())
						optr->getref()->setparent(this);
					foundobj = optr->getref()->findid(otype, tofindid, True);
				}
				if (foundobj != NULL)
				{
					if (foundobj->getparent()->gettype() == CT_STACK)
						foundobj->setparent(this);
						
					// MW-2012-10-10: [[ IdCache ]] Put the object in the id cache.
					t_stack -> cacheobjectbyid(foundobj);

					return foundobj;
				}
				optr = optr->next();
			}
			while (optr != objptrs);

			// If we are in group editing mode, also search the controls on the
			// phantom card if the ids match.
			MCGroup *t_editing;
			t_editing = getstack() -> getediting();

			// OK-2008-10-27 : [[Bug 7355]] - Infinite loop caused by incorrect
			// assumption that getcurcard() will always be equal to this.
			MCObjptr *t_objects;
			t_objects = getstack() -> getcurcard() -> objptrs;

			if (t_editing != NULL && t_editing -> getcard() -> obj_id == obj_id)
			{
				optr = t_objects;
				do
				{
					MCControl *foundobj = NULL;
					Chunk_term ttype = optr->getref()->gettype();

					// MW-2011-08-08: [[ Groups ]] Use 'isbackground()' rather than !F_GROUP_ONLY.
					if (ptype == CT_UNDEFINED
							|| otype == CT_GROUP && ttype == CT_GROUP
							|| ptype != CT_BACKGROUND && ttype != CT_GROUP
							|| (ttype == CT_GROUP && ptype == CT_BACKGROUND) == static_cast<MCGroup *>(optr->getref())->isbackground())
						foundobj = optr->getref()->findid(otype, tofindid, True);
					if (foundobj != NULL)
					{
						// MW-2012-10-10: [[ IdCache ]] Cache the object by id.
						t_stack -> cacheobjectbyid(foundobj);
						return foundobj;
					}
					optr = optr->next();
				}
				while (optr != t_objects);
			}
		}
		return NULL;
	case CT_EXPRESSION:
		if (MCU_stoui2(expression, num))
		{
			if (num < 1)
				return NULL;
			num--;
		}
		else
		{
			do
			{
				MCControl *foundobj = NULL;
				Chunk_term ttype = optr->getref()->gettype();

				// MW-2011-08-08: [[ Groups ]] Use 'isbackground()' rather than !F_GROUP_ONLY.
				if (ptype == CT_UNDEFINED
				        || otype == CT_GROUP && ttype == CT_GROUP
				        || ptype != CT_BACKGROUND && ttype != CT_GROUP
				        || (ttype == CT_GROUP && ptype == CT_BACKGROUND) == static_cast<MCGroup *>(optr->getref())->isbackground())
				{
					if (!optr->getref()->getopened())
						optr->getref()->setparent(this);
					foundobj = optr->getref()->findname(otype, expression);
				}
				if (foundobj != NULL)
				{
					if (foundobj->getparent()->gettype() == CT_STACK)
						foundobj->setparent(this);
					return foundobj;
				}
				optr = optr->next();
			}
			while (optr != objptrs);
			return NULL;
		}
		break;
	default:
		return NULL;
	}

	return getnumberedchild(num + 1, otype, ptype);
}
#endif

MCControl *MCCard::getchildbyordinal(Chunk_term p_ordinal_type, Chunk_term p_object_type, Chunk_term p_parent_type)
{
	// MM-2012-12-02: [[ Bug ]] Make sure we clean the object list before checking if null.
	if (!opened)
		clean();
	
	MCObjptr *optr = objptrs;
	if (optr == nil)
		return nil;
	
	if (p_object_type != CT_LAYER && p_object_type != CT_MENU && p_object_type == CT_UNDEFINED && getstack()->hcaddress())
		p_parent_type = p_object_type == CT_FIELD ? CT_BACKGROUND : CT_CARD;
    
	uint2 num = 0;
    
	switch (p_ordinal_type)
	{
        case CT_FIRST:
        case CT_SECOND:
        case CT_THIRD:
        case CT_FOURTH:
        case CT_FIFTH:
        case CT_SIXTH:
        case CT_SEVENTH:
        case CT_EIGHTH:
        case CT_NINTH:
        case CT_TENTH:
            num = p_ordinal_type - CT_FIRST;
            break;
        case CT_LAST:
        case CT_MIDDLE:
        case CT_ANY:
            count(p_object_type, p_parent_type, NULL, num, True);
            switch (p_ordinal_type)
		{
            case CT_LAST:
                num--;
                break;
            case CT_MIDDLE:
                num >>= 1;
                break;
            case CT_ANY:
                num = MCU_any(num);
                break;
            default:
                break;
		}
            break;
        default:
            return nil;
    }
    return getnumberedchild(num + 1, p_object_type, p_parent_type);
}

MCControl *MCCard::getchildbyid(uinteger_t p_id, Chunk_term p_object_type, Chunk_term p_parent_type)
{
	// MM-2012-12-02: [[ Bug ]] Make sure we clean the object list before checking if null.
	if (!opened)
		clean();
	
	MCObjptr *optr = objptrs;
	if (optr == nil)
		return nil;
	
	if (p_object_type != CT_LAYER && p_object_type != CT_MENU && p_parent_type == CT_UNDEFINED
        && getstack()->hcaddress())
		p_parent_type = p_object_type == CT_FIELD ? CT_BACKGROUND : CT_CARD;
    
    MCStack *t_stack;
    t_stack = getstack();
    
    // MW-2012-10-10: [[ IdCache ]] First check the id-cache.
    MCObject *t_object;
    t_object = t_stack -> findobjectbyid(p_id);
    if (t_object != nil)
    {
        MCObject *t_parent;
        t_parent = t_object -> getparent();
        while(t_parent -> gettype() != CT_CARD && t_parent -> gettype() != CT_STACK)
            t_parent = t_parent -> getparent();
        if (t_parent == this)
        {
            Chunk_term ttype = optr->getref()->gettype();
            if (p_parent_type == CT_UNDEFINED
                || (p_object_type == CT_GROUP && ttype == CT_GROUP)
                || (p_parent_type != CT_BACKGROUND && ttype != CT_GROUP)
                || (ttype == CT_GROUP && p_parent_type == CT_BACKGROUND) == static_cast<MCGroup *>(optr->getref())->isbackground())
            {
                if ((p_object_type == CT_LAYER && t_object -> gettype() > CT_CARD) || t_object -> gettype() == p_object_type)
                    return (MCControl *)t_object;
            }
        }
    }
		
    do
    {
        MCControl *foundobj = NULL;
        Chunk_term ttype = optr->getref()->gettype();
        
        // MW-2011-08-08: [[ Groups ]] Use 'isbackground()' rather than !F_GROUP_ONLY.
        if (p_parent_type == CT_UNDEFINED
            || (p_object_type == CT_GROUP && ttype == CT_GROUP)
            || (p_parent_type != CT_BACKGROUND && ttype != CT_GROUP)
            || (ttype == CT_GROUP && p_parent_type == CT_BACKGROUND) == static_cast<MCGroup *>(optr->getref())->isbackground())
        {
            if (!optr->getref()->getopened())
                optr->getref()->setparent(this);
            foundobj = optr->getref()->findid(p_object_type, p_id, True);
        }
        if (foundobj != NULL)
        {
            if (foundobj->getparent()->gettype() == CT_STACK)
                foundobj->setparent(this);
            
            // MW-2012-10-10: [[ IdCache ]] Put the object in the id cache.
            t_stack -> cacheobjectbyid(foundobj);
            
            return foundobj;
        }
        optr = optr->next();
    }
    while (optr != objptrs);
    
    // If we are in group editing mode, also search the controls on the
    // phantom card if the ids match.
    MCGroup *t_editing;
    t_editing = getstack() -> getediting();
    
    // OK-2008-10-27 : [[Bug 7355]] - Infinite loop caused by incorrect
    // assumption that getcurcard() will always be equal to this.
    MCObjptr *t_objects;
    t_objects = getstack() -> getcurcard() -> objptrs;
    
    if (t_editing != NULL && t_editing -> getcard() -> obj_id == obj_id)
    {
        optr = t_objects;
        do
        {
            MCControl *foundobj = NULL;
            Chunk_term ttype = optr->getref()->gettype();
            
            // MW-2011-08-08: [[ Groups ]] Use 'isbackground()' rather than !F_GROUP_ONLY.
            if (p_parent_type == CT_UNDEFINED
                || (p_object_type == CT_GROUP && ttype == CT_GROUP)
                || (p_parent_type != CT_BACKGROUND && ttype != CT_GROUP)
                || (ttype == CT_GROUP && p_parent_type == CT_BACKGROUND) == static_cast<MCGroup *>(optr->getref())->isbackground())
                foundobj = optr->getref()->findid(p_object_type, p_id, True);
            if (foundobj != NULL)
            {
                // MW-2012-10-10: [[ IdCache ]] Cache the object by id.
                t_stack -> cacheobjectbyid(foundobj);
                return foundobj;
            }
            optr = optr->next();
        }
        while (optr != t_objects);
    }

    return NULL;
}

MCControl *MCCard::getchildbyname(MCNameRef p_name, Chunk_term p_object_type, Chunk_term p_parent_type)
{
    if (p_object_type <= CT_CARD)
        return nil;
    
	// MM-2012-12-02: [[ Bug ]] Make sure we clean the object list before checking if null.
	if (!opened)
		clean();
	
	MCObjptr *optr = objptrs;
	if (optr == nil)
		return nil;
	
	if (p_object_type != CT_LAYER && p_object_type != CT_MENU && p_parent_type == CT_UNDEFINED
        && getstack()->hcaddress())
		p_parent_type = p_object_type == CT_FIELD ? CT_BACKGROUND : CT_CARD;
    
    uint2 t_num = 0;
    if (MCU_stoui2(MCNameGetString(p_name), t_num))
    {
        if (t_num < 1)
            return nil;
        t_num--;
        
        return getnumberedchild(t_num + 1, p_object_type, p_parent_type);
    }
    
    do
    {
        MCControl *foundobj = nil;
        Chunk_term ttype = optr->getref()->gettype();
        
        // MW-2011-08-08: [[ Groups ]] Use 'isbackground()' rather than !F_GROUP_ONLY.
        if (p_parent_type == CT_UNDEFINED
            || (p_object_type == CT_GROUP && ttype == CT_GROUP)
            || (p_parent_type != CT_BACKGROUND && ttype != CT_GROUP)
            || (ttype == CT_GROUP && p_parent_type == CT_BACKGROUND) == static_cast<MCGroup *>(optr->getref())->isbackground())
        {
            if (!optr->getref()->getopened())
                optr->getref()->setparent(this);
            foundobj = optr->getref()->findname(p_object_type, p_name);
        }
        if (foundobj != nil)
        {
            if (foundobj->getparent()->gettype() == CT_STACK)
                foundobj->setparent(this);
            return foundobj;
        }
        optr = optr->next();
    }
    while (optr != objptrs);
    return nil;
}

Boolean MCCard::getchildid(uint4 inid)
{
	if (objptrs != NULL)
	{
		MCObjptr *optr = objptrs;
		do
		{
			if (optr->getid() == inid)
				return True;
			optr = (MCObjptr *)optr->next();
		}
		while (optr != objptrs);
	}
	return False;
}

Exec_stat MCCard::groupmessage(MCNameRef gmessage, MCCard *other)
{
	if (objptrs != NULL)
	{
		MCObjptr *optr = objptrs;
		do
		{
			// MW-2011-08-08: [[ Groups ]] Use 'getrefasgroup()' to test for groupness.
			MCGroup *t_group;
			t_group = optr -> getrefasgroup();
			// MW-2011-08-08: [[ Groups ]] Use 'isbackground()' rather than !F_GROUP_ONLY.
			if (t_group != nil && t_group -> isbackground() && (other == NULL || !other->getchildid(optr->getid())))
				if (message_with_args(gmessage, t_group->getid()) == ES_ERROR)
					return ES_ERROR;
			optr = optr->next();
		}
		while (optr != objptrs);
	}
	return ES_NORMAL;
}

void MCCard::installaccels(MCStack *stack)
{
	clean();
	if (objptrs != NULL)
	{
		MCObjptr *tptr = objptrs;
		do
		{
			tptr->getref()->installaccels(stack);
			tptr = tptr->next();
		}
		while (tptr != objptrs);
		if (!opened)
			clear();
	}
}

void MCCard::removeaccels(MCStack *stack)
{
	clean();
	if (objptrs != NULL)
	{
		MCObjptr *tptr = objptrs;
		do
		{
			tptr->getref()->removeaccels(stack);
			tptr = tptr->next();
		}
		while (tptr != objptrs);
		if (!opened)
			clear();
	}
}

void MCCard::resize(uint2 width, uint2 height)
{
	rect.x = rect.y = 0;
	rect.width = width;
	rect.height = height;
}

MCImage *MCCard::createimage()
{
	MCtemplateimage->setrect(rect);
	MCImage *iptr = new MCImage(*MCtemplateimage);
	getstack()->appendcontrol(iptr);
	mfocused = newcontrol(iptr, False);
	return iptr;
}

Boolean MCCard::removecontrol(MCControl *cptr, Boolean needredraw, Boolean cf)
{
	removedcontrol = NULL;
	if (objptrs == NULL)
		return False;

	MCStack *t_stack;
	t_stack = getstack();

	MCObjptr *optr = objptrs;
	MCObjptr *t_previous_optr = nil;
	do
	{
		if (optr->getref() == cptr)
		{
			if (cf)
				clearfocus(optr, NULL);
			else
				removedcontrol = optr;

			// MW-2011-08-19: [[ Layers ]] Compute the next objptr, or nil if we are at the end.
			MCObjptr *t_next_optr;
			t_next_optr = optr -> next();
			if (t_next_optr == objptrs)
				t_next_optr = nil;

			// Remove the control from the card and close it.
			optr->remove(objptrs);
			delete optr;
			if (opened)
			{
				cptr->close();
				cptr->setparent(t_stack);
			}

			// MW-2011-08-19: [[ Layers ]] Notify the stack that a layer has been removed.
			layer_removed(cptr, t_previous_optr, t_next_optr);

			return True;
		}
		t_previous_optr = optr;
		optr = optr->next();
	}
	while (optr != objptrs);

	return False;
}

void MCCard::clearfocus(MCObjptr *oldoptr, MCObjptr *newoptr)
{
	if (kfocused == oldoptr)
		kfocused = newoptr;
	if (oldkfocused == oldoptr)
		oldkfocused = newoptr;
	if (mfocused == oldoptr)
	{
		mfocused = newoptr;
		if (mgrabbed && newoptr == NULL)
			mgrabbed = False;
	}
}

void MCCard::erasefocus(MCObject *p_object)
{
	MCObjptr *optr = objptrs;
	do
	{
		if (optr->getref() == p_object)
		{
			clearfocus(optr, NULL);
			break;
		}

		optr = optr->next();
	}
	while (optr != objptrs);
}

MCObjptr *MCCard::newcontrol(MCControl *cptr, Boolean needredraw)
{
	if (opened)
	{
		cptr->setparent(this);
		cptr->open();
	}

	MCObjptr *newptr = new MCObjptr;
	newptr->setparent(this);
	newptr->setref(cptr);
	newptr->appendto(objptrs);

	// MW-2011-08-19: [[ Layers ]] Notify the stack that a layer may have ben inserted.
	layer_added(cptr, objptrs != newptr ? newptr -> prev() : nil, nil);

	return newptr;
}

void MCCard::resetid(uint4 oldid, uint4 newid)
{
	if (objptrs != NULL)
	{
		MCObjptr *tptr = objptrs;
		do
		{
			if (tptr->getid() == oldid)
			{
				tptr->setid(newid);
				return;
			}
			tptr = tptr->next();
		}
		while (tptr != objptrs);
	}
}

Boolean MCCard::checkid(uint4 controlid)
{
	if (objptrs != NULL)
	{
		MCObjptr *optr = objptrs;
		do
		{
			if (optr->getid() == controlid)
				return True;
			optr = optr->next();
		}
		while (optr != objptrs);
	}
	return False;
}

Boolean MCCard::find(MCExecContext &ctxt, Find_mode mode, MCStringRef tofind,
                     Boolean firstcard, Boolean firstword)
{
	if (flags & F_C_DONT_SEARCH)
		return False;
	
	clean();
	
	if (objptrs == NULL)
		return False;
	
	uint2 nfields;
	count(CT_FIELD, CT_UNDEFINED, NULL, nfields, False);
	uint2 i;
	for (i = 0 ; i < nfields ; i++)
	{
		MCObjptr *optr = objptrs;
		uint2 num = i;
		do
		{
			MCControl *cptr = optr->getref();
			MCField *fptr = (MCField *)cptr->findnum(CT_FIELD, num);
			if (fptr != NULL && (!firstcard || fptr == MCfoundfield))
			{
				MCObject *gptr = fptr->getparent();
				while (gptr->gettype() == CT_GROUP)
				{
					if (gptr->getflag(F_G_DONT_SEARCH))
					{
						fptr = NULL;
						break;
					}
					gptr = gptr->getparent();
				}
				firstcard = False;
				if (fptr != NULL && fptr->find(ctxt, obj_id, mode, tofind, firstword))
					return True;
				else
					break;
			}
			optr = optr->next();
		}
		while (optr != objptrs);
	}
	if (!opened)
		clear();
	return False;
}

MCObjptr *MCCard::getrefs()
{
	if (objptrs != NULL)
	{
		MCObjptr *optr = objptrs;
		do
		{
			optr->setref(optr->getref());
			optr = optr->next();
		}
		while (optr != objptrs);
	}
	return objptrs;
}

MCObjptr *MCCard::getobjptrforcontrol(MCControl *p_control)
{
	if (objptrs == nil)
		return nil;

	MCObjptr *t_ptr;
	t_ptr = objptrs;
	do
	{
		if (t_ptr -> getref() == p_control)
			return t_ptr;
		t_ptr = t_ptr -> next();
	}
	while(t_ptr != objptrs);
	
	return nil;
}

void MCCard::clean()
{
	if (objptrs == NULL || state & CS_OWN_CONTROLS)
		return;
	clear();
	MCObjptr *tptr = objptrs;
	Boolean check;
	do
	{
		check = False;
		MCControl *control = tptr->getref();
		MCObjptr *ntptr = tptr->next();
		if (control == NULL)
		{
			tptr->remove
			(objptrs);
			delete tptr;
			if (objptrs == NULL)
				break;
			check = True;
		}
		tptr = ntptr;
	}
	while (check || tptr != objptrs);
}

void MCCard::clear()
{
	if (state & CS_OWN_CONTROLS)
		return;
	MCObjptr *tptr = objptrs;
	do
	{
		tptr->clearref();
		tptr = tptr->next();
	}
	while (tptr != objptrs);
}

void MCCard::setmark(Boolean newstate)
{
	if (newstate)
		flags |= F_MARKED;
	else
		flags &= ~F_MARKED;
}

MCControl *MCCard::getkfocused()
{
	if (kfocused == NULL)
		return NULL;
	MCControl *cptr = kfocused->getref();
	while (cptr != NULL && cptr->gettype() == CT_GROUP)
	{
		MCGroup *gptr = (MCGroup *)cptr;
		cptr = gptr->getkfocused();
	}
	return cptr;
}

MCControl *MCCard::getmfocused()
{
	if (mfocused == NULL)
		return NULL;
	MCControl *cptr = mfocused->getref();
	while (cptr != NULL && cptr->gettype() == CT_GROUP)
	{
		MCGroup *gptr = (MCGroup *)cptr;
		cptr = gptr->getmfocused();
	}
	return cptr;
}

bool MCCard::selectedbutton(integer_t p_family, bool p_background, MCStringRef& r_string)
{
	Chunk_term ptype = p_background ? CT_BACKGROUND : CT_CARD;
	integer_t i = 1;
	MCButton *bptr;
	while (nil != (bptr = (MCButton *)getnumberedchild(i, CT_BUTTON, ptype)))
	{
		if (bptr->getfamily() == p_family && bptr->gethilite(obj_id))
		{
			uint2 bnum = 0;
			getcard()->count(CT_BUTTON, ptype, bptr, bnum, True);
			return MCStringFormat(r_string, p_background ? "bkgnd button %d" : "card button %d", bnum);
		}
		i++;
	}
	r_string = MCValueRetain(kMCEmptyString);
	return true;
}

void MCCard::freedefbutton(MCButton *btn)
{
	if (defbutton == btn)
		defbutton = NULL;
		
  // MW-2005-09-27: If we don't unset the odefbutton we end up with a crash periodically.
	if (odefbutton == btn)
		odefbutton = NULL;
}

MCRectangle MCCard::computecrect()
{
	MCRectangle minrect;
	MCU_set_rect(minrect, rect.width >> 1,  rect.height >> 1, 0, 0);
	if (objptrs != NULL)
	{
		MCObjptr *optr = objptrs;
		do
		{
			if (optr->getref()->isvisible())
				if (minrect.width == 0)
					minrect = optr->getref()->getrect();
				else
					minrect = MCU_union_rect(optr->getref()->getrect(), minrect);
			optr = optr->next();
		}
		while (optr != objptrs);
	}
	return minrect;
}

void MCCard::updateselection(MCControl *cptr, const MCRectangle &oldrect,
                             const MCRectangle &selrect, MCRectangle &drect)
{
	// MW-2008-01-30: [[ Bug 5749 ]] Make sure we check to see if the object is
	//   selectable - this will recurse up the object tree as necessary.
	if (!cptr -> isselectable()
	        && (!MCselectgrouped || cptr->gettype() != CT_GROUP))
		return;
	MCGroup *gptr = (MCGroup *)cptr;
	
	// MW-2008-12-04: [[ Bug ]] Make sure we honour group-local selectGrouped for
	//   select-tool drags
	if (MCselectgrouped && cptr->gettype() == CT_GROUP
	        && gptr->getcontrols() != NULL && gptr->getflag(F_VISIBLE) && !gptr->getflag(F_SELECT_GROUP))
	{
		cptr = gptr->getcontrols();
		do
		{
			updateselection(cptr, oldrect, selrect, drect);
			cptr = cptr->next();
		}
		while (cptr != gptr->getcontrols());
	}
	else
	{
		Boolean was, is;
		if (MCselectintersect)
		{
			was = cptr->maskrect(oldrect);
			is = cptr->maskrect(selrect);
		}
		else
		{
			was = MCU_rect_in_rect(cptr->getrect(), oldrect);
			is = MCU_rect_in_rect(cptr->getrect(), selrect);
		}
		if (is != was)
		{
			if (is)
				MCselected->add(cptr);
			else
				MCselected->remove(cptr);

			drect = MCU_union_rect(drect, cptr->getrect());
			
			// MM-2012-11-05: [[ Object selection started/ended message ]]
			if (!m_selecting_objects)
			{
				m_selecting_objects = true;
				message(MCM_object_selection_started);
			}
		}
	}
}

int2 MCCard::getborderwidth(void)
{
	if (!getflag(F_SHOW_BORDER))
		return 0;

	if (IsMacLF() && getstack() -> getmode() >= WM_PULLDOWN
								&& getstack() -> getmode() <= WM_CASCADE)
		return 3;

	return borderwidth;
}

void MCCard::drawcardborder(MCDC *dc, const MCRectangle &dirty)
{
	int2 bwidth;
	if (IsMacLF()
	        && getstack()->getmode() >= WM_PULLDOWN
	        && getstack()->getmode() <= WM_CASCADE)
		bwidth = 3;
	else
		bwidth = borderwidth;

	if (flags & F_SHOW_BORDER && dc -> gettype() != CONTEXT_TYPE_PRINTER
	        && (dirty.x < bwidth || dirty.y < bwidth
	            || dirty.x + dirty.width >= rect.width - bwidth
	            || dirty.y + dirty.height >= rect.height - bwidth))
	{
		dc->save();
		dc->cliprect(dirty);
		
		if (flags & F_3D)
			draw3d(dc, rect, ETCH_RAISED, borderwidth);
		else if (bwidth == 3)
		{
			rect.width--;
			rect.height--;
			drawborder(dc, rect, borderwidth);
			rect.width++;
			rect.height++;
			MCPoint p[3];
			p[0].x = p[1].x = 1;
			p[2].x = rect.width - 3;
			p[0].y = rect.height - 3;
			p[1].y = p[2].y = 1;
			dc->setforeground(dc->getwhite());
			dc->drawlines(p, 3);
			p[0].x = 2;
			p[1].x = p[2].x = rect.width - 3;
			p[0].y = p[1].y = rect.height - 3;
			p[2].y = 2;
			dc->setforeground(dc->getgray());
			dc->drawlines(p, 3);
			p[0].x = 2;
			p[1].x = p[2].x = rect.width - 1;
			p[0].y = p[1].y = rect.height - 1;
			p[2].y = 2;
			dc->setforeground(maccolors[MAC_SHADOW]);
			dc->drawlines(p, 3);
		}
		else
			drawborder(dc, rect, borderwidth);
		
		dc->restore();
	}
}


//-----------------------------------------------------------------------------
//  Redraw Management

// IM-2013-09-13: [[ RefactorGraphics ]] Factor out card background drawing to separate method
void MCCard::drawbackground(MCContext *p_context, const MCRectangle &p_dirty)
{
	if (MCcurtheme != nil && getstack() -> ismetal() && MCcurtheme -> drawmetalbackground(p_context, p_dirty, rect, parent))
		return;
	
	// IM-2013-09-13: [[ RefactorGraphics ]] [[ Bug 11175 ]] Rework card background drawing to handle transparent background patterns
	// transparent backgrounds will now draw on top of the stack background, which in turn draws on top of solid black if transparent
	MCColor color;
	MCPatternRef t_pattern = nil;
	int2 x, y;
	
	MCPatternRef t_stack_pattern = nil;
	int16_t t_stack_x, t_stack_y;
	
	Window_mode wm = getstack()->getmode();
	
	Boolean t_hilite;
	t_hilite = MClook == LF_WIN95 && (wm == WM_COMBO || wm == WM_OPTION);
	
	bool t_opaque;
	t_opaque = getforecolor(DI_BACK, False, t_hilite, color, t_pattern, x, y, p_context, this) || MCPatternIsOpaque(t_pattern);
	
	// If the card background is a pattern with transparency, then draw the stack background first
	if (!t_opaque)
	{
		t_opaque = parent->getforecolor(DI_BACK, False, t_hilite, color, t_stack_pattern, t_stack_x, t_stack_y, p_context, parent) || MCPatternIsOpaque(t_stack_pattern);
		
		// And if the stack background is a pattern with transparency, then fill with black first
		if (!t_opaque)
		{
			p_context->setforeground(p_context->getblack());
			p_context->setfillstyle(FillSolid, nil, 0, 0);
			p_context->fillrect(p_dirty);
		}
		
		if (t_stack_pattern != nil)
			p_context->setfillstyle(FillTiled, t_stack_pattern, t_stack_x, t_stack_y);
		else
		{
			p_context->setforeground(color);
			p_context->setfillstyle(FillSolid, nil, 0, 0);
		}
		
		p_context->fillrect(p_dirty);
	}
	
	if (t_pattern != nil)
		p_context->setfillstyle(FillTiled, t_pattern, x, y);
	else
	{
		p_context->setforeground(color);
		p_context->setfillstyle(FillSolid, nil, 0, 0);
	}
	
	p_context->fillrect(p_dirty);
}

// IM-2013-09-13: [[ RefactorGraphics ]] Factor out card selection rect drawing to separate method
void MCCard::drawselectionrect(MCContext *p_context)
{
	p_context->setlineatts(0, LineDoubleDash, CapButt, JoinBevel);
	p_context->setforeground(p_context->getblack());
	p_context->setbackground(p_context->getwhite());
	p_context->setdashes(0, dashlist, 2);
	p_context->drawrect(selrect);
	p_context->setlineatts(0, LineSolid, CapButt, JoinBevel);
	p_context->setbackground(MCzerocolor);
}

void MCCard::draw(MCDC *dc, const MCRectangle& dirty, bool p_isolated)
{
	bool t_draw_cardborder;
	t_draw_cardborder = true;

	// MW-2011-09-23: If we are a menuwindow, then draw a themed menu background
	//   otherwise fill a metal background, otherwise fill with background color.
	if (MCcurtheme != nil && getstack() -> menuwindow &&
		MCcurtheme -> drawmenubackground(dc, dirty, getrect(), true))
		t_draw_cardborder = false;
	else
		drawbackground(dc, dirty);

	if (objptrs != NULL)
	{
		MCObjptr *tptr = objptrs;
		do
		{
			tptr->getref()->redraw(dc, dirty);
			tptr = tptr->next();
		}
		while (tptr != objptrs);
	}

	dc -> setopacity(255);
	dc -> setfunction(GXcopy);

	if (t_draw_cardborder)
		drawcardborder(dc, dirty);
	
	if (getstate(CS_SIZE))
		drawselectionrect(dc);
}

///////////////////////////////////////////////////////////////////////////////
//
//  SAVING AND LOADING
//

IO_stat MCCard::extendedload(MCObjectInputStream& p_stream, uint32_t p_version, uint4 p_length)
{
	return defaultextendedload(p_stream, p_version, p_length);
}

IO_stat MCCard::extendedsave(MCObjectOutputStream& p_stream, uint4 p_part)
{
	return defaultextendedsave(p_stream, p_part);
}

IO_stat MCCard::load(IO_handle stream, uint32_t version)
{
	IO_stat stat;

	if ((stat = MCObject::load(stream, version)) != IO_NORMAL)
		return stat;

//---- 2.7+:
//  . F_OPAQUE is now valid - default true
//  . ink is now valid - default GXcopy
	if (version < 2700)
	{
		flags |= F_OPAQUE;
		ink = GXcopy;
	}
//---- 2.7+

	rect.y = 0; // in case saved on mac with editMenus false
	if ((stat = loadpropsets(stream, version)) != IO_NORMAL)
		return stat;
	while (True)
	{
		uint1 type;
		if ((stat = IO_read_uint1(&type, stream)) != IO_NORMAL)
			return stat;
		if (type == OT_PTR)
		{
			MCObjptr *newptr = new MCObjptr;
			if ((stat = newptr->load(stream)) != IO_NORMAL)
			{
				delete newptr;
				return stat;
			}
			newptr->setparent(this);
			newptr->appendto(objptrs);
		}
		else
		{
			MCS_seek_cur(stream, -1);
			break;
		}
	}
	return IO_NORMAL;
}

IO_stat MCCard::loadobjects(IO_handle stream, uint32_t version)
{
	IO_stat stat = IO_NORMAL;
	
	if (objptrs != NULL)
	{
		MCObjptr *t_objptr;
		t_objptr = objptrs;
		do
		{
			uint1 t_object_type;
			if ((stat = IO_read_uint1(&t_object_type, stream)) != IO_NORMAL)
				return stat;

			MCControl *t_control;
			switch(t_object_type)
			{
			case OT_GROUP:
				t_control = new MCGroup;
			break;
			case OT_BUTTON:
				t_control = new MCButton;
			break;
			case OT_FIELD:
				t_control = new MCField;
			break;
			case OT_IMAGE:
				t_control = new MCImage;
			break;
			case OT_SCROLLBAR:
				t_control = new MCScrollbar;
			break;
			case OT_GRAPHIC:
				t_control = new MCGraphic;
			break;
			case OT_PLAYER:
				t_control = new MCPlayer;
			break;
			case OT_MCEPS:
				t_control = new MCEPS;
			break;
			case OT_MAGNIFY:
				t_control = new MCMagnify;
			break;
			case OT_COLORS:
				t_control = new MCColors;
			break;
			default:
				return IO_ERROR;
			break;
			}

			if ((stat = t_control -> load(stream, version)) != IO_NORMAL)
			{
				delete t_control;
				return stat;
			}

			t_objptr -> setref(t_control);

			t_objptr = t_objptr -> next();
		}
		while(t_objptr != objptrs);
	}

	return stat;
}

IO_stat MCCard::save(IO_handle stream, uint4 p_part, bool p_force_ext)
{
	IO_stat stat;

	if ((stat = IO_write_uint1(OT_CARD, stream)) != IO_NORMAL)
		return stat;

	uint4 t_old_flags;
	uint1 t_old_ink;
//---- 2.7+: 
//  . F_OPAQUE valid - must be true in older versions
//  . ink valid - must be GXcopy in older versions
	if (MCstackfileversion < 2700)
	{
		t_old_flags = flags;
		t_old_ink = GXcopy;
		flags |= F_OPAQUE;
	}
//---- 2.7+

	if ((stat = MCObject::save(stream, p_part, p_force_ext)) != IO_NORMAL)
		return stat;

//---- 2.7+
	if (MCstackfileversion < 2700)
	{
		flags = t_old_flags;
		ink = t_old_ink;
	}
//---- 2.7+

	if ((stat = savepropsets(stream)) != IO_NORMAL)
		return stat;
	if (objptrs != NULL)
	{
		MCObjptr *tptr = objptrs;
		do
		{
			if ((stat = tptr->save(stream, p_part)) != IO_NORMAL)
				return stat;
			tptr = tptr->next();
		}
		while (tptr != objptrs);
	}
	return IO_NORMAL;
}

IO_stat MCCard::saveobjects(IO_handle p_stream, uint4 p_part)
{
	IO_stat t_stat;

	if (objptrs != NULL)
	{
		MCObjptr *t_objptr;
		t_objptr = objptrs;
		do
		{
			if ((t_stat = t_objptr -> getref() -> save(p_stream, p_part, false)) != IO_NORMAL)
				return t_stat;
			t_objptr = t_objptr -> next();
		}
		while(t_objptr != objptrs);
	}

	return IO_NORMAL;
}
// MW-2008-10-31: [[ ParentScripts ]] This method sends the appropriate messages
//   to any backgrounds and their controls on this card
Exec_stat MCCard::openbackgrounds(bool p_is_preopen, MCCard *p_other)
{
	if (objptrs != NULL)
	{
		MCObjptr *optr = objptrs;
		do
		{
			// MW-2011-08-08: [[ Groups ]] Use 'getrefasgroup()' to test for groupness.
			MCGroup *t_group;
			t_group = optr -> getrefasgroup();
			
			// MW-2009-11-01: [[ Bug 8364 ]] Background messages were being sent incorrectly due
			//   to using p_other rather than optr - Doh!
			// MW-2011-08-08: [[ Groups ]] Use 'isbackground()' rather than !F_GROUP_ONLY.
			if (t_group != nil && t_group -> isbackground() &&
				(p_other == NULL || !p_other->getchildid(t_group->getid())))
			{
				if (message_with_args(p_is_preopen ? MCM_preopen_background : MCM_open_background, t_group -> getid()) == ES_ERROR)
					return ES_ERROR;

				if (t_group -> conditionalmessage(p_is_preopen ? HH_PREOPEN_CONTROL : HH_OPEN_CONTROL, p_is_preopen ? MCM_preopen_control : MCM_open_control) == ES_ERROR)
					return ES_ERROR;

				if (t_group -> opencontrols(p_is_preopen) == ES_ERROR)
					return ES_ERROR;
			}
			optr = optr->next();
		}
		while(optr != objptrs);
	}
	return ES_NORMAL;
}

Exec_stat MCCard::closebackgrounds(MCCard *p_other)
{
	if (objptrs != NULL)
	{
		MCObjptr *optr = objptrs;
		do
		{
			// MW-2011-08-08: [[ Groups ]] Use 'getrefasgroup()' to test for groupness.
			MCGroup *t_group;
			t_group = optr -> getrefasgroup();
			
			// MW-2009-11-01: [[ Bug 8364 ]] Background messages were being sent incorrectly due
			//   to using p_other rather than optr - Doh!
			// MW-2011-08-08: [[ Groups ]] Use 'isbackground()' rather than !F_GROUP_ONLY.
			if (t_group != nil && t_group -> isbackground() &&
				(p_other == NULL || !p_other->getchildid(t_group->getid())))
			{
				if (t_group -> closecontrols() == ES_ERROR)
					return ES_ERROR;
					
				if (t_group -> conditionalmessage(HH_CLOSE_CONTROL, MCM_close_control) == ES_ERROR)
					return ES_ERROR;
					
				if (message_with_args(MCM_close_background, t_group -> getid()) == ES_ERROR)
					return ES_ERROR;
			}
			optr = optr->next();
		}
		while(optr != objptrs);
	}
	return ES_NORMAL;
}

Exec_stat MCCard::opencontrols(bool p_is_preopen)
{
	if (objptrs != NULL)
	{
		MCObjptr *optr = objptrs;
		do
		{
			// MW-2011-08-08: [[ Groups ]] Use 'getrefasgroup()' to test for groupness.
			MCGroup *t_group;
			t_group = optr -> getrefasgroup();
			
			// MW-2011-08-08: [[ Groups ]] Use '!isbackground()' rather than F_GROUP_ONLY.
			if (t_group != nil && !t_group -> isbackground())
			{
				if (t_group -> conditionalmessage(p_is_preopen ? HH_PREOPEN_CONTROL : HH_OPEN_CONTROL, p_is_preopen ? MCM_preopen_control : MCM_open_control) == ES_ERROR)
					return ES_ERROR;
					
				if (t_group  -> opencontrols(p_is_preopen) == ES_ERROR)
					return ES_ERROR;
			}		
			
			optr = optr->next();
		}
		while (optr != objptrs);
	}
	return ES_NORMAL;
}

Exec_stat MCCard::closecontrols(void)
{
	if (objptrs != NULL)
	{
		MCObjptr *optr = objptrs -> prev();
		do
		{
			// MW-2011-08-08: [[ Groups ]] Use 'getrefasgroup()' to test for groupness.
			MCGroup *t_group;
			t_group = optr -> getrefasgroup();
			
			// MW-2011-08-08: [[ Groups ]] Use '!isbackground()' rather than F_GROUP_ONLY.
			if (t_group != nil && !t_group -> isbackground())
			{
				if (t_group -> closecontrols() == ES_ERROR)
					return ES_ERROR;
				
				if (t_group -> conditionalmessage(HH_CLOSE_CONTROL, MCM_close_control) == ES_ERROR)
					return ES_ERROR;
			}
					
			optr = optr->prev();
		}
		while (optr != objptrs -> prev());
	}
	return ES_NORMAL;
}


// OK-2009-01-19: Created to ensure MCMouseControl::eval behaves the same as MCProperty::eval where the property
// is a property of the mouseControl. Will return NULL if no mouseControl exists.
MCControl *MCCard::getmousecontrol(void)
{
	if (MCmousestackptr == NULL)
		return NULL;

	MCControl *t_focused;
	t_focused = MCmousestackptr -> getcard() -> getmfocused();

	if (t_focused != NULL)
		return t_focused;

	// OK-2008-12-11: [[Bug 7259]] - If focus has just been moved from an ungrouped control
	// to a grouped one, the mouseMove message will be sent before the card has had a chance
	// to update its mfocused member. This means that MCCard::getmfocused() will return null
	// even though the mouse is over the grouped control.
	t_focused = MCControl::getfocused();
	if (t_focused != NULL && t_focused -> getcard() == MCmousestackptr -> getcard())
		return t_focused;

	return NULL;
}

MCObject *MCCard::hittest(int32_t x, int32_t y)
{
	if (objptrs != nil)
	{
		MCObjptr *tptr = objptrs->prev();
		do
		{
			MCObject *t_object;
			t_object = tptr -> getref() -> hittest(x, y);
			if (t_object != nil)
				return t_object;
			
			tptr = tptr -> prev();
		}
		while(tptr != objptrs -> prev());
	}

	return this;
}

// MW-2011-09-20: [[ Collision ]] The card's shape is its rect.
bool MCCard::lockshape(MCObjectShape& r_shape)
{
	r_shape . type = kMCObjectShapeRectangle;
	
	// Object shapes are in card-relative co-ords.
	r_shape . bounds = getrect();
	r_shape . rectangle = r_shape . bounds;
	
	return true;
}

void MCCard::unlockshape(MCObjectShape& p_shape)
{
}

// MW-2012-02-14: [[ FontRefs ]] Update the card's font and then (if necessary) recurse
//   through all controls to do the same.
bool MCCard::recomputefonts(MCFontRef p_parent_font)
{
	// First update the font referenced by the card object. If this doesn't change
	// then none of the card's children will have either.
	if (!MCObject::recomputefonts(p_parent_font))
		return false;

	// Now iterate through all objects on the card, keeping track of whether any
	// children's fonts changed.
	bool t_changed;
	t_changed = false;

	if (objptrs != NULL)
	{
		MCObjptr *t_objptr;
		t_objptr = objptrs;
		do
		{
			if (t_objptr -> getref() -> recomputefonts(m_font))
				t_changed = true;
			t_objptr = t_objptr -> next();
		}
		while (t_objptr != objptrs);
	}

	// Return whether anything changed (the card's font has no effect other than
	// to be provided to children).
	return t_changed;
}<|MERGE_RESOLUTION|>--- conflicted
+++ resolved
@@ -67,7 +67,6 @@
 int2 MCCard::starty;
 MCObjptr *MCCard::removedcontrol;
 
-<<<<<<< HEAD
 #ifdef _MAC_DESKTOP
 extern bool MCosxmenupoppedup;
 #endif
@@ -153,8 +152,6 @@
 
 ////////////////////////////////////////////////////////////////////////////////
 
-=======
->>>>>>> 974cd9d8
 MCCard::MCCard()
 {
 	objptrs = NULL;
@@ -687,14 +684,7 @@
 		if (!mfocused->getref()->mdown(which)
 		        && getstack()->gettool(this) == T_BROWSE)
 		{
-<<<<<<< HEAD
-#ifdef _MACOSX
-			if (!MCosxmenupoppedup)
-#endif
-				message_with_valueref_args(MCM_mouse_down, MCSTR("1"));
-=======
-				message_with_args(MCM_mouse_down, "1");
->>>>>>> 974cd9d8
+            message_with_valueref_args(MCM_mouse_down, MCSTR("1"));
 		}
 		if (!(MCbuttonstate & (0x1L << (which - 1))))
 		{
