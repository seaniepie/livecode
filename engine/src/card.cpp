/* Copyright (C) 2003-2013 Runtime Revolution Ltd.

This file is part of LiveCode.

LiveCode is free software; you can redistribute it and/or modify it under
the terms of the GNU General Public License v3 as published by the Free
Software Foundation.

LiveCode is distributed in the hope that it will be useful, but WITHOUT ANY
WARRANTY; without even the implied warranty of MERCHANTABILITY or
FITNESS FOR A PARTICULAR PURPOSE.  See the GNU General Public License
for more details.

You should have received a copy of the GNU General Public License
along with LiveCode.  If not see <http://www.gnu.org/licenses/>.  */

#include "prefix.h"

#include "globdefs.h"
#include "filedefs.h"
#include "objdefs.h"
#include "parsedef.h"
#include "mcio.h"

#include "execpt.h"
#include "util.h"
#include "stack.h"
#include "tooltip.h"
#include "card.h"
#include "cdata.h"
#include "objptr.h"
#include "sellst.h"
#include "stacklst.h"
#include "undolst.h"
#include "group.h"
#include "button.h"
#include "graphic.h"
#include "scrolbar.h"
#include "player.h"
#include "image.h"
#include "field.h"
#include "vclip.h"
#include "hndlrlst.h"
#include "handler.h"
#include "mcerror.h"
#include "debug.h"
#include "dispatch.h"
#include "field.h"
#include "scrolbar.h"
#include "graphic.h"
#include "player.h"
#include "eps.h"
#include "magnify.h"
#include "aclip.h"
#include "cpalette.h"
#include "vclip.h"
#include "redraw.h"

#include "globals.h"
#include "mctheme.h"
#include "context.h"

MCRectangle MCCard::selrect;
int2 MCCard::startx;
int2 MCCard::starty;
MCObjptr *MCCard::removedcontrol;

MCCard::MCCard()
{
	objptrs = NULL;
	flags &= ~F_SHOW_BORDER;
	savedata = NULL;
	mfocused = kfocused = oldkfocused = NULL;
	defbutton = odefbutton = NULL;

	// MW-2011-09-23: [[ TileCache ]] Make sure the card layer ids are zero.
	m_bg_layer_id = 0;
	m_fg_layer_id = 0;

	// MM-2012-11-05: [[ Object selection started/ended message ]]
	m_selecting_objects = false;
}

MCCard::MCCard(const MCCard &cref) : MCObject(cref)
{
	objptrs = NULL;
	if (cref.objptrs != NULL)
	{
		MCObjptr *tptr = cref.objptrs;
		do
		{
			MCObjptr *newoptr = new MCObjptr;
			newoptr->setparent(this);
			newoptr->setid(tptr->getid());
			newoptr->appendto(objptrs);
			tptr = (MCObjptr *)tptr->next();
		}
		while (tptr != cref.objptrs);
	}
	savedata = NULL;
	mfocused = kfocused = oldkfocused = NULL;
	defbutton = odefbutton = NULL;

	// MW-2011-09-23: [[ TileCache ]] Make sure the card layer ids are zero.
	m_bg_layer_id = 0;
	m_fg_layer_id = 0;
	
	// MM-2012-11-05: [[ Object selection started/ended message ]]
	m_selecting_objects = false;
}

MCCard::~MCCard()
{
	while (opened)
		close();
	while (objptrs != NULL)
	{
		if (state & CS_OWN_CONTROLS)
		{
			MCControl *cptr = objptrs->getref();
			// MW-2011-08-09: [[ Groups ]] We mustn't delete a shared group even
			//   if the card owns the controls.
			if (cptr->gettype() != CT_GROUP || !static_cast<MCGroup *>(cptr)->isshared())
				delete cptr;
		}
		MCObjptr *optr = objptrs->remove(objptrs);
		delete optr;
	}
	while (savedata != NULL)
	{
		MCDLlist *optr = savedata->remove(savedata);
		delete optr;
	}
}

Chunk_term MCCard::gettype() const
{
	return CT_CARD;
}

const char *MCCard::gettypestring()
{
	return MCcardstring;
}

bool MCCard::visit(MCVisitStyle p_style, uint32_t p_part, MCObjectVisitor *p_visitor)
{
	bool t_continue;
	t_continue = true;

	// If the card doesn't match the part number, we do nothing.
	if (p_part != 0 && getid() != p_part)
		return true;

	if (p_style == VISIT_STYLE_DEPTH_LAST)
		t_continue = p_visitor -> OnCard(this);

	if (t_continue && objptrs != NULL)
	{
		MCObjptr *t_objptr;
		t_objptr = objptrs;
		do
		{
			t_continue = t_objptr -> visit(p_style, p_part, p_visitor);
			t_objptr = t_objptr -> next();
		}
		while(t_continue && t_objptr != objptrs);
	}

	if (t_continue && p_style == VISIT_STYLE_DEPTH_FIRST)
		t_continue = p_visitor -> OnCard(this);

	return t_continue;
}

void MCCard::open()
{
	clean();
	MCObject::open();
	if (objptrs != NULL)
	{
		MCObjptr *tptr = objptrs;
		do
		{
			MCControl *control = tptr->getref();
			control->setparent(this);
			control->open();
			
			// MW-2013-03-21: [[ Bug ]] If we are opening a shared group for
			//   the second time it means we are switching between cards sharing
			//   it. Therefore, we make sure we recompute fonts and recompute it
			//   (This ensures correct inherited fonts and such are used).
			if (control -> gettype() == CT_GROUP &&
				static_cast<MCGroup *>(control) -> isshared() &&
				control -> getopened() > 1)
				if (control -> recomputefonts(m_font))
					control -> recompute();
			
			tptr = tptr->next();
		}
		while (tptr != objptrs);
	}
	odefbutton = defbutton;
	mgrabbed = False;
	mfocused = kfocused = oldkfocused = NULL;
}

void MCCard::close()
{
	if (!opened)
		return;
	if (getstack()->getmode() <= WM_SHEET)
		kunfocus();
	MCObject::close();
	if (objptrs != NULL)
	{
		MCObjptr *tptr = objptrs;
		do
		{
			tptr->getref()->close();
			tptr = tptr->next();
		}
		while (tptr != objptrs);
		clear();
	}
	defbutton = odefbutton = NULL;
	MCtooltip->clearmatch(this);
}

void MCCard::kfocus()
{
	if (oldkfocused != NULL && kfocused == NULL)
	{
		kfocused = oldkfocused;
		kfocused->getref()->kfocus();
		MCscreen -> controlgainedfocus(getstack(), kfocused -> getid());
	}
	if (kfocused == NULL)
		kfocusnext(True);
}

Boolean MCCard::kfocusnext(Boolean top)
{
	if (!opened)
		return False;
	if (objptrs == NULL)
	{
		kfocused = oldkfocused = NULL;
		return False;
	}
	MCObjptr *startptr;
	if (kfocused == NULL || top)
		startptr = objptrs;
	else
		startptr = kfocused;
	Boolean done = False;
	defbutton = NULL;
	MCObjptr *tptr = startptr;
	do
	{
		if (tptr->getref()->kfocusnext(top))
		{
			if (kfocused != tptr)
			{
				oldkfocused = kfocused;
				kfocused = NULL;
				if (oldkfocused != NULL)
				{
					if (oldkfocused->getref() == MCactivefield
					        && !MCactivefield->getflag(F_LIST_BEHAVIOR))
						MCactivefield->unselect(False, True);
					oldkfocused->getref()->kunfocus();
					MCscreen -> controllostfocus(getstack(), oldkfocused -> getid());
					if (oldkfocused == NULL)
						return False;
				}
				if (kfocused == NULL)
					kfocused = tptr;
			}
            // MW-2014-07-29: [[ Bug 13001 ]] Sync the view focus before the engine state
            //   (otherwise the engine state can change due to script).
			MCscreen -> controlgainedfocus(getstack(), kfocused -> getid());
			kfocused->getref()->kfocus();
			done = True;
			break;
		}
		tptr = tptr->next();
	}
	while (tptr != startptr);
	if (!done && kfocused != NULL)
		done = kfocused->getref()->kfocusnext(True);
	if (done && odefbutton != NULL && defbutton != odefbutton)
		odefbutton->setdefault(defbutton == NULL);
	if (!done)
		message(MCM_focus_in);
	return True;
}

Boolean MCCard::kfocusprev(Boolean bottom)
{
	if (!opened)
		return False;
	if (objptrs == NULL)
	{
		kfocused = oldkfocused = NULL;
		return False;
	}
	MCObjptr *startptr;
	if (kfocused == NULL || bottom)
		startptr = objptrs->prev();
	else
		startptr = kfocused;
	Boolean done = False;
	defbutton = NULL;
	MCObjptr *tptr = startptr;
	do
	{
		if (tptr->getref()->kfocusprev(bottom))
		{
			if (kfocused != tptr)
			{
				oldkfocused = kfocused;
				kfocused = NULL;
				if (oldkfocused != NULL)
				{
					if (oldkfocused->getref() == MCactivefield
					        && !MCactivefield->getflag(F_LIST_BEHAVIOR))
						MCactivefield->unselect(False, True);
					oldkfocused->getref()->kunfocus();
					MCscreen -> controllostfocus(getstack(), oldkfocused -> getid());
					if (oldkfocused == NULL)
						return False;
				}
				if (kfocused == NULL)
					kfocused = tptr;
			}
            // MW-2014-07-29: [[ Bug 13001 ]] Sync the view focus before the engine state
            //   (otherwise the engine state can change due to script).
			MCscreen -> controlgainedfocus(getstack(), kfocused -> getid());
			kfocused->getref()->kfocus();
			done = True;
			break;
		}
		tptr = tptr->prev();
	}
	while (tptr != startptr);
	if (!done && kfocused != NULL)
		done = kfocused->getref()->kfocusprev(True);
	if (done && odefbutton != NULL && defbutton != odefbutton)
		odefbutton->setdefault(defbutton == NULL);
	return True;
}

void MCCard::kunfocus()
{
	if (kfocused != NULL)
	{
		oldkfocused = kfocused;
		kfocused = NULL;
		oldkfocused->getref()->kunfocus();
        // PM-2014-04-03: [[Bug 12056]] Make sure oldkfocused is not NULL, or else IDE crashes
        if (oldkfocused != NULL)
            MCscreen -> controllostfocus(getstack(), oldkfocused -> getid());
	}
	else
	{
		message(MCM_focus_out);
		oldkfocused = NULL;
	}
}

Boolean MCCard::kdown(const char *string, KeySym key)
{
	MCtooltip->closetip();
	if (kfocused != NULL && getstack()->gettool(this) == T_BROWSE)
		return kfocused->getref()->kdown(string, key);
	if (MCObject::kdown(string, key))
		return True;
	return False;
}

Boolean MCCard::kup(const char *string, KeySym key)
{
	if (kfocused != NULL && getstack()->gettool(this) == T_BROWSE)
		return kfocused->getref()->kup(string, key);
	return MCObject::kup(string, key);
}

void MCCard::mdrag(void)
{
	if (!mgrabbed)
		return;

	if (getstack() -> gettool(this) != T_BROWSE)
		return;

	if (mfocused != NULL)
	{
		mfocused -> getref() -> mdrag();
		//MCdragtargetptr = mfocused -> getref();
	}
	else
	{
		message(MCM_drag_start);
		MCdragtargetptr = this;
	}
}

Boolean MCCard::mfocus(int2 x, int2 y)
{
	if (state & CS_MENU_ATTACHED)
		return MCObject::mfocus(x, y);
	if (!mgrabbed)
		MCtooltip->mousemove(x, y, this);
	if (mgrabbed || MCU_point_in_rect(rect, x, y))
		state |= CS_INSIDE;
	else
		state &= ~CS_INSIDE;

	if (objptrs == NULL)
	{
		// MW-2007-10-29: [[ Bug 3726 ]] dragMove is not sent to a card during
		//   a drag-drop operation.
		if (MCdispatcher -> isdragtarget())
			message_with_args(MCM_drag_move, x, y);
		else
			message_with_args(MCM_mouse_move, x, y);
		mfocused = NULL; 
		return False;
	}
	if (mfocused == NULL || !(mgrabbed && mfocused->getref()->mfocus(x, y)))
	{
		if (mfocused == NULL && mgrabbed)
		{
			if (state & CS_SIZE)
			{
				MCRedrawLockScreen();
				
				MCRectangle oldrect = selrect;
				selrect = MCU_compute_rect(startx, starty, x, y);
				MCRectangle drect = MCU_union_rect(oldrect, selrect);
				if (objptrs != NULL)
				{
					MCObjptr *optr = objptrs;
					do
					{
						MCControl *cptr = optr->getref();
						updateselection(cptr, oldrect, selrect, drect);
						optr = optr->next();

					}
					while (optr != objptrs);
				}
				
				MCRedrawUnlockScreen();

				// MW-2011-08-19: [[ Layers ]] Ensure the selection rect is updated.
				layer_selectedrectchanged(oldrect, selrect);
			}
			message_with_args(MCM_mouse_move, x, y);
			return True;
		}
		if (mgrabbed)
			mfocused->getref()->mfocus(x, y);
		mgrabbed = False;
		MCObjptr *tptr = objptrs->prev();
		Boolean freed;
		do
		{
			MCObject *t_tptr_object;
			t_tptr_object = tptr -> getref();
			
			freed = False;
			
			if (t_tptr_object->mfocus(x, y))
			{
				// MW-2010-10-28: If mfocus calls relayer, then the objptrs can get changed.
				//   Reloop to find the correct one.
				MCObjptr *tptr = objptrs -> prev();
				while(tptr -> getref() != t_tptr_object)
					tptr = tptr -> prev();
				
				Boolean newfocused = tptr != mfocused;
				if (newfocused && mfocused != NULL)
				{
					MCControl *oldfocused = mfocused->getref();
					mfocused = tptr;
					oldfocused->munfocus();
				}
				else
					mfocused = tptr;

				if (newfocused && mfocused != NULL && mfocused -> getref() -> gettype() != CT_GROUP)
				{
					mfocused->getref()->enter();
					
					// MW-2007-10-31: mouseMove sent before mouseEnter - make sure we send an mouseMove
					//   It is possible for mfocused to become NULL if its deleted in mouseEnter so
					//   we check first.
					if (mfocused != NULL)
						mfocused->getref()->mfocus(x, y);
				}

				return True;
			}
			if (tptr == mfocused)
			{
				// MW-2012-02-22: [[ Bug 10018 ]] Previously, if a group was hidden and it had
				//   mouse focus, then it wouldn't unmfocus as there was an explicit check to
				//   stop this (for groups) here.
				// MW-2012-03-13: [[ Bug 10074 ]] Invoke the control's munfocus() method for groups
				//   if the group has an mfocused control.
				if (mfocused -> getref() -> gettype() != CT_GROUP || static_cast<MCGroup *>(mfocused -> getref()) -> getmfocused() != nil)
				{
					MCControl *oldfocused = mfocused->getref();
					mfocused = NULL;
					oldfocused->munfocus();
				}
				else
				{
					static_cast<MCGroup *>(mfocused -> getref()) -> clearmfocus();
					mfocused = nil;
				}
				freed = True;
				tptr = objptrs->prev();
			}
			else
				tptr = tptr->prev();
		}
		while (freed || tptr != objptrs->prev());
		MCtooltip->settip(NULL);
		// MW-2007-07-09: [[ Bug 3726 ]] dragMove is not sent to a card during
		//   a drag-drop operation.
		if (MCdispatcher -> isdragtarget())
			message_with_args(MCM_drag_move, x, y);
		else
			message_with_args(MCM_mouse_move, x, y);
		return False;
	}
	else
		return True;
}

void MCCard::mfocustake(MCControl *target)
{
	MCObjptr *newmfocused = objptrs;
	do
	{
		if (newmfocused->getref() == target)
		{
			if (newmfocused != mfocused)
			{
				munfocus();
				mfocused = newmfocused;
			}
			mfocused->getref()->mfocus(MCmousex, MCmousey);
			return;
		}
		newmfocused = newmfocused->next();
	}
	while (newmfocused != objptrs);
	munfocus();
}

void MCCard::munfocus()
{
	MCtooltip->settip(NULL);
	state &= ~CS_INSIDE;
	if (mfocused != NULL && !mgrabbed)
	{
		MCControl *oldfocused = mfocused->getref();
		mfocused = NULL;
		oldfocused->munfocus();
	}
	else
	{
		if (MCdispatcher -> isdragtarget())
			message(MCM_drag_leave);
		else
			message(MCM_mouse_leave);
	}
}

Boolean MCCard::mdown(uint2 which)
{
	if (state & CS_MENU_ATTACHED)
		return MCObject::mdown(which);
	MCtooltip->closetip();
	MCControl *cptr = NULL;

	MCclickfield = NULL;
	mgrabbed = True;
	if (mfocused != NULL)
	{
		MCControl *oldfocused = mfocused->getref();
        
        // AL-2013-01-14: [[ Bug 11343 ]] Add timer if the object handles mouseStillDown in the behavior chain.
<<<<<<< HEAD
        if (oldfocused -> handlesmessage(MCM_mouse_still_down))
            MCscreen->addtimer(oldfocused, MCM_idle, MCidleRate);

=======
        // MW-2014-07-29: [[ Bug 13010 ]] Make sure we use the deepest mfocused child.
        MCControl *t_child_oldfocused = getmfocused();
        if (t_child_oldfocused != NULL &&
            t_child_oldfocused -> handlesmessage(MCM_mouse_still_down))
            MCscreen->addtimer(t_child_oldfocused, MCM_idle, MCidleRate);
        
		// MW-2007-12-11: [[ Bug 5670 ]] Reset our notification var so we can check it after
#ifdef _MACOSX
		MCosxmenupoppedup = false;
#endif
>>>>>>> f0411ccb
		if (!mfocused->getref()->mdown(which)
		        && getstack()->gettool(this) == T_BROWSE)
		{
				message_with_args(MCM_mouse_down, "1");
		}
		if (!(MCbuttonstate & (0x1L << (which - 1))))
		{
			Boolean oldstate = MClockmessages;
			MClockmessages = True;
			if (!mup(which, false))
				oldfocused->mup(which, false);
			MClockmessages = oldstate;
		}
		return True;
	}
	else
	{
        // AL-2013-01-14: [[ Bug 11343 ]] Add timer to the card if it handles mouseStillDown in the behavior chain.
        if (handlesmessage(MCM_mouse_still_down))
            MCscreen->addtimer(this, MCM_idle, MCidleRate);
        
		switch (which)
		{
		case Button1:
			switch (getstack()->gettool(this))
			{
			case T_BROWSE:
				// The following we do to ensure that a click on the card unfocuses any browsers
				// on OS X - what should really happen here is that the *card* should be focused
				// but things aren't currently engineered this way
				MCstacks -> ensureinputfocus(getstack() -> getwindow());
				kunfocus();
#ifdef _MOBILE
				// Make sure the IME has gone away on mobile if due to an explicit card
				// click.
				MCscreen -> closeIME();
#endif
				message_with_args(MCM_mouse_down, "1");
				if (!(MCbuttonstate & (0x1L << (which - 1))))
				{
					Boolean oldstate = MClockmessages;
					MClockmessages = True;
					mup(which, false);
					MClockmessages = oldstate;
				}
				break;
			case T_POINTER:
				// MW-2010-10-15: [[ Bug 9055 ]] Make sure the card script gets a chance to cancel selection handling
				if (message_with_args(MCM_mouse_down, "1") == ES_NORMAL && !MCexitall)
					return True;

				// MW-2010-11-24: [[ Bug 9194 ]] Make sure we reset exitall, otherwise the selectedObjectChanged message
				//   won't be sent.
				MCexitall = False;

				if (!(MCmodifierstate & MS_SHIFT))
					MCselected->clear(True);
				state |= CS_SIZE;
				startx = MCmousex;
				starty = MCmousey;
				MCU_set_rect(selrect, startx, starty, 1, 1);
				break;
			case T_HELP:
				break;
			case T_BUTTON:
				cptr = new MCButton(*MCtemplatebutton);
				break;
			case T_SCROLLBAR:
				cptr = new MCScrollbar(*MCtemplatescrollbar);
				break;
			case T_PLAYER:
				cptr = new MCPlayer(*MCtemplateplayer);
				break;
			case T_GRAPHIC:
				cptr = new MCGraphic(*MCtemplategraphic);
				break;
			case T_FIELD:
				cptr = new MCField(*MCtemplatefield);
				break;
			case T_IMAGE:
				cptr = new MCImage(*MCtemplateimage);
				break;
			case T_DROPPER:
				// IM-2013-09-23: [[ FullscreenMode ]] Get mouse loc in view coordinates
				MCStack *t_mousestack;
				MCPoint t_mouseloc;
				MCscreen->getmouseloc(t_mousestack, t_mouseloc);
				MCscreen->dropper(getw(), t_mouseloc.x, t_mouseloc.y, NULL);
				message(MCM_color_changed);
				break;
			case T_BRUSH:
			case T_BUCKET:
			case T_CURVE:
			case T_LINE:
			case T_OVAL:
			case T_PENCIL:
			case T_POLYGON:
			case T_RECTANGLE:
			case T_REGULAR_POLYGON:
			case T_ROUND_RECT:
			case T_SPRAY:
			case T_TEXT:
				{
					if (objptrs != NULL)
					{
						MCObjptr *optr = objptrs;
						do
						{
							if (optr->getref()->gettype() == CT_IMAGE)
								return False;
							optr = optr->next();
						}
						while (optr != objptrs);
					}
					MCImage *iptr = createimage();
					iptr->mfocus(MCmousex, MCmousey);
					iptr->mdown(which);
				}
				break;
			default:
				return False;
			}
			break;
		case Button2:
		case Button3:
			message_with_args(MCM_mouse_down, which);
			return False;
		}
	}
	if (cptr != NULL)
	{
		getstack()->appendcontrol(cptr);
		mfocused = newcontrol(cptr, False);
		cptr->create(MCmousex, MCmousey);
	}
	return True;
}

Boolean MCCard::mup(uint2 which, bool p_release)
{
	if (state & CS_MENU_ATTACHED)
		return MCObject::mup(which, p_release);
	if (mfocused != NULL)
	{
		mgrabbed = False;
		return mfocused->getref()->mup(which, p_release);
	}
	else
	{
		if (state & (CS_INSIDE | CS_SIZE))
		{
			switch (which)
			{
			case Button1:
				if (state & CS_SIZE)
				{
					state &= ~CS_SIZE;
					// MW-2011-08-18: // MW-2011-08-19: [[ Layers ]] Ensure the selection rect is updated.
					layer_dirtyrect(selrect);
					
					// MM-2012-11-05: [[ Object selection started/ended message ]]
					if (m_selecting_objects)
					{
						m_selecting_objects = false;
						message(MCM_object_selection_ended);
					}
				}
				switch (getstack()->gettool(this))
				{
				case T_POINTER:
				case T_BROWSE:
					// MW-2010-10-15: [[ Bug 9055 ]] Mouse message consistency improvement
                    if (p_release)
                        message_with_args(MCM_mouse_release, "1");
                    else
                        message_with_args(MCM_mouse_up, "1");
					break;
				case T_HELP:
					help();
					break;
				default:
					break;
				}
				break;
			case Button2:
			case Button3:
                // MW-2014-07-24: [[ Bug 12882 ]] Make sure we pass through correct button number.
                if (p_release)
                    message_with_args(MCM_mouse_release, which);
                else
                    message_with_args(MCM_mouse_up, which);
				break;
			}
			mgrabbed = False;
			return True;
		}
		mgrabbed = False;
	}
	return False;
}

Boolean MCCard::doubledown(uint2 which)
{
	if (mfocused != NULL)
	{
		mgrabbed = True;
		MCControl *oldfocused = mfocused->getref();
		if (!mfocused->getref()->doubledown(which)
		        && getstack()->gettool(this) == T_BROWSE)
			message_with_args(MCM_mouse_double_down, "1");
		if (!(MCbuttonstate & (0x1L << (which - 1))))
		{
			Boolean oldstate = MClockmessages;
			MClockmessages = True;
			if (!doubleup(which))
				oldfocused->doubleup(which);
			MClockmessages = oldstate;
		}
	}
	else
	{
		// MW-2010-10-15: [[ Bug 9055 ]] Don't send messages to the card, if they were sent to the control
		switch (which)
		{
		case Button1:
			switch (getstack()->gettool(this))
			{
			case T_BROWSE:
			case T_POINTER:
				message_with_args(MCM_mouse_double_down, "1");
				break;
			default:
				break;
			}
			break;
		case Button2:
		case Button3:
			message_with_args(MCM_mouse_double_down, which);
			break;
		}
	}
	return True;
}

Boolean MCCard::doubleup(uint2 which)
{
	if (mfocused != NULL)
	{
		mgrabbed = False;
		return mfocused->getref()->doubleup(which);
	}
	else
	{
		// MW-2010-10-15: [[ Bug 9055 ]] Don't send messages to the card, if they were sent to the control
		switch (which)
		{
		case Button1:
			switch (getstack()->gettool(this))
			{
			case T_BROWSE:
				message_with_args(MCM_mouse_double_up, "1");
				break;
			case T_POINTER:
				getstack()->kfocusset(NULL);
				if (MCmodifierstate & MS_MOD1)
					editscript();
				else
				{
					MCselected->replace(this);
					message_with_args(MCM_mouse_double_up, "1");
				}
				break;
			default:
				break;
			}
			break;
		case Button2:
		case Button3:
			message_with_args(MCM_mouse_double_up, which);
			break;
		}
	}
	return True;
}

void MCCard::timer(MCNameRef mptr, MCParameter *params)
{
	if (MCNameIsEqualTo(mptr, MCM_idle, kMCCompareCaseless))
	{
		if (opened)
		{
			Boolean again = False;
			Tool tool =  getstack()->gettool(this);
			if (mfocused == NULL && MCbuttonstate)
			{
				if (tool == T_BROWSE)
					if (message(MCM_mouse_still_down) == ES_ERROR)
						senderror();
					else
						again = True;
			}
			if (hashandlers & HH_IDLE)
			{
				if (tool == T_BROWSE)
					if (message(MCM_idle) == ES_ERROR)
						senderror();
					else
						again = True;
			}
			if (again)
				MCscreen->addtimer(this, MCM_idle, MCidleRate);
		}
	}
	else
		MCObject::timer(mptr, params);
}

Exec_stat MCCard::getprop(uint4 parid, Properties which, MCExecPoint& ep, Boolean effective)
{
	MCRectangle minrect;
	uint2 num;

	switch (which)
	{
#ifdef /* MCCard::getprop */ LEGACY_EXEC
	case P_NUMBER:
	case P_LAYER:
		getstack()->count(CT_CARD, CT_UNDEFINED, this, num);
		ep.setint(num);
		break;
	case P_CANT_DELETE:
		ep.setboolean(getflag(F_C_CANT_DELETE));
		break;
	case P_DONT_SEARCH:
		ep.setboolean(getflag(F_C_DONT_SEARCH));
		break;
	case P_MARKED:
		ep.setboolean(getflag(F_MARKED));
		break;
	case P_SHOW_PICT:
		ep.setboolean(True);
		break;
	case P_FORMATTED_LEFT:
		minrect = computecrect();
		ep.setint(minrect.x);
		break;
	case P_FORMATTED_TOP:
		minrect = computecrect();
		ep.setint(minrect.y);
		break;
	case P_FORMATTED_HEIGHT:
		minrect = computecrect();
		ep.setint(minrect.height);
		break;
	case P_FORMATTED_WIDTH:
		minrect = computecrect();
		ep.setint(minrect.width);
		break;
	case P_FORMATTED_RECT:
		minrect = computecrect();
		ep.setrectangle(minrect);
		break;
	case P_BACKGROUND_NAMES:
	case P_BACKGROUND_IDS:
	case P_SHARED_GROUP_NAMES:
	case P_SHARED_GROUP_IDS:
	case P_GROUP_NAMES:
	case P_GROUP_IDS:
    case P_CONTROL_NAMES:
    case P_CONTROL_IDS:
    case P_CHILD_CONTROL_NAMES:
    case P_CHILD_CONTROL_IDS:
		// MERG-2013-05-01: [[ ChildControlProps ]] Add ability to list both
		//   immediate and all descendent controls of a card.
			
        ep.clear();
		clean();
		if (objptrs != NULL)
		{
			bool t_want_background;
			t_want_background = which == P_BACKGROUND_NAMES || which == P_BACKGROUND_IDS;
			
			bool t_want_shared;
			t_want_shared = which == P_SHARED_GROUP_NAMES || which == P_SHARED_GROUP_IDS;

			MCExecPoint t_other_ep(ep);
            MCObjptr *optr = objptrs;
			uint2 i = 0;
            
            bool t_controls;
			t_controls = which == P_CHILD_CONTROL_NAMES ||  which == P_CHILD_CONTROL_IDS || which == P_CONTROL_NAMES || which == P_CONTROL_IDS;
            
            // MERG-2013-11-03: [[ ChildControlProps ]] No need to assign value to t_prop in each iteration
            Properties t_prop;
            if (which == P_BACKGROUND_NAMES || which == P_SHARED_GROUP_NAMES || which == P_GROUP_NAMES || which == P_CONTROL_NAMES || which == P_CHILD_CONTROL_NAMES)
                t_prop = P_SHORT_NAME;
            else
                t_prop = P_SHORT_ID;
            
			do
			{
				MCObject *t_object;
				t_object = optr -> getref();

				optr = optr -> next();

                if (t_object->gettype() == CT_GROUP)
                {
                    if (t_want_background && !static_cast<MCGroup *>(t_object)  -> isbackground())
                        continue;
                    
                    if (t_want_shared && !static_cast<MCGroup *>(t_object) -> isshared())
                        continue;
                }
                else if (!t_controls)
					continue;
                
				t_object->getprop(0, t_prop, t_other_ep, False);
				ep.concatmcstring(t_other_ep.getsvalue(), EC_RETURN, i++ == 0);
                
                if (t_object->gettype() == CT_GROUP && (which == P_CONTROL_IDS || which == P_CONTROL_NAMES))
                {
                    t_object->getprop(parid, which, t_other_ep, false);
                    
                    // MERG-2013-11-03: [[ ChildControlProps ]] Handle empty groups
                    if (!t_other_ep.isempty())
                        ep.concatmcstring(t_other_ep.getsvalue(), EC_RETURN, i++ == 0);
                }
			}
			while (optr != objptrs);
			
			if (!opened)
				clear();
		}
		break;
	case P_DEFAULT_BUTTON:
		if (defbutton == NULL && odefbutton == NULL)
			ep.clear();
		else
			if (defbutton != NULL)
				defbutton->getprop(0, P_LONG_ID, ep, False);
			else
				odefbutton->getprop(0, P_LONG_ID, ep, False);
		break;
	case P_VISIBLE:
	case P_INVISIBLE:
	case P_ENABLED:
	case P_DISABLED:
	case P_TRAVERSAL_ON:
	case P_SHADOW:
	case P_LOCK_LOCATION:
	case P_TOOL_TIP:
	// MW-2012-03-13: [[ UnicodeToolTip ]] Card's don't have tooltips.
	case P_UNICODE_TOOL_TIP:
		MCeerror->add(EE_OBJECT_SETNOPROP, 0, 0);
		return ES_ERROR;
#endif /* MCCard::getprop */
	default:
		return MCObject::getprop(parid, which, ep, effective);
	}
	return ES_NORMAL;
}

Exec_stat MCCard::setprop(uint4 parid, Properties which, MCExecPoint &ep, Boolean effective)
{
	Boolean dirty = False;
	uint4 newnumber;
	MCString data = ep.getsvalue();

	switch (which)
	{
#ifdef /* MCCard::setprop */ LEGACY_EXEC
	// MW-2011-09-20: [[ Bug 9741 ]] Make sure we update the card completely if
	//   any of these are set.
	case P_FORE_PIXEL:
	case P_BACK_PIXEL:
	case P_HILITE_PIXEL:
	case P_BORDER_PIXEL:
	case P_TOP_PIXEL:
	case P_BOTTOM_PIXEL:
	case P_SHADOW_PIXEL:
	case P_FOCUS_PIXEL:
	case P_FORE_COLOR:
	case P_BACK_COLOR:
	case P_HILITE_COLOR:
	case P_BORDER_COLOR:
	case P_TOP_COLOR:
	case P_BOTTOM_COLOR:
	case P_SHADOW_COLOR:
	case P_FOCUS_COLOR:
	case P_COLORS:
	case P_FORE_PATTERN:
	case P_BACK_PATTERN:
	case P_HILITE_PATTERN:
	case P_BORDER_PATTERN:
	case P_TOP_PATTERN:
	case P_BOTTOM_PATTERN:
	case P_SHADOW_PATTERN:
	case P_FOCUS_PATTERN:
	case P_TEXT_FONT:
	case P_TEXT_SIZE:
	case P_TEXT_STYLE:
	case P_TEXT_HEIGHT:
		// Try to set the property.
		if (MCObject::setprop(parid, which, ep, effective) != ES_NORMAL)
			return ES_ERROR;
		
		// Now dirty everything in the stack (inc. flush tilecache since
		// these props are inherited!).
		getstack() -> dirtyall();
		break;
			
	case P_LOCATION:
	case P_LEFT:
	case P_TOP:
	case P_RIGHT:
	case P_BOTTOM:
	case P_TOP_LEFT:
	case P_TOP_RIGHT:
	case P_BOTTOM_LEFT:
	case P_BOTTOM_RIGHT:
	case P_WIDTH:
	case P_HEIGHT:
	case P_RECTANGLE:
	case P_VISIBLE:
	case P_INVISIBLE:
	case P_ENABLED:
	case P_DISABLED:
	case P_TRAVERSAL_ON:
	case P_SHADOW:
	case P_LOCK_LOCATION:
	case P_TOOL_TIP:
	// MW-2012-03-13: [[ UnicodeToolTip ]] Cards don't have tooltips.
	case P_UNICODE_TOOL_TIP:
		MCeerror->add(EE_OBJECT_SETNOPROP, 0, 0);
		return ES_ERROR;
	case P_LAYER:
	case P_NUMBER:
		if (data == MCtopstring)
			newnumber = MAXUINT4;
		else
			if (data == MCbottomstring)
				newnumber = 1;
			else
				if (!MCU_stoui4(data, newnumber))
				{
					MCeerror->add
					(EE_OBJECT_NAN, 0, 0, data);
					return ES_ERROR;
				}
		if (parent != NULL)
			getstack()->renumber(this, newnumber);
		break;
	case P_MARKED:
		if (!MCU_matchflags(data, flags, F_MARKED, dirty))
		{
			MCeerror->add
			(EE_OBJECT_NAB, 0, 0, data);
			return ES_ERROR;
		}
		break;
	case P_SHOW_PICT:
		break;
	case P_CANT_DELETE:
		if (!MCU_matchflags(data, flags, F_C_CANT_DELETE, dirty))
		{
			MCeerror->add
			(EE_OBJECT_NAB, 0, 0, data);
			return ES_ERROR;
		}
		break;
	case P_DONT_SEARCH:
		if (!MCU_matchflags(data, flags, F_C_DONT_SEARCH, dirty))
		{
			MCeerror->add
			(EE_OBJECT_NAB, 0, 0, data);
			return ES_ERROR;
		}
		break;
#endif /* MCCard::setprop */
	default:
		return MCObject::setprop(parid, which, ep, effective);
	}
	return ES_NORMAL;
}

Boolean MCCard::del()
{
	if (parent == NULL || scriptdepth != 0 || getstack()->islocked()
	        || getstack()->isediting() || flags & F_C_CANT_DELETE)
	{
		MCeerror->add(EE_OBJECT_CANTREMOVE, 0, 0);
		return False;
	}
	clean();
	if (objptrs != NULL)
	{
		MCObjptr *optr = objptrs;
		do
		{
			if (optr->getref()->getscriptdepth() != 0)
			{
				MCeerror->add
				(EE_OBJECT_CANTREMOVE, 0, 0);
				return False;
			}
			optr = optr->next();
		}
		while (optr != objptrs);
	}
	MCselected->remove(this);
	
	// MW-2008-10-31: [[ ParentScripts ]] Make sure we close the controls
	closecontrols();
	message(MCM_close_card);
	message(MCM_delete_card);
	
	MCundos->freestate();
	state |= CS_NO_MESSAGES | CS_OWN_CONTROLS;
	getstack()->removecard(this);
	state &= ~CS_NO_MESSAGES;
	if (objptrs != NULL)
	{
		MCObjptr *optr = objptrs;
		do
		{
			// MW-2011-08-09: [[ Groups ]] Shared groups just get reparented, rather
			//   than removed from the stack since they cannot be 'owned' by the card.
			if (optr->getref()->gettype() == CT_GROUP && static_cast<MCGroup *>(optr->getref())->isshared())
			{
				// OK-2010-02-18: [[Bug 8268]] - If the group's parent is the card being deleted, reset 
				// its parent to the stack to prevent dangling reference and crash.
				if (!optr->getref()->getopened() || optr -> getref() -> getparent() == this)
					optr->getref()->setparent(getstack());
			}
			else
			{
				getstack()->removecontrol(optr->getref());
			}
			MCCdata *dptr = optr->getref()->getdata(obj_id, False);
			if (dptr != NULL)
				dptr->appendto(savedata);
			optr = optr->next();
		}
		while (optr != objptrs);
	}
	return True;
}

struct UpdateDataIdsVisitor: public MCObjectVisitor
{
	unsigned int card_id;

	UpdateDataIdsVisitor(unsigned int p_card_id)
		: card_id(p_card_id)
	{
	}

	bool OnField(MCField *p_field)
	{
		if (!p_field -> getflag(F_SHARED_TEXT))
		{
			MCCdata *t_data;
			t_data = p_field -> getcarddata(0);
			if (t_data != NULL)
				t_data -> setid(card_id);
		}

		return true;
	}

	bool OnButton(MCButton *p_button)
	{
		if (!p_button -> getflag(F_SHARED_HILITE))
		{
			MCCdata *t_data;
			t_data = p_button -> getdata(0, False);
			if (t_data != NULL)
				t_data -> setid(card_id);
		}

		return true;
	}
};

void MCCard::paste(void)
{
	if (MCdefaultstackptr -> islocked())
		return;

	obj_id = getstack() -> newid();

	// Now we have a new id, make sure we update the ids of all attached non-shared
	// data.
	UpdateDataIdsVisitor t_visitor(obj_id);
	visit(VISIT_STYLE_DEPTH_LAST, 0, &t_visitor);	

	setparent(MCdefaultstackptr);
	if (objptrs != NULL)
	{
		MCObjptr *t_objptr;
		t_objptr = objptrs;
		do
		{
			MCControl *t_control;
			t_control = t_objptr -> getref();
			t_control -> setid(MCdefaultstackptr -> newid());
			MCdefaultstackptr -> appendcontrol(t_control);
			t_objptr -> setref(t_control);
			t_objptr = t_objptr -> next();
		}
		while(t_objptr != objptrs);
	}
	MCdefaultstackptr -> appendcard(this);
}

Exec_stat MCCard::handle(Handler_type htype, MCNameRef mess, MCParameter *params, MCObject *pass_from)
{
	if (!opened)
		clean();

	Exec_stat stat;
	stat = handleself(htype, mess, params);

	// MW-2011-02-27: [[ Bug 9412 ]] Do not pass the message onto the background the message
    //   passed through before it reached the card.
	if (pass_from != nil)
	{
		if (objptrs != NULL && (stat == ES_NOT_HANDLED || stat == ES_PASS))
		{
			bool t_has_passed;
			t_has_passed = false;
			
			MCObjptr *tptr = objptrs->prev();
			do
			{
				// MW-2011-08-08: [[ Groups ]] Use 'getrefasgroup()' to test for groupness.
				MCGroup *optr = tptr->getrefasgroup();
				// MW-2011-08-08: [[ Groups ]] Use 'isbackground()' rather than !F_GROUP_ONLY.
				if (optr != pass_from && optr != nil && optr -> isbackground())
				{
					stat = optr->handle(htype, mess, params, nil);
					if (stat == ES_PASS)
						t_has_passed = true;
				}
				tptr = tptr->prev();
			}
			while (tptr != objptrs->prev() && (stat == ES_PASS || stat == ES_NOT_HANDLED));

			if (!opened)
				clear();
				
			if (t_has_passed)
				stat = ES_PASS;
		}

		if (parent != NULL && (stat == ES_PASS || stat == ES_NOT_HANDLED))
		{
			Exec_stat oldstat = stat;
			stat = parent->handle(htype, mess, params, this);
			if (oldstat == ES_PASS && stat == ES_NOT_HANDLED)
				stat = ES_PASS;
		}
	}

	if (stat == ES_ERROR && MCerrorptr == NULL)
		MCerrorptr = this;

	return stat;
}

void MCCard::recompute()
{
	if (objptrs != NULL)
	{
		MCObjptr *optr = objptrs;
		do
		{
			optr->getref()->recompute();
			optr = optr->next();
		}
		while (optr != objptrs);
	}
}

void MCCard::kfocusset(MCControl *target)
{
	if (objptrs != NULL)
	{
		MCObjptr *tkfocused = kfocused;
		if (tkfocused != NULL && tkfocused->getref() != target)
		{
			kfocused = NULL;
			tkfocused->getref()->kunfocus();
			MCscreen -> controllostfocus(getstack(), tkfocused -> getid());
		}
		if (kfocused != NULL)
			return;
		kfocused = objptrs;
		defbutton = NULL;
		do
		{
			if (kfocused->getref()->kfocusset(target))
			{
				kfocused->getref()->kfocus();
				MCscreen -> controlgainedfocus(getstack(), kfocused -> getid());

				// OK-2009-04-29: [[Bug 8013]] - Its possible that kfocus() can set kfocused to NULL if the 
				// user handles the message and does something to unfocus the object (e.g. select empty)
				// In this case we skip the kfocused->getref() check as it will crash.
				if (odefbutton != NULL && (kfocused == NULL || (kfocused->getref() != odefbutton)))
					odefbutton->setdefault(defbutton == NULL);
				return;
			}
			kfocused = kfocused->next();
		}
		while (kfocused != objptrs);
		kfocused = NULL;
	}
}

MCCard *MCCard::clone(Boolean attach, Boolean controls)
{
	clean();
	MCCard *newcptr = new MCCard(*this);
	newcptr->parent = MCdefaultstackptr;
	Boolean diffstack = getstack() != MCdefaultstackptr;

	if (controls)
	{
		if (!attach)
			newcptr->state |= CS_OWN_CONTROLS;
		if (objptrs != NULL)
		{
			newcptr->clonedata(this);
			MCObjptr *newoptr = newcptr->objptrs;
			MCObjptr *optr = objptrs;
			do
			{
				// MW-2011-08-09: [[ Groups ]] If a group is shared then it needs
				//   special handling.
				if (optr->getref()->gettype() == CT_GROUP && static_cast<MCGroup *>(optr -> getref()) -> isshared())
				{
					if (diffstack)
					{
						MCControl *newcontrol = optr->getref()->clone(False, OP_NONE, false);
						newcontrol->setid(newcptr->getstack()->newid());
						newcontrol->setparent(newcptr);
						newcptr->getstack()->appendcontrol(newcontrol);
						newoptr->setid(newcontrol->getid());
						newoptr->setref(newcontrol);
					}
				}
				else
				{
					MCControl *oldcontrol = optr->getref();
					MCControl *newcontrol = oldcontrol->clone(False, OP_NONE, false);
					if (diffstack)
						newcontrol->setparent(newcptr);
					if (attach)
					{
						if (state & CS_OWN_CONTROLS && oldcontrol->getid() != 0)
						{
							newcontrol->setid(oldcontrol->getid());
							oldcontrol->setid(0);
						}
						else
							newcontrol->setid(newcptr->getstack()->newid());
						newoptr->setid(newcontrol->getid());
						newcptr->getstack()->appendcontrol(newcontrol);
					}
					newoptr->setref(newcontrol);
				}
				newoptr = newoptr->next();
				optr = optr->next();
			}
			while (optr != objptrs);
		}
		if (attach)
		{
			if (state & CS_OWN_CONTROLS && obj_id != 0)
			{
				newcptr->obj_id = obj_id;
				obj_id = 0;
			}
			else
				newcptr->obj_id = newcptr->getstack()->newid();
			newcptr->getstack()->appendcard(newcptr);
			newcptr->state &= ~CS_OWN_CONTROLS;
			if (diffstack)
				newcptr->replacedata(getstack());
			else
				newcptr->replacedata(NULL);
		}
	}
	else if (attach)
	{
		// This is invoked when creating a new card. In this instance, we ensure
		// all backgrounds on 'this card' are auto-placed.
		MCCard *sourceptr = newcptr->getstack()->getchild(CT_THIS, MCnullmcstring, CT_CARD);
		if (sourceptr != NULL && sourceptr->objptrs != NULL)
		{
			MCObjptr *optr = sourceptr->objptrs;
			do
			{
				// MW-2011-08-09: [[ Groups ]] If a group is a background then auto
				//   place it on the new card.
				if (optr->getref()->gettype() == CT_GROUP && static_cast<MCGroup *>(optr -> getref()) -> isbackground())
				{
					MCObjptr *newoptr = new MCObjptr;
					newoptr->setparent(newcptr);
					newoptr->setid(optr->getid());
					newoptr->appendto(newcptr->objptrs);
				}
				optr = optr->next();
			}
			while (optr != sourceptr->objptrs);
		}
		newcptr->obj_id = newcptr->getstack()->newid();
		newcptr->getstack()->appendcard(newcptr);
	}
	if (objptrs != NULL && !opened)
		clear();
	return newcptr;
}

void MCCard::clonedata(MCCard *source)
{
	if (source->savedata != NULL)
	{
		MCCdata *cptr = source->savedata;
		do
		{
			MCCdata *dptr = new MCCdata(*cptr);
			dptr->appendto(savedata);
			cptr = cptr->next();
		}
		while (cptr != source->savedata);
	}
	else
	{
		if (source->objptrs != NULL)
		{
			MCObjptr *optr = source->objptrs;
			do
			{
				MCCdata *dptr = optr->getref()->getdata(source->obj_id, True);
				if (dptr != NULL)
					dptr->appendto(savedata);
				optr = optr->next();
			}
			while (optr != source->objptrs);
		}
	}
}

void MCCard::replacedata(MCStack *source)
{
	if (objptrs != NULL)
	{
		MCObjptr *optr = objptrs;
		do
		{
			optr->getref()->replacedata(savedata, obj_id);
			if (source != NULL)
				optr->getref()->resetfontindex(source);
			optr = optr->next();
		}
		while (optr != objptrs);
	}
}

MCObject *MCCard::getobjbylayer(uint32_t p_layer)
{
	// Layers below 1 and above 65535 don't exist.
	if (p_layer < 1 || p_layer > 65535)
		return nil;

	// If the card has no controls, then there is nothing to do.
	if (objptrs == nil)
		return nil;

	// Loop through to find the layer.
	MCObjptr *t_ptr;
	MCControl *t_found_obj;
	uint2 t_layer;
	t_layer = p_layer - 1;
	t_ptr = objptrs;
	do
	{
		t_found_obj = t_ptr -> getref() -> findnum(CT_LAYER, t_layer);
		if (t_found_obj != nil)
			break;
		t_ptr = t_ptr -> next();
	}
	while(t_ptr != objptrs);

	// Return the found object, if any.
	return t_found_obj;
}

void MCCard::relayercontrol(MCControl *p_source, MCControl *p_target)
{
	// If source == target then there is nothing to do.
	if (p_source == p_target)
		return;

	// Get the objptrs.
	MCObjptr *t_source_ptr, *t_target_ptr;
	t_source_ptr = getobjptrforcontrol(p_source);
	if (p_target != nil)
		t_target_ptr = getobjptrforcontrol(p_target);
	else
		t_target_ptr = nil;

	// Get the previous / next ptrs.
	MCObjptr *t_previous, *t_next;
	t_previous = t_source_ptr -> prev() != objptrs ? t_source_ptr -> prev() : nil;
	t_next = t_source_ptr -> next() != objptrs ? t_source_ptr -> next() : nil;

	// If the source control already precedes the target then we are done.
	if (t_next == t_target_ptr)
		return;

	// Otherwise, remove the layer.
	t_source_ptr -> remove(objptrs);
	layer_removed(p_source, t_previous, t_next);

	// Now, replace the layer.
	if (t_target_ptr != nil)
	{
		if (t_target_ptr != objptrs)
			t_source_ptr -> append(t_target_ptr);
		else
			t_source_ptr -> insertto(objptrs);
	}
	else
		t_source_ptr -> appendto(objptrs);
	layer_added(p_source, t_source_ptr -> prev() != objptrs ? t_source_ptr -> prev() : nil, t_source_ptr -> next() != objptrs ? t_source_ptr -> next() : nil);
}

void MCCard::relayercontrol_remove(MCControl *p_control)
{
	MCObjptr *t_control_ptr;
	t_control_ptr = getobjptrforcontrol(p_control);
	
	MCObjptr *t_previous, *t_next;
	t_previous = t_control_ptr -> prev() != objptrs ? t_control_ptr -> prev() : nil;
	t_next = t_control_ptr -> next() != objptrs ? t_control_ptr -> next() : nil;
	
	// Remove the control from the card's objptr list.
	t_control_ptr -> remove(objptrs);
	delete t_control_ptr;

	// Remove the control from the stack's list.
	getstack() -> removecontrol(p_control);

	// Mark the layer as being removed.
	layer_removed(p_control, t_previous, t_next);
}

void MCCard::relayercontrol_insert(MCControl *p_control, MCControl *p_target)
{	
	// Add the control to the card's objptr list.
	MCObjptr *t_control_ptr;
	t_control_ptr = new MCObjptr;
	t_control_ptr -> setparent(this);
	t_control_ptr -> setref(p_control);
	p_control -> setparent(this);

	// Add the control to the stack's object list.
	getstack() -> appendcontrol(p_control);

	// Compute the objptr for the target
	MCObjptr *t_target_ptr;
	if (p_target != nil)
		t_target_ptr = getobjptrforcontrol(p_target);
	else
		t_target_ptr = nil;

	// Insert the objptr.
	if (t_target_ptr != nil)
	{
		if (t_target_ptr != objptrs)
			t_control_ptr -> append(t_target_ptr);
		else
			t_control_ptr -> insertto(objptrs);
	}
	else
		t_control_ptr -> appendto(objptrs);
	layer_added(p_control, t_control_ptr -> prev() != objptrs ? t_control_ptr -> prev() : nil, t_control_ptr -> next() != objptrs ? t_control_ptr -> next() : nil);
}

Exec_stat MCCard::relayer(MCControl *optr, uint2 newlayer)
{
	if (!opened || !MCrelayergrouped && optr->getparent()->gettype() == CT_GROUP || (optr -> getparent() -> gettype() == CT_CARD && optr -> getparent() != this))
		return ES_ERROR;
	uint2 oldlayer = 0;
	if (!MCrelayergrouped)
		count(CT_LAYER, CT_UNDEFINED, optr, oldlayer, True);
	// MW-2011-08-18: [[ Redraw ]] Update to use redraw.
	MCRedrawLockScreen();
	optr->open(); // removing closes object
	MCObject *oldparent = optr->getparent();
	if (oldparent == this)
	{
		removecontrol((MCControl *)optr, False, False);
		getstack()->removecontrol(optr);
	}
	else
	{
		MCGroup *gptr = (MCGroup *)optr->getparent();
		gptr->removecontrol((MCControl *)optr, False);
	}
	MCRedrawUnlockScreen();

	MCObjptr *tptr = objptrs;
	MCControl *foundobj = NULL;
	if (newlayer > 1 && objptrs != NULL)
	{
		uint2 layer = newlayer - 2;
		do
		{
			if ((foundobj = tptr->getref()->findnum(CT_LAYER, layer)) != NULL)
				break;
			tptr = tptr->next();
		}
		while (tptr != objptrs);
	}

	if (MCrelayergrouped && foundobj != NULL
	        && (foundobj->gettype() == CT_GROUP
	            || foundobj->getparent()->gettype() == CT_GROUP))
	{
		MCGroup *gptr;
		if (foundobj->gettype() == CT_GROUP)
		{
			gptr = (MCGroup *)foundobj;
			MCControl *cptr = gptr->getcontrols();
			optr->insertto(cptr);
			gptr->setcontrols(optr);
		}
		else
		{
			gptr = (MCGroup *)foundobj->getparent();
			foundobj->append(optr);
		}
		optr->setparent(gptr);
		gptr->computeminrect(False);
	}
	else
	{
		MCObjptr *newptr = new MCObjptr;
		newptr->setparent(this);
		newptr->setref(optr);
		optr->setparent(this);
		getstack()->appendcontrol(optr);
		if (foundobj == NULL)
			if (newlayer <= 1)
				newptr->insertto(objptrs);
			else
				newptr->appendto(objptrs);
		else
		{
			Boolean g = False;
			if (!MCrelayergrouped)
			{
				while (foundobj->getparent() != this)
				{
					foundobj = (MCControl *)foundobj->getparent();
					g = True;
				}
			}
			tptr = objptrs;
			do
			{
				if (tptr->getref() == foundobj)
				{
					if (g)
					{
						uint2 tnum;
						count(CT_LAYER, CT_UNDEFINED, tptr->next()->getref(), tnum, True);
						if (tptr->next() == objptrs || newlayer < tnum)
						{
							if (tptr == objptrs)
								newptr->insertto(objptrs);
							else
								tptr->prev()->append(newptr);
							break;
						}
					}
					tptr->append(newptr);
					break;
				}
				tptr = tptr->next();
			}
			while (tptr != objptrs);
		}

		layer_added(optr, newptr -> prev() != objptrs -> prev() ? newptr -> prev() : nil, newptr -> next() != objptrs ? newptr -> next() : nil);
	}

	if (oldparent == this)
	{
		MCObjptr *newoptr = NULL;
		MCObjptr *tptr = objptrs;
		do
		{
			if (tptr->getref() == optr)
			{
				newoptr = tptr;
				break;
			}
			tptr = tptr->next();
		}
		while (tptr != objptrs);
		clearfocus(removedcontrol, newoptr);
	}
	else if (optr->getparent() != oldparent)
	{
		MCGroup *gptr = (MCGroup *)oldparent;
		gptr->clearfocus(optr);
	}

	if (getstack() == MCmousestackptr
	        && MCU_point_in_rect(optr->getrect(), MCmousex, MCmousey))
		mfocus(MCmousex, MCmousey);

	return ES_NORMAL;
}

MCCard *MCCard::findname(Chunk_term type, const MCString &inname)
{
	if (type == CT_CARD && MCU_matchname(inname, CT_CARD, getname()))
		return this;
	else
		return NULL;
}

MCCard *MCCard::findid(Chunk_term type, uint4 inid, Boolean alt)
{
	if (type == CT_CARD && (inid == obj_id || alt && inid == altid))
		return this;
	else
		return NULL;
}

Boolean MCCard::countme(uint4 groupid, Boolean marked)
{
	if (marked && !(flags & F_MARKED))
		return False;
	if (groupid == 0)
		return True;
	if (objptrs != NULL)
	{
		MCObjptr *tptr = objptrs;
		do
		{
			if (tptr->getid() == groupid)
				return True;
			tptr = tptr->next();
		}
		while (tptr != objptrs);
	}
	return False;
}

Boolean MCCard::count(Chunk_term otype, Chunk_term ptype,
                      MCObject *stop, uint2 &num, Boolean dohc)
{
	if (otype != CT_LAYER && otype != CT_MENU && ptype == CT_UNDEFINED
	        && dohc && getstack()->hcaddress())
		ptype = otype == CT_FIELD ? CT_BACKGROUND : CT_CARD;
	num = 0;
	if (!opened)
		clean();
	if (objptrs != NULL)
	{
		MCObjptr *optr = objptrs;
		do
		{
			Chunk_term ttype = optr->getref()->gettype();

			// MW-2011-08-08: [[ Groups ]] Use 'isbackground()' rather than !F_GROUP_ONLY.
			if (ptype == CT_UNDEFINED
			        || otype == CT_GROUP && ttype == CT_GROUP
			        || ptype != CT_BACKGROUND && ttype != CT_GROUP
			        || (ttype == CT_GROUP && ptype == CT_BACKGROUND) == static_cast<MCGroup *>(optr->getref())->isbackground())
				if (optr->getref()->count(otype, stop, num))
				{
					if (!opened)
						clear();
					return True;
				}
			optr = optr->next();
		}
		while (optr != objptrs);
		if (!opened)
			clear();
	}
	return False;
}

MCControl *MCCard::getchild(Chunk_term etype, const MCString &expression,
                            Chunk_term otype, Chunk_term ptype)
{
	if (otype <= CT_CARD)
		return NULL;
	
	// MM-2012-12-02: [[ Bug ]] Make sure we clean the object list before checking if null.
	if (!opened)
		clean();
	
	MCObjptr *optr = objptrs;
	if (optr == NULL)
		return NULL;
	
	if (otype != CT_LAYER && otype != CT_MENU && ptype == CT_UNDEFINED
	        && (getstack()->hcaddress()
	            || (getstack()->hcaddress() && etype == CT_ID)))
		ptype = otype == CT_FIELD ? CT_BACKGROUND : CT_CARD;

	uint2 num = 0;

	switch (etype)
	{
	case CT_FIRST:
	case CT_SECOND:
	case CT_THIRD:
	case CT_FOURTH:
	case CT_FIFTH:
	case CT_SIXTH:
	case CT_SEVENTH:
	case CT_EIGHTH:
	case CT_NINTH:
	case CT_TENTH:
		num = etype - CT_FIRST;
		break;
	case CT_LAST:
	case CT_MIDDLE:
	case CT_ANY:
		count(otype, ptype, NULL, num, True);
		switch (etype)
		{
		case CT_LAST:
			num--;
			break;
		case CT_MIDDLE:
			num >>= 1;
			break;
		case CT_ANY:
			num = MCU_any(num);
			break;
		default:
			break;
		}
		break;
	case CT_ID:
		uint4 tofindid;
		if (MCU_stoui4(expression, tofindid))
		{
			MCStack *t_stack;
			t_stack = getstack();
			
			// MW-2012-10-10: [[ IdCache ]] First check the id-cache.
			MCObject *t_object;
			t_object = t_stack -> findobjectbyid(tofindid);
			if (t_object != nil)
			{
				MCObject *t_parent;
				t_parent = t_object -> getparent();
				while(t_parent -> gettype() != CT_CARD && t_parent -> gettype() != CT_STACK)
					t_parent = t_parent -> getparent();
				if (t_parent == this)
				{
					Chunk_term ttype = optr->getref()->gettype();
					if (ptype == CT_UNDEFINED
				        || otype == CT_GROUP && ttype == CT_GROUP
				        || ptype != CT_BACKGROUND && ttype != CT_GROUP
				        || (ttype == CT_GROUP && ptype == CT_BACKGROUND) == static_cast<MCGroup *>(optr->getref())->isbackground())
					{
						if (otype == CT_LAYER && t_object -> gettype() > CT_CARD || t_object -> gettype() == otype)
							return (MCControl *)t_object;
					}
				}
			}
		
			do
			{
				MCControl *foundobj = NULL;
				Chunk_term ttype = optr->getref()->gettype();

				// MW-2011-08-08: [[ Groups ]] Use 'isbackground()' rather than !F_GROUP_ONLY.
				if (ptype == CT_UNDEFINED
				        || otype == CT_GROUP && ttype == CT_GROUP
				        || ptype != CT_BACKGROUND && ttype != CT_GROUP
				        || (ttype == CT_GROUP && ptype == CT_BACKGROUND) == static_cast<MCGroup *>(optr->getref())->isbackground())
				{
					if (!optr->getref()->getopened())
						optr->getref()->setparent(this);
					foundobj = optr->getref()->findid(otype, tofindid, True);
				}
				if (foundobj != NULL)
				{
					if (foundobj->getparent()->gettype() == CT_STACK)
						foundobj->setparent(this);

					// MW-2012-10-10: [[ IdCache ]] Put the object in the id cache.
					t_stack -> cacheobjectbyid(foundobj);

					return foundobj;
				}
				optr = optr->next();
			}
			while (optr != objptrs);

			// If we are in group editing mode, also search the controls on the
			// phantom card if the ids match.
			MCGroup *t_editing;
			t_editing = getstack() -> getediting();

			// OK-2008-10-27 : [[Bug 7355]] - Infinite loop caused by incorrect
			// assumption that getcurcard() will always be equal to this.
			MCObjptr *t_objects;
			t_objects = getstack() -> getcurcard() -> objptrs;

			if (t_editing != NULL && t_editing -> getcard() -> obj_id == obj_id)
			{
				optr = t_objects;
				do
				{
					MCControl *foundobj = NULL;
					Chunk_term ttype = optr->getref()->gettype();

					// MW-2011-08-08: [[ Groups ]] Use 'isbackground()' rather than !F_GROUP_ONLY.
					if (ptype == CT_UNDEFINED
							|| otype == CT_GROUP && ttype == CT_GROUP
							|| ptype != CT_BACKGROUND && ttype != CT_GROUP
							|| (ttype == CT_GROUP && ptype == CT_BACKGROUND) == static_cast<MCGroup *>(optr->getref())->isbackground())
						foundobj = optr->getref()->findid(otype, tofindid, True);
					if (foundobj != NULL)
					{
						// MW-2012-10-10: [[ IdCache ]] Cache the object by id.
						t_stack -> cacheobjectbyid(foundobj);
						return foundobj;
					}
					optr = optr->next();
				}
				while (optr != t_objects);
			}
		}
		return NULL;
	case CT_EXPRESSION:
		if (MCU_stoui2(expression, num))
		{
			if (num < 1)
				return NULL;
			num--;
		}
		else
		{
			do
			{
				MCControl *foundobj = NULL;
				Chunk_term ttype = optr->getref()->gettype();					
				// MW-2011-08-08: [[ Groups ]] Use 'isbackground()' rather than !F_GROUP_ONLY.
				if (ptype == CT_UNDEFINED
					|| otype == CT_GROUP && ttype == CT_GROUP
					|| ptype != CT_BACKGROUND && ttype != CT_GROUP
					|| (ttype == CT_GROUP && ptype == CT_BACKGROUND) == static_cast<MCGroup *>(optr->getref())->isbackground())
				{
					if (!optr->getref()->getopened())
						optr->getref()->setparent(this);
					foundobj = optr->getref()->findname(otype, expression);
				}
				if (foundobj != NULL)
				{
					if (foundobj->getparent()->gettype() == CT_STACK)
						foundobj->setparent(this);
					return foundobj;
				}
				optr = optr->next();
			}
			while (optr != objptrs);
			return NULL;
		}
		break;
	default:
		return NULL;
	}
	do
	{
		MCControl *foundobj = NULL;
		Chunk_term ttype = optr->getref()->gettype();
		
		// MW-2011-08-08: [[ Groups ]] Use 'isbackground()' rather than !F_GROUP_ONLY.
		if (ptype == CT_UNDEFINED
		        || otype == CT_GROUP && ttype == CT_GROUP
		        || ptype != CT_BACKGROUND && ttype != CT_GROUP
		        || (ttype == CT_GROUP && ptype == CT_BACKGROUND) == static_cast<MCGroup *>(optr->getref())->isbackground())
		{
			if (!optr->getref()->getopened())
				optr->getref()->setparent(this);
			foundobj = optr->getref()->findnum(otype, num);
		}
		if (foundobj != NULL)
		{
			if (foundobj->getparent()->gettype() == CT_STACK)
				foundobj->setparent(this);
			return foundobj;
		}
		optr = optr->next();
	}
	while (optr != objptrs);
	return NULL;
}

Boolean MCCard::getchildid(uint4 inid)
{
	if (objptrs != NULL)
	{
		MCObjptr *optr = objptrs;
		do
		{
			if (optr->getid() == inid)
				return True;
			optr = (MCObjptr *)optr->next();
		}
		while (optr != objptrs);
	}
	return False;
}

Exec_stat MCCard::groupmessage(MCNameRef gmessage, MCCard *other)
{
	if (objptrs != NULL)
	{
		MCObjptr *optr = objptrs;
		do
		{
			// MW-2011-08-08: [[ Groups ]] Use 'getrefasgroup()' to test for groupness.
			MCGroup *t_group;
			t_group = optr -> getrefasgroup();
			// MW-2011-08-08: [[ Groups ]] Use 'isbackground()' rather than !F_GROUP_ONLY.
			if (t_group != nil && t_group -> isbackground() && (other == NULL || !other->getchildid(optr->getid())))
				if (message_with_args(gmessage, t_group->getid()) == ES_ERROR)
					return ES_ERROR;
			optr = optr->next();
		}
		while (optr != objptrs);
	}
	return ES_NORMAL;
}

void MCCard::installaccels(MCStack *stack)
{
	clean();
	if (objptrs != NULL)
	{
		MCObjptr *tptr = objptrs;
		do
		{
			tptr->getref()->installaccels(stack);
			tptr = tptr->next();
		}
		while (tptr != objptrs);
		if (!opened)
			clear();
	}
}

void MCCard::removeaccels(MCStack *stack)
{
	clean();
	if (objptrs != NULL)
	{
		MCObjptr *tptr = objptrs;
		do
		{
			tptr->getref()->removeaccels(stack);
			tptr = tptr->next();
		}
		while (tptr != objptrs);
		if (!opened)
			clear();
	}
}

void MCCard::resize(uint2 width, uint2 height)
{
	rect.x = rect.y = 0;
	rect.width = width;
	rect.height = height;
}

MCImage *MCCard::createimage()
{
	MCtemplateimage->setrect(rect);
	MCImage *iptr = new MCImage(*MCtemplateimage);
	getstack()->appendcontrol(iptr);
	mfocused = newcontrol(iptr, False);
	return iptr;
}

Boolean MCCard::removecontrol(MCControl *cptr, Boolean needredraw, Boolean cf)
{
	removedcontrol = NULL;
	if (objptrs == NULL)
		return False;

	MCStack *t_stack;
	t_stack = getstack();

	MCObjptr *optr = objptrs;
	MCObjptr *t_previous_optr = nil;
	do
	{
		if (optr->getref() == cptr)
		{
			if (cf)
				clearfocus(optr, NULL);
			else
				removedcontrol = optr;

			// MW-2011-08-19: [[ Layers ]] Compute the next objptr, or nil if we are at the end.
			MCObjptr *t_next_optr;
			t_next_optr = optr -> next();
			if (t_next_optr == objptrs)
				t_next_optr = nil;

			// Remove the control from the card and close it.
			optr->remove(objptrs);
			delete optr;
			if (opened)
			{
				cptr->close();
				cptr->setparent(t_stack);
			}

			// MW-2011-08-19: [[ Layers ]] Notify the stack that a layer has been removed.
			layer_removed(cptr, t_previous_optr, t_next_optr);

			return True;
		}
		t_previous_optr = optr;
		optr = optr->next();
	}
	while (optr != objptrs);

	return False;
}

void MCCard::clearfocus(MCObjptr *oldoptr, MCObjptr *newoptr)
{
	if (kfocused == oldoptr)
		kfocused = newoptr;
	if (oldkfocused == oldoptr)
		oldkfocused = newoptr;
	if (mfocused == oldoptr)
	{
		mfocused = newoptr;
		if (mgrabbed && newoptr == NULL)
			mgrabbed = False;
	}
}

void MCCard::erasefocus(MCObject *p_object)
{
	MCObjptr *optr = objptrs;
	do
	{
		if (optr->getref() == p_object)
		{
			clearfocus(optr, NULL);
			break;
		}

		optr = optr->next();
	}
	while (optr != objptrs);
}

MCObjptr *MCCard::newcontrol(MCControl *cptr, Boolean needredraw)
{
	if (opened)
	{
		cptr->setparent(this);
		cptr->open();
	}

	MCObjptr *newptr = new MCObjptr;
	newptr->setparent(this);
	newptr->setref(cptr);
	newptr->appendto(objptrs);

	// MW-2011-08-19: [[ Layers ]] Notify the stack that a layer may have ben inserted.
	layer_added(cptr, objptrs != newptr ? newptr -> prev() : nil, nil);

	return newptr;
}

void MCCard::resetid(uint4 oldid, uint4 newid)
{
	if (objptrs != NULL)
	{
		MCObjptr *tptr = objptrs;
		do
		{
			if (tptr->getid() == oldid)
			{
				tptr->setid(newid);
				return;
			}
			tptr = tptr->next();
		}
		while (tptr != objptrs);
	}
}

Boolean MCCard::checkid(uint4 controlid)
{
	if (objptrs != NULL)
	{
		MCObjptr *optr = objptrs;
		do
		{
			if (optr->getid() == controlid)
				return True;
			optr = optr->next();
		}
		while (optr != objptrs);
	}
	return False;
}

Boolean MCCard::find(MCExecPoint &ep, Find_mode mode, const MCString &tofind,
                     Boolean firstcard, Boolean firstword)
{
	if (flags & F_C_DONT_SEARCH)
		return False;
	
	clean();
	
	if (objptrs == NULL)
		return False;
	
	uint2 nfields;
	count(CT_FIELD, CT_UNDEFINED, NULL, nfields, False);
	uint2 i;
	for (i = 0 ; i < nfields ; i++)
	{
		MCObjptr *optr = objptrs;
		uint2 num = i;
		do
		{
			MCControl *cptr = optr->getref();
			MCField *fptr = (MCField *)cptr->findnum(CT_FIELD, num);
			if (fptr != NULL && (!firstcard || fptr == MCfoundfield))
			{
				MCObject *gptr = fptr->getparent();
				while (gptr->gettype() == CT_GROUP)
				{
					if (gptr->getflag(F_G_DONT_SEARCH))
					{
						fptr = NULL;
						break;
					}
					gptr = gptr->getparent();
				}
				firstcard = False;
				if (fptr != NULL && fptr->find(ep, obj_id, mode, tofind, firstword))
					return True;
				else
					break;
			}
			optr = optr->next();
		}
		while (optr != objptrs);
	}
	if (!opened)
		clear();
	return False;
}

MCObjptr *MCCard::getrefs()
{
	if (objptrs != NULL)
	{
		MCObjptr *optr = objptrs;
		do
		{
			optr->setref(optr->getref());
			optr = optr->next();
		}
		while (optr != objptrs);
	}
	return objptrs;
}

MCObjptr *MCCard::getobjptrforcontrol(MCControl *p_control)
{
	if (objptrs == nil)
		return nil;

	MCObjptr *t_ptr;
	t_ptr = objptrs;
	do
	{
		if (t_ptr -> getref() == p_control)
			return t_ptr;
		t_ptr = t_ptr -> next();
	}
	while(t_ptr != objptrs);
	
	return nil;
}

void MCCard::clean()
{
	if (objptrs == NULL || state & CS_OWN_CONTROLS)
		return;
	clear();
	MCObjptr *tptr = objptrs;
	Boolean check;
	do
	{
		check = False;
		MCControl *control = tptr->getref();
		MCObjptr *ntptr = tptr->next();
		if (control == NULL)
		{
			tptr->remove
			(objptrs);
			delete tptr;
			if (objptrs == NULL)
				break;
			check = True;
		}
		tptr = ntptr;
	}
	while (check || tptr != objptrs);
}

void MCCard::clear()
{
	if (state & CS_OWN_CONTROLS)
		return;
	MCObjptr *tptr = objptrs;
	do
	{
		tptr->clearref();
		tptr = tptr->next();
	}
	while (tptr != objptrs);
}

void MCCard::setmark(Boolean newstate)
{
	if (newstate)
		flags |= F_MARKED;
	else
		flags &= ~F_MARKED;
}

MCControl *MCCard::getkfocused()
{
	if (kfocused == NULL)
		return NULL;
	MCControl *cptr = kfocused->getref();
	while (cptr != NULL && cptr->gettype() == CT_GROUP)
	{
		MCGroup *gptr = (MCGroup *)cptr;
		cptr = gptr->getkfocused();
	}
	return cptr;
}

MCControl *MCCard::getmfocused()
{
	if (mfocused == NULL)
		return NULL;
	MCControl *cptr = mfocused->getref();
	while (cptr != NULL && cptr->gettype() == CT_GROUP)
	{
		MCGroup *gptr = (MCGroup *)cptr;
		cptr = gptr->getmfocused();
	}
	return cptr;
}

void MCCard::selectedbutton(uint2 n, Boolean bg, MCExecPoint &ep)
{
	Chunk_term ptype = bg ? CT_BACKGROUND : CT_CARD;
	uint2 i = 1;
	ep.clear();
	while (True)
	{
		char expression[U2L];
		sprintf(expression, "%d", i++);
		MCButton *bptr = (MCButton *)getchild(CT_EXPRESSION, expression, CT_BUTTON, ptype);
		if (bptr == NULL)
			break;
		if (bptr->getfamily() == n && bptr->gethilite(obj_id))
		{
			uint2 bnum = 0;
			getcard()->count(CT_BUTTON, bg ? CT_BACKGROUND : CT_CARD, bptr, bnum, True);
			ep.setstringf(bg ? "bkgnd button %d" : "card button %d", bnum);
			break;
		}
	}
}

void MCCard::freedefbutton(MCButton *btn)
{
	if (defbutton == btn)
		defbutton = NULL;
		
  // MW-2005-09-27: If we don't unset the odefbutton we end up with a crash periodically.
	if (odefbutton == btn)
		odefbutton = NULL;
}

MCRectangle MCCard::computecrect()
{
	MCRectangle minrect;
	MCU_set_rect(minrect, rect.width >> 1,  rect.height >> 1, 0, 0);
	if (objptrs != NULL)
	{
		MCObjptr *optr = objptrs;
		do
		{
			if (optr->getref()->isvisible())
				if (minrect.width == 0)
					minrect = optr->getref()->getrect();
				else
					minrect = MCU_union_rect(optr->getref()->getrect(), minrect);
			optr = optr->next();
		}
		while (optr != objptrs);
	}
	return minrect;
}

void MCCard::updateselection(MCControl *cptr, const MCRectangle &oldrect,
                             const MCRectangle &selrect, MCRectangle &drect)
{
	// MW-2008-01-30: [[ Bug 5749 ]] Make sure we check to see if the object is
	//   selectable - this will recurse up the object tree as necessary.
	if (!cptr -> isselectable()
	        && (!MCselectgrouped || cptr->gettype() != CT_GROUP))
		return;
	MCGroup *gptr = (MCGroup *)cptr;
	
	// MW-2008-12-04: [[ Bug ]] Make sure we honour group-local selectGrouped for
	//   select-tool drags
	if (MCselectgrouped && cptr->gettype() == CT_GROUP
	        && gptr->getcontrols() != NULL && gptr->getflag(F_VISIBLE) && !gptr->getflag(F_SELECT_GROUP))
	{
		cptr = gptr->getcontrols();
		do
		{
			updateselection(cptr, oldrect, selrect, drect);
			cptr = cptr->next();
		}
		while (cptr != gptr->getcontrols());
	}
	else
	{
		Boolean was, is;
		if (MCselectintersect)
		{
			was = cptr->maskrect(oldrect);
			is = cptr->maskrect(selrect);
		}
		else
		{
			was = MCU_rect_in_rect(cptr->getrect(), oldrect);
			is = MCU_rect_in_rect(cptr->getrect(), selrect);
		}
		if (is != was)
		{
			if (is)
				MCselected->add(cptr);
			else
				MCselected->remove(cptr);

			drect = MCU_union_rect(drect, cptr->getrect());
			
			// MM-2012-11-05: [[ Object selection started/ended message ]]
			if (!m_selecting_objects)
			{
				m_selecting_objects = true;
				message(MCM_object_selection_started);
			}
		}
	}
}

int2 MCCard::getborderwidth(void)
{
	if (!getflag(F_SHOW_BORDER))
		return 0;

	if (IsMacLF() && getstack() -> getmode() >= WM_PULLDOWN
								&& getstack() -> getmode() <= WM_CASCADE)
		return 3;

	return borderwidth;
}

void MCCard::drawcardborder(MCDC *dc, const MCRectangle &dirty)
{
	int2 bwidth;
	if (IsMacLF()
	        && getstack()->getmode() >= WM_PULLDOWN
	        && getstack()->getmode() <= WM_CASCADE)
		bwidth = 3;
	else
		bwidth = borderwidth;

	if (flags & F_SHOW_BORDER && dc -> gettype() != CONTEXT_TYPE_PRINTER
	        && (dirty.x < bwidth || dirty.y < bwidth
	            || dirty.x + dirty.width >= rect.width - bwidth
	            || dirty.y + dirty.height >= rect.height - bwidth))
	{
		dc->save();
		dc->cliprect(dirty);
		
		if (flags & F_3D)
			draw3d(dc, rect, ETCH_RAISED, borderwidth);
		else if (bwidth == 3)
		{
			rect.width--;
			rect.height--;
			drawborder(dc, rect, borderwidth);
			rect.width++;
			rect.height++;
			MCPoint p[3];
			p[0].x = p[1].x = 1;
			p[2].x = rect.width - 3;
			p[0].y = rect.height - 3;
			p[1].y = p[2].y = 1;
			dc->setforeground(dc->getwhite());
			dc->drawlines(p, 3);
			p[0].x = 2;
			p[1].x = p[2].x = rect.width - 3;
			p[0].y = p[1].y = rect.height - 3;
			p[2].y = 2;
			dc->setforeground(dc->getgray());
			dc->drawlines(p, 3);
			p[0].x = 2;
			p[1].x = p[2].x = rect.width - 1;
			p[0].y = p[1].y = rect.height - 1;
			p[2].y = 2;
			dc->setforeground(maccolors[MAC_SHADOW]);
			dc->drawlines(p, 3);
		}
		else
			drawborder(dc, rect, borderwidth);
		
		dc->restore();
	}
}


//-----------------------------------------------------------------------------
//  Redraw Management

// IM-2013-09-13: [[ RefactorGraphics ]] Factor out card background drawing to separate method
void MCCard::drawbackground(MCContext *p_context, const MCRectangle &p_dirty)
{
	if (MCcurtheme != nil && getstack() -> ismetal() && MCcurtheme -> drawmetalbackground(p_context, p_dirty, rect, parent))
		return;
	
	// IM-2013-09-13: [[ RefactorGraphics ]] [[ Bug 11175 ]] Rework card background drawing to handle transparent background patterns
	// transparent backgrounds will now draw on top of the stack background, which in turn draws on top of solid black if transparent
	MCColor color;
	MCPatternRef t_pattern = nil;
	int2 x, y;
	
	MCPatternRef t_stack_pattern = nil;
	int16_t t_stack_x, t_stack_y;
	
	Window_mode wm = getstack()->getmode();
	
	Boolean t_hilite;
	t_hilite = MClook == LF_WIN95 && (wm == WM_COMBO || wm == WM_OPTION);
	
	bool t_opaque;
	t_opaque = getforecolor(DI_BACK, False, t_hilite, color, t_pattern, x, y, p_context, this) || MCPatternIsOpaque(t_pattern);
	
	// If the card background is a pattern with transparency, then draw the stack background first
	if (!t_opaque)
	{
		t_opaque = parent->getforecolor(DI_BACK, False, t_hilite, color, t_stack_pattern, t_stack_x, t_stack_y, p_context, parent) || MCPatternIsOpaque(t_stack_pattern);
		
		// And if the stack background is a pattern with transparency, then fill with black first
		if (!t_opaque)
		{
			p_context->setforeground(p_context->getblack());
			p_context->setfillstyle(FillSolid, nil, 0, 0);
			p_context->fillrect(p_dirty);
		}
		
		if (t_stack_pattern != nil)
			p_context->setfillstyle(FillTiled, t_stack_pattern, t_stack_x, t_stack_y);
		else
		{
			p_context->setforeground(color);
			p_context->setfillstyle(FillSolid, nil, 0, 0);
		}
		
		p_context->fillrect(p_dirty);
	}
	
	if (t_pattern != nil)
		p_context->setfillstyle(FillTiled, t_pattern, x, y);
	else
	{
		p_context->setforeground(color);
		p_context->setfillstyle(FillSolid, nil, 0, 0);
	}
	
	p_context->fillrect(p_dirty);
}

// IM-2013-09-13: [[ RefactorGraphics ]] Factor out card selection rect drawing to separate method
void MCCard::drawselectionrect(MCContext *p_context)
{
	p_context->setlineatts(0, LineDoubleDash, CapButt, JoinBevel);
	p_context->setforeground(p_context->getblack());
	p_context->setbackground(p_context->getwhite());
	p_context->setdashes(0, dashlist, 2);
	p_context->drawrect(selrect);
	p_context->setlineatts(0, LineSolid, CapButt, JoinBevel);
	p_context->setbackground(MCzerocolor);
}

void MCCard::draw(MCDC *dc, const MCRectangle& dirty, bool p_isolated)
{
	bool t_draw_cardborder;
	t_draw_cardborder = true;

	// MW-2011-09-23: If we are a menuwindow, then draw a themed menu background
	//   otherwise fill a metal background, otherwise fill with background color.
	if (MCcurtheme != nil && getstack() -> menuwindow &&
		MCcurtheme -> drawmenubackground(dc, dirty, getrect(), true))
		t_draw_cardborder = false;
	else
		drawbackground(dc, dirty);

	if (objptrs != NULL)
	{
		MCObjptr *tptr = objptrs;
		do
		{
			tptr->getref()->redraw(dc, dirty);
			tptr = tptr->next();
		}
		while (tptr != objptrs);
	}

	dc -> setopacity(255);
	dc -> setfunction(GXcopy);

	if (t_draw_cardborder)
		drawcardborder(dc, dirty);
	
	if (getstate(CS_SIZE))
		drawselectionrect(dc);
}

///////////////////////////////////////////////////////////////////////////////
//
//  SAVING AND LOADING
//

IO_stat MCCard::extendedload(MCObjectInputStream& p_stream, const char *p_version, uint4 p_length)
{
	return defaultextendedload(p_stream, p_version, p_length);
}

IO_stat MCCard::extendedsave(MCObjectOutputStream& p_stream, uint4 p_part)
{
	return defaultextendedsave(p_stream, p_part);
}

IO_stat MCCard::load(IO_handle stream, const char *version)
{
	IO_stat stat;

	if ((stat = MCObject::load(stream, version)) != IO_NORMAL)
		return stat;

//---- 2.7+:
//  . F_OPAQUE is now valid - default true
//  . ink is now valid - default GXcopy
	if (strncmp(version, "2.7", 3) < 0)
	{
		flags |= F_OPAQUE;
		ink = GXcopy;
	}
//---- 2.7+

	rect.y = 0; // in case saved on mac with editMenus false
	if ((stat = loadpropsets(stream)) != IO_NORMAL)
		return stat;
	while (True)
	{
		uint1 type;
		if ((stat = IO_read_uint1(&type, stream)) != IO_NORMAL)
			return stat;
		if (type == OT_PTR)
		{
			MCObjptr *newptr = new MCObjptr;
			if ((stat = newptr->load(stream)) != IO_NORMAL)
			{
				delete newptr;
				return stat;
			}
			newptr->setparent(this);
			newptr->appendto(objptrs);
		}
		else
		{
			MCS_seek_cur(stream, -1);
			break;
		}
	}
	return IO_NORMAL;
}

IO_stat MCCard::loadobjects(IO_handle stream, const char *version)
{
	IO_stat stat;
	
	if (objptrs != NULL)
	{
		MCObjptr *t_objptr;
		t_objptr = objptrs;
		do
		{
			uint1 t_object_type;
			if ((stat = IO_read_uint1(&t_object_type, stream)) != IO_NORMAL)
				return stat;

			MCControl *t_control;
			switch(t_object_type)
			{
			case OT_GROUP:
				t_control = new MCGroup;
			break;
			case OT_BUTTON:
				t_control = new MCButton;
			break;
			case OT_FIELD:
				t_control = new MCField;
			break;
			case OT_IMAGE:
				t_control = new MCImage;
			break;
			case OT_SCROLLBAR:
				t_control = new MCScrollbar;
			break;
			case OT_GRAPHIC:
				t_control = new MCGraphic;
			break;
			case OT_PLAYER:
				t_control = new MCPlayer;
			break;
			case OT_MCEPS:
				t_control = new MCEPS;
			break;
			case OT_MAGNIFY:
				t_control = new MCMagnify;
			break;
			case OT_COLORS:
				t_control = new MCColors;
			break;
			default:
				return IO_ERROR;
			break;
			}

			if ((stat = t_control -> load(stream, version)) != IO_NORMAL)
			{
				delete t_control;
				return stat;
			}

			t_objptr -> setref(t_control);

			t_objptr = t_objptr -> next();
		}
		while(t_objptr != objptrs);
	}

	return stat;
}

IO_stat MCCard::save(IO_handle stream, uint4 p_part, bool p_force_ext)
{
	IO_stat stat;

	if ((stat = IO_write_uint1(OT_CARD, stream)) != IO_NORMAL)
		return stat;

	uint4 t_old_flags;
	uint1 t_old_ink;
//---- 2.7+: 
//  . F_OPAQUE valid - must be true in older versions
//  . ink valid - must be GXcopy in older versions
	if (MCstackfileversion < 2700)
	{
		t_old_flags = flags;
		t_old_ink = GXcopy;
		flags |= F_OPAQUE;
	}
//---- 2.7+

	if ((stat = MCObject::save(stream, p_part, p_force_ext)) != IO_NORMAL)
		return stat;

//---- 2.7+
	if (MCstackfileversion < 2700)
	{
		flags = t_old_flags;
		ink = t_old_ink;
	}
//---- 2.7+

	if ((stat = savepropsets(stream)) != IO_NORMAL)
		return stat;
	if (objptrs != NULL)
	{
		MCObjptr *tptr = objptrs;
		do
		{
			if ((stat = tptr->save(stream, p_part)) != IO_NORMAL)
				return stat;
			tptr = tptr->next();
		}
		while (tptr != objptrs);
	}
	return IO_NORMAL;
}

IO_stat MCCard::saveobjects(IO_handle p_stream, uint4 p_part)
{
	IO_stat t_stat;

	if (objptrs != NULL)
	{
		MCObjptr *t_objptr;
		t_objptr = objptrs;
		do
		{
			if ((t_stat = t_objptr -> getref() -> save(p_stream, p_part, false)) != IO_NORMAL)
				return t_stat;
			t_objptr = t_objptr -> next();
		}
		while(t_objptr != objptrs);
	}

	return IO_NORMAL;
}
// MW-2008-10-31: [[ ParentScripts ]] This method sends the appropriate messages
//   to any backgrounds and their controls on this card
Exec_stat MCCard::openbackgrounds(bool p_is_preopen, MCCard *p_other)
{
	if (objptrs != NULL)
	{
		MCObjptr *optr = objptrs;
		do
		{
			// MW-2011-08-08: [[ Groups ]] Use 'getrefasgroup()' to test for groupness.
			MCGroup *t_group;
			t_group = optr -> getrefasgroup();
			
			// MW-2009-11-01: [[ Bug 8364 ]] Background messages were being sent incorrectly due
			//   to using p_other rather than optr - Doh!
			// MW-2011-08-08: [[ Groups ]] Use 'isbackground()' rather than !F_GROUP_ONLY.
			if (t_group != nil && t_group -> isbackground() &&
				(p_other == NULL || !p_other->getchildid(t_group->getid())))
			{
				if (message_with_args(p_is_preopen ? MCM_preopen_background : MCM_open_background, t_group -> getid()) == ES_ERROR)
					return ES_ERROR;

				if (t_group -> conditionalmessage(p_is_preopen ? HH_PREOPEN_CONTROL : HH_OPEN_CONTROL, p_is_preopen ? MCM_preopen_control : MCM_open_control) == ES_ERROR)
					return ES_ERROR;

				if (t_group -> opencontrols(p_is_preopen) == ES_ERROR)
					return ES_ERROR;
			}
			optr = optr->next();
		}
		while(optr != objptrs);
	}
	return ES_NORMAL;
}

Exec_stat MCCard::closebackgrounds(MCCard *p_other)
{
	if (objptrs != NULL)
	{
		MCObjptr *optr = objptrs;
		do
		{
			// MW-2011-08-08: [[ Groups ]] Use 'getrefasgroup()' to test for groupness.
			MCGroup *t_group;
			t_group = optr -> getrefasgroup();
			
			// MW-2009-11-01: [[ Bug 8364 ]] Background messages were being sent incorrectly due
			//   to using p_other rather than optr - Doh!
			// MW-2011-08-08: [[ Groups ]] Use 'isbackground()' rather than !F_GROUP_ONLY.
			if (t_group != nil && t_group -> isbackground() &&
				(p_other == NULL || !p_other->getchildid(t_group->getid())))
			{
				if (t_group -> closecontrols() == ES_ERROR)
					return ES_ERROR;
					
				if (t_group -> conditionalmessage(HH_CLOSE_CONTROL, MCM_close_control) == ES_ERROR)
					return ES_ERROR;
					
				if (message_with_args(MCM_close_background, t_group -> getid()) == ES_ERROR)
					return ES_ERROR;
			}
			optr = optr->next();
		}
		while(optr != objptrs);
	}
	return ES_NORMAL;
}

Exec_stat MCCard::opencontrols(bool p_is_preopen)
{
	if (objptrs != NULL)
	{
		MCObjptr *optr = objptrs;
		do
		{
			// MW-2011-08-08: [[ Groups ]] Use 'getrefasgroup()' to test for groupness.
			MCGroup *t_group;
			t_group = optr -> getrefasgroup();
			
			// MW-2011-08-08: [[ Groups ]] Use '!isbackground()' rather than F_GROUP_ONLY.
			if (t_group != nil && !t_group -> isbackground())
			{
				if (t_group -> conditionalmessage(p_is_preopen ? HH_PREOPEN_CONTROL : HH_OPEN_CONTROL, p_is_preopen ? MCM_preopen_control : MCM_open_control) == ES_ERROR)
					return ES_ERROR;
					
				if (t_group  -> opencontrols(p_is_preopen) == ES_ERROR)
					return ES_ERROR;
			}		
			
			optr = optr->next();
		}
		while (optr != objptrs);
	}
	return ES_NORMAL;
}

Exec_stat MCCard::closecontrols(void)
{
	if (objptrs != NULL)
	{
		MCObjptr *optr = objptrs -> prev();
		do
		{
			// MW-2011-08-08: [[ Groups ]] Use 'getrefasgroup()' to test for groupness.
			MCGroup *t_group;
			t_group = optr -> getrefasgroup();
			
			// MW-2011-08-08: [[ Groups ]] Use '!isbackground()' rather than F_GROUP_ONLY.
			if (t_group != nil && !t_group -> isbackground())
			{
				if (t_group -> closecontrols() == ES_ERROR)
					return ES_ERROR;
				
				if (t_group -> conditionalmessage(HH_CLOSE_CONTROL, MCM_close_control) == ES_ERROR)
					return ES_ERROR;
			}
					
			optr = optr->prev();
		}
		while (optr != objptrs -> prev());
	}
	return ES_NORMAL;
}


// OK-2009-01-19: Created to ensure MCMouseControl::eval behaves the same as MCProperty::eval where the property
// is a property of the mouseControl. Will return NULL if no mouseControl exists.
MCControl *MCCard::getmousecontrol(void)
{
	if (MCmousestackptr == NULL)
		return NULL;

	MCControl *t_focused;
	t_focused = MCmousestackptr -> getcard() -> getmfocused();

	if (t_focused != NULL)
		return t_focused;

	// OK-2008-12-11: [[Bug 7259]] - If focus has just been moved from an ungrouped control
	// to a grouped one, the mouseMove message will be sent before the card has had a chance
	// to update its mfocused member. This means that MCCard::getmfocused() will return null
	// even though the mouse is over the grouped control.
	t_focused = MCControl::getfocused();
	if (t_focused != NULL && t_focused -> getcard() == MCmousestackptr -> getcard())
		return t_focused;

	return NULL;
}

MCObject *MCCard::hittest(int32_t x, int32_t y)
{
	if (objptrs != nil)
	{
		MCObjptr *tptr = objptrs->prev();
		do
		{
			MCObject *t_object;
			t_object = tptr -> getref() -> hittest(x, y);
			if (t_object != nil)
				return t_object;
			
			tptr = tptr -> prev();
		}
		while(tptr != objptrs -> prev());
	}

	return this;
}

// MW-2011-09-20: [[ Collision ]] The card's shape is its rect.
bool MCCard::lockshape(MCObjectShape& r_shape)
{
	r_shape . type = kMCObjectShapeRectangle;
	
	// Object shapes are in card-relative co-ords.
	r_shape . bounds = getrect();
	r_shape . rectangle = r_shape . bounds;
	
	return true;
}

void MCCard::unlockshape(MCObjectShape& p_shape)
{
}

// MW-2012-02-14: [[ FontRefs ]] Update the card's font and then (if necessary) recurse
//   through all controls to do the same.
bool MCCard::recomputefonts(MCFontRef p_parent_font)
{
	// First update the font referenced by the card object. If this doesn't change
	// then none of the card's children will have either.
	if (!MCObject::recomputefonts(p_parent_font))
		return false;

	// Now iterate through all objects on the card, keeping track of whether any
	// children's fonts changed.
	bool t_changed;
	t_changed = false;

	if (objptrs != NULL)
	{
		MCObjptr *t_objptr;
		t_objptr = objptrs;
		do
		{
			if (t_objptr -> getref() -> recomputefonts(m_font))
				t_changed = true;
			t_objptr = t_objptr -> next();
		}
		while (t_objptr != objptrs);
	}

	// Return whether anything changed (the card's font has no effect other than
	// to be provided to children).
	return t_changed;
}<|MERGE_RESOLUTION|>--- conflicted
+++ resolved
@@ -595,22 +595,12 @@
 		MCControl *oldfocused = mfocused->getref();
         
         // AL-2013-01-14: [[ Bug 11343 ]] Add timer if the object handles mouseStillDown in the behavior chain.
-<<<<<<< HEAD
-        if (oldfocused -> handlesmessage(MCM_mouse_still_down))
-            MCscreen->addtimer(oldfocused, MCM_idle, MCidleRate);
-
-=======
         // MW-2014-07-29: [[ Bug 13010 ]] Make sure we use the deepest mfocused child.
         MCControl *t_child_oldfocused = getmfocused();
         if (t_child_oldfocused != NULL &&
             t_child_oldfocused -> handlesmessage(MCM_mouse_still_down))
             MCscreen->addtimer(t_child_oldfocused, MCM_idle, MCidleRate);
-        
-		// MW-2007-12-11: [[ Bug 5670 ]] Reset our notification var so we can check it after
-#ifdef _MACOSX
-		MCosxmenupoppedup = false;
-#endif
->>>>>>> f0411ccb
+
 		if (!mfocused->getref()->mdown(which)
 		        && getstack()->gettool(this) == T_BROWSE)
 		{
