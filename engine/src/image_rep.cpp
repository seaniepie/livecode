/* Copyright (C) 2003-2013 Runtime Revolution Ltd.

This file is part of LiveCode.

LiveCode is free software; you can redistribute it and/or modify it under
the terms of the GNU General Public License v3 as published by the Free
Software Foundation.

LiveCode is distributed in the hope that it will be useful, but WITHOUT ANY
WARRANTY; without even the implied warranty of MERCHANTABILITY or
FITNESS FOR A PARTICULAR PURPOSE.  See the GNU General Public License
for more details.

You should have received a copy of the GNU General Public License
along with LiveCode.  If not see <http://www.gnu.org/licenses/>.  */

#include "prefix.h"

#include "core.h"
#include "globdefs.h"
#include "filedefs.h"
#include "objdefs.h"
#include "parsedef.h"

#include "image.h"
#include "image_rep.h"
#include "systhreads.h"

////////////////////////////////////////////////////////////////////////////////

MCImageRep::MCImageRep()
{
	m_reference_count = 0;
}

MCImageRep::~MCImageRep()
{
}

MCImageRep *MCImageRep::Retain()
{
    MCThreadAtomicInc((int32_t *)&m_reference_count);
	return this;
}

void MCImageRep::Release()
{
	if (MCThreadAtomicDec((int32_t *)&m_reference_count) == 1)
        delete this;
}

////////////////////////////////////////////////////////////////////////////////

#ifdef _MOBILE
#define DEFAULT_IMAGE_REP_CACHE_SIZE (1024 * 1024 * 64)
#else
#define DEFAULT_IMAGE_REP_CACHE_SIZE (1024 * 1024 * 256)
#endif

MCLoadableImageRep::MCLoadableImageRep()
{
	m_lock_count = 0;
	m_have_geometry = false;

	m_frames = nil;
	m_locked_frames = nil;
	m_frame_count = 0;

	m_frames_premultiplied = false;
	
	m_next = m_prev = nil;
}

MCLoadableImageRep::~MCLoadableImageRep()
{
	ReleaseFrames();
}

////////////////////////////////////////////////////////////////////////////////

bool MCLoadableImageRep::ConvertToMCGFrames(MCBitmapFrame *&x_frames, uint32_t p_frame_count, bool p_premultiplied)
{
	bool t_success;
	t_success = true;

	MCGImageFrame *t_frames;
	t_frames = nil;

	if (t_success)
		t_success = MCMemoryNewArray(p_frame_count, t_frames);
	
	for (uint32_t i = 0; t_success && i < p_frame_count; i++)
	{
		// IM-2014-05-14: [[ ImageRepUpdate ]] Fix density & duration not being copied from the bitmap frames
		t_frames[i].density = x_frames[i].density;
		t_frames[i].duration = x_frames[i].duration;
		
		t_success = MCImageBitmapCopyAsMCGImageAndRelease(x_frames[i].image, p_premultiplied, t_frames[i].image);
}

	if (t_success)
{
		MCImageFreeFrames(x_frames, p_frame_count);
		x_frames = nil;
	
		m_frames = t_frames;
		m_frame_count = p_frame_count;
		m_frames_premultiplied = p_premultiplied;
	
		s_cache_size += GetFrameByteCount();
		
		if (s_cache_size > s_cache_limit)
		{
			// keep new frames in the cache while flushing
			m_lock_count++;
			FlushCacheToLimit();
			m_lock_count--;
}
	}
	else
		MCGImageFramesFree(t_frames, p_frame_count);

	return t_success;
}

bool MCLoadableImageRep::EnsureMCGImageFrames()
{
	// IM-2013-11-05: [[ RefactorGraphics ]] Rework to allow LoadImageFrames to return either
	// premultiplied or non-premultiplied bitmaps 
	if (m_frames != nil)
			return true;
		
	bool t_success;
	t_success = true;
	
	MCBitmapFrame *t_frames;
	t_frames = nil;
	
	uint32_t t_frame_count;
	
	bool t_premultiplied;
	
	if (t_success)
		t_success = LoadImageFrames(t_frames, t_frame_count, t_premultiplied);
	
	if (t_success)
		t_success = ConvertToMCGFrames(t_frames, t_frame_count, t_premultiplied);
	
	MCImageFreeFrames(t_frames, t_frame_count);
	
	return t_success;
}

bool MCImageBitmapCreateWithPixels(void *p_pixels, uint32_t p_stride, uint32_t p_width, uint32_t p_height, MCImageBitmap *&r_bitmap)
		{
	if (!MCImageBitmapCreate(p_width, p_height, r_bitmap))
		return false;
	
	if (p_stride == r_bitmap->stride)
		MCMemoryCopy(r_bitmap->data, p_pixels, p_stride * p_height);
			else
	{
		uint8_t *t_dst;
		uint8_t *t_src;
		t_dst = (uint8_t*)r_bitmap->data;
		t_src = (uint8_t*)p_pixels;
			
		for (uint32_t i = 0; i < p_height; i++)
		{
			MCMemoryCopy(t_dst, t_src, p_width * sizeof(uint32_t));
			t_dst += r_bitmap->stride;
			t_src +=  p_stride;
		}
	}
			return true;
		}

bool convert_to_mcbitmapframes(MCGImageFrame *p_frames, uint32_t p_frame_count, MCBitmapFrame *&r_frames)
{
	if (p_frames == nil)
		return false;
	
	bool t_success;
	t_success = true;
	
	MCBitmapFrame *t_frames;
	t_frames = nil;
	
	t_success = MCMemoryNewArray(p_frame_count, t_frames);
	
	for (uint32_t i = 0; t_success && i < p_frame_count; i++)
	{
		MCGRaster t_raster;
		t_success = MCGImageGetRaster(p_frames[i].image, t_raster);
		
		if (t_success)
			t_success = MCImageBitmapCreateWithPixels(t_raster.pixels, t_raster.stride, t_raster.width, t_raster.height, t_frames[i].image);
		
		if (t_success)
		{
			t_frames[i].image->has_alpha = t_frames[i].image->has_transparency = t_raster.format == kMCGRasterFormat_ARGB;

			if (t_frames[i].image->has_transparency)
				MCImageBitmapUnpremultiply(t_frames[i].image);
		}
	}
	
	if (t_success)
		r_frames = t_frames;
	else
		MCImageFreeFrames(t_frames, p_frame_count);
	
	return t_success;
}

bool MCLoadableImageRep::LockImageFrame(uindex_t p_frame, MCGFloat p_density, MCGImageFrame& r_frame)
{
	// frame index check
	if (m_frame_count != 0 && p_frame >= m_frame_count)
		return false;
<<<<<<< HEAD

=======
	
    // MM-2014-07-31: [[ ThreadedRendering ]] Make sure only a single thread locks an image frame at a time.
    //  This could potentially be improved to be less obtrusive and resource hungry (mutex per image)
    MCThreadMutexLock(MCimagerepmutex);
    
	if (m_frame_count != 0 && p_frame >= m_frame_count)
    {
        MCThreadMutexUnlock(MCimagerepmutex);
		return false;
    }
    
>>>>>>> 1498b5cc
	if (!EnsureMCGImageFrames())
    {
        MCThreadMutexUnlock(MCimagerepmutex);
		return false;
    }
	
	if (p_frame >= m_frame_count)
<<<<<<< HEAD
		return false;
	
	// prevent data being removed by cache flush
		m_lock_count++;
	
	// prevent deletion due to ImageRep::Release()
		Retain();

		r_frame = &m_frames[p_frame];

		return true;
	}
=======
    {
        MCThreadMutexUnlock(MCimagerepmutex);
        return false;
    }
    
	r_frame = m_frames[p_frame];
    MCGImageRetain(r_frame . image);
    
	MoveRepToHead(this);
    
    MCThreadMutexUnlock(MCimagerepmutex);
	
	return true;
}
>>>>>>> 1498b5cc

void MCLoadableImageRep::UnlockImageFrame(uindex_t p_index, MCGImageFrame& p_frame)
{
    MCGImageRelease(p_frame . image);
}

bool MCLoadableImageRep::LockBitmapFrame(uindex_t p_frame, MCGFloat p_density, MCBitmapFrame *&r_frame)
{
	// frame index check
	if (m_frame_count != 0 && p_frame >= m_frame_count)
	return false;
	
	bool t_success;
	t_success = true;
	
	MCBitmapFrame *t_frames;
	t_frames = nil;
	
	uint32_t t_frame_count;
	bool t_premultiplied;

	// we want unpremultiplied bitmaps here, so if the source is unpremultiplied then load it
	if (m_frames == nil || !m_frames_premultiplied)
	{
		t_success = LoadImageFrames(t_frames, t_frame_count, t_premultiplied);

		if (t_success && t_premultiplied)
		{
			// the source frames are premultiplied, so we'll use them to construct our MCGImageFrames then convert to unpremultiplied
			t_success = ConvertToMCGFrames(t_frames, t_frame_count, t_premultiplied);
		}
}

	// at this point, t_frames will either be filled or we will have m_frames to convert from
	if (t_success && t_frames == nil)
	{
		t_premultiplied = false;
		t_frame_count = m_frame_count;
		t_success = convert_to_mcbitmapframes(m_frames, m_frame_count, t_frames);
	}
	
	if (t_success)
	{
		// IM-2014-07-28: [[ Bug 13009 ]] If we have valid frames then store in locked frames and return requested frame.
		m_frame_count = t_frame_count;
		m_locked_frames = t_frames;
		t_frames = nil;
			
		Retain();
			
		r_frame = &m_locked_frames[p_frame];
	}
	
	MCImageFreeFrames(t_frames, t_frame_count);


	return t_success;
}

<<<<<<< HEAD
void MCLoadableImageRep::UnlockImageFrame(uindex_t p_index, MCGImageFrame *p_frame)
{
	if (p_frame == nil || m_lock_count == 0)
		return;

	if (p_index >= m_frame_count)
		return;

	if (m_frames == nil || &m_frames[p_index] != p_frame)
		return;

	m_lock_count--;
	Release();
	
	MoveRepToHead(this);
}

=======
>>>>>>> 1498b5cc
void MCLoadableImageRep::UnlockBitmapFrame(uindex_t p_index, MCBitmapFrame *p_frame)
{
	if (p_frame == nil)
		return;

	if (p_index >= m_frame_count)
		return;

	if (m_locked_frames == nil || &m_locked_frames[p_index] != p_frame)
		return;

	if (m_frames == nil)
		ConvertToMCGFrames(m_locked_frames, m_frame_count, false);
	
	MCImageFreeFrames(m_locked_frames, m_lock_count);
	m_locked_frames = nil;
	
	Release();

	MoveRepToHead(this);
}

////////////////////////////////////////////////////////////////////////////////

void MCGImageFramesFree(MCGImageFrame *p_frames, uint32_t p_frame_count)
{
	if (p_frames == nil)
		return;
	
	for (uint32_t i = 0; i < p_frame_count; i++)
		MCGImageRelease(p_frames[i].image);
	
	MCMemoryDeleteArray(p_frames);
}

uint32_t MCGImageFrameGetByteCount(const MCGImageFrame &p_frame)
{
	MCGRaster t_raster;
	if (!MCGImageGetRaster(p_frame.image, t_raster))
		return 0;
	
	return t_raster.height * t_raster.stride + sizeof(MCGRaster) + sizeof(MCGImageFrame);
}

uint32_t MCLoadableImageRep::GetFrameByteCount()
{
	if (m_frames == nil || m_frame_count == 0)
		return 0;

	return MCGImageFrameGetByteCount(m_frames[0]) * m_frame_count;
}

void MCLoadableImageRep::ReleaseFrames()
{
	if (m_lock_count > 0 || m_frames == nil)
		return;

	s_cache_size -= GetFrameByteCount();

	MCGImageFramesFree(m_frames, m_frame_count);
	m_frames = nil;
}

////////////////////////////////////////////////////////////////////////////////

bool MCLoadableImageRep::GetGeometry(uindex_t &r_width, uindex_t &r_height)
{
	if (m_have_geometry || CalculateGeometry(m_width, m_height))
	{
		m_have_geometry = true;
		r_width = m_width;
		r_height = m_height;

		return true;
	}

	return false;
}

////////////////////////////////////////////////////////////////////////////////

MCCachedImageRep *MCCachedImageRep::s_head = nil;
MCCachedImageRep *MCCachedImageRep::s_tail = nil;
uint32_t MCCachedImageRep::s_cache_size = 0;
uint32_t MCCachedImageRep::s_cache_limit = DEFAULT_IMAGE_REP_CACHE_SIZE;

MCCachedImageRep::~MCCachedImageRep()
{
	RemoveRep(this);
}

void MCCachedImageRep::FlushCache()
{
	MCLog("MCImageRep::FlushCache() - %d bytes", s_cache_size);
	while (s_tail != nil)
	{
		s_tail->ReleaseFrames();
		
		s_tail = s_tail->m_prev;
	}
	MCLog("%d bytes remaining", s_cache_size);
}

void MCCachedImageRep::FlushCacheToLimit()
{
	// allow tail to move forward - anything beyond the tail will have no frames
	// loaded or is locked & will move to head on unlock

	MCLog("MCImageRep::FlushCacheToLimit() - %d bytes", s_cache_size);
	while (s_cache_size > s_cache_limit && s_tail != nil)
	{
		s_tail->ReleaseFrames();

		s_tail = s_tail->m_prev;
	}
	MCLog("%d bytes remaining", s_cache_size);
}

void MCCachedImageRep::init()
{
	s_head = s_tail = nil;

	s_cache_size = 0;
	s_cache_limit = DEFAULT_IMAGE_REP_CACHE_SIZE;
}

bool MCCachedImageRep::FindWithKey(const char *p_key, MCCachedImageRep *&r_rep)
{
	for (MCCachedImageRep *t_rep = s_head; t_rep != nil; t_rep = t_rep->m_next)
	{
		const char *t_key;
		t_key = t_rep->GetSearchKey();
		if (t_key != nil && MCCStringEqual(t_key, p_key))
		{
			r_rep = t_rep;
			return true;
		}
	}

	return false;
}

void MCCachedImageRep::AddRep(MCCachedImageRep *p_rep)
{
	if (s_head != nil)
		s_head->m_prev = p_rep;

	p_rep->m_next = s_head;
	p_rep->m_prev = nil;
	s_head = p_rep;

	if (s_tail == nil)
		s_tail = s_head;
}

void MCCachedImageRep::RemoveRep(MCCachedImageRep *p_rep)
{
	if (p_rep->m_next != nil)
		p_rep->m_next->m_prev = p_rep->m_prev;
	if (p_rep->m_prev != nil)
		p_rep->m_prev->m_next = p_rep->m_next;

	if (s_head == p_rep)
		s_head = p_rep->m_next;
	if (s_tail == p_rep)
		s_tail = p_rep->m_prev;
}

void MCCachedImageRep::MoveRepToHead(MCCachedImageRep *p_rep)
{
	if (p_rep != s_head)
	{
		RemoveRep(p_rep);
		AddRep(p_rep);
	}
}

////////////////////////////////////////////////////////////////////////////////

bool MCImageRepCreateReferencedWithSearchKey(const char *p_filename, const char *p_searchkey, MCImageRep *&r_rep)
{
	bool t_success;
	t_success = true;
	
	MCReferencedImageRep *t_rep;
	t_rep = nil;
	
	if (t_success)
		t_success = nil != (t_rep = new MCReferencedImageRep(p_filename, p_searchkey));
	
	if (t_success)
	{
		MCCachedImageRep::AddRep(t_rep);
		r_rep = t_rep->Retain();
	}
	
	return t_success;
}

bool MCImageRepGetReferenced(const char *p_filename, MCImageRep *&r_rep)
{
	bool t_success = true;
	
	MCCachedImageRep *t_rep = nil;
	
	if (MCCachedImageRep::FindWithKey(p_filename, t_rep))
	{
		MCLog("image rep cache hit for file %s", p_filename);
		r_rep = t_rep->Retain();
		return true;
	}
	
	return MCImageRepCreateReferencedWithSearchKey(p_filename, p_filename, r_rep);
}

////////////////////////////////////////////////////////////////////////////////

bool MCImageRepGetResident(void *p_data, uindex_t p_size, MCImageRep *&r_rep)
{
	bool t_success = true;
	
	MCCachedImageRep *t_rep = new MCResidentImageRep(p_data, p_size);
	
	t_success = t_rep != nil;
	if (t_success)
	{
		MCCachedImageRep::AddRep(t_rep);
		r_rep = t_rep->Retain();
	}
	
	return t_success;
}

bool MCImageRepGetVector(void *p_data, uindex_t p_size, MCImageRep *&r_rep)
{
	bool t_success = true;
	
	MCCachedImageRep *t_rep = new MCVectorImageRep(p_data, p_size);
	
	t_success = t_rep != nil;
	if (t_success)
	{
		MCCachedImageRep::AddRep(t_rep);
		r_rep = t_rep->Retain();
	}
	
	return t_success;
}

bool MCImageRepGetCompressed(MCImageCompressedBitmap *p_compressed, MCImageRep *&r_rep)
{
	bool t_success = true;
	
	MCCachedImageRep *t_rep = new MCCompressedImageRep(p_compressed);
	
	t_success = t_rep != nil;
	if (t_success)
	{
		MCCachedImageRep::AddRep(t_rep);
		r_rep = t_rep->Retain();
	}
	
	return t_success;
}

// IM-2013-11-05: [[ RefactorGraphics ]] Create new resampled image rep and add to the cache list
// IM-2014-07-23: [[ Bug 12842 ]] Modify resampled image rep to take a target width & height
// and explicit flip params instead of scale values.
bool MCImageRepGetResampled(uint32_t p_width, uint32_t p_height, bool p_flip_horizontal, bool p_flip_vertical, MCImageRep *p_source, MCImageRep *&r_rep)
{
	bool t_success = true;
	
	MCCachedImageRep *t_rep = new MCResampledImageRep(p_width, p_height, p_flip_horizontal, p_flip_vertical, p_source);
	
	t_success = t_rep != nil;
	if (t_success)
	{
		MCCachedImageRep::AddRep(t_rep);
		r_rep = t_rep->Retain();
	}
	
	return t_success;
	
}

////////////////////////////////////////////////////////////////////////////////<|MERGE_RESOLUTION|>--- conflicted
+++ resolved
@@ -46,7 +46,7 @@
 void MCImageRep::Release()
 {
 	if (MCThreadAtomicDec((int32_t *)&m_reference_count) == 1)
-        delete this;
+	delete this;
 }
 
 ////////////////////////////////////////////////////////////////////////////////
@@ -82,10 +82,10 @@
 {
 	bool t_success;
 	t_success = true;
-
+	
 	MCGImageFrame *t_frames;
 	t_frames = nil;
-
+	
 	if (t_success)
 		t_success = MCMemoryNewArray(p_frame_count, t_frames);
 	
@@ -96,17 +96,17 @@
 		t_frames[i].duration = x_frames[i].duration;
 		
 		t_success = MCImageBitmapCopyAsMCGImageAndRelease(x_frames[i].image, p_premultiplied, t_frames[i].image);
-}
-
-	if (t_success)
-{
+	}
+	
+	if (t_success)
+	{
 		MCImageFreeFrames(x_frames, p_frame_count);
 		x_frames = nil;
-	
+
 		m_frames = t_frames;
 		m_frame_count = p_frame_count;
 		m_frames_premultiplied = p_premultiplied;
-	
+		
 		s_cache_size += GetFrameByteCount();
 		
 		if (s_cache_size > s_cache_limit)
@@ -115,21 +115,21 @@
 			m_lock_count++;
 			FlushCacheToLimit();
 			m_lock_count--;
-}
+		}
 	}
 	else
 		MCGImageFramesFree(t_frames, p_frame_count);
-
+	
 	return t_success;
 }
 
 bool MCLoadableImageRep::EnsureMCGImageFrames()
 {
 	// IM-2013-11-05: [[ RefactorGraphics ]] Rework to allow LoadImageFrames to return either
-	// premultiplied or non-premultiplied bitmaps 
+	// premultiplied or non-premultiplied bitmaps
 	if (m_frames != nil)
-			return true;
-		
+		return true;
+	
 	bool t_success;
 	t_success = true;
 	
@@ -152,19 +152,19 @@
 }
 
 bool MCImageBitmapCreateWithPixels(void *p_pixels, uint32_t p_stride, uint32_t p_width, uint32_t p_height, MCImageBitmap *&r_bitmap)
-		{
+{
 	if (!MCImageBitmapCreate(p_width, p_height, r_bitmap))
 		return false;
 	
 	if (p_stride == r_bitmap->stride)
 		MCMemoryCopy(r_bitmap->data, p_pixels, p_stride * p_height);
-			else
+	else
 	{
 		uint8_t *t_dst;
 		uint8_t *t_src;
 		t_dst = (uint8_t*)r_bitmap->data;
 		t_src = (uint8_t*)p_pixels;
-			
+		
 		for (uint32_t i = 0; i < p_height; i++)
 		{
 			MCMemoryCopy(t_dst, t_src, p_width * sizeof(uint32_t));
@@ -172,8 +172,8 @@
 			t_src +=  p_stride;
 		}
 	}
-			return true;
-		}
+	return true;
+}
 
 bool convert_to_mcbitmapframes(MCGImageFrame *p_frames, uint32_t p_frame_count, MCBitmapFrame *&r_frames)
 {
@@ -218,9 +218,6 @@
 	// frame index check
 	if (m_frame_count != 0 && p_frame >= m_frame_count)
 		return false;
-<<<<<<< HEAD
-
-=======
 	
     // MM-2014-07-31: [[ ThreadedRendering ]] Make sure only a single thread locks an image frame at a time.
     //  This could potentially be improved to be less obtrusive and resource hungry (mutex per image)
@@ -232,7 +229,6 @@
 		return false;
     }
     
->>>>>>> 1498b5cc
 	if (!EnsureMCGImageFrames())
     {
         MCThreadMutexUnlock(MCimagerepmutex);
@@ -240,35 +236,20 @@
     }
 	
 	if (p_frame >= m_frame_count)
-<<<<<<< HEAD
-		return false;
-	
-	// prevent data being removed by cache flush
-		m_lock_count++;
-	
-	// prevent deletion due to ImageRep::Release()
-		Retain();
-
-		r_frame = &m_frames[p_frame];
-
-		return true;
-	}
-=======
     {
         MCThreadMutexUnlock(MCimagerepmutex);
-        return false;
+		return false;
     }
-    
+	
 	r_frame = m_frames[p_frame];
     MCGImageRetain(r_frame . image);
-    
+	
 	MoveRepToHead(this);
-    
+	
     MCThreadMutexUnlock(MCimagerepmutex);
 	
 	return true;
 }
->>>>>>> 1498b5cc
 
 void MCLoadableImageRep::UnlockImageFrame(uindex_t p_index, MCGImageFrame& p_frame)
 {
@@ -279,7 +260,7 @@
 {
 	// frame index check
 	if (m_frame_count != 0 && p_frame >= m_frame_count)
-	return false;
+		return false;
 	
 	bool t_success;
 	t_success = true;
@@ -300,8 +281,8 @@
 			// the source frames are premultiplied, so we'll use them to construct our MCGImageFrames then convert to unpremultiplied
 			t_success = ConvertToMCGFrames(t_frames, t_frame_count, t_premultiplied);
 		}
-}
-
+	}
+	
 	// at this point, t_frames will either be filled or we will have m_frames to convert from
 	if (t_success && t_frames == nil)
 	{
@@ -328,26 +309,6 @@
 	return t_success;
 }
 
-<<<<<<< HEAD
-void MCLoadableImageRep::UnlockImageFrame(uindex_t p_index, MCGImageFrame *p_frame)
-{
-	if (p_frame == nil || m_lock_count == 0)
-		return;
-
-	if (p_index >= m_frame_count)
-		return;
-
-	if (m_frames == nil || &m_frames[p_index] != p_frame)
-		return;
-
-	m_lock_count--;
-	Release();
-	
-	MoveRepToHead(this);
-}
-
-=======
->>>>>>> 1498b5cc
 void MCLoadableImageRep::UnlockBitmapFrame(uindex_t p_index, MCBitmapFrame *p_frame)
 {
 	if (p_frame == nil)
