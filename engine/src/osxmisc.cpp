--- conflicted
+++ resolved
@@ -386,11 +386,7 @@
 		MCStringRef t_titlestr;
 		CopyMenuTitleAsCFString(mh, &cftitlestr);
 		/* UNCHECKED */ MCStringCreateWithCFString(cftitlestr, t_titlestr);
-<<<<<<< HEAD
-		CFRelease(t_menupick);
-=======
 		MCValueRelease(t_menupick);
->>>>>>> 4308c9d2
 		
 		/* UNCHECKED */ MCStringCreateMutable(0, t_menupick);
 		/* UNCHECKED */ MCStringAppend(t_menupick, t_titlestr);
