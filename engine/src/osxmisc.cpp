/* Copyright (C) 2003-2013 Runtime Revolution Ltd.

This file is part of LiveCode.

LiveCode is free software; you can redistribute it and/or modify it under
the terms of the GNU General Public License v3 as published by the Free
Software Foundation.

LiveCode is distributed in the hope that it will be useful, but WITHOUT ANY
WARRANTY; without even the implied warranty of MERCHANTABILITY or
FITNESS FOR A PARTICULAR PURPOSE.  See the GNU General Public License
for more details.

You should have received a copy of the GNU General Public License
along with LiveCode.  If not see <http://www.gnu.org/licenses/>.  */

#include "osxprefix.h"

#include "globdefs.h"
#include "filedefs.h"
#include "objdefs.h"
#include "parsedef.h"

#include "globals.h"
#include "stacklst.h"
#include "stack.h"
#include "contextscalewrapper.h"
#include "text.h"
#include "button.h"
#include "hc.h"
#include "osspec.h"
#include "util.h"
#include "mode.h"

#include "osxdc.h"
#include "osxcontext.h"
#include "osxtheme.h"

////////////////////////////////////////////////////////////////////////////////
//
//  REFACTORED FROM WIDGET.CPP
//

void *MCWidgetContextLockNative(MCContext *p_context)
{
	return static_cast<MCQuickDrawContext *>(p_context) -> qd_get_port();
}

void MCWidgetContextUnlockNative(MCContext *p_context)
{
}

void MCWidgetContextBeginOffscreen(MCContext *p_context, void*& r_dc)
{
}

void MCWidgetContextEndOffscreen(MCContext *p_context, void* p_dc)
{
}

void MCWidgetInvalidateRect(Window window, const MCRectangle& rect)
{
}

////////////////////////////////////////////////////////////////////////////////
//
//  REFACTORED FROM STACKLST.CPP
//

extern void dohilitewindow(WindowRef p_window, Boolean p_hilite);

extern bool WindowIsInControlGroup(WindowRef p_window);

void MCStacklist::ensureinputfocus(Window window)
{
	MCStacknode *t_node = stacks;
	if (t_node == NULL)
		return;
	
	bool t_browsers_found;
	t_browsers_found = false;
	
	do
	{
		Window t_handle;
		t_handle = t_node -> getstack() -> getwindow();
		if (t_handle != NULL)
		{
			if (WindowIsInControlGroup((WindowPtr)t_handle -> handle . window))
			{
				ItemCount t_count;
				t_count = CountWindowGroupContents(GetWindowGroup((WindowPtr)t_handle -> handle . window), kWindowGroupContentsReturnWindows);
				WindowRef *t_windows;
				t_windows = new WindowRef[t_count];
				
				ItemCount t_actual_count;
				t_actual_count = 0;
				GetWindowGroupContents(GetWindowGroup((WindowPtr)t_handle -> handle . window), kWindowGroupContentsReturnWindows, t_count, &t_actual_count, (void **)t_windows);
				for(int t_index = 0; t_index < t_actual_count; ++t_index)
					if (t_windows[t_index] != (WindowPtr)t_handle -> handle . window)
					{
						ClearKeyboardFocus(t_windows[t_index]);
						t_browsers_found = true;
					}
				
				delete t_windows;
			}
		}
		t_node = t_node -> next();
	}
	while(t_node != stacks);
	
	if (t_browsers_found && window != NULL)
		SetUserFocusWindow((WindowPtr)window -> handle . window);
}

void MCStacklist::hidepalettes(Boolean hide)
{
	active = !hide;
	if (stacks == NULL)
		return;
	MCStacknode *tptr = stacks;

	restart = False;
	tptr = stacks;
	do
	{
		MCStack *sptr = tptr->getstack();
		if (sptr->getrealmode() == WM_PALETTE && sptr->getflag(F_VISIBLE))
			if (MChidepalettes)
			{
				WindowClass wclass;
				GetWindowClass((WindowPtr)sptr->getw()->handle.window, &wclass );
				if (wclass != kUtilityWindowClass)
				{
                    // MM-2012-04-02: Use new MC*Window wrapper function - fixes bugs where a cocoa NSWindow has been
                    //  created from the carbon WindowRef.
					extern void MCShowHideWindow(void *, bool);
					MCShowHideWindow(sptr->getw()->handle.window, !hide);
					if (!hide)
						dohilitewindow((WindowPtr)sptr->getw()->handle.window, True);
				}
			}
		tptr = tptr->next();
	}
	while (tptr != stacks);
}

////////////////////////////////////////////////////////////////////////////////
//
//  REFACTORED FROM CONTEXTSCALEWRAPPER.CPP
//

extern CGImageRef PixMapToCGImage(PixMapHandle p_pixmap, bool p_grayscale, bool p_with_alpha = false);
void MCContextScaleWrapper::drawtheme(MCThemeDrawType p_type, MCThemeDrawInfo* p_parameters)
{
		// MW-2009-06-14: Previously this was attempting to extract the clip region from
	//   the theme parameters. Unfortunately, it seems that these are not 'correct'
	//   (well, correct enough for clipping). Instead we just temporary create a context
	//   that covers the size of the unscaled clip and use that. (We throw it again
	//   immediately after using, so its not very much less efficient).
	MCRectangle t_bounds;
	t_bounds = getclip();

	MCContext *t_context = MCscreen->creatememorycontext(t_bounds.width, t_bounds.height, true, true);
	t_context->setorigin(t_bounds.x, t_bounds.y);
	t_context->setclip(t_bounds);
	t_context->drawtheme(p_type, p_parameters);
	
	CGImageRef t_image = PixMapToCGImage(((MCQuickDrawContext*)t_context)->qd_get_pixmap(), false, true);
	
	CGContextRef ctx = ((MCQuickDrawContext*)m_context)->lock_as_cg();
	if (ctx)
	{
		CGRect t_rect = CGRectMake(t_bounds.x * scale, t_bounds.y * scale, t_bounds.width * scale, t_bounds.height * scale);
		CGContextClipToRect(ctx, t_rect);
		CGContextDrawImage(ctx, t_rect, t_image);
		((MCQuickDrawContext*)m_context)->unlock_as_cg(ctx);
	}
	
	CGImageRelease(t_image);
	MCscreen->freecontext(t_context);
}

//////////////////////////////////////////////////////////////////////////////////
////
////  REFACTORED FROM TEXT.CPP
////
//
//struct UnicodeInfoRecord
//{
//	UnicodeInfoRecord *next;
//	TextEncoding encoding;
//	TextToUnicodeInfo info;
//};
//
//static TextToUnicodeInfo fetch_unicode_info(TextEncoding p_encoding)
//{
//	static UnicodeInfoRecord *s_records = NULL;
//	
//	UnicodeInfoRecord *t_previous, *t_current;
//	for(t_previous = NULL, t_current = s_records; t_current != NULL; t_previous = t_current, t_current = t_current -> next)
//		if (t_current -> encoding == p_encoding)
//			break;
//			
//	if (t_current == NULL)
//	{
//		UnicodeMapping t_mapping;
//		t_mapping . unicodeEncoding = CreateTextEncoding(kTextEncodingUnicodeDefault, kUnicodeNoSubset, kUnicode16BitFormat);
//		t_mapping . otherEncoding = CreateTextEncoding(p_encoding, kTextEncodingDefaultVariant, kTextEncodingDefaultFormat);
//		t_mapping . mappingVersion = kUnicodeUseLatestMapping;
//		
//		TextToUnicodeInfo t_info;
//		OSErr t_err;
//		t_err = CreateTextToUnicodeInfo(&t_mapping, &t_info);
//		if (t_err != noErr)
//			t_info = NULL;
//		
//		UnicodeInfoRecord *t_record;
//		t_record = new UnicodeInfoRecord;
//		t_record -> next = s_records;
//		t_record -> encoding = p_encoding;
//		t_record -> info = t_info;
//		s_records = t_record;
//		
//		return t_record -> info;
//	}
//	
//	if (t_previous != NULL)
//	{
//		t_previous -> next = t_current -> next;
//		t_current -> next = s_records;
//		s_records = t_current;
//	}
//	
//	return s_records -> info;
//}
//
//bool MCSTextConvertToUnicode(MCTextEncoding p_input_encoding, const void *p_input, uint4 p_input_length, void *p_output, uint4 p_output_length, uint4& r_used)
//{
//	if (p_input_length == 0)
//	{
//		r_used = 0;
//		return true;
//	}
//
//	int4 t_encoding;
//	t_encoding = -1;
//	
//	if (p_input_encoding >= kMCTextEncodingWindowsNative)
//	{
//		struct { uint4 codepage; int4 encoding; } s_codepage_map[] =
//		{
//			{437, kTextEncodingDOSLatinUS },
//			{850, kTextEncodingDOSLatinUS },
//			{932, kTextEncodingDOSJapanese },
//			{949, kTextEncodingDOSKorean },
//			{1361, kTextEncodingWindowsKoreanJohab },
//			{936, kTextEncodingDOSChineseSimplif },
//			{950, kTextEncodingDOSChineseTrad },
//			{1253, kTextEncodingWindowsGreek },
//			{1254, kTextEncodingWindowsLatin5 },
//			{1258, kTextEncodingWindowsVietnamese },
//			{1255, kTextEncodingWindowsHebrew },
//			{1256, kTextEncodingWindowsArabic },
//			{1257, kTextEncodingWindowsBalticRim },
//			{1251, kTextEncodingWindowsCyrillic },
//			{874, kTextEncodingDOSThai },
//			{1250, kTextEncodingWindowsLatin2 },
//			{1252, kTextEncodingWindowsLatin1 }
//		};
//		
//		for(uint4 i = 0; i < sizeof(s_codepage_map) / sizeof(s_codepage_map[0]); ++i)
//			if (s_codepage_map[i] . codepage == p_input_encoding - kMCTextEncodingWindowsNative)
//			{
//				t_encoding = s_codepage_map[i] . encoding;
//				break;
//			}
//			
//		// MW-2008-03-24: [[ Bug 6187 ]] RTF parser doesn't like ansicpg1000
//		if (t_encoding == -1 && (p_input_encoding - kMCTextEncodingWindowsNative >= 10000))
//			t_encoding = p_input_encoding - kMCTextEncodingWindowsNative - 10000;
//			
//	}
//	else if (p_input_encoding >= kMCTextEncodingMacNative)
//		t_encoding = p_input_encoding - kMCTextEncodingMacNative;
//	
//	TextToUnicodeInfo t_info;
//	t_info = fetch_unicode_info(t_encoding);
//	
//	if (t_info == NULL)
//	{
//		r_used = 0;
//		return true;
//	}
//	
//	ByteCount t_source_read, t_unicode_length;
//	if (ConvertFromTextToUnicode(t_info, p_input_length, p_input, 0, 0, (ByteOffset *)NULL, (ItemCount *)NULL, NULL, p_output_length, &t_source_read, &t_unicode_length, (UniChar *)p_output) != noErr)
//	{
//		r_used = 4 * p_input_length;
//		return false;
//	}
//
//	r_used = t_unicode_length;
//	
//	return true;
//}

////////////////////////////////////////////////////////////////////////////////
//
//  REFACTORED FROM STACKE.CPP
//


void MCMacDisableScreenUpdates(void)
{
	DisableScreenUpdates();
}

void MCMacEnableScreenUpdates(void)
{
	EnableScreenUpdates();
}

bool MCMacIsWindowVisible(Window window)
{
	return IsWindowVisible((WindowPtr)window -> handle . window);
}

////////////////////////////////////////////////////////////////////////////////
//
//  REFACTORED FROM BUTTON.CPP
//

bool MCMacGetMenuItemTag(MenuHandle mh, uint2 mitem, MCStringRef &r_string)
{
	UInt32 t_propsize;
	OSStatus t_result = GetMenuItemPropertySize(mh, mitem, 'RRev', 'MTag', &t_propsize);
	if (t_result == noErr)
	{
		char *t_tag = new char[t_propsize + 1];
		t_result = GetMenuItemProperty(mh, mitem, 'RRev', 'MTag', t_propsize, NULL, t_tag);
		t_tag[t_propsize] = '\0';
		if (MCStringCreateWithCStringAndRelease((char_t*)t_tag, r_string))
			return true;
		
		delete[] t_tag;
		return false;
	}
	else
		return false;
}

static void getmacmenuitemtext(MenuHandle mh, uint2 mitem, MCStringRef &r_string, Boolean issubmenu)
{
	//find menu root, to get tags property
	bool t_menuhastags;
	
	MenuID t_menu = GetMenuID(mh);
	if (issubmenu)
		// Get main menu id of submenu, stored as a property of the menu
		GetMenuItemProperty(mh, 0, 'RRev', 'MMID', sizeof(t_menu), NULL, &t_menu);
	GetMenuItemProperty(GetMenuHandle(t_menu), 0, 'RRev', 'Tags', sizeof(t_menuhastags), NULL, &t_menuhastags);
	
	//isunicode &= !t_menuhastags;
	char *newmenu = NULL;

<<<<<<< HEAD
	MCStringRef t_menuitem = nil;
	MCStringRef t_tagstr = nil;
	if (MCMacGetMenuItemTag(mh, mitem, t_tagstr))
	{
		t_menuitem = t_tagstr;
	}
	else
	{
		CFStringRef cfmenuitemstr;
		CopyMenuItemTextAsCFString(mh, mitem,&cfmenuitemstr);
		/* UNCHECKED */ MCStringCreateWithCFString(cfmenuitemstr, t_menuitem);
		CFRelease(cfmenuitemstr);
	}
	
	MCStringRef t_menupick = nil;
	if (issubmenu)
	{
		CFStringRef cftitlestr;
		MCStringRef t_titlestr;
		CopyMenuTitleAsCFString(mh, &cftitlestr);
		/* UNCHECKED */ MCStringCreateWithCFString(cftitlestr, t_titlestr);
		MCValueRelease(t_menupick);
		
		/* UNCHECKED */ MCStringCreateMutable(0, t_menupick);
		/* UNCHECKED */ MCStringAppend(t_menupick, t_titlestr);
		/* UNCHECKED */ MCStringAppend(t_menupick, t_menuitem);
		MCValueRelease(t_titlestr);
	}
	else
		t_menupick = MCValueRetain(t_menuitem);
	MCValueRelease(t_menuitem);
	/* UNCHECKED */ MCStringCopyAndRelease(t_menupick, r_string);
=======
	MCAutoStringRef t_menuitem;
	if (!MCMacGetMenuItemTag(mh, mitem, &t_menuitem))
	{
		CFStringRef cfmenuitemstr;
		CopyMenuItemTextAsCFString(mh, mitem, &cfmenuitemstr);
		/* UNCHECKED */ MCStringCreateWithCFString(cfmenuitemstr, &t_menuitem);
		CFRelease(cfmenuitemstr);
	}
	
	if (issubmenu)
	{
		CFStringRef cftitlestr;
		MCAutoStringRef t_titlestr;
		CopyMenuTitleAsCFString(mh, &cftitlestr);
		/* UNCHECKED */ MCStringCreateWithCFString(cftitlestr, &t_titlestr);
		CFRelease(cftitlestr);
		
		/* UNCHECKED */ MCStringFormat(r_string, "%@%@", *t_titlestr, *t_menuitem);
	}
	else
		r_string = MCValueRetain(*t_menuitem);
>>>>>>> 4eea8ace
}

static void getmacmenuitemtextfromaccelerator(MenuHandle menu, KeySym p_key, uint1 mods, MCStringRef &r_string, bool issubmenu)
{
	uint2 itemcount = CountMenuItems(menu);
	for (uint2 i = 1; i <= itemcount; i++)
	{
		MenuRef submenu;
		GetMenuItemHierarchicalMenu(menu, i, &submenu);
		if (submenu != NULL)
		{
			getmacmenuitemtextfromaccelerator(submenu, p_key, mods, r_string, true);
			if (!MCStringIsEmpty(r_string))
				return;
		}
		else
		{
			uint2 t_key = 0;
			GetMenuItemCommandKey(menu, i, false, &t_key);
			int2 t_glyph;
			GetMenuItemKeyGlyph(menu, i, &t_glyph);
			if (t_glyph != kMenuNullGlyph)
				t_key = MCMacGlyphToKeysym(t_glyph);
			if (t_key == p_key)
			{
				uint1 t_macmods = 0;
				GetMenuItemModifiers(menu, i, &t_macmods);
				uint1 t_mods = 0;
				if (t_macmods & kMenuShiftModifier)
					t_mods |= MS_SHIFT;
				if (t_macmods & kMenuOptionModifier)
					t_mods |= MS_ALT;
				if (t_macmods & kMenuControlModifier)
					t_mods |= MS_MAC_CONTROL;
				if (!(t_macmods & kMenuNoCommandModifier))
					t_mods |= MS_CONTROL;
				
				if (t_mods == mods)
				{
					getmacmenuitemtext(menu, i, r_string, issubmenu);
					return;
				}
			}
		}
	}
}


Bool MCButton::macfindmenu(bool p_just_for_accel)
{
	// MW-2011-02-08: [[ Bug 9384 ]] Only create the menu if we are using it next. 'findmenu'
	//   is often called just to keep accelerators in sync.
	if (bMenuID == 0 && !p_just_for_accel)
	{
		MCScreenDC *pms = (MCScreenDC *)MCscreen;
		//call MCScreenDC class routine to get an available
		//menu id.  Only the Application's Main menus do not
		//need to get usable id from this routine Any button
		//based menus, such as pop-up, options menus are
		//restricted to the available id to avoid duplication
		//of the meun ids.
		int2 newMenuID = pms->allocateSubMenuID(False);
		if (newMenuID == 0)
			return False;
		
		MCStringRef t_menu_name = getlabeltext();
		
		// MW-2012-02-17: Update to use CreateNewMenu / CFStringCreateWithBytes since
		//   we don't have a valid charset of font any more.
		MenuHandle mh;
		mh = nil;
		CreateNewMenu(newMenuID, 0, &mh);
		if (mh != nil)
		{
			CFStringRef t_menu_title;
			/* UNCHECKED */ MCStringConvertToCFStringRef(t_menu_name, t_menu_title);
			SetMenuTitleWithCFString(mh, t_menu_title);
			
			if (pms->addMenuItemsAndSubMenu(newMenuID, mh, this, menumode))
			{
				bMenuID = newMenuID;
				InsertMenu(mh, -1); //-1 = insert sub-menu or popup
			}
		}
		else
		{ // delete the id only, since we can't create a menu.
			pms->freeMenuAndID(newMenuID);
			return False;
		}
	}
	
	return True;
}

void MCButton::macopenmenu(void)
{
	MenuHandle mh = GetMenuHandle(bMenuID);
	if (mh == NULL)
		return;   //can't find the menu to display, bail out
	MCRectangle trect;
	long result;
	MCScreenDC *pms = (MCScreenDC *)MCscreen;
	
	int4 tmenux,tmenuy;
	tmenux = tmenuy = 0;
	switch (menumode)
	{
		case WM_COMBO:
		case WM_OPTION:
			trect = MCU_recttoroot(MCmousestackptr, rect);
			tmenux = trect.x;
			tmenuy = trect.y;
			break;
		case WM_PULLDOWN:
			trect = MCU_recttoroot(MCmousestackptr, rect);
			tmenux = trect.x;
			tmenuy = trect.y+trect.height + 1;
			break;
		case WM_CASCADE:
			trect = MCU_recttoroot(MCmousestackptr, rect);
			tmenux = trect.x + trect.width + 1;
			tmenuy = trect.y;
			break;
		case WM_POPUP:
		default:
			trect.x = MCmousex + 1;
			trect.y = MCmousey + 1;
			trect = MCU_recttoroot(MCmousestackptr, trect);
			tmenux = trect.x;
			tmenuy = trect.y;
			break;
	}
	
	// MW-2007-12-11: [[ Bug 5670 ]] Make sure we notify things higher up in the call chain
	//   that the mdown actually did result in a menu being popped up!
	extern bool MCosxmenupoppedup;
	MCosxmenupoppedup = true;
	
	switch (menumode)
	{
		case WM_COMBO:
		case WM_OPTION:
			//= MAC's pop-up menu, displayed at the control/button location
			layer_redrawall();
			if (MCModeMakeLocalWindows())
				result = PopUpMenuSelect(mh, tmenuy, tmenux, menuhistory);
			else
				result = MCModePopUpMenu((MCMacSysMenuHandle)mh, tmenux - trect . x + rect . x, tmenuy - trect . y + rect . y, menuhistory, MCmousestackptr);
			allowmessages(False);
			pms->clearmdown(menubutton);
			allowmessages(True);
			if (result > 0)
			{
				setmenuhistoryprop(LoWord(result));
				//low word of result from PopUpMenuSelect() is the item selected
				//high word contains the menu id
				
<<<<<<< HEAD
				MCStringRef t_label = nil;
				getmacmenuitemtext(mh, menuhistory, t_label, False);
				MCValueAssign(label, t_label);
				MCValueRelease(t_label);
=======
				MCAutoStringRef t_label;
				getmacmenuitemtext(mh, menuhistory, &t_label, False);
				MCValueAssign(label, *t_label);
>>>>>>> 4eea8ace
				Exec_stat es = message_with_valueref_args(MCM_menu_pick, label);
				if (es == ES_NOT_HANDLED || es == ES_PASS)
					message_with_args(MCM_mouse_up, menubutton);
			}
			else
				message_with_args(MCM_mouse_release, menubutton);
			state &= ~(CS_MFOCUSED | CS_ARMED | CS_HILITED);
			layer_redrawall();
			break;
		case WM_PULLDOWN:
		case WM_CASCADE:
		case WM_POPUP: //= MAC's context menu, Menu displyed at the mouse loc
			if (MCModeMakeLocalWindows())
				result = PopUpMenuSelect(mh, tmenuy, tmenux, 0);
			else
			{
				int32_t x, y;
				if (menumode == WM_POPUP)
				{
					x = MCmousex + 1;
					y = MCmousey + 1;
				}
				else
				{
					x = tmenux - trect . x + rect . x;
					y = tmenuy - trect . y + rect . y;
				}
				
				result = MCModePopUpMenu((MCMacSysMenuHandle)mh, x, y, 0, MCmousestackptr);
			}
			allowmessages(False);
			pms->clearmdown(menubutton);
			allowmessages(True);
			if (result > 0)
			{ //user selected something
				MenuHandle mhandle = GetMenuHandle(HiWord(result));
				setmenuhistoryprop(LoWord(result));
<<<<<<< HEAD
				MCStringRef t_menu_string = nil;
				getmacmenuitemtext(mhandle, menuhistory, t_menu_string, mhandle != mh);
				Exec_stat es = message_with_valueref_args(MCM_menu_pick, t_menu_string);
				MCValueRelease(t_menu_string);
=======
				MCAutoStringRef t_menu_string;
				getmacmenuitemtext(mhandle, menuhistory, &t_menu_string, mhandle != mh);
				Exec_stat es = message_with_valueref_args(MCM_menu_pick, *t_menu_string);
>>>>>>> 4eea8ace
				if (es == ES_NOT_HANDLED || es == ES_PASS)
					message_with_args(MCM_mouse_up, menubutton);
			}
			state &= ~(CS_MFOCUSED | CS_ARMED | CS_HILITED);
			break;
		default:
			break;
	}
	
	// MW-2011-02-08: [[ Bug 9384 ]] Free the Mac menu after use since we don't need
	//   it lingering around.
	if (bMenuID != 0)
	{
		MCScreenDC *pms = (MCScreenDC *)MCscreen;
		pms->freeMenuAndID(bMenuID, this);
		bMenuID = 0;
	}
}

void MCButton::macfreemenu(void)
{
	if (bMenuID != 0)
	{
		//free button's menu and its id
		MCScreenDC *pms = (MCScreenDC *)MCscreen;
		pms->freeMenuAndID(bMenuID, this);
		bMenuID = 0;
	}
}

void MCButton::getmacmenuitemtextfromaccelerator(short menuid, KeySym key, uint1 mods, MCStringRef &r_string, bool issubmenu)
{
	::getmacmenuitemtextfromaccelerator(GetMenu(menuid), key, mods, r_string, issubmenu);
}

////////////////////////////////////////////////////////////////////////////////
//
//  REFACTORED FROM CMDS.CPP 
//

char *MCSystemLowercaseInternational(const MCString& p_string)
{
	char *t_lc_string;
	t_lc_string = p_string . clone();
	LowercaseText(t_lc_string, p_string . getlength(), smSystemScript);
	return t_lc_string;
}

int MCSystemCompareInternational(MCStringRef p_left, MCStringRef p_right)
{
	return CompareText(p_left, p_right, MCStringGetLength(p_left), MCStringGetLength(p_right), NULL);
}

////////////////////////////////////////////////////////////////////////////////
//
//  REFACTORED FROM HC.CPP 
//

IO_stat MCHcstak::macreadresources(void)
{		//on MAC, read resources in MAC stack directly, by opening stack's resource fork
	SInt16 resFileRefNum;
	
    MCAutoStringRef t_path;
    MCAutoStringRef t_error;
    /* UNCHECKED */ MCStringCreateWithCString(name, &t_path);
	if (MCS_mac_openresourcefile_with_path(*t_path, fsRdPerm, false, resFileRefNum, &t_error))
		return IO_NORMAL;
	
	short rtypeCount = Count1Types(); //get the # of total resource types in current res file
	for (int i = 1; i <= rtypeCount; i++)
	{
		ResType rtype;   //resource type
		Get1IndType(&rtype, i); //get each resource type
		if (rtype == 'ICON' || rtype == 'CURS' || rtype == 'snd ')
		{ //only want Icons, Cursors and Sound resources
			short resCount = Count1Resources(rtype); //get the # of resources of the specific type
			short j;
			Handle hres; //resource handle
			for (j=1; j <= resCount; j++)
			{ //loop through each resource of specific type
				hres = Get1IndResource(rtype, j);
				if (hres == NULL)
					continue;
				uint2 id;
				Str255 resname;
				GetResInfo(hres, (short *)&id, &rtype, resname);
				p2cstr(resname); //convert pascal string to C string
				HLock(hres);
				if (rtype == 'ICON')
				{
					MCHcbmap *newicon = new MCHcbmap;
					newicon->appendto(icons);
					newicon->icon(id, strclone((char *)resname), *hres);
				}
				else if (rtype == 'CURS')
				{
					MCHcbmap *newcurs = new MCHcbmap;
					newcurs->appendto(cursors);
					newcurs->cursor(id, strclone((char*)resname), *hres);
				}
				else if (rtype == 'snd ')
				{
					MCHcsnd *newsnd = new MCHcsnd;
					if (newsnd->import(id, strclone((char*)resname), *hres))
						newsnd->appendto(snds);
						else
							delete newsnd;
				}
				HUnlock(hres);
			} //for
		} //if (rtype =='ICON'
	}
	MCS_mac_closeresourcefile(resFileRefNum);
	
	return IO_NORMAL;
}

////////////////////////////////////////////////////////////////////////////////
//
//  REFACTORED FROM ITRANSFORM.CPP 
//

void MCMacScaleImageBox(void *p_src_ptr, uint4 p_src_stride, void *p_dst_ptr, uint4 p_dst_stride, uint4 p_src_width, uint4 p_src_height, uint4 p_dst_width, uint4 p_dst_height)
{
	Rect t_src_rect;
	SetRect(&t_src_rect, 0, 0, p_src_width, p_src_height);
	
	GWorldPtr t_src_gworld;
	NewGWorldFromPtr(&t_src_gworld, 32, &t_src_rect, NULL, NULL, MCmajorosversion >= 0x1040 ? kNativeEndianPixMap : 0, (Ptr)p_src_ptr, p_src_stride);
	
	PixMapHandle t_src_pixmap;
	t_src_pixmap = GetGWorldPixMap(t_src_gworld);
	
	Rect t_dst_rect;
	SetRect(&t_dst_rect, 0, 0, p_dst_width, p_dst_height);
	
	GWorldPtr t_dst_gworld;
	NewGWorldFromPtr(&t_dst_gworld, 32, &t_dst_rect, NULL, NULL, MCmajorosversion >= 0x1040 ? kNativeEndianPixMap : 0, (Ptr)p_dst_ptr, p_dst_stride);
	
	PixMapHandle t_dst_pixmap;
	t_dst_pixmap = GetGWorldPixMap(t_dst_gworld);
	
	GWorldPtr t_old_gworld;
	GDHandle t_old_device;
	GetGWorld(&t_old_gworld, &t_old_device);
	SetGWorld(t_dst_gworld, NULL);
	ForeColor(blackColor);
	BackColor(whiteColor);
	LockPixels(t_src_pixmap);
	LockPixels(t_dst_pixmap);
	CopyBits(GetPortBitMapForCopyBits(t_src_gworld), GetPortBitMapForCopyBits(t_dst_gworld), &t_src_rect, &t_dst_rect, srcCopy, NULL);
	UnlockPixels(t_dst_pixmap);
	UnlockPixels(t_src_pixmap);
	
	SetGWorld(t_old_gworld, t_old_device);
	
	DisposeGWorld(t_dst_gworld);
	DisposeGWorld(t_src_gworld);
}	

////////////////////////////////////////////////////////////////////////////////
//
//  MISC 
//

void MCMacApplyPatternToFillImage(MCContext *ctxt, const MCRectangle& rect)
{
	((MCQuickDrawContext *)ctxt) -> fillrect_with_native_function(rect, notSrcBic);
}

Pixmap MCMacThemeGetBackgroundPixmap(Window_mode mode, Boolean active)
{
	return ((MCScreenDC *)MCscreen) -> getbackpm(mode, active);
}

////////////////////////////////////////////////////////////////////////////////
//
//  REFACTORED FROM GLOBALS.CPP
//

MCUIDC *MCCreateScreenDC(void)
{
	return new MCScreenDC;
}<|MERGE_RESOLUTION|>--- conflicted
+++ resolved
@@ -365,40 +365,6 @@
 	//isunicode &= !t_menuhastags;
 	char *newmenu = NULL;
 
-<<<<<<< HEAD
-	MCStringRef t_menuitem = nil;
-	MCStringRef t_tagstr = nil;
-	if (MCMacGetMenuItemTag(mh, mitem, t_tagstr))
-	{
-		t_menuitem = t_tagstr;
-	}
-	else
-	{
-		CFStringRef cfmenuitemstr;
-		CopyMenuItemTextAsCFString(mh, mitem,&cfmenuitemstr);
-		/* UNCHECKED */ MCStringCreateWithCFString(cfmenuitemstr, t_menuitem);
-		CFRelease(cfmenuitemstr);
-	}
-	
-	MCStringRef t_menupick = nil;
-	if (issubmenu)
-	{
-		CFStringRef cftitlestr;
-		MCStringRef t_titlestr;
-		CopyMenuTitleAsCFString(mh, &cftitlestr);
-		/* UNCHECKED */ MCStringCreateWithCFString(cftitlestr, t_titlestr);
-		MCValueRelease(t_menupick);
-		
-		/* UNCHECKED */ MCStringCreateMutable(0, t_menupick);
-		/* UNCHECKED */ MCStringAppend(t_menupick, t_titlestr);
-		/* UNCHECKED */ MCStringAppend(t_menupick, t_menuitem);
-		MCValueRelease(t_titlestr);
-	}
-	else
-		t_menupick = MCValueRetain(t_menuitem);
-	MCValueRelease(t_menuitem);
-	/* UNCHECKED */ MCStringCopyAndRelease(t_menupick, r_string);
-=======
 	MCAutoStringRef t_menuitem;
 	if (!MCMacGetMenuItemTag(mh, mitem, &t_menuitem))
 	{
@@ -420,7 +386,6 @@
 	}
 	else
 		r_string = MCValueRetain(*t_menuitem);
->>>>>>> 4eea8ace
 }
 
 static void getmacmenuitemtextfromaccelerator(MenuHandle menu, KeySym p_key, uint1 mods, MCStringRef &r_string, bool issubmenu)
@@ -578,16 +543,9 @@
 				//low word of result from PopUpMenuSelect() is the item selected
 				//high word contains the menu id
 				
-<<<<<<< HEAD
-				MCStringRef t_label = nil;
-				getmacmenuitemtext(mh, menuhistory, t_label, False);
-				MCValueAssign(label, t_label);
-				MCValueRelease(t_label);
-=======
 				MCAutoStringRef t_label;
 				getmacmenuitemtext(mh, menuhistory, &t_label, False);
 				MCValueAssign(label, *t_label);
->>>>>>> 4eea8ace
 				Exec_stat es = message_with_valueref_args(MCM_menu_pick, label);
 				if (es == ES_NOT_HANDLED || es == ES_PASS)
 					message_with_args(MCM_mouse_up, menubutton);
@@ -625,16 +583,9 @@
 			{ //user selected something
 				MenuHandle mhandle = GetMenuHandle(HiWord(result));
 				setmenuhistoryprop(LoWord(result));
-<<<<<<< HEAD
-				MCStringRef t_menu_string = nil;
-				getmacmenuitemtext(mhandle, menuhistory, t_menu_string, mhandle != mh);
-				Exec_stat es = message_with_valueref_args(MCM_menu_pick, t_menu_string);
-				MCValueRelease(t_menu_string);
-=======
 				MCAutoStringRef t_menu_string;
 				getmacmenuitemtext(mhandle, menuhistory, &t_menu_string, mhandle != mh);
 				Exec_stat es = message_with_valueref_args(MCM_menu_pick, *t_menu_string);
->>>>>>> 4eea8ace
 				if (es == ES_NOT_HANDLED || es == ES_PASS)
 					message_with_args(MCM_mouse_up, menubutton);
 			}
