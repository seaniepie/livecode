--- conflicted
+++ resolved
@@ -256,54 +256,6 @@
 
 ////////////////////////////////////////////////////////////////////////////////
 //
-<<<<<<< HEAD
-//  REFACTORED FROM ITRANSFORM.CPP 
-//
-
-#if 0
-void MCMacScaleImageBox(void *p_src_ptr, uint4 p_src_stride, void *p_dst_ptr, uint4 p_dst_stride, uint4 p_src_width, uint4 p_src_height, uint4 p_dst_width, uint4 p_dst_height)
-{
-	Rect t_src_rect;
-	SetRect(&t_src_rect, 0, 0, p_src_width, p_src_height);
-	
-	GWorldPtr t_src_gworld;
-	NewGWorldFromPtr(&t_src_gworld, 32, &t_src_rect, NULL, NULL, MCmajorosversion >= 0x1040 ? kNativeEndianPixMap : 0, (Ptr)p_src_ptr, p_src_stride);
-	
-	PixMapHandle t_src_pixmap;
-	t_src_pixmap = GetGWorldPixMap(t_src_gworld);
-	
-	Rect t_dst_rect;
-	SetRect(&t_dst_rect, 0, 0, p_dst_width, p_dst_height);
-	
-	GWorldPtr t_dst_gworld;
-	NewGWorldFromPtr(&t_dst_gworld, 32, &t_dst_rect, NULL, NULL, MCmajorosversion >= 0x1040 ? kNativeEndianPixMap : 0, (Ptr)p_dst_ptr, p_dst_stride);
-	
-	PixMapHandle t_dst_pixmap;
-	t_dst_pixmap = GetGWorldPixMap(t_dst_gworld);
-	
-	GWorldPtr t_old_gworld;
-	GDHandle t_old_device;
-	GetGWorld(&t_old_gworld, &t_old_device);
-	SetGWorld(t_dst_gworld, NULL);
-	ForeColor(blackColor);
-	BackColor(whiteColor);
-	LockPixels(t_src_pixmap);
-	LockPixels(t_dst_pixmap);
-	CopyBits(GetPortBitMapForCopyBits(t_src_gworld), GetPortBitMapForCopyBits(t_dst_gworld), &t_src_rect, &t_dst_rect, srcCopy, NULL);
-	UnlockPixels(t_dst_pixmap);
-	UnlockPixels(t_src_pixmap);
-	
-	SetGWorld(t_old_gworld, t_old_device);
-	
-	DisposeGWorld(t_dst_gworld);
-	DisposeGWorld(t_src_gworld);
-}
-#endif
-
-////////////////////////////////////////////////////////////////////////////////
-//
-=======
->>>>>>> c1caec2a
 //  MISC 
 //
 
