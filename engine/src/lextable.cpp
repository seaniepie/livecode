/* Copyright (C) 2003-2013 Runtime Revolution Ltd.

This file is part of LiveCode.

LiveCode is free software; you can redistribute it and/or modify it under
the terms of the GNU General Public License v3 as published by the Free
Software Foundation.

LiveCode is distributed in the hope that it will be useful, but WITHOUT ANY
WARRANTY; without even the implied warranty of MERCHANTABILITY or
FITNESS FOR A PARTICULAR PURPOSE.  See the GNU General Public License
for more details.

You should have received a copy of the GNU General Public License
along with LiveCode.  If not see <http://www.gnu.org/licenses/>.  */

#include "prefix.h"

#include "globdefs.h"
#include "parsedef.h"
#include "filedefs.h"

#include "scriptpt.h"

#if defined(_MACOSX) || defined(TARGET_SUBPLATFORM_IPHONE)
#define ST_INB ST_ID
#define ST_MNB ST_SPC
#else
#define ST_INB ST_SPC
#define ST_MNB ST_ID
#endif

// MW-2011-06-22: [[ SERVER ]] We mark '?' as ST_TAG so we can parse server
//   style scripts. If the SP's tagged property is false, it reverts to ST_ID.
//   Also, cr is marked as ST_EOL rather than ST_SPC. This will make little
//   difference to object scripts but means we can be newline agnostic in server
//   scripts.
uint8_t type_table[256] =
{
    ST_EOF,  ST_ID,   ST_ID,   ST_ID,   //     ^@      ^A      ^B      ^C
    ST_ID,   ST_ID,   ST_ID,   ST_ID,   //     ^D      ^E      ^F      ^G
    ST_ID,   ST_SPC,  ST_EOL,  ST_ID,   //     ^H      ^I      ^J      ^K
    ST_ID,   ST_EOL,  ST_ID,   ST_ID,   //     ^L      ^M      ^N      ^O
    ST_ID,   ST_ID,   ST_ID,   ST_ID,   //     ^P      ^Q      ^R      ^S
    ST_ID,   ST_ID,   ST_ID,   ST_ID,   //     ^T      ^U      ^V      ^W
    ST_ID,   ST_ID,   ST_ID,   ST_ID,   //     ^X      ^Y      ^Z      ^[
    ST_ID,   ST_ID,   ST_ID,   ST_ID,   //     ^\      ^]      ^^      ^_
    ST_SPC,  ST_OP,   ST_LIT,  ST_COM,  //              !       "       #
    ST_ID,   ST_OP,   ST_OP,   ST_ID,   //      $       %       &       '
    ST_LP,   ST_RP,   ST_OP,   ST_OP,   //      (       )       *       +
    ST_SEP,  ST_MIN,  ST_NUM,  ST_OP,   //      ,       -       .       /
    ST_NUM,  ST_NUM,  ST_NUM,  ST_NUM,  //      0       1       2       3
    ST_NUM,  ST_NUM,  ST_NUM,  ST_NUM,  //      4       5       6       7
    ST_NUM,  ST_NUM,  ST_OP,   ST_SEMI, //      8       9       :       ;
    ST_OP,   ST_OP,   ST_OP,   ST_TAG,   //      <       =       >       ?
    ST_ID,   ST_ID,   ST_ID,   ST_ID,   //      @       A       B       C
    ST_ID,   ST_ID,   ST_ID,   ST_ID,   //      D       E       F       G
    ST_ID,   ST_ID,   ST_ID,   ST_ID,   //      H       I       J       K
    ST_ID,   ST_ID,   ST_ID,   ST_ID,   //      L       M       N       O
    ST_ID,   ST_ID,   ST_ID,   ST_ID,   //      P       Q       R       S
    ST_ID,   ST_ID,   ST_ID,   ST_ID,   //      T       U       V       W
    ST_ID,   ST_ID,   ST_ID,   ST_LB,   //      X       Y       Z       [
    ST_ESC,  ST_RB,   ST_OP,   ST_ID,   //      \       ]       ^       _
    ST_ID,   ST_ID,   ST_ID,   ST_ID,   //      `       a       b       c
    ST_ID,   ST_ID,   ST_ID,   ST_ID,   //      d       e       f       g
    ST_ID,   ST_ID,   ST_ID,   ST_ID,   //      h       i       j       k
    ST_ID,   ST_ID,   ST_ID,   ST_ID,   //      l       m       n       o
    ST_ID,   ST_ID,   ST_ID,   ST_ID,   //      p       q       r       s
    ST_ID,   ST_ID,   ST_ID,   ST_ID,   //      t       u       v       w
    ST_ID,   ST_ID,   ST_ID,   ST_LB,   //      x       y       z       {
    ST_OP,   ST_RB,   ST_OP,   ST_ID,   //      |       }       ~       DEL
    ST_ID,   ST_ID,   ST_ID,   ST_ID,   //      0x80    0x81    0x82    0x83
    ST_ID,   ST_ID,   ST_ID,   ST_ID,   //      0x84    0x85    0x86    0x87
    ST_ID,   ST_ID,   ST_ID,   ST_ID,   //      0x88    0x89    0x8A    0x8B
    ST_ID,   ST_ID,   ST_ID,   ST_ID,   //      0x8C    0x8D    0x8E    0x8F
    ST_ID,   ST_ID,   ST_ID,   ST_ID,   //      0x90    0x91    0x92    0x93
    ST_ID,   ST_ID,   ST_ID,   ST_ID,   //      0x94    0x95    0x96    0x97
    ST_ID,   ST_ID,   ST_ID,   ST_ID,   //      0x98    0x99    0x9A    0x9B
    ST_ID,   ST_ID,   ST_ID,   ST_ID,   //      0x9C    0x9D    0x9E    0x9F
    ST_INB,  ST_ID,   ST_ID,   ST_ID,   //      0xA0    0xA1    0xA2    0xA3
    ST_ID,   ST_ID,   ST_ID,   ST_ID,   //      0xA4    0xA5    0xA6    0xA7
    ST_ID,   ST_ID,   ST_ID,   ST_ID,   //      0xA8    0xA9    0xAA    0xAB
    ST_ESC,  ST_OP,   ST_ID,   ST_ID,   //      0xAC    0xAD    0xAE    0xAF
    ST_ID,   ST_ID,   ST_OP,   ST_OP,   //      0xB0    0xB1    0xB2    0xB3
    ST_ID,   ST_ID,   ST_ID,   ST_ID,   //      0xB4    0xB5    0xB6    0xB7
    ST_ID,   ST_ID,   ST_ID,   ST_ID,   //      0xB8    0xB9    0xBA    0xBB
    ST_ID,   ST_ID,   ST_ID,   ST_ID,   //      0xBC    0xBD    0xBE    0xBF
    ST_ID,   ST_ID,   ST_ESC,  ST_ID,   //      0xC0    0xC1    0xC2    0xC3
    ST_ID,   ST_ID,   ST_ID,   ST_ID,   //      0xC4    0xC5    0xC6    0xC7
    ST_ID,   ST_ID,   ST_MNB,  ST_ID,   //      0xC8    0xC9    0xCA    0xCB
    ST_ID,   ST_ID,   ST_ID,   ST_ID,   //      0xCC    0xCD    0xCE    0xCF
    ST_ID,   ST_ID,   ST_ID,   ST_ID,   //      0xD0    0xD1    0xD2    0xD3
    ST_ID,   ST_ID,   ST_ID,   ST_ID,   //      0xD4    0xD5    0xD6    0xD7
    ST_ID,   ST_ID,   ST_ID,   ST_ID,   //      0xD8    0xD9    0xDA    0xDB
    ST_ID,   ST_ID,   ST_ID,   ST_ID,   //      0xDC    0xDD    0xDE    0xDF
    ST_ID,   ST_ID,   ST_ID,   ST_ID,   //      0xE0    0xE1    0xE2    0xE3
    ST_ID,   ST_ID,   ST_ID,   ST_ID,   //      0xE4    0xE5    0xE6    0xE7
    ST_ID,   ST_ID,   ST_ID,   ST_ID,   //      0xE8    0xE9    0xEA    0xEB
    ST_ID,   ST_ID,   ST_ID,   ST_ID,   //      0xEC    0xED    0xEE    0xEF
    ST_ID,   ST_ID,   ST_ID,   ST_ID,   //      0xF0    0xF1    0xF2    0xF3
    ST_ID,   ST_ID,   ST_ID,   ST_ID,   //      0xF4    0xF5    0xF6    0xF7
    ST_ID,   ST_ID,   ST_ID,   ST_ID,   //      0xF8    0xF9    0xFA    0xFB
    ST_ID,   ST_ID,   ST_ID,   ST_ID    //      0xFC    0xFD    0xFE    0xFF
};

uint8_t unicode_type_table[256] =
{
    ST_EOF,         ST_ID,          ST_ID,          ST_ID,          //     ^@      ^A      ^B      ^C
    ST_ID,          ST_ID,          ST_ID,          ST_ID,          //     ^D      ^E      ^F      ^G
    ST_ID,          ST_SPC,         ST_EOL,         ST_ID,          //     ^H      ^I      ^J      ^K
    ST_ID,          ST_EOL,         ST_ID,          ST_ID,          //     ^L      ^M      ^N      ^O
    ST_ID,          ST_ID,          ST_ID,          ST_ID,          //     ^P      ^Q      ^R      ^S
    ST_ID,          ST_ID,          ST_ID,          ST_ID,          //     ^T      ^U      ^V      ^W
    ST_ID,          ST_ID,          ST_ID,          ST_ID,          //     ^X      ^Y      ^Z      ^[
    ST_ID,          ST_ID,          ST_ID,          ST_ID,          //     ^\      ^]      ^^      ^_
    ST_SPC,         ST_OP,          ST_LIT,         ST_COM,         //              !       "       #
    ST_ID,          ST_OP,          ST_OP,          ST_ID,          //      $       %       &       '
    ST_LP,          ST_RP,          ST_OP,          ST_OP,          //      (       )       *       +
    ST_SEP,         ST_MIN,         ST_NUM,         ST_OP,          //      ,       -       .       /
    ST_NUM,         ST_NUM,         ST_NUM,         ST_NUM,         //      0       1       2       3
    ST_NUM,         ST_NUM,         ST_NUM,         ST_NUM,         //      4       5       6       7
    ST_NUM,         ST_NUM,         ST_OP,          ST_SEMI,        //      8       9       :       ;
    ST_OP,          ST_OP,          ST_OP,          ST_TAG,         //      <       =       >       ?
    ST_ID,          ST_ID,          ST_ID,          ST_ID,          //      @       A       B       C
    ST_ID,          ST_ID,          ST_ID,          ST_ID,          //      D       E       F       G
    ST_ID,          ST_ID,          ST_ID,          ST_ID,          //      H       I       J       K
    ST_ID,          ST_ID,          ST_ID,          ST_ID,          //      L       M       N       O
    ST_ID,          ST_ID,          ST_ID,          ST_ID,          //      P       Q       R       S
    ST_ID,          ST_ID,          ST_ID,          ST_ID,          //      T       U       V       W
    ST_ID,          ST_ID,          ST_ID,          ST_LB,          //      X       Y       Z       [
    ST_ESC,         ST_RB,          ST_OP,          ST_ID,          //      \       ]       ^       _
    ST_ID,          ST_ID,          ST_ID,          ST_ID,          //      `       a       b       c
    ST_ID,          ST_ID,          ST_ID,          ST_ID,          //      d       e       f       g
    ST_ID,          ST_ID,          ST_ID,          ST_ID,          //      h       i       j       k
    ST_ID,          ST_ID,          ST_ID,          ST_ID,          //      l       m       n       o
    ST_ID,          ST_ID,          ST_ID,          ST_ID,          //      p       q       r       s
    ST_ID,          ST_ID,          ST_ID,          ST_ID,          //      t       u       v       w
    ST_ID,          ST_ID,          ST_ID,          ST_LB,          //      x       y       z       {
    ST_OP,          ST_RB,          ST_OP,          ST_ID,          //      |       }       ~       DEL
    ST_UNDEFINED,   ST_UNDEFINED,   ST_UNDEFINED,   ST_UNDEFINED,	//      0x80    0x81    0x82    0x83
    ST_UNDEFINED,   ST_UNDEFINED,   ST_UNDEFINED,   ST_UNDEFINED,	//      0x84    0x85    0x86    0x87
    ST_UNDEFINED,   ST_UNDEFINED,   ST_UNDEFINED,   ST_UNDEFINED,	//      0x88    0x89    0x8A    0x8B
    ST_UNDEFINED,   ST_UNDEFINED,   ST_UNDEFINED,   ST_UNDEFINED,	//      0x8C    0x8D    0x8E    0x8F
    ST_UNDEFINED,   ST_UNDEFINED,   ST_UNDEFINED,   ST_UNDEFINED,	//      0x90    0x91    0x92    0x93
    ST_UNDEFINED,   ST_UNDEFINED,   ST_UNDEFINED,   ST_UNDEFINED,	//      0x94    0x95    0x96    0x97
    ST_UNDEFINED,   ST_UNDEFINED,   ST_UNDEFINED,   ST_UNDEFINED,	//      0x98    0x99    0x9A    0x9B
    ST_UNDEFINED,   ST_UNDEFINED,   ST_UNDEFINED,   ST_UNDEFINED,	//      0x9C    0x9D    0x9E    0x9F
    ST_SPC,         ST_ID,          ST_ID,          ST_ID,          //      0xA0    0xA1    0xA2    0xA3
    ST_UNDEFINED,   ST_ID,          ST_UNDEFINED,   ST_ID,          //      0xA4    0xA5    0xA6    0xA7
    ST_ESC,         ST_ID,          ST_ID,          ST_ID,          //      0xA8    0xA9    0xAA    0xAB
    ST_ESC,         ST_UNDEFINED,   ST_ID,          ST_ID,          //      0xAC    0xAD    0xAE    0xAF
    ST_ID,          ST_ID,          ST_UNDEFINED,   ST_UNDEFINED,	//      0xB0    0xB1    0xB2    0xB3
    ST_ID,          ST_ID,          ST_ID,          ST_ID,          //      0xB4    0xB5    0xB6    0xB7
    ST_ID,          ST_UNDEFINED,   ST_ID,          ST_ID,          //      0xB8    0xB9    0xBA    0xBB
    ST_UNDEFINED,   ST_UNDEFINED,   ST_UNDEFINED,   ST_ID,          //      0xBC    0xBD    0xBE    0xBF
    ST_ID,          ST_ID,          ST_ID,          ST_ID,          //      0xC0    0xC1    0xC2    0xC3
    ST_ID,          ST_ID,          ST_ID,          ST_ID,          //      0xC4    0xC5    0xC6    0xC7
    ST_ID,          ST_ID,          ST_ID,          ST_ID,          //      0xC8    0xC9    0xCA    0xCB
    ST_ID,          ST_ID,          ST_ID,          ST_ID,          //      0xCC    0xCD    0xCE    0xCF
    ST_UNDEFINED,   ST_ID,          ST_ID,          ST_ID,          //      0xD0    0xD1    0xD2    0xD3
    ST_ID,          ST_ID,          ST_ID,          ST_UNDEFINED,	//      0xD4    0xD5    0xD6    0xD7
    ST_ID,          ST_ID,          ST_ID,          ST_ID,          //      0xD8    0xD9    0xDA    0xDB
    ST_ID,          ST_UNDEFINED,   ST_UNDEFINED,   ST_ID,          //      0xDC    0xDD    0xDE    0xDF
    ST_ID,          ST_ID,          ST_ID,          ST_ID,          //      0xE0    0xE1    0xE2    0xE3
    ST_ID,          ST_ID,          ST_ID,          ST_ID,          //      0xE4    0xE5    0xE6    0xE7
    ST_ID,          ST_ID,          ST_ID,          ST_ID,          //      0xE8    0xE9    0xEA    0xEB
    ST_ID,          ST_ID,          ST_ID,          ST_ID,          //      0xEC    0xED    0xEE    0xEF
    ST_UNDEFINED,   ST_ID,          ST_ID,          ST_ID,          //      0xF0    0xF1    0xF2    0xF3
    ST_ID,          ST_ID,          ST_ID,          ST_ID,          //      0xF4    0xF5    0xF6    0xF7
    ST_ID,          ST_ID,          ST_ID,          ST_ID,          //      0xF8    0xF9    0xFA    0xFB
    ST_ID,          ST_UNDEFINED,   ST_UNDEFINED,   ST_ID,          //      0xFC    0xFD    0xFE    0xFF
};

Cvalue constant_table[] =
{
    {"arrow", "29", 29.0},
    {"backslash", "\\", BAD_NUMERIC},
    {"busy", "6", 6.0},
    {"clock", "14", 14.0},
    {"colon", ":", BAD_NUMERIC},
    {"comma", ",", BAD_NUMERIC},
    {"cr", "\n", BAD_NUMERIC},
    {"crlf", "\r\n", BAD_NUMERIC},
    {"cross", "7", 7.0},
    {"done", "done", BAD_NUMERIC},
    {"down", "down", BAD_NUMERIC},
    {"eight", "8", 8.0},
    {"empty", "", BAD_NUMERIC},
    {"end", "\004", BAD_NUMERIC},
    {"endoffile", "\004", BAD_NUMERIC},
    {"eof", "\004", BAD_NUMERIC},
    {"false", "false", BAD_NUMERIC},
    {"five", "5", 5.0},
    {"formfeed", "\014", BAD_NUMERIC},
    {"four", "4", 4.0},
    {"hand", "28", 28.0},
    {"help", "15", 15.0},
    {"ibeam", "9", 9.0},
    {"left", "left", BAD_NUMERIC},
    {"lf", "\n", BAD_NUMERIC},
    {"linefeed", "\n", BAD_NUMERIC},
    {"nine", "9", 9.0},
    {"none", "0", 0.0},
    {"null", "", BAD_NUMERIC},
    {"one", "1", 1.0},
    {"pi", "3.14159265358979323846", 3.14159265358979323846},
    {"plus", "13", 13.0},
    {"quote", "\"", BAD_NUMERIC},
    {"return", "\n", BAD_NUMERIC},
    {"right", "right", BAD_NUMERIC},
    {"scrollbarfactor", "65535", 65535.0},
    {"seven", "7", 7.0},
    {"six", "6", 6.0},
    {"slash", "/", BAD_NUMERIC},
    {"space", " ", BAD_NUMERIC},
    {"tab", "\t", BAD_NUMERIC},
    {"ten", "10", 10.0},
    {"three", "3", 3.0},
    {"true", "true", BAD_NUMERIC},
    {"two", "2", 2.0},
    {"up", "up", BAD_NUMERIC},
    {"watch", "14", 14.0},
    {"zero", "0", 0.0}
};
extern const uint4 constant_table_size = ELEMENTS(constant_table);

static LT accept_table[] =
    {
        {"connections", TT_UNDEFINED, AC_UNDEFINED},
        {"datagram", TT_UNDEFINED, AC_DATAGRAM},
        {"datagrams", TT_UNDEFINED, AC_DATAGRAM},
        {"on", TT_UNDEFINED, AC_UNDEFINED},
        {"port", TT_UNDEFINED, AC_UNDEFINED},
        {"secure", TT_UNDEFINED, AC_SECURE}
    };

static LT ae_table[] =
    {
        {"ae", TT_UNDEFINED, AE_AE},
        {"appleevent", TT_UNDEFINED, AE_AE},
        {"class", TT_UNDEFINED, AE_CLASS},
        {"data", TT_UNDEFINED, AE_DATA},
        {"id", TT_UNDEFINED, AE_ID},
        {"returnid", TT_UNDEFINED, AE_RETURN_ID},
        {"sender", TT_UNDEFINED, AE_SENDER}
    };

static LT ask_table[] =
    {
        {"application", TT_UNDEFINED, AT_PROGRAM},
        {"clear", TT_UNDEFINED, AT_CLEAR},
        {"color", TT_UNDEFINED, AT_COLOR},
        {"directory", TT_UNDEFINED, AT_FOLDER},
        {"effect", TT_UNDEFINED, AT_EFFECT},
        {"error", TT_UNDEFINED, AT_ERROR},
        {"file", TT_UNDEFINED, AT_FILE},
		{"files", TT_UNDEFINED, AT_FILES},
        {"folder", TT_UNDEFINED, AT_FOLDER},
		{"hint", TT_UNDEFINED, AT_HINT},
        {"info", TT_UNDEFINED, AT_INFORMATION},
        {"information", TT_UNDEFINED, AT_INFORMATION},
		{"page", TT_UNDEFINED, AT_PAGE},
        {"password", TT_UNDEFINED, AT_PASSWORD},
        {"plain", TT_UNDEFINED, AT_UNDEFINED},
        {"printer", TT_UNDEFINED, AT_PRINTER},
        {"process", TT_UNDEFINED, AT_PROGRAM},
        {"program", TT_UNDEFINED, AT_PROGRAM},
        {"question", TT_UNDEFINED, AT_QUESTION},
        {"record", TT_UNDEFINED, AT_RECORD},
		{"setup", TT_UNDEFINED, AT_SETUP},
        {"sheet", TT_UNDEFINED, AT_SHEET},
        {"titled", TT_UNDEFINED, AT_TITLED},
		{"types", TT_UNDEFINED, AT_TYPES},
        {"warning", TT_UNDEFINED, AT_WARNING}
    };

LT command_table[] =
    {
#if defined(MODE_DEVELOPMENT) || defined(MODE_INSTALLER)
		{"_internal", TT_STATEMENT, S_INTERNAL},
#endif
        {"accept", TT_STATEMENT, S_ACCEPT},
        {"add", TT_STATEMENT, S_ADD},
        {"answer", TT_STATEMENT, S_ANSWER},
        {"ask", TT_STATEMENT, S_ASK},
		{"assert", TT_STATEMENT, S_ASSERT},
        {"beep", TT_STATEMENT, S_BEEP},
        {"break", TT_STATEMENT, S_BREAK},
        {"breakpoint", TT_STATEMENT, S_BREAKPOINT},
        {"call", TT_STATEMENT, S_CALL},
        {"cancel", TT_STATEMENT, S_CANCEL},
        {"case", TT_CASE, S_UNDEFINED},
        {"catch", TT_CATCH, S_UNDEFINED},
        {"choose", TT_STATEMENT, S_CHOOSE},
        {"clear", TT_STATEMENT, S_DELETE},
        {"click", TT_STATEMENT, S_CLICK},
        {"clone", TT_STATEMENT, S_CLONE},
        {"close", TT_STATEMENT, S_CLOSE},
        {"combine", TT_STATEMENT, S_COMBINE},
		{"command", TT_STATEMENT, S_SCRIPT_ERROR},
        {"compact", TT_STATEMENT, S_COMPACT},
        {"constant", TT_STATEMENT, S_CONSTANT},
        {"convert", TT_STATEMENT, S_CONVERT},
        {"copy", TT_STATEMENT, S_COPY},
        {"create", TT_STATEMENT, S_CREATE},
        {"crop", TT_STATEMENT, S_CROP},
        {"cut", TT_STATEMENT, S_CUT},
        {"debugdo", TT_STATEMENT, S_DEBUGDO},
        {"decrypt", TT_STATEMENT, S_DECRYPT},
        {"default", TT_DEFAULT, S_UNDEFINED},
        {"define", TT_STATEMENT, S_DEFINE},
        {"dehilite", TT_STATEMENT, S_UNHILITE},
        {"delete", TT_STATEMENT, S_DELETE},
		// MW-2008-11-05: [[ Dispatch Command ]] 'dispatch' is a statement keyword
        {"disable", TT_STATEMENT, S_DISABLE},
		{"dispatch", TT_STATEMENT, S_DISPATCH},
        {"divide", TT_STATEMENT, S_DIVIDE},
        {"do", TT_STATEMENT, S_DO},
        {"domenu", TT_STATEMENT, S_DOMENU},
        {"drag", TT_STATEMENT, S_DRAG},
        {"drawer", TT_STATEMENT, S_DRAWER},
        {"edit", TT_STATEMENT, S_EDIT},
        {"else", TT_ELSE, S_UNDEFINED},
        {"enable", TT_STATEMENT, S_ENABLE},
        {"encrypt", TT_STATEMENT, S_ENCRYPT},
        {"end", TT_END, S_UNDEFINED},
        {"exit", TT_STATEMENT, S_EXIT},
        {"export", TT_STATEMENT, S_EXPORT},
        {"filter", TT_STATEMENT, S_FILTER},
        {"finally", TT_FINALLY, S_UNDEFINED},
        {"find", TT_STATEMENT, S_FIND},
        {"flip", TT_STATEMENT, S_FLIP},
        {"focus", TT_STATEMENT, S_FOCUS},
        {"function", TT_STATEMENT, S_SCRIPT_ERROR},
        {"get", TT_STATEMENT, S_GET},
        {"getprop", TT_STATEMENT, S_SCRIPT_ERROR},
        {"global", TT_STATEMENT, S_GLOBAL},
        {"go", TT_STATEMENT, S_GO},
        {"grab", TT_STATEMENT, S_GRAB},
        {"group", TT_STATEMENT, S_GROUP},
        {"hide", TT_STATEMENT, S_HIDE},
        {"hilite", TT_STATEMENT, S_HILITE},
        {"if", TT_STATEMENT, S_IF},
        {"import", TT_STATEMENT, S_IMPORT},
		{"include", TT_STATEMENT, S_INCLUDE},
        {"insert", TT_STATEMENT, S_INSERT},
        {"intersect", TT_STATEMENT, S_INTERSECT},
        {"kill", TT_STATEMENT, S_KILL},
        {"launch", TT_STATEMENT, S_LAUNCH},
        {"library", TT_STATEMENT, S_LIBRARY},
        {"load", TT_STATEMENT, S_LOAD},
        {"local", TT_STATEMENT, S_LOCAL},
        {"lock", TT_STATEMENT, S_LOCK},
        {"mark", TT_STATEMENT, S_MARK},
        {"modal", TT_STATEMENT, S_MODAL},
        {"modeless", TT_STATEMENT, S_MODELESS},
        {"move", TT_STATEMENT, S_MOVE},
        {"multiply", TT_STATEMENT, S_MULTIPLY},
        {"new", TT_STATEMENT, S_CREATE},
        {"next", TT_STATEMENT, S_NEXT},
        {"on", TT_STATEMENT, S_SCRIPT_ERROR},
        {"open", TT_STATEMENT, S_OPEN},
        {"option", TT_STATEMENT, S_OPTION},
        {"palette", TT_STATEMENT, S_PALETTE},
        {"pass", TT_STATEMENT, S_PASS},
        {"paste", TT_STATEMENT, S_PASTE},
        {"place", TT_STATEMENT, S_PLACE},
        {"play", TT_STATEMENT, S_PLAY},
        {"pop", TT_STATEMENT, S_POP},
        {"popup", TT_STATEMENT, S_POPUP},
        {"post", TT_STATEMENT, S_POST},
        {"prepare", TT_STATEMENT, S_PREPARE},
        {"print", TT_STATEMENT, S_PRINT},
		{"private", TT_STATEMENT, S_SCRIPT_ERROR},
        {"pulldown", TT_STATEMENT, S_PULLDOWN},
        {"push", TT_STATEMENT, S_PUSH},
        {"put", TT_STATEMENT, S_PUT},
        {"quit", TT_STATEMENT, S_QUIT},
        {"read", TT_STATEMENT, S_READ},
        {"record", TT_STATEMENT, S_RECORD},
        {"redo", TT_STATEMENT, S_REDO},
		{"relayer", TT_STATEMENT, S_RELAYER},
        {"release", TT_STATEMENT, S_STOP},
        {"remove", TT_STATEMENT, S_REMOVE},
        {"rename", TT_STATEMENT, S_RENAME},
        {"repeat", TT_STATEMENT, S_REPEAT},
        {"replace", TT_STATEMENT, S_REPLACE},
        {"reply", TT_STATEMENT, S_REPLY},
        {"request", TT_STATEMENT, S_REQUEST},
		{"require", TT_STATEMENT, S_REQUIRE},
        {"reset", TT_STATEMENT, S_RESET},
        {"resolve", TT_STATEMENT, S_RESOLVE},
        {"return", TT_STATEMENT, S_RETURN},
        {"revert", TT_STATEMENT, S_REVERT},
#ifdef MODE_DEVELOPMENT
		{"revrelicense", TT_STATEMENT, S_REV_RELICENSE},
#endif
        {"rotate", TT_STATEMENT, S_ROTATE},
		{"save", TT_STATEMENT, S_SAVE},
		// MM-2014-02-12: [[ SecureSocket ]] 'secure' statement used by secure socket
		{"secure", TT_STATEMENT, S_SECURE},
		{"seek", TT_STATEMENT, S_SEEK},
        {"select", TT_STATEMENT, S_SELECT},
        {"send", TT_STATEMENT, S_SEND},
        {"set", TT_STATEMENT, S_SET},
        {"setprop", TT_STATEMENT, S_SCRIPT_ERROR},
        {"sheet", TT_STATEMENT, S_SHEET},
        {"show", TT_STATEMENT, S_SHOW},
        {"sort", TT_STATEMENT, S_SORT},
        {"split", TT_STATEMENT, S_SPLIT},
        {"start", TT_STATEMENT, S_START},
        {"stop", TT_STATEMENT, S_STOP},
        {"subtract", TT_STATEMENT, S_SUBTRACT},
        {"switch", TT_STATEMENT, S_SWITCH},
        {"then", TT_THEN, S_UNDEFINED},
        {"throw", TT_STATEMENT, S_THROW},
        {"toplevel", TT_STATEMENT, S_TOP_LEVEL},
        {"try", TT_STATEMENT, S_TRY},
        {"type", TT_STATEMENT, S_TYPE},
        {"undefine", TT_STATEMENT, S_UNDEFINE},
        {"undo", TT_STATEMENT, S_UNDO},
        {"ungroup", TT_STATEMENT, S_UNGROUP},
        {"unhilite", TT_STATEMENT, S_UNHILITE},
        {"union", TT_STATEMENT, S_UNION},
        {"unload", TT_STATEMENT, S_UNLOAD},
        {"unlock", TT_STATEMENT, S_UNLOCK},
        {"unmark", TT_STATEMENT, S_UNMARK},
        {"visual", TT_STATEMENT, S_VISUAL},
        {"wait", TT_STATEMENT, S_WAIT},
        {"write", TT_STATEMENT, S_WRITE}
    };
extern const uint4 command_table_size = ELEMENTS(command_table);

static LT convert_table[] =
    {
        {"abbr", TT_CHUNK, CF_ABBREVIATED},
        {"abbrev", TT_CHUNK, CF_ABBREVIATED},
        {"abbreviated", TT_CHUNK, CF_ABBREVIATED},
        {"date", TT_CHUNK, CF_DATE},
        {"dateitems", TT_CHUNK, CF_DATEITEMS},
        {"detailed", TT_CHUNK, CF_LONG},
        {"english", TT_CHUNK, CF_ENGLISH},
        {"internet", TT_CHUNK, CF_INTERNET},
        {"long", TT_CHUNK, CF_LONG},
        {"seconds", TT_CHUNK, CF_SECONDS},
        {"secs", TT_CHUNK, CF_SECONDS},
        {"short", TT_CHUNK, CF_SHORT},
        {"system", TT_CHUNK, CF_SYSTEM},
        {"time", TT_CHUNK, CF_TIME}
    };

static LT encryption_table[] =
    {
        {"bit", TT_UNDEFINED, ENCRT_BIT},
        {"cert", TT_UNDEFINED, RSA_CERT},
        {"iv", TT_UNDEFINED, ENCRT_IV},
        {"key", TT_UNDEFINED, ENCRT_KEY},
		{"passphrase", TT_UNDEFINED, ENCRT_PASSPHRASE},
        {"password", TT_UNDEFINED, ENCRT_PASSWORD},
		{"private", TT_UNDEFINED, ENCRT_PRIVATE},
        {"privatekey", TT_UNDEFINED, RSA_PRIVKEY},
		{"public", TT_UNDEFINED, ENCRT_PUBLIC},
        {"publickey", TT_UNDEFINED, RSA_PUBKEY},
		{"rsa", TT_UNDEFINED, ENCRT_RSA},
        {"salt", TT_UNDEFINED, ENCRT_SALT},
        {"using", TT_UNDEFINED, ENCRT_USING},
    };

static LT exit_table[] =
    {
        {"hypercard", TT_UNDEFINED, ET_ALL},
        {"metacard", TT_UNDEFINED, ET_ALL},
        {"repeat", TT_UNDEFINED, ET_REPEAT},
        {"supercard", TT_UNDEFINED, ET_ALL},
        {"switch", TT_UNDEFINED, ET_SWITCH},
        {"to", TT_UNDEFINED, ET_TO},
        {"top", TT_UNDEFINED, ET_ALL}
    };

static LT export_table[] =
    {
		{"abgr", TT_UNDEFINED, EX_RAW_ABGR},
        {"ac", TT_UNDEFINED, EX_AUDIO_CLIP},
        {"aiff", TT_UNDEFINED, EX_AIFF},
		{"argb", TT_UNDEFINED, EX_RAW_ARGB},
        {"audioclip", TT_UNDEFINED, EX_AUDIO_CLIP},
		{"bgra", TT_UNDEFINED, EX_RAW_BGRA},
		{"bmp", TT_UNDEFINED, EX_BMP},
        {"display", TT_UNDEFINED, EX_DISPLAY},
        {"eps", TT_UNDEFINED, EX_EPS},
        {"flc", TT_UNDEFINED, EX_VIDEO_CLIP},
        {"fli", TT_UNDEFINED, EX_VIDEO_CLIP},
        {"gif", TT_UNDEFINED, EX_GIF},
        {"jpeg", TT_UNDEFINED, EX_JPEG},
        {"mask", TT_UNDEFINED, EX_PBM},
        {"paint", TT_UNDEFINED, EX_PBM},
        {"pbm", TT_UNDEFINED, EX_PBM},
        {"pgm", TT_UNDEFINED, EX_PBM},
        {"png", TT_UNDEFINED, EX_PNG},
        {"pnm", TT_UNDEFINED, EX_PBM},
        {"ppm", TT_UNDEFINED, EX_PBM},
		{"raw", TT_UNDEFINED, EX_RAW},
		{"rgba", TT_UNDEFINED, EX_RAW_RGBA},
        {"snapshot", TT_UNDEFINED, EX_SNAPSHOT},
        {"stack", TT_UNDEFINED, EX_STACK},
        {"ulaw", TT_UNDEFINED, EX_ULAW},
        {"vc", TT_UNDEFINED, EX_VIDEO_CLIP},
        {"videoclip", TT_UNDEFINED, EX_VIDEO_CLIP},
        {"wave", TT_UNDEFINED, EX_WAVE},
        {"xbm", TT_UNDEFINED, EX_XBM},
        {"xwd", TT_UNDEFINED, EX_XWD}
    };

LT factor_table[] =
    {
        {"&", TT_BINOP, O_CONCAT},
        {"&&", TT_BINOP, O_CONCAT_SPACE},
        {"(", TT_LPAREN, O_GROUPING},
        {")", TT_RPAREN, O_UNDEFINED},
        {"*", TT_BINOP, O_TIMES},
        {"+", TT_BIN_OR_UNOP, O_PLUS},
        {"-", TT_BIN_OR_UNOP, O_MINUS},
        {"/", TT_BINOP, O_OVER},
        {"<", TT_BINOP, O_LT},
        {"<=", TT_BINOP, O_LE},
        {"<>", TT_BINOP, O_NE},
        {"=", TT_BINOP, O_EQ},
        {">", TT_BINOP, O_GT},
        {">=", TT_BINOP, O_GE},
        {"^", TT_BINOP, O_POW},	
#ifdef MODE_DEVELOPMENT
		{"_hscrollbarid", TT_PROPERTY, P_HSCROLLBARID},
		{"_ideoverride", TT_PROPERTY, P_IDE_OVERRIDE},
		{"_unplacedgroupids", TT_PROPERTY, P_UNPLACED_GROUP_IDS},
		{"_vscrollbarid", TT_PROPERTY, P_VSCROLLBARID},
#endif
        {"abbr", TT_PROPERTY, P_ABBREVIATE},
        {"abbrev", TT_PROPERTY, P_ABBREVIATE},
        {"abbreviated", TT_PROPERTY, P_ABBREVIATE},
        {"abs", TT_FUNCTION, F_ABS},
        {"ac", TT_CHUNK, CT_AUDIO_CLIP},
		{"acceleratedrendering", TT_PROPERTY, P_ACCELERATED_RENDERING},
        {"acceleratorkey", TT_PROPERTY, P_ACCELERATOR_KEY},
        {"acceleratormodifiers", TT_PROPERTY, P_ACCELERATOR_MODIFIERS},
        {"acceleratortext", TT_PROPERTY, P_ACCELERATOR_TEXT},
        {"accelkey", TT_PROPERTY, P_ACCELERATOR_KEY},
        {"accelmods", TT_PROPERTY, P_ACCELERATOR_MODIFIERS},
        {"acceltext", TT_PROPERTY, P_ACCELERATOR_TEXT},
        {"accentcolor", TT_PROPERTY, P_ACCENT_COLOR},
        {"acceptdrop", TT_PROPERTY, P_ACCEPT_DROP},
        {"acos", TT_FUNCTION, F_ACOS},
        {"acs", TT_CLASS, CT_AUDIO_CLIP},
        {"activatepalettes", TT_PROPERTY, P_ACTIVATE_PALETTES},
        {"address", TT_PROPERTY, P_ADDRESS},
        {"after", TT_PREP, PT_AFTER},
        {"alias", TT_CHUNK, CT_ALIAS},
        {"aliasreference", TT_FUNCTION, F_ALIAS_REFERENCE},
        {"aligned", TT_PREP, PT_ALIGNED},
		{"allowabledragactions", TT_PROPERTY, P_ALLOWABLE_DRAG_ACTIONS},
		{"allowdatagrambroadcasts", TT_PROPERTY, P_ALLOW_DATAGRAM_BROADCASTS},
        {"allowfieldredraw", TT_PROPERTY, P_ALLOW_FIELD_REDRAW},
        {"allowinlineinput", TT_PROPERTY, P_ALLOW_INLINE_INPUT},
        {"allowinterrupts", TT_PROPERTY, P_ALLOW_INTERRUPTS},
        {"allowkeyinfield", TT_PROPERTY, P_ALLOW_KEY_IN_FIELD},
        {"alphadata", TT_PROPERTY, P_ALPHA_DATA},
        {"alternatelanguages", TT_FUNCTION, F_ALTERNATE_LANGUAGES},
        {"altid", TT_PROPERTY, P_ALT_ID},
        {"altkey", TT_FUNCTION, F_OPTION_KEY},
        {"alwaysbuffer", TT_PROPERTY, P_ALWAYS_BUFFER},
        {"and", TT_BINOP, O_AND},
        {"angle", TT_PROPERTY, P_ANGLE},
        {"annuity", TT_FUNCTION, F_ANNUITY},
		{"antialiased", TT_PROPERTY, P_ANTI_ALIASED},
        {"any", TT_CHUNK, CT_ANY},
        {"arcangle", TT_PROPERTY, P_ARC_ANGLE},
		// JS-2013-06-19: [[ StatsFunctions ]] Token for 'arithmeticMean' (aka mean / average / avg)
        {"arithmeticmean", TT_FUNCTION, F_ARI_MEAN},
        {"arm", TT_PROPERTY, P_ARM},
        {"armborder", TT_PROPERTY, P_ARM_BORDER},
        {"armed", TT_PROPERTY, P_ARM},
        {"armedicon", TT_PROPERTY, P_ARMED_ICON},
        {"armfill", TT_PROPERTY, P_ARM_FILL},
		{"arraydecode", TT_FUNCTION, F_ARRAY_DECODE},
		{"arrayencode", TT_FUNCTION, F_ARRAY_ENCODE},
        {"arrowsize", TT_PROPERTY, P_ARROW_SIZE},
        {"as", TT_PREP, PT_AS},
        {"asin", TT_FUNCTION, F_ASIN},
        {"at", TT_PREP, PT_AT},
        {"atan", TT_FUNCTION, F_ATAN},
        {"atan2", TT_FUNCTION, F_ATAN2},
        {"audioclip", TT_CHUNK, CT_AUDIO_CLIP},
        {"audioclips", TT_CLASS, CT_AUDIO_CLIP},
        {"autoarm", TT_PROPERTY, P_AUTO_ARM},
        {"autohilight", TT_PROPERTY, P_AUTO_HILITE},
        {"autohilite", TT_PROPERTY, P_AUTO_HILITE},
        {"autoselect", TT_PROPERTY, P_LIST_BEHAVIOR},
        {"autotab", TT_PROPERTY, P_AUTO_TAB},
		{"availableprinters", TT_PROPERTY, P_PRINTER_NAMES},
		// JS-2013-06-19: [[ StatsFunctions ]] Token for 'arithmeticMean' (aka mean / average / avg)
        {"average", TT_FUNCTION, F_ARI_MEAN},
		// JS-2013-06-19: [[ StatsFunctions ]] Token for 'averageDeviation' (aka avgDev)
        {"averagedeviation", TT_FUNCTION, F_AVG_DEV},
		// JS-2013-06-19: [[ StatsFunctions ]] Token for 'arithmeticMean' (aka mean / average / avg)
        {"avg", TT_FUNCTION, F_ARI_MEAN},
		// JS-2013-06-19: [[ StatsFunctions ]] Token for 'arithmeticMean' (aka mean / average / avg)
        {"avgdev", TT_FUNCTION, F_AVG_DEV},
        {"backcolor", TT_PROPERTY, P_BACK_COLOR},
        {"backdrop", TT_PROPERTY, P_BACK_DROP},
        {"background", TT_CHUNK, CT_BACKGROUND},
        {"backgroundbehavior", TT_PROPERTY, P_BACKGROUND_BEHAVIOR},
        {"backgroundcolor", TT_PROPERTY, P_BACK_COLOR},
        {"backgroundids", TT_PROPERTY, P_BACKGROUND_IDS},
        {"backgroundnames", TT_PROPERTY, P_BACKGROUND_NAMES},
        {"backgroundpattern", TT_PROPERTY, P_BACK_PATTERN},
        {"backgroundpixel", TT_PROPERTY, P_BACK_PIXEL},
        {"backgrounds", TT_CLASS, CT_BACKGROUND},
        {"backlist", TT_PROPERTY, P_RECENT_NAMES},
        {"backpattern", TT_PROPERTY, P_BACK_PATTERN},
        {"backpixel", TT_PROPERTY, P_BACK_PIXEL},
        {"backscripts", TT_FUNCTION, F_BACK_SCRIPTS},
        {"backsize", TT_PROPERTY, P_BACK_SIZE},
        {"base64decode", TT_FUNCTION, F_BASE64_DECODE},
        {"base64encode", TT_FUNCTION, F_BASE64_ENCODE},
        {"baseconvert", TT_FUNCTION, F_BASE_CONVERT},
        {"beepduration", TT_PROPERTY, P_BEEP_DURATION},
        {"beeploudness", TT_PROPERTY, P_BEEP_LOUDNESS},
        {"beeppitch", TT_PROPERTY, P_BEEP_PITCH},
		{"beepsound", TT_PROPERTY, P_BEEP_SOUND},
        {"before", TT_PREP, PT_BEFORE},
		{"begins", TT_BINOP, O_BEGINS_WITH},
		{"behavior", TT_PROPERTY, P_PARENT_SCRIPT},
        {"bg", TT_CHUNK, CT_BACKGROUND},
        {"bgbehavior", TT_PROPERTY, P_BACKGROUND_BEHAVIOR},
        {"bgs", TT_CLASS, CT_BACKGROUND},
        // AL-2014-10-17: [[ BiDi ]] Returns the result of applying the bi-directional algorithm to text
        {"bididirection", TT_FUNCTION, F_BIDI_DIRECTION},
        {"binarydecode", TT_FUNCTION, F_BINARY_DECODE},
        {"binaryencode", TT_FUNCTION, F_BINARY_ENCODE},
        {"bitand", TT_BINOP, O_AND_BITS},
        {"bitnot", TT_UNOP, O_NOT_BITS},
        {"bitor", TT_BINOP, O_OR_BITS},
        {"bitxor", TT_BINOP, O_XOR_BITS},
        {"bkgnd", TT_CHUNK, CT_BACKGROUND},
        {"bkgnds", TT_CLASS, CT_BACKGROUND},
        {"blendlevel", TT_PROPERTY, P_BLEND_LEVEL},
        {"blindtyping", TT_PROPERTY, P_BLIND_TYPING},
        {"blinkrate", TT_PROPERTY, P_BLINK_RATE},
        {"bordercolor", TT_PROPERTY, P_BORDER_COLOR},
        {"borderpattern", TT_PROPERTY, P_BORDER_PATTERN},
        {"borderwidth", TT_PROPERTY, P_BORDER_WIDTH},
        {"botleft", TT_PROPERTY, P_BOTTOM_LEFT},
        {"botright", TT_PROPERTY, P_BOTTOM_RIGHT},
        {"bottom", TT_PROPERTY, P_BOTTOM},
        {"bottomcolor", TT_PROPERTY, P_BOTTOM_COLOR},
        {"bottomleft", TT_PROPERTY, P_BOTTOM_LEFT},
        {"bottommargin", TT_PROPERTY, P_BOTTOM_MARGIN},
        {"bottompattern", TT_PROPERTY, P_BOTTOM_PATTERN},
        {"bottompixel", TT_PROPERTY, P_BOTTOM_PIXEL},
        {"bottomright", TT_PROPERTY, P_BOTTOM_RIGHT},
        {"boundingbox", TT_PROPERTY, P_BOUNDING_RECT},
        {"boundingrect", TT_PROPERTY, P_BOUNDING_RECT},
        {"breakpoints", TT_PROPERTY, P_BREAK_POINTS},
        {"brush", TT_PROPERTY, P_BRUSH},
        {"brushcolor", TT_PROPERTY, P_BRUSH_COLOR},
        {"brushpattern", TT_PROPERTY, P_BRUSH_PATTERN},
        {"btn", TT_CHUNK, CT_BUTTON},
        {"btns", TT_CLASS, CT_BUTTON},
        {"bufferhiddenimages", TT_PROPERTY, P_BUFFER_IMAGES},
        {"buffermode", TT_PROPERTY, P_BUFFER_MODE},
        {"buildnumber", TT_FUNCTION, F_BUILD_NUMBER},
        {"button", TT_CHUNK, CT_BUTTON},
        {"buttons", TT_CLASS, CT_BUTTON},
        {"by", TT_PREP, PT_BY},
		{"byte", TT_CHUNK, CT_BYTE},
        {"byteoffset", TT_FUNCTION, F_BYTE_OFFSET},
		{"bytes", TT_CLASS, CT_BYTE},
		{"bytetonum", TT_FUNCTION, F_BYTE_TO_NUM},
        {"cachedurl", TT_FUNCTION, F_CACHED_URLS},
        {"cachedurls", TT_FUNCTION, F_CACHED_URLS},
        {"callbacks", TT_PROPERTY, P_CALLBACKS},
        {"cantabort", TT_PROPERTY, P_CANT_ABORT},
        {"cantdelete", TT_PROPERTY, P_CANT_DELETE},
        {"cantmodify", TT_PROPERTY, P_CANT_MODIFY},
        {"cantselect", TT_PROPERTY, P_CANT_SELECT},
        {"capslockkey", TT_FUNCTION, F_CAPS_LOCK_KEY},
		{"capstyle", TT_PROPERTY, P_CAP_STYLE},
        {"card", TT_CHUNK, CT_CARD},
        {"cardids", TT_PROPERTY, P_CARD_IDS},
        {"cardnames", TT_PROPERTY, P_CARD_NAMES},
        {"cards", TT_CLASS, CT_CARD},
        {"casesensitive", TT_PROPERTY, P_CASE_SENSITIVE},
        {"cd", TT_CHUNK, CT_CARD},
        {"cds", TT_CLASS, CT_CARD},
		// MDW-2014-08-23 : [[ feature_floor ]]
        {"ceil", TT_FUNCTION, F_CEIL},
        {"ceiling", TT_FUNCTION, F_CEIL},
        {"centered", TT_PROPERTY, P_CENTERED},
        {"centerrect", TT_PROPERTY, P_CENTER_RECTANGLE},
        {"centerrectangle", TT_PROPERTY, P_CENTER_RECTANGLE},
        {"centurycutoff", TT_PROPERTY, P_CENTURY_CUTOFF},
        {"char", TT_CHUNK, CT_CHARACTER},
        {"character", TT_CHUNK, CT_CHARACTER},
        {"characters", TT_CLASS, CT_CHARACTER},
		{"charindex", TT_PROPERTY, P_CHAR_INDEX},
        {"chars", TT_CLASS, CT_CHARACTER},
        {"charset", TT_PROPERTY, P_CHARSET},
        {"chartonum", TT_FUNCTION, F_CHAR_TO_NUM},
        {"checkmark", TT_PROPERTY, P_CHECK_MARK},
        {"childcontrolids", TT_PROPERTY, P_CHILD_CONTROL_IDS},
        {"childcontrolnames", TT_PROPERTY, P_CHILD_CONTROL_NAMES},
        {"ciphernames", TT_FUNCTION, F_CIPHER_NAMES},
        {"clickchar", TT_FUNCTION, F_CLICK_CHAR},
        {"clickcharchunk", TT_FUNCTION, F_CLICK_CHAR_CHUNK},
        {"clickchunk", TT_FUNCTION, F_CLICK_CHUNK},
        {"clickfield", TT_FUNCTION, F_CLICK_FIELD},
        {"clickh", TT_FUNCTION, F_CLICK_H},
        {"clickline", TT_FUNCTION, F_CLICK_LINE},
        {"clickloc", TT_FUNCTION, F_CLICK_LOC},
        {"clickstack", TT_FUNCTION, F_CLICK_STACK},
        {"clicktext", TT_FUNCTION, F_CLICK_TEXT},
        {"clickv", TT_FUNCTION, F_CLICK_V},
        {"clipboard", TT_FUNCTION, F_CLIPBOARD},
        {"clipboarddata", TT_PROPERTY, P_CLIPBOARD_DATA},
        // MERG-2013-08-12: [[ ClipsToRect ]] If true group clips to the set rect rather than the rect of children
        {"clipstorect", TT_PROPERTY, P_CLIPS_TO_RECT},
        {"closebox", TT_PROPERTY, P_CLOSE_BOX},
        {"cmdargs", TT_FUNCTION, F_COMMAND_ARGUMENTS},
        {"cmdkey", TT_FUNCTION, F_COMMAND_KEY},
<<<<<<< HEAD
        {"codepoint", TT_CHUNK, CT_CODEPOINT},
        {"codepointoffset", TT_FUNCTION, F_CODEPOINT_OFFSET},
        {"codepointproperty", TT_FUNCTION, F_CODEPOINT_PROPERTY},
		{"codepoints", TT_CLASS, CT_CODEPOINT},
        {"codepointtonum", TT_FUNCTION, F_UNICODE_CHAR_TO_NUM},
        {"codeunit", TT_CHUNK, CT_CODEUNIT},
        {"codeunitoffset", TT_FUNCTION, F_CODEUNIT_OFFSET},
		{"codeunits", TT_CLASS, CT_CODEUNIT},
=======
        {"cmdname", TT_FUNCTION, F_COMMAND_NAME},
>>>>>>> a41930d4
        {"collapsebox", TT_PROPERTY, P_COLLAPSE_BOX},
		// MERG-2013-08-17: [[ ColorDialogColors ]] Custom color management for the windows color dialog
		{"colordialogcolors", TT_PROPERTY, P_COLOR_DIALOG_COLORS},
        {"colormap", TT_PROPERTY, P_COLORMAP},
        {"colornames", TT_FUNCTION, F_COLOR_NAMES},
		{"coloroverlay", TT_PROPERTY, P_BITMAP_EFFECT_COLOR_OVERLAY},
        {"colorpalette", TT_CHUNK, CT_COLOR_PALETTE},
        {"colors", TT_PROPERTY, P_COLORS},
        {"colorworld", TT_PROPERTY, P_COLOR_WORLD},
        {"columndel", TT_PROPERTY, P_COLUMN_DELIMITER},
        {"columndelimiter", TT_PROPERTY, P_COLUMN_DELIMITER},
        // SN-2015-07-18: [[ CommandFunctions ]] Added keywords for
        //  commandName and commandArguments
        {"commandarguments", TT_FUNCTION, F_COMMAND_ARGUMENTS},
        {"commandchar", TT_PROPERTY, P_COMMAND_CHAR},
        {"commandkey", TT_FUNCTION, F_COMMAND_KEY},
        {"commandname", TT_FUNCTION, F_COMMAND_NAME},
        {"commandnames", TT_FUNCTION, F_COMMAND_NAMES},
		// MW-2011-09-10: [[ TileCache ]] The maximum number of bytes to use for the tile cache
		{"compositorcachelimit", TT_PROPERTY, P_COMPOSITOR_CACHE_LIMIT},
		// MW-2011-09-10: [[ TileCache ]] Read-only statistics about recent composites
		{"compositorstatistics", TT_PROPERTY, P_COMPOSITOR_STATISTICS},
		// MW-2011-09-10: [[ TileCache ]] The size of tile to use
		{"compositortilesize", TT_PROPERTY, P_COMPOSITOR_TILE_SIZE},
		// MW-2011-09-10: [[ TileCache ]] The type of compositor to use
		{"compositortype", TT_PROPERTY, P_COMPOSITOR_TYPE},
        {"compound", TT_FUNCTION, F_COMPOUND},
        {"compress", TT_FUNCTION, F_COMPRESS},
        {"constantmask", TT_PROPERTY, P_CONSTANT_MASK},
        {"constantnames", TT_FUNCTION, F_CONSTANT_NAMES},
        {"constraints", TT_PROPERTY, P_CONSTRAINTS},
        {"contains", TT_BINOP, O_CONTAINS},
        {"control", TT_CHUNK, CT_LAYER},
		// MW-2012-10-08: [[ HitTest ]] New functions for determining the control at a point.
		{"controlatloc", TT_FUNCTION, F_CONTROL_AT_LOC},
		{"controlatscreenloc", TT_FUNCTION, F_CONTROL_AT_SCREEN_LOC},
        {"controlids", TT_PROPERTY, P_CONTROL_IDS},
        {"controlkey", TT_FUNCTION, F_CONTROL_KEY},
        {"controlnames", TT_PROPERTY, P_CONTROL_NAMES},
        {"controls", TT_CLASS, CT_LAYER},
        {"convertoctals", TT_PROPERTY, P_CONVERT_OCTALS},
        {"copyresource", TT_FUNCTION, F_COPY_RESOURCE},
        {"cos", TT_FUNCTION, F_COS},
        {"ctrlkey", TT_FUNCTION, F_CONTROL_KEY},
        {"current", TT_CHUNK, CT_THIS},
		{"currentcard", TT_PROPERTY, P_CURRENT_CARD},
        {"currentframe", TT_PROPERTY, P_CURRENT_FRAME},
        {"currentnode", TT_PROPERTY, P_CURRENT_NODE},
        {"currentpage", TT_PROPERTY, P_CURRENT_PAGE},
        {"currenttime", TT_PROPERTY, P_CURRENT_TIME},
        {"currentwindow", TT_FUNCTION, F_TOP_STACK},
        {"cursor", TT_PROPERTY, P_CURSOR},
        {"cursorMovement", TT_PROPERTY, P_CURSORMOVEMENT},
        {"customkeys", TT_PROPERTY, P_CUSTOM_KEYS},
        {"customproperties", TT_PROPERTY, P_CUSTOM_PROPERTIES},
        {"custompropertyset", TT_PROPERTY, P_CUSTOM_PROPERTY_SET},
        {"custompropertysets", TT_PROPERTY, P_CUSTOM_PROPERTY_SETS},
        {"dashes", TT_PROPERTY, P_DASHES},
        {"date", TT_FUNCTION, F_DATE},
        {"dateformat", TT_FUNCTION, F_DATE_FORMAT},
        {"debugcontext", TT_PROPERTY, P_DEBUG_CONTEXT},
        {"decompress", TT_FUNCTION, F_DECOMPRESS},
        {"decorations", TT_PROPERTY, P_DECORATIONS},
        {"default", TT_PROPERTY, P_DEFAULT},
        {"defaultbutton", TT_PROPERTY, P_DEFAULT_BUTTON},
        {"defaultcursor", TT_PROPERTY, P_DEFAULT_CURSOR},
        {"defaultfolder", TT_PROPERTY, P_DIRECTORY},
        {"defaultmenubar", TT_PROPERTY, P_DEFAULT_MENU_BAR},
		{"defaultnetworkinterface", TT_PROPERTY, P_DEFAULT_NETWORK_INTERFACE},
        {"defaultstack", TT_PROPERTY, P_DEFAULT_STACK},
		// MW-2011-11-24: [[ UpdateScreen ]] Property controlling whether screen updates are coalesced.
		{"deferscreenupdates", TT_PROPERTY, P_DEFER_SCREEN_UPDATES},
        {"deleteregistry", TT_FUNCTION, F_DELETE_REGISTRY},
        {"deleteresource", TT_FUNCTION, F_DELETE_RESOURCE},
		// MW-2011-11-24: [[ Nice Folders ]] The adjective for 'the desktop folder'.
		{"desktop", TT_PROPERTY, P_DESKTOP_FOLDER},
        {"destroystack", TT_PROPERTY, P_DESTROY_STACK},
        {"destroywindow", TT_PROPERTY, P_DESTROY_WINDOW},
        {"detailed", TT_PROPERTY, P_LONG},
        {"dialogdata", TT_PROPERTY, P_DIALOG_DATA},
        {"directories", TT_FUNCTION, F_DIRECTORIES},
        {"directory", TT_PROPERTY, P_DIRECTORY},
        {"disabled", TT_PROPERTY, P_DISABLED},
        {"disabledicon", TT_PROPERTY, P_DISABLED_ICON},
        {"diskspace", TT_FUNCTION, F_DISK_SPACE},
        {"div", TT_BINOP, O_DIV},
        {"dnsservers", TT_FUNCTION, F_DNS_SERVERS},
		{"document", TT_CHUNK, CT_DOCUMENT},
		// MW-2011-11-24: [[ Nice Folders ]] The adjective for 'the documents folder'.
		{"documents", TT_PROPERTY, P_DOCUMENTS_FOLDER},
        {"dontdither", TT_PROPERTY, P_DONT_DITHER},
        {"dontrefresh", TT_PROPERTY, P_DONT_REFRESH},
        {"dontresize", TT_PROPERTY, P_DONT_RESIZE},
        {"dontsearch", TT_PROPERTY, P_DONT_SEARCH},
        {"dontusens", TT_PROPERTY, P_DONT_USE_NS},
        {"dontuseqt", TT_PROPERTY, P_DONT_USE_QT},
        {"dontuseqteffects", TT_PROPERTY, P_DONT_USE_QT_EFFECTS},
        {"dontwrap", TT_PROPERTY, P_DONT_WRAP},
        {"doubleclickdelta", TT_PROPERTY, P_DOUBLE_DELTA},
        {"doubleclickinterval", TT_PROPERTY, P_DOUBLE_TIME},
		{"dragaction", TT_PROPERTY, P_DRAG_ACTION},
        {"dragdata", TT_PROPERTY, P_DRAG_DATA},
		{"dragdelta", TT_PROPERTY, P_DRAG_DELTA},
        {"dragdestination", TT_FUNCTION, F_DRAG_DESTINATION},
        {"draggable", TT_PROPERTY, P_DRAGGABLE},
		{"dragimage", TT_PROPERTY, P_DRAG_IMAGE},
		{"dragimageoffset", TT_PROPERTY, P_DRAG_IMAGE_OFFSET},
        {"dragsource", TT_FUNCTION, F_DRAG_SOURCE},
        {"dragspeed", TT_PROPERTY, P_DRAG_SPEED},
        {"drivernames", TT_FUNCTION, F_DRIVER_NAMES},
        {"drives", TT_FUNCTION, F_DRIVES},
        {"dropchunk", TT_FUNCTION, F_DROP_CHUNK},
		{"dropshadow", TT_PROPERTY, P_BITMAP_EFFECT_DROP_SHADOW},
        {"duration", TT_PROPERTY, P_DURATION},
        {"dynamicpaths", TT_PROPERTY, P_DYNAMIC_PATHS},
        {"editbackground", TT_PROPERTY, P_EDIT_BACKGROUND},
        {"editbg", TT_PROPERTY, P_EDIT_BACKGROUND},
        {"editbkgnd", TT_PROPERTY, P_EDIT_BACKGROUND},
        // MW-2014-08-12: [[ EditionType ]] New read-only property describing the engine's edition.
        {"editiontype", TT_PROPERTY, P_EDITION_TYPE},
        {"editmenus", TT_PROPERTY, P_EDIT_MENUS},
		{"editmode", TT_PROPERTY, P_EDIT_MODE},
        {"editscripts", TT_PROPERTY, P_EDIT_SCRIPTS},
        {"effective", TT_PROPERTY, P_EFFECTIVE},
        {"effectrate", TT_PROPERTY, P_EFFECT_RATE},
        {"eighth", TT_CHUNK, CT_EIGHTH},
        {"eighthcolor", TT_PROPERTY, P_FOCUS_COLOR},
        {"eighthpixel", TT_PROPERTY, P_FOCUS_PIXEL},
		{"element", TT_CHUNK, CT_ELEMENT},
		{"elements", TT_CLASS, CT_ELEMENT},
        {"emacskeybindings", TT_PROPERTY, P_EMACS_KEY_BINDINGS},
        {"enabled", TT_PROPERTY, P_ENABLED},
        {"enabledtracks", TT_PROPERTY, P_ENABLED_TRACKS},
		// MW-2012-02-12: [[ Encoding ]] New read-only property describing a run's text encoding.
		{"encoding", TT_PROPERTY, P_ENCODING},
        {"endarrow", TT_PROPERTY, P_END_ARROW},
        {"endframe", TT_PROPERTY, P_END_FRAME},
		{"ends", TT_BINOP, O_ENDS_WITH},
        {"endtime", TT_PROPERTY, P_END_TIME},
        {"endvalue", TT_PROPERTY, P_END_VALUE},
		// MW-2011-11-24: [[ Nice Folders ]] The adjective for 'the engine folder'.
		{"engine", TT_PROPERTY, P_ENGINE_FOLDER},
        {"english", TT_PROPERTY, P_ENGLISH},
        {"environment", TT_FUNCTION, F_ENVIRONMENT},
        {"eps", TT_CHUNK, CT_EPS},
        {"epss", TT_CLASS, CT_EPS},
        {"eraser", TT_PROPERTY, P_ERASER},
		{"errormode", TT_PROPERTY, P_ERROR_MODE},
        {"executioncontexts", TT_PROPERTY, P_EXECUTION_CONTEXTS},
        {"existence", TT_FUNCTION, F_EXISTS},
        {"exists", TT_FUNCTION, F_EXISTS},
        {"exp", TT_FUNCTION, F_EXP},
        {"exp1", TT_FUNCTION, F_EXP1},
        {"exp10", TT_FUNCTION, F_EXP10},
        {"exp2", TT_FUNCTION, F_EXP2},
        {"explicitvariables", TT_PROPERTY, P_EXPLICIT_VARIABLES},
        {"explicitvars", TT_PROPERTY, P_EXPLICIT_VARIABLES},
        {"extendkey", TT_PROPERTY, P_EXTEND_KEY},
        {"extents", TT_FUNCTION, F_EXTENTS},
        {"externalcommands", TT_PROPERTY, P_EXTERNAL_COMMANDS},
        {"externalfunctions", TT_PROPERTY, P_EXTERNAL_FUNCTIONS},
        {"externalpackages", TT_PROPERTY, P_EXTERNAL_PACKAGES},
        {"externals", TT_PROPERTY, P_EXTERNALS},
        {"family", TT_PROPERTY, P_FAMILY},
        {"field", TT_CHUNK, CT_FIELD},
        {"fields", TT_CLASS, CT_FIELD},
        {"fifth", TT_CHUNK, CT_FIFTH},
        {"fifthcolor", TT_PROPERTY, P_TOP_COLOR},
        {"fifthpixel", TT_PROPERTY, P_TOP_PIXEL},
        {"filename", TT_PROPERTY, P_FILE_NAME},
        {"files", TT_FUNCTION, F_FILES},
        {"filetype", TT_PROPERTY, P_FILE_TYPE},
        {"fillback", TT_PROPERTY, P_BRUSH_BACK_COLOR},
        {"filled", TT_PROPERTY, P_FILLED},
        {"fillfore", TT_PROPERTY, P_BRUSH_COLOR},
		{"fillgradient", TT_PROPERTY, P_GRADIENT_FILL},
        {"fillpat", TT_PROPERTY, P_BRUSH_PATTERN},
		{"fillrule", TT_PROPERTY, P_FILL_RULE}, // PROPERTY - FILL RULE
        {"first", TT_CHUNK, CT_FIRST},
        {"firstcolor", TT_PROPERTY, P_FORE_COLOR},
        {"firstindent", TT_PROPERTY, P_FIRST_INDENT},
        {"firstpixel", TT_PROPERTY, P_FORE_PIXEL},
        {"fixedlineheight", TT_PROPERTY, P_FIXED_HEIGHT},
		// MW-2012-01-26: [[ FlaggedField ]] New property for char-level 'flagged'.
		{"flagged", TT_PROPERTY, P_FLAGGED},
		// MW-2012-02-08: [[ FlaggedField ]] New property for 'flaggedRanges'.
		{"flaggedranges", TT_PROPERTY, P_FLAGGED_RANGES},
        {"fld", TT_CHUNK, CT_FIELD},
        {"flds", TT_CLASS, CT_FIELD},
		// MDW-2014-08-23 : [[ feature_floor ]]
        {"floor", TT_FUNCTION, F_FLOOR},
        {"flushevents", TT_FUNCTION, F_FLUSH_EVENTS},
        {"focuscolor", TT_PROPERTY, P_FOCUS_COLOR},
        {"focusedobject", TT_FUNCTION, F_FOCUSED_OBJECT},
        {"focuspattern", TT_PROPERTY, P_FOCUS_PATTERN},
        {"focuspixel", TT_PROPERTY, P_FOCUS_PIXEL},
        {"folder", TT_PROPERTY, P_DIRECTORY},
        {"folders", TT_FUNCTION, F_DIRECTORIES},
        // TD-2013-06-20: [[ DynamicFonts ]] global property for list of font files
        {"fontfilesinuse", TT_PROPERTY, P_FONTFILES_IN_USE},
        {"fontlanguage", TT_FUNCTION, F_FONT_LANGUAGE},
        {"fontnames", TT_FUNCTION, F_FONT_NAMES},
        {"fontsizes", TT_FUNCTION, F_FONT_SIZES},
        {"fontstyles", TT_FUNCTION, F_FONT_STYLES},		
        {"forecolor", TT_PROPERTY, P_FORE_COLOR},
        {"foregroundcolor", TT_PROPERTY, P_FORE_COLOR},
        {"foregroundpattern", TT_PROPERTY, P_FORE_PATTERN},
        {"foregroundpixel", TT_PROPERTY, P_FORE_PIXEL},
        {"forepattern", TT_PROPERTY, P_FORE_PATTERN},
        {"forepixel", TT_PROPERTY, P_FORE_PIXEL},
        {"format", TT_FUNCTION, F_FORMAT},
        {"formatforprinting", TT_PROPERTY, P_FORMAT_FOR_PRINTING},
        {"formattedheight", TT_PROPERTY, P_FORMATTED_HEIGHT},
        {"formattedleft", TT_PROPERTY, P_FORMATTED_LEFT},
        {"formattedrect", TT_PROPERTY, P_FORMATTED_RECT},
		// MW-2012-02-21: [[ LineBreak ]] New property for formattedStyledText
		{"formattedstyledtext", TT_PROPERTY, P_FORMATTED_STYLED_TEXT},
        {"formattedtext", TT_PROPERTY, P_FORMATTED_TEXT},
        {"formattedtop", TT_PROPERTY, P_FORMATTED_TOP},
        {"formattedwidth", TT_PROPERTY, P_FORMATTED_WIDTH},
        {"formsensitive", TT_PROPERTY, P_FORM_SENSITIVE},
        {"foundchunk", TT_FUNCTION, F_FOUND_CHUNK},
        {"foundfield", TT_FUNCTION, F_FOUND_FIELD},
        {"foundline", TT_FUNCTION, F_FOUND_LINE},
        {"foundloc", TT_FUNCTION, F_FOUND_LOC},
        {"foundtext", TT_FUNCTION, F_FOUND_TEXT},
        {"fourth", TT_CHUNK, CT_FOURTH},
        {"fourthcolor", TT_PROPERTY, P_BORDER_COLOR},
        {"fourthpixel", TT_PROPERTY, P_BORDER_PIXEL},
        {"framecount", TT_PROPERTY, P_FRAME_COUNT},
        {"framerate", TT_PROPERTY, P_FRAME_RATE},
        {"freesize", TT_PROPERTY, P_FREE_SIZE},
        {"from", TT_FROM, PT_FROM},
        {"frontscripts", TT_FUNCTION, F_FRONT_SCRIPTS},
        {"ftpproxy", TT_PROPERTY, P_FTP_PROXY},
		{"fullscreen", TT_PROPERTY, P_FULLSCREEN},
		// IM-2013-09-23: [[ FullscreenMode ]] New property for 'fullscreenmode'
		{"fullscreenmode", TT_PROPERTY, P_FULLSCREENMODE},
        {"functionnames", TT_FUNCTION, F_FUNCTION_NAMES},
		// JS-2013-06-19: [[ StatsFunctions ]] Token for 'geometricMean'
        {"geometricmean", TT_FUNCTION, F_GEO_MEAN},
        {"getresource", TT_FUNCTION, F_GET_RESOURCE},
        {"getresources", TT_FUNCTION, F_GET_RESOURCES},
        {"globalloc", TT_FUNCTION, F_GLOBAL_LOC},
        {"globalnames", TT_FUNCTION, F_GLOBALS},
        {"globals", TT_FUNCTION, F_GLOBALS},
		{"graphic", TT_CHUNK, CT_GRAPHIC},
        {"graphics", TT_CLASS, CT_GRAPHIC},
        {"grc", TT_CHUNK, CT_GRAPHIC},
        {"grcs", TT_CLASS, CT_GRAPHIC},
        {"grid", TT_PROPERTY, P_GRID},
        {"gridsize", TT_PROPERTY, P_GRID_SIZE},
        {"group", TT_CHUNK, CT_GROUP},
        {"groupids", TT_PROPERTY, P_GROUP_IDS},
        {"groupnames", TT_PROPERTY, P_GROUP_NAMES},
        {"groups", TT_CLASS, CT_GROUP},
        {"grp", TT_CHUNK, CT_GROUP},
        {"grps", TT_CLASS, CT_GROUP},
		// JS-2013-06-19: [[ StatsFunctions ]] Token for 'harmonicMean'
        {"harmonicmean", TT_FUNCTION, F_HAR_MEAN},
        {"hasmemory", TT_FUNCTION, F_HAS_MEMORY},
        {"hcaddressing", TT_PROPERTY, P_HC_ADDRESSING},
        {"hcimportstat", TT_PROPERTY, P_HC_IMPORT_STAT},
        {"hcstack", TT_PROPERTY, P_HC_STACK},
        {"heapspace", TT_FUNCTION, F_HEAP_SPACE},
        {"height", TT_PROPERTY, P_HEIGHT},
        {"hgrid", TT_PROPERTY, P_HGRID},
		// MW-2012-03-05: [[ HiddenText ]] Synonym for 'invisible' - preferred for the hidden
		//   paragraph property.
		{"hidden", TT_PROPERTY, P_INVISIBLE},
		{"hidebackdrop", TT_PROPERTY, P_HIDE_BACKDROP},
        {"hideconsolewindows", TT_PROPERTY, P_HIDE_CONSOLE_WINDOWS},
        {"hidepalettes", TT_PROPERTY, P_HIDE_PALETTES},
        {"highlight", TT_PROPERTY, P_HILITE},
        {"highlighted", TT_PROPERTY, P_HILITE},
        {"highlite", TT_PROPERTY, P_HILITE},
        {"highlited", TT_PROPERTY, P_HILITE},
        {"hilight", TT_PROPERTY, P_HILITE},
        {"hilighted", TT_PROPERTY, P_HILITE},
        {"hilite", TT_PROPERTY, P_HILITE},
        {"hiliteborder", TT_PROPERTY, P_HILITE_BORDER},
        {"hilitecolor", TT_PROPERTY, P_HILITE_COLOR},
        {"hilited", TT_PROPERTY, P_HILITE},
        {"hilitedbutton", TT_PROPERTY, P_HILITED_BUTTON},
        {"hilitedbuttonid", TT_PROPERTY, P_HILITED_BUTTON_ID},
        {"hilitedbuttonname", TT_PROPERTY, P_HILITED_BUTTON_NAME},
        {"hilitedicon", TT_PROPERTY, P_HILITED_ICON},
        {"hilitedline", TT_PROPERTY, P_HILITED_LINES},
        {"hilitedlines", TT_PROPERTY, P_HILITED_LINES},
        {"hilitedtext", TT_FUNCTION, F_SELECTED_TEXT},
        {"hilitefill", TT_PROPERTY, P_HILITE_FILL},
        {"hiliteicon", TT_PROPERTY, P_HILITED_ICON},
        {"hilitepattern", TT_PROPERTY, P_HILITE_PATTERN},
        {"hilitepixel", TT_PROPERTY, P_HILITE_PIXEL},
		// MW-2011-11-24: [[ Nice Folders ]] The adjective for 'the home folder'.
		{"home", TT_PROPERTY, P_HOME_FOLDER},
        {"hostaddress", TT_FUNCTION, F_HA},
        {"hostaddresstoname", TT_FUNCTION, F_HATON},
        {"hostname", TT_FUNCTION, F_HN},
        {"hostnametoaddress", TT_FUNCTION, F_HNTOA},
        {"hotspot", TT_PROPERTY, P_HOT_SPOT},
        {"hotspots", TT_PROPERTY, P_HOT_SPOTS},
		{"hovericon", TT_PROPERTY, P_HOVER_ICON},
        {"hscroll", TT_PROPERTY, P_HSCROLL},
        {"hscrollbar", TT_PROPERTY, P_HSCROLLBAR},
        {"htmltext", TT_PROPERTY, P_HTML_TEXT},
        {"httpheaders", TT_PROPERTY, P_HTTP_HEADERS},
        {"httpproxy", TT_PROPERTY, P_HTTP_PROXY},
		{"httpproxyforurl", TT_FUNCTION, F_HTTP_PROXY_FOR_URL},
        {"icon", TT_PROPERTY, P_ICON},
        // MW-2014-06-19: [[ IconGravity ]] Button 'iconGravity' property.
        {"icongravity", TT_PROPERTY, P_ICON_GRAVITY},
        {"iconic", TT_PROPERTY, P_ICONIC},
		{"iconmenu", TT_PROPERTY, P_ICON_MENU},
        {"id", TT_PROPERTY, P_ID},
        {"idlerate", TT_PROPERTY, P_IDLE_RATE},
        {"idleticks", TT_PROPERTY, P_IDLE_TICKS},
        // MERG-2014-06-02: [[ IgnoreMouseEvents ]] ignoreMouseEvents stack property
        {"ignoremouseevents", TT_PROPERTY, P_IGNORE_MOUSE_EVENTS},
        {"image", TT_CHUNK, CT_IMAGE},
		{"imagecachelimit", TT_PROPERTY, P_IMAGE_CACHE_LIMIT},
		{"imagecacheusage", TT_PROPERTY, P_IMAGE_CACHE_USAGE},
        {"imagedata", TT_PROPERTY, P_IMAGE_DATA},
        {"imagepixmapid", TT_PROPERTY, P_IMAGE_PIXMAP_ID},
        {"images", TT_CLASS, CT_IMAGE},
        {"imagesource", TT_PROPERTY, P_IMAGE_SOURCE},
        {"img", TT_CHUNK, CT_IMAGE},
        {"imgs", TT_CLASS, CT_IMAGE},
        {"in", TT_IN, PT_IN},
        {"ink", TT_PROPERTY, P_INK},
		{"innerglow", TT_PROPERTY, P_BITMAP_EFFECT_INNER_GLOW},
		{"innershadow", TT_PROPERTY, P_BITMAP_EFFECT_INNER_SHADOW},
        {"internet", TT_PROPERTY, P_INTERNET},
        {"interrupt", TT_FUNCTION, F_INTERRUPT},
        {"intersect", TT_FUNCTION, F_INTERSECT},
        {"into", TT_PREP, PT_INTO},
        {"inv", TT_PROPERTY, P_INVISIBLE},
        {"invisible", TT_PROPERTY, P_INVISIBLE},
        {"is", TT_BINOP, O_IS},
        {"isnumber", TT_FUNCTION, F_IS_NUMBER},
        {"isotomac", TT_FUNCTION, F_ISO_TO_MAC},
        {"item", TT_CHUNK, CT_ITEM},
        {"itemdel", TT_PROPERTY, P_ITEM_DELIMITER},
        {"itemdelimiter", TT_PROPERTY, P_ITEM_DELIMITER},
        {"itemoffset", TT_FUNCTION, F_ITEM_OFFSET},
        {"items", TT_CLASS, CT_ITEM},
		{"joinstyle", TT_PROPERTY, P_JOIN_STYLE},
        {"jpegquality", TT_PROPERTY, P_JPEG_QUALITY},
        {"keys", TT_FUNCTION, F_KEYS},
        {"keysdown", TT_FUNCTION, F_KEYS_DOWN},
        {"label", TT_PROPERTY, P_LABEL},
        {"labelwidth", TT_PROPERTY, P_LABEL_WIDTH},
        {"last", TT_CHUNK, CT_LAST},
        {"layer", TT_PROPERTY, P_LAYER},
		// MW-2011-08-25: [[ TileCache ]] The layerMode property token.
		{"layermode", TT_PROPERTY, P_LAYER_MODE},
        {"layers", TT_CLASS, CT_LAYER},
        {"left", TT_PROPERTY, P_LEFT},
		// MW-2011-01-25: [[ ParaStyles ]] The leftIndent paragraph property.
		{"leftindent", TT_PROPERTY, P_LEFT_INDENT},
        {"leftmargin", TT_PROPERTY, P_LEFT_MARGIN},
        {"len", TT_FUNCTION, F_LENGTH},
        {"length", TT_FUNCTION, F_LENGTH},
        {"libraries", TT_PROPERTY, P_STACKS_IN_USE},
        {"licensed", TT_FUNCTION, F_LICENSED},
        {"line", TT_CHUNK, CT_LINE},
        {"linedel", TT_PROPERTY, P_LINE_DELIMITER},
        {"linedelimiter", TT_PROPERTY, P_LINE_DELIMITER},
        {"lineinc", TT_PROPERTY, P_LINE_INC},
        {"lineincrement", TT_PROPERTY, P_LINE_INC},
		{"lineindex", TT_PROPERTY, P_LINE_INDEX},
        {"lineoffset", TT_FUNCTION, F_LINE_OFFSET},
        {"lines", TT_CLASS, CT_LINE},
        {"linesize", TT_PROPERTY, P_LINE_SIZE},
        {"linkcolor", TT_PROPERTY, P_LINK_COLOR},
        {"linkhilitecolor", TT_PROPERTY, P_LINK_HILITE_COLOR},
        {"linktext", TT_PROPERTY, P_LINK_TEXT},
        {"linkvisitedcolor", TT_PROPERTY, P_LINK_VISITED_COLOR},
        {"listbehavior", TT_PROPERTY, P_LIST_BEHAVIOR},
		// MW-2011-01-25: [[ ParaStyles ]] The listDepth paragraph property.
		{"listdepth", TT_PROPERTY, P_LIST_DEPTH},
		// MW-2011-01-25: [[ ParaStyles ]] The listIndent paragraph property.
		{"listindent", TT_PROPERTY, P_LIST_INDENT},
		// MW-2012-11-13: [[ ParaListIndex ]] The listIndex paragraph property.
		{"listindex", TT_PROPERTY, P_LIST_INDEX},
		{"listregistry", TT_FUNCTION, F_LIST_REGISTRY},
		{"liststyle", TT_PROPERTY, P_LIST_STYLE},
        {"liveresizing", TT_PROPERTY, P_LIVE_RESIZING},
        {"ln", TT_FUNCTION, F_LN},
        {"ln1", TT_FUNCTION, F_LN1},
        {"loadedtime", TT_PROPERTY, P_MOVIE_LOADED_TIME},
        {"loc", TT_PROPERTY, P_LOCATION},
        {"localloc", TT_FUNCTION, F_LOCAL_LOC},
        {"localnames", TT_FUNCTION, F_LOCALS},
        {"location", TT_PROPERTY, P_LOCATION},
        {"lockcolormap", TT_PROPERTY, P_LOCK_COLORMAP},
        {"lockcursor", TT_PROPERTY, P_LOCK_CURSOR},
        {"locked", TT_PROPERTY, P_LOCK_LOCATION},
        {"lockerrordialogs", TT_PROPERTY, P_LOCK_ERRORS},
        {"lockloc", TT_PROPERTY, P_LOCK_LOCATION},
        {"locklocation", TT_PROPERTY, P_LOCK_LOCATION},
        {"lockmenus", TT_PROPERTY, P_LOCK_MENUS},
        {"lockmessages", TT_PROPERTY, P_LOCK_MESSAGES},
        {"lockmoves", TT_PROPERTY, P_LOCK_MOVES},
        {"lockrecent", TT_PROPERTY, P_LOCK_RECENT},
        {"lockscreen", TT_PROPERTY, P_LOCK_SCREEN},
        {"locktext", TT_PROPERTY, P_LOCK_TEXT},
		// MERG-2013-06-02: [[ GrpLckUpdates ]] The lockUpdates group property.
        {"lockupdates", TT_PROPERTY, P_LOCK_UPDATES},
        {"log10", TT_FUNCTION, F_LOG10},
        {"log2", TT_FUNCTION, F_LOG2},
        {"long", TT_PROPERTY, P_LONG},
        {"longfilepath", TT_FUNCTION, F_LONG_FILE_PATH},
        {"longwindowtitles", TT_PROPERTY, P_LONG_WINDOW_TITLES},
        {"lookandfeel", TT_PROPERTY, P_LOOK_AND_FEEL},
        {"looping", TT_PROPERTY, P_LOOPING},
        {"lower", TT_FUNCTION, F_TO_LOWER},
        {"lowresolutiontimers", TT_PROPERTY, P_LOW_RESOLUTION_TIMERS},
        {"lzwkey", TT_PROPERTY, P_LZW_KEY},
        {"machine", TT_FUNCTION, F_MACHINE},
        {"mactoiso", TT_FUNCTION, F_MAC_TO_ISO},
        {"magnifier", TT_CHUNK, CT_MAGNIFY},
        {"magnify", TT_PROPERTY, P_MAGNIFY},
        {"mainstack", TT_PROPERTY, P_MAIN_STACK},
        {"mainstacks", TT_FUNCTION, F_MAIN_STACKS},
        {"margins", TT_PROPERTY, P_MARGINS},
        {"mark", TT_PROPERTY, P_MARKED},
        {"markchar", TT_PROPERTY, P_MARK_CHAR},
        {"marked", TT_CLASS, CT_MARKED},
        {"markercolor", TT_PROPERTY, P_HILITE_COLOR},
        {"markerdrawn", TT_PROPERTY, P_MARKER_DRAWN},
        {"markerfillcolor", TT_PROPERTY, P_BORDER_COLOR},
        {"markerfilled", TT_PROPERTY, P_MARKER_OPAQUE},
        {"markerlinesize", TT_PROPERTY, P_MARKER_LSIZE},
        {"markerpattern", TT_PROPERTY, P_HILITE_PATTERN},
        {"markerpoints", TT_PROPERTY, P_MARKER_POINTS},
        {"maskdata", TT_PROPERTY, P_MASK_DATA},
        {"maskpixmapid", TT_PROPERTY, P_MASK_PIXMAP_ID},
        {"matchchunk", TT_FUNCTION, F_MATCH_CHUNK},
        {"matchtext", TT_FUNCTION, F_MATCH_TEXT},
        {"matrixmultiply", TT_FUNCTION, F_MATRIX_MULTIPLY},
        {"max", TT_FUNCTION, F_MAX},
        {"maxheight", TT_PROPERTY, P_MAX_HEIGHT},
        {"maximizebox", TT_PROPERTY, P_MAXIMIZE_BOX},
        {"maxwidth", TT_PROPERTY, P_MAX_WIDTH},
        {"mcencrypt", TT_FUNCTION, F_ENCRYPT},
        {"mcisendstring", TT_FUNCTION, F_MCI_SEND_STRING},
        {"md5digest", TT_FUNCTION, F_MD5_DIGEST},
        {"me", TT_FUNCTION, F_ME},
		// JS-2013-06-19: [[ StatsFunctions ]] Token for 'arithmeticMean' (aka mean / average / avg)
        {"mean", TT_FUNCTION, F_ARI_MEAN},
        // MERG-2013-08-14: [[ MeasureText ]] Measure text relative to the effective font on an object
        {"measuretext", TT_FUNCTION, F_MEASURE_TEXT},
        {"measureunicodetext", TT_FUNCTION, F_MEASURE_UNICODE_TEXT},
        {"median", TT_FUNCTION, F_MEDIAN},
        {"mediatypes", TT_PROPERTY, P_MEDIA_TYPES},
        {"menu", TT_CHUNK, CT_MENU},
        {"menubar", TT_PROPERTY, P_MENU_BAR},
        {"menubutton", TT_FUNCTION, F_MENU_OBJECT},
        {"menuhistory", TT_PROPERTY, P_MENU_HISTORY},
        {"menuitem", TT_CHUNK, CT_LINE},
        {"menuitems", TT_CLASS, CT_LINE},
        {"menulines", TT_PROPERTY, P_MENU_LINES},
        {"menumessage", TT_PROPERTY, P_MENU_MESSAGE},
        {"menumode", TT_PROPERTY, P_MENU_MODE},
        {"menumousebutton", TT_PROPERTY, P_MENU_BUTTON},
        {"menuname", TT_PROPERTY, P_MENU_NAME},
        {"menuobject", TT_FUNCTION, F_MENU_OBJECT},
        {"menus", TT_FUNCTION, F_MENUS},
        {"merge", TT_FUNCTION, F_MERGE},
        {"messagemessages", TT_PROPERTY, P_MESSAGE_MESSAGES},
		{"metadata", TT_PROPERTY, P_METADATA},
        {"metal", TT_PROPERTY, P_METAL},
        {"mid", TT_CHUNK, CT_MIDDLE},
        {"middle", TT_CHUNK, CT_MIDDLE},
        {"millisec", TT_FUNCTION, F_MILLISECS},
        {"millisecond", TT_FUNCTION, F_MILLISECS},
        {"milliseconds", TT_FUNCTION, F_MILLISECS},
        {"millisecs", TT_FUNCTION, F_MILLISECS},
        {"min", TT_FUNCTION, F_MIN},
        {"minheight", TT_PROPERTY, P_MIN_HEIGHT},
        {"minimizebox", TT_PROPERTY, P_MINIMIZE_BOX},
        {"minwidth", TT_PROPERTY, P_MIN_WIDTH},
		{"miterlimit", TT_PROPERTY, P_MITER_LIMIT},
        {"mnemonic", TT_PROPERTY, P_MNEMONIC},
        {"mod", TT_BINOP, O_MOD},
        {"mode", TT_PROPERTY, P_MODE},
		{"modifiedmark", TT_PROPERTY, P_MODIFIED_MARK},
        {"monthnames", TT_FUNCTION, F_MONTH_NAMES},
        {"mouse", TT_FUNCTION, F_MOUSE},
        {"mousechar", TT_FUNCTION, F_MOUSE_CHAR},
        {"mousecharchunk", TT_FUNCTION, F_MOUSE_CHAR_CHUNK},
        {"mousechunk", TT_FUNCTION, F_MOUSE_CHUNK},
        {"mouseclick", TT_FUNCTION, F_MOUSE_CLICK},
        {"mousecolor", TT_FUNCTION, F_MOUSE_COLOR},
        {"mousecontrol", TT_FUNCTION, F_MOUSE_CONTROL},
        {"mouseh", TT_FUNCTION, F_MOUSE_H},
        {"mouseline", TT_FUNCTION, F_MOUSE_LINE},
        {"mouseloc", TT_FUNCTION, F_MOUSE_LOC},
        {"mousestack", TT_FUNCTION, F_MOUSE_STACK},
        {"mousetext", TT_FUNCTION, F_MOUSE_TEXT},
        {"mousev", TT_FUNCTION, F_MOUSE_V},
        {"movespeed", TT_PROPERTY, P_MOVE_SPEED},
        {"movie", TT_FUNCTION, F_MOVIE},
        {"moviecontrollerid", TT_PROPERTY, P_MOVIE_CONTROLLER_ID},
        {"movies", TT_FUNCTION, F_MOVIE},
        {"movingcontrols", TT_FUNCTION, F_MOVING_CONTROLS},
        {"multieffect", TT_PROPERTY, P_MULTI_EFFECT},
        {"multiple", TT_PROPERTY, P_MULTIPLE},
        {"multiplehilites", TT_PROPERTY, P_MULTIPLE_HILITES},
        {"multiplelines", TT_PROPERTY, P_MULTIPLE_HILITES},
        {"multispace", TT_PROPERTY, P_MULTI_SPACE},
        {"name", TT_PROPERTY, P_NAME},
        {"nativechartonum", TT_FUNCTION, F_NATIVE_CHAR_TO_NUM},
        {"navigationarrows", TT_PROPERTY, P_NAVIGATION_ARROWS},
		{"networkinterfaces", TT_PROPERTY, P_NETWORK_INTERFACES},
        {"next", TT_CHUNK, CT_NEXT},
        {"ninth", TT_CHUNK, CT_NINTH},
        {"no", TT_UNOP, O_NOT},
        {"nodes", TT_PROPERTY, P_NODES},
        {"noncontiguoushilites", TT_PROPERTY, P_NONCONTIGUOUS_HILITES},
        {"normalizetext", TT_FUNCTION, F_NORMALIZE_TEXT},
        {"not", TT_UNOP, O_NOT},
        {"num", TT_PROPERTY, P_NUMBER},
        {"number", TT_PROPERTY, P_NUMBER},
        {"numberformat", TT_PROPERTY, P_NUMBER_FORMAT},
		{"numtobyte", TT_FUNCTION, F_NUM_TO_BYTE},
        {"numtochar", TT_FUNCTION, F_NUM_TO_CHAR},
        {"numtocodepoint", TT_FUNCTION, F_NUM_TO_UNICODE_CHAR},
        {"numtonativechar", TT_FUNCTION, F_NUM_TO_NATIVE_CHAR},
        {"of", TT_OF, PT_OF},
        {"offset", TT_FUNCTION, F_OFFSET},
        {"on", TT_OF, PT_ON},
        {"onto", TT_PREP, PT_INTO},
        {"opaque", TT_PROPERTY, P_OPAQUE},
        {"openfiles", TT_FUNCTION, F_OPEN_FILES},
        {"openprocesses", TT_FUNCTION, F_OPEN_PROCESSES},
        {"openprocessids", TT_FUNCTION, F_OPEN_PROCESS_IDS},
        {"opensockets", TT_FUNCTION, F_OPEN_SOCKETS},
        {"openstacks", TT_FUNCTION, F_OPEN_STACKS},
        {"optionkey", TT_FUNCTION, F_OPTION_KEY},
        {"or", TT_BINOP, O_OR},
        {"orientation", TT_PROPERTY, P_ORIENTATION},
		{"outerglow", TT_PROPERTY, P_BITMAP_EFFECT_OUTER_GLOW},
		{"outputlineendings", TT_PROPERTY, P_OUTPUT_LINE_ENDINGS},
		{"outputtextencoding", TT_PROPERTY, P_OUTPUT_TEXT_ENCODING},
		// MW-2008-03-05: [[ Owner Reference ]] 'the owner' is now a function so it works more correctly
		//   in chunk context.
        {"owner", TT_FUNCTION, F_OWNER},
		// MW-2012-02-09: [[ ParaStyles ]] New 'padding' paragraph property.
		{"padding", TT_PROPERTY, P_PADDING},
		{"pagecount", TT_PROPERTY, P_PAGE_COUNT},
        {"pageheights", TT_PROPERTY, P_PAGE_HEIGHTS},
        {"pageinc", TT_PROPERTY, P_PAGE_INC},
        {"pageincrement", TT_PROPERTY, P_PAGE_INC},
        // JS-2013-05-15: [[ PageRanges ]] New 'pageRanges' field property.
        {"pageranges", TT_PROPERTY, P_PAGE_RANGES},
        {"paintcompression", TT_PROPERTY, P_PAINT_COMPRESSION},
        {"palindromeframes", TT_PROPERTY, P_PALINDROME_FRAMES},
        {"pan", TT_PROPERTY, P_PAN},
        {"paragraph", TT_CHUNK, CT_PARAGRAPH},
        {"paragraphoffset", TT_FUNCTION, F_PARAGRAPH_OFFSET},
        {"paragraphs", TT_CLASS, CT_PARAGRAPH},
        {"param", TT_FUNCTION, F_PARAM},
        {"paramcount", TT_FUNCTION, F_PARAM_COUNT},
        {"params", TT_FUNCTION, F_PARAMS},
		{"parentscript", TT_PROPERTY, P_PARENT_SCRIPT},
        {"part", TT_CHUNK, CT_LAYER},
        {"partnumber", TT_PROPERTY, P_LAYER},
        {"parts", TT_CLASS, CT_LAYER},
        {"passkey", TT_PROPERTY, P_KEY},
        {"password", TT_PROPERTY, P_PASSWORD},
        {"pattern", TT_PROPERTY, P_BRUSH_PATTERN},
        {"patterns", TT_PROPERTY, P_PATTERNS},
        {"paused", TT_PROPERTY, P_PAUSED},
        {"peeraddress", TT_FUNCTION, F_PA},
        {"penback", TT_PROPERTY, P_PEN_BACK_COLOR},
        {"pencolor", TT_PROPERTY, P_PEN_COLOR},
        {"pendingmessages", TT_FUNCTION, F_PENDING_MESSAGES},
        {"penfore", TT_PROPERTY, P_PEN_COLOR},
        {"penheight", TT_PROPERTY, P_PEN_HEIGHT},
        {"penpat", TT_PROPERTY, P_PEN_PATTERN},
        {"penpattern", TT_PROPERTY, P_PEN_PATTERN},
        {"penwidth", TT_PROPERTY, P_PEN_WIDTH},
		// IM-2013-12-04: [[ PixelScale ]] The "pixelScale" token
		{"pixelscale", TT_PROPERTY, P_PIXEL_SCALE},
        {"pixmapid", TT_PROPERTY, P_PIXMAP_ID},
		{"plaintext", TT_PROPERTY, P_PLAIN_TEXT},
        {"platform", TT_FUNCTION, F_PLATFORM},
        {"playdestination", TT_PROPERTY, P_PLAY_DESTINATION},
        {"player", TT_CHUNK, CT_PLAYER},
        {"players", TT_CLASS, CT_PLAYER},
        {"playloudness", TT_PROPERTY, P_PLAY_LOUDNESS},
        {"playrate", TT_PROPERTY, P_PLAY_RATE},
        {"playselection", TT_PROPERTY, P_PLAY_SELECTION},
        {"pointerfocus", TT_PROPERTY, P_POINTER_FOCUS},
        {"points", TT_PROPERTY, P_POINTS},
        {"polysides", TT_PROPERTY, P_POLY_SIDES},
		// JS-2013-06-19: [[ StatsFunctions ]] Token for 'populationStandarddDeviation' (aka popStdDev)
        {"popstddev", TT_FUNCTION, F_POP_STD_DEV},
		// JS-2013-06-19: [[ StatsFunctions ]] Token for 'populationStandarddDeviation' (aka popStdDev)
        {"populationstandarddeviation", TT_FUNCTION, F_POP_STD_DEV},
		// JS-2013-06-19: [[ StatsFunctions ]] Token for 'populationVariance' (aka popVariance)
        {"populationvariance", TT_FUNCTION, F_POP_VARIANCE},
		// JS-2013-06-19: [[ StatsFunctions ]] Token for 'populationStandarddDeviation' (aka popStdDev)
        {"popvariance", TT_FUNCTION, F_POP_VARIANCE},
        {"postscript", TT_PROPERTY, P_POSTSCRIPT},
        {"powerkeys", TT_PROPERTY, P_POWER_KEYS},
		{"preservevariables", TT_PROPERTY, P_PRESERVE_VARIABLES},
		{"preservevars", TT_PROPERTY, P_PRESERVE_VARIABLES},
        {"prev", TT_CHUNK, CT_PREV},
        {"previous", TT_CHUNK, CT_PREV},
		
        {"printcardborders", TT_PROPERTY, P_PRINT_CARD_BORDERS},
		{"printcollate", TT_PROPERTY, P_PRINT_JOB_COLLATE},
        {"printcolors", TT_PROPERTY, P_PRINT_JOB_COLOR},
        {"printcommand", TT_PROPERTY, P_PRINT_COMMAND},
		{"printcopies", TT_PROPERTY, P_PRINT_JOB_COPIES},
		{"printduplex", TT_PROPERTY, P_PRINT_JOB_DUPLEX}, 

		{"printerfeatures", TT_PROPERTY, P_PRINT_DEVICE_FEATURES},
		{"printername", TT_PROPERTY, P_PRINT_DEVICE_NAME},
		{"printeroutput", TT_PROPERTY, P_PRINT_DEVICE_OUTPUT},
		{"printersettings", TT_PROPERTY, P_PRINT_DEVICE_SETTINGS},

        {"printfonttable", TT_PROPERTY, P_PRINT_FONT_TABLE},
        {"printgutters", TT_PROPERTY, P_PRINT_GUTTERS},
	
		{"printmargins", TT_PROPERTY, P_PRINT_MARGINS},
        
		{"printpagenumber", TT_PROPERTY, P_PRINT_JOB_PAGE},
		{"printpaperorientation", TT_PROPERTY, P_PRINT_PAGE_ORIENTATION},
		{"printpaperrect", TT_PROPERTY, P_PRINT_PAGE_RECTANGLE},
		{"printpaperrectangle", TT_PROPERTY, P_PRINT_PAGE_RECTANGLE},
		{"printpaperscale", TT_PROPERTY, P_PRINT_PAGE_SCALE},
		{"printpapersize", TT_PROPERTY, P_PRINT_PAGE_SIZE},

		{"printranges", TT_PROPERTY, P_PRINT_JOB_RANGES},
		{"printrect", TT_PROPERTY, P_PRINT_DEVICE_RECTANGLE},
		{"printrectangle", TT_PROPERTY, P_PRINT_DEVICE_RECTANGLE},
        {"printrotated", TT_PROPERTY, P_PRINT_ROTATED},
        {"printrowsfirst", TT_PROPERTY, P_PRINT_ROWS_FIRST},
        {"printscale", TT_PROPERTY, P_PRINT_SCALE},
		
        {"printtextalign", TT_PROPERTY, P_PRINT_TEXT_ALIGN},
        {"printtextfont", TT_PROPERTY, P_PRINT_TEXT_FONT},
        {"printtextheight", TT_PROPERTY, P_PRINT_TEXT_HEIGHT},
        {"printtextsize", TT_PROPERTY, P_PRINT_TEXT_SIZE},
        {"printtextstyle", TT_PROPERTY, P_PRINT_TEXT_STYLE},

		{"printtitle", TT_PROPERTY, P_PRINT_JOB_NAME},
		
        {"privatecolors", TT_PROPERTY, P_PRIVATE_COLORS},
        {"processid", TT_FUNCTION, F_PROCESS_ID},
        {"processor", TT_FUNCTION, F_PROCESSOR},
		{"processtype", TT_PROPERTY, P_PROCESS_TYPE},
        {"proj", TT_CHUNK, CT_STACK},
        {"project", TT_CHUNK, CT_STACK},
        {"prolog", TT_PROPERTY, P_PROLOG},
        {"properties", TT_PROPERTY, P_PROPERTIES},
        {"propertynames", TT_FUNCTION, F_PROPERTY_NAMES},
        {"proportionalthumbs", TT_PROPERTY, P_PROPORTIONAL_THUMBS},
        {"qteffects", TT_FUNCTION, F_QT_EFFECTS},
		{"qtidlerate", TT_PROPERTY, P_QT_IDLE_RATE},
        {"qtversion", TT_FUNCTION, F_QT_VERSION},
        {"queryregistry", TT_FUNCTION, F_QUERY_REGISTRY},
        {"radiobehavior", TT_PROPERTY, P_RADIO_BEHAVIOR},
        {"raisemenus", TT_PROPERTY, P_RAISE_MENUS},
        {"raisepalettes", TT_PROPERTY, P_RAISE_PALETTES},
		{"raisewindows", TT_PROPERTY, P_RAISE_WINDOWS},
        {"random", TT_FUNCTION, F_RANDOM},
		{"randombytes", TT_FUNCTION, F_RANDOM_BYTES},
        {"randomseed", TT_PROPERTY, P_RANDOM_SEED},
        {"recent", TT_CHUNK, CT_RECENT},
        {"recentcards", TT_PROPERTY, P_RECENT_CARDS},
        {"recentnames", TT_PROPERTY, P_RECENT_NAMES},
        {"recordchannels", TT_PROPERTY, P_RECORD_CHANNELS},
        {"recordcompression", TT_PROPERTY, P_RECORD_COMPRESSION},
        {"recordcompressiontypes", TT_FUNCTION, F_RECORD_COMPRESSION_TYPES},
        {"recordformat", TT_PROPERTY, P_RECORD_FORMAT},
        {"recording", TT_PROPERTY, P_RECORDING},
        {"recordinput", TT_PROPERTY, P_RECORD_INPUT},
        {"recordloudness", TT_FUNCTION, F_RECORD_LOUDNESS},
        {"recordrate", TT_PROPERTY, P_RECORD_RATE},
        {"recordsamplesize", TT_PROPERTY, P_RECORD_SAMPLESIZE},
        {"rect", TT_PROPERTY, P_RECTANGLE},
        {"rectangle", TT_PROPERTY, P_RECTANGLE},
        {"recursionlimit", TT_PROPERTY, P_RECURSION_LIMIT},
#ifdef MODE_DEVELOPMENT
		{"referringstack", TT_PROPERTY, P_REFERRING_STACK},
#endif
        {"rel", TT_TO, PT_RELATIVE},
        {"relative", TT_TO, PT_RELATIVE},
        {"relativepoints", TT_PROPERTY, P_RELATIVE_POINTS},
        {"relayergroupedcontrols", TT_PROPERTY, P_RELAYER_GROUPED_CONTROLS},
        {"remapcolor", TT_PROPERTY, P_REMAP_COLOR},
        {"repeatcount", TT_PROPERTY, P_REPEAT_COUNT},
        {"repeatdelay", TT_PROPERTY, P_REPEAT_DELAY},
        {"repeatrate", TT_PROPERTY, P_REPEAT_RATE},
        {"replacetext", TT_FUNCTION, F_REPLACE_TEXT},
        {"resizable", TT_PROPERTY, P_RESIZABLE},
        {"resizequality", TT_PROPERTY, P_RESIZE_QUALITY},
        {"result", TT_FUNCTION, F_RESULT},
        {"retainimage", TT_PROPERTY, P_RETAIN_IMAGE},
        {"retainpostscript", TT_PROPERTY, P_RETAIN_POSTSCRIPT},
#ifdef MODE_DEVELOPMENT
		{"revavailablehandlers", TT_PROPERTY, P_REV_AVAILABLE_HANDLERS},
		{"revavailablevariables", TT_PROPERTY, P_REV_AVAILABLE_VARIABLES},
		{"revcrashreportsettings", TT_PROPERTY, P_REV_CRASH_REPORT_SETTINGS},
#endif
#ifdef MODE_DEVELOPMENT
		{"revlicenseinfo", TT_PROPERTY, P_REV_LICENSE_INFO},
        {"revlicenselimits",TT_PROPERTY,P_REV_LICENSE_LIMITS},
		{"revmessageboxlastobject", TT_PROPERTY, P_REV_MESSAGE_BOX_LAST_OBJECT},
		{"revmessageboxredirect", TT_PROPERTY, P_REV_MESSAGE_BOX_REDIRECT},
#ifdef FEATURE_PROPERTY_LISTENER
		// MM-2012-09-05: [[ Property Listener ]] Returns the list of all active object property listeners
		{"revobjectlisteners", TT_PROPERTY, P_REV_OBJECT_LISTENERS},
#endif
#ifdef FEATURE_PROPERTY_LISTENER
		// MM-2012-11-06: [[ Property Listener ]] Minimum number of milliseconds between propertyChanged messages.
		{"revpropertylistenerthrottle", TT_PROPERTY, P_REV_PROPERTY_LISTENER_THROTTLE_TIME},
#endif
#endif
		{"revruntimebehaviour", TT_PROPERTY, P_REV_RUNTIME_BEHAVIOUR},
#ifdef MODE_DEVELOPMENT
		{"revunplacedgroupids", TT_PROPERTY, P_UNPLACED_GROUP_IDS},
#endif
        {"right", TT_PROPERTY, P_RIGHT},
		// MW-2011-01-25: [[ ParaStyles ]] The rightIndent paragraph property.
		{"rightindent", TT_PROPERTY, P_RIGHT_INDENT},
        {"rightmargin", TT_PROPERTY, P_RIGHT_MARGIN},
        {"round", TT_FUNCTION, F_ROUND},
        {"roundends", TT_PROPERTY, P_ROUND_ENDS},
        {"roundheight", TT_PROPERTY, P_ROUND_RADIUS},
        {"roundradius", TT_PROPERTY, P_ROUND_RADIUS},
        {"roundwidth", TT_PROPERTY, P_ROUND_RADIUS},
		{"rowdel", TT_PROPERTY, P_ROW_DELIMITER},
		{"rowdelimiter", TT_PROPERTY, P_ROW_DELIMITER},
        {"rtftext", TT_PROPERTY, P_RTF_TEXT},
        {"samplestandarddeviation", TT_FUNCTION, F_SMP_STD_DEV},
        {"samplevariance", TT_FUNCTION, F_SMP_VARIANCE},
		// JS-2013-06-19: [[ StatsFunctions ]] Token for 'sampleStandardDeviation' (aka stdDev / standardDeviation)
        {"sampstddev", TT_FUNCTION, F_SMP_STD_DEV},
		// JS-2013-06-19: [[ StatsFunctions ]] Token for 'sampleVariance' (aka sampVariance)
        {"sampvariance", TT_FUNCTION, F_SMP_VARIANCE},
        {"savecompressed", TT_PROPERTY, P_SAVE_COMPRESSED},
        {"sb", TT_CHUNK, CT_SCROLLBAR},
        {"sbs", TT_CLASS, CT_SCROLLBAR},
        {"scale", TT_PROPERTY, P_SCALE},
		// IM-2014-01-07: [[ StackScale ]] New property for 'scalefactor'
		{"scalefactor", TT_PROPERTY, P_SCALE_FACTOR},
        {"scaleindependently", TT_PROPERTY, P_SCALE_INDEPENDENTLY},
		{"screen", TT_PROPERTY, P_SCREEN},
        {"screencolors", TT_FUNCTION, F_SCREEN_COLORS},
        {"screendepth", TT_FUNCTION, F_SCREEN_DEPTH},
        {"screengamma", TT_PROPERTY, P_SCREEN_GAMMA},
        {"screenloc", TT_FUNCTION, F_SCREEN_LOC},
        {"screenmouseloc", TT_PROPERTY, P_SCREEN_MOUSE_LOC},
        {"screenname", TT_FUNCTION, F_SCREEN_NAME},
        {"screennopixmaps", TT_PROPERTY, P_NO_PIXMAPS},
		// IM-2014-01-24: [[ HiDPI ]] The screenPixelScale and screenPixelScales properties
		{"screenpixelscale", TT_PROPERTY, P_SCREEN_PIXEL_SCALE},
		{"screenpixelscales", TT_PROPERTY, P_SCREEN_PIXEL_SCALES},
        {"screenrect", TT_FUNCTION, F_SCREEN_RECT},
		{"screenrects", TT_FUNCTION, F_SCREEN_RECTS},
        {"screensharedmemory", TT_PROPERTY, P_SHARED_MEMORY},
        {"screentype", TT_FUNCTION, F_SCREEN_TYPE},
        {"screenvcsharedmemory", TT_PROPERTY, P_VC_SHARED_MEMORY},
        {"screenvendor", TT_FUNCTION, F_SCREEN_VENDOR},
        {"script", TT_PROPERTY, P_SCRIPT},
		{"scriptexecutionerrors", TT_PROPERTY, P_SCRIPT_EXECUTION_ERRORS},
        {"scriptlimits", TT_FUNCTION, F_SCRIPT_LIMITS},
		{"scriptparsingerrors", TT_PROPERTY, P_SCRIPT_PARSING_ERRORS},
        {"scripttextfont", TT_PROPERTY, P_SCRIPT_TEXT_FONT},
        {"scripttextsize", TT_PROPERTY, P_SCRIPT_TEXT_SIZE},		
        {"scroll", TT_PROPERTY, P_VSCROLL},
        {"scrollbar", TT_CHUNK, CT_SCROLLBAR},
        {"scrollbars", TT_CLASS, CT_SCROLLBAR},
        {"scrollbarwidth", TT_PROPERTY, P_SCROLLBAR_WIDTH},
        {"sec", TT_FUNCTION, F_SECONDS},
        {"second", TT_CHUNK, CT_SECOND},
        {"secondcolor", TT_PROPERTY, P_BACK_COLOR},
        {"secondpixel", TT_PROPERTY, P_BACK_PIXEL},
        {"seconds", TT_FUNCTION, F_SECONDS},
        {"secs", TT_FUNCTION, F_SECONDS},
        {"securemode", TT_PROPERTY, P_SECURE_MODE},
		{"securitycategories", TT_PROPERTY, P_SECURITY_CATEGORIES},
		{"securitypermissions", TT_PROPERTY, P_SECURITY_PERMISSIONS},
        {"segment", TT_CHUNK, CT_WORD},
        {"segmentoffset", TT_FUNCTION, F_WORD_OFFSET},
        {"segments", TT_CLASS, CT_WORD},
        {"selected", TT_PROPERTY, P_SELECTED},
        {"selectedbutton", TT_FUNCTION, F_SELECTED_BUTTON},
        {"selectedchunk", TT_FUNCTION, F_SELECTED_CHUNK},
        {"selectedcolor", TT_PROPERTY, P_SELECTED_COLOR},
        {"selectedfield", TT_FUNCTION, F_SELECTED_FIELD},
        {"selectedgraphic", TT_FUNCTION, F_SELECTED_OBJECT},
        {"selectedimage", TT_FUNCTION, F_SELECTED_IMAGE},
        {"selectedline", TT_FUNCTION, F_SELECTED_LINE},
        {"selectedlines", TT_FUNCTION, F_SELECTED_LINE},
        {"selectedloc", TT_FUNCTION, F_SELECTED_LOC},
        {"selectedobject", TT_FUNCTION, F_SELECTED_OBJECT},
        {"selectedobjects", TT_FUNCTION, F_SELECTED_OBJECT},
        {"selectedtext", TT_FUNCTION, F_SELECTED_TEXT},
        {"selectgroupedcontrols", TT_PROPERTY, P_SELECT_GROUPED_CONTROLS},
        {"selection", TT_FUNCTION, F_SELECTED_TEXT},
        {"selectionhandlecolor", TT_PROPERTY, P_SELECTION_HANDLE_COLOR},
        {"selectionmode", TT_PROPERTY, P_SELECTION_MODE},
        {"selobj", TT_FUNCTION, F_SELECTED_OBJECT},
        {"selobjs", TT_FUNCTION, F_SELECTED_OBJECT},
        {"sentence", TT_CHUNK, CT_SENTENCE},
        {"sentenceoffset", TT_FUNCTION, F_SENTENCE_OFFSET},
        {"sentences", TT_CLASS, CT_SENTENCE},
        {"serialcontrolstring", TT_PROPERTY, P_SERIAL_CONTROL_STRING},
		{"sessioncookiename", TT_PROPERTY, P_SESSION_COOKIE_NAME},
		{"sessionid", TT_PROPERTY, P_SESSION_ID},
		{"sessionlifetime", TT_PROPERTY, P_SESSION_LIFETIME},
		{"sessionsavepath", TT_PROPERTY, P_SESSION_SAVE_PATH},
        {"setregistry", TT_FUNCTION, F_SET_REGISTRY},
        {"setresource", TT_FUNCTION, F_SET_RESOURCE},
        {"seventh", TT_CHUNK, CT_SEVENTH},
        {"seventhcolor", TT_PROPERTY, P_SHADOW_COLOR},
        {"seventhpixel", TT_PROPERTY, P_SHADOW_PIXEL},
		{"sha1digest", TT_FUNCTION, F_SHA1_DIGEST},
        {"shadow", TT_PROPERTY, P_SHADOW},
        {"shadowcolor", TT_PROPERTY, P_SHADOW_COLOR},
        {"shadowoffset", TT_PROPERTY, P_SHADOW_OFFSET},
        {"shadowpattern", TT_PROPERTY, P_SHADOW_PATTERN},
        {"shadowpixel", TT_PROPERTY, P_SHADOW_PIXEL},
		{"sharedbehavior", TT_PROPERTY, P_SHARED_BEHAVIOR},
		{"sharedgroupids", TT_PROPERTY, P_SHARED_GROUP_IDS},
		{"sharedgroupnames", TT_PROPERTY, P_SHARED_GROUP_NAMES},
        {"sharedhilite", TT_PROPERTY, P_SHARED_HILITE},
        {"sharedtext", TT_PROPERTY, P_SHARED_TEXT},
        {"shell", TT_FUNCTION, F_SHELL},
        {"shellcommand", TT_PROPERTY, P_SHELL_COMMAND},
        {"shiftkey", TT_FUNCTION, F_SHIFT_KEY},
        {"short", TT_PROPERTY, P_SHORT},
        {"shortfilepath", TT_FUNCTION, F_SHORT_FILE_PATH},
        {"showbadge", TT_PROPERTY, P_SHOW_BADGE},
        {"showborder", TT_PROPERTY, P_SHOW_BORDER},
        {"showcontroller", TT_PROPERTY, P_SHOW_CONTROLLER},
        {"showfill", TT_PROPERTY, P_FILLED},
        {"showfocusborder", TT_PROPERTY, P_SHOW_FOCUS_BORDER},
        {"showgroups", TT_PROPERTY, P_UNDERLINE_LINKS},
        {"showhilite", TT_PROPERTY, P_SHOW_HILITE},
        {"showicon", TT_PROPERTY, P_SHOW_ICON},
        {"showinvisibles", TT_PROPERTY, P_SHOW_INVISIBLES},
        {"showlines", TT_PROPERTY, P_SHOW_LINES},
        {"showname", TT_PROPERTY, P_SHOW_NAME},
        {"showpen", TT_PROPERTY, P_SHOW_BORDER},
        {"showpict", TT_PROPERTY, P_SHOW_PICT},
        {"showselection", TT_PROPERTY, P_SHOW_SELECTION},
        {"showvalue", TT_PROPERTY, P_SHOW_VALUE},
        {"sin", TT_FUNCTION, F_SIN},
        {"sixth", TT_CHUNK, CT_SIXTH},
        {"sixthcolor", TT_PROPERTY, P_BOTTOM_COLOR},
        {"sixthpixel", TT_PROPERTY, P_BOTTOM_PIXEL},
        {"size", TT_PROPERTY, P_SIZE},
        {"slices", TT_PROPERTY, P_SLICES},
        {"sockettimeoutinterval", TT_PROPERTY, P_SOCKET_TIMEOUT},
        {"sound", TT_FUNCTION, F_SOUND},
        {"soundchannel", TT_PROPERTY, P_SOUND_CHANNEL},
		// MW-2011-01-25: [[ ParaStyles ]] The spaceAbove paragraph property.
		{"spaceabove", TT_PROPERTY, P_SPACE_ABOVE},
		// MW-2011-01-25: [[ ParaStyles ]] The spaceBelow paragraph property.
		{"spacebelow", TT_PROPERTY, P_SPACE_BELOW},
        {"specialfolderpath", TT_FUNCTION, F_SPECIAL_FOLDER_PATH},
        {"spray", TT_PROPERTY, P_SPRAY},
        {"sqrt", TT_FUNCTION, F_SQRT},
        {"sslcertificates",TT_PROPERTY,P_SSL_CERTIFICATES},
        {"stack", TT_CHUNK, CT_STACK},
        {"stackfiles", TT_PROPERTY, P_STACK_FILES},
        {"stackfiletype", TT_PROPERTY, P_STACK_FILE_TYPE},
		{"stackfileversion", TT_PROPERTY, P_STACK_FILE_VERSION},
		{"stacklimit", TT_PROPERTY, P_STACK_LIMIT},
        {"stacks", TT_FUNCTION, F_STACKS},
        {"stacksinuse", TT_PROPERTY, P_STACKS_IN_USE},
        {"stackspace", TT_FUNCTION, F_STACK_SPACE},
		// JS-2013-06-19: [[ StatsFunctions ]] Token for 'sampleStandardDeviation' (aka stdDev / standardDeviation)
        {"standarddeviation", TT_FUNCTION, F_SMP_STD_DEV},
        {"startangle", TT_PROPERTY, P_START_ANGLE},
        {"startarrow", TT_PROPERTY, P_START_ARROW},
        {"startframe", TT_PROPERTY, P_START_FRAME},
        {"starttime", TT_PROPERTY, P_START_TIME},
        {"startupiconic", TT_PROPERTY, P_START_UP_ICONIC},
        {"startvalue", TT_PROPERTY, P_START_VALUE},
        {"statround", TT_FUNCTION, F_STAT_ROUND},
        // PM-2014-09-02: [[ Bug 13092 ]] Added status property to the player object
        {"status", TT_PROPERTY, P_STATUS},
		{"statusicon", TT_PROPERTY, P_STATUS_ICON},
		{"statusiconmenu", TT_PROPERTY, P_STATUS_ICON_MENU},
		{"statusicontooltip", TT_PROPERTY, P_STATUS_ICON_TOOLTIP},
		// JS-2013-06-19: [[ StatsFunctions ]] Token for 'sampleStandardDeviation' (aka stdDev / standardDeviation)
        {"stddev", TT_FUNCTION, F_SMP_STD_DEV},
		{"strokegradient", TT_PROPERTY, P_GRADIENT_STROKE},
        {"style", TT_PROPERTY, P_STYLE},
		// MW-2011-12-08: [[ StyledText ]] Keyword for 'styledText' reserved word.
		{"styledtext", TT_PROPERTY, P_STYLED_TEXT},
        {"substacks", TT_PROPERTY, P_SUBSTACKS},
        {"sum", TT_FUNCTION, F_SUM},
        {"syncrate", TT_PROPERTY, P_SYNC_RATE},
        {"syserror", TT_FUNCTION, F_SYS_ERROR},
        {"system", TT_PROPERTY, P_SYSTEM},
        {"systemcolorselector", TT_PROPERTY, P_SYSTEM_CS},
        {"systemfileselector", TT_PROPERTY, P_SYSTEM_FS},
		// IM-2013-12-04: [[ PixelScale ]] The "systemPixelScale" token
		{"systempixelscale", TT_PROPERTY, P_SYSTEM_PIXEL_SCALE},
		{"systemprintselector", TT_PROPERTY, P_SYSTEM_PS},
        {"systemversion", TT_FUNCTION, F_SYSTEM_VERSION},
        {"systemwindow", TT_PROPERTY, P_SYSTEM_WINDOW},
		// MW-2012-02-10: [[ TabAlign ]] New property allowing configuration of tab alignment.
		{"tabalign", TT_PROPERTY, P_TAB_ALIGN},
        {"tabgroupbehavior", TT_PROPERTY, P_TAB_GROUP_BEHAVIOR},
        {"tabstops", TT_PROPERTY, P_TAB_STOPS},
		// MW-2012-02-11: [[ TabWidths ]] New property setting tabStops by a sequence of widths.
		{"tabwidths", TT_PROPERTY, P_TAB_WIDTHS},
        {"tan", TT_FUNCTION, F_TAN},
        {"target", TT_FUNCTION, F_TARGET},
        {"templateaudioclip", TT_FUNCTION, F_TEMPLATE_AUDIO_CLIP},
        {"templatebutton", TT_FUNCTION, F_TEMPLATE_BUTTON},
        {"templatecard", TT_FUNCTION, F_TEMPLATE_CARD},
        {"templateeps", TT_FUNCTION, F_TEMPLATE_EPS},
        {"templatefield", TT_FUNCTION, F_TEMPLATE_FIELD},
        {"templategraphic", TT_FUNCTION, F_TEMPLATE_GRAPHIC},
        {"templategroup", TT_FUNCTION, F_TEMPLATE_GROUP},
        {"templateimage", TT_FUNCTION, F_TEMPLATE_IMAGE},
        {"templateplayer", TT_FUNCTION, F_TEMPLATE_PLAYER},
        {"templatescrollbar", TT_FUNCTION, F_TEMPLATE_SCROLLBAR},
        {"templatestack", TT_FUNCTION, F_TEMPLATE_STACK},
        {"templatevideoclip", TT_FUNCTION, F_TEMPLATE_VIDEO_CLIP},
        {"tempname", TT_FUNCTION, F_TEMP_NAME},
		// MW-2011-11-24: [[ Nice Folders ]] The adjective for 'the temporary folder'.
		{"temporary", TT_PROPERTY, P_TEMPORARY_FOLDER},
        {"tenth", TT_CHUNK, CT_TENTH},
        {"text", TT_PROPERTY, P_TEXT},
        {"textalign", TT_PROPERTY, P_TEXT_ALIGN},
        {"textarrows", TT_PROPERTY, P_TEXT_ARROWS},
        {"textcolor", TT_PROPERTY, P_FORE_COLOR},
        {"textdata", TT_PROPERTY, P_TEXT},
        {"textdecode", TT_FUNCTION, F_TEXT_DECODE},
        {"textdirection", TT_PROPERTY, P_TEXTDIRECTION},
        {"textencode", TT_FUNCTION, F_TEXT_ENCODE},
        {"textfont", TT_PROPERTY, P_TEXT_FONT},
        {"textheight", TT_PROPERTY, P_TEXT_HEIGHT},
        {"textheightsum", TT_FUNCTION, F_TEXT_HEIGHT_SUM},
        {"textpattern", TT_PROPERTY, P_FORE_PATTERN},
        {"textshift", TT_PROPERTY, P_TEXT_SHIFT},
        {"textsize", TT_PROPERTY, P_TEXT_SIZE},
        {"textstyle", TT_PROPERTY, P_TEXT_STYLE},
        {"the", TT_THE, F_UNDEFINED},
        {"there", TT_UNOP, O_THERE},
        {"third", TT_CHUNK, CT_THIRD},
        {"thirdcolor", TT_PROPERTY, P_HILITE_COLOR},
        {"thirdpixel", TT_PROPERTY, P_HILITE_PIXEL},
        {"this", TT_CHUNK, CT_THIS},
        {"threed", TT_PROPERTY, P_3D},
        {"threedhilite", TT_PROPERTY, P_3D_HILITE},
        {"thumbcolor", TT_PROPERTY, P_FORE_COLOR},
        {"thumbpattern", TT_PROPERTY, P_FORE_PATTERN},
        {"thumbpos", TT_PROPERTY, P_THUMB_POS},
        {"thumbposition", TT_PROPERTY, P_THUMB_POS},
        {"thumbsize", TT_PROPERTY, P_THUMB_SIZE},
        {"tick", TT_FUNCTION, F_TICKS},
        {"ticks", TT_FUNCTION, F_TICKS},
        {"tilt", TT_PROPERTY, P_TILT},
        {"time", TT_FUNCTION, F_TIME},
        {"timescale", TT_PROPERTY, P_TIME_SCALE},
        {"title", TT_PROPERTY, P_LABEL},
        {"titlewidth", TT_PROPERTY, P_LABEL_WIDTH},
        {"to", TT_TO, PT_TO},
        {"togglehilites", TT_PROPERTY, P_TOGGLE_HILITE},
        {"token", TT_CHUNK, CT_TOKEN},
        {"tokens", TT_CLASS, CT_TOKEN},
        {"tolower", TT_FUNCTION, F_TO_LOWER},
        {"tool", TT_PROPERTY, P_TOOL},
        {"tooltip", TT_PROPERTY, P_TOOL_TIP},
        {"tooltipdelay", TT_PROPERTY, P_TOOL_TIP_DELAY},
        {"top", TT_PROPERTY, P_TOP},
        {"topcolor", TT_PROPERTY, P_TOP_COLOR},
        {"topleft", TT_PROPERTY, P_TOP_LEFT},
        {"topmargin", TT_PROPERTY, P_TOP_MARGIN},
        {"toppattern", TT_PROPERTY, P_TOP_PATTERN},
        {"toppixel", TT_PROPERTY, P_TOP_PIXEL},
        {"topright", TT_PROPERTY, P_TOP_RIGHT},
        {"topstack", TT_FUNCTION, F_TOP_STACK},
        {"topwindow", TT_FUNCTION, F_TOP_STACK},
        {"toupper", TT_FUNCTION, F_TO_UPPER},
        {"traceabort", TT_PROPERTY, P_TRACE_ABORT},
        {"tracedelay", TT_PROPERTY, P_TRACE_DELAY},
        {"tracereturn", TT_PROPERTY, P_TRACE_RETURN},
        {"tracestack", TT_PROPERTY, P_TRACE_STACK},
		{"traceuntil", TT_PROPERTY, P_TRACE_UNTIL},
        {"trackcount", TT_PROPERTY, P_TRACK_COUNT},
        {"tracks", TT_PROPERTY, P_TRACKS},
        {"transpose", TT_FUNCTION, F_TRANSPOSE},
        {"traversalon", TT_PROPERTY, P_TRAVERSAL_ON},
        {"trueword", TT_CHUNK, CT_TRUEWORD},
        {"truewordoffset", TT_FUNCTION, F_TRUEWORD_OFFSET},
        {"truewords", TT_CLASS, CT_TRUEWORD},
        {"trunc", TT_FUNCTION, F_TRUNC},
        {"twelvehourtime", TT_PROPERTY, P_TWELVE_TIME},
        {"typingrate", TT_PROPERTY, P_TYPE_RATE},
        {"umask", TT_PROPERTY, P_UMASK},
		{"unboundedhscroll", TT_PROPERTY, P_UNBOUNDED_HSCROLL},
		{"unboundedvscroll", TT_PROPERTY, P_UNBOUNDED_VSCROLL},
        {"underlinelinks", TT_PROPERTY, P_UNDERLINE_LINKS},
		{"unicodeacceleratortext", TT_PROPERTY, P_UNICODE_ACCELERATOR_TEXT},
		{"unicodeformattedtext", TT_PROPERTY, P_UNICODE_FORMATTED_TEXT},
		{"unicodelabel", TT_PROPERTY, P_UNICODE_LABEL},
		{"unicodeplaintext", TT_PROPERTY, P_UNICODE_PLAIN_TEXT},
        {"unicodetext", TT_PROPERTY, P_UNICODE_TEXT},
		{"unicodetitle", TT_PROPERTY, P_UNICODE_LABEL},
		{"unicodetooltip", TT_PROPERTY, P_UNICODE_TOOL_TIP},
        {"unidecode", TT_FUNCTION, F_UNI_DECODE},
        {"uniencode", TT_FUNCTION, F_UNI_ENCODE},
        {"upper", TT_FUNCTION, F_TO_UPPER},
        {"url", TT_CHUNK, CT_URL},
        {"urldecode", TT_FUNCTION, F_URL_DECODE},
        {"urlencode", TT_FUNCTION, F_URL_ENCODE},
        {"urlheader", TT_CHUNK, CT_URL_HEADER},
		{"urlresponse", TT_PROPERTY, P_URL_RESPONSE},
        {"urlstatus", TT_FUNCTION, F_URL_STATUS},
		// IM-2014-01-24: [[ HiDPI ]] The "usePixelScaling" token
		{"usepixelscaling", TT_PROPERTY, P_USE_PIXEL_SCALING},
        {"userlevel", TT_PROPERTY, P_USER_LEVEL},
        {"usermodify", TT_PROPERTY, P_USER_MODIFY},
        {"userproperties", TT_PROPERTY, P_CUSTOM_KEYS},
        {"usesystemdate", TT_PROPERTY, P_USE_SYSTEM_DATE},
        {"useunicode", TT_PROPERTY, P_USE_UNICODE},
		// MW-2013-05-08: [[ Uuid ]] The uuid function token.
		{"uuid", TT_FUNCTION, F_UUID},
        {"value", TT_FUNCTION, F_VALUE},
        {"variablenames", TT_FUNCTION, F_VARIABLES},
		// JS-2013-06-19: [[ StatsFunctions ]] Token for 'sampleVariance' (aka variance)
        {"variance", TT_FUNCTION, F_SMP_VARIANCE},
        {"vc", TT_CHUNK, CT_VIDEO_CLIP},
        {"vcplayer", TT_PROPERTY, P_VC_PLAYER},
        {"vcs", TT_CLASS, CT_VIDEO_CLIP},
        {"version", TT_FUNCTION, F_VERSION},
        {"vgrid", TT_PROPERTY, P_VGRID},
        {"videoclip", TT_CHUNK, CT_VIDEO_CLIP},
        {"videoclipplayer", TT_PROPERTY, P_VC_PLAYER},
        {"videoclips", TT_CLASS, CT_VIDEO_CLIP},
        {"vis", TT_PROPERTY, P_VISIBLE},
        {"visible", TT_PROPERTY, P_VISIBLE},
        {"visited", TT_PROPERTY, P_VISITED},
        {"visitedicon", TT_PROPERTY, P_VISITED_ICON},
        {"volumes", TT_FUNCTION, F_DRIVES},
        {"vscroll", TT_PROPERTY, P_VSCROLL},
        {"vscrollbar", TT_PROPERTY, P_VSCROLLBAR},
        {"waitdepth", TT_FUNCTION, F_WAIT_DEPTH},
        {"watchedvariables", TT_PROPERTY, P_WATCHED_VARIABLES},
        {"wd", TT_CHUNK, CT_STACK},
        {"weekdaynames", TT_FUNCTION, F_WEEK_DAY_NAMES},
        {"wholematches", TT_PROPERTY, P_WHOLE_MATCHES},
        {"widemargins", TT_PROPERTY, P_WIDE_MARGINS},
        {"width", TT_PROPERTY, P_WIDTH},
        {"window", TT_CHUNK, CT_STACK},
        {"windowboundingrect", TT_PROPERTY, P_WINDOW_BOUNDING_RECT},
        {"windowid", TT_PROPERTY, P_WINDOW_ID},
        {"windowmanagerplace", TT_PROPERTY, P_WM_PLACE},
        {"windows", TT_FUNCTION, F_OPEN_STACKS},
        {"windowshape", TT_PROPERTY, P_WINDOW_SHAPE},
        {"within", TT_FUNCTION, F_WITHIN},
        {"wmplace", TT_PROPERTY, P_WM_PLACE},
        {"word", TT_CHUNK, CT_WORD},
        {"wordoffset", TT_FUNCTION, F_WORD_OFFSET},
        {"words", TT_CLASS, CT_WORD},
		{"working", TT_PROPERTY, P_WORKING},
		{"wrap", TT_BINOP, O_WRAP},
        {"xextent", TT_PROPERTY, P_X_EXTENT},
        {"xhot", TT_PROPERTY, P_XHOT},
        {"xoffset", TT_PROPERTY, P_X_OFFSET},
        {"xscale", TT_PROPERTY, P_X_SCALE},
        {"yextent", TT_PROPERTY, P_Y_EXTENT},
        {"yhot", TT_PROPERTY, P_YHOT},
        {"yoffset", TT_PROPERTY, P_Y_OFFSET},
        {"yscale", TT_PROPERTY, P_Y_SCALE},
        {"zoom", TT_PROPERTY, P_ZOOM},
        {"zoombox", TT_PROPERTY, P_ZOOM_BOX},
        {"\255", TT_BINOP, O_NE},
        {"\262", TT_BINOP, O_LE},
        {"\263", TT_BINOP, O_GE}
    };

extern const uint4 factor_table_size = ELEMENTS(factor_table);

static LT find_table[] =
    {
        {"characters", TT_CHUNK, FM_CHARACTERS},
        {"chars", TT_CHUNK, FM_CHARACTERS},
        {"normal", TT_CHUNK, FM_NORMAL},
        {"string", TT_CHUNK, FM_STRING},
        {"whole", TT_CHUNK, FM_WHOLE},
        {"word", TT_CHUNK, FM_WORD},
        {"words", TT_CHUNK, FM_WORD}
    };

static LT flip_table[] =
    {
        {"down", TT_UNDEFINED, FL_VERTICAL},
        {"horizontal", TT_UNDEFINED, FL_HORIZONTAL},
        {"left", TT_UNDEFINED, FL_HORIZONTAL},
        {"right", TT_UNDEFINED, FL_HORIZONTAL},
        {"up", TT_UNDEFINED, FL_VERTICAL},
        {"vertical", TT_UNDEFINED, FL_VERTICAL}
    };

static LT go_table[] =
    {
        {"back", TT_CHUNK, CT_BACKWARD},
        {"backward", TT_CHUNK, CT_BACKWARD},
        {"finish", TT_CHUNK, CT_FINISH},
        {"forth", TT_CHUNK, CT_FORWARD},
        {"forward", TT_CHUNK, CT_FORWARD},
        {"help", TT_CHUNK, CT_HELP},
        {"home", TT_CHUNK, CT_HOME},
        {"recent", TT_CHUNK, CT_RECENT},
        {"start", TT_CHUNK, CT_START}
    };

static LT handler_table[] =
    {
		{"after", TT_HANDLER, HT_AFTER},
		{"before", TT_HANDLER, HT_BEFORE},
		{"command", TT_HANDLER, HT_MESSAGE},
        {"constant", TT_VARIABLE, S_CONSTANT},
        {"function", TT_HANDLER, HT_FUNCTION},
        {"getprop", TT_HANDLER, HT_GETPROP},
        {"global", TT_VARIABLE, S_GLOBAL},
        {"local", TT_VARIABLE, S_LOCAL},
        {"on", TT_HANDLER, HT_MESSAGE},
		{"private", TT_HANDLER, HT_PRIVATE},
        {"setprop", TT_HANDLER, HT_SETPROP},
        {"var", TT_VARIABLE, S_LOCAL},
        {"variable", TT_VARIABLE, S_LOCAL}
    };

static LT insert_table[] =
    {
        {"back", TT_UNDEFINED, IP_BACK},
        {"front", TT_UNDEFINED, IP_FRONT}
    };

static LT lock_table[] =
    {
        {"colormap", TT_UNDEFINED, LC_COLORMAP},
        {"cursor", TT_UNDEFINED, LC_CURSOR},
        {"dialog", TT_UNDEFINED, LC_ERRORS},
        {"dialogs", TT_UNDEFINED, LC_ERRORS},
        {"error", TT_UNDEFINED, LC_ERRORS},
        {"menus", TT_UNDEFINED, LC_MENUS},
        {"messages", TT_UNDEFINED, LC_MSGS},
        {"moves", TT_UNDEFINED, LC_MOVES},
        {"recent", TT_UNDEFINED, LC_RECENT},
        {"screen", TT_UNDEFINED, LC_SCREEN}
    };

static LT mark_table[] =
    {
        {"all", TT_UNDEFINED, MC_ALL},
        {"by", TT_UNDEFINED, MC_BY},
        {"cards", TT_UNDEFINED, MC_CARDS},
        {"cds", TT_UNDEFINED, MC_CARDS},
        {"finding", TT_UNDEFINED, MC_FINDING},
        {"where", TT_UNDEFINED, MC_WHERE}
    };

static LT mode_table[] =
    {
        {"append", TT_UNDEFINED, OM_APPEND},
        {"appending", TT_UNDEFINED, OM_APPEND},
        {"binary", TT_UNDEFINED, OM_BINARY},
        {"neither", TT_UNDEFINED, OM_NEITHER},
        {"read", TT_UNDEFINED, OM_READ},
        {"reading", TT_UNDEFINED, OM_READ},
        {"text", TT_UNDEFINED, OM_TEXT},
        {"update", TT_UNDEFINED, OM_UPDATE},
        {"updating", TT_UNDEFINED, OM_UPDATE},
        {"write", TT_UNDEFINED, OM_WRITE},
        {"writing", TT_UNDEFINED, OM_WRITE}
    };

static LT move_table[] =
    {
        {"messages", TT_UNDEFINED, MM_MESSAGES},
        {"waiting", TT_UNDEFINED, MM_WAITING}
    };

static LT open_table[] =
    {
        {"directory", TT_UNDEFINED, OA_DIRECTORY},
        {"driver", TT_UNDEFINED, OA_DRIVER},
        {"file", TT_UNDEFINED, OA_FILE},
        {"folder", TT_UNDEFINED, OA_DIRECTORY},
        {"printing", TT_UNDEFINED, OA_PRINTING},
        {"process", TT_UNDEFINED, OA_PROCESS},
        {"socket", TT_UNDEFINED, OA_SOCKET},
        {"standarderror", TT_UNDEFINED, OA_STDERR},

        {"standardinput", TT_UNDEFINED, OA_STDIN},
        {"standardoutput", TT_UNDEFINED, OA_STDOUT},
        {"stderr", TT_UNDEFINED, OA_STDERR},
        {"stdin", TT_UNDEFINED, OA_STDIN},
        {"stdout", TT_UNDEFINED, OA_STDOUT}
    };

static LT play_table[] =
    {
        {"ac", TT_UNDEFINED, PP_AUDIO_CLIP},
        {"audioclip", TT_UNDEFINED, PP_AUDIO_CLIP},
        {"back", TT_UNDEFINED, PP_BACK},
        {"forward", TT_UNDEFINED, PP_FORWARD},
        {"looping", TT_UNDEFINED, PP_LOOPING},
        {"options", TT_UNDEFINED, PP_OPTIONS},
        {"pause", TT_UNDEFINED, PP_PAUSE},
        {"player", TT_UNDEFINED, PP_PLAYER},
        {"resume", TT_UNDEFINED, PP_RESUME},
        {"step", TT_UNDEFINED, PP_STEP},
        {"stop", TT_UNDEFINED, PP_STOP},
        {"tempo", TT_UNDEFINED, PP_TEMPO},
        {"vc", TT_UNDEFINED, PP_VIDEO_CLIP},
		{"video", TT_UNDEFINED, PP_VIDEO},
        {"videoclip", TT_UNDEFINED, PP_VIDEO_CLIP}
    };

static LT record_table[] =
    {
        {"best", TT_UNDEFINED, RC_BEST},
        {"better", TT_UNDEFINED, RC_BETTER},
        {"good", TT_UNDEFINED, RC_GOOD},
        {"pause", TT_UNDEFINED, RC_PAUSE},
        {"quality", TT_UNDEFINED, RC_QUALITY},
        {"resume", TT_UNDEFINED, RC_RESUME},
        {"sound", TT_UNDEFINED, RC_SOUND}
    };

static LT repeat_table[] =
    {
        {"each", TT_UNDEFINED, RF_EACH},
        {"for", TT_UNDEFINED, RF_FOR},
        {"forever", TT_UNDEFINED, RF_FOREVER},
        {"step", TT_UNDEFINED, RF_STEP},
        {"until", TT_UNDEFINED, RF_UNTIL},
        {"while", TT_UNDEFINED, RF_WHILE},
        {"with", TT_UNDEFINED, RF_WITH}
    };

static LT reset_table[] =
    {
        {"cursors", TT_UNDEFINED, RT_CURSORS},
        {"paint", TT_UNDEFINED, RT_PAINT},
        {"printing", TT_UNDEFINED, RT_PRINTING},
        {"templateaudioclip", TT_UNDEFINED, RT_TEMPLATE_AUDIO_CLIP},
        {"templatebutton", TT_UNDEFINED, RT_TEMPLATE_BUTTON},
        {"templatecard", TT_UNDEFINED, RT_TEMPLATE_CARD},
        {"templateeps", TT_UNDEFINED, RT_TEMPLATE_EPS},
        {"templatefield", TT_UNDEFINED, RT_TEMPLATE_FIELD},
        {"templategraphic", TT_UNDEFINED, RT_TEMPLATE_GRAPHIC},
        {"templategroup", TT_UNDEFINED, RT_TEMPLATE_GROUP},
        {"templateimage", TT_UNDEFINED, RT_TEMPLATE_IMAGE},
        {"templateplayer", TT_UNDEFINED, RT_TEMPLATE_PLAYER},
        {"templatescrollbar", TT_UNDEFINED, RT_TEMPLATE_SCROLLBAR},
        {"templatestack", TT_UNDEFINED, RT_TEMPLATE_STACK},
        {"templatevideoclip", TT_UNDEFINED, RT_TEMPLATE_VIDEO_CLIP}
    };

static LT show_table[] =
    {
        {"all", TT_UNDEFINED, SO_ALL},
        {"background", TT_UNDEFINED, SO_BACKGROUND},
        {"bg", TT_UNDEFINED, SO_BACKGROUND},
        {"bkgnd", TT_UNDEFINED, SO_BACKGROUND},
        {"box", TT_UNDEFINED, SO_MESSAGE},
        {"break", TT_UNDEFINED, SO_BREAK},
        {"card", TT_UNDEFINED, SO_CARD},
        {"cards", TT_UNDEFINED, SO_CARD},
        {"cd", TT_UNDEFINED, SO_CARD},
        {"cds", TT_UNDEFINED, SO_CARD},
        {"groups", TT_UNDEFINED, SO_GROUPS},
        {"marked", TT_UNDEFINED, SO_MARKED},
        {"menubar", TT_UNDEFINED, SO_MENU},
        {"message", TT_UNDEFINED, SO_MESSAGE},
        {"msg", TT_UNDEFINED, SO_MESSAGE},
        {"page", TT_UNDEFINED, SO_BREAK},
        {"pattern", TT_UNDEFINED, SO_PALETTE},
        {"picture", TT_UNDEFINED, SO_PICTURE},
        {"taskbar", TT_UNDEFINED, SO_TASKBAR},
        {"titlebar", TT_UNDEFINED, SO_TITLEBAR},
        {"tool", TT_UNDEFINED, SO_PALETTE},
        {"window", TT_UNDEFINED, SO_WINDOW}
    };

static LT sort_table[] =
    {
        {"ascending", TT_UNDEFINED, ST_ASCENDING},
        {"binary", TT_UNDEFINED, ST_BINARY},
        {"by", TT_UNDEFINED, ST_BY},
        {"cards", TT_UNDEFINED, ST_CARDS},
        {"cds", TT_UNDEFINED, ST_CARDS},
        {"datetime", TT_UNDEFINED, ST_DATETIME},
        {"descending", TT_UNDEFINED, ST_DESCENDING},
		{"in", TT_UNDEFINED, ST_OF},
        {"international", TT_UNDEFINED, ST_INTERNATIONAL},
        {"items", TT_UNDEFINED, ST_ITEMS},
        {"lines", TT_UNDEFINED, ST_LINES},
        {"marked", TT_UNDEFINED, ST_MARKED},
        {"numeric", TT_UNDEFINED, ST_NUMERIC},
        {"of", TT_UNDEFINED, ST_OF},
        {"text", TT_UNDEFINED, ST_TEXT}
    };


static LT ssl_table[] =
    {
        {"certificate", TT_UNDEFINED, SSL_CERTIFICATE},
        {"verification", TT_UNDEFINED, SSL_VERIFICATION}
    };


static LT start_table[] =
    {
        {"drag", TT_UNDEFINED, SC_DRAG},
        {"editing", TT_UNDEFINED, SC_EDITING},
        {"library", TT_UNDEFINED, SC_USING},
        {"me", TT_UNDEFINED, SC_PLAYER},
        {"moving", TT_UNDEFINED, SC_MOVING},
        {"player", TT_UNDEFINED, SC_PLAYER},
        {"playing", TT_UNDEFINED, SC_PLAYING},
        {"recording", TT_UNDEFINED, SC_RECORDING},
		{"session", TT_UNDEFINED, SC_SESSION},
        {"using", TT_UNDEFINED, SC_USING}
    };

static LT sugar_table[] =
    {
		{"anchor", TT_UNDEFINED, SG_ANCHOR},
		{"bookmark", TT_UNDEFINED, SG_BOOKMARK},
		{"browser", TT_UNDEFINED, SG_BROWSER},
        {"callback", TT_CHUNK, CT_UNDEFINED},
		{"caller", TT_UNDEFINED, SG_CALLER},
		{"closed", TT_UNDEFINED, SG_CLOSED},
		{"effects", TT_UNDEFINED, SG_EFFECTS},
		{"elevated", TT_UNDEFINED, SG_ELEVATED},
        {"empty", TT_CHUNK, CT_UNDEFINED},
		// MW-2013-11-14: [[ AssertCmd ]] Token for 'failure'
		{"failure", TT_UNDEFINED, SG_FAILURE},
		// MW-2013-11-14: [[ AssertCmd ]] Token for 'false'
		{"false", TT_UNDEFINED, SG_FALSE},
        // TD-2013-06-14: [[ DynamicFonts ]] start using font theFont [globally]
        {"file", TT_UNDEFINED, SG_FILE},
        {"font", TT_UNDEFINED, SG_FONT},
        {"globally", TT_UNDEFINED, SG_GLOBALLY},
		
        // MM-2014-06-13: [[ Bug 12567 ]] Added host. Used in 'with verification for host <host>'
		{"host", TT_UNDEFINED, SG_HOST},		
		{"initially", TT_UNDEFINED, SG_INITIALLY},
        {"keyword", TT_CHUNK, CT_UNDEFINED},
		{"level", TT_UNDEFINED, SG_LEVEL},
		{"link", TT_UNDEFINED, SG_LINK},
#ifdef FEATURE_PROPERTY_LISTENER
		// MM-2012-09-05: [[ Property Listener ]] Syntax: cancel listener for [object]
		{"listener", TT_UNDEFINED, SG_LISTENER},
#endif
		// JS-2013-07-01: [[ EnhancedFilter ]] Token for 'matching'.
        {"matching", TT_UNDEFINED, SG_MATCHING},
        {"message", TT_CHUNK, CT_UNDEFINED},
        {"new", TT_CHUNK, CT_UNDEFINED},
		{"nothing", TT_UNDEFINED, SG_NOTHING},
        // MW-2014-09-30: [[ ScriptOnlyStack ]] Token for 'only'.
        {"only", TT_UNDEFINED, SG_ONLY},
		{"open", TT_UNDEFINED, SG_OPEN},
		{"optimized", TT_UNDEFINED, SG_OPTIMIZED},
		{"options", TT_UNDEFINED, SG_OPTIONS},
		// JS-2013-07-01: [[ EnhancedFilter ]] Token for 'pattern'.
		{"pattern", TT_UNDEFINED, SG_PATTERN},
		// MERG-2013-08-26: [[ RecursiveArrayOp ]] Support nested arrays in union and intersect
		// AL-2013-10-30: [[ Bug 11351 ]] Ensure table is in alphabetical order.
        {"recursively", TT_UNDEFINED, SG_RECURSIVELY},
		// JS-2013-07-01: [[ EnhancedFilter ]] Token for 'regex'.
		{"regex", TT_UNDEFINED, SG_REGEX},
		{"standard", TT_UNDEFINED, SG_STANDARD},
		// MERG-2013-06-24: [[ IsAnAsciiString ]] Token for 'string'.
        {"string", TT_UNDEFINED, SG_STRING},
		// MW-2013-11-14: [[ AssertCmd ]] Token for 'success'
		{"success", TT_UNDEFINED, SG_SUCCESS},
		// MW-2013-11-14: [[ AssertCmd ]] Token for 'true'
		{"true", TT_UNDEFINED, SG_TRUE},
		{"unicode", TT_UNDEFINED, SG_UNICODE},
		{"url", TT_UNDEFINED, SG_URL},
		// JS-2013-07-01: [[ EnhancedFilter ]] Token for 'wildcard'.
		{"wildcard", TT_UNDEFINED, SG_WILDCARD},
		{"without", TT_PREP, PT_WITHOUT},
    };

static LT there_table[] =
    {
        {"directory", TT_UNDEFINED, TM_DIRECTORY},
        {"file", TT_UNDEFINED, TM_FILE},
        {"folder", TT_UNDEFINED, TM_DIRECTORY},
        {"process", TT_UNDEFINED, TM_PROCESS},
        {"url", TT_UNDEFINED, TM_URL}
    };

static LT tool_table[] =
    {
        {"browse", TT_TOOL, T_BROWSE},
        {"brush", TT_TOOL, T_BRUSH},
        {"bucket", TT_TOOL, T_BUCKET},
        {"button", TT_TOOL, T_BUTTON},
        {"can", TT_TOOL, T_UNDEFINED},
        {"curve", TT_TOOL, T_CURVE},
        {"dropper", TT_TOOL, T_DROPPER},
        {"eraser", TT_TOOL, T_ERASER},
        {"eye", TT_TOOL, T_DROPPER},
        {"field", TT_TOOL, T_FIELD},
        {"graphic", TT_TOOL, T_GRAPHIC},
        {"help", TT_TOOL, T_HELP},
        {"image", TT_TOOL, T_IMAGE},
        {"lasso", TT_TOOL, T_LASSO},
        {"line", TT_TOOL, T_LINE},
        {"oval", TT_TOOL, T_OVAL},
        {"pencil", TT_TOOL, T_PENCIL},
        {"player", TT_TOOL, T_PLAYER},
        {"pointer", TT_TOOL, T_POINTER},
        {"poly", TT_TOOL, T_POLYGON},
        {"polygon", TT_TOOL, T_POLYGON},
        {"rect", TT_TOOL, T_RECTANGLE},
        {"rectangle", TT_TOOL, T_RECTANGLE},
        {"reg", TT_TOOL, T_REGULAR_POLYGON},
        {"regular", TT_TOOL, T_REGULAR_POLYGON},
        {"round", TT_TOOL, T_ROUND_RECT},
        {"rounded", TT_TOOL, T_ROUND_RECT},
        {"scrollbar", TT_TOOL, T_SCROLLBAR},
        {"select", TT_TOOL, T_SELECT},
        {"spray", TT_TOOL, T_SPRAY},
        {"text", TT_TOOL, T_TEXT},
        {"tool", TT_END, T_UNDEFINED}
    };

static LT unit_table[] =
    {
		{"byte", TT_UNDEFINED, FU_BYTE},
		{"bytes", TT_UNDEFINED, FU_BYTE},
        {"char", TT_UNDEFINED, FU_CHARACTER},
        {"character", TT_UNDEFINED, FU_CHARACTER},
        {"characters", TT_UNDEFINED, FU_CHARACTER},
        {"chars", TT_UNDEFINED, FU_CHARACTER},
        {"codepoint", TT_UNDEFINED, FU_CODEPOINT},
        {"codepoints", TT_UNDEFINED, FU_CODEPOINT},
        {"codeunit", TT_UNDEFINED, FU_CODEUNIT},
        {"codeunit", TT_UNDEFINED, FU_CODEUNIT},
        {"element", TT_UNDEFINED, FU_ELEMENT},
        {"int1", TT_UNDEFINED, FU_INT1},
        {"int1s", TT_UNDEFINED, FU_INT1},
        {"int2", TT_UNDEFINED, FU_INT2},
        {"int2s", TT_UNDEFINED, FU_INT2},
        {"int4", TT_UNDEFINED, FU_INT4},
        {"int4s", TT_UNDEFINED, FU_INT4},
        {"int8", TT_UNDEFINED, FU_INT8},
        {"int8s", TT_UNDEFINED, FU_INT8},
        {"item", TT_UNDEFINED, FU_ITEM},
        {"items", TT_UNDEFINED, FU_ITEM},
		{"key", TT_UNDEFINED, FU_KEY},
        {"line", TT_UNDEFINED, FU_LINE},
        {"lines", TT_UNDEFINED, FU_LINE},
        {"paragraph", TT_UNDEFINED, FU_PARAGRAPH},
        {"paragraphs", TT_UNDEFINED, FU_PARAGRAPH},
        {"real4", TT_UNDEFINED, FU_REAL4},
        {"real4s", TT_UNDEFINED, FU_REAL4},
        {"real8", TT_UNDEFINED, FU_REAL8},
        {"real8s", TT_UNDEFINED, FU_REAL8},
        {"segment", TT_UNDEFINED, FU_WORD},
        {"segments", TT_UNDEFINED, FU_WORD},
        {"sentence", TT_UNDEFINED, FU_SENTENCE},
        {"sentences", TT_UNDEFINED, FU_SENTENCE},
        {"token", TT_UNDEFINED, FU_TOKEN},
        {"tokens", TT_UNDEFINED, FU_TOKEN},
        {"trueword", TT_UNDEFINED, FU_TRUEWORD},
        {"truewords", TT_UNDEFINED, FU_TRUEWORD},
        {"uint1", TT_UNDEFINED, FU_UINT1},
        {"uint1s", TT_UNDEFINED, FU_UINT1},
        {"uint2", TT_UNDEFINED, FU_UINT2},
        {"uint2s", TT_UNDEFINED, FU_UINT2},
        {"uint4", TT_UNDEFINED, FU_UINT4},
        {"uint4s", TT_UNDEFINED, FU_UINT4},
        {"uint8", TT_UNDEFINED, FU_UINT8},
        {"uint8s", TT_UNDEFINED, FU_UINT8},
        {"word", TT_UNDEFINED, FU_WORD},
        {"words", TT_UNDEFINED, FU_WORD}
    };

static LT validation_table[] =
{
    {"a", TT_UNDEFINED, IV_UNDEFINED},
    {"among", TT_UNDEFINED, IV_AMONG},
    {"an", TT_UNDEFINED, IV_UNDEFINED},
    {"array", TT_UNDEFINED, IV_ARRAY},
	// MERG-2013-06-24: [[ IsAnAsciiString ]] Token for 'ascii'.
    {"ascii", TT_UNDEFINED, IV_ASCII},
	{"boolean", TT_UNDEFINED, IV_LOGICAL},
    {"color", TT_UNDEFINED, IV_COLOR},
    {"date", TT_UNDEFINED, IV_DATE},
    {"integer", TT_UNDEFINED, IV_INTEGER},
    {"logical", TT_UNDEFINED, IV_LOGICAL},
    {"number", TT_UNDEFINED, IV_NUMBER},
    {"point", TT_UNDEFINED, IV_POINT},
    {"rect", TT_UNDEFINED, IV_RECT},
    {"rectangle", TT_UNDEFINED, IV_RECT},
};

static LT visual_table[] =
{
    {"barn", TT_VISUAL, VE_BARN},
    {"black", TT_VISUAL, VE_BLACK},
    {"blinds", TT_VISUAL, VE_BLINDS},
    {"bottom", TT_VISUAL, VE_BOTTOM},
    {"card", TT_VISUAL, VE_CARD},
    {"center", TT_VISUAL, VE_CENTER},
    {"checkerboard", TT_VISUAL, VE_CHECKERBOARD},
    {"close", TT_VISUAL, VE_CLOSE},
	{"curl", TT_VISUAL, VE_CURL},
    {"dissolve", TT_VISUAL, VE_DISSOLVE},
    {"door", TT_VISUAL, VE_DOOR},
    {"down", TT_VISUAL, VE_DOWN},
    {"effect", TT_VISUAL, VE_EFFECT},
    {"fast", TT_VISUAL, VE_FAST},
	{"flip", TT_VISUAL, VE_FLIP},
    {"from", TT_VISUAL, VE_FROM},
    {"gray", TT_VISUAL, VE_GRAY},
    {"grey", TT_VISUAL, VE_GRAY},
    {"in", TT_VISUAL, VE_IN},
    {"inverse", TT_VISUAL, VE_INVERSE},
    {"iris", TT_VISUAL, VE_IRIS},
    {"left", TT_VISUAL, VE_LEFT},
    {"normal", TT_VISUAL, VE_NORMAL},
    {"open", TT_VISUAL, VE_OPEN},
    {"option", TT_VISUAL, VE_OPTION},
    {"out", TT_VISUAL, VE_OUT},
    {"plain", TT_VISUAL, VE_PLAIN},
    {"push", TT_VISUAL, VE_PUSH},
    {"reveal", TT_VISUAL, VE_REVEAL},
    {"right", TT_VISUAL, VE_RIGHT},
    {"scroll", TT_VISUAL, VE_SCROLL},
    {"shrink", TT_VISUAL, VE_SHRINK},
    {"slow", TT_VISUAL, VE_SLOW},
    {"slowly", TT_VISUAL, VE_SLOW},
    {"sound", TT_VISUAL, VE_SOUND},
    {"stretch", TT_VISUAL, VE_STRETCH},
    {"to", TT_VISUAL, VE_TO},
    {"top", TT_VISUAL, VE_TOP},
    {"up", TT_VISUAL, VE_UP},
    {"venetian", TT_VISUAL, VE_VENETIAN},
    {"very", TT_VISUAL, VE_VERY},
    {"white", TT_VISUAL, VE_WHITE},
    {"wipe", TT_VISUAL, VE_WIPE},
    {"with", TT_VISUAL, VE_WITH},
    {"zoom", TT_VISUAL, VE_ZOOM}
};

static LT server_table[] =
{
	{"binary", TT_PREP, PT_BINARY},
	{"content", TT_PREP, PT_CONTENT},
	{"cookie", TT_PREP, PT_COOKIE},
	{"header", TT_PREP, PT_HEADER},
	{"httponly", TT_SERVER, SK_HTTPONLY},
	{"markup", TT_PREP, PT_MARKUP},
	{"new", TT_SERVER, SK_NEW},
	{"secure", TT_SERVER, SK_SECURE},
	{"unicode", TT_SERVER, SK_UNICODE},
};

LT *table_pointers[] =
{
    accept_table,
    ae_table,
    ask_table,
    command_table,
    convert_table,
    encryption_table,
    exit_table,
    export_table,
    factor_table,
    find_table,
    flip_table,
    go_table,
    handler_table,
    insert_table,
    lock_table,
    mark_table,
    mode_table,
    move_table,
    open_table,
    play_table,
    record_table,
    repeat_table,
    reset_table,
    show_table,
    sort_table,
    ssl_table,
    start_table,
    sugar_table,
    there_table,
    tool_table,
    unit_table,
    validation_table,
    visual_table,
	server_table
};

uint2 table_sizes[] =
{
    ELEMENTS(accept_table),
    ELEMENTS(ae_table),
    ELEMENTS(ask_table),
    ELEMENTS(command_table),
    ELEMENTS(convert_table),
    ELEMENTS(encryption_table),
    ELEMENTS(exit_table),
    ELEMENTS(export_table),
    ELEMENTS(factor_table),
    ELEMENTS(find_table),
    ELEMENTS(flip_table),
    ELEMENTS(go_table),
    ELEMENTS(handler_table),
    ELEMENTS(insert_table),
    ELEMENTS(lock_table),
    ELEMENTS(mark_table),
    ELEMENTS(mode_table),
    ELEMENTS(move_table),
    ELEMENTS(open_table),
    ELEMENTS(play_table),
    ELEMENTS(record_table),
    ELEMENTS(repeat_table),
    ELEMENTS(reset_table),
    ELEMENTS(show_table),
    ELEMENTS(sort_table),
    ELEMENTS(ssl_table),
    ELEMENTS(start_table),
    ELEMENTS(sugar_table),
    ELEMENTS(there_table),
    ELEMENTS(tool_table),
    ELEMENTS(unit_table),
    ELEMENTS(validation_table),
    ELEMENTS(visual_table),
	ELEMENTS(server_table),
};<|MERGE_RESOLUTION|>--- conflicted
+++ resolved
@@ -726,7 +726,6 @@
         {"closebox", TT_PROPERTY, P_CLOSE_BOX},
         {"cmdargs", TT_FUNCTION, F_COMMAND_ARGUMENTS},
         {"cmdkey", TT_FUNCTION, F_COMMAND_KEY},
-<<<<<<< HEAD
         {"codepoint", TT_CHUNK, CT_CODEPOINT},
         {"codepointoffset", TT_FUNCTION, F_CODEPOINT_OFFSET},
         {"codepointproperty", TT_FUNCTION, F_CODEPOINT_PROPERTY},
@@ -734,10 +733,8 @@
         {"codepointtonum", TT_FUNCTION, F_UNICODE_CHAR_TO_NUM},
         {"codeunit", TT_CHUNK, CT_CODEUNIT},
         {"codeunitoffset", TT_FUNCTION, F_CODEUNIT_OFFSET},
-		{"codeunits", TT_CLASS, CT_CODEUNIT},
-=======
+        {"codeunits", TT_CLASS, CT_CODEUNIT},
         {"cmdname", TT_FUNCTION, F_COMMAND_NAME},
->>>>>>> a41930d4
         {"collapsebox", TT_PROPERTY, P_COLLAPSE_BOX},
 		// MERG-2013-08-17: [[ ColorDialogColors ]] Custom color management for the windows color dialog
 		{"colordialogcolors", TT_PROPERTY, P_COLOR_DIALOG_COLORS},
