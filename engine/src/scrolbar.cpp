/* Copyright (C) 2003-2013 Runtime Revolution Ltd.

This file is part of LiveCode.

LiveCode is free software; you can redistribute it and/or modify it under
the terms of the GNU General Public License v3 as published by the Free
Software Foundation.

LiveCode is distributed in the hope that it will be useful, but WITHOUT ANY
WARRANTY; without even the implied warranty of MERCHANTABILITY or
FITNESS FOR A PARTICULAR PURPOSE.  See the GNU General Public License
for more details.

You should have received a copy of the GNU General Public License
along with LiveCode.  If not see <http://www.gnu.org/licenses/>.  */

#include "prefix.h"

#include "globdefs.h"
#include "filedefs.h"
#include "objdefs.h"
#include "parsedef.h"
#include "mcio.h"

//#include "execpt.h"
#include "util.h"
#include "font.h"
#include "sellst.h"
#include "stack.h"
#include "card.h"
#include "field.h"
#include "scrolbar.h"
#include "mcerror.h"
#include "param.h"
#include "globals.h"
#include "dispatch.h"
#include "mctheme.h"

#include "exec.h"

real8 MCScrollbar::markpos;
uint2 MCScrollbar::mode = SM_CLEARED;

////////////////////////////////////////////////////////////////////////////////

MCPropertyInfo MCScrollbar::kProperties[] =
{
	DEFINE_RW_OBJ_ENUM_PROPERTY(P_STYLE, InterfaceScrollbarStyle, MCScrollbar, Style)
	DEFINE_RW_OBJ_PROPERTY(P_THUMB_SIZE, Double, MCScrollbar, ThumbSize)
	DEFINE_RW_OBJ_PROPERTY(P_THUMB_POS, Double, MCScrollbar, ThumbPos)
	DEFINE_RW_OBJ_PROPERTY(P_LINE_INC, Double, MCScrollbar, LineInc)
	DEFINE_RW_OBJ_PROPERTY(P_PAGE_INC, Double, MCScrollbar, PageInc)
	DEFINE_RO_OBJ_ENUM_PROPERTY(P_ORIENTATION, InterfaceScrollbarOrientation, MCScrollbar, Orientation)
	DEFINE_RW_OBJ_PROPERTY(P_NUMBER_FORMAT, String, MCScrollbar, NumberFormat)
	DEFINE_RW_OBJ_PROPERTY(P_START_VALUE, String, MCScrollbar, StartValue)
	DEFINE_RW_OBJ_PROPERTY(P_END_VALUE, String, MCScrollbar, EndValue)
	DEFINE_RW_OBJ_PROPERTY(P_SHOW_VALUE, Bool, MCScrollbar, ShowValue)
};

MCObjectPropertyTable MCScrollbar::kPropertyTable =
{
	&MCControl::kPropertyTable,
	sizeof(kProperties) / sizeof(kProperties[0]),
	&kProperties[0],
};

////////////////////////////////////////////////////////////////////////////////

MCScrollbar::MCScrollbar()
{
	flags |= F_HORIZONTAL | F_TRAVERSAL_ON;
	rect.width = rect.height = DEFAULT_SB_WIDTH;
	thumbpos = 0.0;
	thumbsize = 8192.0;
	pageinc = thumbsize;
	lineinc = 512.0;
	// MW-2013-08-27: [[ UnicodifyScrollbar ]] Initialize the members to kMCEmptyString.
	startstring = MCValueRetain(kMCEmptyString);
	endstring = MCValueRetain(kMCEmptyString);
	startvalue = 0.0;
	endvalue = 65535.0;
	nffw = 0;
	nftrailing = 0;
	nfforce = 0;
	
	hover_part = WTHEME_PART_UNDEFINED;

	linked_control = NULL;
	
	m_embedded = false;
    
    // MM-2014-07-31: [[ ThreadedRendering ]] Used to ensure the progress bar animate message is only posted from a single thread.
    m_animate_posted = false;
}

MCScrollbar::MCScrollbar(const MCScrollbar &sref) : MCControl(sref)
{
	thumbpos = sref.thumbpos;
	thumbsize = sref.thumbsize;
	pageinc = sref.pageinc;
	lineinc = sref.lineinc;
	// MW-2013-08-27: [[ UnicodifyScrollbar ]] Initialize the members to the other scrollbars values
	startstring = MCValueRetain(sref . startstring);
	endstring = MCValueRetain(sref . endstring);
	startvalue = sref.startvalue;
	endvalue = sref.endvalue;
	nffw = sref.nffw;
	nftrailing = sref.nftrailing;
	nfforce = sref.nfforce;

	hover_part = WTHEME_PART_UNDEFINED;

	linked_control = NULL;

	m_embedded = false;
    
    // MM-2014-07-31: [[ ThreadedRendering ]] Used to ensure the progress bar animate message is only posted from a single thread.
    m_animate_posted = false;
}

MCScrollbar::~MCScrollbar()
{
	if (linked_control != NULL)
		linked_control -> unlink(this);
	// MW-2013-08-27: [[ UnicodifyScrollbar ]] Release the string members.
	MCValueRelease(startstring);
	MCValueRelease(endstring);
}

Chunk_term MCScrollbar::gettype() const
{
	return CT_SCROLLBAR;
}

const char *MCScrollbar::gettypestring()
{
	return MCscrollbarstring;
}

void MCScrollbar::open()
{
	MCControl::open();

	// MW-2011-02-03: [[ Bug 7861 ]] Should make working with large Mac progress bars better.
	if (opened == 1 && !getflag(F_SB_STYLE))
	{
		uint2 oldwidth = MAC_SB_WIDTH;
		uint2 newwidth = DEFAULT_SB_WIDTH;
		if (IsMacLFAM())
		{
			oldwidth = DEFAULT_SB_WIDTH;
			newwidth = MAC_SB_WIDTH;
		}
		borderwidth = DEFAULT_BORDER;
		if (rect.height == oldwidth)
			rect.height = newwidth;
		if (rect.width == oldwidth)
			rect.width = newwidth;
	}

	compute_barsize();
}

Boolean MCScrollbar::kdown(MCStringRef p_string, KeySym key)
{
	if (!(state & CS_NO_MESSAGES))
		if (MCObject::kdown(p_string, key))
			return True;
	Boolean done = False;
	switch (key)
	{
	case XK_Home:
		update(0.0, MCM_scrollbar_line_inc);
		done = True;
		break;
	case XK_End:
		update(endvalue, MCM_scrollbar_end);
		done = True;
		break;
	case XK_Right:
	case XK_Down:
		update(thumbpos + lineinc, MCM_scrollbar_line_inc);
		done = True;
		break;
	case XK_Left:
	case XK_Up:
		update(thumbpos - lineinc, MCM_scrollbar_line_dec);
		done = True;
		break;
	case XK_Prior:
		update(thumbpos - pageinc, MCM_scrollbar_page_dec);
		done = True;
		break;
	case XK_Next:
		update(thumbpos + pageinc, MCM_scrollbar_page_inc);
		done = True;
		break;
	default:
		break;
	}
	if (done)
		message_with_valueref_args(MCM_mouse_up, MCSTR("1"));
	return done;
}

Boolean MCScrollbar::mfocus(int2 x, int2 y)
{
	// MW-2007-09-18: [[ Bug 1650 ]] Disabled state linked to thumb size
	if (!(flags & F_VISIBLE || MCshowinvisibles)
	        || issbdisabled() && getstack()->gettool(this) == T_BROWSE)
		return False;
	if (state & CS_SCROLL)
	{
		// I.M. [[bz 9559]] disable scrolling where start value & end value are the same
		if (startvalue == endvalue)
			return True;

		real8 newpos;

		double t_thumbsize = thumbsize;
		if (t_thumbsize > fabs(endvalue - startvalue))
			t_thumbsize = fabs(endvalue - startvalue);
		if (flags & F_SCALE)
			t_thumbsize = 0;

		bool t_forward;
		t_forward = (endvalue > startvalue);
		MCRectangle t_bar_rect, t_thumb_rect, t_thumb_start_rect, t_thumb_end_rect;
		t_bar_rect = compute_bar();
		t_thumb_rect = compute_thumb(markpos);
		t_thumb_start_rect = compute_thumb(startvalue);
		if (t_forward)
			t_thumb_end_rect = compute_thumb(endvalue - t_thumbsize);
		else
			t_thumb_end_rect = compute_thumb(endvalue + t_thumbsize);

		int32_t t_bar_start, t_bar_length, t_thumb_start, t_thumb_length;
		int32_t t_movement;
		if (getstyleint(flags) == F_VERTICAL)
		{
			t_bar_start = t_thumb_start_rect.y;
			t_bar_length = t_thumb_end_rect.y + t_thumb_end_rect.height - t_bar_start;
			t_thumb_start = t_thumb_rect.y;
			t_thumb_length = t_thumb_rect.height;
			t_movement = y - my;
		}
		else
		{
			t_bar_start = t_thumb_start_rect.x;
			t_bar_length = t_thumb_end_rect.x + t_thumb_end_rect.width - t_bar_start;
			t_thumb_start = t_thumb_rect.x;
			t_thumb_length = t_thumb_rect.width;
			t_movement = x - mx;
		}

		t_bar_start += t_thumb_length / 2;
		t_bar_length -= t_thumb_length;

        // AL-2013-07-26: [[ Bug 11044 ]] Prevent divide by zero when computing scrollbar thumbposition
        if (t_bar_length == 0)
            t_bar_length = 1;
        
		int32_t t_new_position;
		t_new_position = t_thumb_start + t_thumb_length / 2 + t_movement;
		t_new_position = MCU_min(t_bar_start + t_bar_length, MCU_max(t_bar_start, t_new_position));
		
		if (t_forward)
			newpos = startvalue + ((t_new_position - t_bar_start) / (double)t_bar_length) * (fabs(endvalue - startvalue) - t_thumbsize);
		else
			newpos = startvalue - ((t_new_position - t_bar_start) / (double)t_bar_length) * (fabs(endvalue - startvalue) - t_thumbsize);

		update(newpos, MCM_scrollbar_drag);
		return True;
	}
	else if (!MCdispatcher -> isdragtarget() && MCcurtheme && MCcurtheme->getthemepropbool(WTHEME_PROP_SUPPORTHOVERING)
	         && MCU_point_in_rect(rect, x, y) )
	{
		if (!(state & CS_MFOCUSED) && !getstate(CS_SELECTED))
		{
			MCWidgetInfo winfo;
			winfo.type = (Widget_Type)getwidgetthemetype();
			if (MCcurtheme->iswidgetsupported(winfo.type))
			{
				getwidgetthemeinfo(winfo);
				Widget_Part wpart = MCcurtheme->hittest(winfo,mx,my,rect);
				if (wpart != hover_part)
				{
					hover_part = wpart;
					// MW-2011-08-18: [[ Layers ]] Invalidate the whole object.
					redrawall();
				}
			}
		}
	}
	return MCControl::mfocus(x, y);
}

void MCScrollbar::munfocus()
{
	if (MCcurtheme && hover_part != WTHEME_PART_UNDEFINED && MCcurtheme->getthemepropbool(WTHEME_PROP_SUPPORTHOVERING))
	{
		hover_part = WTHEME_PART_UNDEFINED;
		// MW-2011-08-18: [[ Layers ]] Invalidate the whole object.
		redrawall();
	}
	MCControl::munfocus();
}

Boolean MCScrollbar::mdown(uint2 which)
{
	if (state & CS_MFOCUSED)
		return False;
	if (state & CS_MENU_ATTACHED)
		return MCObject::mdown(which);
	state |= CS_MFOCUSED;
	if (!IsMacEmulatedLF() && flags & F_TRAVERSAL_ON && !(state & CS_KFOCUSED))
		getstack()->kfocusset(this);
	uint2 margin;
	MCRectangle brect = compute_bar();
	if (flags & F_SCALE)
		margin = 0;
	else
		if (getstyleint(flags) == F_VERTICAL)
			margin = brect.width - 1;
		else
			margin = brect.height - 1;
	Tool tool = state & CS_NO_MESSAGES ? T_BROWSE : getstack()->gettool(this);
	MCWidgetInfo winfo;
	winfo.type = (Widget_Type)getwidgetthemetype();
	switch (which)
	{
	case Button1:
		switch (tool)
		{
		case T_BROWSE:
			message_with_valueref_args(MCM_mouse_down, MCSTR("1"));
			if (flags & F_PROGRESS) //progress bar does not respond to mouse down event
				return False;
			if (MCcurtheme && MCcurtheme->iswidgetsupported(winfo.type))
			{
				getwidgetthemeinfo(winfo);
				Widget_Part wpart = MCcurtheme->hittest(winfo,mx,my,rect);
				// scrollbar needs to check first if mouse-down occured in arrows
				switch (wpart)
				{
				case WTHEME_PART_ARROW_DEC:
					if (MCmodifierstate & MS_SHIFT)
						mode = SM_BEGINNING;
					else
						mode = SM_LINEDEC;
					break;
				case WTHEME_PART_ARROW_INC:
					if (MCmodifierstate & MS_SHIFT)
						mode = SM_END;
					else
						mode = SM_LINEINC;
					break;
				case WTHEME_PART_TRACK_DEC:
					mode = SM_PAGEDEC;
					break;
				case WTHEME_PART_TRACK_INC:
					mode = SM_PAGEINC;
					break;
				}
			}
			else
			{ //Non-theme appearence stuff: for vertical scrollbar or scale
				if (getstyleint(flags) == F_VERTICAL)
				{
					uint2 height;
					if (brect.height <= margin << 1)
						height = 1;
					else
						height = brect.height - (margin << 1);
					markpos = (my - (brect.y + margin))
					          * fabs(endvalue - startvalue) / height;
					if (my < brect.y + margin)
						if (MCmodifierstate & MS_SHIFT)
							mode = SM_BEGINNING;
						else
							mode = SM_LINEDEC;
					else
						if (my > brect.y + brect.height - margin)
							if (MCmodifierstate & MS_SHIFT)
								mode = SM_END;
							else
								mode = SM_LINEINC;
						else
						{
							MCRectangle thumb = compute_thumb(thumbpos);
							if (my < thumb.y)
								mode = SM_PAGEDEC;
							else
								if (my > thumb.y + thumb.height)
									mode = SM_PAGEINC;
						}
				}
				else
				{ //for Horizontal scrollbar or scale
					uint2 width;
					if (brect.width <= (margin << 1))
						width = 1;
					else
						width = brect.width - (margin << 1);
					markpos = (mx - (brect.x + margin))
					          * fabs(endvalue - startvalue) / width;
					if (mx < brect.x + margin)
						if (MCmodifierstate & MS_SHIFT)
							mode = SM_BEGINNING;
						else
							mode = SM_LINEDEC;
					else
						if (mx > brect.x + brect.width - margin)
							if (MCmodifierstate & MS_SHIFT)
								mode = SM_END;
							else
								mode = SM_LINEINC;
						else
						{
							MCRectangle thumb = compute_thumb(thumbpos);
							if (mx < thumb.x)
								mode = SM_PAGEDEC;
							else
								if (mx > thumb.x + thumb.width)
									mode = SM_PAGEINC;
						}
				}
			} //end of Non-MAC-Appearance Manager stuff
			switch (mode)
			{
			case SM_BEGINNING:
				update(0, MCM_scrollbar_beginning);
				break;
			case SM_END:
				update(endvalue, MCM_scrollbar_end);
				break;
			case SM_LINEDEC:
			case SM_LINEINC:
				timer(MCM_internal, NULL);
				redrawarrow(mode);
				break;
			case SM_PAGEDEC:
			case SM_PAGEINC:
				timer(MCM_internal, NULL);
				break;
			default:
				state |= CS_SCROLL;
				markpos = thumbpos;
				if (IsMacEmulatedLF())
					movethumb(thumbpos--);
				else if (MCcurtheme)
				{
					// MW-2011-08-18: [[ Layers ]] Invalidate the whole object.
					redrawall();
				}
			}
			break;
		case T_POINTER:
		case T_SCROLLBAR:
			start(True);
			break;
		case T_HELP:
			break;
		default:
			return False;
		}
		break;
	case Button2:
		if (message_with_valueref_args(MCM_mouse_down, MCSTR("2")) == ES_NORMAL)
			return True;
		state |= CS_SCROLL;
		{
			real8 newpos;
			real8 range = endvalue - startvalue;
			real8 offset = startvalue;
			if (flags & F_SCALE)
				margin = MOTIF_SCALE_THUMB_SIZE >> 1;
			else
				if (MCproportionalthumbs)
					if (startvalue > endvalue)
						offset += thumbsize / 2.0;
					else
						offset -= thumbsize / 2.0;
				else
					margin = FIXED_THUMB_SIZE >> 1;
			if (getstyleint(flags) == F_VERTICAL)
				newpos = (my - brect.y - margin) * range
				         / (brect.height - (margin << 1)) + offset;
			else
				newpos = (mx - brect.x - margin) * range
				         / (brect.width - (margin << 1)) + offset;
			update(newpos, MCM_scrollbar_drag);
			markpos = thumbpos;
		}
		break;
	case Button3:
		message_with_valueref_args(MCM_mouse_down, MCSTR("3"));
		break;
	}
	return True;
}

Boolean MCScrollbar::mup(uint2 which, bool p_release)
{
	if (!(state & CS_MFOCUSED))
		return False;
	if (state & CS_MENU_ATTACHED)
		return MCObject::mup(which, p_release);
	state &= ~CS_MFOCUSED;
	if (state & CS_GRAB)
	{
		ungrab(which);
		return True;
	}
	Tool tool = state & CS_NO_MESSAGES ? T_BROWSE : getstack()->gettool(this);
	switch (which)
	{
	case Button1:
		switch (tool)
		{
		case T_BROWSE:
			if (state & CS_SCROLL)
			{
				state &= ~CS_SCROLL;
				if (IsMacEmulatedLF())
					movethumb(thumbpos--);
				else if (MCcurtheme)
				{
					// MW-2011-08-18: [[ Layers ]] Invalidate the whole object.
					redrawall();
				}
			}
			else
			{
				uint2 oldmode = mode;
				mode = SM_CLEARED;
				if (MCcurtheme)
				{
					// MW-2011-08-18: [[ Layers ]] Invalidate the whole object.
					redrawall();
				}
				else if (oldmode == SM_LINEDEC || oldmode == SM_LINEINC)
					redrawarrow(oldmode);
			}
			if (!p_release && MCU_point_in_rect(rect, mx, my))
				message_with_valueref_args(MCM_mouse_up, MCSTR("1"));
			else
				message_with_valueref_args(MCM_mouse_release, MCSTR("1"));
			break;
		case T_SCROLLBAR:
		case T_POINTER:
			end(true, p_release);
			break;
		case T_HELP:
			help();
			break;
		default:
			return False;
		}
		break;
	case Button2:
		if (state & CS_SCROLL)
		{
			state &= ~CS_SCROLL;
			// MW-2011-08-18: [[ Layers ]] Invalidate the whole object.
			redrawall();
		}
	case Button3:
		if (!p_release && MCU_point_in_rect(rect, mx, my))
			message_with_args(MCM_mouse_up, which);
		else
			message_with_args(MCM_mouse_release, which);
		break;
	}
	return True;
}

Boolean MCScrollbar::doubledown(uint2 which)
{
	if (which == Button1 && getstack()->gettool(this) == T_BROWSE)
		return mdown(which);
	return MCControl::doubledown(which);
}

Boolean MCScrollbar::doubleup(uint2 which)
{
	if (which == Button1 && getstack()->gettool(this) == T_BROWSE)
		return mup(which, false);
	return MCControl::doubleup(which);
}

void MCScrollbar::setrect(const MCRectangle &nrect)
{
	rect = nrect;
	compute_barsize();
}


void MCScrollbar::timer(MCNameRef mptr, MCParameter *params)
{
	if (MCNameIsEqualTo(mptr, MCM_internal, kMCCompareCaseless) ||
		MCNameIsEqualTo(mptr, MCM_internal2, kMCCompareCaseless))
	{
		// MW-2009-06-16: [[ Bug ]] Previously this was only waiting for one
		//   one event (anyevent == True) this meant that it was possible for
		//   the critical 'mouseUp' event to be missed and an effectively
		//   infinite timer loop to be entered if the amount of processing
		//   inbetween timer invocations was too high. So, instead, we process
		//   all events at this point to ensure the mouseUp is handled.
		//   (In the future we should flush mouseUp events to the dispatch queue)
        // MW-2014-04-16: [[ Bug 12183 ]] This wait does not seem to make much
        //   sense. It seems to be so that a mouseUp in a short space of time
        //   stops the scrollbar from moving. This isn't how things should be I
        //   don't think - so commenting it out for now.
        // MCscreen->wait(MCsyncrate / 1000.0, True, False); // dispatch mup
		if (state & CS_MFOCUSED && !MCbuttonstate)
		{
			mup(Button1, false);
			return;
		}

		if (mode != SM_CLEARED)
		{
			uint2 delay = MCNameIsEqualTo(mptr, MCM_internal, kMCCompareCaseless) ? MCrepeatdelay : MCrepeatrate;
			MCscreen->addtimer(this, MCM_internal2, delay);
			MCRectangle thumb;
			switch (mode)
			{
			case SM_LINEDEC:
				update(thumbpos - lineinc, MCM_scrollbar_line_dec);
				break;
			case SM_LINEINC:
				update(thumbpos + lineinc, MCM_scrollbar_line_inc);
				break;
			case SM_PAGEDEC:
				if ( flags & F_SCALE )	
					update(thumbpos - pageinc, MCM_scrollbar_page_dec);
				else 
				{
					// TH-2008-01-23. Previously was pageinc - lineinc which appeared to be wrong
					update(thumbpos - (pageinc - lineinc), MCM_scrollbar_page_dec);
				}
				thumb = compute_thumb(thumbpos);
				if (getstyleint(flags) == F_VERTICAL)
				{
					if (thumb.y + thumb.height < my)
						mode = SM_CLEARED;
				}
				else
					if (thumb.x + thumb.height < mx)
						mode = SM_CLEARED;
				break;
			case SM_PAGEINC:
				if (flags & F_SCALE)
					update(thumbpos + pageinc, MCM_scrollbar_page_inc);
				else
				{
					// TH-2008-01-23. Previously was pageinc + lineinc which appeared to be wrong.
					update(thumbpos + (pageinc - lineinc), MCM_scrollbar_page_inc);
				}
				thumb = compute_thumb(thumbpos);
				if (getstyleint(flags) == F_VERTICAL)
				{
					if (thumb.y > my)
						mode = SM_CLEARED;
				}
				else
					if (thumb.x > mx)
						mode = SM_CLEARED;
				break;
			}
			if (parent->gettype() != CT_CARD)
			{
				MCControl *cptr = (MCControl *)parent;
				cptr->readscrollbars();
			}
		}
	}
	else if (MCNameIsEqualTo(mptr, MCM_internal3, kMCCompareCaseless))
	{
#ifdef _MAC_DESKTOP
		// MW-2012-09-17: [[ Bug 9212 ]] Mac progress bars do not animate.
		if (getflag(F_PROGRESS))
		{
            // MM-2014-07-31: [[ ThreadedRendering ]] Flag that there is no longer a progress bar animation message pending.
            m_animate_posted = false;
            
			redrawall();
		}
#endif
	}
	else
		MCControl::timer(mptr, params);
}

<<<<<<< HEAD
#ifdef LEGACY_EXEC
Exec_stat MCScrollbar::getprop_legacy(uint4 parid, Properties which, MCExecPoint& ep, Boolean effective)
=======
Exec_stat MCScrollbar::getprop(uint4 parid, Properties which, MCExecPoint& ep, Boolean effective, bool recursive)
>>>>>>> bb71d905
{
	switch (which)
	{
#ifdef /* MCScrollbar::getprop */ LEGACY_EXEC
	case P_STYLE:
		if (flags & F_SCALE)
			ep.setstaticcstring(MCscalestring);
		else if (flags & F_PROGRESS)
			ep.setstaticcstring(MCprogressstring);
		else
			ep.setstaticcstring(MCscrollbarstring);
		break;
    case P_THUMB_SIZE:
        ep.setr8(thumbsize, nffw, nftrailing, nfforce);
        // AL-2013-07-26: [[ Bug 6720 ]] Scrollbar properties not returned in correct format.
        ep.setsvalue(ep.getsvalue());
        break;
    case P_THUMB_POS:
        ep.setr8(thumbpos, nffw, nftrailing, nfforce);
        // AL-2013-07-26: [[ Bug 6720 ]] Scrollbar properties not returned in correct format.
        ep.setsvalue(ep.getsvalue());
        break;
    case P_LINE_INC:
        ep.setr8(lineinc, nffw, nftrailing, nfforce);
        // AL-2013-07-26: [[ Bug 6720 ]] Scrollbar properties not returned in correct format.
        ep.setsvalue(ep.getsvalue());
        break;
    case P_PAGE_INC:
        ep.setr8(pageinc, nffw, nftrailing, nfforce);
        // AL-2013-07-26: [[ Bug 6720 ]] Scrollbar properties not returned in correct format.
        ep.setsvalue(ep.getsvalue());
        break;
	case P_ORIENTATION:
		ep.setstaticcstring(getstyleint(flags) == F_VERTICAL ? "vertical" : "horizontal");
		break;
	case P_NUMBER_FORMAT:
		MCU_getnumberformat(ep, nffw, nftrailing, nfforce);
		break;
	case P_START_VALUE:
		if (startstring != NULL)
			ep.setsvalue(startstring);
		else
			ep.setuint(0);
		break;
	case P_END_VALUE:
		if (endstring != NULL)
			ep.setsvalue(endstring);
		else
			ep.setuint(65535);
		break;
	case P_SHOW_VALUE:
		ep.setboolean(getflag(F_SHOW_VALUE));
		break;
#endif /* MCScrollbar::getprop */
	default:
<<<<<<< HEAD
		return MCControl::getprop_legacy(parid, which, ep, effective);
=======
		return MCControl::getprop(parid, which, ep, effective, recursive);
>>>>>>> bb71d905
	}
	return ES_NORMAL;
}
#endif

#ifdef LEGACY_EXEC
Exec_stat MCScrollbar::setprop_legacy(uint4 parid, Properties p, MCExecPoint &ep, Boolean effective)
{
	Boolean dirty = True;
	real8 newvalue;
	MCString data = ep.getsvalue();

	switch (p)
	{
#ifdef /* MCScrollbar::setprop */ LEGACY_EXEC
	case P_STYLE:
		flags &= ~F_SB_STYLE;
		if (data == MCscalestring)
			flags |= F_SCALE;
		else
			if (data == MCprogressstring)
				flags |= F_PROGRESS;
		if (!(flags & F_SCALE))
			flags &= ~F_SHOW_VALUE;
		break;
	case P_THUMB_SIZE:
		if (!MCU_stor8(data, newvalue))
		{
			MCeerror->add
			(EE_OBJECT_NAN, 0, 0, data);
			return ES_ERROR;
		}
		if (newvalue != thumbsize)
		{
			thumbsize = newvalue;
			update(thumbpos, MCM_scrollbar_drag);
			pageinc = thumbsize;
			lineinc = thumbsize / 16.0;
		}
		break;
	case P_THUMB_POS:
		if (!MCU_stor8(data, newvalue))
		{
			MCeerror->add
			(EE_OBJECT_NAN, 0, 0, data);
			return ES_ERROR;
		}
		update(newvalue, MCM_scrollbar_drag);
		break;
	case P_LINE_INC:
		if (!MCU_stor8(data, lineinc))
		{
			MCeerror->add
			(EE_OBJECT_NAN, 0, 0, data);
			return ES_ERROR;
		}
		if (startvalue < endvalue)
			lineinc = fabs(lineinc);
		else
			lineinc = -fabs(lineinc);
		break;
	case P_PAGE_INC:
		if (!MCU_stor8(data, pageinc))
		{
			MCeerror->add
			(EE_OBJECT_NAN, 0, 0, data);
			return ES_ERROR;
		}
		if (startvalue < endvalue)
			pageinc = fabs(pageinc);
		else
			pageinc = -fabs(pageinc);
		break;
	case P_SHOW_VALUE:
		if (!MCU_matchflags(data, flags, F_SHOW_VALUE, dirty))
		{
			MCeerror->add
			(EE_OBJECT_NAB, 0, 0, data);
			return ES_ERROR;
		}
		if (!(flags & F_SCALE))
			flags &= ~F_SHOW_VALUE;
		break;
	case P_START_VALUE:
		if (data.getlength() == 0)
			reset();
		else
		{
			if (!MCU_stor8(data, startvalue))
			{
				MCeerror->add
				(EE_OBJECT_NAN, 0, 0, data);
				return ES_ERROR;
			}
			if (startvalue == 0.0 && endvalue == 65535.0)
				reset();
			else
			{
				flags |= F_HAS_VALUES;
				if (startstring != NULL)
					delete startstring;
				startstring = data.clone();
			}
		}
		update(thumbpos, MCM_scrollbar_drag);
		break;
	case P_END_VALUE:
		if (data.getlength() == 0)
			reset();
		else
		{
			if (!MCU_stor8(data, endvalue))
			{
				MCeerror->add
				(EE_OBJECT_NAN, 0, 0, data);
				return ES_ERROR;
			}
			if (startvalue == 0.0 && endvalue == 65535.0)
				reset();
			else
			{
				flags |= F_HAS_VALUES;
				if (endstring != NULL)
					delete endstring;
				endstring = data.clone();
			}
		}
		update(thumbpos, MCM_scrollbar_drag);
		break;
	case P_NUMBER_FORMAT:
		uint2 fw, trailing, force;
		MCU_setnumberformat(data, fw, trailing, force);
		if (nffw != fw || nftrailing != trailing || nfforce != force)
		{
			flags |= F_HAS_VALUES;
			nffw = fw;
			nftrailing = trailing;
			nfforce = force;
		}
		else
			dirty = False;
		break;
#endif /* MCScrollbar::setprop */
	default:
		return MCControl::setprop_legacy(parid, p, ep, effective);
	}
	flags |= F_SAVE_ATTS;
	if (dirty && opened)
	{
		compute_barsize();
		// MW-2011-08-18: [[ Layers ]] Invalidate the whole object.
		redrawall();
	}
	return ES_NORMAL;
}
#endif

MCControl *MCScrollbar::clone(Boolean attach, Object_pos p, bool invisible)
{
	MCScrollbar *newscrollbar = new MCScrollbar(*this);
	if (attach)
		newscrollbar->attach(p, invisible);
	return newscrollbar;
}

void MCScrollbar::compute_barsize()
{
	if (flags & F_SHOW_VALUE && (MClook == LF_MOTIF
	                             || getstyleint(flags) == F_VERTICAL))
	{
		if (getstyleint(flags) == F_VERTICAL)
		{
			uint2 twidth = rect.width;
			barsize = MCU_max(nffw, 1);
			// MW-2013-08-27: [[ UnicodifyScrollbar ]] Use MCString primitives.
			if (MCStringGetLength(startstring) > barsize)
				barsize = MCStringGetLength(startstring);
			if (MCStringIsEmpty(endstring))
				barsize = MCU_max(barsize, 5);
			else
                barsize = MCU_max((uindex_t)barsize, MCStringGetLength(endstring));
            // MM-2014-04-16: [[ Bug 11964 ]] Pass through the transform of the stack to make sure the measurment is correct for scaled text.
            barsize *= MCFontMeasureText(m_font, MCSTR("0"), getstack() -> getdevicetransform());
			barsize = twidth - (barsize + barsize * (twidth - barsize) / twidth);
		}
		else
		{
			uint2 theight = rect.height;
			barsize = theight - gettextheight();
		}
	}
	else
		if (getstyleint(flags) == F_VERTICAL)
			barsize = rect.width;
		else
			barsize = rect.height;
}

MCRectangle MCScrollbar::compute_bar()
{
	MCRectangle brect = rect;
	if (flags & F_SHOW_VALUE && (MClook == LF_MOTIF
	                             || getstyleint(flags) == F_VERTICAL))
		if (getstyleint(flags) == F_VERTICAL)
			brect.width = barsize;
		else
		{
			brect.y += brect.height - barsize;
			brect.height = barsize;
		}
	return brect;
}

MCRectangle MCScrollbar::compute_thumb(real8 pos)
{
	MCRectangle thumb;
	MCWidgetInfo winfo;
	winfo.type = (Widget_Type)getwidgetthemetype();
	
	thumb . width = thumb . height = thumb . x = thumb . y = 0 ; // Initialize the values.
	
	if (MCcurtheme && MCcurtheme->iswidgetsupported(winfo.type))
	{
		getwidgetthemeinfo(winfo);
		winfo.part = WTHEME_PART_THUMB;
		((MCWidgetScrollBarInfo*)(winfo.data))->thumbpos = pos;
		MCcurtheme->getwidgetrect(winfo,WTHEME_METRIC_PARTSIZE,rect,thumb);
	}
	else
	{
		MCRectangle trect = compute_bar();
		real8 range = endvalue - startvalue;
		if (flags & F_SHOW_BORDER && (MClook == LF_MOTIF || !(flags & F_SCALE)
		                              || getstyleint(flags) == F_VERTICAL))
			if (IsMacEmulatedLF())
				trect = MCU_reduce_rect(trect, 1);
			else
				trect = MCU_reduce_rect(trect, borderwidth);
		if (getstyleint(flags) == F_VERTICAL)
		{
			if (flags & F_SCALE || thumbsize != 0 && rect.height > rect.width * 3)
			{
				thumb.x = trect.x;
				thumb.width = trect.width;
				if (flags & F_SCALE)
				{
					real8 height = trect.height - MOTIF_SCALE_THUMB_SIZE;
					real8 offset = height * (pos - startvalue);
					thumb.y = trect.y;
					if (range != 0.0)
						thumb.y += (int2)(offset / range);
					thumb.height = MOTIF_SCALE_THUMB_SIZE;
				}
				else
					if (MCproportionalthumbs)
					{
						thumb.y = trect.y + trect.width;
						real8 height = trect.height - (trect.width << 1) + 1;
						if (range != 0.0 && fabs(endvalue - startvalue) != thumbsize)
						{
							int2 miny = thumb.y;
							real8 offset = height * (pos - startvalue);
							thumb.y += (int2)(offset / range);
							range = fabs(range);
							thumb.height = (uint2)(thumbsize * height / range);
							uint2 minsize = IsMacEmulatedLF() ? trect.width : MIN_THUMB_SIZE;
							if (thumb.height < minsize)
							{
								uint2 diff = minsize - thumb.height;
								thumb.height = minsize;
								thumb.y -= (int2)(diff * (pos + thumbsize - startvalue) / range);
								if (thumb.y < miny)
									thumb.y = miny;
							}
						}
						else
							thumb.height = (int2)height - 1;
					}
					else
					{
						real8 height = trect.height - (trect.width << 1) - FIXED_THUMB_SIZE;
						real8 offset = height * (pos - startvalue);
						if (range < 0)
							range += thumbsize;
						else
							range -= thumbsize;
						thumb.y = trect.y + trect.width;
						if (range != 0.0)
							thumb.y += (int2)(offset / range);
						thumb.height = FIXED_THUMB_SIZE;
					}
			}
			else
				thumb.height = 0;
		}
		else
		{ // horizontal
			if (flags & F_SCALE || thumbsize != 0 && rect.width > rect.height * 3)
			{
				thumb.y = trect.y;
				thumb.height = trect.height;
				if (flags & F_SCALE)
				{
					switch (MClook)
					{
					case LF_MOTIF:
						thumb.width = MOTIF_SCALE_THUMB_SIZE;
						break;
					case LF_MAC:
						thumb.width = MAC_SCALE_THUMB_SIZE;
						thumb.height = 16;
						trect.x += 7;
						trect.width -= 11;
						break;
					default:
						// Win95's thumb width is computed, varied depends on the height of the rect
						// if rect.height < 21, scale down the width by a scale factor
						// WIN_SCALE_THUMB_HEIGHT + space + 4(tic mark)
						if (trect.height < WIN_SCALE_HEIGHT)
							thumb.width = trect.height
							              * WIN_SCALE_THUMB_WIDTH / WIN_SCALE_HEIGHT;
						else
							thumb.width = WIN_SCALE_THUMB_WIDTH;
						thumb.height = MCU_min(WIN_SCALE_HEIGHT, trect.height) - 6;
					}
					real8 width = trect.width - thumb.width;
					real8 offset = width * (pos - startvalue);
					thumb.x = trect.x;
					if (range != 0.0)
						thumb.x += (int2)(offset / range);
				}
				else
					if (MCproportionalthumbs)
					{
						thumb.x = trect.x + trect.height;
						real8 width = trect.width - (trect.height << 1) + 1;
						if (range != 0.0 && fabs(endvalue - startvalue) != thumbsize)
						{
							int2 minx = thumb.x;
							real8 offset = width * (pos - startvalue);
							thumb.x += (int2)(offset / range);
							range = fabs(range);
							thumb.width = (uint2)(thumbsize * width / range);
							uint2 minsize = IsMacEmulatedLF() ? trect.height : MIN_THUMB_SIZE;
							if (thumb.width < minsize)
							{
								uint2 diff = minsize - thumb.width;
								thumb.width = minsize;
								thumb.x -= (int2)(diff * (pos + thumbsize - startvalue) / range);
								if (thumb.x < minx)
									thumb.x = minx;
							}
						}
						else
							thumb.width = (int2)width - 1;
					}
					else
					{
						real8 width = trect.width - (trect.height << 1) - FIXED_THUMB_SIZE;
						real8 offset = width * (pos - startvalue);
						thumb.x = trect.x + trect.height;
						if (range < 0)
							range += thumbsize;
						else
							range -= thumbsize;
						if (range != 0.0)
							thumb.x += (int2)(offset / range);
						thumb.width = FIXED_THUMB_SIZE;
					}
			}
			else
				thumb.width = 0;
		}
	}
	return thumb;
}

void MCScrollbar::update(real8 newpos, MCNameRef mess)
{
	real8 oldpos = thumbpos;
	real8 ts = thumbsize;
	if (thumbsize > fabs(endvalue - startvalue))
		ts = thumbsize = fabs(endvalue - startvalue);
	if (flags & F_SB_STYLE)
		ts = 0;
	if (startvalue < endvalue)
		if (newpos < startvalue)
			thumbpos = startvalue;
		else
			if (newpos + ts > endvalue)
				thumbpos = endvalue - ts;
			else
				thumbpos = newpos;
	else
		if (newpos > startvalue)
			thumbpos = startvalue;
		else
			if (newpos - ts < endvalue)
				thumbpos = endvalue + ts;
			else
				thumbpos = newpos;
	
	if (thumbpos != oldpos)
		signallisteners(P_THUMB_POS);
	
	if ((thumbpos != oldpos || mode == SM_LINEDEC || mode == SM_LINEINC)
	        && opened && (flags & F_VISIBLE || MCshowinvisibles))
	{
		if (thumbpos != oldpos)
		{
			// MW-2011-08-18: [[ Layers ]] Invalidate the whole object.
			redrawall();
		}
		MCAutoStringRef t_data;
		MCU_r8tos(thumbpos, nffw, nftrailing, nfforce, &t_data);
		switch (message_with_valueref_args(mess, *t_data))
		{
		case ES_NOT_HANDLED:
		case ES_PASS:
			if (!MCNameIsEqualTo(mess, MCM_scrollbar_drag, kMCCompareCaseless))
				message_with_valueref_args(MCM_scrollbar_drag, *t_data);
		default:
			break;
		}

		if (linked_control != NULL)
			linked_control -> readscrollbars();
	}
}

void MCScrollbar::getthumb(real8 &pos)
{
	pos = thumbpos;
}

void MCScrollbar::setthumb(real8 pos, real8 size, real8 linc, real8 ev)
{
	thumbpos = pos;
	thumbsize = size;
	pageinc = size;
	lineinc = linc;
	endvalue = ev;
	
	// MW-2008-11-02: [[ Bug ]] This method is only used by scrollbars directly
	//   attached to controls. In this case, they are created from the templateScrollbar
	//   and this means 'startValue' could be anything - however we need it to be zero
	//   if we want to avoid strangeness.
	startvalue = 0.0;
}

void MCScrollbar::movethumb(real8 pos)
{
	if (thumbpos != pos)
	{
		thumbpos = pos;
		// MW-2011-08-18: [[ Layers ]] Invalidate the whole object.
		redrawall();
	}
}

void MCScrollbar::setborderwidth(uint1 nw)
{
	int2 d = nw - borderwidth;
	if (rect.width <= rect.height)
	{
		rect.width += d << 1;
		rect.x -= d;
	}
	else
	{
		rect.height += d << 1;
		rect.y -= d;
	}
	borderwidth = nw;
}

void MCScrollbar::reset()
{
	flags &= ~F_HAS_VALUES;
	startvalue = 0.0;
	endvalue = 65535.0;
	// MW-2013-08-27: [[ UnicodifyScrollbar ]] Reset the string values to the empty string.
	MCValueAssign(startstring, kMCEmptyString);
	MCValueAssign(endstring, kMCEmptyString);
}

void MCScrollbar::redrawarrow(uint2 oldmode)
{
	// MW-2011-08-18: [[ Layers ]] Invalidate the whole object.
	redrawall();
}

bool MCScrollbar::issbdisabled(void) const
{
	bool ret; 
	ret = getflag(F_DISABLED) || (MClook != LF_MOTIF && !(flags & F_SB_STYLE) && fabs(endvalue - startvalue) == thumbsize);
	return ret;
}

void MCScrollbar::link(MCControl *p_control)
{
	linked_control = p_control;
}

// MW-2012-09-20: [[ Bug 10395 ]] This method is invoked rather than layer_redrawall()
//   to ensure that in the embedded case, the parent's layer is updated.
void MCScrollbar::redrawall(void)
{
	if (!m_embedded)
	{
		layer_redrawall();
		return;
	}
	
	((MCControl *)parent) -> layer_redrawrect(getrect());
}

// MW-2012-09-20: [[ Bug 10395 ]] This method marks the control as embedded
//   thus causing it to redraw through its parent.
void MCScrollbar::setembedded(void)
{
	m_embedded = true;
}

///////////////////////////////////////////////////////////////////////////////
//
//  SAVING AND LOADING
//

IO_stat MCScrollbar::extendedsave(MCObjectOutputStream& p_stream, uint4 p_part)
{
	return defaultextendedsave(p_stream, p_part);
}

IO_stat MCScrollbar::extendedload(MCObjectInputStream& p_stream, uint32_t p_version, uint4 p_length)
{
	return defaultextendedload(p_stream, p_version, p_length);
}

IO_stat MCScrollbar::save(IO_handle stream, uint4 p_part, bool p_force_ext)
{
	IO_stat stat;

	if ((stat = IO_write_uint1(OT_SCROLLBAR, stream)) != IO_NORMAL)
		return stat;
	if ((stat = MCControl::save(stream, p_part, p_force_ext)) != IO_NORMAL)
		return stat;
	if (flags & F_SAVE_ATTS)
	{
		real8 range = endvalue - startvalue;
		if (range != 0.0)
			range = 65535.0 / range;
		uint2 i2 = (uint2)((thumbpos - startvalue) * range);
		if ((stat = IO_write_uint2(i2, stream)) != IO_NORMAL)
			return stat;
		i2 = (uint2)(thumbsize * range);
		if ((stat = IO_write_uint2(i2, stream)) != IO_NORMAL)
			return stat;
		i2 = (uint2)(lineinc * range);
		if ((stat = IO_write_uint2(i2, stream)) != IO_NORMAL)
			return stat;
		i2 = (uint2)(pageinc * range);
		if ((stat = IO_write_uint2(i2, stream)) != IO_NORMAL)
			return stat;
		if (flags & F_HAS_VALUES)
		{
            // MW-2013-08-27: [[ UnicodifyScrollbar ]] Update to use stringref primitives.
			// MW-2013-11-20: [[ UnicodeFileFormat ]] If sfv >= 7000, use unicode.
			if ((stat = IO_write_stringref_new(startstring, stream, MCstackfileversion >= 7000)) != IO_NORMAL)
				return stat;
			// MW-2013-11-20: [[ UnicodeFileFormat ]] If sfv >= 7000, use unicode.
            if ((stat = IO_write_stringref_new(endstring, stream, MCstackfileversion >= 7000)) != IO_NORMAL)
				return stat;
			if ((stat = IO_write_uint2(nffw, stream)) != IO_NORMAL)
				return stat;
			if ((stat = IO_write_uint2(nftrailing, stream)) != IO_NORMAL)
				return stat;
			if ((stat = IO_write_uint2(nfforce, stream)) != IO_NORMAL)
				return stat;
		}
	}
	return savepropsets(stream);
}

IO_stat MCScrollbar::load(IO_handle stream, uint32_t version)
{
	IO_stat stat;

	if ((stat = MCObject::load(stream, version)) != IO_NORMAL)
		return stat;
	if (flags & F_SAVE_ATTS)
	{
		uint2 i2;
		if ((stat = IO_read_uint2(&i2, stream)) != IO_NORMAL)
			return stat;
		thumbpos = (real8)i2;
		if ((stat = IO_read_uint2(&i2, stream)) != IO_NORMAL)
			return stat;
		thumbsize = (real8)i2;
		if ((stat = IO_read_uint2(&i2, stream)) != IO_NORMAL)
			return stat;
		lineinc = (real8)i2;
		if ((stat = IO_read_uint2(&i2, stream)) != IO_NORMAL)
			return stat;
		pageinc = (real8)i2;
		if (flags & F_HAS_VALUES)
		{
			// MW-2013-08-27: [[ UnicodifyScrollbar ]] Update to use stringref primitives.
			// MW-2013-11-20: [[ UnicodeFileFormat ]] If sfv >= 7000, use unicode.
			if ((stat = IO_read_stringref_new(startstring, stream, version >= 7000)) != IO_NORMAL)
				return stat;
			if (!MCStringToDouble(startstring, startvalue))
				startvalue = 0.0;
			
			// MW-2013-08-27: [[ UnicodifyScrollbar ]] Update to use stringref primitives.
			// MW-2013-11-20: [[ UnicodeFileFormat ]] If sfv >= 7000, use unicode.
			if ((stat = IO_read_stringref_new(endstring, stream, version >= 7000)) != IO_NORMAL)
				return stat;
			if (!MCStringToDouble(endstring, endvalue))
				endvalue = 0.0;
			
			real8 range = (endvalue - startvalue) / 65535.0;
			thumbpos = thumbpos * range + startvalue;
			thumbsize *= range;
			lineinc *= range;
			pageinc *= range;
			if ((stat = IO_read_uint2(&nffw, stream)) != IO_NORMAL)
				return stat;
			if ((stat = IO_read_uint2(&nftrailing, stream)) != IO_NORMAL)
				return stat;
			if ((stat = IO_read_uint2(&nfforce, stream)) != IO_NORMAL)
				return stat;
		}
	}
	if (version <= 2000)
	{
		if (flags & F_TRAVERSAL_ON)
			rect = MCU_reduce_rect(rect, MCfocuswidth);
		if (flags & F_SHOW_VALUE && getstyleint(flags) == F_HORIZONTAL)
			rect = MCU_reduce_rect(rect, 4);
    }
	return loadpropsets(stream, version);
}<|MERGE_RESOLUTION|>--- conflicted
+++ resolved
@@ -693,12 +693,8 @@
 		MCControl::timer(mptr, params);
 }
 
-<<<<<<< HEAD
 #ifdef LEGACY_EXEC
-Exec_stat MCScrollbar::getprop_legacy(uint4 parid, Properties which, MCExecPoint& ep, Boolean effective)
-=======
-Exec_stat MCScrollbar::getprop(uint4 parid, Properties which, MCExecPoint& ep, Boolean effective, bool recursive)
->>>>>>> bb71d905
+Exec_stat MCScrollbar::getprop_legacy(uint4 parid, Properties which, MCExecPoint& ep, Boolean effective, bool recursive)
 {
 	switch (which)
 	{
@@ -754,11 +750,7 @@
 		break;
 #endif /* MCScrollbar::getprop */
 	default:
-<<<<<<< HEAD
-		return MCControl::getprop_legacy(parid, which, ep, effective);
-=======
-		return MCControl::getprop(parid, which, ep, effective, recursive);
->>>>>>> bb71d905
+		return MCControl::getprop_legacy(parid, which, ep, effective, recursive);
 	}
 	return ES_NORMAL;
 }
