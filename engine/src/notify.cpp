/* Copyright (C) 2003-2013 Runtime Revolution Ltd.

This file is part of LiveCode.

LiveCode is free software; you can redistribute it and/or modify it under
the terms of the GNU General Public License v3 as published by the Free
Software Foundation.

LiveCode is distributed in the hope that it will be useful, but WITHOUT ANY
WARRANTY; without even the implied warranty of MERCHANTABILITY or
FITNESS FOR A PARTICULAR PURPOSE.  See the GNU General Public License
for more details.

You should have received a copy of the GNU General Public License
along with LiveCode.  If not see <http://www.gnu.org/licenses/>.  */

#include "prefix.h"

#include "notify.h"

#if defined(_MAC_DESKTOP)
#include "osxprefix.h"
#include <pthread.h>
#elif defined(_LINUX_DESKTOP)
#include <pthread.h>
#include <unistd.h>
#elif defined(_WINDOWS_DESKTOP)
#include "w32prefix.h"
#elif defined(_IOS_MOBILE) || defined(_ANDROID_MOBILE)
#include <pthread.h>
#endif

extern Boolean MCnoui;

struct MCNotifySyncEvent
{
	MCNotifySyncEvent *next;
#if defined(_WINDOWS)
	HANDLE object;
#elif defined(_MACOSX) || defined(_LINUX) || defined(_IOS_MOBILE) || defined(_ANDROID_MOBILE)
	pthread_mutex_t mutex;
	pthread_cond_t cond;
	bool triggered;
#endif
};

struct MCNotification
{
	MCNotification *next;
    // MW-2014-10-23: [[ Bug 13721 ]] Required field indicates signature of callback.
    bool required;
    union
    {
        void (*callback)(void *);
        void (*required_callback)(void *, int);
    };
	void *state;
	MCNotifySyncEvent *notify;
};

// We keep a list of allocated, but currently unused synchronization event objects
static MCNotifySyncEvent *s_sync_events = nil;

// This is a list of pending notifications.
static MCNotification *s_notifications = nil;
static MCNotification *s_safe_notifications = nil;

// The notification system has been initialized.
static bool s_initialized = false;

// This is true if the notification system is being shutdown
static bool s_shutting_down = false;

// MW-2013-06-25: [[ DesktopPingWait ]] Added main thread ids for all platforms
//   so that MCNotifyPush can work correctly regardless of thread.
#if defined(_WINDOWS)
HANDLE g_notify_wakeup = NULL;
static CRITICAL_SECTION s_notify_lock;
static DWORD s_main_thread_id = 0;
#elif defined(_MACOSX)
static bool s_notify_sent = false;
static pthread_mutex_t s_notify_lock;
static pthread_t s_main_thread;
int g_notify_pipe[2] = {-1, -1};
#elif defined(_LINUX)
static bool s_notify_sent = false;
int g_notify_pipe[2] = {-1, -1};
static pthread_mutex_t s_notify_lock;
static pthread_t s_main_thread;
#elif defined(_IOS_MOBILE) || defined(_ANDROID_MOBILE)
static bool s_notify_sent = false;
static pthread_mutex_t s_notify_lock;
static pthread_t s_main_thread;
#endif

////////////////////////////////////////////////////////////////////////////////

static MCNotifySyncEvent *MCNotifySyncEventCreate(void)
{
	if (s_sync_events != NULL)
		return MCListPopFront(s_sync_events);

	MCNotifySyncEvent *t_event;
	t_event = new MCNotifySyncEvent;
	t_event -> next = NULL;

#if defined(_WINDOWS)
	t_event -> object = CreateEvent(NULL, FALSE, FALSE, NULL);
#elif defined(_MACOSX) || defined(_LINUX) || defined(_IOS_MOBILE) || defined(_ANDROID_MOBILE)
	pthread_mutex_init(&t_event -> mutex, 0);
	pthread_cond_init(&t_event -> cond, 0);
	t_event -> triggered = false;
#endif

	return t_event;
}

static void MCNotifySyncEventDestroy(MCNotifySyncEvent *self, bool p_force)
{
	if (!p_force)
	{
		self -> next = s_sync_events;
		s_sync_events = self;
		return;
	}

#if defined(_WINDOWS)
	CloseHandle(self -> object);
#elif defined(_MACOSX) || defined(_LINUX) || defined(_IOS_MOBILE) || defined(_ANDROID_MOBILE)
	pthread_cond_destroy(&self -> cond);
	pthread_mutex_destroy(&self -> mutex);
#endif

	delete self;
}

static void MCNotifySyncEventTrigger(MCNotifySyncEvent *self)
{
#if defined(_WINDOWS)
	SetEvent(self -> object);
#elif defined(_MACOSX) || defined(_LINUX) || defined(_IOS_MOBILE) || defined(_ANDROID_MOBILE)
	pthread_mutex_lock(&self -> mutex);
	self -> triggered = true;
	pthread_cond_signal(&self -> cond);
	pthread_mutex_unlock(&self -> mutex);
#endif
}

static void MCNotifySyncEventReset(MCNotifySyncEvent *self)
{
#if defined(_WINDOWS)
	ResetEvent(self -> object);
#elif defined(_MACOSX) || defined(_LINUX) || defined(_IOS_MOBILE) || defined(_ANDROID_MOBILE)
	pthread_mutex_lock(&self -> mutex);
	self -> triggered = false;
	pthread_mutex_unlock(&self -> mutex);
#endif
}

static void MCNotifySyncEventWait(MCNotifySyncEvent *self)
{
#if defined(_WINDOWS)
	WaitForSingleObject(self -> object, INFINITE);
#elif defined(_MACOSX) || defined(_LINUX) || defined(_IOS_MOBILE) || defined(_ANDROID_MOBILE)
	pthread_mutex_lock(&self -> mutex);
	while(!self -> triggered)
		pthread_cond_wait(&self -> cond, &self -> mutex);
	pthread_mutex_unlock(&self -> mutex);
#endif
}

////////////////////////////////////////////////////////////////////////////////

static void MCNotifyLock(void)
{
#if defined(_WINDOWS)
	EnterCriticalSection(&s_notify_lock);
#elif defined(_MACOSX) || defined(_LINUX) || defined(_IOS_MOBILE) || defined(_ANDROID_MOBILE)
	pthread_mutex_lock(&s_notify_lock);
#endif
}

static void MCNotifyUnlock(void)
{
#if defined(_WINDOWS)
	LeaveCriticalSection(&s_notify_lock);
#elif defined(_MACOSX) || defined(_LINUX) || defined(_IOS_MOBILE) || defined(_ANDROID_MOBILE)
	pthread_mutex_unlock(&s_notify_lock);
#endif
}

////////////////////////////////////////////////////////////////////////////////

// MW-2013-06-25: [[ DesktopPingWait ]] Checks to see if the current thread is
//   the main thread, returning 'true' if it so.
static bool MCNotifyIsMainThread(void)
{
#if defined(_WINDOWS)
	return GetCurrentThreadId() == s_main_thread_id;
#elif defined(_MACOSX) || defined(_LINUX) || defined(_IOS_MOBILE) || defined(_ANDROID_MOBILE)
	return pthread_self() == s_main_thread;
#else
	// TODO: Implement for other platforms (inc. _WINDOWS_SERVER)
	return true;
#endif
}

////////////////////////////////////////////////////////////////////////////////

bool MCNotifyInitialize(void)
{
	if (s_initialized)
		return true;

	s_initialized = true;
	
	// MW-2013-10-01: [[ Bug 11166 ]] Make sure we reset the shutdown flag (Android
	//   reinitialization).
	s_shutting_down = false;

	// MW-2013-06-25: [[ DesktopPingWait ]] Initialize the main thread references
	//   needed by 'MCNotifyIsMainThread()'.
#if defined(_WINDOWS)
	g_notify_wakeup = CreateEvent(NULL, FALSE, FALSE, NULL);
	InitializeCriticalSection(&s_notify_lock);
	s_main_thread_id = GetCurrentThreadId();
#elif defined(_MACOSX)
	pthread_mutex_init(&s_notify_lock, NULL);
	s_main_thread = pthread_self();
    if (MCnoui)
        pipe(g_notify_pipe);
#elif defined(_LINUX)
	pthread_mutex_init(&s_notify_lock, NULL);
	pipe(g_notify_pipe);
	s_main_thread = pthread_self();
#elif defined(_IOS_MOBILE) || defined(_ANDROID_MOBILE)
	pthread_mutex_init(&s_notify_lock, NULL);
	s_main_thread = pthread_self();
#endif
	
	return true;
}

static void MCNotifyFinalizeList(MCNotification*& p_list)
{
	while(p_list != NULL)
	{
		MCNotification *t_notify;
		t_notify = MCListPopFront(p_list);
        
        // MW-2014-10-23: [[ Bug 13721 ]] If the callback is required, then invoke it with 1 as the
        //   flags. This tells it not to take action, but just to free up state.
        if (t_notify -> required)
            t_notify -> required_callback(t_notify -> state, 1);
        
		// Make sure we release any pending threads.
		if (t_notify -> notify != NULL)
		{
			// Set the notify handle to NIL to stop the other thread destroying
			// it.
			MCNotifySyncEvent *t_event;
			t_event = t_notify -> notify;

			t_notify -> notify = NULL;
			MCNotifySyncEventTrigger(t_event);

			MCNotifySyncEventDestroy(t_event, true);
		}
		else
			delete t_notify;
	}
}

void MCNotifyFinalize(void)
{
	// Mark the notification system as shutting down.
	s_shutting_down = true;
	
	// MW-2013-10-01: [[ Bug 11166 ]] Make sure we reset the initialized flag (Android
	//   reinitialization).
	s_initialized = false;

	// Make sure all pending notifications are eradicated.
	MCNotifyLock();
	MCNotifyFinalizeList(s_notifications);
	MCNotifyFinalizeList(s_safe_notifications);
	MCNotifyUnlock();

	// Destroy all the sync events we created.
	while(s_sync_events != nil)
	{
		MCNotifySyncEvent *t_event;
		t_event = MCListPopFront(s_sync_events);
		
		MCNotifySyncEventDestroy(t_event, true);
	}

#if defined(_WINDOWS)
	DeleteCriticalSection(&s_notify_lock);
	CloseHandle(g_notify_wakeup);
#elif defined(_MACOSX)
    if (MCnoui)
    {
        close(g_notify_pipe[0]);
        close(g_notify_pipe[1]);
    }
	pthread_mutex_destroy(&s_notify_lock);
#elif defined(_IOS_MOBILE) || defined(_ANDROID_MOBILE)
	pthread_mutex_destroy(&s_notify_lock);
#elif defined(_LINUX)
	pthread_mutex_destroy(&s_notify_lock);
	close(g_notify_pipe[0]);
	close(g_notify_pipe[1]);
#endif
}

// MW-2014-10-23: [[ Bug 13721 ]] Added 'required' parameter. Indicates whether the callback should always
//   be invoked. If in action context, then with 0, otherwise in finalize context with 1 (should free up state
//  but not do anything else.
bool MCNotifyPush(void (*p_callback)(void *), void *p_state, bool p_block, bool p_safe, bool p_required)
{
	bool t_success;
	t_success = true;

	// MW-2013-06-25: [[ DesktopPingWait ]] The request for a blocking, non-safe notification
	// on the main thread should just invoke the callback.
	if (p_block && !p_safe && MCNotifyIsMainThread())
	{
        // MW-2014-10-23: [[ Bug 13721 ]] If the callback is required, then it expects a 0 second
        //   argument if it should take action (otherwise 1 to free up, but not take action).
        if (p_required)
            ((void(*)(void *, int))p_callback)(p_state, 0);
        else
            p_callback(p_state);
		return true;
	}
	
	// MW-2013-06-25: [[ DesktopPingWait ]] The request for a blocking, safe notification on the
	//   main thread is an error.
	if (p_block && p_safe && MCNotifyIsMainThread())
		return false;
	
	// Create a new notification
	MCNotification *t_notification;
	t_notification = NULL;
	if (t_success)
		t_notification = new MCNotification;

	// Fill it in.
	if (t_success)
	{
        // MW-2014-10-23: [[ Bug 13721 ]] Add the required field (indicates callback sig).
		t_notification -> next = NULL;
        t_notification -> required = p_required;
		t_notification -> callback = p_callback;
		t_notification -> state = p_state;
		t_notification -> notify = NULL;

		// If we are shutting down, then we have failed.
		if (s_shutting_down)
			t_success = false;
		else
		{
			// Assign a sync event if we want to block
			if (p_block)
            {
                MCNotifyLock();
				t_notification -> notify = MCNotifySyncEventCreate();
                MCNotifyUnlock();
            }

			if (!p_block || t_notification -> notify != NULL)
			{
                // Enter the critical region
                MCNotifyLock();
                
				// Add the notification to the queue
				if (p_safe)
					MCListPushBack(s_safe_notifications, t_notification);
				else
					MCListPushBack(s_notifications, t_notification);

                // MM-2015-06-12: [[ Bug ]] Make sure we unlock before calling ping. Not doing so can cause deadlock.
                MCNotifyUnlock();
                
				// MW-2013-06-25: [[ DesktopPingWait ]] Moved to MCNotifyPing().
				// Ping the main thread to make sure it knows to check for a shiny new
				// thing.
				MCNotifyPing(p_block);
			}
			else
				t_success = false;
		}
	}

	if (t_success)
	{
		if (p_block)
		{
			// Wait for the event to fire
			MCNotifySyncEventWait(t_notification -> notify);

			// Reset the sync event and destroy it, but only if its still there
			if (t_notification -> notify != NULL)
			{
				MCNotifySyncEventReset(t_notification -> notify);

				// Take the lock and destroy the sync event.
				MCNotifyLock();
				MCNotifySyncEventDestroy(t_notification -> notify, false);
				MCNotifyUnlock();
			}

			delete t_notification;
		}
	}
	else
		delete t_notification;

	return t_success;
}

static bool MCNotifyDispatchList(MCNotification*& p_list)
{
	bool t_dispatched = false;
	if (p_list != NULL)
	{
		t_dispatched = true;
		while(p_list != NULL)
		{
			MCNotification *t_notify;

			MCNotifyLock();
#ifdef _WINDOWS
			ResetEvent(g_notify_wakeup);
#elif defined(_MACOSX) || defined(_LINUX) || defined(_IOS_MOBILE) || defined(_ANDROID_MOBILE)
			s_notify_sent = false;
#endif
			t_notify = MCListPopFront(p_list);
			MCNotifyUnlock();
            
			// MW-2014-10-23: [[ Bug 13721 ]] If the callback is required then use a different
            //   signature.
            if (t_notify -> required)
                t_notify -> required_callback(t_notify -> state, 0);
            else
                t_notify -> callback(t_notify -> state);

			// Notify the blocking thread which will destroy the event
			if (t_notify -> notify != NULL)
				MCNotifySyncEventTrigger(t_notify -> notify);
			else
			{
				// Delete the notification
				delete t_notify;
			}
		}
	}

	return t_dispatched;
}

bool MCNotifyDispatch(bool p_safe)
{
	bool t_dispatched;
	t_dispatched = MCNotifyDispatchList(s_notifications);

	if (p_safe)
		if (MCNotifyDispatchList(s_safe_notifications))
			t_dispatched = true;

	return t_dispatched;
}

// MW-2013-06-25: [[ DesktopPingWait ]] Wake up the event loop.
// MM-2015-06-12: [[ Bug ]] Make sure we lock around s_notify_sent.
void MCNotifyPing(bool p_high_priority)
{
#if defined(_WINDOWS)
	SetEvent(g_notify_wakeup);
<<<<<<< HEAD
#else
    if (!s_notify_sent)
    {
        MCNotifyLock();
        if (!s_notify_sent)
        {
            s_notify_sent = true;
            MCNotifyUnlock();
            
#if defined(_MACOSX)
            extern void MCMacBreakWait(void);
            MCMacBreakWait();
=======
#elif defined(_MACOSX)
	if (!s_notify_sent)
	{
		s_notify_sent = true;
		if (!MCnoui)
        {
            extern void MCMacBreakWait(void);
            MCMacBreakWait();
        }
        else
        {
            char t_notify_char = 1;
            write(g_notify_pipe[1], &t_notify_char, 1);
        }
	}
>>>>>>> 7f4f1bf7
#elif defined(_LINUX)
            char t_notify_char = 1;
            write(g_notify_pipe[1], &t_notify_char, 1);
#elif defined(_IOS_MOBILE)
            extern void MCIPhoneBreakWait(void);
            MCIPhoneBreakWait();
#elif defined(_ANDROID_MOBILE)
            extern void MCAndroidBreakWait(void);
            MCAndroidBreakWait();
#endif
            
        }
        else
            MCNotifyUnlock();
    }
#endif
}<|MERGE_RESOLUTION|>--- conflicted
+++ resolved
@@ -478,7 +478,6 @@
 {
 #if defined(_WINDOWS)
 	SetEvent(g_notify_wakeup);
-<<<<<<< HEAD
 #else
     if (!s_notify_sent)
     {
@@ -487,38 +486,29 @@
         {
             s_notify_sent = true;
             MCNotifyUnlock();
-            
-#if defined(_MACOSX)
-            extern void MCMacBreakWait(void);
-            MCMacBreakWait();
-=======
-#elif defined(_MACOSX)
-	if (!s_notify_sent)
-	{
-		s_notify_sent = true;
-		if (!MCnoui)
-        {
-            extern void MCMacBreakWait(void);
-            MCMacBreakWait();
-        }
-        else
-        {
+
+    #if defined(_MACOSX)
+            if (!MCnoui)
+            {
+                extern void MCMacBreakWait(void);
+                MCMacBreakWait();
+            }
+            else
+            {
+                char t_notify_char = 1;
+                write(g_notify_pipe[1], &t_notify_char, 1);
+            }
+    #elif defined(_LINUX)
             char t_notify_char = 1;
             write(g_notify_pipe[1], &t_notify_char, 1);
-        }
-	}
->>>>>>> 7f4f1bf7
-#elif defined(_LINUX)
-            char t_notify_char = 1;
-            write(g_notify_pipe[1], &t_notify_char, 1);
-#elif defined(_IOS_MOBILE)
+    #elif defined(_IOS_MOBILE)
             extern void MCIPhoneBreakWait(void);
             MCIPhoneBreakWait();
-#elif defined(_ANDROID_MOBILE)
+    #elif defined(_ANDROID_MOBILE)
             extern void MCAndroidBreakWait(void);
             MCAndroidBreakWait();
-#endif
-            
+    #endif
+
         }
         else
             MCNotifyUnlock();
