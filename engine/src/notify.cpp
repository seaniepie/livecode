--- conflicted
+++ resolved
@@ -183,25 +183,17 @@
 
 ////////////////////////////////////////////////////////////////////////////////
 
-<<<<<<< HEAD
-=======
 // MW-2013-06-25: [[ DesktopPingWait ]] Checks to see if the current thread is
 //   the main thread, returning 'true' if it so.
->>>>>>> dd45acf4
 static bool MCNotifyIsMainThread(void)
 {
 #if defined(_WINDOWS)
 	return GetCurrentThreadId() == s_main_thread_id;
-<<<<<<< HEAD
-#elif defined(_MACOSX) || defined(_LINUX) || defined(_IOS_MOBILE) || defined(_ANDROID_MOBILE)
-	return pthread_self() == s_main_thread;
-=======
-#elif defined(_MACOSX) || defined(_LINUX)
+#elif defined(_MACOSX) || defined(_LINUX) || defined(_IOS_MOBILE) || defined(_ANDROID_MOBILE)
 	return pthread_self() == s_main_thread;
 #else
 	// TODO: Implement for other platforms (inc. _WINDOWS_SERVER)
 	return true;
->>>>>>> dd45acf4
 #endif
 }
 
@@ -305,27 +297,17 @@
 {
 	bool t_success;
 	t_success = true;
-<<<<<<< HEAD
-
-	// The request for a blocking, non-safe notification on the main thread should just
-	// invoke the callback.
-=======
-	
+
 	// MW-2013-06-25: [[ DesktopPingWait ]] The request for a blocking, non-safe notification
 	// on the main thread should just invoke the callback.
->>>>>>> dd45acf4
 	if (p_block && !p_safe && MCNotifyIsMainThread())
 	{
 		p_callback(p_state);
 		return true;
 	}
 	
-<<<<<<< HEAD
-	// The request for a blocking, safe notification on the main thread is an error.
-=======
 	// MW-2013-06-25: [[ DesktopPingWait ]] The request for a blocking, safe notification on the
 	//   main thread is an error.
->>>>>>> dd45acf4
 	if (p_block && p_safe && MCNotifyIsMainThread())
 		return false;
 	
@@ -451,11 +433,7 @@
 	return t_dispatched;
 }
 
-<<<<<<< HEAD
-// MW-2013-06-14: [[ ExternalsApiV5 ]] Wake up the event loop.
-=======
 // MW-2013-06-25: [[ DesktopPingWait ]] Wake up the event loop.
->>>>>>> dd45acf4
 void MCNotifyPing(bool p_high_priority)
 {
 #if defined(_WINDOWS)
@@ -476,14 +454,11 @@
 		char t_notify_char = 1;
 		write(g_notify_pipe[1], &t_notify_char, 1);
 	}
-<<<<<<< HEAD
 #elif defined(_IOS_MOBILE)
 	extern void MCIPhoneBreakWait(void);
 	MCIPhoneBreakWait();
 #elif defined(_ANDROID_MOBILE)
 	extern void MCAndroidBreakWait(void);
 	MCAndroidBreakWait();
-=======
->>>>>>> dd45acf4
 #endif
 }