--- conflicted
+++ resolved
@@ -777,7 +777,7 @@
 end syntax
 
 // ---------- popups ---------- //
-<<<<<<< HEAD
+public foreign handler MCWidgetExecPopupMenuAtLocation(in pMenu as String, in pAt as Point) returns optional String binds to "<builtin>"
 public foreign handler MCWidgetExecPopupAtLocation(in pKind as string, in pAt as Point) as any binds to "<builtin>"
 public foreign handler MCWidgetExecPopupAtLocationWithProperties(in pKind as string, in pAt as Point, in pProperties as array) as any binds to "<builtin>"
 public foreign handler MCWidgetEvalIsPopup(out rPopup as bool) as undefined binds to "<builtin>"
@@ -786,6 +786,40 @@
 
 
 /*
+Summary:	Displays a popup menu.
+Menu:		An expression that evaluates to a string, which describes the menu items.
+Location:	An expression that evaluates to a <Point> relative to the current widget. The topleft corner of the popup window will be placed here.
+
+The result:	The selected menu item. If the menu is dismissed (by clicking outside the bounds of the menu) this value will be undefined.
+
+Example:
+	private variable mFont as Font
+
+	public handler OnMouseDown()
+		popup menu "Helvetica\nTimes New Roman\nArial" at the mouse position
+		if the result is defined then
+			put font (the result) at size 20 into mFont
+			redraw all
+		end if
+	end handler
+
+	public handler OnPaint()
+		...
+		set the font of this canvas to mFont
+		...
+	end handler
+
+Description:
+	Use to popup a menu at the specified location.
+*/
+syntax PopupMenu is statement
+	"popup" "menu" <mMenu: Expression> "at" <mAt: Expression>
+begin
+	MCWidgetExecPopupMenuAtLocation(mMenu, mAt)
+end syntax
+
+
+/*
 Summary:	Opens a widget within a popup window.
 Kind:		The unique identifier of the widget to use for the popup.
 Location:	An expression that evaluates to a <Point> relative to the current widget. The topleft corner of the popup window will be placed here.
@@ -804,32 +838,12 @@
 		popup widget "com.livecode.extensions.livecode.ColorPicker" at the mouse position with properties tProperties
 		if the result is defined then
 			put the result into mColor
-=======
-public foreign handler MCWidgetExecPopupMenuAtLocation(in pMenu as String, in pAt as Point) returns optional String binds to "<builtin>"
-
-
-/*
-Summary:	Displays a popup menu.
-Menu:		An expression that evaluates to a string, which describes the menu items.
-Location:	An expression that evaluates to a <Point> relative to the current widget. The topleft corner of the popup window will be placed here.
-
-The result:	The selected menu item. If the menu is dismissed (by clicking outside the bounds of the menu) this value will be undefined.
-
-Example:
-	private variable mFont as Font
-
-	public handler OnMouseDown()
-		popup menu "Helvetica\nTimes New Roman\nArial" at the mouse position
-		if the result is defined then
-			put font (the result) at size 20 into mFont
->>>>>>> 9ffbbff4
 			redraw all
 		end if
 	end handler
 
 	public handler OnPaint()
 		...
-<<<<<<< HEAD
 		set the paint of this canvas to solid paint with color mColor
 		...
 	end handler
@@ -876,14 +890,10 @@
 
 	private handler getOptionAtPosition(in pPosition as Point) as string
 		// Return the name of the option at the given point
-=======
-		set the font of this canvas to mFont
->>>>>>> 9ffbbff4
 		...
 	end handler
 
 Description:
-<<<<<<< HEAD
 	Use to determine if this widget is being displayed within a popup window.
 
 	References: PopupWidget(statement), ClosePopupWithResult(statement)
@@ -940,15 +950,4 @@
 	MCWidgetExecClosePopupWithResult(Result)
 end syntax
 
-=======
-	Use to popup a menu at the specified location.
-*/
-syntax PopupMenu is statement
-	"popup" "menu" <mMenu: Expression> "at" <mAt: Expression>
-begin
-	MCWidgetExecPopupMenuAtLocation(mMenu, mAt)
-end syntax
-
-
->>>>>>> 9ffbbff4
 end module