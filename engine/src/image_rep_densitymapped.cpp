--- conflicted
+++ resolved
@@ -132,7 +132,6 @@
 	return true;
 }
 
-<<<<<<< HEAD
 bool MCDensityMappedImageRep::GetMetadata(MCImageMetadata &r_metadata)
 {
 	uindex_t t_match;
@@ -144,7 +143,8 @@
 		return false;
     
 	return true;
-=======
+}
+
 bool MCDensityMappedImageRep::GetFrameDuration(uindex_t p_index, uint32_t &r_duration)
 {
 	uindex_t t_match;
@@ -152,7 +152,6 @@
 		return false;
 	
 	return m_sources[t_match]->GetFrameDuration(p_index, r_duration);
->>>>>>> 1693a9d3
 }
 
 uint32_t MCDensityMappedImageRep::GetDataCompression()
