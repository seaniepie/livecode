/* Copyright (C) 2003-2013 Runtime Revolution Ltd.

This file is part of LiveCode.

LiveCode is free software; you can redistribute it and/or modify it under
the terms of the GNU General Public License v3 as published by the Free
Software Foundation.

LiveCode is distributed in the hope that it will be useful, but WITHOUT ANY
WARRANTY; without even the implied warranty of MERCHANTABILITY or
FITNESS FOR A PARTICULAR PURPOSE.  See the GNU General Public License
for more details.

You should have received a copy of the GNU General Public License
along with LiveCode.  If not see <http://www.gnu.org/licenses/>.  */

#include "prefix.h"

#include "globdefs.h"
#include "filedefs.h"
#include "objdefs.h"
#include "parsedef.h"

#include "mcerror.h"
#include "execpt.h"
#include "printer.h"
#include "globals.h"
#include "dispatch.h"
#include "stack.h"
#include "image.h"
#include "player.h"
#include "param.h"
#include "eventqueue.h"
#include "osspec.h"
#include "exec.h"


#include <jni.h>
#include "mblandroidjava.h"
#include "mblandroidcontrol.h"
#include "mblandroidutil.h"

////////////////////////////////////////////////////////////////////////////////

bool MCParseParameters(MCParameter*& p_parameters, const char *p_format, ...);

////////////////////////////////////////////////////////////////////////////////

typedef enum
{
    kMCInputCapitalizeNone = 0,
    kMCInputCapitalizeCharacters = 0x1000,
    kMCInputCapitalizeWords = 0x2000,
    kMCInputCapitalizeSentences = 0x4000,
} MCInputCapitalizationType;

static MCNativeControlEnumEntry s_autocapitalizationtype_enum[] = 
{
    {"none", kMCInputCapitalizeNone},
    {"words", kMCInputCapitalizeWords},
    {"sentences", kMCInputCapitalizeSentences},
    {"all characters", kMCInputCapitalizeCharacters},
    {nil, 0},
};

typedef enum
{
    kMCInputAutocorrectionNo,
    kMCInputAutocorrectionYes,
    kMCInputAutocorrectionDefault = kMCInputAutocorrectionYes,
} MCInputAutocorrectionType;

static MCNativeControlEnumEntry s_autocorrectiontype_enum[] = 
{
    {"default", kMCInputAutocorrectionDefault},
    {"no", kMCInputAutocorrectionNo},
    {"yes", kMCInputAutocorrectionYes},
    {nil, 0},
};

typedef enum
{
    kMCInputKeyboardTypeAlphabet = 0x1, // TYPE_CLASS_TEXT
    kMCInputKeyboardTypeNumeric = (0x2 | 0x1000 | 0x2000), // TYPE_CLASS_NUMBER | TYPE_NUMBER_FLAG_SIGNED | TYPE_NUMBER_FLAG_DECIMAL
    kMCInputKeyboardTypeURL = (0x1 | 0x10), // TYPE_CLASS_TEXT | TYPE_TEXT_VARIATION_URI
    kMCInputKeyboardTypeNumber = 0x2, // TYPE_CLASS_NUMBER
    kMCInputKeyboardTypePhone = 0x3, // TYPE_CLASS_PHONE
    kMCInputKeyboardTypeContact = (0x1 | 0x60), // TYPE_CLASS_TEXT | TYPE_TEXT_VARIATION_PERSON_NAME
    kMCInputKeyboardTypeEmail = (0x1 | 0x20), // TYPE_CLASS_TEXT | TYPE_TEXT_VARIATION_EMAIL_ADDRESS
    kMCInputKeyboardTypeDecimal = kMCInputKeyboardTypeNumeric,
    kMCInputKeyboardTypeDefault = kMCInputKeyboardTypeAlphabet,
} MCInputKeyboardType;

static MCNativeControlEnumEntry s_keyboard_type_enum[] =
{
    { "default", kMCInputKeyboardTypeDefault},
    { "alphabet", kMCInputKeyboardTypeAlphabet},
    { "numeric", kMCInputKeyboardTypeNumeric},
    { "url", kMCInputKeyboardTypeURL},
    { "number", kMCInputKeyboardTypeNumber},
    { "phone", kMCInputKeyboardTypePhone},
    { "contact", kMCInputKeyboardTypeContact},
    { "email", kMCInputKeyboardTypeEmail},
    { "decimal", kMCInputKeyboardTypeDecimal},
    {nil, 0},
};

typedef enum
{
    kMCInputReturnKeyTypeDefault = 0x0, // IME_ACTION_UNSPECIFIED
    kMCInputReturnKeyTypeGo = 0x2, // IME_ACTION_GO
    kMCInputReturnKeyTypeNext = 0x5, // IME_ACTION_NEXT
    kMCInputReturnKeyTypeSearch = 0x3, // IME_ACTION_SEARCH
    kMCInputReturnKeyTypeSend = 0x4, // IME_ACTION_SEND
    kMCInputReturnKeyTypeDone = 0x6, // IME_ACTION_DONE
} MCInputReturnKeyType;

static MCNativeControlEnumEntry s_return_key_type_enum[] =
{
    { "default", kMCInputReturnKeyTypeDefault },
    { "done", kMCInputReturnKeyTypeDone },
    { "go", kMCInputReturnKeyTypeGo },
    { "next", kMCInputReturnKeyTypeNext },
    { "search", kMCInputReturnKeyTypeSearch },
    { "send", kMCInputReturnKeyTypeSend },
    { nil, 0 },
};

typedef enum
{
    kMCInputContentTypePlain,
    kMCInputContentTypePassword,
} MCInputContentType;

static MCNativeControlEnumEntry s_content_type_enum[] =
{
    { "plain", kMCInputContentTypePlain },
    { "password", kMCInputContentTypePassword },
    { nil, 0 },
};

typedef enum
{
    kMCInputDataTypeWebUrl = 0x1,
    kMCInputDataTypeEmailAddress = 0x2,
    kMCInputDataTypePhoneNumber = 0x4,
    kMCInputDataTypeMapAddress = 0x8,
    kMCInputDataTypeAll = (0x1 | 0x2 | 0x4 | 0x8)
} MCInputDataType;

static MCNativeControlEnumEntry s_datadetectortype_enum[] =
{
    { "link", kMCInputDataTypeWebUrl },
    { "address", kMCInputDataTypeMapAddress },
    { "phone number", kMCInputDataTypePhoneNumber },
    { "email", kMCInputDataTypeEmailAddress },
    { nil, 0 },
};

typedef enum
{
    kMCInputTextAlignCenter = 0x1,
    kMCInputTextAlignLeft = 0x3,
    kMCInputTextAlignRight = 0x5,
} MCInputTextAlign;

static MCNativeControlEnumEntry s_textalign_enum[] =
{
    { "center", kMCInputTextAlignCenter },
    { "left", kMCInputTextAlignLeft },
    { "right", kMCInputTextAlignRight },
    { nil, 0 },
};

typedef enum
{
	kMCInputVerticalAlignCenter = 0x10,
	kMCInputVerticalAlignTop = 0x30,
	kMCInputVerticalAlignBottom = 0x50,
} MCInputVerticalAlign;

static MCNativeControlEnumEntry s_verticalalign_enum[] =
{
	{ "center", kMCInputVerticalAlignCenter },
	{ "top", kMCInputVerticalAlignTop },
	{ "bottom", kMCInputVerticalAlignBottom },
	{ nil, 0 },
};

////////////////////////////////////////////////////////////////////////////////

class MCAndroidInputControl: public MCAndroidControl
{
protected:
	static MCNativeControlPropertyInfo kProperties[];
	static MCNativeControlPropertyTable kPropertyTable;

public:
    MCAndroidInputControl(void);
    
	virtual MCNativeControlType GetType(void);
#ifdef LEGACY_EXEC
    virtual Exec_stat Set(MCNativeControlProperty property, MCExecPoint &ep);
    virtual Exec_stat Get(MCNativeControlProperty property, MCExecPoint &ep);
    virtual Exec_stat Do(MCNativeControlAction action, MCParameter *parameters);
<<<<<<< HEAD

    virtual const MCNativeControlPropertyTable *getpropertytable(void) const { return &kPropertyTable; }
=======
#endif
    
    virtual Exec_stat Do(MCExecContext& ctxt, MCNativeControlAction action, MCParameter *parameters);
>>>>>>> 400333a4
    
    void SetMultiLine(bool p_multiline);
    
    void SetMultiLine(MCExecContext& ctxt, bool p_multiline);
    void SetText(MCExecContext& ctxt, MCStringRef p_string);
    void SetTextColor(MCExecContext& ctxt, const MCNativeControlColor& p_color);
    void SetTextSize(MCExecContext& ctxt, uinteger_t p_size);
    void SetTextAlign(MCExecContext& ctxt, MCNativeControlInputTextAlign p_align);
    void SetVerticalTextAlign(MCExecContext& ctxt, MCNativeControlInputVerticalAlign p_align);
    void SetEnabled(MCExecContext& ctxt, bool p_value);
    void SetAutoCapitalizationType(MCExecContext& ctxt, MCNativeControlInputCapitalizationType p_type);
    void SetAutoCorrectionType(MCExecContext& ctxt, MCNativeControlInputAutocorrectionType p_type);
    void SetKeyboardType(MCExecContext& ctxt, MCNativeControlInputKeyboardType p_type);
    void SetReturnKey(MCExecContext& ctxt, MCNativeControlInputReturnKeyType p_key);
    void SetContentType(MCExecContext& ctxt, MCNativeControlInputContentType p_type);
    void SetScrollingEnabled(MCExecContext& ctxt, bool p_value);
    void SetDataDetectorTypes(MCExecContext& ctxt, MCNativeControlInputDataDetectorType p_type);
    void SetSelectedRange(MCExecContext& ctxt, const MCNativeControlRange& p_range);
    
    void GetMultiLine(MCExecContext& ctxt, bool& r_multiline);
    void GetText(MCExecContext& ctxt, MCStringRef& r_string);
    void GetTextColor(MCExecContext& ctxt, MCNativeControlColor& r_color);
    void GetTextSize(MCExecContext& ctxt, uinteger_t& r_size);
    void GetTextAlign(MCExecContext& ctxt, MCNativeControlInputTextAlign& r_align);
    void GetVerticalTextAlign(MCExecContext& ctxt, MCNativeControlInputVerticalAlign& r_align);
    void GetEnabled(MCExecContext& ctxt, bool& r_value);
    void GetAutoCapitalizationType(MCExecContext& ctxt, MCNativeControlInputCapitalizationType& r_type);
    void GetAutoCorrectionType(MCExecContext& ctxt, MCNativeControlInputAutocorrectionType& r_type);
    void GetKeyboardType(MCExecContext& ctxt, MCNativeControlInputKeyboardType& r_type);
    void GetReturnKey(MCExecContext& ctxt, MCNativeControlInputReturnKeyType& r_key);
    void GetContentType(MCExecContext& ctxt, MCNativeControlInputContentType& r_type);
    void GetScrollingEnabled(MCExecContext& ctxt, bool& r_value);
    void GetDataDetectorTypes(MCExecContext& ctxt, MCNativeControlInputDataDetectorType& r_type);
    void GetSelectedRange(MCExecContext& ctxt, MCNativeControlRange& r_range);
    
	// Input-specific actions
	Exec_stat ExecFocus(MCExecContext& ctxt);
    
protected:
    virtual ~MCAndroidInputControl(void);
    virtual jobject CreateView(void);
    virtual void DeleteView(jobject view);
    
private:
    bool m_is_multiline;
};

////////////////////////////////////////////////////////////////////////////////

MCNativeControlPropertyInfo MCAndroidInputControl::kProperties[] =
{
    DEFINE_RW_CTRL_PROPERTY(MultiLine, Bool, MCAndroidInputControl, MultiLine)
    DEFINE_RW_CTRL_PROPERTY(Text, String, MCAndroidInputControl, Text)
    DEFINE_RW_CTRL_PROPERTY(UnicodeText, String, MCAndroidInputControl, Text)
    DEFINE_RW_CTRL_CUSTOM_PROPERTY(TextColor, NativeControlColor, MCAndroidInputControl, TextColor)
    DEFINE_RW_CTRL_PROPERTY(FontSize, UInt32, MCAndroidInputControl, TextSize)
    DEFINE_RW_CTRL_ENUM_PROPERTY(TextAlign, NativeControlInputTextAlign, MCAndroidInputControl, TextAlign)
    DEFINE_RW_CTRL_PROPERTY(Enabled, Bool, MCAndroidInputControl, Enabled)
    DEFINE_RW_CTRL_PROPERTY(Editable, Bool, MCAndroidInputControl, Enabled)
    DEFINE_RW_CTRL_ENUM_PROPERTY(AutoCapitalizationType, NativeControlInputCapitalizationType, MCAndroidInputControl, AutoCapitalizationType)
    DEFINE_RW_CTRL_ENUM_PROPERTY(AutoCorrectionType, NativeControlInputAutocorrectionType, MCAndroidInputControl, AutoCorrectionType)
    DEFINE_RW_CTRL_ENUM_PROPERTY(KeyboardType, NativeControlInputKeyboardType, MCAndroidInputControl, KeyboardType)
    DEFINE_RW_CTRL_ENUM_PROPERTY(ReturnKeyType, NativeControlInputReturnKeyType, MCAndroidInputControl, ReturnKey)
    DEFINE_RW_CTRL_ENUM_PROPERTY(ContentType, NativeControlInputContentType, MCAndroidInputControl, ContentType)
    DEFINE_RW_CTRL_PROPERTY(ScrollingEnabled, Bool, MCAndroidInputControl, ScrollingEnabled)
    DEFINE_RW_CTRL_SET_PROPERTY(DataDetectorTypes, NativeControlInputDataDetectorType, MCAndroidInputControl, DataDetectorTypes)
    DEFINE_RW_CTRL_CUSTOM_PROPERTY(SelectedRange, NativeControlRange, MCAndroidInputControl, SelectedRange)
};

MCNativeControlPropertyTable MCAndroidInputControl::kPropertyTable =
{
	&MCAndroidControl::kPropertyTable,
	sizeof(kProperties) / sizeof(kProperties[0]),
	&kProperties[0],
};

////////////////////////////////////////////////////////////////////////////////

MCAndroidInputControl::MCAndroidInputControl(void)
{
    m_is_multiline = true;
}

MCAndroidInputControl::~MCAndroidInputControl(void)
{
    
}

MCNativeControlType MCAndroidInputControl::GetType(void)
{
    return m_is_multiline ? kMCNativeControlTypeMultiLineInput : kMCNativeControlTypeInput;
}

void MCAndroidInputControl::SetMultiLine(bool p_multiline)
{
    jobject t_view = GetView();
    
    m_is_multiline = p_multiline;
    if (t_view != nil)
        MCAndroidObjectRemoteCall(t_view, "setMultiLine", "vb", nil, p_multiline);
}

void MCAndroidInputControl::SetMultiLine(MCExecContext& ctxt, bool p_multiline)
{
    jobject t_view = GetView();
    
    m_is_multiline = p_multiline;
    if (t_view != nil)
        MCAndroidObjectRemoteCall(t_view, "setMultiLine", "vb", nil, p_multiline);
}

void MCAndroidInputControl::SetText(MCExecContext& ctxt, MCStringRef p_string)
{
    jobject t_view;
    t_view = GetView();
    
    if (t_view != nil)
        MCAndroidObjectRemoteCall(t_view, "setText", "vx", nil, p_string);
}

void MCAndroidInputControl::SetTextColor(MCExecContext& ctxt, const MCNativeControlColor& p_color)
{
    jobject t_view;
    t_view = GetView();
    
    if (t_view != nil)
        MCAndroidObjectRemoteCall(t_view, "setTextColor", "viiii", nil, p_color . r >> 8, p_color . g >> 8, p_color . b >> 8, p_color . a >> 8);
}

void MCAndroidInputControl::SetTextSize(MCExecContext& ctxt, uinteger_t p_size)
{
    jobject t_view;
    t_view = GetView();
    
    if (t_view != nil)
        MCAndroidObjectRemoteCall(t_view, "setTextSize", "vi", nil, p_size);
}

void MCAndroidInputControl::SetTextAlign(MCExecContext& ctxt, MCNativeControlInputTextAlign p_align)
{
    jobject t_view;
    t_view = GetView();
    
    if (t_view != nil)
    {
        MCInputTextAlign t_align;
        
        switch (p_align)
        {
            case kMCNativeControlInputTextAlignCenter:
                t_align = kMCInputTextAlignCenter;
                break;
            case kMCNativeControlInputTextAlignLeft:
                t_align = kMCInputTextAlignLeft;
                break;
            case kMCNativeControlInputTextAlignRight:
                t_align = kMCInputTextAlignRight;
                break;
        }
        
        MCAndroidObjectRemoteCall(t_view, "setTextAlign", "vi", nil, t_align);
    }
}

void MCAndroidInputControl::SetVerticalTextAlign(MCExecContext& ctxt, MCNativeControlInputVerticalAlign p_align)
{
    jobject t_view;
    t_view = GetView();
    
    if (t_view != nil)
    {
        MCInputVerticalAlign t_align;
        
        switch (p_align)
        {
            case kMCNativeControlInputVerticalAlignCenter:
                t_align = kMCInputVerticalAlignCenter;
                break;
            case kMCNativeControlInputVerticalAlignTop:
                t_align = kMCInputVerticalAlignTop;
                break;
            case kMCNativeControlInputVerticalAlignBottom:
                t_align = kMCInputVerticalAlignBottom;
                break;
        }
        
        MCAndroidObjectRemoteCall(t_view, "setVerticalAlign", "vi", nil, t_align);
    }
}

void MCAndroidInputControl::SetEnabled(MCExecContext& ctxt, bool p_value)
{
    jobject t_view;
    t_view = GetView();
    
    if (t_view != nil)
        MCAndroidObjectRemoteCall(t_view, "setEnabled", "vb", nil, p_value);
}

void MCAndroidInputControl::SetAutoCapitalizationType(MCExecContext& ctxt, MCNativeControlInputCapitalizationType p_type)
{
    jobject t_view;
    t_view = GetView();
    
    if (t_view != nil)
    {
        MCInputCapitalizationType t_type;
        switch (p_type)
        {
            case kMCNativeControlInputCapitalizeNone:
                t_type = kMCInputCapitalizeNone;
                break;
            case kMCNativeControlInputCapitalizeWords:
                t_type = kMCInputCapitalizeWords;
                break;
            case kMCNativeControlInputCapitalizeSentences:
                t_type = kMCInputCapitalizeSentences;
                break;
            case kMCNativeControlInputCapitalizeCharacters:
                t_type = kMCInputCapitalizeCharacters;
                break;
        }
        MCAndroidObjectRemoteCall(t_view, "setCapitalization", "vi", nil, t_type);
    }
}

void MCAndroidInputControl::SetAutoCorrectionType(MCExecContext& ctxt, MCNativeControlInputAutocorrectionType p_type)
{
    jobject t_view;
    t_view = GetView();
    
    if (t_view != nil)
    {
        bool t_autocorrect;
        t_autocorrect = p_type != kMCNativeControlInputAutocorrectionNo;
        MCAndroidObjectRemoteCall(t_view, "setAutocorrect", "vb", nil, t_autocorrect);
    }
}

void MCAndroidInputControl::SetKeyboardType(MCExecContext& ctxt, MCNativeControlInputKeyboardType p_type)
{
    jobject t_view;
    t_view = GetView();
    
    if (t_view != nil)
    {
        MCInputKeyboardType t_type;
        switch (p_type)
        {
            case kMCNativeControlInputKeyboardTypeDefault:
            case kMCNativeControlInputKeyboardTypeAlphabet:
                t_type = kMCInputKeyboardTypeAlphabet;
                break;
            case kMCNativeControlInputKeyboardTypeDecimal:
            case kMCNativeControlInputKeyboardTypeNumeric:
                t_type = kMCInputKeyboardTypeNumeric;
                break;
            case kMCNativeControlInputKeyboardTypeURL:
                t_type = kMCInputKeyboardTypeURL;
                break;
            case kMCNativeControlInputKeyboardTypeNumber:
                t_type = kMCInputKeyboardTypeNumber;
                break;
            case kMCNativeControlInputKeyboardTypePhone:
                t_type = kMCInputKeyboardTypePhone;
                break;
            case kMCNativeControlInputKeyboardTypeContact:
                t_type = kMCInputKeyboardTypeContact;
                break;
            case kMCNativeControlInputKeyboardTypeEmail:
                t_type = kMCInputKeyboardTypeEmail;
                break;
        }
        MCAndroidObjectRemoteCall(t_view, "setKeyboardType", "vi", nil, t_type);
    }
}

void MCAndroidInputControl::SetReturnKey(MCExecContext& ctxt, MCNativeControlInputReturnKeyType p_key)
{
    jobject t_view;
    t_view = GetView();
    
    if (t_view != nil)
    {
        MCInputReturnKeyType t_type;
        switch (p_key)
        {
            case kMCNativeControlInputReturnKeyTypeDefault:
                t_type = kMCInputReturnKeyTypeDefault;
                break;
            case kMCNativeControlInputReturnKeyTypeGo:
                t_type = kMCInputReturnKeyTypeGo;
                break;
            case kMCNativeControlInputReturnKeyTypeNext:
                t_type = kMCInputReturnKeyTypeNext;
                break;
            case kMCNativeControlInputReturnKeyTypeSearch:
                t_type = kMCInputReturnKeyTypeSearch;
                break;
            case kMCNativeControlInputReturnKeyTypeSend:
                t_type = kMCInputReturnKeyTypeSend;
                break;
            case kMCNativeControlInputReturnKeyTypeDone:
                t_type = kMCInputReturnKeyTypeDone;
                break;
        }
        MCAndroidObjectRemoteCall(t_view, "setReturnKeyType", "vix", nil, t_type, kMCEmptyString);
    }
}

void MCAndroidInputControl::SetContentType(MCExecContext& ctxt, MCNativeControlInputContentType p_type)
{
    jobject t_view;
    t_view = GetView();
    
    if (t_view != nil)
    {
        bool t_is_password;
        t_is_password = p_type == kMCNativeControlInputContentTypePassword;
     
        MCAndroidObjectRemoteCall(t_view, "setIsPassword", "vb", nil, t_is_password);
    }
}

void MCAndroidInputControl::SetScrollingEnabled(MCExecContext& ctxt, bool p_value)
{
    jobject t_view;
    t_view = GetView();
    
    if (t_view != nil)
        MCAndroidObjectRemoteCall(t_view, "setScrollingEnabled", "vb", nil, p_value);
}

void MCAndroidInputControl::SetDataDetectorTypes(MCExecContext& ctxt, MCNativeControlInputDataDetectorType p_type)
{
    jobject t_view;
    t_view = GetView();
    
    if (t_view != nil)
    {
        uint32_t t_type;
        t_type = 0;
        
        if (p_type & kMCNativeControlInputDataDetectorTypeAll)
            t_type |= kMCInputDataTypeAll;
        if (p_type & kMCNativeControlInputDataDetectorTypeWebUrl)
            t_type |= kMCInputDataTypeWebUrl;
        if (p_type & kMCNativeControlInputDataDetectorTypeMapAddress)
            t_type |= kMCInputDataTypeMapAddress;
        if (p_type & kMCNativeControlInputDataDetectorTypePhoneNumber)
            t_type |= kMCInputDataTypePhoneNumber;
        if (p_type & kMCNativeControlInputDataDetectorTypeEmailAddress)
            t_type |= kMCInputDataTypeEmailAddress;

        MCAndroidObjectRemoteCall(t_view, "setDataDetectorTypes", "vi", nil, t_type);
    }
}

void MCAndroidInputControl::SetSelectedRange(MCExecContext& ctxt, const MCNativeControlRange& p_range)
{
    jobject t_view;
    t_view = GetView();
    
    if (t_view != nil)
        MCAndroidObjectRemoteCall(t_view, "setSelectedRange", "vii", nil, p_range . start, p_range . length);
}

void MCAndroidInputControl::GetMultiLine(MCExecContext& ctxt, bool& r_multiline)
{
    jobject t_view = GetView();

    if (t_view != nil)
        MCAndroidObjectRemoteCall(t_view, "getMultiLine", "b", &r_multiline);
}

void MCAndroidInputControl::GetText(MCExecContext& ctxt, MCStringRef& r_string)
{
    jobject t_view;
    t_view = GetView();
    
    if (t_view != nil)
        MCAndroidObjectRemoteCall(t_view, "getText", "x", &r_string);
    else
        r_string = MCValueRetain(kMCEmptyString);
}

void MCAndroidInputControl::GetTextColor(MCExecContext& ctxt, MCNativeControlColor& r_color)
{
    jobject t_view;
    t_view = GetView();
    int32_t t_color = 0;

    if (t_view != nil)
        MCAndroidObjectRemoteCall(t_view, "getTextColor", "i", &t_color);
    
    MCJavaColorToComponents(t_color, r_color . r, r_color . g, r_color . b, r_color . a);
}

void MCAndroidInputControl::GetTextSize(MCExecContext& ctxt, uinteger_t& r_size)
{
    jobject t_view;
    t_view = GetView();
    
    if (t_view != nil)
        MCAndroidObjectRemoteCall(t_view, "getTextSize", "i", &r_size);
    else
        r_size = 0;
}

void MCAndroidInputControl::GetTextAlign(MCExecContext& ctxt, MCNativeControlInputTextAlign& r_align)
{
    jobject t_view;
    t_view = GetView();
    
    MCInputTextAlign t_align;
    
    if (t_view != nil)
        MCAndroidObjectRemoteCall(t_view, "getTextAlign", "v", &t_align);
        
    switch (t_align)
    {
        case kMCInputTextAlignCenter:
            r_align = kMCNativeControlInputTextAlignCenter;
            return;
        case kMCInputTextAlignRight:
            r_align = kMCNativeControlInputTextAlignRight;
            return;
        case kMCInputTextAlignLeft:
        default:
            r_align = kMCNativeControlInputTextAlignLeft;
            return;
    }
}

void MCAndroidInputControl::GetVerticalTextAlign(MCExecContext& ctxt, MCNativeControlInputVerticalAlign& r_align)
{
    jobject t_view;
    t_view = GetView();
    
    MCInputVerticalAlign t_align;
    
    if (t_view != nil)
        MCAndroidObjectRemoteCall(t_view, "getVerticalAlign", "i", &t_align);
        
    switch (t_align)
    {
        case kMCInputVerticalAlignTop:
            r_align = kMCNativeControlInputVerticalAlignTop;
            return;
        case kMCInputVerticalAlignBottom:
            r_align = kMCNativeControlInputVerticalAlignBottom;
            return;
        case kMCInputVerticalAlignCenter:
        default:
            r_align = kMCNativeControlInputVerticalAlignCenter;
            return;
    }
}

void MCAndroidInputControl::GetEnabled(MCExecContext& ctxt, bool& r_value)
{
    jobject t_view;
    t_view = GetView();
    
    if (t_view != nil)
        MCAndroidObjectRemoteCall(t_view, "getEnabled", "b", &r_value);
    else
        r_value = false;
}

void MCAndroidInputControl::GetAutoCapitalizationType(MCExecContext& ctxt, MCNativeControlInputCapitalizationType& r_type)
{
    jobject t_view;
    t_view = GetView();
    
    MCInputCapitalizationType t_type;
    
    if (t_view != nil)
        MCAndroidObjectRemoteCall(t_view, "getCapitalization", "i", &t_type);

    switch (t_type)
    {
        case kMCInputCapitalizeWords:
            r_type = kMCNativeControlInputCapitalizeWords;
            return;
        case kMCInputCapitalizeSentences:
            r_type = kMCNativeControlInputCapitalizeSentences;
            return;
        case kMCInputCapitalizeCharacters:
            r_type = kMCNativeControlInputCapitalizeCharacters;
            return;
        case kMCInputCapitalizeNone:
        default:
            r_type = kMCNativeControlInputCapitalizeNone;
            return;
    }
}

void MCAndroidInputControl::GetAutoCorrectionType(MCExecContext& ctxt, MCNativeControlInputAutocorrectionType& r_type)
{
    jobject t_view;
    t_view = GetView();

    bool t_autocorrect = true;
    
    if (t_view != nil)
        MCAndroidObjectRemoteCall(t_view, "getAutocorrect", "b", &t_autocorrect);
    
    r_type = t_autocorrect ? kMCNativeControlInputAutocorrectionYes : kMCNativeControlInputAutocorrectionNo;
}

void MCAndroidInputControl::GetKeyboardType(MCExecContext& ctxt, MCNativeControlInputKeyboardType& r_type)
{
    jobject t_view;
    t_view = GetView();

    MCInputKeyboardType t_type;
    
    if (t_view != nil)
        MCAndroidObjectRemoteCall(t_view, "getKeyboardType", "v", &t_type);

    switch (t_type)
    {
        case kMCInputKeyboardTypeNumeric:
            r_type = kMCNativeControlInputKeyboardTypeNumeric;
            return;
        case kMCInputKeyboardTypeURL:
            r_type = kMCNativeControlInputKeyboardTypeURL;
            return;
        case kMCInputKeyboardTypeNumber:
            r_type = kMCNativeControlInputKeyboardTypeNumber;
            return;
        case kMCInputKeyboardTypePhone:
            r_type = kMCNativeControlInputKeyboardTypePhone;
            return;
        case kMCInputKeyboardTypeContact:
            r_type = kMCNativeControlInputKeyboardTypeContact;
            return;
        case kMCInputKeyboardTypeEmail:
            r_type = kMCNativeControlInputKeyboardTypeEmail;
            return;
        case kMCInputKeyboardTypeAlphabet:
        default:
            r_type = kMCNativeControlInputKeyboardTypeAlphabet;
            return;
    }
}

void MCAndroidInputControl::GetReturnKey(MCExecContext& ctxt, MCNativeControlInputReturnKeyType& r_type)
{
    jobject t_view;
    t_view = GetView();

    MCInputReturnKeyType t_type;
    
    if (t_view != nil)
        MCAndroidObjectRemoteCall(t_view, "getReturnKeyType", "i", &t_type);
    
    switch (t_type)
    {
        case kMCInputReturnKeyTypeGo:
            r_type = kMCNativeControlInputReturnKeyTypeGo;
            break;
        case kMCInputReturnKeyTypeNext:
            r_type = kMCNativeControlInputReturnKeyTypeNext;
            break;
        case kMCInputReturnKeyTypeSearch:
            r_type = kMCNativeControlInputReturnKeyTypeSearch;
            break;
        case kMCInputReturnKeyTypeSend:
            r_type = kMCNativeControlInputReturnKeyTypeSend;
            break;
        case kMCInputReturnKeyTypeDone:
            r_type = kMCNativeControlInputReturnKeyTypeDone;
            break;
        case kMCInputReturnKeyTypeDefault:
        default:
            r_type = kMCNativeControlInputReturnKeyTypeDefault;
            break;
    }
}

void MCAndroidInputControl::GetContentType(MCExecContext& ctxt, MCNativeControlInputContentType& r_type)
{
    jobject t_view;
    t_view = GetView();
    
    bool t_is_password;
    t_is_password = false;
    
    if (t_view != nil)
        MCAndroidObjectRemoteCall(t_view, "getIsPassword", "b", &t_is_password);
    
    r_type = t_is_password ? kMCNativeControlInputContentTypePassword : kMCNativeControlInputContentTypePlain;
}

void MCAndroidInputControl::GetScrollingEnabled(MCExecContext& ctxt, bool& r_value)
{
    jobject t_view;
    t_view = GetView();
    
    if (t_view != nil)
        MCAndroidObjectRemoteCall(t_view, "getScrollingEnabled", "b", nil, &r_value);
}

void MCAndroidInputControl::GetDataDetectorTypes(MCExecContext& ctxt, MCNativeControlInputDataDetectorType& r_type)
{
    jobject t_view;
    t_view = GetView();
    
    uint32_t t_type;
    t_type = 0;
    
    uint32_t t_detector_types;
    t_detector_types = 0;
    
    if (t_view != nil)
    {
        MCAndroidObjectRemoteCall(t_view, "getDataDetectorTypes", "i", &t_type);
    
        if (t_type & kMCInputDataTypeWebUrl)
            t_detector_types |= kMCNativeControlInputDataDetectorTypeWebUrl;
        if (t_type & kMCInputDataTypeMapAddress)
            t_detector_types |= kMCNativeControlInputDataDetectorTypeMapAddress;
        if (t_type & kMCInputDataTypePhoneNumber)
            t_type |= kMCNativeControlInputDataDetectorTypePhoneNumber;
        if (t_detector_types & kMCInputDataTypeEmailAddress)
            t_detector_types |= kMCNativeControlInputDataDetectorTypeEmailAddress;
    }
    
    r_type = (MCNativeControlInputDataDetectorType)t_detector_types;
}

void MCAndroidInputControl::GetSelectedRange(MCExecContext& ctxt, MCNativeControlRange& r_range)
{
    jobject t_view;
    t_view = GetView();
    
    if (t_view != nil)
    {
        MCAndroidObjectRemoteCall(t_view, "getSelectedRangeStart", "i", &r_range . start);
        MCAndroidObjectRemoteCall(t_view, "getSelectedRangeLength", "i", &r_range . length);
    }
}

#ifdef /* MCAndroidInputControl::Set */ LEGACY_EXEC
Exec_stat MCAndroidInputControl::Set(MCNativeControlProperty p_property, MCExecPoint &ep)
{
    jobject t_view;
    t_view = GetView();
    if (t_view == nil)
        return MCAndroidControl::Set(p_property, ep);
    
    int32_t t_integer;
    int32_t t_enum;
    bool t_bool;
    
    switch (p_property)
    {
        case kMCNativeControlPropertyText:
		case kMCNativeControlPropertyUnicodeText:
		{
			MCAutoStringRef t_string;
			UNCHECKED ep . copyasstringref(&t_string);
            MCAndroidObjectRemoteCall(t_view, "setText", "vx", nil, *t_string);
            return ES_NORMAL;
		}

        case kMCNativeControlPropertyTextColor:
        {
            uint16_t t_r, t_g, t_b, t_a;
            if (MCNativeControl::ParseColor(ep, t_r, t_g, t_b, t_a))
                MCAndroidObjectRemoteCall(t_view, "setTextColor", "viiii", nil, t_r >> 8, t_g >> 8, t_b >> 8, t_a >> 8);
            else
            {
                MCeerror->add(EE_OBJECT_BADCOLOR, 0, 0, ep.getsvalue());
                return ES_ERROR;
            }
            return ES_NORMAL;
        }
            
        case kMCNativeControlPropertyFontSize:
        {
            if (!ParseInteger(ep, t_integer))
                return ES_ERROR;
            MCAndroidObjectRemoteCall(t_view, "setTextSize", "vi", nil, t_integer);
            return ES_NORMAL;
        }
            
        case kMCNativeControlPropertyTextAlign:
        {
            if (!ParseEnum(ep, s_textalign_enum, t_enum))
                return ES_ERROR;
            MCAndroidObjectRemoteCall(t_view, "setTextAlign", "vi", nil, t_enum);
            return ES_NORMAL;
        }
            
		case kMCNativeControlPropertyVerticalTextAlign:
		{
			if (!ParseEnum(ep, s_verticalalign_enum, t_enum))
				return ES_ERROR;
			MCAndroidObjectRemoteCall(t_view, "setVerticalAlign", "vi", nil, t_enum);
			return ES_NORMAL;
		}
			
        case kMCNativeControlPropertyEnabled:
        case kMCNativeControlPropertyEditable:
        {
            if (!ParseBoolean(ep, t_bool))
                return ES_ERROR;
            MCAndroidObjectRemoteCall(t_view, "setEnabled", "vb", nil, t_bool);
            return ES_NORMAL;
        }
            
        case kMCNativeControlPropertyAutoCapitalizationType:
        {
            if (!ParseEnum(ep, s_autocapitalizationtype_enum, t_enum))
                return ES_ERROR;
            MCAndroidObjectRemoteCall(t_view, "setCapitalization", "vi", nil, t_enum);
            return ES_NORMAL;
        }
            
        case kMCNativeControlPropertyAutoCorrectionType:
        {
            if (!ParseEnum(ep, s_autocorrectiontype_enum, t_enum))
                return ES_ERROR;
            t_bool = t_enum == kMCInputAutocorrectionYes;
            MCAndroidObjectRemoteCall(t_view, "setAutocorrect", "vb", nil, t_bool);
            return ES_NORMAL;
        }
            
        case kMCNativeControlPropertyKeyboardType:
        {
            if (!ParseEnum(ep, s_keyboard_type_enum, t_enum))
                return ES_ERROR;
            MCAndroidObjectRemoteCall(t_view, "setKeyboardType", "vi", nil, t_enum);
            return ES_NORMAL;
        }
            
        case kMCNativeControlPropertyReturnKeyType:
        {
            if (!ParseEnum(ep, s_return_key_type_enum, t_enum))
                return ES_ERROR;
			MCAutoStringRef t_string;
			/* UNCHECKED */ ep . copyasstringref(&t_string);
            MCAndroidObjectRemoteCall(t_view, "setReturnKeyType", "vix", nil, t_enum, *t_string);
            return ES_NORMAL;
        }
            
        case kMCNativeControlPropertyContentType:
        {
            if (!ParseEnum(ep, s_content_type_enum, t_enum))
                return ES_ERROR;
            t_bool = t_enum == kMCInputContentTypePassword;
            MCAndroidObjectRemoteCall(t_view, "setIsPassword", "vb", nil, t_bool);
            return ES_NORMAL;
        }
            
        case kMCNativeControlPropertyScrollingEnabled:
        {
            if (!ParseBoolean(ep, t_bool))
                return ES_ERROR;
            MCAndroidObjectRemoteCall(t_view, "setScrollingEnabled", "vb", nil, t_bool);
            return ES_NORMAL;
        }
            
        case kMCNativeControlPropertyDataDetectorTypes:
        {
            if (!ParseSet(ep, s_datadetectortype_enum, t_enum))
                return ES_ERROR;
            MCAndroidObjectRemoteCall(t_view, "setDataDetectorTypes", "vi", nil, t_enum);
            return ES_NORMAL;
        }
            
        case kMCNativeControlPropertyMultiLine:
        {
            if (!ParseBoolean(ep, t_bool))
                return ES_ERROR;
            SetMultiLine(t_bool);
            return ES_NORMAL;
        }
            
        case kMCNativeControlPropertySelectedRange:
        {
            uint32_t t_start, t_length;
            if (!ParseRange(ep, t_start, t_length))
                return ES_ERROR;
            MCAndroidObjectRemoteCall(t_view, "setSelectedRange", "vii", nil, t_start, t_length);
            return ES_NORMAL;
        }
            
        default:
            break;
    }
    
    return MCAndroidControl::Set(p_property, ep);
}
#endif /* MCAndroidInputControl::Set */

#ifdef /* MCAndroidInputControl::Get */ LEGACY_EXEC
Exec_stat MCAndroidInputControl::Get(MCNativeControlProperty p_property, MCExecPoint &ep)
{
    jobject t_view;
    t_view = GetView();
    if (t_view == nil)
        return MCAndroidControl::Get(p_property, ep);
    
    switch (p_property)
    {
        case kMCNativeControlPropertyText:
		case kMCNativeControlPropertyUnicodeText:
        {
            MCAutoStringRef t_text;
            MCAndroidObjectRemoteCall(t_view, "getText", "x", &t_text);
            /* UNCHECKED */ ep.setvalueref(*t_text);
            return ES_NORMAL;
        }
                       
        case kMCNativeControlPropertyTextColor:
        {
            int32_t t_color;
            uint16_t t_r, t_g, t_b, t_a;
            MCAndroidObjectRemoteCall(t_view, "getTextColor", "i", &t_color);
            MCJavaColorToComponents(t_color, t_r, t_g, t_b, t_a);
            FormatColor(ep, t_r, t_g, t_b, t_a);
            return ES_NORMAL;
        }
            
        case kMCNativeControlPropertyFontSize:
        {
            int32_t t_size;
            MCAndroidObjectRemoteCall(t_view, "getTextSize", "i", &t_size);
            FormatInteger(ep, t_size);
            return ES_NORMAL;
        }
            
        case kMCNativeControlPropertyTextAlign:
        {
            int32_t t_enum;
            MCAndroidObjectRemoteCall(t_view, "getTextAlign", "i", &t_enum);
            FormatEnum(ep, s_textalign_enum, t_enum);
            return ES_NORMAL;
        }
			
		case kMCNativeControlPropertyVerticalTextAlign:
		{
			int32_t t_enum;
			MCAndroidObjectRemoteCall(t_view, "getVerticalAlign", "i", &t_enum);
			FormatEnum(ep, s_verticalalign_enum, t_enum);
			return ES_NORMAL;
		}
            
        case kMCNativeControlPropertyEnabled:
        case kMCNativeControlPropertyEditable:
        {
            bool t_editable;
            MCAndroidObjectRemoteCall(t_view, "getEnabled", "b", &t_editable);
            FormatBoolean(ep, t_editable);
            return ES_NORMAL;
        }
            
        case kMCNativeControlPropertyAutoCapitalizationType:
        {
            int32_t t_enum;
            MCAndroidObjectRemoteCall(t_view, "getCapitalization", "i", &t_enum);
            FormatEnum(ep, s_autocapitalizationtype_enum, t_enum);
            return ES_NORMAL;
        }
            
        case kMCNativeControlPropertyAutoCorrectionType:
        {
            bool t_autocorrect;
            MCAndroidObjectRemoteCall(t_view, "getAutocorrect", "b", &t_autocorrect);
            FormatEnum(ep, s_autocorrectiontype_enum, t_autocorrect ? kMCInputAutocorrectionYes : kMCInputAutocorrectionNo);
            return ES_NORMAL;
        }
            
        case kMCNativeControlPropertyKeyboardType:
        {
            int32_t t_enum;
            MCAndroidObjectRemoteCall(t_view, "getKeyboardType", "i", &t_enum);
            FormatEnum(ep, s_keyboard_type_enum, t_enum);
            return ES_NORMAL;
        }
            
        case kMCNativeControlPropertyReturnKeyType:
        {
            int32_t t_enum;
            MCAndroidObjectRemoteCall(t_view, "getReturnKeyType", "i", &t_enum);
            FormatEnum(ep, s_return_key_type_enum, t_enum);
            return ES_NORMAL;
        }
            
        case kMCNativeControlPropertyContentType:
        {
            bool t_password;
            MCAndroidObjectRemoteCall(t_view, "getIsPassword", "b", &t_password);
            FormatEnum(ep, s_content_type_enum, t_password ? kMCInputContentTypePassword : kMCInputContentTypePlain);
            return ES_NORMAL;
        }
            
        case kMCNativeControlPropertyScrollingEnabled:
        {
            bool t_enabled;
            MCAndroidObjectRemoteCall(t_view, "getScrollingEnabled", "b", &t_enabled);
            FormatBoolean(ep, t_enabled);
            return ES_NORMAL;
        }
            
        case kMCNativeControlPropertyDataDetectorTypes:
        {
            int32_t t_enum;
            MCAndroidObjectRemoteCall(t_view, "getDataDetectorTypes", "i", &t_enum);
            FormatSet(ep, s_datadetectortype_enum, t_enum);
            return ES_NORMAL;
        }
            
        case kMCNativeControlPropertyMultiLine:
        {
            bool t_bool;
            MCAndroidObjectRemoteCall(t_view, "getMultiLine", "b", &t_bool);
            FormatBoolean(ep, t_bool);
            return ES_NORMAL;
        }
            
        case kMCNativeControlPropertySelectedRange:
        {
            uint32_t t_start, t_length;
            MCAndroidObjectRemoteCall(t_view, "getSelectedRangeStart", "i", &t_start);
            MCAndroidObjectRemoteCall(t_view, "getSelectedRangeLength", "i", &t_length);
            FormatRange(ep, t_start, t_length);
            return ES_NORMAL;
        }
            
        default:
            break;
    }
    
    return MCAndroidControl::Get(p_property, ep);
}
#endif /* MCAndroidInputControl::Get */

<<<<<<< HEAD
=======
void MCAndroidInputControl::Get(MCExecContext& ctxt, MCNativeControlProperty p_property)
{
    MCExecPoint& ep = ctxt . GetEP();
    
	switch(p_property)
	{
        case kMCNativeControlPropertyText:
        case kMCNativeControlPropertyUnicodeText:
        {
            MCAutoStringRef t_text;
            GetText(ctxt, &t_text);
            if (*t_text != nil)
                ep . setvalueref(*t_text);
            return;
        }
            
        case kMCNativeControlPropertyTextColor:
        {
            MCNativeControlColor t_color;
            MCAutoStringRef t_string;
            GetTextColor(ctxt, t_color);
            MCNativeControlColorFormat(ctxt, t_color, &t_string);
            if (*t_string != nil)
                ep . setvalueref(*t_string);
            return;
        }

        case kMCNativeControlPropertyFontSize:
        {
            int32_t t_size;
            GetFontSize(ctxt, t_size);
            ep . setnvalue(t_size);
            return;
        }
            
        case kMCNativeControlPropertyTextAlign:
        {
            MCNativeControlInputTextAlign t_align;
            GetTextAlign(ctxt, t_align);
            enum_to_ctxt(ctxt, kMCNativeControlInputTextAlignTypeInfo, t_align);
            return;
        }
            
        case kMCNativeControlPropertyVerticalTextAlign:
		{
            MCNativeControlInputVerticalAlign t_align;
            GetVerticalTextAlign(ctxt, t_align);
            enum_to_ctxt(ctxt, kMCNativeControlInputVerticalAlignTypeInfo, t_align);
            return;
        }
            
        case kMCNativeControlPropertyEditable:
        case kMCNativeControlPropertyEnabled:
		{
            bool t_value;
            GetEnabled(ctxt, t_value);
            ep . setbool(t_value);
            return;
        }
            
        case kMCNativeControlPropertyAutoCapitalizationType:
        {
            MCNativeControlInputCapitalizationType t_type;
            GetAutoCapitalizationType(ctxt, t_type);
            enum_to_ctxt(ctxt, kMCNativeControlInputCapitalizationTypeTypeInfo, t_type);
            return;
        }
		case kMCNativeControlPropertyAutoCorrectionType:
        {
            MCNativeControlInputAutocorrectionType t_type;
            GetAutoCorrectionType(ctxt, t_type);
            enum_to_ctxt(ctxt, kMCNativeControlInputAutocorrectiontionTypeTypeInfo, t_type);
            return;
        }

		case kMCNativeControlPropertyKeyboardType:
        {
            MCNativeControlInputKeyboardType t_type;
            GetKeyboardType(ctxt, t_type);
            enum_to_ctxt(ctxt, kMCNativeControlInputKeyboardTypeTypeInfo, t_type);
            return;
        }
		case kMCNativeControlPropertyReturnKeyType:
        {
            MCNativeControlInputReturnKeyType t_type;
            GetReturnKey(ctxt, t_type);
            enum_to_ctxt(ctxt, kMCNativeControlInputReturnKeyTypeTypeInfo, t_type);
            return;
        }
		case kMCNativeControlPropertyContentType:
        {
            MCNativeControlInputContentType t_type;
            GetContentType(ctxt, t_type);
            enum_to_ctxt(ctxt, kMCNativeControlInputContentTypeTypeInfo, t_type);
            return;
        }
        
        case kMCNativeControlPropertyScrollingEnabled:
		{
            bool t_value;
            GetScrollingEnabled(ctxt, t_value);
            ep . setbool(t_value);
            return;
        }
            
        case kMCNativeControlPropertySelectedRange:
		{
            MCNativeControlRange t_range;
            GetSelectedRange(ctxt, t_range);
            MCAutoStringRef t_string;
            MCNativeControlRangeFormat(ctxt, t_range, &t_string);
            if (*t_string != nil)
                ep . setvalueref(*t_string);
            return;
        }
		case kMCNativeControlPropertyDataDetectorTypes:
		{
            MCNativeControlInputDataDetectorType t_types;
            GetDataDetectorTypes(ctxt, t_types);
            set_to_ctxt(ctxt, kMCNativeControlInputDataDetectorTypeTypeInfo, t_types);
            return;
		}
            
        case kMCNativeControlPropertyMultiLine:
        {
            bool t_value;
            GetMultiLine(ctxt, t_value);
            ep . setbool(t_value);
            return;
        }
        
        default:
            break;
            
    }
    MCAndroidControl::Get(ctxt, p_property);
}

#ifdef /* MCAndroidInputControl::Do */ LEGACY_EXEC
>>>>>>> 400333a4
Exec_stat MCAndroidInputControl::Do(MCNativeControlAction p_action, MCParameter *p_parameters)
{
    jobject t_view;
    t_view = GetView();
    
    switch (p_action)
    {
        case kMCNativeControlActionFocus:
            MCAndroidObjectRemoteCall(t_view, "focusControl", "v", nil);
            return ES_NORMAL;
            
        default:
            break;
    }
    
    return MCAndroidControl::Do(p_action, p_parameters);
}
#endif /* MCAndroidInputControl::Do */

Exec_stat MCAndroidInputControl::Do(MCNativeControlAction p_action, MCParameter *p_parameters)
{
    switch (p_action)
    {
        case kMCNativeControlActionFocus:
            
        default:
            break;
    }
    
    return MCAndroidControl::Do(ctxt, p_action, p_parameters);
}

Exec_stat MCAndroidInputControl::ExecFocus(MCExecContext& ctxt)
{
    jobject t_view;
    t_view = GetView();
    
    if (t_view == nil)
        return ES_NOT_HANDLED:
        
    MCAndroidObjectRemoteCall(t_view, "focusControl", "v", nil);
    return ES_NORMAL;    
}

////////////////////////////////////////////////////////////////////////////////

extern "C" JNIEXPORT void JNICALL Java_com_runrev_android_nativecontrol_InputControl_doBeginEditing(JNIEnv *env, jobject object) __attribute__((visibility("default")));
JNIEXPORT void JNICALL Java_com_runrev_android_nativecontrol_InputControl_doBeginEditing(JNIEnv *env, jobject object)
{
    MCCustomEvent *t_event;
    MCAndroidControl *t_control = nil;
    
    if (MCAndroidControl::FindByView(object, t_control))
        t_control->PostNotifyEvent(MCM_input_begin_editing);
}

extern "C" JNIEXPORT void JNICALL Java_com_runrev_android_nativecontrol_InputControl_doEndEditing(JNIEnv *env, jobject object) __attribute__((visibility("default")));
JNIEXPORT void JNICALL Java_com_runrev_android_nativecontrol_InputControl_doEndEditing(JNIEnv *env, jobject object)
{
    MCCustomEvent *t_event;
    MCAndroidControl *t_control = nil;
    
    if (MCAndroidControl::FindByView(object, t_control))
        t_control->PostNotifyEvent(MCM_input_end_editing);
}

extern "C" JNIEXPORT void JNICALL Java_com_runrev_android_nativecontrol_InputControl_doTextChanged(JNIEnv *env, jobject object) __attribute__((visibility("default")));
JNIEXPORT void JNICALL Java_com_runrev_android_nativecontrol_InputControl_doTextChanged(JNIEnv *env, jobject object)
{
    MCCustomEvent *t_event;
    MCAndroidControl *t_control = nil;
    
    if (MCAndroidControl::FindByView(object, t_control))
        t_control->PostNotifyEvent(MCM_input_text_changed);
}

extern "C" JNIEXPORT void JNICALL Java_com_runrev_android_nativecontrol_InputControl_doReturnKey(JNIEnv *env, jobject object) __attribute__((visibility("default")));
JNIEXPORT void JNICALL Java_com_runrev_android_nativecontrol_InputControl_doReturnKey(JNIEnv *env, jobject object)
{
    MCCustomEvent *t_event;
    MCAndroidControl *t_control = nil;
    
    if (MCAndroidControl::FindByView(object, t_control))
        t_control->PostNotifyEvent(MCM_input_return_key);
}

////////////////////////////////////////////////////////////////////////////////

jobject MCAndroidInputControl::CreateView(void)
{
    jobject t_view;
    MCAndroidEngineRemoteCall("createInputControl", "o", &t_view);
    MCAndroidObjectRemoteCall(t_view, "setMultiLine", "vb", nil, m_is_multiline);
    return t_view;
}

void MCAndroidInputControl::DeleteView(jobject p_view)
{
    JNIEnv *env;
    env = MCJavaGetThreadEnv();
    
    env->DeleteGlobalRef(p_view);
}

////////////////////////////////////////////////////////////////////////////////

bool MCNativeInputControlCreate(MCNativeControl *&r_control)
{
    MCAndroidInputControl *t_control = new MCAndroidInputControl();
    // configure as single-line input control
    t_control->SetMultiLine(false);
    
    r_control = t_control;
    return true;
}

bool MCNativeMultiLineInputControlCreate(MCNativeControl *&r_control)
{
    // configure as multi-line input control
    MCAndroidInputControl *t_control = new MCAndroidInputControl();
    t_control->SetMultiLine(true);
    
    r_control = t_control;
    return true;
}

////////////////////////////////////////////////////////////////////////////////<|MERGE_RESOLUTION|>--- conflicted
+++ resolved
@@ -203,14 +203,10 @@
     virtual Exec_stat Set(MCNativeControlProperty property, MCExecPoint &ep);
     virtual Exec_stat Get(MCNativeControlProperty property, MCExecPoint &ep);
     virtual Exec_stat Do(MCNativeControlAction action, MCParameter *parameters);
-<<<<<<< HEAD
+#endif
 
     virtual const MCNativeControlPropertyTable *getpropertytable(void) const { return &kPropertyTable; }
-=======
-#endif
-    
     virtual Exec_stat Do(MCExecContext& ctxt, MCNativeControlAction action, MCParameter *parameters);
->>>>>>> 400333a4
     
     void SetMultiLine(bool p_multiline);
     
@@ -1153,148 +1149,7 @@
 }
 #endif /* MCAndroidInputControl::Get */
 
-<<<<<<< HEAD
-=======
-void MCAndroidInputControl::Get(MCExecContext& ctxt, MCNativeControlProperty p_property)
-{
-    MCExecPoint& ep = ctxt . GetEP();
-    
-	switch(p_property)
-	{
-        case kMCNativeControlPropertyText:
-        case kMCNativeControlPropertyUnicodeText:
-        {
-            MCAutoStringRef t_text;
-            GetText(ctxt, &t_text);
-            if (*t_text != nil)
-                ep . setvalueref(*t_text);
-            return;
-        }
-            
-        case kMCNativeControlPropertyTextColor:
-        {
-            MCNativeControlColor t_color;
-            MCAutoStringRef t_string;
-            GetTextColor(ctxt, t_color);
-            MCNativeControlColorFormat(ctxt, t_color, &t_string);
-            if (*t_string != nil)
-                ep . setvalueref(*t_string);
-            return;
-        }
-
-        case kMCNativeControlPropertyFontSize:
-        {
-            int32_t t_size;
-            GetFontSize(ctxt, t_size);
-            ep . setnvalue(t_size);
-            return;
-        }
-            
-        case kMCNativeControlPropertyTextAlign:
-        {
-            MCNativeControlInputTextAlign t_align;
-            GetTextAlign(ctxt, t_align);
-            enum_to_ctxt(ctxt, kMCNativeControlInputTextAlignTypeInfo, t_align);
-            return;
-        }
-            
-        case kMCNativeControlPropertyVerticalTextAlign:
-		{
-            MCNativeControlInputVerticalAlign t_align;
-            GetVerticalTextAlign(ctxt, t_align);
-            enum_to_ctxt(ctxt, kMCNativeControlInputVerticalAlignTypeInfo, t_align);
-            return;
-        }
-            
-        case kMCNativeControlPropertyEditable:
-        case kMCNativeControlPropertyEnabled:
-		{
-            bool t_value;
-            GetEnabled(ctxt, t_value);
-            ep . setbool(t_value);
-            return;
-        }
-            
-        case kMCNativeControlPropertyAutoCapitalizationType:
-        {
-            MCNativeControlInputCapitalizationType t_type;
-            GetAutoCapitalizationType(ctxt, t_type);
-            enum_to_ctxt(ctxt, kMCNativeControlInputCapitalizationTypeTypeInfo, t_type);
-            return;
-        }
-		case kMCNativeControlPropertyAutoCorrectionType:
-        {
-            MCNativeControlInputAutocorrectionType t_type;
-            GetAutoCorrectionType(ctxt, t_type);
-            enum_to_ctxt(ctxt, kMCNativeControlInputAutocorrectiontionTypeTypeInfo, t_type);
-            return;
-        }
-
-		case kMCNativeControlPropertyKeyboardType:
-        {
-            MCNativeControlInputKeyboardType t_type;
-            GetKeyboardType(ctxt, t_type);
-            enum_to_ctxt(ctxt, kMCNativeControlInputKeyboardTypeTypeInfo, t_type);
-            return;
-        }
-		case kMCNativeControlPropertyReturnKeyType:
-        {
-            MCNativeControlInputReturnKeyType t_type;
-            GetReturnKey(ctxt, t_type);
-            enum_to_ctxt(ctxt, kMCNativeControlInputReturnKeyTypeTypeInfo, t_type);
-            return;
-        }
-		case kMCNativeControlPropertyContentType:
-        {
-            MCNativeControlInputContentType t_type;
-            GetContentType(ctxt, t_type);
-            enum_to_ctxt(ctxt, kMCNativeControlInputContentTypeTypeInfo, t_type);
-            return;
-        }
-        
-        case kMCNativeControlPropertyScrollingEnabled:
-		{
-            bool t_value;
-            GetScrollingEnabled(ctxt, t_value);
-            ep . setbool(t_value);
-            return;
-        }
-            
-        case kMCNativeControlPropertySelectedRange:
-		{
-            MCNativeControlRange t_range;
-            GetSelectedRange(ctxt, t_range);
-            MCAutoStringRef t_string;
-            MCNativeControlRangeFormat(ctxt, t_range, &t_string);
-            if (*t_string != nil)
-                ep . setvalueref(*t_string);
-            return;
-        }
-		case kMCNativeControlPropertyDataDetectorTypes:
-		{
-            MCNativeControlInputDataDetectorType t_types;
-            GetDataDetectorTypes(ctxt, t_types);
-            set_to_ctxt(ctxt, kMCNativeControlInputDataDetectorTypeTypeInfo, t_types);
-            return;
-		}
-            
-        case kMCNativeControlPropertyMultiLine:
-        {
-            bool t_value;
-            GetMultiLine(ctxt, t_value);
-            ep . setbool(t_value);
-            return;
-        }
-        
-        default:
-            break;
-            
-    }
-    MCAndroidControl::Get(ctxt, p_property);
-}
-
 #ifdef /* MCAndroidInputControl::Do */ LEGACY_EXEC
->>>>>>> 400333a4
 Exec_stat MCAndroidInputControl::Do(MCNativeControlAction p_action, MCParameter *p_parameters)
 {
     jobject t_view;
