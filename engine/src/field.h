/* Copyright (C) 2003-2013 Runtime Revolution Ltd.

This file is part of LiveCode.

LiveCode is free software; you can redistribute it and/or modify it under
the terms of the GNU General Public License v3 as published by the Free
Software Foundation.

LiveCode is distributed in the hope that it will be useful, but WITHOUT ANY
WARRANTY; without even the implied warranty of MERCHANTABILITY or
FITNESS FOR A PARTICULAR PURPOSE.  See the GNU General Public License
for more details.

You should have received a copy of the GNU General Public License
along with LiveCode.  If not see <http://www.gnu.org/licenses/>.  */

//
// MCField class declarations
//
#ifndef	FIELD_H
#define	FIELD_H

#include "control.h"

#define SCROLL_RATE 100
#define MAX_PASTE_MESSAGES 32

////////////////////////////////////////////////////////////////////////////////

// MW-2012-02-20: [[ FieldExport ]] Structure representing a (flattened) para-
//   graph style used by the export visitor.
struct MCFieldParagraphStyle
{
	bool has_text_align : 1;
	bool has_list_style : 1;
	bool has_first_indent : 1;
	bool has_left_indent : 1;
	bool has_right_indent : 1;
	bool has_space_above : 1;
	bool has_space_below : 1;
	bool has_tabs : 1;
	bool has_background_color : 1;
	bool has_border_width : 1;
	bool has_list_indent : 1;
	bool has_hgrid : 1;
	bool has_vgrid : 1;
	bool has_border_color : 1;
	bool has_dont_wrap : 1;
	bool has_padding : 1;
	bool has_metadata : 1;
	bool has_list_index : 1;
	
	unsigned text_align : 2;
	unsigned list_style : 4;
	unsigned list_depth : 4;
	bool vgrid : 1;
	bool hgrid : 1;
	bool dont_wrap : 1;
	// MW-2012-03-05: [[ HiddenText ]] Whether the paragraph is currently hidden.
	bool hidden : 1;
	
	uint8_t border_width;
	uint8_t padding;
	int16_t list_indent;
	int16_t first_indent;
	int16_t left_indent;
	int16_t right_indent;
	int16_t space_above;
	int16_t space_below;
	uint16_t tab_count;
	uint16_t *tabs;
	uint32_t background_color;
	uint32_t border_color;
	MCNameRef metadata;
	uint16_t list_index;
};

// MW-2012-02-20: [[ FieldExport ]] Structure representing a (flattened) char-
//   acter style used by the export visitor.
struct MCFieldCharacterStyle
{
	bool has_text_color : 1;
	bool has_background_color : 1;
	bool has_link_text : 1;
	bool has_image_source : 1;
	bool has_metadata : 1;
	bool has_text_font : 1;
	bool has_text_style : 1;
	bool has_text_size : 1;
	bool has_text_shift : 1;
	
	uint32_t text_color;
	uint32_t background_color;
	MCStringRef link_text;
	MCStringRef image_source;
	MCStringRef metadata;
	MCNameRef text_font;
	uint2 text_style;
	uint2 text_size;
	int2 text_shift;
};

// MW-2012-02-20: [[ FieldExport ]] Flags describing what kind of export to
//   do.
typedef uint32_t MCFieldExportFlags;
enum
{
	// If set, the callback will be invoked for paragraphs
	kMCFieldExportParagraphs = 1 << 0,
	// If set, the callback will be invoked lines (only possible if the
	// field is open).
	kMCFieldExportLines = 1 << 1,
	// If set, the callback will be invoked for runs
	kMCFieldExportRuns = 1 << 2,
	// If set, the callback will be invoked with paragraph numbering information.
	kMCFieldExportNumbering = 1 << 3,
	// If set, the callback will be invoked with the style information for
	// paragraphs.
	kMCFieldExportParagraphStyles = 1 << 4,
	// If set, the callback will be invoked with the style information for
	// characters.
	kMCFieldExportCharacterStyles = 1 << 5,
	// If set, the callback will be invoked with the flattened style infor-
	// mation taking into account inheritence.
	kMCFieldExportFlattenStyles = 1 << 6,
};

// MW-2012-02-20: [[ FieldExport ]] The event that occured to cause the callback.
enum MCFieldExportEventType
{
	kMCFieldExportEventBeginParagraph,
	kMCFieldExportEventEndParagraph,
	kMCFieldExportEventLineBreak,
	kMCFieldExportEventNativeRun,
	kMCFieldExportEventUnicodeRun
};

// MW-2012-02-20: [[ FieldExport ]] The event data.
struct MCFieldExportEventData
{
	// The current paragraph style (if requested).
	bool has_paragraph_style;
	MCFieldParagraphStyle paragraph_style;
	// The current character style (if requested).
	bool has_character_style;
	MCFieldCharacterStyle character_style;
	// The bytes comprising the current run (if a run event).
	const void *bytes;
	uint32_t byte_count;
	// Whether this event is occuring on the first or last paragraph (or both).
	bool is_first_paragraph, is_last_paragraph;
	// The number of the paragraph (if requested).
	uint32_t paragraph_number;
};

// MW-2012-02-20: [[ FieldExport ]] Callback invoked for each paragraph and run
//   in a field. A paragraph is indicated by 'bytes' being nil; otherwise it is
//   a run. The callback should return 'false' if it wants to terminate.
typedef bool (*MCFieldExportCallback)(void *context, MCFieldExportEventType event_type, const MCFieldExportEventData& event_data);

struct MCInterfaceFlaggedRanges;
struct MCInterfaceFlaggedRange;

////////////////////////////////////////////////////////////////////////////////

class MCField : public MCControl
{
	friend class MCHcfield;
	MCCdata *fdata;
	MCCdata *oldfdata;
	MCCdata *scrolls;
	MCParagraph *paragraphs;
	MCParagraph *oldparagraphs;
	int4 textx;
	int4 texty;
	uint4 textheight;
	uint2 textwidth;
	int2 indent;
	uint2 fixeda;
	uint2 fixedd;
	uint2 fixedheight;
	uint2 foundlength;
	uint2 scrollbarwidth;
	uint2 ntabs;
	uint2 *tabs;
	MCParagraph *curparagraph;
	int4 cury;
	MCParagraph *focusedparagraph;
	int4 focusedy;
	MCParagraph *firstparagraph;
	int4 firsty;
	MCParagraph *lastparagraph;
	int4 foundoffset;
	MCScrollbar *vscrollbar;
	MCScrollbar *hscrollbar;
	MCStringRef label;
	
	static int2 clickx;
	static int2 clicky;
	static int2 goalx;

	static MCRectangle cursorrect;
	static Boolean cursoron;
	static MCField *cursorfield;

	static Boolean extend;
	static Boolean extendwords;
	static Boolean extendlines;
	static Boolean contiguous;
	static int2 narrowmargin;
	static int2 widemargin;
	static Keytranslations emacs_keys[];
	static Keytranslations std_keys[];
	static MCRectangle linkrect;
	static MCBlock *linkstart;
	static MCBlock *linkend;
	static int4 linksi;
	static int4 linkei;
	static int4 composeoffset;
	static uint2 composelength;
	static Boolean composing;
	static uint2 composecursorindex;
	static uint1 composeconvertingsi;
	static uint1 composeconvertingei;

	static MCPropertyInfo kProperties[];
	static MCObjectPropertyTable kPropertyTable;
public:
	MCField();
	MCField(const MCField &fref);
	// virtual functions from MCObject
	virtual ~MCField();
	virtual Chunk_term gettype() const;
	virtual const char *gettypestring();

	virtual const MCObjectPropertyTable *getpropertytable(void) const { return &kPropertyTable; }

	bool visit(MCVisitStyle p_style, uint32_t p_part, MCObjectVisitor* p_visitor);

	virtual void open();
	virtual void close();
	virtual void kfocus();
	virtual void kunfocus();
	virtual Boolean kdown(MCStringRef p_string, KeySym key);
	virtual Boolean mfocus(int2 x, int2 y);
	virtual void munfocus();
	virtual void mdrag(void);
	virtual Boolean mdown(uint2 which);
	virtual Boolean mup(uint2 which);
	virtual Boolean doubledown(uint2 which);
	virtual Boolean doubleup(uint2 which);
	virtual void timer(MCNameRef mptr, MCParameter *params);
	virtual void select();
	virtual uint2 gettransient() const;
	virtual void setrect(const MCRectangle &nrect);
	virtual Exec_stat getprop_legacy(uint4 parid, Properties which, MCExecPoint &, Boolean effective);
	virtual Exec_stat setprop_legacy(uint4 parid, Properties which, MCExecPoint &, Boolean effective);
	virtual void undo(Ustruct *us);
	virtual void recompute();

	// MW-2012-02-14: [[ FontRefs ]] Method called to recompute concrete fonts in the
	//   field.
	virtual bool recomputefonts(MCFontRef parent_font);

	// virtual functions from MCControl
	virtual IO_stat load(IO_handle stream, const char *version);
	virtual IO_stat extendedload(MCObjectInputStream& p_stream, const char *p_version, uint4 p_length);
	virtual IO_stat save(IO_handle stream, uint4 p_part, bool p_force_ext);
	virtual IO_stat extendedsave(MCObjectOutputStream& p_stream, uint4 p_part);

	virtual MCControl *clone(Boolean attach, Object_pos p, bool invisible);

	// MW-2011-09-06: [[ Redraw ]] Added 'sprite' option - if true, ink and opacity are not set.
	virtual void draw(MCDC *dc, const MCRectangle &dirty, bool p_isolated, bool p_sprite);
	
	virtual MCCdata *getdata(uint4 cardid, Boolean clone);
	virtual void replacedata(MCCdata *&data, uint4 newid);
	virtual void compactdata();
	virtual void resetfontindex(MCStack *oldstack);
	virtual Exec_stat hscroll(int4 offset, Boolean doredraw);
	virtual Exec_stat vscroll(int4 offset, Boolean doredraw);
	virtual void readscrollbars();
	virtual void setsbrects();
	virtual void resetscrollbars(Boolean move);
	virtual void getwidgetthemeinfo(MCWidgetInfo &widgetinfo);
	virtual void unlink(MCControl *p_control);

	// MCField functions in fieldf.cc
	static Field_translations trans_lookup(Keytranslations table[], KeySym key, uint2 modifiers);
	static Field_translations lookup_mac_keybinding(KeySym key, uint32_t modifiers);
	
	void redrawcheck(MCRectangle &drect);
	void resetparagraphs();

	MCCdata *getcarddata(MCCdata *&list, uint4 parid, Boolean create);
	MCCdata* getcarddata(uint4 parid) {return getcarddata(fdata, parid, False);}
	
	void openparagraphs();
	void closeparagraphs(MCParagraph *pgptr);
	MCParagraph *getparagraphs(void) {return paragraphs;}
	void gettabs(uint2 *&t, uint2 &n, Boolean &fixed);
	void getlisttabs(int32_t& r_first, int32_t& r_second);

	uint2 getfwidth() const;
	uint2 getfheight() const;
	MCRectangle getfrect() const;

	int32_t getlayoutwidth(void) const;
	int32_t getcontentx(void) const;
	int32_t getcontenty(void) const;
	int32_t gettexty(void) const;
	int32_t getfirstindent(void) const;

	bool getshowlines(void) const;

	void removecursor();
	void drawcursor(MCContext *context, const MCRectangle &drect);
	void positioncursor(Boolean force, Boolean goal, MCRectangle &drect, int4 y);
	void replacecursor(Boolean force, Boolean goal);
	void dragtext();
	void computedrag();
	void drawrect(MCDC *dc, const MCRectangle &dirty);
	void draw3dhilite(MCDC *dc, const MCRectangle &trect);
	void setfocus(int2 x, int2 y);
	uint2 clearhilites();
	void reverse();
	void startselection(int2 x, int2 y, Boolean words);
	void extendselection(int2 x, int2 y);
	void endselection();
	void unselect(Boolean clear, Boolean internal);
	Boolean deleteselection(Boolean force);
	void centerfound();
	void clearfound();
	void updateparagraph(Boolean flow, Boolean redrawall, Boolean dodraw = True);
	void joinparagraphs();
	void fnop(Field_translations function, MCStringRef p_string, KeySym key);
	void finsertnew(Field_translations function, MCStringRef p_string, KeySym key);
	void fdel(Field_translations function, MCStringRef p_string, KeySym key);
	void fhelp(Field_translations function, MCStringRef p_string, KeySym key);
	void fundo(Field_translations function, MCStringRef p_string, KeySym key);
	void fcut(Field_translations function, MCStringRef p_string, KeySym key);
	void fcutline(Field_translations function, MCStringRef p_string, KeySym key);
	void fcopy(Field_translations function, MCStringRef p_string, KeySym key);
	void fpaste(Field_translations function, MCStringRef p_string, KeySym key);
	void ftab(Field_translations function, MCStringRef p_string, KeySym key);
	void ffocus(Field_translations function, MCStringRef p_string, KeySym key);
	void freturn(Field_translations function, MCStringRef p_string, KeySym key);
	void fcenter(Field_translations function, MCStringRef p_string, KeySym key);
	void fmove(Field_translations function, MCStringRef p_string, KeySym key);
	void fscroll(Field_translations function, MCStringRef p_string, KeySym key);
	void setupmenu(MCStringRef p_string, uint2 fheight, Boolean scrolling);
	void setupentry(MCButton *bptr, MCStringRef p_string);
<<<<<<< HEAD
	void typetext(MCStringRef newtext);
=======
	void typetext(const MCString &newtext);
>>>>>>> 4eea8ace
	void startcomposition();
	void stopcomposition(Boolean del, Boolean force);
	void setcompositioncursoroffset(uint2 coffset);
	void setcompositionconvertingrange(uint1 si,uint1 ei);
	void deletecomposition();
	Boolean getcompositionrect(MCRectangle &r, int2 offset);
	void syncfonttokeyboard();
	void verifyindex(MCParagraph *top, int4 &si, bool p_is_end);
	
	MCParagraph *verifyindices(MCParagraph *top, int4& si, int4& ei);
	
	void indextorect(MCParagraph *top, int4 si, int4 ei, MCRectangle &r);
	void insertparagraph(MCParagraph *newtext);
	// MCField selection functions in fields.cc
	Boolean find(MCExecContext &ctxt, uint4 cardid,
	             Find_mode mode, MCStringRef, Boolean first);
	Exec_stat sort(MCExecContext &ctxt, uint4 parid, Chunk_term type,
	               Sort_type dir, Sort_type form, MCExpression *by);
	// MW-2012-02-08: [[ Field Indices ]] The 'index' parameter, if non-nil, will contain
	//   the 1-based index of the returned paragraph (i.e. the one si resides in).
	MCParagraph *indextoparagraph(MCParagraph *top, int4 &si, int4 &ei, int* index = nil);
	void indextocharacter(int4 &si);
	uint4 ytooffset(int4 y);
	int4 paragraphtoy(MCParagraph *target);
	uint4 getpgsize(MCParagraph *pgptr);

	// MW-2011-02-03: This method returns the 'correct' set of paragraphs for the field given
	//   the specified 'parid'.
	MCParagraph *resolveparagraphs(uint4 parid);

	void setparagraphs(MCParagraph *newpgptr, uint4 parid);
	Exec_stat settext(uint4 parid, MCStringRef p_text, Boolean p_formatted);
	Exec_stat settext_oldstring(uint4 parid, const MCString &newtext, Boolean formatted, Boolean asunicode = False);
	// MW-2012-02-23: [[ PutUnicode ]] Added parameter to specify whether 'is' is unicode or native.
	Exec_stat settextindex(uint4 parid, int4 si, int4 ei, const MCString &s, Boolean undoing, bool asunicode = false);
	Exec_stat settextindex_stringref(uint4 parid, int4 si, int4 ei, MCStringRef s, Boolean undoing);
	void getlinkdata(MCRectangle &r, MCBlock *&sb, MCBlock *&eb);

	// MW-2011-11-23: [[ Array TextStyle ]] Setting/getting text attributes can be indexed by
	//   specific style if which == P_TEXT_STYLE.
	// MW-2012-01-25: [[ ParaStyles ]] Add a line chunk parameter for disambiguating things
	//   like backColor.
	Exec_stat gettextatts(uint4 parid, Properties which, MCExecPoint &, MCNameRef index, Boolean effective, int4 si, int4 ei, bool is_line);
	// MW-2011-12-08: [[ StyledText ]] Change to pass in an ep so that styledText can fetch
	//   the array.
	// MW-2012-01-25: [[ ParaStyles ]] Add a line chunk parameter for disambiguating things
	//   like backColor.
	Exec_stat settextatts(uint4 parid, Properties which, MCExecPoint& ep, MCNameRef index, int4 si, int4 ei, bool is_line);
	Exec_stat seltext(int4 si, int4 ei, Boolean focus, Boolean update = False);
	uint2 hilitedline();
	void hilitedlines(MCExecPoint &ep);
	Exec_stat sethilitedlines(const uint32_t *p_lines, uint32_t p_line_count, Boolean forcescroll = True);
	Exec_stat sethilitedlines(const MCString &,Boolean forcescroll = True);
	void hiliteline(int2 x, int2 y);

	bool locchar(Boolean click, MCStringRef& r_string);
	bool loccharchunk(Boolean click, MCStringRef& r_string);
	bool locchunk(Boolean click, MCStringRef& r_string);
	bool locline(Boolean click, MCStringRef& r_string);
	bool loctext(Boolean click, MCStringRef& r_string);
	Boolean locmark(Boolean wholeline, Boolean wholeword,
	                Boolean click, Boolean chunk, Boolean inc_cr, int4 &si, int4 &ei);

	bool foundchunk(MCStringRef& r_string);
	bool foundline(MCStringRef& r_string);
	bool foundloc(MCStringRef& r_string);
	bool foundtext(MCStringRef& r_string);
	Boolean foundmark(Boolean wholeline, Boolean inc_cr, int4 &si, int4 &ei);

	bool selectedchunk(MCStringRef& r_string);
	bool selectedline(MCStringRef& r_string);
	bool selectedloc(MCStringRef& r_string);
	void selectedtext(MCExecPoint &ep);
	bool selectedtext(MCStringRef& r_string);
	Boolean selectedmark(Boolean wholeline, int4 &si, int4 &ei,
	                     Boolean force, Boolean inc_cr);

	bool returnchunk(int4 si, int4 ei, MCStringRef& r_string);
	bool returnline(int4 si, int4 ei, MCStringRef& r_string);
	bool returnloc(int4 si, MCStringRef& r_string);

	void returntext(MCExecPoint &ep, int4 si, int4 ei);
	bool returntext(int4 si, int4 ei, MCStringRef& r_string);

	void charstoparagraphs(int4 si, int4 ei, MCParagraph*& sp, MCParagraph*& ep, uint4& sl, uint4& el);
	void linestoparagraphs(int4 si, int4 ei, MCParagraph*& sp, MCParagraph*& ep);

	MCParagraph *cloneselection();
	bool pickleselection(MCDataRef& r_string);

	void cuttext();
	void copytext();
	void cuttextindex(uint4 parid, int4 si, int4 ei);
	void copytextindex(uint4 parid, int4 si, int4 ei);
	void pastetext(MCParagraph *newtext, Boolean dodel);
	void movetext(MCParagraph *p_new_text, int4 p_index);
	void deletetext(int4 si, int4 ei);
	MCParagraph *clonetext(int4 si, int4 ei);

	Boolean isautoarm()
	{
		return (flags & F_F_AUTO_ARM) != 0;
	}

	// MCField HTML functions in fieldh.cc
	Exec_stat sethtml(uint4 parid, const MCString &data);
	Exec_stat setrtf(uint4 parid, const MCString &data);
	Exec_stat setstyledtext(uint4 parid, MCExecPoint& ep);
	void setstyledtext(uint32_t part_id, MCArrayRef p_text);
	Exec_stat setpartialtext(uint4 parid, const MCString &data, bool unicode);
	Exec_stat gethtml(uint4 parid, MCExecPoint &ep);
	Exec_stat getparagraphhtml(MCExecPoint &ep, MCParagraph *start, MCParagraph *end);

#ifdef _MACOSX
	Exec_stat getparagraphmacstyles(MCExecPoint &ep, MCParagraph *start, MCParagraph *end, Boolean isunicode);
	Exec_stat getparagraphmacunicodestyles(MCParagraph *p_start, MCParagraph *p_finish, MCDataRef& r_data);
	MCParagraph *macstyletexttoparagraphs(const MCString &textdata, const MCString &styledata, Boolean isunicode);
	MCParagraph *macunicodestyletexttoparagraphs(const MCString& p_text, const MCString& p_styles);
	static bool macmatchfontname(const char *p_font_name, char p_derived_font_name[]);
#endif

	MCParagraph *rtftoparagraphs(const MCString &data);
	MCParagraph *styledtexttoparagraphs(MCExecPoint& ep);
	MCParagraph *styledtexttoparagraphs(MCArrayRef p_array);
	MCParagraph *texttoparagraphs(const MCString &data, Boolean isunicode);
	
	MCParagraph *parsestyledtextappendparagraph(MCArrayRef p_style, MCNameRef metadata, bool p_split, MCParagraph*& x_paragraphs);
	void parsestyledtextappendblock(MCParagraph *p_paragraph, MCArrayRef p_style, const char *p_initial, const char *p_final, MCStringRef p_metadata, bool p_is_unicode);
	void parsestyledtextblockarray(MCArrayRef p_block_value, MCParagraph*& x_paragraphs);
	void parsestyledtextarray(MCArrayRef p_styled_text, bool p_paragraph_break, MCParagraph*& x_paragraphs);
	
	MCCdata *getcdata(void) {return fdata;}
	
	// MW-2012-01-27: [[ UnicodeChunks ]] Return the contents of the field in a native
	//   compatible way.
	//bool nativizetext(uint4 parid, MCExecPoint& ep, bool p_ascii_only);
	
	// MW-2012-02-08: [[ TextChanged ]] This causes a 'textChanged' message to be sent.
	void textchanged(void);
	
	// MW-2012-02-20: [[ FieldExport ]] Iterates over paragraphs and runs in the field between the
	//   start and end indices, invoking the callback based on the provided flags.
	bool doexport(MCFieldExportFlags flags, uint32_t p_part_id, int32_t start_index, int32_t end_index, MCFieldExportCallback callback, void *context);
	bool doexport(MCFieldExportFlags flags, MCParagraph *p_paragraphs, int32_t start_index, int32_t end_index, MCFieldExportCallback callback, void *context);
	// MW-2012-02-20: [[ FieldExport ]] Convert the content of the field to text, either as unicode
	//   or native encoding.
	void exportastext(uint32_t p_part_id, MCExecPoint& ep, int32_t start_index, int32_t finish_index, bool as_unicode);
	bool exportastext(uint32_t p_part_id, int32_t start_index, int32_t finish_index, MCStringRef& r_string);

	// MW-2012-02-20: [[ FieldExport ]] Convert the content of the field to text, including any list
	//   indices. The output is encoded in either unicode or native.
	void exportasplaintext(uint32_t p_part_id, MCExecPoint& ep, int32_t start_index, int32_t finish_index, bool as_unicode);
	void exportasplaintext(MCExecPoint& ep, MCParagraph *paragraphs, int32_t start_index, int32_t finish_index, bool as_unicode);
	bool exportasplaintext(MCParagraph *p_paragraphs, int32_t p_start_index, int32_t p_finish_index, MCStringRef& r_string);
	bool exportasplaintext(uint32_t p_part_id, int32_t p_start_index, int32_t p_finish_index, MCStringRef& r_string);

	// MW-2012-02-20: [[ FieldExport ]] Convert the content of the field to text, including any list
	//   indices and line breaks.
	void exportasformattedtext(uint32_t p_part_id, MCExecPoint& ep, int32_t start_index, int32_t finish_index, bool as_unicode);
	bool exportasformattedtext(uint32_t p_part_id, int32_t p_start_index, int32_t p_finish_index, MCStringRef& r_string);

	// MW-2012-02-20: [[ FieldExport ]] Convert the content of the field to rtf.
	void exportasrtftext(uint32_t p_part_id, MCExecPoint& ep, int32_t start_index, int32_t finish_index);
	void exportasrtftext(MCExecPoint& ep, MCParagraph *paragraphs, int32_t start_index, int32_t finish_index);
	bool exportasrtftext(uint32_t p_part_id, int32_t p_start_index, int32_t p_finish_index, MCStringRef& r_string);
	bool exportasrtftext(MCParagraph *p_paragraphs, int32_t p_start_index, int32_t p_finish_index, MCStringRef& r_string);

	// MW-2012-02-20: [[ FieldExport ]] Convert the content of the field to (livecode) html.
	void exportashtmltext(uint32_t p_part_id, MCExecPoint& ep, int32_t start_index, int32_t finish_index, bool p_effective);
	void exportashtmltext(MCExecPoint& ep, MCParagraph *paragraphs, int32_t start_index, int32_t finish_index, bool p_effective);
	bool exportashtmltext(uint32_t p_part_id, int32_t p_start_index, int32_t p_finish_index, bool p_effective, MCStringRef& r_string);
	bool exportashtmltext(MCParagraph *p_paragraphs, int32_t p_start_index, int32_t p_finish_index, bool p_effective, MCStringRef& r_string);

	// MW-2012-02-20: [[ FieldExport ]] Convert the content of the field to styled text arrays.
	void exportasstyledtext(uint32_t p_part_id, MCExecPoint& ep, int32_t start_index, int32_t finish_index, bool p_formatted, bool p_effective);
	bool exportasstyledtext(uint32_t p_part_id, int32_t p_start_index, int32_t p_finish_index, bool p_formatted, bool p_effective, MCArrayRef &r_array);

	// MW-2012-03-07: [[ FieldImport ]] Conver the htmlText string to a list of paragraphs.
	MCParagraph *importhtmltext(const MCString& p_data);

	// MW-2012-03-05: [[ FieldImport ]] Add a paragraph with the given styling to the end of the supplied
	//   paragraphs list.
	bool importparagraph(MCParagraph*& x_paragraphs, const MCFieldParagraphStyle *style);
	// MW-2012-03-05: [[ FieldImport ]] Add a block with the given text and styling to the end of the given
	//   paragraph.
	bool importblock(MCParagraph *p_paragraph, const MCFieldCharacterStyle& style, const void *bytes, uint32_t byte_count, bool is_unicode);

	// MW-2012-03-14: [[ RtfParaStyles ]] Modified to take a paragraph style and block style. If block is nil
	//   then it marks a new paragraph (in which case paragraph can be nil to indicate no style).
	static bool converttoparagraphs(void *p_context, const MCTextParagraph *p_paragraph, const MCTextBlock *p_block);

	// MW-2012-02-11: [[ TabWidths ]] The 'which' parameter allows the parsing/formatting
	//   routine to do both stops and widths.
	static bool parsetabstops(Properties which, MCStringRef data, uint16_t*& r_tabs, uint16_t& r_tab_count);
	static void formattabstops(Properties which, MCExecPoint& ep, uint16_t *tabs, uint16_t tab_count);
	
	// MW-2012-02-22: [[ FieldChars ]] Count the number of characters (not bytes) between
	//   start and end in the given field.
	int32_t countchars(uint32_t parid, int32_t si, int32_t ei);
	// MW-2012-02-22: [[ FieldChars ]] Resolve the indices of the char range [start,start + count)
	//   within the given range.
	void resolvechars(uint32_t parid, int32_t& si, int32_t& ei, int32_t start, int32_t count);
	// MW-2012-02-22: [[ FieldChars ]] Convert the field indices to char indices.
	void unresolvechars(uint32_t parid, int32_t& si, int32_t& ei);
	
	// MW-2012-09-04: [[ Bug 9759 ]] This method adjusts the pixmap offsets so that patterns
	//   scroll with the text.
	// MW-2012-11-22: [[ Bug 9759 ]] 'dy' added to allow adjustment for hilite patterns in list
	//   behavior fields.
	void adjustpixmapoffset(MCDC *dc, uint2 index, int4 dy = 0);

	bool imagechanged(MCImage *p_image, bool p_deleting);


	////////// PROPERTY SUPPORT METHODS

	void Redraw(bool reset = false, int4 xoffset = 0, int4 yoffset = 0);
    void UpdateScrollbars(void);
    
    void DoSetInputControl(MCExecContext& ctxt, Properties which, bool setting);
    void DoGetTextState(MCExecContext& ctxt, Properties which, uint32_t part, MCInterfaceTriState& r_state);
    void DoSetTabStops(MCExecContext& ctxt, bool is_relative, uindex_t p_count, uinteger_t *p_tabs);
    
	////////// PROPERTY ACCESSORS

	void GetAutoTab(MCExecContext& ctxt, bool& r_flag);
	void SetAutoTab(MCExecContext& ctxt, bool flag);
	void GetDontSearch(MCExecContext& ctxt, bool& r_flag);
	void SetDontSearch(MCExecContext& ctxt, bool flag);
	void GetDontWrap(MCExecContext& ctxt, bool& r_flag);
	void SetDontWrap(MCExecContext& ctxt, bool flag);
	void GetFixedHeight(MCExecContext& ctxt, bool& r_flag);
	void SetFixedHeight(MCExecContext& ctxt, bool flag);
	void GetLockText(MCExecContext& ctxt, bool& r_flag);
	void SetLockText(MCExecContext& ctxt, bool flag);
    virtual void SetTraversalOn(MCExecContext& ctxt, bool setting);
	void GetSharedText(MCExecContext& ctxt, bool& r_flag);
	void SetSharedText(MCExecContext& ctxt, bool flag);
	void GetShowLines(MCExecContext& ctxt, bool& r_flag);
	void SetShowLines(MCExecContext& ctxt, bool flag);
	void GetHGrid(MCExecContext& ctxt, bool& r_flag);
	void SetHGrid(MCExecContext& ctxt, bool flag);
	void GetVGrid(MCExecContext& ctxt, bool& r_flag);
	void SetVGrid(MCExecContext& ctxt, bool flag);
	void GetStyle(MCExecContext& ctxt, intenum_t& r_style);
	void SetStyle(MCExecContext& ctxt, intenum_t p_style);
	void GetAutoHilite(MCExecContext& ctxt, bool& r_setting);
	void SetAutoHilite(MCExecContext& ctxt, bool setting);
	void GetAutoArm(MCExecContext& ctxt, bool& r_setting);
	void SetAutoArm(MCExecContext& ctxt, bool setting);
	void GetFirstIndent(MCExecContext& ctxt, integer_t& r_indent);
	void SetFirstIndent(MCExecContext& ctxt, integer_t indent);
	void GetWideMargins(MCExecContext& ctxt, bool& r_setting);
	void SetWideMargins(MCExecContext& ctxt, bool setting);
	void GetHScroll(MCExecContext& ctxt, integer_t& r_scroll);
	void SetHScroll(MCExecContext& ctxt, integer_t scroll);
	void GetVScroll(MCExecContext& ctxt, integer_t& r_scroll);
	void SetVScroll(MCExecContext& ctxt, integer_t scroll);
	void GetHScrollbar(MCExecContext& ctxt, bool& r_setting);
	void SetHScrollbar(MCExecContext& ctxt, bool setting);
	void GetVScrollbar(MCExecContext& ctxt, bool& r_setting);
	void SetVScrollbar(MCExecContext& ctxt, bool setting);
	void GetScrollbarWidth(MCExecContext& ctxt, uinteger_t& r_width);
	void SetScrollbarWidth(MCExecContext& ctxt, uinteger_t p_width);
	void GetFormattedWidth(MCExecContext& ctxt, uinteger_t& r_width);
	void GetFormattedHeight(MCExecContext& ctxt, uinteger_t& r_height);
	void GetListBehavior(MCExecContext& ctxt, bool& r_setting);
	void SetListBehavior(MCExecContext& ctxt, bool setting);
	void GetMultipleHilites(MCExecContext& ctxt, bool& r_setting);
	void SetMultipleHilites(MCExecContext& ctxt, bool setting);
	void GetNoncontiguousHilites(MCExecContext& ctxt, bool& r_setting);
	void SetNoncontiguousHilites(MCExecContext& ctxt, bool setting);
	void GetText(MCExecContext& ctxt, uint32_t part, MCStringRef& r_text);
	void SetText(MCExecContext& ctxt, uint32_t part, MCStringRef p_text);
	void GetUnicodeText(MCExecContext& ctxt, uint32_t part, MCDataRef& r_text);
	void SetUnicodeText(MCExecContext& ctxt, uint32_t part, MCDataRef p_text);
	void GetHtmlText(MCExecContext& ctxt, uint32_t part, MCStringRef& r_text);
	void SetHtmlText(MCExecContext& ctxt, uint32_t part, MCStringRef p_text);
	void GetEffectiveHtmlText(MCExecContext& ctxt, uint32_t part, MCStringRef& r_text);
	void GetRtfText(MCExecContext& ctxt, uint32_t part, MCStringRef& r_text);
	void SetRtfText(MCExecContext& ctxt, uint32_t part, MCStringRef p_text);
	void GetStyledText(MCExecContext& ctxt, uint32_t part, MCArrayRef& r_array);
	void SetStyledText(MCExecContext& ctxt, uint32_t part, MCArrayRef p_array);
	void GetEffectiveStyledText(MCExecContext& ctxt, uint32_t part, MCArrayRef& r_array);
	void GetFormattedStyledText(MCExecContext& ctxt, uint32_t part, MCArrayRef& r_array);
	void GetEffectiveFormattedStyledText(MCExecContext& ctxt, uint32_t part, MCArrayRef& r_array);
	void GetPlainText(MCExecContext& ctxt, uint32_t part, MCStringRef& r_string);
	void GetUnicodePlainText(MCExecContext& ctxt, uint32_t part, MCDataRef& r_string);
	void GetFormattedText(MCExecContext& ctxt, uint32_t part, MCStringRef& r_string);
	void SetFormattedText(MCExecContext& ctxt, uint32_t part, MCStringRef p_string);
	void GetUnicodeFormattedText(MCExecContext& ctxt, uint32_t part, MCDataRef& r_string);
	void SetUnicodeFormattedText(MCExecContext& ctxt, uint32_t part, MCDataRef p_string);
	void GetLabel(MCExecContext& ctxt, MCStringRef& r_string);
	void SetLabel(MCExecContext& ctxt, MCStringRef p_string);
	void GetToggleHilite(MCExecContext& ctxt, bool& r_setting);
	void SetToggleHilite(MCExecContext& ctxt, bool setting);
	void GetThreeDHilite(MCExecContext& ctxt, bool& r_setting);
	void SetThreeDHilite(MCExecContext& ctxt, bool setting);
	void GetEncoding(MCExecContext& ctxt, uint32_t part, intenum_t& r_encoding);
    void GetFlagged(MCExecContext& ctxt, uint32_t part, MCInterfaceTriState& r_flagged);
    
    void GetHilitedLines(MCExecContext& ctxt, uindex_t& r_count, uinteger_t*& r_lines);
    void SetHilitedLines(MCExecContext& ctxt, uindex_t p_count, uinteger_t* p_lines);
    void GetFlaggedRanges(MCExecContext& ctxt, uint32_t p_part, MCInterfaceFlaggedRanges& r_ranges);
    void SetFlaggedRanges(MCExecContext& ctxt, uint32_t p_part, const MCInterfaceFlaggedRanges& p_ranges); 
    void SetTabStops(MCExecContext& ctxt, uindex_t p_count, uinteger_t *p_tabs);
    void GetTabStops(MCExecContext& ctxt, uindex_t& r_count, uinteger_t*& r_tabs);
    void SetTabWidths(MCExecContext& ctxt, uindex_t p_count, uinteger_t *p_tabs);
    void GetTabWidths(MCExecContext& ctxt, uindex_t& r_count, uinteger_t*& r_tabs);
    void GetPageHeights(MCExecContext& ctxt, uindex_t& r_count, uinteger_t*& r_heights);
    
    virtual void SetShadow(MCExecContext& ctxt, const MCInterfaceShadow& p_shadow);
    virtual void SetShowBorder(MCExecContext& ctxt, bool setting);
    virtual void SetTextHeight(MCExecContext& ctxt, uinteger_t* height);
    virtual void SetTextFont(MCExecContext& ctxt, MCStringRef font);
    virtual void SetTextSize(MCExecContext& ctxt, uinteger_t* size);
    virtual void SetTextStyle(MCExecContext& ctxt, const MCInterfaceTextStyle& p_style);
    virtual void SetBorderWidth(MCExecContext& ctxt, uinteger_t width);
    virtual void Set3D(MCExecContext& ctxt, bool setting);
    virtual void SetOpaque(MCExecContext& ctxt, bool setting);
    virtual void SetEnabled(MCExecContext& ctxt, uint32_t part, bool setting);
	virtual void SetDisabled(MCExecContext& ctxt, uint32_t part, bool setting);
    
	virtual void SetLeftMargin(MCExecContext& ctxt, integer_t p_margin);
	virtual void SetRightMargin(MCExecContext& ctxt, integer_t p_margin);
	virtual void SetTopMargin(MCExecContext& ctxt, integer_t p_margin);
	virtual void SetBottomMargin(MCExecContext& ctxt, integer_t p_margin);
    virtual void SetMargins(MCExecContext& ctxt, const MCInterfaceMargins& p_margins);
	virtual void SetWidth(MCExecContext& ctxt, uinteger_t value);
	virtual void SetHeight(MCExecContext& ctxt, uinteger_t value);
    virtual void SetEffectiveWidth(MCExecContext& ctxt, uinteger_t value);
	virtual void SetEffectiveHeight(MCExecContext& ctxt, uinteger_t value);
    virtual void SetRectangle(MCExecContext& ctxt, MCRectangle p_rect);
    virtual void SetEffectiveRectangle(MCExecContext& ctxt, MCRectangle p_rect);

    //////////

    void GetUnicodeTextOfCharChunk(MCExecContext& ctxt, uint32_t p_part_id, int32_t p_start, int32_t p_finish, MCStringRef& r_value);
    void GetCharIndexOfCharChunk(MCExecContext& ctxt, uint32_t p_part_id, int32_t si, int32_t ei, uinteger_t& r_value);
    void GetTextAlignOfCharChunk(MCExecContext& ctxt, uint32_t p_part_id, int32_t si, int32_t ei, bool& r_mixed, intenum_t*& r_value);
    void GetEffectiveTextAlignOfCharChunk(MCExecContext& ctxt, uint32_t p_part_id, int32_t si, int32_t ei, bool& r_mixed, intenum_t& r_value);
    void GetTextSizeOfCharChunk(MCExecContext& ctxt, uint32_t p_part_id, int32_t si, int32_t ei, bool& r_mixed, uinteger_t*& r_value);
    void SetTextSizeOfCharChunk(MCExecContext& ctxt, uint32_t p_part_id, int32_t si, int32_t ei, uinteger_t* p_value);
    void GetEffectiveTextSizeOfCharChunk(MCExecContext& ctxt, uint32_t p_part_id, int32_t si, int32_t ei, bool& r_mixed, uinteger_t*& r_value);
};
#endif<|MERGE_RESOLUTION|>--- conflicted
+++ resolved
@@ -350,11 +350,7 @@
 	void fscroll(Field_translations function, MCStringRef p_string, KeySym key);
 	void setupmenu(MCStringRef p_string, uint2 fheight, Boolean scrolling);
 	void setupentry(MCButton *bptr, MCStringRef p_string);
-<<<<<<< HEAD
 	void typetext(MCStringRef newtext);
-=======
-	void typetext(const MCString &newtext);
->>>>>>> 4eea8ace
 	void startcomposition();
 	void stopcomposition(Boolean del, Boolean force);
 	void setcompositioncursoroffset(uint2 coffset);
