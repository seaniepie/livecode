/* Copyright (C) 2003-2013 Runtime Revolution Ltd.

This file is part of LiveCode.

LiveCode is free software; you can redistribute it and/or modify it under
the terms of the GNU General Public License v3 as published by the Free
Software Foundation.

LiveCode is distributed in the hope that it will be useful, but WITHOUT ANY
WARRANTY; without even the implied warranty of MERCHANTABILITY or
FITNESS FOR A PARTICULAR PURPOSE.  See the GNU General Public License
for more details.

You should have received a copy of the GNU General Public License
along with LiveCode.  If not see <http://www.gnu.org/licenses/>.  */

//
// MCField class declarations
//
#ifndef	FIELD_H
#define	FIELD_H

#include "control.h"
#include "exec.h"

#define SCROLL_RATE 100
#define MAX_PASTE_MESSAGES 32


// Type used to index into fields, paragraphs, blocks, etc
typedef int32_t findex_t;

////////////////////////////////////////////////////////////////////////////////

// MW-2012-02-20: [[ FieldExport ]] Structure representing a (flattened) para-
//   graph style used by the export visitor.
struct MCFieldParagraphStyle
{
	bool has_text_align : 1;
	bool has_list_style : 1;
	bool has_first_indent : 1;
	bool has_left_indent : 1;
	bool has_right_indent : 1;
	bool has_space_above : 1;
	bool has_space_below : 1;
	bool has_tabs : 1;
	bool has_background_color : 1;
	bool has_border_width : 1;
	bool has_list_indent : 1;
	bool has_hgrid : 1;
	bool has_vgrid : 1;
	bool has_border_color : 1;
	bool has_dont_wrap : 1;
	bool has_padding : 1;
	bool has_metadata : 1;
	bool has_list_index : 1;
	
	unsigned text_align : 2;
	unsigned list_style : 4;
	unsigned list_depth : 4;
	bool vgrid : 1;
	bool hgrid : 1;
	bool dont_wrap : 1;
	// MW-2012-03-05: [[ HiddenText ]] Whether the paragraph is currently hidden.
	bool hidden : 1;
	
	uint8_t border_width;
	uint8_t padding;
	int16_t list_indent;
	int16_t first_indent;
	int16_t left_indent;
	int16_t right_indent;
	int16_t space_above;
	int16_t space_below;
	uint16_t tab_count;
	uint16_t *tabs;
	uint32_t background_color;
	uint32_t border_color;
    MCStringRef metadata;
	uint16_t list_index;
};

// MW-2012-02-20: [[ FieldExport ]] Structure representing a (flattened) char-
//   acter style used by the export visitor.
struct MCFieldCharacterStyle
{
	bool has_text_color : 1;
	bool has_background_color : 1;
	bool has_link_text : 1;
	bool has_image_source : 1;
	bool has_metadata : 1;
	bool has_text_font : 1;
	bool has_text_style : 1;
	bool has_text_size : 1;
	bool has_text_shift : 1;
	
	uint32_t text_color;
	uint32_t background_color;
	MCStringRef link_text;
	MCStringRef image_source;
	MCStringRef metadata;
	MCNameRef text_font;
	uint2 text_style;
	uint2 text_size;
	int2 text_shift;
};

// MW-2012-02-20: [[ FieldExport ]] Flags describing what kind of export to
//   do.
typedef uint32_t MCFieldExportFlags;
enum
{
	// If set, the callback will be invoked for paragraphs
	kMCFieldExportParagraphs = 1 << 0,
	// If set, the callback will be invoked lines (only possible if the
	// field is open).
	kMCFieldExportLines = 1 << 1,
	// If set, the callback will be invoked for runs
	kMCFieldExportRuns = 1 << 2,
	// If set, the callback will be invoked with paragraph numbering information.
	kMCFieldExportNumbering = 1 << 3,
	// If set, the callback will be invoked with the style information for
	// paragraphs.
	kMCFieldExportParagraphStyles = 1 << 4,
	// If set, the callback will be invoked with the style information for
	// characters.
	kMCFieldExportCharacterStyles = 1 << 5,
	// If set, the callback will be invoked with the flattened style infor-
	// mation taking into account inheritence.
	kMCFieldExportFlattenStyles = 1 << 6,
};

enum MCInterfaceFieldCursorMovement
{
    kMCFieldCursorMovementDefault,
    kMCFieldCursorMovementVisual,
    kMCFieldCursorMovementLogical,
};

// MW-2012-02-20: [[ FieldExport ]] The event that occured to cause the callback.
enum MCFieldExportEventType
{
	kMCFieldExportEventBeginParagraph,
	kMCFieldExportEventEndParagraph,
	kMCFieldExportEventLineBreak,
	kMCFieldExportEventNativeRun,
	kMCFieldExportEventUnicodeRun
};

// MW-2012-02-20: [[ FieldExport ]] The event data.
struct MCFieldExportEventData
{
	// The current paragraph style (if requested).
	bool has_paragraph_style;
	MCFieldParagraphStyle paragraph_style;
	// The current character style (if requested).
	bool has_character_style;
	MCFieldCharacterStyle character_style;
	// The bytes comprising the current run (if a run event).
	MCStringRef m_text;
	MCRange m_range;
	// Whether this event is occuring on the first or last paragraph (or both).
	bool is_first_paragraph, is_last_paragraph;
	// The number of the paragraph (if requested).
	uint32_t paragraph_number;
};

// MW-2012-02-20: [[ FieldExport ]] Callback invoked for each paragraph and run
//   in a field. A paragraph is indicated by 'bytes' being nil; otherwise it is
//   a run. The callback should return 'false' if it wants to terminate.
typedef bool (*MCFieldExportCallback)(void *context, MCFieldExportEventType event_type, const MCFieldExportEventData& event_data);

struct MCInterfaceFieldRanges;
struct MCInterfaceFieldRange;

////////////////////////////////////////////////////////////////////////////////

class MCField : public MCControl
{
	friend class MCHcfield;
	MCCdata *fdata;
	MCCdata *oldfdata;
	MCCdata *scrolls;
	MCParagraph *paragraphs;
	MCParagraph *oldparagraphs;
	int4 textx;
	int4 texty;
	uint4 textheight;
	uint2 textwidth;
	int2 indent;
	uint2 fixeda;
	uint2 fixedd;
	uint2 fixedheight;
	findex_t foundlength;
	uint2 scrollbarwidth;
	uint2 ntabs;
	uint2 *tabs;
    uint2 nalignments;
    intenum_t *alignments;
	MCParagraph *curparagraph;
	int4 cury;
	MCParagraph *focusedparagraph;
	int4 focusedy;
	MCParagraph *firstparagraph;
	int4 firsty;
	MCParagraph *lastparagraph;
	findex_t foundoffset;
	MCScrollbar *vscrollbar;
	MCScrollbar *hscrollbar;
<<<<<<< HEAD
	MCStringRef label;
    MCTextDirection text_direction;
    MCInterfaceFieldCursorMovement cursor_movement;
=======
	char *label;
    
    // MM-2014-08-11: [[ Bug 13149 ]] Used to flag if a recompute is required during the next draw.
    bool m_recompute : 1;
>>>>>>> 80ae30bc
	
	static int2 clickx;
	static int2 clicky;
	static int2 goalx;

	static MCRectangle cursorrectp;
    static MCRectangle cursorrects;
	static Boolean cursoron;
	static MCField *cursorfield;

	static Boolean extend;
	static Boolean extendwords;
	static Boolean extendlines;
	static Boolean contiguous;
	static int2 narrowmargin;
	static int2 widemargin;
	static Keytranslations emacs_keys[];
	static Keytranslations std_keys[];
	static MCRectangle linkrect;
	static MCBlock *linkstart;
	static MCBlock *linkend;
	static findex_t linksi;
	static findex_t linkei;
	static findex_t composeoffset;
	static findex_t composelength;
	static Boolean composing;
	static findex_t composecursorindex;
	static findex_t composeconvertingsi;
	static findex_t composeconvertingei;

	static MCPropertyInfo kProperties[];
	static MCObjectPropertyTable kPropertyTable;
public:

    template<typename T>
    friend void SetParagraphPropOfCharChunk(MCExecContext& ctxt, MCField *p_field, bool all, uint32_t p_part_id, findex_t si, findex_t ei, void (MCParagraph::*p_setter)(MCExecContext&, typename T::arg_type), typename T::arg_type p_value);

    template <typename T>
    friend void SetCharPropOfCharChunk(MCExecContext& ctxt, MCField *p_field, bool all, uint32_t p_part_id, findex_t si, findex_t ei, void (MCBlock::*p_setter)(MCExecContext&, typename T::arg_type), typename T::arg_type p_value);
    
    template <typename T>
    friend void SetArrayCharPropOfCharChunk(MCExecContext& ctxt, MCField *p_field, bool all, uint32_t p_part_id, findex_t si, findex_t ei, MCNameRef index, void (MCBlock::*p_setter)(MCExecContext&, MCNameRef, typename T::arg_type), typename T::arg_type p_value);

	MCField();
	MCField(const MCField &fref);
	// virtual functions from MCObject
	virtual ~MCField();
	virtual Chunk_term gettype() const;
	virtual const char *gettypestring();

	virtual const MCObjectPropertyTable *getpropertytable(void) const { return &kPropertyTable; }

	bool visit(MCVisitStyle p_style, uint32_t p_part, MCObjectVisitor* p_visitor);

	virtual void open();
	virtual void close();
	virtual void kfocus();
	virtual void kunfocus();
	virtual Boolean kdown(MCStringRef p_string, KeySym key);
	virtual Boolean mfocus(int2 x, int2 y);
	virtual void munfocus();
	virtual void mdrag(void);
	virtual Boolean mdown(uint2 which);
	virtual Boolean mup(uint2 which, bool p_release);
	virtual Boolean doubledown(uint2 which);
	virtual Boolean doubleup(uint2 which);
	virtual void timer(MCNameRef mptr, MCParameter *params);
	virtual void select();
	virtual uint2 gettransient() const;
	virtual void setrect(const MCRectangle &nrect);
#ifdef LEGACY_EXEc
	virtual Exec_stat getprop_legacy(uint4 parid, Properties which, MCExecPoint &, Boolean effective);
	virtual Exec_stat setprop_legacy(uint4 parid, Properties which, MCExecPoint &, Boolean effective);
#endif
	virtual void undo(Ustruct *us);
	virtual void recompute();

	// MW-2012-02-14: [[ FontRefs ]] Method called to recompute concrete fonts in the
	//   field.
	virtual bool recomputefonts(MCFontRef parent_font);

	// virtual functions from MCControl
	virtual IO_stat load(IO_handle stream, uint32_t version);
	virtual IO_stat extendedload(MCObjectInputStream& p_stream, uint32_t version, uint4 p_length);
	virtual IO_stat save(IO_handle stream, uint4 p_part, bool p_force_ext);
	virtual IO_stat extendedsave(MCObjectOutputStream& p_stream, uint4 p_part);

	virtual MCControl *clone(Boolean attach, Object_pos p, bool invisible);

	// MW-2011-09-06: [[ Redraw ]] Added 'sprite' option - if true, ink and opacity are not set.
	virtual void draw(MCDC *dc, const MCRectangle &dirty, bool p_isolated, bool p_sprite);
	
	virtual MCCdata *getdata(uint4 cardid, Boolean clone);
	virtual void replacedata(MCCdata *&data, uint4 newid);
	virtual void compactdata();
	virtual void resetfontindex(MCStack *oldstack);
	virtual Exec_stat hscroll(int4 offset, Boolean doredraw);
	virtual Exec_stat vscroll(int4 offset, Boolean doredraw);
	virtual void readscrollbars();
	virtual void setsbrects();
	virtual void resetscrollbars(Boolean move);
	virtual void getwidgetthemeinfo(MCWidgetInfo &widgetinfo);
	virtual void unlink(MCControl *p_control);

	// MCField functions in fieldf.cc
	static Field_translations trans_lookup(Keytranslations table[], KeySym key, uint2 modifiers);
	static Field_translations lookup_mac_keybinding(KeySym key, uint32_t modifiers);
	
    void do_recompute(bool p_force_layout);
    
	void redrawcheck(MCRectangle &drect);
	void resetparagraphs();

	MCCdata *getcarddata(MCCdata *&list, uint4 parid, Boolean create);
	MCCdata* getcarddata(uint4 parid) {return getcarddata(fdata, parid, False);}
	
	void openparagraphs();
	void closeparagraphs(MCParagraph *pgptr);
	MCParagraph *getparagraphs(void) {return paragraphs;}
	void gettabs(uint2 *&t, uint2 &n, Boolean &fixed);
    void gettabaligns(intenum_t *&t, uint16_t &n);
	void getlisttabs(int32_t& r_first, int32_t& r_second);

	uint2 getfwidth() const;
	uint2 getfheight() const;
	MCRectangle getfrect() const;

	int32_t getlayoutwidth(void) const;
	int32_t getcontentx(void) const;
	int32_t getcontenty(void) const;
	int32_t gettexty(void) const;
	int32_t getfirstindent(void) const;
	int32_t getfixedheight(void) const { return fixedheight; }
    
    MCTextDirection gettextdirection() const { return text_direction; }

	bool getshowlines(void) const;

	void removecursor();
	void drawcursor(MCContext *context, const MCRectangle &drect);
	void positioncursor(Boolean force, Boolean goal, MCRectangle &drect, int4 y, bool primary);
	void replacecursor(Boolean force, Boolean goal);
	void dragtext();
	void computedrag();
	void drawrect(MCDC *dc, const MCRectangle &dirty);
	void draw3dhilite(MCDC *dc, const MCRectangle &trect);
	void setfocus(int2 x, int2 y);
	uint2 clearhilites();
	void reverse();
	void startselection(int2 x, int2 y, Boolean words);
	void extendselection(int2 x, int2 y);
	void endselection();
	void unselect(Boolean clear, Boolean internal);
	Boolean deleteselection(Boolean force);
	void centerfound();
	void clearfound();
	void updateparagraph(Boolean flow, Boolean redrawall, Boolean dodraw = True);
	void joinparagraphs();
	void fnop(Field_translations function, MCStringRef p_string, KeySym key);
	void finsertnew(Field_translations function, MCStringRef p_string, KeySym key);
	void fdel(Field_translations function, MCStringRef p_string, KeySym key);
	void fhelp(Field_translations function, MCStringRef p_string, KeySym key);
	void fundo(Field_translations function, MCStringRef p_string, KeySym key);
	void fcut(Field_translations function, MCStringRef p_string, KeySym key);
	void fcutline(Field_translations function, MCStringRef p_string, KeySym key);
	void fcopy(Field_translations function, MCStringRef p_string, KeySym key);
	void fpaste(Field_translations function, MCStringRef p_string, KeySym key);
	void ftab(Field_translations function, MCStringRef p_string, KeySym key);
	void ffocus(Field_translations function, MCStringRef p_string, KeySym key);
	void freturn(Field_translations function, MCStringRef p_string, KeySym key);
	void fcenter(Field_translations function, MCStringRef p_string, KeySym key);
	void fmove(Field_translations function, MCStringRef p_string, KeySym key);
	void fscroll(Field_translations function, MCStringRef p_string, KeySym key);
	void setupmenu(MCStringRef p_string, uint2 fheight, Boolean scrolling);
	void setupentry(MCButton *bptr, MCStringRef p_string);
	void typetext(MCStringRef newtext);
	void startcomposition();
	void stopcomposition(Boolean del, Boolean force);
	void setcompositioncursoroffset(findex_t coffset);
	void setcompositionconvertingrange(findex_t si, findex_t ei);
    bool getcompositionrange(findex_t& si, findex_t& ei);
	void deletecomposition();
	Boolean getcompositionrect(MCRectangle &r, findex_t offset);
	void syncfonttokeyboard();
	void verifyindex(MCParagraph *top, findex_t &si, bool p_is_end);
	
	MCParagraph *verifyindices(MCParagraph *top, findex_t& si, findex_t& ei);
	
	void insertparagraph(MCParagraph *newtext);
	// MCField selection functions in fields.cc
	Boolean find(MCExecContext &ctxt, uint4 cardid,
	             Find_mode mode, MCStringRef, Boolean first);
	Exec_stat sort(MCExecContext &ctxt, uint4 parid, Chunk_term type,
	               Sort_type dir, Sort_type form, MCExpression *by);
	// MW-2012-02-08: [[ Field Indices ]] The 'index' parameter, if non-nil, will contain
	//   the 1-based index of the returned paragraph (i.e. the one si resides in).
	MCParagraph *indextoparagraph(MCParagraph *top, findex_t &si, findex_t &ei, findex_t* index = nil);
	//void indextocharacter(int4 &findex_t);
	findex_t ytooffset(int4 y);
	int4 paragraphtoy(MCParagraph *target);
	findex_t getpgsize(MCParagraph *pgptr);

	// MW-2011-02-03: This method returns the 'correct' set of paragraphs for the field given
	//   the specified 'parid'.
	MCParagraph *resolveparagraphs(uint4 parid);

    void setparagraphs(MCParagraph *newpgptr, uint4 parid, bool p_preserv_zero_length_styles = false);
    void setparagraphs(MCParagraph *newpgptr, uint4 parid, findex_t p_start, findex_t p_end, bool p_preserv_zero_length_styles = false);
    // SN-2014-01-17: [[ Unicodification ]] Suppressed old string version of settext and settextindex
    Exec_stat settext(uint4 parid, MCStringRef p_text, Boolean p_formatted);
	Exec_stat settextindex(uint4 parid, findex_t si, findex_t ei, MCStringRef s, Boolean undoing);
	void getlinkdata(MCRectangle &r, MCBlock *&sb, MCBlock *&eb);
    
#ifdef LEGACY_EXEC
	// MW-2011-11-23: [[ Array TextStyle ]] Setting/getting text attributes can be indexed by
	//   specific style if which == P_TEXT_STYLE.
	// MW-2012-01-25: [[ ParaStyles ]] Add a line chunk parameter for disambiguating things
	//   like backColor.
	Exec_stat gettextatts(uint4 parid, Properties which, MCExecPoint &, MCNameRef index, Boolean effective, findex_t si, findex_t ei, bool is_line);
	// MW-2011-12-08: [[ StyledText ]] Change to pass in an ep so that styledText can fetch
	//   the array.
	// MW-2012-01-25: [[ ParaStyles ]] Add a line chunk parameter for disambiguating things
	//   like backColor.
	// MW-2013-08-01: [[ Bug 10932 ]] Added dont_layout property which stops layout of paragraphs and
	//   added P_UNDEFINED support, which just causes a full reflow of the field.
	Exec_stat settextatts(uint4 parid, Properties which, MCExecPoint& ep, MCNameRef index, findex_t si, findex_t ei, bool is_line, bool dont_layout = false);
#endif
    
	Exec_stat seltext(findex_t si, findex_t ei, Boolean focus, Boolean update = False);
	uint2 hilitedline();
	void hilitedlines(vector_t<uint32_t> &r_lines);
	Exec_stat sethilitedlines(const uint32_t *p_lines, uint32_t p_line_count, Boolean forcescroll = True);
#ifdef LEGACY_EXEC
	Exec_stat sethilitedlines(const MCString &,Boolean forcescroll = True);
#endif
	void hiliteline(int2 x, int2 y);

	bool locchar(Boolean click, MCStringRef& r_string);
	bool loccharchunk(Boolean click, MCStringRef& r_string);
	bool locchunk(Boolean click, MCStringRef& r_string);
	bool locline(Boolean click, MCStringRef& r_string);
	bool loctext(Boolean click, MCStringRef& r_string);
	Boolean locmark(Boolean wholeline, Boolean wholeword,
	                Boolean click, Boolean chunk, Boolean inc_cr, findex_t &si, findex_t &ei);
    Boolean locmarkpoint(MCPoint p_location, Boolean wholeline, Boolean wholeword, Boolean chunk, Boolean inc_cr, findex_t &si, findex_t &ei);

	bool foundchunk(MCStringRef& r_string);
	bool foundline(MCStringRef& r_string);
	bool foundloc(MCStringRef& r_string);
	bool foundtext(MCStringRef& r_string);
	Boolean foundmark(Boolean wholeline, Boolean inc_cr, findex_t &si, findex_t &ei);

	bool selectedchunk(MCStringRef& r_string);
	bool selectedline(MCStringRef& r_string);
	bool selectedloc(MCStringRef& r_string);
#ifdef LEGACY_EXEC
	void selectedtext(MCExecPoint &ep);
#endif
	bool selectedtext(MCStringRef& r_string);
	Boolean selectedmark(Boolean wholeline, findex_t &si, findex_t &ei,
	                     Boolean force, bool p_char_indices = false);

	bool returnchunk(findex_t si, findex_t ei, MCStringRef& r_string, bool p_char_indices = false);
	bool returnline(findex_t si, findex_t ei, MCStringRef& r_string);
	bool returnloc(findex_t si, MCStringRef& r_string);
#ifdef LEGACY_EXEC
	void returntext(MCExecPoint &ep, findex_t si, findex_t ei);
#endif
	bool returntext(findex_t si, findex_t ei, MCStringRef& r_string);

	void charstoparagraphs(findex_t si, findex_t ei, MCParagraph*& sp, MCParagraph*& ep, uint4& sl, uint4& el);
	void linestoparagraphs(findex_t si, findex_t ei, MCParagraph*& sp, MCParagraph*& ep);

	MCParagraph *cloneselection();
	bool pickleselection(MCDataRef& r_string);

	void cuttext();
	void copytext();
	void cuttextindex(uint4 parid, findex_t si, findex_t ei);
	void copytextindex(uint4 parid, findex_t si, findex_t ei);
	void pastetext(MCParagraph *newtext, Boolean dodel);
	void movetext(MCParagraph *p_new_text, findex_t p_index);
	void deletetext(findex_t si, findex_t ei);
	MCParagraph *clonetext(findex_t si, findex_t ei);

	Boolean isautoarm()
	{
		return (flags & F_F_AUTO_ARM) != 0;
	}

	// MCField HTML functions in fieldh.cc
	Exec_stat sethtml(uint4 parid, MCValueRef data);
	Exec_stat setrtf(uint4 parid, MCStringRef data);
#ifdef LEGACY_EXEC
	Exec_stat setstyledtext(uint4 parid, MCExecPoint& ep);
#endif
	void setstyledtext(uint32_t part_id, MCArrayRef p_text);
	Exec_stat setpartialtext(uint4 parid, const MCString &data, bool unicode);
#ifdef LEGACY_EXEC
	Exec_stat gethtml(uint4 parid, MCExecPoint &ep);
	Exec_stat getparagraphhtml(MCExecPoint &ep, MCParagraph *start, MCParagraph *end);
#endif

#ifdef _MACOSX
#ifdef LEGACY_EXEC
	Exec_stat getparagraphmacstyles(MCExecPoint &ep, MCParagraph *start, MCParagraph *end, Boolean isunicode);
#endif
	Exec_stat getparagraphmacunicodestyles(MCParagraph *p_start, MCParagraph *p_finish, MCDataRef& r_data);
	MCParagraph *macstyletexttoparagraphs(const MCString &textdata, const MCString &styledata, Boolean isunicode);
	MCParagraph *macunicodestyletexttoparagraphs(MCDataRef p_text, MCDataRef p_styles);
	static bool macmatchfontname(const char *p_font_name, char p_derived_font_name[]);
#endif

    MCParagraph *rtftoparagraphs(MCStringRef p_data);
#ifdef LEGACY_EXEC
	MCParagraph *styledtexttoparagraphs(MCExecPoint& ep);
#endif
	MCParagraph *styledtexttoparagraphs(MCArrayRef p_array);
	MCParagraph *texttoparagraphs(const MCString &data, Boolean isunicode);
	
    MCParagraph *parsestyledtextappendparagraph(MCArrayRef p_style, MCStringRef metadata, bool p_split, MCParagraph*& x_paragraphs);
	void parsestyledtextappendblock(MCParagraph *p_paragraph, MCArrayRef p_style, MCStringRef p_string, MCStringRef p_metadata);
	void parsestyledtextblockarray(MCArrayRef p_block_value, MCParagraph*& x_paragraphs);
	void parsestyledtextarray(MCArrayRef p_styled_text, bool p_paragraph_break, MCParagraph*& x_paragraphs);
	
	MCCdata *getcdata(void) {return fdata;}
	
	// MW-2012-01-27: [[ UnicodeChunks ]] Return the contents of the field in a native
	//   compatible way.
	//bool nativizetext(uint4 parid, MCExecPoint& ep, bool p_ascii_only);
	
	// MW-2012-02-08: [[ TextChanged ]] This causes a 'textChanged' message to be sent.
	void textchanged(void);
	
	// MW-2012-02-20: [[ FieldExport ]] Iterates over paragraphs and runs in the field between the
	//   start and end indices, invoking the callback based on the provided flags.
	bool doexport(MCFieldExportFlags flags, uint32_t p_part_id, int32_t start_index, int32_t end_index, MCFieldExportCallback callback, void *context);
	bool doexport(MCFieldExportFlags flags, MCParagraph *p_paragraphs, int32_t start_index, int32_t end_index, MCFieldExportCallback callback, void *context);
	// MW-2012-02-20: [[ FieldExport ]] Convert the content of the field to text, either as unicode
	//   or native encoding.
#ifdef LEGACY_EXEC
	void exportastext(uint32_t p_part_id, MCExecPoint& ep, int32_t start_index, int32_t finish_index, bool as_unicode);
#endif
	bool exportastext(uint32_t p_part_id, int32_t start_index, int32_t finish_index, MCStringRef& r_string);

	// MW-2012-02-20: [[ FieldExport ]] Convert the content of the field to text, including any list
	//   indices. The output is encoded in either unicode or native.
#ifdef LEGACY_EXEC
	void exportasplaintext(uint32_t p_part_id, MCExecPoint& ep, int32_t start_index, int32_t finish_index, bool as_unicode);
	void exportasplaintext(MCExecPoint& ep, MCParagraph *paragraphs, int32_t start_index, int32_t finish_index, bool as_unicode);
#endif
	bool exportasplaintext(MCParagraph *p_paragraphs, int32_t p_start_index, int32_t p_finish_index, MCStringRef& r_string);
	bool exportasplaintext(uint32_t p_part_id, int32_t p_start_index, int32_t p_finish_index, MCStringRef& r_string);

	// MW-2012-02-20: [[ FieldExport ]] Convert the content of the field to text, including any list
	//   indices and line breaks.
#ifdef LEGACY_EXEC
	void exportasformattedtext(uint32_t p_part_id, MCExecPoint& ep, int32_t start_index, int32_t finish_index, bool as_unicode);
#endif
	bool exportasformattedtext(uint32_t p_part_id, int32_t p_start_index, int32_t p_finish_index, MCStringRef& r_string);

	// MW-2012-02-20: [[ FieldExport ]] Convert the content of the field to rtf.
#ifdef LEGACY_EXEC
	void exportasrtftext(uint32_t p_part_id, MCExecPoint& ep, int32_t start_index, int32_t finish_index);
	void exportasrtftext(MCExecPoint& ep, MCParagraph *paragraphs, int32_t start_index, int32_t finish_index);
#endif
	bool exportasrtftext(uint32_t p_part_id, int32_t p_start_index, int32_t p_finish_index, MCStringRef& r_string);
	bool exportasrtftext(MCParagraph *p_paragraphs, int32_t p_start_index, int32_t p_finish_index, MCStringRef& r_string);

	// MW-2012-02-20: [[ FieldExport ]] Convert the content of the field to (livecode) html.
#ifdef LEGACY_EXEC
	void exportashtmltext(uint32_t p_part_id, MCExecPoint& ep, int32_t start_index, int32_t finish_index, bool p_effective);
	void exportashtmltext(MCExecPoint& ep, MCParagraph *paragraphs, int32_t start_index, int32_t finish_index, bool p_effective);
#endif 
	bool exportashtmltext(uint32_t p_part_id, int32_t p_start_index, int32_t p_finish_index, bool p_effective, MCDataRef& r_text);
	bool exportashtmltext(MCParagraph *p_paragraphs, int32_t p_start_index, int32_t p_finish_index, bool p_effective, MCDataRef& r_text);

	// MW-2012-02-20: [[ FieldExport ]] Convert the content of the field to styled text arrays.
#ifdef LEGACY_EXEC
    void exportasstyledtext(uint32_t p_part_id, MCExecPoint& ep, int32_t start_index, int32_t finish_index, bool p_formatted, bool p_effective);
#endif
	bool exportasstyledtext(uint32_t p_part_id, int32_t p_start_index, int32_t p_finish_index, bool p_formatted, bool p_effective, MCArrayRef &r_array);
    bool exportasstyledtext(MCParagraph* p_paragraphs, int32_t p_start_index, int32_t p_finish_index, bool p_formatted, bool p_effective, MCArrayRef &r_array);\

	// MW-2012-03-07: [[ FieldImport ]] Conver the htmlText string to a list of paragraphs.
    MCParagraph *importhtmltext(MCValueRef p_data);

	// MW-2012-03-05: [[ FieldImport ]] Add a paragraph with the given styling to the end of the supplied
	//   paragraphs list.
	bool importparagraph(MCParagraph*& x_paragraphs, const MCFieldParagraphStyle *style);
	// MW-2012-03-05: [[ FieldImport ]] Add a block with the given text and styling to the end of the given
	//   paragraph.
	bool importblock(MCParagraph *p_paragraph, const MCFieldCharacterStyle& style, const void *bytes, uint32_t byte_count, bool is_unicode);

	// MW-2012-03-14: [[ RtfParaStyles ]] Modified to take a paragraph style and block style. If block is nil
	//   then it marks a new paragraph (in which case paragraph can be nil to indicate no style).
	static bool converttoparagraphs(void *p_context, const MCTextParagraph *p_paragraph, const MCTextBlock *p_block);

	// MW-2012-02-11: [[ TabWidths ]] The 'which' parameter allows the parsing/formatting
	//   routine to do both stops and widths.
	static bool parsetabstops(Properties which, MCStringRef data, uint16_t*& r_tabs, uint16_t& r_tab_count);
	static void formattabstops(Properties which, uint16_t *tabs, uint16_t tab_count, MCStringRef& r_result);
	
	// MW-2012-02-22: [[ FieldChars ]] Count the number of characters (not bytes) between
	//   start and end in the given field.
	findex_t countchars(uint32_t parid, findex_t si, findex_t ei);
	// MW-2012-02-22: [[ FieldChars ]] Resolve the indices of the char range [start,start + count)
	//   within the given range.
	void resolvechars(uint32_t parid, findex_t& si, findex_t& ei, findex_t start, findex_t count);
	// MW-2012-02-22: [[ FieldChars ]] Convert the field indices to char indices.
	void unresolvechars(uint32_t parid, findex_t& si, findex_t& ei);
	
	// MW-2012-09-04: [[ Bug 9759 ]] This method adjusts the pixmap offsets so that patterns
	//   scroll with the text.
	// MW-2012-11-22: [[ Bug 9759 ]] 'dy' added to allow adjustment for hilite patterns in list
	//   behavior fields.
	void adjustpixmapoffset(MCDC *dc, uint2 index, int4 dy = 0);

	bool imagechanged(MCImage *p_image, bool p_deleting);
    
    MCRectangle firstRectForCharacterRange(int32_t& si, int32_t& ei);

    ////////// BIDIRECTIONAL SUPPORT
    
    MCTextDirection getbasetextdirection() { return text_direction; }
    bool IsCursorMovementVisual();

    ////////// PROPERTY SUPPORT METHODS

    void Relayout(bool reset, int4 xoffset, int4 yoffset);
	void Redraw(bool reset = false, int4 xoffset = 0, int4 yoffset = 0);
    void UpdateScrollbars(void);
    
    void DoSetInputControl(MCExecContext& ctxt, Properties which, bool setting);
    void DoSetTabStops(MCExecContext& ctxt, bool is_relative, uindex_t p_count, uinteger_t *p_tabs);
    
	////////// PROPERTY ACCESSORS

	void GetAutoTab(MCExecContext& ctxt, bool& r_flag);
	void SetAutoTab(MCExecContext& ctxt, bool flag);
	void GetDontSearch(MCExecContext& ctxt, bool& r_flag);
	void SetDontSearch(MCExecContext& ctxt, bool flag);
	void GetDontWrap(MCExecContext& ctxt, bool& r_flag);
	void SetDontWrap(MCExecContext& ctxt, bool flag);
	void GetFixedHeight(MCExecContext& ctxt, bool& r_flag);
	void SetFixedHeight(MCExecContext& ctxt, bool flag);
	void GetLockText(MCExecContext& ctxt, bool& r_flag);
	void SetLockText(MCExecContext& ctxt, bool flag);
    virtual void SetTraversalOn(MCExecContext& ctxt, bool setting);
	void GetSharedText(MCExecContext& ctxt, bool& r_flag);
	void SetSharedText(MCExecContext& ctxt, bool flag);
	void GetShowLines(MCExecContext& ctxt, bool& r_flag);
	void SetShowLines(MCExecContext& ctxt, bool flag);
	void GetHGrid(MCExecContext& ctxt, bool& r_flag);
	void SetHGrid(MCExecContext& ctxt, bool flag);
	void GetVGrid(MCExecContext& ctxt, bool& r_flag);
	void SetVGrid(MCExecContext& ctxt, bool flag);
	void GetStyle(MCExecContext& ctxt, intenum_t& r_style);
	void SetStyle(MCExecContext& ctxt, intenum_t p_style);
	void GetAutoHilite(MCExecContext& ctxt, bool& r_setting);
	void SetAutoHilite(MCExecContext& ctxt, bool setting);
	void GetAutoArm(MCExecContext& ctxt, bool& r_setting);
	void SetAutoArm(MCExecContext& ctxt, bool setting);
	void GetFirstIndent(MCExecContext& ctxt, integer_t& r_indent);
	void SetFirstIndent(MCExecContext& ctxt, integer_t indent);
	void GetWideMargins(MCExecContext& ctxt, bool& r_setting);
	void SetWideMargins(MCExecContext& ctxt, bool setting);
	void GetHScroll(MCExecContext& ctxt, integer_t& r_scroll);
	void SetHScroll(MCExecContext& ctxt, integer_t scroll);
	void GetVScroll(MCExecContext& ctxt, integer_t& r_scroll);
	void SetVScroll(MCExecContext& ctxt, integer_t scroll);
	void GetHScrollbar(MCExecContext& ctxt, bool& r_setting);
	void SetHScrollbar(MCExecContext& ctxt, bool setting);
	void GetVScrollbar(MCExecContext& ctxt, bool& r_setting);
	void SetVScrollbar(MCExecContext& ctxt, bool setting);
	void GetScrollbarWidth(MCExecContext& ctxt, uinteger_t& r_width);
	void SetScrollbarWidth(MCExecContext& ctxt, uinteger_t p_width);
	void GetFormattedWidth(MCExecContext& ctxt, integer_t& r_width);
	void GetFormattedHeight(MCExecContext& ctxt, integer_t& r_height);
	void GetListBehavior(MCExecContext& ctxt, bool& r_setting);
	void SetListBehavior(MCExecContext& ctxt, bool setting);
	void GetMultipleHilites(MCExecContext& ctxt, bool& r_setting);
	void SetMultipleHilites(MCExecContext& ctxt, bool setting);
	void GetNoncontiguousHilites(MCExecContext& ctxt, bool& r_setting);
	void SetNoncontiguousHilites(MCExecContext& ctxt, bool setting);
	void GetText(MCExecContext& ctxt, uint32_t part, MCStringRef& r_text);
	void SetText(MCExecContext& ctxt, uint32_t part, MCStringRef p_text);
	void GetUnicodeText(MCExecContext& ctxt, uint32_t part, MCDataRef& r_text);
	void SetUnicodeText(MCExecContext& ctxt, uint32_t part, MCDataRef p_text);
	void GetHtmlText(MCExecContext& ctxt, uint32_t part, MCValueRef& r_text);
	void SetHtmlText(MCExecContext& ctxt, uint32_t part, MCValueRef p_text);
	void GetEffectiveHtmlText(MCExecContext& ctxt, uint32_t part, MCValueRef& r_text);
	void GetRtfText(MCExecContext& ctxt, uint32_t part, MCStringRef& r_text);
	void SetRtfText(MCExecContext& ctxt, uint32_t part, MCStringRef p_text);
	void GetStyledText(MCExecContext& ctxt, uint32_t part, MCArrayRef& r_array);
	void SetStyledText(MCExecContext& ctxt, uint32_t part, MCArrayRef p_array);
	void GetEffectiveStyledText(MCExecContext& ctxt, uint32_t part, MCArrayRef& r_array);
	void GetFormattedStyledText(MCExecContext& ctxt, uint32_t part, MCArrayRef& r_array);
	void GetEffectiveFormattedStyledText(MCExecContext& ctxt, uint32_t part, MCArrayRef& r_array);
	void GetPlainText(MCExecContext& ctxt, uint32_t part, MCStringRef& r_string);
	void GetUnicodePlainText(MCExecContext& ctxt, uint32_t part, MCDataRef& r_string);
	void GetFormattedText(MCExecContext& ctxt, uint32_t part, MCStringRef& r_string);
	void SetFormattedText(MCExecContext& ctxt, uint32_t part, MCStringRef p_string);
	void GetUnicodeFormattedText(MCExecContext& ctxt, uint32_t part, MCDataRef& r_string);
	void SetUnicodeFormattedText(MCExecContext& ctxt, uint32_t part, MCDataRef p_string);
	void GetLabel(MCExecContext& ctxt, MCStringRef& r_string);
	void SetLabel(MCExecContext& ctxt, MCStringRef p_string);
	void GetToggleHilite(MCExecContext& ctxt, bool& r_setting);
	void SetToggleHilite(MCExecContext& ctxt, bool setting);
	void GetThreeDHilite(MCExecContext& ctxt, bool& r_setting);
	void SetThreeDHilite(MCExecContext& ctxt, bool setting);
	void GetEncoding(MCExecContext& ctxt, uint32_t part, intenum_t& r_encoding);
    void SetCursorMovement(MCExecContext&, intenum_t);
    void GetCursorMovement(MCExecContext&, intenum_t&);
    void SetTextDirection(MCExecContext&, intenum_t);
    void GetTextDirection(MCExecContext&, intenum_t&);
    
    void SetTextAlign(MCExecContext&, intenum_t*);
    void GetTextAlign(MCExecContext&, intenum_t*&);
    void GetEffectiveTextAlign(MCExecContext& ctxt, intenum_t& r_align);
    
    void GetHilitedLines(MCExecContext& ctxt, uindex_t& r_count, uinteger_t*& r_lines);
    void SetHilitedLines(MCExecContext& ctxt, uindex_t p_count, uinteger_t* p_lines);
    void GetFlaggedRanges(MCExecContext& ctxt, uint32_t p_part, MCInterfaceFieldRanges& r_ranges);
    void SetFlaggedRanges(MCExecContext& ctxt, uint32_t p_part, const MCInterfaceFieldRanges& p_ranges); 
    void SetTabStops(MCExecContext& ctxt, uindex_t p_count, uinteger_t *p_tabs);
    void GetTabStops(MCExecContext& ctxt, uindex_t& r_count, uinteger_t*& r_tabs);
    void SetTabWidths(MCExecContext& ctxt, uindex_t p_count, uinteger_t *p_tabs);
    void GetTabWidths(MCExecContext& ctxt, uindex_t& r_count, uinteger_t*& r_tabs);
    void SetTabAlignments(MCExecContext& ctxt, const MCInterfaceFieldTabAlignments &t_alignments);
    void GetTabAlignments(MCExecContext& ctxt, MCInterfaceFieldTabAlignments &r_alignments);
    void GetPageHeights(MCExecContext& ctxt, uindex_t& r_count, uinteger_t*& r_heights);
    void GetPageRanges(MCExecContext& ctxt, MCInterfaceFieldRanges& r_ranges);
    
    virtual void SetShadow(MCExecContext& ctxt, const MCInterfaceShadow& p_shadow);
    virtual void SetShowBorder(MCExecContext& ctxt, bool setting);
    virtual void SetTextHeight(MCExecContext& ctxt, uinteger_t* height);
    virtual void SetTextFont(MCExecContext& ctxt, MCStringRef font);
    virtual void SetTextSize(MCExecContext& ctxt, uinteger_t* size);
    virtual void SetTextStyle(MCExecContext& ctxt, const MCInterfaceTextStyle& p_style);
    virtual void SetBorderWidth(MCExecContext& ctxt, uinteger_t width);
    virtual void Set3D(MCExecContext& ctxt, bool setting);
    virtual void SetOpaque(MCExecContext& ctxt, bool setting);
    virtual void SetEnabled(MCExecContext& ctxt, uint32_t part, bool setting);
	virtual void SetDisabled(MCExecContext& ctxt, uint32_t part, bool setting);
    
	virtual void SetLeftMargin(MCExecContext& ctxt, integer_t p_margin);
	virtual void SetRightMargin(MCExecContext& ctxt, integer_t p_margin);
	virtual void SetTopMargin(MCExecContext& ctxt, integer_t p_margin);
	virtual void SetBottomMargin(MCExecContext& ctxt, integer_t p_margin);
    virtual void SetMargins(MCExecContext& ctxt, const MCInterfaceMargins& p_margins);
	virtual void SetWidth(MCExecContext& ctxt, uinteger_t value);
	virtual void SetHeight(MCExecContext& ctxt, uinteger_t value);
    virtual void SetEffectiveWidth(MCExecContext& ctxt, uinteger_t value);
	virtual void SetEffectiveHeight(MCExecContext& ctxt, uinteger_t value);
    virtual void SetRectangle(MCExecContext& ctxt, MCRectangle p_rect);
    virtual void SetEffectiveRectangle(MCExecContext& ctxt, MCRectangle p_rect);

    //////////
	
    void GetTextOfCharChunk(MCExecContext& ctxt, uint32_t p_part_id, int32_t p_start, int32_t p_finish, MCStringRef& r_value);
    void SetTextOfCharChunk(MCExecContext& ctxt, uint32_t p_part_id, int32_t p_start, int32_t p_finish, MCStringRef value);
    void GetUnicodeTextOfCharChunk(MCExecContext& ctxt, uint32_t p_part_id, int32_t p_start, int32_t p_finish, MCDataRef& r_value);
    void SetUnicodeTextOfCharChunk(MCExecContext& ctxt, uint32_t p_part_id, int32_t p_start, int32_t p_finish, MCDataRef r_value);
    void GetPlainTextOfCharChunk(MCExecContext& ctxt, uint32_t p_part_id, int32_t p_start, int32_t p_finish, MCStringRef& r_value);
    void GetUnicodePlainTextOfCharChunk(MCExecContext& ctxt, uint32_t p_part_id, int32_t p_start, int32_t p_finish, MCDataRef& r_value);
    void GetFormattedTextOfCharChunk(MCExecContext& ctxt, uint32_t p_part_id, int32_t p_start, int32_t p_finish, MCStringRef& r_value);
    void GetUnicodeFormattedTextOfCharChunk(MCExecContext& ctxt, uint32_t p_part_id, int32_t p_start, int32_t p_finish, MCDataRef& r_value);
    void GetRtfTextOfCharChunk(MCExecContext& ctxt, uint32_t p_part_id, int32_t p_start, int32_t p_finish, MCStringRef& r_value);
    void SetRtfTextOfCharChunk(MCExecContext& ctxt, uint32_t p_part_id, int32_t p_start, int32_t p_finish, MCStringRef value);
    void GetHtmlTextOfCharChunk(MCExecContext& ctxt, uint32_t p_part_id, int32_t p_start, int32_t p_finish, MCValueRef& r_value);
    void GetEffectiveHtmlTextOfCharChunk(MCExecContext& ctxt, uint32_t p_part_id, int32_t p_start, int32_t p_finish, MCValueRef& r_value);
    void SetHtmlTextOfCharChunk(MCExecContext& ctxt, uint32_t p_part_id, int32_t p_start, int32_t p_finish, MCValueRef value);
    void GetStyledTextOfCharChunk(MCExecContext& ctxt, uint32_t p_part_id, int32_t p_start, int32_t p_finish, MCArrayRef& r_value);
    void GetEffectiveStyledTextOfCharChunk(MCExecContext& ctxt, uint32_t p_part_id, int32_t p_start, int32_t p_finish, MCArrayRef& r_value);
    void SetStyledTextOfCharChunk(MCExecContext& ctxt, uint32_t p_part_id, int32_t p_start, int32_t p_finish, MCArrayRef value);
    void GetFormattedStyledTextOfCharChunk(MCExecContext& ctxt, uint32_t p_part_id, int32_t p_start, int32_t p_finish, MCArrayRef& r_value);
    void GetEffectiveFormattedStyledTextOfCharChunk(MCExecContext& ctxt, uint32_t p_part_id, int32_t p_start, int32_t p_finish, MCArrayRef& r_value);
	
    void GetCharIndexOfCharChunk(MCExecContext& ctxt, uint32_t p_part_id, int32_t si, int32_t ei, uinteger_t& r_value);
    void GetLineIndexOfCharChunk(MCExecContext& ctxt, uint32_t p_part_id, int32_t si, int32_t ei, uinteger_t& r_value);
    void GetFormattedTopOfCharChunk(MCExecContext& ctxt, uint32_t p_part_id, int32_t si, int32_t ei, integer_t& r_value);
    void GetFormattedLeftOfCharChunk(MCExecContext& ctxt, uint32_t p_part_id, int32_t si, int32_t ei, integer_t& r_value);
    void GetFormattedWidthOfCharChunk(MCExecContext& ctxt, uint32_t p_part_id, int32_t si, int32_t ei, integer_t& r_value);
    void GetFormattedHeightOfCharChunk(MCExecContext& ctxt, uint32_t p_part_id, int32_t si, int32_t ei, integer_t& r_value);
    void GetFormattedRectOfCharChunk(MCExecContext& ctxt, uint32_t p_part_id, int32_t si, int32_t ei, MCRectangle& r_value);
	
    void GetLinkTextOfCharChunk(MCExecContext& ctxt, uint32_t p_part_id, int32_t si, int32_t ei, MCStringRef& r_value);
	void SetLinkTextOfCharChunk(MCExecContext& ctxt, uint32_t p_part_id, int32_t si, int32_t ei, MCStringRef value);
    void GetMetadataOfLineChunk(MCExecContext& ctxt, uint32_t p_part_id, int32_t si, int32_t ei, MCStringRef& r_value);
	void SetMetadataOfLineChunk(MCExecContext& ctxt, uint32_t p_part_id, int32_t si, int32_t ei, MCStringRef value);
    void GetMetadataOfCharChunk(MCExecContext& ctxt, uint32_t p_part_id, int32_t si, int32_t ei, MCStringRef& r_value);
	void SetMetadataOfCharChunk(MCExecContext& ctxt, uint32_t p_part_id, int32_t si, int32_t ei, MCStringRef value);
    void GetImageSourceOfCharChunk(MCExecContext& ctxt, uint32_t p_part_id, int32_t si, int32_t ei, MCStringRef& r_value);
	void SetImageSourceOfCharChunk(MCExecContext& ctxt, uint32_t p_part_id, int32_t si, int32_t ei, MCStringRef value);
    void GetVisitedOfCharChunk(MCExecContext& ctxt, uint32_t p_part_id, int32_t si, int32_t ei, bool& r_value);
	void GetEncodingOfCharChunk(MCExecContext& ctxt, uint32_t p_part_id, int32_t si, int32_t ei, intenum_t& r_encoding);
    void GetFlaggedOfCharChunk(MCExecContext& ctxt, uint32_t p_part_id, int32_t si, int32_t ei, bool& r_mixed, bool& r_value);
    void SetFlaggedOfCharChunk(MCExecContext& ctxt, uint32_t p_part_id, int32_t si, int32_t ei, bool value);
    void GetFlaggedRangesOfCharChunk(MCExecContext& ctxt, uint32_t p_part_id, int32_t si, int32_t ei, MCInterfaceFieldRanges& r_value);
    void SetFlaggedRangesOfCharChunk(MCExecContext& ctxt, uint32_t p_part_id, int32_t si, int32_t ei, const MCInterfaceFieldRanges& value);
	void GetListStyleOfLineChunk(MCExecContext& ctxt, uint32_t p_part_id, int32_t si, int32_t ei, bool& r_mixed, intenum_t& r_value);
    void SetListStyleOfLineChunk(MCExecContext& ctxt, uint32_t p_part_id, int32_t si, int32_t ei, intenum_t value);
	void GetListDepthOfLineChunk(MCExecContext& ctxt, uint32_t p_part_id, int32_t si, int32_t ei, bool& r_mixed, uinteger_t*& r_value);
	void SetListDepthOfLineChunk(MCExecContext& ctxt, uint32_t p_part_id, int32_t si, int32_t ei, uinteger_t *value);
	void GetListIndentOfLineChunk(MCExecContext& ctxt, uint32_t p_part_id, int32_t si, int32_t ei, bool& r_mixed, integer_t*& r_value);
	void SetListIndentOfLineChunk(MCExecContext& ctxt, uint32_t p_part_id, int32_t si, int32_t ei, integer_t *value);
	void GetListIndexOfLineChunk(MCExecContext& ctxt, uint32_t p_part_id, int32_t si, int32_t ei, bool& r_mixed, uinteger_t*& r_value);
	void GetEffectiveListIndexOfLineChunk(MCExecContext& ctxt, uint32_t p_part_id, int32_t si, int32_t ei, bool& r_mixed, uinteger_t& r_value);
	void SetListIndexOfLineChunk(MCExecContext& ctxt, uint32_t p_part_id, int32_t si, int32_t ei, uinteger_t *value);
	
	void GetFirstIndentOfLineChunk(MCExecContext& ctxt, uint32_t p_part_id, int32_t si, int32_t ei, bool& r_mixed, integer_t*& r_value);
	void GetEffectiveFirstIndentOfLineChunk(MCExecContext& ctxt, uint32_t p_part_id, int32_t si, int32_t ei, bool& r_mixed, integer_t& r_value);
    void SetFirstIndentOfLineChunk(MCExecContext& ctxt, uint32_t p_part_id, int32_t si, int32_t ei, integer_t *p_indent);
	void GetLeftIndentOfLineChunk(MCExecContext& ctxt, uint32_t p_part_id, int32_t si, int32_t ei, bool& r_mixed, integer_t*& r_value);
	void GetEffectiveLeftIndentOfLineChunk(MCExecContext& ctxt, uint32_t p_part_id, int32_t si, int32_t ei, bool& r_mixed, integer_t& r_value);
    void SetLeftIndentOfLineChunk(MCExecContext& ctxt, uint32_t p_part_id, int32_t si, int32_t ei, integer_t *p_indent);
	void GetRightIndentOfLineChunk(MCExecContext& ctxt, uint32_t p_part_id, int32_t si, int32_t ei, bool& r_mixed, integer_t*& r_value);
	void GetEffectiveRightIndentOfLineChunk(MCExecContext& ctxt, uint32_t p_part_id, int32_t si, int32_t ei, bool& r_mixed, integer_t& r_value);
    void SetRightIndentOfLineChunk(MCExecContext& ctxt, uint32_t p_part_id, int32_t si, int32_t ei, integer_t *p_indent);
    void GetTextAlignOfLineChunk(MCExecContext& ctxt, uint32_t p_part_id, int32_t si, int32_t ei, bool& r_mixed, intenum_t*& r_value);
    void GetEffectiveTextAlignOfLineChunk(MCExecContext& ctxt, uint32_t p_part_id, int32_t si, int32_t ei, bool& r_mixed, intenum_t& r_value);
    void SetTextAlignOfLineChunk(MCExecContext& ctxt, uint32_t p_part_id, int32_t si, int32_t ei, intenum_t* value);
	void GetSpaceAboveOfLineChunk(MCExecContext& ctxt, uint32_t p_part_id, int32_t si, int32_t ei, bool& r_mixed, uinteger_t*& r_value);
	void GetEffectiveSpaceAboveOfLineChunk(MCExecContext& ctxt, uint32_t p_part_id, int32_t si, int32_t ei, bool& r_mixed, uinteger_t& r_value);
    void SetSpaceAboveOfLineChunk(MCExecContext& ctxt, uint32_t p_part_id, int32_t si, int32_t ei, uinteger_t *p_space);
	void GetSpaceBelowOfLineChunk(MCExecContext& ctxt, uint32_t p_part_id, int32_t si, int32_t ei, bool& r_mixed, uinteger_t*& r_value);
	void GetEffectiveSpaceBelowOfLineChunk(MCExecContext& ctxt, uint32_t p_part_id, int32_t si, int32_t ei, bool& r_mixed, uinteger_t& r_value);
    void SetSpaceBelowOfLineChunk(MCExecContext& ctxt, uint32_t p_part_id, int32_t si, int32_t ei, uinteger_t *p_space);
    
	void GetTabStopsOfLineChunk(MCExecContext& ctxt, uint32_t p_part_id, int32_t si, int32_t ei, bool& r_mixed, uindex_t& r_count, uinteger_t*& r_values);
	void SetTabStopsOfLineChunk(MCExecContext& ctxt, uint32_t p_part_id, int32_t si, int32_t ei, uindex_t count, uinteger_t *values);
	void GetEffectiveTabStopsOfLineChunk(MCExecContext& ctxt, uint32_t p_part_id, int32_t si, int32_t ei, bool& r_mixed, uindex_t& r_count, uinteger_t*& r_values);
	void GetTabWidthsOfLineChunk(MCExecContext& ctxt, uint32_t p_part_id, int32_t si, int32_t ei, bool& r_mixed, uindex_t& r_count, uinteger_t*& r_values);
	void SetTabWidthsOfLineChunk(MCExecContext& ctxt, uint32_t p_part_id, int32_t si, int32_t ei, uindex_t count, uinteger_t *values);
	void GetEffectiveTabWidthsOfLineChunk(MCExecContext& ctxt, uint32_t p_part_id, int32_t si, int32_t ei, bool& r_mixed, uindex_t& r_count, uinteger_t*& r_values);
    void GetTabAlignmentsOfLineChunk(MCExecContext& ctxt, uint32_t p_part_id, int32_t si, int32_t ei, bool& r_mixed, MCInterfaceFieldTabAlignments& r_values);
    void SetTabAlignmentsOfLineChunk(MCExecContext& ctxt, uint32_t p_part_id, int32_t si, int32_t ei, const MCInterfaceFieldTabAlignments& r_values);
    void GetEffectiveTabAlignmentsOfLineChunk(MCExecContext& ctxt, uint32_t p_part_id, int32_t si, int32_t ei, bool& r_mixed, MCInterfaceFieldTabAlignments& r_values);
	
	void GetBorderWidthOfLineChunk(MCExecContext& ctxt, uint32_t p_part_id, int32_t si, int32_t ei, bool& r_mixed, uinteger_t*& r_value);
    void SetBorderWidthOfLineChunk(MCExecContext& ctxt, uint32_t p_part_id, int32_t si, int32_t ei, uinteger_t *p_width);
	void GetEffectiveBorderWidthOfLineChunk(MCExecContext& ctxt, uint32_t p_part_id, int32_t si, int32_t ei, bool& r_mixed, uinteger_t& r_value);
	
	void GetBackColorOfLineChunk(MCExecContext& ctxt, uint32_t p_part_id, int32_t si, int32_t ei, bool& r_mixed, MCInterfaceNamedColor& r_color);
    void SetBackColorOfLineChunk(MCExecContext& ctxt, uint32_t p_part_id, int32_t si, int32_t ei, const MCInterfaceNamedColor& p_color);
	void GetEffectiveBackColorOfLineChunk(MCExecContext& ctxt, uint32_t p_part_id, int32_t si, int32_t ei, bool& r_mixed, MCInterfaceNamedColor& r_color);
	void GetBorderColorOfLineChunk(MCExecContext& ctxt, uint32_t p_part_id, int32_t si, int32_t ei, bool& r_mixed, MCInterfaceNamedColor& r_color);
	void SetBorderColorOfLineChunk(MCExecContext& ctxt, uint32_t p_part_id, int32_t si, int32_t ei, const MCInterfaceNamedColor& color);
	void GetEffectiveBorderColorOfLineChunk(MCExecContext& ctxt, uint32_t p_part_id, int32_t si, int32_t ei, bool& r_mixed, MCInterfaceNamedColor& r_color);
	
	void GetHGridOfLineChunk(MCExecContext& ctxt, uint32_t p_part_id, int32_t si, int32_t ei, bool& r_mixed, bool*& r_value);
    void SetHGridOfLineChunk(MCExecContext& ctxt, uint32_t p_part_id, int32_t si, int32_t ei, bool *p_has_hgrid);
    void GetEffectiveHGridOfLineChunk(MCExecContext& ctxt, uint32_t p_part_id, int32_t si, int32_t ei, bool& r_mixed, bool& r_value);
	void GetVGridOfLineChunk(MCExecContext& ctxt, uint32_t p_part_id, int32_t si, int32_t ei, bool& r_mixed, bool*& r_value);
    void SetVGridOfLineChunk(MCExecContext& ctxt, uint32_t p_part_id, int32_t si, int32_t ei, bool *p_has_vgrid);
	void GetEffectiveVGridOfLineChunk(MCExecContext& ctxt, uint32_t p_part_id, int32_t si, int32_t ei, bool& r_mixed, bool& value);
	void GetDontWrapOfLineChunk(MCExecContext& ctxt, uint32_t p_part_id, int32_t si, int32_t ei, bool& r_mixed, bool*& r_value);
    void SetDontWrapOfLineChunk(MCExecContext& ctxt, uint32_t p_part_id, int32_t si, int32_t ei, bool *p_has_dont_wrap);
	void GetEffectiveDontWrapOfLineChunk(MCExecContext& ctxt, uint32_t p_part_id, int32_t si, int32_t ei, bool& r_mixed, bool& value);
	
	void GetPaddingOfLineChunk(MCExecContext& ctxt, uint32_t p_part_id, int32_t si, int32_t ei, bool& r_mixed, uinteger_t*& r_value);
    void SetPaddingOfLineChunk(MCExecContext& ctxt, uint32_t p_part_id, int32_t si, int32_t ei, uinteger_t *p_padding);
	void GetEffectivePaddingOfLineChunk(MCExecContext& ctxt, uint32_t p_part_id, int32_t si, int32_t ei, bool& r_mixed, uinteger_t& r_value);

	void GetInvisibleOfLineChunk(MCExecContext& ctxt, uint32_t p_part_id, int32_t si, int32_t ei, bool& r_mixed, bool& r_value);
    void SetInvisibleOfLineChunk(MCExecContext& ctxt, uint32_t p_part_id, int32_t si, int32_t ei, bool p_invisible);
	
	void GetForeColorOfCharChunk(MCExecContext& ctxt, uint32_t p_part_id, int32_t si, int32_t ei, bool& r_mixed, MCInterfaceNamedColor& r_color);
	void SetForeColorOfCharChunk(MCExecContext& ctxt, uint32_t p_part_id, int32_t si, int32_t ei, const MCInterfaceNamedColor& color);
	void GetEffectiveForeColorOfCharChunk(MCExecContext& ctxt, uint32_t p_part_id, int32_t si, int32_t ei, bool& r_mixed, MCInterfaceNamedColor& r_color);
	void GetBackColorOfCharChunk(MCExecContext& ctxt, uint32_t p_part_id, int32_t si, int32_t ei, bool& r_mixed, MCInterfaceNamedColor& r_color);
	void SetBackColorOfCharChunk(MCExecContext& ctxt, uint32_t p_part_id, int32_t si, int32_t ei, const MCInterfaceNamedColor& color);
	void GetEffectiveBackColorOfCharChunk(MCExecContext& ctxt, uint32_t p_part_id, int32_t si, int32_t ei, bool& r_mixed, MCInterfaceNamedColor& r_color);
	
	void GetTextFontOfCharChunk(MCExecContext& ctxt, uint32_t p_part_id, int32_t si, int32_t ei, bool& r_mixed, MCStringRef& r_value);
    void SetTextFontOfCharChunk(MCExecContext& ctxt, uint32_t p_part_id, int32_t si, int32_t ei, MCStringRef p_value);
    void GetEffectiveTextFontOfCharChunk(MCExecContext& ctxt, uint32_t p_part_id, int32_t si, int32_t ei, bool& r_mixed, MCStringRef& r_value);
	void GetTextStyleOfCharChunk(MCExecContext& ctxt, uint32_t p_part_id, int32_t si, int32_t ei, bool& r_mixed, MCInterfaceTextStyle& r_value);
    void SetTextStyleOfCharChunk(MCExecContext& ctxt, uint32_t p_part_id, int32_t si, int32_t ei, const MCInterfaceTextStyle& p_value);
    void GetEffectiveTextStyleOfCharChunk(MCExecContext& ctxt, uint32_t p_part_id, int32_t si, int32_t ei, bool& r_mixed, MCInterfaceTextStyle& r_value);
	void GetTextSizeOfCharChunk(MCExecContext& ctxt, uint32_t p_part_id, int32_t si, int32_t ei, bool& r_mixed, uinteger_t*& r_value);
    void SetTextSizeOfCharChunk(MCExecContext& ctxt, uint32_t p_part_id, int32_t si, int32_t ei, uinteger_t* p_value);
    void GetEffectiveTextSizeOfCharChunk(MCExecContext& ctxt, uint32_t p_part_id, int32_t si, int32_t ei, bool& r_mixed, uinteger_t& r_value);
	void GetTextShiftOfCharChunk(MCExecContext& ctxt, uint32_t p_part_id, int32_t si, int32_t ei, bool& r_mixed, integer_t*& r_value);
    void SetTextShiftOfCharChunk(MCExecContext& ctxt, uint32_t p_part_id, int32_t si, int32_t ei, integer_t* p_value);
    void GetEffectiveTextShiftOfCharChunk(MCExecContext& ctxt, uint32_t p_part_id, int32_t si, int32_t ei, bool& r_mixed, integer_t& r_value);
    
    void GetTextStyleElementOfCharChunk(MCExecContext& ctxt, MCNameRef p_index, uint32_t p_part_id, int32_t si, int32_t ei, bool& r_mixed, bool*& r_value);
    void GetEffectiveTextStyleElementOfCharChunk(MCExecContext& ctxt, MCNameRef p_index, uint32_t p_part_id, int32_t si, int32_t ei, bool& r_mixed, bool& r_value);
    void SetTextStyleElementOfCharChunk(MCExecContext& ctxt, MCNameRef p_index, uint32_t p_part_id, int32_t si, int32_t ei, bool *p_value);
};
#endif<|MERGE_RESOLUTION|>--- conflicted
+++ resolved
@@ -207,16 +207,12 @@
 	findex_t foundoffset;
 	MCScrollbar *vscrollbar;
 	MCScrollbar *hscrollbar;
-<<<<<<< HEAD
 	MCStringRef label;
     MCTextDirection text_direction;
     MCInterfaceFieldCursorMovement cursor_movement;
-=======
-	char *label;
     
     // MM-2014-08-11: [[ Bug 13149 ]] Used to flag if a recompute is required during the next draw.
     bool m_recompute : 1;
->>>>>>> 80ae30bc
 	
 	static int2 clickx;
 	static int2 clicky;
