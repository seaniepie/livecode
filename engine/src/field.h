--- conflicted
+++ resolved
@@ -281,15 +281,12 @@
 	virtual void select();
 	virtual uint2 gettransient() const;
 	virtual void setrect(const MCRectangle &nrect);
-<<<<<<< HEAD
+
 #ifdef LEGACY_EXEc
-	virtual Exec_stat getprop_legacy(uint4 parid, Properties which, MCExecPoint &, Boolean effective);
+	virtual Exec_stat getprop_legacy(uint4 parid, Properties which, MCExecPoint &, Boolean effective, bool recursive = false);
 	virtual Exec_stat setprop_legacy(uint4 parid, Properties which, MCExecPoint &, Boolean effective);
 #endif
-=======
-	virtual Exec_stat getprop(uint4 parid, Properties which, MCExecPoint &, Boolean effective, bool recursive = false);
-	virtual Exec_stat setprop(uint4 parid, Properties which, MCExecPoint &, Boolean effective);
->>>>>>> bb71d905
+
 	virtual void undo(Ustruct *us);
 	virtual void recompute();
 
@@ -856,7 +853,6 @@
     void SetTabAlignmentsOfLineChunk(MCExecContext& ctxt, uint32_t p_part_id, int32_t si, int32_t ei, const MCInterfaceFieldTabAlignments& r_values);
     void GetEffectiveTabAlignmentsOfLineChunk(MCExecContext& ctxt, uint32_t p_part_id, int32_t si, int32_t ei, bool& r_mixed, MCInterfaceFieldTabAlignments& r_values);
 	
-<<<<<<< HEAD
 	void GetBorderWidthOfLineChunk(MCExecContext& ctxt, uint32_t p_part_id, int32_t si, int32_t ei, bool& r_mixed, uinteger_t*& r_value);
     void SetBorderWidthOfLineChunk(MCExecContext& ctxt, uint32_t p_part_id, int32_t si, int32_t ei, uinteger_t *p_width);
 	void GetEffectiveBorderWidthOfLineChunk(MCExecContext& ctxt, uint32_t p_part_id, int32_t si, int32_t ei, bool& r_mixed, uinteger_t& r_value);
@@ -908,15 +904,12 @@
     void GetTextStyleElementOfCharChunk(MCExecContext& ctxt, MCNameRef p_index, uint32_t p_part_id, int32_t si, int32_t ei, bool& r_mixed, bool*& r_value);
     void GetEffectiveTextStyleElementOfCharChunk(MCExecContext& ctxt, MCNameRef p_index, uint32_t p_part_id, int32_t si, int32_t ei, bool& r_mixed, bool& r_value);
     void SetTextStyleElementOfCharChunk(MCExecContext& ctxt, MCNameRef p_index, uint32_t p_part_id, int32_t si, int32_t ei, bool *p_value);
-=======
-	MCRectangle firstRectForCharacterRange(int32_t& si, int32_t& ei);
-    
+
 protected:
     
     // FG-2014-11-11: [[ Better theming ]] Fetch the control type/state for theming purposes
     virtual MCPlatformControlType getcontroltype();
     virtual MCPlatformControlPart getcontrolsubpart();
     virtual MCPlatformControlState getcontrolstate();
->>>>>>> bb71d905
 };
 #endif