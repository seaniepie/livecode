/* Copyright (C) 2003-2013 Runtime Revolution Ltd.

This file is part of LiveCode.

LiveCode is free software; you can redistribute it and/or modify it under
the terms of the GNU General Public License v3 as published by the Free
Software Foundation.

LiveCode is distributed in the hope that it will be useful, but WITHOUT ANY
WARRANTY; without even the implied warranty of MERCHANTABILITY or
FITNESS FOR A PARTICULAR PURPOSE.  See the GNU General Public License
for more details.

You should have received a copy of the GNU General Public License
along with LiveCode.  If not see <http://www.gnu.org/licenses/>.  */

#include "prefix.h"

#include "globdefs.h"
#include "filedefs.h"
#include "objdefs.h"
#include "parsedef.h"
#include "mcio.h"

#include "globals.h"
#include "stack.h"
#include "image.h"
#include "param.h"

#include "exec.h"

#include "mblsyntax.h"

////////////////////////////////////////////////////////////////////////////////
/*
bool MCSystemCanAcquirePhoto(MCPhotoSourceType p_source);
bool MCSystemAcquirePhoto(MCPhotoSourceType p_source, int32_t p_max_width, int32_t p_max_height, void*& r_image_data, size_t& r_image_data_size);
<<<<<<< HEAD
*/

////////////////////////////////////////////////////////////////////////////////

 #ifdef /* MCHandlePickPhotoIphone */ LEGACY_EXEC
=======

MCCameraFeaturesType MCSystemGetCameraFeatures(MCCameraSourceType p_source);

////////////////////////////////////////////////////////////////////////////////

void MCCameraExecAcquirePhotoAndResize(MCExecContext& ctxt, MCPhotoSourceType p_source, int32_t p_max_width, int32_t p_max_height)
{
#ifdef /* MCCameraExecAcquirePhotoAndResize */ LEGACY_EXEC
	if (!MCSystemCanAcquirePhoto(p_source))
	{
		ctxt . SetTheResultToStaticCString("source not available");
		return;
	}
	
	MCAutoRawMemoryBlock t_image_data;
	size_t t_image_data_size;
	if (!MCSystemAcquirePhoto(p_source, p_max_width, p_max_height, t_image_data, t_image_data_size))
	{
		ctxt . SetTheResultToStaticCString("error");
		return;
	}
	
	if (t_image_data . Borrow() == nil)
	{
		ctxt . SetTheResultToStaticCString("cancel");
		return;
	}
	
	MCtemplateimage->setparent((MCObject *)MCdefaultstackptr -> getcurcard());
	MCImage *iptr = (MCImage *)MCtemplateimage->clone(False, OP_NONE, false);
	MCtemplateimage->setparent(NULL);
	iptr -> attach(OP_CENTER, false);
	
	MCExecPoint ep(nil, nil, nil);
	ep . setsvalue(MCString((char *)t_image_data . Borrow(), t_image_data_size));
	iptr -> setprop(0, P_TEXT, ep, false);
#endif /* MCCameraExecAcquirePhotoAndResize */
}

void MCCameraExecAcquirePhoto(MCExecContext& ctxt, MCPhotoSourceType p_photo)
{
#ifdef /* MCCameraExecAcquirePhoto */ LEGACY_EXEC
	MCCameraExecAcquirePhotoAndResize(ctxt, p_photo, 0, 0);
#endif /* MCCameraExecAcquirePhoto */
}

////////////////////////////////////////////////////////////////////////////////

void MCCameraGetFeatures(MCExecContext& ctxt, MCCameraSourceType p_camera, MCCameraFeaturesType& r_features)
{
#ifdef /* MCCameraGetFeatures */ LEGACY_EXEC
	r_features = MCSystemGetCameraFeatures(p_camera);
#endif /* MCCameraGetFeatures */
}

////////////////////////////////////////////////////////////////////////////////

Exec_stat MCHandleSpecificCameraFeatures(void *p_context, MCParameter *p_parameters)
{
#ifdef /* MCHandleSpecificCameraFeatures */ LEGACY_EXEC
	MCExecPoint ep(nil, nil, nil);
	ep . clear();
	
	MCCameraSourceType t_source;
	p_parameters -> eval_argument(ep);
	if (MCU_strcasecmp(ep . getcstring(), "front"))
		t_source = kMCCameraSourceTypeFront;
	else if (MCU_strcasecmp(ep . getcstring(), "rear"))
		t_source = kMCCameraSourceTypeRear;
	else
		return ES_NORMAL;
	
	////////
	
	MCExecContext t_ctxt(ep);
	
	MCCameraFeaturesType t_features_set;
	MCCameraGetFeatures(t_ctxt, t_source, t_features_set);
	
	////////
	
	if ((t_features_set & kMCCameraFeaturePhoto) != 0)
		ep . concatcstring("photo", EC_COMMA, ep . isempty());
	if ((t_features_set & kMCCameraFeatureVideo) != 0)
		ep . concatcstring("video", EC_COMMA, ep . isempty());
	if ((t_features_set & kMCCameraFeatureFlash) != 0)
		ep . concatcstring("flash", EC_COMMA, ep . isempty());
	MCresult -> store(ep, False);
	
	return ES_NORMAL;
#endif /* MCHandleSpecificCameraFeatures */
}

#ifdef /* MCHandlePickPhotoIphone */ LEGACY_EXEC
>>>>>>> 783dcc54
Exec_stat MCHandlePickPhoto(void *p_context, MCParameter *p_parameters)
{
	MCExecPoint ep(nil, nil, nil);
	ep . clear();
	
	MCParameter *t_source_param, *t_width_param, *t_height_param;
	t_source_param = p_parameters;
	t_width_param = t_source_param != nil ? t_source_param -> getnext() : nil;
	t_height_param = t_width_param != nil ? t_width_param -> getnext() : nil;
	
	int32_t t_width, t_height;
	t_width = t_height = 0;
	if (t_width_param != nil)
	{
		// MW-2013-07-01: [[ Bug 10989 ]] Make sure we force conversion to a number.
		if (t_width_param -> eval_argument(ep) == ES_NORMAL &&
			ep . ton() == ES_NORMAL)
			t_width = ep . getint4();
	}
	if (t_height_param != nil)
	{
		// MW-2013-07-01: [[ Bug 10989 ]] Make sure we force conversion to a number.
		if (t_height_param -> eval_argument(ep) == ES_NORMAL &&
			ep . ton() == ES_NORMAL)
			t_height = ep . getint4();
	}

	MCLog("%d, %d", t_width, t_height);
	
	const char *t_source;
	t_source = nil;
	if (p_parameters != nil)
	{
		p_parameters -> eval_argument(ep);
		t_source = ep . getcstring();
	}
	
	MCPhotoSourceType t_photo_source;
	bool t_is_take;
	t_is_take = false;
	
	if (MCU_strcasecmp(t_source, "library") == 0)
		t_photo_source = kMCPhotoSourceTypeLibrary;
	else if (MCU_strcasecmp(t_source, "album") == 0)
		t_photo_source = kMCPhotoSourceTypeAlbum;
	else if (MCU_strcasecmp(t_source, "camera") == 0 || MCU_strcasecmp(t_source, "rear camera") == 0)
		t_photo_source = kMCPhotoSourceTypeRearCamera;
	else if (MCU_strcasecmp(t_source, "front camera") == 0)
		t_photo_source = kMCPhotoSourceTypeFrontCamera;
	else
	{
		MCresult -> sets("unknown source");
		return ES_NORMAL;
	}
	
	/////
	
	MCExecContext t_ctxt(ep);
	t_ctxt . SetTheResultToEmpty();
	
	if (t_width != 0 && t_height != 0)
		MCCameraExecAcquirePhotoAndResize(t_ctxt, t_photo_source, t_width, t_height);
	else
		MCCameraExecAcquirePhoto(t_ctxt, t_photo_source);

	return t_ctxt . GetExecStat();
}
#endif /* MCHandlePickPhotoIphone */

////////////////////////////////////////////////////////////////////////////////<|MERGE_RESOLUTION|>--- conflicted
+++ resolved
@@ -35,108 +35,11 @@
 /*
 bool MCSystemCanAcquirePhoto(MCPhotoSourceType p_source);
 bool MCSystemAcquirePhoto(MCPhotoSourceType p_source, int32_t p_max_width, int32_t p_max_height, void*& r_image_data, size_t& r_image_data_size);
-<<<<<<< HEAD
 */
 
 ////////////////////////////////////////////////////////////////////////////////
 
- #ifdef /* MCHandlePickPhotoIphone */ LEGACY_EXEC
-=======
-
-MCCameraFeaturesType MCSystemGetCameraFeatures(MCCameraSourceType p_source);
-
-////////////////////////////////////////////////////////////////////////////////
-
-void MCCameraExecAcquirePhotoAndResize(MCExecContext& ctxt, MCPhotoSourceType p_source, int32_t p_max_width, int32_t p_max_height)
-{
-#ifdef /* MCCameraExecAcquirePhotoAndResize */ LEGACY_EXEC
-	if (!MCSystemCanAcquirePhoto(p_source))
-	{
-		ctxt . SetTheResultToStaticCString("source not available");
-		return;
-	}
-	
-	MCAutoRawMemoryBlock t_image_data;
-	size_t t_image_data_size;
-	if (!MCSystemAcquirePhoto(p_source, p_max_width, p_max_height, t_image_data, t_image_data_size))
-	{
-		ctxt . SetTheResultToStaticCString("error");
-		return;
-	}
-	
-	if (t_image_data . Borrow() == nil)
-	{
-		ctxt . SetTheResultToStaticCString("cancel");
-		return;
-	}
-	
-	MCtemplateimage->setparent((MCObject *)MCdefaultstackptr -> getcurcard());
-	MCImage *iptr = (MCImage *)MCtemplateimage->clone(False, OP_NONE, false);
-	MCtemplateimage->setparent(NULL);
-	iptr -> attach(OP_CENTER, false);
-	
-	MCExecPoint ep(nil, nil, nil);
-	ep . setsvalue(MCString((char *)t_image_data . Borrow(), t_image_data_size));
-	iptr -> setprop(0, P_TEXT, ep, false);
-#endif /* MCCameraExecAcquirePhotoAndResize */
-}
-
-void MCCameraExecAcquirePhoto(MCExecContext& ctxt, MCPhotoSourceType p_photo)
-{
-#ifdef /* MCCameraExecAcquirePhoto */ LEGACY_EXEC
-	MCCameraExecAcquirePhotoAndResize(ctxt, p_photo, 0, 0);
-#endif /* MCCameraExecAcquirePhoto */
-}
-
-////////////////////////////////////////////////////////////////////////////////
-
-void MCCameraGetFeatures(MCExecContext& ctxt, MCCameraSourceType p_camera, MCCameraFeaturesType& r_features)
-{
-#ifdef /* MCCameraGetFeatures */ LEGACY_EXEC
-	r_features = MCSystemGetCameraFeatures(p_camera);
-#endif /* MCCameraGetFeatures */
-}
-
-////////////////////////////////////////////////////////////////////////////////
-
-Exec_stat MCHandleSpecificCameraFeatures(void *p_context, MCParameter *p_parameters)
-{
-#ifdef /* MCHandleSpecificCameraFeatures */ LEGACY_EXEC
-	MCExecPoint ep(nil, nil, nil);
-	ep . clear();
-	
-	MCCameraSourceType t_source;
-	p_parameters -> eval_argument(ep);
-	if (MCU_strcasecmp(ep . getcstring(), "front"))
-		t_source = kMCCameraSourceTypeFront;
-	else if (MCU_strcasecmp(ep . getcstring(), "rear"))
-		t_source = kMCCameraSourceTypeRear;
-	else
-		return ES_NORMAL;
-	
-	////////
-	
-	MCExecContext t_ctxt(ep);
-	
-	MCCameraFeaturesType t_features_set;
-	MCCameraGetFeatures(t_ctxt, t_source, t_features_set);
-	
-	////////
-	
-	if ((t_features_set & kMCCameraFeaturePhoto) != 0)
-		ep . concatcstring("photo", EC_COMMA, ep . isempty());
-	if ((t_features_set & kMCCameraFeatureVideo) != 0)
-		ep . concatcstring("video", EC_COMMA, ep . isempty());
-	if ((t_features_set & kMCCameraFeatureFlash) != 0)
-		ep . concatcstring("flash", EC_COMMA, ep . isempty());
-	MCresult -> store(ep, False);
-	
-	return ES_NORMAL;
-#endif /* MCHandleSpecificCameraFeatures */
-}
-
 #ifdef /* MCHandlePickPhotoIphone */ LEGACY_EXEC
->>>>>>> 783dcc54
 Exec_stat MCHandlePickPhoto(void *p_context, MCParameter *p_parameters)
 {
 	MCExecPoint ep(nil, nil, nil);
