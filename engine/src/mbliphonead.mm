--- conflicted
+++ resolved
@@ -19,10 +19,6 @@
 
 #include "prefix.h"
 
-<<<<<<< HEAD
-
-=======
->>>>>>> ec3a4280
 #include "globdefs.h"
 #include "filedefs.h"
 #include "objdefs.h"
