--- conflicted
+++ resolved
@@ -273,19 +273,10 @@
 	
 	virtual void GetAddress(MCStringRef& r_address)
 	{
-<<<<<<< HEAD
-		extern MCStringRef MCcmd;
-		
+		extern MCStringRef MCcmd;	
 		utsname u;
 		uname(&u);
 		MCStringFormat(r_address, "%s:%s", u.nodename, MCStringGetCString(MCcmd));
-		
-=======
-		extern char *MCcmd;
-		utsname u;
-		uname(&u);
-		MCStringFormat(r_address, "%s:%s", u.nodename, MCcmd);
->>>>>>> 6cb507fb
 	}
 	
 	virtual void Alarm(real64_t p_when)
