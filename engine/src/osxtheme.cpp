/* Copyright (C) 2003-2013 Runtime Revolution Ltd.

This file is part of LiveCode.

LiveCode is free software; you can redistribute it and/or modify it under
the terms of the GNU General Public License v3 as published by the Free
Software Foundation.

LiveCode is distributed in the hope that it will be useful, but WITHOUT ANY
WARRANTY; without even the implied warranty of MERCHANTABILITY or
FITNESS FOR A PARTICULAR PURPOSE.  See the GNU General Public License
for more details.

You should have received a copy of the GNU General Public License
along with LiveCode.  If not see <http://www.gnu.org/licenses/>.  */

#include "osxprefix.h"

#include "globdefs.h"
#include "objdefs.h"
#include "parsedef.h"
#include "filedefs.h"
#include "mcstring.h"
#include "globals.h"
#include "mctheme.h"
#include "util.h"
#include "object.h"
#include "stack.h"

#include "context.h"
#include "osxdc.h"
#include "osxtheme.h"

#include "graphics_util.h"

#ifndef _IOS_MOBILE
#define CGFloat float
#endif

////////////////////////////////////////////////////////////////////////////////

static inline CGAffineTransform MCGAffineTransformToCGAffineTransform(const MCGAffineTransform &p_transform)
{
	return CGAffineTransformMake(p_transform.a, p_transform.b, p_transform.c, p_transform.d, p_transform.tx, p_transform.ty);
}

////////////////////////////////////////////////////////////////////////////////

static ThemeButtonKind getthemebuttonpartandstate(const MCWidgetInfo &winfo, ThemeButtonDrawInfo &bNewInfo,const MCRectangle &drect,Rect &macR);
static void drawthemebutton(MCDC *dc, const MCWidgetInfo &widgetinfo, const MCRectangle &drect);
static void drawthemetabs(MCDC *dc, const MCWidgetInfo &widgetinfo, const MCRectangle &drect);
static Widget_Part HitTestScrollControls(const MCWidgetInfo &winfo, int2 mx,int2 my, const MCRectangle &drect);
static void DrawMacAMScrollControls(MCDC *dc, const MCWidgetInfo &winfo, const MCRectangle &drect);
static ThemeTrackKind getscrollbarkind(Widget_Type wtype);
static void getscrollbarpressedstate(const MCWidgetInfo &winfo, ThemeTrackDrawInfo &drawInfo);
static void fillTrackDrawInfo(const MCWidgetInfo &winfo, ThemeTrackDrawInfo &drawInfo, const MCRectangle &drect);

enum {
    kControlLowerUpButtonPart = 28,
    kControlUpperDownButtonPart = 29
};


static Boolean doublesbarrows;

Boolean MCNativeTheme::load()
{	
	return True;
}


static void converttohirect(const Rect *trect, HIRect *dhrect)
{
	dhrect->origin.x = trect->left;
	dhrect->origin.y = trect->top;
	dhrect->size.width = trect->right - trect->left;
	dhrect->size.height = trect->bottom - trect->top;
}


static void converttonativerect(const MCRectangle &mcR, Rect &macR)
{
	macR.top = mcR.y;
	macR.left = mcR.x;
	macR.bottom = mcR.y + mcR.height;
	macR.right = mcR.x + mcR.width;
}


static void converttomcrect(const Rect &macR, MCRectangle &mcR)
{
	mcR.x = macR.left;
	mcR.y = macR.top;
	mcR.width = macR.right - macR.left;
	mcR.height = macR.bottom - macR.top;
}


void MCNativeTheme::unload()
{
}



Boolean MCNativeTheme::iswidgetsupported(Widget_Type w)
{
	switch (w)
	{
	case WTHEME_TYPE_GROUP_FILL:
	case WTHEME_TYPE_SECONDARYGROUP_FILL:
	case WTHEME_TYPE_SECONDARYGROUP_FRAME:
	case WTHEME_TYPE_GROUP_FRAME:
		return True;
		break;
	case WTHEME_TYPE_TABPANE:
	case WTHEME_TYPE_TAB:
		return True;
		break;

	}
	return True;
}

int4 MCNativeTheme::getmetric(Widget_Metric wmetric)
{
	switch (wmetric)
	{
	case WTHEME_METRIC_TABOVERLAP:
		return -1;
		break;
	case WTHEME_METRIC_TABRIGHTMARGIN:
		return 11;
	case WTHEME_METRIC_TABLEFTMARGIN:
		return 12;
		break;
	case WTHEME_METRIC_TABNONSELECTEDOFFSET:
		return 0;
		break;
	case WTHEME_METRIC_COMBOSIZE:
		return 22;
		break;
	// MH-2007-03-16 [[ Bug 3598 ]] Adding support for the option button arrow size.
	case WTHEME_METRIC_OPTIONBUTTONARROWSIZE:
		return 21;
		break;
	}
	return 0;
}

int4 MCNativeTheme::getwidgetmetric(const MCWidgetInfo &winfo, Widget_Metric wmetric)
{
	return 0;
}

Boolean MCNativeTheme::getthemepropbool(Widget_ThemeProps themeprop)
{
	if (themeprop == WTHEME_PROP_DRAWTABPANEFIRST)
		return true;
	else if (themeprop == WTHEME_PROP_TABSELECTONMOUSEUP)
		return true;
	else if (themeprop == WTHEME_PROP_TABPANEATTEXTBASELINE)
		return true;
	return False;
}


void MCNativeTheme::getwidgetrect(const MCWidgetInfo &winfo, Widget_Metric wmetric, const MCRectangle &srect,
                                  MCRectangle &drect)
{

	switch (winfo.type)
	{
	case WTHEME_TYPE_SCROLLBAR:
	case WTHEME_TYPE_SMALLSCROLLBAR:
	case WTHEME_TYPE_PROGRESSBAR:
	case WTHEME_TYPE_SLIDER:
		if (wmetric == WTHEME_METRIC_PARTSIZE)
		{
			ThemeTrackDrawInfo drawInfo;
			fillTrackDrawInfo(winfo,drawInfo,srect);
			if (winfo.part == WTHEME_PART_THUMB)
			{
				RgnHandle r = NewRgn();
				GetThemeTrackThumbRgn(&drawInfo, r);
				Rect vrect;
				GetRegionBounds(r, &vrect);
				DisposeRgn(r);
				converttomcrect(vrect,drect);
				return;
			}
			else if (winfo.part == WTHEME_PART_TRACK_INC)
			{
				Rect vrect;
				GetThemeTrackBounds(&drawInfo,&vrect);
				converttomcrect(vrect,drect);
				return;
			}
		}
	case WTHEME_TYPE_COMBO:
		{
			if (wmetric == WTHEME_METRIC_PARTSIZE)
			{
				MCRectangle twidgetrect;
				MCRectangle combobuttonrect = srect;
				combobuttonrect.x += srect.width - 22 - 2;
				combobuttonrect.width = 18;
				uint1 comboframesize = 2;
				if (winfo.part == WTHEME_PART_COMBOTEXT)
				{
					ThemeButtonDrawInfo bNewInfo;
					Rect macR,maccontentbounds;
					ThemeButtonKind themebuttonkind = getthemebuttonpartandstate(winfo, bNewInfo,srect,macR);
					GetThemeButtonBackgroundBounds (&macR,themebuttonkind,&bNewInfo,&maccontentbounds);
					drect = srect;
					drect.height = maccontentbounds.bottom - maccontentbounds.top - 1;
					drect = MCU_reduce_rect(drect,2);
					drect.width -= combobuttonrect.width;
				}
				else if (winfo.part == WTHEME_PART_COMBOBUTTON)
					drect = srect;
				return;
			}
		}
	case WTHEME_TYPE_COMBOTEXT:
		{
			if (wmetric == 	WTHEME_METRIC_PARTSIZE)
			{
				drect.width = drect.height = 0;
			}
			else
				drect = srect;
		}
	}
	MCTheme::getwidgetrect(winfo,wmetric,srect,drect);
}

uint2 MCNativeTheme::getthemeid()
{
	return LF_NATIVEMAC;
}

uint2 MCNativeTheme::getthemefamilyid()
{
	return LF_MAC;
}

const char  *MCNativeTheme::getname()
{
	return MClnfamstring;
}

Boolean MCNativeTheme::drawwidget(MCDC *dc, const MCWidgetInfo &winfo, const MCRectangle &drect)
{
	MCRectangle trect = drect;
	switch (winfo.type)
{
	case WTHEME_TYPE_CHECKBOX:
	case WTHEME_TYPE_PUSHBUTTON:
	case WTHEME_TYPE_BEVELBUTTON:
	case WTHEME_TYPE_RADIOBUTTON:
	case WTHEME_TYPE_OPTIONBUTTON:
	case WTHEME_TYPE_PULLDOWN:
		drawthemebutton(dc, winfo, drect);
		break;
	case WTHEME_TYPE_COMBOFRAME:
		break;

	case WTHEME_TYPE_TABPANE:
	case WTHEME_TYPE_TAB:
		drawthemetabs(dc, winfo, drect);
		break;
	case WTHEME_TYPE_COMBO:
		{
			MCWidgetInfo twinfo = winfo;
			MCRectangle comboentryrect,combobuttonrect;
			//draw text box
			twinfo.part = WTHEME_PART_COMBOTEXT;
			getwidgetrect(twinfo, WTHEME_METRIC_PARTSIZE,drect,comboentryrect);
			twinfo.part = WTHEME_PART_COMBOBUTTON;
			getwidgetrect(twinfo, WTHEME_METRIC_PARTSIZE,drect,combobuttonrect);
			twinfo.type = WTHEME_TYPE_COMBOBUTTON;
			drawwidget(dc, twinfo, combobuttonrect);
		}
		break;
	case WTHEME_TYPE_COMBOBUTTON:
		drawthemebutton(dc, winfo, trect);
		break;
	case WTHEME_TYPE_SLIDER:
	case WTHEME_TYPE_SCROLLBAR:
	case WTHEME_TYPE_SMALLSCROLLBAR:
	case WTHEME_TYPE_PROGRESSBAR:
		DrawMacAMScrollControls(dc, winfo, drect);
		break;
	case WTHEME_TYPE_SCROLLBAR_TRACK_VERTICAL:
	case WTHEME_TYPE_SCROLLBAR_TRACK_HORIZONTAL:
	case WTHEME_TYPE_SCROLLBAR_BUTTON_UP:
	case WTHEME_TYPE_SCROLLBAR_BUTTON_DOWN:
	case WTHEME_TYPE_SCROLLBAR_BUTTON_LEFT:
	case WTHEME_TYPE_SCROLLBAR_BUTTON_RIGHT:
	case WTHEME_TYPE_SCROLLBAR_THUMB_VERTICAL:
	case WTHEME_TYPE_SCROLLBAR_THUMB_HORIZONTAL:
	case WTHEME_TYPE_SCROLLBAR_GRIPPER_VERTICAL:
	case WTHEME_TYPE_SCROLLBAR_GRIPPER_HORIZONTAL:
		break; //support in future for drawing primatives

	case WTHEME_TYPE_TEXTFIELD_FRAME:
	case WTHEME_TYPE_COMBOTEXT:
	case WTHEME_TYPE_LISTBOX_FRAME:
		{
			MCThemeDrawInfo t_info;
			t_info.dest = drect;
			converttonativerect(MCU_reduce_rect(trect, 1), t_info . frame . bounds);
			if ((winfo . state & WTHEME_STATE_DISABLED) != 0)
				t_info . frame . state = kThemeStateInactive;
			else if ((winfo . state & WTHEME_STATE_PRESSED) != 0)
				t_info . frame . state = kThemeStatePressed;
			else
				t_info . frame . state = kThemeStateActive;
			t_info . frame . is_list = false;
			dc -> drawtheme(THEME_DRAW_TYPE_FRAME, &t_info);
		}
		break;
	case WTHEME_TYPE_GROUP_FILL:
	case WTHEME_TYPE_SECONDARYGROUP_FILL:
	case WTHEME_TYPE_SECONDARYGROUP_FRAME:
	case WTHEME_TYPE_GROUP_FRAME:
		{
			MCThemeDrawInfo t_info;
			t_info.dest = drect;
			converttonativerect(trect, t_info . group . bounds);
			
			if ((winfo . state & WTHEME_STATE_DISABLED) != 0)
				t_info . group . state = kThemeStateInactive;
			else
				t_info . group . state = kThemeStateActive;
				
			if (winfo . datatype == WTHEME_DATA_RECT)
			{
				MCRectangle *textrect = (MCRectangle *)winfo.data;
				t_info . group . bounds . top = textrect -> y + textrect -> height + 2;
			}
			
			t_info . group . is_secondary = (winfo . type == WTHEME_TYPE_SECONDARYGROUP_FILL || winfo . type == WTHEME_TYPE_SECONDARYGROUP_FRAME);
			t_info . group . is_filled = (winfo . type == WTHEME_TYPE_GROUP_FILL || winfo . type == WTHEME_TYPE_SECONDARYGROUP_FILL);
			
			dc -> drawtheme(THEME_DRAW_TYPE_GROUP, &t_info);
		}
		break;
	}
	
	return True;
}

Widget_Part MCNativeTheme::hittest(const MCWidgetInfo &winfo, int2 mx,int2 my, const MCRectangle &drect)
{
	switch (winfo.type)
	{
	case WTHEME_TYPE_SLIDER:
	case WTHEME_TYPE_SCROLLBAR:
	case WTHEME_TYPE_SMALLSCROLLBAR:
		return HitTestScrollControls(winfo,mx,my,drect);
		break;
	default:
		return MCU_point_in_rect(drect, mx, my)?WTHEME_PART_ALL:WTHEME_PART_UNDEFINED;
		break;
	}
}

////////////////////////////////////////////////////////////////////////////////

static ThemeButtonKind getthemebuttonpartandstate(const MCWidgetInfo &widgetinfo, ThemeButtonDrawInfo &bNewInfo,const MCRectangle &drect,Rect &macR)
{
	MCRectangle trect = drect;
	ThemeButtonKind themebuttonkind;
	switch (widgetinfo.type)
	{
	case WTHEME_TYPE_CHECKBOX:
		themebuttonkind = kThemeCheckBox;
		break;
	case WTHEME_TYPE_PUSHBUTTON:
		themebuttonkind = kThemePushButton;
		break;
	case WTHEME_TYPE_BEVELBUTTON:
		themebuttonkind = kThemeBevelButton;
		break;
	case WTHEME_TYPE_RADIOBUTTON:
		themebuttonkind = kThemeRadioButton;
		break;
	case WTHEME_TYPE_OPTIONBUTTON:
		themebuttonkind =  kThemePopupButton;
		break;
	case WTHEME_TYPE_COMBOBUTTON:
	case WTHEME_TYPE_COMBO:
		themebuttonkind = kThemeComboBox;
		break;
	case WTHEME_TYPE_PULLDOWN:
		themebuttonkind = kThemeBevelButton;
		break;
	}
	//set state stuff

	if (widgetinfo.state & WTHEME_STATE_DISABLED)
		bNewInfo.state = kThemeStateInactive;
	else
	{
		if (widgetinfo.state & WTHEME_STATE_PRESSED)
			bNewInfo.state = kThemeStatePressed;
		else
			bNewInfo.state = kThemeStateActive;
	}
	if (widgetinfo.state & WTHEME_STATE_HILITED)
		bNewInfo.value = kThemeButtonOn;
	else
		bNewInfo.value = kThemeButtonOff;
	//set adornment
	bNewInfo.adornment = kThemeAdornmentNone;
	if (themebuttonkind == kThemeCheckBox)
		bNewInfo.adornment = kThemeAdornmentDrawIndicatorOnly;
	else if (themebuttonkind == kThemeArrowButton)
		bNewInfo.adornment = kThemeAdornmentArrowDownArrow;
	else if (widgetinfo.state & WTHEME_STATE_HASDEFAULT &&
	         themebuttonkind == kThemePushButton )
	{
		if (!(widgetinfo.state & (WTHEME_STATE_PRESSED | WTHEME_STATE_SUPPRESSDEFAULT)))
			bNewInfo.adornment = kThemeAdornmentDefault;
	}
	MCScreenDC *pms = (MCScreenDC *)MCscreen;
	converttonativerect(trect, macR);
	
	if (themebuttonkind == kThemeCheckBox || themebuttonkind == kThemeRadioButton)
	{
		if (trect.height < 16)
			if (themebuttonkind == kThemeCheckBox)
				themebuttonkind = kThemeSmallCheckBox;
			else
				themebuttonkind = kThemeSmallRadioButton;
		else
			macR.left--;
	}
	else if (themebuttonkind == kThemePushButton || themebuttonkind == kThemePopupButton)
	{
		if (themebuttonkind == kThemePushButton && trect.height < 21)
		{
			macR.top--;
			macR.left += 2;
			macR.right -= 2;
		}
		macR.bottom -= 2;
	}

	return themebuttonkind;
}

//draw theme button to MCScreen
static void drawthemebutton(MCDC *dc, const MCWidgetInfo &widgetinfo, const MCRectangle &drect)
{
	MCThemeDrawInfo t_info;
	t_info . dest = drect;
	t_info . button . kind =  getthemebuttonpartandstate(widgetinfo, t_info . button . info, drect, t_info . button . bounds);
	if (t_info . button . kind == kThemePushButton && t_info . button . info . adornment == kThemeAdornmentDefault)
	{
		t_info . button . animation_start = MCScreenDC::s_animation_start_time;
		t_info . button . animation_current = MCScreenDC::s_animation_current_time;
	}
	else
		t_info . button . animation_start = t_info . button . animation_current = 0;
		
	dc -> drawtheme(THEME_DRAW_TYPE_BUTTON, &t_info);
}


static void drawthemetabs(MCDC *dc, const MCWidgetInfo &widgetinfo, const MCRectangle &drect)
{
	if (widgetinfo.type == WTHEME_TYPE_TABPANE)
	{
		MCThemeDrawInfo t_info;
		t_info . dest = drect;
		
		converttonativerect(drect, t_info . tab_pane . bounds);
		
		t_info . tab_pane . state = (widgetinfo.state & WTHEME_STATE_DISABLED) != 0 ? kThemeStateInactive: kThemeStateActive;
		
		dc -> drawtheme(THEME_DRAW_TYPE_TAB_PANE, &t_info);
	}
	else
	{
		MCThemeDrawInfo t_info;
		t_info.dest = drect;
		
		// MM-2012-11-18: [[ Bug 11456 ]] The height in the dest rect is based on font size.
		//   However, on OS X, tab buttons are always 22 pixels high, irrespective of font size. Was causing clipping with small font sizes.
		t_info . dest . height = 22;
				
		converttonativerect(drect, t_info . tab . bounds);
		t_info . tab . is_hilited = (widgetinfo . state & WTHEME_STATE_HILITED) != 0;
		t_info . tab . is_disabled = (widgetinfo . state & WTHEME_STATE_DISABLED) != 0;
		t_info . tab . is_pressed = (widgetinfo . state & WTHEME_STATE_PRESSED) != 0;
		t_info . tab . is_first = (widgetinfo . attributes & WTHEME_ATT_FIRSTTAB) != 0;
		t_info . tab . is_last = (widgetinfo . attributes & WTHEME_ATT_LASTTAB) != 0;
		dc -> drawtheme(THEME_DRAW_TYPE_TAB, &t_info);
	}
}

static Widget_Part HitTestScrollControls(const MCWidgetInfo &winfo, int2 mx,int2 my, const MCRectangle &drect)
{
	Widget_Part wpart =  WTHEME_PART_THUMB;
	Point mouseLoc;
	mouseLoc.h = mx;
	mouseLoc.v = my;
	ThemeTrackDrawInfo ttdi;
	fillTrackDrawInfo(winfo,ttdi,drect);
	Boolean inScrollbarArrow = False;
	ControlPartCode partCode;
	// scrollbar needs to check first if mouse-down occured in arrows
	if (ttdi.kind == kThemeScrollBar || ttdi.kind == kThemeSmallScrollBar)
	{
		// MW-2008-11-02: [[ Bug ]] If this scrollbar is rendered as a little arrows control, then
		//   ensure we hit-test it as such!
		if (drect.height > drect.width && drect.height / drect.width < 3)
		{
			if (my <= drect . y + drect . height / 2)
				wpart = WTHEME_PART_ARROW_DEC;
			else
				wpart = WTHEME_PART_ARROW_INC;
			
			// MW-2011-10-10: [[ Bug 9797 ]] Make sure we flag ourselves as having
			//   finished the hit test otherwise we invariable end up with the wrong
			//   part code for little arrows.
			inScrollbarArrow = True;
		}
		else if (HitTestThemeScrollBarArrows(&ttdi.bounds, ttdi.enableState,
		                                ttdi.trackInfo.scrollbar.pressState,
		                                drect.width > drect.height, mouseLoc,
		                                &ttdi.bounds, &partCode))
		{
			inScrollbarArrow = True;
			if (partCode == kControlUpButtonPart
			        || partCode == kControlLowerUpButtonPart)
				wpart = WTHEME_PART_ARROW_DEC;
			else if (partCode == kControlDownButtonPart
			         || partCode == kControlUpperDownButtonPart)
				wpart = WTHEME_PART_ARROW_INC;
			doublesbarrows = partCode == kControlLowerUpButtonPart
			                 || partCode == kControlUpperDownButtonPart;
		}
	}
	if (!inScrollbarArrow)
	{
		if (HitTestThemeTrack(&ttdi, mouseLoc, &partCode))
		{
			if (partCode == kControlPageUpPart)
				wpart = WTHEME_PART_TRACK_DEC;
			else
				if (partCode == kControlPageDownPart)
					wpart = WTHEME_PART_TRACK_INC;
		}//if partCode == kControlIndicatorPart, fall through
	}
	return wpart;
}

static void DrawMacAMScrollControls(MCDC *dc, const MCWidgetInfo &winfo, const MCRectangle &drect)
{
	MCThemeDrawInfo t_info;
	t_info . dest = drect;
	if (winfo.datatype != WTHEME_DATA_SCROLLBAR && winfo.type != WTHEME_TYPE_SMALLSCROLLBAR)
		return;
	fillTrackDrawInfo(winfo, t_info . slider . info, drect);
	MCWidgetScrollBarInfo *sbinfo = (MCWidgetScrollBarInfo *)winfo.data;
	
	// MW-2007-08-30: [[ Bug 4155 ]] Ensure the case of endvalue < startvalue is handled correctly.
	if (t_info . slider . info . kind == kThemeSlider)
	{
		if ((winfo.attributes & WTHEME_ATT_SHOWVALUE) != 0)
			t_info . slider . count = (uint2)(fabs(sbinfo->endvalue - sbinfo->startvalue) / (sbinfo->pageinc - sbinfo->lineinc));
		else
			t_info . slider . count = 0;
		dc -> drawtheme(THEME_DRAW_TYPE_SLIDER, &t_info);
	}
	else if (t_info.slider.info.kind == kThemeScrollBar || t_info.slider.info.kind == kThemeSmallScrollBar)
	{
		if (drect.height > drect.width && drect.height / drect.width < 3)
		{
			converttonativerect(drect, t_info . button . bounds);
			t_info . button . bounds . left++;
				
			ThemeButtonDrawInfo bNewInfo;
			if (winfo.state & WTHEME_STATE_DISABLED)
				t_info . button . info . state = kThemeStateInactive;
			else
				if (winfo.state & WTHEME_STATE_PRESSED)
					if (winfo.part == WTHEME_PART_ARROW_DEC)
						t_info . button . info . state = kThemeStatePressedUp;
					else
						t_info . button . info . state = kThemeStatePressedDown;
				else
					t_info . button . info . state = kThemeStateActive;
			t_info . button . info . adornment = kThemeAdornmentNone;
			t_info . button . info . value = kThemeButtonOff;
			t_info . button . kind = kThemeIncDecButton;
			dc -> drawtheme(THEME_DRAW_TYPE_BUTTON, &t_info);
		}
		else
		{
			t_info . scrollbar . horizontal = drect . width > drect . height;
			dc -> drawtheme(THEME_DRAW_TYPE_SCROLLBAR, &t_info);
		}
	}
	else
	{
		// MW-2012-09-17: [[ Bug 9212 ]] Set the phase appropriately for animation.
		int32_t t_steps_per_second, t_millisecs_per_step;
		t_steps_per_second = 30;
		t_millisecs_per_step = 1000 / t_steps_per_second;
		
		// MW-2012-10-01: [[ Bug 10419 ]] Wrap phase at 256 as more frames on Lion+
		//   animation than in Snow Leopard.
		t_info . progress . info . trackInfo . progress . phase = ((int32_t)((MCScreenDC::s_animation_current_time - MCScreenDC::s_animation_start_time) * 1000)) / t_millisecs_per_step % 256;
		dc -> drawtheme(THEME_DRAW_TYPE_PROGRESS, &t_info);
	}
}

//get theme track kind
static ThemeTrackKind getscrollbarkind(Widget_Type wtype)
{
	switch (wtype)
	{
	case WTHEME_TYPE_PROGRESSBAR:
		return kThemeProgressBar;
		break;
	case WTHEME_TYPE_SLIDER:
		return kThemeSlider;
		break;
	case WTHEME_TYPE_SMALLSCROLLBAR:
		return kThemeSmallScrollBar;
		break;
	default:
		return kThemeScrollBar;
	}
}

//fill themetrackinfo with state
static void getscrollbarpressedstate(const MCWidgetInfo &winfo, ThemeTrackDrawInfo &drawInfo)
{
	ThemeTrackPressState ps = 0;
	if (winfo.state & WTHEME_STATE_PRESSED)
	{
		if (winfo.part == WTHEME_PART_THUMB)  //in scrolling mode, means the thumb is pressed
			ps = kThemeThumbPressed;
		else
		{
			switch (winfo.part)
			{
			case WTHEME_PART_ARROW_DEC:
				{
					ThemeScrollBarArrowStyle astyle;
					GetThemeScrollBarArrowStyle(&astyle);
					if (astyle == kThemeScrollBarArrowsSingle)
					{
						if (doublesbarrows)
							ps = kThemeLeftInsideArrowPressed;
						else
							ps = kThemeLeftOutsideArrowPressed;
					}
					else
					{
						// MW-2012-09-20: [[ Bug ]] Arrow not highlighting when pressed as
						//   wrong constant was used.
						ps = kThemeLeftInsideArrowPressed;
					}
				}
				break;
			case WTHEME_PART_ARROW_INC:
				if (doublesbarrows)
					ps = kThemeRightInsideArrowPressed;
				else
					ps = kThemeRightOutsideArrowPressed;
				break;
			case WTHEME_PART_TRACK_DEC:
				ps = kThemeLeftTrackPressed;
				break;
			case WTHEME_PART_TRACK_INC:
				ps = kThemeRightTrackPressed;
				break;
			default:
				break;
			}
		}
	}
	if (winfo.type == WTHEME_TYPE_SLIDER)
		drawInfo.trackInfo.slider.pressState = ps;
	else
		drawInfo.trackInfo.scrollbar.pressState = ps;
}

static void fillTrackDrawInfo(const MCWidgetInfo &winfo, ThemeTrackDrawInfo &drawInfo, const MCRectangle &drect)
{
	/******************************************************************************
	* fill in the fields in the ThemeTrackDrawInfo structure to be used by other *
	* Appearance Manager routines                                                *
	******************************************************************************/
	drawInfo.kind = getscrollbarkind(winfo.type);
	if (winfo.datatype != WTHEME_DATA_SCROLLBAR)
		return;
	
	// MW-2010-12-05: [[ Bug 9211 ]] If the height of the control >= 20 then render as a large progress bar.
	if (drawInfo.kind == kThemeProgressBar && drect.height >= 20)
		drawInfo.kind = kThemeLargeProgressBar;
	
	drawInfo.min = 0;
	drawInfo.max = MAXINT2;
	//FIX
	MCWidgetScrollBarInfo *sbinfo = (MCWidgetScrollBarInfo *)winfo.data;
	real8 range = sbinfo->endvalue - sbinfo->startvalue - ((winfo.type == WTHEME_TYPE_PROGRESSBAR || winfo.type == WTHEME_TYPE_SLIDER) ? 0: sbinfo->thumbsize);
	if (range == 0.0)
		drawInfo.value = 0;
	else
		drawInfo.value = (SInt32)((sbinfo->thumbpos - sbinfo->startvalue) * MAXINT2 / range);
	MCRectangle trect = winfo.type == WTHEME_TYPE_SLIDER ? MCU_reduce_rect(drect, 2) : drect;
	converttonativerect(trect, drawInfo.bounds);
	if (drect.width > drect.height)
		drawInfo.attributes = kThemeTrackHorizontal | kThemeTrackShowThumb;
	else
		drawInfo.attributes = kThemeTrackShowThumb;
	// MW-2012-09-17: [[ Bug ]] If the app is inactive, then render the progressbar
	//   as such.
	if (winfo.state & WTHEME_STATE_DISABLED)
		drawInfo.enableState = kThemeTrackDisabled;
	else if (MCappisactive)
		drawInfo.enableState = kThemeTrackActive;
	else
		drawInfo.enableState = kThemeTrackInactive;
	switch (drawInfo.kind)
	{
	case kThemeProgressBar: //progress bar is always horizontal
		drawInfo.attributes = kThemeTrackHorizontal;
		drawInfo.trackInfo.progress.phase = 0;
		break;
	case kThemeSlider:
		if (drect.width > drect.height)
			drawInfo.bounds.bottom = drect.y - 1 + 17;
		else
			drawInfo.bounds.right = drawInfo.bounds.left + 17;
		if (winfo.attributes & WTHEME_ATT_SHOWVALUE)
			drawInfo.trackInfo.slider.thumbDir = kThemeThumbDownward;
		else
			drawInfo.trackInfo.slider.thumbDir = kThemeThumbPlain;
		if (!(winfo.state & WTHEME_STATE_DISABLED))
			getscrollbarpressedstate(winfo,drawInfo);
		break;

		// MW-2005-01-13: Fix bug 2523 - for some reason this was commented out in the recent
		//   past.
	case kThemeSmallScrollBar:
	case kThemeScrollBar:
		if (!(winfo.state & WTHEME_STATE_DISABLED))
			getscrollbarpressedstate(winfo,drawInfo);
		else
			drawInfo . trackInfo . scrollbar . pressState = 0;
			
		if (range == 0.0)
		{
			drawInfo.max = 0;
			drawInfo.trackInfo.scrollbar.viewsize = 1;
		}
		else
			drawInfo.trackInfo.scrollbar.viewsize	= (int)(sbinfo->thumbsize * MAXINT2 / range);
		break;
	default:
		break;
	}
}

////////////////////////////////////////////////////////////////////////////////

static inline void assign(HIRect& d, Rect s)
{
	d . origin . x = s . left;
	d . origin . y = s . top;
	d . size . width = s . right - s . left;
	d . size . height = s . bottom - s . top;
}

void MCMacDrawTheme(MCThemeDrawType p_type, MCThemeDrawInfo& p_info, CGContextRef p_context)
{
	CGContextRef t_context = p_context;
	
	switch(p_type)
	{
		case THEME_DRAW_TYPE_SLIDER:
		{
			HIThemeTrackDrawInfo t_info;
			
			t_info . version = 0;
			t_info . kind = p_info . slider . info . kind;
			assign(t_info . bounds, p_info . slider . info . bounds);
			t_info . min = p_info . slider . info . min;
			t_info . max = p_info . slider . info . max;
			t_info . value = p_info . slider . info . value;
			t_info . reserved = 0;
			t_info . attributes = p_info . slider . info . attributes;
			t_info . enableState = p_info . slider . info . enableState;
			t_info . filler1 = 0;
			t_info . trackInfo . slider . thumbDir = p_info . slider . info . trackInfo . slider . thumbDir;
			t_info . trackInfo . slider . pressState = p_info . slider . info . trackInfo . slider . pressState;
			if (p_info . slider . count > 0)
				HIThemeDrawTrackTickMarks(&t_info, p_info . slider . count, t_context, kHIThemeOrientationNormal);
			if (MCmajorosversion >= 0x1050)
				t_info . bounds . origin . y += 1;
			HIThemeDrawTrack(&t_info, NULL, t_context, kHIThemeOrientationNormal);
		}
			break;
			
		case THEME_DRAW_TYPE_SCROLLBAR:
		{
			HIThemeTrackDrawInfo t_info;
			
			t_info . version = 0;
			t_info . kind = p_info . scrollbar . info . kind;
			assign(t_info . bounds, p_info . scrollbar . info . bounds);
			t_info . min = p_info . scrollbar . info . min;
			t_info . max = p_info . scrollbar . info . max;
			t_info . value = p_info . scrollbar . info . value;
			t_info . reserved = 0;
			t_info . attributes = p_info . scrollbar . info . attributes;
			t_info . enableState = p_info . scrollbar . info . enableState;
			t_info . filler1 = 0;
			t_info . trackInfo . scrollbar . viewsize = p_info . scrollbar . info . trackInfo . scrollbar . viewsize;
			t_info . trackInfo . scrollbar . pressState = p_info . scrollbar . info . trackInfo . scrollbar . pressState;
			HIThemeDrawTrack(&t_info, NULL, t_context, kHIThemeOrientationNormal);
		}
			break;
			
		case THEME_DRAW_TYPE_PROGRESS:
		{
			HIThemeTrackDrawInfo t_info;
			
			t_info . version = 0;
			t_info . kind = p_info . progress . info . kind;
			assign(t_info . bounds, p_info . progress . info . bounds);
			t_info . min = p_info . progress . info . min;
			t_info . max = p_info . progress . info . max;
			t_info . value = p_info . progress . info . value;
			t_info . reserved = 0;
			t_info . attributes = p_info . progress . info . attributes;
			t_info . enableState = p_info . progress . info . enableState;
			t_info . filler1 = 0;
			t_info . trackInfo . progress . phase = p_info . progress . info . trackInfo . progress . phase;
			HIThemeDrawTrack(&t_info, NULL, t_context, kHIThemeOrientationNormal);
		}
			break;
			
		case THEME_DRAW_TYPE_BUTTON:
		{
			HIThemeButtonDrawInfo t_info;
			HIRect t_bounds;
			
			assign(t_bounds, p_info . button . bounds);
			
			t_info . version = 0;
			t_info . state = p_info . button . info . state;
			t_info . value = p_info . button . info . value;
			t_info . adornment = p_info . button . info . adornment;
			t_info . kind = p_info . button . kind;
			t_info . animation . time . start = p_info . button . animation_start;
			t_info . animation . time . current = p_info . button . animation_current;
			HIThemeDrawButton(&t_bounds, &t_info, t_context, kHIThemeOrientationNormal, NULL);
		}
			break;
			
		case THEME_DRAW_TYPE_GROUP:
		{
			HIRect t_rect;
			HIThemeGroupBoxDrawInfo t_info;
			
			assign(t_rect, p_info . group . bounds);
			
			t_info . version = 0;
			t_info . state = p_info . group . state;
			t_info . kind = p_info . group . is_secondary ? kHIThemeGroupBoxKindSecondary : kHIThemeGroupBoxKindPrimary;
			HIThemeDrawGroupBox(&t_rect, &t_info, t_context, kHIThemeOrientationNormal);
		}
			break;
			
		case THEME_DRAW_TYPE_FRAME:
		{
			HIRect t_bounds;
			HIThemeFrameDrawInfo t_info;
			
			assign(t_bounds, p_info . frame . bounds);
			
			t_info . version = 0;
			t_info . kind = p_info . frame . is_list ? kHIThemeFrameListBox : kHIThemeFrameTextFieldSquare;
			t_info . state = p_info . frame . state;
			t_info . isFocused = false;
			HIThemeDrawFrame(&t_bounds, &t_info, t_context, kHIThemeOrientationNormal);
		}
			break;
			
		case THEME_DRAW_TYPE_TAB:
		{
			HIRect t_bounds;
			HIThemeTabDrawInfo t_info;
			
			assign(t_bounds, p_info . tab . bounds);
			
			t_info . version = 1;
			t_info . direction = kThemeTabNorth;
			t_info . size = kHIThemeTabSizeNormal;
			if (p_info . tab . is_hilited)
				t_info . style = (p_info . tab . is_disabled ? kThemeTabFrontInactive : kThemeTabFront);
			else if (p_info . tab . is_disabled)
				t_info . style = kThemeTabNonFrontInactive;
			else
				t_info . style = (p_info . tab . is_pressed ? kThemeTabNonFrontPressed : kThemeTabNonFront);
			t_info . adornment = kHIThemeTabAdornmentNone;
			t_info . kind = kHIThemeTabKindNormal;
			if (p_info . tab . is_first && p_info . tab . is_last)
				t_info . position = kHIThemeTabPositionOnly;
			else if (p_info . tab . is_first)
			{
				t_info . adornment = kHIThemeTabAdornmentTrailingSeparator;
				t_info . position = kHIThemeTabPositionFirst;
			}
			else if (p_info . tab . is_last)
				t_info . position = kHIThemeTabPositionLast;
			else
			{
				t_info . adornment = kHIThemeTabAdornmentTrailingSeparator;
				t_info . position = kHIThemeTabPositionMiddle;
			}
			HIThemeDrawTab(&t_bounds, &t_info, t_context, kHIThemeOrientationNormal, NULL);
		}
			break;
			
		case THEME_DRAW_TYPE_TAB_PANE:
		{
			HIRect t_bounds;
			HIThemeTabPaneDrawInfo t_info;
			
			// MW-2009-04-26: [[ Bug ]] Incrementing right hand bound is no longer necessary, 
			//   as we've fixed the call sites.
			
			p_info . tab_pane . bounds . top += 1;
			assign(t_bounds, p_info . tab_pane . bounds);
			
			t_info . version = 1;
			t_info . state = p_info . tab_pane . state;
			t_info . direction = kThemeTabNorth;
			t_info . size = kHIThemeTabSizeNormal;
			t_info . kind = kHIThemeTabKindNormal;
			t_info . adornment = kHIThemeTabPaneAdornmentNormal;
			HIThemeDrawTabPane(&t_bounds, &t_info, t_context, kHIThemeOrientationNormal);
		}
			break;
			
		case THEME_DRAW_TYPE_BACKGROUND:
		{
			HIRect t_bounds;
			HIThemeBackgroundDrawInfo t_info;
			
			assign(t_bounds, p_info . background . bounds);
			
			t_info . version = 0;
			t_info . state = p_info . background . state;
			t_info . kind = kThemeBackgroundMetal;
			HIThemeDrawBackground(&t_bounds, &t_info, t_context, kHIThemeOrientationNormal);
		}
			break;
			
		case THEME_DRAW_TYPE_FOCUS_RECT:
		{
			HIRect t_bounds;
			assign(t_bounds, p_info . focus_rect . bounds);
			
			HIThemeDrawFocusRect(&t_bounds, p_info . focus_rect . focused, t_context, kHIThemeOrientationNormal);
		}
			break;
	}
}

////////////////////////////////////////////////////////////////////////////////

// MW-2011-09-14: [[ Bug 9719 ]] Override to return the actual sizeof(MCThemeDrawInfo).
uint32_t MCNativeTheme::getthemedrawinfosize(void)
{
	return sizeof(MCThemeDrawInfo);
}

bool MCNativeTheme::drawfocusborder(MCContext *p_context, const MCRectangle& p_dirty, const MCRectangle& p_rect)
{
	MCRectangle trect;
	trect = MCU_reduce_rect(p_rect, 3);
	MCThemeDrawInfo t_info;
	t_info.dest = p_rect;
	MCScreenDC *pms = (MCScreenDC *)MCscreen;
	t_info . focus_rect . focused = True;
	t_info . focus_rect . bounds = MCRectToMacRect(trect);
	p_context -> drawtheme(THEME_DRAW_TYPE_FOCUS_RECT, &t_info);
	
	return true;
}

bool MCNativeTheme::drawmetalbackground(MCContext *p_context, const MCRectangle& p_dirty, const MCRectangle& p_rect, MCObject *p_object)
{
	if (p_context -> gettype() == CONTEXT_TYPE_PRINTER)
		return false;

	uint2 i;
	if (p_object -> getcindex(DI_BACK, i) || p_object -> getpindex(DI_BACK, i))
		return false;

	MCThemeDrawInfo p_info;
	p_info.dest = p_rect;
	p_info . background . bounds . left = p_dirty . x;
	p_info . background . bounds . top = p_dirty . y;
	p_info . background . bounds . right = p_dirty . x + p_dirty . width;
	p_info . background . bounds . bottom = p_dirty . y + p_dirty . height;
	
	Window t_window;
	t_window = p_object -> getstack() -> getwindow();
	if (t_window  != nil)
		p_info . background . state = IsWindowHilited((WindowPtr)t_window -> handle . window) ? kThemeStateActive : kThemeStateInactive;
	else
		p_info . background . state = kThemeStateActive;

	MCRectangle t_clip;
	t_clip = p_context -> getclip();
	p_context -> setclip(MCU_intersect_rect(p_rect, p_dirty));
	p_context -> drawtheme(THEME_DRAW_TYPE_BACKGROUND, &p_info);
	p_context -> setclip(t_clip);

	return true;
}

////////////////////////////////////////////////////////////////////////////////

MCTheme *MCThemeCreateNative(void)
{
	return new MCNativeTheme;
}

////////////////////////////////////////////////////////////////////////////////

extern CGBitmapInfo MCGPixelFormatToCGBitmapInfo(uint32_t p_pixel_format, bool p_alpha);

bool MCThemeDraw(MCGContextRef p_context, MCThemeDrawType p_type, MCThemeDrawInfo *p_info_ptr)
{
	bool t_success = true;
	
	MCImageBitmap *t_bitmap = nil;
	CGContextRef t_cgcontext = nil;
	CGColorSpaceRef t_colorspace = nil;
	MCRectangle t_rect;

	t_rect = p_info_ptr->dest;
	
	MCGAffineTransform t_transform;
	t_transform = MCGContextGetDeviceTransform(p_context);
	
	CGAffineTransform t_cg_transform;
	t_cg_transform = CGAffineTransformIdentity;
	
	MCGRectangle t_dst;
	uint32_t t_width, t_height;
	int32_t t_x, t_y;
	
	// IM-2014-01-20: [[ HiDPI ]] Improve scaled UI appearance by rendering to the temporary bitmap with the scale transform.
	if (MCGAffineTransformIsRectangular(t_transform))
	{
		// Copy the MCGContext transform to be applied to the CGContext
		t_cg_transform = MCGAffineTransformToCGAffineTransform(t_transform);
		
		// calculate transformed destination rect and device buffer size & origin
		MCGRectangle t_scaled_bounds;
		t_scaled_bounds = MCGRectangleApplyAffineTransform(MCRectangleToMCGRectangle(t_rect), t_transform);
		
		MCRectangle t_int_bounds;
		t_int_bounds = MCGRectangleGetIntegerBounds(t_scaled_bounds);
		
		t_width = t_int_bounds.width;
		t_height = t_int_bounds.height;
		
		t_x = t_int_bounds.x;
		t_y = t_int_bounds.y;
		
		// Caculate new destination rect for temporary image
		t_dst = MCGRectangleApplyAffineTransform(MCRectangleToMCGRectangle(t_int_bounds), MCGAffineTransformInvert(t_transform));
	}
	else
	{
		// render at normal size & draw into target rect
		t_x = t_rect.x;
		t_y = t_rect.y;
		
		t_width = t_rect.width;
		t_height = t_rect.height;
		
		t_dst = MCGRectangleMake(t_x, t_y, t_width, t_height);
	}
	
	t_success = MCImageBitmapCreate(t_width, t_height, t_bitmap);
	
	if (t_success)
		t_success = nil != (t_colorspace = CGColorSpaceCreateDeviceRGB());
	
	if (t_success)
	{
		// IM-2013-08-21: [[ RefactorGraphics ]] Refactor CGImage creation code to be pixel-format independent
		CGBitmapInfo t_bitmap_info;
		t_bitmap_info = MCGPixelFormatToCGBitmapInfo(kMCGPixelFormatNative, true);

		MCImageBitmapClear(t_bitmap);
		t_success = nil != (t_cgcontext = CGBitmapContextCreate(t_bitmap->data, t_bitmap->width, t_bitmap->height, 8, t_bitmap->stride, t_colorspace, t_bitmap_info));
	}
	
	if (t_success)
	{
		// Invert y-axis origin to top-left of bitmap
		CGContextTranslateCTM(t_cgcontext, 0, (CGFloat)t_height);
		CGContextScaleCTM(t_cgcontext, 1.0, -1.0);
		
		// Relocate origin to top-left of destination rect
		CGContextTranslateCTM(t_cgcontext, -(CGFloat)t_x, -(CGFloat)t_y);
		
		// Apply any scaling transform from the graphics context
		CGContextConcatCTM(t_cgcontext, t_cg_transform);
		
		MCMacDrawTheme(p_type, *p_info_ptr, t_cgcontext);
		
		CGContextRelease(t_cgcontext);
		
		MCGRaster t_raster;
		t_raster.width = t_bitmap->width;
		t_raster.height = t_bitmap->height;
		t_raster.pixels = t_bitmap->data;
		t_raster.stride = t_bitmap->stride;
		t_raster.format = kMCGRasterFormat_ARGB;
		
<<<<<<< HEAD
		MCGRectangle t_dst = MCGRectangleMake(t_rect.x, t_rect.y, t_raster.width, t_raster.height);
		// MM-2013-12-16: [[ Bug 11567 ]] Use bilinear filter when drawing theme elements.
		MCGContextDrawPixels(p_context, t_raster, t_dst, kMCGImageFilterBilinear);
=======
		MCGContextDrawPixels(p_context, t_raster, t_dst, kMCGImageFilterNearest);
>>>>>>> 9543cb24
	}
	
	if (t_colorspace != nil)
		CGColorSpaceRelease(t_colorspace);
	
	if (t_bitmap != nil)
		MCImageFreeBitmap(t_bitmap);
		
	return t_success;
}

////////////////////////////////////////////////////////////////////////////////<|MERGE_RESOLUTION|>--- conflicted
+++ resolved
@@ -1136,13 +1136,8 @@
 		t_raster.stride = t_bitmap->stride;
 		t_raster.format = kMCGRasterFormat_ARGB;
 		
-<<<<<<< HEAD
-		MCGRectangle t_dst = MCGRectangleMake(t_rect.x, t_rect.y, t_raster.width, t_raster.height);
 		// MM-2013-12-16: [[ Bug 11567 ]] Use bilinear filter when drawing theme elements.
 		MCGContextDrawPixels(p_context, t_raster, t_dst, kMCGImageFilterBilinear);
-=======
-		MCGContextDrawPixels(p_context, t_raster, t_dst, kMCGImageFilterNearest);
->>>>>>> 9543cb24
 	}
 	
 	if (t_colorspace != nil)
