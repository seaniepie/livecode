--- conflicted
+++ resolved
@@ -51,14 +51,6 @@
 			r_rep = m_resampled_rep;
 		else
 		{
-<<<<<<< HEAD
-			if (!MCImageRepGetResampled(rect.width, rect.height, t_h_flip, t_v_flip, m_rep, r_rep))
-				return false;
-			
-			if (m_resampled_rep != nil)
-				m_resampled_rep->Release();
-			m_resampled_rep = static_cast<MCResampledImageRep*>(r_rep);
-=======
 			// MM-2014-08-05: [[ Bug 13112 ]] Make sure only a single thread resamples the image.
 			MCThreadMutexLock(MCimagerepmutex);
 			if (m_resampled_rep != nil && m_resampled_rep->Matches(rect.width, rect.height, t_h_flip, t_v_flip, m_rep))
@@ -76,7 +68,6 @@
 				m_resampled_rep = static_cast<MCResampledImageRep*>(r_rep);
 			}
 			MCThreadMutexUnlock(MCimagerepmutex);
->>>>>>> 47a94227
 		}
 		
 		r_has_transform = false;
@@ -189,14 +180,9 @@
 					t_image.transform = t_transform;
 				
 				// IM-2013-07-19: [[ ResIndependence ]] set scale factor so hi-res image draws at the right size
-<<<<<<< HEAD
-				// IM-2013-10-30: [[ FullscreenMode ]] Get scale factor from the returned frame
-				t_image.scale_factor = t_frame.density;
-=======
 				// IM-2014-08-07: [[ Bug 13021 ]] Split density into x / y scale components
 				t_image.x_scale = t_frame.x_scale;
 				t_image.y_scale = t_frame.y_scale;
->>>>>>> 47a94227
 
                 // MM-2014-01-27: [[ UpdateImageFilters ]] Updated to use new libgraphics image filter types.
 				t_image.filter = getimagefilter();
@@ -239,36 +225,11 @@
 			}
 
             if (t_success)
-<<<<<<< HEAD
-                t_rep->UnlockImageFrame(currentframe, t_frame);
-=======
 				t_rep->UnlockImageFrame(currentframe, t_frame);
->>>>>>> 47a94227
 		}
 
 		if (state & CS_DO_START)
 		{
-<<<<<<< HEAD
-			MCGImageFrame t_frame;
-			if (m_rep->LockImageFrame(currentframe, getdevicescale(), t_frame))
-			{
-                
-                // MM-2014-07-31: [[ ThreadedRendering ]] Make sure only a single thread posts the timer message (i.e. the first that gets here)
-                if (!m_animate_posted)
-                {
-                    MCThreadMutexLock(MCanimationmutex);
-                    if (!m_animate_posted)
-                    {
-                        m_animate_posted = true;
-                        MCscreen->addtimer(this, MCM_internal, t_frame.duration);
-                    }
-                    MCThreadMutexUnlock(MCanimationmutex);
-                }
-                
-				m_rep->UnlockImageFrame(currentframe, t_frame);
-
-				state &= ~CS_DO_START;
-=======
 			// MM-2014-07-31: [[ ThreadedRendering ]] Make sure only a single thread posts the timer message (i.e. the first that gets here)
 			if (!m_animate_posted)
 			{
@@ -279,7 +240,6 @@
 					MCscreen->addtimer(this, MCM_internal, t_frame_duration);
 				}
 				MCThreadMutexUnlock(MCanimationmutex);
->>>>>>> 47a94227
 			}
 
 			state &= ~CS_DO_START;
