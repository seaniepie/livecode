--- conflicted
+++ resolved
@@ -153,26 +153,7 @@
 				t_image.scale_factor = t_frame->density;
 
                 // MM-2014-01-27: [[ UpdateImageFilters ]] Updated to use new libgraphics image filter types.
-<<<<<<< HEAD
-				// MM-2014-05-29: [[ Bug 12382 ]] Temporarily reverted the box filter back to none to improve perfromace on non-Mac platforms.
-				switch (resizequality)
-				{
-                    case INTERPOLATION_NEAREST:
-                        t_image . filter = kMCGImageFilterNone;
-                        break;
-                    case INTERPOLATION_BOX:
-                        t_image . filter = kMCGImageFilterNone;
-                        break;
-                    case INTERPOLATION_BILINEAR:
-                        t_image . filter = kMCGImageFilterMedium;
-                        break;
-                    case INTERPOLATION_BICUBIC:
-                        t_image . filter = kMCGImageFilterHigh;
-                        break;
-				}
-=======
 				t_image.filter = getimagefilter();
->>>>>>> 437b63c3
 
 				t_image . image = t_frame->image;
 
