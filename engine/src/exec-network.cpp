--- conflicted
+++ resolved
@@ -604,16 +604,10 @@
 		MCAutoStringRef t_old_data;
 		/* UNCHECKED */ MCU_geturl(ctxt, p_chunk.url, &t_old_data);
 		
-<<<<<<< HEAD
 		MCStringRef t_string;
 		/* UNCHECKED */ MCStringMutableCopy(*t_old_data, t_string);
-		/* UNCHECKED */ MCStringReplace(t_string, MCRangeMake(p_chunk.start, p_chunk.finish - p_chunk.start), p_value);
+		/* UNCHECKED */ MCStringReplace(t_string, MCRangeMake(p_chunk.mark.start, p_chunk.mark.finish - p_chunk.mark.start), p_value);
 		/* UNCHECKED */ MCStringCopyAndRelease(t_string, &t_new_value);
-=======
-		/* UNCHECKED */ MCStringReplace(*t_string, MCRangeMake(p_chunk . mark . start, p_chunk . mark . finish - p_chunk . mark . start), p_value);
-		
-		ep . setvalueref(*t_string);
->>>>>>> 3e2ae369
 	}
 	
 	ctxt.SetTheResultToValue(*t_new_value);
