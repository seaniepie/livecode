/* Copyright (C) 2003-2013 Runtime Revolution Ltd.

This file is part of LiveCode.

LiveCode is free software; you can redistribute it and/or modify it under
the terms of the GNU General Public License v3 as published by the Free
Software Foundation.

LiveCode is distributed in the hope that it will be useful, but WITHOUT ANY
WARRANTY; without even the implied warranty of MERCHANTABILITY or
FITNESS FOR A PARTICULAR PURPOSE.  See the GNU General Public License
for more details.

You should have received a copy of the GNU General Public License
along with LiveCode.  If not see <http://www.gnu.org/licenses/>.  */

#include "prefix.h"

#include "globdefs.h"
#include "filedefs.h"
#include "objdefs.h"
#include "parsedef.h"
#include "mcio.h"

#include "execpt.h"
#include "scriptpt.h"
#include "globals.h"
#include "param.h"
#include "external.h"
#include "handler.h"
#include "unicode.h"
#include "date.h"

#include "system.h"
#include "srvmain.h"
#include "srvdebug.h"
#include "srvscript.h"
#include "srvcgi.h"

#include "srvmultipart.h"
#include "srvsession.h"

#ifndef _WINDOWS_SERVER
#include <unistd.h>
#endif

#ifdef _WINDOWS_SERVER
#define strncasecmp _strnicmp
#define strcasecmp _stricmp
#endif

////////////////////////////////////////////////////////////////////////////////

static bool MCservercgiheaders_sent = false;

// The CGI related synthetic environment variables.
static MCVariable *s_cgi_server;
static MCVariable *s_cgi_post;
static MCVariable *s_cgi_post_raw;
static MCVariable *s_cgi_post_binary;
static MCVariable *s_cgi_files;
static MCVariable *s_cgi_get;
static MCVariable *s_cgi_get_raw;
static MCVariable *s_cgi_get_binary;
static MCVariable *s_cgi_cookie;

static bool s_cgi_processed_post = false;

// rather than making stdin / $_POST_RAW / $_POST, $_POST_BINARY, $_FILES
// exclusive, we store the stream contents in this cache object and create a
// cache reader handle around it when reading from stdin
class MCStreamCache;
static MCStreamCache *s_cgi_stdin_cache;

////////////////////////////////////////////////////////////////////////////////

static bool cgi_send_cookies(void);
static bool cgi_send_headers(void);

#ifndef _LINUX_SERVER
static char *strndup(const char *s, uint32_t n)
{
	char *r;
	r = (char *)malloc(n + 1);
	strncpy(r, s, n);
	r[n] = '\0';
	return r;
}
#endif

////////////////////////////////////////////////////////////////////////////////

static MCStringRef s_cgi_upload_temp_dir = NULL;
static MCStringRef s_cgi_temp_dir = nil;

bool MCS_get_temporary_folder(MCStringRef &r_temp_folder);

static const char *cgi_get_upload_temp_dir()
{
	if (s_cgi_upload_temp_dir != NULL)
		return MCStringGetCString(s_cgi_upload_temp_dir);
	
	if (s_cgi_temp_dir != NULL)
		return MCStringGetCString(s_cgi_temp_dir);

	/* UNCHECKED */ MCS_get_temporary_folder(s_cgi_temp_dir);
	return MCStringGetCString(s_cgi_temp_dir);
	
}

////////////////////////////////////////////////////////////////////////////////

class MCDelegateFileHandle: public MCSystemFileHandle
{
public:
	MCDelegateFileHandle(IO_handle p_delegate)
	{
		m_delegate = p_delegate;
	}
	
	void Close(void)
	{
		delete this;
	}
	
	bool Read(void *p_buffer, uint32_t p_length, uint32_t& r_read)
	{
		return m_delegate -> handle -> Read(p_buffer, p_length, r_read);
	}
	
	bool Write(const void *p_buffer, uint32_t p_length, uint32_t& r_written)
	{
		return m_delegate -> handle -> Write(p_buffer, p_length, r_written);
	}
	
	bool Seek(int64_t p_offset, int p_dir)
	{
		return m_delegate -> handle -> Seek(p_offset, p_dir);
	}
	
	bool Truncate(void)
	{
		return m_delegate -> handle -> Truncate();
	}
	
	bool Sync(void)
	{
		return m_delegate -> handle -> Sync();
	}
	
	bool Flush(void)
	{
		return m_delegate -> handle -> Flush();
	}
	
	bool PutBack(char p_char)
	{
		return m_delegate -> handle -> PutBack(p_char);
	}
	
	int64_t Tell(void)
	{
		return m_delegate -> handle -> Tell();
	}
	
	void *GetFilePointer(void)
	{
		return m_delegate -> handle -> GetFilePointer();
	}
	
	int64_t GetFileSize(void)
	{
		return m_delegate -> handle -> GetFileSize();
	}
	
protected:
	IO_handle m_delegate;
};

class cgi_stdout: public MCDelegateFileHandle
{
public:
	cgi_stdout(void)
		: MCDelegateFileHandle(IO_stdout)
	{
	}
	
	void Close(void)
	{
		IO_stdout = m_delegate;
		MCDelegateFileHandle::Close();
	}
	
	bool Write(const void *p_buffer, uint32_t p_length, uint32_t& r_written)
	{
		Close();

		if (!(cgi_send_cookies() && cgi_send_headers()))
			return false;
		
		return IO_stdout -> handle -> Write(p_buffer, p_length, r_written);
	}
};

////////////////////////////////////////////////////////////////////////////////

// caching object, stores stream data in memory unless larger than 64k, in which
// case, the cached stream is stored in a temporary file
class MCStreamCache
{
public:
	MCStreamCache(MCSystemFileHandle *p_source_stream);
	~MCStreamCache();
	
	bool Read(void *p_buffer, uint32_t p_offset, uint32_t p_length, uint32_t &r_read);
	bool Ensure(uint32_t p_offset);
	
private:
	bool ReadFromCache(void *p_buffer, uint32_t p_offset, uint32_t p_length, uint32_t &r_read);
	bool ReadFromStream(void *p_buffer, uint32_t p_length, uint32_t &r_read);
	bool AppendToCache(void *p_buffer, uint32_t p_length, uint32_t &r_written);
	
	static const uint32_t m_buffer_limit = 64 * 1024;
	static const uint32_t m_min_read = 1024;
	
	MCSystemFileHandle *m_source_stream;
	uint32_t m_cache_length;
	void *m_cache_buffer;
	IO_handle m_cache_file;
	const char *m_cache_filename;
};

MCStreamCache::MCStreamCache(MCSystemFileHandle *p_source_stream)
{
	m_source_stream = p_source_stream;
	m_cache_length = 0;
	m_cache_buffer = NULL;
	m_cache_file = NULL;
	m_cache_filename = NULL;
}

MCStreamCache::~MCStreamCache()
{
	if (m_cache_file)
		MCS_close(m_cache_file);
	if (m_cache_buffer)
		MCMemoryDeallocate(m_cache_buffer);
}

bool MCStreamCache::Read(void *p_buffer, uint32_t p_offset, uint32_t p_length, uint32_t &r_read)
{
	bool t_success = true;
	
	uint32_t t_to_read;
	t_to_read = 0;
	
	uint32_t t_read;
	t_read = 0;
	
	if (p_offset < m_cache_length)
	{
		t_to_read = MCMin(m_cache_length - p_offset, p_length);
		t_success = ReadFromCache(p_buffer, p_offset, t_to_read, t_read);
	}
	
	r_read = t_read;
	
	if (t_success && t_read != t_to_read)
		return true;
	
	if (t_success)
	{
		t_to_read = p_length - t_read;
		t_read = 0;
		if (t_to_read > 0)
			t_success = ReadFromStream((uint8_t*)p_buffer + r_read, t_to_read, t_read);
		
		r_read += t_read;
	}
	
	return t_success;
}

bool MCStreamCache::ReadFromCache(void *p_buffer, uint32_t p_offset, uint32_t p_length, uint32_t &r_read)
{
	if (m_cache_buffer != NULL)
	{
		r_read = MCMin(p_length, m_cache_length - p_offset);
		MCMemoryCopy(p_buffer, (uint8_t*)m_cache_buffer + p_offset, r_read);
		return true;
	}
	else if (m_cache_file != NULL)
	{
		bool t_success = true;
		
		
		t_success = (IO_NORMAL == MCS_seek_set(m_cache_file, p_offset));
		if (t_success)
			t_success = (IO_ERROR != MCS_read(p_buffer, 1, p_length, m_cache_file));
		
		if (t_success)
		{
			r_read = p_length;
		}
		
		return t_success;
	}
	
	r_read = 0;
	return true;
}

bool MCStreamCache::ReadFromStream(void *p_buffer, uint32_t p_length, uint32_t &r_read)
{
	bool t_success = true;
	
	t_success = m_source_stream->Read(p_buffer, p_length, r_read);
	
	uint32_t t_written = 0;
	
	if (t_success)
		t_success = AppendToCache(p_buffer, r_read, t_written);
	
	if (t_success)
		t_success = t_written == r_read;
	
	return t_success;
}

bool MCStreamCache::AppendToCache(void *p_buffer, uint32_t p_length, uint32_t &r_written)
{
	bool t_success = true;
	
	if (m_cache_length + p_length > m_buffer_limit)
	{
		if (m_cache_file == NULL)
		{
			t_success = MCMultiPartCreateTempFile(cgi_get_upload_temp_dir(), m_cache_file, m_cache_filename);
			if (t_success && m_cache_buffer != NULL)
				t_success = (IO_NORMAL == MCS_write(m_cache_buffer, 1, m_cache_length, m_cache_file));
			
			MCMemoryDeallocate(m_cache_buffer);
			m_cache_buffer = NULL;
		}
		
		if (t_success)
			t_success = (IO_NORMAL == MCS_write(p_buffer, 1, p_length, m_cache_file));
		
		m_cache_length += p_length;
		r_written = p_length;
	}
	else
	{
		if (m_cache_buffer == NULL)
			t_success = MCMemoryAllocate(m_buffer_limit, m_cache_buffer);
		if (t_success)
		{
			MCMemoryCopy((uint8_t*)m_cache_buffer + m_cache_length, p_buffer, p_length);
			m_cache_length += p_length;
			
			r_written = p_length;
		}
	}
		
	return t_success;
}

bool MCStreamCache::Ensure(uint32_t p_offset)
{
	if (p_offset <= m_cache_length)
		return true;
	
	bool t_success = true;
	
	void *t_buffer;
	
	t_success = MCMemoryAllocate(m_buffer_limit, t_buffer);
	
	while (t_success && p_offset > m_cache_length)
	{
		uint32_t t_to_read;
		uint32_t t_read;
		
		t_to_read = MCMin(p_offset - m_cache_length, m_buffer_limit);
		t_success = Read(t_buffer, m_cache_length, t_to_read, t_read) && (t_read == t_to_read);
	}
	
	MCMemoryDeallocate(t_buffer);
	
	return t_success;
}

////////

// file handle class which reads from a cache
class MCCacheHandle: public MCSystemFileHandle
{
public:
	MCCacheHandle(MCStreamCache *p_cache)
	{
		m_cache = p_cache;
		m_offset = 0;
	}
	
	bool Read(void *p_buffer, uint32_t p_length, uint32_t &r_read)
	{
		bool t_success = true;
		
		t_success = m_cache->Read(p_buffer, m_offset, p_length, r_read);
		m_offset += r_read;
		
		return t_success;
	}
	
	bool Write(const void *p_buffer, uint32_t p_length, uint32_t &r_written)
	{
		return false;
	}
	
	bool Seek(int64_t p_offset, int p_direction)
	{
		bool t_success = true;
		
		// don't allow seek from end
		if (p_direction < 0)
			t_success = false;
		
		int64_t t_offset = 0;
		
		if (t_success)
			t_success = m_cache->Ensure(t_offset);
		
		if (t_success)
			m_offset = t_offset;
		
		return t_success;
	}
	
	void Close(void)
	{
		delete this;
	}
	
	
	bool Truncate()
	{
		return false;
	}
	
	bool Sync()
	{
		return true;
	}
	
	bool Flush()
	{
		return true;
	}
	
	bool PutBack(char)
	{
		if (m_offset > 1)
		{
			m_offset -= 1;
			return true;
		}
		else
			return false;
	}
	
	int64_t Tell()
	{
		return m_offset;
	}
	
	void* GetFilePointer()
	{
		return false;
	}
	
	int64_t GetFileSize()
	{
		return 0;
	}

private:
	
	MCStreamCache *m_cache;
	uint32_t m_offset;
};

////////////////////////////////////////////////////////////////////////////////

const char *strchr_limit(const char *s, const char *l, char c)
{
	while(s < l && *s != c)
		s++;
	return s;
}

static int convxdigit(char c)
{
	c = tolower(c);
	if (isdigit(c))
		return c - '0';
	return 10 + (c - 'a');
}

static void cgi_unescape_url(const char *s, const char *l, char *&r_s, char*& r_l)
{
	char *rs, *rl;
	rs = new char[l - s + 1];
	rl = rs;
	
	while(s < l)
	{
		if (*s == '+')
		{
			*rl++ = ' ';
			s += 1;
		}
		else if (*s == '%')
		{
			if (l - s < 3)
				break;
			
			if (isxdigit(s[1]) && isxdigit(s[2]))
				*rl++ = (convxdigit(s[1]) << 4) | (convxdigit(s[2]));
			
			s += 3;
			
			if (rl - rs >= 2 && rl[-1] == 10 && rl[-2] == 13)
			{
				rl[-2] = 10;
				rl -= 1;
			}
		}
		else
			*rl++ = *s++;
	}
	
	r_s = rs;
	r_l = rl;
}

#ifdef TODO
static void cgi_fetch_variable_value_for_key(MCVariable *p_variable, const char *p_key, uint32_t p_key_length, MCExecPoint &ep, MCVariableValue *&r_var_value)
{
	MCVariableValue *t_value;
	t_value = &p_variable -> getvalue();
	
	// Look for the initial sub-key and if it has no further subkeys, then just store straight away.
	const char *t_key;
	t_key = p_key;
	
	const char *t_key_end;
	t_key_end = strchr_limit(p_key, p_key + p_key_length, '[');
	if (t_key_end == p_key + p_key_length)
	{
		t_value -> lookup_element(ep, MCString(p_key, p_key_length), r_var_value);
		return;
	}
	
	// Fetch the initial sub-key and start iterating through subsequent ones.
	t_value -> lookup_element(ep, MCString(t_key, t_key_end - t_key), t_value);
	
	t_key = t_key_end + 1;
	while(t_key < p_key + p_key_length)
	{
		t_key_end = strchr_limit(t_key, p_key + p_key_length, ']');
		if (t_key_end == p_key + p_key_length)
			break;
		
		if (t_key_end == t_key)
		{
			// Its a numeric key we need
			uint32_t t_index;
			if (!t_value -> is_array())
				t_index = 1;
			else if (t_value -> get_array() -> issequence())
			{
				t_index = t_value -> get_array() -> getnfilled() + 1;
			}
			else
			{
				for(t_index = 1; t_value -> get_array() -> lookupindex(t_index, False) != NULL; t_index += 1)
					;
			}
			
			char t_buffer[U4L];
			sprintf(t_buffer, "%u", t_index);
			t_value -> lookup_element(ep, t_buffer, t_value);
		}
		else
		{
			// Its a named key
			t_value -> lookup_element(ep, MCString(t_key, t_key_end - t_key), t_value);
		}
		
		t_key = t_key_end + 1;
	}
	
	r_var_value = t_value;
}
#endif

static void cgi_store_control_value(MCVariable *p_variable, const char *p_key, uint32_t p_key_length, MCExecPoint& ep)
{
#ifdef TODO
	MCVariableValue *t_value;
	cgi_fetch_variable_value_for_key(p_variable, p_key, p_key_length, ep, t_value);
	t_value -> store(ep);
#endif
}

static bool MCConvertNativeFromUTF16(const uint16_t *p_chars, uint32_t p_char_count, uint8_t*& r_output, uint32_t& r_output_length);
static bool MCConvertNativeFromWindows1252(const uint8_t *p_chars, uint32_t p_char_count, uint8_t*& r_output, uint32_t& r_output_length);
static bool MCConvertNativeFromMacRoman(const uint8_t *p_chars, uint32_t p_char_count, uint8_t*& r_output, uint32_t& r_output_length);
static bool MCConvertNativeFromISO8859_1(const uint8_t *p_chars, uint32_t p_char_count, uint8_t*& r_output, uint32_t& r_output_length);

static bool cgi_native_from_encoding(MCSOutputTextEncoding p_encoding, const char *p_text, uint32_t p_text_length, char *&r_native, uint32_t &r_native_length)
{
	bool t_success = true;

	uint8_t *t_native = NULL;
	uint32_t t_native_length = 0;

	if (p_encoding == kMCSOutputTextEncodingUTF8)
	{
		int32_t t_unicode_length;
		t_unicode_length = UTF8ToUnicode(p_text, p_text_length, NULL, 0);
		
		uint16_t *t_unicode = NULL;
		t_success = MCMemoryAllocate(t_unicode_length, t_unicode);
		if (t_success)
		{
			UTF8ToUnicode(p_text, p_text_length, t_unicode, t_unicode_length);
			t_success = MCConvertNativeFromUTF16(t_unicode, t_unicode_length / 2, t_native, t_native_length);
		}
		MCMemoryDeallocate(t_unicode);
	}
	else if (p_encoding == kMCSOutputTextEncodingWindows1252)
		t_success = MCConvertNativeFromWindows1252((uint8_t*)p_text, p_text_length, t_native, t_native_length);
	else if (p_encoding == kMCSOutputTextEncodingMacRoman)
		t_success = MCConvertNativeFromMacRoman((uint8_t*)p_text, p_text_length, t_native, t_native_length);
	else if (p_encoding == kMCSOutputTextEncodingISO8859_1)
		t_success = MCConvertNativeFromISO8859_1((uint8_t*)p_text, p_text_length, t_native, t_native_length);

	if (t_success)
	{
		r_native = (char*)t_native;
		r_native_length = t_native_length;
	}

	return t_success;
}

static void cgi_store_data_urlencoded(MCExecPoint& ep, MCVariable *p_variable, const char *p_data_start, const char *p_data_end, bool p_native_encoding, char p_delimiter, bool p_remove_whitespace)
{
	const char *t_data;
	t_data = p_data_start;
	while(t_data < p_data_end)
	{
		const char *t_encoded_key;
		t_encoded_key = t_data;
		
		if (p_remove_whitespace)
			while (t_encoded_key[0] == ' ')
				t_encoded_key++;
		
		const char *t_end;
		t_end = strchr_limit(t_encoded_key, p_data_end, p_delimiter);
		
		const char *t_encoded_key_end;
		t_encoded_key_end = strchr_limit(t_encoded_key, t_end, '=');
		
		const char *t_encoded_value;
		if (t_encoded_key_end != t_end)
			t_encoded_value = t_encoded_key_end + 1;
		else
			t_encoded_value = t_encoded_key_end;
		
		char *t_key_start, *t_key_finish;
		cgi_unescape_url(t_encoded_key, t_encoded_key_end, t_key_start, t_key_finish);
		
		const char *t_encoded_value_end;
		t_encoded_value_end = t_end;
		
		if (p_remove_whitespace)
			while (t_encoded_value_end > t_encoded_value && *(t_encoded_value - 1) == ' ')
				t_encoded_value_end--;
		
		char *t_value_start, *t_value_finish;
		cgi_unescape_url(t_encoded_value, t_encoded_value_end, t_value_start, t_value_finish);
		
		// MM-2011-07-13: Added p_native_encoding flag that specifies if the text should 
		//   be converted from the outputTextEncoding to the native character set.
		// IM-2011-07-13 convert from MCserveroutputtextencoding to native
		if (!p_native_encoding || MCserveroutputtextencoding == kMCSOutputTextEncodingNative)
			ep . grabbuffer(t_value_start, t_value_finish - t_value_start);
		else
		{
			uint32_t t_native_length;
			char *t_native = NULL;
			if (cgi_native_from_encoding(MCserveroutputtextencoding, t_value_start, t_value_finish - t_value_start, t_native, t_native_length))
				ep . grabbuffer(t_native, t_native_length);
			MCCStringFree(t_value_start);
		}
		
		cgi_store_control_value(p_variable, t_key_start, t_key_finish - t_key_start, ep);
		delete t_key_start;
		
		if (t_end != p_data_end)
			t_end += 1;
		
		t_data = t_end;
	}	
}

static void cgi_store_cookie_urlencoded(MCExecPoint &ep, MCVariable *p_variable, const char *p_data_start, const char *p_data_end, bool p_native_encoding)
{
	return cgi_store_data_urlencoded(ep, p_variable, p_data_start, p_data_end, p_native_encoding, ';', true);
}

static void cgi_store_form_urlencoded(MCExecPoint& ep, MCVariable *p_variable, const char *p_data_start, const char *p_data_end, bool p_native_encoding)
{
	return cgi_store_data_urlencoded(ep, p_variable, p_data_start, p_data_end, p_native_encoding, '&', false);
}

static void cgi_fix_path_variables()
{
	char *t_path, *t_path_end;

	MCAutoStringRef env;
	
	if (MCS_getenv(MCSTR("PATH_TRANSLATED"), &env))
	{
		t_path = strdup(MCStringGetCString(*env));
		t_path_end = t_path + strlen(t_path);
	}

	

#ifdef _WINDOWS_SERVER
	for(uint32_t i = 0; t_path[i] != '\0'; i++)
		if (t_path[i] == '\\')
			t_path[i] = '/';
#endif

	char t_sep;
	t_sep = '\0';

	MCAutoStringRef t_path_string;
	/* UNCHECKED */ MCStringCreateWithCString(t_path, &t_path_string);

	while (!MCS_exists(*t_path_string, True))
	{
		char *t_new_end;
		t_new_end = strrchr(t_path, '/');
		*t_path_end = t_sep;
		if (t_new_end == NULL)
		{
			t_sep = '\0';
			break;
		}
		t_path_end = t_new_end;
		t_sep = *t_path_end;
		*t_path_end = '\0';
	}

	MCS_setenv(MCSTR("PATH_TRANSLATED"), *t_path_string);
	*t_path_end = t_sep;
	
	MCAutoStringRef t_path_end_string;
	/* UNCHECKED */ MCStringCreateWithCString(t_path_end, &t_path_end_string);
	MCS_setenv(MCSTR("PATH_INFO"), *t_path_end_string);

	free(t_path);
}

static Exec_stat cgi_compute_get_var(void *p_context, MCVariable *p_var)
{
	MCExecPoint ep;
	
	MCAutoStringRef t_query_string;

	if (MCS_getenv(MCSTR("QUERY_STRING"), &t_query_string))
	{
		const char *t_query = MCStringGetCString(*t_query_string);
		cgi_store_form_urlencoded(ep, s_cgi_get, t_query, t_query + strlen(t_query), true);
	}

	return ES_NORMAL;
}

// MM-2011-07-13: Added new deferred variable $_GET_RAW.
//   $_GET_RAW is just a copy of the QUERY_STRING.
static Exec_stat cgi_compute_get_raw_var(void *p_context, MCVariable *p_var)
{
	MCExecPoint ep;

	MCAutoStringRef t_query_string;
	
	if (MCS_getenv(MCSTR("QUERY_STRING"), &t_query_string))
	{
		s_cgi_get_raw -> copysvalue(MCString(MCStringGetCString(*t_query_string), strlen(MCStringGetCString(*t_query_string))));
	}
	return ES_NORMAL;
}

// MM-2011-07-13: Added new deferred variable $_GET_BINARY.
//   $_GET_BINARY is just the binary get data not encoded in the native charset.
static Exec_stat cgi_compute_get_binary_var(void *p_context, MCVariable *p_var)
{
	MCExecPoint ep;

	MCAutoStringRef t_query_string;	
	
	if (MCS_getenv(MCSTR("QUERY_STRING"), &t_query_string))
	{
		const char *t_query = MCStringGetCString(*t_query_string);
		cgi_store_form_urlencoded(ep, s_cgi_get_binary, t_query, t_query + strlen(t_query), false);
	}
	return ES_NORMAL;
}

// $_POST_RAW contains the entire post message and is read from stdin on access
static Exec_stat cgi_compute_post_raw_var(void *p_context, MCVariable *p_var)
{
	MCCacheHandle *t_stdin = new MCCacheHandle(s_cgi_stdin_cache);
	
	bool t_success = true;

	MCAutoStringRef t_content_length;
	
	if (MCS_getenv(MCSTR("CONTENT_LENGTH"), &t_content_length))
	{
		uint32_t t_length;
		t_length = atoi(MCStringGetCString(*t_content_length));
		
		uint32_t t_read = 0;
		
		char *t_data;
		t_data = new char[t_length];
		t_success = t_stdin->Read(t_data, t_length, t_read) && t_length == t_read;

		// Store the raw POST data
		if (t_success)
			s_cgi_post_raw -> copysvalue(MCString(t_data, t_length));
		
		delete t_data;
	}
	
	delete t_stdin;

	return t_success ? ES_NORMAL : ES_ERROR;
}

static bool cgi_store_form_multipart(MCExecPoint& ep, IO_handle p_stream);

// IM-2011-08-05: Reorganization of post variables, now generating all at the same time
static Exec_stat cgi_compute_post_variables()
{
	Exec_stat t_stat = ES_NORMAL;
	
	if (s_cgi_processed_post)
		return ES_NORMAL;
	
	s_cgi_processed_post = true;
	
	MCAutoStringRef t_content_type;

	bool gotenv = MCS_getenv(MCSTR("CONTENT_TYPE"), &t_content_type);
	if (gotenv && MCStringIsEqualToCString(*t_content_type, "application/x-www-form-urlencoded", kMCCompareCaseless))
	{
		// TODO: currently we assume that urlencoded form data is small enough to fit into memory,
		// so we fetch the contents from $_POST_RAW (which automatically reads the data from stdin).
		// in the future we should read from stdin to avoid duplicating large amounts of data
		MCExecPoint raw_ep, ep;
		MCVarref *t_raw_ref;
		t_raw_ref = s_cgi_post_raw->newvarref();
		
		t_stat = t_raw_ref->eval(raw_ep);
		if (t_stat == ES_NORMAL)
		{
			MCString t_raw_string;
			t_raw_string = raw_ep.getsvalue();
			cgi_store_form_urlencoded(ep, s_cgi_post_binary, t_raw_string.getstring(), t_raw_string.getstring() + t_raw_string.getlength(), false);
			cgi_store_form_urlencoded(ep, s_cgi_post, t_raw_string.getstring(), t_raw_string.getstring() + t_raw_string.getlength(), true);
		}
		delete t_raw_ref;
	}
	else if (gotenv && MCStringBeginsWithCString(*t_content_type, (const char_t *)"multipart/form-data;", kMCStringOptionCompareCaseless))
	{
		// read post-data from stdin, via the stream cache
		MCExecPoint ep;

		MCCacheHandle *t_stdin = new MCCacheHandle(s_cgi_stdin_cache);
		IO_handle t_stdin_handle = new IO_header(t_stdin, 0);
		
		cgi_store_form_multipart(ep, t_stdin_handle);
		MCS_close(t_stdin_handle);
	}
	return t_stat;
}

static Exec_stat cgi_compute_post_binary_var(void *p_context, MCVariable *p_var)
{
	return cgi_compute_post_variables();
}

static Exec_stat cgi_compute_post_var(void *p_context, MCVariable *p_var)
{
	return cgi_compute_post_variables();
}

static Exec_stat cgi_compute_files_var(void *p_context, MCVariable *p_var)
{
	return cgi_compute_post_variables();
}

////////////////////////////////////////////////////////////////////////////////

// processing of multipart/form-data type post data

// from srvmultipart.cpp:
bool MCMultiPartParseHeaderParams(const char *p_params, char **&r_names, char **&r_values, uint32_t &r_param_count);

static bool cgi_multipart_get_boundary(char *&r_boundary)
{
	bool t_success = true;

	MCAutoStringRef t_content_type;
	
	MCS_getenv(MCSTR("CONTENT_TYPE"), &t_content_type);
	
	char *t_params = NULL;
	uint32_t t_index = 0;
	
	char **t_names = NULL;
	char **t_values = NULL;
	uint32_t t_param_count = 0;
	
	t_success = MCStringFirstIndexOfChar(*t_content_type, ';', 0, kMCStringOptionCompareExact, t_index);
	//t_success = MCCStringFirstIndexOf(MCStringGetCString(*t_content_type), ';', t_index);

	if (t_success)
		t_success = MCMultiPartParseHeaderParams(MCStringGetCString(*t_content_type) + t_index + 1, t_names, t_values, t_param_count);

	r_boundary = NULL;
	
	if (t_success)
	{
		for (uint32_t i = 0; i < t_param_count; i++)
		{
			if (MCCStringEqualCaseless(t_names[i], "boundary") && MCCStringLength(t_values[i]) > 0)
			{
				r_boundary = t_values[i];
				t_values[i] = NULL;
				break;
			}
		}
	}
	
	if (t_success)
		t_success = r_boundary != NULL;
	
	for (uint32_t i = 0; i < t_param_count; i++)
	{
		MCCStringFree(t_names[i]);
		MCCStringFree(t_values[i]);
	}
	MCMemoryDeleteArray(t_names);
	MCMemoryDeleteArray(t_values);
	
	return t_success;
}

typedef enum
{
	kMCDispositionUnknown,
	kMCDispositionFormData,
	kMCDispositionFile,
} cgi_multipart_disposition_t;

typedef struct
{
	cgi_multipart_disposition_t disposition;
	char *name;
	char *type;

	char *file_name;
	const char *temp_name;
	IO_handle file_handle;
	uint32_t file_size;
	MCMultiPartFileStatus file_status;
#ifdef TODO
	MCVariableValue *file_variable;
#endif

	char *boundary;
	
#ifdef TODO
	MCVariableValue *post_variable;
	MCVariableValue *post_binary_variable;
#endif
} cgi_multipart_context_t;

static void cgi_dispose_multipart_context(cgi_multipart_context_t *p_context)
{
	MCCStringFree(p_context->name);
	MCCStringFree(p_context->file_name);
	MCCStringFree(p_context->type);
	MCCStringFree(p_context->boundary);
	if (p_context->file_handle != NULL)
		MCS_close(p_context->file_handle);
	
	MCMemoryClear(p_context, sizeof(cgi_multipart_context_t));
}

static bool cgi_context_is_form_data(cgi_multipart_context_t *p_context)
{
	return p_context->disposition == kMCDispositionFormData && p_context->file_name == NULL;
}

static bool cgi_context_is_file(cgi_multipart_context_t *p_context)
{
	return (p_context->disposition == kMCDispositionFile || p_context->disposition == kMCDispositionFormData) && p_context->file_name != NULL;
}

static void inline grab_string(char *&x_dest, char *&x_src)
{
	if (x_dest != NULL)
		MCCStringFree(x_dest);
	x_dest = x_src;
	x_src = NULL;
}

static bool cgi_multipart_header_callback(void *p_context, MCMultiPartHeader *p_header)
{
	bool t_success = true;
#ifdef TODO
	cgi_multipart_context_t *t_context = (cgi_multipart_context_t*)p_context;
	
	if (p_header != NULL)
	{
		if (MCCStringEqualCaseless(p_header->name, "Content-Disposition"))
		{
			if (MCCStringEqualCaseless(p_header->value, "form-data"))
				t_context->disposition = kMCDispositionFormData;
			else if (MCCStringEqualCaseless(p_header->value, "file"))
				t_context->disposition = kMCDispositionFile;
			else
				t_context->disposition = kMCDispositionUnknown;
			
			for (uint32_t i = 0; i < p_header->param_count; i++)
			{
				if (MCCStringEqualCaseless(p_header->param_name[i], "name"))
					grab_string(t_context->name, p_header->param_value[i]);
				else if (MCCStringEqualCaseless(p_header->param_name[i], "filename"))
					grab_string(t_context->file_name, p_header->param_value[i]);
			}
		}
		else if (MCCStringEqualCaseless(p_header->name, "Content-Type"))
		{
			grab_string(t_context->type, p_header->value);
			
			for (uint32_t i = 0; i < p_header->param_count; i++)
			{
				if (MCCStringEqualCaseless(p_header->param_name[i], "boundary"))
					grab_string(t_context->boundary, p_header->param_value[i]);
			}
		}
	}
	else
	{
		if (cgi_context_is_form_data(t_context))
		{
			MCExecPoint ep;
			t_success = t_context->name != NULL;
			if (t_success)
			{
				cgi_fetch_variable_value_for_key(s_cgi_post, t_context->name, MCCStringLength(t_context->name), ep, t_context->post_variable);
				t_context->post_variable->assign_empty();
				cgi_fetch_variable_value_for_key(s_cgi_post_binary, t_context->name, MCCStringLength(t_context->name), ep, t_context->post_binary_variable);
				t_context->post_binary_variable->assign_empty();
			}
		}
		else if (cgi_context_is_file(t_context))
		{
			const char *t_temp_dir = cgi_get_upload_temp_dir();
			const char *t_error = NULL;
			if (t_temp_dir == NULL || !MCS_exists(t_temp_dir, False))
			{
				t_context->file_status = kMCFileStatusNoUploadFolder;
			}
			else if (!MCMultiPartCreateTempFile(cgi_get_upload_temp_dir(), t_context->file_handle, t_context->temp_name))
			{
				t_context->file_status = kMCFileStatusIOError;
			}
		}
	}
#endif
	return t_success;
}

static bool cgi_multipart_body_callback(void *p_context, const char *p_data, uint32_t p_data_length, bool p_finished, bool p_truncated)
{
	cgi_multipart_context_t *t_context = (cgi_multipart_context_t*)p_context;
	bool t_success = true;

#ifdef TODO
	if (cgi_context_is_form_data(t_context))
	{
		if (t_context->post_binary_variable != NULL)
		{
			t_success = t_context->post_binary_variable->append_string(MCString(p_data, p_data_length));

			if (t_success && p_finished)
			{
				uint32_t t_native_length;
				char *t_native = NULL;
				MCString t_value;
				t_value = t_context->post_binary_variable->get_string();
				if (cgi_native_from_encoding(MCserveroutputtextencoding, t_value.getstring(), t_value.getlength(), t_native, t_native_length))
					t_context->post_variable -> assign_buffer(t_native, t_native_length);
			}
		}
	}
	else if (cgi_context_is_file(t_context))
	{
		if (t_context->file_status == kMCFileStatusOK)
		{
			if (IO_NORMAL == MCS_write(p_data, 1, p_data_length, t_context->file_handle))
				t_context->file_size += p_data_length;
			else
				t_context->file_status = kMCFileStatusIOError;
		}
		
		if (t_success && (p_finished || p_truncated))
		{
			MCExecPoint ep;
			MCVariableValue *t_file_varvalue = NULL;
			cgi_fetch_variable_value_for_key(s_cgi_files, t_context->name, MCCStringLength(t_context->name), ep, t_context->file_variable);
			
			if (t_context->file_status == kMCFileStatusOK && t_context->file_size == 0)
				t_context->file_status = kMCFileStatusFailed;
			
			if (p_truncated)
				t_context->file_status = kMCFileStatusStopped;
			
			ep.setsvalue(MCString(t_context->file_name));
			t_context->file_variable->store_element(ep, MCString("name"));
			ep.setsvalue(MCString(t_context->type));
			t_context->file_variable->store_element(ep, MCString("type"));
			ep.setsvalue(MCString(t_context->temp_name));
			t_context->file_variable->store_element(ep, MCString("filename"));
			ep.setuint(t_context->file_size);
			t_context->file_variable->store_element(ep, MCString("size"));

			if (t_context->file_status != kMCFileStatusOK)
			{
				ep.setsvalue(MCMultiPartGetErrorMessage(t_context->file_status));
				t_context->file_variable->store_element(ep, MCString("error"));
			}
		}
	}
	
	if (t_success && p_finished)
	{
		// clear context for next part
		cgi_dispose_multipart_context(t_context);
	}
#endif
	return t_success;
}

static bool cgi_store_form_multipart(MCExecPoint& ep, IO_handle p_stream)
{
	bool t_success = true;
	char *t_boundary = NULL;
	
	cgi_multipart_context_t t_context;
	MCMemoryClear(&t_context, sizeof(t_context));
	
	uint32_t t_bytes_read = 0;
	
	if (t_success)
		t_success = cgi_multipart_get_boundary(t_boundary);
	if (t_success)
		t_success = MCMultiPartReadMessageFromStream(p_stream, t_boundary, t_bytes_read,
													 cgi_multipart_header_callback, cgi_multipart_body_callback, &t_context);

	// clean up in case of errors;
	if (!t_success)
		cgi_dispose_multipart_context(&t_context);

	MCCStringFree(t_boundary);

	return t_success;
}

////////////////////////////////////////////////////////////////////////////////

static Exec_stat cgi_compute_cookie_var(void *p_context, MCVariable *p_var)
{
	bool t_success = true;

	MCAutoStringRef t_cookie;
	
	if (MCS_getenv(MCSTR("HTTP_COOKIE"), &t_cookie))
		return ES_NORMAL;

	MCExecPoint ep;
	cgi_store_cookie_urlencoded(ep, s_cgi_cookie, MCStringGetCString(*t_cookie), MCStringGetCString(*t_cookie) + MCCStringLength(MCStringGetCString(*t_cookie)), true);

	return ES_NORMAL;
}

////////////////////////////////////////////////////////////////////////////////

#if defined (_WINDOWS_SERVER)
_CRTIMP extern char **_environ;
#define environ _environ
#else
extern char **environ;
#endif

bool cgi_initialize()
{
	// need to ensure PATH_TRANSLATED points to the script and PATH_INFO contains everything that follows
	cgi_fix_path_variables();

	// Resolve the main script that has been requested by the CGI interface.
	MCAutoStringRef t_env;

	if (MCS_getenv(MCSTR("PATH_TRANSLATED"), &t_env))
		MCsystem -> ResolvePath(*t_env, MCserverinitialscript);
	
	// Set the current folder to be that containing the CGI file.
	char *t_server_script_folder;
	t_server_script_folder = strdup(MCStringGetCString(MCserverinitialscript));
#ifdef _WINDOWS_SERVER
	strrchr(t_server_script_folder, '\\')[0] = '\0';
#else
	strrchr(t_server_script_folder, '/')[0] = '\0';
#endif
	MCAutoStringRef t_server_script_folder_string;
	/* UNCHECKED */ MCStringCreateWithCString(t_server_script_folder, &t_server_script_folder_string);

	MCsystem -> SetCurrentFolder(*t_server_script_folder_string);
	delete t_server_script_folder;
	
	// Initialize the headers.
	MCservercgiheaders = NULL;
	MCservercgiheaders_sent = false;
	
	// Get the document root
	MCservercgidocumentroot = getenv("DOCUMENT_ROOT");
	
	// Initialize the input wrapper.  This creates a cache of the input stream
	// which is filled as the stream is read from.  this allows stdin to be used
	// to populate the post data arrays, and also to be read from by the script
	// without conflicting
	s_cgi_stdin_cache = new MCStreamCache(IO_stdin->handle);
	IO_stdin = new IO_header(new MCCacheHandle(s_cgi_stdin_cache), 0);
		
	// Initialize the output wrapper, this simply ensures we output headers
	// before any content.
	IO_stdout = new IO_header(new cgi_stdout, 0);
	
	// Need an exec-point for variable creation.
	MCExecPoint ep;
	
	// Construct the _SERVER variable
	/* UNCHECKED */ MCVariable::createwithname_cstring("$_SERVER", s_cgi_server);
	s_cgi_server -> setnext(MCglobals);
	MCglobals = s_cgi_server;
	
	MCAutoArrayRef t_vars;
	/* UNCHECKED */ MCArrayCreateMutable(&t_vars);
	for(uint32_t i = 0; environ[i] != NULL; i++)
	{
		static const char *s_cgi_vars[] =
		{
			"GATEWAY_INTERFACE=",
			"SERVER_ADDR=",
			"SERVER_NAME=",
			"SERVER_SOFTWARE=",
			"SERVER_PROTOCOL=",
			"REQUEST_METHOD=",
			"REQUEST_TIME=",
			"QUERY_STRING=",
			"DOCUMENT_ROOT=",
			"HTTPS=",
			
			// MW-2009-08-12: For some reason I missed this first time around :o)
			"REMOTE_USER=",
			"REMOTE_ADDR=",
			"REMOTE_HOST=",
			"REMOTE_PORT=",
			
			// MM-2011-09-08: Added as part of customer support request for REMOTE_USER.
			//   The standard Apache LiveCode server config redirects the script to the server engine.
			//   This appears to mean that REMOTE_USER is never set 
			//   (I guess it will only ever be set if the server engine itself is behind authentication)
			//   but REDIRECT_REMOTE_USER is.
			"REDIRECT_REMOTE_USER=",
			
			"SERVER_ADMIN=",
			"SERVER_PORT=",
			"SERVER_SIGNATURE=",
			
			"PATH_TRANSLATED=",
			
			"REQUEST_URI=",

			"PATH_INFO=",
			"SCRIPT_NAME=",
			"SCRIPT_FILENAME=",

			"CONTENT_TYPE=",
			"CONTENT_LENGTH=",

			NULL
		};
		
		bool t_found;
		t_found = false;
		
		if (strncasecmp(environ[i], "HTTP_", 5) == 0)
			t_found = true;
		else
			for(uint32_t j = 0; s_cgi_vars[j] != NULL && !t_found; j++)
				if (strncasecmp(environ[i], s_cgi_vars[j], strlen(s_cgi_vars[j])) == 0)
					t_found = true;

		if (t_found)
		{
			const char *t_value;
			t_value = strchr(environ[i], '=');
			if (t_value == NULL)
			{
				ep . clear();
				t_value = environ[i] + strlen(environ[i]);
			}
			else
				ep . setsvalue(t_value + 1);
			
			ep . storearrayelement_oldstring(*t_vars, MCString(environ[i], t_value - environ[i]));
		}
	}
	
	MCresult -> setvalueref(*t_vars);
	
	// Construct the GET variables by parsing the QUERY_STRING
	
	/* UNCHECKED */ MCDeferredVariable::createwithname_cstring("$_GET_RAW", cgi_compute_get_raw_var, nil, s_cgi_get_raw);
	s_cgi_get_raw -> setnext(MCglobals);
	MCglobals = s_cgi_get_raw;	
	/* UNCHECKED */ MCDeferredVariable::createwithname_cstring("$_GET", cgi_compute_get_var, nil, s_cgi_get);
	s_cgi_get -> setnext(MCglobals);
	MCglobals = s_cgi_get;
	/* UNCHECKED */ MCDeferredVariable::createwithname_cstring("$_GET_BINARY", cgi_compute_get_binary_var, nil, s_cgi_get_binary);
	s_cgi_get_binary -> setnext(MCglobals);
	MCglobals = s_cgi_get_binary;	
	
	// Construct the _POST variables by reading stdin.
	
	/* UNCHECKED */ MCDeferredVariable::createwithname_cstring("$_POST_RAW", cgi_compute_post_raw_var, nil, s_cgi_post_raw);
	s_cgi_post_raw -> setnext(MCglobals);
	MCglobals = s_cgi_post_raw;
	/* UNCHECKED */ MCDeferredVariable::createwithname_cstring("$_POST", cgi_compute_post_var, nil, s_cgi_post);
	s_cgi_post -> setnext(MCglobals);
	MCglobals = s_cgi_post;
	/* UNCHECKED */ MCDeferredVariable::createwithname_cstring("$_POST_BINARY", cgi_compute_post_binary_var, nil, s_cgi_post_binary);
	s_cgi_post_binary -> setnext(MCglobals);
	MCglobals = s_cgi_post_binary;	
	
	// Construct the FILES variable by reading stdin

	/* UNCHECKED */ MCDeferredVariable::createwithname_cstring("$_FILES", cgi_compute_files_var, nil, s_cgi_files);
	s_cgi_files -> setnext(MCglobals);
	MCglobals = s_cgi_files;
	
	// Construct the COOKIES variable by parsing HTTP_COOKIE
	/* UNCHECKED */ MCDeferredVariable::createwithname_cstring("$_COOKIE", cgi_compute_cookie_var, nil, s_cgi_cookie);
	s_cgi_cookie -> setnext(MCglobals);
	MCglobals = s_cgi_cookie;
	
	// Create the $_SESSION variable explicitly, to be populated upon calls to "start session"
	// required as implicit references to "$_SESSION" will result in its creation as an env var
	MCVariable *t_session_var = NULL;
	/* UNCHECKED */ MCVariable::createwithname_cstring("$_SESSION", t_session_var);
	t_session_var->setnext(MCglobals);
	MCglobals = t_session_var;

	return true;
}

void cgi_finalize_session();

void cgi_finalize()
{
	// clean up any temporary uploaded files
	MCMultiPartRemoveTempFiles();
	
	// clean up session data
	cgi_finalize_session();
}

////////////////////////////////////////////////////////////////////////////////

static bool cgi_send_cookies(void)
{
	bool t_success = true;
	
	char *t_cookie_header = NULL;
	MCExecPoint ep;
	
	for (uint32_t i = 0; t_success && i < MCservercgicookiecount; i++)
	{
		t_success = MCCStringFormat(t_cookie_header, "Set-Cookie: %s=%s", MCservercgicookies[i].name, MCservercgicookies[i].value);
		
		if (t_success && MCservercgicookies[i].expires != 0)
		{
			ep.setuint(MCservercgicookies[i].expires);
			t_success = MCD_convert(ep, CF_SECONDS, CF_UNDEFINED, CF_INTERNET_DATE, CF_UNDEFINED);
			if (t_success)
			{
				MCString t_date;
				t_date = ep.getsvalue();
				t_success = MCCStringAppendFormat(t_cookie_header, "; Expires=%.*s", t_date.getlength(), t_date.getstring());
			}
		}
		
		if (t_success && MCservercgicookies[i].path != NULL)
			t_success = MCCStringAppendFormat(t_cookie_header, "; Path=%s", MCservercgicookies[i].path);
		
		if (t_success && MCservercgicookies[i].domain != NULL)
			t_success = MCCStringAppendFormat(t_cookie_header, "; Domain=%s", MCservercgicookies[i].domain);

		if (t_success && MCservercgicookies[i].secure)
			t_success = MCCStringAppend(t_cookie_header, "; Secure");
		
		if (t_success && MCservercgicookies[i].http_only)
			t_success = MCCStringAppend(t_cookie_header, "; HttpOnly");
		
		if (t_success)
			t_success = MCCStringAppend(t_cookie_header, "\n");
		
		if (t_success)
			t_success = IO_NORMAL == MCS_write(t_cookie_header, 1, MCCStringLength(t_cookie_header), IO_stdout);
		MCCStringFree(t_cookie_header);
		t_cookie_header = NULL;
	}
	return t_success;
}

static bool cgi_send_headers(void)
{
	bool t_sent_content;
	t_sent_content = false;
	
	for(uint32_t i = 0; i < MCservercgiheadercount; i++)
	{
		if (strncasecmp("Content-Type:", MCservercgiheaders[i], 13) == 0)
			t_sent_content = true;
		if (MCS_write(MCservercgiheaders[i], 1, strlen(MCservercgiheaders[i]), IO_stdout) != IO_NORMAL)
			return false;
		if (MCS_write("\n", 1, 1, IO_stdout) != IO_NORMAL)
			return false;
	}
	
	if (!t_sent_content)
	{
		char t_content_header[128];
		switch(MCserveroutputtextencoding)
		{
			case kMCSOutputTextEncodingWindows1252:
				sprintf(t_content_header, "Content-Type: text/html; charset=windows-1252\n");
				break;
			case kMCSOutputTextEncodingMacRoman:
				sprintf(t_content_header, "Content-Type: text/html; charset=macintosh\n");
				break;
			case kMCSOutputTextEncodingISO8859_1:
				sprintf(t_content_header, "Content-Type: text/html; charset=iso-8859-1\n");
				break;
			case kMCSOutputTextEncodingUTF8:
				sprintf(t_content_header, "Content-Type: text/html; charset=utf-8\n");
				break;
		}
		
		if (MCS_write(t_content_header, 1, strlen(t_content_header), IO_stdout) != IO_NORMAL)
			return false;
	}
	
	if (MCS_write("\n", 1, 1, IO_stdout) != IO_NORMAL)
		return false;
	
	return true;
}

////////////////////////////////////////////////////////////////////////////////

bool MCServerGetSessionIdFromCookie(char *&r_id);

MCSession *s_current_session = NULL;

bool MCServerStartSession()
{
	// start session:
	// if MCsessionid is empty - get id from cookie
	// if MCsessionid not empty - use MCsessionid - clear MCsessionid once opened
	bool t_success = true;
	
	if (s_current_session != NULL)
		return true;

	const char *t_session_id = NULL;
	char *t_cookie_id = NULL;
	
	t_session_id = MCsessionid;
	
	if (t_session_id == NULL)
	{
		t_success = MCServerGetSessionIdFromCookie(t_cookie_id);
		t_session_id = t_cookie_id;
	}
	
	if (t_success)
		t_success = MCSessionStart(t_session_id, s_current_session);
	
	MCVariable *t_session_var = NULL;
	
	if (t_success)
	{
		t_session_var = MCVariable::lookupglobal_cstring("$_SESSION");
		if (t_session_var == NULL)
		{
			t_success = MCVariable::createwithname_cstring("$_SESSION", t_session_var);
			if (t_success)
			{
				t_session_var->setnext(MCglobals);
				MCglobals = t_session_var;
			}
		}
	}
	if (t_success)
		t_session_var->clear();
	
	if (t_success)
	{
		// TODO
		if (s_current_session->data_length > 0)
			t_success = false;
			//t_success = t_session_var->getvalue().decode(MCString(s_current_session->data, s_current_session->data_length));
	}
	
	if (t_success)
	{
		// clear MCsessionid - now associated with open session
		MCCStringFree(MCsessionid);
		MCsessionid = NULL;
	}
	else
	{
		MCSessionDiscard(s_current_session);
		s_current_session = NULL;
	}
	
	MCCStringFree(t_cookie_id);
	
	return t_success;
}

bool MCServerStopSession()
{
	bool t_success = true;
	
	if (s_current_session == NULL)
		return true;
	
	char *t_data = NULL;
	uint32_t t_data_length = 0;
	
	MCVariable *t_session_var;
	t_session_var = MCVariable::lookupglobal_cstring("$_SESSION");

	// TODO
	if (t_session_var != NULL)
		t_success = false;
		//t_success = t_session_var->getvalue().encode((void*&)t_data, t_data_length);

	if (t_success)
	{
		MCMemoryDeallocate(s_current_session->data);
		s_current_session->data = t_data;
		s_current_session->data_length = t_data_length;
		
		t_success = MCSessionCommit(s_current_session);
		s_current_session = NULL;
	}

	return t_success;
}

bool MCServerDeleteSession()
{
	bool t_success = true;
	
	MCAutoStringRef t_id;
	t_success = MCS_get_session_id(&t_id);

	if (t_success)
		t_success = MCSessionExpire(MCStringGetCString(*t_id));
	
	if (s_current_session != NULL)
	{
		MCSessionDiscard(s_current_session);
		s_current_session = NULL;
	}
	
	return t_success;
}

void cgi_finalize_session()
{
	// close current session if open
	if (s_current_session != NULL)
	{
		MCSessionCommit(s_current_session);
		s_current_session = NULL;
	}

	// clean up session files
	MCSessionCleanup();
}

////////////////////////////////////////////////////////////////////////////////

// Session properties

static MCStringRef s_session_temp_dir = NULL;
bool MCS_get_temporary_folder(MCStringRef &r_folder);

bool MCS_set_session_save_path(MCStringRef p_path)
{
	char *t_save_path = nil;
	
	if (!MCCStringClone(MCStringGetCString(p_path), t_save_path))
		return false;
	
	MCCStringFree(MCsessionsavepath);
	MCsessionsavepath = t_save_path;
	
	return true;
}

bool MCS_get_session_save_path(MCStringRef& r_path)
{
	if (MCsessionsavepath != NULL && MCCStringLength(MCsessionsavepath) > 0)
		return MCStringCreateWithCString(MCsessionsavepath, r_path);
	
	if (s_session_temp_dir != NULL)
	{
		r_path = MCValueRetain(s_session_temp_dir);
<<<<<<< HEAD
		return MCStringIsEqualTo(s_session_temp_dir, r_path, kMCStringOptionCompareExact);
	}
	
	r_path = MCValueRetain(s_session_temp_dir);
=======
		return true;
	}
	
	r_path = MCValueRetain(s_session_temp_dir);
	
>>>>>>> 285ce3da
	if (MCS_get_temporary_folder(r_path))
		return true;
	
	r_path = MCValueRetain(kMCEmptyString);
	return true;
}

bool MCS_set_session_lifetime(uint32_t p_lifetime)
{
	MCsessionlifetime = p_lifetime;
	return true;
}

uint32_t MCS_get_session_lifetime(void)
{
	return MCsessionlifetime;
}

bool MCS_set_session_name(MCStringRef p_name)
{
	char *t_name = nil;
	
	if (!MCCStringClone(MCStringGetCString(p_name), t_name))
		return false;
	
	MCCStringFree(MCsessionname);
	MCsessionname = t_name;
	
	return true;
}

bool MCS_get_session_name(MCStringRef &r_name)
{
	if (MCsessionname != NULL && MCCStringLength(MCsessionname) > 0)
		return MCStringCreateWithCString(MCsessionname, r_name);
	
	return MCStringCreateWithCString("LCSESSION", r_name);
}

bool MCS_set_session_id(MCStringRef p_id)
{
	char *t_id = nil;
	
	if (s_current_session != NULL)
		return false;
	
	if (!MCCStringClone(MCStringGetCString(p_id), t_id))
		return false;
	
	MCCStringFree(MCsessionid);
	MCsessionid = t_id;
	
	return true;
}

bool MCS_get_session_id(MCStringRef& r_id)
{
	if (s_current_session != NULL)
		return MCStringCreateWithCString(s_current_session->id, r_id);
	
	return MCStringCreateWithCString(MCsessionid, r_id);
}

bool MCServerGetSessionIdFromCookie(char *&r_id)
{
	MCVariable *t_cookie_array;
	t_cookie_array = MCVariable::lookupglobal_cstring("$_COOKIE");
	
	if (t_cookie_array == NULL)
	{
		r_id = NULL;
		return true;
	}
	
	// ensure cookie array is evaluated
	if (t_cookie_array->isdeferred() && ES_NORMAL != ((MCDeferredVariable*)t_cookie_array)->compute())
		return false;
	
	MCExecPoint ep;
	MCAutoStringRef t_name;
	if (!MCS_get_session_name(&t_name) || ES_NORMAL != ep.fetcharrayelement_oldstring((MCArrayRef)t_cookie_array -> getvalueref(), MCStringGetOldString(*t_name)))
		return false;
	
	// retrieve ID from cookie value
	if (ep.isempty())
		r_id = NULL;
	else
		r_id = ep.getsvalue().clone();
	
	return true;
}

////////////////////////////////////////////////////////////////////////////////

static bool MCConvertNativeFromWindows1252(const uint8_t *p_input, uint32_t p_input_length, uint8_t*& r_output, uint32_t& r_output_length)
{
	uint8_t *t_output;
	if (!MCMemoryAllocate(p_input_length, t_output))
		return false;

	for(uint32_t i = 0; i < p_input_length; i++)
	{
		uint2 t_input_char;
		t_input_char = MCUnicodeMapFromNative_Windows1252(p_input[i]);
		if (!MCUnicodeMapToNative(&t_input_char, 1, t_output[i]))
			t_output[i] = '?';
	}

	r_output = t_output;
	r_output_length = p_input_length;

	return true;
}

static bool MCConvertNativeFromMacRoman(const uint8_t *p_input, uint32_t p_input_length, uint8_t*& r_output, uint32_t& r_output_length)
{
	uint8_t *t_output;
	if (!MCMemoryAllocate(p_input_length, t_output))
		return false;

	for(uint32_t i = 0; i < p_input_length; i++)
	{
		uint2 t_input_char;
		t_input_char = MCUnicodeMapFromNative_MacRoman(p_input[i]);
		if (!MCUnicodeMapToNative(&t_input_char, 1, t_output[i]))
			t_output[i] = '?';
	}

	r_output = t_output;
	r_output_length = p_input_length;

	return true;
}

static bool MCConvertNativeFromISO8859_1(const uint8_t *p_input, uint32_t p_input_length, uint8_t*& r_output, uint32_t& r_output_length)
{
	uint8_t *t_output;
	if (!MCMemoryAllocate(p_input_length, t_output))
		return false;

	for(uint32_t i = 0; i < p_input_length; i++)
	{
		uint2 t_input_char;
		t_input_char = MCUnicodeMapFromNative_MacRoman(p_input[i]);
		if (!MCUnicodeMapToNative(&t_input_char, 1, t_output[i]))
			t_output[i] = '?';
	}

	r_output = t_output;
	r_output_length = p_input_length;

	return true;
}

static bool MCConvertNativeFromUTF16(const uint16_t *p_chars, uint32_t p_char_count, uint8_t*& r_output, uint32_t& r_output_length)
{
	uint8_t *t_output;
	uint32_t t_output_length;
	if (!MCMemoryAllocate(p_char_count, t_output))
		return false;

	uint32_t t_index;
	t_index = 0;
	t_output_length = 0;
	while(t_index < p_char_count)
	{
		if (p_chars[t_index] < 128 && (t_index == p_char_count - 1 || p_chars[t_index + 1] < 128))
		{
			t_output[t_output_length++] = (char)p_chars[t_index];
			t_index += 1;
		}
		else
		{
			uint32_t t_start;
			t_start = t_index;
			
			uint32_t t_codepoint;
			t_codepoint = MCUnicodeCodepointAdvance((const uint2 *)p_chars, p_char_count, t_index);
			
			while(t_index < p_char_count)
			{
				uint4 t_old_index;
				t_old_index = t_index;
				
				t_codepoint = MCUnicodeCodepointAdvance((const uint2 *)p_chars, p_char_count, t_index);
				
				if (MCUnicodeCodepointIsBase(t_codepoint))
				{
					t_index = t_old_index;
					break;
				}
			}

			uint8_t t_char;
			if (!MCUnicodeMapToNative(p_chars + t_start, t_index - t_start, t_char))
				t_char = '?';
			
			t_output[t_output_length++] = t_char;
		}
	}

	MCMemoryReallocate(t_output, t_output_length, t_output);

	r_output = t_output;
	r_output_length = t_output_length;

	return true;
}<|MERGE_RESOLUTION|>--- conflicted
+++ resolved
@@ -1665,18 +1665,11 @@
 	if (s_session_temp_dir != NULL)
 	{
 		r_path = MCValueRetain(s_session_temp_dir);
-<<<<<<< HEAD
-		return MCStringIsEqualTo(s_session_temp_dir, r_path, kMCStringOptionCompareExact);
+		return true;
 	}
 	
 	r_path = MCValueRetain(s_session_temp_dir);
-=======
-		return true;
-	}
-	
-	r_path = MCValueRetain(s_session_temp_dir);
-	
->>>>>>> 285ce3da
+	
 	if (MCS_get_temporary_folder(r_path))
 		return true;
 	
