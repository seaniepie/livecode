/* Copyright (C) 2003-2013 Runtime Revolution Ltd.

This file is part of LiveCode.

LiveCode is free software; you can redistribute it and/or modify it under
the terms of the GNU General Public License v3 as published by the Free
Software Foundation.

LiveCode is distributed in the hope that it will be useful, but WITHOUT ANY
WARRANTY; without even the implied warranty of MERCHANTABILITY or
FITNESS FOR A PARTICULAR PURPOSE.  See the GNU General Public License
for more details.

You should have received a copy of the GNU General Public License
along with LiveCode.  If not see <http://www.gnu.org/licenses/>.  */

#include "prefix.h"

#include "globdefs.h"
#include "filedefs.h"
#include "objdefs.h"
#include "parsedef.h"
#include "mcio.h"

//#include "execpt.h"
#include "exec.h"
#include "scriptpt.h"
#include "globals.h"
#include "param.h"
#include "external.h"
#include "handler.h"
#include "date.h"

#include "system.h"
#include "srvmain.h"
#include "srvdebug.h"
#include "srvscript.h"
#include "srvcgi.h"

#include "srvmultipart.h"
#include "srvsession.h"

#ifndef _WINDOWS_SERVER
#include <unistd.h>
#endif

#ifdef _WINDOWS_SERVER
#define strncasecmp _strnicmp
#define strcasecmp _stricmp
#endif

////////////////////////////////////////////////////////////////////////////////

static bool MCservercgiheaders_sent = false;

// The CGI related synthetic environment variables.
static MCVariable *s_cgi_server;
static MCVariable *s_cgi_post;       // StringRef
static MCVariable *s_cgi_post_raw;   // DataRef
static MCVariable *s_cgi_post_binary;// DataRef
static MCVariable *s_cgi_files;      // ArrayRef
static MCVariable *s_cgi_get;        // nativised StringRef
static MCVariable *s_cgi_get_raw;    // StringRef
static MCVariable *s_cgi_get_binary; // DataRef
static MCVariable *s_cgi_cookie;     // StringRef

static bool s_cgi_processed_post = false;

// rather than making stdin / $_POST_RAW / $_POST, $_POST_BINARY, $_FILES
// exclusive, we store the stream contents in this cache object and create a
// cache reader handle around it when reading from stdin
class MCStreamCache;
static MCStreamCache *s_cgi_stdin_cache;

////////////////////////////////////////////////////////////////////////////////

static bool cgi_send_cookies(void);
static bool cgi_send_headers(void);

#if !defined(_LINUX_SERVER) && !defined(_MAC_SERVER)
static char *strndup(const char *s, size_t n)
{
	char *r;
	r = (char *)malloc(n + 1);
	strncpy(r, s, n);
	r[n] = '\0';
	return r;
}
#endif

////////////////////////////////////////////////////////////////////////////////

static MCStringRef s_cgi_upload_temp_dir;
static MCStringRef s_cgi_temp_dir;

bool MCS_get_temporary_folder(MCStringRef &r_temp_folder);

static MCStringRef cgi_get_upload_temp_dir()
{
	if (!MCStringIsEmpty(s_cgi_upload_temp_dir))
		return s_cgi_upload_temp_dir;
	
	if (!MCStringIsEmpty(s_cgi_temp_dir))
		return s_cgi_temp_dir;

	MCAutoStringRef t_temp_folder;
	if (MCS_get_temporary_folder(&t_temp_folder))
		MCValueAssign(s_cgi_temp_dir, *t_temp_folder);
	return s_cgi_temp_dir;
}

////////////////////////////////////////////////////////////////////////////////

class MCDelegateFileHandle: public MCSystemFileHandle
{
public:
	MCDelegateFileHandle(IO_handle p_delegate)
	{
		m_delegate = p_delegate;
	}
	
	void Close(void)
	{
		delete this;
	}
	
	bool Read(void *p_buffer, uint32_t p_length, uint32_t& r_read)
	{
		return m_delegate -> Read(p_buffer, p_length, r_read);
	}
	
	bool Write(const void *p_buffer, uint32_t p_length)
	{
		return m_delegate -> Write(p_buffer, p_length);
	}
	
	bool Seek(int64_t p_offset, int p_dir)
	{
		return m_delegate -> Seek(p_offset, p_dir);
	}
	
	bool Truncate(void)
	{
		return m_delegate -> Truncate();
	}
	
	bool Sync(void)
	{
		return m_delegate -> Sync();
	}
	
	bool Flush(void)
	{
		return m_delegate -> Flush();
	}
	
	bool PutBack(char p_char)
	{
		return m_delegate -> PutBack(p_char);
	}
	
	int64_t Tell(void)
	{
		return m_delegate -> Tell();
	}
	
	void *GetFilePointer(void)
	{
		return m_delegate -> GetFilePointer();
	}
	
	int64_t GetFileSize(void)
	{
		return m_delegate -> GetFileSize();
	}

    bool TakeBuffer(void*& r_buffer, size_t& r_length)
    {
        return m_delegate -> TakeBuffer(r_buffer, r_length);
    }

    bool IsExhausted(void)
    {
        return m_delegate -> IsExhausted();
    }
	
protected:
	IO_handle m_delegate;
};

class cgi_stdout: public MCDelegateFileHandle
{
public:
	cgi_stdout(void)
		: MCDelegateFileHandle(IO_stdout)
	{
	}
	
	void Close(void)
	{
		IO_stdout = m_delegate;
		MCDelegateFileHandle::Close();
	}
	
	bool Write(const void *p_buffer, uint32_t p_length)
	{
		Close();

		if (!(cgi_send_cookies() && cgi_send_headers()))
			return false;
		
		return IO_stdout -> Write(p_buffer, p_length);
	}
};

////////////////////////////////////////////////////////////////////////////////

// caching object, stores stream data in memory unless larger than 64k, in which
// case, the cached stream is stored in a temporary file
class MCStreamCache
{
public:
    MCStreamCache(IO_handle p_source_stream);
	~MCStreamCache();
	
    bool Read(void *p_buffer, uint32_t p_offset, uint32_t p_length, uint32_t &r_read);
    bool Ensure(uint32_t p_offset);
	
private:
	bool ReadFromCache(void *p_buffer, uint32_t p_offset, uint32_t p_length, uint32_t &r_read);
	bool ReadFromStream(void *p_buffer, uint32_t p_length, uint32_t &r_read);
	bool AppendToCache(void *p_buffer, uint32_t p_length, uint32_t &r_written);
	
	static const uint32_t m_buffer_limit = 64 * 1024;
	static const uint32_t m_min_read = 1024;
	
    IO_handle m_source_stream;
	uint32_t m_cache_length;
	void *m_cache_buffer;
	IO_handle m_cache_file;
	MCStringRef m_cache_filename;
};

MCStreamCache::MCStreamCache(IO_handle p_source_stream)
{
	m_source_stream = p_source_stream;
	m_cache_length = 0;
	m_cache_buffer = NULL;
	m_cache_file = NULL;
	m_cache_filename = NULL;
}

MCStreamCache::~MCStreamCache()
{
	if (m_cache_file)
		MCS_close(m_cache_file);
	if (m_cache_buffer)
		MCMemoryDeallocate(m_cache_buffer);
}

bool MCStreamCache::Read(void *p_buffer, uint32_t p_offset, uint32_t p_length, uint32_t &r_read)
{
	bool t_success = true;
	
	uint32_t t_to_read;
	t_to_read = 0;
	
	uint32_t t_read;
	t_read = 0;
	
	if (p_offset < m_cache_length)
	{
		t_to_read = MCMin(m_cache_length - p_offset, p_length);
		t_success = ReadFromCache(p_buffer, p_offset, t_to_read, t_read);
	}
	
	r_read = t_read;
	
	if (t_success && t_read != t_to_read)
		return true;
	
	if (t_success)
	{
		t_to_read = p_length - t_read;
		t_read = 0;
		if (t_to_read > 0)
			t_success = ReadFromStream((uint8_t*)p_buffer + r_read, t_to_read, t_read);
		
		r_read += t_read;
	}
	
	return t_success;
}

bool MCStreamCache::ReadFromCache(void *p_buffer, uint32_t p_offset, uint32_t p_length, uint32_t &r_read)
{
	if (m_cache_buffer != NULL)
	{
		r_read = MCMin(p_length, m_cache_length - p_offset);
		MCMemoryCopy(p_buffer, (uint8_t*)m_cache_buffer + p_offset, r_read);
		return true;
	}
	else if (m_cache_file != NULL)
	{
		bool t_success = true;
		
		
		t_success = (IO_NORMAL == MCS_seek_set(m_cache_file, p_offset));
		if (t_success)
			t_success = (IO_ERROR != MCS_readall(p_buffer, p_length, m_cache_file, p_length));
		
		if (t_success)
		{
			r_read = p_length;
		}
		
		return t_success;
	}
	
	r_read = 0;
	return true;
}

bool MCStreamCache::ReadFromStream(void *p_buffer, uint32_t p_length, uint32_t &r_read)
{
	bool t_success = true;
	
	t_success = m_source_stream->Read(p_buffer, p_length, r_read);
	
	uint32_t t_written = 0;
	
	if (t_success)
		t_success = AppendToCache(p_buffer, r_read, t_written);
	
	if (t_success)
		t_success = t_written == r_read;
	
	return t_success;
}

bool MCStreamCache::AppendToCache(void *p_buffer, uint32_t p_length, uint32_t &r_written)
{
    bool t_success = true;
	
	if (m_cache_length + p_length > m_buffer_limit)
	{
		if (m_cache_file == NULL)
		{
			t_success = MCMultiPartCreateTempFile(cgi_get_upload_temp_dir(), m_cache_file, m_cache_filename);
			if (t_success && m_cache_buffer != NULL)
				t_success = (IO_NORMAL == MCS_write(m_cache_buffer, 1, m_cache_length, m_cache_file));
			
			MCMemoryDeallocate(m_cache_buffer);
			m_cache_buffer = NULL;
		}
		
		if (t_success)
			t_success = (IO_NORMAL == MCS_write(p_buffer, 1, p_length, m_cache_file));
		
		m_cache_length += p_length;
		r_written = p_length;
	}
	else
	{
		if (m_cache_buffer == NULL)
			t_success = MCMemoryAllocate(m_buffer_limit, m_cache_buffer);
		if (t_success)
		{
			MCMemoryCopy((uint8_t*)m_cache_buffer + m_cache_length, p_buffer, p_length);
			m_cache_length += p_length;
			
			r_written = p_length;
		}
	}

	return t_success;
}

bool MCStreamCache::Ensure(uint32_t p_offset)
{
	if (p_offset <= m_cache_length)
		return true;
	
	bool t_success = true;
	
	void *t_buffer;
	
	t_success = MCMemoryAllocate(m_buffer_limit, t_buffer);
	
	while (t_success && p_offset > m_cache_length)
	{
		uint32_t t_to_read;
		uint32_t t_read;
		
		t_to_read = MCMin(p_offset - m_cache_length, m_buffer_limit);
		t_success = Read(t_buffer, m_cache_length, t_to_read, t_read) && (t_read == t_to_read);
	}
	
	MCMemoryDeallocate(t_buffer);
	
	return t_success;
}

////////

// file handle class which reads from a cache
class MCCacheHandle: public MCSystemFileHandle
{
public:
	MCCacheHandle(MCStreamCache *p_cache)
	{
		m_cache = p_cache;
		m_offset = 0;
	}
	
	bool Read(void *p_buffer, uint32_t p_length, uint32_t &r_read)
	{
		bool t_success = true;
		
		t_success = m_cache->Read(p_buffer, m_offset, p_length, r_read);
		m_offset += r_read;
		
		return t_success;
	}
	
	bool Write(const void *p_buffer, uint32_t p_length)
	{
		return false;
	}
	
	bool Seek(int64_t p_offset, int p_direction)
	{
		bool t_success = true;
		
		// don't allow seek from end
		if (p_direction < 0)
			t_success = false;
		
		int64_t t_offset = 0;
		
		if (t_success)
			t_success = m_cache->Ensure(t_offset);
		
		if (t_success)
			m_offset = t_offset;
		
		return t_success;
	}
	
	void Close(void)
	{
		delete this;
	}
	
	
	bool Truncate()
	{
		return false;
	}
	
	bool Sync()
	{
		return true;
	}
	
	bool Flush()
	{
		return true;
	}
	
	bool PutBack(char)
	{
		if (m_offset > 1)
		{
			m_offset -= 1;
			return true;
		}
		else
			return false;
	}
	
	int64_t Tell()
	{
		return m_offset;
	}
	
	void* GetFilePointer()
	{
		return false;
	}
	
	int64_t GetFileSize()
	{
		return 0;
    }

    // Returns true if an attempt has been made to read past the end of the
    // stream.
    virtual bool IsExhausted(void)
    {
        return false;
    }

    virtual bool TakeBuffer(void*& r_buffer, size_t& r_length)
    {
        return false;
    }

private:
	
	MCStreamCache *m_cache;
	uint32_t m_offset;
};

////////////////////////////////////////////////////////////////////////////////

const char *strchr_limit(const char *s, const char *l, char c)
{
	while(s < l && *s != c)
		s++;
	return s;
}

static int convxdigit(char c)
{
	c = MCS_tolower(c);
	if (isdigit(c))
		return c - '0';
	return 10 + (c - 'a');
}

static uindex_t strchr_limit(MCDataRef p_data, char_t p_char, uindex_t p_index)
{
    uindex_t t_found_index = p_index;
    while (t_found_index < MCDataGetLength(p_data) && MCDataGetByteAtIndex(p_data, t_found_index) != p_char)
        ++t_found_index;

    return t_found_index;
}

static void cgi_unescape_url(MCDataRef p_url, MCRange p_url_range, MCDataRef &r_unescaped_url)
{
    uindex_t t_index;
    uindex_t t_last_index;
    uindex_t t_unescaped_length;
    t_last_index = p_url_range . offset + p_url_range . length;
    t_index = p_url_range . offset;
    t_unescaped_length = 0;

    MCAutoDataRef t_unescaped_url;
    const byte_t *t_url_string;

    t_url_string = MCDataGetBytePtr(p_url);

    /* UNCHECKED */ MCDataCreateMutable(MCDataGetLength(p_url), &t_unescaped_url);

    while (t_index < t_last_index)
    {
        if (t_url_string[t_index] == '+')
        {
            MCDataAppendByte(*t_unescaped_url, ' ');
            t_unescaped_length++;
            t_index++;
        }
        else if (t_url_string[t_index] == '%')
        {
            if (t_last_index - t_index < 3)
                break;

            if (MCUnicodeIsHexDigit(t_url_string[t_index + 1]) && MCUnicodeIsHexDigit(t_url_string[t_index + 2]))
            {
                MCDataAppendByte(*t_unescaped_url, (convxdigit(t_url_string[t_index + 1]) << 4) | (convxdigit(t_url_string[t_index + 2])));
                t_unescaped_length++;
            }

            t_index += 3;

            if (MCDataGetLength(*t_unescaped_url) >= 2
                    && MCDataGetByteAtIndex(*t_unescaped_url, t_unescaped_length - 1) == 10
                    && MCDataGetByteAtIndex(*t_unescaped_url, t_unescaped_length - 2) == 13)
                MCDataRemove(*t_unescaped_url, MCRangeMake(t_unescaped_length - 2, 1));

        }
        else
            MCDataAppendByte(*t_unescaped_url, t_url_string[t_index++]);
    }

    /* UNCHECKED */ MCDataCopy(*t_unescaped_url, r_unescaped_url);
}

static void cgi_fetch_valueref_for_key(MCVariable *p_variable, MCNameRef p_key, MCValueRef &r_var_value)
{
    r_var_value = p_variable->getvalueref(&p_key, 1, false);
}

static bool cgi_store_control_value(MCVariable *p_variable, MCNameRef p_key, MCValueRef p_value)
{
    return p_variable->setvalueref(&p_key, 1, false, p_value);
}

static bool MCConvertNativeFromUTF16(const uint16_t *p_chars, uint32_t p_char_count, uint8_t*& r_output, uint32_t& r_output_length);
static bool MCConvertNativeFromWindows1252(const uint8_t *p_chars, uint32_t p_char_count, uint8_t*& r_output, uint32_t& r_output_length);
static bool MCConvertNativeFromMacRoman(const uint8_t *p_chars, uint32_t p_char_count, uint8_t*& r_output, uint32_t& r_output_length);
static bool MCConvertNativeFromISO8859_1(const uint8_t *p_chars, uint32_t p_char_count, uint8_t*& r_output, uint32_t& r_output_length);

static bool cgi_native_from_encoding(MCSOutputTextEncoding p_encoding, MCDataRef p_text, MCStringRef &r_native_text)
{
    MCStringEncoding t_encoding;

    if (p_encoding == kMCSOutputTextEncodingUTF8)
        t_encoding = kMCStringEncodingUTF8;
    else if (p_encoding == kMCSOutputTextEncodingWindows1252)
        t_encoding = kMCStringEncodingWindows1252;
    else if (p_encoding == kMCSOutputTextEncodingMacRoman)
        t_encoding = kMCStringEncodingMacRoman;
    else if (p_encoding == kMCSOutputTextEncodingISO8859_1)
        t_encoding = kMCStringEncodingISO8859_1;
    else if (p_encoding == kMCSOutputTextEncodingNative)
        t_encoding = kMCStringEncodingNative;

    if (MCStringDecode(p_text, t_encoding, false, r_native_text))
    {
        MCStringNativize(r_native_text);
        return true;
    }
    else
        return false;
}

static void cgi_store_data_urlencoded(MCVariable *p_variable, MCDataRef p_data, bool p_native_encoding, char p_delimiter, bool p_remove_whitespace)
{
    uindex_t t_length;
    uindex_t t_encoded_index;
    t_encoded_index = 0;
    t_length = MCDataGetLength(p_data);

    while(t_encoded_index < t_length)
    {
        uindex_t t_delimiter_index;

        if (p_remove_whitespace)
            while (MCDataGetByteAtIndex(p_data, t_encoded_index) == ' ')
                t_encoded_index++;

        t_delimiter_index = strchr_limit(p_data, p_delimiter, t_encoded_index);
		
        uindex_t t_encoded_key_end;
        t_encoded_key_end = strchr_limit(p_data, '=', t_encoded_index);

        uindex_t t_encoded_value_index;
        if (t_encoded_key_end != t_delimiter_index)
            t_encoded_value_index = t_encoded_key_end + 1;
		else
            t_encoded_value_index = t_encoded_key_end;

        MCAutoDataRef t_key;
        MCNewAutoNameRef t_key_as_name;
        MCAutoStringRef t_key_as_string;
        cgi_unescape_url(p_data, MCRangeMake(t_encoded_index, t_encoded_key_end - t_encoded_index), &t_key);

        // The key should be native
        /* UNCHECKED */ MCStringCreateWithNativeChars((char_t*)MCDataGetBytePtr(*t_key), MCDataGetLength(*t_key), &t_key_as_string);
        /* UNCHECKED */ MCNameCreate(*t_key_as_string, &t_key_as_name);

        uindex_t t_encoded_value_end;
        t_encoded_value_end = t_delimiter_index;
		
		if (p_remove_whitespace)
            while (t_encoded_value_end > t_encoded_value_index && MCDataGetByteAtIndex(p_data, t_encoded_value_end) == ' ')
				t_encoded_value_end--;
		
        MCAutoDataRef t_value;
        cgi_unescape_url(p_data, MCRangeMake(t_encoded_value_index, t_encoded_value_end - t_encoded_value_index), &t_value);

		// MM-2011-07-13: Added p_native_encoding flag that specifies if the text should 
		//   be converted from the outputTextEncoding to the native character set.
        // IM-2011-07-13 convert from MCserveroutputtextencoding to native

        if (!p_native_encoding)
        {
            // We need to store the value as it comes: DataRef
            cgi_store_control_value(p_variable, *t_key_as_name, (MCValueRef)*t_value);
        }
		else
        {
            MCAutoStringRef t_native_text;
            if (cgi_native_from_encoding(MCserveroutputtextencoding, *t_value, &t_native_text))
                cgi_store_control_value(p_variable, *t_key_as_name, (MCValueRef)*t_native_text);
        }

        t_encoded_index = t_delimiter_index + 1;
    }
}

static void cgi_store_cookie_urlencoded(MCVariable *p_variable, MCDataRef p_data, bool p_native)
{
    cgi_store_data_urlencoded(p_variable, p_data, p_native, ';', true);
}

static void cgi_store_form_urlencoded(MCVariable *p_variable, MCDataRef p_data, bool p_native)
{
    cgi_store_data_urlencoded(p_variable, p_data, p_native, '&', false);
}


static void cgi_fix_path_variables()
{
	char *t_path, *t_path_end;
<<<<<<< HEAD

	MCAutoStringRef env;
	t_path = nil;
	
	if (MCS_getenv(MCSTR("PATH_TRANSLATED"), &env))
	{
		t_path = strdup(MCStringGetCString(*env));
		t_path_end = t_path + strlen(t_path);
=======
    
    // SN-2014-07-29: [[ Bug 12865 ]] When a LiveCode CGI script has a .cgi extension and has
    //  the appropriate shebang pointing to the LiveCode server, PATH_TRANSLATED is not set by Apache.
    //  The current file (stored in SCRIPT_FILENAME) is the one containing the script.
    if (MCS_getenv("PATH_TRANSLATED") == NULL)
        t_path = strdup(MCS_getenv("SCRIPT_FILENAME"));
    else
        t_path = strdup(MCS_getenv("PATH_TRANSLATED"));
    
	t_path_end = t_path + strlen(t_path);
>>>>>>> 479cf516

#ifdef _WINDOWS_SERVER
		for(uint32_t i = 0; t_path[i] != '\0'; i++)
			if (t_path[i] == '\\')
				t_path[i] = '/';
#endif
	}

	char t_sep;
	t_sep = '\0';

	MCAutoStringRef t_path_string;
	/* UNCHECKED */ MCStringCreateWithCString(t_path, &t_path_string);

	while (!MCS_exists(*t_path_string, True))
	{
		char *t_new_end;
		t_new_end = strrchr(t_path, '/');
		*t_path_end = t_sep;
		if (t_new_end == NULL)
		{
			t_sep = '\0';
			break;
		}
		t_path_end = t_new_end;
		t_sep = *t_path_end;
		*t_path_end = '\0';
	}

	MCS_setenv(MCSTR("PATH_TRANSLATED"), *t_path_string);
	*t_path_end = t_sep;
	
	MCAutoStringRef t_path_end_string;
	/* UNCHECKED */ MCStringCreateWithCString(t_path_end, &t_path_end_string);
	MCS_setenv(MCSTR("PATH_INFO"), *t_path_end_string);

	free(t_path);
}

static bool cgi_compute_get_var(void *p_context, MCVariable *p_var)
{
	MCAutoStringRef t_query_string;

	if (MCS_getenv(MCSTR("QUERY_STRING"), &t_query_string))
    {
        // Need to get the appropriate character pointer from the stringref
        MCAutoDataRef t_query_data;
        if (MCStringIsNative(*t_query_string))
            /* UNCHECKED */ MCDataCreateWithBytes((byte_t*)MCStringGetNativeCharPtr(*t_query_string), MCStringGetLength(*t_query_string), &t_query_data);
        else
            /* UNCHECKED */ MCDataCreateWithBytes((byte_t*)MCStringGetCharPtr(*t_query_string), 2 * MCStringGetLength(*t_query_string), &t_query_data);

        cgi_store_form_urlencoded(s_cgi_get, *t_query_data, true);
	}

    return true;
}

// MM-2011-07-13: Added new deferred variable $_GET_RAW.
//   $_GET_RAW is just a copy of the QUERY_STRING.
static bool cgi_compute_get_raw_var(void *p_context, MCVariable *p_var)
{
	MCAutoStringRef t_query_string;
	
	if (MCS_getenv(MCSTR("QUERY_STRING"), &t_query_string))
	{
        s_cgi_get_raw -> setvalueref(*t_query_string);
    }
    return true;
}

// MM-2011-07-13: Added new deferred variable $_GET_BINARY.
//   $_GET_BINARY is just the binary get data not encoded in the native charset.
static bool cgi_compute_get_binary_var(void *p_context, MCVariable *p_var)
{
	MCAutoStringRef t_query_string;	
	
	if (MCS_getenv(MCSTR("QUERY_STRING"), &t_query_string))
    {
        // Need to get the appropriate character pointer from the stringref
        MCAutoDataRef t_query_data;
        if (MCStringIsNative(*t_query_string))
            /* UNCHECKED */ MCDataCreateWithBytes((byte_t*)MCStringGetNativeCharPtr(*t_query_string), MCStringGetLength(*t_query_string), &t_query_data);
        else
            /* UNCHECKED */ MCDataCreateWithBytes((byte_t*)MCStringGetCharPtr(*t_query_string), 2 * MCStringGetLength(*t_query_string), &t_query_data);

        cgi_store_form_urlencoded(s_cgi_get_binary, *t_query_data, true);
	}
    return true;
}

// $_POST_RAW contains the entire post message and is read from stdin on access
static bool cgi_compute_post_raw_var(void *p_context, MCVariable *p_var)
{
	MCCacheHandle *t_stdin = new MCCacheHandle(s_cgi_stdin_cache);
	
	bool t_success = true;

	MCAutoStringRef t_content_length;
	
	if (MCS_getenv(MCSTR("CONTENT_LENGTH"), &t_content_length))
	{
		uint32_t t_length;
		t_length = atoi(MCStringGetCString(*t_content_length));
		
		uint32_t t_read = 0;
		
		char *t_data;
		t_data = new char[t_length];
		t_success = t_stdin->Read(t_data, t_length, t_read) && t_length == t_read;

		// Store the raw POST data
		if (t_success)
        {
            MCAutoDataRef t_valueref_data;
            MCDataCreateWithBytes((byte_t*)t_data, t_length, &t_valueref_data);
            s_cgi_post_raw -> setvalueref(*t_valueref_data);
        }
		
		delete t_data;
	}
	
	delete t_stdin;

    return t_success;
}

static bool cgi_store_form_multipart(IO_handle p_stream);

// IM-2011-08-05: Reorganization of post variables, now generating all at the same time
static bool cgi_compute_post_variables()
{
    bool t_success = true;
	
	if (s_cgi_processed_post)
        return true;
	
	s_cgi_processed_post = true;
	
	MCAutoStringRef t_content_type;

	bool gotenv = MCS_getenv(MCSTR("CONTENT_TYPE"), &t_content_type);
	if (gotenv && MCStringIsEqualToCString(*t_content_type, "application/x-www-form-urlencoded", kMCCompareCaseless))
	{
		// TODO: currently we assume that urlencoded form data is small enough to fit into memory,
		// so we fetch the contents from $_POST_RAW (which automatically reads the data from stdin).
		// in the future we should read from stdin to avoid duplicating large amounts of data
        MCExecContext ctxt;
        MCExecValue t_value;
        MCVarref *t_raw_ref;
        t_raw_ref = s_cgi_post_raw->newvarref();

        t_raw_ref->eval_ctxt(ctxt, t_value);

        if (!ctxt . HasError())
        {
            MCAutoValueRef t_value_ref;
            MCAutoDataRef t_data;

            MCExecTypeConvertToValueRefAndReleaseAlways(ctxt, t_value . type, &t_value, &t_value_ref);

            t_success = ctxt . ConvertToData(*t_value_ref, &t_data);

            if (t_success)
            {
                cgi_store_form_urlencoded(s_cgi_post_binary, *t_data, false);
                cgi_store_form_urlencoded(s_cgi_post, *t_data, true);
            }
		}
        else
            t_success = false;

		delete t_raw_ref;
	}
	else if (gotenv && MCStringBeginsWithCString(*t_content_type, (const char_t *)"multipart/form-data;", kMCStringOptionCompareCaseless))
    {
		MCCacheHandle *t_stdin = new MCCacheHandle(s_cgi_stdin_cache);
        IO_handle t_stdin_handle = t_stdin;
		
        cgi_store_form_multipart(t_stdin_handle);
		MCS_close(t_stdin_handle);
	}
    return t_success;
}

static bool cgi_compute_post_binary_var(void *p_context, MCVariable *p_var)
{
	return cgi_compute_post_variables();
}

static bool cgi_compute_post_var(void *p_context, MCVariable *p_var)
{
	return cgi_compute_post_variables();
}

static bool cgi_compute_files_var(void *p_context, MCVariable *p_var)
{
	return cgi_compute_post_variables();
}

////////////////////////////////////////////////////////////////////////////////

// processing of multipart/form-data type post data

// from srvmultipart.cpp:
bool MCMultiPartParseHeaderParams(const char *p_params, char **&r_names, char **&r_values, uint32_t &r_param_count);

static bool cgi_multipart_get_boundary(char *&r_boundary)
{
	bool t_success = true;

	MCAutoStringRef t_content_type;
	
	MCS_getenv(MCSTR("CONTENT_TYPE"), &t_content_type);
	
	char *t_params = NULL;
	uint32_t t_index = 0;
	
	char **t_names = NULL;
	char **t_values = NULL;
	uint32_t t_param_count = 0;
	
	t_success = MCStringFirstIndexOfChar(*t_content_type, ';', 0, kMCStringOptionCompareExact, t_index);

	if (t_success)
		t_success = MCMultiPartParseHeaderParams(MCStringGetCString(*t_content_type) + t_index + 1, t_names, t_values, t_param_count);

	r_boundary = NULL;
	
	if (t_success)
	{
		for (uint32_t i = 0; i < t_param_count; i++)
		{
			if (MCCStringEqualCaseless(t_names[i], "boundary") && MCCStringLength(t_values[i]) > 0)
			{
				r_boundary = t_values[i];
				t_values[i] = NULL;
				break;
			}
		}
	}
	
	if (t_success)
		t_success = r_boundary != NULL;
	
	for (uint32_t i = 0; i < t_param_count; i++)
	{
		MCCStringFree(t_names[i]);
		MCCStringFree(t_values[i]);
	}
	MCMemoryDeleteArray(t_names);
	MCMemoryDeleteArray(t_values);

	return t_success;
}

typedef enum
{
	kMCDispositionUnknown,
	kMCDispositionFormData,
	kMCDispositionFile,
} cgi_multipart_disposition_t;

typedef struct
{
	cgi_multipart_disposition_t disposition;
    MCNameRef name;
    MCStringRef type;

    MCStringRef file_name;
    MCStringRef temp_name;
	IO_handle file_handle;
	uint32_t file_size;
	MCMultiPartFileStatus file_status;

    MCArrayRef file_variable;

    MCStringRef boundary;
	
    MCStringRef post_variable;
    MCDataRef post_binary_variable;

} cgi_multipart_context_t;

static void cgi_dispose_multipart_context(cgi_multipart_context_t *p_context)
{
    MCValueRelease(p_context->name);
    MCValueRelease(p_context->file_name);
    MCValueRelease(p_context->type);
    MCValueRelease(p_context->boundary);
    MCValueRelease(p_context->temp_name);

	if (p_context->file_handle != NULL)
		MCS_close(p_context->file_handle);

    MCValueRelease(p_context->file_variable);
    MCValueRelease(p_context->post_binary_variable);
    MCValueRelease(p_context->post_variable);
	
	MCMemoryClear(p_context, sizeof(cgi_multipart_context_t));
}

static bool cgi_context_is_form_data(cgi_multipart_context_t *p_context)
{
	return p_context->disposition == kMCDispositionFormData && p_context->file_name == NULL;
}

static bool cgi_context_is_file(cgi_multipart_context_t *p_context)
{
	return (p_context->disposition == kMCDispositionFile || p_context->disposition == kMCDispositionFormData) && p_context->file_name != NULL;
}

static void inline grab_string(char *&x_dest, char *&x_src)
{
	if (x_dest != NULL)
		MCCStringFree(x_dest);
	x_dest = x_src;
	x_src = NULL;
}

static bool cgi_multipart_header_callback(void *p_context, MCMultiPartHeader *p_header)
{
	bool t_success = true;

	cgi_multipart_context_t *t_context = (cgi_multipart_context_t*)p_context;
	
	if (p_header != NULL)
	{
        if (MCCStringEqualCaseless(p_header->name, "Content-Disposition"))
		{
			if (MCCStringEqualCaseless(p_header->value, "form-data"))
				t_context->disposition = kMCDispositionFormData;
			else if (MCCStringEqualCaseless(p_header->value, "file"))
				t_context->disposition = kMCDispositionFile;
			else
				t_context->disposition = kMCDispositionUnknown;
			
			for (uint32_t i = 0; i < p_header->param_count; i++)
			{
				if (MCCStringEqualCaseless(p_header->param_name[i], "name"))
                {
                    MCAutoStringRef t_name;
                    MCStringCreateWithCStringAndRelease((char_t*)p_header->param_value[i], &t_name);
                    MCNameCreate(*t_name, t_context->name);
                }
				else if (MCCStringEqualCaseless(p_header->param_name[i], "filename"))
                    MCStringCreateWithCStringAndRelease((char_t*)p_header->param_value[i], t_context->file_name);
			}
		}
		else if (MCCStringEqualCaseless(p_header->name, "Content-Type"))
		{
            MCStringCreateWithCStringAndRelease((char_t*)p_header->value, t_context->type);
			
			for (uint32_t i = 0; i < p_header->param_count; i++)
			{
				if (MCCStringEqualCaseless(p_header->param_name[i], "boundary"))
                    MCStringCreateWithCStringAndRelease((char_t*)p_header->param_value[i], t_context->boundary);
			}
		}
	}
	else
	{
		if (cgi_context_is_form_data(t_context))
        {
            t_success = t_context->name != NULL;
			if (t_success)
			{
                // We need to reset the binary data fetched from the global variable
                // and create a mutable DataRef
                cgi_fetch_valueref_for_key(s_cgi_post, t_context->name, (MCValueRef&)t_context->post_variable);

                cgi_fetch_valueref_for_key(s_cgi_post_binary, t_context -> name, (MCValueRef&)t_context->post_binary_variable);
                MCValueRelease(t_context->post_binary_variable);
                MCDataCreateMutable(0, t_context->post_binary_variable);
			}
		}
		else if (cgi_context_is_file(t_context))
		{
			MCStringRef t_temp_dir;
            MCAutoStringRef t_temp_name;

            t_temp_dir = cgi_get_upload_temp_dir();

            if (t_temp_dir == NULL || !MCS_exists(t_temp_dir, False))
			{
				t_context->file_status = kMCFileStatusNoUploadFolder;
			}
            else
			{
                if (MCMultiPartCreateTempFile(t_temp_dir, t_context->file_handle, &t_temp_name))
                    MCValueAssign(t_context -> temp_name, *t_temp_name);
                else
				   t_context->file_status = kMCFileStatusIOError;
            }
		}
    }

	return t_success;
}

static bool cgi_multipart_body_callback(void *p_context, const char *p_data, uint32_t p_data_length, bool p_finished, bool p_truncated)
{
	cgi_multipart_context_t *t_context = (cgi_multipart_context_t*)p_context;
	bool t_success = true;

	if (cgi_context_is_form_data(t_context))
	{
		if (t_context->post_binary_variable != NULL)
		{
            t_success = MCDataAppendBytes(t_context->post_binary_variable, (const byte_t*)p_data, p_data_length);

			if (t_success && p_finished)
            {
                MCAutoStringRef t_native_string;
                if (cgi_native_from_encoding(MCserveroutputtextencoding, t_context->post_binary_variable, &t_native_string))
                    MCValueAssign(t_context->post_variable, *t_native_string);
			}
		}
	}
	else if (cgi_context_is_file(t_context))
	{
		if (t_context->file_status == kMCFileStatusOK)
		{
			if (IO_NORMAL == MCS_write(p_data, 1, p_data_length, t_context->file_handle))
				t_context->file_size += p_data_length;
			else
				t_context->file_status = kMCFileStatusIOError;
		}
		
		if (t_success && (p_finished || p_truncated))
        {
            cgi_fetch_valueref_for_key(s_cgi_files, t_context->name, (MCValueRef &)t_context->file_variable);
			
			if (t_context->file_status == kMCFileStatusOK && t_context->file_size == 0)
				t_context->file_status = kMCFileStatusFailed;
			
			if (p_truncated)
                t_context->file_status = kMCFileStatusStopped;

            MCAutoNumberRef t_size;
            MCAutoStringRef t_error;

            MCNumberCreateWithUnsignedInteger(t_context->file_size, &t_size);

            MCArrayStoreValue(t_context->file_variable, false, MCNAME("name"), t_context->file_name);
            MCArrayStoreValue(t_context->file_variable, false, MCNAME("type"), t_context->type);
            MCArrayStoreValue(t_context->file_variable, false, MCNAME("filename"), t_context->temp_name);
            MCArrayStoreValue(t_context->file_variable, false, MCNAME("size"), *t_size);

            if (t_context->file_status != kMCFileStatusOK
                    && MCMultiPartGetErrorMessage(t_context->file_status, &t_error))
                MCArrayStoreValue(t_context->file_variable, false, MCNAME("error"), *t_error);
		}
	}
	
	if (t_success && p_finished)
	{
		// clear context for next part
		cgi_dispose_multipart_context(t_context);
    }
	return t_success;
}

static bool cgi_store_form_multipart(IO_handle p_stream)
{
    bool t_success = true;
	char *t_boundary = NULL;
	
	cgi_multipart_context_t t_context;
	MCMemoryClear(&t_context, sizeof(t_context));
	
	uint32_t t_bytes_read = 0;
	
	if (t_success)
		t_success = cgi_multipart_get_boundary(t_boundary);
	if (t_success)
    {
        MCAutoStringRef t_boundary_str;
        /* UNCHECKED */ MCStringCreateWithCString(t_boundary, &t_boundary_str);
		t_success = MCMultiPartReadMessageFromStream(p_stream, *t_boundary_str, t_bytes_read,
													 cgi_multipart_header_callback, cgi_multipart_body_callback, &t_context);
    }

	// clean up in case of errors;
	if (!t_success)
		cgi_dispose_multipart_context(&t_context);

	MCCStringFree(t_boundary);

	return t_success;
}

////////////////////////////////////////////////////////////////////////////////

static bool cgi_compute_cookie_var(void *p_context, MCVariable *p_var)
{
    bool t_success = true;
	MCAutoStringRef t_cookie;
	
    if (MCS_getenv(MCSTR("HTTP_COOKIE"), &t_cookie) && !MCStringIsEmpty(*t_cookie))
    {
        // Need to get the appropriate character pointer from the stringref
        MCAutoDataRef t_query_data;
        if (MCStringIsNative(*t_cookie))
            t_success = MCDataCreateWithBytes((byte_t*)MCStringGetNativeCharPtr(*t_cookie), MCStringGetLength(*t_cookie), &t_query_data);
        else
            t_success = MCDataCreateWithBytes((byte_t*)MCStringGetCharPtr(*t_cookie), 2 * MCStringGetLength(*t_cookie), &t_query_data);

        if (t_success)
            cgi_store_cookie_urlencoded(s_cgi_cookie, *t_query_data, true);
    }
    else
        // returns true if nothing had to be computed
        return true;

    return t_success;
}

////////////////////////////////////////////////////////////////////////////////

#if defined (_WINDOWS_SERVER)
_CRTIMP extern wchar_t **_wenviron;
#define environ_var _wenviron
#else
extern char **environ;
#define environ_var environ
#endif

bool cgi_initialize()
{
	s_cgi_upload_temp_dir = MCValueRetain(kMCEmptyString);
	s_cgi_temp_dir = MCValueRetain(kMCEmptyString);
	// need to ensure PATH_TRANSLATED points to the script and PATH_INFO contains everything that follows
	cgi_fix_path_variables();

	// Resolve the main script that has been requested by the CGI interface.
	MCAutoStringRef t_env;

	if (MCS_getenv(MCSTR("PATH_TRANSLATED"), &t_env))
        MCsystem -> ResolvePath(*t_env, MCserverinitialscript);

	
	// Set the current folder to be that containing the CGI file.
	char *t_server_script_folder;
    t_server_script_folder = strdup(MCStringGetCString(MCserverinitialscript));

	// Windows paths have been fixed - no backslashes in the environment variables
	strrchr(t_server_script_folder, '/')[0] = '\0';

    MCAutoStringRef t_server_script_folder_string;
    /* UNCHECKED */ MCStringCreateWithCString(t_server_script_folder, &t_server_script_folder_string);

	MCsystem -> SetCurrentFolder(*t_server_script_folder_string);
	delete t_server_script_folder;
	
	// Initialize the headers.
	MCservercgiheaders = NULL;
	MCservercgiheaders_sent = false;
	
    // Get the document root
    /* UNCHECKED */ MCStringCreateWithCString(getenv("DOCUMENT_ROOT"), MCservercgidocumentroot);
	
	// Initialize the input wrapper.  This creates a cache of the input stream
	// which is filled as the stream is read from.  this allows stdin to be used
	// to populate the post data arrays, and also to be read from by the script
	// without conflicting
    s_cgi_stdin_cache = new MCStreamCache(IO_stdin);
    IO_stdin = new MCCacheHandle(s_cgi_stdin_cache);
		
	// Initialize the output wrapper, this simply ensures we output headers
	// before any content.
    IO_stdout = new cgi_stdout;
	
	// Construct the _SERVER variable
    /* UNCHECKED */ MCVariable::createwithname(MCNAME("$_SERVER"), s_cgi_server);
	s_cgi_server -> setnext(MCglobals);
	MCglobals = s_cgi_server;
	
	MCAutoArrayRef t_vars;
    /* UNCHECKED */ MCArrayCreateMutable(&t_vars);
	for(uint32_t i = 0; environ_var[i] != NULL; i++)
	{
        MCAutoStringRef t_environ;
#ifdef _LINUX_SERVER
        MCStringCreateWithSysString(environ_var[i], &t_environ);
#elif defined (_DARWIN_SERVER) || defined(_MAC_SERVER)
        MCStringCreateWithBytes((byte_t*)environ_var[i], strlen(environ_var[i]), kMCStringEncodingUTF8, false, &t_environ);
#elif defined (_WINDOWS_SERVER)
        MCStringCreateWithWString(environ_var[i], &t_environ);
#endif
		static const char *s_cgi_vars[] =
		{
			"GATEWAY_INTERFACE=",
			"SERVER_ADDR=",
			"SERVER_NAME=",
			"SERVER_SOFTWARE=",
			"SERVER_PROTOCOL=",
			"REQUEST_METHOD=",
			"REQUEST_TIME=",
			"QUERY_STRING=",
			"DOCUMENT_ROOT=",
			"HTTPS=",
			
			// MW-2009-08-12: For some reason I missed this first time around :o)
			"REMOTE_USER=",
			"REMOTE_ADDR=",
			"REMOTE_HOST=",
			"REMOTE_PORT=",
			
			// MM-2011-09-08: Added as part of customer support request for REMOTE_USER.
			//   The standard Apache LiveCode server config redirects the script to the server engine.
			//   This appears to mean that REMOTE_USER is never set 
			//   (I guess it will only ever be set if the server engine itself is behind authentication)
			//   but REDIRECT_REMOTE_USER is.
			"REDIRECT_REMOTE_USER=",
			
			"SERVER_ADMIN=",
			"SERVER_PORT=",
			"SERVER_SIGNATURE=",
			
			"PATH_TRANSLATED=",
			
			"REQUEST_URI=",

			"PATH_INFO=",
			"SCRIPT_NAME=",
			"SCRIPT_FILENAME=",

			"CONTENT_TYPE=",
			"CONTENT_LENGTH=",

			NULL
		};
		
		bool t_found;
		t_found = false;
		
        if (MCStringBeginsWithCString(*t_environ, (const char_t*)"HTTP_", kMCStringOptionCompareCaseless))
            t_found = true;
		else
			for(uint32_t j = 0; s_cgi_vars[j] != NULL && !t_found; j++)
                if (MCStringBeginsWithCString(*t_environ, (const char_t*)s_cgi_vars[j], kMCStringOptionCompareCaseless))
					t_found = true;

		if (t_found)
        {
            MCAutoStringRef t_value;
            MCAutoStringRef t_key;
            MCNameRef t_key_name;

            if (!MCStringDivideAtChar(*t_environ, '=', kMCStringOptionCompareExact, &t_key, &t_value))
            {
                t_key = *t_environ;
                t_value = kMCEmptyString;
            }

            /* UNCHECKED */ MCNameCreate(*t_key, t_key_name);
            /* UNCHECKED */ s_cgi_server->setvalueref(&t_key_name, 1, false, *t_value);
            MCNameDelete(t_key_name);
		}
	}
	
	MCresult -> setvalueref(*t_vars);
	
	// Construct the GET variables by parsing the QUERY_STRING
	
	/* UNCHECKED */ MCDeferredVariable::createwithname(MCNAME("$_GET_RAW"), cgi_compute_get_raw_var, nil, s_cgi_get_raw);
	s_cgi_get_raw -> setnext(MCglobals);
	MCglobals = s_cgi_get_raw;	
	/* UNCHECKED */ MCDeferredVariable::createwithname(MCNAME("$_GET"), cgi_compute_get_var, nil, s_cgi_get);
	s_cgi_get -> setnext(MCglobals);
	MCglobals = s_cgi_get;
	/* UNCHECKED */ MCDeferredVariable::createwithname(MCNAME("$_GET_BINARY"), cgi_compute_get_binary_var, nil, s_cgi_get_binary);
	s_cgi_get_binary -> setnext(MCglobals);
	MCglobals = s_cgi_get_binary;	
	
	// Construct the _POST variables by reading stdin.
	
	/* UNCHECKED */ MCDeferredVariable::createwithname(MCNAME("$_POST_RAW"), cgi_compute_post_raw_var, nil, s_cgi_post_raw);
	s_cgi_post_raw -> setnext(MCglobals);
	MCglobals = s_cgi_post_raw;
	/* UNCHECKED */ MCDeferredVariable::createwithname(MCNAME("$_POST"), cgi_compute_post_var, nil, s_cgi_post);
	s_cgi_post -> setnext(MCglobals);
	MCglobals = s_cgi_post;
	/* UNCHECKED */ MCDeferredVariable::createwithname(MCNAME("$_POST_BINARY"), cgi_compute_post_binary_var, nil, s_cgi_post_binary);
	s_cgi_post_binary -> setnext(MCglobals);
	MCglobals = s_cgi_post_binary;	
	
	// Construct the FILES variable by reading stdin

	/* UNCHECKED */ MCDeferredVariable::createwithname(MCNAME("$_FILES"), cgi_compute_files_var, nil, s_cgi_files);
	s_cgi_files -> setnext(MCglobals);
	MCglobals = s_cgi_files;
	
	// Construct the COOKIES variable by parsing HTTP_COOKIE
	/* UNCHECKED */ MCDeferredVariable::createwithname(MCNAME("$_COOKIE"), cgi_compute_cookie_var, nil, s_cgi_cookie);
	s_cgi_cookie -> setnext(MCglobals);
	MCglobals = s_cgi_cookie;
	
	// Create the $_SESSION variable explicitly, to be populated upon calls to "start session"
	// required as implicit references to "$_SESSION" will result in its creation as an env var
	MCVariable *t_session_var = NULL;
	/* UNCHECKED */ MCVariable::createwithname(MCNAME("$_SESSION"), t_session_var);
	t_session_var->setnext(MCglobals);
	MCglobals = t_session_var;

	return true;
}

void cgi_finalize_session();

void cgi_finalize()
{
	MCValueRelease(s_cgi_upload_temp_dir);
    MCValueRelease(s_cgi_temp_dir);
	// clean up any temporary uploaded files
    MCMultiPartRemoveTempFiles();
	
	// clean up session data
	cgi_finalize_session();
}

////////////////////////////////////////////////////////////////////////////////

static bool cgi_send_cookies(void)
{
    bool t_success = true;

    char *t_cookie_header = NULL;
    MCExecContext ctxt;
	
	for (uint32_t i = 0; t_success && i < MCservercgicookiecount; i++)
	{
		t_success = MCCStringFormat(t_cookie_header, "Set-Cookie: %s=%s", MCservercgicookies[i].name, MCservercgicookies[i].value);
		
		if (t_success && MCservercgicookies[i].expires != 0)
		{
			MCAutoNumberRef t_num;
			MCAutoStringRef t_string;
			/* UNCHECKED */ MCNumberCreateWithInteger(MCservercgicookies[i].expires, &t_num);
			t_success = MCD_convert(ctxt, *t_num, CF_SECONDS, CF_UNDEFINED, CF_INTERNET_DATE, CF_UNDEFINED, &t_string);
			if (t_success)
			{
				t_success = MCCStringAppendFormat(t_cookie_header, "; Expires=%s", MCStringGetCString(*t_string));
			}
		}
		
		if (t_success && MCservercgicookies[i].path != NULL)
			t_success = MCCStringAppendFormat(t_cookie_header, "; Path=%s", MCservercgicookies[i].path);
		
		if (t_success && MCservercgicookies[i].domain != NULL)
			t_success = MCCStringAppendFormat(t_cookie_header, "; Domain=%s", MCservercgicookies[i].domain);

		if (t_success && MCservercgicookies[i].secure)
			t_success = MCCStringAppend(t_cookie_header, "; Secure");
		
		if (t_success && MCservercgicookies[i].http_only)
			t_success = MCCStringAppend(t_cookie_header, "; HttpOnly");
		
		if (t_success)
			t_success = MCCStringAppend(t_cookie_header, "\n");
		
		if (t_success)
			t_success = IO_NORMAL == MCS_write(t_cookie_header, 1, MCCStringLength(t_cookie_header), IO_stdout);
		MCCStringFree(t_cookie_header);
		t_cookie_header = NULL;
    }

	return t_success;
}

static bool cgi_send_headers(void)
{
	bool t_sent_content;
	t_sent_content = false;
	
	for(uint32_t i = 0; i < MCservercgiheadercount; i++)
	{
		if (strncasecmp("Content-Type:", MCservercgiheaders[i], 13) == 0)
			t_sent_content = true;
		if (MCS_write(MCservercgiheaders[i], 1, strlen(MCservercgiheaders[i]), IO_stdout) != IO_NORMAL)
			return false;
		if (MCS_write("\n", 1, 1, IO_stdout) != IO_NORMAL)
			return false;
	}
	
	if (!t_sent_content)
	{
		char t_content_header[128];
		switch(MCserveroutputtextencoding)
		{
			case kMCSOutputTextEncodingWindows1252:
				sprintf(t_content_header, "Content-Type: text/html; charset=windows-1252\n");
				break;
			case kMCSOutputTextEncodingMacRoman:
				sprintf(t_content_header, "Content-Type: text/html; charset=macintosh\n");
				break;
			case kMCSOutputTextEncodingISO8859_1:
				sprintf(t_content_header, "Content-Type: text/html; charset=iso-8859-1\n");
				break;
			case kMCSOutputTextEncodingUTF8:
				sprintf(t_content_header, "Content-Type: text/html; charset=utf-8\n");
				break;
		}
		
		if (MCS_write(t_content_header, 1, strlen(t_content_header), IO_stdout) != IO_NORMAL)
			return false;
	}
	
	if (MCS_write("\n", 1, 1, IO_stdout) != IO_NORMAL)
		return false;
	
	return true;
}

////////////////////////////////////////////////////////////////////////////////

bool MCServerGetSessionIdFromCookie(MCExecContext &ctxt, MCStringRef &r_id);

MCSession *s_current_session = NULL;

bool MCServerStartSession(MCExecContext &ctxt)
{
	// start session:
	// if MCsessionid is empty - get id from cookie
	// if MCsessionid not empty - use MCsessionid - clear MCsessionid once opened
	bool t_success = true;
	
	if (s_current_session != NULL)
		return true;

	MCAutoStringRef t_session_id;
	MCAutoStringRef t_cookie_id;

	if (MCsessionid == nil)
	{
        t_success = MCServerGetSessionIdFromCookie(ctxt, &t_cookie_id);
		t_session_id = *t_cookie_id;
	}
	else
        /* UNCHECKED */ MCStringCopy(MCsessionid, &t_session_id);
	
	if (t_success)
	{
		t_success = MCSessionStart(*t_session_id, s_current_session);
	}
	
	MCVariable *t_session_var = NULL;
	
	if (t_success)
	{
		t_session_var = MCVariable::lookupglobal_cstring("$_SESSION");
		if (t_session_var == NULL)
		{
			t_success = MCVariable::createwithname(MCNAME("$_SESSION"), t_session_var);
			if (t_success)
			{
				t_session_var->setnext(MCglobals);
				MCglobals = t_session_var;
			}
		}
	}
	if (t_success)
		t_session_var->clear();
	
	if (t_success)
    {
        if (s_current_session->data_length > 0)
            t_success = t_session_var->decode(s_current_session->data, s_current_session->data_length);
	}
	
	if (t_success)
	{
		// clear MCsessionid - now associated with open session
        MCValueRelease(MCsessionid);
		MCsessionid = NULL;
	}
	else
	{
		MCSessionDiscard(s_current_session);
		s_current_session = NULL;
	}
	
	return t_success;
}

bool MCServerStopSession()
{
	bool t_success = true;
	
	if (s_current_session == NULL)
		return true;
	
	char *t_data = NULL;
	uint32_t t_data_length = 0;
	
	MCVariable *t_session_var;
	t_session_var = MCVariable::lookupglobal_cstring("$_SESSION");

    if (t_session_var != NULL)
        t_success = t_session_var->encode((void*&)t_data, t_data_length);

	if (t_success)
	{
		MCMemoryDeallocate(s_current_session->data);
		s_current_session->data = t_data;
		s_current_session->data_length = t_data_length;
		
		t_success = MCSessionCommit(s_current_session);
		s_current_session = NULL;
	}

	return t_success;
}

bool MCServerDeleteSession()
{
	bool t_success = true;
	
	MCAutoStringRef t_id;
	t_success = MCS_get_session_id(&t_id);

	if (t_success)
		t_success = MCSessionExpire(*t_id);
	
	if (s_current_session != NULL)
	{
        MCSessionDiscard(s_current_session);
		s_current_session = NULL;
	}
	
	return t_success;
}

void cgi_finalize_session()
{
	// close current session if open
	if (s_current_session != NULL)
	{
		MCSessionCommit(s_current_session);
		s_current_session = NULL;
	}

	// clean up session files
	MCSessionCleanup();
}

////////////////////////////////////////////////////////////////////////////////

// Session properties

static MCStringRef s_session_temp_dir = NULL;
bool MCS_get_temporary_folder(MCStringRef &r_folder);

bool MCS_set_session_save_path(MCStringRef p_path)
{
    MCValueAssign(MCsessionsavepath, p_path);
	return true;
}

bool MCS_get_session_save_path(MCStringRef& r_path)
{
    if (!MCStringIsEmpty(MCsessionsavepath))
        return MCStringCopy(MCsessionsavepath, r_path);
	
	if (s_session_temp_dir != NULL)
	{
		r_path = MCValueRetain(s_session_temp_dir);
		return true;
    }
	
	if (MCS_get_temporary_folder(r_path))
		return true;
	
	r_path = MCValueRetain(kMCEmptyString);
	return true;
}

bool MCS_set_session_lifetime(uint32_t p_lifetime)
{
	MCsessionlifetime = p_lifetime;
	return true;
}

uint32_t MCS_get_session_lifetime(void)
{
	return MCsessionlifetime;
}

bool MCS_set_session_name(MCStringRef p_name)
{
    MCValueAssign(MCsessionname, p_name);
	return true;
}

bool MCS_get_session_name(MCStringRef &r_name)
{
    if (!MCStringIsEmpty(MCsessionname))
        return MCStringCopy(MCsessionname, r_name);
	
	return MCStringCreateWithCString("LCSESSION", r_name);
}

bool MCS_set_session_id(MCStringRef p_id)
{
	if (s_current_session != NULL)
        return false;

    MCValueAssign(MCsessionid, p_id);
	return true;
}

bool MCS_get_session_id(MCStringRef& r_id)
{
	if (s_current_session != NULL)
		return MCStringCreateWithCString(s_current_session->id, r_id);
    // SN-2014-06-13 [[ RefactorServer ]]
    // Having a nil pointer causes a silent crash on the server prior to 7.0
    // but a more violent one with the StringRefs. Fixed
    else if (MCsessionid != NULL)
        return MCStringCopy(MCsessionid, r_id);
    else
        return MCStringCopy(kMCEmptyString, r_id);
}

bool MCServerGetSessionIdFromCookie(MCExecContext &ctxt, MCStringRef &r_id)
{
	MCVariable *t_cookie_array;
    t_cookie_array = MCVariable::lookupglobal(MCNAME("$_COOKIE"));
	
	if (t_cookie_array == NULL)
	{
		r_id = MCValueRetain(kMCEmptyString);
		return true;
	}
	
	// ensure cookie array is evaluated
    if (t_cookie_array->isdeferred() && !((MCDeferredVariable*)t_cookie_array)->compute())
		return false;

	MCAutoStringRef t_name;
	if (!MCS_get_session_name(&t_name))
		return false;
    MCNewAutoNameRef t_key;
	/* UNCHECKED */ MCNameCreate(*t_name, &t_key);
		
    if (!ctxt.CopyOptElementAsString((MCArrayRef)t_cookie_array -> getvalueref(), *t_key, false, r_id))
		return false;
	
	return true;
}

////////////////////////////////////////////////////////////////////////////////

static bool MCConvertNativeFromWindows1252(const uint8_t *p_input, uint32_t p_input_length, uint8_t*& r_output, uint32_t& r_output_length)
{
	uint8_t *t_output;
	if (!MCMemoryAllocate(p_input_length, t_output))
		return false;

	for(uint32_t i = 0; i < p_input_length; i++)
	{
		unichar_t t_input_char;
		t_input_char = MCUnicodeMapFromNative_Windows1252(p_input[i]);
		if (!MCUnicodeMapToNative(&t_input_char, 1, t_output[i]))
			t_output[i] = '?';
	}

	r_output = t_output;
	r_output_length = p_input_length;

	return true;
}

static bool MCConvertNativeFromMacRoman(const uint8_t *p_input, uint32_t p_input_length, uint8_t*& r_output, uint32_t& r_output_length)
{
	uint8_t *t_output;
	if (!MCMemoryAllocate(p_input_length, t_output))
		return false;

	for(uint32_t i = 0; i < p_input_length; i++)
	{
		unichar_t t_input_char;
		t_input_char = MCUnicodeMapFromNative_MacRoman(p_input[i]);
		if (!MCUnicodeMapToNative(&t_input_char, 1, t_output[i]))
			t_output[i] = '?';
	}

	r_output = t_output;
	r_output_length = p_input_length;

	return true;
}

static bool MCConvertNativeFromISO8859_1(const uint8_t *p_input, uint32_t p_input_length, uint8_t*& r_output, uint32_t& r_output_length)
{
	uint8_t *t_output;
	if (!MCMemoryAllocate(p_input_length, t_output))
		return false;

	for(uint32_t i = 0; i < p_input_length; i++)
	{
		unichar_t t_input_char;
		t_input_char = MCUnicodeMapFromNative_MacRoman(p_input[i]);
		if (!MCUnicodeMapToNative(&t_input_char, 1, t_output[i]))
			t_output[i] = '?';
	}

	r_output = t_output;
	r_output_length = p_input_length;

	return true;
}

static bool MCConvertNativeFromUTF16(const uint16_t *p_chars, uint32_t p_char_count, uint8_t*& r_output, uint32_t& r_output_length)
{
	uint8_t *t_output;
	uint32_t t_output_length;
	if (!MCMemoryAllocate(p_char_count, t_output))
		return false;

	uint32_t t_index;
	t_index = 0;
	t_output_length = 0;
	while(t_index < p_char_count)
	{
		if (p_chars[t_index] < 128 && (t_index == p_char_count - 1 || p_chars[t_index + 1] < 128))
		{
			t_output[t_output_length++] = (char)p_chars[t_index];
			t_index += 1;
		}
		else
		{
			uint32_t t_start;
			t_start = t_index;
			
			uint32_t t_codepoint;
			t_codepoint = MCUnicodeCodepointAdvance((const unichar_t *)p_chars, p_char_count, t_index);
			
			while(t_index < p_char_count)
			{
				uint4 t_old_index;
				t_old_index = t_index;
				
				t_codepoint = MCUnicodeCodepointAdvance((const unichar_t *)p_chars, p_char_count, t_index);
				
				if (MCUnicodeCodepointIsBase(t_codepoint))
				{
					t_index = t_old_index;
					break;
				}
			}

			uint8_t t_char;
			if (!MCUnicodeMapToNative((const unichar_t*)p_chars + t_start, t_index - t_start, t_char))
				t_char = '?';
			
			t_output[t_output_length++] = t_char;
		}
	}

	MCMemoryReallocate(t_output, t_output_length, t_output);

	r_output = t_output;
	r_output_length = t_output_length;

	return true;
}<|MERGE_RESOLUTION|>--- conflicted
+++ resolved
@@ -706,59 +706,56 @@
 static void cgi_fix_path_variables()
 {
 	char *t_path, *t_path_end;
-<<<<<<< HEAD
-
-	MCAutoStringRef env;
+
+	MCStringRef env;
+    env = nil;
 	t_path = nil;
-	
-	if (MCS_getenv(MCSTR("PATH_TRANSLATED"), &env))
-	{
-		t_path = strdup(MCStringGetCString(*env));
-		t_path_end = t_path + strlen(t_path);
-=======
+    t_path_end = nil;
     
     // SN-2014-07-29: [[ Bug 12865 ]] When a LiveCode CGI script has a .cgi extension and has
     //  the appropriate shebang pointing to the LiveCode server, PATH_TRANSLATED is not set by Apache.
     //  The current file (stored in SCRIPT_FILENAME) is the one containing the script.
-    if (MCS_getenv("PATH_TRANSLATED") == NULL)
-        t_path = strdup(MCS_getenv("SCRIPT_FILENAME"));
-    else
-        t_path = strdup(MCS_getenv("PATH_TRANSLATED"));
-    
-	t_path_end = t_path + strlen(t_path);
->>>>>>> 479cf516
-
+	if (MCS_getenv(MCSTR("PATH_TRANSLATED"), env))
+		t_path = strdup(MCStringGetCString(env));
+    else if (MCS_getenv(MCSTR("SCRIPT_FILENAME"), env)
+        t_path = strdup(MCStringGetCString(*env));
+
+    MCAutoStringRef t_path_string;
+    /* UNCHECKED */ MCStringCreateWithCString(t_path, &t_path_string);
+             
+    if (t_path != nil)
+    {
+		t_path_end = t_path + strlen(t_path);
+        
 #ifdef _WINDOWS_SERVER
 		for(uint32_t i = 0; t_path[i] != '\0'; i++)
 			if (t_path[i] == '\\')
 				t_path[i] = '/';
 #endif
-	}
-
-	char t_sep;
-	t_sep = '\0';
-
-	MCAutoStringRef t_path_string;
-	/* UNCHECKED */ MCStringCreateWithCString(t_path, &t_path_string);
-
-	while (!MCS_exists(*t_path_string, True))
-	{
-		char *t_new_end;
-		t_new_end = strrchr(t_path, '/');
-		*t_path_end = t_sep;
-		if (t_new_end == NULL)
-		{
-			t_sep = '\0';
-			break;
-		}
-		t_path_end = t_new_end;
-		t_sep = *t_path_end;
-		*t_path_end = '\0';
-	}
-
-	MCS_setenv(MCSTR("PATH_TRANSLATED"), *t_path_string);
-	*t_path_end = t_sep;
-	
+             
+        char t_sep;
+        t_sep = '\0';
+        
+        while (!MCS_exists(*t_path_string, True))
+        {
+            char *t_new_end;
+            t_new_end = strrchr(t_path, '/');
+            *t_path_end = t_sep;
+            if (t_new_end == NULL)
+            {
+                t_sep = '\0';
+                break;
+            }
+            t_path_end = t_new_end;
+            t_sep = *t_path_end;
+            *t_path_end = '\0';
+        }
+        
+        *t_path_end = t_sep;
+    }
+
+    MCS_setenv(MCSTR("PATH_TRANSLATED"), *t_path_string);
+             
 	MCAutoStringRef t_path_end_string;
 	/* UNCHECKED */ MCStringCreateWithCString(t_path_end, &t_path_end_string);
 	MCS_setenv(MCSTR("PATH_INFO"), *t_path_end_string);
