--- conflicted
+++ resolved
@@ -69,12 +69,9 @@
 #include "stacksecurity.h"
 #include "resolution.h"
 
-<<<<<<< HEAD
 #include "date.h"
-=======
 #include "systhreads.h"
 #include "stacktile.h"
->>>>>>> f7d1b04e
 
 #define HOLD_SIZE1 65535
 #define HOLD_SIZE2 16384
@@ -487,16 +484,14 @@
 //   UDP sockets.
 Boolean MCallowdatagrambroadcasts = False;
 
-<<<<<<< HEAD
 char *MCsysencoding = nil;
 
 MCLocaleRef kMCBasicLocale = nil;
 MCLocaleRef kMCSystemLocale = nil;
-=======
+
 // MM-2014-07-31: [[ ThreadedRendering ]] Used to ensure only a single animation message is sent per redraw
 MCThreadMutexRef MCanimationmutex = NULL;
 MCThreadMutexRef MCpatternmutex = NULL;
->>>>>>> f7d1b04e
 
 ////////////////////////////////////////////////////////////////////////////////
 
