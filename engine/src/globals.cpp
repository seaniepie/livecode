--- conflicted
+++ resolved
@@ -69,11 +69,7 @@
 #include "stacksecurity.h"
 #include "resolution.h"
 
-<<<<<<< HEAD
 #include "date.h"
-#include "systhreads.h"
-=======
->>>>>>> 41fc67b8
 #include "stacktile.h"
 
 #define HOLD_SIZE1 65535
@@ -490,22 +486,10 @@
 //   UDP sockets.
 Boolean MCallowdatagrambroadcasts = False;
 
-<<<<<<< HEAD
 char *MCsysencoding = nil;
 
 MCLocaleRef kMCBasicLocale = nil;
 MCLocaleRef kMCSystemLocale = nil;
-
-// MM-2014-07-31: [[ ThreadedRendering ]] Used to ensure only a single animation message is sent per redraw
-MCThreadMutexRef MCanimationmutex = NULL;
-MCThreadMutexRef MCpatternmutex = NULL;
-MCThreadMutexRef MCimagerepmutex = NULL;
-MCThreadMutexRef MCfieldmutex = NULL;
-MCThreadMutexRef MCthememutex = NULL;
-MCThreadMutexRef MCgraphicmutex = NULL;
-
-=======
->>>>>>> 41fc67b8
 ////////////////////////////////////////////////////////////////////////////////
 
 extern MCUIDC *MCCreateScreenDC(void);
