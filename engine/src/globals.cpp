/* Copyright (C) 2003-2013 Runtime Revolution Ltd.

This file is part of LiveCode.

LiveCode is free software; you can redistribute it and/or modify it under
the terms of the GNU General Public License v3 as published by the Free
Software Foundation.

LiveCode is distributed in the hope that it will be useful, but WITHOUT ANY
WARRANTY; without even the implied warranty of MERCHANTABILITY or
FITNESS FOR A PARTICULAR PURPOSE.  See the GNU General Public License
for more details.

You should have received a copy of the GNU General Public License
along with LiveCode.  If not see <http://www.gnu.org/licenses/>.  */

#include "prefix.h"

#include "globdefs.h"
#include "filedefs.h"
#include "objdefs.h"
#include "parsedef.h"
#include "mcio.h"

//#include "execpt.h"
#include "undolst.h"
#include "sellst.h"
#include "stacklst.h"
#include "dispatch.h"
#include "hndlrlst.h"
#include "cardlst.h"

#include "stack.h"
#include "tooltip.h"
#include "aclip.h"
#include "vclip.h"
#include "group.h"
#include "card.h"
#include "button.h"
#include "graphic.h"
#include "eps.h"
#include "scrolbar.h"
#include "player.h"
#include "image.h"
#include "field.h"
#include "mcerror.h"
#include "util.h"
#include "date.h"
#include "hc.h"
#include "external.h"
#include "parentscript.h"
#include "osspec.h"
#include "variable.h"

#include "printer.h"

#include "regex.h"
#include "debug.h"
#include "visual.h"
#include "font.h"

#include "globals.h"
#include "license.h"
#include "mode.h"
#include "securemode.h"
#include "socket.h"
#include "mctheme.h"
#include "mcssl.h"
#include "stacksecurity.h"
#include "resolution.h"

#include "date.h"

#define HOLD_SIZE1 65535
#define HOLD_SIZE2 16384

#ifdef TARGET_PLATFORM_MACOS_X
#include <Foundation/NSAutoreleasePool.h>
#endif

#ifdef _ANDROID_MOBILE
#include "mblad.h"
#include "mblcontrol.h"
#include "mblsensor.h"
#include "mblsyntax.h"
#endif

#ifdef _IOS_MOBILE
#include "mblsyntax.h"
#endif

#include "exec.h"

////////////////////////////////////////////////////////////////////////////////

Bool MCquit;
Bool MCquitisexplicit;
int MCidleRate = 200;

Boolean MCaqua;
MCStringRef MCcmd;
MCStringRef MCfiletype;
MCStringRef MCstackfiletype;


#ifdef TARGET_PLATFORM_LINUX
MCXImageCache *MCimagecache ;

Boolean MCutf8 ;
Boolean MCXVideo ;

Window MClastvideowindow = DNULL ;
#endif

Boolean MCuseXft = True;
Boolean MCuselibgnome = False ;
Boolean MCuseESD = False ;

MCStringRef *MCstacknames = NULL;
int2 MCnstacks = 0;

Boolean MCnofiles = False;
uint4 MCsecuremode = 0;
Boolean MCnopixmaps;
Boolean MClowrestimers;
#if defined X11 && !defined LINUX && !defined DARWIN
Boolean MCpointerfocus;
#else
Boolean MCpointerfocus = True;
#endif
Boolean MCemacskeys;
#if defined LINUX || defined DARWIN || defined BSD
Boolean MCraisemenus;
Boolean MCraisepalettes;
#else
#ifdef _MACOSX
Boolean MCraisemenus;
#else
Boolean MCraisemenus = True;
#endif
Boolean MCraisepalettes = True;
#endif
Boolean MCsystemmodals;
Boolean MCactivatepalettes = True;

// MW-2007-07-05: [[ Bug 2288 ]] Default for hidePalettes is not system-standard
#ifdef _MACOSX
Boolean MChidepalettes = True;
#else
Boolean MChidepalettes = False;
#endif

Boolean MCdontuseNS;
Boolean MCdontuseQT;
Boolean MCdontuseQTeffects;
Boolean MCfreescripts = True;
uint4 MCeventtime;
uint2 MCbuttonstate;
uint2 MCmodifierstate;
uint2 MCextendkey = 5;
int2 MCclicklocx;
int2 MCclicklocy;
int2 MCmousex;
int2 MCmousey;
uint2 MCsiguser1;
uint2 MCsiguser2;
int4 MCinputfd = -1;
int4 MCshellfd = -1;

MCCursorRef MCcursors[PI_NCURSORS];
Boolean MCshm;
Boolean MCvcshm;
Boolean MCmmap = True;
Boolean MCshmpix;
Boolean MCnoui;
char *MCdisplayname = NULL;
Boolean MCshmoff;
Boolean MCshmon;
uint4 MCvisualid;
#ifdef _MACOSX
real8 MCgamma = 1.7;
#else
real8 MCgamma = 2.2;
#endif
Boolean MCproportionalthumbs = True;
MCColor MCzerocolor;
MCColor MConecolor;
MCColor MCpencolor;
MCStringRef MCpencolorname;
MCColor MCbrushcolor;
MCStringRef MCbrushcolorname;
uint4 MCpenpmid = PI_PATTERNS;
MCPatternRef MCpenpattern;
uint4 MCbrushpmid = PI_PATTERNS;
MCPatternRef MCbrushpattern;
uint4 MCbackdroppmid;
MCPatternRef MCbackdroppattern;
MCImageList *MCpatternlist;
MCColor MCaccentcolor;
MCStringRef MCaccentcolorname;
MCColor MChilitecolor = { 0, 0, 0, 0x8080, 0, 0 };
MCStringRef MChilitecolorname;
MCColor MCselectioncolor;
MCStringRef MCselectioncolorname;
Linkatts MClinkatts = { { 0, 0, 0, 0xEFBE, 0, 0 }, NULL,
                        { 0, 0xFFFF, 0, 0, 0, 0 }, NULL,
                        { 0, 0x5144, 0x1861, 0x8038, 0, 0 }, NULL, True };
Boolean MCrelayergrouped;
Boolean MCselectgrouped;
Boolean MCselectintersect = True;
MCRectangle MCwbr;
uint2 MCjpegquality = 100;
uint2 MCpaintcompression = EX_PBM;
uint2 MCrecordformat = EX_AIFF;
uint2 MCrecordchannels = 1;
uint2 MCrecordsamplesize = 8;
real8 MCrecordrate = 22.050;
char MCrecordcompression[5] = "raw ";
char MCrecordinput[5] = "dflt";
Boolean MCuselzw;

real8 MCinfinity = 0.0;
char *MCstackbottom;
Boolean MCcheckstack = True;
Boolean MCswapbytes;
Boolean MCtranslatechars;
Boolean MCdragging;
Streamnode *MCfiles;
Streamnode *MCprocesses;
MCSocket **MCsockets;
real8 MCsockettimeout = 10.0;
real8 MCmaxwait = 60.0;
uint2 MCnfiles;
uint2 MCnprocesses;
uint2 MCnsockets;
MCStack **MCusing;
uint2 MCnusing;
uint2 MCiconicstacks;
uint2 MCwaitdepth;
uint4 MCrecursionlimit = 400000; // actual max is about 480K on OSX

MCClipboardData *MCclipboarddata;
MCSelectionData *MCselectiondata;

MCDragData *MCdragdata;
MCDragAction MCdragaction;
MCDragActionSet MCallowabledragactions;
uint4 MCdragimageid;
MCPoint MCdragimageoffset;
MCObject *MCdragtargetptr;
uint2 MCdragdelta = 4;

MCUndolist *MCundos;
MCSellist *MCselected;
MCStacklist *MCstacks;
MCStacklist *MCtodestroy;
MCObject *MCtodelete;
MCCardlist *MCrecent;
MCCardlist *MCcstack;
MCDispatch *MCdispatcher;
MCStack *MCtopstackptr;
MCStack *MCdefaultstackptr;
MCStack *MCstaticdefaultstackptr;
MCStack *MCmousestackptr;
MCStack *MCclickstackptr;
MCStack *MCfocusedstackptr;
MCCard *MCdynamiccard;
Boolean MCdynamicpath;
MCObject *MCerrorptr;
MCObject *MCerrorlockptr;
MCObject *MCtargetptr;
MCObject *MCmenuobjectptr;
MCGroup *MCsavegroupptr;
MCGroup *MCdefaultmenubar;
MCGroup *MCmenubar;
MCPlayer *MCplayers;
MCAudioClip *MCacptr;

MCStack *MCtemplatestack;
MCAudioClip *MCtemplateaudio;
MCVideoClip *MCtemplatevideo;
MCGroup *MCtemplategroup;
MCCard *MCtemplatecard;
MCButton *MCtemplatebutton;
MCGraphic *MCtemplategraphic;
MCEPS *MCtemplateeps;
MCScrollbar *MCtemplatescrollbar;
MCPlayer *MCtemplateplayer;
MCImage *MCtemplateimage;
MCField *MCtemplatefield;

MCImage *MCmagimage;
MCMagnify *MCmagnifier;
MCObject *MCdragsource;
MCObject *MCdragdest;
MCField *MCactivefield;
MCField *MCclickfield;
MCField *MCfoundfield;
MCField *MCdropfield;
int4 MCdropchar;
MCImage *MCactiveimage;
MCImage *MCeditingimage;
MCTooltip *MCtooltip;

MCUIDC *MCscreen;
MCPrinter *MCprinter;
MCPrinter *MCsystemprinter;

MCStringRef MCscriptfont;
uint2 MCscriptsize;
uint2 MCscrollbarwidth = DEFAULT_SB_WIDTH;
uint2 MCfocuswidth = 2;
uint2 MCsizewidth = 8;
uint2 MCminsize = 8;
uint2 MCcloneoffset = 32;
uint2 MCtitlebarheight = 26;
uint2 MCdoubledelta = 4;
uint2 MCdoubletime = 250;
uint2 MCblinkrate = 600;
uint2 MCrepeatrate = 50;
uint2 MCrepeatdelay = 250;
uint2 MCtyperate = 100;
uint2 MCsyncrate = 20;
uint2 MCeffectrate = 2000;
uint2 MCdragspeed = 0;
uint2 MCmovespeed = 200;
uint2 MCtooltipdelay = 500;
uint2 MCtooltime = 5000;
uint2 MCminstackwidth = 32;
uint2 MCminstackheight = 32;
uint2 MCerrorlimit = 1024;
uint2 MCwmwidth = 20;
uint2 MCwmheight = 32;
uint2 MCcharset = 1;
Boolean MCabortscript;
Boolean MCalarm;
Boolean MCallowinterrupts = True;
Boolean MCinterrupt;
Boolean MCexplicitvariables = False;
Boolean MCpreservevariables = False;
Boolean MCsystemFS = True;
Boolean MCsystemCS = True;
Boolean MCsystemPS = True;
Boolean MChidewindows;
Boolean MCbufferimages;
MCStringRef MCserialcontrolsettings;
MCStringRef MCshellcmd;
MCStringRef MCvcplayer;

MCStringRef MCftpproxyhost;
uint2 MCftpproxyport;

MCStringRef MChttpproxy;

MCStringRef MChttpheaders;
int4 MCrandomseed;
Boolean MCshowinvisibles;
MCObjectList *MCbackscripts;
MCObjectList *MCfrontscripts;

// MW-2011-09-24: [[ Effects ]] Add support for rect restriction on lock/unlock screen with effects.
MCRectangle MCcur_effects_rect;
MCEffectList *MCcur_effects;
MCError *MCperror;
MCError *MCeerror;
MCVariable *MCglobals;
MCVariable *MCmb;
MCVariable *MCeach;
MCVariable *MCdialogdata;
MCStringRef MChcstat;

MCVariable *MCresult;
MCVariable *MCurlresult;
Boolean MCexitall;
int4 MCretcode;
Boolean MCrecording;

Boolean MCantialiasedtextworkaround = False;

// AL-2014-18-02: [[ UnicodeFileFormat ]] Make stackfile version 7.0 the default.
uint4 MCstackfileversion = 7000;
uint2 MClook;
MCStringRef MCttbgcolor;
MCStringRef MCttfont;
uint2 MCttsize;
uint2 MCtrylock;
uint2 MCerrorlock;
Boolean MCwatchcursor;
Boolean MClockcursor;
MCCursorRef MCcursor;
uint4 MCcursorid;
MCCursorRef MCdefaultcursor = NULL;
uint4 MCdefaultcursorid;
uint2 MCbusycount;
uint2 MClockscreen;
Boolean MClockcolormap;
Boolean MClockerrors;
Boolean MClockmenus;
Boolean MClockmessages;
Boolean MClockmoves;
Boolean MClockrecent;
Boolean MCtwelvetime = True;
Boolean MCuseprivatecmap;
Tool MCcurtool = T_BROWSE;
Tool MColdtool = T_BROWSE;
uint4 MCbrush = 108;
uint4 MCspray = 134;
uint4 MCeraser = 102;
Boolean MCcentered;
Boolean MCfilled;
Boolean MCgrid = True;
uint2 MCgridsize = 4;
uint2 MClinesize = 0;
uint1 *MCdashes = NULL;
uint2 MCndashes = 0;
uint2 MCroundradius = DEFAULT_RADIUS;
uint2 MCstartangle = 0;
uint2 MCarcangle = 360;
Boolean MCmultiple;
uint2 MCmultispace = 1;
uint4 MCpattern = 1;
uint2 MCpolysides = 4;
Boolean MCroundends;
uint2 MCslices = 16;
uint2 MCmagnification = 8;
Boolean MClongwindowtitles;
Boolean MCblindtyping = True;
Boolean MCpowerkeys = True;
Boolean MCnavigationarrows = True;
Boolean MCtextarrows = True;
uint2 MCuserlevel = 8;
Boolean MCusermodify = True;
uint2 MCsoundchannel;
MCString MCtruemcstring;
MCString MCfalsemcstring;
MCString MCnullmcstring;
Boolean MCinlineinput = True;

uint4 MCqtidlerate = 50;

Boolean MChidebackdrop = False;
Boolean MCraisewindows = False;

uint4 MCmajorosversion = 0;

MCTheme *MCcurtheme = NULL;

#ifdef _LINUX_DESKTOP
Window MCgtkthemewindow = DNULL;
#endif

char *MCsslcertificates = NULL;
char *MCdefaultnetworkinterface = NULL;

uint4 MCruntimebehaviour = 0;

Boolean MCcursorcanbealpha = False;
Boolean MCcursorcanbecolor = False;
Boolean MCcursorbwonly = True;
int32_t MCcursormaxsize = 32;

uint32_t MCstacklimit = 1024 * 1024;
uint32_t MCpendingstacklimit = 1024 * 1024;

Boolean MCappisactive = False;

// MW-2012-02-22: [[ NoScrollSave ]] The point containing the offset to apply
//   to objects when saving.
MCPoint MCgroupedobjectoffset;

IO_handle IO_stdin;
IO_handle IO_stdout;
IO_handle IO_stderr;

// MM-2012-09-05: [[ Property Listener ]]
Boolean MCobjectpropertieschanged = False;
uint32_t MCpropertylistenerthrottletime = 250;

// MW-2013-03-20: [[ MainStacksChanged ]]
Boolean MCmainstackschanged = False;

// MW-2012-11-13: [[ Bug 10516 ]] Flag to determine whether we allow broadcast
//   UDP sockets.
Boolean MCallowdatagrambroadcasts = False;

char *MCsysencoding = nil;

MCLocaleRef kMCBasicLocale = nil;
MCLocaleRef kMCSystemLocale = nil;

////////////////////////////////////////////////////////////////////////////////

extern MCUIDC *MCCreateScreenDC(void);
extern void MCU_finalize_names();

#ifdef _IOS_MOBILE
extern void MCReachabilityEventInitialize();
extern void MCReachabilityEventFinalize();
#endif

#ifdef _ANDROID_MOBILE
void MCAndroidCustomFontsInitialize();
void MCAndroidCustomFontsFinalize();
void MCAndroidFinalizeBuildInfo();
#endif
	
// Reset all global variables to their on-load defaults. This is required on
// Android, as the shared library the engine is compiled as is not reloaded on
// every app start.
void X_clear_globals(void)
{
	MCquit = False;
	MCquitisexplicit = False;
	MCidleRate = 200;
	/* FRAGILE */ MCcmd = MCValueRetain(kMCEmptyString);
	MCfiletype = MCValueRetain(kMCEmptyString);
	MCstackfiletype = MCValueRetain(kMCEmptyString);
	MCstacknames = nil;
	MCnstacks = 0;
	MCnofiles = False;
	MCsecuremode = 0;
	MCnopixmaps = False;
	MClowrestimers = False;
	MCpointerfocus = True;
	MCemacskeys = False;
	MCraisemenus = True;
	MCraisepalettes = True;
	MCsystemmodals = True;
	MCactivatepalettes = True;
	MChidepalettes = False;
	MCdontuseNS = False;
	MCdontuseQT = False;
	MCdontuseQTeffects = False;
	MCfreescripts = True;
	MCeventtime = 0;
	MCbuttonstate = 0;
	MCmodifierstate = 0;
	MCextendkey = 5;
	MCclicklocx = 0;
	MCclicklocy = 0;
	MCmousex = 0;
	MCmousey = 0;
	MCsiguser1 = 0;
	MCsiguser2 = 0;
	MCinputfd = -1;
	MCshellfd = -1;
	MCshm = False;
	MCvcshm = False;
	MCmmap = True;
	MCshmpix = False;
	MCnoui = False;
	MCdisplayname = NULL;
	MCshmoff = False;
	MCshmon = False;
	MCvisualid = 0;
	MCgamma = 2.2;
	MCproportionalthumbs = True;
	memset(&MCzerocolor, 0, sizeof(MCColor));
	memset(&MConecolor, 0, sizeof(MCColor));
	memset(&MCpencolor, 0, sizeof(MCColor));
	MCpencolorname = nil;
	memset(&MCbrushcolor, 0, sizeof(MCColor));
	MCbrushcolorname = nil;
	MCpenpmid = PI_PATTERNS;
	MCpenpattern = nil;
	MCbrushpmid = PI_PATTERNS;
	MCbrushpattern = nil;
	MCbackdroppmid = 0;
	MCbackdroppattern = nil;
	MCpatternlist = nil;
	memset(&MCaccentcolor, 0, sizeof(MCColor));
	MCaccentcolorname = nil;
	memset(&MChilitecolor, 0, sizeof(MCColor));
	MChilitecolor . blue = 0x8080;
	MChilitecolorname = nil;
	memset(&MCselectioncolor, 0, sizeof(MCColor));
	MCselectioncolorname = nil;
	memset(&MClinkatts, 0, sizeof(Linkatts));
	MClinkatts . color . blue = 0xEFBE;
	MClinkatts . hilitecolor . red = 0xFFFF;
	MClinkatts . visitedcolor . red = 0x5144;
	MClinkatts . visitedcolor . green = 0x1861;
	MClinkatts . visitedcolor . blue = 0x8038;
	MClinkatts . underline = True;
	MCrelayergrouped = False;
	MCselectgrouped = False;
	MCselectintersect = True;
	memset(&MCwbr, 0, sizeof(MCRectangle));
	MCjpegquality = 100;
	MCpaintcompression = EX_PBM;
	MCrecordformat = EX_AIFF;
	MCrecordchannels = 1;
	MCrecordsamplesize = 8;
	MCrecordrate = 22.050;
	strcpy(MCrecordcompression, "raw ");
	strcpy(MCrecordinput, "dflt");
	MCuselzw = False;
	MCinfinity = 0.0;
	MCcheckstack = True;
	MCswapbytes = False;
	MCtranslatechars = False;
	MCdragging = False;
	MCfiles = nil;
	MCprocesses = nil;
	MCsockets = nil;
	MCsockettimeout = 10.0;
	MCmaxwait = 60.0;
	MCnfiles = 0;
	MCnprocesses = 0;
	MCnsockets = 0;
	MCusing = nil;
	MCnusing = 0;
	MCiconicstacks = 0;
	MCwaitdepth = 0;
	MCrecursionlimit = 400000;
	MCclipboarddata = nil;
	MCselectiondata = nil;
	MCdragdata = nil;
	MCdragaction = 0;
	MCallowabledragactions = 0;
	MCdragimageid = 0;
	memset(&MCdragimageoffset, 0, sizeof(MCPoint));
	MCdragtargetptr = nil;
	MCdragdelta = 4;
	MCundos = nil;
	MCselected = nil;
	MCstacks = nil;
	MCtodestroy = nil;
	MCtodelete = nil;
	MCrecent = nil;
	MCcstack = nil;
	MCdispatcher = nil;
	MCtopstackptr = nil;
	MCdefaultstackptr = nil;
	MCstaticdefaultstackptr = nil;
	MCmousestackptr = nil;
	MCclickstackptr = nil;
	MCfocusedstackptr = nil;
	MCdynamiccard = nil;
	MCdynamicpath = False;
	MCerrorptr = nil;
	MCerrorlockptr = nil;
	MCtargetptr = nil;
	MCmenuobjectptr = nil;
	MCsavegroupptr = nil;
	MCdefaultmenubar = nil;
	MCmenubar = nil;
	MCplayers = nil;
	MCacptr = nil;
	MCtemplatestack = nil;
	MCtemplateaudio = nil;
	MCtemplatevideo = nil;
	MCtemplategroup = nil;
	MCtemplatecard = nil;
	MCtemplatebutton = nil;
	MCtemplategraphic = nil;
	MCtemplateeps = nil;
	MCtemplatescrollbar = nil;
	MCtemplateplayer = nil;
	MCtemplateimage = nil;
	MCtemplatefield = nil;
	MCmagimage = nil;
	MCmagnifier = nil;
	MCdragsource = nil;
	MCdragdest = nil;
	MCactivefield = nil;
	MCclickfield = nil;
	MCfoundfield = nil;
	MCdropfield = nil;
	MCdropchar = 0;
	MCactiveimage = nil;
	MCeditingimage = nil;
	MCtooltip = nil;
	MCscreen = nil;
	MCsystemprinter = nil;
	MCprinter = nil;
	MCscriptfont = MCValueRetain(kMCEmptyString);
	MCscriptsize = 0;
	MCscrollbarwidth = DEFAULT_SB_WIDTH;
	uint2 MCfocuswidth = 2;
	MCsizewidth = 8;
	MCminsize = 8;
	MCcloneoffset = 32;
	MCtitlebarheight = 26;
	MCdoubledelta = 4;
	MCdoubletime = 250;
	MCblinkrate = 600;
	MCrepeatrate = 50;
	MCrepeatdelay = 250;
	MCtyperate = 100;
	MCsyncrate = 20;
	MCeffectrate = 2000;
	MCdragspeed = 0;
	MCmovespeed = 200;
	MCtooltipdelay = 500;
	MCtooltime = 5000;
	MCminstackwidth = 32;
	MCminstackheight = 32;
	MCerrorlimit = 1024;
	MCwmwidth = 20;
	MCwmheight = 32;
	MCcharset = 1;
	MCabortscript = False;
	MCalarm = False;
	MCallowinterrupts = True;
	MCinterrupt = False;
	MCexplicitvariables = False;
	MCpreservevariables = False;
	MCsystemFS = True;
	MCsystemCS = True;
	MCsystemPS = True;
	MChidewindows = False;
	MCbufferimages = False;
	MCserialcontrolsettings = MCValueRetain(kMCEmptyString);
	MCshellcmd = MCValueRetain(kMCEmptyString);
	MCvcplayer = MCValueRetain(kMCEmptyString);
	MCftpproxyhost = MCValueRetain(kMCEmptyString);
	MCftpproxyport = 0;
	MChttpproxy = MCValueRetain(kMCEmptyString);
	MChttpheaders = MCValueRetain(kMCEmptyString);
	MCrandomseed = 0;
	MCshowinvisibles = False;
	MCbackscripts = nil;
	MCfrontscripts = nil;
	MCcur_effects = nil;
	MCperror = nil;
	MCeerror = nil;
	MCglobals = nil;
	MCmb = nil;
	MCeach = nil;
	MCdialogdata = nil;
	MChcstat = nil;
	
	MCresult = nil;
	MCurlresult = nil;
	MCexitall = False;
	MCretcode = 0;
	MCrecording = False;
	MCantialiasedtextworkaround = False;
	// AL-2014-18-02: [[ UnicodeFileFormat ]] Make 7.0 stackfile version the default.
	MCstackfileversion = 7000;
#if defined(_WINDOWS)
    MClook = LF_WIN95;
    MCttbgcolor = MCSTR("255,255,231");
    MCttfont = MCSTR("MS Sans Serif");
    MCttsize = 12;
#elif defined(_MACOSX)
    MClook = LF_MAC;
    MCttbgcolor = MCSTR("255,255,207");
    MCttfont = MCSTR("Lucida Grande");
    MCttsize = 11;
#else
    MClook = LF_MOTIF;
    MCttbgcolor = MCSTR("255,255,207");
    MCttfont = MCSTR("Helvetica");
    MCttsize = 12;
#endif
    MCttsize = 12;
	MCtrylock = 0;
	MCerrorlock = 0;
	MCwatchcursor = False;
	MClockcursor = False;
	MCcursor = nil;
	MCcursorid = nil;
	MCdefaultcursor = nil;
	MCdefaultcursorid = 0;
	MCbusycount = 0;
	MClockscreen = False;
	MClockerrors = False;
	MClockmenus = False;
	MClockmessages = False;
	MClockmoves = False;
	MClockrecent = False;
	MCtwelvetime = True;
	MCuseprivatecmap = False;
	MCcurtool = T_BROWSE;
	MColdtool = T_BROWSE;
	MCbrush = 108;
	MCspray = 134;
	MCeraser = 102;
	MCcentered = False;
	MCfilled = False;
	MCgrid = True;
	MCgridsize = 4;
	MClinesize = 0;
	MCdashes = nil;
	MCndashes = 0;
	MCroundradius = DEFAULT_RADIUS;
	MCstartangle = 0;
	MCarcangle = 360;
	MCmultiple = False;
	MCmultispace = 1;
	MCpattern = 1;
	MCpolysides = 4;
	MCroundends = False;
	MCslices = 16;
	MCmagnification = 8;
	MClongwindowtitles = False;
	MCblindtyping = True;
	MCpowerkeys = True;
	MCnavigationarrows = True;
	MCtextarrows = True;
	MCuserlevel = 8;
	MCusermodify = True;
	MCsoundchannel = 0;
	MCinlineinput = True;
	MCqtidlerate = 50;
	MChidebackdrop = False;
	MCraisewindows = False;
	MCcurtheme = nil;
	MCsslcertificates = nil;
	MCdefaultnetworkinterface = nil;

	MCtruemcstring = MCtruestring;
	MCfalsemcstring = MCfalsestring;
	MCnullmcstring = NULL;

	// MW-2013-03-11: [[ Bug 10713 ]] Make sure we reset the regex cache globals to nil.
	// JS-2013-07-01: [[ EnhancedFilter ]] Refactored regex caching mechanism.
	MCR_clearcache();

	for(uint32_t i = 0; i < PI_NCURSORS; i++)
		MCcursors[i] = nil;
    
	// MM-2012-09-05: [[ Property Listener ]]
	MCobjectpropertieschanged = False;
	MCpropertylistenerthrottletime = 250;
    
	// MW-2013-03-20: [[ MainStacksChanged ]]
	MCmainstackschanged = False;

#ifdef _ANDROID_MOBILE
    extern void MCAndroidMediaPickInitialize();
    // MM-2012-02-22: Initialize up any static variables as Android static vars are preserved between sessions
    MCAdInitialize();
    MCNativeControlInitialize();
    MCSensorInitialize();
    MCAndroidCustomFontsInitialize();
	MCSystemSoundInitialize();
    MCAndroidMediaPickInitialize();
#endif
	
#ifdef _IOS_MOBILE
	MCSystemSoundInitialize();
    MCReachabilityEventInitialize();    
#endif
	
	MCDateTimeInitialize();
}

bool X_open(int argc, MCStringRef argv[], MCStringRef envp[])
{
	MCperror = new MCError();
	MCeerror = new MCError();
	/* UNCHECKED */ MCVariable::createwithname(MCNAME("MCresult"), MCresult);

	/* UNCHECKED */ MCVariable::createwithname(MCNAME("MCurlresult"), MCurlresult);
	/* UNCHECKED */ MCVariable::createwithname(MCNAME("MCdialogdata"), MCdialogdata);
	
	////

	MCU_init();
	
	////

	MCpatternlist = new MCImageList();

	/* UNCHECKED */ MCVariable::ensureglobal(MCN_msg, MCmb);
	MCmb -> setmsg();

	/* UNCHECKED */ MCVariable::ensureglobal(MCN_each, MCeach);

	if (envp != nil)
		for (uint32_t i = 0 ; envp[i] != nil ; i++)
		{
			MCStringRef t_env_var = envp[i];
			if (isupper(MCStringGetCharAtIndex(t_env_var, 0)))
			{
				uindex_t t_equal;
				/* UNCHECKED */ MCStringFirstIndexOfChar(t_env_var, '=', 0, kMCStringOptionCompareExact, t_equal);

				MCAutoStringRef t_vname;
				/* UNCHECKED */ MCStringCreateMutable(0, &t_vname);
				/* UNCHECKED */ MCStringAppendChar(*t_vname, '$');
				/* UNCHECKED */ MCStringAppendSubstring(*t_vname, t_env_var, MCRangeMake(0, t_equal));

				MCNewAutoNameRef t_name;
				/* UNCHECKED */ MCNameCreate(*t_vname, &t_name);

				MCVariable *tvar;
				/* UNCHECKED */ MCVariable::ensureglobal(*t_name, tvar);
				if (MCStringIsEqualToCString(*t_vname, "$MCNOFILES", kMCCompareExact) 
					&& MCStringGetCharAtIndex(t_env_var, t_equal + 1) != '0')
				{
					MCnofiles = True;
					MCsecuremode = MC_SECUREMODE_ALL;
				}
				
				MCAutoStringRef t_value;
				/* UNCHECKED */ MCStringCopySubstring(t_env_var, 
													  MCRangeMake(t_equal + 1, MCStringGetLength(t_env_var) - t_equal - 1),
													  &t_value);
				
				tvar->setvalueref(*t_value);
			}
		}

	/* UNCHECKED */ MCStackSecurityCreateStack(MCtemplatestack);
	MCtemplateaudio = new MCAudioClip;
	MCtemplateaudio->init();
	MCtemplatevideo = new MCVideoClip;
	MCtemplategroup = new MCGroup;
	MCtemplatecard = new MCCard;
	MCtemplatebutton = new MCButton;
	MCtemplategraphic = new MCGraphic;
	MCtemplatescrollbar = new MCScrollbar;
	MCtemplateplayer = new MCPlayer;
	MCtemplateimage = new MCImage;
	MCtemplatefield = new MCField;
	
	MCtooltip = new MCTooltip;

	MCclipboarddata = new MCClipboardData;
	MCdragdata = new MCDragData;
	MCselectiondata = new MCSelectionData;
	
	MCundos = new MCUndolist;
	MCselected = new MCSellist;
	MCstacks = new MCStacklist;
	MCtodestroy = new MCStacklist;
	MCrecent = new MCCardlist;
	MCcstack = new MCCardlist;

#ifdef _LINUX_DESKTOP
	MCValueAssign(MCvcplayer, MCSTR("xanim"));
#else
	MCValueAssign(MCvcplayer, MCSTR(""));
#endif

	MCValueAssign(MCfiletype, MCSTR("ttxtTEXT"));
    uindex_t t_last_path_separator;
    // find the actual command to execute
     if (!MCStringLastIndexOfChar(MCcmd, PATH_SEPARATOR, MCStringGetLength(MCcmd), kMCStringOptionCompareExact, t_last_path_separator))
		t_last_path_separator = 0;
	else
		t_last_path_separator++;
    
	if (MCStringFind(MCcmd, MCRangeMake(t_last_path_separator, 3), MCSTR("rev"), kMCStringOptionCompareExact, nil))
		MCValueAssign(MCstackfiletype, MCSTR("MCRDMSTK"));
	else
		MCValueAssign(MCstackfiletype, MCSTR("RevoRSTK"));
	MCValueAssign(MCserialcontrolsettings, MCSTR("baud=9600 parity=N data=8 stop=1"));

	MCdispatcher = new MCDispatch;

	if (MCnoui)
		MCscreen = new MCUIDC;
	else
	{
		MCscreen = MCCreateScreenDC();
				
		if (!MCscreen->open())
			return false;

		MCscreen->alloccolor(MClinkatts.color);
		MCscreen->alloccolor(MClinkatts.hilitecolor);
		MCscreen->alloccolor(MClinkatts.visitedcolor);
	}

    MCExecContext ctxt(nil, nil, nil);
	MCInterfaceInitialize(ctxt);
	
<<<<<<< HEAD
=======
	// IM-2013-12-06: [[ PixelScale ]] Initialise pixelScale property to the systemPixelScale
	MCResSetPixelScale(MCResGetSystemScale());
	
	// MW-2012-02-14: [[ FontRefs ]] Open the dispatcher after we have an open
	//   screen, otherwise we don't have a root fontref!
>>>>>>> 3e5faddb
	// MW-2013-08-07: [[ Bug 10995 ]] Configure fonts based on platform.
#if defined(TARGET_PLATFORM_WINDOWS)
	if (MCmajorosversion >= 0x0600)
	{
		// Vista onwards
		MCdispatcher -> setfontattrs(MCSTR("Segoe UI"), 12, FA_DEFAULT_STYLE);
	}
	else
	{
		// Pre-Vista
		MCdispatcher -> setfontattrs(MCSTR("Tahoma"), 11, FA_DEFAULT_STYLE);
	}
#elif defined(TARGET_PLATFORM_MACOS_X)
	MCdispatcher -> setfontattrs(MCSTR("Lucida Grande"), 11, FA_DEFAULT_STYLE);
#elif defined(TARGET_PLATFORM_LINUX)
	MCdispatcher -> setfontattrs(MCSTR("Helvetica"), 12, FA_DEFAULT_STYLE);
#else
	MCdispatcher -> setfontattrs(MCSTR(DEFAULT_TEXT_FONT), DEFAULT_TEXT_SIZE, FA_DEFAULT_STYLE);
#endif

    // MW-2012-02-14: [[ FontRefs ]] Open the dispatcher after we have an open
	//   screen, otherwise we don't have a root fontref!
	MCdispatcher -> open();

	// This is here because it relies on MCscreen being initialized.
	MCtemplateeps = new MCEPS;

	MCsystemFS = MCscreen -> hasfeature(PLATFORM_FEATURE_OS_FILE_DIALOGS);
	MCsystemCS = MCscreen -> hasfeature(PLATFORM_FEATURE_OS_COLOR_DIALOGS);
	MCsystemPS = MCscreen -> hasfeature(PLATFORM_FEATURE_OS_PRINT_DIALOGS);

	MCTheme *newtheme = MCThemeCreateNative();
	if (newtheme != nil)
	{
		if (newtheme->load())
		{
			MCcurtheme = newtheme;
			MClook = MCcurtheme->getthemefamilyid();
		}
		else
			delete newtheme;
    }

	MCsystemprinter = MCprinter = MCscreen -> createprinter();
	MCprinter -> Initialize();

	// MM-2013-09-03: [[ RefactorGraphics ]] Initialize graphics library.
	MCGraphicsInitialize();

	
	// MW-2009-07-02: Clear the result as a startup failure will be indicated
	//   there.
	MCresult -> clear();
	if (MCdispatcher->startup() != IO_NORMAL)
		return false;

	return true;
}

int X_close(void)
{
	// MW-2008-01-18: [[ Bug 5711 ]] Make sure we disable the backdrop here otherwise we
	//   get crashiness on Windows due to hiding the backdrop calling WindowProc which
	//   attempts to access stacks that have been deleted...
	if (!MCnoui)
	{
		MCscreen -> disablebackdrop(false);
		MCscreen -> disablebackdrop(true);
	}

    MCExecContext ctxt(nil, nil, nil);
	MCInterfaceFinalize(ctxt);

	MCstacks->closeall();
	MCselected->clear(False);

	MCU_play_stop();
	if (MCrecording)
		MCtemplateplayer->stoprecording();
	MClockmessages = True;
	MCS_killall();

	MCscreen -> flushclipboard();

	while (MCtodelete != NULL)
	{
		MCObject *optr = MCtodelete->remove(MCtodelete);
		delete optr;
	}

	delete MCtooltip;
	MCtooltip = NULL;

	MCValueRelease(MChttpproxy);
	MCValueRelease(MCpencolorname);
	MCValueRelease(MCbrushcolorname);
	MCValueRelease(MChilitecolorname);
	MCValueRelease(MCaccentcolorname);
	MCValueRelease(MCselectioncolorname);

	while (MCnfiles)
		IO_closefile(MCfiles[0].name);
	if (MCfiles != NULL)
		delete MCfiles;
	if (MCprocesses != NULL)
		delete MCprocesses;
	if (MCnsockets)
		while (MCnsockets)
			delete MCsockets[--MCnsockets];
	if (MCsockets != NULL)
		delete MCsockets;

	while (MCsavegroupptr != NULL)
	{
		MCControl *gptr = MCsavegroupptr->remove(MCsavegroupptr);
		delete gptr;
	}

	// MW-2012-02-14: [[ FontRefs ]] Close the dispatcher before deleting it.
	MCdispatcher -> close();
	delete MCdispatcher;

	delete MCtemplatestack;
	delete MCtemplateaudio;
	delete MCtemplatevideo;
	delete MCtemplategroup;
	delete MCtemplatecard;
	delete MCtemplatebutton;
	delete MCtemplategraphic;
	delete MCtemplateeps;
	delete MCtemplatescrollbar;
	delete MCtemplateplayer;

	MCImage::shutdown();

#ifndef _LINUX_DESKTOP
	MCscreen->close(True);
#endif

	delete MCtemplateimage;
	delete MCtemplatefield;
	delete MCselected;
	delete MCtodestroy;
	delete MCstacks;
	delete MCcstack;
	delete MCrecent;

	MCS_close(IO_stdin);
	MCS_close(IO_stdout);
	MCS_close(IO_stderr);

	delete MCpatternlist;
	delete MCresult;
	delete MCurlresult;
	delete MCdialogdata;
	MCValueRelease(MChcstat);

	delete MCusing;
	MCValueRelease(MChttpheaders);
	MCValueRelease(MCscriptfont);
	MCValueRelease(MClinkatts . colorname);
	MCValueRelease(MClinkatts . hilitecolorname);
	MCValueRelease(MClinkatts . visitedcolorname);
	MCB_clearwatches();
	MCB_clearbreaks(nil);
	MCU_cleaninserted();
	while (MCglobals != NULL)
	{
		MCVariable *tvar = MCglobals;
		MCglobals = MCglobals->getnext();
		delete tvar;
	}

	// JS-2013-06-21: [[ EnhancedFilter ]] refactored regex caching mechanism
    MCR_clearcache();

	delete MCperror;
	delete MCeerror;

	delete MCclipboarddata;
	delete MCdragdata;
	delete MCselectiondata;

	MCValueRelease(MCshellcmd);
	MCValueRelease(MCvcplayer);
	MCValueRelease(MCfiletype);
	MCValueRelease(MCstackfiletype);
	MCValueRelease(MCserialcontrolsettings);
	
	MCprinter -> Finalize();
	delete MCprinter;
	
	delete MCsslcertificates;
	delete MCdefaultnetworkinterface;
	
#ifndef _MOBILE
	ShutdownSSL();
#endif
	MCS_shutdown();
	delete MCundos;
	while (MCcur_effects != NULL)
	{
		MCEffectList *veptr = MCcur_effects;
		MCcur_effects = MCcur_effects->getnext();
		delete veptr;
	}

	if (MCcurtheme != NULL)
		MCcurtheme -> unload();
	delete MCcurtheme;

	// Cleanup the cursors array - *before* we close the screen!!
	if (MCModeMakeLocalWindows())
		for(uint32_t i = 0; i < PI_NCURSORS; i++)
		{
			MCscreen -> freecursor(MCcursors[i]);
			MCcursors[i] = nil;
		}

#ifdef _LINUX_DESKTOP
	// VALGRIND: Still causing a single invalid memory
	MCscreen->close(True);
#endif

	delete MCscreen;

	MCExternal::Cleanup();

	// Cleanup the MClicenseparameters block
    MCValueRelease(MClicenseparameters . license_token);
    MCValueRelease(MClicenseparameters . license_name);
    MCValueRelease(MClicenseparameters . license_organization);
	MCValueRelease(MClicenseparameters . addons);

	// Cleanup the startup stacks list
	for(uint4 i = 0; i < MCnstacks; ++i)
		MCValueRelease(MCstacknames[i]);

	delete MCstacknames;

	// Cleanup the parentscript stuff
	MCParentScript::Cleanup();
	
	// MW-2012-02-23: [[ LogFonts ]] Finalize the font table module.
	MCLogicalFontTableFinalize();
	// MW-2012-02-23: [[ FontRefs ]] Finalize the font module.
	MCFontFinalize();
	
	// MM-2013-09-03: [[ RefactorGraphics ]] Initialize graphics library.
	MCGraphicsFinalize();
    
#ifdef _ANDROID_MOBILE
    // MM-2012-02-22: Clean up any static variables as Android static vars are preserved between sessions
    MCAdFinalize();
    MCNativeControlFinalize();
    MCSensorFinalize();
    MCAndroidFinalizeBuildInfo();
    MCAndroidCustomFontsFinalize();
	MCSystemSoundFinalize();
#endif
	
#ifdef _IOS_MOBILE
	MCSystemSoundFinalize();
    MCReachabilityEventFinalize();
#endif
	
	MCDateTimeFinalize();
	
	MCU_finalize_names();
	
	if (MCsysencoding != nil)
		MCMemoryDelete(MCsysencoding);

    if (kMCSystemLocale != nil)
        MCLocaleRelease(kMCSystemLocale);
    if (kMCBasicLocale != nil)
        MCLocaleRelease(kMCBasicLocale);
    
	return MCretcode;
}

// MW-2013-10-08: [[ Bug 11259 ]] Make sure the Linux specific case tables are
//   in a global place so it works for server and desktop.
#if defined(_LINUX_DESKTOP) || defined(_LINUX_SERVER)
// MW-2013-10-01: [[ Bug 11160 ]] Use our own lowercasing table (ISO8859-1)
uint1 MClowercasingtable[] =
{
	0x00, 0x01, 0x02, 0x03, 0x04, 0x05, 0x06, 0x07, 0x08, 0x09, 0x0a, 0x0b, 0x0c, 0x0d, 0x0e, 0x0f, 
	0x10, 0x11, 0x12, 0x13, 0x14, 0x15, 0x16, 0x17, 0x18, 0x19, 0x1a, 0x1b, 0x1c, 0x1d, 0x1e, 0x1f, 
	0x20, 0x21, 0x22, 0x23, 0x24, 0x25, 0x26, 0x27, 0x28, 0x29, 0x2a, 0x2b, 0x2c, 0x2d, 0x2e, 0x2f, 
	0x30, 0x31, 0x32, 0x33, 0x34, 0x35, 0x36, 0x37, 0x38, 0x39, 0x3a, 0x3b, 0x3c, 0x3d, 0x3e, 0x3f, 
	0x40, 0x61, 0x62, 0x63, 0x64, 0x65, 0x66, 0x67, 0x68, 0x69, 0x6a, 0x6b, 0x6c, 0x6d, 0x6e, 0x6f, 
	0x70, 0x71, 0x72, 0x73, 0x74, 0x75, 0x76, 0x77, 0x78, 0x79, 0x7a, 0x5b, 0x5c, 0x5d, 0x5e, 0x5f, 
	0x60, 0x61, 0x62, 0x63, 0x64, 0x65, 0x66, 0x67, 0x68, 0x69, 0x6a, 0x6b, 0x6c, 0x6d, 0x6e, 0x6f, 
	0x70, 0x71, 0x72, 0x73, 0x74, 0x75, 0x76, 0x77, 0x78, 0x79, 0x7a, 0x7b, 0x7c, 0x7d, 0x7e, 0x7f, 
	0x80, 0x81, 0x82, 0x83, 0x84, 0x85, 0x86, 0x87, 0x88, 0x89, 0x8a, 0x8b, 0x8c, 0x8d, 0x8e, 0x8f, 
	0x90, 0x91, 0x92, 0x93, 0x94, 0x95, 0x96, 0x97, 0x98, 0x99, 0x9a, 0x9b, 0x9c, 0x9d, 0x9e, 0x9f, 
	0xa0, 0xa1, 0xa2, 0xa3, 0xa4, 0xa5, 0xa6, 0xa7, 0xa8, 0xa9, 0xaa, 0xab, 0xac, 0xad, 0xae, 0xaf, 
	0xb0, 0xb1, 0xb2, 0xb3, 0xb4, 0xb5, 0xb6, 0xb7, 0xb8, 0xb9, 0xba, 0xbb, 0xbc, 0xbd, 0xbe, 0xbf, 
	0xe0, 0xe1, 0xe2, 0xe3, 0xe4, 0xe5, 0xe6, 0xe7, 0xe8, 0xe9, 0xea, 0xeb, 0xec, 0xed, 0xee, 0xef, 
	0xf0, 0xf1, 0xf2, 0xf3, 0xf4, 0xf5, 0xf6, 0xd7, 0xf8, 0xf9, 0xfa, 0xfb, 0xfc, 0xfd, 0xfe, 0xdf, 
	0xe0, 0xe1, 0xe2, 0xe3, 0xe4, 0xe5, 0xe6, 0xe7, 0xe8, 0xe9, 0xea, 0xeb, 0xec, 0xed, 0xee, 0xef, 
	0xf0, 0xf1, 0xf2, 0xf3, 0xf4, 0xf5, 0xf6, 0xf7, 0xf8, 0xf9, 0xfa, 0xfb, 0xfc, 0xfd, 0xfe, 0xff, 
};

// MW-2013-10-01: [[ Bug 11160 ]] Use our own uppercasing table (ISO8859-1)
uint1 MCuppercasingtable[] =
{
	0x00, 0x01, 0x02, 0x03, 0x04, 0x05, 0x06, 0x07, 0x08, 0x09, 0x0a, 0x0b, 0x0c, 0x0d, 0x0e, 0x0f, 
	0x10, 0x11, 0x12, 0x13, 0x14, 0x15, 0x16, 0x17, 0x18, 0x19, 0x1a, 0x1b, 0x1c, 0x1d, 0x1e, 0x1f, 
	0x20, 0x21, 0x22, 0x23, 0x24, 0x25, 0x26, 0x27, 0x28, 0x29, 0x2a, 0x2b, 0x2c, 0x2d, 0x2e, 0x2f, 
	0x30, 0x31, 0x32, 0x33, 0x34, 0x35, 0x36, 0x37, 0x38, 0x39, 0x3a, 0x3b, 0x3c, 0x3d, 0x3e, 0x3f, 
	0x40, 0x41, 0x42, 0x43, 0x44, 0x45, 0x46, 0x47, 0x48, 0x49, 0x4a, 0x4b, 0x4c, 0x4d, 0x4e, 0x4f, 
	0x50, 0x51, 0x52, 0x53, 0x54, 0x55, 0x56, 0x57, 0x58, 0x59, 0x5a, 0x5b, 0x5c, 0x5d, 0x5e, 0x5f, 
	0x60, 0x41, 0x42, 0x43, 0x44, 0x45, 0x46, 0x47, 0x48, 0x49, 0x4a, 0x4b, 0x4c, 0x4d, 0x4e, 0x4f, 
	0x50, 0x51, 0x52, 0x53, 0x54, 0x55, 0x56, 0x57, 0x58, 0x59, 0x5a, 0x7b, 0x7c, 0x7d, 0x7e, 0x7f, 
	0x80, 0x81, 0x82, 0x83, 0x84, 0x85, 0x86, 0x87, 0x88, 0x89, 0x8a, 0x8b, 0x8c, 0x8d, 0x8e, 0x8f, 
	0x90, 0x91, 0x92, 0x93, 0x94, 0x95, 0x96, 0x97, 0x98, 0x99, 0x9a, 0x9b, 0x9c, 0x9d, 0x9e, 0x9f, 
	0xa0, 0xa1, 0xa2, 0xa3, 0xa4, 0xa5, 0xa6, 0xa7, 0xa8, 0xa9, 0xaa, 0xab, 0xac, 0xad, 0xae, 0xaf, 
	0xb0, 0xb1, 0xb2, 0xb3, 0xb4, 0xb5, 0xb6, 0xb7, 0xb8, 0xb9, 0xba, 0xbb, 0xbc, 0xbd, 0xbe, 0xbf, 
	0xc0, 0xc1, 0xc2, 0xc3, 0xc4, 0xc5, 0xc6, 0xc7, 0xc8, 0xc9, 0xca, 0xcb, 0xcc, 0xcd, 0xce, 0xcf, 
	0xd0, 0xd1, 0xd2, 0xd3, 0xd4, 0xd5, 0xd6, 0xd7, 0xd8, 0xd9, 0xda, 0xdb, 0xdc, 0xdd, 0xde, 0xdf, 
	0xc0, 0xc1, 0xc2, 0xc3, 0xc4, 0xc5, 0xc6, 0xc7, 0xc8, 0xc9, 0xca, 0xcb, 0xcc, 0xcd, 0xce, 0xcf, 
	0xd0, 0xd1, 0xd2, 0xd3, 0xd4, 0xd5, 0xd6, 0xf7, 0xd8, 0xd9, 0xda, 0xdb, 0xdc, 0xdd, 0xde, 0xff, 
};

// MW-2013-10-01: [[ Bug 11160 ]] Use our own ctype table (ISO8859-1)
uint2 MCctypetable[] =
{
	0x0400, 0x0400, 0x0400, 0x0400, 0x0400, 0x0400, 0x0400, 0x0400, 0x0400, 0x0410, 0x0410, 0x0410, 0x0410, 0x0410, 0x0400, 0x0400, 
	0x0400, 0x0400, 0x0400, 0x0400, 0x0400, 0x0400, 0x0400, 0x0400, 0x0400, 0x0400, 0x0400, 0x0400, 0x0400, 0x0400, 0x0400, 0x0400, 
	0x0110, 0x0340, 0x0340, 0x0340, 0x0340, 0x0340, 0x0340, 0x0340, 0x0340, 0x0340, 0x0340, 0x0340, 0x0340, 0x0340, 0x0340, 0x0340, 
	0x03a8, 0x03a8, 0x03a8, 0x03a8, 0x03a8, 0x03a8, 0x03a8, 0x03a8, 0x03a8, 0x03a8, 0x0340, 0x0340, 0x0340, 0x0340, 0x0340, 0x0340, 
	0x0340, 0x03a3, 0x03a3, 0x03a3, 0x03a3, 0x03a3, 0x03a3, 0x0383, 0x0383, 0x0383, 0x0383, 0x0383, 0x0383, 0x0383, 0x0383, 0x0383, 
	0x0383, 0x0383, 0x0383, 0x0383, 0x0383, 0x0383, 0x0383, 0x0383, 0x0383, 0x0383, 0x0383, 0x0340, 0x0340, 0x0340, 0x0340, 0x0340, 
	0x0340, 0x03a5, 0x03a5, 0x03a5, 0x03a5, 0x03a5, 0x03a5, 0x0385, 0x0385, 0x0385, 0x0385, 0x0385, 0x0385, 0x0385, 0x0385, 0x0385, 
	0x0385, 0x0385, 0x0385, 0x0385, 0x0385, 0x0385, 0x0385, 0x0385, 0x0385, 0x0385, 0x0385, 0x0340, 0x0340, 0x0340, 0x0340, 0x0400, 
	0x0400, 0x0400, 0x0400, 0x0400, 0x0400, 0x0400, 0x0400, 0x0400, 0x0400, 0x0400, 0x0400, 0x0400, 0x0400, 0x0400, 0x0400, 0x0400, 
	0x0400, 0x0400, 0x0400, 0x0400, 0x0400, 0x0400, 0x0400, 0x0400, 0x0400, 0x0400, 0x0400, 0x0400, 0x0400, 0x0400, 0x0400, 0x0400, 
	0x0110, 0x0340, 0x0340, 0x0340, 0x0340, 0x0340, 0x0340, 0x0340, 0x0340, 0x0340, 0x0340, 0x0340, 0x0340, 0x0340, 0x0340, 0x0340, 
	0x0340, 0x0340, 0x0340, 0x0340, 0x0340, 0x0340, 0x0340, 0x0340, 0x0340, 0x0340, 0x0340, 0x0340, 0x0340, 0x0340, 0x0340, 0x0340, 
	0x0383, 0x0383, 0x0383, 0x0383, 0x0383, 0x0383, 0x0383, 0x0383, 0x0383, 0x0383, 0x0383, 0x0383, 0x0383, 0x0383, 0x0383, 0x0383, 
	0x0383, 0x0383, 0x0383, 0x0383, 0x0383, 0x0383, 0x0383, 0x0340, 0x0383, 0x0383, 0x0383, 0x0383, 0x0383, 0x0383, 0x0383, 0x0385, 
	0x0385, 0x0385, 0x0385, 0x0385, 0x0385, 0x0385, 0x0385, 0x0385, 0x0385, 0x0385, 0x0385, 0x0385, 0x0385, 0x0385, 0x0385, 0x0385, 
	0x0385, 0x0385, 0x0385, 0x0385, 0x0385, 0x0385, 0x0385, 0x0340, 0x0385, 0x0385, 0x0385, 0x0385, 0x0385, 0x0385, 0x0385, 0x0385, 
};
#endif<|MERGE_RESOLUTION|>--- conflicted
+++ resolved
@@ -970,14 +970,9 @@
     MCExecContext ctxt(nil, nil, nil);
 	MCInterfaceInitialize(ctxt);
 	
-<<<<<<< HEAD
-=======
 	// IM-2013-12-06: [[ PixelScale ]] Initialise pixelScale property to the systemPixelScale
 	MCResSetPixelScale(MCResGetSystemScale());
-	
-	// MW-2012-02-14: [[ FontRefs ]] Open the dispatcher after we have an open
-	//   screen, otherwise we don't have a root fontref!
->>>>>>> 3e5faddb
+
 	// MW-2013-08-07: [[ Bug 10995 ]] Configure fonts based on platform.
 #if defined(TARGET_PLATFORM_WINDOWS)
 	if (MCmajorosversion >= 0x0600)
