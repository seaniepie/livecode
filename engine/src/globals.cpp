/* Copyright (C) 2003-2013 Runtime Revolution Ltd.

This file is part of LiveCode.

LiveCode is free software; you can redistribute it and/or modify it under
the terms of the GNU General Public License v3 as published by the Free
Software Foundation.

LiveCode is distributed in the hope that it will be useful, but WITHOUT ANY
WARRANTY; without even the implied warranty of MERCHANTABILITY or
FITNESS FOR A PARTICULAR PURPOSE.  See the GNU General Public License
for more details.

You should have received a copy of the GNU General Public License
along with LiveCode.  If not see <http://www.gnu.org/licenses/>.  */

#include "prefix.h"

#include "globdefs.h"
#include "filedefs.h"
#include "objdefs.h"
#include "parsedef.h"
#include "mcio.h"

//#include "execpt.h"
#include "undolst.h"
#include "sellst.h"
#include "stacklst.h"
#include "dispatch.h"
#include "hndlrlst.h"
#include "cardlst.h"

#include "stack.h"
#include "tooltip.h"
#include "aclip.h"
#include "vclip.h"
#include "group.h"
#include "card.h"
#include "button.h"
#include "graphic.h"
#include "eps.h"
#include "scrolbar.h"
#include "player.h"
#include "image.h"
#include "field.h"
#include "mcerror.h"
#include "util.h"
#include "date.h"
#include "hc.h"
#include "external.h"
#include "parentscript.h"
#include "osspec.h"
#include "variable.h"

#include "printer.h"

#include "regex.h"
#include "debug.h"
#include "visual.h"
#include "font.h"

#include "globals.h"
#include "license.h"
#include "mode.h"
#include "securemode.h"
#include "socket.h"
#include "mctheme.h"
#include "mcssl.h"
#include "stacksecurity.h"
#include "resolution.h"
#include "redraw.h"

#include "date.h"
#include "stacktile.h"

#define HOLD_SIZE1 65535
#define HOLD_SIZE2 16384

#ifdef TARGET_PLATFORM_MACOS_X
#include <Foundation/NSAutoreleasePool.h>
#endif

#ifdef _ANDROID_MOBILE
#include "mblad.h"
#include "mblcontrol.h"
#include "mblsensor.h"
#include "mblsyntax.h"
#endif

#ifdef _IOS_MOBILE
#include "mblsyntax.h"
#endif

#include "exec.h"

////////////////////////////////////////////////////////////////////////////////

Bool MCquit;
Bool MCquitisexplicit;
int MCidleRate = 200;

Boolean MCaqua;
MCStringRef MCcmd;
MCStringRef MCfiletype;
MCStringRef MCstackfiletype;


#ifdef TARGET_PLATFORM_LINUX
MCXImageCache *MCimagecache ;

Boolean MCutf8 ;
Boolean MCXVideo ;

Window MClastvideowindow = DNULL ;
#endif

Boolean MCuseXft = True;
Boolean MCuselibgnome = False ;
Boolean MCuseESD = False ;

MCStringRef *MCstacknames = NULL;
int2 MCnstacks = 0;

Boolean MCnofiles = False;
uint4 MCsecuremode = 0;
Boolean MCnopixmaps;
Boolean MClowrestimers;
#if defined X11 && !defined LINUX && !defined DARWIN
Boolean MCpointerfocus;
#else
Boolean MCpointerfocus = True;
#endif
Boolean MCemacskeys;
#if defined LINUX || defined DARWIN || defined BSD
Boolean MCraisemenus;
Boolean MCraisepalettes;
#else
#ifdef _MACOSX
Boolean MCraisemenus;
#else
Boolean MCraisemenus = True;
#endif
Boolean MCraisepalettes = True;
#endif
Boolean MCsystemmodals;
Boolean MCactivatepalettes = True;

// MW-2007-07-05: [[ Bug 2288 ]] Default for hidePalettes is not system-standard
#ifdef _MACOSX
Boolean MChidepalettes = True;
#else
Boolean MChidepalettes = False;
#endif

Boolean MCdontuseNS;
Boolean MCdontuseQT;
Boolean MCdontuseQTeffects;
Boolean MCfreescripts = True;
uint4 MCeventtime;
uint2 MCbuttonstate;
uint2 MCmodifierstate;
uint2 MCextendkey = 5;
int2 MCclicklocx;
int2 MCclicklocy;
int2 MCmousex;
int2 MCmousey;
uint2 MCsiguser1;
uint2 MCsiguser2;
int4 MCinputfd = -1;
int4 MCshellfd = -1;

MCCursorRef MCcursors[PI_NCURSORS];
Boolean MCshm;
Boolean MCvcshm;
Boolean MCmmap = True;
Boolean MCshmpix;
Boolean MCnoui;
char *MCdisplayname = NULL;
Boolean MCshmoff;
Boolean MCshmon;
uint4 MCvisualid;
#ifdef _MACOSX
real8 MCgamma = 1.7;
#else
real8 MCgamma = 2.2;
#endif
Boolean MCproportionalthumbs = True;
MCColor MCzerocolor;
MCColor MConecolor;
MCColor MCpencolor;
MCStringRef MCpencolorname;
MCColor MCbrushcolor;
MCStringRef MCbrushcolorname;
uint4 MCpenpmid = PI_PATTERNS;
MCPatternRef MCpenpattern;
uint4 MCbrushpmid = PI_PATTERNS;
MCPatternRef MCbrushpattern;
uint4 MCbackdroppmid;
MCPatternRef MCbackdroppattern;
MCImageList *MCpatternlist;
MCColor MCaccentcolor;
MCStringRef MCaccentcolorname;
MCColor MChilitecolor = { 0, 0, 0, 0x8080, 0, 0 };
MCStringRef MChilitecolorname;
MCColor MCselectioncolor;
MCStringRef MCselectioncolorname;
Linkatts MClinkatts = { { 0, 0, 0, 0xEFBE, 0, 0 }, NULL,
                        { 0, 0xFFFF, 0, 0, 0, 0 }, NULL,
                        { 0, 0x5144, 0x1861, 0x8038, 0, 0 }, NULL, True };
Boolean MCrelayergrouped;
Boolean MCselectgrouped;
Boolean MCselectintersect = True;
MCRectangle MCwbr;
uint2 MCjpegquality = 100;
uint2 MCpaintcompression = EX_PBM;
uint2 MCrecordformat = EX_AIFF;
uint2 MCrecordchannels = 1;
uint2 MCrecordsamplesize = 8;
real8 MCrecordrate = 22.050;
char MCrecordcompression[5] = "raw ";
char MCrecordinput[5] = "dflt";
Boolean MCuselzw;

real8 MCinfinity = 0.0;
char *MCstackbottom;
Boolean MCcheckstack = True;
Boolean MCswapbytes;
Boolean MCtranslatechars;
Boolean MCdragging;
Streamnode *MCfiles;
Streamnode *MCprocesses;
MCSocket **MCsockets;
real8 MCsockettimeout = 10.0;
real8 MCmaxwait = 60.0;
uint2 MCnfiles;
uint2 MCnprocesses;
uint2 MCnsockets;
MCStack **MCusing;
uint2 MCnusing;
uint2 MCiconicstacks;
uint2 MCwaitdepth;
uint4 MCrecursionlimit = 400000; // actual max is about 480K on OSX

MCClipboardData *MCclipboarddata;
MCSelectionData *MCselectiondata;

MCDragData *MCdragdata;
MCDragAction MCdragaction;
MCDragActionSet MCallowabledragactions;
uint4 MCdragimageid;
MCPoint MCdragimageoffset;
MCObject *MCdragtargetptr;
uint2 MCdragdelta = 4;

MCUndolist *MCundos;
MCSellist *MCselected;
MCStacklist *MCstacks;
MCCardlist *MCrecent;
MCCardlist *MCcstack;
MCDispatch *MCdispatcher;
MCStack *MCtopstackptr;
MCStack *MCdefaultstackptr;
MCStack *MCstaticdefaultstackptr;
MCStack *MCmousestackptr;
MCStack *MCclickstackptr;
MCStack *MCfocusedstackptr;
MCCard *MCdynamiccard;
Boolean MCdynamicpath;
MCObject *MCerrorptr;
MCObject *MCerrorlockptr;
MCObject *MCtargetptr;
MCObject *MCmenuobjectptr;
MCGroup *MCsavegroupptr;
MCGroup *MCdefaultmenubar;
MCGroup *MCmenubar;
MCPlayer *MCplayers;
MCAudioClip *MCacptr;

MCStack *MCtemplatestack;
MCAudioClip *MCtemplateaudio;
MCVideoClip *MCtemplatevideo;
MCGroup *MCtemplategroup;
MCCard *MCtemplatecard;
MCButton *MCtemplatebutton;
MCGraphic *MCtemplategraphic;
MCEPS *MCtemplateeps;
MCScrollbar *MCtemplatescrollbar;
MCPlayer *MCtemplateplayer;
MCImage *MCtemplateimage;
MCField *MCtemplatefield;

MCImage *MCmagimage;
MCMagnify *MCmagnifier;
MCObject *MCdragsource;
MCObject *MCdragdest;
MCField *MCactivefield;
MCField *MCclickfield;
MCField *MCfoundfield;
MCField *MCdropfield;
int4 MCdropchar;
MCImage *MCactiveimage;
MCImage *MCeditingimage;
MCTooltip *MCtooltip;

MCUIDC *MCscreen;
MCPrinter *MCprinter;
MCPrinter *MCsystemprinter;

MCStringRef MCscriptfont;
uint2 MCscriptsize;
uint2 MCscrollbarwidth = DEFAULT_SB_WIDTH;
uint2 MCfocuswidth = 2;
uint2 MCsizewidth = 8;
uint2 MCminsize = 8;
uint2 MCcloneoffset = 32;
uint2 MCtitlebarheight = 26;
uint2 MCdoubledelta = 4;
uint2 MCdoubletime = 250;
uint2 MCblinkrate = 600;
uint2 MCrepeatrate = 50;
uint2 MCrepeatdelay = 250;
uint2 MCtyperate = 100;
uint2 MCsyncrate = 20;
uint2 MCeffectrate = 2000;
uint2 MCdragspeed = 0;
uint2 MCmovespeed = 200;
uint2 MCtooltipdelay = 500;
uint2 MCtooltime = 5000;
uint2 MCminstackwidth = 32;
uint2 MCminstackheight = 32;
uint2 MCerrorlimit = 1024;
uint2 MCwmwidth = 20;
uint2 MCwmheight = 32;
uint2 MCcharset = 1;
Boolean MCabortscript;
Boolean MCalarm;
Boolean MCallowinterrupts = True;
Boolean MCinterrupt;
Boolean MCexplicitvariables = False;
Boolean MCpreservevariables = False;
Boolean MCsystemFS = True;
Boolean MCsystemCS = True;
Boolean MCsystemPS = True;
Boolean MChidewindows;
Boolean MCbufferimages;
MCStringRef MCserialcontrolsettings;
MCStringRef MCshellcmd;
MCStringRef MCvcplayer;

MCStringRef MCftpproxyhost;
uint2 MCftpproxyport;

MCStringRef MChttpproxy;

MCStringRef MChttpheaders;
int4 MCrandomseed;
Boolean MCshowinvisibles;
MCObjectList *MCbackscripts;
MCObjectList *MCfrontscripts;

// MW-2011-09-24: [[ Effects ]] Add support for rect restriction on lock/unlock screen with effects.
MCRectangle MCcur_effects_rect;
MCEffectList *MCcur_effects;
MCError *MCperror;
MCError *MCeerror;
MCVariable *MCglobals;
MCVariable *MCmb;
MCVariable *MCeach;
MCVariable *MCdialogdata;
MCStringRef MChcstat;

MCVariable *MCresult;
MCVariable *MCurlresult;
Boolean MCexitall;
int4 MCretcode;
Boolean MCrecording;
#ifdef FEATURE_PLATFORM_RECORDER
MCPlatformSoundRecorderRef MCrecorder;
#endif

// AL-2014-18-02: [[ UnicodeFileFormat ]] Make stackfile version 7.0 the default.
uint4 MCstackfileversion = 7000;
uint2 MClook;
MCStringRef MCttbgcolor;
MCStringRef MCttfont;
uint2 MCttsize;
uint2 MCtrylock;
uint2 MCerrorlock;
Boolean MCwatchcursor;
Boolean MClockcursor;
MCCursorRef MCcursor;
uint4 MCcursorid;
MCCursorRef MCdefaultcursor = NULL;
uint4 MCdefaultcursorid;
uint2 MCbusycount;
uint2 MClockscreen;
Boolean MClockcolormap;
Boolean MClockerrors;
Boolean MClockmenus;
Boolean MClockmessages;
Boolean MClockrecent;
Boolean MCtwelvetime = True;
Boolean MCuseprivatecmap;
Tool MCcurtool = T_BROWSE;
Tool MColdtool = T_BROWSE;
uint4 MCbrush = 108;
uint4 MCspray = 134;
uint4 MCeraser = 102;
Boolean MCcentered;
Boolean MCfilled;
Boolean MCgrid = True;
uint2 MCgridsize = 4;
uint2 MClinesize = 0;
uint1 *MCdashes = NULL;
uint2 MCndashes = 0;
uint2 MCroundradius = DEFAULT_RADIUS;
uint2 MCstartangle = 0;
uint2 MCarcangle = 360;
Boolean MCmultiple;
uint2 MCmultispace = 1;
uint4 MCpattern = 1;
uint2 MCpolysides = 4;
Boolean MCroundends;
uint2 MCslices = 16;
uint2 MCmagnification = 8;
Boolean MClongwindowtitles;
Boolean MCblindtyping = True;
Boolean MCpowerkeys = True;
Boolean MCnavigationarrows = True;
Boolean MCtextarrows = True;
uint2 MCuserlevel = 8;
Boolean MCusermodify = True;
uint2 MCsoundchannel;
MCString MCtruemcstring;
MCString MCfalsemcstring;
MCString MCnullmcstring;
Boolean MCinlineinput = True;

uint4 MCqtidlerate = 50;

Boolean MChidebackdrop = False;
Boolean MCraisewindows = False;

uint4 MCmajorosversion = 0;
// PM-2014-12-08: [[ Bug 13659 ]] Toggle the value of ignoreVoiceOverSensitivity property of iOS native controls
Boolean MCignorevoiceoversensitivity = False;

MCTheme *MCcurtheme = NULL;

#ifdef _LINUX_DESKTOP
Window MCgtkthemewindow = DNULL;
#endif

char *MCsslcertificates = NULL;
char *MCdefaultnetworkinterface = NULL;

uint4 MCruntimebehaviour = 0;

Boolean MCcursorcanbealpha = False;
Boolean MCcursorcanbecolor = False;
Boolean MCcursorbwonly = True;
int32_t MCcursormaxsize = 32;

uint32_t MCstacklimit = 1024 * 1024;
uint32_t MCpendingstacklimit = 1024 * 1024;

Boolean MCappisactive = False;

// MW-2012-02-22: [[ NoScrollSave ]] The point containing the offset to apply
//   to objects when saving.
MCPoint MCgroupedobjectoffset;

IO_handle IO_stdin;
IO_handle IO_stdout;
IO_handle IO_stderr;

// MM-2012-09-05: [[ Property Listener ]]
Boolean MCobjectpropertieschanged = False;
uint32_t MCpropertylistenerthrottletime = 250;

// MW-2013-03-20: [[ MainStacksChanged ]]
Boolean MCmainstackschanged = False;

// MW-2012-11-13: [[ Bug 10516 ]] Flag to determine whether we allow broadcast
//   UDP sockets.
Boolean MCallowdatagrambroadcasts = False;

<<<<<<< HEAD
char *MCsysencoding = nil;

MCLocaleRef kMCBasicLocale = nil;
MCLocaleRef kMCSystemLocale = nil;
=======
uint32_t MCactionsrequired = 0;

>>>>>>> 2c542fbc
////////////////////////////////////////////////////////////////////////////////

extern MCUIDC *MCCreateScreenDC(void);
extern void MCU_finalize_names();

#ifdef _IOS_MOBILE
extern void MCReachabilityEventInitialize();
extern void MCReachabilityEventFinalize();
#endif

#ifdef _ANDROID_MOBILE
void MCAndroidCustomFontsInitialize();
void MCAndroidCustomFontsFinalize();
void MCAndroidFinalizeBuildInfo();
#endif
	
// Reset all global variables to their on-load defaults. This is required on
// Android, as the shared library the engine is compiled as is not reloaded on
// every app start.
void X_clear_globals(void)
{
	MCquit = False;
	MCquitisexplicit = False;
	MCidleRate = 200;
	/* FRAGILE */ MCcmd = MCValueRetain(kMCEmptyString);
	MCfiletype = MCValueRetain(kMCEmptyString);
	MCstackfiletype = MCValueRetain(kMCEmptyString);
	MCstacknames = nil;
	MCnstacks = 0;
	MCnofiles = False;
	MCsecuremode = 0;
	MCnopixmaps = False;
	MClowrestimers = False;
	MCpointerfocus = True;
	MCemacskeys = False;
	MCraisemenus = True;
	MCraisepalettes = True;
	MCsystemmodals = True;
    MCactivatepalettes = True;
    // SN-2014-10-2-: [[ Bug 13684 ]] Bugfix brought in 7.0 initialisation
    // MW-2007-07-05: [[ Bug 2288 ]] Default for hidePalettes is not system-standard
#ifdef _MACOSX
	MChidepalettes = True;
#else
    MChidepalettes = False;
#endif
	MCdontuseNS = False;
	MCdontuseQT = False;
	MCdontuseQTeffects = False;
	MCfreescripts = True;
	MCeventtime = 0;
	MCbuttonstate = 0;
	MCmodifierstate = 0;
	MCextendkey = 5;
	MCclicklocx = 0;
	MCclicklocy = 0;
	MCmousex = 0;
	MCmousey = 0;
	MCsiguser1 = 0;
	MCsiguser2 = 0;
	MCinputfd = -1;
	MCshellfd = -1;
	MCshm = False;
	MCvcshm = False;
	MCmmap = True;
	MCshmpix = False;
	MCnoui = False;
	MCdisplayname = NULL;
	MCshmoff = False;
	MCshmon = False;
	MCvisualid = 0;
	MCgamma = 2.2;
	MCproportionalthumbs = True;
	memset(&MCzerocolor, 0, sizeof(MCColor));
	memset(&MConecolor, 0, sizeof(MCColor));
	memset(&MCpencolor, 0, sizeof(MCColor));
	MCpencolorname = nil;
	memset(&MCbrushcolor, 0, sizeof(MCColor));
	MCbrushcolorname = nil;
	MCpenpmid = PI_PATTERNS;
	MCpenpattern = nil;
	MCbrushpmid = PI_PATTERNS;
	MCbrushpattern = nil;
	MCbackdroppmid = 0;
	MCbackdroppattern = nil;
	MCpatternlist = nil;
	memset(&MCaccentcolor, 0, sizeof(MCColor));
	MCaccentcolorname = nil;
	memset(&MChilitecolor, 0, sizeof(MCColor));
	MChilitecolor . blue = 0x8080;
	MChilitecolorname = nil;
	memset(&MCselectioncolor, 0, sizeof(MCColor));
	MCselectioncolorname = nil;
	memset(&MClinkatts, 0, sizeof(Linkatts));
	MClinkatts . color . blue = 0xEFBE;
	MClinkatts . hilitecolor . red = 0xFFFF;
	MClinkatts . visitedcolor . red = 0x5144;
	MClinkatts . visitedcolor . green = 0x1861;
	MClinkatts . visitedcolor . blue = 0x8038;
	MClinkatts . underline = True;
	MCrelayergrouped = False;
	MCselectgrouped = False;
	MCselectintersect = True;
	memset(&MCwbr, 0, sizeof(MCRectangle));
	MCjpegquality = 100;
	MCpaintcompression = EX_PBM;
	MCrecordformat = EX_AIFF;
	MCrecordchannels = 1;
	MCrecordsamplesize = 8;
	MCrecordrate = 22.050;
	strcpy(MCrecordcompression, "raw ");
	strcpy(MCrecordinput, "dflt");
	MCuselzw = False;
	MCinfinity = 0.0;
	MCcheckstack = True;
	MCswapbytes = False;
	MCtranslatechars = False;
	MCdragging = False;
	MCfiles = nil;
	MCprocesses = nil;
	MCsockets = nil;
	MCsockettimeout = 10.0;
	MCmaxwait = 60.0;
	MCnfiles = 0;
	MCnprocesses = 0;
	MCnsockets = 0;
	MCusing = nil;
	MCnusing = 0;
	MCiconicstacks = 0;
	MCwaitdepth = 0;
	MCrecursionlimit = 400000;
	MCclipboarddata = nil;
	MCselectiondata = nil;
	MCdragdata = nil;
	MCdragaction = 0;
	MCallowabledragactions = 0;
	MCdragimageid = 0;
	memset(&MCdragimageoffset, 0, sizeof(MCPoint));
	MCdragtargetptr = nil;
	MCdragdelta = 4;
	MCundos = nil;
	MCselected = nil;
	MCstacks = nil;
	MCrecent = nil;
	MCcstack = nil;
	MCdispatcher = nil;
	MCtopstackptr = nil;
	MCdefaultstackptr = nil;
	MCstaticdefaultstackptr = nil;
	MCmousestackptr = nil;
	MCclickstackptr = nil;
	MCfocusedstackptr = nil;
	MCdynamiccard = nil;
	MCdynamicpath = False;
	MCerrorptr = nil;
	MCerrorlockptr = nil;
	MCtargetptr = nil;
	MCmenuobjectptr = nil;
	MCsavegroupptr = nil;
	MCdefaultmenubar = nil;
	MCmenubar = nil;
	MCplayers = nil;
	MCacptr = nil;
	MCtemplatestack = nil;
	MCtemplateaudio = nil;
	MCtemplatevideo = nil;
	MCtemplategroup = nil;
	MCtemplatecard = nil;
	MCtemplatebutton = nil;
	MCtemplategraphic = nil;
	MCtemplateeps = nil;
	MCtemplatescrollbar = nil;
	MCtemplateplayer = nil;
	MCtemplateimage = nil;
	MCtemplatefield = nil;
	MCmagimage = nil;
	MCmagnifier = nil;
	MCdragsource = nil;
	MCdragdest = nil;
	MCactivefield = nil;
	MCclickfield = nil;
	MCfoundfield = nil;
	MCdropfield = nil;
	MCdropchar = 0;
	MCactiveimage = nil;
	MCeditingimage = nil;
	MCtooltip = nil;
	MCscreen = nil;
	MCsystemprinter = nil;
	MCprinter = nil;
	MCscriptfont = MCValueRetain(kMCEmptyString);
	MCscriptsize = 0;
	MCscrollbarwidth = DEFAULT_SB_WIDTH;
	MCfocuswidth = 2;
	MCsizewidth = 8;
	MCminsize = 8;
	MCcloneoffset = 32;
	MCtitlebarheight = 26;
	MCdoubledelta = 4;
	MCdoubletime = 250;
	MCblinkrate = 600;
	MCrepeatrate = 50;
	MCrepeatdelay = 250;
	MCtyperate = 100;
	MCsyncrate = 20;
	MCeffectrate = 2000;
	MCdragspeed = 0;
	MCmovespeed = 200;
	MCtooltipdelay = 500;
	MCtooltime = 5000;
	MCminstackwidth = 32;
	MCminstackheight = 32;
	MCerrorlimit = 1024;
	MCwmwidth = 20;
	MCwmheight = 32;
	MCcharset = 1;
	MCabortscript = False;
	MCalarm = False;
	MCallowinterrupts = True;
	MCinterrupt = False;
	MCexplicitvariables = False;
	MCpreservevariables = False;
	MCsystemFS = True;
	MCsystemCS = True;
	MCsystemPS = True;
	MChidewindows = False;
	MCbufferimages = False;
	MCserialcontrolsettings = MCValueRetain(kMCEmptyString);
	MCshellcmd = MCValueRetain(kMCEmptyString);
	MCvcplayer = MCValueRetain(kMCEmptyString);
	MCftpproxyhost = MCValueRetain(kMCEmptyString);
	MCftpproxyport = 0;
	MChttpproxy = MCValueRetain(kMCEmptyString);
	MChttpheaders = MCValueRetain(kMCEmptyString);
	MCrandomseed = 0;
	MCshowinvisibles = False;
	MCbackscripts = nil;
	MCfrontscripts = nil;
	MCcur_effects = nil;
	MCperror = nil;
	MCeerror = nil;
	MCglobals = nil;
	MCmb = nil;
	MCeach = nil;
	MCdialogdata = nil;
	MChcstat = nil;
	
	MCresult = nil;
	MCurlresult = nil;
	MCexitall = False;
	MCretcode = 0;
	MCrecording = False;
#ifdef FEATURE_PLATFORM_RECORDER
    MCrecorder = nil;
#endif
    
	// AL-2014-18-02: [[ UnicodeFileFormat ]] Make 7.0 stackfile version the default.
	MCstackfileversion = 7000;

    MClook = LF_MOTIF;
    MCttbgcolor = MCSTR("255,255,207");
    MCttfont = MCSTR("Helvetica");
    MCttsize = 12;

	MCtrylock = 0;
	MCerrorlock = 0;
	MCwatchcursor = False;
	MClockcursor = False;
	MCcursor = nil;
	MCcursorid = nil;
	MCdefaultcursor = nil;
	MCdefaultcursorid = 0;
	MCbusycount = 0;
	MClockscreen = False;
	MClockerrors = False;
	MClockmenus = False;
	MClockmessages = False;
	MClockrecent = False;
	MCtwelvetime = True;
	MCuseprivatecmap = False;
	MCcurtool = T_BROWSE;
	MColdtool = T_BROWSE;
	MCbrush = 108;
	MCspray = 134;
	MCeraser = 102;
	MCcentered = False;
	MCfilled = False;
	MCgrid = True;
	MCgridsize = 4;
	MClinesize = 0;
	MCdashes = nil;
	MCndashes = 0;
	MCroundradius = DEFAULT_RADIUS;
	MCstartangle = 0;
	MCarcangle = 360;
	MCmultiple = False;
	MCmultispace = 1;
	MCpattern = 1;
	MCpolysides = 4;
	MCroundends = False;
	MCslices = 16;
	MCmagnification = 8;
	MClongwindowtitles = False;
	MCblindtyping = True;
	MCpowerkeys = True;
	MCnavigationarrows = True;
	MCtextarrows = True;
	MCuserlevel = 8;
	MCusermodify = True;
	MCsoundchannel = 0;
	MCinlineinput = True;
	MCqtidlerate = 50;
	MChidebackdrop = False;
	MCraisewindows = False;
	MCcurtheme = nil;
	MCsslcertificates = nil;
	MCdefaultnetworkinterface = nil;

	MCtruemcstring = MCtruestring;
	MCfalsemcstring = MCfalsestring;
	MCnullmcstring = NULL;

	// MW-2013-03-11: [[ Bug 10713 ]] Make sure we reset the regex cache globals to nil.
	// JS-2013-07-01: [[ EnhancedFilter ]] Refactored regex caching mechanism.
	MCR_clearcache();

	for(uint32_t i = 0; i < PI_NCURSORS; i++)
		MCcursors[i] = nil;
    
	// MM-2012-09-05: [[ Property Listener ]]
	MCobjectpropertieschanged = False;
	MCpropertylistenerthrottletime = 250;
    
	// MW-2013-03-20: [[ MainStacksChanged ]]
	MCmainstackschanged = False;
    
    MCactionsrequired = 0;

#ifdef _ANDROID_MOBILE
    extern void MCAndroidMediaPickInitialize();
    // MM-2012-02-22: Initialize up any static variables as Android static vars are preserved between sessions
    MCAdInitialize();
    MCNativeControlInitialize();
    MCSensorInitialize();
    MCAndroidCustomFontsInitialize();
	MCSystemSoundInitialize();
    MCAndroidMediaPickInitialize();
#endif
	
#ifdef _IOS_MOBILE
	MCSystemSoundInitialize();
    MCReachabilityEventInitialize();    
#endif
	
	MCDateTimeInitialize();
}

bool X_open(int argc, MCStringRef argv[], MCStringRef envp[])
{
	MCperror = new MCError();
	MCeerror = new MCError();
	/* UNCHECKED */ MCVariable::createwithname(MCNAME("MCresult"), MCresult);

	/* UNCHECKED */ MCVariable::createwithname(MCNAME("MCurlresult"), MCurlresult);
	/* UNCHECKED */ MCVariable::createwithname(MCNAME("MCdialogdata"), MCdialogdata);
	
	////

	MCU_init();
	
	////
    
    // MW-2014-04-15: [[ Bug 12185 ]] Initialize graphics and openssl before anything
    //   that might use them.
    
	// MM-2013-09-03: [[ RefactorGraphics ]] Initialize graphics library.
	MCGraphicsInitialize();
	
	// MM-2014-02-14: [[ LibOpenSSL 1.0.1e ]] Initialise the openlSSL module.
	InitialiseSSL();
    
    ////
    
#ifdef _MACOSX
    // MW-2014-07-21: Make AVFoundation the default on 10.8 and above.
    if (MCmajorosversion >= 0x1080)
        MCdontuseQT = True;
#endif
    
    ////
    
	MCpatternlist = new MCImageList();

	/* UNCHECKED */ MCVariable::ensureglobal(MCN_msg, MCmb);
	MCmb -> setmsg();

	/* UNCHECKED */ MCVariable::ensureglobal(MCN_each, MCeach);

    // SN-2014-06-12 [[ RefactorServer ]] We don't want to duplicate the environment variables
    // on server, as they have been copied to $_SERVER
#ifndef _SERVER
	if (envp != nil)
		for (uint32_t i = 0 ; envp[i] != nil ; i++)
		{
			MCStringRef t_env_var = envp[i];
			if (isupper(MCStringGetCharAtIndex(t_env_var, 0)))
			{
				uindex_t t_equal;
				/* UNCHECKED */ MCStringFirstIndexOfChar(t_env_var, '=', 0, kMCStringOptionCompareExact, t_equal);

				MCAutoStringRef t_vname;
				/* UNCHECKED */ MCStringCreateMutable(0, &t_vname);
				/* UNCHECKED */ MCStringAppendChar(*t_vname, '$');
				/* UNCHECKED */ MCStringAppendSubstring(*t_vname, t_env_var, MCRangeMake(0, t_equal));

				MCNewAutoNameRef t_name;
				/* UNCHECKED */ MCNameCreate(*t_vname, &t_name);

				MCVariable *tvar;
				/* UNCHECKED */ MCVariable::ensureglobal(*t_name, tvar);
				if (MCStringIsEqualToCString(*t_vname, "$MCNOFILES", kMCCompareExact) 
					&& MCStringGetCharAtIndex(t_env_var, t_equal + 1) != '0')
				{
					MCnofiles = True;
					MCsecuremode = MC_SECUREMODE_ALL;
				}
				
				MCAutoStringRef t_value;
				/* UNCHECKED */ MCStringCopySubstring(t_env_var, 
													  MCRangeMake(t_equal + 1, MCStringGetLength(t_env_var) - t_equal - 1),
													  &t_value);
				
				tvar->setvalueref(*t_value);
			}
		}
<<<<<<< HEAD
#endif // _SERVER
=======
    
    MCDeletedObjectsSetup();
>>>>>>> 2c542fbc

	/* UNCHECKED */ MCStackSecurityCreateStack(MCtemplatestack);
	MCtemplateaudio = new MCAudioClip;
	MCtemplateaudio->init();
	MCtemplatevideo = new MCVideoClip;
	MCtemplategroup = new MCGroup;
	MCtemplatecard = new MCCard;
	MCtemplatebutton = new MCButton;
	MCtemplategraphic = new MCGraphic;
	MCtemplatescrollbar = new MCScrollbar;
	MCtemplateplayer = new MCPlayer;
	MCtemplateimage = new MCImage;
	MCtemplatefield = new MCField;
	
	MCtooltip = new MCTooltip;

	MCclipboarddata = new MCClipboardData;
	MCdragdata = new MCDragData;
	MCselectiondata = new MCSelectionData;
	
	MCundos = new MCUndolist;
	MCselected = new MCSellist;
	MCstacks = new MCStacklist;
	MCrecent = new MCCardlist;
	MCcstack = new MCCardlist;

#ifdef _LINUX_DESKTOP
	MCValueAssign(MCvcplayer, MCSTR("xanim"));
#else
	MCValueAssign(MCvcplayer, MCSTR(""));
#endif

	MCValueAssign(MCfiletype, MCSTR("ttxtTEXT"));
    uindex_t t_last_path_separator;
    // find the actual command to execute
     if (!MCStringLastIndexOfChar(MCcmd, PATH_SEPARATOR, MCStringGetLength(MCcmd), kMCStringOptionCompareExact, t_last_path_separator))
		t_last_path_separator = 0;
	else
		t_last_path_separator++;
    
	if (MCStringFind(MCcmd, MCRangeMake(t_last_path_separator, 3), MCSTR("rev"), kMCStringOptionCompareExact, nil))
		MCValueAssign(MCstackfiletype, MCSTR("MCRDMSTK"));
	else
		MCValueAssign(MCstackfiletype, MCSTR("RevoRSTK"));
	MCValueAssign(MCserialcontrolsettings, MCSTR("baud=9600 parity=N data=8 stop=1"));

	MCdispatcher = new MCDispatch;
    MCdispatcher -> add_transient_stack(MCtooltip);

	// IM-2014-08-14: [[ Bug 12372 ]] Pixel scale setup needs to happen before the
	// creation of MCscreen to ensure screen rects are scaled/unscaled as appropriate.
	// IM-2014-01-27: [[ HiDPI ]] Initialize pixel scale settings
	MCResInitPixelScaling();
	
	if (MCnoui)
		MCscreen = new MCUIDC;
	else
	{
		MCscreen = MCCreateScreenDC();
				
		if (!MCscreen->open())
			return false;

		MCscreen->alloccolor(MClinkatts.color);
		MCscreen->alloccolor(MClinkatts.hilitecolor);
		MCscreen->alloccolor(MClinkatts.visitedcolor);
	}

    MCExecContext ctxt(nil, nil, nil);
	MCInterfaceInitialize(ctxt);

	// IM-2014-01-27: [[ HiDPI ]] Initialize pixel scale settings
	MCResInitPixelScaling();

	// MW-2012-02-14: [[ FontRefs ]] Open the dispatcher after we have an open
	//   screen, otherwise we don't have a root fontref!
	// MW-2013-08-07: [[ Bug 10995 ]] Configure fonts based on platform.
#if defined(TARGET_PLATFORM_WINDOWS)
	if (MCmajorosversion >= 0x0600)
	{
		// Vista onwards
		MCdispatcher -> setfontattrs(MCSTR("Segoe UI"), 12, FA_DEFAULT_STYLE);
	}
	else
	{
		// Pre-Vista
		MCdispatcher -> setfontattrs(MCSTR("Tahoma"), 11, FA_DEFAULT_STYLE);
	}
#elif defined(TARGET_PLATFORM_MACOS_X)
    if (MCmajorosversion < 0x10A0)
        MCdispatcher -> setfontattrs(MCSTR("Lucida Grande"), 11, FA_DEFAULT_STYLE);
    else
    {
        MCdispatcher -> setfontattrs(MCSTR("Helvetica Neue"), 11, FA_DEFAULT_STYLE);
        MCttfont = MCSTR("Helvetica Neue");
    }
#elif defined(TARGET_PLATFORM_LINUX)
	MCdispatcher -> setfontattrs(MCSTR("Helvetica"), 12, FA_DEFAULT_STYLE);
#else
	MCdispatcher -> setfontattrs(MCSTR(DEFAULT_TEXT_FONT), DEFAULT_TEXT_SIZE, FA_DEFAULT_STYLE);
#endif

    // MW-2012-02-14: [[ FontRefs ]] Open the dispatcher after we have an open
	//   screen, otherwise we don't have a root fontref!
	MCdispatcher -> open();

	// This is here because it relies on MCscreen being initialized.
	MCtemplateeps = new MCEPS;

	MCsystemFS = MCscreen -> hasfeature(PLATFORM_FEATURE_OS_FILE_DIALOGS);
	MCsystemCS = MCscreen -> hasfeature(PLATFORM_FEATURE_OS_COLOR_DIALOGS);
	MCsystemPS = MCscreen -> hasfeature(PLATFORM_FEATURE_OS_PRINT_DIALOGS);

	MCTheme *newtheme = MCThemeCreateNative();
	if (newtheme != nil)
	{
		if (newtheme->load())
		{
			MCcurtheme = newtheme;
			MClook = MCcurtheme->getthemefamilyid();
		}
		else
			delete newtheme;
    }

	MCsystemprinter = MCprinter = MCscreen -> createprinter();
	MCprinter -> Initialize();
	
	// MW-2009-07-02: Clear the result as a startup failure will be indicated
	//   there.
	MCresult -> clear();
	if (MCdispatcher->startup() != IO_NORMAL)
		return false;

	return true;
}

int X_close(void)
{
	// MW-2008-01-18: [[ Bug 5711 ]] Make sure we disable the backdrop here otherwise we
	//   get crashiness on Windows due to hiding the backdrop calling WindowProc which
	//   attempts to access stacks that have been deleted...
	if (!MCnoui)
	{
		MCscreen -> disablebackdrop(false);
		MCscreen -> disablebackdrop(true);
	}

    MCExecContext ctxt(nil, nil, nil);
	MCInterfaceFinalize(ctxt);

	MCstacks->closeall();
	MCselected->clear(False);

	MCU_play_stop();
#ifdef FEATURE_PLATFORM_RECORDER
    if (MCrecorder != nil)
    {
        MCPlatformSoundRecorderStop(MCrecorder);
        MCPlatformSoundRecorderRelease(MCrecorder);
    }
#else
	if (MCrecording)
	{
		extern void MCQTStopRecording(void);
		MCQTStopRecording();
	}
#endif
	MClockmessages = True;
	MCS_killall();

	MCscreen -> flushclipboard();

    MCdispatcher -> remove_transient_stack(MCtooltip);
	delete MCtooltip;
	MCtooltip = NULL;

	MCValueRelease(MChttpproxy);
	MCValueRelease(MCpencolorname);
	MCValueRelease(MCbrushcolorname);
	MCValueRelease(MChilitecolorname);
	MCValueRelease(MCaccentcolorname);
	MCValueRelease(MCselectioncolorname);

	while (MCnfiles)
		IO_closefile(MCfiles[0].name);
	if (MCfiles != NULL)
		delete MCfiles;
	if (MCprocesses != NULL)
		delete MCprocesses;
	if (MCnsockets)
		while (MCnsockets)
			delete MCsockets[--MCnsockets];
	if (MCsockets != NULL)
		delete MCsockets;

	while (MCsavegroupptr != NULL)
	{
		MCControl *gptr = MCsavegroupptr->remove(MCsavegroupptr);
		delete gptr;
	}

	// MW-2012-02-14: [[ FontRefs ]] Close the dispatcher before deleting it.
	MCdispatcher -> close();
	delete MCdispatcher;

	delete MCtemplatestack;
	delete MCtemplateaudio;
	delete MCtemplatevideo;
	delete MCtemplategroup;
	delete MCtemplatecard;
	delete MCtemplatebutton;
	delete MCtemplategraphic;
	delete MCtemplateeps;
	delete MCtemplatescrollbar;
	delete MCtemplateplayer;

	MCImage::shutdown();

#ifndef _LINUX_DESKTOP
	MCscreen->close(True);
#endif

	delete MCtemplateimage;
	delete MCtemplatefield;
	delete MCselected;
	delete MCstacks;
	delete MCcstack;
	delete MCrecent;
<<<<<<< HEAD

	// Temporary workaround for a crash
    //MCS_close(IO_stdin);
	//MCS_close(IO_stdout);
	//MCS_close(IO_stderr);

=======
    
    MCDeletedObjectsTeardown();
    
	delete IO_stdin;
	delete IO_stdout;
	delete IO_stderr;
>>>>>>> 2c542fbc
	delete MCpatternlist;
	delete MCresult;
	delete MCurlresult;
	delete MCdialogdata;
	MCValueRelease(MChcstat);

	delete MCusing;
	MCValueRelease(MChttpheaders);
	MCValueRelease(MCscriptfont);
	MCValueRelease(MClinkatts . colorname);
	MCValueRelease(MClinkatts . hilitecolorname);
	MCValueRelease(MClinkatts . visitedcolorname);
	MCB_clearwatches();
	MCB_clearbreaks(nil);
	MCU_cleaninserted();
	while (MCglobals != NULL)
	{
		MCVariable *tvar = MCglobals;
		MCglobals = MCglobals->getnext();
		delete tvar;
	}

	// JS-2013-06-21: [[ EnhancedFilter ]] refactored regex caching mechanism
    MCR_clearcache();

	delete MCperror;
	delete MCeerror;

	delete MCclipboarddata;
	delete MCdragdata;
	delete MCselectiondata;

	MCValueRelease(MCshellcmd);
	MCValueRelease(MCvcplayer);
	MCValueRelease(MCfiletype);
	MCValueRelease(MCstackfiletype);
	MCValueRelease(MCserialcontrolsettings);
	
	MCprinter -> Finalize();
	delete MCprinter;
	
	delete MCsslcertificates;
	delete MCdefaultnetworkinterface;
	
#ifndef _MOBILE
	ShutdownSSL();
#else
    // SN-2015-02-24: [[ Merge 6.7.4-rc-1 ]] Need to clean-up the completed
    //  purchase list
    extern void MCPurchaseClearPurchaseList();
    
    MCPurchaseClearPurchaseList();
#endif
	MCS_shutdown();
	delete MCundos;
	while (MCcur_effects != NULL)
	{
		MCEffectList *veptr = MCcur_effects;
        MCcur_effects = MCcur_effects->getnext();
		delete veptr;
	}

	if (MCcurtheme != NULL)
		MCcurtheme -> unload();
	delete MCcurtheme;

	// Cleanup the cursors array - *before* we close the screen!!
	if (MCModeMakeLocalWindows())
		for(uint32_t i = 0; i < PI_NCURSORS; i++)
		{
			MCscreen -> freecursor(MCcursors[i]);
			MCcursors[i] = nil;
		}

#ifdef _LINUX_DESKTOP
	// VALGRIND: Still causing a single invalid memory
	MCscreen->close(True);
#endif

	delete MCscreen;

	MCExternal::Cleanup();

	// Cleanup the MClicenseparameters block
    MCValueRelease(MClicenseparameters . license_token);
    MCValueRelease(MClicenseparameters . license_name);
    MCValueRelease(MClicenseparameters . license_organization);
	MCValueRelease(MClicenseparameters . addons);



	// Cleanup the startup stacks list
	for(uint4 i = 0; i < MCnstacks; ++i)
		MCValueRelease(MCstacknames[i]);

	delete MCstacknames;

	// Cleanup the parentscript stuff
	MCParentScript::Cleanup();
	
	// MW-2012-02-23: [[ LogFonts ]] Finalize the font table module.
	MCLogicalFontTableFinalize();
	// MW-2012-02-23: [[ FontRefs ]] Finalize the font module.
	MCFontFinalize();
	
	// MM-2013-09-03: [[ RefactorGraphics ]] Initialize graphics library.
	MCGraphicsFinalize();
    
#ifdef _ANDROID_MOBILE
    // MM-2012-02-22: Clean up any static variables as Android static vars are preserved between sessions
    MCAdFinalize();
    MCNativeControlFinalize();
    MCSensorFinalize();
    MCAndroidFinalizeBuildInfo();
    MCAndroidCustomFontsFinalize();
	MCSystemSoundFinalize();
#endif
	
#ifdef _IOS_MOBILE
	MCSystemSoundFinalize();
    MCReachabilityEventFinalize();
#endif
	
	MCDateTimeFinalize();
	
	MCU_finalize_names();
	
	if (MCsysencoding != nil)
		MCMemoryDelete(MCsysencoding);

    if (kMCSystemLocale != nil)
        MCLocaleRelease(kMCSystemLocale);
    if (kMCBasicLocale != nil)
        MCLocaleRelease(kMCBasicLocale);
    
	return MCretcode;
}

void MCActionsDoRunSome(uint32_t p_mask)
{
    uint32_t t_actions;
    t_actions = MCactionsrequired & p_mask;
    
    if ((t_actions & kMCActionsDrainDeletedObjects) != 0)
    {
        MCactionsrequired &= ~kMCActionsDrainDeletedObjects;
        MCDeletedObjectsDoDrain();
    }
    
    if ((t_actions & kMCActionsUpdateScreen) != 0)
    {
        MCactionsrequired &= ~kMCActionsUpdateScreen;
        MCRedrawDoUpdateScreen();
    }
}

// MW-2013-10-08: [[ Bug 11259 ]] Make sure the Linux specific case tables are
//   in a global place so it works for server and desktop.
#if defined(_LINUX_DESKTOP) || defined(_LINUX_SERVER)
// MW-2013-10-01: [[ Bug 11160 ]] Use our own lowercasing table (ISO8859-1)
uint1 MClowercasingtable[] =
{
	0x00, 0x01, 0x02, 0x03, 0x04, 0x05, 0x06, 0x07, 0x08, 0x09, 0x0a, 0x0b, 0x0c, 0x0d, 0x0e, 0x0f, 
	0x10, 0x11, 0x12, 0x13, 0x14, 0x15, 0x16, 0x17, 0x18, 0x19, 0x1a, 0x1b, 0x1c, 0x1d, 0x1e, 0x1f, 
	0x20, 0x21, 0x22, 0x23, 0x24, 0x25, 0x26, 0x27, 0x28, 0x29, 0x2a, 0x2b, 0x2c, 0x2d, 0x2e, 0x2f, 
	0x30, 0x31, 0x32, 0x33, 0x34, 0x35, 0x36, 0x37, 0x38, 0x39, 0x3a, 0x3b, 0x3c, 0x3d, 0x3e, 0x3f, 
	0x40, 0x61, 0x62, 0x63, 0x64, 0x65, 0x66, 0x67, 0x68, 0x69, 0x6a, 0x6b, 0x6c, 0x6d, 0x6e, 0x6f, 
	0x70, 0x71, 0x72, 0x73, 0x74, 0x75, 0x76, 0x77, 0x78, 0x79, 0x7a, 0x5b, 0x5c, 0x5d, 0x5e, 0x5f, 
	0x60, 0x61, 0x62, 0x63, 0x64, 0x65, 0x66, 0x67, 0x68, 0x69, 0x6a, 0x6b, 0x6c, 0x6d, 0x6e, 0x6f, 
	0x70, 0x71, 0x72, 0x73, 0x74, 0x75, 0x76, 0x77, 0x78, 0x79, 0x7a, 0x7b, 0x7c, 0x7d, 0x7e, 0x7f, 
	0x80, 0x81, 0x82, 0x83, 0x84, 0x85, 0x86, 0x87, 0x88, 0x89, 0x8a, 0x8b, 0x8c, 0x8d, 0x8e, 0x8f, 
	0x90, 0x91, 0x92, 0x93, 0x94, 0x95, 0x96, 0x97, 0x98, 0x99, 0x9a, 0x9b, 0x9c, 0x9d, 0x9e, 0x9f, 
	0xa0, 0xa1, 0xa2, 0xa3, 0xa4, 0xa5, 0xa6, 0xa7, 0xa8, 0xa9, 0xaa, 0xab, 0xac, 0xad, 0xae, 0xaf, 
	0xb0, 0xb1, 0xb2, 0xb3, 0xb4, 0xb5, 0xb6, 0xb7, 0xb8, 0xb9, 0xba, 0xbb, 0xbc, 0xbd, 0xbe, 0xbf, 
	0xe0, 0xe1, 0xe2, 0xe3, 0xe4, 0xe5, 0xe6, 0xe7, 0xe8, 0xe9, 0xea, 0xeb, 0xec, 0xed, 0xee, 0xef, 
	0xf0, 0xf1, 0xf2, 0xf3, 0xf4, 0xf5, 0xf6, 0xd7, 0xf8, 0xf9, 0xfa, 0xfb, 0xfc, 0xfd, 0xfe, 0xdf, 
	0xe0, 0xe1, 0xe2, 0xe3, 0xe4, 0xe5, 0xe6, 0xe7, 0xe8, 0xe9, 0xea, 0xeb, 0xec, 0xed, 0xee, 0xef, 
	0xf0, 0xf1, 0xf2, 0xf3, 0xf4, 0xf5, 0xf6, 0xf7, 0xf8, 0xf9, 0xfa, 0xfb, 0xfc, 0xfd, 0xfe, 0xff, 
};

// MW-2013-10-01: [[ Bug 11160 ]] Use our own uppercasing table (ISO8859-1)
uint1 MCuppercasingtable[] =
{
	0x00, 0x01, 0x02, 0x03, 0x04, 0x05, 0x06, 0x07, 0x08, 0x09, 0x0a, 0x0b, 0x0c, 0x0d, 0x0e, 0x0f, 
	0x10, 0x11, 0x12, 0x13, 0x14, 0x15, 0x16, 0x17, 0x18, 0x19, 0x1a, 0x1b, 0x1c, 0x1d, 0x1e, 0x1f, 
	0x20, 0x21, 0x22, 0x23, 0x24, 0x25, 0x26, 0x27, 0x28, 0x29, 0x2a, 0x2b, 0x2c, 0x2d, 0x2e, 0x2f, 
	0x30, 0x31, 0x32, 0x33, 0x34, 0x35, 0x36, 0x37, 0x38, 0x39, 0x3a, 0x3b, 0x3c, 0x3d, 0x3e, 0x3f, 
	0x40, 0x41, 0x42, 0x43, 0x44, 0x45, 0x46, 0x47, 0x48, 0x49, 0x4a, 0x4b, 0x4c, 0x4d, 0x4e, 0x4f, 
	0x50, 0x51, 0x52, 0x53, 0x54, 0x55, 0x56, 0x57, 0x58, 0x59, 0x5a, 0x5b, 0x5c, 0x5d, 0x5e, 0x5f, 
	0x60, 0x41, 0x42, 0x43, 0x44, 0x45, 0x46, 0x47, 0x48, 0x49, 0x4a, 0x4b, 0x4c, 0x4d, 0x4e, 0x4f, 
	0x50, 0x51, 0x52, 0x53, 0x54, 0x55, 0x56, 0x57, 0x58, 0x59, 0x5a, 0x7b, 0x7c, 0x7d, 0x7e, 0x7f, 
	0x80, 0x81, 0x82, 0x83, 0x84, 0x85, 0x86, 0x87, 0x88, 0x89, 0x8a, 0x8b, 0x8c, 0x8d, 0x8e, 0x8f, 
	0x90, 0x91, 0x92, 0x93, 0x94, 0x95, 0x96, 0x97, 0x98, 0x99, 0x9a, 0x9b, 0x9c, 0x9d, 0x9e, 0x9f, 
	0xa0, 0xa1, 0xa2, 0xa3, 0xa4, 0xa5, 0xa6, 0xa7, 0xa8, 0xa9, 0xaa, 0xab, 0xac, 0xad, 0xae, 0xaf, 
	0xb0, 0xb1, 0xb2, 0xb3, 0xb4, 0xb5, 0xb6, 0xb7, 0xb8, 0xb9, 0xba, 0xbb, 0xbc, 0xbd, 0xbe, 0xbf, 
	0xc0, 0xc1, 0xc2, 0xc3, 0xc4, 0xc5, 0xc6, 0xc7, 0xc8, 0xc9, 0xca, 0xcb, 0xcc, 0xcd, 0xce, 0xcf, 
	0xd0, 0xd1, 0xd2, 0xd3, 0xd4, 0xd5, 0xd6, 0xd7, 0xd8, 0xd9, 0xda, 0xdb, 0xdc, 0xdd, 0xde, 0xdf, 
	0xc0, 0xc1, 0xc2, 0xc3, 0xc4, 0xc5, 0xc6, 0xc7, 0xc8, 0xc9, 0xca, 0xcb, 0xcc, 0xcd, 0xce, 0xcf, 
	0xd0, 0xd1, 0xd2, 0xd3, 0xd4, 0xd5, 0xd6, 0xf7, 0xd8, 0xd9, 0xda, 0xdb, 0xdc, 0xdd, 0xde, 0xff, 
};

// MW-2013-10-01: [[ Bug 11160 ]] Use our own ctype table (ISO8859-1)
uint2 MCctypetable[] =
{
	0x0400, 0x0400, 0x0400, 0x0400, 0x0400, 0x0400, 0x0400, 0x0400, 0x0400, 0x0410, 0x0410, 0x0410, 0x0410, 0x0410, 0x0400, 0x0400, 
	0x0400, 0x0400, 0x0400, 0x0400, 0x0400, 0x0400, 0x0400, 0x0400, 0x0400, 0x0400, 0x0400, 0x0400, 0x0400, 0x0400, 0x0400, 0x0400, 
	0x0110, 0x0340, 0x0340, 0x0340, 0x0340, 0x0340, 0x0340, 0x0340, 0x0340, 0x0340, 0x0340, 0x0340, 0x0340, 0x0340, 0x0340, 0x0340, 
	0x03a8, 0x03a8, 0x03a8, 0x03a8, 0x03a8, 0x03a8, 0x03a8, 0x03a8, 0x03a8, 0x03a8, 0x0340, 0x0340, 0x0340, 0x0340, 0x0340, 0x0340, 
	0x0340, 0x03a3, 0x03a3, 0x03a3, 0x03a3, 0x03a3, 0x03a3, 0x0383, 0x0383, 0x0383, 0x0383, 0x0383, 0x0383, 0x0383, 0x0383, 0x0383, 
	0x0383, 0x0383, 0x0383, 0x0383, 0x0383, 0x0383, 0x0383, 0x0383, 0x0383, 0x0383, 0x0383, 0x0340, 0x0340, 0x0340, 0x0340, 0x0340, 
	0x0340, 0x03a5, 0x03a5, 0x03a5, 0x03a5, 0x03a5, 0x03a5, 0x0385, 0x0385, 0x0385, 0x0385, 0x0385, 0x0385, 0x0385, 0x0385, 0x0385, 
	0x0385, 0x0385, 0x0385, 0x0385, 0x0385, 0x0385, 0x0385, 0x0385, 0x0385, 0x0385, 0x0385, 0x0340, 0x0340, 0x0340, 0x0340, 0x0400, 
	0x0400, 0x0400, 0x0400, 0x0400, 0x0400, 0x0400, 0x0400, 0x0400, 0x0400, 0x0400, 0x0400, 0x0400, 0x0400, 0x0400, 0x0400, 0x0400, 
	0x0400, 0x0400, 0x0400, 0x0400, 0x0400, 0x0400, 0x0400, 0x0400, 0x0400, 0x0400, 0x0400, 0x0400, 0x0400, 0x0400, 0x0400, 0x0400, 
	0x0110, 0x0340, 0x0340, 0x0340, 0x0340, 0x0340, 0x0340, 0x0340, 0x0340, 0x0340, 0x0340, 0x0340, 0x0340, 0x0340, 0x0340, 0x0340, 
	0x0340, 0x0340, 0x0340, 0x0340, 0x0340, 0x0340, 0x0340, 0x0340, 0x0340, 0x0340, 0x0340, 0x0340, 0x0340, 0x0340, 0x0340, 0x0340, 
	0x0383, 0x0383, 0x0383, 0x0383, 0x0383, 0x0383, 0x0383, 0x0383, 0x0383, 0x0383, 0x0383, 0x0383, 0x0383, 0x0383, 0x0383, 0x0383, 
	0x0383, 0x0383, 0x0383, 0x0383, 0x0383, 0x0383, 0x0383, 0x0340, 0x0383, 0x0383, 0x0383, 0x0383, 0x0383, 0x0383, 0x0383, 0x0385, 
	0x0385, 0x0385, 0x0385, 0x0385, 0x0385, 0x0385, 0x0385, 0x0385, 0x0385, 0x0385, 0x0385, 0x0385, 0x0385, 0x0385, 0x0385, 0x0385, 
	0x0385, 0x0385, 0x0385, 0x0385, 0x0385, 0x0385, 0x0385, 0x0340, 0x0385, 0x0385, 0x0385, 0x0385, 0x0385, 0x0385, 0x0385, 0x0385, 
};
#endif<|MERGE_RESOLUTION|>--- conflicted
+++ resolved
@@ -485,15 +485,13 @@
 //   UDP sockets.
 Boolean MCallowdatagrambroadcasts = False;
 
-<<<<<<< HEAD
 char *MCsysencoding = nil;
 
 MCLocaleRef kMCBasicLocale = nil;
 MCLocaleRef kMCSystemLocale = nil;
-=======
+
 uint32_t MCactionsrequired = 0;
 
->>>>>>> 2c542fbc
 ////////////////////////////////////////////////////////////////////////////////
 
 extern MCUIDC *MCCreateScreenDC(void);
@@ -929,12 +927,9 @@
 				tvar->setvalueref(*t_value);
 			}
 		}
-<<<<<<< HEAD
 #endif // _SERVER
-=======
     
     MCDeletedObjectsSetup();
->>>>>>> 2c542fbc
 
 	/* UNCHECKED */ MCStackSecurityCreateStack(MCtemplatestack);
 	MCtemplateaudio = new MCAudioClip;
@@ -1164,21 +1159,14 @@
 	delete MCstacks;
 	delete MCcstack;
 	delete MCrecent;
-<<<<<<< HEAD
-
+    
+    MCDeletedObjectsTeardown();
+    
 	// Temporary workaround for a crash
     //MCS_close(IO_stdin);
 	//MCS_close(IO_stdout);
 	//MCS_close(IO_stderr);
 
-=======
-    
-    MCDeletedObjectsTeardown();
-    
-	delete IO_stdin;
-	delete IO_stdout;
-	delete IO_stderr;
->>>>>>> 2c542fbc
 	delete MCpatternlist;
 	delete MCresult;
 	delete MCurlresult;
