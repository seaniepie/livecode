--- conflicted
+++ resolved
@@ -1042,17 +1042,13 @@
 		MCdispatcher -> setfontattrs(MCSTR("Tahoma"), 11, FA_DEFAULT_STYLE);
 	}
 #elif defined(TARGET_PLATFORM_MACOS_X)
-<<<<<<< HEAD
-	MCdispatcher -> setfontattrs(MCSTR("Lucida Grande"), 11, FA_DEFAULT_STYLE);
-=======
     if (MCmajorosversion < 0x10A0)
-        MCdispatcher -> setfontattrs("Lucida Grande", 11, FA_DEFAULT_STYLE);
+        MCdispatcher -> setfontattrs(MCSTR("Lucida Grande"), 11, FA_DEFAULT_STYLE);
     else
     {
-        MCdispatcher -> setfontattrs("Helvetica Neue", 11, FA_DEFAULT_STYLE);
-        MCttfont = "Helvetica Neue";
+        MCdispatcher -> setfontattrs(MCSTR("Helvetica Neue"), 11, FA_DEFAULT_STYLE);
+        MCttfont = MCSTR("Helvetica Neue");
     }
->>>>>>> cbc966e5
 #elif defined(TARGET_PLATFORM_LINUX)
 	MCdispatcher -> setfontattrs(MCSTR("Helvetica"), 12, FA_DEFAULT_STYLE);
 #else
