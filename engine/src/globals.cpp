--- conflicted
+++ resolved
@@ -1154,22 +1154,13 @@
     MCselection = MCClipboard::CreateSystemSelectionClipboard();
     MCclipboardlockcount = 0;
 	
-<<<<<<< HEAD
 	MCundos = new (nothrow) MCUndolist;
 	MCselected = new (nothrow) MCSellist;
-	MCstacks = new (nothrow) MCStacklist;
-    MCtodestroy = new (nothrow) MCStacklist;
+	MCstacks = new (nothrow) MCStacklist(true);
+	// IM-2016-11-22: [[ Bug 18852 ]] Changes to MCtodestroy shouldn't affect MCtopstack
+    MCtodestroy = new (nothrow) MCStacklist(false);
 	MCrecent = new (nothrow) MCCardlist;
 	MCcstack = new (nothrow) MCCardlist;
-=======
-	MCundos = new MCUndolist;
-	MCselected = new MCSellist;
-	MCstacks = new MCStacklist(true);
-	// IM-2016-11-22: [[ Bug 18852 ]] Changes to MCtodestroy shouldn't affect MCtopstack
-    MCtodestroy = new MCStacklist(false);
-	MCrecent = new MCCardlist;
-	MCcstack = new MCCardlist;
->>>>>>> 2b4b4429
 
 #ifdef _LINUX_DESKTOP
 	MCValueAssign(MCvcplayer, MCSTR("xanim"));
