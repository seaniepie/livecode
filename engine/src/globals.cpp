/* Copyright (C) 2003-2013 Runtime Revolution Ltd.

This file is part of LiveCode.

LiveCode is free software; you can redistribute it and/or modify it under
the terms of the GNU General Public License v3 as published by the Free
Software Foundation.

LiveCode is distributed in the hope that it will be useful, but WITHOUT ANY
WARRANTY; without even the implied warranty of MERCHANTABILITY or
FITNESS FOR A PARTICULAR PURPOSE.  See the GNU General Public License
for more details.

You should have received a copy of the GNU General Public License
along with LiveCode.  If not see <http://www.gnu.org/licenses/>.  */

#include "prefix.h"

#include "globdefs.h"
#include "filedefs.h"
#include "objdefs.h"
#include "parsedef.h"
#include "mcio.h"

//#include "execpt.h"
#include "undolst.h"
#include "sellst.h"
#include "stacklst.h"
#include "dispatch.h"
#include "hndlrlst.h"
#include "cardlst.h"

#include "stack.h"
#include "tooltip.h"
#include "aclip.h"
#include "vclip.h"
#include "group.h"
#include "card.h"
#include "button.h"
#include "graphic.h"
#include "eps.h"
#include "scrolbar.h"
#include "player.h"
#include "image.h"
#include "field.h"
#include "mcerror.h"
#include "util.h"
#include "date.h"
#include "hc.h"
#include "external.h"
#include "parentscript.h"
#include "osspec.h"
#include "variable.h"

#include "printer.h"

#include "regex.h"
#include "debug.h"
#include "visual.h"
#include "font.h"

#include "globals.h"
#include "license.h"
#include "mode.h"
#include "securemode.h"
#include "socket.h"
#include "mctheme.h"
#include "mcssl.h"
#include "stacksecurity.h"
#include "resolution.h"

<<<<<<< HEAD
#include "date.h"
=======
>>>>>>> 47a94227
#include "systhreads.h"
#include "stacktile.h"

#define HOLD_SIZE1 65535
#define HOLD_SIZE2 16384

#ifdef TARGET_PLATFORM_MACOS_X
#include <Foundation/NSAutoreleasePool.h>
#endif

#ifdef _ANDROID_MOBILE
#include "mblad.h"
#include "mblcontrol.h"
#include "mblsensor.h"
#include "mblsyntax.h"
#endif

#ifdef _IOS_MOBILE
#include "mblsyntax.h"
#endif

#include "exec.h"

////////////////////////////////////////////////////////////////////////////////

Bool MCquit;
Bool MCquitisexplicit;
int MCidleRate = 200;

Boolean MCaqua;
MCStringRef MCcmd;
MCStringRef MCfiletype;
MCStringRef MCstackfiletype;


#ifdef TARGET_PLATFORM_LINUX
MCXImageCache *MCimagecache ;

Boolean MCutf8 ;
Boolean MCXVideo ;

Window MClastvideowindow = DNULL ;
#endif

Boolean MCuseXft = True;
Boolean MCuselibgnome = False ;
Boolean MCuseESD = False ;

MCStringRef *MCstacknames = NULL;
int2 MCnstacks = 0;

Boolean MCnofiles = False;
uint4 MCsecuremode = 0;
Boolean MCnopixmaps;
Boolean MClowrestimers;
#if defined X11 && !defined LINUX && !defined DARWIN
Boolean MCpointerfocus;
#else
Boolean MCpointerfocus = True;
#endif
Boolean MCemacskeys;
#if defined LINUX || defined DARWIN || defined BSD
Boolean MCraisemenus;
Boolean MCraisepalettes;
#else
#ifdef _MACOSX
Boolean MCraisemenus;
#else
Boolean MCraisemenus = True;
#endif
Boolean MCraisepalettes = True;
#endif
Boolean MCsystemmodals;
Boolean MCactivatepalettes = True;

// MW-2007-07-05: [[ Bug 2288 ]] Default for hidePalettes is not system-standard
#ifdef _MACOSX
Boolean MChidepalettes = True;
#else
Boolean MChidepalettes = False;
#endif

Boolean MCdontuseNS;
Boolean MCdontuseQT;
Boolean MCdontuseQTeffects;
Boolean MCfreescripts = True;
uint4 MCeventtime;
uint2 MCbuttonstate;
uint2 MCmodifierstate;
uint2 MCextendkey = 5;
int2 MCclicklocx;
int2 MCclicklocy;
int2 MCmousex;
int2 MCmousey;
uint2 MCsiguser1;
uint2 MCsiguser2;
int4 MCinputfd = -1;
int4 MCshellfd = -1;

MCCursorRef MCcursors[PI_NCURSORS];
Boolean MCshm;
Boolean MCvcshm;
Boolean MCmmap = True;
Boolean MCshmpix;
Boolean MCnoui;
char *MCdisplayname = NULL;
Boolean MCshmoff;
Boolean MCshmon;
uint4 MCvisualid;
#ifdef _MACOSX
real8 MCgamma = 1.7;
#else
real8 MCgamma = 2.2;
#endif
Boolean MCproportionalthumbs = True;
MCColor MCzerocolor;
MCColor MConecolor;
MCColor MCpencolor;
MCStringRef MCpencolorname;
MCColor MCbrushcolor;
MCStringRef MCbrushcolorname;
uint4 MCpenpmid = PI_PATTERNS;
MCPatternRef MCpenpattern;
uint4 MCbrushpmid = PI_PATTERNS;
MCPatternRef MCbrushpattern;
uint4 MCbackdroppmid;
MCPatternRef MCbackdroppattern;
MCImageList *MCpatternlist;
MCColor MCaccentcolor;
MCStringRef MCaccentcolorname;
MCColor MChilitecolor = { 0, 0, 0, 0x8080, 0, 0 };
MCStringRef MChilitecolorname;
MCColor MCselectioncolor;
MCStringRef MCselectioncolorname;
Linkatts MClinkatts = { { 0, 0, 0, 0xEFBE, 0, 0 }, NULL,
                        { 0, 0xFFFF, 0, 0, 0, 0 }, NULL,
                        { 0, 0x5144, 0x1861, 0x8038, 0, 0 }, NULL, True };
Boolean MCrelayergrouped;
Boolean MCselectgrouped;
Boolean MCselectintersect = True;
MCRectangle MCwbr;
uint2 MCjpegquality = 100;
uint2 MCpaintcompression = EX_PBM;
uint2 MCrecordformat = EX_AIFF;
uint2 MCrecordchannels = 1;
uint2 MCrecordsamplesize = 8;
real8 MCrecordrate = 22.050;
char MCrecordcompression[5] = "raw ";
char MCrecordinput[5] = "dflt";
Boolean MCuselzw;

real8 MCinfinity = 0.0;
char *MCstackbottom;
Boolean MCcheckstack = True;
Boolean MCswapbytes;
Boolean MCtranslatechars;
Boolean MCdragging;
Streamnode *MCfiles;
Streamnode *MCprocesses;
MCSocket **MCsockets;
real8 MCsockettimeout = 10.0;
real8 MCmaxwait = 60.0;
uint2 MCnfiles;
uint2 MCnprocesses;
uint2 MCnsockets;
MCStack **MCusing;
uint2 MCnusing;
uint2 MCiconicstacks;
uint2 MCwaitdepth;
uint4 MCrecursionlimit = 400000; // actual max is about 480K on OSX

MCClipboardData *MCclipboarddata;
MCSelectionData *MCselectiondata;

MCDragData *MCdragdata;
MCDragAction MCdragaction;
MCDragActionSet MCallowabledragactions;
uint4 MCdragimageid;
MCPoint MCdragimageoffset;
MCObject *MCdragtargetptr;
uint2 MCdragdelta = 4;

MCUndolist *MCundos;
MCSellist *MCselected;
MCStacklist *MCstacks;
MCStacklist *MCtodestroy;
MCObject *MCtodelete;
MCCardlist *MCrecent;
MCCardlist *MCcstack;
MCDispatch *MCdispatcher;
MCStack *MCtopstackptr;
MCStack *MCdefaultstackptr;
MCStack *MCstaticdefaultstackptr;
MCStack *MCmousestackptr;
MCStack *MCclickstackptr;
MCStack *MCfocusedstackptr;
MCCard *MCdynamiccard;
Boolean MCdynamicpath;
MCObject *MCerrorptr;
MCObject *MCerrorlockptr;
MCObject *MCtargetptr;
MCObject *MCmenuobjectptr;
MCGroup *MCsavegroupptr;
MCGroup *MCdefaultmenubar;
MCGroup *MCmenubar;
MCPlayer *MCplayers;
MCAudioClip *MCacptr;

MCStack *MCtemplatestack;
MCAudioClip *MCtemplateaudio;
MCVideoClip *MCtemplatevideo;
MCGroup *MCtemplategroup;
MCCard *MCtemplatecard;
MCButton *MCtemplatebutton;
MCGraphic *MCtemplategraphic;
MCEPS *MCtemplateeps;
MCScrollbar *MCtemplatescrollbar;
MCPlayer *MCtemplateplayer;
MCImage *MCtemplateimage;
MCField *MCtemplatefield;

MCImage *MCmagimage;
MCMagnify *MCmagnifier;
MCObject *MCdragsource;
MCObject *MCdragdest;
MCField *MCactivefield;
MCField *MCclickfield;
MCField *MCfoundfield;
MCField *MCdropfield;
int4 MCdropchar;
MCImage *MCactiveimage;
MCImage *MCeditingimage;
MCTooltip *MCtooltip;

MCUIDC *MCscreen;
MCPrinter *MCprinter;
MCPrinter *MCsystemprinter;

MCStringRef MCscriptfont;
uint2 MCscriptsize;
uint2 MCscrollbarwidth = DEFAULT_SB_WIDTH;
uint2 MCfocuswidth = 2;
uint2 MCsizewidth = 8;
uint2 MCminsize = 8;
uint2 MCcloneoffset = 32;
uint2 MCtitlebarheight = 26;
uint2 MCdoubledelta = 4;
uint2 MCdoubletime = 250;
uint2 MCblinkrate = 600;
uint2 MCrepeatrate = 50;
uint2 MCrepeatdelay = 250;
uint2 MCtyperate = 100;
uint2 MCsyncrate = 20;
uint2 MCeffectrate = 2000;
uint2 MCdragspeed = 0;
uint2 MCmovespeed = 200;
uint2 MCtooltipdelay = 500;
uint2 MCtooltime = 5000;
uint2 MCminstackwidth = 32;
uint2 MCminstackheight = 32;
uint2 MCerrorlimit = 1024;
uint2 MCwmwidth = 20;
uint2 MCwmheight = 32;
uint2 MCcharset = 1;
Boolean MCabortscript;
Boolean MCalarm;
Boolean MCallowinterrupts = True;
Boolean MCinterrupt;
Boolean MCexplicitvariables = False;
Boolean MCpreservevariables = False;
Boolean MCsystemFS = True;
Boolean MCsystemCS = True;
Boolean MCsystemPS = True;
Boolean MChidewindows;
Boolean MCbufferimages;
MCStringRef MCserialcontrolsettings;
MCStringRef MCshellcmd;
MCStringRef MCvcplayer;

MCStringRef MCftpproxyhost;
uint2 MCftpproxyport;

MCStringRef MChttpproxy;

MCStringRef MChttpheaders;
int4 MCrandomseed;
Boolean MCshowinvisibles;
MCObjectList *MCbackscripts;
MCObjectList *MCfrontscripts;

// MW-2011-09-24: [[ Effects ]] Add support for rect restriction on lock/unlock screen with effects.
MCRectangle MCcur_effects_rect;
MCEffectList *MCcur_effects;
MCError *MCperror;
MCError *MCeerror;
MCVariable *MCglobals;
MCVariable *MCmb;
MCVariable *MCeach;
MCVariable *MCdialogdata;
MCStringRef MChcstat;

MCVariable *MCresult;
MCVariable *MCurlresult;
Boolean MCexitall;
int4 MCretcode;
Boolean MCrecording;

<<<<<<< HEAD
Boolean MCantialiasedtextworkaround = False;

// AL-2014-18-02: [[ UnicodeFileFormat ]] Make stackfile version 7.0 the default.
uint4 MCstackfileversion = 7000;
uint2 MClook;
MCStringRef MCttbgcolor;
MCStringRef MCttfont;
uint2 MCttsize;
=======
// MW-2012-03-08: [[ StackFile5500 ]] Make stackfile version 5.5 the default.
uint4 MCstackfileversion = 5500;

#if defined(_WINDOWS)
uint2 MClook = LF_WIN95;
const char *MCttbgcolor = "255,255,231";
const char *MCttfont = "MS Sans Serif";
uint2 MCttsize = 12;
#elif defined(_MACOSX)
uint2 MClook = LF_MAC;
const char *MCttbgcolor = "255,255,207";
const char *MCttfont = "Lucida Grande";
uint2 MCttsize = 11;
#else
uint2 MClook = LF_MOTIF;
const char *MCttbgcolor = "255,255,207";
const char *MCttfont = "Helvetica";
uint2 MCttsize = 12;
#endif
>>>>>>> 47a94227
uint2 MCtrylock;
uint2 MCerrorlock;
Boolean MCwatchcursor;
Boolean MClockcursor;
MCCursorRef MCcursor;
uint4 MCcursorid;
MCCursorRef MCdefaultcursor = NULL;
uint4 MCdefaultcursorid;
uint2 MCbusycount;
uint2 MClockscreen;
Boolean MClockcolormap;
Boolean MClockerrors;
Boolean MClockmenus;
Boolean MClockmessages;
Boolean MClockrecent;
Boolean MCtwelvetime = True;
Boolean MCuseprivatecmap;
Tool MCcurtool = T_BROWSE;
Tool MColdtool = T_BROWSE;
uint4 MCbrush = 108;
uint4 MCspray = 134;
uint4 MCeraser = 102;
Boolean MCcentered;
Boolean MCfilled;
Boolean MCgrid = True;
uint2 MCgridsize = 4;
uint2 MClinesize = 0;
uint1 *MCdashes = NULL;
uint2 MCndashes = 0;
uint2 MCroundradius = DEFAULT_RADIUS;
uint2 MCstartangle = 0;
uint2 MCarcangle = 360;
Boolean MCmultiple;
uint2 MCmultispace = 1;
uint4 MCpattern = 1;
uint2 MCpolysides = 4;
Boolean MCroundends;
uint2 MCslices = 16;
uint2 MCmagnification = 8;
Boolean MClongwindowtitles;
Boolean MCblindtyping = True;
Boolean MCpowerkeys = True;
Boolean MCnavigationarrows = True;
Boolean MCtextarrows = True;
uint2 MCuserlevel = 8;
Boolean MCusermodify = True;
uint2 MCsoundchannel;
MCString MCtruemcstring;
MCString MCfalsemcstring;
MCString MCnullmcstring;
Boolean MCinlineinput = True;

uint4 MCqtidlerate = 50;

Boolean MChidebackdrop = False;
Boolean MCraisewindows = False;

uint4 MCmajorosversion = 0;

MCTheme *MCcurtheme = NULL;

#ifdef _LINUX_DESKTOP
Window MCgtkthemewindow = DNULL;
#endif

char *MCsslcertificates = NULL;
char *MCdefaultnetworkinterface = NULL;

uint4 MCruntimebehaviour = 0;

Boolean MCcursorcanbealpha = False;
Boolean MCcursorcanbecolor = False;
Boolean MCcursorbwonly = True;
int32_t MCcursormaxsize = 32;

uint32_t MCstacklimit = 1024 * 1024;
uint32_t MCpendingstacklimit = 1024 * 1024;

Boolean MCappisactive = False;

// MW-2012-02-22: [[ NoScrollSave ]] The point containing the offset to apply
//   to objects when saving.
MCPoint MCgroupedobjectoffset;

IO_handle IO_stdin;
IO_handle IO_stdout;
IO_handle IO_stderr;

// MM-2012-09-05: [[ Property Listener ]]
Boolean MCobjectpropertieschanged = False;
uint32_t MCpropertylistenerthrottletime = 250;

// MW-2013-03-20: [[ MainStacksChanged ]]
Boolean MCmainstackschanged = False;

// MW-2012-11-13: [[ Bug 10516 ]] Flag to determine whether we allow broadcast
//   UDP sockets.
Boolean MCallowdatagrambroadcasts = False;

<<<<<<< HEAD
char *MCsysencoding = nil;

MCLocaleRef kMCBasicLocale = nil;
MCLocaleRef kMCSystemLocale = nil;

=======
>>>>>>> 47a94227
// MM-2014-07-31: [[ ThreadedRendering ]] Used to ensure only a single animation message is sent per redraw
MCThreadMutexRef MCanimationmutex = NULL;
MCThreadMutexRef MCpatternmutex = NULL;
MCThreadMutexRef MCimagerepmutex = NULL;
<<<<<<< HEAD
=======
MCThreadMutexRef MCfieldmutex = NULL;
MCThreadMutexRef MCthememutex = NULL;
>>>>>>> 47a94227

////////////////////////////////////////////////////////////////////////////////

extern MCUIDC *MCCreateScreenDC(void);
extern void MCU_finalize_names();

#ifdef _IOS_MOBILE
extern void MCReachabilityEventInitialize();
extern void MCReachabilityEventFinalize();
#endif

#ifdef _ANDROID_MOBILE
void MCAndroidCustomFontsInitialize();
void MCAndroidCustomFontsFinalize();
void MCAndroidFinalizeBuildInfo();
#endif
	
// Reset all global variables to their on-load defaults. This is required on
// Android, as the shared library the engine is compiled as is not reloaded on
// every app start.
void X_clear_globals(void)
{
	MCquit = False;
	MCquitisexplicit = False;
	MCidleRate = 200;
	/* FRAGILE */ MCcmd = MCValueRetain(kMCEmptyString);
	MCfiletype = MCValueRetain(kMCEmptyString);
	MCstackfiletype = MCValueRetain(kMCEmptyString);
	MCstacknames = nil;
	MCnstacks = 0;
	MCnofiles = False;
	MCsecuremode = 0;
	MCnopixmaps = False;
	MClowrestimers = False;
	MCpointerfocus = True;
	MCemacskeys = False;
	MCraisemenus = True;
	MCraisepalettes = True;
	MCsystemmodals = True;
	MCactivatepalettes = True;
	MChidepalettes = False;
	MCdontuseNS = False;
	MCdontuseQT = False;
	MCdontuseQTeffects = False;
	MCfreescripts = True;
	MCeventtime = 0;
	MCbuttonstate = 0;
	MCmodifierstate = 0;
	MCextendkey = 5;
	MCclicklocx = 0;
	MCclicklocy = 0;
	MCmousex = 0;
	MCmousey = 0;
	MCsiguser1 = 0;
	MCsiguser2 = 0;
	MCinputfd = -1;
	MCshellfd = -1;
	MCshm = False;
	MCvcshm = False;
	MCmmap = True;
	MCshmpix = False;
	MCnoui = False;
	MCdisplayname = NULL;
	MCshmoff = False;
	MCshmon = False;
	MCvisualid = 0;
	MCgamma = 2.2;
	MCproportionalthumbs = True;
	memset(&MCzerocolor, 0, sizeof(MCColor));
	memset(&MConecolor, 0, sizeof(MCColor));
	memset(&MCpencolor, 0, sizeof(MCColor));
	MCpencolorname = nil;
	memset(&MCbrushcolor, 0, sizeof(MCColor));
	MCbrushcolorname = nil;
	MCpenpmid = PI_PATTERNS;
	MCpenpattern = nil;
	MCbrushpmid = PI_PATTERNS;
	MCbrushpattern = nil;
	MCbackdroppmid = 0;
	MCbackdroppattern = nil;
	MCpatternlist = nil;
	memset(&MCaccentcolor, 0, sizeof(MCColor));
	MCaccentcolorname = nil;
	memset(&MChilitecolor, 0, sizeof(MCColor));
	MChilitecolor . blue = 0x8080;
	MChilitecolorname = nil;
	memset(&MCselectioncolor, 0, sizeof(MCColor));
	MCselectioncolorname = nil;
	memset(&MClinkatts, 0, sizeof(Linkatts));
	MClinkatts . color . blue = 0xEFBE;
	MClinkatts . hilitecolor . red = 0xFFFF;
	MClinkatts . visitedcolor . red = 0x5144;
	MClinkatts . visitedcolor . green = 0x1861;
	MClinkatts . visitedcolor . blue = 0x8038;
	MClinkatts . underline = True;
	MCrelayergrouped = False;
	MCselectgrouped = False;
	MCselectintersect = True;
	memset(&MCwbr, 0, sizeof(MCRectangle));
	MCjpegquality = 100;
	MCpaintcompression = EX_PBM;
	MCrecordformat = EX_AIFF;
	MCrecordchannels = 1;
	MCrecordsamplesize = 8;
	MCrecordrate = 22.050;
	strcpy(MCrecordcompression, "raw ");
	strcpy(MCrecordinput, "dflt");
	MCuselzw = False;
	MCinfinity = 0.0;
	MCcheckstack = True;
	MCswapbytes = False;
	MCtranslatechars = False;
	MCdragging = False;
	MCfiles = nil;
	MCprocesses = nil;
	MCsockets = nil;
	MCsockettimeout = 10.0;
	MCmaxwait = 60.0;
	MCnfiles = 0;
	MCnprocesses = 0;
	MCnsockets = 0;
	MCusing = nil;
	MCnusing = 0;
	MCiconicstacks = 0;
	MCwaitdepth = 0;
	MCrecursionlimit = 400000;
	MCclipboarddata = nil;
	MCselectiondata = nil;
	MCdragdata = nil;
	MCdragaction = 0;
	MCallowabledragactions = 0;
	MCdragimageid = 0;
	memset(&MCdragimageoffset, 0, sizeof(MCPoint));
	MCdragtargetptr = nil;
	MCdragdelta = 4;
	MCundos = nil;
	MCselected = nil;
	MCstacks = nil;
	MCtodestroy = nil;
	MCtodelete = nil;
	MCrecent = nil;
	MCcstack = nil;
	MCdispatcher = nil;
	MCtopstackptr = nil;
	MCdefaultstackptr = nil;
	MCstaticdefaultstackptr = nil;
	MCmousestackptr = nil;
	MCclickstackptr = nil;
	MCfocusedstackptr = nil;
	MCdynamiccard = nil;
	MCdynamicpath = False;
	MCerrorptr = nil;
	MCerrorlockptr = nil;
	MCtargetptr = nil;
	MCmenuobjectptr = nil;
	MCsavegroupptr = nil;
	MCdefaultmenubar = nil;
	MCmenubar = nil;
	MCplayers = nil;
	MCacptr = nil;
	MCtemplatestack = nil;
	MCtemplateaudio = nil;
	MCtemplatevideo = nil;
	MCtemplategroup = nil;
	MCtemplatecard = nil;
	MCtemplatebutton = nil;
	MCtemplategraphic = nil;
	MCtemplateeps = nil;
	MCtemplatescrollbar = nil;
	MCtemplateplayer = nil;
	MCtemplateimage = nil;
	MCtemplatefield = nil;
	MCmagimage = nil;
	MCmagnifier = nil;
	MCdragsource = nil;
	MCdragdest = nil;
	MCactivefield = nil;
	MCclickfield = nil;
	MCfoundfield = nil;
	MCdropfield = nil;
	MCdropchar = 0;
	MCactiveimage = nil;
	MCeditingimage = nil;
	MCtooltip = nil;
	MCscreen = nil;
	MCsystemprinter = nil;
	MCprinter = nil;
	MCscriptfont = MCValueRetain(kMCEmptyString);
	MCscriptsize = 0;
	MCscrollbarwidth = DEFAULT_SB_WIDTH;
	MCfocuswidth = 2;
	MCsizewidth = 8;
	MCminsize = 8;
	MCcloneoffset = 32;
	MCtitlebarheight = 26;
	MCdoubledelta = 4;
	MCdoubletime = 250;
	MCblinkrate = 600;
	MCrepeatrate = 50;
	MCrepeatdelay = 250;
	MCtyperate = 100;
	MCsyncrate = 20;
	MCeffectrate = 2000;
	MCdragspeed = 0;
	MCmovespeed = 200;
	MCtooltipdelay = 500;
	MCtooltime = 5000;
	MCminstackwidth = 32;
	MCminstackheight = 32;
	MCerrorlimit = 1024;
	MCwmwidth = 20;
	MCwmheight = 32;
	MCcharset = 1;
	MCabortscript = False;
	MCalarm = False;
	MCallowinterrupts = True;
	MCinterrupt = False;
	MCexplicitvariables = False;
	MCpreservevariables = False;
	MCsystemFS = True;
	MCsystemCS = True;
	MCsystemPS = True;
	MChidewindows = False;
	MCbufferimages = False;
	MCserialcontrolsettings = MCValueRetain(kMCEmptyString);
	MCshellcmd = MCValueRetain(kMCEmptyString);
	MCvcplayer = MCValueRetain(kMCEmptyString);
	MCftpproxyhost = MCValueRetain(kMCEmptyString);
	MCftpproxyport = 0;
	MChttpproxy = MCValueRetain(kMCEmptyString);
	MChttpheaders = MCValueRetain(kMCEmptyString);
	MCrandomseed = 0;
	MCshowinvisibles = False;
	MCbackscripts = nil;
	MCfrontscripts = nil;
	MCcur_effects = nil;
	MCperror = nil;
	MCeerror = nil;
	MCglobals = nil;
	MCmb = nil;
	MCeach = nil;
	MCdialogdata = nil;
	MChcstat = nil;
	
	MCresult = nil;
	MCurlresult = nil;
	MCexitall = False;
	MCretcode = 0;
	MCrecording = False;
<<<<<<< HEAD
	MCantialiasedtextworkaround = False;
	// AL-2014-18-02: [[ UnicodeFileFormat ]] Make 7.0 stackfile version the default.
	MCstackfileversion = 7000;
#if defined(_WINDOWS)
    MClook = LF_WIN95;
    MCttbgcolor = MCSTR("255,255,231");
    MCttfont = MCSTR("MS Sans Serif");
    MCttsize = 12;
#elif defined(_MACOSX)
    MClook = LF_MAC;
    MCttbgcolor = MCSTR("255,255,207");
    MCttfont = MCSTR("Lucida Grande");
    MCttsize = 11;
#else
    MClook = LF_MOTIF;
    MCttbgcolor = MCSTR("255,255,207");
    MCttfont = MCSTR("Helvetica");
    MCttsize = 12;
#endif
    MCttsize = 12;
=======
	// MW-2012-03-08: [[ StackFile5500 ]] Make 5.5 stackfile version the default.
	MCstackfileversion = 5500;
	MClook = LF_MOTIF;
	MCttbgcolor = "255,255,207";
	MCttfont = "Helvetica";
	MCttsize = 12;
>>>>>>> 47a94227
	MCtrylock = 0;
	MCerrorlock = 0;
	MCwatchcursor = False;
	MClockcursor = False;
	MCcursor = nil;
	MCcursorid = nil;
	MCdefaultcursor = nil;
	MCdefaultcursorid = 0;
	MCbusycount = 0;
	MClockscreen = False;
	MClockerrors = False;
	MClockmenus = False;
	MClockmessages = False;
	MClockrecent = False;
	MCtwelvetime = True;
	MCuseprivatecmap = False;
	MCcurtool = T_BROWSE;
	MColdtool = T_BROWSE;
	MCbrush = 108;
	MCspray = 134;
	MCeraser = 102;
	MCcentered = False;
	MCfilled = False;
	MCgrid = True;
	MCgridsize = 4;
	MClinesize = 0;
	MCdashes = nil;
	MCndashes = 0;
	MCroundradius = DEFAULT_RADIUS;
	MCstartangle = 0;
	MCarcangle = 360;
	MCmultiple = False;
	MCmultispace = 1;
	MCpattern = 1;
	MCpolysides = 4;
	MCroundends = False;
	MCslices = 16;
	MCmagnification = 8;
	MClongwindowtitles = False;
	MCblindtyping = True;
	MCpowerkeys = True;
	MCnavigationarrows = True;
	MCtextarrows = True;
	MCuserlevel = 8;
	MCusermodify = True;
	MCsoundchannel = 0;
	MCinlineinput = True;
	MCqtidlerate = 50;
	MChidebackdrop = False;
	MCraisewindows = False;
	MCcurtheme = nil;
	MCsslcertificates = nil;
	MCdefaultnetworkinterface = nil;

	MCtruemcstring = MCtruestring;
	MCfalsemcstring = MCfalsestring;
	MCnullmcstring = NULL;

	// MW-2013-03-11: [[ Bug 10713 ]] Make sure we reset the regex cache globals to nil.
	// JS-2013-07-01: [[ EnhancedFilter ]] Refactored regex caching mechanism.
	MCR_clearcache();

	for(uint32_t i = 0; i < PI_NCURSORS; i++)
		MCcursors[i] = nil;
    
	// MM-2012-09-05: [[ Property Listener ]]
	MCobjectpropertieschanged = False;
	MCpropertylistenerthrottletime = 250;
    
	// MW-2013-03-20: [[ MainStacksChanged ]]
	MCmainstackschanged = False;
    
    // MM-2014-07-31: [[ ThreadedRendering ]]
    MCanimationmutex = NULL;
    MCpatternmutex = NULL;
    MCimagerepmutex = NULL;
<<<<<<< HEAD
=======
    MCfieldmutex = NULL;
    MCthememutex = NULL;
>>>>>>> 47a94227

#ifdef _ANDROID_MOBILE
    extern void MCAndroidMediaPickInitialize();
    // MM-2012-02-22: Initialize up any static variables as Android static vars are preserved between sessions
    MCAdInitialize();
    MCNativeControlInitialize();
    MCSensorInitialize();
    MCAndroidCustomFontsInitialize();
	MCSystemSoundInitialize();
    MCAndroidMediaPickInitialize();
#endif
	
#ifdef _IOS_MOBILE
	MCSystemSoundInitialize();
    MCReachabilityEventInitialize();    
#endif
	
	MCDateTimeInitialize();
}

bool X_open(int argc, MCStringRef argv[], MCStringRef envp[])
{
	MCperror = new MCError();
	MCeerror = new MCError();
	/* UNCHECKED */ MCVariable::createwithname(MCNAME("MCresult"), MCresult);

	/* UNCHECKED */ MCVariable::createwithname(MCNAME("MCurlresult"), MCurlresult);
	/* UNCHECKED */ MCVariable::createwithname(MCNAME("MCdialogdata"), MCdialogdata);
	
	////

	MCU_init();
	
	////
    
    // MW-2014-04-15: [[ Bug 12185 ]] Initialize graphics and openssl before anything
    //   that might use them.
    
	// MM-2013-09-03: [[ RefactorGraphics ]] Initialize graphics library.
	MCGraphicsInitialize();
	
	// MM-2014-02-14: [[ LibOpenSSL 1.0.1e ]] Initialise the openlSSL module.
	InitialiseSSL();
    
    // MM-2014-07-31: [[ ThreadedRendering ]]
<<<<<<< HEAD
    MCThreadPoolInitialize();
    MCStackTileInitialize();
    MCThreadMutexCreate(MCanimationmutex);
    MCThreadMutexCreate(MCpatternmutex);
    MCThreadMutexCreate(MCimagerepmutex);
=======
    /* UNCHECKED */ MCThreadPoolInitialize();
    /* UNCHECKED */ MCStackTileInitialize();
    /* UNCHECKED */ MCThreadMutexCreate(MCanimationmutex);
    /* UNCHECKED */ MCThreadMutexCreate(MCpatternmutex);
    /* UNCHECKED */ MCThreadMutexCreate(MCimagerepmutex);
    /* UNCHECKED */ MCThreadMutexCreate(MCfieldmutex);
    /* UNCHECKED */ MCThreadMutexCreate(MCthememutex);
>>>>>>> 47a94227
    
    ////
    
#ifdef _MACOSX
    // MW-2014-07-21: Make AVFoundation the default on 10.8 and above.
    if (MCmajorosversion >= 0x1080)
        MCdontuseQT = True;
#endif
    
    ////
    
	MCpatternlist = new MCImageList();

	/* UNCHECKED */ MCVariable::ensureglobal(MCN_msg, MCmb);
	MCmb -> setmsg();

	/* UNCHECKED */ MCVariable::ensureglobal(MCN_each, MCeach);

    // SN-2014-06-12 [[ RefactorServer ]] We don't want to duplicate the environment variables
    // on server, as they have been copied to $_SERVER
#ifndef _SERVER
	if (envp != nil)
		for (uint32_t i = 0 ; envp[i] != nil ; i++)
		{
			MCStringRef t_env_var = envp[i];
			if (isupper(MCStringGetCharAtIndex(t_env_var, 0)))
			{
				uindex_t t_equal;
				/* UNCHECKED */ MCStringFirstIndexOfChar(t_env_var, '=', 0, kMCStringOptionCompareExact, t_equal);

				MCAutoStringRef t_vname;
				/* UNCHECKED */ MCStringCreateMutable(0, &t_vname);
				/* UNCHECKED */ MCStringAppendChar(*t_vname, '$');
				/* UNCHECKED */ MCStringAppendSubstring(*t_vname, t_env_var, MCRangeMake(0, t_equal));

				MCNewAutoNameRef t_name;
				/* UNCHECKED */ MCNameCreate(*t_vname, &t_name);

				MCVariable *tvar;
				/* UNCHECKED */ MCVariable::ensureglobal(*t_name, tvar);
				if (MCStringIsEqualToCString(*t_vname, "$MCNOFILES", kMCCompareExact) 
					&& MCStringGetCharAtIndex(t_env_var, t_equal + 1) != '0')
				{
					MCnofiles = True;
					MCsecuremode = MC_SECUREMODE_ALL;
				}
				
				MCAutoStringRef t_value;
				/* UNCHECKED */ MCStringCopySubstring(t_env_var, 
													  MCRangeMake(t_equal + 1, MCStringGetLength(t_env_var) - t_equal - 1),
													  &t_value);
				
				tvar->setvalueref(*t_value);
			}
		}
#endif // _SERVER

	/* UNCHECKED */ MCStackSecurityCreateStack(MCtemplatestack);
	MCtemplateaudio = new MCAudioClip;
	MCtemplateaudio->init();
	MCtemplatevideo = new MCVideoClip;
	MCtemplategroup = new MCGroup;
	MCtemplatecard = new MCCard;
	MCtemplatebutton = new MCButton;
	MCtemplategraphic = new MCGraphic;
	MCtemplatescrollbar = new MCScrollbar;
	MCtemplateplayer = new MCPlayer;
	MCtemplateimage = new MCImage;
	MCtemplatefield = new MCField;
	
	MCtooltip = new MCTooltip;

	MCclipboarddata = new MCClipboardData;
	MCdragdata = new MCDragData;
	MCselectiondata = new MCSelectionData;
	
	MCundos = new MCUndolist;
	MCselected = new MCSellist;
	MCstacks = new MCStacklist;
	MCtodestroy = new MCStacklist;
	MCrecent = new MCCardlist;
	MCcstack = new MCCardlist;

#ifdef _LINUX_DESKTOP
	MCValueAssign(MCvcplayer, MCSTR("xanim"));
#else
	MCValueAssign(MCvcplayer, MCSTR(""));
#endif

	MCValueAssign(MCfiletype, MCSTR("ttxtTEXT"));
    uindex_t t_last_path_separator;
    // find the actual command to execute
     if (!MCStringLastIndexOfChar(MCcmd, PATH_SEPARATOR, MCStringGetLength(MCcmd), kMCStringOptionCompareExact, t_last_path_separator))
		t_last_path_separator = 0;
	else
		t_last_path_separator++;
    
	if (MCStringFind(MCcmd, MCRangeMake(t_last_path_separator, 3), MCSTR("rev"), kMCStringOptionCompareExact, nil))
		MCValueAssign(MCstackfiletype, MCSTR("MCRDMSTK"));
	else
		MCValueAssign(MCstackfiletype, MCSTR("RevoRSTK"));
	MCValueAssign(MCserialcontrolsettings, MCSTR("baud=9600 parity=N data=8 stop=1"));

	MCdispatcher = new MCDispatch;
    MCdispatcher -> add_transient_stack(MCtooltip);

	if (MCnoui)
		MCscreen = new MCUIDC;
	else
	{
		MCscreen = MCCreateScreenDC();
				
		if (!MCscreen->open())
			return false;

		MCscreen->alloccolor(MClinkatts.color);
		MCscreen->alloccolor(MClinkatts.hilitecolor);
		MCscreen->alloccolor(MClinkatts.visitedcolor);
	}

    MCExecContext ctxt(nil, nil, nil);
	MCInterfaceInitialize(ctxt);

	// IM-2014-01-27: [[ HiDPI ]] Initialize pixel scale settings
	MCResInitPixelScaling();

	// MW-2013-08-07: [[ Bug 10995 ]] Configure fonts based on platform.
#if defined(TARGET_PLATFORM_WINDOWS)
	if (MCmajorosversion >= 0x0600)
	{
		// Vista onwards
		MCdispatcher -> setfontattrs(MCSTR("Segoe UI"), 12, FA_DEFAULT_STYLE);
	}
	else
	{
		// Pre-Vista
		MCdispatcher -> setfontattrs(MCSTR("Tahoma"), 11, FA_DEFAULT_STYLE);
	}
#elif defined(TARGET_PLATFORM_MACOS_X)
	MCdispatcher -> setfontattrs(MCSTR("Lucida Grande"), 11, FA_DEFAULT_STYLE);
#elif defined(TARGET_PLATFORM_LINUX)
	MCdispatcher -> setfontattrs(MCSTR("Helvetica"), 12, FA_DEFAULT_STYLE);
#else
	MCdispatcher -> setfontattrs(MCSTR(DEFAULT_TEXT_FONT), DEFAULT_TEXT_SIZE, FA_DEFAULT_STYLE);
#endif

    // MW-2012-02-14: [[ FontRefs ]] Open the dispatcher after we have an open
	//   screen, otherwise we don't have a root fontref!
	MCdispatcher -> open();

	// This is here because it relies on MCscreen being initialized.
	MCtemplateeps = new MCEPS;

	MCsystemFS = MCscreen -> hasfeature(PLATFORM_FEATURE_OS_FILE_DIALOGS);
	MCsystemCS = MCscreen -> hasfeature(PLATFORM_FEATURE_OS_COLOR_DIALOGS);
	MCsystemPS = MCscreen -> hasfeature(PLATFORM_FEATURE_OS_PRINT_DIALOGS);

	MCTheme *newtheme = MCThemeCreateNative();
	if (newtheme != nil)
	{
		if (newtheme->load())
		{
			MCcurtheme = newtheme;
			MClook = MCcurtheme->getthemefamilyid();
		}
		else
			delete newtheme;
    }

	MCsystemprinter = MCprinter = MCscreen -> createprinter();
	MCprinter -> Initialize();
	
	// MW-2009-07-02: Clear the result as a startup failure will be indicated
	//   there.
	MCresult -> clear();
	if (MCdispatcher->startup() != IO_NORMAL)
		return false;

	return true;
}

int X_close(void)
{
	// MW-2008-01-18: [[ Bug 5711 ]] Make sure we disable the backdrop here otherwise we
	//   get crashiness on Windows due to hiding the backdrop calling WindowProc which
	//   attempts to access stacks that have been deleted...
	if (!MCnoui)
	{
		MCscreen -> disablebackdrop(false);
		MCscreen -> disablebackdrop(true);
	}

    MCExecContext ctxt(nil, nil, nil);
	MCInterfaceFinalize(ctxt);

	MCstacks->closeall();
	MCselected->clear(False);

	MCU_play_stop();
	if (MCrecording)
	{
		extern void MCQTStopRecording(void);
		MCQTStopRecording();
	}
	MClockmessages = True;
	MCS_killall();

	MCscreen -> flushclipboard();

	while (MCtodelete != NULL)
	{
		MCObject *optr = MCtodelete->remove(MCtodelete);
		delete optr;
	}

    MCdispatcher -> remove_transient_stack(MCtooltip);
	delete MCtooltip;
	MCtooltip = NULL;

	MCValueRelease(MChttpproxy);
	MCValueRelease(MCpencolorname);
	MCValueRelease(MCbrushcolorname);
	MCValueRelease(MChilitecolorname);
	MCValueRelease(MCaccentcolorname);
	MCValueRelease(MCselectioncolorname);

	while (MCnfiles)
		IO_closefile(MCfiles[0].name);
	if (MCfiles != NULL)
		delete MCfiles;
	if (MCprocesses != NULL)
		delete MCprocesses;
	if (MCnsockets)
		while (MCnsockets)
			delete MCsockets[--MCnsockets];
	if (MCsockets != NULL)
		delete MCsockets;

	while (MCsavegroupptr != NULL)
	{
		MCControl *gptr = MCsavegroupptr->remove(MCsavegroupptr);
		delete gptr;
	}

	// MW-2012-02-14: [[ FontRefs ]] Close the dispatcher before deleting it.
	MCdispatcher -> close();
	delete MCdispatcher;

	delete MCtemplatestack;
	delete MCtemplateaudio;
	delete MCtemplatevideo;
	delete MCtemplategroup;
	delete MCtemplatecard;
	delete MCtemplatebutton;
	delete MCtemplategraphic;
	delete MCtemplateeps;
	delete MCtemplatescrollbar;
	delete MCtemplateplayer;

	MCImage::shutdown();

#ifndef _LINUX_DESKTOP
	MCscreen->close(True);
#endif

	delete MCtemplateimage;
	delete MCtemplatefield;
	delete MCselected;
	delete MCtodestroy;
	delete MCstacks;
	delete MCcstack;
	delete MCrecent;

	// Temporary workaround for a crash
    //MCS_close(IO_stdin);
	//MCS_close(IO_stdout);
	//MCS_close(IO_stderr);

	delete MCpatternlist;
	delete MCresult;
	delete MCurlresult;
	delete MCdialogdata;
	MCValueRelease(MChcstat);

	delete MCusing;
	MCValueRelease(MChttpheaders);
	MCValueRelease(MCscriptfont);
	MCValueRelease(MClinkatts . colorname);
	MCValueRelease(MClinkatts . hilitecolorname);
	MCValueRelease(MClinkatts . visitedcolorname);
	MCB_clearwatches();
	MCB_clearbreaks(nil);
	MCU_cleaninserted();
	while (MCglobals != NULL)
	{
		MCVariable *tvar = MCglobals;
		MCglobals = MCglobals->getnext();
		delete tvar;
	}

	// JS-2013-06-21: [[ EnhancedFilter ]] refactored regex caching mechanism
    MCR_clearcache();

	delete MCperror;
	delete MCeerror;

	delete MCclipboarddata;
	delete MCdragdata;
	delete MCselectiondata;

	MCValueRelease(MCshellcmd);
	MCValueRelease(MCvcplayer);
	MCValueRelease(MCfiletype);
	MCValueRelease(MCstackfiletype);
	MCValueRelease(MCserialcontrolsettings);
	
	MCprinter -> Finalize();
	delete MCprinter;
	
	delete MCsslcertificates;
	delete MCdefaultnetworkinterface;
	
#ifndef _MOBILE
	ShutdownSSL();
#endif
	MCS_shutdown();
	delete MCundos;
	while (MCcur_effects != NULL)
	{
		MCEffectList *veptr = MCcur_effects;
		MCcur_effects = MCcur_effects->getnext();
		delete veptr;
	}

	if (MCcurtheme != NULL)
		MCcurtheme -> unload();
	delete MCcurtheme;

	// Cleanup the cursors array - *before* we close the screen!!
	if (MCModeMakeLocalWindows())
		for(uint32_t i = 0; i < PI_NCURSORS; i++)
		{
			MCscreen -> freecursor(MCcursors[i]);
			MCcursors[i] = nil;
		}

#ifdef _LINUX_DESKTOP
	// VALGRIND: Still causing a single invalid memory
	MCscreen->close(True);
#endif

	delete MCscreen;

	MCExternal::Cleanup();

	// Cleanup the MClicenseparameters block
    MCValueRelease(MClicenseparameters . license_token);
    MCValueRelease(MClicenseparameters . license_name);
    MCValueRelease(MClicenseparameters . license_organization);
	MCValueRelease(MClicenseparameters . addons);

	// Cleanup the startup stacks list
	for(uint4 i = 0; i < MCnstacks; ++i)
		MCValueRelease(MCstacknames[i]);

	delete MCstacknames;

	// Cleanup the parentscript stuff
	MCParentScript::Cleanup();
	
	// MW-2012-02-23: [[ LogFonts ]] Finalize the font table module.
	MCLogicalFontTableFinalize();
	// MW-2012-02-23: [[ FontRefs ]] Finalize the font module.
	MCFontFinalize();
	
	// MM-2013-09-03: [[ RefactorGraphics ]] Initialize graphics library.
	MCGraphicsFinalize();
    
    // MM-2014-07-31: [[ ThreadedRendering ]]
    MCThreadPoolFinalize();
    MCStackTileFinalize();
    MCThreadMutexRelease(MCanimationmutex);
    MCThreadMutexRelease(MCpatternmutex);
    MCThreadMutexRelease(MCimagerepmutex);
<<<<<<< HEAD
=======
    MCThreadMutexRelease(MCfieldmutex);
    MCThreadMutexRelease(MCthememutex);
>>>>>>> 47a94227
    
#ifdef _ANDROID_MOBILE
    // MM-2012-02-22: Clean up any static variables as Android static vars are preserved between sessions
    MCAdFinalize();
    MCNativeControlFinalize();
    MCSensorFinalize();
    MCAndroidFinalizeBuildInfo();
    MCAndroidCustomFontsFinalize();
	MCSystemSoundFinalize();
#endif
	
#ifdef _IOS_MOBILE
	MCSystemSoundFinalize();
    MCReachabilityEventFinalize();
#endif
	
	MCDateTimeFinalize();
	
	MCU_finalize_names();
	
	if (MCsysencoding != nil)
		MCMemoryDelete(MCsysencoding);

    if (kMCSystemLocale != nil)
        MCLocaleRelease(kMCSystemLocale);
    if (kMCBasicLocale != nil)
        MCLocaleRelease(kMCBasicLocale);
    
	return MCretcode;
}

// MW-2013-10-08: [[ Bug 11259 ]] Make sure the Linux specific case tables are
//   in a global place so it works for server and desktop.
#if defined(_LINUX_DESKTOP) || defined(_LINUX_SERVER)
// MW-2013-10-01: [[ Bug 11160 ]] Use our own lowercasing table (ISO8859-1)
uint1 MClowercasingtable[] =
{
	0x00, 0x01, 0x02, 0x03, 0x04, 0x05, 0x06, 0x07, 0x08, 0x09, 0x0a, 0x0b, 0x0c, 0x0d, 0x0e, 0x0f, 
	0x10, 0x11, 0x12, 0x13, 0x14, 0x15, 0x16, 0x17, 0x18, 0x19, 0x1a, 0x1b, 0x1c, 0x1d, 0x1e, 0x1f, 
	0x20, 0x21, 0x22, 0x23, 0x24, 0x25, 0x26, 0x27, 0x28, 0x29, 0x2a, 0x2b, 0x2c, 0x2d, 0x2e, 0x2f, 
	0x30, 0x31, 0x32, 0x33, 0x34, 0x35, 0x36, 0x37, 0x38, 0x39, 0x3a, 0x3b, 0x3c, 0x3d, 0x3e, 0x3f, 
	0x40, 0x61, 0x62, 0x63, 0x64, 0x65, 0x66, 0x67, 0x68, 0x69, 0x6a, 0x6b, 0x6c, 0x6d, 0x6e, 0x6f, 
	0x70, 0x71, 0x72, 0x73, 0x74, 0x75, 0x76, 0x77, 0x78, 0x79, 0x7a, 0x5b, 0x5c, 0x5d, 0x5e, 0x5f, 
	0x60, 0x61, 0x62, 0x63, 0x64, 0x65, 0x66, 0x67, 0x68, 0x69, 0x6a, 0x6b, 0x6c, 0x6d, 0x6e, 0x6f, 
	0x70, 0x71, 0x72, 0x73, 0x74, 0x75, 0x76, 0x77, 0x78, 0x79, 0x7a, 0x7b, 0x7c, 0x7d, 0x7e, 0x7f, 
	0x80, 0x81, 0x82, 0x83, 0x84, 0x85, 0x86, 0x87, 0x88, 0x89, 0x8a, 0x8b, 0x8c, 0x8d, 0x8e, 0x8f, 
	0x90, 0x91, 0x92, 0x93, 0x94, 0x95, 0x96, 0x97, 0x98, 0x99, 0x9a, 0x9b, 0x9c, 0x9d, 0x9e, 0x9f, 
	0xa0, 0xa1, 0xa2, 0xa3, 0xa4, 0xa5, 0xa6, 0xa7, 0xa8, 0xa9, 0xaa, 0xab, 0xac, 0xad, 0xae, 0xaf, 
	0xb0, 0xb1, 0xb2, 0xb3, 0xb4, 0xb5, 0xb6, 0xb7, 0xb8, 0xb9, 0xba, 0xbb, 0xbc, 0xbd, 0xbe, 0xbf, 
	0xe0, 0xe1, 0xe2, 0xe3, 0xe4, 0xe5, 0xe6, 0xe7, 0xe8, 0xe9, 0xea, 0xeb, 0xec, 0xed, 0xee, 0xef, 
	0xf0, 0xf1, 0xf2, 0xf3, 0xf4, 0xf5, 0xf6, 0xd7, 0xf8, 0xf9, 0xfa, 0xfb, 0xfc, 0xfd, 0xfe, 0xdf, 
	0xe0, 0xe1, 0xe2, 0xe3, 0xe4, 0xe5, 0xe6, 0xe7, 0xe8, 0xe9, 0xea, 0xeb, 0xec, 0xed, 0xee, 0xef, 
	0xf0, 0xf1, 0xf2, 0xf3, 0xf4, 0xf5, 0xf6, 0xf7, 0xf8, 0xf9, 0xfa, 0xfb, 0xfc, 0xfd, 0xfe, 0xff, 
};

// MW-2013-10-01: [[ Bug 11160 ]] Use our own uppercasing table (ISO8859-1)
uint1 MCuppercasingtable[] =
{
	0x00, 0x01, 0x02, 0x03, 0x04, 0x05, 0x06, 0x07, 0x08, 0x09, 0x0a, 0x0b, 0x0c, 0x0d, 0x0e, 0x0f, 
	0x10, 0x11, 0x12, 0x13, 0x14, 0x15, 0x16, 0x17, 0x18, 0x19, 0x1a, 0x1b, 0x1c, 0x1d, 0x1e, 0x1f, 
	0x20, 0x21, 0x22, 0x23, 0x24, 0x25, 0x26, 0x27, 0x28, 0x29, 0x2a, 0x2b, 0x2c, 0x2d, 0x2e, 0x2f, 
	0x30, 0x31, 0x32, 0x33, 0x34, 0x35, 0x36, 0x37, 0x38, 0x39, 0x3a, 0x3b, 0x3c, 0x3d, 0x3e, 0x3f, 
	0x40, 0x41, 0x42, 0x43, 0x44, 0x45, 0x46, 0x47, 0x48, 0x49, 0x4a, 0x4b, 0x4c, 0x4d, 0x4e, 0x4f, 
	0x50, 0x51, 0x52, 0x53, 0x54, 0x55, 0x56, 0x57, 0x58, 0x59, 0x5a, 0x5b, 0x5c, 0x5d, 0x5e, 0x5f, 
	0x60, 0x41, 0x42, 0x43, 0x44, 0x45, 0x46, 0x47, 0x48, 0x49, 0x4a, 0x4b, 0x4c, 0x4d, 0x4e, 0x4f, 
	0x50, 0x51, 0x52, 0x53, 0x54, 0x55, 0x56, 0x57, 0x58, 0x59, 0x5a, 0x7b, 0x7c, 0x7d, 0x7e, 0x7f, 
	0x80, 0x81, 0x82, 0x83, 0x84, 0x85, 0x86, 0x87, 0x88, 0x89, 0x8a, 0x8b, 0x8c, 0x8d, 0x8e, 0x8f, 
	0x90, 0x91, 0x92, 0x93, 0x94, 0x95, 0x96, 0x97, 0x98, 0x99, 0x9a, 0x9b, 0x9c, 0x9d, 0x9e, 0x9f, 
	0xa0, 0xa1, 0xa2, 0xa3, 0xa4, 0xa5, 0xa6, 0xa7, 0xa8, 0xa9, 0xaa, 0xab, 0xac, 0xad, 0xae, 0xaf, 
	0xb0, 0xb1, 0xb2, 0xb3, 0xb4, 0xb5, 0xb6, 0xb7, 0xb8, 0xb9, 0xba, 0xbb, 0xbc, 0xbd, 0xbe, 0xbf, 
	0xc0, 0xc1, 0xc2, 0xc3, 0xc4, 0xc5, 0xc6, 0xc7, 0xc8, 0xc9, 0xca, 0xcb, 0xcc, 0xcd, 0xce, 0xcf, 
	0xd0, 0xd1, 0xd2, 0xd3, 0xd4, 0xd5, 0xd6, 0xd7, 0xd8, 0xd9, 0xda, 0xdb, 0xdc, 0xdd, 0xde, 0xdf, 
	0xc0, 0xc1, 0xc2, 0xc3, 0xc4, 0xc5, 0xc6, 0xc7, 0xc8, 0xc9, 0xca, 0xcb, 0xcc, 0xcd, 0xce, 0xcf, 
	0xd0, 0xd1, 0xd2, 0xd3, 0xd4, 0xd5, 0xd6, 0xf7, 0xd8, 0xd9, 0xda, 0xdb, 0xdc, 0xdd, 0xde, 0xff, 
};

// MW-2013-10-01: [[ Bug 11160 ]] Use our own ctype table (ISO8859-1)
uint2 MCctypetable[] =
{
	0x0400, 0x0400, 0x0400, 0x0400, 0x0400, 0x0400, 0x0400, 0x0400, 0x0400, 0x0410, 0x0410, 0x0410, 0x0410, 0x0410, 0x0400, 0x0400, 
	0x0400, 0x0400, 0x0400, 0x0400, 0x0400, 0x0400, 0x0400, 0x0400, 0x0400, 0x0400, 0x0400, 0x0400, 0x0400, 0x0400, 0x0400, 0x0400, 
	0x0110, 0x0340, 0x0340, 0x0340, 0x0340, 0x0340, 0x0340, 0x0340, 0x0340, 0x0340, 0x0340, 0x0340, 0x0340, 0x0340, 0x0340, 0x0340, 
	0x03a8, 0x03a8, 0x03a8, 0x03a8, 0x03a8, 0x03a8, 0x03a8, 0x03a8, 0x03a8, 0x03a8, 0x0340, 0x0340, 0x0340, 0x0340, 0x0340, 0x0340, 
	0x0340, 0x03a3, 0x03a3, 0x03a3, 0x03a3, 0x03a3, 0x03a3, 0x0383, 0x0383, 0x0383, 0x0383, 0x0383, 0x0383, 0x0383, 0x0383, 0x0383, 
	0x0383, 0x0383, 0x0383, 0x0383, 0x0383, 0x0383, 0x0383, 0x0383, 0x0383, 0x0383, 0x0383, 0x0340, 0x0340, 0x0340, 0x0340, 0x0340, 
	0x0340, 0x03a5, 0x03a5, 0x03a5, 0x03a5, 0x03a5, 0x03a5, 0x0385, 0x0385, 0x0385, 0x0385, 0x0385, 0x0385, 0x0385, 0x0385, 0x0385, 
	0x0385, 0x0385, 0x0385, 0x0385, 0x0385, 0x0385, 0x0385, 0x0385, 0x0385, 0x0385, 0x0385, 0x0340, 0x0340, 0x0340, 0x0340, 0x0400, 
	0x0400, 0x0400, 0x0400, 0x0400, 0x0400, 0x0400, 0x0400, 0x0400, 0x0400, 0x0400, 0x0400, 0x0400, 0x0400, 0x0400, 0x0400, 0x0400, 
	0x0400, 0x0400, 0x0400, 0x0400, 0x0400, 0x0400, 0x0400, 0x0400, 0x0400, 0x0400, 0x0400, 0x0400, 0x0400, 0x0400, 0x0400, 0x0400, 
	0x0110, 0x0340, 0x0340, 0x0340, 0x0340, 0x0340, 0x0340, 0x0340, 0x0340, 0x0340, 0x0340, 0x0340, 0x0340, 0x0340, 0x0340, 0x0340, 
	0x0340, 0x0340, 0x0340, 0x0340, 0x0340, 0x0340, 0x0340, 0x0340, 0x0340, 0x0340, 0x0340, 0x0340, 0x0340, 0x0340, 0x0340, 0x0340, 
	0x0383, 0x0383, 0x0383, 0x0383, 0x0383, 0x0383, 0x0383, 0x0383, 0x0383, 0x0383, 0x0383, 0x0383, 0x0383, 0x0383, 0x0383, 0x0383, 
	0x0383, 0x0383, 0x0383, 0x0383, 0x0383, 0x0383, 0x0383, 0x0340, 0x0383, 0x0383, 0x0383, 0x0383, 0x0383, 0x0383, 0x0383, 0x0385, 
	0x0385, 0x0385, 0x0385, 0x0385, 0x0385, 0x0385, 0x0385, 0x0385, 0x0385, 0x0385, 0x0385, 0x0385, 0x0385, 0x0385, 0x0385, 0x0385, 
	0x0385, 0x0385, 0x0385, 0x0385, 0x0385, 0x0385, 0x0385, 0x0340, 0x0385, 0x0385, 0x0385, 0x0385, 0x0385, 0x0385, 0x0385, 0x0385, 
};
#endif<|MERGE_RESOLUTION|>--- conflicted
+++ resolved
@@ -69,10 +69,7 @@
 #include "stacksecurity.h"
 #include "resolution.h"
 
-<<<<<<< HEAD
 #include "date.h"
-=======
->>>>>>> 47a94227
 #include "systhreads.h"
 #include "stacktile.h"
 
@@ -380,7 +377,6 @@
 int4 MCretcode;
 Boolean MCrecording;
 
-<<<<<<< HEAD
 Boolean MCantialiasedtextworkaround = False;
 
 // AL-2014-18-02: [[ UnicodeFileFormat ]] Make stackfile version 7.0 the default.
@@ -389,27 +385,6 @@
 MCStringRef MCttbgcolor;
 MCStringRef MCttfont;
 uint2 MCttsize;
-=======
-// MW-2012-03-08: [[ StackFile5500 ]] Make stackfile version 5.5 the default.
-uint4 MCstackfileversion = 5500;
-
-#if defined(_WINDOWS)
-uint2 MClook = LF_WIN95;
-const char *MCttbgcolor = "255,255,231";
-const char *MCttfont = "MS Sans Serif";
-uint2 MCttsize = 12;
-#elif defined(_MACOSX)
-uint2 MClook = LF_MAC;
-const char *MCttbgcolor = "255,255,207";
-const char *MCttfont = "Lucida Grande";
-uint2 MCttsize = 11;
-#else
-uint2 MClook = LF_MOTIF;
-const char *MCttbgcolor = "255,255,207";
-const char *MCttfont = "Helvetica";
-uint2 MCttsize = 12;
-#endif
->>>>>>> 47a94227
 uint2 MCtrylock;
 uint2 MCerrorlock;
 Boolean MCwatchcursor;
@@ -509,23 +484,17 @@
 //   UDP sockets.
 Boolean MCallowdatagrambroadcasts = False;
 
-<<<<<<< HEAD
 char *MCsysencoding = nil;
 
 MCLocaleRef kMCBasicLocale = nil;
 MCLocaleRef kMCSystemLocale = nil;
 
-=======
->>>>>>> 47a94227
 // MM-2014-07-31: [[ ThreadedRendering ]] Used to ensure only a single animation message is sent per redraw
 MCThreadMutexRef MCanimationmutex = NULL;
 MCThreadMutexRef MCpatternmutex = NULL;
 MCThreadMutexRef MCimagerepmutex = NULL;
-<<<<<<< HEAD
-=======
 MCThreadMutexRef MCfieldmutex = NULL;
 MCThreadMutexRef MCthememutex = NULL;
->>>>>>> 47a94227
 
 ////////////////////////////////////////////////////////////////////////////////
 
@@ -775,7 +744,6 @@
 	MCexitall = False;
 	MCretcode = 0;
 	MCrecording = False;
-<<<<<<< HEAD
 	MCantialiasedtextworkaround = False;
 	// AL-2014-18-02: [[ UnicodeFileFormat ]] Make 7.0 stackfile version the default.
 	MCstackfileversion = 7000;
@@ -796,14 +764,6 @@
     MCttsize = 12;
 #endif
     MCttsize = 12;
-=======
-	// MW-2012-03-08: [[ StackFile5500 ]] Make 5.5 stackfile version the default.
-	MCstackfileversion = 5500;
-	MClook = LF_MOTIF;
-	MCttbgcolor = "255,255,207";
-	MCttfont = "Helvetica";
-	MCttsize = 12;
->>>>>>> 47a94227
 	MCtrylock = 0;
 	MCerrorlock = 0;
 	MCwatchcursor = False;
@@ -880,11 +840,8 @@
     MCanimationmutex = NULL;
     MCpatternmutex = NULL;
     MCimagerepmutex = NULL;
-<<<<<<< HEAD
-=======
     MCfieldmutex = NULL;
     MCthememutex = NULL;
->>>>>>> 47a94227
 
 #ifdef _ANDROID_MOBILE
     extern void MCAndroidMediaPickInitialize();
@@ -930,13 +887,6 @@
 	InitialiseSSL();
     
     // MM-2014-07-31: [[ ThreadedRendering ]]
-<<<<<<< HEAD
-    MCThreadPoolInitialize();
-    MCStackTileInitialize();
-    MCThreadMutexCreate(MCanimationmutex);
-    MCThreadMutexCreate(MCpatternmutex);
-    MCThreadMutexCreate(MCimagerepmutex);
-=======
     /* UNCHECKED */ MCThreadPoolInitialize();
     /* UNCHECKED */ MCStackTileInitialize();
     /* UNCHECKED */ MCThreadMutexCreate(MCanimationmutex);
@@ -944,7 +894,6 @@
     /* UNCHECKED */ MCThreadMutexCreate(MCimagerepmutex);
     /* UNCHECKED */ MCThreadMutexCreate(MCfieldmutex);
     /* UNCHECKED */ MCThreadMutexCreate(MCthememutex);
->>>>>>> 47a94227
     
     ////
     
@@ -1329,11 +1278,8 @@
     MCThreadMutexRelease(MCanimationmutex);
     MCThreadMutexRelease(MCpatternmutex);
     MCThreadMutexRelease(MCimagerepmutex);
-<<<<<<< HEAD
-=======
     MCThreadMutexRelease(MCfieldmutex);
     MCThreadMutexRelease(MCthememutex);
->>>>>>> 47a94227
     
 #ifdef _ANDROID_MOBILE
     // MM-2012-02-22: Clean up any static variables as Android static vars are preserved between sessions
