/* Copyright (C) 2003-2013 Runtime Revolution Ltd.

This file is part of LiveCode.

LiveCode is free software; you can redistribute it and/or modify it under
the terms of the GNU General Public License v3 as published by the Free
Software Foundation.

LiveCode is distributed in the hope that it will be useful, but WITHOUT ANY
WARRANTY; without even the implied warranty of MERCHANTABILITY or
FITNESS FOR A PARTICULAR PURPOSE.  See the GNU General Public License
for more details.

You should have received a copy of the GNU General Public License
along with LiveCode.  If not see <http://www.gnu.org/licenses/>.  */

#include "prefix.h"

#include "globdefs.h"
#include "filedefs.h"
#include "objdefs.h"
#include "parsedef.h"
#include "mcio.h"

//#include "execpt.h"
#include "undolst.h"
#include "sellst.h"
#include "stacklst.h"
#include "dispatch.h"
#include "hndlrlst.h"
#include "cardlst.h"

#include "stack.h"
#include "tooltip.h"
#include "aclip.h"
#include "vclip.h"
#include "group.h"
#include "card.h"
#include "button.h"
#include "graphic.h"
#include "eps.h"
#include "scrolbar.h"
#include "player.h"
#include "image.h"
#include "field.h"
#include "mcerror.h"
#include "util.h"
#include "date.h"
#include "hc.h"
#include "external.h"
#include "parentscript.h"
#include "osspec.h"
#include "variable.h"

#include "printer.h"

#include "regex.h"
#include "debug.h"
#include "visual.h"
#include "font.h"

#include "globals.h"
#include "license.h"
#include "mode.h"
#include "securemode.h"
#include "socket.h"
#include "mctheme.h"
#include "mcssl.h"
#include "stacksecurity.h"
#include "resolution.h"
#include "redraw.h"

#include "date.h"
#include "stacktile.h"

#define HOLD_SIZE1 65535
#define HOLD_SIZE2 16384

#ifdef TARGET_PLATFORM_MACOS_X
//#include <Foundation/NSAutoreleasePool.h>
#endif

#ifdef _ANDROID_MOBILE
#include "mblad.h"
#include "mblcontrol.h"
#include "mblsensor.h"
#include "mblsyntax.h"
#endif

#ifdef _IOS_MOBILE
#include "mblsyntax.h"
#endif

#include "exec.h"

////////////////////////////////////////////////////////////////////////////////

Bool MCquit;
Bool MCquitisexplicit;
int MCidleRate = 200;

Boolean MCaqua;
MCStringRef MCcmd;
MCStringRef MCfiletype;
MCStringRef MCstackfiletype;


#ifdef TARGET_PLATFORM_LINUX
MCXImageCache *MCimagecache ;

Boolean MCutf8 ;
Boolean MCXVideo ;

Window MClastvideowindow = DNULL ;
#endif

Boolean MCuseXft = True;
Boolean MCuselibgnome = False ;
Boolean MCuseESD = False ;

MCStringRef *MCstacknames = NULL;
int2 MCnstacks = 0;

Boolean MCnofiles = False;
uint4 MCsecuremode = 0;
Boolean MCnopixmaps;
Boolean MClowrestimers;
#if defined X11 && !defined LINUX && !defined DARWIN
Boolean MCpointerfocus;
#else
Boolean MCpointerfocus = True;
#endif
Boolean MCemacskeys;
#if defined LINUX || defined DARWIN || defined BSD
Boolean MCraisemenus;
Boolean MCraisepalettes;
#else
#ifdef _MACOSX
Boolean MCraisemenus;
#else
Boolean MCraisemenus = True;
#endif
Boolean MCraisepalettes = True;
#endif
Boolean MCsystemmodals;
Boolean MCactivatepalettes = True;

// MW-2007-07-05: [[ Bug 2288 ]] Default for hidePalettes is not system-standard
#ifdef _MACOSX
Boolean MChidepalettes = True;
#else
Boolean MChidepalettes = False;
#endif

Boolean MCdontuseNS;
Boolean MCdontuseQT;
Boolean MCdontuseQTeffects;
Boolean MCfreescripts = True;
uint4 MCeventtime;
uint2 MCbuttonstate;
uint2 MCmodifierstate;
uint2 MCextendkey = 5;
int2 MCclicklocx;
int2 MCclicklocy;
int2 MCmousex;
int2 MCmousey;
uint2 MCsiguser1;
uint2 MCsiguser2;
int4 MCinputfd = -1;
int4 MCshellfd = -1;

MCCursorRef MCcursors[PI_NCURSORS];
Boolean MCshm;
Boolean MCvcshm;
Boolean MCmmap = True;
Boolean MCshmpix;
Boolean MCnoui;
char *MCdisplayname = NULL;
Boolean MCshmoff;
Boolean MCshmon;
uint4 MCvisualid;
#ifdef _MACOSX
real8 MCgamma = 1.7;
#else
real8 MCgamma = 2.2;
#endif
Boolean MCproportionalthumbs = True;
MCColor MCzerocolor;
MCColor MConecolor;
MCColor MCpencolor;
MCStringRef MCpencolorname;
MCColor MCbrushcolor;
MCStringRef MCbrushcolorname;
uint4 MCpenpmid = PI_PATTERNS;
MCPatternRef MCpenpattern;
uint4 MCbrushpmid = PI_PATTERNS;
MCPatternRef MCbrushpattern;
uint4 MCbackdroppmid;
MCPatternRef MCbackdroppattern;
MCImageList *MCpatternlist;
MCColor MCaccentcolor;
MCStringRef MCaccentcolorname;
MCColor MChilitecolor = { 0, 0, 0, 0x8080, 0, 0 };
MCStringRef MChilitecolorname;
MCColor MCselectioncolor;
MCStringRef MCselectioncolorname;
Linkatts MClinkatts = { { 0, 0, 0, 0xEFBE, 0, 0 }, NULL,
                        { 0, 0xFFFF, 0, 0, 0, 0 }, NULL,
                        { 0, 0x5144, 0x1861, 0x8038, 0, 0 }, NULL, True };
Boolean MCrelayergrouped;
Boolean MCselectgrouped;
Boolean MCselectintersect = True;
MCRectangle MCwbr;
uint2 MCjpegquality = 100;
uint2 MCpaintcompression = EX_PBM;
uint2 MCrecordformat = EX_AIFF;
uint2 MCrecordchannels = 1;
uint2 MCrecordsamplesize = 8;
real8 MCrecordrate = 22.050;
char MCrecordcompression[5] = "raw ";
char MCrecordinput[5] = "dflt";
Boolean MCuselzw;

real8 MCinfinity = 0.0;
char *MCstackbottom;
Boolean MCcheckstack = True;
Boolean MCswapbytes;
Boolean MCtranslatechars;
Boolean MCdragging;
Streamnode *MCfiles;
Streamnode *MCprocesses;
MCSocket **MCsockets;
real8 MCsockettimeout = 10.0;
real8 MCmaxwait = 60.0;
uint2 MCnfiles;
uint2 MCnprocesses;
uint2 MCnsockets;
MCStack **MCusing;
uint2 MCnusing;
uint2 MCiconicstacks;
uint2 MCwaitdepth;
uint4 MCrecursionlimit = 400000; // actual max is about 480K on OSX

MCClipboardData *MCclipboarddata;
MCSelectionData *MCselectiondata;

MCDragData *MCdragdata;
MCDragAction MCdragaction;
MCDragActionSet MCallowabledragactions;
uint4 MCdragimageid;
MCPoint MCdragimageoffset;
MCObject *MCdragtargetptr;
uint2 MCdragdelta = 4;

MCUndolist *MCundos;
MCSellist *MCselected;
MCStacklist *MCstacks;
MCCardlist *MCrecent;
MCCardlist *MCcstack;
MCDispatch *MCdispatcher;
MCStack *MCtopstackptr;
MCStack *MCdefaultstackptr;
MCStack *MCstaticdefaultstackptr;
MCStack *MCmousestackptr;
MCStack *MCclickstackptr;
MCStack *MCfocusedstackptr;
MCCard *MCdynamiccard;
Boolean MCdynamicpath;
MCObject *MCerrorptr;
MCObject *MCerrorlockptr;
MCObject *MCtargetptr;
MCObject *MCmenuobjectptr;
MCGroup *MCsavegroupptr;
MCGroup *MCdefaultmenubar;
MCGroup *MCmenubar;
MCPlayer *MCplayers;
MCAudioClip *MCacptr;

MCStack *MCtemplatestack;
MCAudioClip *MCtemplateaudio;
MCVideoClip *MCtemplatevideo;
MCGroup *MCtemplategroup;
MCCard *MCtemplatecard;
MCButton *MCtemplatebutton;
MCGraphic *MCtemplategraphic;
MCEPS *MCtemplateeps;
MCScrollbar *MCtemplatescrollbar;
MCPlayer *MCtemplateplayer;
MCImage *MCtemplateimage;
MCField *MCtemplatefield;

MCImage *MCmagimage;
MCMagnify *MCmagnifier;
MCObject *MCdragsource;
MCObject *MCdragdest;
MCField *MCactivefield;
MCField *MCclickfield;
MCField *MCfoundfield;
MCField *MCdropfield;
int4 MCdropchar;
MCImage *MCactiveimage;
MCImage *MCeditingimage;
MCTooltip *MCtooltip;

MCUIDC *MCscreen;
MCPrinter *MCprinter;
MCPrinter *MCsystemprinter;

MCStringRef MCscriptfont;
uint2 MCscriptsize;
uint2 MCscrollbarwidth = DEFAULT_SB_WIDTH;
uint2 MCfocuswidth = 2;
uint2 MCsizewidth = 8;
uint2 MCminsize = 8;
uint2 MCcloneoffset = 32;
uint2 MCtitlebarheight = 26;
uint2 MCdoubledelta = 4;
uint2 MCdoubletime = 250;
uint2 MCblinkrate = 600;
uint2 MCrepeatrate = 50;
uint2 MCrepeatdelay = 250;
uint2 MCtyperate = 100;
uint2 MCsyncrate = 20;
uint2 MCeffectrate = 2000;
uint2 MCdragspeed = 0;
uint2 MCmovespeed = 200;
uint2 MCtooltipdelay = 500;
uint2 MCtooltime = 5000;
uint2 MCminstackwidth = 32;
uint2 MCminstackheight = 32;
uint2 MCerrorlimit = 1024;
uint2 MCwmwidth = 20;
uint2 MCwmheight = 32;
uint2 MCcharset = 1;
Boolean MCabortscript;
Boolean MCalarm;
Boolean MCallowinterrupts = True;
Boolean MCinterrupt;
Boolean MCexplicitvariables = False;
Boolean MCpreservevariables = False;
Boolean MCsystemFS = True;
Boolean MCsystemCS = True;
Boolean MCsystemPS = True;
Boolean MChidewindows;
Boolean MCbufferimages;
MCStringRef MCserialcontrolsettings;
MCStringRef MCshellcmd;
MCStringRef MCvcplayer;

MCStringRef MCftpproxyhost;
uint2 MCftpproxyport;

MCStringRef MChttpproxy;

MCStringRef MChttpheaders;
int4 MCrandomseed;
Boolean MCshowinvisibles;
MCObjectList *MCbackscripts;
MCObjectList *MCfrontscripts;

// MW-2011-09-24: [[ Effects ]] Add support for rect restriction on lock/unlock screen with effects.
MCRectangle MCcur_effects_rect;
MCEffectList *MCcur_effects;
MCError *MCperror;
MCError *MCeerror;
MCVariable *MCglobals;
MCVariable *MCmb;
MCVariable *MCeach;
MCVariable *MCdialogdata;
MCStringRef MChcstat;

MCVariable *MCresult;
MCVariable *MCurlresult;
Boolean MCexitall;
int4 MCretcode;
Boolean MCrecording;
#ifdef FEATURE_PLATFORM_RECORDER
MCPlatformSoundRecorderRef MCrecorder;
#endif

// AL-2014-18-02: [[ UnicodeFileFormat ]] Make stackfile version 7.0 the default.
uint4 MCstackfileversion = 7000;
uint2 MClook;
MCStringRef MCttbgcolor;
MCStringRef MCttfont;
uint2 MCttsize;
uint2 MCtrylock;
uint2 MCerrorlock;
Boolean MCwatchcursor;
Boolean MClockcursor;
MCCursorRef MCcursor;
uint4 MCcursorid;
MCCursorRef MCdefaultcursor = NULL;
uint4 MCdefaultcursorid;
uint2 MCbusycount;
uint2 MClockscreen;
Boolean MClockcolormap;
Boolean MClockerrors;
Boolean MClockmenus;
Boolean MClockmessages;
Boolean MClockrecent;
Boolean MCtwelvetime = True;
Boolean MCuseprivatecmap;
Tool MCcurtool = T_BROWSE;
Tool MColdtool = T_BROWSE;
uint4 MCbrush = 108;
uint4 MCspray = 134;
uint4 MCeraser = 102;
Boolean MCcentered;
Boolean MCfilled;
Boolean MCgrid = True;
uint2 MCgridsize = 4;
uint2 MClinesize = 0;
uint1 *MCdashes = NULL;
uint2 MCndashes = 0;
uint2 MCroundradius = DEFAULT_RADIUS;
uint2 MCstartangle = 0;
uint2 MCarcangle = 360;
Boolean MCmultiple;
uint2 MCmultispace = 1;
uint4 MCpattern = 1;
uint2 MCpolysides = 4;
Boolean MCroundends;
uint2 MCslices = 16;
uint2 MCmagnification = 8;
Boolean MClongwindowtitles;
Boolean MCblindtyping = True;
Boolean MCpowerkeys = True;
Boolean MCnavigationarrows = True;
Boolean MCtextarrows = True;
uint2 MCuserlevel = 8;
Boolean MCusermodify = True;
uint2 MCsoundchannel;
MCString MCtruemcstring;
MCString MCfalsemcstring;
MCString MCnullmcstring;
Boolean MCinlineinput = True;

uint4 MCqtidlerate = 50;

Boolean MChidebackdrop = False;
Boolean MCraisewindows = False;

uint4 MCmajorosversion = 0;
// PM-2014-12-08: [[ Bug 13659 ]] Toggle the value of ignoreVoiceOverSensitivity property of iOS native controls
Boolean MCignorevoiceoversensitivity = False;

MCTheme *MCcurtheme = NULL;

#ifdef _LINUX_DESKTOP
Window MCgtkthemewindow = DNULL;
#endif

char *MCsslcertificates = NULL;
char *MCdefaultnetworkinterface = NULL;

uint4 MCruntimebehaviour = 0;

Boolean MCcursorcanbealpha = False;
Boolean MCcursorcanbecolor = False;
Boolean MCcursorbwonly = True;
int32_t MCcursormaxsize = 32;

uint32_t MCstacklimit = 1024 * 1024;
uint32_t MCpendingstacklimit = 1024 * 1024;

Boolean MCappisactive = False;

// MW-2012-02-22: [[ NoScrollSave ]] The point containing the offset to apply
//   to objects when saving.
MCPoint MCgroupedobjectoffset;

IO_handle IO_stdin;
IO_handle IO_stdout;
IO_handle IO_stderr;

// MM-2012-09-05: [[ Property Listener ]]
Boolean MCobjectpropertieschanged = False;
uint32_t MCpropertylistenerthrottletime = 250;

// MW-2013-03-20: [[ MainStacksChanged ]]
Boolean MCmainstackschanged = False;

// MW-2012-11-13: [[ Bug 10516 ]] Flag to determine whether we allow broadcast
//   UDP sockets.
Boolean MCallowdatagrambroadcasts = False;

char *MCsysencoding = nil;

MCLocaleRef kMCBasicLocale = nil;
MCLocaleRef kMCSystemLocale = nil;

uint32_t MCactionsrequired = 0;

// SN-2015-07-17: [[ CommandArguments ]] Add global array for the arguments.
char *MCcommandname;
char **MCcommandarguments;
uint32_t MCcommandargumentcount;

////////////////////////////////////////////////////////////////////////////////

extern MCUIDC *MCCreateScreenDC(void);
extern void MCU_finalize_names();

#ifdef _IOS_MOBILE
extern void MCReachabilityEventInitialize();
extern void MCReachabilityEventFinalize();
#endif

#ifdef _ANDROID_MOBILE
void MCAndroidCustomFontsInitialize();
void MCAndroidCustomFontsFinalize();
void MCAndroidFinalizeBuildInfo();
#endif
	
// Reset all global variables to their on-load defaults. This is required on
// Android, as the shared library the engine is compiled as is not reloaded on
// every app start.
void X_clear_globals(void)
{
	MCquit = False;
	MCquitisexplicit = False;
	MCidleRate = 200;
	/* FRAGILE */ MCcmd = MCValueRetain(kMCEmptyString);
	MCfiletype = MCValueRetain(kMCEmptyString);
	MCstackfiletype = MCValueRetain(kMCEmptyString);
	MCstacknames = nil;
	MCnstacks = 0;
	MCnofiles = False;
	MCsecuremode = 0;
	MCnopixmaps = False;
	MClowrestimers = False;
	MCpointerfocus = True;
	MCemacskeys = False;
	MCraisemenus = True;
	MCraisepalettes = True;
	MCsystemmodals = True;
    MCactivatepalettes = True;
    // SN-2014-10-2-: [[ Bug 13684 ]] Bugfix brought in 7.0 initialisation
    // MW-2007-07-05: [[ Bug 2288 ]] Default for hidePalettes is not system-standard
#ifdef _MACOSX
	MChidepalettes = True;
#else
    MChidepalettes = False;
#endif
	MCdontuseNS = False;
	MCdontuseQT = False;
	MCdontuseQTeffects = False;
	MCfreescripts = True;
	MCeventtime = 0;
	MCbuttonstate = 0;
	MCmodifierstate = 0;
	MCextendkey = 5;
	MCclicklocx = 0;
	MCclicklocy = 0;
	MCmousex = 0;
	MCmousey = 0;
	MCsiguser1 = 0;
	MCsiguser2 = 0;
	MCinputfd = -1;
	MCshellfd = -1;
	MCshm = False;
	MCvcshm = False;
	MCmmap = True;
	MCshmpix = False;
	MCnoui = False;
	MCdisplayname = NULL;
	MCshmoff = False;
	MCshmon = False;
	MCvisualid = 0;
	MCgamma = 2.2;
	MCproportionalthumbs = True;
	memset(&MCzerocolor, 0, sizeof(MCColor));
	memset(&MConecolor, 0, sizeof(MCColor));
	memset(&MCpencolor, 0, sizeof(MCColor));
	MCpencolorname = nil;
	memset(&MCbrushcolor, 0, sizeof(MCColor));
	MCbrushcolorname = nil;
	MCpenpmid = PI_PATTERNS;
	MCpenpattern = nil;
	MCbrushpmid = PI_PATTERNS;
	MCbrushpattern = nil;
	MCbackdroppmid = 0;
	MCbackdroppattern = nil;
	MCpatternlist = nil;
	memset(&MCaccentcolor, 0, sizeof(MCColor));
	MCaccentcolorname = nil;
	memset(&MChilitecolor, 0, sizeof(MCColor));
	MChilitecolor . blue = 0x8080;
	MChilitecolorname = nil;
	memset(&MCselectioncolor, 0, sizeof(MCColor));
	MCselectioncolorname = nil;
	memset(&MClinkatts, 0, sizeof(Linkatts));
	MClinkatts . color . blue = 0xEFBE;
	MClinkatts . hilitecolor . red = 0xFFFF;
	MClinkatts . visitedcolor . red = 0x5144;
	MClinkatts . visitedcolor . green = 0x1861;
	MClinkatts . visitedcolor . blue = 0x8038;
	MClinkatts . underline = True;
	MCrelayergrouped = False;
	MCselectgrouped = False;
	MCselectintersect = True;
	memset(&MCwbr, 0, sizeof(MCRectangle));
	MCjpegquality = 100;
	MCpaintcompression = EX_PBM;
	MCrecordformat = EX_AIFF;
	MCrecordchannels = 1;
	MCrecordsamplesize = 8;
	MCrecordrate = 22.050;
	strcpy(MCrecordcompression, "raw ");
	strcpy(MCrecordinput, "dflt");
	MCuselzw = False;
	MCinfinity = 0.0;
	MCcheckstack = True;
	MCswapbytes = False;
	MCtranslatechars = False;
	MCdragging = False;
	MCfiles = nil;
	MCprocesses = nil;
	MCsockets = nil;
	MCsockettimeout = 10.0;
	MCmaxwait = 60.0;
	MCnfiles = 0;
	MCnprocesses = 0;
	MCnsockets = 0;
	MCusing = nil;
	MCnusing = 0;
	MCiconicstacks = 0;
	MCwaitdepth = 0;
	MCrecursionlimit = 400000;
	MCclipboarddata = nil;
	MCselectiondata = nil;
	MCdragdata = nil;
	MCdragaction = 0;
	MCallowabledragactions = 0;
	MCdragimageid = 0;
	memset(&MCdragimageoffset, 0, sizeof(MCPoint));
	MCdragtargetptr = nil;
	MCdragdelta = 4;
	MCundos = nil;
	MCselected = nil;
	MCstacks = nil;
	MCrecent = nil;
	MCcstack = nil;
	MCdispatcher = nil;
	MCtopstackptr = nil;
	MCdefaultstackptr = nil;
	MCstaticdefaultstackptr = nil;
	MCmousestackptr = nil;
	MCclickstackptr = nil;
	MCfocusedstackptr = nil;
	MCdynamiccard = nil;
	MCdynamicpath = False;
	MCerrorptr = nil;
	MCerrorlockptr = nil;
	MCtargetptr = nil;
	MCmenuobjectptr = nil;
	MCsavegroupptr = nil;
	MCdefaultmenubar = nil;
	MCmenubar = nil;
	MCplayers = nil;
	MCacptr = nil;
	MCtemplatestack = nil;
	MCtemplateaudio = nil;
	MCtemplatevideo = nil;
	MCtemplategroup = nil;
	MCtemplatecard = nil;
	MCtemplatebutton = nil;
	MCtemplategraphic = nil;
	MCtemplateeps = nil;
	MCtemplatescrollbar = nil;
	MCtemplateplayer = nil;
	MCtemplateimage = nil;
	MCtemplatefield = nil;
	MCmagimage = nil;
	MCmagnifier = nil;
	MCdragsource = nil;
	MCdragdest = nil;
	MCactivefield = nil;
	MCclickfield = nil;
	MCfoundfield = nil;
	MCdropfield = nil;
	MCdropchar = 0;
	MCactiveimage = nil;
	MCeditingimage = nil;
	MCtooltip = nil;
	MCscreen = nil;
	MCsystemprinter = nil;
	MCprinter = nil;
	MCscriptfont = MCValueRetain(kMCEmptyString);
	MCscriptsize = 0;
	MCscrollbarwidth = DEFAULT_SB_WIDTH;
	MCfocuswidth = 2;
	MCsizewidth = 8;
	MCminsize = 8;
	MCcloneoffset = 32;
	MCtitlebarheight = 26;
	MCdoubledelta = 4;
	MCdoubletime = 250;
	MCblinkrate = 600;
	MCrepeatrate = 50;
	MCrepeatdelay = 250;
	MCtyperate = 100;
	MCsyncrate = 20;
	MCeffectrate = 2000;
	MCdragspeed = 0;
	MCmovespeed = 200;
	MCtooltipdelay = 500;
	MCtooltime = 5000;
	MCminstackwidth = 32;
	MCminstackheight = 32;
	MCerrorlimit = 1024;
	MCwmwidth = 20;
	MCwmheight = 32;
	MCcharset = 1;
	MCabortscript = False;
	MCalarm = False;
	MCallowinterrupts = True;
	MCinterrupt = False;
	MCexplicitvariables = False;
	MCpreservevariables = False;
	MCsystemFS = True;
	MCsystemCS = True;
	MCsystemPS = True;
	MChidewindows = False;
	MCbufferimages = False;
	MCserialcontrolsettings = MCValueRetain(kMCEmptyString);
	MCshellcmd = MCValueRetain(kMCEmptyString);
	MCvcplayer = MCValueRetain(kMCEmptyString);
	MCftpproxyhost = MCValueRetain(kMCEmptyString);
	MCftpproxyport = 0;
	MChttpproxy = MCValueRetain(kMCEmptyString);
	MChttpheaders = MCValueRetain(kMCEmptyString);
	MCrandomseed = 0;
	MCshowinvisibles = False;
	MCbackscripts = nil;
	MCfrontscripts = nil;
	MCcur_effects = nil;
	MCperror = nil;
	MCeerror = nil;
	MCglobals = nil;
	MCmb = nil;
	MCeach = nil;
	MCdialogdata = nil;
	MChcstat = nil;
	
	MCresult = nil;
	MCurlresult = nil;
	MCexitall = False;
	MCretcode = 0;
	MCrecording = False;
#ifdef FEATURE_PLATFORM_RECORDER
    MCrecorder = nil;
#endif
    
	// AL-2014-18-02: [[ UnicodeFileFormat ]] Make 7.0 stackfile version the default.
	MCstackfileversion = 7000;

    MClook = LF_MOTIF;
    MCttbgcolor = MCSTR("255,255,207");
    MCttfont = MCSTR("Helvetica");
    MCttsize = 12;

	MCtrylock = 0;
	MCerrorlock = 0;
	MCwatchcursor = False;
	MClockcursor = False;
	MCcursor = nil;
	MCcursorid = nil;
	MCdefaultcursor = nil;
	MCdefaultcursorid = 0;
	MCbusycount = 0;
	MClockscreen = False;
	MClockerrors = False;
	MClockmenus = False;
	MClockmessages = False;
	MClockrecent = False;
	MCtwelvetime = True;
	MCuseprivatecmap = False;
	MCcurtool = T_BROWSE;
	MColdtool = T_BROWSE;
	MCbrush = 108;
	MCspray = 134;
	MCeraser = 102;
	MCcentered = False;
	MCfilled = False;
	MCgrid = True;
	MCgridsize = 4;
	MClinesize = 0;
	MCdashes = nil;
	MCndashes = 0;
	MCroundradius = DEFAULT_RADIUS;
	MCstartangle = 0;
	MCarcangle = 360;
	MCmultiple = False;
	MCmultispace = 1;
	MCpattern = 1;
	MCpolysides = 4;
	MCroundends = False;
	MCslices = 16;
	MCmagnification = 8;
	MClongwindowtitles = False;
	MCblindtyping = True;
	MCpowerkeys = True;
	MCnavigationarrows = True;
	MCtextarrows = True;
	MCuserlevel = 8;
	MCusermodify = True;
	MCsoundchannel = 0;
	MCinlineinput = True;
	MCqtidlerate = 50;
	MChidebackdrop = False;
	MCraisewindows = False;
	MCcurtheme = nil;
	MCsslcertificates = nil;
	MCdefaultnetworkinterface = nil;

	MCtruemcstring = MCtruestring;
	MCfalsemcstring = MCfalsestring;
	MCnullmcstring = NULL;

	// MW-2013-03-11: [[ Bug 10713 ]] Make sure we reset the regex cache globals to nil.
	// JS-2013-07-01: [[ EnhancedFilter ]] Refactored regex caching mechanism.
	MCR_clearcache();

	for(uint32_t i = 0; i < PI_NCURSORS; i++)
		MCcursors[i] = nil;
    
	// MM-2012-09-05: [[ Property Listener ]]
	MCobjectpropertieschanged = False;
	MCpropertylistenerthrottletime = 250;
    
	// MW-2013-03-20: [[ MainStacksChanged ]]
	MCmainstackschanged = False;
    
    MCactionsrequired = 0;

<<<<<<< HEAD
    MCSocketsInitialize();
    
=======
    if (MCcommandarguments != NULL)
    {
        for (uint32_t i = 0; i < MCcommandargumentcount; +i)
            free(MCcommandarguments[i]);
        MCcommandarguments = NULL;
    }
    MCcommandargumentcount = 0;
    if (MCcommandname != NULL)
    {
        free(MCcommandname);
        MCcommandname = NULL;
    }

>>>>>>> a41930d4
#ifdef _ANDROID_MOBILE
    extern void MCAndroidMediaPickInitialize();
    // MM-2012-02-22: Initialize up any static variables as Android static vars are preserved between sessions
    MCAdInitialize();
    MCNativeControlInitialize();
    MCSensorInitialize();
    MCAndroidCustomFontsInitialize();
	MCSystemSoundInitialize();
    MCAndroidMediaPickInitialize();
#endif
	
#ifdef _IOS_MOBILE
	MCSystemSoundInitialize();
    MCReachabilityEventInitialize();    
#endif
	
	MCDateTimeInitialize();
}

bool X_open(int argc, MCStringRef argv[], MCStringRef envp[])
{
	MCperror = new MCError();
	MCeerror = new MCError();
	/* UNCHECKED */ MCVariable::createwithname(MCNAME("MCresult"), MCresult);

	/* UNCHECKED */ MCVariable::createwithname(MCNAME("MCurlresult"), MCurlresult);
	/* UNCHECKED */ MCVariable::createwithname(MCNAME("MCdialogdata"), MCdialogdata);
	
	////

	MCU_init();
	
	////
    
    // MW-2014-04-15: [[ Bug 12185 ]] Initialize graphics and openssl before anything
    //   that might use them.
    
	// MM-2013-09-03: [[ RefactorGraphics ]] Initialize graphics library.
	MCGraphicsInitialize();
	
	// MM-2014-02-14: [[ LibOpenSSL 1.0.1e ]] Initialise the openlSSL module.
	InitialiseSSL();
    
    ////
    
#ifdef _MACOSX
    // MW-2014-07-21: Make AVFoundation the default on 10.8 and above.
    if (MCmajorosversion >= 0x1080)
        MCdontuseQT = True;
#endif
    
    ////
    
	MCpatternlist = new MCImageList();

	/* UNCHECKED */ MCVariable::ensureglobal(MCN_msg, MCmb);
	MCmb -> setmsg();

	/* UNCHECKED */ MCVariable::ensureglobal(MCN_each, MCeach);

    // SN-2014-06-12 [[ RefactorServer ]] We don't want to duplicate the environment variables
    // on server, as they have been copied to $_SERVER
#ifndef _SERVER
	if (envp != nil)
		for (uint32_t i = 0 ; envp[i] != nil ; i++)
		{
			MCStringRef t_env_var = envp[i];
			if (isupper(MCStringGetCharAtIndex(t_env_var, 0)))
			{
				uindex_t t_equal;
				/* UNCHECKED */ MCStringFirstIndexOfChar(t_env_var, '=', 0, kMCStringOptionCompareExact, t_equal);

				MCAutoStringRef t_vname;
				/* UNCHECKED */ MCStringCreateMutable(0, &t_vname);
				/* UNCHECKED */ MCStringAppendChar(*t_vname, '$');
				/* UNCHECKED */ MCStringAppendSubstring(*t_vname, t_env_var, MCRangeMake(0, t_equal));

				MCNewAutoNameRef t_name;
				/* UNCHECKED */ MCNameCreate(*t_vname, &t_name);

				MCVariable *tvar;
				/* UNCHECKED */ MCVariable::ensureglobal(*t_name, tvar);
				if (MCStringIsEqualToCString(*t_vname, "$MCNOFILES", kMCCompareExact) 
					&& MCStringGetCharAtIndex(t_env_var, t_equal + 1) != '0')
				{
					MCnofiles = True;
					MCsecuremode = MC_SECUREMODE_ALL;
				}
				
				MCAutoStringRef t_value;
				/* UNCHECKED */ MCStringCopySubstring(t_env_var, 
													  MCRangeMake(t_equal + 1, MCStringGetLength(t_env_var) - t_equal - 1),
													  &t_value);
				
				tvar->setvalueref(*t_value);
			}
		}
<<<<<<< HEAD
#endif // _SERVER
=======


    // SN-2015-07-17: [[ CommandArguments ]] Initialise the commandName and
    //  commandArguments properties.
    MCcommandname = nil;
    MCcommandargumentcount = 0;
    if (MCModeHasCommandLineArguments())
    {
        MCcommandname = strdup(argv[0]);

        if (argc > 1)
        {
            if (!MCMemoryNewArray(argc - 1, MCcommandarguments))
                return false;

            for (int i = 1; i < argc; i++)
                MCcommandarguments[MCcommandargumentcount++] = strdup(argv[i]);
        }
    }
>>>>>>> a41930d4
    
    MCDeletedObjectsSetup();

	/* UNCHECKED */ MCStackSecurityCreateStack(MCtemplatestack);
	MCtemplateaudio = new MCAudioClip;
	MCtemplateaudio->init();
	MCtemplatevideo = new MCVideoClip;
	MCtemplategroup = new MCGroup;
	MCtemplatecard = new MCCard;
	MCtemplatebutton = new MCButton;
	MCtemplategraphic = new MCGraphic;
	MCtemplatescrollbar = new MCScrollbar;
	MCtemplateplayer = new MCPlayer;
	MCtemplateimage = new MCImage;
	MCtemplatefield = new MCField;
	
	MCtooltip = new MCTooltip;

	MCclipboarddata = new MCClipboardData;
	MCdragdata = new MCDragData;
	MCselectiondata = new MCSelectionData;
	
	MCundos = new MCUndolist;
	MCselected = new MCSellist;
	MCstacks = new MCStacklist;
	MCrecent = new MCCardlist;
	MCcstack = new MCCardlist;

#ifdef _LINUX_DESKTOP
	MCValueAssign(MCvcplayer, MCSTR("xanim"));
#else
	MCValueAssign(MCvcplayer, MCSTR(""));
#endif

	MCValueAssign(MCfiletype, MCSTR("ttxtTEXT"));
    uindex_t t_last_path_separator;
    // find the actual command to execute
     if (!MCStringLastIndexOfChar(MCcmd, PATH_SEPARATOR, MCStringGetLength(MCcmd), kMCStringOptionCompareExact, t_last_path_separator))
		t_last_path_separator = 0;
	else
		t_last_path_separator++;
    
	if (MCStringFind(MCcmd, MCRangeMake(t_last_path_separator, 3), MCSTR("rev"), kMCStringOptionCompareExact, nil))
		MCValueAssign(MCstackfiletype, MCSTR("MCRDMSTK"));
	else
		MCValueAssign(MCstackfiletype, MCSTR("RevoRSTK"));
	MCValueAssign(MCserialcontrolsettings, MCSTR("baud=9600 parity=N data=8 stop=1"));

	MCdispatcher = new MCDispatch;
    MCdispatcher -> add_transient_stack(MCtooltip);

	// IM-2014-08-14: [[ Bug 12372 ]] Pixel scale setup needs to happen before the
	// creation of MCscreen to ensure screen rects are scaled/unscaled as appropriate.
	// IM-2014-01-27: [[ HiDPI ]] Initialize pixel scale settings
	MCResInitPixelScaling();
	
	if (MCnoui)
		MCscreen = new MCUIDC;
	else
	{
		MCscreen = MCCreateScreenDC();
				
		if (!MCscreen->open())
			return false;

		MCscreen->alloccolor(MClinkatts.color);
		MCscreen->alloccolor(MClinkatts.hilitecolor);
		MCscreen->alloccolor(MClinkatts.visitedcolor);
	}

    MCExecContext ctxt(nil, nil, nil);
	MCInterfaceInitialize(ctxt);

	// IM-2014-01-27: [[ HiDPI ]] Initialize pixel scale settings
	MCResInitPixelScaling();

	// MW-2012-02-14: [[ FontRefs ]] Open the dispatcher after we have an open
	//   screen, otherwise we don't have a root fontref!
	// MW-2013-08-07: [[ Bug 10995 ]] Configure fonts based on platform.
#if defined(TARGET_PLATFORM_WINDOWS)
	if (MCmajorosversion >= 0x0600)
	{
		// Vista onwards
		MCdispatcher -> setfontattrs(MCSTR("Segoe UI"), 12, FA_DEFAULT_STYLE);
	}
	else
	{
		// Pre-Vista
		MCdispatcher -> setfontattrs(MCSTR("Tahoma"), 11, FA_DEFAULT_STYLE);
	}
#elif defined(TARGET_PLATFORM_MACOS_X)
    if (MCmajorosversion < 0x10A0)
        MCdispatcher -> setfontattrs(MCSTR("Lucida Grande"), 11, FA_DEFAULT_STYLE);
    else
    {
        MCdispatcher -> setfontattrs(MCSTR("Helvetica Neue"), 11, FA_DEFAULT_STYLE);
        MCttfont = MCSTR("Helvetica Neue");
    }
#elif defined(TARGET_PLATFORM_LINUX)
	MCdispatcher -> setfontattrs(MCSTR("Helvetica"), 12, FA_DEFAULT_STYLE);
#else
	MCdispatcher -> setfontattrs(MCSTR(DEFAULT_TEXT_FONT), DEFAULT_TEXT_SIZE, FA_DEFAULT_STYLE);
#endif

    // MW-2012-02-14: [[ FontRefs ]] Open the dispatcher after we have an open
	//   screen, otherwise we don't have a root fontref!
	MCdispatcher -> open();

	// This is here because it relies on MCscreen being initialized.
	MCtemplateeps = new MCEPS;

	MCsystemFS = MCscreen -> hasfeature(PLATFORM_FEATURE_OS_FILE_DIALOGS);
	MCsystemCS = MCscreen -> hasfeature(PLATFORM_FEATURE_OS_COLOR_DIALOGS);
	MCsystemPS = MCscreen -> hasfeature(PLATFORM_FEATURE_OS_PRINT_DIALOGS);

	MCTheme *newtheme = MCThemeCreateNative();
	if (newtheme != nil)
	{
		if (newtheme->load())
		{
			MCcurtheme = newtheme;
			MClook = MCcurtheme->getthemefamilyid();
		}
		else
			delete newtheme;
    }

	MCsystemprinter = MCprinter = MCscreen -> createprinter();
	MCprinter -> Initialize();
	
	// MW-2009-07-02: Clear the result as a startup failure will be indicated
	//   there.
	MCresult -> clear();
	if (MCdispatcher->startup() != IO_NORMAL)
		return false;

	return true;
}

int X_close(void)
{
	// MW-2008-01-18: [[ Bug 5711 ]] Make sure we disable the backdrop here otherwise we
	//   get crashiness on Windows due to hiding the backdrop calling WindowProc which
	//   attempts to access stacks that have been deleted...
	if (!MCnoui)
	{
		MCscreen -> disablebackdrop(false);
		MCscreen -> disablebackdrop(true);
	}

    MCExecContext ctxt(nil, nil, nil);
	MCInterfaceFinalize(ctxt);

	MCstacks->closeall();
	MCselected->clear(False);

	MCU_play_stop();
#ifdef FEATURE_PLATFORM_RECORDER
    if (MCrecorder != nil)
    {
        MCPlatformSoundRecorderStop(MCrecorder);
        MCPlatformSoundRecorderRelease(MCrecorder);
    }
#else
	if (MCrecording)
	{
		extern void MCQTStopRecording(void);
		MCQTStopRecording();
	}
#endif
	MClockmessages = True;
	MCS_killall();

	MCscreen -> flushclipboard();

    MCdispatcher -> remove_transient_stack(MCtooltip);
	delete MCtooltip;
	MCtooltip = NULL;

	MCValueRelease(MChttpproxy);
	MCValueRelease(MCpencolorname);
	MCValueRelease(MCbrushcolorname);
	MCValueRelease(MChilitecolorname);
	MCValueRelease(MCaccentcolorname);
	MCValueRelease(MCselectioncolorname);

	while (MCnfiles)
		IO_closefile(MCfiles[0].name);
	if (MCfiles != NULL)
		delete MCfiles;
	if (MCprocesses != NULL)
		delete MCprocesses;
	if (MCnsockets)
		while (MCnsockets)
			delete MCsockets[--MCnsockets];
	if (MCsockets != NULL)
		delete MCsockets;

	while (MCsavegroupptr != NULL)
	{
		MCControl *gptr = MCsavegroupptr->remove(MCsavegroupptr);
		delete gptr;
	}

	// MW-2012-02-14: [[ FontRefs ]] Close the dispatcher before deleting it.
	MCdispatcher -> close();
	delete MCdispatcher;

	delete MCtemplatestack;
	delete MCtemplateaudio;
	delete MCtemplatevideo;
	delete MCtemplategroup;
	delete MCtemplatecard;
	delete MCtemplatebutton;
	delete MCtemplategraphic;
	delete MCtemplateeps;
	delete MCtemplatescrollbar;
	delete MCtemplateplayer;

	MCImage::shutdown();

#ifndef _LINUX_DESKTOP
	MCscreen->close(True);
#endif

	delete MCtemplateimage;
	delete MCtemplatefield;
	delete MCselected;
	delete MCstacks;
	delete MCcstack;
	delete MCrecent;
    
    MCDeletedObjectsTeardown();
    
	// Temporary workaround for a crash
    //MCS_close(IO_stdin);
	//MCS_close(IO_stdout);
	//MCS_close(IO_stderr);

	delete MCpatternlist;
	delete MCresult;
	delete MCurlresult;
	delete MCdialogdata;
	MCValueRelease(MChcstat);

	delete MCusing;
	MCValueRelease(MChttpheaders);
	MCValueRelease(MCscriptfont);
	MCValueRelease(MClinkatts . colorname);
	MCValueRelease(MClinkatts . hilitecolorname);
	MCValueRelease(MClinkatts . visitedcolorname);
	MCB_clearwatches();
	MCB_clearbreaks(nil);
	MCU_cleaninserted();
	while (MCglobals != NULL)
	{
		MCVariable *tvar = MCglobals;
		MCglobals = MCglobals->getnext();
		delete tvar;
	}

	// JS-2013-06-21: [[ EnhancedFilter ]] refactored regex caching mechanism
    MCR_clearcache();

	delete MCperror;
	delete MCeerror;

	delete MCclipboarddata;
	delete MCdragdata;
	delete MCselectiondata;

	MCValueRelease(MCshellcmd);
	MCValueRelease(MCvcplayer);
	MCValueRelease(MCfiletype);
	MCValueRelease(MCstackfiletype);
	MCValueRelease(MCserialcontrolsettings);
	
	MCprinter -> Finalize();
	delete MCprinter;
	
	delete MCsslcertificates;
	delete MCdefaultnetworkinterface;
	
#ifndef _MOBILE
	ShutdownSSL();
#else
    // SN-2015-02-24: [[ Merge 6.7.4-rc-1 ]] Need to clean-up the completed
    //  purchase list
    extern void MCPurchaseClearPurchaseList();
    
    MCPurchaseClearPurchaseList();
#endif
	MCS_shutdown();
	delete MCundos;
	while (MCcur_effects != NULL)
	{
		MCEffectList *veptr = MCcur_effects;
        MCcur_effects = MCcur_effects->getnext();
		delete veptr;
	}

	if (MCcurtheme != NULL)
		MCcurtheme -> unload();
	delete MCcurtheme;

<<<<<<< HEAD
=======
	delete MCiconmenu;
	delete MCstatusiconmenu;
	delete MCstatusicontooltip;

    // SN-2015-07-17: [[ CommandArguments ]] Clean up the memory
    free(MCcommandname);
    MCcommandname = NULL;
    for (uint32_t i = 0; i < MCcommandargumentcount; ++i)
        free(MCcommandarguments[i]);
    MCMemoryDeleteArray(MCcommandarguments);
    MCcommandarguments = NULL;

>>>>>>> a41930d4
	// Cleanup the cursors array - *before* we close the screen!!
	if (MCModeMakeLocalWindows())
		for(uint32_t i = 0; i < PI_NCURSORS; i++)
		{
			MCscreen -> freecursor(MCcursors[i]);
			MCcursors[i] = nil;
		}

#ifdef _LINUX_DESKTOP
	// VALGRIND: Still causing a single invalid memory
	MCscreen->close(True);
#endif

	delete MCscreen;

	MCExternal::Cleanup();

	// Cleanup the MClicenseparameters block
    MCValueRelease(MClicenseparameters . license_token);
    MCValueRelease(MClicenseparameters . license_name);
    MCValueRelease(MClicenseparameters . license_organization);
	MCValueRelease(MClicenseparameters . addons);



	// Cleanup the startup stacks list
	for(uint4 i = 0; i < MCnstacks; ++i)
		MCValueRelease(MCstacknames[i]);

	delete MCstacknames;

	// Cleanup the parentscript stuff
	MCParentScript::Cleanup();
	
	// MW-2012-02-23: [[ LogFonts ]] Finalize the font table module.
	MCLogicalFontTableFinalize();
	// MW-2012-02-23: [[ FontRefs ]] Finalize the font module.
	MCFontFinalize();
	
	// MM-2013-09-03: [[ RefactorGraphics ]] Initialize graphics library.
	MCGraphicsFinalize();
    
    MCSocketsFinalize();
    
#ifdef _ANDROID_MOBILE
    // MM-2012-02-22: Clean up any static variables as Android static vars are preserved between sessions
    MCAdFinalize();
    MCNativeControlFinalize();
    MCSensorFinalize();
    MCAndroidFinalizeBuildInfo();
    MCAndroidCustomFontsFinalize();
	MCSystemSoundFinalize();
#endif
	
#ifdef _IOS_MOBILE
	MCSystemSoundFinalize();
    MCReachabilityEventFinalize();
#endif
	
	MCDateTimeFinalize();
	
	MCU_finalize_names();
	
	if (MCsysencoding != nil)
		MCMemoryDelete(MCsysencoding);

    if (kMCSystemLocale != nil)
        MCLocaleRelease(kMCSystemLocale);
    if (kMCBasicLocale != nil)
        MCLocaleRelease(kMCBasicLocale);
    
	return MCretcode;
}

void MCActionsDoRunSome(uint32_t p_mask)
{
    uint32_t t_actions;
    t_actions = MCactionsrequired & p_mask;
    
    if ((t_actions & kMCActionsDrainDeletedObjects) != 0)
    {
        MCactionsrequired &= ~kMCActionsDrainDeletedObjects;
        MCDeletedObjectsDoDrain();
    }
    
    if ((t_actions & kMCActionsUpdateScreen) != 0)
    {
        MCactionsrequired &= ~kMCActionsUpdateScreen;
        MCRedrawDoUpdateScreen();
    }
}

// MW-2013-10-08: [[ Bug 11259 ]] Make sure the Linux specific case tables are
//   in a global place so it works for server and desktop.
#if defined(_LINUX_DESKTOP) || defined(_LINUX_SERVER)
// MW-2013-10-01: [[ Bug 11160 ]] Use our own lowercasing table (ISO8859-1)
uint1 MClowercasingtable[] =
{
	0x00, 0x01, 0x02, 0x03, 0x04, 0x05, 0x06, 0x07, 0x08, 0x09, 0x0a, 0x0b, 0x0c, 0x0d, 0x0e, 0x0f, 
	0x10, 0x11, 0x12, 0x13, 0x14, 0x15, 0x16, 0x17, 0x18, 0x19, 0x1a, 0x1b, 0x1c, 0x1d, 0x1e, 0x1f, 
	0x20, 0x21, 0x22, 0x23, 0x24, 0x25, 0x26, 0x27, 0x28, 0x29, 0x2a, 0x2b, 0x2c, 0x2d, 0x2e, 0x2f, 
	0x30, 0x31, 0x32, 0x33, 0x34, 0x35, 0x36, 0x37, 0x38, 0x39, 0x3a, 0x3b, 0x3c, 0x3d, 0x3e, 0x3f, 
	0x40, 0x61, 0x62, 0x63, 0x64, 0x65, 0x66, 0x67, 0x68, 0x69, 0x6a, 0x6b, 0x6c, 0x6d, 0x6e, 0x6f, 
	0x70, 0x71, 0x72, 0x73, 0x74, 0x75, 0x76, 0x77, 0x78, 0x79, 0x7a, 0x5b, 0x5c, 0x5d, 0x5e, 0x5f, 
	0x60, 0x61, 0x62, 0x63, 0x64, 0x65, 0x66, 0x67, 0x68, 0x69, 0x6a, 0x6b, 0x6c, 0x6d, 0x6e, 0x6f, 
	0x70, 0x71, 0x72, 0x73, 0x74, 0x75, 0x76, 0x77, 0x78, 0x79, 0x7a, 0x7b, 0x7c, 0x7d, 0x7e, 0x7f, 
	0x80, 0x81, 0x82, 0x83, 0x84, 0x85, 0x86, 0x87, 0x88, 0x89, 0x8a, 0x8b, 0x8c, 0x8d, 0x8e, 0x8f, 
	0x90, 0x91, 0x92, 0x93, 0x94, 0x95, 0x96, 0x97, 0x98, 0x99, 0x9a, 0x9b, 0x9c, 0x9d, 0x9e, 0x9f, 
	0xa0, 0xa1, 0xa2, 0xa3, 0xa4, 0xa5, 0xa6, 0xa7, 0xa8, 0xa9, 0xaa, 0xab, 0xac, 0xad, 0xae, 0xaf, 
	0xb0, 0xb1, 0xb2, 0xb3, 0xb4, 0xb5, 0xb6, 0xb7, 0xb8, 0xb9, 0xba, 0xbb, 0xbc, 0xbd, 0xbe, 0xbf, 
	0xe0, 0xe1, 0xe2, 0xe3, 0xe4, 0xe5, 0xe6, 0xe7, 0xe8, 0xe9, 0xea, 0xeb, 0xec, 0xed, 0xee, 0xef, 
	0xf0, 0xf1, 0xf2, 0xf3, 0xf4, 0xf5, 0xf6, 0xd7, 0xf8, 0xf9, 0xfa, 0xfb, 0xfc, 0xfd, 0xfe, 0xdf, 
	0xe0, 0xe1, 0xe2, 0xe3, 0xe4, 0xe5, 0xe6, 0xe7, 0xe8, 0xe9, 0xea, 0xeb, 0xec, 0xed, 0xee, 0xef, 
	0xf0, 0xf1, 0xf2, 0xf3, 0xf4, 0xf5, 0xf6, 0xf7, 0xf8, 0xf9, 0xfa, 0xfb, 0xfc, 0xfd, 0xfe, 0xff, 
};

// MW-2013-10-01: [[ Bug 11160 ]] Use our own uppercasing table (ISO8859-1)
uint1 MCuppercasingtable[] =
{
	0x00, 0x01, 0x02, 0x03, 0x04, 0x05, 0x06, 0x07, 0x08, 0x09, 0x0a, 0x0b, 0x0c, 0x0d, 0x0e, 0x0f, 
	0x10, 0x11, 0x12, 0x13, 0x14, 0x15, 0x16, 0x17, 0x18, 0x19, 0x1a, 0x1b, 0x1c, 0x1d, 0x1e, 0x1f, 
	0x20, 0x21, 0x22, 0x23, 0x24, 0x25, 0x26, 0x27, 0x28, 0x29, 0x2a, 0x2b, 0x2c, 0x2d, 0x2e, 0x2f, 
	0x30, 0x31, 0x32, 0x33, 0x34, 0x35, 0x36, 0x37, 0x38, 0x39, 0x3a, 0x3b, 0x3c, 0x3d, 0x3e, 0x3f, 
	0x40, 0x41, 0x42, 0x43, 0x44, 0x45, 0x46, 0x47, 0x48, 0x49, 0x4a, 0x4b, 0x4c, 0x4d, 0x4e, 0x4f, 
	0x50, 0x51, 0x52, 0x53, 0x54, 0x55, 0x56, 0x57, 0x58, 0x59, 0x5a, 0x5b, 0x5c, 0x5d, 0x5e, 0x5f, 
	0x60, 0x41, 0x42, 0x43, 0x44, 0x45, 0x46, 0x47, 0x48, 0x49, 0x4a, 0x4b, 0x4c, 0x4d, 0x4e, 0x4f, 
	0x50, 0x51, 0x52, 0x53, 0x54, 0x55, 0x56, 0x57, 0x58, 0x59, 0x5a, 0x7b, 0x7c, 0x7d, 0x7e, 0x7f, 
	0x80, 0x81, 0x82, 0x83, 0x84, 0x85, 0x86, 0x87, 0x88, 0x89, 0x8a, 0x8b, 0x8c, 0x8d, 0x8e, 0x8f, 
	0x90, 0x91, 0x92, 0x93, 0x94, 0x95, 0x96, 0x97, 0x98, 0x99, 0x9a, 0x9b, 0x9c, 0x9d, 0x9e, 0x9f, 
	0xa0, 0xa1, 0xa2, 0xa3, 0xa4, 0xa5, 0xa6, 0xa7, 0xa8, 0xa9, 0xaa, 0xab, 0xac, 0xad, 0xae, 0xaf, 
	0xb0, 0xb1, 0xb2, 0xb3, 0xb4, 0xb5, 0xb6, 0xb7, 0xb8, 0xb9, 0xba, 0xbb, 0xbc, 0xbd, 0xbe, 0xbf, 
	0xc0, 0xc1, 0xc2, 0xc3, 0xc4, 0xc5, 0xc6, 0xc7, 0xc8, 0xc9, 0xca, 0xcb, 0xcc, 0xcd, 0xce, 0xcf, 
	0xd0, 0xd1, 0xd2, 0xd3, 0xd4, 0xd5, 0xd6, 0xd7, 0xd8, 0xd9, 0xda, 0xdb, 0xdc, 0xdd, 0xde, 0xdf, 
	0xc0, 0xc1, 0xc2, 0xc3, 0xc4, 0xc5, 0xc6, 0xc7, 0xc8, 0xc9, 0xca, 0xcb, 0xcc, 0xcd, 0xce, 0xcf, 
	0xd0, 0xd1, 0xd2, 0xd3, 0xd4, 0xd5, 0xd6, 0xf7, 0xd8, 0xd9, 0xda, 0xdb, 0xdc, 0xdd, 0xde, 0xff, 
};

// MW-2013-10-01: [[ Bug 11160 ]] Use our own ctype table (ISO8859-1)
uint2 MCctypetable[] =
{
	0x0400, 0x0400, 0x0400, 0x0400, 0x0400, 0x0400, 0x0400, 0x0400, 0x0400, 0x0410, 0x0410, 0x0410, 0x0410, 0x0410, 0x0400, 0x0400, 
	0x0400, 0x0400, 0x0400, 0x0400, 0x0400, 0x0400, 0x0400, 0x0400, 0x0400, 0x0400, 0x0400, 0x0400, 0x0400, 0x0400, 0x0400, 0x0400, 
	0x0110, 0x0340, 0x0340, 0x0340, 0x0340, 0x0340, 0x0340, 0x0340, 0x0340, 0x0340, 0x0340, 0x0340, 0x0340, 0x0340, 0x0340, 0x0340, 
	0x03a8, 0x03a8, 0x03a8, 0x03a8, 0x03a8, 0x03a8, 0x03a8, 0x03a8, 0x03a8, 0x03a8, 0x0340, 0x0340, 0x0340, 0x0340, 0x0340, 0x0340, 
	0x0340, 0x03a3, 0x03a3, 0x03a3, 0x03a3, 0x03a3, 0x03a3, 0x0383, 0x0383, 0x0383, 0x0383, 0x0383, 0x0383, 0x0383, 0x0383, 0x0383, 
	0x0383, 0x0383, 0x0383, 0x0383, 0x0383, 0x0383, 0x0383, 0x0383, 0x0383, 0x0383, 0x0383, 0x0340, 0x0340, 0x0340, 0x0340, 0x0340, 
	0x0340, 0x03a5, 0x03a5, 0x03a5, 0x03a5, 0x03a5, 0x03a5, 0x0385, 0x0385, 0x0385, 0x0385, 0x0385, 0x0385, 0x0385, 0x0385, 0x0385, 
	0x0385, 0x0385, 0x0385, 0x0385, 0x0385, 0x0385, 0x0385, 0x0385, 0x0385, 0x0385, 0x0385, 0x0340, 0x0340, 0x0340, 0x0340, 0x0400, 
	0x0400, 0x0400, 0x0400, 0x0400, 0x0400, 0x0400, 0x0400, 0x0400, 0x0400, 0x0400, 0x0400, 0x0400, 0x0400, 0x0400, 0x0400, 0x0400, 
	0x0400, 0x0400, 0x0400, 0x0400, 0x0400, 0x0400, 0x0400, 0x0400, 0x0400, 0x0400, 0x0400, 0x0400, 0x0400, 0x0400, 0x0400, 0x0400, 
	0x0110, 0x0340, 0x0340, 0x0340, 0x0340, 0x0340, 0x0340, 0x0340, 0x0340, 0x0340, 0x0340, 0x0340, 0x0340, 0x0340, 0x0340, 0x0340, 
	0x0340, 0x0340, 0x0340, 0x0340, 0x0340, 0x0340, 0x0340, 0x0340, 0x0340, 0x0340, 0x0340, 0x0340, 0x0340, 0x0340, 0x0340, 0x0340, 
	0x0383, 0x0383, 0x0383, 0x0383, 0x0383, 0x0383, 0x0383, 0x0383, 0x0383, 0x0383, 0x0383, 0x0383, 0x0383, 0x0383, 0x0383, 0x0383, 
	0x0383, 0x0383, 0x0383, 0x0383, 0x0383, 0x0383, 0x0383, 0x0340, 0x0383, 0x0383, 0x0383, 0x0383, 0x0383, 0x0383, 0x0383, 0x0385, 
	0x0385, 0x0385, 0x0385, 0x0385, 0x0385, 0x0385, 0x0385, 0x0385, 0x0385, 0x0385, 0x0385, 0x0385, 0x0385, 0x0385, 0x0385, 0x0385, 
	0x0385, 0x0385, 0x0385, 0x0385, 0x0385, 0x0385, 0x0385, 0x0340, 0x0385, 0x0385, 0x0385, 0x0385, 0x0385, 0x0385, 0x0385, 0x0385, 
};
#endif<|MERGE_RESOLUTION|>--- conflicted
+++ resolved
@@ -493,9 +493,8 @@
 uint32_t MCactionsrequired = 0;
 
 // SN-2015-07-17: [[ CommandArguments ]] Add global array for the arguments.
-char *MCcommandname;
-char **MCcommandarguments;
-uint32_t MCcommandargumentcount;
+MCStringRef MCcommandname;
+MCArrayRef MCcommandarguments;
 
 ////////////////////////////////////////////////////////////////////////////////
 
@@ -835,24 +834,20 @@
     
     MCactionsrequired = 0;
 
-<<<<<<< HEAD
     MCSocketsInitialize();
     
-=======
     if (MCcommandarguments != NULL)
     {
-        for (uint32_t i = 0; i < MCcommandargumentcount; +i)
-            free(MCcommandarguments[i]);
+        MCValueRelease(MCcommandarguments);
         MCcommandarguments = NULL;
     }
-    MCcommandargumentcount = 0;
+
     if (MCcommandname != NULL)
     {
-        free(MCcommandname);
+        MCValueRelease(MCcommandname);
         MCcommandname = NULL;
     }
 
->>>>>>> a41930d4
 #ifdef _ANDROID_MOBILE
     extern void MCAndroidMediaPickInitialize();
     // MM-2012-02-22: Initialize up any static variables as Android static vars are preserved between sessions
@@ -949,30 +944,26 @@
 				
 				tvar->setvalueref(*t_value);
 			}
-		}
-<<<<<<< HEAD
+        }
 #endif // _SERVER
-=======
-
 
     // SN-2015-07-17: [[ CommandArguments ]] Initialise the commandName and
     //  commandArguments properties.
-    MCcommandname = nil;
-    MCcommandargumentcount = 0;
+    MCcommandname = NULL;
+    MCcommandarguments = NULL;
     if (MCModeHasCommandLineArguments())
     {
-        MCcommandname = strdup(argv[0]);
-
-        if (argc > 1)
-        {
-            if (!MCMemoryNewArray(argc - 1, MCcommandarguments))
-                return false;
-
-            for (int i = 1; i < argc; i++)
-                MCcommandarguments[MCcommandargumentcount++] = strdup(argv[i]);
-        }
+        MCcommandname = MCValueRetain(argv[0]);
+
+        bool t_success;
+        t_success = MCArrayCreateMutable(MCcommandarguments);
+
+        for (int i = 1; t_success && i < argc; i++)
+            t_success = MCArrayStoreValueAtIndex(MCcommandarguments, i - 1, argv[i]);
+
+        if (!t_success)
+            return false;
     }
->>>>>>> a41930d4
     
     MCDeletedObjectsSetup();
 
@@ -1278,21 +1269,12 @@
 		MCcurtheme -> unload();
 	delete MCcurtheme;
 
-<<<<<<< HEAD
-=======
-	delete MCiconmenu;
-	delete MCstatusiconmenu;
-	delete MCstatusicontooltip;
-
     // SN-2015-07-17: [[ CommandArguments ]] Clean up the memory
-    free(MCcommandname);
+    MCValueRelease(MCcommandname);
     MCcommandname = NULL;
-    for (uint32_t i = 0; i < MCcommandargumentcount; ++i)
-        free(MCcommandarguments[i]);
-    MCMemoryDeleteArray(MCcommandarguments);
+    MCValueRelease(MCcommandarguments);
     MCcommandarguments = NULL;
 
->>>>>>> a41930d4
 	// Cleanup the cursors array - *before* we close the screen!!
 	if (MCModeMakeLocalWindows())
 		for(uint32_t i = 0; i < PI_NCURSORS; i++)
