/* Copyright (C) 2003-2013 Runtime Revolution Ltd.

This file is part of LiveCode.

LiveCode is free software; you can redistribute it and/or modify it under
the terms of the GNU General Public License v3 as published by the Free
Software Foundation.

LiveCode is distributed in the hope that it will be useful, but WITHOUT ANY
WARRANTY; without even the implied warranty of MERCHANTABILITY or
FITNESS FOR A PARTICULAR PURPOSE.  See the GNU General Public License
for more details.

You should have received a copy of the GNU General Public License
along with LiveCode.  If not see <http://www.gnu.org/licenses/>.  */

#include "prefix.h"

#include "globdefs.h"
#include "filedefs.h"
#include "objdefs.h"
#include "parsedef.h"
#include "mcio.h"

//#include "execpt.h"
#include "undolst.h"
#include "sellst.h"
#include "stacklst.h"
#include "dispatch.h"
#include "hndlrlst.h"
#include "cardlst.h"

#include "stack.h"
#include "tooltip.h"
#include "aclip.h"
#include "vclip.h"
#include "group.h"
#include "card.h"
#include "button.h"
#include "graphic.h"
#include "eps.h"
#include "scrolbar.h"
#include "player.h"
#include "image.h"
#include "field.h"
#include "mcerror.h"
#include "util.h"
#include "date.h"
#include "hc.h"
#include "external.h"
#include "parentscript.h"
#include "osspec.h"
#include "variable.h"

#include "printer.h"

#include "regex.h"
#include "debug.h"
#include "visual.h"
#include "font.h"

#include "globals.h"
#include "license.h"
#include "mode.h"
#include "securemode.h"
#include "socket.h"
#include "mctheme.h"
#include "mcssl.h"
#include "stacksecurity.h"
#include "resolution.h"

#include "date.h"
#include "systhreads.h"
#include "stacktile.h"

#define HOLD_SIZE1 65535
#define HOLD_SIZE2 16384

#ifdef TARGET_PLATFORM_MACOS_X
#include <Foundation/NSAutoreleasePool.h>
#endif

#ifdef _ANDROID_MOBILE
#include "mblad.h"
#include "mblcontrol.h"
#include "mblsensor.h"
#include "mblsyntax.h"
#endif

#ifdef _IOS_MOBILE
#include "mblsyntax.h"
#endif

#include "exec.h"

////////////////////////////////////////////////////////////////////////////////

Bool MCquit;
Bool MCquitisexplicit;
int MCidleRate = 200;

Boolean MCaqua;
MCStringRef MCcmd;
MCStringRef MCfiletype;
MCStringRef MCstackfiletype;


#ifdef TARGET_PLATFORM_LINUX
MCXImageCache *MCimagecache ;

Boolean MCutf8 ;
Boolean MCXVideo ;

Window MClastvideowindow = DNULL ;
#endif

Boolean MCuseXft = True;
Boolean MCuselibgnome = False ;
Boolean MCuseESD = False ;

MCStringRef *MCstacknames = NULL;
int2 MCnstacks = 0;

Boolean MCnofiles = False;
uint4 MCsecuremode = 0;
Boolean MCnopixmaps;
Boolean MClowrestimers;
#if defined X11 && !defined LINUX && !defined DARWIN
Boolean MCpointerfocus;
#else
Boolean MCpointerfocus = True;
#endif
Boolean MCemacskeys;
#if defined LINUX || defined DARWIN || defined BSD
Boolean MCraisemenus;
Boolean MCraisepalettes;
#else
#ifdef _MACOSX
Boolean MCraisemenus;
#else
Boolean MCraisemenus = True;
#endif
Boolean MCraisepalettes = True;
#endif
Boolean MCsystemmodals;
Boolean MCactivatepalettes = True;

// MW-2007-07-05: [[ Bug 2288 ]] Default for hidePalettes is not system-standard
#ifdef _MACOSX
Boolean MChidepalettes = True;
#else
Boolean MChidepalettes = False;
#endif

Boolean MCdontuseNS;
Boolean MCdontuseQT;
Boolean MCdontuseQTeffects;
Boolean MCfreescripts = True;
uint4 MCeventtime;
uint2 MCbuttonstate;
uint2 MCmodifierstate;
uint2 MCextendkey = 5;
int2 MCclicklocx;
int2 MCclicklocy;
int2 MCmousex;
int2 MCmousey;
uint2 MCsiguser1;
uint2 MCsiguser2;
int4 MCinputfd = -1;
int4 MCshellfd = -1;

MCCursorRef MCcursors[PI_NCURSORS];
Boolean MCshm;
Boolean MCvcshm;
Boolean MCmmap = True;
Boolean MCshmpix;
Boolean MCnoui;
char *MCdisplayname = NULL;
Boolean MCshmoff;
Boolean MCshmon;
uint4 MCvisualid;
#ifdef _MACOSX
real8 MCgamma = 1.7;
#else
real8 MCgamma = 2.2;
#endif
Boolean MCproportionalthumbs = True;
MCColor MCzerocolor;
MCColor MConecolor;
MCColor MCpencolor;
MCStringRef MCpencolorname;
MCColor MCbrushcolor;
MCStringRef MCbrushcolorname;
uint4 MCpenpmid = PI_PATTERNS;
MCPatternRef MCpenpattern;
uint4 MCbrushpmid = PI_PATTERNS;
MCPatternRef MCbrushpattern;
uint4 MCbackdroppmid;
MCPatternRef MCbackdroppattern;
MCImageList *MCpatternlist;
MCColor MCaccentcolor;
MCStringRef MCaccentcolorname;
MCColor MChilitecolor = { 0, 0, 0, 0x8080, 0, 0 };
MCStringRef MChilitecolorname;
MCColor MCselectioncolor;
MCStringRef MCselectioncolorname;
Linkatts MClinkatts = { { 0, 0, 0, 0xEFBE, 0, 0 }, NULL,
                        { 0, 0xFFFF, 0, 0, 0, 0 }, NULL,
                        { 0, 0x5144, 0x1861, 0x8038, 0, 0 }, NULL, True };
Boolean MCrelayergrouped;
Boolean MCselectgrouped;
Boolean MCselectintersect = True;
MCRectangle MCwbr;
uint2 MCjpegquality = 100;
uint2 MCpaintcompression = EX_PBM;
uint2 MCrecordformat = EX_AIFF;
uint2 MCrecordchannels = 1;
uint2 MCrecordsamplesize = 8;
real8 MCrecordrate = 22.050;
char MCrecordcompression[5] = "raw ";
char MCrecordinput[5] = "dflt";
Boolean MCuselzw;

real8 MCinfinity = 0.0;
char *MCstackbottom;
Boolean MCcheckstack = True;
Boolean MCswapbytes;
Boolean MCtranslatechars;
Boolean MCdragging;
Streamnode *MCfiles;
Streamnode *MCprocesses;
MCSocket **MCsockets;
real8 MCsockettimeout = 10.0;
real8 MCmaxwait = 60.0;
uint2 MCnfiles;
uint2 MCnprocesses;
uint2 MCnsockets;
MCStack **MCusing;
uint2 MCnusing;
uint2 MCiconicstacks;
uint2 MCwaitdepth;
uint4 MCrecursionlimit = 400000; // actual max is about 480K on OSX

MCClipboardData *MCclipboarddata;
MCSelectionData *MCselectiondata;

MCDragData *MCdragdata;
MCDragAction MCdragaction;
MCDragActionSet MCallowabledragactions;
uint4 MCdragimageid;
MCPoint MCdragimageoffset;
MCObject *MCdragtargetptr;
uint2 MCdragdelta = 4;

MCUndolist *MCundos;
MCSellist *MCselected;
MCStacklist *MCstacks;
MCStacklist *MCtodestroy;
MCObject *MCtodelete;
MCCardlist *MCrecent;
MCCardlist *MCcstack;
MCDispatch *MCdispatcher;
MCStack *MCtopstackptr;
MCStack *MCdefaultstackptr;
MCStack *MCstaticdefaultstackptr;
MCStack *MCmousestackptr;
MCStack *MCclickstackptr;
MCStack *MCfocusedstackptr;
MCCard *MCdynamiccard;
Boolean MCdynamicpath;
MCObject *MCerrorptr;
MCObject *MCerrorlockptr;
MCObject *MCtargetptr;
MCObject *MCmenuobjectptr;
MCGroup *MCsavegroupptr;
MCGroup *MCdefaultmenubar;
MCGroup *MCmenubar;
MCPlayer *MCplayers;
MCAudioClip *MCacptr;

MCStack *MCtemplatestack;
MCAudioClip *MCtemplateaudio;
MCVideoClip *MCtemplatevideo;
MCGroup *MCtemplategroup;
MCCard *MCtemplatecard;
MCButton *MCtemplatebutton;
MCGraphic *MCtemplategraphic;
MCEPS *MCtemplateeps;
MCScrollbar *MCtemplatescrollbar;
MCPlayer *MCtemplateplayer;
MCImage *MCtemplateimage;
MCField *MCtemplatefield;

MCImage *MCmagimage;
MCMagnify *MCmagnifier;
MCObject *MCdragsource;
MCObject *MCdragdest;
MCField *MCactivefield;
MCField *MCclickfield;
MCField *MCfoundfield;
MCField *MCdropfield;
int4 MCdropchar;
MCImage *MCactiveimage;
MCImage *MCeditingimage;
MCTooltip *MCtooltip;

MCUIDC *MCscreen;
MCPrinter *MCprinter;
MCPrinter *MCsystemprinter;

MCStringRef MCscriptfont;
uint2 MCscriptsize;
uint2 MCscrollbarwidth = DEFAULT_SB_WIDTH;
uint2 MCfocuswidth = 2;
uint2 MCsizewidth = 8;
uint2 MCminsize = 8;
uint2 MCcloneoffset = 32;
uint2 MCtitlebarheight = 26;
uint2 MCdoubledelta = 4;
uint2 MCdoubletime = 250;
uint2 MCblinkrate = 600;
uint2 MCrepeatrate = 50;
uint2 MCrepeatdelay = 250;
uint2 MCtyperate = 100;
uint2 MCsyncrate = 20;
uint2 MCeffectrate = 2000;
uint2 MCdragspeed = 0;
uint2 MCmovespeed = 200;
uint2 MCtooltipdelay = 500;
uint2 MCtooltime = 5000;
uint2 MCminstackwidth = 32;
uint2 MCminstackheight = 32;
uint2 MCerrorlimit = 1024;
uint2 MCwmwidth = 20;
uint2 MCwmheight = 32;
uint2 MCcharset = 1;
Boolean MCabortscript;
Boolean MCalarm;
Boolean MCallowinterrupts = True;
Boolean MCinterrupt;
Boolean MCexplicitvariables = False;
Boolean MCpreservevariables = False;
Boolean MCsystemFS = True;
Boolean MCsystemCS = True;
Boolean MCsystemPS = True;
Boolean MChidewindows;
Boolean MCbufferimages;
MCStringRef MCserialcontrolsettings;
MCStringRef MCshellcmd;
MCStringRef MCvcplayer;

MCStringRef MCftpproxyhost;
uint2 MCftpproxyport;

MCStringRef MChttpproxy;

MCStringRef MChttpheaders;
int4 MCrandomseed;
Boolean MCshowinvisibles;
MCObjectList *MCbackscripts;
MCObjectList *MCfrontscripts;

// MW-2011-09-24: [[ Effects ]] Add support for rect restriction on lock/unlock screen with effects.
MCRectangle MCcur_effects_rect;
MCEffectList *MCcur_effects;
MCError *MCperror;
MCError *MCeerror;
MCVariable *MCglobals;
MCVariable *MCmb;
MCVariable *MCeach;
MCVariable *MCdialogdata;
MCStringRef MChcstat;

MCVariable *MCresult;
MCVariable *MCurlresult;
Boolean MCexitall;
int4 MCretcode;
Boolean MCrecording;
#ifdef FEATURE_PLATFORM_RECORDER
MCPlatformSoundRecorderRef MCrecorder;
#endif

// AL-2014-18-02: [[ UnicodeFileFormat ]] Make stackfile version 7.0 the default.
uint4 MCstackfileversion = 7000;
uint2 MClook;
MCStringRef MCttbgcolor;
MCStringRef MCttfont;
uint2 MCttsize;
uint2 MCtrylock;
uint2 MCerrorlock;
Boolean MCwatchcursor;
Boolean MClockcursor;
MCCursorRef MCcursor;
uint4 MCcursorid;
MCCursorRef MCdefaultcursor = NULL;
uint4 MCdefaultcursorid;
uint2 MCbusycount;
uint2 MClockscreen;
Boolean MClockcolormap;
Boolean MClockerrors;
Boolean MClockmenus;
Boolean MClockmessages;
Boolean MClockrecent;
Boolean MCtwelvetime = True;
Boolean MCuseprivatecmap;
Tool MCcurtool = T_BROWSE;
Tool MColdtool = T_BROWSE;
uint4 MCbrush = 108;
uint4 MCspray = 134;
uint4 MCeraser = 102;
Boolean MCcentered;
Boolean MCfilled;
Boolean MCgrid = True;
uint2 MCgridsize = 4;
uint2 MClinesize = 0;
uint1 *MCdashes = NULL;
uint2 MCndashes = 0;
uint2 MCroundradius = DEFAULT_RADIUS;
uint2 MCstartangle = 0;
uint2 MCarcangle = 360;
Boolean MCmultiple;
uint2 MCmultispace = 1;
uint4 MCpattern = 1;
uint2 MCpolysides = 4;
Boolean MCroundends;
uint2 MCslices = 16;
uint2 MCmagnification = 8;
Boolean MClongwindowtitles;
Boolean MCblindtyping = True;
Boolean MCpowerkeys = True;
Boolean MCnavigationarrows = True;
Boolean MCtextarrows = True;
uint2 MCuserlevel = 8;
Boolean MCusermodify = True;
uint2 MCsoundchannel;
MCString MCtruemcstring;
MCString MCfalsemcstring;
MCString MCnullmcstring;
Boolean MCinlineinput = True;

uint4 MCqtidlerate = 50;

Boolean MChidebackdrop = False;
Boolean MCraisewindows = False;

uint4 MCmajorosversion = 0;

MCTheme *MCcurtheme = NULL;

#ifdef _LINUX_DESKTOP
Window MCgtkthemewindow = DNULL;
#endif

char *MCsslcertificates = NULL;
char *MCdefaultnetworkinterface = NULL;

uint4 MCruntimebehaviour = 0;

Boolean MCcursorcanbealpha = False;
Boolean MCcursorcanbecolor = False;
Boolean MCcursorbwonly = True;
int32_t MCcursormaxsize = 32;

uint32_t MCstacklimit = 1024 * 1024;
uint32_t MCpendingstacklimit = 1024 * 1024;

Boolean MCappisactive = False;

// MW-2012-02-22: [[ NoScrollSave ]] The point containing the offset to apply
//   to objects when saving.
MCPoint MCgroupedobjectoffset;

IO_handle IO_stdin;
IO_handle IO_stdout;
IO_handle IO_stderr;

// MM-2012-09-05: [[ Property Listener ]]
Boolean MCobjectpropertieschanged = False;
uint32_t MCpropertylistenerthrottletime = 250;

// MW-2013-03-20: [[ MainStacksChanged ]]
Boolean MCmainstackschanged = False;

// MW-2012-11-13: [[ Bug 10516 ]] Flag to determine whether we allow broadcast
//   UDP sockets.
Boolean MCallowdatagrambroadcasts = False;

char *MCsysencoding = nil;

MCLocaleRef kMCBasicLocale = nil;
MCLocaleRef kMCSystemLocale = nil;

// MM-2014-07-31: [[ ThreadedRendering ]] Used to ensure only a single animation message is sent per redraw
MCThreadMutexRef MCanimationmutex = NULL;
MCThreadMutexRef MCpatternmutex = NULL;
MCThreadMutexRef MCimagerepmutex = NULL;
MCThreadMutexRef MCfieldmutex = NULL;
MCThreadMutexRef MCthememutex = NULL;
MCThreadMutexRef MCgraphicmutex = NULL;

////////////////////////////////////////////////////////////////////////////////

extern MCUIDC *MCCreateScreenDC(void);
extern void MCU_finalize_names();

#ifdef _IOS_MOBILE
extern void MCReachabilityEventInitialize();
extern void MCReachabilityEventFinalize();
#endif

#ifdef _ANDROID_MOBILE
void MCAndroidCustomFontsInitialize();
void MCAndroidCustomFontsFinalize();
void MCAndroidFinalizeBuildInfo();
#endif
	
// Reset all global variables to their on-load defaults. This is required on
// Android, as the shared library the engine is compiled as is not reloaded on
// every app start.
void X_clear_globals(void)
{
	MCquit = False;
	MCquitisexplicit = False;
	MCidleRate = 200;
	/* FRAGILE */ MCcmd = MCValueRetain(kMCEmptyString);
	MCfiletype = MCValueRetain(kMCEmptyString);
	MCstackfiletype = MCValueRetain(kMCEmptyString);
	MCstacknames = nil;
	MCnstacks = 0;
	MCnofiles = False;
	MCsecuremode = 0;
	MCnopixmaps = False;
	MClowrestimers = False;
	MCpointerfocus = True;
	MCemacskeys = False;
	MCraisemenus = True;
	MCraisepalettes = True;
	MCsystemmodals = True;
    MCactivatepalettes = True;
    // SN-2014-10-2-: [[ Bug 13684 ]] Bugfix brought in 7.0 initialisation
    // MW-2007-07-05: [[ Bug 2288 ]] Default for hidePalettes is not system-standard
#ifdef _MACOSX
	MChidepalettes = True;
#else
    MChidepalettes = False;
#endif
	MCdontuseNS = False;
	MCdontuseQT = False;
	MCdontuseQTeffects = False;
	MCfreescripts = True;
	MCeventtime = 0;
	MCbuttonstate = 0;
	MCmodifierstate = 0;
	MCextendkey = 5;
	MCclicklocx = 0;
	MCclicklocy = 0;
	MCmousex = 0;
	MCmousey = 0;
	MCsiguser1 = 0;
	MCsiguser2 = 0;
	MCinputfd = -1;
	MCshellfd = -1;
	MCshm = False;
	MCvcshm = False;
	MCmmap = True;
	MCshmpix = False;
	MCnoui = False;
	MCdisplayname = NULL;
	MCshmoff = False;
	MCshmon = False;
	MCvisualid = 0;
	MCgamma = 2.2;
	MCproportionalthumbs = True;
	memset(&MCzerocolor, 0, sizeof(MCColor));
	memset(&MConecolor, 0, sizeof(MCColor));
	memset(&MCpencolor, 0, sizeof(MCColor));
	MCpencolorname = nil;
	memset(&MCbrushcolor, 0, sizeof(MCColor));
	MCbrushcolorname = nil;
	MCpenpmid = PI_PATTERNS;
	MCpenpattern = nil;
	MCbrushpmid = PI_PATTERNS;
	MCbrushpattern = nil;
	MCbackdroppmid = 0;
	MCbackdroppattern = nil;
	MCpatternlist = nil;
	memset(&MCaccentcolor, 0, sizeof(MCColor));
	MCaccentcolorname = nil;
	memset(&MChilitecolor, 0, sizeof(MCColor));
	MChilitecolor . blue = 0x8080;
	MChilitecolorname = nil;
	memset(&MCselectioncolor, 0, sizeof(MCColor));
	MCselectioncolorname = nil;
	memset(&MClinkatts, 0, sizeof(Linkatts));
	MClinkatts . color . blue = 0xEFBE;
	MClinkatts . hilitecolor . red = 0xFFFF;
	MClinkatts . visitedcolor . red = 0x5144;
	MClinkatts . visitedcolor . green = 0x1861;
	MClinkatts . visitedcolor . blue = 0x8038;
	MClinkatts . underline = True;
	MCrelayergrouped = False;
	MCselectgrouped = False;
	MCselectintersect = True;
	memset(&MCwbr, 0, sizeof(MCRectangle));
	MCjpegquality = 100;
	MCpaintcompression = EX_PBM;
	MCrecordformat = EX_AIFF;
	MCrecordchannels = 1;
	MCrecordsamplesize = 8;
	MCrecordrate = 22.050;
	strcpy(MCrecordcompression, "raw ");
	strcpy(MCrecordinput, "dflt");
	MCuselzw = False;
	MCinfinity = 0.0;
	MCcheckstack = True;
	MCswapbytes = False;
	MCtranslatechars = False;
	MCdragging = False;
	MCfiles = nil;
	MCprocesses = nil;
	MCsockets = nil;
	MCsockettimeout = 10.0;
	MCmaxwait = 60.0;
	MCnfiles = 0;
	MCnprocesses = 0;
	MCnsockets = 0;
	MCusing = nil;
	MCnusing = 0;
	MCiconicstacks = 0;
	MCwaitdepth = 0;
	MCrecursionlimit = 400000;
	MCclipboarddata = nil;
	MCselectiondata = nil;
	MCdragdata = nil;
	MCdragaction = 0;
	MCallowabledragactions = 0;
	MCdragimageid = 0;
	memset(&MCdragimageoffset, 0, sizeof(MCPoint));
	MCdragtargetptr = nil;
	MCdragdelta = 4;
	MCundos = nil;
	MCselected = nil;
	MCstacks = nil;
	MCtodestroy = nil;
	MCtodelete = nil;
	MCrecent = nil;
	MCcstack = nil;
	MCdispatcher = nil;
	MCtopstackptr = nil;
	MCdefaultstackptr = nil;
	MCstaticdefaultstackptr = nil;
	MCmousestackptr = nil;
	MCclickstackptr = nil;
	MCfocusedstackptr = nil;
	MCdynamiccard = nil;
	MCdynamicpath = False;
	MCerrorptr = nil;
	MCerrorlockptr = nil;
	MCtargetptr = nil;
	MCmenuobjectptr = nil;
	MCsavegroupptr = nil;
	MCdefaultmenubar = nil;
	MCmenubar = nil;
	MCplayers = nil;
	MCacptr = nil;
	MCtemplatestack = nil;
	MCtemplateaudio = nil;
	MCtemplatevideo = nil;
	MCtemplategroup = nil;
	MCtemplatecard = nil;
	MCtemplatebutton = nil;
	MCtemplategraphic = nil;
	MCtemplateeps = nil;
	MCtemplatescrollbar = nil;
	MCtemplateplayer = nil;
	MCtemplateimage = nil;
	MCtemplatefield = nil;
	MCmagimage = nil;
	MCmagnifier = nil;
	MCdragsource = nil;
	MCdragdest = nil;
	MCactivefield = nil;
	MCclickfield = nil;
	MCfoundfield = nil;
	MCdropfield = nil;
	MCdropchar = 0;
	MCactiveimage = nil;
	MCeditingimage = nil;
	MCtooltip = nil;
	MCscreen = nil;
	MCsystemprinter = nil;
	MCprinter = nil;
	MCscriptfont = MCValueRetain(kMCEmptyString);
	MCscriptsize = 0;
	MCscrollbarwidth = DEFAULT_SB_WIDTH;
	MCfocuswidth = 2;
	MCsizewidth = 8;
	MCminsize = 8;
	MCcloneoffset = 32;
	MCtitlebarheight = 26;
	MCdoubledelta = 4;
	MCdoubletime = 250;
	MCblinkrate = 600;
	MCrepeatrate = 50;
	MCrepeatdelay = 250;
	MCtyperate = 100;
	MCsyncrate = 20;
	MCeffectrate = 2000;
	MCdragspeed = 0;
	MCmovespeed = 200;
	MCtooltipdelay = 500;
	MCtooltime = 5000;
	MCminstackwidth = 32;
	MCminstackheight = 32;
	MCerrorlimit = 1024;
	MCwmwidth = 20;
	MCwmheight = 32;
	MCcharset = 1;
	MCabortscript = False;
	MCalarm = False;
	MCallowinterrupts = True;
	MCinterrupt = False;
	MCexplicitvariables = False;
	MCpreservevariables = False;
	MCsystemFS = True;
	MCsystemCS = True;
	MCsystemPS = True;
	MChidewindows = False;
	MCbufferimages = False;
	MCserialcontrolsettings = MCValueRetain(kMCEmptyString);
	MCshellcmd = MCValueRetain(kMCEmptyString);
	MCvcplayer = MCValueRetain(kMCEmptyString);
	MCftpproxyhost = MCValueRetain(kMCEmptyString);
	MCftpproxyport = 0;
	MChttpproxy = MCValueRetain(kMCEmptyString);
	MChttpheaders = MCValueRetain(kMCEmptyString);
	MCrandomseed = 0;
	MCshowinvisibles = False;
	MCbackscripts = nil;
	MCfrontscripts = nil;
	MCcur_effects = nil;
	MCperror = nil;
	MCeerror = nil;
	MCglobals = nil;
	MCmb = nil;
	MCeach = nil;
	MCdialogdata = nil;
	MChcstat = nil;
	
	MCresult = nil;
	MCurlresult = nil;
	MCexitall = False;
	MCretcode = 0;
	MCrecording = False;
#ifdef FEATURE_PLATFORM_RECORDER
    MCrecorder = nil;
#endif
    
	// AL-2014-18-02: [[ UnicodeFileFormat ]] Make 7.0 stackfile version the default.
	MCstackfileversion = 7000;

    MClook = LF_MOTIF;
    MCttbgcolor = MCSTR("255,255,207");
    MCttfont = MCSTR("Helvetica");
    MCttsize = 12;

	MCtrylock = 0;
	MCerrorlock = 0;
	MCwatchcursor = False;
	MClockcursor = False;
	MCcursor = nil;
	MCcursorid = nil;
	MCdefaultcursor = nil;
	MCdefaultcursorid = 0;
	MCbusycount = 0;
	MClockscreen = False;
	MClockerrors = False;
	MClockmenus = False;
	MClockmessages = False;
	MClockrecent = False;
	MCtwelvetime = True;
	MCuseprivatecmap = False;
	MCcurtool = T_BROWSE;
	MColdtool = T_BROWSE;
	MCbrush = 108;
	MCspray = 134;
	MCeraser = 102;
	MCcentered = False;
	MCfilled = False;
	MCgrid = True;
	MCgridsize = 4;
	MClinesize = 0;
	MCdashes = nil;
	MCndashes = 0;
	MCroundradius = DEFAULT_RADIUS;
	MCstartangle = 0;
	MCarcangle = 360;
	MCmultiple = False;
	MCmultispace = 1;
	MCpattern = 1;
	MCpolysides = 4;
	MCroundends = False;
	MCslices = 16;
	MCmagnification = 8;
	MClongwindowtitles = False;
	MCblindtyping = True;
	MCpowerkeys = True;
	MCnavigationarrows = True;
	MCtextarrows = True;
	MCuserlevel = 8;
	MCusermodify = True;
	MCsoundchannel = 0;
	MCinlineinput = True;
	MCqtidlerate = 50;
	MChidebackdrop = False;
	MCraisewindows = False;
	MCcurtheme = nil;
	MCsslcertificates = nil;
	MCdefaultnetworkinterface = nil;

	MCtruemcstring = MCtruestring;
	MCfalsemcstring = MCfalsestring;
	MCnullmcstring = NULL;

	// MW-2013-03-11: [[ Bug 10713 ]] Make sure we reset the regex cache globals to nil.
	// JS-2013-07-01: [[ EnhancedFilter ]] Refactored regex caching mechanism.
	MCR_clearcache();

	for(uint32_t i = 0; i < PI_NCURSORS; i++)
		MCcursors[i] = nil;
    
	// MM-2012-09-05: [[ Property Listener ]]
	MCobjectpropertieschanged = False;
	MCpropertylistenerthrottletime = 250;
    
	// MW-2013-03-20: [[ MainStacksChanged ]]
	MCmainstackschanged = False;
    
    // MM-2014-07-31: [[ ThreadedRendering ]]
    MCanimationmutex = NULL;
    MCpatternmutex = NULL;
    MCimagerepmutex = NULL;
    MCfieldmutex = NULL;
    MCthememutex = NULL;
    MCgraphicmutex = NULL;

#ifdef _ANDROID_MOBILE
    extern void MCAndroidMediaPickInitialize();
    // MM-2012-02-22: Initialize up any static variables as Android static vars are preserved between sessions
    MCAdInitialize();
    MCNativeControlInitialize();
    MCSensorInitialize();
    MCAndroidCustomFontsInitialize();
	MCSystemSoundInitialize();
    MCAndroidMediaPickInitialize();
#endif
	
#ifdef _IOS_MOBILE
	MCSystemSoundInitialize();
    MCReachabilityEventInitialize();    
#endif
	
	MCDateTimeInitialize();
}

bool X_open(int argc, MCStringRef argv[], MCStringRef envp[])
{
	MCperror = new MCError();
	MCeerror = new MCError();
	/* UNCHECKED */ MCVariable::createwithname(MCNAME("MCresult"), MCresult);

	/* UNCHECKED */ MCVariable::createwithname(MCNAME("MCurlresult"), MCurlresult);
	/* UNCHECKED */ MCVariable::createwithname(MCNAME("MCdialogdata"), MCdialogdata);
	
	////

	MCU_init();
	
	////
    
    // MW-2014-04-15: [[ Bug 12185 ]] Initialize graphics and openssl before anything
    //   that might use them.
    
	// MM-2013-09-03: [[ RefactorGraphics ]] Initialize graphics library.
	MCGraphicsInitialize();
	
	// MM-2014-02-14: [[ LibOpenSSL 1.0.1e ]] Initialise the openlSSL module.
	InitialiseSSL();
    
    // MM-2014-07-31: [[ ThreadedRendering ]]
    /* UNCHECKED */ MCThreadPoolInitialize();
    /* UNCHECKED */ MCStackTileInitialize();
    /* UNCHECKED */ MCThreadMutexCreate(MCanimationmutex);
    /* UNCHECKED */ MCThreadMutexCreate(MCpatternmutex);
    /* UNCHECKED */ MCThreadMutexCreate(MCimagerepmutex);
    /* UNCHECKED */ MCThreadMutexCreate(MCfieldmutex);
    /* UNCHECKED */ MCThreadMutexCreate(MCthememutex);
    /* UNCHECKED */ MCThreadMutexCreate(MCgraphicmutex);
    
    ////
    
#ifdef _MACOSX
    // MW-2014-07-21: Make AVFoundation the default on 10.8 and above.
    if (MCmajorosversion >= 0x1080)
        MCdontuseQT = True;
#endif
    
    ////
    
	MCpatternlist = new MCImageList();

	/* UNCHECKED */ MCVariable::ensureglobal(MCN_msg, MCmb);
	MCmb -> setmsg();

	/* UNCHECKED */ MCVariable::ensureglobal(MCN_each, MCeach);

    // SN-2014-06-12 [[ RefactorServer ]] We don't want to duplicate the environment variables
    // on server, as they have been copied to $_SERVER
#ifndef _SERVER
	if (envp != nil)
		for (uint32_t i = 0 ; envp[i] != nil ; i++)
		{
			MCStringRef t_env_var = envp[i];
			if (isupper(MCStringGetCharAtIndex(t_env_var, 0)))
			{
				uindex_t t_equal;
				/* UNCHECKED */ MCStringFirstIndexOfChar(t_env_var, '=', 0, kMCStringOptionCompareExact, t_equal);

				MCAutoStringRef t_vname;
				/* UNCHECKED */ MCStringCreateMutable(0, &t_vname);
				/* UNCHECKED */ MCStringAppendChar(*t_vname, '$');
				/* UNCHECKED */ MCStringAppendSubstring(*t_vname, t_env_var, MCRangeMake(0, t_equal));

				MCNewAutoNameRef t_name;
				/* UNCHECKED */ MCNameCreate(*t_vname, &t_name);

				MCVariable *tvar;
				/* UNCHECKED */ MCVariable::ensureglobal(*t_name, tvar);
				if (MCStringIsEqualToCString(*t_vname, "$MCNOFILES", kMCCompareExact) 
					&& MCStringGetCharAtIndex(t_env_var, t_equal + 1) != '0')
				{
					MCnofiles = True;
					MCsecuremode = MC_SECUREMODE_ALL;
				}
				
				MCAutoStringRef t_value;
				/* UNCHECKED */ MCStringCopySubstring(t_env_var, 
													  MCRangeMake(t_equal + 1, MCStringGetLength(t_env_var) - t_equal - 1),
													  &t_value);
				
				tvar->setvalueref(*t_value);
			}
		}
#endif // _SERVER

	/* UNCHECKED */ MCStackSecurityCreateStack(MCtemplatestack);
	MCtemplateaudio = new MCAudioClip;
	MCtemplateaudio->init();
	MCtemplatevideo = new MCVideoClip;
	MCtemplategroup = new MCGroup;
	MCtemplatecard = new MCCard;
	MCtemplatebutton = new MCButton;
	MCtemplategraphic = new MCGraphic;
	MCtemplatescrollbar = new MCScrollbar;
	MCtemplateplayer = new MCPlayer;
	MCtemplateimage = new MCImage;
	MCtemplatefield = new MCField;
	
	MCtooltip = new MCTooltip;

	MCclipboarddata = new MCClipboardData;
	MCdragdata = new MCDragData;
	MCselectiondata = new MCSelectionData;
	
	MCundos = new MCUndolist;
	MCselected = new MCSellist;
	MCstacks = new MCStacklist;
	MCtodestroy = new MCStacklist;
	MCrecent = new MCCardlist;
	MCcstack = new MCCardlist;

#ifdef _LINUX_DESKTOP
	MCValueAssign(MCvcplayer, MCSTR("xanim"));
#else
	MCValueAssign(MCvcplayer, MCSTR(""));
#endif

	MCValueAssign(MCfiletype, MCSTR("ttxtTEXT"));
    uindex_t t_last_path_separator;
    // find the actual command to execute
     if (!MCStringLastIndexOfChar(MCcmd, PATH_SEPARATOR, MCStringGetLength(MCcmd), kMCStringOptionCompareExact, t_last_path_separator))
		t_last_path_separator = 0;
	else
		t_last_path_separator++;
    
	if (MCStringFind(MCcmd, MCRangeMake(t_last_path_separator, 3), MCSTR("rev"), kMCStringOptionCompareExact, nil))
		MCValueAssign(MCstackfiletype, MCSTR("MCRDMSTK"));
	else
		MCValueAssign(MCstackfiletype, MCSTR("RevoRSTK"));
	MCValueAssign(MCserialcontrolsettings, MCSTR("baud=9600 parity=N data=8 stop=1"));

	MCdispatcher = new MCDispatch;
    MCdispatcher -> add_transient_stack(MCtooltip);

	// IM-2014-08-14: [[ Bug 12372 ]] Pixel scale setup needs to happen before the
	// creation of MCscreen to ensure screen rects are scaled/unscaled as appropriate.
	// IM-2014-01-27: [[ HiDPI ]] Initialize pixel scale settings
	MCResInitPixelScaling();
	
	if (MCnoui)
		MCscreen = new MCUIDC;
	else
	{
		MCscreen = MCCreateScreenDC();
				
		if (!MCscreen->open())
			return false;

		MCscreen->alloccolor(MClinkatts.color);
		MCscreen->alloccolor(MClinkatts.hilitecolor);
		MCscreen->alloccolor(MClinkatts.visitedcolor);
	}

    MCExecContext ctxt(nil, nil, nil);
	MCInterfaceInitialize(ctxt);

	// IM-2014-01-27: [[ HiDPI ]] Initialize pixel scale settings
	MCResInitPixelScaling();

	// MW-2012-02-14: [[ FontRefs ]] Open the dispatcher after we have an open
	//   screen, otherwise we don't have a root fontref!
	// MW-2013-08-07: [[ Bug 10995 ]] Configure fonts based on platform.
#if defined(TARGET_PLATFORM_WINDOWS)
	/*if (MCmajorosversion >= 0x0600)
	{
		// Vista onwards
		MCdispatcher -> setfontattrs(MCSTR("Segoe UI"), 12, FA_DEFAULT_STYLE);
	}
	else
	{
		// Pre-Vista
<<<<<<< HEAD
		MCdispatcher -> setfontattrs(MCSTR("Tahoma"), 11, FA_DEFAULT_STYLE);
	}
#elif defined(TARGET_PLATFORM_MACOS_X)
    if (MCmajorosversion < 0x10A0)
        MCdispatcher -> setfontattrs(MCSTR("Lucida Grande"), 11, FA_DEFAULT_STYLE);
    else
    {
        MCdispatcher -> setfontattrs(MCSTR("Helvetica Neue"), 11, FA_DEFAULT_STYLE);
        MCttfont = MCSTR("Helvetica Neue");
    }
#elif defined(TARGET_PLATFORM_LINUX)
	MCdispatcher -> setfontattrs(MCSTR("Helvetica"), 12, FA_DEFAULT_STYLE);
=======
		MCdispatcher -> setfontattrs("Tahoma", 11, FA_DEFAULT_STYLE);
	}*/
#elif defined(TARGET_PLATFORM_MACOS_X)
    /*if (MCmajorosversion < 0x10A0)
        MCdispatcher -> setfontattrs("Lucida Grande", 11, FA_DEFAULT_STYLE);
    else
    {
        MCdispatcher -> setfontattrs("Helvetica Neue", 11, FA_DEFAULT_STYLE);
        MCttfont = "Helvetica Neue";
    }*/
#elif defined(TARGET_PLATFORM_LINUX)
    //MCdispatcher -> setfontattrs("Helvetica", 12, FA_DEFAULT_STYLE);
>>>>>>> bb71d905
#else
	MCdispatcher -> setfontattrs(MCSTR(DEFAULT_TEXT_FONT), DEFAULT_TEXT_SIZE, FA_DEFAULT_STYLE);
#endif

    // MW-2012-02-14: [[ FontRefs ]] Open the dispatcher after we have an open
	//   screen, otherwise we don't have a root fontref!
	MCdispatcher -> open();

	// This is here because it relies on MCscreen being initialized.
	MCtemplateeps = new MCEPS;

	MCsystemFS = MCscreen -> hasfeature(PLATFORM_FEATURE_OS_FILE_DIALOGS);
	MCsystemCS = MCscreen -> hasfeature(PLATFORM_FEATURE_OS_COLOR_DIALOGS);
	MCsystemPS = MCscreen -> hasfeature(PLATFORM_FEATURE_OS_PRINT_DIALOGS);

	MCTheme *newtheme = MCThemeCreateNative();
	if (newtheme != nil)
	{
		if (newtheme->load())
		{
			MCcurtheme = newtheme;
			MClook = MCcurtheme->getthemefamilyid();
		}
		else
			delete newtheme;
    }

	MCsystemprinter = MCprinter = MCscreen -> createprinter();
	MCprinter -> Initialize();
	
	// MW-2009-07-02: Clear the result as a startup failure will be indicated
	//   there.
	MCresult -> clear();
	if (MCdispatcher->startup() != IO_NORMAL)
		return false;

	return true;
}

int X_close(void)
{
	// MW-2008-01-18: [[ Bug 5711 ]] Make sure we disable the backdrop here otherwise we
	//   get crashiness on Windows due to hiding the backdrop calling WindowProc which
	//   attempts to access stacks that have been deleted...
	if (!MCnoui)
	{
		MCscreen -> disablebackdrop(false);
		MCscreen -> disablebackdrop(true);
	}

    MCExecContext ctxt(nil, nil, nil);
	MCInterfaceFinalize(ctxt);

	MCstacks->closeall();
	MCselected->clear(False);

	MCU_play_stop();
#ifdef FEATURE_PLATFORM_RECORDER
    if (MCrecorder != nil)
    {
        MCPlatformSoundRecorderStop(MCrecorder);
        MCPlatformSoundRecorderRelease(MCrecorder);
    }
#else
	if (MCrecording)
	{
		extern void MCQTStopRecording(void);
		MCQTStopRecording();
	}
#endif
	MClockmessages = True;
	MCS_killall();

	MCscreen -> flushclipboard();

	while (MCtodelete != NULL)
	{
		MCObject *optr = MCtodelete->remove(MCtodelete);
		delete optr;
	}

    MCdispatcher -> remove_transient_stack(MCtooltip);
	delete MCtooltip;
	MCtooltip = NULL;

	MCValueRelease(MChttpproxy);
	MCValueRelease(MCpencolorname);
	MCValueRelease(MCbrushcolorname);
	MCValueRelease(MChilitecolorname);
	MCValueRelease(MCaccentcolorname);
	MCValueRelease(MCselectioncolorname);

	while (MCnfiles)
		IO_closefile(MCfiles[0].name);
	if (MCfiles != NULL)
		delete MCfiles;
	if (MCprocesses != NULL)
		delete MCprocesses;
	if (MCnsockets)
		while (MCnsockets)
			delete MCsockets[--MCnsockets];
	if (MCsockets != NULL)
		delete MCsockets;

	while (MCsavegroupptr != NULL)
	{
		MCControl *gptr = MCsavegroupptr->remove(MCsavegroupptr);
		delete gptr;
	}

	// MW-2012-02-14: [[ FontRefs ]] Close the dispatcher before deleting it.
	MCdispatcher -> close();
	delete MCdispatcher;

	delete MCtemplatestack;
	delete MCtemplateaudio;
	delete MCtemplatevideo;
	delete MCtemplategroup;
	delete MCtemplatecard;
	delete MCtemplatebutton;
	delete MCtemplategraphic;
	delete MCtemplateeps;
	delete MCtemplatescrollbar;
	delete MCtemplateplayer;

	MCImage::shutdown();

#ifndef _LINUX_DESKTOP
	MCscreen->close(True);
#endif

	delete MCtemplateimage;
	delete MCtemplatefield;
	delete MCselected;
	delete MCtodestroy;
	delete MCstacks;
	delete MCcstack;
	delete MCrecent;

	// Temporary workaround for a crash
    //MCS_close(IO_stdin);
	//MCS_close(IO_stdout);
	//MCS_close(IO_stderr);

	delete MCpatternlist;
	delete MCresult;
	delete MCurlresult;
	delete MCdialogdata;
	MCValueRelease(MChcstat);

	delete MCusing;
	MCValueRelease(MChttpheaders);
	MCValueRelease(MCscriptfont);
	MCValueRelease(MClinkatts . colorname);
	MCValueRelease(MClinkatts . hilitecolorname);
	MCValueRelease(MClinkatts . visitedcolorname);
	MCB_clearwatches();
	MCB_clearbreaks(nil);
	MCU_cleaninserted();
	while (MCglobals != NULL)
	{
		MCVariable *tvar = MCglobals;
		MCglobals = MCglobals->getnext();
		delete tvar;
	}

	// JS-2013-06-21: [[ EnhancedFilter ]] refactored regex caching mechanism
    MCR_clearcache();

	delete MCperror;
	delete MCeerror;

	delete MCclipboarddata;
	delete MCdragdata;
	delete MCselectiondata;

	MCValueRelease(MCshellcmd);
	MCValueRelease(MCvcplayer);
	MCValueRelease(MCfiletype);
	MCValueRelease(MCstackfiletype);
	MCValueRelease(MCserialcontrolsettings);
	
	MCprinter -> Finalize();
	delete MCprinter;
	
	delete MCsslcertificates;
	delete MCdefaultnetworkinterface;
	
#ifndef _MOBILE
	ShutdownSSL();
#endif
	MCS_shutdown();
	delete MCundos;
	while (MCcur_effects != NULL)
	{
		MCEffectList *veptr = MCcur_effects;
		MCcur_effects = MCcur_effects->getnext();
        // AL-2014-08-14: [[ Bug 13176 ]] Release visual effect strings
        MCValueRelease(veptr -> name);
        MCValueRelease(veptr -> sound);
		delete veptr;
	}

	if (MCcurtheme != NULL)
		MCcurtheme -> unload();
	delete MCcurtheme;

	// Cleanup the cursors array - *before* we close the screen!!
	if (MCModeMakeLocalWindows())
		for(uint32_t i = 0; i < PI_NCURSORS; i++)
		{
			MCscreen -> freecursor(MCcursors[i]);
			MCcursors[i] = nil;
		}

#ifdef _LINUX_DESKTOP
	// VALGRIND: Still causing a single invalid memory
	MCscreen->close(True);
#endif

	delete MCscreen;

	MCExternal::Cleanup();

	// Cleanup the MClicenseparameters block
    MCValueRelease(MClicenseparameters . license_token);
    MCValueRelease(MClicenseparameters . license_name);
    MCValueRelease(MClicenseparameters . license_organization);
	MCValueRelease(MClicenseparameters . addons);

	// Cleanup the startup stacks list
	for(uint4 i = 0; i < MCnstacks; ++i)
		MCValueRelease(MCstacknames[i]);

	delete MCstacknames;

	// Cleanup the parentscript stuff
	MCParentScript::Cleanup();
	
	// MW-2012-02-23: [[ LogFonts ]] Finalize the font table module.
	MCLogicalFontTableFinalize();
	// MW-2012-02-23: [[ FontRefs ]] Finalize the font module.
	MCFontFinalize();
	
	// MM-2013-09-03: [[ RefactorGraphics ]] Initialize graphics library.
	MCGraphicsFinalize();
    
    // MM-2014-07-31: [[ ThreadedRendering ]]
    MCThreadPoolFinalize();
    MCStackTileFinalize();
    MCThreadMutexRelease(MCanimationmutex);
    MCThreadMutexRelease(MCpatternmutex);
    MCThreadMutexRelease(MCimagerepmutex);
    MCThreadMutexRelease(MCfieldmutex);
    MCThreadMutexRelease(MCthememutex);
    MCThreadMutexRelease(MCgraphicmutex);
    
#ifdef _ANDROID_MOBILE
    // MM-2012-02-22: Clean up any static variables as Android static vars are preserved between sessions
    MCAdFinalize();
    MCNativeControlFinalize();
    MCSensorFinalize();
    MCAndroidFinalizeBuildInfo();
    MCAndroidCustomFontsFinalize();
	MCSystemSoundFinalize();
#endif
	
#ifdef _IOS_MOBILE
	MCSystemSoundFinalize();
    MCReachabilityEventFinalize();
#endif
	
	MCDateTimeFinalize();
	
	MCU_finalize_names();
	
	if (MCsysencoding != nil)
		MCMemoryDelete(MCsysencoding);

    if (kMCSystemLocale != nil)
        MCLocaleRelease(kMCSystemLocale);
    if (kMCBasicLocale != nil)
        MCLocaleRelease(kMCBasicLocale);
    
	return MCretcode;
}

// MW-2013-10-08: [[ Bug 11259 ]] Make sure the Linux specific case tables are
//   in a global place so it works for server and desktop.
#if defined(_LINUX_DESKTOP) || defined(_LINUX_SERVER)
// MW-2013-10-01: [[ Bug 11160 ]] Use our own lowercasing table (ISO8859-1)
uint1 MClowercasingtable[] =
{
	0x00, 0x01, 0x02, 0x03, 0x04, 0x05, 0x06, 0x07, 0x08, 0x09, 0x0a, 0x0b, 0x0c, 0x0d, 0x0e, 0x0f, 
	0x10, 0x11, 0x12, 0x13, 0x14, 0x15, 0x16, 0x17, 0x18, 0x19, 0x1a, 0x1b, 0x1c, 0x1d, 0x1e, 0x1f, 
	0x20, 0x21, 0x22, 0x23, 0x24, 0x25, 0x26, 0x27, 0x28, 0x29, 0x2a, 0x2b, 0x2c, 0x2d, 0x2e, 0x2f, 
	0x30, 0x31, 0x32, 0x33, 0x34, 0x35, 0x36, 0x37, 0x38, 0x39, 0x3a, 0x3b, 0x3c, 0x3d, 0x3e, 0x3f, 
	0x40, 0x61, 0x62, 0x63, 0x64, 0x65, 0x66, 0x67, 0x68, 0x69, 0x6a, 0x6b, 0x6c, 0x6d, 0x6e, 0x6f, 
	0x70, 0x71, 0x72, 0x73, 0x74, 0x75, 0x76, 0x77, 0x78, 0x79, 0x7a, 0x5b, 0x5c, 0x5d, 0x5e, 0x5f, 
	0x60, 0x61, 0x62, 0x63, 0x64, 0x65, 0x66, 0x67, 0x68, 0x69, 0x6a, 0x6b, 0x6c, 0x6d, 0x6e, 0x6f, 
	0x70, 0x71, 0x72, 0x73, 0x74, 0x75, 0x76, 0x77, 0x78, 0x79, 0x7a, 0x7b, 0x7c, 0x7d, 0x7e, 0x7f, 
	0x80, 0x81, 0x82, 0x83, 0x84, 0x85, 0x86, 0x87, 0x88, 0x89, 0x8a, 0x8b, 0x8c, 0x8d, 0x8e, 0x8f, 
	0x90, 0x91, 0x92, 0x93, 0x94, 0x95, 0x96, 0x97, 0x98, 0x99, 0x9a, 0x9b, 0x9c, 0x9d, 0x9e, 0x9f, 
	0xa0, 0xa1, 0xa2, 0xa3, 0xa4, 0xa5, 0xa6, 0xa7, 0xa8, 0xa9, 0xaa, 0xab, 0xac, 0xad, 0xae, 0xaf, 
	0xb0, 0xb1, 0xb2, 0xb3, 0xb4, 0xb5, 0xb6, 0xb7, 0xb8, 0xb9, 0xba, 0xbb, 0xbc, 0xbd, 0xbe, 0xbf, 
	0xe0, 0xe1, 0xe2, 0xe3, 0xe4, 0xe5, 0xe6, 0xe7, 0xe8, 0xe9, 0xea, 0xeb, 0xec, 0xed, 0xee, 0xef, 
	0xf0, 0xf1, 0xf2, 0xf3, 0xf4, 0xf5, 0xf6, 0xd7, 0xf8, 0xf9, 0xfa, 0xfb, 0xfc, 0xfd, 0xfe, 0xdf, 
	0xe0, 0xe1, 0xe2, 0xe3, 0xe4, 0xe5, 0xe6, 0xe7, 0xe8, 0xe9, 0xea, 0xeb, 0xec, 0xed, 0xee, 0xef, 
	0xf0, 0xf1, 0xf2, 0xf3, 0xf4, 0xf5, 0xf6, 0xf7, 0xf8, 0xf9, 0xfa, 0xfb, 0xfc, 0xfd, 0xfe, 0xff, 
};

// MW-2013-10-01: [[ Bug 11160 ]] Use our own uppercasing table (ISO8859-1)
uint1 MCuppercasingtable[] =
{
	0x00, 0x01, 0x02, 0x03, 0x04, 0x05, 0x06, 0x07, 0x08, 0x09, 0x0a, 0x0b, 0x0c, 0x0d, 0x0e, 0x0f, 
	0x10, 0x11, 0x12, 0x13, 0x14, 0x15, 0x16, 0x17, 0x18, 0x19, 0x1a, 0x1b, 0x1c, 0x1d, 0x1e, 0x1f, 
	0x20, 0x21, 0x22, 0x23, 0x24, 0x25, 0x26, 0x27, 0x28, 0x29, 0x2a, 0x2b, 0x2c, 0x2d, 0x2e, 0x2f, 
	0x30, 0x31, 0x32, 0x33, 0x34, 0x35, 0x36, 0x37, 0x38, 0x39, 0x3a, 0x3b, 0x3c, 0x3d, 0x3e, 0x3f, 
	0x40, 0x41, 0x42, 0x43, 0x44, 0x45, 0x46, 0x47, 0x48, 0x49, 0x4a, 0x4b, 0x4c, 0x4d, 0x4e, 0x4f, 
	0x50, 0x51, 0x52, 0x53, 0x54, 0x55, 0x56, 0x57, 0x58, 0x59, 0x5a, 0x5b, 0x5c, 0x5d, 0x5e, 0x5f, 
	0x60, 0x41, 0x42, 0x43, 0x44, 0x45, 0x46, 0x47, 0x48, 0x49, 0x4a, 0x4b, 0x4c, 0x4d, 0x4e, 0x4f, 
	0x50, 0x51, 0x52, 0x53, 0x54, 0x55, 0x56, 0x57, 0x58, 0x59, 0x5a, 0x7b, 0x7c, 0x7d, 0x7e, 0x7f, 
	0x80, 0x81, 0x82, 0x83, 0x84, 0x85, 0x86, 0x87, 0x88, 0x89, 0x8a, 0x8b, 0x8c, 0x8d, 0x8e, 0x8f, 
	0x90, 0x91, 0x92, 0x93, 0x94, 0x95, 0x96, 0x97, 0x98, 0x99, 0x9a, 0x9b, 0x9c, 0x9d, 0x9e, 0x9f, 
	0xa0, 0xa1, 0xa2, 0xa3, 0xa4, 0xa5, 0xa6, 0xa7, 0xa8, 0xa9, 0xaa, 0xab, 0xac, 0xad, 0xae, 0xaf, 
	0xb0, 0xb1, 0xb2, 0xb3, 0xb4, 0xb5, 0xb6, 0xb7, 0xb8, 0xb9, 0xba, 0xbb, 0xbc, 0xbd, 0xbe, 0xbf, 
	0xc0, 0xc1, 0xc2, 0xc3, 0xc4, 0xc5, 0xc6, 0xc7, 0xc8, 0xc9, 0xca, 0xcb, 0xcc, 0xcd, 0xce, 0xcf, 
	0xd0, 0xd1, 0xd2, 0xd3, 0xd4, 0xd5, 0xd6, 0xd7, 0xd8, 0xd9, 0xda, 0xdb, 0xdc, 0xdd, 0xde, 0xdf, 
	0xc0, 0xc1, 0xc2, 0xc3, 0xc4, 0xc5, 0xc6, 0xc7, 0xc8, 0xc9, 0xca, 0xcb, 0xcc, 0xcd, 0xce, 0xcf, 
	0xd0, 0xd1, 0xd2, 0xd3, 0xd4, 0xd5, 0xd6, 0xf7, 0xd8, 0xd9, 0xda, 0xdb, 0xdc, 0xdd, 0xde, 0xff, 
};

// MW-2013-10-01: [[ Bug 11160 ]] Use our own ctype table (ISO8859-1)
uint2 MCctypetable[] =
{
	0x0400, 0x0400, 0x0400, 0x0400, 0x0400, 0x0400, 0x0400, 0x0400, 0x0400, 0x0410, 0x0410, 0x0410, 0x0410, 0x0410, 0x0400, 0x0400, 
	0x0400, 0x0400, 0x0400, 0x0400, 0x0400, 0x0400, 0x0400, 0x0400, 0x0400, 0x0400, 0x0400, 0x0400, 0x0400, 0x0400, 0x0400, 0x0400, 
	0x0110, 0x0340, 0x0340, 0x0340, 0x0340, 0x0340, 0x0340, 0x0340, 0x0340, 0x0340, 0x0340, 0x0340, 0x0340, 0x0340, 0x0340, 0x0340, 
	0x03a8, 0x03a8, 0x03a8, 0x03a8, 0x03a8, 0x03a8, 0x03a8, 0x03a8, 0x03a8, 0x03a8, 0x0340, 0x0340, 0x0340, 0x0340, 0x0340, 0x0340, 
	0x0340, 0x03a3, 0x03a3, 0x03a3, 0x03a3, 0x03a3, 0x03a3, 0x0383, 0x0383, 0x0383, 0x0383, 0x0383, 0x0383, 0x0383, 0x0383, 0x0383, 
	0x0383, 0x0383, 0x0383, 0x0383, 0x0383, 0x0383, 0x0383, 0x0383, 0x0383, 0x0383, 0x0383, 0x0340, 0x0340, 0x0340, 0x0340, 0x0340, 
	0x0340, 0x03a5, 0x03a5, 0x03a5, 0x03a5, 0x03a5, 0x03a5, 0x0385, 0x0385, 0x0385, 0x0385, 0x0385, 0x0385, 0x0385, 0x0385, 0x0385, 
	0x0385, 0x0385, 0x0385, 0x0385, 0x0385, 0x0385, 0x0385, 0x0385, 0x0385, 0x0385, 0x0385, 0x0340, 0x0340, 0x0340, 0x0340, 0x0400, 
	0x0400, 0x0400, 0x0400, 0x0400, 0x0400, 0x0400, 0x0400, 0x0400, 0x0400, 0x0400, 0x0400, 0x0400, 0x0400, 0x0400, 0x0400, 0x0400, 
	0x0400, 0x0400, 0x0400, 0x0400, 0x0400, 0x0400, 0x0400, 0x0400, 0x0400, 0x0400, 0x0400, 0x0400, 0x0400, 0x0400, 0x0400, 0x0400, 
	0x0110, 0x0340, 0x0340, 0x0340, 0x0340, 0x0340, 0x0340, 0x0340, 0x0340, 0x0340, 0x0340, 0x0340, 0x0340, 0x0340, 0x0340, 0x0340, 
	0x0340, 0x0340, 0x0340, 0x0340, 0x0340, 0x0340, 0x0340, 0x0340, 0x0340, 0x0340, 0x0340, 0x0340, 0x0340, 0x0340, 0x0340, 0x0340, 
	0x0383, 0x0383, 0x0383, 0x0383, 0x0383, 0x0383, 0x0383, 0x0383, 0x0383, 0x0383, 0x0383, 0x0383, 0x0383, 0x0383, 0x0383, 0x0383, 
	0x0383, 0x0383, 0x0383, 0x0383, 0x0383, 0x0383, 0x0383, 0x0340, 0x0383, 0x0383, 0x0383, 0x0383, 0x0383, 0x0383, 0x0383, 0x0385, 
	0x0385, 0x0385, 0x0385, 0x0385, 0x0385, 0x0385, 0x0385, 0x0385, 0x0385, 0x0385, 0x0385, 0x0385, 0x0385, 0x0385, 0x0385, 0x0385, 
	0x0385, 0x0385, 0x0385, 0x0385, 0x0385, 0x0385, 0x0385, 0x0340, 0x0385, 0x0385, 0x0385, 0x0385, 0x0385, 0x0385, 0x0385, 0x0385, 
};
#endif<|MERGE_RESOLUTION|>--- conflicted
+++ resolved
@@ -1039,20 +1039,6 @@
 	else
 	{
 		// Pre-Vista
-<<<<<<< HEAD
-		MCdispatcher -> setfontattrs(MCSTR("Tahoma"), 11, FA_DEFAULT_STYLE);
-	}
-#elif defined(TARGET_PLATFORM_MACOS_X)
-    if (MCmajorosversion < 0x10A0)
-        MCdispatcher -> setfontattrs(MCSTR("Lucida Grande"), 11, FA_DEFAULT_STYLE);
-    else
-    {
-        MCdispatcher -> setfontattrs(MCSTR("Helvetica Neue"), 11, FA_DEFAULT_STYLE);
-        MCttfont = MCSTR("Helvetica Neue");
-    }
-#elif defined(TARGET_PLATFORM_LINUX)
-	MCdispatcher -> setfontattrs(MCSTR("Helvetica"), 12, FA_DEFAULT_STYLE);
-=======
 		MCdispatcher -> setfontattrs("Tahoma", 11, FA_DEFAULT_STYLE);
 	}*/
 #elif defined(TARGET_PLATFORM_MACOS_X)
@@ -1065,7 +1051,6 @@
     }*/
 #elif defined(TARGET_PLATFORM_LINUX)
     //MCdispatcher -> setfontattrs("Helvetica", 12, FA_DEFAULT_STYLE);
->>>>>>> bb71d905
 #else
 	MCdispatcher -> setfontattrs(MCSTR(DEFAULT_TEXT_FONT), DEFAULT_TEXT_SIZE, FA_DEFAULT_STYLE);
 #endif
