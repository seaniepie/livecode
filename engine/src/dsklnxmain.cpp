/* Copyright (C) 2003-2013 Runtime Revolution Ltd.

This file is part of LiveCode.

LiveCode is free software; you can redistribute it and/or modify it under
the terms of the GNU General Public License v3 as published by the Free
Software Foundation.

LiveCode is distributed in the hope that it will be useful, but WITHOUT ANY
WARRANTY; without even the implied warranty of MERCHANTABILITY or
FITNESS FOR A PARTICULAR PURPOSE.  See the GNU General Public License
for more details.

You should have received a copy of the GNU General Public License
along with LiveCode.  If not see <http://www.gnu.org/licenses/>.  */

#include "prefix.h"

#include "globdefs.h"
#include "filedefs.h"
#include "osspec.h"
#include "typedefs.h"
#include "parsedef.h"
#include "mode.h"

#include "execpt.h"
#include "scriptpt.h"
#include "mcerror.h"
#include "globals.h"
#include "util.h"

#include <locale.h>
#include <iconv.h>
#include <langinfo.h>

////////////////////////////////////////////////////////////////////////////////

bool X_init(int argc, MCStringRef argv[], MCStringRef envp[]);
void X_main_loop_iteration();
int X_close();

bool MCStringCreateWithSysString(const char *p_system_string, size_t p_len, MCStringRef &r_string);
bool MCStringConvertToSysString(MCStringRef p_string, const char * &r_system_string, size_t &r_len);

////////////////////////////////////////////////////////////////////////////////

void X_main_loop(void)
{
	while(!MCquit)
		X_main_loop_iteration();
}

int main(int argc, char *argv[], char *envp[])
{
	// On Linux, the argv and envp could be in pretty much any format. The
	// safest thing to do is let the C library's iconv convert to a known
	// format. To do this, the system locale needs to be retrieved.
	setlocale(LC_ALL, "");
	MCsysencoding = strclone(nl_langinfo(CODESET));
	
	// Convert the argv array to StringRefs
	MCStringRef* t_argv;
	/* UNCHECKED */ MCMemoryNewArray(argc, t_argv);
	for (int i = 0; i < argc; i++)
	{
		/* UNCHECKED */ MCStringCreateWithSysString(argv[i], strlen(argv[i]), t_argv[i]);
	}
	
	// Convert the envp array to StringRefs
	int envc = 0;
	MCStringRef* t_envp = nil;
	while (envp[envc] != NULL)
	{
		uindex_t t_count = envc + 1;
		/* UNCHECKED */ MCMemoryResizeArray(t_count + 1, t_envp, t_count);
		/* UNCHECKED */ MCStringCreateWithSysString(envp[envc], strlen(envp[envc]), t_envp[envc]);
		envc++;
	}
	
	// Terminate the envp array
	t_envp[envc] = nil;
	
	extern int MCSystemElevatedMain(int, char* argv[]);
	if (argc == 3&& strcmp(argv[1], "-elevated-slave") == 0)
		return MCSystemElevatedMain(argc, argv);
	
	if (!MCInitialize())
		exit(-1);

	if (!X_init(argc, t_argv, t_envp))
	{
		MCExecPoint ep;
		if (MCresult != nil)
		{
			MCresult -> eval(ep);
			fprintf(stderr, "Startup error - %s\n", ep . getcstring());
		}
		exit(-1);
	}
	
	// Clean up the created argv/envp StringRefs
	for (int i = 0; i < argc; i++)
		MCValueRelease(t_argv[i]);
	for (int i = 0; i < envc; i++)
		MCValueRelease(t_envp[i]);
	MCMemoryDeleteArray(t_argv);
	MCMemoryDeleteArray(t_envp);

	X_main_loop();

	int t_exit_code = X_close();

	MCFinalize();

	exit(t_exit_code);
}

////////////////////////////////////////////////////////////////////////////////

static bool do_iconv(iconv_t fd, const char *in, size_t in_len, char * &out, size_t &out_len)
{
	// Begin conversion. As a start, assume both encodings take the same
	// space. This is probably wrong but the array is grown as needed.
	size_t t_status = 0;
<<<<<<< HEAD
	uindex_t t_alloc_remain;
	char * t_out_base;
	char * t_out_cursor;
	t_alloc_remain = in_len;
	/* UNCHECKED */ MCMemoryNewArray(t_alloc_remain, t_out_base);
	t_out_cursor = t_out_base;
=======
	uindex_t t_alloc_remain = 0;
	MCAutoArray<char> t_out;
	char * t_out_cursor;
	t_out.New(in_len);
	t_alloc_remain = t_out.Size();
	t_out_cursor = t_out.Ptr();
>>>>>>> 5e1ed21f
	while (in_len > 0)
	{
		// Resize the destination array if it has been exhausted
		t_status = iconv(fd, (char**)&in, &in_len, &t_out_cursor, &t_alloc_remain);
		
		// Did the conversion fail?
		if (t_status == (size_t)-1)
		{
			// Insufficient output space errors can be fixed and retried
			if (errno == E2BIG)
			{
				// Increase the size of the output array
				uindex_t t_offset;
<<<<<<< HEAD
				t_offset = t_out_cursor - t_out_base;
				/* UNCHECKED */ MCMemoryResizeArray(t_offset + t_alloc_remain + 1, t_out_base, t_alloc_remain);
=======
				t_offset = t_out_cursor - t_out.Ptr();
				t_out.Extend(t_offset + t_alloc_remain + 1);
>>>>>>> 5e1ed21f
				
				// Adjust the pointers because the output buffer may have moved
				t_out_cursor = t_out.Ptr() + t_offset;
				t_alloc_remain = t_out.Size() - t_offset;		// Remaining size, not total size
				
				// Try the conversion again
				continue;
			}
			else
			{
				// The error is one of the following:
				//	EILSEQ	-	input byte invalid for input encoding
				//	EINVAL	-	incomplete multibyte character at end of input
				//	EBADF	-	invalid conversion file descriptor
				// None of these are recoverable so abort
				return false;
			}
		}
		else
		{
			// No error, conversion should be complete.
			MCAssert(in_len == 0);
		}
	}
	
	// Conversion has been completed
	t_out.Take(out, out_len);
	return true;
}

bool MCStringCreateWithSysString(const char *p_system_string, size_t p_len, MCStringRef &r_string)
{
	// Create the pseudo-FD that iconv uses for character conversion. The most
	// convenient form is UTF-16 as StringRefs can be constructed directly from that.
	iconv_t t_fd = iconv_open("UTF-16", MCsysencoding);
	
	// Convert the string
	char *t_utf16_bytes;
	size_t t_utf16_byte_len;
	bool t_success;
	t_success = do_iconv(t_fd, p_system_string, p_len, t_utf16_bytes, t_utf16_byte_len);
	iconv_close(t_fd);
	
	if (!t_success)
		return false;
	
	// Create the StringRef
	MCStringRef t_string;
	t_success = MCStringCreateWithBytes((const byte_t*)t_utf16_bytes, t_utf16_byte_len, kMCStringEncodingUTF16, false, t_string);
	MCMemoryDeleteArray(t_utf16_bytes);
	
	if (!t_success)
		return false;
	
	r_string = t_string;
	return true;
}

bool MCStringConvertToSysString(MCStringRef p_string, const char * &r_system_string, size_t &r_len)
{
	// Create the pseudo-FD that iconv uses for character conversion. For
	// efficiency, convert straight from the internal format.
	iconv_t t_fd;
	const char *t_mc_string;
	size_t t_mc_len;
	if (MCStringIsNative(p_string) && MCStringGetNativeCharPtr(p_string) != nil)
	{
		t_fd = iconv_open(MCsysencoding, "ISO-8859-1");
		t_mc_string = (const char *)MCStringGetNativeCharPtr(p_string);
		t_mc_len = MCStringGetLength(p_string);
	}
	else
	{
		t_fd = iconv_open(MCsysencoding, "UTF-16");
		t_mc_string = (const char *)MCStringGetCharPtr(p_string);
		t_mc_len = MCStringGetLength(p_string) * sizeof(unichar_t);
	}
	
	// Perform the conversion
	bool t_success;
	char *t_sys_string;
	size_t t_sys_len;
	t_success = do_iconv(t_fd, t_mc_string, t_mc_len, t_sys_string, t_sys_len);
	iconv_close(t_fd);
	
	if (!t_success)
		return false;
	
	r_system_string = t_sys_string;
	r_len = t_sys_len;
	return true;
}<|MERGE_RESOLUTION|>--- conflicted
+++ resolved
@@ -122,21 +122,12 @@
 	// Begin conversion. As a start, assume both encodings take the same
 	// space. This is probably wrong but the array is grown as needed.
 	size_t t_status = 0;
-<<<<<<< HEAD
-	uindex_t t_alloc_remain;
-	char * t_out_base;
-	char * t_out_cursor;
-	t_alloc_remain = in_len;
-	/* UNCHECKED */ MCMemoryNewArray(t_alloc_remain, t_out_base);
-	t_out_cursor = t_out_base;
-=======
 	uindex_t t_alloc_remain = 0;
 	MCAutoArray<char> t_out;
 	char * t_out_cursor;
 	t_out.New(in_len);
 	t_alloc_remain = t_out.Size();
 	t_out_cursor = t_out.Ptr();
->>>>>>> 5e1ed21f
 	while (in_len > 0)
 	{
 		// Resize the destination array if it has been exhausted
@@ -150,13 +141,8 @@
 			{
 				// Increase the size of the output array
 				uindex_t t_offset;
-<<<<<<< HEAD
-				t_offset = t_out_cursor - t_out_base;
-				/* UNCHECKED */ MCMemoryResizeArray(t_offset + t_alloc_remain + 1, t_out_base, t_alloc_remain);
-=======
 				t_offset = t_out_cursor - t_out.Ptr();
 				t_out.Extend(t_offset + t_alloc_remain + 1);
->>>>>>> 5e1ed21f
 				
 				// Adjust the pointers because the output buffer may have moved
 				t_out_cursor = t_out.Ptr() + t_offset;
