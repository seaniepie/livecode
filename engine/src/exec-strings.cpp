/* Copyright (C) 2003-2013 Runtime Revolution Ltd.

This file is part of LiveCode.

LiveCode is free software; you can redistribute it and/or modify it under
the terms of the GNU General Public License v3 as published by the Free
Software Foundation.

LiveCode is distributed in the hope that it will be useful, but WITHOUT ANY
WARRANTY; without even the implied warranty of MERCHANTABILITY or
FITNESS FOR A PARTICULAR PURPOSE.  See the GNU General Public License
for more details.

You should have received a copy of the GNU General Public License
along with LiveCode.  If not see <http://www.gnu.org/licenses/>.  */

#include "prefix.h"

#include "globdefs.h"
#include "filedefs.h"
#include "objdefs.h"
#include "parsedef.h"
#include "mcio.h"

#include "globals.h"
#include "handler.h"

#include "scriptpt.h"
#include "util.h"

#include "exec.h"

////////////////////////////////////////////////////////////////////////////////

MC_EXEC_DEFINE_EVAL_METHOD(Strings, ToLower, 2)
MC_EXEC_DEFINE_EVAL_METHOD(Strings, ToUpper, 2)
MC_EXEC_DEFINE_EVAL_METHOD(Strings, NumToChar, 2)
MC_EXEC_DEFINE_EVAL_METHOD(Strings, CharToNum, 2)
MC_EXEC_DEFINE_EVAL_METHOD(Strings, NumToByte, 2)
MC_EXEC_DEFINE_EVAL_METHOD(Strings, ByteToNum, 2)
MC_EXEC_DEFINE_EVAL_METHOD(Strings, Length, 2)
MC_EXEC_DEFINE_EVAL_METHOD(Strings, MatchText, 4)
MC_EXEC_DEFINE_EVAL_METHOD(Strings, MatchChunk, 4)
MC_EXEC_DEFINE_EVAL_METHOD(Strings, ReplaceText, 4)
MC_EXEC_DEFINE_EVAL_METHOD(Strings, Format, 3)
MC_EXEC_DEFINE_EVAL_METHOD(Strings, Merge, 2)
MC_EXEC_DEFINE_EVAL_METHOD(Strings, Concatenate, 3)
MC_EXEC_DEFINE_EVAL_METHOD(Strings, ConcatenateWithSpace, 3)
MC_EXEC_DEFINE_EVAL_METHOD(Strings, ConcatenateWithComma, 3)
MC_EXEC_DEFINE_EVAL_METHOD(Strings, Contains, 3)
MC_EXEC_DEFINE_EVAL_METHOD(Strings, DoesNotContain, 3)
MC_EXEC_DEFINE_EVAL_METHOD(Strings, BeginsWith, 3)
MC_EXEC_DEFINE_EVAL_METHOD(Strings, EndsWith, 3)
MC_EXEC_DEFINE_EVAL_METHOD(Strings, IsAmongTheTokensOf, 3)
MC_EXEC_DEFINE_EVAL_METHOD(Strings, IsNotAmongTheTokensOf, 3)
MC_EXEC_DEFINE_EVAL_METHOD(Strings, IsAmongTheWordsOf, 3)
MC_EXEC_DEFINE_EVAL_METHOD(Strings, IsNotAmongTheWordsOf, 3)
MC_EXEC_DEFINE_EVAL_METHOD(Strings, IsAmongTheLinesOf, 3)
MC_EXEC_DEFINE_EVAL_METHOD(Strings, IsNotAmongTheLinesOf, 3)
MC_EXEC_DEFINE_EVAL_METHOD(Strings, IsAmongTheItemsOf, 3)
MC_EXEC_DEFINE_EVAL_METHOD(Strings, IsNotAmongTheItemsOf, 3)
MC_EXEC_DEFINE_EVAL_METHOD(Strings, ItemOffset, 4)
MC_EXEC_DEFINE_EVAL_METHOD(Strings, LineOffset, 4)
MC_EXEC_DEFINE_EVAL_METHOD(Strings, WordOffset, 4)
MC_EXEC_DEFINE_EVAL_METHOD(Strings, Offset, 4)
MC_EXEC_DEFINE_EXEC_METHOD(Strings, Replace, 3)
MC_EXEC_DEFINE_EXEC_METHOD(Strings, Filter, 4)

MC_EXEC_DEFINE_EVAL_METHOD(Strings, LinesOfTextByRange, 4)
MC_EXEC_DEFINE_EVAL_METHOD(Strings, LinesOfTextByExpression, 3)
MC_EXEC_DEFINE_EVAL_METHOD(Strings, LinesOfTextByOrdinal, 3)
MC_EXEC_DEFINE_EVAL_METHOD(Strings, ItemsOfTextByRange, 4)
MC_EXEC_DEFINE_EVAL_METHOD(Strings, ItemsOfTextByExpression, 3)
MC_EXEC_DEFINE_EVAL_METHOD(Strings, ItemsOfTextByOrdinal, 3)
MC_EXEC_DEFINE_EVAL_METHOD(Strings, WordsOfTextByRange, 4)
MC_EXEC_DEFINE_EVAL_METHOD(Strings, WordsOfTextByExpression, 3)
MC_EXEC_DEFINE_EVAL_METHOD(Strings, WordsOfTextByOrdinal, 3)
MC_EXEC_DEFINE_EVAL_METHOD(Strings, TokensOfTextByRange, 4)
MC_EXEC_DEFINE_EVAL_METHOD(Strings, TokensOfTextByExpression, 3)
MC_EXEC_DEFINE_EVAL_METHOD(Strings, TokensOfTextByOrdinal, 3)
MC_EXEC_DEFINE_EVAL_METHOD(Strings, CharsOfTextByRange, 4)
MC_EXEC_DEFINE_EVAL_METHOD(Strings, CharsOfTextByExpression, 3)
MC_EXEC_DEFINE_EVAL_METHOD(Strings, CharsOfTextByOrdinal, 3)

////////////////////////////////////////////////////////////////////////////////

bool MCStringsSplit(MCStringRef p_string, codepoint_t p_separator, MCStringRef*&r_strings, uindex_t& r_count)
{
	uindex_t t_current = 0;
	uindex_t t_found = 0;

	MCAutoStringRefArray t_strings;

	uindex_t t_count = 0;

	while (MCStringFirstIndexOfChar(p_string, p_separator, t_current, kMCStringOptionCompareExact, t_found))
	{
		if (!t_strings.Extend(t_count + 1))
			return false;
		if (!MCStringCopySubstring(p_string, MCRangeMake(t_current, t_found - t_current), t_strings[t_count++]))
			return false;

		t_current = t_found + 1;
	}

	if (!t_strings.Extend(t_count + 1))
		return false;
	if (!MCStringCopySubstring(p_string, MCRangeMake(t_current, MCStringGetLength(p_string) - t_current), t_strings[t_count++]))
		return false;

	t_strings.Take(r_strings, r_count);
	return true;
}

////////////////////////////////////////////////////////////////////////////////

void MCStringsEvalToLower(MCExecContext& ctxt, MCStringRef p_string, MCStringRef& r_lower)
{
	MCAutoStringRef t_string;
	if (MCStringMutableCopy(p_string, &t_string) &&
		MCStringLowercase(*t_string) &&
		MCStringCopy(*t_string, r_lower))
		return;

	ctxt.Throw();
}

void MCStringsEvalToUpper(MCExecContext& ctxt, MCStringRef p_string, MCStringRef& r_upper)
{
	MCAutoStringRef t_string;
	if (MCStringMutableCopy(p_string, &t_string) &&
		MCStringUppercase(*t_string) &&
		MCStringCopy(*t_string, r_upper))
		return;

	ctxt.Throw();
}

////////////////////////////////////////////////////////////////////////////////

void MCStringsEvalNumToChar(MCExecContext& ctxt, integer_t p_codepoint, MCStringRef& r_character)
{
	if (!ctxt . GetUseUnicode())
	{
		char_t t_codepoint_as_char;
		t_codepoint_as_char = (char_t)p_codepoint;
		if (MCStringCreateWithNativeChars(&t_codepoint_as_char, 1, r_character))
			return;
	}
	else
	{
		unichar_t t_codepoint_as_unichar;
		t_codepoint_as_unichar = (unichar_t)p_codepoint;
		if (MCStringCreateWithNativeChars((char_t *)&t_codepoint_as_unichar, 2, r_character))
			return;
	}

	ctxt . Throw();
}

void MCStringsEvalCharToNum(MCExecContext& ctxt, MCStringRef p_character, MCValueRef& r_codepoint)
{
	if (!ctxt . GetUseUnicode())
	{
		if (MCStringGetLength(p_character) >= 1)
		{
			MCNumberRef t_codepoint;
			if (MCNumberCreateWithInteger(MCStringGetNativeCharAtIndex(p_character, 0), t_codepoint))
			{
				r_codepoint = t_codepoint;
				return;
			}
			ctxt . Throw();
			return;
		}
	}
	else
	{
		if (MCStringGetLength(p_character) >= 2)
		{
			char_t t_first_byte, t_second_byte;
			t_first_byte = MCStringGetNativeCharAtIndex(p_character, 0);
			t_second_byte = MCStringGetNativeCharAtIndex(p_character, 1);

			integer_t t_codepoint;
#ifdef __LITTLE_ENDIAN__
			t_codepoint = t_first_byte | (t_second_byte << 8);
#else
			t_codepoint = t_second_byte | (t_first_byte << 8);
#endif
			MCNumberRef t_codepoint_as_number;
			if (MCNumberCreateWithInteger(t_codepoint, t_codepoint_as_number))
			{
				r_codepoint = (MCValueRef)t_codepoint_as_number;
				return;
			}

			ctxt . Throw();
			return;
		}
	}
	r_codepoint = MCValueRetain(kMCEmptyString);
}

void MCStringsEvalNumToByte(MCExecContext& ctxt, integer_t p_byte, MCStringRef& r_byte)
{
	char_t t_byte_as_char;
	t_byte_as_char = (char_t)p_byte;
	if (MCStringCreateWithNativeChars(&t_byte_as_char, 1, r_byte))
		return;

	ctxt . Throw();
}

void MCStringsEvalByteToNum(MCExecContext& ctxt, MCStringRef p_byte, integer_t& r_codepoint)
{
	if (MCStringGetLength(p_byte) == 1)
	{
		r_codepoint = MCStringGetNativeCharAtIndex(p_byte, 0);
		return;
	}

	ctxt . LegacyThrow(EE_BYTETONUM_BADSOURCE);
}

////////////////////////////////////////////////////////////////////////////////

void MCStringsEvalLength(MCExecContext& ctxt, MCStringRef p_string, integer_t& r_length)
{
	r_length = MCStringGetLength(p_string);
}

////////////////////////////////////////////////////////////////////////////////

#include "regex.h"

MCStringRef MCregexpatterns[PATTERN_CACHE_SIZE];
regexp *MCregexcache[PATTERN_CACHE_SIZE];
index_t MCregexfrontier = 0;

bool MCStringsGetCachedPattern(MCStringRef p_pattern, regexp*& r_compiled)
{
    for (uinteger_t i = 0; i < PATTERN_CACHE_SIZE; i++)
        if (MCregexpatterns[i] != nil && MCStringIsEqualTo(p_pattern, MCregexpatterns[i], kMCStringOptionCompareExact))
        {
            r_compiled = MCregexcache[i];
            return true;
        }
    return false;
}

bool MCStringsCachePattern(MCStringRef p_pattern, regexp* p_compiled)
{
    MCStringRef t_string;
    if (!MCStringCopy(p_pattern, t_string))
        return false;
    
    MCValueRelease(MCregexpatterns[MCregexfrontier]);
    MCR_free(MCregexcache[MCregexfrontier]);
    MCregexpatterns[MCregexfrontier] = t_string;
    MCregexcache[MCregexfrontier] = p_compiled;
    
    MCregexfrontier = (MCregexfrontier + 1) % PATTERN_CACHE_SIZE;
    
    return true;
}

bool MCStringsCompilePattern(MCStringRef p_pattern, regexp*& r_compiled)
{
    r_compiled = MCR_compile(p_pattern);
    return r_compiled != nil;    
}

//////////

void MCStringsEvalMatchText(MCExecContext& ctxt, MCStringRef p_string, MCStringRef p_pattern, MCStringRef* r_results, uindex_t p_result_count, bool& r_match)
{
    regexp* t_compiled = nil;
    if (!MCStringsGetCachedPattern(p_pattern, t_compiled))
    {
        if (!MCStringsCompilePattern(p_pattern, t_compiled))
        {
            ctxt.LegacyThrow(EE_MATCH_BADPATTERN);
            return;
        }
        if (!MCStringsCachePattern(p_pattern, t_compiled))
        {
            ctxt.Throw();
            return;
        }
    }
    
    bool t_success = true;
    r_match = 0 != MCR_exec(t_compiled, p_string, MCStringGetLength(p_string));
    uindex_t t_match_index = 1;
    
    for (uindex_t i = 0; t_success && i < p_result_count; i++)
    {
        if (r_match && t_compiled->matchinfo[t_match_index].rm_so != -1)
        {
            uindex_t t_start, t_length;
            t_start = t_compiled->matchinfo[t_match_index].rm_so;
            t_length = t_compiled->matchinfo[t_match_index].rm_eo - t_start;
            t_success = MCStringCopySubstring(p_string, MCRangeMake(t_start, t_length), r_results[i]);
            
            if (++t_match_index >= NSUBEXP)
                t_match_index = 0;
        }
        else
            r_results[i] = MCValueRetain(kMCEmptyString);
    }
    
    if (t_success)
        return;
    
    for (uindex_t i = 0; i < p_result_count; i++)
        MCValueRelease(r_results[i]);
    
    ctxt.Throw();
}

void MCStringsEvalMatchChunk(MCExecContext& ctxt, MCStringRef p_string, MCStringRef p_pattern, MCStringRef* r_results, uindex_t p_result_count, bool& r_match)
{
    regexp* t_compiled = nil;
    if (!MCStringsGetCachedPattern(p_pattern, t_compiled))
    {
        if (!MCStringsCompilePattern(p_pattern, t_compiled))
        {
            ctxt.LegacyThrow(EE_MATCH_BADPATTERN);
            return;
        }
        if (!MCStringsCachePattern(p_pattern, t_compiled))
        {
            ctxt.Throw();
            return;
        }
    }
    
    bool t_success = true;
    r_match = 0 != MCR_exec(t_compiled, p_string, MCStringGetLength(p_string));
    uindex_t t_match_index = 1;
    
    for (uindex_t i = 0; t_success && i + 1 < p_result_count; i += 2)
    {
        if (r_match && t_compiled->matchinfo[t_match_index].rm_so != -1)
        {
            t_success = MCStringFormat(r_results[i], "%d", t_compiled->matchinfo[t_match_index].rm_so + 1);
            if (t_success)
                t_success = MCStringFormat(r_results[i + 1], "%d", t_compiled->matchinfo[t_match_index].rm_eo);
            
            if (++t_match_index >= NSUBEXP)
                t_match_index = 0;
        }
        else
        {
            r_results[i] = MCValueRetain(kMCEmptyString);
            r_results[i + 1] = MCValueRetain(kMCEmptyString);
        }
    }
    
    if (t_success)
    {
        if ((p_result_count & 1) == 1)
            r_results[p_result_count - 1] = MCValueRetain(kMCEmptyString);
        return;
    }
    
    for (uindex_t i = 0; i < p_result_count; i++)
        MCValueRelease(r_results[i]);
    
    ctxt.Throw();
}

//////////

void MCStringsEvalReplaceText(MCExecContext& ctxt, MCStringRef p_string, MCStringRef p_pattern, MCStringRef p_replacement, MCStringRef& r_result)
{
    regexp* t_compiled = nil;
    if (!MCStringsGetCachedPattern(p_pattern, t_compiled))
    {
        if (!MCStringsCompilePattern(p_pattern, t_compiled))
        {
            ctxt.LegacyThrow(EE_REPLACETEXT_BADPATTERN);
            return;
        }
        if (!MCStringsCachePattern(p_pattern, t_compiled))
        {
            ctxt.Throw();
            return;
        }
    }
    
    bool t_success = true;
    
    MCAutoStringRef t_result;
    t_success = MCStringCreateMutable(0, &t_result);
    
    uindex_t t_source_length = MCStringGetLength(p_string);
    uindex_t t_source_offset = 0;
	MCStringRef t_substring;
	t_substring = nil;
    
    while (t_success && t_source_offset < t_source_length && MCStringCopySubstring(p_string, MCRangeMake(t_source_offset, MCStringGetLength(p_string) - (t_source_offset)), t_substring) && MCR_exec(t_compiled, t_substring, t_source_length - t_source_offset))
    {
        uindex_t t_start = t_compiled->matchinfo[0].rm_so;
        uindex_t t_end = t_compiled->matchinfo[0].rm_eo;
        
        if (t_start == t_end)
            break;
        
        // Copy the bit before the found match into the target buffer
        MCAutoStringRef t_pre_match;
        if (t_success)
            t_success = MCStringCopySubstring(p_string, MCRangeMake(t_source_offset, t_start), &t_pre_match) &&
                MCStringAppend(*t_result, *t_pre_match);
        
        // Copy the replacement string into the target buffer where the found match was
        if (t_success)
            t_success = MCStringAppend(*t_result, p_replacement);
        
        // Begin searching again after the end of the match
        t_source_offset += t_end;

		if (t_substring != nil)
		{
			MCValueRelease(t_substring);
			t_substring = nil;
		}

        
        if (MCStringGetCharAtIndex(p_pattern, 0) == '^')
            break;
    }
    
    MCAutoStringRef t_post_match;
    if (t_success)
        t_success = MCStringCopySubstring(p_string, MCRangeMake(t_source_offset, t_source_length - t_source_offset), &t_post_match) &&
            MCStringAppend(*t_result, *t_post_match);
    
    if (t_success)
        t_success = MCStringCopy(*t_result, r_result);
    
    if (t_success)
        return;
    
    ctxt.Throw();
}

////////////////////////////////////////////////////////////////////////////////

#define INT_VALUE 0
#define PTR_VALUE 1
#define DOUBLE_VALUE 2

bool PopParam(MCValueRef*& x_params, uindex_t& x_count, MCValueRef& r_value)
{
	if (x_count == 0)
		return false;
	r_value = *x_params++;
	x_count--;

	return true;
}

void MCStringsEvalFormat(MCExecContext& ctxt, MCStringRef p_format, MCValueRef* p_params, uindex_t p_param_count, MCStringRef& r_result)
{
	MCAutoStringRef t_result;
	bool t_success = true;

	const char *format = (const char*) MCStringGetNativeCharPtr(p_format);

	t_success = MCStringCreateMutable(0, &t_result);

	while (t_success && *format != '\0')
	{
		MCValueRef t_value = nil;
		if (*format == '\\')
		{
			char_t t_result_char = 0;
			switch (*++format)
			{
			case 'a':
				t_result_char = '\a';
				break;
			case 'b':
				t_result_char = '\b';
				break;
			case 'f':
				t_result_char = '\f';
				break;
			case 'n':
				t_result_char = '\n';
				break;
			case 'r':
				t_result_char = '\r';
				break;
			case 't':
				t_result_char = '\t';
				break;
			case 'v':
				t_result_char = '\v';
				break;
			case '\\':
				t_result_char = '\\';
				break;
			case '?':
				t_result_char = '?';
				break;
			case '\'':
				t_result_char = '\'';
				break;
			case '"':
				t_result_char = '"';
				break;
			case 'x':
				if (isxdigit(*++format))
				{
					char buffer[3];
					char *end;
					memcpy(buffer, format, 2);
					buffer[2] = '\0';
					t_result_char = (char)strtoul(buffer, (char **)&end, 16);
					format += end - buffer - 1;
				}
				break;
			default:
				if (isdigit((uint1)*format))
				{
					const char *sptr = format;
					while (isdigit((uint1)*format) && format - sptr < 3)
						t_result_char = (t_result_char << 3) + (*format++ - '0');
					format--;
				}
				break;
			}
			t_success = MCStringAppendNativeChars(*t_result, &t_result_char, 1);
			format++;
			continue;
		}
		else if (*format != '%')
		{
			const char *startptr = format;
			while (*format && *format != '%' && *format != '\\')
				format++;
			t_success = MCStringAppendNativeChars(*t_result, (const char_t*)startptr, format - startptr);
			continue;
		}
		else if (format[1] == '%')
		{
			t_success = MCStringAppendNativeChars(*t_result, (const char_t*)format, 1);
			format += 2;
			continue;
		}
		else
		{
			char newFormat[40];
			char *dptr = newFormat;

			integer_t width = 0;
			uinteger_t precision = 0;

			bool useShort = false;
			uinteger_t whichValue = PTR_VALUE;
			const char *end;

			*dptr++ = *format++;
			while (*format == '-' || *format == '#' || *format == '0'
				|| *format == ' ' || *format == '+')
				*dptr++ = *format++;
			if (isdigit((uint1)*format))
			{
				width = strtol(format, (char **)&end, 10);
				format = end;
			}
			else if (*format == '*')
			{
				if (!PopParam(p_params, p_param_count, t_value) || !ctxt.ConvertToInteger(t_value, width))
				{
					ctxt.LegacyThrow(EE_FORMAT_BADSOURCE, t_value);
					return;
				}
				t_value = nil;
				format++;
			}
			if (width != 0)
			{
				sprintf(dptr, "%d", width);
				while (*++dptr)
					;
			}
			if (*format == '.')
				*dptr++ = *format++;
			if (isdigit((uint1)*format))
			{
				precision = strtoul(format, (char **)&end, 10);
				format = end;
			}
			else if (*format == '*')
			{
				if (!PopParam(p_params, p_param_count, t_value) || !ctxt.ConvertToUnsignedInteger(t_value, precision))
				{
					ctxt.LegacyThrow(EE_FORMAT_BADSOURCE, t_value);
					return;
				}
				t_value = nil;
				format++;
			}
			if (precision != 0)
			{
				sprintf(dptr, "%d", precision);
				while (*++dptr)
					;
			}
			if (*format == 'l')
				format++;
			else
				if (*format == 'h')
				{
					useShort = true;
					*dptr++ = *format++;
				}
			*dptr++ = *format;
			*dptr = 0;
			switch (*format)
			{
			case 'i':
				dptr[-1] = 'd';
			case 'd':
			case 'o':
			case 'u':
			case 'x':
			case 'X':
			case 'c':
				whichValue = INT_VALUE;
				break;
			case 's':
				break;
			case 'e':
			case 'E':
			case 'f':
			case 'g':
			case 'G':
				whichValue = DOUBLE_VALUE;
				break;
			default:
				ctxt.LegacyThrow(EE_FORMAT_BADSOURCE);
				return;
			}
			format++;
			switch (whichValue)
			{
			case DOUBLE_VALUE:
				real64_t t_real;
				if (!PopParam(p_params, p_param_count, t_value) || !ctxt.ConvertToReal(t_value, t_real))
				{
					ctxt.LegacyThrow(EE_FORMAT_BADSOURCE, t_value);
					return;
				}
				t_success = MCStringAppendFormat(*t_result, newFormat, t_real);
				break;
			case INT_VALUE:
				integer_t t_integer;
				if (!PopParam(p_params, p_param_count, t_value) || !ctxt.ConvertToInteger(t_value, t_integer))
				{
					ctxt.LegacyThrow(EE_FORMAT_BADSOURCE, t_value);
					return;
				}
				if (useShort)
					t_success = MCStringAppendFormat(*t_result, newFormat, (short)t_integer);
				else
					t_success = MCStringAppendFormat(*t_result, newFormat, t_integer);
				break;
			default:
				MCAutoStringRef t_string;
				if (!PopParam(p_params, p_param_count, t_value) || !ctxt.ConvertToString(t_value, &t_string))
				{
					ctxt.LegacyThrow(EE_FORMAT_BADSOURCE, t_value);
					return;
				}

				t_success = MCStringAppendFormat(*t_result, newFormat, MCStringGetCString(*t_string));
				break;
			}
		}
	}

	if (t_success && MCStringCopy(*t_result, r_result))
		return;

	ctxt.Throw();
}

////////////////////////////////////////////////////////////////////////////////

bool MCStringsMerge(MCExecContext& ctxt, MCStringRef p_format, MCStringRef& r_string)
{
	if (MCStringGetLength(p_format) == 0)
	{
		r_string = MCValueRetain(kMCEmptyString);
		return true;
	}

	MCAutoStringRef t_merged;
	uindex_t t_start = 0;
	uindex_t t_length;
	t_length = MCStringGetLength(p_format);

	if (!MCStringMutableCopy(p_format, &t_merged))
		return false;

	while (t_start + 1 < t_length)
	{
		uindex_t t_expression_end = 0;

		bool t_match = false;
		bool t_is_expression = false;

		switch(MCStringGetCharAtIndex(*t_merged, t_start))
		{
		case '<':
			if (MCStringGetCharAtIndex(*t_merged, t_start + 1) == '?')
			{
				t_expression_end = t_start + 2;
				while (t_expression_end + 1 < t_length)
				{
					if (MCStringGetCharAtIndex(*t_merged, t_expression_end) == '?' &&
						MCStringGetCharAtIndex(*t_merged, t_expression_end + 1) == '>')
					{
						t_expression_end += 2;
						t_match = true;
						t_is_expression = false;
						break;
					}
					else
						t_expression_end++;
				}
			}
			break;
		case '[':
			if (MCStringGetCharAtIndex(*t_merged, t_start + 1) == '[')
			{
				t_expression_end = t_start + 2;
				while (t_expression_end + 1 < t_length)
				{
					if (MCStringGetCharAtIndex(*t_merged, t_expression_end) == ']' &&
						MCStringGetCharAtIndex(*t_merged, t_expression_end + 1) == ']')
					{
						t_expression_end += 2;
						t_match = true;
						t_is_expression = true;
						break;
					}
					else
						t_expression_end++;
				}
			}
			break;
		default:
			break;
		}
		if (t_match)
		{
			bool t_valid = true;

			MCAutoStringRef t_replacement;
			uindex_t t_expression_length = t_expression_end - t_start;
			if (t_expression_length <= 4)
				t_replacement = kMCEmptyString;
			else
			{
				MCAutoValueRef t_value;
				MCAutoStringRef t_expression;
				
				if (!MCStringCopySubstring(*t_merged, MCRangeMake(t_start + 2, t_expression_length - 4), &t_expression))
					return false;

				MCExecContext t_ctxt(ctxt);

				MCerrorlock++;
				if (t_is_expression)
				{
					ctxt.GetHandler()->eval(t_ctxt, *t_expression, &t_value);
				}
				else
				{
					ctxt.GetHandler()->doscript(t_ctxt, *t_expression);
					t_value = MCresult->getvalueref();
				}
				t_valid = !t_ctxt.HasError();
				MCerrorlock--;

				if (t_valid && !ctxt.ForceToString(*t_value, &t_replacement))
					return false;
			}

			if (t_valid)
			{
				if (!MCStringReplace(*t_merged, MCRangeMake(t_start, t_expression_length), *t_replacement))
					return false;

				uindex_t t_replacement_length = MCStringGetLength(*t_replacement);
				t_length = t_length + t_replacement_length - t_expression_length;
				t_start += t_replacement_length;
			}
			else
				t_start += t_expression_length;

		}
		else
			t_start++;
	}

	return MCStringCopy(*t_merged, r_string);
}

void MCStringsEvalMerge(MCExecContext& ctxt, MCStringRef p_format, MCStringRef& r_string)
{
	if (MCStringsMerge(ctxt, p_format, r_string))
		return;

	ctxt.Throw();
}

////////////////////////////////////////////////////////////////////////////////

bool MCStringsConcatenate(MCStringRef p_left, MCStringRef p_right, MCStringRef& r_result)
{
	MCAutoStringRef t_string;
	return MCStringMutableCopy(p_left, &t_string) &&
		MCStringAppend(*t_string, p_right) &&
		MCStringCopy(*t_string, r_result);
}

bool MCStringsConcatenateWithChar(MCStringRef p_left, MCStringRef p_right, unichar_t p_char, MCStringRef& r_result)
{
	MCAutoStringRef t_string;
	return MCStringMutableCopy(p_left, &t_string) &&
		MCStringAppendChar(*t_string, p_char) &&
		MCStringAppend(*t_string, p_right) &&
		MCStringCopy(*t_string, r_result);
}

void MCStringsEvalConcatenate(MCExecContext& ctxt, MCStringRef p_left, MCStringRef p_right, MCStringRef& r_result)
{
	if (MCStringsConcatenate(p_left, p_right, r_result))
		return;

	ctxt.Throw();
}

void MCStringsEvalConcatenateWithSpace(MCExecContext& ctxt, MCStringRef p_left, MCStringRef p_right, MCStringRef& r_result)
{
	if (MCStringsConcatenateWithChar(p_left, p_right, ' ', r_result))
		return;

	ctxt.Throw();
}

void MCStringsEvalConcatenateWithComma(MCExecContext& ctxt, MCStringRef p_left, MCStringRef p_right, MCStringRef& r_result)
{
	if (MCStringsConcatenateWithChar(p_left, p_right, ',', r_result))
		return;

	ctxt.Throw();
}

////////////////////////////////////////////////////////////////////////////////

void MCStringsEvalContains(MCExecContext& ctxt, MCStringRef p_whole, MCStringRef p_part, bool& r_result)
{
	MCStringOptions t_compare_option = ctxt.GetCaseSensitive() ? kMCStringOptionCompareExact : kMCStringOptionCompareCaseless;
	r_result = MCStringContains(p_whole, p_part, t_compare_option);
}

void MCStringsEvalDoesNotContain(MCExecContext& ctxt, MCStringRef p_whole, MCStringRef p_part, bool& r_result)
{
	MCStringOptions t_compare_option = ctxt.GetCaseSensitive() ? kMCStringOptionCompareExact : kMCStringOptionCompareCaseless;
	r_result = !MCStringContains(p_whole, p_part, t_compare_option);
}

void MCStringsEvalBeginsWith(MCExecContext& ctxt, MCStringRef p_whole, MCStringRef p_part, bool& r_result)
{
	MCStringOptions t_compare_option = ctxt.GetCaseSensitive() ? kMCStringOptionCompareExact : kMCStringOptionCompareCaseless;
	r_result = MCStringBeginsWith(p_whole, p_part, t_compare_option);
}

void MCStringsEvalEndsWith(MCExecContext& ctxt, MCStringRef p_whole, MCStringRef p_part, bool& r_result)
{
	MCStringOptions t_compare_option = ctxt.GetCaseSensitive() ? kMCStringOptionCompareExact : kMCStringOptionCompareCaseless;
	r_result = MCStringEndsWith(p_whole, p_part, t_compare_option);
}

////////////////////////////////////////////////////////////////////////////////

void MCStringsEvalIsAmongTheTokensOf(MCExecContext& ctxt, MCStringRef p_token, MCStringRef p_string, bool& r_result)
{
	// IM-2012-08-24 Note - this relies on the old parser stuff, not sure if this
	// will be replaced or dropped

	MCCompareOptions t_options = ctxt.GetCaseSensitive() ? kMCCompareExact : kMCCompareCaseless;

	MCScriptPoint sp(MCStringGetOldString(p_string));
	Parse_stat ps = sp.nexttoken();
	while (ps != PS_ERROR && ps != PS_EOF)
	{
		if (MCStringIsEqualToOldString(p_token, sp.gettoken_oldstring(), t_options))
		{
			r_result = true;
			return;
		}
		ps = sp.nexttoken();
	}

	r_result = false;
}

void MCStringsEvalIsNotAmongTheTokensOf(MCExecContext& ctxt, MCStringRef p_token, MCStringRef p_string, bool& r_result)
{
	MCStringsEvalIsAmongTheTokensOf(ctxt, p_token, p_string, r_result);
	r_result = !r_result;
}

bool MCStringsIterateWords(MCExecContext& ctxt, uindex_t& x_index, MCStringRef p_string, MCRange& r_word_range)
{
	const char_t *t_str_ptr = MCStringGetNativeCharPtr(p_string);
	uindex_t t_length = MCStringGetLength(p_string);
	if (x_index < t_length)
	{
		uindex_t t_word_start;

		while (x_index < t_length && isspace(t_str_ptr[x_index]))
			x_index++;

		if (x_index == t_length)
			return false;

		t_word_start = x_index;

		if (t_str_ptr[x_index] == '"')
		{
			x_index++;
			while (x_index < t_length && t_str_ptr[x_index] != '"' && t_str_ptr[x_index] != '\n')
				x_index++;
			if (x_index < t_length)
				x_index++;
		}
		else
			while (x_index < t_length && !isspace(t_str_ptr[x_index]))
				x_index++;

		r_word_range = MCRangeMake(t_word_start, x_index - t_word_start);
		return true;
	}

	return false;
}

bool MCStringsIterateChunks(MCExecContext& ctxt, uindex_t& x_index, MCStringRef p_string, Chunk_term p_chunk_type, MCRange& r_chunk_range)
{
	if (p_chunk_type == CT_WORD)
		return MCStringsIterateWords(ctxt, x_index, p_string, r_chunk_range);

	codepoint_t t_delim = p_chunk_type == CT_LINE ? ctxt.GetLineDelimiter() : ctxt.GetItemDelimiter();

	uindex_t t_length = MCStringGetLength(p_string);

	if (x_index < t_length)
	{
		uindex_t t_offset;
		if (MCStringFirstIndexOfChar(p_string, t_delim, x_index, kMCStringOptionCompareExact, t_offset))
		{
			r_chunk_range = MCRangeMake(x_index, t_offset - x_index);
			x_index = t_offset + 1;
		}
		else
		{
			r_chunk_range = MCRangeMake(x_index, t_length - x_index);
			x_index = t_length;
		}
		return true;
	}
	return false;
}

//////////

bool MCStringsIsAmongTheSplitChunksOf(MCExecContext& ctxt, MCStringRef p_item, MCStringRef p_string, Chunk_term p_chunk_type)
{
	uindex_t t_index = 0;
	MCRange t_range;
	MCStringOptions t_options = ctxt.GetCaseSensitive() ? kMCStringOptionCompareExact: kMCStringOptionCompareCaseless;
	while (MCStringsIterateChunks(ctxt, t_index, p_string, p_chunk_type, t_range))
	{
		if (MCStringSubstringIsEqualTo(p_string, t_range, p_item, t_options))
			return true;
	}
	return false;
}

void MCStringsEvalIsAmongTheWordsOf(MCExecContext& ctxt, MCStringRef p_word, MCStringRef p_string, bool& r_result)
{
	r_result = MCStringsIsAmongTheSplitChunksOf(ctxt, p_word, p_string, CT_WORD);
}

void MCStringsEvalIsNotAmongTheWordsOf(MCExecContext& ctxt, MCStringRef p_word, MCStringRef p_string, bool& r_result)
{
	r_result = !MCStringsIsAmongTheSplitChunksOf(ctxt, p_word, p_string, CT_WORD);
}

// MW-2013-01-21: The (current) behavior of 'is among' compares chunks if
//   the pattern is empty. Otherwise, it (essentially) searches for the
//   pattern in the string and ensures it has a delimiter either side.
//   i.e. "a,b" is among the items of "a,b,c" -- TRUE
//        "a,b" is among the items of "aa,b,cc" -- FALSE

static bool MCStringsIsAmongTheChunksOf(MCExecContext& ctxt, MCStringRef p_chunk, MCStringRef p_string, Chunk_term p_chunk_type)
{
	// First search for the pattern.
	MCStringOptions t_options;
	t_options = ctxt.GetCaseSensitive() ? kMCStringOptionCompareExact: kMCStringOptionCompareCaseless;
	
	MCRange t_range;
	if (!MCStringFind(p_string, MCRangeMake(0, MCStringGetLength(p_string)), p_chunk, t_options, &t_range))
		return false;
		
	char_t t_delimiter;
	t_delimiter = p_chunk_type == CT_ITEM ? ctxt . GetItemDelimiter() : ctxt . GetLineDelimiter();
	
	if (t_range . offset != 0 &&
		MCStringGetNativeCharAtIndex(p_string, t_range . offset - 1) != t_delimiter)
		return false;
		
	if (t_range . offset + t_range . length != MCStringGetLength(p_string) &&
		MCStringGetNativeCharAtIndex(p_string, t_range . offset + t_range . length) != t_delimiter)
		return false;
		
	return true;
}

void MCStringsEvalIsAmongTheLinesOf(MCExecContext& ctxt, MCStringRef p_line, MCStringRef p_string, bool& r_result)
{
	if (MCValueIsEmpty(p_line))
		r_result = MCStringsIsAmongTheSplitChunksOf(ctxt, p_line, p_string, CT_LINE);
	else
		r_result = MCStringsIsAmongTheChunksOf(ctxt, p_line, p_string, CT_LINE);
}

void MCStringsEvalIsNotAmongTheLinesOf(MCExecContext& ctxt, MCStringRef p_line, MCStringRef p_string, bool& r_result)
{
	if (MCValueIsEmpty(p_line))
		r_result = !MCStringsIsAmongTheSplitChunksOf(ctxt, p_line, p_string, CT_LINE);
	else
		r_result = !MCStringsIsAmongTheChunksOf(ctxt, p_line, p_string, CT_LINE);
}

void MCStringsEvalIsAmongTheItemsOf(MCExecContext& ctxt, MCStringRef p_item, MCStringRef p_string, bool& r_result)
{
	if (MCValueIsEmpty(p_item))
		r_result = MCStringsIsAmongTheSplitChunksOf(ctxt, p_item, p_string, CT_ITEM);
	else
		r_result = MCStringsIsAmongTheChunksOf(ctxt, p_item, p_string, CT_ITEM);
}

void MCStringsEvalIsNotAmongTheItemsOf(MCExecContext& ctxt, MCStringRef p_item, MCStringRef p_string, bool& r_result)
{
	if (MCValueIsEmpty(p_item))
		r_result = !MCStringsIsAmongTheSplitChunksOf(ctxt, p_item, p_string, CT_ITEM);
	else
		r_result = !MCStringsIsAmongTheChunksOf(ctxt, p_item, p_string, CT_ITEM);
}

////////////////////////////////////////////////////////////////////////////////

bool MCStringsSplitChunkOffset(MCExecContext& ctxt, MCStringRef p_item, MCStringRef p_string, Chunk_term p_chunk_type, uindex_t p_skip, uindex_t& r_offset)
{
	uindex_t t_index = 0;
	r_offset = 1;
	MCRange t_range;
	MCStringOptions t_options = ctxt.GetCaseSensitive() ? kMCStringOptionCompareExact: kMCStringOptionCompareCaseless;
	while (MCStringsIterateChunks(ctxt, t_index, p_string, p_chunk_type, t_range))
	{
		if (p_skip > 0)
			p_skip--;
		else
		{
			if (ctxt.GetWholeMatches())
			{
				if (MCStringSubstringIsEqualTo(p_string, t_range, p_item, t_options))
					return true;
			}
			else
			{
				if (MCStringSubstringContains(p_string, t_range, p_item, t_options))
					return true;
			}
			r_offset++;
		}
	}
	return false;
}

void MCStringsEvalWordOffset(MCExecContext& ctxt, MCStringRef p_chunk, MCStringRef p_string, uindex_t p_start_offset, uindex_t& r_result)
{
	if (!MCStringsSplitChunkOffset(ctxt, p_chunk, p_string, CT_WORD, p_start_offset, r_result))
		r_result = 0;
}

void MCStringsEvalOffset(MCExecContext& ctxt, MCStringRef p_chunk, MCStringRef p_string, uindex_t p_start_offset, uindex_t& r_result)
{
	MCStringOptions t_options = ctxt.GetCaseSensitive() ? kMCStringOptionCompareExact: kMCStringOptionCompareCaseless;
	if (!MCStringFirstIndexOf(p_string, p_chunk, p_start_offset, t_options, r_result))
		r_result = 0;
	else
		r_result = r_result + 1 - p_start_offset;
}

// MW-2013-01-21: item/line offset do not currently operate on a 'split' basis.
//   Instead, they return the index of the chunk in which p_chunk starts and if
//   wholeMatches is true, then before and after the found range must be the del
//   or eos. e.g.
//     itemOffset("a,b", "aa,b,cc") => 1 if wholeMatches false, 0 otherwise
//     itemOffset("b,c", "a,b,c") => 2

bool MCStringsChunkOffset(MCExecContext& ctxt, MCStringRef p_item, MCStringRef p_string, Chunk_term p_chunk_type, uindex_t p_skip, uindex_t& r_offset)
{
	MCStringOptions t_options;
	t_options = ctxt.GetCaseSensitive() ? kMCStringOptionCompareExact : kMCStringOptionCompareCaseless;
	
	// Skip ahead to the first chunk of interest.
	uindex_t t_index;
	MCRange t_first_chunk_range;
	t_index = 0;
	t_first_chunk_range = MCRangeMake(0, MCStringGetLength(p_string));
	while(p_skip > 0 && MCStringsIterateChunks(ctxt, t_index, p_string, p_chunk_type, t_first_chunk_range))
		p_skip -= 1;
	
	// If we skip past the last chunk, we are done.
	if (p_skip > 0)
		return false;
	
	// If we can't find the chunk in the remainder of the string, we are done.
	MCRange t_range;
	if (!MCStringFind(p_string, MCRangeMake(t_first_chunk_range . offset, MCStringGetLength(p_string) - t_first_chunk_range . offset), p_item, t_options, &t_range))
		return false;
	
	// Work out the delimiter.
	char_t t_delimiter;
	t_delimiter = p_chunk_type == CT_ITEM ? ctxt . GetItemDelimiter() : ctxt . GetLineDelimiter();
	
	// If we are in wholeMatches mode, ensure the delimiter is either side.
	if (ctxt . GetWholeMatches())
	{
		if (t_range . offset > 0 &&
			MCStringGetNativeCharAtIndex(p_string, t_range . offset - 1) != t_delimiter)
			return false;
		if (t_range . offset + t_range . length < MCStringGetLength(p_string) &&
			MCStringGetNativeCharAtIndex(p_string, t_range . offset + t_range . length) != t_delimiter)
			return false;
	}
	
	// Now count the number of delimiters between the start of the first chunk
	// and the start of the found string.
	r_offset = 1 + MCStringCountChar(p_string, MCRangeMake(t_first_chunk_range . offset, t_range . offset - t_first_chunk_range . offset), t_delimiter, t_options);

	return true;
}

void MCStringsEvalItemOffset(MCExecContext& ctxt, MCStringRef p_chunk, MCStringRef p_string, uindex_t p_start_offset, uindex_t& r_result)
{
	if (!MCStringsChunkOffset(ctxt, p_chunk, p_string, CT_ITEM, p_start_offset, r_result))
		r_result = 0;
}

void MCStringsEvalLineOffset(MCExecContext& ctxt, MCStringRef p_chunk, MCStringRef p_string, uindex_t p_start_offset, uindex_t& r_result)
{
	if (!MCStringsChunkOffset(ctxt, p_chunk, p_string, CT_LINE, p_start_offset, r_result))
		r_result = 0;
}

////////////////////////////////////////////////////////////////////////////////

void MCStringsExecReplace(MCExecContext& ctxt, MCStringRef p_pattern, MCStringRef p_replacement, MCStringRef p_target)
{
	MCStringOptions t_options = ctxt.GetCaseSensitive() ? kMCStringOptionCompareExact: kMCStringOptionCompareCaseless;
	if (MCStringFindAndReplace(p_target, p_pattern, p_replacement, t_options))
		return;
	
	ctxt . Throw();
}

////////////////////////////////////////////////////////////////////////////////

#define OPEN_BRACKET '['
#define CLOSE_BRACKET ']'

bool match(const char *s, uindex_t s_length, const char *p, uindex_t p_length, bool casesensitive)
{
	uindex_t s_index = 0;
	uindex_t p_index = 0;
	uint1 scc, c;

	while (s_index < s_length)
	{
		scc = *s++;
		s_index++;
		c = *p++;
		p_index++;
		switch (c)
		{
		case OPEN_BRACKET:
			{
				bool ok = false;
				int lc = -1;
				int notflag = 0;

				if (*p == '!' )
				{
					notflag = 1;
					p++;
					p_index++;
				}
				while (p_index < p_length)
				{
					c = *p++;
					p_index++;
					if (c == CLOSE_BRACKET && lc >= 0)
						return ok ? match(s, s_length - s_index, p, p_length - p_index, casesensitive) : false;
					else
						if (c == '-' && lc >= 0 && *p != CLOSE_BRACKET)
						{
							c = *p++;
							p_index++;
							if (notflag)
							{
								if (lc > scc || scc > c)
									ok = true;
								else
									return false;
							}
							else
							{
								if (lc < scc && scc <= c)
									ok = true;
							}
						}
						else
						{
							if (notflag)
							{
								if (scc != c)
									ok = true;
								else
									return false;
							}
							else
								if (scc == c)
									ok = true;
							lc = c;
						}
				}
			}
			return false;
		case '?':
			break;
		case '*':
			while (*p == '*')
			{
				p++;
				p_index++;
			}
			if (*p == 0)
				return true;
			--s;
			--s_index;
			c = *p;
			while (*s)
				if ((casesensitive ? c != *s : MCS_tolower(c) != MCS_tolower(*s))
				        && *p != '?' && *p != OPEN_BRACKET)
				{
					s++;
					s_index++;
				}
				else
					if (match(s++, s_length - s_index++, p, p_length - p_index, casesensitive))
						return true;
			return false;
		case 0:
			return scc == 0;
		default:
			if (casesensitive)
			{
				if (c != scc)
					return false;
			}
			else
				if (MCS_tolower(c) != MCS_tolower(scc))
					return false;
			break;
		}
	}
	while (p_index < p_length && *p == '*')
	{
		p++;
		p_index++;
	}
	return p_index == p_length;
}

bool MCStringsExecFilterMatch(MCStringRef p_source, MCStringRef p_pattern, MCStringOptions p_options)
{
	return match(MCStringGetCString(p_source), MCStringGetLength(p_source), MCStringGetCString(p_pattern), MCStringGetLength(p_pattern), p_options != kMCCompareCaseless); 
}

MCStringRef MCStringsExecFilterLines(MCStringRef p_source, MCStringRef p_pattern, bool p_without, MCStringOptions p_options)
{
	uint32_t t_length = MCStringGetLength(p_source);
	if (t_length == 0)
		return kMCEmptyString;

	uint4 offset = 0;
	MCStringRef t_output;
	MCStringCreateMutable(0, t_output);

	// OK-2010-01-11: Bug 7649 - Filter command was incorrectly removing empty lines.
	// Now ignores line delimiter for matching but includes it in the append.

	uindex_t t_return_offset = 0;
	uindex_t t_last_offset = 0;
	MCStringRef t_line;
	bool t_found = true;
	while (t_found)
	{
		t_found = MCStringFirstIndexOfChar(p_source, '\n', t_last_offset, kMCCompareCaseless, t_return_offset);
		if (!t_found) //last line
			MCStringCopySubstring(p_source, MCRangeMake(t_last_offset, t_length - t_last_offset), t_line);
		else
			MCStringCopySubstring(p_source, MCRangeMake(t_last_offset, t_return_offset - t_last_offset), t_line);
		
		if (MCStringsExecFilterMatch(t_line, p_pattern, p_options) != p_without)
		{
			if (!t_found)
				MCStringAppend(t_output, t_line);
			else
				MCStringAppendSubstring(t_output, p_source, MCRangeMake(t_last_offset, 1 + t_return_offset - t_last_offset)); 
		}
		t_last_offset = t_return_offset + 1;
	}
	
	if (MCStringGetLength(t_output) != 0)
		return t_output;
	else
		return kMCEmptyString;
}

void MCStringsExecFilter(MCExecContext& ctxt, MCStringRef p_source, MCStringRef p_pattern, bool p_without, MCStringRef &r_result)
{
	MCStringCopy(MCStringsExecFilterLines(p_source, p_pattern, p_without, ctxt . GetCaseSensitive() ? kMCStringOptionCompareExact: kMCStringOptionCompareCaseless), r_result);
}
////////////////////////////////////////////////////////////////////////////////

void MCStringsSkipWord(MCExecContext& ctxt, MCStringRef p_string, bool p_skip_spaces, uindex_t& x_offset)
{
    uindex_t t_space_offset;
    uindex_t t_length = MCStringGetLength(p_string);
    uindex_t t_end_quote_offset = t_length;
    uindex_t t_end_line_offset = t_length;
    
    if (MCStringGetNativeCharAtIndex(p_string, x_offset) == '"')
    {
        // then bump the offset up to the next quotation mark + 1, or the beginning of the next line
        // if neither of these are present then set offset to string length.
        MCStringFirstIndexOfChar(p_string, '"', x_offset + 1, kMCCompareExact, t_end_quote_offset);
        MCStringFirstIndexOfChar(p_string, ctxt . GetLineDelimiter(), x_offset + 1, kMCCompareExact, t_end_line_offset);
        
        if (t_end_quote_offset == t_length && t_end_line_offset == t_length)
            x_offset = t_length;
        else
            x_offset = MCU_min(t_end_quote_offset, t_end_line_offset) + 1;
    }
    else
    {
<<<<<<< HEAD
        while (!isspace(MCStringGetNativeCharAtIndex(p_string, x_offset)))
=======
        while (!isspace(MCStringGetNativeCharAtIndex(p_string, x_offset)) && x_offset < t_length)
>>>>>>> a168c803
            x_offset++;
    }
        
    if (p_skip_spaces)
    {
<<<<<<< HEAD
        while (isspace(MCStringGetNativeCharAtIndex(p_string, x_offset)))
                    x_offset++;
=======
        while (isspace(MCStringGetNativeCharAtIndex(p_string, x_offset)) && x_offset < t_length)
            x_offset++;
>>>>>>> a168c803
    }
}

int4 MCStringsCountChunks(MCExecContext& ctxt, Chunk_term p_chunk_type, MCStringRef p_string)
{
    if (MCStringGetLength(p_string) == 0)
        return 0;

    int4 nchunks = 0;
    char_t t_line_delimiter = ctxt . GetLineDelimiter();
    char_t t_item_delimiter = ctxt . GetItemDelimiter();
    uindex_t t_offset = 0;
    uindex_t t_old_offset = 0;
    uindex_t t_end_index = MCStringGetLength(p_string) - 1;
    
    switch (p_chunk_type)
    {
        case CT_LINE:
        case CT_ITEM:
        {
            char_t t_delimiter;
            t_delimiter = p_chunk_type == CT_LINE ? t_line_delimiter : t_item_delimiter;
            nchunks++;
            while (t_offset <= t_end_index && MCStringFirstIndexOfChar(p_string, t_delimiter, t_offset, kMCCompareExact, t_offset))
            {
                if (t_offset < t_end_index)
                    nchunks++;
                t_offset++;
            }
        }
            break;

        case CT_WORD:
        {
            uindex_t t_space_offset, t_word_offset;
            // if there are consecutive spaces at the beginning, skip them
            while (MCStringFirstIndexOfChar(p_string, ' ', t_offset, kMCCompareExact, t_space_offset) &&
                   t_space_offset == t_offset)
                t_offset++;
            
            // then keep skipping to the next word until the end of the string.
            while (t_offset <= t_end_index)
            {
                MCStringsSkipWord(ctxt, p_string, true, t_offset);
                nchunks++;
            }
        }
            break;
            
        case CT_TOKEN:
        {
<<<<<<< HEAD
            // TODO (Unicode)
            MCScriptPoint sp(p_string);
=======
            MCScriptPoint sp(MCStringGetOldString(p_string));
>>>>>>> a168c803
            Parse_stat ps = sp.nexttoken();
            while (ps != PS_ERROR && ps != PS_EOF)
            {
                nchunks++;
                ps = sp.nexttoken();
            }
        }
            break;
            
        case CT_CHARACTER:
            nchunks = MCStringGetLength(p_string);
            break;
    }
    
    return nchunks;
}

void MCStringsGetExtentsByOrdinal(MCExecContext& ctxt, Chunk_term p_chunk_type, Chunk_term p_ordinal_type, MCStringRef p_string, integer_t& r_first, integer_t& r_chunk_count)
{    
    switch (p_ordinal_type)
    {
        case CT_ANY:
            r_first = MCU_any(MCStringsCountChunks(ctxt, p_chunk_type, p_string));
            break;
        case CT_FIRST:
        case CT_SECOND:
        case CT_THIRD:
        case CT_FOURTH:
        case CT_FIFTH:
        case CT_SIXTH:
        case CT_SEVENTH:
        case CT_EIGHTH:
        case CT_NINTH:
        case CT_TENTH:
            r_first = p_ordinal_type - CT_FIRST;
            break;
        case CT_LAST:
            r_first = MCStringsCountChunks(ctxt, p_chunk_type, p_string) - 1;
            break;
        case CT_MIDDLE:
            r_first = MCStringsCountChunks(ctxt, p_chunk_type, p_string) / 2;
            break;
        default:
            fprintf(stderr, "MCChunk: ERROR bad extents\n");
	}
    
    if (r_first < 0)
    {
        r_chunk_count = 0;
        r_first = 0;
        return;
    }
    else
        r_chunk_count = 1;
}

void MCStringsGetExtentsByRange(MCExecContext& ctxt, Chunk_term p_chunk_type, integer_t p_first, integer_t p_last, MCStringRef p_string, integer_t& r_first, integer_t& r_chunk_count)
{
    int4 t_chunk_count;
    
    if (p_first < 0 || p_last < 0)
    {
        t_chunk_count = MCStringsCountChunks(ctxt, p_chunk_type, p_string);
        
        if (p_first < 0)
            p_first += t_chunk_count;
        else
            p_first--;
        
        if (p_last < 0)
            p_last += t_chunk_count + 1;
    }
    else
        p_first--;
    
    t_chunk_count = p_last - p_first;
    
    if (p_first < 0)
    {
        t_chunk_count += p_first;
        p_first = 0;
    }
    
    if (t_chunk_count < 0)
        t_chunk_count = 0;
    
    r_chunk_count = t_chunk_count;
    r_first = p_first;
}

void MCStringsGetExtentsByExpression(MCExecContext& ctxt, Chunk_term p_chunk_type, integer_t p_first, MCStringRef p_string, integer_t& r_first, integer_t& r_chunk_count)
{
    r_chunk_count = 1;
    
    if (p_first < 0)
        p_first += MCStringsCountChunks(ctxt, p_chunk_type, p_string);
    else
        p_first--;
    
    if (p_first < 0)
    {
        r_chunk_count = 0;
        p_first = 0;
    }

    r_first = p_first;
}

void MCStringsMarkTextChunk(MCExecContext& ctxt, MCStringRef p_string, Chunk_term p_chunk_type, integer_t p_first, integer_t p_count, integer_t& r_start, integer_t& r_end, bool p_whole_chunk, bool p_further_chunks, bool p_include_chars, integer_t& r_add)
{

    if (p_count == 0)
    {
        r_start = 0;
        r_end = 0;
        return;
    }
    
    uindex_t t_length = MCStringGetLength(p_string);
    
    if (t_length == 0)
    {
        r_start = 0;
        r_end = 0;
        return;
    }
    
    uindex_t t_end_index = t_length - 1;
    uindex_t t_offset = 0;
    r_add = 0;
    
    char_t t_line_delimiter = ctxt . GetLineDelimiter();
    char_t t_item_delimiter = ctxt . GetItemDelimiter();
     
    switch (p_chunk_type)
    {
        case CT_LINE:
        case CT_ITEM:
        {
            char_t t_delimiter = (p_chunk_type == CT_LINE) ? t_line_delimiter : t_item_delimiter;
            
            // calculate the start of the (p_first)th line or item
            while (p_first-- && MCStringFirstIndexOfChar(p_string, t_delimiter, t_offset, kMCCompareExact, t_offset))
                t_offset++;
            
            // return the number of additional delimiters at the start, if we want to force the number of delimiters
            if (t_offset > 0 && t_offset < t_length && p_first > 0)
                r_add = p_first;
            
            r_start = t_offset;
            
            // calculate the length of the next p_count lines / items
            while (p_count--)
            {
                if (t_offset > t_end_index || !MCStringFirstIndexOfChar(p_string, t_delimiter, t_offset, kMCCompareExact, t_offset))
                {
                    r_end = t_length;
                    break;
                }
                if (p_count == 0)
                    r_end = t_offset;
                else
                    t_offset++;
            }
            
            if (p_whole_chunk && !p_further_chunks)
            {
                if (r_end < t_length)
                    r_end++;
                else if (r_start > 0 && !r_add)
                    r_start--;
                return;
            }
        }
            return;
            
        case CT_WORD:
        {
            uindex_t t_space_offset;
            
            // if there are consecutive spaces at the beginning, skip them
            while (MCStringFirstIndexOfChar(p_string, ' ', t_offset, kMCCompareExact, t_space_offset) &&
                   t_space_offset == t_offset)
                t_offset++;
            
            // calculate the start of the (p_first)th word
            while (p_first-- && t_offset < t_length)
            {
                MCStringsSkipWord(ctxt, p_string, true, t_offset);
            }
            
            r_start = t_offset;
            
            while (p_count-- && t_offset < t_length)
            {
                MCStringsSkipWord(ctxt, p_string, p_count != 0, t_offset);
            }
            
            r_end = t_offset;
            
            if (p_whole_chunk && !p_further_chunks)
            {
<<<<<<< HEAD
                while (r_end < t_length && MCStringGetNativeCharAtIndex(p_string, r_end) == ' ')
                    r_end++;
                while (r_start > 0 && MCStringGetNativeCharAtIndex(p_string, r_start - 1) == ' ')
=======
                while (r_end < t_length && isspace(MCStringGetNativeCharAtIndex(p_string, r_end)))
                    r_end++;
                while (r_start > 0 && isspace(MCStringGetNativeCharAtIndex(p_string, r_start - 1)))
>>>>>>> a168c803
                    r_start--;
                return;
            }
            
            // ignore whitespace at the end
<<<<<<< HEAD
            while (r_end > r_start && MCStringGetNativeCharAtIndex(p_string, r_end - 1) == ' ')
=======
            while (r_end > r_start && isspace(MCStringGetNativeCharAtIndex(p_string, r_end - 1)))
>>>>>>> a168c803
                r_end--;
        }
            return;
            
        case CT_TOKEN:
        {
<<<<<<< HEAD
            // TODO (Unicode)
            MCScriptPoint sp(p_string);
            MCerrorlock++;
            
            Parse_stat ps = sp.nexttoken();
            while (p_first-- && ps != PS_ERROR && ps != PS_EOF)
                ps = sp.nexttoken();
            r_start = MCStringGetCString(sp.gettoken_stringref()) - sp.getscript();
            while (--p_count && ps != PS_ERROR && ps != PS_EOF)
                ps = sp.nexttoken();
            r_end = MCStringGetCString(sp.gettoken_stringref()) + MCStringGetLength(sp.gettoken_stringref())
            - sp.getscript();
=======
            MCScriptPoint sp(MCStringGetOldString(p_string));
            MCerrorlock++;
            
            uint2 t_pos;
            Parse_stat ps = sp.nexttoken();
            t_pos = sp . getindex();
            
            while (p_first-- && ps != PS_ERROR && ps != PS_EOF)
            {
                ps = sp.nexttoken();
                t_pos += sp . getindex();
            }
            r_start = t_pos;
            while (--p_count && ps != PS_ERROR && ps != PS_EOF)
            {
                ps = sp.nexttoken();
                t_pos += sp . getindex();
            }
            r_end = t_pos + MCStringGetLength(sp.gettoken_stringref());
>>>>>>> a168c803
            MCerrorlock--;
        }
            return;
        
        case CT_CHARACTER:
            if (p_include_chars)
            {
                r_start = p_first;
                r_end = p_first + p_count;
            }
            return;
        default:
            MCAssert(false);
    }
}

void MCStringsGetTextChunk(MCExecContext& ctxt, MCStringRef p_source, Chunk_term p_chunk_type, integer_t p_first, integer_t p_count, bool p_eval_mutable, MCStringRef& r_result)
{
    // if there are no chunks then the string should be empty.
    if (p_count == 0)
    {
        r_result = MCValueRetain(kMCEmptyString);
        return;
    }
    
    // otherwise, calculate the substring.
    integer_t t_start;
    integer_t t_end;
    integer_t t_add;
    MCStringsMarkTextChunk(ctxt, p_source, p_chunk_type, p_first, p_count, t_start, t_end, false, false, true, t_add);
    
    if (!p_eval_mutable)
    {
        MCStringCopySubstring(p_source, MCRangeMake(t_start, t_end - t_start), r_result);
    }
    else
    {
        MCStringMutableCopySubstring(p_source, MCRangeMake(t_start, t_end - t_start), r_result);
    }
}

void MCStringsSetTextChunk(MCExecContext& ctxt, MCStringRef p_source, Preposition_type p_type, Chunk_term p_chunk_type, integer_t p_first, integer_t p_count, MCStringRef& x_target)
{
    integer_t t_start;
    integer_t t_end;
    integer_t t_add;
    
    MCStringsMarkTextChunk(ctxt, x_target, p_chunk_type, p_first, p_count, t_start, t_end, false, false, true, t_add);
    
    if (t_add && (p_chunk_type == CT_ITEM || p_chunk_type == CT_LINE))
    {
        char_t t_delimiter;
        t_delimiter = p_chunk_type == CT_LINE ? ctxt . GetLineDelimiter() : ctxt . GetItemDelimiter();
        while (t_add--)
        {
            MCStringPrependNativeChar(x_target, t_delimiter);
        }
    }
    
    switch (p_type)
    {
        case PT_BEFORE:
            MCStringInsert(x_target, t_start, p_source);
            break;
        case PT_INTO:
            MCStringReplace(x_target, MCRangeMake(t_start, t_end - t_start), p_source);
            break;
        case PT_AFTER:
            MCStringInsert(x_target, t_end, p_source);
            break;
        default:
            fprintf(stderr, "MCChunk: ERROR bad prep in gets\n");
            break;
    }
    
}

void MCStringsEvalTextChunkByRange(MCExecContext& ctxt, MCStringRef p_source, Chunk_term p_chunk_type, integer_t p_first, integer_t p_last, bool p_eval_mutable, MCStringRef& r_result)
{
    int4 t_first;
    int4 t_chunk_count;
    MCStringsGetExtentsByRange(ctxt, p_chunk_type, p_first, p_last, p_source, t_first, t_chunk_count);
    
    MCStringsGetTextChunk(ctxt, p_source, p_chunk_type, t_first, t_chunk_count, p_eval_mutable, r_result);
}

void MCStringsEvalTextChunkByExpression(MCExecContext& ctxt, MCStringRef p_source, Chunk_term p_chunk_type, integer_t p_first, bool p_eval_mutable, MCStringRef& r_result)
{
    int4 t_first;
    int4 t_chunk_count;
    MCStringsGetExtentsByExpression(ctxt, p_chunk_type, p_first, p_source, t_first, t_chunk_count);
    
    MCStringsGetTextChunk(ctxt, p_source, p_chunk_type, t_first, t_chunk_count, p_eval_mutable, r_result);
}

void MCStringsEvalTextChunkByOrdinal(MCExecContext& ctxt, MCStringRef p_source, Chunk_term p_chunk_type, Chunk_term p_ordinal_type, bool p_eval_mutable, MCStringRef& r_result)
{
    int4 t_first;
    int4 t_chunk_count;
    MCStringsGetExtentsByOrdinal(ctxt, p_chunk_type, p_ordinal_type, p_source, t_first, t_chunk_count);
    
    MCStringsGetTextChunk(ctxt, p_source, p_chunk_type, t_first, t_chunk_count, p_eval_mutable, r_result);
}

void MCStringsSetTextChunkByRange(MCExecContext& ctxt, MCStringRef p_source, Preposition_type p_type, Chunk_term p_chunk_type, integer_t p_first, integer_t p_last, MCStringRef& x_target)
{
    int4 t_first;
    int4 t_chunk_count;
    MCStringsGetExtentsByRange(ctxt, p_chunk_type, p_first, p_last, x_target, t_first, t_chunk_count);
    MCStringsSetTextChunk(ctxt, p_source, p_type, p_chunk_type, t_first, t_chunk_count, x_target);
}

void MCStringsSetTextChunkByExpression(MCExecContext& ctxt, MCStringRef p_source, Preposition_type p_type, Chunk_term p_chunk_type, integer_t p_first, MCStringRef& x_target)
{
    int4 t_first;
    int4 t_chunk_count;
    MCStringsGetExtentsByExpression(ctxt, p_chunk_type, p_first, x_target, t_first, t_chunk_count);
    MCStringsSetTextChunk(ctxt, p_source, p_type, p_chunk_type, t_first, t_chunk_count, x_target);
}

void MCStringsSetTextChunkByOrdinal(MCExecContext& ctxt, MCStringRef p_source, Preposition_type p_type, Chunk_term p_chunk_type, Chunk_term p_ordinal_type, MCStringRef& x_target)
{
    int4 t_first;
    int4 t_chunk_count;
    MCStringsGetExtentsByOrdinal(ctxt, p_chunk_type, p_ordinal_type, x_target, t_first, t_chunk_count);
    MCStringsSetTextChunk(ctxt, p_source, p_type, p_chunk_type, t_first, t_chunk_count, x_target);
<<<<<<< HEAD
=======
}

////////////////////////////////////////////////////////////////////////////////

void MCStringsEvalMutableLinesOfTextByRange(MCExecContext& ctxt, MCStringRef p_source, integer_t p_first, integer_t p_last, MCStringRef& r_result)
{
    MCStringsEvalTextChunkByRange(ctxt, p_source, CT_LINE, p_first, p_last, true, r_result);
}

void MCStringsEvalMutableLinesOfTextByExpression(MCExecContext& ctxt, MCStringRef p_source, integer_t p_line, MCStringRef& r_result)
{
    MCStringsEvalTextChunkByExpression(ctxt, p_source, CT_LINE, p_line, true, r_result);
}

void MCStringsEvalMutableLinesOfTextByOrdinal(MCExecContext& ctxt, MCStringRef p_source, Chunk_term p_ordinal_type, MCStringRef& r_result)
{
    MCStringsEvalTextChunkByOrdinal(ctxt, p_source, CT_LINE, p_ordinal_type, true, r_result);
}

void MCStringsEvalMutableItemsOfTextByRange(MCExecContext& ctxt, MCStringRef p_source, integer_t p_first, integer_t p_last, MCStringRef& r_result)
{
    MCStringsEvalTextChunkByRange(ctxt, p_source, CT_ITEM, p_first, p_last, true, r_result);
}

void MCStringsEvalMutableItemsOfTextByExpression(MCExecContext& ctxt, MCStringRef p_source, integer_t p_item, MCStringRef& r_result)
{
    MCStringsEvalTextChunkByExpression(ctxt, p_source, CT_ITEM, p_item, true, r_result);
}

void MCStringsEvalMutableItemsOfTextByOrdinal(MCExecContext& ctxt, MCStringRef p_source, Chunk_term p_ordinal_type, MCStringRef& r_result)
{
    MCStringsEvalTextChunkByOrdinal(ctxt, p_source, CT_ITEM, p_ordinal_type, true, r_result);
}

void MCStringsEvalMutableWordsOfTextByRange(MCExecContext& ctxt, MCStringRef p_source, integer_t p_first, integer_t p_last, MCStringRef& r_result)
{
    MCStringsEvalTextChunkByRange(ctxt, p_source, CT_WORD, p_first, p_last, true, r_result);
}

void MCStringsEvalMutableWordsOfTextByExpression(MCExecContext& ctxt, MCStringRef p_source, integer_t p_word, MCStringRef& r_result)
{
    MCStringsEvalTextChunkByExpression(ctxt, p_source, CT_WORD, p_word, true, r_result);
}

void MCStringsEvalMutableWordsOfTextByOrdinal(MCExecContext& ctxt, MCStringRef p_source, Chunk_term p_ordinal_type, MCStringRef& r_result)
{
    MCStringsEvalTextChunkByOrdinal(ctxt, p_source, CT_WORD, p_ordinal_type, true, r_result);
}

void MCStringsEvalMutableTokensOfTextByRange(MCExecContext& ctxt, MCStringRef p_source, integer_t p_first, integer_t p_last, MCStringRef& r_result)
{
    MCStringsEvalTextChunkByRange(ctxt, p_source, CT_TOKEN, p_first, p_last, true, r_result);
}

void MCStringsEvalMutableTokensOfTextByExpression(MCExecContext& ctxt, MCStringRef p_source, integer_t p_token, MCStringRef& r_result)
{
    MCStringsEvalTextChunkByExpression(ctxt, p_source, CT_TOKEN, p_token, true, r_result);
}

void MCStringsEvalMutableTokensOfTextByOrdinal(MCExecContext& ctxt, MCStringRef p_source, Chunk_term p_ordinal_type, MCStringRef& r_result)
{
    MCStringsEvalTextChunkByOrdinal(ctxt, p_source, CT_TOKEN, p_ordinal_type, true, r_result);
}

void MCStringsExecSetLinesOfTextByRange(MCExecContext& ctxt, MCStringRef p_source, Preposition_type p_type, integer_t p_first, integer_t p_last, MCStringRef& r_result)
{
    MCStringsSetTextChunkByRange(ctxt, p_source, p_type, CT_LINE, p_first, p_last, r_result);
}

void MCStringsExecSetLinesOfTextByExpression(MCExecContext& ctxt, MCStringRef p_source, Preposition_type p_type, integer_t p_line, MCStringRef& r_result)
{
    MCStringsSetTextChunkByExpression(ctxt, p_source, p_type, CT_LINE, p_line, r_result);
}

void MCStringsExecSetLinesOfTextByOrdinal(MCExecContext& ctxt, MCStringRef p_source, Preposition_type p_type, Chunk_term p_ordinal_type, MCStringRef& r_result)
{
    MCStringsSetTextChunkByOrdinal(ctxt, p_source, p_type, CT_LINE, p_ordinal_type, r_result);
}

void MCStringsExecSetItemsOfTextByRange(MCExecContext& ctxt, MCStringRef p_source, Preposition_type p_type, integer_t p_first, integer_t p_last, MCStringRef& r_result)
{
    MCStringsSetTextChunkByRange(ctxt, p_source, p_type, CT_ITEM, p_first, p_last, r_result);
}

void MCStringsExecSetItemsOfTextByExpression(MCExecContext& ctxt, MCStringRef p_source, Preposition_type p_type, integer_t p_item, MCStringRef& r_result)
{
    MCStringsSetTextChunkByExpression(ctxt, p_source, p_type, CT_ITEM, p_item, r_result);
}

void MCStringsExecSetItemsOfTextByOrdinal(MCExecContext& ctxt, MCStringRef p_source, Preposition_type p_type, Chunk_term p_ordinal_type, MCStringRef& r_result)
{
    MCStringsSetTextChunkByOrdinal(ctxt, p_source, p_type, CT_ITEM, p_ordinal_type, r_result);
}

void MCStringsExecSetWordsOfTextByRange(MCExecContext& ctxt, MCStringRef p_source, Preposition_type p_type, integer_t p_first, integer_t p_last, MCStringRef& r_result)
{
    MCStringsSetTextChunkByRange(ctxt, p_source, p_type, CT_WORD, p_first, p_last, r_result);
}

void MCStringsExecSetWordsOfTextByExpression(MCExecContext& ctxt, MCStringRef p_source, Preposition_type p_type, integer_t p_word, MCStringRef& r_result)
{
    MCStringsSetTextChunkByExpression(ctxt, p_source, p_type, CT_WORD, p_word, r_result);
}

void MCStringsExecSetWordsOfTextByOrdinal(MCExecContext& ctxt, MCStringRef p_source, Preposition_type p_type, Chunk_term p_ordinal_type, MCStringRef& r_result)
{
    MCStringsSetTextChunkByOrdinal(ctxt, p_source, p_type, CT_WORD, p_ordinal_type, r_result);
}

void MCStringsExecSetTokensOfTextByRange(MCExecContext& ctxt, MCStringRef p_source, Preposition_type p_type, integer_t p_first, integer_t p_last, MCStringRef& r_result)
{
    MCStringsSetTextChunkByRange(ctxt, p_source, p_type, CT_TOKEN, p_first, p_last, r_result);
}

void MCStringsExecSetTokensOfTextByExpression(MCExecContext& ctxt, MCStringRef p_source, Preposition_type p_type, integer_t p_token, MCStringRef& r_result)
{
    MCStringsSetTextChunkByExpression(ctxt, p_source, p_type, CT_TOKEN, p_token, r_result);
}

void MCStringsExecSetTokensOfTextByOrdinal(MCExecContext& ctxt, MCStringRef p_source, Preposition_type p_type, Chunk_term p_ordinal_type, MCStringRef& r_result)
{
    MCStringsSetTextChunkByOrdinal(ctxt, p_source, p_type, CT_TOKEN, p_ordinal_type, r_result);
}

void MCStringsExecSetCharsOfTextByRange(MCExecContext& ctxt, MCStringRef p_source, Preposition_type p_type, integer_t p_first, integer_t p_last, MCStringRef& r_result)
{
    MCStringsSetTextChunkByRange(ctxt, p_source, p_type, CT_CHARACTER, p_first, p_last, r_result);
}

void MCStringsExecSetCharsOfTextByExpression(MCExecContext& ctxt, MCStringRef p_source, Preposition_type p_type, integer_t p_char, MCStringRef& r_result)
{
    MCStringsSetTextChunkByExpression(ctxt, p_source, p_type, CT_CHARACTER, p_char, r_result);
}

void MCStringsExecSetCharsOfTextByOrdinal(MCExecContext& ctxt, MCStringRef p_source, Preposition_type p_type, Chunk_term p_ordinal_type, MCStringRef& r_result)
{
    MCStringsSetTextChunkByOrdinal(ctxt, p_source, p_type, CT_CHARACTER, p_ordinal_type, r_result);
}

////////////////////////////////////////////////////////////////////////////////

void MCStringsGetTextChunk(MCExecContext& ctxt, MCStringRef p_source, integer_t p_start, integer_t p_end, MCStringRef& r_result)
{
    MCStringCopySubstring(p_source, MCRangeMake(p_start, p_end - p_start), r_result);
}

void MCStringsEvalTextChunkByRange(MCExecContext& ctxt, MCStringRef p_source, Chunk_term p_chunk_type, integer_t p_first, integer_t p_last, integer_t& x_start, integer_t& x_end, MCStringRef& r_result)
{
    int4 t_first;
    int4 t_chunk_count;
    MCStringsGetExtentsByRange(ctxt, p_chunk_type, p_first, p_last, p_source, t_first, t_chunk_count);

    int4 t_add;
    int4 t_start, t_end;
    MCStringsMarkTextChunk(ctxt, p_source, p_chunk_type, t_first, t_chunk_count, t_start, t_end, false, false, true, t_add);
    MCStringsGetTextChunk(ctxt, p_source, t_start, t_end, r_result);
    
    x_end = x_start + t_end;
    x_start += t_start;
}

void MCStringsEvalTextChunkByExpression(MCExecContext& ctxt, MCStringRef p_source, Chunk_term p_chunk_type, integer_t p_first, integer_t& x_start, integer_t& x_end, MCStringRef& r_result)
{
    int4 t_first;
    int4 t_chunk_count;
    MCStringsGetExtentsByExpression(ctxt, p_chunk_type, p_first, p_source, t_first, t_chunk_count);
    
    int4 t_add;
    int4 t_start, t_end;
    MCStringsMarkTextChunk(ctxt, p_source, p_chunk_type, t_first, t_chunk_count, t_start, t_end, false, false, true, t_add);
    MCStringsGetTextChunk(ctxt, p_source, t_start, t_end, r_result);
    
    x_end = x_start + t_end;
    x_start += t_start;
}

void MCStringsEvalTextChunkByOrdinal(MCExecContext& ctxt, MCStringRef p_source, Chunk_term p_chunk_type, Chunk_term p_ordinal_type, integer_t& x_start, integer_t& x_end, MCStringRef& r_result)
{
    int4 t_first;
    int4 t_chunk_count;
    MCStringsGetExtentsByOrdinal(ctxt, p_chunk_type, p_ordinal_type, p_source, t_first, t_chunk_count);
    
    int4 t_add;
    int4 t_start, t_end;
    MCStringsMarkTextChunk(ctxt, p_source, p_chunk_type, t_first, t_chunk_count, t_start, t_end, false, false, true, t_add);
    MCStringsGetTextChunk(ctxt, p_source, t_start, t_end, r_result);
    
    x_end = x_start + t_end;
    x_start += t_start;
}

void MCStringsEvalLinesOfTextByRange(MCExecContext& ctxt, MCStringRef p_source, integer_t p_first, integer_t p_last, integer_t& x_start, integer_t& x_end, MCStringRef& r_result)
{
    MCStringsEvalTextChunkByRange(ctxt, p_source, CT_LINE, p_first, p_last, x_start, x_end, r_result);
}

void MCStringsEvalLinesOfTextByExpression(MCExecContext& ctxt, MCStringRef p_source, integer_t p_line, integer_t& x_start, integer_t& x_end, MCStringRef& r_result)
{
    MCStringsEvalTextChunkByExpression(ctxt, p_source, CT_LINE, p_line, x_start, x_end, r_result);
}

void MCStringsEvalLinesOfTextByOrdinal(MCExecContext& ctxt, MCStringRef p_source, Chunk_term p_ordinal_type, integer_t& x_start, integer_t& x_end, MCStringRef& r_result)
{
    MCStringsEvalTextChunkByOrdinal(ctxt, p_source, CT_LINE, p_ordinal_type, x_start, x_end, r_result);
}

void MCStringsEvalItemsOfTextByRange(MCExecContext& ctxt, MCStringRef p_source, integer_t p_first, integer_t p_last, integer_t& x_start, integer_t& x_end, MCStringRef& r_result)
{
    MCStringsEvalTextChunkByRange(ctxt, p_source, CT_ITEM, p_first, p_last, x_start, x_end, r_result);
}

void MCStringsEvalItemsOfTextByExpression(MCExecContext& ctxt, MCStringRef p_source, integer_t p_item, integer_t& x_start, integer_t& x_end, MCStringRef& r_result)
{
    MCStringsEvalTextChunkByExpression(ctxt, p_source, CT_ITEM, p_item, x_start, x_end, r_result);
}

void MCStringsEvalItemsOfTextByOrdinal(MCExecContext& ctxt, MCStringRef p_source, Chunk_term p_ordinal_type, integer_t& x_start, integer_t& x_end, MCStringRef& r_result)
{
    MCStringsEvalTextChunkByOrdinal(ctxt, p_source, CT_ITEM, p_ordinal_type, x_start, x_end, r_result);
}

void MCStringsEvalWordsOfTextByRange(MCExecContext& ctxt, MCStringRef p_source, integer_t p_first, integer_t p_last, integer_t& x_start, integer_t& x_end, MCStringRef& r_result)
{
    MCStringsEvalTextChunkByRange(ctxt, p_source, CT_WORD, p_first, p_last, x_start, x_end, r_result);
}

void MCStringsEvalWordsOfTextByExpression(MCExecContext& ctxt, MCStringRef p_source, integer_t p_word, integer_t& x_start, integer_t& x_end, MCStringRef& r_result)
{
    MCStringsEvalTextChunkByExpression(ctxt, p_source, CT_WORD, p_word, x_start, x_end, r_result);
}

void MCStringsEvalWordsOfTextByOrdinal(MCExecContext& ctxt, MCStringRef p_source, Chunk_term p_ordinal_type, integer_t& x_start, integer_t& x_end, MCStringRef& r_result)
{
    MCStringsEvalTextChunkByOrdinal(ctxt, p_source, CT_WORD, p_ordinal_type, x_start, x_end, r_result);
}

void MCStringsEvalTokensOfTextByRange(MCExecContext& ctxt, MCStringRef p_source, integer_t p_first, integer_t p_last, integer_t& x_start, integer_t& x_end, MCStringRef& r_result)
{
    MCStringsEvalTextChunkByRange(ctxt, p_source, CT_TOKEN, p_first, p_last, x_start, x_end, r_result);
}

void MCStringsEvalTokensOfTextByExpression(MCExecContext& ctxt, MCStringRef p_source, integer_t p_token, integer_t& x_start, integer_t& x_end, MCStringRef& r_result)
{
    MCStringsEvalTextChunkByExpression(ctxt, p_source, CT_TOKEN, p_token, x_start, x_end, r_result);
}

void MCStringsEvalTokensOfTextByOrdinal(MCExecContext& ctxt, MCStringRef p_source, Chunk_term p_ordinal_type, integer_t& x_start, integer_t& x_end, MCStringRef& r_result)
{
    MCStringsEvalTextChunkByOrdinal(ctxt, p_source, CT_TOKEN, p_ordinal_type, x_start, x_end, r_result);
}

void MCStringsEvalCharsOfTextByRange(MCExecContext& ctxt, MCStringRef p_source, integer_t p_first, integer_t p_last, integer_t& x_start, integer_t& x_end, MCStringRef& r_result)
{
    MCStringsEvalTextChunkByRange(ctxt, p_source, CT_CHARACTER, p_first, p_last, x_start, x_end, r_result);
}

void MCStringsEvalCharsOfTextByExpression(MCExecContext& ctxt, MCStringRef p_source, integer_t p_char, integer_t& x_start, integer_t& x_end, MCStringRef& r_result)
{
    MCStringsEvalTextChunkByExpression(ctxt, p_source, CT_CHARACTER, p_char, x_start, x_end, r_result);
}

void MCStringsEvalCharsOfTextByOrdinal(MCExecContext& ctxt, MCStringRef p_source, Chunk_term p_ordinal_type, integer_t& x_start, integer_t& x_end, MCStringRef& r_result)
{
    MCStringsEvalTextChunkByOrdinal(ctxt, p_source, CT_CHARACTER, p_ordinal_type, x_start, x_end, r_result);
}

////////////////////////////////////////////////////////////////////////////////

void MCStringsEvalTextChunk(MCExecContext& ctxt, MCMarkedText p_source, MCStringRef& r_string)
{
    if (p_source . text == nil)
        return;
    
    if (MCStringCopySubstring(p_source . text, MCRangeMake(p_source . start, p_source . finish - p_source . start), r_string))
        return;
    
    ctxt . Throw();
}

void MCStringsMarkTextChunkByRange(MCExecContext& ctxt, Chunk_term p_chunk_type, integer_t p_first, integer_t p_last, MCMarkedText& x_mark)
{
    MCAutoStringRef t_string;
    MCStringCopySubstring(x_mark . text, MCRangeMake(x_mark . start, x_mark . finish - x_mark . start), &t_string);
    
    int4 t_first;
    int4 t_chunk_count;
    MCStringsGetExtentsByRange(ctxt, p_chunk_type, p_first, p_last, *t_string, t_first, t_chunk_count);
    
    int4 t_add;
    int4 t_start, t_end;
    MCStringsMarkTextChunk(ctxt, *t_string, p_chunk_type, t_first, t_chunk_count, t_start, t_end, false, false, true, t_add);
    
    x_mark . finish = x_mark . start + t_end;
    x_mark . start += t_start;
}

void MCStringsMarkTextChunkByOrdinal(MCExecContext& ctxt, Chunk_term p_chunk_type, Chunk_term p_ordinal_type, MCMarkedText& x_mark)
{
    MCAutoStringRef t_string;
    MCStringCopySubstring(x_mark . text, MCRangeMake(x_mark . start, x_mark . finish - x_mark . start), &t_string);
    
    int4 t_first;
    int4 t_chunk_count;
    MCStringsGetExtentsByOrdinal(ctxt, p_chunk_type, p_ordinal_type, *t_string, t_first, t_chunk_count);
    
    int4 t_add;
    int4 t_start, t_end;
    MCStringsMarkTextChunk(ctxt, *t_string, p_chunk_type, t_first, t_chunk_count, t_start, t_end, false, false, true, t_add);
    
    x_mark . finish = x_mark . start + t_end;
    x_mark . start += t_start;
}

void MCStringsMarkLinesOfTextByRange(MCExecContext& ctxt, integer_t p_first, integer_t p_last, MCMarkedText& x_mark)
{
    MCStringsMarkTextChunkByRange(ctxt, CT_LINE, p_first, p_last, x_mark);
}

void MCStringsMarkLinesOfTextByOrdinal(MCExecContext& ctxt, Chunk_term p_ordinal_type, MCMarkedText& x_mark)
{
    MCStringsMarkTextChunkByOrdinal(ctxt, CT_LINE, p_ordinal_type, x_mark);
}

void MCStringsMarkItemsOfTextByRange(MCExecContext& ctxt, integer_t p_first, integer_t p_last, MCMarkedText& x_mark)
{
    MCStringsMarkTextChunkByRange(ctxt, CT_ITEM, p_first, p_last, x_mark);
}

void MCStringsMarkItemsOfTextByOrdinal(MCExecContext& ctxt, Chunk_term p_ordinal_type, MCMarkedText& x_mark)
{
    MCStringsMarkTextChunkByOrdinal(ctxt, CT_ITEM, p_ordinal_type, x_mark);
}

void MCStringsMarkWordsOfTextByRange(MCExecContext& ctxt, integer_t p_first, integer_t p_last, MCMarkedText& x_mark)
{
    MCStringsMarkTextChunkByRange(ctxt, CT_WORD, p_first, p_last, x_mark);
}

void MCStringsMarkWordsOfTextByOrdinal(MCExecContext& ctxt, Chunk_term p_ordinal_type, MCMarkedText& x_mark)
{
    MCStringsMarkTextChunkByOrdinal(ctxt, CT_WORD, p_ordinal_type, x_mark);
}

void MCStringsMarkTokensOfTextByRange(MCExecContext& ctxt, integer_t p_first, integer_t p_last, MCMarkedText& x_mark)
{
    MCStringsMarkTextChunkByRange(ctxt, CT_TOKEN, p_first, p_last, x_mark);
}

void MCStringsMarkTokensOfTextByOrdinal(MCExecContext& ctxt, Chunk_term p_ordinal_type, MCMarkedText& x_mark)
{
    MCStringsMarkTextChunkByOrdinal(ctxt, CT_TOKEN, p_ordinal_type, x_mark);
}

void MCStringsMarkCharsOfTextByRange(MCExecContext& ctxt, integer_t p_first, integer_t p_last, MCMarkedText& x_mark)
{
    MCStringsMarkTextChunkByRange(ctxt, CT_CHARACTER, p_first, p_last, x_mark);
}

void MCStringsMarkCharsOfTextByOrdinal(MCExecContext& ctxt, Chunk_term p_ordinal_type, MCMarkedText& x_mark)
{
    MCStringsMarkTextChunkByOrdinal(ctxt, CT_CHARACTER, p_ordinal_type, x_mark);
>>>>>>> a168c803
}<|MERGE_RESOLUTION|>--- conflicted
+++ resolved
@@ -65,22 +65,6 @@
 MC_EXEC_DEFINE_EVAL_METHOD(Strings, Offset, 4)
 MC_EXEC_DEFINE_EXEC_METHOD(Strings, Replace, 3)
 MC_EXEC_DEFINE_EXEC_METHOD(Strings, Filter, 4)
-
-MC_EXEC_DEFINE_EVAL_METHOD(Strings, LinesOfTextByRange, 4)
-MC_EXEC_DEFINE_EVAL_METHOD(Strings, LinesOfTextByExpression, 3)
-MC_EXEC_DEFINE_EVAL_METHOD(Strings, LinesOfTextByOrdinal, 3)
-MC_EXEC_DEFINE_EVAL_METHOD(Strings, ItemsOfTextByRange, 4)
-MC_EXEC_DEFINE_EVAL_METHOD(Strings, ItemsOfTextByExpression, 3)
-MC_EXEC_DEFINE_EVAL_METHOD(Strings, ItemsOfTextByOrdinal, 3)
-MC_EXEC_DEFINE_EVAL_METHOD(Strings, WordsOfTextByRange, 4)
-MC_EXEC_DEFINE_EVAL_METHOD(Strings, WordsOfTextByExpression, 3)
-MC_EXEC_DEFINE_EVAL_METHOD(Strings, WordsOfTextByOrdinal, 3)
-MC_EXEC_DEFINE_EVAL_METHOD(Strings, TokensOfTextByRange, 4)
-MC_EXEC_DEFINE_EVAL_METHOD(Strings, TokensOfTextByExpression, 3)
-MC_EXEC_DEFINE_EVAL_METHOD(Strings, TokensOfTextByOrdinal, 3)
-MC_EXEC_DEFINE_EVAL_METHOD(Strings, CharsOfTextByRange, 4)
-MC_EXEC_DEFINE_EVAL_METHOD(Strings, CharsOfTextByExpression, 3)
-MC_EXEC_DEFINE_EVAL_METHOD(Strings, CharsOfTextByOrdinal, 3)
 
 ////////////////////////////////////////////////////////////////////////////////
 
@@ -1356,852 +1340,4 @@
 {
 	MCStringCopy(MCStringsExecFilterLines(p_source, p_pattern, p_without, ctxt . GetCaseSensitive() ? kMCStringOptionCompareExact: kMCStringOptionCompareCaseless), r_result);
 }
-////////////////////////////////////////////////////////////////////////////////
-
-void MCStringsSkipWord(MCExecContext& ctxt, MCStringRef p_string, bool p_skip_spaces, uindex_t& x_offset)
-{
-    uindex_t t_space_offset;
-    uindex_t t_length = MCStringGetLength(p_string);
-    uindex_t t_end_quote_offset = t_length;
-    uindex_t t_end_line_offset = t_length;
-    
-    if (MCStringGetNativeCharAtIndex(p_string, x_offset) == '"')
-    {
-        // then bump the offset up to the next quotation mark + 1, or the beginning of the next line
-        // if neither of these are present then set offset to string length.
-        MCStringFirstIndexOfChar(p_string, '"', x_offset + 1, kMCCompareExact, t_end_quote_offset);
-        MCStringFirstIndexOfChar(p_string, ctxt . GetLineDelimiter(), x_offset + 1, kMCCompareExact, t_end_line_offset);
-        
-        if (t_end_quote_offset == t_length && t_end_line_offset == t_length)
-            x_offset = t_length;
-        else
-            x_offset = MCU_min(t_end_quote_offset, t_end_line_offset) + 1;
-    }
-    else
-    {
-<<<<<<< HEAD
-        while (!isspace(MCStringGetNativeCharAtIndex(p_string, x_offset)))
-=======
-        while (!isspace(MCStringGetNativeCharAtIndex(p_string, x_offset)) && x_offset < t_length)
->>>>>>> a168c803
-            x_offset++;
-    }
-        
-    if (p_skip_spaces)
-    {
-<<<<<<< HEAD
-        while (isspace(MCStringGetNativeCharAtIndex(p_string, x_offset)))
-                    x_offset++;
-=======
-        while (isspace(MCStringGetNativeCharAtIndex(p_string, x_offset)) && x_offset < t_length)
-            x_offset++;
->>>>>>> a168c803
-    }
-}
-
-int4 MCStringsCountChunks(MCExecContext& ctxt, Chunk_term p_chunk_type, MCStringRef p_string)
-{
-    if (MCStringGetLength(p_string) == 0)
-        return 0;
-
-    int4 nchunks = 0;
-    char_t t_line_delimiter = ctxt . GetLineDelimiter();
-    char_t t_item_delimiter = ctxt . GetItemDelimiter();
-    uindex_t t_offset = 0;
-    uindex_t t_old_offset = 0;
-    uindex_t t_end_index = MCStringGetLength(p_string) - 1;
-    
-    switch (p_chunk_type)
-    {
-        case CT_LINE:
-        case CT_ITEM:
-        {
-            char_t t_delimiter;
-            t_delimiter = p_chunk_type == CT_LINE ? t_line_delimiter : t_item_delimiter;
-            nchunks++;
-            while (t_offset <= t_end_index && MCStringFirstIndexOfChar(p_string, t_delimiter, t_offset, kMCCompareExact, t_offset))
-            {
-                if (t_offset < t_end_index)
-                    nchunks++;
-                t_offset++;
-            }
-        }
-            break;
-
-        case CT_WORD:
-        {
-            uindex_t t_space_offset, t_word_offset;
-            // if there are consecutive spaces at the beginning, skip them
-            while (MCStringFirstIndexOfChar(p_string, ' ', t_offset, kMCCompareExact, t_space_offset) &&
-                   t_space_offset == t_offset)
-                t_offset++;
-            
-            // then keep skipping to the next word until the end of the string.
-            while (t_offset <= t_end_index)
-            {
-                MCStringsSkipWord(ctxt, p_string, true, t_offset);
-                nchunks++;
-            }
-        }
-            break;
-            
-        case CT_TOKEN:
-        {
-<<<<<<< HEAD
-            // TODO (Unicode)
-            MCScriptPoint sp(p_string);
-=======
-            MCScriptPoint sp(MCStringGetOldString(p_string));
->>>>>>> a168c803
-            Parse_stat ps = sp.nexttoken();
-            while (ps != PS_ERROR && ps != PS_EOF)
-            {
-                nchunks++;
-                ps = sp.nexttoken();
-            }
-        }
-            break;
-            
-        case CT_CHARACTER:
-            nchunks = MCStringGetLength(p_string);
-            break;
-    }
-    
-    return nchunks;
-}
-
-void MCStringsGetExtentsByOrdinal(MCExecContext& ctxt, Chunk_term p_chunk_type, Chunk_term p_ordinal_type, MCStringRef p_string, integer_t& r_first, integer_t& r_chunk_count)
-{    
-    switch (p_ordinal_type)
-    {
-        case CT_ANY:
-            r_first = MCU_any(MCStringsCountChunks(ctxt, p_chunk_type, p_string));
-            break;
-        case CT_FIRST:
-        case CT_SECOND:
-        case CT_THIRD:
-        case CT_FOURTH:
-        case CT_FIFTH:
-        case CT_SIXTH:
-        case CT_SEVENTH:
-        case CT_EIGHTH:
-        case CT_NINTH:
-        case CT_TENTH:
-            r_first = p_ordinal_type - CT_FIRST;
-            break;
-        case CT_LAST:
-            r_first = MCStringsCountChunks(ctxt, p_chunk_type, p_string) - 1;
-            break;
-        case CT_MIDDLE:
-            r_first = MCStringsCountChunks(ctxt, p_chunk_type, p_string) / 2;
-            break;
-        default:
-            fprintf(stderr, "MCChunk: ERROR bad extents\n");
-	}
-    
-    if (r_first < 0)
-    {
-        r_chunk_count = 0;
-        r_first = 0;
-        return;
-    }
-    else
-        r_chunk_count = 1;
-}
-
-void MCStringsGetExtentsByRange(MCExecContext& ctxt, Chunk_term p_chunk_type, integer_t p_first, integer_t p_last, MCStringRef p_string, integer_t& r_first, integer_t& r_chunk_count)
-{
-    int4 t_chunk_count;
-    
-    if (p_first < 0 || p_last < 0)
-    {
-        t_chunk_count = MCStringsCountChunks(ctxt, p_chunk_type, p_string);
-        
-        if (p_first < 0)
-            p_first += t_chunk_count;
-        else
-            p_first--;
-        
-        if (p_last < 0)
-            p_last += t_chunk_count + 1;
-    }
-    else
-        p_first--;
-    
-    t_chunk_count = p_last - p_first;
-    
-    if (p_first < 0)
-    {
-        t_chunk_count += p_first;
-        p_first = 0;
-    }
-    
-    if (t_chunk_count < 0)
-        t_chunk_count = 0;
-    
-    r_chunk_count = t_chunk_count;
-    r_first = p_first;
-}
-
-void MCStringsGetExtentsByExpression(MCExecContext& ctxt, Chunk_term p_chunk_type, integer_t p_first, MCStringRef p_string, integer_t& r_first, integer_t& r_chunk_count)
-{
-    r_chunk_count = 1;
-    
-    if (p_first < 0)
-        p_first += MCStringsCountChunks(ctxt, p_chunk_type, p_string);
-    else
-        p_first--;
-    
-    if (p_first < 0)
-    {
-        r_chunk_count = 0;
-        p_first = 0;
-    }
-
-    r_first = p_first;
-}
-
-void MCStringsMarkTextChunk(MCExecContext& ctxt, MCStringRef p_string, Chunk_term p_chunk_type, integer_t p_first, integer_t p_count, integer_t& r_start, integer_t& r_end, bool p_whole_chunk, bool p_further_chunks, bool p_include_chars, integer_t& r_add)
-{
-
-    if (p_count == 0)
-    {
-        r_start = 0;
-        r_end = 0;
-        return;
-    }
-    
-    uindex_t t_length = MCStringGetLength(p_string);
-    
-    if (t_length == 0)
-    {
-        r_start = 0;
-        r_end = 0;
-        return;
-    }
-    
-    uindex_t t_end_index = t_length - 1;
-    uindex_t t_offset = 0;
-    r_add = 0;
-    
-    char_t t_line_delimiter = ctxt . GetLineDelimiter();
-    char_t t_item_delimiter = ctxt . GetItemDelimiter();
-     
-    switch (p_chunk_type)
-    {
-        case CT_LINE:
-        case CT_ITEM:
-        {
-            char_t t_delimiter = (p_chunk_type == CT_LINE) ? t_line_delimiter : t_item_delimiter;
-            
-            // calculate the start of the (p_first)th line or item
-            while (p_first-- && MCStringFirstIndexOfChar(p_string, t_delimiter, t_offset, kMCCompareExact, t_offset))
-                t_offset++;
-            
-            // return the number of additional delimiters at the start, if we want to force the number of delimiters
-            if (t_offset > 0 && t_offset < t_length && p_first > 0)
-                r_add = p_first;
-            
-            r_start = t_offset;
-            
-            // calculate the length of the next p_count lines / items
-            while (p_count--)
-            {
-                if (t_offset > t_end_index || !MCStringFirstIndexOfChar(p_string, t_delimiter, t_offset, kMCCompareExact, t_offset))
-                {
-                    r_end = t_length;
-                    break;
-                }
-                if (p_count == 0)
-                    r_end = t_offset;
-                else
-                    t_offset++;
-            }
-            
-            if (p_whole_chunk && !p_further_chunks)
-            {
-                if (r_end < t_length)
-                    r_end++;
-                else if (r_start > 0 && !r_add)
-                    r_start--;
-                return;
-            }
-        }
-            return;
-            
-        case CT_WORD:
-        {
-            uindex_t t_space_offset;
-            
-            // if there are consecutive spaces at the beginning, skip them
-            while (MCStringFirstIndexOfChar(p_string, ' ', t_offset, kMCCompareExact, t_space_offset) &&
-                   t_space_offset == t_offset)
-                t_offset++;
-            
-            // calculate the start of the (p_first)th word
-            while (p_first-- && t_offset < t_length)
-            {
-                MCStringsSkipWord(ctxt, p_string, true, t_offset);
-            }
-            
-            r_start = t_offset;
-            
-            while (p_count-- && t_offset < t_length)
-            {
-                MCStringsSkipWord(ctxt, p_string, p_count != 0, t_offset);
-            }
-            
-            r_end = t_offset;
-            
-            if (p_whole_chunk && !p_further_chunks)
-            {
-<<<<<<< HEAD
-                while (r_end < t_length && MCStringGetNativeCharAtIndex(p_string, r_end) == ' ')
-                    r_end++;
-                while (r_start > 0 && MCStringGetNativeCharAtIndex(p_string, r_start - 1) == ' ')
-=======
-                while (r_end < t_length && isspace(MCStringGetNativeCharAtIndex(p_string, r_end)))
-                    r_end++;
-                while (r_start > 0 && isspace(MCStringGetNativeCharAtIndex(p_string, r_start - 1)))
->>>>>>> a168c803
-                    r_start--;
-                return;
-            }
-            
-            // ignore whitespace at the end
-<<<<<<< HEAD
-            while (r_end > r_start && MCStringGetNativeCharAtIndex(p_string, r_end - 1) == ' ')
-=======
-            while (r_end > r_start && isspace(MCStringGetNativeCharAtIndex(p_string, r_end - 1)))
->>>>>>> a168c803
-                r_end--;
-        }
-            return;
-            
-        case CT_TOKEN:
-        {
-<<<<<<< HEAD
-            // TODO (Unicode)
-            MCScriptPoint sp(p_string);
-            MCerrorlock++;
-            
-            Parse_stat ps = sp.nexttoken();
-            while (p_first-- && ps != PS_ERROR && ps != PS_EOF)
-                ps = sp.nexttoken();
-            r_start = MCStringGetCString(sp.gettoken_stringref()) - sp.getscript();
-            while (--p_count && ps != PS_ERROR && ps != PS_EOF)
-                ps = sp.nexttoken();
-            r_end = MCStringGetCString(sp.gettoken_stringref()) + MCStringGetLength(sp.gettoken_stringref())
-            - sp.getscript();
-=======
-            MCScriptPoint sp(MCStringGetOldString(p_string));
-            MCerrorlock++;
-            
-            uint2 t_pos;
-            Parse_stat ps = sp.nexttoken();
-            t_pos = sp . getindex();
-            
-            while (p_first-- && ps != PS_ERROR && ps != PS_EOF)
-            {
-                ps = sp.nexttoken();
-                t_pos += sp . getindex();
-            }
-            r_start = t_pos;
-            while (--p_count && ps != PS_ERROR && ps != PS_EOF)
-            {
-                ps = sp.nexttoken();
-                t_pos += sp . getindex();
-            }
-            r_end = t_pos + MCStringGetLength(sp.gettoken_stringref());
->>>>>>> a168c803
-            MCerrorlock--;
-        }
-            return;
-        
-        case CT_CHARACTER:
-            if (p_include_chars)
-            {
-                r_start = p_first;
-                r_end = p_first + p_count;
-            }
-            return;
-        default:
-            MCAssert(false);
-    }
-}
-
-void MCStringsGetTextChunk(MCExecContext& ctxt, MCStringRef p_source, Chunk_term p_chunk_type, integer_t p_first, integer_t p_count, bool p_eval_mutable, MCStringRef& r_result)
-{
-    // if there are no chunks then the string should be empty.
-    if (p_count == 0)
-    {
-        r_result = MCValueRetain(kMCEmptyString);
-        return;
-    }
-    
-    // otherwise, calculate the substring.
-    integer_t t_start;
-    integer_t t_end;
-    integer_t t_add;
-    MCStringsMarkTextChunk(ctxt, p_source, p_chunk_type, p_first, p_count, t_start, t_end, false, false, true, t_add);
-    
-    if (!p_eval_mutable)
-    {
-        MCStringCopySubstring(p_source, MCRangeMake(t_start, t_end - t_start), r_result);
-    }
-    else
-    {
-        MCStringMutableCopySubstring(p_source, MCRangeMake(t_start, t_end - t_start), r_result);
-    }
-}
-
-void MCStringsSetTextChunk(MCExecContext& ctxt, MCStringRef p_source, Preposition_type p_type, Chunk_term p_chunk_type, integer_t p_first, integer_t p_count, MCStringRef& x_target)
-{
-    integer_t t_start;
-    integer_t t_end;
-    integer_t t_add;
-    
-    MCStringsMarkTextChunk(ctxt, x_target, p_chunk_type, p_first, p_count, t_start, t_end, false, false, true, t_add);
-    
-    if (t_add && (p_chunk_type == CT_ITEM || p_chunk_type == CT_LINE))
-    {
-        char_t t_delimiter;
-        t_delimiter = p_chunk_type == CT_LINE ? ctxt . GetLineDelimiter() : ctxt . GetItemDelimiter();
-        while (t_add--)
-        {
-            MCStringPrependNativeChar(x_target, t_delimiter);
-        }
-    }
-    
-    switch (p_type)
-    {
-        case PT_BEFORE:
-            MCStringInsert(x_target, t_start, p_source);
-            break;
-        case PT_INTO:
-            MCStringReplace(x_target, MCRangeMake(t_start, t_end - t_start), p_source);
-            break;
-        case PT_AFTER:
-            MCStringInsert(x_target, t_end, p_source);
-            break;
-        default:
-            fprintf(stderr, "MCChunk: ERROR bad prep in gets\n");
-            break;
-    }
-    
-}
-
-void MCStringsEvalTextChunkByRange(MCExecContext& ctxt, MCStringRef p_source, Chunk_term p_chunk_type, integer_t p_first, integer_t p_last, bool p_eval_mutable, MCStringRef& r_result)
-{
-    int4 t_first;
-    int4 t_chunk_count;
-    MCStringsGetExtentsByRange(ctxt, p_chunk_type, p_first, p_last, p_source, t_first, t_chunk_count);
-    
-    MCStringsGetTextChunk(ctxt, p_source, p_chunk_type, t_first, t_chunk_count, p_eval_mutable, r_result);
-}
-
-void MCStringsEvalTextChunkByExpression(MCExecContext& ctxt, MCStringRef p_source, Chunk_term p_chunk_type, integer_t p_first, bool p_eval_mutable, MCStringRef& r_result)
-{
-    int4 t_first;
-    int4 t_chunk_count;
-    MCStringsGetExtentsByExpression(ctxt, p_chunk_type, p_first, p_source, t_first, t_chunk_count);
-    
-    MCStringsGetTextChunk(ctxt, p_source, p_chunk_type, t_first, t_chunk_count, p_eval_mutable, r_result);
-}
-
-void MCStringsEvalTextChunkByOrdinal(MCExecContext& ctxt, MCStringRef p_source, Chunk_term p_chunk_type, Chunk_term p_ordinal_type, bool p_eval_mutable, MCStringRef& r_result)
-{
-    int4 t_first;
-    int4 t_chunk_count;
-    MCStringsGetExtentsByOrdinal(ctxt, p_chunk_type, p_ordinal_type, p_source, t_first, t_chunk_count);
-    
-    MCStringsGetTextChunk(ctxt, p_source, p_chunk_type, t_first, t_chunk_count, p_eval_mutable, r_result);
-}
-
-void MCStringsSetTextChunkByRange(MCExecContext& ctxt, MCStringRef p_source, Preposition_type p_type, Chunk_term p_chunk_type, integer_t p_first, integer_t p_last, MCStringRef& x_target)
-{
-    int4 t_first;
-    int4 t_chunk_count;
-    MCStringsGetExtentsByRange(ctxt, p_chunk_type, p_first, p_last, x_target, t_first, t_chunk_count);
-    MCStringsSetTextChunk(ctxt, p_source, p_type, p_chunk_type, t_first, t_chunk_count, x_target);
-}
-
-void MCStringsSetTextChunkByExpression(MCExecContext& ctxt, MCStringRef p_source, Preposition_type p_type, Chunk_term p_chunk_type, integer_t p_first, MCStringRef& x_target)
-{
-    int4 t_first;
-    int4 t_chunk_count;
-    MCStringsGetExtentsByExpression(ctxt, p_chunk_type, p_first, x_target, t_first, t_chunk_count);
-    MCStringsSetTextChunk(ctxt, p_source, p_type, p_chunk_type, t_first, t_chunk_count, x_target);
-}
-
-void MCStringsSetTextChunkByOrdinal(MCExecContext& ctxt, MCStringRef p_source, Preposition_type p_type, Chunk_term p_chunk_type, Chunk_term p_ordinal_type, MCStringRef& x_target)
-{
-    int4 t_first;
-    int4 t_chunk_count;
-    MCStringsGetExtentsByOrdinal(ctxt, p_chunk_type, p_ordinal_type, x_target, t_first, t_chunk_count);
-    MCStringsSetTextChunk(ctxt, p_source, p_type, p_chunk_type, t_first, t_chunk_count, x_target);
-<<<<<<< HEAD
-=======
-}
-
-////////////////////////////////////////////////////////////////////////////////
-
-void MCStringsEvalMutableLinesOfTextByRange(MCExecContext& ctxt, MCStringRef p_source, integer_t p_first, integer_t p_last, MCStringRef& r_result)
-{
-    MCStringsEvalTextChunkByRange(ctxt, p_source, CT_LINE, p_first, p_last, true, r_result);
-}
-
-void MCStringsEvalMutableLinesOfTextByExpression(MCExecContext& ctxt, MCStringRef p_source, integer_t p_line, MCStringRef& r_result)
-{
-    MCStringsEvalTextChunkByExpression(ctxt, p_source, CT_LINE, p_line, true, r_result);
-}
-
-void MCStringsEvalMutableLinesOfTextByOrdinal(MCExecContext& ctxt, MCStringRef p_source, Chunk_term p_ordinal_type, MCStringRef& r_result)
-{
-    MCStringsEvalTextChunkByOrdinal(ctxt, p_source, CT_LINE, p_ordinal_type, true, r_result);
-}
-
-void MCStringsEvalMutableItemsOfTextByRange(MCExecContext& ctxt, MCStringRef p_source, integer_t p_first, integer_t p_last, MCStringRef& r_result)
-{
-    MCStringsEvalTextChunkByRange(ctxt, p_source, CT_ITEM, p_first, p_last, true, r_result);
-}
-
-void MCStringsEvalMutableItemsOfTextByExpression(MCExecContext& ctxt, MCStringRef p_source, integer_t p_item, MCStringRef& r_result)
-{
-    MCStringsEvalTextChunkByExpression(ctxt, p_source, CT_ITEM, p_item, true, r_result);
-}
-
-void MCStringsEvalMutableItemsOfTextByOrdinal(MCExecContext& ctxt, MCStringRef p_source, Chunk_term p_ordinal_type, MCStringRef& r_result)
-{
-    MCStringsEvalTextChunkByOrdinal(ctxt, p_source, CT_ITEM, p_ordinal_type, true, r_result);
-}
-
-void MCStringsEvalMutableWordsOfTextByRange(MCExecContext& ctxt, MCStringRef p_source, integer_t p_first, integer_t p_last, MCStringRef& r_result)
-{
-    MCStringsEvalTextChunkByRange(ctxt, p_source, CT_WORD, p_first, p_last, true, r_result);
-}
-
-void MCStringsEvalMutableWordsOfTextByExpression(MCExecContext& ctxt, MCStringRef p_source, integer_t p_word, MCStringRef& r_result)
-{
-    MCStringsEvalTextChunkByExpression(ctxt, p_source, CT_WORD, p_word, true, r_result);
-}
-
-void MCStringsEvalMutableWordsOfTextByOrdinal(MCExecContext& ctxt, MCStringRef p_source, Chunk_term p_ordinal_type, MCStringRef& r_result)
-{
-    MCStringsEvalTextChunkByOrdinal(ctxt, p_source, CT_WORD, p_ordinal_type, true, r_result);
-}
-
-void MCStringsEvalMutableTokensOfTextByRange(MCExecContext& ctxt, MCStringRef p_source, integer_t p_first, integer_t p_last, MCStringRef& r_result)
-{
-    MCStringsEvalTextChunkByRange(ctxt, p_source, CT_TOKEN, p_first, p_last, true, r_result);
-}
-
-void MCStringsEvalMutableTokensOfTextByExpression(MCExecContext& ctxt, MCStringRef p_source, integer_t p_token, MCStringRef& r_result)
-{
-    MCStringsEvalTextChunkByExpression(ctxt, p_source, CT_TOKEN, p_token, true, r_result);
-}
-
-void MCStringsEvalMutableTokensOfTextByOrdinal(MCExecContext& ctxt, MCStringRef p_source, Chunk_term p_ordinal_type, MCStringRef& r_result)
-{
-    MCStringsEvalTextChunkByOrdinal(ctxt, p_source, CT_TOKEN, p_ordinal_type, true, r_result);
-}
-
-void MCStringsExecSetLinesOfTextByRange(MCExecContext& ctxt, MCStringRef p_source, Preposition_type p_type, integer_t p_first, integer_t p_last, MCStringRef& r_result)
-{
-    MCStringsSetTextChunkByRange(ctxt, p_source, p_type, CT_LINE, p_first, p_last, r_result);
-}
-
-void MCStringsExecSetLinesOfTextByExpression(MCExecContext& ctxt, MCStringRef p_source, Preposition_type p_type, integer_t p_line, MCStringRef& r_result)
-{
-    MCStringsSetTextChunkByExpression(ctxt, p_source, p_type, CT_LINE, p_line, r_result);
-}
-
-void MCStringsExecSetLinesOfTextByOrdinal(MCExecContext& ctxt, MCStringRef p_source, Preposition_type p_type, Chunk_term p_ordinal_type, MCStringRef& r_result)
-{
-    MCStringsSetTextChunkByOrdinal(ctxt, p_source, p_type, CT_LINE, p_ordinal_type, r_result);
-}
-
-void MCStringsExecSetItemsOfTextByRange(MCExecContext& ctxt, MCStringRef p_source, Preposition_type p_type, integer_t p_first, integer_t p_last, MCStringRef& r_result)
-{
-    MCStringsSetTextChunkByRange(ctxt, p_source, p_type, CT_ITEM, p_first, p_last, r_result);
-}
-
-void MCStringsExecSetItemsOfTextByExpression(MCExecContext& ctxt, MCStringRef p_source, Preposition_type p_type, integer_t p_item, MCStringRef& r_result)
-{
-    MCStringsSetTextChunkByExpression(ctxt, p_source, p_type, CT_ITEM, p_item, r_result);
-}
-
-void MCStringsExecSetItemsOfTextByOrdinal(MCExecContext& ctxt, MCStringRef p_source, Preposition_type p_type, Chunk_term p_ordinal_type, MCStringRef& r_result)
-{
-    MCStringsSetTextChunkByOrdinal(ctxt, p_source, p_type, CT_ITEM, p_ordinal_type, r_result);
-}
-
-void MCStringsExecSetWordsOfTextByRange(MCExecContext& ctxt, MCStringRef p_source, Preposition_type p_type, integer_t p_first, integer_t p_last, MCStringRef& r_result)
-{
-    MCStringsSetTextChunkByRange(ctxt, p_source, p_type, CT_WORD, p_first, p_last, r_result);
-}
-
-void MCStringsExecSetWordsOfTextByExpression(MCExecContext& ctxt, MCStringRef p_source, Preposition_type p_type, integer_t p_word, MCStringRef& r_result)
-{
-    MCStringsSetTextChunkByExpression(ctxt, p_source, p_type, CT_WORD, p_word, r_result);
-}
-
-void MCStringsExecSetWordsOfTextByOrdinal(MCExecContext& ctxt, MCStringRef p_source, Preposition_type p_type, Chunk_term p_ordinal_type, MCStringRef& r_result)
-{
-    MCStringsSetTextChunkByOrdinal(ctxt, p_source, p_type, CT_WORD, p_ordinal_type, r_result);
-}
-
-void MCStringsExecSetTokensOfTextByRange(MCExecContext& ctxt, MCStringRef p_source, Preposition_type p_type, integer_t p_first, integer_t p_last, MCStringRef& r_result)
-{
-    MCStringsSetTextChunkByRange(ctxt, p_source, p_type, CT_TOKEN, p_first, p_last, r_result);
-}
-
-void MCStringsExecSetTokensOfTextByExpression(MCExecContext& ctxt, MCStringRef p_source, Preposition_type p_type, integer_t p_token, MCStringRef& r_result)
-{
-    MCStringsSetTextChunkByExpression(ctxt, p_source, p_type, CT_TOKEN, p_token, r_result);
-}
-
-void MCStringsExecSetTokensOfTextByOrdinal(MCExecContext& ctxt, MCStringRef p_source, Preposition_type p_type, Chunk_term p_ordinal_type, MCStringRef& r_result)
-{
-    MCStringsSetTextChunkByOrdinal(ctxt, p_source, p_type, CT_TOKEN, p_ordinal_type, r_result);
-}
-
-void MCStringsExecSetCharsOfTextByRange(MCExecContext& ctxt, MCStringRef p_source, Preposition_type p_type, integer_t p_first, integer_t p_last, MCStringRef& r_result)
-{
-    MCStringsSetTextChunkByRange(ctxt, p_source, p_type, CT_CHARACTER, p_first, p_last, r_result);
-}
-
-void MCStringsExecSetCharsOfTextByExpression(MCExecContext& ctxt, MCStringRef p_source, Preposition_type p_type, integer_t p_char, MCStringRef& r_result)
-{
-    MCStringsSetTextChunkByExpression(ctxt, p_source, p_type, CT_CHARACTER, p_char, r_result);
-}
-
-void MCStringsExecSetCharsOfTextByOrdinal(MCExecContext& ctxt, MCStringRef p_source, Preposition_type p_type, Chunk_term p_ordinal_type, MCStringRef& r_result)
-{
-    MCStringsSetTextChunkByOrdinal(ctxt, p_source, p_type, CT_CHARACTER, p_ordinal_type, r_result);
-}
-
-////////////////////////////////////////////////////////////////////////////////
-
-void MCStringsGetTextChunk(MCExecContext& ctxt, MCStringRef p_source, integer_t p_start, integer_t p_end, MCStringRef& r_result)
-{
-    MCStringCopySubstring(p_source, MCRangeMake(p_start, p_end - p_start), r_result);
-}
-
-void MCStringsEvalTextChunkByRange(MCExecContext& ctxt, MCStringRef p_source, Chunk_term p_chunk_type, integer_t p_first, integer_t p_last, integer_t& x_start, integer_t& x_end, MCStringRef& r_result)
-{
-    int4 t_first;
-    int4 t_chunk_count;
-    MCStringsGetExtentsByRange(ctxt, p_chunk_type, p_first, p_last, p_source, t_first, t_chunk_count);
-
-    int4 t_add;
-    int4 t_start, t_end;
-    MCStringsMarkTextChunk(ctxt, p_source, p_chunk_type, t_first, t_chunk_count, t_start, t_end, false, false, true, t_add);
-    MCStringsGetTextChunk(ctxt, p_source, t_start, t_end, r_result);
-    
-    x_end = x_start + t_end;
-    x_start += t_start;
-}
-
-void MCStringsEvalTextChunkByExpression(MCExecContext& ctxt, MCStringRef p_source, Chunk_term p_chunk_type, integer_t p_first, integer_t& x_start, integer_t& x_end, MCStringRef& r_result)
-{
-    int4 t_first;
-    int4 t_chunk_count;
-    MCStringsGetExtentsByExpression(ctxt, p_chunk_type, p_first, p_source, t_first, t_chunk_count);
-    
-    int4 t_add;
-    int4 t_start, t_end;
-    MCStringsMarkTextChunk(ctxt, p_source, p_chunk_type, t_first, t_chunk_count, t_start, t_end, false, false, true, t_add);
-    MCStringsGetTextChunk(ctxt, p_source, t_start, t_end, r_result);
-    
-    x_end = x_start + t_end;
-    x_start += t_start;
-}
-
-void MCStringsEvalTextChunkByOrdinal(MCExecContext& ctxt, MCStringRef p_source, Chunk_term p_chunk_type, Chunk_term p_ordinal_type, integer_t& x_start, integer_t& x_end, MCStringRef& r_result)
-{
-    int4 t_first;
-    int4 t_chunk_count;
-    MCStringsGetExtentsByOrdinal(ctxt, p_chunk_type, p_ordinal_type, p_source, t_first, t_chunk_count);
-    
-    int4 t_add;
-    int4 t_start, t_end;
-    MCStringsMarkTextChunk(ctxt, p_source, p_chunk_type, t_first, t_chunk_count, t_start, t_end, false, false, true, t_add);
-    MCStringsGetTextChunk(ctxt, p_source, t_start, t_end, r_result);
-    
-    x_end = x_start + t_end;
-    x_start += t_start;
-}
-
-void MCStringsEvalLinesOfTextByRange(MCExecContext& ctxt, MCStringRef p_source, integer_t p_first, integer_t p_last, integer_t& x_start, integer_t& x_end, MCStringRef& r_result)
-{
-    MCStringsEvalTextChunkByRange(ctxt, p_source, CT_LINE, p_first, p_last, x_start, x_end, r_result);
-}
-
-void MCStringsEvalLinesOfTextByExpression(MCExecContext& ctxt, MCStringRef p_source, integer_t p_line, integer_t& x_start, integer_t& x_end, MCStringRef& r_result)
-{
-    MCStringsEvalTextChunkByExpression(ctxt, p_source, CT_LINE, p_line, x_start, x_end, r_result);
-}
-
-void MCStringsEvalLinesOfTextByOrdinal(MCExecContext& ctxt, MCStringRef p_source, Chunk_term p_ordinal_type, integer_t& x_start, integer_t& x_end, MCStringRef& r_result)
-{
-    MCStringsEvalTextChunkByOrdinal(ctxt, p_source, CT_LINE, p_ordinal_type, x_start, x_end, r_result);
-}
-
-void MCStringsEvalItemsOfTextByRange(MCExecContext& ctxt, MCStringRef p_source, integer_t p_first, integer_t p_last, integer_t& x_start, integer_t& x_end, MCStringRef& r_result)
-{
-    MCStringsEvalTextChunkByRange(ctxt, p_source, CT_ITEM, p_first, p_last, x_start, x_end, r_result);
-}
-
-void MCStringsEvalItemsOfTextByExpression(MCExecContext& ctxt, MCStringRef p_source, integer_t p_item, integer_t& x_start, integer_t& x_end, MCStringRef& r_result)
-{
-    MCStringsEvalTextChunkByExpression(ctxt, p_source, CT_ITEM, p_item, x_start, x_end, r_result);
-}
-
-void MCStringsEvalItemsOfTextByOrdinal(MCExecContext& ctxt, MCStringRef p_source, Chunk_term p_ordinal_type, integer_t& x_start, integer_t& x_end, MCStringRef& r_result)
-{
-    MCStringsEvalTextChunkByOrdinal(ctxt, p_source, CT_ITEM, p_ordinal_type, x_start, x_end, r_result);
-}
-
-void MCStringsEvalWordsOfTextByRange(MCExecContext& ctxt, MCStringRef p_source, integer_t p_first, integer_t p_last, integer_t& x_start, integer_t& x_end, MCStringRef& r_result)
-{
-    MCStringsEvalTextChunkByRange(ctxt, p_source, CT_WORD, p_first, p_last, x_start, x_end, r_result);
-}
-
-void MCStringsEvalWordsOfTextByExpression(MCExecContext& ctxt, MCStringRef p_source, integer_t p_word, integer_t& x_start, integer_t& x_end, MCStringRef& r_result)
-{
-    MCStringsEvalTextChunkByExpression(ctxt, p_source, CT_WORD, p_word, x_start, x_end, r_result);
-}
-
-void MCStringsEvalWordsOfTextByOrdinal(MCExecContext& ctxt, MCStringRef p_source, Chunk_term p_ordinal_type, integer_t& x_start, integer_t& x_end, MCStringRef& r_result)
-{
-    MCStringsEvalTextChunkByOrdinal(ctxt, p_source, CT_WORD, p_ordinal_type, x_start, x_end, r_result);
-}
-
-void MCStringsEvalTokensOfTextByRange(MCExecContext& ctxt, MCStringRef p_source, integer_t p_first, integer_t p_last, integer_t& x_start, integer_t& x_end, MCStringRef& r_result)
-{
-    MCStringsEvalTextChunkByRange(ctxt, p_source, CT_TOKEN, p_first, p_last, x_start, x_end, r_result);
-}
-
-void MCStringsEvalTokensOfTextByExpression(MCExecContext& ctxt, MCStringRef p_source, integer_t p_token, integer_t& x_start, integer_t& x_end, MCStringRef& r_result)
-{
-    MCStringsEvalTextChunkByExpression(ctxt, p_source, CT_TOKEN, p_token, x_start, x_end, r_result);
-}
-
-void MCStringsEvalTokensOfTextByOrdinal(MCExecContext& ctxt, MCStringRef p_source, Chunk_term p_ordinal_type, integer_t& x_start, integer_t& x_end, MCStringRef& r_result)
-{
-    MCStringsEvalTextChunkByOrdinal(ctxt, p_source, CT_TOKEN, p_ordinal_type, x_start, x_end, r_result);
-}
-
-void MCStringsEvalCharsOfTextByRange(MCExecContext& ctxt, MCStringRef p_source, integer_t p_first, integer_t p_last, integer_t& x_start, integer_t& x_end, MCStringRef& r_result)
-{
-    MCStringsEvalTextChunkByRange(ctxt, p_source, CT_CHARACTER, p_first, p_last, x_start, x_end, r_result);
-}
-
-void MCStringsEvalCharsOfTextByExpression(MCExecContext& ctxt, MCStringRef p_source, integer_t p_char, integer_t& x_start, integer_t& x_end, MCStringRef& r_result)
-{
-    MCStringsEvalTextChunkByExpression(ctxt, p_source, CT_CHARACTER, p_char, x_start, x_end, r_result);
-}
-
-void MCStringsEvalCharsOfTextByOrdinal(MCExecContext& ctxt, MCStringRef p_source, Chunk_term p_ordinal_type, integer_t& x_start, integer_t& x_end, MCStringRef& r_result)
-{
-    MCStringsEvalTextChunkByOrdinal(ctxt, p_source, CT_CHARACTER, p_ordinal_type, x_start, x_end, r_result);
-}
-
-////////////////////////////////////////////////////////////////////////////////
-
-void MCStringsEvalTextChunk(MCExecContext& ctxt, MCMarkedText p_source, MCStringRef& r_string)
-{
-    if (p_source . text == nil)
-        return;
-    
-    if (MCStringCopySubstring(p_source . text, MCRangeMake(p_source . start, p_source . finish - p_source . start), r_string))
-        return;
-    
-    ctxt . Throw();
-}
-
-void MCStringsMarkTextChunkByRange(MCExecContext& ctxt, Chunk_term p_chunk_type, integer_t p_first, integer_t p_last, MCMarkedText& x_mark)
-{
-    MCAutoStringRef t_string;
-    MCStringCopySubstring(x_mark . text, MCRangeMake(x_mark . start, x_mark . finish - x_mark . start), &t_string);
-    
-    int4 t_first;
-    int4 t_chunk_count;
-    MCStringsGetExtentsByRange(ctxt, p_chunk_type, p_first, p_last, *t_string, t_first, t_chunk_count);
-    
-    int4 t_add;
-    int4 t_start, t_end;
-    MCStringsMarkTextChunk(ctxt, *t_string, p_chunk_type, t_first, t_chunk_count, t_start, t_end, false, false, true, t_add);
-    
-    x_mark . finish = x_mark . start + t_end;
-    x_mark . start += t_start;
-}
-
-void MCStringsMarkTextChunkByOrdinal(MCExecContext& ctxt, Chunk_term p_chunk_type, Chunk_term p_ordinal_type, MCMarkedText& x_mark)
-{
-    MCAutoStringRef t_string;
-    MCStringCopySubstring(x_mark . text, MCRangeMake(x_mark . start, x_mark . finish - x_mark . start), &t_string);
-    
-    int4 t_first;
-    int4 t_chunk_count;
-    MCStringsGetExtentsByOrdinal(ctxt, p_chunk_type, p_ordinal_type, *t_string, t_first, t_chunk_count);
-    
-    int4 t_add;
-    int4 t_start, t_end;
-    MCStringsMarkTextChunk(ctxt, *t_string, p_chunk_type, t_first, t_chunk_count, t_start, t_end, false, false, true, t_add);
-    
-    x_mark . finish = x_mark . start + t_end;
-    x_mark . start += t_start;
-}
-
-void MCStringsMarkLinesOfTextByRange(MCExecContext& ctxt, integer_t p_first, integer_t p_last, MCMarkedText& x_mark)
-{
-    MCStringsMarkTextChunkByRange(ctxt, CT_LINE, p_first, p_last, x_mark);
-}
-
-void MCStringsMarkLinesOfTextByOrdinal(MCExecContext& ctxt, Chunk_term p_ordinal_type, MCMarkedText& x_mark)
-{
-    MCStringsMarkTextChunkByOrdinal(ctxt, CT_LINE, p_ordinal_type, x_mark);
-}
-
-void MCStringsMarkItemsOfTextByRange(MCExecContext& ctxt, integer_t p_first, integer_t p_last, MCMarkedText& x_mark)
-{
-    MCStringsMarkTextChunkByRange(ctxt, CT_ITEM, p_first, p_last, x_mark);
-}
-
-void MCStringsMarkItemsOfTextByOrdinal(MCExecContext& ctxt, Chunk_term p_ordinal_type, MCMarkedText& x_mark)
-{
-    MCStringsMarkTextChunkByOrdinal(ctxt, CT_ITEM, p_ordinal_type, x_mark);
-}
-
-void MCStringsMarkWordsOfTextByRange(MCExecContext& ctxt, integer_t p_first, integer_t p_last, MCMarkedText& x_mark)
-{
-    MCStringsMarkTextChunkByRange(ctxt, CT_WORD, p_first, p_last, x_mark);
-}
-
-void MCStringsMarkWordsOfTextByOrdinal(MCExecContext& ctxt, Chunk_term p_ordinal_type, MCMarkedText& x_mark)
-{
-    MCStringsMarkTextChunkByOrdinal(ctxt, CT_WORD, p_ordinal_type, x_mark);
-}
-
-void MCStringsMarkTokensOfTextByRange(MCExecContext& ctxt, integer_t p_first, integer_t p_last, MCMarkedText& x_mark)
-{
-    MCStringsMarkTextChunkByRange(ctxt, CT_TOKEN, p_first, p_last, x_mark);
-}
-
-void MCStringsMarkTokensOfTextByOrdinal(MCExecContext& ctxt, Chunk_term p_ordinal_type, MCMarkedText& x_mark)
-{
-    MCStringsMarkTextChunkByOrdinal(ctxt, CT_TOKEN, p_ordinal_type, x_mark);
-}
-
-void MCStringsMarkCharsOfTextByRange(MCExecContext& ctxt, integer_t p_first, integer_t p_last, MCMarkedText& x_mark)
-{
-    MCStringsMarkTextChunkByRange(ctxt, CT_CHARACTER, p_first, p_last, x_mark);
-}
-
-void MCStringsMarkCharsOfTextByOrdinal(MCExecContext& ctxt, Chunk_term p_ordinal_type, MCMarkedText& x_mark)
-{
-    MCStringsMarkTextChunkByOrdinal(ctxt, CT_CHARACTER, p_ordinal_type, x_mark);
->>>>>>> a168c803
-}+////////////////////////////////////////////////////////////////////////////////