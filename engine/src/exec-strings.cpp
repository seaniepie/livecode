/* Copyright (C) 2003-2013 Runtime Revolution Ltd.

This file is part of LiveCode.

LiveCode is free software; you can redistribute it and/or modify it under
the terms of the GNU General Public License v3 as published by the Free
Software Foundation.

LiveCode is distributed in the hope that it will be useful, but WITHOUT ANY
WARRANTY; without even the implied warranty of MERCHANTABILITY or
FITNESS FOR A PARTICULAR PURPOSE.  See the GNU General Public License
for more details.

You should have received a copy of the GNU General Public License
along with LiveCode.  If not see <http://www.gnu.org/licenses/>.  */

#include "prefix.h"

#include "globdefs.h"
#include "filedefs.h"
#include "objdefs.h"
#include "parsedef.h"
#include "mcio.h"

#include "globals.h"
#include "handler.h"
<<<<<<< HEAD
#include "variable.h"
=======
#include "hndlrlst.h"
>>>>>>> 7e7ef26a

#include "scriptpt.h"
#include "util.h"

#include "exec.h"
#include "exec-strings.h"

////////////////////////////////////////////////////////////////////////////////

MC_EXEC_DEFINE_EVAL_METHOD(Strings, ToLower, 2)
MC_EXEC_DEFINE_EVAL_METHOD(Strings, ToUpper, 2)
MC_EXEC_DEFINE_EVAL_METHOD(Strings, NumToChar, 2)
MC_EXEC_DEFINE_EVAL_METHOD(Strings, CharToNum, 2)
MC_EXEC_DEFINE_EVAL_METHOD(Strings, NumToByte, 2)
MC_EXEC_DEFINE_EVAL_METHOD(Strings, ByteToNum, 2)
MC_EXEC_DEFINE_EVAL_METHOD(Strings, Length, 2)
MC_EXEC_DEFINE_EVAL_METHOD(Strings, MatchText, 4)
MC_EXEC_DEFINE_EVAL_METHOD(Strings, MatchChunk, 4)
MC_EXEC_DEFINE_EVAL_METHOD(Strings, ReplaceText, 4)
MC_EXEC_DEFINE_EVAL_METHOD(Strings, Format, 3)
MC_EXEC_DEFINE_EVAL_METHOD(Strings, Merge, 2)
MC_EXEC_DEFINE_EVAL_METHOD(Strings, Concatenate, 3)
MC_EXEC_DEFINE_EVAL_METHOD(Strings, ConcatenateWithSpace, 3)
MC_EXEC_DEFINE_EVAL_METHOD(Strings, ConcatenateWithComma, 3)
MC_EXEC_DEFINE_EVAL_METHOD(Strings, Contains, 3)
MC_EXEC_DEFINE_EVAL_METHOD(Strings, DoesNotContain, 3)
MC_EXEC_DEFINE_EVAL_METHOD(Strings, BeginsWith, 3)
MC_EXEC_DEFINE_EVAL_METHOD(Strings, EndsWith, 3)
MC_EXEC_DEFINE_EVAL_METHOD(Strings, IsAmongTheTokensOf, 3)
MC_EXEC_DEFINE_EVAL_METHOD(Strings, IsNotAmongTheTokensOf, 3)
MC_EXEC_DEFINE_EVAL_METHOD(Strings, IsAmongTheWordsOf, 3)
MC_EXEC_DEFINE_EVAL_METHOD(Strings, IsNotAmongTheWordsOf, 3)
MC_EXEC_DEFINE_EVAL_METHOD(Strings, IsAmongTheLinesOf, 3)
MC_EXEC_DEFINE_EVAL_METHOD(Strings, IsNotAmongTheLinesOf, 3)
MC_EXEC_DEFINE_EVAL_METHOD(Strings, IsAmongTheItemsOf, 3)
MC_EXEC_DEFINE_EVAL_METHOD(Strings, IsNotAmongTheItemsOf, 3)
MC_EXEC_DEFINE_EVAL_METHOD(Strings, ItemOffset, 4)
MC_EXEC_DEFINE_EVAL_METHOD(Strings, LineOffset, 4)
MC_EXEC_DEFINE_EVAL_METHOD(Strings, WordOffset, 4)
MC_EXEC_DEFINE_EVAL_METHOD(Strings, Offset, 4)
MC_EXEC_DEFINE_EVAL_METHOD(Strings, IsAscii, 2)
MC_EXEC_DEFINE_EVAL_METHOD(Strings, IsNotAscii, 2)
MC_EXEC_DEFINE_EXEC_METHOD(Strings, Replace, 3)
MC_EXEC_DEFINE_EXEC_METHOD(Strings, FilterWildcard, 5)
MC_EXEC_DEFINE_EXEC_METHOD(Strings, FilterRegex, 5)
MC_EXEC_DEFINE_EXEC_METHOD(Strings, FilterWildcardIntoIt, 4)
MC_EXEC_DEFINE_EXEC_METHOD(Strings, FilterRegexIntoIt, 4)

////////////////////////////////////////////////////////////////////////////////

bool MCStringsSplit(MCStringRef p_string, codepoint_t p_separator, MCStringRef*&r_strings, uindex_t& r_count)
{
	uindex_t t_current = 0;
	uindex_t t_found = 0;

	MCAutoStringRefArray t_strings;

	uindex_t t_count = 0;

	while (MCStringFirstIndexOfChar(p_string, p_separator, t_current, kMCStringOptionCompareExact, t_found))
	{
		if (!t_strings.Extend(t_count + 1))
			return false;
		if (!MCStringCopySubstring(p_string, MCRangeMake(t_current, t_found - t_current), t_strings[t_count++]))
			return false;

		t_current = t_found + 1;
	}

	if (!t_strings.Extend(t_count + 1))
		return false;
	if (!MCStringCopySubstring(p_string, MCRangeMake(t_current, MCStringGetLength(p_string) - t_current), t_strings[t_count++]))
		return false;

	t_strings.Take(r_strings, r_count);
	return true;
}

////////////////////////////////////////////////////////////////////////////////

void MCStringsEvalToLower(MCExecContext& ctxt, MCStringRef p_string, MCStringRef& r_lower)
{
	MCAutoStringRef t_string;
	if (MCStringMutableCopy(p_string, &t_string) &&
		MCStringLowercase(*t_string) &&
		MCStringCopy(*t_string, r_lower))
		return;

	ctxt.Throw();
}

void MCStringsEvalToUpper(MCExecContext& ctxt, MCStringRef p_string, MCStringRef& r_upper)
{
	MCAutoStringRef t_string;
	if (MCStringMutableCopy(p_string, &t_string) &&
		MCStringUppercase(*t_string) &&
		MCStringCopy(*t_string, r_upper))
		return;

	ctxt.Throw();
}

////////////////////////////////////////////////////////////////////////////////

void MCStringsEvalNumToChar(MCExecContext& ctxt, integer_t p_codepoint, MCStringRef& r_character)
{
	if (!ctxt . GetUseUnicode())
	{
		char_t t_codepoint_as_char;
		t_codepoint_as_char = (char_t)p_codepoint;
		if (MCStringCreateWithNativeChars(&t_codepoint_as_char, 1, r_character))
			return;
	}
	else
	{
		unichar_t t_codepoint_as_unichar;
		t_codepoint_as_unichar = (unichar_t)p_codepoint;
		if (MCStringCreateWithNativeChars((char_t *)&t_codepoint_as_unichar, 2, r_character))
			return;
	}

	ctxt . Throw();
}

void MCStringsEvalCharToNum(MCExecContext& ctxt, MCStringRef p_character, MCValueRef& r_codepoint)
{
	if (!ctxt . GetUseUnicode())
	{
		if (MCStringGetLength(p_character) >= 1)
		{
			MCNumberRef t_codepoint;
			if (MCNumberCreateWithInteger(MCStringGetNativeCharAtIndex(p_character, 0), t_codepoint))
			{
				r_codepoint = t_codepoint;
				return;
			}
			ctxt . Throw();
			return;
		}
	}
	else
	{
		if (MCStringGetLength(p_character) >= 2)
		{
			char_t t_first_byte, t_second_byte;
			t_first_byte = MCStringGetNativeCharAtIndex(p_character, 0);
			t_second_byte = MCStringGetNativeCharAtIndex(p_character, 1);

			integer_t t_codepoint;
#ifdef __LITTLE_ENDIAN__
			t_codepoint = t_first_byte | (t_second_byte << 8);
#else
			t_codepoint = t_second_byte | (t_first_byte << 8);
#endif
			MCNumberRef t_codepoint_as_number;
			if (MCNumberCreateWithInteger(t_codepoint, t_codepoint_as_number))
			{
				r_codepoint = (MCValueRef)t_codepoint_as_number;
				return;
			}

			ctxt . Throw();
			return;
		}
	}
	r_codepoint = MCValueRetain(kMCEmptyString);
}

void MCStringsEvalNumToByte(MCExecContext& ctxt, integer_t p_byte, MCStringRef& r_byte)
{
	char_t t_byte_as_char;
	t_byte_as_char = (char_t)p_byte;
	if (MCStringCreateWithNativeChars(&t_byte_as_char, 1, r_byte))
		return;

	ctxt . Throw();
}

void MCStringsEvalByteToNum(MCExecContext& ctxt, MCStringRef p_byte, integer_t& r_codepoint)
{
	if (MCStringGetLength(p_byte) == 1)
	{
		r_codepoint = MCStringGetNativeCharAtIndex(p_byte, 0);
		return;
	}

	ctxt . LegacyThrow(EE_BYTETONUM_BADSOURCE);
}

////////////////////////////////////////////////////////////////////////////////

void MCStringsEvalLength(MCExecContext& ctxt, MCStringRef p_string, integer_t& r_length)
{
	r_length = MCStringGetLength(p_string);
}

////////////////////////////////////////////////////////////////////////////////

#include "regex.h"

index_t MCregexfrontier = 0;

bool MCStringsCompilePattern(MCStringRef p_pattern, regexp*& r_compiled, bool casesensitive)
{
    r_compiled = MCR_compile(p_pattern, casesensitive);
    return r_compiled != nil;    
}

//////////

void MCStringsEvalMatchText(MCExecContext& ctxt, MCStringRef p_string, MCStringRef p_pattern, MCStringRef* r_results, uindex_t p_result_count, bool& r_match)
{
    regexp* t_compiled = nil;

    if (!MCStringsCompilePattern(p_pattern, t_compiled, true /* casesensitive */))
    {
        ctxt.LegacyThrow(EE_MATCH_BADPATTERN);
        return;
    }
    
    bool t_success = true;
    r_match = 0 != MCR_exec(t_compiled, p_string);
    uindex_t t_match_index = 1;
    
    for (uindex_t i = 0; t_success && i < p_result_count; i++)
    {
        if (r_match && t_compiled->matchinfo[t_match_index].rm_so != -1)
        {
            uindex_t t_start, t_length;
            t_start = t_compiled->matchinfo[t_match_index].rm_so;
            t_length = t_compiled->matchinfo[t_match_index].rm_eo - t_start;
            t_success = MCStringCopySubstring(p_string, MCRangeMake(t_start, t_length), r_results[i]);
            
            if (++t_match_index >= NSUBEXP)
                t_match_index = 0;
        }
        else
            r_results[i] = MCValueRetain(kMCEmptyString);
    }
    
    if (t_success)
        return;
    
    for (uindex_t i = 0; i < p_result_count; i++)
        MCValueRelease(r_results[i]);
    
    ctxt.Throw();
}

void MCStringsEvalMatchChunk(MCExecContext& ctxt, MCStringRef p_string, MCStringRef p_pattern, MCStringRef* r_results, uindex_t p_result_count, bool& r_match)
{
    regexp* t_compiled = nil;
    
    if (!MCStringsCompilePattern(p_pattern, t_compiled, true /* casesensitive */))
    {
        ctxt.LegacyThrow(EE_MATCH_BADPATTERN);
        return;
    }

    bool t_success = true;
    r_match = 0 != MCR_exec(t_compiled, p_string);
    uindex_t t_match_index = 1;
    
    for (uindex_t i = 0; t_success && i + 1 < p_result_count; i += 2)
    {
        if (r_match && t_compiled->matchinfo[t_match_index].rm_so != -1)
        {
            t_success = MCStringFormat(r_results[i], "%d", t_compiled->matchinfo[t_match_index].rm_so + 1);
            if (t_success)
                t_success = MCStringFormat(r_results[i + 1], "%d", t_compiled->matchinfo[t_match_index].rm_eo);
            
            if (++t_match_index >= NSUBEXP)
                t_match_index = 0;
        }
        else
        {
            r_results[i] = MCValueRetain(kMCEmptyString);
            r_results[i + 1] = MCValueRetain(kMCEmptyString);
        }
    }
    
    if (t_success)
    {
        if ((p_result_count & 1) == 1)
            r_results[p_result_count - 1] = MCValueRetain(kMCEmptyString);
        return;
    }
    
    for (uindex_t i = 0; i < p_result_count; i++)
        MCValueRelease(r_results[i]);
    
    ctxt.Throw();
}

//////////

void MCStringsEvalReplaceText(MCExecContext& ctxt, MCStringRef p_string, MCStringRef p_pattern, MCStringRef p_replacement, MCStringRef& r_result)
{
    regexp* t_compiled = nil;

    if (!MCStringsCompilePattern(p_pattern, t_compiled, true /* casesensitive */))
    {
        ctxt.LegacyThrow(EE_REPLACETEXT_BADPATTERN);
        return;
    }

    bool t_success = true;
    
    MCAutoStringRef t_result;
    t_success = MCStringCreateMutable(0, &t_result);
    
    uindex_t t_source_length = MCStringGetLength(p_string);
    uindex_t t_source_offset = 0;
	MCStringRef t_substring;
	t_substring = nil;
    
    while (t_success && t_source_offset < t_source_length && MCStringCopySubstring(p_string, MCRangeMake(t_source_offset, MCStringGetLength(p_string) - (t_source_offset)), t_substring) && MCR_exec(t_compiled, t_substring))
    {
        uindex_t t_start = t_compiled->matchinfo[0].rm_so;
        uindex_t t_end = t_compiled->matchinfo[0].rm_eo;
        
        if (t_start == t_end)
            break;
        
        // Copy the bit before the found match into the target buffer
        MCAutoStringRef t_pre_match;
        if (t_success)
            t_success = MCStringCopySubstring(p_string, MCRangeMake(t_source_offset, t_start), &t_pre_match) &&
                MCStringAppend(*t_result, *t_pre_match);
        
        // Copy the replacement string into the target buffer where the found match was
        if (t_success)
            t_success = MCStringAppend(*t_result, p_replacement);
        
        // Begin searching again after the end of the match
        t_source_offset += t_end;

		if (t_substring != nil)
		{
			MCValueRelease(t_substring);
			t_substring = nil;
		}

        
        if (MCStringGetCharAtIndex(p_pattern, 0) == '^')
            break;
    }
    
    MCAutoStringRef t_post_match;
    if (t_success)
        t_success = MCStringCopySubstring(p_string, MCRangeMake(t_source_offset, t_source_length - t_source_offset), &t_post_match) &&
            MCStringAppend(*t_result, *t_post_match);
    
    if (t_success)
        t_success = MCStringCopy(*t_result, r_result);
    
    if (t_success)
        return;
    
    ctxt.Throw();
}

////////////////////////////////////////////////////////////////////////////////

#define INT_VALUE 0
#define PTR_VALUE 1
#define DOUBLE_VALUE 2

bool PopParam(MCValueRef*& x_params, uindex_t& x_count, MCValueRef& r_value)
{
	if (x_count == 0)
		return false;
	r_value = *x_params++;
	x_count--;

	return true;
}

void MCStringsEvalFormat(MCExecContext& ctxt, MCStringRef p_format, MCValueRef* p_params, uindex_t p_param_count, MCStringRef& r_result)
{
	MCAutoStringRef t_result;
	bool t_success = true;

	const char *format = (const char*) MCStringGetNativeCharPtr(p_format);

	t_success = MCStringCreateMutable(0, &t_result);

	while (t_success && *format != '\0')
	{
		MCValueRef t_value = nil;
		if (*format == '\\')
		{
			char_t t_result_char = 0;
			switch (*++format)
			{
			case 'a':
				t_result_char = '\a';
				break;
			case 'b':
				t_result_char = '\b';
				break;
			case 'f':
				t_result_char = '\f';
				break;
			case 'n':
				t_result_char = '\n';
				break;
			case 'r':
				t_result_char = '\r';
				break;
			case 't':
				t_result_char = '\t';
				break;
			case 'v':
				t_result_char = '\v';
				break;
			case '\\':
				t_result_char = '\\';
				break;
			case '?':
				t_result_char = '?';
				break;
			case '\'':
				t_result_char = '\'';
				break;
			case '"':
				t_result_char = '"';
				break;
			case 'x':
				if (isxdigit(*++format))
				{
					char buffer[3];
					char *end;
					memcpy(buffer, format, 2);
					buffer[2] = '\0';
					t_result_char = (char)strtoul(buffer, (char **)&end, 16);
					format += end - buffer - 1;
				}
				break;
			default:
				if (isdigit((uint1)*format))
				{
					const char *sptr = format;
					while (isdigit((uint1)*format) && format - sptr < 3)
						t_result_char = (t_result_char << 3) + (*format++ - '0');
					format--;
				}
				break;
			}
			t_success = MCStringAppendNativeChars(*t_result, &t_result_char, 1);
			format++;
			continue;
		}
		else if (*format != '%')
		{
			const char *startptr = format;
			while (*format && *format != '%' && *format != '\\')
				format++;
			t_success = MCStringAppendNativeChars(*t_result, (const char_t*)startptr, format - startptr);
			continue;
		}
		else if (format[1] == '%')
		{
			t_success = MCStringAppendNativeChars(*t_result, (const char_t*)format, 1);
			format += 2;
			continue;
		}
		else
		{
			char newFormat[40];
			char *dptr = newFormat;

			integer_t width = 0;
			uinteger_t precision = 0;

			bool useShort = false;
			uinteger_t whichValue = PTR_VALUE;
			const char *end;

			*dptr++ = *format++;
			while (*format == '-' || *format == '#' || *format == '0'
				|| *format == ' ' || *format == '+')
				*dptr++ = *format++;
			if (isdigit((uint1)*format))
			{
				width = strtol(format, (char **)&end, 10);
				format = end;
			}
			else if (*format == '*')
			{
				if (!PopParam(p_params, p_param_count, t_value) || !ctxt.ConvertToInteger(t_value, width))
				{
					ctxt.LegacyThrow(EE_FORMAT_BADSOURCE, t_value);
					return;
				}
				t_value = nil;
				format++;
			}
			if (width != 0)
			{
				sprintf(dptr, "%d", width);
				while (*++dptr)
					;
			}
			if (*format == '.')
				*dptr++ = *format++;
			if (isdigit((uint1)*format))
			{
				precision = strtoul(format, (char **)&end, 10);
				format = end;
			}
			else if (*format == '*')
			{
				if (!PopParam(p_params, p_param_count, t_value) || !ctxt.ConvertToUnsignedInteger(t_value, precision))
				{
					ctxt.LegacyThrow(EE_FORMAT_BADSOURCE, t_value);
					return;
				}
				t_value = nil;
				format++;
			}
			if (precision != 0)
			{
				sprintf(dptr, "%d", precision);
				while (*++dptr)
					;
			}
			if (*format == 'l')
				format++;
			else
				if (*format == 'h')
				{
					useShort = true;
					*dptr++ = *format++;
				}
			*dptr++ = *format;
			*dptr = 0;
			switch (*format)
			{
			case 'i':
				dptr[-1] = 'd';
			case 'd':
			case 'o':
			case 'u':
			case 'x':
			case 'X':
			case 'c':
				whichValue = INT_VALUE;
				break;
			case 's':
				break;
			case 'e':
			case 'E':
			case 'f':
			case 'g':
			case 'G':
				whichValue = DOUBLE_VALUE;
				break;
			default:
				ctxt.LegacyThrow(EE_FORMAT_BADSOURCE);
				return;
			}
			format++;
			switch (whichValue)
			{
			case DOUBLE_VALUE:
				real64_t t_real;
				if (!PopParam(p_params, p_param_count, t_value) || !ctxt.ConvertToReal(t_value, t_real))
				{
					ctxt.LegacyThrow(EE_FORMAT_BADSOURCE, t_value);
					return;
				}
				t_success = MCStringAppendFormat(*t_result, newFormat, t_real);
				break;
			case INT_VALUE:
				integer_t t_integer;
				if (!PopParam(p_params, p_param_count, t_value) || !ctxt.ConvertToInteger(t_value, t_integer))
				{
					ctxt.LegacyThrow(EE_FORMAT_BADSOURCE, t_value);
					return;
				}
				if (useShort)
					t_success = MCStringAppendFormat(*t_result, newFormat, (short)t_integer);
				else
					t_success = MCStringAppendFormat(*t_result, newFormat, t_integer);
				break;
			default:
				MCAutoStringRef t_string;
				if (!PopParam(p_params, p_param_count, t_value) || !ctxt.ConvertToString(t_value, &t_string))
				{
					ctxt.LegacyThrow(EE_FORMAT_BADSOURCE, t_value);
					return;
				}

				t_success = MCStringAppendFormat(*t_result, newFormat, MCStringGetCString(*t_string));
				break;
			}
		}
	}

	if (t_success && MCStringCopy(*t_result, r_result))
		return;

	ctxt.Throw();
}

////////////////////////////////////////////////////////////////////////////////

bool MCStringsMerge(MCExecContext& ctxt, MCStringRef p_format, MCStringRef& r_string)
{
	if (MCStringGetLength(p_format) == 0)
	{
		r_string = MCValueRetain(kMCEmptyString);
		return true;
	}

	MCAutoStringRef t_merged;
	uindex_t t_start = 0;
	uindex_t t_length;
	t_length = MCStringGetLength(p_format);

	if (!MCStringMutableCopy(p_format, &t_merged))
		return false;

	while (t_start + 1 < t_length)
	{
		uindex_t t_expression_end = 0;

		bool t_match = false;
		bool t_is_expression = false;

		switch(MCStringGetCharAtIndex(*t_merged, t_start))
		{
		case '<':
			if (MCStringGetCharAtIndex(*t_merged, t_start + 1) == '?')
			{
				t_expression_end = t_start + 2;
				while (t_expression_end + 1 < t_length)
				{
					if (MCStringGetCharAtIndex(*t_merged, t_expression_end) == '?' &&
						MCStringGetCharAtIndex(*t_merged, t_expression_end + 1) == '>')
					{
						t_expression_end += 2;
						t_match = true;
						t_is_expression = false;
						break;
					}
					else
						t_expression_end++;
				}
			}
			break;
		case '[':
			if (MCStringGetCharAtIndex(*t_merged, t_start + 1) == '[')
			{
				t_expression_end = t_start + 2;
				while (t_expression_end + 1 < t_length)
				{
					if (MCStringGetCharAtIndex(*t_merged, t_expression_end) == ']' &&
						MCStringGetCharAtIndex(*t_merged, t_expression_end + 1) == ']')
					{
						t_expression_end += 2;
						t_match = true;
						t_is_expression = true;
						break;
					}
					else
						t_expression_end++;
				}
			}
			break;
		default:
			break;
		}
		if (t_match)
		{
			bool t_valid = true;

			MCAutoStringRef t_replacement;
			uindex_t t_expression_length = t_expression_end - t_start;
			if (t_expression_length <= 4)
				t_replacement = kMCEmptyString;
			else
			{
				MCAutoValueRef t_value;
				MCAutoStringRef t_expression;
				
				if (!MCStringCopySubstring(*t_merged, MCRangeMake(t_start + 2, t_expression_length - 4), &t_expression))
					return false;

				MCExecContext t_ctxt(ctxt);

				MCerrorlock++;
				if (t_is_expression)
				{
					if (ctxt . GetHandler() != nil)
						ctxt.GetHandler()->eval(t_ctxt, *t_expression, &t_value);
					else
						ctxt.GetHandlerList()->eval(t_ctxt, *t_expression, &t_value);
				}
				else
				{
					if (ctxt . GetHandler() != nil)
						ctxt.GetHandler()->doscript(t_ctxt, *t_expression);
					else
						ctxt.GetHandlerList()->doscript(t_ctxt, *t_expression);
					t_value = MCresult->getvalueref();
				}
				t_valid = !t_ctxt.HasError();
				MCerrorlock--;

				if (t_valid && !ctxt.ForceToString(*t_value, &t_replacement))
					return false;
			}

			if (t_valid)
			{
				if (!MCStringReplace(*t_merged, MCRangeMake(t_start, t_expression_length), *t_replacement))
					return false;

				uindex_t t_replacement_length = MCStringGetLength(*t_replacement);
				t_length = t_length + t_replacement_length - t_expression_length;
				t_start += t_replacement_length;
			}
			else
				t_start += t_expression_length;

		}
		else
			t_start++;
	}

	return MCStringCopy(*t_merged, r_string);
}

void MCStringsEvalMerge(MCExecContext& ctxt, MCStringRef p_format, MCStringRef& r_string)
{
	if (MCStringsMerge(ctxt, p_format, r_string))
		return;

	ctxt.Throw();
}

////////////////////////////////////////////////////////////////////////////////

bool MCStringsConcatenate(MCStringRef p_left, MCStringRef p_right, MCStringRef& r_result)
{
	MCAutoStringRef t_string;
	return MCStringMutableCopy(p_left, &t_string) &&
		MCStringAppend(*t_string, p_right) &&
		MCStringCopy(*t_string, r_result);
}

bool MCStringsConcatenateWithChar(MCStringRef p_left, MCStringRef p_right, unichar_t p_char, MCStringRef& r_result)
{
	MCAutoStringRef t_string;
	return MCStringMutableCopy(p_left, &t_string) &&
		MCStringAppendChar(*t_string, p_char) &&
		MCStringAppend(*t_string, p_right) &&
		MCStringCopy(*t_string, r_result);
}

void MCStringsEvalConcatenate(MCExecContext& ctxt, MCStringRef p_left, MCStringRef p_right, MCStringRef& r_result)
{
	if (MCStringsConcatenate(p_left, p_right, r_result))
		return;

	ctxt.Throw();
}

void MCStringsEvalConcatenateWithSpace(MCExecContext& ctxt, MCStringRef p_left, MCStringRef p_right, MCStringRef& r_result)
{
	if (MCStringsConcatenateWithChar(p_left, p_right, ' ', r_result))
		return;

	ctxt.Throw();
}

void MCStringsEvalConcatenateWithComma(MCExecContext& ctxt, MCStringRef p_left, MCStringRef p_right, MCStringRef& r_result)
{
	if (MCStringsConcatenateWithChar(p_left, p_right, ',', r_result))
		return;

	ctxt.Throw();
}

////////////////////////////////////////////////////////////////////////////////

void MCStringsEvalContains(MCExecContext& ctxt, MCStringRef p_whole, MCStringRef p_part, bool& r_result)
{
	MCStringOptions t_compare_option = ctxt.GetCaseSensitive() ? kMCStringOptionCompareExact : kMCStringOptionCompareCaseless;
	r_result = MCStringContains(p_whole, p_part, t_compare_option);
}

void MCStringsEvalDoesNotContain(MCExecContext& ctxt, MCStringRef p_whole, MCStringRef p_part, bool& r_result)
{
	MCStringOptions t_compare_option = ctxt.GetCaseSensitive() ? kMCStringOptionCompareExact : kMCStringOptionCompareCaseless;
	r_result = !MCStringContains(p_whole, p_part, t_compare_option);
}

void MCStringsEvalBeginsWith(MCExecContext& ctxt, MCStringRef p_whole, MCStringRef p_part, bool& r_result)
{
	MCStringOptions t_compare_option = ctxt.GetCaseSensitive() ? kMCStringOptionCompareExact : kMCStringOptionCompareCaseless;
	r_result = MCStringBeginsWith(p_whole, p_part, t_compare_option);
}

void MCStringsEvalEndsWith(MCExecContext& ctxt, MCStringRef p_whole, MCStringRef p_part, bool& r_result)
{
	MCStringOptions t_compare_option = ctxt.GetCaseSensitive() ? kMCStringOptionCompareExact : kMCStringOptionCompareCaseless;
	r_result = MCStringEndsWith(p_whole, p_part, t_compare_option);
}

////////////////////////////////////////////////////////////////////////////////

void MCStringsEvalIsAmongTheTokensOf(MCExecContext& ctxt, MCStringRef p_token, MCStringRef p_string, bool& r_result)
{
	// IM-2012-08-24 Note - this relies on the old parser stuff, not sure if this
	// will be replaced or dropped

	MCCompareOptions t_options = ctxt.GetCaseSensitive() ? kMCCompareExact : kMCCompareCaseless;

	MCScriptPoint sp(p_string);
	Parse_stat ps = sp.nexttoken();
	while (ps != PS_ERROR && ps != PS_EOF)
	{
		if (MCStringIsEqualToOldString(p_token, sp.gettoken_oldstring(), t_options))
		{
			r_result = true;
			return;
		}
		ps = sp.nexttoken();
	}

	r_result = false;
}

void MCStringsEvalIsNotAmongTheTokensOf(MCExecContext& ctxt, MCStringRef p_token, MCStringRef p_string, bool& r_result)
{
	MCStringsEvalIsAmongTheTokensOf(ctxt, p_token, p_string, r_result);
	r_result = !r_result;
}

bool MCStringsIterateWords(MCExecContext& ctxt, uindex_t& x_index, MCStringRef p_string, MCRange& r_word_range)
{
	const char_t *t_str_ptr = MCStringGetNativeCharPtr(p_string);
	uindex_t t_length = MCStringGetLength(p_string);
	if (x_index < t_length)
	{
		uindex_t t_word_start;

		while (x_index < t_length && isspace(t_str_ptr[x_index]))
			x_index++;

		if (x_index == t_length)
			return false;

		t_word_start = x_index;

		if (t_str_ptr[x_index] == '"')
		{
			x_index++;
			while (x_index < t_length && t_str_ptr[x_index] != '"' && t_str_ptr[x_index] != '\n')
				x_index++;
			if (x_index < t_length)
				x_index++;
		}
		else
			while (x_index < t_length && !isspace(t_str_ptr[x_index]))
				x_index++;

		r_word_range = MCRangeMake(t_word_start, x_index - t_word_start);
		return true;
	}

	return false;
}

bool MCStringsIterateChunks(MCExecContext& ctxt, uindex_t& x_index, MCStringRef p_string, Chunk_term p_chunk_type, MCRange& r_chunk_range)
{
	if (p_chunk_type == CT_WORD)
		return MCStringsIterateWords(ctxt, x_index, p_string, r_chunk_range);

	codepoint_t t_delim = p_chunk_type == CT_LINE ? ctxt.GetLineDelimiter() : ctxt.GetItemDelimiter();

	uindex_t t_length = MCStringGetLength(p_string);

	if (x_index < t_length)
	{
		uindex_t t_offset;
		if (MCStringFirstIndexOfChar(p_string, t_delim, x_index, kMCStringOptionCompareExact, t_offset))
		{
			r_chunk_range = MCRangeMake(x_index, t_offset - x_index);
			x_index = t_offset + 1;
		}
		else
		{
			r_chunk_range = MCRangeMake(x_index, t_length - x_index);
			x_index = t_length;
		}
		return true;
	}
	return false;
}

//////////

bool MCStringsIsAmongTheSplitChunksOf(MCExecContext& ctxt, MCStringRef p_item, MCStringRef p_string, Chunk_term p_chunk_type)
{
	uindex_t t_index = 0;
	MCRange t_range;
	MCStringOptions t_options = ctxt.GetCaseSensitive() ? kMCStringOptionCompareExact: kMCStringOptionCompareCaseless;
	while (MCStringsIterateChunks(ctxt, t_index, p_string, p_chunk_type, t_range))
	{
		if (MCStringSubstringIsEqualTo(p_string, t_range, p_item, t_options))
			return true;
	}
	return false;
}

void MCStringsEvalIsAmongTheWordsOf(MCExecContext& ctxt, MCStringRef p_word, MCStringRef p_string, bool& r_result)
{
	r_result = MCStringsIsAmongTheSplitChunksOf(ctxt, p_word, p_string, CT_WORD);
}

void MCStringsEvalIsNotAmongTheWordsOf(MCExecContext& ctxt, MCStringRef p_word, MCStringRef p_string, bool& r_result)
{
	r_result = !MCStringsIsAmongTheSplitChunksOf(ctxt, p_word, p_string, CT_WORD);
}

// MW-2013-01-21: The (current) behavior of 'is among' compares chunks if
//   the pattern is empty. Otherwise, it (essentially) searches for the
//   pattern in the string and ensures it has a delimiter either side.
//   i.e. "a,b" is among the items of "a,b,c" -- TRUE
//        "a,b" is among the items of "aa,b,cc" -- FALSE

static bool MCStringsIsAmongTheChunksOf(MCExecContext& ctxt, MCStringRef p_chunk, MCStringRef p_string, Chunk_term p_chunk_type)
{
	// First search for the pattern.
	MCStringOptions t_options;
	t_options = ctxt.GetCaseSensitive() ? kMCStringOptionCompareExact: kMCStringOptionCompareCaseless;
	
	MCRange t_range;
	if (!MCStringFind(p_string, MCRangeMake(0, MCStringGetLength(p_string)), p_chunk, t_options, &t_range))
		return false;
		
	char_t t_delimiter;
	t_delimiter = p_chunk_type == CT_ITEM ? ctxt . GetItemDelimiter() : ctxt . GetLineDelimiter();
	
	if (t_range . offset != 0 &&
		MCStringGetNativeCharAtIndex(p_string, t_range . offset - 1) != t_delimiter)
		return false;
		
	if (t_range . offset + t_range . length != MCStringGetLength(p_string) &&
		MCStringGetNativeCharAtIndex(p_string, t_range . offset + t_range . length) != t_delimiter)
		return false;
		
	return true;
}

void MCStringsEvalIsAmongTheLinesOf(MCExecContext& ctxt, MCStringRef p_line, MCStringRef p_string, bool& r_result)
{
	if (MCValueIsEmpty(p_line))
		r_result = MCStringsIsAmongTheSplitChunksOf(ctxt, p_line, p_string, CT_LINE);
	else
		r_result = MCStringsIsAmongTheChunksOf(ctxt, p_line, p_string, CT_LINE);
}

void MCStringsEvalIsNotAmongTheLinesOf(MCExecContext& ctxt, MCStringRef p_line, MCStringRef p_string, bool& r_result)
{
	if (MCValueIsEmpty(p_line))
		r_result = !MCStringsIsAmongTheSplitChunksOf(ctxt, p_line, p_string, CT_LINE);
	else
		r_result = !MCStringsIsAmongTheChunksOf(ctxt, p_line, p_string, CT_LINE);
}

void MCStringsEvalIsAmongTheItemsOf(MCExecContext& ctxt, MCStringRef p_item, MCStringRef p_string, bool& r_result)
{
	if (MCValueIsEmpty(p_item))
		r_result = MCStringsIsAmongTheSplitChunksOf(ctxt, p_item, p_string, CT_ITEM);
	else
		r_result = MCStringsIsAmongTheChunksOf(ctxt, p_item, p_string, CT_ITEM);
}

void MCStringsEvalIsNotAmongTheItemsOf(MCExecContext& ctxt, MCStringRef p_item, MCStringRef p_string, bool& r_result)
{
	if (MCValueIsEmpty(p_item))
		r_result = !MCStringsIsAmongTheSplitChunksOf(ctxt, p_item, p_string, CT_ITEM);
	else
		r_result = !MCStringsIsAmongTheChunksOf(ctxt, p_item, p_string, CT_ITEM);
}

////////////////////////////////////////////////////////////////////////////////

bool MCStringsSplitChunkOffset(MCExecContext& ctxt, MCStringRef p_item, MCStringRef p_string, Chunk_term p_chunk_type, uindex_t p_skip, uindex_t& r_offset)
{
	uindex_t t_index = 0;
	r_offset = 1;
	MCRange t_range;
	MCStringOptions t_options = ctxt.GetCaseSensitive() ? kMCStringOptionCompareExact: kMCStringOptionCompareCaseless;
	while (MCStringsIterateChunks(ctxt, t_index, p_string, p_chunk_type, t_range))
	{
		if (p_skip > 0)
			p_skip--;
		else
		{
			if (ctxt.GetWholeMatches())
			{
				if (MCStringSubstringIsEqualTo(p_string, t_range, p_item, t_options))
					return true;
			}
			else
			{
				if (MCStringSubstringContains(p_string, t_range, p_item, t_options))
					return true;
			}
			r_offset++;
		}
	}
	return false;
}

void MCStringsEvalWordOffset(MCExecContext& ctxt, MCStringRef p_chunk, MCStringRef p_string, uindex_t p_start_offset, uindex_t& r_result)
{
	if (!MCStringsSplitChunkOffset(ctxt, p_chunk, p_string, CT_WORD, p_start_offset, r_result))
		r_result = 0;
}

void MCStringsEvalOffset(MCExecContext& ctxt, MCStringRef p_chunk, MCStringRef p_string, uindex_t p_start_offset, uindex_t& r_result)
{
	MCStringOptions t_options = ctxt.GetCaseSensitive() ? kMCStringOptionCompareExact: kMCStringOptionCompareCaseless;
	if (!MCStringFirstIndexOf(p_string, p_chunk, p_start_offset, t_options, r_result))
		r_result = 0;
	else
		r_result = r_result + 1 - p_start_offset;
}

// MW-2013-01-21: item/line offset do not currently operate on a 'split' basis.
//   Instead, they return the index of the chunk in which p_chunk starts and if
//   wholeMatches is true, then before and after the found range must be the del
//   or eos. e.g.
//     itemOffset("a,b", "aa,b,cc") => 1 if wholeMatches false, 0 otherwise
//     itemOffset("b,c", "a,b,c") => 2

bool MCStringsChunkOffset(MCExecContext& ctxt, MCStringRef p_item, MCStringRef p_string, Chunk_term p_chunk_type, uindex_t p_skip, uindex_t& r_offset)
{
	MCStringOptions t_options;
	t_options = ctxt.GetCaseSensitive() ? kMCStringOptionCompareExact : kMCStringOptionCompareCaseless;
	
	// Skip ahead to the first chunk of interest.
	uindex_t t_index;
	MCRange t_first_chunk_range;
	t_index = 0;
	t_first_chunk_range = MCRangeMake(0, MCStringGetLength(p_string));
	while(p_skip > 0 && MCStringsIterateChunks(ctxt, t_index, p_string, p_chunk_type, t_first_chunk_range))
		p_skip -= 1;
	
	// If we skip past the last chunk, we are done.
	if (p_skip > 0)
		return false;
	
	// If we can't find the chunk in the remainder of the string, we are done.
	MCRange t_range;
	if (!MCStringFind(p_string, MCRangeMake(t_first_chunk_range . offset, MCStringGetLength(p_string) - t_first_chunk_range . offset), p_item, t_options, &t_range))
		return false;
	
	// Work out the delimiter.
	char_t t_delimiter;
	t_delimiter = p_chunk_type == CT_ITEM ? ctxt . GetItemDelimiter() : ctxt . GetLineDelimiter();
	
	// If we are in wholeMatches mode, ensure the delimiter is either side.
	if (ctxt . GetWholeMatches())
	{
		if (t_range . offset > 0 &&
			MCStringGetNativeCharAtIndex(p_string, t_range . offset - 1) != t_delimiter)
			return false;
		if (t_range . offset + t_range . length < MCStringGetLength(p_string) &&
			MCStringGetNativeCharAtIndex(p_string, t_range . offset + t_range . length) != t_delimiter)
			return false;
	}
	
	// Now count the number of delimiters between the start of the first chunk
	// and the start of the found string.
	r_offset = 1 + MCStringCountChar(p_string, MCRangeMake(t_first_chunk_range . offset, t_range . offset - t_first_chunk_range . offset), t_delimiter, t_options);

	return true;
}

void MCStringsEvalItemOffset(MCExecContext& ctxt, MCStringRef p_chunk, MCStringRef p_string, uindex_t p_start_offset, uindex_t& r_result)
{
	if (!MCStringsChunkOffset(ctxt, p_chunk, p_string, CT_ITEM, p_start_offset, r_result))
		r_result = 0;
}

void MCStringsEvalLineOffset(MCExecContext& ctxt, MCStringRef p_chunk, MCStringRef p_string, uindex_t p_start_offset, uindex_t& r_result)
{
	if (!MCStringsChunkOffset(ctxt, p_chunk, p_string, CT_LINE, p_start_offset, r_result))
		r_result = 0;
}

////////////////////////////////////////////////////////////////////////////////

void MCStringsExecReplace(MCExecContext& ctxt, MCStringRef p_pattern, MCStringRef p_replacement, MCStringRef p_target)
{
	MCStringOptions t_options = ctxt.GetCaseSensitive() ? kMCStringOptionCompareExact: kMCStringOptionCompareCaseless;
	if (MCStringFindAndReplace(p_target, p_pattern, p_replacement, t_options))
		return;
	
	ctxt . Throw();
}

////////////////////////////////////////////////////////////////////////////////

// JS-2013-07-01: [[ EnhancedFilter ]] Implementation of pattern matching classes.
bool MCRegexMatcher::compile(MCStringRef& r_error)
{
	// MW-2013-07-01: [[ EnhancedFilter ]] Removed 'usecache' parameter as there's
	//   no reason not to use the cache.
	compiled = MCR_compile(pattern, casesensitive);
	if (compiled == nil)
	{
        MCR_copyerror(r_error);
		return false;
	}
    return true;
}

bool MCRegexMatcher::match(MCStringRef s)
{
	return MCR_exec(compiled, s);
}

bool MCWildcardMatcher::compile(MCStringRef& r_error)
{
    // wildcard patterns are not compiled
    return true;
}

#define OPEN_BRACKET '['
#define CLOSE_BRACKET ']'

bool MCStringsWildcardMatch(const char *s, uindex_t s_length, const char *p, uindex_t p_length, bool casesensitive)
{
	uindex_t s_index = 0;
	uindex_t p_index = 0;
	uint1 scc, c;

	while (s_index < s_length)
	{
		scc = *s++;
		s_index++;
		c = *p++;
		p_index++;
		switch (c)
		{
		case OPEN_BRACKET:
			{
				bool ok = false;
				int lc = -1;
				int notflag = 0;

				if (*p == '!' )
				{
					notflag = 1;
					p++;
					p_index++;
				}
				while (p_index < p_length)
				{
					c = *p++;
					p_index++;
					if (c == CLOSE_BRACKET && lc >= 0)
						return ok ? MCStringsWildcardMatch(s, s_length - s_index, p, p_length - p_index, casesensitive) : false;
					else
						if (c == '-' && lc >= 0 && *p != CLOSE_BRACKET)
						{
							c = *p++;
							p_index++;
							if (notflag)
							{
								if (lc > scc || scc > c)
									ok = true;
								else
									return false;
							}
							else
							{
								if (lc < scc && scc <= c)
									ok = true;
							}
						}
						else
						{
							if (notflag)
							{
								if (scc != c)
									ok = true;
								else
									return false;
							}
							else
								if (scc == c)
									ok = true;
							lc = c;
						}
				}
			}
			return false;
		case '?':
			break;
		case '*':
			while (*p == '*')
			{
				p++;
				p_index++;
			}
			if (*p == 0)
				return true;
			--s;
			--s_index;
			c = *p;
			while (*s)
				if ((casesensitive ? c != *s : MCS_tolower(c) != MCS_tolower(*s))
				        && *p != '?' && *p != OPEN_BRACKET)
				{
					s++;
					s_index++;
				}
				else
					if (MCStringsWildcardMatch(s++, s_length - s_index++, p, p_length - p_index, casesensitive))
						return true;
			return false;
		case 0:
			return scc == 0;
		default:
			if (casesensitive)
			{
				if (c != scc)
					return false;
			}
			else
				if (MCS_tolower(c) != MCS_tolower(scc))
					return false;
			break;
		}
	}
	while (p_index < p_length && *p == '*')
	{
		p++;
		p_index++;
	}
	return p_index == p_length;
}

bool MCStringsExecWildcardMatch(MCStringRef p_source, MCStringRef p_pattern, bool casesensitive)
{
	return MCStringsWildcardMatch(MCStringGetCString(p_source), MCStringGetLength(p_source), MCStringGetCString(p_pattern), MCStringGetLength(p_pattern), casesensitive);
}

bool MCWildcardMatcher::match(MCStringRef s)
{
	return MCStringsExecWildcardMatch(s, pattern, casesensitive);
}

MCStringRef MCStringsExecFilterDelimited(MCExecContext& ctxt, MCStringRef p_source, bool p_without, char_t p_delimiter, MCPatternMatcher *p_matcher)
{
	uint32_t t_length = MCStringGetLength(p_source);
	if (t_length == 0)
		return kMCEmptyString;

	uint4 offset = 0;
	MCStringRef t_output;
	MCStringCreateMutable(0, t_output);

	// OK-2010-01-11: Bug 7649 - Filter command was incorrectly removing empty lines.
	// Now ignores delimiter for matching but includes it in the append.

	uindex_t t_return_offset = 0;
	uindex_t t_last_offset = 0;
	MCStringRef t_line;
	bool t_found = true;
    bool t_success = true;
	while (t_found && t_success)
	{
		t_found = MCStringFirstIndexOfChar(p_source, p_delimiter, t_last_offset, kMCCompareCaseless, t_return_offset);
		if (!t_found) //last line or item
			t_success = MCStringCopySubstring(p_source, MCRangeMake(t_last_offset, t_length - t_last_offset), t_line);
		else
			t_success = MCStringCopySubstring(p_source, MCRangeMake(t_last_offset, t_return_offset - t_last_offset), t_line);
        
		if (t_success && p_matcher -> match(t_line) != p_without)
		{
			if (!t_found)
				t_success = MCStringAppend(t_output, t_line);
			else
				t_success = MCStringAppendSubstring(t_output, p_source, MCRangeMake(t_last_offset, 1 + t_return_offset - t_last_offset));
		}
		t_last_offset = t_return_offset + 1;
	}
	
    if (!t_success)
    {
        // IM-2013-07-26: [[ Bug 10774 ]] if filterlines fails throw a "no memory" error
        ctxt . LegacyThrow(EE_NO_MEMORY);
        return kMCEmptyString;
    }
    else if (MCStringGetLength(t_output) != 0)
		return t_output;
	else
		return kMCEmptyString;
}

void MCStringsExecFilterWildcard(MCExecContext& ctxt, MCStringRef p_source, MCStringRef p_pattern, bool p_without, bool p_lines, MCStringRef &r_result)
{
    // Create the pattern matcher
	MCPatternMatcher *matcher;
    matcher = new MCWildcardMatcher(p_pattern, ctxt . GetCaseSensitive());
    
	MCStringCopy(MCStringsExecFilterDelimited(ctxt, p_source, p_without, p_lines ? ctxt . GetLineDelimiter() : ctxt . GetItemDelimiter(), matcher), r_result);
}

void MCStringsExecFilterRegex(MCExecContext& ctxt, MCStringRef p_source, MCStringRef p_pattern, bool p_without, bool p_lines, MCStringRef &r_result)
{
	// Create the pattern matcher
	MCPatternMatcher *matcher;
    matcher = new MCRegexMatcher(p_pattern, ctxt . GetCaseSensitive());
    
    MCAutoStringRef t_regex_error;
    if (!matcher -> compile(&t_regex_error))
    {
        ctxt . LegacyThrow(EE_MATCH_BADPATTERN);
        return;
    }
    
	MCStringCopy(MCStringsExecFilterDelimited(ctxt, p_source, p_without, p_lines ? ctxt . GetLineDelimiter() : ctxt . GetItemDelimiter(), matcher), r_result);
}

void MCStringsExecFilterWildcardIntoIt(MCExecContext& ctxt, MCStringRef p_source, MCStringRef p_pattern, bool p_without, bool p_lines)
{
    MCAutoStringRef t_result;
    MCStringsExecFilterWildcard(ctxt, p_source, p_pattern, p_without, p_lines, &t_result);
    
    if (*t_result != nil)
        ctxt . SetItToValue(*t_result);
    else
        ctxt . SetItToEmpty();
}

void MCStringsExecFilterRegexIntoIt(MCExecContext& ctxt, MCStringRef p_source, MCStringRef p_pattern, bool p_without, bool p_lines)
{
    MCAutoStringRef t_result;
    MCStringsExecFilterRegex(ctxt, p_source, p_pattern, p_without, p_lines, &t_result);

    if (*t_result != nil)
        ctxt . SetItToValue(*t_result);
    else
        ctxt . SetItToEmpty();
}

////////////////////////////////////////////////////////////////////////////////

void MCStringsEvalIsAscii(MCExecContext& ctxt, MCValueRef p_value, bool& r_result)
{
    MCAutoStringRef t_string;
	if (!ctxt . ConvertToString(p_value, &t_string))
    {
        r_result = false;
        return;
    }
    
    const char *t_cstring;
    t_cstring = MCStringGetCString(*t_string);
    
    if (!MCStringIsEqualToCString(*t_string, t_cstring, kMCCompareExact))
    {
        r_result = false;
        return;
    }
    
    bool t_is_ascii;
    t_is_ascii = true;
    
    const uint1* t_chars = (const uint1 *) MCStringGetCString(*t_string);
    int t_length = MCStringGetLength(*t_string);
    for (int i=0; i < t_length ;i++)
        if (t_chars[i] > 127)
        {
            t_is_ascii = false;
            break;
        }
    
    r_result = t_is_ascii;
}

void MCStringsEvalIsNotAscii(MCExecContext& ctxt, MCValueRef p_value, bool& r_result)
{
    bool t_result;
    MCStringsEvalIsAscii(ctxt, p_value, t_result);
    r_result = !t_result;
}

////////////////////////////////////////////////////////////////////////////////<|MERGE_RESOLUTION|>--- conflicted
+++ resolved
@@ -24,11 +24,8 @@
 
 #include "globals.h"
 #include "handler.h"
-<<<<<<< HEAD
 #include "variable.h"
-=======
 #include "hndlrlst.h"
->>>>>>> 7e7ef26a
 
 #include "scriptpt.h"
 #include "util.h"
