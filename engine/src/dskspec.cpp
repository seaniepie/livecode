/* Copyright (C) 2003-2013 Runtime Revolution Ltd.

This file is part of LiveCode.

LiveCode is free software; you can redistribute it and/or modify it under
the terms of the GNU General Public License v3 as published by the Free
Software Foundation.

LiveCode is distributed in the hope that it will be useful, but WITHOUT ANY
WARRANTY; without even the implied warranty of MERCHANTABILITY or
FITNESS FOR A PARTICULAR PURPOSE.  See the GNU General Public License
for more details.

You should have received a copy of the GNU General Public License
along with LiveCode.  If not see <http://www.gnu.org/licenses/>.  */

#include "prefix.h"

#include "globdefs.h"
#include "filedefs.h"
#include "objdefs.h"
#include "parsedef.h"

<<<<<<< HEAD
//#include "execpt.h"
#include "exec.h"
=======
#include "stack.h"
#include "execpt.h"
>>>>>>> ca14f9af
#include "object.h"
#include "globals.h"
#include "param.h"
#include "osspec.h"

void MCS_deleteurl(MCObject *p_target, MCStringRef p_url)
// SJT-2014-09-10: [[ URLMessages ]] Send "deleteURL" messages on all platforms.
{
  // Should have been processed via the "deleteURL" message.
}

void MCS_loadurl(MCObject *p_target, MCStringRef p_url, MCNameRef p_message)
// SJT-2014-09-11: [[ URLMessages ]] Send "loadURL" messages on all platforms.
{
  // Should have been processed via the "loadURL" message.
}

void MCS_unloadurl(MCObject *p_target, MCStringRef p_url)
// SJT-2014-09-11: [[ URLMessages ]] Send "unloadURL" messages on all platforms.
{
  // Should have been processed via the "unloadURL" message.
}

void MCS_posttourl(MCObject *p_target, MCDataRef p_data, MCStringRef p_url)
// SJT-2014-09-11: [[ URLMessages ]] Send "postURL" messages on all platforms.
{
  // Should have been processed via the "postURL" message.
}

void MCS_putintourl(MCObject *p_target, MCDataRef p_data, MCStringRef p_url)
// SJT-2014-09-10: [[ URLMessages ]] Send "putURL" messages on all platforms.
{
  // Should have been processed via the "putURL" message.
}

void MCS_geturl(MCObject *p_target, MCStringRef p_url)
// SJT-2014-09-10: [[ URLMessages ]] Send "getURL" messages on all platforms.
{
  // Should have been processed via the "getURL" message.
}

void MCS_set_errormode(MCSErrorMode mode)
{
}

MCSErrorMode MCS_get_errormode(void)
{
	return kMCSErrorModeNone;
}

bool MCS_put(MCExecContext &ctxt, MCSPutKind p_kind, MCStringRef p_string)
{
    bool t_success;
    switch (p_kind)
	{
    case kMCSPutOutput:
    case kMCSPutBeforeMessage:
	case kMCSPutIntoMessage:
		t_success = MCmb -> set(ctxt, p_string);
        break;
    case kMCSPutAfterMessage:
        // SN-2014-04-11 [[ FasterVariable ]] parameter updated to use the new 'set' operation on variables
        t_success = MCmb -> set(ctxt, p_string, kMCVariableSetAfter);
        break;
	default:
        t_success = false;
		break;
	}
    
	// MW-2012-02-23: [[ PutUnicode ]] If we don't understand the kind
	//   then return false (caller can then throw an error).
	return t_success;
}

// Missing implementation. What to write here? Panos.
bool MCS_put_binary(MCExecContext& ctxt, MCSPutKind p_kind, MCDataRef p_data)
{
    return false;
}

// SN-2015-01-16: [[ Bug 14295 ]] Added mode-specific way to get the resources folder
void MCS_getresourcesfolder(MCExecPoint &p_context, bool p_standalone)
{
    bool t_path_found;
    t_path_found = true;
    
    if (p_standalone)
    {
        extern char *MCcmd;
        
        p_context . copysvalue(MCcmd, strrchr(MCcmd, '/') - MCcmd);
        
#ifdef TARGET_PLATFORM_MACOS_X
        extern bool MCS_apply_redirect(char*& x_path, bool p_is_file);
        
        char *t_redirected;
        t_redirected = p_context . getsvalue() . clone();

        MCS_apply_redirect(t_redirected, false);
        p_context . copysvalue(t_redirected);
#endif
    }
    else
    {
        // If we are not in a standalone, we return the folder in which sits 'this stack'
        MCExecPoint ep;
        if (MCdefaultstackptr->getprop(0, P_FILE_NAME, ep, true))
        {
            const char *t_filename;
            t_filename = ep . getsvalue() . getstring();
            p_context . copysvalue(t_filename, strrchr(t_filename, '/') - t_filename);
        }
        else
            t_path_found = false;
    }
    
    if (!t_path_found)
    {
        p_context . clear();
        MCresult -> sets("folder not found");
    }
}

void MCS_set_outputtextencoding(MCSOutputTextEncoding encoding)
{
}

MCSOutputTextEncoding MCS_get_outputtextencoding(void)
{
	return kMCSOutputTextEncodingNative;
}

void MCS_set_outputlineendings(MCSOutputLineEndings ending)
{
}

MCSOutputLineEndings MCS_get_outputlineendings(void)
{
	return kMCSOutputLineEndingsNative;
}

bool MCS_set_session_save_path(MCStringRef p_path)
{
	return true;
}

bool MCS_get_session_save_path(MCStringRef& r_path)
{
	r_path = MCValueRetain(kMCEmptyString);
	return true;
}

bool MCS_set_session_lifetime(uint32_t p_lifetime)
{
	return true;
}

uint32_t MCS_get_session_lifetime(void)
{
	return 0;
}

bool MCS_set_session_name(MCStringRef p_name)
{
	return true;
}

bool MCS_get_session_name(MCStringRef &r_name)
{
	r_name = MCValueRetain(kMCEmptyString);
	return true;
}


bool MCS_set_session_id(MCStringRef p_id)
{
	return true;
}

bool MCS_get_session_id(MCStringRef &r_id)
{
	r_id = MCValueRetain(kMCEmptyString);
	return true;
}<|MERGE_RESOLUTION|>--- conflicted
+++ resolved
@@ -21,13 +21,9 @@
 #include "objdefs.h"
 #include "parsedef.h"
 
-<<<<<<< HEAD
 //#include "execpt.h"
 #include "exec.h"
-=======
 #include "stack.h"
-#include "execpt.h"
->>>>>>> ca14f9af
 #include "object.h"
 #include "globals.h"
 #include "param.h"
@@ -108,49 +104,6 @@
     return false;
 }
 
-// SN-2015-01-16: [[ Bug 14295 ]] Added mode-specific way to get the resources folder
-void MCS_getresourcesfolder(MCExecPoint &p_context, bool p_standalone)
-{
-    bool t_path_found;
-    t_path_found = true;
-    
-    if (p_standalone)
-    {
-        extern char *MCcmd;
-        
-        p_context . copysvalue(MCcmd, strrchr(MCcmd, '/') - MCcmd);
-        
-#ifdef TARGET_PLATFORM_MACOS_X
-        extern bool MCS_apply_redirect(char*& x_path, bool p_is_file);
-        
-        char *t_redirected;
-        t_redirected = p_context . getsvalue() . clone();
-
-        MCS_apply_redirect(t_redirected, false);
-        p_context . copysvalue(t_redirected);
-#endif
-    }
-    else
-    {
-        // If we are not in a standalone, we return the folder in which sits 'this stack'
-        MCExecPoint ep;
-        if (MCdefaultstackptr->getprop(0, P_FILE_NAME, ep, true))
-        {
-            const char *t_filename;
-            t_filename = ep . getsvalue() . getstring();
-            p_context . copysvalue(t_filename, strrchr(t_filename, '/') - t_filename);
-        }
-        else
-            t_path_found = false;
-    }
-    
-    if (!t_path_found)
-    {
-        p_context . clear();
-        MCresult -> sets("folder not found");
-    }
-}
-
 void MCS_set_outputtextencoding(MCSOutputTextEncoding encoding)
 {
 }
