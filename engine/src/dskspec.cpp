--- conflicted
+++ resolved
@@ -98,37 +98,20 @@
 	return kMCSErrorModeNone;
 }
 
-<<<<<<< HEAD
-bool MCS_put(MCExecContext& ctxt, MCSPutKind p_kind, MCStringRef p_data)
-{   
-	switch(p_kind)
-=======
 bool MCS_put(MCExecContext &ctxt, MCSPutKind p_kind, MCStringRef p_data)
 {
+    /* UNSURE */// This might no be required
 	ctxt . SetTheResultToValue(p_data);
 	
-	switch (p_kind)
->>>>>>> 28f886d9
+    switch (p_kind)
 	{
-	case kMCSPutOutput:	
-	case kMCSPutUnicodeOutput:
-	case kMCSPutBeforeMessage:
+    case kMCSPutOutput:
+    case kMCSPutUnicodeOutput:
+    case kMCSPutBeforeMessage:
 	case kMCSPutIntoMessage:
 		return MCmb -> set(ctxt, p_data);
-	case kMCSPutAfterMessage:
-<<<<<<< HEAD
-		return MCmb -> append(ctxt, p_data);
-=======
-		{
-			MCAutoStringRef t_existing;
-			MCAutoStringRef t_new;
-			MCValueRef t_val = MCmb -> getvalueref();
-			if (ctxt . ConvertToString(t_val, &t_existing))
-				if (MCStringFormat(&t_new, "%@%@", *t_existing, p_data))
-					return MCmb -> set(ctxt, *t_new);
-			break;
-		}
->>>>>>> 28f886d9
+    case kMCSPutAfterMessage:
+        return MCmb -> append(ctxt, p_data);
 	default:
 		break;
 	}
@@ -139,9 +122,9 @@
 }
 
 // Missing implementation. What to write here? Panos.
-bool MCS_put_binary(MCExecPoint& ep, MCSPutKind p_kind, MCDataRef p_data)
+bool MCS_put_binary(MCExecContext& ctxt, MCSPutKind p_kind, MCDataRef p_data)
 {
-	return false;
+    return false;
 }
 
 void MCS_set_outputtextencoding(MCSOutputTextEncoding encoding)
