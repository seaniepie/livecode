--- conflicted
+++ resolved
@@ -186,15 +186,10 @@
     
 	if (t_info != nil)
 	{
-<<<<<<< HEAD
-        MCExecValue t_value;
-        MCExecFetchProperty(ctxt, t_info, t_purchase, t_value);
-        r_value = t_value . valueref_value;
-=======
+
 		MCExecValue t_value;
         MCExecFetchProperty(ctxt, t_info, t_purchase, t_value);
 		MCExecTypeConvertToValueRefAndReleaseAlways(ctxt, t_value . type, &t_value . type + 1, r_value);
->>>>>>> b2b0d1f0
         return;
     }
     
@@ -214,14 +209,8 @@
 	
 	if (t_info != nil)
 	{
-<<<<<<< HEAD
-        MCExecValue t_value;
-        t_value . type = kMCExecValueTypeValueRef;
-        t_value . valueref_value = p_value;
-=======
 		MCExecValue t_value;
 		MCExecValueTraits<MCValueRef>::set(t_value, p_value);
->>>>>>> b2b0d1f0
         MCExecStoreProperty(ctxt, t_info, t_purchase, t_value);
         return;
 	}
