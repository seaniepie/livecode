/* Copyright (C) 2003-2015 LiveCode Ltd.

This file is part of LiveCode.

LiveCode is free software; you can redistribute it and/or modify it under
the terms of the GNU General Public License v3 as published by the Free
Software Foundation.

LiveCode is distributed in the hope that it will be useful, but WITHOUT ANY
WARRANTY; without even the implied warranty of MERCHANTABILITY or
FITNESS FOR A PARTICULAR PURPOSE.  See the GNU General Public License
for more details.

You should have received a copy of the GNU General Public License
along with LiveCode.  If not see <http://www.gnu.org/licenses/>.  */

#include "prefix.h"

#include "globdefs.h"
#include "filedefs.h"
#include "objdefs.h"
#include "parsedef.h"
#include "mcio.h"

//#include "execpt.h"
#include "util.h"
#include "image.h"
#include "stack.h"
#include "securemode.h"

#include "globals.h"

#include "imageloader.h"

bool read_all(IO_handle p_stream, uint8_t *&r_data, uindex_t &r_data_size)
{
	bool t_success = true;

	uint8_t *t_buffer = nil;
	uindex_t t_size = 0;

	t_size = MCS_fsize(p_stream) - MCS_tell(p_stream);

	t_success = MCMemoryAllocate(t_size, t_buffer);
	if (t_success)
		t_success = IO_NORMAL == MCS_readfixed(t_buffer, t_size, p_stream);

	if (t_success)
	{
		r_data = t_buffer;
		r_data_size = t_size;
	}
	else
		MCMemoryDeallocate(t_buffer);

	return t_success;
}

#define META_HEAD_SIZE 44
#define EMF_HEAD_SIZE 80
bool MCImageGetMetafileGeometry(IO_handle p_stream, uindex_t &r_width, uindex_t &r_height)
{
	bool t_success = true;
	bool t_is_meta = false;

	uindex_t t_stream_pos = MCS_tell(p_stream);
	uint8_t t_head[EMF_HEAD_SIZE];
	uindex_t t_size = META_HEAD_SIZE;

	t_success = IO_NORMAL == MCS_readfixed(t_head, t_size, p_stream) &&
		t_size == META_HEAD_SIZE;

	if (t_success)
	{
		// graphics metafile (wmf)
		if (memcmp(t_head, "\xD7\xCD\xC6\x9A", 4) == 0)
		{
			int16_t *t_bounds = (int16_t *)&t_head[6];
			r_width = ((t_bounds[2] - t_bounds[0]) * 72 + t_bounds[4] - 1) / t_bounds[4];
			r_height = ((t_bounds[3] - t_bounds[1]) * 72 + t_bounds[4] - 1) / t_bounds[4];
			t_is_meta = true;
		}
		// win32 metafile (emf)
		else if (memcmp(&t_head[40], "\x20\x45\x4D\x46", 4) == 0)
		{
			t_success =
                IO_NORMAL == MCS_seek_set(p_stream, t_stream_pos) &&
                IO_NORMAL == MCS_readfixed(t_head, EMF_HEAD_SIZE, p_stream);

			if (t_success)
			{
				int32_t *t_bounds;
				t_bounds = (int32_t*)&t_head[72];
				r_width = t_bounds[0];
				r_height = t_bounds[1];
				t_is_meta = true;
			}
		}
		else
		{
			uindex_t t_offset = 0;
			if (memcmp(t_head, "\0\0\0\0\0\0\0\0", 8) == 0)
			{
				t_offset = 512;
				t_success =
                    IO_NORMAL == MCS_seek_set(p_stream, t_stream_pos + t_offset) &&
                    IO_NORMAL == MCS_readfixed(t_head, META_HEAD_SIZE, p_stream);
			}

			// PICT file
			if (t_success && memcmp(&t_head[10], "\0\021\002\377", 4) == 0)
			{
				uint16_t *t_bounds = (uint16_t *)t_head;
				r_width = swap_uint2(&t_bounds[4]) - swap_uint2(&t_bounds[2]);
				r_height = swap_uint2(&t_bounds[3]) - swap_uint2(&t_bounds[1]);
				t_is_meta = true;
				t_stream_pos += t_offset;
			}
		}
	}

	MCS_seek_set(p_stream, t_stream_pos);

	return t_success && t_is_meta;
}

bool MCImageBitmapApplyMask(MCImageBitmap *p_bitmap, MCImageBitmap *p_mask)
{
	if (p_bitmap->width != p_mask->width || p_bitmap->height != p_mask->height)
		return false;

	uint8_t *t_src_ptr = (uint8_t*)p_mask->data;
	uint8_t *t_dst_ptr = (uint8_t*)p_bitmap->data;
	for (uindex_t y = 0; y < p_bitmap->height; y++)
	{
		uint32_t *t_src_row = (uint32_t*)t_src_ptr;
		uint32_t *t_dst_row = (uint32_t*)t_dst_ptr;
		for (uindex_t x = 0; x < p_bitmap->width; x++)
		{
			if (*t_src_row++ != 0xFFFFFFFF)
				*t_dst_row &= 0x00FFFFFF;
			t_dst_row++;
		}
		t_src_ptr += p_mask->stride;
		t_dst_ptr += p_bitmap->stride;
	}

	return true;
}

// decode image data to a series of frames, ignoring all the other bits & pieces
bool MCImageDecode(IO_handle p_stream, MCBitmapFrame *&r_frames, uindex_t &r_frame_count)
{
	bool t_success = true;

	// IM-2014-07-31: [[ ImageLoader ]] Update to use MCImageLoader class
	MCImageLoader *t_loader;
	t_loader = nil;

	if (t_success)
		t_success = MCImageLoader::LoaderForStream(p_stream, t_loader);

	if (t_success)
		t_success = t_loader->TakeFrames(r_frames, r_frame_count);

	if (t_loader != nil)
		delete t_loader;

	return t_success;
}

bool MCImageDecode(const uint8_t *p_data, uindex_t p_size, MCBitmapFrame *&r_frames, uindex_t &r_frame_count)
{
	bool t_success = true;
    MCAutoDataRef t_data;

	IO_handle t_stream = nil;

    if (t_success)
        t_success = nil != (t_stream = MCS_fakeopen((const char *)p_data, p_size));

	if (t_success)
		t_success = MCImageDecode(t_stream, r_frames, r_frame_count);

	if (t_stream != nil)
		MCS_close(t_stream);

	return t_success;
}

bool MCImageLoaderFormatToCompression(MCImageLoaderFormat p_format, uint32_t &r_compression)
{
	switch (p_format) {
		case kMCImageFormatGIF:
			r_compression = F_GIF;
			return true;
			
		case kMCImageFormatPNG:
			r_compression = F_PNG;
			return true;
			
		case kMCImageFormatJPEG:
			r_compression = F_JPEG;
			return true;
			
		case kMCImageFormatMetafile:
			r_compression = F_PICT;
			return true;
			
		default:
			break;
	}
	
	return false;
}

// if the image is in a directly supported format return the raw data otherwise decode & return the bitmap
bool MCImageImport(IO_handle p_stream, IO_handle p_mask_stream, MCPoint &r_hotspot, MCStringRef&r_name, MCImageCompressedBitmap *&r_compressed, MCImageBitmap *&r_bitmap)
{
	bool t_success;
	t_success = true;

	// IM-2014-07-31: [[ ImageLoader ]] Update to use MCImageLoader class
	MCImageLoaderFormat t_format;

	if (t_success)
		t_success = MCImageLoader::IdentifyFormat(p_stream, t_format);

	if (t_success)
	{
		uint32_t t_compression;
		if (MCImageLoaderFormatToCompression(t_format, t_compression))
		{
			t_success = MCImageCreateCompressedBitmap(t_compression, r_compressed);
			if (t_success)
			{
				if (t_success)
					t_success = read_all(p_stream, r_compressed->data, r_compressed->size);

				uint32_t t_width, t_height;
				t_width = t_height = 0;
				
				if (t_success && t_compression == F_PICT)
					t_success = MCImageGetMetafileGeometry(p_stream, t_width, t_height);
				
				r_compressed->width = t_width;
				r_compressed->height = t_height;
			}
		}
		else
		{
			MCImageLoader *t_loader;
			t_loader = nil;
			
			t_success = MCImageLoader::LoaderForStreamWithFormat(p_stream, t_format, t_loader);
			
			uint32_t t_xhot, t_yhot;
			
			MCAutoStringRef t_name;
			
			MCBitmapFrame *t_frames;
			t_frames = nil;
			
			uint32_t t_count;
<<<<<<< HEAD
            
            if (t_success)
=======
            t_count = 0;
			
			if (t_success)
>>>>>>> 4fe65159
				t_success = t_loader->GetHotSpot(t_xhot, t_yhot);
			
			if (t_success)
				t_success = t_loader->GetName(&t_name);
			
			if (t_success)
				t_success = t_loader->TakeFrames(t_frames, t_count);
            
            if (t_success && p_mask_stream != nil && t_loader->GetFormat() == kMCImageFormatNetPBM)
				{
					MCImageBitmap *t_mask = nil;
					t_success = MCImageDecodeNetPBM(p_mask_stream, t_mask) &&
				MCImageBitmapApplyMask(t_frames[0].image, t_mask);
					MCImageFreeBitmap(t_mask);
				}

			if (t_success)
			{
				r_hotspot.x = t_xhot;
				r_hotspot.y = t_yhot;
                r_name = MCValueRetain(*t_name);
				r_bitmap = t_frames[0].image;
				t_frames[0].image = nil;
            }
			else
                r_name = MCValueRetain(kMCEmptyString);
			
			MCImageFreeFrames(t_frames, t_count);
			
			if (t_loader != nil)
				delete t_loader;
		}
	}

	return t_success;
}

IO_stat MCImage::import(MCStringRef newname, IO_handle stream, IO_handle mstream)
{
	bool t_success = true;

	MCImageCompressedBitmap *t_compressed = nil;
	MCImageBitmap *t_bitmap = nil;
	MCStringRef t_name = nil;
	MCPoint t_hotspot = {1, 1};
    
	t_success = MCImageImport(stream, mstream, t_hotspot, t_name, t_compressed, t_bitmap);

	if (t_success)
	{
		if (t_compressed == nil)
			t_success = setbitmap(t_bitmap, 1.0);
		else
			t_success = setcompressedbitmap(t_compressed);
	}

	MCImageFreeCompressedBitmap(t_compressed);
	MCImageFreeBitmap(t_bitmap);

	uindex_t t_width, t_height;
	if (t_success)
		t_success = getsourcegeometry(t_width, t_height);

	if (t_success)
	{
		xhot = t_hotspot.x;
		yhot = t_hotspot.y;

		bool t_resize = true;
		t_resize = !(flags & F_LOCK_LOCATION);
		if (t_resize)
		{
			rect.width = t_width;
			rect.height = t_height;
		}

		if (m_rep->GetFrameCount() > 1)
		{
			if ((flags & F_REPEAT_COUNT) == 0)
				repeatcount = -1;
			irepeatcount = repeatcount;
			state |= CS_DO_START;
		}

		if (isunnamed() && t_name != nil)
        {
            MCNewAutoNameRef t_name_nameref;
            /* UNCHECKED */ MCNameCreate(t_name, &t_name_nameref);
			setname(*t_name_nameref);
        }
		if (isunnamed() && newname != nil)
		{
            MCNewAutoNameRef t_name_nameref;
            uindex_t t_offset;
            if (MCStringLastIndexOfChar(newname, PATH_SEPARATOR, UINDEX_MAX, kMCCompareExact, t_offset))
            {
                /* UNCHECKED */ MCStringCopySubstring(newname, MCRangeMake(t_offset + 1, MCStringGetLength(newname) - t_offset - 1), t_name);
                /* UNCHECKED */ MCNameCreate(t_name, &t_name_nameref);
            }
            else
                /* UNCHECKED */ MCNameCreate(newname, &t_name_nameref);

			setname(*t_name_nameref);
		}
	}

	MCValueRelease(t_name);

	return t_success ? IO_NORMAL : IO_ERROR;
}

void MCImage::set_gif(uint1 *data, uint4 length)
{
	if (data == nil)
		setrep(nil);
	else
		setdata(data, length);

	flags |= F_GIF;
	obj_id = 1;
}<|MERGE_RESOLUTION|>--- conflicted
+++ resolved
@@ -262,14 +262,9 @@
 			t_frames = nil;
 			
 			uint32_t t_count;
-<<<<<<< HEAD
-            
-            if (t_success)
-=======
             t_count = 0;
 			
 			if (t_success)
->>>>>>> 4fe65159
 				t_success = t_loader->GetHotSpot(t_xhot, t_yhot);
 			
 			if (t_success)
