/* Copyright (C) 2003-2013 Runtime Revolution Ltd.

This file is part of LiveCode.

LiveCode is free software; you can redistribute it and/or modify it under
the terms of the GNU General Public License v3 as published by the Free
Software Foundation.

LiveCode is distributed in the hope that it will be useful, but WITHOUT ANY
WARRANTY; without even the implied warranty of MERCHANTABILITY or
FITNESS FOR A PARTICULAR PURPOSE.  See the GNU General Public License
for more details.

You should have received a copy of the GNU General Public License
along with LiveCode.  If not see <http://www.gnu.org/licenses/>.  */

#ifndef __MC_SERVER_SCRIPT__
#define __MC_SERVER_SCRIPT__

#ifndef __MC_STACK__
#include "stack.h"
#endif

#ifndef __MC_EXTERNAL__
#include "external.h"
#endif

class MCStatement;

class MCServerScript: public MCStack
{
public:
	MCServerScript(void);
	virtual ~MCServerScript(void);
	
	void ListFiles(MCStringRef &r_string);
	
	uint32_t GetIncludeDepth(void);
	bool Include(MCExecContext& context, MCStringRef p_filename, bool p_require);

	uint4 GetFileIndexForContext(MCExecContext &ctxt);
	
	const char *GetFileForContext(MCExecContext &ctxt);
	
	// Lookup the file index for the given filename. If <p_add> is true then
	// add new entry and return its index.
	uint4 FindFileIndex(MCStringRef p_filename, bool p_add);
	
private:
	// A File record stores information about an included file.
	struct File
	{
		// The list linkage (single is good enough because Files are never
		// removed from the list).
		File *next;
		
		// The absolute filename of the file it refers to.
		char *filename;
		
		// The buffer containing the file's contents. This should be treated
		// as read-only as it could be mmapped. We need to keep this around
		// because the engine keeps direct pointers to substrings of it.
		char *script;
		
		// An (instance) unique index used to map handlers to files (via
		// MCHandler::fileindex)
		uint4 index;
		
		// The underlying system file-handle for the file - this will be nil
		// if we had to load the entire file, non-nil if mmapped.
		MCSystemFileHandle *handle;
	};
	
	// Locate the given file in the list of files, adding it if not present and
	// 'add' is true.
	File *FindFile(MCStringRef p_filename, bool p_add);

	// Return the next statement in the script point, processing any definitions
	// that occur before it.
	Parse_stat ParseNextStatement(MCScriptPoint& sp, MCStatement*& r_statement);

	// The linked list of files that have been included
	File *m_files;
	
	// The file currently being executed.
	File *m_current_file;

	// The current include depth.
	uint32_t m_include_depth;

	// The execpoint in which global code is executed.
<<<<<<< HEAD
	MCExecContext *m_ctxt;
=======
	MCExecPoint *m_ep;
	
	// MW-2013-11-08: [[ RefactorIt ]] The 'it' var at global scope.
	MCVarref *m_it;
>>>>>>> 95e6e978
};

#endif<|MERGE_RESOLUTION|>--- conflicted
+++ resolved
@@ -89,14 +89,10 @@
 	uint32_t m_include_depth;
 
 	// The execpoint in which global code is executed.
-<<<<<<< HEAD
 	MCExecContext *m_ctxt;
-=======
-	MCExecPoint *m_ep;
 	
 	// MW-2013-11-08: [[ RefactorIt ]] The 'it' var at global scope.
 	MCVarref *m_it;
->>>>>>> 95e6e978
 };
 
 #endif