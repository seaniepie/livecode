--- conflicted
+++ resolved
@@ -39,12 +39,11 @@
 
 bool SSL_random_bytes(const void *p_buffer, uindex_t p_count);
 
-<<<<<<< HEAD
+
 bool MCCrypt_rsa_op(bool p_encrypt, bool p_is_public, MCStringRef p_message_in, MCStringRef p_key, 
 					MCStringRef p_passphrase, MCStringRef &r_message_out, MCStringRef &r_result, uint32_t &r_error);
-=======
+
 // IM-2014-07-28: [[ Bug 12822 ]] Shared certificate loading function for SSL contexts.
-bool MCSSLContextLoadCertificates(SSL_CTX *p_context, char **r_error);
+bool MCSSLContextLoadCertificates(SSL_CTX *p_context, MCStringRef *r_error);
 
->>>>>>> 479cf516
 #endif