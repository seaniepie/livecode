--- conflicted
+++ resolved
@@ -323,13 +323,9 @@
 		delete m_player ;
 #endif
 
-<<<<<<< HEAD
 	MCValueRelease(filename);
-	delete userCallbackStr;
-=======
-	delete filename;
 	MCValueRelease(userCallbackStr);
->>>>>>> b1459ed9
+
 }
 
 Chunk_term MCPlayer::gettype() const
