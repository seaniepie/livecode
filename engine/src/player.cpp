/* Copyright (C) 2003-2013 Runtime Revolution Ltd.

This file is part of LiveCode.

LiveCode is free software; you can redistribute it and/or modify it under
the terms of the GNU General Public License v3 as published by the Free
Software Foundation.

LiveCode is distributed in the hope that it will be useful, but WITHOUT ANY
WARRANTY; without even the implied warranty of MERCHANTABILITY or
FITNESS FOR A PARTICULAR PURPOSE.  See the GNU General Public License
for more details.

You should have received a copy of the GNU General Public License
along with LiveCode.  If not see <http://www.gnu.org/licenses/>.  */

#include "prefix.h"

#include "globdefs.h"
#include "filedefs.h"
#include "objdefs.h"
#include "parsedef.h"
#include "mcio.h"

#include "execpt.h"
#include "util.h"
#include "font.h"
#include "sellst.h"
#include "stack.h"
#include "stacklst.h"
#include "card.h"
#include "field.h"
#include "player.h"
#include "aclip.h"
#include "mcerror.h"
#include "param.h"
#include "globals.h"
#include "mode.h"
#include "context.h"
#include "osspec.h"
#include "redraw.h"

#include "exec.h"

#ifdef _WINDOWS_DESKTOP
#include "w32prefix.h"
#include "w32dc.h"
#include "w32context.h"

#include "digitalv.h"
#include "QTML.h"
#include <Movies.h>
#include <MediaHandlers.h>
#include <QuickTimeVR.h>
#include <QuickTimeVRFormat.h>
#include <Endian.h>
#include <QuickTimeComponents.h>
#include <ImageCodec.h>
#elif defined(_MAC_DESKTOP)
#include "osxprefix.h"

#ifdef __LITTLE_ENDIAN__
#define PIXEL_FORMAT_32 k32BGRAPixelFormat
#else
#define PIXEL_FORMAT_32 k32ARGBPixelFormat
#endif

#elif defined(_LINUX_DESKTOP)
#include "lnxmplayer.h"
#endif

#undef X11
#ifdef TARGET_PLATFORM_LINUX
#define X11 
#endif

#ifdef FEATURE_QUICKTIME
#ifndef _MACOSX
#include "FixMath.h"
#include "Gestalt.h"
#include "TextUtils.h"
#endif

#ifdef _WINDOWS
PixMapHandle GetPortPixMap(CGrafPtr port)
{
	return port->portPixMap;
}

#ifndef HiWord
#define HiWord HIWORD
#endif

#ifndef LoWord
#define LoWord LOWORD
#endif

static OSErr MCS_path2FSSpec(const char *fname, FSSpec *fspec);
#endif

#define QTMFORMATS 6
static const OSType qtmediatypes[] =
{
	VisualMediaCharacteristic,
	AudioMediaCharacteristic,
	TextMediaType,
	kQTVRQTVRType,
	SpriteMediaType,
	FlashMediaType
};

static const char *qtmediastrings[] =
{
	"video",
	"audio",
	"text",
	"qtvr",
	"sprite",
	"flash"
};

static Boolean QTMovieHasType(Movie tmovie, OSType movtype);
static pascal void userMovieCallbacks(QTCallBack mcb, long index);
static pascal void MovieEndCallback(QTCallBack mycb, long player);
static pascal OSErr qt_movie_drawing_completion_callback(Movie p_movie, long p_reference);
static pascal Boolean controllerMsgFilter(MovieController mc, short action, void *params, long player);
static pascal OSErr enterNodeCallback(QTVRInstance theInstance, UInt32 nodeid, SInt32 player);
static pascal void clickHotSpotCallback(QTVRInstance qtvr, QTVRInterceptPtr qtvrMsg, SInt32 player, Boolean *cancel);

static inline MCRectangle RectToMCRectangle(Rect r)
{
	MCRectangle mcr;
	mcr . x = r . left;
	mcr . y = r . top;
	mcr . width = r . right - r . left;
	mcr . height = r . bottom - r . top;
	return mcr;
}

#endif

#ifdef _MACOSX
static Boolean IsQTVRInstalled(void);
#endif

#ifdef _WINDOWS
extern bool create_temporary_dib(HDC p_dc, uint4 p_width, uint4 p_height, HBITMAP& r_bitmap, void*& r_bits);
#endif

extern bool MCFiltersBase64Encode(MCStringRef p_src, MCStringRef& r_dst);

//-----------------------------------------------------------------------------
// Control Implementation
//

#define XANIM_WAIT 10.0
#define XANIM_COMMAND 1024


////////////////////////////////////////////////////////////////////////////////

MCPropertyInfo MCPlayer::kProperties[] =
{
	DEFINE_RW_OBJ_PROPERTY(P_FILE_NAME, OptionalString, MCPlayer, FileName)
	DEFINE_RW_OBJ_PROPERTY(P_DONT_REFRESH, Bool, MCPlayer, DontRefresh)
	DEFINE_RW_OBJ_PROPERTY(P_CURRENT_TIME, UInt16, MCPlayer, CurrentTime)
	DEFINE_RO_OBJ_PROPERTY(P_DURATION, UInt16, MCPlayer, Duration)
	DEFINE_RW_OBJ_PROPERTY(P_LOOPING, Bool, MCPlayer, Looping)
	DEFINE_RW_OBJ_PROPERTY(P_PAUSED, Bool, MCPlayer, Paused)
	DEFINE_RW_OBJ_PROPERTY(P_ALWAYS_BUFFER, Bool, MCPlayer, AlwaysBuffer)
	DEFINE_RW_OBJ_PROPERTY(P_PLAY_RATE, Double, MCPlayer, PlayRate)
	DEFINE_RW_OBJ_PROPERTY(P_START_TIME, OptionalUInt16, MCPlayer, StartTime)
	DEFINE_RW_OBJ_PROPERTY(P_END_TIME, OptionalUInt16, MCPlayer, EndTime)
	DEFINE_RW_OBJ_PROPERTY(P_SHOW_BADGE, Bool, MCPlayer, ShowBadge)
	DEFINE_RW_OBJ_PROPERTY(P_SHOW_CONTROLLER, Bool, MCPlayer, ShowController)
	DEFINE_RW_OBJ_PROPERTY(P_PLAY_SELECTION, Bool, MCPlayer, PlaySelection)
	DEFINE_RW_OBJ_PROPERTY(P_SHOW_SELECTION, Bool, MCPlayer, ShowSelection)
	DEFINE_RW_OBJ_PROPERTY(P_CALLBACKS, String, MCPlayer, Callbacks)
	DEFINE_RO_OBJ_SET_PROPERTY(P_MEDIA_TYPES, InterfaceMediaTypes, MCPlayer, MediaTypes)
	DEFINE_RW_OBJ_PROPERTY(P_CURRENT_NODE, UInt16, MCPlayer, CurrentNode)
	DEFINE_RW_OBJ_PROPERTY(P_PAN, Double, MCPlayer, Pan)
	DEFINE_RW_OBJ_PROPERTY(P_TILT, Double, MCPlayer, Tilt)
	DEFINE_RW_OBJ_PROPERTY(P_ZOOM, Double, MCPlayer, Zoom)
	DEFINE_RO_OBJ_PROPERTY(P_TRACKS, String, MCPlayer, Tracks)
	DEFINE_RO_OBJ_PROPERTY(P_NODES, String, MCPlayer, Nodes)
	DEFINE_RO_OBJ_PROPERTY(P_HOT_SPOTS, String, MCPlayer, HotSpots)
	DEFINE_RO_OBJ_CUSTOM_PROPERTY(P_CONSTRAINTS, MultimediaQTVRConstraints, MCPlayer, Constraints)
};

MCObjectPropertyTable MCPlayer::kPropertyTable =
{
	&MCControl::kPropertyTable,
	sizeof(kProperties) / sizeof(kProperties[0]),
	&kProperties[0],
};

////////////////////////////////////////////////////////////////////////////////


MCPlayer::MCPlayer()
{
	flags |= F_TRAVERSAL_ON;
	nextplayer = NULL;
	rect.width = rect.height = 128;
	filename = NULL;
	istmpfile = False;
	scale = 1.0;
	rate = 1.0;
	lasttime = 0;
	starttime = endtime = MAXUINT4;
	disposable = istmpfile = False;
	userCallbackStr = NULL;
	formattedwidth = formattedheight = 0;
	loudness = 100;

#ifdef FEATURE_MPLAYER
	command = NULL;
	m_player = NULL ;
#endif

#ifdef FEATURE_QUICKTIME
	theMovie = NULL;
	theMC = NULL;
	stopMovieCB = NULL;
	interestingTimeCB = NULL; //initialized at bufferDraw()
	qtvrstate = QTVR_NOT_INITTED;
	qtvrinstance = NULL;
#endif

#ifdef _MACOSX
	offscreenMovie = NULL;
#elif defined _WINDOWS
	deviceID = 0;
	hwndMovie = NULL;
	offscreenMovie = NULL;
	bufferGW = NULL;//gworld for buffering draw - for QT only
	m_has_port_association = false;
#endif
}

MCPlayer::MCPlayer(const MCPlayer &sref) : MCControl(sref)
{
	nextplayer = NULL;
	filename = strclone(sref.filename);
	istmpfile = False;
	scale = 1.0;
	rate = sref.rate;
	lasttime = sref.lasttime;
	starttime = sref.starttime;
	endtime = sref.endtime;
	disposable = istmpfile = False;
	userCallbackStr = strclone(sref.userCallbackStr);
	formattedwidth = formattedheight = 0;
	loudness = sref.loudness;

#ifdef FEATURE_MPLAYER
	command = NULL;
	m_player = NULL ;
#endif

#ifdef FEATURE_QUICKTIME
	theMovie = NULL;
	theMC = NULL;
	stopMovieCB = NULL;
	interestingTimeCB = NULL; //initialized at bufferDraw()
	bufferGW = NULL; //for QT movie in WIN & MAC
	qtvrstate = QTVR_NOT_INITTED;
	qtvrinstance = NULL;
#endif

#ifdef _MACOSX
	offscreenMovie = NULL;
#elif defined _WINDOWS
	deviceID = 0;
	hwndMovie = NULL;
	offscreenMovie = NULL;
	m_has_port_association = false;
#endif
}

MCPlayer::~MCPlayer()
{
	// OK-2009-04-30: [[Bug 7517]] - Ensure the player is actually closed before deletion, otherwise dangling references may still exist.
	while (opened)
		close();
	
	playstop();

#ifdef FEATURE_QUICKTIME
	if (this == MCtemplateplayer && qtstate == QT_INITTED && MCplayers == NULL)
	{
		stoprecording();
		if (qtvrstate == QTVR_INITTED)
		{
#ifdef _WINDOWS
			TerminateQTVR();
#endif
			qtvrstate = QTVR_NOT_INITTED;
		}

#ifdef _WINDOWS
		ExitMovies(); //or ExitToShell() according to QT Developer Q&A
#endif

		if (qteffects != NULL)
		{
			uint2 i;
			for (i=0;i < neffects; i++)
				delete qteffects[i].token;
			delete qteffects;
			qteffects = NULL;
			neffects = 0;
		}

		delete s_ephemeral_player;
		s_ephemeral_player = NULL;
		qtstate = QT_NOT_INITTED;
	}
#endif

#ifdef FEATURE_MPLAYER
	if ( m_player != NULL )
		delete m_player ;
#endif

	delete filename;
	delete userCallbackStr;
}

Chunk_term MCPlayer::gettype() const
{
	return CT_PLAYER;
}

const char *MCPlayer::gettypestring()
{
	return MCplayerstring;
}

MCRectangle MCPlayer::getactiverect(void)
{
	return MCU_reduce_rect(getrect(), getflag(F_SHOW_BORDER) ? borderwidth : 0);
}

void MCPlayer::open()
{
	MCControl::open();
	if (flags & F_ALWAYS_BUFFER && !isbuffering())
		prepare(MCnullstring);
}

void MCPlayer::close()
{
	MCControl::close();
	if (opened == 0)
	{
		state |= CS_CLOSING;
		playstop();
		state &= ~CS_CLOSING;
	}
}

Boolean MCPlayer::kdown(const char *string, KeySym key)
{
	if (!(state & CS_NO_MESSAGES))
		if (MCObject::kdown(string, key))
			return True;

#ifdef FEATURE_QUICKTIME
	if (qtstate == QT_INITTED && state & CS_PREPARED)
	{
		checktimes();
		qt_key(true, key);
	}
#endif

	return False;
}

Boolean MCPlayer::kup(const char *string, KeySym key)
{
#ifdef FEATURE_QUICKTIME
	if (qtstate == QT_INITTED)
	{
		qt_key(false, key);
	}
#endif

	return False;
}

Boolean MCPlayer::mfocus(int2 x, int2 y)
{
	if (!(flags & F_VISIBLE || MCshowinvisibles)
	        || (flags & F_DISABLED && getstack()->gettool(this) == T_BROWSE))
		return False;
		
#ifdef FEATURE_QUICKTIME
	if (qtstate == QT_INITTED)
		qt_move(x, y);
#endif

	return MCControl::mfocus(x, y);
}

void MCPlayer::munfocus()
{
	getstack()->resetcursor(True);
	MCControl::munfocus();
}

Boolean MCPlayer::mdown(uint2 which)
{
	if (state & CS_MFOCUSED || flags & F_DISABLED)
		return False;
	if (state & CS_MENU_ATTACHED)
		return MCObject::mdown(which);
	state |= CS_MFOCUSED;
	if (flags & F_TRAVERSAL_ON && !(state & CS_KFOCUSED))
		getstack()->kfocusset(this);
	switch (which)
	{
	case Button1:
		switch (getstack()->gettool(this))
		{
		case T_BROWSE:
#ifdef FEATURE_QUICKTIME
			if (qtstate == QT_INITTED)
				qt_click(true, 1);
#endif
			if (message_with_args(MCM_mouse_down, "1") == ES_NORMAL)
				return True;
			break;
		case T_POINTER:
		case T_PLAYER:  //when the movie object is in editing mode
			start(True); //starting draggin or resizing
			playpause(True);  //pause the movie
			break;
		case T_HELP:
			break;
		default:
			return False;
		}
		break;
	case Button2:
#ifdef FEATURE_QUICKTIME
		if (qtstate == QT_INITTED)
			qt_click(true, 2);
#endif
		if (message_with_args(MCM_mouse_down, "2") == ES_NORMAL)
			return True;
		break;
	case Button3:
#ifdef FEATURE_QUICKTIME
		if (qtstate == QT_INITTED)
			qt_click(true, 3);
#endif
		message_with_args(MCM_mouse_down, "3");
		break;
	}
	return True;
}

Boolean MCPlayer::mup(uint2 which) //mouse up
{
	if (!(state & CS_MFOCUSED))
		return False;
	if (state & CS_MENU_ATTACHED)
		return MCObject::mup(which);
	state &= ~CS_MFOCUSED;
	if (state & CS_GRAB)
	{
		ungrab(which);
		return True;
	}
	switch (which)
	{
	case Button1:
		switch (getstack()->gettool(this))
		{
		case T_BROWSE:
#ifdef FEATURE_QUICKTIME
			//if PLAYER's flag is show badge and controller is NOT visible
			if ((flags & F_SHOW_BADGE) && !(flags & F_SHOW_CONTROLLER))
				if (MCGetVisible((MovieController)theMC))
				{ //if the CONTROLLER indicates it is visible
					rect.height += 16;         //set the player rect to include the controller
					flags |= F_SHOW_CONTROLLER; //set player flag to indicate so
				}
#endif

#ifdef FEATURE_QUICKTIME
			if (qtstate == QT_INITTED)
				qt_click(false, 1);
#endif

			if (MCU_point_in_rect(rect, mx, my))
				message_with_args(MCM_mouse_up, "1");
			else
				message_with_args(MCM_mouse_release, "1");

			break;
		case T_PLAYER:
		case T_POINTER:
			end();       //stop dragging or moving the movie object, will change controller size
			break;
		case T_HELP:
			help();
			break;
		default:
			return False;
		}
		break;
	case Button2:
	case Button3:
#ifdef FEATURE_QUICKTIME
		if (qtstate == QT_INITTED)
			qt_click(false, which == Button2 ? 2 : 3);
#endif
		if (MCU_point_in_rect(rect, mx, my))
			message_with_args(MCM_mouse_up, which);
		else
			message_with_args(MCM_mouse_release, which);
		break;
	}
	return True;
}

Boolean MCPlayer::doubledown(uint2 which)
{
	return MCControl::doubledown(which);
}

Boolean MCPlayer::doubleup(uint2 which)
{
	return MCControl::doubleup(which);
}

void MCPlayer::setrect(const MCRectangle &nrect)
{
#ifdef FEATURE_QUICKTIME
	if (qtstate == QT_INITTED)
		qt_setrect(nrect);
#ifdef TARGET_PLATFORM_WINDOWS
	else
		avi_setrect(nrect);
#endif
#elif defined(X11)
	x11_setrect(nrect);
#endif
}

void MCPlayer::timer(MCNameRef mptr, MCParameter *params)
{
#ifdef FEATURE_QUICKTIME
	if (this == s_ephemeral_player && qtstate == QT_INITTED && MCplayers != NULL && MCNameIsEqualTo(mptr, MCM_internal2, kMCCompareCaseless))
	{
		long t_next_time;
		
		// MW-2011-08-18: [[ Redraw ]] Update to use redraw.
		if (!MCRedrawIsScreenLocked())
		{
			bool t_is_playing;
			t_is_playing = false;

			for(MCPlayer *t_player = MCplayers; t_player != NULL; t_player = t_player -> getnextplayer())
			{
				MovieController t_mc;
				t_mc = (MovieController)t_player -> getMovieController();
				if (t_mc == NULL)
					continue;

				if (!t_is_playing)
					t_is_playing = !t_player -> getstate(CS_PAUSED);

				MCIdle(t_mc);
			}

			if (t_is_playing)
				t_next_time = MCqtidlerate;
			else
			{
				if ((qtversion >> 24) >= 6)
				{
					if (QTGetTimeUntilNextTask(&t_next_time, 1000) != noErr)
						t_next_time = MCqtidlerate;
				}
				else
					t_next_time = MCqtidlerate;

				if (t_next_time > MCidleRate)
					t_next_time = MCidleRate;
				else if (t_next_time < (long)MCqtidlerate)
					t_next_time = MCqtidlerate;
			}
		}
		else
			t_next_time = MCqtidlerate;

		MCscreen -> addtimer(this, MCM_internal2, (uint4)t_next_time);
		return;
	}
#endif

	if (MCrecording && this == MCtemplateplayer && MCNameIsEqualTo(mptr, MCM_internal, kMCCompareCaseless))
	{
		MCscreen->addtimer(this, MCM_internal, PLAY_RATE);
		return;
	}

	if (MCNameIsEqualTo(mptr, MCM_play_stopped, kMCCompareCaseless))
	{
		state |= CS_PAUSED;
		if (isbuffering()) //so the last frame gets to be drawn
		{
			// MW-2011-08-18: [[ Layers ]] Invalidate the whole object.
			layer_redrawall();
		}
		if (disposable)
		{
			playstop();
			return; //obj is already deleted, do not pass msg up.
		}
	}
#ifdef FEATURE_QUICKTIME
	else if (MCNameIsEqualTo(mptr, MCM_play_paused, kMCCompareCaseless))
		{
			state |= CS_PAUSED;
			if (isbuffering()) //so the last frame gets to be drawn
			{
				// MW-2011-08-18: [[ Layers ]] Invalidate the whole object.
				layer_redrawall();
			}
		}
	else if (MCNameIsEqualTo(mptr, MCM_internal, kMCCompareCaseless) && qtstate == QT_INITTED && state & CS_PREPARED)
			{
				checktimes();
				return;
			}
#endif
	MCControl::timer(mptr, params);
}

Exec_stat MCPlayer::getprop_legacy(uint4 parid, Properties which, MCExecPoint &ep, Boolean effective)
{
	uint2 i = 0;
	switch (which)
	{
#ifdef /* MCPlayer::getprop */ LEGACY_EXEC
	case P_FILE_NAME:
		if (filename == NULL)
			ep.clear();
		else
			ep.setsvalue(filename);
		break;
	case P_DONT_REFRESH:
		ep.setboolean(getflag(F_DONT_REFRESH));
		break;
	case P_CURRENT_TIME:
		ep.setint(getmoviecurtime());
		break;
	case P_DURATION:
		ep.setint(getduration());
		break;
	case P_LOOPING:
		ep.setboolean(getflag(F_LOOPING));
		break;
	case P_PAUSED:
		ep.setboolean(ispaused());
		break;
	case P_ALWAYS_BUFFER:
		ep.setboolean(getflag(F_ALWAYS_BUFFER));
		break;
	case P_PLAY_RATE:
		ep.setr8(rate, ep.getnffw(), ep.getnftrailing(), ep.getnfforce());
		return ES_NORMAL;
	case P_START_TIME:
		if (starttime == MAXUINT4)
			ep.clear();
		else
			ep.setnvalue(starttime);//for QT, this is the selection start time
		break;
	case P_END_TIME:
		if (endtime == MAXUINT4)
			ep.clear();
		else
			ep.setnvalue(endtime); //for QT, this is the selection's end time
		break;
	case P_SHOW_BADGE:
		ep.setboolean(getflag(F_SHOW_BADGE));
		break;
	case P_SHOW_CONTROLLER:
		ep.setboolean(getflag(F_SHOW_CONTROLLER));
		break;
	case P_PLAY_SELECTION:
		ep.setboolean(getflag(F_PLAY_SELECTION));
		break;
	case P_SHOW_SELECTION:
		ep.setboolean(getflag(F_SHOW_SELECTION));
		break;
	case P_CALLBACKS:
		ep.setsvalue(userCallbackStr);
		break;
	case P_TIME_SCALE:
		ep.setint(gettimescale());
		break;
	case P_FORMATTED_HEIGHT:
		ep.setint(getpreferredrect().height);
		break;
	case P_FORMATTED_WIDTH:
		ep.setint(getpreferredrect().width);
		break;
	case P_MOVIE_CONTROLLER_ID:
#ifndef FEATURE_QUICKTIME
		ep.setint((int)NULL);
#else
		ep.setint((int4)theMC);
#endif
		break;
	case P_PLAY_LOUDNESS:
		ep.setint(getloudness());
		break;
	case P_TRACK_COUNT:
#ifdef FEATURE_QUICKTIME
		if (qtstate == QT_INITTED && state & CS_PREPARED)
			i = (uint2)GetMovieTrackCount((Movie)theMovie);
#endif
		ep.setint(i);
		break;
	case P_TRACKS:
		gettracks(ep);
		break;
	case P_ENABLED_TRACKS:
		getenabledtracks(ep);
		break;
	case P_MEDIA_TYPES:
		ep.clear();
#ifdef FEATURE_QUICKTIME
		if (qtstate == QT_INITTED && state & CS_PREPARED)
		{
			uint2 i;
			bool first = true;
			for (i = 0 ; i < QTMFORMATS ; i++)
				if (QTMovieHasType((Movie)theMovie, qtmediatypes[i]))
				{
					ep.concatcstring(qtmediastrings[i], EC_COMMA, first);
					first = false;
				}
		}
#endif
		break;
	case P_CURRENT_NODE:
#ifdef FEATURE_QUICKTIME
		if (qtvrinstance != NULL)
			i = (uint2)QTVRGetCurrentNodeID((QTVRInstance)qtvrinstance);
#endif
		ep.setint(i);
		break;
	case P_PAN:
		{
			real8 pan = 0.0;
#ifdef FEATURE_QUICKTIME
			if (qtvrinstance != NULL)
				pan = QTVRGetPanAngle((QTVRInstance)qtvrinstance);
#endif
			ep.setr8(pan, ep.getnffw(), ep.getnftrailing(), ep.getnfforce());
		}
		break;
	case P_TILT:
		{
			real8 tilt = 0.0;
#ifdef FEATURE_QUICKTIME
			if (qtvrinstance != NULL)
				tilt = QTVRGetTiltAngle((QTVRInstance)qtvrinstance);
#endif
			ep.setr8(tilt, ep.getnffw(), ep.getnftrailing(), ep.getnfforce());
		}
		break;
	case P_ZOOM:
		{
			real8 zoom = 0.0;
#ifdef FEATURE_QUICKTIME
			if (qtvrinstance != NULL)
				zoom = QTVRGetFieldOfView((QTVRInstance)qtvrinstance);
#endif
			ep.setr8(zoom, ep.getnffw(), ep.getnftrailing(), ep.getnfforce());
		}
		break;
	case P_CONSTRAINTS:
		ep.clear();
#ifdef FEATURE_QUICKTIME
		if (qtvrinstance != NULL)
		{
			char buffer[R4L * 2];
			real4 minrange, maxrange;
			uint2 i;
			minrange = maxrange = 0.0;
			for (i = 0 ; i <= 2 ; i++)
			{
				QTVRGetConstraints((QTVRInstance)qtvrinstance, i, &minrange, &maxrange);
				sprintf(buffer, "%f,%f", minrange, maxrange);
				ep.concatcstring(buffer, EC_RETURN, i == 0);
			}
		}
#endif
		break;
	case P_NODES:
		getnodes(ep);
		break;
	case P_HOT_SPOTS:
		gethotspots(ep);
		break;
#endif /* MCPlayer::getprop */
	default:
		return MCControl::getprop_legacy(parid, which, ep, effective);
	}
	return ES_NORMAL;
}

Exec_stat MCPlayer::setprop_legacy(uint4 parid, Properties p, MCExecPoint &ep, Boolean effective)
{
	Boolean dirty = False;
	Boolean wholecard = False;
	uint4 ctime;
	MCString data = ep.getsvalue();

	switch (p)
	{
#ifdef /* MCPlayer::setprop */ LEGACY_EXEC
	case P_FILE_NAME:
		if (filename == NULL || data != filename)
		{
			delete filename;
			filename = NULL;
			playstop();
			starttime = MAXUINT4; //clears the selection
			endtime = MAXUINT4;
			if (data != MCnullmcstring)
				filename = data.clone();
			prepare(MCnullstring);
			dirty = wholecard = True;
		}
		break;
	case P_DONT_REFRESH:
		if (!MCU_matchflags(data, flags, F_DONT_REFRESH, dirty))
		{
			MCeerror->add(EE_OBJECT_NAB, 0, 0, data);
			return ES_ERROR;
		}
		break;
	case P_ALWAYS_BUFFER:
		if (!MCU_matchflags(data, flags, F_ALWAYS_BUFFER, dirty))
		{
			MCeerror->add(EE_OBJECT_NAB, 0, 0, data);
			return ES_ERROR;
		}

		// The actual buffering state is determined upon redrawing - therefore
		// we trigger a redraw to ensure we don't unbuffer when it is 
		// needed.

		if (opened)
			dirty = True;
		break;
	case P_CALLBACKS:
#ifdef FEATURE_QUICKTIME
		deleteUserCallbacks(); //delete all callbacks for this player
#endif
		delete userCallbackStr;
		if (data.getlength() == 0)
			userCallbackStr = NULL;
		else
		{
			userCallbackStr = data.clone();
#ifdef FEATURE_QUICKTIME
			installUserCallbacks(); //install all callbacks for this player
#endif
		}
		break;
	case P_CURRENT_TIME:
		if (!MCU_stoui4(data, ctime))
		{
			MCeerror->add(EE_OBJECT_NAN, 0, 0, data);
			return ES_ERROR;
		}
		setcurtime(ctime);
		if (isbuffering())
			dirty = True;
		break;
	case P_LOOPING:
		if (!MCU_matchflags(data, flags, F_LOOPING, dirty))
		{
			MCeerror->add(EE_OBJECT_NAB, 0, 0, data);
			return ES_ERROR;
		}
		if (dirty)
			setlooping((flags & F_LOOPING) != 0); //set/unset movie looping
		break;
	case P_PAUSED:
		playpause(data == MCtruemcstring); //pause or unpause the player
		break;
	case P_PLAY_RATE:
		if (!MCU_stor8(data, rate))
		{
			MCeerror->add(EE_OBJECT_NAN, 0, 0, data);
			return ES_ERROR;
		}
		setplayrate();
		break;
	case P_START_TIME: //for QT, this is the selection start time
		if (data.getlength() == 0)
			starttime = endtime = MAXUINT4;
		else
		{
			if (!MCU_stoui4(data, starttime))
			{
				MCeerror->add(EE_OBJECT_NAN, 0, 0, data);
				return ES_ERROR;
			}
#ifndef _MOBILE
			if (endtime == MAXUINT4) //if endtime is not set, set it to the length of movie
				endtime = getduration();
			else
				if (starttime > endtime)
					endtime = starttime;
#endif
		}
		setselection();
		break;
	case P_END_TIME: //for QT, this is the selection end time
		if (data.getlength() == 0)
			starttime = endtime = MAXUINT4;
		else
		{
			if (!MCU_stoui4(data, endtime))
			{
				MCeerror->add(EE_OBJECT_NAN, 0, 0, data);
				return ES_ERROR;
			}
#ifndef _MOBILE
			if (starttime == MAXUINT4)
				starttime = 0;
			else
				if (starttime > endtime)
					starttime = endtime;
#endif
		}
		setselection();
		break;
	case P_TRAVERSAL_ON:
		if (MCControl::setprop(parid, p, ep, effective) != ES_NORMAL)
			return ES_ERROR;
#ifdef FEATURE_QUICKTIME
		if (qtstate == QT_INITTED && getstate(CS_PREPARED))
			MCDoAction((MovieController)theMC, mcActionSetKeysEnabled, (void*)((flags & F_TRAVERSAL_ON) != 0));
#endif
		break;
	case P_SHOW_BADGE: //if in the buffering mode we do not want to show/hide the badge
		if (!(flags & F_ALWAYS_BUFFER))
		{ //if always buffer flag is not set
			if (!MCU_matchflags(data, flags, F_SHOW_BADGE, dirty))
			{
				MCeerror->add(EE_OBJECT_NAB, 0, 0, data);
				return ES_ERROR;
			}
			if (dirty && !isbuffering()) //we are not actually buffering, let's show/hide the badge
				showbadge((flags & F_SHOW_BADGE) != 0); //show/hide movie's badge
		}
		break;
	case P_SHOW_CONTROLLER:
		if (!MCU_matchflags(data, flags, F_SHOW_CONTROLLER, dirty))
		{
			MCeerror->add(EE_OBJECT_NAB, 0, 0, data);
			return ES_ERROR;
		}
		if (dirty)
		{
			showcontroller((flags & F_VISIBLE) != 0
			               && (flags & F_SHOW_CONTROLLER) != 0);
			dirty = False;
		}
		break;
	case P_PLAY_SELECTION: //make QT movie plays only the selected part
		if (!MCU_matchflags(data, flags, F_PLAY_SELECTION, dirty))
		{
			MCeerror->add
			(EE_OBJECT_NAB, 0, 0, data);
			return ES_ERROR;
		}
		if (dirty)
			playselection((flags & F_PLAY_SELECTION) != 0);
		break;
	case P_SHOW_SELECTION: //means make QT movie editable
		if (!MCU_matchflags(data, flags, F_SHOW_SELECTION, dirty))
		{
			MCeerror->add
			(EE_OBJECT_NAB, 0, 0, data);
			return ES_ERROR;
		}
		if (dirty)
			editmovie((flags & F_SHOW_SELECTION) != 0);
		break;
	case P_SHOW_BORDER:
	case P_BORDER_WIDTH:
		if (MCControl::setprop(parid, p, ep, effective) != ES_NORMAL)
			return ES_ERROR;
		setrect(rect);
		dirty = True;
		break;
	case P_MOVIE_CONTROLLER_ID:
#ifdef FEATURE_QUICKTIME
		{
			uint4 l = data.getlength();
			const char *sptr = data.getstring();
			playstop();
			if ((theMC = (void *)MCU_strtol(sptr, l, ' ', dirty)) == 0 || !dirty)
			{
				MCeerror->add(EE_OBJECT_NAN, 0, 0, data);
				return ES_ERROR;
			}
			theMovie = MCGetMovie((MovieController)theMC);
		}
#endif
		break;
	case P_PLAY_LOUDNESS:
		if (!MCU_stoui2(data, loudness))
		{
			MCeerror->add(EE_OBJECT_NAN, 0, 0, data);
			return ES_ERROR;
		}
		loudness = MCU_max(0, loudness);
		loudness = MCU_min(loudness, 100);
		setloudness();
		break;
	case P_ENABLED_TRACKS:
		if (!setenabledtracks(data))
		{
			MCeerror->add(EE_OBJECT_NAN, 0, 0, data);
			return ES_ERROR;
		}
		dirty = wholecard = True;
		break;
	case P_CURRENT_NODE:
#ifdef FEATURE_QUICKTIME
		{
			uint2 nodeid;
			if (!MCU_stoui2(data,nodeid))
			{
				MCeerror->add(EE_OBJECT_NAN, 0, 0, data);
				return ES_ERROR;
			}
			if (qtvrinstance != NULL)
			{
				if (QTVRGoToNodeID((QTVRInstance)qtvrinstance,nodeid) != noErr)
				{
					MCeerror->add(EE_OBJECT_NAN, 0, 0, data);
					return ES_ERROR;
				}
				if (isbuffering())
					dirty = True;
			}
		}
#endif
		break;
	case P_PAN:
#ifdef FEATURE_QUICKTIME
		{
			real8 pan;
			if (!MCU_stor8(data, pan))
			{
				MCeerror->add(EE_OBJECT_NAN, 0, 0, data);
				return ES_ERROR;
			}
			if (qtvrinstance != NULL)
				QTVRSetPanAngle((QTVRInstance)qtvrinstance, (float)pan);
			if (isbuffering())
				dirty = True;
		}
#endif
		break;
	case P_TILT:
#ifdef FEATURE_QUICKTIME
		{
			real8 tilt;
			if (!MCU_stor8(data, tilt))
			{
				MCeerror->add(EE_OBJECT_NAN, 0, 0, data);
				return ES_ERROR;
			}
			if (qtvrinstance != NULL)
				QTVRSetTiltAngle((QTVRInstance)qtvrinstance, (float)tilt);
			if (isbuffering())
				dirty = True;
		}
#endif
		break;
	case P_ZOOM:
#ifdef FEATURE_QUICKTIME
		{
			real8 zoom;
			if (!MCU_stor8(data, zoom))
			{
				MCeerror->add(EE_OBJECT_NAN, 0, 0, data);
				return ES_ERROR;
			}
			if (qtvrinstance != NULL)
				QTVRSetFieldOfView((QTVRInstance)qtvrinstance, (float)zoom);
			if (isbuffering())
				dirty = True;
		}
#endif
		break;
	case P_VISIBLE:
	case P_INVISIBLE:
		{
			uint4 oldflags = flags;
			Exec_stat stat = MCControl::setprop(parid, p, ep, effective);
			if (flags != oldflags && !(flags & F_VISIBLE))
				playstop();
#ifdef FEATURE_QUICKTIME
			if (theMC != NULL)
				MCSetVisible((MovieController)theMC, getflag(F_VISIBLE) && getflag(F_SHOW_CONTROLLER));
#endif
			
			return stat;
		}
		break;
#endif /* MCPlayer::setprop */
	default:
		return MCControl::setprop_legacy(parid, p, ep, effective);
	}
	if (dirty && opened && flags & F_VISIBLE)
	{
		// MW-2011-08-18: [[ Layers ]] Invalidate the whole object.
		layer_redrawall();
	}
	return ES_NORMAL;
}

// MW-2011-09-23: Make sure we sync the buffer state at this point, rather than
//   during drawing.
void MCPlayer::select(void)
{
	MCControl::select();
	syncbuffering(nil);
}

// MW-2011-09-23: Make sure we sync the buffer state at this point, rather than
//   during drawing.
void MCPlayer::deselect(void)
{
	MCControl::deselect();
	syncbuffering(nil);
}

MCControl *MCPlayer::clone(Boolean attach, Object_pos p, bool invisible)
{
	MCPlayer *newplayer = new MCPlayer(*this);
	if (attach)
		newplayer->attach(p, invisible);
	return newplayer;
}

IO_stat MCPlayer::extendedsave(MCObjectOutputStream& p_stream, uint4 p_part)
{
	return defaultextendedsave(p_stream, p_part);
}

IO_stat MCPlayer::extendedload(MCObjectInputStream& p_stream, const char *p_version, uint4 p_remaining)
{
	return defaultextendedload(p_stream, p_version, p_remaining);
}

IO_stat MCPlayer::save(IO_handle stream, uint4 p_part, bool p_force_ext)
{
	IO_stat stat;
	if (!disposable)
	{
		if ((stat = IO_write_uint1(OT_PLAYER, stream)) != IO_NORMAL)
			return stat;
		if ((stat = MCControl::save(stream, p_part, p_force_ext)) != IO_NORMAL)
			return stat;
		if ((stat = IO_write_string(filename, stream)) != IO_NORMAL)
			return stat;
		if ((stat = IO_write_uint4(starttime, stream)) != IO_NORMAL)
			return stat;
		if ((stat = IO_write_uint4(endtime, stream)) != IO_NORMAL)
			return stat;
		if ((stat = IO_write_int4((int4)(rate / 10.0 * MAXINT4),
		                          stream)) != IO_NORMAL)
			return stat;
		if ((stat = IO_write_string(userCallbackStr, stream)) != IO_NORMAL)
			return stat;
	}
	return savepropsets(stream);
}

IO_stat MCPlayer::load(IO_handle stream, const char *version)
{
	IO_stat stat;

	if ((stat = MCObject::load(stream, version)) != IO_NORMAL)
		return stat;
	if ((stat = IO_read_string(filename, stream)) != IO_NORMAL)
		return stat;
	if ((stat = IO_read_uint4(&starttime, stream)) != IO_NORMAL)
		return stat;
	if ((stat = IO_read_uint4(&endtime, stream)) != IO_NORMAL)
		return stat;
	int4 trate;
	if ((stat = IO_read_int4(&trate, stream)) != IO_NORMAL)
		return stat;
	rate = (real8)trate * 10.0 / MAXINT4;
	if ((stat = IO_read_string(userCallbackStr, stream)) != IO_NORMAL)
		return stat;
	return loadpropsets(stream);
}

// MW-2011-09-23: Ensures the buffering state is consistent with current flags
//   and state.
void MCPlayer::syncbuffering(MCContext *p_dc)
{
#ifdef FEATURE_QUICKTIME
	if (qtstate != QT_INITTED)
		return;

	bool t_should_buffer;

	// MW-2011-09-13: [[ Layers ]] If the layer is dynamic then the player must be buffered.
	t_should_buffer = getstate(CS_SELECTED) || getflag(F_ALWAYS_BUFFER) || getstack() -> getstate(CS_EFFECT) || (p_dc != nil && p_dc -> gettype() != CONTEXT_TYPE_SCREEN) || !MCModeMakeLocalWindows() || layer_issprite();

	if (t_should_buffer && !isbuffering())
		bufferDraw(false);
	else if (!t_should_buffer && isbuffering())
		unbufferDraw();
#endif
}

// MW-2007-08-14: [[ Bug 1949 ]] On Windows ensure we load and unload QT if not
//   currently in use.
bool MCPlayer::getversion(MCStringRef& r_string)
{
#if defined(X11)
    
    return MCStringCreateWithNativeChars((const char_t*)"2.0", 3, r_string);
    
#elif defined(_WINDOWS)

    bool t_success = true;
	// MW-2010-09-13: [[ Bug 8956 ]] Make sure QT is kept in memory after checking the version,
	//   if the user hasn't turned it off (dontUseQT == false).
	bool t_transient_qt;
	t_transient_qt = false;
	if (qtstate != QT_INITTED)
	{
		if (!MCdontuseQT)
			initqt();
		else
		{
			if (InitializeQTML(0L) == noErr)
				t_transient_qt = true;
			else
				t_transient_qt = false;
		}
	}

	long attrs;
	if ((t_transient_qt || qtstate == QT_INITTED) && Gestalt(gestaltQuickTimeVersion, &attrs) == noErr)
		t_success = MCStringFormat(r_string, "%ld.%ld.%ld", attrs >> 24, (attrs >> 20) & 0xF, (attrs >> 16) & 0xF);
	else
        t_success = MCStringCreateWithNativeChars((const char_t*)"0.0", 3, r_string);

	if (t_transient_qt)
		TerminateQTML();
    
    return t_success;
    
#elif defined(_MACOSX)
    
    bool t_success = true;
	initqt();
	if (qtstate == QT_INITTED)
	{//for QT
		long attrs;
		if (Gestalt(gestaltQuickTimeVersion, &attrs) == noErr)
			t_success = MCStringFormat(r_string, "%ld.%ld.%ld", attrs >> 24, (attrs >> 20) & 0xF, (attrs >> 16) & 0xF);
		else
			t_success = MCStringCreateWithNativeChars((const char_t*)"0.0", 3, r_string);  //indicates that no QT installed
	}
	else //for AVI movie
		t_success = MCStringCreateWithNativeChars((const char_t*)"0.0", 3, r_string);  //indicates that no QT installed
	
	return t_success;
#else
    r_string = MCValueRetain(kMCEmptyString);
    return true;
#endif
}

void MCPlayer::freetmp()
{
	if (istmpfile)
	{
		MCAutoStringRef t_filename;
		/* UNCHECKED */ MCStringCreateWithCString(filename, &t_filename);
		MCS_unlink(*t_filename);
		delete filename;
		filename = NULL;
	}
}

uint4 MCPlayer::getduration() //get movie duration/length
{
#ifdef FEATURE_QUICKTIME
	if (qtstate == QT_INITTED)
		return qt_getduration();
#ifdef TARGET_PLATFORM_WINDOWS
	else
		return avi_getduration();
#endif
#elif defined(X11)
	return x11_getduration();
#else
	return 0;
#endif
}

uint4 MCPlayer::gettimescale() //get moive time scale
{
#ifdef FEATURE_QUICKTIME
	if (qtstate == QT_INITTED)
		return qt_gettimescale();
#ifdef TARGET_PLATFORM_WINDOWS
	else
		return avi_gettimescale();
#endif
#elif defined(X11) //X11 stuff
	return x11_gettimescale();
#else
	return 0;
#endif
}

uint4 MCPlayer::getmoviecurtime()
{
#ifdef FEATURE_QUICKTIME
	if (qtstate == QT_INITTED)
		return qt_getmoviecurtime();
#ifdef TARGET_PLATFORM_WINDOWS
	else
		return avi_getmoviecurtime();
#endif
#elif defined(X11)
	return x11_getmoviecurtime();
#else
	return 0;
#endif
}

void MCPlayer::setcurtime(uint4 newtime)
{
	lasttime = newtime;
#ifdef FEATURE_QUICKTIME
	if (qtstate == QT_INITTED)
		qt_setcurtime(newtime);
#ifdef TARGET_PLATFORM_WINDOWS
	else
		avi_setcurtime(newtime);
#endif
#elif defined(X11)
	x11_setcurtime(newtime);
#endif
}

void MCPlayer::setselection()
{
#ifdef FEATURE_QUICKTIME
	if (qtstate == QT_INITTED)
		qt_setselection();
#ifdef TARGET_PLATFORM_WINDOWS
	else
		avi_setselection();
#endif
#elif defined(X11)
	x11_setselection();
#endif
}

void MCPlayer::setlooping(Boolean loop)
{
#ifdef FEATURE_QUICKTIME
	if (qtstate == QT_INITTED) // loop or unloop QT movie
		qt_setlooping(loop);
#ifdef TARGET_PLATFORM_WINDOWS
	else
		avi_setlooping(loop);
#endif
#elif defined(X11)
	x11_setlooping(loop);
#endif
}

void MCPlayer::setplayrate()
{
#ifdef FEATURE_QUICKTIME //MAC or WIN
	if (qtstate == QT_INITTED)
		qt_setplayrate();
#ifdef TARGET_PLATFORM_WINDOWS
	else
		avi_setplayrate();
#endif
#elif defined(X11)
	x11_setplayrate();
#endif

	if (rate != 0)
		state = state & ~CS_PAUSED;
	else
		state = state | CS_PAUSED;
}

void MCPlayer::showbadge(Boolean show)
{
#ifdef FEATURE_QUICKTIME
	if (qtstate == QT_INITTED)// set QT movie's play rate, for QT movie only
		qt_showbadge(show);
#ifdef TARGET_PLATFORM_WINDOWS
	else
		avi_showbadge(show);
#endif
#elif defined(X11)
	x11_showbadge(show);
#endif
}

void MCPlayer::editmovie(Boolean edit)
{
#ifdef FEATURE_QUICKTIME
	if (qtstate == QT_INITTED)//on & off the ability to set selection
		qt_editmovie(edit);
#ifdef TARGET_PLATFORM_WINDOWS
	else
		avi_editmovie(edit);
#endif
#elif defined(X11)
	x11_editmovie(edit);
#endif
}

void MCPlayer::playselection(Boolean play)
{
#ifdef FEATURE_QUICKTIME
	if (qtstate == QT_INITTED)
		qt_playselection(play);
#ifdef TARGET_PLATFORM_WINDOWS
	else
		avi_playselection(play);
#endif
#elif defined(X11)
	x11_playselection(play);
#endif
}

Boolean MCPlayer::ispaused()
{
#ifdef FEATURE_QUICKTIME
	if (qtstate == QT_INITTED)
		return qt_ispaused();
#ifdef TARGET_PLATFORM_WINDOWS
	else
		return avi_ispaused();
#endif
#elif defined(X11)
	return x11_ispaused();
#else
	return True;
#endif
}

void MCPlayer::showcontroller(Boolean show)
{
#ifdef FEATURE_QUICKTIME
	if (qtstate == QT_INITTED)
		qt_showcontroller(show);
#ifdef TARGET_PLATFORM_WINDOWS
	else
		avi_showcontroller(show);
#endif
#elif defined(X11)
	x11_showcontroller(show);
#endif
}

Boolean MCPlayer::prepare(const char *options)
{
	Boolean ok = False;

	if (state & CS_PREPARED || filename == NULL)
		return True;
	
	if (!opened)
		return False;

#ifdef X11
	ok = x11_prepare();
#elif defined FEATURE_QUICKTIME
	initqt();
	if (qtstate == QT_INITTED)
		ok = qt_prepare();
#ifdef TARGET_PLATFORM_WINDOWS
	else
		ok = avi_prepare();
#endif
#endif

	if (ok)
	{
		state |= CS_PREPARED | CS_PAUSED;

#ifdef FEATURE_QUICKTIME
		// MW-2007-07-06: [[ Bug 3848 ]] We shouldn't set up this timer if we
		//   aren't using QT (s_ephemeral_player == NULL).
		if (MCplayers == NULL && s_ephemeral_player != NULL)
			MCscreen -> addtimer(s_ephemeral_player, MCM_internal2, 0);
#endif
		
#ifdef X11
		// If we get here and MClastvideowindow == DNULL it means that MClastvideowindow
		// was set to DNULL and the video window destroyed in the SIGCHLD handler -- this
		// means that the child process has terminated, which is most likly caused by 
		// mplayer not being available.
		if (MClastvideowindow == DNULL)
		{
		}
		else
#endif
		{
			nextplayer = MCplayers;
			MCplayers = this;
		}
	}

	return ok;
}

Boolean MCPlayer::playstart(const char *options)
{
	if (!prepare(options))
		return False;
	playpause(False);
	return True;
}

Boolean MCPlayer::playpause(Boolean on)
{
	if (!(state & CS_PREPARED))
		return False;

#ifdef TARGET_PLATFORM_WINDOWS
	if (qtstate != QT_INITTED)
		setstate(avi_ispaused(), CS_PAUSED);
#endif
#ifdef FEATURE_QUICKTIME
	if ((on == True) == getstate(CS_PAUSED))
		return True;
#endif

	Boolean ok;
	ok = False;

#ifdef FEATURE_QUICKTIME
	if (qtstate == QT_INITTED)
		ok = qt_playpause(on);
#ifdef TARGET_PLATFORM_WINDOWS
	else
		ok = avi_playpause(on);
#endif
#elif defined(X11)
	ok = x11_playpause(on);
#endif
	
	if (ok)
		setstate(on, CS_PAUSED);

	return ok;
}

void MCPlayer::playstepforward()
{
	if (!getstate(CS_PREPARED))
		return;

#ifdef FEATURE_QUICKTIME
	if (qtstate == QT_INITTED)
		qt_playstepforward();
#ifdef TARGET_PLATFORM_WINDOWS		
	else
		avi_playstepforward();
#endif
#elif defined(X11)
	x11_playstepforward();
#endif
}

void MCPlayer::playstepback()
{
	if (!getstate(CS_PREPARED))
		return;

#ifdef FEATURE_QUICKTIME
	if (qtstate == QT_INITTED)
		qt_playstepback();
#ifdef TARGET_PLATFORM_WINDOWS
	else
		avi_playstepback();
#endif
#elif defined(X11)
	x11_playstepback();
#endif
}

Boolean MCPlayer::playstop()
{
	formattedwidth = formattedheight = 0;
	if (!getstate(CS_PREPARED))
		return False;

	Boolean needmessage = True;
	
	state &= ~(CS_PREPARED | CS_PAUSED);
	lasttime = 0;

#ifdef FEATURE_QUICKTIME
	if (qtstate == QT_INITTED)
		needmessage = qt_playstop();
#ifdef TARGET_PLATFORM_WINDOWS
	else
		needmessage = avi_playstop();
#endif
#elif defined(X11)
	needmessage = x11_playstop();
#endif

	freetmp();

	if (MCplayers != NULL)
	{
		if (MCplayers == this)
			MCplayers = nextplayer;
		else
		{
			MCPlayer *tptr = MCplayers;
			while (tptr->nextplayer != NULL && tptr->nextplayer != this)
				tptr = tptr->nextplayer;
			if (tptr->nextplayer == this)
			tptr->nextplayer = nextplayer;
		}
	}
	nextplayer = NULL;

	if (disposable)
	{
		if (needmessage)
			getcard()->message_with_valueref_args(MCM_play_stopped, getname());
		delete this;
	}
	else
		if (needmessage)
			message_with_valueref_args(MCM_play_stopped, getname());

	return True;
}


void MCPlayer::setfilename(const char *vcname,
                           char *fname, Boolean istmp)
{
	setname_cstring(vcname);
	filename = fname;
	istmpfile = istmp;
	disposable = True;
}

void MCPlayer::setvolume(uint2 tloudness)
{
}

MCRectangle MCPlayer::getpreferredrect()
{
	if (!getstate(CS_PREPARED))
	{
		MCRectangle t_bounds;
		MCU_set_rect(t_bounds, 0, 0, formattedwidth, formattedheight);
		return t_bounds;
	}

#ifdef FEATURE_QUICKTIME
	if (qtstate == QT_INITTED)
		return qt_getpreferredrect();
#ifdef TARGET_PLATFORM_WINDOWS
	else
		return avi_getpreferredrect();
#endif
#elif defined(X11)
	return x11_getpreferredrect();
#else
	MCRectangle t_bounds;
	MCU_set_rect(t_bounds, 0, 0, 0, 0);
	return t_bounds;
#endif
}

uint2 MCPlayer::getloudness()
{
	if (getstate(CS_PREPARED))
#ifdef FEATURE_QUICKTIME
		if (qtstate == QT_INITTED)
			loudness = qt_getloudness();
#ifdef TARGET_PLATFORM_WINDOWS
		else
			loudness = avi_getloudness();
#endif
#elif defined(X11)
		loudness = x11_getloudness();
#else
		loudness = loudness;
#endif
	return loudness;
}

void MCPlayer::setloudness()
{
	if (state & CS_PREPARED)
#ifdef FEATURE_QUICKTIME
		if (qtstate == QT_INITTED)
			qt_setloudness(loudness);
#ifdef TARGET_PLATFORM_WINDOWS
		else
			avi_setloudness(loudness);
#endif
#elif defined(X11)
		x11_setloudness(loudness);
#else
	loudness = loudness;
#endif
}

void MCPlayer::gettracks(MCExecPoint &ep)
{
	ep . clear();

	if (getstate(CS_PREPARED))
#ifdef FEATURE_QUICKTIME
		if (qtstate == QT_INITTED)
			qt_gettracks(ep);
#ifdef TARGET_PLATFORM_WINDOWS
		else
			avi_gettracks(ep);
#endif
#elif defined(X11)
		x11_gettracks(ep);
#else
	0 == 0;
#endif
}

void MCPlayer::getenabledtracks(MCExecPoint &ep)
{
	ep.clear();

	if (getstate(CS_PREPARED))
#ifdef FEATURE_QUICKTIME
		if (qtstate == QT_INITTED)
			qt_getenabledtracks(ep);
#ifdef TARGET_PLATFORM_WINDOWS
		else
			avi_getenabledtracks(ep);
#endif
#elif defined(X11)
		x11_getenabledtracks(ep);
#else
		0 == 0;
#endif
}

Boolean MCPlayer::setenabledtracks(const MCString &s)
{
	if (getstate(CS_PREPARED))
#ifdef FEATURE_QUICKTIME
		if (qtstate == QT_INITTED)
			return qt_setenabledtracks(s);
#ifdef TARGET_PLATFORM_WINDOWS
		else
			return avi_setenabledtracks(s);
#endif
#elif defined(X11)
		return x11_setenabledtracks(s);
#else
		0 == 0;
#endif

	return True;
}

void MCPlayer::getnodes(MCExecPoint &ep)
{
	ep.clear();
#ifdef FEATURE_QUICKTIME
	if (qtvrinstance != NULL)
	{
		QTAtomContainer			qtatomcontainer;
		QTAtom					qtatom;
		uint2				    numnodes = 0;
		if (QTVRGetVRWorld((QTVRInstance)qtvrinstance, &qtatomcontainer) != noErr)
			return;
		qtatom = QTFindChildByIndex(qtatomcontainer, kParentAtomIsContainer, kQTVRNodeParentAtomType, 1, NULL);
		if (qtatom == 0)
		{
			QTDisposeAtomContainer(qtatomcontainer);
			return;
		}
		numnodes = QTCountChildrenOfType(qtatomcontainer, qtatom, kQTVRNodeIDAtomType);
		QTAtomID qtatomid;
		uint2 index;
		for (index = 1; index <= numnodes; index++)
		{
			QTFindChildByIndex(qtatomcontainer, qtatom, kQTVRNodeIDAtomType, index, &qtatomid);
			ep.concatuint(qtatomid, EC_RETURN, index == 1); // id
			ep.concatcstring(QTVRGetNodeType((QTVRInstance)qtvrinstance, (uint2)qtatomid) == kQTVRPanoramaType ? "panorama" : "object", EC_COMMA, false);
		}
		QTDisposeAtomContainer(qtatomcontainer);
	}
#endif
}

void MCPlayer::gethotspots(MCExecPoint &ep)
{
	ep.clear();
#ifdef FEATURE_QUICKTIME
	if (qtvrinstance != NULL)
	{
		QTAtomContainer qtatomcontainer;
		QTAtom qtatom;
		uint2 numhotspots = 0;
		if (QTVRGetNodeInfo((QTVRInstance)qtvrinstance, QTVRGetCurrentNodeID((QTVRInstance)qtvrinstance),
		                    &qtatomcontainer) != noErr)
			return;
		qtatom = QTFindChildByID(qtatomcontainer, kParentAtomIsContainer,
		                         kQTVRHotSpotParentAtomType, 1, NULL);
		if (qtatom == 0)
		{
			QTDisposeAtomContainer(qtatomcontainer);
			return;
		}
		numhotspots = QTCountChildrenOfType(qtatomcontainer, qtatom,
		                                    kQTVRHotSpotAtomType);
		QTAtomID qtatomid;
		OSType hotspottype;
		uint2 index;
		for (index = 1; index <= numhotspots; index++)
		{
			QTFindChildByIndex(qtatomcontainer, qtatom, kQTVRHotSpotAtomType, index, &qtatomid);
			ep.concatuint(qtatomid, EC_RETURN, index == 1);//id

			const char *t_type;
			QTVRGetHotSpotType((QTVRInstance)qtvrinstance,(uint2)qtatomid,&hotspottype);
			switch (hotspottype)
			{
			case kQTVRHotSpotLinkType: t_type = "link"; break;
			case kQTVRHotSpotURLType: t_type = "url"; break;
			default:
				t_type = "undefined";
			}
			ep.concatcstring(t_type ,EC_COMMA, false);//type
		}
		QTDisposeAtomContainer(qtatomcontainer);
	}
#endif
}

#ifdef _WINDOWS
void MCPlayer::changewindow(MCSysWindowHandle p_old_window)
{
	HWND t_new_window;
	t_new_window = (HWND)getstack()->getqtwindow();
	SetParent((HWND)hwndMovie, t_new_window);
}

HWND create_player_child_window(MCRectangle &p_rect, HWND p_parent, LPCSTR p_window_class);

LRESULT CALLBACK MCQTPlayerWindowProc(HWND hwnd, UINT msg, WPARAM wParam,
                                    LPARAM lParam)
{
	MSG t_winMsg;
	EventRecord t_qtEvent;
	t_winMsg.hwnd = hwnd;
	t_winMsg.message = msg;
	t_winMsg.wParam = wParam;
	t_winMsg.lParam = lParam;

	NativeEventToMacEvent(&t_winMsg, &t_qtEvent);


	for (MCPlayer *t_player = MCplayers; t_player != NULL; t_player = t_player->getnextplayer())
	{
		if ((HWND)t_player->getplayerwindow() == hwnd)
		{
			MCIsPlayerEvent((MovieController)t_player->getMovieController(), &t_qtEvent);
			break;
		}
	}

	return DefWindowProcA(hwnd, msg, wParam, lParam);
}
#endif

//-----------------------------------------------------------------------------
//  Redraw Management

// MW-2011-09-06: [[ Redraw ]] Added 'sprite' option - if true, ink and opacity are not set.
void MCPlayer::draw(MCDC *dc, const MCRectangle& p_dirty, bool p_isolated, bool p_sprite)
{
	MCRectangle dirty;
	dirty = p_dirty;

	if (!p_isolated)
	{
		// MW-2011-09-06: [[ Redraw ]] If rendering as a sprite, don't change opacity or ink.
		if (!p_sprite)
		{
			dc -> setopacity(blendlevel * 255 / 100);
			dc -> setfunction(ink);
		}

		// MW-2009-06-11: [[ Bitmap Effects ]]
		if (m_bitmap_effects == NULL)
			dc -> begin(false);
		else
		{
			if (!dc -> begin_with_effects(m_bitmap_effects, rect))
				return;
			dirty = dc -> getclip();
		}
	}

	if (MClook == LF_MOTIF && state & CS_KFOCUSED && !(extraflags & EF_NO_FOCUS_BORDER))
		drawfocus(dc, p_dirty);

#ifdef FEATURE_QUICKTIME
	if (!(state & CS_CLOSING))
		prepare(MCnullstring);

	if (qtstate == QT_INITTED)
		qt_draw(dc, dirty);
#ifdef TARGET_PLATFORM_WINDOWS
	else
		avi_draw(dc, dirty);
#endif
#else
	setforeground(dc, DI_BACK, False);
	dc->setbackground(MCscreen->getwhite());
	dc->setfillstyle(FillOpaqueStippled, DNULL, 0, 0);
	dc->fillrect(rect);
	dc->setbackground(MCzerocolor);
	dc->setfillstyle(FillSolid, DNULL, 0, 0);
#endif

	if (getflag(F_SHOW_BORDER))
		if (getflag(F_3D))
			draw3d(dc, rect, ETCH_SUNKEN, borderwidth);
		else
			drawborder(dc, rect, borderwidth);
	
	if (!p_isolated)
	{
		if (getstate(CS_SELECTED))
			drawselected(dc);
	}

	if (!p_isolated)
		dc -> end();
}

//  Redraw Management
//-----------------------------------------------------------------------------

//-----------------------------------------------------------------------------
//  QT Event Processing
//

#ifdef FEATURE_QUICKTIME
void MCPlayer::qt_move(int2 x, int2 y)
{
}

void MCPlayer::qt_click(bool p_state, uint4 p_button)
{
#ifdef TARGET_PLATFORM_WINDOWS
	if (theMC != NULL)
	{
		MSG t_msg;
		EventRecord t_event;

		if (p_button == 2)
			return;

		if (!p_state)
			return;

		int32_t t_dx, t_dy;
		t_dx = t_dy = 0;
		if (!isbuffering())
		{
			MCRectangle t_rect = MCU_reduce_rect(rect, flags & F_SHOW_BORDER ? borderwidth : 0);
			t_dx = t_rect.x;
			t_dy = t_rect.y;
		}
		t_msg . hwnd = (HWND)hwndMovie;
		t_msg . message = p_button == 1 ? WM_LBUTTONDOWN : WM_RBUTTONDOWN;
		t_msg . wParam = 0;
		t_msg . lParam = (mx - t_dx) | (my - t_dy) << 16;
		t_msg . time = MCeventtime;
		t_msg . pt . x = mx - t_dx;
		t_msg . pt . y = my - t_dy;
		WinEventToMacEvent(&t_msg, &t_event);

		t_event . where . h = mx - t_dx;
		t_event . where . v = my - t_dy;
		if (!getflag(F_TRAVERSAL_ON))
			t_event . modifiers &= activeFlagBit | btnStateBit | cmdKeyBit;

		MCClick((MovieController)theMC, GetHWNDPort(hwndMovie), t_event . where, t_event . when, t_event . modifiers);
	}
#else
	if (theMC != NULL)
	{
		long t_when;
		long t_modifiers;
		Point t_where;
		
		t_when = MCeventtime * 60 / 1000;
		if (isbuffering())	
			t_where . h = mx - rect . x, t_where . v = my - rect . y;
		else
			t_where . h = mx, t_where . v = my;
		t_modifiers = 0;
		
		if (p_button == 1)
			t_modifiers |= (1 << btnStateBit);
		else
			t_modifiers |= (1 << btnStateBit) | (1 << cmdKeyBit);
		
		if ((MCmodifierstate & MS_SHIFT) != 0)
			t_modifiers |= (1 << shiftKeyBit);
		if ((MCmodifierstate & MS_CONTROL) != 0)
			t_modifiers |= (1 << controlKeyBit);
		if ((MCmodifierstate & MS_MOD1) != 0)
			t_modifiers |= (1 << optionKeyBit);
		
		MCRectangle t_rect;
		t_rect = getstack() -> getrect();
		
		EventRecord t_event;
		t_event . what = p_state ? mouseDown : mouseUp;
		t_event . message = 0;
		t_event . when = t_when;
		t_event . where . h = t_rect . x + t_where . h;
		t_event . where . v = t_rect . y + t_where . v - getstack() -> getscroll();
		t_event . message = 0;
		t_event . modifiers = t_modifiers;
		
		MCIsPlayerEvent((MovieController)theMC, &t_event);
	}
#endif
}

void MCPlayer::qt_key(bool p_state, uint4 p_key)
{
	if (theMC != NULL)
	{
		if (!getflag(F_TRAVERSAL_ON))
			return;
	
		if (!p_state)
			return;

		SInt8 t_key;
		long t_modifiers;

		t_modifiers = 0;
		if ((MCmodifierstate & MS_SHIFT) != 0)
			t_modifiers |= 1 << shiftKeyBit;
		if ((MCmodifierstate & MS_CONTROL) != 0)
			t_modifiers |= 1 << controlKeyBit;
		if ((MCmodifierstate & MS_MOD1) != 0)
			t_modifiers |= 1 << optionKeyBit;

		switch(p_key)
		{
		case XK_Home:
			t_key = kHomeCharCode;
		break;
		case XK_KP_Enter:
			t_key = kEnterCharCode;
		break;
		case XK_End:
			t_key = kEndCharCode;
		break;
		case XK_Help:
			t_key = kHelpCharCode;
		break;
		case XK_BackSpace:
			t_key = kBackspaceCharCode;
		break;
		case XK_Tab:
			t_key = kTabCharCode;
		break;
		case XK_Linefeed:
			t_key = kLineFeedCharCode;
		break;
		case XK_Prior:
			t_key = kPageUpCharCode;
		break;
		case XK_Next:
			t_key = kPageDownCharCode;
		break;
		case XK_Return:
			t_key = kReturnCharCode;
		break;
		case XK_Escape:
			t_key = kEscapeCharCode;
		break;
		case XK_Clear:
			t_key = kClearCharCode;
		break;
		case XK_Left:
			t_key = kLeftArrowCharCode;
		break;
		case XK_Right:
			t_key = kRightArrowCharCode;
		break;
		case XK_Up:
			t_key = kUpArrowCharCode;
		break;
		case XK_Down:
			t_key = kDownArrowCharCode;
		break;
		case XK_Delete:
			t_key = kDeleteCharCode;
		break;
		case XK_KP_Space:
			t_key = ' ';
		break;
		default:
			if (p_key > 127)
				return;
			t_key = p_key;
		break;
		}

		MCKey((MovieController)theMC, t_key, t_modifiers);
	}
}
#endif
//
//  QT Event Processing
//-----------------------------------------------------------------------------


//-----------------------------------------------------------------------------
// QuickTime Player Implementation
//
#ifdef FEATURE_QUICKTIME
// Determines whether QuickTime is initialised.
QTstate MCPlayer::qtstate = QT_NOT_INITTED;
long MCPlayer::qtversion = 0;
MCPlayer *MCPlayer::s_ephemeral_player = NULL;

void MCPlayer::initqt()
{
	if (MCdontuseQT)
		return;

	if (qtstate == QT_INITTED)
		return;

	s_ephemeral_player = new MCPlayer;

#ifdef _WINDOWS
	if (InitializeQTML(0L) != noErr || EnterMovies() != noErr)
		qtstate = QT_FAILED;
	else
	{
		Gestalt(gestaltQuickTimeVersion, &qtversion);
		qtstate = QT_INITTED;
	}
#elif defined _MACOSX
	long response;
	if (Gestalt(gestaltQuickTimeVersion, &response) != noErr || EnterMovies() != noErr)
		qtstate = QT_FAILED;
	else
	{
		qtstate = QT_INITTED;
		qtversion = response;
	}
#endif
}

void MCPlayer::initqtvr()
{
	if (MCdontuseQT)
		return;

	if (qtvrstate == QTVR_INITTED)
		return;

#ifdef _WINDOWS
	if (InitializeQTVR() != noErr)
		qtvrstate = QTVR_FAILED;
	else
		qtvrstate = QTVR_INITTED;
#elif defined _MACOSX
	if (!IsQTVRInstalled())
		qtvrstate = QTVR_FAILED;
	else
		qtvrstate = QTVR_INITTED;
#endif
}

void MCPlayer::checktimes()
{
	if (state & CS_NO_MESSAGES)
		return;

	TimeRecord start, duration;
	if (MCDoAction((MovieController)theMC, mcActionGetSelectionBegin, &start))
	{
		Boolean changed = False;
		if (start.value.lo != starttime)
		{
			starttime = start.value.lo;
			changed = True;
		}
		MCDoAction((MovieController)theMC, mcActionGetSelectionDuration, &duration);
		int4 tm = start.value.lo + duration.value.lo;
		if (tm != (int4)endtime)
		{
			endtime = tm;
			changed = True;
		}
		if (changed) //send a selection changed msg to engine
			message(MCM_selection_changed);
	}
	/* check the player's last message time, the last time the player sends a *
	 * current_time_changed message                                           */
	//get movie's current time
	TimeValue t = GetMovieTime((Movie)theMovie, nil);
	if (t != lasttime)
	{
		lasttime = t;
		message_with_args(MCM_current_time_changed, lasttime);
	}
}

MCRectangle MCPlayer::resize(MCRectangle movieRect)
{
	int2 x, y;
	MCRectangle trect = rect;
	
	// MW-2011-10-24: [[ Bug 9800 ]] Store the current rect for layer notification.
	MCRectangle t_old_rect;
	t_old_rect = rect;
	
	// MW-2011-10-01: [[ Bug 9762 ]] These got inverted sometime.
	formattedheight = movieRect.height;
	formattedwidth = movieRect.width;
	
	if (!(flags & F_LOCK_LOCATION))
	{
		if (formattedheight == 0)
		{ // audio clip
			trect.height = 16;
			rect = trect;
		}
		else
		{
			x = trect.x + (trect.width >> 1);
			y = trect.y + (trect.height >> 1);
			trect.width = (uint2)(formattedwidth * scale);
			trect.height = (uint2)(formattedheight * scale);
			if (flags & F_SHOW_CONTROLLER)
				trect.height += 16;
			trect.x = x - (trect.width >> 1);
			trect.y = y - (trect.height >> 1);
			if (flags & F_SHOW_BORDER)
				rect = MCU_reduce_rect(trect, -borderwidth);
			else
				rect = trect;
		}
	}
	else
		if (flags & F_SHOW_BORDER)
			trect = MCU_reduce_rect(trect, borderwidth);
	
	// MW-2011-10-24: [[ Bug 9800 ]] If the rect has changed, notify the layer.
	if (!MCU_equal_rect(rect, t_old_rect))
		layer_rectchanged(t_old_rect, true);
	
	return trect;
}

void MCPlayer::setMCposition(const MCRectangle &newrect)
{  //re-position the Movie Controller
	Rect playingRect;
	playingRect.left = newrect.x;
	playingRect.top = newrect.y;
	playingRect.right = newrect.x + newrect.width;
	playingRect.bottom = newrect.y + newrect.height;
	if ((flags & F_SHOW_CONTROLLER && newrect.height > 16) && formattedheight != 0) //if controller is showing
		MCPositionController((MovieController)theMC, &playingRect, NULL, (long)mcScaleMovieToFit);
	else
		MCPositionController((MovieController)theMC, (const Rect *)&playingRect, NULL,
		                     (long)(mcScaleMovieToFit | mcTopLeftMovie));
}

void MCPlayer::bufferDraw(bool p_resize)
{ //direct movie controller to draw to OFFSCREEN buffer
if (theMovie == NULL)
		return;
	MCRectangle trect = MCU_reduce_rect(rect, flags & F_SHOW_BORDER ? borderwidth : 0);
	
	// MW-2012-09-04: [[ Bug 10361 ]] Make sure we don't try and resize the rect
	//   to nothing otherwise things go awry.
	if (trect.width == 0)
		trect.width = 1;
	if (trect.height == 0)
		trect.height = 1;
	
#ifdef _WINDOWS
	ShowWindow((HWND)hwndMovie, SW_HIDE);
	HBITMAP t_old_bitmap;
	HDC t_old_dc;
	GWorldPtr t_old_gworld;
	if (p_resize)
	{
		t_old_gworld = (GWorldPtr)bufferGW;
		t_old_dc = (HDC)((_ExtendedDrawable *)offscreenMovie) -> hdc;
		t_old_bitmap = (HBITMAP)((_ExtendedDrawable *)offscreenMovie) -> handle . pixmap;
	}
	else
	{
		t_old_gworld = NULL;
		t_old_dc = NULL;
		t_old_bitmap = NULL;
		offscreenMovie = new _ExtendedDrawable;
	}

	HBITMAP t_new_bitmap = NULL;
	HDC t_new_dc = NULL;
	GWorldPtr t_new_gworld = NULL;
	void *t_bits;
	bool t_error = false;

	t_error = (t_new_dc = CreateCompatibleDC(NULL)) == NULL;
	if (!t_error)
		t_error = !create_temporary_dib(t_new_dc, trect . width, trect . height, t_new_bitmap, t_bits);
	if (!t_error)
	{
		SelectObject(t_new_dc, t_new_bitmap);
		t_error = (NewGWorldFromHBITMAP(&t_new_gworld, (CTabHandle)NULL, NULL, useTempMem, t_new_bitmap, t_new_dc) != noErr);
	}

	if (t_error)
	{
		if (t_new_dc != NULL)
			DeleteDC(t_new_dc);
		if (t_new_bitmap != NULL)
			DeleteObject(t_new_bitmap);
		delete offscreenMovie;
		offscreenMovie = NULL;
		if (p_resize)
			bufferDraw(false);
		return;
	}

	offscreenMovie -> type = DC_BITMAP_WITH_DC;
	offscreenMovie -> handle . pixmap = (MCSysBitmapHandle)t_new_bitmap;
	((_ExtendedDrawable *)offscreenMovie) -> hdc = (MCSysContextHandle)t_new_dc;

	if (t_old_gworld != NULL)
	{
		DisposeGWorld(t_old_gworld);
		DeleteObject(t_old_bitmap);
		DeleteDC(t_old_dc);
	}

	bufferGW = t_new_gworld;
	SetGWorld((CGrafPtr)bufferGW, (GDHandle)NULL); // Port or graphics world to make current
	MCSetControllerPort((MovieController)theMC, (CGrafPtr)bufferGW);

	MCRectangle r = trect;
	r.x = r.y = 0;
	setMCposition(r); //reset the movie & controller position to be drawn to the offscreen buffer
	if (flags & F_SHOW_BADGE) //if the showbadge is on, turn it off, turn it back on in unbufferDraw()
		showbadge(False);
		
	MCSetClip((MovieController)theMC, NULL, NULL);
	MCDoAction((MovieController)theMC, mcActionDraw, bufferGW);
#elif defined _MACOSX
	//if player and stack are buffering, player draws into the stack's buffer
	//if player is buffering, the stack is not. Don't know what will happen yet, we have to test
	//this part of code to see if it works correctly
	
	GWorldPtr t_old_buffer;
	if (p_resize)
		t_old_buffer = (CGrafPtr)offscreenMovie -> handle . pixmap;
	else
		t_old_buffer = NULL;
	
	if (offscreenMovie != NULL)
		delete offscreenMovie;
	
	Rect macr;
	macr.left = macr.top = 0;
	macr.bottom = trect.height;
	macr.right = trect.width;
	offscreenMovie = new _Drawable;
	offscreenMovie -> type = DC_BITMAP;
	NewGWorld((CGrafPtr *)&offscreenMovie -> handle . pixmap, 32, &macr, NULL, NULL, useTempMem | kNativeEndianPixMap);
	
	if (offscreenMovie -> handle . pixmap == NULL) //not successful, bail out
	{
		delete offscreenMovie;
		offscreenMovie = NULL;
		unbufferDraw();
		if (p_resize)
			bufferDraw(false);
		return;
	}
	
	MCSetControllerPort((MovieController)theMC, (CGrafPtr)offscreenMovie -> handle . pixmap);
	MCRectangle r = trect;
	r.x = r.y = 0;

	setMCposition(r); //reset the movie & controller position in offscreen buffer
	if (flags & F_SHOW_BADGE) //if the showbadge is on, turn it off
		showbadge(False);
		
	MCSetClip((MovieController)theMC, NULL, NULL);
	MCDoAction((MovieController)theMC, mcActionDraw, NULL);

	if (t_old_buffer != NULL)
		DisposeGWorld(t_old_buffer);
#endif

  SetMovieDrawingCompleteProc((Movie)theMovie, movieDrawingCallWhenChanged, qt_movie_drawing_completion_callback, (long)this);
}

void MCPlayer::unbufferDraw()
{
	SetMovieDrawingCompleteProc((Movie)theMovie, 0, NULL, 0);

	MCRectangle trect = MCU_reduce_rect(rect, flags & F_SHOW_BORDER ? borderwidth : 0);
#ifdef _WINDOWS
	MoveWindow((HWND)hwndMovie, trect.x, trect.y, trect.width, trect.height, False);
	ShowWindow((HWND)hwndMovie, SW_SHOW);
	trect.x = trect.y = 0;
	HWND movieWin = (HWND)hwndMovie;

	CGrafPtr winport = (CGrafPtr)GetNativeWindowPort((void *)movieWin);
	SetGWorld(winport, nil);
	MCSetControllerPort((MovieController)theMC, winport);

	DisposeGWorld((GWorldPtr)bufferGW);
	bufferGW = NULL;
	DeleteObject(offscreenMovie -> handle . pixmap);
	DeleteDC((HDC)((_ExtendedDrawable *)offscreenMovie) -> hdc);
	delete offscreenMovie;
	offscreenMovie = NULL;

	setMCposition(trect); //reset the movie & controller postion
	if (flags & F_SHOW_BADGE) //if the showbadge is supposed to be on turn it back on
		showbadge(True);
	if (flags & F_SHOW_CONTROLLER)
		MCDoAction((MovieController)theMC, mcActionActivate, (void *)NULL);

#elif defined _MACOSX
	//reset back to draw to window
	MCSetControllerPort((MovieController)theMC, GetWindowPort((WindowPtr)getstack()->getqtwindow()));
	
	// Ok-2007-06-15: Fix for bug 5151. If the width or height of a player is set to zero, offscreenMovie
	// is deleted and set to NULL in bufferDraw, unbufferDraw is then called, previously leading to a crash.
	if (offscreenMovie != NULL)
	{
		DisposeGWorld((CGrafPtr)offscreenMovie -> handle . pixmap);
		delete offscreenMovie;
		offscreenMovie = NULL;
	}
	// MW-2011-11-30: [[ Bug 9887 ]] Make sure the player rect is adjusted to account for
	//   menubar.
	trect . y -= getstack() -> getscroll();
	setMCposition(trect);
	if (flags & F_SHOW_BADGE) //if the showbadge is supposed to be on, restore it
		showbadge(True);
	if (flags & F_SHOW_CONTROLLER)
		MCDoAction((MovieController)theMC, mcActionActivate, (void *)NULL);
#endif
}

static MCRegionRef PicToRegion(PicHandle thePicture)
{
	Rect					myRect;
	GWorldPtr				myGWorld = NULL;
	PixMapHandle			myPixMap = NULL;
	CGrafPtr				mySavedPort = NULL;
	GDHandle				mySavedDevice = NULL;
	RgnHandle				myRegion = NULL;
	OSErr					myErr = noErr;
	if (thePicture == NULL)
		return NULL;

	// get the current graphics port and device
	GetGWorld(&mySavedPort, &mySavedDevice);

	// get the bounding box of the picture
	myRect = (**thePicture).picFrame;
	myRect.bottom = EndianS16_BtoN(myRect.bottom);
	myRect.right = EndianS16_BtoN(myRect.right);

	// create a new GWorld and draw the picture into it
	myErr = QTNewGWorld(&myGWorld, k1MonochromePixelFormat, &myRect,
	                    NULL, NULL, kICMTempThenAppMemory);
	if (myGWorld == NULL)
		goto bail;

	SetGWorld(myGWorld, NULL);

	myPixMap = GetPortPixMap(myGWorld);
	if (myPixMap == NULL)
		goto bail;

	LockPixels(myPixMap);
	HLock((Handle)myPixMap);

	EraseRect(&myRect);
	DrawPicture(thePicture, &myRect);

	// create a new region and convert the pixmap into a region
	myRegion = NewRgn();
	myErr = MemError();
	if (myErr != noErr)
		goto bail;
	myErr = BitMapToRegion(myRegion, (BitMap *)*myPixMap);
bail:
	if (myErr != noErr)
	{
		if (myRegion != NULL)
		{
			DisposeRgn(myRegion);
			myRegion = NULL;
		}
	}
	if (myGWorld != NULL)
		DisposeGWorld(myGWorld);
	// restore the original graphics port and device
	SetGWorld(mySavedPort, mySavedDevice);
	return (MCRegionRef)myRegion;
}

MCRegionRef MCPlayer::makewindowregion()
{
#ifdef QT5 //MediaGetPublicInfo is a QT5-only function
	Track myTrack = NULL;
	MediaHandler myHandler = NULL;
	PicHandle myPicture = NULL;
	RgnHandle myRegion = NULL;
	MatrixRecord myMatrix;
	OSErr myErr = noErr;
	if (qtstate == QT_INITTED && state & CS_PREPARED)
	{
		myTrack = GetMovieIndTrackType(theMovie, 1, FOUR_CHAR_CODE('skin'),
		                               movieTrackCharacteristic);
		if (myTrack != NULL)
		{
			myHandler = GetMediaHandler(GetTrackMedia(myTrack));
			if (myHandler != NULL)
			{
				// get the current movie matrix
				GetMovieMatrix(theMovie, &myMatrix);
				myPicture = (PicHandle)NewHandle(0);
				if (myPicture == NULL)
					return NULL;
				// get the content region picture
				myErr = MediaGetPublicInfo(myHandler, FOUR_CHAR_CODE('skcr'),
				                           myPicture, NULL);
				if (myErr == noErr)
				{
					// convert it to a region
					MCScreenDC *pms = (MCScreenDC *)MCscreen;
					myRegion = PicToRegion(myPicture);
					if (myRegion)
					{
						KillPicture(myPicture);
#ifdef _MACOSX

						return myRegion;
#elif defined _WINDOWS

						HRGN winrgn = (HRGN)MacRegionToNativeRegion(myRegion);
						RECT	myRect;
						GetRgnBox(winrgn, &myRect);
						OffsetRgn(winrgn, -myRect.left + GetSystemMetrics(SM_CXFRAME),
						          -myRect.top + GetSystemMetrics(SM_CYCAPTION) +
						          GetSystemMetrics(SM_CXFRAME));
						return winrgn;
#endif

					}
				}
			}
		}
	}
	if (myPicture != NULL)
		KillPicture(myPicture);
#endif

	return NULL;
}

#endif

//--

#ifdef FEATURE_QUICKTIME
Boolean MCPlayer::qt_prepare(void)
{
	CGrafPtr oldPort;
	GDHandle oldDevice;
	GetGWorld(&oldPort, &oldDevice);   // Save previous graphics world

	// MW-2010-06-02: [[ Bug 8773 ]] Make sure we pass 'https' urls through to QT's
	//   URL data handler.
	theMovie = NULL;
	if (strnequal(filename, "https:", 6) || strnequal(filename, "http:", 5) || strnequal(filename, "ftp:", 4) || strnequal(filename, "file:", 5) || strnequal(filename, "rtsp:", 5))
	{
		Size mySize = (Size)strlen(filename) + 1;
		if (mySize)
		{
			Handle myHandle = NewHandleClear(mySize);
			if (myHandle != NULL)
			{
				BlockMove(filename, *myHandle, mySize);
				NewMovieFromDataRef((Movie *)&theMovie, newMovieActive, NULL, myHandle, URLDataHandlerSubType);
				DisposeHandle(myHandle);
			}
		}
	}
	else
	{
#if defined(TARGET_PLATFORM_MACOS_X)
		// OK-2009-01-09: [[Bug 1161]] - File resolving code standardized between image and player
        MCAutoStringRef t_filename_str;
        /* UNCHECKED */ MCStringCreateWithCString(getstack() -> resolve_filename(filename), &t_filename_str);
		
        MCAutoStringRef t_resolved_filename_str;
		
		CFStringRef t_cf_filename;
		t_cf_filename = NULL;
		if (MCS_resolvepath(*t_filename_str, &t_resolved_filename_str))
			/* UNCHECKED */ MCStringConvertToCFStringRef(*t_resolved_filename_str, t_cf_filename);
		OSErr t_error;
		Handle t_data_ref;
		OSType t_data_ref_type;
		t_error = noErr;
		t_data_ref = NULL;
		if (t_cf_filename != NULL)
			t_error = QTNewDataReferenceFromFullPathCFString(t_cf_filename, kQTPOSIXPathStyle, 0, &t_data_ref, &t_data_ref_type);
		
		short t_res_id;
		t_res_id = 0;
		if (t_error == noErr)
			t_error = NewMovieFromDataRef((Movie *)&theMovie, newMovieActive, &t_res_id, t_data_ref, t_data_ref_type);
			
		if (t_data_ref != NULL)
			DisposeHandle(t_data_ref);
			
		if (t_cf_filename != NULL)
			CFRelease(t_cf_filename);

#elif defined(_WINDOWS_DESKTOP)
		// OK-2009-01-09: [[Bug 1161]] - File resolving code standardized between image and player
		char *t_windows_filename;
		t_windows_filename = getstack() -> resolve_filename(filename);

		FSSpec fspec;
		MCS_path2FSSpec(t_windows_filename, &fspec);
		short refNum;
		if (OpenMovieFile(&fspec, &refNum, fsRdPerm) != noErr)
		{
			freetmp();
			MCresult->sets("could not open movie file");
			return False;
		}
		short mResID = 0;   //want first movie
		Str255 mName;
		Boolean wasChanged;
		NewMovieFromFile((Movie *)&theMovie, refNum, &mResID, mName, newMovieActive, &wasChanged);
		CloseMovieFile(refNum);

		if (t_windows_filename != NULL)
			delete t_windows_filename;
#else
#error qt_prepare not implemented for this platform
#endif
	}
	
	if (theMovie == NULL)
	{
#ifdef _MACOSX
		SetGWorld(oldPort, oldDevice); // Restore previous graphics world
#endif
		freetmp();
		MCresult->sets("could not create movie reference");
		return False;
	}
	
	Rect movieRect, playingRect;
	GetMovieBox((Movie)theMovie, &movieRect);
	MCRectangle trect = resize(RectToMCRectangle(movieRect));

#ifdef _WINDOWS
	hwndMovie = (MCSysWindowHandle)create_player_child_window(trect, (HWND)getstack()->getrealwindow(), MC_QTVIDEO_WIN_CLASS_NAME);
	trect.x = trect.y = 0;
	EnableWindow((HWND)hwndMovie, False);
	ShowWindow((HWND)hwndMovie, SW_SHOW);
	HWND movieWin = (HWND)hwndMovie;
	
	if (!m_has_port_association)
	{
		CreatePortAssociation(movieWin, NULL, kQTMLNoIdleEvents);
		m_has_port_association = true;
	}

	SetMovieGWorld((Movie)theMovie, (CGrafPtr)GetNativeWindowPort((void *)movieWin), NULL);
#elif defined _MACOSX
	SetMovieGWorld((Movie)theMovie, GetWindowPort((WindowPtr)getstack()->getqtwindow()), GetMainDevice());
#endif
	
	// MW-2011-11-30: [[ Bug 9887 ]] Make sure the player rect is adjusted to account for
	//   menubar.
	trect.y -= getstack() -> getscroll();
	
	//set the movie playing rect
	playingRect.left = trect.x;
	playingRect.top = trect.y;
	playingRect.right = trect.x + trect.width;
	playingRect.bottom = trect.y + trect.height;

	long mcflag = 0;

	if (!(flags & F_SHOW_CONTROLLER))
		mcflag |= mcNotVisible; //set invisible flag on for Movie Controller
	if (flags & F_SHOW_BADGE) //show movie controller bages, if specified
		mcflag |= mcWithBadge;

	// Attach a movie controller
	SetMovieBox((Movie)theMovie, &playingRect);
	theMC = NewMovieController((Movie)theMovie, &playingRect, mcflag);

	setMCposition((const MCRectangle&)trect);
	SetMovieTimeValue((Movie)theMovie, lasttime);
	MCDoAction((MovieController)theMC, mcActionSetDragEnabled, (void*)False);
	MCDoAction((MovieController)theMC, mcActionSetKeysEnabled,  (void*)((flags & F_TRAVERSAL_ON) != 0));
	MCDoAction((MovieController)theMC, mcActionSetUseBadge, (void*)((flags & F_SHOW_BADGE) != 0));
	MCDoAction((MovieController)theMC, mcActionSetLooping, (void*)((flags & F_LOOPING) != 0));
	MCEnableEditing((MovieController)theMC, (flags & F_SHOW_SELECTION) != 0);
	setselection(); //set or unset selection
	MCDoAction((MovieController)theMC, mcActionSetPlaySelection,
	           (void*)((flags & F_PLAY_SELECTION) != 0));
	MCMovieChanged((MovieController)theMC, (Movie)theMovie);
	MCSetActionFilterWithRefCon((MovieController)theMC, controllerMsgFilter, (long)this);
	// check for missing controller visual
	state |= CS_PREPARED;
	Rect tr;
	MCGetControllerBoundsRect((MovieController)theMC, &tr);
	if (flags & F_SHOW_CONTROLLER && tr.bottom < trect.y + trect.height
	        && movieRect.bottom)
	{
		flags &= ~F_SHOW_CONTROLLER;
		showcontroller(False);
	}
	isinteractive =  (QTMovieHasType((Movie)theMovie, FlashMediaType)
	                  || QTMovieHasType((Movie)theMovie, SpriteMediaType)
	                  || QTMovieHasType((Movie)theMovie, kQTVRQTVRType));
	if (QTMovieHasType((Movie)theMovie, kQTVRQTVRType))
	{
		initqtvr();
		if (qtvrstate == QTVR_INITTED)
		{
			Track trak = QTVRGetQTVRTrack((Movie)theMovie, 1);
			if (trak != NULL)
			{
				QTVRGetQTVRInstance((QTVRInstance *)&qtvrinstance,trak, (MovieController)theMC);
				QTVRGoToNodeID((QTVRInstance)qtvrinstance, kQTVRDefaultNode);
				QTVRSetEnteringNodeProc((QTVRInstance)qtvrinstance,enterNodeCallback, (SInt32)this, 0);
				QTVRInstallInterceptProc((QTVRInstance)qtvrinstance, kQTVRTriggerHotSpotSelector, clickHotSpotCallback, (SInt32)this, 0);
				}
			}
		}
	stopMovieCB = NewCallBack(GetMovieTimeBase((Movie)theMovie), callBackAtExtremes);
	deleteUserCallbacks();  //delete user define callbacks.
	installUserCallbacks(); //installs user defined callbacks.
	CallMeWhen((QTCallBack)stopMovieCB, MovieEndCallback, (long)this, triggerAtStop , 0,
			   GetMovieTimeScale((Movie)theMovie));
#ifdef _MACOSX
	SetGWorld(oldPort, oldDevice);     // Restore previous graphics world
#else
#endif

	// MW-2006-07-26: [[ Bug 3645 ]] - We buffer here in the case of a buffered player, this prevents
	//   the player drawing itself somewhere else...
  if (getflag(F_ALWAYS_BUFFER) || !MCModeMakeLocalWindows())
		bufferDraw(offscreenMovie != NULL);

	MCSetVisible((MovieController)theMC, getflag(F_VISIBLE) && getflag(F_SHOW_CONTROLLER));
	
	// MW-2011-10-24: [[ Bug 9800 ]] Make sure we force a redraw.
	layer_redrawall();

	setloudness();

	MCresult->clear(False);
	return True;
}

Boolean MCPlayer::qt_playpause(Boolean on)
{
	if (!on)
	{
		short denominator = (short)(MAXUINT1 / rate); //compute play rate
		short numerator = (short)(rate * denominator);
		if ((OSErr)MCDoAction((MovieController)theMC, mcActionPrerollAndPlay, (void*)FixRatio(numerator, denominator)) != noErr)
			return False;
	}
	else
	{
		StopMovie((Movie)theMovie);
		MCMovieChanged((MovieController)theMC, (Movie)theMovie);
	}

	return True;
}

void MCPlayer::qt_playstepforward(void)
{
	MCDoAction((MovieController)theMC, mcActionStep, (long *)0);
}

void MCPlayer::qt_playstepback(void)
{
	MCDoAction((MovieController)theMC, mcActionStep, (long *)-1);
}

Boolean MCPlayer::qt_playstop(void)
{
	Boolean needmessage;

	if (isbuffering())
		unbufferDraw();

	deleteUserCallbacks(); //delete user defined callbacks for this player
	DisposeCallBack((QTCallBack)stopMovieCB);
			
	if (!ispaused())
		MCDoAction((MovieController)theMC, mcActionPlay, (void*)0);  //stop playing

	needmessage = getduration() > getmoviecurtime();
	if (theMC != NULL)
	{
		DisposeMovieController((MovieController)theMC);
		theMC = NULL;
	}

	if (theMovie != NULL)
	{
		DisposeMovie((Movie)theMovie);
		theMovie = NULL;
	}

	if (qtvrinstance != NULL)
	{
		QTVRSetEnteringNodeProc((QTVRInstance)qtvrinstance,NULL, 0, 0);
		QTVRInstallInterceptProc((QTVRInstance)qtvrinstance, kQTVRTriggerHotSpotSelector,
				                      NULL, 0, 0);
		qtvrinstance = NULL;
	}

#ifdef _WINDOWS
	DestroyWindow((HWND)hwndMovie);
	hwndMovie = NULL;
	if (m_has_port_association)
	{
		DestroyPortAssociation((CGrafPtr)GetHWNDPort((HWND)hwndMovie));
		m_has_port_association = false;
	}
#endif

	return needmessage;
}

void MCPlayer::qt_setrect(const MCRectangle& nrect)
{
	bool t_resized;
	t_resized = nrect . width != rect . width || nrect . height != rect . height;
	rect = nrect;

	if (isbuffering())
	{
		if (t_resized)
			bufferDraw(true);
	}
	else
	{
		MCRectangle trect = MCU_reduce_rect(rect, getflag(F_SHOW_BORDER) ? borderwidth : 0);
#ifdef _WINDOWS
		MoveWindow((HWND)hwndMovie, trect.x, trect.y, trect.width, trect.height, False);
		trect.x = trect.y = 0;
#endif
		// MW-2011-11-30: [[ Bug 9887 ]] Make sure the player rect is adjusted to account for
		//   menubar.
		trect . y -= getstack() -> getscroll();
		setMCposition(trect);
	}
}

uint4 MCPlayer::qt_getduration(void)
{
	TimeValue result = GetMovieDuration((Movie)theMovie);
	if (result < 0)
	{
		MCS_seterrno(-2010);
		return 0;
	}
	else
		return result;
}

uint4 MCPlayer::qt_gettimescale(void)
{
	TimeValue result = GetMovieTimeScale((Movie)theMovie);
	if (result == -2010)
	{//invalid movie
		MCS_seterrno(result); //60 = sixtieths of a second, 1000 = milliseconds
		return 0;
	}
	else
		return result;
}

uint4 MCPlayer::qt_getmoviecurtime(void)
{
  if (getstate(CS_PREPARED))
		return GetMovieTime((Movie)theMovie, nil);

	return lasttime;
}

void MCPlayer::qt_setcurtime(uint4 newtime)
{
	if (getstate(CS_PREPARED))
	{
		SetMovieTimeValue((Movie)theMovie, newtime);
		MCMovieChanged((MovieController)theMC, (Movie)theMovie);
		if (isbuffering())
#ifdef _WINDOWS
			MCDoAction((MovieController)theMC, mcActionDraw, bufferGW);
#else
			MCDoAction((MovieController)theMC, mcActionDraw, offscreenMovie -> handle . pixmap);
#endif

		// MW-2011-08-18: [[ Layers ]] Invalidate the whole object.
		layer_redrawall();
	}
}

void MCPlayer::qt_setselection(void)
{
	uint4 st, et;
	if (starttime == MAXUINT4 || endtime == MAXUINT4)
		st = et = 0;
	else
	{
		st = starttime;
		et = endtime;
	}

	uint4 oldstate = state;
	state |= CS_NO_MESSAGES;
	
	TimeRecord tr;
	tr.value.hi = 0;
	tr.value.lo = st;
	tr.base = 0;
	tr.scale = GetMovieTimeScale((Movie)theMovie);
	MCDoAction((MovieController)theMC, mcActionSetSelectionBegin, &tr);
	tr.value.lo = et - st;
	MCDoAction((MovieController)theMC, mcActionSetSelectionDuration, &tr);
	
	state = oldstate;
}

void MCPlayer::qt_setlooping(Boolean loop)
{
	MCDoAction((MovieController)theMC, mcActionSetLooping, (void *)loop);
	if (getstate(CS_PAUSED))
		StopMovie((Movie)theMovie);
}

void MCPlayer::qt_setplayrate(void)
{
	short denominator = (short)(MAXUINT1 / rate);
	short numerator = (short)(rate * denominator);

	SetMovieRate((Movie)theMovie, rate == 0 ? 0 :FixRatio(numerator, denominator));
	MCMovieChanged((MovieController)theMC, (Movie)theMovie);
	
	// MW-2011-08-18: [[ Layers ]] Invalidate the whole object.
	layer_redrawall();
}

void MCPlayer::qt_showbadge(Boolean show)
{
	MCDoAction((MovieController)theMC, mcActionSetUseBadge, (void *)show);
}

void MCPlayer::qt_editmovie(Boolean edit)
{
	MCEnableEditing((MovieController)theMC, edit);
}

void MCPlayer::qt_playselection(Boolean play)
{
	MCDoAction((MovieController)theMC, mcActionSetPlaySelection, (void *)play);
}

Boolean MCPlayer::qt_ispaused(void)
{
	if (getstate(CS_PREPARED))
	{
		long t_flags;
		MCGetControllerInfo((MovieController)theMC, &t_flags);
		return (!(t_flags & mcInfoIsPlaying));
	}

	return True;
}

void MCPlayer::qt_showcontroller(Boolean show)
{
	MCRectangle drect = rect;
	MCRectangle oldrect = rect;
	if (show)
	{
		if (state & CS_PREPARED && formattedheight == 0) // audio clip
			drect.height = 16;
		else
			drect.height += 16;
		if (state & CS_PREPARED)
			MCSetVisible((MovieController)theMC, getflag(F_VISIBLE)); //show controller
		// MW-2011-08-18: [[ Layers ]] Set the rect.
		layer_setrect(drect, true);
	}
	else
	{
		if (state & CS_PREPARED && formattedheight == 0) // audio clip
			drect.height = 16;
		else
			drect.height -= 16;
		if (state & CS_PREPARED)
			MCSetVisible((MovieController)theMC, getflag(F_VISIBLE));//hide controller
		// MW-2011-08-18: [[ Layers ]] Set the rect.
		layer_setrect(drect, true);
	}
}

MCRectangle MCPlayer::qt_getpreferredrect(void)
{
	Rect naturalbounds;
	GetMovieNaturalBoundsRect((Movie)theMovie, &naturalbounds);

	MCRectangle trect;
	trect . x = trect . y = 0;
	trect . height = naturalbounds.bottom - naturalbounds.top;
	trect . width = naturalbounds.right - naturalbounds.left;

	return trect;
}

uint2 MCPlayer::qt_getloudness(void)
{
	uint2 vol;
	MCDoAction((MovieController)theMC, mcActionGetVolume, &vol);
	return (uint2)((vol*100)/255);
}

void MCPlayer::qt_setloudness(uint2 loudn)
{
	uint2 vol;
	vol = (uint2)((loudn * 255) / 100);
	MCDoAction((MovieController)theMC, mcActionSetVolume, (void *)vol);
}

void MCPlayer::qt_gettracks(MCExecPoint& ep)
{
	uint2 trackcount = (uint2)GetMovieTrackCount((Movie)theMovie);
	char buffer[256];
	uint2 i;

	for (i = 1 ; i <= trackcount ; i++)
	{
		Track trak = GetMovieIndTrack((Movie)theMovie,i);
		if (trak == NULL)
			break;
		ep.concatuint(GetTrackID(trak), EC_RETURN, i == 1);//id

		Media media = GetTrackMedia(trak);
		MediaHandler mediahandler = GetMediaHandler(media);
		MediaGetName(mediahandler, (unsigned char *)buffer, 0, NULL);
		p2cstr((unsigned char*)buffer);

		ep.concatcstring(buffer, EC_COMMA, false);//type
		ep.concatuint((uint4)GetTrackOffset(trak), EC_COMMA, false);//start
		ep.concatuint((uint4)GetTrackDuration(trak), EC_COMMA, false);//end
	}
}

void MCPlayer::qt_getenabledtracks(MCExecPoint& ep)
{
	uint2 trackcount = (uint2)GetMovieTrackCount((Movie)theMovie);
	uint2 i;
	bool first = true;

	for (i = 1 ; i <= trackcount ; i++)
	{
		Track trak = GetMovieIndTrack((Movie)theMovie,i);
		if (trak == NULL)
			break;
		if (GetTrackEnabled(trak))
		{
			ep.concatuint(GetTrackID(trak), EC_RETURN, first);
			first = false;
		}
	}
}

Boolean MCPlayer::qt_setenabledtracks(const MCString& s)
{
	uint2 trackcount = (uint2)GetMovieTrackCount((Movie)theMovie);
	uint2 i;
	for (i = 1 ; i <= trackcount ; i++)
	{//disable all tracks
		Track trak = GetMovieIndTrack((Movie)theMovie,i);
		SetTrackEnabled(trak, False);
	}
	char *data = s.clone();
	char *sptr = data;
	uint2 offset = 0;
	while (*sptr)
	{
		char *tptr;
		if ((tptr = strchr(sptr, '\n')) != NULL)
			*tptr++ = '\0';
		else
			tptr = &sptr[strlen(sptr)];
		if (strlen(sptr) != 0)
		{
			Track trak = GetMovieTrack((Movie)theMovie,strtol(sptr, NULL, 10));
			if (trak == NULL)
			{
				delete data;
				return False;
			}
			SetTrackEnabled(trak, True);
		}
		sptr = tptr;
		if (++offset >= trackcount)
			break;
	}
	delete data;
	MCMovieChanged((MovieController)theMC, (Movie)theMovie);
	Rect movieRect;
	GetMovieBox((Movie)theMovie, &movieRect);
	MCRectangle trect = resize(RectToMCRectangle(movieRect));
	if (flags & F_SHOW_BORDER)
		trect = MCU_reduce_rect(trect, -borderwidth);
	setrect(trect);

	return True;
}

#if defined(TARGET_PLATFORM_MACOS_X)
inline void MCRect2MacRect(const MCRectangle& p_rect, Rect& r_rect)
{
	r_rect . left = p_rect . x;
	r_rect . top = p_rect . y;
	r_rect . right = p_rect . x + p_rect . width;
	r_rect . bottom = p_rect . y + p_rect . height;
}
#endif

void MCPlayer::qt_draw(MCDC *dc, const MCRectangle& dirty)
{
	if (theMC == NULL)
		return;

	MCSetVisible((MovieController)theMC, getflag(F_VISIBLE) && getflag(F_SHOW_CONTROLLER));

#if defined(TARGET_PLATFORM_WINDOWS)
	MCRectangle trect = MCU_reduce_rect(rect, flags & F_SHOW_BORDER ? borderwidth : 0);
	
	// MW-2011-09-23: Sync the buffering state.
	syncbuffering(dc);

	if (isbuffering())
	{
		dc -> copyarea(offscreenMovie, trect . x, trect . y, 0, 0, trect . width, trect . height);
	}
	else
	{
		MCDraw((MovieController)theMC, GetHWNDPort(hwndMovie));
	}
#elif defined(TARGET_PLATFORM_MACOS_X)
	MCRectangle trect = MCU_reduce_rect(rect, flags & F_SHOW_BORDER ? borderwidth : 0);

	// MW-2011-09-23: Sync the buffering state.
	syncbuffering(dc);

	if (isbuffering())
	{
		dc -> copyarea(offscreenMovie, trect . x, trect . y, 0, 0, trect . width, trect . height);
	}
	else
	{
		// MW-2011-11-23: [[ Bug ]] Players are now redrawn after compositing the rest
		//   of the content if they aren't buffered, thus making rendering here redundent.
	}
#else
#error Implement qt_draw
#endif
}

#ifdef _WINDOWS
OSErr MCS_path2FSSpec(MCStringRef p_filename, FSSpec *fspec)
{ //For QT movie only

	MCAutoStringRef t_filename;
	char *nativepath;

	/* UNCHECKED */ MCS_resolvepath(p_filename, &t_filename);

	if (MCStringGetNativeCharAtIndex(*t_filename, 1) != ':' && 
		MCStringGetNativeCharAtIndex(*t_filename, 0) != '/')
	{//not c:/mc/xxx, not /mc/xxx
		MCAutoStringRef t_native;
		MCAutoStringRef t_path;
		MCAutoStringRef t_curdir;
		
		/* UNCHECKED */ MCS_getcurdir(&t_curdir);
		/* UNCHECKED */ MCStringMutableCopy(*t_curdir, &t_path);
		if (MCStringGetLength(p_filename) + MCStringGetLength(*t_curdir) < PATH_MAX)
		{
			// MW-2005-01-25: If the current directory is the root of a volume then it *does*
			//   have a path separator so we don't need to add one
			if (MCStringGetNativeCharAtIndex(*t_path, MCStringGetLength(*t_path) - 1) != '/')
				/* UNCHECKED */ MCStringAppendChar(*t_path, '/');

			/* UNCHECKED */ MCStringAppend(*t_path, *t_filename);
			MCU_path2native(*t_path, &t_native);
			nativepath = strclone(MCStringGetCString(*t_native));
		}
	}
	else
		nativepath = strclone(MCStringGetCString(*t_filename));

	OSErr err = NativePathNameToFSSpec(nativepath, fspec, 0);
	delete nativepath;
	return err;
}

OSErr MCS_path2FSSpec(const char *fname, FSSpec *fspec)
{
	MCAutoStringRef t_filename;
	/* UNCHECKED */ MCStringCreateWithCString(fname, &t_filename);
	return MCS_path2FSSpec(*t_filename, fspec);
}

#endif

//
// QuickTime Player Implementation
//-----------------------------------------------------------------------------


//-----------------------------------------------------------------------------
// AVI Player Implementation
//

#ifdef _WINDOWS

HWND create_player_child_window(MCRectangle &p_rect, HWND p_parent, LPCSTR p_window_class)
{
	return CreateWindowExA(0, p_window_class, NULL, WS_CHILD,
	                           p_rect.x, p_rect.y, p_rect.width, p_rect.height,
	                           p_parent, NULL, MChInst, NULL);
}

Boolean MCPlayer::avi_prepare(void)
{
	MCI_DGV_OPEN_PARMSA mciOpen;
	memset(&mciOpen, 0, sizeof(MCI_DGV_OPEN_PARMSA));
	mciOpen.lpstrDeviceType = "AVIVideo";

	// OK-2009-01-09: [[Bug 1161]] - File resolving code standardized between image and player
	char *t_resolved_filename;
	t_resolved_filename = getstack() -> resolve_filename(filename);

	mciOpen.lpstrElementName = t_resolved_filename;
	mciOpen.dwStyle = WS_CHILD;
	mciOpen.hWndParent = (HWND)getstack()->getrealwindow();
	//if lpstrDeviceType is NULL, then MCI_OPEN_TYPE should not be
	//specified. MCI will automatically figure out the device to use
	//by looking at the file extension.  can't get MCI_OPEN_SHAREABLE flag
	//to work. This limits to ONE movie can only play in ONE player
	if (mciSendCommandA(0, MCI_OPEN,
	                   MCI_OPEN_ELEMENT | MCI_DGV_OPEN_PARENT | MCI_DGV_OPEN_WS,
	                   (DWORD)(LPSTR)&mciOpen) != 0)
	{
		delete t_resolved_filename;
		MCresult->sets("could not open video player");
		return False;
	}

	deviceID = mciOpen.wDeviceID;
	delete t_resolved_filename;

	// Get movie dimensions (cropped from the frame buffer) that is
	//stretched to fit the destination rectangle on the display
	MCI_DGV_RECT_PARMS mciRect;
	mciSendCommandA(deviceID, MCI_WHERE, MCI_DGV_WHERE_SOURCE,
	               (DWORD)(LPSTR)&mciRect);
	formattedheight = (uint2)mciRect.rc.bottom;
	formattedwidth = (uint2)mciRect.rc.right;

	// Note that the Right and Bottom members of RECT structures in MCI
	// are unusual; rc.right is set to the rectangle's width, and rc.bottom
	// is set to the rectangle's height.
	MCRectangle trect = rect;
	if (!(flags & F_LOCK_LOCATION))
	{
		int2 x = trect.x + (trect.width >> 1);
		int2 y = trect.y + (trect.height >> 1);
		trect.width = (uint2)(mciRect.rc.right * scale);
		trect.height = (uint2)(mciRect.rc.bottom * scale);
		trect.x = x - (trect.width >> 1);
		trect.y = y - (trect.height >> 1);
		if (flags & F_SHOW_BORDER)
			rect = MCU_reduce_rect(trect, -borderwidth);
		else
			rect = trect;
	}
	else
		if (flags & F_SHOW_BORDER)
			trect = MCU_reduce_rect(trect, borderwidth);

	// Create the playing window. Make it bigger for the border
	// Center the movie in the playing window
	hwndMovie = (MCSysWindowHandle)create_player_child_window(trect, (HWND)getstack()->getrealwindow(), MC_VIDEO_WIN_CLASS_NAME);
	if (hwndMovie == NULL)
	{
		MCresult->sets("could not create movie window");
		return False;
	}
	EnableWindow((HWND)hwndMovie, False); //disable child window, so the msgs go to parent window
	//playing window created O.K. make it the playback window
	MCI_DGV_WINDOW_PARMSA mciWindow;
	memset(&mciWindow, 0, sizeof(MCI_DGV_WINDOW_PARMSA));
	mciWindow.hWnd = (HWND)hwndMovie;
	mciSendCommandA(deviceID, MCI_WINDOW, MCI_DGV_WINDOW_HWND,
	               (DWORD)(LPSTR)&mciWindow); //associate window handle with the device

	MCI_DGV_PUT_PARMS mciPut;
	memset(&mciPut, 0, sizeof(MCI_DGV_PUT_PARMS));
	mciPut.rc.left = 0; //relative to hwndMovie's coord
	mciPut.rc.top = 0;  //relative to hwndMovie's coord
	mciPut.rc.right = trect.width;
	mciPut.rc.bottom = trect.height;
	mciSendCommandA(deviceID, MCI_PUT, MCI_DGV_RECT | MCI_DGV_PUT_DESTINATION,
	               (DWORD)(LPSTR)&mciPut);

	if ((flags & F_PLAY_SELECTION) && endtime != 0)
		setAVIplayselection(True);      //play selection only
	else
		setAVIplayselection(False); //play the entire movie

	mciPlayFlag = MCI_NOTIFY;
	if (flags & F_LOOPING)
		mciPlayFlag |= MCI_DGV_PLAY_REPEAT;

	AVIseek(lasttime); //set AVI movie current postion
	ShowWindow((HWND)hwndMovie, SW_SHOW); //show the playback window
	MCStack *sptr = NULL;
	if (MCscreen->getdepth() == 8)
	{ // bug in NT, need to force bg palette
		sptr = MCfocusedstackptr;
		MCScreenDC *pms = (MCScreenDC *)MCscreen;
		SetFocus(pms->getinvisiblewindow());
	}
	MCscreen->expose();

	//set movie's unit format to be in milliseconds
	MCI_SET_PARMS set;
	memset(&set, 0, sizeof(MCI_SET_PARMS));
	set.dwTimeFormat = MCI_FORMAT_MILLISECONDS;
	mciSendCommandA(deviceID, MCI_SET,
	               MCI_SET_TIME_FORMAT | MCI_FORMAT_MILLISECONDS,
	               (DWORD)(LPMCI_SET_PARMS)&set
	              );
	setloudness();

	if (sptr != NULL)
		SetFocus((HWND)sptr->getstack()->getrealwindow());
	MCresult->clear(False);
	return True;
}

Boolean MCPlayer::avi_playpause(Boolean on)
{
	if (!on)
	{
		MCI_STATUS_PARMS status; //no need to deal with the lasttime issue.
		memset(&status, 0, sizeof(MCI_STATUS_PARMS));
		status.dwItem = MCI_STATUS_MODE;
		mciSendCommandA(deviceID, MCI_STATUS, MCI_STATUS_ITEM,
						  (DWORD)(LPMCI_STATUS_PARMS)&status);

		if (status.dwReturn == MCI_MODE_PAUSE)
		{
			MCI_GENERIC_PARMS gp;
			memset(&gp, 0, sizeof(MCI_GENERIC_PARMS));
			if (mciSendCommandA(deviceID, MCI_RESUME, MCI_NOTIFY, (DWORD)&gp) != 0)
				return False;
		}
		else
		{//play from the begining
			MCIERROR err;
			MCI_DGV_PLAY_PARMS mciPlay;
			mciPlay.dwCallback = (DWORD)(getstack()->getrealwindow());
			mciPlay.dwFrom = mciPlayFrom;
			mciPlay.dwTo = mciPlayTo;
			if (flags & F_PLAY_SELECTION)
			{ //play selection only
				setAVIplayselection(True);
				mciPlayFlag = mciPlayFlag ;
				err = mciSendCommandA(deviceID, MCI_PLAY, mciPlayFlag,
										(DWORD)(LPVOID)&mciPlay);
			}
			else
			{ //play entire movie
				setAVIplayselection(False);
				err = mciSendCommandA(deviceID, MCI_PLAY, mciPlayFlag,
										(DWORD)(LPVOID)&mciPlay);
			}
			if (err != 0)
			{
				char xx[130];
				mciGetErrorStringA(err, xx, 130);
				MCI_GENERIC_PARMS mciGen;
				memset(&mciGen, 0, sizeof(MCI_GENERIC_PARMS));
				mciSendCommandA(deviceID, MCI_CLOSE, 0, (DWORD)(LPVOID)&mciGen);
				DestroyWindow((HWND)hwndMovie);
				hwndMovie = NULL;
				return False;
			}
		}   //play AVI movie from begining
	}
	else
	{
		if (!ispaused())
		{
			MCI_DGV_PAUSE_PARMS pause;
			memset(&pause, 0, sizeof(MCI_DGV_PAUSE_PARMS));
			if (mciSendCommandA(deviceID, MCI_PAUSE, 0, (DWORD)(LPVOID)&pause) != 0)
				return False;
		}
	}

	return True;
}

void MCPlayer::avi_playstepforward(void)
{
	MCI_DGV_STEP_PARMS step;
	memset(&step, 0, sizeof(MCI_DGV_STEP_PARMS));
	step.dwFrames = 1;
	mciSendCommandA(deviceID, MCI_STEP, MCI_DGV_STEP_FRAMES, (DWORD)(LPSTR)&step);
}

void MCPlayer::avi_playstepback(void)
{
	MCI_DGV_STEP_PARMS step;
	memset(&step, 0, sizeof(MCI_DGV_STEP_PARMS));
	step.dwFrames = 1;
	mciSendCommandA(deviceID, MCI_STEP, MCI_DGV_STEP_FRAMES | MCI_DGV_STEP_REVERSE, (DWORD)(LPSTR)&step);
}

Boolean MCPlayer::avi_playstop(void)
{
	if (hwndMovie != NULL && mode_avi_closewindowonplaystop())
	{ //destroy the playback window
		DestroyWindow((HWND)hwndMovie);
		hwndMovie = NULL;
	}

	if (deviceID != 0)
	{ //send msg to mci to close the device
		MCI_GENERIC_PARMS mciClose;
		memset(&mciClose, 0, sizeof(MCI_GENERIC_PARMS));
		if (mciSendCommandA(deviceID, MCI_CLOSE, 0, (DWORD)(LPSTR)&mciClose) != 0)
			return False;
	}

	return True;
}

void MCPlayer::avi_setrect(const MCRectangle& nrect)
{
	rect = nrect;

	if (!hwndMovie)
		return;

	MoveWindow((HWND)hwndMovie,rect.x,rect.y,rect.width,rect.height,True);
	MCI_DGV_PUT_PARMS mciPut;
	memset(&mciPut, 0, sizeof(MCI_DGV_PUT_PARMS));
	mciPut.rc.left = 0; //relative to hwndMovie's coord
	mciPut.rc.top = 0;  //relative to hwndMovie's coord
	mciPut.rc.right = rect.width;
	mciPut.rc.bottom = rect.height;
	mciSendCommandA(deviceID, MCI_PUT, MCI_DGV_RECT | MCI_DGV_PUT_DESTINATION, (DWORD)(LPSTR)&mciPut);
	
	MCI_DGV_UPDATE_PARMS gp;
	memset(&gp, 0, sizeof(MCI_DGV_UPDATE_PARMS));
	gp.dwCallback = (DWORD)hwndMovie;
	gp.hDC = GetDC((HWND)hwndMovie);
	gp.rc.left = 0;
	gp.rc.right = 0;
	gp.rc.right = rect.width;
	gp.rc.bottom = rect.height;
	mciSendCommandA(deviceID, MCI_UPDATE, MCI_DGV_UPDATE_HDC | MCI_DGV_UPDATE_PAINT , (DWORD)&gp);
	ReleaseDC((HWND)hwndMovie, gp.hDC);
}

uint4 MCPlayer::avi_getduration(void)
{
	if (getstate(CS_PREPARED))
	{
		MCI_STATUS_PARMS status;
		memset(&status, 0, sizeof(MCI_STATUS_PARMS));
		status.dwItem = MCI_STATUS_LENGTH;
		mciSendCommandA(deviceID, MCI_STATUS, MCI_STATUS_ITEM, (DWORD)(LPSTR) &status);
		return status.dwReturn;
	}

	return 0;
}

uint4 MCPlayer::avi_gettimescale(void)
{
	return 1000;
}

uint4 MCPlayer::avi_getmoviecurtime(void)
{
	if (getstate(CS_PREPARED))
	{
		MCI_STATUS_PARMS status; //no need to deal with the lasttime issue.
		memset(&status, 0, sizeof(MCI_STATUS_PARMS));
		status.dwItem = MCI_STATUS_POSITION;
		mciSendCommandA(deviceID, MCI_STATUS, MCI_STATUS_ITEM, (DWORD)(LPMCI_STATUS_PARMS)&status);
		return status.dwReturn;
	}

	return lasttime;
}

void MCPlayer::avi_setcurtime(uint4 newtime)
{
	if (getstate(CS_PREPARED))
		AVIseek(newtime);
}

void MCPlayer::avi_setselection(void)
{
	setAVIplayselection(getflag(F_PLAY_SELECTION));
}

void MCPlayer::avi_setlooping(Boolean loop)
{
	if (loop)
		mciPlayFlag |= MCI_DGV_PLAY_REPEAT;
	else
		mciPlayFlag &= ~ MCI_DGV_PLAY_REPEAT;
}

void MCPlayer::avi_setplayrate(void)
{
	MCI_DGV_SET_PARMS set;
	memset(&set, 0, sizeof(MCI_DGV_SET_PARMS));
	set.dwSpeed = (DWORD)rate * 1000; //or should it be 1000 / rate?
	mciSendCommandA(deviceID, MCI_SET, MCI_DGV_SET_SPEED, (DWORD)(LPMCI_SET_PARMS)&set);
}

void MCPlayer::avi_showbadge(Boolean show)
{
}

void MCPlayer::avi_editmovie(Boolean edit)
{
}

void MCPlayer::avi_playselection(Boolean play)
{
	setAVIplayselection(play);
}

Boolean MCPlayer::avi_ispaused(void)
{
	if (!getstate(CS_PREPARED))
		return True;

	MCI_STATUS_PARMS status; //no need to deal with the lasttime issue.
	memset(&status, 0, sizeof(MCI_STATUS_PARMS));
	status.dwItem = MCI_STATUS_MODE;
	mciSendCommandA(deviceID, MCI_STATUS, MCI_STATUS_ITEM, (DWORD)(LPMCI_STATUS_PARMS)&status);
	
	return status.dwReturn == MCI_MODE_PAUSE || status.dwReturn == MCI_MODE_STOP;
}

void MCPlayer::avi_showcontroller(Boolean show)
{
}

MCRectangle MCPlayer::avi_getpreferredrect(void)
{
	MCRectangle trect;
	trect.x = trect.y = 0;
	trect.height = formattedheight;
	trect.width = formattedwidth;
	return trect;
}

uint2 MCPlayer::avi_getloudness(void)
{
	return loudness;
}

void MCPlayer::avi_setloudness(uint2 loudn)
{
	MCI_DGV_SETAUDIO_PARMSA sap;
	memset(&sap, 0, sizeof(MCI_DGV_SETAUDIO_PARMSA));
	sap.dwItem = MCI_DGV_SETAUDIO_VOLUME;
	sap.dwValue = loudn * 10; // scaled between 0 - 1000
	mciSendCommandA(deviceID, MCI_SETAUDIO,
			           MCI_DGV_SETAUDIO_VALUE | MCI_DGV_SETAUDIO_ITEM,
			           (DWORD)(LPMCI_GENERIC_PARMS)&sap);
}

void MCPlayer::avi_gettracks(MCExecPoint& ep)
{
}

void MCPlayer::avi_getenabledtracks(MCExecPoint& ep)
{
}

Boolean MCPlayer::avi_setenabledtracks(const MCString& s)
{
	return True;
}

void MCPlayer::avi_draw(MCDC *dc, const MCRectangle& dirty)
{
	MCI_DGV_UPDATE_PARMS gp;
	memset(&gp, 0, sizeof(MCI_DGV_UPDATE_PARMS));
	gp.dwCallback = (DWORD)hwndMovie;
	gp.hDC = GetDC((HWND)hwndMovie);
	mciSendCommandA(deviceID, MCI_UPDATE, MCI_DGV_UPDATE_HDC, (DWORD)&gp);
	ReleaseDC((HWND)hwndMovie, gp.hDC);
}

void MCPlayer::setAVIplayselection(Boolean selectionOnly)
{
	uint4 t_currtime = avi_getmoviecurtime();
	uint4 t_duration = avi_getduration();
	uint4 t_starttime = 0;
	uint4 t_endtime = t_duration;
	if (selectionOnly)
	{
		if (starttime != MAXUINT4)
		{
			t_starttime = starttime;
		}
		if (endtime != MAXUINT4)
		{
			t_endtime = endtime;
		}
	}
	if (t_currtime > t_starttime && t_currtime < t_endtime)
		t_starttime = t_currtime;
	mciPlayFrom = t_starttime;
	mciPlayTo = endtime;
	if (t_starttime != t_currtime)
	{
		mciPlayFlag |= MCI_FROM;
	}
	if (t_endtime != t_duration)
	{
		mciPlayFlag |= MCI_TO;
	}
	AVIseek(mciPlayFrom);
}

Boolean MCPlayer::AVIseek(uint4 to)
{
	MCI_SEEK_PARMS seek; //seek to the designated position
	memset(&seek, 0, sizeof(MCI_SEEK_PARMS));
	seek.dwTo = to;
	return (mciSendCommandA(deviceID, MCI_SEEK, MCI_TO, (DWORD)(LPMCI_SEEK_PARMS)&seek) == 0);
}

#endif

//
// AVI Player Implementation
//-----------------------------------------------------------------------------


//-----------------------------------------------------------------------------
// QuickTime Specific Utility Functions
//

static Boolean IsQTVRInstalled(void)
{
	static Boolean t_installed = False;
	OSErr myErr;
	long myAttrs;
	myErr = Gestalt(gestaltQTVRMgrAttr, &myAttrs);
	if (myErr == noErr)
		if (myAttrs & (1 << gestaltQTVRMgrPresent))
			t_installed = True;
	return t_installed;

}

static Boolean IsQTVRMovie(Movie theMovie)
{
	Boolean IsQTVR = False;
	OSType evaltype,targettype =  kQTVRUnknownType;
	UserData myUserData;
	if (theMovie == NULL)
		return False;
	myUserData = GetMovieUserData(theMovie);
	if (myUserData != NULL)
	{
		GetUserDataItem(myUserData, &targettype, sizeof(targettype),
		                kUserDataMovieControllerType, 0);
		evaltype = EndianU32_BtoN(targettype);
		if (evaltype == kQTVRQTVRType || evaltype == kQTVROldPanoType
		        || evaltype == kQTVROldObjectType)
			IsQTVR = true;
	}
	return(IsQTVR);
}

static Boolean QTMovieHasType(Movie tmovie, OSType movtype)
{
	switch (movtype)
	{
	case VisualMediaCharacteristic:
	case AudioMediaCharacteristic:
		return (GetMovieIndTrackType(tmovie, 1, movtype,
		                             movieTrackCharacteristic) != NULL);
	case kQTVRQTVRType:
		return IsQTVRMovie(tmovie);
	default:
		return (GetMovieIndTrackType(tmovie, 1, movtype,
		                             movieTrackMediaType) != NULL);
	}
}

//
// QuickTime Specific Utility Functions
//-----------------------------------------------------------------------------


//-----------------------------------------------------------------------------
// QuickTime Specific Callback Implementations
//

// This is the callback table entry structure
typedef struct _UserCallback UserCallbackStruct;
struct _UserCallback
{
	QTCallBack cb;        //pointer to call back
	MCPlayer *playerObj;  //which player object
	MCNameRef msg;            //user msg, when a call back is invoked
	char *param;
	uint4 calledAtTime;   //movie time, when the call back is invoked
	long timeScale;
	Boolean wascalled;
};

// The callback table is stored globally in a single array.
static UserCallbackStruct *callbacktable = NULL;
static uint2 ncallbacks = 0; 

// This callback is triggered when a user-defined call point is reached.
//   mcb - the relevant QTCallback object
//   index - the entry in our 'callbacktable'
//
static pascal void userMovieCallbacks(QTCallBack mcb, long index)
{
	if (mcb == NULL)
		return;

	callbacktable[index].wascalled = True;
	MCPlayer *tplayer = (MCPlayer *)callbacktable[index].playerObj;

// MW-2006-08-14: This seems to call undue problems with callbacks being invoked.
//   Indeed, callbacks should *always* be invoked regardless of whether their time
//   has passed.

//	int4 tdiff = callbacktable[index].calledAtTime - tplayer->getmoviecurtime();
//	uint4 ztime = tplayer->gettimescale();
//	if (MCU_abs(tdiff) < (ztime / 15) )
		MCscreen->delaymessage(callbacktable[index].playerObj, callbacktable[index].msg, strclone(callbacktable[index].param), NULL);
}

// This callback is triggered when the end of the movie is reached.
//   mycb - the relevant QTCallback object
//   player - the target player
static pascal void MovieEndCallback(QTCallBack mycb, long player)
{
	MCPlayer *tplayer = (MCPlayer *)player;
	tplayer->reloadcallbacks(True, 0);
}

// This callback is triggered whenever the movie's frame is redrawn.
//   p_movie - the target movie
//   p_reference - a pointer to the target player
static pascal OSErr qt_movie_drawing_completion_callback(Movie p_movie, long p_reference)
{
	MCPlayer *t_player = (MCPlayer *)p_reference;
	// MW-2011-08-18: [[ Layers ]] Invalidate the whole object.
	t_player -> layer_redrawall();
	return noErr;
}

// This callback is triggered whenever the MovieController performs
// a user-initiated action.
static pascal Boolean controllerMsgFilter(MovieController mc, short action, void *params, long player)
{
	MCPlayer *tplayer = (MCPlayer *)player;

#ifdef _MACOSX
	Boolean wake = False;
	TimeRecord *t = (TimeRecord *)params;
	CGrafPtr oldPort;
	GDHandle oldDevice;
	switch (action)
	{
	case mcActionSetSelectionBegin:
		if (t->value.lo != tplayer->getstarttime())
		{
			tplayer->setstarttime(t->value.lo);
			GetGWorld(&oldPort, &oldDevice);
			tplayer->message(MCM_selection_changed);
			wake = True;
		}
		break;

	case mcActionSetSelectionDuration:
		if (t->value.lo != tplayer->getendtime() - tplayer->getstarttime())
		{

			if ((int4)t->value.lo < 0)
			{
				tplayer->setendtime(tplayer->getstarttime());
				tplayer->setstarttime(tplayer->getstarttime() + t->value.lo);
			}

			else
				tplayer->setendtime(tplayer->getstarttime() + t->value.lo);

			GetGWorld(&oldPort, &oldDevice);
			tplayer->message(MCM_selection_changed);
			wake = True;
		}
		break;

	case mcActionGoToTime:
		if (t->value.lo != (uint4)tplayer->getlasttime())
		{
			tplayer->setlasttime(t->value.lo);
			GetGWorld(&oldPort, &oldDevice);
			tplayer->message_with_args(MCM_current_time_changed, t->value.lo);
			wake = True;
		}
		break;
#else

	switch (action)
	{
	case mcActionSetSelectionBegin:
	case mcActionSetSelectionDuration:
	case mcActionGoToTime:
		// MW-2005-02-20: Prevent messages being sent if the callback wasn't
		//   user initiated.
		if (!tplayer -> getstate(CS_NO_MESSAGES))
			MCscreen->addmessage(tplayer, MCM_internal, MCS_time(), NULL);
		break;
#endif

	case mcActionPlay:
		if ((long)params != 0)
		{//play forward > 0, play backward < 0, play stop == 0
			if (tplayer -> getduration() <= tplayer -> getmoviecurtime())
				tplayer -> reloadcallbacks(False, 0);
			else
				tplayer->reloadcallbacks(False, params < 0 ? -tplayer -> getmoviecurtime() : tplayer -> getmoviecurtime());
			MCscreen->addmessage(tplayer, MCM_play_started, MCS_time(), NULL);
			tplayer -> setstate(False, CS_PAUSED);
		}
		else
		{
			// there has to be a distinction between play-stopped and play-paused,
			// if a movie is paused and is disposable, sending play-stop msg will
			// kill the the movie
			tplayer -> setstate(True, CS_PAUSED);
			if (tplayer->getduration() > tplayer->getmoviecurtime())
				MCscreen->addmessage(tplayer, MCM_play_paused, MCS_time(), NULL);
			else  //stopped
				MCscreen->addmessage(tplayer, MCM_play_stopped, MCS_time(), NULL);
		}
		break;
	case mcActionShowMessageString:
		if (params != NULL)
		{
			char *m = strclone(p2cstr((unsigned char *)params));
			c2pstr((char *)params);
			MCParameter *p = new MCParameter;
			p->setbuffer(m, strlen(m));
			MCscreen->addmessage(tplayer, MCM_qtdebugstr, MCS_time(), p);
		}
		break;
	case mcActionMovieClick:
	case mcActionSuspend:
	case mcActionResume:
	case mcActionDeactivate:
		return tplayer->isInteractive() ? False : True;
	}
#ifdef _MACOSX
	if (wake)
	{
		SetGWorld(oldPort, oldDevice);
		ProcessSerialNumber mypsn;
		GetCurrentProcess(&mypsn);
		WakeUpProcess(&mypsn);
	}
#endif
	return False;
}

// This is the QTVR node-entering callback
static pascal OSErr enterNodeCallback(QTVRInstance theInstance, UInt32 nodeid, SInt32 player)
{
	OSErr err = noErr;
	char *m = new char[U2L];
	sprintf(m, "%u", (unsigned int)nodeid);
	MCParameter *p = new MCParameter;
	p->setbuffer(m, strlen(m));
	MCscreen->addmessage((MCPlayer*)player, MCM_node_changed, MCS_time(), p);
	return err;
}

// This is the QTVR hotspot-click callback
static pascal void clickHotSpotCallback(QTVRInstance qtvr, QTVRInterceptPtr qtvrMsg, SInt32 player, Boolean *cancel)
{
	*cancel = False;
	switch (qtvrMsg->selector)
	{
	case kQTVRTriggerHotSpotSelector:
		{
			char *m = new char[U2L];
			
			// MW-2005-04-26: [[Tiger]] Seems to complain about the conversion to uint2... 
			sprintf(m, "%d", (uint4)(qtvrMsg->parameter[0]));
			MCParameter *p = new MCParameter;
			p->setbuffer(m, strlen(m));
			MCscreen->addmessage((MCPlayer*)player, MCM_hot_spot_clicked, MCS_time(), p);
		}
		break;
	}
}

void MCPlayer::reloadcallbacks(Boolean reloadstopmovie, long p_from_time)
{
	uint2 i = 0;
	if (!reloadstopmovie)
	while (i < ncallbacks)
	{
		if (this == callbacktable[i].playerObj)
		{
			if (p_from_time == 0 || (p_from_time < 0 && callbacktable[i] . calledAtTime < p_from_time) || (p_from_time > 0 && callbacktable[i] . calledAtTime > p_from_time))
			{
				CallMeWhen(callbacktable[i].cb, userMovieCallbacks, (long)i,
								   triggerTimeEither, callbacktable[i].calledAtTime,
								   callbacktable[i].timeScale); //pass "i" as index to table
			}

			callbacktable[i].wascalled = False;
		}
		i++;
	}
	if (reloadstopmovie)
		CallMeWhen((QTCallBack)stopMovieCB, MovieEndCallback, (long)this, triggerAtStop , 0,
				   GetMovieTimeScale((Movie)theMovie));
}

void MCPlayer::deleteUserCallbacks(void)
{//delete all the callbacks for THIS PLAYER
	uint2 i = 0;
	while (i < ncallbacks)
	{
		if (this == callbacktable[i].playerObj)
		{
			DisposeCallBack(callbacktable[i].cb);
			MCNameDelete(callbacktable[i].msg); //delete msg string
			delete callbacktable[i].param; //delete param string
			callbacktable[i].playerObj = NULL;
			callbacktable[i].wascalled = False;
		}
		else
			i++;
	}
}

Boolean MCPlayer::installUserCallbacks(void)
{
	// parse the user callback string and install callback funcs
	// if movie is prepared,
	if (userCallbackStr == NULL)
		return True;
	char *cblist = strclone(userCallbackStr);
	char *str;
	str = cblist;
	while (*str)
	{
		char *ptr, *data1, *data2;
		if ((data1 = strchr(str, ',')) == NULL)
		{//search ',' as separator
			delete cblist;
			return False; //wrong formatf
		}
		*data1 = '\0';
		data1 ++;
		if ((data2 = strchr(data1, '\n')) != NULL)// more than one callback
			*data2++ = '\0';
		else
			data2 = data1 + strlen(data1);

		if (state & CS_PREPARED)
		{
			uint2 i;
			for (i = 0; i < ncallbacks; i++) //find a hole to insert a new callback
				if (callbacktable[i].playerObj == NULL)
					break;

			if (i == ncallbacks)
			{ //no hole for a new callback, create a new entry
				MCU_realloc((char **)&callbacktable, ncallbacks,
				            ncallbacks + 1, sizeof(UserCallbackStruct));
				ncallbacks++;
			}
			callbacktable[i].calledAtTime = strtol(str, NULL, 10);

			while (isspace(*data1))//strip off preceding and trailing blanks
				data1++;
			ptr = data1;
			callbacktable[i].param = NULL;
			while (*ptr)
			{
				if (isspace(*ptr))
				{
					*ptr++ = '\0';
					callbacktable[i].param = strclone(ptr);
					break;
				}
				ptr++;
			}
			if (callbacktable[i].param == NULL)
				callbacktable[i].param = strclone(str);
			/* UNCHECKED */ MCNameCreateWithCString(data1, callbacktable[i].msg);
			callbacktable[i].playerObj = this;
			callbacktable[i].wascalled = False;
			if ((callbacktable[i].cb = NewCallBack(GetMovieTimeBase((Movie)theMovie),
			                                       callBackAtTime)) == NULL)
			{
				delete cblist;
				return False;
			}
			callbacktable[i].timeScale = GetMovieTimeScale((Movie)theMovie);
		}
		str = data2;
	} //End bulding the table and verifing the callback string
	delete cblist;
	return True;
}
#endif

//
// QuickTime Specific Implementation
//-----------------------------------------------------------------------------


//-----------------------------------------------------------------------------
// QuickTime Visual Effects Implementation
//

#ifdef FEATURE_QUICKTIME
QTEffect *MCPlayer::qteffects = NULL;
uint2 MCPlayer::neffects = 0;
#endif

bool MCPlayer::stdeffectdlg(MCStringRef &r_value, MCStringRef &r_result)
{
#ifdef FEATURE_QUICKTIME
	if (qtstate != QT_INITTED)
		initqt();
	if (qtstate != QT_INITTED)
		return false;
	QTAtomContainer effectlist = NULL;
	queryeffects((void **)&effectlist);
	if (effectlist == NULL)
		return MCStringCreateWithCString("can't get effect list", r_result);

	OSErr result;
	QTAtomContainer effectdesc = NULL;
	QTParameterDialog createdDialogID;
	if (QTNewAtomContainer(&effectdesc) != noErr)
		return false;
	result = QTCreateStandardParameterDialog(effectlist, effectdesc,
	         0, &createdDialogID);
	while (result == noErr)
	{
		EventRecord theEvent;
		WaitNextEvent(everyEvent, &theEvent, 0, nil);
		result = QTIsStandardParameterDialogEvent(&theEvent, createdDialogID);
		switch (result)
		{
		case featureUnsupported:

			{
				result = noErr;
				switch (theEvent.what)
				{
				case updateEvt:
					BeginUpdate((WindowPtr)theEvent.message);
					EndUpdate((WindowPtr)theEvent.message);
					break;
				}
				break;
			}
		case codecParameterDialogConfirm:
		case userCanceledErr:
			QTDismissStandardParameterDialog(createdDialogID);
			createdDialogID =nil;
			break;
		}
	}
	if (result == userCanceledErr)
	{
		QTDisposeAtomContainer(effectlist);
		return MCStringCreateWithCString(MCcancelstring, r_result);
	}
	HLock((Handle)effectdesc);
	uint4 datasize = GetHandleSize(effectdesc) + sizeof(long) * 2;

	MCAutoNativeCharArray t_buffer;
	if (!t_buffer.New(datasize))
		return false;

	long *aLong = (long *)t_buffer.Chars();
	HLock((Handle)effectdesc);
	aLong[0] = EndianU32_NtoB(datasize);
	aLong[1] = EndianU32_NtoB('qtfx');
	memcpy((char *)(aLong + 2),
	       *effectdesc ,GetHandleSize(effectdesc));
	HUnlock((Handle)effectdesc);
	QTDisposeAtomContainer(effectdesc);
	QTDisposeAtomContainer(effectlist);

	MCAutoStringRef t_data;
	return t_buffer.CreateStringAndRelease(&t_data) &&
		MCFiltersBase64Encode(*t_data, r_value);
#endif

	r_value = MCValueRetain(kMCEmptyString);
	return true;
}


#ifdef FEATURE_QUICKTIME
static int compare_qteffect(const void *a, const void *b)
{
	const QTEffect *qa;
	const QTEffect *qb;
	qa = (QTEffect *)a;
	qb = (QTEffect *)b;
	return strcmp(qa -> token, qb -> token);
}
#endif

#ifdef FEATURE_QUICKTIME
bool MCPlayer::geteffectlist(MCStringRef& r_string)
{
	if (qtstate != QT_INITTED)
		initqt();
	if (qtstate != QT_INITTED)
	{
		r_string = MCValueRetain(kMCEmptyString);
		return true;
	}

	queryeffects(NULL);

	// MW-2008-01-08: [[ Bug 5700 ]] Make sure the effect list is sorted alphabetically
	qsort(qteffects, neffects, sizeof(QTEffect), compare_qteffect);

	MCAutoListRef t_list;
	if (!MCListCreateMutable('\n', &t_list))
		return false;

	uint2 i;
	for (i = 0; i < neffects; i++)
		if (!MCListAppendCString(*t_list, qteffects[i].token))
			return false;

	return MCListCopyAsString(*t_list, r_string);
}
#else
bool MCPlayer::geteffectlist(MCStringRef& r_string)
{
	r_string = MCValueRetain(kMCEmptyString);
	return true;
}
#endif

#ifdef FEATURE_QUICKTIME
void MCPlayer::queryeffects(void **effectatomptr)
{
	if (qteffects != NULL && effectatomptr == NULL)
		return;
	QTAtomContainer effectatom = NULL;
	uint2 numeffects;
	// get a list of the available effects
	if  (QTNewAtomContainer(&effectatom) != noErr
	        || QTGetEffectsList(&effectatom, 2, -1, 0L) != noErr)
	{
		if (effectatom != NULL)
			QTDisposeAtomContainer(effectatom);
		return;
	}
	if (effectatomptr != NULL)
		*effectatomptr = effectatom;
	if (qteffects != NULL)
		return;
	
#if defined(_MACOSX) && defined(__LITTLE_ENDIAN__)
	// MW-2007-12-17: [[ Bug 3851 ]] For some reason the dissolve effect doesn't appear in the
	//   effects dialog on Mac Intel. So we just add it oursleves!

	OSType t_type;
	t_type = kCrossFadeTransitionType;
	QTInsertChild(effectatom, kParentAtomIsContainer, kEffectTypeAtom, 0, 0, sizeof(OSType), &t_type, NULL);
	QTInsertChild(effectatom, kParentAtomIsContainer, kEffectNameAtom, 0, 0, 10, (void *)"Cross Fade", NULL);
	t_type = kAppleManufacturer;
	QTInsertChild(effectatom, kParentAtomIsContainer, kEffectManufacturerAtom, 0, 0, sizeof(OSType), &t_type, NULL);
#endif
		
	// the returned effects list contains (at least) two atoms for each available effect component,
	// a name atom and a type atom; happily, this list is already sorted alphabetically by effect name
	numeffects = QTCountChildrenOfType(effectatom, kParentAtomIsContainer,
	                                   kEffectNameAtom);
	neffects = 0;
	qteffects = new QTEffect[numeffects];
	uint2 i;
	for (i = 1; i <= numeffects; i++)
	{
		QTAtom				nameatom = 0L;
		QTAtom				typeatom = 0L;
		nameatom = QTFindChildByIndex(effectatom, kParentAtomIsContainer,
		                              kEffectNameAtom, i, NULL);
		typeatom = QTFindChildByIndex(effectatom, kParentAtomIsContainer,
		                              kEffectTypeAtom, i, NULL);

		if (nameatom != 0L && typeatom != 0L)
		{
			long datasize;
			char *sptr;
			QTCopyAtomDataToPtr(effectatom, typeatom, false, sizeof(OSType),
			                    &qteffects[neffects].type, NULL);
			QTLockContainer(effectatom);
			QTGetAtomDataPtr(effectatom, nameatom, &datasize, (Ptr *)&sptr);
			qteffects[neffects].token = new char[datasize+1];
			memcpy(qteffects[neffects].token,sptr,datasize);
			qteffects[neffects].token[datasize] = '\0';
			QTUnlockContainer(effectatom);
			neffects++;
		}
	}

	if (effectatomptr == NULL)
		QTDisposeAtomContainer(effectatom);
}

//
// QuickTime Visual Effects Implementation
//-----------------------------------------------------------------------------


//-----------------------------------------------------------------------------
// Sound Recording Implementation
//

// Related class variables
void *MCPlayer::sgSoundComp = NULL;
long MCPlayer::sgSndDriver = 0;
MCStringRef MCPlayer::recordtempfile = nil;
MCStringRef MCPlayer::recordexportfile = nil;

// Utility functions
static SampleDescriptionHandle scanSoundTracks(Movie tmovie)
{
	short trackCount, index;
	SampleDescriptionHandle aDesc = NULL;
	trackCount = (short)GetMovieTrackCount(tmovie);
	for (index = 1 ; index <= trackCount ; index++)
	{
		OSType aTrackType;
		Track aTrack = NULL;
		Media aMedia = NULL;
		aTrack = GetMovieIndTrack(tmovie, index);
		aMedia = GetTrackMedia(aTrack);
		GetMediaHandlerDescription(aMedia, &aTrackType, 0, 0);
		if (aTrackType == SoundMediaType)
		{
			aDesc = (SampleDescriptionHandle)NewHandle(sizeof(SoundDescription));
			GetMediaSampleDescription(aMedia, 1, aDesc);
			if (GetMoviesError() != noErr)
			{
				DisposeHandle((Handle)aDesc);
				aDesc = NULL;
				continue;
			}
		}
	}
	return aDesc;
}

static bool path_to_dataref(const char *p_path, DataReferenceRecord& r_rec)
{
	bool t_success = true;
	CFStringRef t_cf_path = NULL;
	t_cf_path = CFStringCreateWithCString(NULL, p_path, kCFStringEncodingWindowsLatin1);
	t_success = (t_cf_path != NULL);
	if (t_success)
	{
		OSErr t_error;
		t_error = QTNewDataReferenceFromFullPathCFString(t_cf_path, kQTNativeDefaultPathStyle, 0, &r_rec . dataRef, &r_rec . dataRefType);
		t_success = noErr == t_error;
	}
	CFRelease(t_cf_path);
	return t_success;
}

static void exportToSoundFile(const char *sourcefile, const char *destfile)
{
	bool t_success = true;
	SoundDescriptionHandle myDesc = NULL;
	ComponentResult result = 0;
	Movie tmovie = nil;

    MCAutoStringRef t_src_resolved_str, t_dst_resolved_str;
    MCAutoStringRef t_sourcefile, t_destfile;
    /* UNCHECKED */ MCStringCreateWithCString(sourcefile, &t_sourcefile);
    /* UNCHECKED */ MCStringCreateWithCString(destfile, &t_destfile);
	MCS_resolvepath(*t_sourcefile, &t_src_resolved_str);
	MCS_resolvepath(*t_destfile, &t_dst_resolved_str);
	t_success = (MCS_resolvepath(*t_sourcefile, &t_src_resolved_str) && MCS_resolvepath(*t_destfile, &t_dst_resolved_str));

	DataReferenceRecord t_src_rec, t_dst_rec;
	t_src_rec.dataRef = NULL;
	t_dst_rec.dataRef = NULL;
	
	if (t_success)
	{
		t_success = path_to_dataref(MCStringGetCString(*t_src_resolved_str), t_src_rec) &&
			path_to_dataref(MCStringGetCString(*t_dst_resolved_str), t_dst_rec);
	}

	Boolean isActive = true;
	QTVisualContextRef aVisualContext = NULL;
	QTNewMoviePropertyElement aMovieProperties[] = {
		{kQTPropertyClass_DataLocation, kQTDataLocationPropertyID_DataReference, sizeof(t_src_rec), &t_src_rec, 0},
		{kQTPropertyClass_NewMovieProperty, kQTNewMoviePropertyID_Active, sizeof(isActive), &isActive, 0},
		{kQTPropertyClass_Context, kQTContextPropertyID_VisualContext, sizeof(aVisualContext), &aVisualContext, 0},
		};

	if (t_success)
		t_success = noErr == NewMovieFromProperties(3, aMovieProperties, 0, NULL, &tmovie);

	if (t_success)
		myDesc = (SoundDescriptionHandle)scanSoundTracks(tmovie);

	if (myDesc)
	{
		//open movie export component
		MovieExportComponent exporter;
		Component c;
		ComponentDescription cd;
		cd.componentType = MovieExportType;
		switch (MCrecordformat)
		{
		case EX_WAVE:
			cd.componentSubType = kQTFileTypeWave;
			break;
		case EX_ULAW:
			cd.componentSubType = kQTFileTypeMuLaw;
			break;
		case EX_AIFF:
			cd.componentSubType = kQTFileTypeAIFF;
			break;
		default:
			cd.componentSubType = kQTFileTypeMovie;
			break;
		}
		cd.componentManufacturer = SoundMediaType;
		cd.componentFlags = canMovieExportFiles;
		cd.componentFlagsMask = canMovieExportFiles;
		c = FindNextComponent(nil, &cd);
		(**myDesc).numChannels = MCrecordchannels;
		(**myDesc).sampleSize = MCrecordsamplesize;
		(**myDesc).sampleRate = (uint32_t)(MCrecordrate * 1000 * 65536);
		exporter = nil;
		exporter = OpenComponent(c);
		result = MovieExportSetSampleDescription(exporter, (SampleDescriptionHandle)myDesc,
		         SoundMediaType);
		errno = ConvertMovieToDataRef(tmovie, 0, t_dst_rec . dataRef, t_dst_rec . dataRefType, cd.componentSubType,
		                           0, 0, exporter);
		// try showUserSettingsDialog | movieToFileOnlyExport | movieFileSpecValid
		DisposeHandle((Handle) myDesc);
		if (exporter)
			CloseComponent(exporter);
		if (errno != noErr)
		{
			char buffer[26 + U4L];
			sprintf(buffer, "error %d exporting recording", errno);
			MCresult->copysvalue(buffer);
		}
	}

	if (t_src_rec.dataRef != NULL)
		DisposeHandle(t_src_rec.dataRef);
	if (t_dst_rec.dataRef != NULL)
		DisposeHandle(t_dst_rec.dataRef);

	DisposeMovie(tmovie);
}

void MCPlayer::handlerecord()
{
	if (MCrecording)
		SGIdle((SeqGrabComponent)sgSoundComp);
}

#endif

void MCPlayer::stoprecording()
{
#ifdef FEATURE_QUICKTIME
	if (MCrecording)
	{
		MCresult->clear();
		MCrecording = False;
		SGStop((SeqGrabComponent)sgSoundComp);
		if (sgSoundComp != NULL)
		{
			CloseComponent((SeqGrabComponent)sgSoundComp);
			sgSoundComp = NULL;
		}
#ifdef _WINDOWS
		if (MCrecordformat == EX_MOVIE)
			CopyFileA(MCStringGetCString(recordtempfile), MCStringGetCString(recordexportfile),False);
		else
#endif
		{
			MCS_unlink(recordexportfile);
			exportToSoundFile(MCStringGetCString(recordtempfile), MCStringGetCString(recordexportfile));
			MCS_unlink(recordtempfile);
		}
		recordexportfile = NULL;
		//delete recordexportfile;
	}
#endif
}

void MCPlayer::recordsound(MCStringRef fname)
{
#ifdef FEATURE_QUICKTIME
	if (qtstate != QT_INITTED)
		initqt();
	if (qtstate != QT_INITTED)
	{
		MCresult->sets("could not initialize quicktime");
		return;
	}
	stoprecording();//just in case
	FSSpec fspec;
<<<<<<< HEAD
	recordtempfile = MCS_tmpnam();
	recordexportfile = strdup(MCStringGetCString(fname));
	MCS_path2FSSpec(recordtempfile, &fspec);
=======
    MCAutoStringRef t_name;
    if (MCS_tmpnam(&t_name)) 
        recordtempfile = *t_name;
    
	recordexportfile = fname;
	MCS_path2FSSpec(MCStringGetCString(recordtempfile), &fspec);
>>>>>>> aeb34208
	OSType compressionType, inputSource;
	memcpy(&compressionType, MCrecordcompression, 4);
	compressionType = EndianU32_NtoB(compressionType);
	if (strequal(MCrecordinput, "dflt"))
		inputSource = 0; // fake "default" entry
	else
	{
		memcpy(&inputSource, MCrecordinput, 4);
		inputSource = EndianU32_NtoB(inputSource);
	}
	// bug in component can't sample at anything except 44.1KHz

	UnsignedFixed sampleRate = 44100 << 16;
#ifdef _WINDOWS

	if (MCrecordformat == EX_MOVIE)
	{
		short denominator = (short)(MAXINT2 / MCrecordrate);
		short numerator = (short)(MCrecordrate * denominator);
		sampleRate = FixRatio(numerator, denominator) * 1000;
	}
#endif

	short sampleSize = MCrecordsamplesize;
	short numChannels = MCrecordchannels;

	int t_flags;
	if ((qtversion >> 24) >= 7)
	{
		// MW-2008-03-15: [[ Bug 6076 ]] Make sure we create the file before we start recording to it
		//   otherwise no recording happens.
		FILE *t_file;
		t_file = fopen(MCStringGetCString(recordtempfile), "w");
		if (t_file != NULL)
			fclose(t_file);

		t_flags = seqGrabDontPreAllocateFileSize | seqGrabAppendToFile;
	}
	else
		t_flags = 0;

	sgSoundComp = OpenDefaultComponent(SeqGrabComponentType, 0);
	errno = SGInitialize((SeqGrabComponent)sgSoundComp);
	if (errno == noErr)
	{
		SGChannel sgSoundChan;
		if ((errno = SGNewChannel((SeqGrabComponent)sgSoundComp, SoundMediaType, &sgSoundChan)) == noErr
		        && (errno = SGSetChannelUsage(sgSoundChan, seqGrabRecord)) == noErr
		        && (errno = SGSetSoundInputRate(sgSoundChan, sampleRate)) == noErr
		        && (errno = SGSetSoundInputParameters(sgSoundChan, sampleSize,
		                                              numChannels, compressionType)) == noErr
		        && (errno = SGSetDataOutput((SeqGrabComponent)sgSoundComp, &fspec, seqGrabToDisk | t_flags)) == noErr
		        && (!inputSource
		            || (errno = SPBSetDeviceInfo(SGGetSoundInputDriver(sgSoundChan),
		                                         siOSTypeInputSource, &inputSource)) == noErr)
		        && (errno = SGSoundInputDriverChanged(sgSoundChan)) == noErr)
		{
			sgSndDriver = SGGetSoundInputDriver(sgSoundChan);
			//turn on sound input metering
			uint2 meterState = 1;
			if ((errno = SPBSetDeviceInfo(sgSndDriver, siLevelMeterOnOff,
			                              (char *)&meterState)) == noErr)

				errno = SGStartRecord((SeqGrabComponent)sgSoundComp);
		}
	}

	if (errno == noErr)
	{
		MCrecording = True;
		MCscreen->addtimer(MCtemplateplayer, MCM_internal, PLAY_RATE);
		MCresult->clear(False);
	}
	else
	{
		char buffer[21 + U4L];
		sprintf(buffer, "error %d starting recording", errno);
		MCresult->copysvalue(buffer);
		if (sgSoundComp != NULL)
		{
			CloseComponent((SeqGrabComponent)sgSoundComp);
			sgSoundComp = NULL;
		}
	}
#else
	MCresult->sets("not supported");
#endif
}

bool MCPlayer::getrecordloudness(integer_t& r_loudness)
{
	r_loudness = 0;
#ifdef FEATURE_QUICKTIME
	if (MCrecording)
	{
		uint2 meterState[2];
		SPBGetDeviceInfo(sgSndDriver, siLevelMeterOnOff, (char *)&meterState);
		r_loudness = (uint2)((meterState[1] * 100) / 255);
	}
#else

	MCresult->sets("not supported");
#endif
	return true;
}

#ifdef FEATURE_QUICKTIME
bool MCPlayer::getrecordcompressionlist(MCStringRef& r_string)
{
	if (qtstate != QT_INITTED)
		initqt();
	if (qtstate != QT_INITTED)
	{
		MCresult->sets("could not initialize quicktime");
		r_string = MCValueRetain(kMCEmptyString);
		return true;
	}

	bool t_success = true;
	MCAutoListRef t_list;
	t_success = MCListCreateMutable('\n', &t_list);

	Component component = 0;
	ComponentDescription desc, info;
	Handle name = NewHandle(0);
	desc.componentType = kSoundCompressor;
	desc.componentSubType = 0;
	desc.componentManufacturer = 0;
	desc.componentFlags = 0;
	desc.componentFlagsMask = 0;

	if (t_success)
		t_success = MCListAppendCString(*t_list, "No compression,raw ");

	while (t_success && (component = FindNextComponent(component, &desc)) != NULL)
	{
		GetComponentInfo(component, &info, name, 0, 0);
		if (GetHandleSize(name))
		{
			HLock(name);
			char ssubtype[] = "????";
			long compType;
			compType = EndianU32_BtoN(info.componentSubType);
			memcpy(ssubtype, (char *)&compType, sizeof(OSType));
			MCAutoStringRef t_type;
			t_success = MCStringFormat(&t_type, "%s,%s", (char*)*name, ssubtype);
			if (t_success)
				t_success = MCListAppend(*t_list, *t_type);
			HUnlock(name);
		}
	}
	DisposeHandle(name);

	if (t_success)
		t_success = MCListCopyAsString(*t_list, r_string);
	return t_success;
}
#else
bool MCPlayer::getrecordcompressionlist(MCStringRef& r_string)
{
	r_string = MCValueRetain(kMCEmptyString);
	return true;
}
#endif

////////////////////////////////////////////////////////////////////
// QUICKTIME ACCESSORS

MCPlayerMediaTypeSet MCPlayer::getmediatypes()
{
	MCPlayerMediaTypeSet types = 0;
#ifdef FEATURE_QUICKTIME
	if (qtstate == QT_INITTED && state & CS_PREPARED)
	{
		for (uint2 i = 0 ; i < QTMFORMATS ; i++)
			if (QTMovieHasType((Movie)theMovie, qtmediatypes[i]))
				types |= 1 << i;
	}
#endif
	return types;
}

uint2 MCPlayer::getcurrentnode()
{
	uint2 i = 0;
#ifdef FEATURE_QUICKTIME
	if (qtvrinstance != NULL)
		i = (uint2)QTVRGetCurrentNodeID((QTVRInstance)qtvrinstance);
#endif
	return i;
}

bool MCPlayer::changecurrentnode(uint2 nodeid)
{
#ifdef FEATURE_QUICKTIME
	if (qtvrinstance != NULL)
	{
		QTVRGoToNodeID((QTVRInstance)qtvrinstance,nodeid);
		if (isbuffering())
			return true;
	}
#endif
	return false;
}

real8 MCPlayer::getpan()
{
	real8 pan = 0.0;
#ifdef FEATURE_QUICKTIME
	if (qtvrinstance != NULL)
		pan = QTVRGetPanAngle((QTVRInstance)qtvrinstance);
#endif
	return pan;
}

bool MCPlayer::changepan(real8 pan)
{
#ifdef FEATURE_QUICKTIME
	if (qtvrinstance != NULL)
		QTVRSetPanAngle((QTVRInstance)qtvrinstance, (float)pan);
	if (isbuffering())
		return true;
#endif
	return false;
}

real8 MCPlayer::gettilt()
{
	real8 tilt = 0.0;
#ifdef FEATURE_QUICKTIME
	if (qtvrinstance != NULL)
		tilt = QTVRGetTiltAngle((QTVRInstance)qtvrinstance);
#endif
	return tilt;
}

bool MCPlayer::changetilt(real8 tilt)
{
#ifdef FEATURE_QUICKTIME
	if (qtvrinstance != NULL)
		QTVRSetTiltAngle((QTVRInstance)qtvrinstance, (float)tilt);
	if (isbuffering())
		return true;
#endif
	return false;
}

real8 MCPlayer::getzoom()
{
	real8 zoom = 0.0;
#ifdef FEATURE_QUICKTIME
	if (qtvrinstance != NULL)
		zoom = QTVRGetFieldOfView((QTVRInstance)qtvrinstance);
#endif
	return zoom;
}

bool MCPlayer::changezoom(real8 zoom)
{
#ifdef FEATURE_QUICKTIME
	if (qtvrinstance != NULL)
		QTVRSetFieldOfView((QTVRInstance)qtvrinstance, (float)zoom);
	if (isbuffering())
		return true;
#endif
	return false;
}

bool MCPlayer::gettrack(uindex_t index, uint4& id, MCStringRef& r_name, uint4& offset, uint4& duration)
{
#ifdef FEATURE_QUICKTIME
	Track trak = GetMovieIndTrack((Movie)theMovie,index);
	if (trak == NULL)
		return false;
	id = (uint4)GetTrackID(trak);
	char buffer[256];
	Media media = GetTrackMedia(trak);
	MediaHandler mediahandler = GetMediaHandler(media);
	MediaGetName(mediahandler, (unsigned char *)buffer, 0, NULL);
	p2cstr((unsigned char*)buffer);	
	offset = (uint4)GetTrackOffset(trak);//start
	duration = (uint4)GetTrackDuration(trak);//end
	return MCStringCreateWithCString(buffer, r_name);
#endif
	return false;
}

void MCPlayer::getqtvrconstraints(uint1 index, real4& minrange, real4& maxrange)
{
#ifdef FEATURE_QUICKTIME
	if (qtvrinstance != NULL)
		QTVRGetConstraints((QTVRInstance)qtvrinstance, index, &minrange, &maxrange);
#endif
}

uint2 MCPlayer::getnodecount()
{
	uint2 numnodes = 0;
#ifdef FEATURE_QUICKTIME
	if (qtvrinstance != NULL)
	{
		QTAtomContainer			qtatomcontainer;
		QTAtom					qtatom;
		if (QTVRGetVRWorld((QTVRInstance)qtvrinstance, &qtatomcontainer) != noErr)
			return numnodes;
		qtatom = QTFindChildByIndex(qtatomcontainer, kParentAtomIsContainer, kQTVRNodeParentAtomType, 1, NULL);
		if (qtatom == 0)
		{
			QTDisposeAtomContainer(qtatomcontainer);
			return numnodes;
		}
		numnodes = QTCountChildrenOfType(qtatomcontainer, qtatom, kQTVRNodeIDAtomType);
	}
#endif
	return numnodes;
}

bool MCPlayer::getnode(uindex_t index, uint2 &id, MCMultimediaQTVRNodeType &type)
{
#ifdef FEATURE_QUICKTIME
	if (qtvrinstance != NULL)
	{
		QTAtomContainer			qtatomcontainer;
		QTAtom					qtatom;
		if (QTVRGetVRWorld((QTVRInstance)qtvrinstance, &qtatomcontainer) != noErr)
			return false;
		qtatom = QTFindChildByIndex(qtatomcontainer, kParentAtomIsContainer, kQTVRNodeParentAtomType, 1, NULL);
		if (qtatom == 0)
		{
			QTDisposeAtomContainer(qtatomcontainer);
			return false;
		}
		QTAtomID qtatomid;
		QTFindChildByIndex(qtatomcontainer, qtatom, kQTVRNodeIDAtomType, index, &qtatomid);
		id = (uint2)qtatomid;
		if (QTVRGetNodeType((QTVRInstance)qtvrinstance, id) == kQTVRPanoramaType)
			type = kMCQTVRNodePanoramaType;
		else
			type = kMCQTVRNodeObjectType;
		QTDisposeAtomContainer(qtatomcontainer);
		return true;
	}
#endif
	return false;
}

uint2 MCPlayer::gethotspotcount()
{
	uint2 numspots = 0;
#ifdef FEATURE_QUICKTIME
	if (qtvrinstance != NULL)
	{
		QTAtomContainer			qtatomcontainer;
		QTAtom					qtatom;
		if (QTVRGetNodeInfo((QTVRInstance)qtvrinstance, QTVRGetCurrentNodeID((QTVRInstance)qtvrinstance),
		                    &qtatomcontainer) != noErr)
			return numspots;
		qtatom = QTFindChildByID(qtatomcontainer, kParentAtomIsContainer, kQTVRHotSpotParentAtomType, 1, NULL);
		if (qtatom == 0)
		{
			QTDisposeAtomContainer(qtatomcontainer);
			return numspots;
		}
		numspots = QTCountChildrenOfType(qtatomcontainer, qtatom, kQTVRHotSpotAtomType);
	}
#endif
	return numspots;
}

bool MCPlayer::gethotspot(uindex_t index, uint2 &id, MCMultimediaQTVRHotSpotType &type)
{
#ifdef FEATURE_QUICKTIME
	if (qtvrinstance != NULL)
	{
		QTAtomContainer			qtatomcontainer;
		QTAtom					qtatom;
		if (QTVRGetNodeInfo((QTVRInstance)qtvrinstance, QTVRGetCurrentNodeID((QTVRInstance)qtvrinstance),
		                    &qtatomcontainer) != noErr)
			return false;
		qtatom = QTFindChildByID(qtatomcontainer, kParentAtomIsContainer, kQTVRHotSpotParentAtomType, 1, NULL);
		if (qtatom == 0)
		{
			QTDisposeAtomContainer(qtatomcontainer);
			return false;
		}
		QTAtomID qtatomid;
		QTFindChildByIndex(qtatomcontainer, qtatom, kQTVRHotSpotAtomType, index, &qtatomid);
		id = (uint2)qtatomid;
		OSType t_type;
		QTVRGetHotSpotType((QTVRInstance)qtvrinstance, id, &t_type);
		if (t_type == kQTVRHotSpotLinkType)
			type = kMCQTVRHotSpotLinkType;
		else if (t_type == kQTVRHotSpotURLType)
			type = kMCQTVRHotSpotURLType;
		else
			type = kMCQTVRHotSpotUndefinedType;
		QTDisposeAtomContainer(qtatomcontainer);
		return true;
	}
#endif
	return false;
}

void MCPlayer::setmoviecontrollerid(int4 p_id)
{
#ifdef FEATURE_QUICKTIME
	playstop();
	theMC = (void *)p_id;
	theMovie = MCGetMovie((MovieController)theMC);
#endif
}

uint2 MCPlayer::gettrackcount()
{
	uint2 tcount = 0;
#ifdef FEATURE_QUICKTIME
	if (qtstate == QT_INITTED && state & CS_PREPARED)
		tcount = (uint2)GetMovieTrackCount((Movie)theMovie);
#endif
	return tcount;
}

/////////////////////////////////////////////////////////////////////////////////


// MW-2005-05-15: For consistency, added title field
bool MCPlayer::stdrecorddlg(MCStringRef &r_result)
{
	bool t_success = true;

#ifdef FEATURE_QUICKTIME
	if (qtstate != QT_INITTED)
		initqt();
	if (qtstate != QT_INITTED)
		return MCStringCreateWithCString("could not initialize quicktime", r_result);

	ComponentInstance ci = OpenDefaultComponent(StandardCompressionType,
	                       StandardCompressionSubTypeSound);
	if (ci == NULL)
		return MCStringCreateWithCString("can't open dialog", r_result);

	//short denominator = (short)(MAXINT2 / MCrecordrate);
	//short numerator = (short)(MCrecordrate * denominator);
	//UnsignedFixed sampleRate = FixRatio(numerator, denominator) * 1000;
	UnsignedFixed sampleRate = MCrecordrate * (1 << 16) * 1000;
	short sampleSize = MCrecordsamplesize;
	short numChannels = MCrecordchannels;
	OSType compressionType;
	memcpy(&compressionType, MCrecordcompression, 4);
	compressionType = EndianU32_NtoB(compressionType);
	SCSetInfo(ci, scSoundSampleRateType, &sampleRate);
	SCSetInfo(ci, scSoundSampleSizeType, &sampleSize);
	SCSetInfo(ci, scSoundChannelCountType, &numChannels);
	SCSetInfo(ci, scSoundCompressionType, &compressionType);
	errno = SCRequestImageSettings(ci);
	if (errno == noErr)
	{
		SCGetInfo(ci, scSoundSampleRateType, &sampleRate);
		SCGetInfo(ci, scSoundSampleSizeType, &sampleSize);
		SCGetInfo(ci, scSoundChannelCountType, &numChannels);
		SCGetInfo(ci, scSoundCompressionType, &compressionType);
		//MCrecordrate = (HiWord(sampleRate) + LoWord(sampleRate)
		//                / (real8)MAXINT2) / 1000.0;
		MCrecordrate = sampleRate / (real8)(1000 << 16);
		compressionType = EndianU32_BtoN(compressionType);
		memcpy(MCrecordcompression, &compressionType, 4);
		MCrecordsamplesize = sampleSize;
		MCrecordchannels = numChannels;
	}
	else
	{
		if (errno == userCanceledErr)
			t_success = MCStringCreateWithCString(MCcancelstring, r_result);
		else
			t_success = MCStringFormat(r_result, "error %d opening dialog", errno);
	}
	CloseComponent(ci);
#endif

	return t_success;
}

//
// Sound Recording Implementation
//-----------------------------------------------------------------------------

//-----------------------------------------------------------------------------
// X11 (using mplayer) Player Implementation
//
// The MPlayer object (mplayer.cpp) fully encapulates and manages the mplayer process and provides
// a nice, easy to use interface for controlling it.


#ifdef X11
Boolean MCPlayer::x11_prepare(void)
{
	if ( m_player == NULL )
		m_player = new MPlayer();
	
	// OK-2009-01-09: [[Bug 1161]] - File resolving code standardized between image and player.
	// MCPlayer::init appears to duplicate the filename buffer, so freeing it after the call should be ok.
	char *t_filename;
	t_filename = getstack() -> resolve_filename(filename);

	Boolean t_success;
	t_success = (m_player -> init(t_filename, getstack(), rect));

	delete t_filename;
	return t_success;
}

Boolean MCPlayer::x11_playpause(Boolean on)
{
	if ( m_player != NULL)
		m_player -> play(!on) ;
	return True;
}

void MCPlayer::x11_playstepforward(void)
{
	if ( m_player != NULL)
		m_player -> seek() ;
}

void MCPlayer::x11_playstepback(void)
{
	if ( m_player != NULL)
		m_player -> seek(-5) ;
}

Boolean MCPlayer::x11_playstop(void)
{
	if ( m_player != NULL)
		m_player -> pause();
	return True;
}

void MCPlayer::x11_setrect(const MCRectangle& nrect)
{
	rect = nrect;
	if ( m_player != NULL ) 
		m_player -> resize(nrect);
}
	
uint4 MCPlayer::x11_getduration(void)
{
	if ( m_player != NULL)
		return ( m_player -> getduration() ) ;
	else 
		return 0;
}

uint4 MCPlayer::x11_gettimescale(void)
{
	if ( m_player != NULL)
		return ( m_player -> gettimescale() ) ;
	else 
		return 0;
}

uint4 MCPlayer::x11_getmoviecurtime(void)
{
	if ( m_player != NULL)
		return ( m_player -> getcurrenttime() ) ;
	else 
		return 0;
}

void MCPlayer::x11_setlooping(Boolean loop)
{
	if ( m_player != NULL)
		m_player -> setlooping ( loop ) ;
}

void MCPlayer::x11_setplayrate(void)
{
	if ( m_player != NULL)
		m_player -> setspeed( rate ) ;
}

Boolean MCPlayer::x11_ispaused(void)
{
	if ( m_player != NULL)
		return ( m_player -> ispaused() ) ; 
	else 
		return false ;
}

uint2 MCPlayer::x11_getloudness(void)
{
	if ( m_player != NULL)
		return ( m_player -> getloudness () ) ;
	else 
		return 100; // Return 100% as the default
}
	
void MCPlayer::x11_setloudness(uint2 loudn)
{
	if ( m_player != NULL)
		m_player -> setloudness ( loudn );
}

pid_t MCPlayer::getpid(void)
{
	if ( m_player != NULL )
		return m_player -> getpid();
	return 0;
}

void MCPlayer::shutdown(void)
{
	if ( m_player != NULL) m_player -> shutdown(); 
}

#endif
//
// X11 (using mplayer) Player Implementation
//-----------------------------------------------------------------------------

//-----------------------------------------------------------------------------
// QTEffect implementation

#ifdef FEATURE_QUICKTIME

bool MCQTEffectBegin(Visual_effects p_type, const char *p_name, Visual_effects p_direction, Drawable p_target, Drawable p_start, Drawable p_end, const MCRectangle& p_area);
bool MCQTEffectStep(uint4 p_delta, uint4 p_duration);
void MCQTEffectEnd(void);

static Drawable s_qt_start_drawable = NULL;
static PixMapHandle s_qt_start_pixmap = NULL;
static CGrafPtr s_qt_start_port = NULL;
static void *s_qt_start_ptr = NULL;
static uint4 s_qt_start_stride = 0;

static Drawable s_qt_end_drawable = NULL;
static PixMapHandle s_qt_end_pixmap = NULL;
static CGrafPtr s_qt_end_port = NULL;
static void *s_qt_end_ptr = NULL;
static uint4 s_qt_end_stride = 0;

static Drawable s_qt_target_drawable = NULL;
static PixMapHandle s_qt_target_pixmap = NULL;
static CGrafPtr s_qt_target_port = NULL;
static void *s_qt_target_ptr = NULL;
static uint4 s_qt_target_stride = 0;

static QTAtomContainer s_qt_effect_desc = NULL;

static ImageDescriptionHandle s_qt_sample_desc = NULL;
static ImageDescriptionHandle s_qt_start_desc = NULL;
static ImageDescriptionHandle s_qt_end_desc = NULL;
static TimeBase s_qt_timebase = NULL;
static ImageSequence s_qt_effect_seq = NULL;

static Boolean s_qt_reverse = False;

void QTEffectAddParameters(QTAtomContainer effectdescription,OSType theEffectType, Visual_effects dir,Boolean &reverse)
{
	OSType paramtype;
	reverse = False;
	long param = 0;
	switch (theEffectType)
	{
	case 'push'://push [right] [left] [top] [bottom]
		{
			switch (dir)
			{
			case VE_BOTTOM:
				param = 1;
				break;
			case VE_LEFT:
				param = 2;
				break;
			case VE_UP:
				param = 3;
				break;
			case VE_RIGHT:
				param = 4;
			default:
				break;
			}
			paramtype = 'from';
		}
		break;
	case 'smpt'://wipe [right] [left] [top] [bottom]
		{
			switch (dir)
			{
			case VE_LEFT:
				reverse = True;
			case VE_RIGHT:
				param = 1;
				break;
			case VE_UP:
				reverse = True;
			case VE_DOWN:
				param = 2;
			default:
				break;
			}
		}
	case 'smp2'://iris [open] [close]
		{
			switch (dir)
			{
			case VE_CLOSE:
				reverse = True;
			case VE_OPEN:
				param = 101;
			default:
				break;
			}
		}
	case 'smp3':
	case 'smp4':
		paramtype = 'wpID';
		break;
	default:
		paramtype = 0;
	}
	
	if (paramtype != 0 && param != 0)
	{
		param = EndianU32_NtoB(param);
		QTInsertChild(effectdescription, kParentAtomIsContainer, paramtype, 1, 0, sizeof(param), &param, NULL);
	}
	if (reverse)
	{
		QTAtom source1 = QTFindChildByIndex(effectdescription, kParentAtomIsContainer, kEffectSourceName, 1, NULL );
		QTAtom source2 = QTFindChildByIndex(effectdescription, kParentAtomIsContainer, kEffectSourceName, 2, NULL );
		if (source2)
			QTSwapAtoms(effectdescription,source1,source2);
	}
}

bool MCQTEffectBegin(Visual_effects p_type, const char *p_name, Visual_effects p_direction, Drawable p_target, Drawable p_start, Drawable p_end, const MCRectangle& p_area)
{
	if (MCdontuseQTeffects || !MCtemplateplayer -> isQTinitted())
		return false;

	OSType qteffect;
	qteffect = 0;
	
	switch (p_type)
	{
		case VE_DISSOLVE:
			qteffect = 'dslv';
		break;
		
		case VE_IRIS:
			qteffect = 'smp2';
			return false;
		break;
		
		case VE_PUSH:
			qteffect = 'push';
			return false;
		break;
		
		case VE_WIPE:
			qteffect = 'smpt';
			return false;
		break;
		
		case VE_UNDEFINED:
		{
			uint2 i;
			QTEffect *teffects = MCtemplateplayer->geteffects();
			uint2 tsize = MCtemplateplayer->getneffects();
			
			MCString effectname(p_name);
			for (i = 0 ; i < tsize; i++)
			{
				if (effectname == teffects[i].token)
				{
					qteffect = teffects[i].type;
					break;
				}
			}
			if (!qteffect && effectname.getlength() == 4)
			{
				memcpy(&qteffect, p_name, sizeof(OSType));
				qteffect = EndianU32_NtoB(qteffect);
			}
			else
			{
				MCExecPoint ep;
				ep.setsvalue(effectname);
				MCU_base64decode(ep);
				if (ep.getsvalue().getlength() > 8)
				{
					const char *dataptr = ep.getsvalue().getstring();
					long *aLong = (long *)dataptr;
					long datasize = EndianU32_BtoN(aLong[0]) - (sizeof(long)*2);
					OSType ostype = EndianU32_BtoN(aLong[1]);
					if (ostype == 'qtfx')
					{
						s_qt_effect_desc = NewHandle(datasize);
						HLock(s_qt_effect_desc);
						memcpy(*s_qt_effect_desc, (char *)(dataptr + (sizeof(long) * 2)), datasize);
						HUnlock(s_qt_effect_desc);
						QTAtom whatAtom = QTFindChildByID(s_qt_effect_desc, kParentAtomIsContainer, kParameterWhatName, kParameterWhatID, NULL);
						if (whatAtom)
						{
							QTCopyAtomDataToPtr(s_qt_effect_desc, whatAtom, true, sizeof(qteffect), &qteffect, NULL);
							qteffect = EndianU32_BtoN(qteffect);
						}
					}
				}
			}
		}
		break;
	default:
		break;
	}
	
	Rect t_src_rect, t_dst_rect;
	MacSetRect(&t_src_rect, 0, 0, p_area . width, p_area . height);
	MacSetRect(&t_dst_rect, p_area . x, p_area . y, p_area . width + p_area . x, p_area . height + p_area . y);

#if defined(TARGET_PLATFORM_MACOS_X)
	if (qteffect != 0)
	{
		void *t_ptr;
		uint4 t_stride;
		Rect t_bounds;
		
		s_qt_start_pixmap = GetGWorldPixMap((CGrafPtr)p_start -> handle . pixmap);
		LockPixels(s_qt_start_pixmap);
		GetPixBounds(s_qt_start_pixmap, &t_bounds);
		t_ptr = GetPixBaseAddr(s_qt_start_pixmap);
		t_stride = GetPixRowBytes(s_qt_start_pixmap);
		QTNewGWorldFromPtr(&s_qt_start_port, PIXEL_FORMAT_32, &t_src_rect, NULL, NULL, 0, t_ptr, t_stride);

		s_qt_end_pixmap = GetGWorldPixMap((CGrafPtr)p_end -> handle . pixmap);
		LockPixels(s_qt_end_pixmap);
		GetPixBounds(s_qt_end_pixmap, &t_bounds);
		t_ptr = GetPixBaseAddr(s_qt_end_pixmap);
		t_stride = GetPixRowBytes(s_qt_end_pixmap);
		QTNewGWorldFromPtr(&s_qt_end_port, PIXEL_FORMAT_32, &t_src_rect, NULL, NULL, 0, t_ptr, t_stride);

		if (p_target -> type == DC_BITMAP)
		{
			s_qt_target_pixmap = GetGWorldPixMap((CGrafPtr)p_target -> handle . pixmap);
			LockPixels(s_qt_target_pixmap);
			
			void *t_target_ptr;
			uint4 t_target_stride;
			t_target_ptr = GetPixBaseAddr(s_qt_target_pixmap);
			t_target_stride = GetPixRowBytes(s_qt_target_pixmap);
			
			t_target_ptr = (uint1 *)t_target_ptr + t_target_stride * p_area . y + 4 * p_area . x;
			QTNewGWorldFromPtr(&s_qt_target_port, PIXEL_FORMAT_32, &t_dst_rect, NULL, NULL, 0, t_target_ptr, t_target_stride);
		}
		else
		{
			s_qt_target_port = GetWindowPort((WindowPtr)p_target -> handle . window);
			s_qt_target_pixmap = NULL;
		}
	}
#elif defined(TARGET_PLATFORM_WINDOWS)
	if (qteffect != 0)
	{
		MCscreen -> lockpixmap(p_start, s_qt_start_ptr, s_qt_start_stride);
		QTNewGWorldFromPtr(&s_qt_start_port, k32BGRAPixelFormat, &t_src_rect, NULL, NULL, 0, s_qt_start_ptr, s_qt_start_stride);
		s_qt_start_pixmap = GetGWorldPixMap(s_qt_start_port);
		s_qt_start_drawable = p_start;

		MCscreen -> lockpixmap(p_end, s_qt_end_ptr, s_qt_end_stride);
		QTNewGWorldFromPtr(&s_qt_end_port, k32BGRAPixelFormat, &t_src_rect, NULL, NULL, 0, s_qt_end_ptr, s_qt_end_stride);
		s_qt_end_pixmap = GetGWorldPixMap(s_qt_end_port);
		s_qt_end_drawable = p_end;

		if (p_target -> type == DC_BITMAP)
		{
			MCscreen -> lockpixmap(p_target, s_qt_target_ptr, s_qt_target_stride);

			s_qt_target_ptr = (uint1 *)s_qt_target_ptr + p_area . y * s_qt_target_stride + p_area . x * 4;
			QTNewGWorldFromPtr(&s_qt_target_port, k32BGRAPixelFormat, &t_dst_rect, NULL, NULL, 0, s_qt_target_ptr, s_qt_target_stride);
			s_qt_target_pixmap = GetGWorldPixMap(s_qt_target_port);
		}
		else
		{
			CreatePortAssociation(p_target -> handle . window, NULL, kQTMLNoIdleEvents);
			s_qt_target_port = (CGrafPtr)GetNativeWindowPort(p_target -> handle . window);
			s_qt_target_pixmap = NULL;
			s_qt_target_ptr = NULL;
			s_qt_target_stride = 0;
		}
		s_qt_target_drawable = p_target;
	}
#endif

	if (s_qt_target_port != NULL && s_qt_start_port != NULL && s_qt_end_port != NULL)
	{
		OSType effecttype;
		if (s_qt_effect_desc == NULL)
		{
			QTNewAtomContainer(&s_qt_effect_desc);
			effecttype = EndianU32_NtoB(qteffect);
			QTInsertChild(s_qt_effect_desc, kParentAtomIsContainer, kParameterWhatName, kParameterWhatID, 0, sizeof(effecttype), &effecttype, NULL);
		}
		
		effecttype = EndianU32_NtoB('srcA'); //source 1
		QTInsertChild(s_qt_effect_desc, kParentAtomIsContainer, kEffectSourceName, 1, 0, sizeof(effecttype), &effecttype, NULL);
		
		effecttype = EndianU32_NtoB('srcB'); //source 2
		QTInsertChild(s_qt_effect_desc, kParentAtomIsContainer, kEffectSourceName, 2, 0, sizeof(effecttype), &effecttype, NULL);
	}
	
	if (s_qt_effect_desc != NULL)
		MakeImageDescriptionForEffect(qteffect, &s_qt_sample_desc);
		
	if (s_qt_sample_desc != NULL)
	{				
		(**s_qt_sample_desc).vendor = kAppleManufacturer;
		(**s_qt_sample_desc).temporalQuality = codecNormalQuality;
		(**s_qt_sample_desc).spatialQuality = codecNormalQuality;
		(**s_qt_sample_desc).width = p_area . width;
		(**s_qt_sample_desc).height = p_area . height;
		QTEffectAddParameters(s_qt_effect_desc, qteffect, p_direction,	s_qt_reverse);
		
		MatrixRecord t_matrix;
		RectMatrix(&t_matrix, &t_src_rect, &t_dst_rect);
		
		HLock((Handle)s_qt_effect_desc);
		DecompressSequenceBeginS(&s_qt_effect_seq, s_qt_sample_desc,
														 *s_qt_effect_desc, GetHandleSize(s_qt_effect_desc),
														 s_qt_target_port, nil,
														 nil, &t_matrix, ditherCopy, nil,
														 0, codecNormalQuality, nil);
		HUnlock((Handle)s_qt_effect_desc);
	}
	
	if (s_qt_effect_seq != 0)
	{
		ImageSequenceDataSource t_src_sequence;
		
		t_src_sequence = 0;
		MakeImageDescriptionForPixMap(s_qt_start_pixmap, &s_qt_start_desc);
		CDSequenceNewDataSource(s_qt_effect_seq, &t_src_sequence, 'srcA', 1, (Handle)s_qt_start_desc, nil, 0);
		CDSequenceSetSourceData(t_src_sequence, GetPixBaseAddr(s_qt_start_pixmap), (**s_qt_start_desc) . dataSize);
	}
	
	if (s_qt_start_desc != NULL)
	{
		ImageSequenceDataSource t_src_sequence;
		
		t_src_sequence = 0;
		MakeImageDescriptionForPixMap(s_qt_end_pixmap, &s_qt_end_desc);
		CDSequenceNewDataSource(s_qt_effect_seq, &t_src_sequence, 'srcB', 1, (Handle)s_qt_end_desc, nil, 0);
		CDSequenceSetSourceData(t_src_sequence, GetPixBaseAddr(s_qt_end_pixmap), (**s_qt_end_desc) . dataSize);
	}
	
	if (s_qt_end_desc != NULL)
	{
		s_qt_timebase = NewTimeBase();
		SetTimeBaseRate(s_qt_timebase, 0);
		CDSequenceSetTimeBase(s_qt_effect_seq, s_qt_timebase);
	}
	
	if (s_qt_timebase == NULL)
	{
		MCQTEffectEnd();
		return false;
	}
	
	return true;
}

bool MCQTEffectStep(uint4 p_delta, uint4 p_duration)
{
	ICMFrameTimeRecord t_frame_time;
	memset((char *)&t_frame_time, 0, sizeof(ICMFrameTimeRecord));
	SetTimeBaseValue(s_qt_timebase, p_delta, p_duration);
	
	if (s_qt_reverse)
		p_delta = p_duration - p_delta;
	else if (p_delta == 0)
		p_delta = 1;
	
	t_frame_time . recordSize = sizeof(ICMFrameTimeRecord);
	t_frame_time . flags = icmFrameTimeHasVirtualStartTimeAndDuration;
	t_frame_time . frameNumber = 1;
	t_frame_time . value . lo = p_delta;
	t_frame_time . scale = t_frame_time . duration = t_frame_time . virtualDuration = p_duration;
	HLock((Handle)s_qt_effect_desc);
	DecompressSequenceFrameWhen(s_qt_effect_seq, *(Handle)s_qt_effect_desc, GetHandleSize((Handle)s_qt_effect_desc), 0, 0, nil, &t_frame_time);
	HUnlock((Handle)s_qt_effect_desc);
	return true;
}

void MCQTEffectEnd(void)
{
	if (s_qt_effect_seq != 0)
		CDSequenceEnd(s_qt_effect_seq), s_qt_effect_seq = NULL;

	if (s_qt_timebase != NULL)
		DisposeTimeBase(s_qt_timebase), s_qt_timebase = NULL;

	if (s_qt_end_desc != NULL)
		DisposeHandle((Handle)s_qt_end_desc), s_qt_end_desc = NULL;
	
	if (s_qt_start_desc != NULL)
		DisposeHandle((Handle)s_qt_start_desc), s_qt_start_desc = NULL;
		
	if (s_qt_sample_desc != NULL)
		DisposeHandle((Handle)s_qt_sample_desc), s_qt_sample_desc = NULL;
	
	if (s_qt_target_pixmap != NULL)
	{
		if (s_qt_target_port != NULL)
			DisposeGWorld(s_qt_target_port);
#if defined(TARGET_PLATFORM_MACOS_X)
		UnlockPixels(s_qt_target_pixmap);
#elif defined(TARGET_PLATFORM_WINDOWS)
		MCscreen -> unlockpixmap(s_qt_target_drawable, s_qt_target_ptr, s_qt_target_stride);
#endif
		s_qt_target_pixmap = NULL;
		s_qt_target_port = NULL;
	}
	else if (s_qt_target_port != NULL)
	{
#if defined(TARGET_PLATFORM_WINDOWS)
		DestroyPortAssociation(s_qt_target_port);
#endif
		s_qt_target_port = NULL;
	}
	
	if (s_qt_end_pixmap != NULL)
	{
		if (s_qt_end_port != NULL)
			DisposeGWorld(s_qt_end_port);
#if defined(TARGET_PLATFORM_MACOS_X)
		UnlockPixels(s_qt_end_pixmap);
#elif defined(TARGET_PLATFORM_WINDOWS)
		MCscreen -> unlockpixmap(s_qt_end_drawable, s_qt_end_ptr, s_qt_end_stride);
#endif
		s_qt_end_pixmap = NULL;
		s_qt_end_port = NULL;
	}
	
	if (s_qt_start_pixmap != NULL)
	{
		if (s_qt_start_port != NULL)
			DisposeGWorld(s_qt_start_port);
#if defined(TARGET_PLATFORM_MACOS_X)
		UnlockPixels(s_qt_start_pixmap);
#elif defined(TARGET_PLATFORM_WINDOWS)
		MCscreen -> unlockpixmap(s_qt_start_drawable, s_qt_start_ptr, s_qt_start_stride);
#endif
		s_qt_start_pixmap = NULL;
		s_qt_start_port = NULL;
	}
	
	if (s_qt_effect_desc != NULL)
	{
		QTDisposeAtomContainer(s_qt_effect_desc);
		s_qt_effect_desc = NULL;
	}
}

#endif

// 
//-----------------------------------------------------------------------------<|MERGE_RESOLUTION|>--- conflicted
+++ resolved
@@ -4537,18 +4537,13 @@
 	}
 	stoprecording();//just in case
 	FSSpec fspec;
-<<<<<<< HEAD
-	recordtempfile = MCS_tmpnam();
-	recordexportfile = strdup(MCStringGetCString(fname));
-	MCS_path2FSSpec(recordtempfile, &fspec);
-=======
+    
     MCAutoStringRef t_name;
     if (MCS_tmpnam(&t_name)) 
         recordtempfile = *t_name;
     
-	recordexportfile = fname;
-	MCS_path2FSSpec(MCStringGetCString(recordtempfile), &fspec);
->>>>>>> aeb34208
+	recordexportfile = (MCStringRef)MCValueRetain(fname);
+	MCS_path2FSSpec(recordtempfile, &fspec);
 	OSType compressionType, inputSource;
 	memcpy(&compressionType, MCrecordcompression, 4);
 	compressionType = EndianU32_NtoB(compressionType);
