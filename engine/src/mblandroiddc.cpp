/* Copyright (C) 2003-2013 Runtime Revolution Ltd.

This file is part of LiveCode.

LiveCode is free software; you can redistribute it and/or modify it under
the terms of the GNU General Public License v3 as published by the Free
Software Foundation.

LiveCode is distributed in the hope that it will be useful, but WITHOUT ANY
WARRANTY; without even the implied warranty of MERCHANTABILITY or
FITNESS FOR A PARTICULAR PURPOSE.  See the GNU General Public License
for more details.

You should have received a copy of the GNU General Public License
along with LiveCode.  If not see <http://www.gnu.org/licenses/>.  */

#include "globdefs.h"
#include "filedefs.h"
#include "objdefs.h"
#include "parsedef.h"
#include "mcio.h"

#include "execpt.h"
#include "printer.h"
#include "globals.h"
#include "dispatch.h"
#include "stack.h"
#include "card.h"
#include "field.h"
#include "unicode.h"
#include "notify.h"
#include "statemnt.h"
#include "funcs.h"
#include "eventqueue.h"
#include "mode.h"
#include "osspec.h"
#include "redraw.h"
#include "region.h"

#include "mbldc.h"

#include "mblandroidutil.h"
#include "mblandroidjava.h"

#include "graphics.h"
#include "resolution.h"

#include <jni.h>
#include <pthread.h>
#include <android/log.h>
#include <android/bitmap.h>
#include <GLES/gl.h>
#include <unistd.h>

////////////////////////////////////////////////////////////////////////////////

// Various globals depended on by other parts of the engine.

Boolean tripleclick = False;
uint4 g_current_background_colour = 0;

typedef void (*co_yield_callback_t)(void *);

////////////////////////////////////////////////////////////////////////////////

// These hold the current state of events and messages. revMobile uses a
// 'single-window' model. There is only ever one window displayed at a time,
// and the display history of open stacks is stored to ensure appropriate ones
// get revealed at the point of the top-most stack closing.

// The android port uses two threads in a co-operative fashion to handle the
// fact we don't have direct access to the run-loop. The Android UI runs on one
// thread, while the engine runs on its own.

static pthread_t s_android_ui_thread;
static pthread_t s_android_engine_thread;

static pthread_t s_coroutine_thread;
static pthread_mutex_t s_coroutine_mutex;
static pthread_cond_t s_coroutine_condition;

// Resolved method ids
static jmethodID s_schedule_wakeup_method = 0;
static jmethodID s_invalidate_method = 0;
static jmethodID s_openglview_start_method = 0;
static jmethodID s_openglview_finish_method = 0;
static jmethodID s_openglview_swap_method = 0;
static jmethodID s_openglview_configure_method = 0;

// The Java VM that we are bound to. This is set in the JNI_OnLoad startup
// function.
static JavaVM *s_java_vm = nil;
// The JNIEnv for the android UI thread.
static JNIEnv *s_android_ui_env;
// The JNI environment pointer *for our auxillary thread*. This only has lifetime
// as long as 'mobile_main' is running.
static JNIEnv *s_java_env = nil;

// Wakeup vars - used to determine whether to post a wakeup message on yield
// to android.
static bool s_schedule_wakeup = false;
static uint32_t s_schedule_wakeup_timeout = 0;
static bool s_schedule_wakeup_breakable = false;
static bool s_schedule_wakeup_was_broken = false;

static co_yield_callback_t s_yield_callback = nil;
static void *s_yield_callback_context = nil;

// IM-2013-07-26: [[ ResIndependence ]] the user -> device resolution scale
static MCGFloat s_android_device_scale = 1.0;

// The bitmap containing the current visible state of the view
static jobject s_android_bitmap = nil;
static int s_android_bitmap_width = 0;
static int s_android_bitmap_height = 0;
static int s_android_bitmap_stride = 0;
static pthread_mutex_t s_android_bitmap_mutex;

// The dirty region of the bitmap
static MCRectangle s_android_bitmap_dirty;

// If non-nil, then we are in opengl mode.
static bool s_android_opengl_enabled = false;
static bool s_android_opengl_visible = false;
static jobject s_android_opengl_view = nil;

// This is the JNI reference to our display/view instance.
static jobject s_android_activity = nil;
static jobject s_android_container = nil;
static jobject s_android_view = nil;
static jobject s_android_view_class = nil;

// If this is false, then it means the engine broke somehow.
static bool s_engine_running = false;

// The current height of the keyboard (if visible)
static float s_current_keyboard_height = 0.0f;

int32_t g_android_keyboard_type = 1;

static void android_process(void);

static MCRectangle android_view_get_bounds(void);

void MCAndroidCustomFontsLoad();
float android_font_measure_text(void *p_font, const char *p_text, uint32_t p_text_length, bool p_is_unicode);


static void co_enter_engine(void);
static void co_leave_engine(void);
static void co_yield_to_engine(void);
static void co_yield_to_android(void);
static bool co_yield_to_android_and_wait(double sleep, bool wake_on_event);
static void co_yield_to_android_and_call(co_yield_callback_t callback, void *context);

static void revandroid_scheduleWakeUp(JNIEnv *env, jobject object, int32_t timeout, bool breakable);
static void revandroid_invalidate(JNIEnv *env, jobject object, int32_t left, int32_t top, int32_t right, int32_t bottom);
static bool revandroid_getAssetOffsetAndLength(JNIEnv *env, jobject object, const char *p_filename, int32_t& r_offset, int32_t& r_length);

////////////////////////////////////////////////////////////////////////////////

// IM-2013-07-26: [[ ResIndependence ]] return the device scale - this is initialised
// on screen open
MCGFloat MCResGetDeviceScale(void)
{
	return s_android_device_scale;
}

////////////////////////////////////////////////////////////////////////////////

Boolean MCScreenDC::open(void)
{
	common_open();

	// We don't need to do anything to initialize the view, as that is done
	// by the Java wrapper.

	// IM-2013-07-26: [[ ResIndependence ]] Use the display metrics pixel density to
	// scale drawing
	MCAndroidEngineCall("getPixelDensity", "f", &s_android_device_scale);
	
	return True;
}

Boolean MCScreenDC::close(Boolean p_force)
{
	return True;
}

//////////

bool MCScreenDC::hasfeature(MCPlatformFeature p_feature)
{
	return false;
}

MCNameRef MCScreenDC::getdisplayname(void)
{
	return MCN_android;
}

MCNameRef MCScreenDC::getvendorname(void)
{
	return MCN_android;
}

uint2 MCScreenDC::device_getwidth()
{
	return 320;
}

uint2 MCScreenDC::device_getheight()
{
	return 480;
}

uint2 MCScreenDC::getwidthmm()
{
	return 32;
}

uint2 MCScreenDC::getheightmm()
{
	return 48;
}

uint2 MCScreenDC::getmaxpoints()
{
	return 4096;
}

uint2 MCScreenDC::getvclass()
{
	return TrueColor;
}

uint2 MCScreenDC::getdepth()
{
	return 32;
}

uint2 MCScreenDC::getrealdepth(void)
{
	return 32;
}

uint2 MCScreenDC::getpad()
{
	return 32;
}

Window MCScreenDC::getroot()
{
	return NULL;
}

bool MCScreenDC::device_getdisplays(bool p_effective, MCDisplay *& r_displays, uint32_t &r_count)
{
	static MCDisplay s_display;
	memset(&s_display, 0, sizeof(MCDisplay));

	char *t_rect_string = nil;
	int2 t_left, t_top, t_right, t_bottom;

	// The workarea is the rect of the screen
	// not covered by any OS furniture, the viewport the whole area of the sreen.

	MCAndroidEngineCall("getWorkareaAsString", "s", &t_rect_string);
	MCU_stoi2x4(t_rect_string, t_left, t_top, t_right, t_bottom);

	s_display.device_workarea.x = t_left;
	s_display.device_workarea.y = t_top;
	s_display.device_workarea.width = t_right - t_left;
	s_display.device_workarea.height = t_bottom - t_top;

	MCAndroidEngineCall("getViewportAsString", "s", &t_rect_string);
	MCU_stoi2x4(t_rect_string, t_left, t_top, t_right, t_bottom);

	s_display.device_viewport.x = t_left;
	s_display.device_viewport.y = t_top;
	s_display.device_viewport.width = t_right - t_left;
	s_display.device_viewport.height = t_bottom - t_top;
	if (p_effective)
		s_display.device_viewport.height -= s_current_keyboard_height;

	MCLog("getdisplays: workarea(%d,%d,%d,%d) viewport(%d,%d,%d,%d)",
		s_display.device_workarea.x, s_display.device_workarea.y, s_display.device_workarea.width, s_display.device_workarea.height,
		s_display.device_viewport.x, s_display.device_viewport.y, s_display.device_viewport.width, s_display.device_viewport.height);

	r_displays = &s_display;
	r_count = 1;
	return true;
}

////////////////////////////////////////////////////////////////////////////////

bool MCScreenDC::device_getwindowgeometry(Window w, MCRectangle &drect)
{
	drect = android_view_get_bounds();
	return true;
}

////////////////////////////////////////////////////////////////////////////////

#if 0
int4 MCScreenDC::textwidth(MCFontStruct *f, const char *p_string, uint2 p_length, bool p_unicode_override)
{
	return android_font_measure_text(f->fid, p_string, p_length, f->unicode || p_unicode_override);
}
#endif

// MM-2013-08-30: [[ RefactorGraphics ]] Move text measuring to libgraphics.
int4 MCScreenDC::textwidth(MCFontStruct *p_font, const char *p_text, uint2 p_length, bool p_unicode_override)
{
	if (p_length == 0 || p_text == NULL)
		return 0;
	
    MCGFont t_font;
	t_font = MCFontStructToMCGFont(p_font);
	
	MCExecPoint ep;
	ep . setsvalue(MCString(p_text, p_length));
	if (!p_font -> unicode && !p_unicode_override)
		ep . nativetoutf16();
	
	return MCGContextMeasurePlatformText(NULL, (unichar_t *) ep . getsvalue() . getstring(), ep . getsvalue() . getlength(), t_font);
}

////////////////////////////////////////////////////////////////////////////////

void MCScreenDC::beep(void)
{
	MCAndroidEngineRemoteCall("doBeep", "vi", nil, 1);
}

bool MCScreenDC::setbeepsound(MCStringRef p_beep_sound)
{
	return false;
}

bool MCScreenDC::getbeepsound(MCStringRef& r_beep_sound)
{
	r_beep_sound = MCValueRetain(kMCEmptyString);
	return true;
}

void MCScreenDC::getbeep(uint4 property, int4& r_value)
{
}

void MCScreenDC::setbeep(uint4 property, int4 beep)
{
}

////////////////////////////////////////////////////////////////////////////////

MCImageBitmap *MCScreenDC::snapshot(MCRectangle &r, MCGFloat p_scale, uint4 window, MCStringRef displayname)
{
	return NULL;
}

////////////////////////////////////////////////////////////////////////////////

Boolean MCScreenDC::wait(real8 duration, Boolean dispatch, Boolean anyevent)
{
	real8 curtime = MCS_time();

	if (duration < 0.0)
		duration = 0.0;

	real8 exittime = curtime + duration;

	Boolean abort = False;
	Boolean reset = False;
	Boolean done = False;

	MCwaitdepth++;

	do
	{
		real8 eventtime = exittime;
		if (handlepending(curtime, eventtime, dispatch))
		{
			if (anyevent)
				done = True;

			if (MCquit)
			{
				abort = True;
				break;
			}
		}

		if (dispatch && MCEventQueueDispatch())
		{
			if (anyevent)
			{
				done = True;
				break;
			}

			if (MCquit)
			{
				abort = True;
				break;
			}
		}

		// MW-2012-09-19: [[ Bug 10218 ]] Make sure we update the screen in case
		//   any engine event handling methods need us to.
		MCRedrawUpdateScreen();

		// Get the time now
		curtime = MCS_time();

		// And work out how long to sleep for.
		real8 t_sleep;
		t_sleep = 0.0;
		if (curtime >= exittime)
			done = True;
		else if (!done && eventtime > curtime)
			t_sleep = MCMin(eventtime - curtime, exittime - curtime);

		// At this point we yield to android, requesting that we get control back
		// within the specified time.
		bool t_broken;
		//MCLog("Yielding to android for %lf (anyevent = %d)", t_sleep, anyevent);
		t_broken = co_yield_to_android_and_wait(t_sleep, anyevent);
		//MCLog("Control returned to engine (broken = %d)", t_broken);

		// If the wait was broken before timeout and we are qutting on any
		// event, we are done.
		if (t_broken && anyevent)
			done = True;

		// If 'quit' has been set then we must have got a finalization request
		if (MCquit)
		{
			abort = True;
			break;
		}
	}
	while(!done);

	MCwaitdepth--;

	// MW-2012-09-19: [[ Bug 10218 ]] Make sure we update the screen in case
	//   any engine event handling methods need us to.
	MCRedrawUpdateScreen();

	return abort;
}

// MW-2011-08-16: [[ Wait ]] This is a no-op on Android at the moment.
void MCScreenDC::pingwait(void)
{
	MCAndroidEngineRemoteCall("wakeEngineThread", "v", nil);
}

////////////////////////////////////////////////////////////////////////////////

void MCScreenDC::openIME()
{
}

void MCScreenDC::activateIME(Boolean activate)
{
	MCAndroidEngineRemoteCall("setTextInputVisible", "vb", nil, activate);
}

void MCScreenDC::closeIME()
{
}

////////////////////////////////////////////////////////////////////////////////

void MCScreenDC::do_take_focus(void)
{
}

void MCScreenDC::do_fit_window(bool p_immediate_resize, bool p_post_message)
{
	if (m_current_window == nil)
		return;

	// Make sure view is configured to be the right size...
	MCRectangle drect;
	drect = android_view_get_bounds();
	m_window_left = drect . x;
	m_window_top = drect . y;

	if (p_post_message)
	{
		if (p_immediate_resize)
			((MCStack *)m_current_window) -> view_configure(true);
		else
			MCEventQueuePostWindowReshape((MCStack *)m_current_window);

		// When we get a resize from android, we need to redraw the whole thing
		// as the buffer will have changed!
		((MCStack *)m_current_window) -> dirtyrect(((MCStack *)m_current_window) -> getcurcard() -> getrect());
	}
}

Window MCScreenDC::get_current_window(void)
{
	return m_current_window;
}

////////////////////////////////////////////////////////////////////////////////

static MCRectangle android_view_get_bounds(void)
{
	MCRectangle r;
	MCU_set_rect(r, 0, 0, s_android_bitmap_width, s_android_bitmap_height);
	return r;
}

////////////////////////////////////////////////////////////////////////////////

class MCAndroidStackSurface: public MCStackSurface
{
	MCRegionRef m_region;
	void *m_pixels;
	
	MCGContextRef m_locked_context;
	MCRectangle m_locked_area;
	bool m_locked;

public:
	MCAndroidStackSurface(MCRegionRef p_region)
	{
		m_region = p_region;
		m_pixels = nil;
		
		m_locked_context = nil;
		m_locked = false;
	}

	bool Lock(void)
	{
		MCRectangle t_rect = MCRegionGetBoundingBox(m_region);
		if (s_android_bitmap == nil)
			return false;
		
		if (m_pixels != nil)
			return false;
		
		if (AndroidBitmap_lockPixels(s_java_env, s_android_bitmap, &m_pixels) < 0)
			return false;
		
		return true;
	}
	
	void Unlock(void)
	{
		if (m_pixels == nil)
			return;
		
		AndroidBitmap_unlockPixels(s_java_env, s_android_bitmap);
		m_pixels = nil;
	}
	
	bool LockGraphics(MCRegionRef p_area, MCGContextRef &r_context)
	{
		MCGRaster t_raster;
		if (LockPixels(p_area, t_raster))
		{
			if (MCGContextCreateWithRaster(t_raster, m_locked_context))
			{
				// Set origin
				MCGContextTranslateCTM(m_locked_context, -m_locked_area.x, -m_locked_area.y);
				// Set clipping rect
				MCGContextClipToRect(m_locked_context, MCRectangleToMCGRectangle(m_locked_area));
				
				r_context = m_locked_context;
				
				return true;
			}
			
			UnlockPixels(false);
		}
		
		return false;
	}

	void UnlockGraphics(void)
	{
		if (m_locked_context == nil)
			return;
		
		MCGContextRelease(m_locked_context);
		m_locked_context = nil;
		
		UnlockPixels();
	}

	bool LockPixels(MCRegionRef p_area, MCGRaster &r_raster)
	{
		if (m_locked)
			return false;
		
		MCRectangle t_area;
		t_area = MCU_intersect_rect(MCRegionGetBoundingBox(p_area), MCRegionGetBoundingBox(m_region));

		m_locked_area = t_area;
		
		r_raster.width = t_area.width;
		r_raster.height = t_area.height;
		r_raster.stride = s_android_bitmap_stride;
		r_raster.pixels = (uint8_t*)m_pixels + t_area.y * s_android_bitmap_stride + t_area.x * sizeof(uint32_t);
		r_raster.format = kMCGRasterFormat_ARGB;
		
		m_locked = true;
		
		return true;
	}

	void UnlockPixels(void)
	{
		UnlockPixels(true);
	}
	
	void UnlockPixels(bool p_update)
	{
		if (!m_locked)
			return;
		
		if (p_update)
			s_android_bitmap_dirty = MCU_union_rect(s_android_bitmap_dirty, m_locked_area);
		
		m_locked = false;
	}

	bool LockTarget(MCStackSurfaceTargetType p_type, void*& r_target)
	{
		return false;
	}

	void UnlockTarget(void)
	{
	}

	bool Composite(MCGRectangle p_dst_rect, MCGImageRef p_src, MCGRectangle p_src_rect, MCGFloat p_alpha, MCGBlendMode p_blend)
	{
		bool t_success = true;
		
		MCGContextRef t_context = nil;
		MCRegionRef t_region = nil;
		
		t_success = MCRegionCreate(t_region);
		
		if (t_success)
			t_success = MCRegionSetRect(t_region, MCGRectangleGetIntegerBounds(p_dst_rect));
		
		if (t_success)
			t_success = LockGraphics(t_region, t_context);
		
		if (t_success)
		{
			MCGContextSetBlendMode(t_context, p_blend);
			MCGContextSetOpacity(t_context, p_alpha);
			MCGContextDrawRectOfImage(t_context, p_src, p_src_rect, p_dst_rect, kMCGImageFilterNearest);
		}
		
		UnlockGraphics();
		
		MCRegionDestroy(t_region);
		
		return t_success;
	}
};

class MCOpenGLStackSurface: public MCStackSurface
{
	void *m_buffer_pixels;
	uint32_t m_buffer_stride;
	
	MCGContextRef m_locked_context;
	MCRectangle m_locked_area;
	bool m_locked;
	bool m_update;

public:
	MCOpenGLStackSurface(void)
	{
		m_buffer_pixels = nil;
		m_locked_context = nil;
		m_locked = false;
		m_update = false;
	}

	bool Lock(void)
	{
		if (m_buffer_pixels != nil)
			return false;
		
		m_buffer_stride = s_android_bitmap_width * sizeof(uint32_t);
		if (!MCMemoryAllocate(s_android_bitmap_height * m_buffer_stride, m_buffer_pixels))
			return false;
		
		return true;
	}
	
	void Unlock()
	{
		if (m_buffer_pixels == nil)
			return;
		
		if (m_update)
			FlushBits(m_buffer_pixels, m_buffer_stride);
		
		MCMemoryDeallocate(m_buffer_pixels);
		m_buffer_pixels = nil;
	}
	
	bool LockGraphics(MCRegionRef p_area, MCGContextRef &r_context)
	{
		MCGRaster t_raster;
		if (LockPixels(p_area, t_raster))
		{
			if (MCGContextCreateWithRaster(t_raster, r_context))
				return true;
			
			UnlockPixels(false);
		}
		
		return false;
	}

	void UnlockGraphics(void)
	{
		if (m_locked_context == nil)
			return;
		
		MCGContextRelease(m_locked_context);
		m_locked_context = nil;
		
		UnlockPixels();
	}

	bool LockPixels(MCRegionRef p_area, MCGRaster &r_raster)
	{
		if (m_locked)
			return false;
		
		r_raster.width = s_android_bitmap_width;
		r_raster.height = s_android_bitmap_height;
		r_raster.stride = m_buffer_stride;
		r_raster.pixels = m_buffer_pixels;
		r_raster.format = kMCGRasterFormat_ARGB;

		m_locked = true;
		
		return true;
	}

	void UnlockPixels(void)
	{
		UnlockPixels(true);
	}
	
	void UnlockPixels(bool p_update)
	{
		if (!m_locked)
			return;
		
		if (p_update)
			m_update = true;
		
		m_locked = false;
	}

	bool LockTarget(MCStackSurfaceTargetType p_type, void*& r_context)
	{
		if (p_type != kMCStackSurfaceTargetEAGLContext)
			return false;

		return true;
	}

	void UnlockTarget(void)
	{
	}

	bool Composite(MCGRectangle p_dst_rect, MCGImageRef p_src, MCGRectangle p_src_rect, MCGFloat p_alpha, MCGBlendMode p_blend)
	{
		bool t_success = true;
		
		MCGContextRef t_context = nil;
		MCRegionRef t_region = nil;
		
		t_success = MCRegionCreate(t_region);
		
		if (t_success)
			t_success = MCRegionSetRect(t_region, MCGRectangleGetIntegerBounds(p_dst_rect));
		
		if (t_success)
			t_success = LockGraphics(t_region, t_context);
		
		if (t_success)
		{
			MCGContextSetBlendMode(t_context, p_blend);
			MCGContextSetOpacity(t_context, p_alpha);
			MCGContextDrawRectOfImage(t_context, p_src, p_src_rect, p_dst_rect, kMCGImageFilterNearest);
		}
		
		UnlockGraphics();
		
		MCRegionDestroy(t_region);
		
		return t_success;
	}
	
protected:
	static void FlushBits(void *p_bits, uint32_t p_stride)
	{
		GLuint t_texture;
		glGenTextures(1, &t_texture);
		glBindTexture(GL_TEXTURE_2D, t_texture);
		glTexParameteri(GL_TEXTURE_2D, GL_TEXTURE_MIN_FILTER, GL_NEAREST);
		glTexParameteri(GL_TEXTURE_2D, GL_TEXTURE_MAG_FILTER, GL_NEAREST);
		glTexParameteri(GL_TEXTURE_2D, GL_TEXTURE_WRAP_S, GL_CLAMP_TO_EDGE);
		glTexParameteri(GL_TEXTURE_2D, GL_TEXTURE_WRAP_T, GL_CLAMP_TO_EDGE);

        // MW-2011-10-07: iOS 5 doesn't like an inconsistency in input format between
        //   TexImage2D and TexSubImage2D.
		glTexImage2D(GL_TEXTURE_2D, 0, GL_RGBA, 256, 256, 0, GL_RGBA, GL_UNSIGNED_BYTE, NULL);

		glMatrixMode(GL_MODELVIEW);
		glLoadIdentity();
		glMatrixMode(GL_TEXTURE);
		glLoadIdentity();

		glEnable(GL_TEXTURE_2D);
		glDisable(GL_BLEND);
		glColor4f(1.0f, 1.0f, 1.0f, 1.0f);

		GLfloat t_vertices[8];

		GLfloat t_coords[8] =
		{
			0, 0,
			1.0, 0.0,
			0.0, 1.0,
			1.0, 1.0
		};

		glVertexPointer(2, GL_FLOAT, 0, t_vertices);
		glTexCoordPointer(2, GL_FLOAT, 0, t_coords);

		for(int32_t y = 0; y < (s_android_bitmap_height + 255) / 256; y++)
			for(int32_t x = 0; x < (s_android_bitmap_width + 255) / 256; x++)
			{
				int32_t t_tw, t_th;
				t_tw = MCMin(256, s_android_bitmap_width - x * 256);
				t_th = MCMin(256, s_android_bitmap_height - y * 256);

				// Fill the texture scanline by scanline
				for(int32_t s = 0; s < t_th; s++)
					glTexSubImage2D(GL_TEXTURE_2D, 0, 0, s, t_tw, 1, GL_RGBA, GL_UNSIGNED_BYTE, (uint8_t *)p_bits + (y * 256 + s) * p_stride + x * 256 * sizeof(uint32_t));

				int32_t t_px, t_py;
				t_px = x * 256;
				t_py = s_android_bitmap_height - y * 256 - 256;

				// Setup co-ords.
				t_vertices[0] = t_px, t_vertices[1] = t_py + 256;
				t_vertices[2] = t_px + 256, t_vertices[3] = t_py + 256;
				t_vertices[4] = t_px, t_vertices[5] = t_py;
				t_vertices[6] = t_px + 256, t_vertices[7] = t_py;

				glDrawArrays(GL_TRIANGLE_STRIP, 0, 4);
			}

		glDeleteTextures(1, &t_texture);
	}
};

void MCStack::device_updatewindow(MCRegionRef p_region)
{
	if (!s_android_opengl_enabled)
	{
		// MW-2011-10-01: [[ Bug 9772 ]] At the moment, dirtyrect() calls that
		//   occur prior to 'configure()' being called for the first time will
		//   result in an update region being too big. Thus we must restrict.

		// Note that as android regions are just rects at the moment, we cheat.
		MCRectangle t_rect;
		t_rect = MCRegionGetBoundingBox(p_region);

		MCRegionRef t_actual_region;
		MCRegionCreate(t_actual_region);
		MCRegionSetRect(t_actual_region, MCU_intersect_rect(t_rect, MCU_make_rect(0, 0, s_android_bitmap_width, s_android_bitmap_height)));

		MCAndroidStackSurface t_surface(t_actual_region);
		if (t_surface.Lock())
		{
			device_redrawwindow(&t_surface, t_actual_region);
			t_surface.Unlock();
		}

		MCRegionDestroy(t_actual_region);

		// MW-2012-09-04: [[ Bug 10333 ]] Make sure we cause a screen flush.
		co_yield_to_android_and_wait(0.0, true);
	}
	else
	{
		MCOpenGLStackSurface t_surface;

		glClear(GL_COLOR_BUFFER_BIT);

		glViewport(0, 0, s_android_bitmap_width, s_android_bitmap_height);
		glMatrixMode(GL_PROJECTION);
		glLoadIdentity();
		glOrthof(0, (GLfloat)s_android_bitmap_width, 0, (GLfloat)s_android_bitmap_height, 0, 1);
		glMatrixMode(GL_MODELVIEW);
		glLoadIdentity();

		glDisable(GL_DEPTH_TEST);
		glDisableClientState(GL_COLOR_ARRAY);
		glEnable(GL_TEXTURE_2D);
		glEnableClientState(GL_VERTEX_ARRAY);
		glEnableClientState(GL_TEXTURE_COORD_ARRAY);

		MCRegionRef t_dirty_rgn;
		MCRegionCreate(t_dirty_rgn);
		MCRegionSetRect(t_dirty_rgn, MCU_make_rect(0, 0, s_android_bitmap_width, s_android_bitmap_height));
		
		if (t_surface.Lock())
		{
			device_redrawwindow(&t_surface, t_dirty_rgn);
			t_surface.Unlock();
		}
		
		s_java_env -> CallVoidMethod(s_android_opengl_view, s_openglview_swap_method, nil);
		MCRegionDestroy(t_dirty_rgn);

		// If the OpenGL view is not visible, then hide the bitmap view
		// to reveal it.
		if (!s_android_opengl_visible)
		{
			s_android_opengl_visible = true;

			// MW-2011-12-12: [[ Bug 9908 ]] Make sure both front and back buffers hold the same image
			//   to prevent a flicker back to an old frame when making the opengl layer visible.
			device_updatewindow(p_region);

			MCAndroidEngineRemoteCall("hideBitmapView", "v", nil);
		}
	}

}

void MCStack::device_updatewindowwithcallback(MCRegionRef p_region, MCStackUpdateCallback p_callback, void *p_context)
{
	MCRectangle t_rect;
	t_rect = MCRegionGetBoundingBox(p_region);

	MCRegionRef t_actual_region;
	MCRegionCreate(t_actual_region);
	MCRegionSetRect(t_actual_region, MCU_intersect_rect(t_rect, MCU_make_rect(0, 0, s_android_bitmap_width, s_android_bitmap_height)));

	MCAndroidStackSurface t_surface(t_actual_region);

	if (t_surface . Lock())
	{
		// update the bitmap view using the callback
		p_callback(&t_surface, t_actual_region, p_context);
		t_surface . Unlock();
	}

	MCRegionDestroy(t_actual_region);

	// If we are in OpenGL mode, then show the bitmap view.
	if (s_android_opengl_enabled)
	{
		s_android_opengl_visible = false;
		MCAndroidEngineRemoteCall("showBitmapView", "v", nil);
	}
}

void MCStack::preservescreenforvisualeffect(const MCRectangle& p_rect)
{
	// If we are not in OpenGL mode, then there's nothing to sync.
	if (!s_android_opengl_enabled || !s_android_opengl_visible)
		return;

	// IM-2013-10-03: [[ FullscreenMode ]] get region in device coords for comparison
	MCRectangle t_device_rect;
	t_device_rect = MCRectangleGetTransformedBounds(p_rect, getdevicetransform());
	
	// If we are doing a full screen effect, we don't need to ensure the rest
	// of the bitmap is in sync.
	if (t_device_rect . width == s_android_bitmap_width && t_device_rect . height == s_android_bitmap_height)
		return;

	MCRegionRef t_actual_region;
	MCRegionCreate(t_actual_region);
	MCRegionSetRect(t_actual_region, MCU_make_rect(0, 0, s_android_bitmap_width, s_android_bitmap_height));

	MCAndroidStackSurface t_surface(t_actual_region);

	if (t_surface . Lock())
	{
		MCGRaster t_raster;
		// Lock the whole surface of the bitmap.
		if (t_surface . LockPixels(t_actual_region, t_raster))
		{
			// We need the contents of the last presented framebuffer. To ensure
			// we get that, force an (OpenGL) update before reading the pixels.
			device_updatewindow(t_actual_region);
			
			// Fetch the contents of the framebuffer.
			glReadPixels(0, 0, s_android_bitmap_width, s_android_bitmap_height, GL_RGBA, GL_UNSIGNED_BYTE, t_raster . pixels);
			
			// glReadPixels gives us the bitmap the wrong way up, so swap it round.
			void *t_scanline;
			/* UNCHECKED */ t_scanline = malloc(t_raster . stride);
			for(int y = 0; y < s_android_bitmap_height / 2; y++)
			{
				memcpy(t_scanline, (char *)t_raster . pixels + y * t_raster . stride, t_raster . stride);
				memcpy((char *)t_raster . pixels + y * t_raster . stride, (char *)t_raster . pixels + (s_android_bitmap_height - y - 1) * t_raster . stride, t_raster . stride);
				memcpy((char *)t_raster . pixels + (s_android_bitmap_height - y - 1) * t_raster . stride, t_scanline, t_raster . stride);
			}
			free(t_scanline);
		}
		t_surface . Unlock();
	}

	MCRegionDestroy(t_actual_region);
}

////////////////////////////////////////////////////////////////////////////////

Bool X_init(int argc, MCStringRef argv[], int envc, MCStringRef envp[]);
bool X_main_loop_iteration(void);
int X_close(void);
void send_startup_message(bool p_do_relaunch = true);
extern void MCQuit(void);

IO_handle android_get_mainstack_stream(void)
{
	// I.M.  01/06/2011
	// open main stack through asset path rather than apk file + offset

	MCAutoStringRef t_asset_filename;

	if (!MCStringFormat(&t_asset_filename, "%@/revandroidmain.rev", MCcmd))
		return nil;

	return MCS_open(*t_asset_filename, kMCSOpenFileModeRead, False, False, 0);
}

static void empty_signal_handler(int)
{
}

static void *mobile_main(void *arg)
{
	co_enter_engine();

	// We are now running on a nice, shiny, native thread. However, Dalvik is
	// completely unaware that we exist. This is not good, since we will want
	// to call into Dalvik via the JNI from this thread. So we need to bind
	// our current thread to the VM.

	MCLog("Attaching thread to VM %p", s_java_vm);
    
    MCInitialize();

	// Attach ourselves to the JVM - if we fail, we just return.
	if (s_java_vm -> AttachCurrentThread(&s_java_env, nil) < 0)
	{
		co_leave_engine();
		return (void *)1;
	}

	// MW-2011-08-11: [[ Bug 9671 ]] Make sure we initialize MCstackbottom.
	int i;
	MCstackbottom = (char *)&i;

	// Make sure when a 'SIGINT' is sent to this thread, it causes any system
	// calls to be interrupted (this thread will spend much of its time in a
	// 'select' loop).
	struct sigaction t_sig_action;
	t_sig_action . sa_handler = empty_signal_handler;
	t_sig_action . sa_flags = 0;
	sigaction(SIGINT, &t_sig_action, nil);

	// We don't care too much about args and env vars at the moment.
	// (The only argument is the name and there are no env vars)
	MCStringRef t_args[1], t_env[1];
	int argc = 1;
	int envc = 0;
	MCAndroidEngineCall("getPackagePath", "x", &t_args[0]);
	t_env[0] = nil;

	MCLog("args[0] = %@", t_args[0]);

	// Make sure MCquit is false before we start running things
	MCquit = False;
	MCquitisexplicit = False;
	MCexitall = False;

	// Initialize and the run the main loop

	MCLog("Calling X_init", 0);

	if (!X_init(argc, t_args, envc, t_env))
	{
		MCLog("X_init failed", 0);

		// IM-2013-05-01: [[ BZ 10586 ]] signal java ui thread to exit
		// finish LiveCodeActivity
		MCAndroidEngineRemoteCall("finishActivity", "v", nil);
		
		// Yield for now as we don't detect error states correctly.
		co_yield_to_android();

		// Now detach (will be called as a result of doDestroy)
		s_java_vm -> DetachCurrentThread();
		co_leave_engine();

		return (void *)1;
	}

	MCLog("Calling mode initialize", 0);

	// Load device-specific configuration
	MCAndroidLoadDeviceConfiguration();
    
    // MM-2012-03-05: Load any custom fonts included in the package
    MCAndroidCustomFontsLoad();

	// MW-2011-10-01: [[ Bug 9772 ]] Switch to the android thread until we get
	//   a bitmap to render into!
	while(s_android_bitmap == nil)
		co_yield_to_android();

	MCLog("Starting up project", 0);
	send_startup_message(false);

	if (!MCquit)
		MCdispatcher -> gethome() -> open();

	MCLog("Hiding splash screen", 0);
	MCAndroidEngineRemoteCall("hideSplashScreen", "v", nil);

    MCAndroidInitEngine();

	while(s_engine_running)
	{
		if (!X_main_loop_iteration())
			break;
	}

	MCLog("Shutting down project", 0);
	
	MCLog("Calling X_close", 0);
	X_close();

	// IM-2013-05-01: [[ BZ 10586 ]] signal java ui thread
	// and wait for it to exit
	MCAndroidEngineRemoteCall("finishActivity", "v", nil);
	
	while (s_engine_running)
		co_yield_to_android();
	
	// Free arguments and environment vars
	for (int i = 0; i < argc; i++)
		MCValueRelease(t_args[i]);
	for (int i = 0; i < envc; i++)
		MCValueRelease(t_env[i]);

	// We have finished with the engine now, so detach from the thread
	s_java_vm -> DetachCurrentThread();

	co_leave_engine();

	return (void *)0;
}

////////////////////////////////////////////////////////////////////////////////

static void co_yield(pthread_t p_yieldee)
{
	pthread_mutex_lock(&s_coroutine_mutex);
	s_coroutine_thread = p_yieldee;
	pthread_mutex_unlock(&s_coroutine_mutex);

	pthread_cond_signal(&s_coroutine_condition);

	pthread_mutex_lock(&s_coroutine_mutex);
	while(s_coroutine_thread != pthread_self())
		pthread_cond_wait(&s_coroutine_condition, &s_coroutine_mutex);
	pthread_mutex_unlock(&s_coroutine_mutex);
}

static void co_enter_engine(void)
{
	pthread_mutex_lock(&s_coroutine_mutex);
	while(s_coroutine_thread != pthread_self())
		pthread_cond_wait(&s_coroutine_condition, &s_coroutine_mutex);
	pthread_mutex_unlock(&s_coroutine_mutex);
}

static void co_leave_engine(void)
{
	pthread_mutex_lock(&s_coroutine_mutex);
	s_coroutine_thread = s_android_ui_thread;
	pthread_mutex_unlock(&s_coroutine_mutex);

	pthread_cond_signal(&s_coroutine_condition);
}

static void co_yield_to_engine(void)
{
	co_yield(s_android_engine_thread);

	// Service callbacks while we have them.
	while(s_yield_callback != nil)
	{
		co_yield_callback_t t_callback;
		void *t_context;

		t_callback = s_yield_callback;
		t_context = s_yield_callback_context;

		s_yield_callback = nil;
		s_yield_callback_context = nil;

		t_callback(t_context);

		co_yield(s_android_engine_thread);
	}

	// If a wakeup should be scheduled, inform the engine view
	if (s_schedule_wakeup)
	{
		s_schedule_wakeup = false;
		s_android_ui_env -> CallVoidMethod(s_android_view, s_schedule_wakeup_method, s_schedule_wakeup_timeout, s_schedule_wakeup_breakable);
	}

	// If the screen needs updating, post an invalidate event.
	if (!MCU_empty_rect(s_android_bitmap_dirty))
	{
		s_android_ui_env -> CallVoidMethod(s_android_view, s_invalidate_method,
										   s_android_bitmap_dirty . x, s_android_bitmap_dirty . y,
										   s_android_bitmap_dirty . x + s_android_bitmap_dirty . width,
										   s_android_bitmap_dirty . y + s_android_bitmap_dirty . height);
		MCU_set_rect(s_android_bitmap_dirty, 0, 0, 0, 0);
	}
}

static void co_yield_to_engine_and_call(co_yield_callback_t callback, void *context)
{
	void *t_stack;
	s_yield_callback = callback;
	s_yield_callback_context = context;
	co_yield_to_engine();;
}

static void co_yield_to_android(void)
{
	co_yield(s_android_ui_thread);

	// Service callbacks while we have them.
	while(s_yield_callback != nil)
	{
		co_yield_callback_t t_callback;
		void *t_context;

		t_callback = s_yield_callback;
		t_context = s_yield_callback_context;

		s_yield_callback = nil;
		s_yield_callback_context = nil;

		t_callback(t_context);

		co_yield(s_android_ui_thread);
	}
}

static bool co_yield_to_android_and_wait(double p_sleep, bool p_wake_on_event)
{
	s_schedule_wakeup = true;
	s_schedule_wakeup_timeout = (uint32_t)(p_sleep * 1000.0);
	s_schedule_wakeup_breakable = p_wake_on_event;
	co_yield_to_android();
	s_schedule_wakeup = false;
	return s_schedule_wakeup_was_broken;
}

static void co_yield_to_android_and_call(co_yield_callback_t callback, void *context)
{
	void *t_stack;
	s_schedule_wakeup = false;
	s_yield_callback = callback;
	s_yield_callback_context = context;
	co_yield_to_android();
}

////////////////////////////////////////////////////////////////////////////////

void MCAndroidBreakWait(void)
{
	s_schedule_wakeup_was_broken = true;
	co_yield_to_engine();
}

struct MCAndroidEngineCallThreadContext
{
	const char *method;
	void *return_value;

    jobject object;
    MCJavaMethodParams *params;
};


static void MCAndroidEngineCallThreadCallback(void *p_context)
{
	MCAndroidEngineCallThreadContext *context;
	context = (MCAndroidEngineCallThreadContext *)p_context;

	bool t_success = true;
	bool t_exception_thrown = false;

	bool t_cleanup_java_refs = true;

    JNIEnv *t_env;
    t_env = MCJavaGetThreadEnv();

    MCJavaMethodParams *t_params = nil;

    t_params = context->params;

    jmethodID t_method_id;
	t_method_id = 0;

    jclass t_class = nil;

    t_class = t_env->GetObjectClass(context->object);
    if (t_success)
	{
		t_method_id = t_env -> GetMethodID(t_class, context -> method, t_params->signature);
		if (t_method_id == 0)
			t_success = false;
	}

	if (t_success)
	{
		switch(t_params->return_type)
		{
		case kMCJavaTypeVoid:
            t_env -> CallVoidMethodA(context->object, t_method_id, t_params->params);
			if (t_cleanup_java_refs && t_env -> ExceptionCheck())
			{
				t_exception_thrown = true;
				t_success = false;
			}
			break;
		case kMCJavaTypeInt:
			*((int32_t *)(context -> return_value)) = t_env -> CallIntMethodA(context->object, t_method_id, t_params->params);
			if (t_cleanup_java_refs && t_env -> ExceptionCheck())
			{
				t_exception_thrown = true;
				t_success = false;
			}
			break;
        case kMCJavaTypeLong:
            *((int64_t *)(context -> return_value)) = t_env -> CallLongMethodA(context->object, t_method_id, t_params->params);
            if (t_cleanup_java_refs && t_env -> ExceptionCheck())
            {
                t_exception_thrown = true;
                t_success = false;
            }
            break;
        case kMCJavaTypeFloat:
            *((float*)(context -> return_value)) = t_env -> CallFloatMethodA(context->object, t_method_id, t_params->params);
            if (t_cleanup_java_refs && t_env -> ExceptionCheck())
            {
                t_exception_thrown = true;
                t_success = false;
            }
            break;
        case kMCJavaTypeDouble:
            *((double *)(context -> return_value)) = t_env -> CallDoubleMethodA(context->object, t_method_id, t_params->params);
            if (t_cleanup_java_refs && t_env -> ExceptionCheck())
            {
                t_exception_thrown = true;
                t_success = false;
            }
            break;
		case kMCJavaTypeBoolean:
			*((bool *)(context -> return_value)) = JNI_TRUE == t_env -> CallBooleanMethodA(context->object, t_method_id, t_params->params);
			if (t_cleanup_java_refs && t_env -> ExceptionCheck())
			{
				t_exception_thrown = true;
				t_success = false;
			}
			break;
		case kMCJavaTypeCString:
		{
			jstring t_java_string;
			t_java_string = (jstring)t_env -> CallObjectMethodA(context->object, t_method_id, t_params->params);
			if (t_cleanup_java_refs && t_env -> ExceptionCheck())
			{
				t_exception_thrown = true;
				t_success = false;
			}

            char *t_cstring = nil;
			if (t_success)
                t_success = MCJavaStringToNative(t_env, t_java_string, t_cstring);
            if (t_success)
                *(char **)(context -> return_value) = t_cstring;

			t_env -> DeleteLocalRef(t_java_string);
		}
		break;
		case kMCJavaTypeMCString:
			{
				jstring t_java_string;
				t_java_string = (jstring)t_env -> CallObjectMethodA(context->object, t_method_id, t_params->params);
				if (t_cleanup_java_refs && t_env -> ExceptionCheck())
				{
					t_exception_thrown = true;
					t_success = false;
				}

                char *t_cstring;
				if (t_success)
                    t_success = MCJavaStringToNative(t_env, t_java_string, t_cstring);
                if (t_success)
                    ((MCString*)context -> return_value) -> set(t_cstring, MCCStringLength(t_cstring));

				t_env -> DeleteLocalRef(t_java_string);
			}
			break;
		case kMCJavaTypeMCStringUnicode:
			{
				jstring t_java_string;
			t_java_string = (jstring)t_env -> CallObjectMethodA(context->object, t_method_id, t_params->params);
				if (t_cleanup_java_refs && t_env -> ExceptionCheck())
				{
					t_exception_thrown = true;
					t_success = false;
				}

                unichar_t *t_unicode_string = nil;
                uint32_t t_unicode_length = 0;
				if (t_success)
                    t_success = MCJavaStringToUnicode(t_env, t_java_string, t_unicode_string, t_unicode_length);
                if (t_success)
                    ((MCString*)context -> return_value) -> set((char*)t_unicode_string, t_unicode_length * 2);

				t_env -> DeleteLocalRef(t_java_string);
			}
			break;
		case kMCJavaTypeMCStringRef:
			{
				jstring t_java_string;
				t_java_string = (jstring)t_env -> CallObjectMethodA(context->object, t_method_id, t_params->params);
				if (t_cleanup_java_refs && t_env -> ExceptionCheck())
				{
					t_exception_thrown = true;
					t_success = false;
				}

                char *t_cstring;
				if (t_success)
                    t_success = MCJavaStringToNative(t_env, t_java_string, t_cstring);
                if (t_success)
				{
					MCStringRef t_string;
                    t_success = MCStringCreateWithCString(t_cstring, t_string);
					*((MCStringRef *)context -> return_value) = t_string;
				}

				delete t_cstring;

				t_env -> DeleteLocalRef(t_java_string);
			}
			break;
		case kMCJavaTypeByteArray:
			{
				jbyteArray t_byte_array;
				t_byte_array = (jbyteArray)t_env -> CallObjectMethodA(context->object, t_method_id, t_params->params);
				if (t_cleanup_java_refs && t_env -> ExceptionCheck())
				{
					t_exception_thrown = true;
					t_success = false;
				}

                void *t_data = nil;
                uint32_t t_length = 0;

				if (t_success)
                    t_success = MCJavaByteArrayToData(t_env, t_byte_array, t_data, t_length);
                if (t_success)
                    ((MCString*)context -> return_value) -> set((char*)t_data, t_length);

				t_env -> DeleteLocalRef(t_byte_array);
			}
			break;
        case kMCJavaTypeObject:
		case kMCJavaTypeMap:
            {
                jobject t_object;
                t_object = (jobject)t_env->CallObjectMethodA(context->object, t_method_id, t_params->params);
                if (t_cleanup_java_refs && t_env->ExceptionCheck())
                {
                    t_exception_thrown = true;
                    t_success = false;
                }

                // All object return values need to be passed through as global refs as we may be
                // switching threads on return
                if (t_success)
                    *((jobject*)(context->return_value)) = t_env->NewGlobalRef(t_object);

                t_env->DeleteLocalRef(t_object);
            }
		}
	}

	if (t_exception_thrown)
	{
		MCLog("unhandled exception in %s", context -> method);
#ifdef _DEBUG
		t_env -> ExceptionDescribe();
#endif
		t_env -> ExceptionClear();
	}

    t_env->DeleteLocalRef(t_class);
}

void MCAndroidJavaMethodCall(jobject p_object, const char *p_method, void *p_return_value, MCJavaMethodParams *p_params, bool p_on_engine_thread)
{
	MCAndroidEngineCallThreadContext t_context;
    t_context . object = p_object;
	t_context . method = p_method;
	t_context . return_value = p_return_value;
    t_context . params = p_params;

    if (p_on_engine_thread)
    {
        MCAndroidEngineCallThreadCallback(&t_context);
    }
    else
    {
        co_yield_to_android_and_call(MCAndroidEngineCallThreadCallback, &t_context);
    }
}

void MCAndroidObjectCall(jobject p_object, const char *p_method, const char *p_signature, void *p_return_value, ...)
{
    bool t_success = true;
	va_list args;

    MCJavaMethodParams *t_params = nil;

	va_start(args, p_return_value);
    t_success = MCJavaConvertParameters(s_java_env, p_signature, args, t_params);
	va_end(args);

    if (t_success)
        MCAndroidJavaMethodCall(p_object, p_method, p_return_value, t_params, true);

    MCJavaMethodParamsFree(s_java_env, t_params);
}

void MCAndroidObjectRemoteCall(jobject p_object, const char *p_method, const char *p_signature, void *p_return_value, ...)
{
    MCLog("MCAndroidObjectRemoteCall <%p>.%s(%s)", p_object, p_method, p_signature);
    bool t_success = true;
	va_list args;

    MCJavaMethodParams *t_params = nil;

	va_start(args, p_return_value);
    t_success = MCJavaConvertParameters(s_java_env, p_signature, args, t_params, true);
	va_end(args);

    if (t_success)
        MCAndroidJavaMethodCall(p_object, p_method, p_return_value, t_params, false);

    MCJavaMethodParamsFree(s_java_env, t_params, true);
}

void MCAndroidEngineCall(const char *p_method, const char *p_signature, void *p_return_value, ...)
{
    bool t_success = true;
	va_list args;

    MCJavaMethodParams *t_params = nil;

	va_start(args, p_return_value);
    t_success = MCJavaConvertParameters(s_java_env, p_signature, args, t_params);
	va_end(args);

    if (t_success)
        MCAndroidJavaMethodCall(s_android_view, p_method, p_return_value, t_params, true);

    MCJavaMethodParamsFree(s_java_env, t_params);
}

void MCAndroidEngineRemoteCall(const char *p_method, const char *p_signature, void *p_return_value, ...)
{
    bool t_success = true;
	va_list args;

    MCJavaMethodParams *t_params = nil;

	va_start(args, p_return_value);
    t_success = MCJavaConvertParameters(s_java_env, p_signature, args, t_params, true);
	va_end(args);

    if (t_success)
        MCAndroidJavaMethodCall(s_android_view, p_method, p_return_value, t_params, false);

    MCJavaMethodParamsFree(s_java_env, t_params, true);
}

void *MCAndroidGetActivity(void)
{
	return (void *)s_android_activity;
}

void *MCAndroidGetContainer(void)
{
	return (void *)s_android_container;
}

// MW-2013-06-14: [[ ExternalsApiV5 ]] Return the JavaEnv of the Android system
//   thread.
void *MCAndroidGetSystemJavaEnv(void)
{
	return s_android_ui_env;
}

// MW-2013-06-14: [[ ExternalsApiV5 ]] Return the JavaEnv of the engine's script
//   thread.
void *MCAndroidGetScriptJavaEnv(void)
{
	return s_java_env;
}

// MW-2013-07-25: [[ ExternalsApiV5 ]] Return the engine object (EngineApi really)
void *MCAndroidGetEngine(void)
{
	return s_android_view;
}

////////////////////////////////////////////////////////////////////////////////

extern "C" JNIEXPORT void JNICALL Java_com_runrev_android_Engine_doCreate(JNIEnv *env, jobject object, jobject activity, jobject container, jobject view) __attribute__((visibility("default")));
extern "C" JNIEXPORT void JNICALL Java_com_runrev_android_Engine_doDestroy(JNIEnv *env, jobject object) __attribute__((visibility("default")));
extern "C" JNIEXPORT void JNICALL Java_com_runrev_android_Engine_doRestart(JNIEnv *env, jobject object, jobject view) __attribute__((visibility("default")));
extern "C" JNIEXPORT void JNICALL Java_com_runrev_android_Engine_doStart(JNIEnv *env, jobject object) __attribute__((visibility("default")));
extern "C" JNIEXPORT void JNICALL Java_com_runrev_android_Engine_doStop(JNIEnv *env, jobject object) __attribute__((visibility("default")));
extern "C" JNIEXPORT void JNICALL Java_com_runrev_android_Engine_doPause(JNIEnv *env, jobject object) __attribute__((visibility("default")));
extern "C" JNIEXPORT void JNICALL Java_com_runrev_android_Engine_doResume(JNIEnv *env, jobject object) __attribute__((visibility("default")));
extern "C" JNIEXPORT void JNICALL Java_com_runrev_android_Engine_doLowMemory(JNIEnv *env, jobject object) __attribute__((visibility("default")));
extern "C" JNIEXPORT void JNICALL Java_com_runrev_android_Engine_doProcess(JNIEnv *env, jobject object, bool timedout) __attribute__((visibility("default")));
extern "C" JNIEXPORT void JNICALL Java_com_runrev_android_Engine_doWait(JNIEnv *env, jobject object, double time, bool dispatch, bool anyevent) __attribute__((visibility("default")));
extern "C" JNIEXPORT void JNICALL Java_com_runrev_android_Engine_doReconfigure(JNIEnv *env, jobject object, int w, int h, jobject bitmap) __attribute__((visibility("default")));
extern "C" JNIEXPORT void JNICALL Java_com_runrev_android_Engine_doTouch(JNIEnv *env, jobject object, int action, int id, int timestamp, int x, int y) __attribute__((visibility("default")));
extern "C" JNIEXPORT void JNICALL Java_com_runrev_android_Engine_doKeyPress(JNIEnv *env, jobject object, int modifiers, int char_code, int key_code) __attribute__((visibility("default")));
extern "C" JNIEXPORT void JNICALL Java_com_runrev_android_Engine_doShake(JNIEnv *env, jobject object, int action, jlong timestamp) __attribute__((visibility("default")));
extern "C" JNIEXPORT void JNICALL Java_com_runrev_android_Engine_doPhotoPickerCanceled(JNIEnv *env, jobject object) __attribute__((visibility("default")));
extern "C" JNIEXPORT void JNICALL Java_com_runrev_android_Engine_doPhotoPickerDone(JNIEnv *env, jobject object, jbyteArray data, jint size) __attribute__((visibility("default")));
extern "C" JNIEXPORT void JNICALL Java_com_runrev_android_Engine_doPhotoPickerError(JNIEnv *env, jobject object, jstring error) __attribute__((visibility("default")));
extern "C" JNIEXPORT void JNICALL Java_com_runrev_android_Engine_doMailDone(JNIEnv *env, jobject object) __attribute__((visibility("default")));
extern "C" JNIEXPORT void JNICALL Java_com_runrev_android_Engine_doMailCanceled(JNIEnv *env, jobject object) __attribute__((visibility("default")));
extern "C" JNIEXPORT void JNICALL Java_com_runrev_android_Engine_doBackPressed(JNIEnv *env, jobject object) __attribute__((visibility("default")));
extern "C" JNIEXPORT void JNICALL Java_com_runrev_android_Engine_doMenuKey(JNIEnv *env, jobject object) __attribute__((visibility("default")));
extern "C" JNIEXPORT void JNICALL Java_com_runrev_android_Engine_doSearchKey(JNIEnv *env, jobject object) __attribute__((visibility("default")));
extern "C" JNIEXPORT void JNICALL Java_com_runrev_android_Engine_doOrientationChanged(JNIEnv *env, jobject object, jint orientation) __attribute__((visibility("default")));
extern "C" JNIEXPORT void JNICALL Java_com_runrev_android_Engine_doTextDone(JNIEnv *env, jobject object) __attribute__((visibility("default")));
extern "C" JNIEXPORT void JNICALL Java_com_runrev_android_Engine_doTextCanceled(JNIEnv *env, jobject object) __attribute__((visibility("default")));
extern "C" JNIEXPORT void JNICALL Java_com_runrev_android_Engine_doMediaDone(JNIEnv *env, jobject object, jstring p_media_content) __attribute__((visibility("default")));
extern "C" JNIEXPORT void JNICALL Java_com_runrev_android_Engine_doMediaCanceled(JNIEnv *env, jobject object) __attribute__((visibility("default")));
extern "C" JNIEXPORT void JNICALL Java_com_runrev_android_Engine_doKeyboardShown(JNIEnv *env, jobject object, int height) __attribute__((visibility("default")));
extern "C" JNIEXPORT void JNICALL Java_com_runrev_android_Engine_doKeyboardHidden(JNIEnv *env, jobject object) __attribute__((visibility("default")));

JNIEXPORT void JNICALL Java_com_runrev_android_Engine_doCreate(JNIEnv *env, jobject object, jobject activity, jobject container, jobject view)
{
	MCLog("doCreate called", 0);

	// Make sure the engine isn't running
	s_engine_running = false;

	// The android ui thread is this one
	s_android_ui_thread = pthread_self();

	// Initialize our mutex, condition and initial coroutine
	pthread_mutex_init(&s_coroutine_mutex, NULL);
	pthread_cond_init(&s_coroutine_condition, NULL);
	s_coroutine_thread = s_android_ui_thread;

	// Now we must create the engine thread, it will immediately yield.
	s_android_engine_thread = nil;
	if (pthread_create(&s_android_engine_thread, nil, mobile_main, nil) != 0)
	{
		s_engine_running = false;
		return;
	}

	// We now have an engine thread, and are running.
	s_engine_running = true;

	// The android activity - make sure we hold a global ref.
	s_android_activity = env -> NewGlobalRef(activity);
	MCLog("Got global android activity: %p\n", s_android_activity);
	
	// The android container - make sure we hold a global ref.
	s_android_container = env -> NewGlobalRef(container);
	MCLog("Got global android activity: %p\n", s_android_container);
	
	// The android view - make sure we hold a global ref.
	s_android_view = env -> NewGlobalRef(view);
	MCLog("Got global android view: %p\n", s_android_view);

	s_android_view_class = env -> NewGlobalRef( env -> GetObjectClass(view) );
	MCLog("Got global android view class reference: %p\n", s_android_view_class);

	// Now get the schedule wakeup method ID
	s_schedule_wakeup_method = env -> GetMethodID(env -> GetObjectClass(view), "scheduleWakeUp", "(IZ)V");
	MCLog("Got scheduleWakeUp method id: %p\n", s_schedule_wakeup_method);

	// Get the invalidate method ID
	s_invalidate_method = env -> GetMethodID(env -> GetObjectClass(view), "invalidateBitmap", "(IIII)V");
	MCLog("Got invalidate method id: %p\n", s_invalidate_method);

	// Clear the bitmap properties
	s_android_bitmap = nil;
	s_android_bitmap_width = 0;
	s_android_bitmap_height = 0;

	// Initialize bitmap mutex
	pthread_mutex_init(&s_android_bitmap_mutex, NULL);

	// Next we yield to engine which will run until the creation phase is done.
	MCLog("Yielding to engine thread to perform initialization phase", 0);
	co_yield_to_engine();
	MCLog("Engine has initialized", 0);
}

JNIEXPORT void JNICALL Java_com_runrev_android_Engine_doDestroy(JNIEnv *env, jobject object)
{
	MCLog("doDestroy called", 0);

	if (!s_engine_running)
		return;

	s_engine_running = false;

	// IM-2013-05-01: [[ BZ 10586 ]] we should now only be called when the
	// engine thread is about to exit, so set s_engine_running to false & yield
	// so it can finish terminating
	MCLog("Yielding to engine thread to perform finalization phase", 0);
	co_yield_to_engine();

	// Finalize bitmap mutex
	pthread_mutex_destroy(&s_android_bitmap_mutex);

	// Free the global bitmap ref (if any)
	if (s_android_bitmap != nil)
	{
		env -> DeleteGlobalRef(s_android_bitmap);
		s_android_bitmap = nil;
	}

	// Free the global ref
	env -> DeleteGlobalRef(s_android_view);
	s_android_view = nil;
	env -> DeleteGlobalRef(s_android_view_class);
	s_android_view_class = nil;
	env -> DeleteGlobalRef(s_android_container);
	s_android_container = nil;
	env -> DeleteGlobalRef(s_android_activity);
	s_android_activity = nil;

	void *t_result;
	MCLog("Engine has finalized", 0);
	pthread_join(s_android_engine_thread, &t_result);
	s_android_engine_thread = nil;

	pthread_cond_destroy(&s_coroutine_condition);
	pthread_mutex_destroy(&s_coroutine_mutex);
}

JNIEXPORT void JNICALL Java_com_runrev_android_Engine_doRestart(JNIEnv *env, jobject object, jobject view)
{
	MCLog("doRestart called", 0);
}

JNIEXPORT void JNICALL Java_com_runrev_android_Engine_doStart(JNIEnv *env, jobject object)
{
	MCLog("doStart called", 0);
}

JNIEXPORT void JNICALL Java_com_runrev_android_Engine_doStop(JNIEnv *env, jobject object)
{
	MCLog("doStop called", 0);
}

JNIEXPORT void JNICALL Java_com_runrev_android_Engine_doPause(JNIEnv *env, jobject object)
{
	MCLog("doPause called", 0);
}

JNIEXPORT void JNICALL Java_com_runrev_android_Engine_doResume(JNIEnv *env, jobject object)
{
	MCLog("doResume called", 0);
}

JNIEXPORT void JNICALL Java_com_runrev_android_Engine_doLowMemory(JNIEnv *env, jobject object)
{
	MCLog("doLowMemory called", 0);
	static_cast<MCScreenDC *>(MCscreen) -> compact_memory();
}

JNIEXPORT void JNICALL Java_com_runrev_android_Engine_doProcess(JNIEnv *env, jobject object, bool timedout)
{
	// MW-2012-10-04: [[ Bug 10439 ]] If the engine thread isn't running, then do nothing.
	if (!s_engine_running)
		return;

	s_schedule_wakeup_was_broken = !timedout;
	co_yield_to_engine();
}

// MW-2013-08-07: [[ ExternalsApiV5 ]] Native implementation of the Engine 'doWait'
//   method - just calls MCScreenDC::wait().
JNIEXPORT void JNICALL Java_com_runrev_android_Engine_doWait(JNIEnv *env, jobject object, double time, bool dispatch, bool anyevent)
{
	if (!s_engine_running)
		return;
	
	MCscreen -> wait(time, dispatch, anyevent);
}

JNIEXPORT void JNICALL Java_com_runrev_android_Engine_doReconfigure(JNIEnv *env, jobject object, int w, int h, jobject bitmap)
{
	MCLog("doReconfigure(%d, %d, %p)", w, h, bitmap);

	bool t_resizing_bitmap;
	t_resizing_bitmap = (s_android_bitmap != nil);

	if (s_android_bitmap != nil)
	{
		env -> DeleteGlobalRef(s_android_bitmap);
		s_android_bitmap = nil;
	}

	s_android_bitmap = env -> NewGlobalRef(bitmap);

	AndroidBitmapInfo t_info;
	AndroidBitmap_getInfo(env, bitmap, &t_info);
	s_android_bitmap_width = t_info . width;
	s_android_bitmap_height = t_info . height;
	s_android_bitmap_stride = t_info . stride;

	// MW-2011-10-01: [[ Bug 9772 ]] If we are resizing, we do a 'fit window', else
	//   we yield to engine.
	if (t_resizing_bitmap)
		static_cast<MCScreenDC *>(MCscreen) -> do_fit_window(false, true);
	else
		co_yield_to_engine();
}

JNIEXPORT void JNICALL Java_com_runrev_android_Engine_doTouch(JNIEnv *env, jobject object, int action, int id, int timestamp, int x, int y)
{
	MCEventTouchPhase t_phase;
	switch(action)
	{
		case 0: // DOWN
		case 5: // NON-PRIMARY DOWN
			t_phase = kMCEventTouchPhaseBegan;
			break;
		case 1: // UP
		case 6: // NON-PRIMARY UP
			t_phase = kMCEventTouchPhaseEnded;
			break;
		case 2: // MOVE
			t_phase = kMCEventTouchPhaseMoved;
			break;
		case 3: // CANCEL
			t_phase = kMCEventTouchPhaseCancelled;
			break;
		default:
			return;
	}

	static_cast<MCScreenDC *>(MCscreen) -> handle_touch(t_phase, (void *)id, timestamp, x, y);
}

JNIEXPORT void JNICALL Java_com_runrev_android_Engine_doKeyPress(JNIEnv *env, jobject object, int modifiers, int char_code, int key_code)
{
	//MCLog("doTouch(%d, %d, %d, %d, %d)", action, id, timestamp, x, y);
	static_cast<MCScreenDC *>(MCscreen) -> handle_key_press(modifiers, char_code, key_code);
}

JNIEXPORT void JNICALL Java_com_runrev_android_Engine_doShake(JNIEnv *env, jobject object, int action, jlong timestamp)
{
	MCLog("doShake(%d, %d)", action, timestamp);
	static_cast<MCScreenDC *>(MCscreen) -> handle_motion((MCEventMotionType)action, timestamp);
}

void MCAndroidPhotoPickCanceled();
void MCAndroidPhotoPickDone(const char *p_data, uint32_t p_size);
void MCAndroidPhotoPickError(const char *p_error);

JNIEXPORT void JNICALL Java_com_runrev_android_Engine_doPhotoPickerCanceled(JNIEnv *env, jobject object)
{
	MCAndroidPhotoPickCanceled();
}

JNIEXPORT void JNICALL Java_com_runrev_android_Engine_doPhotoPickerDone(JNIEnv *env, jobject object, jbyteArray data, jint size)
{
	jbyte *t_bytes = env->GetByteArrayElements(data, nil);
	MCAndroidPhotoPickDone((char *)t_bytes, size);
	env->ReleaseByteArrayElements(data, t_bytes, 0);
}

JNIEXPORT void JNICALL Java_com_runrev_android_Engine_doPhotoPickerError(JNIEnv *env, jobject object, jstring error)
{
	const char *t_err_str = nil;
	t_err_str = env->GetStringUTFChars(error, nil);
	MCAndroidPhotoPickError(t_err_str);
	env->ReleaseStringUTFChars(error, t_err_str);
}

void MCAndroidMailDone();
void MCAndroidMailCanceled();

JNIEXPORT void JNICALL Java_com_runrev_android_Engine_doMailDone(JNIEnv *env, jobject object)
{
	MCAndroidMailDone();
}

JNIEXPORT void JNICALL Java_com_runrev_android_Engine_doMailCanceled(JNIEnv *env, jobject object)
{
	MCAndroidMailCanceled();
}

void MCAndroidBackPressed();

JNIEXPORT void JNICALL Java_com_runrev_android_Engine_doBackPressed(JNIEnv *env, jobject object)
{
	MCAndroidBackPressed();
}

void MCAndroidMenuKey();

JNIEXPORT void JNICALL Java_com_runrev_android_Engine_doMenuKey(JNIEnv *env, jobject object)
{
	MCAndroidMenuKey();
}

void MCAndroidSearchKey();

JNIEXPORT void JNICALL Java_com_runrev_android_Engine_doSearchKey(JNIEnv *env, jobject object)
{
	MCAndroidSearchKey();
}

void MCAndroidOrientationChanged(int orientation);

JNIEXPORT void JNICALL Java_com_runrev_android_Engine_doOrientationChanged(JNIEnv *env, jobject object, jint orientation)
{
	MCAndroidOrientationChanged(orientation);
}

//////////

struct MCKeyboardActivatedEvent: public MCCustomEvent
{
	MCKeyboardActivatedEvent(float p_height)
	{
		m_height = p_height;
	}

	void Destroy(void)
	{
		delete this;
	}
	
	void Dispatch(void)
	{
		s_current_keyboard_height = m_height;
		MCdefaultstackptr -> getcurcard() -> message(MCM_keyboard_activated);
	}
	
private:
	float m_height;
};

struct MCKeyboardDeactivatedEvent: public MCCustomEvent
{
	void Destroy(void)
	{
		delete this;
	}
	
	void Dispatch(void)
	{
		s_current_keyboard_height = 0.0;
		MCdefaultstackptr -> getcurcard() -> message(MCM_keyboard_deactivated);
	}
};


JNIEXPORT void JNICALL Java_com_runrev_android_Engine_doKeyboardShown(JNIEnv *env, jobject object, int height)
{
	MCEventQueuePostCustom(new MCKeyboardActivatedEvent(height));
}

JNIEXPORT void JNICALL Java_com_runrev_android_Engine_doKeyboardHidden(JNIEnv *env, jobject object)
{
	MCEventQueuePostCustom(new MCKeyboardDeactivatedEvent);
}

//////////

void MCAndroidTextDone();
void MCAndroidTextCanceled();

JNIEXPORT void JNICALL Java_com_runrev_android_Engine_doTextDone(JNIEnv *env, jobject object)
{
	MCAndroidTextDone();
}

JNIEXPORT void JNICALL Java_com_runrev_android_Engine_doTextCanceled(JNIEnv *env, jobject object)
{
	MCAndroidTextCanceled();
}

void MCAndroidMediaDone(MCStringRef s_media_content);
void MCAndroidMediaCanceled();

static MCStringRef s_media_content = nil;

JNIEXPORT void JNICALL Java_com_runrev_android_Engine_doMediaDone(JNIEnv *env, jobject object, jstring p_media_content)
{
	MCLog("doMediaDone called - passing arg", 0);

    if (s_media_content != nil)
        MCValueRelease(s_media_content);
    s_media_content = nil;
    
    if (p_media_content != nil)
	{
		MCJavaStringToStringRef(env, p_media_content, s_media_content);
	}

	MCAndroidMediaDone(s_media_content);
}

JNIEXPORT void JNICALL Java_com_runrev_android_Engine_doMediaCanceled(JNIEnv *env, jobject object)
{
	MCAndroidMediaCanceled();
}

void MCNotificationPostUrlWakeUp(MCStringRef t_url);

extern "C" JNIEXPORT void JNICALL Java_com_runrev_android_Engine_doLaunchFromUrl(JNIEnv *env, jobject object, jstring url) __attribute__((visibility("default")));
JNIEXPORT void JNICALL Java_com_runrev_android_Engine_doLaunchFromUrl(JNIEnv *env, jobject object, jstring url)
{
	MCAutoStringRef t_url_str;
    if (MCJavaStringToStringRef(env, url, &t_url_str))
        MCNotificationPostUrlWakeUp(*t_url_str);
}
////////////////////////////////////////////////////////////////////////////////

static jmethodID s_get_asset_info_method = 0;

bool revandroid_getAssetOffsetAndLength(JNIEnv *env, jobject object, const char *p_filename, int32_t& r_offset, int32_t& r_length)
{
	if (s_get_asset_info_method == 0)
		s_get_asset_info_method = env -> GetMethodID(env -> GetObjectClass(object), "getAssetInfo", "(Ljava/lang/String;I)I");

	jstring t_filename_string;
	t_filename_string = env -> NewStringUTF(p_filename);

	int32_t t_offset, t_length;
	t_offset = env -> CallIntMethod(object, s_get_asset_info_method, t_filename_string, 0);
	t_length = env -> CallIntMethod(object, s_get_asset_info_method, t_filename_string, 1);

	env -> DeleteLocalRef(t_filename_string);

	if (t_offset == -1 || t_length == -1)
		return false;

	r_offset = t_offset;
	r_length = t_length;

	return true;
}

////////////////////////////////////////////////////////////////////////////////

bool revandroid_loadExternalLibrary(MCStringRef p_external, MCStringRef &r_path)
{
	MCAndroidEngineRemoteCall("loadExternalLibrary", "xx", &r_path, p_external);
	return r_path != nil;
}

////////////////////////////////////////////////////////////////////////////////

bool MCAndroidGetBuildInfo(MCStringRef p_key, MCStringRef& r_value)
{
	MCAndroidEngineCall("getBuildInfo", "xx", r_value, p_key);

	if (r_value == nil)
		return false;

    return true;
}

////////////////////////////////////////////////////////////////////////////////

typedef enum
{
	kMCBuildInfoKeyManufacturer,
	kMCBuildInfoKeyModel,
	kMCBuildInfoKeyDevice,
	kMCBuildInfoKeyVersionRelease,
	kMCBuildInfoKeyVersionIncremental,

	kMCBuildInfoKeyCount
} MCAndroidBuildInfoKey;

static const char *s_build_keys[] = {
	"MANUFACTURER",
	"MODEL",
	"DEVICE",
	"VERSION.RELEASE",
	"VERSION.INCREMENTAL",
};

static MCStringRef *s_build_info = NULL;

MCAndroidDeviceConfiguration s_device_configuration = {
	false,
	{0,0,0,0}
};

bool MCAndroidInitBuildInfo()
{
	if (s_build_info != NULL)
		return true;

	bool t_success = true;
	MCStringRef *t_build_info = NULL;

	uint32_t t_key_count;
	t_key_count = kMCBuildInfoKeyCount;

	if (t_success)
		t_success = MCMemoryNewArray(t_key_count, t_build_info);

	for (uint32_t i = 0; i < t_key_count && t_success; i++)
	{
		t_success = MCAndroidGetBuildInfo(MCSTR(s_build_keys[i]), t_build_info[i]);
	}

	if (t_success)
		s_build_info = t_build_info;
	else
	{
		if (t_build_info != NULL)
		{
			for (uint32_t i = 0; i < t_key_count; i++)
			{
				MCValueRelease(t_build_info[i]);
			}
			MCMemoryDeleteArray(t_build_info);
		}
	}

	return t_success;
}

void MCAndroidFinalizeBuildInfo()
{
    if (s_build_info != NULL)
    {
        uint32_t t_count;
        t_count = kMCBuildInfoKeyCount;
        for (uint32_t i = 0; i < t_count; i++)
        {
            MCValueRelease(s_build_info[i]);
        }
        MCMemoryDeleteArray(s_build_info);
    }        
}

bool MCAndroidSignatureMatch(const char *p_signature)
{
    MCAutoStringRef t_signature;
    MCAutoArrayRef t_signature_array;
    /* UNCHECKED */ MCStringCreateWithCString(p_signature, &t_signature);
    /* UNCHECKED */ MCStringSplit(*t_signature, MCSTR("|"), nil, kMCCompareExact, &t_signature_array);
    uindex_t t_count;
	t_count = MCArrayGetCount(*t_signature_array);
	for (uindex_t i = 0; i < t_count; i++)
	{
<<<<<<< HEAD
		if (!MCCStringFirstIndexOf(t_component, '|', t_component_length))
			t_component_length = MCCStringLength(t_component);

		if (t_component_length > 0)
		{
			MCLog("testing component (%.*s)", t_component_length, t_component);
			if (MCCStringLength(s_build_info[t_component_index]) != t_component_length ||
			!MCCStringEqualSubstringCaseless(s_build_info[t_component_index], t_component, t_component_length))
			{
			return false;
			}
		}

		t_component_index++;
		t_component += t_component_length;
		if (t_component[0] == '\0')
			t_component = NULL;
		else
			t_component++;
	}

	return true;
=======
		MCValueRef t_val;
		/* UNCHECKED */ MCArrayFetchValueAtIndex(*t_signature_array, i, t_val);
        MCStringRef t_val_str = (MCStringRef)t_val;
        MCLog("testing component (%s)", MCStringGetCString(t_val_str));
        if (!MCStringIsEqualTo(t_val_str, s_build_info[i], kMCCompareCaseless))
            return false;
    }
    return true;
>>>>>>> baad3d85
}

bool MCAndroidSetOrientationMap(int p_map[4], const char *p_mapping)
{
	MCLog("MCAndroidSetOrientationMap(%s)", p_mapping);
	bool t_success = true;

	int16_t t_portrait, t_landscape;

	t_success = MCU_stoi2x2(MCString(p_mapping), t_portrait, t_landscape);

	if (t_success)
		t_success = (t_portrait == 0) || (t_portrait == 90) || (t_portrait == 180) || (t_portrait == 270);
	if (t_success)
		t_success = (t_landscape == 0) || (t_landscape == 90) || (t_landscape == 180) || (t_landscape == 270);

	if (t_success)
		t_success = (t_landscape % 180) != (t_portrait % 180);

	if (t_success)
	{
		p_map[0] = t_portrait;
		p_map[1] = (t_landscape + 180) % 360;
		p_map[2] = (t_portrait + 180) % 360;
		p_map[3] = t_landscape;
	}
	return t_success;
}

// called on init, check for existance of device configuration file and read in
// device-specific orientation mappings
//
// identify device / android version by:
//    MANUFACTURER|MODEL|DEVICE|VERSION.RELEASE|VERSION.INCREMENTAL

extern MCStringRef MCcmd;

bool MCAndroidLoadDeviceConfiguration()
{
	bool t_success = true;
	bool t_this_device = false;

	MCAndroidDeviceConfiguration *t_configuration = NULL;

	MCAutoStringRef t_config_file_path;

	uint32_t t_filesize;
	t_filesize = 0;

	IO_handle t_filehandle = NULL;
	char *t_file_buffer = NULL;

	char ** t_lines = NULL;
	uint32_t t_line_count = 0;

	if (t_success)
		t_success = MCAndroidInitBuildInfo();

	if (t_success)
		t_success = MCStringFormat(&t_config_file_path, "%@/lc_device_config.txt", MCcmd);

	if (t_success)
	{
		t_filehandle = MCS_open(*t_config_file_path, kMCSOpenFileModeRead, false, false, 0);
		t_success = t_filehandle != NULL;
	}

	if (t_success)
	{
		t_filesize = MCS_fsize(t_filehandle);
		// +1 for terminating null byte
		t_success = MCMemoryAllocate(t_filesize + 1, t_file_buffer);
	}

	if (t_success)
        if (MCS_readfixed(t_file_buffer, t_filesize, t_filehandle) != IO_NORMAL)
            t_success = false;

	if (t_success)
	{
		t_file_buffer[t_filesize] = '\0';
		t_success = MCCStringSplit(t_file_buffer, '\n', t_lines, t_line_count);
	}

	if (t_success)
	{
		for (uint32_t i = 0; i < t_line_count; i++)
		{
			// check for CRLF line endings
			uint32_t t_line_length = MCCStringLength(t_lines[i]);
			if (t_line_length > 0 && t_lines[i][t_line_length - 1] == '\r')
				t_lines[i][t_line_length - 1] = '\0';

			if (MCCStringBeginsWith(t_lines[i], "device="))
			{
				t_this_device = (MCAndroidSignatureMatch(t_lines[i] + 7));
			}
			else if (t_this_device)
			{
				if (MCCStringBeginsWith(t_lines[i], "orientation_map="))
				{
					if (MCAndroidSetOrientationMap(s_device_configuration.orientation_map, t_lines[i] + 16))
						s_device_configuration.have_orientation_map = true;
				}
			}
		}
	}

	if (t_lines != NULL)
	{
		for (uint32_t i = 0; i < t_line_count; i++)
			MCCStringFree(t_lines[i]);
		MCMemoryDeallocate(t_lines);
	}
	if (t_filehandle != NULL)
		MCS_close(t_filehandle);
	if (t_file_buffer != NULL)
		MCMemoryDeallocate(t_file_buffer);

	return t_success;
}

////////////////////////////////////////////////////////////////////////////////

extern "C" JNIEXPORT void JNICALL Java_com_runrev_android_OpenGLView_doSurfaceCreated(JNIEnv *env, jobject object, jobject view) __attribute__((visibility("default")));
extern "C" JNIEXPORT void JNICALL Java_com_runrev_android_OpenGLView_doSurfaceDestroyed(JNIEnv *env, jobject object, jobject view) __attribute__((visibility("default")));
extern "C" JNIEXPORT void JNICALL Java_com_runrev_android_OpenGLView_doSurfaceChanged(JNIEnv *env, jobject object, jobject view) __attribute__((visibility("default")));

JNIEXPORT void JNICALL Java_com_runrev_android_OpenGLView_doSurfaceCreated(JNIEnv *env, jobject object, jobject p_view)
{
	MCLog("doSurfaceCreated called", 0);

	// Get the openglview methods
	if (s_openglview_start_method == nil)
	{
		jclass t_view_class;
		t_view_class = env -> GetObjectClass(p_view);
		s_openglview_start_method = env -> GetMethodID(t_view_class, "start", "()V");
		s_openglview_finish_method = env -> GetMethodID(t_view_class, "finish", "()V");
		s_openglview_configure_method = env -> GetMethodID(t_view_class, "configure", "()V");
		s_openglview_swap_method = env -> GetMethodID(t_view_class, "swap", "()V");
	}
}

static void doSurfaceDestroyedCallback(void *)
{
	// Make sure we do a full redraw when we get the surface back. We must do this
	// before we finish the OpenGL context as we could make OpenGL calls at this
	// point.
	if (s_android_opengl_enabled)
		MCRedrawDirtyScreen();

	// Discard all the OpenGL state.
	s_java_env -> CallVoidMethod(s_android_opengl_view, s_openglview_finish_method);

	// We have no surface at the moment, so disable screen updates.
	if (s_android_opengl_visible)
		MCRedrawDisableScreenUpdates();
}

JNIEXPORT void JNICALL Java_com_runrev_android_OpenGLView_doSurfaceDestroyed(JNIEnv *env, jobject object, jobject p_view)
{
	MCLog("doSurfaceDestroyed called", 0);

	co_yield_to_engine_and_call(doSurfaceDestroyedCallback, nil);

	env -> DeleteGlobalRef(s_android_opengl_view);
	s_android_opengl_view = nil;
}

static void doSurfaceChangedCallback(void *p_is_init)
{
	bool t_is_init;
	t_is_init = (bool)p_is_init;

	// If the view is nil, then this must be an initializing change.
	if (t_is_init)
		s_java_env -> CallVoidMethod(s_android_opengl_view, s_openglview_start_method);

	// Make sure we have a valid surface.
	s_java_env -> CallVoidMethod(s_android_opengl_view, s_openglview_configure_method);

	// We can now re-enable screen updates.
	MCRedrawEnableScreenUpdates();

	// Force a screen redraw
	MCRedrawUpdateScreen();
}

JNIEXPORT void JNICALL Java_com_runrev_android_OpenGLView_doSurfaceChanged(JNIEnv *env, jobject object, jobject p_view)
{
	MCLog("doSurfaceChanged called", 0);

	bool t_is_init;
	t_is_init = false;

	if (s_android_opengl_view == nil)
	{
		t_is_init = true;
		s_android_opengl_view = env -> NewGlobalRef(p_view);
	}

	co_yield_to_engine_and_call(doSurfaceChangedCallback, (void *)t_is_init);
}

void MCAndroidEnableOpenGLMode(void)
{
	if (s_android_opengl_enabled)
		return;

	MCRedrawDisableScreenUpdates();

	MCAndroidEngineRemoteCall("enableOpenGLView", "v", nil);

	s_android_opengl_enabled = true;
	s_android_opengl_visible = false;
}

void MCAndroidDisableOpenGLMode(void)
{
	if (!s_android_opengl_enabled)
		return;

	s_android_opengl_enabled = false;
	s_android_opengl_visible = false;

	MCAndroidEngineRemoteCall("disableOpenGLView", "v", nil);

	MCRedrawEnableScreenUpdates();
}

////////////////////////////////////////////////////////////////////////////////

bool android_run_on_main_thread(void *p_callback, void *p_callback_state, int p_options);

typedef void (*MCExternalThreadOptionalCallback)(void *state);
typedef void (*MCExternalThreadRequiredCallback)(void *state, int flags);
enum
{
	// Post the callback and wait until the callback is invoked
	kMCExternalRunOnMainThreadSend = 0 << 0,
	// Post the callback and return immediately
	kMCExternalRunOnMainThreadPost = 1 << 0,
	// The callback does not have to be executed
	kMCExternalRunOnMainThreadOptional = 0 << 1,
	// The callback has to be executed (changes signature)
	kMCExternalRunOnMainThreadRequired = 1 << 1,
	// The callback should be invoked in a script-safe environment
	kMCExternalRunOnMainThreadSafe = 0 << 2,
	// The callback should can be invoked in a non-script-safe environment
	kMCExternalRunOnMainThreadUnsafe = 1 << 2,
	// The callback should be invoked as soon as possible
	kMCExternalRunOnMainThreadImmediate = 0 << 3,
	// The callback should be invoked synchronized to the event queue
	kMCExternalRunOnMainThreadDeferred = 1 << 3,
	// Call the callback on the UI thread (Android only at the moment).
	kMCExternalRunOnMainThreadJumpToUI = 1 << 4,
	// Call the callback on the Engine thread (Android only at the moment).
	kMCExternalRunOnMainThreadJumpToEngine = 2 << 4,
};

class MCRunOnMainThreadEvent: public MCCustomEvent
{
public:
	MCRunOnMainThreadEvent(void *p_callback, void *p_callback_context, int p_options)
	{
		m_callback = p_callback;
		m_callback_context = p_callback_context;
		m_options = p_options;
		m_dispatched = false;
	}
	
	void Destroy(void)
	{
		if (!m_dispatched && (m_options & kMCExternalRunOnMainThreadRequired) != 0)
			((MCExternalThreadRequiredCallback)m_callback)(m_callback_context, 1);
		delete this;
	}
	
	void Dispatch(void)
	{
		m_dispatched = true;
		
		if ((m_options & kMCExternalRunOnMainThreadRequired) != 0)
			((MCExternalThreadRequiredCallback)m_callback)(m_callback_context, 0);
		else
			((MCExternalThreadOptionalCallback)m_callback)(m_callback_context);
	}
	
private:
	void *m_callback;
	void *m_callback_context;
	int m_options;
	bool m_dispatched;
};

class MCRunOnMainThreadHelper
{
public:
	MCRunOnMainThreadHelper(void *p_callback, void *p_callback_context, int p_options)
	{
		m_callback = p_callback;
		m_callback_context = p_callback_context;
		m_options = p_options;
	}
	
	void Dispatch(void)
	{
		android_run_on_main_thread(m_callback, m_callback_context, m_options);
	}
	
	static void DispatchThunk(void *self)
	{
		((MCRunOnMainThreadHelper *)self) -> Dispatch();
		delete ((MCRunOnMainThreadHelper *)self);
	}
	
private:
	void *m_callback;
	void *m_callback_context;
	int m_options;
};

extern "C" JNIEXPORT void JNICALL Java_com_runrev_android_Engine_doNativeNotify(JNIEnv *env, jobject object, int p_callback, int p_context) __attribute__((visibility("default")));
JNIEXPORT void JNICALL Java_com_runrev_android_Engine_doNativeNotify(JNIEnv *env, jobject object, int p_callback, int p_context)
{
	co_yield_to_engine_and_call((co_yield_callback_t)p_callback, (void *)p_context);
}

bool android_run_on_main_thread(void *p_callback, void *p_callback_state, int p_options)
{
	pthread_t t_current_thread;
	t_current_thread = pthread_self();
	
	// If this is a jump, then handle things differently.
	if ((p_options & (kMCExternalRunOnMainThreadJumpToUI | kMCExternalRunOnMainThreadJumpToEngine)) != 0)
	{
		if ((p_options & ~(kMCExternalRunOnMainThreadJumpToUI | kMCExternalRunOnMainThreadJumpToEngine)) != 0)
			return false;
		
		if ((p_options & kMCExternalRunOnMainThreadJumpToUI) != 0)
		{
			if (t_current_thread == s_android_ui_thread)
				((co_yield_callback_t)p_callback)(p_callback_state);
			else
				co_yield_to_android_and_call((co_yield_callback_t)p_callback, p_callback_state);
		}
		else
		{
			if (t_current_thread == s_android_engine_thread)
				((co_yield_callback_t)p_callback)(p_callback_state);
			else
				co_yield_to_engine_and_call((co_yield_callback_t)p_callback, p_callback_state);
		}
		
		return true;
	}
	
	// If the current thread is not the engine thread, then we must poke
	// the main thread (i.e. we are on a non-main thread).
	if (t_current_thread != s_android_engine_thread && t_current_thread != s_android_ui_thread)
	{
		if ((p_options & kMCExternalRunOnMainThreadPost) == 0)
		{
			__android_log_print(ANDROID_LOG_INFO, "LiveCode", "RunOnMainThread send from non-main thread not implemented.");
			abort();
			return false;
		}
		
		MCRunOnMainThreadHelper *t_helper;
		t_helper = new MCRunOnMainThreadHelper(p_callback, p_callback_state, p_options);
		MCAndroidEngineCall("nativeNotify", "(II)V", nil, MCRunOnMainThreadHelper::DispatchThunk, t_helper);
		return true;
	}
	
	// Unsafe and immediate -> queue and perform
	if ((p_options & (kMCExternalRunOnMainThreadDeferred | kMCExternalRunOnMainThreadUnsafe)) == (kMCExternalRunOnMainThreadUnsafe | kMCExternalRunOnMainThreadImmediate))
	{
		if ((p_options & kMCExternalRunOnMainThreadPost) == 0)
		{
			if ((p_options & kMCExternalRunOnMainThreadRequired) != 0)
				((MCExternalThreadRequiredCallback)p_callback)(p_callback_state, 0);
			else
				((MCExternalThreadOptionalCallback)p_callback)(p_callback_state);
			return true;
		}
		
		MCRunOnMainThreadHelper *t_helper;
		t_helper = new MCRunOnMainThreadHelper(p_callback, p_callback_state, p_options & ~kMCExternalRunOnMainThreadPost);
		MCAndroidEngineCall("nativeNotify", "vii", nil, MCRunOnMainThreadHelper::DispatchThunk, t_helper);
		return true;
	}
	
	// Safe and immediate -> post to front of event queue
	// Unsafe/Safe and deferred -> post to back of event queue
	MCRunOnMainThreadEvent *t_event;
	t_event = new MCRunOnMainThreadEvent(p_callback, p_callback_state, p_options);
	if ((p_options & kMCExternalRunOnMainThreadDeferred) != 0)
		MCEventQueuePostCustom(t_event);
	else
		MCEventQueuePostCustomAtFront(t_event);
	
	return true;
}

////////////////////////////////////////////////////////////////////////////////

MCUIDC *MCCreateScreenDC(void)
{
	return new MCScreenDC;
}

////////////////////////////////////////////////////////////////////////////////

extern "C" JNIEXPORT jstring JNICALL Java_com_runrev_android_Engine_doGetCustomPropertyValue(JNIEnv *env, jobject object, jstring set, jstring property) __attribute__((visibility("default")));
JNIEXPORT jstring JNICALL Java_com_runrev_android_Engine_doGetCustomPropertyValue(JNIEnv *env, jobject object, jstring set, jstring property)
{
    bool t_success = true;
    MCExecPoint ep;

    jstring t_js = nil;

    char *t_set = nil;
    char *t_property = nil;

    t_success = MCJavaStringToNative(env, set, t_set) && MCJavaStringToNative(env, property, t_property);

    MCAutoNameRef t_set_name, t_prop_name;
    if (t_success)
    {
        t_set_name.CreateWithCString(t_set);
        t_prop_name.CreateWithCString(t_property);
    }

    const char *t_value = NULL;

    Exec_stat t_stat = MCdefaultstackptr->getcustomprop(ep, t_set_name, t_prop_name);
    t_success = t_stat == ES_NORMAL;
    if (t_success)
    {
        t_value = ep.getcstring();
        MCString t_mcstring(t_value);
        t_success = MCJavaStringFromNative(env, &t_mcstring, t_js);
    }

    MCCStringFree(t_set);
    MCCStringFree(t_property);

    return t_js;
}

////////////////////////////////////////////////////////////////////////////////

void MCAndroidInitEngine()
{
    MCAndroidEngineCall("onAppLaunched", "v", nil);
}

////////////////////////////////////////////////////////////////////////////////

extern "C" JNIEXPORT jint JNICALL JNI_OnLoad(JavaVM *vm, void *reserved) __attribute__((visibility("default")));

// This is called when our native bundle is loaded. We use it to cache the JavaVM
// pointer.
JNIEXPORT jint JNICALL JNI_OnLoad(JavaVM *vm, void *reserved)
{
	s_java_vm = vm;
	vm -> GetEnv((void **)&s_android_ui_env, JNI_VERSION_1_2);

	return JNI_VERSION_1_2;
}

JNIEnv *MCJavaGetThreadEnv()
{
    JNIEnv *t_env = nil;
    s_java_vm->GetEnv((void**)&t_env, JNI_VERSION_1_2);
    return t_env;
}

////////////////////////////////////////////////////////////////////////////////
<|MERGE_RESOLUTION|>--- conflicted
+++ resolved
@@ -2213,30 +2213,6 @@
 	t_count = MCArrayGetCount(*t_signature_array);
 	for (uindex_t i = 0; i < t_count; i++)
 	{
-<<<<<<< HEAD
-		if (!MCCStringFirstIndexOf(t_component, '|', t_component_length))
-			t_component_length = MCCStringLength(t_component);
-
-		if (t_component_length > 0)
-		{
-			MCLog("testing component (%.*s)", t_component_length, t_component);
-			if (MCCStringLength(s_build_info[t_component_index]) != t_component_length ||
-			!MCCStringEqualSubstringCaseless(s_build_info[t_component_index], t_component, t_component_length))
-			{
-			return false;
-			}
-		}
-
-		t_component_index++;
-		t_component += t_component_length;
-		if (t_component[0] == '\0')
-			t_component = NULL;
-		else
-			t_component++;
-	}
-
-	return true;
-=======
 		MCValueRef t_val;
 		/* UNCHECKED */ MCArrayFetchValueAtIndex(*t_signature_array, i, t_val);
         MCStringRef t_val_str = (MCStringRef)t_val;
@@ -2245,7 +2221,6 @@
             return false;
     }
     return true;
->>>>>>> baad3d85
 }
 
 bool MCAndroidSetOrientationMap(int p_map[4], const char *p_mapping)
