/* Copyright (C) 2003-2015 LiveCode Ltd.

This file is part of LiveCode.

LiveCode is free software; you can redistribute it and/or modify it under
the terms of the GNU General Public License v3 as published by the Free
Software Foundation.

LiveCode is distributed in the hope that it will be useful, but WITHOUT ANY
WARRANTY; without even the implied warranty of MERCHANTABILITY or
FITNESS FOR A PARTICULAR PURPOSE.  See the GNU General Public License
for more details.

You should have received a copy of the GNU General Public License
along with LiveCode.  If not see <http://www.gnu.org/licenses/>.  */

#include "globdefs.h"
#include "filedefs.h"
#include "objdefs.h"
#include "parsedef.h"
#include "mcio.h"


#include "printer.h"
#include "globals.h"
#include "dispatch.h"
#include "stack.h"
#include "card.h"
#include "field.h"
#include "notify.h"
#include "statemnt.h"
#include "funcs.h"
#include "eventqueue.h"
#include "mode.h"
#include "osspec.h"
#include "redraw.h"
#include "region.h"
#include "font.h"

#include "mbldc.h"

#include "mblandroidutil.h"
#include "mblandroidjava.h"

#include "mblnotification.h"

#include "graphics.h"
#include "resolution.h"

#include <jni.h>
#include "mcmanagedpthread.h"
#include <android/log.h>
#include <android/bitmap.h>
#include <GLES/gl.h>
#include <unistd.h>

#include "libscript/script.h"

////////////////////////////////////////////////////////////////////////////////

// Various globals depended on by other parts of the engine.

Boolean tripleclick = False;
uint4 g_current_background_colour = 0;

typedef void (*co_yield_callback_t)(void *);

////////////////////////////////////////////////////////////////////////////////

// These hold the current state of events and messages. revMobile uses a
// 'single-window' model. There is only ever one window displayed at a time,
// and the display history of open stacks is stored to ensure appropriate ones
// get revealed at the point of the top-most stack closing.

// The android port uses two threads in a co-operative fashion to handle the
// fact we don't have direct access to the run-loop. The Android UI runs on one
// thread, while the engine runs on its own.

static MCManagedPThread s_android_ui_thread;
static MCManagedPThread s_android_engine_thread;

static MCManagedPThread *s_coroutine_thread;
static pthread_mutex_t s_coroutine_mutex;
static pthread_cond_t s_coroutine_condition;

// Resolved method ids
static jmethodID s_schedule_wakeup_method = 0;
static jmethodID s_invalidate_method = 0;
static jmethodID s_openglview_start_method = 0;
static jmethodID s_openglview_finish_method = 0;
static jmethodID s_openglview_swap_method = 0;
static jmethodID s_openglview_configure_method = 0;

// The Java VM that we are bound to. This is set in the JNI_OnLoad startup
// function.
static JavaVM *s_java_vm = nil;
// The JNIEnv for the android UI thread.
static JNIEnv *s_android_ui_env;
// The JNI environment pointer *for our auxiliary thread*. This only has lifetime
// as long as 'mobile_main' is running.
static JNIEnv *s_java_env = nil;

// Wakeup vars - used to determine whether to post a wakeup message on yield
// to android.
static bool s_schedule_wakeup = false;
static uint32_t s_schedule_wakeup_timeout = 0;
static bool s_schedule_wakeup_breakable = false;
static bool s_schedule_wakeup_was_broken = false;

static co_yield_callback_t s_yield_callback = nil;
static void *s_yield_callback_context = nil;

// The bitmap containing the current visible state of the view
static jobject s_android_bitmap = nil;
static int s_android_bitmap_loc_x = 0;
static int s_android_bitmap_loc_y = 0;
static int s_android_bitmap_width = 0;
static int s_android_bitmap_height = 0;
static int s_android_bitmap_stride = 0;
static pthread_mutex_t s_android_bitmap_mutex;

// The dirty region of the bitmap
static MCGRegionRef s_android_bitmap_dirty_region = nil;
static MCRectangle s_android_bitmap_dirty;

// If non-nil, then we are in opengl mode.
static bool s_android_opengl_enabled = false;
static bool s_android_opengl_visible = false;
static jobject s_android_opengl_view = nil;

// This is the JNI reference to our display/view instance.
static jobject s_android_activity = nil;
static jobject s_android_container = nil;
static jobject s_android_view = nil;
static jobject s_android_view_class = nil;

// If this is false, then it means the engine broke somehow.
static bool s_engine_running = false;

int32_t g_android_keyboard_type = 1;

////////////////////////////////////////////////////////////////////////////////

// IM-2014-01-31: [[ HiDPI ]] Refactor view_platform_updatewindowwithcallback to use
//   view_platform_updatewindow method
static MCStackUpdateCallback s_updatewindow_callback = nil;
static void *s_updatewindow_context = nil;

////////////////////////////////////////////////////////////////////////////////

static void android_process(void);

static MCRectangle android_view_get_bounds(void);

void MCAndroidCustomFontsLoad();
float android_font_measure_text(void *p_font, const char *p_text, uint32_t p_text_length, bool p_is_unicode);


static void co_enter_engine(void);
static void co_leave_engine(void);
static void co_yield_to_engine(void);
static void co_yield_to_android(void);
static bool co_yield_to_android_and_wait(double sleep, bool wake_on_event);
static void co_yield_to_android_and_call(co_yield_callback_t callback, void *context);

static void revandroid_scheduleWakeUp(JNIEnv *env, jobject object, int32_t timeout, bool breakable);
static void revandroid_invalidate(JNIEnv *env, jobject object, int32_t left, int32_t top, int32_t right, int32_t bottom);
static bool revandroid_getAssetOffsetAndLength(JNIEnv *env, jobject object, const char *p_filename, int32_t& r_offset, int32_t& r_length);

////////////////////////////////////////////////////////////////////////////////

// IM-2014-01-31: [[ HiDPI ]] Return the screen pixel density
MCGFloat MCAndroidGetSystemScale(void)
{
	MCGFloat t_scale;
	MCAndroidEngineCall("getPixelDensity", "f", &t_scale);
	
	return t_scale;
}

////////////////////////////////////////////////////////////////////////////////

void MCResPlatformInitPixelScaling(void)
{
}

// IM-2014-01-31: [[ HiDPI ]] Pixel scaling supported on android
bool MCResPlatformSupportsPixelScaling(void)
{
	return true;
}

// IM-2014-01-31: [[ HiDPI ]] Pixel scaling cannot be disabled on Android
bool MCResPlatformCanChangePixelScaling(void)
{
	return false;
}

// IM-2014-01-31: [[ HiDPI ]] The pixelScale can be set on Android
bool MCResPlatformCanSetPixelScale(void)
{
	return true;
}

//////////

// IM-2014-01-31: [[ HiDPI ]] The default pixel scale on android is the display density
MCGFloat MCResPlatformGetDefaultPixelScale(void)
{
	return MCAndroidGetSystemScale();
}

// IM-2014-03-14: [[ HiDPI ]] UI scale is 1.0 on Android
MCGFloat MCResPlatformGetUIDeviceScale(void)
{
	return 1.0;
}

// IM-2014-01-31: [[ HiDPI ]] On Android use the configured pixelScale
MCGFloat MCScreenDC::logicaltoscreenscale(void)
{
	return MCResGetPixelScale();
}

//////////

void MCResPlatformHandleScaleChange(void)
{
	// IM-2014-01-31: [[ HiDPI ]] Update the main stack geometry
	static_cast<MCScreenDC *>(MCscreen) -> do_fit_window(false, true);
}

////////////////////////////////////////////////////////////////////////////////

void MCAndroidInvalidateBitmapRect(const MCGIntegerRectangle &p_rect)
{
	s_android_ui_env -> CallVoidMethod(s_android_view, s_invalidate_method,
									   p_rect.origin.x, p_rect.origin.y,
									   p_rect.origin.x + p_rect.size.width,
									   p_rect.origin.y + p_rect.size.height);
}

bool MCAndroidInvalidateBitmapCallback(void *p_context, const MCGIntegerRectangle &p_rect)
{
	MCAndroidInvalidateBitmapRect(p_rect);

	return true;
}

// IM-2014-06-11: [[ GraphicsPerformance ]] Call invalidate method on Java bitmap view
void MCAndroidInvalidateBitmapRegion(MCGRegionRef p_region)
{
	MCGRegionIterate(p_region, MCAndroidInvalidateBitmapCallback, nil);
}

////////////////////////////////////////////////////////////////////////////////

Boolean MCScreenDC::open(void)
{
	common_open();

	// We don't need to do anything to initialize the view, as that is done
	// by the Java wrapper.

	// IM-2014-01-31: [[ HiDPI ]] Initialise updatewindow callback to nil
	s_updatewindow_callback = nil;
	s_updatewindow_context = nil;
	
	return True;
}

Boolean MCScreenDC::close(Boolean p_force)
{
	return True;
}

//////////

bool MCScreenDC::hasfeature(MCPlatformFeature p_feature)
{
	return false;
}

MCNameRef MCScreenDC::getdisplayname(void)
{
	return MCN_android;
}

MCNameRef MCScreenDC::getvendorname(void)
{
	return MCN_android;
}

uint2 MCScreenDC::device_getwidth()
{
	return 320;
}

uint2 MCScreenDC::device_getheight()
{
	return 480;
}

uint2 MCScreenDC::getwidthmm()
{
	return 32;
}

uint2 MCScreenDC::getheightmm()
{
	return 48;
}

uint2 MCScreenDC::getmaxpoints()
{
	return 4096;
}

uint2 MCScreenDC::getvclass()
{
	return TrueColor;
}

uint2 MCScreenDC::getdepth()
{
	return 32;
}

uint2 MCScreenDC::getrealdepth(void)
{
	return 32;
}

uint2 MCScreenDC::getpad()
{
	return 32;
}

Window MCScreenDC::getroot()
{
	return NULL;
}

// IM-2014-01-31: [[ HiDPI ]] Refactor to return display rects in logical coords and include pixel scale
bool MCScreenDC::platform_getdisplays(bool p_effective, MCDisplay *&r_displays, uint32_t &r_count)
{
	bool t_success;
	t_success = true;
	
	MCDisplay *t_displays;
	t_displays = nil;
	
	uint32_t t_count;
	t_count = 0;
	
	t_success = MCMemoryNewArray(1, t_displays);
	
	if (!t_success)
		return false;
	
	t_count = 1;
	
	MCRectangle t_viewport, t_workarea;

	MCAutoStringRef t_rect_string;
	int2 t_left, t_top, t_right, t_bottom;

	// The workarea is the rect of the screen
	// not covered by any OS furniture, the viewport the whole area of the sreen.

	// IM-2013-11-15: [[ Bug 10485 ]] Use appropriate java method to get (effective) working screenrect
	if (p_effective)
		MCAndroidEngineCall("getEffectiveWorkareaAsString", "x", &(&t_rect_string));
	else
        MCAndroidEngineCall("getWorkareaAsString", "x", &(&t_rect_string));
	MCU_stoi2x4(*t_rect_string, t_left, t_top, t_right, t_bottom);

	t_workarea = MCRectangleMake(t_left, t_top, t_right - t_left, t_bottom - t_top);

    MCAutoStringRef t_viewport_string;
	MCAndroidEngineCall("getViewportAsString", "x", &(&t_viewport_string));
	MCU_stoi2x4(*t_viewport_string, t_left, t_top, t_right, t_bottom);

	t_viewport = MCRectangleMake(t_left, t_top, t_right - t_left, t_bottom - t_top);

	// IM-2014-01-31: [[ HiDPI ]] Convert screen to logical coords
	t_viewport = MCScreenDC::screentologicalrect(t_viewport);
	t_workarea = MCScreenDC::screentologicalrect(t_workarea);

	MCLog("getdisplays(effective=%s): workarea(%d,%d,%d,%d) viewport(%d,%d,%d,%d)", p_effective?"true":"false",
		  t_workarea.x, t_workarea.y, t_workarea.width, t_workarea.height,
		  t_viewport.x, t_viewport.y, t_viewport.width, t_viewport.height);

	t_displays[0].index = 0;
	t_displays[0].pixel_scale = MCAndroidGetSystemScale();
	t_displays[0].viewport = t_viewport;
	t_displays[0].workarea = t_workarea;
	
	r_displays = t_displays;
	r_count = t_count;
	
	return true;
}

// IM-2014-01-31: [[ HiDPI ]] Display info updating not yet implemented on Android
bool MCScreenDC::platform_displayinfocacheable(void)
{
	return false;
}

////////////////////////////////////////////////////////////////////////////////

bool MCScreenDC::platform_getwindowgeometry(Window w, MCRectangle &r_rect)
{
	MCRectangle t_rect;
	if (!device_getwindowgeometry(w, t_rect))
		return false;
	
	// IM-2014-01-31: [[ HiDPI ]] Convert screen to logical coords
	r_rect = screentologicalrect(t_rect);
	
	return true;
}

bool MCScreenDC::device_getwindowgeometry(Window w, MCRectangle &drect)
{
	drect = android_view_get_bounds();
	return true;
}

void *MCScreenDC::GetNativeWindowHandle(Window p_window)
{
	if (p_window == nil)
		return nil;
	
	return s_android_container;
}

////////////////////////////////////////////////////////////////////////////////

void MCScreenDC::beep(void)
{
	MCAndroidEngineRemoteCall("doBeep", "vi", nil, 1);
}

bool MCScreenDC::setbeepsound(MCStringRef p_beep_sound)
{
	return false;
}

bool MCScreenDC::getbeepsound(MCStringRef& r_beep_sound)
{
	r_beep_sound = MCValueRetain(kMCEmptyString);
	return true;
}

void MCScreenDC::getbeep(uint4 property, int4& r_value)
{
}

void MCScreenDC::setbeep(uint4 property, int4 beep)
{
}

////////////////////////////////////////////////////////////////////////////////

MCImageBitmap *MCScreenDC::snapshot(MCRectangle &r, uint4 window, MCStringRef displayname, MCPoint *size)
{
	// scale rectangle from logical -> device coords
	MCRectangle t_rect;
	t_rect = logicaltoscreenrect(r);
	
	// don't scale size - we want the bitmap to be sized to logical coords.
	int16_t t_size_width, t_size_height;
	if (size != nil)
	{
		t_size_width = size->x;
		t_size_height = size->y;
	}
	else
	{
		t_size_width = r.width;
		t_size_height = r.height;
	}
	
	jobject t_bitmap;
	// get snapshot image as java Bitmap object
	MCAndroidEngineRemoteCall("getSnapshotBitmapAtSize", "oiiiiii", &t_bitmap, t_rect.x, t_rect.y, t_rect.width, t_rect.height, t_size_width, t_size_height);
	if (t_bitmap == nil)
		return nil;
	
	// read Bitmap info & data into MCImageBitmap struct
	JNIEnv *env;
	env = MCJavaGetThreadEnv();
	AndroidBitmapInfo t_info;
	AndroidBitmap_getInfo(env, t_bitmap, &t_info);
	
	MCImageBitmap t_imagebitmap;
	t_imagebitmap.width = t_info.width;
	t_imagebitmap.height = t_info.height;
	t_imagebitmap.stride = t_info.stride;
	
	if (AndroidBitmap_lockPixels(env, t_bitmap, (void**)&t_imagebitmap.data) < 0)
		return nil;
	
	MCImageBitmapCheckTransparency(&t_imagebitmap);
	
	MCImageBitmap *t_copy;
	t_copy = nil;
	
	// return a copy of the image bitmap
	MCImageCopyBitmap(&t_imagebitmap, t_copy);
	
	AndroidBitmap_unlockPixels(env, t_bitmap);
	
	return t_copy;
}

////////////////////////////////////////////////////////////////////////////////

Boolean MCScreenDC::wait(real8 duration, Boolean dispatch, Boolean anyevent)
{
    MCDeletedObjectsEnterWait(dispatch);
    
	real8 curtime = MCS_time();

	if (duration < 0.0)
		duration = 0.0;

	real8 exittime = curtime + duration;

	Boolean abort = False;
	Boolean reset = False;
	Boolean done = False;

	MCwaitdepth++;

	do
	{
		// IM-2014-03-06: [[ revBrowserCEF ]] Call additional runloop callbacks
		DoRunloopActions();

        // MM-2015-06-05: [[ MobileSockets ]] Dispatch any waiting notifications.
        if (MCNotifyDispatch(dispatch == True) && anyevent)
            break;

		real8 eventtime = exittime;
		if (handlepending(curtime, eventtime, dispatch))
		{
			if (anyevent)
				done = True;

			if (MCquit)
			{
				abort = True;
				break;
			}
		}

		if (dispatch && MCEventQueueDispatch())
		{
			if (anyevent)
			{
				done = True;
				break;
			}

			if (MCquit)
			{
				abort = True;
				break;
			}
		}

		// MW-2012-09-19: [[ Bug 10218 ]] Make sure we update the screen in case
		//   any engine event handling methods need us to.
		MCRedrawUpdateScreen();

		// Get the time now
		curtime = MCS_time();

		// And work out how long to sleep for.
		real8 t_sleep;
		t_sleep = 0.0;
		if (curtime >= exittime)
			done = True;
		else if (!done && eventtime > curtime)
			t_sleep = MCMin(eventtime - curtime, exittime - curtime);

		// At this point we yield to android, requesting that we get control back
		// within the specified time.
		bool t_broken;
		//MCLog("Yielding to android for %lf (anyevent = %d)", t_sleep, anyevent);
		t_broken = co_yield_to_android_and_wait(t_sleep, anyevent);
		//MCLog("Control returned to engine (broken = %d)", t_broken);

		// If the wait was broken before timeout and we are qutting on any
		// event, we are done.
		if (t_broken && anyevent)
			done = True;

		// If 'quit' has been set then we must have got a finalization request
		if (MCquit)
		{
			abort = True;
			break;
		}
	}
	while(!done);

	MCwaitdepth--;

	// MW-2012-09-19: [[ Bug 10218 ]] Make sure we update the screen in case
	//   any engine event handling methods need us to.
	MCRedrawUpdateScreen();
    
    MCDeletedObjectsLeaveWait(dispatch);
    
	return abort;
}

// MW-2011-08-16: [[ Wait ]] This is a no-op on Android at the moment.
void MCScreenDC::pingwait(void)
{
	MCAndroidEngineRemoteCall("wakeEngineThread", "v", nil);
}

////////////////////////////////////////////////////////////////////////////////

void MCScreenDC::openIME()
{
}

void MCScreenDC::activateIME(Boolean activate)
{
	MCAndroidEngineRemoteCall("setTextInputVisible", "vb", nil, activate);
}

void MCScreenDC::closeIME()
{
}

////////////////////////////////////////////////////////////////////////////////

void MCScreenDC::do_take_focus(void)
{
}

void MCScreenDC::do_fit_window(bool p_immediate_resize, bool p_post_message)
{
	if (m_current_window == nil)
		return;

	// Make sure view is configured to be the right size...
	MCRectangle drect;
	drect = android_view_get_bounds();

	// IM-2014-03-03: [[ Bug 11836 ]] Store window topleft in logical coords
	MCPoint t_topleft;
	t_topleft = MCPointMake(drect.x, drect.y);

	t_topleft = screentologicalpoint(t_topleft);

	m_window_left = t_topleft . x;
	m_window_top = t_topleft . y;

	if (p_post_message)
	{
		if (p_immediate_resize)
		{
			// IM-2014-01-31: [[ HiDPI ]] Ensure stack view is updated with the current pixel scale
			((MCStack*)m_current_window)->view_setbackingscale(MCResGetPixelScale());
			((MCStack *)m_current_window) -> view_configure(true);
		}
		else
		{
			// IM-2014-02-14: [[ HiDPI ]] Post backing scale changes with window reshape message
			MCEventQueuePostWindowReshape((MCStack *)m_current_window, MCResGetPixelScale());
		}

		// When we get a resize from android, we need to redraw the whole thing
		// as the buffer will have changed!
		((MCStack *)m_current_window) -> dirtyrect(((MCStack *)m_current_window) -> getcurcard() -> getrect());
	}
}

Window MCScreenDC::get_current_window(void)
{
	return m_current_window;
}

////////////////////////////////////////////////////////////////////////////////

static MCRectangle android_view_get_bounds(void)
{
	return MCRectangleMake(s_android_bitmap_loc_x, s_android_bitmap_loc_y, s_android_bitmap_width, s_android_bitmap_height);
}

////////////////////////////////////////////////////////////////////////////////

// MM-2014-07-31: [[ ThreadedRendering ]] Updated to use the new stack surface API.
class MCAndroidStackSurface: public MCStackSurface
{
	MCGRegionRef m_region;
	void *m_pixels;

public:
	MCAndroidStackSurface(MCGRegionRef p_region)
	{
		m_region = p_region;
		m_pixels = nil;
    }

	bool Lock(void)
	{
		if (s_android_bitmap == nil)
			return false;

		if (m_pixels != nil)
			return false;

		if (AndroidBitmap_lockPixels(s_java_env, s_android_bitmap, &m_pixels) < 0)
			return false;

		return true;
	}
	
	void Unlock(void)
	{
		if (m_pixels == nil)
			return;
		
		AndroidBitmap_unlockPixels(s_java_env, s_android_bitmap);
		m_pixels = nil;
	}
    
    bool LockGraphics(MCGIntegerRectangle p_area, MCGContextRef &r_context, MCGRaster &r_raster)
	{
		MCGRaster t_raster;
		MCGIntegerRectangle t_locked_area;
		if (LockPixels(p_area, t_raster, t_locked_area))
		{
            MCGContextRef t_context;
            if (MCGContextCreateWithRaster(t_raster, t_context))
			{
				// Set origin
                MCGContextTranslateCTM(t_context, -t_locked_area . origin . x, -t_locked_area . origin . y);
                
				// Set clipping rect
                MCGContextClipToRegion(t_context, m_region);
				MCGContextClipToRect(t_context, MCGIntegerRectangleToMCGRectangle(t_locked_area));
				
				r_context = t_context;
                r_raster = t_raster;
				
				return true;
			}
			
			UnlockPixels(t_locked_area, t_raster, false);
		}
		
		return false;
	}

	void UnlockGraphics(MCGIntegerRectangle p_area, MCGContextRef p_context, MCGRaster &p_raster)
	{
		if (p_context == nil)
			return;
		
		MCGContextRelease(p_context);
		UnlockPixels(p_area, p_raster, false);
		
		// IM-2014-06-11: [[ Graphics Performance ]] Mark the locked region for redraw
		MCGRegionAddRegion(s_android_bitmap_dirty_region, m_region);
	}
    
    bool LockPixels(MCGIntegerRectangle p_area, MCGRaster& r_raster, MCGIntegerRectangle &r_locked_area)
    {
        MCGIntegerRectangle t_actual_area;
        t_actual_area = MCGIntegerRectangleIntersection(p_area, MCGRegionGetBounds(m_region));
        
        if (MCGIntegerRectangleIsEmpty(t_actual_area))
            return false;
        
        r_raster . width = t_actual_area . size . width ;
        r_raster . height = t_actual_area . size . height;
        r_raster . stride = s_android_bitmap_stride;
        r_raster . format = kMCGRasterFormat_xRGB;
		r_raster.pixels = (uint8_t*)m_pixels + t_actual_area . origin . y * s_android_bitmap_stride + t_actual_area . origin . x * sizeof(uint32_t);

		r_locked_area = t_actual_area;

        return true;
    }

	void UnlockPixels(MCGIntegerRectangle p_area, MCGRaster& p_raster)
	{
		UnlockPixels(p_area, p_raster, true);
	}
	
	void UnlockPixels(MCGIntegerRectangle p_area, MCGRaster& p_raster, bool p_update)
	{
		if (p_raster . pixels == nil)
			return;
        
		if (p_update)
			MCGRegionAddRect(s_android_bitmap_dirty_region, p_area);
	}

	bool LockTarget(MCStackSurfaceTargetType p_type, void*& r_target)
	{
        return false;
	}

	void UnlockTarget(void)
	{
	}

    bool Composite(MCGRectangle p_dst_rect, MCGImageRef p_src, MCGRectangle p_src_rect, MCGFloat p_alpha, MCGBlendMode p_blend)
	{
		bool t_success = true;
        
        MCGIntegerRectangle t_bounds;
        MCGContextRef t_context = nil;
        MCGRaster t_raster;
		if (t_success)
        {
            t_bounds = MCGRectangleGetBounds(p_dst_rect);
            t_success = LockGraphics(t_bounds, t_context, t_raster);
        }
		
		if (t_success)
		{
            MCGContextSetBlendMode(t_context, p_blend);
			MCGContextSetOpacity(t_context, p_alpha);

            // MM-2014-01-27: [[ UpdateImageFilters ]] Updated to use new libgraphics image filter types (was nearest).
			MCGContextDrawRectOfImage(t_context, p_src, p_src_rect, p_dst_rect, kMCGImageFilterNone);
		}
		
		UnlockGraphics(t_bounds, t_context, t_raster);
		
		return t_success;
	}
};

// MM-2014-07-31: [[ ThreadedRendering ]] Updated to use the new stack surface API.
class MCOpenGLStackSurface: public MCStackSurface
{
	void *m_buffer_pixels;
	uint32_t m_buffer_stride;
	
	bool m_locked;
	bool m_update;

public:
	MCOpenGLStackSurface(void)
	{
		m_buffer_pixels = nil;
		m_locked = false;
		m_update = false;
	}

	bool Lock(void)
	{
		if (m_buffer_pixels != nil)
			return false;

		m_buffer_stride = s_android_bitmap_width * sizeof(uint32_t);
		if (!MCMemoryAllocate(s_android_bitmap_height * m_buffer_stride, m_buffer_pixels))
			return false;

		return true;
	}

	void Unlock()
	{
		if (m_buffer_pixels == nil)
			return;
		
		if (m_update)
			FlushBits(m_buffer_pixels, m_buffer_stride);
		
		MCMemoryDeallocate(m_buffer_pixels);
		m_buffer_pixels = nil;
	}
    
    bool LockGraphics(MCGIntegerRectangle p_area, MCGContextRef &r_context, MCGRaster &r_raster)
	{
		MCGRaster t_raster;
		MCGIntegerRectangle t_locked_area;
		if (LockPixels(p_area, t_raster, t_locked_area))
		{
            MCGContextRef t_context;
            if (MCGContextCreateWithRaster(t_raster, t_context))
			{
                r_raster = t_raster;
				return true;
			}
			UnlockPixels(t_locked_area, t_raster, false);
		}
		return false;
	}
    
	void UnlockGraphics(MCGIntegerRectangle p_area, MCGContextRef p_context, MCGRaster &p_raster)
	{
		if (p_context == nil)
			return;
		
		MCGContextRelease(p_context);
		UnlockPixels(p_area, p_raster);
	}

    bool LockPixels(MCGIntegerRectangle p_area, MCGRaster &r_raster, MCGIntegerRectangle &r_locked_area)
	{
		if (m_locked)
			return false;
        
		r_raster.width = s_android_bitmap_width;
		r_raster.height = s_android_bitmap_height;
		r_raster.stride = m_buffer_stride;
		r_raster.pixels = m_buffer_pixels;
		r_raster.format = kMCGRasterFormat_xRGB;
        
		r_locked_area = p_area;

		m_locked = true;
        
		return true;
	}
    
	void UnlockPixels(MCGIntegerRectangle p_area, MCGRaster& p_raster)
	{
		UnlockPixels(p_area, p_raster, true);
	}

	void UnlockPixels(MCGIntegerRectangle p_area, MCGRaster& p_raster, bool p_update)
	{
		if (!m_locked)
			return;
		
		if (p_update)
			m_update = true;
		
		m_locked = false;
	}
    
	bool LockTarget(MCStackSurfaceTargetType p_type, void*& r_context)
	{
		if (p_type != kMCStackSurfaceTargetEAGLContext)
			return false;

		return true;
	}

	void UnlockTarget(void)
	{
	}
    
    bool Composite(MCGRectangle p_dst_rect, MCGImageRef p_src, MCGRectangle p_src_rect, MCGFloat p_alpha, MCGBlendMode p_blend)
	{
		bool t_success = true;
        
        MCGIntegerRectangle t_bounds;
        MCGContextRef t_context = nil;
        MCGRaster t_raster;
		if (t_success)
        {
            t_bounds = MCGRectangleGetBounds(p_dst_rect);
            t_success = LockGraphics(t_bounds, t_context, t_raster);
        }
		
		if (t_success)
		{
            MCGContextSetBlendMode(t_context, p_blend);
			MCGContextSetOpacity(t_context, p_alpha);
            
            // MM-2014-01-27: [[ UpdateImageFilters ]] Updated to use new libgraphics image filter types (was nearest).
			MCGContextDrawRectOfImage(t_context, p_src, p_src_rect, p_dst_rect, kMCGImageFilterNone);
		}
		
		UnlockGraphics(t_bounds, t_context, t_raster);
		
		return t_success;
	}

protected:
	static void FlushBits(void *p_bits, uint32_t p_stride)
	{
		GLuint t_texture;
		glGenTextures(1, &t_texture);
		glBindTexture(GL_TEXTURE_2D, t_texture);
		glTexParameteri(GL_TEXTURE_2D, GL_TEXTURE_MIN_FILTER, GL_NEAREST);
		glTexParameteri(GL_TEXTURE_2D, GL_TEXTURE_MAG_FILTER, GL_NEAREST);
		glTexParameteri(GL_TEXTURE_2D, GL_TEXTURE_WRAP_S, GL_CLAMP_TO_EDGE);
		glTexParameteri(GL_TEXTURE_2D, GL_TEXTURE_WRAP_T, GL_CLAMP_TO_EDGE);

        // MW-2011-10-07: iOS 5 doesn't like an inconsistency in input format between
        //   TexImage2D and TexSubImage2D.
		glTexImage2D(GL_TEXTURE_2D, 0, GL_RGBA, 256, 256, 0, GL_RGBA, GL_UNSIGNED_BYTE, NULL);

		glMatrixMode(GL_MODELVIEW);
		glLoadIdentity();
		glMatrixMode(GL_TEXTURE);
		glLoadIdentity();

		glEnable(GL_TEXTURE_2D);
		glDisable(GL_BLEND);
		glColor4f(1.0f, 1.0f, 1.0f, 1.0f);

		GLfloat t_vertices[8];

		GLfloat t_coords[8] =
		{
			0, 0,
			1.0, 0.0,
			0.0, 1.0,
			1.0, 1.0
		};

		glVertexPointer(2, GL_FLOAT, 0, t_vertices);
		glTexCoordPointer(2, GL_FLOAT, 0, t_coords);

		for(int32_t y = 0; y < (s_android_bitmap_height + 255) / 256; y++)
			for(int32_t x = 0; x < (s_android_bitmap_width + 255) / 256; x++)
			{
				int32_t t_tw, t_th;
				t_tw = MCMin(256, s_android_bitmap_width - x * 256);
				t_th = MCMin(256, s_android_bitmap_height - y * 256);

				// Fill the texture scanline by scanline
				for(int32_t s = 0; s < t_th; s++)
					glTexSubImage2D(GL_TEXTURE_2D, 0, 0, s, t_tw, 1, GL_RGBA, GL_UNSIGNED_BYTE, (uint8_t *)p_bits + (y * 256 + s) * p_stride + x * 256 * sizeof(uint32_t));

				int32_t t_px, t_py;
				t_px = x * 256;
				t_py = s_android_bitmap_height - y * 256 - 256;

				// Setup co-ords.
				t_vertices[0] = t_px, t_vertices[1] = t_py + 256;
				t_vertices[2] = t_px + 256, t_vertices[3] = t_py + 256;
				t_vertices[4] = t_px, t_vertices[5] = t_py;
				t_vertices[6] = t_px + 256, t_vertices[7] = t_py;

				glDrawArrays(GL_TRIANGLE_STRIP, 0, 4);
			}

		glDeleteTextures(1, &t_texture);
	}
};

void MCStack::view_device_updatewindow(MCRegionRef p_region)
{
	// IM-2014-01-31: [[ HiDPI ]] If using a callback, render to the Android bitmap view
	if (s_updatewindow_callback != nil || !s_android_opengl_enabled)
	{
		// MW-2011-10-01: [[ Bug 9772 ]] At the moment, dirtyrect() calls that
		//   occur prior to 'configure()' being called for the first time will
		//   result in an update region being too big. Thus we must restrict.

		MCGRegionRef t_region;
		t_region = (MCGRegionRef)p_region;
		
		MCGRegionIntersectRect(t_region, MCGIntegerRectangleMake(0, 0, s_android_bitmap_width, s_android_bitmap_height));

        MCAndroidStackSurface t_surface(t_region);
        if (t_surface.Lock())
        {
            // IM-2014-01-31: [[ HiDPI ]] If a callback is given then use it to render to the surface
            if (s_updatewindow_callback != nil)
                s_updatewindow_callback(&t_surface, (MCRegionRef)t_region, s_updatewindow_context);
            else
                view_surface_redrawwindow(&t_surface, t_region);
            
            t_surface.Unlock();
        }
        
		// MW-2012-09-04: [[ Bug 10333 ]] Make sure we cause a screen flush.
		co_yield_to_android_and_wait(0.0, true);
	}
	else
	{
		MCOpenGLStackSurface t_surface;

		glClear(GL_COLOR_BUFFER_BIT);

		glViewport(0, 0, s_android_bitmap_width, s_android_bitmap_height);
		glMatrixMode(GL_PROJECTION);
		glLoadIdentity();
		glOrthof(0, (GLfloat)s_android_bitmap_width, 0, (GLfloat)s_android_bitmap_height, 0, 1);
		glMatrixMode(GL_MODELVIEW);
		glLoadIdentity();

		glDisable(GL_DEPTH_TEST);
		glDisableClientState(GL_COLOR_ARRAY);
		glEnable(GL_TEXTURE_2D);
		glEnableClientState(GL_VERTEX_ARRAY);
		glEnableClientState(GL_TEXTURE_COORD_ARRAY);

		MCGRegionRef t_dirty_rgn;
		MCGRegionCreate(t_dirty_rgn);
		MCGRegionSetRect(t_dirty_rgn, MCGIntegerRectangleMake(0, 0, s_android_bitmap_width, s_android_bitmap_height));
		
		if (t_surface.Lock())
		{
			view_surface_redrawwindow(&t_surface, t_dirty_rgn);
			t_surface.Unlock();
		}
		
		s_java_env -> CallVoidMethod(s_android_opengl_view, s_openglview_swap_method, nil);
		MCGRegionDestroy(t_dirty_rgn);

		// If the OpenGL view is not visible, then hide the bitmap view
		// to reveal it.
		if (!s_android_opengl_visible)
		{
			s_android_opengl_visible = true;

			// MW-2011-12-12: [[ Bug 9908 ]] Make sure both front and back buffers hold the same image
			//   to prevent a flicker back to an old frame when making the opengl layer visible.
			view_device_updatewindow(p_region);

            // MW-2015-05-06: [[ Bug 15232 ]] Prevent black flash when enabling setting acceleratedRendering to true
			MCAndroidEngineRemoteCall("hideBitmapViewInTime", "v", nil);
		}
	}

}

// IM-2014-01-31: [[ HiDPI ]] Refactor view_platform_updatewindowwithcallback to use
//   view_platform_updatewindow method
void MCStack::view_platform_updatewindowwithcallback(MCRegionRef p_region, MCStackUpdateCallback p_callback, void *p_context)
{
	s_updatewindow_callback = p_callback;
	s_updatewindow_context = p_context;

	view_platform_updatewindow(p_region);

	s_updatewindow_callback = nil;
	s_updatewindow_context = nil;

	// If we are in OpenGL mode, then show the bitmap view.
	if (s_android_opengl_enabled)
	{
		s_android_opengl_visible = false;
		MCAndroidEngineRemoteCall("showBitmapView", "v", nil);
	}
}

void MCStack::preservescreenforvisualeffect(const MCRectangle& p_rect)
{
	// If we are not in OpenGL mode, then there's nothing to sync.
	if (!s_android_opengl_enabled || !s_android_opengl_visible)
		return;

	// IM-2013-10-03: [[ FullscreenMode ]] get region in device coords for comparison
	MCRectangle t_device_rect;
	t_device_rect = MCRectangleGetTransformedBounds(p_rect, getdevicetransform());
	
	// If we are doing a full screen effect, we don't need to ensure the rest
	// of the bitmap is in sync.
	if (t_device_rect . width == s_android_bitmap_width && t_device_rect . height == s_android_bitmap_height)
		return;

	MCGIntegerRectangle t_rect;
	t_rect = MCGIntegerRectangleMake(0, 0, s_android_bitmap_width, s_android_bitmap_height);
	
	MCGRegionRef t_actual_region;
	MCGRegionCreate(t_actual_region);
	MCGRegionSetRect(t_actual_region, t_rect);

	MCAndroidStackSurface t_surface(t_actual_region);

	if (t_surface . Lock())
	{
		MCGRaster t_raster;
		MCGIntegerRectangle t_locked_area;
		// Lock the whole surface of the bitmap.
		if (t_surface . LockPixels(t_rect, t_raster, t_locked_area))
		{
			// We need the contents of the last presented framebuffer. To ensure
			// we get that, force an (OpenGL) update before reading the pixels.
			view_device_updatewindow((MCRegionRef)t_actual_region);

			// Fetch the contents of the framebuffer.
			glReadPixels(0, 0, s_android_bitmap_width, s_android_bitmap_height, GL_RGBA, GL_UNSIGNED_BYTE, t_raster . pixels);

			// glReadPixels gives us the bitmap the wrong way up, so swap it round.
			void *t_scanline;
			/* UNCHECKED */ t_scanline = malloc(t_raster . stride);
			for(int y = 0; y < s_android_bitmap_height / 2; y++)
			{
				memcpy(t_scanline, (char *)t_raster . pixels + y * t_raster . stride, t_raster . stride);
				memcpy((char *)t_raster . pixels + y * t_raster . stride, (char *)t_raster . pixels + (s_android_bitmap_height - y - 1) * t_raster . stride, t_raster . stride);
				memcpy((char *)t_raster . pixels + (s_android_bitmap_height - y - 1) * t_raster . stride, t_scanline, t_raster . stride);
			}
			free(t_scanline);
		}
		t_surface . Unlock();
	}

	MCGRegionDestroy(t_actual_region);
}

////////////////////////////////////////////////////////////////////////////////

Bool X_init(int argc, MCStringRef argv[], int envc, MCStringRef envp[]);
bool X_main_loop_iteration(void);
int X_close(void);
void send_startup_message(bool p_do_relaunch = true);
extern void MCQuit(void);

IO_handle android_get_mainstack_stream(void)
{
	// I.M.  01/06/2011
	// open main stack through asset path rather than apk file + offset

	MCAutoStringRef t_asset_filename;

	if (!MCStringFormat(&t_asset_filename, "%@/revandroidmain.rev", MCcmd))
		return nil;
    
    return MCS_open(*t_asset_filename, kMCOpenFileModeRead, False, False, 0);
}

static void empty_signal_handler(int)
{
}

extern
bool MCAndroidGetLibraryPath(MCStringRef &r_path);

static void *mobile_main(void *arg)
{
	co_enter_engine();

	// We are now running on a nice, shiny, native thread. However, Dalvik is
	// completely unaware that we exist. This is not good, since we will want
	// to call into Dalvik via the JNI from this thread. So we need to bind
	// our current thread to the VM.
    
    //MCInitialize();
    
	MCLog("Attaching thread to VM %p", s_java_vm);

	// Attach ourselves to the JVM - if we fail, we just return.
	if (s_java_vm -> AttachCurrentThread(&s_java_env, nil) < 0)
	{
		co_leave_engine();
		return (void *)1;
	}

    // PM-2015-02-19: [[ Bug 14489 ]] Init statics on restart of an app
    if (!MCJavaInitialize(s_java_env))
    {
		co_leave_engine();
		return (void *)1;
	}
    
    MCAutoStringRef t_lib_path;
    if (!MCSInitialize() ||
        !MCAndroidGetLibraryPath(&t_lib_path) ||
        !(MCSLibraryAndroidSetNativeLibPath(*t_lib_path), true) ||
        !MCModulesInitialize() ||
        !MCScriptInitialize())
    {
        co_leave_engine();
        return (void *)1;
    }
    
	// MW-2011-08-11: [[ Bug 9671 ]] Make sure we initialize MCstackbottom.
	int i;
	MCstackbottom = (char *)&i;

	// IM-2014-06-11: [[ GraphicsPerformance ]] Create initially empty redraw region
	s_android_bitmap_dirty_region = nil;
	/* UNCHECKED */ MCGRegionCreate(s_android_bitmap_dirty_region);
	
	// Make sure when a 'SIGINT' is sent to this thread, it causes any system
	// calls to be interrupted (this thread will spend much of its time in a
	// 'select' loop).
	struct sigaction t_sig_action;
	t_sig_action . sa_handler = empty_signal_handler;
	t_sig_action . sa_flags = 0;
	sigaction(SIGINT, &t_sig_action, nil);

	// We don't care too much about args and env vars at the moment.
	// (The only argument is the name and there are no env vars)
	MCStringRef t_args[1], t_env[1];
	int argc = 1;
	int envc = 0;
	MCAndroidEngineCall("getPackagePath", "x", &t_args[0]);
	t_env[0] = nil;

	MCLog("args[0] = %@", t_args[0]);

	// Make sure MCquit is false before we start running things
	MCquit = False;
	MCquitisexplicit = False;
	MCexitall = False;

	// Initialize and the run the main loop

	MCLog("Calling X_init");

	if (!X_init(argc, t_args, envc, t_env))
	{
		MCLog("X_init failed");

		// IM-2013-05-01: [[ BZ 10586 ]] signal java ui thread to exit
		// finish LiveCodeActivity
		MCAndroidEngineRemoteCall("finishActivity", "v", nil);
		
		// Yield for now as we don't detect error states correctly.
		co_yield_to_android();

        // Free global refs
        MCJavaFinalize(s_java_env);
        
		// Now detach (will be called as a result of doDestroy)
		s_java_vm -> DetachCurrentThread();
		co_leave_engine();

		return (void *)1;
	}

	MCLog("Calling mode initialize");

	// Load device-specific configuration
	MCAndroidLoadDeviceConfiguration();
    
    // MM-2012-03-05: Load any custom fonts included in the package
    MCAndroidCustomFontsLoad();

	// MW-2011-10-01: [[ Bug 9772 ]] Switch to the android thread until we get
	//   a bitmap to render into!
	while(s_android_bitmap == nil)
		co_yield_to_android();

	MCLog("Starting up project");
	send_startup_message(false);
    
    // PM-2015-02-02: [[ Bug 14456 ]] Make sure the billing provider is properly initialized before a preopenstack/openstack message is sent
    MCAndroidInitEngine();
    
	if (!MCquit)
		MCdispatcher -> gethome() -> open();
    
	MCLog("Hiding splash screen");
	MCAndroidEngineRemoteCall("hideSplashScreen", "v", nil);

	while(s_engine_running)
	{
		if (!X_main_loop_iteration())
			break;
	}

	MCLog("Shutting down project");
	
	MCLog("Calling X_close");
	X_close();

	// IM-2013-05-01: [[ BZ 10586 ]] signal java ui thread
	// and wait for it to exit
	MCAndroidEngineRemoteCall("finishActivity", "v", nil);
	
	while (s_engine_running)
		co_yield_to_android();
	
	// Free arguments and environment vars
	for (int i = 0; i < argc; i++)
		MCValueRelease(t_args[i]);
	for (int i = 0; i < envc; i++)
		MCValueRelease(t_env[i]);

    // Free global refs
    MCJavaFinalize(s_java_env);
	// We have finished with the engine now, so detach from the thread
	s_java_vm -> DetachCurrentThread();

	co_leave_engine();

	return (void *)0;
}

////////////////////////////////////////////////////////////////////////////////

static void co_yield(MCManagedPThread & p_yieldee)
{
	pthread_mutex_lock(&s_coroutine_mutex);
	s_coroutine_thread = &p_yieldee;
	pthread_mutex_unlock(&s_coroutine_mutex);

	pthread_cond_signal(&s_coroutine_condition);

	pthread_mutex_lock(&s_coroutine_mutex);
	while (!s_coroutine_thread->IsCurrent())
		pthread_cond_wait(&s_coroutine_condition, &s_coroutine_mutex);
	pthread_mutex_unlock(&s_coroutine_mutex);
}

static void co_enter_engine(void)
{
	pthread_mutex_lock(&s_coroutine_mutex);
	while (!s_coroutine_thread->IsCurrent())
		pthread_cond_wait(&s_coroutine_condition, &s_coroutine_mutex);
	pthread_mutex_unlock(&s_coroutine_mutex);
}

static void co_leave_engine(void)
{
	pthread_mutex_lock(&s_coroutine_mutex);
	s_coroutine_thread = &s_android_ui_thread;
	pthread_mutex_unlock(&s_coroutine_mutex);

	pthread_cond_signal(&s_coroutine_condition);
}

static void co_yield_to_engine(void)
{
	co_yield(s_android_engine_thread);

	// Service callbacks while we have them.
	while(s_yield_callback != nil)
	{
		co_yield_callback_t t_callback;
		void *t_context;

		t_callback = s_yield_callback;
		t_context = s_yield_callback_context;

		s_yield_callback = nil;
		s_yield_callback_context = nil;

		t_callback(t_context);

		co_yield(s_android_engine_thread);
	}

	// If a wakeup should be scheduled, inform the engine view
	if (s_schedule_wakeup)
	{
		s_schedule_wakeup = false;
		s_android_ui_env -> CallVoidMethod(s_android_view, s_schedule_wakeup_method, s_schedule_wakeup_timeout, s_schedule_wakeup_breakable);
	}

	// If the screen needs updating, post an invalidate event.
	if (!MCGRegionIsEmpty(s_android_bitmap_dirty_region))
	{
		MCAndroidInvalidateBitmapRegion(s_android_bitmap_dirty_region);
		MCGRegionSetEmpty(s_android_bitmap_dirty_region);
	}
}

static void co_yield_to_engine_and_call(co_yield_callback_t callback, void *context)
{
	void *t_stack;
	s_yield_callback = callback;
	s_yield_callback_context = context;
	co_yield_to_engine();;
}

static void co_yield_to_android(void)
{
	co_yield(s_android_ui_thread);

	// Service callbacks while we have them.
	while(s_yield_callback != nil)
	{
		co_yield_callback_t t_callback;
		void *t_context;

		t_callback = s_yield_callback;
		t_context = s_yield_callback_context;

		s_yield_callback = nil;
		s_yield_callback_context = nil;

		t_callback(t_context);

		co_yield(s_android_ui_thread);
	}
}

static bool co_yield_to_android_and_wait(double p_sleep, bool p_wake_on_event)
{
	s_schedule_wakeup = true;
	s_schedule_wakeup_timeout = (uint32_t)(p_sleep * 1000.0);
	s_schedule_wakeup_breakable = p_wake_on_event;
	co_yield_to_android();
	s_schedule_wakeup = false;
	return s_schedule_wakeup_was_broken;
}

static void co_yield_to_android_and_call(co_yield_callback_t callback, void *context)
{
	void *t_stack;
	s_schedule_wakeup = false;
	s_yield_callback = callback;
	s_yield_callback_context = context;
	co_yield_to_android();
}

////////////////////////////////////////////////////////////////////////////////

void MCAndroidBreakWait(void)
{
    // MM-2015-06-08: [[ MobileSockets ]] Make sure we execute on the UI thread.
    //   Calling scheduleWakeUp indirectly has this effect.
    s_schedule_wakeup_was_broken = true;
    JNIEnv *t_env;
    t_env = MCJavaGetThreadEnv();
    if (t_env != nil)
        t_env -> CallVoidMethod(s_android_view, s_schedule_wakeup_method, 0, s_schedule_wakeup_breakable);
    else
        s_android_ui_env -> CallVoidMethod(s_android_view, s_schedule_wakeup_method, 0, s_schedule_wakeup_breakable);
}

struct MCAndroidEngineCallThreadContext
{
	const char *method;
	void *return_value;

	const char *java_class;
	
    jobject object;
    bool is_static;
    MCJavaMethodParams *params;
};


static void MCAndroidEngineCallThreadCallback(void *p_context)
{
	MCAndroidEngineCallThreadContext *context;
	context = (MCAndroidEngineCallThreadContext *)p_context;

	bool t_success = true;
	bool t_exception_thrown = false;

	bool t_cleanup_java_refs = true;

    JNIEnv *t_env;
    t_env = MCJavaGetThreadEnv();

    MCJavaMethodParams *t_params = nil;

    t_params = context->params;

    jmethodID t_method_id;
	t_method_id = 0;

    jclass t_class = nil;

	if (t_success)
	{
		if (context->is_static)
			t_class = t_env->FindClass(context->java_class);
		else
			t_class = t_env->GetObjectClass(context->object);
		t_success = t_class != nil;
	}
	
    if (t_success)
	{
		if (context->is_static)
			t_method_id = t_env->GetStaticMethodID(t_class, context->method, t_params->signature);
		else
			t_method_id = t_env -> GetMethodID(t_class, context -> method, t_params->signature);
		if (t_method_id == 0)
			t_success = false;
	}

	if (t_success)
	{
		switch(t_params->return_type)
		{
		case kMCJavaTypeVoid:
			if (context->is_static)
				t_env->CallStaticVoidMethodA(t_class, t_method_id, t_params->params);
			else
				t_env -> CallVoidMethodA(context->object, t_method_id, t_params->params);
			if (t_cleanup_java_refs && t_env -> ExceptionCheck())
			{
				t_exception_thrown = true;
				t_success = false;
			}
			break;
		case kMCJavaTypeInt:
			if (context->is_static)
				*((int32_t *)(context->return_value)) = t_env->CallStaticIntMethodA(t_class, t_method_id, t_params->params);
			else
				*((int32_t *)(context -> return_value)) = t_env -> CallIntMethodA(context->object, t_method_id, t_params->params);
			if (t_cleanup_java_refs && t_env -> ExceptionCheck())
			{
				t_exception_thrown = true;
				t_success = false;
			}
			break;
        case kMCJavaTypeLong:
			if (context->is_static)
				*((int64_t *)(context -> return_value)) = t_env -> CallStaticLongMethodA(t_class, t_method_id, t_params->params);
			else
				*((int64_t *)(context -> return_value)) = t_env -> CallLongMethodA(context->object, t_method_id, t_params->params);
            if (t_cleanup_java_refs && t_env -> ExceptionCheck())
            {
                t_exception_thrown = true;
                t_success = false;
            }
            break;
        case kMCJavaTypeFloat:
			if (context->is_static)
				*((float*)(context -> return_value)) = t_env -> CallStaticFloatMethodA(t_class, t_method_id, t_params->params);
			else
				*((float*)(context -> return_value)) = t_env -> CallFloatMethodA(context->object, t_method_id, t_params->params);
            if (t_cleanup_java_refs && t_env -> ExceptionCheck())
            {
                t_exception_thrown = true;
                t_success = false;
            }
            break;
        case kMCJavaTypeDouble:
			if (context->is_static)
				*((double *)(context -> return_value)) = t_env -> CallStaticDoubleMethodA(t_class, t_method_id, t_params->params);
			else
				*((double *)(context -> return_value)) = t_env -> CallDoubleMethodA(context->object, t_method_id, t_params->params);
            if (t_cleanup_java_refs && t_env -> ExceptionCheck())
            {
                t_exception_thrown = true;
                t_success = false;
            }
            break;
		case kMCJavaTypeBoolean:
			if (context->is_static)
				*((bool *)(context -> return_value)) = JNI_TRUE == t_env -> CallStaticBooleanMethodA(t_class, t_method_id, t_params->params);
			else
				*((bool *)(context -> return_value)) = JNI_TRUE == t_env -> CallBooleanMethodA(context->object, t_method_id, t_params->params);
			if (t_cleanup_java_refs && t_env -> ExceptionCheck())
			{
				t_exception_thrown = true;
				t_success = false;
			}
			break;
		case kMCJavaTypeCString:
		{
			jstring t_java_string;
			if (context->is_static)
				t_java_string = (jstring)t_env -> CallStaticObjectMethodA(t_class, t_method_id, t_params->params);
			else
				t_java_string = (jstring)t_env -> CallObjectMethodA(context->object, t_method_id, t_params->params);
			if (t_cleanup_java_refs && t_env -> ExceptionCheck())
			{
				t_exception_thrown = true;
				t_success = false;
			}

            char *t_cstring = nil;
			if (t_success)
                t_success = MCJavaStringToNative(t_env, t_java_string, t_cstring);
            if (t_success)
                *(char **)(context -> return_value) = t_cstring;

			t_env -> DeleteLocalRef(t_java_string);
		}
		break;
		case kMCJavaTypeMCString:
			{
				jstring t_java_string;
				if (context->is_static)
					t_java_string = (jstring)t_env -> CallStaticObjectMethodA(t_class, t_method_id, t_params->params);
				else
					t_java_string = (jstring)t_env -> CallObjectMethodA(context->object, t_method_id, t_params->params);
				if (t_cleanup_java_refs && t_env -> ExceptionCheck())
				{
					t_exception_thrown = true;
					t_success = false;
				}

                char *t_cstring;
				if (t_success)
                    t_success = MCJavaStringToNative(t_env, t_java_string, t_cstring);
                if (t_success)
                    ((MCString*)context -> return_value) -> set(t_cstring, MCCStringLength(t_cstring));

				t_env -> DeleteLocalRef(t_java_string);
			}
			break;
		case kMCJavaTypeMCStringUnicode:
			{
				jstring t_java_string;
				if (context->is_static)
					t_java_string = (jstring)t_env -> CallStaticObjectMethodA(t_class, t_method_id, t_params->params);
				else
					t_java_string = (jstring)t_env -> CallObjectMethodA(context->object, t_method_id, t_params->params);
				if (t_cleanup_java_refs && t_env -> ExceptionCheck())
				{
					t_exception_thrown = true;
					t_success = false;
				}

                unichar_t *t_unicode_string = nil;
                uint32_t t_unicode_length = 0;
				if (t_success)
                    t_success = MCJavaStringToUnicode(t_env, t_java_string, t_unicode_string, t_unicode_length);
                if (t_success)
                    ((MCString*)context -> return_value) -> set((char*)t_unicode_string, t_unicode_length * 2);

				t_env -> DeleteLocalRef(t_java_string);
			}
			break;
		case kMCJavaTypeMCStringRef:
			{
				jstring t_java_string;
				if (context->is_static)
					t_java_string = (jstring)t_env -> CallStaticObjectMethodA(t_class, t_method_id, t_params->params);
				else
					t_java_string = (jstring)t_env -> CallObjectMethodA(context->object, t_method_id, t_params->params);
				if (t_cleanup_java_refs && t_env -> ExceptionCheck())
				{
					t_exception_thrown = true;
					t_success = false;
				}
            
                MCStringRef t_string;
                if (t_success)
                    t_success = MCJavaStringToStringRef(t_env, t_java_string, t_string);
                
                if (t_success)
					*((MCStringRef *)context -> return_value) = t_string;

				t_env -> DeleteLocalRef(t_java_string);
			}
			break;
		case kMCJavaTypeByteArray:
			{
				jbyteArray t_byte_array;
				if (context->is_static)
					t_byte_array = (jbyteArray)t_env -> CallStaticObjectMethodA(t_class, t_method_id, t_params->params);
				else
					t_byte_array = (jbyteArray)t_env -> CallObjectMethodA(context->object, t_method_id, t_params->params);
				if (t_cleanup_java_refs && t_env -> ExceptionCheck())
				{
					t_exception_thrown = true;
					t_success = false;
				}

                MCDataRef t_data;
				if (t_success)
                    t_success = MCJavaByteArrayToDataRef(t_env, t_byte_array, t_data);
                if (t_success)
					*((MCDataRef *)context -> return_value) = t_data;

				t_env -> DeleteLocalRef(t_byte_array);
			}
			break;
        case kMCJavaTypeMCValueRef:
            {
                jobject t_object;
				if (context->is_static)
					t_object = t_env -> CallStaticObjectMethodA(t_class, t_method_id, t_params->params);
				else
					t_object = t_env -> CallObjectMethodA(context->object, t_method_id, t_params->params);
                if (t_cleanup_java_refs && t_env -> ExceptionCheck())
                {
                    t_exception_thrown = true;
                    t_success = false;
                }
                
                MCValueRef t_value;
                if (t_success)
                    t_success = MCJavaObjectToValueRef(t_env, t_object, t_value);
                if (t_success)
                    *((MCValueRef *)context -> return_value) = t_value;
                
                t_env -> DeleteLocalRef(t_object);
            }
            break;
        case kMCJavaTypeObject:
		case kMCJavaTypeMap:
            {
                jobject t_object;
				if (context->is_static)
					t_object = t_env -> CallStaticObjectMethodA(t_class, t_method_id, t_params->params);
				else
					t_object = t_env -> CallObjectMethodA(context->object, t_method_id, t_params->params);
                if (t_cleanup_java_refs && t_env->ExceptionCheck())
                {
                    t_exception_thrown = true;
                    t_success = false;
                }

                // All object return values need to be passed through as global refs as we may be
                // switching threads on return
                if (t_success)
                    *((jobject*)(context->return_value)) = t_env->NewGlobalRef(t_object);

                t_env->DeleteLocalRef(t_object);
            }
		}
	}
	
	if (t_class != nil)
		t_env->DeleteLocalRef(t_class);

	if (t_exception_thrown)
	{
		MCLog("unhandled exception in %s", context -> method);
#ifdef _DEBUG
		t_env -> ExceptionDescribe();
#endif
		t_env -> ExceptionClear();
	}
}

// If object is nil then call class static method
void MCAndroidJavaMethodCall(const char *p_class, jobject p_object, const char *p_method, void *p_return_value, MCJavaMethodParams *p_params, bool p_on_engine_thread)
{
	MCAndroidEngineCallThreadContext t_context;
	t_context . java_class = p_class;
	t_context . is_static = p_object == nil;
    t_context . object = p_object;
	t_context . method = p_method;
	t_context . return_value = p_return_value;
    t_context . params = p_params;

    if (p_on_engine_thread)
    {
        MCAndroidEngineCallThreadCallback(&t_context);
    }
    else
    {
        co_yield_to_android_and_call(MCAndroidEngineCallThreadCallback, &t_context);
    }
}

void MCAndroidObjectCallWithArgs(jobject p_object, const char *p_method, const char *p_signature, void *p_return_value, bool p_on_engine_thread, va_list p_args)
{
    bool t_success = true;

	JNIEnv *t_env = MCJavaGetThreadEnv();
	
    MCJavaMethodParams *t_params = nil;

    t_success = MCJavaConvertParameters(t_env, p_signature, p_args, t_params, !p_on_engine_thread);

    if (t_success)
        MCAndroidJavaMethodCall(nil, p_object, p_method, p_return_value, t_params, p_on_engine_thread);

    MCJavaMethodParamsFree(t_env, t_params, !p_on_engine_thread);
}

void MCAndroidStaticCallWithArgs(const char *p_class, const char *p_method, const char *p_signature, void *p_return_value, bool p_on_engine_thread, va_list p_args)
{
    bool t_success = true;

	JNIEnv *t_env = MCJavaGetThreadEnv();
	
    MCJavaMethodParams *t_params = nil;

	if (t_success)
		t_success = MCJavaConvertParameters(t_env, p_signature, p_args, t_params, !p_on_engine_thread);

    if (t_success)
        MCAndroidJavaMethodCall(p_class, nil, p_method, p_return_value, t_params, p_on_engine_thread);

    MCJavaMethodParamsFree(t_env, t_params, !p_on_engine_thread);
}

void MCAndroidObjectCall(jobject p_object, const char *p_method, const char *p_signature, void *p_return_value, ...)
{
	va_list args;

	va_start(args, p_return_value);
    MCAndroidObjectCallWithArgs(p_object, p_method, p_signature, p_return_value, true, args);
	va_end(args);
}

void MCAndroidObjectRemoteCall(jobject p_object, const char *p_method, const char *p_signature, void *p_return_value, ...)
{
	va_list args;

	va_start(args, p_return_value);
    MCAndroidObjectCallWithArgs(p_object, p_method, p_signature, p_return_value, false, args);
	va_end(args);
}

void MCAndroidEngineCall(const char *p_method, const char *p_signature, void *p_return_value, ...)
{
	va_list args;

	va_start(args, p_return_value);
    MCAndroidObjectCallWithArgs(s_android_view, p_method, p_signature, p_return_value, true, args);
	va_end(args);
}

void MCAndroidEngineRemoteCall(const char *p_method, const char *p_signature, void *p_return_value, ...)
{
	va_list args;

	va_start(args, p_return_value);
    MCAndroidObjectCallWithArgs(s_android_view, p_method, p_signature, p_return_value, false, args);
	va_end(args);
}

void MCAndroidStaticCall(const char *p_class_name, const char *p_method, const char *p_signature, void *p_return_value, ...)
{
	va_list args;
	va_start(args, p_return_value);
	MCAndroidStaticCallWithArgs(p_class_name, p_method, p_signature, p_return_value, true, args);
	va_end(args);
}

void MCAndroidStaticRemoteCall(const char *p_class_name, const char *p_method, const char *p_signature, void *p_return_value, ...)
{
	va_list args;
	va_start(args, p_return_value);
	MCAndroidStaticCallWithArgs(p_class_name, p_method, p_signature, p_return_value, false, args);
	va_end(args);
}

void *MCAndroidGetActivity(void)
{
	return (void *)s_android_activity;
}

void *MCAndroidGetContainer(void)
{
	return (void *)s_android_container;
}

// MW-2013-06-14: [[ ExternalsApiV5 ]] Return the JavaEnv of the Android system
//   thread.
void *MCAndroidGetSystemJavaEnv(void)
{
	return s_android_ui_env;
}

// MW-2013-06-14: [[ ExternalsApiV5 ]] Return the JavaEnv of the engine's script
//   thread.
void *MCAndroidGetScriptJavaEnv(void)
{
	return s_java_env;
}

// MW-2013-07-25: [[ ExternalsApiV5 ]] Return the engine object (EngineApi really)
void *MCAndroidGetEngine(void)
{
	return s_android_view;
}

////////////////////////////////////////////////////////////////////////////////

extern "C" JNIEXPORT void JNICALL Java_com_runrev_android_Engine_doCreate(JNIEnv *env, jobject object, jobject activity, jobject container, jobject view) __attribute__((visibility("default")));
extern "C" JNIEXPORT void JNICALL Java_com_runrev_android_Engine_doDestroy(JNIEnv *env, jobject object) __attribute__((visibility("default")));
extern "C" JNIEXPORT void JNICALL Java_com_runrev_android_Engine_doRestart(JNIEnv *env, jobject object, jobject view) __attribute__((visibility("default")));
extern "C" JNIEXPORT void JNICALL Java_com_runrev_android_Engine_doStart(JNIEnv *env, jobject object) __attribute__((visibility("default")));
extern "C" JNIEXPORT void JNICALL Java_com_runrev_android_Engine_doStop(JNIEnv *env, jobject object) __attribute__((visibility("default")));
extern "C" JNIEXPORT void JNICALL Java_com_runrev_android_Engine_doPause(JNIEnv *env, jobject object) __attribute__((visibility("default")));
extern "C" JNIEXPORT void JNICALL Java_com_runrev_android_Engine_doResume(JNIEnv *env, jobject object) __attribute__((visibility("default")));
extern "C" JNIEXPORT void JNICALL Java_com_runrev_android_Engine_doLowMemory(JNIEnv *env, jobject object) __attribute__((visibility("default")));
extern "C" JNIEXPORT void JNICALL Java_com_runrev_android_Engine_doProcess(JNIEnv *env, jobject object, bool timedout) __attribute__((visibility("default")));
extern "C" JNIEXPORT void JNICALL Java_com_runrev_android_Engine_doWait(JNIEnv *env, jobject object, double time, bool dispatch, bool anyevent) __attribute__((visibility("default")));
extern "C" JNIEXPORT void JNICALL Java_com_runrev_android_Engine_doReconfigure(JNIEnv *env, jobject object, int x, int y, int w, int h, jobject bitmap) __attribute__((visibility("default")));
extern "C" JNIEXPORT void JNICALL Java_com_runrev_android_Engine_doTouch(JNIEnv *env, jobject object, int action, int id, int timestamp, int x, int y) __attribute__((visibility("default")));
extern "C" JNIEXPORT void JNICALL Java_com_runrev_android_Engine_doKeyPress(JNIEnv *env, jobject object, int modifiers, int char_code, int key_code) __attribute__((visibility("default")));
extern "C" JNIEXPORT void JNICALL Java_com_runrev_android_Engine_doShake(JNIEnv *env, jobject object, int action, jlong timestamp) __attribute__((visibility("default")));
extern "C" JNIEXPORT void JNICALL Java_com_runrev_android_Engine_doPhotoPickerCanceled(JNIEnv *env, jobject object) __attribute__((visibility("default")));
extern "C" JNIEXPORT void JNICALL Java_com_runrev_android_Engine_doPhotoPickerDone(JNIEnv *env, jobject object, jbyteArray data, jint size) __attribute__((visibility("default")));
extern "C" JNIEXPORT void JNICALL Java_com_runrev_android_Engine_doPhotoPickerError(JNIEnv *env, jobject object, jstring error) __attribute__((visibility("default")));
extern "C" JNIEXPORT void JNICALL Java_com_runrev_android_Engine_doMailDone(JNIEnv *env, jobject object) __attribute__((visibility("default")));
extern "C" JNIEXPORT void JNICALL Java_com_runrev_android_Engine_doMailCanceled(JNIEnv *env, jobject object) __attribute__((visibility("default")));
extern "C" JNIEXPORT void JNICALL Java_com_runrev_android_Engine_doBackPressed(JNIEnv *env, jobject object) __attribute__((visibility("default")));
extern "C" JNIEXPORT void JNICALL Java_com_runrev_android_Engine_doMenuKey(JNIEnv *env, jobject object) __attribute__((visibility("default")));
extern "C" JNIEXPORT void JNICALL Java_com_runrev_android_Engine_doSearchKey(JNIEnv *env, jobject object) __attribute__((visibility("default")));
extern "C" JNIEXPORT void JNICALL Java_com_runrev_android_Engine_doOrientationChanged(JNIEnv *env, jobject object, jint orientation) __attribute__((visibility("default")));
extern "C" JNIEXPORT void JNICALL Java_com_runrev_android_Engine_doTextDone(JNIEnv *env, jobject object) __attribute__((visibility("default")));
extern "C" JNIEXPORT void JNICALL Java_com_runrev_android_Engine_doTextCanceled(JNIEnv *env, jobject object) __attribute__((visibility("default")));
extern "C" JNIEXPORT void JNICALL Java_com_runrev_android_Engine_doMediaDone(JNIEnv *env, jobject object, jstring p_media_content) __attribute__((visibility("default")));
extern "C" JNIEXPORT void JNICALL Java_com_runrev_android_Engine_doMediaCanceled(JNIEnv *env, jobject object) __attribute__((visibility("default")));
extern "C" JNIEXPORT void JNICALL Java_com_runrev_android_Engine_doKeyboardShown(JNIEnv *env, jobject object, int height) __attribute__((visibility("default")));
extern "C" JNIEXPORT void JNICALL Java_com_runrev_android_Engine_doKeyboardHidden(JNIEnv *env, jobject object) __attribute__((visibility("default")));

JNIEXPORT void JNICALL Java_com_runrev_android_Engine_doCreate(JNIEnv *env, jobject object, jobject activity, jobject container, jobject view)
{
    MCInitialize();
<<<<<<< HEAD
    MCSInitialize();
    MCScriptInitialize();
=======
>>>>>>> c22616ec
    
	MCLog("doCreate called");

	// Make sure the engine isn't running
	s_engine_running = false;

	// The android ui thread is this one
	MCMemoryReinit(s_android_ui_thread);
	s_android_ui_thread = pthread_self();

	// Initialize our mutex, condition and initial coroutine
	pthread_mutex_init(&s_coroutine_mutex, NULL);
	pthread_cond_init(&s_coroutine_condition, NULL);
	s_coroutine_thread = &s_android_ui_thread;

	// Now we must create the engine thread, it will immediately yield.
	MCMemoryReinit(s_android_engine_thread);

	s_android_engine_thread.Create(nil, mobile_main, nil);
	if (!s_android_engine_thread)
	{
		s_engine_running = false;
		return;
	}

	// We now have an engine thread, and are running.
	s_engine_running = true;

	// The android activity - make sure we hold a global ref.
	s_android_activity = env -> NewGlobalRef(activity);
	MCLog("Got global android activity: %p\n", s_android_activity);
	
	// The android container - make sure we hold a global ref.
	s_android_container = env -> NewGlobalRef(container);
	MCLog("Got global android activity: %p\n", s_android_container);
	
	// The android view - make sure we hold a global ref.
	s_android_view = env -> NewGlobalRef(view);
	MCLog("Got global android view: %p\n", s_android_view);

	s_android_view_class = env -> NewGlobalRef( env -> GetObjectClass(view) );
	MCLog("Got global android view class reference: %p\n", s_android_view_class);

	// Now get the schedule wakeup method ID
	s_schedule_wakeup_method = env -> GetMethodID(env -> GetObjectClass(view), "scheduleWakeUp", "(IZ)V");
	MCLog("Got scheduleWakeUp method id: %p\n", s_schedule_wakeup_method);

	// Get the invalidate method ID
	s_invalidate_method = env -> GetMethodID(env -> GetObjectClass(view), "invalidateBitmap", "(IIII)V");
	MCLog("Got invalidate method id: %p\n", s_invalidate_method);

	// Clear the bitmap properties
	s_android_bitmap = nil;
	s_android_bitmap_width = 0;
	s_android_bitmap_height = 0;

	// Initialize bitmap mutex
	pthread_mutex_init(&s_android_bitmap_mutex, NULL);

	// Next we yield to engine which will run until the creation phase is done.
	MCLog("Yielding to engine thread to perform initialization phase", 0);
	co_yield_to_engine();
	MCLog("Engine has initialized");
}

JNIEXPORT void JNICALL Java_com_runrev_android_Engine_doDestroy(JNIEnv *env, jobject object)
{
	MCLog("doDestroy called");

	if (!s_engine_running)
		return;

	s_engine_running = false;

	// IM-2013-05-01: [[ BZ 10586 ]] we should now only be called when the
	// engine thread is about to exit, so set s_engine_running to false & yield
	// so it can finish terminating
	MCLog("Yielding to engine thread to perform finalization phase", 0);
	co_yield_to_engine();

	// Finalize bitmap mutex
	pthread_mutex_destroy(&s_android_bitmap_mutex);

	// Free the global bitmap ref (if any)
	if (s_android_bitmap != nil)
	{
		env -> DeleteGlobalRef(s_android_bitmap);
		s_android_bitmap = nil;
	}

	// Free the global ref
	env -> DeleteGlobalRef(s_android_view);
	s_android_view = nil;
	env -> DeleteGlobalRef(s_android_view_class);
	s_android_view_class = nil;
	env -> DeleteGlobalRef(s_android_container);
	s_android_container = nil;
	env -> DeleteGlobalRef(s_android_activity);
	s_android_activity = nil;

	void *t_result;
	MCLog("Engine has finalized");
	s_android_engine_thread.Join(&t_result);

	pthread_cond_destroy(&s_coroutine_condition);
	pthread_mutex_destroy(&s_coroutine_mutex);
}

JNIEXPORT void JNICALL Java_com_runrev_android_Engine_doRestart(JNIEnv *env, jobject object, jobject view)
{
	MCLog("doRestart called");
}

JNIEXPORT void JNICALL Java_com_runrev_android_Engine_doStart(JNIEnv *env, jobject object)
{
	MCLog("doStart called");
}

JNIEXPORT void JNICALL Java_com_runrev_android_Engine_doStop(JNIEnv *env, jobject object)
{
	MCLog("doStop called");
}

JNIEXPORT void JNICALL Java_com_runrev_android_Engine_doPause(JNIEnv *env, jobject object)
{
	MCLog("doPause called");
}

JNIEXPORT void JNICALL Java_com_runrev_android_Engine_doResume(JNIEnv *env, jobject object)
{
	MCLog("doResume called");
}

JNIEXPORT void JNICALL Java_com_runrev_android_Engine_doLowMemory(JNIEnv *env, jobject object)
{
	MCLog("doLowMemory called");
	static_cast<MCScreenDC *>(MCscreen) -> compact_memory();
}

JNIEXPORT void JNICALL Java_com_runrev_android_Engine_doProcess(JNIEnv *env, jobject object, bool timedout)
{
	// MW-2012-10-04: [[ Bug 10439 ]] If the engine thread isn't running, then do nothing.
	if (!s_engine_running)
		return;

	s_schedule_wakeup_was_broken = !timedout || s_schedule_wakeup_was_broken;
	co_yield_to_engine();
}

// MW-2013-08-07: [[ ExternalsApiV5 ]] Native implementation of the Engine 'doWait'
//   method - just calls MCScreenDC::wait().
JNIEXPORT void JNICALL Java_com_runrev_android_Engine_doWait(JNIEnv *env, jobject object, double time, bool dispatch, bool anyevent)
{
	if (!s_engine_running)
		return;
	
	MCscreen -> wait(time, dispatch, anyevent);
}

JNIEXPORT void JNICALL Java_com_runrev_android_Engine_doReconfigure(JNIEnv *env, jobject object, int x, int y, int w, int h, jobject bitmap)
{
	MCLog("doReconfigure(%d, %d, %d, %d, %p)", x, y, w, h, bitmap);

	bool t_resizing_bitmap;
	t_resizing_bitmap = (s_android_bitmap != nil);

	if (s_android_bitmap != nil)
	{
		env -> DeleteGlobalRef(s_android_bitmap);
		s_android_bitmap = nil;
	}

	s_android_bitmap = env -> NewGlobalRef(bitmap);

	AndroidBitmapInfo t_info;
	AndroidBitmap_getInfo(env, bitmap, &t_info);
	s_android_bitmap_width = t_info . width;
	s_android_bitmap_height = t_info . height;
	s_android_bitmap_stride = t_info . stride;
	
	s_android_bitmap_loc_x = x;
	s_android_bitmap_loc_y = y;

	// MW-2011-10-01: [[ Bug 9772 ]] If we are resizing, we do a 'fit window', else
	//   we yield to engine.
	if (t_resizing_bitmap)
		static_cast<MCScreenDC *>(MCscreen) -> do_fit_window(false, true);
	else
		co_yield_to_engine();
}

JNIEXPORT void JNICALL Java_com_runrev_android_Engine_doTouch(JNIEnv *env, jobject object, int action, int id, int timestamp, int x, int y)
{
	MCEventTouchPhase t_phase;
	switch(action)
	{
		case 0: // DOWN
		case 5: // NON-PRIMARY DOWN
			t_phase = kMCEventTouchPhaseBegan;
			break;
		case 1: // UP
		case 6: // NON-PRIMARY UP
			t_phase = kMCEventTouchPhaseEnded;
			break;
		case 2: // MOVE
			t_phase = kMCEventTouchPhaseMoved;
			break;
		case 3: // CANCEL
			t_phase = kMCEventTouchPhaseCancelled;
			break;
		default:
			return;
	}

	MCPoint t_loc;
	t_loc = MCPointMake(x, y);
	
	// IM-2014-01-31: [[ HiDPI ]] Convert screen to logical coords
	t_loc = MCscreen -> screentologicalpoint(t_loc);
	
	// MW-2014-01-06: [[ Bug 11641 ]] Make sure we use 'id + 1' for the id as it needs to be non-zero
	//   (non-nil) for 'getmouse()'. (Android touch ids are 0 based).
	static_cast<MCScreenDC *>(MCscreen) -> handle_touch(t_phase, (void *)(id + 1), timestamp, t_loc.x, t_loc.y);
}

JNIEXPORT void JNICALL Java_com_runrev_android_Engine_doKeyPress(JNIEnv *env, jobject object, int modifiers, int char_code, int key_code)
{
	//MCLog("doTouch(%d, %d, %d, %d, %d)", action, id, timestamp, x, y);
	static_cast<MCScreenDC *>(MCscreen) -> handle_key_press(modifiers, char_code, key_code);
}

JNIEXPORT void JNICALL Java_com_runrev_android_Engine_doShake(JNIEnv *env, jobject object, int action, jlong timestamp)
{
	MCLog("doShake(%d, %d)", action, timestamp);
	static_cast<MCScreenDC *>(MCscreen) -> handle_motion((MCEventMotionType)action, timestamp);
}

void MCAndroidPhotoPickCanceled();
void MCAndroidPhotoPickDone(const char *p_data, uint32_t p_size);
void MCAndroidPhotoPickError(const char *p_error);

JNIEXPORT void JNICALL Java_com_runrev_android_Engine_doPhotoPickerCanceled(JNIEnv *env, jobject object)
{
	MCAndroidPhotoPickCanceled();
}

JNIEXPORT void JNICALL Java_com_runrev_android_Engine_doPhotoPickerDone(JNIEnv *env, jobject object, jbyteArray data, jint size)
{
	jbyte *t_bytes = env->GetByteArrayElements(data, nil);
	MCAndroidPhotoPickDone((char *)t_bytes, size);
	env->ReleaseByteArrayElements(data, t_bytes, 0);
}

JNIEXPORT void JNICALL Java_com_runrev_android_Engine_doPhotoPickerError(JNIEnv *env, jobject object, jstring error)
{
	const char *t_err_str = nil;
	t_err_str = env->GetStringUTFChars(error, nil);
	MCAndroidPhotoPickError(t_err_str);
	env->ReleaseStringUTFChars(error, t_err_str);
}

void MCAndroidMailDone();
void MCAndroidMailCanceled();

JNIEXPORT void JNICALL Java_com_runrev_android_Engine_doMailDone(JNIEnv *env, jobject object)
{
	MCAndroidMailDone();
}

JNIEXPORT void JNICALL Java_com_runrev_android_Engine_doMailCanceled(JNIEnv *env, jobject object)
{
	MCAndroidMailCanceled();
}

void MCAndroidBackPressed();

JNIEXPORT void JNICALL Java_com_runrev_android_Engine_doBackPressed(JNIEnv *env, jobject object)
{
	MCAndroidBackPressed();
}

void MCAndroidMenuKey();

JNIEXPORT void JNICALL Java_com_runrev_android_Engine_doMenuKey(JNIEnv *env, jobject object)
{
	MCAndroidMenuKey();
}

void MCAndroidSearchKey();

JNIEXPORT void JNICALL Java_com_runrev_android_Engine_doSearchKey(JNIEnv *env, jobject object)
{
	MCAndroidSearchKey();
}

void MCAndroidOrientationChanged(int orientation);

JNIEXPORT void JNICALL Java_com_runrev_android_Engine_doOrientationChanged(JNIEnv *env, jobject object, jint orientation)
{
	MCAndroidOrientationChanged(orientation);
}

//////////

struct MCKeyboardActivatedEvent: public MCCustomEvent
{
	MCKeyboardActivatedEvent(float p_height)
	{
		m_height = p_height;
	}

	void Destroy(void)
	{
		delete this;
	}
	
	void Dispatch(void)
	{
		MCdefaultstackptr -> getcurcard() -> message(MCM_keyboard_activated);
	}
	
private:
	float m_height;
};

struct MCKeyboardDeactivatedEvent: public MCCustomEvent
{
	void Destroy(void)
	{
		delete this;
	}
	
	void Dispatch(void)
	{
		MCdefaultstackptr -> getcurcard() -> message(MCM_keyboard_deactivated);
	}
};


JNIEXPORT void JNICALL Java_com_runrev_android_Engine_doKeyboardShown(JNIEnv *env, jobject object, int height)
{
	MCEventQueuePostCustom(new MCKeyboardActivatedEvent(height));
}

JNIEXPORT void JNICALL Java_com_runrev_android_Engine_doKeyboardHidden(JNIEnv *env, jobject object)
{
	MCEventQueuePostCustom(new MCKeyboardDeactivatedEvent);
}

//////////

void MCAndroidTextDone();
void MCAndroidTextCanceled();

JNIEXPORT void JNICALL Java_com_runrev_android_Engine_doTextDone(JNIEnv *env, jobject object)
{
	MCAndroidTextDone();
}

JNIEXPORT void JNICALL Java_com_runrev_android_Engine_doTextCanceled(JNIEnv *env, jobject object)
{
	MCAndroidTextCanceled();
}

void MCAndroidMediaDone(MCStringRef s_media_content);
void MCAndroidMediaCanceled();

static MCStringRef s_media_content = nil;

JNIEXPORT void JNICALL Java_com_runrev_android_Engine_doMediaDone(JNIEnv *env, jobject object, jstring p_media_content)
{
	MCLog("doMediaDone called - passing arg");

    if (s_media_content != nil)
        MCValueRelease(s_media_content);
    s_media_content = nil;
    
    if (p_media_content != nil)
	{
		MCJavaStringToStringRef(env, p_media_content, s_media_content);
	}

	MCAndroidMediaDone(s_media_content);
}

JNIEXPORT void JNICALL Java_com_runrev_android_Engine_doMediaCanceled(JNIEnv *env, jobject object)
{
	MCAndroidMediaCanceled();
}

extern "C" JNIEXPORT void JNICALL Java_com_runrev_android_Engine_doLaunchFromUrl(JNIEnv *env, jobject object, jstring url) __attribute__((visibility("default")));
JNIEXPORT void JNICALL Java_com_runrev_android_Engine_doLaunchFromUrl(JNIEnv *env, jobject object, jstring url)
{
	MCAutoStringRef t_url_str;
    if (MCJavaStringToStringRef(env, url, &t_url_str))
        MCNotificationPostUrlWakeUp(*t_url_str);
}

extern "C" JNIEXPORT void JNICALL Java_com_runrev_android_Engine_doLaunchDataChanged(JNIEnv *env, jobject object) __attribute__((visibility("default")));
JNIEXPORT void JNICALL Java_com_runrev_android_Engine_doLaunchDataChanged(JNIEnv *env, jobject object)
{
	/* UNCHECKED */ MCNotificationPostLaunchDataChanged();
}

////////////////////////////////////////////////////////////////////////////////

static jmethodID s_get_asset_info_method = 0;

bool revandroid_getAssetOffsetAndLength(JNIEnv *env, jobject object, const char *p_filename, int32_t& r_offset, int32_t& r_length)
{
	if (s_get_asset_info_method == 0)
		s_get_asset_info_method = env -> GetMethodID(env -> GetObjectClass(object), "getAssetInfo", "(Ljava/lang/String;I)I");

	jstring t_filename_string;
	t_filename_string = env -> NewStringUTF(p_filename);

	int32_t t_offset, t_length;
	t_offset = env -> CallIntMethod(object, s_get_asset_info_method, t_filename_string, 0);
	t_length = env -> CallIntMethod(object, s_get_asset_info_method, t_filename_string, 1);

	env -> DeleteLocalRef(t_filename_string);

	if (t_offset == -1 || t_length == -1)
		return false;

	r_offset = t_offset;
	r_length = t_length;

	return true;
}

////////////////////////////////////////////////////////////////////////////////

bool revandroid_loadExternalLibrary(MCStringRef p_external, MCStringRef &r_path)
{
	MCAndroidEngineRemoteCall("loadExternalLibrary", "xx", &r_path, p_external);
	return r_path != nil;
}

////////////////////////////////////////////////////////////////////////////////

bool MCAndroidGetBuildInfo(MCStringRef p_key, MCStringRef& r_value)
{
	MCAndroidEngineCall("getBuildInfo", "xx", &r_value, p_key);

	if (r_value == nil)
		return false;

    return true;
}

////////////////////////////////////////////////////////////////////////////////

typedef enum
{
	kMCBuildInfoKeyManufacturer,
	kMCBuildInfoKeyModel,
	kMCBuildInfoKeyDevice,
	kMCBuildInfoKeyVersionRelease,
	kMCBuildInfoKeyVersionIncremental,

	kMCBuildInfoKeyCount
} MCAndroidBuildInfoKey;

static const char *s_build_keys[] = {
	"MANUFACTURER",
	"MODEL",
	"DEVICE",
	"VERSION.RELEASE",
	"VERSION.INCREMENTAL",
};

static MCStringRef *s_build_info = NULL;

MCAndroidDeviceConfiguration s_device_configuration = {
	false,
	{0,0,0,0}
};

bool MCAndroidInitBuildInfo()
{
	if (s_build_info != NULL)
		return true;

	bool t_success = true;
	MCStringRef *t_build_info = NULL;

	uint32_t t_key_count;
	t_key_count = kMCBuildInfoKeyCount;

	if (t_success)
		t_success = MCMemoryNewArray(t_key_count, t_build_info);

	for (uint32_t i = 0; i < t_key_count && t_success; i++)
	{
		t_success = MCAndroidGetBuildInfo(MCSTR(s_build_keys[i]), t_build_info[i]);
	}

	if (t_success)
		s_build_info = t_build_info;
	else
	{
		if (t_build_info != NULL)
		{
			for (uint32_t i = 0; i < t_key_count; i++)
			{
				MCValueRelease(t_build_info[i]);
			}
			MCMemoryDeleteArray(t_build_info);
		}
	}

	return t_success;
}

void MCAndroidFinalizeBuildInfo()
{
    if (s_build_info != NULL)
    {
        uint32_t t_count;
        t_count = kMCBuildInfoKeyCount;
        for (uint32_t i = 0; i < t_count; i++)
        {
            MCValueRelease(s_build_info[i]);
        }
        MCMemoryDeleteArray(s_build_info);
        // AL-2014-10-08: [[ Bug 13626 ]] Set s_build_info back to NULL when finalizing
        s_build_info = NULL;
    }
}

bool MCAndroidSignatureMatch(const char *p_signature)
{
    MCAutoStringRef t_signature;
    MCAutoArrayRef t_signature_array;
    /* UNCHECKED */ MCStringCreateWithCString(p_signature, &t_signature);
    /* UNCHECKED */ MCStringSplit(*t_signature, MCSTR("|"), nil, kMCCompareExact, &t_signature_array);
    uindex_t t_count;
	t_count = MCArrayGetCount(*t_signature_array);
	for (uindex_t i = 0; i < t_count; i++)
	{
		MCValueRef t_val;
        /* UNCHECKED */ MCArrayFetchValueAtIndex(*t_signature_array, i + 1, t_val);
        MCStringRef t_val_str = (MCStringRef)t_val;
        MCLog("testing component (%@)", t_val_str);
        if (!MCStringIsEqualTo(t_val_str, s_build_info[i], kMCCompareCaseless))
            return false;
    }
    return true;
}

bool MCAndroidSetOrientationMap(int p_map[4], const char *p_mapping)
{
	MCLog("MCAndroidSetOrientationMap(%s)", p_mapping);
	bool t_success = true;

	int16_t t_portrait, t_landscape;

	t_success = MCU_stoi2x2(MCString(p_mapping), t_portrait, t_landscape);

	if (t_success)
		t_success = (t_portrait == 0) || (t_portrait == 90) || (t_portrait == 180) || (t_portrait == 270);
	if (t_success)
		t_success = (t_landscape == 0) || (t_landscape == 90) || (t_landscape == 180) || (t_landscape == 270);

	if (t_success)
		t_success = (t_landscape % 180) != (t_portrait % 180);

	if (t_success)
	{
		p_map[0] = t_portrait;
		p_map[1] = (t_landscape + 180) % 360;
		p_map[2] = (t_portrait + 180) % 360;
		p_map[3] = t_landscape;
	}
	return t_success;
}

// called on init, check for existance of device configuration file and read in
// device-specific orientation mappings
//
// identify device / android version by:
//    MANUFACTURER|MODEL|DEVICE|VERSION.RELEASE|VERSION.INCREMENTAL

extern MCStringRef MCcmd;

bool MCAndroidLoadDeviceConfiguration()
{
	bool t_success = true;
	bool t_this_device = false;

	MCAndroidDeviceConfiguration *t_configuration = NULL;

	MCAutoStringRef t_config_file_path;

	uint32_t t_filesize;
	t_filesize = 0;

	IO_handle t_filehandle = NULL;
	char *t_file_buffer = NULL;

	char ** t_lines = NULL;
	uint32_t t_line_count = 0;

	if (t_success)
		t_success = MCAndroidInitBuildInfo();

	if (t_success)
		t_success = MCStringFormat(&t_config_file_path, "%@/lc_device_config.txt", MCcmd);

	if (t_success)
	{
        t_filehandle = MCS_open(*t_config_file_path, kMCOpenFileModeRead, false, false, 0);
		t_success = t_filehandle != NULL;
	}

	if (t_success)
	{
		t_filesize = MCS_fsize(t_filehandle);
		// +1 for terminating null byte
		t_success = MCMemoryAllocate(t_filesize + 1, t_file_buffer);
	}

	if (t_success)
        if (MCS_readfixed(t_file_buffer, t_filesize, t_filehandle) != IO_NORMAL)
            t_success = false;

	if (t_success)
	{
		t_file_buffer[t_filesize] = '\0';
		t_success = MCCStringSplit(t_file_buffer, '\n', t_lines, t_line_count);
	}

	if (t_success)
	{
		for (uint32_t i = 0; i < t_line_count; i++)
		{
			// check for CRLF line endings
			uint32_t t_line_length = MCCStringLength(t_lines[i]);
			if (t_line_length > 0 && t_lines[i][t_line_length - 1] == '\r')
				t_lines[i][t_line_length - 1] = '\0';

			if (MCCStringBeginsWith(t_lines[i], "device="))
			{
				t_this_device = (MCAndroidSignatureMatch(t_lines[i] + 7));
			}
			else if (t_this_device)
			{
				if (MCCStringBeginsWith(t_lines[i], "orientation_map="))
				{
					if (MCAndroidSetOrientationMap(s_device_configuration.orientation_map, t_lines[i] + 16))
						s_device_configuration.have_orientation_map = true;
				}
			}
		}
	}

	if (t_lines != NULL)
	{
		for (uint32_t i = 0; i < t_line_count; i++)
			MCCStringFree(t_lines[i]);
		MCMemoryDeallocate(t_lines);
	}
	if (t_filehandle != NULL)
		MCS_close(t_filehandle);
	if (t_file_buffer != NULL)
		MCMemoryDeallocate(t_file_buffer);

	return t_success;
}

////////////////////////////////////////////////////////////////////////////////

extern "C" JNIEXPORT void JNICALL Java_com_runrev_android_OpenGLView_doSurfaceCreated(JNIEnv *env, jobject object, jobject view) __attribute__((visibility("default")));
extern "C" JNIEXPORT void JNICALL Java_com_runrev_android_OpenGLView_doSurfaceDestroyed(JNIEnv *env, jobject object, jobject view) __attribute__((visibility("default")));
extern "C" JNIEXPORT void JNICALL Java_com_runrev_android_OpenGLView_doSurfaceChanged(JNIEnv *env, jobject object, jobject view) __attribute__((visibility("default")));

JNIEXPORT void JNICALL Java_com_runrev_android_OpenGLView_doSurfaceCreated(JNIEnv *env, jobject object, jobject p_view)
{
	MCLog("doSurfaceCreated called");

	// Get the openglview methods
	if (s_openglview_start_method == nil)
	{
		jclass t_view_class;
		t_view_class = env -> GetObjectClass(p_view);
		s_openglview_start_method = env -> GetMethodID(t_view_class, "start", "()V");
		s_openglview_finish_method = env -> GetMethodID(t_view_class, "finish", "()V");
		s_openglview_configure_method = env -> GetMethodID(t_view_class, "configure", "()V");
		s_openglview_swap_method = env -> GetMethodID(t_view_class, "swap", "()V");
	}
}

static void doSurfaceDestroyedCallback(void *)
{
	// Make sure we do a full redraw when we get the surface back. We must do this
	// before we finish the OpenGL context as we could make OpenGL calls at this
	// point.
	if (s_android_opengl_enabled)
		MCRedrawDirtyScreen();

	// Discard all the OpenGL state.
	s_java_env -> CallVoidMethod(s_android_opengl_view, s_openglview_finish_method);

	// We have no surface at the moment, so disable screen updates.
	if (s_android_opengl_visible)
		MCRedrawDisableScreenUpdates();
}

JNIEXPORT void JNICALL Java_com_runrev_android_OpenGLView_doSurfaceDestroyed(JNIEnv *env, jobject object, jobject p_view)
{
	MCLog("doSurfaceDestroyed called");

	co_yield_to_engine_and_call(doSurfaceDestroyedCallback, nil);

	env -> DeleteGlobalRef(s_android_opengl_view);
	s_android_opengl_view = nil;
}

static void doSurfaceChangedCallback(void *p_is_init)
{
	bool t_is_init;
	t_is_init = (bool)p_is_init;

	// If the view is nil, then this must be an initializing change.
	if (t_is_init)
		s_java_env -> CallVoidMethod(s_android_opengl_view, s_openglview_start_method);

	// Make sure we have a valid surface.
	s_java_env -> CallVoidMethod(s_android_opengl_view, s_openglview_configure_method);

	// We can now re-enable screen updates.
	MCRedrawEnableScreenUpdates();

	// Force a screen redraw
	MCRedrawUpdateScreen();
}

JNIEXPORT void JNICALL Java_com_runrev_android_OpenGLView_doSurfaceChanged(JNIEnv *env, jobject object, jobject p_view)
{
	MCLog("doSurfaceChanged called");

	bool t_is_init;
	t_is_init = false;

	if (s_android_opengl_view == nil)
	{
		t_is_init = true;
		s_android_opengl_view = env -> NewGlobalRef(p_view);
	}

	co_yield_to_engine_and_call(doSurfaceChangedCallback, (void *)t_is_init);
}

void MCAndroidEnableOpenGLMode(void)
{
	if (s_android_opengl_enabled)
		return;

	MCRedrawDisableScreenUpdates();

	MCAndroidEngineRemoteCall("enableOpenGLView", "v", nil);

	s_android_opengl_enabled = true;
	s_android_opengl_visible = false;
}

void MCAndroidDisableOpenGLMode(void)
{
	if (!s_android_opengl_enabled)
		return;

	s_android_opengl_enabled = false;
	s_android_opengl_visible = false;

	MCAndroidEngineRemoteCall("disableOpenGLView", "v", nil);

	MCRedrawEnableScreenUpdates();
}

////////////////////////////////////////////////////////////////////////////////

bool android_run_on_main_thread(void *p_callback, void *p_callback_state, int p_options);

typedef void (*MCExternalThreadOptionalCallback)(void *state);
typedef void (*MCExternalThreadRequiredCallback)(void *state, int flags);
enum
{
	// Post the callback and wait until the callback is invoked
	kMCExternalRunOnMainThreadSend = 0 << 0,
	// Post the callback and return immediately
	kMCExternalRunOnMainThreadPost = 1 << 0,
	// The callback does not have to be executed
	kMCExternalRunOnMainThreadOptional = 0 << 1,
	// The callback has to be executed (changes signature)
	kMCExternalRunOnMainThreadRequired = 1 << 1,
	// The callback should be invoked in a script-safe environment
	kMCExternalRunOnMainThreadSafe = 0 << 2,
	// The callback should can be invoked in a non-script-safe environment
	kMCExternalRunOnMainThreadUnsafe = 1 << 2,
	// The callback should be invoked as soon as possible
	kMCExternalRunOnMainThreadImmediate = 0 << 3,
	// The callback should be invoked synchronized to the event queue
	kMCExternalRunOnMainThreadDeferred = 1 << 3,
	// Call the callback on the UI thread (Android only at the moment).
	kMCExternalRunOnMainThreadJumpToUI = 1 << 4,
	// Call the callback on the Engine thread (Android only at the moment).
	kMCExternalRunOnMainThreadJumpToEngine = 2 << 4,
};

class MCRunOnMainThreadEvent: public MCCustomEvent
{
public:
	MCRunOnMainThreadEvent(void *p_callback, void *p_callback_context, int p_options)
	{
		m_callback = p_callback;
		m_callback_context = p_callback_context;
		m_options = p_options;
		m_dispatched = false;
	}
	
	void Destroy(void)
	{
		if (!m_dispatched && (m_options & kMCExternalRunOnMainThreadRequired) != 0)
			((MCExternalThreadRequiredCallback)m_callback)(m_callback_context, 1);
		delete this;
	}
	
	void Dispatch(void)
	{
		m_dispatched = true;
		
		if ((m_options & kMCExternalRunOnMainThreadRequired) != 0)
			((MCExternalThreadRequiredCallback)m_callback)(m_callback_context, 0);
		else
			((MCExternalThreadOptionalCallback)m_callback)(m_callback_context);
	}
	
private:
	void *m_callback;
	void *m_callback_context;
	int m_options;
	bool m_dispatched;
};

class MCRunOnMainThreadHelper
{
public:
	MCRunOnMainThreadHelper(void *p_callback, void *p_callback_context, int p_options)
	{
		m_callback = p_callback;
		m_callback_context = p_callback_context;
		m_options = p_options;
	}
	
	void Dispatch(void)
	{
		android_run_on_main_thread(m_callback, m_callback_context, m_options);
	}
	
	static void DispatchThunk(void *self)
	{
		((MCRunOnMainThreadHelper *)self) -> Dispatch();
		delete ((MCRunOnMainThreadHelper *)self);
	}
	
private:
	void *m_callback;
	void *m_callback_context;
	int m_options;
};

extern "C" JNIEXPORT void JNICALL Java_com_runrev_android_Engine_doNativeNotify(JNIEnv *env, jobject object, int p_callback, int p_context) __attribute__((visibility("default")));
JNIEXPORT void JNICALL Java_com_runrev_android_Engine_doNativeNotify(JNIEnv *env, jobject object, int p_callback, int p_context)
{
	co_yield_to_engine_and_call((co_yield_callback_t)p_callback, (void *)p_context);
}

bool android_run_on_main_thread(void *p_callback, void *p_callback_state, int p_options)
{
	// If this is a jump, then handle things differently.
	if ((p_options & (kMCExternalRunOnMainThreadJumpToUI | kMCExternalRunOnMainThreadJumpToEngine)) != 0)
	{
		if ((p_options & ~(kMCExternalRunOnMainThreadJumpToUI | kMCExternalRunOnMainThreadJumpToEngine)) != 0)
			return false;
		
		if ((p_options & kMCExternalRunOnMainThreadJumpToUI) != 0)
		{
			if (s_android_ui_thread.IsCurrent())
				((co_yield_callback_t)p_callback)(p_callback_state);
			else
				co_yield_to_android_and_call((co_yield_callback_t)p_callback, p_callback_state);
		}
		else
		{
			if (s_android_engine_thread.IsCurrent())
				((co_yield_callback_t)p_callback)(p_callback_state);
			else
				co_yield_to_engine_and_call((co_yield_callback_t)p_callback, p_callback_state);
		}
		
		return true;
	}
	
	// If the current thread is not the engine thread, then we must poke
	// the main thread (i.e. we are on a non-main thread).
	if (!s_android_engine_thread.IsCurrent() &&
	    !s_android_ui_thread.IsCurrent())
	{
		if ((p_options & kMCExternalRunOnMainThreadPost) == 0)
		{
			__android_log_print(ANDROID_LOG_INFO, "LiveCode", "RunOnMainThread send from non-main thread not implemented.");
			abort();
			return false;
		}
		
		MCRunOnMainThreadHelper *t_helper;
		t_helper = new (nothrow) MCRunOnMainThreadHelper(p_callback, p_callback_state, p_options);
		MCAndroidEngineCall("nativeNotify", "vii", nil, MCRunOnMainThreadHelper::DispatchThunk, t_helper);
		return true;
	}
	
	// Unsafe and immediate -> queue and perform
	if ((p_options & (kMCExternalRunOnMainThreadDeferred | kMCExternalRunOnMainThreadUnsafe)) == (kMCExternalRunOnMainThreadUnsafe | kMCExternalRunOnMainThreadImmediate))
	{
		if ((p_options & kMCExternalRunOnMainThreadPost) == 0)
		{
			if ((p_options & kMCExternalRunOnMainThreadRequired) != 0)
				((MCExternalThreadRequiredCallback)p_callback)(p_callback_state, 0);
			else
				((MCExternalThreadOptionalCallback)p_callback)(p_callback_state);
			return true;
		}
		
		MCRunOnMainThreadHelper *t_helper;
		t_helper = new (nothrow) MCRunOnMainThreadHelper(p_callback, p_callback_state, p_options & ~kMCExternalRunOnMainThreadPost);
		MCAndroidEngineCall("nativeNotify", "vii", nil, MCRunOnMainThreadHelper::DispatchThunk, t_helper);
		return true;
	}
	
	// Safe and immediate -> post to front of event queue
	// Unsafe/Safe and deferred -> post to back of event queue
	MCRunOnMainThreadEvent *t_event;
	t_event = new (nothrow) MCRunOnMainThreadEvent(p_callback, p_callback_state, p_options);
	if ((p_options & kMCExternalRunOnMainThreadDeferred) != 0)
		MCEventQueuePostCustom(t_event);
	else
		MCEventQueuePostCustomAtFront(t_event);
	
	return true;
}

////////////////////////////////////////////////////////////////////////////////

MCUIDC *MCCreateScreenDC(void)
{
	return new MCScreenDC;
}

////////////////////////////////////////////////////////////////////////////////

extern "C" JNIEXPORT jstring JNICALL Java_com_runrev_android_Engine_doGetCustomPropertyValue(JNIEnv *env, jobject object, jstring set, jstring property) __attribute__((visibility("default")));
JNIEXPORT jstring JNICALL Java_com_runrev_android_Engine_doGetCustomPropertyValue(JNIEnv *env, jobject object, jstring set, jstring property)
{
    bool t_success = true;

    jstring t_js = nil;

    MCAutoStringRef t_property, t_set;

    t_success = MCJavaStringToStringRef(env, set, &t_set) && MCJavaStringToStringRef(env, property, &t_property);

    MCNewAutoNameRef t_set_name, t_prop_name;
    if (t_success)
    {
        MCNameCreate(*t_set, &t_set_name);
        MCNameCreate(*t_property, &t_prop_name);
    }

    MCExecValue t_value;
    MCExecContext ctxt(nil, nil, nil);
    
    if (MCdefaultstackptr -> getcustomprop(ctxt, *t_set_name, *t_prop_name, nil, t_value))
    {
        MCAutoStringRef t_string_value;
        MCExecTypeConvertAndReleaseAlways(ctxt, t_value . type, &t_value , kMCExecValueTypeStringRef, &(&t_string_value));

        if (!ctxt . HasError())
            t_success = MCJavaStringFromStringRef(env, *t_string_value, t_js);
    }

    return t_js;
}

////////////////////////////////////////////////////////////////////////////////

void MCAndroidInitEngine()
{
    MCAndroidEngineCall("onAppLaunched", "v", nil);
}

////////////////////////////////////////////////////////////////////////////////

extern "C" JNIEXPORT jint JNICALL JNI_OnLoad(JavaVM *vm, void *reserved) __attribute__((visibility("default")));

// This is called when our native bundle is loaded. We use it to cache the JavaVM
// pointer.
JNIEXPORT jint JNICALL JNI_OnLoad(JavaVM *vm, void *reserved)
{
	s_java_vm = vm;
	vm -> GetEnv((void **)&s_android_ui_env, JNI_VERSION_1_2);

	return JNI_VERSION_1_2;
}

JNIEnv *MCJavaGetThreadEnv()
{
    JNIEnv *t_env = nil;
    s_java_vm->GetEnv((void**)&t_env, JNI_VERSION_1_2);
    return t_env;
}

JNIEnv *MCJavaAttachCurrentThread()
{
    JNIEnv *t_env;
    t_env = nil;
    if (s_java_vm -> AttachCurrentThread(&t_env, nil) < 0)
        return nil;
    return t_env;
}

void MCJavaDetachCurrentThread()
{
    s_java_vm -> DetachCurrentThread();
}


////////////////////////////////////////////////////////////////////////////////<|MERGE_RESOLUTION|>--- conflicted
+++ resolved
@@ -1982,11 +1982,8 @@
 JNIEXPORT void JNICALL Java_com_runrev_android_Engine_doCreate(JNIEnv *env, jobject object, jobject activity, jobject container, jobject view)
 {
     MCInitialize();
-<<<<<<< HEAD
     MCSInitialize();
     MCScriptInitialize();
-=======
->>>>>>> c22616ec
     
 	MCLog("doCreate called");
 
