--- conflicted
+++ resolved
@@ -1161,7 +1161,6 @@
 	MCLog("Calling X_close", 0);
 	X_close();
 
-<<<<<<< HEAD
 	// IM-2013-05-01: [[ BZ 10586 ]] signal java ui thread
 	// and wait for it to exit
 	MCAndroidEngineRemoteCall("finishActivity", "v", nil);
@@ -1169,15 +1168,11 @@
 	while (s_engine_running)
 		co_yield_to_android();
 	
-	// Free argument.
-	MCCStringFree(t_args[0]);
-=======
 	// Free arguments and environment vars
 	for (int i = 0; i < argc; i++)
 		MCValueRelease(t_args[i]);
 	for (int i = 0; i < envc; i++)
 		MCValueRelease(t_env[i]);
->>>>>>> 220c1fe6
 
 	// We have finished with the engine now, so detach from the thread
 	s_java_vm -> DetachCurrentThread();
