--- conflicted
+++ resolved
@@ -325,13 +325,6 @@
 		ep . nativetoutf16();
 	
 	return MCGContextMeasurePlatformText(NULL, (unichar_t *) ep . getsvalue() . getstring(), ep . getsvalue() . getlength(), t_font);
-}
-
-// MM-2013-08-16: [[ RefactorGraphics ]] Render text into mask taking into account clip and transform.
-//  Not currently use on Android - we use Skia to draw text.
-bool MCScreenDC::textmask(MCFontStruct *p_font, const char *p_text, uint2 p_length, bool p_unicode_override, MCRectangle p_clip, MCGAffineTransform p_transform, MCGMaskRef& r_mask)
-{
-    return false;
 }
 
 ////////////////////////////////////////////////////////////////////////////////
@@ -1031,10 +1024,6 @@
 		}
 		t_surface . Unlock();
 	}
-<<<<<<< HEAD
-=======
-t_surface . UnlockTarget();
->>>>>>> da905815
 
 	MCRegionDestroy(t_actual_region);
 }
