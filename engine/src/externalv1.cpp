--- conflicted
+++ resolved
@@ -1087,16 +1087,11 @@
 	if (MCValueGetTypeCode(t_value) == kMCValueTypeCodeNumber)
 		return number_to_integer(MCNumberFetchAsReal((MCNumberRef)t_value), p_options, &r_value);
 	
-<<<<<<< HEAD
 	MCExternalError t_error;
 	MCAutoStringRef t_string_value;
 	t_error = GetString(p_options, &t_string_value);
 	if (t_error != kMCExternalErrorNone)
-		return t_error;
-=======
-	Exec_stat t_stat;
-	t_stat = MCEPptr -> eval(*MCEPptr);
->>>>>>> 5987e666
+        return t_error;
 	
 	return string_to_integer(*t_string_value, p_options, &r_value);
 }
@@ -1205,7 +1200,6 @@
 
 MCExternalError MCExternalVariable::GetCString(MCExternalValueOptions p_options, const char*& r_value)
 {
-<<<<<<< HEAD
 	MCAutoStringRef t_string_value;
 	MCExternalError t_error;
     uindex_t t_length;
@@ -1216,12 +1210,6 @@
     
     if (m_string_conversion != nil)
         MCMemoryDeleteArray(m_string_conversion);
-=======
-	MCEPptr -> setsvalue(p_commands);
-	
-	Exec_stat t_stat;
-	t_stat = MCEPptr -> doscript(*MCEPptr, 0, 0);
->>>>>>> 5987e666
 	
     if (!MCStringNormalizeAndConvertToNative(*t_string_value, (char_t*&)m_string_conversion, t_length))
         return kMCExternalErrorOutOfMemory;
@@ -1761,7 +1749,8 @@
 		return kMCExternalErrorOutOfMemory;
 	
 	MCAutoValueRef t_value;
-	MCECptr -> GetHandler() -> eval(*MCECptr, *t_expr, &t_value);
+    // SN-2015-06-03: [[ Bug 11277 ]] MCHandler::eval refactored
+    MCECptr -> eval(*MCECptr, *t_expr, &t_value);
 	if (MCECptr -> HasError())
 	{	
 		if (MCECptr -> GetExecStat() == ES_ERROR)
@@ -1785,7 +1774,7 @@
 		return kMCExternalErrorOutOfMemory;
 	
 	Exec_stat t_stat;
-	MCECptr -> GetHandler() -> doscript(*MCECptr, *t_expr, 0, 0);
+    MCECptr -> doscript(*MCECptr, *t_expr, 0, 0);
 	if (MCECptr -> HasError())
 	{	
 		if (MCECptr -> GetExecStat() == ES_ERROR)
