/* Copyright (C) 2003-2013 Runtime Revolution Ltd.

This file is part of LiveCode.

LiveCode is free software; you can redistribute it and/or modify it under
the terms of the GNU General Public License v3 as published by the Free
Software Foundation.

LiveCode is distributed in the hope that it will be useful, but WITHOUT ANY
WARRANTY; without even the implied warranty of MERCHANTABILITY or
FITNESS FOR A PARTICULAR PURPOSE.  See the GNU General Public License
for more details.

You should have received a copy of the GNU General Public License
along with LiveCode.  If not see <http://www.gnu.org/licenses/>.  */

#include "prefix.h"

#include "core.h"
#include "globdefs.h"
#include "filedefs.h"
#include "objdefs.h"
#include "parsedef.h"

#include "execpt.h"
#include "param.h"
#include "scriptpt.h"
#include "chunk.h"
#include "handler.h"
#include "license.h"
#include "util.h"
#include "mcerror.h"
#include "osspec.h"
#include "globals.h"
#include "object.h"
#include "control.h"
#include "notify.h"
#include "stack.h"
#include "card.h"
#include "eventqueue.h"

#include "external.h"

////////////////////////////////////////////////////////////////////////////////

typedef MCVariableValue *MCExternalVariableRef;
typedef MCObjectHandle *MCExternalObjectRef;

typedef void *MCExternalVariableIteratorRef;
typedef uint32_t MCExternalValueOptions;
typedef uint32_t MCExternalRunOnMainThreadOptions;
typedef void (*MCExternalThreadOptionalCallback)(void *state);
typedef void (*MCExternalThreadRequiredCallback)(void *state, int flags);

// MW-2013-06-14: [[ ExternalsApiV5 ]] Update the interface version.
#define kMCExternalInterfaceVersion 5

enum
{
	// Post the callback and wait until the callback is invoked
	kMCExternalRunOnMainThreadSend = 0 << 0,
	// Post the callback and return immediately
	kMCExternalRunOnMainThreadPost = 1 << 0,
	// The callback does not have to be executed
	kMCExternalRunOnMainThreadOptional = 0 << 1,
	// The callback has to be executed (changes signature)
	kMCExternalRunOnMainThreadRequired = 1 << 1,
	// The callback should be invoked in a script-safe environment
	kMCExternalRunOnMainThreadSafe = 0 << 2,
	// The callback should can be invoked in a non-script-safe environment
	kMCExternalRunOnMainThreadUnsafe = 1 << 2,
	// The callback should be invoked as soon as possible
	kMCExternalRunOnMainThreadImmediate = 0 << 3,
	// The callback should be invoked synchronized to the event queue
	kMCExternalRunOnMainThreadDeferred = 1 << 3,
	// Call the callback on the UI thread (V4+).
	kMCExternalRunOnMainThreadJumpToUI = 1 << 4,
	// Call the callback on the Engine thread (V4+)
	kMCExternalRunOnMainThreadJumpToEngine = 2 << 4,
};

enum
{
	kMCExternalWaitOptionBlocking = 0,
	kMCExternalWaitOptionDispatching = 1 << 0
};

enum
{
	kMCExternalValueOptionAsVariable = 0,
	kMCExternalValueOptionAsBoolean = 1,
	kMCExternalValueOptionAsInteger = 2,
	kMCExternalValueOptionAsCardinal = 3,
	kMCExternalValueOptionAsReal = 4,
	kMCExternalValueOptionAsString = 5,
	kMCExternalValueOptionAsCString = 6,

	kMCExternalValueOptionCaseSensitiveMask = 3 << 30,
	kMCExternalValueOptionDefaultCaseSensitive = 0 << 30,
	kMCExternalValueOptionCaseSensitive = 1 << 30,
	kMCExternalValueOptionNotCaseSensitive = 2 << 30,

	kMCExternalValueOptionConvertOctalsMask = 3 << 28,
	kMCExternalValueOptionDefaultConvertOctals = 0 << 28,
	kMCExternalValueOptionConvertOctals = 1 << 28,
	kMCExternalValueOptionDoNotConvertOctals = 2 << 28,

	kMCExternalValueOptionNumberFormatMask = 3 << 26,
	kMCExternalValueOptionDefaultNumberFormat = 0 << 26,
	kMCExternalValueOptionDecimalNumberFormat = 1 << 26,
	kMCExternalValueOptionScientificNumberFormat = 2 << 26,
	kMCExternalValueOptionCompactNumberFormat = 3 << 26
};

enum MCExternalError
{
	kMCExternalErrorNone = 0,

	kMCExternalErrorOutOfMemory = 1,
	kMCExternalErrorNotImplemented = 2,

	kMCExternalErrorNoVariable = 3,
	kMCExternalErrorNoValue = 4,
	kMCExternalErrorNoIterator = 5,
	kMCExternalErrorNoBuffer = 6,
	kMCExternalErrorNotAnExternalTemporary = 7,
	kMCExternalErrorInvalidValueType = 8,
	kMCExternalErrorNotABoolean = 9,
	kMCExternalErrorNotANumber = 10,
	kMCExternalErrorNotAnInteger = 11,
	kMCExternalErrorNotAString = 12,
	kMCExternalErrorNotACString = 13,
	kMCExternalErrorNotAnArray = 14,
	kMCExternalErrorDstNotAString = 15,
	kMCExternalErrorNumericOverflow = 16,
	kMCExternalErrorInvalidConvertOctalsOption = 17,
	kMCExternalErrorInvalidCaseSensitiveOption = 18,
	kMCExternalErrorInvalidVariableQuery = 19,
	kMCExternalErrorInvalidContextQuery = 20,
	kMCExternalErrorVariableDoesNotExist = 21,
	kMCExternalErrorInvalidEdit = 22,

	kMCExternalErrorNoObject = 23,
	kMCExternalErrorNoObjectId = 24,
	kMCExternalErrorNoObjectMessage = 25,
	kMCExternalErrorNoObjectArguments = 26,
	kMCExternalErrorMalformedObjectChunk = 27,
	kMCExternalErrorCouldNotResolveObject = 18,
	kMCExternalErrorObjectDoesNotExist = 29,
	
	kMCExternalErrorNoDefaultStack = 30,
	
	kMCExternalErrorAborted = 31,
	kMCExternalErrorFailed = 32,
	kMCExternalErrorExited = 33,
	
	kMCExternalErrorNoObjectProperty = 34,
	kMCExternalErrorNoObjectPropertyValue = 35,
	
	kMCExternalErrorInvalidInterfaceQuery = 36,
};

enum MCExternalContextQueryTag
{
	kMCExternalContextQueryMe = 1,
	kMCExternalContextQueryTarget,
	kMCExternalContextQueryResult,
	kMCExternalContextQueryIt,

	kMCExternalContextQueryCaseSensitive,
	kMCExternalContextQueryConvertOctals,
	kMCExternalContextQueryNumberFormat,
	
	kMCExternalContextQueryItemDelimiter,
	kMCExternalContextQueryLineDelimiter,
	kMCExternalContextQueryColumnDelimiter,
	kMCExternalContextQueryRowDelimiter,
	
	kMCExternalContextQueryDefaultStack,
	kMCExternalContextQueryDefaultCard,
	
	// MW-2013-06-14: [[ ExternalsApiV5 ]] Accessor to fetch 'the wholeMatches'.
	kMCExternalContextQueryWholeMatches,
};

enum MCExternalVariableQueryTag
{
	kMCExternalVariableQueryIsTemporary = 1,
	kMCExternalVariableQueryIsTransient,
	kMCExternalVariableQueryFormat,
	kMCExternalVariableQueryRetention,
	kMCExternalVariableQueryIsAnArray,
	
	// MW-2013-06-14: [[ ExternalsApiV5 ]] Accessor to determine if a variable
	//   is a 1-based, dense, numerically keyed array (aka a sequence).
	kMCExternalVariableQueryIsASequence, // V5
	
	// MW-2013-06-14: [[ ExternalsApiV5 ]] Accessor to determine if a variable
	//   is empty.
	kMCExternalVariableQueryIsEmpty, // V5
};

enum MCExternalInterfaceQueryTag
{
	kMCExternalInterfaceQueryView = 1,
	kMCExternalInterfaceQueryViewScale = 2,
	kMCExternalInterfaceQueryViewController = 3,
	kMCExternalInterfaceQueryActivity = 4, // V4
	kMCExternalInterfaceQueryContainer = 5, // V4
	
	// MW-2013-06-14: [[ ExternalsApiV5 ]] Accessor to get the JavaEnv for the
	//   script thread.
	kMCExternalInterfaceQueryScriptJavaEnv = 6, // V5
	
	// MW-2013-06-14: [[ ExternalsApiV5 ]] Accessor to get the JavaEnv for the
	//   system thread.
	kMCExternalInterfaceQuerySystemJavaEnv = 7, // V5
};

enum
{
	kMCExternalObjectUpdateOptionRect = 1 << 0,
};

enum MCExternalDispatchType
{
	kMCExternalDispatchCommand,
	kMCExternalDispatchFunction
};

enum MCExternalDispatchStatus
{
	kMCExternalDispatchStatusHandled,
	kMCExternalDispatchStatusNotHandled,
	kMCExternalDispatchStatusPassed,
	kMCExternalDispatchStatusError,
	kMCExternalDispatchStatusExit,
	kMCExternalDispatchStatusAbort,
};

enum MCExternalHandlerType
{
	kMCExternalHandlerTypeNone,
	kMCExternalHandlerTypeCommand,
	kMCExternalHandlerTypeFunction
};

struct MCExternalHandler
{
	MCExternalHandlerType type;
	const char *name;
	bool (*handler)(MCExternalVariableRef *argv, uint32_t argc, MCExternalVariableRef result);
};

struct MCExternalInfo
{
	uint32_t version;
	uint32_t flags;
	const char *name;
	MCExternalHandler *handlers;
};

struct MCExternalInterface
{
	uint32_t version;

	//////////
	
	MCExternalError (*engine_run_on_main_thread)(void *callback, void *callback_state, MCExternalRunOnMainThreadOptions options);

	//////////

	MCExternalError (*context_query)(MCExternalContextQueryTag op, void *result);

	//////////

	MCExternalError (*variable_create)(MCExternalVariableRef* var);
	MCExternalError (*variable_retain)(MCExternalVariableRef var);
	MCExternalError (*variable_release)(MCExternalVariableRef var);

	MCExternalError (*variable_query)(MCExternalVariableRef var, MCExternalVariableQueryTag tag, void *result);
	MCExternalError (*variable_clear)(MCExternalVariableRef var);
	MCExternalError (*variable_exchange)(MCExternalVariableRef var_a, MCExternalVariableRef var_b);
	
	MCExternalError (*variable_store)(MCExternalVariableRef var, MCExternalValueOptions options, void *value);
	MCExternalError (*variable_fetch)(MCExternalVariableRef var, MCExternalValueOptions options, void *value);
	MCExternalError (*variable_append)(MCExternalVariableRef var, MCExternalValueOptions options, void *value);
	MCExternalError (*variable_prepend)(MCExternalVariableRef var, MCExternalValueOptions options, void *value);

	MCExternalError (*variable_edit)(MCExternalVariableRef var, MCExternalValueOptions options, uint32_t reserve_length, void **r_buffer, uint32_t *r_length);

	MCExternalError (*variable_count_keys)(MCExternalVariableRef var, uint32_t* r_count);
	MCExternalError (*variable_iterate_keys)(MCExternalVariableRef var, MCExternalVariableIteratorRef *iterator, MCExternalValueOptions options, void *key, MCExternalVariableRef *r_value);
	MCExternalError (*variable_remove_key)(MCExternalVariableRef var, MCExternalValueOptions options, void *key);
	MCExternalError (*variable_lookup_key)(MCExternalVariableRef var, MCExternalValueOptions options, void *key, bool ensure, MCExternalVariableRef *r_var);

	/////////

	MCExternalError (*object_resolve)(const char *chunk, MCExternalObjectRef* r_object);
	MCExternalError (*object_exists)(MCExternalObjectRef object, bool *r_exists);
	MCExternalError (*object_retain)(MCExternalObjectRef object);
	MCExternalError (*object_release)(MCExternalObjectRef object);
	MCExternalError (*object_dispatch)(MCExternalObjectRef object, MCExternalDispatchType type, const char *message, MCExternalVariableRef *argv, uint32_t argc, MCExternalDispatchStatus *r_status);
	
	/////////
	
	MCExternalError (*wait_run)(void *unused, unsigned int options); // V2, changed in V3
	MCExternalError (*wait_break)(void *unused, unsigned int options); // V2, changed in V3
	
	/////////
	
	MCExternalError (*object_get)(MCExternalObjectRef object, unsigned int options, const char *name, const char *key, MCExternalVariableRef value); // V3
	MCExternalError (*object_set)(MCExternalObjectRef object, unsigned int options, const char *name, const char *key, MCExternalVariableRef value); // V3
	
	/////////
	
	MCExternalError (*interface_query)(MCExternalInterfaceQueryTag op, void *result); // V3
	
	/////////
	
	MCExternalError (*object_update)(MCExternalObjectRef object, unsigned int options, void *region); // V3
	
	/////////
	
	// MW-2013-06-14: [[ ExternalsApiV5 ]] Method to evaluate the given expression
	//   in the current context.
	// MW-2013-06-21: [[ ExternalsApiV5 ]] Added binds parameters for future extension.
	MCExternalError (*context_evaluate)(const char *p_expression, unsigned int options, MCExternalVariableRef *binds, unsigned int bind_count, MCExternalVariableRef result); // V5
	
	// MW-2013-06-14: [[ ExternalsApiV5 ]] Method to execute the given expression
	//   in the current context.
	// MW-2013-06-21: [[ ExternalsApiV5 ]] Added binds parameters for future extension.
	MCExternalError (*context_execute)(const char *p_expression, unsigned int options, MCExternalVariableRef *binds, unsigned int bind_count); // V5
};

typedef MCExternalInfo *(*MCExternalDescribeProc)(void);
typedef bool (*MCExternalInitializeProc)(const MCExternalInterface *intf);
typedef void (*MCExternalFinalizeProc)(void);

extern MCExternalInterface g_external_interface;

extern MCExecPoint *MCEPptr;

////////////////////////////////////////////////////////////////////////////////

class MCExternalV1: public MCExternal
{
public:
	MCExternalV1(void);
	virtual ~MCExternalV1(void);

	virtual const char *GetName(void) const;
	virtual Handler_type GetHandlerType(uint32_t index) const;
	virtual bool ListHandlers(MCExternalListHandlersCallback callback, void *state);
	virtual Exec_stat Handle(MCObject *p_context, Handler_type p_type, uint32_t p_index, MCParameter *p_parameters);

private:
	virtual bool Prepare(void);
	virtual bool Initialize(void);
	virtual void Finalize(void);

	MCExternalInfo *m_info;
};

////////////////////////////////////////////////////////////////////////////////

MCExternalV1::MCExternalV1(void)
{
	m_info = nil;
}

MCExternalV1::~MCExternalV1(void)
{
}

bool MCExternalV1::Prepare(void)
{
	// Fetch the description callback - this symbol has to exist since a V1
	// external is only created if it does!
	MCExternalDescribeProc t_describe;
	t_describe = (MCExternalDescribeProc)MCS_resolvemodulesymbol(m_module, "MCExternalDescribe");
	
	// Query the info record - if this returns nil something odd is going on!
	m_info = t_describe();
	if (m_info == nil)
		return false;

	return true;
}

bool MCExternalV1::Initialize(void)
{
	// Fetch the initialize entry point.
	MCExternalInitializeProc t_initialize;
	t_initialize = (MCExternalInitializeProc)MCS_resolvemodulesymbol(m_module, "MCExternalInitialize");
	if (t_initialize == nil)
		return true;

	// See if initialization succeeds.
	if (!t_initialize(&g_external_interface))
		return false;

	return true;
}

void MCExternalV1::Finalize(void)
{
	// Fetch the finalize entry point.
	MCExternalFinalizeProc t_finalize;
	t_finalize = (MCExternalFinalizeProc)MCS_resolvemodulesymbol(m_module, "MCExternalFinalize");
	if (t_finalize == nil)
		return;

	t_finalize();
}

const char *MCExternalV1::GetName(void) const
{
	return m_info -> name;
}

Handler_type MCExternalV1::GetHandlerType(uint32_t p_index) const
{
	if (m_info -> handlers[p_index] . type == kMCExternalHandlerTypeCommand)
		return HT_MESSAGE;
	return HT_FUNCTION;
		}

bool MCExternalV1::ListHandlers(MCExternalListHandlersCallback p_callback, void *p_state)
{
	for(uint32_t i = 0; m_info -> handlers[i] . type != kMCExternalHandlerTypeNone; i++)
		if (!p_callback(p_state, m_info -> handlers[i] . type == kMCExternalHandlerTypeCommand ? HT_MESSAGE : HT_FUNCTION, m_info -> handlers[i] . name, i))
			return false;

	return true;
}

Exec_stat MCExternalV1::Handle(MCObject *p_context, Handler_type p_type, uint32_t p_index, MCParameter *p_parameters)
{
	MCExternalHandlerType t_type;
	if (p_type == HT_FUNCTION)
		t_type = kMCExternalHandlerTypeFunction;
		else
		t_type = kMCExternalHandlerTypeCommand;

	MCExternalHandler *t_handler;
	t_handler = &m_info -> handlers[p_index];
	if (t_handler -> type != t_type)
		return ES_NOT_HANDLED;

		Exec_stat t_stat;
		t_stat = ES_NORMAL;

		// Count the number of parameters.
		uint32_t t_parameter_count;
		t_parameter_count = 0;
		for(MCParameter *t_param = p_parameters; t_param != nil; t_param = t_param -> getnext())
			t_parameter_count += 1;
			
		// Allocate an array of values.
		MCVariableValue **t_parameter_vars;
		t_parameter_vars = NULL;
		if (t_parameter_count != 0)
		{
			t_parameter_vars = new MCVariableValue *[t_parameter_count];
			if (t_parameter_vars == nil)
				return ES_ERROR;
		}
		
		// Now iterate through the parameters, fetching the parameter values as we go.
		for(uint32_t i = 0; p_parameters != nil && t_stat == ES_NORMAL; i++, p_parameters = p_parameters -> getnext())
		{
			MCVariable* t_var;
			t_var = p_parameters -> eval_argument_var();
			if (t_var != nil)
			{
				// We are a variable parameter so use the value directly (i.e. pass by
				// reference).
				t_parameter_vars[i] = &t_var -> getvalue();
			}
			else
			{
				// We need a temporary so do an exchange. Note that unlike other handlers,
				// external handlers can't 'pass' so we don't need the value in the parameter
				// anymore after this 'Handle' call.
				t_parameter_vars[i] = new MCVariableValue;
				if (t_parameter_vars[i] != nil)
				{
					t_parameter_vars[i] -> set_temporary();
					t_parameter_vars[i] -> exchange(p_parameters -> getvalue());
				}
				else
					t_stat = ES_ERROR;
			}
		}

		// We have our list of parameters (hopefully), so now call - passing a temporary
		// result.
		if (t_stat == ES_NORMAL)
		{
			MCVariableValue t_result;
			t_result . set_temporary();
			t_result . assign_empty();

			// Invoke the external handler. If 'false' is returned, treat the result as a
			// string value containing an error hint.
			if ((t_handler -> handler)(t_parameter_vars, t_parameter_count, &t_result))
				MCresult -> getvalue() . exchange(t_result);
			else
			{
				MCeerror -> add(EE_EXTERNAL_EXCEPTION, 0, 0, t_result . is_string() ? t_result . get_string() : "");
				t_stat = ES_ERROR;
			}
		}

		// Finally, loop through and free the parameters as necessary.
		for(uint32_t i = 0; i < t_parameter_count; i++)
			if (t_parameter_vars[i] -> get_temporary())
				delete t_parameter_vars[i];

		delete t_parameter_vars;

		return t_stat;
	}

////////////////////////////////////////////////////////////////////////////////

MCExternal *MCExternalCreateV1(void)
{
	return new MCExternalV1;
}

////////////////////////////////////////////////////////////////////////////////

static bool options_get_convert_octals(MCExternalValueOptions p_options)
{
	switch(p_options & kMCExternalValueOptionConvertOctalsMask)
	{
		case kMCExternalValueOptionDefaultConvertOctals:
			return MCEPptr -> getconvertoctals() == True;
		case kMCExternalValueOptionConvertOctals:
			return true;
		case kMCExternalValueOptionDoNotConvertOctals:
			return false;
		default:
			break;
	}
	return false;
}

static MCExternalError string_to_boolean(const MCString& p_string, MCExternalValueOptions p_options, void *r_value)
{
	if (p_string == MCtruemcstring)
		*(bool *)r_value = true;
	else if (p_string == MCfalsemcstring)
		*(bool *)r_value = false;
	else
		return kMCExternalErrorNotABoolean;

	return kMCExternalErrorNone;
}

static MCExternalError string_to_integer(const MCString& p_string, MCExternalValueOptions p_options, void *r_value)
{
	const char *s;
	uint32_t l;
	s = p_string . getstring();
	l = p_string . getlength();

	// Skip any whitespace before the number.
	MCU_skip_spaces(s, l);
	if (l == 0)
		return kMCExternalErrorNotANumber;

	// Check to see if we have a sign.
	bool t_negative;
	t_negative = false;
	if (*s == '-' || *s == '+')
	{
		t_negative = (*s == '-');
		s++;
		l--;
	}
	if (l == 0)
		return kMCExternalErrorNotANumber;

	// Check to see what base we are using.
	uint32_t t_base;
	t_base = 10;
	if (*s == '0')
	{
		if (l >= 2 && (s[1] == 'X' || s[1] == 'x'))
		{
			t_base = 16;
			s += 2;
			l -= 2;
		}
		else if (options_get_convert_octals(p_options))
		{
			t_base = 8;
			s += 1;
			l -= 1;
		}
	}

	uint32_t t_value;
	t_value = 0;

	bool t_is_integer;
	t_is_integer = true;

	if (t_base == 10)
	{
		uint32_t sl;
		sl = l;
		while(l != 0 && isdigit(*s))
		{
			uint32_t t_new_value;
			t_new_value = t_value * 10 + (*s - '0');
			if (t_new_value < t_value)
				return kMCExternalErrorNumericOverflow;

			t_value = t_new_value;

			s += 1;
			l -= 1;
		}

		if (l != 0 && *s == '.')
		{
			if (sl <= 1)
				return kMCExternalErrorNotANumber;

			do
			{
				s += 1;
				l -= 1;
				if (l != 0 && *s != '0')
					t_is_integer = false;
			}
			while(l != 0 && isdigit(*s));
		}
	}
	else if (t_base == 16)
	{
		while(l != 0 && isxdigit(*s))
		{
			uint32_t t_new_value;
			if (isdigit(*s))
				t_new_value = t_value * 16 + (*s - '0');
			else
				t_new_value = t_value * 16 + (((*s) & ~32) - 'A');

			if (t_new_value < t_value)
				return kMCExternalErrorNumericOverflow;

			t_value = t_new_value;

			s += 1;
			l -= 1;
		}
	}
	else
	{
		while(l != 0 && isdigit(*s) && *s < '8')
		{
			uint32_t t_new_value;
			t_new_value = t_value * 8 + (*s - '0');
			if (t_new_value < t_value)
				return kMCExternalErrorNumericOverflow;

			t_value = t_new_value;
		}
	}

	MCU_skip_spaces(s, l);
	if (l != 0)
		return kMCExternalErrorNotANumber;

	if (!t_is_integer)
		return kMCExternalErrorNotAnInteger;

	if ((p_options & 0xf) == kMCExternalValueOptionAsInteger)
	{
		int32_t t_as_value;
		if (t_negative)
		{
			if (t_value > 0x80000000U)
				return kMCExternalErrorNumericOverflow;
			t_as_value = -(int32_t)t_value;
		}
		else
		{
			if (t_value > MAXINT4)
				return kMCExternalErrorNumericOverflow;
			t_as_value = t_value;
		}
		*(int32_t *)r_value = t_as_value;
	}
	else
	{
		if (t_negative)
			return kMCExternalErrorNumericOverflow;
		*(uint32_t *)r_value = t_value;
	}

	return kMCExternalErrorNone;
}

static MCExternalError string_to_real(const MCString& p_string, MCExternalValueOptions p_options, void *r_value)
{
	const char *s;
	uint32_t l;
	s = p_string . getstring();
	l = p_string . getlength();

	// Skip space before the number.
	MCU_skip_spaces(s, l);
	if (l == 0)
		return kMCExternalErrorNotANumber;

	// See if the number is negative.
	bool t_negative;
	t_negative = false;
	if (*s == '-' || *s == '+')
	{
		t_negative = (*s == '-');
		s++;
		l--;
	}
	if (l == 0)
		return kMCExternalErrorNotANumber;

	// Now see if it has to be interpreted as an integer (0x or 0 prefix).
	if (*s == '0' &&
		(l >= 2 && (s[1] == 'X' || s[1] == 'x')) ||
		options_get_convert_octals(p_options))
	{
		MCExternalError t_error;
		uint32_t t_value;
		t_error = string_to_integer(MCString(s, l), (p_options & ~0xf) | kMCExternalValueOptionAsCardinal, &t_value);
		if (t_error != kMCExternalErrorNone)
			return t_error;

		*(double *)r_value = !t_negative ? (double)t_value : -(double)t_value;
		return kMCExternalErrorNone;
	}

	// Otherwise we convert as a double - note that we need a NUL terminated
	// string here so temporarily copy into a buffer...
	char t_tmp_s[R8L];
	uint32_t t_tmp_l;
	t_tmp_l = MCU_min(R8L - 1U, l);
	memcpy(t_tmp_s, s, t_tmp_l);
	t_tmp_s[t_tmp_l] = '\0';

	double t_value;
	char *t_tmp_end;
	t_value = strtod(t_tmp_s, &t_tmp_end);
	
	s += t_tmp_end - t_tmp_s;
	l -= t_tmp_end - t_tmp_s;
	MCU_skip_spaces(s, l);

	if (l != 0)
		return kMCExternalErrorNotANumber;

	*(double *)r_value = !t_negative ? t_value : -t_value;

	return kMCExternalErrorNone;
}

static MCExternalError number_to_integer(double p_number, MCExternalValueOptions p_options, void *r_value)
{
	bool t_negative;
	if (p_number >= 0.0)
		t_negative = false;
	else
	{
		t_negative = true;
		p_number = -p_number;
	}

	double t_integer, t_fraction;
	t_fraction = modf(p_number, &t_integer);
	
	uint32_t t_value;
	if (t_fraction < MC_EPSILON)
		t_value = (uint32_t)t_integer;
	else if ((1.0 - t_fraction) < MC_EPSILON)
		t_value = (uint32_t)t_integer + 1;
	else
		return kMCExternalErrorNotAnInteger;

	if ((p_options & 0xf) == kMCExternalValueOptionAsInteger)
	{
		int32_t t_as_value;
		if (t_negative)
		{
			if (t_value > 0x80000000U)
				return kMCExternalErrorNumericOverflow;
			t_as_value = -(int32_t)t_value;
		}
		else
		{
			if (t_value > MAXINT4)
				return kMCExternalErrorNumericOverflow;
			t_as_value = t_value;
		}
		*(int32_t *)r_value = t_as_value;
	}
	else
	{
		if (t_negative)
			return kMCExternalErrorNumericOverflow;
		*(uint32_t *)r_value = t_value;
	}

	return kMCExternalErrorNone;
}

static MCExternalError number_to_real(double p_number, MCExternalValueOptions p_options, void *r_value)
{
	*(double *)r_value = p_number;
	return kMCExternalErrorNone;
}

static void number_to_string(double p_number, MCExternalValueOptions p_options, char p_buffer[R8L])
{
	switch(p_options & kMCExternalValueOptionNumberFormatMask)
	{
	case kMCExternalValueOptionDefaultNumberFormat:
		{
			char *v;
			v = p_buffer;
			uint4 l;
			l = R8L;
			MCU_r8tos(v, l, p_number, MCEPptr -> getnffw(), MCEPptr -> getnftrailing(), MCEPptr -> getnfforce());
		}
		break;
	case kMCExternalValueOptionDecimalNumberFormat:
		sprintf(p_buffer, "%f", p_number);
		break;
	case kMCExternalValueOptionScientificNumberFormat:
		sprintf(p_buffer, "%e", p_number);
		break;
	case kMCExternalValueOptionCompactNumberFormat:
		sprintf(p_buffer, "%0.16g", p_number);
		break;
	}
}

static MCExternalError fetch_as_string(MCExternalVariableRef p_var, MCExternalValueOptions p_options, void *r_value)
{
	if (p_var -> is_number())
	{
		double t_number;
		t_number = p_var -> get_real();

		char t_buffer[R8L];
		number_to_string(t_number, p_options, t_buffer);

		if (!p_var -> assign_custom_both(t_buffer, t_number))
			return kMCExternalErrorOutOfMemory;

		if ((p_options & 0xf) == kMCExternalValueOptionAsString)
			*(MCString *)r_value = p_var -> get_custom_string();
		else
			*(const char **)r_value = p_var -> get_custom_string() . getstring();
	}
	else if (p_var -> is_string())
	{
		if ((p_options & 0xf) == kMCExternalValueOptionAsString)
			*(MCString *)r_value = p_var -> get_string();
		else
		{
			if (memchr(p_var -> get_string() . getstring(), '\0', p_var -> get_string() . getlength()) != NULL)
				return kMCExternalErrorNotACString;

			if (!p_var -> ensure_cstring())
				return kMCExternalErrorOutOfMemory;

			*(const char **)r_value = p_var -> get_string() . getstring();
		}
	}
	else
		return kMCExternalErrorNotAString;

	return kMCExternalErrorNone;
}

////////////////////////////////////////////////////////////////////////////////

#if defined(TARGET_SUBPLATFORM_IPHONE)
extern bool iphone_run_on_main_thread(void *p_callback, void *p_callback_state, int p_options);
static MCExternalError MCExternalEngineRunOnMainThread(void *p_callback, void *p_callback_state, MCExternalRunOnMainThreadOptions p_options)
{
	if (!iphone_run_on_main_thread(p_callback, p_callback_state, p_options))
		return kMCExternalErrorNotImplemented;
	return kMCExternalErrorNone;
}
#elif defined(TARGET_SUBPLATFORM_ANDROID)
extern bool android_run_on_main_thread(void *p_callback, void *p_callback_state, int p_options);
static MCExternalError MCExternalEngineRunOnMainThread(void *p_callback, void *p_callback_state, MCExternalRunOnMainThreadOptions p_options)
{
	if (!android_run_on_main_thread(p_callback, p_callback_state, p_options))
		return kMCExternalErrorNotImplemented;
	return kMCExternalErrorNone;
}
#else
static MCExternalError MCExternalEngineRunOnMainThread(void *p_callback, void *p_callback_state, MCExternalRunOnMainThreadOptions p_options)
{
#if defined(_DESKTOP)
<<<<<<< HEAD
	// MW-2013-06-14: [[ ExternalsApiV5 ]] Pass the correct parameters through
=======
	// MW-2013-06-25: [[ DesktopPingWait ]] Pass the correct parameters through
>>>>>>> dd45acf4
	//   to MCNotifyPush so that LCObjectPost works.
	if (!MCNotifyPush((MCExternalThreadOptionalCallback)p_callback, p_callback_state, (p_options & kMCExternalRunOnMainThreadPost) == 0, (p_options & kMCExternalRunOnMainThreadSafe) != 0))
		return kMCExternalErrorOutOfMemory;

	return kMCExternalErrorNone;
#else
	return kMCExternalErrorNotImplemented;
#endif
}
#endif

////////////////////////////////////////////////////////////////////////////////

static MCExternalError MCExternalContextQuery(MCExternalContextQueryTag op, void *result)
{
	switch(op)
	{
	case kMCExternalContextQueryMe:
		{
			MCObjectHandle *t_handle;
			t_handle = MCEPptr -> getobj() -> gethandle();
			if (t_handle == nil)
				return kMCExternalErrorOutOfMemory;
			*(MCObjectHandle **)result = t_handle;
		}
		break;
	case kMCExternalContextQueryTarget:
		{
			MCObjectHandle *t_handle;
			t_handle = MCtargetptr -> gethandle();
			if (t_handle == nil)
				return kMCExternalErrorOutOfMemory;
			*(MCObjectHandle **)result = t_handle;
		}
		break;
	case kMCExternalContextQueryResult:
		*(MCExternalVariableRef *)result = &MCresult -> getvalue();
		break;
	case kMCExternalContextQueryIt:
		{
			MCVariable *t_var;
			t_var = MCEPptr -> gethandler() -> getit();
			*(MCExternalVariableRef *)result = (t_var != NULL) ? &t_var -> getvalue() : NULL;
		}
		break;
	case kMCExternalContextQueryCaseSensitive:
		*(bool *)result = MCEPptr -> getcasesensitive() == True;
		break;
	case kMCExternalContextQueryConvertOctals:
		*(bool *)result = MCEPptr -> getconvertoctals() == True;
		break;
	// MW-2013-06-13: [[ ExternalsApiV5 ]] Implementation of 'the wholeMatches' query.
	case kMCExternalContextQueryWholeMatches:
		*(bool *)result = MCEPptr -> getwholematches() == True;
		break;
	case kMCExternalContextQueryItemDelimiter:
		*(uint32_t *)result = MCEPptr -> getitemdel();
		break;
	case kMCExternalContextQueryLineDelimiter:
		*(uint32_t *)result = MCEPptr -> getlinedel();
		break;
	case kMCExternalContextQueryColumnDelimiter:
		*(uint32_t *)result = MCEPptr -> getcolumndel();
		break;
	case kMCExternalContextQueryRowDelimiter:
		*(uint32_t *)result = MCEPptr -> getrowdel();
		break;
	case kMCExternalContextQueryDefaultStack:
		{
			if (MCdefaultstackptr == nil)
				return kMCExternalErrorNoDefaultStack;
			
			MCObjectHandle *t_handle;
			t_handle = MCdefaultstackptr -> gethandle();
			if (t_handle == nil)
				return kMCExternalErrorOutOfMemory;
			*(MCObjectHandle **)result = t_handle;
		}
		break;
	case kMCExternalContextQueryDefaultCard:
		{
			if (MCdefaultstackptr == nil)
				return kMCExternalErrorNoDefaultStack;
			
			MCObjectHandle *t_handle;
			t_handle = MCdefaultstackptr -> getcurcard() -> gethandle();
			if (t_handle == nil)
				return kMCExternalErrorOutOfMemory;
			*(MCObjectHandle **)result = t_handle;
		}
		break;
	default:
		return kMCExternalErrorInvalidContextQuery;
	}
	return kMCExternalErrorNone;
}

// MW-2013-06-13: [[ ExternalsApiV5 ]] Implementation of context_evaluate method.
MCExternalError MCExternalContextEvaluate(const char *p_expression, unsigned int p_options, MCExternalVariableRef *p_binds, unsigned int p_bind_count, MCExternalVariableRef p_result)
{
	MCEPptr -> setsvalue(p_expression);
	
	Exec_stat t_stat;
	t_stat = MCEPptr -> gethandler() -> eval(*MCEPptr);
	
	if (t_stat == ES_ERROR)
		return kMCExternalErrorFailed;
	
	if (t_stat == ES_EXIT_ALL)
		return kMCExternalErrorExited;
	
	p_result -> store(*MCEPptr);
	
	return kMCExternalErrorNone;
}

// MW-2013-06-13: [[ ExternalsApiV5 ]] Implementation of context_execute method.
MCExternalError MCExternalContextExecute(const char *p_commands, unsigned int p_options, MCExternalVariableRef *p_binds, unsigned int p_bind_count)
{
	MCEPptr -> setsvalue(p_commands);
	
	Exec_stat t_stat;
	t_stat = MCEPptr -> gethandler() -> doscript(*MCEPptr, 0, 0);
	
	if (t_stat == ES_ERROR)
		return kMCExternalErrorFailed;
	
	if (t_stat == ES_EXIT_ALL)
		return kMCExternalErrorExited;
	
	return kMCExternalErrorNone;
}

////////////////////////////////////////////////////////////////////////////////

struct MCTemporaryVariable: public MCVariableValue
{
	uint32_t references;
};

static MCExternalError MCExternalVariableCreate(MCExternalVariableRef* r_var)
{
	*r_var = new MCTemporaryVariable;
	if (r_var == nil)
		return kMCExternalErrorOutOfMemory;

	(*r_var) -> set_external();
	static_cast<MCTemporaryVariable *>(*r_var) -> references = 1;

	return kMCExternalErrorNone;
}

static MCExternalError MCExternalVariableRetain(MCExternalVariableRef var)
{
	if (var == nil)
		return kMCExternalErrorNoVariable;

	if (!var -> get_external())
		return kMCExternalErrorNone;

	// Otherwise increment the reference count.
	MCTemporaryVariable *t_temp_var;
	t_temp_var = static_cast<MCTemporaryVariable *>(var);
	t_temp_var -> references += 1;

	return kMCExternalErrorNone;
}

static MCExternalError MCExternalVariableRelease(MCExternalVariableRef var)
{
	if (var == nil)
		return kMCExternalErrorNoVariable;

	// If we aren't a temporary var, then we do nothing.
	if (!var -> get_external())
		return kMCExternalErrorNone;

	// Otherwise decrement the reference count.
	MCTemporaryVariable *t_temp_var;
	t_temp_var = static_cast<MCTemporaryVariable *>(var);
	t_temp_var -> references -= 1;
	if (t_temp_var -> references == 0)
		delete t_temp_var;
	
	return kMCExternalErrorNone;
}

static MCExternalError MCExternalVariableQuery(MCExternalVariableRef var, MCExternalVariableQueryTag p_query, void *r_result)
{
	if (var == nil)
		return kMCExternalErrorNoVariable;
	
	switch(p_query)
	{
	case kMCExternalVariableQueryIsTemporary:
		*(bool *)r_result = var -> get_external();
		break;
	case kMCExternalVariableQueryIsTransient:
		*(bool *)r_result = var -> get_temporary();
		break;
	case kMCExternalVariableQueryFormat:
		*(Value_format *)r_result = var -> get_format();
		break;
	case kMCExternalVariableQueryRetention:
		if (!var -> get_external())
			*(uint32_t *)r_result = 0;
		else
			*(uint32_t *)r_result = static_cast<MCTemporaryVariable *>(var) -> references;
		break;
	case kMCExternalVariableQueryIsAnArray:
		*(bool *)r_result = var -> is_empty() || var -> is_array();
		break;
			
	// MW-2013-06-13: [[ ExternalsApiV5 ]] Implementation of IsEmpty variable query.
	case kMCExternalVariableQueryIsEmpty:
		*(bool *)r_result = var -> is_empty();
		break;
			
	// MW-2013-06-13: [[ ExternalsApiV5 ]] Implementation of IsASequence variable query.
	case kMCExternalVariableQueryIsASequence:
		*(bool *)r_result = var -> is_array() && var -> get_array() -> issequence();
		break;
	
	default:
		return kMCExternalErrorInvalidVariableQuery;
	}

	return kMCExternalErrorNone;
}

static MCExternalError MCExternalVariableClear(MCExternalVariableRef var)
{
	if (var == nil)
		return kMCExternalErrorNoVariable;

	var -> clear();

	return kMCExternalErrorNone;
}

static MCExternalError MCExternalVariableExchange(MCExternalVariableRef var_a, MCExternalVariableRef var_b)
{
	if (var_a == nil || var_b == nil)
		return kMCExternalErrorNoVariable;

	var_a -> exchange(*var_b);

	return kMCExternalErrorNone;
}

static MCExternalError MCExternalVariableStore(MCExternalVariableRef var, MCExternalValueOptions p_options, void *p_value)
{
	if (var == nil)
		return kMCExternalErrorNoVariable;

	if (p_value == nil)
		return kMCExternalErrorNoValue;

	switch(p_options & 0xf)
	{
	case kMCExternalValueOptionAsVariable:
		if (!var -> assign(*(MCVariableValue *)p_value))
			return kMCExternalErrorOutOfMemory;
		break;
	case kMCExternalValueOptionAsBoolean:
		var -> assign_constant_string(*(bool *)p_value ? MCtruemcstring : MCfalsemcstring);
		break;
	case kMCExternalValueOptionAsInteger:
		var -> assign_real(*(int32_t *)p_value);
		break;
	case kMCExternalValueOptionAsCardinal:
		var -> assign_real(*(uint32_t *)p_value);
		break;
	case kMCExternalValueOptionAsReal:
		var -> assign_real(*(real64_t *)p_value);
		break;
	case kMCExternalValueOptionAsString:
		if (!var -> assign_string(*(MCString *)p_value))
			return kMCExternalErrorOutOfMemory;
		break;
	case kMCExternalValueOptionAsCString:
		if (!var -> assign_string(*(const char **)p_value))
			return kMCExternalErrorOutOfMemory;
		break;
	default:
		return kMCExternalErrorInvalidValueType;
	}

	return kMCExternalErrorNone;
}

static MCExternalError MCExternalVariableFetch(MCExternalVariableRef var, MCExternalValueOptions p_options, void *p_value)
{
	if (var == nil)
		return kMCExternalErrorNoVariable;

	if (p_value == nil)
		return kMCExternalErrorNoValue;

	switch(p_options & 0xf)
	{
	case kMCExternalValueOptionAsVariable:
		if (!static_cast<MCVariableValue *>(p_value) -> assign(*var))
			return kMCExternalErrorOutOfMemory;
		break;

	case kMCExternalValueOptionAsBoolean:
		if (var -> is_string())
			return string_to_boolean(var -> get_string(), p_options, p_value);
		return kMCExternalErrorNotABoolean;

	case kMCExternalValueOptionAsInteger:
	case kMCExternalValueOptionAsCardinal:
		if (var -> is_number())
			return number_to_integer(var -> get_real(), p_options, p_value);
		else if (var -> is_string())
			return string_to_integer(var -> get_string(), p_options, p_value);
		return kMCExternalErrorNotANumber;

	case kMCExternalValueOptionAsReal:
		if (var -> is_number())
			return number_to_real(var -> get_real(), p_options, p_value);
		else if (var -> is_string())
			return string_to_real(var -> get_string(), p_options, p_value);
		return kMCExternalErrorNotANumber;

	case kMCExternalValueOptionAsString:
	case kMCExternalValueOptionAsCString:
		return fetch_as_string(var, p_options, p_value);
		break;

	default:
		return kMCExternalErrorInvalidValueType;
	}

	return kMCExternalErrorNone;
}

static MCExternalError coerce_to_string(MCExternalVariableRef var, MCExternalValueOptions p_options)
{
	if (var -> get_format() == VF_ARRAY)
		return kMCExternalErrorDstNotAString;

	if (var -> get_format() != VF_STRING)
	{
		if (var -> is_number())
		{
			char t_buffer[R8L];
			number_to_string(var -> get_real(), p_options, t_buffer);
			if (!var -> assign_string(t_buffer))
				return kMCExternalErrorOutOfMemory;
		}
		else
			var -> assign_constant_string(MCnullmcstring);
	}

	return kMCExternalErrorNone;
}

static MCExternalError MCExternalVariableAppend(MCExternalVariableRef var, MCExternalValueOptions p_options, void *p_value)
{
	if (var == nil)
		return kMCExternalErrorNoVariable;

	if (p_value == nil)
		return kMCExternalErrorNoValue;

	MCExternalError t_error;
	t_error = coerce_to_string(var, p_options);
	if (t_error != kMCExternalErrorNone)
		return t_error;

	switch(p_options & 0xf)
	{
	case kMCExternalValueOptionAsVariable:
		{
			MCExternalVariableRef t_value_var;
			t_value_var = (MCExternalVariableRef)p_value;

			if (t_value_var -> is_number())
			{
				double t_number;
				t_number = t_value_var -> get_real();

				char t_buffer[R8L];
				number_to_string(t_number, p_options, t_buffer);

				if (!var -> append_string(t_buffer))
					return kMCExternalErrorOutOfMemory;
			}
			else if (t_value_var -> is_string())
				if (!var -> append_string(t_value_var -> get_string()))
					return kMCExternalErrorOutOfMemory;
		}
		break;
	case kMCExternalValueOptionAsBoolean:
		if (!var -> append_string(*(bool *)p_value ? MCtruemcstring : MCfalsemcstring))
			return kMCExternalErrorOutOfMemory;
		break;
	case kMCExternalValueOptionAsInteger:
		{
			char t_buffer[I4L];
			sprintf(t_buffer, "%d", *(int32_t *)p_value);
			if (!var -> append_string(t_buffer))
				return kMCExternalErrorOutOfMemory;
		}
		break;
	case kMCExternalValueOptionAsCardinal:
		{
			char t_buffer[U4L];
			sprintf(t_buffer, "%u", *(uint32_t *)p_value);
			if (!var -> append_string(t_buffer))
				return kMCExternalErrorOutOfMemory;
		}
		break;
	case kMCExternalValueOptionAsString:
		if (!var -> append_string(*(MCString *)p_value))
			return kMCExternalErrorOutOfMemory;
		break;
	case kMCExternalValueOptionAsCString:
		if (!var -> append_string(*(const char **)p_value))
			return kMCExternalErrorOutOfMemory;
		break;
	default:
		return kMCExternalErrorInvalidValueType;
	}

	return kMCExternalErrorNone;
}

static MCExternalError MCExternalVariablePrepend(MCExternalVariableRef var, MCExternalValueOptions p_options, void *value)
{
	return kMCExternalErrorNotImplemented;
}

////////////////////////////////////////////////////////////////////////////////

static MCExternalError MCExternalVariableEdit(MCExternalVariableRef var, MCExternalValueOptions p_options, uint32_t p_required_length, void **r_buffer, uint32_t *r_length)
{
	if (var == nil)
		return kMCExternalErrorNoVariable;

	// Its a commit operation

	if (r_buffer == nil && r_length == nil)
	{
		if (!var -> is_string())
			return kMCExternalErrorDstNotAString;

		if (!var -> commit(p_required_length))
			return kMCExternalErrorInvalidEdit;

		return kMCExternalErrorNone;
	}

	// Its a reserve operation

	if (r_buffer == nil || r_length == nil)
		return kMCExternalErrorNoBuffer;

	MCExternalError t_error;
	t_error = coerce_to_string(var, p_options);
	if (t_error != kMCExternalErrorNone)
		return t_error;

	if (!var -> reserve(p_required_length, *r_buffer, *r_length))
		return kMCExternalErrorOutOfMemory;

	return kMCExternalErrorNone;
}

////////////////////////////////////////////////////////////////////////////////

static MCExternalError MCExternalVariableCountKeys(MCExternalVariableRef var, uint32_t* r_count)
{
	if (var == nil)
		return kMCExternalErrorNoVariable;
	
	if (var -> is_array())
		*r_count = var -> get_array() -> getnfilled();
	else if (var -> is_empty())
		*r_count = 0;
	else
		return kMCExternalErrorNotAnArray;
	
	return kMCExternalErrorNone;
}

static MCExternalError MCExternalVariableIterateKeys(MCExternalVariableRef var, MCExternalVariableIteratorRef *p_iterator, MCExternalValueOptions p_options, void *p_key, MCExternalVariableRef *r_value)
{
	if (var == nil)
		return kMCExternalErrorNoVariable;

	if (p_iterator == nil)
		return kMCExternalErrorNoIterator;

	// If the var is not an array, we set the iterator to nil to indicate
	// there are no elements.
	if (!var -> is_array())
	{
		*p_iterator = nil;
		return var -> is_empty() ? kMCExternalErrorNone : kMCExternalErrorNotAnArray;
	}

	// If both key and value are nil, then the iteration is being cleaned up.
	if (p_key == nil && r_value == nil)
	{
		// We don't have anything to clean up at the moment...
		return kMCExternalErrorNone;
	}

	MCHashentry *t_entry;
	t_entry = var -> get_array() -> getnextkey(static_cast<MCHashentry *>(*p_iterator));

	// Update the iterator pointer. Note that we do this here to allow iteration
	// to continue after a value conversion error.
	*p_iterator = t_entry;

	// If we have an entry, then extract the key in the form that was requested
	// and return it's value.
	if (t_entry != nil)
	{
		*r_value = &t_entry -> value;
		switch(p_options & 0xf)
		{
		case kMCExternalValueOptionAsVariable:
			if (!((MCExternalVariableRef)p_key) -> assign_string(t_entry -> string))
				return kMCExternalErrorOutOfMemory;
			break;
		case kMCExternalValueOptionAsBoolean:
			return string_to_boolean(t_entry -> string, p_options, p_key);
		case kMCExternalValueOptionAsInteger:
		case kMCExternalValueOptionAsCardinal:
			return string_to_integer(t_entry -> string, p_options, p_key);
		case kMCExternalValueOptionAsReal:
			return string_to_real(t_entry -> string, p_options, p_key);
		case kMCExternalValueOptionAsString:
			*(MCString *)p_key = t_entry -> string;
			return kMCExternalErrorNone;
		case kMCExternalValueOptionAsCString:
			*(char **)p_key = t_entry -> string;
			return kMCExternalErrorNone;
		default:
			return kMCExternalErrorInvalidValueType;
		}
	}

	return kMCExternalErrorNone;
}

static MCExternalError fetch_hash_entry(MCExternalVariableRef var, MCExternalValueOptions p_options, void *p_key, bool p_ensure, MCHashentry*& r_entry)
{
	if (var == nil)
		return kMCExternalErrorNoVariable;
	
	if (p_key == nil)
		return kMCExternalErrorNoValue;
	
	Boolean t_case_sensitive;
	switch(p_options & kMCExternalValueOptionCaseSensitiveMask)
	{
		case kMCExternalValueOptionDefaultCaseSensitive:
			t_case_sensitive = MCEPptr -> getcasesensitive();
			break;
		case kMCExternalValueOptionCaseSensitive:
			t_case_sensitive = true;
			break;
		case kMCExternalValueOptionNotCaseSensitive:
			t_case_sensitive = false;
			break;
		default:
			return kMCExternalErrorInvalidCaseSensitiveOption;
	}			
			
	if (var -> is_array())
		;
	else if (var -> is_empty())
	{
		if (!p_ensure)
		{
			r_entry = nil;
			return kMCExternalErrorNone;
		}
		else
			var -> assign_new_array(TABLE_SIZE);
	}
	else
		return kMCExternalErrorNotAnArray;
	
	MCHashentry *t_entry;
	t_entry = nil;
	switch(p_options & 0xf)
	{
		case kMCExternalValueOptionAsVariable:
		{
			MCExternalVariableRef t_value_var;
			t_value_var = (MCExternalVariableRef)p_key;
			
			if (t_value_var -> is_number())
			{
				double t_number;
				t_number = t_value_var -> get_real();
				
				char t_buffer[R8L];
				number_to_string(t_number, p_options, t_buffer);
				
				t_entry = var -> get_array() -> lookuphash(t_buffer, t_case_sensitive, p_ensure);
			}
			else
				t_entry = var -> get_array() -> lookuphash(var -> is_string() ? var -> get_string() : MCnullmcstring, t_case_sensitive, p_ensure);
		}
		break;
		case kMCExternalValueOptionAsBoolean:
			t_entry = var -> get_array() -> lookuphash(*(bool *)p_key ? MCtruemcstring : MCfalsemcstring, t_case_sensitive, p_ensure);
		break;
		case kMCExternalValueOptionAsInteger:
		{
			char t_key_str[I4L];
			sprintf(t_key_str, "%d", *(int32_t *)p_key);
			t_entry = var -> get_array() -> lookuphash(t_key_str, t_case_sensitive, p_ensure);
		}
		break;
		case kMCExternalValueOptionAsCardinal:
		{
			char t_key_str[I4L];
			sprintf(t_key_str, "%u", *(uint32_t *)p_key);
			t_entry = var -> get_array() -> lookuphash(t_key_str, t_case_sensitive, p_ensure);
		}
		break;
		case kMCExternalValueOptionAsReal:
		{
			char t_key_str[R8L];
			number_to_string(*(double *)p_key, p_options, t_key_str);
			t_entry = var -> get_array() -> lookuphash(t_key_str, t_case_sensitive, p_ensure);
		}
		break;
		case kMCExternalValueOptionAsString:
			t_entry = var -> get_array() -> lookuphash(*(MCString *)p_key, t_case_sensitive, p_ensure);
		break;
		case kMCExternalValueOptionAsCString:
			t_entry = var -> get_array() -> lookuphash(*(const char **)p_key, t_case_sensitive, p_ensure);
		break;
		default:
			return kMCExternalErrorInvalidValueType;
	}
	
	if (p_ensure && t_entry == nil)
		return kMCExternalErrorOutOfMemory;
	
	r_entry = t_entry;

	return kMCExternalErrorNone;
				
}

static MCExternalError MCExternalVariableRemoveKey(MCExternalVariableRef var, MCExternalValueOptions p_options, void *p_key)
{	
	MCExternalError t_error;

	MCHashentry *t_entry;
	t_error = fetch_hash_entry(var, p_options, p_key, false, t_entry);
	if (t_error == kMCExternalErrorNone && t_entry != nil)
		var -> remove_hash(t_entry);
	
	return t_error;
}

static MCExternalError MCExternalVariableLookupKey(MCExternalVariableRef var, MCExternalValueOptions p_options, void *p_key, bool p_ensure, MCExternalVariableRef *r_var)
{
	MCExternalError t_error;
	
	MCHashentry *t_entry;
	t_error = fetch_hash_entry(var, p_options, p_key, p_ensure, t_entry);
	if (t_error == kMCExternalErrorNone)
		*r_var = t_entry != nil ? &t_entry -> value : nil;
		
	return t_error;
}

////////////////////////////////////////////////////////////////////////////////

static MCExternalError MCExternalObjectResolve(const char *p_long_id, MCExternalObjectRef *r_handle)
{
	// If we haven't been given a long id, its an error.
	if (p_long_id == nil)
		return kMCExternalErrorNoObjectId;

	// If we haven't been given a result parameter, do nothing.
	if (r_handle == nil)
		return kMCExternalErrorNone;

	MCExternalError t_error;
	t_error = kMCExternalErrorNone;

	// Create a script point with the value are setting the property to
	// as source text.
	MCScriptPoint sp(p_long_id);

	// Create a new chunk object to parse the reference into
	MCChunk *t_chunk;
	t_chunk = new MCChunk(False);
	if (t_chunk == nil)
		t_error = kMCExternalErrorOutOfMemory;

	// Attempt to parse a chunk. We also check that there is no 'junk' at
	// the end of the string - if there is, its an error. Note the errorlock
	// here - it stops parse errors being pushed onto MCperror.
	Symbol_type t_next_type;
	MCerrorlock++;
	if (t_error == kMCExternalErrorNone)
		if (t_chunk -> parse(sp, False) != PS_NORMAL || sp.next(t_next_type) != PS_EOF)
			t_error = kMCExternalErrorMalformedObjectChunk;

	// Now attempt to evaluate the object reference - this will only succeed
	// if the object exists.
	MCExecPoint ep2(*MCEPptr);
	MCObject *t_object;
	uint32_t t_part_id;
	if (t_error == kMCExternalErrorNone)
		if (t_chunk -> getobj(ep2, t_object, t_part_id, False) != ES_NORMAL)
			t_error = kMCExternalErrorCouldNotResolveObject;

	MCerrorlock--;

	// If we found the object, attempt to create a handle.
	if (t_error == kMCExternalErrorNone)
	{
		MCObjectHandle *t_handle;
		t_handle = t_object -> gethandle();
		if (t_handle != NULL)
			*(MCExternalObjectRef *)r_handle = t_handle;
		else
			t_error = kMCExternalErrorOutOfMemory;
	}

	// Cleanup
	delete t_chunk;

	return t_error;
}

static MCExternalError MCExternalObjectExists(MCExternalObjectRef p_handle, bool *r_exists)
{
	if (p_handle == nil)
		return kMCExternalErrorNoObject;

	*r_exists = p_handle -> Exists();

	return kMCExternalErrorNone;
}

static MCExternalError MCExternalObjectRetain(MCExternalObjectRef p_handle)
{
	if (p_handle == nil)
		return kMCExternalErrorNoObject;

	p_handle -> Retain();

	return kMCExternalErrorNone;
}

static MCExternalError MCExternalObjectRelease(MCExternalObjectRef p_handle)
{
	if (p_handle == nil)
		return kMCExternalErrorNoObject;

	p_handle -> Release();

	return kMCExternalErrorNone;
}

static MCExternalError MCExternalObjectDispatch(MCExternalObjectRef p_object, MCExternalDispatchType p_type, const char *p_message, MCExternalVariableRef *p_argv, uint32_t p_argc, MCExternalDispatchStatus *r_status)
{
	if (p_object == nil)
		return kMCExternalErrorNoObject;

	if (p_message == nil)
		return kMCExternalErrorNoObjectMessage;

	if (p_argv == nil && p_argc > 0)
		return kMCExternalErrorNoObjectArguments;

	if (!p_object -> Exists())
		return kMCExternalErrorObjectDoesNotExist;

	MCExternalError t_error;
	t_error = kMCExternalErrorNone;

	MCParameter *t_params, *t_last_param;
	t_params = t_last_param = nil;
	for(uint32_t i = 0; i < p_argc; i++)
	{
		MCParameter *t_param;
		t_param = new MCParameter;
		if (t_param == nil ||
			!t_param -> getvalue() . assign(*p_argv[i]))
		{
			t_error = kMCExternalErrorOutOfMemory;
			break;
		}

		if (t_last_param == nil)
			t_params = t_param;
		else
			t_last_param -> setnext(t_param);

		t_last_param = t_param;
	}

	MCNameRef t_message_as_name;
	t_message_as_name = nil;
	if (t_error == kMCExternalErrorNone)
		if (!MCNameCreateWithCString(p_message, t_message_as_name))
			t_error = kMCExternalErrorOutOfMemory;

	if (t_error == kMCExternalErrorNone)
	{
		Exec_stat t_stat;
		t_stat = p_object -> Get() -> dispatch(p_type == kMCExternalDispatchCommand ? HT_MESSAGE : HT_FUNCTION, t_message_as_name, t_params);
		if (r_status != nil)
			switch(t_stat)
			{
			case ES_NORMAL:
				*r_status = MCexitall == False ? kMCExternalDispatchStatusHandled : kMCExternalDispatchStatusExit;
				break;
			case ES_NOT_HANDLED:
				*r_status = kMCExternalDispatchStatusNotHandled;
				break;
			case ES_PASS:
				*r_status = kMCExternalDispatchStatusPassed;
				break;
			case ES_ERROR:
				*r_status = kMCExternalDispatchStatusError;
				break;
			}
	}

	MCNameDelete(t_message_as_name);

	while(t_params != nil)
	{
		MCParameter *t_param;
		t_param = t_params;
		t_params = t_params -> getnext();
		delete t_param;
	}

	return kMCExternalErrorNone;
}

static Properties parse_property_name(const char *p_name)
{
	MCScriptPoint t_sp(p_name);
	Symbol_type t_type;
	const LT *t_literal;
	if (t_sp . next(t_type) &&
		t_sp . lookup(SP_FACTOR, t_literal) == PS_NORMAL &&
		t_literal -> type == TT_PROPERTY &&
		t_sp . next(t_type) == PS_EOF)
		return (Properties)t_literal -> which;
	
	return P_CUSTOM;
}

static MCExternalError MCExternalObjectSet(MCExternalObjectRef p_object, unsigned int p_options, const char *p_name, const char *p_key, MCExternalVariableRef p_value)
{
	if (p_object == nil)
		return kMCExternalErrorNoObject;
	
	if (p_name == nil)
		return kMCExternalErrorNoObjectProperty;

	if (p_value == nil)
		return kMCExternalErrorNoObjectPropertyValue;
	
	if (!p_object -> Exists())
		return kMCExternalErrorObjectDoesNotExist;
	
	Properties t_prop;
	t_prop = parse_property_name(p_name);
	
	MCObject *t_object;
	t_object = p_object -> Get();
	
	MCExecPoint t_ep(t_object, nil, nil);
	p_value -> fetch(t_ep, false);
	
	Exec_stat t_stat;
	if (t_prop == P_CUSTOM)
	{
		MCAutoNameRef t_propset_name, t_propset_key;
		if (p_key == nil)
		{
			/* UNCHECKED */ t_propset_name . Clone(t_object -> getdefaultpropsetname());
			/* UNCHECKED */ t_propset_key . CreateWithCString(p_name);
		}
		else
		{
			/* UNCHECKED */ t_propset_name . CreateWithCString(p_name);
			/* UNCHECKED */ t_propset_key . CreateWithCString(p_key);
		}
		t_stat = t_object -> setcustomprop(t_ep, t_propset_name, t_propset_key);
	}
	else if (t_prop >= P_FIRST_ARRAY_PROP)
	{
		MCAutoNameRef t_key_name;
		/* UNCHECKED */ t_key_name . CreateWithCString(p_key);

		// MW-2011-11-23: [[ Array Chunk Props ]] Array props can now have 'effective', but that
		//   only applies if its a chunk prop so just pass 'False'.
		t_stat = t_object -> setarrayprop(0, t_prop, t_ep, t_key_name, False);
	}
	else
		t_stat = t_object -> setprop(0, t_prop, t_ep, False);
	
	if (t_stat == ES_ERROR)
		return kMCExternalErrorFailed;
	else if (t_stat == ES_EXIT_ALL)
		return kMCExternalErrorExited;
	
	return kMCExternalErrorNone;
}

static MCExternalError MCExternalObjectGet(MCExternalObjectRef p_object, unsigned int p_options, const char *p_name, const char *p_key, MCExternalVariableRef p_value)
{
	if (p_object == nil)
		return kMCExternalErrorNoObject;
	
	if (p_name == nil)
		return kMCExternalErrorNoObjectProperty;
	
	if (p_value == nil)
		return kMCExternalErrorNoObjectPropertyValue;
	
	if (!p_object -> Exists())
		return kMCExternalErrorObjectDoesNotExist;
	
	Properties t_prop;
	t_prop = parse_property_name(p_name);
	
	MCObject *t_object;
	t_object = p_object -> Get();
	
	MCExecPoint t_ep(t_object, nil, nil);
	
	Exec_stat t_stat;
	if (t_prop == P_CUSTOM)
	{
		MCAutoNameRef t_propset_name, t_propset_key;
		if (p_key == nil)
		{
			/* UNCHECKED */ t_propset_name . Clone(t_object -> getdefaultpropsetname());
			/* UNCHECKED */ t_propset_key . CreateWithCString(p_name);
		}
		else
		{
			/* UNCHECKED */ t_propset_name . CreateWithCString(p_name);
			/* UNCHECKED */ t_propset_key . CreateWithCString(p_key);
		}
		t_stat = t_object -> getcustomprop(t_ep, t_propset_name, t_propset_key);
	}
	else if (t_prop >= P_FIRST_ARRAY_PROP)
	{
		MCAutoNameRef t_key_name;
		/* UNCHECKED */ t_key_name . CreateWithCString(p_key);

		// MW-2011-11-23: [[ Array Chunk Props ]] Array props can now have 'effective', but that
		//   only applies if its a chunk prop so just pass 'False'.
		t_stat = t_object -> getarrayprop(0, t_prop, t_ep, t_key_name, False);
	}
	else
		t_stat = t_object -> getprop(0, t_prop, t_ep, False);
	
	if (t_stat == ES_ERROR)
		return kMCExternalErrorFailed;
	else if (t_stat == ES_EXIT_ALL)
		return kMCExternalErrorExited;
	
	p_value -> store(t_ep);
	
	return kMCExternalErrorNone;
}

static MCExternalError MCExternalObjectUpdate(MCExternalObjectRef p_object, unsigned int p_options, void *p_region)
{
	if (p_object == nil)
		return kMCExternalErrorNoObject;
	
	if (!p_object -> Exists())
		return kMCExternalErrorObjectDoesNotExist;
	
	MCObject *t_object;
	t_object = p_object -> Get();

	// MW-2011-08-19: [[ Layers ]] Nothing to do if object not a control.
	if (t_object -> gettype() < CT_GROUP)
		return kMCExternalErrorNone;

	if ((p_options & kMCExternalObjectUpdateOptionRect) == 0)
	{
		// MW-2011-08-18: [[ Layers ]] Invalidate the whole object.
		static_cast<MCControl *>(t_object) -> layer_redrawall();
	}
	else
	{
		MCRectangle t_obj_rect;
		t_obj_rect = t_object -> getrect();
		
		MCRectangle t_dirty_rect;
		t_dirty_rect . x = t_obj_rect . x + ((int *)p_region)[0];
		t_dirty_rect . y = t_obj_rect . y + ((int *)p_region)[1];
		t_dirty_rect . width = ((int *)p_region)[2] - ((int *)p_region)[0];
		t_dirty_rect . height = ((int *)p_region)[3] - ((int *)p_region)[1];

		// MW-2011-08-18: [[ Layers ]] Invalidate part of the object.
		static_cast<MCControl *>(t_object) -> layer_redrawrect(t_dirty_rect);
	}
	
	return kMCExternalErrorNone;
}

////////////////////////////////////////////////////////////////////////////////

static MCExternalError MCExternalWaitRun(void *unused, unsigned int p_options)
{
	MCscreen -> wait(60.0, (p_options & kMCExternalWaitOptionDispatching) != 0 ? True : False, True);
	return kMCExternalErrorNone;
}

static MCExternalError MCExternalWaitBreak(void *unused, unsigned int p_options)
{
<<<<<<< HEAD
	// MW-2013-06-14: [[ ExternalsApiV5 ]] Do a pingwait() on all platforms (still
	//   needs implemented on Desktop).
=======
	// MW-2013-06-25: [[ DesktopPingWait ]] Do a 'pingwait()' on all platforms so
	//   that wait's and such work on all platforms.
>>>>>>> dd45acf4
	MCscreen -> pingwait();
	return kMCExternalErrorNone;
}

////////////////////////////////////////////////////////////////////////////////

extern void *MCIPhoneGetView(void);
extern void *MCIPhoneGetViewController(void);
extern float MCIPhoneGetResolutionScale(void);
extern void *MCAndroidGetActivity(void);
extern void *MCAndroidGetContainer(void);

// MW-2013-06-13: [[ ExternalsApiV5 ]] Methods to get the JavaEnv's.
extern void *MCAndroidGetScriptJavaEnv(void);
extern void *MCAndroidGetSystemJavaEnv(void);

static MCExternalError MCExternalInterfaceQuery(MCExternalInterfaceQueryTag op, void *r_value)
{
#if defined(TARGET_SUBPLATFORM_IPHONE)
	switch(op)
	{
		case kMCExternalInterfaceQueryView:
			*(void **)r_value = MCIPhoneGetView();
			break;
		case kMCExternalInterfaceQueryViewController:
			*(void **)r_value = MCIPhoneGetViewController();
			break;
		case kMCExternalInterfaceQueryViewScale:
			*(double *)r_value = MCIPhoneGetResolutionScale();
			break;
		default:
			return kMCExternalErrorInvalidInterfaceQuery;
	}
	return kMCExternalErrorNone;
#elif defined(TARGET_SUBPLATFORM_ANDROID)
	switch(op)
	{
		case kMCExternalInterfaceQueryActivity:
			*(void **)r_value = MCAndroidGetActivity();
			break;
		case kMCExternalInterfaceQueryContainer:
			*(void **)r_value = MCAndroidGetContainer();
			break;
			
		// MW-2013-06-13: [[ ExternalsApiV5 ]] Implementation of the script JavaEnv accessor.
		case kMCExternalInterfaceQueryScriptJavaEnv:
			*(void **)r_value = MCAndroidGetScriptJavaEnv();
			break;
			
		// MW-2013-06-13: [[ ExternalsApiV5 ]] Implementation of the systen JavaEnv accessor.
		case kMCExternalInterfaceQuerySystemJavaEnv:
			*(void **)r_value = MCAndroidGetSystemJavaEnv();
			break;

		default:
			return kMCExternalErrorInvalidInterfaceQuery;
	}
	return kMCExternalErrorNone;
#endif

	return kMCExternalErrorInvalidInterfaceQuery;
}

////////////////////////////////////////////////////////////////////////////////

MCExternalInterface g_external_interface =
{
	kMCExternalInterfaceVersion,

	MCExternalEngineRunOnMainThread,

	MCExternalContextQuery,

	MCExternalVariableCreate,
	MCExternalVariableRetain,
	MCExternalVariableRelease,
	MCExternalVariableQuery,
	MCExternalVariableClear,
	MCExternalVariableExchange,
	MCExternalVariableStore,
	MCExternalVariableFetch,
	MCExternalVariableAppend,
	MCExternalVariablePrepend,
	MCExternalVariableEdit,
	MCExternalVariableCountKeys,
	MCExternalVariableIterateKeys,
	MCExternalVariableRemoveKey,
	MCExternalVariableLookupKey,

	MCExternalObjectResolve,
	MCExternalObjectExists,
	MCExternalObjectRetain,
	MCExternalObjectRelease,
	MCExternalObjectDispatch,
	
	MCExternalWaitRun,
	MCExternalWaitBreak,
	
	MCExternalObjectGet,
	MCExternalObjectSet,
	
	MCExternalInterfaceQuery,
	
	MCExternalObjectUpdate,
	
	// MW-2013-06-13: [[ ExternalsApiV5 ]] Declare the evaluate and execute methods
	//   for the outside world.
	MCExternalContextEvaluate,
	MCExternalContextExecute,
};

////////////////////////////////////////////////////////////////////////////////<|MERGE_RESOLUTION|>--- conflicted
+++ resolved
@@ -911,11 +911,7 @@
 static MCExternalError MCExternalEngineRunOnMainThread(void *p_callback, void *p_callback_state, MCExternalRunOnMainThreadOptions p_options)
 {
 #if defined(_DESKTOP)
-<<<<<<< HEAD
-	// MW-2013-06-14: [[ ExternalsApiV5 ]] Pass the correct parameters through
-=======
 	// MW-2013-06-25: [[ DesktopPingWait ]] Pass the correct parameters through
->>>>>>> dd45acf4
 	//   to MCNotifyPush so that LCObjectPost works.
 	if (!MCNotifyPush((MCExternalThreadOptionalCallback)p_callback, p_callback_state, (p_options & kMCExternalRunOnMainThreadPost) == 0, (p_options & kMCExternalRunOnMainThreadSafe) != 0))
 		return kMCExternalErrorOutOfMemory;
@@ -1947,13 +1943,8 @@
 
 static MCExternalError MCExternalWaitBreak(void *unused, unsigned int p_options)
 {
-<<<<<<< HEAD
-	// MW-2013-06-14: [[ ExternalsApiV5 ]] Do a pingwait() on all platforms (still
-	//   needs implemented on Desktop).
-=======
 	// MW-2013-06-25: [[ DesktopPingWait ]] Do a 'pingwait()' on all platforms so
 	//   that wait's and such work on all platforms.
->>>>>>> dd45acf4
 	MCscreen -> pingwait();
 	return kMCExternalErrorNone;
 }
