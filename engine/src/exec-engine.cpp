--- conflicted
+++ resolved
@@ -1554,11 +1554,7 @@
 
 ////////////////////////////////////////////////////////////////////////////////
 
-<<<<<<< HEAD
-void MCEngineEvalValueAsObject(MCExecContext& ctxt, MCValueRef p_value, MCObjectPtr& r_object)
-=======
 bool MCEngineEvalValueAsObject(MCValueRef p_value, bool p_strict, MCObjectPtr& r_object, bool& r_parse_error)
->>>>>>> bd1cb4e3
 {
     MCExecPoint ep(nil,nil,nil);
     ep . setvalueref(p_value);
@@ -1568,23 +1564,15 @@
     Symbol_type type;
     Exec_stat stat;
     
-<<<<<<< HEAD
-    if (tchunk->parse(sp, False) == PS_NORMAL
-        && sp.next(type) == PS_EOF)
-=======
     bool t_parse_error;
     t_parse_error = tchunk->parse(sp, False) == PS_NORMAL;
     if (!t_parse_error && (!p_strict || sp.next(type) == PS_EOF))
->>>>>>> bd1cb4e3
         stat = ES_NORMAL;
     MCerrorlock--;
     if (stat == ES_NORMAL)
         stat = tchunk->getobj(ep, r_object, False);
     delete tchunk;
     
-<<<<<<< HEAD
-    if (stat != ES_NORMAL)
-=======
     r_parse_error = t_parse_error;
     return stat == ES_NORMAL;
 }
@@ -1593,7 +1581,6 @@
 {
     bool t_parse_error;
     if (MCEngineEvalValueAsObject(p_value, true, r_object, t_parse_error))
->>>>>>> bd1cb4e3
         ctxt . LegacyThrow(EE_CHUNK_BADOBJECTEXP);
 }
 
