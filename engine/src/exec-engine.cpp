/* Copyright (C) 2003-2013 Runtime Revolution Ltd.

This file is part of LiveCode.

LiveCode is free software; you can redistribute it and/or modify it under
the terms of the GNU General Public License v3 as published by the Free
Software Foundation.

LiveCode is distributed in the hope that it will be useful, but WITHOUT ANY
WARRANTY; without even the implied warranty of MERCHANTABILITY or
FITNESS FOR A PARTICULAR PURPOSE.  See the GNU General Public License
for more details.

You should have received a copy of the GNU General Public License
along with LiveCode.  If not see <http://www.gnu.org/licenses/>.  */

#include "prefix.h"

#include "globdefs.h"
#include "filedefs.h"
#include "objdefs.h"
#include "parsedef.h"
#include "mcio.h"

#include "globals.h"
#include "scriptpt.h"
#include "mode.h"
#include "handler.h"
#include "osspec.h"
#include "uidc.h"
#include "license.h"
#include "debug.h"
#include "param.h"
#include "property.h"

#include "stack.h"
#include "card.h"

#include "exec.h"
#include "util.h"

#include "express.h"
#include "variable.h"
#include "chunk.h"
#include "securemode.h"
#include "dispatch.h"

////////////////////////////////////////////////////////////////////////////////

MC_EXEC_DEFINE_EVAL_METHOD(Engine, Version, 1)
MC_EXEC_DEFINE_EVAL_METHOD(Engine, BuildNumber, 1)
MC_EXEC_DEFINE_EVAL_METHOD(Engine, Platform, 1)
MC_EXEC_DEFINE_EVAL_METHOD(Engine, Environment, 1)
MC_EXEC_DEFINE_EVAL_METHOD(Engine, Machine, 1)
MC_EXEC_DEFINE_EVAL_METHOD(Engine, Processor, 1)
MC_EXEC_DEFINE_EVAL_METHOD(Engine, SystemVersion, 1)
MC_EXEC_DEFINE_EVAL_METHOD(Engine, CommandNames, 1)
MC_EXEC_DEFINE_EVAL_METHOD(Engine, ConstantNames, 1)
MC_EXEC_DEFINE_EVAL_METHOD(Engine, FunctionNames, 1)
MC_EXEC_DEFINE_EVAL_METHOD(Engine, PropertyNames, 1)
MC_EXEC_DEFINE_EVAL_METHOD(Engine, GlobalNames, 1)
MC_EXEC_DEFINE_EVAL_METHOD(Engine, LocalNames, 1)
MC_EXEC_DEFINE_EVAL_METHOD(Engine, VariableNames, 1)
MC_EXEC_DEFINE_EVAL_METHOD(Engine, Param, 2)
MC_EXEC_DEFINE_EVAL_METHOD(Engine, ParamCount, 1)
MC_EXEC_DEFINE_EVAL_METHOD(Engine, Params, 1)
MC_EXEC_DEFINE_EVAL_METHOD(Engine, Result, 1)
MC_EXEC_DEFINE_EVAL_METHOD(Engine, BackScripts, 1)
MC_EXEC_DEFINE_EVAL_METHOD(Engine, FrontScripts, 1)
MC_EXEC_DEFINE_EVAL_METHOD(Engine, PendingMessages, 1)
MC_EXEC_DEFINE_EVAL_METHOD(Engine, Interrupt, 1)
MC_EXEC_DEFINE_EVAL_METHOD(Engine, Me, 1)
MC_EXEC_DEFINE_EVAL_METHOD(Engine, Target, 1)
MC_EXEC_DEFINE_EVAL_METHOD(Engine, TargetContents, 1)
MC_EXEC_DEFINE_EVAL_METHOD(Engine, Owner, 2)
MC_EXEC_DEFINE_EVAL_METHOD(Engine, ScriptLimits, 1)
MC_EXEC_DEFINE_EVAL_METHOD(Engine, SysError, 1)
MC_EXEC_DEFINE_EVAL_METHOD(Engine, Value, 2)
MC_EXEC_DEFINE_EVAL_METHOD(Engine, ValueWithObject, 3)
MC_EXEC_DEFINE_EXEC_METHOD(Engine, Get, 1)
MC_EXEC_DEFINE_EXEC_METHOD(Engine, PutIntoVariable, 3)
MC_EXEC_DEFINE_EXEC_METHOD(Engine, PutOutput, 2)
MC_EXEC_DEFINE_EXEC_METHOD(Engine, Do, 3)
MC_EXEC_DEFINE_EXEC_METHOD(Engine, InsertScriptOfObjectInto, 2)
MC_EXEC_DEFINE_EXEC_METHOD(Engine, Quit, 1)
MC_EXEC_DEFINE_EXEC_METHOD(Engine, CancelMessage, 1)
MC_EXEC_DEFINE_EXEC_METHOD(Engine, DeleteVariable, 1)
MC_EXEC_DEFINE_EXEC_METHOD(Engine, DeleteVariableChunks, 1)
MC_EXEC_DEFINE_EXEC_METHOD(Engine, RemoveAllScriptsFrom, 1)
MC_EXEC_DEFINE_EXEC_METHOD(Engine, RemoveScriptOfObjectFrom, 2)
MC_EXEC_DEFINE_EXEC_METHOD(Engine, LoadExtension, 1)
MC_EXEC_DEFINE_EXEC_METHOD(Engine, UnloadExtension, 1)
MC_EXEC_DEFINE_EXEC_METHOD(Engine, WaitFor, 3)
MC_EXEC_DEFINE_EXEC_METHOD(Engine, WaitUntil, 2)
MC_EXEC_DEFINE_EXEC_METHOD(Engine, WaitWhile, 2)
MC_EXEC_DEFINE_EXEC_METHOD(Engine, StartUsingStack, 1)
MC_EXEC_DEFINE_EXEC_METHOD(Engine, StartUsingStackByName, 1)
MC_EXEC_DEFINE_EXEC_METHOD(Engine, StopUsingStack, 1)
MC_EXEC_DEFINE_EXEC_METHOD(Engine, StopUsingStackByName, 1)
MC_EXEC_DEFINE_EXEC_METHOD(Engine, Dispatch, 4)
MC_EXEC_DEFINE_EXEC_METHOD(Engine, Send, 2)
MC_EXEC_DEFINE_EXEC_METHOD(Engine, SendInTime, 4)
MC_EXEC_DEFINE_EXEC_METHOD(Engine, Call, 2)
MC_EXEC_DEFINE_EXEC_METHOD(Engine, LockErrors, 0)
MC_EXEC_DEFINE_EXEC_METHOD(Engine, LockMessages, 0)
MC_EXEC_DEFINE_EXEC_METHOD(Engine, UnlockErrors, 0)
MC_EXEC_DEFINE_EXEC_METHOD(Engine, UnlockMessages, 0)
MC_EXEC_DEFINE_EXEC_METHOD(Engine, Set, 2)
MC_EXEC_DEFINE_EXEC_METHOD(Engine, ReturnValue, 1)
MC_EXEC_DEFINE_SET_METHOD(Engine, CaseSensitive, 1)
MC_EXEC_DEFINE_GET_METHOD(Engine, CaseSensitive, 1)
MC_EXEC_DEFINE_SET_METHOD(Engine, CenturyCutOff, 1)
MC_EXEC_DEFINE_GET_METHOD(Engine, CenturyCutOff, 1)
MC_EXEC_DEFINE_SET_METHOD(Engine, ConvertOctals, 1)
MC_EXEC_DEFINE_GET_METHOD(Engine, ConvertOctals, 1)
MC_EXEC_DEFINE_SET_METHOD(Engine, ItemDelimiter, 1)
MC_EXEC_DEFINE_GET_METHOD(Engine, ItemDelimiter, 1)
MC_EXEC_DEFINE_SET_METHOD(Engine, LineDelimiter, 1)
MC_EXEC_DEFINE_GET_METHOD(Engine, LineDelimiter, 1)
MC_EXEC_DEFINE_SET_METHOD(Engine, ColumnDelimiter, 1)
MC_EXEC_DEFINE_GET_METHOD(Engine, ColumnDelimiter, 1)
MC_EXEC_DEFINE_SET_METHOD(Engine, RowDelimiter, 1)
MC_EXEC_DEFINE_GET_METHOD(Engine, RowDelimiter, 1)
MC_EXEC_DEFINE_SET_METHOD(Engine, WholeMatches, 1)
MC_EXEC_DEFINE_GET_METHOD(Engine, WholeMatches, 1)
MC_EXEC_DEFINE_SET_METHOD(Engine, UseSystemDate, 1)
MC_EXEC_DEFINE_GET_METHOD(Engine, UseSystemDate, 1)
MC_EXEC_DEFINE_SET_METHOD(Engine, UseUnicode, 1)
MC_EXEC_DEFINE_GET_METHOD(Engine, UseUnicode, 1)
MC_EXEC_DEFINE_SET_METHOD(Engine, NumberFormat, 1)
MC_EXEC_DEFINE_GET_METHOD(Engine, NumberFormat, 1)
MC_EXEC_DEFINE_GET_METHOD(Engine, ScriptExecutionErrors, 1)
MC_EXEC_DEFINE_GET_METHOD(Engine, ScriptParsingErrors, 1)
MC_EXEC_DEFINE_GET_METHOD(Engine, AllowInterrupts, 1)
MC_EXEC_DEFINE_SET_METHOD(Engine, AllowInterrupts, 1)
MC_EXEC_DEFINE_GET_METHOD(Engine, ExplicitVariables, 1)
MC_EXEC_DEFINE_SET_METHOD(Engine, ExplicitVariables, 1)
MC_EXEC_DEFINE_GET_METHOD(Engine, PreserveVariables, 1)
MC_EXEC_DEFINE_SET_METHOD(Engine, PreserveVariables, 1)
MC_EXEC_DEFINE_GET_METHOD(Engine, StackLimit, 1)
MC_EXEC_DEFINE_GET_METHOD(Engine, EffectiveStackLimit, 1)
MC_EXEC_DEFINE_SET_METHOD(Engine, StackLimit, 1)
MC_EXEC_DEFINE_GET_METHOD(Engine, SecureMode, 1)
MC_EXEC_DEFINE_SET_METHOD(Engine, SecureMode, 1)
MC_EXEC_DEFINE_GET_METHOD(Engine, SecurityCategories, 1)
MC_EXEC_DEFINE_GET_METHOD(Engine, SecurityPermissions, 1)
MC_EXEC_DEFINE_GET_METHOD(Engine, RecursionLimit, 1)
MC_EXEC_DEFINE_SET_METHOD(Engine, RecursionLimit, 1)
MC_EXEC_DEFINE_GET_METHOD(Engine, Address, 1)
MC_EXEC_DEFINE_GET_METHOD(Engine, StacksInUse, 1)

MC_EXEC_DEFINE_EVAL_METHOD(Engine, ValueAsObject, 2)
MC_EXEC_DEFINE_EVAL_METHOD(Engine, OwnerAsObject, 2)
MC_EXEC_DEFINE_EVAL_METHOD(Engine, TemplateAsObject, 2)
MC_EXEC_DEFINE_EVAL_METHOD(Engine, MeAsObject, 1)
MC_EXEC_DEFINE_EVAL_METHOD(Engine, MenuObjectAsObject, 1)
MC_EXEC_DEFINE_EVAL_METHOD(Engine, TargetAsObject, 1)
MC_EXEC_DEFINE_EVAL_METHOD(Engine, ErrorObjectAsObject, 1)

////////////////////////////////////////////////////////////////////////////////

struct MCEngineNumberFormat
{
	uint2 fw;
	uint2 trailing;
	uint2 force;
};

static void MCEngineNumberFormatParse(MCExecContext& ctxt, MCStringRef p_input, MCEngineNumberFormat& r_output)
{
	MCU_setnumberformat(p_input, r_output . fw, r_output . trailing, r_output . force);
}

static void MCEngineNumberFormatFormat(MCExecContext& ctxt, const MCEngineNumberFormat& p_input, MCStringRef& r_output)
{
	if (MCU_getnumberformat(p_input . fw, p_input . trailing, p_input . force, r_output))
		return;

	ctxt . Throw();
}

static void MCEngineNumberFormatFree(MCExecContext& ctxt, MCEngineNumberFormat& p_input)
{
}

static MCExecCustomTypeInfo _kMCEngineNumberFormatTypeInfo =
{
	"Engine.NumberFormat",
	sizeof(MCEngineNumberFormat),
	(void *)MCEngineNumberFormatParse,
	(void *)MCEngineNumberFormatFormat,
	(void *)MCEngineNumberFormatFree,
};

//////////

static MCExecSetTypeElementInfo _kMCEngineSecurityCategoriesElementInfo[] =
{
	{ "disk", MC_SECUREMODE_DISK },
	{ "network", MC_SECUREMODE_NETWORK },
	{ "process", MC_SECUREMODE_PROCESS },
	{ "registryRead", MC_SECUREMODE_REGISTRY_READ },
	{ "registryWrite", MC_SECUREMODE_REGISTRY_WRITE },
	{ "stack", MC_SECUREMODE_STACK },
	{ "printing", MC_SECUREMODE_PRINT },	
	{ "privacy", MC_SECUREMODE_PRIVACY },
	{ "applescript", MC_SECUREMODE_APPLESCRIPT },
	{ "doalternate", MC_SECUREMODE_DOALTERNATE },
	{ "external", MC_SECUREMODE_EXTERNAL },
};

static MCExecSetTypeInfo _kMCEngineSecurityCategoriesTypeInfo =
{
	"Engine.SecurityCategories",
	sizeof(_kMCEngineSecurityCategoriesElementInfo) / sizeof(MCExecSetTypeElementInfo),
	_kMCEngineSecurityCategoriesElementInfo
};


////////////////////////////////////////////////////////////////////////////////

MCExecCustomTypeInfo *kMCEngineNumberFormatTypeInfo = &_kMCEngineNumberFormatTypeInfo;
MCExecSetTypeInfo *kMCEngineSecurityCategoriesTypeInfo = &_kMCEngineSecurityCategoriesTypeInfo;

////////////////////////////////////////////////////////////////////////////////

extern LT command_table[];
extern const uint4 command_table_size;
extern Cvalue constant_table[];
extern const uint4 constant_table_size;
extern LT factor_table[];
extern const uint4 factor_table_size;

////////////////////////////////////////////////////////////////////////////////

void MCEngineEvalVersion(MCExecContext& ctxt, MCNameRef& r_name)
{
	r_name = MCValueRetain(MCN_version_string);
}

void MCEngineEvalBuildNumber(MCExecContext& ctxt, integer_t& r_build_number)
{
	r_build_number = MCbuildnumber;
}

////////////////////////////////////////////////////////////////////////////////

void MCEngineEvalPlatform(MCExecContext& ctxt, MCNameRef& r_name)
{
    r_name = MCValueRetain(MCN_platform_string);
}

void MCEngineEvalEnvironment(MCExecContext& ctxt, MCNameRef& r_name)
{
	r_name = MCValueRetain(MCModeGetEnvironment());
}

void MCEngineEvalMachine(MCExecContext& ctxt, MCStringRef& r_string)
{
	if (MCS_getmachine(r_string))
		return;

	ctxt.Throw();
}

void MCEngineEvalProcessor(MCExecContext& ctxt, MCNameRef& r_name)
{
    r_name = MCValueRetain(MCS_getprocessor());
}

void MCEngineEvalSystemVersion(MCExecContext& ctxt, MCStringRef& r_string)
{
	if (MCS_getsystemversion(r_string))
		return;

	ctxt.Throw();
}

////////////////////////////////////////////////////////////////////////////////

void MCEngineEvalCommandNames(MCExecContext& ctxt, MCStringRef& r_string)
{
	bool t_success = true;

	MCAutoListRef t_list;
	t_success = MCListCreateMutable('\n', &t_list);

	for (uint32_t i = 0 ; t_success && i < command_table_size ; i++)
		if (command_table[i].type == TT_STATEMENT)
			t_success = MCListAppendCString(*t_list, command_table[i].token);

	if (t_success)
		t_success = MCListCopyAsString(*t_list, r_string);

	if (t_success)
		return;

	ctxt . Throw();
}

//////////

void MCEngineEvalConstantNames(MCExecContext& ctxt, MCStringRef& r_string)
{
	bool t_success = true;

	MCAutoListRef t_list;
	t_success = MCListCreateMutable('\n', &t_list);

	for (uint32_t i = 0 ; t_success && i < constant_table_size ; i++)
		t_success = MCListAppendCString(*t_list, constant_table[i].token);

	if (t_success)
		t_success = MCListCopyAsString(*t_list, r_string);

	if (t_success)
		return;

	ctxt . Throw();
}

//////////

void MCEngineEvalFunctionNames(MCExecContext& ctxt, MCStringRef& r_string)
{
	bool t_success = true;

	MCAutoListRef t_list;
	t_success = MCListCreateMutable('\n', &t_list);

	for (uint32_t i = 0 ; t_success && i < factor_table_size ; i++)
		if (factor_table[i].type == TT_FUNCTION)
			t_success = MCListAppendCString(*t_list, factor_table[i].token);

	if (t_success)
		t_success = MCListCopyAsString(*t_list, r_string);

	if (t_success)
		return;

	ctxt . Throw();
}

//////////

void MCEngineEvalPropertyNames(MCExecContext& ctxt, MCStringRef& r_string)
{
	bool t_success = true;

	MCAutoListRef t_list;
	t_success = MCListCreateMutable('\n', &t_list);

	for (uint32_t i = 0 ; t_success && i < factor_table_size ; i++)
		if (factor_table[i].type == TT_PROPERTY)
			t_success = MCListAppendCString(*t_list, factor_table[i].token);

	if (t_success)
		t_success = MCListCopyAsString(*t_list, r_string);

	if (t_success)
		return;

	ctxt . Throw();
}

//////////

void MCEngineEvalGlobalNames(MCExecContext& ctxt, MCStringRef& r_string)
{
	MCAutoListRef t_list;
	bool t_success = true;
	t_success = MCListCreateMutable(',', &t_list);

	for (MCVariable *v = MCglobals; t_success && v != nil; v = v->getnext())
		if (!v->isfree() || v->isarray())
			t_success = MCListAppend(*t_list, v->getname());

	if (t_success && MCListCopyAsString(*t_list, r_string))
		return;

	ctxt.Throw();
}

void MCEngineEvalLocalNames(MCExecContext& ctxt, MCStringRef& r_string)
{
	MCAutoListRef t_list;
	if (ctxt.GetHandler()->getvarnames(false, &t_list) && MCListCopyAsString(*t_list, r_string))
		return;

	ctxt.Throw();
}

void MCEngineEvalVariableNames(MCExecContext& ctxt, MCStringRef& r_string)
{
	MCAutoListRef t_list;
	if (ctxt.GetHandler()->getvarnames(true, &t_list) && MCListCopyAsString(*t_list, r_string))
		return;

	ctxt.Throw();
}

////////////////////////////////////////////////////////////////////////////////

void MCEngineEvalParam(MCExecContext& ctxt, integer_t p_index, MCValueRef& r_value)
{
    if (MCValueCopy(ctxt.GetHandler()->getparam(p_index), r_value))
        return;
    
    ctxt.Throw();
}

void MCEngineEvalParamCount(MCExecContext& ctxt, integer_t& r_count)
{
    r_count = ctxt.GetHandler()->getnparams();
}

void MCEngineEvalParams(MCExecContext& ctxt, MCStringRef& r_string)
{
    MCAutoStringRef t_string;
    
    MCHandler* t_handler = ctxt.GetHandler();
    
    unichar_t t_space_char, t_quote_char, t_comma_char, t_open_bracket_char, t_close_bracket_char;
    t_space_char = ' ';
    t_quote_char = '\"';
    t_comma_char = ',';
    t_open_bracket_char = '(';
    t_close_bracket_char = ')';
    
    bool t_success = true;
    
    t_success = MCStringCreateMutable(0, &t_string);

    if (t_success)
        t_success = MCStringAppend(*t_string, MCNameGetString(t_handler->getname())) &&
            MCStringAppendChars(*t_string, (t_handler->gettype() == HT_FUNCTION) ? &t_open_bracket_char : &t_space_char, 1);
    
    uindex_t t_count = t_handler->getnparams();
    
    for (uinteger_t i = 1; t_success && i <= t_count; i++)
    {
        MCAutoStringRef t_param_string;
        
        t_success = ctxt.ForceToString(t_handler->getparam(i), &t_param_string) &&
            MCStringAppendChars(*t_string, &t_quote_char, 1) &&
            MCStringAppend(*t_string, *t_param_string) &&
            MCStringAppendChars(*t_string, &t_quote_char, 1);
        
        if (t_success && i < t_count)
            t_success = MCStringAppendChars(*t_string, &t_comma_char, 1);
    }
    
    if (t_success && t_handler->gettype() == HT_FUNCTION)
        t_success = MCStringAppendChars(*t_string, &t_close_bracket_char, 1);
    
    if (t_success)
        t_success = MCStringCopy(*t_string, r_string);
    
    if (t_success)
        return;
    
    ctxt.Throw();
}

//////////

void MCEngineEvalResult(MCExecContext& ctxt, MCValueRef& r_value)
{
    if (MCValueCopy(MCresult->getvalueref(), r_value))
        return;
    
    ctxt.Throw();
}

////////////////////////////////////////////////////////////////////////////////

bool MCEngineListObjectIds(MCExecContext& ctxt, MCObjectList *p_objects, MCListRef& r_list)
{
	MCAutoListRef t_list;
	if (!MCListCreateMutable('\n', &t_list))
		return false;

	if (p_objects != nil)
	{
		MCObjectList *t_obj_ptr = p_objects;
		do
		{
			if (!t_obj_ptr->getremoved())
			{
				MCAutoStringRef t_id_string;
				if (!t_obj_ptr -> getobject() -> names(P_LONG_ID, &t_id_string))
					return false;
				if (!MCListAppend(*t_list, *t_id_string))
					return false;
			}
			t_obj_ptr = t_obj_ptr->next();
		}
		while (t_obj_ptr != p_objects);
	}
	return MCListCopy(*t_list, r_list);
}

////////////////////////////////////////////////////////////////////////////////

void MCEngineEvalBackScripts(MCExecContext& ctxt, MCStringRef& r_string)
{
	MCAutoListRef t_list;
	if (MCEngineListObjectIds(ctxt, MCbackscripts, &t_list) &&
		MCListCopyAsString(*t_list, r_string))
		return;

	ctxt.Throw();
}

void MCEngineEvalFrontScripts(MCExecContext& ctxt, MCStringRef& r_string)
{
	MCAutoListRef t_list;
	if (MCEngineListObjectIds(ctxt, MCfrontscripts, &t_list) &&
		MCListCopyAsString(*t_list, r_string))
		return;

	ctxt.Throw();
}

////////////////////////////////////////////////////////////////////////////////

void MCEngineEvalPendingMessages(MCExecContext& ctxt, MCStringRef& r_string)
{
	MCAutoListRef t_list;
	if (MCscreen->listmessages(ctxt, &t_list) && MCListCopyAsString(*t_list, r_string))
		return;

	ctxt.Throw();
}

////////////////////////////////////////////////////////////////////////////////

void MCEngineEvalInterrupt(MCExecContext& ctxt, bool& r_bool)
{
	r_bool = MCinterrupt == True;
}

////////////////////////////////////////////////////////////////////////////////

void MCEngineEvalMe(MCExecContext& ctxt, MCStringRef& r_string)
{
	MCObject *t_target = ctxt.GetObject();
	if (t_target->gettype() == CT_FIELD || t_target->gettype() == CT_BUTTON)
		t_target->getstringprop(ctxt, 0, P_TEXT, False, r_string);
	else
		t_target->getstringprop(ctxt, 0, P_NAME, False, r_string);
}

//////////

void MCEngineEvalTarget(MCExecContext& ctxt, MCStringRef& r_string)
{
	if (MCtargetptr == nil)
		r_string = MCValueRetain(kMCEmptyString);
	else
		MCtargetptr->getstringprop(ctxt, 0, P_NAME, False, r_string);
}

void MCEngineEvalTargetContents(MCExecContext& ctxt, MCStringRef& r_string)
{
	if (MCtargetptr == nil)
		r_string = MCValueRetain(kMCEmptyString);
	else
		MCtargetptr->getstringprop(ctxt, 0, MCtargetptr->gettype() == CT_FIELD ? P_TEXT : P_NAME, False, r_string);
}

//////////

void MCEngineEvalOwner(MCExecContext& ctxt, MCObjectPtr p_object, MCStringRef& r_string)
{
	p_object . object ->getstringprop(ctxt, p_object . part_id, P_OWNER, False, r_string);
}

////////////////////////////////////////////////////////////////////////////////

void MCEngineEvalScriptLimits(MCExecContext& ctxt, MCStringRef& r_string)
{
	// TODO - create as list?
	if (MCStringFormat(r_string, "%d,%d,%d,%d", MClicenseparameters.script_limit, MClicenseparameters.do_limit, MClicenseparameters.using_limit, MClicenseparameters.insert_limit))
		return;

	ctxt.Throw();
}

////////////////////////////////////////////////////////////////////////////////

void MCEngineEvalSysError(MCExecContext& ctxt, uinteger_t& r_error)
{
	r_error = MCS_getsyserror();
}

////////////////////////////////////////////////////////////////////////////////

void MCEngineEvalValue(MCExecContext& ctxt, MCStringRef p_script, MCValueRef& r_value)
{
	if (p_script == nil || MCStringGetLength(p_script) == 0)
	{
		r_value = MCValueRetain(kMCEmptyString);
		return;
	}

	ctxt.GetHandler()->eval(ctxt, p_script, r_value);
	if (ctxt.HasError())
		ctxt.LegacyThrow(EE_VALUE_ERROR, p_script);
}

void MCEngineEvalValueWithObject(MCExecContext& ctxt, MCStringRef p_script, MCObjectPtr p_object, MCValueRef& r_value)
{
	if (MCStringGetLength(p_script) == 0)
	{
		r_value = MCValueRetain(kMCEmptyString);
		return;
	}

	MCExecContext t_ctxt(ctxt);

	t_ctxt.SetObject(p_object . object);
	t_ctxt.SetParentScript(nil);

	p_object . object -> eval(t_ctxt, p_script, r_value);
	if (t_ctxt.HasError())
		ctxt.LegacyThrow(EE_VALUE_ERROR, p_script);
}

////////////////////////////////////////////////////////////////////////////////

void MCEngineExecSet(MCExecContext& ctxt, MCProperty *p_target, MCValueRef p_value)
{
	/* UNCHECKED */ ctxt . GetEP() . setvalueref(p_value);
	if (p_target -> set(ctxt . GetEP()) != ES_NORMAL)
	{
		ctxt . LegacyThrow(EE_SET_BADSET);
		return;
	}
		
	ctxt . SetTheResultToEmpty();
}

void MCEngineExecGet(MCExecContext& ctxt, MCValueRef p_value)
{
	ctxt . SetItToValue(p_value);
}

void MCEngineExecPutOutput(MCExecContext& ctxt, MCStringRef p_value)
{
	if (!MCS_put(ctxt, MCStringIsNative(p_value) ? kMCSPutOutput : kMCSPutUnicodeOutput, p_value))
		ctxt . LegacyThrow(EE_PUT_CANTSETINTO);
}

void MCEngineExecPutOutputUnicode(MCExecContext& ctxt, MCDataRef p_value)
{
	MCAutoStringRef t_string;
	if (!MCStringCreateWithChars((const unichar_t*)MCDataGetBytePtr(p_value), MCDataGetLength(p_value)/sizeof(unichar_t), &t_string)
		|| !MCS_put(ctxt, kMCSPutUnicodeOutput, *t_string))
		ctxt . LegacyThrow(EE_PUT_CANTSETINTO);
}

void MCEngineExecPutIntoVariable(MCExecContext& ctxt, MCValueRef p_value, int p_where, MCVariableChunkPtr p_var)
{	
	p_var . variable -> clearuql();
	
	if (p_var . chunk == CT_UNDEFINED)
	{
		if (p_where == PT_INTO)
			p_var . variable -> set(ctxt, p_value, false);
		else if (p_where == PT_AFTER)
			p_var . variable -> set(ctxt, p_value, true);
		else
		{
            MCAutoValueRef t_value;
			if (!p_var . variable -> eval(ctxt, &t_value))
				return;
			
			MCAutoStringRef t_string;
            if (!ctxt . ConvertToMutableString(*t_value, &t_string))
                return;
            
			MCAutoStringRef t_value_string;
			if (!ctxt . ConvertToString(p_value, &t_value_string))
			{
				ctxt . Throw();
				return;
			}
			
			/* UNCHECKED */ MCStringPrepend(*t_string, *t_value_string);
			p_var . variable -> set(ctxt, *t_string, False);
		}
	}
	else
	{
        MCAutoValueRef t_value;
        if (!p_var . variable -> eval(ctxt, &t_value))
            return;
		
        MCAutoStringRef t_string;
        if (!ctxt . ConvertToMutableString(*t_value, &t_string))
            return;
        
        MCAutoStringRef t_value_string;
        if (!ctxt . ConvertToString(p_value, &t_value_string))
        {
            ctxt . Throw();
            return;
        }
		
		if (p_where == PT_BEFORE)
			p_var . mark . finish = p_var . mark . start;
		else if (p_where == PT_AFTER)
			p_var . mark . start = p_var . mark . finish;
        
		/* UNCHECKED */ MCStringReplace(*t_string, MCRangeMake(p_var . mark . start, p_var . mark . finish - p_var . mark . start), *t_value_string);
        
		p_var . variable -> set(ctxt, *t_string, False);
	}
}

void MCEngineExecReturnValue(MCExecContext& ctxt, MCValueRef p_value)
{
	ctxt . SetTheResultToValue(p_value);
}

////////////////////////////////////////////////////////////////////////////////

void MCEngineExecDo(MCExecContext& ctxt, MCStringRef p_script, int p_line, int p_pos)
{
	Boolean added = False;
	if (MCnexecutioncontexts < MAX_CONTEXTS)
	{
		ctxt.GetEP().setline(p_line);
		MCexecutioncontexts[MCnexecutioncontexts++] = &ctxt;
		added = True;
	}

	ctxt.GetHandler() -> doscript(ctxt, p_script, p_line, p_pos);

	if (added)
		MCnexecutioncontexts--;
}

////////////////////////////////////////////////////////////////////////////////

void MCEngineExecQuit(MCExecContext& ctxt, integer_t p_retcode)
{
// MW-2011-06-22: [[ SERVER ]] Don't send messages in server-mode.
#ifndef _SERVER
	switch(MCdefaultstackptr->getcard()->message(MCM_shut_down_request))
	{
		case ES_PASS:
		case ES_NOT_HANDLED:
			break;
		default:
			return;
	}
#ifndef TARGET_SUBPLATFORM_ANDROID
	MCdefaultstackptr->getcard()->message(MCM_shut_down);
#endif
#endif

	MCretcode = p_retcode;
	MCquit = True;
	MCquitisexplicit = True;
	MCexitall = True;
	MCtracestackptr = NULL;
	MCtraceabort = True;
	MCtracereturn = True;
}
////////////////////////////////////////////////////////////////////////////////

void MCEngineExecCancelMessage(MCExecContext& ctxt, integer_t p_id)
{
	if (p_id != 0)
		MCscreen->cancelmessageid(p_id);
}
////////////////////////////////////////////////////////////////////////////////
void MCEngineExecInsertScriptOfObjectInto(MCExecContext& ctxt, MCObject *p_script, bool p_in_front)
{
	if (!p_script->parsescript(True))
	{
		ctxt . LegacyThrow(EE_INSERT_BADTARGET);
		return;
	}
	MCObjectList *&listptr = p_in_front ? MCfrontscripts : MCbackscripts;
	p_script->removefrom(listptr);
	uint4 count = 0;
	if (listptr != NULL)
	{
		MCObjectList *olptr = listptr;
		do
		{
			if (!olptr->getremoved())
				count++;
			olptr = olptr->next();
		}
		while (olptr != listptr);
	}
	if (MClicenseparameters . insert_limit > 0 && count >= MClicenseparameters . insert_limit)
	{
		ctxt . LegacyThrow(EE_INSERT_NOTLICENSED);
		return;
	}
	MCObjectList *olptr = new MCObjectList(p_script);
	olptr->insertto(listptr);
}

////////////////////////////////////////////////////////////////////////////////

void MCEngineExecRemoveAllScriptsFrom(MCExecContext& ctxt, bool p_in_front)
{
	MCObjectList *listptr = p_in_front ? MCfrontscripts : MCbackscripts;
	MCObjectList *lptr = listptr;
	do
	{
		lptr->setremoved(True);
		lptr = lptr->next();
	}
	while (lptr != listptr);
}

void MCEngineExecRemoveScriptOfObjectFrom(MCExecContext& ctxt, MCObject *p_script, bool p_in_front)
{
	p_script->removefrom(p_in_front ? MCfrontscripts : MCbackscripts);
}

////////////////////////////////////////////////////////////////////////////////

void MCEngineExecWaitFor(MCExecContext& ctxt, double p_delay, int p_units, bool p_messages)
{
	MCU_play();
	if (p_units == F_UNDEFINED)
	{
		if (MCscreen->wait(p_delay, p_messages, p_messages) || MCabortscript)
			ctxt . LegacyThrow(EE_WAIT_ABORT);
		return;
	}

	switch (p_units)
	{
	case F_MILLISECS:
		p_delay /= 1000.0;
		break;
	case F_TICKS:
		p_delay /= 60.0;
		break;
	default:
		break;
	}

	if (MCscreen->wait(p_delay, p_messages, False))
	{
		ctxt . LegacyThrow(EE_WAIT_ABORT);
		return;
	}

}

void MCEngineExecWaitUntil(MCExecContext& ctxt, MCExpression *p_condition, bool p_messages)
{
	while(True)
	{
		MCAutoValueRef t_evaluated;
		MCAutoBooleanRef t_evaluated_as_boolean;
		
		MCU_play();
		
		if (!ctxt . EvaluateExpression(p_condition, &t_evaluated))
			return;
		
		if (!ctxt . ForceToBoolean(*t_evaluated, &t_evaluated_as_boolean))
		{
			ctxt . Throw();
			return;
		}

		if (*t_evaluated_as_boolean == kMCTrue)
			return;

		if (MCscreen->wait(WAIT_INTERVAL, p_messages, True))
		{
			ctxt . LegacyThrow(EE_WAIT_ABORT);
			return;
		}
	}
}

void MCEngineExecWaitWhile(MCExecContext& ctxt, MCExpression *p_condition, bool p_messages)
{
	while(True)
	{
		MCAutoValueRef t_evaluated;
		MCAutoBooleanRef t_evaluated_as_boolean;
		
		MCU_play();
		
		if (!ctxt . EvaluateExpression(p_condition, &t_evaluated))
			return;
		
		if (!ctxt . ForceToBoolean(*t_evaluated, &t_evaluated_as_boolean))
		{
			ctxt . Throw();
			return;
		}

		if (*t_evaluated_as_boolean == kMCFalse)
			return;

		if (MCscreen->wait(WAIT_INTERVAL, p_messages, True))
		{
			ctxt . LegacyThrow(EE_WAIT_ABORT);
			return;
		}
	}
}

////////////////////////////////////////////////////////////////////////////////

void MCEngineExecDeleteVariable(MCExecContext& ctxt, MCVarref *p_target)
{
	if (!p_target->dofree(ctxt))
		ctxt . Throw();
}

void MCEngineExecDeleteVariableChunks(MCExecContext& ctxt, MCVariableChunkPtr *p_chunks, uindex_t p_chunk_count)
{
	for(uindex_t i = 0; i < p_chunk_count; i++)
	{
        MCValueRef t_value;
		p_chunks[i] . variable -> eval(ctxt, t_value);
        
        MCAutoStringRef t_string;
        if (ctxt . ConvertToMutableString(t_value, &t_string) && MCStringReplace(*t_string, MCRangeMake(p_chunks[i] . mark . start, p_chunks[i] . mark . finish - p_chunks[i] . mark . start), kMCEmptyString))
        {
            p_chunks[i] . variable -> set(ctxt, *t_string, false);
        }
	}
}

///////////////////////////////////////////////////////////////////////////////

void MCEngineExecStartUsingStack(MCExecContext& ctxt, MCStack *p_stack)
{
	uint2 i = MCnusing;
	while (i--)
		if (MCusing[i] == p_stack)
		{
			MCnusing--;
			while (i < MCnusing)
			{
				MCusing[i] = MCusing[i + 1];
				i++;
			}
			break;
		}

	if (MClicenseparameters . using_limit > 0 && MCnusing >= MClicenseparameters . using_limit)
	{
		ctxt . LegacyThrow(EE_START_NOTLICENSED);
		return;
	}

	MCU_realloc((char **)&MCusing, MCnusing, MCnusing + 1, sizeof(MCStack *));
	MCusing[MCnusing++] = p_stack;
	if (p_stack->message(MCM_library_stack) != ES_ERROR)
		return;

	ctxt . Throw();
}

void MCEngineExecStartUsingStackByName(MCExecContext& ctxt, MCStringRef p_name)
{
	MCStack *sptr;
	if ((sptr = MCdefaultstackptr->findstackname_oldstring(MCStringGetOldString(p_name))) == NULL ||
		!sptr->parsescript(True))
		{
			ctxt . LegacyThrow(EE_START_BADTARGET);
			return;
		}
	MCEngineExecStartUsingStack(ctxt, sptr);
}

///////////////////////////////////////////////////////////////////////////////

void MCEngineExecStopUsingStack(MCExecContext& ctxt, MCStack *p_stack)
{
	uint2 i = MCnusing;
	while (i--)
		if (MCusing[i] == p_stack)
		{
			MCnusing--;
			while (i < MCnusing)
			{
				MCusing[i] = MCusing[i + 1];
				i++;
			}
			break;
		}
	p_stack->message(MCM_release_stack);
}

void MCEngineExecStopUsingStackByName(MCExecContext& ctxt, MCStringRef p_name)
{
	MCStack *sptr;
	if ((sptr = MCdefaultstackptr->findstackname_oldstring(MCStringGetOldString(p_name))) == NULL)
		{
			ctxt . LegacyThrow(EE_START_BADTARGET);
			return;
		}
	MCEngineExecStopUsingStack(ctxt, sptr);
}
			        
///////////////////////////////////////////////////////////////////////////////

void MCEngineExecDispatch(MCExecContext& ctxt, int p_handler_type, MCNameRef p_message, MCObjectPtr *p_target, MCParameter *p_parameters)
{
	if (MCscreen -> abortkey())
	{
		ctxt . LegacyThrow(EE_HANDLER_ABORT);
		return;
	}
	
	// Work out the target object
	MCObject *t_object;
	if (p_target != nil)
		t_object = p_target -> object;
	else
		t_object = ctxt . GetObject();
		
	// Fetch current default stack and target settings
	MCStack *t_old_stack;
	t_old_stack = MCdefaultstackptr;
	MCObject *t_old_target;
	t_old_target = MCtargetptr;
	
	// Cache the current 'this stack' (used to see if we should switch back
	// the default stack).
	MCStack *t_this_stack;
	t_this_stack = t_object -> getstack();
	
	// Retarget this stack and the target to be relative to the target object
	MCdefaultstackptr = t_this_stack;
	MCtargetptr = t_object;

	// MW-2012-10-30: [[ Bug 10478 ]] Turn off lockMessages before dispatch.
	Boolean t_old_lock;
	t_old_lock = MClockmessages;
	MClockmessages = False;
	
	// Add a new entry in the execution contexts
	MCExecContext *oldctxt = MCECptr;
	MCECptr = &ctxt;
	Exec_stat t_stat;
	t_stat = ES_NOT_HANDLED;
	Boolean added = False;
	if (MCnexecutioncontexts < MAX_CONTEXTS)
	{
		MCexecutioncontexts[MCnexecutioncontexts++] = &ctxt;
		added = True;
	}

	// Dispatch the message
	t_stat = MCU_dofrontscripts((Handler_type)p_handler_type, p_message, p_parameters);
	Boolean olddynamic = MCdynamicpath;
	MCdynamicpath = MCdynamiccard != NULL;
	if (t_stat == ES_PASS || t_stat == ES_NOT_HANDLED)
		switch(t_stat = t_object->handle((Handler_type)p_handler_type, p_message, p_parameters, t_object))
		{
		case ES_ERROR:
			ctxt . LegacyThrow(EE_DISPATCH_BADCOMMAND, p_message);
			break;
		default:
			break;
		}
	
	// Set 'it' appropriately
	switch(t_stat)
	{
	case ES_NOT_HANDLED:
	case ES_NOT_FOUND:
		ctxt . SetItToValue(MCN_unhandled);
		t_stat = ES_NORMAL;
		break;
		
	case ES_PASS:
		ctxt . SetItToValue(MCN_passed);
		t_stat = ES_NORMAL;
		break;
	
	case ES_EXIT_HANDLER:
	case ES_NORMAL:
		ctxt . SetItToValue(MCN_handled);
		t_stat = ES_NORMAL;
	break;
	
	default:
		ctxt . SetItToValue(kMCEmptyString);
	break;
	}
	
	// Reset the default stack pointer and target - note that we use 'send'esque
	// semantics here. i.e. If the default stack has been changed, the change sticks.
	if (MCdefaultstackptr == t_this_stack)
		MCdefaultstackptr = t_old_stack;

	// Reset target pointer
	MCtargetptr = t_old_target;
	MCdynamicpath = olddynamic;
	
	// MW-2012-10-30: [[ Bug 10478 ]] Restore lockMessages.
	MClockmessages = t_old_lock;
	
	// Remove our entry from the contexts list
	MCECptr = oldctxt;
	if (added)
		MCnexecutioncontexts--;
}

///////////////////////////////////////////////////////////////////////////////

static void MCEngineSplitScriptIntoMessageAndParameters(MCExecContext& ctxt, MCStringRef p_script, MCNameRef& r_message, MCParameter*& r_params)
{
	MCParameter *params = NULL;
	MCParameter *tparam = NULL;
	
	char *mptr = strclone(MCStringGetCString(p_script));
	char *sptr = mptr;
	while (*sptr && !isspace((uint1)*sptr))
		sptr++;
		
	MCerrorlock++;
	if (*sptr)
	{
		*sptr++ = '\0';
		char *startptr = sptr;
		while (*startptr)
		{
			while (*sptr && *sptr != ',')
				if (*sptr == '"')
				{
					sptr++;
					while (*sptr && *sptr++ != '"')
						;
				}
				else
					sptr++;
			if (*sptr)
				*sptr++ = '\0';
			MCAutoStringRef t_expression;
			/* UNCHECKED */ MCStringCreateWithCString(startptr, &t_expression);
			
			MCParameter *newparam = new MCParameter;

			// MW-2011-08-11: [[ Bug 9668 ]] Make sure we copy 'pdata' if we use it, since
			//   mptr (into which it points) only lasts as long as this method call.
<<<<<<< HEAD
			MCAutoValueRef t_return;
			ctxt.GetHandler() -> eval(ctxt, *t_expression, &t_return);
			if (!ctxt.HasError())
				newparam->setvalueref_argument(*t_return);
=======
			MCAutoValueRef t_value;
			if (ctxt . GetHandler() -> eval_ctxt(ctxt, &t_value)  == ES_NORMAL)
				newparam->setvalueref_argument(*t_value);
>>>>>>> 8ec9253b
			else
				newparam->setvalueref_argument(*t_expression);
			
			// Not being able to evaluate the parameter doesn't cause an error at this stage
			ctxt.IgnoreLastError();

			if (tparam == NULL)
				params = tparam = newparam;
			else
			{
				tparam->setnext(newparam);
				tparam = newparam;
			}
			startptr = sptr;
		}
	}
	MCerrorlock--;
	
	/* UNCHECKED */ MCNameCreateWithCString(mptr, r_message);
	r_params = params;
	
	delete mptr;
}

static void MCEngineSendOrCall(MCExecContext& ctxt, MCStringRef p_script, MCObjectPtr *p_target, bool p_is_send)
{
	MCNewAutoNameRef t_message;
	MCParameter *t_params;
	MCEngineSplitScriptIntoMessageAndParameters(ctxt, p_script, &t_message, t_params);
	
	MCObject *optr;
	if (p_target == nil)
		optr = ctxt . GetObject();
	else
		optr = p_target -> object;
	
	Boolean oldlock = MClockmessages;
	MClockmessages = False;
	Exec_stat stat;
	Boolean added = False;
	if (MCnexecutioncontexts < MAX_CONTEXTS)
	{
		MCexecutioncontexts[MCnexecutioncontexts++] = &ctxt;
		added = True;
	}
	if ((stat = optr->message(*t_message, t_params, p_is_send, True)) == ES_NOT_HANDLED)
	{
		MCHandler *t_handler;
		t_handler = optr -> findhandler(HT_MESSAGE, *t_message);
		if (t_handler != NULL && t_handler -> isprivate())
			ctxt . LegacyThrow(EE_SEND_BADEXP, *t_message);
		else
		{
            MCAutoStringRef tptr;

			if (t_params != NULL)
			{
				t_params->eval(ctxt . GetEP());
                MCAutoStringRef t_value;
				ctxt . GetEP() . copyasstringref(&t_value);
                MCStringFormat(&tptr, "%@ %@", *t_message, *t_value);
				
			}
            else
                tptr = MCNameGetString(*t_message);
            
			if ((stat = optr->domess(*tptr)) == ES_ERROR)
				ctxt . LegacyThrow(EE_STATEMENT_BADCOMMAND, *t_message);
		}
	}
	else if (stat == ES_PASS)
		stat = ES_NORMAL;
	else if (stat == ES_ERROR)
		ctxt . LegacyThrow(EE_SEND_BADEXP, *t_message);
	while (t_params != NULL)
	{
		MCParameter *tmp = t_params;
		t_params = t_params->getnext();
		delete tmp;
	}
	if (added)
		MCnexecutioncontexts--;
	MClockmessages = oldlock;
}

void MCEngineExecSend(MCExecContext& ctxt, MCStringRef p_script, MCObjectPtr *p_target)
{
	MCEngineSendOrCall(ctxt, p_script, p_target, true);
}

void MCEngineExecCall(MCExecContext& ctxt, MCStringRef p_script, MCObjectPtr *p_target)
{
	MCEngineSendOrCall(ctxt, p_script, p_target, false);
}

void MCEngineExecSendInTime(MCExecContext& ctxt, MCStringRef p_script, MCObjectPtr p_target, double p_delay, int p_units)
{
	MCNewAutoNameRef t_message;
	MCParameter *t_params;
	MCEngineSplitScriptIntoMessageAndParameters(ctxt, p_script, &t_message, t_params);

	switch (p_units)
	{
	case F_MILLISECS:
		p_delay /= 1000.0;
		break;
	case F_TICKS:
		p_delay /= 60.0;
		break;
	default:
		break;
	}
	
	MCscreen->addmessage(p_target . object, *t_message, MCS_time() + p_delay, t_params);
}

///////////////////////////////////////////////////////////////////////////////

void MCEngineExecLockErrors(MCExecContext& ctxt)
{
	MClockerrors = True;
	MCerrorlockptr = ctxt . GetObject();
}

void MCEngineExecLockMessages(MCExecContext& ctxt)
{
	MClockmessages = True;
}

void MCEngineExecUnlockErrors(MCExecContext& ctxt)
{
	MClockerrors = False;
}

void MCEngineExecUnlockMessages(MCExecContext& ctxt)
{
	MClockmessages = False;;
}

///////////////////////////////////////////////////////////////////////////////

void MCEngineGetCaseSensitive(MCExecContext& ctxt, bool& r_value)
{
	r_value = ctxt . GetCaseSensitive();
}

void MCEngineSetCaseSensitive(MCExecContext& ctxt, bool p_value)
{
	ctxt . SetCaseSensitive(p_value);
}

///////////////////////////////////////////////////////////////////////////////

void MCEngineSetCenturyCutOff(MCExecContext& ctxt, integer_t p_value)
{
	ctxt . SetCutOff(p_value);
}

void MCEngineGetCenturyCutOff(MCExecContext& ctxt, integer_t& r_value)
{
	r_value = ctxt . GetCutOff();
}

void MCEngineSetConvertOctals(MCExecContext& ctxt, bool p_value)
{
	ctxt . SetConvertOctals(p_value);
}

void MCEngineGetConvertOctals(MCExecContext& ctxt, bool& r_value)
{
	r_value = ctxt . GetConvertOctals();
}

void MCEngineSetItemDelimiter(MCExecContext& ctxt, char_t p_value)
{
	ctxt . SetItemDelimiter(p_value);
}

void MCEngineGetItemDelimiter(MCExecContext& ctxt, char_t& r_value)
{
	r_value = ctxt . GetItemDelimiter();
}

void MCEngineSetLineDelimiter(MCExecContext& ctxt, char_t p_value)
{
	ctxt . SetLineDelimiter(p_value);
}

void MCEngineGetLineDelimiter(MCExecContext& ctxt, char_t& r_value)
{
	r_value = ctxt . GetLineDelimiter();
}

void MCEngineSetColumnDelimiter(MCExecContext& ctxt, char_t p_value)
{
	ctxt . SetColumnDelimiter(p_value);
}

void MCEngineGetColumnDelimiter(MCExecContext& ctxt, char_t& r_value)
{
	r_value = ctxt . GetColumnDelimiter();
}

void MCEngineSetRowDelimiter(MCExecContext& ctxt, char_t p_value)
{
	ctxt . SetRowDelimiter(p_value);
}

void MCEngineGetRowDelimiter(MCExecContext& ctxt, char_t& r_value)
{
	r_value = ctxt . GetRowDelimiter();
}

void MCEngineSetWholeMatches(MCExecContext& ctxt, bool p_value)
{
	ctxt . SetWholeMatches(p_value);
}

void MCEngineGetWholeMatches(MCExecContext& ctxt, bool& r_value)
{
	r_value = ctxt . GetWholeMatches();
}

void MCEngineSetUseSystemDate(MCExecContext& ctxt, bool p_value)
{
	ctxt . SetUseSystemDate(p_value);
}

void MCEngineGetUseSystemDate(MCExecContext& ctxt, bool& r_value)
{
	r_value = ctxt . GetUseSystemDate();
}

void MCEngineSetUseUnicode(MCExecContext& ctxt, bool p_value)
{
	ctxt . SetUseUnicode(p_value);
}

void MCEngineGetUseUnicode(MCExecContext& ctxt, bool& r_value)
{
	r_value = ctxt . GetUseUnicode();
}

void MCEngineSetNumberFormat(MCExecContext& ctxt, const MCEngineNumberFormat& p_format)
{
	ctxt . SetNumberFormat(p_format . fw, p_format . trailing, p_format . force);
}

void MCEngineGetNumberFormat(MCExecContext& ctxt, MCEngineNumberFormat& r_format)
{
	r_format . fw = ctxt . GetNumberFormatWidth();
	r_format . trailing = ctxt . GetNumberFormatTrailing();
	r_format . force = ctxt . GetNumberFormatForce();
}

///////////////////////////////////////////////////////////////////////////////

void MCEngineGetScriptExecutionErrors(MCExecContext& ctxt, MCStringRef &r_value)
{
	if (MCStringCreateWithCString(MCexecutionerrors, r_value))
		return;

	ctxt . Throw();
}

void MCEngineGetScriptParsingErrors(MCExecContext& ctxt, MCStringRef &r_value)
{
	if (MCStringCreateWithCString(MCparsingerrors, r_value))
		return;

	ctxt . Throw();
}

///////////////////////////////////////////////////////////////////////////////

void MCEngineGetAllowInterrupts(MCExecContext& ctxt, bool& r_value)
{
	r_value = MCallowinterrupts == True;
}

void MCEngineSetAllowInterrupts(MCExecContext& ctxt, bool p_value)
{
	MCallowinterrupts = p_value ? True : False;
}

void MCEngineGetExplicitVariables(MCExecContext& ctxt, bool& r_value)
{
	r_value = MCexplicitvariables == True;
}

void MCEngineSetExplicitVariables(MCExecContext& ctxt, bool p_value)
{
	MCexplicitvariables = p_value ? True : False;
}

void MCEngineGetPreserveVariables(MCExecContext& ctxt, bool& r_value)
{
	r_value = MCpreservevariables == True;
}

void MCEngineSetPreserveVariables(MCExecContext& ctxt, bool p_value)
{
	MCpreservevariables = p_value ? True : False;
}

///////////////////////////////////////////////////////////////////////////////

void MCEngineGetStackLimit(MCExecContext& ctxt, uinteger_t& r_value)
{
	r_value = MCpendingstacklimit;
}

void MCEngineGetEffectiveStackLimit(MCExecContext& ctxt, uinteger_t& r_value)
{
	r_value = MCstacklimit;
}

void MCEngineSetStackLimit(MCExecContext& ctxt, uinteger_t p_value)
{
	MCpendingstacklimit = p_value;
}

///////////////////////////////////////////////////////////////////////////////

void MCEngineGetSecureMode(MCExecContext& ctxt, bool& r_value)
{
	r_value = MCsecuremode == MC_SECUREMODE_ALL;
}

void MCEngineSetSecureMode(MCExecContext& ctxt, bool p_value)
{
	MCnofiles = True;
	MCsecuremode = MC_SECUREMODE_ALL;
}

void MCEngineGetSecurityCategories(MCExecContext& ctxt, intset_t& r_value)
{
	r_value = MC_SECUREMODE_ALL;
}

void MCEngineGetSecurityPermissions(MCExecContext& ctxt, intset_t& r_value)
{
	r_value = MCsecuremode;
}

///////////////////////////////////////////////////////////////////////////////

void MCEngineGetRecursionLimit(MCExecContext& ctxt, uinteger_t& r_value)
{
	r_value = MCrecursionlimit;
}

void MCEngineSetRecursionLimit(MCExecContext& ctxt, uinteger_t p_value)
{
	Exec_stat t_stat;

	MCrecursionlimit = p_value;
#ifdef _WINDOWS
	MCrecursionlimit = MCU_min(MCstacklimit - MC_UNCHECKED_STACKSIZE, MCU_max(MCrecursionlimit, MCU_max(MC_UNCHECKED_STACKSIZE, MCU_abs(MCstackbottom - (char *)&t_stat) * 3)));
#else
	MCrecursionlimit = MCU_max(MCrecursionlimit, MCU_abs(MCstackbottom - (char *)&t_stat) * 3); // fudge to 3x current stack depth
#endif
}

///////////////////////////////////////////////////////////////////////////////

void MCEngineGetAddress(MCExecContext& ctxt, MCStringRef &r_value)
{
	if (MCS_getaddress(r_value))
		return;

	ctxt . Throw();
}

void MCEngineGetStacksInUse(MCExecContext& ctxt, MCStringRef &r_value)
{
	bool t_success;
	t_success = true;
	
	MCAutoListRef t_list;
	t_success = MCListCreateMutable('\n', &t_list);

	int2 i;
	i = MCnusing;
	while (i--)
	{
		if (t_success)
		{
			MCAutoStringRef t_stack_name;
			MCusing[i] -> names(P_SHORT_NAME, &t_stack_name);
			t_success = MCListAppend(*t_list, *t_stack_name);
		}
	}
	
	if (t_success && MCListCopyAsString(*t_list, r_value))
		return;

	ctxt . Throw();
}

////////////////////////////////////////////////////////////////////////////////

bool MCEngineEvalValueAsObject(MCValueRef p_value, bool p_strict, MCObjectPtr& r_object, bool& r_parse_error)
{
    MCExecPoint ep(nil,nil,nil);
    ep . setvalueref(p_value);
    MCScriptPoint sp(ep);
    MCChunk *tchunk = new MCChunk(False);
    MCerrorlock++;
    Symbol_type type;
    Exec_stat stat;
    
    bool t_parse_error;
    t_parse_error = tchunk->parse(sp, False) == PS_NORMAL;
    if (!t_parse_error && (!p_strict || sp.next(type) == PS_EOF))
        stat = ES_NORMAL;
    MCerrorlock--;
    if (stat == ES_NORMAL)
        stat = tchunk->getobj(ep, r_object, False);
    delete tchunk;
    
    r_parse_error = t_parse_error;
    return stat == ES_NORMAL;
}

void MCEngineEvalValueAsObject(MCExecContext& ctxt, MCValueRef p_value, MCObjectPtr& r_object)
{
    bool t_parse_error;
    if (!MCEngineEvalValueAsObject(p_value, true, r_object, t_parse_error))
        ctxt . LegacyThrow(EE_CHUNK_BADOBJECTEXP);
}

void MCEngineEvalOwnerAsObject(MCExecContext& ctxt, MCObjectPtr p_object, MCObjectPtr& r_owner)
{
    if (!(p_object . object -> gettype() == CT_STACK && MCdispatcher -> ismainstack(static_cast<MCStack *>(p_object . object))))
    {
        r_owner . object = p_object . object -> getparent();
        r_owner . part_id  = 0;
        return;
    }
    
    ctxt . LegacyThrow(EE_CHUNK_NOTARGET);
}

void MCEngineEvalTemplateAsObject(MCExecContext& ctxt, uinteger_t p_template_type, MCObjectPtr& r_object)
{
    MCObject *t_object;
    t_object = nil;
    
    switch ((Dest_type) p_template_type)
    {
        case DT_STACK:
            t_object = (MCObject *)MCtemplatestack;
            break;
        case DT_AUDIO_CLIP:
            t_object = (MCObject *)MCtemplateaudio;
            break;
        case DT_VIDEO_CLIP:
            t_object = (MCObject *)MCtemplatevideo;
            break;
        case DT_GROUP:
            t_object = (MCObject *)MCtemplategroup;
            break;
        case DT_CARD:
            t_object = (MCObject *)MCtemplatecard;
            break;
        case DT_BUTTON:
            t_object = (MCObject *)MCtemplatebutton;
            break;
        case DT_FIELD:
            t_object = (MCObject *)MCtemplatefield;
            break;
        case DT_IMAGE:
            t_object = (MCObject *)MCtemplateimage;
            break;
        case DT_SCROLLBAR:
            t_object = (MCObject *)MCtemplatescrollbar;
            break;
        case DT_PLAYER:
            t_object = (MCObject *)MCtemplateplayer;
            break;
        case DT_GRAPHIC:
            t_object = (MCObject *)MCtemplategraphic;
            break;
        case DT_EPS:
            t_object = (MCObject *)MCtemplateeps;
            break;
        default:
            break;
    }
    
    if (t_object != nil)
    {
        r_object . object = t_object;
        r_object . part_id  = 0;
        return;
    }
    
    ctxt . LegacyThrow(EE_CHUNK_NOTARGET);
}

void MCEngineEvalMeAsObject(MCExecContext& ctxt, MCObjectPtr& r_object)
{
    // MW-2009-01-28: [[ Inherited parentScripts ]]
    // If we are executing in the context of a parent-handle invocation
    // (indicated by getparentscript() of the EP being non-NULL) 'me'
    // refers to the derived object context, otherwise it is the object
    // we were compiled in.
    
    MCObject *t_object;
    
    if (ctxt . GetParentScript() == NULL)
        t_object = nil; // destobj!
    else
        t_object = ctxt . GetObject();

        r_object . object = t_object;
        r_object . part_id = 0;
    
    if (t_object != nil)
        return;
    
  //  ctxt . LegacyThrow(EE_CHUNK_NOTARGET);
}

void MCEngineEvalMenuObjectAsObject(MCExecContext& ctxt, MCObjectPtr& r_object)
{
    if (MCmenuobjectptr != nil)
    {
        r_object . object = MCmenuobjectptr;
        r_object . part_id = 0;
        return;
    }
    
    ctxt . LegacyThrow(EE_CHUNK_NOTARGET);
}

void MCEngineEvalTargetAsObject(MCExecContext& ctxt, MCObjectPtr& r_object)
{
    if (MCtargetptr != nil)
    {
        r_object . object = MCtargetptr;
        r_object . part_id = 0;
        return;
    }
    
    ctxt . LegacyThrow(EE_CHUNK_NOTARGET);
}

void MCEngineEvalErrorObjectAsObject(MCExecContext& ctxt, MCObjectPtr& r_object)
{
    if (MCerrorptr != nil)
    {
        r_object . object = MCerrorptr;
        r_object . part_id = 0;
        return;
    }
    
    ctxt . LegacyThrow(EE_CHUNK_NOTARGET);
}

void MCEngineMarkVariable(MCExecContext& ctxt, MCVarref *p_variable, MCMarkedText& r_mark)
{
    if (p_variable == nil)
	{
		ctxt . LegacyThrow(EE_CHUNK_BADCONTAINER);
		return;
	}
    
    MCValueRef t_value;
    if (!p_variable -> eval(ctxt, t_value))
    {
        ctxt . LegacyThrow(EE_CHUNK_SETCANTGETDEST);
        return;
    }
    
    if (!ctxt . ConvertToString(t_value, r_mark . text))
    {
        ctxt . LegacyThrow(EE_CHUNK_SETCANTGETDEST);
        return;
    }
    r_mark . start = 0;
    r_mark . finish = MAXUINT4;
}<|MERGE_RESOLUTION|>--- conflicted
+++ resolved
@@ -1155,16 +1155,10 @@
 
 			// MW-2011-08-11: [[ Bug 9668 ]] Make sure we copy 'pdata' if we use it, since
 			//   mptr (into which it points) only lasts as long as this method call.
-<<<<<<< HEAD
-			MCAutoValueRef t_return;
-			ctxt.GetHandler() -> eval(ctxt, *t_expression, &t_return);
-			if (!ctxt.HasError())
-				newparam->setvalueref_argument(*t_return);
-=======
 			MCAutoValueRef t_value;
-			if (ctxt . GetHandler() -> eval_ctxt(ctxt, &t_value)  == ES_NORMAL)
+			ctxt . GetHandler() -> eval(ctxt, *t_expression, &t_value);
+            if (!ctxt.HasError())
 				newparam->setvalueref_argument(*t_value);
->>>>>>> 8ec9253b
 			else
 				newparam->setvalueref_argument(*t_expression);
 			
