--- conflicted
+++ resolved
@@ -681,14 +681,7 @@
 			}
 			
 			/* UNCHECKED */ MCStringPrepend(*t_string, *t_value_string);
-<<<<<<< HEAD
-			
-			ep . setvalueref(*t_string);
-			p_var . variable -> set(ep, False);
-=======
-            
 			p_var . variable -> set(ctxt, *t_string, False);
->>>>>>> a168c803
 		}
 	}
 	else
