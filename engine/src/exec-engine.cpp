--- conflicted
+++ resolved
@@ -45,11 +45,8 @@
 #include "securemode.h"
 #include "dispatch.h"
 
-<<<<<<< HEAD
 #include "font.h"
-=======
 #include "uuid.h"
->>>>>>> 52910ed7
 
 ////////////////////////////////////////////////////////////////////////////////
 
@@ -1774,10 +1771,8 @@
         ctxt . LegacyThrow(EE_CHUNK_SETCANTGETDEST);
         return;
     }
-<<<<<<< HEAD
     r_mark . start = 0;
     r_mark . finish = MAXUINT4;
-=======
 }
 
 ///////////////////////////////////////////////////////////////////////////////
@@ -1835,5 +1830,4 @@
 void MCEngineEvalSHA1Uuid(MCExecContext& ctxt, MCStringRef p_namespace_id, MCStringRef p_name, MCStringRef& r_uuid)
 {
     MCEngineDoEvalUuid(ctxt, p_namespace_id, p_name, false, r_uuid);
->>>>>>> 52910ed7
 }