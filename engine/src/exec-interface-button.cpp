--- conflicted
+++ resolved
@@ -570,10 +570,6 @@
 }
 
 void MCButton::GetLabel(MCExecContext& ctxt, MCStringRef& r_label)
-<<<<<<< HEAD
-{
-	r_label = MCValueRetain(label);
-=======
 {
 	if (entry != NULL)
 		r_label = MCValueRetain(getlabeltext());
@@ -610,30 +606,6 @@
 	MCValueRelease(t_label);
 	
 	ctxt.Throw();
->>>>>>> 4eea8ace
-}
-
-void MCButton::SetUnicodeLabel(MCExecContext& ctxt, MCDataRef p_label)
-{
-<<<<<<< HEAD
-	if (MCStringIsEqualTo(p_label, label, kMCStringOptionCompareExact))
-		return;
-	
-	MCValueAssign(label, p_label);
-	clearmnemonic();
-	setupmnemonic();
-	Redraw();
-}
-
-void MCButton::GetUnicodeLabel(MCExecContext& ctxt, MCDataRef& r_label)
-{
-	MCStringRef t_label = nil;
-	GetLabel(ctxt, t_label);
-	if (MCStringEncodeAndRelease(t_label, kMCStringEncodingUTF16, false, r_label))
-		return;
-	MCValueRelease(t_label);
-	
-	ctxt.Throw();
 }
 
 void MCButton::SetUnicodeLabel(MCExecContext& ctxt, MCDataRef p_label)
@@ -643,13 +615,6 @@
 	{
 		SetLabel(ctxt, *t_new_label);
 		return;
-=======
-	MCAutoStringRef t_new_label;
-	if (MCStringDecode(p_label, kMCStringEncodingUTF16, false, &t_new_label))
-	{
-		SetLabel(ctxt, *t_new_label);
-		return;
->>>>>>> 4eea8ace
 	}
 	
 	ctxt.Throw();
