--- conflicted
+++ resolved
@@ -570,7 +570,6 @@
 }
 
 void MCButton::GetLabel(MCExecContext& ctxt, MCStringRef& r_label)
-<<<<<<< HEAD
 {
 	if (entry != NULL)
 		r_label = MCValueRetain(getlabeltext());
@@ -589,7 +588,7 @@
 		return;
 	
 	MCValueAssign(label, p_label);
-	
+
 	if (entry != NULL)
 		entry->settext(0, label, False);
 	
@@ -607,49 +606,15 @@
 	MCValueRelease(t_label);
 	
 	ctxt.Throw();
-=======
-{
-	r_label = MCValueRetain(label);
->>>>>>> 9daf4912
 }
 
 void MCButton::SetUnicodeLabel(MCExecContext& ctxt, MCDataRef p_label)
 {
-<<<<<<< HEAD
 	MCAutoStringRef t_new_label;
 	if (MCStringDecode(p_label, kMCStringEncodingUTF16, false, &t_new_label))
 	{
 		SetLabel(ctxt, *t_new_label);
 		return;
-=======
-	if (MCStringIsEqualTo(p_label, label, kMCStringOptionCompareExact))
-		return;
-	
-	MCValueAssign(label, p_label);
-	clearmnemonic();
-	setupmnemonic();
-	Redraw();
-}
-
-void MCButton::GetUnicodeLabel(MCExecContext& ctxt, MCDataRef& r_label)
-{
-	MCStringRef t_label = nil;
-	GetLabel(ctxt, t_label);
-	if (MCStringEncodeAndRelease(t_label, kMCStringEncodingUTF16, false, r_label))
-		return;
-	MCValueRelease(t_label);
-	
-	ctxt.Throw();
-}
-
-void MCButton::SetUnicodeLabel(MCExecContext& ctxt, MCDataRef p_label)
-{
-	MCAutoStringRef t_new_label;
-	if (MCStringDecode(p_label, kMCStringEncodingUTF16, false, &t_new_label))
-	{
-		SetLabel(ctxt, *t_new_label);
-		return;
->>>>>>> 9daf4912
 	}
 	
 	ctxt.Throw();
