/* Copyright (C) 2003-2013 Runtime Revolution Ltd.

This file is part of LiveCode.

LiveCode is free software; you can redistribute it and/or modify it under
the terms of the GNU General Public License v3 as published by the Free
Software Foundation.

LiveCode is distributed in the hope that it will be useful, but WITHOUT ANY
WARRANTY; without even the implied warranty of MERCHANTABILITY or
FITNESS FOR A PARTICULAR PURPOSE.  See the GNU General Public License
for more details.

You should have received a copy of the GNU General Public License
along with LiveCode.  If not see <http://www.gnu.org/licenses/>.  */

#include "prefix.h"

<<<<<<< HEAD

=======
>>>>>>> ec3a4280
#include "globdefs.h"
#include "filedefs.h"
#include "objdefs.h"
#include "parsedef.h"
#include "mcio.h"

#include "globals.h"
#include "stack.h"
#include "image.h"
#include "param.h"
#include "card.h"

#include "mcerror.h"
#include "execpt.h"
#include "printer.h"
#include "globals.h"
#include "dispatch.h"
#include "stack.h"
#include "image.h"
#include "player.h"
#include "param.h"
#include "eventqueue.h"

#include "mblad.h"

////////////////////////////////////////////////////////////////////////////////

bool MCParseParameters(MCParameter*& p_parameters, const char *p_format, ...);
void MCSystemInneractiveAdInit();
bool MCSystemInneractiveAdCreate(MCExecContext &ctxt, MCAd*& r_ad, MCAdType p_type, MCAdTopLeft p_top_left, uint32_t p_timeout, MCVariableValue *p_meta_data);

////////////////////////////////////////////////////////////////////////////////

static MCAd *s_ads = nil;
static uint32_t s_last_ad_id = 0;

static char *s_inneractive_ad_key = nil;

void MCAdInitialize(void)
{
    s_ads = nil;
    s_last_ad_id = 0;
    s_inneractive_ad_key = nil;
	
	MCSystemInneractiveAdInit();
}

void MCAdFinalize(void)
{
    MCCStringFree(s_inneractive_ad_key);
    MCAd::Finalize();
    s_ads = nil;
    s_last_ad_id = 0;  
}

////////////////////////////////////////////////////////////////////////////////

static MCAdType MCAdTypeFromCString(const char *p_string)
{
    if (MCCStringEqualCaseless(p_string, "banner"))
        return kMCAdTypeBanner;
    else if (MCCStringEqualCaseless(p_string, "text"))
        return kMCAdTypeText;
    else if (MCCStringEqualCaseless(p_string, "full screen"))
        return kMCAdTypeFullscreen;    
    return kMCAdTypeUnknown;
}

////////////////////////////////////////////////////////////////////////////////

const char *MCAdGetInneractiveKey(void)
{
    return s_inneractive_ad_key;
}

////////////////////////////////////////////////////////////////////////////////

class MCAdEvent: public MCCustomEvent
{
public:
	MCAdEvent(MCAd *p_target, MCAdEventType p_event)
	{
		m_target = p_target;
        if (m_target != nil)
		m_target -> Retain();
		m_event = p_event;
	}
	
	void Destroy(void)
	{
        if (m_target != nil)
		m_target -> Release();
		delete this;
	}
	
	void Dispatch(void)
	{
        if (m_target == nil)
        {
            switch(m_event)
            {
                case kMCAdEventTypeReceive:
                    MCdefaultstackptr->getcurcard()->message_with_args(MCM_ad_loaded, MCfalsemcstring);
                    break;
                case kMCAdEventTypeReceiveDefault:
                    MCdefaultstackptr->getcurcard()->message_with_args(MCM_ad_loaded, MCtruemcstring);
                    break;
                case kMCAdEventTypeReceiveFailed:
                    MCdefaultstackptr->getcurcard()->message(MCM_ad_load_failed);
                    break;
                case kMCAdEventTypeClick:
                    MCdefaultstackptr->getcurcard()->message(MCM_ad_clicked);
                    break;
                case kMCAdEventTypeResizeStart:
                    MCdefaultstackptr->getcurcard()->message(MCM_ad_resize_start);
                    break;
                case kMCAdEventTypeResizeEnd:
                    MCdefaultstackptr->getcurcard()->message(MCM_ad_resize_end);
                    break;
                case kMCAdEventTypeExpandStart:
                    MCdefaultstackptr->getcurcard()->message(MCM_ad_expand_start);
                    break;
                case kMCAdEventTypeExpandEnd:
                    MCdefaultstackptr->getcurcard()->message(MCM_ad_expand_end);
                    break;
            }
        }
        else
        {
        MCObjectHandle *t_object;
        t_object = m_target->GetOwner();
        if (t_object != nil && t_object->Exists())
        {
            switch(m_event)
            {
                case kMCAdEventTypeReceive:
                    t_object->Get()->message_with_args(MCM_ad_loaded, m_target->GetName(), MCfalsemcstring);
                    break;
                case kMCAdEventTypeReceiveDefault:
                    t_object->Get()->message_with_args(MCM_ad_loaded, m_target->GetName(), MCtruemcstring);
                    break;
                case kMCAdEventTypeReceiveFailed:
                    t_object->Get()->message_with_args(MCM_ad_load_failed, m_target->GetName());
                    break;
                case kMCAdEventTypeClick:
                    t_object->Get()->message_with_args(MCM_ad_clicked, m_target->GetName());
                    break;
            }
        }
	}
	}
	
private:
    MCAd *m_target;
    MCAdEventType m_event;
};

void MCAdPostMessage(MCAd *p_ad, MCAdEventType p_type)
{
    MCCustomEvent *t_event;
    t_event = new MCAdEvent(p_ad, p_type);
    if (t_event != nil)
        MCEventQueuePostCustom(t_event);
}

////////////////////////////////////////////////////////////////////////////////

MCAd::MCAd(void)
{
	m_references = 1;
	m_id = ++s_last_ad_id;
	m_name = nil;
	m_object = nil;
	m_next = nil;
}

MCAd::~MCAd(void)
{
	if (m_object != nil)
	{
		m_object -> Release();
		m_object = nil;
	}
	
	if (m_name != nil)
	{
		MCCStringFree(m_name);
		m_name = nil;
	}
    
	if (s_ads == this)
		s_ads = m_next;
	else
		for(MCAd *t_previous = s_ads; t_previous != nil; t_previous = t_previous -> m_next)
			if (t_previous -> m_next == this)
			{
				t_previous -> m_next = m_next;
				break;
			}
}

void MCAd::Retain(void)
{
	m_references += 1;
}

void MCAd::Release(void)
{
	m_references -= 1;
	if (m_references == 0)
    {
        Delete();
		delete this;
    }
}

uint32_t MCAd::GetId(void)
{
	return m_id;
}

const char *MCAd::GetName(void)
{
	return m_name;
}

MCObjectHandle *MCAd::GetOwner(void)
{
	return m_object;
}

void MCAd::SetOwner(MCObjectHandle *p_owner)
{
	if (m_object != nil)
		m_object -> Release();
	m_object = p_owner;
}

bool MCAd::SetName(const char *p_name)
{
	if (m_name != nil)
	{
		MCCStringFree(m_name);
		m_name = nil;
	}
	
	if (p_name != nil)
		return MCCStringClone(p_name, m_name);
	
	return true;
}

MCAd *MCAd::GetFirst()
{
    return s_ads;
}

bool MCAd::FindByNameOrId(const char *p_name, MCAd *&r_ad)
{   
	char *t_id_end;
	uint32_t t_id;
	t_id = strtoul(p_name, &t_id_end, 10);
	if (t_id_end != p_name)
		return FindById(t_id, r_ad);
	
	for(MCAd *t_ad = s_ads; t_ad != nil; t_ad = t_ad -> m_next)
		if (t_ad -> GetName() != nil && MCCStringEqualCaseless(t_ad -> GetName(), p_name))
		{
			r_ad = t_ad;
			return true;
		}
	
	return false;
}

bool MCAd::FindById(uint32_t p_id, MCAd *&r_ad)
{
	for(MCAd *t_ad = s_ads; t_ad != nil; t_ad = t_ad -> m_next)
		if (t_ad -> GetId() == p_id)
		{
			r_ad = t_ad;
			return true;
		}
	
	return false;
}

MCAd *MCAd::GetNext()
{
    return m_next;
}

void MCAd::SetNext(MCAd *p_next)
{
    m_next = p_next;
}

void MCAd::Finalize(void)
{
    for(MCAd *t_ad = s_ads; t_ad != nil;)
    {
        MCAd *t_next_ad;
        t_next_ad = t_ad->m_next;
        delete t_ad;
        t_ad = t_next_ad;
    }
    
}

////////////////////////////////////////////////////////////////////////////////


void MCAdExecRegisterWithInneractive(MCExecContext& ctxt, const char *p_key)
{
    MCCStringFree(s_inneractive_ad_key);
    /* UNCHECKED */ MCCStringClone(p_key, s_inneractive_ad_key);
}

void MCAdExecCreateAd(MCExecContext& ctxt, const char *p_name, MCAdType p_type, MCAdTopLeft p_top_left, MCVariableValue *p_meta_data)
{    
    bool t_success;
    t_success = true;
    
    if (s_inneractive_ad_key == nil || MCCStringLength(s_inneractive_ad_key) == 0)
    {
        ctxt.SetTheResultToStaticCString("not registered with ad service");
        t_success = false;;
    }
    
    MCAd *t_ad;
    t_ad = nil;
    
    if (t_success)
        if (MCAd::FindByNameOrId(p_name, t_ad))
        {
            ctxt.SetTheResultToStaticCString("ad already exists");
            t_success = false;
        }            
    
    if (t_success)
    {
        uint32_t t_timeout;
        if (t_success)
        {
            t_timeout = 0;
            if (p_meta_data != nil && p_meta_data->fetch_element_if_exists(ctxt.GetEP(), "refresh", false))
                t_timeout = ctxt.GetEP().getint4();
            if (p_type == kMCAdTypeFullscreen)
                t_timeout = 0;
            else if (t_timeout < 30 || t_timeout > 500)
                t_timeout = 120;
        }
        
        if (t_success)
            t_success = MCSystemInneractiveAdCreate(ctxt, t_ad, p_type, p_top_left, t_timeout, p_meta_data);
        
        if (t_success)
            t_success = t_ad->Create();
        
        if (t_success)
        {
            t_ad->SetNext(s_ads);
            t_ad->SetName(p_name);
            t_ad->SetOwner(ctxt.GetObjectHandle());
            s_ads = t_ad;        
        }
        else if (t_ad != nil)
            t_ad->Release();
        
        if (!t_success)
            ctxt.SetTheResultToStaticCString("could not create ad");        
    }
    
}

void MCAdExecDeleteAd(MCExecContext& ctxt, const char *p_name)
{
    if (s_inneractive_ad_key == nil || MCCStringLength(s_inneractive_ad_key) == 0)
    {
        ctxt.SetTheResultToStaticCString("not registered with ad service");
        return;
    }

    MCAd *t_ad;
    t_ad = nil;    
    if (!MCAd::FindByNameOrId(p_name, t_ad))
        ctxt.SetTheResultToStaticCString("could not find ad");
    else 
        t_ad->Release();
}

bool MCAdGetTopLeftOfAd(MCExecContext& ctxt, const char *p_name, MCAdTopLeft &r_top_left)
{
    if (s_inneractive_ad_key == nil || MCCStringLength(s_inneractive_ad_key) == 0)
    {
        ctxt.SetTheResultToStaticCString("not registered with ad service");
        return false;
    }

    MCAd *t_ad;
    t_ad = nil;    
    if (!MCAd::FindByNameOrId(p_name, t_ad))
    {
        ctxt.SetTheResultToStaticCString("could not find ad");
        return false;
    }
    else
    {
        r_top_left = t_ad->GetTopLeft();    
        return true;
    }
}

void MCAdSetTopLeftOfAd(MCExecContext& ctxt, const char *p_name, MCAdTopLeft p_top_left)
{
    if (s_inneractive_ad_key == nil || MCCStringLength(s_inneractive_ad_key) == 0)
    {
        ctxt.SetTheResultToStaticCString("not registered with ad service");
        return;
    }

    MCAd *t_ad;
    t_ad = nil;    
    if (!MCAd::FindByNameOrId(p_name, t_ad))
        ctxt.SetTheResultToStaticCString("could not find ad");
    else
        t_ad->SetTopLeft(p_top_left);    
}

bool MCAdGetVisibleOfAd(MCExecContext& ctxt, const char *p_name, bool &r_visible)
{
    if (s_inneractive_ad_key == nil || MCCStringLength(s_inneractive_ad_key) == 0)
    {
        ctxt.SetTheResultToStaticCString("not registered with ad service");
        return false;
    }

    MCAd *t_ad;
    t_ad = nil;    
    if (!MCAd::FindByNameOrId(p_name, t_ad))
    {
        ctxt.SetTheResultToStaticCString("could not find ad");
        return false;
    }
    else
    {
        r_visible = t_ad->GetVisible();
        return true;
    }
}

void MCAdSetVisibleOfAd(MCExecContext& ctxt, const char *p_name, bool p_visible)
{
    if (s_inneractive_ad_key == nil || MCCStringLength(s_inneractive_ad_key) == 0)
    {
        ctxt.SetTheResultToStaticCString("not registered with ad service");
        return;
    }

    MCAd *t_ad;
    t_ad = nil;    
    if (!MCAd::FindByNameOrId(p_name, t_ad))
        ctxt.SetTheResultToStaticCString("could not find ad");
    else
        t_ad->SetVisible(p_visible);     
}

bool MCAdGetAds(MCExecContext& ctxt, char*& r_ads)
{    
    bool t_success;
    t_success = true;
	for(MCAd *t_ad = s_ads; t_ad != nil && t_success; t_ad = t_ad->GetNext())
		if (t_ad->GetName() != nil)
        {
            if (r_ads == nil)
                t_success = MCCStringClone(t_ad->GetName(), r_ads);
            else
                t_success = MCCStringAppendFormat(r_ads, "\n%s", t_ad->GetName());
        }
    return t_success;
}

////////////////////////////////////////////////////////////////////////////////

Exec_stat MCHandleAdRegister(void *context, MCParameter *p_parameters)
{
	bool t_success;
	t_success = true;
    
    MCExecPoint ep(nil, nil, nil);
    MCExecContext ctxt(ep);
	ctxt . SetTheResultToEmpty();
    
	char *t_key;
	t_key = nil;
	if (t_success)
		t_success = MCParseParameters(p_parameters, "s", &t_key);
	
	if (t_success)
		MCAdExecRegisterWithInneractive(ctxt, t_key);
    
    MCCStringFree(t_key);
    
<<<<<<< HEAD
    return t_ctxt.GetExecStat();
=======
	if (!ctxt . HasError())
		return ES_NORMAL;

		return ES_ERROR;
>>>>>>> ec3a4280
}


Exec_stat MCHandleAdCreate(void *context, MCParameter *p_parameters)
{
	bool t_success;
	t_success = true;
		
    MCExecPoint ep(nil, nil, nil);
    MCExecContext ctxt(ep);
	ctxt . SetTheResultToEmpty();
    	
	char *t_ad;
	t_ad = nil;
	if (t_success)
		t_success = MCParseParameters(p_parameters, "s", &t_ad);	
    
    MCAdType t_type;
    t_type = kMCAdTypeUnknown;
    if (t_success)
    {
        char *t_type_string;
        t_type_string = nil;
        if (MCParseParameters(p_parameters, "s", &t_type_string))
            t_type = MCAdTypeFromCString(t_type_string);
        MCCStringFree(t_type_string);
    }
    
    MCAdTopLeft t_top_left = {0,0};
    if (t_success)
    {
        char *t_top_left_string;
        t_top_left_string = nil;
        if (MCParseParameters(p_parameters, "s", &t_top_left_string))
            /* UNCHECKED */ sscanf(t_top_left_string, "%u,%u", &t_top_left.x, &t_top_left.y);
        MCCStringFree(t_top_left_string);
    }
    
    MCVariableValue *t_meta_data;
    t_meta_data = nil;
    if (t_success)
        MCParseParameters(p_parameters, "a", &t_meta_data);

	if (t_success)
		MCAdExecCreateAd(ctxt, t_ad, t_type, t_top_left, t_meta_data);
    
    MCCStringFree(t_ad);
	    
<<<<<<< HEAD
    return t_ctxt.GetExecStat();
=======
    if (!ctxt . HasError())
		return ES_NORMAL;

	return ES_ERROR;
>>>>>>> ec3a4280
}

Exec_stat MCHandleAdDelete(void *context, MCParameter *p_parameters)
{
	bool t_success;
	t_success = true;
    
    MCExecPoint ep(nil, nil, nil);
    MCExecContext ctxt(ep);
	ctxt . SetTheResultToEmpty();
    
	char *t_ad;
	t_ad = nil;
	if (t_success)
		t_success = MCParseParameters(p_parameters, "s", &t_ad);
	
	if (t_success)
		MCAdExecDeleteAd(ctxt, t_ad);
    
    MCCStringFree(t_ad);
    
<<<<<<< HEAD
    return t_ctxt.GetExecStat();
=======
    if (!ctxt . HasError())
		return ES_NORMAL;

	return ES_ERROR;
>>>>>>> ec3a4280
}

Exec_stat MCHandleAdGetVisible(void *context, MCParameter *p_parameters)
{
	bool t_success;
	t_success = true;
    
    MCExecPoint ep(nil, nil, nil);
    MCExecContext ctxt(ep);
	ctxt . SetTheResultToEmpty();
    
	char *t_ad;
	t_ad = nil;
	if (t_success)
		t_success = MCParseParameters(p_parameters, "s", &t_ad);
	
    bool t_visible;
    t_visible = false;
	if (t_success)
		t_success = MCAdGetVisibleOfAd(ctxt, t_ad, t_visible);
    
    if (t_success)
        MCresult->sets(MCU_btos(t_visible));
    
    MCCStringFree(t_ad);
    
<<<<<<< HEAD
    return t_ctxt.GetExecStat();
=======
    if (!ctxt . HasError())
		return ES_NORMAL;

	return ES_ERROR;
>>>>>>> ec3a4280
}

Exec_stat MCHandleAdSetVisible(void *context, MCParameter *p_parameters)
{
	bool t_success;
	t_success = true;
    
    MCExecPoint ep(nil, nil, nil);
    MCExecContext ctxt(ep);
	ctxt . SetTheResultToEmpty();
    
	char *t_ad;
	t_ad = nil;
    bool t_visible;
    t_visible = false;
	if (t_success)
		t_success = MCParseParameters(p_parameters, "sb", &t_ad, &t_visible);
	
	if (t_success)
		MCAdSetVisibleOfAd(ctxt, t_ad, t_visible);
    
    MCCStringFree(t_ad);
    
<<<<<<< HEAD
    return t_ctxt.GetExecStat();
=======
    if (!ctxt . HasError())
		return ES_NORMAL;

	return ES_ERROR;
>>>>>>> ec3a4280
}

Exec_stat MCHandleAdGetTopLeft(void *context, MCParameter *p_parameters)
{
	bool t_success;
	t_success = true;
    
    MCExecPoint ep(nil, nil, nil);
    MCExecContext ctxt(ep);
	ctxt . SetTheResultToEmpty();
#ifdef OLD_EXEC
	char *t_ad;
	t_ad = nil;
	if (t_success)
		t_success = MCParseParameters(p_parameters, "s", &t_ad);
	
    MCAdTopLeft t_top_left = {0,0};
	if (t_success)
		t_success = MCAdGetTopLeftOfAd(ctxt, t_ad, t_top_left);
    
#ifdef MOBILE_BROKEN
    if (t_success)
    {
        MCAutoRawCString t_top_left_string;
        t_success = MCCStringFormat(t_top_left_string, "%u,%u", t_top_left.x, t_top_left.y);
        if (t_success)
            if (t_top_left_string.Borrow() != nil)
                ep.copysvalue(t_top_left_string.Borrow());
    }
    
    if (t_success)
        MCresult->store(ep, False);
#endif
    
    MCCStringFree(t_ad);
<<<<<<< HEAD
    
    return t_ctxt.GetExecStat();
=======
#endif   
    if (!ctxt . HasError())
		return ES_NORMAL;

	return ES_ERROR;
>>>>>>> ec3a4280
}

Exec_stat MCHandleAdSetTopLeft(void *context, MCParameter *p_parameters)
{
	bool t_success;
	t_success = true;
    
    MCExecPoint ep(nil, nil, nil);
    MCExecContext ctxt(ep);
	ctxt . SetTheResultToEmpty();
    
	char *t_ad;
	t_ad = nil;
    char *t_top_left_string;
    t_top_left_string = nil;
	if (t_success)
		t_success = MCParseParameters(p_parameters, "ss", &t_ad, &t_top_left_string);
    
    MCAdTopLeft t_top_left = {0,0};
    if (t_success)
        t_success = sscanf(t_top_left_string, "%u,%u", &t_top_left.x, &t_top_left.y);
    
	if (t_success)
		MCAdSetTopLeftOfAd(ctxt, t_ad, t_top_left);
    
    MCCStringFree(t_top_left_string);
    MCCStringFree(t_ad);
    
<<<<<<< HEAD
    return t_ctxt.GetExecStat();
=======
    if (!ctxt . HasError())
		return ES_NORMAL;

	return ES_ERROR;
>>>>>>> ec3a4280
}

Exec_stat MCHandleAds(void *context, MCParameter *p_parameters)
{
    bool t_success;
    t_success = true;
    
    MCExecPoint ep(nil, nil, nil);
<<<<<<< HEAD
    MCExecContext t_ctxt(ep);
	t_ctxt . SetTheResultToEmpty();
    
#ifdef MOBILE_BROKEN
=======
    MCExecContext ctxt(ep);
	ctxt . SetTheResultToEmpty();
#ifdef OLD_EXEC        
>>>>>>> ec3a4280
    if (t_success)
    {
        MCAutoRawCString t_ads;
        t_success = MCAdGetAds(ctxt, t_ads);
        if (t_success && t_ads.Borrow() != nil)
            ep.copysvalue(t_ads.Borrow());
    }

    if (t_success)
        MCresult->store(ep, False);
<<<<<<< HEAD
#endif
    
    return t_ctxt.GetExecStat();
=======
#endif    
    if (!ctxt . HasError())
		return ES_NORMAL;

	return ES_ERROR;
>>>>>>> ec3a4280
}

////////////////////////////////////////////////////////////////////////////////<|MERGE_RESOLUTION|>--- conflicted
+++ resolved
@@ -16,10 +16,6 @@
 
 #include "prefix.h"
 
-<<<<<<< HEAD
-
-=======
->>>>>>> ec3a4280
 #include "globdefs.h"
 #include "filedefs.h"
 #include "objdefs.h"
@@ -523,14 +519,10 @@
     
     MCCStringFree(t_key);
     
-<<<<<<< HEAD
-    return t_ctxt.GetExecStat();
-=======
 	if (!ctxt . HasError())
 		return ES_NORMAL;
 
 		return ES_ERROR;
->>>>>>> ec3a4280
 }
 
 
@@ -579,14 +571,10 @@
     
     MCCStringFree(t_ad);
 	    
-<<<<<<< HEAD
-    return t_ctxt.GetExecStat();
-=======
     if (!ctxt . HasError())
 		return ES_NORMAL;
 
 	return ES_ERROR;
->>>>>>> ec3a4280
 }
 
 Exec_stat MCHandleAdDelete(void *context, MCParameter *p_parameters)
@@ -608,14 +596,10 @@
     
     MCCStringFree(t_ad);
     
-<<<<<<< HEAD
-    return t_ctxt.GetExecStat();
-=======
     if (!ctxt . HasError())
 		return ES_NORMAL;
 
 	return ES_ERROR;
->>>>>>> ec3a4280
 }
 
 Exec_stat MCHandleAdGetVisible(void *context, MCParameter *p_parameters)
@@ -642,14 +626,10 @@
     
     MCCStringFree(t_ad);
     
-<<<<<<< HEAD
-    return t_ctxt.GetExecStat();
-=======
     if (!ctxt . HasError())
 		return ES_NORMAL;
 
 	return ES_ERROR;
->>>>>>> ec3a4280
 }
 
 Exec_stat MCHandleAdSetVisible(void *context, MCParameter *p_parameters)
@@ -672,15 +652,11 @@
 		MCAdSetVisibleOfAd(ctxt, t_ad, t_visible);
     
     MCCStringFree(t_ad);
-    
-<<<<<<< HEAD
-    return t_ctxt.GetExecStat();
-=======
+
     if (!ctxt . HasError())
 		return ES_NORMAL;
 
 	return ES_ERROR;
->>>>>>> ec3a4280
 }
 
 Exec_stat MCHandleAdGetTopLeft(void *context, MCParameter *p_parameters)
@@ -716,16 +692,12 @@
 #endif
     
     MCCStringFree(t_ad);
-<<<<<<< HEAD
-    
-    return t_ctxt.GetExecStat();
-=======
+
 #endif   
     if (!ctxt . HasError())
 		return ES_NORMAL;
 
 	return ES_ERROR;
->>>>>>> ec3a4280
 }
 
 Exec_stat MCHandleAdSetTopLeft(void *context, MCParameter *p_parameters)
@@ -754,14 +726,10 @@
     MCCStringFree(t_top_left_string);
     MCCStringFree(t_ad);
     
-<<<<<<< HEAD
-    return t_ctxt.GetExecStat();
-=======
     if (!ctxt . HasError())
 		return ES_NORMAL;
 
 	return ES_ERROR;
->>>>>>> ec3a4280
 }
 
 Exec_stat MCHandleAds(void *context, MCParameter *p_parameters)
@@ -770,16 +738,9 @@
     t_success = true;
     
     MCExecPoint ep(nil, nil, nil);
-<<<<<<< HEAD
-    MCExecContext t_ctxt(ep);
-	t_ctxt . SetTheResultToEmpty();
-    
-#ifdef MOBILE_BROKEN
-=======
     MCExecContext ctxt(ep);
 	ctxt . SetTheResultToEmpty();
 #ifdef OLD_EXEC        
->>>>>>> ec3a4280
     if (t_success)
     {
         MCAutoRawCString t_ads;
@@ -790,17 +751,13 @@
 
     if (t_success)
         MCresult->store(ep, False);
-<<<<<<< HEAD
 #endif
-    
-    return t_ctxt.GetExecStat();
-=======
-#endif    
+
     if (!ctxt . HasError())
 		return ES_NORMAL;
 
 	return ES_ERROR;
->>>>>>> ec3a4280
+
 }
 
 ////////////////////////////////////////////////////////////////////////////////