/* Copyright (C) 2003-2013 Runtime Revolution Ltd.

This file is part of LiveCode.

LiveCode is free software; you can redistribute it and/or modify it under
the terms of the GNU General Public License v3 as published by the Free
Software Foundation.

LiveCode is distributed in the hope that it will be useful, but WITHOUT ANY
WARRANTY; without even the implied warranty of MERCHANTABILITY or
FITNESS FOR A PARTICULAR PURPOSE.  See the GNU General Public License
for more details.

You should have received a copy of the GNU General Public License
along with LiveCode.  If not see <http://www.gnu.org/licenses/>.  */

#include "prefix.h"

#include "globdefs.h"
#include "filedefs.h"
#include "objdefs.h"
#include "parsedef.h"

#include "util.h"
#include "globals.h"

#include <sys/stat.h>
#include <sys/wait.h>
#include <fcntl.h>
#include <unistd.h>
#include <langinfo.h>

////////////////////////////////////////////////////////////////////////////////

static bool make_tmp_fifo_pair(char*& r_name)
{
	bool t_success;
	t_success = true;

	char *t_name;
	t_name = nil;
	if (t_success)
		t_success = MCCStringFormat(t_name, "/tmp/revtalk-%d", getpid());

	if (t_success &&
		mkdtemp(t_name) == nil)
		t_success = false;

	char t_input_fifo_name[64], t_output_fifo_name[64];
	bool t_has_input_fifo, t_has_output_fifo;
	t_has_input_fifo = false;
	t_has_output_fifo = false;
	if (t_success)
	{
		sprintf(t_input_fifo_name, "%s/input", t_name);
		sprintf(t_output_fifo_name, "%s/output", t_name);

		t_has_input_fifo = mkfifo(t_input_fifo_name, 0600) != -1;
		t_has_output_fifo = mkfifo(t_output_fifo_name, 0600) != -1;

		t_success = t_has_input_fifo && t_has_output_fifo;
	}

	if (t_success)
		r_name = t_name;
	else
	{
		if (t_has_input_fifo)
			unlink(t_input_fifo_name);
		if (t_has_output_fifo)
			unlink(t_output_fifo_name);
		MCCStringFree(t_name);
	}

	return t_success;
}

static void unlink_tmp_fifo_pair(const char *p_name)
{
	char t_fifo_name_a[64], t_fifo_name_b[64];
	sprintf(t_fifo_name_a, "%s/input", p_name);
	sprintf(t_fifo_name_b, "%s/output", p_name);
	unlink(t_fifo_name_a);
	unlink(t_fifo_name_b);
	rmdir(p_name);
}

static int32_t open_to_slave(const char *p_name, int p_flags, pid_t p_slave)
{
	for(;;)
	{
		// Try to open the filename, this will be interrupted if a signal occurs
		int t_fd;
		t_fd = open(p_name, p_flags);
		if (t_fd != -1)
			return t_fd;

		// If the open failed and it wasn't interrupted then there was an error
		if (errno != EINTR)
			break;

		// Reset the alarm global.
		MCalarm = False;

		// If the open failed due to a SIGCHLD, and our slave is still there just
		// try again.
		if (waitpid(p_slave, nil, WNOHANG) == 0)
			continue;

		break;
	}

	return -1;
}

static bool open_tmp_fifo_pair(const char *p_name, pid_t p_slave, int32_t& r_input_fd, int32_t& r_output_fd)
{
	char t_input_fifo_name[64], t_output_fifo_name[64];
	sprintf(t_input_fifo_name, "%s/input", p_name);
	sprintf(t_output_fifo_name, "%s/output", p_name);

	int t_input_fd, t_output_fd;
	t_input_fd = -1;
	t_output_fd = -1;

	if (p_slave != -1)
	{
		struct sigaction t_action;
		sigaction(SIGALRM, nil, &t_action);
		t_action . sa_flags &= ~SA_RESTART;
		sigaction(SIGALRM, &t_action, nil);

		t_input_fd = open_to_slave(t_input_fifo_name, O_RDONLY, p_slave);
		if (t_input_fd != -1)
			t_output_fd = open_to_slave(t_output_fifo_name, O_WRONLY, p_slave);

		t_action . sa_flags |= SA_RESTART;
		sigaction(SIGALRM, &t_action, nil);
	}
	else
	{
		t_output_fd = open(t_input_fifo_name, O_WRONLY);
		if (t_output_fd != -1)
			t_input_fd = open(t_output_fifo_name, O_RDONLY);
	}

	if (t_input_fd != -1 && t_output_fd != -1)
	{
		r_input_fd = t_input_fd;
		r_output_fd = t_output_fd;
		return true;
	}

	if (t_input_fd != -1)
		close(t_input_fd);
	if (t_output_fd != -1)
		close(t_output_fd);

	return false;
}

static bool write_uint32_to_fd(int fd, uint32_t value)
{
	value = MCSwapInt32HostToNetwork(value);
	if (write(fd, &value, sizeof(uint32_t)) != sizeof(uint32_t))
		return false;
	return true;
}

static bool write_cstring_to_fd(int fd, char *string)
{
	if (!write_uint32_to_fd(fd, strlen(string) + 1))
		return false;
	if (write(fd, string, strlen(string) + 1) != (signed)(strlen(string) + 1))
		return false;
	return true;
}

static bool read_int32_from_fd(int fd, int32_t& r_value)
{
	uint32_t value;
	if (read(fd, &value, sizeof(int32_t)) != sizeof(int32_t))
		return false;
	r_value = MCSwapInt32NetworkToHost(value);
	return true;
}

////////////////////////////////////////////////////////////////////////////////

// This method attempts to launch the given process with the permissions of an
// administrator. At the moment we require libgksu, but should be able to extend
// this to any platform with a suitably configured 'sudo' in the future.
bool MCSystemOpenElevatedProcess(const char *p_command, int32_t& r_pid, int32_t& r_input_fd, int32_t& r_output_fd)
{
	bool t_success;
	t_success = true;

	// Convert the command string into UTF-8 so that we can pass Unicode
	// through unscathed (note that because both the parent and the child
	// are ourselves, we can ignore the system character encoding here)
	const char *t_command;
	/* UNCHECKED */ MCStringConvertToUTF8String(p_command, t_command);
	
	// First split the command args into the argc/argv array we need.
	char **t_argv;
	uint32_t t_argc;
	t_argv = nil;
	t_argc = 0;
	if (t_success)
		t_success = MCCStringTokenize(t_command, t_argv, t_argc);

	char *t_fifo_name;
	t_fifo_name = nil;
	if (t_success)
		t_success = make_tmp_fifo_pair(t_fifo_name);
		
	// Next we fork so that we can run gksu in a separate process thus allowing
	// us to process things side-by-side.
	pid_t t_pid;
	t_pid = -1;
	if (t_success)
	{
		t_pid = fork();
		if (t_pid == -1)
			t_success = false;
	}

	// If the bootstrap pid is 0 then we are in the child process
	if (t_pid == 0)
	{
		// We must escape MCcmd to make gksu plays nice.
		char *t_unescaped_cmd;
		char *t_escaped_cmd;
		t_unescaped_cmd = nil;
		t_escaped_cmd = nil;
		uindex_t t_unescaped_len;
		uindex_t t_escaped_len = 0;
		
		if (t_success)
<<<<<<< HEAD
            t_success = MCMemoryNewArray(MCStringGetLength(MCcmd) * 2 + 1, t_escaped_cmd);
=======
			t_success = MCStringConvertToUTF8(MCcmd, t_unescaped_cmd, t_unescaped_len);
		
		// The escaping can potentially double the length of the command
		if (t_success)
			t_success = MCMemoryAllocate(2 * t_unescaped_len + 1, t_escaped_cmd);
>>>>>>> 96d5b740

		if (t_success)
		{
			for (uindex_t i = 0; i < t_unescaped_len; i++)
				if (t_unescaped_cmd[i] == ' ')
				{
					t_escaped_cmd[t_escaped_len++] = '\\';
					t_escaped_cmd[t_escaped_len++] = ' ';
				}
				else
					t_escaped_cmd[t_escaped_len++] = t_unescaped_cmd[i];
			*t_escaped_cmd[t_escaped_len] = '\0';
		}
		MCMemoryDelete(t_unescaped_cmd);

		// Construct the command line for the bootstrap.
		char *t_command_line;
		t_command_line = nil;
		if (t_success)
			t_success = MCCStringFormat(t_command_line, "%s -elevated-slave \"%s\"", t_escaped_cmd, t_fifo_name);
		MCMemoryDelete(t_escaped_cmd);

		// FIXME:
		// If t_command_line contains non-ASCII characters and the system
		// character encoding is not UTF-8, the argument passed to gksu will be
		// incorrectly encoded. This will happen if the path to LiveCode 
		// contains pretty much any accented or non-Roman character on an
		// ISO-8859-1 system...
		
		// The t_command_line variable is UTF-8 encoded - this may not match
		// the system character encoding so convert it.
		iconv_t t_iconv_fd;
		t_iconv_fd = iconv_open(MCsysencoding, "UTF-8");
		// ... convert ...
		iconv_close(t_iconv_fd);
		
		// We exec to gksu with appropriate parameters.
		// This causes the child to request password from the user and then
		// launch the specified command as admin.
		char *t_argv[4];
		t_argv[0] = "gksu";
		t_argv[1] = "--preserve-env";
		t_argv[2] = t_command_line;
		t_argv[3] = nil;

		// Shouldn't return.
		execvp(t_argv[0], t_argv);

		// If we get here an error occured. We just exit with '-1' since the parent
		// will detect termination of the child.
		_exit(-1);
	}

	// Now that we (hopefully) have a child process, we open the input and then
	// output fifos. Here we pass the pid of the slave so we can check for termination.
	int32_t t_input_fd, t_output_fd;
	t_input_fd = -1;
	t_output_fd = -1;
	if (t_success)
		t_success = open_tmp_fifo_pair(t_fifo_name, t_pid, t_input_fd, t_output_fd);

	// The child will have hopefully forked and set back its pid. If not, it
	// will have sent back -1.
	int32_t t_admin_pid;
	t_admin_pid = -1;
	if (t_success)
		t_success = read_int32_from_fd(t_input_fd, t_admin_pid);

	// If the pid returned was -1 then something went wrong with the child startup.
	if (t_success && t_admin_pid == -1)
	{
		t_success = false;
	}

	// If we succeeded in launching the child, then it will now be waiting for
	// the actual command line and environment vars.
	if (t_success)
		t_success = write_uint32_to_fd(t_output_fd, t_argc);
	if (t_success)
	{
		for(uint32_t i = 0; i < t_argc && t_success; i++)
		{
			// String tokenization leaves the quotes in - these aren't needed when passed as 
			// arguments so, we adjust.
			char *t_param;
			t_param = t_argv[i];
			if (*t_param == '"')
			{
				t_param[MCCStringLength(t_param) - 1] = '\0';
				t_param += 1;
			}

			fprintf(stderr, "param = %s\n", t_param);
			t_success = write_cstring_to_fd(t_output_fd, t_param);
		}
	}

	if (t_success)
		t_success = read_int32_from_fd(t_input_fd, t_admin_pid);

	if (t_success)
	{
		r_pid = t_pid;
		r_input_fd = t_input_fd;
		r_output_fd = t_output_fd;
	}
	else
	{
		if (t_input_fd != -1)
			close(t_input_fd);
		if (t_output_fd != -1)
			close(t_output_fd);
	}

	// If tmp fifo pair was created, we can now unlink their files regardless
	if (t_fifo_name != nil)
		unlink_tmp_fifo_pair(t_fifo_name);

	MCCStringFree(t_fifo_name);
	MCCStringArrayFree(t_argv, t_argc);

	return t_success;
}

////////////////////////////////////////////////////////////////////////////////

static bool read_uint32_from_fd(int fd, uint32_t& r_value)
{
	uint32_t t_value;
	if (read(fd, &t_value, sizeof(uint32_t)) != sizeof(uint32_t))
		return false;
	r_value = MCSwapInt32NetworkToHost(t_value);
	return true;
}

static bool read_cstring_from_fd(int fd, char*& r_cstring)
{
	uint32_t t_length;
	if (!read_uint32_from_fd(fd, t_length))
		return false;
	
	char *t_string;
	t_string = (char *)malloc(t_length);
	if (read(fd, t_string, t_length) != t_length)
	{
		free(t_string);
		return false;
	}
	
	r_cstring = t_string;
	
	return true;
}

int MCSystemElevatedMain(int argc, char* argv[])
{
	// NOTE: the real arguments are passed through the temporary FIFOs so there
	// is no point asking for the StringRef argv array; it would just have to
	// be converted back to the system encoding...
	
	char *t_fifo_name;
	t_fifo_name = argv[2];

	// Make sure that argv[2] is unquoted. It seems that some version of gksu
	// will unquote, others won't.
	if (t_fifo_name[0] == '"')
	{
		t_fifo_name += 1;
		t_fifo_name[strlen(t_fifo_name) - 1] = '\0';
	}

	// Open the fifos (in slave mode - 2nd parameter == -1)
	int t_output_fifo, t_input_fifo;
	if (!open_tmp_fifo_pair(t_fifo_name, -1, t_input_fifo, t_output_fifo))
		return -1;

	// Swap the input fifo into stdin
	close(0);
	dup(t_input_fifo);
	close(t_input_fifo);

	// Swap the output fifo into stdout
	close(1);
	dup(t_output_fifo);
	close(t_output_fifo);

	// Here we are in the child, so we can send our pid along
	write_uint32_to_fd(fileno(stdout), getpid());

	// Now we can read in the arguments
	uint32_t t_arg_count;
	read_uint32_from_fd(fileno(stdin), t_arg_count);

	// The arguments read from the FIFO are encoded in UTF-8
	char **t_args;
	t_args = (char **)malloc(sizeof(char *) * (t_arg_count + 1));
	memset(t_args, 0, (t_arg_count + 1) * sizeof(char *));
	for(uint32_t i = 0; i < t_arg_count; i++)
	{
		if (!read_cstring_from_fd(fileno(stdin), t_args[i]))
			break;
	}
	t_args[t_arg_count] = nil;

	// Here we are in the child, so we can send our pid along
	write_uint32_to_fd(fileno(stdout), getpid());

	// FIXME:
	// The argv will be interpreted incorrectly if it contains non-ASCII
	// characters and the $LANG/$LC_ALL environment vars don't specify the
	// encoding as UTF-8...
	
	// And exec to the new process image
	execvp(t_args[0], t_args);

	// we will only reach here if the execvp call fails
	return -1;
}<|MERGE_RESOLUTION|>--- conflicted
+++ resolved
@@ -190,7 +190,7 @@
 // This method attempts to launch the given process with the permissions of an
 // administrator. At the moment we require libgksu, but should be able to extend
 // this to any platform with a suitably configured 'sudo' in the future.
-bool MCSystemOpenElevatedProcess(const char *p_command, int32_t& r_pid, int32_t& r_input_fd, int32_t& r_output_fd)
+bool MCSystemOpenElevatedProcess(MCStringRef p_command, int32_t& r_pid, int32_t& r_input_fd, int32_t& r_output_fd)
 {
 	bool t_success;
 	t_success = true;
@@ -198,7 +198,7 @@
 	// Convert the command string into UTF-8 so that we can pass Unicode
 	// through unscathed (note that because both the parent and the child
 	// are ourselves, we can ignore the system character encoding here)
-	const char *t_command;
+	char *t_command;
 	/* UNCHECKED */ MCStringConvertToUTF8String(p_command, t_command);
 	
 	// First split the command args into the argc/argv array we need.
@@ -237,15 +237,11 @@
 		uindex_t t_escaped_len = 0;
 		
 		if (t_success)
-<<<<<<< HEAD
-            t_success = MCMemoryNewArray(MCStringGetLength(MCcmd) * 2 + 1, t_escaped_cmd);
-=======
 			t_success = MCStringConvertToUTF8(MCcmd, t_unescaped_cmd, t_unescaped_len);
 		
 		// The escaping can potentially double the length of the command
 		if (t_success)
 			t_success = MCMemoryAllocate(2 * t_unescaped_len + 1, t_escaped_cmd);
->>>>>>> 96d5b740
 
 		if (t_success)
 		{
@@ -257,7 +253,7 @@
 				}
 				else
 					t_escaped_cmd[t_escaped_len++] = t_unescaped_cmd[i];
-			*t_escaped_cmd[t_escaped_len] = '\0';
+			t_escaped_cmd[t_escaped_len] = '\0';
 		}
 		MCMemoryDelete(t_unescaped_cmd);
 
@@ -274,13 +270,6 @@
 		// incorrectly encoded. This will happen if the path to LiveCode 
 		// contains pretty much any accented or non-Roman character on an
 		// ISO-8859-1 system...
-		
-		// The t_command_line variable is UTF-8 encoded - this may not match
-		// the system character encoding so convert it.
-		iconv_t t_iconv_fd;
-		t_iconv_fd = iconv_open(MCsysencoding, "UTF-8");
-		// ... convert ...
-		iconv_close(t_iconv_fd);
 		
 		// We exec to gksu with appropriate parameters.
 		// This causes the child to request password from the user and then
