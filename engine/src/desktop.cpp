/* Copyright (C) 2003-2013 Runtime Revolution Ltd.
 
 This file is part of LiveCode.
 
 LiveCode is free software; you can redistribute it and/or modify it under
 the terms of the GNU General Public License v3 as published by the Free
 Software Foundation.
 
 LiveCode is distributed in the hope that it will be useful, but WITHOUT ANY
 WARRANTY; without even the implied warranty of MERCHANTABILITY or
 FITNESS FOR A PARTICULAR PURPOSE.  See the GNU General Public License
 for more details.
 
 You should have received a copy of the GNU General Public License
 along with LiveCode.  If not see <http://www.gnu.org/licenses/>.  */

#include "platform.h"

#include "core.h"
#include "globdefs.h"
#include "filedefs.h"
#include "osspec.h"
#include "typedefs.h"
#include "parsedef.h"
#include "objdefs.h"
#include "unicode.h"

#include "execpt.h"
#include "scriptpt.h"
#include "mcerror.h"
#include "globals.h"
#include "util.h"
#include "stack.h"
#include "card.h"
#include "debug.h"
#include "dispatch.h"
#include "control.h"
#include "field.h"
#include "graphics_util.h"
#include "redraw.h"
#include "player.h"
<<<<<<< HEAD
#include "aclip.h"
=======
#include "stacklst.h"
>>>>>>> d655f39c

#include "desktop-dc.h"

////////////////////////////////////////////////////////////////////////////////

bool X_init(int argc, char *argv[], char *envp[]);
void X_main_loop_iteration();
int X_close();

void X_main_loop(void)
{
	while(!MCquit)
		X_main_loop_iteration();
}

////////////////////////////////////////////////////////////////////////////////

void MCPlatformHandleApplicationStartup(int p_argc, char **p_argv, char **p_envp, int& r_error_code, char*& r_error_message)
{
	if (X_init(p_argc, p_argv, p_envp))
	{
		r_error_code = 0;
		r_error_message = nil;
		return;
	}
	
	r_error_code = -1;
	r_error_message = MCresult -> getvalue() . get_string() . clone();
}

void MCPlatformHandleApplicationShutdown(int& r_exit_code)
{
	r_exit_code = X_close();
}

void MCPlatformHandleApplicationShutdownRequest(bool& r_terminate)
{
	switch(MCdefaultstackptr->getcard()->message(MCM_shut_down_request))
	{
		case ES_PASS:
		case ES_NOT_HANDLED:
			MCdefaultstackptr->getcard()->message(MCM_shut_down);
			MCquit = True;
			MCexitall = True;
			MCtracestackptr = NULL;
			MCtraceabort = True;
			MCtracereturn = True;
			r_terminate = true;
			break;
		default:
			r_terminate = false;
			break;
	}
}

// MW-2014-04-08: [[ Bug 12080 ]] Show or hide palette windows as required.
static void show_or_hide_palettes(bool p_show)
{
    if (MCstacks -> isempty())
        return;
    
    MCStacknode *t_stack_node;
    t_stack_node = MCstacks -> bottomnode();
    do
    {
        MCStack *t_stack;
        t_stack = t_stack_node -> getstack();
        
        if (t_stack -> getrealmode() == WM_PALETTE && t_stack -> getflag(F_VISIBLE))
        {
            if (MChidepalettes)
            {
                if (p_show)
                    MCPlatformShowWindow(t_stack -> getwindow());
                else
                    MCPlatformHideWindow(t_stack -> getwindow());
            }
        }
        
        t_stack_node = t_stack_node -> next();
    }
    while(t_stack_node != MCstacks -> bottomnode());
}

void MCPlatformHandleApplicationSuspend(void)
{
	MCdefaultstackptr -> getcard() -> message(MCM_suspend);
	MCappisactive = False;
    
    // MW-2014-04-08: [[ Bug 12080 ]] Hide any palettes based on MChidepalettes.
    show_or_hide_palettes(false);
}

void MCPlatformHandleApplicationResume(void)
{
    // MW-2014-04-08: [[ Bug 12080 ]] Show any palettes based on MChidepalettes.
    show_or_hide_palettes(true);
    
	MCappisactive = True;
	MCdefaultstackptr -> getcard() -> message(MCM_resume);
}

void MCPlatformHandleApplicationRun(void)
{
	X_main_loop();
}

////////////////////////////////////////////////////////////////////////////////

void MCPlatformHandleScreenParametersChanged(void)
{
	// IM-2014-01-28: [[ HiDPI ]] Use updatedisplayinfo() method to update & compare display details
	bool t_changed;
	t_changed = false;
	MCscreen->updatedisplayinfo(t_changed);
	
	// Post a desktop changed message.
	MCscreen -> delaymessage(MCdefaultstackptr -> getcurcard(), MCM_desktop_changed);
}

////////////////////////////////////////////////////////////////////////////////

void MCPlatformHandleWindowCloseRequest(MCPlatformWindowRef p_window)
{
	MCdispatcher -> wclose(p_window);
}

void MCPlatformHandleWindowClose(MCPlatformWindowRef p_window)
{
	MCStack *t_stack;
	t_stack = MCdispatcher -> findstackd(p_window);
	if (t_stack == nil)
		return;
	
	t_stack -> kunfocus();
	t_stack -> close();
	t_stack -> checkdestroy();
}

void MCPlatformHandleWindowReshape(MCPlatformWindowRef p_window)
{
	MCdispatcher -> wreshape(p_window);
}

void MCPlatformHandleWindowConstrain(MCPlatformWindowRef p_window, MCPoint p_proposed_size, MCPoint& r_wanted_size)
{
	MCStack *t_stack;
	t_stack = MCdispatcher -> findstackd(p_window);
	if (t_stack == nil)
	{
		r_wanted_size = p_proposed_size;
		return;
	}
	
	t_stack -> constrain(p_proposed_size, r_wanted_size);
}

void MCPlatformHandleWindowRedraw(MCPlatformWindowRef p_window, MCPlatformSurfaceRef p_surface, MCRegionRef p_region)
{
	if (((MCScreenDC *)MCscreen) -> isbackdrop(p_window))
	{
		((MCScreenDC *)MCscreen) -> redrawbackdrop(p_surface, p_region);
		return;
	}
		
	MCdispatcher -> wredraw(p_window, p_surface, p_region);
}

void MCPlatformHandleWindowIconify(MCPlatformWindowRef p_window)
{
	MCdispatcher -> wiconify(p_window);
}

void MCPlatformHandleWindowUniconify(MCPlatformWindowRef p_window)
{
	MCdispatcher -> wuniconify(p_window);
}

void MCPlatformHandleWindowFocus(MCPlatformWindowRef p_window)
{
	MCdispatcher -> wkfocus(p_window);
}

void MCPlatformHandleWindowUnfocus(MCPlatformWindowRef p_window)
{
	MCdispatcher -> wkunfocus(p_window);
}

void MCPlatformHandleViewFocusSwitched(MCPlatformWindowRef p_window, uint32_t p_view_id)
{
	MCStack *t_stack;
	t_stack = MCdispatcher -> findstackd(p_window);
	if (t_stack == nil)
		return;
	
	if (p_view_id == 0)
		t_stack -> getcard() -> kfocus();
	else
	{
		MCControl *t_control;
		char t_id[U4L];
		sprintf(t_id, "%d", p_view_id);
		t_control = t_stack -> getcard() -> getchild(CT_ID, t_id, CT_LAYER, CT_UNDEFINED);
		if (t_control != nil)
			t_stack -> kfocusset(t_control);
		else
			t_stack -> getcard() -> kunfocus();
	}
}

////////////////////////////////////////////////////////////////////////////////

extern Boolean tripleclick;

void MCPlatformHandleMouseEnter(MCPlatformWindowRef p_window)
{
	MCStack *t_stack;
	t_stack = MCdispatcher -> findstackd(p_window);
	if (t_stack == nil)
		return;
	
	if (t_stack != MCmousestackptr)
	{
		MCmousestackptr = t_stack;
		MCmousestackptr -> enter();
	}
	
	MCObject *t_menu;
	t_menu = MCdispatcher -> getmenu();
	if (t_menu == nil)
		MCmousestackptr -> mfocus(MCmousex, MCmousey);
	else
		t_menu -> mfocus(MCmousex, MCmousey);
}

void MCPlatformHandleMouseLeave(MCPlatformWindowRef p_window)
{
	MCStack *t_stack;
	t_stack = MCdispatcher -> findstackd(p_window);
	if (t_stack == nil)
		return;
	
	if (t_stack == MCmousestackptr)
	{
		MCmousestackptr -> munfocus();
		MCmousestackptr = nil;
	}
}

void MCPlatformHandleMouseMove(MCPlatformWindowRef p_window, MCPoint p_location)
{
	MCStack *t_stack;
	t_stack = MCdispatcher -> findstackd(p_window);
	if (t_stack == nil)
		return;
	
	MCObject *t_menu;
	t_menu = MCdispatcher -> getmenu();
	
	if (MCmousestackptr == t_stack || t_menu != nil)
	{
		MCeventtime = MCPlatformGetEventTime();
		
		MCObject *t_target;
		t_target = t_menu != nil ? t_menu : MCmousestackptr;
		
		// IM-2014-02-12: [[ StackScale ]] mfocus will translate target stack to menu stack coords
		//   so in both cases we pass target stack coords.
		// IM-2014-02-14: [[ StackScale ]] Don't try to convert if target is null
		MCPoint t_mouseloc;
		if (t_stack != nil)
			t_mouseloc = t_stack->windowtostackloc(p_location);
		
		MCmousex = t_mouseloc.x;
		MCmousey = t_mouseloc.y;
		
		MCLog("MouseMove(%p, %d, %d)", t_target, t_mouseloc . x, t_mouseloc . y);
		
		t_target -> mfocus(t_mouseloc . x, t_mouseloc . y);		
	}
}

void MCPlatformHandleMouseDown(MCPlatformWindowRef p_window, uint32_t p_button, uint32_t p_count)
{
	if (((MCScreenDC *)MCscreen) -> isbackdrop(p_window))
	{
		((MCScreenDC *)MCscreen) -> mousedowninbackdrop(p_button, p_count);
		return;
	}
	
	MCStack *t_stack;
	t_stack = MCdispatcher -> findstackd(p_window);
	if (t_stack == nil)
		return;
	
	MCObject *t_menu;
	t_menu = MCdispatcher -> getmenu();
	
	if (MCmousestackptr == t_stack || t_menu != nil)
	{
		MCbuttonstate |= (1 << p_button);
		
		MCeventtime = MCPlatformGetEventTime();
		MCclicklocx = MCmousex;
		MCclicklocy = MCmousey;
		MCclickstackptr = MCmousestackptr;
		
		MCObject *t_target;
		t_target = t_menu != nil ? t_menu : MCclickstackptr;
		
		tripleclick = p_count == 2;
		
		MCLog("MouseDown(%p, %d, %d)", t_target, p_button, p_count);
		
		if (p_count != 1)
		{
			if (p_count == 0 && !MCdispatcher -> isdragsource())
			{
				MCallowabledragactions = DRAG_ACTION_COPY;
				MCdragaction = DRAG_ACTION_NONE;
				MCdragimageid = 0;
				MCdragimageoffset . x = 0;
				MCdragimageoffset . y = 0;
				MCdragdata -> ResetSource();
			}
			
			t_target -> mdown(p_button + 1);
		}
		else
			t_target -> doubledown(p_button + 1);
	}
}

void MCPlatformHandleMouseUp(MCPlatformWindowRef p_window, uint32_t p_button, uint32_t p_count)
{
	if (((MCScreenDC *)MCscreen) -> isbackdrop(p_window))
	{
		((MCScreenDC *)MCscreen) -> mouseupinbackdrop(p_button, p_count);
		return;
	}
	
	MCStack *t_stack;
	t_stack = MCdispatcher -> findstackd(p_window);
	if (t_stack == nil)
		return;
	
	MCObject *t_menu;
	t_menu = MCdispatcher -> getmenu();
	
	if (MCmousestackptr == t_stack || t_menu != nil)
	{
		MCbuttonstate &= ~(1 << p_button);
		
		MCeventtime = MCPlatformGetEventTime();
		
		MCObject *t_target;
		t_target = t_menu != nil ? t_menu : MCclickstackptr;
		
		MCLog("MouseUp(%p, %d, %d)", t_target, p_button, p_count);
		
		if (p_count != 1)
			t_target -> mup(p_button + 1);
		else
			t_target -> doubleup(p_button + 1);
	}
}

void MCPlatformHandleMouseDrag(MCPlatformWindowRef p_window, uint32_t p_button)
{
	MCdispatcher -> wmdrag(p_window);
}

void MCPlatformHandleMouseRelease(MCPlatformWindowRef p_window, uint32_t p_button)
{
	if (((MCScreenDC *)MCscreen) -> isbackdrop(p_window))
	{
		((MCScreenDC *)MCscreen) -> mousereleaseinbackdrop(p_button);
		return;
	}
	
	MCStack *t_stack;
	t_stack = MCdispatcher -> findstackd(p_window);
	if (t_stack == nil)
		return;
	
	MCObject *t_menu;
	t_menu = MCdispatcher -> getmenu();
	
	if (MCmousestackptr == t_stack || t_menu != nil)
	{
		tripleclick = False;
		
		MCbuttonstate &= ~(1 << p_button);
		
		// If the press was 'released' i.e. cancelled then we stop messages, mup then
		// dispatch a mouseRelease message ourselves.
		
		// FG-2013-10-09 [[ Bugfix 11208 ]]
		// CS_NO_MESSAGES only applies to the target and not the controls it contains
		// so the mouse up message (on mouseUp) sets sent when it isn't desired
		// Hopefully nobody depends on the old behaviour...
		
		MCObject *t_target;
		t_target = t_menu != nil ? t_menu : MCclickstackptr;
		
		bool old_lock = MClockmessages;
		MClockmessages = true;
		t_target -> mup(p_button + 1);
		MClockmessages = old_lock;
		
		MCLog("MouseRelease(%p, %d)", t_target, p_button);
		
		t_target -> message_with_args(MCM_mouse_release, p_button + 1);
	}
}

void MCPlatformHandleMouseScroll(MCPlatformWindowRef p_window, int p_dx, int p_dy)
{
	MCStack *t_stack;
	t_stack = MCdispatcher -> findstackd(p_window);
	if (t_stack == nil)
		return;
	
	if (MCmousestackptr != t_stack)
		return;
	
	MCObject *mfocused;
	
	mfocused = MCmousestackptr->getcard()->getmfocused();
	if (mfocused == NULL)
		mfocused = MCmousestackptr -> getcard();
	if (mfocused == NULL)
		mfocused = MCmousestackptr;
	
	if (p_dy != 0)
		mfocused -> kdown("", p_dy < 0 ? XK_WheelUp : XK_WheelDown);
	
	mfocused = MCmousestackptr->getcard()->getmfocused();
	if (mfocused == NULL)
		mfocused = MCmousestackptr -> getcard();
	if (mfocused == NULL)
		mfocused = MCmousestackptr;
	
	if (p_dx != 0)
		mfocused -> kdown("", p_dx < 0 ? XK_WheelLeft : XK_WheelRight);
}

//////////

static MCPlatformDragOperation dragaction_to_dragoperation(MCDragAction p_action)
{
	switch(p_action)
	{
		case DRAG_ACTION_NONE:
			return kMCPlatformDragOperationNone;
		case DRAG_ACTION_MOVE:
			return kMCPlatformDragOperationMove;
		case DRAG_ACTION_COPY:
			return kMCPlatformDragOperationCopy;
		case DRAG_ACTION_LINK:
			return kMCPlatformDragOperationLink;
	}
	
	assert(false);
	
	return kMCPlatformDragOperationNone;
}

void MCPlatformHandleDragEnter(MCPlatformWindowRef p_window, MCPlatformPasteboardRef p_pasteboard, MCPlatformDragOperation& r_operation)
{
	MCSystemPasteboard *t_pasteboard;
	t_pasteboard = new MCSystemPasteboard(p_pasteboard);
	MCdispatcher -> wmdragenter(p_window, t_pasteboard);
	t_pasteboard -> Release();
	
	r_operation = dragaction_to_dragoperation(MCdragaction);
}

void MCPlatformHandleDragMove(MCPlatformWindowRef p_window, MCPoint p_location, MCPlatformDragOperation& r_operation)
{
	MCdispatcher -> wmdragmove(p_window, p_location . x, p_location . y);
	
	r_operation = dragaction_to_dragoperation(MCdragaction);
}

void MCPlatformHandleDragLeave(MCPlatformWindowRef p_window)
{
	MCdispatcher -> wmdragleave(p_window);
}

void MCPlatformHandleDragDrop(MCPlatformWindowRef p_window, bool& r_accepted)
{
	MCdispatcher -> wmdragdrop(p_window);
	
	// PLATFORM-TODO: Should we do more than this? i.e. Should the dragDrop
	//   message be able to signal refusal?
	r_accepted = true;
}

////////////////////////////////////////////////////////////////////////////////

void MCPlatformHandleModifiersChanged(MCPlatformModifiers p_modifiers)
{
	MCmodifierstate = 0;
	if ((p_modifiers & kMCPlatformModifierShift) != 0)
		MCmodifierstate |= MS_SHIFT;
	if ((p_modifiers & kMCPlatformModifierControl) != 0)
		MCmodifierstate |= MS_CONTROL;
	if ((p_modifiers & kMCPlatformModifierAlt) != 0)
		MCmodifierstate |= MS_MOD1;
	if ((p_modifiers & kMCPlatformModifierMeta) != 0)
		MCmodifierstate |= MS_MOD2;
	if ((p_modifiers & kMCPlatformModifierCapsLock) != 0)
		MCmodifierstate |= MS_CAPS_LOCK;
}

void MCPlatformHandleKeyDown(MCPlatformWindowRef p_window, MCPlatformKeyCode p_key_code, codepoint_t p_mapped_codepoint, codepoint_t p_unmapped_codepoint)
{	
	if (p_mapped_codepoint == 0xffffffffU)
	{
		MCdispatcher -> wkdown(p_window, MCnullstring, p_key_code);
		return;
	}
	
	if (p_mapped_codepoint <= 0xffff)
	{
		uint16_t t_unicode_char;
		t_unicode_char = p_mapped_codepoint & 0xffff;
		
		uint8_t t_native_char[2];
		if (MCUnicodeMapToNative(&t_unicode_char, 1, t_native_char[0]))
		{
			t_native_char[1] = '\0';
			MCdispatcher -> wkdown(p_window, (const char *)t_native_char, p_key_code);
			return;
		}
	}
	
	if (!MCdispatcher -> wkdown(p_window, MCnullstring, p_key_code))
		if (MCactivefield != nil)
		{
			// Handle unicode
		}
}

void MCPlatformHandleKeyUp(MCPlatformWindowRef p_window, MCPlatformKeyCode p_key_code, codepoint_t p_mapped_codepoint, codepoint_t p_unmapped_codepoint)
{	
	if (p_mapped_codepoint == 0xffffffffU)
	{
		MCdispatcher -> wkup(p_window, MCnullstring, p_key_code);
		return;
	}
	
	if (p_mapped_codepoint <= 0xffff)
	{
		uint16_t t_unicode_char;
		t_unicode_char = p_mapped_codepoint & 0xffff;
		
		uint8_t t_native_char[2];
		if (MCUnicodeMapToNative(&t_unicode_char, 1, t_native_char[0]))
		{
			t_native_char[1] = '\0';
			MCdispatcher -> wkup(p_window, (const char *)t_native_char, p_key_code);
			return;
		}
	}
	
	MCdispatcher -> wkup(p_window, MCnullstring, p_key_code);
}

void MCPlatformHandleTextInputQueryTextRanges(MCPlatformWindowRef p_window, MCRange& r_marked_range, MCRange& r_selected_range)
{
	if (MCactivefield == nil)
	{
		r_marked_range = MCRangeMake(UINDEX_MAX, 0);
		r_selected_range = MCRangeMake(UINDEX_MAX, 0);
		return;
	}
	
	int4 si, ei;
	MCactivefield -> selectedmark(False, si, ei, False, False);
	MCactivefield -> unresolvechars(0, si, ei);
	r_selected_range = MCRangeMake(si, ei - si);
	if (MCactivefield -> getcompositionrange(si, ei))
	{
		MCactivefield -> unresolvechars(0, si, ei);
		r_marked_range = MCRangeMake(si, ei - si);
	}
	else
		r_marked_range = MCRangeMake(UINDEX_MAX, 0);
}

void MCPlatformHandleTextInputQueryTextIndex(MCPlatformWindowRef p_window, MCPoint p_location, uindex_t& r_index)
{
	if (MCactivefield == nil)
	{
		r_index = 0;
		return;
	}
	
	MCPoint t_location;
	t_location = MCactivefield -> getstack() -> windowtostackloc(p_location);
	
	int32_t si, ei;
	if (MCactivefield -> locmarkpoint(p_location, False, False, False, False, si, ei))
		MCactivefield -> unresolvechars(0, si, ei);
	else
		si = 0;
	
	r_index = si;
}

void MCPlatformHandleTextInputQueryTextRect(MCPlatformWindowRef p_window, MCRange p_range, MCRectangle& r_first_line_rect, MCRange& r_actual_range)
{
	if (MCactivefield == nil)
	{
		r_first_line_rect = MCRectangleMake(0, 0, 0, 0);
		r_actual_range = MCRangeMake(UINDEX_MAX, 0);
		return;
	}
	
	int32_t t_si, t_ei;
	t_si = 0;
	t_ei = INT32_MAX;
	MCactivefield -> resolvechars(0, t_si, t_ei, p_range . offset, p_range . length);
	
	MCRectangle t_rect;
	t_rect = MCactivefield -> firstRectForCharacterRange(t_si, t_ei);
	
	MCactivefield -> unresolvechars(0, t_si, t_ei);
	
	MCPoint t_top_left, t_bottom_right;
	t_top_left = MCactivefield -> getstack() -> stacktowindowloc(MCPointMake(t_rect . x, t_rect . y));
	t_bottom_right = MCactivefield -> getstack() -> stacktowindowloc(MCPointMake(t_rect . x + t_rect . width, t_rect . y + t_rect . height));
	
	r_first_line_rect = MCRectangleMake(t_top_left . x, t_top_left . y, t_bottom_right . x - t_top_left . x, t_bottom_right . y - t_top_left . y);
	r_actual_range = MCRangeMake(t_si, t_ei - t_si);
}

void MCPlatformHandleTextInputQueryText(MCPlatformWindowRef p_window, MCRange p_range, unichar_t*& r_chars, uindex_t& r_char_count, MCRange& r_actual_range)
{
	// COCOA-TODO: Implement QueryText
	r_chars = nil;
	r_char_count = 0;
	r_actual_range = p_range;
}

void MCPlatformHandleTextInputInsertText(MCPlatformWindowRef p_window, unichar_t *p_chars, uindex_t p_char_count, MCRange p_replace_range, MCRange p_selection_range, bool p_mark)
{
	if (MCactivefield == nil)
		return;
	
	MCRedrawLockScreen();
	
	int32_t t_r_si, t_r_ei;
	t_r_si = 0;
	t_r_ei = INT32_MAX;
	MCactivefield -> resolvechars(0, t_r_si, t_r_ei, p_replace_range . offset, p_replace_range . length);
	
	if (!p_mark)
	{
		int4 si, ei;
		if (MCactivefield -> getcompositionrange(si, ei))
		{
			if (si < t_r_si)
				t_r_si -= MCMin(t_r_si - si, ei - si);
			if (si < t_r_ei)
				t_r_ei -= MCMin(t_r_ei - si, ei - si);
			
			MCactivefield -> stopcomposition(True, False);
		}
		
		// If the char count is 1 and the replacement range matches the current selection,
		// the char is native and the requested selection is after the char, then synthesis a
		// keydown/up pair.
		uint8_t t_char[2];
		if (p_char_count == 1 &&
			MCUnicodeMapToNative(p_chars, 1, t_char[0]) &&
			p_selection_range . offset == p_replace_range . offset + 1 &&
			p_selection_range . length == 0)
		{
			int32_t t_s_si, t_s_ei;
			MCactivefield -> selectedmark(False, t_s_si, t_s_ei, False, False);
			if (t_s_si == t_r_si &&
				t_s_ei == t_r_ei)
			{
				t_char[1] = '\0';
				MCdispatcher -> wkdown(p_window, (const char *)t_char, t_char[0]);
				MCdispatcher -> wkup(p_window, (const char *)t_char, t_char[0]);
				return;
			}
		}
	}
	else
	{
		if (p_char_count == 0)
			MCactivefield -> stopcomposition(True, False);
		else
		{
			int4 si, ei;
			if (MCactivefield -> getcompositionrange(si, ei))
			{
				if (si < t_r_si)
					t_r_si -= MCMin(t_r_si - si, ei - si);
				if (si < t_r_ei)
					t_r_ei -= MCMin(t_r_ei - si, ei - si);
				
				MCactivefield -> stopcomposition(True, False);
			}
		}
	}
	
	// Set the text.
	MCactivefield -> seltext(t_r_si, t_r_ei, False);
	
	if (p_mark)
		MCactivefield -> startcomposition();
	
	MCactivefield -> finsertnew(FT_IMEINSERT, MCString((char *)p_chars, p_char_count * 2), True, true);
	
	// And update the selection range.
	int32_t t_s_si, t_s_ei;
	t_s_si = 0;
	t_s_ei = INT32_MAX;
	MCactivefield -> resolvechars(0, t_s_si, t_s_ei, p_selection_range . offset, p_selection_range . length);
	MCactivefield -> setcompositioncursoroffset(t_s_si - t_r_si);
	MCactivefield -> seltext(t_s_si, t_s_ei, True);
	
	MCRedrawUnlockScreen();
}

static void synthesize_key_press(MCPlatformWindowRef p_window, char p_char, KeySym p_sym)
{
	char t_string[2];
	t_string[0] = p_char;
	t_string[1] = '\0';
	MCdispatcher -> wkdown(p_window, t_string, p_sym);
	MCdispatcher -> wkup(p_window, t_string, p_sym);
}

static void synthesize_move_with_shift(MCField *p_field, Field_translations p_action)
{
	uint2 t_modifier_state;
	t_modifier_state = MCmodifierstate;
	MCmodifierstate = MS_SHIFT;
	p_field -> fmove(p_action, nil, 0);
	MCmodifierstate = t_modifier_state;
}

// This is probably never called now as we catch keyDown's for IME input
// and dispatch them rather than go through actions.
void MCPlatformHandleTextInputAction(MCPlatformWindowRef p_window, MCPlatformTextInputAction p_action)
{
	if (MCactivefield == nil)
		return;
	
	switch(p_action)
	{
		case kMCPlatformTextInputActionCapitalizeWord:
			break;
		case kMCPlatformTextInputActionChangeCaseOfLetter:
			break;
		case kMCPlatformTextInputActionDeleteBackward:
			if (!MCactivefield -> getflag(F_LOCK_TEXT))
				MCactivefield -> fdel(FT_DELBCHAR, nil, 0);
			break;
		case kMCPlatformTextInputActionDeleteBackwardByDecomposingPreviousCharacter:
			if (!MCactivefield -> getflag(F_LOCK_TEXT))
				MCactivefield -> fdel(FT_DELBSUBCHAR, nil, 0);
			break;
		case kMCPlatformTextInputActionDeleteForward:
			if (!MCactivefield -> getflag(F_LOCK_TEXT))
				MCactivefield -> fdel(FT_DELFCHAR, nil, 0);
			break;
		case kMCPlatformTextInputActionDeleteToBeginningOfLine:
			if (!MCactivefield -> getflag(F_LOCK_TEXT))
				MCactivefield -> fdel(FT_DELBOL, nil, 0);
			break;
		case kMCPlatformTextInputActionDeleteToBeginningOfParagraph:
			if (!MCactivefield -> getflag(F_LOCK_TEXT))
				MCactivefield -> fdel(FT_DELBOP, nil, 0);
			break;
		case kMCPlatformTextInputActionDeleteToEndOfLine:
			if (!MCactivefield -> getflag(F_LOCK_TEXT))
				MCactivefield -> fdel(FT_DELEOL, nil, 0);
			break;
		case kMCPlatformTextInputActionDeleteToEndOfParagraph:
			if (!MCactivefield -> getflag(F_LOCK_TEXT))
				MCactivefield -> fdel(FT_DELEOP, nil, 0);
			break;
		case kMCPlatformTextInputActionDeleteWordBackward:
			if (!MCactivefield -> getflag(F_LOCK_TEXT))
				MCactivefield -> fdel(FT_DELBWORD, nil, 0);
			break;
		case kMCPlatformTextInputActionDeleteWordForward:
			if (!MCactivefield -> getflag(F_LOCK_TEXT))
				MCactivefield -> fdel(FT_DELFWORD, nil, 0);
			break;
		case kMCPlatformTextInputActionInsertBacktab:
			break;
		case kMCPlatformTextInputActionInsertContainerBreak:
			break;
		case kMCPlatformTextInputActionInsertLineBreak:
			synthesize_key_press(p_window, 11, 0);
			break;
		case kMCPlatformTextInputActionInsertNewline:
			synthesize_key_press(p_window, '\n', XK_Return);
			break;
		case kMCPlatformTextInputActionInsertParagraphSeparator:
			synthesize_key_press(p_window, '\n', XK_Return);
			break;
		case kMCPlatformTextInputActionInsertTab:
			synthesize_key_press(p_window, '\t', XK_Tab);
			break;
		case kMCPlatformTextInputActionLowercaseWord:
			break;
		case kMCPlatformTextInputActionMoveBackward:
			MCactivefield -> fmove(FT_BACKCHAR, nil, 0);
			break;
		case kMCPlatformTextInputActionMoveBackwardAndModifySelection:
			synthesize_move_with_shift(MCactivefield, FT_BACKCHAR);
			break;
		case kMCPlatformTextInputActionMoveParagraphForwardAndModifySelection:
			synthesize_move_with_shift(MCactivefield, FT_FORWARDPARA);
			break;
		case kMCPlatformTextInputActionMoveParagraphBackwardAndModifySelection:
			synthesize_move_with_shift(MCactivefield, FT_BACKPARA);
			break;
		case kMCPlatformTextInputActionMoveToBeginningOfDocumentAndModfySelection:
			synthesize_move_with_shift(MCactivefield, FT_BOF);
			break;
		case kMCPlatformTextInputActionMoveToEndOfDocumentAndModfySelection:
			synthesize_move_with_shift(MCactivefield, FT_EOF);
			break;
		case kMCPlatformTextInputActionMoveToBeginningOfLineAndModfySelection:
			synthesize_move_with_shift(MCactivefield, FT_BOL);
			break;
		case kMCPlatformTextInputActionMoveToEndOfLineAndModfySelection:
			synthesize_move_with_shift(MCactivefield, FT_EOL);
			break;
		case kMCPlatformTextInputActionMoveToBeginningOfParagraphAndModfySelection:
			synthesize_move_with_shift(MCactivefield, FT_BOP);
			break;
		case kMCPlatformTextInputActionMoveToEndOfParagraphAndModfySelection:
			synthesize_move_with_shift(MCactivefield, FT_EOP);
			break;
		case kMCPlatformTextInputActionMoveToLeftEndOfLine:
			MCactivefield -> fmove(FT_BOL, nil, 0);
			break;
		case kMCPlatformTextInputActionMoveToLeftEndOfLineAndModfySelection:
			synthesize_move_with_shift(MCactivefield, FT_BOL);
			break;
		case kMCPlatformTextInputActionMoveToRightEndOfLine:
			MCactivefield -> fmove(FT_EOL, nil, 0);
			break;
		case kMCPlatformTextInputActionMoveToRightEndOfLineAndModfySelection:
			synthesize_move_with_shift(MCactivefield, FT_EOL);
			break;
		case kMCPlatformTextInputActionMoveDown:
			MCactivefield -> fmove(FT_DOWN, nil, 0);
			break;
		case kMCPlatformTextInputActionMoveDownAndModifySelection:
			synthesize_move_with_shift(MCactivefield, FT_DOWN);
			break;
		case kMCPlatformTextInputActionMoveForward:
			MCactivefield -> fmove(FT_FORWARDCHAR, nil, 0);
			break;
		case kMCPlatformTextInputActionMoveForwardAndModifySelection:
			synthesize_move_with_shift(MCactivefield, FT_FORWARDCHAR);
			break;
		case kMCPlatformTextInputActionMoveLeft:
			MCactivefield -> fmove(FT_LEFTCHAR, nil, 0);
			break;
		case kMCPlatformTextInputActionMoveLeftAndModifySelection:
			synthesize_move_with_shift(MCactivefield, FT_LEFTCHAR);
			break;
		case kMCPlatformTextInputActionMoveRight:
			MCactivefield -> fmove(FT_RIGHTCHAR, nil, 0);
			break;
		case kMCPlatformTextInputActionMoveRightAndModifySelection:
			synthesize_move_with_shift(MCactivefield, FT_RIGHTCHAR);
			break;
		case kMCPlatformTextInputActionMoveToBeginningOfDocument:
			MCactivefield -> fmove(FT_BOF, nil, 0);
			break;
		case kMCPlatformTextInputActionMoveToBeginningOfLine:
			MCactivefield -> fmove(FT_BOL, nil, 0);
			break;
		case kMCPlatformTextInputActionMoveToBeginningOfParagraph:
			MCactivefield -> fmove(FT_BOP, nil, 0);
			break;
		case kMCPlatformTextInputActionMoveToEndOfDocument:
			MCactivefield -> fmove(FT_EOF, nil, 0);
			break;
		case kMCPlatformTextInputActionMoveToEndOfLine:
			MCactivefield -> fmove(FT_EOL, nil, 0);
			break;
		case kMCPlatformTextInputActionMoveToEndOfParagraph:
			MCactivefield -> fmove(FT_EOF, nil, 0);
			break;
		case kMCPlatformTextInputActionMoveUp:
			MCactivefield -> fmove(FT_UP, nil, 0);
			break;
		case kMCPlatformTextInputActionMoveUpAndModifySelection:
			synthesize_move_with_shift(MCactivefield, FT_UP);
			break;
		case kMCPlatformTextInputActionMoveWordBackward:
			MCactivefield -> fmove(FT_BACKWORD, nil, 0);
			break;
		case kMCPlatformTextInputActionMoveWordBackwardAndModifySelection:
			synthesize_move_with_shift(MCactivefield, FT_BACKWORD);
			break;
		case kMCPlatformTextInputActionMoveWordForward:
			MCactivefield -> fmove(FT_FORWARDWORD, nil, 0);
			break;
		case kMCPlatformTextInputActionMoveWordForwardAndModifySelection:
			synthesize_move_with_shift(MCactivefield, FT_FORWARDWORD);
			break;
		case kMCPlatformTextInputActionMoveWordLeft:
			MCactivefield -> fmove(FT_LEFTWORD, nil, 0);
			break;
		case kMCPlatformTextInputActionMoveWordLeftAndModifySelection:
			synthesize_move_with_shift(MCactivefield, FT_LEFTWORD);
			break;
		case kMCPlatformTextInputActionMoveWordRight:
			MCactivefield -> fmove(FT_RIGHTWORD, nil, 0);
			break;
		case kMCPlatformTextInputActionMoveWordRightAndModifySelection:
			synthesize_move_with_shift(MCactivefield, FT_RIGHTWORD);
			break;
		case kMCPlatformTextInputActionPageUp:
			MCactivefield -> fmove(FT_PAGEUP, nil, 0);
			break;
		case kMCPlatformTextInputActionPageUpAndModifySelection:
			synthesize_move_with_shift(MCactivefield, FT_PAGEUP);
			break;
		case kMCPlatformTextInputActionPageDown:
			MCactivefield -> fmove(FT_PAGEDOWN, nil, 0);
			break;
		case kMCPlatformTextInputActionPageDownAndModifySelection:
			synthesize_move_with_shift(MCactivefield, FT_PAGEDOWN);
			break;
		case kMCPlatformTextInputActionScrollToBeginningOfDocument:
			MCactivefield -> fscroll(FT_SCROLLTOP, nil, 0);
			break;
		case kMCPlatformTextInputActionScrollToEndOfDocument:
			MCactivefield -> fscroll(FT_SCROLLBOTTOM, nil, 0);
			break;
		case kMCPlatformTextInputActionScrollLineUp:
			MCactivefield -> fscroll(FT_SCROLLUP, nil, 0);
			break;
		case kMCPlatformTextInputActionScrollLineDown:
			MCactivefield -> fscroll(FT_SCROLLDOWN, nil, 0);
			break;
		case kMCPlatformTextInputActionScrollPageUp:
			MCactivefield -> fscroll(FT_SCROLLPAGEUP, nil, 0);
			break;
		case kMCPlatformTextInputActionScrollPageDown:
			MCactivefield -> fscroll(FT_SCROLLPAGEDOWN, nil, 0);
			break;
		case kMCPlatformTextInputActionSelectAll:
			break;
		case kMCPlatformTextInputActionSelectLine:
			break;
		case kMCPlatformTextInputActionSelectParagraph:
			break;
		case kMCPlatformTextInputActionSelectWord:
			break;
		case kMCPlatformTextInputActionTranspose:
			break;
		case kMCPlatformTextInputActionTransposeWords:
			break;
		case kMCPlatformTextInputActionUppercaseWord:
			break;
		case kMCPlatformTextInputActionYank:
			break;
		case kMCPlatformTextInputActionCut:
			if (!MCactivefield -> getflag(F_LOCK_TEXT))
				MCactivefield -> fcut(FT_CUT, nil, 0);
			break;
		case kMCPlatformTextInputActionCopy:
			if (!MCactivefield -> getflag(F_LOCK_TEXT))
				MCactivefield -> fcopy(FT_COPY, nil, 0);
			break;
		case kMCPlatformTextInputActionPaste:
			if (!MCactivefield -> getflag(F_LOCK_TEXT))
				MCactivefield -> fpaste(FT_PASTE, nil, 0);
			break;
		case kMCPlatformTextInputActionUndo:
			if (!MCactivefield -> getflag(F_LOCK_TEXT))
				MCactivefield -> fundo(FT_UNDO, nil, 0);
			break;
		case kMCPlatformTextInputActionRedo:
			break;
		case kMCPlatformTextInputActionDelete:
			MCactivefield -> deleteselection(False);
			break;
	};
}

////////////////////////////////////////////////////////////////////////////////

typedef bool (*pasteboard_resolve_callback_t)(MCPlatformPasteboardFlavor flavor, void*& r_data, size_t& r_data_size);

void MCPlatformHandlePasteboardResolve(MCPlatformPasteboardRef p_pasteboard, MCPlatformPasteboardFlavor p_flavor, void *p_handle, void *& r_data, size_t& r_data_size)
{
	void *t_data;
	size_t t_data_size;
	if (((pasteboard_resolve_callback_t)p_handle)(p_flavor, t_data, t_data_size))
	{
		r_data = t_data;
		r_data_size = t_data_size;
	}
	else
		r_data = nil, r_data_size = 0;
}

////////////////////////////////////////////////////////////////////////////////

void MCPlatformHandlePlayerFrameChanged(MCPlatformPlayerRef p_player)
{
	for(MCPlayer *t_player = MCplayers; t_player != nil; t_player = t_player -> getnextplayer())
	{
		if (t_player -> getplatformplayer() == p_player)
		{
			t_player -> layer_redrawall();
			MCPlatformBreakWait();
			break;
		}
	}
}

////////////////////////////////////////////////////////////////////////////////

void MCPlatformHandleSoundFinished(MCPlatformSoundRef p_sound)
{
    if (MCacptr != nil)
        MCscreen -> addtimer(MCacptr, MCM_internal, 0);
}

////////////////////////////////////////////////////////////////////////////////

#if 0
void MCPlatformProcess(MCPlatformCallback& p_callback)
{
	switch(p_callback . type)
	{
		case kMCPlatformCallbackApplicationStartup:
			MCPlatformHandleApplicationStartup(p_callb
			ack . application . startup . argc,
											   p_callback . application . startup . argv,
											   p_callback . application . startup . envp,
											   p_callback . application . startup . error_code,
											   p_callback . application . startup . error_message);
			break;
		case kMCPlatformCallbackApplicationShutdown:
			MCPlatformHandleApplicationShutdown(p_callback . application . shutdown . exit_code);
			break;
		case kMCPlatformCallbackApplicationShutdownRequest:
			MCPlatformHandleApplicationShutdownRequest(p_callback . application . shutdown_request . terminate);
			break;
		case kMCPlatformCallbackApplicationRun:
			MCPlatformHandleApplicationRun();
		default:
			break;
	}
}
#endif

////////////////////////////////////////////////////////////////////////////////<|MERGE_RESOLUTION|>--- conflicted
+++ resolved
@@ -39,11 +39,8 @@
 #include "graphics_util.h"
 #include "redraw.h"
 #include "player.h"
-<<<<<<< HEAD
 #include "aclip.h"
-=======
 #include "stacklst.h"
->>>>>>> d655f39c
 
 #include "desktop-dc.h"
 
