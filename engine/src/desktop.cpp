--- conflicted
+++ resolved
@@ -878,17 +878,11 @@
 
                     map_key_to_engine(s_pending_key_down -> key_code, s_pending_key_down -> mapped_codepoint, s_pending_key_down -> unmapped_codepoint, t_mapped_key_code, &t_mapped_char);
                     
-<<<<<<< HEAD
-                    MCdispatcher -> wkdown(p_window, *t_mapped_char, t_mapped_key_code);
-                    
-=======
->>>>>>> 41fc67b8
                     // SN-2014-11-03: [[ Bug 13832 ]] Enqueue the event, instead of firing it now (we are still in the NSApplication's keyDown).
-                    
                     // PM-2015-05-15: [[ Bug 15372]] call MCKeyMessageAppend before wkdown to prevent a crash if 'wait with messages' is used (since s_pending_key_down might become nil after wkdown
                     MCKeyMessageAppend(s_pending_key_up, s_pending_key_down -> key_code, s_pending_key_down -> mapped_codepoint, s_pending_key_down -> unmapped_codepoint);
                     
-                    MCdispatcher -> wkdown(p_window, (const char *)t_mapped_char, t_mapped_key_code);
+                    MCdispatcher -> wkdown(p_window, *t_mapped_char, t_mapped_key_code);
                     
                     MCKeyMessageNext(s_pending_key_down);
                 
@@ -956,15 +950,8 @@
     if (*p_chars > 127 && s_pending_key_down && s_pending_key_down -> next
             && MCUnicodeMapToNative(p_chars, 1, t_char[0]))
     {
-<<<<<<< HEAD
         MCStringCreateWithNativeChars((const char_t *)t_char, 1, &t_string);
         MCdispatcher -> wkdown(p_window, *t_string, *t_char);
-        // SN-2014-11-03: [[ Bug 13832 ]] Enqueue the event, instead of firing it now (we are still in NSApplication's keyDown).
-        //  We use the mapped codepoint of the message to send, instead of t_char.
-        MCKeyMessageAppend(s_pending_key_up, (MCPlatformKeyCode)*t_char, s_pending_key_down -> next -> mapped_codepoint, (codepoint_t)*t_char);
-=======
-        MCdispatcher -> wkdown(p_window, (const char *)t_char, *t_char);
->>>>>>> 41fc67b8
         
         MCKeyMessageNext(s_pending_key_down);
     }
