--- conflicted
+++ resolved
@@ -938,15 +938,10 @@
     MCAutoStringRef t_string;
     // SN-2015-01-20: [[ Bug 14406 ]] If we have a series of pending keys, we have two possibilities:
     //   - typing IME characters: the characters are native, so we use the finsertnew
-<<<<<<< HEAD
     //   - typing dead characters: the character, if we arrive here, is > 127
-    if (*p_chars > 127 && s_pending_key_down -> next && MCUnicodeMapToNative(p_chars, 1, t_char[0]))
-=======
-    //   - typing dead characters: the character, if we arrive here,    is > 127
     // SN-2015-04-13: [[ Bug 14205 ]] Ensure that s_pending_key_down is not nil
     if (*p_chars > 127 && s_pending_key_down && s_pending_key_down -> next
             && MCUnicodeMapToNative(p_chars, 1, t_char[0]))
->>>>>>> 424c091c
     {
         MCStringCreateWithNativeChars((const char_t *)t_char, 1, &t_string);
         MCdispatcher -> wkdown(p_window, *t_string, *t_char);
