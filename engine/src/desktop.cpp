--- conflicted
+++ resolved
@@ -555,15 +555,12 @@
 {
     if (p_mapped_codepoint <= 0xffff)
 	{
-		uint16_t t_unicode_char;
-<<<<<<< HEAD
-		t_unicode_char = p_mapped_codepoint & 0xffff;
+        uint16_t t_unicode_char;
         char_t t_native_char;
-=======
+
         // SN-2014-07-11: [[ Bug 12747 ]] Shortcuts: the uncomment script shortcut cmd _ does not work
         //  We want to take in account the unmapped char, since with the mapped one, Cmd discards the Shift modifier
-		t_unicode_char = p_unmapped_codepoint & 0xffff;
->>>>>>> 62dc235e
+        t_unicode_char = p_unmapped_codepoint & 0xffff;
 		
 		if (MCUnicodeMapToNative(&t_unicode_char, 1, t_native_char))
 		{
