--- conflicted
+++ resolved
@@ -718,29 +718,21 @@
     while (s_pending_key_up != nil)
     {
         MCPlatformKeyCode t_mapped_key_code;
-<<<<<<< HEAD
         MCAutoStringRef t_mapped_char;
-        map_key_to_engine(s_pending_key_up -> key_code, s_pending_key_up -> mapped_codepoint, s_pending_key_up -> unmapped_codepoint, t_mapped_key_code, &t_mapped_char);
-        
-    MCdispatcher -> wkup(p_window, *t_mapped_char, t_mapped_key_code);
-=======
-        uint8_t t_mapped_char[2];
-        t_mapped_char[1] = '\0';
-        
+
         // SN-2015-06-23: [[ Bug 3537 ]] We don't want to map a nativised char -
         //  but we want to map key strokes like F1 and such
         //  This is intended to mimic the behaviour of the key down process,
         //  in which MCDispatcher::wkdown is called with the nativised char
         if (s_pending_key_up -> needs_mapping)
-            map_key_to_engine(s_pending_key_up -> key_code, s_pending_key_up -> mapped_codepoint, s_pending_key_up -> unmapped_codepoint, t_mapped_key_code, t_mapped_char);
+            map_key_to_engine(s_pending_key_up -> key_code, s_pending_key_up -> mapped_codepoint, s_pending_key_up -> unmapped_codepoint, t_mapped_key_code, &t_mapped_char);
         else
         {
-            t_mapped_char[0] = s_pending_key_up -> mapped_codepoint;
+            /* UNCHECKED */ MCStringCreateWithNativeChars((const char_t*)&(s_pending_key_up -> mapped_codepoint), 1, &t_mapped_char);
             t_mapped_key_code = s_pending_key_up -> key_code;
         }
 
-        MCdispatcher -> wkup(p_window, (const char*)t_mapped_char, t_mapped_key_code);
->>>>>>> e08cf296
+        MCdispatcher -> wkup(p_window, *t_mapped_char, t_mapped_key_code);
         MCKeyMessageNext(s_pending_key_up);
     }
 }
@@ -973,13 +965,8 @@
     // [Raw]KeyDown/Up and remove the first character from the sequence of keys typed.
     // If the character successfully combined with the dead char before it in a native char, we don't use finsert
     // Otherwise, we have the dead char in p_chars, we need to remove the one stored first in the sequence
-<<<<<<< HEAD
-    uint1 t_char[2];
-    t_char[1] = 0;
-
     MCAutoStringRef t_string;
-=======
->>>>>>> e08cf296
+    
     // SN-2015-01-20: [[ Bug 14406 ]] If we have a series of pending keys, we have two possibilities:
     //   - typing IME characters: the characters are native, so we use the finsertnew
     //   - typing dead characters: the character, if we arrive here, is > 127
