/* Copyright (C) 2003-2015 LiveCode Ltd.

This file is part of LiveCode.

LiveCode is free software; you can redistribute it and/or modify it under
the terms of the GNU General Public License v3 as published by the Free
Software Foundation.

LiveCode is distributed in the hope that it will be useful, but WITHOUT ANY
WARRANTY; without even the implied warranty of MERCHANTABILITY or
FITNESS FOR A PARTICULAR PURPOSE.  See the GNU General Public License
for more details.

You should have received a copy of the GNU General Public License
along with LiveCode.  If not see <http://www.gnu.org/licenses/>.  */

#include "prefix.h"

#include "globdefs.h"
#include "filedefs.h"
#include "objdefs.h"
#include "parsedef.h"


#include "param.h"
#include "util.h"
#include "stack.h"
#include "card.h"
#include "stacklst.h"
#include "sellst.h"
#include "undolst.h"
#include "aclip.h"
#include "image.h"
#include "field.h"
#include "mcerror.h"
#include "osspec.h"
#include "redraw.h"
#include "mcssl.h"
#include "player.h"

#include "globals.h"
#include "exec.h"
#include "system.h"
#include "dispatch.h"
#include "scriptpt.h"

#if defined(_MACOSX)
#include <mach-o/dyld.h>
#endif

#include <algorithm>

// MDW-2014-07-06: [[ oval_points ]]
#define QA_NPOINTS 90

static MCPoint qa_points[QA_NPOINTS + 1];

static void MCU_play_message()
{
	MCAudioClip *acptr = MCacptr;
	MCacptr = nil;
    // PM-2014-12-22: [[ Bug 14269 ]] Nil checks to prevent a crash
	MCStack *sptr = (acptr != NULL ? acptr->getmessagestack() : NULL);
	if (sptr != NULL)
	{
		acptr->setmessagestack(NULL);
		sptr->getcurcard()->message_with_valueref_args(MCM_play_stopped, acptr->getname());
	}
	if (acptr != NULL && acptr->isdisposable())
		delete acptr;
}

void MCU_play()
{
	if (MCacptr && !MCacptr->play())
		MCU_play_message();
}

void MCU_play_stop()
{
	if (MCacptr)
	{
		MCacptr->stop(True);
		MCU_play_message();
	}
}

void MCU_init()
{
	int2 i;
	real8 increment = (M_PI / 2.0) / (real8)QA_NPOINTS;
	real8 angle = 0.0;

	// MDW 2014-07-26: [[ oval_points ]] bumped by one to fix
	for (i = 0 ; i < QA_NPOINTS+1 ; i++)
	{
		qa_points[i].x = (short)(sin(angle) * (real8)MAXINT2);
		qa_points[i].y = MAXINT2 - (short)(cos(angle) * (real8)MAXINT2);
		angle += increment;
	}

    /* Attempt to seed the random number generator using the system entropy
     * source. If that fails, fall back to constructing using some of the
     * entropy available from the properties of the current process. */
    MCAutoDataRef t_seed_data;
    if (MCSRandomData(sizeof(MCrandomseed), &t_seed_data))
    {
        MCMemoryCopy(&MCrandomseed, MCDataGetBytePtr(*t_seed_data),
                     sizeof(MCrandomseed));
    }
    else
    {
        MCLog("Warning: Failed to seed random number generator");
        MCrandomseed = (int4)(intptr_t)&MCdispatcher + MCS_getpid() + (int4)time(NULL);
    }
    MCU_srand();
}

void MCU_watchcursor(MCStack *sptr, Boolean force)
{
	if (!MClockcursor)
	{
		MCwatchcursor = True;
		if (sptr == NULL)
			sptr = MCmousestackptr ? MCmousestackptr : MCdefaultstackptr;
		sptr->resetcursor(force);
	}
}

void MCU_unwatchcursor(MCStack *sptr, Boolean force)
{
	if (!MClockcursor)
	{
		MCwatchcursor = False;
		if (sptr == NULL)
			sptr = MCmousestackptr ? MCmousestackptr : MCdefaultstackptr;
		sptr -> resetcursor(force);
	}
}

void MCU_resetprops(Boolean update)
{
	if (update)
	{
		if (MCwatchcursor || MCcursor != None)
		{
			if (!MClockcursor)
				MCcursor = None;
			MCwatchcursor = False;
			if (MCmousestackptr)
				MCmousestackptr->resetcursor(True);
			else
				MCdefaultstackptr->resetcursor(True);
		}
		
		// MW-2011-08-18: [[ Redraw ]] Update to use redraw.
		MCRedrawForceUnlockScreen();

		if (MClockmenus)
		{
			MCscreen->updatemenubar(True);
			MClockmenus = False;
		}
		if (MCdragging)
		{
			MCdragging = False;
			MCselected->redraw();
		}
	}
	MCerrorlock.Reset();
	MClockerrors = MClockmessages = MClockrecent = False;
	MCscreen->setlockmoves(False);
	MCerrorlockptr = nil;
	MCinterrupt = False;
	MCdragspeed = 0;
	MCdynamiccard = nil;
	MCdynamicpath = False;
	MCexitall = False;
    
    // The clipboard lock is counted and needs to be balanced
    while (MCclipboardlockcount)
    {
        MCclipboardlockcount--;
        MCclipboard->Unlock();
    }
}

void MCU_saveprops(MCSaveprops &sp)
{
	sp.watchcursor = MCwatchcursor;
	MCwatchcursor = False;
	// MW-2011-08-18: [[ Redraw ]] Update to use redraw.
	MCRedrawSaveLockScreen(sp.lockscreen);
	sp.errorlock = MCerrorlock;
	sp.errorlockptr = MCerrorlockptr;
	sp.lockerrors = MClockerrors;
	sp.lockmessages = MClockmessages;
	sp.lockmoves = MCscreen->getlockmoves();
	sp.lockrecent = MClockrecent;
	sp.interrupt = MCinterrupt;
	sp.dragspeed = MCdragspeed;
	sp.dynamiccard = MCdynamiccard;
	sp.errorptr = MCerrorptr;
	sp.exitall = MCexitall;
}

void MCU_restoreprops(MCSaveprops &sp)
{
	MCwatchcursor = sp.watchcursor;
	// MW-2011-08-18: [[ Redraw ]] Update to use redraw.
	MCRedrawRestoreLockScreen(sp.lockscreen);
	// MW-2011-08-17: [[ Redraw ]] This shouldn't be necessary anymore as the
	//   updates will be flushed shortly after as (new) lockscreen == False.
	//if (oldls && !sp.lockscreen)
	//	MCstacks->redrawall(False);
	MCerrorlock = sp.errorlock;
	MCerrorlockptr = sp.errorlockptr;
	MClockerrors = sp.lockerrors;
	MClockmessages = sp.lockmessages;
	MCscreen->setlockmoves(sp.lockmoves);
	MClockrecent = sp.lockrecent;
	MCinterrupt = sp.interrupt;
	MCdragspeed = sp.dragspeed;
	MCdynamiccard = sp.dynamiccard;
	MCerrorptr = sp.errorptr;
	MCexitall = sp.exitall;
}

int4 MCU_any(int4 max)
{
	return (int4)(MCU_drand() * (real8)max);
}

bool MCU_getnumberformat(uint2 fw, uint2 trail, uint2 force, MCStringRef& r_string)
{
	bool t_success;
	t_success = true;

	MCAutoStringRef t_buffer;
	if (t_success)
		t_success = MCStringCreateMutable(0, &t_buffer);

	{
		uint2 i = MCU_max(fw - trail - 1, 0);
		while (t_success && i--)
			t_success = MCStringAppendNativeChar(*t_buffer, '0');	
		if (t_success && trail != 0)
		{
			t_success = MCStringAppendNativeChar(*t_buffer, '.');
			i = force;
			while (t_success && i--)
				t_success = MCStringAppendNativeChar(*t_buffer, '0');
			i = trail - force;
			while (t_success && i--)
				t_success = MCStringAppendNativeChar(*t_buffer, '#');
		}
	}

	if (t_success)
		return MCStringCopy(*t_buffer, r_string);

	return false;
}

void MCU_setnumberformat(MCStringRef d, uint2 &fw,
                         uint2 &trailing, uint2 &force)
{
	fw = MCStringGetLength(d);
    char *temp_d;
    /* UNCHECKED */ MCStringConvertToCString(d, temp_d);
	const char *sptr = temp_d;
	const char *eptr = sptr;
	while (eptr - sptr < fw && *eptr != '.')
		eptr++;
	if (eptr - sptr == fw)
	{
		trailing = force = 0;
		return;
	}
	eptr++;
	if (eptr - sptr == fw)
		fw--;
	force = 0;
	while (eptr - sptr < fw && *eptr != '#')
	{
		eptr++;
		force++;
	}
	trailing = force;
	while (eptr - sptr < fw && *eptr == '#')
	{
		eptr++;
		trailing++;
	}
}

#define UtoF(u) (((double)((long)(u - 2147483647L - 1))) + 2147483648.0)

real8 MCU_stoIEEE(const char *bytes)
{
	real8 f = 0;
	int4 expon;
	uint4 hiMant, loMant;

	expon = ((bytes[0] & 0x7F) << 8) | (bytes[1] & 0xFF);
	hiMant = ((unsigned long)(bytes[2] & 0xFF) << 24)
	         |    ((unsigned long)(bytes[3] & 0xFF) << 16)
	         |    ((unsigned long)(bytes[4] & 0xFF) << 8)
	         |    ((unsigned long)(bytes[5] & 0xFF));
	loMant = ((unsigned long)(bytes[6] & 0xFF) << 24)
	         |    ((unsigned long)(bytes[7] & 0xFF) << 16)
	         |    ((unsigned long)(bytes[8] & 0xFF) << 8)
	         |    ((unsigned long)(bytes[9] & 0xFF));

	if (expon == 0 && hiMant == 0 && loMant == 0)
		f = 0;
	else
	{
		if (expon == 0x7FFF)    /* MCinfinity or NaN */
			f = MCinfinity;
		else
		{
			expon -= 16383;
			f  = ldexp(UtoF(hiMant), expon-=31);
			f += ldexp(UtoF(loMant), expon-=32);
		}
	}
	if (bytes[0] & 0x80)
		return -f;
	else
		return f;
}

real8 MCU_i4tor8(int4 in)
{
	return (real8)in / 65535.0;
}

int4 MCU_r8toi4(real8 in)
{
	return (int4)(in * 65535.0);
}

#define N       16
#define RMASK    ((uint4)(1 << (N - 1)) + (1 << (N - 1)) - 1)
#define LOW(x)  ((uint4)(x) & RMASK)
#define HIGH(x) LOW((x) >> N)
#define MUL(x, y, z)    { uint4 l = (uint4)(x) * (uint4)(y); \
                (z)[0] = LOW(l); (z)[1] = HIGH(l); }
#define CARRY(x, y)     ((uint4)(x) + (uint4)(y) > RMASK)
#define ADDEQU(x, y, z) (z = CARRY(x, (y)), x = LOW(x + (y)))
#define X0      0x330E
#define X1      0xABCD
#define X2      0x1234
#define A0      0xE66D
#define A1      0xDEEC
#define A2      0x5
#define C       0xB
#define SET3(x, x0, x1, x2)     ((x)[0] = (x0), (x)[1] = (x1), (x)[2] = (x2))
#define SEED(x0, x1, x2) (SET3(x, x0, x1, x2), SET3(a, A0, A1, A2), c = C)

static uint4 x[3] = { X0, X1, X2 }, a[3] = { A0, A1, A2 }, c = C;

void MCU_srand()
{
	SEED(X0, LOW(MCrandomseed), HIGH(MCrandomseed));
}

real8 MCU_drand()
{
	static real8 two16m = 1.0 / (1L << N);
	uint4 p[2], q[2], r[2], carry0, carry1;

	MUL(a[0], x[0], p);
	ADDEQU(p[0], c, carry0);
	ADDEQU(p[1], carry0, carry1);
	MUL(a[0], x[1], q);
	ADDEQU(p[1], q[0], carry0);
	MUL(a[1], x[0], r);
	x[2] = LOW(carry0 + carry1 + CARRY(p[1], r[0]) + q[1] + r[1] +
	           a[0] * x[2] + a[1] * x[1] + a[2] * x[0]);
	x[1] = LOW(p[1] + r[0]);
	x[0] = LOW(p[0]);
	return (two16m * (two16m * (two16m * x[0] + x[1]) + x[2]));
}

// custom strtok that only skips single delimiters
static char *olds = NULL;
char *MCU_strtok(char *s, const char *delim)
{
	if (s == NULL)
	{
		if (olds == NULL)
		{
			MCS_seterrno(EINVAL);
			return NULL;
		}
		else
			s = olds;
	}
	if (*s == '\0')
	{
		olds = NULL;
		return NULL;
	}
	char *token = s;
	s = strpbrk(token, delim);
	if (s == NULL)
		olds = NULL;
	else
	{
		*s = '\0';
		olds = s + 1;
	}
	return token;
}

/* WRAPPER */ bool MCU_strtol(MCStringRef p_string, int4& r_l)
{
	Boolean t_converted;
	uint4 l = MCStringGetLength(p_string);
	MCAutoStringRefAsCString t_string;
	if (!t_string.Lock(p_string))
		return false;
    const char *sptr = *t_string;
	r_l = MCU_strtol(sptr, l, '\0', t_converted);
	return True == t_converted;
}

int4 MCU_strtol(const char *&sptr, uint4 &l, int1 p_delim, Boolean &done,
                Boolean reals, Boolean octals)
{
	done = False;
	MCU_skip_spaces(sptr, l);
	if (!l)
		return 0;
	Boolean negative = False;
	int4 value = 0;
	if (*sptr == '-' || *sptr == '+')
	{
		negative = *sptr == '-';
		sptr++;
		l--;
	}
	if (!l)
		return 0;
	uint4 startlength = l;
	uint2 base = 10;
	if (l && *sptr == '0')
    {
		if (l > 2 && MCS_tolower(*(sptr + 1)) == 'x')
		{
			base = 16;
			sptr += 2;
			l -= 2;
		}
		else if (octals)
        {
            base = 8;
            sptr++;
            l--;
        }
    }
	while (l)
	{
		if (isdigit((uint1)*sptr))
		{
			int4 v = *sptr - '0';
			if (base < 16 && value > MAXINT4 / base - v)  // prevent overflow
				return 0;
			value *= base;
			value += v;
		}
		else
			if (isspace((uint1)*sptr))
			{
				MCU_skip_spaces(sptr, l);
				if (l && *sptr == p_delim)
				{
					sptr++;
					l--;
				}
				break;
			}
			else
				if (l && p_delim && *sptr == p_delim)
				{
					sptr++;
					l--;
					break;
				}
				else
					if (*sptr == '.')
					{
						if (startlength > 1)
						{
							if (reals)
							{
								// MDW-2013-06-09: [[ Bug 10964 ]] Round integral values to nearest
								//   (consistent with getuint4() and round()).
								if (*(sptr+1) > '4')
								{
									value++;
								}
								do
								{
									sptr++;
									l--;
								}
								while (l && isdigit((uint1)*sptr));
							}
							else
								do
								{
									sptr++;
									l--;
								}
								while (l && *sptr == '0');
							if (l == 0)
								break;
							if (*sptr == p_delim || isspace((uint1)*sptr))
							{
								sptr++;
								l--;
								break;
							}
						}
						return 0;
					}
					else
					{
						char t_char = MCS_tolower(*sptr);
						if (base == 16 && t_char >= 'a' && t_char <= 'f')
						{
							value *= base;
							value += t_char - 'a' + 10;
						}
						else
							return 0;
					}
		sptr++;
		l--;
	}
	if (negative)
		value = -value;
	MCU_skip_spaces(sptr, l);
	done = True;
	return value;
}

void MCU_strip(char *sptr, uint2 trailing, uint2 force)
{
	if (trailing == 0)
		return;
	char *eptr = &sptr[strlen(sptr)];
	sptr = strchr(sptr, '.');
	uint2 count = force;
	while (count--)
		sptr++;
	while (--eptr > sptr)
		if (*eptr == '0')
		{
			*eptr = '\0';
			if (*(eptr - 1) == '.')
			{
				*(eptr - 1) = '\0';
				break;
			}
		}
		else
			break;
}

/*
This function is defined as follows:
Let x >= 0 and y > 0.
	x wrap y  := ((x - 1) mod y) + 1
	x wrap -y := x wrap y
	-x wrap y := -(x wrap y)
*/
real8 MCU_fwrap(real8 p_x, real8 p_y)
{
	real8 t_y;
	t_y = p_y > 0 ? p_y : -p_y;
	if (p_x >= 0)
		return (fmod(p_x - 1, t_y) + 1);
	else
		return -(fmod(-p_x - 1, t_y) + 1);
		
}

bool MCU_r8tos(real8 n, uint2 fw, uint2 trailing, uint2 force, MCStringRef &r_string)
{
	bool t_success = true;
	char *t_str = nil;
	uint4 t_s = 0;
	if (t_success)
		t_success = (0 != MCU_r8tos(t_str, t_s, n, fw, trailing, force));
	
	MCAutoStringRef t_string;
	if (t_success)
		t_success = MCStringCreateWithCStringAndRelease(t_str, &t_string);

	if (t_success)
		t_success = MCStringSetNumericValue(*t_string, n);

	if (t_success)
		t_success = MCStringCopy(*t_string, r_string);

	if (!t_success)
		delete[] t_str;

	return t_success;
}

uint4 MCU_r8tos(char *&d, uint4 &s, real8 n,
                uint2 fw, uint2 trailing, uint2 force)
{
	if (d == NULL || s <  R8L)
	{
		delete d;
		d = new (nothrow) char[R8L];
		s = R8L;
	}
	if (n < 0.0 && n >= -MC_EPSILON)
		n = 0.0;
	sprintf(d, "%0*.*f", fw, trailing, n);
	MCU_strip(d, trailing, force);
	
	// 2007-09-11: [[ Bug 5321 ]] If the first character is '-', we must check
	//   to see if the value is actually '0', and if it is remove the '-'.
	if (*d == '-')
	{
		bool t_is_zero;
		t_is_zero = true;
		for(char *dptr = d + 1; *dptr != '\0'; ++dptr)
			if (*dptr == 'e')
				break;
			else if (*dptr != '.' && *dptr != '0')
			{
				t_is_zero = false;
				break;
			}

		if (t_is_zero)
			memmove(d, d + 1, strlen(d));
	}

	return strlen(d);
}

/* WRAPPER */
bool MCU_stor8(MCStringRef p_string, real8 &r_d, bool p_convert_octals)
{
    MCAutoStringRefAsCString t_cstring;
    t_cstring . Lock(p_string);
	return True == MCU_stor8(MCString(*t_cstring, strlen(*t_cstring)), r_d, p_convert_octals);
}

Boolean MCU_stor8(const MCString &s, real8 &d, Boolean convertoctals)
{
	const char *sptr = s.getstring();
	uint4 l = s.getlength();
	Boolean done;
	int4 i = MCU_strtol(sptr, l, '\0', done, False, convertoctals);
	if (done)
	{
		d = i;
		return l == 0;
	}
	sptr = s.getstring();
	l = MCU_min(R8L - 1U, s.getlength());
	MCU_skip_spaces(sptr, l);
	// bugs in MSL means we need to check these things
	// MW-2006-04-21: [[ Purify ]] This was incorrect - we need to ensure l > 1 before running most
	//   of these tests.
	if (l == 0 || (l > 1 && (((MCS_tolower((uint1)sptr[1]) == 'x' && (l == 2 || !isxdigit((uint1)sptr[2])))
	        || (sptr[1] == '+' || sptr[1] == '-')))))
		return False;
	char buff[R8L];
	memcpy(buff, sptr, l);
	buff[l] = '\0';
	const char *newptr;
	d = strtod((char *)buff, (char **)&newptr);
	if (newptr == buff)
		return False;
	l = buff + l - newptr;
	MCU_skip_spaces(newptr, l);
	if (l != 0)
		return False;
	return True;
}

real8 MCU_strtor8(const char *&r_str, uint4 &r_len, int1 p_delim, Boolean &r_done, Boolean convertoctals)
{
	const char *sptr = r_str;
	uint4 l = r_len;
	Boolean done;
	real8 d;
	int4 i = MCU_strtol(sptr, l, p_delim, done, False, convertoctals);
	if (done)
	{
		r_done = True;
		r_str = sptr;
		r_len = l;
		return i;
	}
	MCU_skip_spaces(r_str, r_len);
	// bugs in MSL means we need to check these things
	// MW-2006-04-21: [[ Purify ]] This was incorrect - we need to ensure l > 1 before running most
	//   of these tests.
	if (r_len == 0 || (r_len > 1 && (((MCS_tolower((uint1)r_str[1]) == 'x' && (r_len == 2 || !isxdigit((uint1)r_str[2])))
	        || (r_str[1] == '+' || r_str[1] == '-')))))
	{
		r_done = False;
		return i;
	}
	char buff[R8L];
	uint4 buff_len = MCU_min(R8L - 1U, r_len);
	memcpy(buff, r_str, buff_len);
	buff[buff_len] = '\0';
	const char *newptr;
	d = strtod((char *)buff, (char **)&newptr);
	if (newptr == buff)
	{
		r_done = False;
		return d;
	}
	uint4 t_diff = newptr - buff;
	r_len = r_len - t_diff;
	r_str += t_diff;
	MCU_skip_spaces(r_str, r_len);
	if (r_len && *r_str == p_delim)
	{
			r_str++;
			r_len--;
	}
	r_done = True;

	return d;
}

/* WRAPPER */ bool MCU_stoi2(MCStringRef p_string, int2 &r_d)
{
    MCAutoStringRefAsCString t_cstring;
    t_cstring . Lock(p_string);
	return True == MCU_stoi2(MCString(*t_cstring, strlen(*t_cstring)), r_d);
}

Boolean MCU_stoi2(const MCString &s, int2 &d)
{
	const char *sptr = s.getstring();
	uint4 l = s.getlength();
	Boolean done;
	d = MCU_strtol(sptr, l, '\0', done, True, False);
	if (!done || l != 0)
		return False;
	return True;
}

/* WRAPPER */ bool MCU_stoui2(MCStringRef p_string, uint2 &r_d)
{
    MCAutoStringRefAsCString t_cstring;
    t_cstring . Lock(p_string);
	return True == MCU_stoui2(MCString(*t_cstring, strlen(*t_cstring)), r_d);
}

Boolean MCU_stoui2(const MCString &s, uint2 &d)
{
	const char *sptr = s.getstring();
	uint4 l = s.getlength();
	Boolean done;
	d = MCU_strtol(sptr, l, '\0', done, True, False);
	if (!done || l != 0)
		return False;
	return True;
}

Boolean MCU_stoi2x2(const MCString &s, int2 &d1, int2 &d2)
{
	const char *sptr = s.getstring();
	uint4 l = s.getlength();
	Boolean done;
	d1 = MCU_strtol(sptr, l, ',', done, True, False);
	if (!done || l == 0)
		return False;
	d2 = MCU_strtol(sptr, l, '\0', done, True, False);
	if (!done || l != 0)
		return False;
	return True;
}

/* WRAPPER */ bool MCU_stoi2x2(MCStringRef p_string, int16_t& r_d1, int16_t& r_d2)
{
    MCAutoStringRefAsCString t_cstring;
    t_cstring . Lock(p_string);
	return True == MCU_stoi2x2(MCString(*t_cstring, strlen(*t_cstring)), r_d1, r_d2);
}

Boolean MCU_stoi2x4(const MCString &s, int2 &d1, int2 &d2, int2 &d3, int2 &d4)
{
	int32_t t_d1, t_d2, t_d3, t_d4;
	if (!MCU_stoi4x4(s, t_d1, t_d2, t_d3, t_d4))
		return False;
	
	d1 = t_d1;
	d2 = t_d2;
	d3 = t_d3;
	d4 = t_d4;
	
	return True;
}

/* WRAPPER */ bool MCU_stoi2x4(MCStringRef p_string, int16_t& r_d1, int16_t& r_d2, int16_t& r_d3, int16_t& r_d4)
{
    MCAutoStringRefAsCString t_cstring;
    t_cstring . Lock(p_string);
	return True == MCU_stoi2x4(MCString(*t_cstring, strlen(*t_cstring)), r_d1, r_d2, r_d3, r_d4);
}

/* WRAPPER */ bool MCU_stoi4x4(MCStringRef p_string, int32_t& r_d1, int32_t& r_d2, int32_t& r_d3, int32_t& r_d4)
{
    MCAutoStringRefAsCString t_cstring;
    t_cstring . Lock(p_string);
	return True == MCU_stoi4x4(MCString(*t_cstring, strlen(*t_cstring)), r_d1, r_d2, r_d3, r_d4);
}

Boolean MCU_stoi4x4(const MCString &s, int32_t &d1, int32_t &d2, int32_t &d3, int32_t &d4)
{
	const char *sptr = s.getstring();
	uint4 l = s.getlength();
	Boolean done;
	d1 = MCU_strtol(sptr, l, ',', done, True, False);
	if (!done || l == 0)
		return False;
	d2 = MCU_strtol(sptr, l, ',', done, True, False);
	if (!done || l == 0)
		return False;
	d3 = MCU_strtol(sptr, l, ',', done, True, False);
	if (!done || l == 0)
		return False;
	d4 = MCU_strtol(sptr, l, '\0', done, True, False);
	if (!done || l != 0)
		return False;
	return True;
}

Boolean MCU_stoi4x2(const MCString &s, int32_t &d1, int32_t &d2)
{
	const char *sptr = s.getstring();
	uint4 l = s.getlength();
	Boolean done;
	d1 = MCU_strtol(sptr, l, ',', done, True, False);
	if (!done || l == 0)
		return False;
	d2 = MCU_strtol(sptr, l, ',', done, True, False);
	if (!done || l == 0)
		return False;
	return True;
}

/* WRAPPER */ bool MCU_stoi4(MCStringRef p_string, int4& r_d)
{
    MCAutoStringRefAsCString t_cstring;
    t_cstring . Lock(p_string);
	return True == MCU_stoi4(MCString(*t_cstring, strlen(*t_cstring)), r_d);
}

Boolean MCU_stoi4(const MCString &s, int4 &d)
{
	const char *sptr = s.getstring();
	uint4 l = s.getlength();
	Boolean done;
	d = MCU_strtol(sptr, l, '\0', done);
	if (!done || l != 0)
		return False;
	return True;
}
/* WRAPPER */ bool MCU_stoui4(MCStringRef p_string, uint4 &r_d)
{
    MCAutoStringRefAsCString t_cstring;
    t_cstring . Lock(p_string);
	return True == MCU_stoui4(MCString(*t_cstring, strlen(*t_cstring)), r_d);
}

Boolean MCU_stoui4(const MCString &s, uint4 &d)
{
	const char *sptr = s.getstring();
	uint4 l = s.getlength();
	Boolean done;
	d = MCU_strtol(sptr, l, '\0', done);
	if (!done || l != 0)
		return False;
	return True;
}

bool MCU_stoui4x2(MCStringRef p_string, uint4 &r_d1, uint4 &r_d2)
{
    MCAutoStringRefAsCString t_string;
    if (!t_string.Lock(p_string))
        return false;
    const char *sptr = *t_string;
    uint4 l = t_string.Size();
	Boolean done;
	r_d1 = MCU_strtol(sptr, l, ',', done, True, False);
	if (!done || l == 0)
		return false;
	r_d2 = MCU_strtol(sptr, l, '\0', done, True, False);
	if (!done || l != 0)
		return false;
	return true;
}

/* WRAPPER */ bool MCU_stob(MCStringRef p_string, bool& r_condition)
{
	Boolean t_condition;
	bool t_success;
    
    MCAutoStringRefAsCString t_cstring;
    t_cstring . Lock(p_string);
	t_success = True == MCU_stob(MCString(*t_cstring, strlen(*t_cstring)), t_condition);
    
	if (t_success)
	{
		r_condition = t_condition == True;
		return true;
	}

	return false;
}

Boolean MCU_stob(const MCString &s, Boolean &condition)
{
	if (s.getlength() == 4 && (s.getstring() == MCtruestring
	                           || !MCU_strncasecmp(s.getstring(),
	                                               MCtruestring, 4)))
	{
		condition = True;
		return True;
	}
	if (s.getlength() == 5 && (s.getstring() == MCfalsestring
	                           || !MCU_strncasecmp(s.getstring(),
	                                               MCfalsestring, 5)))
	{
		condition = False;
		return True;
	}
	return False;
}

void MCU_lower(char *dptr, const MCString &s)
{
	uint4 length = s.getlength();
	const uint1 *sptr = (uint1 *)s.getstring();
	uint4 i;
	for (i = 0 ; i < length ; i++)
		*dptr++ = MCS_tolower(*sptr++);
}

Boolean MCU_offset(const MCString &part, const MCString &whole,
                   uint4 &offset, Boolean casesensitive)
{
	uint4 tl = part.getlength();
	uint4 sl = whole.getlength();
	offset = 0;

	if (tl > sl || tl == 0 || sl == 0)
		return False;
	uint4 length = sl - tl;
	uint4 i;
	const uint1 *pptr = (uint1 *)part.getstring();
	const uint1 *wptr = (uint1 *)whole.getstring();
	if (casesensitive)
		for (i = 0 ; i <= length ; i++)
		{
			const uint1 *sptr = pptr;
			const uint1 *dptr = wptr + i;
			if (*sptr != *dptr)
				continue;
			int4 diff = 0;
			uint4 n = tl;
			while (n--)
				if (*dptr++ != *sptr++)
				{
					diff = 1;
					break;
				}
			if (diff == 0)
			{
				offset = i;
				return True;
			}
		}
	else
		for (i = 0 ; i <= length ; i++)
		{
			int4 diff = 0;

			char t_p, t_w;
			t_p = *pptr;
			t_w = *(wptr + i);

			t_p = MCS_tolower(t_p);
			t_w = MCS_tolower(t_w);

			if (t_p != t_w)
				continue;
			else
				diff = MCU_strncasecmp((char *)pptr, (char *)wptr + i, tl);

			if (diff == 0)
			{
				offset = i;
				return True;
			}
		}
	return False;
}

void MCU_additem(char *&dptr, const char *sptr, Boolean first)
{
	uint4 dlength = strlen(dptr);
	uint4 slength;
	if (sptr == NULL)
		slength = 0;
	else
		slength = strlen(sptr);
	MCU_realloc((char **)&dptr, dlength, dlength + slength + 2, sizeof(char));
	if (!first)
		dptr[dlength++] = ',';
	if (sptr == NULL)
		dptr[dlength++] = '\0';
	else
		strcpy(&dptr[dlength], sptr);
}

void MCU_addline(char *&dptr, const char *sptr, Boolean first)
{
	uint4 dlength = strlen(dptr);
	uint4 slength;
	if (sptr == NULL)
		slength = 0;
	else
		slength = strlen(sptr);
	MCU_realloc((char **)&dptr, dlength, dlength + slength + 2, sizeof(char));
	if (!first)
		dptr[dlength++] = '\n';
	if (sptr == NULL)
		dptr[dlength++] = '\0';
	else
		strcpy(&dptr[dlength], sptr);
}

void MCU_break_string(const MCString &s, MCString *&ptrs, uint2 &nptrs,
                      Boolean isunicode)
{
	delete ptrs;
	ptrs = NULL;
	nptrs = 0;
	uint4 len = s.getlength();
	if (isunicode && (long)len & 1)
		len--;
	const char *string = s.getstring();
	if (string == NULL)
		return;
	const char *sptr = string;
	nptrs = 1;
	uint4 tlen = len;
	while (tlen)
	{
		tlen -= MCU_charsize(isunicode);
		if (MCU_comparechar(sptr, '\n', isunicode) && tlen)
			nptrs++;
		sptr += MCU_charsize(isunicode);
	}
	ptrs = (MCString *)new char[nptrs * sizeof(MCString)]; // GCC bug
	uint2 curptr = 0;
	sptr = string;
	const char *eptr =  sptr;
	Boolean wasfound = False;
	uint4 l = len;
	ptrs[0].set(sptr, len);
	while (l)
	{
		if (((wasfound = MCU_strchr(eptr, l, '\n', isunicode)) == True && l)
		        || sptr != NULL)
		{
			uint2 length = wasfound ? eptr - sptr : (string + len) - sptr ;
			ptrs[curptr++].set(sptr, length);
			if (!wasfound)
				break;
			eptr += MCU_charsize(isunicode);
			l -= MCU_charsize(isunicode);
			sptr = eptr;
		}
	}
}

#if !defined(_DEBUG_MEMORY)
void MCU_realloc(char **data, uint4 osize, uint4 nsize, uint4 csize)
{
	char *ndata = new (nothrow) char[nsize * csize];
	if (data != NULL)
	{
		if (nsize > osize)
			memcpy(ndata, *data, osize * csize);
		else
			memcpy(ndata, *data, nsize * csize);
		delete[] *data;
	}
	*data = ndata;
}
#else
void _dbg_MCU_realloc(char **data, uint4 osize, uint4 nsize, uint4 csize, const char *f, int l)
{
	char *ndata = (char *)_malloc_dbg(nsize * csize, _NORMAL_BLOCK, f, l); //_old_new(f, l) char[nsize * csize];
	if (data != NULL)
	{
		if (nsize > osize)
			memcpy(ndata, *data, osize * csize);
		else
			memcpy(ndata, *data, nsize * csize);
		delete *data;
	}
	*data = ndata;
}
#endif

// MM-2014-08-01: [[ Bug ]] Pulled name table initialisation out of MCU_matchname to prevent crah on Linux.
// IM-2014-08-20: [[ Bug ]] Cannot guarantee that the globals have been initialized before nametable,
// so use pointers to the globals rather than their value and dereference later.

// This *must* be updated if any chunk terms are added between CT_STACK
// and CT_LAST_CONTROL in the Chunk_term enum
static const char * const * const nametable[] =
{
	&MCstackstring,			/* CT_STACK */
	&MCnullstring,			/* CT_TOOLTIP */
	&MCaudiostring,			/* CT_AUDIO_CLIP */
	&MCvideostring,			/* CT_VIDEO_CLIP */
	&MCbackgroundstring,	/* CT_BACKGROUND */
	&MCcardstring,			/* CT_CARD */
	&MCnullstring,			/* CT_MARKED */
	&MCgroupstring,			/* CT_GROUP */
	&MCnullstring,			/* CT_LAYER */
	&MCbuttonstring,		/* CT_BUTTON */
	&MCnullstring,			/* CT_MENU */
	&MCnullstring,			/* CT_SCROLLBAR */
	&MCscrollbarstring,		/* CT_PLAYER */
	&MCimagestring,			/* CT_IMAGE */
	&MCgraphicstring,		/* CT_GRAPHIC */
	&MCepsstring,			/* CT_EPS */
	&MCmagnifierstring,		/* CT_MAGNIFY */
	&MCcolorstring,			/* CT_COLOR_PALETTE */
	&MCwidgetstring,		/* CT_WIDGET */
	&MCfieldstring			/* CT_FIELD */
};

bool MCU_matchname(MCNameRef test, Chunk_term type, MCNameRef name)
{
	if (name == nil || MCNameIsEmpty(name) || MCNameIsEmpty(test))
		return false;
    
	if (MCNameIsEqualToCaseless(name, test))
		return true;

	MCAssert(type - CT_STACK < (sizeof(nametable) / sizeof(nametable[0])));
	
    bool match = false;

    MCStringRef t_name, t_test;
    t_name = MCNameGetString(name);
    t_test = MCNameGetString(test);
    uindex_t t_offset, t_name_length;
    t_name_length = MCStringGetLength(t_name);
    
	if (MCStringFirstIndexOfChar(t_test, '"', 0, kMCCompareExact, t_offset) &&
        MCStringGetLength(t_test) - t_offset > t_name_length + 1 &&
        MCStringGetNativeCharAtIndex(t_test, t_offset + t_name_length + 1) == '"' &&
        MCStringSubstringIsEqualTo(t_test, MCRangeMake(t_offset + 1, t_name_length), t_name, kMCCompareCaseless) &&
        t_offset >= (int)strlen(*nametable[type - CT_STACK]) &&
        MCStringSubstringIsEqualTo(t_test, MCRangeMake(0, strlen(*nametable[type - CT_STACK])), MCSTR(*nametable[type - CT_STACK]), kMCCompareCaseless))
            match = True;

	return match;
}

void MCU_snap(int2 &p)
{
	if (!MCgrid)
		return;
	p = (p + (MCgridsize >> 1)) / MCgridsize * MCgridsize;
}

// MDW-2014-07-09: [[ oval_points ]] need to factor in startAngle and arcAngle
// this is now used for both roundrects and ovals
bool MCU_roundrect(MCPoint *&r_points, uindex_t &r_point_count,
                   const MCRectangle &rect, uint2 radius, uint2 startAngle, uint2 arcAngle, uint2 flags)
{
	uint2 i, j, k, count;
	uint2 t_x, t_y;
	bool ignore = false;

	MCAutoArray<MCPoint> t_points;
	if (!t_points.New(4 * QA_NPOINTS + 1))
		return false;
	
	MCRectangle tr = rect;
	tr . width--;
	tr . height--;

	uint2 rr_width, rr_height;
	if (radius < tr.width >> 1)
		rr_width = radius;
	else
		rr_width = tr.width >> 1;
	if (radius < tr.height >> 1)
		rr_height = radius;
	else
		rr_height = tr.height >> 1;
	
	uint2 origin_horiz, origin_vert;
	int2 arc, arclength;
    arc = 0;
    arclength = 0;
	origin_horiz = tr.x + rr_width;
	origin_vert = tr.y + rr_height;

	// pre-compute for speed if we're dealing with an oval
	if (arcAngle > 0)
	{
		arc = 360 - arcAngle;	// length of arc in degrees
		arclength = startAngle - arc;
	}

	j = QA_NPOINTS; // iterator for quadrants 1 and 3
	k = 1;			// iterator for quadrants 2 and 4
	i = 0;
	// each time through the loop: the quadrant table is prebuilt.
	// check for startAngle/arcAngle interaction
	for (count = 0; count < (QA_NPOINTS*4); count++)
	{
		ignore = false;
		// open wedge segment
		if ((count < startAngle && arclength > 0 && count > arclength) || 
			(arclength < 0 && count < startAngle) ||
			(arclength < 0 && count > arcAngle+startAngle) )
		{
			if (flags & F_OPAQUE)
			{
				t_x = origin_horiz;
				t_y = origin_vert;
			}
			else
			{
				ignore = true;
			}
		}
		else if (count < 90) // quadrant 1
		{
			t_x = tr . x + tr . width - rr_width + (qa_points[j] . x * rr_width / MAXINT2);
			t_y = tr . y                         + (qa_points[j] . y * rr_height / MAXINT2);
		}
		else if (count < 180) // quadrant 2
		{
			t_x = origin_horiz - (qa_points[k] . x * rr_width / MAXINT2);
			t_y = tr . y       + (qa_points[k] . y * rr_height / MAXINT2);
		}
		else if (count < 270) // quadrant 3
		{
			t_x = origin_horiz         - (qa_points[j] . x * rr_width / MAXINT2);
			t_y = tr . y + tr . height - (qa_points[j] . y * rr_height / MAXINT2);
		}
		else // quadrant 4
		{
			t_x = tr . x + tr . width - rr_width + (qa_points[k] . x * rr_width / MAXINT2);
			t_y = tr . y + tr . height           - (qa_points[k] . y * rr_height / MAXINT2);
		}

		if (ignore == false)
		{
			if (i == 0 || t_x != t_points[i-1] . x || t_y != t_points[i-1] . y)
			{
				t_points[i] . x = t_x;
				t_points[i] . y = t_y;
				i++;
			}
		}

		j--;
		if (j == 0)
			j = QA_NPOINTS;
		k++;
		if (k > QA_NPOINTS)
			k = 1;
	}
	
	t_points.Shrink(i);
	t_points.Take(r_points, r_point_count);
	return true;
}

Boolean MCU_parsepoints(MCPoint *&points, uindex_t &noldpoints, MCStringRef data)
{
    // This method will parse as much as it can from the string, so we need to
    // nativize first.
    
	Boolean allvalid = True;
	uindex_t npoints = 0;
	uint4 l = MCStringGetLength(data);
    MCAutoPointer<char> t_data;
    /* UNCHECKED */ MCStringConvertToCString(data, &t_data);
	const char *sptr = *t_data;
	while (l)
	{
		Boolean done1, done2;
		// MDW-2013-06-09: [[ Bug 11041 ]] Round non-integer values to nearest.
		int2 i1= (int2)MCU_strtol(sptr, l, ',', done1, True);
		int2 i2 = (int2)MCU_strtol(sptr, l, ',', done2, True);
		while (l && !isdigit((uint1)*sptr) && *sptr != '-' && *sptr != '+')
		{
			l--;
			sptr++;
		}
		if (!done1 || !done2)
		{
			i1 = i2 = MININT2;
			allvalid = False;
		}
		if (npoints + 1 > noldpoints)
			MCU_realloc((char **)&points, npoints, npoints + 1, sizeof(MCPoint));
		points[npoints].x = i1;
		points[npoints++].y = i2;
        // At this point we have skipped any CRs, so if the previous two chars
        // are CR (and there is room for two previous CRs) then we append a
        // 'non-point' to indicate a break in path. This ensures we preserve
        // a trailing 'non-point'.
		if (sptr - *t_data >= 2 && *(sptr - 1) == '\n' && *(sptr - 2) == '\n')
		{
			if (npoints + 1 > noldpoints)
				MCU_realloc((char **)&points, npoints, npoints + 1, sizeof(MCPoint));
			points[npoints].x = MININT2;
			points[npoints++].y = MININT2;
			allvalid = False;
		}
	}
	noldpoints = npoints;
	return allvalid;
}

Boolean MCU_parsepoint(MCPoint &point, MCStringRef data)
{
    // This method returns False if it can't parse the point - which will happen
    // if the string isn't native.
    if (!MCStringCanBeNative(data))
        return false;
    
    MCAutoPointer<char> t_data;
    /* UNCHECKED */ MCStringConvertToCString(data, &t_data);
    const char *sptr = *t_data;
    uint4 l = MCStringGetLength(data);

	Boolean done1, done2;
	// MDW-2013-06-09: [[ Bug 11041 ]] Round non-integer values to nearest.
	int2 i1= (int2)(MCU_strtol(sptr, l, ',', done1, True));
	int2 i2 = (int2)(MCU_strtol(sptr, l, ',', done2, True));
	if (!done1 || !done2)
	{
		i1 = i2 = MININT2;
		return False;
	}
	point.x = i1;
	point.y = i2;
	return True;
}

void MCU_set_rect(MCRectangle &rect, int2 p_x, int2 p_y, uint2 p_w, uint2 p_h)
{
	rect.x = p_x;
	rect.y = p_y;
	rect.width = p_w;
	rect.height = p_h;
}

void MCU_set_rect(MCRectangle32 &rect, int32_t p_x, int32_t p_y, int32_t p_w, int32_t p_h)
{
	rect.x = p_x;
	rect.y = p_y;
	rect.width = p_w;
	rect.height = p_h;
}

Boolean MCU_point_in_rect(const MCRectangle &srect, int2 p_x, int2 p_y)
{
	if (p_x >= srect.x && p_x < srect.x + srect.width
	        && p_y >= srect.y && p_y < srect.y + srect.height)
		return True;
	return False;
}

Boolean MCU_rect_in_rect(const MCRectangle &p, const MCRectangle &w)
{
	if (p.x >= w.x && p.x + p.width <= w.x + w.width
	        && p.y >= w.y && p.y + p.height <= w.y + w.height)
		return True;
	return False;
}

// AL-2015-10-07:: [[ External Handles ]] Check if possible zero-width line
// 'intersects' with rect.
bool MCU_line_intersect_rect(const MCRectangle& srect, const MCRectangle& line)
{
    MCRectangle t_test_rect;
    t_test_rect = line;
    
    
    // If the line is zero-width or zero-height, adjust the test rect
    //  so that we can just use MCU_intersect_rect.
    if (t_test_rect . width == 0)
    {
        t_test_rect . width++;
        if (srect . x > t_test_rect . x)
            t_test_rect . x--;
    }
    
    if (t_test_rect . height == 0)
    {
        t_test_rect . height++;
        if (srect . y > t_test_rect . y)
            t_test_rect . y--;
    }

    MCRectangle t_intersect;
    t_intersect = MCU_intersect_rect(srect, t_test_rect);

    return t_intersect . width != 0 && t_intersect . height != 0;
}


static inline double distance_to_point(int4 p_x, int4 p_y, int4 p_px, int4 p_py)
{
	double dx, dy;

	dx = p_px - p_x;
	dy = p_py - p_y;

	return dx * dx + dy * dy;
}

double MCU_squared_distance_from_line(int4 p_sx, int4 p_sy, int4 p_ex, int4 p_ey, int4 p_x, int4 p_y)
{
	double dx, dy;
	double d;

	dx = p_ex - p_sx;
	dy = p_ey - p_sy;

	if (dx == 0 && dy == 0)
		d = distance_to_point(p_x, p_y, p_sx, p_sy);
	else
	{
		double pdx, pdy;
		double u;

		pdx = p_x - p_sx;
		pdy = p_y - p_sy;

		u = (pdx * dx + pdy * dy) / (dx * dx + dy * dy);

		if (u <= 0)
			d = distance_to_point(p_x, p_y, p_sx, p_sy);
		else if (u >= 1)
			d = distance_to_point(p_x, p_y, p_ex, p_ey);
		else
			d = distance_to_point((int4)(p_sx + u * dx), (int4)(p_sy + u * dy), p_x, p_y);
	}

	return d;
}


Boolean MCU_point_on_line(MCPoint *p_points, uint2 p_npoints,
                          int2 p_x, int2 p_y, uint2 p_linesize)
{
	// OK-2008-12-04: [[Bug 7292]] - Old code replaced with stuff copied from pathprocess.cpp
	uint2 i;
	for (i = 0 ; i < p_npoints -  1 ; i++)
	{
		// SMR 1913 expand radius for hit testing lines
		p_linesize >>= 1;
		p_linesize *= p_linesize;

		double t_distance;
		t_distance = MCU_squared_distance_from_line(p_points[i]. x, p_points[i] . y, p_points[i + 1] . x, p_points[i + 1] . y, p_x, p_y);
		if (t_distance < p_linesize + (4 * 4))
			return True;
	}
	return False;
}

Boolean MCU_point_in_polygon(MCPoint *p_points, uint2 p_npoints, int2 p_x, int2 p_y)
{
	// SMR 1958 don't do check if no points
	if (p_npoints <= 1)
		return False;
	MCU_offset_points(p_points, p_npoints, -p_x, -p_y);

	MCPoint *endLp = &p_points[p_npoints];
	MCPoint *lp = p_points;

	uint2 ncross = 0;
	int2 sign = lp->y < 0 ? -1 : 1;
	int2 nextSign;
	lp++;
	for(; lp < endLp ; lp++, sign = nextSign)
	{
		nextSign = lp->y < 0 ? -1 : 1;
		if (sign != nextSign)
		{
			if (lp[-1].x > 0)
			{
				if (lp->x > 0)
				{
					ncross++;
					continue;
				}
			}
			else
			{
				if (lp->x < 0)
					continue;
			}
			if (lp[-1].x - lp[-1].y * (lp->x - lp[-1].x) / (lp->y - lp[-1].y) > 0)
				ncross++;
		}
	}
	MCU_offset_points(p_points, p_npoints, p_x, p_y);
	if (ncross & 1)
		return True;
	return False;
}

void MCU_offset_points(MCPoint *points, uint2 npoints, int2 xoff, int2 yoff)
{
	uint2 i;
	for (i = 0 ; i < npoints ; i++)
	{
		if (points[i].x != MININT2)
		{
			points[i].x += xoff;
			points[i].y += yoff;
		}
	}
}

MCRectangle MCU_compute_rect(int2 x1, int2 y1, int2 x2, int2 y2)
{
	MCRectangle drect;

	if (x1 < x2)
	{
		drect.x = x1;
		drect.width = x2 - x1 + 1;
	}
	else
	{
		drect.x = x2;
		drect.width = x1 - x2 + 1;
	}
	if (y1 < y2)
	{
		drect.y = y1;
		drect.height = y2 - y1 + 1;
	}
	else
	{
		drect.y = y2;
		drect.height = y1 - y2 + 1;
	}
	return drect;
}

MCRectangle MCU_center_rect(const MCRectangle &one, const MCRectangle &two)
{
	MCRectangle drect;
	drect.x = one.x + ((one.width - two.width) >> 1);
	drect.y = one.y + ((one.height - two.height) >> 1);
	drect.width = two.width;
	drect.height = two.height;
	return drect;
}

MCRectangle MCU_bound_rect(const MCRectangle &p_srect,
                           int2 p_x, int2 p_y, uint2 p_width, uint2 p_height)
{
	MCRectangle drect = p_srect;
	if (drect.x + drect.width > p_x + p_width)
		drect.x = p_x + p_width - drect.width;
	if (drect.x < p_x)
		drect.x = p_x;
	if (drect.y + drect.height > p_y + p_height)
		drect.y = p_y + p_height - drect.height;
	if (drect.y < p_y)
		drect.y = p_y;
	return drect;
}

MCRectangle MCU_clip_rect(const MCRectangle &p_srect,
                          int2 p_x, int2 p_y, uint2 p_width, uint2 p_height)
{
	MCRectangle drect = p_srect;
	if (p_srect.x < p_x)
	{
		drect.x = p_x;
		if (p_x - p_srect.x > p_srect.width)
			drect.width = 0;
		else
			drect.width -= p_x - p_srect.x;
	}
	if (p_srect.x + p_srect.width > p_x + p_width)
	{
		if (p_srect.x > p_x + p_width)
			drect.width = 0;
		else
			drect.width = p_x + p_width - drect.x;
	}
	if (p_srect.y < p_y)
	{
		drect.y = p_y;
		if (p_y - p_srect.y > p_srect.height)
			drect.height = 0;
		else
			drect.height -= p_y - p_srect.y;
	}
	if (p_srect.y + p_srect.height > p_y + p_height)
	{
		if (p_srect.y > p_y + p_height)
			drect.height = 0;
		else
			drect.height = p_y + p_height - drect.y;
	}
	return drect;
}

MCRectangle MCU_intersect_rect(const MCRectangle &one, const MCRectangle &two)
{
	MCRectangle drect;

	if (one . width == 0 || one . height == 0)
		return one;

	if (two . width == 0 || two . height == 0)
		return two;

	if (one.x > two.x)
		drect.x = one.x;
	else
		drect.x = two.x;
	if (one.y > two.y)
		drect.y = one.y;
	else
		drect.y = two.y;
	if (one.x + one.width > two.x + two.width)
		if (two.x + two.width < drect.x)
			drect.width = 0;
		else
			drect.width = two.x + two.width - drect.x;
	else
		if (one.x + one.width < drect.x)
			drect.width = 0;
		else
			drect.width = one.x + one.width - drect.x;
	if (one.y + one.height > two.y + two.height)
		if (two.y + two.height < drect.y)
			drect.height = 0;
		else
			drect.height = two.y + two.height - drect.y;
	else
		if (one.y + one.height < drect.y)
			drect.height = 0;
		else
			drect.height = one.y + one.height - drect.y;
	return drect;
}

MCRectangle MCU_union_rect(const MCRectangle &one, const MCRectangle &two)
{
	MCRectangle drect;
	int2 lrx, lry;

	if (one . width == 0 || one . height == 0)
		return two;
	else if (two . width == 0 || two . height == 0)
		return one;

	if (one.x + one.width > two.x + two.width)
		lrx = one.x + one.width;
	else
		lrx = two.x + two.width;
	if (one.y + one.height > two.y + two.height)
		lry = one.y + one.height;
	else
		lry = two.y + two.height;
	if (one.x < two.x)
		drect.x = one.x;
	else
		drect.x = two.x;
	if (one.y < two.y)
		drect.y = one.y;
	else
		drect.y = two.y;
	drect.width = lrx - drect.x;
	drect.height = lry - drect.y;
	return drect;
}

MCRectangle MCU_subtract_rect(const MCRectangle &one, const MCRectangle &two)
{
	MCRectangle drect = one;
	if (one.x == two.x && one.width == two.width)
		if (one.y > two.y)
		{
			uint2 overlap = two.y + two.height - one.y;
			drect.height -= overlap;
			drect.y += overlap;
		}
		else
			drect.height -= one.y + one.height - two.y;
	else
		if (one.y == two.y && one.height == two.height)
        {
			if (one.x > two.x)
			{
				uint2 overlap = two.x + two.width - one.x;
				drect.width -= overlap;
				drect.x += overlap;
			}
			else
				drect.width -= one.x + one.width - two.x;
        }
	return drect;
}

MCRectangle MCU_reduce_rect(const MCRectangle &srect, int2 amount)
{
	MCRectangle drect;
	drect.x = srect.x + amount;
	drect.y = srect.y + amount;
	if (amount << 1 > srect.width)
		drect.width = 0;
	else
		drect.width = srect.width - (amount << 1);
	if (amount << 1 > srect.height)
		drect.height = 0;
	else
		drect.height = srect.height - (amount << 1);
	return drect;
}

MCRectangle MCU_scale_rect(const MCRectangle &srect, int2 factor)
{
	MCRectangle drect;
	if (factor < 0)
	{
		factor = -factor;
		drect.x = srect.x / factor;
		drect.y = srect.y / factor;
		drect.width = srect.width / factor;
		drect.height = srect.height / factor;
	}
	else
	{
		drect.x = srect.x * factor;
		drect.y = srect.y * factor;
		drect.width = srect.width * factor;
		drect.height = srect.height * factor;
	}
	return drect;
}

MCRectangle MCU_offset_rect(const MCRectangle& r, int2 ox, int2 oy)
{
	MCRectangle nr;
	nr . x = r . x + ox;
	nr . y = r . y + oy;
	nr . width = r . width;
	nr . height = r . height;
	return nr;
}

MCRectangle MCU_recttoroot(MCStack *sptr, const MCRectangle &orect)
{
	return sptr -> recttoroot(orect);
}

void MCU_getshift(uint4 mask, uint2 &shift, uint2 &outmask)
{
	shift = 0;
	while (shift < 32 && !(mask & 1))
	{
		mask >>= 1;
		shift++;
	}
	uint2 i = shift;
	uint2 j = 0;
	while (i < 32 && mask & 1)
	{
		mask >>= 1;
		i++;
		j++;
	}
	outmask = j;
}

static bool _MCStackNotifyToolChange(MCStack *p_stack, void *p_context)
{
    p_stack -> notifyattachments(kMCStackAttachmentEventToolChanged);
    return true;
}

void MCU_choose_tool(MCExecContext& ctxt, MCStringRef p_input, Tool p_tool)
{
	Tool t_new_tool;
	MColdtool = MCcurtool;
	MCAutoStringRef t_tool_name;
	if (p_tool != T_UNDEFINED)
	{
		t_new_tool = p_tool;
		MCStringCreateWithCString(MCtoolnames[t_new_tool], &t_tool_name);
	}
	else
	{
		t_tool_name = p_input;
		if (MCStringGetLength(*t_tool_name) < 3)
		{
			ctxt . LegacyThrow(EE_CHOOSE_BADTOOL);
			return;
		}
		uint2 i;
        MCRange t_range = MCRangeMake(0, 3);
		for (i = 0 ; i <= T_TEXT ; i++)
            if (MCStringSubstringIsEqualToSubstring(*t_tool_name, t_range, MCSTR(MCtoolnames[i]), t_range, kMCCompareExact))
            {
				t_new_tool = (Tool)i;
				break;
			}
		if (i > T_TEXT)
		{
			ctxt . LegacyThrow(EE_CHOOSE_BADTOOL);
			return;
		}
	}
	if (t_new_tool == MCcurtool)
		return;

	if (MCeditingimage)
		MCeditingimage -> canceldraw();

	MCcurtool = t_new_tool;

	MCundos->freestate();
	if (MCcurtool != T_POINTER)
		MCselected->clear(True);
	if (MCactiveimage && MCcurtool != T_SELECT)
		MCactiveimage->endsel();
	MCeditingimage = nil;
	if (MCactivefield
	        && MCactivefield->getstack()->gettool(MCactivefield) != T_BROWSE)
		MCactivefield->getstack()->kunfocus();
	ctxt . GetObject()->getstack()->resetcursor(True);
	if (MCcurtool == T_BROWSE)
		MCstacks->restartidle();
	if (MCtopstackptr)
		MCtopstackptr->updatemenubar();
    
    MCStacknode *t_node, *t_first_node;
    t_node = t_first_node = MCstacks->topnode();
    while (t_node)
    {
        t_node->getstack()->toolchanged(MCcurtool);
        
        if (t_node->next() == t_first_node)
            t_node = nil;
        else
            t_node = t_node->next();
    }
    
    // MW-2014-04-24: [[ Bug 12249 ]] Prod each player to make sure its buffered correctly for the new tool.
    MCPlayer::SyncPlayers(nil, nil);
    
    MCdispatcher -> foreachstack(_MCStackNotifyToolChange, nil);
    
	ctxt . GetObject()->message_with_valueref_args(MCM_new_tool, *t_tool_name);
}

Exec_stat MCU_dofrontscripts(Handler_type htype, MCNameRef mess, MCParameter *params)
{
	Exec_stat stat = ES_NOT_HANDLED;

	if (MCfrontscripts != NULL)
	{
		MCObjectList *optr = MCfrontscripts;
		do
		{
			if (!optr->getremoved())
			{
				// MW-2011-01-05: Make sure dynamicpath global is sensible.
				Boolean olddynamic = MCdynamicpath;
				MCdynamicpath = MCdynamiccard.IsValid();

				// PASS STATE FIX
				Exec_stat oldstat = stat;
				stat = optr->getobject()->handle(htype, mess, params, nil);
				
				MCdynamicpath = olddynamic;
				
				if (stat != ES_NOT_HANDLED && stat != ES_PASS)
					break;

				if (oldstat == ES_PASS && stat == ES_NOT_HANDLED)
					stat = ES_PASS;
			}
			optr = optr->next();
		}
		while (optr != MCfrontscripts);
	}

	return stat;
}
//
//bool MCU_path2std(MCStringRef p_path, MCStringRef& r_stdpath)
//{
//	uindex_t t_length = MCStringGetLength(p_path);
//	if (t_length == 0)
//		return MCStringCopy(p_path, r_stdpath);
//
//	MCAutoNativeCharArray t_path;
//	if (!t_path.New(t_length))
//		return false;
//
//	const char_t *t_src = MCStringGetNativeCharPtr(p_path);
//	char_t *t_dst = t_path.Chars();
//
//	for (uindex_t i = 0; i < t_length; i++)
//	{
//#ifdef _MACOSX
//		if (t_src[i] == '/')
//			t_dst[i] = ':';
//		else if (t_src[i] == ':')
//			t_dst[i] = '/';
//		else
//			t_dst[i] = t_src[i];
//#else
//		if (t_src[i] == '/')
//			t_dst[i] = '\\';
//		else if (t_src[i] == '\\')
//			t_dst[i] = '/';
//		else
//			t_dst[i] = t_src[i];
//#endif
//	}
//
//	return t_path.CreateStringAndRelease(r_stdpath);
//}
//
//void MCU_path2std(char *dptr)
//{
//	if (dptr == NULL || !*dptr)
//		return;
//	do
//	{
//#ifdef _MACOSX
//		if (*dptr == '/')
//			*dptr = ':';
//		else if (*dptr == ':')
//			*dptr = '/';
//#else
//		if (*dptr == '/')
//			*dptr = '\\';
//		else if (*dptr == '\\')
//			*dptr = '/';
//#endif
//	}
//	while (*++dptr);
//}

bool MCU_path2native(MCStringRef p_path, MCStringRef& r_native_path)
{
#ifdef _WIN32
	if (MCStringIsEmpty(p_path))
		return MCStringCopy(p_path, r_native_path);

	unichar_t *t_dst;
	uindex_t t_length;
    t_dst = new (nothrow) unichar_t[t_length + 1];
	t_length = MCStringGetChars(p_path, MCRangeMake(0, t_length), t_dst);

	for (uindex_t i = 0; i < t_length; i++)
	{
		if (t_dst[i] == '/')
			t_dst[i] = '\\';
		else if (t_dst[i] == '\\')
			t_dst[i] = '/';
	}

    return MCStringCreateWithCharsAndRelease(t_dst, t_length, r_native_path);
#else
	return MCStringCopy(p_path, r_native_path);
#endif
}

void MCU_path2native(char *dptr)
{
	if (dptr == NULL || !*dptr)
		return;
#if defined _WIN32
	do
	{
		if (*dptr == '/')
			*dptr = '\\';
		else if (*dptr == '\\')
			*dptr = '/';
	}
	while (*++dptr);
#endif
}

// MW-2004-11-26: Copy null-terminated string at p_src to p_dest, the strings
//   are allowed to overlap.
inline void strmove(char *p_dest, const char *p_src)
{
	while(*p_src != 0)
		*p_dest++ = *p_src++;
	*p_dest = 0;
}

// SN-2014-01-09: Same as above, handling unicode chars
// Returns the characters suppressed in case the string is the same
inline index_t strmove(unichar_t *p_dest, const unichar_t *p_src, bool p_same_string)
{
	while(*p_src != 0)
		*p_dest++ = *p_src++;
	*p_dest = 0;
    
    if (p_same_string)
        return p_src - p_dest;
    else
        return 0;
}

// MW-2004-11-26: Replace strcpy with strmov - overalapping regions (VG)
void MCU_fix_path(MCStringRef in, MCStringRef& r_out)
{
    unichar_t *t_unicode_str;
    uindex_t t_length;
    t_length = MCStringGetLength(in);
    
    t_unicode_str = new (nothrow) unichar_t[t_length + 1];
    t_length = MCStringGetChars(in, MCRangeMake(0, t_length), t_unicode_str);
    t_unicode_str[t_length] = 0;

    unichar_t *fptr = t_unicode_str; //pointer to search forward in curdir
    while (*fptr)
	{
		if (*fptr == '/' && *(fptr + 1) == '.'
		        && *(fptr + 2) == '.' && *(fptr + 3) == '/')
		{//look for "/../" pattern
            if (fptr == t_unicode_str)
				/* Delete "/.." component */
				t_length -= strmove(fptr, fptr + 3, true);
			else
			{
				unichar_t *bptr = fptr - 1;
				while (True)
				{ //search backword for '/'
					if (*bptr == '/')
					{
                        // Leave "/../.." unchanged
                        if (fptr-bptr == 3 && bptr[1] == '.' && bptr[2] == '.')
                        {
                            // Ignore this "/../" sequence and move to next component
                            fptr += 3;
                            break;
                        }
                        
                        /* Delete "/xxx/.." component */
                        t_length -= strmove(bptr, fptr + 3, true);
                        fptr = bptr;
						break;
					}
					else if (bptr == t_unicode_str)
					{
                        // Leave "../../" unchanged
                        if (fptr-bptr == 2 && bptr[0] == '.' && bptr[1] == '.')
                        {
                            // Ignore this "/../" sequence and move to next component
                            fptr += 3;
                            break;
                        }
                        
                        /* Delete "xxx/../" component */
						t_length -= strmove (bptr, fptr + 4, true);
						fptr = bptr;
						break;
					}
					else
						bptr--;
				}
			}
		}
		else
			if (*fptr == '/' && *(fptr + 1) == '.' && *(fptr + 2) == '/')
				t_length -= strmove(fptr, fptr + 2, true); //erase the '/./'
			else
#ifdef _MACOSX
				if (*fptr == '/' && *(fptr + 1) == '/')
#else
                if (fptr != t_unicode_str && *fptr == '/' && *(fptr + 1) == '/')
#endif

					t_length -= strmove(fptr, fptr + 1, true); //erase the extra '/'
				else
					fptr++;
	}
    
    /* UNCHECKED */ MCStringCreateWithChars(t_unicode_str, t_length, r_out);
    delete[] t_unicode_str;
}

bool MCFiltersBase64Encode(MCDataRef p_src, MCStringRef& r_dst);

void MCU_base64encode(MCDataRef in, MCStringRef &out)
{
	/* UNCHECKED */ MCFiltersBase64Encode(in, out);
}

bool MCFiltersBase64Decode(MCStringRef p_src, MCDataRef& r_dst);

void MCU_base64decode(MCStringRef in, MCDataRef &out)
{
	/* UNCHECKED */ MCFiltersBase64Decode(in, out);
}

// SN-2014-12-02": [[ Bug 14015 ]] The fix should only affect the URLs explicitely encoded as UTF-8
bool MCFiltersUrlEncode(MCStringRef p_source, bool p_use_utf8, MCStringRef& r_result);

bool MCU_urlencode(MCStringRef p_url, bool p_use_utf8, MCStringRef &r_encoded)
{
	return MCFiltersUrlEncode(p_url, p_use_utf8, r_encoded);
}

bool MCFiltersUrlDecode(MCStringRef p_source, bool p_use_utf8, MCStringRef& r_result);

void MCU_urldecode(MCStringRef p_source, bool p_use_utf8, MCStringRef& r_result)
{
	/* UNCHECKED */ MCFiltersUrlDecode(p_source, p_use_utf8, r_result);
}

Boolean MCU_freeinserted(MCObjectList *&l)
{
	if (l != NULL)
	{
		MCObjectList *optr = l;
		do
		{
			if (optr->getremoved())
			{
				optr->remove
				(l);
				delete optr;
				return True;
			}
			optr = optr->next();
		}
		while (optr != l);
	}
	return False;
}

void MCU_cleaninserted()
{
	while (MCU_freeinserted(MCbackscripts))
		;
	while (MCU_freeinserted(MCfrontscripts))
		;
}

void MCU_dofunc(Functions func, uint4 nparams, real8 &n,
                real8 tn, real8 oldn, MCSortnode *titems)
{
	real8 tp;
	switch (func)
	{
    // JS-2013-06-19: [[ StatsFunctions ]] Support for 'arithmeticMean' (was average)
    case F_ARI_MEAN:
        n += tn;
        break;
	// JS-2013-06-19: [[ StatsFunctions ]] Support for 'averageDeviation'
	case F_AVG_DEV:
		tn = tn - oldn;
		// IM-2014-02-28: [[ Bug 11778 ]] Make sure we're using the floating-point version of 'abs'
		n += fabs(tn);
		break;
	// JS-2013-06-19: [[ StatsFunctions ]] Support for 'geometricMean'
	case F_GEO_MEAN:
		if (nparams == 0)
			n = 1;
		tp = 1 / oldn;
		n *= pow(tn, tp);
		break;
	// JS-2013-06-19: [[ StatsFunctions ]] Support for 'harmonicMean'
	case F_HAR_MEAN:
		n += 1/tn;
		break;
	case F_MAX:
		if (nparams++ == 0 || tn > n)
			n = tn;
		break;
	case F_MIN:
		if (nparams++ == 0 || tn < n)
			n = tn;
		break;
	case F_SUM:
		n += tn;
		break;
	case F_MEDIAN:
        /* UNCHECKED */ MCNumberCreateWithReal(tn, titems[nparams].nvalue);
		break;
	// JS-2013-06-19: [[ StatsFunctions ]] Support for 'populationStdDev', 'populationVariance', 'sampleStdDev' (was stdDev), 'sampleVariance'
	case F_POP_STD_DEV:
	case F_POP_VARIANCE:
	case F_SMP_STD_DEV:
	case F_SMP_VARIANCE:
		tn = tn - oldn;
		n += tn * tn;
		break;
	case  F_UNDEFINED:
	default:
		break;
	}
}

// MW-2013-06-25: [[ Bug 10983 ]] This function returns true if the given string
//   could be a url. It checks for strings of the form:
//     <letter> (<letter> | <digit> | '+' | '.' | '-')+ ':' <char>+
// MW-2013-07-01: [[ Bug 10975 ]] Update to a MCU_* utility function.
bool MCU_couldbeurl(MCStringRef p_potential_url)
{
    MCAutoStringRefAsCString t_potential_url;
    if (!t_potential_url.Lock(p_potential_url))
        return false;
    const auto&& t_url = t_potential_url.Span();

	// If the first char isn't a letter, then we are done.
	if (t_url.empty() || !isalpha(t_url[0]))
		return false;

    auto t_is_scheme_char = [](const char p_char) {
        return (isalpha(p_char) || isdigit(p_char) ||
                p_char == '+' || p_char == '.' || p_char == '-');
    };
    auto t_colon =
        std::find_if_not(t_url.begin(), t_url.end(), t_is_scheme_char);

    /* If no scheme name or non-scheme characters were found, this
     * could still be a URL. */
    if (t_colon == t_url.end())
        return true;
    /* If there was a non-scheme character, this can't be a URL */
    if (*t_colon != ':')
        return false;
    /* If the scheme name is < 2 characters, or there is nothing after
       the scheme, this can't be a URL. */
    if (t_url.end() - t_colon <= 1 || t_colon - t_url.begin() <= 1)
        return false;

    return true;
}

void MCU_geturl(MCExecContext& ctxt, MCStringRef p_url, MCValueRef &r_output)
// SJT-2014-09-10: [[ URLMessages ]] Send "getURL" messages on all platforms.
{
	MCAutoStringRef t_filename;
	if (MCStringGetLength(p_url) > 5 && MCStringBeginsWithCString(p_url, (const char_t*)"file:", kMCCompareCaseless))
	{
		MCStringCopySubstring(p_url, MCRangeMakeMinMax(5, MCStringGetLength(p_url)), &t_filename);
		MCS_loadtextfile(*t_filename, (MCStringRef&)r_output);
	}
	else if (MCStringGetLength(p_url) > 8 && MCStringBeginsWithCString(p_url, (const char_t*)"binfile:", kMCCompareCaseless))
	{
		MCStringCopySubstring(p_url, MCRangeMakeMinMax(8, MCStringGetLength(p_url)), &t_filename);
		MCS_loadbinaryfile(*t_filename, (MCDataRef&)r_output);
	}
	else if (MCStringGetLength(p_url) > 8 && MCStringBeginsWithCString(p_url, (const char_t*)"resfile:", kMCCompareCaseless))
	{
		MCStringCopySubstring(p_url, MCRangeMakeMinMax(8, MCStringGetLength(p_url)), &t_filename);
		MCS_loadresfile(*t_filename, (MCStringRef&)r_output);
	}
	else if (MCU_couldbeurl(p_url))
	{
		// Send a "getURL" message
		Boolean oldlock = MClockmessages;
		MClockmessages = False;
		MCParameter p1;
		p1 . setvalueref_argument(p_url);
		Exec_stat t_stat = ctxt . GetObject() -> message(MCM_get_url, &p1, True, True);
		MClockmessages = oldlock;

		switch (t_stat) 
		{
		case ES_NOT_HANDLED:
		case ES_PASS:
			// Either there was no message handler, or the handler passed the message,
			// so process the URL in the engine.
			MCS_geturl(ctxt . GetObject(), p_url);
			break;

		case ES_ERROR:
			ctxt . Throw();
			break;

		default:
			break;
		}

		MCurlresult->copyasvalueref((MCValueRef&)r_output);
	}
	else
	{
		// MM-2014-08-12: [[ Bug 2902 ]] Make sure we set the result accordingly if the URL is invalid.
		MCAutoStringRef t_err;
		MCStringFormat(&t_err, "invalid URL: %@", p_url);
		MCresult -> setvalueref(*t_err);
	}

	if (r_output == nil)
		r_output = MCValueRetain(kMCEmptyString);
}

void MCU_puturl(MCExecContext &ctxt, MCStringRef p_url, MCValueRef p_data)
// SJT-2014-09-10: [[ URLMessages ]] Send "putURL" messages on all platforms.
{
	if (MCStringBeginsWithCString(p_url, (const char_t*)"file:", kMCCompareCaseless))
	{
		MCAutoStringRef t_path, t_data;
		/* UNCHECKED */ ctxt . ConvertToString(p_data, &t_data);
		/* UNCHECKED */ MCStringCopySubstring(p_url, MCRangeMakeMinMax(5, MCStringGetLength(p_url)), &t_path);
		MCS_savetextfile(*t_path, *t_data);
	}
	else if (MCStringBeginsWithCString(p_url, (const char_t*)"binfile:", kMCCompareCaseless))
	{
		MCAutoStringRef t_path;
		MCAutoDataRef t_data;
		/* UNCHECKED */ MCStringCopySubstring(p_url, MCRangeMakeMinMax(8, MCStringGetLength(p_url)), &t_path);
		/* UNCHECKED */ ctxt.ConvertToData(p_data, &t_data);
		MCS_savebinaryfile(*t_path, *t_data);
	}
	else if (MCStringBeginsWithCString(p_url, (const char_t*)"resfile:", kMCCompareCaseless))
	{
		MCAutoStringRef t_path;
		MCAutoDataRef t_data;
		/* UNCHECKED */ MCStringCopySubstring(p_url, MCRangeMakeMinMax(8, MCStringGetLength(p_url)), &t_path);
		/* UNCHECKED */ ctxt.ConvertToData(p_data, &t_data);
		MCS_saveresfile(*t_path, *t_data);
	}
	else if (MCU_couldbeurl(p_url))
	{
		MCAutoDataRef t_data;

		// Send "putURL" message
		Boolean oldlock = MClockmessages;
		MClockmessages = False;
		MCParameter p1;
		p1 . setvalueref_argument(p_data);
		MCParameter p2;
		p2 . setvalueref_argument(p_url);
		p1.setnext(&p2);
		Exec_stat t_stat = ctxt . GetObject() -> message(MCM_put_url, &p1, False, True);
		MClockmessages = oldlock;

		switch (t_stat)
		{
		case ES_NOT_HANDLED:
		case ES_PASS:
			// Either there was no message handler, or the handler passed the message,
			// so process the URL in the engine.
			/* UNCHECKED */ ctxt.ConvertToData(p_data, &t_data);
			MCS_putintourl(ctxt.GetObject(), *t_data, p_url);
			break;

		case ES_ERROR:
			ctxt . Throw();
			break;

		default:
			break;
		}
	}
	else
	{
		MCAutoStringRef t_err;
		MCStringFormat(&t_err, "invalid URL: %@", p_url);
		MCresult -> setvalueref(*t_err);
	}
}

////////////////////////////////////////////////////////////////////////////////

struct Language2Charset
{
	MCNameRef* langname;
	Lang_charset charset;
};

static Language2Charset langtocharsets[] = {
	{ &MCN_ansi, LCH_ENGLISH},
	{ &MCN_arabic, LCH_ARABIC },
	{ &MCN_bulgarian, LCH_BULGARIAN },
	{ &MCN_chinese, LCH_CHINESE},
	{ &MCN_english, LCH_ENGLISH},
	{ &MCN_greek, LCH_GREEK },
	{ &MCN_hebrew, LCH_HEBREW},
	{ &MCN_japanese, LCH_JAPANESE },
	{ &MCN_korean, LCH_KOREAN},
	{ &MCN_lithuanian, LCH_LITHUANIAN },
	{ &MCN_polish, LCH_POLISH},
	{ &MCN_roman, LCH_ROMAN },
	{ &MCN_russian, LCH_RUSSIAN },
	{ &MCN_simple_chinese, LCH_SIMPLE_CHINESE},
	{ &MCN_thai, LCH_THAI},
	{ &MCN_turkish, LCH_TURKISH },
	{ &MCN_ukrainian, LCH_UKRAINIAN},
	{ &MCN_unicode, LCH_UNICODE},
	{ &MCN_utf8, LCH_UTF8},
	{ &MCN_vietnamese, LCH_VIETNAMESE },
	{ &MCN_w_char, LCH_UNICODE},
	{ &MCN_asterisk_char, LCH_ENGLISH }
};

MCNameRef MCU_charsettolanguage(uint1 charset)
{
	uint2 i;
	for (i = 0; i < ELEMENTS(langtocharsets); i++)
		if (langtocharsets[i].charset == charset)
			return *langtocharsets[i].langname;
	return kMCEmptyName;
}

uint1 MCU_languagetocharset(MCNameRef p_language)
{
	for (uinteger_t i = 0; i < ELEMENTS(langtocharsets); i++)
		if (MCNameIsEqualToCaseless(p_language, *langtocharsets[i].langname))
			return langtocharsets[i].charset;

	return 0;
}

/* LEGACY */ uint1 MCU_languagetocharset(MCStringRef langname)
{
	MCNewAutoNameRef t_langname;
	/* UNCHECKED */  MCNameCreate(langname, &t_langname);
	return MCU_languagetocharset(*t_langname);
}

//////////

struct  CharSet2WinCharset
{
	int1 charset;
	uint1 wincharset;
};

static CharSet2WinCharset charset2wincharsets[] = {
            { LCH_ENGLISH, 0},
            { LCH_ENGLISH, 1},
            { LCH_JAPANESE, 128 },
            { LCH_CHINESE, 136},
            { LCH_ARABIC, 178},
            { LCH_ARABIC, 179},
            { LCH_ARABIC, 180},
            { LCH_HEBREW, 177},
            { LCH_HEBREW, 181},
            { LCH_GREEK, 161},
            { LCH_KOREAN, 129},
            { LCH_THAI,	222},
            {LCH_RUSSIAN, 204},
            { LCH_SIMPLE_CHINESE, 134}
        };


uint1 MCU_wincharsettocharset(uint2 wincharset)
{
	uint2 i;
	for (i = 0; i < ELEMENTS(charset2wincharsets); i++)
		if (charset2wincharsets[i].wincharset == wincharset)
			return charset2wincharsets[i].charset;
	return 0;
}

uint1 MCU_charsettowincharset(uint1 charset)
{
	uint2 i;
	for (i = 0; i < ELEMENTS(charset2wincharsets); i++)
		if (charset2wincharsets[i].charset == charset)
			return charset2wincharsets[i].wincharset;
	return 0;
}

uint1 MCU_unicodetocharset(uint2 uchar)
{
	if (uchar <= MAXUINT1)
		return LCH_ENGLISH;
	if (uchar >= 0x0080 && uchar <= 0x024F)
		return LCH_GREEK;
	if (uchar >= 0x0600 && uchar <= 0x06FF)
		return LCH_ARABIC;
	if (uchar >= 0x0400 && uchar <= 0x04FF)
		return LCH_RUSSIAN;
	if (uchar >= 0x0370 && uchar <= 0x03FF)
		return LCH_GREEK;
	if (uchar >= 0x0590 && uchar <= 0x05FF)
		return LCH_HEBREW;
	if (uchar >= 0x0E00 && uchar <= 0x0E7F)
		return LCH_THAI;
	if (uchar >= 0x1F00 && uchar <= 0x1FFF)
		return LCH_GREEK;
	if (uchar >= 0xAC00 && uchar <= 0xD7A3)
		return LCH_KOREAN;
	return LCH_JAPANESE;
}

// MW-2005-02-08: New implementation of multibytetounicode
// MW-2006-04-13: Bad me - sign extending p_mbstring in an inappropriate manner caused a little problem!
void MCU_multibytetounicode(const char *p_mbstring, uint4 p_mblength,
                            char *p_buffer, uint4 p_capacity, uint4& r_used, uint1 p_mbcharset)
{
	if (p_mbcharset == LCH_UTF8)
		r_used = UTF8ToUnicode(p_mbstring, p_mblength, (uint2 *)p_buffer, p_capacity);
	else
        r_used = MCsystem ->TextConvert((const void*)p_mbstring, p_mblength, (void*)p_buffer, p_capacity, p_mbcharset, LCH_UNICODE);
}

// MW-2005-02-08: New implementation of unicodetomultibyte
void MCU_unicodetomultibyte(const char *p_ucstring, uint4 p_uclength,
                            char *p_buffer, uint4 p_capacity, uint4& r_used, uint1 p_mbcharset)
{
	if (p_mbcharset == LCH_UTF8)
		r_used = UnicodeToUTF8((uint2 *)p_ucstring, p_uclength, p_buffer, p_capacity);
	else
        r_used = MCsystem ->TextConvert((const void*)p_ucstring, p_uclength, (void*)p_buffer, p_capacity, LCH_UNICODE, p_mbcharset);
}

//////////

bool MCU_multibytetounicode(MCDataRef p_input, uinteger_t p_charset, MCDataRef &r_output)
{
	MCAutoArray<byte_t> t_buffer;
	uint4 t_mb_length, t_uc_length;
	const char *t_mb = (const char*)MCDataGetBytePtr(p_input);
	t_mb_length = MCDataGetLength(p_input);
	
	// How much storage is required for this conversion?
	MCU_multibytetounicode(t_mb, t_mb_length, NULL, 0, t_uc_length, p_charset);
	t_buffer.Resize(t_uc_length);
	
	// Convert the data
	MCU_multibytetounicode(t_mb, t_mb_length, (char*)t_buffer.Ptr(), t_uc_length, t_uc_length, p_charset);
	
	return MCDataCreateWithBytes(t_buffer.Ptr(), t_uc_length, r_output);
}

bool MCU_unicodetomultibyte(MCDataRef p_input, uinteger_t p_charset, MCDataRef &r_output)
{
	MCAutoArray<byte_t> t_buffer;
	uint4 t_mb_length, t_uc_length;
	const char *t_uc = (const char*)MCDataGetBytePtr(p_input);
	t_uc_length = MCDataGetLength(p_input);
	
	// How much storage is required for this conversion?
	MCU_unicodetomultibyte(t_uc, t_uc_length, NULL, 0, t_mb_length, p_charset);
	t_buffer.Resize(t_mb_length);
	
	// Convert the data
	MCU_unicodetomultibyte(t_uc, t_uc_length, (char*)t_buffer.Ptr(), t_mb_length, t_mb_length, p_charset);
	
	return MCDataCreateWithBytes(t_buffer.Ptr(), t_mb_length, r_output);
}

///////////////////////////////////////////////////////////////////////////////

bool MCU_disjointrangeinclude(MCInterval*& x_ranges, int& x_count, int p_from, int p_to)
{
	MCInterval *t_new_ranges;
	t_new_ranges = (MCInterval *)malloc(sizeof(MCInterval) * (x_count + 1));
	if (t_new_ranges == NULL)
		return false;
	
	int t_new_count;
	t_new_count = 0;

	int t_range;
	t_range = 0;

	// Copy all source ranges completely before the new range
	while(t_range < x_count && x_ranges[t_range] . to + 1 < p_from)
		t_new_ranges[t_new_count++] = x_ranges[t_range++];

	int t_new_from;
	t_new_from = t_range < x_count ? MCU_min(x_ranges[t_range] . from, p_from) : p_from;

	// MW-2010-10-18: [[ Bug 9102 ]] Make sure the range after the new one is included if they touch.
	// Iterate though the input while it overlaps the new range
	while(t_range < x_count && x_ranges[t_range] . from - 1 <= p_to)
		t_range++;

	int t_new_to;
	t_new_to = t_range > 0 ? MCU_max(x_ranges[t_range - 1] . to, p_to) : p_to;

	t_new_ranges[t_new_count] . from = t_new_from;
	t_new_ranges[t_new_count] . to = t_new_to;
	t_new_count++;

	while(t_range < x_count)
		t_new_ranges[t_new_count++] = x_ranges[t_range++];

	if (x_ranges != NULL)
		free(x_ranges);

	x_ranges = t_new_ranges;
	x_count = t_new_count;

	return true;
}

bool MCU_disjointrangecontains(MCInterval* p_ranges, int p_count, int p_element)
{
	if (p_count == 0)
		return false;

	unsigned int t_low;
	t_low = 0;

	unsigned int t_high;
	t_high = p_count;

	while(t_low < t_high)
	{
		unsigned int t_mid;
		t_mid = t_low + (t_high - t_low) / 2;

		if (p_element < p_ranges[t_mid] . from)
			t_high = t_mid;
		else if (p_element > p_ranges[t_mid] . to)
			t_low = t_mid + 1;
		else
			return true;
	}

	return false;
}

///////////////////////////////////////////////////////////////////////////////

// MW-2013-05-02: [[ x64 ]] The 'x_length' parameter is always IO_header::len
//   which is now size_t, so match it.
IO_stat MCU_dofakewrite(char*& x_buffer, size_t& x_length, const void *p_data, uint4 p_size, uint4 p_count)
{
	uint4 t_capacity;
	if (x_length > 65536)
		t_capacity = (x_length + 65535) & ~65535;
	else
		t_capacity = (x_length + 4095) & ~4095;

	uint4 t_new_capacity;
	t_new_capacity = x_length + p_size * p_count;
	if (t_new_capacity > t_capacity)
	{
		if (t_new_capacity >= 65536)
			t_new_capacity = (t_new_capacity + 65535) & ~65535;
		else
			t_new_capacity = (t_new_capacity + 4095) & ~4095;

		char *t_new_buffer;
		t_new_buffer = (char *)realloc(x_buffer, t_new_capacity);
		if (t_new_buffer == NULL)
			return IO_ERROR;

		x_buffer = t_new_buffer;
	}

	memcpy(x_buffer + x_length, p_data, p_size * p_count);
	x_length += p_size * p_count;

	return IO_NORMAL;
}

///////////////////////////////////////////////////////////////////////////////

bool MCString::split(char p_char, MCString& r_head, MCString& r_tail)
{
	const char *t_string;
	uint4 t_length;

	t_string = sptr;
	t_length = length;

	if (!MCU_strchr(t_string, t_length, p_char, False))
	{		
		r_head = *this;
		r_tail . set(NULL, 0);
	}

	r_head . set(sptr, t_string - sptr);
	r_tail . set(t_string + 1, t_length);
	
	return true;
}

///////////////////////////////////////////////////////////////////////////////

MCDictionary::MCDictionary(void)
{
	m_nodes = NULL;
}

MCDictionary::~MCDictionary(void)
{
	while(m_nodes != NULL)
	{
		Node *t_next;
		t_next = m_nodes -> next;
		delete (char *)(m_nodes -> buffer);
		delete m_nodes;
		m_nodes = t_next;
	}
}

void MCDictionary::Set(uint4 p_id, MCString p_value)
{
	Node *t_node;
	t_node = Find(p_id);
	if (t_node == NULL)
	{
		t_node = new (nothrow) Node;
		t_node -> next = m_nodes;
		t_node -> key = p_id;
		m_nodes = t_node;
	}
	else
		free(t_node -> buffer);

	t_node -> buffer = memdup(p_value . getstring(), p_value . getlength());
	t_node -> length = p_value . getlength();
}

bool MCDictionary::Get(uint4 p_id, MCString& r_value)
{
	Node *t_node;
	t_node = Find(p_id);
	if (t_node == NULL)
		return false;

	r_value . set((const char *)t_node -> buffer, t_node -> length);
	return true;
}

void MCDictionary::Pickle(void*& r_buffer, uint4& r_length)
{
	uint4 t_size;
	t_size = 4 + 4 + 4;
	for(Node *t_node = m_nodes; t_node != NULL; t_node = t_node -> next)
		t_size += ((t_node -> length + 3) & ~3) + 8;

	char *t_buffer;
	t_buffer = new (nothrow) char[t_size];
	
	char *t_buffer_ptr;
	t_buffer_ptr = t_buffer;
	((uint4 *)t_buffer_ptr)[0] = MCSwapInt32HostToNetwork('QDCT');
	((uint4 *)t_buffer_ptr)[1] = MCSwapInt32HostToNetwork(t_size);
	((uint4 *)t_buffer_ptr)[2] = 0;
	t_buffer_ptr += 12;

	for(Node *t_node = m_nodes; t_node != NULL; t_node = t_node -> next)
	{
		((uint4 *)t_buffer_ptr)[0] = MCSwapInt32HostToNetwork(t_node -> key);
		((uint4 *)t_buffer_ptr)[1] = MCSwapInt32HostToNetwork(t_node -> length);
		memcpy(t_buffer_ptr + 8, t_node -> buffer, t_node -> length);
		t_buffer_ptr += 8 + (t_node -> length + 3) & ~3;
	}

	((uint4 *)t_buffer)[2] = MCSwapInt32HostToNetwork(Checksum(t_buffer + 12, t_size - 12));

	r_buffer = t_buffer;
	r_length = t_size;
}

bool MCDictionary::Unpickle(const void* p_buffer, uint4 p_length)
{
	if (p_length < 12)
		return false;

	const char *t_buffer;
	t_buffer = (const char *)p_buffer;

	uint4 t_header;
	t_header = MCSwapInt32NetworkToHost(((uint4 *)t_buffer)[0]);

	uint4 t_size;
	t_size = MCSwapInt32NetworkToHost(((uint4 *)t_buffer)[1]);

	uint4 t_checksum;
	t_checksum = MCSwapInt32NetworkToHost(((uint4 *)t_buffer)[2]);

	if (t_header != 'QDCT')
		return false;

	if (t_size != p_length)
		return false;

	t_buffer += 12;
	t_size -= 12;

	if (t_checksum != Checksum(t_buffer, t_size))
		return false;

	while(t_size != 0)
	{
		uint4 t_node_key;
		t_node_key = MCSwapInt32NetworkToHost(((uint4 *)t_buffer)[0]);

		uint4 t_node_size;
		t_node_size = MCSwapInt32NetworkToHost(((uint4 *)t_buffer)[1]);

		t_buffer += 8;
		t_size -= 8;

		if (t_size < t_node_size)
			return false;
		
		Set(t_node_key, MCString(t_buffer, t_node_size));

		t_buffer += (t_node_size + 3) & ~3;
		t_size -= (t_node_size + 3) & ~3;
	}

	return true;
}

MCDictionary::Node *MCDictionary::Find(uint4 p_id)
{
	for(Node *t_node = m_nodes; t_node != NULL; t_node = t_node -> next)
		if (t_node -> key == p_id)
			return t_node;
	return NULL;
}

uint32_t MCDictionary::Checksum(const void *p_data, uint32_t p_length)
{
	uint32_t t_a, t_b;
	t_a = 1;
	t_b = 0;
	
	uint8_t *t_data;
	t_data = (uint8_t *)p_data;
	
	for(uint32_t t_i = 0; t_i < p_length; t_i++, t_data++)
	{
		t_a += *t_data;
		t_b += t_a;
		
		if (t_a > 0xFFFFFF00)
			t_a %= 65521;
		
		if (t_b > 0xFFFFFF00)
			t_b %= 65521;
	}

	return (((t_b % 65521) << 16) | (t_a % 65521));
}

///////////////////////////////////////////////////////////////////////////////

static bool
MCU_path_is_absolute(MCStringRef p_path)
{
#ifdef __WINDOWS__
    if ((MCStringGetLength(p_path) > 1 && MCStringGetCharAtIndex(p_path, 1) == ':') ||
        (MCStringGetLength(p_path) > 2 && MCStringGetCharAtIndex(p_path, 0) == '/' && MCStringGetCharAtIndex(p_path, 1) == '/'))
    {
        return true;
    }
#endif
    
    return MCStringGetCharAtIndex(p_path,
                                  0) == '/';
}

static bool
MCU_path_has_extension(MCStringRef p_path)
{
    uindex_t t_sep;
    if (!MCStringLastIndexOfChar(p_path,
                                 '/',
                                 UINDEX_MAX,
                                 kMCStringOptionCompareExact,
                                 t_sep))
    {
        t_sep = 0;
    }
    
    uindex_t t_ext;
    return MCStringFirstIndexOfChar(p_path,
                                    '.',
                                    t_sep,
                                    kMCStringOptionCompareExact,
                                    t_ext);
}

static void
MCU_path_compute_split_unix(MCStringRef p_path,
                            uindex_t p_split_at,
                            uindex_t& x_dir_end,
                            uindex_t& x_base_start)

{
    if (MCStringGetLength(p_path) > 0 &&
        MCStringGetCharAtIndex(p_path, 0) == '/')
    {
        if (p_split_at == 0)
        {
            /* Make sure dir is / and base is everything after */
            x_dir_end = 1;
        }
    }
    else
    {
        if (p_split_at == 0)
        {
            x_dir_end = 0;
            x_base_start = 0;
        }
    }

    /* Trim any trailing slashes, down to one in the first position */
    while(x_dir_end > 1 &&
          MCStringGetCharAtIndex(p_path, x_dir_end - 1) == '/')
    {
        x_dir_end -= 1;
    }
}

static void
MCU_path_compute_split_win32(MCStringRef p_path,
                             uindex_t p_split_at,
                             uindex_t& x_dir_end,
                             uindex_t& x_base_start)
{
   if (MCStringBeginsWithCString(p_path,
                                 (const char_t *)"//",
                                 kMCStringOptionCompareExact))
    {
        /* UNC */
        
        uindex_t t_end_of_share = 0;
        uindex_t t_end_of_folder = 0;
        if (MCStringFirstIndexOfChar(p_path,
                                     '/',
                                     2,
                                     kMCStringOptionCompareExact,
                                     t_end_of_share))
        {
            if (!MCStringFirstIndexOfChar(p_path,
                                          '/',
                                          t_end_of_share + 1,
                                          kMCStringOptionCompareExact,
                                          t_end_of_folder))
            {
                t_end_of_folder = UINDEX_MAX;
            }
        }
        else
        {
            t_end_of_folder = UINDEX_MAX;
        }
        
        if (t_end_of_folder >= p_split_at)
        {
            x_dir_end = t_end_of_folder;
            if (t_end_of_folder != UINDEX_MAX)
            {
                x_base_start = t_end_of_folder + 1;
            }
            else
            {
                x_base_start = UINDEX_MAX;
            }
        }
        
        /* Trim any slashes down to the end of the UNC folder component */
        while(x_dir_end > t_end_of_folder &&
              MCStringGetCharAtIndex(p_path, x_dir_end - 1) == '/')
        {
            x_dir_end -= 1;
        }
    }
    else if (MCStringGetLength(p_path) > 1 &&
             MCStringGetCharAtIndex(p_path, 1) == ':')
    {
        /* DRIVE */
    
        if (MCStringGetLength(p_path) > 2 &&
            MCStringGetCharAtIndex(p_path, 2) == '/')
        {
            /* DRIVE:/ (absolute) */
        
            if (p_split_at == 2)
            {
                /* Make sure we include the / after the drive in the dir */
                x_dir_end = p_split_at + 1;
            }
        }
        else
        {
            /* DRIVE: (DRIVE relative) */
        
            if (p_split_at == 0)
            {
                /* Make sure dir is DRIVE: and base is everything after */
                x_dir_end = 2;
                x_base_start = 2;
            }
        }
        
        /* Trim any trailing slashes, down to one in the third position */
        while(x_dir_end > 3 &&
              MCStringGetCharAtIndex(p_path, x_dir_end - 1) == '/')
        {
            x_dir_end -= 1;
        }
    }
    else
    {
        MCU_path_compute_split_unix(p_path,
                                    p_split_at,
                                    x_dir_end,
                                    x_base_start);
    }
}

static bool
MCU_path_split(MCStringRef p_path,
               MCStringRef* r_dir,
               MCStringRef* r_base,
               bool p_win32)
{
    uindex_t t_split_at = 0;
    if (!MCStringLastIndexOfChar(p_path,
                                 '/',
                                 UINDEX_MAX,
                                 kMCStringOptionCompareExact,
                                 t_split_at))
    {
        t_split_at = 0;
    }
    
    uindex_t t_dir_end = t_split_at;
    uindex_t t_base_start = t_split_at + 1;

    if (p_win32)
    {
        MCU_path_compute_split_win32(p_path,
                                     t_split_at,
                                     t_dir_end,
                                     t_base_start);
    }
    else
    {
        MCU_path_compute_split_unix(p_path,
                                    t_split_at,
                                    t_dir_end,
                                    t_base_start);
    }

    if (r_dir != nullptr)
    {
        if (!MCStringCopySubstring(p_path,
                                   MCRangeMakeMinMax(0, t_dir_end),
                                   *r_dir))
        {
            return false;
        }
    }
    
    if (r_base != nullptr)
    {
        if (!MCStringCopySubstring(p_path,
                                   MCRangeMakeMinMax(t_base_start, UINDEX_MAX),
                                   *r_base))
        {
            return false;
        }
    }
    
    return true;
}

bool MCU_path_split(MCStringRef p_path,
                    MCStringRef* r_dir,
                    MCStringRef* r_base)
{
#ifdef __WINDOWS__
    return MCU_path_split(p_path, r_dir, r_base, true);
#else
    return MCU_path_split(p_path, r_dir, r_base, false);
#endif
}

bool MCU_path_split_unix(MCStringRef p_path,
                         MCStringRef* r_dir,
                         MCStringRef* r_base)
{
    return MCU_path_split(p_path, r_dir, r_base, false);
}

bool MCU_path_split_win32(MCStringRef p_path,
                          MCStringRef* r_dir,
                          MCStringRef* r_base)
{
    return MCU_path_split(p_path, r_dir, r_base, true);
}

///////////////////////////////////////////////////////////////////////////////

static bool
__MCU_library_load_verbatim(MCStringRef p_path,
                            MCSLibraryRef& r_library)
{
    if (!MCSLibraryCreateWithPath(p_path,
                                  r_library))
    {
        MCAutoErrorRef t_error;
        MCErrorCatch(&t_error);
        MCLog("MCU_library_load failed for %@", p_path);
        return false;
    }
    
    return true;
}

static bool
__MCU_library_load_adding_extension(MCStringRef p_path,
                                    const char *p_extension,
                                    MCSLibraryRef& r_library)
{
    MCAutoStringRef t_library_path;
    if (!MCStringFormat(&t_library_path,
                        "%@.%s",
                        p_path,
                        p_extension))
    {
        return false;
    }
    return __MCU_library_load_verbatim(*t_library_path,
                                       r_library);
}

static bool
__MCU_library_map_path(MCStringRef p_path,
                       MCStringRef& r_mapped_library_path)
{
    // If the path does not begin with './', then we are done.
    if (!MCStringBeginsWithCString(p_path,
                                   reinterpret_cast<const char_t *>("./"),
                                   kMCStringOptionCompareExact))
    {
        r_mapped_library_path = MCValueRetain(p_path);
        return true;
    }
    
    // Extract the base path (i.e. remove the ./)
    MCAutoStringRef t_base_path;
    if (!MCStringCopySubstring(p_path,
                               MCRangeMake(2, UINDEX_MAX),
                               &t_base_path))
    {
        return false;
    }
    
    // Apply any mappings which are present.
    MCAutoStringRef t_mapped_path;
    if (MCdispatcher == nullptr ||
        !MCdispatcher->fetchlibrarymapping(*t_base_path,
                                           &t_mapped_path))
    {
        t_mapped_path = *t_base_path;
    }
    
    // If the mapped path does not begin with './', then we just resolve.
    MCAutoStringRef t_unresolved_library_path;
    if (MCStringBeginsWithCString(*t_mapped_path,
                                  reinterpret_cast<const char_t *>("./"),
                                  kMCStringOptionCompareExact))
    {
        
        // Concatenate the mapped path onto the app code path
        if (!MCStringFormat(&t_unresolved_library_path,
                            "%@/%@",
                            MCappcodepath,
                            *t_mapped_path))
        {
            return false;
        }
    }
    else
    {
        t_unresolved_library_path = *t_mapped_path;
    }
    
    // resolve the oath to ensure that all '.' and '..' type components are
    // removed. (otherwise things might go awry if we have a //?/ type path on
    // Windows).
    if (!MCS_resolvepath(*t_unresolved_library_path,
                         r_mapped_library_path))
    {
        return false;
    }
    
    return true;
}

MCSLibraryRef MCU_library_load(MCStringRef p_path)
{
    // If the path is not absolute, apply the internal mapping to the name.
    // This uses any mapping section in the standalone capsule, and ensures
    // that revsecurity and revpdfprinter map correctly.
    MCAutoStringRef t_library_path;
    if (!__MCU_library_map_path(p_path,
                                &t_library_path))
    {
        MCAutoErrorRef t_error;
        MCErrorCatch(&t_error);
        return nullptr;
    }

    MCLog("MCU_library_load %@ -> %@",
        p_path,
        *t_library_path);
    
    // If the path already has an extension, we don't need to add one. Otherwise
    // we try the various appropriate extensions per-platform.
    MCSAutoLibraryRef t_library;
    if (MCU_path_has_extension(*t_library_path))
    {
        __MCU_library_load_verbatim(*t_library_path,
                                    &t_library);
    }
    else
    {
#if defined(__MAC__) || defined(__IOS__)
        __MCU_library_load_adding_extension(*t_library_path,
                                            "framework",
                                            &t_library);
        if (!t_library.IsSet())
            __MCU_library_load_adding_extension(*t_library_path,
                                                "bundle",
                                                &t_library);
        if (!t_library.IsSet())
            __MCU_library_load_adding_extension(*t_library_path,
                                                "dylib",
                                                &t_library);
#elif defined(__WINDOWS__)
        __MCU_library_load_adding_extension(*t_library_path,
                                            "dll",
                                            &t_library);
#elif defined(__LINUX__) || defined(__ANDROID__) || defined(__EMSCRIPTEN__)
        __MCU_library_load_adding_extension(*t_library_path,
                                            "so",
                                            &t_library);
#else
#       error MCU_library_load not implemented for this platform
#endif
    }
    
    return t_library.Take();
}

void MCU_library_unload(MCSLibraryRef p_module)
{
    if (p_module != nullptr)
        MCValueRelease(p_module);
}

void *MCU_library_lookup(MCSLibraryRef p_module,
                         MCStringRef p_symbol)
{
    return MCSLibraryLookupSymbol(p_module,
                                  p_symbol);
}

//////////

void *MCSupportLibraryLoad(const char *p_name_cstr)
{
    MCAutoStringRef t_name;
    if (!MCStringCreateWithBytes(reinterpret_cast<const byte_t *>(p_name_cstr),
                                 strlen(p_name_cstr),
                                 kMCStringEncodingUTF8,
                                 false,
                                 &t_name))
    {
        return nullptr;
    }

    MCSAutoLibraryRef t_module;
    &t_module = MCU_library_load(*t_name);
    if (!t_module.IsSet())
    {
        // try a relative path
        MCAutoStringRef t_relative_filename;
        if (MCStringFormat(&t_relative_filename, "./%@", *t_name))
        {
            &t_module = MCU_library_load(*t_relative_filename);
        }
    }
    
    if (!t_module.IsSet())
    {
        return nullptr;
    }
    
    return t_module.Take();
}

void MCSupportLibraryUnload(void *p_handle)
{
    MCU_library_unload(static_cast<MCSLibraryRef>(p_handle));
}

char *MCSupportLibraryCopyNativePath(void *p_handle)
{
    MCAutoStringRef t_path;
    if (!MCSLibraryCopyPath(static_cast<MCSLibraryRef>(p_handle),
                            &t_path))
    {
        return nullptr;
    }

    MCAutoStringRef t_native_path;
    if (!MCS_pathtonative(*t_path,
                          &t_native_path))
    {
        return nullptr;
    }

    char *t_path_str;
    if (!MCStringConvertToUTF8String(*t_native_path,
                                     t_path_str))
    {
        return nullptr;
    }

    return t_path_str;
}

void *MCSupportLibraryLookupSymbol(void *p_handle,
                                   const char *p_symbol_cstr)
{
    MCAutoStringRef t_symbol;
    if (!MCStringCreateWithBytes(reinterpret_cast<const byte_t *>(p_symbol_cstr),
                                 strlen(p_symbol_cstr),
                                 kMCStringEncodingUTF8,
                                 false,
                                 &t_symbol))
    {
        return nullptr;
    }
 
    return MCU_library_lookup(static_cast<MCSLibraryRef>(p_handle),
                              *t_symbol);
}

///////////////////////////////////////////////////////////////////////////////

bool
MCU_is_token(MCStringRef p_string)
{
	MCScriptPoint sp(p_string);

	++MCerrorlock;

	Parse_stat ps = sp.nexttoken();

	--MCerrorlock;

	if (ps == PS_ERROR || ps == PS_EOF)
	{
		return false;
	}

	/* Check that token is located at start of query string */
	if (sp.getindex() != 0)
	{
		return false;
	}

	/* Check that token spans full length of query string */
	if (MCStringGetLength(p_string) != MCStringGetLength(sp.gettoken_stringref()))
	{
		return false;
	}

	return true;
<<<<<<< HEAD
}
=======
}

///////////////////////////////////////////////////////////////////////////////

// Color conversion utilities

bool MCU_format_color(const MCColor p_color, MCStringRef& r_string)
{
    return MCStringFormat(r_string, "%d,%d,%d", p_color.red >> 8, p_color.green >> 8, p_color.blue >> 8);
}

///////////////////////////////////////////////////////////////////////////////

#ifndef _DEBUG_MEMORY

// SN-2015-04-17: [[ Bug 15187 ]] Don't use the nothrow variant on iOS Simulator
//  as they won't let iOS Simulator 6.3 engine compile.
#if defined __VISUALC__ || TARGET_IPHONE_SIMULATOR
void *operator new (size_t size)
{
    return malloc(size);
}

void operator delete (void *p)
{
    free(p);
}

void *operator new[] (size_t size)
{
    return malloc(size);
}

void operator delete[] (void *p)
{
    free(p);
}
#else
void *operator new (size_t size) throw()
{
    return malloc(size);
}

void operator delete (void *p) throw()
{
    free(p);
}

void *operator new[] (size_t size) throw()
{
    return malloc(size);
}

void operator delete[] (void *p) throw()
{
    free(p);
}
#endif

#endif
>>>>>>> 24edd857
<|MERGE_RESOLUTION|>--- conflicted
+++ resolved
@@ -3411,9 +3411,6 @@
 	}
 
 	return true;
-<<<<<<< HEAD
-}
-=======
 }
 
 ///////////////////////////////////////////////////////////////////////////////
@@ -3423,55 +3420,4 @@
 bool MCU_format_color(const MCColor p_color, MCStringRef& r_string)
 {
     return MCStringFormat(r_string, "%d,%d,%d", p_color.red >> 8, p_color.green >> 8, p_color.blue >> 8);
-}
-
-///////////////////////////////////////////////////////////////////////////////
-
-#ifndef _DEBUG_MEMORY
-
-// SN-2015-04-17: [[ Bug 15187 ]] Don't use the nothrow variant on iOS Simulator
-//  as they won't let iOS Simulator 6.3 engine compile.
-#if defined __VISUALC__ || TARGET_IPHONE_SIMULATOR
-void *operator new (size_t size)
-{
-    return malloc(size);
-}
-
-void operator delete (void *p)
-{
-    free(p);
-}
-
-void *operator new[] (size_t size)
-{
-    return malloc(size);
-}
-
-void operator delete[] (void *p)
-{
-    free(p);
-}
-#else
-void *operator new (size_t size) throw()
-{
-    return malloc(size);
-}
-
-void operator delete (void *p) throw()
-{
-    free(p);
-}
-
-void *operator new[] (size_t size) throw()
-{
-    return malloc(size);
-}
-
-void operator delete[] (void *p) throw()
-{
-    free(p);
-}
-#endif
-
-#endif
->>>>>>> 24edd857
+}