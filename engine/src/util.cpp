/* Copyright (C) 2003-2013 Runtime Revolution Ltd.

This file is part of LiveCode.

LiveCode is free software; you can redistribute it and/or modify it under
the terms of the GNU General Public License v3 as published by the Free
Software Foundation.

LiveCode is distributed in the hope that it will be useful, but WITHOUT ANY
WARRANTY; without even the implied warranty of MERCHANTABILITY or
FITNESS FOR A PARTICULAR PURPOSE.  See the GNU General Public License
for more details.

You should have received a copy of the GNU General Public License
along with LiveCode.  If not see <http://www.gnu.org/licenses/>.  */

#include "prefix.h"

#if defined(_WINDOWS) || defined(_WINDOWS_SERVER)
#include "w32prefix.h"
#endif

#include "globdefs.h"
#include "filedefs.h"
#include "objdefs.h"
#include "parsedef.h"

//#include "execpt.h"
#include "param.h"
#include "util.h"
#include "stack.h"
#include "card.h"
#include "stacklst.h"
#include "sellst.h"
#include "undolst.h"
#include "aclip.h"
#include "image.h"
#include "field.h"
#include "mcerror.h"
#include "osspec.h"
#include "redraw.h"
#include "mcssl.h"
#include "player.h"

#include "globals.h"
#include "exec.h"
#include "system.h"

#ifdef MCSSL
#include <openssl/rand.h>
#endif

// MDW-2014-07-06: [[ oval_points ]]
#define QA_NPOINTS 90

static MCPoint qa_points[QA_NPOINTS];

static void MCU_play_message()
{
	MCAudioClip *acptr = MCacptr;
	MCacptr = NULL;
	MCStack *sptr = acptr->getmessagestack();
	if (sptr != NULL)
	{
		acptr->setmessagestack(NULL);
		sptr->getcurcard()->message_with_valueref_args(MCM_play_stopped, acptr->getname());
	}
	if (acptr->isdisposable())
		delete acptr;
}

void MCU_play()
{
	if (MCacptr != NULL && !MCacptr->play())
		MCU_play_message();
}

void MCU_play_stop()
{
	if (MCacptr != NULL)
	{
		MCacptr->stop(True);
		MCU_play_message();
	}
}

void MCU_init()
{
	int2 i;
	real8 increment = (M_PI / 2.0) / (real8)QA_NPOINTS;
	real8 angle = 0.0;

	// MDW 2014-07-26: [[ oval_points ]] bumped by one to fix
	for (i = 0 ; i < QA_NPOINTS+1 ; i++)
	{
		qa_points[i].x = (short)(sin(angle) * (real8)MAXINT2);
		qa_points[i].y = MAXINT2 - (short)(cos(angle) * (real8)MAXINT2);
		angle += increment;
	}
	MCrandomseed = (int4)(intptr_t)&MCdispatcher + MCS_getpid() + (int4)time(NULL);
	MCU_srand();
}

void MCU_watchcursor(MCStack *sptr, Boolean force)
{
	if (!MClockcursor)
	{
		MCwatchcursor = True;
		if (sptr == NULL)
			sptr = MCmousestackptr == NULL ? MCdefaultstackptr : MCmousestackptr;
		sptr->resetcursor(force);
	}
}

void MCU_unwatchcursor(MCStack *sptr, Boolean force)
{
	if (!MClockcursor)
	{
		MCwatchcursor = False;
		if (sptr == NULL)
			sptr = MCmousestackptr == NULL ? MCdefaultstackptr : MCmousestackptr;
		sptr -> resetcursor(force);
	}
}

void MCU_resetprops(Boolean update)
{
	if (update)
	{
		if (MCwatchcursor || MCcursor != None)
		{
			if (!MClockcursor)
				MCcursor = None;
			MCwatchcursor = False;
			if (MCmousestackptr != NULL)
				MCmousestackptr->resetcursor(True);
			else
				MCdefaultstackptr->resetcursor(True);
		}
		
		// MW-2011-08-18: [[ Redraw ]] Update to use redraw.
		MCRedrawForceUnlockScreen();

		if (MClockmenus)
		{
			MCscreen->updatemenubar(True);
			MClockmenus = False;
		}
		if (MCdragging)
		{
			MCdragging = False;
			MCselected->redraw();
		}
	}
	MCerrorlock = 0;
	MClockerrors = MClockmessages = MClockrecent = False;
	MCscreen->setlockmoves(False);
	MCerrorlockptr = NULL;
	MCinterrupt = False;
	MCdragspeed = 0;
	MCdynamiccard = NULL;
	MCdynamicpath = False;
	MCexitall = False;
}

void MCU_saveprops(MCSaveprops &sp)
{
	sp.watchcursor = MCwatchcursor;
	MCwatchcursor = False;
	// MW-2011-08-18: [[ Redraw ]] Update to use redraw.
	MCRedrawSaveLockScreen(sp.lockscreen);
	sp.errorlock = MCerrorlock;
	sp.errorlockptr = MCerrorlockptr;
	sp.lockerrors = MClockerrors;
	sp.lockmessages = MClockmessages;
	sp.lockmoves = MCscreen->getlockmoves();
	sp.lockrecent = MClockrecent;
	sp.interrupt = MCinterrupt;
	sp.dragspeed = MCdragspeed;
	sp.dynamiccard = MCdynamiccard;
	sp.errorptr = MCerrorptr;
	sp.exitall = MCexitall;
}

void MCU_restoreprops(MCSaveprops &sp)
{
	MCwatchcursor = sp.watchcursor;
	// MW-2011-08-18: [[ Redraw ]] Update to use redraw.
	MCRedrawRestoreLockScreen(sp.lockscreen);
	// MW-2011-08-17: [[ Redraw ]] This shouldn't be necessary anymore as the
	//   updates will be flushed shortly after as (new) lockscreen == False.
	//if (oldls && !sp.lockscreen)
	//	MCstacks->redrawall(False);
	MCerrorlock = sp.errorlock;
	MCerrorlockptr = sp.errorlockptr;
	MClockerrors = sp.lockerrors;
	MClockmessages = sp.lockmessages;
	MCscreen->setlockmoves(sp.lockmoves);
	MClockrecent = sp.lockrecent;
	MCinterrupt = sp.interrupt;
	MCdragspeed = sp.dragspeed;
	MCdynamiccard = sp.dynamiccard;
	MCerrorptr = sp.errorptr;
	MCexitall = sp.exitall;
}

int4 MCU_any(int4 max)
{
	return (int4)(MCU_drand() * (real8)max);
}

bool MCU_getnumberformat(uint2 fw, uint2 trail, uint2 force, MCStringRef& r_string)
{
	bool t_success;
	t_success = true;

	MCAutoStringRef t_buffer;
	if (t_success)
		t_success = MCStringCreateMutable(0, &t_buffer);

	{
		uint2 i = MCU_max(fw - trail - 1, 0);
		while (t_success && i--)
			t_success = MCStringAppendNativeChar(*t_buffer, '0');	
		if (t_success && trail != 0)
		{
			t_success = MCStringAppendNativeChar(*t_buffer, '.');
			i = force;
			while (t_success && i--)
				t_success = MCStringAppendNativeChar(*t_buffer, '0');
			i = trail - force;
			while (t_success && i--)
				t_success = MCStringAppendNativeChar(*t_buffer, '#');
		}
	}

	if (t_success)
		return MCStringCopy(*t_buffer, r_string);

	return false;
}

#ifdef LEGACY_EXEC
void MCU_getnumberformat(MCExecPoint &ep, uint2 fw, uint2 trail, uint2 force)
{
#ifdef OLD_EXEC
	char *eptr;
	ep.reserve(fw + 1, eptr);
	uint2 i = MCU_max(fw - trail - 1, 0);
	while (i--)
		*eptr++ = '0';
	if (trail != 0)
	{
		*eptr++ = '.';
		i = force;
		while (i--)
			*eptr++ = '0';
		i = trail - force;
		while (i--)
			*eptr++ = '#';
	}
	*eptr = '\0';
	ep.commit(strlen(eptr));
#else
	MCAutoStringRef t_format;
	if (MCU_getnumberformat(fw, trail, force, &t_format))
		/* UNCHECKED */ ep . setvalueref(*t_format);
	else
		ep . clear();
#endif
}
#endif


void MCU_setnumberformat(MCStringRef d, uint2 &fw,
                         uint2 &trailing, uint2 &force)
{
	fw = MCStringGetLength(d);
    char *temp_d;
    /* UNCHECKED */ MCStringConvertToCString(d, temp_d);
	const char *sptr = temp_d;
	const char *eptr = sptr;
	while (eptr - sptr < fw && *eptr != '.')
		eptr++;
	if (eptr - sptr == fw)
	{
		trailing = force = 0;
		return;
	}
	eptr++;
	if (eptr - sptr == fw)
		fw--;
	force = 0;
	while (eptr - sptr < fw && *eptr != '#')
	{
		eptr++;
		force++;
	}
	trailing = force;
	while (eptr - sptr < fw && *eptr == '#')
	{
		eptr++;
		trailing++;
	}
}

#define UtoF(u) (((double)((long)(u - 2147483647L - 1))) + 2147483648.0)

real8 MCU_stoIEEE(const char *bytes)
{
	real8 f = 0;
	int4 expon;
	uint4 hiMant, loMant;

	expon = ((bytes[0] & 0x7F) << 8) | (bytes[1] & 0xFF);
	hiMant = ((unsigned long)(bytes[2] & 0xFF) << 24)
	         |    ((unsigned long)(bytes[3] & 0xFF) << 16)
	         |    ((unsigned long)(bytes[4] & 0xFF) << 8)
	         |    ((unsigned long)(bytes[5] & 0xFF));
	loMant = ((unsigned long)(bytes[6] & 0xFF) << 24)
	         |    ((unsigned long)(bytes[7] & 0xFF) << 16)
	         |    ((unsigned long)(bytes[8] & 0xFF) << 8)
	         |    ((unsigned long)(bytes[9] & 0xFF));

	if (expon == 0 && hiMant == 0 && loMant == 0)
		f = 0;
	else
	{
		if (expon == 0x7FFF)    /* MCinfinity or NaN */
			f = MCinfinity;
		else
		{
			expon -= 16383;
			f  = ldexp(UtoF(hiMant), expon-=31);
			f += ldexp(UtoF(loMant), expon-=32);
		}
	}
	if (bytes[0] & 0x80)
		return -f;
	else
		return f;
}

real8 MCU_i4tor8(int4 in)
{
	return (real8)in / 65535.0;
}

int4 MCU_r8toi4(real8 in)
{
	return (int4)(in * 65535.0);
}

#define N       16
#define RMASK    ((uint4)(1 << (N - 1)) + (1 << (N - 1)) - 1)
#define LOW(x)  ((uint4)(x) & RMASK)
#define HIGH(x) LOW((x) >> N)
#define MUL(x, y, z)    { uint4 l = (uint4)(x) * (uint4)(y); \
                (z)[0] = LOW(l); (z)[1] = HIGH(l); }
#define CARRY(x, y)     ((uint4)(x) + (uint4)(y) > RMASK)
#define ADDEQU(x, y, z) (z = CARRY(x, (y)), x = LOW(x + (y)))
#define X0      0x330E
#define X1      0xABCD
#define X2      0x1234
#define A0      0xE66D
#define A1      0xDEEC
#define A2      0x5
#define C       0xB
#define SET3(x, x0, x1, x2)     ((x)[0] = (x0), (x)[1] = (x1), (x)[2] = (x2))
#define SEED(x0, x1, x2) (SET3(x, x0, x1, x2), SET3(a, A0, A1, A2), c = C)

static uint4 x[3] = { X0, X1, X2 }, a[3] = { A0, A1, A2 }, c = C;

void MCU_srand()
{
	SEED(X0, LOW(MCrandomseed), HIGH(MCrandomseed));
}

real8 MCU_drand()
{
	static real8 two16m = 1.0 / (1L << N);
	uint4 p[2], q[2], r[2], carry0, carry1;

	MUL(a[0], x[0], p);
	ADDEQU(p[0], c, carry0);
	ADDEQU(p[1], carry0, carry1);
	MUL(a[0], x[1], q);
	ADDEQU(p[1], q[0], carry0);
	MUL(a[1], x[0], r);
	x[2] = LOW(carry0 + carry1 + CARRY(p[1], r[0]) + q[1] + r[1] +
	           a[0] * x[2] + a[1] * x[1] + a[2] * x[0]);
	x[1] = LOW(p[1] + r[0]);
	x[0] = LOW(p[0]);
	return (two16m * (two16m * (two16m * x[0] + x[1]) + x[2]));
}

// custom strtok that only skips single delimiters
static char *olds = NULL;
char *MCU_strtok(char *s, const char *delim)
{
	if (s == NULL)
	{
		if (olds == NULL)
		{
			MCS_seterrno(EINVAL);
			return NULL;
		}
		else
			s = olds;
	}
	if (*s == '\0')
	{
		olds = NULL;
		return NULL;
	}
	char *token = s;
	s = strpbrk(token, delim);
	if (s == NULL)
		olds = NULL;
	else
	{
		*s = '\0';
		olds = s + 1;
	}
	return token;
}

/* WRAPPER */ bool MCU_strtol(MCStringRef p_string, int4& r_l)
{
	Boolean t_converted;
	uint4 l = MCStringGetLength(p_string);
    MCAutoPointer<char> t_string;
    /* UNCHECKED */ MCStringConvertToCString(p_string, &t_string);
    const char *sptr = *t_string;
	r_l = MCU_strtol(sptr, l, '\0', t_converted);
	return True == t_converted;
}

int4 MCU_strtol(const char *&sptr, uint4 &l, int1 c, Boolean &done,
                Boolean reals, Boolean octals)
{
	done = False;
	MCU_skip_spaces(sptr, l);
	if (!l)
		return 0;
	Boolean negative = False;
	int4 value = 0;
	if (*sptr == '-' || *sptr == '+')
	{
		negative = *sptr == '-';
		sptr++;
		l--;
	}
	if (!l)
		return 0;
	uint4 startlength = l;
	uint2 base = 10;
	if (l && *sptr == '0')
		if (l > 2 && MCS_tolower(*(sptr + 1)) == 'x')
		{
			base = 16;
			sptr += 2;
			l -= 2;
		}
		else
			if (octals)
			{
				base = 8;
				sptr++;
				l--;
			}
	while (l)
	{
		if (isdigit((uint1)*sptr))
		{
			int4 v = *sptr - '0';
			if (base < 16 && value > MAXINT4 / base - v)  // prevent overflow
				return 0;
			value *= base;
			value += v;
		}
		else
			if (isspace((uint1)*sptr))
			{
				MCU_skip_spaces(sptr, l);
				if (l && *sptr == c)
				{
					sptr++;
					l--;
				}
				break;
			}
			else
				if (l && c && *sptr == c)
				{
					sptr++;
					l--;
					break;
				}
				else
					if (*sptr == '.')
					{
						if (startlength > 1)
						{
							if (reals)
							{
								// MDW-2013-06-09: [[ Bug 10964 ]] Round integral values to nearest
								//   (consistent with getuint4() and round()).
								if (*(sptr+1) > '4')
								{
									value++;
								}
								do
								{
									sptr++;
									l--;
								}
								while (l && isdigit((uint1)*sptr));
							}
							else
								do
								{
									sptr++;
									l--;
								}
								while (l && *sptr == '0');
							if (l == 0)
								break;
							if (*sptr == c || isspace((uint1)*sptr))
							{
								sptr++;
								l--;
								break;
							}
						}
						return 0;
					}
					else
					{
						char c = MCS_tolower(*sptr);
						if (base == 16 && c >= 'a' && c <= 'f')
						{
							value *= base;
							value += c - 'a' + 10;
						}
						else
							return 0;
					}
		sptr++;
		l--;
	}
	if (negative)
		value = -value;
	MCU_skip_spaces(sptr, l);
	done = True;
	return value;
}

void MCU_strip(char *sptr, uint2 trailing, uint2 force)
{
	if (trailing == 0)
		return;
	char *eptr = &sptr[strlen(sptr)];
	sptr = strchr(sptr, '.');
	uint2 count = force;
	while (count--)
		sptr++;
	while (--eptr > sptr)
		if (*eptr == '0')
		{
			*eptr = '\0';
			if (*(eptr - 1) == '.')
			{
				*(eptr - 1) = '\0';
				break;
			}
		}
		else
			break;
}

/*
This function is defined as follows:
Let x >= 0 and y > 0.
	x wrap y  := ((x - 1) mod y) + 1
	x wrap -y := x wrap y
	-x wrap y := -(x wrap y)
*/
real8 MCU_fwrap(real8 p_x, real8 p_y)
{
	real8 t_y;
	t_y = p_y > 0 ? p_y : -p_y;
	if (p_x >= 0)
		return (fmod(p_x - 1, t_y) + 1);
	else
		return -(fmod(-p_x - 1, t_y) + 1);
		
}

bool MCU_r8tos(real8 n, uint2 fw, uint2 trailing, uint2 force, MCStringRef &r_string)
{
	char *t_str = nil;
	uint4 t_s = 0;
	if (MCU_r8tos(t_str, t_s, n, fw, trailing, force) == 0)
	{
		delete[] t_str;
		return false;
	}
	
	MCStringRef t_string;
	if (!MCStringCreateWithCStringAndRelease((char_t *)t_str, t_string))
	{
		delete[] t_str;
		return false;
	}
	
	r_string = t_string;
	return true;
}

uint4 MCU_r8tos(char *&d, uint4 &s, real8 n,
                uint2 fw, uint2 trailing, uint2 force)
{
	if (d == NULL || s <  R8L)
	{
		delete d;
		d = new char[R8L];
		s = R8L;
	}
	if (n < 0.0 && n >= -MC_EPSILON)
		n = 0.0;
	sprintf(d, "%0*.*f", fw, trailing, n);
	MCU_strip(d, trailing, force);
	
	// 2007-09-11: [[ Bug 5321 ]] If the first character is '-', we must check
	//   to see if the value is actually '0', and if it is remove the '-'.
	if (*d == '-')
	{
		bool t_is_zero;
		t_is_zero = true;
		for(char *dptr = d + 1; *dptr != '\0'; ++dptr)
			if (*dptr == 'e')
				break;
			else if (*dptr != '.' && *dptr != '0')
			{
				t_is_zero = false;
				break;
			}

		if (t_is_zero)
			memcpy(d, d + 1, strlen(d));
	}

	return strlen(d);
}

/* WRAPPER */
bool MCU_stor8(MCStringRef p_string, real8 &r_d, bool p_convert_octals)
{
    MCAutoStringRefAsCString t_cstring;
    t_cstring . Lock(p_string);
	return True == MCU_stor8(MCString(*t_cstring, strlen(*t_cstring)), r_d, p_convert_octals);
}

Boolean MCU_stor8(const MCString &s, real8 &d, Boolean convertoctals)
{
	const char *sptr = s.getstring();
	uint4 l = s.getlength();
	Boolean done;
	int4 i = MCU_strtol(sptr, l, '\0', done, False, convertoctals);
	if (done)
	{
		d = i;
		return l == 0;
	}
	sptr = s.getstring();
	l = MCU_min(R8L - 1U, s.getlength());
	MCU_skip_spaces(sptr, l);
	// bugs in MSL means we need to check these things
	// MW-2006-04-21: [[ Purify ]] This was incorrect - we need to ensure l > 1 before running most
	//   of these tests.
	if (l == 0 || (l > 1 && ((MCS_tolower((uint1)sptr[1]) == 'x' && (l == 2 || !isxdigit((uint1)sptr[2]))
	        || (sptr[1] == '+' || sptr[1] == '-')))))
		return False;
	char buff[R8L];
	memcpy(buff, sptr, l);
	buff[l] = '\0';
	const char *newptr;
	d = strtod((char *)buff, (char **)&newptr);
	if (newptr == buff)
		return False;
	l = buff + l - newptr;
	MCU_skip_spaces(newptr, l);
	if (l != 0)
		return False;
	return True;
}

real8 MCU_strtor8(const char *&r_str, uint4 &r_len, int1 p_delim, Boolean &r_done, Boolean convertoctals)
{
	const char *sptr = r_str;
	uint4 l = r_len;
	Boolean done;
	real8 d;
	int4 i = MCU_strtol(sptr, l, p_delim, done, False, convertoctals);
	if (done)
	{
		r_done = True;
		r_str = sptr;
		r_len = l;
		return i;
	}
	MCU_skip_spaces(r_str, r_len);
	// bugs in MSL means we need to check these things
	// MW-2006-04-21: [[ Purify ]] This was incorrect - we need to ensure l > 1 before running most
	//   of these tests.
	if (r_len == 0 || (r_len > 1 && ((MCS_tolower((uint1)r_str[1]) == 'x' && (r_len == 2 || !isxdigit((uint1)r_str[2]))
	        || (r_str[1] == '+' || r_str[1] == '-')))))
	{
		r_done = False;
		return i;
	}
	char buff[R8L];
	uint4 buff_len = MCU_min(R8L - 1U, r_len);
	memcpy(buff, r_str, buff_len);
	buff[buff_len] = '\0';
	const char *newptr;
	d = strtod((char *)buff, (char **)&newptr);
	if (newptr == buff)
	{
		r_done = False;
		return d;
	}
	uint4 t_diff = newptr - buff;
	r_len = r_len - t_diff;
	r_str += t_diff;
	MCU_skip_spaces(r_str, r_len);
	if (r_len && *r_str == p_delim)
	{
			r_str++;
			r_len--;
	}
	r_done = True;

	return d;
}

/* WRAPPER */ bool MCU_stoi2(MCStringRef p_string, int2 &r_d)
{
    MCAutoStringRefAsCString t_cstring;
    t_cstring . Lock(p_string);
	return True == MCU_stoi2(MCString(*t_cstring, strlen(*t_cstring)), r_d);
}

Boolean MCU_stoi2(const MCString &s, int2 &d)
{
	const char *sptr = s.getstring();
	uint4 l = s.getlength();
	Boolean done;
	d = MCU_strtol(sptr, l, '\0', done, True, False);
	if (!done || l != 0)
		return False;
	return True;
}

/* WRAPPER */ bool MCU_stoui2(MCStringRef p_string, uint2 &r_d)
{
    MCAutoStringRefAsCString t_cstring;
    t_cstring . Lock(p_string);
	return True == MCU_stoui2(MCString(*t_cstring, strlen(*t_cstring)), r_d);
}

Boolean MCU_stoui2(const MCString &s, uint2 &d)
{
	const char *sptr = s.getstring();
	uint4 l = s.getlength();
	Boolean done;
	d = MCU_strtol(sptr, l, '\0', done, True, False);
	if (!done || l != 0)
		return False;
	return True;
}

Boolean MCU_stoi2x2(const MCString &s, int2 &d1, int2 &d2)
{
	const char *sptr = s.getstring();
	uint4 l = s.getlength();
	Boolean done;
	d1 = MCU_strtol(sptr, l, ',', done, True, False);
	if (!done || l == 0)
		return False;
	d2 = MCU_strtol(sptr, l, '\0', done, True, False);
	if (!done || l != 0)
		return False;
	return True;
}

/* WRAPPER */ bool MCU_stoi2x2(MCStringRef p_string, int16_t& r_d1, int16_t& r_d2)
{
    MCAutoStringRefAsCString t_cstring;
    t_cstring . Lock(p_string);
	return True == MCU_stoi2x2(MCString(*t_cstring, strlen(*t_cstring)), r_d1, r_d2);
}

Boolean MCU_stoi2x4(const MCString &s, int2 &d1, int2 &d2, int2 &d3, int2 &d4)
{
	int32_t t_d1, t_d2, t_d3, t_d4;
	if (!MCU_stoi4x4(s, t_d1, t_d2, t_d3, t_d4))
		return False;
	
	d1 = t_d1;
	d2 = t_d2;
	d3 = t_d3;
	d4 = t_d4;
	
	return True;
}

/* WRAPPER */ bool MCU_stoi2x4(MCStringRef p_string, int16_t& r_d1, int16_t& r_d2, int16_t& r_d3, int16_t& r_d4)
{
    MCAutoStringRefAsCString t_cstring;
    t_cstring . Lock(p_string);
	return True == MCU_stoi2x4(MCString(*t_cstring, strlen(*t_cstring)), r_d1, r_d2, r_d3, r_d4);
}

/* WRAPPER */ bool MCU_stoi4x4(MCStringRef p_string, int32_t& r_d1, int32_t& r_d2, int32_t& r_d3, int32_t& r_d4)
{
    MCAutoStringRefAsCString t_cstring;
    t_cstring . Lock(p_string);
	return True == MCU_stoi4x4(MCString(*t_cstring, strlen(*t_cstring)), r_d1, r_d2, r_d3, r_d4);
}

Boolean MCU_stoi4x4(const MCString &s, int32_t &d1, int32_t &d2, int32_t &d3, int32_t &d4)
{
	const char *sptr = s.getstring();
	uint4 l = s.getlength();
	Boolean done;
	d1 = MCU_strtol(sptr, l, ',', done, True, False);
	if (!done || l == 0)
		return False;
	d2 = MCU_strtol(sptr, l, ',', done, True, False);
	if (!done || l == 0)
		return False;
	d3 = MCU_strtol(sptr, l, ',', done, True, False);
	if (!done || l == 0)
		return False;
	d4 = MCU_strtol(sptr, l, '\0', done, True, False);
	if (!done || l != 0)
		return False;
	return True;
}

Boolean MCU_stoi4x2(const MCString &s, int32_t &d1, int32_t &d2)
{
	const char *sptr = s.getstring();
	uint4 l = s.getlength();
	Boolean done;
	d1 = MCU_strtol(sptr, l, ',', done, True, False);
	if (!done || l == 0)
		return False;
	d2 = MCU_strtol(sptr, l, ',', done, True, False);
	if (!done || l == 0)
		return False;
	return True;
}

/* WRAPPER */ bool MCU_stoi4(MCStringRef p_string, int4& r_d)
{
    MCAutoStringRefAsCString t_cstring;
    t_cstring . Lock(p_string);
	return True == MCU_stoi4(MCString(*t_cstring, strlen(*t_cstring)), r_d);
}

Boolean MCU_stoi4(const MCString &s, int4 &d)
{
	const char *sptr = s.getstring();
	uint4 l = s.getlength();
	Boolean done;
	d = MCU_strtol(sptr, l, '\0', done);
	if (!done || l != 0)
		return False;
	return True;
}
/* WRAPPER */ bool MCU_stoui4(MCStringRef p_string, uint4 &r_d)
{
    MCAutoStringRefAsCString t_cstring;
    t_cstring . Lock(p_string);
	return True == MCU_stoui4(MCString(*t_cstring, strlen(*t_cstring)), r_d);
}

Boolean MCU_stoui4(const MCString &s, uint4 &d)
{
	const char *sptr = s.getstring();
	uint4 l = s.getlength();
	Boolean done;
	d = MCU_strtol(sptr, l, '\0', done);
	if (!done || l != 0)
		return False;
	return True;
}

bool MCU_stoui4x2(MCStringRef p_string, uint4 &r_d1, uint4 &r_d2)
{
    char *t_string;
    /* UNCHECKED */ MCStringConvertToCString(p_string, t_string);
    const char *sptr = t_string;
	uint4 l = MCStringGetLength(p_string);
	Boolean done;
	r_d1 = MCU_strtol(sptr, l, ',', done, True, False);
	if (!done || l == 0)
		return false;
	r_d2 = MCU_strtol(sptr, l, '\0', done, True, False);
	if (!done || l != 0)
		return false;
	return true;
}

/* WRAPPER */ bool MCU_stob(MCStringRef p_string, bool& r_condition)
{
	Boolean t_condition;
	bool t_success;
    
    MCAutoStringRefAsCString t_cstring;
    t_cstring . Lock(p_string);
	t_success = True == MCU_stob(MCString(*t_cstring, strlen(*t_cstring)), t_condition);
    
	if (t_success)
	{
		r_condition = t_condition == True;
		return true;
	}

	return false;
}

Boolean MCU_stob(const MCString &s, Boolean &condition)
{
	if (s.getlength() == 4 && (s.getstring() == MCtruestring
	                           || !MCU_strncasecmp(s.getstring(),
	                                               MCtruestring, 4)))
	{
		condition = True;
		return True;
	}
	if (s.getlength() == 5 && (s.getstring() == MCfalsestring
	                           || !MCU_strncasecmp(s.getstring(),
	                                               MCfalsestring, 5)))
	{
		condition = False;
		return True;
	}
	return False;
}

void MCU_lower(char *dptr, const MCString &s)
{
	uint4 length = s.getlength();
	const uint1 *sptr = (uint1 *)s.getstring();
	uint4 i;
	for (i = 0 ; i < length ; i++)
		*dptr++ = MCS_tolower(*sptr++);
}

Boolean MCU_offset(const MCString &part, const MCString &whole,
                   uint4 &offset, Boolean casesensitive)
{
	uint4 tl = part.getlength();
	uint4 sl = whole.getlength();
	offset = 0;

	if (tl > sl || tl == 0 || sl == 0)
		return False;
	uint4 length = sl - tl;
	uint4 i;
	const uint1 *pptr = (uint1 *)part.getstring();
	const uint1 *wptr = (uint1 *)whole.getstring();
	if (casesensitive)
		for (i = 0 ; i <= length ; i++)
		{
			const uint1 *sptr = pptr;
			const uint1 *dptr = wptr + i;
			if (*sptr != *dptr)
				continue;
			int4 diff = 0;
			uint4 n = tl;
			while (n--)
				if (*dptr++ != *sptr++)
				{
					diff = 1;
					break;
				}
			if (diff == 0)
			{
				offset = i;
				return True;
			}
		}
	else
		for (i = 0 ; i <= length ; i++)
		{
			int4 diff = 0;

			char t_p, t_w;
			t_p = *pptr;
			t_w = *(wptr + i);

			t_p = MCS_tolower(t_p);
			t_w = MCS_tolower(t_w);

			if (t_p != t_w)
				continue;
			else
				diff = MCU_strncasecmp((char *)pptr, (char *)wptr + i, tl);

			if (diff == 0)
			{
				offset = i;
				return True;
			}
		}
	return False;
}

#ifdef LEGACY_EXEC
void MCU_chunk_offset(MCExecPoint &ep, MCString &w,
                      Boolean whole, Chunk_term delimiter)
{
	uint4 i;
	uint4 chunkstart = 0;
	const char *wptr = w.getstring();
	uint4 count = 1;
	if (delimiter == CT_WORD)
	{
		Boolean t_match = false;

		uint4 length = w.getlength();
		if (length == 0)
			count = 0;
		while (chunkstart < length)
		{
			while (chunkstart < length && isspace((uint1)wptr[chunkstart]))
				chunkstart++;
			uint4 wordstart = chunkstart;
			if (wptr[chunkstart] == '"')
			{
				chunkstart++;
				while (chunkstart < length && wptr[chunkstart] != '"'
				        && wptr[chunkstart] != '\n')
					chunkstart++;
				if (chunkstart < length && wptr[chunkstart] == '"')
					chunkstart++;
			}
			else
				while (chunkstart < length && !isspace((uint1)wptr[chunkstart]))
					chunkstart++;
			if (whole)
			{
				if (chunkstart - wordstart == ep.getsvalue().getlength())
				{
					if (ep.getcasesensitive())
					{
						if (strncmp(wptr + wordstart, ep.getsvalue().getstring(),
						            ep.getsvalue().getlength()) == 0)
						{
							t_match = true;
							break;
						}
					}
					else
						if (MCU_strncasecmp(wptr + wordstart, ep.getsvalue().getstring(),
						                    ep.getsvalue().getlength()) == 0)
						{
							t_match = true;
							break;
						}
				}
			}
			else
			{
				MCString word(wptr + wordstart, chunkstart - wordstart);
				if (MCU_offset(ep.getsvalue(), word, i, ep.getcasesensitive()))
				{
					t_match = true;
					break;
				}
			}
			count++;
		}
		if (!t_match)
			count = 0;
	}
	else
	{
		char c = delimiter == CT_LINE ? ep.getlinedel() : ep.getitemdel();
		while (True)
		{
			if (MCU_offset(ep.getsvalue(), w, i, ep.getcasesensitive()))
			{
				if (whole)
				{
					uint4 l = ep.getsvalue().getlength();
					// MW-2006-04-21: [[ Purify ]] i + l != w.getlength() should be first
					if ((i != 0 && w.getstring()[i - 1] != c)
					        || (i + l != w.getlength() && w.getstring()[i + l] != c))
					{
						while (i != w.getlength() && w.getstring()[i] != c)
							i++;
						if (i == 0)
						{// delimiter is in find string
							count = 0;
							break;
						}
						w.set(w.getstring() + i, w.getlength() - i);
						continue;
					}
					else
						i += w.getstring() - &wptr[chunkstart];
				}
				i += chunkstart;
				while (chunkstart < i)
					if (wptr[chunkstart++] == c)
						count++;
			}
			else
				count = 0;
			break;
		}
	}
	ep.setnvalue(count);
}
#endif

void MCU_additem(char *&dptr, const char *sptr, Boolean first)
{
	uint4 dlength = strlen(dptr);
	uint4 slength;
	if (sptr == NULL)
		slength = 0;
	else
		slength = strlen(sptr);
	MCU_realloc((char **)&dptr, dlength, dlength + slength + 2, sizeof(char));
	if (!first)
		dptr[dlength++] = ',';
	if (sptr == NULL)
		dptr[dlength++] = '\0';
	else
		strcpy(&dptr[dlength], sptr);
}

void MCU_addline(char *&dptr, const char *sptr, Boolean first)
{
	uint4 dlength = strlen(dptr);
	uint4 slength;
	if (sptr == NULL)
		slength = 0;
	else
		slength = strlen(sptr);
	MCU_realloc((char **)&dptr, dlength, dlength + slength + 2, sizeof(char));
	if (!first)
		dptr[dlength++] = '\n';
	if (sptr == NULL)
		dptr[dlength++] = '\0';
	else
		strcpy(&dptr[dlength], sptr);
}

void MCU_break_string(const MCString &s, MCString *&ptrs, uint2 &nptrs,
                      Boolean isunicode)
{
	delete ptrs;
	ptrs = NULL;
	nptrs = 0;
	uint4 len = s.getlength();
	if (isunicode && (long)len & 1)
		len--;
	const char *string = s.getstring();
	if (string == NULL)
		return;
	const char *sptr = string;
	nptrs = 1;
	uint4 tlen = len;
	while (tlen)
	{
		tlen -= MCU_charsize(isunicode);
		if (MCU_comparechar(sptr, '\n', isunicode) && tlen)
			nptrs++;
		sptr += MCU_charsize(isunicode);
	}
	ptrs = (MCString *)new char[nptrs * sizeof(MCString)]; // GCC bug
	uint2 curptr = 0;
	sptr = string;
	const char *eptr =  sptr;
	Boolean wasfound = False;
	uint4 l = len;
	ptrs[0].set(sptr, len);
	while (l)
	{
		if (((wasfound = MCU_strchr(eptr, l, '\n', isunicode)) == True && l)
		        || sptr != NULL)
		{
			uint2 length = wasfound ? eptr - sptr : (string + len) - sptr ;
			ptrs[curptr++].set(sptr, length);
			if (!wasfound)
				break;
			eptr += MCU_charsize(isunicode);
			l -= MCU_charsize(isunicode);
			sptr = eptr;
		}
	}
}

// AL-2013-14-07 [[ Bug 10445 ]] Sort international on Android
#if defined(_MAC_DESKTOP) || defined(_IOS_MOBILE) || defined(_ANDROID_MOBILE)
extern compare_t MCSystemCompareInternational(MCStringRef, MCStringRef);
#endif

static void msort(MCSortnode *b, uint4 n, MCSortnode *t, Sort_type form, Boolean reverse)
{
	if (n <= 1)
		return;

	uint4 n1 = n / 2;
	uint4 n2 = n - n1;
	MCSortnode *b1 = b;
	MCSortnode *b2 = b + n1;

	msort(b1, n1, t, form, reverse);
	msort(b2, n2, t, form, reverse);

	MCSortnode *tmp = t;
	while (n1 > 0 && n2 > 0)
	{
		// NOTE:
		//
		// This code assumes the types in the MCSortnodes are correct for the
		// requested sort type. Bad things will happen if this isn't true...
		bool first;
		switch (form)
		{
		case ST_INTERNATIONAL:
			{
                char *t1, *t2;
                /* UNCHECKED */ MCStringConvertToCString(b1->svalue, t1);
                /* UNCHECKED */ MCStringConvertToCString(b2->svalue, t2);
				const char *s1, *s2;
				s1 = t1;
				s2 = t2;
				
				// WARNING: this will *not* work properly on anything other
				// than OSX, iOS or Android: the LC_COLLATE locale facet is set to the
				// locale "en_US.<native encoding>"...
				//
				// Additionally, UTF-16 strings don't work at all.
                
                // AL-2013-14-07 [[ Bug 10445 ]] Sort international on Android
#if defined(_MAC_DESKTOP) || defined(_IOS_MOBILE) || defined(_ANDROID_MOBILE)
				int result = MCSystemCompareInternational(b1->svalue, b2->svalue);
#else
				int result = strcoll(s1, s2);
#endif
				delete t1;
                delete t2;
				first = reverse ? result >= 0 : result <= 0;
				break;
			}

		case ST_TEXT:
			{
				// This mode performs the comparison in a locale-independent,
                // case-sensitive manner. The strings are sorted by order of
                // codepoint values rather than any lexical sorting order.
                compare_t result = MCStringCompareTo(b1->svalue, b2->svalue, kMCStringOptionCompareExact);

				first = reverse ? result >= 0 : result <= 0;
				break;
			}
        case ST_BINARY:
            {
                compare_t result = MCDataCompareTo(b1->dvalue, b2->dvalue);
                
				first = reverse ? result >= 0 : result <= 0;
				break;
            }
		default:
			{
				first = reverse
							? MCNumberFetchAsReal(b1->nvalue) >= MCNumberFetchAsReal(b2->nvalue)
							: MCNumberFetchAsReal(b1->nvalue) <= MCNumberFetchAsReal(b2->nvalue);
				break;
			}
		}
		
		if (first)
		{
			*tmp++ = *b1++;
			n1--;
		}
		else
		{
			*tmp++ = *b2++;
			n2--;
		}
	}
	for (uindex_t i = 0; i < n1; i++)
		tmp[i] = b1[i];
	for (uindex_t i = 0; i < (n - n2); i++)
		b[i] = t[i];
}

void MCU_sort(MCSortnode *items, uint4 nitems,
              Sort_type dir, Sort_type form)
{
	if (nitems <= 1)
		return;
	MCSortnode *tmp = new MCSortnode[nitems];
	msort(items, nitems, tmp, form, dir == ST_DESCENDING);
	delete[] tmp;
}

#if !defined(_DEBUG_MEMORY)
void MCU_realloc(char **data, uint4 osize, uint4 nsize, uint4 csize)
{
	char *ndata = new char[nsize * csize];
	if (data != NULL)
	{
		if (nsize > osize)
			memcpy(ndata, *data, osize * csize);
		else
			memcpy(ndata, *data, nsize * csize);
		delete *data;
	}
	*data = ndata;
}
#else
void _dbg_MCU_realloc(char **data, uint4 osize, uint4 nsize, uint4 csize, const char *f, int l)
{
	char *ndata = (char *)_malloc_dbg(nsize * csize, _NORMAL_BLOCK, f, l); //_old_new(f, l) char[nsize * csize];
	if (data != NULL)
	{
		if (nsize > osize)
			memcpy(ndata, *data, osize * csize);
		else
			memcpy(ndata, *data, nsize * csize);
		delete *data;
	}
	*data = ndata;
}
#endif

static const char * nametable[] =
{
    MCstackstring, MCaudiostring,
    MCvideostring, MCbackgroundstring,
    MCcardstring, MCnullstring,
    MCgroupstring, MCnullstring,
    MCbuttonstring, MCnullstring,
    MCnullstring, MCscrollbarstring,
    MCimagestring, MCgraphicstring,
    MCepsstring, MCmagnifierstring,
    MCcolorstring, MCfieldstring
};

bool MCU_matchname(MCNameRef test, Chunk_term type, MCNameRef name)
{
	if (name == nil || MCNameIsEmpty(name) || MCNameIsEmpty(test))
		return false;

<<<<<<< HEAD
	if (MCNameIsEqualTo(name, test, kMCCompareCaseless))
		return true;
=======
// MM-2014-08-01: [[ Bug ]] Pulled name table initialisation out of MCU_matchname to prevent crah on Linux.
static const char *nametable[] =
{
    MCstackstring, MCaudiostring,
    MCvideostring, MCbackgroundstring,
    MCcardstring, MCnullstring,
    MCgroupstring, MCnullstring,
    MCbuttonstring, MCnullstring,
    MCnullstring, MCscrollbarstring,
    MCimagestring, MCgraphicstring,
    MCepsstring, MCmagnifierstring,
    MCcolorstring, MCfieldstring
};

Boolean MCU_matchname(const MCString &test, Chunk_term type, MCNameRef name)
{
	if (name == nil || MCNameIsEmpty(name) || test == MCnullmcstring)
		return False;
>>>>>>> 990355cd

    bool match = false;

<<<<<<< HEAD
    MCStringRef t_name, t_test;
    t_name = MCNameGetString(name);
    t_test = MCNameGetString(test);
    uindex_t t_offset, t_name_length;
    t_name_length = MCStringGetLength(t_name);
    
	if (MCStringFirstIndexOfChar(t_test, '"', 0, kMCCompareExact, t_offset) &&
        MCStringGetLength(t_test) - t_offset > t_name_length + 1 &&
        MCStringGetNativeCharAtIndex(t_test, t_offset + t_name_length + 1) == '"' &&
        MCStringSubstringIsEqualTo(t_test, MCRangeMake(t_offset + 1, t_name_length), t_name, kMCCompareCaseless) &&
        t_offset >= (int)strlen(nametable[type - CT_STACK]) &&
        MCStringSubstringIsEqualTo(t_test, MCRangeMake(0, strlen(nametable[type - CT_STACK])), MCSTR(nametable[type - CT_STACK]), kMCCompareCaseless))
            match = True;
=======
	Boolean match = False;
	MCString tname = MCNameGetOldString(name);
	const char *sptr = test.getstring();
	uint4 l = test.getlength();
	if (MCU_strchr(sptr, l, '"')
	        && l > tname.getlength() + 1
	        && sptr[tname.getlength() + 1] == '"'
	        && !MCU_strncasecmp(sptr + 1, tname.getstring(), tname.getlength())
	        && sptr - test.getstring() >= (int)strlen(nametable[type - CT_STACK])
	        && !MCU_strncasecmp(test.getstring(), nametable[type - CT_STACK],
	                            strlen(nametable[type - CT_STACK])))
		match = True;
>>>>>>> 990355cd

	return match;
}

void MCU_snap(int2 &p)
{
	if (!MCgrid)
		return;
	p = (p + (MCgridsize >> 1)) / MCgridsize * MCgridsize;
}

// MDW-2014-07-09: [[ oval_points ]] need to factor in startAngle and arcAngle
// this is now used for both roundrects and ovals
void MCU_roundrect(MCPoint *&points, uint2 &npoints,
                   const MCRectangle &rect, uint2 radius, uint2 startAngle, uint2 arcAngle)
{
	uint2 i, j, k, count;
	uint2 x, y;

	if (points == NULL || npoints != 4 * QA_NPOINTS + 1)
	{
		delete points;
		points = new MCPoint[4 * QA_NPOINTS + 1];
	}

	MCRectangle tr = rect;
	tr . width--;
	tr . height--;

	uint2 rr_width, rr_height;
	if (radius < tr.width >> 1)
		rr_width = radius;
	else
		rr_width = tr.width >> 1;
	if (radius < tr.height >> 1)
		rr_height = radius;
	else
		rr_height = tr.height >> 1;
	
	uint2 origin_horiz, origin_vert;
	int2 arc, arclength;
	origin_horiz = tr.x + rr_width;
	origin_vert = tr.y + rr_height;

	// pre-compute for speed if we're dealing with an oval
	if (arcAngle > 0)
	{
		arc = 360 - arcAngle;	// length of arc in degrees
		arclength = startAngle - arc;
	}

	j = QA_NPOINTS; // iterator for quadrants 1 and 3
	k = 1;			// iterator for quadrants 2 and 4
	i = 0;
	// each time through the loop: the quadrant table is prebuilt.
	// check for startAngle/arcAngle interaction
	for (count = 0; count < (QA_NPOINTS*4); count++)
	{
		// open wedge segment
		if ((count < startAngle && arclength > 0 && count > arclength) || 
			(arclength < 0 && count < startAngle) ||
			(arclength < 0 && count > arcAngle+startAngle) )
		{
			x = origin_horiz;
			y = origin_vert;
		}
		else if (count < 90) // quadrant 1
		{
			x = tr . x + tr . width - rr_width + (qa_points[j] . x * rr_width / MAXINT2);
			y = tr . y                         + (qa_points[j] . y * rr_height / MAXINT2);
		}
		else if (count < 180) // quadrant 2
		{
			x = origin_horiz - (qa_points[k] . x * rr_width / MAXINT2);
			y = tr . y       + (qa_points[k] . y * rr_height / MAXINT2);
		}
		else if (count < 270) // quadrant 3
		{
			x = origin_horiz         - (qa_points[j] . x * rr_width / MAXINT2);
			y = tr . y + tr . height - (qa_points[j] . y * rr_height / MAXINT2);
		}
		else // quadrant 4
		{
			x = tr . x + tr . width - rr_width + (qa_points[k] . x * rr_width / MAXINT2);
			y = tr . y + tr . height           - (qa_points[k] . y * rr_height / MAXINT2);
		}

		if (x != points[i-1] . x || y != points[i-1] . y)
		{
			points[i] . x = x;
			points[i] . y = y;
			i++;
		}

		j--;
		if (j == 0)
			j = QA_NPOINTS;
		k++;
		if (k > QA_NPOINTS)
			k = 1;
	}
	npoints = i;
}

#ifdef LEGACY_EXEC
void MCU_unparsepoints(MCPoint *points, uint2 npoints, MCExecPoint &ep)
{
	uint2 i;
	//ep.getbuffer(I2L * 2 * npoints + 1);
	ep.clear();
	for (i = 0 ; i < npoints ; i++)
	{
		if (points[i].x != MININT2)
		{
			char buf[I2L * 2];
			sprintf(buf, "%d,%d", points[i].x, points[i].y);
	 		ep.concatcstring(buf, EC_RETURN, i == 0);
		}
		else
			ep.concatcstring(MCnullstring, EC_RETURN, i == 0);
	}
}
#endif

Boolean MCU_parsepoints(MCPoint *&points, uindex_t &noldpoints, MCStringRef data)
{
	Boolean allvalid = True;
	uint2 npoints = 0;
	uint4 l = MCStringGetLength(data);
    char *t_data;
    /* UNCHECKED */ MCStringConvertToCString(data, t_data);
	const char *sptr = t_data;
	while (l)
	{
		Boolean done1, done2;
		// MDW-2013-06-09: [[ Bug 11041 ]] Round non-integer values to nearest.
		int2 i1= (int2)MCU_strtol(sptr, l, ',', done1, True);
		int2 i2 = (int2)MCU_strtol(sptr, l, ',', done2, True);
		while (l && !isdigit((uint1)*sptr) && *sptr != '-' && *sptr != '+')
		{
			l--;
			sptr++;
		}
		if (!done1 || !done2)
		{
			i1 = i2 = MININT2;
			allvalid = False;
		}
		if (npoints + 1 > noldpoints)
			MCU_realloc((char **)&points, npoints, npoints + 1, sizeof(MCPoint));
		points[npoints].x = i1;
		points[npoints++].y = i2;
		if (MCStringGetLength(data) - l > 2 && *(sptr - 1) == '\n'
		        && *(sptr - 2) == '\n')
		{
			if (npoints + 1 > noldpoints)
				MCU_realloc((char **)&points, npoints, npoints + 1, sizeof(MCPoint));
			points[npoints].x = MININT2;
			points[npoints++].y = MININT2;
			allvalid = False;
		}
	}
	noldpoints = npoints;
	return allvalid;
}

Boolean MCU_parsepoint(MCPoint &point, MCStringRef data)
{
    char *t_data;
    /* UNCHECKED */ MCStringConvertToCString(data, t_data);
	const char *sptr = t_data;
	uint4 l = MCStringGetLength(data);
	Boolean done1, done2;
	// MDW-2013-06-09: [[ Bug 11041 ]] Round non-integer values to nearest.
	int2 i1= (int2)(MCU_strtol(sptr, l, ',', done1, True));
	int2 i2 = (int2)(MCU_strtol(sptr, l, ',', done2, True));
	if (!done1 || !done2)
	{
		i1 = i2 = MININT2;
		return False;
	}
	point.x = i1;
	point.y = i2;
	return True;
}

void MCU_set_rect(MCRectangle &rect, int2 x, int2 y, uint2 w, uint2 h)
{
	rect.x = x;
	rect.y = y;
	rect.width = w;
	rect.height = h;
}

void MCU_set_rect(MCRectangle32 &rect, int32_t x, int32_t y, int32_t w, int32_t h)
{
	rect.x = x;
	rect.y = y;
	rect.width = w;
	rect.height = h;
}

Boolean MCU_point_in_rect(const MCRectangle &srect, int2 x, int2 y)
{
	if (x >= srect.x && x < srect.x + srect.width
	        && y >= srect.y && y < srect.y + srect.height)
		return True;
	return False;
}

Boolean MCU_rect_in_rect(const MCRectangle &p, const MCRectangle &w)
{
	if (p.x >= w.x && p.x + p.width <= w.x + w.width
	        && p.y >= w.y && p.y + p.height <= w.y + w.height)
		return True;
	return False;
}


static inline double distance_to_point(int4 x, int4 y, int4 px, int4 py)
{
	double dx, dy;

	dx = px - x;
	dy = py - y;

	return dx * dx + dy * dy;
}

double MCU_squared_distance_from_line(int4 sx, int4 sy, int4 ex, int4 ey, int4 x, int4 y)
{
	double dx, dy;
	double d;

	dx = ex - sx;
	dy = ey - sy;

	if (dx == 0 && dy == 0)
		d = distance_to_point(x, y, sx, sy);
	else
	{
		double pdx, pdy;
		double u;

		pdx = x - sx;
		pdy = y - sy;

		u = (pdx * dx + pdy * dy) / (dx * dx + dy * dy);

		if (u <= 0)
			d = distance_to_point(x, y, sx, sy);
		else if (u >= 1)
			d = distance_to_point(x, y, ex, ey);
		else
			d = distance_to_point((int4)(sx + u * dx), (int4)(sy + u * dy), x, y);
	}

	return d;
}


Boolean MCU_point_on_line(MCPoint *points, uint2 npoints,
                          int2 x, int2 y, uint2 linesize)
{
	// OK-2008-12-04: [[Bug 7292]] - Old code replaced with stuff copied from pathprocess.cpp
	uint2 i;
	for (i = 0 ; i < npoints -  1 ; i++)
	{
		// SMR 1913 expand radius for hit testing lines
		linesize >>= 1;
		linesize *= linesize;

		double t_distance;
		t_distance = MCU_squared_distance_from_line(points[i]. x, points[i] . y, points[i + 1] . x, points[i + 1] . y, x, y);
		if (t_distance < linesize + (4 * 4))
			return True;
	}
	return False;
}

Boolean MCU_point_in_polygon(MCPoint *points, uint2 npoints, int2 x, int2 y)
{
	// SMR 1958 don't do check if no points
	if (npoints <= 1)
		return False;
	MCU_offset_points(points, npoints, -x, -y);

	MCPoint *endLp = &points[npoints];
	MCPoint *lp = points;

	uint2 ncross = 0;
	int2 sign = lp->y < 0 ? -1 : 1;
	int2 nextSign;
	lp++;
	for(; lp < endLp ; lp++, sign = nextSign)
	{
		nextSign = lp->y < 0 ? -1 : 1;
		if (sign != nextSign)
		{
			if (lp[-1].x > 0)
			{
				if (lp->x > 0)
				{
					ncross++;
					continue;
				}
			}
			else
			{
				if (lp->x < 0)
					continue;
			}
			if (lp[-1].x - lp[-1].y * (lp->x - lp[-1].x) / (lp->y - lp[-1].y) > 0)
				ncross++;
		}
	}
	MCU_offset_points(points, npoints, x, y);
	if (ncross & 1)
		return True;
	return False;
}

void MCU_offset_points(MCPoint *points, uint2 npoints, int2 xoff, int2 yoff)
{
	uint2 i;
	for (i = 0 ; i < npoints ; i++)
	{
		if (points[i].x != MININT2)
		{
			points[i].x += xoff;
			points[i].y += yoff;
		}
	}
}

MCRectangle MCU_compute_rect(int2 x1, int2 y1, int2 x2, int2 y2)
{
	MCRectangle drect;

	if (x1 < x2)
	{
		drect.x = x1;
		drect.width = x2 - x1 + 1;
	}
	else
	{
		drect.x = x2;
		drect.width = x1 - x2 + 1;
	}
	if (y1 < y2)
	{
		drect.y = y1;
		drect.height = y2 - y1 + 1;
	}
	else
	{
		drect.y = y2;
		drect.height = y1 - y2 + 1;
	}
	return drect;
}

MCRectangle MCU_center_rect(const MCRectangle &one, const MCRectangle &two)
{
	MCRectangle drect;
	drect.x = one.x + ((one.width - two.width) >> 1);
	drect.y = one.y + ((one.height - two.height) >> 1);
	drect.width = two.width;
	drect.height = two.height;
	return drect;
}

MCRectangle MCU_bound_rect(const MCRectangle &srect,
                           int2 x, int2 y, uint2 width, uint2 height)
{
	MCRectangle drect = srect;
	if (drect.x + drect.width > x + width)
		drect.x = x + width - drect.width;
	if (drect.x < x)
		drect.x = x;
	if (drect.y + drect.height > y + height)
		drect.y = y + height - drect.height;
	if (drect.y < y)
		drect.y = y;
	return drect;
}

MCRectangle MCU_clip_rect(const MCRectangle &srect,
                          int2 x, int2 y, uint2 width, uint2 height)
{
	MCRectangle drect = srect;
	if (srect.x < x)
	{
		drect.x = x;
		if (x - srect.x > srect.width)
			drect.width = 0;
		else
			drect.width -= x - srect.x;
	}
	if (srect.x + srect.width > x + width)
		if (srect.x > x + width)
			drect.width = 0;
		else
			drect.width = x + width - drect.x;
	if (srect.y < y)
	{
		drect.y = y;
		if (y - srect.y > srect.height)
			drect.height = 0;
		else
			drect.height -= y - srect.y;
	}
	if (srect.y + srect.height > y + height)
		if (srect.y > y + height)
			drect.height = 0;
		else
			drect.height = y + height - drect.y;
	return drect;
}

MCRectangle MCU_intersect_rect(const MCRectangle &one, const MCRectangle &two)
{
	MCRectangle drect;

	if (one . width == 0 || one . height == 0)
		return one;

	if (two . width == 0 || two . height == 0)
		return two;

	if (one.x > two.x)
		drect.x = one.x;
	else
		drect.x = two.x;
	if (one.y > two.y)
		drect.y = one.y;
	else
		drect.y = two.y;
	if (one.x + one.width > two.x + two.width)
		if (two.x + two.width < drect.x)
			drect.width = 0;
		else
			drect.width = two.x + two.width - drect.x;
	else
		if (one.x + one.width < drect.x)
			drect.width = 0;
		else
			drect.width = one.x + one.width - drect.x;
	if (one.y + one.height > two.y + two.height)
		if (two.y + two.height < drect.y)
			drect.height = 0;
		else
			drect.height = two.y + two.height - drect.y;
	else
		if (one.y + one.height < drect.y)
			drect.height = 0;
		else
			drect.height = one.y + one.height - drect.y;
	return drect;
}

MCRectangle MCU_union_rect(const MCRectangle &one, const MCRectangle &two)
{
	MCRectangle drect;
	int2 lrx, lry;

	if (one . width == 0 || one . height == 0)
		return two;
	else if (two . width == 0 || two . height == 0)
		return one;

	if (one.x + one.width > two.x + two.width)
		lrx = one.x + one.width;
	else
		lrx = two.x + two.width;
	if (one.y + one.height > two.y + two.height)
		lry = one.y + one.height;
	else
		lry = two.y + two.height;
	if (one.x < two.x)
		drect.x = one.x;
	else
		drect.x = two.x;
	if (one.y < two.y)
		drect.y = one.y;
	else
		drect.y = two.y;
	drect.width = lrx - drect.x;
	drect.height = lry - drect.y;
	return drect;
}

MCRectangle MCU_subtract_rect(const MCRectangle &one, const MCRectangle &two)
{
	MCRectangle drect = one;
	if (one.x == two.x && one.width == two.width)
		if (one.y > two.y)
		{
			uint2 overlap = two.y + two.height - one.y;
			drect.height -= overlap;
			drect.y += overlap;
		}
		else
			drect.height -= one.y + one.height - two.y;
	else
		if (one.y == two.y && one.height == two.height)
			if (one.x > two.x)
			{
				uint2 overlap = two.x + two.width - one.x;
				drect.width -= overlap;
				drect.x += overlap;
			}
			else
				drect.width -= one.x + one.width - two.x;
	return drect;
}

MCRectangle MCU_reduce_rect(const MCRectangle &srect, int2 amount)
{
	MCRectangle drect;
	drect.x = srect.x + amount;
	drect.y = srect.y + amount;
	if (amount << 1 > srect.width)
		drect.width = 0;
	else
		drect.width = srect.width - (amount << 1);
	if (amount << 1 > srect.height)
		drect.height = 0;
	else
		drect.height = srect.height - (amount << 1);
	return drect;
}

MCRectangle MCU_scale_rect(const MCRectangle &srect, int2 factor)
{
	MCRectangle drect;
	if (factor < 0)
	{
		factor = -factor;
		drect.x = srect.x / factor;
		drect.y = srect.y / factor;
		drect.width = srect.width / factor;
		drect.height = srect.height / factor;
	}
	else
	{
		drect.x = srect.x * factor;
		drect.y = srect.y * factor;
		drect.width = srect.width * factor;
		drect.height = srect.height * factor;
	}
	return drect;
}

MCRectangle MCU_offset_rect(const MCRectangle& r, int2 ox, int2 oy)
{
	MCRectangle nr;
	nr . x = r . x + ox;
	nr . y = r . y + oy;
	nr . width = r . width;
	nr . height = r . height;
	return nr;
}

MCRectangle MCU_recttoroot(MCStack *sptr, const MCRectangle &orect)
{
	return sptr -> recttoroot(orect);
}

void MCU_getshift(uint4 mask, uint2 &shift, uint2 &outmask)
{
	shift = 0;
	while (shift < 32 && !(mask & 1))
	{
		mask >>= 1;
		shift++;
	}
	uint2 i = shift;
	uint2 j = 0;
	while (i < 32 && mask & 1)
	{
		mask >>= 1;
		i++;
		j++;
	}
	outmask = j;
}

void MCU_choose_tool(MCExecContext& ctxt, MCStringRef p_input, Tool p_tool)
{
	Tool t_new_tool;
	MColdtool = MCcurtool;
	MCAutoStringRef t_tool_name;
	if (p_tool != T_UNDEFINED)
	{
		t_new_tool = p_tool;
		MCStringCreateWithCString(MCtoolnames[t_new_tool], &t_tool_name);
	}
	else
	{
		t_tool_name = p_input;
		if (MCStringGetLength(*t_tool_name) < 3)
		{
			ctxt . LegacyThrow(EE_CHOOSE_BADTOOL);
			return;
		}
		uint2 i;
        MCRange t_range = MCRangeMake(0, 3);
		for (i = 0 ; i <= T_TEXT ; i++)
            if (MCStringSubstringIsEqualToSubstring(*t_tool_name, t_range, MCSTR(MCtoolnames[i]), t_range, kMCCompareExact))
            {
				t_new_tool = (Tool)i;
				break;
			}
		if (i > T_TEXT)
		{
			ctxt . LegacyThrow(EE_CHOOSE_BADTOOL);
			return;
		}
	}
	if (t_new_tool == MCcurtool)
		return;

	if (MCeditingimage != NULL)
		MCeditingimage -> canceldraw();

	MCcurtool = t_new_tool;

	MCundos->freestate();
	if (MCcurtool != T_POINTER)
		MCselected->clear(True);
	if (MCactiveimage != NULL && MCcurtool != T_SELECT)
		MCactiveimage->endsel();
	MCeditingimage = NULL;
	if (MCactivefield != NULL
	        && MCactivefield->getstack()->gettool(MCactivefield) != T_BROWSE)
		MCactivefield->getstack()->kunfocus();
	ctxt . GetObject()->getstack()->resetcursor(True);
	if (MCcurtool == T_BROWSE)
		MCstacks->restartidle();
	if (MCtopstackptr != NULL)
		MCtopstackptr->updatemenubar();
    
    // MW-2014-04-24: [[ Bug 12249 ]] Prod each player to make sure its buffered correctly for the new tool.
    for(MCPlayer *t_player = MCplayers; t_player != NULL; t_player = t_player -> getnextplayer())
        t_player -> syncbuffering(nil);
    
	ctxt . GetObject()->message_with_valueref_args(MCM_new_tool, *t_tool_name);
}

#ifdef LEGACY_EXEC
Exec_stat MCU_choose_tool(MCExecPoint &ep, Tool littool, uint2 line, uint2 pos)
{
	Tool t_new_tool;
	MColdtool = MCcurtool;
	if (littool != T_UNDEFINED)
	{
		t_new_tool = littool;
		ep.setstaticcstring(MCtoolnames[t_new_tool]);
	}
	else
	{
		if (ep.getsvalue().getlength() < 3)
		{
			MCeerror->add(EE_CHOOSE_BADTOOL, line, pos, ep.getsvalue());
			return ES_ERROR;
		}
		uint2 i;
		for (i = 0 ; i <= T_TEXT ; i++)
            // SN-13-10-04: [[ Bug 11193 ]] set the tool to Browse fails - case-sensitive
			if (MCU_strncasecmp(MCtoolnames[i], ep.getsvalue().getstring(), 3) == 0)
			{
				t_new_tool = (Tool)i;
				break;
			}
		if (i > T_TEXT)
		{
			MCeerror->add(EE_CHOOSE_BADTOOL, line, pos, ep.getsvalue());
			return ES_ERROR;
		}
	}
	if (t_new_tool == MCcurtool)
		return ES_NORMAL;

	if (MCeditingimage != NULL)
		MCeditingimage -> canceldraw();

	MCcurtool = t_new_tool;

	MCundos->freestate();
	if (MCcurtool != T_POINTER)
		MCselected->clear(True);
	if (MCactiveimage != NULL && MCcurtool != T_SELECT)
		MCactiveimage->endsel();
	MCeditingimage = nil;
	if (MCactivefield != NULL
	        && MCactivefield->getstack()->gettool(MCactivefield) != T_BROWSE)
		MCactivefield->getstack()->kunfocus();
	ep.getobj()->getstack()->resetcursor(True);
	if (MCcurtool == T_BROWSE)
		MCstacks->restartidle();
	if (MCtopstackptr != NULL)
		MCtopstackptr->updatemenubar();
    
    // MW-2014-04-24: [[ Bug 12249 ]] Prod each player to make sure its buffered correctly for the new tool.
    for(MCPlayer *t_player = MCplayers; t_player != NULL; t_player = t_player -> getnextplayer())
        t_player -> syncbuffering(nil);
    
	ep.getobj()->message_with_valueref_args(MCM_new_tool, ep.getvalueref());
	return ES_NORMAL;
}
#endif

Exec_stat MCU_dofrontscripts(Handler_type htype, MCNameRef mess, MCParameter *params)
{
	Exec_stat stat = ES_NOT_HANDLED;

	if (MCfrontscripts != NULL)
	{
		MCObjectList *optr = MCfrontscripts;
		do
		{
			if (!optr->getremoved())
			{
				// MW-2011-01-05: Make sure dynamicpath global is sensible.
				Boolean olddynamic = MCdynamicpath;
				MCdynamicpath = MCdynamiccard != NULL;

				// PASS STATE FIX
				Exec_stat oldstat = stat;
				stat = optr->getobject()->handle(htype, mess, params, nil);
				
				MCdynamicpath = olddynamic;
				
				if (stat != ES_NOT_HANDLED && stat != ES_PASS)
					break;

				if (oldstat == ES_PASS && stat == ES_NOT_HANDLED)
					stat = ES_PASS;
			}
			optr = optr->next();
		}
		while (optr != MCfrontscripts);
	}

	return stat;
}
//
//bool MCU_path2std(MCStringRef p_path, MCStringRef& r_stdpath)
//{
//	uindex_t t_length = MCStringGetLength(p_path);
//	if (t_length == 0)
//		return MCStringCopy(p_path, r_stdpath);
//
//	MCAutoNativeCharArray t_path;
//	if (!t_path.New(t_length))
//		return false;
//
//	const char_t *t_src = MCStringGetNativeCharPtr(p_path);
//	char_t *t_dst = t_path.Chars();
//
//	for (uindex_t i = 0; i < t_length; i++)
//	{
//#ifdef _MACOSX
//		if (t_src[i] == '/')
//			t_dst[i] = ':';
//		else if (t_src[i] == ':')
//			t_dst[i] = '/';
//		else
//			t_dst[i] = t_src[i];
//#else
//		if (t_src[i] == '/')
//			t_dst[i] = '\\';
//		else if (t_src[i] == '\\')
//			t_dst[i] = '/';
//		else
//			t_dst[i] = t_src[i];
//#endif
//	}
//
//	return t_path.CreateStringAndRelease(r_stdpath);
//}
//
//void MCU_path2std(char *dptr)
//{
//	if (dptr == NULL || !*dptr)
//		return;
//	do
//	{
//#ifdef _MACOSX
//		if (*dptr == '/')
//			*dptr = ':';
//		else if (*dptr == ':')
//			*dptr = '/';
//#else
//		if (*dptr == '/')
//			*dptr = '\\';
//		else if (*dptr == '\\')
//			*dptr = '/';
//#endif
//	}
//	while (*++dptr);
//}

bool MCU_path2native(MCStringRef p_path, MCStringRef& r_native_path)
{
#ifdef _WIN32
	if (MCStringIsEmpty(p_path))
		return MCStringCopy(p_path, r_native_path);

	unichar_t *t_dst;
	uindex_t t_length;
    t_dst = new unichar_t[t_length + 1];
	t_length = MCStringGetChars(p_path, MCRangeMake(0, t_length), t_dst);

	for (uindex_t i = 0; i < t_length; i++)
	{
		if (t_dst[i] == '/')
			t_dst[i] = '\\';
		else if (t_dst[i] == '\\')
			t_dst[i] = '/';
	}

    return MCStringCreateWithCharsAndRelease(t_dst, t_length, r_native_path);
#else
	return MCStringCopy(p_path, r_native_path);
#endif
}

void MCU_path2native(char *dptr)
{
	if (dptr == NULL || !*dptr)
		return;
#if defined _WIN32
	do
	{
		if (*dptr == '/')
			*dptr = '\\';
		else if (*dptr == '\\')
			*dptr = '/';
	}
	while (*++dptr);
#endif
}

// MW-2004-11-26: Copy null-terminated string at p_src to p_dest, the strings
//   are allowed to overlap.
inline void strmove(char *p_dest, const char *p_src)
{
	while(*p_src != 0)
		*p_dest++ = *p_src++;
	*p_dest = 0;
}

// SN-2014-01-09: Same as above, handling unicode chars
// Returns the characters suppressed in case the string is the same
inline index_t strmove(unichar_t *p_dest, const unichar_t *p_src, bool p_same_string)
{
	while(*p_src != 0)
		*p_dest++ = *p_src++;
	*p_dest = 0;
    
    if (p_same_string)
        return p_src - p_dest;
    else
        return 0;
}

// MW-2004-11-26: Replace strcpy with strmov - overalapping regions (VG)
void MCU_fix_path(MCStringRef in, MCStringRef& r_out)
{
    unichar_t *t_unicode_str;
    uindex_t t_length;
    t_length = MCStringGetLength(in);
    
    t_unicode_str = new unichar_t[t_length + 1];
    t_length = MCStringGetChars(in, MCRangeMake(0, t_length), t_unicode_str);
    t_unicode_str[t_length] = 0;

    unichar_t *fptr = t_unicode_str; //pointer to search forward in curdir
    while (*fptr)
	{
		if (*fptr == '/' && *(fptr + 1) == '.'
		        && *(fptr + 2) == '.' && *(fptr + 3) == '/')
		{//look for "/../" pattern
            if (fptr == t_unicode_str)
				t_length -= strmove(fptr, fptr + 3, true);
			else
			{
				unichar_t *bptr = fptr - 1;
				while (True)
				{ //search backword for '/'
					if (*bptr == '/' || bptr == t_unicode_str)
					{
						t_length -= strmove(bptr, fptr + 3, true);
						fptr = bptr;
						break;
					}
					else
						bptr--;
				}
			}
		}
		else
			if (*fptr == '/' && *(fptr + 1) == '.' && *(fptr + 2) == '/')
				t_length -= strmove(fptr, fptr + 2, true); //erase the '/./'
			else
#ifdef _MACOSX
				if (*fptr == '/' && *(fptr + 1) == '/')
#else
                if (fptr != t_unicode_str && *fptr == '/' && *(fptr + 1) == '/')
#endif

					t_length -= strmove(fptr, fptr + 1, true); //erase the extra '/'
				else
					fptr++;
	}
    
    /* UNCHECKED */ MCStringCreateWithChars(t_unicode_str, t_length, r_out);
    delete[] t_unicode_str;
}

bool MCFiltersBase64Encode(MCDataRef p_src, MCStringRef& r_dst);

void MCU_base64encode(MCDataRef in, MCStringRef &out)
{
	/* UNCHECKED */ MCFiltersBase64Encode(in, out);
}

bool MCFiltersBase64Decode(MCStringRef p_src, MCDataRef& r_dst);

void MCU_base64decode(MCStringRef in, MCDataRef &out)
{
	/* UNCHECKED */ MCFiltersBase64Decode(in, out);
}

bool MCFiltersUrlEncode(MCStringRef p_source, MCStringRef& r_result);

void MCU_urlencode(MCStringRef p_url, MCStringRef &r_encoded)
{
	/* UNCHECKED */ MCFiltersUrlEncode(p_url, r_encoded);
}

bool MCFiltersUrlDecode(MCStringRef p_source, MCStringRef& r_result);

void MCU_urldecode(MCStringRef p_source, MCStringRef& r_result)
{
	/* UNCHECKED */ MCFiltersUrlDecode(p_source, r_result);
}

Boolean MCU_freeinserted(MCObjectList *&l)
{
	if (l != NULL)
	{
		MCObjectList *optr = l;
		do
		{
			if (optr->getremoved())
			{
				optr->remove
				(l);
				delete optr;
				return True;
			}
			optr = optr->next();
		}
		while (optr != l);
	}
	return False;
}

void MCU_cleaninserted()
{
	while (MCU_freeinserted(MCbackscripts))
		;
	while (MCU_freeinserted(MCfrontscripts))
		;
}

#ifdef LEGACY_EXEC
Exec_stat MCU_change_color(MCColor &c, MCStringRef &n, MCExecPoint &ep,
                           uint2 line, uint2 pos)
{
	MCColor color;
	MCStringRef t_name;
	MCAutoStringRef string;
	ep . copyasstringref(&string);

	t_name = nil;
	if (!MCscreen->parsecolor(*string, color, &t_name))
	{
		MCeerror->add(EE_PROPERTY_BADCOLOR, line, pos, *string);
		return ES_ERROR;
	}

	MCscreen->alloccolor(color);
	c = color;
	if (n != nil)
		MCValueRelease(n);
	if (t_name != nil)
		n = t_name;
	else
		n = nil;
	return ES_NORMAL;
}
#endif

#ifdef LEGACY_EXEC
void MCU_get_color(MCExecPoint& ep, MCStringRef name, MCColor& c)
{
	ep.setcolor(c, name != nil ? MCStringGetCString(name) : nil);
}
#endif

void MCU_dofunc(Functions func, uint4 nparams, real8 &n,
                real8 tn, real8 oldn, MCSortnode *titems)
{
	real8 tp;
	switch (func)
	{
    // JS-2013-06-19: [[ StatsFunctions ]] Support for 'arithmeticMean' (was average)
    case F_ARI_MEAN:
        n += tn;
        break;
	// JS-2013-06-19: [[ StatsFunctions ]] Support for 'averageDeviation'
	case F_AVG_DEV:
		tn = tn - oldn;
		// IM-2014-02-28: [[ Bug 11778 ]] Make sure we're using the floating-point version of 'abs'
		n += fabs(tn);
		break;
	// JS-2013-06-19: [[ StatsFunctions ]] Support for 'geometricMean'
	case F_GEO_MEAN:
		if (nparams == 0)
			n = 1;
		tp = 1 / oldn;
		n *= pow(tn, tp);
		break;
	// JS-2013-06-19: [[ StatsFunctions ]] Support for 'harmonicMean'
	case F_HAR_MEAN:
		n += 1/tn;
		break;
	case F_MAX:
		if (nparams++ == 0 || tn > n)
			n = tn;
		break;
	case F_MIN:
		if (nparams++ == 0 || tn < n)
			n = tn;
		break;
	case F_SUM:
		n += tn;
		break;
	case F_MEDIAN:
        /* UNCHECKED */ MCNumberCreateWithReal(tn, titems[nparams].nvalue);
		break;
	// JS-2013-06-19: [[ StatsFunctions ]] Support for 'populationStdDev', 'populationVariance', 'sampleStdDev' (was stdDev), 'sampleVariance'
	case F_POP_STD_DEV:
	case F_POP_VARIANCE:
	case F_SMP_STD_DEV:
	case F_SMP_VARIANCE:
		tn = tn - oldn;
		n += tn * tn;
		break;
	case  F_UNDEFINED:
	default:
		break;
	}
}

// MW-2013-06-25: [[ Bug 10983 ]] This function returns true if the given string
//   could be a url. It checks for strings of the form:
//     <letter> (<letter> | <digit> | '+' | '.' | '-')+ ':' <char>+
// MW-2013-07-01: [[ Bug 10975 ]] Update to a MCU_* utility function.
bool MCU_couldbeurl(const MCString& p_potential_url)
{
	uint4 t_length;
	const char *t_url;
	t_length = p_potential_url . getlength();
	t_url = p_potential_url . getstring();
	
	// If the first char isn't a letter, then we are done.
	if (t_length == 0 || !isalpha(t_url[0]))
		return false;
	
	uint4 t_colon_index;
	for(t_colon_index = 0; t_colon_index < t_length; t_colon_index++)
	{
		char t_char;
		t_char = t_url[t_colon_index];
		
		// If we find the ':' we are done (end of scheme).
		if (t_url[t_colon_index] == ':')
			break;
		
		// If the character isn't something allowed in a scheme name, we are done.
		if (!isalpha(t_char) && !isdigit(t_char) && t_char != '+' && t_char != '.' && t_char != '-')
			return false;
	}
	
	// If the scheme name < 2 chars, or there is nothing after it, we are done.
	if (t_colon_index < 2 || t_colon_index + 1 == t_length)
		return false;
	
	// If we get here then we could well have a url.
	return true;
}

void MCU_geturl(MCExecContext& ctxt, MCStringRef p_target, MCValueRef &r_output)
{
	MCAutoStringRef t_filename;
	if (MCStringGetLength(p_target) > 5 && MCStringBeginsWithCString(p_target, (const char_t*)"file:", kMCCompareCaseless))
	{
		MCStringCopySubstring(p_target, MCRangeMake(5, MCStringGetLength(p_target)-5), &t_filename);
		if (MCS_loadtextfile(*t_filename, (MCStringRef&)r_output))
			return;
	}
	else if (MCStringGetLength(p_target) > 8 && MCStringBeginsWithCString(p_target, (const char_t*)"binfile:", kMCCompareCaseless))
	{
		MCStringCopySubstring(p_target, MCRangeMake(8, MCStringGetLength(p_target)-8), &t_filename);
		if (MCS_loadbinaryfile(*t_filename, (MCDataRef&)r_output))
			return;
	}
	else if (MCStringGetLength(p_target) > 8 && MCStringBeginsWithCString(p_target, (const char_t*)"resfile:", kMCCompareCaseless))
	{
		MCStringCopySubstring(p_target, MCRangeMake(8, MCStringGetLength(p_target)-8), &t_filename);	
		MCS_loadresfile(*t_filename, (MCStringRef&)r_output);
		return;
	}
    else
	{
        // MW-2013-06-25: [[ Bug 10983 ]] Take more care to check if we do in fact
		//   have something that could be a url.
		// MW-2013-07-01: [[ Bug 10975 ]] Change to use MCU_couldbeurl utility function.
		if (MCU_couldbeurl(MCStringGetOldString(p_target)))
		{
			MCS_geturl(ctxt . GetObject(), p_target);
			MCurlresult->copyasvalueref((MCValueRef&)r_output);
			return;
		}
		else
            r_output = MCValueRetain(kMCEmptyString);
        
        return;
	}
	
	r_output = MCValueRetain(kMCEmptyString);
	//ctxt.Throw();
}

#ifdef LEGACY_EXEC
void MCU_geturl(MCExecPoint &ep)
{
    MCAutoStringRef t_filename, t_output;
    MCStringCreateWithOldString(ep.getsvalue(), &t_filename);
    
    MCExecContext ctxt(ep);
    
    MCU_geturl(ctxt, *t_filename, &t_output);
    
    ep.setvalueref(*t_output);
}
#endif

void MCU_puturl(MCExecContext &ctxt, MCStringRef p_url, MCValueRef p_data)
{
	if (MCStringBeginsWithCString(p_url, (const char_t*)"file:", kMCCompareCaseless))
	{
		MCAutoStringRef t_path, t_data;
        /* UNCHECKED */ ctxt . ConvertToString(p_data, &t_data);
		/* UNCHECKED */ MCStringCopySubstring(p_url, MCRangeMake(5, MCStringGetLength(p_url) - 5), &t_path);
		MCS_savetextfile(*t_path, *t_data);
	}
	else if (MCStringBeginsWithCString(p_url, (const char_t*)"binfile:", kMCCompareCaseless))
	{
		MCAutoStringRef t_path;
		MCAutoDataRef t_data;
		/* UNCHECKED */ MCStringCopySubstring(p_url, MCRangeMake(8, MCStringGetLength(p_url) - 8), &t_path);
		/* UNCHECKED */ ctxt.ConvertToData(p_data, &t_data);
		MCS_savebinaryfile(*t_path, *t_data);
	}
	else if (MCStringBeginsWithCString(p_url, (const char_t*)"resfile:", kMCCompareCaseless))
	{
		MCAutoStringRef t_path;
		MCAutoDataRef t_data;
		/* UNCHECKED */ MCStringCopySubstring(p_url, MCRangeMake(8, MCStringGetLength(p_url) - 8), &t_path);
		/* UNCHECKED */ ctxt.ConvertToData(p_data, &t_data);
		MCS_saveresfile(*t_path, *t_data);
	}
	else
	{
		MCAutoDataRef t_data;
		/* UNCHECKED */ ctxt.ConvertToData(p_data, &t_data);
		MCS_putintourl(ctxt.GetObject(), *t_data, p_url);
	}
}

#ifdef LEGACY_EXEC
void MCU_puturl(MCExecPoint &dest, MCExecPoint &data)
{
	MCAutoStringRef t_url;
	MCAutoStringRef t_data;
	/* UNCHECKED */ dest.copyasstringref(&t_url);
	/* UNCHECKED */ data.copyasstringref(&t_data);
	
	MCExecContext ctxt(data);
	MCU_puturl(ctxt, *t_url, *t_data);
}
#endif

////////////////////////////////////////////////////////////////////////////////

struct Language2Charset
{
	MCNameRef* langname;
	Lang_charset charset;
};

static Language2Charset langtocharsets[] = {
	{ &MCN_ansi, LCH_ENGLISH},
	{ &MCN_arabic, LCH_ARABIC },
	{ &MCN_bulgarian, LCH_BULGARIAN },
	{ &MCN_chinese, LCH_CHINESE},
	{ &MCN_english, LCH_ENGLISH},
	{ &MCN_greek, LCH_GREEK },
	{ &MCN_hebrew, LCH_HEBREW},
	{ &MCN_japanese, LCH_JAPANESE },
	{ &MCN_korean, LCH_KOREAN},
	{ &MCN_lithuanian, LCH_LITHUANIAN },
	{ &MCN_polish, LCH_POLISH},
	{ &MCN_roman, LCH_ROMAN },
	{ &MCN_russian, LCH_RUSSIAN },
	{ &MCN_simple_chinese, LCH_SIMPLE_CHINESE},
	{ &MCN_thai, LCH_THAI},
	{ &MCN_turkish, LCH_TURKISH },
	{ &MCN_ukrainian, LCH_UKRAINIAN},
	{ &MCN_unicode, LCH_UNICODE},
	{ &MCN_utf8, LCH_UTF8},
	{ &MCN_vietnamese, LCH_VIETNAMESE },
	{ &MCN_w_char, LCH_UNICODE},
	{ &MCN_asterisk_char, LCH_ENGLISH }
};

MCNameRef MCU_charsettolanguage(uint1 charset)
{
	uint2 i;
	for (i = 0; i < ELEMENTS(langtocharsets); i++)
		if (langtocharsets[i].charset == charset)
			return *langtocharsets[i].langname;
	return kMCEmptyName;
}

uint1 MCU_languagetocharset(MCNameRef p_language)
{
	for (uinteger_t i = 0; i < ELEMENTS(langtocharsets); i++)
		if (MCNameIsEqualTo(p_language, *langtocharsets[i].langname))
			return langtocharsets[i].charset;

	return 0;
}

/* LEGACY */ uint1 MCU_languagetocharset(MCStringRef langname)
{
	MCNewAutoNameRef t_langname;
	/* UNCHECKED */  MCNameCreate(langname, &t_langname);
	return MCU_languagetocharset(*t_langname);
}

//////////

struct  CharSet2WinCharset
{
	int1 charset;
	uint1 wincharset;
};

static CharSet2WinCharset charset2wincharsets[] = {
            { LCH_ENGLISH, 0},
            { LCH_ENGLISH, 1},
            { LCH_JAPANESE, 128 },
            { LCH_CHINESE, 136},
            { LCH_ARABIC, 178},
            { LCH_ARABIC, 179},
            { LCH_ARABIC, 180},
            { LCH_HEBREW, 177},
            { LCH_HEBREW, 181},
            { LCH_GREEK, 161},
            { LCH_KOREAN, 129},
            { LCH_THAI,	222},
            {LCH_RUSSIAN, 204},
            { LCH_SIMPLE_CHINESE, 134}
        };


uint1 MCU_wincharsettocharset(uint2 wincharset)
{
	uint2 i;
	for (i = 0; i < ELEMENTS(langtocharsets); i++)
		if (charset2wincharsets[i].wincharset == wincharset)
			return charset2wincharsets[i].charset;
	return 0;
}

uint1 MCU_charsettowincharset(uint1 charset)
{
	uint2 i;
	for (i = 0; i < ELEMENTS(langtocharsets); i++)
		if (charset2wincharsets[i].charset == charset)
			return charset2wincharsets[i].wincharset;
	return 0;
}

uint1 MCU_unicodetocharset(uint2 uchar)
{
	if (uchar <= MAXUINT1)
		return LCH_ENGLISH;
	if (uchar >= 0x0080 && uchar <= 0x024F)
		return LCH_GREEK;
	if (uchar >= 0x0600 && uchar <= 0x06FF)
		return LCH_ARABIC;
	if (uchar >= 0x0400 && uchar <= 0x04FF)
		return LCH_RUSSIAN;
	if (uchar >= 0x0370 && uchar <= 0x03FF)
		return LCH_GREEK;
	if (uchar >= 0x0590 && uchar <= 0x05FF)
		return LCH_HEBREW;
	if (uchar >= 0x0E00 && uchar <= 0x0E7F)
		return LCH_THAI;
	if (uchar >= 0x1F00 && uchar <= 0x1FFF)
		return LCH_GREEK;
	if (uchar >= 0xAC00 && uchar <= 0xD7A3)
		return LCH_KOREAN;
	return LCH_JAPANESE;
}

// MW-2005-02-08: New implementation of multibytetounicode
// MW-2006-04-13: Bad me - sign extending p_mbstring in an inappropriate manner caused a little problem!
void MCU_multibytetounicode(const char *p_mbstring, uint4 p_mblength,
                            char *p_buffer, uint4 p_capacity, uint4& r_used, uint1 p_mbcharset)
{
	if (p_mbcharset == LCH_UTF8)
		r_used = UTF8ToUnicode(p_mbstring, p_mblength, (uint2 *)p_buffer, p_capacity);
	else
        r_used = MCsystem ->TextConvert((const void*)p_mbstring, p_mblength, (void*)p_buffer, p_capacity, p_mbcharset, LCH_UNICODE);
}

// MW-2005-02-08: New implementation of unicodetomultibyte
void MCU_unicodetomultibyte(const char *p_ucstring, uint4 p_uclength,
                            char *p_buffer, uint4 p_capacity, uint4& r_used, uint1 p_mbcharset)
{
	if (p_mbcharset == LCH_UTF8)
		r_used = UnicodeToUTF8((uint2 *)p_ucstring, p_uclength, p_buffer, p_capacity);
	else
        r_used = MCsystem ->TextConvert((const void*)p_ucstring, p_uclength, (void*)p_buffer, p_capacity, LCH_UNICODE, p_mbcharset);
}

//////////

bool MCU_multibytetounicode(MCDataRef p_input, uinteger_t p_charset, MCDataRef &r_output)
{
	MCAutoArray<byte_t> t_buffer;
	uint4 t_mb_length, t_uc_length;
	const char *t_mb = (const char*)MCDataGetBytePtr(p_input);
	t_mb_length = MCDataGetLength(p_input);
	
	// How much storage is required for this conversion?
	MCU_multibytetounicode(t_mb, t_mb_length, NULL, 0, t_uc_length, p_charset);
	t_buffer.Resize(t_uc_length);
	
	// Convert the data
	MCU_multibytetounicode(t_mb, t_mb_length, (char*)t_buffer.Ptr(), t_uc_length, t_uc_length, p_charset);
	
	return MCDataCreateWithBytes(t_buffer.Ptr(), t_uc_length, r_output);
}

bool MCU_unicodetomultibyte(MCDataRef p_input, uinteger_t p_charset, MCDataRef &r_output)
{
	MCAutoArray<byte_t> t_buffer;
	uint4 t_mb_length, t_uc_length;
	const char *t_uc = (const char*)MCDataGetBytePtr(p_input);
	t_uc_length = MCDataGetLength(p_input);
	
	// How much storage is required for this conversion?
	MCU_unicodetomultibyte(t_uc, t_uc_length, NULL, 0, t_mb_length, p_charset);
	t_buffer.Resize(t_mb_length);
	
	// Convert the data
	MCU_unicodetomultibyte(t_uc, t_uc_length, (char*)t_buffer.Ptr(), t_mb_length, t_mb_length, p_charset);
	
	return MCDataCreateWithBytes(t_buffer.Ptr(), t_mb_length, r_output);
}

///////////////////////////////////////////////////////////////////////////////

bool MCU_disjointrangeinclude(MCInterval*& x_ranges, int& x_count, int p_from, int p_to)
{
	MCInterval *t_new_ranges;
	t_new_ranges = (MCInterval *)malloc(sizeof(MCInterval) * (x_count + 1));
	if (t_new_ranges == NULL)
		return false;
	
	int t_new_count;
	t_new_count = 0;

	int t_range;
	t_range = 0;

	// Copy all source ranges completely before the new range
	while(t_range < x_count && x_ranges[t_range] . to + 1 < p_from)
		t_new_ranges[t_new_count++] = x_ranges[t_range++];

	int t_new_from;
	t_new_from = t_range < x_count ? MCU_min(x_ranges[t_range] . from, p_from) : p_from;

	// MW-2010-10-18: [[ Bug 9102 ]] Make sure the range after the new one is included if they touch.
	// Iterate though the input while it overlaps the new range
	while(t_range < x_count && x_ranges[t_range] . from - 1 <= p_to)
		t_range++;

	int t_new_to;
	t_new_to = t_range > 0 ? MCU_max(x_ranges[t_range - 1] . to, p_to) : p_to;

	t_new_ranges[t_new_count] . from = t_new_from;
	t_new_ranges[t_new_count] . to = t_new_to;
	t_new_count++;

	while(t_range < x_count)
		t_new_ranges[t_new_count++] = x_ranges[t_range++];

	if (x_ranges != NULL)
		free(x_ranges);

	x_ranges = t_new_ranges;
	x_count = t_new_count;

	return true;
}

bool MCU_disjointrangecontains(MCInterval* p_ranges, int p_count, int p_element)
{
	if (p_count == 0)
		return false;

	unsigned int t_low;
	t_low = 0;

	unsigned int t_high;
	t_high = p_count;

	while(t_low < t_high)
	{
		unsigned int t_mid;
		t_mid = t_low + (t_high - t_low) / 2;

		if (p_element < p_ranges[t_mid] . from)
			t_high = t_mid;
		else if (p_element > p_ranges[t_mid] . to)
			t_low = t_mid + 1;
		else
			return true;
	}

	return false;
}

///////////////////////////////////////////////////////////////////////////////

// MW-2013-05-02: [[ x64 ]] The 'x_length' parameter is always IO_header::len
//   which is now size_t, so match it.
IO_stat MCU_dofakewrite(char*& x_buffer, size_t& x_length, const void *p_data, uint4 p_size, uint4 p_count)
{
	uint4 t_capacity;
	if (x_length > 65536)
		t_capacity = (x_length + 65535) & ~65535;
	else
		t_capacity = (x_length + 4095) & ~4095;

	uint4 t_new_capacity;
	t_new_capacity = x_length + p_size * p_count;
	if (t_new_capacity > t_capacity)
	{
		if (t_new_capacity >= 65536)
			t_new_capacity = (t_new_capacity + 65535) & ~65535;
		else
			t_new_capacity = (t_new_capacity + 4095) & ~4095;

		char *t_new_buffer;
		t_new_buffer = (char *)realloc(x_buffer, t_new_capacity);
		if (t_new_buffer == NULL)
			return IO_ERROR;

		x_buffer = t_new_buffer;
	}

	memcpy(x_buffer + x_length, p_data, p_size * p_count);
	x_length += p_size * p_count;

	return IO_NORMAL;
}

///////////////////////////////////////////////////////////////////////////////

bool MCString::split(char p_char, MCString& r_head, MCString& r_tail)
{
	const char *t_string;
	uint4 t_length;

	t_string = sptr;
	t_length = length;

	if (!MCU_strchr(t_string, t_length, p_char, False))
	{		
		r_head = *this;
		r_tail . set(NULL, 0);
	}

	r_head . set(sptr, t_string - sptr);
	r_tail . set(t_string + 1, t_length);
	
	return true;
}

///////////////////////////////////////////////////////////////////////////////

MCDictionary::MCDictionary(void)
{
	m_nodes = NULL;
}

MCDictionary::~MCDictionary(void)
{
	while(m_nodes != NULL)
	{
		Node *t_next;
		t_next = m_nodes -> next;
		delete (char *)(m_nodes -> buffer);
		delete m_nodes;
		m_nodes = t_next;
	}
}

void MCDictionary::Set(uint4 p_id, MCString p_value)
{
	Node *t_node;
	t_node = Find(p_id);
	if (t_node == NULL)
	{
		t_node = new Node;
		t_node -> next = m_nodes;
		t_node -> key = p_id;
		m_nodes = t_node;
	}
	else
		free(t_node -> buffer);

	t_node -> buffer = memdup(p_value . getstring(), p_value . getlength());
	t_node -> length = p_value . getlength();
}

bool MCDictionary::Get(uint4 p_id, MCString& r_value)
{
	Node *t_node;
	t_node = Find(p_id);
	if (t_node == NULL)
		return false;

	r_value . set((const char *)t_node -> buffer, t_node -> length);
	return true;
}

void MCDictionary::Pickle(void*& r_buffer, uint4& r_length)
{
	uint4 t_size;
	t_size = 4 + 4 + 4;
	for(Node *t_node = m_nodes; t_node != NULL; t_node = t_node -> next)
		t_size += ((t_node -> length + 3) & ~3) + 8;

	char *t_buffer;
	t_buffer = new char[t_size];
	
	char *t_buffer_ptr;
	t_buffer_ptr = t_buffer;
	((uint4 *)t_buffer_ptr)[0] = MCSwapInt32HostToNetwork('QDCT');
	((uint4 *)t_buffer_ptr)[1] = MCSwapInt32HostToNetwork(t_size);
	((uint4 *)t_buffer_ptr)[2] = 0;
	t_buffer_ptr += 12;

	for(Node *t_node = m_nodes; t_node != NULL; t_node = t_node -> next)
	{
		((uint4 *)t_buffer_ptr)[0] = MCSwapInt32HostToNetwork(t_node -> key);
		((uint4 *)t_buffer_ptr)[1] = MCSwapInt32HostToNetwork(t_node -> length);
		memcpy(t_buffer_ptr + 8, t_node -> buffer, t_node -> length);
		t_buffer_ptr += 8 + (t_node -> length + 3) & ~3;
	}

	((uint4 *)t_buffer)[2] = MCSwapInt32HostToNetwork(Checksum(t_buffer + 12, t_size - 12));

	r_buffer = t_buffer;
	r_length = t_size;
}

bool MCDictionary::Unpickle(const void* p_buffer, uint4 p_length)
{
	if (p_length < 12)
		return false;

	const char *t_buffer;
	t_buffer = (const char *)p_buffer;

	uint4 t_header;
	t_header = MCSwapInt32NetworkToHost(((uint4 *)t_buffer)[0]);

	uint4 t_size;
	t_size = MCSwapInt32NetworkToHost(((uint4 *)t_buffer)[1]);

	uint4 t_checksum;
	t_checksum = MCSwapInt32NetworkToHost(((uint4 *)t_buffer)[2]);

	if (t_header != 'QDCT')
		return false;

	if (t_size != p_length)
		return false;

	t_buffer += 12;
	t_size -= 12;

	if (t_checksum != Checksum(t_buffer, t_size))
		return false;

	while(t_size != 0)
	{
		uint4 t_node_key;
		t_node_key = MCSwapInt32NetworkToHost(((uint4 *)t_buffer)[0]);

		uint4 t_node_size;
		t_node_size = MCSwapInt32NetworkToHost(((uint4 *)t_buffer)[1]);

		t_buffer += 8;
		t_size -= 8;

		if (t_size < t_node_size)
			return false;
		
		Set(t_node_key, MCString(t_buffer, t_node_size));

		t_buffer += (t_node_size + 3) & ~3;
		t_size -= (t_node_size + 3) & ~3;
	}

	return true;
}

MCDictionary::Node *MCDictionary::Find(uint4 p_id)
{
	for(Node *t_node = m_nodes; t_node != NULL; t_node = t_node -> next)
		if (t_node -> key == p_id)
			return t_node;
	return NULL;
}

uint32_t MCDictionary::Checksum(const void *p_data, uint32_t p_length)
{
	uint32_t t_a, t_b;
	t_a = 1;
	t_b = 0;
	
	uint8_t *t_data;
	t_data = (uint8_t *)p_data;
	
	for(uint32_t t_i = 0; t_i < p_length; t_i++, t_data++)
	{
		t_a += *t_data;
		t_b += t_a;
		
		if (t_a > 0xFFFFFF00)
			t_a %= 65521;
		
		if (t_b > 0xFFFFFF00)
			t_b %= 65521;
	}

	return (((t_b % 65521) << 16) | (t_a % 65521));
}

#ifdef LEGACY_EXEC
bool MCU_compare_strings_native(const char *p_a, bool p_a_isunicode, const char *p_b, bool p_b_isunicode)
{
	MCExecPoint *t_convert_a = new MCExecPoint();
	MCExecPoint *t_convert_b = new MCExecPoint();
	MCString t_a;
	MCString t_b;

	t_convert_a->setsvalue(p_a);
	if (p_a_isunicode)
		t_convert_a->utf16tonative();
	t_a = t_convert_a->getsvalue();

	t_convert_b->setsvalue(p_b);
	if (p_b_isunicode)
		t_convert_b->utf16tonative();
	t_b = t_convert_b->getsvalue();

	bool t_compval = (t_a == t_b) == True;

	delete t_convert_a;
	delete t_convert_b;

	return t_compval;
}
#endif

///////////////////////////////////////////////////////////////////////////////

// MW-2013-05-21: [[ RandomBytes ]] Utility function for generating random bytes
//   which uses OpenSSL if available, otherwise falls back on system support.
bool MCU_random_bytes(size_t p_bytecount, MCDataRef& r_bytes)
{
#ifdef MCSSL
	// If SSL is available, then use that.
	static bool s_donotuse_ssl = false;
	if (!s_donotuse_ssl)
	{
        MCAutoByteArray t_buffer;
        
        if (InitSSLCrypt())
        {
            return (t_buffer.New(p_bytecount) &&
                    (RAND_bytes((unsigned char *)t_buffer.Bytes(), p_bytecount) == 1) &&
                    t_buffer.CreateData(r_bytes));
        }
		s_donotuse_ssl = true;
	}
#endif

	// Otherwise use the system provided CPRNG.
	return MCS_random_bytes(p_bytecount, r_bytes);
}

///////////////////////////////////////////////////////////////////////////////

#ifndef _DEBUG_MEMORY
void *operator new (size_t size)
{
    return malloc(size);
}

void operator delete (void *p)
{
    free(p);
}

void *operator new[] (size_t size)
{
    return malloc(size);
}

void operator delete[] (void *p)
{
    free(p);
}
#endif<|MERGE_RESOLUTION|>--- conflicted
+++ resolved
@@ -1347,7 +1347,8 @@
 }
 #endif
 
-static const char * nametable[] =
+// MM-2014-08-01: [[ Bug ]] Pulled name table initialisation out of MCU_matchname to prevent crah on Linux.
+static const char *nametable[] =
 {
     MCstackstring, MCaudiostring,
     MCvideostring, MCbackgroundstring,
@@ -1364,34 +1365,12 @@
 {
 	if (name == nil || MCNameIsEmpty(name) || MCNameIsEmpty(test))
 		return false;
-
-<<<<<<< HEAD
+    
 	if (MCNameIsEqualTo(name, test, kMCCompareCaseless))
 		return true;
-=======
-// MM-2014-08-01: [[ Bug ]] Pulled name table initialisation out of MCU_matchname to prevent crah on Linux.
-static const char *nametable[] =
-{
-    MCstackstring, MCaudiostring,
-    MCvideostring, MCbackgroundstring,
-    MCcardstring, MCnullstring,
-    MCgroupstring, MCnullstring,
-    MCbuttonstring, MCnullstring,
-    MCnullstring, MCscrollbarstring,
-    MCimagestring, MCgraphicstring,
-    MCepsstring, MCmagnifierstring,
-    MCcolorstring, MCfieldstring
-};
-
-Boolean MCU_matchname(const MCString &test, Chunk_term type, MCNameRef name)
-{
-	if (name == nil || MCNameIsEmpty(name) || test == MCnullmcstring)
-		return False;
->>>>>>> 990355cd
 
     bool match = false;
 
-<<<<<<< HEAD
     MCStringRef t_name, t_test;
     t_name = MCNameGetString(name);
     t_test = MCNameGetString(test);
@@ -1405,20 +1384,6 @@
         t_offset >= (int)strlen(nametable[type - CT_STACK]) &&
         MCStringSubstringIsEqualTo(t_test, MCRangeMake(0, strlen(nametable[type - CT_STACK])), MCSTR(nametable[type - CT_STACK]), kMCCompareCaseless))
             match = True;
-=======
-	Boolean match = False;
-	MCString tname = MCNameGetOldString(name);
-	const char *sptr = test.getstring();
-	uint4 l = test.getlength();
-	if (MCU_strchr(sptr, l, '"')
-	        && l > tname.getlength() + 1
-	        && sptr[tname.getlength() + 1] == '"'
-	        && !MCU_strncasecmp(sptr + 1, tname.getstring(), tname.getlength())
-	        && sptr - test.getstring() >= (int)strlen(nametable[type - CT_STACK])
-	        && !MCU_strncasecmp(test.getstring(), nametable[type - CT_STACK],
-	                            strlen(nametable[type - CT_STACK])))
-		match = True;
->>>>>>> 990355cd
 
 	return match;
 }
