/* Copyright (C) 2003-2015 LiveCode Ltd.

This file is part of LiveCode.

LiveCode is free software; you can redistribute it and/or modify it under
the terms of the GNU General Public License v3 as published by the Free
Software Foundation.

LiveCode is distributed in the hope that it will be useful, but WITHOUT ANY
WARRANTY; without even the implied warranty of MERCHANTABILITY or
FITNESS FOR A PARTICULAR PURPOSE.  See the GNU General Public License
for more details.

You should have received a copy of the GNU General Public License
along with LiveCode.  If not see <http://www.gnu.org/licenses/>.  */

#include "prefix.h"

#include "globdefs.h"
#include "filedefs.h"
#include "objdefs.h"
#include "parsedef.h"


#include "param.h"
#include "util.h"
#include "stack.h"
#include "card.h"
#include "stacklst.h"
#include "sellst.h"
#include "undolst.h"
#include "aclip.h"
#include "image.h"
#include "field.h"
#include "mcerror.h"
#include "osspec.h"
#include "redraw.h"
#include "mcssl.h"
#include "player.h"

#include "globals.h"
#include "exec.h"
#include "system.h"
#include "dispatch.h"
#include "scriptpt.h"

#if defined(_MACOSX)
#include <mach-o/dyld.h>
#endif

// MDW-2014-07-06: [[ oval_points ]]
#define QA_NPOINTS 90

static MCPoint qa_points[QA_NPOINTS + 1];

static void MCU_play_message()
{
	MCAudioClip *acptr = MCacptr;
	MCacptr = nil;
    // PM-2014-12-22: [[ Bug 14269 ]] Nil checks to prevent a crash
	MCStack *sptr = (acptr != NULL ? acptr->getmessagestack() : NULL);
	if (sptr != NULL)
	{
		acptr->setmessagestack(NULL);
		sptr->getcurcard()->message_with_valueref_args(MCM_play_stopped, acptr->getname());
	}
	if (acptr != NULL && acptr->isdisposable())
		delete acptr;
}

void MCU_play()
{
	if (MCacptr && !MCacptr->play())
		MCU_play_message();
}

void MCU_play_stop()
{
	if (MCacptr)
	{
		MCacptr->stop(True);
		MCU_play_message();
	}
}

void MCU_init()
{
	int2 i;
	real8 increment = (M_PI / 2.0) / (real8)QA_NPOINTS;
	real8 angle = 0.0;

	// MDW 2014-07-26: [[ oval_points ]] bumped by one to fix
	for (i = 0 ; i < QA_NPOINTS+1 ; i++)
	{
		qa_points[i].x = (short)(sin(angle) * (real8)MAXINT2);
		qa_points[i].y = MAXINT2 - (short)(cos(angle) * (real8)MAXINT2);
		angle += increment;
	}

    /* Attempt to seed the random number generator using the system entropy
     * source. If that fails, fall back to constructing using some of the
     * entropy available from the properties of the current process. */
    MCAutoDataRef t_seed_data;
    if (MCSRandomData(sizeof(MCrandomseed), &t_seed_data))
    {
        MCMemoryCopy(&MCrandomseed, MCDataGetBytePtr(*t_seed_data),
                     sizeof(MCrandomseed));
    }
    else
    {
        MCLog("Warning: Failed to seed random number generator");
        MCrandomseed = (int4)(intptr_t)&MCdispatcher + MCS_getpid() + (int4)time(NULL);
    }
    MCU_srand();
}

void MCU_watchcursor(MCStack *sptr, Boolean force)
{
	if (!MClockcursor)
	{
		MCwatchcursor = True;
		if (sptr == NULL)
			sptr = MCmousestackptr ? MCmousestackptr : MCdefaultstackptr;
		sptr->resetcursor(force);
	}
}

void MCU_unwatchcursor(MCStack *sptr, Boolean force)
{
	if (!MClockcursor)
	{
		MCwatchcursor = False;
		if (sptr == NULL)
			sptr = MCmousestackptr ? MCmousestackptr : MCdefaultstackptr;
		sptr -> resetcursor(force);
	}
}

void MCU_resetprops(Boolean update)
{
	if (update)
	{
		if (MCwatchcursor || MCcursor != None)
		{
			if (!MClockcursor)
				MCcursor = None;
			MCwatchcursor = False;
			if (MCmousestackptr)
				MCmousestackptr->resetcursor(True);
			else
				MCdefaultstackptr->resetcursor(True);
		}
		
		// MW-2011-08-18: [[ Redraw ]] Update to use redraw.
		MCRedrawForceUnlockScreen();

		if (MClockmenus)
		{
			MCscreen->updatemenubar(True);
			MClockmenus = False;
		}
		if (MCdragging)
		{
			MCdragging = False;
			MCselected->redraw();
		}
	}
	MCerrorlock.Reset();
	MClockerrors = MClockmessages = MClockrecent = False;
	MCscreen->setlockmoves(False);
	MCerrorlockptr = nil;
	MCinterrupt = False;
	MCdragspeed = 0;
	MCdynamiccard = nil;
	MCdynamicpath = False;
	MCexitall = False;
    
    // The clipboard lock is counted and needs to be balanced
    while (MCclipboardlockcount)
    {
        MCclipboardlockcount--;
        MCclipboard->Unlock();
    }
}

void MCU_saveprops(MCSaveprops &sp)
{
	sp.watchcursor = MCwatchcursor;
	MCwatchcursor = False;
	// MW-2011-08-18: [[ Redraw ]] Update to use redraw.
	MCRedrawSaveLockScreen(sp.lockscreen);
	sp.errorlock = MCerrorlock;
	sp.errorlockptr = MCerrorlockptr;
	sp.lockerrors = MClockerrors;
	sp.lockmessages = MClockmessages;
	sp.lockmoves = MCscreen->getlockmoves();
	sp.lockrecent = MClockrecent;
	sp.interrupt = MCinterrupt;
	sp.dragspeed = MCdragspeed;
	sp.dynamiccard = MCdynamiccard;
	sp.errorptr = MCerrorptr;
	sp.exitall = MCexitall;
}

void MCU_restoreprops(MCSaveprops &sp)
{
	MCwatchcursor = sp.watchcursor;
	// MW-2011-08-18: [[ Redraw ]] Update to use redraw.
	MCRedrawRestoreLockScreen(sp.lockscreen);
	// MW-2011-08-17: [[ Redraw ]] This shouldn't be necessary anymore as the
	//   updates will be flushed shortly after as (new) lockscreen == False.
	//if (oldls && !sp.lockscreen)
	//	MCstacks->redrawall(False);
	MCerrorlock = sp.errorlock;
	MCerrorlockptr = sp.errorlockptr;
	MClockerrors = sp.lockerrors;
	MClockmessages = sp.lockmessages;
	MCscreen->setlockmoves(sp.lockmoves);
	MClockrecent = sp.lockrecent;
	MCinterrupt = sp.interrupt;
	MCdragspeed = sp.dragspeed;
	MCdynamiccard = sp.dynamiccard;
	MCerrorptr = sp.errorptr;
	MCexitall = sp.exitall;
}

int4 MCU_any(int4 max)
{
	return (int4)(MCU_drand() * (real8)max);
}

bool MCU_getnumberformat(uint2 fw, uint2 trail, uint2 force, MCStringRef& r_string)
{
	bool t_success;
	t_success = true;

	MCAutoStringRef t_buffer;
	if (t_success)
		t_success = MCStringCreateMutable(0, &t_buffer);

	{
		uint2 i = MCU_max(fw - trail - 1, 0);
		while (t_success && i--)
			t_success = MCStringAppendNativeChar(*t_buffer, '0');	
		if (t_success && trail != 0)
		{
			t_success = MCStringAppendNativeChar(*t_buffer, '.');
			i = force;
			while (t_success && i--)
				t_success = MCStringAppendNativeChar(*t_buffer, '0');
			i = trail - force;
			while (t_success && i--)
				t_success = MCStringAppendNativeChar(*t_buffer, '#');
		}
	}

	if (t_success)
		return MCStringCopy(*t_buffer, r_string);

	return false;
}

void MCU_setnumberformat(MCStringRef d, uint2 &fw,
                         uint2 &trailing, uint2 &force)
{
	fw = MCStringGetLength(d);
    char *temp_d;
    /* UNCHECKED */ MCStringConvertToCString(d, temp_d);
	const char *sptr = temp_d;
	const char *eptr = sptr;
	while (eptr - sptr < fw && *eptr != '.')
		eptr++;
	if (eptr - sptr == fw)
	{
		trailing = force = 0;
		return;
	}
	eptr++;
	if (eptr - sptr == fw)
		fw--;
	force = 0;
	while (eptr - sptr < fw && *eptr != '#')
	{
		eptr++;
		force++;
	}
	trailing = force;
	while (eptr - sptr < fw && *eptr == '#')
	{
		eptr++;
		trailing++;
	}
}

#define UtoF(u) (((double)((long)(u - 2147483647L - 1))) + 2147483648.0)

real8 MCU_stoIEEE(const char *bytes)
{
	real8 f = 0;
	int4 expon;
	uint4 hiMant, loMant;

	expon = ((bytes[0] & 0x7F) << 8) | (bytes[1] & 0xFF);
	hiMant = ((unsigned long)(bytes[2] & 0xFF) << 24)
	         |    ((unsigned long)(bytes[3] & 0xFF) << 16)
	         |    ((unsigned long)(bytes[4] & 0xFF) << 8)
	         |    ((unsigned long)(bytes[5] & 0xFF));
	loMant = ((unsigned long)(bytes[6] & 0xFF) << 24)
	         |    ((unsigned long)(bytes[7] & 0xFF) << 16)
	         |    ((unsigned long)(bytes[8] & 0xFF) << 8)
	         |    ((unsigned long)(bytes[9] & 0xFF));

	if (expon == 0 && hiMant == 0 && loMant == 0)
		f = 0;
	else
	{
		if (expon == 0x7FFF)    /* MCinfinity or NaN */
			f = MCinfinity;
		else
		{
			expon -= 16383;
			f  = ldexp(UtoF(hiMant), expon-=31);
			f += ldexp(UtoF(loMant), expon-=32);
		}
	}
	if (bytes[0] & 0x80)
		return -f;
	else
		return f;
}

real8 MCU_i4tor8(int4 in)
{
	return (real8)in / 65535.0;
}

int4 MCU_r8toi4(real8 in)
{
	return (int4)(in * 65535.0);
}

#define N       16
#define RMASK    ((uint4)(1 << (N - 1)) + (1 << (N - 1)) - 1)
#define LOW(x)  ((uint4)(x) & RMASK)
#define HIGH(x) LOW((x) >> N)
#define MUL(x, y, z)    { uint4 l = (uint4)(x) * (uint4)(y); \
                (z)[0] = LOW(l); (z)[1] = HIGH(l); }
#define CARRY(x, y)     ((uint4)(x) + (uint4)(y) > RMASK)
#define ADDEQU(x, y, z) (z = CARRY(x, (y)), x = LOW(x + (y)))
#define X0      0x330E
#define X1      0xABCD
#define X2      0x1234
#define A0      0xE66D
#define A1      0xDEEC
#define A2      0x5
#define C       0xB
#define SET3(x, x0, x1, x2)     ((x)[0] = (x0), (x)[1] = (x1), (x)[2] = (x2))
#define SEED(x0, x1, x2) (SET3(x, x0, x1, x2), SET3(a, A0, A1, A2), c = C)

static uint4 x[3] = { X0, X1, X2 }, a[3] = { A0, A1, A2 }, c = C;

void MCU_srand()
{
	SEED(X0, LOW(MCrandomseed), HIGH(MCrandomseed));
}

real8 MCU_drand()
{
	static real8 two16m = 1.0 / (1L << N);
	uint4 p[2], q[2], r[2], carry0, carry1;

	MUL(a[0], x[0], p);
	ADDEQU(p[0], c, carry0);
	ADDEQU(p[1], carry0, carry1);
	MUL(a[0], x[1], q);
	ADDEQU(p[1], q[0], carry0);
	MUL(a[1], x[0], r);
	x[2] = LOW(carry0 + carry1 + CARRY(p[1], r[0]) + q[1] + r[1] +
	           a[0] * x[2] + a[1] * x[1] + a[2] * x[0]);
	x[1] = LOW(p[1] + r[0]);
	x[0] = LOW(p[0]);
	return (two16m * (two16m * (two16m * x[0] + x[1]) + x[2]));
}

// custom strtok that only skips single delimiters
static char *olds = NULL;
char *MCU_strtok(char *s, const char *delim)
{
	if (s == NULL)
	{
		if (olds == NULL)
		{
			MCS_seterrno(EINVAL);
			return NULL;
		}
		else
			s = olds;
	}
	if (*s == '\0')
	{
		olds = NULL;
		return NULL;
	}
	char *token = s;
	s = strpbrk(token, delim);
	if (s == NULL)
		olds = NULL;
	else
	{
		*s = '\0';
		olds = s + 1;
	}
	return token;
}

/* WRAPPER */ bool MCU_strtol(MCStringRef p_string, int4& r_l)
{
	Boolean t_converted;
	uint4 l = MCStringGetLength(p_string);
	MCAutoStringRefAsCString t_string;
	if (!t_string.Lock(p_string))
		return false;
    const char *sptr = *t_string;
	r_l = MCU_strtol(sptr, l, '\0', t_converted);
	return True == t_converted;
}

int4 MCU_strtol(const char *&sptr, uint4 &l, int1 p_delim, Boolean &done,
                Boolean reals, Boolean octals)
{
	done = False;
	MCU_skip_spaces(sptr, l);
	if (!l)
		return 0;
	Boolean negative = False;
	int4 value = 0;
	if (*sptr == '-' || *sptr == '+')
	{
		negative = *sptr == '-';
		sptr++;
		l--;
	}
	if (!l)
		return 0;
	uint4 startlength = l;
	uint2 base = 10;
	if (l && *sptr == '0')
    {
		if (l > 2 && MCS_tolower(*(sptr + 1)) == 'x')
		{
			base = 16;
			sptr += 2;
			l -= 2;
		}
		else if (octals)
        {
            base = 8;
            sptr++;
            l--;
        }
    }
	while (l)
	{
		if (isdigit((uint1)*sptr))
		{
			int4 v = *sptr - '0';
			if (base < 16 && value > MAXINT4 / base - v)  // prevent overflow
				return 0;
			value *= base;
			value += v;
		}
		else
			if (isspace((uint1)*sptr))
			{
				MCU_skip_spaces(sptr, l);
				if (l && *sptr == p_delim)
				{
					sptr++;
					l--;
				}
				break;
			}
			else
				if (l && p_delim && *sptr == p_delim)
				{
					sptr++;
					l--;
					break;
				}
				else
					if (*sptr == '.')
					{
						if (startlength > 1)
						{
							if (reals)
							{
								// MDW-2013-06-09: [[ Bug 10964 ]] Round integral values to nearest
								//   (consistent with getuint4() and round()).
								if (*(sptr+1) > '4')
								{
									value++;
								}
								do
								{
									sptr++;
									l--;
								}
								while (l && isdigit((uint1)*sptr));
							}
							else
								do
								{
									sptr++;
									l--;
								}
								while (l && *sptr == '0');
							if (l == 0)
								break;
							if (*sptr == p_delim || isspace((uint1)*sptr))
							{
								sptr++;
								l--;
								break;
							}
						}
						return 0;
					}
					else
					{
						char t_char = MCS_tolower(*sptr);
						if (base == 16 && t_char >= 'a' && t_char <= 'f')
						{
							value *= base;
							value += t_char - 'a' + 10;
						}
						else
							return 0;
					}
		sptr++;
		l--;
	}
	if (negative)
		value = -value;
	MCU_skip_spaces(sptr, l);
	done = True;
	return value;
}

void MCU_strip(char *sptr, uint2 trailing, uint2 force)
{
	if (trailing == 0)
		return;
	char *eptr = &sptr[strlen(sptr)];
	sptr = strchr(sptr, '.');
	uint2 count = force;
	while (count--)
		sptr++;
	while (--eptr > sptr)
		if (*eptr == '0')
		{
			*eptr = '\0';
			if (*(eptr - 1) == '.')
			{
				*(eptr - 1) = '\0';
				break;
			}
		}
		else
			break;
}

/*
This function is defined as follows:
Let x >= 0 and y > 0.
	x wrap y  := ((x - 1) mod y) + 1
	x wrap -y := x wrap y
	-x wrap y := -(x wrap y)
*/
real8 MCU_fwrap(real8 p_x, real8 p_y)
{
	real8 t_y;
	t_y = p_y > 0 ? p_y : -p_y;
	if (p_x >= 0)
		return (fmod(p_x - 1, t_y) + 1);
	else
		return -(fmod(-p_x - 1, t_y) + 1);
		
}

bool MCU_r8tos(real8 n, uint2 fw, uint2 trailing, uint2 force, MCStringRef &r_string)
{
	bool t_success = true;
	char *t_str = nil;
	uint4 t_s = 0;
	if (t_success)
		t_success = (0 != MCU_r8tos(t_str, t_s, n, fw, trailing, force));
	
	MCAutoStringRef t_string;
	if (t_success)
		t_success = MCStringCreateWithCStringAndRelease(t_str, &t_string);

	if (t_success)
		t_success = MCStringSetNumericValue(*t_string, n);

	if (t_success)
		t_success = MCStringCopy(*t_string, r_string);

	if (!t_success)
		delete[] t_str;

	return t_success;
}

uint4 MCU_r8tos(char *&d, uint4 &s, real8 n,
                uint2 fw, uint2 trailing, uint2 force)
{
	if (d == NULL || s <  R8L)
	{
		delete d;
		d = new (nothrow) char[R8L];
		s = R8L;
	}
	if (n < 0.0 && n >= -MC_EPSILON)
		n = 0.0;
	sprintf(d, "%0*.*f", fw, trailing, n);
	MCU_strip(d, trailing, force);
	
	// 2007-09-11: [[ Bug 5321 ]] If the first character is '-', we must check
	//   to see if the value is actually '0', and if it is remove the '-'.
	if (*d == '-')
	{
		bool t_is_zero;
		t_is_zero = true;
		for(char *dptr = d + 1; *dptr != '\0'; ++dptr)
			if (*dptr == 'e')
				break;
			else if (*dptr != '.' && *dptr != '0')
			{
				t_is_zero = false;
				break;
			}

		if (t_is_zero)
			memmove(d, d + 1, strlen(d));
	}

	return strlen(d);
}

/* WRAPPER */
bool MCU_stor8(MCStringRef p_string, real8 &r_d, bool p_convert_octals)
{
    MCAutoStringRefAsCString t_cstring;
    t_cstring . Lock(p_string);
	return True == MCU_stor8(MCString(*t_cstring, strlen(*t_cstring)), r_d, p_convert_octals);
}

Boolean MCU_stor8(const MCString &s, real8 &d, Boolean convertoctals)
{
	const char *sptr = s.getstring();
	uint4 l = s.getlength();
	Boolean done;
	int4 i = MCU_strtol(sptr, l, '\0', done, False, convertoctals);
	if (done)
	{
		d = i;
		return l == 0;
	}
	sptr = s.getstring();
	l = MCU_min(R8L - 1U, s.getlength());
	MCU_skip_spaces(sptr, l);
	// bugs in MSL means we need to check these things
	// MW-2006-04-21: [[ Purify ]] This was incorrect - we need to ensure l > 1 before running most
	//   of these tests.
	if (l == 0 || (l > 1 && (((MCS_tolower((uint1)sptr[1]) == 'x' && (l == 2 || !isxdigit((uint1)sptr[2])))
	        || (sptr[1] == '+' || sptr[1] == '-')))))
		return False;
	char buff[R8L];
	memcpy(buff, sptr, l);
	buff[l] = '\0';
	const char *newptr;
	d = strtod((char *)buff, (char **)&newptr);
	if (newptr == buff)
		return False;
	l = buff + l - newptr;
	MCU_skip_spaces(newptr, l);
	if (l != 0)
		return False;
	return True;
}

real8 MCU_strtor8(const char *&r_str, uint4 &r_len, int1 p_delim, Boolean &r_done, Boolean convertoctals)
{
	const char *sptr = r_str;
	uint4 l = r_len;
	Boolean done;
	real8 d;
	int4 i = MCU_strtol(sptr, l, p_delim, done, False, convertoctals);
	if (done)
	{
		r_done = True;
		r_str = sptr;
		r_len = l;
		return i;
	}
	MCU_skip_spaces(r_str, r_len);
	// bugs in MSL means we need to check these things
	// MW-2006-04-21: [[ Purify ]] This was incorrect - we need to ensure l > 1 before running most
	//   of these tests.
	if (r_len == 0 || (r_len > 1 && (((MCS_tolower((uint1)r_str[1]) == 'x' && (r_len == 2 || !isxdigit((uint1)r_str[2])))
	        || (r_str[1] == '+' || r_str[1] == '-')))))
	{
		r_done = False;
		return i;
	}
	char buff[R8L];
	uint4 buff_len = MCU_min(R8L - 1U, r_len);
	memcpy(buff, r_str, buff_len);
	buff[buff_len] = '\0';
	const char *newptr;
	d = strtod((char *)buff, (char **)&newptr);
	if (newptr == buff)
	{
		r_done = False;
		return d;
	}
	uint4 t_diff = newptr - buff;
	r_len = r_len - t_diff;
	r_str += t_diff;
	MCU_skip_spaces(r_str, r_len);
	if (r_len && *r_str == p_delim)
	{
			r_str++;
			r_len--;
	}
	r_done = True;

	return d;
}

/* WRAPPER */ bool MCU_stoi2(MCStringRef p_string, int2 &r_d)
{
    MCAutoStringRefAsCString t_cstring;
    t_cstring . Lock(p_string);
	return True == MCU_stoi2(MCString(*t_cstring, strlen(*t_cstring)), r_d);
}

Boolean MCU_stoi2(const MCString &s, int2 &d)
{
	const char *sptr = s.getstring();
	uint4 l = s.getlength();
	Boolean done;
	d = MCU_strtol(sptr, l, '\0', done, True, False);
	if (!done || l != 0)
		return False;
	return True;
}

/* WRAPPER */ bool MCU_stoui2(MCStringRef p_string, uint2 &r_d)
{
    MCAutoStringRefAsCString t_cstring;
    t_cstring . Lock(p_string);
	return True == MCU_stoui2(MCString(*t_cstring, strlen(*t_cstring)), r_d);
}

Boolean MCU_stoui2(const MCString &s, uint2 &d)
{
	const char *sptr = s.getstring();
	uint4 l = s.getlength();
	Boolean done;
	d = MCU_strtol(sptr, l, '\0', done, True, False);
	if (!done || l != 0)
		return False;
	return True;
}

Boolean MCU_stoi2x2(const MCString &s, int2 &d1, int2 &d2)
{
	const char *sptr = s.getstring();
	uint4 l = s.getlength();
	Boolean done;
	d1 = MCU_strtol(sptr, l, ',', done, True, False);
	if (!done || l == 0)
		return False;
	d2 = MCU_strtol(sptr, l, '\0', done, True, False);
	if (!done || l != 0)
		return False;
	return True;
}

/* WRAPPER */ bool MCU_stoi2x2(MCStringRef p_string, int16_t& r_d1, int16_t& r_d2)
{
    MCAutoStringRefAsCString t_cstring;
    t_cstring . Lock(p_string);
	return True == MCU_stoi2x2(MCString(*t_cstring, strlen(*t_cstring)), r_d1, r_d2);
}

Boolean MCU_stoi2x4(const MCString &s, int2 &d1, int2 &d2, int2 &d3, int2 &d4)
{
	int32_t t_d1, t_d2, t_d3, t_d4;
	if (!MCU_stoi4x4(s, t_d1, t_d2, t_d3, t_d4))
		return False;
	
	d1 = t_d1;
	d2 = t_d2;
	d3 = t_d3;
	d4 = t_d4;
	
	return True;
}

/* WRAPPER */ bool MCU_stoi2x4(MCStringRef p_string, int16_t& r_d1, int16_t& r_d2, int16_t& r_d3, int16_t& r_d4)
{
    MCAutoStringRefAsCString t_cstring;
    t_cstring . Lock(p_string);
	return True == MCU_stoi2x4(MCString(*t_cstring, strlen(*t_cstring)), r_d1, r_d2, r_d3, r_d4);
}

/* WRAPPER */ bool MCU_stoi4x4(MCStringRef p_string, int32_t& r_d1, int32_t& r_d2, int32_t& r_d3, int32_t& r_d4)
{
    MCAutoStringRefAsCString t_cstring;
    t_cstring . Lock(p_string);
	return True == MCU_stoi4x4(MCString(*t_cstring, strlen(*t_cstring)), r_d1, r_d2, r_d3, r_d4);
}

Boolean MCU_stoi4x4(const MCString &s, int32_t &d1, int32_t &d2, int32_t &d3, int32_t &d4)
{
	const char *sptr = s.getstring();
	uint4 l = s.getlength();
	Boolean done;
	d1 = MCU_strtol(sptr, l, ',', done, True, False);
	if (!done || l == 0)
		return False;
	d2 = MCU_strtol(sptr, l, ',', done, True, False);
	if (!done || l == 0)
		return False;
	d3 = MCU_strtol(sptr, l, ',', done, True, False);
	if (!done || l == 0)
		return False;
	d4 = MCU_strtol(sptr, l, '\0', done, True, False);
	if (!done || l != 0)
		return False;
	return True;
}

Boolean MCU_stoi4x2(const MCString &s, int32_t &d1, int32_t &d2)
{
	const char *sptr = s.getstring();
	uint4 l = s.getlength();
	Boolean done;
	d1 = MCU_strtol(sptr, l, ',', done, True, False);
	if (!done || l == 0)
		return False;
	d2 = MCU_strtol(sptr, l, ',', done, True, False);
	if (!done || l == 0)
		return False;
	return True;
}

/* WRAPPER */ bool MCU_stoi4(MCStringRef p_string, int4& r_d)
{
    MCAutoStringRefAsCString t_cstring;
    t_cstring . Lock(p_string);
	return True == MCU_stoi4(MCString(*t_cstring, strlen(*t_cstring)), r_d);
}

Boolean MCU_stoi4(const MCString &s, int4 &d)
{
	const char *sptr = s.getstring();
	uint4 l = s.getlength();
	Boolean done;
	d = MCU_strtol(sptr, l, '\0', done);
	if (!done || l != 0)
		return False;
	return True;
}
/* WRAPPER */ bool MCU_stoui4(MCStringRef p_string, uint4 &r_d)
{
    MCAutoStringRefAsCString t_cstring;
    t_cstring . Lock(p_string);
	return True == MCU_stoui4(MCString(*t_cstring, strlen(*t_cstring)), r_d);
}

Boolean MCU_stoui4(const MCString &s, uint4 &d)
{
	const char *sptr = s.getstring();
	uint4 l = s.getlength();
	Boolean done;
	d = MCU_strtol(sptr, l, '\0', done);
	if (!done || l != 0)
		return False;
	return True;
}

bool MCU_stoui4x2(MCStringRef p_string, uint4 &r_d1, uint4 &r_d2)
{
    MCAutoStringRefAsCString t_string;
    if (!t_string.Lock(p_string))
        return false;
    const char *sptr = *t_string;
    uint4 l = t_string.Size();
	Boolean done;
	r_d1 = MCU_strtol(sptr, l, ',', done, True, False);
	if (!done || l == 0)
		return false;
	r_d2 = MCU_strtol(sptr, l, '\0', done, True, False);
	if (!done || l != 0)
		return false;
	return true;
}

/* WRAPPER */ bool MCU_stob(MCStringRef p_string, bool& r_condition)
{
	Boolean t_condition;
	bool t_success;
    
    MCAutoStringRefAsCString t_cstring;
    t_cstring . Lock(p_string);
	t_success = True == MCU_stob(MCString(*t_cstring, strlen(*t_cstring)), t_condition);
    
	if (t_success)
	{
		r_condition = t_condition == True;
		return true;
	}

	return false;
}

Boolean MCU_stob(const MCString &s, Boolean &condition)
{
	if (s.getlength() == 4 && (s.getstring() == MCtruestring
	                           || !MCU_strncasecmp(s.getstring(),
	                                               MCtruestring, 4)))
	{
		condition = True;
		return True;
	}
	if (s.getlength() == 5 && (s.getstring() == MCfalsestring
	                           || !MCU_strncasecmp(s.getstring(),
	                                               MCfalsestring, 5)))
	{
		condition = False;
		return True;
	}
	return False;
}

void MCU_lower(char *dptr, const MCString &s)
{
	uint4 length = s.getlength();
	const uint1 *sptr = (uint1 *)s.getstring();
	uint4 i;
	for (i = 0 ; i < length ; i++)
		*dptr++ = MCS_tolower(*sptr++);
}

Boolean MCU_offset(const MCString &part, const MCString &whole,
                   uint4 &offset, Boolean casesensitive)
{
	uint4 tl = part.getlength();
	uint4 sl = whole.getlength();
	offset = 0;

	if (tl > sl || tl == 0 || sl == 0)
		return False;
	uint4 length = sl - tl;
	uint4 i;
	const uint1 *pptr = (uint1 *)part.getstring();
	const uint1 *wptr = (uint1 *)whole.getstring();
	if (casesensitive)
		for (i = 0 ; i <= length ; i++)
		{
			const uint1 *sptr = pptr;
			const uint1 *dptr = wptr + i;
			if (*sptr != *dptr)
				continue;
			int4 diff = 0;
			uint4 n = tl;
			while (n--)
				if (*dptr++ != *sptr++)
				{
					diff = 1;
					break;
				}
			if (diff == 0)
			{
				offset = i;
				return True;
			}
		}
	else
		for (i = 0 ; i <= length ; i++)
		{
			int4 diff = 0;

			char t_p, t_w;
			t_p = *pptr;
			t_w = *(wptr + i);

			t_p = MCS_tolower(t_p);
			t_w = MCS_tolower(t_w);

			if (t_p != t_w)
				continue;
			else
				diff = MCU_strncasecmp((char *)pptr, (char *)wptr + i, tl);

			if (diff == 0)
			{
				offset = i;
				return True;
			}
		}
	return False;
}

void MCU_additem(char *&dptr, const char *sptr, Boolean first)
{
	uint4 dlength = strlen(dptr);
	uint4 slength;
	if (sptr == NULL)
		slength = 0;
	else
		slength = strlen(sptr);
	MCU_realloc((char **)&dptr, dlength, dlength + slength + 2, sizeof(char));
	if (!first)
		dptr[dlength++] = ',';
	if (sptr == NULL)
		dptr[dlength++] = '\0';
	else
		strcpy(&dptr[dlength], sptr);
}

void MCU_addline(char *&dptr, const char *sptr, Boolean first)
{
	uint4 dlength = strlen(dptr);
	uint4 slength;
	if (sptr == NULL)
		slength = 0;
	else
		slength = strlen(sptr);
	MCU_realloc((char **)&dptr, dlength, dlength + slength + 2, sizeof(char));
	if (!first)
		dptr[dlength++] = '\n';
	if (sptr == NULL)
		dptr[dlength++] = '\0';
	else
		strcpy(&dptr[dlength], sptr);
}

void MCU_break_string(const MCString &s, MCString *&ptrs, uint2 &nptrs,
                      Boolean isunicode)
{
	delete ptrs;
	ptrs = NULL;
	nptrs = 0;
	uint4 len = s.getlength();
	if (isunicode && (long)len & 1)
		len--;
	const char *string = s.getstring();
	if (string == NULL)
		return;
	const char *sptr = string;
	nptrs = 1;
	uint4 tlen = len;
	while (tlen)
	{
		tlen -= MCU_charsize(isunicode);
		if (MCU_comparechar(sptr, '\n', isunicode) && tlen)
			nptrs++;
		sptr += MCU_charsize(isunicode);
	}
	ptrs = (MCString *)new char[nptrs * sizeof(MCString)]; // GCC bug
	uint2 curptr = 0;
	sptr = string;
	const char *eptr =  sptr;
	Boolean wasfound = False;
	uint4 l = len;
	ptrs[0].set(sptr, len);
	while (l)
	{
		if (((wasfound = MCU_strchr(eptr, l, '\n', isunicode)) == True && l)
		        || sptr != NULL)
		{
			uint2 length = wasfound ? eptr - sptr : (string + len) - sptr ;
			ptrs[curptr++].set(sptr, length);
			if (!wasfound)
				break;
			eptr += MCU_charsize(isunicode);
			l -= MCU_charsize(isunicode);
			sptr = eptr;
		}
	}
}

#if !defined(_DEBUG_MEMORY)
void MCU_realloc(char **data, uint4 osize, uint4 nsize, uint4 csize)
{
	char *ndata = new (nothrow) char[nsize * csize];
	if (data != NULL)
	{
		if (nsize > osize)
			memcpy(ndata, *data, osize * csize);
		else
			memcpy(ndata, *data, nsize * csize);
		delete[] *data;
	}
	*data = ndata;
}
#else
void _dbg_MCU_realloc(char **data, uint4 osize, uint4 nsize, uint4 csize, const char *f, int l)
{
	char *ndata = (char *)_malloc_dbg(nsize * csize, _NORMAL_BLOCK, f, l); //_old_new(f, l) char[nsize * csize];
	if (data != NULL)
	{
		if (nsize > osize)
			memcpy(ndata, *data, osize * csize);
		else
			memcpy(ndata, *data, nsize * csize);
		delete *data;
	}
	*data = ndata;
}
#endif

// MM-2014-08-01: [[ Bug ]] Pulled name table initialisation out of MCU_matchname to prevent crah on Linux.
// IM-2014-08-20: [[ Bug ]] Cannot guarantee that the globals have been initialized before nametable,
// so use pointers to the globals rather than their value and dereference later.

// This *must* be updated if any chunk terms are added between CT_STACK
// and CT_LAST_CONTROL in the Chunk_term enum
static const char **nametable[] =
{
	&MCstackstring,			/* CT_STACK */
	&MCnullstring,			/* CT_TOOLTIP */
	&MCaudiostring,			/* CT_AUDIO_CLIP */
	&MCvideostring,			/* CT_VIDEO_CLIP */
	&MCbackgroundstring,	/* CT_BACKGROUND */
	&MCcardstring,			/* CT_CARD */
	&MCnullstring,			/* CT_MARKED */
	&MCgroupstring,			/* CT_GROUP */
	&MCnullstring,			/* CT_LAYER */
	&MCbuttonstring,		/* CT_BUTTON */
	&MCnullstring,			/* CT_MENU */
	&MCnullstring,			/* CT_SCROLLBAR */
	&MCscrollbarstring,		/* CT_PLAYER */
	&MCimagestring,			/* CT_IMAGE */
	&MCgraphicstring,		/* CT_GRAPHIC */
	&MCepsstring,			/* CT_EPS */
	&MCmagnifierstring,		/* CT_MAGNIFY */
	&MCcolorstring,			/* CT_COLOR_PALETTE */
	&MCwidgetstring,		/* CT_WIDGET */
	&MCfieldstring			/* CT_FIELD */
};

bool MCU_matchname(MCNameRef test, Chunk_term type, MCNameRef name)
{
	if (name == nil || MCNameIsEmpty(name) || MCNameIsEmpty(test))
		return false;
    
	if (MCNameIsEqualTo(name, test, kMCCompareCaseless))
		return true;

	MCAssert(type - CT_STACK < (sizeof(nametable) / sizeof(nametable[0])));
	
    bool match = false;

    MCStringRef t_name, t_test;
    t_name = MCNameGetString(name);
    t_test = MCNameGetString(test);
    uindex_t t_offset, t_name_length;
    t_name_length = MCStringGetLength(t_name);
    
	if (MCStringFirstIndexOfChar(t_test, '"', 0, kMCCompareExact, t_offset) &&
        MCStringGetLength(t_test) - t_offset > t_name_length + 1 &&
        MCStringGetNativeCharAtIndex(t_test, t_offset + t_name_length + 1) == '"' &&
        MCStringSubstringIsEqualTo(t_test, MCRangeMake(t_offset + 1, t_name_length), t_name, kMCCompareCaseless) &&
        t_offset >= (int)strlen(*nametable[type - CT_STACK]) &&
        MCStringSubstringIsEqualTo(t_test, MCRangeMake(0, strlen(*nametable[type - CT_STACK])), MCSTR(*nametable[type - CT_STACK]), kMCCompareCaseless))
            match = True;

	return match;
}

void MCU_snap(int2 &p)
{
	if (!MCgrid)
		return;
	p = (p + (MCgridsize >> 1)) / MCgridsize * MCgridsize;
}

// MDW-2014-07-09: [[ oval_points ]] need to factor in startAngle and arcAngle
// this is now used for both roundrects and ovals
bool MCU_roundrect(MCPoint *&r_points, uindex_t &r_point_count,
                   const MCRectangle &rect, uint2 radius, uint2 startAngle, uint2 arcAngle, uint2 flags)
{
	uint2 i, j, k, count;
	uint2 t_x, t_y;
	bool ignore = false;

<<<<<<< HEAD
	if (points == NULL || npoints != 4 * QA_NPOINTS + 1)
	{
		delete[] points;
		points = new (nothrow) MCPoint[4 * QA_NPOINTS + 1];
	}

=======
	MCAutoArray<MCPoint> t_points;
	if (!t_points.New(4 * QA_NPOINTS + 1))
		return false;
	
>>>>>>> 78a9e822
	MCRectangle tr = rect;
	tr . width--;
	tr . height--;

	uint2 rr_width, rr_height;
	if (radius < tr.width >> 1)
		rr_width = radius;
	else
		rr_width = tr.width >> 1;
	if (radius < tr.height >> 1)
		rr_height = radius;
	else
		rr_height = tr.height >> 1;
	
	uint2 origin_horiz, origin_vert;
	int2 arc, arclength;
    arc = 0;
    arclength = 0;
	origin_horiz = tr.x + rr_width;
	origin_vert = tr.y + rr_height;

	// pre-compute for speed if we're dealing with an oval
	if (arcAngle > 0)
	{
		arc = 360 - arcAngle;	// length of arc in degrees
		arclength = startAngle - arc;
	}

	j = QA_NPOINTS; // iterator for quadrants 1 and 3
	k = 1;			// iterator for quadrants 2 and 4
	i = 0;
	// each time through the loop: the quadrant table is prebuilt.
	// check for startAngle/arcAngle interaction
	for (count = 0; count < (QA_NPOINTS*4); count++)
	{
		ignore = false;
		// open wedge segment
		if ((count < startAngle && arclength > 0 && count > arclength) || 
			(arclength < 0 && count < startAngle) ||
			(arclength < 0 && count > arcAngle+startAngle) )
		{
			if (flags & F_OPAQUE)
			{
				t_x = origin_horiz;
				t_y = origin_vert;
			}
			else
			{
				ignore = true;
			}
		}
		else if (count < 90) // quadrant 1
		{
			t_x = tr . x + tr . width - rr_width + (qa_points[j] . x * rr_width / MAXINT2);
			t_y = tr . y                         + (qa_points[j] . y * rr_height / MAXINT2);
		}
		else if (count < 180) // quadrant 2
		{
			t_x = origin_horiz - (qa_points[k] . x * rr_width / MAXINT2);
			t_y = tr . y       + (qa_points[k] . y * rr_height / MAXINT2);
		}
		else if (count < 270) // quadrant 3
		{
			t_x = origin_horiz         - (qa_points[j] . x * rr_width / MAXINT2);
			t_y = tr . y + tr . height - (qa_points[j] . y * rr_height / MAXINT2);
		}
		else // quadrant 4
		{
			t_x = tr . x + tr . width - rr_width + (qa_points[k] . x * rr_width / MAXINT2);
			t_y = tr . y + tr . height           - (qa_points[k] . y * rr_height / MAXINT2);
		}

		if (ignore == false)
		{
<<<<<<< HEAD
			if (t_x != points[i-1] . x || t_y != points[i-1] . y)
			{
				points[i] . x = t_x;
				points[i] . y = t_y;
=======
			if (i == 0 || x != t_points[i-1] . x || y != t_points[i-1] . y)
			{
				t_points[i] . x = x;
				t_points[i] . y = y;
>>>>>>> 78a9e822
				i++;
			}
		}

		j--;
		if (j == 0)
			j = QA_NPOINTS;
		k++;
		if (k > QA_NPOINTS)
			k = 1;
	}
	
	t_points.Shrink(i);
	t_points.Take(r_points, r_point_count);
	return true;
}

Boolean MCU_parsepoints(MCPoint *&points, uindex_t &noldpoints, MCStringRef data)
{
    // This method will parse as much as it can from the string, so we need to
    // nativize first.
    
	Boolean allvalid = True;
	uint2 npoints = 0;
	uint4 l = MCStringGetLength(data);
    MCAutoPointer<char> t_data;
    /* UNCHECKED */ MCStringConvertToCString(data, &t_data);
	const char *sptr = *t_data;
	while (l)
	{
		Boolean done1, done2;
		// MDW-2013-06-09: [[ Bug 11041 ]] Round non-integer values to nearest.
		int2 i1= (int2)MCU_strtol(sptr, l, ',', done1, True);
		int2 i2 = (int2)MCU_strtol(sptr, l, ',', done2, True);
		while (l && !isdigit((uint1)*sptr) && *sptr != '-' && *sptr != '+')
		{
			l--;
			sptr++;
		}
		if (!done1 || !done2)
		{
			i1 = i2 = MININT2;
			allvalid = False;
		}
		if (npoints + 1 > noldpoints)
			MCU_realloc((char **)&points, npoints, npoints + 1, sizeof(MCPoint));
		points[npoints].x = i1;
		points[npoints++].y = i2;
        // At this point we have skipped any CRs, so if the previous two chars
        // are CR (and there is room for two previous CRs) then we append a
        // 'non-point' to indicate a break in path. This ensures we preserve
        // a trailing 'non-point'.
		if (sptr - *t_data >= 2 && *(sptr - 1) == '\n' && *(sptr - 2) == '\n')
		{
			if (npoints + 1 > noldpoints)
				MCU_realloc((char **)&points, npoints, npoints + 1, sizeof(MCPoint));
			points[npoints].x = MININT2;
			points[npoints++].y = MININT2;
			allvalid = False;
		}
	}
	noldpoints = npoints;
	return allvalid;
}

Boolean MCU_parsepoint(MCPoint &point, MCStringRef data)
{
    // This method returns False if it can't parse the point - which will happen
    // if the string isn't native.
    if (!MCStringCanBeNative(data))
        return false;
    
    MCAutoPointer<char> t_data;
    /* UNCHECKED */ MCStringConvertToCString(data, &t_data);
    const char *sptr = *t_data;
    uint4 l = MCStringGetLength(data);

	Boolean done1, done2;
	// MDW-2013-06-09: [[ Bug 11041 ]] Round non-integer values to nearest.
	int2 i1= (int2)(MCU_strtol(sptr, l, ',', done1, True));
	int2 i2 = (int2)(MCU_strtol(sptr, l, ',', done2, True));
	if (!done1 || !done2)
	{
		i1 = i2 = MININT2;
		return False;
	}
	point.x = i1;
	point.y = i2;
	return True;
}

void MCU_set_rect(MCRectangle &rect, int2 p_x, int2 p_y, uint2 p_w, uint2 p_h)
{
	rect.x = p_x;
	rect.y = p_y;
	rect.width = p_w;
	rect.height = p_h;
}

void MCU_set_rect(MCRectangle32 &rect, int32_t p_x, int32_t p_y, int32_t p_w, int32_t p_h)
{
	rect.x = p_x;
	rect.y = p_y;
	rect.width = p_w;
	rect.height = p_h;
}

Boolean MCU_point_in_rect(const MCRectangle &srect, int2 p_x, int2 p_y)
{
	if (p_x >= srect.x && p_x < srect.x + srect.width
	        && p_y >= srect.y && p_y < srect.y + srect.height)
		return True;
	return False;
}

Boolean MCU_rect_in_rect(const MCRectangle &p, const MCRectangle &w)
{
	if (p.x >= w.x && p.x + p.width <= w.x + w.width
	        && p.y >= w.y && p.y + p.height <= w.y + w.height)
		return True;
	return False;
}

// AL-2015-10-07:: [[ External Handles ]] Check if possible zero-width line
// 'intersects' with rect.
bool MCU_line_intersect_rect(const MCRectangle& srect, const MCRectangle& line)
{
    MCRectangle t_test_rect;
    t_test_rect = line;
    
    
    // If the line is zero-width or zero-height, adjust the test rect
    //  so that we can just use MCU_intersect_rect.
    if (t_test_rect . width == 0)
    {
        t_test_rect . width++;
        if (srect . x > t_test_rect . x)
            t_test_rect . x--;
    }
    
    if (t_test_rect . height == 0)
    {
        t_test_rect . height++;
        if (srect . y > t_test_rect . y)
            t_test_rect . y--;
    }

    MCRectangle t_intersect;
    t_intersect = MCU_intersect_rect(srect, t_test_rect);

    return t_intersect . width != 0 && t_intersect . height != 0;
}


static inline double distance_to_point(int4 p_x, int4 p_y, int4 p_px, int4 p_py)
{
	double dx, dy;

	dx = p_px - p_x;
	dy = p_py - p_y;

	return dx * dx + dy * dy;
}

double MCU_squared_distance_from_line(int4 p_sx, int4 p_sy, int4 p_ex, int4 p_ey, int4 p_x, int4 p_y)
{
	double dx, dy;
	double d;

	dx = p_ex - p_sx;
	dy = p_ey - p_sy;

	if (dx == 0 && dy == 0)
		d = distance_to_point(p_x, p_y, p_sx, p_sy);
	else
	{
		double pdx, pdy;
		double u;

		pdx = p_x - p_sx;
		pdy = p_y - p_sy;

		u = (pdx * dx + pdy * dy) / (dx * dx + dy * dy);

		if (u <= 0)
			d = distance_to_point(p_x, p_y, p_sx, p_sy);
		else if (u >= 1)
			d = distance_to_point(p_x, p_y, p_ex, p_ey);
		else
			d = distance_to_point((int4)(p_sx + u * dx), (int4)(p_sy + u * dy), p_x, p_y);
	}

	return d;
}


Boolean MCU_point_on_line(MCPoint *p_points, uint2 p_npoints,
                          int2 p_x, int2 p_y, uint2 p_linesize)
{
	// OK-2008-12-04: [[Bug 7292]] - Old code replaced with stuff copied from pathprocess.cpp
	uint2 i;
	for (i = 0 ; i < p_npoints -  1 ; i++)
	{
		// SMR 1913 expand radius for hit testing lines
		p_linesize >>= 1;
		p_linesize *= p_linesize;

		double t_distance;
		t_distance = MCU_squared_distance_from_line(p_points[i]. x, p_points[i] . y, p_points[i + 1] . x, p_points[i + 1] . y, p_x, p_y);
		if (t_distance < p_linesize + (4 * 4))
			return True;
	}
	return False;
}

Boolean MCU_point_in_polygon(MCPoint *p_points, uint2 p_npoints, int2 p_x, int2 p_y)
{
	// SMR 1958 don't do check if no points
	if (p_npoints <= 1)
		return False;
	MCU_offset_points(p_points, p_npoints, -p_x, -p_y);

	MCPoint *endLp = &p_points[p_npoints];
	MCPoint *lp = p_points;

	uint2 ncross = 0;
	int2 sign = lp->y < 0 ? -1 : 1;
	int2 nextSign;
	lp++;
	for(; lp < endLp ; lp++, sign = nextSign)
	{
		nextSign = lp->y < 0 ? -1 : 1;
		if (sign != nextSign)
		{
			if (lp[-1].x > 0)
			{
				if (lp->x > 0)
				{
					ncross++;
					continue;
				}
			}
			else
			{
				if (lp->x < 0)
					continue;
			}
			if (lp[-1].x - lp[-1].y * (lp->x - lp[-1].x) / (lp->y - lp[-1].y) > 0)
				ncross++;
		}
	}
	MCU_offset_points(p_points, p_npoints, p_x, p_y);
	if (ncross & 1)
		return True;
	return False;
}

void MCU_offset_points(MCPoint *points, uint2 npoints, int2 xoff, int2 yoff)
{
	uint2 i;
	for (i = 0 ; i < npoints ; i++)
	{
		if (points[i].x != MININT2)
		{
			points[i].x += xoff;
			points[i].y += yoff;
		}
	}
}

MCRectangle MCU_compute_rect(int2 x1, int2 y1, int2 x2, int2 y2)
{
	MCRectangle drect;

	if (x1 < x2)
	{
		drect.x = x1;
		drect.width = x2 - x1 + 1;
	}
	else
	{
		drect.x = x2;
		drect.width = x1 - x2 + 1;
	}
	if (y1 < y2)
	{
		drect.y = y1;
		drect.height = y2 - y1 + 1;
	}
	else
	{
		drect.y = y2;
		drect.height = y1 - y2 + 1;
	}
	return drect;
}

MCRectangle MCU_center_rect(const MCRectangle &one, const MCRectangle &two)
{
	MCRectangle drect;
	drect.x = one.x + ((one.width - two.width) >> 1);
	drect.y = one.y + ((one.height - two.height) >> 1);
	drect.width = two.width;
	drect.height = two.height;
	return drect;
}

MCRectangle MCU_bound_rect(const MCRectangle &p_srect,
                           int2 p_x, int2 p_y, uint2 p_width, uint2 p_height)
{
	MCRectangle drect = p_srect;
	if (drect.x + drect.width > p_x + p_width)
		drect.x = p_x + p_width - drect.width;
	if (drect.x < p_x)
		drect.x = p_x;
	if (drect.y + drect.height > p_y + p_height)
		drect.y = p_y + p_height - drect.height;
	if (drect.y < p_y)
		drect.y = p_y;
	return drect;
}

MCRectangle MCU_clip_rect(const MCRectangle &p_srect,
                          int2 p_x, int2 p_y, uint2 p_width, uint2 p_height)
{
	MCRectangle drect = p_srect;
	if (p_srect.x < p_x)
	{
		drect.x = p_x;
		if (p_x - p_srect.x > p_srect.width)
			drect.width = 0;
		else
			drect.width -= p_x - p_srect.x;
	}
	if (p_srect.x + p_srect.width > p_x + p_width)
	{
		if (p_srect.x > p_x + p_width)
			drect.width = 0;
		else
			drect.width = p_x + p_width - drect.x;
	}
	if (p_srect.y < p_y)
	{
		drect.y = p_y;
		if (p_y - p_srect.y > p_srect.height)
			drect.height = 0;
		else
			drect.height -= p_y - p_srect.y;
	}
	if (p_srect.y + p_srect.height > p_y + p_height)
	{
		if (p_srect.y > p_y + p_height)
			drect.height = 0;
		else
			drect.height = p_y + p_height - drect.y;
	}
	return drect;
}

MCRectangle MCU_intersect_rect(const MCRectangle &one, const MCRectangle &two)
{
	MCRectangle drect;

	if (one . width == 0 || one . height == 0)
		return one;

	if (two . width == 0 || two . height == 0)
		return two;

	if (one.x > two.x)
		drect.x = one.x;
	else
		drect.x = two.x;
	if (one.y > two.y)
		drect.y = one.y;
	else
		drect.y = two.y;
	if (one.x + one.width > two.x + two.width)
		if (two.x + two.width < drect.x)
			drect.width = 0;
		else
			drect.width = two.x + two.width - drect.x;
	else
		if (one.x + one.width < drect.x)
			drect.width = 0;
		else
			drect.width = one.x + one.width - drect.x;
	if (one.y + one.height > two.y + two.height)
		if (two.y + two.height < drect.y)
			drect.height = 0;
		else
			drect.height = two.y + two.height - drect.y;
	else
		if (one.y + one.height < drect.y)
			drect.height = 0;
		else
			drect.height = one.y + one.height - drect.y;
	return drect;
}

MCRectangle MCU_union_rect(const MCRectangle &one, const MCRectangle &two)
{
	MCRectangle drect;
	int2 lrx, lry;

	if (one . width == 0 || one . height == 0)
		return two;
	else if (two . width == 0 || two . height == 0)
		return one;

	if (one.x + one.width > two.x + two.width)
		lrx = one.x + one.width;
	else
		lrx = two.x + two.width;
	if (one.y + one.height > two.y + two.height)
		lry = one.y + one.height;
	else
		lry = two.y + two.height;
	if (one.x < two.x)
		drect.x = one.x;
	else
		drect.x = two.x;
	if (one.y < two.y)
		drect.y = one.y;
	else
		drect.y = two.y;
	drect.width = lrx - drect.x;
	drect.height = lry - drect.y;
	return drect;
}

MCRectangle MCU_subtract_rect(const MCRectangle &one, const MCRectangle &two)
{
	MCRectangle drect = one;
	if (one.x == two.x && one.width == two.width)
		if (one.y > two.y)
		{
			uint2 overlap = two.y + two.height - one.y;
			drect.height -= overlap;
			drect.y += overlap;
		}
		else
			drect.height -= one.y + one.height - two.y;
	else
		if (one.y == two.y && one.height == two.height)
        {
			if (one.x > two.x)
			{
				uint2 overlap = two.x + two.width - one.x;
				drect.width -= overlap;
				drect.x += overlap;
			}
			else
				drect.width -= one.x + one.width - two.x;
        }
	return drect;
}

MCRectangle MCU_reduce_rect(const MCRectangle &srect, int2 amount)
{
	MCRectangle drect;
	drect.x = srect.x + amount;
	drect.y = srect.y + amount;
	if (amount << 1 > srect.width)
		drect.width = 0;
	else
		drect.width = srect.width - (amount << 1);
	if (amount << 1 > srect.height)
		drect.height = 0;
	else
		drect.height = srect.height - (amount << 1);
	return drect;
}

MCRectangle MCU_scale_rect(const MCRectangle &srect, int2 factor)
{
	MCRectangle drect;
	if (factor < 0)
	{
		factor = -factor;
		drect.x = srect.x / factor;
		drect.y = srect.y / factor;
		drect.width = srect.width / factor;
		drect.height = srect.height / factor;
	}
	else
	{
		drect.x = srect.x * factor;
		drect.y = srect.y * factor;
		drect.width = srect.width * factor;
		drect.height = srect.height * factor;
	}
	return drect;
}

MCRectangle MCU_offset_rect(const MCRectangle& r, int2 ox, int2 oy)
{
	MCRectangle nr;
	nr . x = r . x + ox;
	nr . y = r . y + oy;
	nr . width = r . width;
	nr . height = r . height;
	return nr;
}

MCRectangle MCU_recttoroot(MCStack *sptr, const MCRectangle &orect)
{
	return sptr -> recttoroot(orect);
}

void MCU_getshift(uint4 mask, uint2 &shift, uint2 &outmask)
{
	shift = 0;
	while (shift < 32 && !(mask & 1))
	{
		mask >>= 1;
		shift++;
	}
	uint2 i = shift;
	uint2 j = 0;
	while (i < 32 && mask & 1)
	{
		mask >>= 1;
		i++;
		j++;
	}
	outmask = j;
}

static bool _MCStackNotifyToolChange(MCStack *p_stack, void *p_context)
{
    p_stack -> notifyattachments(kMCStackAttachmentEventToolChanged);
    return true;
}

void MCU_choose_tool(MCExecContext& ctxt, MCStringRef p_input, Tool p_tool)
{
	Tool t_new_tool;
	MColdtool = MCcurtool;
	MCAutoStringRef t_tool_name;
	if (p_tool != T_UNDEFINED)
	{
		t_new_tool = p_tool;
		MCStringCreateWithCString(MCtoolnames[t_new_tool], &t_tool_name);
	}
	else
	{
		t_tool_name = p_input;
		if (MCStringGetLength(*t_tool_name) < 3)
		{
			ctxt . LegacyThrow(EE_CHOOSE_BADTOOL);
			return;
		}
		uint2 i;
        MCRange t_range = MCRangeMake(0, 3);
		for (i = 0 ; i <= T_TEXT ; i++)
            if (MCStringSubstringIsEqualToSubstring(*t_tool_name, t_range, MCSTR(MCtoolnames[i]), t_range, kMCCompareExact))
            {
				t_new_tool = (Tool)i;
				break;
			}
		if (i > T_TEXT)
		{
			ctxt . LegacyThrow(EE_CHOOSE_BADTOOL);
			return;
		}
	}
	if (t_new_tool == MCcurtool)
		return;

	if (MCeditingimage)
		MCeditingimage -> canceldraw();

	MCcurtool = t_new_tool;

	MCundos->freestate();
	if (MCcurtool != T_POINTER)
		MCselected->clear(True);
	if (MCactiveimage && MCcurtool != T_SELECT)
		MCactiveimage->endsel();
	MCeditingimage = nil;
	if (MCactivefield
	        && MCactivefield->getstack()->gettool(MCactivefield) != T_BROWSE)
		MCactivefield->getstack()->kunfocus();
	ctxt . GetObject()->getstack()->resetcursor(True);
	if (MCcurtool == T_BROWSE)
		MCstacks->restartidle();
	if (MCtopstackptr)
		MCtopstackptr->updatemenubar();
    
    MCStacknode *t_node, *t_first_node;
    t_node = t_first_node = MCstacks->topnode();
    while (t_node)
    {
        t_node->getstack()->toolchanged(MCcurtool);
        
        if (t_node->next() == t_first_node)
            t_node = nil;
        else
            t_node = t_node->next();
    }
    
    // MW-2014-04-24: [[ Bug 12249 ]] Prod each player to make sure its buffered correctly for the new tool.
    for(MCPlayer *t_player = MCplayers; t_player != NULL; t_player = t_player -> getnextplayer())
        t_player -> syncbuffering(nil);
    
    MCdispatcher -> foreachstack(_MCStackNotifyToolChange, nil);
    
	ctxt . GetObject()->message_with_valueref_args(MCM_new_tool, *t_tool_name);
}

Exec_stat MCU_dofrontscripts(Handler_type htype, MCNameRef mess, MCParameter *params)
{
	Exec_stat stat = ES_NOT_HANDLED;

	if (MCfrontscripts != NULL)
	{
		MCObjectList *optr = MCfrontscripts;
		do
		{
			if (!optr->getremoved())
			{
				// MW-2011-01-05: Make sure dynamicpath global is sensible.
				Boolean olddynamic = MCdynamicpath;
				MCdynamicpath = MCdynamiccard.IsValid();

				// PASS STATE FIX
				Exec_stat oldstat = stat;
				stat = optr->getobject()->handle(htype, mess, params, nil);
				
				MCdynamicpath = olddynamic;
				
				if (stat != ES_NOT_HANDLED && stat != ES_PASS)
					break;

				if (oldstat == ES_PASS && stat == ES_NOT_HANDLED)
					stat = ES_PASS;
			}
			optr = optr->next();
		}
		while (optr != MCfrontscripts);
	}

	return stat;
}
//
//bool MCU_path2std(MCStringRef p_path, MCStringRef& r_stdpath)
//{
//	uindex_t t_length = MCStringGetLength(p_path);
//	if (t_length == 0)
//		return MCStringCopy(p_path, r_stdpath);
//
//	MCAutoNativeCharArray t_path;
//	if (!t_path.New(t_length))
//		return false;
//
//	const char_t *t_src = MCStringGetNativeCharPtr(p_path);
//	char_t *t_dst = t_path.Chars();
//
//	for (uindex_t i = 0; i < t_length; i++)
//	{
//#ifdef _MACOSX
//		if (t_src[i] == '/')
//			t_dst[i] = ':';
//		else if (t_src[i] == ':')
//			t_dst[i] = '/';
//		else
//			t_dst[i] = t_src[i];
//#else
//		if (t_src[i] == '/')
//			t_dst[i] = '\\';
//		else if (t_src[i] == '\\')
//			t_dst[i] = '/';
//		else
//			t_dst[i] = t_src[i];
//#endif
//	}
//
//	return t_path.CreateStringAndRelease(r_stdpath);
//}
//
//void MCU_path2std(char *dptr)
//{
//	if (dptr == NULL || !*dptr)
//		return;
//	do
//	{
//#ifdef _MACOSX
//		if (*dptr == '/')
//			*dptr = ':';
//		else if (*dptr == ':')
//			*dptr = '/';
//#else
//		if (*dptr == '/')
//			*dptr = '\\';
//		else if (*dptr == '\\')
//			*dptr = '/';
//#endif
//	}
//	while (*++dptr);
//}

bool MCU_path2native(MCStringRef p_path, MCStringRef& r_native_path)
{
#ifdef _WIN32
	if (MCStringIsEmpty(p_path))
		return MCStringCopy(p_path, r_native_path);

	unichar_t *t_dst;
	uindex_t t_length;
    t_dst = new (nothrow) unichar_t[t_length + 1];
	t_length = MCStringGetChars(p_path, MCRangeMake(0, t_length), t_dst);

	for (uindex_t i = 0; i < t_length; i++)
	{
		if (t_dst[i] == '/')
			t_dst[i] = '\\';
		else if (t_dst[i] == '\\')
			t_dst[i] = '/';
	}

    return MCStringCreateWithCharsAndRelease(t_dst, t_length, r_native_path);
#else
	return MCStringCopy(p_path, r_native_path);
#endif
}

void MCU_path2native(char *dptr)
{
	if (dptr == NULL || !*dptr)
		return;
#if defined _WIN32
	do
	{
		if (*dptr == '/')
			*dptr = '\\';
		else if (*dptr == '\\')
			*dptr = '/';
	}
	while (*++dptr);
#endif
}

// MW-2004-11-26: Copy null-terminated string at p_src to p_dest, the strings
//   are allowed to overlap.
inline void strmove(char *p_dest, const char *p_src)
{
	while(*p_src != 0)
		*p_dest++ = *p_src++;
	*p_dest = 0;
}

// SN-2014-01-09: Same as above, handling unicode chars
// Returns the characters suppressed in case the string is the same
inline index_t strmove(unichar_t *p_dest, const unichar_t *p_src, bool p_same_string)
{
	while(*p_src != 0)
		*p_dest++ = *p_src++;
	*p_dest = 0;
    
    if (p_same_string)
        return p_src - p_dest;
    else
        return 0;
}

// MW-2004-11-26: Replace strcpy with strmov - overalapping regions (VG)
void MCU_fix_path(MCStringRef in, MCStringRef& r_out)
{
    unichar_t *t_unicode_str;
    uindex_t t_length;
    t_length = MCStringGetLength(in);
    
    t_unicode_str = new (nothrow) unichar_t[t_length + 1];
    t_length = MCStringGetChars(in, MCRangeMake(0, t_length), t_unicode_str);
    t_unicode_str[t_length] = 0;

    unichar_t *fptr = t_unicode_str; //pointer to search forward in curdir
    while (*fptr)
	{
		if (*fptr == '/' && *(fptr + 1) == '.'
		        && *(fptr + 2) == '.' && *(fptr + 3) == '/')
		{//look for "/../" pattern
            if (fptr == t_unicode_str)
				/* Delete "/.." component */
				t_length -= strmove(fptr, fptr + 3, true);
			else
			{
				unichar_t *bptr = fptr - 1;
				while (True)
				{ //search backword for '/'
					if (*bptr == '/')
					{
                        // Leave "/../.." unchanged
                        if (fptr-bptr == 3 && bptr[1] == '.' && bptr[2] == '.')
                        {
                            // Ignore this "/../" sequence and move to next component
                            fptr += 3;
                            break;
                        }
                        
                        /* Delete "/xxx/.." component */
                        t_length -= strmove(bptr, fptr + 3, true);
                        fptr = bptr;
						break;
					}
					else if (bptr == t_unicode_str)
					{
                        // Leave "../../" unchanged
                        if (fptr-bptr == 2 && bptr[0] == '.' && bptr[1] == '.')
                        {
                            // Ignore this "/../" sequence and move to next component
                            fptr += 3;
                            break;
                        }
                        
                        /* Delete "xxx/../" component */
						t_length -= strmove (bptr, fptr + 4, true);
						fptr = bptr;
						break;
					}
					else
						bptr--;
				}
			}
		}
		else
			if (*fptr == '/' && *(fptr + 1) == '.' && *(fptr + 2) == '/')
				t_length -= strmove(fptr, fptr + 2, true); //erase the '/./'
			else
#ifdef _MACOSX
				if (*fptr == '/' && *(fptr + 1) == '/')
#else
                if (fptr != t_unicode_str && *fptr == '/' && *(fptr + 1) == '/')
#endif

					t_length -= strmove(fptr, fptr + 1, true); //erase the extra '/'
				else
					fptr++;
	}
    
    /* UNCHECKED */ MCStringCreateWithChars(t_unicode_str, t_length, r_out);
    delete[] t_unicode_str;
}

bool MCFiltersBase64Encode(MCDataRef p_src, MCStringRef& r_dst);

void MCU_base64encode(MCDataRef in, MCStringRef &out)
{
	/* UNCHECKED */ MCFiltersBase64Encode(in, out);
}

bool MCFiltersBase64Decode(MCStringRef p_src, MCDataRef& r_dst);

void MCU_base64decode(MCStringRef in, MCDataRef &out)
{
	/* UNCHECKED */ MCFiltersBase64Decode(in, out);
}

// SN-2014-12-02": [[ Bug 14015 ]] The fix should only affect the URLs explicitely encoded as UTF-8
bool MCFiltersUrlEncode(MCStringRef p_source, bool p_use_utf8, MCStringRef& r_result);

bool MCU_urlencode(MCStringRef p_url, bool p_use_utf8, MCStringRef &r_encoded)
{
	return MCFiltersUrlEncode(p_url, p_use_utf8, r_encoded);
}

bool MCFiltersUrlDecode(MCStringRef p_source, bool p_use_utf8, MCStringRef& r_result);

void MCU_urldecode(MCStringRef p_source, bool p_use_utf8, MCStringRef& r_result)
{
	/* UNCHECKED */ MCFiltersUrlDecode(p_source, p_use_utf8, r_result);
}

Boolean MCU_freeinserted(MCObjectList *&l)
{
	if (l != NULL)
	{
		MCObjectList *optr = l;
		do
		{
			if (optr->getremoved())
			{
				optr->remove
				(l);
				delete optr;
				return True;
			}
			optr = optr->next();
		}
		while (optr != l);
	}
	return False;
}

void MCU_cleaninserted()
{
	while (MCU_freeinserted(MCbackscripts))
		;
	while (MCU_freeinserted(MCfrontscripts))
		;
}

void MCU_dofunc(Functions func, uint4 nparams, real8 &n,
                real8 tn, real8 oldn, MCSortnode *titems)
{
	real8 tp;
	switch (func)
	{
    // JS-2013-06-19: [[ StatsFunctions ]] Support for 'arithmeticMean' (was average)
    case F_ARI_MEAN:
        n += tn;
        break;
	// JS-2013-06-19: [[ StatsFunctions ]] Support for 'averageDeviation'
	case F_AVG_DEV:
		tn = tn - oldn;
		// IM-2014-02-28: [[ Bug 11778 ]] Make sure we're using the floating-point version of 'abs'
		n += fabs(tn);
		break;
	// JS-2013-06-19: [[ StatsFunctions ]] Support for 'geometricMean'
	case F_GEO_MEAN:
		if (nparams == 0)
			n = 1;
		tp = 1 / oldn;
		n *= pow(tn, tp);
		break;
	// JS-2013-06-19: [[ StatsFunctions ]] Support for 'harmonicMean'
	case F_HAR_MEAN:
		n += 1/tn;
		break;
	case F_MAX:
		if (nparams++ == 0 || tn > n)
			n = tn;
		break;
	case F_MIN:
		if (nparams++ == 0 || tn < n)
			n = tn;
		break;
	case F_SUM:
		n += tn;
		break;
	case F_MEDIAN:
        /* UNCHECKED */ MCNumberCreateWithReal(tn, titems[nparams].nvalue);
		break;
	// JS-2013-06-19: [[ StatsFunctions ]] Support for 'populationStdDev', 'populationVariance', 'sampleStdDev' (was stdDev), 'sampleVariance'
	case F_POP_STD_DEV:
	case F_POP_VARIANCE:
	case F_SMP_STD_DEV:
	case F_SMP_VARIANCE:
		tn = tn - oldn;
		n += tn * tn;
		break;
	case  F_UNDEFINED:
	default:
		break;
	}
}

// MW-2013-06-25: [[ Bug 10983 ]] This function returns true if the given string
//   could be a url. It checks for strings of the form:
//     <letter> (<letter> | <digit> | '+' | '.' | '-')+ ':' <char>+
// MW-2013-07-01: [[ Bug 10975 ]] Update to a MCU_* utility function.
bool MCU_couldbeurl(const MCString& p_potential_url)
{
	uint4 t_length;
	const char *t_url;
	t_length = p_potential_url . getlength();
	t_url = p_potential_url . getstring();
	
	// If the first char isn't a letter, then we are done.
	if (t_length == 0 || !isalpha(t_url[0]))
		return false;
	
	uint4 t_colon_index;
	for(t_colon_index = 0; t_colon_index < t_length; t_colon_index++)
	{
		char t_char;
		t_char = t_url[t_colon_index];
		
		// If we find the ':' we are done (end of scheme).
		if (t_url[t_colon_index] == ':')
			break;
		
		// If the character isn't something allowed in a scheme name, we are done.
		if (!isalpha(t_char) && !isdigit(t_char) && t_char != '+' && t_char != '.' && t_char != '-')
			return false;
	}
	
	// If the scheme name < 2 chars, or there is nothing after it, we are done.
	if (t_colon_index < 2 || t_colon_index + 1 == t_length)
		return false;
	
	// If we get here then we could well have a url.
	return true;
}

void MCU_geturl(MCExecContext& ctxt, MCStringRef p_url, MCValueRef &r_output)
// SJT-2014-09-10: [[ URLMessages ]] Send "getURL" messages on all platforms.
{
	MCAutoStringRef t_filename;
	if (MCStringGetLength(p_url) > 5 && MCStringBeginsWithCString(p_url, (const char_t*)"file:", kMCCompareCaseless))
	{
		MCStringCopySubstring(p_url, MCRangeMake(5, MCStringGetLength(p_url)-5), &t_filename);
		MCS_loadtextfile(*t_filename, (MCStringRef&)r_output);
	}
	else if (MCStringGetLength(p_url) > 8 && MCStringBeginsWithCString(p_url, (const char_t*)"binfile:", kMCCompareCaseless))
	{
		MCStringCopySubstring(p_url, MCRangeMake(8, MCStringGetLength(p_url)-8), &t_filename);
		MCS_loadbinaryfile(*t_filename, (MCDataRef&)r_output);
	}
	else if (MCStringGetLength(p_url) > 8 && MCStringBeginsWithCString(p_url, (const char_t*)"resfile:", kMCCompareCaseless))
	{
		MCStringCopySubstring(p_url, MCRangeMake(8, MCStringGetLength(p_url)-8), &t_filename);
		MCS_loadresfile(*t_filename, (MCStringRef&)r_output);
	}
	else if (MCU_couldbeurl(MCStringGetOldString(p_url)))
	{
		// Send a "getURL" message
		Boolean oldlock = MClockmessages;
		MClockmessages = False;
		MCParameter p1;
		p1 . setvalueref_argument(p_url);
		Exec_stat t_stat = ctxt . GetObject() -> message(MCM_get_url, &p1, True, True);
		MClockmessages = oldlock;

		switch (t_stat) 
		{
		case ES_NOT_HANDLED:
		case ES_PASS:
			// Either there was no message handler, or the handler passed the message,
			// so process the URL in the engine.
			MCS_geturl(ctxt . GetObject(), p_url);
			break;

		case ES_ERROR:
			ctxt . Throw();
			break;

		default:
			break;
		}

		MCurlresult->copyasvalueref((MCValueRef&)r_output);
	}
	else
	{
		// MM-2014-08-12: [[ Bug 2902 ]] Make sure we set the result accordingly if the URL is invalid.
		MCAutoStringRef t_err;
		MCStringFormat(&t_err, "invalid URL: %@", p_url);
		MCresult -> setvalueref(*t_err);
	}

	if (r_output == nil)
		r_output = MCValueRetain(kMCEmptyString);
}

void MCU_puturl(MCExecContext &ctxt, MCStringRef p_url, MCValueRef p_data)
// SJT-2014-09-10: [[ URLMessages ]] Send "putURL" messages on all platforms.
{
	if (MCStringBeginsWithCString(p_url, (const char_t*)"file:", kMCCompareCaseless))
	{
		MCAutoStringRef t_path, t_data;
		/* UNCHECKED */ ctxt . ConvertToString(p_data, &t_data);
		/* UNCHECKED */ MCStringCopySubstring(p_url, MCRangeMake(5, MCStringGetLength(p_url) - 5), &t_path);
		MCS_savetextfile(*t_path, *t_data);
	}
	else if (MCStringBeginsWithCString(p_url, (const char_t*)"binfile:", kMCCompareCaseless))
	{
		MCAutoStringRef t_path;
		MCAutoDataRef t_data;
		/* UNCHECKED */ MCStringCopySubstring(p_url, MCRangeMake(8, MCStringGetLength(p_url) - 8), &t_path);
		/* UNCHECKED */ ctxt.ConvertToData(p_data, &t_data);
		MCS_savebinaryfile(*t_path, *t_data);
	}
	else if (MCStringBeginsWithCString(p_url, (const char_t*)"resfile:", kMCCompareCaseless))
	{
		MCAutoStringRef t_path;
		MCAutoDataRef t_data;
		/* UNCHECKED */ MCStringCopySubstring(p_url, MCRangeMake(8, MCStringGetLength(p_url) - 8), &t_path);
		/* UNCHECKED */ ctxt.ConvertToData(p_data, &t_data);
		MCS_saveresfile(*t_path, *t_data);
	}
	else if (MCU_couldbeurl(MCStringGetOldString(p_url)))
	{
		MCAutoDataRef t_data;

		// Send "putURL" message
		Boolean oldlock = MClockmessages;
		MClockmessages = False;
		MCParameter p1;
		p1 . setvalueref_argument(p_data);
		MCParameter p2;
		p2 . setvalueref_argument(p_url);
		p1.setnext(&p2);
		Exec_stat t_stat = ctxt . GetObject() -> message(MCM_put_url, &p1, False, True);
		MClockmessages = oldlock;

		switch (t_stat)
		{
		case ES_NOT_HANDLED:
		case ES_PASS:
			// Either there was no message handler, or the handler passed the message,
			// so process the URL in the engine.
			/* UNCHECKED */ ctxt.ConvertToData(p_data, &t_data);
			MCS_putintourl(ctxt.GetObject(), *t_data, p_url);
			break;

		case ES_ERROR:
			ctxt . Throw();
			break;

		default:
			break;
		}
	}
	else
	{
		MCAutoStringRef t_err;
		MCStringFormat(&t_err, "invalid URL: %@", p_url);
		MCresult -> setvalueref(*t_err);
	}
}

////////////////////////////////////////////////////////////////////////////////

struct Language2Charset
{
	MCNameRef* langname;
	Lang_charset charset;
};

static Language2Charset langtocharsets[] = {
	{ &MCN_ansi, LCH_ENGLISH},
	{ &MCN_arabic, LCH_ARABIC },
	{ &MCN_bulgarian, LCH_BULGARIAN },
	{ &MCN_chinese, LCH_CHINESE},
	{ &MCN_english, LCH_ENGLISH},
	{ &MCN_greek, LCH_GREEK },
	{ &MCN_hebrew, LCH_HEBREW},
	{ &MCN_japanese, LCH_JAPANESE },
	{ &MCN_korean, LCH_KOREAN},
	{ &MCN_lithuanian, LCH_LITHUANIAN },
	{ &MCN_polish, LCH_POLISH},
	{ &MCN_roman, LCH_ROMAN },
	{ &MCN_russian, LCH_RUSSIAN },
	{ &MCN_simple_chinese, LCH_SIMPLE_CHINESE},
	{ &MCN_thai, LCH_THAI},
	{ &MCN_turkish, LCH_TURKISH },
	{ &MCN_ukrainian, LCH_UKRAINIAN},
	{ &MCN_unicode, LCH_UNICODE},
	{ &MCN_utf8, LCH_UTF8},
	{ &MCN_vietnamese, LCH_VIETNAMESE },
	{ &MCN_w_char, LCH_UNICODE},
	{ &MCN_asterisk_char, LCH_ENGLISH }
};

MCNameRef MCU_charsettolanguage(uint1 charset)
{
	uint2 i;
	for (i = 0; i < ELEMENTS(langtocharsets); i++)
		if (langtocharsets[i].charset == charset)
			return *langtocharsets[i].langname;
	return kMCEmptyName;
}

uint1 MCU_languagetocharset(MCNameRef p_language)
{
	for (uinteger_t i = 0; i < ELEMENTS(langtocharsets); i++)
		if (MCNameIsEqualTo(p_language, *langtocharsets[i].langname))
			return langtocharsets[i].charset;

	return 0;
}

/* LEGACY */ uint1 MCU_languagetocharset(MCStringRef langname)
{
	MCNewAutoNameRef t_langname;
	/* UNCHECKED */  MCNameCreate(langname, &t_langname);
	return MCU_languagetocharset(*t_langname);
}

//////////

struct  CharSet2WinCharset
{
	int1 charset;
	uint1 wincharset;
};

static CharSet2WinCharset charset2wincharsets[] = {
            { LCH_ENGLISH, 0},
            { LCH_ENGLISH, 1},
            { LCH_JAPANESE, 128 },
            { LCH_CHINESE, 136},
            { LCH_ARABIC, 178},
            { LCH_ARABIC, 179},
            { LCH_ARABIC, 180},
            { LCH_HEBREW, 177},
            { LCH_HEBREW, 181},
            { LCH_GREEK, 161},
            { LCH_KOREAN, 129},
            { LCH_THAI,	222},
            {LCH_RUSSIAN, 204},
            { LCH_SIMPLE_CHINESE, 134}
        };


uint1 MCU_wincharsettocharset(uint2 wincharset)
{
	uint2 i;
	for (i = 0; i < ELEMENTS(charset2wincharsets); i++)
		if (charset2wincharsets[i].wincharset == wincharset)
			return charset2wincharsets[i].charset;
	return 0;
}

uint1 MCU_charsettowincharset(uint1 charset)
{
	uint2 i;
	for (i = 0; i < ELEMENTS(charset2wincharsets); i++)
		if (charset2wincharsets[i].charset == charset)
			return charset2wincharsets[i].wincharset;
	return 0;
}

uint1 MCU_unicodetocharset(uint2 uchar)
{
	if (uchar <= MAXUINT1)
		return LCH_ENGLISH;
	if (uchar >= 0x0080 && uchar <= 0x024F)
		return LCH_GREEK;
	if (uchar >= 0x0600 && uchar <= 0x06FF)
		return LCH_ARABIC;
	if (uchar >= 0x0400 && uchar <= 0x04FF)
		return LCH_RUSSIAN;
	if (uchar >= 0x0370 && uchar <= 0x03FF)
		return LCH_GREEK;
	if (uchar >= 0x0590 && uchar <= 0x05FF)
		return LCH_HEBREW;
	if (uchar >= 0x0E00 && uchar <= 0x0E7F)
		return LCH_THAI;
	if (uchar >= 0x1F00 && uchar <= 0x1FFF)
		return LCH_GREEK;
	if (uchar >= 0xAC00 && uchar <= 0xD7A3)
		return LCH_KOREAN;
	return LCH_JAPANESE;
}

// MW-2005-02-08: New implementation of multibytetounicode
// MW-2006-04-13: Bad me - sign extending p_mbstring in an inappropriate manner caused a little problem!
void MCU_multibytetounicode(const char *p_mbstring, uint4 p_mblength,
                            char *p_buffer, uint4 p_capacity, uint4& r_used, uint1 p_mbcharset)
{
	if (p_mbcharset == LCH_UTF8)
		r_used = UTF8ToUnicode(p_mbstring, p_mblength, (uint2 *)p_buffer, p_capacity);
	else
        r_used = MCsystem ->TextConvert((const void*)p_mbstring, p_mblength, (void*)p_buffer, p_capacity, p_mbcharset, LCH_UNICODE);
}

// MW-2005-02-08: New implementation of unicodetomultibyte
void MCU_unicodetomultibyte(const char *p_ucstring, uint4 p_uclength,
                            char *p_buffer, uint4 p_capacity, uint4& r_used, uint1 p_mbcharset)
{
	if (p_mbcharset == LCH_UTF8)
		r_used = UnicodeToUTF8((uint2 *)p_ucstring, p_uclength, p_buffer, p_capacity);
	else
        r_used = MCsystem ->TextConvert((const void*)p_ucstring, p_uclength, (void*)p_buffer, p_capacity, LCH_UNICODE, p_mbcharset);
}

//////////

bool MCU_multibytetounicode(MCDataRef p_input, uinteger_t p_charset, MCDataRef &r_output)
{
	MCAutoArray<byte_t> t_buffer;
	uint4 t_mb_length, t_uc_length;
	const char *t_mb = (const char*)MCDataGetBytePtr(p_input);
	t_mb_length = MCDataGetLength(p_input);
	
	// How much storage is required for this conversion?
	MCU_multibytetounicode(t_mb, t_mb_length, NULL, 0, t_uc_length, p_charset);
	t_buffer.Resize(t_uc_length);
	
	// Convert the data
	MCU_multibytetounicode(t_mb, t_mb_length, (char*)t_buffer.Ptr(), t_uc_length, t_uc_length, p_charset);
	
	return MCDataCreateWithBytes(t_buffer.Ptr(), t_uc_length, r_output);
}

bool MCU_unicodetomultibyte(MCDataRef p_input, uinteger_t p_charset, MCDataRef &r_output)
{
	MCAutoArray<byte_t> t_buffer;
	uint4 t_mb_length, t_uc_length;
	const char *t_uc = (const char*)MCDataGetBytePtr(p_input);
	t_uc_length = MCDataGetLength(p_input);
	
	// How much storage is required for this conversion?
	MCU_unicodetomultibyte(t_uc, t_uc_length, NULL, 0, t_mb_length, p_charset);
	t_buffer.Resize(t_mb_length);
	
	// Convert the data
	MCU_unicodetomultibyte(t_uc, t_uc_length, (char*)t_buffer.Ptr(), t_mb_length, t_mb_length, p_charset);
	
	return MCDataCreateWithBytes(t_buffer.Ptr(), t_mb_length, r_output);
}

///////////////////////////////////////////////////////////////////////////////

bool MCU_disjointrangeinclude(MCInterval*& x_ranges, int& x_count, int p_from, int p_to)
{
	MCInterval *t_new_ranges;
	t_new_ranges = (MCInterval *)malloc(sizeof(MCInterval) * (x_count + 1));
	if (t_new_ranges == NULL)
		return false;
	
	int t_new_count;
	t_new_count = 0;

	int t_range;
	t_range = 0;

	// Copy all source ranges completely before the new range
	while(t_range < x_count && x_ranges[t_range] . to + 1 < p_from)
		t_new_ranges[t_new_count++] = x_ranges[t_range++];

	int t_new_from;
	t_new_from = t_range < x_count ? MCU_min(x_ranges[t_range] . from, p_from) : p_from;

	// MW-2010-10-18: [[ Bug 9102 ]] Make sure the range after the new one is included if they touch.
	// Iterate though the input while it overlaps the new range
	while(t_range < x_count && x_ranges[t_range] . from - 1 <= p_to)
		t_range++;

	int t_new_to;
	t_new_to = t_range > 0 ? MCU_max(x_ranges[t_range - 1] . to, p_to) : p_to;

	t_new_ranges[t_new_count] . from = t_new_from;
	t_new_ranges[t_new_count] . to = t_new_to;
	t_new_count++;

	while(t_range < x_count)
		t_new_ranges[t_new_count++] = x_ranges[t_range++];

	if (x_ranges != NULL)
		free(x_ranges);

	x_ranges = t_new_ranges;
	x_count = t_new_count;

	return true;
}

bool MCU_disjointrangecontains(MCInterval* p_ranges, int p_count, int p_element)
{
	if (p_count == 0)
		return false;

	unsigned int t_low;
	t_low = 0;

	unsigned int t_high;
	t_high = p_count;

	while(t_low < t_high)
	{
		unsigned int t_mid;
		t_mid = t_low + (t_high - t_low) / 2;

		if (p_element < p_ranges[t_mid] . from)
			t_high = t_mid;
		else if (p_element > p_ranges[t_mid] . to)
			t_low = t_mid + 1;
		else
			return true;
	}

	return false;
}

///////////////////////////////////////////////////////////////////////////////

// MW-2013-05-02: [[ x64 ]] The 'x_length' parameter is always IO_header::len
//   which is now size_t, so match it.
IO_stat MCU_dofakewrite(char*& x_buffer, size_t& x_length, const void *p_data, uint4 p_size, uint4 p_count)
{
	uint4 t_capacity;
	if (x_length > 65536)
		t_capacity = (x_length + 65535) & ~65535;
	else
		t_capacity = (x_length + 4095) & ~4095;

	uint4 t_new_capacity;
	t_new_capacity = x_length + p_size * p_count;
	if (t_new_capacity > t_capacity)
	{
		if (t_new_capacity >= 65536)
			t_new_capacity = (t_new_capacity + 65535) & ~65535;
		else
			t_new_capacity = (t_new_capacity + 4095) & ~4095;

		char *t_new_buffer;
		t_new_buffer = (char *)realloc(x_buffer, t_new_capacity);
		if (t_new_buffer == NULL)
			return IO_ERROR;

		x_buffer = t_new_buffer;
	}

	memcpy(x_buffer + x_length, p_data, p_size * p_count);
	x_length += p_size * p_count;

	return IO_NORMAL;
}

///////////////////////////////////////////////////////////////////////////////

bool MCString::split(char p_char, MCString& r_head, MCString& r_tail)
{
	const char *t_string;
	uint4 t_length;

	t_string = sptr;
	t_length = length;

	if (!MCU_strchr(t_string, t_length, p_char, False))
	{		
		r_head = *this;
		r_tail . set(NULL, 0);
	}

	r_head . set(sptr, t_string - sptr);
	r_tail . set(t_string + 1, t_length);
	
	return true;
}

///////////////////////////////////////////////////////////////////////////////

MCDictionary::MCDictionary(void)
{
	m_nodes = NULL;
}

MCDictionary::~MCDictionary(void)
{
	while(m_nodes != NULL)
	{
		Node *t_next;
		t_next = m_nodes -> next;
		delete (char *)(m_nodes -> buffer);
		delete m_nodes;
		m_nodes = t_next;
	}
}

void MCDictionary::Set(uint4 p_id, MCString p_value)
{
	Node *t_node;
	t_node = Find(p_id);
	if (t_node == NULL)
	{
		t_node = new (nothrow) Node;
		t_node -> next = m_nodes;
		t_node -> key = p_id;
		m_nodes = t_node;
	}
	else
		free(t_node -> buffer);

	t_node -> buffer = memdup(p_value . getstring(), p_value . getlength());
	t_node -> length = p_value . getlength();
}

bool MCDictionary::Get(uint4 p_id, MCString& r_value)
{
	Node *t_node;
	t_node = Find(p_id);
	if (t_node == NULL)
		return false;

	r_value . set((const char *)t_node -> buffer, t_node -> length);
	return true;
}

void MCDictionary::Pickle(void*& r_buffer, uint4& r_length)
{
	uint4 t_size;
	t_size = 4 + 4 + 4;
	for(Node *t_node = m_nodes; t_node != NULL; t_node = t_node -> next)
		t_size += ((t_node -> length + 3) & ~3) + 8;

	char *t_buffer;
	t_buffer = new (nothrow) char[t_size];
	
	char *t_buffer_ptr;
	t_buffer_ptr = t_buffer;
	((uint4 *)t_buffer_ptr)[0] = MCSwapInt32HostToNetwork('QDCT');
	((uint4 *)t_buffer_ptr)[1] = MCSwapInt32HostToNetwork(t_size);
	((uint4 *)t_buffer_ptr)[2] = 0;
	t_buffer_ptr += 12;

	for(Node *t_node = m_nodes; t_node != NULL; t_node = t_node -> next)
	{
		((uint4 *)t_buffer_ptr)[0] = MCSwapInt32HostToNetwork(t_node -> key);
		((uint4 *)t_buffer_ptr)[1] = MCSwapInt32HostToNetwork(t_node -> length);
		memcpy(t_buffer_ptr + 8, t_node -> buffer, t_node -> length);
		t_buffer_ptr += 8 + (t_node -> length + 3) & ~3;
	}

	((uint4 *)t_buffer)[2] = MCSwapInt32HostToNetwork(Checksum(t_buffer + 12, t_size - 12));

	r_buffer = t_buffer;
	r_length = t_size;
}

bool MCDictionary::Unpickle(const void* p_buffer, uint4 p_length)
{
	if (p_length < 12)
		return false;

	const char *t_buffer;
	t_buffer = (const char *)p_buffer;

	uint4 t_header;
	t_header = MCSwapInt32NetworkToHost(((uint4 *)t_buffer)[0]);

	uint4 t_size;
	t_size = MCSwapInt32NetworkToHost(((uint4 *)t_buffer)[1]);

	uint4 t_checksum;
	t_checksum = MCSwapInt32NetworkToHost(((uint4 *)t_buffer)[2]);

	if (t_header != 'QDCT')
		return false;

	if (t_size != p_length)
		return false;

	t_buffer += 12;
	t_size -= 12;

	if (t_checksum != Checksum(t_buffer, t_size))
		return false;

	while(t_size != 0)
	{
		uint4 t_node_key;
		t_node_key = MCSwapInt32NetworkToHost(((uint4 *)t_buffer)[0]);

		uint4 t_node_size;
		t_node_size = MCSwapInt32NetworkToHost(((uint4 *)t_buffer)[1]);

		t_buffer += 8;
		t_size -= 8;

		if (t_size < t_node_size)
			return false;
		
		Set(t_node_key, MCString(t_buffer, t_node_size));

		t_buffer += (t_node_size + 3) & ~3;
		t_size -= (t_node_size + 3) & ~3;
	}

	return true;
}

MCDictionary::Node *MCDictionary::Find(uint4 p_id)
{
	for(Node *t_node = m_nodes; t_node != NULL; t_node = t_node -> next)
		if (t_node -> key == p_id)
			return t_node;
	return NULL;
}

uint32_t MCDictionary::Checksum(const void *p_data, uint32_t p_length)
{
	uint32_t t_a, t_b;
	t_a = 1;
	t_b = 0;
	
	uint8_t *t_data;
	t_data = (uint8_t *)p_data;
	
	for(uint32_t t_i = 0; t_i < p_length; t_i++, t_data++)
	{
		t_a += *t_data;
		t_b += t_a;
		
		if (t_a > 0xFFFFFF00)
			t_a %= 65521;
		
		if (t_b > 0xFFFFFF00)
			t_b %= 65521;
	}

	return (((t_b % 65521) << 16) | (t_a % 65521));
}

///////////////////////////////////////////////////////////////////////////////

// SN-2015-04-07: [[ Bug 15164 ]] MCU_loadmodule is now a wrapper of MCU_loadmodule_stringref
//  to keep consistent its use from the externals.
void* MCU_loadmodule(const char* p_module)
{
    MCAutoStringRef t_module;
    if (!MCStringCreateWithCString(p_module, &t_module))
        return NULL;

    return MCU_loadmodule_stringref(*t_module);
}

// AL-2015-02-06: [[ SB Inclusions ]] Add utility functions for module loading where
//  p_module can be a universal module name, where a mapping from module names to
// relative paths has been provided.
// SN-2015-02-23: [[ Broken Win Compilation ]] Use void*, as the function is imported
//  as extern in revbrowser/src/cefshared.h - where MCSysModuleHandle does not exist
void* MCU_loadmodule_stringref(MCStringRef p_module)
{
    MCSysModuleHandle t_handle;
    t_handle = nil;
#if defined(_MACOSX)
    MCAutoPointer<char> t_module_cstring;
    // SN-2015-04-07: [[ Bug 15164 ]] NSAddImage understands UTF-8.
    if (!MCStringConvertToUTF8String(p_module, &t_module_cstring))
        return NULL;
    t_handle = (MCSysModuleHandle)NSAddImage(*t_module_cstring, NSADDIMAGE_OPTION_RETURN_ON_ERROR | NSADDIMAGE_OPTION_WITH_SEARCHING);
    if (t_handle != nil)
        return t_handle;
    // MM-2014-02-06: [[ LipOpenSSL 1.0.1e ]] On Mac, if module cannot be found then look relative to current executable.
    uint32_t t_buffer_size;
    t_buffer_size = 0;
    _NSGetExecutablePath(NULL, &t_buffer_size);
    char *t_module_path;
    t_module_path = (char *) malloc(t_buffer_size + strlen(*t_module_cstring) + 1);
    if (t_module_path != NULL)
    {
        if (_NSGetExecutablePath(t_module_path, &t_buffer_size) == 0)
        {
            char *t_last_slash;
            t_last_slash = t_module_path + t_buffer_size;
            for (uint32_t i = 0; i < t_buffer_size; i++)
            {
                if (*t_last_slash == '/')
                {
                    *(t_last_slash + 1) = '\0';
                    break;
                }
                t_last_slash--;
            }
            strcat(t_module_path, *t_module_cstring);
            t_handle = (MCSysModuleHandle)NSAddImage(t_module_path, NSADDIMAGE_OPTION_RETURN_ON_ERROR | NSADDIMAGE_OPTION_WITH_SEARCHING);
        }
        free(t_module_path);
        // AL-2015-02-17: [[ SB Inclusions ]] Return the handle if found here.
        if (t_handle != nil)
            return t_handle;
    }
#endif

    MCAutoStringRef t_path;
    
    if (!MCdispatcher || !MCdispatcher -> fetchlibrarymapping(p_module, &t_path))
    {
        if (!MCStringCopy(p_module, &t_path))
            return nil;
    }

    t_handle = MCS_loadmodule(*t_path);
    
    if (t_handle != nil)
        return t_handle;
    
    MCAutoStringRef t_filename;
    if (MCStringGetCharAtIndex(*t_path ,0) == '/')
    {
        if (!MCStringCopy(*t_path, &t_filename))
            return nil;
    }
    else if (MCcmd)
    {
        uindex_t t_last_slash_index;
        if (!MCStringLastIndexOfChar(MCcmd, '/', UINDEX_MAX, kMCStringOptionCompareExact, t_last_slash_index))
            t_last_slash_index = MCStringGetLength(MCcmd);

        MCRange t_range;
        t_range = MCRangeMake(0, t_last_slash_index);
        if (!MCStringFormat(&t_filename, "%*@/%@", &t_range, MCcmd, *t_path))
            return nil;
    }

	if (*t_filename != nil)
    	t_handle = MCS_loadmodule(*t_filename);
    
    return t_handle;
}

// SN-2015-02-23: [[ Broken Win Compilation ]] Use void*, as the function is imported
//  as extern in revbrowser/src/cefshared.h - where MCSysModuleHandle does not exist
void MCU_unloadmodule(void *p_module)
{
    // SN-2015-03-04: [[ Broken module unloading ]] NSAddImage, used on Mac in
    //  MCU_loadmodule, does not need any unloading of the module -
    //  but the other platforms do.
#if !defined(_MACOSX)
    MCS_unloadmodule((MCSysModuleHandle)p_module);
#endif
}

// SN-2015-02-23: [[ Broken Win Compilation ]] Use void*, as the function is imported
//  as extern in revbrowser/src/cefshared.h - where MCSysModuleHandle does not exist
void *MCU_resolvemodulesymbol(void* p_module, const char *p_symbol)
{
#if defined(_MACOSX)
    NSSymbol t_symbol;
    t_symbol = NSLookupSymbolInImage((mach_header *)p_module, p_symbol, NSLOOKUPSYMBOLINIMAGE_OPTION_BIND_NOW);
    if (t_symbol != NULL)
        return NSAddressOfSymbol(t_symbol);
#endif
    MCAutoStringRef t_symbol_str;
    if (!MCStringCreateWithCString(p_symbol, &t_symbol_str))
        return nil;

    return MCS_resolvemodulesymbol((MCSysModuleHandle)p_module, *t_symbol_str);
}

///////////////////////////////////////////////////////////////////////////////

bool
MCU_is_token(MCStringRef p_string)
{
	MCScriptPoint sp(p_string);

	++MCerrorlock;

	Parse_stat ps = sp.nexttoken();

	--MCerrorlock;

	if (ps == PS_ERROR || ps == PS_EOF)
	{
		return false;
	}

	/* Check that token is located at start of query string */
	if (sp.getindex() != 0)
	{
		return false;
	}

	/* Check that token spans full length of query string */
	if (MCStringGetLength(p_string) != MCStringGetLength(sp.gettoken_stringref()))
	{
		return false;
	}

	return true;
}<|MERGE_RESOLUTION|>--- conflicted
+++ resolved
@@ -1199,19 +1199,10 @@
 	uint2 t_x, t_y;
 	bool ignore = false;
 
-<<<<<<< HEAD
-	if (points == NULL || npoints != 4 * QA_NPOINTS + 1)
-	{
-		delete[] points;
-		points = new (nothrow) MCPoint[4 * QA_NPOINTS + 1];
-	}
-
-=======
 	MCAutoArray<MCPoint> t_points;
 	if (!t_points.New(4 * QA_NPOINTS + 1))
 		return false;
 	
->>>>>>> 78a9e822
 	MCRectangle tr = rect;
 	tr . width--;
 	tr . height--;
@@ -1286,17 +1277,10 @@
 
 		if (ignore == false)
 		{
-<<<<<<< HEAD
-			if (t_x != points[i-1] . x || t_y != points[i-1] . y)
+			if (i == 0 || t_x != t_points[i-1] . x || t_y != t_points[i-1] . y)
 			{
-				points[i] . x = t_x;
-				points[i] . y = t_y;
-=======
-			if (i == 0 || x != t_points[i-1] . x || y != t_points[i-1] . y)
-			{
-				t_points[i] . x = x;
-				t_points[i] . y = y;
->>>>>>> 78a9e822
+				t_points[i] . x = t_x;
+				t_points[i] . y = t_y;
 				i++;
 			}
 		}
