/* Copyright (C) 2003-2013 Runtime Revolution Ltd.

This file is part of LiveCode.

LiveCode is free software; you can redistribute it and/or modify it under
the terms of the GNU General Public License v3 as published by the Free
Software Foundation.

LiveCode is distributed in the hope that it will be useful, but WITHOUT ANY
WARRANTY; without even the implied warranty of MERCHANTABILITY or
FITNESS FOR A PARTICULAR PURPOSE.  See the GNU General Public License
for more details.

You should have received a copy of the GNU General Public License
along with LiveCode.  If not see <http://www.gnu.org/licenses/>.  */

#include "prefix.h"

#include "globdefs.h"
#include "filedefs.h"
#include "objdefs.h"
#include "parsedef.h"

#include "execpt.h"
#include "param.h"
#include "util.h"
#include "stack.h"
#include "card.h"
#include "stacklst.h"
#include "sellst.h"
#include "undolst.h"
#include "aclip.h"
#include "image.h"
#include "field.h"
#include "mcerror.h"
#include "osspec.h"
#include "redraw.h"
#include "mcssl.h"

#include "globals.h"
#include "exec.h"
#include "system.h"

#define QA_NPOINTS 10

static MCPoint qa_points[QA_NPOINTS];

static void MCU_play_message()
{
	MCAudioClip *acptr = MCacptr;
	MCacptr = NULL;
	MCStack *sptr = acptr->getmessagestack();
	if (sptr != NULL)
	{
		acptr->setmessagestack(NULL);
		sptr->getcurcard()->message_with_valueref_args(MCM_play_stopped, acptr->getname());
	}
	if (acptr->isdisposable())
		delete acptr;
}

void MCU_play()
{
	if (MCacptr != NULL && !MCacptr->play())
		MCU_play_message();
}

void MCU_play_stop()
{
	if (MCacptr != NULL)
	{
		MCacptr->stop(True);
		MCU_play_message();
	}
}

void MCU_init()
{
	int2 i;
	real8 increment = (M_PI / 2.0) / (real8)QA_NPOINTS;
	real8 angle = 0.0;

	for (i = 0 ; i < QA_NPOINTS ; i++)
	{
		qa_points[i].x = (short)(sin(angle) * (real8)MAXINT2);
		qa_points[i].y = MAXINT2 - (short)(cos(angle) * (real8)MAXINT2);
		angle += increment;
	}
	MCrandomseed = (int4)(intptr_t)&MCdispatcher + MCS_getpid() + (int4)time(NULL);
	MCU_srand();
}

void MCU_watchcursor(MCStack *sptr, Boolean force)
{
	if (!MClockcursor)
	{
		MCwatchcursor = True;
		if (sptr == NULL)
			sptr = MCmousestackptr == NULL ? MCdefaultstackptr : MCmousestackptr;
		sptr->resetcursor(force);
	}
}

void MCU_unwatchcursor(MCStack *sptr, Boolean force)
{
	if (!MClockcursor)
	{
		MCwatchcursor = False;
		if (sptr == NULL)
			sptr = MCmousestackptr == NULL ? MCdefaultstackptr : MCmousestackptr;
		sptr -> resetcursor(force);
	}
}

void MCU_resetprops(Boolean update)
{
	if (update)
	{
		if (MCwatchcursor || MCcursor != None)
		{
			if (!MClockcursor)
				MCcursor = None;
			MCwatchcursor = False;
			if (MCmousestackptr != NULL)
				MCmousestackptr->resetcursor(True);
			else
				MCdefaultstackptr->resetcursor(True);
		}
		
		// MW-2011-08-18: [[ Redraw ]] Update to use redraw.
		MCRedrawForceUnlockScreen();

		if (MClockmenus)
		{
			MCscreen->updatemenubar(True);
			MClockmenus = False;
		}
		if (MCdragging)
		{
			MCdragging = False;
			MCselected->redraw();
		}
	}
	MCerrorlock = 0;
	MClockerrors = MClockmessages = MClockmoves = MClockrecent = False;
	MCerrorlockptr = NULL;
	MCinterrupt = False;
	MCdragspeed = 0;
	MCdynamiccard = NULL;
	MCdynamicpath = False;
	MCexitall = False;
}

void MCU_saveprops(MCSaveprops &sp)
{
	sp.watchcursor = MCwatchcursor;
	MCwatchcursor = False;
	// MW-2011-08-18: [[ Redraw ]] Update to use redraw.
	MCRedrawSaveLockScreen(sp.lockscreen);
	sp.errorlock = MCerrorlock;
	sp.errorlockptr = MCerrorlockptr;
	sp.lockerrors = MClockerrors;
	sp.lockmessages = MClockmessages;
	sp.lockmoves = MClockmoves;
	sp.lockrecent = MClockrecent;
	sp.interrupt = MCinterrupt;
	sp.dragspeed = MCdragspeed;
	sp.dynamiccard = MCdynamiccard;
	sp.errorptr = MCerrorptr;
	sp.exitall = MCexitall;
}

void MCU_restoreprops(MCSaveprops &sp)
{
	MCwatchcursor = sp.watchcursor;
	// MW-2011-08-18: [[ Redraw ]] Update to use redraw.
	MCRedrawRestoreLockScreen(sp.lockscreen);
	// MW-2011-08-17: [[ Redraw ]] This shouldn't be necessary anymore as the
	//   updates will be flushed shortly after as (new) lockscreen == False.
	//if (oldls && !sp.lockscreen)
	//	MCstacks->redrawall(False);
	MCerrorlock = sp.errorlock;
	MCerrorlockptr = sp.errorlockptr;
	MClockerrors = sp.lockerrors;
	MClockmessages = sp.lockmessages;
	MClockmoves = sp.lockmoves;
	MClockrecent = sp.lockrecent;
	MCinterrupt = sp.interrupt;
	MCdragspeed = sp.dragspeed;
	MCdynamiccard = sp.dynamiccard;
	MCerrorptr = sp.errorptr;
	MCexitall = sp.exitall;
}

int4 MCU_any(int4 max)
{
	return (int4)(MCU_drand() * (real8)max);
}

bool MCU_getnumberformat(uint2 fw, uint2 trail, uint2 force, MCStringRef& r_string)
{
	bool t_success;
	t_success = true;

	MCAutoStringRef t_buffer;
	if (t_success)
		t_success = MCStringCreateMutable(0, &t_buffer);

	{
		uint2 i = MCU_max(fw - trail - 1, 0);
		while (t_success && i--)
			t_success = MCStringAppendNativeChar(*t_buffer, '0');	
		if (t_success && trail != 0)
		{
			t_success = MCStringAppendNativeChar(*t_buffer, '.');
			i = force;
			while (t_success && i--)
				t_success = MCStringAppendNativeChar(*t_buffer, '0');
			i = trail - force;
			while (t_success && i--)
				t_success = MCStringAppendNativeChar(*t_buffer, '#');
		}
	}

	if (t_success)
		return MCStringCopy(*t_buffer, r_string);

	return false;
}


void MCU_getnumberformat(MCExecPoint &ep, uint2 fw, uint2 trail, uint2 force)
{
#ifdef OLD_EXEC
	char *eptr;
	ep.reserve(fw + 1, eptr);
	uint2 i = MCU_max(fw - trail - 1, 0);
	while (i--)
		*eptr++ = '0';
	if (trail != 0)
	{
		*eptr++ = '.';
		i = force;
		while (i--)
			*eptr++ = '0';
		i = trail - force;
		while (i--)
			*eptr++ = '#';
	}
	*eptr = '\0';
	ep.commit(strlen(eptr));
#else
	MCAutoStringRef t_format;
	if (MCU_getnumberformat(fw, trail, force, &t_format))
		/* UNCHECKED */ ep . setvalueref(*t_format);
	else
		ep . clear();
#endif
}


void MCU_setnumberformat(MCStringRef d, uint2 &fw,
                         uint2 &trailing, uint2 &force)
{
	fw = MCStringGetLength(d);
	const char *sptr = MCStringGetCString(d);
	const char *eptr = sptr;
	while (eptr - sptr < fw && *eptr != '.')
		eptr++;
	if (eptr - sptr == fw)
	{
		trailing = force = 0;
		return;
	}
	eptr++;
	if (eptr - sptr == fw)
		fw--;
	force = 0;
	while (eptr - sptr < fw && *eptr != '#')
	{
		eptr++;
		force++;
	}
	trailing = force;
	while (eptr - sptr < fw && *eptr == '#')
	{
		eptr++;
		trailing++;
	}
}

#define UtoF(u) (((double)((long)(u - 2147483647L - 1))) + 2147483648.0)

real8 MCU_stoIEEE(const char *bytes)
{
	real8 f = 0;
	int4 expon;
	uint4 hiMant, loMant;

	expon = ((bytes[0] & 0x7F) << 8) | (bytes[1] & 0xFF);
	hiMant = ((unsigned long)(bytes[2] & 0xFF) << 24)
	         |    ((unsigned long)(bytes[3] & 0xFF) << 16)
	         |    ((unsigned long)(bytes[4] & 0xFF) << 8)
	         |    ((unsigned long)(bytes[5] & 0xFF));
	loMant = ((unsigned long)(bytes[6] & 0xFF) << 24)
	         |    ((unsigned long)(bytes[7] & 0xFF) << 16)
	         |    ((unsigned long)(bytes[8] & 0xFF) << 8)
	         |    ((unsigned long)(bytes[9] & 0xFF));

	if (expon == 0 && hiMant == 0 && loMant == 0)
		f = 0;
	else
	{
		if (expon == 0x7FFF)    /* MCinfinity or NaN */
			f = MCinfinity;
		else
		{
			expon -= 16383;
			f  = ldexp(UtoF(hiMant), expon-=31);
			f += ldexp(UtoF(loMant), expon-=32);
		}
	}
	if (bytes[0] & 0x80)
		return -f;
	else
		return f;
}

real8 MCU_i4tor8(int4 in)
{
	return (real8)in / 65535.0;
}

int4 MCU_r8toi4(real8 in)
{
	return (int4)(in * 65535.0);
}

#define N       16
#define RMASK    ((uint4)(1 << (N - 1)) + (1 << (N - 1)) - 1)
#define LOW(x)  ((uint4)(x) & RMASK)
#define HIGH(x) LOW((x) >> N)
#define MUL(x, y, z)    { uint4 l = (uint4)(x) * (uint4)(y); \
                (z)[0] = LOW(l); (z)[1] = HIGH(l); }
#define CARRY(x, y)     ((uint4)(x) + (uint4)(y) > RMASK)
#define ADDEQU(x, y, z) (z = CARRY(x, (y)), x = LOW(x + (y)))
#define X0      0x330E
#define X1      0xABCD
#define X2      0x1234
#define A0      0xE66D
#define A1      0xDEEC
#define A2      0x5
#define C       0xB
#define SET3(x, x0, x1, x2)     ((x)[0] = (x0), (x)[1] = (x1), (x)[2] = (x2))
#define SEED(x0, x1, x2) (SET3(x, x0, x1, x2), SET3(a, A0, A1, A2), c = C)

static uint4 x[3] = { X0, X1, X2 }, a[3] = { A0, A1, A2 }, c = C;

void MCU_srand()
{
	SEED(X0, LOW(MCrandomseed), HIGH(MCrandomseed));
}

real8 MCU_drand()
{
	static real8 two16m = 1.0 / (1L << N);
	uint4 p[2], q[2], r[2], carry0, carry1;

	MUL(a[0], x[0], p);
	ADDEQU(p[0], c, carry0);
	ADDEQU(p[1], carry0, carry1);
	MUL(a[0], x[1], q);
	ADDEQU(p[1], q[0], carry0);
	MUL(a[1], x[0], r);
	x[2] = LOW(carry0 + carry1 + CARRY(p[1], r[0]) + q[1] + r[1] +
	           a[0] * x[2] + a[1] * x[1] + a[2] * x[0]);
	x[1] = LOW(p[1] + r[0]);
	x[0] = LOW(p[0]);
	return (two16m * (two16m * (two16m * x[0] + x[1]) + x[2]));
}

// custom strtok that only skips single delimiters
static char *olds = NULL;
char *MCU_strtok(char *s, const char *delim)
{
	if (s == NULL)
	{
		if (olds == NULL)
		{
			MCS_seterrno(EINVAL);
			return NULL;
		}
		else
			s = olds;
	}
	if (*s == '\0')
	{
		olds = NULL;
		return NULL;
	}
	char *token = s;
	s = strpbrk(token, delim);
	if (s == NULL)
		olds = NULL;
	else
	{
		*s = '\0';
		olds = s + 1;
	}
	return token;
}

/* WRAPPER */ bool MCU_strtol(MCStringRef p_string, int4& r_l)
{
	Boolean t_converted;
	uint4 l = MCStringGetLength(p_string);
	const char *sptr = MCStringGetCString(p_string);
	r_l = MCU_strtol(sptr, l, '\0', t_converted);
	return True == t_converted;
}

int4 MCU_strtol(const char *&sptr, uint4 &l, int1 c, Boolean &done,
                Boolean reals, Boolean octals)
{
	done = False;
	MCU_skip_spaces(sptr, l);
	if (!l)
		return 0;
	Boolean negative = False;
	int4 value = 0;
	if (*sptr == '-' || *sptr == '+')
	{
		negative = *sptr == '-';
		sptr++;
		l--;
	}
	if (!l)
		return 0;
	uint4 startlength = l;
	uint2 base = 10;
	if (l && *sptr == '0')
		if (l > 2 && MCS_tolower(*(sptr + 1)) == 'x')
		{
			base = 16;
			sptr += 2;
			l -= 2;
		}
		else
			if (octals)
			{
				base = 8;
				sptr++;
				l--;
			}
	while (l)
	{
		if (isdigit((uint1)*sptr))
		{
			int4 v = *sptr - '0';
			if (base < 16 && value > MAXINT4 / base - v)  // prevent overflow
				return 0;
			value *= base;
			value += v;
		}
		else
			if (isspace((uint1)*sptr))
			{
				MCU_skip_spaces(sptr, l);
				if (l && *sptr == c)
				{
					sptr++;
					l--;
				}
				break;
			}
			else
				if (l && c && *sptr == c)
				{
					sptr++;
					l--;
					break;
				}
				else
					if (*sptr == '.')
					{
						if (startlength > 1)
						{
							if (reals)
							{
								// MDW-2013-06-09: [[ Bug 10964 ]] Round integral values to nearest
								//   (consistent with getuint4() and round()).
								if (*(sptr+1) > '4')
								{
									value++;
								}
								do
								{
									sptr++;
									l--;
								}
								while (l && isdigit((uint1)*sptr));
							}
							else
								do
								{
									sptr++;
									l--;
								}
								while (l && *sptr == '0');
							if (l == 0)
								break;
							if (*sptr == c || isspace((uint1)*sptr))
							{
								sptr++;
								l--;
								break;
							}
						}
						return 0;
					}
					else
					{
						char c = MCS_tolower(*sptr);
						if (base == 16 && c >= 'a' && c <= 'f')
						{
							value *= base;
							value += c - 'a' + 10;
						}
						else
							return 0;
					}
		sptr++;
		l--;
	}
	if (negative)
		value = -value;
	MCU_skip_spaces(sptr, l);
	done = True;
	return value;
}

void MCU_strip(char *sptr, uint2 trailing, uint2 force)
{
	if (trailing == 0)
		return;
	char *eptr = &sptr[strlen(sptr)];
	sptr = strchr(sptr, '.');
	uint2 count = force;
	while (count--)
		sptr++;
	while (--eptr > sptr)
		if (*eptr == '0')
		{
			*eptr = '\0';
			if (*(eptr - 1) == '.')
			{
				*(eptr - 1) = '\0';
				break;
			}
		}
		else
			break;
}

/*
This function is defined as follows:
Let x >= 0 and y > 0.
	x wrap y  := ((x - 1) mod y) + 1
	x wrap -y := x wrap y
	-x wrap y := -(x wrap y)
*/
real8 MCU_fwrap(real8 p_x, real8 p_y)
{
	real8 t_y;
	t_y = p_y > 0 ? p_y : -p_y;
	if (p_x >= 0)
		return (fmod(p_x - 1, t_y) + 1);
	else
		return -(fmod(-p_x - 1, t_y) + 1);
		
}

bool MCU_r8tos(real8 n, uint2 fw, uint2 trailing, uint2 force, MCStringRef &r_string)
{
	char *t_str = nil;
	uint4 t_s = 0;
	if (MCU_r8tos(t_str, t_s, n, fw, trailing, force) == 0)
	{
		delete[] t_str;
		return false;
	}
	
	MCStringRef t_string;
	if (!MCStringCreateWithCStringAndRelease((char_t *)t_str, t_string))
	{
		delete[] t_str;
		return false;
	}
	
	r_string = t_string;
	return true;
}

uint4 MCU_r8tos(char *&d, uint4 &s, real8 n,
                uint2 fw, uint2 trailing, uint2 force)
{
	if (d == NULL || s <  R8L)
	{
		delete d;
		d = new char[R8L];
		s = R8L;
	}
	if (n < 0.0 && n >= -MC_EPSILON)
		n = 0.0;
	sprintf(d, "%0*.*f", fw, trailing, n);
	MCU_strip(d, trailing, force);
	
	// 2007-09-11: [[ Bug 5321 ]] If the first character is '-', we must check
	//   to see if the value is actually '0', and if it is remove the '-'.
	if (*d == '-')
	{
		bool t_is_zero;
		t_is_zero = true;
		for(char *dptr = d + 1; *dptr != '\0'; ++dptr)
			if (*dptr == 'e')
				break;
			else if (*dptr != '.' && *dptr != '0')
			{
				t_is_zero = false;
				break;
			}

		if (t_is_zero)
			memcpy(d, d + 1, strlen(d));
	}

	return strlen(d);
}

/* WRAPPER */
bool MCU_stor8(MCStringRef p_string, real8 &r_d, bool p_convert_octals)
{
	return True == MCU_stor8(MCStringGetOldString(p_string), r_d, p_convert_octals);
}

Boolean MCU_stor8(const MCString &s, real8 &d, Boolean convertoctals)
{
	const char *sptr = s.getstring();
	uint4 l = s.getlength();
	Boolean done;
	int4 i = MCU_strtol(sptr, l, '\0', done, False, convertoctals);
	if (done)
	{
		d = i;
		return l == 0;
	}
	sptr = s.getstring();
	l = MCU_min(R8L - 1U, s.getlength());
	MCU_skip_spaces(sptr, l);
	// bugs in MSL means we need to check these things
	// MW-2006-04-21: [[ Purify ]] This was incorrect - we need to ensure l > 1 before running most
	//   of these tests.
	if (l == 0 || (l > 1 && ((MCS_tolower((uint1)sptr[1]) == 'x' && (l == 2 || !isxdigit((uint1)sptr[2]))
	        || (sptr[1] == '+' || sptr[1] == '-')))))
		return False;
	char buff[R8L];
	memcpy(buff, sptr, l);
	buff[l] = '\0';
	const char *newptr;
	d = strtod((char *)buff, (char **)&newptr);
	if (newptr == buff)
		return False;
	l = buff + l - newptr;
	MCU_skip_spaces(newptr, l);
	if (l != 0)
		return False;
	return True;
}

real8 MCU_strtor8(const char *&r_str, uint4 &r_len, int1 p_delim, Boolean &r_done, Boolean convertoctals)
{
	const char *sptr = r_str;
	uint4 l = r_len;
	Boolean done;
	real8 d;
	int4 i = MCU_strtol(sptr, l, p_delim, done, False, convertoctals);
	if (done)
	{
		r_done = True;
		r_str = sptr;
		r_len = l;
		return i;
	}
	MCU_skip_spaces(r_str, r_len);
	// bugs in MSL means we need to check these things
	// MW-2006-04-21: [[ Purify ]] This was incorrect - we need to ensure l > 1 before running most
	//   of these tests.
	if (r_len == 0 || (r_len > 1 && ((MCS_tolower((uint1)r_str[1]) == 'x' && (r_len == 2 || !isxdigit((uint1)r_str[2]))
	        || (r_str[1] == '+' || r_str[1] == '-')))))
	{
		r_done = False;
		return i;
	}
	char buff[R8L];
	uint4 buff_len = MCU_min(R8L - 1U, r_len);
	memcpy(buff, r_str, buff_len);
	buff[buff_len] = '\0';
	const char *newptr;
	d = strtod((char *)buff, (char **)&newptr);
	if (newptr == buff)
	{
		r_done = False;
		return d;
	}
	uint4 t_diff = newptr - buff;
	r_len = r_len - t_diff;
	r_str += t_diff;
	MCU_skip_spaces(r_str, r_len);
	if (r_len && *r_str == p_delim)
	{
			r_str++;
			r_len--;
	}
	r_done = True;

	return d;
}

/* WRAPPER */ bool MCU_stoi2(MCStringRef p_string, int2 &r_d)
{
	return True == MCU_stoi2(MCStringGetOldString(p_string), r_d);
}

Boolean MCU_stoi2(const MCString &s, int2 &d)
{
	const char *sptr = s.getstring();
	uint4 l = s.getlength();
	Boolean done;
	d = MCU_strtol(sptr, l, '\0', done, True, False);
	if (!done || l != 0)
		return False;
	return True;
}

/* WRAPPER */ bool MCU_stoui2(MCStringRef p_string, uint2 &r_d)
{
	return True == MCU_stoui2(MCStringGetOldString(p_string), r_d);
}

Boolean MCU_stoui2(const MCString &s, uint2 &d)
{
	const char *sptr = s.getstring();
	uint4 l = s.getlength();
	Boolean done;
	d = MCU_strtol(sptr, l, '\0', done, True, False);
	if (!done || l != 0)
		return False;
	return True;
}

Boolean MCU_stoi2x2(const MCString &s, int2 &d1, int2 &d2)
{
	const char *sptr = s.getstring();
	uint4 l = s.getlength();
	Boolean done;
	d1 = MCU_strtol(sptr, l, ',', done, True, False);
	if (!done || l == 0)
		return False;
	d2 = MCU_strtol(sptr, l, '\0', done, True, False);
	if (!done || l != 0)
		return False;
	return True;
}

/* WRAPPER */ bool MCU_stoi2x2(MCStringRef p_string, int16_t& r_d1, int16_t& r_d2)
{
	return True == MCU_stoi2x2(MCStringGetOldString(p_string), r_d1, r_d2);
}

Boolean MCU_stoi2x4(const MCString &s, int2 &d1, int2 &d2, int2 &d3, int2 &d4)
{
	int32_t t_d1, t_d2, t_d3, t_d4;
	if (!MCU_stoi4x4(s, t_d1, t_d2, t_d3, t_d4))
		return False;
	
	d1 = t_d1;
	d2 = t_d2;
	d3 = t_d3;
	d4 = t_d4;
	
	return True;
}

/* WRAPPER */ bool MCU_stoi2x4(MCStringRef p_string, int16_t& r_d1, int16_t& r_d2, int16_t& r_d3, int16_t& r_d4)
{
	return True == MCU_stoi2x4(MCStringGetOldString(p_string), r_d1, r_d2, r_d3, r_d4);
}

/* WRAPPER */ bool MCU_stoi4x4(MCStringRef p_string, int32_t& r_d1, int32_t& r_d2, int32_t& r_d3, int32_t& r_d4)
{
	return True == MCU_stoi4x4(MCStringGetOldString(p_string), r_d1, r_d2, r_d3, r_d4);
}

Boolean MCU_stoi4x4(const MCString &s, int32_t &d1, int32_t &d2, int32_t &d3, int32_t &d4)
{
	const char *sptr = s.getstring();
	uint4 l = s.getlength();
	Boolean done;
	d1 = MCU_strtol(sptr, l, ',', done, True, False);
	if (!done || l == 0)
		return False;
	d2 = MCU_strtol(sptr, l, ',', done, True, False);
	if (!done || l == 0)
		return False;
	d3 = MCU_strtol(sptr, l, ',', done, True, False);
	if (!done || l == 0)
		return False;
	d4 = MCU_strtol(sptr, l, '\0', done, True, False);
	if (!done || l != 0)
		return False;
	return True;
}

Boolean MCU_stoi4x2(const MCString &s, int32_t &d1, int32_t &d2)
{
	const char *sptr = s.getstring();
	uint4 l = s.getlength();
	Boolean done;
	d1 = MCU_strtol(sptr, l, ',', done, True, False);
	if (!done || l == 0)
		return False;
	d2 = MCU_strtol(sptr, l, ',', done, True, False);
	if (!done || l == 0)
		return False;
	return True;
}

/* WRAPPER */ bool MCU_stoi4(MCStringRef p_string, int4& r_d)
{
    return True == MCU_stoi4(MCStringGetOldString(p_string), r_d);
}

Boolean MCU_stoi4(const MCString &s, int4 &d)
{
	const char *sptr = s.getstring();
	uint4 l = s.getlength();
	Boolean done;
	d = MCU_strtol(sptr, l, '\0', done);
	if (!done || l != 0)
		return False;
	return True;
}
/* WRAPPER */ bool MCU_stoui4(MCStringRef p_string, uint4 &r_d)
{
	return True == MCU_stoui4(MCStringGetOldString(p_string), r_d);
}

Boolean MCU_stoui4(const MCString &s, uint4 &d)
{
	const char *sptr = s.getstring();
	uint4 l = s.getlength();
	Boolean done;
	d = MCU_strtol(sptr, l, '\0', done);
	if (!done || l != 0)
		return False;
	return True;
}

bool MCU_stoui4x2(MCStringRef p_string, uint4 &r_d1, uint4 &r_d2)
{
    const char *sptr = MCStringGetCString(p_string);
	uint4 l = MCStringGetLength(p_string);
	Boolean done;
	r_d1 = MCU_strtol(sptr, l, ',', done, True, False);
	if (!done || l == 0)
		return false;
	r_d2 = MCU_strtol(sptr, l, '\0', done, True, False);
	if (!done || l != 0)
		return false;
	return true;
}

/* WRAPPER */ bool MCU_stob(MCStringRef p_string, bool& r_condition)
{
	Boolean t_condition;
	bool t_success;
	t_success = True == MCU_stob(MCStringGetOldString(p_string), t_condition);
	if (t_success)
	{
		r_condition = t_condition == True;
		return true;
	}

	return false;
}

Boolean MCU_stob(const MCString &s, Boolean &condition)
{
	if (s.getlength() == 4 && (s.getstring() == MCtruestring
	                           || !MCU_strncasecmp(s.getstring(),
	                                               MCtruestring, 4)))
	{
		condition = True;
		return True;
	}
	if (s.getlength() == 5 && (s.getstring() == MCfalsestring
	                           || !MCU_strncasecmp(s.getstring(),
	                                               MCfalsestring, 5)))
	{
		condition = False;
		return True;
	}
	return False;
}

void MCU_lower(char *dptr, const MCString &s)
{
	uint4 length = s.getlength();
	const uint1 *sptr = (uint1 *)s.getstring();
	uint4 i;
	for (i = 0 ; i < length ; i++)
		*dptr++ = MCS_tolower(*sptr++);
}

Boolean MCU_offset(const MCString &part, const MCString &whole,
                   uint4 &offset, Boolean casesensitive)
{
	uint4 tl = part.getlength();
	uint4 sl = whole.getlength();
	offset = 0;

	if (tl > sl || tl == 0 || sl == 0)
		return False;
	uint4 length = sl - tl;
	uint4 i;
	const uint1 *pptr = (uint1 *)part.getstring();
	const uint1 *wptr = (uint1 *)whole.getstring();
	if (casesensitive)
		for (i = 0 ; i <= length ; i++)
		{
			const uint1 *sptr = pptr;
			const uint1 *dptr = wptr + i;
			if (*sptr != *dptr)
				continue;
			int4 diff = 0;
			uint4 n = tl;
			while (n--)
				if (*dptr++ != *sptr++)
				{
					diff = 1;
					break;
				}
			if (diff == 0)
			{
				offset = i;
				return True;
			}
		}
	else
		for (i = 0 ; i <= length ; i++)
		{
			int4 diff = 0;

			char t_p, t_w;
			t_p = *pptr;
			t_w = *(wptr + i);

			t_p = MCS_tolower(t_p);
			t_w = MCS_tolower(t_w);

			if (t_p != t_w)
				continue;
			else
				diff = MCU_strncasecmp((char *)pptr, (char *)wptr + i, tl);

			if (diff == 0)
			{
				offset = i;
				return True;
			}
		}
	return False;
}

void MCU_chunk_offset(MCExecPoint &ep, MCString &w,
                      Boolean whole, Chunk_term delimiter)
{
	uint4 i;
	uint4 chunkstart = 0;
	const char *wptr = w.getstring();
	uint4 count = 1;
	if (delimiter == CT_WORD)
	{
		Boolean t_match = false;

		uint4 length = w.getlength();
		if (length == 0)
			count = 0;
		while (chunkstart < length)
		{
			while (chunkstart < length && isspace((uint1)wptr[chunkstart]))
				chunkstart++;
			uint4 wordstart = chunkstart;
			if (wptr[chunkstart] == '"')
			{
				chunkstart++;
				while (chunkstart < length && wptr[chunkstart] != '"'
				        && wptr[chunkstart] != '\n')
					chunkstart++;
				if (chunkstart < length && wptr[chunkstart] == '"')
					chunkstart++;
			}
			else
				while (chunkstart < length && !isspace((uint1)wptr[chunkstart]))
					chunkstart++;
			if (whole)
			{
				if (chunkstart - wordstart == ep.getsvalue().getlength())
				{
					if (ep.getcasesensitive())
					{
						if (strncmp(wptr + wordstart, ep.getsvalue().getstring(),
						            ep.getsvalue().getlength()) == 0)
						{
							t_match = true;
							break;
						}
					}
					else
						if (MCU_strncasecmp(wptr + wordstart, ep.getsvalue().getstring(),
						                    ep.getsvalue().getlength()) == 0)
						{
							t_match = true;
							break;
						}
				}
			}
			else
			{
				MCString word(wptr + wordstart, chunkstart - wordstart);
				if (MCU_offset(ep.getsvalue(), word, i, ep.getcasesensitive()))
				{
					t_match = true;
					break;
				}
			}
			count++;
		}
		if (!t_match)
			count = 0;
	}
	else
	{
		char c = delimiter == CT_LINE ? ep.getlinedel() : ep.getitemdel();
		while (True)
		{
			if (MCU_offset(ep.getsvalue(), w, i, ep.getcasesensitive()))
			{
				if (whole)
				{
					uint4 l = ep.getsvalue().getlength();
					// MW-2006-04-21: [[ Purify ]] i + l != w.getlength() should be first
					if ((i != 0 && w.getstring()[i - 1] != c)
					        || (i + l != w.getlength() && w.getstring()[i + l] != c))
					{
						while (i != w.getlength() && w.getstring()[i] != c)
							i++;
						if (i == 0)
						{// delimiter is in find string
							count = 0;
							break;
						}
						w.set(w.getstring() + i, w.getlength() - i);
						continue;
					}
					else
						i += w.getstring() - &wptr[chunkstart];
				}
				i += chunkstart;
				while (chunkstart < i)
					if (wptr[chunkstart++] == c)
						count++;
			}
			else
				count = 0;
			break;
		}
	}
	ep.setnvalue(count);
}

void MCU_additem(char *&dptr, const char *sptr, Boolean first)
{
	uint4 dlength = strlen(dptr);
	uint4 slength;
	if (sptr == NULL)
		slength = 0;
	else
		slength = strlen(sptr);
	MCU_realloc((char **)&dptr, dlength, dlength + slength + 2, sizeof(char));
	if (!first)
		dptr[dlength++] = ',';
	if (sptr == NULL)
		dptr[dlength++] = '\0';
	else
		strcpy(&dptr[dlength], sptr);
}

void MCU_addline(char *&dptr, const char *sptr, Boolean first)
{
	uint4 dlength = strlen(dptr);
	uint4 slength;
	if (sptr == NULL)
		slength = 0;
	else
		slength = strlen(sptr);
	MCU_realloc((char **)&dptr, dlength, dlength + slength + 2, sizeof(char));
	if (!first)
		dptr[dlength++] = '\n';
	if (sptr == NULL)
		dptr[dlength++] = '\0';
	else
		strcpy(&dptr[dlength], sptr);
}

void MCU_break_string(const MCString &s, MCString *&ptrs, uint2 &nptrs,
                      Boolean isunicode)
{
	delete ptrs;
	ptrs = NULL;
	nptrs = 0;
	uint4 len = s.getlength();
	if (isunicode && (long)len & 1)
		len--;
	const char *string = s.getstring();
	if (string == NULL)
		return;
	const char *sptr = string;
	nptrs = 1;
	uint4 tlen = len;
	while (tlen)
	{
		tlen -= MCU_charsize(isunicode);
		if (MCU_comparechar(sptr, '\n', isunicode) && tlen)
			nptrs++;
		sptr += MCU_charsize(isunicode);
	}
	ptrs = (MCString *)new char[nptrs * sizeof(MCString)]; // GCC bug
	uint2 curptr = 0;
	sptr = string;
	const char *eptr =  sptr;
	Boolean wasfound = False;
	uint4 l = len;
	ptrs[0].set(sptr, len);
	while (l)
	{
		if (((wasfound = MCU_strchr(eptr, l, '\n', isunicode)) == True && l)
		        || sptr != NULL)
		{
			uint2 length = wasfound ? eptr - sptr : (string + len) - sptr ;
			ptrs[curptr++].set(sptr, length);
			if (!wasfound)
				break;
			eptr += MCU_charsize(isunicode);
			l -= MCU_charsize(isunicode);
			sptr = eptr;
		}
	}
}

// AL-2013-14-07 [[ Bug 10445 ]] Sort international on Android
#if defined(_MAC_DESKTOP) || defined(_IOS_MOBILE) || defined(_ANDROID_MOBILE)
extern compare_t MCSystemCompareInternational(MCStringRef, MCStringRef);
#endif

static void msort(MCSortnode *b, uint4 n, MCSortnode *t, Sort_type form, Boolean reverse)
{
	if (n <= 1)
		return;

	uint4 n1 = n / 2;
	uint4 n2 = n - n1;
	MCSortnode *b1 = b;
	MCSortnode *b2 = b + n1;

	msort(b1, n1, t, form, reverse);
	msort(b2, n2, t, form, reverse);

	MCSortnode *tmp = t;
	while (n1 > 0 && n2 > 0)
	{
		// NOTE:
		//
		// This code assumes the types in the MCSortnodes are correct for the
		// requested sort type. Bad things will happen if this isn't true...
		bool first;
		switch (form)
		{
		case ST_INTERNATIONAL:
			{
				const char *s1, *s2;
				s1 = MCStringGetCString(b1->svalue);
				s2 = MCStringGetCString(b2->svalue);
				
				// WARNING: this will *not* work properly on anything other
				// than OSX, iOS or Android: the LC_COLLATE locale facet is set to the
				// locale "en_US.<native encoding>"...
				//
				// Additionally, UTF-16 strings don't work at all.
                
                // AL-2013-14-07 [[ Bug 10445 ]] Sort international on Android
#if defined(_MAC_DESKTOP) || defined(_IOS_MOBILE) || defined(_ANDROID_MOBILE)
				int result = MCSystemCompareInternational(b1->svalue, b2->svalue);
#else
				int result = strcoll(s1, s2);
#endif
				
				first = reverse ? result >= 0 : result <= 0;
				break;
			}

		case ST_TEXT:
			{
				const char *s1, *s2;
				s1 = MCStringGetCString(b1->svalue);
				s2 = MCStringGetCString(b2->svalue);
				
				// WARNING:
				//
				// This provides codepoint order sorting (not lexical sorting)
				// for strings. It will not, however, do the right thing with
				// UTF-16LE strings (the encoding used on x86 and ARM)...
				int result = strcmp(s1, s2);
				
				first = reverse ? result >= 0 : result <= 0;
				break;
			}
				
		default:
			{
				first = reverse
							? MCNumberFetchAsReal(b1->nvalue) >= MCNumberFetchAsReal(b2->nvalue)
							: MCNumberFetchAsReal(b1->nvalue) <= MCNumberFetchAsReal(b2->nvalue);
				break;
			}
		}
		
		if (first)
		{
			*tmp++ = *b1++;
			n1--;
		}
		else
		{
			*tmp++ = *b2++;
			n2--;
		}
	}
	for (uindex_t i = 0; i < n1; i++)
		tmp[i] = b1[i];
	for (uindex_t i = 0; i < (n - n2); i++)
		b[i] = t[i];
}

void MCU_sort(MCSortnode *items, uint4 nitems,
              Sort_type dir, Sort_type form)
{
	if (nitems <= 1)
		return;
	MCSortnode *tmp = new MCSortnode[nitems];
	msort(items, nitems, tmp, form, dir == ST_DESCENDING);
	delete[] tmp;
}

#if !defined(_DEBUG_MEMORY)
void MCU_realloc(char **data, uint4 osize, uint4 nsize, uint4 csize)
{
	char *ndata = new char[nsize * csize];
	if (data != NULL)
	{
		if (nsize > osize)
			memcpy(ndata, *data, osize * csize);
		else
			memcpy(ndata, *data, nsize * csize);
		delete *data;
	}
	*data = ndata;
}
#else
void _dbg_MCU_realloc(char **data, uint4 osize, uint4 nsize, uint4 csize, const char *f, int l)
{
	char *ndata = (char *)_malloc_dbg(nsize * csize, _NORMAL_BLOCK, f, l); //_old_new(f, l) char[nsize * csize];
	if (data != NULL)
	{
		if (nsize > osize)
			memcpy(ndata, *data, osize * csize);
		else
			memcpy(ndata, *data, nsize * csize);
		delete *data;
	}
	*data = ndata;
}
#endif

/* WRAPPER */ bool MCU_matchname(MCNameRef p_name, Chunk_term type, MCNameRef name)
{
    return MCU_matchname(MCNameGetOldString(p_name), type, name) == True;
}

Boolean MCU_matchname(const MCString &test, Chunk_term type, MCNameRef name)
{
	if (name == nil || MCNameIsEmpty(name) || test == MCnullmcstring)
		return False;

	if (MCNameIsEqualToOldString(name, test, kMCCompareCaseless))
		return True;

	Boolean match = False;
	MCString tname = MCNameGetOldString(name);
	static const char *nametable[] =
	    {
	        MCstackstring, MCaudiostring,
	        MCvideostring, MCbackgroundstring,
	        MCcardstring, MCnullstring,
	        MCgroupstring, MCnullstring,
	        MCbuttonstring, MCnullstring,
	        MCnullstring, MCscrollbarstring,
	        MCimagestring, MCgraphicstring,
	        MCepsstring, MCmagnifierstring,
	        MCcolorstring, MCfieldstring
	    };
	
	// MW-2013-07-29: [[ Bug 11068 ]] Make sure that we only match a reference
	//   of the form 'field "..."', and throw an error if not.
	const char *sptr = test.getstring();
	uint4 l = test.getlength();
	if (MCU_strchr(sptr, l, '"')
			&& l > tname.getlength() + 1
	        && sptr[tname.getlength() + 1] == '"'
	        && !MCU_strncasecmp(sptr + 1, tname.getstring(), tname.getlength())
	        && sptr - test.getstring() >= (int)strlen(nametable[type - CT_STACK])
	        && !MCU_strncasecmp(test.getstring(), nametable[type - CT_STACK],
	                            strlen(nametable[type - CT_STACK])))
	{
		if (l == tname.getlength() + 2)
			match = True;
		
		if (!match)
			MCLog("[[ Bug 11068 ]] match name '%s' to '%.*s' attempted and failed due to better checking", MCNameGetCString(name), test . getlength(), test . getstring());
	}

	return match;
}

void MCU_snap(int2 &p)
{
	if (!MCgrid)
		return;
	p = (p + (MCgridsize >> 1)) / MCgridsize * MCgridsize;
}

void MCU_roundrect(MCPoint *&points, uint2 &npoints,
                   const MCRectangle &rect, uint2 radius)
{
	uint2 i, j;

	if (points == NULL || npoints != 4 * QA_NPOINTS + 1)
	{
		delete points;
		points = new MCPoint[4 * QA_NPOINTS + 1];
		npoints = 4 * QA_NPOINTS + 1;
	}

	MCRectangle tr = rect;
	tr.width--;
	tr.height--;

	uint2 rr_width, rr_height;
	if (radius < tr.width >> 1)
		rr_width = radius;
	else
		rr_width = tr.width >> 1;
	if (radius < tr.height >> 1)
		rr_height = radius;
	else
		rr_height = tr.height >> 1;

	i = 0;
	for (j = 0 ; j < QA_NPOINTS ; j++)
	{
		points[i].x = tr.x + tr.width - rr_width
		              + (qa_points[j].x * rr_width / MAXINT2);
		points[i].y = tr.y + (qa_points[j].y * rr_height / MAXINT2);
		i++;
	}
	j = QA_NPOINTS;
	do
	{
		j--;
		points[i].x = tr.x + tr.width - rr_width
		              + (qa_points[j].x * rr_width / MAXINT2);
		points[i].y = tr.y + tr.height
		              - (qa_points[j].y * rr_height / MAXINT2);
		i++;
	}
	while (j);
	for (j = 0 ; j < QA_NPOINTS ; j++)
	{
		points[i].x = tr.x + rr_width - (qa_points[j].x * rr_width / MAXINT2);
		points[i].y = tr.y + tr.height
		              -(qa_points[j].y * rr_height / MAXINT2);
		i++;
	}
	j = QA_NPOINTS;
	do
	{
		j--;
		points[i].x = tr.x + rr_width
		              - (qa_points[j].x * rr_width / MAXINT2);
		points[i].y = tr.y + (qa_points[j].y * rr_height / MAXINT2);
		i++;
	}
	while (j);
	points[i] = points[0];
}

void MCU_unparsepoints(MCPoint *points, uint2 npoints, MCExecPoint &ep)
{
	uint2 i;
	//ep.getbuffer(I2L * 2 * npoints + 1);
	ep.clear();
	for (i = 0 ; i < npoints ; i++)
	{
		if (points[i].x != MININT2)
		{
			char buf[I2L * 2];
			sprintf(buf, "%d,%d", points[i].x, points[i].y);
	 		ep.concatcstring(buf, EC_RETURN, i == 0);
		}
		else
			ep.concatcstring(MCnullstring, EC_RETURN, i == 0);
	}
}


Boolean MCU_parsepoints(MCPoint *&points, uindex_t &noldpoints, MCStringRef data)
{
	Boolean allvalid = True;
	uint2 npoints = 0;
	uint4 l = MCStringGetLength(data);
	const char *sptr = MCStringGetCString(data);
	while (l)
	{
		Boolean done1, done2;
		// MDW-2013-06-09: [[ Bug 11041 ]] Round non-integer values to nearest.
		int2 i1= (int2)MCU_strtol(sptr, l, ',', done1, True);
		int2 i2 = (int2)MCU_strtol(sptr, l, ',', done2, True);
		while (l && !isdigit((uint1)*sptr) && *sptr != '-' && *sptr != '+')
		{
			l--;
			sptr++;
		}
		if (!done1 || !done2)
		{
			i1 = i2 = MININT2;
			allvalid = False;
		}
		if (npoints + 1 > noldpoints)
			MCU_realloc((char **)&points, npoints, npoints + 1, sizeof(MCPoint));
		points[npoints].x = i1;
		points[npoints++].y = i2;
		if (MCStringGetLength(data) - l > 2 && *(sptr - 1) == '\n'
		        && *(sptr - 2) == '\n')
		{
			if (npoints + 1 > noldpoints)
				MCU_realloc((char **)&points, npoints, npoints + 1, sizeof(MCPoint));
			points[npoints].x = MININT2;
			points[npoints++].y = MININT2;
			allvalid = False;
		}
	}
	noldpoints = npoints;
	return allvalid;
}

Boolean MCU_parsepoint(MCPoint &point, MCStringRef data)
{
	const char *sptr = MCStringGetCString(data);
	uint4 l = MCStringGetLength(data);
	Boolean done1, done2;
	// MDW-2013-06-09: [[ Bug 11041 ]] Round non-integer values to nearest.
	int2 i1= (int2)(MCU_strtol(sptr, l, ',', done1, True));
	int2 i2 = (int2)(MCU_strtol(sptr, l, ',', done2, True));
	if (!done1 || !done2)
	{
		i1 = i2 = MININT2;
		return False;
	}
	point.x = i1;
	point.y = i2;
	return True;
}

void MCU_set_rect(MCRectangle &rect, int2 x, int2 y, uint2 w, uint2 h)
{
	rect.x = x;
	rect.y = y;
	rect.width = w;
	rect.height = h;
}

void MCU_set_rect(MCRectangle32 &rect, int32_t x, int32_t y, int32_t w, int32_t h)
{
	rect.x = x;
	rect.y = y;
	rect.width = w;
	rect.height = h;
}

Boolean MCU_point_in_rect(const MCRectangle &srect, int2 x, int2 y)
{
	if (x >= srect.x && x < srect.x + srect.width
	        && y >= srect.y && y < srect.y + srect.height)
		return True;
	return False;
}

Boolean MCU_rect_in_rect(const MCRectangle &p, const MCRectangle &w)
{
	if (p.x >= w.x && p.x + p.width <= w.x + w.width
	        && p.y >= w.y && p.y + p.height <= w.y + w.height)
		return True;
	return False;
}


static inline double distance_to_point(int4 x, int4 y, int4 px, int4 py)
{
	double dx, dy;

	dx = px - x;
	dy = py - y;

	return dx * dx + dy * dy;
}

double MCU_squared_distance_from_line(int4 sx, int4 sy, int4 ex, int4 ey, int4 x, int4 y)
{
	double dx, dy;
	double d;

	dx = ex - sx;
	dy = ey - sy;

	if (dx == 0 && dy == 0)
		d = distance_to_point(x, y, sx, sy);
	else
	{
		double pdx, pdy;
		double u;

		pdx = x - sx;
		pdy = y - sy;

		u = (pdx * dx + pdy * dy) / (dx * dx + dy * dy);

		if (u <= 0)
			d = distance_to_point(x, y, sx, sy);
		else if (u >= 1)
			d = distance_to_point(x, y, ex, ey);
		else
			d = distance_to_point((int4)(sx + u * dx), (int4)(sy + u * dy), x, y);
	}

	return d;
}


Boolean MCU_point_on_line(MCPoint *points, uint2 npoints,
                          int2 x, int2 y, uint2 linesize)
{
	// OK-2008-12-04: [[Bug 7292]] - Old code replaced with stuff copied from pathprocess.cpp
	uint2 i;
	for (i = 0 ; i < npoints -  1 ; i++)
	{
		// SMR 1913 expand radius for hit testing lines
		linesize >>= 1;
		linesize *= linesize;

		double t_distance;
		t_distance = MCU_squared_distance_from_line(points[i]. x, points[i] . y, points[i + 1] . x, points[i + 1] . y, x, y);
		if (t_distance < linesize + (4 * 4))
			return True;
	}
	return False;
}

Boolean MCU_point_in_polygon(MCPoint *points, uint2 npoints, int2 x, int2 y)
{
	// SMR 1958 don't do check if no points
	if (npoints <= 1)
		return False;
	MCU_offset_points(points, npoints, -x, -y);

	MCPoint *endLp = &points[npoints];
	MCPoint *lp = points;

	uint2 ncross = 0;
	int2 sign = lp->y < 0 ? -1 : 1;
	int2 nextSign;
	lp++;
	for(; lp < endLp ; lp++, sign = nextSign)
	{
		nextSign = lp->y < 0 ? -1 : 1;
		if (sign != nextSign)
		{
			if (lp[-1].x > 0)
			{
				if (lp->x > 0)
				{
					ncross++;
					continue;
				}
			}
			else
			{
				if (lp->x < 0)
					continue;
			}
			if (lp[-1].x - lp[-1].y * (lp->x - lp[-1].x) / (lp->y - lp[-1].y) > 0)
				ncross++;
		}
	}
	MCU_offset_points(points, npoints, x, y);
	if (ncross & 1)
		return True;
	return False;
}

void MCU_offset_points(MCPoint *points, uint2 npoints, int2 xoff, int2 yoff)
{
	uint2 i;
	for (i = 0 ; i < npoints ; i++)
	{
		if (points[i].x != MININT2)
		{
			points[i].x += xoff;
			points[i].y += yoff;
		}
	}
}

MCRectangle MCU_compute_rect(int2 x1, int2 y1, int2 x2, int2 y2)
{
	MCRectangle drect;

	if (x1 < x2)
	{
		drect.x = x1;
		drect.width = x2 - x1 + 1;
	}
	else
	{
		drect.x = x2;
		drect.width = x1 - x2 + 1;
	}
	if (y1 < y2)
	{
		drect.y = y1;
		drect.height = y2 - y1 + 1;
	}
	else
	{
		drect.y = y2;
		drect.height = y1 - y2 + 1;
	}
	return drect;
}

MCRectangle MCU_center_rect(const MCRectangle &one, const MCRectangle &two)
{
	MCRectangle drect;
	drect.x = one.x + ((one.width - two.width) >> 1);
	drect.y = one.y + ((one.height - two.height) >> 1);
	drect.width = two.width;
	drect.height = two.height;
	return drect;
}

MCRectangle MCU_bound_rect(const MCRectangle &srect,
                           int2 x, int2 y, uint2 width, uint2 height)
{
	MCRectangle drect = srect;
	if (drect.x + drect.width > x + width)
		drect.x = x + width - drect.width;
	if (drect.x < x)
		drect.x = x;
	if (drect.y + drect.height > y + height)
		drect.y = y + height - drect.height;
	if (drect.y < y)
		drect.y = y;
	return drect;
}

MCRectangle MCU_clip_rect(const MCRectangle &srect,
                          int2 x, int2 y, uint2 width, uint2 height)
{
	MCRectangle drect = srect;
	if (srect.x < x)
	{
		drect.x = x;
		if (x - srect.x > srect.width)
			drect.width = 0;
		else
			drect.width -= x - srect.x;
	}
	if (srect.x + srect.width > x + width)
		if (srect.x > x + width)
			drect.width = 0;
		else
			drect.width = x + width - drect.x;
	if (srect.y < y)
	{
		drect.y = y;
		if (y - srect.y > srect.height)
			drect.height = 0;
		else
			drect.height -= y - srect.y;
	}
	if (srect.y + srect.height > y + height)
		if (srect.y > y + height)
			drect.height = 0;
		else
			drect.height = y + height - drect.y;
	return drect;
}

MCRectangle MCU_intersect_rect(const MCRectangle &one, const MCRectangle &two)
{
	MCRectangle drect;

	if (one . width == 0 || one . height == 0)
		return one;

	if (two . width == 0 || two . height == 0)
		return two;

	if (one.x > two.x)
		drect.x = one.x;
	else
		drect.x = two.x;
	if (one.y > two.y)
		drect.y = one.y;
	else
		drect.y = two.y;
	if (one.x + one.width > two.x + two.width)
		if (two.x + two.width < drect.x)
			drect.width = 0;
		else
			drect.width = two.x + two.width - drect.x;
	else
		if (one.x + one.width < drect.x)
			drect.width = 0;
		else
			drect.width = one.x + one.width - drect.x;
	if (one.y + one.height > two.y + two.height)
		if (two.y + two.height < drect.y)
			drect.height = 0;
		else
			drect.height = two.y + two.height - drect.y;
	else
		if (one.y + one.height < drect.y)
			drect.height = 0;
		else
			drect.height = one.y + one.height - drect.y;
	return drect;
}

MCRectangle MCU_union_rect(const MCRectangle &one, const MCRectangle &two)
{
	MCRectangle drect;
	int2 lrx, lry;

	if (one . width == 0 || one . height == 0)
		return two;
	else if (two . width == 0 || two . height == 0)
		return one;

	if (one.x + one.width > two.x + two.width)
		lrx = one.x + one.width;
	else
		lrx = two.x + two.width;
	if (one.y + one.height > two.y + two.height)
		lry = one.y + one.height;
	else
		lry = two.y + two.height;
	if (one.x < two.x)
		drect.x = one.x;
	else
		drect.x = two.x;
	if (one.y < two.y)
		drect.y = one.y;
	else
		drect.y = two.y;
	drect.width = lrx - drect.x;
	drect.height = lry - drect.y;
	return drect;
}

MCRectangle MCU_subtract_rect(const MCRectangle &one, const MCRectangle &two)
{
	MCRectangle drect = one;
	if (one.x == two.x && one.width == two.width)
		if (one.y > two.y)
		{
			uint2 overlap = two.y + two.height - one.y;
			drect.height -= overlap;
			drect.y += overlap;
		}
		else
			drect.height -= one.y + one.height - two.y;
	else
		if (one.y == two.y && one.height == two.height)
			if (one.x > two.x)
			{
				uint2 overlap = two.x + two.width - one.x;
				drect.width -= overlap;
				drect.x += overlap;
			}
			else
				drect.width -= one.x + one.width - two.x;
	return drect;
}

MCRectangle MCU_reduce_rect(const MCRectangle &srect, int2 amount)
{
	MCRectangle drect;
	drect.x = srect.x + amount;
	drect.y = srect.y + amount;
	if (amount << 1 > srect.width)
		drect.width = 0;
	else
		drect.width = srect.width - (amount << 1);
	if (amount << 1 > srect.height)
		drect.height = 0;
	else
		drect.height = srect.height - (amount << 1);
	return drect;
}

MCRectangle MCU_scale_rect(const MCRectangle &srect, int2 factor)
{
	MCRectangle drect;
	if (factor < 0)
	{
		factor = -factor;
		drect.x = srect.x / factor;
		drect.y = srect.y / factor;
		drect.width = srect.width / factor;
		drect.height = srect.height / factor;
	}
	else
	{
		drect.x = srect.x * factor;
		drect.y = srect.y * factor;
		drect.width = srect.width * factor;
		drect.height = srect.height * factor;
	}
	return drect;
}

MCRectangle MCU_offset_rect(const MCRectangle& r, int2 ox, int2 oy)
{
	MCRectangle nr;
	nr . x = r . x + ox;
	nr . y = r . y + oy;
	nr . width = r . width;
	nr . height = r . height;
	return nr;
}

MCRectangle MCU_recttoroot(MCStack *sptr, const MCRectangle &orect)
{
	return sptr -> recttoroot(orect);
}

void MCU_getshift(uint4 mask, uint2 &shift, uint2 &outmask)
{
	shift = 0;
	while (shift < 32 && !(mask & 1))
	{
		mask >>= 1;
		shift++;
	}
	uint2 i = shift;
	uint2 j = 0;
	while (i < 32 && mask & 1)
	{
		mask >>= 1;
		i++;
		j++;
	}
	outmask = j;
}

void MCU_choose_tool(MCExecContext& ctxt, MCStringRef p_input, Tool p_tool)
{
	Tool t_new_tool;
	MColdtool = MCcurtool;
	MCAutoStringRef t_tool_name;
	if (p_tool != T_UNDEFINED)
	{
		t_new_tool = p_tool;
		MCStringCreateWithCString(MCtoolnames[t_new_tool], &t_tool_name);
	}
	else
	{
		t_tool_name = p_input;
		if (MCStringGetLength(*t_tool_name) < 3)
		{
			ctxt . LegacyThrow(EE_CHOOSE_BADTOOL);
			return;
		}
		uint2 i;
		for (i = 0 ; i <= T_TEXT ; i++)
			if (strncmp(MCStringGetCString(*t_tool_name), MCtoolnames[i], 3) == 0)
			{
				t_new_tool = (Tool)i;
				break;
			}
		if (i > T_TEXT)
		{
			ctxt . LegacyThrow(EE_CHOOSE_BADTOOL);
			return;
		}
	}
	if (t_new_tool == MCcurtool)
		return;

	if (MCeditingimage != NULL)
		MCeditingimage -> canceldraw();

	MCcurtool = t_new_tool;

	MCundos->freestate();
	if (MCcurtool != T_POINTER)
		MCselected->clear(True);
	if (MCactiveimage != NULL && MCcurtool != T_SELECT)
		MCactiveimage->endsel();
	MCeditingimage = NULL;
	if (MCactivefield != NULL
	        && MCactivefield->getstack()->gettool(MCactivefield) != T_BROWSE)
		MCactivefield->getstack()->kunfocus();
	ctxt . GetObject()->getstack()->resetcursor(True);
	if (MCcurtool == T_BROWSE)
		MCstacks->restartidle();
	if (MCtopstackptr != NULL)
		MCtopstackptr->updatemenubar();
	ctxt . GetObject()->message_with_valueref_args(MCM_new_tool, *t_tool_name);
}

Exec_stat MCU_choose_tool(MCExecPoint &ep, Tool littool, uint2 line, uint2 pos)
{
	Tool t_new_tool;
	MColdtool = MCcurtool;
	if (littool != T_UNDEFINED)
	{
		t_new_tool = littool;
		ep.setstaticcstring(MCtoolnames[t_new_tool]);
	}
	else
	{
		if (ep.getsvalue().getlength() < 3)
		{
			MCeerror->add(EE_CHOOSE_BADTOOL, line, pos, ep.getsvalue());
			return ES_ERROR;
		}
		uint2 i;
		for (i = 0 ; i <= T_TEXT ; i++)
            // SN-13-10-04: [[ Bug 11193 ]] set the tool to Browse fails - case-sensitive
			if (MCU_strncasecmp(MCtoolnames[i], ep.getsvalue().getstring(), 3) == 0)
			{
				t_new_tool = (Tool)i;
				break;
			}
		if (i > T_TEXT)
		{
			MCeerror->add(EE_CHOOSE_BADTOOL, line, pos, ep.getsvalue());
			return ES_ERROR;
		}
	}
	if (t_new_tool == MCcurtool)
		return ES_NORMAL;

	if (MCeditingimage != NULL)
		MCeditingimage -> canceldraw();

	MCcurtool = t_new_tool;

	MCundos->freestate();
	if (MCcurtool != T_POINTER)
		MCselected->clear(True);
	if (MCactiveimage != NULL && MCcurtool != T_SELECT)
		MCactiveimage->endsel();
	MCeditingimage = nil;
	if (MCactivefield != NULL
	        && MCactivefield->getstack()->gettool(MCactivefield) != T_BROWSE)
		MCactivefield->getstack()->kunfocus();
	ep.getobj()->getstack()->resetcursor(True);
	if (MCcurtool == T_BROWSE)
		MCstacks->restartidle();
	if (MCtopstackptr != NULL)
		MCtopstackptr->updatemenubar();
	ep.getobj()->message_with_valueref_args(MCM_new_tool, ep.getvalueref());
	return ES_NORMAL;
}

Exec_stat MCU_dofrontscripts(Handler_type htype, MCNameRef mess, MCParameter *params)
{
	Exec_stat stat = ES_NOT_HANDLED;

	if (MCfrontscripts != NULL)
	{
		MCObjectList *optr = MCfrontscripts;
		do
		{
			if (!optr->getremoved())
			{
				// MW-2011-01-05: Make sure dynamicpath global is sensible.
				Boolean olddynamic = MCdynamicpath;
				MCdynamicpath = MCdynamiccard != NULL;

				// PASS STATE FIX
				Exec_stat oldstat = stat;
				stat = optr->getobject()->handle(htype, mess, params, nil);
				
				MCdynamicpath = olddynamic;
				
				if (stat != ES_NOT_HANDLED && stat != ES_PASS)
					break;

				if (oldstat == ES_PASS && stat == ES_NOT_HANDLED)
					stat = ES_PASS;
			}
			optr = optr->next();
		}
		while (optr != MCfrontscripts);
	}

	return stat;
}
//
//bool MCU_path2std(MCStringRef p_path, MCStringRef& r_stdpath)
//{
//	uindex_t t_length = MCStringGetLength(p_path);
//	if (t_length == 0)
//		return MCStringCopy(p_path, r_stdpath);
//
//	MCAutoNativeCharArray t_path;
//	if (!t_path.New(t_length))
//		return false;
//
//	const char_t *t_src = MCStringGetNativeCharPtr(p_path);
//	char_t *t_dst = t_path.Chars();
//
//	for (uindex_t i = 0; i < t_length; i++)
//	{
//#ifdef _MACOSX
//		if (t_src[i] == '/')
//			t_dst[i] = ':';
//		else if (t_src[i] == ':')
//			t_dst[i] = '/';
//		else
//			t_dst[i] = t_src[i];
//#else
//		if (t_src[i] == '/')
//			t_dst[i] = '\\';
//		else if (t_src[i] == '\\')
//			t_dst[i] = '/';
//		else
//			t_dst[i] = t_src[i];
//#endif
//	}
//
//	return t_path.CreateStringAndRelease(r_stdpath);
//}
//
//void MCU_path2std(char *dptr)
//{
//	if (dptr == NULL || !*dptr)
//		return;
//	do
//	{
//#ifdef _MACOSX
//		if (*dptr == '/')
//			*dptr = ':';
//		else if (*dptr == ':')
//			*dptr = '/';
//#else
//		if (*dptr == '/')
//			*dptr = '\\';
//		else if (*dptr == '\\')
//			*dptr = '/';
//#endif
//	}
//	while (*++dptr);
//}

bool MCU_path2native(MCStringRef p_path, MCStringRef& r_native_path)
{
#ifdef _WIN32
	uindex_t t_length = MCStringGetLength(p_path);
	if (t_length == 0)
		return MCStringCopy(p_path, r_native_path);

	MCAutoNativeCharArray t_path;
	if (!t_path.New(t_length))
		return false;

	const char_t *t_src = MCStringGetNativeCharPtr(p_path);
	char_t *t_dst = t_path.Chars();

	for (uindex_t i = 0; i < t_length; i++)
	{
		if (t_src[i] == '/')
			t_dst[i] = '\\';
		else if (t_src[i] == '\\')
			t_dst[i] = '/';
		else
			t_dst[i] = t_src[i];
	}

	return t_path.CreateStringAndRelease(r_native_path);
#else
	return MCStringCopy(p_path, r_native_path);
#endif
}

void MCU_path2native(char *dptr)
{
	if (dptr == NULL || !*dptr)
		return;
#if defined _WIN32
	do
	{
		if (*dptr == '/')
			*dptr = '\\';
		else if (*dptr == '\\')
			*dptr = '/';
	}
	while (*++dptr);
#endif
}

// MW-2004-11-26: Copy null-terminated string at p_src to p_dest, the strings
//   are allowed to overlap.
inline void strmove(char *p_dest, const char *p_src)
{
	while(*p_src != 0)
		*p_dest++ = *p_src++;
	*p_dest = 0;
}

// MW-2004-11-26: Replace strcpy with strmov - overalapping regions (VG)
void MCU_fix_path(MCStringRef in, MCStringRef& r_out)
{
	char *cstr = strdup(MCStringGetCString(in));

	char *fptr = cstr; //pointer to search forward in curdir
	while (*fptr)
	{
		if (*fptr == '/' && *(fptr + 1) == '.'
		        && *(fptr + 2) == '.' && *(fptr + 3) == '/')
		{//look for "/../" pattern
			if (fptr == cstr)
				strmove(fptr, fptr + 3);
			else
			{
				char *bptr = fptr - 1;
				while (True)
				{ //search backword for '/'
					if (*bptr == '/')
					{
						strmove(bptr, fptr + 3);
						fptr = bptr;
						break;
					}
					else
						bptr--;
				}
			}
		}
		else
			if (*fptr == '/' && *(fptr + 1) == '.' && *(fptr + 2) == '/')
				strmove(fptr, fptr + 2); //erase the '/./'
			else
#ifdef _MACOSX
				if (*fptr == '/' && *(fptr + 1) == '/')
#else
				if (fptr != cstr && *fptr == '/' && *(fptr + 1) == '/')
#endif

					strmove(fptr, fptr + 1); //erase the extra '/'
				else
					fptr++;
	}
	/* UNCHECKED */ MCStringCreateWithCStringAndRelease((char_t *)cstr, r_out);

}

bool MCFiltersBase64Encode(MCDataRef p_src, MCStringRef& r_dst);

void MCU_base64encode(MCDataRef in, MCStringRef &out)
{
	/* UNCHECKED */ MCFiltersBase64Encode(in, out);
}

bool MCFiltersBase64Decode(MCStringRef p_src, MCDataRef& r_dst);

void MCU_base64decode(MCStringRef in, MCDataRef &out)
{
	/* UNCHECKED */ MCFiltersBase64Decode(in, out);
}

bool MCFiltersUrlEncode(MCStringRef p_source, MCStringRef& r_result);

void MCU_urlencode(MCStringRef p_url, MCStringRef &r_encoded)
{
	/* UNCHECKED */ MCFiltersUrlEncode(p_url, r_encoded);
}

bool MCFiltersUrlDecode(MCStringRef p_source, MCStringRef& r_result);

void MCU_urldecode(MCStringRef p_source, MCStringRef& r_result)
{
	/* UNCHECKED */ MCFiltersUrlDecode(p_source, r_result);
}

Boolean MCU_freeinserted(MCObjectList *&l)
{
	if (l != NULL)
	{
		MCObjectList *optr = l;
		do
		{
			if (optr->getremoved())
			{
				optr->remove
				(l);
				delete optr;
				return True;
			}
			optr = optr->next();
		}
		while (optr != l);
	}
	return False;
}

void MCU_cleaninserted()
{
	while (MCU_freeinserted(MCbackscripts))
		;
	while (MCU_freeinserted(MCfrontscripts))
		;
}

Exec_stat MCU_change_color(MCColor &c, MCStringRef &n, MCExecPoint &ep,
                           uint2 line, uint2 pos)
{
	MCColor color;
	MCStringRef t_name;
	MCAutoStringRef string;
	ep . copyasstringref(&string);

	t_name = nil;
	if (!MCscreen->parsecolor(*string, color, &t_name))
	{
		MCeerror->add(EE_PROPERTY_BADCOLOR, line, pos, *string);
		return ES_ERROR;
	}

	MCscreen->alloccolor(color);
	c = color;
	if (n != nil)
		MCValueRelease(n);
	if (t_name != nil)
		n = t_name;
	else
		n = nil;
	return ES_NORMAL;
}

void MCU_get_color(MCExecPoint& ep, MCStringRef name, MCColor& c)
{
	ep.setcolor(c, name != nil ? MCStringGetCString(name) : nil);
}

void MCU_dofunc(Functions func, uint4 &nparams, real8 &n,
                real8 tn, real8 oldn, MCSortnode *titems)
{
	real8 tp;
	switch (func)
	{
            // JS-2013-06-19: [[ StatsFunctions ]] Support for 'arithmeticMean' (was average)
        case F_ARI_MEAN:
            n += tn;
            nparams++;
			break;
            // JS-2013-06-19: [[ StatsFunctions ]] Support for 'averageDeviation'
        case F_AVG_DEV:
            tn = tn - oldn;
            n += abs(tn);
            nparams++;
            break;
            // JS-2013-06-19: [[ StatsFunctions ]] Support for 'geometricMean'
        case F_GEO_MEAN:
            if (nparams == 0)
                n = 1;
            tp = 1 / oldn;
            n *= pow(tn, tp);
            nparams++;
            break;
            // JS-2013-06-19: [[ StatsFunctions ]] Support for 'harmonicMean'
        case F_HAR_MEAN:
            n += 1/tn;
            nparams++;
            break;
        case F_MAX:
            if (nparams++ == 0 || tn > n)
                n = tn;
            break;
        case F_MIN:
            if (nparams++ == 0 || tn < n)
                n = tn;
            break;
        case F_SUM:
            n += tn;
            break;
        case F_MEDIAN:
            /* UNCHECKED */ MCNumberCreateWithReal(tn, titems[nparams].nvalue);
            nparams++;
            break;
            // JS-2013-06-19: [[ StatsFunctions ]] Support for 'populationStdDev', 'populationVariance', 'sampleStdDev' (was stdDev), 'sampleVariance'
        case F_POP_STD_DEV:
        case F_POP_VARIANCE:
        case F_SMP_STD_DEV:
        case F_SMP_VARIANCE:
            tn = tn - oldn;
            n += tn * tn;
            nparams++;
            break;
        case  F_UNDEFINED:
            nparams++;
            break;
        default:
            break;
	}
}

// MW-2013-06-25: [[ Bug 10983 ]] This function returns true if the given string
//   could be a url. It checks for strings of the form:
//     <letter> (<letter> | <digit> | '+' | '.' | '-')+ ':' <char>+
// MW-2013-07-01: [[ Bug 10975 ]] Update to a MCU_* utility function.
bool MCU_couldbeurl(const MCString& p_potential_url)
{
	uint4 t_length;
	const char *t_url;
	t_length = p_potential_url . getlength();
	t_url = p_potential_url . getstring();
	
	// If the first char isn't a letter, then we are done.
	if (t_length == 0 || !isalpha(t_url[0]))
		return false;
	
	uint4 t_colon_index;
	for(t_colon_index = 0; t_colon_index < t_length; t_colon_index++)
	{
		char t_char;
		t_char = t_url[t_colon_index];
		
		// If we find the ':' we are done (end of scheme).
		if (t_url[t_colon_index] == ':')
			break;
		
		// If the character isn't something allowed in a scheme name, we are done.
		if (!isalpha(t_char) && !isdigit(t_char) && t_char != '+' && t_char != '.' && t_char != '-')
			return false;
	}
	
	// If the scheme name < 2 chars, or there is nothing after it, we are done.
	if (t_colon_index < 2 || t_colon_index + 1 == t_length)
		return false;
	
	// If we get here then we could well have a url.
	return true;
}

void MCU_geturl(MCExecContext& ctxt, MCStringRef p_target, MCStringRef &r_output)
{
	MCAutoStringRef t_filename;
	if (MCStringGetLength(p_target) > 5 && MCStringBeginsWithCString(p_target, (const char_t*)"file:", kMCCompareCaseless))
	{
		MCStringCopySubstring(p_target, MCRangeMake(5, MCStringGetLength(p_target)-5), &t_filename);
		if (MCS_loadtextfile(*t_filename, r_output))
			return;
	}
	else if (MCStringGetLength(p_target) > 8 && MCStringBeginsWithCString(p_target, (const char_t*)"binfile:", kMCCompareCaseless))
	{
        MCAutoDataRef t_data;
		MCStringCopySubstring(p_target, MCRangeMake(8, MCStringGetLength(p_target)-8), &t_filename);
		if (MCS_loadbinaryfile(*t_filename, &t_data))
			if (ctxt.ConvertToString(*t_data, r_output))
				return;
	}
	else if (MCStringGetLength(p_target) > 8 && MCStringBeginsWithCString(p_target, (const char_t*)"resfile:", kMCCompareCaseless))
	{
		MCStringCopySubstring(p_target, MCRangeMake(8, MCStringGetLength(p_target)-8), &t_filename);	
		MCS_loadresfile(*t_filename, r_output);
		return;
	}
    else
	{
        // MW-2013-06-25: [[ Bug 10983 ]] Take more care to check if we do in fact
		//   have something that could be a url.
		// MW-2013-07-01: [[ Bug 10975 ]] Change to use MCU_couldbeurl utility function.
		if (MCU_couldbeurl(MCStringGetOldString(p_target)))
		{
			MCS_geturl(ctxt . GetObject(), p_target);
			MCurlresult->copyasvalueref((MCValueRef&)r_output);
			return;
		}
		else
            r_output = MCValueRetain(kMCEmptyString);
        
        return;
	}
	
<<<<<<< HEAD
	r_output = MCValueRetain(kMCEmptyString);
	//ctxt.Throw();
=======
    r_output = MCValueRetain(kMCEmptyString);
	ctxt.Throw();
>>>>>>> 3ef69192
}

void MCU_geturl(MCExecPoint &ep)
{
    MCAutoStringRef t_filename, t_output;
    MCStringCreateWithOldString(ep.getsvalue(), &t_filename);
    
    MCExecContext ctxt(ep);
    
    MCU_geturl(ctxt, *t_filename, &t_output);
    
    ep.setvalueref(*t_output);
}

void MCU_puturl(MCExecContext &ctxt, MCStringRef p_url, MCStringRef p_data)
{
	if (MCStringBeginsWithCString(p_url, (const char_t*)"file:", kMCCompareCaseless))
	{
		MCAutoStringRef t_path;
		/* UNCHECKED */ MCStringCopySubstring(p_url, MCRangeMake(5, MCStringGetLength(p_url) - 5), &t_path);
		MCS_savetextfile(*t_path, p_data);
	}
	else if (MCStringBeginsWithCString(p_url, (const char_t*)"binfile:", kMCCompareCaseless))
	{
		MCAutoStringRef t_path;
		MCAutoDataRef t_data;
		/* UNCHECKED */ MCStringCopySubstring(p_url, MCRangeMake(8, MCStringGetLength(p_url) - 8), &t_path);
		/* UNCHECKED */ ctxt.ConvertToData(p_data, &t_data);
		MCS_savebinaryfile(*t_path, *t_data);
	}
	else if (MCStringBeginsWithCString(p_url, (const char_t*)"resfile:", kMCCompareCaseless))
	{
		MCAutoStringRef t_path;
		MCAutoDataRef t_data;
		/* UNCHECKED */ MCStringCopySubstring(p_url, MCRangeMake(8, MCStringGetLength(p_url) - 8), &t_path);
		/* UNCHECKED */ ctxt.ConvertToData(p_data, &t_data);
		MCS_saveresfile(*t_path, *t_data);
	}
	else
	{
		MCAutoDataRef t_data;
		/* UNCHECKED */ ctxt.ConvertToData(p_data, &t_data);
		MCS_putintourl(ctxt.GetObject(), *t_data, p_url);
	}
}

void MCU_puturl(MCExecPoint &dest, MCExecPoint &data)
{
	MCAutoStringRef t_url;
	MCAutoStringRef t_data;
	/* UNCHECKED */ dest.copyasstringref(&t_url);
	/* UNCHECKED */ data.copyasstringref(&t_data);
	
	MCExecContext ctxt(data);
	MCU_puturl(ctxt, *t_url, *t_data);
}

////////////////////////////////////////////////////////////////////////////////

struct Language2Charset
{
	MCNameRef* langname;
	Lang_charset charset;
};

static Language2Charset langtocharsets[] = {
	{ &MCN_ansi, LCH_ENGLISH},
	{ &MCN_arabic, LCH_ARABIC },
	{ &MCN_bulgarian, LCH_BULGARIAN },
	{ &MCN_chinese, LCH_CHINESE},
	{ &MCN_english, LCH_ENGLISH},
	{ &MCN_greek, LCH_GREEK },
	{ &MCN_hebrew, LCH_HEBREW},
	{ &MCN_japanese, LCH_JAPANESE },
	{ &MCN_korean, LCH_KOREAN},
	{ &MCN_lithuanian, LCH_LITHUANIAN },
	{ &MCN_polish, LCH_POLISH},
	{ &MCN_roman, LCH_ROMAN },
	{ &MCN_russian, LCH_RUSSIAN },
	{ &MCN_simple_chinese, LCH_SIMPLE_CHINESE},
	{ &MCN_thai, LCH_THAI},
	{ &MCN_turkish, LCH_TURKISH },
	{ &MCN_ukrainian, LCH_UKRAINIAN},
	{ &MCN_unicode, LCH_UNICODE},
	{ &MCN_utf8, LCH_UTF8},
	{ &MCN_vietnamese, LCH_VIETNAMESE },
	{ &MCN_w_char, LCH_UNICODE},
	{ &MCN_asterisk_char, LCH_ENGLISH }
};

MCNameRef MCU_charsettolanguage(uint1 charset)
{
	uint2 i;
	for (i = 0; i < ELEMENTS(langtocharsets); i++)
		if (langtocharsets[i].charset == charset)
			return *langtocharsets[i].langname;
	return kMCEmptyName;
}

uint1 MCU_languagetocharset(MCNameRef p_language)
{
	for (uinteger_t i = 0; i < ELEMENTS(langtocharsets); i++)
		if (MCNameIsEqualTo(p_language, *langtocharsets[i].langname))
			return i;

	return 0;
}

/* LEGACY */ uint1 MCU_languagetocharset(MCStringRef langname)
{
	MCNewAutoNameRef t_langname;
	/* UNCHECKED */  MCNameCreate(langname, &t_langname);
	return MCU_languagetocharset(*t_langname);
}

//////////

struct  CharSet2WinCharset
{
	int1 charset;
	uint1 wincharset;
};

static CharSet2WinCharset charset2wincharsets[] = {
            { LCH_ENGLISH, 0},
            { LCH_ENGLISH, 1},
            { LCH_JAPANESE, 128 },
            { LCH_CHINESE, 136},
            { LCH_ARABIC, 178},
            { LCH_ARABIC, 179},
            { LCH_ARABIC, 180},
            { LCH_HEBREW, 177},
            { LCH_HEBREW, 181},
            { LCH_GREEK, 161},
            { LCH_KOREAN, 129},
            { LCH_THAI,	222},
            {LCH_RUSSIAN, 204},
            { LCH_SIMPLE_CHINESE, 134}
        };


uint1 MCU_wincharsettocharset(uint2 wincharset)
{
	uint2 i;
	for (i = 0; i < ELEMENTS(langtocharsets); i++)
		if (charset2wincharsets[i].wincharset == wincharset)
			return charset2wincharsets[i].charset;
	return 0;
}

uint1 MCU_charsettowincharset(uint1 charset)
{
	uint2 i;
	for (i = 0; i < ELEMENTS(langtocharsets); i++)
		if (charset2wincharsets[i].charset == charset)
			return charset2wincharsets[i].wincharset;
	return 0;
}

uint1 MCU_unicodetocharset(uint2 uchar)
{
	if (uchar <= MAXUINT1)
		return LCH_ENGLISH;
	if (uchar >= 0x0080 && uchar <= 0x024F)
		return LCH_GREEK;
	if (uchar >= 0x0600 && uchar <= 0x06FF)
		return LCH_ARABIC;
	if (uchar >= 0x0400 && uchar <= 0x04FF)
		return LCH_RUSSIAN;
	if (uchar >= 0x0370 && uchar <= 0x03FF)
		return LCH_GREEK;
	if (uchar >= 0x0590 && uchar <= 0x05FF)
		return LCH_HEBREW;
	if (uchar >= 0x0E00 && uchar <= 0x0E7F)
		return LCH_THAI;
	if (uchar >= 0x1F00 && uchar <= 0x1FFF)
		return LCH_GREEK;
	if (uchar >= 0xAC00 && uchar <= 0xD7A3)
		return LCH_KOREAN;
	return LCH_JAPANESE;
}

// MW-2005-02-08: New implementation of multibytetounicode
// MW-2006-04-13: Bad me - sign extending p_mbstring in an inappropriate manner caused a little problem!
void MCU_multibytetounicode(const char *p_mbstring, uint4 p_mblength,
                            char *p_buffer, uint4 p_capacity, uint4& r_used, uint1 p_mbcharset)
{
	if (p_mbcharset == LCH_UTF8)
		r_used = UTF8ToUnicode(p_mbstring, p_mblength, (uint2 *)p_buffer, p_capacity);
	else
        r_used = MCsystem ->TextConvert((const void*)p_mbstring, p_mblength, (void*)p_buffer, p_capacity, p_mbcharset, LCH_UNICODE);
}

// MW-2005-02-08: New implementation of unicodetomultibyte
void MCU_unicodetomultibyte(const char *p_ucstring, uint4 p_uclength,
                            char *p_buffer, uint4 p_capacity, uint4& r_used, uint1 p_mbcharset)
{
	if (p_mbcharset == LCH_UTF8)
		r_used = UnicodeToUTF8((uint2 *)p_ucstring, p_uclength, p_buffer, p_capacity);
	else
        r_used = MCsystem ->TextConvert((const void*)p_ucstring, p_uclength, (void*)p_buffer, p_capacity, LCH_UNICODE, p_mbcharset);
}

//////////

bool MCU_multibytetounicode(MCDataRef p_input, MCDataRef &r_output)
{
    MCAutoStringRef t_string;

    if (!MCStringDecode(p_input, kMCStringEncodingUTF8, false, &t_string))
        return false;

    if (!MCStringEncode(*t_string, kMCStringEncodingUTF16, false, r_output))
        return false;

	return true;
}

bool MCU_multibytetounicode(const MCString& p_src, uinteger_t p_charset, MCStringRef& r_unicode)
{
	const char *startptr = (const char*)p_src . getstring();
	uint4 length = p_src . getlength();
	uint4 dlength;
	MCU_multibytetounicode(startptr, length, NULL, 0, dlength, p_charset);

	MCAutoNativeCharArray t_buffer;
	if (!t_buffer.New(dlength))
		return false;

	char *dptr = (char*)t_buffer.Chars();
	MCU_multibytetounicode(startptr, length, dptr, dlength, dlength, p_charset);

	return t_buffer.CreateStringAndRelease(r_unicode);
}

bool MCU_multibytetounicode(MCStringRef p_src, uinteger_t p_charset, MCStringRef& r_unicode)
{
	return MCU_multibytetounicode(MCStringGetOldString(p_src), p_charset, r_unicode);
}

bool MCU_unicodetomultibyte(MCDataRef p_input, MCDataRef& r_output)
{
    MCAutoStringRef t_string;

    if (!MCStringDecode(p_input, kMCStringEncodingUTF16, false, &t_string))
        return false;

    if (!MCStringEncode(*t_string, kMCStringEncodingUTF8, false, r_output))
        return false;

	return true;
}

bool MCU_unicodetomultibyte(const MCString& p_src, uinteger_t p_charset, MCStringRef& r_multibyte)
{
	const char *startptr = (const char*)p_src . getstring();
	uint4 length = p_src . getlength();
	uint4 dlength;
	MCU_unicodetomultibyte(startptr, length, NULL, 0, dlength, p_charset);

	MCAutoNativeCharArray t_buffer;
	if (!t_buffer.New(dlength))
		return false;

	char *dptr = (char*)t_buffer.Chars();
	MCU_unicodetomultibyte(startptr, length, dptr, dlength, dlength, p_charset);

	return t_buffer.CreateStringAndRelease(r_multibyte);
}

bool MCU_unicodetomultibyte(MCStringRef p_src, uinteger_t p_charset, MCStringRef& r_multibyte)
{
	return MCU_unicodetomultibyte(MCStringGetOldString(p_src), p_charset, r_multibyte);
}

bool MCU_utf8tonative(MCStringRef p_utf8, MCStringRef& r_native)
{
	MCAutoStringRef t_unicode;
	return MCU_multibytetounicode(p_utf8, LCH_UTF8, &t_unicode) && MCU_unicodetomultibyte(*t_unicode, LCH_ENGLISH, r_native);
}

bool MCU_nativetoutf8(MCStringRef p_native, MCStringRef& r_utf8)
{
	MCAutoStringRef t_unicode;
	return MCU_multibytetounicode(p_native, LCH_ENGLISH, &t_unicode) && MCU_unicodetomultibyte(*t_unicode, LCH_UTF8, r_utf8);
}


bool MCU_mapunicode(const MCString& p_src, bool is_unicode, bool to_unicode, MCStringRef& r_string)
{
	if (to_unicode == is_unicode)
	{
		if (MCStringCreateWithNativeChars((const char_t *)p_src . getstring(), p_src . getlength(), r_string))
			return true;
	}
	else if (to_unicode)
	{
		if (MCU_multibytetounicode(p_src, LCH_ROMAN, r_string))
			return true;
	}
	else
	{
		if (MCU_unicodetomultibyte(p_src, LCH_ROMAN, r_string))
			return true;
	}

	return false;
}

///////////////////////////////////////////////////////////////////////////////

bool MCU_disjointrangeinclude(MCInterval*& x_ranges, int& x_count, int p_from, int p_to)
{
	MCInterval *t_new_ranges;
	t_new_ranges = (MCInterval *)malloc(sizeof(MCInterval) * (x_count + 1));
	if (t_new_ranges == NULL)
		return false;
	
	int t_new_count;
	t_new_count = 0;

	int t_range;
	t_range = 0;

	// Copy all source ranges completely before the new range
	while(t_range < x_count && x_ranges[t_range] . to + 1 < p_from)
		t_new_ranges[t_new_count++] = x_ranges[t_range++];

	int t_new_from;
	t_new_from = t_range < x_count ? MCU_min(x_ranges[t_range] . from, p_from) : p_from;

	// MW-2010-10-18: [[ Bug 9102 ]] Make sure the range after the new one is included if they touch.
	// Iterate though the input while it overlaps the new range
	while(t_range < x_count && x_ranges[t_range] . from - 1 <= p_to)
		t_range++;

	int t_new_to;
	t_new_to = t_range > 0 ? MCU_max(x_ranges[t_range - 1] . to, p_to) : p_to;

	t_new_ranges[t_new_count] . from = t_new_from;
	t_new_ranges[t_new_count] . to = t_new_to;
	t_new_count++;

	while(t_range < x_count)
		t_new_ranges[t_new_count++] = x_ranges[t_range++];

	if (x_ranges != NULL)
		free(x_ranges);

	x_ranges = t_new_ranges;
	x_count = t_new_count;

	return true;
}

bool MCU_disjointrangecontains(MCInterval* p_ranges, int p_count, int p_element)
{
	if (p_count == 0)
		return false;

	unsigned int t_low;
	t_low = 0;

	unsigned int t_high;
	t_high = p_count;

	while(t_low < t_high)
	{
		unsigned int t_mid;
		t_mid = t_low + (t_high - t_low) / 2;

		if (p_element < p_ranges[t_mid] . from)
			t_high = t_mid;
		else if (p_element > p_ranges[t_mid] . to)
			t_low = t_mid + 1;
		else
			return true;
	}

	return false;
}

///////////////////////////////////////////////////////////////////////////////

// MW-2013-05-02: [[ x64 ]] The 'x_length' parameter is always IO_header::len
//   which is now size_t, so match it.
IO_stat MCU_dofakewrite(char*& x_buffer, size_t& x_length, const void *p_data, uint4 p_size, uint4 p_count)
{
	uint4 t_capacity;
	if (x_length > 65536)
		t_capacity = (x_length + 65535) & ~65535;
	else
		t_capacity = (x_length + 4095) & ~4095;

	uint4 t_new_capacity;
	t_new_capacity = x_length + p_size * p_count;
	if (t_new_capacity > t_capacity)
	{
		if (t_new_capacity >= 65536)
			t_new_capacity = (t_new_capacity + 65535) & ~65535;
		else
			t_new_capacity = (t_new_capacity + 4095) & ~4095;

		char *t_new_buffer;
		t_new_buffer = (char *)realloc(x_buffer, t_new_capacity);
		if (t_new_buffer == NULL)
			return IO_ERROR;

		x_buffer = t_new_buffer;
	}

	memcpy(x_buffer + x_length, p_data, p_size * p_count);
	x_length += p_size * p_count;

	return IO_NORMAL;
}

///////////////////////////////////////////////////////////////////////////////

bool MCString::split(char p_char, MCString& r_head, MCString& r_tail)
{
	const char *t_string;
	uint4 t_length;

	t_string = sptr;
	t_length = length;

	if (!MCU_strchr(t_string, t_length, p_char, False))
	{		
		r_head = *this;
		r_tail . set(NULL, 0);
	}

	r_head . set(sptr, t_string - sptr);
	r_tail . set(t_string + 1, t_length);
	
	return true;
}

///////////////////////////////////////////////////////////////////////////////

MCDictionary::MCDictionary(void)
{
	m_nodes = NULL;
}

MCDictionary::~MCDictionary(void)
{
	while(m_nodes != NULL)
	{
		Node *t_next;
		t_next = m_nodes -> next;
		delete (char *)(m_nodes -> buffer);
		delete m_nodes;
		m_nodes = t_next;
	}
}

void MCDictionary::Set(uint4 p_id, MCString p_value)
{
	Node *t_node;
	t_node = Find(p_id);
	if (t_node == NULL)
	{
		t_node = new Node;
		t_node -> next = m_nodes;
		t_node -> key = p_id;
		m_nodes = t_node;
	}
	else
		free(t_node -> buffer);

	t_node -> buffer = memdup(p_value . getstring(), p_value . getlength());
	t_node -> length = p_value . getlength();
}

bool MCDictionary::Get(uint4 p_id, MCString& r_value)
{
	Node *t_node;
	t_node = Find(p_id);
	if (t_node == NULL)
		return false;

	r_value . set((const char *)t_node -> buffer, t_node -> length);
	return true;
}

void MCDictionary::Pickle(void*& r_buffer, uint4& r_length)
{
	uint4 t_size;
	t_size = 4 + 4 + 4;
	for(Node *t_node = m_nodes; t_node != NULL; t_node = t_node -> next)
		t_size += ((t_node -> length + 3) & ~3) + 8;

	char *t_buffer;
	t_buffer = new char[t_size];
	
	char *t_buffer_ptr;
	t_buffer_ptr = t_buffer;
	((uint4 *)t_buffer_ptr)[0] = MCSwapInt32HostToNetwork('QDCT');
	((uint4 *)t_buffer_ptr)[1] = MCSwapInt32HostToNetwork(t_size);
	((uint4 *)t_buffer_ptr)[2] = 0;
	t_buffer_ptr += 12;

	for(Node *t_node = m_nodes; t_node != NULL; t_node = t_node -> next)
	{
		((uint4 *)t_buffer_ptr)[0] = MCSwapInt32HostToNetwork(t_node -> key);
		((uint4 *)t_buffer_ptr)[1] = MCSwapInt32HostToNetwork(t_node -> length);
		memcpy(t_buffer_ptr + 8, t_node -> buffer, t_node -> length);
		t_buffer_ptr += 8 + (t_node -> length + 3) & ~3;
	}

	((uint4 *)t_buffer)[2] = MCSwapInt32HostToNetwork(Checksum(t_buffer + 12, t_size - 12));

	r_buffer = t_buffer;
	r_length = t_size;
}

bool MCDictionary::Unpickle(const void* p_buffer, uint4 p_length)
{
	if (p_length < 12)
		return false;

	const char *t_buffer;
	t_buffer = (const char *)p_buffer;

	uint4 t_header;
	t_header = MCSwapInt32NetworkToHost(((uint4 *)t_buffer)[0]);

	uint4 t_size;
	t_size = MCSwapInt32NetworkToHost(((uint4 *)t_buffer)[1]);

	uint4 t_checksum;
	t_checksum = MCSwapInt32NetworkToHost(((uint4 *)t_buffer)[2]);

	if (t_header != 'QDCT')
		return false;

	if (t_size != p_length)
		return false;

	t_buffer += 12;
	t_size -= 12;

	if (t_checksum != Checksum(t_buffer, t_size))
		return false;

	while(t_size != 0)
	{
		uint4 t_node_key;
		t_node_key = MCSwapInt32NetworkToHost(((uint4 *)t_buffer)[0]);

		uint4 t_node_size;
		t_node_size = MCSwapInt32NetworkToHost(((uint4 *)t_buffer)[1]);

		t_buffer += 8;
		t_size -= 8;

		if (t_size < t_node_size)
			return false;
		
		Set(t_node_key, MCString(t_buffer, t_node_size));

		t_buffer += (t_node_size + 3) & ~3;
		t_size -= (t_node_size + 3) & ~3;
	}

	return true;
}

MCDictionary::Node *MCDictionary::Find(uint4 p_id)
{
	for(Node *t_node = m_nodes; t_node != NULL; t_node = t_node -> next)
		if (t_node -> key == p_id)
			return t_node;
	return NULL;
}

uint32_t MCDictionary::Checksum(const void *p_data, uint32_t p_length)
{
	uint32_t t_a, t_b;
	t_a = 1;
	t_b = 0;
	
	uint8_t *t_data;
	t_data = (uint8_t *)p_data;
	
	for(uint32_t t_i = 0; t_i < p_length; t_i++, t_data++)
	{
		t_a += *t_data;
		t_b += t_a;
		
		if (t_a > 0xFFFFFF00)
			t_a %= 65521;
		
		if (t_b > 0xFFFFFF00)
			t_b %= 65521;
	}

	return (((t_b % 65521) << 16) | (t_a % 65521));
}

bool MCU_compare_strings_native(const char *p_a, bool p_a_isunicode, const char *p_b, bool p_b_isunicode)
{
	MCExecPoint *t_convert_a = new MCExecPoint();
	MCExecPoint *t_convert_b = new MCExecPoint();
	MCString t_a;
	MCString t_b;

	t_convert_a->setsvalue(p_a);
	if (p_a_isunicode)
		t_convert_a->utf16tonative();
	t_a = t_convert_a->getsvalue();

	t_convert_b->setsvalue(p_b);
	if (p_b_isunicode)
		t_convert_b->utf16tonative();
	t_b = t_convert_b->getsvalue();

	bool t_compval = (t_a == t_b) == True;

	delete t_convert_a;
	delete t_convert_b;

	return t_compval;
}

///////////////////////////////////////////////////////////////////////////////

// MW-2013-05-21: [[ RandomBytes ]] Utility function for generating random bytes
//   which uses OpenSSL if available, otherwise falls back on system support.
bool MCU_random_bytes(size_t p_bytecount, MCDataRef& r_bytes)
{
#ifdef MCSSL
	// If SSL is available, then use that.
	static bool s_donotuse_ssl = false;
	if (!s_donotuse_ssl)
	{
        MCAutoByteArray t_buffer;
        
        if (InitSSLCrypt())
        {
            return (t_buffer.New(p_bytecount) &&
                    (SSL_random_bytes(t_buffer.Bytes(), p_bytecount)) &&
                    t_buffer.CreateData(r_bytes));
        }
		s_donotuse_ssl = true;
	}
#endif

	// Otherwise use the system provided CPRNG.
	return MCS_random_bytes(p_bytecount, r_bytes);
}<|MERGE_RESOLUTION|>--- conflicted
+++ resolved
@@ -2436,13 +2436,8 @@
         return;
 	}
 	
-<<<<<<< HEAD
 	r_output = MCValueRetain(kMCEmptyString);
 	//ctxt.Throw();
-=======
-    r_output = MCValueRetain(kMCEmptyString);
-	ctxt.Throw();
->>>>>>> 3ef69192
 }
 
 void MCU_geturl(MCExecPoint &ep)
