--- conflicted
+++ resolved
@@ -2435,23 +2435,17 @@
 		// MW-2013-07-01: [[ Bug 10975 ]] Change to use MCU_couldbeurl utility function.
 		if (MCU_couldbeurl(MCStringGetOldString(p_target)))
 		{
-<<<<<<< HEAD
-			MCS_geturl(ep . getobj(), p_target);
-			MCurlresult->eval(ep);
-		}
-		else
-			ep . clear();
-
-        /* UNCHECKED */ ep . copyasstringref(r_output);
-=======
 			MCS_geturl(ctxt . GetObject(), p_target);
 			MCurlresult->copyasvalueref((MCValueRef&)r_output);
 			return;
 		}
->>>>>>> 220c1fe6
+		else
+            r_output = MCValueRetain(kMCEmptyString);
+        
+        return;
 	}
 	
-	r_output = MCValueRetain(kMCEmptyString);
+    r_output = MCValueRetain(kMCEmptyString);
 	ctxt.Throw();
 }
 
