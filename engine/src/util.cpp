/* Copyright (C) 2003-2013 Runtime Revolution Ltd.

This file is part of LiveCode.

LiveCode is free software; you can redistribute it and/or modify it under
the terms of the GNU General Public License v3 as published by the Free
Software Foundation.

LiveCode is distributed in the hope that it will be useful, but WITHOUT ANY
WARRANTY; without even the implied warranty of MERCHANTABILITY or
FITNESS FOR A PARTICULAR PURPOSE.  See the GNU General Public License
for more details.

You should have received a copy of the GNU General Public License
along with LiveCode.  If not see <http://www.gnu.org/licenses/>.  */

#include "prefix.h"

#include "globdefs.h"
#include "filedefs.h"
#include "objdefs.h"
#include "parsedef.h"

#include "execpt.h"
#include "param.h"
#include "util.h"
#include "stack.h"
#include "card.h"
#include "stacklst.h"
#include "sellst.h"
#include "undolst.h"
#include "aclip.h"
#include "image.h"
#include "field.h"
#include "mcerror.h"
#include "osspec.h"
#include "redraw.h"
#include "mcssl.h"

#include "globals.h"
#include "exec.h"
#include "system.h"

#define QA_NPOINTS 10

static MCPoint qa_points[QA_NPOINTS];

static void MCU_play_message()
{
	MCAudioClip *acptr = MCacptr;
	MCacptr = NULL;
	MCStack *sptr = acptr->getmessagestack();
	if (sptr != NULL)
	{
		acptr->setmessagestack(NULL);
		sptr->getcurcard()->message_with_valueref_args(MCM_play_stopped, acptr->getname());
	}
	if (acptr->isdisposable())
		delete acptr;
}

void MCU_play()
{
	if (MCacptr != NULL && !MCacptr->play())
		MCU_play_message();
}

void MCU_play_stop()
{
	if (MCacptr != NULL)
	{
		MCacptr->stop(True);
		MCU_play_message();
	}
}

void MCU_init()
{
	int2 i;
	real8 increment = (M_PI / 2.0) / (real8)QA_NPOINTS;
	real8 angle = 0.0;

	for (i = 0 ; i < QA_NPOINTS ; i++)
	{
		qa_points[i].x = (short)(sin(angle) * (real8)MAXINT2);
		qa_points[i].y = MAXINT2 - (short)(cos(angle) * (real8)MAXINT2);
		angle += increment;
	}
	MCrandomseed = (int4)(intptr_t)&MCdispatcher + MCS_getpid() + (int4)time(NULL);
	MCU_srand();
}

void MCU_watchcursor(MCStack *sptr, Boolean force)
{
	if (!MClockcursor)
	{
		MCwatchcursor = True;
		if (sptr == NULL)
			sptr = MCmousestackptr == NULL ? MCdefaultstackptr : MCmousestackptr;
		sptr->resetcursor(force);
	}
}

void MCU_unwatchcursor(MCStack *sptr, Boolean force)
{
	if (!MClockcursor)
	{
		MCwatchcursor = False;
		if (sptr == NULL)
			sptr = MCmousestackptr == NULL ? MCdefaultstackptr : MCmousestackptr;
		sptr -> resetcursor(force);
	}
}

void MCU_resetprops(Boolean update)
{
	if (update)
	{
		if (MCwatchcursor || MCcursor != None)
		{
			if (!MClockcursor)
				MCcursor = None;
			MCwatchcursor = False;
			if (MCmousestackptr != NULL)
				MCmousestackptr->resetcursor(True);
			else
				MCdefaultstackptr->resetcursor(True);
		}
		
		// MW-2011-08-18: [[ Redraw ]] Update to use redraw.
		MCRedrawForceUnlockScreen();

		if (MClockmenus)
		{
			MCscreen->updatemenubar(True);
			MClockmenus = False;
		}
		if (MCdragging)
		{
			MCdragging = False;
			MCselected->redraw();
		}
	}
	MCerrorlock = 0;
	MClockerrors = MClockmessages = MClockmoves = MClockrecent = False;
	MCerrorlockptr = NULL;
	MCinterrupt = False;
	MCdragspeed = 0;
	MCdynamiccard = NULL;
	MCdynamicpath = False;
	MCexitall = False;
}

void MCU_saveprops(MCSaveprops &sp)
{
	sp.watchcursor = MCwatchcursor;
	MCwatchcursor = False;
	// MW-2011-08-18: [[ Redraw ]] Update to use redraw.
	MCRedrawSaveLockScreen(sp.lockscreen);
	sp.errorlock = MCerrorlock;
	sp.errorlockptr = MCerrorlockptr;
	sp.lockerrors = MClockerrors;
	sp.lockmessages = MClockmessages;
	sp.lockmoves = MClockmoves;
	sp.lockrecent = MClockrecent;
	sp.interrupt = MCinterrupt;
	sp.dragspeed = MCdragspeed;
	sp.dynamiccard = MCdynamiccard;
	sp.errorptr = MCerrorptr;
	sp.exitall = MCexitall;
}

void MCU_restoreprops(MCSaveprops &sp)
{
	MCwatchcursor = sp.watchcursor;
	// MW-2011-08-18: [[ Redraw ]] Update to use redraw.
	MCRedrawRestoreLockScreen(sp.lockscreen);
	// MW-2011-08-17: [[ Redraw ]] This shouldn't be necessary anymore as the
	//   updates will be flushed shortly after as (new) lockscreen == False.
	//if (oldls && !sp.lockscreen)
	//	MCstacks->redrawall(False);
	MCerrorlock = sp.errorlock;
	MCerrorlockptr = sp.errorlockptr;
	MClockerrors = sp.lockerrors;
	MClockmessages = sp.lockmessages;
	MClockmoves = sp.lockmoves;
	MClockrecent = sp.lockrecent;
	MCinterrupt = sp.interrupt;
	MCdragspeed = sp.dragspeed;
	MCdynamiccard = sp.dynamiccard;
	MCerrorptr = sp.errorptr;
	MCexitall = sp.exitall;
}

int4 MCU_any(int4 max)
{
	return (int4)(MCU_drand() * (real8)max);
}

bool MCU_getnumberformat(uint2 fw, uint2 trail, uint2 force, MCStringRef& r_string)
{
	bool t_success;
	t_success = true;

	MCAutoStringRef t_buffer;
	if (t_success)
		t_success = MCStringCreateMutable(0, &t_buffer);

	{
		uint2 i = MCU_max(fw - trail - 1, 0);
		while (t_success && i--)
			t_success = MCStringAppendNativeChar(*t_buffer, '0');	
		if (t_success && trail != 0)
		{
			t_success = MCStringAppendNativeChar(*t_buffer, '.');
			i = force;
			while (t_success && i--)
				t_success = MCStringAppendNativeChar(*t_buffer, '0');
			i = trail - force;
			while (t_success && i--)
				t_success = MCStringAppendNativeChar(*t_buffer, '#');
		}
	}

	if (t_success)
		return MCStringCopy(*t_buffer, r_string);

	return false;
}


void MCU_getnumberformat(MCExecPoint &ep, uint2 fw, uint2 trail, uint2 force)
{
#ifdef OLD_EXEC
	char *eptr;
	ep.reserve(fw + 1, eptr);
	uint2 i = MCU_max(fw - trail - 1, 0);
	while (i--)
		*eptr++ = '0';
	if (trail != 0)
	{
		*eptr++ = '.';
		i = force;
		while (i--)
			*eptr++ = '0';
		i = trail - force;
		while (i--)
			*eptr++ = '#';
	}
	*eptr = '\0';
	ep.commit(strlen(eptr));
#else
	MCAutoStringRef t_format;
	if (MCU_getnumberformat(fw, trail, force, &t_format))
		/* UNCHECKED */ ep . setvalueref(*t_format);
	else
		ep . clear();
#endif
}


void MCU_setnumberformat(MCStringRef d, uint2 &fw,
                         uint2 &trailing, uint2 &force)
{
	fw = MCStringGetLength(d);
    char *temp_d;
    /* UNCHECKED */ MCStringConvertToCString(d, temp_d);
	const char *sptr = temp_d;
	const char *eptr = sptr;
	while (eptr - sptr < fw && *eptr != '.')
		eptr++;
	if (eptr - sptr == fw)
	{
		trailing = force = 0;
		return;
	}
	eptr++;
	if (eptr - sptr == fw)
		fw--;
	force = 0;
	while (eptr - sptr < fw && *eptr != '#')
	{
		eptr++;
		force++;
	}
	trailing = force;
	while (eptr - sptr < fw && *eptr == '#')
	{
		eptr++;
		trailing++;
	}
}

#define UtoF(u) (((double)((long)(u - 2147483647L - 1))) + 2147483648.0)

real8 MCU_stoIEEE(const char *bytes)
{
	real8 f = 0;
	int4 expon;
	uint4 hiMant, loMant;

	expon = ((bytes[0] & 0x7F) << 8) | (bytes[1] & 0xFF);
	hiMant = ((unsigned long)(bytes[2] & 0xFF) << 24)
	         |    ((unsigned long)(bytes[3] & 0xFF) << 16)
	         |    ((unsigned long)(bytes[4] & 0xFF) << 8)
	         |    ((unsigned long)(bytes[5] & 0xFF));
	loMant = ((unsigned long)(bytes[6] & 0xFF) << 24)
	         |    ((unsigned long)(bytes[7] & 0xFF) << 16)
	         |    ((unsigned long)(bytes[8] & 0xFF) << 8)
	         |    ((unsigned long)(bytes[9] & 0xFF));

	if (expon == 0 && hiMant == 0 && loMant == 0)
		f = 0;
	else
	{
		if (expon == 0x7FFF)    /* MCinfinity or NaN */
			f = MCinfinity;
		else
		{
			expon -= 16383;
			f  = ldexp(UtoF(hiMant), expon-=31);
			f += ldexp(UtoF(loMant), expon-=32);
		}
	}
	if (bytes[0] & 0x80)
		return -f;
	else
		return f;
}

real8 MCU_i4tor8(int4 in)
{
	return (real8)in / 65535.0;
}

int4 MCU_r8toi4(real8 in)
{
	return (int4)(in * 65535.0);
}

#define N       16
#define RMASK    ((uint4)(1 << (N - 1)) + (1 << (N - 1)) - 1)
#define LOW(x)  ((uint4)(x) & RMASK)
#define HIGH(x) LOW((x) >> N)
#define MUL(x, y, z)    { uint4 l = (uint4)(x) * (uint4)(y); \
                (z)[0] = LOW(l); (z)[1] = HIGH(l); }
#define CARRY(x, y)     ((uint4)(x) + (uint4)(y) > RMASK)
#define ADDEQU(x, y, z) (z = CARRY(x, (y)), x = LOW(x + (y)))
#define X0      0x330E
#define X1      0xABCD
#define X2      0x1234
#define A0      0xE66D
#define A1      0xDEEC
#define A2      0x5
#define C       0xB
#define SET3(x, x0, x1, x2)     ((x)[0] = (x0), (x)[1] = (x1), (x)[2] = (x2))
#define SEED(x0, x1, x2) (SET3(x, x0, x1, x2), SET3(a, A0, A1, A2), c = C)

static uint4 x[3] = { X0, X1, X2 }, a[3] = { A0, A1, A2 }, c = C;

void MCU_srand()
{
	SEED(X0, LOW(MCrandomseed), HIGH(MCrandomseed));
}

real8 MCU_drand()
{
	static real8 two16m = 1.0 / (1L << N);
	uint4 p[2], q[2], r[2], carry0, carry1;

	MUL(a[0], x[0], p);
	ADDEQU(p[0], c, carry0);
	ADDEQU(p[1], carry0, carry1);
	MUL(a[0], x[1], q);
	ADDEQU(p[1], q[0], carry0);
	MUL(a[1], x[0], r);
	x[2] = LOW(carry0 + carry1 + CARRY(p[1], r[0]) + q[1] + r[1] +
	           a[0] * x[2] + a[1] * x[1] + a[2] * x[0]);
	x[1] = LOW(p[1] + r[0]);
	x[0] = LOW(p[0]);
	return (two16m * (two16m * (two16m * x[0] + x[1]) + x[2]));
}

// custom strtok that only skips single delimiters
static char *olds = NULL;
char *MCU_strtok(char *s, const char *delim)
{
	if (s == NULL)
	{
		if (olds == NULL)
		{
			MCS_seterrno(EINVAL);
			return NULL;
		}
		else
			s = olds;
	}
	if (*s == '\0')
	{
		olds = NULL;
		return NULL;
	}
	char *token = s;
	s = strpbrk(token, delim);
	if (s == NULL)
		olds = NULL;
	else
	{
		*s = '\0';
		olds = s + 1;
	}
	return token;
}

/* WRAPPER */ bool MCU_strtol(MCStringRef p_string, int4& r_l)
{
	Boolean t_converted;
	uint4 l = MCStringGetLength(p_string);
    char *t_string;
    /* UNCHECKED */ MCStringConvertToCString(p_string, t_string);
	const char *sptr = t_string;
	r_l = MCU_strtol(sptr, l, '\0', t_converted);
	return True == t_converted;
}

int4 MCU_strtol(const char *&sptr, uint4 &l, int1 c, Boolean &done,
                Boolean reals, Boolean octals)
{
	done = False;
	MCU_skip_spaces(sptr, l);
	if (!l)
		return 0;
	Boolean negative = False;
	int4 value = 0;
	if (*sptr == '-' || *sptr == '+')
	{
		negative = *sptr == '-';
		sptr++;
		l--;
	}
	if (!l)
		return 0;
	uint4 startlength = l;
	uint2 base = 10;
	if (l && *sptr == '0')
		if (l > 2 && MCS_tolower(*(sptr + 1)) == 'x')
		{
			base = 16;
			sptr += 2;
			l -= 2;
		}
		else
			if (octals)
			{
				base = 8;
				sptr++;
				l--;
			}
	while (l)
	{
		if (isdigit((uint1)*sptr))
		{
			int4 v = *sptr - '0';
			if (base < 16 && value > MAXINT4 / base - v)  // prevent overflow
				return 0;
			value *= base;
			value += v;
		}
		else
			if (isspace((uint1)*sptr))
			{
				MCU_skip_spaces(sptr, l);
				if (l && *sptr == c)
				{
					sptr++;
					l--;
				}
				break;
			}
			else
				if (l && c && *sptr == c)
				{
					sptr++;
					l--;
					break;
				}
				else
					if (*sptr == '.')
					{
						if (startlength > 1)
						{
							if (reals)
							{
								// MDW-2013-06-09: [[ Bug 10964 ]] Round integral values to nearest
								//   (consistent with getuint4() and round()).
								if (*(sptr+1) > '4')
								{
									value++;
								}
								do
								{
									sptr++;
									l--;
								}
								while (l && isdigit((uint1)*sptr));
							}
							else
								do
								{
									sptr++;
									l--;
								}
								while (l && *sptr == '0');
							if (l == 0)
								break;
							if (*sptr == c || isspace((uint1)*sptr))
							{
								sptr++;
								l--;
								break;
							}
						}
						return 0;
					}
					else
					{
						char c = MCS_tolower(*sptr);
						if (base == 16 && c >= 'a' && c <= 'f')
						{
							value *= base;
							value += c - 'a' + 10;
						}
						else
							return 0;
					}
		sptr++;
		l--;
	}
	if (negative)
		value = -value;
	MCU_skip_spaces(sptr, l);
	done = True;
	return value;
}

void MCU_strip(char *sptr, uint2 trailing, uint2 force)
{
	if (trailing == 0)
		return;
	char *eptr = &sptr[strlen(sptr)];
	sptr = strchr(sptr, '.');
	uint2 count = force;
	while (count--)
		sptr++;
	while (--eptr > sptr)
		if (*eptr == '0')
		{
			*eptr = '\0';
			if (*(eptr - 1) == '.')
			{
				*(eptr - 1) = '\0';
				break;
			}
		}
		else
			break;
}

/*
This function is defined as follows:
Let x >= 0 and y > 0.
	x wrap y  := ((x - 1) mod y) + 1
	x wrap -y := x wrap y
	-x wrap y := -(x wrap y)
*/
real8 MCU_fwrap(real8 p_x, real8 p_y)
{
	real8 t_y;
	t_y = p_y > 0 ? p_y : -p_y;
	if (p_x >= 0)
		return (fmod(p_x - 1, t_y) + 1);
	else
		return -(fmod(-p_x - 1, t_y) + 1);
		
}

bool MCU_r8tos(real8 n, uint2 fw, uint2 trailing, uint2 force, MCStringRef &r_string)
{
	char *t_str = nil;
	uint4 t_s = 0;
	if (MCU_r8tos(t_str, t_s, n, fw, trailing, force) == 0)
	{
		delete[] t_str;
		return false;
	}
	
	MCStringRef t_string;
	if (!MCStringCreateWithCStringAndRelease((char_t *)t_str, t_string))
	{
		delete[] t_str;
		return false;
	}
	
	r_string = t_string;
	return true;
}

uint4 MCU_r8tos(char *&d, uint4 &s, real8 n,
                uint2 fw, uint2 trailing, uint2 force)
{
	if (d == NULL || s <  R8L)
	{
		delete d;
		d = new char[R8L];
		s = R8L;
	}
	if (n < 0.0 && n >= -MC_EPSILON)
		n = 0.0;
	sprintf(d, "%0*.*f", fw, trailing, n);
	MCU_strip(d, trailing, force);
	
	// 2007-09-11: [[ Bug 5321 ]] If the first character is '-', we must check
	//   to see if the value is actually '0', and if it is remove the '-'.
	if (*d == '-')
	{
		bool t_is_zero;
		t_is_zero = true;
		for(char *dptr = d + 1; *dptr != '\0'; ++dptr)
			if (*dptr == 'e')
				break;
			else if (*dptr != '.' && *dptr != '0')
			{
				t_is_zero = false;
				break;
			}

		if (t_is_zero)
			memcpy(d, d + 1, strlen(d));
	}

	return strlen(d);
}

/* WRAPPER */
bool MCU_stor8(MCStringRef p_string, real8 &r_d, bool p_convert_octals)
{
	return True == MCU_stor8(MCStringGetOldString(p_string), r_d, p_convert_octals);
}

Boolean MCU_stor8(const MCString &s, real8 &d, Boolean convertoctals)
{
	const char *sptr = s.getstring();
	uint4 l = s.getlength();
	Boolean done;
	int4 i = MCU_strtol(sptr, l, '\0', done, False, convertoctals);
	if (done)
	{
		d = i;
		return l == 0;
	}
	sptr = s.getstring();
	l = MCU_min(R8L - 1U, s.getlength());
	MCU_skip_spaces(sptr, l);
	// bugs in MSL means we need to check these things
	// MW-2006-04-21: [[ Purify ]] This was incorrect - we need to ensure l > 1 before running most
	//   of these tests.
	if (l == 0 || (l > 1 && ((MCS_tolower((uint1)sptr[1]) == 'x' && (l == 2 || !isxdigit((uint1)sptr[2]))
	        || (sptr[1] == '+' || sptr[1] == '-')))))
		return False;
	char buff[R8L];
	memcpy(buff, sptr, l);
	buff[l] = '\0';
	const char *newptr;
	d = strtod((char *)buff, (char **)&newptr);
	if (newptr == buff)
		return False;
	l = buff + l - newptr;
	MCU_skip_spaces(newptr, l);
	if (l != 0)
		return False;
	return True;
}

real8 MCU_strtor8(const char *&r_str, uint4 &r_len, int1 p_delim, Boolean &r_done, Boolean convertoctals)
{
	const char *sptr = r_str;
	uint4 l = r_len;
	Boolean done;
	real8 d;
	int4 i = MCU_strtol(sptr, l, p_delim, done, False, convertoctals);
	if (done)
	{
		r_done = True;
		r_str = sptr;
		r_len = l;
		return i;
	}
	MCU_skip_spaces(r_str, r_len);
	// bugs in MSL means we need to check these things
	// MW-2006-04-21: [[ Purify ]] This was incorrect - we need to ensure l > 1 before running most
	//   of these tests.
	if (r_len == 0 || (r_len > 1 && ((MCS_tolower((uint1)r_str[1]) == 'x' && (r_len == 2 || !isxdigit((uint1)r_str[2]))
	        || (r_str[1] == '+' || r_str[1] == '-')))))
	{
		r_done = False;
		return i;
	}
	char buff[R8L];
	uint4 buff_len = MCU_min(R8L - 1U, r_len);
	memcpy(buff, r_str, buff_len);
	buff[buff_len] = '\0';
	const char *newptr;
	d = strtod((char *)buff, (char **)&newptr);
	if (newptr == buff)
	{
		r_done = False;
		return d;
	}
	uint4 t_diff = newptr - buff;
	r_len = r_len - t_diff;
	r_str += t_diff;
	MCU_skip_spaces(r_str, r_len);
	if (r_len && *r_str == p_delim)
	{
			r_str++;
			r_len--;
	}
	r_done = True;

	return d;
}

/* WRAPPER */ bool MCU_stoi2(MCStringRef p_string, int2 &r_d)
{
	return True == MCU_stoi2(MCStringGetOldString(p_string), r_d);
}

Boolean MCU_stoi2(const MCString &s, int2 &d)
{
	const char *sptr = s.getstring();
	uint4 l = s.getlength();
	Boolean done;
	d = MCU_strtol(sptr, l, '\0', done, True, False);
	if (!done || l != 0)
		return False;
	return True;
}

/* WRAPPER */ bool MCU_stoui2(MCStringRef p_string, uint2 &r_d)
{
	return True == MCU_stoui2(MCStringGetOldString(p_string), r_d);
}

Boolean MCU_stoui2(const MCString &s, uint2 &d)
{
	const char *sptr = s.getstring();
	uint4 l = s.getlength();
	Boolean done;
	d = MCU_strtol(sptr, l, '\0', done, True, False);
	if (!done || l != 0)
		return False;
	return True;
}

Boolean MCU_stoi2x2(const MCString &s, int2 &d1, int2 &d2)
{
	const char *sptr = s.getstring();
	uint4 l = s.getlength();
	Boolean done;
	d1 = MCU_strtol(sptr, l, ',', done, True, False);
	if (!done || l == 0)
		return False;
	d2 = MCU_strtol(sptr, l, '\0', done, True, False);
	if (!done || l != 0)
		return False;
	return True;
}

/* WRAPPER */ bool MCU_stoi2x2(MCStringRef p_string, int16_t& r_d1, int16_t& r_d2)
{
	return True == MCU_stoi2x2(MCStringGetOldString(p_string), r_d1, r_d2);
}

Boolean MCU_stoi2x4(const MCString &s, int2 &d1, int2 &d2, int2 &d3, int2 &d4)
{
	int32_t t_d1, t_d2, t_d3, t_d4;
	if (!MCU_stoi4x4(s, t_d1, t_d2, t_d3, t_d4))
		return False;
	
	d1 = t_d1;
	d2 = t_d2;
	d3 = t_d3;
	d4 = t_d4;
	
	return True;
}

/* WRAPPER */ bool MCU_stoi2x4(MCStringRef p_string, int16_t& r_d1, int16_t& r_d2, int16_t& r_d3, int16_t& r_d4)
{
	return True == MCU_stoi2x4(MCStringGetOldString(p_string), r_d1, r_d2, r_d3, r_d4);
}

/* WRAPPER */ bool MCU_stoi4x4(MCStringRef p_string, int32_t& r_d1, int32_t& r_d2, int32_t& r_d3, int32_t& r_d4)
{
	return True == MCU_stoi4x4(MCStringGetOldString(p_string), r_d1, r_d2, r_d3, r_d4);
}

Boolean MCU_stoi4x4(const MCString &s, int32_t &d1, int32_t &d2, int32_t &d3, int32_t &d4)
{
	const char *sptr = s.getstring();
	uint4 l = s.getlength();
	Boolean done;
	d1 = MCU_strtol(sptr, l, ',', done, True, False);
	if (!done || l == 0)
		return False;
	d2 = MCU_strtol(sptr, l, ',', done, True, False);
	if (!done || l == 0)
		return False;
	d3 = MCU_strtol(sptr, l, ',', done, True, False);
	if (!done || l == 0)
		return False;
	d4 = MCU_strtol(sptr, l, '\0', done, True, False);
	if (!done || l != 0)
		return False;
	return True;
}

Boolean MCU_stoi4x2(const MCString &s, int32_t &d1, int32_t &d2)
{
	const char *sptr = s.getstring();
	uint4 l = s.getlength();
	Boolean done;
	d1 = MCU_strtol(sptr, l, ',', done, True, False);
	if (!done || l == 0)
		return False;
	d2 = MCU_strtol(sptr, l, ',', done, True, False);
	if (!done || l == 0)
		return False;
	return True;
}

/* WRAPPER */ bool MCU_stoi4(MCStringRef p_string, int4& r_d)
{
    return True == MCU_stoi4(MCStringGetOldString(p_string), r_d);
}

Boolean MCU_stoi4(const MCString &s, int4 &d)
{
	const char *sptr = s.getstring();
	uint4 l = s.getlength();
	Boolean done;
	d = MCU_strtol(sptr, l, '\0', done);
	if (!done || l != 0)
		return False;
	return True;
}
/* WRAPPER */ bool MCU_stoui4(MCStringRef p_string, uint4 &r_d)
{
	return True == MCU_stoui4(MCStringGetOldString(p_string), r_d);
}

Boolean MCU_stoui4(const MCString &s, uint4 &d)
{
	const char *sptr = s.getstring();
	uint4 l = s.getlength();
	Boolean done;
	d = MCU_strtol(sptr, l, '\0', done);
	if (!done || l != 0)
		return False;
	return True;
}

bool MCU_stoui4x2(MCStringRef p_string, uint4 &r_d1, uint4 &r_d2)
{
    char *t_string;
    /* UNCHECKED */ MCStringConvertToCString(p_string, t_string);
    const char *sptr = t_string;
	uint4 l = MCStringGetLength(p_string);
	Boolean done;
	r_d1 = MCU_strtol(sptr, l, ',', done, True, False);
	if (!done || l == 0)
		return false;
	r_d2 = MCU_strtol(sptr, l, '\0', done, True, False);
	if (!done || l != 0)
		return false;
	return true;
}

/* WRAPPER */ bool MCU_stob(MCStringRef p_string, bool& r_condition)
{
	Boolean t_condition;
	bool t_success;
	t_success = True == MCU_stob(MCStringGetOldString(p_string), t_condition);
	if (t_success)
	{
		r_condition = t_condition == True;
		return true;
	}

	return false;
}

Boolean MCU_stob(const MCString &s, Boolean &condition)
{
	if (s.getlength() == 4 && (s.getstring() == MCtruestring
	                           || !MCU_strncasecmp(s.getstring(),
	                                               MCtruestring, 4)))
	{
		condition = True;
		return True;
	}
	if (s.getlength() == 5 && (s.getstring() == MCfalsestring
	                           || !MCU_strncasecmp(s.getstring(),
	                                               MCfalsestring, 5)))
	{
		condition = False;
		return True;
	}
	return False;
}

void MCU_lower(char *dptr, const MCString &s)
{
	uint4 length = s.getlength();
	const uint1 *sptr = (uint1 *)s.getstring();
	uint4 i;
	for (i = 0 ; i < length ; i++)
		*dptr++ = MCS_tolower(*sptr++);
}

Boolean MCU_offset(const MCString &part, const MCString &whole,
                   uint4 &offset, Boolean casesensitive)
{
	uint4 tl = part.getlength();
	uint4 sl = whole.getlength();
	offset = 0;

	if (tl > sl || tl == 0 || sl == 0)
		return False;
	uint4 length = sl - tl;
	uint4 i;
	const uint1 *pptr = (uint1 *)part.getstring();
	const uint1 *wptr = (uint1 *)whole.getstring();
	if (casesensitive)
		for (i = 0 ; i <= length ; i++)
		{
			const uint1 *sptr = pptr;
			const uint1 *dptr = wptr + i;
			if (*sptr != *dptr)
				continue;
			int4 diff = 0;
			uint4 n = tl;
			while (n--)
				if (*dptr++ != *sptr++)
				{
					diff = 1;
					break;
				}
			if (diff == 0)
			{
				offset = i;
				return True;
			}
		}
	else
		for (i = 0 ; i <= length ; i++)
		{
			int4 diff = 0;

			char t_p, t_w;
			t_p = *pptr;
			t_w = *(wptr + i);

			t_p = MCS_tolower(t_p);
			t_w = MCS_tolower(t_w);

			if (t_p != t_w)
				continue;
			else
				diff = MCU_strncasecmp((char *)pptr, (char *)wptr + i, tl);

			if (diff == 0)
			{
				offset = i;
				return True;
			}
		}
	return False;
}

void MCU_chunk_offset(MCExecPoint &ep, MCString &w,
                      Boolean whole, Chunk_term delimiter)
{
	uint4 i;
	uint4 chunkstart = 0;
	const char *wptr = w.getstring();
	uint4 count = 1;
	if (delimiter == CT_WORD)
	{
		Boolean t_match = false;

		uint4 length = w.getlength();
		if (length == 0)
			count = 0;
		while (chunkstart < length)
		{
			while (chunkstart < length && isspace((uint1)wptr[chunkstart]))
				chunkstart++;
			uint4 wordstart = chunkstart;
			if (wptr[chunkstart] == '"')
			{
				chunkstart++;
				while (chunkstart < length && wptr[chunkstart] != '"'
				        && wptr[chunkstart] != '\n')
					chunkstart++;
				if (chunkstart < length && wptr[chunkstart] == '"')
					chunkstart++;
			}
			else
				while (chunkstart < length && !isspace((uint1)wptr[chunkstart]))
					chunkstart++;
			if (whole)
			{
				if (chunkstart - wordstart == ep.getsvalue().getlength())
				{
					if (ep.getcasesensitive())
					{
						if (strncmp(wptr + wordstart, ep.getsvalue().getstring(),
						            ep.getsvalue().getlength()) == 0)
						{
							t_match = true;
							break;
						}
					}
					else
						if (MCU_strncasecmp(wptr + wordstart, ep.getsvalue().getstring(),
						                    ep.getsvalue().getlength()) == 0)
						{
							t_match = true;
							break;
						}
				}
			}
			else
			{
				MCString word(wptr + wordstart, chunkstart - wordstart);
				if (MCU_offset(ep.getsvalue(), word, i, ep.getcasesensitive()))
				{
					t_match = true;
					break;
				}
			}
			count++;
		}
		if (!t_match)
			count = 0;
	}
	else
	{
		char c = delimiter == CT_LINE ? ep.getlinedel() : ep.getitemdel();
		while (True)
		{
			if (MCU_offset(ep.getsvalue(), w, i, ep.getcasesensitive()))
			{
				if (whole)
				{
					uint4 l = ep.getsvalue().getlength();
					// MW-2006-04-21: [[ Purify ]] i + l != w.getlength() should be first
					if ((i != 0 && w.getstring()[i - 1] != c)
					        || (i + l != w.getlength() && w.getstring()[i + l] != c))
					{
						while (i != w.getlength() && w.getstring()[i] != c)
							i++;
						if (i == 0)
						{// delimiter is in find string
							count = 0;
							break;
						}
						w.set(w.getstring() + i, w.getlength() - i);
						continue;
					}
					else
						i += w.getstring() - &wptr[chunkstart];
				}
				i += chunkstart;
				while (chunkstart < i)
					if (wptr[chunkstart++] == c)
						count++;
			}
			else
				count = 0;
			break;
		}
	}
	ep.setnvalue(count);
}

void MCU_additem(char *&dptr, const char *sptr, Boolean first)
{
	uint4 dlength = strlen(dptr);
	uint4 slength;
	if (sptr == NULL)
		slength = 0;
	else
		slength = strlen(sptr);
	MCU_realloc((char **)&dptr, dlength, dlength + slength + 2, sizeof(char));
	if (!first)
		dptr[dlength++] = ',';
	if (sptr == NULL)
		dptr[dlength++] = '\0';
	else
		strcpy(&dptr[dlength], sptr);
}

void MCU_addline(char *&dptr, const char *sptr, Boolean first)
{
	uint4 dlength = strlen(dptr);
	uint4 slength;
	if (sptr == NULL)
		slength = 0;
	else
		slength = strlen(sptr);
	MCU_realloc((char **)&dptr, dlength, dlength + slength + 2, sizeof(char));
	if (!first)
		dptr[dlength++] = '\n';
	if (sptr == NULL)
		dptr[dlength++] = '\0';
	else
		strcpy(&dptr[dlength], sptr);
}

void MCU_break_string(const MCString &s, MCString *&ptrs, uint2 &nptrs,
                      Boolean isunicode)
{
	delete ptrs;
	ptrs = NULL;
	nptrs = 0;
	uint4 len = s.getlength();
	if (isunicode && (long)len & 1)
		len--;
	const char *string = s.getstring();
	if (string == NULL)
		return;
	const char *sptr = string;
	nptrs = 1;
	uint4 tlen = len;
	while (tlen)
	{
		tlen -= MCU_charsize(isunicode);
		if (MCU_comparechar(sptr, '\n', isunicode) && tlen)
			nptrs++;
		sptr += MCU_charsize(isunicode);
	}
	ptrs = (MCString *)new char[nptrs * sizeof(MCString)]; // GCC bug
	uint2 curptr = 0;
	sptr = string;
	const char *eptr =  sptr;
	Boolean wasfound = False;
	uint4 l = len;
	ptrs[0].set(sptr, len);
	while (l)
	{
		if (((wasfound = MCU_strchr(eptr, l, '\n', isunicode)) == True && l)
		        || sptr != NULL)
		{
			uint2 length = wasfound ? eptr - sptr : (string + len) - sptr ;
			ptrs[curptr++].set(sptr, length);
			if (!wasfound)
				break;
			eptr += MCU_charsize(isunicode);
			l -= MCU_charsize(isunicode);
			sptr = eptr;
		}
	}
}

// AL-2013-14-07 [[ Bug 10445 ]] Sort international on Android
#if defined(_MAC_DESKTOP) || defined(_IOS_MOBILE) || defined(_ANDROID_MOBILE)
extern compare_t MCSystemCompareInternational(MCStringRef, MCStringRef);
#endif

static void msort(MCSortnode *b, uint4 n, MCSortnode *t, Sort_type form, Boolean reverse)
{
	if (n <= 1)
		return;

	uint4 n1 = n / 2;
	uint4 n2 = n - n1;
	MCSortnode *b1 = b;
	MCSortnode *b2 = b + n1;

	msort(b1, n1, t, form, reverse);
	msort(b2, n2, t, form, reverse);

	MCSortnode *tmp = t;
	while (n1 > 0 && n2 > 0)
	{
		// NOTE:
		//
		// This code assumes the types in the MCSortnodes are correct for the
		// requested sort type. Bad things will happen if this isn't true...
		bool first;
		switch (form)
		{
		case ST_INTERNATIONAL:
			{
                char *t1, *t2;
                /* UNCHECKED */ MCStringConvertToCString(b1->svalue, t1);
                /* UNCHECKED */ MCStringConvertToCString(b2->svalue, t2);
				const char *s1, *s2;
				s1 = t1;
				s2 = t2;
				
				// WARNING: this will *not* work properly on anything other
				// than OSX, iOS or Android: the LC_COLLATE locale facet is set to the
				// locale "en_US.<native encoding>"...
				//
				// Additionally, UTF-16 strings don't work at all.
                
                // AL-2013-14-07 [[ Bug 10445 ]] Sort international on Android
#if defined(_MAC_DESKTOP) || defined(_IOS_MOBILE) || defined(_ANDROID_MOBILE)
				int result = MCSystemCompareInternational(b1->svalue, b2->svalue);
#else
				int result = strcoll(s1, s2);
#endif
				delete t1;
                delete t2;
				first = reverse ? result >= 0 : result <= 0;
				break;
			}

		case ST_TEXT:
			{
                char *t1, *t2;
                /* UNCHECKED */ MCStringConvertToCString(b1->svalue, t1);
                /* UNCHECKED */ MCStringConvertToCString(b2->svalue, t2);
				const char *s1, *s2;
				s1 = t1;
				s2 = t2;
				
				// WARNING:
				//
				// This provides codepoint order sorting (not lexical sorting)
				// for strings. It will not, however, do the right thing with
				// UTF-16LE strings (the encoding used on x86 and ARM)...
				int result = strcmp(s1, s2);
                
				delete t1;
                delete t2;
				first = reverse ? result >= 0 : result <= 0;
				break;
			}
				
		default:
			{
				first = reverse
							? MCNumberFetchAsReal(b1->nvalue) >= MCNumberFetchAsReal(b2->nvalue)
							: MCNumberFetchAsReal(b1->nvalue) <= MCNumberFetchAsReal(b2->nvalue);
				break;
			}
		}
		
		if (first)
		{
			*tmp++ = *b1++;
			n1--;
		}
		else
		{
			*tmp++ = *b2++;
			n2--;
		}
	}
	for (uindex_t i = 0; i < n1; i++)
		tmp[i] = b1[i];
	for (uindex_t i = 0; i < (n - n2); i++)
		b[i] = t[i];
}

void MCU_sort(MCSortnode *items, uint4 nitems,
              Sort_type dir, Sort_type form)
{
	if (nitems <= 1)
		return;
	MCSortnode *tmp = new MCSortnode[nitems];
	msort(items, nitems, tmp, form, dir == ST_DESCENDING);
	delete[] tmp;
}

#if !defined(_DEBUG_MEMORY)
void MCU_realloc(char **data, uint4 osize, uint4 nsize, uint4 csize)
{
	char *ndata = new char[nsize * csize];
	if (data != NULL)
	{
		if (nsize > osize)
			memcpy(ndata, *data, osize * csize);
		else
			memcpy(ndata, *data, nsize * csize);
		delete *data;
	}
	*data = ndata;
}
#else
void _dbg_MCU_realloc(char **data, uint4 osize, uint4 nsize, uint4 csize, const char *f, int l)
{
	char *ndata = (char *)_malloc_dbg(nsize * csize, _NORMAL_BLOCK, f, l); //_old_new(f, l) char[nsize * csize];
	if (data != NULL)
	{
		if (nsize > osize)
			memcpy(ndata, *data, osize * csize);
		else
			memcpy(ndata, *data, nsize * csize);
		delete *data;
	}
	*data = ndata;
}
#endif

bool MCU_matchname(MCNameRef test, Chunk_term type, MCNameRef name)
{
    
    if (name == nil || MCNameIsEmpty(name) ||test == nil)
        return false;
    
    if (MCNameIsEqualTo(name, test, kMCCompareCaseless))
        return true;
    
    Boolean match = false;
    
    static const char *nametable[] =
    {
        MCstackstring, MCaudiostring,
        MCvideostring, MCbackgroundstring,
        MCcardstring, MCnullstring,
        MCgroupstring, MCnullstring,
        MCbuttonstring, MCnullstring,
        MCnullstring, MCscrollbarstring,
        MCimagestring, MCgraphicstring,
        MCepsstring, MCmagnifierstring,
        MCcolorstring, MCfieldstring
    };
    
    
    // MW-2013-07-29: [[ Bug 11068 ]] Make sure that we only match a reference
    //   of the form 'field "..."', and throw an error if not.
    
    MCAutoStringRef t_pattern;
    
    MCStringFormat(&t_pattern, "%@ \"%@\"", MCSTR(nametable[type - CT_STACK]), name);
    
    if (MCStringContains(MCNameGetString(test), *t_pattern, kMCCompareCaseless))
    {
        uindex_t t_quotes;
        /* UNCHECKED */ MCStringFirstIndexOfChar(MCNameGetString(test), '"', 0, kMCCompareExact, t_quotes);
        if (MCStringGetLength(MCNameGetString(test)) - t_quotes == MCStringGetLength(MCNameGetString(name)) + 2)
            match = true;
        if (!match)
            MCLog("[[ Bug 11068 ]] match name '%@' to '%@' attempted and failed due to better checking", name, test);
    }
    return match;
}

<<<<<<< HEAD
Boolean MCU_matchname(const MCString &test, Chunk_term type, MCNameRef name)
{
	if (name == nil || MCNameIsEmpty(name) || test == MCnullmcstring)
		return False;

	if (MCNameIsEqualToOldString(name, test, kMCCompareCaseless))
		return True;

	Boolean match = False;
	MCString tname = MCNameGetOldString(name);
	static const char *nametable[] =
	    {
	        MCstackstring, MCaudiostring,
	        MCvideostring, MCbackgroundstring,
	        MCcardstring, MCnullstring,
	        MCgroupstring, MCnullstring,
	        MCbuttonstring, MCnullstring,
	        MCnullstring, MCscrollbarstring,
	        MCimagestring, MCgraphicstring,
	        MCepsstring, MCmagnifierstring,
	        MCcolorstring, MCfieldstring
	    };
	
	// MW-2013-07-29: [[ Bug 11068 ]] Make sure that we only match a reference
	//   of the form 'field "..."', and throw an error if not.
	const char *sptr = test.getstring();
	uint4 l = test.getlength();
	if (MCU_strchr(sptr, l, '"')
			&& l > tname.getlength() + 1
	        && sptr[tname.getlength() + 1] == '"'
	        && !MCU_strncasecmp(sptr + 1, tname.getstring(), tname.getlength())
	        && sptr - test.getstring() >= (int)strlen(nametable[type - CT_STACK])
	        && !MCU_strncasecmp(test.getstring(), nametable[type - CT_STACK],
	                            strlen(nametable[type - CT_STACK])))
	{
		if (l == tname.getlength() + 2)
			match = True;
		
		if (!match)
			MCLog("[[ Bug 11068 ]] match name '%@' to '%.*s' attempted and failed due to better checking", MCNameGetString(name), test . getlength(), test . getstring());
	}

	return match;
}
=======
>>>>>>> b3b2deba

void MCU_snap(int2 &p)
{
	if (!MCgrid)
		return;
	p = (p + (MCgridsize >> 1)) / MCgridsize * MCgridsize;
}

void MCU_roundrect(MCPoint *&points, uint2 &npoints,
                   const MCRectangle &rect, uint2 radius)
{
	uint2 i, j;

	if (points == NULL || npoints != 4 * QA_NPOINTS + 1)
	{
		delete points;
		points = new MCPoint[4 * QA_NPOINTS + 1];
		npoints = 4 * QA_NPOINTS + 1;
	}

	MCRectangle tr = rect;
	tr.width--;
	tr.height--;

	uint2 rr_width, rr_height;
	if (radius < tr.width >> 1)
		rr_width = radius;
	else
		rr_width = tr.width >> 1;
	if (radius < tr.height >> 1)
		rr_height = radius;
	else
		rr_height = tr.height >> 1;

	i = 0;
	for (j = 0 ; j < QA_NPOINTS ; j++)
	{
		points[i].x = tr.x + tr.width - rr_width
		              + (qa_points[j].x * rr_width / MAXINT2);
		points[i].y = tr.y + (qa_points[j].y * rr_height / MAXINT2);
		i++;
	}
	j = QA_NPOINTS;
	do
	{
		j--;
		points[i].x = tr.x + tr.width - rr_width
		              + (qa_points[j].x * rr_width / MAXINT2);
		points[i].y = tr.y + tr.height
		              - (qa_points[j].y * rr_height / MAXINT2);
		i++;
	}
	while (j);
	for (j = 0 ; j < QA_NPOINTS ; j++)
	{
		points[i].x = tr.x + rr_width - (qa_points[j].x * rr_width / MAXINT2);
		points[i].y = tr.y + tr.height
		              -(qa_points[j].y * rr_height / MAXINT2);
		i++;
	}
	j = QA_NPOINTS;
	do
	{
		j--;
		points[i].x = tr.x + rr_width
		              - (qa_points[j].x * rr_width / MAXINT2);
		points[i].y = tr.y + (qa_points[j].y * rr_height / MAXINT2);
		i++;
	}
	while (j);
	points[i] = points[0];
}

void MCU_unparsepoints(MCPoint *points, uint2 npoints, MCExecPoint &ep)
{
	uint2 i;
	//ep.getbuffer(I2L * 2 * npoints + 1);
	ep.clear();
	for (i = 0 ; i < npoints ; i++)
	{
		if (points[i].x != MININT2)
		{
			char buf[I2L * 2];
			sprintf(buf, "%d,%d", points[i].x, points[i].y);
	 		ep.concatcstring(buf, EC_RETURN, i == 0);
		}
		else
			ep.concatcstring(MCnullstring, EC_RETURN, i == 0);
	}
}


Boolean MCU_parsepoints(MCPoint *&points, uindex_t &noldpoints, MCStringRef data)
{
	Boolean allvalid = True;
	uint2 npoints = 0;
	uint4 l = MCStringGetLength(data);
    char *t_data;
    /* UNCHECKED */ MCStringConvertToCString(data, t_data);
	const char *sptr = t_data;
	while (l)
	{
		Boolean done1, done2;
		// MDW-2013-06-09: [[ Bug 11041 ]] Round non-integer values to nearest.
		int2 i1= (int2)MCU_strtol(sptr, l, ',', done1, True);
		int2 i2 = (int2)MCU_strtol(sptr, l, ',', done2, True);
		while (l && !isdigit((uint1)*sptr) && *sptr != '-' && *sptr != '+')
		{
			l--;
			sptr++;
		}
		if (!done1 || !done2)
		{
			i1 = i2 = MININT2;
			allvalid = False;
		}
		if (npoints + 1 > noldpoints)
			MCU_realloc((char **)&points, npoints, npoints + 1, sizeof(MCPoint));
		points[npoints].x = i1;
		points[npoints++].y = i2;
		if (MCStringGetLength(data) - l > 2 && *(sptr - 1) == '\n'
		        && *(sptr - 2) == '\n')
		{
			if (npoints + 1 > noldpoints)
				MCU_realloc((char **)&points, npoints, npoints + 1, sizeof(MCPoint));
			points[npoints].x = MININT2;
			points[npoints++].y = MININT2;
			allvalid = False;
		}
	}
	noldpoints = npoints;
	return allvalid;
}

Boolean MCU_parsepoint(MCPoint &point, MCStringRef data)
{
    char *t_data;
    /* UNCHECKED */ MCStringConvertToCString(data, t_data);
	const char *sptr = t_data;
	uint4 l = MCStringGetLength(data);
	Boolean done1, done2;
	// MDW-2013-06-09: [[ Bug 11041 ]] Round non-integer values to nearest.
	int2 i1= (int2)(MCU_strtol(sptr, l, ',', done1, True));
	int2 i2 = (int2)(MCU_strtol(sptr, l, ',', done2, True));
	if (!done1 || !done2)
	{
		i1 = i2 = MININT2;
		return False;
	}
	point.x = i1;
	point.y = i2;
	return True;
}

void MCU_set_rect(MCRectangle &rect, int2 x, int2 y, uint2 w, uint2 h)
{
	rect.x = x;
	rect.y = y;
	rect.width = w;
	rect.height = h;
}

void MCU_set_rect(MCRectangle32 &rect, int32_t x, int32_t y, int32_t w, int32_t h)
{
	rect.x = x;
	rect.y = y;
	rect.width = w;
	rect.height = h;
}

Boolean MCU_point_in_rect(const MCRectangle &srect, int2 x, int2 y)
{
	if (x >= srect.x && x < srect.x + srect.width
	        && y >= srect.y && y < srect.y + srect.height)
		return True;
	return False;
}

Boolean MCU_rect_in_rect(const MCRectangle &p, const MCRectangle &w)
{
	if (p.x >= w.x && p.x + p.width <= w.x + w.width
	        && p.y >= w.y && p.y + p.height <= w.y + w.height)
		return True;
	return False;
}


static inline double distance_to_point(int4 x, int4 y, int4 px, int4 py)
{
	double dx, dy;

	dx = px - x;
	dy = py - y;

	return dx * dx + dy * dy;
}

double MCU_squared_distance_from_line(int4 sx, int4 sy, int4 ex, int4 ey, int4 x, int4 y)
{
	double dx, dy;
	double d;

	dx = ex - sx;
	dy = ey - sy;

	if (dx == 0 && dy == 0)
		d = distance_to_point(x, y, sx, sy);
	else
	{
		double pdx, pdy;
		double u;

		pdx = x - sx;
		pdy = y - sy;

		u = (pdx * dx + pdy * dy) / (dx * dx + dy * dy);

		if (u <= 0)
			d = distance_to_point(x, y, sx, sy);
		else if (u >= 1)
			d = distance_to_point(x, y, ex, ey);
		else
			d = distance_to_point((int4)(sx + u * dx), (int4)(sy + u * dy), x, y);
	}

	return d;
}


Boolean MCU_point_on_line(MCPoint *points, uint2 npoints,
                          int2 x, int2 y, uint2 linesize)
{
	// OK-2008-12-04: [[Bug 7292]] - Old code replaced with stuff copied from pathprocess.cpp
	uint2 i;
	for (i = 0 ; i < npoints -  1 ; i++)
	{
		// SMR 1913 expand radius for hit testing lines
		linesize >>= 1;
		linesize *= linesize;

		double t_distance;
		t_distance = MCU_squared_distance_from_line(points[i]. x, points[i] . y, points[i + 1] . x, points[i + 1] . y, x, y);
		if (t_distance < linesize + (4 * 4))
			return True;
	}
	return False;
}

Boolean MCU_point_in_polygon(MCPoint *points, uint2 npoints, int2 x, int2 y)
{
	// SMR 1958 don't do check if no points
	if (npoints <= 1)
		return False;
	MCU_offset_points(points, npoints, -x, -y);

	MCPoint *endLp = &points[npoints];
	MCPoint *lp = points;

	uint2 ncross = 0;
	int2 sign = lp->y < 0 ? -1 : 1;
	int2 nextSign;
	lp++;
	for(; lp < endLp ; lp++, sign = nextSign)
	{
		nextSign = lp->y < 0 ? -1 : 1;
		if (sign != nextSign)
		{
			if (lp[-1].x > 0)
			{
				if (lp->x > 0)
				{
					ncross++;
					continue;
				}
			}
			else
			{
				if (lp->x < 0)
					continue;
			}
			if (lp[-1].x - lp[-1].y * (lp->x - lp[-1].x) / (lp->y - lp[-1].y) > 0)
				ncross++;
		}
	}
	MCU_offset_points(points, npoints, x, y);
	if (ncross & 1)
		return True;
	return False;
}

void MCU_offset_points(MCPoint *points, uint2 npoints, int2 xoff, int2 yoff)
{
	uint2 i;
	for (i = 0 ; i < npoints ; i++)
	{
		if (points[i].x != MININT2)
		{
			points[i].x += xoff;
			points[i].y += yoff;
		}
	}
}

MCRectangle MCU_compute_rect(int2 x1, int2 y1, int2 x2, int2 y2)
{
	MCRectangle drect;

	if (x1 < x2)
	{
		drect.x = x1;
		drect.width = x2 - x1 + 1;
	}
	else
	{
		drect.x = x2;
		drect.width = x1 - x2 + 1;
	}
	if (y1 < y2)
	{
		drect.y = y1;
		drect.height = y2 - y1 + 1;
	}
	else
	{
		drect.y = y2;
		drect.height = y1 - y2 + 1;
	}
	return drect;
}

MCRectangle MCU_center_rect(const MCRectangle &one, const MCRectangle &two)
{
	MCRectangle drect;
	drect.x = one.x + ((one.width - two.width) >> 1);
	drect.y = one.y + ((one.height - two.height) >> 1);
	drect.width = two.width;
	drect.height = two.height;
	return drect;
}

MCRectangle MCU_bound_rect(const MCRectangle &srect,
                           int2 x, int2 y, uint2 width, uint2 height)
{
	MCRectangle drect = srect;
	if (drect.x + drect.width > x + width)
		drect.x = x + width - drect.width;
	if (drect.x < x)
		drect.x = x;
	if (drect.y + drect.height > y + height)
		drect.y = y + height - drect.height;
	if (drect.y < y)
		drect.y = y;
	return drect;
}

MCRectangle MCU_clip_rect(const MCRectangle &srect,
                          int2 x, int2 y, uint2 width, uint2 height)
{
	MCRectangle drect = srect;
	if (srect.x < x)
	{
		drect.x = x;
		if (x - srect.x > srect.width)
			drect.width = 0;
		else
			drect.width -= x - srect.x;
	}
	if (srect.x + srect.width > x + width)
		if (srect.x > x + width)
			drect.width = 0;
		else
			drect.width = x + width - drect.x;
	if (srect.y < y)
	{
		drect.y = y;
		if (y - srect.y > srect.height)
			drect.height = 0;
		else
			drect.height -= y - srect.y;
	}
	if (srect.y + srect.height > y + height)
		if (srect.y > y + height)
			drect.height = 0;
		else
			drect.height = y + height - drect.y;
	return drect;
}

MCRectangle MCU_intersect_rect(const MCRectangle &one, const MCRectangle &two)
{
	MCRectangle drect;

	if (one . width == 0 || one . height == 0)
		return one;

	if (two . width == 0 || two . height == 0)
		return two;

	if (one.x > two.x)
		drect.x = one.x;
	else
		drect.x = two.x;
	if (one.y > two.y)
		drect.y = one.y;
	else
		drect.y = two.y;
	if (one.x + one.width > two.x + two.width)
		if (two.x + two.width < drect.x)
			drect.width = 0;
		else
			drect.width = two.x + two.width - drect.x;
	else
		if (one.x + one.width < drect.x)
			drect.width = 0;
		else
			drect.width = one.x + one.width - drect.x;
	if (one.y + one.height > two.y + two.height)
		if (two.y + two.height < drect.y)
			drect.height = 0;
		else
			drect.height = two.y + two.height - drect.y;
	else
		if (one.y + one.height < drect.y)
			drect.height = 0;
		else
			drect.height = one.y + one.height - drect.y;
	return drect;
}

MCRectangle MCU_union_rect(const MCRectangle &one, const MCRectangle &two)
{
	MCRectangle drect;
	int2 lrx, lry;

	if (one . width == 0 || one . height == 0)
		return two;
	else if (two . width == 0 || two . height == 0)
		return one;

	if (one.x + one.width > two.x + two.width)
		lrx = one.x + one.width;
	else
		lrx = two.x + two.width;
	if (one.y + one.height > two.y + two.height)
		lry = one.y + one.height;
	else
		lry = two.y + two.height;
	if (one.x < two.x)
		drect.x = one.x;
	else
		drect.x = two.x;
	if (one.y < two.y)
		drect.y = one.y;
	else
		drect.y = two.y;
	drect.width = lrx - drect.x;
	drect.height = lry - drect.y;
	return drect;
}

MCRectangle MCU_subtract_rect(const MCRectangle &one, const MCRectangle &two)
{
	MCRectangle drect = one;
	if (one.x == two.x && one.width == two.width)
		if (one.y > two.y)
		{
			uint2 overlap = two.y + two.height - one.y;
			drect.height -= overlap;
			drect.y += overlap;
		}
		else
			drect.height -= one.y + one.height - two.y;
	else
		if (one.y == two.y && one.height == two.height)
			if (one.x > two.x)
			{
				uint2 overlap = two.x + two.width - one.x;
				drect.width -= overlap;
				drect.x += overlap;
			}
			else
				drect.width -= one.x + one.width - two.x;
	return drect;
}

MCRectangle MCU_reduce_rect(const MCRectangle &srect, int2 amount)
{
	MCRectangle drect;
	drect.x = srect.x + amount;
	drect.y = srect.y + amount;
	if (amount << 1 > srect.width)
		drect.width = 0;
	else
		drect.width = srect.width - (amount << 1);
	if (amount << 1 > srect.height)
		drect.height = 0;
	else
		drect.height = srect.height - (amount << 1);
	return drect;
}

MCRectangle MCU_scale_rect(const MCRectangle &srect, int2 factor)
{
	MCRectangle drect;
	if (factor < 0)
	{
		factor = -factor;
		drect.x = srect.x / factor;
		drect.y = srect.y / factor;
		drect.width = srect.width / factor;
		drect.height = srect.height / factor;
	}
	else
	{
		drect.x = srect.x * factor;
		drect.y = srect.y * factor;
		drect.width = srect.width * factor;
		drect.height = srect.height * factor;
	}
	return drect;
}

MCRectangle MCU_offset_rect(const MCRectangle& r, int2 ox, int2 oy)
{
	MCRectangle nr;
	nr . x = r . x + ox;
	nr . y = r . y + oy;
	nr . width = r . width;
	nr . height = r . height;
	return nr;
}

MCRectangle MCU_recttoroot(MCStack *sptr, const MCRectangle &orect)
{
	return sptr -> recttoroot(orect);
}

void MCU_getshift(uint4 mask, uint2 &shift, uint2 &outmask)
{
	shift = 0;
	while (shift < 32 && !(mask & 1))
	{
		mask >>= 1;
		shift++;
	}
	uint2 i = shift;
	uint2 j = 0;
	while (i < 32 && mask & 1)
	{
		mask >>= 1;
		i++;
		j++;
	}
	outmask = j;
}

void MCU_choose_tool(MCExecContext& ctxt, MCStringRef p_input, Tool p_tool)
{
	Tool t_new_tool;
	MColdtool = MCcurtool;
	MCAutoStringRef t_tool_name;
	if (p_tool != T_UNDEFINED)
	{
		t_new_tool = p_tool;
		MCStringCreateWithCString(MCtoolnames[t_new_tool], &t_tool_name);
	}
	else
	{
		t_tool_name = p_input;
		if (MCStringGetLength(*t_tool_name) < 3)
		{
			ctxt . LegacyThrow(EE_CHOOSE_BADTOOL);
			return;
		}
		uint2 i;
		for (i = 0 ; i <= T_TEXT ; i++)
            if (MCStringIsEqualToCString(*t_tool_name, MCtoolnames[i], kMCCompareExact))
            {
				t_new_tool = (Tool)i;
				break;
			}
		if (i > T_TEXT)
		{
			ctxt . LegacyThrow(EE_CHOOSE_BADTOOL);
			return;
		}
	}
	if (t_new_tool == MCcurtool)
		return;

	if (MCeditingimage != NULL)
		MCeditingimage -> canceldraw();

	MCcurtool = t_new_tool;

	MCundos->freestate();
	if (MCcurtool != T_POINTER)
		MCselected->clear(True);
	if (MCactiveimage != NULL && MCcurtool != T_SELECT)
		MCactiveimage->endsel();
	MCeditingimage = NULL;
	if (MCactivefield != NULL
	        && MCactivefield->getstack()->gettool(MCactivefield) != T_BROWSE)
		MCactivefield->getstack()->kunfocus();
	ctxt . GetObject()->getstack()->resetcursor(True);
	if (MCcurtool == T_BROWSE)
		MCstacks->restartidle();
	if (MCtopstackptr != NULL)
		MCtopstackptr->updatemenubar();
	ctxt . GetObject()->message_with_valueref_args(MCM_new_tool, *t_tool_name);
}

Exec_stat MCU_choose_tool(MCExecPoint &ep, Tool littool, uint2 line, uint2 pos)
{
	Tool t_new_tool;
	MColdtool = MCcurtool;
	if (littool != T_UNDEFINED)
	{
		t_new_tool = littool;
		ep.setstaticcstring(MCtoolnames[t_new_tool]);
	}
	else
	{
		if (ep.getsvalue().getlength() < 3)
		{
			MCeerror->add(EE_CHOOSE_BADTOOL, line, pos, ep.getsvalue());
			return ES_ERROR;
		}
		uint2 i;
		for (i = 0 ; i <= T_TEXT ; i++)
            // SN-13-10-04: [[ Bug 11193 ]] set the tool to Browse fails - case-sensitive
			if (MCU_strncasecmp(MCtoolnames[i], ep.getsvalue().getstring(), 3) == 0)
			{
				t_new_tool = (Tool)i;
				break;
			}
		if (i > T_TEXT)
		{
			MCeerror->add(EE_CHOOSE_BADTOOL, line, pos, ep.getsvalue());
			return ES_ERROR;
		}
	}
	if (t_new_tool == MCcurtool)
		return ES_NORMAL;

	if (MCeditingimage != NULL)
		MCeditingimage -> canceldraw();

	MCcurtool = t_new_tool;

	MCundos->freestate();
	if (MCcurtool != T_POINTER)
		MCselected->clear(True);
	if (MCactiveimage != NULL && MCcurtool != T_SELECT)
		MCactiveimage->endsel();
	MCeditingimage = nil;
	if (MCactivefield != NULL
	        && MCactivefield->getstack()->gettool(MCactivefield) != T_BROWSE)
		MCactivefield->getstack()->kunfocus();
	ep.getobj()->getstack()->resetcursor(True);
	if (MCcurtool == T_BROWSE)
		MCstacks->restartidle();
	if (MCtopstackptr != NULL)
		MCtopstackptr->updatemenubar();
	ep.getobj()->message_with_valueref_args(MCM_new_tool, ep.getvalueref());
	return ES_NORMAL;
}

Exec_stat MCU_dofrontscripts(Handler_type htype, MCNameRef mess, MCParameter *params)
{
	Exec_stat stat = ES_NOT_HANDLED;

	if (MCfrontscripts != NULL)
	{
		MCObjectList *optr = MCfrontscripts;
		do
		{
			if (!optr->getremoved())
			{
				// MW-2011-01-05: Make sure dynamicpath global is sensible.
				Boolean olddynamic = MCdynamicpath;
				MCdynamicpath = MCdynamiccard != NULL;

				// PASS STATE FIX
				Exec_stat oldstat = stat;
				stat = optr->getobject()->handle(htype, mess, params, nil);
				
				MCdynamicpath = olddynamic;
				
				if (stat != ES_NOT_HANDLED && stat != ES_PASS)
					break;

				if (oldstat == ES_PASS && stat == ES_NOT_HANDLED)
					stat = ES_PASS;
			}
			optr = optr->next();
		}
		while (optr != MCfrontscripts);
	}

	return stat;
}
//
//bool MCU_path2std(MCStringRef p_path, MCStringRef& r_stdpath)
//{
//	uindex_t t_length = MCStringGetLength(p_path);
//	if (t_length == 0)
//		return MCStringCopy(p_path, r_stdpath);
//
//	MCAutoNativeCharArray t_path;
//	if (!t_path.New(t_length))
//		return false;
//
//	const char_t *t_src = MCStringGetNativeCharPtr(p_path);
//	char_t *t_dst = t_path.Chars();
//
//	for (uindex_t i = 0; i < t_length; i++)
//	{
//#ifdef _MACOSX
//		if (t_src[i] == '/')
//			t_dst[i] = ':';
//		else if (t_src[i] == ':')
//			t_dst[i] = '/';
//		else
//			t_dst[i] = t_src[i];
//#else
//		if (t_src[i] == '/')
//			t_dst[i] = '\\';
//		else if (t_src[i] == '\\')
//			t_dst[i] = '/';
//		else
//			t_dst[i] = t_src[i];
//#endif
//	}
//
//	return t_path.CreateStringAndRelease(r_stdpath);
//}
//
//void MCU_path2std(char *dptr)
//{
//	if (dptr == NULL || !*dptr)
//		return;
//	do
//	{
//#ifdef _MACOSX
//		if (*dptr == '/')
//			*dptr = ':';
//		else if (*dptr == ':')
//			*dptr = '/';
//#else
//		if (*dptr == '/')
//			*dptr = '\\';
//		else if (*dptr == '\\')
//			*dptr = '/';
//#endif
//	}
//	while (*++dptr);
//}

bool MCU_path2native(MCStringRef p_path, MCStringRef& r_native_path)
{
#ifdef _WIN32
	uindex_t t_length = MCStringGetLength(p_path);
	if (t_length == 0)
		return MCStringCopy(p_path, r_native_path);

	MCAutoNativeCharArray t_path;
	if (!t_path.New(t_length))
		return false;

	const char_t *t_src = MCStringGetNativeCharPtr(p_path);
	char_t *t_dst = t_path.Chars();

	for (uindex_t i = 0; i < t_length; i++)
	{
		if (t_src[i] == '/')
			t_dst[i] = '\\';
		else if (t_src[i] == '\\')
			t_dst[i] = '/';
		else
			t_dst[i] = t_src[i];
	}

	return t_path.CreateStringAndRelease(r_native_path);
#else
	return MCStringCopy(p_path, r_native_path);
#endif
}

void MCU_path2native(char *dptr)
{
	if (dptr == NULL || !*dptr)
		return;
#if defined _WIN32
	do
	{
		if (*dptr == '/')
			*dptr = '\\';
		else if (*dptr == '\\')
			*dptr = '/';
	}
	while (*++dptr);
#endif
}

// MW-2004-11-26: Copy null-terminated string at p_src to p_dest, the strings
//   are allowed to overlap.
inline void strmove(char *p_dest, const char *p_src)
{
	while(*p_src != 0)
		*p_dest++ = *p_src++;
	*p_dest = 0;
}

// MW-2004-11-26: Replace strcpy with strmov - overalapping regions (VG)
void MCU_fix_path(MCStringRef in, MCStringRef& r_out)
{
    char *t_in;
    /* UNCHECKED */ MCStringConvertToCString(in, t_in);
	char *cstr = t_in;

	char *fptr = cstr; //pointer to search forward in curdir
	while (*fptr)
	{
		if (*fptr == '/' && *(fptr + 1) == '.'
		        && *(fptr + 2) == '.' && *(fptr + 3) == '/')
		{//look for "/../" pattern
			if (fptr == cstr)
				strmove(fptr, fptr + 3);
			else
			{
				char *bptr = fptr - 1;
				while (True)
				{ //search backword for '/'
					if (*bptr == '/')
					{
						strmove(bptr, fptr + 3);
						fptr = bptr;
						break;
					}
					else
						bptr--;
				}
			}
		}
		else
			if (*fptr == '/' && *(fptr + 1) == '.' && *(fptr + 2) == '/')
				strmove(fptr, fptr + 2); //erase the '/./'
			else
#ifdef _MACOSX
				if (*fptr == '/' && *(fptr + 1) == '/')
#else
				if (fptr != cstr && *fptr == '/' && *(fptr + 1) == '/')
#endif

					strmove(fptr, fptr + 1); //erase the extra '/'
				else
					fptr++;
	}
	/* UNCHECKED */ MCStringCreateWithCStringAndRelease((char_t *)cstr, r_out);

}

bool MCFiltersBase64Encode(MCDataRef p_src, MCStringRef& r_dst);

void MCU_base64encode(MCDataRef in, MCStringRef &out)
{
	/* UNCHECKED */ MCFiltersBase64Encode(in, out);
}

bool MCFiltersBase64Decode(MCStringRef p_src, MCDataRef& r_dst);

void MCU_base64decode(MCStringRef in, MCDataRef &out)
{
	/* UNCHECKED */ MCFiltersBase64Decode(in, out);
}

bool MCFiltersUrlEncode(MCStringRef p_source, MCStringRef& r_result);

void MCU_urlencode(MCStringRef p_url, MCStringRef &r_encoded)
{
	/* UNCHECKED */ MCFiltersUrlEncode(p_url, r_encoded);
}

bool MCFiltersUrlDecode(MCStringRef p_source, MCStringRef& r_result);

void MCU_urldecode(MCStringRef p_source, MCStringRef& r_result)
{
	/* UNCHECKED */ MCFiltersUrlDecode(p_source, r_result);
}

Boolean MCU_freeinserted(MCObjectList *&l)
{
	if (l != NULL)
	{
		MCObjectList *optr = l;
		do
		{
			if (optr->getremoved())
			{
				optr->remove
				(l);
				delete optr;
				return True;
			}
			optr = optr->next();
		}
		while (optr != l);
	}
	return False;
}

void MCU_cleaninserted()
{
	while (MCU_freeinserted(MCbackscripts))
		;
	while (MCU_freeinserted(MCfrontscripts))
		;
}

Exec_stat MCU_change_color(MCColor &c, MCStringRef &n, MCExecPoint &ep,
                           uint2 line, uint2 pos)
{
	MCColor color;
	MCStringRef t_name;
	MCAutoStringRef string;
	ep . copyasstringref(&string);

	t_name = nil;
	if (!MCscreen->parsecolor(*string, color, &t_name))
	{
		MCeerror->add(EE_PROPERTY_BADCOLOR, line, pos, *string);
		return ES_ERROR;
	}

	MCscreen->alloccolor(color);
	c = color;
	if (n != nil)
		MCValueRelease(n);
	if (t_name != nil)
		n = t_name;
	else
		n = nil;
	return ES_NORMAL;
}

void MCU_get_color(MCExecPoint& ep, MCStringRef name, MCColor& c)
{
	ep.setcolor(c, name != nil ? MCStringGetCString(name) : nil);
}

void MCU_dofunc(Functions func, uint4 &nparams, real8 &n,
                real8 tn, real8 oldn, MCSortnode *titems)
{
	real8 tp;
	switch (func)
	{
            // JS-2013-06-19: [[ StatsFunctions ]] Support for 'arithmeticMean' (was average)
        case F_ARI_MEAN:
            n += tn;
            nparams++;
			break;
            // JS-2013-06-19: [[ StatsFunctions ]] Support for 'averageDeviation'
        case F_AVG_DEV:
            tn = tn - oldn;
            n += abs(tn);
            nparams++;
            break;
            // JS-2013-06-19: [[ StatsFunctions ]] Support for 'geometricMean'
        case F_GEO_MEAN:
            if (nparams == 0)
                n = 1;
            tp = 1 / oldn;
            n *= pow(tn, tp);
            nparams++;
            break;
            // JS-2013-06-19: [[ StatsFunctions ]] Support for 'harmonicMean'
        case F_HAR_MEAN:
            n += 1/tn;
            nparams++;
            break;
        case F_MAX:
            if (nparams++ == 0 || tn > n)
                n = tn;
            break;
        case F_MIN:
            if (nparams++ == 0 || tn < n)
                n = tn;
            break;
        case F_SUM:
            n += tn;
            break;
        case F_MEDIAN:
            /* UNCHECKED */ MCNumberCreateWithReal(tn, titems[nparams].nvalue);
            nparams++;
            break;
            // JS-2013-06-19: [[ StatsFunctions ]] Support for 'populationStdDev', 'populationVariance', 'sampleStdDev' (was stdDev), 'sampleVariance'
        case F_POP_STD_DEV:
        case F_POP_VARIANCE:
        case F_SMP_STD_DEV:
        case F_SMP_VARIANCE:
            tn = tn - oldn;
            n += tn * tn;
            nparams++;
            break;
        case  F_UNDEFINED:
            nparams++;
            break;
        default:
            break;
	}
}

// MW-2013-06-25: [[ Bug 10983 ]] This function returns true if the given string
//   could be a url. It checks for strings of the form:
//     <letter> (<letter> | <digit> | '+' | '.' | '-')+ ':' <char>+
// MW-2013-07-01: [[ Bug 10975 ]] Update to a MCU_* utility function.
bool MCU_couldbeurl(const MCString& p_potential_url)
{
	uint4 t_length;
	const char *t_url;
	t_length = p_potential_url . getlength();
	t_url = p_potential_url . getstring();
	
	// If the first char isn't a letter, then we are done.
	if (t_length == 0 || !isalpha(t_url[0]))
		return false;
	
	uint4 t_colon_index;
	for(t_colon_index = 0; t_colon_index < t_length; t_colon_index++)
	{
		char t_char;
		t_char = t_url[t_colon_index];
		
		// If we find the ':' we are done (end of scheme).
		if (t_url[t_colon_index] == ':')
			break;
		
		// If the character isn't something allowed in a scheme name, we are done.
		if (!isalpha(t_char) && !isdigit(t_char) && t_char != '+' && t_char != '.' && t_char != '-')
			return false;
	}
	
	// If the scheme name < 2 chars, or there is nothing after it, we are done.
	if (t_colon_index < 2 || t_colon_index + 1 == t_length)
		return false;
	
	// If we get here then we could well have a url.
	return true;
}

void MCU_geturl(MCExecContext& ctxt, MCStringRef p_target, MCStringRef &r_output)
{
	MCAutoStringRef t_filename;
	if (MCStringGetLength(p_target) > 5 && MCStringBeginsWithCString(p_target, (const char_t*)"file:", kMCCompareCaseless))
	{
		MCStringCopySubstring(p_target, MCRangeMake(5, MCStringGetLength(p_target)-5), &t_filename);
		if (MCS_loadtextfile(*t_filename, r_output))
			return;
	}
	else if (MCStringGetLength(p_target) > 8 && MCStringBeginsWithCString(p_target, (const char_t*)"binfile:", kMCCompareCaseless))
	{
        MCAutoDataRef t_data;
		MCStringCopySubstring(p_target, MCRangeMake(8, MCStringGetLength(p_target)-8), &t_filename);
		if (MCS_loadbinaryfile(*t_filename, &t_data))
			if (ctxt.ConvertToString(*t_data, r_output))
				return;
	}
	else if (MCStringGetLength(p_target) > 8 && MCStringBeginsWithCString(p_target, (const char_t*)"resfile:", kMCCompareCaseless))
	{
		MCStringCopySubstring(p_target, MCRangeMake(8, MCStringGetLength(p_target)-8), &t_filename);	
		MCS_loadresfile(*t_filename, r_output);
		return;
	}
    else
	{
        // MW-2013-06-25: [[ Bug 10983 ]] Take more care to check if we do in fact
		//   have something that could be a url.
		// MW-2013-07-01: [[ Bug 10975 ]] Change to use MCU_couldbeurl utility function.
		if (MCU_couldbeurl(MCStringGetOldString(p_target)))
		{
			MCS_geturl(ctxt . GetObject(), p_target);
			MCurlresult->copyasvalueref((MCValueRef&)r_output);
			return;
		}
		else
            r_output = MCValueRetain(kMCEmptyString);
        
        return;
	}
	
    r_output = MCValueRetain(kMCEmptyString);
	ctxt.Throw();
}

void MCU_geturl(MCExecPoint &ep)
{
    MCAutoStringRef t_filename, t_output;
    MCStringCreateWithOldString(ep.getsvalue(), &t_filename);
    
    MCExecContext ctxt(ep);
    
    MCU_geturl(ctxt, *t_filename, &t_output);
    
    ep.setvalueref(*t_output);
}

void MCU_puturl(MCExecContext &ctxt, MCStringRef p_url, MCStringRef p_data)
{
	if (MCStringBeginsWithCString(p_url, (const char_t*)"file:", kMCCompareCaseless))
	{
		MCAutoStringRef t_path;
		/* UNCHECKED */ MCStringCopySubstring(p_url, MCRangeMake(5, MCStringGetLength(p_url) - 5), &t_path);
		MCS_savetextfile(*t_path, p_data);
	}
	else if (MCStringBeginsWithCString(p_url, (const char_t*)"binfile:", kMCCompareCaseless))
	{
		MCAutoStringRef t_path;
		MCAutoDataRef t_data;
		/* UNCHECKED */ MCStringCopySubstring(p_url, MCRangeMake(8, MCStringGetLength(p_url) - 8), &t_path);
		/* UNCHECKED */ ctxt.ConvertToData(p_data, &t_data);
		MCS_savebinaryfile(*t_path, *t_data);
	}
	else if (MCStringBeginsWithCString(p_url, (const char_t*)"resfile:", kMCCompareCaseless))
	{
		MCAutoStringRef t_path;
		MCAutoDataRef t_data;
		/* UNCHECKED */ MCStringCopySubstring(p_url, MCRangeMake(8, MCStringGetLength(p_url) - 8), &t_path);
		/* UNCHECKED */ ctxt.ConvertToData(p_data, &t_data);
		MCS_saveresfile(*t_path, *t_data);
	}
	else
	{
		MCAutoDataRef t_data;
		/* UNCHECKED */ ctxt.ConvertToData(p_data, &t_data);
		MCS_putintourl(ctxt.GetObject(), *t_data, p_url);
	}
}

void MCU_puturl(MCExecPoint &dest, MCExecPoint &data)
{
	MCAutoStringRef t_url;
	MCAutoStringRef t_data;
	/* UNCHECKED */ dest.copyasstringref(&t_url);
	/* UNCHECKED */ data.copyasstringref(&t_data);
	
	MCExecContext ctxt(data);
	MCU_puturl(ctxt, *t_url, *t_data);
}

////////////////////////////////////////////////////////////////////////////////

struct Language2Charset
{
	MCNameRef* langname;
	Lang_charset charset;
};

static Language2Charset langtocharsets[] = {
	{ &MCN_ansi, LCH_ENGLISH},
	{ &MCN_arabic, LCH_ARABIC },
	{ &MCN_bulgarian, LCH_BULGARIAN },
	{ &MCN_chinese, LCH_CHINESE},
	{ &MCN_english, LCH_ENGLISH},
	{ &MCN_greek, LCH_GREEK },
	{ &MCN_hebrew, LCH_HEBREW},
	{ &MCN_japanese, LCH_JAPANESE },
	{ &MCN_korean, LCH_KOREAN},
	{ &MCN_lithuanian, LCH_LITHUANIAN },
	{ &MCN_polish, LCH_POLISH},
	{ &MCN_roman, LCH_ROMAN },
	{ &MCN_russian, LCH_RUSSIAN },
	{ &MCN_simple_chinese, LCH_SIMPLE_CHINESE},
	{ &MCN_thai, LCH_THAI},
	{ &MCN_turkish, LCH_TURKISH },
	{ &MCN_ukrainian, LCH_UKRAINIAN},
	{ &MCN_unicode, LCH_UNICODE},
	{ &MCN_utf8, LCH_UTF8},
	{ &MCN_vietnamese, LCH_VIETNAMESE },
	{ &MCN_w_char, LCH_UNICODE},
	{ &MCN_asterisk_char, LCH_ENGLISH }
};

MCNameRef MCU_charsettolanguage(uint1 charset)
{
	uint2 i;
	for (i = 0; i < ELEMENTS(langtocharsets); i++)
		if (langtocharsets[i].charset == charset)
			return *langtocharsets[i].langname;
	return kMCEmptyName;
}

uint1 MCU_languagetocharset(MCNameRef p_language)
{
	for (uinteger_t i = 0; i < ELEMENTS(langtocharsets); i++)
		if (MCNameIsEqualTo(p_language, *langtocharsets[i].langname))
			return i;

	return 0;
}

/* LEGACY */ uint1 MCU_languagetocharset(MCStringRef langname)
{
	MCNewAutoNameRef t_langname;
	/* UNCHECKED */  MCNameCreate(langname, &t_langname);
	return MCU_languagetocharset(*t_langname);
}

//////////

struct  CharSet2WinCharset
{
	int1 charset;
	uint1 wincharset;
};

static CharSet2WinCharset charset2wincharsets[] = {
            { LCH_ENGLISH, 0},
            { LCH_ENGLISH, 1},
            { LCH_JAPANESE, 128 },
            { LCH_CHINESE, 136},
            { LCH_ARABIC, 178},
            { LCH_ARABIC, 179},
            { LCH_ARABIC, 180},
            { LCH_HEBREW, 177},
            { LCH_HEBREW, 181},
            { LCH_GREEK, 161},
            { LCH_KOREAN, 129},
            { LCH_THAI,	222},
            {LCH_RUSSIAN, 204},
            { LCH_SIMPLE_CHINESE, 134}
        };


uint1 MCU_wincharsettocharset(uint2 wincharset)
{
	uint2 i;
	for (i = 0; i < ELEMENTS(langtocharsets); i++)
		if (charset2wincharsets[i].wincharset == wincharset)
			return charset2wincharsets[i].charset;
	return 0;
}

uint1 MCU_charsettowincharset(uint1 charset)
{
	uint2 i;
	for (i = 0; i < ELEMENTS(langtocharsets); i++)
		if (charset2wincharsets[i].charset == charset)
			return charset2wincharsets[i].wincharset;
	return 0;
}

uint1 MCU_unicodetocharset(uint2 uchar)
{
	if (uchar <= MAXUINT1)
		return LCH_ENGLISH;
	if (uchar >= 0x0080 && uchar <= 0x024F)
		return LCH_GREEK;
	if (uchar >= 0x0600 && uchar <= 0x06FF)
		return LCH_ARABIC;
	if (uchar >= 0x0400 && uchar <= 0x04FF)
		return LCH_RUSSIAN;
	if (uchar >= 0x0370 && uchar <= 0x03FF)
		return LCH_GREEK;
	if (uchar >= 0x0590 && uchar <= 0x05FF)
		return LCH_HEBREW;
	if (uchar >= 0x0E00 && uchar <= 0x0E7F)
		return LCH_THAI;
	if (uchar >= 0x1F00 && uchar <= 0x1FFF)
		return LCH_GREEK;
	if (uchar >= 0xAC00 && uchar <= 0xD7A3)
		return LCH_KOREAN;
	return LCH_JAPANESE;
}

// MW-2005-02-08: New implementation of multibytetounicode
// MW-2006-04-13: Bad me - sign extending p_mbstring in an inappropriate manner caused a little problem!
void MCU_multibytetounicode(const char *p_mbstring, uint4 p_mblength,
                            char *p_buffer, uint4 p_capacity, uint4& r_used, uint1 p_mbcharset)
{
	if (p_mbcharset == LCH_UTF8)
		r_used = UTF8ToUnicode(p_mbstring, p_mblength, (uint2 *)p_buffer, p_capacity);
	else
        r_used = MCsystem ->TextConvert((const void*)p_mbstring, p_mblength, (void*)p_buffer, p_capacity, p_mbcharset, LCH_UNICODE);
}

// MW-2005-02-08: New implementation of unicodetomultibyte
void MCU_unicodetomultibyte(const char *p_ucstring, uint4 p_uclength,
                            char *p_buffer, uint4 p_capacity, uint4& r_used, uint1 p_mbcharset)
{
	if (p_mbcharset == LCH_UTF8)
		r_used = UnicodeToUTF8((uint2 *)p_ucstring, p_uclength, p_buffer, p_capacity);
	else
        r_used = MCsystem ->TextConvert((const void*)p_ucstring, p_uclength, (void*)p_buffer, p_capacity, LCH_UNICODE, p_mbcharset);
}

//////////

bool MCU_multibytetounicode(MCDataRef p_input, uinteger_t p_charset, MCDataRef &r_output)
{
	MCAutoArray<byte_t> t_buffer;
	uint4 t_mb_length, t_uc_length;
	const char *t_mb = (const char*)MCDataGetBytePtr(p_input);
	t_mb_length = MCDataGetLength(p_input);
	
	// How much storage is required for this conversion?
	MCU_multibytetounicode(t_mb, t_mb_length, NULL, 0, t_uc_length, p_charset);
	t_buffer.Resize(t_uc_length);
	
	// Convert the data
	MCU_multibytetounicode(t_mb, t_mb_length, (char*)t_buffer.Ptr(), t_uc_length, t_uc_length, p_charset);
	
	return MCDataCreateWithBytes(t_buffer.Ptr(), t_uc_length, r_output);
}

bool MCU_unicodetomultibyte(MCDataRef p_input, uinteger_t p_charset, MCDataRef &r_output)
{
	MCAutoArray<byte_t> t_buffer;
	uint4 t_mb_length, t_uc_length;
	const char *t_uc = (const char*)MCDataGetBytePtr(p_input);
	t_uc_length = MCDataGetLength(p_input);
	
	// How much storage is required for this conversion?
	MCU_unicodetomultibyte(t_uc, t_uc_length, NULL, 0, t_mb_length, p_charset);
	t_buffer.Resize(t_mb_length);
	
	// Convert the data
	MCU_unicodetomultibyte(t_uc, t_uc_length, (char*)t_buffer.Ptr(), t_mb_length, t_mb_length, p_charset);
	
	return MCDataCreateWithBytes(t_buffer.Ptr(), t_mb_length, r_output);
}

///////////////////////////////////////////////////////////////////////////////

bool MCU_disjointrangeinclude(MCInterval*& x_ranges, int& x_count, int p_from, int p_to)
{
	MCInterval *t_new_ranges;
	t_new_ranges = (MCInterval *)malloc(sizeof(MCInterval) * (x_count + 1));
	if (t_new_ranges == NULL)
		return false;
	
	int t_new_count;
	t_new_count = 0;

	int t_range;
	t_range = 0;

	// Copy all source ranges completely before the new range
	while(t_range < x_count && x_ranges[t_range] . to + 1 < p_from)
		t_new_ranges[t_new_count++] = x_ranges[t_range++];

	int t_new_from;
	t_new_from = t_range < x_count ? MCU_min(x_ranges[t_range] . from, p_from) : p_from;

	// MW-2010-10-18: [[ Bug 9102 ]] Make sure the range after the new one is included if they touch.
	// Iterate though the input while it overlaps the new range
	while(t_range < x_count && x_ranges[t_range] . from - 1 <= p_to)
		t_range++;

	int t_new_to;
	t_new_to = t_range > 0 ? MCU_max(x_ranges[t_range - 1] . to, p_to) : p_to;

	t_new_ranges[t_new_count] . from = t_new_from;
	t_new_ranges[t_new_count] . to = t_new_to;
	t_new_count++;

	while(t_range < x_count)
		t_new_ranges[t_new_count++] = x_ranges[t_range++];

	if (x_ranges != NULL)
		free(x_ranges);

	x_ranges = t_new_ranges;
	x_count = t_new_count;

	return true;
}

bool MCU_disjointrangecontains(MCInterval* p_ranges, int p_count, int p_element)
{
	if (p_count == 0)
		return false;

	unsigned int t_low;
	t_low = 0;

	unsigned int t_high;
	t_high = p_count;

	while(t_low < t_high)
	{
		unsigned int t_mid;
		t_mid = t_low + (t_high - t_low) / 2;

		if (p_element < p_ranges[t_mid] . from)
			t_high = t_mid;
		else if (p_element > p_ranges[t_mid] . to)
			t_low = t_mid + 1;
		else
			return true;
	}

	return false;
}

///////////////////////////////////////////////////////////////////////////////

// MW-2013-05-02: [[ x64 ]] The 'x_length' parameter is always IO_header::len
//   which is now size_t, so match it.
IO_stat MCU_dofakewrite(char*& x_buffer, size_t& x_length, const void *p_data, uint4 p_size, uint4 p_count)
{
	uint4 t_capacity;
	if (x_length > 65536)
		t_capacity = (x_length + 65535) & ~65535;
	else
		t_capacity = (x_length + 4095) & ~4095;

	uint4 t_new_capacity;
	t_new_capacity = x_length + p_size * p_count;
	if (t_new_capacity > t_capacity)
	{
		if (t_new_capacity >= 65536)
			t_new_capacity = (t_new_capacity + 65535) & ~65535;
		else
			t_new_capacity = (t_new_capacity + 4095) & ~4095;

		char *t_new_buffer;
		t_new_buffer = (char *)realloc(x_buffer, t_new_capacity);
		if (t_new_buffer == NULL)
			return IO_ERROR;

		x_buffer = t_new_buffer;
	}

	memcpy(x_buffer + x_length, p_data, p_size * p_count);
	x_length += p_size * p_count;

	return IO_NORMAL;
}

///////////////////////////////////////////////////////////////////////////////

bool MCString::split(char p_char, MCString& r_head, MCString& r_tail)
{
	const char *t_string;
	uint4 t_length;

	t_string = sptr;
	t_length = length;

	if (!MCU_strchr(t_string, t_length, p_char, False))
	{		
		r_head = *this;
		r_tail . set(NULL, 0);
	}

	r_head . set(sptr, t_string - sptr);
	r_tail . set(t_string + 1, t_length);
	
	return true;
}

///////////////////////////////////////////////////////////////////////////////

MCDictionary::MCDictionary(void)
{
	m_nodes = NULL;
}

MCDictionary::~MCDictionary(void)
{
	while(m_nodes != NULL)
	{
		Node *t_next;
		t_next = m_nodes -> next;
		delete (char *)(m_nodes -> buffer);
		delete m_nodes;
		m_nodes = t_next;
	}
}

void MCDictionary::Set(uint4 p_id, MCString p_value)
{
	Node *t_node;
	t_node = Find(p_id);
	if (t_node == NULL)
	{
		t_node = new Node;
		t_node -> next = m_nodes;
		t_node -> key = p_id;
		m_nodes = t_node;
	}
	else
		free(t_node -> buffer);

	t_node -> buffer = memdup(p_value . getstring(), p_value . getlength());
	t_node -> length = p_value . getlength();
}

bool MCDictionary::Get(uint4 p_id, MCString& r_value)
{
	Node *t_node;
	t_node = Find(p_id);
	if (t_node == NULL)
		return false;

	r_value . set((const char *)t_node -> buffer, t_node -> length);
	return true;
}

void MCDictionary::Pickle(void*& r_buffer, uint4& r_length)
{
	uint4 t_size;
	t_size = 4 + 4 + 4;
	for(Node *t_node = m_nodes; t_node != NULL; t_node = t_node -> next)
		t_size += ((t_node -> length + 3) & ~3) + 8;

	char *t_buffer;
	t_buffer = new char[t_size];
	
	char *t_buffer_ptr;
	t_buffer_ptr = t_buffer;
	((uint4 *)t_buffer_ptr)[0] = MCSwapInt32HostToNetwork('QDCT');
	((uint4 *)t_buffer_ptr)[1] = MCSwapInt32HostToNetwork(t_size);
	((uint4 *)t_buffer_ptr)[2] = 0;
	t_buffer_ptr += 12;

	for(Node *t_node = m_nodes; t_node != NULL; t_node = t_node -> next)
	{
		((uint4 *)t_buffer_ptr)[0] = MCSwapInt32HostToNetwork(t_node -> key);
		((uint4 *)t_buffer_ptr)[1] = MCSwapInt32HostToNetwork(t_node -> length);
		memcpy(t_buffer_ptr + 8, t_node -> buffer, t_node -> length);
		t_buffer_ptr += 8 + (t_node -> length + 3) & ~3;
	}

	((uint4 *)t_buffer)[2] = MCSwapInt32HostToNetwork(Checksum(t_buffer + 12, t_size - 12));

	r_buffer = t_buffer;
	r_length = t_size;
}

bool MCDictionary::Unpickle(const void* p_buffer, uint4 p_length)
{
	if (p_length < 12)
		return false;

	const char *t_buffer;
	t_buffer = (const char *)p_buffer;

	uint4 t_header;
	t_header = MCSwapInt32NetworkToHost(((uint4 *)t_buffer)[0]);

	uint4 t_size;
	t_size = MCSwapInt32NetworkToHost(((uint4 *)t_buffer)[1]);

	uint4 t_checksum;
	t_checksum = MCSwapInt32NetworkToHost(((uint4 *)t_buffer)[2]);

	if (t_header != 'QDCT')
		return false;

	if (t_size != p_length)
		return false;

	t_buffer += 12;
	t_size -= 12;

	if (t_checksum != Checksum(t_buffer, t_size))
		return false;

	while(t_size != 0)
	{
		uint4 t_node_key;
		t_node_key = MCSwapInt32NetworkToHost(((uint4 *)t_buffer)[0]);

		uint4 t_node_size;
		t_node_size = MCSwapInt32NetworkToHost(((uint4 *)t_buffer)[1]);

		t_buffer += 8;
		t_size -= 8;

		if (t_size < t_node_size)
			return false;
		
		Set(t_node_key, MCString(t_buffer, t_node_size));

		t_buffer += (t_node_size + 3) & ~3;
		t_size -= (t_node_size + 3) & ~3;
	}

	return true;
}

MCDictionary::Node *MCDictionary::Find(uint4 p_id)
{
	for(Node *t_node = m_nodes; t_node != NULL; t_node = t_node -> next)
		if (t_node -> key == p_id)
			return t_node;
	return NULL;
}

uint32_t MCDictionary::Checksum(const void *p_data, uint32_t p_length)
{
	uint32_t t_a, t_b;
	t_a = 1;
	t_b = 0;
	
	uint8_t *t_data;
	t_data = (uint8_t *)p_data;
	
	for(uint32_t t_i = 0; t_i < p_length; t_i++, t_data++)
	{
		t_a += *t_data;
		t_b += t_a;
		
		if (t_a > 0xFFFFFF00)
			t_a %= 65521;
		
		if (t_b > 0xFFFFFF00)
			t_b %= 65521;
	}

	return (((t_b % 65521) << 16) | (t_a % 65521));
}

bool MCU_compare_strings_native(const char *p_a, bool p_a_isunicode, const char *p_b, bool p_b_isunicode)
{
	MCExecPoint *t_convert_a = new MCExecPoint();
	MCExecPoint *t_convert_b = new MCExecPoint();
	MCString t_a;
	MCString t_b;

	t_convert_a->setsvalue(p_a);
	if (p_a_isunicode)
		t_convert_a->utf16tonative();
	t_a = t_convert_a->getsvalue();

	t_convert_b->setsvalue(p_b);
	if (p_b_isunicode)
		t_convert_b->utf16tonative();
	t_b = t_convert_b->getsvalue();

	bool t_compval = (t_a == t_b) == True;

	delete t_convert_a;
	delete t_convert_b;

	return t_compval;
}

///////////////////////////////////////////////////////////////////////////////

// MW-2013-05-21: [[ RandomBytes ]] Utility function for generating random bytes
//   which uses OpenSSL if available, otherwise falls back on system support.
bool MCU_random_bytes(size_t p_bytecount, MCDataRef& r_bytes)
{
#ifdef MCSSL
	// If SSL is available, then use that.
	static bool s_donotuse_ssl = false;
	if (!s_donotuse_ssl)
	{
        MCAutoByteArray t_buffer;
        
        if (InitSSLCrypt())
        {
            return (t_buffer.New(p_bytecount) &&
                    (SSL_random_bytes(t_buffer.Bytes(), p_bytecount)) &&
                    t_buffer.CreateData(r_bytes));
        }
		s_donotuse_ssl = true;
	}
#endif

	// Otherwise use the system provided CPRNG.
	return MCS_random_bytes(p_bytecount, r_bytes);
}<|MERGE_RESOLUTION|>--- conflicted
+++ resolved
@@ -1361,54 +1361,6 @@
     return match;
 }
 
-<<<<<<< HEAD
-Boolean MCU_matchname(const MCString &test, Chunk_term type, MCNameRef name)
-{
-	if (name == nil || MCNameIsEmpty(name) || test == MCnullmcstring)
-		return False;
-
-	if (MCNameIsEqualToOldString(name, test, kMCCompareCaseless))
-		return True;
-
-	Boolean match = False;
-	MCString tname = MCNameGetOldString(name);
-	static const char *nametable[] =
-	    {
-	        MCstackstring, MCaudiostring,
-	        MCvideostring, MCbackgroundstring,
-	        MCcardstring, MCnullstring,
-	        MCgroupstring, MCnullstring,
-	        MCbuttonstring, MCnullstring,
-	        MCnullstring, MCscrollbarstring,
-	        MCimagestring, MCgraphicstring,
-	        MCepsstring, MCmagnifierstring,
-	        MCcolorstring, MCfieldstring
-	    };
-	
-	// MW-2013-07-29: [[ Bug 11068 ]] Make sure that we only match a reference
-	//   of the form 'field "..."', and throw an error if not.
-	const char *sptr = test.getstring();
-	uint4 l = test.getlength();
-	if (MCU_strchr(sptr, l, '"')
-			&& l > tname.getlength() + 1
-	        && sptr[tname.getlength() + 1] == '"'
-	        && !MCU_strncasecmp(sptr + 1, tname.getstring(), tname.getlength())
-	        && sptr - test.getstring() >= (int)strlen(nametable[type - CT_STACK])
-	        && !MCU_strncasecmp(test.getstring(), nametable[type - CT_STACK],
-	                            strlen(nametable[type - CT_STACK])))
-	{
-		if (l == tname.getlength() + 2)
-			match = True;
-		
-		if (!match)
-			MCLog("[[ Bug 11068 ]] match name '%@' to '%.*s' attempted and failed due to better checking", MCNameGetString(name), test . getlength(), test . getstring());
-	}
-
-	return match;
-}
-=======
->>>>>>> b3b2deba
-
 void MCU_snap(int2 &p)
 {
 	if (!MCgrid)
