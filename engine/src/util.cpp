--- conflicted
+++ resolved
@@ -1231,29 +1231,11 @@
 
 		case ST_TEXT:
 			{
-<<<<<<< HEAD
 				// This mode performs the comparison in a locale-independent,
                 // case-sensitive manner. The strings are sorted by order of
                 // codepoint values rather than any lexical sorting order.
                 compare_t result = MCStringCompareTo(b1->svalue, b2->svalue, kMCStringOptionCompareExact);
-=======
-                char *t1, *t2;
-                /* UNCHECKED */ MCStringConvertToCString(b1->svalue, t1);
-                /* UNCHECKED */ MCStringConvertToCString(b2->svalue, t2);
-				const char *s1, *s2;
-				s1 = t1;
-				s2 = t2;
-				
-				// WARNING:
-				//
-				// This provides codepoint order sorting (not lexical sorting)
-				// for strings. It will not, however, do the right thing with
-				// UTF-16LE strings (the encoding used on x86 and ARM)...
-				int result = strcmp(s1, s2);
-                
-				delete t1;
-                delete t2;
->>>>>>> 0e4eb6d0
+
 				first = reverse ? result >= 0 : result <= 0;
 				break;
 			}
