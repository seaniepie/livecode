--- conflicted
+++ resolved
@@ -1370,7 +1370,6 @@
 
     bool match = false;
 
-<<<<<<< HEAD
     MCStringRef t_name, t_test;
     t_name = MCNameGetString(name);
     t_test = MCNameGetString(test);
@@ -1381,23 +1380,9 @@
         MCStringGetLength(t_test) - t_offset > t_name_length + 1 &&
         MCStringGetNativeCharAtIndex(t_test, t_offset + t_name_length + 1) == '"' &&
         MCStringSubstringIsEqualTo(t_test, MCRangeMake(t_offset + 1, t_name_length), t_name, kMCCompareCaseless) &&
-        t_offset >= (int)strlen(nametable[type - CT_STACK]) &&
-        MCStringSubstringIsEqualTo(t_test, MCRangeMake(0, strlen(nametable[type - CT_STACK])), MCSTR(nametable[type - CT_STACK]), kMCCompareCaseless))
+        t_offset >= (int)strlen(*nametable[type - CT_STACK]) &&
+        MCStringSubstringIsEqualTo(t_test, MCRangeMake(0, strlen(*nametable[type - CT_STACK])), MCSTR(*nametable[type - CT_STACK]), kMCCompareCaseless))
             match = True;
-=======
-	Boolean match = False;
-	MCString tname = MCNameGetOldString(name);
-	const char *sptr = test.getstring();
-	uint4 l = test.getlength();
-	if (MCU_strchr(sptr, l, '"')
-	        && l > tname.getlength() + 1
-	        && sptr[tname.getlength() + 1] == '"'
-	        && !MCU_strncasecmp(sptr + 1, tname.getstring(), tname.getlength())
-	        && sptr - test.getstring() >= (int)strlen(*nametable[type - CT_STACK])
-	        && !MCU_strncasecmp(test.getstring(), *nametable[type - CT_STACK],
-	                            strlen(*nametable[type - CT_STACK])))
-		match = True;
->>>>>>> 4b604c3b
 
 	return match;
 }
