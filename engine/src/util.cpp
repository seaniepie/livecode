--- conflicted
+++ resolved
@@ -41,16 +41,9 @@
 
 #include "globals.h"
 
-<<<<<<< HEAD
-#ifdef MCSSL
-#include <openssl/rand.h>
-#endif
 
 // MDW-2014-07-06: [[ oval_points ]]
 #define QA_NPOINTS 90
-=======
-#define QA_NPOINTS 10
->>>>>>> 9ca58e55
 
 static MCPoint qa_points[QA_NPOINTS];
 
@@ -2918,7 +2911,6 @@
 	return MCS_random_bytes(p_count, p_buffer);
 }
 
-<<<<<<< HEAD
 ///////////////////////////////////////////////////////////////////////////////
 
 #ifndef _DEBUG_MEMORY
@@ -2942,6 +2934,3 @@
     free(p);
 }
 #endif
-=======
-///////////////////////////////////////////////////////////////////////////////
->>>>>>> 9ca58e55
