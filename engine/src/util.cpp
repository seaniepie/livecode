/* Copyright (C) 2003-2013 Runtime Revolution Ltd.

This file is part of LiveCode.

LiveCode is free software; you can redistribute it and/or modify it under
the terms of the GNU General Public License v3 as published by the Free
Software Foundation.

LiveCode is distributed in the hope that it will be useful, but WITHOUT ANY
WARRANTY; without even the implied warranty of MERCHANTABILITY or
FITNESS FOR A PARTICULAR PURPOSE.  See the GNU General Public License
for more details.

You should have received a copy of the GNU General Public License
along with LiveCode.  If not see <http://www.gnu.org/licenses/>.  */

#include "prefix.h"

#include "globdefs.h"
#include "filedefs.h"
#include "objdefs.h"
#include "parsedef.h"

//#include "execpt.h"
#include "param.h"
#include "util.h"
#include "stack.h"
#include "card.h"
#include "stacklst.h"
#include "sellst.h"
#include "undolst.h"
#include "aclip.h"
#include "image.h"
#include "field.h"
#include "mcerror.h"
#include "osspec.h"
#include "redraw.h"
#include "mcssl.h"

#include "globals.h"
#include "exec.h"
#include "system.h"

#define QA_NPOINTS 10

static MCPoint qa_points[QA_NPOINTS];

static void MCU_play_message()
{
	MCAudioClip *acptr = MCacptr;
	MCacptr = NULL;
	MCStack *sptr = acptr->getmessagestack();
	if (sptr != NULL)
	{
		acptr->setmessagestack(NULL);
		sptr->getcurcard()->message_with_valueref_args(MCM_play_stopped, acptr->getname());
	}
	if (acptr->isdisposable())
		delete acptr;
}

void MCU_play()
{
	if (MCacptr != NULL && !MCacptr->play())
		MCU_play_message();
}

void MCU_play_stop()
{
	if (MCacptr != NULL)
	{
		MCacptr->stop(True);
		MCU_play_message();
	}
}

void MCU_init()
{
	int2 i;
	real8 increment = (M_PI / 2.0) / (real8)QA_NPOINTS;
	real8 angle = 0.0;

	for (i = 0 ; i < QA_NPOINTS ; i++)
	{
		qa_points[i].x = (short)(sin(angle) * (real8)MAXINT2);
		qa_points[i].y = MAXINT2 - (short)(cos(angle) * (real8)MAXINT2);
		angle += increment;
	}
	MCrandomseed = (int4)(intptr_t)&MCdispatcher + MCS_getpid() + (int4)time(NULL);
	MCU_srand();
}

void MCU_watchcursor(MCStack *sptr, Boolean force)
{
	if (!MClockcursor)
	{
		MCwatchcursor = True;
		if (sptr == NULL)
			sptr = MCmousestackptr == NULL ? MCdefaultstackptr : MCmousestackptr;
		sptr->resetcursor(force);
	}
}

void MCU_unwatchcursor(MCStack *sptr, Boolean force)
{
	if (!MClockcursor)
	{
		MCwatchcursor = False;
		if (sptr == NULL)
			sptr = MCmousestackptr == NULL ? MCdefaultstackptr : MCmousestackptr;
		sptr -> resetcursor(force);
	}
}

void MCU_resetprops(Boolean update)
{
	if (update)
	{
		if (MCwatchcursor || MCcursor != None)
		{
			if (!MClockcursor)
				MCcursor = None;
			MCwatchcursor = False;
			if (MCmousestackptr != NULL)
				MCmousestackptr->resetcursor(True);
			else
				MCdefaultstackptr->resetcursor(True);
		}
		
		// MW-2011-08-18: [[ Redraw ]] Update to use redraw.
		MCRedrawForceUnlockScreen();

		if (MClockmenus)
		{
			MCscreen->updatemenubar(True);
			MClockmenus = False;
		}
		if (MCdragging)
		{
			MCdragging = False;
			MCselected->redraw();
		}
	}
	MCerrorlock = 0;
	MClockerrors = MClockmessages = MClockmoves = MClockrecent = False;
	MCerrorlockptr = NULL;
	MCinterrupt = False;
	MCdragspeed = 0;
	MCdynamiccard = NULL;
	MCdynamicpath = False;
	MCexitall = False;
}

void MCU_saveprops(MCSaveprops &sp)
{
	sp.watchcursor = MCwatchcursor;
	MCwatchcursor = False;
	// MW-2011-08-18: [[ Redraw ]] Update to use redraw.
	MCRedrawSaveLockScreen(sp.lockscreen);
	sp.errorlock = MCerrorlock;
	sp.errorlockptr = MCerrorlockptr;
	sp.lockerrors = MClockerrors;
	sp.lockmessages = MClockmessages;
	sp.lockmoves = MClockmoves;
	sp.lockrecent = MClockrecent;
	sp.interrupt = MCinterrupt;
	sp.dragspeed = MCdragspeed;
	sp.dynamiccard = MCdynamiccard;
	sp.errorptr = MCerrorptr;
	sp.exitall = MCexitall;
}

void MCU_restoreprops(MCSaveprops &sp)
{
	MCwatchcursor = sp.watchcursor;
	// MW-2011-08-18: [[ Redraw ]] Update to use redraw.
	MCRedrawRestoreLockScreen(sp.lockscreen);
	// MW-2011-08-17: [[ Redraw ]] This shouldn't be necessary anymore as the
	//   updates will be flushed shortly after as (new) lockscreen == False.
	//if (oldls && !sp.lockscreen)
	//	MCstacks->redrawall(False);
	MCerrorlock = sp.errorlock;
	MCerrorlockptr = sp.errorlockptr;
	MClockerrors = sp.lockerrors;
	MClockmessages = sp.lockmessages;
	MClockmoves = sp.lockmoves;
	MClockrecent = sp.lockrecent;
	MCinterrupt = sp.interrupt;
	MCdragspeed = sp.dragspeed;
	MCdynamiccard = sp.dynamiccard;
	MCerrorptr = sp.errorptr;
	MCexitall = sp.exitall;
}

int4 MCU_any(int4 max)
{
	return (int4)(MCU_drand() * (real8)max);
}

bool MCU_getnumberformat(uint2 fw, uint2 trail, uint2 force, MCStringRef& r_string)
{
	bool t_success;
	t_success = true;

	MCAutoStringRef t_buffer;
	if (t_success)
		t_success = MCStringCreateMutable(0, &t_buffer);

	{
		uint2 i = MCU_max(fw - trail - 1, 0);
		while (t_success && i--)
			t_success = MCStringAppendNativeChar(*t_buffer, '0');	
		if (t_success && trail != 0)
		{
			t_success = MCStringAppendNativeChar(*t_buffer, '.');
			i = force;
			while (t_success && i--)
				t_success = MCStringAppendNativeChar(*t_buffer, '0');
			i = trail - force;
			while (t_success && i--)
				t_success = MCStringAppendNativeChar(*t_buffer, '#');
		}
	}

	if (t_success)
		return MCStringCopy(*t_buffer, r_string);

	return false;
}

#ifdef LEGACY_EXEC
void MCU_getnumberformat(MCExecPoint &ep, uint2 fw, uint2 trail, uint2 force)
{
#ifdef OLD_EXEC
	char *eptr;
	ep.reserve(fw + 1, eptr);
	uint2 i = MCU_max(fw - trail - 1, 0);
	while (i--)
		*eptr++ = '0';
	if (trail != 0)
	{
		*eptr++ = '.';
		i = force;
		while (i--)
			*eptr++ = '0';
		i = trail - force;
		while (i--)
			*eptr++ = '#';
	}
	*eptr = '\0';
	ep.commit(strlen(eptr));
#else
	MCAutoStringRef t_format;
	if (MCU_getnumberformat(fw, trail, force, &t_format))
		/* UNCHECKED */ ep . setvalueref(*t_format);
	else
		ep . clear();
#endif
}
#endif


void MCU_setnumberformat(MCStringRef d, uint2 &fw,
                         uint2 &trailing, uint2 &force)
{
	fw = MCStringGetLength(d);
    char *temp_d;
    /* UNCHECKED */ MCStringConvertToCString(d, temp_d);
	const char *sptr = temp_d;
	const char *eptr = sptr;
	while (eptr - sptr < fw && *eptr != '.')
		eptr++;
	if (eptr - sptr == fw)
	{
		trailing = force = 0;
		return;
	}
	eptr++;
	if (eptr - sptr == fw)
		fw--;
	force = 0;
	while (eptr - sptr < fw && *eptr != '#')
	{
		eptr++;
		force++;
	}
	trailing = force;
	while (eptr - sptr < fw && *eptr == '#')
	{
		eptr++;
		trailing++;
	}
}

#define UtoF(u) (((double)((long)(u - 2147483647L - 1))) + 2147483648.0)

real8 MCU_stoIEEE(const char *bytes)
{
	real8 f = 0;
	int4 expon;
	uint4 hiMant, loMant;

	expon = ((bytes[0] & 0x7F) << 8) | (bytes[1] & 0xFF);
	hiMant = ((unsigned long)(bytes[2] & 0xFF) << 24)
	         |    ((unsigned long)(bytes[3] & 0xFF) << 16)
	         |    ((unsigned long)(bytes[4] & 0xFF) << 8)
	         |    ((unsigned long)(bytes[5] & 0xFF));
	loMant = ((unsigned long)(bytes[6] & 0xFF) << 24)
	         |    ((unsigned long)(bytes[7] & 0xFF) << 16)
	         |    ((unsigned long)(bytes[8] & 0xFF) << 8)
	         |    ((unsigned long)(bytes[9] & 0xFF));

	if (expon == 0 && hiMant == 0 && loMant == 0)
		f = 0;
	else
	{
		if (expon == 0x7FFF)    /* MCinfinity or NaN */
			f = MCinfinity;
		else
		{
			expon -= 16383;
			f  = ldexp(UtoF(hiMant), expon-=31);
			f += ldexp(UtoF(loMant), expon-=32);
		}
	}
	if (bytes[0] & 0x80)
		return -f;
	else
		return f;
}

real8 MCU_i4tor8(int4 in)
{
	return (real8)in / 65535.0;
}

int4 MCU_r8toi4(real8 in)
{
	return (int4)(in * 65535.0);
}

#define N       16
#define RMASK    ((uint4)(1 << (N - 1)) + (1 << (N - 1)) - 1)
#define LOW(x)  ((uint4)(x) & RMASK)
#define HIGH(x) LOW((x) >> N)
#define MUL(x, y, z)    { uint4 l = (uint4)(x) * (uint4)(y); \
                (z)[0] = LOW(l); (z)[1] = HIGH(l); }
#define CARRY(x, y)     ((uint4)(x) + (uint4)(y) > RMASK)
#define ADDEQU(x, y, z) (z = CARRY(x, (y)), x = LOW(x + (y)))
#define X0      0x330E
#define X1      0xABCD
#define X2      0x1234
#define A0      0xE66D
#define A1      0xDEEC
#define A2      0x5
#define C       0xB
#define SET3(x, x0, x1, x2)     ((x)[0] = (x0), (x)[1] = (x1), (x)[2] = (x2))
#define SEED(x0, x1, x2) (SET3(x, x0, x1, x2), SET3(a, A0, A1, A2), c = C)

static uint4 x[3] = { X0, X1, X2 }, a[3] = { A0, A1, A2 }, c = C;

void MCU_srand()
{
	SEED(X0, LOW(MCrandomseed), HIGH(MCrandomseed));
}

real8 MCU_drand()
{
	static real8 two16m = 1.0 / (1L << N);
	uint4 p[2], q[2], r[2], carry0, carry1;

	MUL(a[0], x[0], p);
	ADDEQU(p[0], c, carry0);
	ADDEQU(p[1], carry0, carry1);
	MUL(a[0], x[1], q);
	ADDEQU(p[1], q[0], carry0);
	MUL(a[1], x[0], r);
	x[2] = LOW(carry0 + carry1 + CARRY(p[1], r[0]) + q[1] + r[1] +
	           a[0] * x[2] + a[1] * x[1] + a[2] * x[0]);
	x[1] = LOW(p[1] + r[0]);
	x[0] = LOW(p[0]);
	return (two16m * (two16m * (two16m * x[0] + x[1]) + x[2]));
}

// custom strtok that only skips single delimiters
static char *olds = NULL;
char *MCU_strtok(char *s, const char *delim)
{
	if (s == NULL)
	{
		if (olds == NULL)
		{
			MCS_seterrno(EINVAL);
			return NULL;
		}
		else
			s = olds;
	}
	if (*s == '\0')
	{
		olds = NULL;
		return NULL;
	}
	char *token = s;
	s = strpbrk(token, delim);
	if (s == NULL)
		olds = NULL;
	else
	{
		*s = '\0';
		olds = s + 1;
	}
	return token;
}

/* WRAPPER */ bool MCU_strtol(MCStringRef p_string, int4& r_l)
{
	Boolean t_converted;
	uint4 l = MCStringGetLength(p_string);
    MCAutoPointer<char> t_string;
    /* UNCHECKED */ MCStringConvertToCString(p_string, &t_string);
    const char *sptr = *t_string;
	r_l = MCU_strtol(sptr, l, '\0', t_converted);
	return True == t_converted;
}

int4 MCU_strtol(const char *&sptr, uint4 &l, int1 c, Boolean &done,
                Boolean reals, Boolean octals)
{
	done = False;
	MCU_skip_spaces(sptr, l);
	if (!l)
		return 0;
	Boolean negative = False;
	int4 value = 0;
	if (*sptr == '-' || *sptr == '+')
	{
		negative = *sptr == '-';
		sptr++;
		l--;
	}
	if (!l)
		return 0;
	uint4 startlength = l;
	uint2 base = 10;
	if (l && *sptr == '0')
		if (l > 2 && MCS_tolower(*(sptr + 1)) == 'x')
		{
			base = 16;
			sptr += 2;
			l -= 2;
		}
		else
			if (octals)
			{
				base = 8;
				sptr++;
				l--;
			}
	while (l)
	{
		if (isdigit((uint1)*sptr))
		{
			int4 v = *sptr - '0';
			if (base < 16 && value > MAXINT4 / base - v)  // prevent overflow
				return 0;
			value *= base;
			value += v;
		}
		else
			if (isspace((uint1)*sptr))
			{
				MCU_skip_spaces(sptr, l);
				if (l && *sptr == c)
				{
					sptr++;
					l--;
				}
				break;
			}
			else
				if (l && c && *sptr == c)
				{
					sptr++;
					l--;
					break;
				}
				else
					if (*sptr == '.')
					{
						if (startlength > 1)
						{
							if (reals)
							{
								// MDW-2013-06-09: [[ Bug 10964 ]] Round integral values to nearest
								//   (consistent with getuint4() and round()).
								if (*(sptr+1) > '4')
								{
									value++;
								}
								do
								{
									sptr++;
									l--;
								}
								while (l && isdigit((uint1)*sptr));
							}
							else
								do
								{
									sptr++;
									l--;
								}
								while (l && *sptr == '0');
							if (l == 0)
								break;
							if (*sptr == c || isspace((uint1)*sptr))
							{
								sptr++;
								l--;
								break;
							}
						}
						return 0;
					}
					else
					{
						char c = MCS_tolower(*sptr);
						if (base == 16 && c >= 'a' && c <= 'f')
						{
							value *= base;
							value += c - 'a' + 10;
						}
						else
							return 0;
					}
		sptr++;
		l--;
	}
	if (negative)
		value = -value;
	MCU_skip_spaces(sptr, l);
	done = True;
	return value;
}

void MCU_strip(char *sptr, uint2 trailing, uint2 force)
{
	if (trailing == 0)
		return;
	char *eptr = &sptr[strlen(sptr)];
	sptr = strchr(sptr, '.');
	uint2 count = force;
	while (count--)
		sptr++;
	while (--eptr > sptr)
		if (*eptr == '0')
		{
			*eptr = '\0';
			if (*(eptr - 1) == '.')
			{
				*(eptr - 1) = '\0';
				break;
			}
		}
		else
			break;
}

/*
This function is defined as follows:
Let x >= 0 and y > 0.
	x wrap y  := ((x - 1) mod y) + 1
	x wrap -y := x wrap y
	-x wrap y := -(x wrap y)
*/
real8 MCU_fwrap(real8 p_x, real8 p_y)
{
	real8 t_y;
	t_y = p_y > 0 ? p_y : -p_y;
	if (p_x >= 0)
		return (fmod(p_x - 1, t_y) + 1);
	else
		return -(fmod(-p_x - 1, t_y) + 1);
		
}

bool MCU_r8tos(real8 n, uint2 fw, uint2 trailing, uint2 force, MCStringRef &r_string)
{
	char *t_str = nil;
	uint4 t_s = 0;
	if (MCU_r8tos(t_str, t_s, n, fw, trailing, force) == 0)
	{
		delete[] t_str;
		return false;
	}
	
	MCStringRef t_string;
	if (!MCStringCreateWithCStringAndRelease((char_t *)t_str, t_string))
	{
		delete[] t_str;
		return false;
	}
	
	r_string = t_string;
	return true;
}

uint4 MCU_r8tos(char *&d, uint4 &s, real8 n,
                uint2 fw, uint2 trailing, uint2 force)
{
	if (d == NULL || s <  R8L)
	{
		delete d;
		d = new char[R8L];
		s = R8L;
	}
	if (n < 0.0 && n >= -MC_EPSILON)
		n = 0.0;
	sprintf(d, "%0*.*f", fw, trailing, n);
	MCU_strip(d, trailing, force);
	
	// 2007-09-11: [[ Bug 5321 ]] If the first character is '-', we must check
	//   to see if the value is actually '0', and if it is remove the '-'.
	if (*d == '-')
	{
		bool t_is_zero;
		t_is_zero = true;
		for(char *dptr = d + 1; *dptr != '\0'; ++dptr)
			if (*dptr == 'e')
				break;
			else if (*dptr != '.' && *dptr != '0')
			{
				t_is_zero = false;
				break;
			}

		if (t_is_zero)
			memcpy(d, d + 1, strlen(d));
	}

	return strlen(d);
}

/* WRAPPER */
bool MCU_stor8(MCStringRef p_string, real8 &r_d, bool p_convert_octals)
{
	return True == MCU_stor8(MCStringGetOldString(p_string), r_d, p_convert_octals);
}

Boolean MCU_stor8(const MCString &s, real8 &d, Boolean convertoctals)
{
	const char *sptr = s.getstring();
	uint4 l = s.getlength();
	Boolean done;
	int4 i = MCU_strtol(sptr, l, '\0', done, False, convertoctals);
	if (done)
	{
		d = i;
		return l == 0;
	}
	sptr = s.getstring();
	l = MCU_min(R8L - 1U, s.getlength());
	MCU_skip_spaces(sptr, l);
	// bugs in MSL means we need to check these things
	// MW-2006-04-21: [[ Purify ]] This was incorrect - we need to ensure l > 1 before running most
	//   of these tests.
	if (l == 0 || (l > 1 && ((MCS_tolower((uint1)sptr[1]) == 'x' && (l == 2 || !isxdigit((uint1)sptr[2]))
	        || (sptr[1] == '+' || sptr[1] == '-')))))
		return False;
	char buff[R8L];
	memcpy(buff, sptr, l);
	buff[l] = '\0';
	const char *newptr;
	d = strtod((char *)buff, (char **)&newptr);
	if (newptr == buff)
		return False;
	l = buff + l - newptr;
	MCU_skip_spaces(newptr, l);
	if (l != 0)
		return False;
	return True;
}

real8 MCU_strtor8(const char *&r_str, uint4 &r_len, int1 p_delim, Boolean &r_done, Boolean convertoctals)
{
	const char *sptr = r_str;
	uint4 l = r_len;
	Boolean done;
	real8 d;
	int4 i = MCU_strtol(sptr, l, p_delim, done, False, convertoctals);
	if (done)
	{
		r_done = True;
		r_str = sptr;
		r_len = l;
		return i;
	}
	MCU_skip_spaces(r_str, r_len);
	// bugs in MSL means we need to check these things
	// MW-2006-04-21: [[ Purify ]] This was incorrect - we need to ensure l > 1 before running most
	//   of these tests.
	if (r_len == 0 || (r_len > 1 && ((MCS_tolower((uint1)r_str[1]) == 'x' && (r_len == 2 || !isxdigit((uint1)r_str[2]))
	        || (r_str[1] == '+' || r_str[1] == '-')))))
	{
		r_done = False;
		return i;
	}
	char buff[R8L];
	uint4 buff_len = MCU_min(R8L - 1U, r_len);
	memcpy(buff, r_str, buff_len);
	buff[buff_len] = '\0';
	const char *newptr;
	d = strtod((char *)buff, (char **)&newptr);
	if (newptr == buff)
	{
		r_done = False;
		return d;
	}
	uint4 t_diff = newptr - buff;
	r_len = r_len - t_diff;
	r_str += t_diff;
	MCU_skip_spaces(r_str, r_len);
	if (r_len && *r_str == p_delim)
	{
			r_str++;
			r_len--;
	}
	r_done = True;

	return d;
}

/* WRAPPER */ bool MCU_stoi2(MCStringRef p_string, int2 &r_d)
{
	return True == MCU_stoi2(MCStringGetOldString(p_string), r_d);
}

Boolean MCU_stoi2(const MCString &s, int2 &d)
{
	const char *sptr = s.getstring();
	uint4 l = s.getlength();
	Boolean done;
	d = MCU_strtol(sptr, l, '\0', done, True, False);
	if (!done || l != 0)
		return False;
	return True;
}

/* WRAPPER */ bool MCU_stoui2(MCStringRef p_string, uint2 &r_d)
{
	return True == MCU_stoui2(MCStringGetOldString(p_string), r_d);
}

Boolean MCU_stoui2(const MCString &s, uint2 &d)
{
	const char *sptr = s.getstring();
	uint4 l = s.getlength();
	Boolean done;
	d = MCU_strtol(sptr, l, '\0', done, True, False);
	if (!done || l != 0)
		return False;
	return True;
}

Boolean MCU_stoi2x2(const MCString &s, int2 &d1, int2 &d2)
{
	const char *sptr = s.getstring();
	uint4 l = s.getlength();
	Boolean done;
	d1 = MCU_strtol(sptr, l, ',', done, True, False);
	if (!done || l == 0)
		return False;
	d2 = MCU_strtol(sptr, l, '\0', done, True, False);
	if (!done || l != 0)
		return False;
	return True;
}

/* WRAPPER */ bool MCU_stoi2x2(MCStringRef p_string, int16_t& r_d1, int16_t& r_d2)
{
	return True == MCU_stoi2x2(MCStringGetOldString(p_string), r_d1, r_d2);
}

Boolean MCU_stoi2x4(const MCString &s, int2 &d1, int2 &d2, int2 &d3, int2 &d4)
{
	int32_t t_d1, t_d2, t_d3, t_d4;
	if (!MCU_stoi4x4(s, t_d1, t_d2, t_d3, t_d4))
		return False;
	
	d1 = t_d1;
	d2 = t_d2;
	d3 = t_d3;
	d4 = t_d4;
	
	return True;
}

/* WRAPPER */ bool MCU_stoi2x4(MCStringRef p_string, int16_t& r_d1, int16_t& r_d2, int16_t& r_d3, int16_t& r_d4)
{
	return True == MCU_stoi2x4(MCStringGetOldString(p_string), r_d1, r_d2, r_d3, r_d4);
}

/* WRAPPER */ bool MCU_stoi4x4(MCStringRef p_string, int32_t& r_d1, int32_t& r_d2, int32_t& r_d3, int32_t& r_d4)
{
	return True == MCU_stoi4x4(MCStringGetOldString(p_string), r_d1, r_d2, r_d3, r_d4);
}

Boolean MCU_stoi4x4(const MCString &s, int32_t &d1, int32_t &d2, int32_t &d3, int32_t &d4)
{
	const char *sptr = s.getstring();
	uint4 l = s.getlength();
	Boolean done;
	d1 = MCU_strtol(sptr, l, ',', done, True, False);
	if (!done || l == 0)
		return False;
	d2 = MCU_strtol(sptr, l, ',', done, True, False);
	if (!done || l == 0)
		return False;
	d3 = MCU_strtol(sptr, l, ',', done, True, False);
	if (!done || l == 0)
		return False;
	d4 = MCU_strtol(sptr, l, '\0', done, True, False);
	if (!done || l != 0)
		return False;
	return True;
}

Boolean MCU_stoi4x2(const MCString &s, int32_t &d1, int32_t &d2)
{
	const char *sptr = s.getstring();
	uint4 l = s.getlength();
	Boolean done;
	d1 = MCU_strtol(sptr, l, ',', done, True, False);
	if (!done || l == 0)
		return False;
	d2 = MCU_strtol(sptr, l, ',', done, True, False);
	if (!done || l == 0)
		return False;
	return True;
}

/* WRAPPER */ bool MCU_stoi4(MCStringRef p_string, int4& r_d)
{
    return True == MCU_stoi4(MCStringGetOldString(p_string), r_d);
}

Boolean MCU_stoi4(const MCString &s, int4 &d)
{
	const char *sptr = s.getstring();
	uint4 l = s.getlength();
	Boolean done;
	d = MCU_strtol(sptr, l, '\0', done);
	if (!done || l != 0)
		return False;
	return True;
}
/* WRAPPER */ bool MCU_stoui4(MCStringRef p_string, uint4 &r_d)
{
	return True == MCU_stoui4(MCStringGetOldString(p_string), r_d);
}

Boolean MCU_stoui4(const MCString &s, uint4 &d)
{
	const char *sptr = s.getstring();
	uint4 l = s.getlength();
	Boolean done;
	d = MCU_strtol(sptr, l, '\0', done);
	if (!done || l != 0)
		return False;
	return True;
}

bool MCU_stoui4x2(MCStringRef p_string, uint4 &r_d1, uint4 &r_d2)
{
    char *t_string;
    /* UNCHECKED */ MCStringConvertToCString(p_string, t_string);
    const char *sptr = t_string;
	uint4 l = MCStringGetLength(p_string);
	Boolean done;
	r_d1 = MCU_strtol(sptr, l, ',', done, True, False);
	if (!done || l == 0)
		return false;
	r_d2 = MCU_strtol(sptr, l, '\0', done, True, False);
	if (!done || l != 0)
		return false;
	return true;
}

/* WRAPPER */ bool MCU_stob(MCStringRef p_string, bool& r_condition)
{
	Boolean t_condition;
	bool t_success;
	t_success = True == MCU_stob(MCStringGetOldString(p_string), t_condition);
	if (t_success)
	{
		r_condition = t_condition == True;
		return true;
	}

	return false;
}

Boolean MCU_stob(const MCString &s, Boolean &condition)
{
	if (s.getlength() == 4 && (s.getstring() == MCtruestring
	                           || !MCU_strncasecmp(s.getstring(),
	                                               MCtruestring, 4)))
	{
		condition = True;
		return True;
	}
	if (s.getlength() == 5 && (s.getstring() == MCfalsestring
	                           || !MCU_strncasecmp(s.getstring(),
	                                               MCfalsestring, 5)))
	{
		condition = False;
		return True;
	}
	return False;
}

void MCU_lower(char *dptr, const MCString &s)
{
	uint4 length = s.getlength();
	const uint1 *sptr = (uint1 *)s.getstring();
	uint4 i;
	for (i = 0 ; i < length ; i++)
		*dptr++ = MCS_tolower(*sptr++);
}

Boolean MCU_offset(const MCString &part, const MCString &whole,
                   uint4 &offset, Boolean casesensitive)
{
	uint4 tl = part.getlength();
	uint4 sl = whole.getlength();
	offset = 0;

	if (tl > sl || tl == 0 || sl == 0)
		return False;
	uint4 length = sl - tl;
	uint4 i;
	const uint1 *pptr = (uint1 *)part.getstring();
	const uint1 *wptr = (uint1 *)whole.getstring();
	if (casesensitive)
		for (i = 0 ; i <= length ; i++)
		{
			const uint1 *sptr = pptr;
			const uint1 *dptr = wptr + i;
			if (*sptr != *dptr)
				continue;
			int4 diff = 0;
			uint4 n = tl;
			while (n--)
				if (*dptr++ != *sptr++)
				{
					diff = 1;
					break;
				}
			if (diff == 0)
			{
				offset = i;
				return True;
			}
		}
	else
		for (i = 0 ; i <= length ; i++)
		{
			int4 diff = 0;

			char t_p, t_w;
			t_p = *pptr;
			t_w = *(wptr + i);

			t_p = MCS_tolower(t_p);
			t_w = MCS_tolower(t_w);

			if (t_p != t_w)
				continue;
			else
				diff = MCU_strncasecmp((char *)pptr, (char *)wptr + i, tl);

			if (diff == 0)
			{
				offset = i;
				return True;
			}
		}
	return False;
}

#ifdef LEGACY_EXEC
void MCU_chunk_offset(MCExecPoint &ep, MCString &w,
                      Boolean whole, Chunk_term delimiter)
{
	uint4 i;
	uint4 chunkstart = 0;
	const char *wptr = w.getstring();
	uint4 count = 1;
	if (delimiter == CT_WORD)
	{
		Boolean t_match = false;

		uint4 length = w.getlength();
		if (length == 0)
			count = 0;
		while (chunkstart < length)
		{
			while (chunkstart < length && isspace((uint1)wptr[chunkstart]))
				chunkstart++;
			uint4 wordstart = chunkstart;
			if (wptr[chunkstart] == '"')
			{
				chunkstart++;
				while (chunkstart < length && wptr[chunkstart] != '"'
				        && wptr[chunkstart] != '\n')
					chunkstart++;
				if (chunkstart < length && wptr[chunkstart] == '"')
					chunkstart++;
			}
			else
				while (chunkstart < length && !isspace((uint1)wptr[chunkstart]))
					chunkstart++;
			if (whole)
			{
				if (chunkstart - wordstart == ep.getsvalue().getlength())
				{
					if (ep.getcasesensitive())
					{
						if (strncmp(wptr + wordstart, ep.getsvalue().getstring(),
						            ep.getsvalue().getlength()) == 0)
						{
							t_match = true;
							break;
						}
					}
					else
						if (MCU_strncasecmp(wptr + wordstart, ep.getsvalue().getstring(),
						                    ep.getsvalue().getlength()) == 0)
						{
							t_match = true;
							break;
						}
				}
			}
			else
			{
				MCString word(wptr + wordstart, chunkstart - wordstart);
				if (MCU_offset(ep.getsvalue(), word, i, ep.getcasesensitive()))
				{
					t_match = true;
					break;
				}
			}
			count++;
		}
		if (!t_match)
			count = 0;
	}
	else
	{
		char c = delimiter == CT_LINE ? ep.getlinedel() : ep.getitemdel();
		while (True)
		{
			if (MCU_offset(ep.getsvalue(), w, i, ep.getcasesensitive()))
			{
				if (whole)
				{
					uint4 l = ep.getsvalue().getlength();
					// MW-2006-04-21: [[ Purify ]] i + l != w.getlength() should be first
					if ((i != 0 && w.getstring()[i - 1] != c)
					        || (i + l != w.getlength() && w.getstring()[i + l] != c))
					{
						while (i != w.getlength() && w.getstring()[i] != c)
							i++;
						if (i == 0)
						{// delimiter is in find string
							count = 0;
							break;
						}
						w.set(w.getstring() + i, w.getlength() - i);
						continue;
					}
					else
						i += w.getstring() - &wptr[chunkstart];
				}
				i += chunkstart;
				while (chunkstart < i)
					if (wptr[chunkstart++] == c)
						count++;
			}
			else
				count = 0;
			break;
		}
	}
	ep.setnvalue(count);
}
#endif

void MCU_additem(char *&dptr, const char *sptr, Boolean first)
{
	uint4 dlength = strlen(dptr);
	uint4 slength;
	if (sptr == NULL)
		slength = 0;
	else
		slength = strlen(sptr);
	MCU_realloc((char **)&dptr, dlength, dlength + slength + 2, sizeof(char));
	if (!first)
		dptr[dlength++] = ',';
	if (sptr == NULL)
		dptr[dlength++] = '\0';
	else
		strcpy(&dptr[dlength], sptr);
}

void MCU_addline(char *&dptr, const char *sptr, Boolean first)
{
	uint4 dlength = strlen(dptr);
	uint4 slength;
	if (sptr == NULL)
		slength = 0;
	else
		slength = strlen(sptr);
	MCU_realloc((char **)&dptr, dlength, dlength + slength + 2, sizeof(char));
	if (!first)
		dptr[dlength++] = '\n';
	if (sptr == NULL)
		dptr[dlength++] = '\0';
	else
		strcpy(&dptr[dlength], sptr);
}

void MCU_break_string(const MCString &s, MCString *&ptrs, uint2 &nptrs,
                      Boolean isunicode)
{
	delete ptrs;
	ptrs = NULL;
	nptrs = 0;
	uint4 len = s.getlength();
	if (isunicode && (long)len & 1)
		len--;
	const char *string = s.getstring();
	if (string == NULL)
		return;
	const char *sptr = string;
	nptrs = 1;
	uint4 tlen = len;
	while (tlen)
	{
		tlen -= MCU_charsize(isunicode);
		if (MCU_comparechar(sptr, '\n', isunicode) && tlen)
			nptrs++;
		sptr += MCU_charsize(isunicode);
	}
	ptrs = (MCString *)new char[nptrs * sizeof(MCString)]; // GCC bug
	uint2 curptr = 0;
	sptr = string;
	const char *eptr =  sptr;
	Boolean wasfound = False;
	uint4 l = len;
	ptrs[0].set(sptr, len);
	while (l)
	{
		if (((wasfound = MCU_strchr(eptr, l, '\n', isunicode)) == True && l)
		        || sptr != NULL)
		{
			uint2 length = wasfound ? eptr - sptr : (string + len) - sptr ;
			ptrs[curptr++].set(sptr, length);
			if (!wasfound)
				break;
			eptr += MCU_charsize(isunicode);
			l -= MCU_charsize(isunicode);
			sptr = eptr;
		}
	}
}

// AL-2013-14-07 [[ Bug 10445 ]] Sort international on Android
#if defined(_MAC_DESKTOP) || defined(_IOS_MOBILE) || defined(_ANDROID_MOBILE)
extern compare_t MCSystemCompareInternational(MCStringRef, MCStringRef);
#endif

static void msort(MCSortnode *b, uint4 n, MCSortnode *t, Sort_type form, Boolean reverse)
{
	if (n <= 1)
		return;

	uint4 n1 = n / 2;
	uint4 n2 = n - n1;
	MCSortnode *b1 = b;
	MCSortnode *b2 = b + n1;

	msort(b1, n1, t, form, reverse);
	msort(b2, n2, t, form, reverse);

	MCSortnode *tmp = t;
	while (n1 > 0 && n2 > 0)
	{
		// NOTE:
		//
		// This code assumes the types in the MCSortnodes are correct for the
		// requested sort type. Bad things will happen if this isn't true...
		bool first;
		switch (form)
		{
		case ST_INTERNATIONAL:
			{
                char *t1, *t2;
                /* UNCHECKED */ MCStringConvertToCString(b1->svalue, t1);
                /* UNCHECKED */ MCStringConvertToCString(b2->svalue, t2);
				const char *s1, *s2;
				s1 = t1;
				s2 = t2;
				
				// WARNING: this will *not* work properly on anything other
				// than OSX, iOS or Android: the LC_COLLATE locale facet is set to the
				// locale "en_US.<native encoding>"...
				//
				// Additionally, UTF-16 strings don't work at all.
                
                // AL-2013-14-07 [[ Bug 10445 ]] Sort international on Android
#if defined(_MAC_DESKTOP) || defined(_IOS_MOBILE) || defined(_ANDROID_MOBILE)
				int result = MCSystemCompareInternational(b1->svalue, b2->svalue);
#else
				int result = strcoll(s1, s2);
#endif
				delete t1;
                delete t2;
				first = reverse ? result >= 0 : result <= 0;
				break;
			}

		case ST_TEXT:
			{
				// This mode performs the comparison in a locale-independent,
                // case-sensitive manner. The strings are sorted by order of
                // codepoint values rather than any lexical sorting order.
                compare_t result = MCStringCompareTo(b1->svalue, b2->svalue, kMCStringOptionCompareExact);

				first = reverse ? result >= 0 : result <= 0;
				break;
			}
				
		default:
			{
				first = reverse
							? MCNumberFetchAsReal(b1->nvalue) >= MCNumberFetchAsReal(b2->nvalue)
							: MCNumberFetchAsReal(b1->nvalue) <= MCNumberFetchAsReal(b2->nvalue);
				break;
			}
		}
		
		if (first)
		{
			*tmp++ = *b1++;
			n1--;
		}
		else
		{
			*tmp++ = *b2++;
			n2--;
		}
	}
	for (uindex_t i = 0; i < n1; i++)
		tmp[i] = b1[i];
	for (uindex_t i = 0; i < (n - n2); i++)
		b[i] = t[i];
}

void MCU_sort(MCSortnode *items, uint4 nitems,
              Sort_type dir, Sort_type form)
{
	if (nitems <= 1)
		return;
	MCSortnode *tmp = new MCSortnode[nitems];
	msort(items, nitems, tmp, form, dir == ST_DESCENDING);
	delete[] tmp;
}

#if !defined(_DEBUG_MEMORY)
void MCU_realloc(char **data, uint4 osize, uint4 nsize, uint4 csize)
{
	char *ndata = new char[nsize * csize];
	if (data != NULL)
	{
		if (nsize > osize)
			memcpy(ndata, *data, osize * csize);
		else
			memcpy(ndata, *data, nsize * csize);
		delete *data;
	}
	*data = ndata;
}
#else
void _dbg_MCU_realloc(char **data, uint4 osize, uint4 nsize, uint4 csize, const char *f, int l)
{
	char *ndata = (char *)_malloc_dbg(nsize * csize, _NORMAL_BLOCK, f, l); //_old_new(f, l) char[nsize * csize];
	if (data != NULL)
	{
		if (nsize > osize)
			memcpy(ndata, *data, osize * csize);
		else
			memcpy(ndata, *data, nsize * csize);
		delete *data;
	}
	*data = ndata;
}
#endif

bool MCU_matchname(MCNameRef test, Chunk_term type, MCNameRef name)
{
	if (name == nil || MCNameIsEmpty(name) || MCNameIsEmpty(test))
		return false;

	if (MCNameIsEqualTo(name, test, kMCCompareCaseless))
		return true;

    bool match = false;
	static const char *nametable[] =
	    {
	        MCstackstring, MCaudiostring,
	        MCvideostring, MCbackgroundstring,
	        MCcardstring, MCnullstring,
	        MCgroupstring, MCnullstring,
	        MCbuttonstring, MCnullstring,
	        MCnullstring, MCscrollbarstring,
	        MCimagestring, MCgraphicstring,
	        MCepsstring, MCmagnifierstring,
	        MCcolorstring, MCfieldstring
	    };

    MCStringRef t_name, t_test;
    t_name = MCNameGetString(name);
    t_test = MCNameGetString(test);
    uindex_t t_offset, t_name_length;
    t_name_length = MCStringGetLength(t_name);
    
	if (MCStringFirstIndexOfChar(t_test, '"', 0, kMCCompareExact, t_offset) &&
        MCStringGetLength(t_test) - t_offset > t_name_length + 1 &&
        MCStringGetNativeCharAtIndex(t_test, t_offset + t_name_length + 1) == '"' &&
        MCStringSubstringIsEqualTo(t_test, MCRangeMake(t_offset + 1, t_name_length), t_name, kMCCompareCaseless) &&
        t_offset >= (int)strlen(nametable[type - CT_STACK]) &&
        MCStringSubstringIsEqualTo(t_test, MCRangeMake(0, strlen(nametable[type - CT_STACK])), MCSTR(nametable[type - CT_STACK]), kMCCompareCaseless))
            match = True;

	return match;
}

void MCU_snap(int2 &p)
{
	if (!MCgrid)
		return;
	p = (p + (MCgridsize >> 1)) / MCgridsize * MCgridsize;
}

void MCU_roundrect(MCPoint *&points, uint2 &npoints,
                   const MCRectangle &rect, uint2 radius)
{
	uint2 i, j;

	if (points == NULL || npoints != 4 * QA_NPOINTS + 1)
	{
		delete points;
		points = new MCPoint[4 * QA_NPOINTS + 1];
		npoints = 4 * QA_NPOINTS + 1;
	}

	MCRectangle tr = rect;
	tr.width--;
	tr.height--;

	uint2 rr_width, rr_height;
	if (radius < tr.width >> 1)
		rr_width = radius;
	else
		rr_width = tr.width >> 1;
	if (radius < tr.height >> 1)
		rr_height = radius;
	else
		rr_height = tr.height >> 1;

	i = 0;
	for (j = 0 ; j < QA_NPOINTS ; j++)
	{
		points[i].x = tr.x + tr.width - rr_width
		              + (qa_points[j].x * rr_width / MAXINT2);
		points[i].y = tr.y + (qa_points[j].y * rr_height / MAXINT2);
		i++;
	}
	j = QA_NPOINTS;
	do
	{
		j--;
		points[i].x = tr.x + tr.width - rr_width
		              + (qa_points[j].x * rr_width / MAXINT2);
		points[i].y = tr.y + tr.height
		              - (qa_points[j].y * rr_height / MAXINT2);
		i++;
	}
	while (j);
	for (j = 0 ; j < QA_NPOINTS ; j++)
	{
		points[i].x = tr.x + rr_width - (qa_points[j].x * rr_width / MAXINT2);
		points[i].y = tr.y + tr.height
		              -(qa_points[j].y * rr_height / MAXINT2);
		i++;
	}
	j = QA_NPOINTS;
	do
	{
		j--;
		points[i].x = tr.x + rr_width
		              - (qa_points[j].x * rr_width / MAXINT2);
		points[i].y = tr.y + (qa_points[j].y * rr_height / MAXINT2);
		i++;
	}
	while (j);
	points[i] = points[0];
}

#ifdef LEGACY_EXEC
void MCU_unparsepoints(MCPoint *points, uint2 npoints, MCExecPoint &ep)
{
	uint2 i;
	//ep.getbuffer(I2L * 2 * npoints + 1);
	ep.clear();
	for (i = 0 ; i < npoints ; i++)
	{
		if (points[i].x != MININT2)
		{
			char buf[I2L * 2];
			sprintf(buf, "%d,%d", points[i].x, points[i].y);
	 		ep.concatcstring(buf, EC_RETURN, i == 0);
		}
		else
			ep.concatcstring(MCnullstring, EC_RETURN, i == 0);
	}
}
#endif

Boolean MCU_parsepoints(MCPoint *&points, uindex_t &noldpoints, MCStringRef data)
{
	Boolean allvalid = True;
	uint2 npoints = 0;
	uint4 l = MCStringGetLength(data);
    char *t_data;
    /* UNCHECKED */ MCStringConvertToCString(data, t_data);
	const char *sptr = t_data;
	while (l)
	{
		Boolean done1, done2;
		// MDW-2013-06-09: [[ Bug 11041 ]] Round non-integer values to nearest.
		int2 i1= (int2)MCU_strtol(sptr, l, ',', done1, True);
		int2 i2 = (int2)MCU_strtol(sptr, l, ',', done2, True);
		while (l && !isdigit((uint1)*sptr) && *sptr != '-' && *sptr != '+')
		{
			l--;
			sptr++;
		}
		if (!done1 || !done2)
		{
			i1 = i2 = MININT2;
			allvalid = False;
		}
		if (npoints + 1 > noldpoints)
			MCU_realloc((char **)&points, npoints, npoints + 1, sizeof(MCPoint));
		points[npoints].x = i1;
		points[npoints++].y = i2;
		if (MCStringGetLength(data) - l > 2 && *(sptr - 1) == '\n'
		        && *(sptr - 2) == '\n')
		{
			if (npoints + 1 > noldpoints)
				MCU_realloc((char **)&points, npoints, npoints + 1, sizeof(MCPoint));
			points[npoints].x = MININT2;
			points[npoints++].y = MININT2;
			allvalid = False;
		}
	}
	noldpoints = npoints;
	return allvalid;
}

Boolean MCU_parsepoint(MCPoint &point, MCStringRef data)
{
    char *t_data;
    /* UNCHECKED */ MCStringConvertToCString(data, t_data);
	const char *sptr = t_data;
	uint4 l = MCStringGetLength(data);
	Boolean done1, done2;
	// MDW-2013-06-09: [[ Bug 11041 ]] Round non-integer values to nearest.
	int2 i1= (int2)(MCU_strtol(sptr, l, ',', done1, True));
	int2 i2 = (int2)(MCU_strtol(sptr, l, ',', done2, True));
	if (!done1 || !done2)
	{
		i1 = i2 = MININT2;
		return False;
	}
	point.x = i1;
	point.y = i2;
	return True;
}

void MCU_set_rect(MCRectangle &rect, int2 x, int2 y, uint2 w, uint2 h)
{
	rect.x = x;
	rect.y = y;
	rect.width = w;
	rect.height = h;
}

void MCU_set_rect(MCRectangle32 &rect, int32_t x, int32_t y, int32_t w, int32_t h)
{
	rect.x = x;
	rect.y = y;
	rect.width = w;
	rect.height = h;
}

Boolean MCU_point_in_rect(const MCRectangle &srect, int2 x, int2 y)
{
	if (x >= srect.x && x < srect.x + srect.width
	        && y >= srect.y && y < srect.y + srect.height)
		return True;
	return False;
}

Boolean MCU_rect_in_rect(const MCRectangle &p, const MCRectangle &w)
{
	if (p.x >= w.x && p.x + p.width <= w.x + w.width
	        && p.y >= w.y && p.y + p.height <= w.y + w.height)
		return True;
	return False;
}


static inline double distance_to_point(int4 x, int4 y, int4 px, int4 py)
{
	double dx, dy;

	dx = px - x;
	dy = py - y;

	return dx * dx + dy * dy;
}

double MCU_squared_distance_from_line(int4 sx, int4 sy, int4 ex, int4 ey, int4 x, int4 y)
{
	double dx, dy;
	double d;

	dx = ex - sx;
	dy = ey - sy;

	if (dx == 0 && dy == 0)
		d = distance_to_point(x, y, sx, sy);
	else
	{
		double pdx, pdy;
		double u;

		pdx = x - sx;
		pdy = y - sy;

		u = (pdx * dx + pdy * dy) / (dx * dx + dy * dy);

		if (u <= 0)
			d = distance_to_point(x, y, sx, sy);
		else if (u >= 1)
			d = distance_to_point(x, y, ex, ey);
		else
			d = distance_to_point((int4)(sx + u * dx), (int4)(sy + u * dy), x, y);
	}

	return d;
}


Boolean MCU_point_on_line(MCPoint *points, uint2 npoints,
                          int2 x, int2 y, uint2 linesize)
{
	// OK-2008-12-04: [[Bug 7292]] - Old code replaced with stuff copied from pathprocess.cpp
	uint2 i;
	for (i = 0 ; i < npoints -  1 ; i++)
	{
		// SMR 1913 expand radius for hit testing lines
		linesize >>= 1;
		linesize *= linesize;

		double t_distance;
		t_distance = MCU_squared_distance_from_line(points[i]. x, points[i] . y, points[i + 1] . x, points[i + 1] . y, x, y);
		if (t_distance < linesize + (4 * 4))
			return True;
	}
	return False;
}

Boolean MCU_point_in_polygon(MCPoint *points, uint2 npoints, int2 x, int2 y)
{
	// SMR 1958 don't do check if no points
	if (npoints <= 1)
		return False;
	MCU_offset_points(points, npoints, -x, -y);

	MCPoint *endLp = &points[npoints];
	MCPoint *lp = points;

	uint2 ncross = 0;
	int2 sign = lp->y < 0 ? -1 : 1;
	int2 nextSign;
	lp++;
	for(; lp < endLp ; lp++, sign = nextSign)
	{
		nextSign = lp->y < 0 ? -1 : 1;
		if (sign != nextSign)
		{
			if (lp[-1].x > 0)
			{
				if (lp->x > 0)
				{
					ncross++;
					continue;
				}
			}
			else
			{
				if (lp->x < 0)
					continue;
			}
			if (lp[-1].x - lp[-1].y * (lp->x - lp[-1].x) / (lp->y - lp[-1].y) > 0)
				ncross++;
		}
	}
	MCU_offset_points(points, npoints, x, y);
	if (ncross & 1)
		return True;
	return False;
}

void MCU_offset_points(MCPoint *points, uint2 npoints, int2 xoff, int2 yoff)
{
	uint2 i;
	for (i = 0 ; i < npoints ; i++)
	{
		if (points[i].x != MININT2)
		{
			points[i].x += xoff;
			points[i].y += yoff;
		}
	}
}

MCRectangle MCU_compute_rect(int2 x1, int2 y1, int2 x2, int2 y2)
{
	MCRectangle drect;

	if (x1 < x2)
	{
		drect.x = x1;
		drect.width = x2 - x1 + 1;
	}
	else
	{
		drect.x = x2;
		drect.width = x1 - x2 + 1;
	}
	if (y1 < y2)
	{
		drect.y = y1;
		drect.height = y2 - y1 + 1;
	}
	else
	{
		drect.y = y2;
		drect.height = y1 - y2 + 1;
	}
	return drect;
}

MCRectangle MCU_center_rect(const MCRectangle &one, const MCRectangle &two)
{
	MCRectangle drect;
	drect.x = one.x + ((one.width - two.width) >> 1);
	drect.y = one.y + ((one.height - two.height) >> 1);
	drect.width = two.width;
	drect.height = two.height;
	return drect;
}

MCRectangle MCU_bound_rect(const MCRectangle &srect,
                           int2 x, int2 y, uint2 width, uint2 height)
{
	MCRectangle drect = srect;
	if (drect.x + drect.width > x + width)
		drect.x = x + width - drect.width;
	if (drect.x < x)
		drect.x = x;
	if (drect.y + drect.height > y + height)
		drect.y = y + height - drect.height;
	if (drect.y < y)
		drect.y = y;
	return drect;
}

MCRectangle MCU_clip_rect(const MCRectangle &srect,
                          int2 x, int2 y, uint2 width, uint2 height)
{
	MCRectangle drect = srect;
	if (srect.x < x)
	{
		drect.x = x;
		if (x - srect.x > srect.width)
			drect.width = 0;
		else
			drect.width -= x - srect.x;
	}
	if (srect.x + srect.width > x + width)
		if (srect.x > x + width)
			drect.width = 0;
		else
			drect.width = x + width - drect.x;
	if (srect.y < y)
	{
		drect.y = y;
		if (y - srect.y > srect.height)
			drect.height = 0;
		else
			drect.height -= y - srect.y;
	}
	if (srect.y + srect.height > y + height)
		if (srect.y > y + height)
			drect.height = 0;
		else
			drect.height = y + height - drect.y;
	return drect;
}

MCRectangle MCU_intersect_rect(const MCRectangle &one, const MCRectangle &two)
{
	MCRectangle drect;

	if (one . width == 0 || one . height == 0)
		return one;

	if (two . width == 0 || two . height == 0)
		return two;

	if (one.x > two.x)
		drect.x = one.x;
	else
		drect.x = two.x;
	if (one.y > two.y)
		drect.y = one.y;
	else
		drect.y = two.y;
	if (one.x + one.width > two.x + two.width)
		if (two.x + two.width < drect.x)
			drect.width = 0;
		else
			drect.width = two.x + two.width - drect.x;
	else
		if (one.x + one.width < drect.x)
			drect.width = 0;
		else
			drect.width = one.x + one.width - drect.x;
	if (one.y + one.height > two.y + two.height)
		if (two.y + two.height < drect.y)
			drect.height = 0;
		else
			drect.height = two.y + two.height - drect.y;
	else
		if (one.y + one.height < drect.y)
			drect.height = 0;
		else
			drect.height = one.y + one.height - drect.y;
	return drect;
}

MCRectangle MCU_union_rect(const MCRectangle &one, const MCRectangle &two)
{
	MCRectangle drect;
	int2 lrx, lry;

	if (one . width == 0 || one . height == 0)
		return two;
	else if (two . width == 0 || two . height == 0)
		return one;

	if (one.x + one.width > two.x + two.width)
		lrx = one.x + one.width;
	else
		lrx = two.x + two.width;
	if (one.y + one.height > two.y + two.height)
		lry = one.y + one.height;
	else
		lry = two.y + two.height;
	if (one.x < two.x)
		drect.x = one.x;
	else
		drect.x = two.x;
	if (one.y < two.y)
		drect.y = one.y;
	else
		drect.y = two.y;
	drect.width = lrx - drect.x;
	drect.height = lry - drect.y;
	return drect;
}

MCRectangle MCU_subtract_rect(const MCRectangle &one, const MCRectangle &two)
{
	MCRectangle drect = one;
	if (one.x == two.x && one.width == two.width)
		if (one.y > two.y)
		{
			uint2 overlap = two.y + two.height - one.y;
			drect.height -= overlap;
			drect.y += overlap;
		}
		else
			drect.height -= one.y + one.height - two.y;
	else
		if (one.y == two.y && one.height == two.height)
			if (one.x > two.x)
			{
				uint2 overlap = two.x + two.width - one.x;
				drect.width -= overlap;
				drect.x += overlap;
			}
			else
				drect.width -= one.x + one.width - two.x;
	return drect;
}

MCRectangle MCU_reduce_rect(const MCRectangle &srect, int2 amount)
{
	MCRectangle drect;
	drect.x = srect.x + amount;
	drect.y = srect.y + amount;
	if (amount << 1 > srect.width)
		drect.width = 0;
	else
		drect.width = srect.width - (amount << 1);
	if (amount << 1 > srect.height)
		drect.height = 0;
	else
		drect.height = srect.height - (amount << 1);
	return drect;
}

MCRectangle MCU_scale_rect(const MCRectangle &srect, int2 factor)
{
	MCRectangle drect;
	if (factor < 0)
	{
		factor = -factor;
		drect.x = srect.x / factor;
		drect.y = srect.y / factor;
		drect.width = srect.width / factor;
		drect.height = srect.height / factor;
	}
	else
	{
		drect.x = srect.x * factor;
		drect.y = srect.y * factor;
		drect.width = srect.width * factor;
		drect.height = srect.height * factor;
	}
	return drect;
}

MCRectangle MCU_offset_rect(const MCRectangle& r, int2 ox, int2 oy)
{
	MCRectangle nr;
	nr . x = r . x + ox;
	nr . y = r . y + oy;
	nr . width = r . width;
	nr . height = r . height;
	return nr;
}

MCRectangle MCU_recttoroot(MCStack *sptr, const MCRectangle &orect)
{
	return sptr -> recttoroot(orect);
}

void MCU_getshift(uint4 mask, uint2 &shift, uint2 &outmask)
{
	shift = 0;
	while (shift < 32 && !(mask & 1))
	{
		mask >>= 1;
		shift++;
	}
	uint2 i = shift;
	uint2 j = 0;
	while (i < 32 && mask & 1)
	{
		mask >>= 1;
		i++;
		j++;
	}
	outmask = j;
}

void MCU_choose_tool(MCExecContext& ctxt, MCStringRef p_input, Tool p_tool)
{
	Tool t_new_tool;
	MColdtool = MCcurtool;
	MCAutoStringRef t_tool_name;
	if (p_tool != T_UNDEFINED)
	{
		t_new_tool = p_tool;
		MCStringCreateWithCString(MCtoolnames[t_new_tool], &t_tool_name);
	}
	else
	{
		t_tool_name = p_input;
		if (MCStringGetLength(*t_tool_name) < 3)
		{
			ctxt . LegacyThrow(EE_CHOOSE_BADTOOL);
			return;
		}
		uint2 i;
        MCRange t_range = MCRangeMake(0, 3);
		for (i = 0 ; i <= T_TEXT ; i++)
            if (MCStringSubstringIsEqualToSubstring(*t_tool_name, t_range, MCSTR(MCtoolnames[i]), t_range, kMCCompareExact))
            {
				t_new_tool = (Tool)i;
				break;
			}
		if (i > T_TEXT)
		{
			ctxt . LegacyThrow(EE_CHOOSE_BADTOOL);
			return;
		}
	}
	if (t_new_tool == MCcurtool)
		return;

	if (MCeditingimage != NULL)
		MCeditingimage -> canceldraw();

	MCcurtool = t_new_tool;

	MCundos->freestate();
	if (MCcurtool != T_POINTER)
		MCselected->clear(True);
	if (MCactiveimage != NULL && MCcurtool != T_SELECT)
		MCactiveimage->endsel();
	MCeditingimage = NULL;
	if (MCactivefield != NULL
	        && MCactivefield->getstack()->gettool(MCactivefield) != T_BROWSE)
		MCactivefield->getstack()->kunfocus();
	ctxt . GetObject()->getstack()->resetcursor(True);
	if (MCcurtool == T_BROWSE)
		MCstacks->restartidle();
	if (MCtopstackptr != NULL)
		MCtopstackptr->updatemenubar();
	ctxt . GetObject()->message_with_valueref_args(MCM_new_tool, *t_tool_name);
}

#ifdef LEGACY_EXEC
Exec_stat MCU_choose_tool(MCExecPoint &ep, Tool littool, uint2 line, uint2 pos)
{
	Tool t_new_tool;
	MColdtool = MCcurtool;
	if (littool != T_UNDEFINED)
	{
		t_new_tool = littool;
		ep.setstaticcstring(MCtoolnames[t_new_tool]);
	}
	else
	{
		if (ep.getsvalue().getlength() < 3)
		{
			MCeerror->add(EE_CHOOSE_BADTOOL, line, pos, ep.getsvalue());
			return ES_ERROR;
		}
		uint2 i;
		for (i = 0 ; i <= T_TEXT ; i++)
            // SN-13-10-04: [[ Bug 11193 ]] set the tool to Browse fails - case-sensitive
			if (MCU_strncasecmp(MCtoolnames[i], ep.getsvalue().getstring(), 3) == 0)
			{
				t_new_tool = (Tool)i;
				break;
			}
		if (i > T_TEXT)
		{
			MCeerror->add(EE_CHOOSE_BADTOOL, line, pos, ep.getsvalue());
			return ES_ERROR;
		}
	}
	if (t_new_tool == MCcurtool)
		return ES_NORMAL;

	if (MCeditingimage != NULL)
		MCeditingimage -> canceldraw();

	MCcurtool = t_new_tool;

	MCundos->freestate();
	if (MCcurtool != T_POINTER)
		MCselected->clear(True);
	if (MCactiveimage != NULL && MCcurtool != T_SELECT)
		MCactiveimage->endsel();
	MCeditingimage = nil;
	if (MCactivefield != NULL
	        && MCactivefield->getstack()->gettool(MCactivefield) != T_BROWSE)
		MCactivefield->getstack()->kunfocus();
	ep.getobj()->getstack()->resetcursor(True);
	if (MCcurtool == T_BROWSE)
		MCstacks->restartidle();
	if (MCtopstackptr != NULL)
		MCtopstackptr->updatemenubar();
	ep.getobj()->message_with_valueref_args(MCM_new_tool, ep.getvalueref());
	return ES_NORMAL;
}
#endif

Exec_stat MCU_dofrontscripts(Handler_type htype, MCNameRef mess, MCParameter *params)
{
	Exec_stat stat = ES_NOT_HANDLED;

	if (MCfrontscripts != NULL)
	{
		MCObjectList *optr = MCfrontscripts;
		do
		{
			if (!optr->getremoved())
			{
				// MW-2011-01-05: Make sure dynamicpath global is sensible.
				Boolean olddynamic = MCdynamicpath;
				MCdynamicpath = MCdynamiccard != NULL;

				// PASS STATE FIX
				Exec_stat oldstat = stat;
				stat = optr->getobject()->handle(htype, mess, params, nil);
				
				MCdynamicpath = olddynamic;
				
				if (stat != ES_NOT_HANDLED && stat != ES_PASS)
					break;

				if (oldstat == ES_PASS && stat == ES_NOT_HANDLED)
					stat = ES_PASS;
			}
			optr = optr->next();
		}
		while (optr != MCfrontscripts);
	}

	return stat;
}
//
//bool MCU_path2std(MCStringRef p_path, MCStringRef& r_stdpath)
//{
//	uindex_t t_length = MCStringGetLength(p_path);
//	if (t_length == 0)
//		return MCStringCopy(p_path, r_stdpath);
//
//	MCAutoNativeCharArray t_path;
//	if (!t_path.New(t_length))
//		return false;
//
//	const char_t *t_src = MCStringGetNativeCharPtr(p_path);
//	char_t *t_dst = t_path.Chars();
//
//	for (uindex_t i = 0; i < t_length; i++)
//	{
//#ifdef _MACOSX
//		if (t_src[i] == '/')
//			t_dst[i] = ':';
//		else if (t_src[i] == ':')
//			t_dst[i] = '/';
//		else
//			t_dst[i] = t_src[i];
//#else
//		if (t_src[i] == '/')
//			t_dst[i] = '\\';
//		else if (t_src[i] == '\\')
//			t_dst[i] = '/';
//		else
//			t_dst[i] = t_src[i];
//#endif
//	}
//
//	return t_path.CreateStringAndRelease(r_stdpath);
//}
//
//void MCU_path2std(char *dptr)
//{
//	if (dptr == NULL || !*dptr)
//		return;
//	do
//	{
//#ifdef _MACOSX
//		if (*dptr == '/')
//			*dptr = ':';
//		else if (*dptr == ':')
//			*dptr = '/';
//#else
//		if (*dptr == '/')
//			*dptr = '\\';
//		else if (*dptr == '\\')
//			*dptr = '/';
//#endif
//	}
//	while (*++dptr);
//}

bool MCU_path2native(MCStringRef p_path, MCStringRef& r_native_path)
{
#ifdef _WIN32
	if (MCStringIsEmpty(p_path))
		return MCStringCopy(p_path, r_native_path);

	unichar_t *t_dst;
	uindex_t t_length;
    t_dst = new unichar_t[t_length + 1];
	t_length = MCStringGetChars(p_path, MCRangeMake(0, t_length), t_dst);

	for (uindex_t i = 0; i < t_length; i++)
	{
		if (t_dst[i] == '/')
			t_dst[i] = '\\';
		else if (t_dst[i] == '\\')
			t_dst[i] = '/';
	}

    return MCStringCreateWithCharsAndRelease(t_dst, t_length, r_native_path);
#else
	return MCStringCopy(p_path, r_native_path);
#endif
}

void MCU_path2native(char *dptr)
{
	if (dptr == NULL || !*dptr)
		return;
#if defined _WIN32
	do
	{
		if (*dptr == '/')
			*dptr = '\\';
		else if (*dptr == '\\')
			*dptr = '/';
	}
	while (*++dptr);
#endif
}

// MW-2004-11-26: Copy null-terminated string at p_src to p_dest, the strings
//   are allowed to overlap.
inline void strmove(char *p_dest, const char *p_src)
{
	while(*p_src != 0)
		*p_dest++ = *p_src++;
	*p_dest = 0;
}

// SN-2014-01-09: Same as above, handling unicode chars
// Returns the characters suppressed in case the string is the same
inline index_t strmove(unichar_t *p_dest, const unichar_t *p_src, bool p_same_string)
{
	while(*p_src != 0)
		*p_dest++ = *p_src++;
	*p_dest = 0;
    
    if (p_same_string)
        return p_src - p_dest;
    else
        return 0;
}

// MW-2004-11-26: Replace strcpy with strmov - overalapping regions (VG)
void MCU_fix_path(MCStringRef in, MCStringRef& r_out)
{
    unichar_t *t_unicode_str;
    uindex_t t_length;
    t_length = MCStringGetLength(in);
    
    t_unicode_str = new unichar_t[t_length + 1];
    t_length = MCStringGetChars(in, MCRangeMake(0, t_length), t_unicode_str);
    t_unicode_str[t_length] = 0;

    unichar_t *fptr = t_unicode_str; //pointer to search forward in curdir
    while (*fptr)
	{
		if (*fptr == '/' && *(fptr + 1) == '.'
		        && *(fptr + 2) == '.' && *(fptr + 3) == '/')
		{//look for "/../" pattern
            if (fptr == t_unicode_str)
				t_length -= strmove(fptr, fptr + 3, true);
			else
			{
				unichar_t *bptr = fptr - 1;
				while (True)
				{ //search backword for '/'
					if (*bptr == '/' || bptr == t_unicode_str)
					{
						t_length -= strmove(bptr, fptr + 3, true);
						fptr = bptr;
						break;
					}
					else
						bptr--;
				}
			}
		}
		else
			if (*fptr == '/' && *(fptr + 1) == '.' && *(fptr + 2) == '/')
				t_length -= strmove(fptr, fptr + 2, true); //erase the '/./'
			else
#ifdef _MACOSX
				if (*fptr == '/' && *(fptr + 1) == '/')
#else
                if (fptr != t_unicode_str && *fptr == '/' && *(fptr + 1) == '/')
#endif

					t_length -= strmove(fptr, fptr + 1, true); //erase the extra '/'
				else
					fptr++;
	}
    
    /* UNCHECKED */ MCStringCreateWithChars(t_unicode_str, t_length, r_out);
    delete[] t_unicode_str;
}

bool MCFiltersBase64Encode(MCDataRef p_src, MCStringRef& r_dst);

void MCU_base64encode(MCDataRef in, MCStringRef &out)
{
	/* UNCHECKED */ MCFiltersBase64Encode(in, out);
}

bool MCFiltersBase64Decode(MCStringRef p_src, MCDataRef& r_dst);

void MCU_base64decode(MCStringRef in, MCDataRef &out)
{
	/* UNCHECKED */ MCFiltersBase64Decode(in, out);
}

bool MCFiltersUrlEncode(MCStringRef p_source, MCStringRef& r_result);

void MCU_urlencode(MCStringRef p_url, MCStringRef &r_encoded)
{
	/* UNCHECKED */ MCFiltersUrlEncode(p_url, r_encoded);
}

bool MCFiltersUrlDecode(MCStringRef p_source, MCStringRef& r_result);

void MCU_urldecode(MCStringRef p_source, MCStringRef& r_result)
{
	/* UNCHECKED */ MCFiltersUrlDecode(p_source, r_result);
}

Boolean MCU_freeinserted(MCObjectList *&l)
{
	if (l != NULL)
	{
		MCObjectList *optr = l;
		do
		{
			if (optr->getremoved())
			{
				optr->remove
				(l);
				delete optr;
				return True;
			}
			optr = optr->next();
		}
		while (optr != l);
	}
	return False;
}

void MCU_cleaninserted()
{
	while (MCU_freeinserted(MCbackscripts))
		;
	while (MCU_freeinserted(MCfrontscripts))
		;
}

#ifdef LEGACY_EXEC
Exec_stat MCU_change_color(MCColor &c, MCStringRef &n, MCExecPoint &ep,
                           uint2 line, uint2 pos)
{
	MCColor color;
	MCStringRef t_name;
	MCAutoStringRef string;
	ep . copyasstringref(&string);

	t_name = nil;
	if (!MCscreen->parsecolor(*string, color, &t_name))
	{
		MCeerror->add(EE_PROPERTY_BADCOLOR, line, pos, *string);
		return ES_ERROR;
	}

	MCscreen->alloccolor(color);
	c = color;
	if (n != nil)
		MCValueRelease(n);
	if (t_name != nil)
		n = t_name;
	else
		n = nil;
	return ES_NORMAL;
}
#endif

#ifdef LEGACY_EXEC
void MCU_get_color(MCExecPoint& ep, MCStringRef name, MCColor& c)
{
	ep.setcolor(c, name != nil ? MCStringGetCString(name) : nil);
}
#endif

void MCU_dofunc(Functions func, uint4 nparams, real8 &n,
                real8 tn, real8 oldn, MCSortnode *titems)
{
	real8 tp;
	switch (func)
	{
            // JS-2013-06-19: [[ StatsFunctions ]] Support for 'arithmeticMean' (was average)
        case F_ARI_MEAN:
            n += tn;
			break;
<<<<<<< HEAD
            // JS-2013-06-19: [[ StatsFunctions ]] Support for 'averageDeviation'
        case F_AVG_DEV:
            tn = tn - oldn;
            n += abs(tn);
            break;
            // JS-2013-06-19: [[ StatsFunctions ]] Support for 'geometricMean'
        case F_GEO_MEAN:
            if (nparams == 0)
                n = 1;
            tp = 1 / oldn;
            n *= pow(tn, tp);
            break;
            // JS-2013-06-19: [[ StatsFunctions ]] Support for 'harmonicMean'
        case F_HAR_MEAN:
            n += 1/tn;
            break;
        case F_MAX:
            if (nparams == 0 || tn > n)
                n = tn;
            break;
        case F_MIN:
            if (nparams == 0 || tn < n)
                n = tn;
            break;
        case F_SUM:
            n += tn;
            break;
        case F_MEDIAN:
            /* UNCHECKED */ MCNumberCreateWithReal(tn, titems[nparams].nvalue);
            break;
            // JS-2013-06-19: [[ StatsFunctions ]] Support for 'populationStdDev', 'populationVariance', 'sampleStdDev' (was stdDev), 'sampleVariance'
        case F_POP_STD_DEV:
        case F_POP_VARIANCE:
        case F_SMP_STD_DEV:
        case F_SMP_VARIANCE:
            tn = tn - oldn;
            n += tn * tn;
            break;
        case  F_UNDEFINED:
        default:
            break;
=======
	// JS-2013-06-19: [[ StatsFunctions ]] Support for 'averageDeviation'
	case F_AVG_DEV:
		tn = tn - oldn;
		// IM-2014-02-28: [[ Bug 11778 ]] Make sure we're using the floating-point version of 'abs'
		n += fabs(tn);
		nparams++;
		break;
	// JS-2013-06-19: [[ StatsFunctions ]] Support for 'geometricMean'
	case F_GEO_MEAN:
		if (nparams == 0)
			n = 1;
		tp = 1 / oldn;
		n *= pow(tn, tp);
		nparams++;
		break;
	// JS-2013-06-19: [[ StatsFunctions ]] Support for 'harmonicMean'
	case F_HAR_MEAN:
		n += 1/tn;
		nparams++;
		break;
	case F_MAX:
		if (nparams++ == 0 || tn > n)
			n = tn;
		break;
	case F_MIN:
		if (nparams++ == 0 || tn < n)
			n = tn;
		break;
	case F_SUM:
		n += tn;
		break;
	case F_MEDIAN:
		titems[nparams].nvalue = tn;
		nparams++;
		break;
	// JS-2013-06-19: [[ StatsFunctions ]] Support for 'populationStdDev', 'populationVariance', 'sampleStdDev' (was stdDev), 'sampleVariance'
	case F_POP_STD_DEV:
	case F_POP_VARIANCE:
	case F_SMP_STD_DEV:
	case F_SMP_VARIANCE:
		tn = tn - oldn;
		n += tn * tn;
		nparams++;
		break;
	case  F_UNDEFINED:
		nparams++;
		break;
	default:
		break;
>>>>>>> cb5ff903
	}
}

// MW-2013-06-25: [[ Bug 10983 ]] This function returns true if the given string
//   could be a url. It checks for strings of the form:
//     <letter> (<letter> | <digit> | '+' | '.' | '-')+ ':' <char>+
// MW-2013-07-01: [[ Bug 10975 ]] Update to a MCU_* utility function.
bool MCU_couldbeurl(const MCString& p_potential_url)
{
	uint4 t_length;
	const char *t_url;
	t_length = p_potential_url . getlength();
	t_url = p_potential_url . getstring();
	
	// If the first char isn't a letter, then we are done.
	if (t_length == 0 || !isalpha(t_url[0]))
		return false;
	
	uint4 t_colon_index;
	for(t_colon_index = 0; t_colon_index < t_length; t_colon_index++)
	{
		char t_char;
		t_char = t_url[t_colon_index];
		
		// If we find the ':' we are done (end of scheme).
		if (t_url[t_colon_index] == ':')
			break;
		
		// If the character isn't something allowed in a scheme name, we are done.
		if (!isalpha(t_char) && !isdigit(t_char) && t_char != '+' && t_char != '.' && t_char != '-')
			return false;
	}
	
	// If the scheme name < 2 chars, or there is nothing after it, we are done.
	if (t_colon_index < 2 || t_colon_index + 1 == t_length)
		return false;
	
	// If we get here then we could well have a url.
	return true;
}

void MCU_geturl(MCExecContext& ctxt, MCStringRef p_target, MCValueRef &r_output)
{
	MCAutoStringRef t_filename;
	if (MCStringGetLength(p_target) > 5 && MCStringBeginsWithCString(p_target, (const char_t*)"file:", kMCCompareCaseless))
	{
		MCStringCopySubstring(p_target, MCRangeMake(5, MCStringGetLength(p_target)-5), &t_filename);
		if (MCS_loadtextfile(*t_filename, (MCStringRef&)r_output))
			return;
	}
	else if (MCStringGetLength(p_target) > 8 && MCStringBeginsWithCString(p_target, (const char_t*)"binfile:", kMCCompareCaseless))
	{
		MCStringCopySubstring(p_target, MCRangeMake(8, MCStringGetLength(p_target)-8), &t_filename);
		if (MCS_loadbinaryfile(*t_filename, (MCDataRef&)r_output))
			return;
	}
	else if (MCStringGetLength(p_target) > 8 && MCStringBeginsWithCString(p_target, (const char_t*)"resfile:", kMCCompareCaseless))
	{
		MCStringCopySubstring(p_target, MCRangeMake(8, MCStringGetLength(p_target)-8), &t_filename);	
		MCS_loadresfile(*t_filename, (MCStringRef&)r_output);
		return;
	}
    else
	{
        // MW-2013-06-25: [[ Bug 10983 ]] Take more care to check if we do in fact
		//   have something that could be a url.
		// MW-2013-07-01: [[ Bug 10975 ]] Change to use MCU_couldbeurl utility function.
		if (MCU_couldbeurl(MCStringGetOldString(p_target)))
		{
			MCS_geturl(ctxt . GetObject(), p_target);
			MCurlresult->copyasvalueref((MCValueRef&)r_output);
			return;
		}
		else
            r_output = MCValueRetain(kMCEmptyString);
        
        return;
	}
	
	r_output = MCValueRetain(kMCEmptyString);
	//ctxt.Throw();
}

#ifdef LEGACY_EXEC
void MCU_geturl(MCExecPoint &ep)
{
    MCAutoStringRef t_filename, t_output;
    MCStringCreateWithOldString(ep.getsvalue(), &t_filename);
    
    MCExecContext ctxt(ep);
    
    MCU_geturl(ctxt, *t_filename, &t_output);
    
    ep.setvalueref(*t_output);
}
#endif

void MCU_puturl(MCExecContext &ctxt, MCStringRef p_url, MCValueRef p_data)
{
	if (MCStringBeginsWithCString(p_url, (const char_t*)"file:", kMCCompareCaseless))
	{
		MCAutoStringRef t_path, t_data;
        /* UNCHECKED */ ctxt . ConvertToString(p_data, &t_data);
		/* UNCHECKED */ MCStringCopySubstring(p_url, MCRangeMake(5, MCStringGetLength(p_url) - 5), &t_path);
		MCS_savetextfile(*t_path, *t_data);
	}
	else if (MCStringBeginsWithCString(p_url, (const char_t*)"binfile:", kMCCompareCaseless))
	{
		MCAutoStringRef t_path;
		MCAutoDataRef t_data;
		/* UNCHECKED */ MCStringCopySubstring(p_url, MCRangeMake(8, MCStringGetLength(p_url) - 8), &t_path);
		/* UNCHECKED */ ctxt.ConvertToData(p_data, &t_data);
		MCS_savebinaryfile(*t_path, *t_data);
	}
	else if (MCStringBeginsWithCString(p_url, (const char_t*)"resfile:", kMCCompareCaseless))
	{
		MCAutoStringRef t_path;
		MCAutoDataRef t_data;
		/* UNCHECKED */ MCStringCopySubstring(p_url, MCRangeMake(8, MCStringGetLength(p_url) - 8), &t_path);
		/* UNCHECKED */ ctxt.ConvertToData(p_data, &t_data);
		MCS_saveresfile(*t_path, *t_data);
	}
	else
	{
		MCAutoDataRef t_data;
		/* UNCHECKED */ ctxt.ConvertToData(p_data, &t_data);
		MCS_putintourl(ctxt.GetObject(), *t_data, p_url);
	}
}

#ifdef LEGACY_EXEC
void MCU_puturl(MCExecPoint &dest, MCExecPoint &data)
{
	MCAutoStringRef t_url;
	MCAutoStringRef t_data;
	/* UNCHECKED */ dest.copyasstringref(&t_url);
	/* UNCHECKED */ data.copyasstringref(&t_data);
	
	MCExecContext ctxt(data);
	MCU_puturl(ctxt, *t_url, *t_data);
}
#endif

////////////////////////////////////////////////////////////////////////////////

struct Language2Charset
{
	MCNameRef* langname;
	Lang_charset charset;
};

static Language2Charset langtocharsets[] = {
	{ &MCN_ansi, LCH_ENGLISH},
	{ &MCN_arabic, LCH_ARABIC },
	{ &MCN_bulgarian, LCH_BULGARIAN },
	{ &MCN_chinese, LCH_CHINESE},
	{ &MCN_english, LCH_ENGLISH},
	{ &MCN_greek, LCH_GREEK },
	{ &MCN_hebrew, LCH_HEBREW},
	{ &MCN_japanese, LCH_JAPANESE },
	{ &MCN_korean, LCH_KOREAN},
	{ &MCN_lithuanian, LCH_LITHUANIAN },
	{ &MCN_polish, LCH_POLISH},
	{ &MCN_roman, LCH_ROMAN },
	{ &MCN_russian, LCH_RUSSIAN },
	{ &MCN_simple_chinese, LCH_SIMPLE_CHINESE},
	{ &MCN_thai, LCH_THAI},
	{ &MCN_turkish, LCH_TURKISH },
	{ &MCN_ukrainian, LCH_UKRAINIAN},
	{ &MCN_unicode, LCH_UNICODE},
	{ &MCN_utf8, LCH_UTF8},
	{ &MCN_vietnamese, LCH_VIETNAMESE },
	{ &MCN_w_char, LCH_UNICODE},
	{ &MCN_asterisk_char, LCH_ENGLISH }
};

MCNameRef MCU_charsettolanguage(uint1 charset)
{
	uint2 i;
	for (i = 0; i < ELEMENTS(langtocharsets); i++)
		if (langtocharsets[i].charset == charset)
			return *langtocharsets[i].langname;
	return kMCEmptyName;
}

uint1 MCU_languagetocharset(MCNameRef p_language)
{
	for (uinteger_t i = 0; i < ELEMENTS(langtocharsets); i++)
		if (MCNameIsEqualTo(p_language, *langtocharsets[i].langname))
			return langtocharsets[i].charset;

	return 0;
}

/* LEGACY */ uint1 MCU_languagetocharset(MCStringRef langname)
{
	MCNewAutoNameRef t_langname;
	/* UNCHECKED */  MCNameCreate(langname, &t_langname);
	return MCU_languagetocharset(*t_langname);
}

//////////

struct  CharSet2WinCharset
{
	int1 charset;
	uint1 wincharset;
};

static CharSet2WinCharset charset2wincharsets[] = {
            { LCH_ENGLISH, 0},
            { LCH_ENGLISH, 1},
            { LCH_JAPANESE, 128 },
            { LCH_CHINESE, 136},
            { LCH_ARABIC, 178},
            { LCH_ARABIC, 179},
            { LCH_ARABIC, 180},
            { LCH_HEBREW, 177},
            { LCH_HEBREW, 181},
            { LCH_GREEK, 161},
            { LCH_KOREAN, 129},
            { LCH_THAI,	222},
            {LCH_RUSSIAN, 204},
            { LCH_SIMPLE_CHINESE, 134}
        };


uint1 MCU_wincharsettocharset(uint2 wincharset)
{
	uint2 i;
	for (i = 0; i < ELEMENTS(langtocharsets); i++)
		if (charset2wincharsets[i].wincharset == wincharset)
			return charset2wincharsets[i].charset;
	return 0;
}

uint1 MCU_charsettowincharset(uint1 charset)
{
	uint2 i;
	for (i = 0; i < ELEMENTS(langtocharsets); i++)
		if (charset2wincharsets[i].charset == charset)
			return charset2wincharsets[i].wincharset;
	return 0;
}

uint1 MCU_unicodetocharset(uint2 uchar)
{
	if (uchar <= MAXUINT1)
		return LCH_ENGLISH;
	if (uchar >= 0x0080 && uchar <= 0x024F)
		return LCH_GREEK;
	if (uchar >= 0x0600 && uchar <= 0x06FF)
		return LCH_ARABIC;
	if (uchar >= 0x0400 && uchar <= 0x04FF)
		return LCH_RUSSIAN;
	if (uchar >= 0x0370 && uchar <= 0x03FF)
		return LCH_GREEK;
	if (uchar >= 0x0590 && uchar <= 0x05FF)
		return LCH_HEBREW;
	if (uchar >= 0x0E00 && uchar <= 0x0E7F)
		return LCH_THAI;
	if (uchar >= 0x1F00 && uchar <= 0x1FFF)
		return LCH_GREEK;
	if (uchar >= 0xAC00 && uchar <= 0xD7A3)
		return LCH_KOREAN;
	return LCH_JAPANESE;
}

// MW-2005-02-08: New implementation of multibytetounicode
// MW-2006-04-13: Bad me - sign extending p_mbstring in an inappropriate manner caused a little problem!
void MCU_multibytetounicode(const char *p_mbstring, uint4 p_mblength,
                            char *p_buffer, uint4 p_capacity, uint4& r_used, uint1 p_mbcharset)
{
	if (p_mbcharset == LCH_UTF8)
		r_used = UTF8ToUnicode(p_mbstring, p_mblength, (uint2 *)p_buffer, p_capacity);
	else
        r_used = MCsystem ->TextConvert((const void*)p_mbstring, p_mblength, (void*)p_buffer, p_capacity, p_mbcharset, LCH_UNICODE);
}

// MW-2005-02-08: New implementation of unicodetomultibyte
void MCU_unicodetomultibyte(const char *p_ucstring, uint4 p_uclength,
                            char *p_buffer, uint4 p_capacity, uint4& r_used, uint1 p_mbcharset)
{
	if (p_mbcharset == LCH_UTF8)
		r_used = UnicodeToUTF8((uint2 *)p_ucstring, p_uclength, p_buffer, p_capacity);
	else
        r_used = MCsystem ->TextConvert((const void*)p_ucstring, p_uclength, (void*)p_buffer, p_capacity, LCH_UNICODE, p_mbcharset);
}

//////////

bool MCU_multibytetounicode(MCDataRef p_input, uinteger_t p_charset, MCDataRef &r_output)
{
	MCAutoArray<byte_t> t_buffer;
	uint4 t_mb_length, t_uc_length;
	const char *t_mb = (const char*)MCDataGetBytePtr(p_input);
	t_mb_length = MCDataGetLength(p_input);
	
	// How much storage is required for this conversion?
	MCU_multibytetounicode(t_mb, t_mb_length, NULL, 0, t_uc_length, p_charset);
	t_buffer.Resize(t_uc_length);
	
	// Convert the data
	MCU_multibytetounicode(t_mb, t_mb_length, (char*)t_buffer.Ptr(), t_uc_length, t_uc_length, p_charset);
	
	return MCDataCreateWithBytes(t_buffer.Ptr(), t_uc_length, r_output);
}

bool MCU_unicodetomultibyte(MCDataRef p_input, uinteger_t p_charset, MCDataRef &r_output)
{
	MCAutoArray<byte_t> t_buffer;
	uint4 t_mb_length, t_uc_length;
	const char *t_uc = (const char*)MCDataGetBytePtr(p_input);
	t_uc_length = MCDataGetLength(p_input);
	
	// How much storage is required for this conversion?
	MCU_unicodetomultibyte(t_uc, t_uc_length, NULL, 0, t_mb_length, p_charset);
	t_buffer.Resize(t_mb_length);
	
	// Convert the data
	MCU_unicodetomultibyte(t_uc, t_uc_length, (char*)t_buffer.Ptr(), t_mb_length, t_mb_length, p_charset);
	
	return MCDataCreateWithBytes(t_buffer.Ptr(), t_mb_length, r_output);
}

///////////////////////////////////////////////////////////////////////////////

bool MCU_disjointrangeinclude(MCInterval*& x_ranges, int& x_count, int p_from, int p_to)
{
	MCInterval *t_new_ranges;
	t_new_ranges = (MCInterval *)malloc(sizeof(MCInterval) * (x_count + 1));
	if (t_new_ranges == NULL)
		return false;
	
	int t_new_count;
	t_new_count = 0;

	int t_range;
	t_range = 0;

	// Copy all source ranges completely before the new range
	while(t_range < x_count && x_ranges[t_range] . to + 1 < p_from)
		t_new_ranges[t_new_count++] = x_ranges[t_range++];

	int t_new_from;
	t_new_from = t_range < x_count ? MCU_min(x_ranges[t_range] . from, p_from) : p_from;

	// MW-2010-10-18: [[ Bug 9102 ]] Make sure the range after the new one is included if they touch.
	// Iterate though the input while it overlaps the new range
	while(t_range < x_count && x_ranges[t_range] . from - 1 <= p_to)
		t_range++;

	int t_new_to;
	t_new_to = t_range > 0 ? MCU_max(x_ranges[t_range - 1] . to, p_to) : p_to;

	t_new_ranges[t_new_count] . from = t_new_from;
	t_new_ranges[t_new_count] . to = t_new_to;
	t_new_count++;

	while(t_range < x_count)
		t_new_ranges[t_new_count++] = x_ranges[t_range++];

	if (x_ranges != NULL)
		free(x_ranges);

	x_ranges = t_new_ranges;
	x_count = t_new_count;

	return true;
}

bool MCU_disjointrangecontains(MCInterval* p_ranges, int p_count, int p_element)
{
	if (p_count == 0)
		return false;

	unsigned int t_low;
	t_low = 0;

	unsigned int t_high;
	t_high = p_count;

	while(t_low < t_high)
	{
		unsigned int t_mid;
		t_mid = t_low + (t_high - t_low) / 2;

		if (p_element < p_ranges[t_mid] . from)
			t_high = t_mid;
		else if (p_element > p_ranges[t_mid] . to)
			t_low = t_mid + 1;
		else
			return true;
	}

	return false;
}

///////////////////////////////////////////////////////////////////////////////

// MW-2013-05-02: [[ x64 ]] The 'x_length' parameter is always IO_header::len
//   which is now size_t, so match it.
IO_stat MCU_dofakewrite(char*& x_buffer, size_t& x_length, const void *p_data, uint4 p_size, uint4 p_count)
{
	uint4 t_capacity;
	if (x_length > 65536)
		t_capacity = (x_length + 65535) & ~65535;
	else
		t_capacity = (x_length + 4095) & ~4095;

	uint4 t_new_capacity;
	t_new_capacity = x_length + p_size * p_count;
	if (t_new_capacity > t_capacity)
	{
		if (t_new_capacity >= 65536)
			t_new_capacity = (t_new_capacity + 65535) & ~65535;
		else
			t_new_capacity = (t_new_capacity + 4095) & ~4095;

		char *t_new_buffer;
		t_new_buffer = (char *)realloc(x_buffer, t_new_capacity);
		if (t_new_buffer == NULL)
			return IO_ERROR;

		x_buffer = t_new_buffer;
	}

	memcpy(x_buffer + x_length, p_data, p_size * p_count);
	x_length += p_size * p_count;

	return IO_NORMAL;
}

///////////////////////////////////////////////////////////////////////////////

bool MCString::split(char p_char, MCString& r_head, MCString& r_tail)
{
	const char *t_string;
	uint4 t_length;

	t_string = sptr;
	t_length = length;

	if (!MCU_strchr(t_string, t_length, p_char, False))
	{		
		r_head = *this;
		r_tail . set(NULL, 0);
	}

	r_head . set(sptr, t_string - sptr);
	r_tail . set(t_string + 1, t_length);
	
	return true;
}

///////////////////////////////////////////////////////////////////////////////

MCDictionary::MCDictionary(void)
{
	m_nodes = NULL;
}

MCDictionary::~MCDictionary(void)
{
	while(m_nodes != NULL)
	{
		Node *t_next;
		t_next = m_nodes -> next;
		delete (char *)(m_nodes -> buffer);
		delete m_nodes;
		m_nodes = t_next;
	}
}

void MCDictionary::Set(uint4 p_id, MCString p_value)
{
	Node *t_node;
	t_node = Find(p_id);
	if (t_node == NULL)
	{
		t_node = new Node;
		t_node -> next = m_nodes;
		t_node -> key = p_id;
		m_nodes = t_node;
	}
	else
		free(t_node -> buffer);

	t_node -> buffer = memdup(p_value . getstring(), p_value . getlength());
	t_node -> length = p_value . getlength();
}

bool MCDictionary::Get(uint4 p_id, MCString& r_value)
{
	Node *t_node;
	t_node = Find(p_id);
	if (t_node == NULL)
		return false;

	r_value . set((const char *)t_node -> buffer, t_node -> length);
	return true;
}

void MCDictionary::Pickle(void*& r_buffer, uint4& r_length)
{
	uint4 t_size;
	t_size = 4 + 4 + 4;
	for(Node *t_node = m_nodes; t_node != NULL; t_node = t_node -> next)
		t_size += ((t_node -> length + 3) & ~3) + 8;

	char *t_buffer;
	t_buffer = new char[t_size];
	
	char *t_buffer_ptr;
	t_buffer_ptr = t_buffer;
	((uint4 *)t_buffer_ptr)[0] = MCSwapInt32HostToNetwork('QDCT');
	((uint4 *)t_buffer_ptr)[1] = MCSwapInt32HostToNetwork(t_size);
	((uint4 *)t_buffer_ptr)[2] = 0;
	t_buffer_ptr += 12;

	for(Node *t_node = m_nodes; t_node != NULL; t_node = t_node -> next)
	{
		((uint4 *)t_buffer_ptr)[0] = MCSwapInt32HostToNetwork(t_node -> key);
		((uint4 *)t_buffer_ptr)[1] = MCSwapInt32HostToNetwork(t_node -> length);
		memcpy(t_buffer_ptr + 8, t_node -> buffer, t_node -> length);
		t_buffer_ptr += 8 + (t_node -> length + 3) & ~3;
	}

	((uint4 *)t_buffer)[2] = MCSwapInt32HostToNetwork(Checksum(t_buffer + 12, t_size - 12));

	r_buffer = t_buffer;
	r_length = t_size;
}

bool MCDictionary::Unpickle(const void* p_buffer, uint4 p_length)
{
	if (p_length < 12)
		return false;

	const char *t_buffer;
	t_buffer = (const char *)p_buffer;

	uint4 t_header;
	t_header = MCSwapInt32NetworkToHost(((uint4 *)t_buffer)[0]);

	uint4 t_size;
	t_size = MCSwapInt32NetworkToHost(((uint4 *)t_buffer)[1]);

	uint4 t_checksum;
	t_checksum = MCSwapInt32NetworkToHost(((uint4 *)t_buffer)[2]);

	if (t_header != 'QDCT')
		return false;

	if (t_size != p_length)
		return false;

	t_buffer += 12;
	t_size -= 12;

	if (t_checksum != Checksum(t_buffer, t_size))
		return false;

	while(t_size != 0)
	{
		uint4 t_node_key;
		t_node_key = MCSwapInt32NetworkToHost(((uint4 *)t_buffer)[0]);

		uint4 t_node_size;
		t_node_size = MCSwapInt32NetworkToHost(((uint4 *)t_buffer)[1]);

		t_buffer += 8;
		t_size -= 8;

		if (t_size < t_node_size)
			return false;
		
		Set(t_node_key, MCString(t_buffer, t_node_size));

		t_buffer += (t_node_size + 3) & ~3;
		t_size -= (t_node_size + 3) & ~3;
	}

	return true;
}

MCDictionary::Node *MCDictionary::Find(uint4 p_id)
{
	for(Node *t_node = m_nodes; t_node != NULL; t_node = t_node -> next)
		if (t_node -> key == p_id)
			return t_node;
	return NULL;
}

uint32_t MCDictionary::Checksum(const void *p_data, uint32_t p_length)
{
	uint32_t t_a, t_b;
	t_a = 1;
	t_b = 0;
	
	uint8_t *t_data;
	t_data = (uint8_t *)p_data;
	
	for(uint32_t t_i = 0; t_i < p_length; t_i++, t_data++)
	{
		t_a += *t_data;
		t_b += t_a;
		
		if (t_a > 0xFFFFFF00)
			t_a %= 65521;
		
		if (t_b > 0xFFFFFF00)
			t_b %= 65521;
	}

	return (((t_b % 65521) << 16) | (t_a % 65521));
}

#ifdef LEGACY_EXEC
bool MCU_compare_strings_native(const char *p_a, bool p_a_isunicode, const char *p_b, bool p_b_isunicode)
{
	MCExecPoint *t_convert_a = new MCExecPoint();
	MCExecPoint *t_convert_b = new MCExecPoint();
	MCString t_a;
	MCString t_b;

	t_convert_a->setsvalue(p_a);
	if (p_a_isunicode)
		t_convert_a->utf16tonative();
	t_a = t_convert_a->getsvalue();

	t_convert_b->setsvalue(p_b);
	if (p_b_isunicode)
		t_convert_b->utf16tonative();
	t_b = t_convert_b->getsvalue();

	bool t_compval = (t_a == t_b) == True;

	delete t_convert_a;
	delete t_convert_b;

	return t_compval;
}
#endif

///////////////////////////////////////////////////////////////////////////////

// MW-2013-05-21: [[ RandomBytes ]] Utility function for generating random bytes
//   which uses OpenSSL if available, otherwise falls back on system support.
bool MCU_random_bytes(size_t p_bytecount, MCDataRef& r_bytes)
{
#ifdef MCSSL
	// If SSL is available, then use that.
	static bool s_donotuse_ssl = false;
	if (!s_donotuse_ssl)
	{
        MCAutoByteArray t_buffer;
        
        if (InitSSLCrypt())
        {
            return (t_buffer.New(p_bytecount) &&
                    (SSL_random_bytes(t_buffer.Bytes(), p_bytecount)) &&
                    t_buffer.CreateData(r_bytes));
        }
		s_donotuse_ssl = true;
	}
#endif

	// Otherwise use the system provided CPRNG.
	return MCS_random_bytes(p_bytecount, r_bytes);
}<|MERGE_RESOLUTION|>--- conflicted
+++ resolved
@@ -2326,59 +2326,15 @@
 	real8 tp;
 	switch (func)
 	{
-            // JS-2013-06-19: [[ StatsFunctions ]] Support for 'arithmeticMean' (was average)
-        case F_ARI_MEAN:
-            n += tn;
-			break;
-<<<<<<< HEAD
-            // JS-2013-06-19: [[ StatsFunctions ]] Support for 'averageDeviation'
-        case F_AVG_DEV:
-            tn = tn - oldn;
-            n += abs(tn);
-            break;
-            // JS-2013-06-19: [[ StatsFunctions ]] Support for 'geometricMean'
-        case F_GEO_MEAN:
-            if (nparams == 0)
-                n = 1;
-            tp = 1 / oldn;
-            n *= pow(tn, tp);
-            break;
-            // JS-2013-06-19: [[ StatsFunctions ]] Support for 'harmonicMean'
-        case F_HAR_MEAN:
-            n += 1/tn;
-            break;
-        case F_MAX:
-            if (nparams == 0 || tn > n)
-                n = tn;
-            break;
-        case F_MIN:
-            if (nparams == 0 || tn < n)
-                n = tn;
-            break;
-        case F_SUM:
-            n += tn;
-            break;
-        case F_MEDIAN:
-            /* UNCHECKED */ MCNumberCreateWithReal(tn, titems[nparams].nvalue);
-            break;
-            // JS-2013-06-19: [[ StatsFunctions ]] Support for 'populationStdDev', 'populationVariance', 'sampleStdDev' (was stdDev), 'sampleVariance'
-        case F_POP_STD_DEV:
-        case F_POP_VARIANCE:
-        case F_SMP_STD_DEV:
-        case F_SMP_VARIANCE:
-            tn = tn - oldn;
-            n += tn * tn;
-            break;
-        case  F_UNDEFINED:
-        default:
-            break;
-=======
+    // JS-2013-06-19: [[ StatsFunctions ]] Support for 'arithmeticMean' (was average)
+    case F_ARI_MEAN:
+        n += tn;
+        break;
 	// JS-2013-06-19: [[ StatsFunctions ]] Support for 'averageDeviation'
 	case F_AVG_DEV:
 		tn = tn - oldn;
 		// IM-2014-02-28: [[ Bug 11778 ]] Make sure we're using the floating-point version of 'abs'
 		n += fabs(tn);
-		nparams++;
 		break;
 	// JS-2013-06-19: [[ StatsFunctions ]] Support for 'geometricMean'
 	case F_GEO_MEAN:
@@ -2386,12 +2342,10 @@
 			n = 1;
 		tp = 1 / oldn;
 		n *= pow(tn, tp);
-		nparams++;
 		break;
 	// JS-2013-06-19: [[ StatsFunctions ]] Support for 'harmonicMean'
 	case F_HAR_MEAN:
 		n += 1/tn;
-		nparams++;
 		break;
 	case F_MAX:
 		if (nparams++ == 0 || tn > n)
@@ -2405,8 +2359,7 @@
 		n += tn;
 		break;
 	case F_MEDIAN:
-		titems[nparams].nvalue = tn;
-		nparams++;
+        /* UNCHECKED */ MCNumberCreateWithReal(tn, titems[nparams].nvalue);
 		break;
 	// JS-2013-06-19: [[ StatsFunctions ]] Support for 'populationStdDev', 'populationVariance', 'sampleStdDev' (was stdDev), 'sampleVariance'
 	case F_POP_STD_DEV:
@@ -2415,14 +2368,10 @@
 	case F_SMP_VARIANCE:
 		tn = tn - oldn;
 		n += tn * tn;
-		nparams++;
 		break;
 	case  F_UNDEFINED:
-		nparams++;
-		break;
 	default:
 		break;
->>>>>>> cb5ff903
 	}
 }
 
