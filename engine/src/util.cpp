/* Copyright (C) 2003-2013 Runtime Revolution Ltd.

This file is part of LiveCode.

LiveCode is free software; you can redistribute it and/or modify it under
the terms of the GNU General Public License v3 as published by the Free
Software Foundation.

LiveCode is distributed in the hope that it will be useful, but WITHOUT ANY
WARRANTY; without even the implied warranty of MERCHANTABILITY or
FITNESS FOR A PARTICULAR PURPOSE.  See the GNU General Public License
for more details.

You should have received a copy of the GNU General Public License
along with LiveCode.  If not see <http://www.gnu.org/licenses/>.  */

#include "prefix.h"

#if defined(_WINDOWS) || defined(_WINDOWS_SERVER)
#include "w32prefix.h"
#endif

#include "globdefs.h"
#include "filedefs.h"
#include "objdefs.h"
#include "parsedef.h"

//#include "execpt.h"
#include "param.h"
#include "util.h"
#include "stack.h"
#include "card.h"
#include "stacklst.h"
#include "sellst.h"
#include "undolst.h"
#include "aclip.h"
#include "image.h"
#include "field.h"
#include "mcerror.h"
#include "osspec.h"
#include "redraw.h"
#include "mcssl.h"
#include "player.h"

#include "globals.h"
#include "exec.h"
#include "system.h"


// MDW-2014-07-06: [[ oval_points ]]
#define QA_NPOINTS 90

static MCPoint qa_points[QA_NPOINTS];

static void MCU_play_message()
{
	MCAudioClip *acptr = MCacptr;
	MCacptr = NULL;
	MCStack *sptr = acptr->getmessagestack();
	if (sptr != NULL)
	{
		acptr->setmessagestack(NULL);
		sptr->getcurcard()->message_with_valueref_args(MCM_play_stopped, acptr->getname());
	}
	if (acptr->isdisposable())
		delete acptr;
}

void MCU_play()
{
	if (MCacptr != NULL && !MCacptr->play())
		MCU_play_message();
}

void MCU_play_stop()
{
	if (MCacptr != NULL)
	{
		MCacptr->stop(True);
		MCU_play_message();
	}
}

void MCU_init()
{
	int2 i;
	real8 increment = (M_PI / 2.0) / (real8)QA_NPOINTS;
	real8 angle = 0.0;

	// MDW 2014-07-26: [[ oval_points ]] bumped by one to fix
	for (i = 0 ; i < QA_NPOINTS+1 ; i++)
	{
		qa_points[i].x = (short)(sin(angle) * (real8)MAXINT2);
		qa_points[i].y = MAXINT2 - (short)(cos(angle) * (real8)MAXINT2);
		angle += increment;
	}
	MCrandomseed = (int4)(intptr_t)&MCdispatcher + MCS_getpid() + (int4)time(NULL);
	MCU_srand();
}

void MCU_watchcursor(MCStack *sptr, Boolean force)
{
	if (!MClockcursor)
	{
		MCwatchcursor = True;
		if (sptr == NULL)
			sptr = MCmousestackptr == NULL ? MCdefaultstackptr : MCmousestackptr;
		sptr->resetcursor(force);
	}
}

void MCU_unwatchcursor(MCStack *sptr, Boolean force)
{
	if (!MClockcursor)
	{
		MCwatchcursor = False;
		if (sptr == NULL)
			sptr = MCmousestackptr == NULL ? MCdefaultstackptr : MCmousestackptr;
		sptr -> resetcursor(force);
	}
}

void MCU_resetprops(Boolean update)
{
	if (update)
	{
		if (MCwatchcursor || MCcursor != None)
		{
			if (!MClockcursor)
				MCcursor = None;
			MCwatchcursor = False;
			if (MCmousestackptr != NULL)
				MCmousestackptr->resetcursor(True);
			else
				MCdefaultstackptr->resetcursor(True);
		}
		
		// MW-2011-08-18: [[ Redraw ]] Update to use redraw.
		MCRedrawForceUnlockScreen();

		if (MClockmenus)
		{
			MCscreen->updatemenubar(True);
			MClockmenus = False;
		}
		if (MCdragging)
		{
			MCdragging = False;
			MCselected->redraw();
		}
	}
	MCerrorlock = 0;
	MClockerrors = MClockmessages = MClockrecent = False;
	MCscreen->setlockmoves(False);
	MCerrorlockptr = NULL;
	MCinterrupt = False;
	MCdragspeed = 0;
	MCdynamiccard = NULL;
	MCdynamicpath = False;
	MCexitall = False;
}

void MCU_saveprops(MCSaveprops &sp)
{
	sp.watchcursor = MCwatchcursor;
	MCwatchcursor = False;
	// MW-2011-08-18: [[ Redraw ]] Update to use redraw.
	MCRedrawSaveLockScreen(sp.lockscreen);
	sp.errorlock = MCerrorlock;
	sp.errorlockptr = MCerrorlockptr;
	sp.lockerrors = MClockerrors;
	sp.lockmessages = MClockmessages;
	sp.lockmoves = MCscreen->getlockmoves();
	sp.lockrecent = MClockrecent;
	sp.interrupt = MCinterrupt;
	sp.dragspeed = MCdragspeed;
	sp.dynamiccard = MCdynamiccard;
	sp.errorptr = MCerrorptr;
	sp.exitall = MCexitall;
}

void MCU_restoreprops(MCSaveprops &sp)
{
	MCwatchcursor = sp.watchcursor;
	// MW-2011-08-18: [[ Redraw ]] Update to use redraw.
	MCRedrawRestoreLockScreen(sp.lockscreen);
	// MW-2011-08-17: [[ Redraw ]] This shouldn't be necessary anymore as the
	//   updates will be flushed shortly after as (new) lockscreen == False.
	//if (oldls && !sp.lockscreen)
	//	MCstacks->redrawall(False);
	MCerrorlock = sp.errorlock;
	MCerrorlockptr = sp.errorlockptr;
	MClockerrors = sp.lockerrors;
	MClockmessages = sp.lockmessages;
	MCscreen->setlockmoves(sp.lockmoves);
	MClockrecent = sp.lockrecent;
	MCinterrupt = sp.interrupt;
	MCdragspeed = sp.dragspeed;
	MCdynamiccard = sp.dynamiccard;
	MCerrorptr = sp.errorptr;
	MCexitall = sp.exitall;
}

int4 MCU_any(int4 max)
{
	return (int4)(MCU_drand() * (real8)max);
}

bool MCU_getnumberformat(uint2 fw, uint2 trail, uint2 force, MCStringRef& r_string)
{
	bool t_success;
	t_success = true;

	MCAutoStringRef t_buffer;
	if (t_success)
		t_success = MCStringCreateMutable(0, &t_buffer);

	{
		uint2 i = MCU_max(fw - trail - 1, 0);
		while (t_success && i--)
			t_success = MCStringAppendNativeChar(*t_buffer, '0');	
		if (t_success && trail != 0)
		{
			t_success = MCStringAppendNativeChar(*t_buffer, '.');
			i = force;
			while (t_success && i--)
				t_success = MCStringAppendNativeChar(*t_buffer, '0');
			i = trail - force;
			while (t_success && i--)
				t_success = MCStringAppendNativeChar(*t_buffer, '#');
		}
	}

	if (t_success)
		return MCStringCopy(*t_buffer, r_string);

	return false;
}

#ifdef LEGACY_EXEC
void MCU_getnumberformat(MCExecPoint &ep, uint2 fw, uint2 trail, uint2 force)
{
#ifdef OLD_EXEC
	char *eptr;
	ep.reserve(fw + 1, eptr);
	uint2 i = MCU_max(fw - trail - 1, 0);
	while (i--)
		*eptr++ = '0';
	if (trail != 0)
	{
		*eptr++ = '.';
		i = force;
		while (i--)
			*eptr++ = '0';
		i = trail - force;
		while (i--)
			*eptr++ = '#';
	}
	*eptr = '\0';
	ep.commit(strlen(eptr));
#else
	MCAutoStringRef t_format;
	if (MCU_getnumberformat(fw, trail, force, &t_format))
		/* UNCHECKED */ ep . setvalueref(*t_format);
	else
		ep . clear();
#endif
}
#endif


void MCU_setnumberformat(MCStringRef d, uint2 &fw,
                         uint2 &trailing, uint2 &force)
{
	fw = MCStringGetLength(d);
    char *temp_d;
    /* UNCHECKED */ MCStringConvertToCString(d, temp_d);
	const char *sptr = temp_d;
	const char *eptr = sptr;
	while (eptr - sptr < fw && *eptr != '.')
		eptr++;
	if (eptr - sptr == fw)
	{
		trailing = force = 0;
		return;
	}
	eptr++;
	if (eptr - sptr == fw)
		fw--;
	force = 0;
	while (eptr - sptr < fw && *eptr != '#')
	{
		eptr++;
		force++;
	}
	trailing = force;
	while (eptr - sptr < fw && *eptr == '#')
	{
		eptr++;
		trailing++;
	}
}

#define UtoF(u) (((double)((long)(u - 2147483647L - 1))) + 2147483648.0)

real8 MCU_stoIEEE(const char *bytes)
{
	real8 f = 0;
	int4 expon;
	uint4 hiMant, loMant;

	expon = ((bytes[0] & 0x7F) << 8) | (bytes[1] & 0xFF);
	hiMant = ((unsigned long)(bytes[2] & 0xFF) << 24)
	         |    ((unsigned long)(bytes[3] & 0xFF) << 16)
	         |    ((unsigned long)(bytes[4] & 0xFF) << 8)
	         |    ((unsigned long)(bytes[5] & 0xFF));
	loMant = ((unsigned long)(bytes[6] & 0xFF) << 24)
	         |    ((unsigned long)(bytes[7] & 0xFF) << 16)
	         |    ((unsigned long)(bytes[8] & 0xFF) << 8)
	         |    ((unsigned long)(bytes[9] & 0xFF));

	if (expon == 0 && hiMant == 0 && loMant == 0)
		f = 0;
	else
	{
		if (expon == 0x7FFF)    /* MCinfinity or NaN */
			f = MCinfinity;
		else
		{
			expon -= 16383;
			f  = ldexp(UtoF(hiMant), expon-=31);
			f += ldexp(UtoF(loMant), expon-=32);
		}
	}
	if (bytes[0] & 0x80)
		return -f;
	else
		return f;
}

real8 MCU_i4tor8(int4 in)
{
	return (real8)in / 65535.0;
}

int4 MCU_r8toi4(real8 in)
{
	return (int4)(in * 65535.0);
}

#define N       16
#define RMASK    ((uint4)(1 << (N - 1)) + (1 << (N - 1)) - 1)
#define LOW(x)  ((uint4)(x) & RMASK)
#define HIGH(x) LOW((x) >> N)
#define MUL(x, y, z)    { uint4 l = (uint4)(x) * (uint4)(y); \
                (z)[0] = LOW(l); (z)[1] = HIGH(l); }
#define CARRY(x, y)     ((uint4)(x) + (uint4)(y) > RMASK)
#define ADDEQU(x, y, z) (z = CARRY(x, (y)), x = LOW(x + (y)))
#define X0      0x330E
#define X1      0xABCD
#define X2      0x1234
#define A0      0xE66D
#define A1      0xDEEC
#define A2      0x5
#define C       0xB
#define SET3(x, x0, x1, x2)     ((x)[0] = (x0), (x)[1] = (x1), (x)[2] = (x2))
#define SEED(x0, x1, x2) (SET3(x, x0, x1, x2), SET3(a, A0, A1, A2), c = C)

static uint4 x[3] = { X0, X1, X2 }, a[3] = { A0, A1, A2 }, c = C;

void MCU_srand()
{
	SEED(X0, LOW(MCrandomseed), HIGH(MCrandomseed));
}

real8 MCU_drand()
{
	static real8 two16m = 1.0 / (1L << N);
	uint4 p[2], q[2], r[2], carry0, carry1;

	MUL(a[0], x[0], p);
	ADDEQU(p[0], c, carry0);
	ADDEQU(p[1], carry0, carry1);
	MUL(a[0], x[1], q);
	ADDEQU(p[1], q[0], carry0);
	MUL(a[1], x[0], r);
	x[2] = LOW(carry0 + carry1 + CARRY(p[1], r[0]) + q[1] + r[1] +
	           a[0] * x[2] + a[1] * x[1] + a[2] * x[0]);
	x[1] = LOW(p[1] + r[0]);
	x[0] = LOW(p[0]);
	return (two16m * (two16m * (two16m * x[0] + x[1]) + x[2]));
}

// custom strtok that only skips single delimiters
static char *olds = NULL;
char *MCU_strtok(char *s, const char *delim)
{
	if (s == NULL)
	{
		if (olds == NULL)
		{
			MCS_seterrno(EINVAL);
			return NULL;
		}
		else
			s = olds;
	}
	if (*s == '\0')
	{
		olds = NULL;
		return NULL;
	}
	char *token = s;
	s = strpbrk(token, delim);
	if (s == NULL)
		olds = NULL;
	else
	{
		*s = '\0';
		olds = s + 1;
	}
	return token;
}

/* WRAPPER */ bool MCU_strtol(MCStringRef p_string, int4& r_l)
{
	Boolean t_converted;
	uint4 l = MCStringGetLength(p_string);
    MCAutoPointer<char> t_string;
    /* UNCHECKED */ MCStringConvertToCString(p_string, &t_string);
    const char *sptr = *t_string;
	r_l = MCU_strtol(sptr, l, '\0', t_converted);
	return True == t_converted;
}

int4 MCU_strtol(const char *&sptr, uint4 &l, int1 c, Boolean &done,
                Boolean reals, Boolean octals)
{
	done = False;
	MCU_skip_spaces(sptr, l);
	if (!l)
		return 0;
	Boolean negative = False;
	int4 value = 0;
	if (*sptr == '-' || *sptr == '+')
	{
		negative = *sptr == '-';
		sptr++;
		l--;
	}
	if (!l)
		return 0;
	uint4 startlength = l;
	uint2 base = 10;
	if (l && *sptr == '0')
		if (l > 2 && MCS_tolower(*(sptr + 1)) == 'x')
		{
			base = 16;
			sptr += 2;
			l -= 2;
		}
		else
			if (octals)
			{
				base = 8;
				sptr++;
				l--;
			}
	while (l)
	{
		if (isdigit((uint1)*sptr))
		{
			int4 v = *sptr - '0';
			if (base < 16 && value > MAXINT4 / base - v)  // prevent overflow
				return 0;
			value *= base;
			value += v;
		}
		else
			if (isspace((uint1)*sptr))
			{
				MCU_skip_spaces(sptr, l);
				if (l && *sptr == c)
				{
					sptr++;
					l--;
				}
				break;
			}
			else
				if (l && c && *sptr == c)
				{
					sptr++;
					l--;
					break;
				}
				else
					if (*sptr == '.')
					{
						if (startlength > 1)
						{
							if (reals)
							{
								// MDW-2013-06-09: [[ Bug 10964 ]] Round integral values to nearest
								//   (consistent with getuint4() and round()).
								if (*(sptr+1) > '4')
								{
									value++;
								}
								do
								{
									sptr++;
									l--;
								}
								while (l && isdigit((uint1)*sptr));
							}
							else
								do
								{
									sptr++;
									l--;
								}
								while (l && *sptr == '0');
							if (l == 0)
								break;
							if (*sptr == c || isspace((uint1)*sptr))
							{
								sptr++;
								l--;
								break;
							}
						}
						return 0;
					}
					else
					{
						char c = MCS_tolower(*sptr);
						if (base == 16 && c >= 'a' && c <= 'f')
						{
							value *= base;
							value += c - 'a' + 10;
						}
						else
							return 0;
					}
		sptr++;
		l--;
	}
	if (negative)
		value = -value;
	MCU_skip_spaces(sptr, l);
	done = True;
	return value;
}

void MCU_strip(char *sptr, uint2 trailing, uint2 force)
{
	if (trailing == 0)
		return;
	char *eptr = &sptr[strlen(sptr)];
	sptr = strchr(sptr, '.');
	uint2 count = force;
	while (count--)
		sptr++;
	while (--eptr > sptr)
		if (*eptr == '0')
		{
			*eptr = '\0';
			if (*(eptr - 1) == '.')
			{
				*(eptr - 1) = '\0';
				break;
			}
		}
		else
			break;
}

/*
This function is defined as follows:
Let x >= 0 and y > 0.
	x wrap y  := ((x - 1) mod y) + 1
	x wrap -y := x wrap y
	-x wrap y := -(x wrap y)
*/
real8 MCU_fwrap(real8 p_x, real8 p_y)
{
	real8 t_y;
	t_y = p_y > 0 ? p_y : -p_y;
	if (p_x >= 0)
		return (fmod(p_x - 1, t_y) + 1);
	else
		return -(fmod(-p_x - 1, t_y) + 1);
		
}

bool MCU_r8tos(real8 n, uint2 fw, uint2 trailing, uint2 force, MCStringRef &r_string)
{
	char *t_str = nil;
	uint4 t_s = 0;
	if (MCU_r8tos(t_str, t_s, n, fw, trailing, force) == 0)
	{
		delete[] t_str;
		return false;
	}
	
	MCStringRef t_string;
	if (!MCStringCreateWithCStringAndRelease((char_t *)t_str, t_string))
	{
		delete[] t_str;
		return false;
	}
	
	r_string = t_string;
	return true;
}

uint4 MCU_r8tos(char *&d, uint4 &s, real8 n,
                uint2 fw, uint2 trailing, uint2 force)
{
	if (d == NULL || s <  R8L)
	{
		delete d;
		d = new char[R8L];
		s = R8L;
	}
	if (n < 0.0 && n >= -MC_EPSILON)
		n = 0.0;
	sprintf(d, "%0*.*f", fw, trailing, n);
	MCU_strip(d, trailing, force);
	
	// 2007-09-11: [[ Bug 5321 ]] If the first character is '-', we must check
	//   to see if the value is actually '0', and if it is remove the '-'.
	if (*d == '-')
	{
		bool t_is_zero;
		t_is_zero = true;
		for(char *dptr = d + 1; *dptr != '\0'; ++dptr)
			if (*dptr == 'e')
				break;
			else if (*dptr != '.' && *dptr != '0')
			{
				t_is_zero = false;
				break;
			}

		if (t_is_zero)
			memcpy(d, d + 1, strlen(d));
	}

	return strlen(d);
}

/* WRAPPER */
bool MCU_stor8(MCStringRef p_string, real8 &r_d, bool p_convert_octals)
{
    MCAutoStringRefAsCString t_cstring;
    t_cstring . Lock(p_string);
	return True == MCU_stor8(MCString(*t_cstring, strlen(*t_cstring)), r_d, p_convert_octals);
}

Boolean MCU_stor8(const MCString &s, real8 &d, Boolean convertoctals)
{
	const char *sptr = s.getstring();
	uint4 l = s.getlength();
	Boolean done;
	int4 i = MCU_strtol(sptr, l, '\0', done, False, convertoctals);
	if (done)
	{
		d = i;
		return l == 0;
	}
	sptr = s.getstring();
	l = MCU_min(R8L - 1U, s.getlength());
	MCU_skip_spaces(sptr, l);
	// bugs in MSL means we need to check these things
	// MW-2006-04-21: [[ Purify ]] This was incorrect - we need to ensure l > 1 before running most
	//   of these tests.
	if (l == 0 || (l > 1 && ((MCS_tolower((uint1)sptr[1]) == 'x' && (l == 2 || !isxdigit((uint1)sptr[2]))
	        || (sptr[1] == '+' || sptr[1] == '-')))))
		return False;
	char buff[R8L];
	memcpy(buff, sptr, l);
	buff[l] = '\0';
	const char *newptr;
	d = strtod((char *)buff, (char **)&newptr);
	if (newptr == buff)
		return False;
	l = buff + l - newptr;
	MCU_skip_spaces(newptr, l);
	if (l != 0)
		return False;
	return True;
}

real8 MCU_strtor8(const char *&r_str, uint4 &r_len, int1 p_delim, Boolean &r_done, Boolean convertoctals)
{
	const char *sptr = r_str;
	uint4 l = r_len;
	Boolean done;
	real8 d;
	int4 i = MCU_strtol(sptr, l, p_delim, done, False, convertoctals);
	if (done)
	{
		r_done = True;
		r_str = sptr;
		r_len = l;
		return i;
	}
	MCU_skip_spaces(r_str, r_len);
	// bugs in MSL means we need to check these things
	// MW-2006-04-21: [[ Purify ]] This was incorrect - we need to ensure l > 1 before running most
	//   of these tests.
	if (r_len == 0 || (r_len > 1 && ((MCS_tolower((uint1)r_str[1]) == 'x' && (r_len == 2 || !isxdigit((uint1)r_str[2]))
	        || (r_str[1] == '+' || r_str[1] == '-')))))
	{
		r_done = False;
		return i;
	}
	char buff[R8L];
	uint4 buff_len = MCU_min(R8L - 1U, r_len);
	memcpy(buff, r_str, buff_len);
	buff[buff_len] = '\0';
	const char *newptr;
	d = strtod((char *)buff, (char **)&newptr);
	if (newptr == buff)
	{
		r_done = False;
		return d;
	}
	uint4 t_diff = newptr - buff;
	r_len = r_len - t_diff;
	r_str += t_diff;
	MCU_skip_spaces(r_str, r_len);
	if (r_len && *r_str == p_delim)
	{
			r_str++;
			r_len--;
	}
	r_done = True;

	return d;
}

/* WRAPPER */ bool MCU_stoi2(MCStringRef p_string, int2 &r_d)
{
    MCAutoStringRefAsCString t_cstring;
    t_cstring . Lock(p_string);
	return True == MCU_stoi2(MCString(*t_cstring, strlen(*t_cstring)), r_d);
}

Boolean MCU_stoi2(const MCString &s, int2 &d)
{
	const char *sptr = s.getstring();
	uint4 l = s.getlength();
	Boolean done;
	d = MCU_strtol(sptr, l, '\0', done, True, False);
	if (!done || l != 0)
		return False;
	return True;
}

/* WRAPPER */ bool MCU_stoui2(MCStringRef p_string, uint2 &r_d)
{
    MCAutoStringRefAsCString t_cstring;
    t_cstring . Lock(p_string);
	return True == MCU_stoui2(MCString(*t_cstring, strlen(*t_cstring)), r_d);
}

Boolean MCU_stoui2(const MCString &s, uint2 &d)
{
	const char *sptr = s.getstring();
	uint4 l = s.getlength();
	Boolean done;
	d = MCU_strtol(sptr, l, '\0', done, True, False);
	if (!done || l != 0)
		return False;
	return True;
}

Boolean MCU_stoi2x2(const MCString &s, int2 &d1, int2 &d2)
{
	const char *sptr = s.getstring();
	uint4 l = s.getlength();
	Boolean done;
	d1 = MCU_strtol(sptr, l, ',', done, True, False);
	if (!done || l == 0)
		return False;
	d2 = MCU_strtol(sptr, l, '\0', done, True, False);
	if (!done || l != 0)
		return False;
	return True;
}

/* WRAPPER */ bool MCU_stoi2x2(MCStringRef p_string, int16_t& r_d1, int16_t& r_d2)
{
    MCAutoStringRefAsCString t_cstring;
    t_cstring . Lock(p_string);
	return True == MCU_stoi2x2(MCString(*t_cstring, strlen(*t_cstring)), r_d1, r_d2);
}

Boolean MCU_stoi2x4(const MCString &s, int2 &d1, int2 &d2, int2 &d3, int2 &d4)
{
	int32_t t_d1, t_d2, t_d3, t_d4;
	if (!MCU_stoi4x4(s, t_d1, t_d2, t_d3, t_d4))
		return False;
	
	d1 = t_d1;
	d2 = t_d2;
	d3 = t_d3;
	d4 = t_d4;
	
	return True;
}

/* WRAPPER */ bool MCU_stoi2x4(MCStringRef p_string, int16_t& r_d1, int16_t& r_d2, int16_t& r_d3, int16_t& r_d4)
{
    MCAutoStringRefAsCString t_cstring;
    t_cstring . Lock(p_string);
	return True == MCU_stoi2x4(MCString(*t_cstring, strlen(*t_cstring)), r_d1, r_d2, r_d3, r_d4);
}

/* WRAPPER */ bool MCU_stoi4x4(MCStringRef p_string, int32_t& r_d1, int32_t& r_d2, int32_t& r_d3, int32_t& r_d4)
{
    MCAutoStringRefAsCString t_cstring;
    t_cstring . Lock(p_string);
	return True == MCU_stoi4x4(MCString(*t_cstring, strlen(*t_cstring)), r_d1, r_d2, r_d3, r_d4);
}

Boolean MCU_stoi4x4(const MCString &s, int32_t &d1, int32_t &d2, int32_t &d3, int32_t &d4)
{
	const char *sptr = s.getstring();
	uint4 l = s.getlength();
	Boolean done;
	d1 = MCU_strtol(sptr, l, ',', done, True, False);
	if (!done || l == 0)
		return False;
	d2 = MCU_strtol(sptr, l, ',', done, True, False);
	if (!done || l == 0)
		return False;
	d3 = MCU_strtol(sptr, l, ',', done, True, False);
	if (!done || l == 0)
		return False;
	d4 = MCU_strtol(sptr, l, '\0', done, True, False);
	if (!done || l != 0)
		return False;
	return True;
}

Boolean MCU_stoi4x2(const MCString &s, int32_t &d1, int32_t &d2)
{
	const char *sptr = s.getstring();
	uint4 l = s.getlength();
	Boolean done;
	d1 = MCU_strtol(sptr, l, ',', done, True, False);
	if (!done || l == 0)
		return False;
	d2 = MCU_strtol(sptr, l, ',', done, True, False);
	if (!done || l == 0)
		return False;
	return True;
}

/* WRAPPER */ bool MCU_stoi4(MCStringRef p_string, int4& r_d)
{
    MCAutoStringRefAsCString t_cstring;
    t_cstring . Lock(p_string);
	return True == MCU_stoi4(MCString(*t_cstring, strlen(*t_cstring)), r_d);
}

Boolean MCU_stoi4(const MCString &s, int4 &d)
{
	const char *sptr = s.getstring();
	uint4 l = s.getlength();
	Boolean done;
	d = MCU_strtol(sptr, l, '\0', done);
	if (!done || l != 0)
		return False;
	return True;
}
/* WRAPPER */ bool MCU_stoui4(MCStringRef p_string, uint4 &r_d)
{
    MCAutoStringRefAsCString t_cstring;
    t_cstring . Lock(p_string);
	return True == MCU_stoui4(MCString(*t_cstring, strlen(*t_cstring)), r_d);
}

Boolean MCU_stoui4(const MCString &s, uint4 &d)
{
	const char *sptr = s.getstring();
	uint4 l = s.getlength();
	Boolean done;
	d = MCU_strtol(sptr, l, '\0', done);
	if (!done || l != 0)
		return False;
	return True;
}

bool MCU_stoui4x2(MCStringRef p_string, uint4 &r_d1, uint4 &r_d2)
{
    char *t_string;
    /* UNCHECKED */ MCStringConvertToCString(p_string, t_string);
    const char *sptr = t_string;
	uint4 l = MCStringGetLength(p_string);
	Boolean done;
	r_d1 = MCU_strtol(sptr, l, ',', done, True, False);
	if (!done || l == 0)
		return false;
	r_d2 = MCU_strtol(sptr, l, '\0', done, True, False);
	if (!done || l != 0)
		return false;
	return true;
}

/* WRAPPER */ bool MCU_stob(MCStringRef p_string, bool& r_condition)
{
	Boolean t_condition;
	bool t_success;
    
    MCAutoStringRefAsCString t_cstring;
    t_cstring . Lock(p_string);
	t_success = True == MCU_stob(MCString(*t_cstring, strlen(*t_cstring)), t_condition);
    
	if (t_success)
	{
		r_condition = t_condition == True;
		return true;
	}

	return false;
}

Boolean MCU_stob(const MCString &s, Boolean &condition)
{
	if (s.getlength() == 4 && (s.getstring() == MCtruestring
	                           || !MCU_strncasecmp(s.getstring(),
	                                               MCtruestring, 4)))
	{
		condition = True;
		return True;
	}
	if (s.getlength() == 5 && (s.getstring() == MCfalsestring
	                           || !MCU_strncasecmp(s.getstring(),
	                                               MCfalsestring, 5)))
	{
		condition = False;
		return True;
	}
	return False;
}

void MCU_lower(char *dptr, const MCString &s)
{
	uint4 length = s.getlength();
	const uint1 *sptr = (uint1 *)s.getstring();
	uint4 i;
	for (i = 0 ; i < length ; i++)
		*dptr++ = MCS_tolower(*sptr++);
}

Boolean MCU_offset(const MCString &part, const MCString &whole,
                   uint4 &offset, Boolean casesensitive)
{
	uint4 tl = part.getlength();
	uint4 sl = whole.getlength();
	offset = 0;

	if (tl > sl || tl == 0 || sl == 0)
		return False;
	uint4 length = sl - tl;
	uint4 i;
	const uint1 *pptr = (uint1 *)part.getstring();
	const uint1 *wptr = (uint1 *)whole.getstring();
	if (casesensitive)
		for (i = 0 ; i <= length ; i++)
		{
			const uint1 *sptr = pptr;
			const uint1 *dptr = wptr + i;
			if (*sptr != *dptr)
				continue;
			int4 diff = 0;
			uint4 n = tl;
			while (n--)
				if (*dptr++ != *sptr++)
				{
					diff = 1;
					break;
				}
			if (diff == 0)
			{
				offset = i;
				return True;
			}
		}
	else
		for (i = 0 ; i <= length ; i++)
		{
			int4 diff = 0;

			char t_p, t_w;
			t_p = *pptr;
			t_w = *(wptr + i);

			t_p = MCS_tolower(t_p);
			t_w = MCS_tolower(t_w);

			if (t_p != t_w)
				continue;
			else
				diff = MCU_strncasecmp((char *)pptr, (char *)wptr + i, tl);

			if (diff == 0)
			{
				offset = i;
				return True;
			}
		}
	return False;
}

#ifdef LEGACY_EXEC
void MCU_chunk_offset(MCExecPoint &ep, MCString &w,
                      Boolean whole, Chunk_term delimiter)
{
	uint4 i;
	uint4 chunkstart = 0;
	const char *wptr = w.getstring();
	uint4 count = 1;
	if (delimiter == CT_WORD)
	{
		Boolean t_match = false;

		uint4 length = w.getlength();
		if (length == 0)
			count = 0;
		while (chunkstart < length)
		{
			while (chunkstart < length && isspace((uint1)wptr[chunkstart]))
				chunkstart++;
			uint4 wordstart = chunkstart;
			if (wptr[chunkstart] == '"')
			{
				chunkstart++;
				while (chunkstart < length && wptr[chunkstart] != '"'
				        && wptr[chunkstart] != '\n')
					chunkstart++;
				if (chunkstart < length && wptr[chunkstart] == '"')
					chunkstart++;
			}
			else
				while (chunkstart < length && !isspace((uint1)wptr[chunkstart]))
					chunkstart++;
			if (whole)
			{
				if (chunkstart - wordstart == ep.getsvalue().getlength())
				{
					if (ep.getcasesensitive())
					{
						if (strncmp(wptr + wordstart, ep.getsvalue().getstring(),
						            ep.getsvalue().getlength()) == 0)
						{
							t_match = true;
							break;
						}
					}
					else
						if (MCU_strncasecmp(wptr + wordstart, ep.getsvalue().getstring(),
						                    ep.getsvalue().getlength()) == 0)
						{
							t_match = true;
							break;
						}
				}
			}
			else
			{
				MCString word(wptr + wordstart, chunkstart - wordstart);
				if (MCU_offset(ep.getsvalue(), word, i, ep.getcasesensitive()))
				{
					t_match = true;
					break;
				}
			}
			count++;
		}
		if (!t_match)
			count = 0;
	}
	else
	{
		char c = delimiter == CT_LINE ? ep.getlinedel() : ep.getitemdel();
		while (True)
		{
			if (MCU_offset(ep.getsvalue(), w, i, ep.getcasesensitive()))
			{
				if (whole)
				{
					uint4 l = ep.getsvalue().getlength();
					// MW-2006-04-21: [[ Purify ]] i + l != w.getlength() should be first
					if ((i != 0 && w.getstring()[i - 1] != c)
					        || (i + l != w.getlength() && w.getstring()[i + l] != c))
					{
						while (i != w.getlength() && w.getstring()[i] != c)
							i++;
						if (i == 0)
						{// delimiter is in find string
							count = 0;
							break;
						}
						w.set(w.getstring() + i, w.getlength() - i);
						continue;
					}
					else
						i += w.getstring() - &wptr[chunkstart];
				}
				i += chunkstart;
				while (chunkstart < i)
					if (wptr[chunkstart++] == c)
						count++;
			}
			else
				count = 0;
			break;
		}
	}
	ep.setnvalue(count);
}
#endif

void MCU_additem(char *&dptr, const char *sptr, Boolean first)
{
	uint4 dlength = strlen(dptr);
	uint4 slength;
	if (sptr == NULL)
		slength = 0;
	else
		slength = strlen(sptr);
	MCU_realloc((char **)&dptr, dlength, dlength + slength + 2, sizeof(char));
	if (!first)
		dptr[dlength++] = ',';
	if (sptr == NULL)
		dptr[dlength++] = '\0';
	else
		strcpy(&dptr[dlength], sptr);
}

void MCU_addline(char *&dptr, const char *sptr, Boolean first)
{
	uint4 dlength = strlen(dptr);
	uint4 slength;
	if (sptr == NULL)
		slength = 0;
	else
		slength = strlen(sptr);
	MCU_realloc((char **)&dptr, dlength, dlength + slength + 2, sizeof(char));
	if (!first)
		dptr[dlength++] = '\n';
	if (sptr == NULL)
		dptr[dlength++] = '\0';
	else
		strcpy(&dptr[dlength], sptr);
}

void MCU_break_string(const MCString &s, MCString *&ptrs, uint2 &nptrs,
                      Boolean isunicode)
{
	delete ptrs;
	ptrs = NULL;
	nptrs = 0;
	uint4 len = s.getlength();
	if (isunicode && (long)len & 1)
		len--;
	const char *string = s.getstring();
	if (string == NULL)
		return;
	const char *sptr = string;
	nptrs = 1;
	uint4 tlen = len;
	while (tlen)
	{
		tlen -= MCU_charsize(isunicode);
		if (MCU_comparechar(sptr, '\n', isunicode) && tlen)
			nptrs++;
		sptr += MCU_charsize(isunicode);
	}
	ptrs = (MCString *)new char[nptrs * sizeof(MCString)]; // GCC bug
	uint2 curptr = 0;
	sptr = string;
	const char *eptr =  sptr;
	Boolean wasfound = False;
	uint4 l = len;
	ptrs[0].set(sptr, len);
	while (l)
	{
		if (((wasfound = MCU_strchr(eptr, l, '\n', isunicode)) == True && l)
		        || sptr != NULL)
		{
			uint2 length = wasfound ? eptr - sptr : (string + len) - sptr ;
			ptrs[curptr++].set(sptr, length);
			if (!wasfound)
				break;
			eptr += MCU_charsize(isunicode);
			l -= MCU_charsize(isunicode);
			sptr = eptr;
		}
	}
}

// AL-2013-14-07 [[ Bug 10445 ]] Sort international on Android
#if defined(_MAC_DESKTOP) || defined(_IOS_MOBILE) || defined(_ANDROID_MOBILE)
extern compare_t MCSystemCompareInternational(MCStringRef, MCStringRef);
#endif

static void msort(MCSortnode *b, uint4 n, MCSortnode *t, Sort_type form, Boolean reverse)
{
	if (n <= 1)
		return;

	uint4 n1 = n / 2;
	uint4 n2 = n - n1;
	MCSortnode *b1 = b;
	MCSortnode *b2 = b + n1;

	msort(b1, n1, t, form, reverse);
	msort(b2, n2, t, form, reverse);

	MCSortnode *tmp = t;
	while (n1 > 0 && n2 > 0)
	{
		// NOTE:
		//
		// This code assumes the types in the MCSortnodes are correct for the
		// requested sort type. Bad things will happen if this isn't true...
		bool first;
		switch (form)
		{
		case ST_INTERNATIONAL:
			{
                char *t1, *t2;
                /* UNCHECKED */ MCStringConvertToCString(b1->svalue, t1);
                /* UNCHECKED */ MCStringConvertToCString(b2->svalue, t2);
				const char *s1, *s2;
				s1 = t1;
				s2 = t2;
				
				// WARNING: this will *not* work properly on anything other
				// than OSX, iOS or Android: the LC_COLLATE locale facet is set to the
				// locale "en_US.<native encoding>"...
				//
				// Additionally, UTF-16 strings don't work at all.
                
                // AL-2013-14-07 [[ Bug 10445 ]] Sort international on Android
#if defined(_MAC_DESKTOP) || defined(_IOS_MOBILE) || defined(_ANDROID_MOBILE)
				int result = MCSystemCompareInternational(b1->svalue, b2->svalue);
#else
				int result = strcoll(s1, s2);
#endif
				delete t1;
                delete t2;
				first = reverse ? result >= 0 : result <= 0;
				break;
			}

		case ST_TEXT:
			{
				// This mode performs the comparison in a locale-independent,
                // case-sensitive manner. The strings are sorted by order of
                // codepoint values rather than any lexical sorting order.
                compare_t result = MCStringCompareTo(b1->svalue, b2->svalue, kMCStringOptionCompareExact);

				first = reverse ? result >= 0 : result <= 0;
				break;
			}
        case ST_BINARY:
            {
                compare_t result = MCDataCompareTo(b1->dvalue, b2->dvalue);
                
				first = reverse ? result >= 0 : result <= 0;
				break;
            }
		default:
			{
				first = reverse
							? MCNumberFetchAsReal(b1->nvalue) >= MCNumberFetchAsReal(b2->nvalue)
							: MCNumberFetchAsReal(b1->nvalue) <= MCNumberFetchAsReal(b2->nvalue);
				break;
			}
		}
		
		if (first)
		{
			*tmp++ = *b1++;
			n1--;
		}
		else
		{
			*tmp++ = *b2++;
			n2--;
		}
	}
	for (uindex_t i = 0; i < n1; i++)
		tmp[i] = b1[i];
	for (uindex_t i = 0; i < (n - n2); i++)
		b[i] = t[i];
}

void MCU_sort(MCSortnode *items, uint4 nitems,
              Sort_type dir, Sort_type form)
{
	if (nitems <= 1)
		return;
	MCSortnode *tmp = new MCSortnode[nitems];
	msort(items, nitems, tmp, form, dir == ST_DESCENDING);
	delete[] tmp;
}

#if !defined(_DEBUG_MEMORY)
void MCU_realloc(char **data, uint4 osize, uint4 nsize, uint4 csize)
{
	char *ndata = new char[nsize * csize];
	if (data != NULL)
	{
		if (nsize > osize)
			memcpy(ndata, *data, osize * csize);
		else
			memcpy(ndata, *data, nsize * csize);
		delete *data;
	}
	*data = ndata;
}
#else
void _dbg_MCU_realloc(char **data, uint4 osize, uint4 nsize, uint4 csize, const char *f, int l)
{
	char *ndata = (char *)_malloc_dbg(nsize * csize, _NORMAL_BLOCK, f, l); //_old_new(f, l) char[nsize * csize];
	if (data != NULL)
	{
		if (nsize > osize)
			memcpy(ndata, *data, osize * csize);
		else
			memcpy(ndata, *data, nsize * csize);
		delete *data;
	}
	*data = ndata;
}
#endif

// MM-2014-08-01: [[ Bug ]] Pulled name table initialisation out of MCU_matchname to prevent crah on Linux.
static const char *nametable[] =
{
    MCstackstring, MCaudiostring,
    MCvideostring, MCbackgroundstring,
    MCcardstring, MCnullstring,
    MCgroupstring, MCnullstring,
    MCbuttonstring, MCnullstring,
    MCnullstring, MCscrollbarstring,
    MCimagestring, MCgraphicstring,
    MCepsstring, MCmagnifierstring,
    MCcolorstring, MCfieldstring
};

<<<<<<< HEAD
bool MCU_matchname(MCNameRef test, Chunk_term type, MCNameRef name)
{
	if (name == nil || MCNameIsEmpty(name) || MCNameIsEmpty(test))
		return false;
    
	if (MCNameIsEqualTo(name, test, kMCCompareCaseless))
		return true;

    bool match = false;

    MCStringRef t_name, t_test;
    t_name = MCNameGetString(name);
    t_test = MCNameGetString(test);
    uindex_t t_offset, t_name_length;
    t_name_length = MCStringGetLength(t_name);
    
	if (MCStringFirstIndexOfChar(t_test, '"', 0, kMCCompareExact, t_offset) &&
        MCStringGetLength(t_test) - t_offset > t_name_length + 1 &&
        MCStringGetNativeCharAtIndex(t_test, t_offset + t_name_length + 1) == '"' &&
        MCStringSubstringIsEqualTo(t_test, MCRangeMake(t_offset + 1, t_name_length), t_name, kMCCompareCaseless) &&
        t_offset >= (int)strlen(nametable[type - CT_STACK]) &&
        MCStringSubstringIsEqualTo(t_test, MCRangeMake(0, strlen(nametable[type - CT_STACK])), MCSTR(nametable[type - CT_STACK]), kMCCompareCaseless))
            match = True;
=======
// MM-2014-08-01: [[ Bug ]] Pulled name table initialisation out of MCU_matchname to prevent crah on Linux.
static const char *nametable[] =
{
    MCstackstring, MCaudiostring,
    MCvideostring, MCbackgroundstring,
    MCcardstring, MCnullstring,
    MCgroupstring, MCnullstring,
    MCbuttonstring, MCnullstring,
    MCnullstring, MCscrollbarstring,
    MCimagestring, MCgraphicstring,
    MCepsstring, MCmagnifierstring,
    MCcolorstring, MCfieldstring
};

Boolean MCU_matchname(const MCString &test, Chunk_term type, MCNameRef name)
{
	if (name == nil || MCNameIsEmpty(name) || test == MCnullmcstring)
		return False;

	if (MCNameIsEqualToOldString(name, test, kMCCompareCaseless))
		return True;

	Boolean match = False;
	MCString tname = MCNameGetOldString(name);
	const char *sptr = test.getstring();
	uint4 l = test.getlength();
	if (MCU_strchr(sptr, l, '"')
	        && l > tname.getlength() + 1
	        && sptr[tname.getlength() + 1] == '"'
	        && !MCU_strncasecmp(sptr + 1, tname.getstring(), tname.getlength())
	        && sptr - test.getstring() >= (int)strlen(nametable[type - CT_STACK])
	        && !MCU_strncasecmp(test.getstring(), nametable[type - CT_STACK],
	                            strlen(nametable[type - CT_STACK])))
		match = True;
>>>>>>> 47a94227

	return match;
}

void MCU_snap(int2 &p)
{
	if (!MCgrid)
		return;
	p = (p + (MCgridsize >> 1)) / MCgridsize * MCgridsize;
}

// MDW-2014-07-09: [[ oval_points ]] need to factor in startAngle and arcAngle
// this is now used for both roundrects and ovals
void MCU_roundrect(MCPoint *&points, uint2 &npoints,
                   const MCRectangle &rect, uint2 radius, uint2 startAngle, uint2 arcAngle)
{
	uint2 i, j, k, count;
	uint2 x, y;

	if (points == NULL || npoints != 4 * QA_NPOINTS + 1)
	{
		delete points;
		points = new MCPoint[4 * QA_NPOINTS + 1];
	}

	MCRectangle tr = rect;
	tr . width--;
	tr . height--;

	uint2 rr_width, rr_height;
	if (radius < tr.width >> 1)
		rr_width = radius;
	else
		rr_width = tr.width >> 1;
	if (radius < tr.height >> 1)
		rr_height = radius;
	else
		rr_height = tr.height >> 1;
	
	uint2 origin_horiz, origin_vert;
	int2 arc, arclength;
	origin_horiz = tr.x + rr_width;
	origin_vert = tr.y + rr_height;

	// pre-compute for speed if we're dealing with an oval
	if (arcAngle > 0)
	{
		arc = 360 - arcAngle;	// length of arc in degrees
		arclength = startAngle - arc;
	}

	j = QA_NPOINTS; // iterator for quadrants 1 and 3
	k = 1;			// iterator for quadrants 2 and 4
	i = 0;
	// each time through the loop: the quadrant table is prebuilt.
	// check for startAngle/arcAngle interaction
	for (count = 0; count < (QA_NPOINTS*4); count++)
	{
		// open wedge segment
		if ((count < startAngle && arclength > 0 && count > arclength) || 
			(arclength < 0 && count < startAngle) ||
			(arclength < 0 && count > arcAngle+startAngle) )
		{
			x = origin_horiz;
			y = origin_vert;
		}
		else if (count < 90) // quadrant 1
		{
			x = tr . x + tr . width - rr_width + (qa_points[j] . x * rr_width / MAXINT2);
			y = tr . y                         + (qa_points[j] . y * rr_height / MAXINT2);
		}
		else if (count < 180) // quadrant 2
		{
			x = origin_horiz - (qa_points[k] . x * rr_width / MAXINT2);
			y = tr . y       + (qa_points[k] . y * rr_height / MAXINT2);
		}
		else if (count < 270) // quadrant 3
		{
			x = origin_horiz         - (qa_points[j] . x * rr_width / MAXINT2);
			y = tr . y + tr . height - (qa_points[j] . y * rr_height / MAXINT2);
		}
		else // quadrant 4
		{
			x = tr . x + tr . width - rr_width + (qa_points[k] . x * rr_width / MAXINT2);
			y = tr . y + tr . height           - (qa_points[k] . y * rr_height / MAXINT2);
		}

		if (x != points[i-1] . x || y != points[i-1] . y)
		{
			points[i] . x = x;
			points[i] . y = y;
			i++;
		}

		j--;
		if (j == 0)
			j = QA_NPOINTS;
		k++;
		if (k > QA_NPOINTS)
			k = 1;
	}
	npoints = i;
}

#ifdef LEGACY_EXEC
void MCU_unparsepoints(MCPoint *points, uint2 npoints, MCExecPoint &ep)
{
	uint2 i;
	//ep.getbuffer(I2L * 2 * npoints + 1);
	ep.clear();
	for (i = 0 ; i < npoints ; i++)
	{
		if (points[i].x != MININT2)
		{
			char buf[I2L * 2];
			sprintf(buf, "%d,%d", points[i].x, points[i].y);
	 		ep.concatcstring(buf, EC_RETURN, i == 0);
		}
		else
			ep.concatcstring(MCnullstring, EC_RETURN, i == 0);
	}
}
#endif

Boolean MCU_parsepoints(MCPoint *&points, uindex_t &noldpoints, MCStringRef data)
{
	Boolean allvalid = True;
	uint2 npoints = 0;
	uint4 l = MCStringGetLength(data);
    char *t_data;
    /* UNCHECKED */ MCStringConvertToCString(data, t_data);
	const char *sptr = t_data;
	while (l)
	{
		Boolean done1, done2;
		// MDW-2013-06-09: [[ Bug 11041 ]] Round non-integer values to nearest.
		int2 i1= (int2)MCU_strtol(sptr, l, ',', done1, True);
		int2 i2 = (int2)MCU_strtol(sptr, l, ',', done2, True);
		while (l && !isdigit((uint1)*sptr) && *sptr != '-' && *sptr != '+')
		{
			l--;
			sptr++;
		}
		if (!done1 || !done2)
		{
			i1 = i2 = MININT2;
			allvalid = False;
		}
		if (npoints + 1 > noldpoints)
			MCU_realloc((char **)&points, npoints, npoints + 1, sizeof(MCPoint));
		points[npoints].x = i1;
		points[npoints++].y = i2;
		if (MCStringGetLength(data) - l > 2 && *(sptr - 1) == '\n'
		        && *(sptr - 2) == '\n')
		{
			if (npoints + 1 > noldpoints)
				MCU_realloc((char **)&points, npoints, npoints + 1, sizeof(MCPoint));
			points[npoints].x = MININT2;
			points[npoints++].y = MININT2;
			allvalid = False;
		}
	}
	noldpoints = npoints;
	return allvalid;
}

Boolean MCU_parsepoint(MCPoint &point, MCStringRef data)
{
    char *t_data;
    /* UNCHECKED */ MCStringConvertToCString(data, t_data);
	const char *sptr = t_data;
	uint4 l = MCStringGetLength(data);
	Boolean done1, done2;
	// MDW-2013-06-09: [[ Bug 11041 ]] Round non-integer values to nearest.
	int2 i1= (int2)(MCU_strtol(sptr, l, ',', done1, True));
	int2 i2 = (int2)(MCU_strtol(sptr, l, ',', done2, True));
	if (!done1 || !done2)
	{
		i1 = i2 = MININT2;
		return False;
	}
	point.x = i1;
	point.y = i2;
	return True;
}

void MCU_set_rect(MCRectangle &rect, int2 x, int2 y, uint2 w, uint2 h)
{
	rect.x = x;
	rect.y = y;
	rect.width = w;
	rect.height = h;
}

void MCU_set_rect(MCRectangle32 &rect, int32_t x, int32_t y, int32_t w, int32_t h)
{
	rect.x = x;
	rect.y = y;
	rect.width = w;
	rect.height = h;
}

Boolean MCU_point_in_rect(const MCRectangle &srect, int2 x, int2 y)
{
	if (x >= srect.x && x < srect.x + srect.width
	        && y >= srect.y && y < srect.y + srect.height)
		return True;
	return False;
}

Boolean MCU_rect_in_rect(const MCRectangle &p, const MCRectangle &w)
{
	if (p.x >= w.x && p.x + p.width <= w.x + w.width
	        && p.y >= w.y && p.y + p.height <= w.y + w.height)
		return True;
	return False;
}


static inline double distance_to_point(int4 x, int4 y, int4 px, int4 py)
{
	double dx, dy;

	dx = px - x;
	dy = py - y;

	return dx * dx + dy * dy;
}

double MCU_squared_distance_from_line(int4 sx, int4 sy, int4 ex, int4 ey, int4 x, int4 y)
{
	double dx, dy;
	double d;

	dx = ex - sx;
	dy = ey - sy;

	if (dx == 0 && dy == 0)
		d = distance_to_point(x, y, sx, sy);
	else
	{
		double pdx, pdy;
		double u;

		pdx = x - sx;
		pdy = y - sy;

		u = (pdx * dx + pdy * dy) / (dx * dx + dy * dy);

		if (u <= 0)
			d = distance_to_point(x, y, sx, sy);
		else if (u >= 1)
			d = distance_to_point(x, y, ex, ey);
		else
			d = distance_to_point((int4)(sx + u * dx), (int4)(sy + u * dy), x, y);
	}

	return d;
}


Boolean MCU_point_on_line(MCPoint *points, uint2 npoints,
                          int2 x, int2 y, uint2 linesize)
{
	// OK-2008-12-04: [[Bug 7292]] - Old code replaced with stuff copied from pathprocess.cpp
	uint2 i;
	for (i = 0 ; i < npoints -  1 ; i++)
	{
		// SMR 1913 expand radius for hit testing lines
		linesize >>= 1;
		linesize *= linesize;

		double t_distance;
		t_distance = MCU_squared_distance_from_line(points[i]. x, points[i] . y, points[i + 1] . x, points[i + 1] . y, x, y);
		if (t_distance < linesize + (4 * 4))
			return True;
	}
	return False;
}

Boolean MCU_point_in_polygon(MCPoint *points, uint2 npoints, int2 x, int2 y)
{
	// SMR 1958 don't do check if no points
	if (npoints <= 1)
		return False;
	MCU_offset_points(points, npoints, -x, -y);

	MCPoint *endLp = &points[npoints];
	MCPoint *lp = points;

	uint2 ncross = 0;
	int2 sign = lp->y < 0 ? -1 : 1;
	int2 nextSign;
	lp++;
	for(; lp < endLp ; lp++, sign = nextSign)
	{
		nextSign = lp->y < 0 ? -1 : 1;
		if (sign != nextSign)
		{
			if (lp[-1].x > 0)
			{
				if (lp->x > 0)
				{
					ncross++;
					continue;
				}
			}
			else
			{
				if (lp->x < 0)
					continue;
			}
			if (lp[-1].x - lp[-1].y * (lp->x - lp[-1].x) / (lp->y - lp[-1].y) > 0)
				ncross++;
		}
	}
	MCU_offset_points(points, npoints, x, y);
	if (ncross & 1)
		return True;
	return False;
}

void MCU_offset_points(MCPoint *points, uint2 npoints, int2 xoff, int2 yoff)
{
	uint2 i;
	for (i = 0 ; i < npoints ; i++)
	{
		if (points[i].x != MININT2)
		{
			points[i].x += xoff;
			points[i].y += yoff;
		}
	}
}

MCRectangle MCU_compute_rect(int2 x1, int2 y1, int2 x2, int2 y2)
{
	MCRectangle drect;

	if (x1 < x2)
	{
		drect.x = x1;
		drect.width = x2 - x1 + 1;
	}
	else
	{
		drect.x = x2;
		drect.width = x1 - x2 + 1;
	}
	if (y1 < y2)
	{
		drect.y = y1;
		drect.height = y2 - y1 + 1;
	}
	else
	{
		drect.y = y2;
		drect.height = y1 - y2 + 1;
	}
	return drect;
}

MCRectangle MCU_center_rect(const MCRectangle &one, const MCRectangle &two)
{
	MCRectangle drect;
	drect.x = one.x + ((one.width - two.width) >> 1);
	drect.y = one.y + ((one.height - two.height) >> 1);
	drect.width = two.width;
	drect.height = two.height;
	return drect;
}

MCRectangle MCU_bound_rect(const MCRectangle &srect,
                           int2 x, int2 y, uint2 width, uint2 height)
{
	MCRectangle drect = srect;
	if (drect.x + drect.width > x + width)
		drect.x = x + width - drect.width;
	if (drect.x < x)
		drect.x = x;
	if (drect.y + drect.height > y + height)
		drect.y = y + height - drect.height;
	if (drect.y < y)
		drect.y = y;
	return drect;
}

MCRectangle MCU_clip_rect(const MCRectangle &srect,
                          int2 x, int2 y, uint2 width, uint2 height)
{
	MCRectangle drect = srect;
	if (srect.x < x)
	{
		drect.x = x;
		if (x - srect.x > srect.width)
			drect.width = 0;
		else
			drect.width -= x - srect.x;
	}
	if (srect.x + srect.width > x + width)
		if (srect.x > x + width)
			drect.width = 0;
		else
			drect.width = x + width - drect.x;
	if (srect.y < y)
	{
		drect.y = y;
		if (y - srect.y > srect.height)
			drect.height = 0;
		else
			drect.height -= y - srect.y;
	}
	if (srect.y + srect.height > y + height)
		if (srect.y > y + height)
			drect.height = 0;
		else
			drect.height = y + height - drect.y;
	return drect;
}

MCRectangle MCU_intersect_rect(const MCRectangle &one, const MCRectangle &two)
{
	MCRectangle drect;

	if (one . width == 0 || one . height == 0)
		return one;

	if (two . width == 0 || two . height == 0)
		return two;

	if (one.x > two.x)
		drect.x = one.x;
	else
		drect.x = two.x;
	if (one.y > two.y)
		drect.y = one.y;
	else
		drect.y = two.y;
	if (one.x + one.width > two.x + two.width)
		if (two.x + two.width < drect.x)
			drect.width = 0;
		else
			drect.width = two.x + two.width - drect.x;
	else
		if (one.x + one.width < drect.x)
			drect.width = 0;
		else
			drect.width = one.x + one.width - drect.x;
	if (one.y + one.height > two.y + two.height)
		if (two.y + two.height < drect.y)
			drect.height = 0;
		else
			drect.height = two.y + two.height - drect.y;
	else
		if (one.y + one.height < drect.y)
			drect.height = 0;
		else
			drect.height = one.y + one.height - drect.y;
	return drect;
}

MCRectangle MCU_union_rect(const MCRectangle &one, const MCRectangle &two)
{
	MCRectangle drect;
	int2 lrx, lry;

	if (one . width == 0 || one . height == 0)
		return two;
	else if (two . width == 0 || two . height == 0)
		return one;

	if (one.x + one.width > two.x + two.width)
		lrx = one.x + one.width;
	else
		lrx = two.x + two.width;
	if (one.y + one.height > two.y + two.height)
		lry = one.y + one.height;
	else
		lry = two.y + two.height;
	if (one.x < two.x)
		drect.x = one.x;
	else
		drect.x = two.x;
	if (one.y < two.y)
		drect.y = one.y;
	else
		drect.y = two.y;
	drect.width = lrx - drect.x;
	drect.height = lry - drect.y;
	return drect;
}

MCRectangle MCU_subtract_rect(const MCRectangle &one, const MCRectangle &two)
{
	MCRectangle drect = one;
	if (one.x == two.x && one.width == two.width)
		if (one.y > two.y)
		{
			uint2 overlap = two.y + two.height - one.y;
			drect.height -= overlap;
			drect.y += overlap;
		}
		else
			drect.height -= one.y + one.height - two.y;
	else
		if (one.y == two.y && one.height == two.height)
			if (one.x > two.x)
			{
				uint2 overlap = two.x + two.width - one.x;
				drect.width -= overlap;
				drect.x += overlap;
			}
			else
				drect.width -= one.x + one.width - two.x;
	return drect;
}

MCRectangle MCU_reduce_rect(const MCRectangle &srect, int2 amount)
{
	MCRectangle drect;
	drect.x = srect.x + amount;
	drect.y = srect.y + amount;
	if (amount << 1 > srect.width)
		drect.width = 0;
	else
		drect.width = srect.width - (amount << 1);
	if (amount << 1 > srect.height)
		drect.height = 0;
	else
		drect.height = srect.height - (amount << 1);
	return drect;
}

MCRectangle MCU_scale_rect(const MCRectangle &srect, int2 factor)
{
	MCRectangle drect;
	if (factor < 0)
	{
		factor = -factor;
		drect.x = srect.x / factor;
		drect.y = srect.y / factor;
		drect.width = srect.width / factor;
		drect.height = srect.height / factor;
	}
	else
	{
		drect.x = srect.x * factor;
		drect.y = srect.y * factor;
		drect.width = srect.width * factor;
		drect.height = srect.height * factor;
	}
	return drect;
}

MCRectangle MCU_offset_rect(const MCRectangle& r, int2 ox, int2 oy)
{
	MCRectangle nr;
	nr . x = r . x + ox;
	nr . y = r . y + oy;
	nr . width = r . width;
	nr . height = r . height;
	return nr;
}

MCRectangle MCU_recttoroot(MCStack *sptr, const MCRectangle &orect)
{
	return sptr -> recttoroot(orect);
}

void MCU_getshift(uint4 mask, uint2 &shift, uint2 &outmask)
{
	shift = 0;
	while (shift < 32 && !(mask & 1))
	{
		mask >>= 1;
		shift++;
	}
	uint2 i = shift;
	uint2 j = 0;
	while (i < 32 && mask & 1)
	{
		mask >>= 1;
		i++;
		j++;
	}
	outmask = j;
}

void MCU_choose_tool(MCExecContext& ctxt, MCStringRef p_input, Tool p_tool)
{
	Tool t_new_tool;
	MColdtool = MCcurtool;
	MCAutoStringRef t_tool_name;
	if (p_tool != T_UNDEFINED)
	{
		t_new_tool = p_tool;
		MCStringCreateWithCString(MCtoolnames[t_new_tool], &t_tool_name);
	}
	else
	{
		t_tool_name = p_input;
		if (MCStringGetLength(*t_tool_name) < 3)
		{
			ctxt . LegacyThrow(EE_CHOOSE_BADTOOL);
			return;
		}
		uint2 i;
        MCRange t_range = MCRangeMake(0, 3);
		for (i = 0 ; i <= T_TEXT ; i++)
            if (MCStringSubstringIsEqualToSubstring(*t_tool_name, t_range, MCSTR(MCtoolnames[i]), t_range, kMCCompareExact))
            {
				t_new_tool = (Tool)i;
				break;
			}
		if (i > T_TEXT)
		{
			ctxt . LegacyThrow(EE_CHOOSE_BADTOOL);
			return;
		}
	}
	if (t_new_tool == MCcurtool)
		return;

	if (MCeditingimage != NULL)
		MCeditingimage -> canceldraw();

	MCcurtool = t_new_tool;

	MCundos->freestate();
	if (MCcurtool != T_POINTER)
		MCselected->clear(True);
	if (MCactiveimage != NULL && MCcurtool != T_SELECT)
		MCactiveimage->endsel();
	MCeditingimage = NULL;
	if (MCactivefield != NULL
	        && MCactivefield->getstack()->gettool(MCactivefield) != T_BROWSE)
		MCactivefield->getstack()->kunfocus();
	ctxt . GetObject()->getstack()->resetcursor(True);
	if (MCcurtool == T_BROWSE)
		MCstacks->restartidle();
	if (MCtopstackptr != NULL)
		MCtopstackptr->updatemenubar();
    
    // MW-2014-04-24: [[ Bug 12249 ]] Prod each player to make sure its buffered correctly for the new tool.
    for(MCPlayer *t_player = MCplayers; t_player != NULL; t_player = t_player -> getnextplayer())
        t_player -> syncbuffering(nil);
    
	ctxt . GetObject()->message_with_valueref_args(MCM_new_tool, *t_tool_name);
}

#ifdef LEGACY_EXEC
Exec_stat MCU_choose_tool(MCExecPoint &ep, Tool littool, uint2 line, uint2 pos)
{
	Tool t_new_tool;
	MColdtool = MCcurtool;
	if (littool != T_UNDEFINED)
	{
		t_new_tool = littool;
		ep.setstaticcstring(MCtoolnames[t_new_tool]);
	}
	else
	{
		if (ep.getsvalue().getlength() < 3)
		{
			MCeerror->add(EE_CHOOSE_BADTOOL, line, pos, ep.getsvalue());
			return ES_ERROR;
		}
		uint2 i;
		for (i = 0 ; i <= T_TEXT ; i++)
            // SN-13-10-04: [[ Bug 11193 ]] set the tool to Browse fails - case-sensitive
			if (MCU_strncasecmp(MCtoolnames[i], ep.getsvalue().getstring(), 3) == 0)
			{
				t_new_tool = (Tool)i;
				break;
			}
		if (i > T_TEXT)
		{
			MCeerror->add(EE_CHOOSE_BADTOOL, line, pos, ep.getsvalue());
			return ES_ERROR;
		}
	}
	if (t_new_tool == MCcurtool)
		return ES_NORMAL;

	if (MCeditingimage != NULL)
		MCeditingimage -> canceldraw();

	MCcurtool = t_new_tool;

	MCundos->freestate();
	if (MCcurtool != T_POINTER)
		MCselected->clear(True);
	if (MCactiveimage != NULL && MCcurtool != T_SELECT)
		MCactiveimage->endsel();
	MCeditingimage = nil;
	if (MCactivefield != NULL
	        && MCactivefield->getstack()->gettool(MCactivefield) != T_BROWSE)
		MCactivefield->getstack()->kunfocus();
	ep.getobj()->getstack()->resetcursor(True);
	if (MCcurtool == T_BROWSE)
		MCstacks->restartidle();
	if (MCtopstackptr != NULL)
		MCtopstackptr->updatemenubar();
    
    // MW-2014-04-24: [[ Bug 12249 ]] Prod each player to make sure its buffered correctly for the new tool.
    for(MCPlayer *t_player = MCplayers; t_player != NULL; t_player = t_player -> getnextplayer())
        t_player -> syncbuffering(nil);
    
<<<<<<< HEAD
	ep.getobj()->message_with_valueref_args(MCM_new_tool, ep.getvalueref());
=======
	ep.getobj()->message_with_args(MCM_new_tool, ep.getsvalue());
>>>>>>> 47a94227
	return ES_NORMAL;
}
#endif

Exec_stat MCU_dofrontscripts(Handler_type htype, MCNameRef mess, MCParameter *params)
{
	Exec_stat stat = ES_NOT_HANDLED;

	if (MCfrontscripts != NULL)
	{
		MCObjectList *optr = MCfrontscripts;
		do
		{
			if (!optr->getremoved())
			{
				// MW-2011-01-05: Make sure dynamicpath global is sensible.
				Boolean olddynamic = MCdynamicpath;
				MCdynamicpath = MCdynamiccard != NULL;

				// PASS STATE FIX
				Exec_stat oldstat = stat;
				stat = optr->getobject()->handle(htype, mess, params, nil);
				
				MCdynamicpath = olddynamic;
				
				if (stat != ES_NOT_HANDLED && stat != ES_PASS)
					break;

				if (oldstat == ES_PASS && stat == ES_NOT_HANDLED)
					stat = ES_PASS;
			}
			optr = optr->next();
		}
		while (optr != MCfrontscripts);
	}

	return stat;
}
//
//bool MCU_path2std(MCStringRef p_path, MCStringRef& r_stdpath)
//{
//	uindex_t t_length = MCStringGetLength(p_path);
//	if (t_length == 0)
//		return MCStringCopy(p_path, r_stdpath);
//
//	MCAutoNativeCharArray t_path;
//	if (!t_path.New(t_length))
//		return false;
//
//	const char_t *t_src = MCStringGetNativeCharPtr(p_path);
//	char_t *t_dst = t_path.Chars();
//
//	for (uindex_t i = 0; i < t_length; i++)
//	{
//#ifdef _MACOSX
//		if (t_src[i] == '/')
//			t_dst[i] = ':';
//		else if (t_src[i] == ':')
//			t_dst[i] = '/';
//		else
//			t_dst[i] = t_src[i];
//#else
//		if (t_src[i] == '/')
//			t_dst[i] = '\\';
//		else if (t_src[i] == '\\')
//			t_dst[i] = '/';
//		else
//			t_dst[i] = t_src[i];
//#endif
//	}
//
//	return t_path.CreateStringAndRelease(r_stdpath);
//}
//
//void MCU_path2std(char *dptr)
//{
//	if (dptr == NULL || !*dptr)
//		return;
//	do
//	{
//#ifdef _MACOSX
//		if (*dptr == '/')
//			*dptr = ':';
//		else if (*dptr == ':')
//			*dptr = '/';
//#else
//		if (*dptr == '/')
//			*dptr = '\\';
//		else if (*dptr == '\\')
//			*dptr = '/';
//#endif
//	}
//	while (*++dptr);
//}

bool MCU_path2native(MCStringRef p_path, MCStringRef& r_native_path)
{
#ifdef _WIN32
	if (MCStringIsEmpty(p_path))
		return MCStringCopy(p_path, r_native_path);

	unichar_t *t_dst;
	uindex_t t_length;
    t_dst = new unichar_t[t_length + 1];
	t_length = MCStringGetChars(p_path, MCRangeMake(0, t_length), t_dst);

	for (uindex_t i = 0; i < t_length; i++)
	{
		if (t_dst[i] == '/')
			t_dst[i] = '\\';
		else if (t_dst[i] == '\\')
			t_dst[i] = '/';
	}

    return MCStringCreateWithCharsAndRelease(t_dst, t_length, r_native_path);
#else
	return MCStringCopy(p_path, r_native_path);
#endif
}

void MCU_path2native(char *dptr)
{
	if (dptr == NULL || !*dptr)
		return;
#if defined _WIN32
	do
	{
		if (*dptr == '/')
			*dptr = '\\';
		else if (*dptr == '\\')
			*dptr = '/';
	}
	while (*++dptr);
#endif
}

// MW-2004-11-26: Copy null-terminated string at p_src to p_dest, the strings
//   are allowed to overlap.
inline void strmove(char *p_dest, const char *p_src)
{
	while(*p_src != 0)
		*p_dest++ = *p_src++;
	*p_dest = 0;
}

// SN-2014-01-09: Same as above, handling unicode chars
// Returns the characters suppressed in case the string is the same
inline index_t strmove(unichar_t *p_dest, const unichar_t *p_src, bool p_same_string)
{
	while(*p_src != 0)
		*p_dest++ = *p_src++;
	*p_dest = 0;
    
    if (p_same_string)
        return p_src - p_dest;
    else
        return 0;
}

// MW-2004-11-26: Replace strcpy with strmov - overalapping regions (VG)
void MCU_fix_path(MCStringRef in, MCStringRef& r_out)
{
    unichar_t *t_unicode_str;
    uindex_t t_length;
    t_length = MCStringGetLength(in);
    
    t_unicode_str = new unichar_t[t_length + 1];
    t_length = MCStringGetChars(in, MCRangeMake(0, t_length), t_unicode_str);
    t_unicode_str[t_length] = 0;

    unichar_t *fptr = t_unicode_str; //pointer to search forward in curdir
    while (*fptr)
	{
		if (*fptr == '/' && *(fptr + 1) == '.'
		        && *(fptr + 2) == '.' && *(fptr + 3) == '/')
		{//look for "/../" pattern
            if (fptr == t_unicode_str)
				t_length -= strmove(fptr, fptr + 3, true);
			else
			{
				unichar_t *bptr = fptr - 1;
				while (True)
				{ //search backword for '/'
					if (*bptr == '/' || bptr == t_unicode_str)
					{
						t_length -= strmove(bptr, fptr + 3, true);
						fptr = bptr;
						break;
					}
					else
						bptr--;
				}
			}
		}
		else
			if (*fptr == '/' && *(fptr + 1) == '.' && *(fptr + 2) == '/')
				t_length -= strmove(fptr, fptr + 2, true); //erase the '/./'
			else
#ifdef _MACOSX
				if (*fptr == '/' && *(fptr + 1) == '/')
#else
                if (fptr != t_unicode_str && *fptr == '/' && *(fptr + 1) == '/')
#endif

					t_length -= strmove(fptr, fptr + 1, true); //erase the extra '/'
				else
					fptr++;
	}
    
    /* UNCHECKED */ MCStringCreateWithChars(t_unicode_str, t_length, r_out);
    delete[] t_unicode_str;
}

bool MCFiltersBase64Encode(MCDataRef p_src, MCStringRef& r_dst);

void MCU_base64encode(MCDataRef in, MCStringRef &out)
{
	/* UNCHECKED */ MCFiltersBase64Encode(in, out);
}

bool MCFiltersBase64Decode(MCStringRef p_src, MCDataRef& r_dst);

void MCU_base64decode(MCStringRef in, MCDataRef &out)
{
	/* UNCHECKED */ MCFiltersBase64Decode(in, out);
}

bool MCFiltersUrlEncode(MCStringRef p_source, MCStringRef& r_result);

void MCU_urlencode(MCStringRef p_url, MCStringRef &r_encoded)
{
	/* UNCHECKED */ MCFiltersUrlEncode(p_url, r_encoded);
}

bool MCFiltersUrlDecode(MCStringRef p_source, MCStringRef& r_result);

void MCU_urldecode(MCStringRef p_source, MCStringRef& r_result)
{
	/* UNCHECKED */ MCFiltersUrlDecode(p_source, r_result);
}

Boolean MCU_freeinserted(MCObjectList *&l)
{
	if (l != NULL)
	{
		MCObjectList *optr = l;
		do
		{
			if (optr->getremoved())
			{
				optr->remove
				(l);
				delete optr;
				return True;
			}
			optr = optr->next();
		}
		while (optr != l);
	}
	return False;
}

void MCU_cleaninserted()
{
	while (MCU_freeinserted(MCbackscripts))
		;
	while (MCU_freeinserted(MCfrontscripts))
		;
}

#ifdef LEGACY_EXEC
Exec_stat MCU_change_color(MCColor &c, MCStringRef &n, MCExecPoint &ep,
                           uint2 line, uint2 pos)
{
	MCColor color;
	MCStringRef t_name;
	MCAutoStringRef string;
	ep . copyasstringref(&string);

	t_name = nil;
	if (!MCscreen->parsecolor(*string, color, &t_name))
	{
		MCeerror->add(EE_PROPERTY_BADCOLOR, line, pos, *string);
		return ES_ERROR;
	}

	MCscreen->alloccolor(color);
	c = color;
	if (n != nil)
		MCValueRelease(n);
	if (t_name != nil)
		n = t_name;
	else
		n = nil;
	return ES_NORMAL;
}
#endif

#ifdef LEGACY_EXEC
void MCU_get_color(MCExecPoint& ep, MCStringRef name, MCColor& c)
{
	ep.setcolor(c, name != nil ? MCStringGetCString(name) : nil);
}
#endif

void MCU_dofunc(Functions func, uint4 nparams, real8 &n,
                real8 tn, real8 oldn, MCSortnode *titems)
{
	real8 tp;
	switch (func)
	{
    // JS-2013-06-19: [[ StatsFunctions ]] Support for 'arithmeticMean' (was average)
    case F_ARI_MEAN:
        n += tn;
        break;
	// JS-2013-06-19: [[ StatsFunctions ]] Support for 'averageDeviation'
	case F_AVG_DEV:
		tn = tn - oldn;
		// IM-2014-02-28: [[ Bug 11778 ]] Make sure we're using the floating-point version of 'abs'
		n += fabs(tn);
		break;
	// JS-2013-06-19: [[ StatsFunctions ]] Support for 'geometricMean'
	case F_GEO_MEAN:
		if (nparams == 0)
			n = 1;
		tp = 1 / oldn;
		n *= pow(tn, tp);
		break;
	// JS-2013-06-19: [[ StatsFunctions ]] Support for 'harmonicMean'
	case F_HAR_MEAN:
		n += 1/tn;
		break;
	case F_MAX:
		if (nparams++ == 0 || tn > n)
			n = tn;
		break;
	case F_MIN:
		if (nparams++ == 0 || tn < n)
			n = tn;
		break;
	case F_SUM:
		n += tn;
		break;
	case F_MEDIAN:
        /* UNCHECKED */ MCNumberCreateWithReal(tn, titems[nparams].nvalue);
		break;
	// JS-2013-06-19: [[ StatsFunctions ]] Support for 'populationStdDev', 'populationVariance', 'sampleStdDev' (was stdDev), 'sampleVariance'
	case F_POP_STD_DEV:
	case F_POP_VARIANCE:
	case F_SMP_STD_DEV:
	case F_SMP_VARIANCE:
		tn = tn - oldn;
		n += tn * tn;
		break;
	case  F_UNDEFINED:
	default:
		break;
	}
}

// MW-2013-06-25: [[ Bug 10983 ]] This function returns true if the given string
//   could be a url. It checks for strings of the form:
//     <letter> (<letter> | <digit> | '+' | '.' | '-')+ ':' <char>+
// MW-2013-07-01: [[ Bug 10975 ]] Update to a MCU_* utility function.
bool MCU_couldbeurl(const MCString& p_potential_url)
{
	uint4 t_length;
	const char *t_url;
	t_length = p_potential_url . getlength();
	t_url = p_potential_url . getstring();
	
	// If the first char isn't a letter, then we are done.
	if (t_length == 0 || !isalpha(t_url[0]))
		return false;
	
	uint4 t_colon_index;
	for(t_colon_index = 0; t_colon_index < t_length; t_colon_index++)
	{
		char t_char;
		t_char = t_url[t_colon_index];
		
		// If we find the ':' we are done (end of scheme).
		if (t_url[t_colon_index] == ':')
			break;
		
		// If the character isn't something allowed in a scheme name, we are done.
		if (!isalpha(t_char) && !isdigit(t_char) && t_char != '+' && t_char != '.' && t_char != '-')
			return false;
	}
	
	// If the scheme name < 2 chars, or there is nothing after it, we are done.
	if (t_colon_index < 2 || t_colon_index + 1 == t_length)
		return false;
	
	// If we get here then we could well have a url.
	return true;
}

void MCU_geturl(MCExecContext& ctxt, MCStringRef p_target, MCValueRef &r_output)
{
	MCAutoStringRef t_filename;
	if (MCStringGetLength(p_target) > 5 && MCStringBeginsWithCString(p_target, (const char_t*)"file:", kMCCompareCaseless))
	{
		MCStringCopySubstring(p_target, MCRangeMake(5, MCStringGetLength(p_target)-5), &t_filename);
		if (MCS_loadtextfile(*t_filename, (MCStringRef&)r_output))
			return;
	}
	else if (MCStringGetLength(p_target) > 8 && MCStringBeginsWithCString(p_target, (const char_t*)"binfile:", kMCCompareCaseless))
	{
		MCStringCopySubstring(p_target, MCRangeMake(8, MCStringGetLength(p_target)-8), &t_filename);
		if (MCS_loadbinaryfile(*t_filename, (MCDataRef&)r_output))
			return;
	}
	else if (MCStringGetLength(p_target) > 8 && MCStringBeginsWithCString(p_target, (const char_t*)"resfile:", kMCCompareCaseless))
	{
		MCStringCopySubstring(p_target, MCRangeMake(8, MCStringGetLength(p_target)-8), &t_filename);	
		MCS_loadresfile(*t_filename, (MCStringRef&)r_output);
		return;
	}
    else
	{
        // MW-2013-06-25: [[ Bug 10983 ]] Take more care to check if we do in fact
		//   have something that could be a url.
		// MW-2013-07-01: [[ Bug 10975 ]] Change to use MCU_couldbeurl utility function.
		if (MCU_couldbeurl(MCStringGetOldString(p_target)))
		{
			MCS_geturl(ctxt . GetObject(), p_target);
			MCurlresult->copyasvalueref((MCValueRef&)r_output);
			return;
		}
		else
            r_output = MCValueRetain(kMCEmptyString);
        
        return;
	}
	
	r_output = MCValueRetain(kMCEmptyString);
	//ctxt.Throw();
}

#ifdef LEGACY_EXEC
void MCU_geturl(MCExecPoint &ep)
{
    MCAutoStringRef t_filename, t_output;
    MCStringCreateWithOldString(ep.getsvalue(), &t_filename);
    
    MCExecContext ctxt(ep);
    
    MCU_geturl(ctxt, *t_filename, &t_output);
    
    ep.setvalueref(*t_output);
}
#endif

void MCU_puturl(MCExecContext &ctxt, MCStringRef p_url, MCValueRef p_data)
{
	if (MCStringBeginsWithCString(p_url, (const char_t*)"file:", kMCCompareCaseless))
	{
		MCAutoStringRef t_path, t_data;
        /* UNCHECKED */ ctxt . ConvertToString(p_data, &t_data);
		/* UNCHECKED */ MCStringCopySubstring(p_url, MCRangeMake(5, MCStringGetLength(p_url) - 5), &t_path);
		MCS_savetextfile(*t_path, *t_data);
	}
	else if (MCStringBeginsWithCString(p_url, (const char_t*)"binfile:", kMCCompareCaseless))
	{
		MCAutoStringRef t_path;
		MCAutoDataRef t_data;
		/* UNCHECKED */ MCStringCopySubstring(p_url, MCRangeMake(8, MCStringGetLength(p_url) - 8), &t_path);
		/* UNCHECKED */ ctxt.ConvertToData(p_data, &t_data);
		MCS_savebinaryfile(*t_path, *t_data);
	}
	else if (MCStringBeginsWithCString(p_url, (const char_t*)"resfile:", kMCCompareCaseless))
	{
		MCAutoStringRef t_path;
		MCAutoDataRef t_data;
		/* UNCHECKED */ MCStringCopySubstring(p_url, MCRangeMake(8, MCStringGetLength(p_url) - 8), &t_path);
		/* UNCHECKED */ ctxt.ConvertToData(p_data, &t_data);
		MCS_saveresfile(*t_path, *t_data);
	}
	else
	{
		MCAutoDataRef t_data;
		/* UNCHECKED */ ctxt.ConvertToData(p_data, &t_data);
		MCS_putintourl(ctxt.GetObject(), *t_data, p_url);
	}
}

#ifdef LEGACY_EXEC
void MCU_puturl(MCExecPoint &dest, MCExecPoint &data)
{
	MCAutoStringRef t_url;
	MCAutoStringRef t_data;
	/* UNCHECKED */ dest.copyasstringref(&t_url);
	/* UNCHECKED */ data.copyasstringref(&t_data);
	
	MCExecContext ctxt(data);
	MCU_puturl(ctxt, *t_url, *t_data);
}
#endif

////////////////////////////////////////////////////////////////////////////////

struct Language2Charset
{
	MCNameRef* langname;
	Lang_charset charset;
};

static Language2Charset langtocharsets[] = {
	{ &MCN_ansi, LCH_ENGLISH},
	{ &MCN_arabic, LCH_ARABIC },
	{ &MCN_bulgarian, LCH_BULGARIAN },
	{ &MCN_chinese, LCH_CHINESE},
	{ &MCN_english, LCH_ENGLISH},
	{ &MCN_greek, LCH_GREEK },
	{ &MCN_hebrew, LCH_HEBREW},
	{ &MCN_japanese, LCH_JAPANESE },
	{ &MCN_korean, LCH_KOREAN},
	{ &MCN_lithuanian, LCH_LITHUANIAN },
	{ &MCN_polish, LCH_POLISH},
	{ &MCN_roman, LCH_ROMAN },
	{ &MCN_russian, LCH_RUSSIAN },
	{ &MCN_simple_chinese, LCH_SIMPLE_CHINESE},
	{ &MCN_thai, LCH_THAI},
	{ &MCN_turkish, LCH_TURKISH },
	{ &MCN_ukrainian, LCH_UKRAINIAN},
	{ &MCN_unicode, LCH_UNICODE},
	{ &MCN_utf8, LCH_UTF8},
	{ &MCN_vietnamese, LCH_VIETNAMESE },
	{ &MCN_w_char, LCH_UNICODE},
	{ &MCN_asterisk_char, LCH_ENGLISH }
};

MCNameRef MCU_charsettolanguage(uint1 charset)
{
	uint2 i;
	for (i = 0; i < ELEMENTS(langtocharsets); i++)
		if (langtocharsets[i].charset == charset)
			return *langtocharsets[i].langname;
	return kMCEmptyName;
}

uint1 MCU_languagetocharset(MCNameRef p_language)
{
	for (uinteger_t i = 0; i < ELEMENTS(langtocharsets); i++)
		if (MCNameIsEqualTo(p_language, *langtocharsets[i].langname))
			return langtocharsets[i].charset;

	return 0;
}

/* LEGACY */ uint1 MCU_languagetocharset(MCStringRef langname)
{
	MCNewAutoNameRef t_langname;
	/* UNCHECKED */  MCNameCreate(langname, &t_langname);
	return MCU_languagetocharset(*t_langname);
}

//////////

struct  CharSet2WinCharset
{
	int1 charset;
	uint1 wincharset;
};

static CharSet2WinCharset charset2wincharsets[] = {
            { LCH_ENGLISH, 0},
            { LCH_ENGLISH, 1},
            { LCH_JAPANESE, 128 },
            { LCH_CHINESE, 136},
            { LCH_ARABIC, 178},
            { LCH_ARABIC, 179},
            { LCH_ARABIC, 180},
            { LCH_HEBREW, 177},
            { LCH_HEBREW, 181},
            { LCH_GREEK, 161},
            { LCH_KOREAN, 129},
            { LCH_THAI,	222},
            {LCH_RUSSIAN, 204},
            { LCH_SIMPLE_CHINESE, 134}
        };


uint1 MCU_wincharsettocharset(uint2 wincharset)
{
	uint2 i;
	for (i = 0; i < ELEMENTS(langtocharsets); i++)
		if (charset2wincharsets[i].wincharset == wincharset)
			return charset2wincharsets[i].charset;
	return 0;
}

uint1 MCU_charsettowincharset(uint1 charset)
{
	uint2 i;
	for (i = 0; i < ELEMENTS(langtocharsets); i++)
		if (charset2wincharsets[i].charset == charset)
			return charset2wincharsets[i].wincharset;
	return 0;
}

uint1 MCU_unicodetocharset(uint2 uchar)
{
	if (uchar <= MAXUINT1)
		return LCH_ENGLISH;
	if (uchar >= 0x0080 && uchar <= 0x024F)
		return LCH_GREEK;
	if (uchar >= 0x0600 && uchar <= 0x06FF)
		return LCH_ARABIC;
	if (uchar >= 0x0400 && uchar <= 0x04FF)
		return LCH_RUSSIAN;
	if (uchar >= 0x0370 && uchar <= 0x03FF)
		return LCH_GREEK;
	if (uchar >= 0x0590 && uchar <= 0x05FF)
		return LCH_HEBREW;
	if (uchar >= 0x0E00 && uchar <= 0x0E7F)
		return LCH_THAI;
	if (uchar >= 0x1F00 && uchar <= 0x1FFF)
		return LCH_GREEK;
	if (uchar >= 0xAC00 && uchar <= 0xD7A3)
		return LCH_KOREAN;
	return LCH_JAPANESE;
}

// MW-2005-02-08: New implementation of multibytetounicode
// MW-2006-04-13: Bad me - sign extending p_mbstring in an inappropriate manner caused a little problem!
void MCU_multibytetounicode(const char *p_mbstring, uint4 p_mblength,
                            char *p_buffer, uint4 p_capacity, uint4& r_used, uint1 p_mbcharset)
{
	if (p_mbcharset == LCH_UTF8)
		r_used = UTF8ToUnicode(p_mbstring, p_mblength, (uint2 *)p_buffer, p_capacity);
	else
        r_used = MCsystem ->TextConvert((const void*)p_mbstring, p_mblength, (void*)p_buffer, p_capacity, p_mbcharset, LCH_UNICODE);
}

// MW-2005-02-08: New implementation of unicodetomultibyte
void MCU_unicodetomultibyte(const char *p_ucstring, uint4 p_uclength,
                            char *p_buffer, uint4 p_capacity, uint4& r_used, uint1 p_mbcharset)
{
	if (p_mbcharset == LCH_UTF8)
		r_used = UnicodeToUTF8((uint2 *)p_ucstring, p_uclength, p_buffer, p_capacity);
	else
        r_used = MCsystem ->TextConvert((const void*)p_ucstring, p_uclength, (void*)p_buffer, p_capacity, LCH_UNICODE, p_mbcharset);
}

//////////

bool MCU_multibytetounicode(MCDataRef p_input, uinteger_t p_charset, MCDataRef &r_output)
{
	MCAutoArray<byte_t> t_buffer;
	uint4 t_mb_length, t_uc_length;
	const char *t_mb = (const char*)MCDataGetBytePtr(p_input);
	t_mb_length = MCDataGetLength(p_input);
	
	// How much storage is required for this conversion?
	MCU_multibytetounicode(t_mb, t_mb_length, NULL, 0, t_uc_length, p_charset);
	t_buffer.Resize(t_uc_length);
	
	// Convert the data
	MCU_multibytetounicode(t_mb, t_mb_length, (char*)t_buffer.Ptr(), t_uc_length, t_uc_length, p_charset);
	
	return MCDataCreateWithBytes(t_buffer.Ptr(), t_uc_length, r_output);
}

bool MCU_unicodetomultibyte(MCDataRef p_input, uinteger_t p_charset, MCDataRef &r_output)
{
	MCAutoArray<byte_t> t_buffer;
	uint4 t_mb_length, t_uc_length;
	const char *t_uc = (const char*)MCDataGetBytePtr(p_input);
	t_uc_length = MCDataGetLength(p_input);
	
	// How much storage is required for this conversion?
	MCU_unicodetomultibyte(t_uc, t_uc_length, NULL, 0, t_mb_length, p_charset);
	t_buffer.Resize(t_mb_length);
	
	// Convert the data
	MCU_unicodetomultibyte(t_uc, t_uc_length, (char*)t_buffer.Ptr(), t_mb_length, t_mb_length, p_charset);
	
	return MCDataCreateWithBytes(t_buffer.Ptr(), t_mb_length, r_output);
}

///////////////////////////////////////////////////////////////////////////////

bool MCU_disjointrangeinclude(MCInterval*& x_ranges, int& x_count, int p_from, int p_to)
{
	MCInterval *t_new_ranges;
	t_new_ranges = (MCInterval *)malloc(sizeof(MCInterval) * (x_count + 1));
	if (t_new_ranges == NULL)
		return false;
	
	int t_new_count;
	t_new_count = 0;

	int t_range;
	t_range = 0;

	// Copy all source ranges completely before the new range
	while(t_range < x_count && x_ranges[t_range] . to + 1 < p_from)
		t_new_ranges[t_new_count++] = x_ranges[t_range++];

	int t_new_from;
	t_new_from = t_range < x_count ? MCU_min(x_ranges[t_range] . from, p_from) : p_from;

	// MW-2010-10-18: [[ Bug 9102 ]] Make sure the range after the new one is included if they touch.
	// Iterate though the input while it overlaps the new range
	while(t_range < x_count && x_ranges[t_range] . from - 1 <= p_to)
		t_range++;

	int t_new_to;
	t_new_to = t_range > 0 ? MCU_max(x_ranges[t_range - 1] . to, p_to) : p_to;

	t_new_ranges[t_new_count] . from = t_new_from;
	t_new_ranges[t_new_count] . to = t_new_to;
	t_new_count++;

	while(t_range < x_count)
		t_new_ranges[t_new_count++] = x_ranges[t_range++];

	if (x_ranges != NULL)
		free(x_ranges);

	x_ranges = t_new_ranges;
	x_count = t_new_count;

	return true;
}

bool MCU_disjointrangecontains(MCInterval* p_ranges, int p_count, int p_element)
{
	if (p_count == 0)
		return false;

	unsigned int t_low;
	t_low = 0;

	unsigned int t_high;
	t_high = p_count;

	while(t_low < t_high)
	{
		unsigned int t_mid;
		t_mid = t_low + (t_high - t_low) / 2;

		if (p_element < p_ranges[t_mid] . from)
			t_high = t_mid;
		else if (p_element > p_ranges[t_mid] . to)
			t_low = t_mid + 1;
		else
			return true;
	}

	return false;
}

///////////////////////////////////////////////////////////////////////////////

// MW-2013-05-02: [[ x64 ]] The 'x_length' parameter is always IO_header::len
//   which is now size_t, so match it.
IO_stat MCU_dofakewrite(char*& x_buffer, size_t& x_length, const void *p_data, uint4 p_size, uint4 p_count)
{
	uint4 t_capacity;
	if (x_length > 65536)
		t_capacity = (x_length + 65535) & ~65535;
	else
		t_capacity = (x_length + 4095) & ~4095;

	uint4 t_new_capacity;
	t_new_capacity = x_length + p_size * p_count;
	if (t_new_capacity > t_capacity)
	{
		if (t_new_capacity >= 65536)
			t_new_capacity = (t_new_capacity + 65535) & ~65535;
		else
			t_new_capacity = (t_new_capacity + 4095) & ~4095;

		char *t_new_buffer;
		t_new_buffer = (char *)realloc(x_buffer, t_new_capacity);
		if (t_new_buffer == NULL)
			return IO_ERROR;

		x_buffer = t_new_buffer;
	}

	memcpy(x_buffer + x_length, p_data, p_size * p_count);
	x_length += p_size * p_count;

	return IO_NORMAL;
}

///////////////////////////////////////////////////////////////////////////////

bool MCString::split(char p_char, MCString& r_head, MCString& r_tail)
{
	const char *t_string;
	uint4 t_length;

	t_string = sptr;
	t_length = length;

	if (!MCU_strchr(t_string, t_length, p_char, False))
	{		
		r_head = *this;
		r_tail . set(NULL, 0);
	}

	r_head . set(sptr, t_string - sptr);
	r_tail . set(t_string + 1, t_length);
	
	return true;
}

///////////////////////////////////////////////////////////////////////////////

MCDictionary::MCDictionary(void)
{
	m_nodes = NULL;
}

MCDictionary::~MCDictionary(void)
{
	while(m_nodes != NULL)
	{
		Node *t_next;
		t_next = m_nodes -> next;
		delete (char *)(m_nodes -> buffer);
		delete m_nodes;
		m_nodes = t_next;
	}
}

void MCDictionary::Set(uint4 p_id, MCString p_value)
{
	Node *t_node;
	t_node = Find(p_id);
	if (t_node == NULL)
	{
		t_node = new Node;
		t_node -> next = m_nodes;
		t_node -> key = p_id;
		m_nodes = t_node;
	}
	else
		free(t_node -> buffer);

	t_node -> buffer = memdup(p_value . getstring(), p_value . getlength());
	t_node -> length = p_value . getlength();
}

bool MCDictionary::Get(uint4 p_id, MCString& r_value)
{
	Node *t_node;
	t_node = Find(p_id);
	if (t_node == NULL)
		return false;

	r_value . set((const char *)t_node -> buffer, t_node -> length);
	return true;
}

void MCDictionary::Pickle(void*& r_buffer, uint4& r_length)
{
	uint4 t_size;
	t_size = 4 + 4 + 4;
	for(Node *t_node = m_nodes; t_node != NULL; t_node = t_node -> next)
		t_size += ((t_node -> length + 3) & ~3) + 8;

	char *t_buffer;
	t_buffer = new char[t_size];
	
	char *t_buffer_ptr;
	t_buffer_ptr = t_buffer;
	((uint4 *)t_buffer_ptr)[0] = MCSwapInt32HostToNetwork('QDCT');
	((uint4 *)t_buffer_ptr)[1] = MCSwapInt32HostToNetwork(t_size);
	((uint4 *)t_buffer_ptr)[2] = 0;
	t_buffer_ptr += 12;

	for(Node *t_node = m_nodes; t_node != NULL; t_node = t_node -> next)
	{
		((uint4 *)t_buffer_ptr)[0] = MCSwapInt32HostToNetwork(t_node -> key);
		((uint4 *)t_buffer_ptr)[1] = MCSwapInt32HostToNetwork(t_node -> length);
		memcpy(t_buffer_ptr + 8, t_node -> buffer, t_node -> length);
		t_buffer_ptr += 8 + (t_node -> length + 3) & ~3;
	}

	((uint4 *)t_buffer)[2] = MCSwapInt32HostToNetwork(Checksum(t_buffer + 12, t_size - 12));

	r_buffer = t_buffer;
	r_length = t_size;
}

bool MCDictionary::Unpickle(const void* p_buffer, uint4 p_length)
{
	if (p_length < 12)
		return false;

	const char *t_buffer;
	t_buffer = (const char *)p_buffer;

	uint4 t_header;
	t_header = MCSwapInt32NetworkToHost(((uint4 *)t_buffer)[0]);

	uint4 t_size;
	t_size = MCSwapInt32NetworkToHost(((uint4 *)t_buffer)[1]);

	uint4 t_checksum;
	t_checksum = MCSwapInt32NetworkToHost(((uint4 *)t_buffer)[2]);

	if (t_header != 'QDCT')
		return false;

	if (t_size != p_length)
		return false;

	t_buffer += 12;
	t_size -= 12;

	if (t_checksum != Checksum(t_buffer, t_size))
		return false;

	while(t_size != 0)
	{
		uint4 t_node_key;
		t_node_key = MCSwapInt32NetworkToHost(((uint4 *)t_buffer)[0]);

		uint4 t_node_size;
		t_node_size = MCSwapInt32NetworkToHost(((uint4 *)t_buffer)[1]);

		t_buffer += 8;
		t_size -= 8;

		if (t_size < t_node_size)
			return false;
		
		Set(t_node_key, MCString(t_buffer, t_node_size));

		t_buffer += (t_node_size + 3) & ~3;
		t_size -= (t_node_size + 3) & ~3;
	}

	return true;
}

MCDictionary::Node *MCDictionary::Find(uint4 p_id)
{
	for(Node *t_node = m_nodes; t_node != NULL; t_node = t_node -> next)
		if (t_node -> key == p_id)
			return t_node;
	return NULL;
}

uint32_t MCDictionary::Checksum(const void *p_data, uint32_t p_length)
{
	uint32_t t_a, t_b;
	t_a = 1;
	t_b = 0;
	
	uint8_t *t_data;
	t_data = (uint8_t *)p_data;
	
	for(uint32_t t_i = 0; t_i < p_length; t_i++, t_data++)
	{
		t_a += *t_data;
		t_b += t_a;
		
		if (t_a > 0xFFFFFF00)
			t_a %= 65521;
		
		if (t_b > 0xFFFFFF00)
			t_b %= 65521;
	}

	return (((t_b % 65521) << 16) | (t_a % 65521));
}

#ifdef LEGACY_EXEC
bool MCU_compare_strings_native(const char *p_a, bool p_a_isunicode, const char *p_b, bool p_b_isunicode)
{
	MCExecPoint *t_convert_a = new MCExecPoint();
	MCExecPoint *t_convert_b = new MCExecPoint();
	MCString t_a;
	MCString t_b;

	t_convert_a->setsvalue(p_a);
	if (p_a_isunicode)
		t_convert_a->utf16tonative();
	t_a = t_convert_a->getsvalue();

	t_convert_b->setsvalue(p_b);
	if (p_b_isunicode)
		t_convert_b->utf16tonative();
	t_b = t_convert_b->getsvalue();

	bool t_compval = (t_a == t_b) == True;

	delete t_convert_a;
	delete t_convert_b;

	return t_compval;
}
#endif

///////////////////////////////////////////////////////////////////////////////

<<<<<<< HEAD
// MW-2013-05-21: [[ RandomBytes ]] Utility function for generating random bytes
//   which uses OpenSSL if available, otherwise falls back on system support.
bool MCU_random_bytes(size_t p_bytecount, MCDataRef& r_bytes)
{
#ifdef MCSSL
	// If SSL is available, then use that.
	static bool s_donotuse_ssl = false;
	if (!s_donotuse_ssl)
	{
        MCAutoByteArray t_buffer;
        
        if (InitSSLCrypt())
        {
            return (t_buffer.New(p_bytecount) &&
                    (RAND_bytes((unsigned char *)t_buffer.Bytes(), p_bytecount) == 1) &&
                    t_buffer.CreateData(r_bytes));
        }
		s_donotuse_ssl = true;
	}
#endif

	// Otherwise use the system provided CPRNG.
	return MCS_random_bytes(p_bytecount, r_bytes);
=======
// MW-2013-05-21: [[ RandomBytes ]] Utility function for generating random bytes.
bool MCU_random_bytes(size_t p_count, void *p_buffer)
{
	// IM-2014-08-06: [[ Bug 13038 ]] Use system implementation directly instead of SSL
	return MCS_random_bytes(p_count, p_buffer);
>>>>>>> 47a94227
}

///////////////////////////////////////////////////////////////////////////////

#ifndef _DEBUG_MEMORY
void *operator new (size_t size)
{
    return malloc(size);
}

void operator delete (void *p)
{
    free(p);
}

void *operator new[] (size_t size)
{
    return malloc(size);
}

void operator delete[] (void *p)
{
    free(p);
}
<<<<<<< HEAD
#endif
=======
#endif
>>>>>>> 47a94227
<|MERGE_RESOLUTION|>--- conflicted
+++ resolved
@@ -1358,7 +1358,6 @@
     MCcolorstring, MCfieldstring
 };
 
-<<<<<<< HEAD
 bool MCU_matchname(MCNameRef test, Chunk_term type, MCNameRef name)
 {
 	if (name == nil || MCNameIsEmpty(name) || MCNameIsEmpty(test))
@@ -1382,42 +1381,6 @@
         t_offset >= (int)strlen(nametable[type - CT_STACK]) &&
         MCStringSubstringIsEqualTo(t_test, MCRangeMake(0, strlen(nametable[type - CT_STACK])), MCSTR(nametable[type - CT_STACK]), kMCCompareCaseless))
             match = True;
-=======
-// MM-2014-08-01: [[ Bug ]] Pulled name table initialisation out of MCU_matchname to prevent crah on Linux.
-static const char *nametable[] =
-{
-    MCstackstring, MCaudiostring,
-    MCvideostring, MCbackgroundstring,
-    MCcardstring, MCnullstring,
-    MCgroupstring, MCnullstring,
-    MCbuttonstring, MCnullstring,
-    MCnullstring, MCscrollbarstring,
-    MCimagestring, MCgraphicstring,
-    MCepsstring, MCmagnifierstring,
-    MCcolorstring, MCfieldstring
-};
-
-Boolean MCU_matchname(const MCString &test, Chunk_term type, MCNameRef name)
-{
-	if (name == nil || MCNameIsEmpty(name) || test == MCnullmcstring)
-		return False;
-
-	if (MCNameIsEqualToOldString(name, test, kMCCompareCaseless))
-		return True;
-
-	Boolean match = False;
-	MCString tname = MCNameGetOldString(name);
-	const char *sptr = test.getstring();
-	uint4 l = test.getlength();
-	if (MCU_strchr(sptr, l, '"')
-	        && l > tname.getlength() + 1
-	        && sptr[tname.getlength() + 1] == '"'
-	        && !MCU_strncasecmp(sptr + 1, tname.getstring(), tname.getlength())
-	        && sptr - test.getstring() >= (int)strlen(nametable[type - CT_STACK])
-	        && !MCU_strncasecmp(test.getstring(), nametable[type - CT_STACK],
-	                            strlen(nametable[type - CT_STACK])))
-		match = True;
->>>>>>> 47a94227
 
 	return match;
 }
@@ -2126,11 +2089,7 @@
     for(MCPlayer *t_player = MCplayers; t_player != NULL; t_player = t_player -> getnextplayer())
         t_player -> syncbuffering(nil);
     
-<<<<<<< HEAD
 	ep.getobj()->message_with_valueref_args(MCM_new_tool, ep.getvalueref());
-=======
-	ep.getobj()->message_with_args(MCM_new_tool, ep.getsvalue());
->>>>>>> 47a94227
 	return ES_NORMAL;
 }
 #endif
@@ -3135,37 +3094,11 @@
 
 ///////////////////////////////////////////////////////////////////////////////
 
-<<<<<<< HEAD
-// MW-2013-05-21: [[ RandomBytes ]] Utility function for generating random bytes
-//   which uses OpenSSL if available, otherwise falls back on system support.
+// MW-2013-05-21: [[ RandomBytes ]] Utility function for generating random bytes.
 bool MCU_random_bytes(size_t p_bytecount, MCDataRef& r_bytes)
 {
-#ifdef MCSSL
-	// If SSL is available, then use that.
-	static bool s_donotuse_ssl = false;
-	if (!s_donotuse_ssl)
-	{
-        MCAutoByteArray t_buffer;
-        
-        if (InitSSLCrypt())
-        {
-            return (t_buffer.New(p_bytecount) &&
-                    (RAND_bytes((unsigned char *)t_buffer.Bytes(), p_bytecount) == 1) &&
-                    t_buffer.CreateData(r_bytes));
-        }
-		s_donotuse_ssl = true;
-	}
-#endif
-
-	// Otherwise use the system provided CPRNG.
+	// IM-2014-08-06: [[ Bug 13038 ]] Use system implementation directly instead of SSL
 	return MCS_random_bytes(p_bytecount, r_bytes);
-=======
-// MW-2013-05-21: [[ RandomBytes ]] Utility function for generating random bytes.
-bool MCU_random_bytes(size_t p_count, void *p_buffer)
-{
-	// IM-2014-08-06: [[ Bug 13038 ]] Use system implementation directly instead of SSL
-	return MCS_random_bytes(p_count, p_buffer);
->>>>>>> 47a94227
 }
 
 ///////////////////////////////////////////////////////////////////////////////
@@ -3190,8 +3123,4 @@
 {
     free(p);
 }
-<<<<<<< HEAD
 #endif
-=======
-#endif
->>>>>>> 47a94227
