--- conflicted
+++ resolved
@@ -2469,15 +2469,10 @@
 	else
 	{
 		MCAutoStringRef p_url;
-<<<<<<< HEAD
         MCAutoDataRef t_data;
 		/* UNCHECKED */ MCStringCreateWithCString(dest . getcstring(), &p_url);
         /* UNCHECKED */ MCDataCreateWithBytes((byte_t*)data.getcstring(), data.getsvalue().getlength(), &t_data);
 		MCS_putintourl(dest . getobj(), *t_data, *p_url);
-=======
-		/* UNCHECKED */ dest . copyasstringref(&p_url);
-		MCS_putintourl(dest . getobj(), data . getsvalue(), *p_url);
->>>>>>> 44ca9a5b
 	}
 }
 
