/* Copyright (C) 2003-2015 LiveCode Ltd.

This file is part of LiveCode.

LiveCode is free software; you can redistribute it and/or modify it under
the terms of the GNU General Public License v3 as published by the Free
Software Foundation.

LiveCode is distributed in the hope that it will be useful, but WITHOUT ANY
WARRANTY; without even the implied warranty of MERCHANTABILITY or
FITNESS FOR A PARTICULAR PURPOSE.  See the GNU General Public License
for more details.

You should have received a copy of the GNU General Public License
along with LiveCode.  If not see <http://www.gnu.org/licenses/>.  */

#include "prefix.h"

#include "globdefs.h"
#include "filedefs.h"
#include "objdefs.h"
#include "parsedef.h"

//#include "execpt.h"
#include "date.h"

#if defined(_LINUX_DESKTOP) || defined(_LINUX_SERVER) || defined(_DARWIN_SERVER) || defined(__EMSCRIPTEN__)
#include <time.h>
#define sys_time_t time_t
#define sys_localtime localtime
#define sys_mktime mktime
#define sys_gmtime gmtime
#define sys_timegm timegm
#elif defined(_ANDROID_MOBILE)
#include <time64.h>
#define sys_time_t time64_t
#define sys_localtime localtime64
#define sys_mktime mktime64
#define sys_gmtime gmtime64
#define sys_timegm timegm64
#else
#error 'sysunxdate.cpp' not supported on this platform
#endif

////////////////////////////////////////////////////////////////////////////////

static void tm_to_datetime(bool p_local, const struct tm *p_tm, MCDateTime& r_datetime)
{
	r_datetime . year = 1900 + p_tm -> tm_year;
	r_datetime . month = p_tm -> tm_mon + 1;
	r_datetime . day = p_tm -> tm_mday;
	r_datetime . hour = p_tm -> tm_hour;
	r_datetime . minute = p_tm -> tm_min;
	r_datetime . second = p_tm -> tm_sec;
	
	// MW-2008-03-15: [[ Bug 6075 ]] The bias member is actually in minutes not hours, so this should
	//   be a division by 60.
	if (p_local)
		r_datetime . bias = p_tm -> tm_gmtoff / 60;
	else
		r_datetime . bias = 0;
	
}

static void datetime_to_tm(bool p_local, const MCDateTime& p_datetime, struct tm& r_tm)
{
	r_tm . tm_year = p_datetime . year - 1900;
	r_tm . tm_mon = p_datetime . month - 1;
	r_tm . tm_mday = p_datetime . day;
	r_tm . tm_hour = p_datetime . hour;
	r_tm . tm_min = p_datetime . minute;
	r_tm . tm_sec = p_datetime . second;
	if (p_local)
		r_tm . tm_isdst = -1;
	else
		r_tm . tm_isdst = 0;
}

////////////////////////////////////////////////////////////////////////////////

void MCS_getlocaldatetime(MCDateTime& r_datetime)
{
	struct tm *tmp; 
	sys_time_t t;
	
	t = time(NULL);
	tmp = sys_localtime(&t);
	tm_to_datetime(true, tmp, r_datetime);
}

bool MCS_datetimetouniversal(MCDateTime& x_datetime)
{
	struct tm tm_local ;
	datetime_to_tm( true, x_datetime, tm_local);
	
	sys_time_t t;
	t = sys_mktime(&tm_local);
	
	if ( t == -1 ) 
		return (false);
	
	struct tm *tm_uni ;
	tm_uni = sys_gmtime(&t);
	
	tm_to_datetime(false, tm_uni, x_datetime) ;
	return (true);
}

bool MCS_datetimetolocal(MCDateTime& x_datetime)
{
	struct tm tmp;
	datetime_to_tm(false, x_datetime, tmp);		// Adjust the datetime to tm format
	
	// MW-2008-03-15: [[ Bug 6075 ]] 'mktime' converts local time to seconds, but we need to convert universal
	//   time to seconds. To do this we use the glibc function 'timegm'.
	sys_time_t t;
	t = sys_timegm(&tmp);							// Convert the tm struct to time_t (number of seconds);
	if (t == -1)
		return false;
	
	struct tm *ltm;
	ltm = sys_localtime(&t);						// Create a tm format structure from the time_t returned above
	tm_to_datetime(true, ltm, x_datetime); 		// And convert back to the datetime that Rev wants.
	
	return ( true ); 
}

bool MCS_datetimetoseconds(const MCDateTime& x_datetime, double& r_seconds)
{
	struct tm tmp;
	datetime_to_tm(false, x_datetime, tmp);
	
	// MW-2008-03-15: [[ Bug 6075 ]] 'mktime' converts local time to seconds, but we need to convert universal
	//   time to seconds. To do this we use the glibc function 'timegm'.
	sys_time_t t ;
	t = sys_timegm(&tmp);
	if ( t == -1 ) 
		return False ;
	r_seconds = (double)t ;
	return True ;
}

bool MCS_secondstodatetime(double p_seconds, MCDateTime& r_datetime)
{
	sys_time_t 
	t = (sys_time_t)(p_seconds + 0.5);
	
	struct tm *tmp;
	
	tmp = sys_gmtime(&t);
	tm_to_datetime(false, tmp, r_datetime);
	
	return true;
}

////////////////////////////////////////////////////////////////////////////////

#if defined(_LINUX_DESKTOP) || defined(_LINUX_SERVER)

#include <locale.h>
#include <langinfo.h>
#include <nl_types.h>

static MCDateTimeLocale *s_datetime_locale = nil;

static MCStringRef string_prepend(MCStringRef t_string, unichar_t t_char)
{
	MCStringRef t_result;
	MCStringFormat(t_result, "%lc%@", t_char, t_string);
	MCValueRelease(t_string);
	return t_result;
}


// PM-2015-09-07: [[ Bug 9942 ]] On Linux, the short/abbr system time should
//  not return the seconds
static MCStringRef remove_seconds(MCStringRef p_input)
{
    MCStringRef t_new_string;
    t_new_string = NULL;
    MCRange t_range;

    if (MCStringFind(p_input, MCRangeMake(0, UINDEX_MAX), MCSTR(":%S"), kMCStringOptionCompareExact, &t_range))
    {
        // If :%S is found, then we remove it
        MCStringRef t_mutable_copy;
        if (MCStringMutableCopy(p_input, t_mutable_copy))
        {
        	if (!MCStringRemove(t_mutable_copy, t_range)
        			|| !MCStringCopyAndRelease(t_mutable_copy, t_new_string))
        		MCValueRelease(t_mutable_copy);
        }
    }
    
    if (t_new_string == NULL)
    {
        // If removing ':%S' failed, or wasn't necessary, we copy the whole string
        t_new_string = MCValueRetain(p_input);
    }
	
	return t_new_string;
}


static MCStringRef query_locale(uint4 t_index)
{
	char *t_buffer;
	MCStringRef t_result;
	t_buffer = nl_langinfo(t_index);
    // SN-2015-04-07: [[ Bug 15161 ]] We get a system string, not a C-string.
    MCStringCreateWithSysString(t_buffer, t_result);
	return t_result;
}

static MCStringRef swap_time_tokens(MCStringRef p_instr)
{
	MCStringRef t_new;
	MCStringMutableCopy(p_instr, t_new);
	MCStringFindAndReplaceChar(t_new, 'l', 'I', kMCStringOptionCompareExact);
	MCStringFindAndReplaceChar(t_new, 'p', 'P', kMCStringOptionCompareExact);
	return t_new;
}

static void cache_locale(void)
{
	if (s_datetime_locale != NULL)
		return;

	s_datetime_locale = new MCDateTimeLocale;

	// OK-2007-05-23: Fix for bug 5035. Adjusted to ensure that first element of weekday names is always Sunday.

	s_datetime_locale -> weekday_names[0] = query_locale(DAY_1);
	s_datetime_locale -> abbrev_weekday_names[0] = query_locale(ABDAY_1);

	for (uint4 t_index = 0; t_index < 6; ++t_index)
	{
		s_datetime_locale -> weekday_names[t_index + 1] = query_locale(DAY_2 + t_index);
		s_datetime_locale -> abbrev_weekday_names[t_index + 1] = query_locale(ABDAY_2 + t_index);
	}

	for(uint4 t_index = 0; t_index < 12; ++t_index)
	{
		s_datetime_locale -> month_names[t_index] = query_locale(MON_1 + t_index);
		s_datetime_locale -> abbrev_month_names[t_index] = query_locale(ABMON_1 + t_index);
	}

	
	s_datetime_locale -> date_formats[0] = string_prepend(query_locale(D_FMT), '^');
	s_datetime_locale -> date_formats[1] = MCSTR("%a, %b %#d, %#Y");
	s_datetime_locale -> date_formats[2] = MCSTR("%A, %B %#d, %#Y");

    MCAutoStringRef t_time_ampm;
    t_time_ampm = query_locale(T_FMT_AMPM);
    
    // AL-2014-01-16: [[ Bug 11672 ]] If the locale doesn't use AM/PM, then always use 24-hour time.
    if (MCStringIsEmpty(*t_time_ampm))
    {
        s_datetime_locale -> time24_formats[0] = MCSTR("!%H:%M");
        s_datetime_locale -> time24_formats[1] = MCSTR("!%H:%M:%S");
    }
    else
    {
<<<<<<< HEAD
        s_datetime_locale -> time_formats[0] = string_prepend(swap_time_tokens(*t_time_ampm), '!');
        s_datetime_locale -> time_formats[1] = swap_time_tokens(*t_time_ampm);
=======
        // PM-2015-09-07: [[ Bug 9942 ]] On Linux, the short/abbr system time
        //  should not return the seconds
        MCStringRef t_short_time;
        t_short_time = string_prepend(swap_time_tokens(t_time_ampm), '!');

        s_datetime_locale -> time_formats[0] = remove_seconds(t_short_time);
        s_datetime_locale -> time_formats[1] = swap_time_tokens(t_time_ampm);

        // string_prepend() returns a new StringRef, which we must release
        MCValueRelease(t_short_time);
>>>>>>> d6398696
    }
    
	s_datetime_locale -> time24_formats[0] = MCSTR("!%H:%M");
	s_datetime_locale -> time24_formats[1] = MCSTR("!%H:%M:%S");

	s_datetime_locale -> time_morning_suffix = MCSTR("AM");
	s_datetime_locale -> time_evening_suffix = MCSTR("PM");
	

}

const MCDateTimeLocale *MCS_getdatetimelocale(void)
{
	if (s_datetime_locale == NULL)
	{
		char *old_locale, *stored_locale;
		old_locale = setlocale(LC_TIME, NULL);		// Query the current locale
		stored_locale = strdup(old_locale);
	
		setlocale(LC_TIME, "");						// Set the locale using the LANG environment
		cache_locale();
		setlocale(LC_TIME, stored_locale);			// Restore the locale
		free(stored_locale);
	}
	
	return s_datetime_locale;
}

#elif defined(_ANDROID_MOBILE) || defined(_DARWIN_SERVER)

const MCDateTimeLocale *MCS_getdatetimelocale(void)
{
	extern MCDateTimeLocale *g_basic_locale;
	return g_basic_locale;
}

#endif

////////////////////////////////////////////////////////////////////////////////<|MERGE_RESOLUTION|>--- conflicted
+++ resolved
@@ -261,21 +261,16 @@
     }
     else
     {
-<<<<<<< HEAD
-        s_datetime_locale -> time_formats[0] = string_prepend(swap_time_tokens(*t_time_ampm), '!');
-        s_datetime_locale -> time_formats[1] = swap_time_tokens(*t_time_ampm);
-=======
         // PM-2015-09-07: [[ Bug 9942 ]] On Linux, the short/abbr system time
         //  should not return the seconds
         MCStringRef t_short_time;
-        t_short_time = string_prepend(swap_time_tokens(t_time_ampm), '!');
+        t_short_time = string_prepend(swap_time_tokens(*t_time_ampm), '!');
 
         s_datetime_locale -> time_formats[0] = remove_seconds(t_short_time);
-        s_datetime_locale -> time_formats[1] = swap_time_tokens(t_time_ampm);
+        s_datetime_locale -> time_formats[1] = swap_time_tokens(*t_time_ampm);
 
         // string_prepend() returns a new StringRef, which we must release
         MCValueRelease(t_short_time);
->>>>>>> d6398696
     }
     
 	s_datetime_locale -> time24_formats[0] = MCSTR("!%H:%M");
