/* Copyright (C) 2003-2015 LiveCode Ltd.

This file is part of LiveCode.

LiveCode is free software; you can redistribute it and/or modify it under
the terms of the GNU General Public License v3 as published by the Free
Software Foundation.

LiveCode is distributed in the hope that it will be useful, but WITHOUT ANY
WARRANTY; without even the implied warranty of MERCHANTABILITY or
FITNESS FOR A PARTICULAR PURPOSE.  See the GNU General Public License
for more details.

You should have received a copy of the GNU General Public License
along with LiveCode.  If not see <http://www.gnu.org/licenses/>.  */

//
// global parsing definitions for MetaCard
//
#ifndef	PARSEDEFS_H
#define	PARSEDEFS_H

#include "mcutility.h"
#include "sysdefs.h"

typedef struct _constant
{
	MCString name;
	MCString value;
}
constant;

#define ELEMENTS(table) (sizeof(table) / sizeof(table[0]))

enum Accept_constants {
    AC_CONNECTIONS,
	AC_ON,
	AC_PORT,
	AC_DATAGRAM,
    AC_SECURE
};

enum Apple_event {
    AE_UNDEFINED,
    AE_AE,
    AE_CLASS,
    AE_DATA,
    AE_ID,
    AE_RETURN,
    AE_RETURN_ID,
    AE_SENDER
};

enum Ask_type {
    AT_UNDEFINED,
    AT_CLEAR,
    AT_COLOR,
    AT_EFFECT,
    AT_ERROR,
    AT_FILE,
    AT_FOLDER,
    AT_INFORMATION,
    AT_PASSWORD,
    AT_PRINTER,
    AT_PROGRAM,
    AT_QUESTION,
    AT_RECORD,
    AT_TITLED,
    AT_WARNING,
    AT_SHEET,
	AT_FILES,
	AT_TYPES,
	AT_FOLDERS,
	// Adding page setup, for "answer pagesetup" syntax
	AT_PAGE,
	AT_SETUP,
	AT_PAGESETUP,
	AT_HINT,
};

enum Assert_type {
    TYPE_NONE,
    TYPE_TRUE,
    TYPE_FALSE,
    TYPE_SUCCESS,
    TYPE_FAILURE,
};

inline Chunk_term ct_class(Chunk_term src)
{
	if (src == CT_UNDEFINED)
		return src;
	if (src < CT_DIRECT)
		return CT_DIRECT;
	if (src < CT_ORDINAL)
		return CT_ORDINAL;
	if (src == CT_ID)
		return CT_ID;
	if (src == CT_EXPRESSION)
		return CT_EXPRESSION;
	return CT_TYPES;
}

enum Convert_form {
    CF_UNDEFINED,
    CF_SHORT,
    CF_ABBREVIATED,
    CF_LONG,
    CF_INTERNET,
    CF_SECONDS,
    CF_DATEITEMS,
    CF_TIME,
    CF_SHORT_TIME,
    CF_ABBREV_TIME,
    CF_LONG_TIME,
    CF_DATE,
    CF_SHORT_DATE,
    CF_ABBREV_DATE,
    CF_LONG_DATE,
    CF_INTERNET_DATE,
    CF_ENGLISH = 1000,
    CF_SYSTEM = 2000
};

// destination container for chunk expressions
enum Dest_type {
    DT_UNDEFINED,
    DT_ISDEST,
    DT_VARIABLE,
    DT_EXPRESSION,
    DT_ME,
    DT_MENU_OBJECT,
    DT_TARGET,
	DT_FIRST_OBJECT,
    DT_BUTTON = DT_FIRST_OBJECT,
    DT_CARD,
    DT_FIELD,
    DT_GROUP,
    DT_IMAGE,
    DT_GRAPHIC,
    DT_EPS,
    DT_SCROLLBAR,
    DT_AUDIO_CLIP,
    DT_VIDEO_CLIP,
    DT_PLAYER,
    DT_STACK,
	DT_LAST_OBJECT,
    DT_SELECTED,
    DT_ERROR,
    DT_TOP_STACK,
    DT_CLICK_STACK,
    DT_MOUSE_STACK,
    DT_FUNCTION,
	
	// MW-2008-11-05: [[ Owner Reference ]] This desttype is used for chunks of the form:
	//   ... of the owner of ...
	DT_OWNER,
	// MW-2013-08-05: [[ ThisMe ]] Access to the behavior object (this me).
	DT_THIS_ME,
};

enum Encryption_constants
{
    ENCRT_BIT,
    ENCRT_IV,
    ENCRT_KEY,
    ENCRT_PASSWORD,
    ENCRT_SALT,
    ENCRT_USING,
    RSA_CERT,
    RSA_PRIVKEY,
    RSA_PUBKEY,
	ENCRT_RSA,
	ENCRT_PUBLIC,
	ENCRT_PRIVATE,
	ENCRT_PASSPHRASE,
};

enum Exec_concat {
    EC_NONE,
    EC_SPACE,
    EC_COMMA,
    EC_NULL,
    EC_RETURN,
	EC_TAB
};

// return codes from statements, handlers (exec and eval)
enum Exec_stat {
    ES_ERROR,
    ES_NORMAL,
    ES_NEXT_REPEAT,
    ES_EXIT_REPEAT,
    ES_EXIT_HANDLER,
    ES_EXIT_SWITCH,
    ES_EXIT_ALL,
	ES_RETURN_HANDLER,
    ES_PASS,
    ES_PASS_ALL,
    ES_NOT_HANDLED,
    ES_NOT_FOUND
};

enum Exit_to {
    ET_UNDEFINED,
    ET_ALL,
    ET_REPEAT,
    ET_SWITCH,
    ET_TO
};

enum Export_format {
    EX_UNDEFINED,
    EX_AUDIO_CLIP,
    EX_DISPLAY,
    EX_EPS,
    EX_GIF,
    EX_JPEG,
    EX_PBM,
    EX_PNG,
    EX_SNAPSHOT,
    EX_STACK,
    EX_VIDEO_CLIP,
    EX_XBM,
    EX_XWD,
    EX_AIFF,
    EX_WAVE,
    EX_ULAW,
    EX_MOVIE,
	EX_RAW,
	EX_RAW_ARGB,
	EX_RAW_ABGR,
	EX_RAW_RGBA,
	EX_RAW_BGRA,
	EX_RAW_RGB,
	EX_RAW_BGR,
	EX_RAW_BGRX,
	EX_RAW_GRAY,
	EX_RAW_INDEXED,
	EX_BMP,
    EX_OBJECT,
};

enum Factor_rank {
    FR_UNDEFINED,
    FR_GROUPING,
    FR_OR,
    FR_AND,
    FR_OR_BITS,
    FR_XOR_BITS,
    FR_AND_BITS,
    FR_EQUAL,
    FR_COMPARISON,
    FR_CONCAT,
    FR_ADDSUB,
    FR_MULDIV,
    FR_POW,
    FR_UNARY,
    FR_VALUE
};

enum File_unit {
    FU_UNDEFINED,
    FU_BYTE,
    FU_CHARACTER,
    FU_CODEPOINT,
    FU_CODEUNIT,
    FU_INT1,
    FU_INT2,
    FU_INT4,
    FU_INT8,
    FU_ITEM,
    FU_LINE,
    FU_PARAGRAPH,
    FU_REAL4,
    FU_REAL8,
    FU_TOKEN,
    FU_SENTENCE,
    FU_WORD,
    FU_TRUEWORD,
    FU_UINT1,
    FU_UINT2,
    FU_UINT4,
    FU_UINT8,
    FU_ELEMENT,
	FU_KEY
};

enum Find_mode {
    FM_UNDEFINED,
    FM_NORMAL,
    FM_WHOLE,
    FM_WORD,
    FM_CHARACTERS,
    FM_STRING
};

enum Flip_dir {
    FL_UNDEFINED,
    FL_HORIZONTAL,
    FL_VERTICAL
};

// built in functions
enum Functions {
    F_UNDEFINED,
    F_ABS,
    F_ACOS,
    F_ALIAS_REFERENCE,
    F_ALTERNATE_LANGUAGES,
    F_ANNUITY,
	// JS-2013-06-19: [[ StatsFunctions ]] Tag for 'arithmeticMean' (was average)
    F_ARI_MEAN,
    F_ASIN,
    F_ATAN,
    F_ATAN2,
	// JS-2013-06-19: [[ StatsFunctions ]] Tag for 'averageDeviation'
    F_AVG_DEV,
    F_BACK_SCRIPTS,
    F_BASE_CONVERT,
    F_BASE64_DECODE,
    F_BASE64_ENCODE,
    // AL-2014-10-17: [[ BiDi ]] Returns the result of applying the bi-directional algorithm to text
    F_BIDI_DIRECTION,
    F_BINARY_DECODE,
    F_BINARY_ENCODE,
    F_BUILD_NUMBER,
    F_BYTE_OFFSET,
    F_CACHED_URLS,
    F_CAPS_LOCK_KEY,
	F_BYTE_TO_NUM,
	// MDW-2014-08-23 : [[ feature_floor ]]
	F_CEIL,
    F_CHAR_TO_NUM,
    F_CIPHER_NAMES,
    F_CLICK_CHAR,
    F_CLICK_CHAR_CHUNK,
    F_CLICK_CHUNK,
    F_CLICK_FIELD,
    F_CLICK_H,
    F_CLICK_LINE,
    F_CLICK_LOC,
    F_CLICK_STACK,
    F_CLICK_TEXT,
    F_CLICK_V,
    F_CLIPBOARD,
    F_CODEPOINT_OFFSET,
    F_CODEUNIT_OFFSET,
    F_COLOR_NAMES,
    F_COMMAND_ARGUMENTS,
    F_COMMAND_KEY,
    F_COMMAND_NAME,
    F_COMMAND_NAMES,
    F_COMPOUND,
    F_COMPRESS,
    F_CONSTANT_NAMES,
    F_CONTROL_KEY,
    F_COPY_RESOURCE,
    F_COS,
    F_DATE,
    F_DATE_FORMAT,
    F_DECOMPRESS,
    F_DELETE_RESOURCE,
    F_DIRECTORIES,
    F_DISK_SPACE,
    F_DNS_SERVERS,
    F_DRAG_DESTINATION,
    F_DRAG_SOURCE,
    F_DRIVER_NAMES,
    F_DRIVES,
    F_DROP_CHUNK,
    F_ENCRYPT,
    F_ENVIRONMENT,
    F_EXISTS,
    F_EXP,
    F_EXP1,
    F_EXP10,
    F_EXP2,
    F_EXTENTS,
    F_FILES,
    F_FLUSH_EVENTS,
	// MDW-2014-08-23 : [[ feature_floor ]]
	F_FLOOR,
    F_FOCUSED_OBJECT,
    F_FONT_LANGUAGE,
    F_FONT_NAMES,
    F_FONT_SIZES,
    F_FONT_STYLES,
    F_FORMAT,
    F_FOUND_CHUNK,
    F_FOUND_FIELD,
    F_FOUND_LINE,
    F_FOUND_LOC,
    F_FOUND_TEXT,
    F_FRONT_SCRIPTS,
    F_FUNCTION_NAMES,
    F_GET_RESOURCE,
    F_GET_RESOURCES,
	// JS-2013-06-19: [[ StatsFunctions ]] Tag for 'geometricMean'
    F_GEO_MEAN,
    F_GLOBAL_LOC,
    F_GLOBALS,
	// JS-2013-06-19: [[ StatsFunctions ]] Tag for 'harmonicMean'
    F_HAR_MEAN,
    F_HAS_MEMORY,
    F_HEAP_SPACE,
    F_HA,
    F_HATON,
    F_HN,
    F_HNTOA,
    F_INTERRUPT,
    F_INTERSECT,
    F_IS_NUMBER,
    F_ISO_TO_MAC,
    F_ITEM_OFFSET,
    F_KEYS,
    F_KEYS_DOWN,
    F_LENGTH,
    F_LICENSED,
    F_LINE_OFFSET,
    F_LN,
    F_LN1,
    F_LOCAL_LOC,
    F_LOCALS,
    F_LOG10,
    F_LOG2,
    F_LONG_FILE_PATH,
    F_MAC_TO_ISO,
    F_MACHINE,
    F_MAIN_STACKS,
    F_MATCH_CHUNK,
    F_MATCH_TEXT,
    F_MATRIX_MULTIPLY,
    F_MAX,
    F_MCI_SEND_STRING,
    F_MD5_DIGEST,
    F_ME,
    F_MEDIAN,
    F_MENU_OBJECT,
    F_MENUS,
    F_MERGE,
    F_MILLISECS,
    F_MIN,
    F_MONTH_NAMES,
    F_MOUSE,
    F_MOUSE_CHAR,
    F_MOUSE_CHAR_CHUNK,
    F_MOUSE_CHUNK,
    F_MOUSE_CLICK,
    F_MOUSE_COLOR,
    F_MOUSE_CONTROL,
    F_MOUSE_H,
    F_MOUSE_LINE,
    F_MOUSE_LOC,
    F_MOUSE_STACK,
    F_MOUSE_TEXT,
    F_MOUSE_V,
    F_MOVIE,
    F_MOVING_CONTROLS,
    F_NATIVE_CHAR_TO_NUM,
    F_NUM_TO_CHAR,
    F_NUM_TO_NATIVE_CHAR,
    F_NUM_TO_UNICODE_CHAR,
	F_NUM_TO_BYTE,
    F_OFFSET,
    F_OPEN_FILES,
    F_OPEN_PROCESSES,
    F_OPEN_PROCESS_IDS,
    F_OPEN_SOCKETS,
    F_OPEN_STACKS,
    F_OPTION_KEY,
	// MW-2008-03-05: [[ Owner Reference ]] The 'owner' token is now a function - this is its
	//   tag.
	F_OWNER,
    F_PA,
    F_PARAGRAPH_OFFSET,
    F_PARAM,
    F_PARAMS,
    F_PARAM_COUNT,
    F_PENDING_MESSAGES,
    F_PLATFORM,
	// JS-2013-06-19: [[ StatsFunctions ]] Tag for 'populationStdDev'
    F_POP_STD_DEV,
	// JS-2013-06-19: [[ StatsFunctions ]] Tag for 'populationVariance'
    F_POP_VARIANCE,
    F_PROCESS_ID,
    F_PROCESSOR,
    F_PROPERTY_NAMES,
    F_QT_EFFECTS,
    F_QT_VERSION,
    F_QUERY_REGISTRY,
    F_RANDOM,
    F_RECORD_COMPRESSION_TYPES,
    F_RECORD_FORMATS,
    F_RECORD_LOUDNESS,
    F_REPLACE_TEXT,
    F_RESULT,
    F_ROUND,
	F_RUNTIME_ENVIRONMENTS, // RUNTIME ONLY
    F_SCREEN_COLORS,
    F_SCREEN_DEPTH,
    F_SCREEN_LOC,
    F_SCREEN_NAME,
    F_SCREEN_RECT,
		F_SCREEN_RECTS,
    F_SCREEN_TYPE,
    F_SCREEN_VENDOR,
    F_SCRIPT_LIMITS,
    F_SECONDS,
    F_SELECTED_BUTTON,
    F_SELECTED_CHUNK,
    F_SELECTED_FIELD,
    F_SELECTED_IMAGE,
    F_SELECTED_LINE,
    F_SELECTED_LOC,
    F_SELECTED_TEXT,
    F_SELECTED_OBJECT,
    F_SENTENCE_OFFSET,
    F_SET_REGISTRY,
    F_SET_RESOURCE,
    F_SHELL,
    F_SHIFT_KEY,
    F_SHORT_FILE_PATH,
    F_SIN,
	// JS-2013-06-19: [[ StatsFunctions ]] Tag for 'sampleStdDev' (was stdDev)
    F_SMP_STD_DEV,
	// JS-2013-06-19: [[ StatsFunctions ]] Tag for 'sampleVariance'
    F_SMP_VARIANCE,
    F_SOUND,
    F_SPECIAL_FOLDER_PATH,
    F_SQRT,
    F_STACKS,
    F_STACK_SPACE,
    F_STAT_ROUND,
    F_SUM,
    F_SYS_ERROR,
    F_SYSTEM_VERSION,
    F_TAN,
    F_TARGET,
    F_TEMP_NAME,
    F_TEMPLATE_BUTTON,
    F_TEMPLATE_CARD,
    F_TEMPLATE_FIELD,
    F_TEMPLATE_GROUP,
    F_TEMPLATE_IMAGE,
    F_TEMPLATE_GRAPHIC,
    F_TEMPLATE_EPS,
    F_TEMPLATE_SCROLLBAR,
    F_TEMPLATE_AUDIO_CLIP,
    F_TEMPLATE_VIDEO_CLIP,
    F_TEMPLATE_PLAYER,
    F_TEMPLATE_STACK,
    F_TEXT_DECODE,
    F_TEXT_ENCODE,
    F_TEXT_HEIGHT_SUM,
    F_TICKS,
    F_TIME,
    F_TO_LOWER,
    F_TO_UPPER,
    F_TOKEN_OFFSET,
    F_TOP_STACK,
    F_TRANSPOSE,
    F_TRUEWORD_OFFSET,
    F_TRUNC,
    F_UNICODE_CHAR_TO_NUM,
    F_UNI_DECODE,
    F_UNI_ENCODE,
    F_URL_DECODE,
    F_URL_ENCODE,
    F_URL_STATUS,
    F_VALUE,
    F_VARIABLES,
    F_VERSION,
    F_WAIT_DEPTH,
    F_WEEK_DAY_NAMES,
    F_WINDOWS,
    F_WITHIN,
    F_WORD_OFFSET,
    F_DELETE_REGISTRY,
	F_LIST_REGISTRY,
	F_HTTP_PROXY_FOR_URL,
	F_ARRAY_ENCODE,
	F_ARRAY_DECODE,
	F_RANDOM_BYTES,
	F_SHA1_DIGEST,
    F_MESSAGE_DIGEST,
	
	// MW-2012-10-08: [[ HitTest ]] New functions for returning control at a point.
	F_CONTROL_AT_LOC,
	F_CONTROL_AT_SCREEN_LOC,
	
	// MW-2013-05-08: [[ Uuid ]] New function for generating uuids.
	F_UUID,
    
    // MERG-2013-08-14: [[ MeasureText ]] Measure text relative to the effective font on an object
    F_MEASURE_TEXT,
    F_MEASURE_UNICODE_TEXT,
    
    F_NORMALIZE_TEXT,
    
    F_CODEPOINT_PROPERTY,
    
    F_VECTOR_DOT_PRODUCT,
    
    F_EVENT_CAPSLOCK_KEY,
    F_EVENT_COMMAND_KEY,
    F_EVENT_CONTROL_KEY,
    F_EVENT_OPTION_KEY,
    F_EVENT_SHIFT_KEY,
};

/* The HT_MIN and HT_MAX elements of the enum delimit the range of the handler
 * arrays in MCHandlerlst so iteration over the type should be
 * HT_MIN <= i <= HT_MAX */
enum Handler_type {
    
    HT_UNDEFINED = 0,

    HT_MIN,
    
    HT_MESSAGE = HT_MIN,
    HT_FUNCTION,
    HT_GETPROP,
    HT_SETPROP,
	
	// MW-2012-08-08: [[ BeforeAfter ]] New handler types - stored in separate
	//   lists in MCHandlerArray.
	HT_BEFORE,
	HT_AFTER,

    HT_PRIVATE,

    HT_MAX = HT_PRIVATE
};

enum If_format {
    IF_UNDEFINED,
    IF_ONELINE,
    IF_SINGLE,
    IF_MULTIPLE,
    IF_ELSEMULTIPLE
};

enum If_state {
    IS_UNDEFINED,
    IS_THEN,
    IS_ELSE
};

enum Try_state {
    TS_TRY,
    TS_CATCH,
    TS_FINALLY
};

enum Insert_point {
    IP_BACK,
    IP_FRONT
};

enum Is_type {
    IT_UNDEFINED,
    IT_AMONG,
    IT_NOT_AMONG,
    IT_NORMAL,
    IT_IN,
    IT_NOT,
    IT_NOT_IN,
    IT_WITHIN,
    IT_NOT_WITHIN,
	IT_AMONG_THE_DRAG_DATA,
	IT_NOT_AMONG_THE_DRAG_DATA,
	IT_AMONG_THE_CLIPBOARD_DATA,
	IT_NOT_AMONG_THE_CLIPBOARD_DATA,
    IT_AMONG_THE_RAW_CLIPBOARD_DATA,
    IT_NOT_AMONG_THE_RAW_CLIPBOARD_DATA,
    IT_AMONG_THE_RAW_DRAGBOARD_DATA,
    IT_NOT_AMONG_THE_RAW_DRAGBOARD_DATA,
    IT_AMONG_THE_FULL_CLIPBOARD_DATA,
    IT_NOT_AMONG_THE_FULL_CLIPBOARD_DATA,
    IT_AMONG_THE_FULL_DRAGBOARD_DATA,
    IT_NOT_AMONG_THE_FULL_DRAGBOARD_DATA,
    IT_STRICTLY,
    IT_NOT_STRICTLY,
};

enum Is_validation {
    IV_UNDEFINED,
    IV_AMONG,
    IV_COLOR,
    IV_DATE,
    IV_INTEGER,
    IV_LOGICAL,
    IV_NUMBER,
    IV_POINT,
    IV_RECT,
	IV_ARRAY,
	// MERG-2013-06-24: [[ IsAnAsciiString ]] Tag for 'ascii'.
    IV_ASCII,
    
    IV_STRING,
    IV_BINARY_STRING,
    IV_REAL,
};

enum Lock_constants {
    LC_UNDEFINED,
    LC_COLORMAP,
    LC_CURSOR,
    LC_ERRORS,
    LC_MENUS,
    LC_MSGS,
    LC_MOVES,
    LC_RECENT,
    LC_SCREEN,
	LC_SCREEN_FOR_EFFECT,
    LC_CLIPBOARD,
};

enum Mark_constants {
    MC_UNDEFINED,
    MC_ALL,
    MC_BY,
    MC_CARDS,
    MC_FINDING,
    MC_WHERE
};

// JS-2013-07-01: [[ EnhancedFilter ]] Tags for the type of pattern matcher to use.
enum Match_mode {
    MA_UNDEFINED,
    MA_WILDCARD,
    MA_REGEX
};

enum Move_mode {
    MM_UNDEFINED,
    MM_MESSAGES,
    MM_WAITING
};

enum Open_argument {
    OA_UNDEFINED,
    OA_DIRECTORY,
    OA_DRIVER,
    OA_FILE,
    OA_OBJECT,
    OA_PRINTING,
    OA_PROCESS,
    OA_SOCKET,
    OA_STDERR,
    OA_STDIN,
    OA_STDOUT
};

enum Operators {
    O_UNDEFINED,
    O_GROUPING,
    O_NOT,
    O_NOT_BITS,
    O_POW,
    O_THERE,
    O_TIMES,
    O_OVER,
    O_DIV,
    O_MOD,
    O_PLUS,
    O_MINUS,
    O_CONCAT,
    O_CONCAT_SPACE,
    O_LT,
    O_LE,
    O_GE,
    O_GT,
    O_CONTAINS,
    O_NE,
    O_EQ,
    O_IS,
    O_AND_BITS,
    O_XOR_BITS,
    O_OR_BITS,
    O_AND,
    O_OR,
	O_WRAP,
	O_BEGINS_WITH,
	O_ENDS_WITH
};

// return codes from parsers
enum Parse_stat {
    PS_ERROR,
    PS_NORMAL,
    PS_EOL,
    PS_EOF,
    PS_NO_MATCH,
    PS_BREAK
};

enum Pixmap_ids {
    PI_NONE,
    PI_ARROW,
    PI_BRUSH,
    PI_SPRAY,
    PI_ERASER,
    PI_BUCKET,
    PI_BUSY,
    PI_CROSS,
    PI_HAND,
    PI_IBEAM,
    PI_LR,
    PI_PENCIL,
    PI_DROPPER,
    PI_PLUS,
    PI_WATCH,
    PI_HELP,
    PI_BUSY1,
    PI_BUSY2,
    PI_BUSY3,
    PI_BUSY4,
    PI_BUSY5,
    PI_BUSY6,
    PI_BUSY7,
    PI_BUSY8,
    PI_DRAGTEXT,
    PI_DRAGCLONE,
    PI_DRAGREFUSE,
    PI_SIZEV,
    PI_SIZEH,
    PI_NCURSORS,
    PI_BRUSHES = 100,
    PI_PATTERNS = 136,
    PI_END = 300
};

enum Play_params {
    PP_UNDEFINED,
    PP_AUDIO_CLIP,
    PP_BACK,
    PP_FORWARD,
    PP_LOOPING,
    PP_OPTIONS,
    PP_PAUSE,
    PP_PLAYER,
    PP_RESUME,
    PP_STEP,
    PP_STOP,
    PP_TEMPO,
    PP_VIDEO_CLIP,
	PP_VIDEO,
};

enum Record_params {
    RC_BEST,
    RC_BETTER,
    RC_GOOD,
    RC_PAUSE,
    RC_QUALITY,
    RC_RESUME,
    RC_SOUND
};

enum Preposition_type {
    PT_UNDEFINED,
    PT_AFTER,
    PT_AS,
    PT_AT,
    PT_BEFORE,
    PT_FROM,
    PT_IN,
    PT_INTO,
    PT_OF,
    PT_ON,
    PT_RELATIVE,
    PT_TO,
    PT_WITHOUT,
    PT_BY,
    PT_ALIGNED,
	PT_HEADER,
	PT_NEW_HEADER,
	PT_CONTENT,
	PT_MARKUP,
	PT_BINARY,
	PT_COOKIE,
	PT_NEWEST,
};

enum Print_mode {
    PM_UNDEFINED,
    PM_ALL,
    PM_BREAK,
    PM_CARD,
    PM_MARKED,
    PM_SOME,
	PM_ANCHOR,
	PM_LINK,
	PM_BOOKMARK,
	PM_UNICODE_BOOKMARK,
	PM_LINK_ANCHOR,
	PM_LINK_URL,
};

enum Properties {
    // not really properties
    P_UNDEFINED,
    P_SHORT,
    P_ABBREVIATE,
    P_LONG,
    P_INTERNET,
    P_EFFECTIVE,
    P_ENGLISH,
    P_SYSTEM,
	P_WORKING,
    // local properties
    P_CASE_SENSITIVE,
    P_FORM_SENSITIVE,
    P_CENTURY_CUTOFF,
    P_CONVERT_OCTALS,
    P_ITEM_DELIMITER,
    P_COLUMN_DELIMITER,
    P_LINE_DELIMITER,
	P_ROW_DELIMITER,
    P_NUMBER_FORMAT,
    P_WHOLE_MATCHES,
    P_USE_SYSTEM_DATE,
    P_USE_UNICODE,
    // global properties
    P_CURSOR,
    P_DEFAULT_CURSOR,
    P_DRAG_SPEED,
    P_MOVE_SPEED,
    P_EDIT_BACKGROUND,
    P_DEFAULT_STACK,
    P_STACK_FILES,
    P_LOCK_COLORMAP,
    P_LOCK_CURSOR,
    P_LOCK_ERRORS,
    P_LOCK_MENUS,
    P_LOCK_MESSAGES,
    P_LOCK_MOVES,
    P_LOCK_RECENT,
    P_LOCK_SCREEN,
	// MERG-2013-06-02: [[ GrpLckUpdates ]] Property tag for 'the lockUpdates' of groups.
    P_LOCK_UPDATES,
    P_BEEP_LOUDNESS,
    P_BEEP_PITCH,
    P_BEEP_DURATION,
	P_BEEP_SOUND, 
    P_PLAY_LOUDNESS,
    P_PLAY_DESTINATION,
    P_DIRECTORY,
    P_TWELVE_TIME,
    P_PRIVATE_COLORS,
    P_IDLE_RATE,
    P_IDLE_TICKS,
    // MERG-2014-06-02: [[ IgnoreMouseEvents ]] Property tag for 'the ignoreMouseEvents' of stacks.
    P_IGNORE_MOUSE_EVENTS,
    P_BLINK_RATE,
    P_RECURSION_LIMIT,
    P_REPEAT_RATE,
    P_REPEAT_DELAY,
    P_TYPE_RATE,
    P_SYNC_RATE,
    P_EFFECT_RATE,
    P_DONT_USE_NS,
    P_DONT_USE_QT,
    P_DONT_USE_QT_EFFECTS,
    P_DOUBLE_TIME,
    P_DOUBLE_DELTA,
    P_LONG_WINDOW_TITLES,
    P_BLIND_TYPING,
    P_POWER_KEYS,
    P_NAVIGATION_ARROWS,
    P_TEXT_ARROWS,
    P_EXTEND_KEY,
    P_COLORMAP,
    P_NO_PIXMAPS,
    P_POINTER_FOCUS,
    P_LOW_RESOLUTION_TIMERS,
    P_RAISE_MENUS,
    P_ACTIVATE_PALETTES,
    P_HIDE_PALETTES,
    P_RAISE_PALETTES,
    P_PROPORTIONAL_THUMBS,
    P_SHARED_MEMORY,
    P_VC_SHARED_MEMORY,
    P_VC_PLAYER,
    P_TRACE_ABORT,
    P_TRACE_DELAY,
    P_TRACE_RETURN,
    P_TRACE_STACK,
	P_TRACE_UNTIL,
    P_SHELL_COMMAND,
    
	P_PRINTER_NAMES,

	P_PRINT_COMMAND,
    P_PRINT_FONT_TABLE,
    
	P_PRINT_CARD_BORDERS,
    P_PRINT_GUTTERS,
    P_PRINT_MARGINS,
    P_PRINT_ROTATED,
    P_PRINT_ROWS_FIRST,
    P_PRINT_SCALE,

	P_PRINT_DEVICE_NAME, 
	P_PRINT_DEVICE_SETTINGS,
	P_PRINT_DEVICE_OUTPUT,
	P_PRINT_DEVICE_FEATURES,
	P_PRINT_DEVICE_RECTANGLE,
	
	P_PRINT_PAGE_SIZE,
    P_PRINT_PAGE_ORIENTATION,
	P_PRINT_PAGE_SCALE,
	P_PRINT_PAGE_RECTANGLE,
	
	P_PRINT_JOB_NAME,
	P_PRINT_JOB_COLOR,
	P_PRINT_JOB_COPIES,
	P_PRINT_JOB_COLLATE,
	P_PRINT_JOB_DUPLEX,
	P_PRINT_JOB_RANGES,
	P_PRINT_JOB_PAGE,
	
	P_PRINT_TEXT_ALIGN,
    P_PRINT_TEXT_FONT,
    P_PRINT_TEXT_HEIGHT,
    P_PRINT_TEXT_SIZE,
    P_PRINT_TEXT_STYLE,
	
	P_DIALOG_DATA,

    P_ACCEPT_DROP,
	P_ALLOWABLE_DRAG_ACTIONS,
    P_DRAG_DATA,
	P_DRAG_DELTA,
    P_DRAG_ACTION,
	P_DRAG_IMAGE,
	P_DRAG_IMAGE_OFFSET,
	
	P_CLIPBOARD_DATA,
    P_HC_IMPORT_STAT,
    P_SCRIPT_TEXT_FONT,
    P_SCRIPT_TEXT_SIZE,
    P_LOOK_AND_FEEL,
    P_SCREEN_MOUSE_LOC,
    P_SCREEN_GAMMA,
    P_UMASK,
    P_BUFFER_MODE,
    P_BUFFER_IMAGES,
    P_BACK_DROP,
    P_MULTI_EFFECT,
    P_ALLOW_INTERRUPTS,
    P_EXPLICIT_VARIABLES,
		P_PRESERVE_VARIABLES,
    P_SYSTEM_FS,
    P_SYSTEM_CS,
	P_SYSTEM_PS,
    P_FILE_TYPE,
    P_STACK_FILE_TYPE,
		P_STACK_FILE_VERSION,
    P_MIN_STACK_FILE_VERSION,
    P_SECURE_MODE,
    P_SERIAL_CONTROL_STRING,
    P_TOOL,
    P_EDIT_MENUS,
    P_EDIT_SCRIPTS,
    P_COLOR_WORLD,
    P_PEN_WIDTH,
    P_PEN_HEIGHT,
    P_ALLOW_KEY_IN_FIELD,
    P_REMAP_COLOR,
    P_HIDE_CONSOLE_WINDOWS,
    P_FTP_PROXY,
    P_HTTP_HEADERS,
    P_HTTP_PROXY,
    P_SHOW_INVISIBLES,
    P_SOCKET_TIMEOUT,
    P_RANDOM_SEED,
    P_DEFAULT_MENU_BAR,
    P_ACCENT_COLOR,
    P_JPEG_QUALITY,
    P_LZW_KEY,
    P_PAINT_COMPRESSION,
    P_EMACS_KEY_BINDINGS,
    P_SOUND_CHANNEL,
    P_RELAYER_GROUPED_CONTROLS,
    P_SELECT_GROUPED_CONTROLS,
    P_SELECTION_HANDLE_COLOR,
    P_SELECTION_MODE,
    P_WINDOW_BOUNDING_RECT,
    P_LINK_COLOR,
    P_LINK_HILITE_COLOR,
    P_LINK_VISITED_COLOR,
    P_UNDERLINE_LINKS,
    P_RECORDING,
    P_RECORD_RATE,
    P_RECORD_CHANNELS,
    P_RECORD_SAMPLESIZE,
    P_RECORD_COMPRESSION,
    P_RECORD_FORMAT,
    P_RECORD_INPUT,
    P_BREAK_POINTS,
    P_DEBUG_CONTEXT,
    P_EXECUTION_CONTEXTS,
    P_MESSAGE_MESSAGES,
    P_WATCHED_VARIABLES,
    P_ALLOW_INLINE_INPUT,
    P_SSL_CERTIFICATES,
	P_HIDE_BACKDROP,
	P_QT_IDLE_RATE,
	P_RAISE_WINDOWS,
	P_PROCESS_TYPE,
    P_ERROR_MODE,
	P_ICON_MENU,
	P_STATUS_ICON,
	P_STATUS_ICON_MENU,
	P_STATUS_ICON_TOOLTIP,
	P_OUTPUT_TEXT_ENCODING,
	P_OUTPUT_LINE_ENDINGS,
	P_SESSION_SAVE_PATH,
	P_SESSION_LIFETIME,
	P_SESSION_COOKIE_NAME,
	P_SESSION_ID,

	P_SCRIPT_EXECUTION_ERRORS,
	P_SCRIPT_PARSING_ERRORS,
	P_DEFAULT_NETWORK_INTERFACE,

	/* 2013-01-07-IM global property to control image cache limit */
	P_IMAGE_CACHE_LIMIT,
	P_IMAGE_CACHE_USAGE,
	
    // read only globals
    P_ADDRESS,
    P_STACKS_IN_USE,
	P_NETWORK_INTERFACES,
    
  	// TD-2013-06-20: [[ DynamicFonts ]] global property for list of font files
    P_FONTFILES_IN_USE,
	
    // window properties
    P_NAME,
    P_SHORT_NAME,
    P_ABBREV_NAME,
    P_LONG_NAME,
    P_ID,
    P_SHORT_ID,
    P_ABBREV_ID,
    P_LONG_ID,
    P_ALT_ID,
    P_NUMBER,
    P_SHOW_BORDER,
    P_BOTTOM,
    P_BOTTOM_LEFT,
    P_BOTTOM_RIGHT,
    P_FORE_PIXEL,
    P_BACK_PIXEL,
    P_HILITE_PIXEL,
    P_BORDER_PIXEL,
    P_TOP_PIXEL,
    P_BOTTOM_PIXEL,
    P_SHADOW_PIXEL,
    P_FOCUS_PIXEL,
    P_FORE_COLOR,
    P_BACK_COLOR,
    P_HILITE_COLOR,
    P_BORDER_COLOR,
    P_TOP_COLOR,
    P_BOTTOM_COLOR,
    P_SHADOW_COLOR,
    P_FOCUS_COLOR,
    P_COLORS,
    P_FORE_PATTERN,
    P_BACK_PATTERN,
    P_HILITE_PATTERN,
    P_BORDER_PATTERN,
    P_TOP_PATTERN,
    P_BOTTOM_PATTERN,
    P_SHADOW_PATTERN,
    P_FOCUS_PATTERN,
    P_PATTERNS,
    P_HEIGHT,
    P_LEFT,
    P_LOCATION,
    P_LOCK_LOCATION,
    P_DISABLED,
    P_ENABLED,
    P_OPAQUE,
    P_RECTANGLE,
    P_RIGHT,
    P_SHADOW,
    P_SHADOW_OFFSET,
    P_3D,
    P_TOP,
    P_TOP_LEFT,
    P_TOP_RIGHT,
    P_INVISIBLE,
    P_VISIBLE,
    P_WIDTH,
    P_BORDER_WIDTH,
    P_SELECTED,
    // painting properties
    P_BRUSH,
    P_BRUSH_COLOR,
    P_BRUSH_PATTERN,
    P_BRUSH_BACK_COLOR,
    P_CENTERED,
    P_ERASER,
    P_FILLED,
    P_GRID,
    P_GRID_SIZE,
    P_LINE_SIZE,
    P_MULTIPLE,
    P_MULTI_SPACE,
    P_PEN_COLOR,
    P_PEN_PATTERN,
    P_PEN_BACK_COLOR,
    P_INK,
    P_POLY_SIDES,
    P_SLICES,
    P_SPRAY,
    P_ROUND_ENDS,
    P_TEXT_ALIGN,
    P_TEXT_FONT,
    P_TEXT_HEIGHT,
    P_TEXT_SIZE,
    P_TEXT_SHIFT,
	// MW-2011-11-23: [[ Array TextStyle ]] These are pseudo-properties
	//   used to express setting / unsetting of specific styles in field
	//   chunks.
	P_TEXT_STYLE_ADD,
	P_TEXT_STYLE_REMOVE,
    // stack properties
	P_REMOTEABLE, // RUNTIME only
	P_STACK_URL, // RUNTIME only
	P_FULLSCREEN, 
	// IM-2013-09-23: [[ FullscreenMode ]] Property tag for the fullscreenMode
	P_FULLSCREENMODE,
	// IM-2014-01-07: [[ StackScale ]] Property tag for the scalefactor
	P_SCALE_FACTOR,
    // MERG-2015-08-31: [[ ScriptOnly ]] Property tag for scriptOnly
    P_SCRIPT_ONLY,
    P_FILE_NAME,
    P_SAVE_COMPRESSED,
    P_USER_LEVEL,
    P_CANT_ABORT,
    P_CANT_PEEK,
    P_CANT_DELETE,
    P_CANT_SELECT,
    P_CANT_MODIFY,
    P_USER_MODIFY,
    P_SCRIPT,
    P_CLOSE_BOX,
    P_DRAGGABLE,
    P_RESIZABLE,
    P_ZOOM_BOX,
    P_MIN_WIDTH,
    P_MIN_HEIGHT,
    P_MAX_WIDTH,
    P_MAX_HEIGHT,
    P_ICONIC,
    P_START_UP_ICONIC,
    P_RECENT_CARDS,
    P_RECENT_NAMES,
    P_MAIN_STACK,
    P_SUBSTACKS,
    P_BACKGROUND_IDS,
    P_BACKGROUND_NAMES,
    P_CARD_IDS,
    P_CARD_NAMES,
    P_EXTERNALS,
    P_EXTERNAL_PACKAGES,
    P_EXTERNAL_COMMANDS,
    P_EXTERNAL_FUNCTIONS,
    P_DESTROY_STACK,
    P_DESTROY_WINDOW,
    P_ALWAYS_BUFFER,
    P_PASSWORD,
    P_KEY,
    P_MODE,
    P_WM_PLACE,
    P_PIXMAP_ID,
    P_WINDOW_ID,
    P_HC_ADDRESSING,
    P_HC_STACK,
    P_DYNAMIC_PATHS,
    P_DECORATIONS,
    P_SIZE,
    P_FREE_SIZE,
	P_OWNER,
    P_SHORT_OWNER,
    P_ABBREV_OWNER,
    P_LONG_OWNER,
    P_CUSTOM,
    P_CUSTOM_VAR,
    P_CUSTOM_PROPERTY_SET,
    P_CUSTOM_PROPERTY_SETS,
    P_PROPERTIES,
    P_TOOL_TIP,
	P_UNICODE_TOOL_TIP,
    P_TOOL_TIP_DELAY,
    P_MENU_BAR,
    P_CHARSET,
    P_FORMAT_FOR_PRINTING,
    P_WINDOW_SHAPE,
    P_METAL,
    P_SYSTEM_WINDOW,
    P_LIVE_RESIZING,
    P_MINIMIZE_BOX,
    P_MAXIMIZE_BOX,
    P_COLLAPSE_BOX,
	P_SCREEN,
	P_REFERRING_STACK, // DEVELOPMENT only
	P_UNPLACED_GROUP_IDS, // DEVELOPMENT only
	P_IDE_OVERRIDE, // DEVELOPMENT only
	P_CURRENT_CARD,
	P_MODIFIED_MARK,
	P_COMPOSITOR_TYPE,
	P_COMPOSITOR_CACHE_LIMIT,
	P_COMPOSITOR_TILE_SIZE,
	P_COMPOSITOR_STATISTICS,
	P_ACCELERATED_RENDERING,
    // group properties
    P_TAB_GROUP_BEHAVIOR,
    P_RADIO_BEHAVIOR,
    P_HILITED_BUTTON,
    P_HILITED_BUTTON_ID,
    P_HILITED_BUTTON_NAME,
    P_SHOW_PICT,
    P_BACK_SIZE,
    P_BACKGROUND_BEHAVIOR,
    P_BOUNDING_RECT,
	P_UNICODE_LABEL,
	P_UNBOUNDED_VSCROLL,
	P_UNBOUNDED_HSCROLL,
	P_SHARED_BEHAVIOR,
    // card properties
    P_MARKED,
    P_DEFAULT_BUTTON,
    P_GROUP_IDS,
    P_GROUP_NAMES,
	P_SHARED_GROUP_IDS,
	P_SHARED_GROUP_NAMES,
    // audioClip/videoClip/player properties
    P_DONT_REFRESH,
    P_FRAME_RATE,
    P_CALLBACKS,
    P_CURRENT_TIME,
    P_DURATION,
    P_LOOPING,
    P_MIRRORED,
    P_PLAY_RATE,
    P_SHOW_BADGE,
    P_SHOW_CONTROLLER,
    P_START_FRAME,
    P_END_FRAME,
    P_START_TIME,
    P_END_TIME,
    P_TIME_SCALE,
    P_PLAY_SELECTION,
    P_SHOW_SELECTION,
    P_PAUSED,
    P_STATUS,
    P_MOVIE_CONTROLLER_ID,
    P_MOVIE_LOADED_TIME,
    P_TRACK_COUNT,
    P_TRACKS,
    P_ENABLED_TRACKS,
    P_MEDIA_TYPES,
    P_CURRENT_NODE,
    P_NODES,
    P_ZOOM,
    P_TILT,
    P_PAN,
    P_CONSTRAINTS,
    P_HOT_SPOTS,
    // EPS properties
    P_POSTSCRIPT,
    P_ANGLE,
    P_PROLOG,
    P_RETAIN_IMAGE,
    P_RETAIN_POSTSCRIPT,
    P_SCALE,
    P_SCALE_INDEPENDENTLY,
    P_X_SCALE,
    P_Y_SCALE,
    P_X_OFFSET,
    P_Y_OFFSET,
    P_X_EXTENT,
    P_Y_EXTENT,
    P_CURRENT_PAGE,
    P_PAGE_COUNT,
    // button properties
    P_LAYER,
    P_STYLE,
    P_TRAVERSAL_ON,
    P_SHOW_FOCUS_BORDER,
    P_AUTO_ARM,
    P_AUTO_HILITE,
    P_ARM_BORDER,
    P_ARM_FILL,
    P_HILITE_BORDER,
    P_HILITE_FILL,
    P_ARM,
    P_HILITE,
    P_ARMED_ICON,
    P_DISABLED_ICON,
    P_HILITED_ICON,
    P_ICON,
    P_VISITED_ICON,
	P_HOVER_ICON,
    P_SHARED_HILITE,
    P_SHOW_HILITE,
    P_SHOW_ICON,
    P_SHOW_NAME,
    P_MENU_BUTTON,
    P_MENU_HISTORY,
    P_MENU_LINES,
    P_MENU_MODE,
    P_MENU_NAME,
    P_ACCELERATOR_TEXT,
	P_UNICODE_ACCELERATOR_TEXT,
    P_ACCELERATOR_KEY,
    P_ACCELERATOR_MODIFIERS,
    P_MNEMONIC,
    P_MARGINS,
    P_LEFT_MARGIN,
    P_RIGHT_MARGIN,
    P_TOP_MARGIN,
    P_BOTTOM_MARGIN,
    P_DEFAULT,
    P_LABEL,
    P_LABEL_WIDTH,
    P_FAMILY,
    P_VISITED,
    // button menu item properties
    P_CHECK_MARK,
    P_COMMAND_CHAR,
    P_MARK_CHAR,
    P_MENU_MESSAGE,
    // image properties
    P_MAGNIFY,
    P_HOT_SPOT,
    P_XHOT,
    P_YHOT,
    P_IMAGE_PIXMAP_ID,
    P_MASK_PIXMAP_ID,
    P_ALPHA_DATA,
    P_IMAGE_DATA,
    P_MASK_DATA,
    P_DONT_DITHER,
    P_CURRENT_FRAME,
    P_FRAME_COUNT,
    P_REPEAT_COUNT,
    P_PALINDROME_FRAMES,
    P_CONSTANT_MASK,
    P_BLEND_LEVEL,
    P_RESIZE_QUALITY,
    // graphic properties
    P_DONT_RESIZE,
    P_POINTS,
    P_RELATIVE_POINTS,
    P_START_ANGLE,
    P_ARC_ANGLE,
    P_ROUND_RADIUS,
    P_ARROW_SIZE,
    P_MARKER_DRAWN,
    P_MARKER_OPAQUE,
    P_MARKER_LSIZE,
    P_MARKER_POINTS,
    P_DASHES,
    P_START_ARROW,
    P_END_ARROW,
	P_ANTI_ALIASED,
	P_FILL_RULE, // PROPERTY - FILL RULE
	P_EDIT_MODE,
	P_CAP_STYLE,
	P_JOIN_STYLE,
	P_MITER_LIMIT,
	// scrollbar properties
    P_THUMB_SIZE,
    P_THUMB_POS,
    P_LINE_INC,
    P_PAGE_INC,
    P_ORIENTATION,
    P_START_VALUE,
    P_END_VALUE,
    P_SHOW_VALUE,
    // field properties
    P_AUTO_TAB,
    P_DONT_SEARCH,
    P_DONT_WRAP,
    P_FIXED_HEIGHT,
    P_WIDE_MARGINS,
    P_FIRST_INDENT,
    P_LOCK_TEXT,
    P_SHARED_TEXT,
    P_SHOW_LINES,
    P_FORMATTED_LEFT,
    P_FORMATTED_TOP,
    P_FORMATTED_WIDTH,
    P_FORMATTED_HEIGHT,
    P_FORMATTED_RECT,
    P_HSCROLL,
    P_VSCROLL,
    P_HSCROLLBAR,
    P_VSCROLLBAR,
	P_HSCROLLBARID, // DEVELOPMENT only
	P_VSCROLLBARID, // DEVELOPMENT only
    P_SCROLLBAR_WIDTH,
    P_LIST_BEHAVIOR,
    P_TEXT,
    P_UNICODE_TEXT,
    P_HTML_TEXT,
    P_RTF_TEXT,
	// MW-2011-12-08: [[ StyledText ]] Property tag for the styledText
	P_STYLED_TEXT,
	// MW-2012-02-21: [[ LineBreaks ]] Property tag for the formattedStyledText
	P_FORMATTED_STYLED_TEXT,
	P_PLAIN_TEXT,
	P_UNICODE_PLAIN_TEXT,
    P_FORMATTED_TEXT,
	P_UNICODE_FORMATTED_TEXT,
    P_MULTIPLE_HILITES,
    P_NONCONTIGUOUS_HILITES,
    P_HILITED_LINES,
    P_TAB_STOPS,
    P_TOGGLE_HILITE,
    P_3D_HILITE,
    P_ALLOW_FIELD_REDRAW, //(sc compatibility)
    P_HGRID,
    P_VGRID,
    P_PAGE_HEIGHTS,
	// JS-2013-05-15: [[ PageRanges ]] Property tag for the pageranges property.
    P_PAGE_RANGES,
    P_LINK_TEXT,
    P_IMAGE_SOURCE,
	// MW-2012-01-06: [[ Block Metadata ]] Property tag for the metadata block property.
	P_METADATA,
	// MW-2012-01-09: [[ Field Indices ]] Property tag for chunk index properties.
	P_CHAR_INDEX,
	P_LINE_INDEX,
	P_LIST_STYLE,
	// MW-2012-01-25: [[ ParaStyles ]] New paragraph-level style properties.
	P_LIST_DEPTH,
	P_LIST_INDENT,
	// MW-2012-11-13: [[ ParaListIndex ]] New property allowing direct setting of the list index
	P_LIST_INDEX,
	P_SPACE_ABOVE,
	P_SPACE_BELOW,
	P_LEFT_INDENT,
	P_RIGHT_INDENT,
	// MW-2012-02-08: [[ ParaStyles ]] New 'padding' property for paragraphs.
	P_PADDING,
	// MW-2012-01-26: [[ FlaggedField ]] New property for char-level 'flagged'.
	P_FLAGGED,
	// MW-2012-02-08: [[ FlaggedField ]] New property for getting/setting lists of flagged
	//   ranges in fields.
	P_FLAGGED_RANGES,
	// MW-2012-02-10: [[ TabAlign ]] New property for setting alignment of tabs.
	P_TAB_ALIGN,
	// MW-2012-02-10: [[ TabWidths ]] New synthetic property to help manage setting of column
	//   widths.
	P_TAB_WIDTHS,
	// MW-2012-02-12: [[ Encoding ]] New read-only property describing a run's text encoding.
	P_ENCODING,
    // color palette properties
    P_SELECTED_COLOR,

    P_REV_LICENSE_LIMITS,
	P_REV_CRASH_REPORT_SETTINGS, // DEVELOPMENT only
	P_REV_AVAILABLE_HANDLERS, // DEVELOPMENT only
	P_MESSAGE_BOX_LAST_OBJECT,
	P_REV_LICENSE_INFO,

	P_REV_RUNTIME_BEHAVIOUR,
	
	P_URL_RESPONSE,
	P_PARENT_SCRIPT,

	P_SECURITY_PERMISSIONS, // RUNTIME only
	P_SECURITY_CATEGORIES, // RUNTIME only

	P_STACK_LIMIT,
	
	// MW-2011-08-25: [[ TileCache ]] The 'layerMode' property index.
	P_LAYER_MODE,
	
	// MW-2011-11-24: [[ Nice Folders ]] The (pseudo) properties for folder variants.
	P_ENGINE_FOLDER,
	P_TEMPORARY_FOLDER,
	P_DOCUMENTS_FOLDER,
	P_DESKTOP_FOLDER,
	P_HOME_FOLDER,

	// MW-2011-11-24: [[ UpdateScreen ]] Property controlling whether stack updates should
	//   occur after every command.
	P_DEFER_SCREEN_UPDATES,

	// MM-2012-09-05: [[ Property Listener ]] Property listing all the currently active object property listeners.
	P_REV_OBJECT_LISTENERS, // DEVELOPMENT only
	P_REV_PROPERTY_LISTENER_THROTTLE_TIME, // DEVELOPMENT only
	
	// MW-2012-11-13: [[ Bug 10516 ]] Tag for allowDatagramBroadcasts property.
	P_ALLOW_DATAGRAM_BROADCASTS,
    
    P_CONTROL_IDS,
    P_CONTROL_NAMES,
	P_CHILD_CONTROL_IDS,
    P_CHILD_CONTROL_NAMES,

	// MERG-2013-08-17: [[ ColorDialogColors ]] Custom color management for the windows color dialog
	P_COLOR_DIALOG_COLORS,
	
	// IM-2013-12-04: [[ PixelScale ]] Tags for the pixelScale and systemPixelScale properties
	P_PIXEL_SCALE,
	P_SYSTEM_PIXEL_SCALE,
	
	// IM-2014-01-24: [[ HiDPI ]] Tags for the usePixelScaling, screenPixelScale, and screenPixelScales properties
	P_USE_PIXEL_SCALING,
	P_SCREEN_PIXEL_SCALE,
	P_SCREEN_PIXEL_SCALES,
	
    // RTL/Bidirectional properties
    P_CURSORMOVEMENT,
    P_TEXTDIRECTION,
    
    // MW-2014-06-19: [[ ImageCenterRect ]] Tag for the centerRect property.
    P_CENTER_RECTANGLE,
    // MW-2014-06-19: [[ IconGravity ]] Tag for the button iconGravity property.
    P_ICON_GRAVITY,
    
    // MERG-2013-08-12: [[ ClipsToRect ]] If true group clips to the set rect rather than the rect of children
    P_CLIPS_TO_RECT,

    // MW-2014-08-12: [[ EditionType ]] Returns whether the engine is commercial or community
    P_EDITION_TYPE,
    
    // MERG-2015-10-11: [[ DocumentFilename ]] Property tag for documentFilename
    P_DOCUMENT_FILENAME,
    
    // ARRAY STYLE PROPERTIES
	P_FIRST_ARRAY_PROP,
    P_CUSTOM_KEYS = P_FIRST_ARRAY_PROP,
    P_CUSTOM_PROPERTIES,
	P_REV_AVAILABLE_VARIABLES, // DEVELOPMENT only
	P_GRADIENT_FILL,
	P_GRADIENT_STROKE,
	P_BITMAP_EFFECT_DROP_SHADOW,
	P_BITMAP_EFFECT_INNER_SHADOW,
	P_BITMAP_EFFECT_OUTER_GLOW,
	P_BITMAP_EFFECT_INNER_GLOW,
	P_BITMAP_EFFECT_COLOR_OVERLAY,
    P_TEXT_STYLE,
    
    // NATIVE CONTROL PROPERTIES
    P_URL,
    P_CAN_BOUNCE,
    P_SCROLLING_ENABLED,
    P_CAN_ADVANCE,
    P_CAN_RETREAT,
    P_ALPHA,
    P_BACKGROUND_COLOR,
    // SN-2014-12-11: [[ Merge-6.7.1-rc-4 ]]
    P_IGNORE_VOICE_OVER_SENSITIVITY,
    P_MULTI_LINE,
    P_TEXT_COLOR,
    P_FONT_SIZE,
    P_FONT_NAME,
    P_EDITABLE,
    P_EDITING,
    P_AUTO_CAPITALIZATION_TYPE,
    P_AUTOCORRECTION_TYPE,
    P_KEYBOARD_TYPE,
    P_KEYBOARD_STYLE,
    P_RETURN_KEY_TYPE,
    P_CONTENT,
    P_CONTENT_TYPE,
    P_DATA_DETECTOR_TYPES,
    P_SELECTED_RANGE,
    P_NATURAL_SIZE,
    P_CONTENT_RECT,
    P_SHOW_HORIZONTAL_INDICATOR,
    P_SHOW_VERTICAL_INDICATOR,
    P_TRACKING,
    P_DRAGGING,
    P_AUTO_FIT,
    P_DELAY_REQUESTS,
    P_ALLOWS_INLINE_MEDIA_PLAYBACK,
    P_MEDIA_PLAYBACK_REQUIRES_USER_ACTION,
    P_MANAGE_RETURN_KEY,
    P_MINIMUM_FONT_SIZE,
    P_MAXIMUM_TEXT_LENGTH,
    P_AUTO_CLEAR,
    P_CLEAR_BUTTON_MODE,
    P_BORDER_STYLE,
    P_VERTICAL_TEXT_ALIGN,
    P_CAN_SCROLL_TO_TOP,
    P_CAN_CANCEL_TOUCHES,
    P_DELAY_TOUCHES,
    P_PAGING_ENABLED,
    P_DECELERATION_RATE,
    P_INDICATOR_STYLE,
    P_INDICATOR_INSETS,
    P_LOCK_DIRECTION,
    P_DECELERATING,
    P_PRESERVE_ASPECT,
    P_USE_APPLICATION_AUDIO_SESSION,
    P_SHOULD_AUTOPLAY,
    P_ALLOWS_AIR_PLAY,
    P_PLAYABLE_DURATION,
    P_IS_PREPARED_TO_PLAY,
    P_LOAD_STATE,
    P_PLAYBACK_STATE,
    // SN-2015-09-04: [[ Bug 9744 ]] readyForDisplay property added for players
    P_READY_FOR_DISPLAY,
    
    // MOBILE STORE PROPERTIES
    P_PRODUCT_IDENTIFIER,
    P_PURCHASE_QUANTITY,
    P_PURCHASE_DATE,
    P_TRANSACTION_IDENTIFIER,
    P_RECEIPT,
    P_ORIGINAL_PURCHASE_DATE,
    P_ORIGINAL_TRANSACTION_IDENTIFIER,
    P_ORIGINAL_RECEIPT,
    P_DEVELOPER_PAYLOAD,
    P_SIGNED_DATA,
    P_SIGNATURE,
    P_LOCALIZED_TITLE,
    P_LOCALIZED_DESCRIPTION,
    P_LOCALIZED_PRICE,
    P_KIND,

    // MW-2014-12-10: [[ Extensions ]] 'loadedExtensions' global property
    P_LOADED_EXTENSIONS,
    
    P_RAW_CLIPBOARD_DATA,
    P_RAW_DRAGBOARD_DATA,
    P_FULL_CLIPBOARD_DATA,
    P_FULL_DRAGBOARD_DATA,
    
    P_THEME,
    P_THEME_CONTROL_TYPE,
    
    P_SCRIPT_STATUS,
    
<<<<<<< HEAD
    P_LONG_NAME_NO_FILENAME,
=======
    P_REV_SCRIPT_DESCRIPTION,
>>>>>>> 57e0ac40
    
    __P_LAST,
};

enum Look_and_feel {
    LF_UNDEFINED,
    LF_AM,
    LF_MOTIF,
    LF_PM,
    LF_MAC,
    LF_WIN95,
    LF_NATIVEWIN,
    LF_NATIVEMAC,
    LF_NATIVEGTK
};

enum Relayer_relation
{
	RR_NONE,
	RR_BEFORE,
	RR_AFTER,
	RR_FRONT,
	RR_BACK
};

enum Repeat_form {
    RF_UNDEFINED,
    RF_EACH,
    RF_FOR,
    RF_FOREVER,
    RF_STEP,
    RF_UNTIL,
    RF_WHILE,
    RF_WITH,
    // SN-2015-06-18: [[ Bug 15509 ]] Parse 'times' in 'repeat for x times'
    RF_TIMES
};

enum Reset_type {
    RT_UNDEFINED,
    RT_CURSORS,
    RT_PAINT,
    RT_PRINTING,
    RT_TEMPLATE_AUDIO_CLIP,
    RT_TEMPLATE_BUTTON,
    RT_TEMPLATE_CARD,
    RT_TEMPLATE_EPS,
    RT_TEMPLATE_FIELD,
    RT_TEMPLATE_GRAPHIC,
    RT_TEMPLATE_GROUP,
    RT_TEMPLATE_IMAGE,
    RT_TEMPLATE_PLAYER,
    RT_TEMPLATE_SCROLLBAR,
    RT_TEMPLATE_STACK,
    RT_TEMPLATE_VIDEO_CLIP,
};


enum RSA_MODE
{
    RSA_DECRYPT,
    RSA_ENCRYPT,
    RSA_SIGN,
    RSA_VERIFY
};

enum RSA_KEYTYPE
{
    RSAKEY_PUBKEY,
    RSAKEY_CERT,
    RSAKEY_PRIVKEY
};

enum Script_point {
    SP_ACCEPT,
    SP_AE,
    SP_ASK,
    SP_COMMAND,
    SP_CONVERT,
    SP_ENCRYPTION,
    SP_EXIT,
    SP_EXPORT,
    SP_FACTOR,
    SP_FIND,
    SP_FLIP,
    SP_GO,
    SP_HANDLER,
    SP_INSERT,
    SP_LOCK,
    SP_MARK,
    SP_MODE,
    SP_MOVE,
    SP_OPEN,
    SP_PLAY,
    SP_RECORD,
    SP_REPEAT,
    SP_RESET,
    SP_SHOW,
    SP_SORT,
    SP_SSL,
    SP_START,
    SP_SUGAR,
    SP_THERE,
    SP_TOOL,
    SP_UNIT,
    SP_VALIDATION,
    SP_VISUAL,
	SP_SERVER
};

enum Show_object {
    SO_UNDEFINED,
    SO_ALL,
    SO_OBJECT,
    SO_BACKGROUND,
    SO_BREAK,
    SO_CARD,
    SO_GROUPS,
    SO_MARKED,
    SO_MENU,
    SO_MESSAGE,
    SO_PALETTE,
    SO_PICTURE,
    SO_TASKBAR,
    SO_TITLEBAR,
    SO_WINDOW
};

enum Sort_type {
    ST_UNDEF,
    ST_OF,
    ST_BY,
    ST_LINES,
    ST_ITEMS,
    ST_MARKED,
    ST_CARDS,
    ST_TEXT,
    ST_BINARY,
    ST_NUMERIC,
    ST_INTERNATIONAL,
    ST_DATETIME,
    ST_ASCENDING,
    ST_DESCENDING
};


enum SSL_constants {
    SSL_UNDEFINED,
    SSL_CERTIFICATE,
    SSL_VERIFICATION
};


enum Start_constants {
    SC_UNDEFINED,
    SC_DRAG,
    SC_EDITING,
    SC_MOVING,
    SC_PLAYER,
    SC_PLAYING,
    SC_RECORDING,
	SC_SESSION,
    SC_USING,
};

enum Sugar_constants {
	SG_UNDEFINED,
	SG_NOTHING,
	SG_BROWSER,
	SG_STANDARD,
	SG_OPTIMIZED,
	SG_OPTIONS,
	SG_ANCHOR,
	SG_LINK,
	
	// MM-2012-09-05: [[ Property Listener ]] Used by cancel listener for object
	SG_LISTENER,
	
	SG_ELEVATED,
	SG_BOOKMARK,
	SG_LEVEL,
	SG_EFFECTS,
	SG_UNICODE,
	SG_URL,
	SG_INITIALLY,
	SG_OPEN,
	SG_CLOSED,
	SG_CALLER,
	
	// MERG-2013-06-24: [[ IsAnAsciiString ]] Tag for 'string'.
    SG_STRING,
	
	// JS-2013-07-01: [[ EnhancedFilter ]] Tag for 'pattern'.
    SG_PATTERN,
	// JS-2013-07-01: [[ EnhancedFilter ]] Tag for 'regex'.
    SG_REGEX,
	// JS-2013-07-01: [[ EnhancedFilter ]] Tag for 'wildcard'.
    SG_WILDCARD,
	// JS-2013-07-01: [[ EnhancedFilter ]] Tag for 'matching'.
	SG_MATCHING,
    
    // MERG-2013-08-26: [[ RecursiveArrayOp ]] Support nested arrays in union and intersect
    SG_RECURSIVELY,
    
    // TD-2013-06-14: [[ DynamicFonts ]] start using font theFont [globally]
    SG_FONT,
    SG_GLOBALLY,
    SG_FILE,
	
	// MW-2013-11-14: [[ AssertCmd ]] Tags for sugar used in assert command.
	SG_TRUE,
	SG_FALSE,
	SG_SUCCESS,
	SG_FAILURE,
    
    // MW-2014-09-30: [[ ScriptOnlyStack ]] Tag for 'only' keyword in create command.
    SG_ONLY,
	
    // MM-2014-06-13: [[ Bug 12567 ]] Added host. Used in 'with verification for host <host>'
	SG_HOST,
    
    SG_EXTENSION,
	SG_RESOURCE,
	SG_PATH,
    
    // AL-2015-06-11: [[ Load Extension From Var ]] Add 'data' syntactic sugar
    SG_DATA,
    
    SG_STRICTLY,
    SG_REAL,
	
	SG_REPLACING,
	SG_PRESERVING,
	SG_STYLES,
    
    SG_URL_RESULT,
    SG_ERROR,
    SG_VALUE,
};

enum Statements {
    S_UNDEFINED,
    S_ACCEPT,
    S_ADD,
    S_ANSWER,
    S_ASK,
	// MW-2013-11-14: [[ AssertCmd ]] 'assert' command tag.
	S_ASSERT,
    S_BEEP,
    S_BREAK,
    S_BREAKPOINT,
    S_CALL,
    S_CANCEL,
    S_CHOOSE,
    S_CLICK,
    S_CLONE,
    S_CLOSE,
    S_COMBINE,
    S_COMPACT,
    S_CONSTANT,
    S_CONVERT,
    S_COPY,
    S_CREATE,
    S_CROP,
    S_CUT,
    S_DEBUGDO,
    S_DECRYPT,
    S_DEFINE,
    S_DELETE,
    S_DIFFERENCE,
    S_DISABLE,
	// MW-2008-11-05: [[ Dispatch Command ]] This is the 'dispatch' token's tag
	S_DISPATCH,
    S_DIVIDE,
    S_DO,
    S_DOMENU,
    S_DRAG,
    S_DRAWER,
	S_ECHO,
    S_EDIT,
    S_ENABLE,
    S_ENCRYPT,
    S_EXIT,
    S_EXPORT,
    S_FILTER,
    S_FIND,
    S_FLIP,
    S_FOCUS,
    S_GET,
    S_GLOBAL,
    S_GO,
    S_GRAB,
    S_GROUP,
    S_HIDE,
    S_HILITE,
    S_IF,
    S_IMPORT,
	S_INCLUDE,
    S_INSERT,
	S_INTERNAL, // DEVELOPMENT only
    S_INTERSECT,
    S_KILL,
    S_LAUNCH,
    S_LIBRARY,
    S_LOCAL,
    S_LOAD,
    S_LOCK,
    S_MARK,
    S_MODAL,
    S_MODELESS,
    S_MOVE,
    S_MULTIPLY,
    S_NEXT,
    S_OPEN,
    S_OPTION,
    S_PALETTE,
    S_PASS,
    S_PASTE,
    S_PLACE,
    S_PLAY,
    S_POP,
    S_POPUP,
    S_POST,
    S_PREPARE,
    S_PRINT,
    S_PULLDOWN,
    S_PUSH,
    S_PUT,
    S_QUIT,
    S_READ,
    S_RECORD,
    S_REDO,
	S_RELAYER,
    S_RELEASE,
    S_REMOVE,
    S_RENAME,
    S_REPEAT,
    S_REPLACE,
    S_REPLY,
    S_REQUEST,
	S_REQUIRE,
    S_RESET,
    // MERG-2013-09-23: [[ ResolveImage ]] resolve image [id] relative to <object>
	S_RESOLVE,
    S_RETURN,
    S_REVERT,
	S_REV_RELICENSE, // DEVELOPMENT only
    S_ROTATE,
    S_SAVE,
    S_SCRIPT_ERROR,
	// MM-2014-02-12: [[ SecureSocket ]] secure socket <socket> [with|without verification]
	S_SECURE,
    S_SEEK,
    S_SELECT,
    S_SEND,
    S_SET,
    S_SHEET,
    S_SHOW,
    S_SORT,
    S_SPLIT,
    S_START,
    S_STOP,
    S_SUBTRACT,
    S_SYMMETRIC,
    S_SWITCH,
    S_THROW,
    S_TOP_LEVEL,
    S_TRANSPOSE,
    S_TRY,
    S_TYPE,
    S_UNDEFINE,
    S_UNDO,
    S_UNGROUP,
    S_UNHILITE,
    S_UNION,
    S_UNLOAD,
    S_UNLOCK,
    S_UNMARK,
    S_VISUAL,
    S_WAIT,
    S_WRITE
};

// types of characters found by lex
// MW-2009-03-03: By making Symbol_type an enum many compilers will use a uint32_t
//   which is wasteful in the case of the ScriptPoint's type_table. Thus we make it
//   an anonymous enum, and use a uint8_t for that table. (Note we keep Symbol_type
//   a uint32_t since as a independent var, it makes more sense for it to be that).
typedef uint32_t Symbol_type;
enum {
    ST_UNDEFINED,
    ST_ERR,
    ST_EOF,
    ST_EOL,
    ST_SPC,
    ST_COM,
    ST_OP,
    ST_MIN,
    ST_NUM,
    ST_LP,
    ST_RP,
    ST_LB,
    ST_RB,
    ST_SEP,
    ST_SEMI,
    ST_ID,
    ST_ESC,
    ST_LIT,
	ST_LC,
    ST_RC,
    
	// MW-2009-03-03: The ST_DATA symbol type is a string that shoudl be treated
	//   as an echoed literal - it represents the data between <?rev ?> blocks in
	//   SERVER mode. ST_TAG is the type of '?' so we can identify '?>'.
	ST_DATA,
	ST_TAG
};

enum There_mode {
    TM_UNDEFINED,
    TM_DIRECTORY,
    TM_FILE,
    TM_PROCESS,
    TM_URL
};

// types returned from lex
enum Token_type {
    TT_UNDEFINED,
    TT_EOF,
    TT_NO_MATCH,
    TT_HANDLER,
    TT_STATEMENT,
    TT_CASE,
    TT_CATCH,
    TT_DEFAULT,
    TT_THEN,
    TT_ELSE,
    TT_END,
    TT_IT,
    TT_THE,
    TT_CHUNK,
    TT_FINALLY,
    TT_FUNCTION,
    TT_TOOL,
    TT_UNOP,
    TT_BINOP,
    TT_BIN_OR_UNOP,
    TT_LPAREN,
    TT_RPAREN,
    TT_PROPERTY,
    TT_PREP,
    TT_OF,
    TT_IN,
    TT_TO,
    TT_FROM,
    TT_CLASS,
    TT_VARIABLE,
    TT_VISUAL,
	TT_SERVER
};

enum Tool {
    T_UNDEFINED,
    T_BROWSE,
    T_BRUSH,
    T_BUCKET,
    T_BUTTON,
    T_CURVE,
    T_DROPPER,
    T_ERASER,
    T_FIELD,
    T_GRAPHIC,
    T_HELP,
    T_IMAGE,
    T_LASSO,
    T_LINE,
    T_OVAL,
    T_PENCIL,
    T_POINTER,
    T_POLYGON,
    T_RECTANGLE,
    T_REGULAR_POLYGON,
    T_ROUND_RECT,
    T_SCROLLBAR,
    T_PLAYER,
    T_BROWSER,
    T_SELECT,
    T_SPRAY,
    T_TEXT
};

// format of the value in a container
enum Value_format {
    VF_UNDEFINED,
    VF_STRING,
    VF_NUMBER,
    VF_BOTH,
    VF_ARRAY
};

enum Url_type {
    UT_UNDEFINED,
    UT_FILE,
    UT_BINFILE,
    UT_RESFILE,
    UT_HTTP,
    UT_MAIL,
    UT_FTP
};

enum Visual_effects {
    VE_UNDEFINED,
    VE_EFFECT,
    VE_EXTRA,
    VE_CLOSE,
    VE_OPEN,
    VE_IN,
    VE_OUT,
    VE_DOWN,
    VE_LEFT,
    VE_RIGHT,
    VE_UP,
    VE_BOTTOM,
    VE_CENTER,
    VE_TOP,
    VE_BARN,
    VE_DOOR,
    VE_CHECKERBOARD,
    VE_DISSOLVE,
    VE_IRIS,
    VE_PLAIN,
    VE_PUSH,
    VE_REVEAL,
    VE_SCROLL,
    VE_SHRINK,
    VE_STRETCH,
    VE_VENETIAN,
    VE_BLINDS,
    VE_WIPE,
    VE_ZOOM,
    VE_VERY,
    VE_VSLOW,
    VE_SLOW,
    VE_NORMAL,
    VE_FAST,
    VE_VFAST,
    VE_TO,
    VE_FROM,
    VE_BLACK,
    VE_CARD,
    VE_GRAY,
    VE_INVERSE,
    VE_WHITE,
    VE_WITH,
    VE_SOUND,
    VE_QTEFFECT,
    VE_OPTION,
	VE_CIEFFECT,
	VE_CURL,
	VE_FLIP,
};

enum Server_keywords
{
	SK_HEADER,
	SK_CONTENT,
	SK_MARKUP,
	SK_NEW,
	SK_UNICODE,
	SK_SECURE,
	SK_HTTPONLY,
};

enum MCExecResultMode
{
    kMCExecResultModeReturn,
    kMCExecResultModeReturnValue,
    kMCExecResultModeReturnError,
};

#include "parseerrors.h"
#include "executionerrors.h"

#endif<|MERGE_RESOLUTION|>--- conflicted
+++ resolved
@@ -1746,11 +1746,8 @@
     
     P_SCRIPT_STATUS,
     
-<<<<<<< HEAD
     P_LONG_NAME_NO_FILENAME,
-=======
     P_REV_SCRIPT_DESCRIPTION,
->>>>>>> 57e0ac40
     
     __P_LAST,
 };
