--- conflicted
+++ resolved
@@ -1917,13 +1917,11 @@
 	SG_RESOURCE,
 	SG_PATH,
     
-<<<<<<< HEAD
+    // AL-2015-06-11: [[ Load Extension From Var ]] Add 'data' syntactic sugar
+    SG_DATA,
+    
     SG_REALLY,
     SG_REAL,
-=======
-    // AL-2015-06-11: [[ Load Extension From Var ]] Add 'data' syntactic sugar
-    SG_DATA,
->>>>>>> 60e2c02e
 };
 
 enum Statements {
