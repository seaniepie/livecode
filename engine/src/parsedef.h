/* Copyright (C) 2003-2013 Runtime Revolution Ltd.

This file is part of LiveCode.

LiveCode is free software; you can redistribute it and/or modify it under
the terms of the GNU General Public License v3 as published by the Free
Software Foundation.

LiveCode is distributed in the hope that it will be useful, but WITHOUT ANY
WARRANTY; without even the implied warranty of MERCHANTABILITY or
FITNESS FOR A PARTICULAR PURPOSE.  See the GNU General Public License
for more details.

You should have received a copy of the GNU General Public License
along with LiveCode.  If not see <http://www.gnu.org/licenses/>.  */

//
// global parsing definitions for MetaCard
//
#ifndef	PARSEDEFS_H
#define	PARSEDEFS_H

typedef struct _constant
{
	MCString name;
	MCString value;
}
constant;

#define ELEMENTS(table) (sizeof(table) / sizeof(table[0]))

enum Accept_constants {
    AC_UNDEFINED,
    AC_DATAGRAM,
    AC_SECURE
};

enum Apple_event {
    AE_UNDEFINED,
    AE_AE,
    AE_CLASS,
    AE_DATA,
    AE_ID,
    AE_RETURN,
    AE_RETURN_ID,
    AE_SENDER
};

enum Ask_type {
    AT_UNDEFINED,
    AT_CLEAR,
    AT_COLOR,
    AT_EFFECT,
    AT_ERROR,
    AT_FILE,
    AT_FOLDER,
    AT_INFORMATION,
    AT_PASSWORD,
    AT_PRINTER,
    AT_PROGRAM,
    AT_QUESTION,
    AT_RECORD,
    AT_TITLED,
    AT_WARNING,
    AT_SHEET,
	AT_FILES,
	AT_TYPES,
	AT_FOLDERS,
	// Adding page setup, for "answer pagesetup" syntax
	AT_PAGE,
	AT_SETUP,
	AT_PAGESETUP,
	AT_HINT,
};

enum Assert_type {
    TYPE_NONE,
    TYPE_TRUE,
    TYPE_FALSE,
    TYPE_SUCCESS,
    TYPE_FAILURE,
};

inline Chunk_term ct_class(Chunk_term src)
{
	if (src == CT_UNDEFINED)
		return src;
	if (src < CT_DIRECT)
		return CT_DIRECT;
	if (src < CT_ORDINAL)
		return CT_ORDINAL;
	if (src == CT_ID)
		return CT_ID;
	if (src == CT_EXPRESSION)
		return CT_EXPRESSION;
	return CT_TYPES;
}

enum Convert_form {
    CF_UNDEFINED,
    CF_SHORT,
    CF_ABBREVIATED,
    CF_LONG,
    CF_INTERNET,
    CF_SECONDS,
    CF_DATEITEMS,
    CF_TIME,
    CF_SHORT_TIME,
    CF_ABBREV_TIME,
    CF_LONG_TIME,
    CF_DATE,
    CF_SHORT_DATE,
    CF_ABBREV_DATE,
    CF_LONG_DATE,
    CF_INTERNET_DATE,
    CF_ENGLISH = 1000,
    CF_SYSTEM = 2000
};

// destination container for chunk expressions
enum Dest_type {
    DT_UNDEFINED,
    DT_ISDEST,
    DT_VARIABLE,
    DT_EXPRESSION,
    DT_ME,
    DT_MENU_OBJECT,
    DT_TARGET,
	DT_FIRST_OBJECT,
    DT_BUTTON = DT_FIRST_OBJECT,
    DT_CARD,
    DT_FIELD,
    DT_GROUP,
    DT_IMAGE,
    DT_GRAPHIC,
    DT_EPS,
    DT_SCROLLBAR,
    DT_AUDIO_CLIP,
    DT_VIDEO_CLIP,
    DT_PLAYER,
    DT_STACK,
	DT_LAST_OBJECT,
    DT_SELECTED,
    DT_ERROR,
    DT_TOP_STACK,
    DT_CLICK_STACK,
    DT_MOUSE_STACK,
    DT_FUNCTION,
	
	// MW-2008-11-05: [[ Owner Reference ]] This desttype is used for chunks of the form:
	//   ... of the owner of ...
	DT_OWNER,
	// MW-2013-08-05: [[ ThisMe ]] Access to the behavior object (this me).
	DT_THIS_ME,
};

enum Encryption_constants
{
    ENCRT_BIT,
    ENCRT_IV,
    ENCRT_KEY,
    ENCRT_PASSWORD,
    ENCRT_SALT,
    ENCRT_USING,
    RSA_CERT,
    RSA_PRIVKEY,
    RSA_PUBKEY,
	ENCRT_RSA,
	ENCRT_PUBLIC,
	ENCRT_PRIVATE,
	ENCRT_PASSPHRASE,
};

enum Exec_concat {
    EC_NONE,
    EC_SPACE,
    EC_COMMA,
    EC_NULL,
    EC_RETURN,
	EC_TAB
};

// return codes from statements, handlers (exec and eval)
enum Exec_stat {
    ES_ERROR,
    ES_NORMAL,
    ES_NEXT_REPEAT,
    ES_EXIT_REPEAT,
    ES_EXIT_HANDLER,
    ES_EXIT_SWITCH,
    ES_EXIT_ALL,
	ES_RETURN_HANDLER,
    ES_PASS,
    ES_PASS_ALL,
    ES_NOT_HANDLED,
    ES_NOT_FOUND
};

enum Exit_to {
    ET_UNDEFINED,
    ET_ALL,
    ET_REPEAT,
    ET_SWITCH,
    ET_TO
};

enum Export_format {
    EX_UNDEFINED,
    EX_AUDIO_CLIP,
    EX_DISPLAY,
    EX_EPS,
    EX_GIF,
    EX_JPEG,
    EX_PBM,
    EX_PNG,
    EX_SNAPSHOT,
    EX_STACK,
    EX_VIDEO_CLIP,
    EX_XBM,
    EX_XWD,
    EX_AIFF,
    EX_WAVE,
    EX_ULAW,
    EX_MOVIE,
	EX_RAW,
	EX_RAW_ARGB,
	EX_RAW_ABGR,
	EX_RAW_RGBA,
	EX_RAW_BGRA,
	EX_RAW_RGB,
	EX_RAW_BGR,
	EX_RAW_BGRX,
	EX_RAW_GRAY,
	EX_RAW_INDEXED,
	EX_BMP,
};

enum Factor_rank {
    FR_UNDEFINED,
    FR_GROUPING,
    FR_OR,
    FR_AND,
    FR_OR_BITS,
    FR_XOR_BITS,
    FR_AND_BITS,
    FR_EQUAL,
    FR_COMPARISON,
    FR_CONCAT,
    FR_ADDSUB,
    FR_MULDIV,
    FR_POW,
    FR_UNARY,
    FR_VALUE
};

enum File_unit {
    FU_UNDEFINED,
    FU_BYTE,
    FU_CHARACTER,
    FU_CODEPOINT,
    FU_CODEUNIT,
    FU_INT1,
    FU_INT2,
    FU_INT4,
    FU_INT8,
    FU_ITEM,
    FU_LINE,
    FU_PARAGRAPH,
    FU_REAL4,
    FU_REAL8,
    FU_TOKEN,
    FU_SENTENCE,
    FU_WORD,
    FU_TRUEWORD,
    FU_UINT1,
    FU_UINT2,
    FU_UINT4,
    FU_UINT8,
    FU_ELEMENT,
	FU_KEY
};

enum Find_mode {
    FM_UNDEFINED,
    FM_NORMAL,
    FM_WHOLE,
    FM_WORD,
    FM_CHARACTERS,
    FM_STRING
};

enum Flip_dir {
    FL_UNDEFINED,
    FL_HORIZONTAL,
    FL_VERTICAL
};

// built in functions
enum Functions {
    F_UNDEFINED,
    F_ABS,
    F_ACOS,
    F_ALIAS_REFERENCE,
    F_ALTERNATE_LANGUAGES,
    F_ANNUITY,
	// JS-2013-06-19: [[ StatsFunctions ]] Tag for 'arithmeticMean' (was average)
    F_ARI_MEAN,
    F_ASIN,
    F_ATAN,
    F_ATAN2,
	// JS-2013-06-19: [[ StatsFunctions ]] Tag for 'averageDeviation'
    F_AVG_DEV,
    F_BACK_SCRIPTS,
    F_BASE_CONVERT,
    F_BASE64_DECODE,
    F_BASE64_ENCODE,
    // AL-2014-10-17: [[ BiDi ]] Returns the result of applying the bi-directional algorithm to text
    F_BIDI_DIRECTION,
    F_BINARY_DECODE,
    F_BINARY_ENCODE,
    F_BUILD_NUMBER,
    F_BYTE_OFFSET,
    F_CACHED_URLS,
    F_CAPS_LOCK_KEY,
	F_BYTE_TO_NUM,
	// MDW-2014-08-23 : [[ feature_floor ]]
	F_CEIL,
    F_CHAR_TO_NUM,
    F_CIPHER_NAMES,
    F_CLICK_CHAR,
    F_CLICK_CHAR_CHUNK,
    F_CLICK_CHUNK,
    F_CLICK_FIELD,
    F_CLICK_H,
    F_CLICK_LINE,
    F_CLICK_LOC,
    F_CLICK_STACK,
    F_CLICK_TEXT,
    F_CLICK_V,
    F_CLIPBOARD,
    F_CODEPOINT_OFFSET,
    F_CODEUNIT_OFFSET,
    F_COLOR_NAMES,
    F_COMMAND_ARGUMENTS,
    F_COMMAND_KEY,
    F_COMMAND_NAME,
    F_COMMAND_NAMES,
    F_COMPOUND,
    F_COMPRESS,
    F_CONSTANT_NAMES,
    F_CONTROL_KEY,
    F_COPY_RESOURCE,
    F_COS,
    F_DATE,
    F_DATE_FORMAT,
    F_DECOMPRESS,
    F_DELETE_RESOURCE,
    F_DIRECTORIES,
    F_DISK_SPACE,
    F_DNS_SERVERS,
    F_DRAG_DESTINATION,
    F_DRAG_SOURCE,
    F_DRIVER_NAMES,
    F_DRIVES,
    F_DROP_CHUNK,
    F_ENCRYPT,
    F_ENVIRONMENT,
    F_EXISTS,
    F_EXP,
    F_EXP1,
    F_EXP10,
    F_EXP2,
    F_EXTENTS,
    F_FILES,
    F_FLUSH_EVENTS,
	// MDW-2014-08-23 : [[ feature_floor ]]
	F_FLOOR,
    F_FOCUSED_OBJECT,
    F_FONT_LANGUAGE,
    F_FONT_NAMES,
    F_FONT_SIZES,
    F_FONT_STYLES,
    F_FORMAT,
    F_FOUND_CHUNK,
    F_FOUND_FIELD,
    F_FOUND_LINE,
    F_FOUND_LOC,
    F_FOUND_TEXT,
    F_FRONT_SCRIPTS,
    F_FUNCTION_NAMES,
    F_GET_RESOURCE,
    F_GET_RESOURCES,
	// JS-2013-06-19: [[ StatsFunctions ]] Tag for 'geometricMean'
    F_GEO_MEAN,
    F_GLOBAL_LOC,
    F_GLOBALS,
	// JS-2013-06-19: [[ StatsFunctions ]] Tag for 'harmonicMean'
    F_HAR_MEAN,
    F_HAS_MEMORY,
    F_HEAP_SPACE,
    F_HA,
    F_HATON,
    F_HN,
    F_HNTOA,
    F_INTERRUPT,
    F_INTERSECT,
    F_IS_NUMBER,
    F_ISO_TO_MAC,
    F_ITEM_OFFSET,
    F_KEYS,
    F_KEYS_DOWN,
    F_LENGTH,
    F_LICENSED,
    F_LINE_OFFSET,
    F_LN,
    F_LN1,
    F_LOCAL_LOC,
    F_LOCALS,
    F_LOG10,
    F_LOG2,
    F_LONG_FILE_PATH,
    F_MAC_TO_ISO,
    F_MACHINE,
    F_MAIN_STACKS,
    F_MATCH_CHUNK,
    F_MATCH_TEXT,
    F_MATRIX_MULTIPLY,
    F_MAX,
    F_MCI_SEND_STRING,
    F_MD5_DIGEST,
    F_ME,
    F_MEDIAN,
    F_MENU_OBJECT,
    F_MENUS,
    F_MERGE,
    F_MILLISECS,
    F_MIN,
    F_MONTH_NAMES,
    F_MOUSE,
    F_MOUSE_CHAR,
    F_MOUSE_CHAR_CHUNK,
    F_MOUSE_CHUNK,
    F_MOUSE_CLICK,
    F_MOUSE_COLOR,
    F_MOUSE_CONTROL,
    F_MOUSE_H,
    F_MOUSE_LINE,
    F_MOUSE_LOC,
    F_MOUSE_STACK,
    F_MOUSE_TEXT,
    F_MOUSE_V,
    F_MOVIE,
    F_MOVING_CONTROLS,
    F_NATIVE_CHAR_TO_NUM,
    F_NUM_TO_CHAR,
    F_NUM_TO_NATIVE_CHAR,
    F_NUM_TO_UNICODE_CHAR,
	F_NUM_TO_BYTE,
    F_OFFSET,
    F_OPEN_FILES,
    F_OPEN_PROCESSES,
    F_OPEN_PROCESS_IDS,
    F_OPEN_SOCKETS,
    F_OPEN_STACKS,
    F_OPTION_KEY,
	// MW-2008-03-05: [[ Owner Reference ]] The 'owner' token is now a function - this is its
	//   tag.
	F_OWNER,
    F_PA,
    F_PARAGRAPH_OFFSET,
    F_PARAM,
    F_PARAMS,
    F_PARAM_COUNT,
    F_PENDING_MESSAGES,
    F_PLATFORM,
	// JS-2013-06-19: [[ StatsFunctions ]] Tag for 'populationStdDev'
    F_POP_STD_DEV,
	// JS-2013-06-19: [[ StatsFunctions ]] Tag for 'populationVariance'
    F_POP_VARIANCE,
    F_PROCESS_ID,
    F_PROCESSOR,
    F_PROPERTY_NAMES,
    F_QT_EFFECTS,
    F_QT_VERSION,
    F_QUERY_REGISTRY,
    F_RANDOM,
    F_RECORD_COMPRESSION_TYPES,
    F_RECORD_LOUDNESS,
    F_REPLACE_TEXT,
    F_RESULT,
    F_ROUND,
	F_RUNTIME_ENVIRONMENTS, // RUNTIME ONLY
    F_SCREEN_COLORS,
    F_SCREEN_DEPTH,
    F_SCREEN_LOC,
    F_SCREEN_NAME,
    F_SCREEN_RECT,
		F_SCREEN_RECTS,
    F_SCREEN_TYPE,
    F_SCREEN_VENDOR,
    F_SCRIPT_LIMITS,
    F_SECONDS,
    F_SELECTED_BUTTON,
    F_SELECTED_CHUNK,
    F_SELECTED_FIELD,
    F_SELECTED_IMAGE,
    F_SELECTED_LINE,
    F_SELECTED_LOC,
    F_SELECTED_TEXT,
    F_SELECTED_OBJECT,
    F_SENTENCE_OFFSET,
    F_SET_REGISTRY,
    F_SET_RESOURCE,
    F_SHELL,
    F_SHIFT_KEY,
    F_SHORT_FILE_PATH,
    F_SIN,
	// JS-2013-06-19: [[ StatsFunctions ]] Tag for 'sampleStdDev' (was stdDev)
    F_SMP_STD_DEV,
	// JS-2013-06-19: [[ StatsFunctions ]] Tag for 'sampleVariance'
    F_SMP_VARIANCE,
    F_SOUND,
    F_SPECIAL_FOLDER_PATH,
    F_SQRT,
    F_STACKS,
    F_STACK_SPACE,
    F_STAT_ROUND,
    F_SUM,
    F_SYS_ERROR,
    F_SYSTEM_VERSION,
    F_TAN,
    F_TARGET,
    F_TEMP_NAME,
    F_TEMPLATE_BUTTON,
    F_TEMPLATE_CARD,
    F_TEMPLATE_FIELD,
    F_TEMPLATE_GROUP,
    F_TEMPLATE_IMAGE,
    F_TEMPLATE_GRAPHIC,
    F_TEMPLATE_EPS,
    F_TEMPLATE_SCROLLBAR,
    F_TEMPLATE_AUDIO_CLIP,
    F_TEMPLATE_VIDEO_CLIP,
    F_TEMPLATE_PLAYER,
    F_TEMPLATE_STACK,
    F_TEXT_DECODE,
    F_TEXT_ENCODE,
    F_TEXT_HEIGHT_SUM,
    F_TICKS,
    F_TIME,
    F_TO_LOWER,
    F_TO_UPPER,
    F_TOP_STACK,
    F_TRANSPOSE,
    F_TRUEWORD_OFFSET,
    F_TRUNC,
    F_UNICODE_CHAR_TO_NUM,
    F_UNI_DECODE,
    F_UNI_ENCODE,
    F_URL_DECODE,
    F_URL_ENCODE,
    F_URL_STATUS,
    F_VALUE,
    F_VARIABLES,
    F_VERSION,
    F_WAIT_DEPTH,
    F_WEEK_DAY_NAMES,
    F_WINDOWS,
    F_WITHIN,
    F_WORD_OFFSET,
    F_DELETE_REGISTRY,
	F_LIST_REGISTRY,
	F_HTTP_PROXY_FOR_URL,
	F_ARRAY_ENCODE,
	F_ARRAY_DECODE,
	F_RANDOM_BYTES,
	F_SHA1_DIGEST,
	
	// MW-2012-10-08: [[ HitTest ]] New functions for returning control at a point.
	F_CONTROL_AT_LOC,
	F_CONTROL_AT_SCREEN_LOC,
	
	// MW-2013-05-08: [[ Uuid ]] New function for generating uuids.
	F_UUID,
    
    // MERG-2013-08-14: [[ MeasureText ]] Measure text relative to the effective font on an object
    F_MEASURE_TEXT,
    F_MEASURE_UNICODE_TEXT,
    
    F_NORMALIZE_TEXT,
    
    F_CODEPOINT_PROPERTY,
};

enum Handler_type {
    HT_UNDEFINED = 0,
    HT_MESSAGE,
    HT_FUNCTION,
    HT_GETPROP,
    HT_SETPROP,
	
	// MW-2012-08-08: [[ BeforeAfter ]] New handler types - stored in separate
	//   lists in MCHandlerArray.
	HT_BEFORE,
	HT_AFTER,

		HT_PRIVATE,

		HT_MAX = HT_PRIVATE
};

enum If_format {
    IF_UNDEFINED,
    IF_ONELINE,
    IF_SINGLE,
    IF_MULTIPLE,
    IF_ELSEMULTIPLE
};

enum If_state {
    IS_UNDEFINED,
    IS_THEN,
    IS_ELSE
};

enum Try_state {
    TS_TRY,
    TS_CATCH,
    TS_FINALLY
};

enum Insert_point {
    IP_BACK,
    IP_FRONT
};

enum Is_type {
    IT_UNDEFINED,
    IT_AMONG,
    IT_NOT_AMONG,
    IT_NORMAL,
    IT_IN,
    IT_NOT,
    IT_NOT_IN,
    IT_WITHIN,
    IT_NOT_WITHIN,
	IT_AMONG_THE_DRAG_DATA,
	IT_NOT_AMONG_THE_DRAG_DATA,
	IT_AMONG_THE_CLIPBOARD_DATA,
	IT_NOT_AMONG_THE_CLIPBOARD_DATA,
};

enum Is_validation {
    IV_UNDEFINED,
    IV_AMONG,
    IV_COLOR,
    IV_DATE,
    IV_INTEGER,
    IV_LOGICAL,
    IV_NUMBER,
    IV_POINT,
    IV_RECT,
	IV_ARRAY,
	// MERG-2013-06-24: [[ IsAnAsciiString ]] Tag for 'ascii'.
    IV_ASCII,
};

enum Lock_constants {
    LC_UNDEFINED,
    LC_COLORMAP,
    LC_CURSOR,
    LC_ERRORS,
    LC_MENUS,
    LC_MSGS,
    LC_MOVES,
    LC_RECENT,
    LC_SCREEN,
	LC_SCREEN_FOR_EFFECT,
};

enum Mark_constants {
    MC_UNDEFINED,
    MC_ALL,
    MC_BY,
    MC_CARDS,
    MC_FINDING,
    MC_WHERE
};

// JS-2013-07-01: [[ EnhancedFilter ]] Tags for the type of pattern matcher to use.
enum Match_mode {
    MA_UNDEFINED,
    MA_WILDCARD,
    MA_REGEX
};

enum Move_mode {
    MM_UNDEFINED,
    MM_MESSAGES,
    MM_WAITING
};

enum Open_argument {
    OA_UNDEFINED,
    OA_DIRECTORY,
    OA_DRIVER,
    OA_FILE,
    OA_OBJECT,
    OA_PRINTING,
    OA_PROCESS,
    OA_SOCKET,
    OA_STDERR,
    OA_STDIN,
    OA_STDOUT
};

enum Operators {
    O_UNDEFINED,
    O_GROUPING,
    O_NOT,
    O_NOT_BITS,
    O_POW,
    O_THERE,
    O_TIMES,
    O_OVER,
    O_DIV,
    O_MOD,
    O_PLUS,
    O_MINUS,
    O_CONCAT,
    O_CONCAT_SPACE,
    O_LT,
    O_LE,
    O_GE,
    O_GT,
    O_CONTAINS,
    O_NE,
    O_EQ,
    O_IS,
    O_AND_BITS,
    O_XOR_BITS,
    O_OR_BITS,
    O_AND,
    O_OR,
	O_WRAP,
	O_BEGINS_WITH,
	O_ENDS_WITH
};

// return codes from parsers
enum Parse_stat {
    PS_ERROR,
    PS_NORMAL,
    PS_EOL,
    PS_EOF,
    PS_NO_MATCH,
    PS_BREAK
};

enum Pixmap_ids {
    PI_NONE,
    PI_ARROW,
    PI_BRUSH,
    PI_SPRAY,
    PI_ERASER,
    PI_BUCKET,
    PI_BUSY,
    PI_CROSS,
    PI_HAND,
    PI_IBEAM,
    PI_LR,
    PI_PENCIL,
    PI_DROPPER,
    PI_PLUS,
    PI_WATCH,
    PI_HELP,
    PI_BUSY1,
    PI_BUSY2,
    PI_BUSY3,
    PI_BUSY4,
    PI_BUSY5,
    PI_BUSY6,
    PI_BUSY7,
    PI_BUSY8,
    PI_DRAGTEXT,
    PI_DRAGCLONE,
    PI_DRAGREFUSE,
    PI_SIZEV,
    PI_SIZEH,
    PI_NCURSORS,
    PI_BRUSHES = 100,
    PI_PATTERNS = 136,
    PI_END = 300
};

enum Play_params {
    PP_UNDEFINED,
    PP_AUDIO_CLIP,
    PP_BACK,
    PP_FORWARD,
    PP_LOOPING,
    PP_OPTIONS,
    PP_PAUSE,
    PP_PLAYER,
    PP_RESUME,
    PP_STEP,
    PP_STOP,
    PP_TEMPO,
    PP_VIDEO_CLIP,
	PP_VIDEO,
};

enum Record_params {
    RC_BEST,
    RC_BETTER,
    RC_GOOD,
    RC_PAUSE,
    RC_QUALITY,
    RC_RESUME,
    RC_SOUND
};

enum Preposition_type {
    PT_UNDEFINED,
    PT_AFTER,
    PT_AS,
    PT_AT,
    PT_BEFORE,
    PT_FROM,
    PT_IN,
    PT_INTO,
    PT_OF,
    PT_ON,
    PT_RELATIVE,
    PT_TO,
    PT_WITHOUT,
    PT_BY,
    PT_ALIGNED,
	PT_HEADER,
	PT_NEW_HEADER,
	PT_CONTENT,
	PT_MARKUP,
	PT_BINARY,
	PT_COOKIE,
};

enum Print_mode {
    PM_UNDEFINED,
    PM_ALL,
    PM_BREAK,
    PM_CARD,
    PM_MARKED,
    PM_SOME,
	PM_ANCHOR,
	PM_LINK,
	PM_BOOKMARK,
	PM_UNICODE_BOOKMARK,
	PM_LINK_ANCHOR,
	PM_LINK_URL,
};

enum Properties {
    // not really properties
    P_UNDEFINED,
    P_SHORT,
    P_ABBREVIATE,
    P_LONG,
    P_INTERNET,
    P_EFFECTIVE,
    P_ENGLISH,
    P_SYSTEM,
	P_WORKING,
    // local properties
    P_CASE_SENSITIVE,
    P_FORM_SENSITIVE,
    P_CENTURY_CUTOFF,
    P_CONVERT_OCTALS,
    P_ITEM_DELIMITER,
    P_COLUMN_DELIMITER,
    P_LINE_DELIMITER,
	P_ROW_DELIMITER,
    P_NUMBER_FORMAT,
    P_WHOLE_MATCHES,
    P_USE_SYSTEM_DATE,
    P_USE_UNICODE,
    // global properties
    P_CURSOR,
    P_DEFAULT_CURSOR,
    P_DRAG_SPEED,
    P_MOVE_SPEED,
    P_EDIT_BACKGROUND,
    P_DEFAULT_STACK,
    P_STACK_FILES,
    P_LOCK_COLORMAP,
    P_LOCK_CURSOR,
    P_LOCK_ERRORS,
    P_LOCK_MENUS,
    P_LOCK_MESSAGES,
    P_LOCK_MOVES,
    P_LOCK_RECENT,
    P_LOCK_SCREEN,
	// MERG-2013-06-02: [[ GrpLckUpdates ]] Property tag for 'the lockUpdates' of groups.
    P_LOCK_UPDATES,
    P_BEEP_LOUDNESS,
    P_BEEP_PITCH,
    P_BEEP_DURATION,
	P_BEEP_SOUND, 
    P_PLAY_LOUDNESS,
    P_PLAY_DESTINATION,
    P_DIRECTORY,
    P_TWELVE_TIME,
    P_PRIVATE_COLORS,
    P_IDLE_RATE,
    P_IDLE_TICKS,
    // MERG-2014-06-02: [[ IgnoreMouseEvents ]] Property tag for 'the ignoreMouseEvents' of stacks.
    P_IGNORE_MOUSE_EVENTS,
    P_BLINK_RATE,
    P_RECURSION_LIMIT,
    P_REPEAT_RATE,
    P_REPEAT_DELAY,
    P_TYPE_RATE,
    P_SYNC_RATE,
    P_EFFECT_RATE,
    P_DONT_USE_NS,
    P_DONT_USE_QT,
    P_DONT_USE_QT_EFFECTS,
    P_DOUBLE_TIME,
    P_DOUBLE_DELTA,
    P_LONG_WINDOW_TITLES,
    P_BLIND_TYPING,
    P_POWER_KEYS,
    P_NAVIGATION_ARROWS,
    P_TEXT_ARROWS,
    P_EXTEND_KEY,
    P_COLORMAP,
    P_NO_PIXMAPS,
    P_POINTER_FOCUS,
    P_LOW_RESOLUTION_TIMERS,
    P_RAISE_MENUS,
    P_ACTIVATE_PALETTES,
    P_HIDE_PALETTES,
    P_RAISE_PALETTES,
    P_PROPORTIONAL_THUMBS,
    P_SHARED_MEMORY,
    P_VC_SHARED_MEMORY,
    P_VC_PLAYER,
    P_TRACE_ABORT,
    P_TRACE_DELAY,
    P_TRACE_RETURN,
    P_TRACE_STACK,
	P_TRACE_UNTIL,
    P_SHELL_COMMAND,
    
	P_PRINTER_NAMES,

	P_PRINT_COMMAND,
    P_PRINT_FONT_TABLE,
    
	P_PRINT_CARD_BORDERS,
    P_PRINT_GUTTERS,
    P_PRINT_MARGINS,
    P_PRINT_ROTATED,
    P_PRINT_ROWS_FIRST,
    P_PRINT_SCALE,

	P_PRINT_DEVICE_NAME, 
	P_PRINT_DEVICE_SETTINGS,
	P_PRINT_DEVICE_OUTPUT,
	P_PRINT_DEVICE_FEATURES,
	P_PRINT_DEVICE_RECTANGLE,
	
	P_PRINT_PAGE_SIZE,
    P_PRINT_PAGE_ORIENTATION,
	P_PRINT_PAGE_SCALE,
	P_PRINT_PAGE_RECTANGLE,
	
	P_PRINT_JOB_NAME,
	P_PRINT_JOB_COLOR,
	P_PRINT_JOB_COPIES,
	P_PRINT_JOB_COLLATE,
	P_PRINT_JOB_DUPLEX,
	P_PRINT_JOB_RANGES,
	P_PRINT_JOB_PAGE,
	
	P_PRINT_TEXT_ALIGN,
    P_PRINT_TEXT_FONT,
    P_PRINT_TEXT_HEIGHT,
    P_PRINT_TEXT_SIZE,
    P_PRINT_TEXT_STYLE,
	
	P_DIALOG_DATA,

    P_ACCEPT_DROP,
	P_ALLOWABLE_DRAG_ACTIONS,
    P_DRAG_DATA,
	P_DRAG_DELTA,
    P_DRAG_ACTION,
	P_DRAG_IMAGE,
	P_DRAG_IMAGE_OFFSET,
	
	P_CLIPBOARD_DATA,
    P_HC_IMPORT_STAT,
    P_SCRIPT_TEXT_FONT,
    P_SCRIPT_TEXT_SIZE,
    P_LOOK_AND_FEEL,
    P_SCREEN_MOUSE_LOC,
    P_SCREEN_GAMMA,
    P_UMASK,
    P_BUFFER_MODE,
    P_BUFFER_IMAGES,
    P_BACK_DROP,
    P_MULTI_EFFECT,
    P_ALLOW_INTERRUPTS,
    P_EXPLICIT_VARIABLES,
		P_PRESERVE_VARIABLES,
    P_SYSTEM_FS,
    P_SYSTEM_CS,
	P_SYSTEM_PS,
    P_FILE_TYPE,
    P_STACK_FILE_TYPE,
		P_STACK_FILE_VERSION,
    P_SECURE_MODE,
    P_SERIAL_CONTROL_STRING,
    P_TOOL,
    P_EDIT_MENUS,
    P_EDIT_SCRIPTS,
    P_COLOR_WORLD,
    P_PEN_WIDTH,
    P_PEN_HEIGHT,
    P_ALLOW_KEY_IN_FIELD,
    P_REMAP_COLOR,
    P_HIDE_CONSOLE_WINDOWS,
    P_FTP_PROXY,
    P_HTTP_HEADERS,
    P_HTTP_PROXY,
    P_SHOW_INVISIBLES,
    P_SOCKET_TIMEOUT,
    P_RANDOM_SEED,
    P_DEFAULT_MENU_BAR,
    P_ACCENT_COLOR,
    P_JPEG_QUALITY,
    P_LZW_KEY,
    P_PAINT_COMPRESSION,
    P_EMACS_KEY_BINDINGS,
    P_SOUND_CHANNEL,
    P_RELAYER_GROUPED_CONTROLS,
    P_SELECT_GROUPED_CONTROLS,
    P_SELECTION_HANDLE_COLOR,
    P_SELECTION_MODE,
    P_WINDOW_BOUNDING_RECT,
    P_LINK_COLOR,
    P_LINK_HILITE_COLOR,
    P_LINK_VISITED_COLOR,
    P_UNDERLINE_LINKS,
    P_RECORDING,
    P_RECORD_RATE,
    P_RECORD_CHANNELS,
    P_RECORD_SAMPLESIZE,
    P_RECORD_COMPRESSION,
    P_RECORD_FORMAT,
    P_RECORD_INPUT,
    P_BREAK_POINTS,
    P_DEBUG_CONTEXT,
    P_EXECUTION_CONTEXTS,
    P_MESSAGE_MESSAGES,
    P_WATCHED_VARIABLES,
    P_ALLOW_INLINE_INPUT,
    P_SSL_CERTIFICATES,
	P_HIDE_BACKDROP,
	P_QT_IDLE_RATE,
	P_RAISE_WINDOWS,
	P_PROCESS_TYPE,
    P_ERROR_MODE,
	P_ICON_MENU,
	P_STATUS_ICON,
	P_STATUS_ICON_MENU,
	P_STATUS_ICON_TOOLTIP,
	P_OUTPUT_TEXT_ENCODING,
	P_OUTPUT_LINE_ENDINGS,
	P_SESSION_SAVE_PATH,
	P_SESSION_LIFETIME,
	P_SESSION_COOKIE_NAME,
	P_SESSION_ID,

	P_SCRIPT_EXECUTION_ERRORS,
	P_SCRIPT_PARSING_ERRORS,
	P_DEFAULT_NETWORK_INTERFACE,

	/* 2013-01-07-IM global property to control image cache limit */
	P_IMAGE_CACHE_LIMIT,
	P_IMAGE_CACHE_USAGE,
	
    // read only globals
    P_ADDRESS,
    P_STACKS_IN_USE,
	P_NETWORK_INTERFACES,
    
  	// TD-2013-06-20: [[ DynamicFonts ]] global property for list of font files
    P_FONTFILES_IN_USE,
	
    // window properties
    P_NAME,
    P_SHORT_NAME,
    P_ABBREV_NAME,
    P_LONG_NAME,
    P_ID,
    P_SHORT_ID,
    P_ABBREV_ID,
    P_LONG_ID,
    P_ALT_ID,
    P_NUMBER,
    P_SHOW_BORDER,
    P_BOTTOM,
    P_BOTTOM_LEFT,
    P_BOTTOM_RIGHT,
    P_FORE_PIXEL,
    P_BACK_PIXEL,
    P_HILITE_PIXEL,
    P_BORDER_PIXEL,
    P_TOP_PIXEL,
    P_BOTTOM_PIXEL,
    P_SHADOW_PIXEL,
    P_FOCUS_PIXEL,
    P_FORE_COLOR,
    P_BACK_COLOR,
    P_HILITE_COLOR,
    P_BORDER_COLOR,
    P_TOP_COLOR,
    P_BOTTOM_COLOR,
    P_SHADOW_COLOR,
    P_FOCUS_COLOR,
    P_COLORS,
    P_FORE_PATTERN,
    P_BACK_PATTERN,
    P_HILITE_PATTERN,
    P_BORDER_PATTERN,
    P_TOP_PATTERN,
    P_BOTTOM_PATTERN,
    P_SHADOW_PATTERN,
    P_FOCUS_PATTERN,
    P_PATTERNS,
    P_HEIGHT,
    P_LEFT,
    P_LOCATION,
    P_LOCK_LOCATION,
    P_DISABLED,
    P_ENABLED,
    P_OPAQUE,
    P_RECTANGLE,
    P_RIGHT,
    P_SHADOW,
    P_SHADOW_OFFSET,
    P_3D,
    P_TOP,
    P_TOP_LEFT,
    P_TOP_RIGHT,
    P_INVISIBLE,
    P_VISIBLE,
    P_WIDTH,
    P_BORDER_WIDTH,
    P_SELECTED,
    // painting properties
    P_BRUSH,
    P_BRUSH_COLOR,
    P_BRUSH_PATTERN,
    P_BRUSH_BACK_COLOR,
    P_CENTERED,
    P_ERASER,
    P_FILLED,
    P_GRID,
    P_GRID_SIZE,
    P_LINE_SIZE,
    P_MULTIPLE,
    P_MULTI_SPACE,
    P_PEN_COLOR,
    P_PEN_PATTERN,
    P_PEN_BACK_COLOR,
    P_INK,
    P_POLY_SIDES,
    P_SLICES,
    P_SPRAY,
    P_ROUND_ENDS,
    P_TEXT_ALIGN,
    P_TEXT_FONT,
    P_TEXT_HEIGHT,
    P_TEXT_SIZE,
    P_TEXT_SHIFT,
	// MW-2011-11-23: [[ Array TextStyle ]] These are pseudo-properties
	//   used to express setting / unsetting of specific styles in field
	//   chunks.
	P_TEXT_STYLE_ADD,
	P_TEXT_STYLE_REMOVE,
    // stack properties
	P_REMOTEABLE, // RUNTIME only
	P_STACK_URL, // RUNTIME only
	P_FULLSCREEN, 
	// IM-2013-09-23: [[ FullscreenMode ]] Property tag for the fullscreenMode
	P_FULLSCREENMODE,
	// IM-2014-01-07: [[ StackScale ]] Property tag for the scalefactor
	P_SCALE_FACTOR,
    P_FILE_NAME,
    P_SAVE_COMPRESSED,
    P_USER_LEVEL,
    P_CANT_ABORT,
    P_CANT_PEEK,
    P_CANT_DELETE,
    P_CANT_SELECT,
    P_CANT_MODIFY,
    P_USER_MODIFY,
    P_SCRIPT,
    P_CLOSE_BOX,
    P_DRAGGABLE,
    P_RESIZABLE,
    P_ZOOM_BOX,
    P_MIN_WIDTH,
    P_MIN_HEIGHT,
    P_MAX_WIDTH,
    P_MAX_HEIGHT,
    P_ICONIC,
    P_START_UP_ICONIC,
    P_RECENT_CARDS,
    P_RECENT_NAMES,
    P_MAIN_STACK,
    P_SUBSTACKS,
    P_BACKGROUND_IDS,
    P_BACKGROUND_NAMES,
    P_CARD_IDS,
    P_CARD_NAMES,
    P_EXTERNALS,
    P_EXTERNAL_PACKAGES,
    P_EXTERNAL_COMMANDS,
    P_EXTERNAL_FUNCTIONS,
    P_DESTROY_STACK,
    P_DESTROY_WINDOW,
    P_ALWAYS_BUFFER,
    P_PASSWORD,
    P_KEY,
    P_MODE,
    P_WM_PLACE,
    P_PIXMAP_ID,
    P_WINDOW_ID,
    P_HC_ADDRESSING,
    P_HC_STACK,
    P_DYNAMIC_PATHS,
    P_DECORATIONS,
    P_SIZE,
    P_FREE_SIZE,
	P_OWNER,
    P_SHORT_OWNER,
    P_ABBREV_OWNER,
    P_LONG_OWNER,
    P_CUSTOM,
    P_CUSTOM_VAR,
    P_CUSTOM_PROPERTY_SET,
    P_CUSTOM_PROPERTY_SETS,
    P_PROPERTIES,
    P_TOOL_TIP,
	P_UNICODE_TOOL_TIP,
    P_TOOL_TIP_DELAY,
    P_MENU_BAR,
    P_CHARSET,
    P_FORMAT_FOR_PRINTING,
    P_WINDOW_SHAPE,
    P_METAL,
    P_SYSTEM_WINDOW,
    P_LIVE_RESIZING,
    P_MINIMIZE_BOX,
    P_MAXIMIZE_BOX,
    P_COLLAPSE_BOX,
	P_SCREEN,
	P_REFERRING_STACK, // DEVELOPMENT only
	P_UNPLACED_GROUP_IDS, // DEVELOPMENT only
	P_IDE_OVERRIDE, // DEVELOPMENT only
	P_CURRENT_CARD,
	P_MODIFIED_MARK,
	P_COMPOSITOR_TYPE,
	P_COMPOSITOR_CACHE_LIMIT,
	P_COMPOSITOR_TILE_SIZE,
	P_COMPOSITOR_STATISTICS,
	P_ACCELERATED_RENDERING,
    // group properties
    P_TAB_GROUP_BEHAVIOR,
    P_RADIO_BEHAVIOR,
    P_HILITED_BUTTON,
    P_HILITED_BUTTON_ID,
    P_HILITED_BUTTON_NAME,
    P_SHOW_PICT,
    P_BACK_SIZE,
    P_BACKGROUND_BEHAVIOR,
    P_BOUNDING_RECT,
	P_UNICODE_LABEL,
	P_UNBOUNDED_VSCROLL,
	P_UNBOUNDED_HSCROLL,
	P_SHARED_BEHAVIOR,
    // card properties
    P_MARKED,
    P_DEFAULT_BUTTON,
    P_GROUP_IDS,
    P_GROUP_NAMES,
	P_SHARED_GROUP_IDS,
	P_SHARED_GROUP_NAMES,
    // audioClip/videoClip/player properties
    P_DONT_REFRESH,
    P_FRAME_RATE,
    P_CALLBACKS,
    P_CURRENT_TIME,
    P_DURATION,
    P_LOOPING,
    P_PLAY_RATE,
    P_SHOW_BADGE,
    P_SHOW_CONTROLLER,
    P_START_FRAME,
    P_END_FRAME,
    P_START_TIME,
    P_END_TIME,
    P_TIME_SCALE,
    P_PLAY_SELECTION,
    P_SHOW_SELECTION,
    P_PAUSED,
    P_STATUS,
    P_MOVIE_CONTROLLER_ID,
    P_MOVIE_LOADED_TIME,
    P_TRACK_COUNT,
    P_TRACKS,
    P_ENABLED_TRACKS,
    P_MEDIA_TYPES,
    P_CURRENT_NODE,
    P_NODES,
    P_ZOOM,
    P_TILT,
    P_PAN,
    P_CONSTRAINTS,
    P_HOT_SPOTS,
    // EPS properties
    P_POSTSCRIPT,
    P_ANGLE,
    P_PROLOG,
    P_RETAIN_IMAGE,
    P_RETAIN_POSTSCRIPT,
    P_SCALE,
    P_SCALE_INDEPENDENTLY,
    P_X_SCALE,
    P_Y_SCALE,
    P_X_OFFSET,
    P_Y_OFFSET,
    P_X_EXTENT,
    P_Y_EXTENT,
    P_CURRENT_PAGE,
    P_PAGE_COUNT,
    // button properties
    P_LAYER,
    P_STYLE,
    P_TRAVERSAL_ON,
    P_SHOW_FOCUS_BORDER,
    P_AUTO_ARM,
    P_AUTO_HILITE,
    P_ARM_BORDER,
    P_ARM_FILL,
    P_HILITE_BORDER,
    P_HILITE_FILL,
    P_ARM,
    P_HILITE,
    P_ARMED_ICON,
    P_DISABLED_ICON,
    P_HILITED_ICON,
    P_ICON,
    P_VISITED_ICON,
	P_HOVER_ICON,
    P_SHARED_HILITE,
    P_SHOW_HILITE,
    P_SHOW_ICON,
    P_SHOW_NAME,
    P_MENU_BUTTON,
    P_MENU_HISTORY,
    P_MENU_LINES,
    P_MENU_MODE,
    P_MENU_NAME,
    P_ACCELERATOR_TEXT,
	P_UNICODE_ACCELERATOR_TEXT,
    P_ACCELERATOR_KEY,
    P_ACCELERATOR_MODIFIERS,
    P_MNEMONIC,
    P_MARGINS,
    P_LEFT_MARGIN,
    P_RIGHT_MARGIN,
    P_TOP_MARGIN,
    P_BOTTOM_MARGIN,
    P_DEFAULT,
    P_LABEL,
    P_LABEL_WIDTH,
    P_FAMILY,
    P_VISITED,
    // button menu item properties
    P_CHECK_MARK,
    P_COMMAND_CHAR,
    P_MARK_CHAR,
    P_MENU_MESSAGE,
    // image properties
    P_MAGNIFY,
    P_HOT_SPOT,
    P_XHOT,
    P_YHOT,
    P_IMAGE_PIXMAP_ID,
    P_MASK_PIXMAP_ID,
    P_ALPHA_DATA,
    P_IMAGE_DATA,
    P_MASK_DATA,
    P_DONT_DITHER,
    P_CURRENT_FRAME,
    P_FRAME_COUNT,
    P_REPEAT_COUNT,
    P_PALINDROME_FRAMES,
    P_CONSTANT_MASK,
    P_BLEND_LEVEL,
    P_RESIZE_QUALITY,
    // graphic properties
    P_DONT_RESIZE,
    P_POINTS,
    P_RELATIVE_POINTS,
    P_START_ANGLE,
    P_ARC_ANGLE,
    P_ROUND_RADIUS,
    P_ARROW_SIZE,
    P_MARKER_DRAWN,
    P_MARKER_OPAQUE,
    P_MARKER_LSIZE,
    P_MARKER_POINTS,
    P_DASHES,
    P_START_ARROW,
    P_END_ARROW,
	P_ANTI_ALIASED,
	P_FILL_RULE, // PROPERTY - FILL RULE
	P_EDIT_MODE,
	P_CAP_STYLE,
	P_JOIN_STYLE,
	P_MITER_LIMIT,
	// scrollbar properties
    P_THUMB_SIZE,
    P_THUMB_POS,
    P_LINE_INC,
    P_PAGE_INC,
    P_ORIENTATION,
    P_START_VALUE,
    P_END_VALUE,
    P_SHOW_VALUE,
    // field properties
    P_AUTO_TAB,
    P_DONT_SEARCH,
    P_DONT_WRAP,
    P_FIXED_HEIGHT,
    P_WIDE_MARGINS,
    P_FIRST_INDENT,
    P_LOCK_TEXT,
    P_SHARED_TEXT,
    P_SHOW_LINES,
    P_FORMATTED_LEFT,
    P_FORMATTED_TOP,
    P_FORMATTED_WIDTH,
    P_FORMATTED_HEIGHT,
    P_FORMATTED_RECT,
    P_HSCROLL,
    P_VSCROLL,
    P_HSCROLLBAR,
    P_VSCROLLBAR,
	P_HSCROLLBARID, // DEVELOPMENT only
	P_VSCROLLBARID, // DEVELOPMENT only
    P_SCROLLBAR_WIDTH,
    P_LIST_BEHAVIOR,
    P_TEXT,
    P_UNICODE_TEXT,
    P_HTML_TEXT,
    P_RTF_TEXT,
	// MW-2011-12-08: [[ StyledText ]] Property tag for the styledText
	P_STYLED_TEXT,
	// MW-2012-02-21: [[ LineBreaks ]] Property tag for the formattedStyledText
	P_FORMATTED_STYLED_TEXT,
	P_PLAIN_TEXT,
	P_UNICODE_PLAIN_TEXT,
    P_FORMATTED_TEXT,
	P_UNICODE_FORMATTED_TEXT,
    P_MULTIPLE_HILITES,
    P_NONCONTIGUOUS_HILITES,
    P_HILITED_LINES,
    P_TAB_STOPS,
    P_TOGGLE_HILITE,
    P_3D_HILITE,
    P_ALLOW_FIELD_REDRAW, //(sc compatibility)
    P_HGRID,
    P_VGRID,
    P_PAGE_HEIGHTS,
	// JS-2013-05-15: [[ PageRanges ]] Property tag for the pageranges property.
    P_PAGE_RANGES,
    P_LINK_TEXT,
    P_IMAGE_SOURCE,
	// MW-2012-01-06: [[ Block Metadata ]] Property tag for the metadata block property.
	P_METADATA,
	// MW-2012-01-09: [[ Field Indices ]] Property tag for chunk index properties.
	P_CHAR_INDEX,
	P_LINE_INDEX,
	P_LIST_STYLE,
	// MW-2012-01-25: [[ ParaStyles ]] New paragraph-level style properties.
	P_LIST_DEPTH,
	P_LIST_INDENT,
	// MW-2012-11-13: [[ ParaListIndex ]] New property allowing direct setting of the list index
	P_LIST_INDEX,
	P_SPACE_ABOVE,
	P_SPACE_BELOW,
	P_LEFT_INDENT,
	P_RIGHT_INDENT,
	// MW-2012-02-08: [[ ParaStyles ]] New 'padding' property for paragraphs.
	P_PADDING,
	// MW-2012-01-26: [[ FlaggedField ]] New property for char-level 'flagged'.
	P_FLAGGED,
	// MW-2012-02-08: [[ FlaggedField ]] New property for getting/setting lists of flagged
	//   ranges in fields.
	P_FLAGGED_RANGES,
	// MW-2012-02-10: [[ TabAlign ]] New property for setting alignment of tabs.
	P_TAB_ALIGN,
	// MW-2012-02-10: [[ TabWidths ]] New synthetic property to help manage setting of column
	//   widths.
	P_TAB_WIDTHS,
	// MW-2012-02-12: [[ Encoding ]] New read-only property describing a run's text encoding.
	P_ENCODING,
    // color palette properties
    P_SELECTED_COLOR,

    P_REV_LICENSE_LIMITS, // DEVELOPMENT only
	P_REV_CRASH_REPORT_SETTINGS, // DEVELOPMENT only
	P_REV_AVAILABLE_HANDLERS, // DEVELOPMENT only
	P_REV_MESSAGE_BOX_LAST_OBJECT, // DEVELOPMENT only
	P_REV_MESSAGE_BOX_REDIRECT, // DEVELOPMENT only
	P_REV_LICENSE_INFO, // DEVELOPMENT only

	P_REV_RUNTIME_BEHAVIOUR,
	
	P_URL_RESPONSE,
	P_PARENT_SCRIPT,

	P_SECURITY_PERMISSIONS, // RUNTIME only
	P_SECURITY_CATEGORIES, // RUNTIME only

	P_STACK_LIMIT,
	
	// MW-2011-08-25: [[ TileCache ]] The 'layerMode' property index.
	P_LAYER_MODE,
	
	// MW-2011-11-24: [[ Nice Folders ]] The (pseudo) properties for folder variants.
	P_ENGINE_FOLDER,
	P_TEMPORARY_FOLDER,
	P_DOCUMENTS_FOLDER,
	P_DESKTOP_FOLDER,
	P_HOME_FOLDER,

	// MW-2011-11-24: [[ UpdateScreen ]] Property controlling whether stack updates should
	//   occur after every command.
	P_DEFER_SCREEN_UPDATES,

	// MM-2012-09-05: [[ Property Listener ]] Property listing all the currently active object property listeners.
	P_REV_OBJECT_LISTENERS, // DEVELOPMENT only
	P_REV_PROPERTY_LISTENER_THROTTLE_TIME, // DEVELOPMENT only
	
	// MW-2012-11-13: [[ Bug 10516 ]] Tag for allowDatagramBroadcasts property.
	P_ALLOW_DATAGRAM_BROADCASTS,
    
    P_CONTROL_IDS,
    P_CONTROL_NAMES,
	P_CHILD_CONTROL_IDS,
    P_CHILD_CONTROL_NAMES,

	// MERG-2013-08-17: [[ ColorDialogColors ]] Custom color management for the windows color dialog
	P_COLOR_DIALOG_COLORS,
	
	// IM-2013-12-04: [[ PixelScale ]] Tags for the pixelScale and systemPixelScale properties
	P_PIXEL_SCALE,
	P_SYSTEM_PIXEL_SCALE,
	
	// IM-2014-01-24: [[ HiDPI ]] Tags for the usePixelScaling, screenPixelScale, and screenPixelScales properties
	P_USE_PIXEL_SCALING,
	P_SCREEN_PIXEL_SCALE,
	P_SCREEN_PIXEL_SCALES,
	
    // RTL/Bidirectional properties
    P_CURSORMOVEMENT,
    P_TEXTDIRECTION,
    
    // MW-2014-06-19: [[ ImageCenterRect ]] Tag for the centerRect property.
    P_CENTER_RECTANGLE,
    // MW-2014-06-19: [[ IconGravity ]] Tag for the button iconGravity property.
    P_ICON_GRAVITY,
    
    // MERG-2013-08-12: [[ ClipsToRect ]] If true group clips to the set rect rather than the rect of children
    P_CLIPS_TO_RECT,

    // MW-2014-08-12: [[ EditionType ]] Returns whether the engine is commercial or community
    P_EDITION_TYPE,
    
	// ARRAY STYLE PROPERTIES
	P_FIRST_ARRAY_PROP,
    P_CUSTOM_KEYS = P_FIRST_ARRAY_PROP,
    P_CUSTOM_PROPERTIES,
	P_REV_AVAILABLE_VARIABLES, // DEVELOPMENT only
	P_GRADIENT_FILL,
	P_GRADIENT_STROKE,
	P_BITMAP_EFFECT_DROP_SHADOW,
	P_BITMAP_EFFECT_INNER_SHADOW,
	P_BITMAP_EFFECT_OUTER_GLOW,
	P_BITMAP_EFFECT_INNER_GLOW,
	P_BITMAP_EFFECT_COLOR_OVERLAY,
    P_TEXT_STYLE,
    
    // NATIVE CONTROL PROPERTIES
    P_URL,
    P_CAN_BOUNCE,
    P_SCROLLING_ENABLED,
    P_CAN_ADVANCE,
    P_CAN_RETREAT,
    P_ALPHA,
    P_BACKGROUND_COLOR,
    // SN-2014-12-11: [[ Merge-6.7.1-rc-4 ]]
    P_IGNORE_VOICE_OVER_SENSITIVITY,
    P_MULTI_LINE,
    P_TEXT_COLOR,
    P_FONT_SIZE,
    P_FONT_NAME,
    P_EDITABLE,
    P_EDITING,
    P_AUTO_CAPITALIZATION_TYPE,
    P_AUTOCORRECTION_TYPE,
    P_KEYBOARD_TYPE,
    P_KEYBOARD_STYLE,
    P_RETURN_KEY_TYPE,
    P_CONTENT,
    P_CONTENT_TYPE,
    P_DATA_DETECTOR_TYPES,
    P_SELECTED_RANGE,
    P_NATURAL_SIZE,
    P_CONTENT_RECT,
    P_SHOW_HORIZONTAL_INDICATOR,
    P_SHOW_VERTICAL_INDICATOR,
    P_TRACKING,
    P_DRAGGING,
    P_AUTO_FIT,
    P_DELAY_REQUESTS,
    P_ALLOWS_INLINE_MEDIA_PLAYBACK,
    P_MEDIA_PLAYBACK_REQUIRES_USER_ACTION,
    P_MANAGE_RETURN_KEY,
    P_MINIMUM_FONT_SIZE,
    P_AUTO_CLEAR,
    P_CLEAR_BUTTON_MODE,
    P_BORDER_STYLE,
    P_VERTICAL_TEXT_ALIGN,
    P_CAN_SCROLL_TO_TOP,
    P_CAN_CANCEL_TOUCHES,
    P_DELAY_TOUCHES,
    P_PAGING_ENABLED,
    P_DECELERATION_RATE,
    P_INDICATOR_STYLE,
    P_INDICATOR_INSETS,
    P_LOCK_DIRECTION,
    P_DECELERATING,
    P_PRESERVE_ASPECT,
    P_USE_APPLICATION_AUDIO_SESSION,
    P_SHOULD_AUTOPLAY,
    P_ALLOWS_AIR_PLAY,
    P_PLAYABLE_DURATION,
    P_IS_PREPARED_TO_PLAY,
    P_LOAD_STATE,
    P_PLAYBACK_STATE,
    
    // MOBILE STORE PROPERTIES
    P_PRODUCT_IDENTIFIER,
    P_PURCHASE_QUANTITY,
    P_PURCHASE_DATE,
    P_TRANSACTION_IDENTIFIER,
    P_RECEIPT,
    P_ORIGINAL_PURCHASE_DATE,
    P_ORIGINAL_TRANSACTION_IDENTIFIER,
    P_ORIGINAL_RECEIPT,
    P_DEVELOPER_PAYLOAD,
    P_SIGNED_DATA,
    P_SIGNATURE,
    P_LOCALIZED_TITLE,
    P_LOCALIZED_DESCRIPTION,
    P_LOCALIZED_PRICE,
<<<<<<< HEAD
    P_KIND,

    // MW-2014-12-10: [[ Extensions ]] 'loadedExtensions' global property
    P_LOADED_EXTENSIONS,
=======
    
    __P_LAST,
>>>>>>> c774989d
};

enum Look_and_feel {
    LF_UNDEFINED,
    LF_AM,
    LF_MOTIF,
    LF_PM,
    LF_MAC,
    LF_WIN95,
    LF_NATIVEWIN,
    LF_NATIVEMAC,
    LF_NATIVEGTK
};

enum Relayer_relation
{
	RR_NONE,
	RR_BEFORE,
	RR_AFTER,
	RR_FRONT,
	RR_BACK
};

enum Repeat_form {
    RF_UNDEFINED,
    RF_EACH,
    RF_FOR,
    RF_FOREVER,
    RF_STEP,
    RF_UNTIL,
    RF_WHILE,
    RF_WITH,
    // SN-2015-06-18: [[ Bug 15509 ]] Parse 'times' in 'repeat for x times'
    RF_TIMES
};

enum Reset_type {
    RT_UNDEFINED,
    RT_CURSORS,
    RT_PAINT,
    RT_PRINTING,
    RT_TEMPLATE_AUDIO_CLIP,
    RT_TEMPLATE_BUTTON,
    RT_TEMPLATE_CARD,
    RT_TEMPLATE_EPS,
    RT_TEMPLATE_FIELD,
    RT_TEMPLATE_GRAPHIC,
    RT_TEMPLATE_GROUP,
    RT_TEMPLATE_IMAGE,
    RT_TEMPLATE_PLAYER,
    RT_TEMPLATE_SCROLLBAR,
    RT_TEMPLATE_STACK,
    RT_TEMPLATE_VIDEO_CLIP,
};


enum RSA_MODE
{
    RSA_DECRYPT,
    RSA_ENCRYPT,
    RSA_SIGN,
    RSA_VERIFY
};

enum RSA_KEYTYPE
{
    RSAKEY_PUBKEY,
    RSAKEY_CERT,
    RSAKEY_PRIVKEY
};

enum Script_point {
    SP_ACCEPT,
    SP_AE,
    SP_ASK,
    SP_COMMAND,
    SP_CONVERT,
    SP_ENCRYPTION,
    SP_EXIT,
    SP_EXPORT,
    SP_FACTOR,
    SP_FIND,
    SP_FLIP,
    SP_GO,
    SP_HANDLER,
    SP_INSERT,
    SP_LOCK,
    SP_MARK,
    SP_MODE,
    SP_MOVE,
    SP_OPEN,
    SP_PLAY,
    SP_RECORD,
    SP_REPEAT,
    SP_RESET,
    SP_SHOW,
    SP_SORT,
    SP_SSL,
    SP_START,
    SP_SUGAR,
    SP_THERE,
    SP_TOOL,
    SP_UNIT,
    SP_VALIDATION,
    SP_VISUAL,
	SP_SERVER
};

enum Show_object {
    SO_UNDEFINED,
    SO_ALL,
    SO_OBJECT,
    SO_BACKGROUND,
    SO_BREAK,
    SO_CARD,
    SO_GROUPS,
    SO_MARKED,
    SO_MENU,
    SO_MESSAGE,
    SO_PALETTE,
    SO_PICTURE,
    SO_TASKBAR,
    SO_TITLEBAR,
    SO_WINDOW
};

enum Sort_type {
    ST_UNDEF,
    ST_OF,
    ST_BY,
    ST_LINES,
    ST_ITEMS,
    ST_MARKED,
    ST_CARDS,
    ST_TEXT,
    ST_BINARY,
    ST_NUMERIC,
    ST_INTERNATIONAL,
    ST_DATETIME,
    ST_ASCENDING,
    ST_DESCENDING
};


enum SSL_constants {
    SSL_UNDEFINED,
    SSL_CERTIFICATE,
    SSL_VERIFICATION
};


enum Start_constants {
    SC_UNDEFINED,
    SC_DRAG,
    SC_EDITING,
    SC_MOVING,
    SC_PLAYER,
    SC_PLAYING,
    SC_RECORDING,
	SC_SESSION,
    SC_USING,
};

enum Sugar_constants {
	SG_UNDEFINED,
	SG_NOTHING,
	SG_BROWSER,
	SG_STANDARD,
	SG_OPTIMIZED,
	SG_OPTIONS,
	SG_ANCHOR,
	SG_LINK,
	
	// MM-2012-09-05: [[ Property Listener ]] Used by cancel listener for object
	SG_LISTENER,
	
	SG_ELEVATED,
	SG_BOOKMARK,
	SG_LEVEL,
	SG_EFFECTS,
	SG_UNICODE,
	SG_URL,
	SG_INITIALLY,
	SG_OPEN,
	SG_CLOSED,
	SG_CALLER,
	
	// MERG-2013-06-24: [[ IsAnAsciiString ]] Tag for 'string'.
    SG_STRING,
	
	// JS-2013-07-01: [[ EnhancedFilter ]] Tag for 'pattern'.
    SG_PATTERN,
	// JS-2013-07-01: [[ EnhancedFilter ]] Tag for 'regex'.
    SG_REGEX,
	// JS-2013-07-01: [[ EnhancedFilter ]] Tag for 'wildcard'.
    SG_WILDCARD,
	// JS-2013-07-01: [[ EnhancedFilter ]] Tag for 'matching'.
	SG_MATCHING,
    
    // MERG-2013-08-26: [[ RecursiveArrayOp ]] Support nested arrays in union and intersect
    SG_RECURSIVELY,
    
    // TD-2013-06-14: [[ DynamicFonts ]] start using font theFont [globally]
    SG_FONT,
    SG_GLOBALLY,
    SG_FILE,
	
	// MW-2013-11-14: [[ AssertCmd ]] Tags for sugar used in assert command.
	SG_TRUE,
	SG_FALSE,
	SG_SUCCESS,
	SG_FAILURE,
    
    // MW-2014-09-30: [[ ScriptOnlyStack ]] Tag for 'only' keyword in create command.
    SG_ONLY,
	
    // MM-2014-06-13: [[ Bug 12567 ]] Added host. Used in 'with verification for host <host>'
	SG_HOST,
    
    SG_EXTENSION,
	SG_RESOURCE,
	SG_PATH,
    
    // AL-2015-06-11: [[ Load Extension From Var ]] Add 'data' syntactic sugar
    SG_DATA,
};

enum Statements {
    S_UNDEFINED,
    S_ACCEPT,
    S_ADD,
    S_ANSWER,
    S_ASK,
	// MW-2013-11-14: [[ AssertCmd ]] 'assert' command tag.
	S_ASSERT,
    S_BEEP,
    S_BREAK,
    S_BREAKPOINT,
    S_CALL,
    S_CANCEL,
    S_CHOOSE,
    S_CLICK,
    S_CLONE,
    S_CLOSE,
    S_COMBINE,
    S_COMPACT,
    S_CONSTANT,
    S_CONVERT,
    S_COPY,
    S_CREATE,
    S_CROP,
    S_CUT,
    S_DEBUGDO,
    S_DECRYPT,
    S_DEFINE,
    S_DELETE,
    S_DISABLE,
	// MW-2008-11-05: [[ Dispatch Command ]] This is the 'dispatch' token's tag
	S_DISPATCH,
    S_DIVIDE,
    S_DO,
    S_DOMENU,
    S_DRAG,
    S_DRAWER,
	S_ECHO,
    S_EDIT,
    S_ENABLE,
    S_ENCRYPT,
    S_EXIT,
    S_EXPORT,
    S_FILTER,
    S_FIND,
    S_FLIP,
    S_FOCUS,
    S_GET,
    S_GLOBAL,
    S_GO,
    S_GRAB,
    S_GROUP,
    S_HIDE,
    S_HILITE,
    S_IF,
    S_IMPORT,
	S_INCLUDE,
    S_INSERT,
	S_INTERNAL, // DEVELOPMENT only
    S_INTERSECT,
    S_KILL,
    S_LAUNCH,
    S_LIBRARY,
    S_LOCAL,
    S_LOAD,
    S_LOCK,
    S_MARK,
    S_MODAL,
    S_MODELESS,
    S_MOVE,
    S_MULTIPLY,
    S_NEXT,
    S_OPEN,
    S_OPTION,
    S_PALETTE,
    S_PASS,
    S_PASTE,
    S_PLACE,
    S_PLAY,
    S_POP,
    S_POPUP,
    S_POST,
    S_PREPARE,
    S_PRINT,
    S_PULLDOWN,
    S_PUSH,
    S_PUT,
    S_QUIT,
    S_READ,
    S_RECORD,
    S_REDO,
	S_RELAYER,
    S_RELEASE,
    S_REMOVE,
    S_RENAME,
    S_REPEAT,
    S_REPLACE,
    S_REPLY,
    S_REQUEST,
	S_REQUIRE,
    S_RESET,
    // MERG-2013-09-23: [[ ResolveImage ]] resolve image [id] relative to <object>
	S_RESOLVE,
    S_RETURN,
    S_REVERT,
	S_REV_RELICENSE, // DEVELOPMENT only
    S_ROTATE,
    S_SAVE,
    S_SCRIPT_ERROR,
	// MM-2014-02-12: [[ SecureSocket ]] secure socket <socket> [with|without verification]
	S_SECURE,
    S_SEEK,
    S_SELECT,
    S_SEND,
    S_SET,
    S_SHEET,
    S_SHOW,
    S_SORT,
    S_SPLIT,
    S_START,
    S_STOP,
    S_SUBTRACT,
    S_SWITCH,
    S_THROW,
    S_TOP_LEVEL,
    S_TRANSPOSE,
    S_TRY,
    S_TYPE,
    S_UNDEFINE,
    S_UNDO,
    S_UNGROUP,
    S_UNHILITE,
    S_UNION,
    S_UNLOAD,
    S_UNLOCK,
    S_UNMARK,
    S_VISUAL,
    S_WAIT,
    S_WRITE
};

// types of characters found by lex
// MW-2009-03-03: By making Symbol_type an enum many compilers will use a uint32_t
//   which is wasteful in the case of the ScriptPoint's type_table. Thus we make it
//   an anonymous enum, and use a uint8_t for that table. (Note we keep Symbol_type
//   a uint32_t since as a independent var, it makes more sense for it to be that).
typedef uint32_t Symbol_type;
enum {
    ST_UNDEFINED,
    ST_ERR,
    ST_EOF,
    ST_EOL,
    ST_SPC,
    ST_COM,
    ST_OP,
    ST_MIN,
    ST_NUM,
    ST_LP,
    ST_RP,
    ST_LB,
    ST_RB,
    ST_SEP,
    ST_SEMI,
    ST_ID,
    ST_ESC,
    ST_LIT,
	
	// MW-2009-03-03: The ST_DATA symbol type is a string that shoudl be treated
	//   as an echoed literal - it represents the data between <?rev ?> blocks in
	//   SERVER mode. ST_TAG is the type of '?' so we can identify '?>'.
	ST_DATA,
	ST_TAG
};

enum There_mode {
    TM_UNDEFINED,
    TM_DIRECTORY,
    TM_FILE,
    TM_PROCESS,
    TM_URL
};

// types returned from lex
enum Token_type {
    TT_UNDEFINED,
    TT_EOF,
    TT_NO_MATCH,
    TT_HANDLER,
    TT_STATEMENT,
    TT_CASE,
    TT_CATCH,
    TT_DEFAULT,
    TT_THEN,
    TT_ELSE,
    TT_END,
    TT_IT,
    TT_THE,
    TT_CHUNK,
    TT_FINALLY,
    TT_FUNCTION,
    TT_TOOL,
    TT_UNOP,
    TT_BINOP,
    TT_BIN_OR_UNOP,
    TT_LPAREN,
    TT_RPAREN,
    TT_PROPERTY,
    TT_PREP,
    TT_OF,
    TT_IN,
    TT_TO,
    TT_FROM,
    TT_CLASS,
    TT_VARIABLE,
    TT_VISUAL,
	TT_SERVER
};

enum Tool {
    T_UNDEFINED,
    T_BROWSE,
    T_BRUSH,
    T_BUCKET,
    T_BUTTON,
    T_CURVE,
    T_DROPPER,
    T_ERASER,
    T_FIELD,
    T_GRAPHIC,
    T_HELP,
    T_IMAGE,
    T_LASSO,
    T_LINE,
    T_OVAL,
    T_PENCIL,
    T_POINTER,
    T_POLYGON,
    T_RECTANGLE,
    T_REGULAR_POLYGON,
    T_ROUND_RECT,
    T_SCROLLBAR,
    T_PLAYER,
    T_BROWSER,
    T_SELECT,
    T_SPRAY,
    T_TEXT
};

// format of the value in a container
enum Value_format {
    VF_UNDEFINED,
    VF_STRING,
    VF_NUMBER,
    VF_BOTH,
    VF_ARRAY
};

enum Url_type {
    UT_UNDEFINED,
    UT_FILE,
    UT_BINFILE,
    UT_RESFILE,
    UT_HTTP,
    UT_MAIL,
    UT_FTP
};

enum Visual_effects {
    VE_UNDEFINED,
    VE_EFFECT,
    VE_EXTRA,
    VE_CLOSE,
    VE_OPEN,
    VE_IN,
    VE_OUT,
    VE_DOWN,
    VE_LEFT,
    VE_RIGHT,
    VE_UP,
    VE_BOTTOM,
    VE_CENTER,
    VE_TOP,
    VE_BARN,
    VE_DOOR,
    VE_CHECKERBOARD,
    VE_DISSOLVE,
    VE_IRIS,
    VE_PLAIN,
    VE_PUSH,
    VE_REVEAL,
    VE_SCROLL,
    VE_SHRINK,
    VE_STRETCH,
    VE_VENETIAN,
    VE_BLINDS,
    VE_WIPE,
    VE_ZOOM,
    VE_VERY,
    VE_VSLOW,
    VE_SLOW,
    VE_NORMAL,
    VE_FAST,
    VE_VFAST,
    VE_TO,
    VE_FROM,
    VE_BLACK,
    VE_CARD,
    VE_GRAY,
    VE_INVERSE,
    VE_WHITE,
    VE_WITH,
    VE_SOUND,
    VE_QTEFFECT,
    VE_OPTION,
	VE_CIEFFECT,
	VE_CURL,
	VE_FLIP,
};

enum Server_keywords
{
	SK_HEADER,
	SK_CONTENT,
	SK_MARKUP,
	SK_NEW,
	SK_UNICODE,
	SK_SECURE,
	SK_HTTPONLY,
};

#include "parseerrors.h"
#include "executionerrors.h"

#endif<|MERGE_RESOLUTION|>--- conflicted
+++ resolved
@@ -1682,15 +1682,12 @@
     P_LOCALIZED_TITLE,
     P_LOCALIZED_DESCRIPTION,
     P_LOCALIZED_PRICE,
-<<<<<<< HEAD
     P_KIND,
 
     // MW-2014-12-10: [[ Extensions ]] 'loadedExtensions' global property
     P_LOADED_EXTENSIONS,
-=======
     
     __P_LAST,
->>>>>>> c774989d
 };
 
 enum Look_and_feel {
