--- conflicted
+++ resolved
@@ -1606,19 +1606,15 @@
 	P_USE_PIXEL_SCALING,
 	P_SCREEN_PIXEL_SCALE,
 	P_SCREEN_PIXEL_SCALES,
-<<<<<<< HEAD
-
+    
     // MW-2014-06-19: [[ ImageCenterRect ]] Tag for the centerRect property.
     P_CENTER_RECTANGLE,
     // MW-2014-06-19: [[ IconGravity ]] Tag for the button iconGravity property.
     P_ICON_GRAVITY,
-	
-=======
     
     // MERG-2013-08-12: [[ ClipsToRect ]] If true group clips to the set rect rather than the rect of children
     P_CLIPS_TO_RECT,
 
->>>>>>> e43a49d7
 	// ARRAY STYLE PROPERTIES
 	P_FIRST_ARRAY_PROP,
     P_CUSTOM_KEYS = P_FIRST_ARRAY_PROP,
