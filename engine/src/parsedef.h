--- conflicted
+++ resolved
@@ -1592,7 +1592,6 @@
     P_CONTROL_NAMES,
 	P_CHILD_CONTROL_IDS,
     P_CHILD_CONTROL_NAMES,
-<<<<<<< HEAD
 
 	// MERG-2013-08-17: [[ ColorDialogColors ]] Custom color management for the windows color dialog
 	P_COLOR_DIALOG_COLORS,
@@ -1605,13 +1604,10 @@
 	P_USE_PIXEL_SCALING,
 	P_SCREEN_PIXEL_SCALE,
 	P_SCREEN_PIXEL_SCALES,
-	
-=======
     
     // MERG-2013-08-12: [[ ClipsToRect ]] If true group clips to the set rect rather than the rect of children
     P_CLIPS_TO_RECT,
-    
->>>>>>> 2a155520
+
 	// ARRAY STYLE PROPERTIES
 	P_FIRST_ARRAY_PROP,
     P_CUSTOM_KEYS = P_FIRST_ARRAY_PROP,
