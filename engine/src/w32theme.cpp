--- conflicted
+++ resolved
@@ -34,18 +34,13 @@
 #include "w32theme.h"
 #include "w32context.h"
 
-<<<<<<< HEAD
 #include "exec.h"
+#include "graphics_util.h"
 
 // The header contains nothing without this define for the Win7 SDK
 #undef _WIN32_WINNT
 #define _WIN32_WINNT 0x600
-=======
-#include "graphics_util.h"
-
-#undef _WIN32_WINNT
-#define _WIN32_WINNT 0x0600
->>>>>>> cb5ff903
+
 #include <uxtheme.h>
 
 ////////////////////////////////////////////////////////////////////////////////
