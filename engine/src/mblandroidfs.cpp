/* Copyright (C) 2003-2013 Runtime Revolution Ltd.

This file is part of LiveCode.

LiveCode is free software; you can redistribute it and/or modify it under
the terms of the GNU General Public License v3 as published by the Free
Software Foundation.

LiveCode is distributed in the hope that it will be useful, but WITHOUT ANY
WARRANTY; without even the implied warranty of MERCHANTABILITY or
FITNESS FOR A PARTICULAR PURPOSE.  See the GNU General Public License
for more details.

You should have received a copy of the GNU General Public License
along with LiveCode.  If not see <http://www.gnu.org/licenses/>.  */

#include "prefix.h"

#include "system.h"

#include "mblandroid.h"
#include "mblandroidutil.h"

#include <sys/stat.h>
#include <dirent.h>
#include <unistd.h>

extern MCStringRef MCcmd;

Boolean MCU_stoi4(const MCString&, int4& d);
Boolean MCU_stob(const MCString &s, Boolean &condition);

////////////////////////////////////////////////////////////////////////////////

static MCStringRef s_current_apk_folder = nil;

bool is_apk_path(MCStringRef p_path)
{
	int32_t t_cmdlen;
	t_cmdlen = MCStringGetLength(MCcmd);
	return MCStringBeginsWith(p_path, MCcmd, kMCCompareExact) && (MCStringGetNativeCharAtIndex(p_path, t_cmdlen) == '/' || MCStringGetNativeCharAtIndex(p_path, t_cmdlen) == '\0');
}

bool path_to_apk_path(MCStringRef p_path, MCStringRef &r_apk_path)
{    
	if (!is_apk_path(p_path))
		return false;
    
    uint32_t t_start;
    t_start = MCStringGetLength(MCcmd);
    
    if (MCStringGetNativeCharAtIndex(p_path, MCStringGetLength(MCcmd)) == '/')
        t_start++;
        
    return MCStringCopySubstring(p_path, MCRangeMake(t_start, MCStringGetLength(p_path) - t_start), r_apk_path);
}

bool path_from_apk_path(MCStringRef p_apk_path, MCStringRef& r_path)
{
	return MCStringFormat(r_path, "%@/%@", MCcmd, p_apk_path);
}

bool apk_folder_exists(MCStringRef p_apk_path)
{
	bool t_exists = false;
	MCAndroidEngineCall("isAssetFolder", "bx", &t_exists, p_apk_path);
	return t_exists;
}

bool apk_file_exists(MCStringRef p_apk_path)
{
	bool t_exists;
	MCAndroidEngineCall("isAssetFile", "bx", &t_exists, p_apk_path);
	return t_exists;
}

bool apk_get_file_length(MCStringRef p_apk_path, int32_t &r_length)
{
	if (!apk_file_exists(p_apk_path))
		return false;
	MCAndroidEngineCall("getAssetFileLength", "ix", &r_length, p_apk_path);
	return true;
}

bool apk_get_file_offset(MCStringRef p_apk_path, int32_t &r_offset)
{
	if (!apk_file_exists(p_apk_path))
		return false;
	MCAndroidEngineCall("getAssetFileStartOffset", "ix", &r_offset, p_apk_path);
	return true;
}

bool apk_get_current_folder(MCStringRef r_folder)
{
	if (s_current_apk_folder != nil)
		return MCStringCopy(s_current_apk_folder, r_folder);
	return false;
}

bool apk_set_current_folder(MCStringRef p_apk_path)
{
	if (p_apk_path == nil)
	{
		MCValueRelease(s_current_apk_folder);
		s_current_apk_folder = nil;
		return true;
	}

	if (!apk_folder_exists(p_apk_path))
		return false;

	if (s_current_apk_folder != nil)
		MCValueRelease(s_current_apk_folder);
	s_current_apk_folder = MCValueRetain(p_apk_path);
	return true;
}

bool apk_list_folder_entries(MCSystemListFolderEntriesCallback p_callback, void *p_context)
{
	bool t_success = true;
	char* t_list = nil;
    MCAutoStringRef t_current_folder;
    
    if (!apk_get_current_folder(&t_current_folder))
        return false;
    
	MCAndroidEngineCall("getAssetFolderEntryList", "sx", &t_list, &(&t_current_folder));

	t_success = t_list != nil;

	// getAssetFolderEntryList returns entries in the following format:
	// each entry comprises two lines - the filename on the first line,
	// followed by a second line containing the filesize & is_folder boolean separated by a comma

	char *t_fname;
	char *t_fsize;
	char *t_ffolder;

	MCSystemFolderEntry t_entry;
	MCMemoryClear(&t_entry, sizeof(t_entry));
	t_entry.permissions = 0444;

	// get stat info from bundle file
	struct stat t_stat;
    MCAutoStringRefAsUTF8String t_utf8_mccmd;
    /* UNCHECKED */ t_utf8_mccmd . Lock(MCcmd);
	stat(*t_utf8_mccmd, &t_stat);
	
	t_entry . modification_time = t_stat . st_mtime;
	t_entry . access_time = t_stat . st_atime;
	t_entry . user_id = t_stat . st_uid;
	t_entry . group_id = t_stat . st_gid;
	t_entry . permissions = t_stat . st_mode & 0444;

	char *t_next_entry;
	t_next_entry = t_list;
	while (t_success && t_next_entry[0] != '\0')
	{
		uint32_t t_next_index = 0;
		uint32_t t_size_index = 0;
		uint32_t t_folder_index = 0;
		int32_t t_size;
		Boolean t_is_folder;

		t_fname = t_next_entry;
		t_success = MCCStringFirstIndexOf(t_fname, '\n', t_size_index);

		if (t_success)
		{
			t_fsize = t_fname + t_size_index;
			*t_fsize++ = '\0';

			t_success = MCCStringFirstIndexOf(t_fsize, ',', t_folder_index);
		}
		if (t_success)
		{
			t_ffolder = t_fsize + t_folder_index;
			*t_ffolder++ = '\0';

			if (MCCStringFirstIndexOf(t_ffolder, '\n', t_next_index))
			{
				t_next_entry = t_ffolder + t_next_index;
				*t_next_entry++ = '\0';
			}
			else
				t_next_entry = t_ffolder + MCCStringLength(t_ffolder);

			t_success = MCU_stoi4(t_fsize, t_size) && MCU_stob(t_ffolder, t_is_folder);
		}
		if (t_success)
		{
			t_entry.name = t_fname;
			t_entry.data_size = t_size;
			t_entry.is_folder = t_is_folder;

			t_success = p_callback(p_context, &t_entry);
		}
	}

	MCCStringFree(t_list);
	return t_success;
}

////////////////////////////////////////////////////////////////////////////////

Boolean MCAndroidSystem::CreateFolder(MCStringRef p_path)
{
	if (is_apk_path(p_path))
		return false;

    MCAutoStringRefAsUTF8String t_utf8_path;
    /* UNCHECKED */ t_utf8_path . Lock(p_path);
	return mkdir(*t_utf8_path, 0777) == 0;
}

Boolean MCAndroidSystem::DeleteFolder(MCStringRef p_path)
{
	if (is_apk_path(p_path))
		return false;

    MCAutoStringRefAsUTF8String t_utf8_path;
    /* UNCHECKED */ t_utf8_path . Lock(p_path);
	return rmdir(*t_utf8_path) == 0;
}

Boolean MCAndroidSystem::DeleteFile(MCStringRef p_path)
{
	if (is_apk_path(p_path))
		return false;

    MCAutoStringRefAsUTF8String t_utf8_path;
    /* UNCHECKED */ t_utf8_path . Lock(p_path);
	return unlink(*t_utf8_path) == 0;
}

Boolean MCAndroidSystem::RenameFileOrFolder(MCStringRef p_old_name, MCStringRef p_new_name)
{
	if (is_apk_path(p_old_name) || is_apk_path(p_new_name))
		return false;

    MCAutoStringRefAsUTF8String t_old_name;
    /* UNCHECKED */ t_old_name . Lock(p_old_name);
    MCAutoStringRefAsUTF8String t_new_name;
    /* UNCHECKED */ t_new_name . Lock(p_new_name);
	return rename(*t_old_name, *t_new_name) == 0;
}

////////////////////////////////////////////////////////////////////////////////

Boolean MCAndroidSystem::BackupFile(MCStringRef p_old_name, MCStringRef p_new_name)
{
	return RenameFileOrFolder(p_old_name, p_new_name);
}

Boolean MCAndroidSystem::UnbackupFile(MCStringRef p_old_name, MCStringRef p_new_name)
{
	return RenameFileOrFolder(p_old_name, p_new_name);
}

////////////////////////////////////////////////////////////////////////////////

Boolean MCAndroidSystem::CreateAlias(MCStringRef p_target, MCStringRef p_alias)
{
	if (is_apk_path(p_target) || is_apk_path(p_alias))
		return false;

    MCAutoStringRefAsUTF8String t_target;
    /* UNCHECKED */ t_target . Lock(p_target);
    MCAutoStringRefAsUTF8String t_alias;
    /* UNCHECKED */ t_alias . Lock(p_alias);
	return symlink(*t_target, *t_alias) == 0;
}

Boolean MCAndroidSystem::ResolveAlias(MCStringRef p_target, MCStringRef& r_dest)
{
	if (is_apk_path(p_target))
		return false;

	return MCStringCopy(p_target, r_dest);
}

////////////////////////////////////////////////////////////////////////////////

bool MCAndroidSystem::GetCurrentFolder(MCStringRef& r_path)
{
    MCAutoStringRef t_folder;
	if (apk_get_current_folder(&t_folder))
	{
		return path_from_apk_path(*t_folder, r_path);
	}
	else
	{
        MCAutoNativeCharArray t_folder_char;
        if (!t_folder_char . New (PATH_MAX + 1))
            return false;

		if (NULL == getcwd((char*)t_folder_char . Chars(), PATH_MAX + 1))
			return false;
        
        return t_folder_char.CreateString(r_path);
    }
}

Boolean MCAndroidSystem::SetCurrentFolder(MCStringRef p_path)
{
    MCAutoStringRefAsUTF8String t_path;
    t_path . Lock(p_path);
	MCLog("SetCurrentFolder(%s)", *t_path);
	MCAutoStringRef t_apk_path;
	if (path_to_apk_path(p_path, &t_apk_path))
		return apk_set_current_folder(*t_apk_path);
	else
	{
		bool t_success = chdir(*t_path) == 0;
		if (t_success)
			apk_set_current_folder(nil);
		return t_success;
	}
}

////////////////////////////////////////////////////////////////////////////////

Boolean MCAndroidSystem::FileExists(MCStringRef p_path)
{
	MCAutoStringRef t_apk_path;
	if (path_to_apk_path(p_path, &t_apk_path))
		return apk_file_exists(*t_apk_path);

	struct stat t_info;
	
	bool t_found;
    MCAutoStringRefAsUTF8String t_path;
    t_path . Lock(p_path);
	t_found = stat(*t_path, &t_info) == 0;
	if (t_found && (t_info.st_mode & S_IFDIR) == 0)
		return true;
	
	return false;
}

Boolean MCAndroidSystem::FolderExists(MCStringRef p_path)
{
	MCAutoStringRef t_apk_path;
	if (path_to_apk_path(p_path, &t_apk_path))
		return apk_folder_exists(*t_apk_path);

	struct stat t_info;
	
	bool t_found;
    MCAutoStringRefAsUTF8String t_path;
    t_path . Lock(p_path);
	t_found = stat(*t_path, &t_info) == 0;
	if (t_found && (t_info.st_mode & S_IFDIR) != 0)
		return true;
	
	return false;
}

Boolean MCAndroidSystem::FileNotAccessible(MCStringRef p_path)
{
	MCAutoStringRef t_apk_path;
	if (path_to_apk_path(p_path, &t_apk_path))
		return !apk_file_exists(*t_apk_path) && !apk_folder_exists(*t_apk_path);

	struct stat t_info;
    MCAutoStringRefAsUTF8String t_path;
    t_path . Lock(p_path);
	if (stat(*t_path, &t_info) != 0)
		return false;
	
	if ((t_info . st_mode & S_IFDIR) != 0)
		return true;
	
	if ((t_info . st_mode & S_IWUSR) == 0)
		return true;
	
	return false;
}

Boolean MCAndroidSystem::ChangePermissions(MCStringRef p_path, uint2 p_mask)
{
	if (is_apk_path(p_path))
		return false;

    MCAutoStringRefAsUTF8String t_path;
    t_path . Lock(p_path);
	return chmod(*t_path, p_mask) == 0;
}

uint2 MCAndroidSystem::UMask(uint2 p_mask)
{
	return umask(p_mask);
}

////////////////////////////////////////////////////////////////////////////////

bool MCAndroidSystem::GetTemporaryFileName(MCStringRef &r_tmp_name)
{
	return MCStringCreateWithCString(tmpnam(NULL), r_tmp_name);
}

Boolean MCAndroidSystem::GetStandardFolder(MCNameRef p_folder, MCStringRef &r_folder)
{
	MCAutoStringRef t_stdfolder;
	if (MCNameIsEqualToCString(p_folder, "engine", kMCCompareExact))
		MCStringCopy(MCcmd, &t_stdfolder);
	else
		MCAndroidEngineCall("getSpecialFolderPath", "xx", &(&t_stdfolder), MCNameGetString(p_folder));

<<<<<<< HEAD
	MCLog("GetStandardFolder(\"%@\") -> \"%s\"", MCNameGetString(p_folder), *t_stdfolder == nil ? "" : MCStringGetCString(*t_stdfolder));
=======
	MCLog("GetStandardFolder(\"%@\") -> \"%@\"", MCNameGetString(p_folder), *t_stdfolder == nil ? kMCEmptyString : *t_stdfolder);
>>>>>>> 59e39006
    
	return MCStringCopy(*t_stdfolder, r_folder);
}

////////////////////////////////////////////////////////////////////////////////

bool MCAndroidSystem::LongFilePath(MCStringRef p_path, MCStringRef& r_long_path)
{
	return MCStringCopy(p_path, r_long_path);
}

bool MCAndroidSystem::ShortFilePath(MCStringRef p_path, MCStringRef& r_short_path)
{
	return MCStringCopy(p_path, r_short_path);
}

////////////////////////////////////////////////////////////////////////////////

bool MCAndroidSystem::PathToNative(MCStringRef p_path, MCStringRef& r_native)
{
	return MCStringCopy(p_path, r_native);
}

bool MCAndroidSystem::PathFromNative(MCStringRef p_native, MCStringRef& r_path)
{
	return MCStringCopy(p_native, r_path);
}

bool MCAndroidSystem::ResolvePath(MCStringRef p_path, MCStringRef& r_resolved)
{
    MCAutoStringRef t_path_no_extra_slashes;
	MCAutoStringRef t_absolute_path;
	if (MCStringGetCharAtIndex(p_path, 0) != '/')
	{
		MCAutoStringRef t_folder;
		if (!GetCurrentFolder(&t_folder))
			return false;
        
		if (!MCStringMutableCopy(*t_folder, &t_absolute_path) ||
			!MCStringAppendChar(*t_absolute_path, '/') ||
			!MCStringAppend(*t_absolute_path, p_path))
			return false;
        
        /* UNCHECKED */ MCStringMutableCopy(*t_absolute_path, &t_path_no_extra_slashes);
	}
	else
        /* UNCHECKED */ MCStringMutableCopy(p_path, &t_path_no_extra_slashes);

    // IM-2012-10-09 - [[ BZ 10432 ]] strip out extra slashes from paths
    uindex_t t_length;
    t_length = MCStringGetLength(*t_path_no_extra_slashes);
    uindex_t t_offset;
    t_offset = 1;
    while (t_offset < t_length && MCStringFirstIndexOfChar(*t_path_no_extra_slashes, '/', t_offset, kMCStringOptionCompareExact, t_offset))
	{
        if (MCStringGetNativeCharAtIndex(*t_path_no_extra_slashes, ++t_offset) == '/')
        {
			MCStringRemove(*t_path_no_extra_slashes, MCRangeMake(t_offset, 1));
            t_length--;
        }
	}
    
    r_resolved = MCValueRetain(*t_path_no_extra_slashes);
    return true;
}

////////////////////////////////////////////////////////////////////////////////

bool MCAndroidSystem::ListFolderEntries(MCSystemListFolderEntriesCallback p_callback, void *p_context)
{
    MCAutoStringRef t_folder;
	if (apk_get_current_folder(&t_folder))
		return apk_list_folder_entries(p_callback, p_context);

	DIR *t_dir;
	t_dir = opendir(".");
	if (t_dir == NULL)
		return false;
	
	MCSystemFolderEntry t_entry;
	memset(&t_entry, 0, sizeof(MCSystemFolderEntry));
	
	bool t_success;
	t_success = true;
	while(t_success)
	{
		struct dirent *t_dir_entry;
		t_dir_entry = readdir(t_dir);
		if (t_dir_entry == NULL)
			break;
		
		if (strcmp(t_dir_entry -> d_name, ".") == 0)
			continue;
		
		struct stat t_stat;
		stat(t_dir_entry -> d_name, &t_stat);
		
		t_entry . name = t_dir_entry -> d_name;
		t_entry . data_size = t_stat . st_size;
		t_entry . resource_size = 0;
		t_entry . modification_time = t_stat . st_mtime;
		t_entry . access_time = t_stat . st_atime;
		t_entry . user_id = t_stat . st_uid;
		t_entry . group_id = t_stat . st_gid;
		t_entry . permissions = t_stat . st_mode & 0777;
		t_entry . is_folder = (t_stat . st_mode & S_IFDIR) != 0;
		
		t_success = p_callback(p_context, &t_entry);
	}
	
	closedir(t_dir);
	
	return t_success;
}

////////////////////////////////////////////////////////////////////////////////

real8 MCAndroidSystem::GetFreeDiskSpace()
{
    return 0.0;
}
<|MERGE_RESOLUTION|>--- conflicted
+++ resolved
@@ -407,11 +407,7 @@
 	else
 		MCAndroidEngineCall("getSpecialFolderPath", "xx", &(&t_stdfolder), MCNameGetString(p_folder));
 
-<<<<<<< HEAD
-	MCLog("GetStandardFolder(\"%@\") -> \"%s\"", MCNameGetString(p_folder), *t_stdfolder == nil ? "" : MCStringGetCString(*t_stdfolder));
-=======
-	MCLog("GetStandardFolder(\"%@\") -> \"%@\"", MCNameGetString(p_folder), *t_stdfolder == nil ? kMCEmptyString : *t_stdfolder);
->>>>>>> 59e39006
+    MCLog("GetStandardFolder(\"%@\") -> \"%@\"", p_folder, *t_stdfolder == nil ? kMCEmptyString : *t_stdfolder);
     
 	return MCStringCopy(*t_stdfolder, r_folder);
 }
