/* Copyright (C) 2003-2013 Runtime Revolution Ltd.

This file is part of LiveCode.

LiveCode is free software; you can redistribute it and/or modify it under
the terms of the GNU General Public License v3 as published by the Free
Software Foundation.

LiveCode is distributed in the hope that it will be useful, but WITHOUT ANY
WARRANTY; without even the implied warranty of MERCHANTABILITY or
FITNESS FOR A PARTICULAR PURPOSE.  See the GNU General Public License
for more details.

You should have received a copy of the GNU General Public License
along with LiveCode.  If not see <http://www.gnu.org/licenses/>.  */

#include "prefix.h"

#include "system.h"

#include "mblandroid.h"
#include "mblandroidutil.h"

#include <sys/stat.h>
#include <dirent.h>
#include <unistd.h>

extern MCStringRef MCcmd;

Boolean MCU_stoi4(const MCString&, int4& d);
Boolean MCU_stob(const MCString &s, Boolean &condition);

////////////////////////////////////////////////////////////////////////////////

static MCStringRef s_current_apk_folder = nil;

bool is_apk_path(MCStringRef p_path)
{
	int32_t t_cmdlen;
	t_cmdlen = MCStringGetLength(MCcmd);
	return MCStringBeginsWith(p_path, MCcmd, kMCCompareExact) && (MCStringGetNativeCharAtIndex(p_path, t_cmdlen) == '/' || MCStringGetNativeCharAtIndex(p_path, t_cmdlen) == '\0');
}

bool path_to_apk_path(MCStringRef p_path, MCStringRef &r_apk_path)
{    
	if (!is_apk_path(p_path))
		return false;
    
    uint32_t t_start;
    t_start = MCStringGetLength(MCcmd);
    
    if (MCStringGetNativeCharAtIndex(p_path, MCStringGetLength(MCcmd)) == '/')
        t_start++;
        
    return MCStringCopySubstring(p_path, MCRangeMake(t_start, MCStringGetLength(p_path) - t_start), r_apk_path);
}

bool path_from_apk_path(MCStringRef p_apk_path, MCStringRef& r_path)
{
	return MCStringFormat(r_path, "%@/%@", MCcmd, p_apk_path);
}

bool apk_folder_exists(MCStringRef p_apk_path)
{
	bool t_exists = false;
	MCAndroidEngineCall("isAssetFolder", "bx", &t_exists, p_apk_path);
	return t_exists;
}

bool apk_file_exists(MCStringRef p_apk_path)
{
	bool t_exists;
	MCAndroidEngineCall("isAssetFile", "bx", &t_exists, p_apk_path);
	return t_exists;
}

bool apk_get_file_length(MCStringRef p_apk_path, int32_t &r_length)
{
	if (!apk_file_exists(p_apk_path))
		return false;
	MCAndroidEngineCall("getAssetFileLength", "ix", &r_length, p_apk_path);
	return true;
}

bool apk_get_file_offset(MCStringRef p_apk_path, int32_t &r_offset)
{
	if (!apk_file_exists(p_apk_path))
		return false;
	MCAndroidEngineCall("getAssetFileStartOffset", "ix", &r_offset, p_apk_path);
	return true;
}

bool apk_get_current_folder(MCStringRef& r_folder)
{
	if (s_current_apk_folder != nil)
		return MCStringCopy(s_current_apk_folder, r_folder);
	return false;
}

bool apk_set_current_folder(MCStringRef p_apk_path)
{
	if (p_apk_path == nil)
	{
		MCValueRelease(s_current_apk_folder);
		s_current_apk_folder = nil;
		return true;
	}

	if (!apk_folder_exists(p_apk_path))
		return false;

	if (s_current_apk_folder != nil)
		MCValueRelease(s_current_apk_folder);
	s_current_apk_folder = MCValueRetain(p_apk_path);
	return true;
}

bool apk_list_folder_entries(MCSystemListFolderEntriesCallback p_callback, void *p_context)
{
	bool t_success = true;
	MCAutoStringRef t_list;
    MCAutoStringRef t_current_folder;
    
    if (!apk_get_current_folder(&t_current_folder))
        return false;
    
	MCAndroidEngineCall("getAssetFolderEntryList", "xx", &(&t_list), *t_current_folder);

	t_success = *t_list != nil;

	// getAssetFolderEntryList returns entries in the following format:
	// each entry comprises two lines - the filename on the first line,
	// followed by a second line containing the filesize & is_folder boolean separated by a comma

	char *t_fname;
	char *t_fsize;
	char *t_ffolder;

	MCSystemFolderEntry t_entry;
	MCMemoryClear(&t_entry, sizeof(t_entry));
	t_entry.permissions = 0444;

	// get stat info from bundle file
	struct stat t_stat;
    MCAutoStringRefAsUTF8String t_utf8_mccmd;
    /* UNCHECKED */ t_utf8_mccmd . Lock(MCcmd);
	stat(*t_utf8_mccmd, &t_stat);
	
	t_entry . modification_time = t_stat . st_mtime;
	t_entry . access_time = t_stat . st_atime;
	t_entry . user_id = t_stat . st_uid;
	t_entry . group_id = t_stat . st_gid;
	t_entry . permissions = t_stat . st_mode & 0444;

    char* t_next_entry;
    MCAutoStringRefAsUTF8String t_utf8_files;
    
    t_success = t_utf8_files . Lock(*t_list);
    
    if (t_success)
        t_next_entry = *t_utf8_files;
    
    bool t_more_entries;
    t_more_entries = true;
    
	while (t_success && t_more_entries)
	{
		uint32_t t_next_index = 0;
		uint32_t t_size_index = 0;
		uint32_t t_folder_index = 0;
		int32_t t_size;
		Boolean t_is_folder;

		t_fname = t_next_entry;
		t_success = MCCStringFirstIndexOf(t_fname, '\n', t_size_index);

		if (t_success)
		{
			t_fsize = t_fname + t_size_index;
			*t_fsize++ = '\0';

			t_success = MCCStringFirstIndexOf(t_fsize, ',', t_folder_index);
		}
		if (t_success)
		{
			t_ffolder = t_fsize + t_folder_index;
			*t_ffolder++ = '\0';

			if (MCCStringFirstIndexOf(t_ffolder, '\n', t_next_index))
			{
				t_next_entry = t_ffolder + t_next_index;
				*t_next_entry++ = '\0';
			}
			else
            {
				t_next_entry = t_ffolder + MCCStringLength(t_ffolder);
                // AL-2014-06-25: [[ Bug 12659 ]] If there are no more lines, this is the last entry.
                t_more_entries = false;
            }

			t_success = MCU_stoi4(t_fsize, t_size) && MCU_stob(t_ffolder, t_is_folder);
		}
		if (t_success)
		{
            // SN-2014-01-13: [[ RefactorUnicode ]] Asset filenames are in ASCII
            MCStringRef t_assetFile;
            MCStringCreateWithCString(t_fname, t_assetFile);
            
			t_entry.name = t_assetFile;
			t_entry.data_size = t_size;
			t_entry.is_folder = t_is_folder;

			t_success = p_callback(p_context, &t_entry);
            MCValueRelease(t_assetFile);
		}
	}

	return t_success;
}

////////////////////////////////////////////////////////////////////////////////

Boolean MCAndroidSystem::CreateFolder(MCStringRef p_path)
{
	if (is_apk_path(p_path))
		return false;

    MCAutoStringRefAsUTF8String t_utf8_path;
    /* UNCHECKED */ t_utf8_path . Lock(p_path);
	return mkdir(*t_utf8_path, 0777) == 0;
}

Boolean MCAndroidSystem::DeleteFolder(MCStringRef p_path)
{
	if (is_apk_path(p_path))
		return false;

    MCAutoStringRefAsUTF8String t_utf8_path;
    /* UNCHECKED */ t_utf8_path . Lock(p_path);
	return rmdir(*t_utf8_path) == 0;
}

Boolean MCAndroidSystem::DeleteFile(MCStringRef p_path)
{
	if (is_apk_path(p_path))
		return false;

    MCAutoStringRefAsUTF8String t_utf8_path;
    /* UNCHECKED */ t_utf8_path . Lock(p_path);
	return unlink(*t_utf8_path) == 0;
}

Boolean MCAndroidSystem::RenameFileOrFolder(MCStringRef p_old_name, MCStringRef p_new_name)
{
	if (is_apk_path(p_old_name) || is_apk_path(p_new_name))
		return false;

    MCAutoStringRefAsUTF8String t_old_name;
    /* UNCHECKED */ t_old_name . Lock(p_old_name);
    MCAutoStringRefAsUTF8String t_new_name;
    /* UNCHECKED */ t_new_name . Lock(p_new_name);
	return rename(*t_old_name, *t_new_name) == 0;
}

////////////////////////////////////////////////////////////////////////////////

Boolean MCAndroidSystem::BackupFile(MCStringRef p_old_name, MCStringRef p_new_name)
{
	return RenameFileOrFolder(p_old_name, p_new_name);
}

Boolean MCAndroidSystem::UnbackupFile(MCStringRef p_old_name, MCStringRef p_new_name)
{
	return RenameFileOrFolder(p_old_name, p_new_name);
}

////////////////////////////////////////////////////////////////////////////////

Boolean MCAndroidSystem::CreateAlias(MCStringRef p_target, MCStringRef p_alias)
{
	if (is_apk_path(p_target) || is_apk_path(p_alias))
		return false;

    MCAutoStringRefAsUTF8String t_target;
    /* UNCHECKED */ t_target . Lock(p_target);
    MCAutoStringRefAsUTF8String t_alias;
    /* UNCHECKED */ t_alias . Lock(p_alias);
	return symlink(*t_target, *t_alias) == 0;
}

Boolean MCAndroidSystem::ResolveAlias(MCStringRef p_target, MCStringRef& r_dest)
{
	if (is_apk_path(p_target))
		return false;

	return MCStringCopy(p_target, r_dest);
}

////////////////////////////////////////////////////////////////////////////////

bool MCAndroidSystem::GetCurrentFolder(MCStringRef& r_path)
{
    MCAutoStringRef t_folder;
	if (apk_get_current_folder(&t_folder))
	{
		return path_from_apk_path(*t_folder, r_path);
	}
	else
	{
        MCAutoNativeCharArray t_folder_char;
        if (!t_folder_char . New (PATH_MAX + 1))
            return false;

		if (NULL == getcwd((char*)t_folder_char . Chars(), PATH_MAX + 1))
			return false;
        
        // SN-2014-01-15: avoid to create an MCString with junk chars in the end
        t_folder_char . Resize(strlen((char*)t_folder_char . Chars()));
        
        return t_folder_char.CreateString(r_path);
    }
}

Boolean MCAndroidSystem::SetCurrentFolder(MCStringRef p_path)
{
    MCAutoStringRefAsUTF8String t_path;
    t_path . Lock(p_path);
	MCLog("SetCurrentFolder(%s)", *t_path);
	MCAutoStringRef t_apk_path;
	if (path_to_apk_path(p_path, &t_apk_path))
		return apk_set_current_folder(*t_apk_path);
	else
	{
		bool t_success = chdir(*t_path) == 0;
		if (t_success)
			apk_set_current_folder(nil);
		return t_success;
	}
}

////////////////////////////////////////////////////////////////////////////////

Boolean MCAndroidSystem::FileExists(MCStringRef p_path)
{
	MCAutoStringRef t_apk_path;
	if (path_to_apk_path(p_path, &t_apk_path))
		return apk_file_exists(*t_apk_path);

	struct stat t_info;
	
	bool t_found;
    MCAutoStringRefAsUTF8String t_path;
    t_path . Lock(p_path);
	t_found = stat(*t_path, &t_info) == 0;
	if (t_found && !S_ISDIR(t_info.st_mode))
		return true;
	
	return false;
}

Boolean MCAndroidSystem::FolderExists(MCStringRef p_path)
{
	MCAutoStringRef t_apk_path;
	if (path_to_apk_path(p_path, &t_apk_path))
		return apk_folder_exists(*t_apk_path);

	struct stat t_info;
	
	bool t_found;
    MCAutoStringRefAsUTF8String t_path;
    t_path . Lock(p_path);
	t_found = stat(*t_path, &t_info) == 0;
	if (t_found && S_ISDIR(t_info.st_mode))
		return true;
	
	return false;
}

Boolean MCAndroidSystem::FileNotAccessible(MCStringRef p_path)
{
	MCAutoStringRef t_apk_path;
	if (path_to_apk_path(p_path, &t_apk_path))
		return !apk_file_exists(*t_apk_path) && !apk_folder_exists(*t_apk_path);

	struct stat t_info;
    MCAutoStringRefAsUTF8String t_path;
    t_path . Lock(p_path);
	if (stat(*t_path, &t_info) != 0)
		return false;
	
	if (S_ISDIR(t_info . st_mode))
		return true;
	
	if ((t_info . st_mode & S_IWUSR) == 0)
		return true;
	
	return false;
}

Boolean MCAndroidSystem::ChangePermissions(MCStringRef p_path, uint2 p_mask)
{
	if (is_apk_path(p_path))
		return false;

    MCAutoStringRefAsUTF8String t_path;
    t_path . Lock(p_path);
	return chmod(*t_path, p_mask) == 0;
}

uint2 MCAndroidSystem::UMask(uint2 p_mask)
{
	return umask(p_mask);
}

////////////////////////////////////////////////////////////////////////////////

bool MCAndroidSystem::GetTemporaryFileName(MCStringRef &r_tmp_name)
{
	return MCStringCreateWithCString(tmpnam(NULL), r_tmp_name);
}

Boolean MCAndroidSystem::GetStandardFolder(MCNameRef p_folder, MCStringRef &r_folder)
{
<<<<<<< HEAD
	if (MCNameIsEqualToCString(p_folder, "engine", kMCCompareExact))
    {
        MCLog("GetStandardFolder(\"%@\") -> \"%@\"", MCNameGetString(p_folder), MCcmd);
		return MCStringCopy(MCcmd, r_folder);
    }
    
 	MCAutoStringRef t_stdfolder;
    MCAndroidEngineCall("getSpecialFolderPath", "xx", &(&t_stdfolder), MCNameGetString(p_folder));
    
    MCLog("GetStandardFolder(\"%@\") -> \"%@\"", p_folder, *t_stdfolder == nil ? kMCEmptyString : *t_stdfolder);
    
	r_folder = MCValueRetain(*t_stdfolder == nil ? kMCEmptyString : *t_stdfolder);
    return True;
=======
    char *t_stdfolder = NULL;
    // SN-2015-04-16: [[ Bug 14295 ]] The resources folder on Mobile is the same
    //   as the engine folder.
	if (MCCStringEqualCaseless(p_folder, "engine") ||
            MCCStringEqualCaseless(p_folder, "resources"))
		MCCStringClone(MCcmd, t_stdfolder);
	else
		MCAndroidEngineCall("getSpecialFolderPath", "ss", &t_stdfolder, p_folder);

	MCLog("GetStandardFolder(\"%s\") -> \"%s\"", p_folder, t_stdfolder == NULL ? "" : t_stdfolder);
	return t_stdfolder;
>>>>>>> ca14f9af
}

////////////////////////////////////////////////////////////////////////////////

bool MCAndroidSystem::LongFilePath(MCStringRef p_path, MCStringRef& r_long_path)
{
	return MCStringCopy(p_path, r_long_path);
}

bool MCAndroidSystem::ShortFilePath(MCStringRef p_path, MCStringRef& r_short_path)
{
	return MCStringCopy(p_path, r_short_path);
}

////////////////////////////////////////////////////////////////////////////////
// ST-2014-12-18: [[ Bug 14259 ]] Not implemented / needed on Android
bool MCAndroidSystem::GetExecutablePath(MCStringRef& r_path)
{
    return false;
}

bool MCAndroidSystem::PathToNative(MCStringRef p_path, MCStringRef& r_native)
{
	return MCStringCopy(p_path, r_native);
}

bool MCAndroidSystem::PathFromNative(MCStringRef p_native, MCStringRef& r_path)
{
	return MCStringCopy(p_native, r_path);
}

bool MCAndroidSystem::ResolvePath(MCStringRef p_path, MCStringRef& r_resolved)
{
    MCAutoStringRef t_path_no_extra_slashes;
	MCAutoStringRef t_absolute_path;
	if (MCStringGetCharAtIndex(p_path, 0) != '/')
	{
		MCAutoStringRef t_folder;
		if (!GetCurrentFolder(&t_folder))
			return false;
        
		if (!MCStringMutableCopy(*t_folder, &t_absolute_path) ||
			!MCStringAppendChar(*t_absolute_path, '/') ||
			!MCStringAppend(*t_absolute_path, p_path))
			return false;
        
        /* UNCHECKED */ MCStringMutableCopy(*t_absolute_path, &t_path_no_extra_slashes);
	}
	else
        /* UNCHECKED */ MCStringMutableCopy(p_path, &t_path_no_extra_slashes);

    // IM-2012-10-09 - [[ BZ 10432 ]] strip out extra slashes from paths
    uindex_t t_length;
    t_length = MCStringGetLength(*t_path_no_extra_slashes);
    uindex_t t_offset;
    t_offset = 1;
    while (t_offset < t_length && MCStringFirstIndexOfChar(*t_path_no_extra_slashes, '/', t_offset, kMCStringOptionCompareExact, t_offset))
	{
        if (MCStringGetNativeCharAtIndex(*t_path_no_extra_slashes, ++t_offset) == '/')
        {
			MCStringRemove(*t_path_no_extra_slashes, MCRangeMake(t_offset, 1));
            t_length--;
        }
	}
    
    r_resolved = MCValueRetain(*t_path_no_extra_slashes);
    return true;
}

////////////////////////////////////////////////////////////////////////////////

bool MCAndroidSystem::ListFolderEntries(MCSystemListFolderEntriesCallback p_callback, void *p_context)
{
    MCAutoStringRef t_folder;
	if (apk_get_current_folder(&t_folder))
		return apk_list_folder_entries(p_callback, p_context);

	DIR *t_dir;
	t_dir = opendir(".");
	if (t_dir == NULL)
		return false;
	
	MCSystemFolderEntry t_entry;
	memset(&t_entry, 0, sizeof(MCSystemFolderEntry));
	
	bool t_success;
	t_success = true;
	while(t_success)
	{
		struct dirent *t_dir_entry;
		t_dir_entry = readdir(t_dir);
		if (t_dir_entry == NULL)
			break;
		
		if (strcmp(t_dir_entry -> d_name, ".") == 0)
			continue;
		
		struct stat t_stat;
		stat(t_dir_entry -> d_name, &t_stat);
        
        MCStringRef t_unicode_str;
        MCStringCreateWithBytes((byte_t*)t_dir_entry -> d_name, strlen(t_dir_entry -> d_name), kMCStringEncodingUTF8, false, t_unicode_str);        
		
		t_entry . name = t_unicode_str;
		t_entry . data_size = t_stat . st_size;
		t_entry . resource_size = 0;
		t_entry . modification_time = t_stat . st_mtime;
		t_entry . access_time = t_stat . st_atime;
		t_entry . user_id = t_stat . st_uid;
		t_entry . group_id = t_stat . st_gid;
		t_entry . permissions = t_stat . st_mode & 0777;
		t_entry . is_folder = S_ISDIR(t_stat . st_mode);
		
		t_success = p_callback(p_context, &t_entry);
        MCValueRelease(t_unicode_str);
	}
	
	closedir(t_dir);
	
	return t_success;
}

////////////////////////////////////////////////////////////////////////////////

real8 MCAndroidSystem::GetFreeDiskSpace()
{
    return 0.0;
}
<|MERGE_RESOLUTION|>--- conflicted
+++ resolved
@@ -421,8 +421,10 @@
 
 Boolean MCAndroidSystem::GetStandardFolder(MCNameRef p_folder, MCStringRef &r_folder)
 {
-<<<<<<< HEAD
-	if (MCNameIsEqualToCString(p_folder, "engine", kMCCompareExact))
+    // SN-2015-04-16: [[ Bug 14295 ]] The resources folder on Mobile is the same
+    //   as the engine folder.
+    if (MCNameIsEqualToCString(p_folder, "engine", kMCCompareCaseless)
+            || MCNameIsEqualToCString(p_folder, "resources", kMCCompareCaseless))
     {
         MCLog("GetStandardFolder(\"%@\") -> \"%@\"", MCNameGetString(p_folder), MCcmd);
 		return MCStringCopy(MCcmd, r_folder);
@@ -435,19 +437,6 @@
     
 	r_folder = MCValueRetain(*t_stdfolder == nil ? kMCEmptyString : *t_stdfolder);
     return True;
-=======
-    char *t_stdfolder = NULL;
-    // SN-2015-04-16: [[ Bug 14295 ]] The resources folder on Mobile is the same
-    //   as the engine folder.
-	if (MCCStringEqualCaseless(p_folder, "engine") ||
-            MCCStringEqualCaseless(p_folder, "resources"))
-		MCCStringClone(MCcmd, t_stdfolder);
-	else
-		MCAndroidEngineCall("getSpecialFolderPath", "ss", &t_stdfolder, p_folder);
-
-	MCLog("GetStandardFolder(\"%s\") -> \"%s\"", p_folder, t_stdfolder == NULL ? "" : t_stdfolder);
-	return t_stdfolder;
->>>>>>> ca14f9af
 }
 
 ////////////////////////////////////////////////////////////////////////////////
