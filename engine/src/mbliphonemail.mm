/* Copyright (C) 2003-2013 Runtime Revolution Ltd.

This file is part of LiveCode.

LiveCode is free software; you can redistribute it and/or modify it under
the terms of the GNU General Public License v3 as published by the Free
Software Foundation.

LiveCode is distributed in the hope that it will be useful, but WITHOUT ANY
WARRANTY; without even the implied warranty of MERCHANTABILITY or
FITNESS FOR A PARTICULAR PURPOSE.  See the GNU General Public License
for more details.

You should have received a copy of the GNU General Public License
along with LiveCode.  If not see <http://www.gnu.org/licenses/>.  */

#include "prefix.h"

<<<<<<< HEAD

=======
>>>>>>> ec3a4280
#include "globdefs.h"
#include "filedefs.h"
#include "objdefs.h"
#include "parsedef.h"

#include "uidc.h"
#include "execpt.h"
#include "param.h"
#include "globals.h"
#include "eventqueue.h"
#include "osspec.h"

#include "mbliphoneapp.h"

#import <Foundation/Foundation.h>
#import <MessageUI/MessageUI.h>

////////////////////////////////////////////////////////////////////////////////

bool MCParseParameters(MCParameter*& parameters, const char *format, ...);
UIViewController *MCIPhoneGetViewController(void);

////////////////////////////////////////////////////////////////////////////////

@interface MCIPhoneMailComposerDialog : MFMailComposeViewController <MFMailComposeViewControllerDelegate>
{
	bool m_running;
}

- (bool)isRunning;

- (void)mailComposeController:(MFMailComposeViewController*)controller didFinishWithResult:(MFMailComposeResult)result error:(NSError*)error;

- (void)preWait;
- (void)postWait;

@end

static MCIPhoneMailComposerDialog *s_mail_composer_dialog = nil;

@implementation MCIPhoneMailComposerDialog

- (bool)isRunning
{
	return m_running;
}

- (void)mailComposeController:(MFMailComposeViewController*)controller didFinishWithResult:(MFMailComposeResult)result error:(NSError*)error
{
	static const char *s_result_strings[] = {"cancel", "saved", "sent", "failed"};
	
	MCresult -> sets(s_result_strings[result]);
	
	m_running = false;
	
	// MW-2011-08-16: [[ Wait ]] Tell the wait to exit (our wait has anyevent == True).
	MCscreen -> pingwait();
}

- (void)preWait
{
	[ MCIPhoneGetViewController() presentModalViewController: self animated: YES ];
	
	m_running = true;
}

- (void)postWait
{
	[ MCIPhoneGetViewController() dismissModalViewControllerAnimated: YES ];
}

@end

struct iphone_send_email_t
{
	const char *to_addresses;
	const char *cc_addresses;
	const char *subject;
	const char *body;
	MCIPhoneMailComposerDialog *dialog;
};

static void iphone_send_email_prewait(void *p_context)
{
	iphone_send_email_t *ctxt;
	ctxt = (iphone_send_email_t *)p_context;
	
	ctxt -> dialog = [[MCIPhoneMailComposerDialog alloc ] init];
	[ ctxt -> dialog setMailComposeDelegate: ctxt -> dialog ];
	
	NSArray *t_recipients;
	t_recipients = nil;
	if (ctxt -> to_addresses != nil && *ctxt -> to_addresses != '\0')
		t_recipients = [[NSString stringWithCString: ctxt -> to_addresses encoding: NSMacOSRomanStringEncoding] componentsSeparatedByString: @","];
	
	NSArray *t_ccs;
	t_ccs = nil;
	if (ctxt -> cc_addresses != nil && *ctxt -> cc_addresses != '\0')
		t_ccs = [[NSString stringWithCString: ctxt -> cc_addresses encoding: NSMacOSRomanStringEncoding] componentsSeparatedByString: @","];
	
	[ ctxt -> dialog setToRecipients: t_recipients ];
	
	[ ctxt -> dialog setCcRecipients: t_ccs ];
	
	if (ctxt -> subject != nil)
		[ ctxt -> dialog setSubject: [NSString stringWithCString: ctxt -> subject encoding: NSMacOSRomanStringEncoding]];
	else
		[ ctxt -> dialog setSubject: @"" ];
	
	if (ctxt -> body != nil)
		[ ctxt -> dialog setMessageBody: [NSString stringWithCString: ctxt -> body encoding: NSMacOSRomanStringEncoding] isHTML: NO ];
	else
		[ ctxt -> dialog setMessageBody: @"" isHTML: NO ];
	
	[ctxt -> dialog preWait];
}

static void iphone_send_email_postwait(void *p_context)
{
	iphone_send_email_t *ctxt;
	ctxt = (iphone_send_email_t *)p_context;
	
	[ctxt -> dialog postWait];
}

static void MCIPhoneSendEmail(const char *p_to_addresses, const char *p_cc_addresses, const char *p_subject, const char *p_body)
{
	if (![MCIPhoneMailComposerDialog canSendMail])
	{
		MCresult -> sets("not configured");
		return;
	}
	
	iphone_send_email_t ctxt;
	ctxt . to_addresses = p_to_addresses;
	ctxt . cc_addresses = p_cc_addresses;
	ctxt . subject = p_subject;
	ctxt . body = p_body;
	
	MCIPhoneRunOnMainFiber(iphone_send_email_prewait, &ctxt);
	
	while([ctxt . dialog isRunning])
		MCscreen -> wait(60.0, False, True);
	
	MCIPhoneRunOnMainFiber(iphone_send_email_postwait, &ctxt);
	
	// Make sure we wait until only (presumably) the system has a reference to it.
	// (This ensures we can call mail multiple times in the same handler).
	/*while([ctxt . dialog retainCount] > 2)
		MCscreen -> wait(0.01, False, True);
	
	MCIPhoneCallSelectorOnMainFiber(ctxt . dialog, @selector(release));*/
}

/*Exec_stat MCHandleRevMail(void *context, MCParameter *p_parameters)
{
	char *t_address, *t_cc_address, *t_subject, *t_message_body;
	t_address = nil;
	t_cc_address = nil;
	t_subject = nil;
	t_message_body = nil;
	
	MCExecPoint ep(nil, nil, nil);
	
	if (p_parameters != nil)
	{
		p_parameters -> eval_argument(ep);
		t_address = ep . getsvalue() . clone();
		p_parameters = p_parameters -> getnext();
	}
	
	if (p_parameters != nil)
	{
		p_parameters -> eval_argument(ep);
		t_cc_address = ep . getsvalue() . clone();
		p_parameters = p_parameters -> getnext();
	}
	
	if (p_parameters != nil)
	{
		p_parameters -> eval_argument(ep);
		t_subject = ep . getsvalue() . clone();
		p_parameters = p_parameters -> getnext();
	}
	
	if (p_parameters != nil)
	{
		p_parameters -> eval_argument(ep);
		t_message_body = ep . getsvalue() . clone();
		p_parameters = p_parameters -> getnext();
	}
	
	MCIPhoneSendEmail(t_address, t_cc_address, t_subject, t_message_body);
	
	delete t_address;
	delete t_cc_address;
	delete t_subject;
	delete t_message_body;
	
	return ES_NORMAL; 
}*/

////////////////////////////////////////////////////////////////////////////////

// iphoneCompose[Html|Unicode]Mail subject, to, cc, bcc, body, attachments
//   to / cc / bcc : comma or return separated lists, or numeric array
//   body : string
//   attachments : single dim array or numeric array of single dim arrays
//     data - binary data
//     file - filename
//     type - mime-type
//     name - preferred filename
//

/*
enum MCMailType
{
	kMCMailTypePlain,
	kMCMailTypeUnicode,
	kMCMailTypeHtml
};
*/

static NSString *mcstring_to_nsstring(const MCString& p_string, bool p_unicode)
{
	if (p_unicode)
		return [NSString stringWithCharacters: (unichar*)p_string . getstring() length: p_string . getlength() / 2];
	return [[[NSString alloc] initWithBytes: p_string . getstring() length: p_string . getlength() encoding: NSMacOSRomanStringEncoding] autorelease];
}

static NSString *mcstringref_to_nsstring(MCStringRef p_string, bool p_unicode)
{
	if (p_unicode)
		return [NSString stringWithCharacters: MCStringGetCharPtr(p_string) length: MCStringGetLength(p_string)];
	return [[[NSString alloc] initWithBytes: MCStringGetCString(p_string) length: MCStringGetLength(p_string) encoding: NSMacOSRomanStringEncoding] autorelease];
}

static NSArray *mcstringref_to_nsarray(MCStringRef p_string, NSCharacterSet p_separator_set)
{
	return [[NSString stringWithCString: MCStringGetCString(p_string) encoding: NSMacOSRomanStringEncoding] componentsSeparatedByCharactersInSet: p_separator_set];
}

static NSData *mcstringref_to_nsdata(MCStringRef p_string)
{
	return [[NSData alloc] initWithBytes: MCStringGetCString(p_string) length: MCStringGetLength(p_string)];
}

static bool array_to_attachment(MCVariableArray *p_array, NSData*& r_data, NSString*& r_type, NSString*& r_name)
{
	MCHashentry *t_data, *t_file, *t_type, *t_name;
	t_data = p_array -> lookuphash("data", False, False);
	t_file = p_array -> lookuphash("file", False, False);
	t_type = p_array -> lookuphash("type", False, False);
	t_name = p_array -> lookuphash("name", False, False);
	
	MCExecPoint ep(nil, nil, nil);
	if (t_file == nil && t_data == nil)
		r_data = [[NSData alloc] initWithBytes: nil length: 0];
	else if (t_data != nil)
	{
		t_data -> value . fetch(ep, False);
		r_data = [[NSData alloc] initWithBytes: ep . getsvalue() . getstring() length: ep . getsvalue() . getlength()];
	}
	else if (t_file != nil)
	{
		char *t_path;
		t_file -> value . fetch(ep, False);
		t_path = MCS_resolvepath(ep . getcstring());
		r_data = [[NSData alloc] initWithContentsOfMappedFile: [NSString stringWithCString: t_path encoding: NSMacOSRomanStringEncoding]];
	}
	
	if (t_type == nil)
		r_type = @"application/octet-stream";
	else
	{
		t_type -> value . fetch(ep, False);
		r_type = [NSString stringWithCString: ep . getcstring() encoding: NSMacOSRomanStringEncoding];
	}
	
	if (t_name == nil)
		r_name = nil;
	else
	{
		t_name -> value . fetch(ep, False);
		r_name = [NSString stringWithCString: ep . getcstring() encoding: NSMacOSRomanStringEncoding];
	}
		
	return true;
}

struct compose_mail_t
{
	MCMailType type;
	MCParameter *parameters;
	MCIPhoneMailComposerDialog *dialog;
};

static void compose_mail_prewait(void *p_context)
{
	compose_mail_t *ctxt;
	ctxt = (compose_mail_t *)p_context;
	
	bool t_success;
	t_success = true;
	
	char *t_to, *t_cc, *t_bcc;
	MCString t_subject, t_body;
	MCVariableValue *t_attachments;
	t_to = t_cc = t_bcc = nil;
	t_attachments = nil;
	
	if (t_success)
		t_success = MCParseParameters(ctxt -> parameters, "|dsssda", &t_subject, &t_to, &t_cc, &t_bcc, &t_body, &t_attachments);
	
	if (t_success)
	{
		ctxt -> dialog = [[MCIPhoneMailComposerDialog alloc ] init];
		[ ctxt -> dialog setMailComposeDelegate: ctxt -> dialog ];
		
		NSCharacterSet *t_separator_set;
		t_separator_set = [NSCharacterSet characterSetWithCharactersInString: @","];
		
		NSString *t_ns_subject;
		t_ns_subject = mcstring_to_nsstring(t_subject, ctxt -> type == kMCMailTypeUnicode);
		
		NSString *t_ns_body;
		t_ns_body = mcstring_to_nsstring(t_body, ctxt -> type == kMCMailTypeUnicode);
		
		NSArray *t_ns_to;
		t_ns_to = nil;
		if (t_to != nil && *t_to != '\0')
			t_ns_to = [[NSString stringWithCString: t_to encoding: NSMacOSRomanStringEncoding] componentsSeparatedByCharactersInSet: t_separator_set];
		
		NSArray *t_ns_cc;
		t_ns_cc = nil;
		if (t_cc != nil && *t_cc != '\0')
			t_ns_cc = [[NSString stringWithCString: t_cc encoding: NSMacOSRomanStringEncoding] componentsSeparatedByCharactersInSet: t_separator_set];
		
		NSArray *t_ns_bcc;
		t_ns_bcc = nil;
		if (t_bcc != nil && *t_bcc != '\0')
			t_ns_bcc = [[NSString stringWithCString: t_bcc encoding: NSMacOSRomanStringEncoding] componentsSeparatedByCharactersInSet: t_separator_set];
		
		if (t_attachments != nil)
		{
			MCVariableArray *t_array;
			t_array = t_attachments -> get_array();
			if (t_array -> isnumeric())
			{
				for(uint32_t i = 0; i < t_array -> getnfilled(); i++)
				{
					MCHashentry *t_entry;
					t_entry = t_array -> lookupindex(i + 1, False);
					if (t_entry == nil)
						continue;
					if (!t_entry -> value . is_array())
						continue;
					
					NSData *t_data;
					NSString *t_type;
					NSString *t_name;
					if (array_to_attachment(t_entry -> value . get_array(), t_data, t_type, t_name))
					{
						[ctxt -> dialog addAttachmentData: t_data mimeType: t_type fileName: t_name];
						[t_data release];
					}
				}
			}
			else
			{
				NSData *t_data;
				NSString *t_type;
				NSString *t_name;
				if (array_to_attachment(t_array, t_data, t_type, t_name))
				{
					[ctxt -> dialog addAttachmentData: t_data mimeType: t_type fileName: t_name];
					[t_data release];
				}
			}
		}
		
		[ ctxt -> dialog setSubject: t_ns_subject ];
		[ ctxt -> dialog setToRecipients: t_ns_to ];
		[ ctxt -> dialog setCcRecipients: t_ns_cc ];
		[ ctxt -> dialog setBccRecipients: t_ns_bcc ];
		[ ctxt -> dialog setMessageBody: t_ns_body isHTML: ctxt -> type == kMCMailTypeHtml ];
		
		[ ctxt -> dialog preWait ];
	}
	
	delete t_subject . getstring();
	MCCStringFree(t_to);
	MCCStringFree(t_cc);
	MCCStringFree(t_bcc);
	delete t_body . getstring();
}

static void compose_mail_postwait(void *p_context)
{
	compose_mail_t *ctxt;
	ctxt = (compose_mail_t *)p_context;
	
	[ctxt -> dialog postWait];
}

Exec_stat MCHandleComposeMail(MCMailType p_type, MCParameter *p_parameters)
{
	compose_mail_t ctxt;
	ctxt . type = p_type;
	ctxt . parameters = p_parameters;
	
	MCIPhoneRunOnMainFiber(compose_mail_prewait, &ctxt);
	
	while([ctxt . dialog isRunning])
		MCscreen -> wait(60.0, False, True);
	
	MCIPhoneRunOnMainFiber(compose_mail_postwait, &ctxt);
	
	while([ctxt . dialog retainCount] > 2)
		MCscreen -> wait(0.01, False, True);
	
	MCIPhoneCallSelectorOnMainFiber(ctxt . dialog, @selector(release));

	return ES_NORMAL;
}

Exec_stat MCHandleComposePlainMail(void *context, MCParameter *p_parameters)
{
	return MCHandleComposeMail(kMCMailTypePlain, p_parameters);
}

Exec_stat MCHandleComposeUnicodeMail(void *context, MCParameter *p_parameters)
{
	return MCHandleComposeMail(kMCMailTypeUnicode, p_parameters);
}

Exec_stat MCHandleComposeHtmlMail(void *context, MCParameter *p_parameters)
{
	return MCHandleComposeMail(kMCMailTypeHtml, p_parameters);
}

Exec_stat MCHandleCanSendMail(void *context, MCParameter *p_parameters)
{
	if (![MCIPhoneMailComposerDialog canSendMail])
	{
		MCresult -> sets(MCfalsestring);
		return ES_NORMAL;
	}
	
	MCresult -> sets(MCtruestring);
	
	return ES_NORMAL;
}

////////////////////////////////////////////////////////////////////////////////

void MCSystemSendMail(MCExecContext& ctxt, MCStringRef p_to, MCStringRef p_cc, MCStringRef p_subject, MCStringRef p_body)
{
	if (![MCIPhoneMailComposerDialog canSendMail])
	{
		ctxt . SetTheResultToStaticCString("not configured");
		return;
	}
	
	iphone_send_email_t context;
	ctxt . to_addresses = MCStringGetCString(p_to);
	ctxt . cc_addresses = MCStringGetCString(p_cc);
	ctxt . subject = MCStringGetCString(p_subject);
	ctxt . body = MCStringGetCString(p_body);
	
	MCIPhoneRunOnMainFiber(iphone_send_email_prewait, &context);
	
	while([context . dialog isRunning])
		MCscreen -> wait(60.0, False, True);
	
	MCIPhoneRunOnMainFiber(iphone_send_email_postwait, &context);
	
	// Make sure we wait until only (presumably) the system has a reference to it.
	// (This ensures we can call mail multiple times in the same handler).
	/*while([ctxt . dialog retainCount] > 2)
		MCscreen -> wait(0.01, False, True);
	
	MCIPhoneCallSelectorOnMainFiber(ctxt . dialog, @selector(release));*/
}

void MCSystemPrepareMail(MCStringRef p_to, MCStringRef p_cc, MCStringRef p_bcc, MCStringRef p_subject, MCStringRef p_body, MCMailType p_type, void &*dialog_ptr)
{
	dialog_ptr = [[MCIPhoneMailComposerDialog alloc ] init];
	[ dialog_ptr setMailComposeDelegate: dialog_ptr ];
	
	NSCharacterSet *t_separator_set;
	t_separator_set = [NSCharacterSet characterSetWithCharactersInString: @","];
	
	NSString *t_ns_subject;
	t_ns_subject = mcstringref_to_nsstring(p_subject, p_type == kMCMailTypeUnicode);
	
	NSString *t_ns_body;
	t_ns_body = mcstringref_to_nsstring(t_body, p_type == kMCMailTypeUnicode);
	
	NSArray *t_ns_to;
	t_ns_to = nil;
	if (p_to != nil && !MCStringIsEqualTo(p_to, kMCEmptyString, kMCCompareCaseless))
		t_ns_to = mcstringref_to_nsarray(p_to, t_separator_set);
	
	NSArray *t_ns_cc;
	t_ns_cc = nil;
	if (p_cc != nil && !MCStringIsEqualTo(p_cc, kMCEmptyString, kMCCompareCaseless))
		t_ns_cc = mcstringref_to_nsarray(p_cc, t_separator_set);

	NSArray *t_ns_bcc;
	t_ns_bcc = nil;
	if (p_bcc != nil && !MCStringIsEqualTo(p_bcc, kMCEmptyString, kMCCompareCaseless))
		t_ns_bcc = mcstringref_to_nsarray(p_bcc, t_separator_set);	

	[ dialog_ptr setSubject: t_ns_subject ];
	[ dialog_ptr setToRecipients: t_ns_to ];
	[ dialog_ptr setCcRecipients: t_ns_cc ];
	[ dialog_ptr setBccRecipients: t_ns_bcc ];
	[ dialog_ptr setMessageBody: t_ns_body isHTML: ctxt -> type == kMCMailTypeHtml ];

	[dialog_ptr preWait];
	while([dialog_ptr isRunning])
		MCscreen -> wait(60.0, False, True);
}

void MCSystemAddAttachment(MCStringRef p_data, MCStringRef p_file, MCStringRef p_type, MCStringRef p_name, void *dialog_ptr)
{
	NSData *t_data;
	NSString *t_type;
	NSString *t_name;

	if (p_file == nil && p_data == nil)
		t_data = [[NSData alloc] initWithBytes: nil length: 0];
	else if (p_data != nil)
		t_data = mcstringref_to_nsdata(p_data);
	else if (t_file != nil)
	{
		MCAutoStringRef t_resolved_path;
		MCS_resolvepath(p_file, &t_resolved_path);
		t_data = [[NSData alloc] initWithContentsOfMappedFile: [NSString stringWithCString: MCStringGetCString(*t_resolved_path) encoding: NSMacOSRomanStringEncoding]];
	}
	
	if (p_type == nil)
		t_type = @"application/octet-stream";
	else
		t_type = [NSString stringWithCString: MCStringGetCString(p_type) encoding: NSMacOSRomanStringEncoding];
	}
	
	if (p_name == nil)
		t_name = nil;
	else
		t_name = [NSString stringWithCString: MCStringGetCString(p_name) encoding: NSMacOSRomanStringEncoding];
		
	[dialog_ptr addAttachmentData: t_data mimeType: t_type fileName: t_name];
	[t_data release];
}

void MCSystemSendPreparedMail(void *dialog_ptr)
{
	[dialog_ptr postWait];

	while([dialog_ptr retainCount] > 2)
		MCscreen -> wait(0.01, False, True);
	
	MCIPhoneCallSelectorOnMainFiber(dialog_ptr, @selector(release));
}

void MCSystemGetCanSendMail(bool& r_result)
{
	r_result = [MCIPhoneMailComposerDialog canSendMail];
}

void MCSystemMailResult(MCStringRef& r_result)
{
	r_result = MCValueRetain(kMCEmptyString);
}<|MERGE_RESOLUTION|>--- conflicted
+++ resolved
@@ -16,10 +16,6 @@
 
 #include "prefix.h"
 
-<<<<<<< HEAD
-
-=======
->>>>>>> ec3a4280
 #include "globdefs.h"
 #include "filedefs.h"
 #include "objdefs.h"
@@ -31,6 +27,7 @@
 #include "globals.h"
 #include "eventqueue.h"
 #include "osspec.h"
+#include "mblsyntax.h"
 
 #include "mbliphoneapp.h"
 
@@ -257,7 +254,7 @@
 	return [[[NSString alloc] initWithBytes: MCStringGetCString(p_string) length: MCStringGetLength(p_string) encoding: NSMacOSRomanStringEncoding] autorelease];
 }
 
-static NSArray *mcstringref_to_nsarray(MCStringRef p_string, NSCharacterSet p_separator_set)
+static NSArray *mcstringref_to_nsarray(MCStringRef p_string, NSCharacterSet* p_separator_set)
 {
 	return [[NSString stringWithCString: MCStringGetCString(p_string) encoding: NSMacOSRomanStringEncoding] componentsSeparatedByCharactersInSet: p_separator_set];
 }
@@ -424,7 +421,7 @@
 	
 	[ctxt -> dialog postWait];
 }
-
+/*
 Exec_stat MCHandleComposeMail(MCMailType p_type, MCParameter *p_parameters)
 {
 	compose_mail_t ctxt;
@@ -473,22 +470,16 @@
 	
 	return ES_NORMAL;
 }
-
+*/
 ////////////////////////////////////////////////////////////////////////////////
 
-void MCSystemSendMail(MCExecContext& ctxt, MCStringRef p_to, MCStringRef p_cc, MCStringRef p_subject, MCStringRef p_body)
-{
-	if (![MCIPhoneMailComposerDialog canSendMail])
-	{
-		ctxt . SetTheResultToStaticCString("not configured");
-		return;
-	}
-	
+void MCSystemSendMail(MCStringRef p_to, MCStringRef p_cc, MCStringRef p_subject, MCStringRef p_body)
+{
 	iphone_send_email_t context;
-	ctxt . to_addresses = MCStringGetCString(p_to);
-	ctxt . cc_addresses = MCStringGetCString(p_cc);
-	ctxt . subject = MCStringGetCString(p_subject);
-	ctxt . body = MCStringGetCString(p_body);
+	context . to_addresses = MCStringGetCString(p_to);
+	context . cc_addresses = MCStringGetCString(p_cc);
+	context . subject = MCStringGetCString(p_subject);
+	context . body = MCStringGetCString(p_body);
 	
 	MCIPhoneRunOnMainFiber(iphone_send_email_prewait, &context);
 	
@@ -505,8 +496,9 @@
 	MCIPhoneCallSelectorOnMainFiber(ctxt . dialog, @selector(release));*/
 }
 
-void MCSystemPrepareMail(MCStringRef p_to, MCStringRef p_cc, MCStringRef p_bcc, MCStringRef p_subject, MCStringRef p_body, MCMailType p_type, void &*dialog_ptr)
-{
+void MCSystemPrepareMail(MCStringRef p_to, MCStringRef p_cc, MCStringRef p_bcc, MCStringRef p_subject, MCStringRef p_body, MCMailType p_type, void *dialog_ptr)
+{
+/*
 	dialog_ptr = [[MCIPhoneMailComposerDialog alloc ] init];
 	[ dialog_ptr setMailComposeDelegate: dialog_ptr ];
 	
@@ -517,7 +509,7 @@
 	t_ns_subject = mcstringref_to_nsstring(p_subject, p_type == kMCMailTypeUnicode);
 	
 	NSString *t_ns_body;
-	t_ns_body = mcstringref_to_nsstring(t_body, p_type == kMCMailTypeUnicode);
+	t_ns_body = mcstringref_to_nsstring(p_body, p_type == kMCMailTypeUnicode);
 	
 	NSArray *t_ns_to;
 	t_ns_to = nil;
@@ -538,11 +530,12 @@
 	[ dialog_ptr setToRecipients: t_ns_to ];
 	[ dialog_ptr setCcRecipients: t_ns_cc ];
 	[ dialog_ptr setBccRecipients: t_ns_bcc ];
-	[ dialog_ptr setMessageBody: t_ns_body isHTML: ctxt -> type == kMCMailTypeHtml ];
+	[ dialog_ptr setMessageBody: t_ns_body isHTML: p_type == kMCMailTypeHtml ];
 
 	[dialog_ptr preWait];
 	while([dialog_ptr isRunning])
 		MCscreen -> wait(60.0, False, True);
+*/
 }
 
 void MCSystemAddAttachment(MCStringRef p_data, MCStringRef p_file, MCStringRef p_type, MCStringRef p_name, void *dialog_ptr)
@@ -555,7 +548,7 @@
 		t_data = [[NSData alloc] initWithBytes: nil length: 0];
 	else if (p_data != nil)
 		t_data = mcstringref_to_nsdata(p_data);
-	else if (t_file != nil)
+	else if (p_file != nil)
 	{
 		MCAutoStringRef t_resolved_path;
 		MCS_resolvepath(p_file, &t_resolved_path);
@@ -565,6 +558,7 @@
 	if (p_type == nil)
 		t_type = @"application/octet-stream";
 	else
+    {
 		t_type = [NSString stringWithCString: MCStringGetCString(p_type) encoding: NSMacOSRomanStringEncoding];
 	}
 	
@@ -581,10 +575,10 @@
 {
 	[dialog_ptr postWait];
 
-	while([dialog_ptr retainCount] > 2)
-		MCscreen -> wait(0.01, False, True);
-	
-	MCIPhoneCallSelectorOnMainFiber(dialog_ptr, @selector(release));
+	//while([dialog_ptr retainCount] > 2)
+		//MCscreen -> wait(0.01, False, True);
+	
+	//MCIPhoneCallSelectorOnMainFiber(dialog_ptr, @selector(release));
 }
 
 void MCSystemGetCanSendMail(bool& r_result)
