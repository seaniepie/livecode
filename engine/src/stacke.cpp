--- conflicted
+++ resolved
@@ -388,24 +388,15 @@
 		if (t_effects -> type != VE_PLAIN)
 		{
 #ifdef _MAC_DESKTOP
-<<<<<<< HEAD
 			// IM-2013-08-29: [[ ResIndependence ]] use scaled effect rect for CI effects
-			if (t_effects -> type == VE_UNDEFINED && MCCoreImageEffectBegin(t_effects -> name, t_initial_image, t_final_image, t_device_rect, t_device_height, t_effects -> arguments))
-=======
-			if (t_effects -> type == VE_UNDEFINED && MCCoreImageEffectBegin(MCStringGetCString(t_effects -> name), t_dst_drawable, t_start_image, t_end_image, t_dst_effect_area, t_effects -> arguments))
->>>>>>> 220c1fe6
+			if (t_effects -> type == VE_UNDEFINED && MCCoreImageEffectBegin(MCStringGetCString(t_effects -> name), t_initial_image, t_final_image, t_device_rect, t_device_height, t_effects -> arguments))
 				t_effects -> type = VE_CIEFFECT;
 			else
 #endif
 #ifdef FEATURE_QUICKTIME
-<<<<<<< HEAD
 				// IM-2013-08-29: [[ ResIndependence ]] use scaled effect rect for QT effects
-				if (t_effects -> type == VE_UNDEFINED && MCQTEffectBegin(t_effects -> type, t_effects -> name, t_effects -> direction, t_initial_image, t_final_image, t_device_rect))
+				if (t_effects -> type == VE_UNDEFINED && MCQTEffectBegin(t_effects -> type, MCStringGetCString(t_effects -> name), t_effects -> direction, t_initial_image, t_final_image, t_device_rect))
 					t_effects -> type = VE_QTEFFECT;
-=======
-			if (MCQTEffectBegin(t_effects -> type, MCStringGetCString(t_effects -> name), t_effects -> direction, t_dst_drawable, t_start_image, t_end_image, t_dst_effect_area))
-				t_effects -> type = VE_QTEFFECT;
->>>>>>> 220c1fe6
 #endif
 		}
 		
