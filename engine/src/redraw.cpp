/* Copyright (C) 2003-2013 Runtime Revolution Ltd.

This file is part of LiveCode.

LiveCode is free software; you can redistribute it and/or modify it under
the terms of the GNU General Public License v3 as published by the Free
Software Foundation.

LiveCode is distributed in the hope that it will be useful, but WITHOUT ANY
WARRANTY; without even the implied warranty of MERCHANTABILITY or
FITNESS FOR A PARTICULAR PURPOSE.  See the GNU General Public License
for more details.

You should have received a copy of the GNU General Public License
along with LiveCode.  If not see <http://www.gnu.org/licenses/>.  */

#include "prefix.h"

#include "core.h"
#include "globdefs.h"
#include "objdefs.h"
#include "parsedef.h"
#include "filedefs.h"
#include "mcio.h"

#include "globals.h"
#include "stack.h"
#include "stacklst.h"
#include "card.h"
#include "control.h"
#include "objptr.h"
#include "group.h"
#include "field.h"
#include "button.h"
#include "image.h"
#include "redraw.h"
#include "util.h"
#include "mctheme.h"
#include "bitmapeffect.h"
#include "tilecache.h"
#include "context.h"

#include "graphicscontext.h"

#include "resolution.h"

////////////////////////////////////////////////////////////////////////////////

// This method resets the layer-related attribtues to defaults and marks them
// as needing recomputing.
void MCControl::layer_resetattrs(void)
{
	m_layer_mode = kMCLayerModeHintStatic;
	m_layer_is_opaque = false;
	m_layer_is_unadorned = false;
	m_layer_is_sprite = false;
	m_layer_is_direct = false;
	m_layer_attr_changed = true;
	m_layer_id = 0;
}

// This method updates all the layer attributes of the control to make sure they
// are consistent with the controls current set of flags. If commit is false,
// then the new layermode is returned without changing anything.
MCLayerModeHint MCControl::layer_computeattrs(bool p_commit)
{
	// If the attrs have not changed, there is nothing to do.
	if (!m_layer_attr_changed)
		return m_layer_mode;

	// If the layer id is 0, then it means we should clear current settings.
	if (m_layer_id == 0)
	{
		m_layer_mode = kMCLayerModeHintStatic;
		m_layer_is_opaque = false;
		m_layer_is_unadorned = false;
		m_layer_is_sprite = false;
		m_layer_is_direct = false;
	}

	// The opacity of a control depends on what flags it has set - in particular
	// the 'opaque' flag. However, as 'opaque' determines themed bg rendering this
	// is not a sufficient condition.
	//
	// If a control has external bitmap effects (drop shadow, outerglow) then it
	// cannot be opaque. Similarly, if the control is rendered with themed bgs then
	// it cannot be opaque.
	//
	// Opacity is more dynamic an attribute than adornedness and should be handled
	// as a separate computation in the future.
	//
	bool t_is_opaque;
	t_is_opaque = false;
	if (MCBitmapEffectsIsInteriorOnly(getbitmapeffects()))
	{
		switch(gettype())
		{
		case CT_GROUP:
			// Only consider groups unadorned groups to be opaque.
			t_is_opaque = getflag(F_OPAQUE) &&
				!getflag(F_HSCROLLBAR | F_VSCROLLBAR | F_SHOW_NAME | F_SHOW_BORDER);
			break;
		case CT_FIELD:
			// Only consider unadorned fields to be opaque.
			t_is_opaque = getflag(F_OPAQUE) && 
				!getflag(F_HSCROLLBAR | F_VSCROLLBAR | F_SHOW_BORDER | F_SHADOW) && (extraflags & EF_NO_FOCUS_BORDER) != 0;
			break;
		case CT_BUTTON:
		case CT_IMAGE:
		case CT_SCROLLBAR:
		case CT_GRAPHIC:
		case CT_PLAYER:
		default:
			// The rest of the control types are hard to assess for opacity as
			// that depends on their content / or complex theming considerations.
			t_is_opaque = false;
			break;
		}
	}
	else
		t_is_opaque = false;

	// The unadorned state depends on control type, but in general  means that the
	// control consists of background + content. For a group content is the child
	// controls, for a field its the text, for an image its the bits, for a button
	// its the icon (if any), for a graphic it means just its shape.
	//
	// If a control has bitmap effects, it is always adorned as this requires further
	// processing of the image.
	//
	// If a control is selected, it is always adorned, since the selection handles
	// are part of the object.
	//
	bool t_is_unadorned;
	if (getbitmapeffects() == nil && !getstate(CS_SELECTED))
	{
		switch(gettype())
		{
		case CT_GROUP:
			// A group is unadorned if it has no scrollbars, no border and doesn't
			// show a name.
			t_is_unadorned = !getflag(F_HSCROLLBAR | F_VSCROLLBAR | F_SHOW_NAME | F_SHOW_BORDER);
			break;
		case CT_FIELD:
			// A field is unadorned if it has no shadow, no scrollbars, no border and no focus
			// border.
			t_is_unadorned = !getflag(F_HSCROLLBAR | F_VSCROLLBAR | F_SHOW_BORDER | F_SHADOW) && (extraflags & EF_NO_FOCUS_BORDER) != 0;
			break;
		case CT_BUTTON:
			// A button is unadorned if it is not a combo-box is showing an icon, has no border,
			// no name, no shadow, no hilite border, no arm border and no focus border.
			if (((MCButton *)this) -> getmenumode() != WM_COMBO)
				t_is_unadorned = getflag(F_SHOW_ICON) &&
									!getflag(F_SHOW_BORDER | F_SHOW_NAME | F_SHADOW | F_HILITE_BORDER | F_ARM_BORDER) &&
									(extraflags & EF_NO_FOCUS_BORDER) != 0;
			else
				t_is_unadorned = false;
			break;
		case CT_IMAGE:
			// An image is unadorned if it is not a pict, has no border and no focus border.
			if (static_cast<MCImage*>(this)->getcompression() != F_PICT)
				t_is_unadorned = !getflag(F_SHOW_BORDER) && (extraflags & EF_NO_FOCUS_BORDER) != 0;
			else
				t_is_unadorned = false;
			break;
		case CT_SCROLLBAR:
		case CT_GRAPHIC:
		case CT_PLAYER:
		default:
			t_is_unadorned = false;
			break;
		}
	}
	else
		t_is_unadorned = false;

	// The actual type of layer we will use depends on opacity, adornedness,
	// type and ink.
	MCLayerModeHint t_layer_mode;
	if (m_layer_mode_hint == kMCLayerModeHintStatic)
	{
		// To be a static layer, we must have an ink that is GXcopy or
		// GXblendSrcOver.
		if (ink == GXcopy || ink == GXblendSrcOver)
			t_layer_mode = kMCLayerModeHintStatic;
		else
			t_layer_mode = kMCLayerModeHintDynamic;
	}
	else if (m_layer_mode_hint == kMCLayerModeHintDynamic)
	{
		// There is no restriction on what control props can be to be
		// a dynamic layer.
		t_layer_mode = kMCLayerModeHintDynamic;
	}
	else if (m_layer_mode_hint == kMCLayerModeHintScrolling)
	{
		// A scrolling layer must be unadorned and a group.
		if (gettype() == CT_GROUP && t_is_unadorned)
			t_layer_mode = kMCLayerModeHintScrolling;
		else
			t_layer_mode = kMCLayerModeHintDynamic;
	}
	else if (m_layer_mode_hint == kMCLayerModeHintContainer)
	{
		// A container layer must be unadorned, non-opaque and a group.
		if (gettype() == CT_GROUP && !t_is_opaque && t_is_unadorned)
			t_layer_mode = kMCLayerModeHintContainer;
		else
			t_layer_mode = kMCLayerModeHintStatic;
	}

	// Now compute the sprite attribute.
	bool t_is_sprite;
	if (t_layer_mode == kMCLayerModeHintDynamic || t_layer_mode == kMCLayerModeHintScrolling)
		t_is_sprite = true;
	else
		t_is_sprite = false;

	// And now the direct attribute.
	bool t_is_direct;
	if (t_is_sprite)
	{
		// An unadorned image or button are direct.
		if (t_is_unadorned && (gettype() == CT_IMAGE || gettype() == CT_BUTTON))
			t_is_direct = true;
		else
			t_is_direct = false;
	}
	else
		t_is_direct = false;

	// Finally, sync the attribtues.
	if (p_commit)
	{
		m_layer_mode = t_layer_mode;
		m_layer_is_opaque = t_is_opaque;
		m_layer_is_unadorned = t_is_unadorned;
		m_layer_is_sprite = t_is_sprite;
		m_layer_is_direct = t_is_direct;

		// We've updated the layer attrs now - yay!
		m_layer_attr_changed = false;
	}

	return m_layer_mode;
}

////////////////////////////////////////////////////////////////////////////////

MCRectangle MCControl::layer_getcontentrect(void)
{
	// As getcontentrect is only called if 'isscrolling' is true, this unchecked
	// cast is safe.
	return static_cast<MCGroup *>(this) -> getminrect();
}

void MCControl::layer_redrawall(void)
{
	if (!opened)
		return;

	// Check the visibility state of the object.
	bool t_is_visible;
	t_is_visible = isvisible() || MCshowinvisibles;

	// If we are not a sprite, and are invisible there is nothing to do; otherwise
	// we must at least try to dump cached updated parts of the sprite.
	if (!layer_issprite() && !t_is_visible)
		return;

	// Scrolling layers are a special case as its the content that must be dirtied
	// not the effective image.
	if (!layer_isscrolling())
		layer_dirtyeffectiverect(geteffectiverect(), t_is_visible);
	else
		layer_dirtycontentrect(layer_getcontentrect(), t_is_visible);
}

void MCControl::layer_redrawrect(const MCRectangle& p_dirty_rect)
{
	if (!opened)
		return;

	// Check the visibility state of the object.
	bool t_is_visible;
	t_is_visible = isvisible() || MCshowinvisibles;

	// If we are not a sprite, and are invisible there is nothing to do; otherwise
	// we must at least try to dump cached updated parts of the sprite.
	if (!layer_issprite() && !t_is_visible)
		return;

	// Scrolling layers are a special case as its the content that must be dirtied
	// not the effective image.
	if (!layer_isscrolling())
	{
		MCRectangle t_dirty_rect;
		t_dirty_rect = p_dirty_rect;
		if (m_bitmap_effects != nil)
			MCBitmapEffectsComputeBounds(m_bitmap_effects, t_dirty_rect, t_dirty_rect);

		layer_dirtyeffectiverect(t_dirty_rect, t_is_visible);
	}
	else
		layer_dirtycontentrect(p_dirty_rect, t_is_visible);
}

void MCControl::layer_transientchangedandredrawall(int32_t p_old_transient)
{
	if (!opened)
		return;

	// Check the visibility state of the object.
	bool t_is_visible;
	t_is_visible = isvisible() || MCshowinvisibles;

	// If we are not a sprite, and are invisible there is nothing to do; otherwise
	// we must at least try to dump cached updated parts of the sprite.
	if (!layer_issprite() && !t_is_visible)
		return;

	MCRectangle t_old_effectiverect;
	t_old_effectiverect = MCU_reduce_rect(rect, -p_old_transient);
	if (m_bitmap_effects != nil)
		MCBitmapEffectsComputeBounds(m_bitmap_effects, t_old_effectiverect, t_old_effectiverect);

	layer_changeeffectiverect(t_old_effectiverect, true, t_is_visible);
}

void MCControl::layer_setrect(const MCRectangle& p_new_rect, bool p_redraw_all)
{
	if (!opened)
	{
		setrect(p_new_rect);
		return;
	}
	
	// Check the visibility state of the object.
	bool t_is_visible;
	t_is_visible = isvisible() || MCshowinvisibles;
	
	// If we are not a sprite, and are invisible there is nothing to do; otherwise
	// we must at least try to dump cached updated parts of the sprite.
	if (!layer_issprite() && !t_is_visible)
	{
		setrect(p_new_rect);
		return;
	}

	MCRectangle t_old_effectiverect;
	t_old_effectiverect = geteffectiverect();

	// If the rect has changed size and we aren't a scrolling layer, then we
	// redraw all.
	if (!layer_isscrolling() && 
		(rect . width != p_new_rect . width || rect . height != p_new_rect . height))
		p_redraw_all = true;
		
	setrect(p_new_rect);

	layer_changeeffectiverect(t_old_effectiverect, p_redraw_all, t_is_visible);
}

void MCControl::layer_rectchanged(const MCRectangle& p_old_rect, bool p_redraw_all)
{
	if (!opened)
		return;

	// Check the visibility state of the object.
	bool t_is_visible;
	t_is_visible = isvisible() || MCshowinvisibles;
	
	// If we are not a sprite, and are invisible there is nothing to do; otherwise
	// we must at least try to dump cached updated parts of the sprite.
	if (!layer_issprite() && !t_is_visible)
		return;

	// Cache the new rectangle.
	MCRectangle t_new_rect;
	t_new_rect = rect;

	// Temporarily set it back to the old one so we can compute the old effective
	// rect.
	MCRectangle t_old_effectiverect;
	rect = p_old_rect;
	t_old_effectiverect = geteffectiverect();

	// If the rect has changed size and we aren't a scrolling layer, then we
	// redraw all.
	if (!layer_isscrolling() && 
		(rect . width != t_new_rect . width || rect . height != t_new_rect . height))
		p_redraw_all = true;

	// Replace the new rect and do the rect changed updates.
	rect = t_new_rect;
	layer_changeeffectiverect(t_old_effectiverect, p_redraw_all, t_is_visible);
}

void MCControl::layer_effectiverectchangedandredrawall(const MCRectangle& p_old_effective_rect)
{
	if (!opened)
		return;

	// Check the visibility state of the object.
	bool t_is_visible;
	t_is_visible = isvisible() || MCshowinvisibles;
	
	// If we are not a sprite, and are invisible there is nothing to do; otherwise
	// we must at least try to dump cached updated parts of the sprite.
	if (!layer_issprite() && !t_is_visible)
		return;

	layer_changeeffectiverect(p_old_effective_rect, true, t_is_visible);
}

void MCControl::layer_effectschanged(const MCRectangle& p_old_effective_rect)
{
	layer_effectiverectchangedandredrawall(p_old_effective_rect);
}

// MW-2011-10-17: [[ Bug 9813 ]] We need the effective rect before visibility is
//   changed, else focus border might be not included in our calculation.
void MCControl::layer_visibilitychanged(const MCRectangle& p_old_effective_rect)
{
	if (!opened)
		return;

	if (!parent -> isvisible() && !MCshowinvisibles)
		return;

	// If the control is currently visible, then its old rect must have been
	// empty; otherwise the old rect is its effectiverect.
	layer_changeeffectiverect(getflag(F_VISIBLE) ? MCU_make_rect(0, 0, 0, 0) : p_old_effective_rect, false, true);
}

void MCControl::layer_contentoriginchanged(int32_t p_dx, int32_t p_dy)
{
	if (!opened)
		return;

	if (!layer_isscrolling())
		return;

	// If the layer id is 0 then return.
	if (m_layer_id == 0)
		return;

	// Fetch the tilecache we are using.
	MCTileCacheRef t_tilecache;
	t_tilecache = getstack() -> view_gettilecache();

	// Scroll the sprite - note that this method is only called if
	// layer_isscrolling() is true, which is only possible if we have a tilecache.
	// IM-2013-08-21: [[ ResIndependence ]] Use device coords for tilecache operation
	// IM-2013-09-30: [[ FullscreenMode ]] Use stack transform to get device coords
	
	MCGPoint t_device_point;
	t_device_point = MCGPointApplyAffineTransform(MCGPointMake(p_dx, p_dy), getstack()->getdevicetransform());
	MCGFloat t_dx, t_dy;
	t_dx = t_device_point.x;
	t_dy = t_device_point.y;
	MCTileCacheScrollSprite(t_tilecache, m_layer_id, t_dx, t_dy);
}

void MCControl::layer_scrolled(void)
{
	if (!opened)
		return;
		
	// Check the visibility state of the object.
	bool t_is_visible;
	t_is_visible = isvisible() || MCshowinvisibles;

	// If the layer isn't scrolling, we must redraw the whole thing. Otherwise
	// we just need to invalidate a portion of the card.
	if (!layer_isscrolling())
	{
		// We only actually need to do something if we are in the sprite
		// case, or we are visible
		if (layer_issprite() || t_is_visible)
			layer_dirtyeffectiverect(geteffectiverect(), t_is_visible);
	}
	else
	{
		// If we are a scrolling layer and not visible, there is nothing to
		// do.
		if (t_is_visible)
			static_cast<MCCard *>(parent) -> layer_dirtyrect(geteffectiverect());
	}
}

void MCControl::layer_dirtycontentrect(const MCRectangle& p_updated_rect, bool p_update_card)
{
	if (MCU_empty_rect(p_updated_rect))
		return;

	MCRectangle t_content_rect;
	t_content_rect = layer_getcontentrect();
	
	MCTileCacheRef t_tilecache;
	t_tilecache = getstack() -> view_gettilecache();

	// Note that this method is only called if layer_isscrolling() is true, which is only
	// possible if we have a tilecache.
	if (m_layer_id != 0)
	{
		// IM-2013-08-21: [[ ResIndependence ]] Use device coords for tilecache operation
		// IM-2013-09-30: [[ FullscreenMode ]] Use stack transform to get device coords
		MCGAffineTransform t_transform;
		t_transform = getstack()->getdevicetransform();
		
		MCRectangle t_device_updated_rect, t_device_content_rect;
		t_device_updated_rect = MCRectangleGetTransformedBounds(p_updated_rect, t_transform);
		t_device_content_rect = MCRectangleGetTransformedBounds(t_content_rect, t_transform);
		MCTileCacheUpdateSprite(t_tilecache, m_layer_id, MCU_offset_rect(t_device_updated_rect, -t_device_content_rect . x, -t_device_content_rect . y));
	}
		
	// Add the rect to the update region - but only if instructed (update_card will be
	// false if the object was invisible).
	if (p_update_card)
		static_cast<MCCard *>(parent) -> layer_dirtyrect(MCU_intersect_rect(p_updated_rect, geteffectiverect()));
}

void MCControl::layer_dirtyeffectiverect(const MCRectangle& p_effective_rect, bool p_update_card)
{
	// The dirty rect will be the input effective rect expanded by any effects
	// applied by the parent groups (if any).
	MCRectangle t_dirty_rect;
	t_dirty_rect = p_effective_rect;

	// Expand the effective rect by that of all parent groups.
	MCControl *t_control;
	t_control = this;
	while(t_control -> parent -> gettype() == CT_GROUP)
	{
		MCControl *t_parent_control;
		t_parent_control = static_cast<MCControl *>(t_control -> parent);
		
		// If the parent control is scrolling, we are done - defer to content
		// dirtying.
		if (t_parent_control -> layer_isscrolling())
		{
			t_parent_control -> layer_dirtycontentrect(t_dirty_rect, p_update_card);
			return;
		}
		
		// Otherwise intersect the dirty rect with the parent's rect.
		t_dirty_rect = MCU_intersect_rect(t_dirty_rect, t_control -> parent -> getrect());

		// Expand due to bitmap effects (if any).
		if (t_parent_control -> m_bitmap_effects != nil)
			MCBitmapEffectsComputeBounds(t_parent_control -> m_bitmap_effects, t_dirty_rect, t_dirty_rect);

		t_control = t_parent_control;
	}

	// Fetch the tilecache we are using (if any).
	MCTileCacheRef t_tilecache;
	t_tilecache = t_control -> getstack() -> view_gettilecache();

	// IM-2013-08-21: [[ ResIndependence ]] Use device coords for tilecache operation
	// IM-2013-09-30: [[ FullscreenMode ]] Use stack transform to get device coords
	MCGAffineTransform t_transform;
	t_transform = getstack()->getdevicetransform();
	
	MCRectangle t_device_rect;
	t_device_rect = MCRectangleGetTransformedBounds(t_dirty_rect, t_transform);
	
	// Notify any tilecache of the changes.
	if (t_tilecache != nil)
	{
		// We must be in tile-cache mode with a top-level control, but if the layer
		// id is zero, there is nothing to do.
		if (t_control -> m_layer_id == 0)
			return;

		// How we handle the layer depends on whether it is a sprite or not.
		if (!t_control -> layer_issprite())
		{
			// Non-dynamic layers are scenery in the tilecache, their rect is in
			// canvas co-ords.
			MCTileCacheUpdateScenery(t_tilecache, t_control -> m_layer_id, t_device_rect);
		}
		else
		{
			// Dynamic layers are sprites in the tilecache, their rect is in
			// sprite co-ords.
			MCRectangle t_offset_rect;
			t_offset_rect = MCU_offset_rect(t_dirty_rect, -t_control -> rect . x, -t_control -> rect . y);
			
			// MW-2013-10-29: [[ Bug 11329 ]] Tilecache expects sprite rects to be
			//   relative to top-left of sprite.
			t_transform . tx = 0.0f;
			t_transform . ty = 0.0f;
			
			// IM-2013-08-21: [[ ResIndependence ]] Use device coords for tilecache operation
			// IM-2013-09-30: [[ FullscreenMode ]] Use stack transform to get device coords
			t_device_rect = MCRectangleGetTransformedBounds(t_offset_rect, t_transform);
			MCTileCacheUpdateSprite(t_tilecache, t_control -> m_layer_id, t_device_rect);
		}
	}

	// Add the rect to the update region - but only if instructed (update_card will be
	// false if the object was invisible).
	if (p_update_card)
		static_cast<MCCard *>(t_control -> parent) -> layer_dirtyrect(t_dirty_rect);
}

void MCControl::layer_changeeffectiverect(const MCRectangle& p_old_effective_rect, bool p_force_update, bool p_update_card)
{
	// Compute the 'new' effectiverect based on visibility.
	MCRectangle t_new_effective_rect;
	if (getflag(F_VISIBLE) || MCshowinvisibles)
		t_new_effective_rect = geteffectiverect();
	else
		MCU_set_rect(t_new_effective_rect, 0, 0, 0, 0);

	// If the effective rect has not changed this is at most an update.
	if (MCU_equal_rect(p_old_effective_rect, t_new_effective_rect))
	{
		// If we are forcing an update, use the dirty method.
		if (p_force_update)
		{
			// If the layer is not scrolling just defer to the normal
			// dirty method; otherwise use the dirty content method.
			if (!layer_isscrolling())
				layer_dirtyeffectiverect(t_new_effective_rect, p_update_card);
			else
				layer_dirtycontentrect(layer_getcontentrect(), p_update_card);
		}

		// We are done.
		return;
	}

	// Fetch the tilecache, making it nil if the parent is a group (in the
	// latter case, this is just a dirty op).
	MCTileCacheRef t_tilecache;
	if (parent -> gettype() != CT_GROUP)
		t_tilecache = getstack() -> view_gettilecache();
	else
		t_tilecache = nil;
	
	// If no tilecache, then just dirty the old and new effective rects.
	if (t_tilecache == nil)
	{
		layer_dirtyeffectiverect(p_old_effective_rect, p_update_card);
		layer_dirtyeffectiverect(t_new_effective_rect, p_update_card);
		return;
	}

	// MW-2011-10-17: [[ Bug 9808 ]] Make sure we update the card regardless of
	//    whether we have a layer id - otherwise new objects don't show!
	// Add the rects to the update region - but only if instructed (update_card will be
	// false if the object was invisible).
	if (p_update_card)
	{
		static_cast<MCCard *>(parent) -> layer_dirtyrect(p_old_effective_rect);
		static_cast<MCCard *>(parent) -> layer_dirtyrect(t_new_effective_rect);
	}
	
	// We must be in tile-cache mode with a top-level control, but if the layer
	// id is zero, there is nothing to do.
	if (m_layer_id == 0)
		return;

	if (!layer_issprite())
	{
		// Non-dynamic layers are scenery in the tilecache, and we must use old
		// new effective rects so that the appropriate tiles get flushed. Note
		// that 'force_update' has no effect here as reshaping a scenery layer
		// implicitly invalidates all tiles it touches.
		// IM-2013-08-21: [[ ResIndependence ]] Use device coords for tilecache operation
		// IM-2013-09-30: [[ FullscreenMode ]] Use stack transform to get device coords
		MCGAffineTransform t_transform;
		t_transform = getstack()->getdevicetransform();
		
		MCRectangle t_old_device_rect, t_new_device_rect;
		t_old_device_rect = MCRectangleGetTransformedBounds(p_old_effective_rect, t_transform);
		t_new_device_rect = MCRectangleGetTransformedBounds(t_new_effective_rect, t_transform);
		
		MCTileCacheReshapeScenery(t_tilecache, m_layer_id, t_old_device_rect, t_new_device_rect);
	}
	else
	{
		// Dynamic layers are sprites in the tilecache, and there is nothing to
		// do unless 'force update' is required. In particular, if the layer is
		// just moving then no redraw of the layer will be needed. Note, however,
		// that this implicitly assumes that 'force update' is true if the content
		// in a sprite-relative co-ord system has changed.
		if (p_force_update)
		{
			MCRectangle t_rect;
			
			// If the layer is not scrolling, just use the width/height from the
			// effective rect; otherwise use content width/height.
			if (!layer_isscrolling())
				t_rect = p_old_effective_rect;
			else
				t_rect = layer_getcontentrect();
				
			t_rect . x = t_rect . y = 0;
			
			// IM-2013-08-21: [[ ResIndependence ]] Use device coords for tilecache operation
			// IM-2013-09-30: [[ FullscreenMode ]] Use stack transform to get device coords
			MCGAffineTransform t_transform;
			t_transform = getstack()->getdevicetransform();
			
			// MW-2013-10-29: [[ Bug 11329 ]] Tilecache expects sprite rects to be
			//   relative to top-left of sprite.
			t_transform . tx = 0.0f;
			t_transform . ty = 0.0f;
			
			MCRectangle t_device_rect;
			t_device_rect = MCRectangleGetTransformedBounds(t_rect, t_transform);
			MCTileCacheUpdateSprite(t_tilecache, m_layer_id, t_device_rect);
		}
	}
}

////////////////////////////////////////////////////////////////////////////////

void MCCard::layer_added(MCControl *p_control, MCObjptr *p_previous, MCObjptr *p_next)
{
	MCTileCacheRef t_tilecache;
	t_tilecache = getstack() -> view_gettilecache();

	// Add the rects to the update region (for clarity, would prefer this at the end
	// but there is 'return' fall through in the rest :-( ).
	layer_dirtyrect(p_control -> geteffectiverect());
	
	// Notify any tilecache of the changes.
	if (t_tilecache != nil)
	{
		// Reset all the layer's attributes to defaults, including the layer id.
		p_control -> layer_resetattrs();

		// Recompute the control's attributes.
		p_control -> layer_computeattrs(true);

		// If the control is on a dynamic layer there is nothing to do (sprites will
		// be created implicitly at first render).
		if (p_control -> layer_issprite())
			return;

		// If the control is not being added between two existing layers then there
		// is nothing to do.
		if (p_previous == nil || p_next == nil)
			return;

		// If the previous (layer below) objptr has no id, then there is nothing to do
		// also. This will only occur if only new layers have been added above,
		// or if no rendering has been done yet.
		uint32_t t_before_layer_id;
		t_before_layer_id = p_previous -> getref() -> layer_getid();
		if (t_before_layer_id == 0)
			return;

		// MW-2013-06-21: [[ Bug 10974 ]] If the previous layer is a sprite then this layer
		//   will change the lower limit of the scenery layers above, thus there is
		//   nothing to do.
		if (p_previous -> getref() -> layer_issprite())
			return;
		
		// Now insert the scenery.
		// IM-2013-08-21: [[ ResIndependence ]] Use device coords for tilecache operation
		// IM-2013-09-30: [[ FullscreenMode ]] Use stack transform to get device coords
		MCRectangle t_device_rect;
		t_device_rect = MCRectangleGetTransformedBounds(p_control->geteffectiverect(), getstack()->getdevicetransform());
		MCTileCacheInsertScenery(t_tilecache, t_before_layer_id, t_device_rect);

		// Finally, set the id of the layer to that of the one before. This causes
		// the layer to be treated 'as one' with that layer until a redraw is done.
		// This means that any subsequent updates to the rect of the new layer will
		// appropriately flush the tiles in the cache.
		p_control -> layer_setid(t_before_layer_id);
	}
}

void MCCard::layer_removed(MCControl *p_control, MCObjptr *p_previous, MCObjptr *p_next)
{
	MCTileCacheRef t_tilecache;
	t_tilecache = getstack() -> view_gettilecache();

	// Add the rects to the update region (for clarity, would prefer this at the end
	// but there is 'return' fall through in the rest :-( )
	layer_dirtyrect(p_control -> geteffectiverect());
	
	// Notify any tilecache of the changes.
	if (t_tilecache != nil)
	{
		// If the control has no layer id then there is nothing to do.
		if (p_control -> layer_getid() == 0)
			return;

		// If the control is on a dynamic layer then remove any associated sprite.
		if (p_control -> layer_issprite())
		{
			MCTileCacheRemoveSprite(t_tilecache, p_control -> layer_getid());
			
			// MW-2012-09-21: [[ Bug 10005 ]] Make sure we reset the layer attrs so we
			//   don't try and reuse a dead sprite.
			p_control -> layer_resetattrs();
			
			return;
		}

		// Remove the scenery.
		// IM-2013-08-21: [[ ResIndependence ]] Use device coords for tilecache operation
		// IM-2013-09-30: [[ FullscreenMode ]] Use stack transform to get device coords
		MCRectangle t_device_rect;
		t_device_rect = MCRectangleGetTransformedBounds(p_control->geteffectiverect(), getstack()->getdevicetransform());
		MCTileCacheRemoveScenery(t_tilecache, p_control -> layer_getid(), t_device_rect);
		
		// MW-2012-10-11: [[ Bug ]] Redraw glitch caused by resetting the layer id
		//   before removing the layer.
		// MW-2012-09-21: [[ Bug 10005 ]] Make sure we reset the layer attrs so we
		//   don't try and reuse a dead scenery layer.
		p_control -> layer_resetattrs();
		
		// If there is no previous or next control we have no tweaks to ids
		// to perform.
		if (p_previous == nil || p_next == nil)
			return;

		// Now layer ids for new layers percolate from the next layer, so the
		// original layers are always at the bottom of the stack. If the next
		// layer has a different id than us, make sure all previous layers
		// with the same id match it.
		uint32_t t_before_layer_id;
		t_before_layer_id = p_previous -> getref() -> layer_getid();

		// The layer below us has the same id so there's nothing to do, we are
		// removing a 'new' layer before its been redrawn.
		if (t_before_layer_id == p_control -> layer_getid())
			return;
		
		// MW-2013-06-21: [[ Bug 10974 ]] If the layer below is a sprite, then removing
		//   this layer will increase the lower limit of the scenery stack above
		//   thus there is nothing to do.
		if (p_previous -> getref() -> layer_issprite())
			return;

		// The layer below us has a different id, so this is an existing layer
		// and thus we must ensure all layers above us now use the id of the
		// layer below.
		MCObjptr *t_objptr;
		t_objptr = p_next;
		while(t_objptr != p_previous && t_objptr -> getref() -> layer_getid() == p_control -> layer_getid())
		{
			t_objptr -> getref() -> layer_setid(t_before_layer_id);
			t_objptr = t_objptr -> next();
		}
	}
}

void MCCard::layer_setviewport(int32_t p_x, int32_t p_y, int32_t p_width, int32_t p_height)
{
	// Get the current rect, before updating it.
	MCRectangle t_old_rect;
	t_old_rect = rect;
	
	// Update the rect.
	resize(p_width, p_height);
	
	// Add the rects to the update region.

	// MW-2012-05-01: [[ Bug 10157 ]] If the card has a border then add the whole card
	//   rect to the update region; otherwise just add the exposed rects.
	if (!getflag(F_SHOW_BORDER))
	{
		if (p_width > t_old_rect.width)
			layer_dirtyrect(MCU_make_rect(t_old_rect.width, 0, p_width - t_old_rect.width, p_height));
		if (p_height > t_old_rect.height)
			layer_dirtyrect(MCU_make_rect(0, t_old_rect.height, p_width, p_height - t_old_rect.height));
	}
	else
		layer_dirtyrect(rect);
}

void MCCard::layer_selectedrectchanged(const MCRectangle& p_old_rect, const MCRectangle& p_new_rect)
{
	MCTileCacheRef t_tilecache;
	t_tilecache = getstack() -> view_gettilecache();

	if (t_tilecache != nil)
	{
		// IM-2013-08-21: [[ ResIndependence ]] Use device coords for tilecache operation
		// IM-2013-09-30: [[ FullscreenMode ]] Use stack transform to get device coords
		MCGAffineTransform t_transform;
		t_transform = getstack()->getdevicetransform();
		
		MCRectangle t_new_device_rect, t_old_device_rect;
		t_new_device_rect = MCRectangleGetTransformedBounds(p_new_rect, t_transform);
		t_old_device_rect = MCRectangleGetTransformedBounds(p_old_rect, t_transform);
		MCTileCacheReshapeScenery(t_tilecache, m_fg_layer_id, t_old_device_rect, t_new_device_rect);
	}

	layer_dirtyrect(p_old_rect);
	layer_dirtyrect(p_new_rect);
}

void MCCard::layer_dirtyrect(const MCRectangle& p_dirty_rect)
{
	getstack() -> dirtyrect(p_dirty_rect);
}

////////////////////////////////////////////////////////////////////////////////

// IM-2013-08-21: [[ ResIndependence ]] callback wrapper function to create scaled MCContext
// IM-2013-08-21: [[ ResIndependence ]] Use device coords for tilecache operation
typedef bool (*MCTileCacheDeviceRenderCallback)(void *context, MCContext *target, const MCRectangle& region);
static bool tilecache_device_renderer(MCTileCacheDeviceRenderCallback p_callback, void *p_context, MCGContextRef p_target, const MCRectangle &p_rectangle, bool p_is_sprite)
{
	MCControl *t_control;
	t_control = static_cast<MCControl*>(p_context);
	
	// IM-2013-09-30: [[ FullscreenMode ]] Apply stack transform to device context
	MCGAffineTransform t_transform;
	t_transform = t_control->getstack()->getdevicetransform();
	
	// MW-2013-10-29: [[ Bug 11329 ]] Tilecache expects sprite rects to be
	//   relative to top-left of sprite.
	if (p_is_sprite)
	{
		t_transform . tx = 0.0f;
		t_transform . ty = 0.0f;
	}
	
	MCGContextSave(p_target);
	MCGContextConcatCTM(p_target, t_transform);
	
	MCGraphicsContext *t_gfx_context;
	/* UNCHECKED */ t_gfx_context = new MCGraphicsContext(p_target);
	
	MCRectangle t_user_rect;
	t_user_rect = MCRectangleGetTransformedBounds(p_rectangle, MCGAffineTransformInvert(t_transform));
	
	bool t_success;
	t_success = p_callback(p_context, t_gfx_context, t_user_rect);
	
	delete t_gfx_context;
	
	MCGContextRestore(p_target);
	
	return t_success;
}

static bool testtilecache_sprite_renderer(void *p_context, MCContext *p_target, const MCRectangle& p_rectangle)
{
	MCControl *t_control;
	t_control = (MCControl *)p_context;
				
	// A scrolling layer is an unadorned group.
	bool t_scrolling;
	t_scrolling = t_control -> layer_isscrolling();

	MCRectangle t_control_rect, t_dirty_rect;
	if (!t_scrolling)
	{
		t_control_rect = t_control -> geteffectiverect();
		t_dirty_rect = MCU_intersect_rect(t_control_rect, MCU_offset_rect(p_rectangle, t_control_rect . x, t_control_rect . y));
	}
	else
	{
		t_control_rect = t_control -> layer_getcontentrect();
		t_dirty_rect = MCU_intersect_rect(t_control_rect, MCU_offset_rect(p_rectangle, t_control_rect . x, t_control_rect . y));
	}
	
	if (MCU_empty_rect(t_dirty_rect))
		return true;
	
	p_target -> setorigin(t_control_rect . x + p_rectangle . x, t_control_rect . y + p_rectangle . y);
	p_target -> setclip(t_dirty_rect);
	p_target -> setfunction(GXcopy);
	p_target -> setopacity(255);

	t_control -> draw(p_target, t_dirty_rect, false, true);

	return true;
}

static bool testtilecache_device_sprite_renderer(void *p_context, MCGContextRef p_target, const MCRectangle& p_rectangle)
{
	return tilecache_device_renderer(testtilecache_sprite_renderer, p_context, p_target, p_rectangle, true);
}

static bool testtilecache_scenery_renderer(void *p_context, MCContext *p_target, const MCRectangle& p_rectangle)
{
	MCControl *t_control;
	t_control = (MCControl *)p_context;

	// Don't render anything if the control is invisible.
	if (!t_control -> getflag(F_VISIBLE) && !MCshowinvisibles)
		return true;
	
	MCRectangle t_control_rect;
	t_control_rect = t_control -> geteffectiverect();

	MCRectangle t_dirty_rect;
	t_dirty_rect = MCU_intersect_rect(t_control_rect, p_rectangle);
	
	if (MCU_empty_rect(t_dirty_rect))
		return true;

	p_target -> setclip(t_dirty_rect);
	p_target -> setfunction(GXcopy);
	p_target -> setopacity(255);

	t_control -> draw(p_target, t_dirty_rect, false, false);

	return true;
}

static bool testtilecache_device_scenery_renderer(void *p_context, MCGContextRef p_target, const MCRectangle& p_rectangle)
{
	return tilecache_device_renderer(testtilecache_scenery_renderer, p_context, p_target, p_rectangle, false);
}

bool MCCard::tilecache_render_foreground(void *p_context, MCContext *p_target, const MCRectangle& p_dirty)
{
	MCCard *t_card;
	t_card = (MCCard *)p_context;

	p_target -> setclip(p_dirty);
	p_target -> setfunction(GXcopy);
	p_target -> setopacity(255);

	// IM-2013-09-13: [[ RefactorGraphics ]] Use shared code to render card foreground
	t_card -> drawselectionrect(p_target);

	return true;
}

bool device_render_foreground(void *p_context, MCGContextRef p_target, const MCRectangle& p_rectangle)
{
	return tilecache_device_renderer(MCCard::tilecache_render_foreground, p_context, p_target, p_rectangle, false);
}

bool MCCard::tilecache_render_background(void *p_context, MCContext *p_target, const MCRectangle& p_dirty)
{
	MCCard *t_card;
	t_card = (MCCard *)p_context;
	
	// MW-2013-10-23: [[ FullscreenMode ]] Make sure we set the clip to the visible rect.
<<<<<<< HEAD
	// IM-2014-01-08: [[ StackScale ]] Convert visible rect to card coordinates using inverse stack transform
	MCRectangle t_visible_rect;
	t_visible_rect = t_card -> getstack()->getrect();
	t_visible_rect.x = 0;
	t_visible_rect.y = 0;
	
	t_visible_rect = MCRectangleGetTransformedBounds(t_visible_rect, MCGAffineTransformInvert(t_card->getstack()->gettransform()));
=======
	// IM-2013-12-20: [[ ShowAll ]] Use MCStack::getvisiblerect() to get the visible area
	MCRectangle t_visible_rect;
	t_visible_rect = t_card->getstack()->getvisiblerect();
>>>>>>> 364ba771
	
	p_target -> setclip(MCU_intersect_rect(t_visible_rect, p_dirty));
	p_target -> setfunction(GXcopy);
	p_target -> setopacity(255);

	// IM-2013-09-13: [[ RefactorGraphics ]] Use shared code to render card background
	t_card -> drawbackground(p_target, p_dirty);

	return true;
}

bool device_render_background(void *p_context, MCGContextRef p_target, const MCRectangle& p_rectangle)
{
	return tilecache_device_renderer(MCCard::tilecache_render_background, p_context, p_target, p_rectangle, false);
}

void MCCard::render(void)
{
	MCTileCacheRef t_tiler;
	t_tiler = getstack() -> view_gettilecache();

	bool t_reset_ids;
	t_reset_ids = MCTileCacheIsClean(t_tiler);

	// IM-2013-09-30: [[ FullscreenMode ]] Use stack transform to get device coords
	MCGAffineTransform t_transform;
	t_transform = getstack()->getdevicetransform();
	
	// IM-2013-10-14: [[ FullscreenMode ]] Get the visible area of the stack
<<<<<<< HEAD
	// IM-2014-01-08: [[ StackScale ]] Convert visible rect to card coordinates using inverse stack transform
	MCRectangle t_visible_rect;
	t_visible_rect = getstack()->getrect();
	t_visible_rect.x = 0;
	t_visible_rect.y = 0;
	
	t_visible_rect = MCRectangleGetTransformedBounds(t_visible_rect, MCGAffineTransformInvert(getstack()->gettransform()));
=======
	// IM-2013-12-20: [[ ShowAll ]] Use MCStack::getvisiblerect() to get the visible area
	MCRectangle t_visible_rect;
	t_visible_rect = getstack()->getvisiblerect();
>>>>>>> 364ba771
	
	if (getstate(CS_SIZE))
	{
		MCTileCacheLayer t_fg_layer;
		t_fg_layer . id = m_fg_layer_id;
		t_fg_layer . region = MCRectangleGetTransformedBounds(selrect, t_transform);
		t_fg_layer . clip = MCRectangleGetTransformedBounds(t_visible_rect, t_transform);
		t_fg_layer . is_opaque = false;
		t_fg_layer . opacity = 255;
		t_fg_layer . ink = GXblendSrcOver;
		t_fg_layer . callback = device_render_foreground;
		t_fg_layer . context = this;
		MCTileCacheRenderScenery(t_tiler, t_fg_layer);
		m_fg_layer_id = t_fg_layer . id;
	}
	else
		m_fg_layer_id = 0;
	
	MCObjptr *t_objptrs;
	t_objptrs = getobjptrs();
	if (t_objptrs != nil)
	{
		MCObjptr *t_objptr;
		t_objptr = t_objptrs -> prev();
		do
		{
			MCControl *t_control;
			t_control = t_objptr -> getref();

			// If the tilecache is 'clean' then we must reset the attrs to
			// force a sync.
			if (t_reset_ids)
				t_control -> layer_resetattrs();

			// Take note of whether the spriteness of a layer has changed.
			bool t_old_is_sprite;
			t_old_is_sprite = t_control -> layer_issprite();

			// Sync the attributes, make sure we commit the new values.
			t_control -> layer_computeattrs(true);

			// Initialize the common layer props.
			MCTileCacheLayer t_layer;
			t_layer . id = t_control -> layer_getid();
			t_layer . opacity = t_control -> getopacity();
			t_layer . ink = t_control -> getink();
			t_layer . context = t_control;

			// The opaqueness of a layer has already been computed.
			t_layer . is_opaque = t_control -> layer_isopaque();

			// Now compute the layer's region/clip.
			if (!t_control -> getflag(F_VISIBLE) && !MCshowinvisibles)
			{
				// Invisible layers just have empty region/clip.
				t_layer . region = MCU_make_rect(0, 0, 0, 0);
				t_layer . clip = MCU_make_rect(0, 0, 0, 0);
			}
			else if (!t_control -> layer_isscrolling())
			{
				// Non-scrolling layer's are the size of their effective rects.
				t_layer . region = t_control -> geteffectiverect();
				t_layer . clip = t_layer . region;
			}
			else
			{
				// For a scrolling layer, the clip is the bounds of the control, while
				// the region we draw is the group's minrect.
				t_layer . region = t_control -> layer_getcontentrect();
				t_layer . clip = t_control -> geteffectiverect();
			}

			// IM-2013-10-14: [[ FullscreenMode ]] Constrain each layer to the visible area
			t_layer . clip = MCU_intersect_rect(t_layer . clip, t_visible_rect);
			
			// IM-2013-08-21: [[ ResIndependence ]] Use device coords for tilecache operation
			// IM-2013-09-30: [[ FullscreenMode ]] Use stack transform to get device coords
			t_layer . region = MCRectangleGetTransformedBounds(t_layer . region, t_transform);
			t_layer . clip = MCRectangleGetTransformedBounds(t_layer . clip, t_transform);
			
			// Now render the layer - what method we use depends on whether the
			// layer is a sprite or not.
			if (t_control -> layer_issprite())
			{
				// If the layer was not a sprite before, remove the scenery
				// layer that it was.
				if (!t_old_is_sprite && t_layer . id != 0)
				{
					// IM-2013-08-21: [[ ResIndependence ]] Use device coords for tilecache operation
					// IM-2013-09-30: [[ FullscreenMode ]] Use stack transform to get device coords
					MCTileCacheRemoveScenery(t_tiler, t_layer . id, t_layer . region);
					t_layer . id = 0;
				}
				
				t_layer . callback = testtilecache_device_sprite_renderer;
				MCTileCacheRenderSprite(t_tiler, t_layer);
			}
			else
			{
				// If the layer was a sprite before, remove the sprite
				// layer that it was.
				if (t_old_is_sprite && t_layer . id != 0)
				{
					MCTileCacheRemoveSprite(t_tiler, t_layer . id);
					t_layer . id = 0;
				}

				// MW-2013-10-29: [[ Bug 11349 ]] Scenery layers regions are clipped
				//   by the clip directly.
				t_layer . region = MCU_intersect_rect(t_layer . region, t_layer . clip);
				
				t_layer . callback = testtilecache_device_scenery_renderer;
				MCTileCacheRenderScenery(t_tiler, t_layer);
			}
			
			// Upate the id.
			t_control -> layer_setid(t_layer . id);

			// Advance to the object below.
			t_objptr = t_objptr -> prev();
		}
		while(t_objptr != t_objptrs -> prev());
	}

	// IM-2013-10-14: [[ FullscreenMode ]] Render the background into the card's visible area
	MCTileCacheLayer t_bg_layer;
	t_bg_layer . id = m_bg_layer_id;
	t_bg_layer . region = MCRectangleGetTransformedBounds(t_visible_rect, t_transform);
	t_bg_layer . clip = t_bg_layer . region;
	t_bg_layer . is_opaque = true;
	t_bg_layer . opacity = 255;
	t_bg_layer . ink = GXblendSrcOver;
	t_bg_layer . callback = device_render_background;
	t_bg_layer . context = this;
	MCTileCacheRenderScenery(t_tiler, t_bg_layer);
	m_bg_layer_id = t_bg_layer . id;
}

////////////////////////////////////////////////////////////////////////////////

static bool s_screen_is_dirty = false;
static bool s_screen_updates_disabled = false;
bool MCredrawupdatescreenneeded = false;

bool MCRedrawIsScreenLocked(void)
{
	return MClockscreen != 0;
}

void MCRedrawSaveLockScreen(uint2& r_lock)
{
	r_lock = MClockscreen;
}

void MCRedrawRestoreLockScreen(uint2 p_lock)
{
	MClockscreen = p_lock;
	
	MCredrawupdatescreenneeded = MClockscreen == 0 && s_screen_is_dirty && !s_screen_updates_disabled;
}

void MCRedrawLockScreen(void)
{
	MClockscreen++;
	
	MCredrawupdatescreenneeded = MClockscreen == 0 && s_screen_is_dirty && !s_screen_updates_disabled;
}

void MCRedrawUnlockScreen(void)
{
	if (MClockscreen == 0)
		return;

	MClockscreen--;
	
	MCredrawupdatescreenneeded = MClockscreen == 0 && s_screen_is_dirty && !s_screen_updates_disabled;
}

void MCRedrawUnlockScreenWithEffects(void)
{
	// MW-2011-09-20: [[ Bug ]] If the screen is unlocked, do nothing.
	if (MClockscreen == 0)
		return;

	MClockscreen--;
	if (MClockscreen == 0 && MCcur_effects != nil)
	{
		Boolean t_abort;
		
		// MW-2011-09-24: [[ Effects ]] Play an effect in the chosen rect.
		MCdefaultstackptr -> effectrect(MCcur_effects_rect, t_abort);
	}
	
	MCredrawupdatescreenneeded = MClockscreen == 0 && s_screen_is_dirty && !s_screen_updates_disabled;
}

void MCRedrawForceUnlockScreen(void)
{
	MClockscreen = 0;
	
	MCredrawupdatescreenneeded = MClockscreen == 0 && s_screen_is_dirty && !s_screen_updates_disabled;
}

////////////////////////////////////////////////////////////////////////////////

bool MCRedrawIsScreenDirty(void)
{
	return s_screen_is_dirty;
}

void MCRedrawDirtyScreen(void)
{
	MCStacknode *t_stacks;
	t_stacks = MCstacks -> topnode();
	if (t_stacks == nil)
		return;

	// MW-2011-10-17: [[ Bug 9810 ]] Make sure we don't miss any stacks
	//   (was previously looping back to t_stacks, not prev(t_stacks).
	MCStacknode *tptr = t_stacks->prev();
	do
	{
		MCStack *sptr = tptr->getstack();
		sptr -> view_dirty_all();
		tptr = tptr->prev();
	}
	while (tptr != t_stacks -> prev());
}

void MCRedrawScheduleUpdateForStack(MCStack *stack)
{
	s_screen_is_dirty = true;
	
	MCredrawupdatescreenneeded = MClockscreen == 0 && s_screen_is_dirty && !s_screen_updates_disabled;
}

bool MCRedrawIsScreenUpdateEnabled(void)
{
	return !s_screen_updates_disabled;
}

void MCRedrawDisableScreenUpdates(void)
{
	s_screen_updates_disabled = true;
	
	MCredrawupdatescreenneeded = MClockscreen == 0 && s_screen_is_dirty && !s_screen_updates_disabled;
}

void MCRedrawEnableScreenUpdates(void)
{
	s_screen_updates_disabled = false;
	
	MCredrawupdatescreenneeded = MClockscreen == 0 && s_screen_is_dirty && !s_screen_updates_disabled;
}

void MCRedrawDoUpdateScreen(void)
{
	if (MClockscreen != 0)
		return;

	if (!s_screen_is_dirty)
		return;
	
	if (s_screen_updates_disabled)
		return;
		
	MCStacknode *t_stacks;
	t_stacks = MCstacks -> topnode();
	if (t_stacks == nil)
		return;

	MCStacknode *tptr = t_stacks->prev();
	do
	{
		MCStack *sptr = tptr->getstack();

		if (sptr->getstate(CS_NEED_RESIZE))
		{
			sptr->setgeom();
			sptr->openrect(sptr->getrect(), WM_LAST, NULL, WP_DEFAULT, OP_NONE);
			MCRedrawUpdateScreen();
			return;
		}

		sptr -> applyupdates();

		tptr = tptr->prev();
	}
	while (tptr != t_stacks->prev());

	s_screen_is_dirty = false;
	
	MCredrawupdatescreenneeded = MClockscreen == 0 && s_screen_is_dirty && !s_screen_updates_disabled;
}

////////////////////////////////////////////////////////////////////////////////
<|MERGE_RESOLUTION|>--- conflicted
+++ resolved
@@ -1043,19 +1043,9 @@
 	t_card = (MCCard *)p_context;
 	
 	// MW-2013-10-23: [[ FullscreenMode ]] Make sure we set the clip to the visible rect.
-<<<<<<< HEAD
-	// IM-2014-01-08: [[ StackScale ]] Convert visible rect to card coordinates using inverse stack transform
-	MCRectangle t_visible_rect;
-	t_visible_rect = t_card -> getstack()->getrect();
-	t_visible_rect.x = 0;
-	t_visible_rect.y = 0;
-	
-	t_visible_rect = MCRectangleGetTransformedBounds(t_visible_rect, MCGAffineTransformInvert(t_card->getstack()->gettransform()));
-=======
 	// IM-2013-12-20: [[ ShowAll ]] Use MCStack::getvisiblerect() to get the visible area
 	MCRectangle t_visible_rect;
 	t_visible_rect = t_card->getstack()->getvisiblerect();
->>>>>>> 364ba771
 	
 	p_target -> setclip(MCU_intersect_rect(t_visible_rect, p_dirty));
 	p_target -> setfunction(GXcopy);
@@ -1085,19 +1075,9 @@
 	t_transform = getstack()->getdevicetransform();
 	
 	// IM-2013-10-14: [[ FullscreenMode ]] Get the visible area of the stack
-<<<<<<< HEAD
-	// IM-2014-01-08: [[ StackScale ]] Convert visible rect to card coordinates using inverse stack transform
-	MCRectangle t_visible_rect;
-	t_visible_rect = getstack()->getrect();
-	t_visible_rect.x = 0;
-	t_visible_rect.y = 0;
-	
-	t_visible_rect = MCRectangleGetTransformedBounds(t_visible_rect, MCGAffineTransformInvert(getstack()->gettransform()));
-=======
 	// IM-2013-12-20: [[ ShowAll ]] Use MCStack::getvisiblerect() to get the visible area
 	MCRectangle t_visible_rect;
 	t_visible_rect = getstack()->getvisiblerect();
->>>>>>> 364ba771
 	
 	if (getstate(CS_SIZE))
 	{
