/* Copyright (C) 2003-2013 Runtime Revolution Ltd.

This file is part of LiveCode.

LiveCode is free software; you can redistribute it and/or modify it under
the terms of the GNU General Public License v3 as published by the Free
Software Foundation.

LiveCode is distributed in the hope that it will be useful, but WITHOUT ANY
WARRANTY; without even the implied warranty of MERCHANTABILITY or
FITNESS FOR A PARTICULAR PURPOSE.  See the GNU General Public License
for more details.

You should have received a copy of the GNU General Public License
along with LiveCode.  If not see <http://www.gnu.org/licenses/>.  */

#include "prefix.h"

#include "globdefs.h"
#include "objdefs.h"
#include "parsedef.h"
#include "filedefs.h"

//#include "execpt.h"
#include "handler.h"
#include "scriptpt.h"
#include "newobj.h"
#include "cmds.h"
#include "chunk.h"
#include "param.h"
#include "mcerror.h"
#include "property.h"
#include "object.h"
#include "field.h"
#include "graphic.h"
#include "group.h"
#include "stack.h"
#include "dispatch.h"
#include "util.h"
#include "debug.h"
#include "paragraf.h"
#include "variable.h"
#include "ide.h"
#include "hndlrlst.h"
#include "external.h"
#include "parentscript.h"
#include "osspec.h"
#include "card.h"

#include "exec-interface.h"

#include "globals.h"

#include "syntax.h"

// script flush <field chunk>
// script configure classes tExpr
// script configure operators tExpr
// script configure keywords tExpr
// script format (char|line) x to y of <field chunk>
// script colorize (char|line) x to y of <field chunk>
// script complete at char x of <field chunk>
// script tokenize <container>

class MCIdeState
{
public:
	void SetCommentDelta(uint4 p_line, int1 p_delta);
	int1 GetCommentDelta(uint4 p_line) const;

	uint4 GetCommentNesting(uint4 p_line) const;
	uint4 GetLineCount(void) const;

	static MCIdeState *Find(MCField *p_field);
	static void Flush(MCField *p_field);

private:
	MCIdeState(void);
	~MCIdeState(void);

	MCIdeState *f_next;
	MCField *f_field;

	uint4 f_line_count;
	int1 *f_line_properties;

	static MCIdeState *s_states;
	static MCIdeState *s_cache;
};

MCIdeState *MCIdeState::s_states = NULL;
MCIdeState *MCIdeState::s_cache = NULL;

MCIdeState::MCIdeState(void)
	: f_next(NULL), f_line_count(0), f_line_properties(0)
{
}

MCIdeState::~MCIdeState(void)
{
	if (f_line_properties != NULL)
		delete[] f_line_properties;
}

MCIdeState *MCIdeState::Find(MCField *p_field)
{
	if (s_cache != NULL && s_cache -> f_field == p_field)
		return s_cache;

	MCIdeState *t_state;
	for(t_state = s_states; t_state != NULL; t_state = t_state -> f_next)
		if (t_state -> f_field == p_field)
		{
			s_cache = t_state;
			return t_state;
		}

	t_state = new MCIdeState;
	t_state -> f_next = s_states;
	t_state -> f_field = p_field;
	s_states = t_state;

	s_cache = t_state;

	return t_state;
}

void MCIdeState::Flush(MCField *p_field)
{
	MCIdeState *t_state;
	t_state = Find(p_field);
	if (t_state != NULL)
	{
		if (t_state == s_states)
			s_states = t_state -> f_next;
		else
		{
			MCIdeState *t_previous;
			for(t_previous = s_states; t_previous -> f_next != t_state; t_previous = t_previous -> f_next)
				;
			t_previous -> f_next = t_state -> f_next;
		}

		if (t_state == s_cache)
			s_cache = NULL;

		delete t_state;
	}
}

void MCIdeState::SetCommentDelta(uint4 p_line, int1 p_delta)
{
	if (p_line > f_line_count)
	{
		f_line_properties = (int1 *)realloc(f_line_properties, sizeof(int1) * p_line);
		memset(f_line_properties + f_line_count, 0, p_line - f_line_count);
		f_line_count = p_line;
	}
	f_line_properties[p_line - 1] = p_delta; 
}

int1 MCIdeState::GetCommentDelta(uint4 p_line) const
{
	if (p_line > f_line_count)
		return 0;
	return f_line_properties[p_line - 1];
}

uint4 MCIdeState::GetCommentNesting(uint4 p_line) const
{
	uint4 t_nesting;
	t_nesting = 0;
	for(uint4 t_line = 1; t_line < p_line; t_line++)
		t_nesting += GetCommentDelta(t_line);
	return t_nesting;
}

uint4 MCIdeState::GetLineCount(void) const
{
	return f_line_count;
}

///////////////////////////////////////////////////////////////////////////////

Parse_stat MCIdeScriptAction::parse_target(MCScriptPoint& p_script,MCChunk*& r_target)
{
	Parse_stat t_status;
	t_status = PS_NORMAL;

	if (t_status == PS_NORMAL)
	{
		r_target = new MCChunk(True);
		t_status = r_target -> parse(p_script, False);
	}
	
	return t_status;
}

Parse_stat MCIdeScriptAction::parse_target_range(MCScriptPoint& p_script, Chunk_term& r_type, MCExpression*& r_start, MCExpression*& r_end, MCChunk*& r_target)
{
	Parse_stat t_status;
	t_status = PS_NORMAL;

	if (t_status == PS_NORMAL)
	{
		if (p_script . skip_token(SP_FACTOR, TT_CHUNK, CT_CHARACTER) == PS_NORMAL)
			r_type = CT_CHARACTER;
		else if (p_script . skip_token(SP_FACTOR, TT_CHUNK, CT_LINE) == PS_NORMAL)
			r_type = CT_LINE;
		else
			t_status = PS_ERROR;
	}

	if (t_status == PS_NORMAL)
		t_status = p_script . parseexp(False, False, &r_start);
	
	if (t_status == PS_NORMAL)
		t_status = p_script . skip_token(SP_FACTOR, TT_TO, PT_TO);

	if (t_status == PS_NORMAL)
		t_status = p_script . parseexp(False, False, &r_end);

	if (t_status == PS_NORMAL)
		t_status = p_script . skip_token(SP_FACTOR, TT_OF, PT_OF);

	if (t_status == PS_NORMAL)
		t_status = parse_target(p_script, r_target);

	return t_status;
}

bool MCIdeScriptAction::eval_target(MCExecContext &ctxt, MCChunk *p_target, MCField*& r_target)
{
#ifdef /* MCIdeScriptAction::eval_target */ LEGACY_EXEC
	Exec_stat t_status;
	t_status = ES_NORMAL;

	MCObject *t_object;
	uint4 t_part;
	if (t_status == ES_NORMAL)
        t_status = p_target -> getobj(ctxt, t_object, t_part, True);

	if (t_status == ES_NORMAL)
	{
		if (t_object ->	gettype() == CT_FIELD)
			r_target = (MCField *)t_object;
		else
		{
			MCeerror -> add(EE_CHUNK_BADOBJECTEXP, line, pos);
			t_status = ES_ERROR;
		}
	}

	return t_status;
#endif /* MCIdeScriptAction::eval_target */

    MCObject *t_object;
    uint4 t_part;

    if (!p_target -> getobj(ctxt, t_object, t_part, True))
        return false;


    if (t_object ->	gettype() == CT_FIELD)
    {
        r_target = (MCField *)t_object;
        return true;
    }
    else
    {
        ctxt . LegacyThrow(EE_CHUNK_BADOBJECTEXP);
        return false;
    }
}

bool MCIdeScriptAction::eval_target_range(MCExecContext& ctxt, MCExpression *p_start, MCExpression *p_end, MCChunk *p_target, int4& r_start, int4& r_end, MCField*& r_target)
{
#ifdef LEGACY_EXEC
	Exec_stat t_status;
    t_status = ES_NORMAL;

	int4 t_start = 0;
	int4 t_end = 0;
	MCField *t_target = nil;

	if (t_status == ES_NORMAL)
		t_status = p_start -> eval(p_exec);

	if (t_status == ES_NORMAL)
		t_status = p_exec . getint4(t_start, line, pos, EE_OBJECT_NAN);

	if (t_status == ES_NORMAL)
		t_status = p_end -> eval(p_exec);

	if (t_status == ES_NORMAL)
		t_status = p_exec . getint4(t_end, line, pos, EE_OBJECT_NAN);

	if (t_status == ES_NORMAL)
        t_status = eval_target(ctxt, p_target, t_target) ? ES_NORMAL : ES_ERROR;

	// OK-2008-04-25 : If the chunk specified evaluates to a char or line number less than zero,
	// throw an error. This fixes potential crash.
	if (t_start < 0)
		return ES_ERROR;

	if (t_end < 0)
		return ES_ERROR;

	r_target = t_target;
	r_start = t_start;
	r_end = t_end;

	return t_status;
#endif
    bool t_success;
    t_success = true;

    int4 t_start = 0;
    int4 t_end = 0;
    MCField *t_target = nil;

    t_success = ctxt . EvalExprAsInt(p_start, EE_OBJECT_NAN, t_start);

    if (t_success)
        t_success = ctxt . EvalExprAsInt(p_end, EE_OBJECT_NAN, t_end);

    if (t_success)
        t_success = eval_target(ctxt, p_target, t_target);

    // OK-2008-04-25 : If the chunk specified evaluates to a char or line number less than zero,
    // throw an error. This fixes potential crash.
    if (t_start < 0 || t_end < 0)
    {
        ctxt . Throw();
        return false;
    }

    r_target = t_target;
    r_start = t_start;
    r_end = t_end;

    return t_success;
}

///////////////////////////////////////////////////////////////////////////////

MCIdeScriptFlush::MCIdeScriptFlush(void)
	: f_target(NULL)
{
}

MCIdeScriptFlush::~MCIdeScriptFlush(void)
{
	delete f_target;
}

Parse_stat MCIdeScriptFlush::parse(MCScriptPoint& p_script)
{
  Parse_stat t_status;
	t_status = PS_NORMAL;

	MCChunk *t_target;
	t_target = NULL;
	if (t_status == PS_NORMAL)
		t_status = parse_target(p_script, f_target);

    return t_status;
}

void MCIdeScriptFlush::exec_ctxt(MCExecContext &ctxt)
{
#ifdef LEGACY_EXEC
    Exec_stat t_status;
    t_status = ES_NORMAL;

	MCField *t_target;
	if (t_status == ES_NORMAL)
        t_status = eval_target(p_exec, f_target, t_target);

	if (t_status == ES_NORMAL)
		MCIdeState::Flush(t_target);

	return t_status;
#endif
    MCField *t_target;
    if (!eval_target(ctxt, f_target, t_target))
        return;

    MCIdeState::Flush(t_target);
}

///////////////////////////////////////////////////////////////////////////////

enum MCColourizeClass
{
	COLOURIZE_CLASS_NONE,
	COLOURIZE_CLASS_ERROR,
	COLOURIZE_CLASS_WHITESPACE,
	COLOURIZE_CLASS_CONTINUATION,
	COLOURIZE_CLASS_SEPARATOR,
	COLOURIZE_CLASS_SINGLE_COMMENT,
	COLOURIZE_CLASS_MULTI_COMMENT,
	COLOURIZE_CLASS_IDENTIFIER,
	COLOURIZE_CLASS_STRING,
	COLOURIZE_CLASS_NUMBER,
	COLOURIZE_CLASS_OPERATOR,
	COLOURIZE_CLASS_KEYWORD,

	__COLOURIZE_CLASS_COUNT__
};

struct MCColourizeStyle
{
	uint4 references;
	uint2 attributes;
	MCColor colour;
};

static MCColourizeStyle *s_script_styles = NULL;
static uint4 s_script_style_count = 0;

static uint1 *s_script_class_styles = NULL;
static uint1 *s_script_operator_styles = NULL;
static uint1 *s_script_keyword_styles = NULL;

#define SCRIPT_STYLE_ATTRIBUTE_COUNT 7
static const char *s_script_style_attribute_names[] =
{
	"bold",
	"italic",
	"oblique",
	"box",
	"raised",
	"underline",
	"strikeout"
};

static uint2 s_script_style_attribute_bits[] =
{
	FA_BOLD,
	FA_ITALIC,
	FA_OBLIQUE,
	FA_BOX,
	FA_3D_BOX,
	FA_UNDERLINE,
	FA_STRIKEOUT
};

static const char *s_script_class_names[] =
{
	"none",
	"error",
	"whitespace",
	"continuation",
	"separator",
	"singlecomment",
	"multicomment",
	"identifier",
	"literal",
	"number",
	"operator",
	"keyword"
};

typedef void (*MCColourizeCallback)(void *p_context, MCColourizeClass p_class, uint4 p_index, uint4 p_start, uint4 p_end);

#include "hashedstrings.cpp"

MCIdeScriptConfigure::MCIdeScriptConfigure(void)
	: f_type(TYPE_NONE),
		f_settings(NULL)
{
}

MCIdeScriptConfigure::~MCIdeScriptConfigure(void)
{
	delete f_settings;
}

Parse_stat MCIdeScriptConfigure::parse(MCScriptPoint& p_script)
{
	Parse_stat t_status;
	t_status = PS_NORMAL;

	Symbol_type t_type;
	if (t_status == PS_NORMAL && (p_script . next(t_type) != PS_NORMAL || t_type != ST_ID))
		t_status = PS_ERROR;

	if (t_status == PS_NORMAL && p_script . token_is_cstring("classes"))
		f_type = TYPE_CLASSES;
	else if (t_status == PS_NORMAL && p_script . token_is_cstring("operators"))
		f_type = TYPE_OPERATORS;
	else if (t_status == PS_NORMAL && p_script . token_is_cstring("keywords"))
		f_type = TYPE_KEYWORDS;
	else if (t_status == PS_NORMAL)
		t_status = PS_ERROR;

	if (t_status == PS_NORMAL)
		t_status = p_script . parseexp(False, False, &f_settings);
	
	return t_status;
}

static uint1 commit_style(MCColourizeStyle& p_style)
{
	uint4 t_index;
	for(t_index = 0; t_index < s_script_style_count; ++t_index)
		if (p_style . attributes == s_script_styles[t_index] . attributes &&
				p_style . colour . red == s_script_styles[t_index] . colour . red &&
				p_style . colour . green == s_script_styles[t_index] . colour . green &&
				p_style . colour . blue == s_script_styles[t_index] . colour . blue)
			break;

	if (t_index == s_script_style_count)
		for(t_index = 0; t_index < s_script_style_count; ++t_index)
			if (s_script_styles[t_index] . references == 0)
				break;

	if (t_index == s_script_style_count && s_script_style_count < 256)
	{
		s_script_style_count += 1; 
		s_script_styles = (MCColourizeStyle *)realloc(s_script_styles, sizeof(MCColourizeStyle) * s_script_style_count);
		memset(&s_script_styles[t_index], 0, sizeof(MCColourizeStyle));
	}
	else if (t_index == s_script_style_count)
		t_index = 0;

	s_script_styles[t_index] . references += 1;
	s_script_styles[t_index] . attributes = p_style . attributes;
	s_script_styles[t_index] . colour = p_style . colour;

	return t_index;
}

void MCIdeScriptConfigure::exec_ctxt(MCExecContext &ctxt)
{
#ifdef LEGACY_EXEC
	Exec_stat t_stat;
	t_stat = ES_NORMAL;

	if (t_stat == ES_NORMAL)
		t_stat = f_settings -> eval(p_exec);

	MCAutoArrayRef t_settings;
	if (t_stat == ES_NORMAL)
	{
		if (!p_exec . copyasarrayref(&t_settings))
			t_stat = ES_ERROR;
	}

	if (t_stat != ES_NORMAL)
		return t_stat;

	MCExecPoint t_value;
	t_value . clear();

	switch(f_type)
	{
	case TYPE_CLASSES:
		{
			if (s_script_class_styles == NULL)
				s_script_class_styles = new uint1[__COLOURIZE_CLASS_COUNT__];
			else
			{
				for(uint4 t_class = 0; t_class < __COLOURIZE_CLASS_COUNT__; ++t_class)
					s_script_styles[s_script_class_styles[t_class]] . references -= 1;
			}

			for(uint4 t_class = 0; t_class < __COLOURIZE_CLASS_COUNT__; ++t_class)
			{
				MCColourizeStyle t_style;
				memset(&t_style, 0, sizeof(MCColourizeStyle));

				t_value . setstringf("%s attributes", s_script_class_names[t_class]);
				if (t_value . fetcharrayelement_oldstring(*t_settings, t_value . getsvalue()) == ES_NORMAL)
				{
					for(uint4 t_attribute = 0; t_attribute < SCRIPT_STYLE_ATTRIBUTE_COUNT; ++t_attribute)
						if (strstr(t_value . getcstring(), s_script_style_attribute_names[t_attribute]) != NULL)
							t_style . attributes |= s_script_style_attribute_bits[t_attribute];
				}

				t_value . setstringf("%s color", s_script_class_names[t_class]);
				if (t_value . fetcharrayelement_oldstring(*t_settings, t_value . getsvalue()) == ES_NORMAL)
                {
                    MCAutoStringRef t_value_str;
                    t_value . copyasstringref(&t_value_str);
					MCscreen -> parsecolor(*t_value_str, t_style . colour, nil);
                }

				s_script_class_styles[t_class] = commit_style(t_style);
			}
		}
		break;

	case TYPE_KEYWORDS:
		{
			if (s_script_keyword_styles == NULL)
				s_script_keyword_styles = new uint1[SCRIPT_KEYWORD_COUNT];
			else
			{
				for(uint4 t_keyword = 0; t_keyword < SCRIPT_KEYWORD_COUNT; ++t_keyword)
					s_script_styles[s_script_keyword_styles[t_keyword]] . references -= 1;
			}

			for(uint4 t_keyword = 0; t_keyword < SCRIPT_KEYWORD_COUNT; ++t_keyword)
			{
				bool t_changed;
				t_changed = false;

				if (s_script_class_styles == NULL)
					t_changed = true;

				MCColourizeStyle t_style;
				memset(&t_style, 0, sizeof(MCColourizeStyle));

				t_value . setstringf("%s attributes", s_script_keywords[t_keyword]);
				if (t_value . fetcharrayelement_oldstring(*t_settings, t_value . getsvalue()) == ES_NORMAL)
				{
					for(uint4 t_attribute = 0; t_attribute < SCRIPT_STYLE_ATTRIBUTE_COUNT; ++t_attribute)
						if (strstr(t_value . getcstring(), s_script_style_attribute_names[t_attribute]) != NULL)
						{
							t_style . attributes |= s_script_style_attribute_bits[t_attribute];
							t_changed = true;
						}
				}

				t_value . setstringf("%s color", s_script_keywords[t_keyword]);
				if (t_value . fetcharrayelement_oldstring(*t_settings, t_value . getsvalue()) == ES_NORMAL)
				{
                    
                    MCAutoStringRef t_value_str;
                    t_value . copyasstringref(&t_value_str);
                    
					if (MCscreen -> parsecolor(*t_value_str, t_style . colour, nil))
						t_changed = true;
				}

				if (t_changed)
					s_script_keyword_styles[t_keyword] = commit_style(t_style);
				else
				{
					s_script_styles[s_script_class_styles[COLOURIZE_CLASS_KEYWORD]] . references += 1;
					s_script_keyword_styles[t_keyword] = s_script_class_styles[COLOURIZE_CLASS_KEYWORD];
				}
			}
		}
		break;

	case TYPE_OPERATORS:
		break;
	}

	return t_stat;
#endif

    MCAutoArrayRef t_settings;
    if (!ctxt . EvalExprAsArrayRef(f_settings, EE_IDE_BADARRAY, &t_settings))
        return;

    switch(f_type)
    {
    case TYPE_CLASSES:
        {
            if (s_script_class_styles == NULL)
                s_script_class_styles = new uint1[__COLOURIZE_CLASS_COUNT__];
            else
            {
                for(uint4 t_class = 0; t_class < __COLOURIZE_CLASS_COUNT__; ++t_class)
                    s_script_styles[s_script_class_styles[t_class]] . references -= 1;
            }

            for(uint4 t_class = 0; t_class < __COLOURIZE_CLASS_COUNT__; ++t_class)
            {
                MCColourizeStyle t_style;
                memset(&t_style, 0, sizeof(MCColourizeStyle));

                MCStringRef t_attr_key_string;
                MCNewAutoNameRef t_attr_key;
                MCAutoStringRef t_attr_value;

                /* UNCHECKED */ MCStringFormat(t_attr_key_string, "%s attributes", s_script_class_names[t_class]);
                /* UNCHECKED */ MCNameCreateAndRelease(t_attr_key_string, &t_attr_key);

                if (ctxt . CopyOptElementAsString(*t_settings, *t_attr_key, false, &t_attr_value))
                {
                    for(uint4 t_attribute = 0; t_attribute < SCRIPT_STYLE_ATTRIBUTE_COUNT; ++t_attribute)
                        if (MCStringContains(*t_attr_value, MCSTR(s_script_style_attribute_names[t_attribute]), kMCStringOptionCompareCaseless))
                            t_style . attributes |= s_script_style_attribute_bits[t_attribute];
                }

                MCStringRef t_colour_key_string;
                MCNewAutoNameRef t_colour_key;
                MCAutoStringRef t_colour_value;

                /* UNCHECKED */ MCStringFormat(t_colour_key_string, "%s color", s_script_class_names[t_class]);
                /* UNCHECKED */ MCNameCreateAndRelease(t_colour_key_string, &t_colour_key);

                if (ctxt . CopyOptElementAsString(*t_settings, *t_colour_key, false, &t_colour_value))
                {
                    MCscreen -> parsecolor(*t_colour_value, t_style . colour, nil);
                }

                s_script_class_styles[t_class] = commit_style(t_style);
            }
        }
        break;

    case TYPE_KEYWORDS:
        {
            if (s_script_keyword_styles == NULL)
                s_script_keyword_styles = new uint1[SCRIPT_KEYWORD_COUNT];
            else
            {
                for(uint4 t_keyword = 0; t_keyword < SCRIPT_KEYWORD_COUNT; ++t_keyword)
                    s_script_styles[s_script_keyword_styles[t_keyword]] . references -= 1;
            }

            for(uint4 t_keyword = 0; t_keyword < SCRIPT_KEYWORD_COUNT; ++t_keyword)
            {
                bool t_changed;
                t_changed = false;

                if (s_script_class_styles == NULL)
                    t_changed = true;

                MCColourizeStyle t_style;
                memset(&t_style, 0, sizeof(MCColourizeStyle));


                MCStringRef t_attr_key_string;
                MCNewAutoNameRef t_attr_key;
                MCAutoStringRef t_attr_value;

                MCStringFormat(t_attr_key_string, "%s attributes", s_script_keywords[t_keyword]);
                MCNameCreate(t_attr_key_string, &t_attr_key);

                if (ctxt . CopyOptElementAsString(*t_settings, *t_attr_key, false, &t_attr_value))
                {
                    for(uint4 t_attribute = 0; t_attribute < SCRIPT_STYLE_ATTRIBUTE_COUNT; ++t_attribute)
                        if (MCStringContains(*t_attr_value, MCSTR(s_script_style_attribute_names[t_attribute]), kMCStringOptionCompareCaseless))
                        {
                            t_style . attributes |= s_script_style_attribute_bits[t_attribute];
                            t_changed = true;
                        }
                }

                MCStringRef t_colour_key_string;
                MCNewAutoNameRef t_colour_key;
                MCAutoStringRef t_colour_value;

                /* UNCHECKED */ MCStringFormat(t_colour_key_string, "%s color", s_script_keywords[t_keyword]);
                /* UNCHECKED */ MCNameCreateAndRelease(t_colour_key_string, &t_colour_key);

                if (ctxt . CopyOptElementAsString(*t_settings, *t_colour_key, false, &t_colour_value))
                {
                    if (MCscreen -> parsecolor(*t_colour_value, t_style . colour, nil))
                        t_changed = true;
                }

                if (t_changed)
                    s_script_keyword_styles[t_keyword] = commit_style(t_style);
                else
                {
                    s_script_styles[s_script_class_styles[COLOURIZE_CLASS_KEYWORD]] . references += 1;
                    s_script_keyword_styles[t_keyword] = s_script_class_styles[COLOURIZE_CLASS_KEYWORD];
                }
            }
        }
        break;

    case TYPE_OPERATORS:
        break;
    }
}

///////////////////////////////////////////////////////////////////////////////

extern uint8_t type_table[256];


MCIdeScriptColourize::MCIdeScriptColourize(void)
    :   f_type(CT_UNDEFINED),
		f_start(0),
        f_end(0),
        f_target(NULL)
{
}

MCIdeScriptColourize::~MCIdeScriptColourize(void)
{
	delete f_target;
	delete f_start;
	delete f_end;
}

Parse_stat MCIdeScriptColourize::parse(MCScriptPoint& p_script)
{
	Parse_stat t_status;
	t_status = PS_NORMAL;

	if (t_status == PS_NORMAL)
		t_status = parse_target_range(p_script, f_type, f_start, f_end, f_target);

	return t_status;
}

static void colourize_paragraph(void *p_context, MCColourizeClass p_class, uint4 p_index, uint4 t_start, uint4 t_end)
{
	MCParagraph *t_paragraph;
	t_paragraph = (MCParagraph *)p_context;

	MCColourizeStyle *t_style;
	t_style = NULL;
	if (p_class == COLOURIZE_CLASS_KEYWORD && s_script_keyword_styles != NULL)
		t_style = &s_script_styles[s_script_keyword_styles[p_index]];
	else if (s_script_class_styles != NULL)
		t_style = &s_script_styles[s_script_class_styles[p_class]];

	if (t_style != NULL)
    {
        MCExecContext ctxt(nil, nil, nil);

        MCInterfaceNamedColor t_color;
        MCInterfaceTextStyle t_textstyle;

        get_interface_color(t_style -> colour, nil, t_color);
        t_textstyle . style = t_style -> attributes;

        t_paragraph -> SetForeColorOfCharChunk(ctxt, t_start, t_end, t_color);
        t_paragraph -> SetTextStyleOfCharChunk(ctxt, t_start, t_end, t_textstyle);
    }
}

// Both of the following are control characters that see no use in modern systems
#define REPLACEMENT_CHAR_ASCII	0x16	/* SYN: synchronous idle */
#define REPLACEMENT_CHAR_UTF16	0x1A	/* SUB: substitute */

static unsigned char next_valid_char(const unsigned char *p_text, uindex_t &x_index)
{
	if (p_text[x_index] != REPLACEMENT_CHAR_UTF16 && p_text[x_index] != '\0')
		if (p_text[x_index + 1] == REPLACEMENT_CHAR_ASCII)
			return p_text[x_index += 2];
	
	return p_text[x_index += 1];
}

// Get the position of the next correct unicode char - jumping over surrogates and combining characters
// And return the (beginning of the) this new char.
static unichar_t next_valid_unichar(MCStringRef p_string, uindex_t &x_index)
{
    if (x_index + 1 <= MCStringGetLength(p_string))
    {        
        MCRange t_char_range;
        MCRange t_cu_range;
        
        t_char_range . length = 1;
        t_cu_range . offset = x_index + 1;
        t_cu_range . length = 1;
        do
        {
            ++t_cu_range . length;
            MCStringUnmapIndices(p_string, kMCCharChunkTypeGrapheme, t_cu_range, t_char_range);
        }
        while (t_cu_range . offset + t_cu_range . length < MCStringGetLength(p_string) && t_char_range . length != 2);
        
        x_index += t_cu_range . length - 1;
    }
    
    return MCStringGetCharAtIndex(p_string, x_index);
}

static uint8_t get_codepoint_type(unichar_t p_char)
{
    if (p_char < 256)
        return type_table[p_char];
    else
        return ST_ID;
}


// Parameters
//   p_text : pointer to the buffer containing the text we are tokenizing
//   p_length : the length of p_text
//   x_index : the index of the char we are currently at. This value will be mutated to contain the index of the next char after the comment if one was found.
//   r_class : this will contain the type of comment that was found, if applicable
//   r_nesting_delta : this will contain the nesting depth difference from the original x_index to the value of x_index that is returned.
//   r_update_min_nesting : whether or not to update the min nesting
//   r_multiple_lines : whether or not the comment actually contains multiple lines.
// Returns
//   true if the start of a comment is found at char x_index of p_text, false otherwise.
// Description
//   If the function returns false, then all the return parameters are not changed.
static bool match_comment(const unsigned char *p_text, uint4 p_length, uint4 &x_index, MCColourizeClass &r_class, uint4 &r_nesting_delta, bool &r_update_min_nesting, bool &r_multiple_lines)
{
	r_nesting_delta = 0;
	r_update_min_nesting = false;
	r_multiple_lines = false;

	unsigned char t_char = p_text[x_index];
	while(x_index < p_length)
	{
		switch(type_table[t_char])
		{
			case ST_MIN:
			{
				uindex_t t_new_index = x_index;
				if (type_table[(t_char = next_valid_char(p_text, t_new_index))] == ST_MIN)
				{
					r_class = COLOURIZE_CLASS_SINGLE_COMMENT;
					while(t_new_index < p_length && type_table[(t_char = next_valid_char(p_text, t_new_index))] != ST_EOL)
						;
		
					x_index = t_new_index;
					return true;
				}
				else
					return false;
				break;
			}

			case ST_COM:
				r_class = COLOURIZE_CLASS_SINGLE_COMMENT;
				while(x_index < p_length && type_table[(t_char = next_valid_char(p_text, x_index))] != ST_EOL)
					;
				
				return true;
				break;

			case ST_OP:
			{
				uindex_t t_new_index = x_index;
				if (t_char == '/' && next_valid_char(p_text, t_new_index) == '/')
				{
					r_class = COLOURIZE_CLASS_SINGLE_COMMENT;
					while(t_new_index < p_length && type_table[(t_char = next_valid_char(p_text, t_new_index))] != ST_EOL)
						;

					x_index = t_new_index;
					return true;
				}
				
				t_new_index = x_index;
				if (t_char == '/' && (t_char = next_valid_char(p_text, t_new_index)) == '*')
				{
					// As we only need to return the nesting difference, we start the nesting off at 0
					uint4 t_nesting;
					t_nesting = 0;

					x_index = t_new_index;
					t_char = next_valid_char(p_text, x_index);
					t_nesting += 1;
					r_class = COLOURIZE_CLASS_MULTI_COMMENT;
					while(x_index < p_length && t_nesting > 0)
					{
						if (type_table[t_char] == ST_EOL)
							r_multiple_lines = true;

						t_new_index = x_index;
						if (t_char == '*' && next_valid_char(p_text, t_new_index)  == '/')
						{
							t_nesting -= 1;
							x_index = t_new_index;

							r_update_min_nesting = true;
						}
						
						t_char = next_valid_char(p_text, x_index);
					}
					if (t_nesting != 0 && x_index < p_length)
						t_char = next_valid_char(p_text, x_index);

					r_nesting_delta = t_nesting;

					return true;
				}
				else
					return false;
				break;
			}
			default:
				return false;
		}
	}
	return false;

}

static void tokenize(const unsigned char *p_text, uint4 p_length, uint4 p_in_nesting, uint4& r_out_nesting, uint4& r_min_nesting, MCColourizeCallback p_callback, void *p_context)
{
	uint4 t_index;
	t_index = 0;

	uint4 t_nesting;
	t_nesting = p_in_nesting;

	uint4 t_min_nesting;
	t_min_nesting = t_nesting;

	MCColourizeClass t_class;
	t_class = COLOURIZE_CLASS_NONE;

	if (p_length == 0)
	{
		r_min_nesting = p_in_nesting;
		r_out_nesting = p_in_nesting;
		return;
	}

	unsigned char t_char;
	t_char = p_text[t_index];
	if (t_nesting > 0)
	{
		while(t_nesting > 0 && t_index < p_length - 1)
		{
<<<<<<< HEAD
			uindex_t t_new_index = t_index;
			if (t_char == '/' && next_valid_char(p_text, t_new_index) == '*')
=======
            // Enabling this code block will cause block comments to be highlighted
            // as if they nest.
			/*if (p_text[t_index] == '/' && p_text[t_index + 1] == '*')
>>>>>>> 6b5232b4
			{
				t_nesting += 1;
				t_index = t_new_index;
			}
<<<<<<< HEAD
			else if (t_char == '*' && next_valid_char(p_text, t_new_index) == '/')
=======
			else */ if (p_text[t_index] == '*' && p_text[t_index + 1] == '/')
>>>>>>> 6b5232b4
			{
				t_nesting -= 1;
				t_index = t_new_index;

				t_min_nesting = MCU_min(t_min_nesting, t_nesting);
			}
			
			t_char = next_valid_char(p_text, t_index);
		}

		if (t_nesting != 0 && t_index < p_length)
			t_char = next_valid_char(p_text, t_index);

		p_callback(p_context, COLOURIZE_CLASS_MULTI_COMMENT, 0, 0, t_index);
	}

	while(t_index < p_length)
	{
		uint4 t_class_index;
		t_class_index = 0;

		uint4 t_start, t_end;
		t_start = t_index;

		MCColourizeClass t_comment_class;
		uint4 t_nesting_delta;
		bool t_update_min_nesting;
		bool t_multiple_lines;

		if (match_comment(p_text, p_length, t_index, t_comment_class, t_nesting_delta, t_update_min_nesting, t_multiple_lines))
		{
			t_end = t_index;
			t_nesting = t_nesting + t_nesting_delta;

			if (t_update_min_nesting)
				t_min_nesting = MCU_min(t_min_nesting, t_nesting);

			t_class = t_comment_class;

		}
		else
		{
			switch(type_table[t_char])
			{
				case ST_SPC:
					t_class = COLOURIZE_CLASS_WHITESPACE;
					while(t_index < p_length && type_table[(t_char = next_valid_char(p_text, t_index))] == ST_SPC)
						;
					t_end = t_index;
				break;

				case ST_MIN:
					t_index++;
					t_class = COLOURIZE_CLASS_OPERATOR;
					while(t_index < p_length && type_table[(t_char = next_valid_char(p_text, t_index))] == ST_OP)
						;
					t_end = t_index;
				break;

				case ST_OP:
					t_class = COLOURIZE_CLASS_OPERATOR;
					while(t_index < p_length && type_table[(t_char = next_valid_char(p_text, t_index))] == ST_OP)
						;
					t_end = t_index;
				break;

				case ST_LP:
				case ST_RP:
				case ST_LB:
				case ST_RB:
				case ST_SEP:
					t_char = next_valid_char(p_text, t_index);
					t_class = COLOURIZE_CLASS_OPERATOR;
					t_end = t_index;
				break;

				case ST_ESC:
					t_char = next_valid_char(p_text, t_index);
					p_callback(p_context, COLOURIZE_CLASS_CONTINUATION, 0, t_start, t_index);
					t_start = t_index;
					while(t_index < p_length && type_table[t_char] == ST_SPC)
						t_char = next_valid_char(p_text, t_index);
					if (t_start != t_index)
						p_callback(p_context, COLOURIZE_CLASS_WHITESPACE, 0, t_start, t_index);

					t_start = t_index;
					t_class = COLOURIZE_CLASS_ERROR;

					// OK-2008-05-19 : Comments are permitted after continuation chars, providing that they don't contain multiple lines.
					if (match_comment(p_text, p_length, t_index, t_comment_class, t_nesting_delta, t_update_min_nesting, t_multiple_lines))
					{
						t_end = t_index;
						if (!t_multiple_lines)
							t_class = t_comment_class;

						p_callback(p_context, t_class, 0, t_start, t_end);
						t_start = t_end;

						// Once we've had a comment, there may be more stuff after it ends (if its a multi-line one), this stuff should be colourized
						// as errors, even though it will actually compile. 
						t_class = COLOURIZE_CLASS_ERROR;
						while(t_index < p_length && (type_table[p_text[t_index]] != ST_EOL))
							t_index++;

						t_end = t_index;
					}
					else
					{
						while(t_index < p_length && (type_table[t_char] != ST_EOL))
							t_char = next_valid_char(p_text, t_index);

						t_end = t_index;
					}

				break;
					
				case ST_SEMI:
				case ST_EOL:
					t_char = next_valid_char(p_text, t_index);
					t_class = COLOURIZE_CLASS_SEPARATOR;
					t_end = t_index;
				break;

				case ST_EOF:
				case ST_ERR:
					t_char = next_valid_char(p_text, t_index);
					t_class = COLOURIZE_CLASS_ERROR;
					t_end = t_index;
				break;

				// MW-2011-07-18: Make sure we handle ST_TAG like ST_ID - ST_TAG
				//  is only used in server-mode when tag processing is turned on
				case ST_TAG:
				case ST_ID:
				{
					char t_keyword[SCRIPT_KEYWORD_LARGEST + 1];
					uint4 t_hash;
					uint4 t_klength;
					t_hash = SCRIPT_KEYWORD_SALT;
					t_klength = 0;
					t_class = COLOURIZE_CLASS_KEYWORD;
					while(t_index < p_length && (type_table[t_char] == ST_ID || type_table[t_char] == ST_NUM || type_table[t_char] == ST_TAG))
					{
						if (t_class == COLOURIZE_CLASS_KEYWORD)
						{
							if (t_klength == SCRIPT_KEYWORD_LARGEST)
								t_class = COLOURIZE_CLASS_IDENTIFIER;
							else if (t_char == REPLACEMENT_CHAR_UTF16)
								t_class = COLOURIZE_CLASS_IDENTIFIER;
							else
							{
								t_keyword[t_klength] = MCS_tolower(t_char);
								t_hash = (t_hash ^ t_keyword[t_klength]) + ((t_hash << 26) + (t_hash >> 6));
								t_klength++;
							}
						}
						
						t_char = next_valid_char(p_text, t_index);
					}
					// MW-2013-08-23: [[ Bug 11122 ]] Special-case '$#'.
					if (t_index < p_length && t_klength == 1 && t_keyword[0] == '$' && p_text[t_index] == '#')
					{
						t_keyword[t_klength] = '#';
						t_klength++;
						t_char = next_valid_char(p_text, t_index);
					}
					t_end = t_index;
					if (t_class == COLOURIZE_CLASS_KEYWORD)
					{
						t_keyword[t_klength] = '\0';
						t_hash = script_keyword_hash(t_hash);
						if (t_hash >= SCRIPT_KEYWORD_COUNT || strcmp(s_script_keywords[t_hash], t_keyword) != 0)
							t_class = COLOURIZE_CLASS_IDENTIFIER;
						else
						{
							t_class_index = t_hash;
							t_class = COLOURIZE_CLASS_KEYWORD;
						}
					}
				}
				break;

				case ST_LIT:
					t_char = next_valid_char(p_text, t_index);
					while(t_index < p_length && type_table[t_char] != ST_EOL && (type_table[t_char] != ST_LIT))
						t_char = next_valid_char(p_text, t_index);
					if (t_index < p_length && type_table[t_char] == ST_LIT)
					{
						t_char = next_valid_char(p_text, t_index);
						t_class = COLOURIZE_CLASS_STRING;
					}
					else
						t_class = COLOURIZE_CLASS_ERROR;
					t_end = t_index;
				break;

				case ST_NUM:
					t_class = COLOURIZE_CLASS_NUMBER;
					while(t_index < p_length && type_table[(t_char = next_valid_char(p_text, t_index))] == ST_NUM)
						;
					t_end = t_index;
				break;
			}
		}

        p_callback(p_context, t_class, t_class_index, t_start, t_end);
	}

	r_out_nesting = t_nesting;
	r_min_nesting = t_min_nesting;
}
// Parameters
//   p_text : pointer to the buffer containing the text we are tokenizing
//   p_length : the length of p_text
//   x_index : the index of the char we are currently at. This value will be mutated to contain the index of the next char after the comment if one was found.
//   r_class : this will contain the type of comment that was found, if applicable
//   r_nesting_delta : this will contain the nesting depth difference from the original x_index to the value of x_index that is returned.
//   r_update_min_nesting : whether or not to update the min nesting
//   r_multiple_lines : whether or not the comment actually contains multiple lines.
// Returns
//   true if the start of a comment is found at char x_index of p_text, false otherwise.
// Description
//   If the function returns false, then all the return parameters are not changed.
static bool match_comment_stringref(MCStringRef p_string, uint4 &x_index, MCColourizeClass &r_class, uint4 &r_nesting_delta, bool &r_update_min_nesting, bool &r_multiple_lines)
{
	r_nesting_delta = 0;
	r_update_min_nesting = false;
	r_multiple_lines = false;
    
    uindex_t t_length = MCStringGetLength(p_string);
    
    const unichar_t * t_string = MCStringGetCharPtr(p_string);
	unichar_t t_char = t_string[x_index];
	while(x_index < t_length)
	{
		switch(get_codepoint_type(MCStringGetCharAtIndex(p_string, x_index)))
		{
			case ST_MIN:
			{
				uindex_t t_new_index = x_index;
				if (get_codepoint_type(next_valid_unichar(p_string, t_new_index)) == ST_MIN)
				{
					r_class = COLOURIZE_CLASS_SINGLE_COMMENT;
					while(t_new_index < t_length && get_codepoint_type(next_valid_unichar(p_string, t_new_index)))
                        ;
                    
					x_index = t_new_index;
					return true;
				}
				else
					return false;
				break;
			}
                
			case ST_COM:
				r_class = COLOURIZE_CLASS_SINGLE_COMMENT;
				while(x_index < t_length && get_codepoint_type(next_valid_unichar(p_string, x_index)))
                    ;
				
				return true;
				break;
                
			case ST_OP:
			{
				uindex_t t_new_index = x_index;
				if (t_char == '/' && next_valid_unichar(p_string, t_new_index) == '/')
				{
					r_class = COLOURIZE_CLASS_SINGLE_COMMENT;
					while(t_new_index < t_length && get_codepoint_type(next_valid_unichar(p_string, t_new_index)))
                        ;
                    
					x_index = t_new_index;
					return true;
				}
				
				t_new_index = x_index;
				if (t_char == '/' && (t_char = next_valid_unichar(p_string, t_new_index)) == '*')
				{
					// As we only need to return the nesting difference, we start the nesting off at 0
					uint4 t_nesting;
					t_nesting = 0;
                    
					x_index = t_new_index;
					t_char = next_valid_unichar(p_string, x_index);
					t_nesting += 1;
					r_class = COLOURIZE_CLASS_MULTI_COMMENT;
					while(x_index < t_length && t_nesting > 0)
					{
						if (get_codepoint_type(t_char) == ST_EOL)
							r_multiple_lines = true;
                        
						t_new_index = x_index;
						if (t_char == '*' && next_valid_unichar(p_string, t_new_index)  == '/')
						{
							t_nesting -= 1;
							x_index = t_new_index;
                            
							r_update_min_nesting = true;
						}
						
						t_char = next_valid_unichar(p_string, x_index);
					}
					if (t_nesting != 0 && x_index < t_length)
						t_char = next_valid_unichar(p_string, x_index);
                    
					r_nesting_delta = t_nesting;
                    
					return true;
				}
				else
					return false;
				break;
			}
			default:
				return false;
		}
	}
	return false;
    
}


static void tokenize_stringref(MCStringRef p_string, uint4 p_in_nesting, uint4& r_out_nesting, uint4& r_min_nesting, MCColourizeCallback p_callback, void *p_context)
{
    uint4 t_index;
    t_index = 0;
    
    uint4 t_nesting;
    t_nesting = p_in_nesting;
    
    uint4 t_min_nesting;
    t_min_nesting = t_nesting;
    
    MCColourizeClass t_class;
    t_class = COLOURIZE_CLASS_NONE;
    
    uindex_t t_length = MCStringGetLength(p_string);
    
    if (t_length == 0)
    {
        r_min_nesting = p_in_nesting;
        r_out_nesting = p_in_nesting;
        return;
    }
    
    if (MCStringIsUncombined(p_string))
    {
        MCAutoStringRefAsCString t_cstring;
        t_cstring . Lock(p_string);
        
        tokenize((unsigned char*) *t_cstring, t_length, p_in_nesting, r_out_nesting, r_min_nesting, p_callback, p_context);
        return;
    }
        
	unichar_t t_char = MCStringGetCharAtIndex(p_string, 0);
    
    if (t_nesting > 0)
    {
        while(t_nesting > 0 && t_index < t_length - 1)
        {
            uindex_t t_new_index = t_index;
            if (t_char == '/' && next_valid_unichar(p_string, t_new_index) == '*')
			{
				t_nesting += 1;
				t_index = t_new_index;
			}
			else if (t_char == '*' && next_valid_unichar(p_string, t_new_index) == '/')
			{
				t_nesting -= 1;
				t_index = t_new_index;
                
				t_min_nesting = MCU_min(t_min_nesting, t_nesting);
			}
			
			t_char = next_valid_unichar(p_string, t_index);
		}
        
		if (t_nesting != 0 && t_index < t_length)
			t_char = next_valid_unichar(p_string, t_index);
        
		p_callback(p_context, COLOURIZE_CLASS_MULTI_COMMENT, 0, 0, t_index);
	}
    
	while(t_index < t_length)
	{
		uint4 t_class_index;
		t_class_index = 0;
        
		uint4 t_start, t_end;
		t_start = t_index;
        
		MCColourizeClass t_comment_class;
		uint4 t_nesting_delta;
		bool t_update_min_nesting;
		bool t_multiple_lines;
        
		if (match_comment_stringref(p_string, t_index, t_comment_class, t_nesting_delta, t_update_min_nesting, t_multiple_lines))
		{
			t_end = t_index;
			t_nesting = t_nesting + t_nesting_delta;
            
			if (t_update_min_nesting)
				t_min_nesting = MCU_min(t_min_nesting, t_nesting);
            
			t_class = t_comment_class;
            
		}
		else
		{
			switch(get_codepoint_type(t_char))
			{
				case ST_SPC:
					t_class = COLOURIZE_CLASS_WHITESPACE;
					while(t_index < t_length && get_codepoint_type(t_char = next_valid_unichar(p_string, t_index)) == ST_SPC)
						;
					t_end = t_index;
                    break;
                    
				case ST_MIN:
					t_index++;
					t_class = COLOURIZE_CLASS_OPERATOR;
					while(t_index < t_length && get_codepoint_type(t_char = next_valid_unichar(p_string, t_index)) == ST_OP)
						;
					t_end = t_index;
                    break;
                    
				case ST_OP:
					t_class = COLOURIZE_CLASS_OPERATOR;
					while(t_index < t_length && get_codepoint_type(t_char = next_valid_unichar(p_string, t_index)) == ST_OP)
						;
					t_end = t_index;
                    break;
                    
				case ST_LP:
				case ST_RP:
				case ST_LB:
				case ST_RB:
				case ST_SEP:
					t_char = next_valid_unichar(p_string, t_index);
					t_class = COLOURIZE_CLASS_OPERATOR;
					t_end = t_index;
                    break;
                    
				case ST_ESC:
					t_char = next_valid_unichar(p_string, t_index);
					p_callback(p_context, COLOURIZE_CLASS_CONTINUATION, 0, t_start, t_index);
					t_start = t_index;
					while(t_index < t_length && get_codepoint_type(t_char) == ST_SPC)
						t_char = next_valid_unichar(p_string, t_index);
					if (t_start != t_index)
						p_callback(p_context, COLOURIZE_CLASS_WHITESPACE, 0, t_start, t_index);
                    
					t_start = t_index;
					t_class = COLOURIZE_CLASS_ERROR;
                    
					// OK-2008-05-19 : Comments are permitted after continuation chars, providing that they don't contain multiple lines.
					if (match_comment_stringref(p_string, t_index, t_comment_class, t_nesting_delta, t_update_min_nesting, t_multiple_lines))
					{
						t_end = t_index;
						if (!t_multiple_lines)
							t_class = t_comment_class;
                        
						p_callback(p_context, t_class, 0, t_start, t_end);
						t_start = t_end;
                        
						// Once we've had a comment, there may be more stuff after it ends (if its a multi-line one), this stuff should be colourized
						// as errors, even though it will actually compile.
						t_class = COLOURIZE_CLASS_ERROR;
						while(t_index < t_length && (get_codepoint_type(MCStringGetCharAtIndex(p_string, t_index)) != ST_EOL))
							t_index++;
                        
						t_end = t_index;
					}
					else
					{
						while(t_index < t_length && (get_codepoint_type(t_char) != ST_EOL))
							t_char = next_valid_unichar(p_string, t_index);
                        
						t_end = t_index;
					}
                    
                    break;
					
				case ST_SEMI:
				case ST_EOL:
					t_char = next_valid_unichar(p_string, t_index);
					t_class = COLOURIZE_CLASS_SEPARATOR;
					t_end = t_index;
                    break;
                    
				case ST_EOF:
				case ST_ERR:
					t_char = next_valid_unichar(p_string, t_index);
					t_class = COLOURIZE_CLASS_ERROR;
					t_end = t_index;
                    break;
                    
                    // MW-2011-07-18: Make sure we handle ST_TAG like ST_ID - ST_TAG
                    //  is only used in server-mode when tag processing is turned on
				case ST_TAG:
				case ST_ID:
				{
					char t_keyword[SCRIPT_KEYWORD_LARGEST + 1];
					uint4 t_hash;
					uint4 t_klength;
					t_hash = SCRIPT_KEYWORD_SALT;
					t_klength = 0;
					t_class = COLOURIZE_CLASS_KEYWORD;
					while(t_index < t_length && (get_codepoint_type(t_char) == ST_ID || get_codepoint_type(t_char) == ST_NUM || get_codepoint_type(t_char) == ST_TAG))
					{
						if (t_class == COLOURIZE_CLASS_KEYWORD)
						{
							if (t_klength == SCRIPT_KEYWORD_LARGEST)
								t_class = COLOURIZE_CLASS_IDENTIFIER;
							else if (t_char == REPLACEMENT_CHAR_UTF16)
								t_class = COLOURIZE_CLASS_IDENTIFIER;
							else
							{
                                // SN-2014-03-26 [[ CombiningChars ]] Need to discard any unicode char - a whitespace is not meant to be in any keyword
                                if (t_char < 256)
                                    t_keyword[t_klength] = MCS_tolower(t_char);
                                else
                                    t_keyword[t_klength] = ' ';
                                
								t_hash = (t_hash ^ t_keyword[t_klength]) + ((t_hash << 26) + (t_hash >> 6));
								t_klength++;
							}
						}
						
						t_char = next_valid_unichar(p_string, t_index);
					}
					// MW-2013-08-23: [[ Bug 11122 ]] Special-case '$#'.
					if (t_index < t_length && t_klength == 1 && t_keyword[0] == '$' && MCStringGetCharAtIndex(p_string, t_index) == '#')
					{
						t_keyword[t_klength] = '#';
						t_klength++;
						t_char = next_valid_unichar(p_string, t_index);
					}
                    // SN-2014-03-26 [[ ComposingChars ]] We are 1 byte too far since the last char we read was not a LIT, NUM or TAG (which excludes unicode chars)
//                    if (t_index != t_length)
//                        --t_index;
                    
                    t_end = t_index;
					if (t_class == COLOURIZE_CLASS_KEYWORD)
					{
						t_keyword[t_klength] = '\0';
						t_hash = script_keyword_hash(t_hash);
						if (t_hash >= SCRIPT_KEYWORD_COUNT || strcmp(s_script_keywords[t_hash], t_keyword) != 0)
							t_class = COLOURIZE_CLASS_IDENTIFIER;
						else
						{
							t_class_index = t_hash;
							t_class = COLOURIZE_CLASS_KEYWORD;
						}
					}
				}
                    break;
                    
				case ST_LIT:
					t_char = next_valid_unichar(p_string, t_index);
					while(t_index < t_length && get_codepoint_type(t_char) != ST_EOL && get_codepoint_type(t_char) != ST_LIT)
						t_char = next_valid_unichar(p_string, t_index);
					if (t_index < t_length && get_codepoint_type(t_char) == ST_LIT)
					{
						t_char = next_valid_unichar(p_string, t_index);
						t_class = COLOURIZE_CLASS_STRING;
					}
					else
						t_class = COLOURIZE_CLASS_ERROR;
					t_end = t_index;
                    break;
                    
				case ST_NUM:
					t_class = COLOURIZE_CLASS_NUMBER;
					while(t_index < t_length && get_codepoint_type(t_char = next_valid_unichar(p_string, t_index)) == ST_NUM)
						;
					t_end = t_index;
                    break;
			}
		}
        
        // SN-2014-03-27 [[ CombiningChars ]] We need to check whether the last char is more than one codeunit
        // Get the start index of the next character
//        uindex_t t_end_of_char = t_end;
//        next_valid_unichar(p_string, t_end_of_char);
//        // Update the actual end of this section to colourise
//        if (t_end_of_char == t_length)
//            t_end = t_end_of_char;
//        else
//            t_end = t_end_of_char - 1;
//        
////        t_index = t_end;
        p_callback(p_context, t_class, t_class_index, t_start, t_end);
	}
    
	r_out_nesting = t_nesting;
	r_min_nesting = t_min_nesting;
}

static void TokenizeField(MCField *p_field, MCIdeState *p_state, Chunk_term p_type, uint4 p_start, uint4 p_end, MCColourizeCallback p_callback, bool p_mutate = true)
{
	if (p_field -> getparagraphs() == NULL)
		return;
	
	uint4 t_start;
	t_start = p_start;
	
	uint4 t_end;
	t_end = p_end;
	
	MCField *t_target;
	t_target = p_field;
	
	MCIdeState *t_state;
	t_state = p_state;
	
	MCParagraph *t_sentinal_paragraph;
	MCParagraph *t_first_paragraph;
	MCParagraph *t_last_paragraph;

	uint4 t_first_line;
	uint4 t_last_line;

	if (t_start > t_end)
		t_end = t_start;

	t_sentinal_paragraph = t_target -> getparagraphs();
	if (p_type == CT_CHARACTER)
	{
		// MW-2012-02-23: [[ CharChunk ]] Convert the 1-based char indices to 1-based field indices.
		findex_t si, ei;
		si = 0;
		ei = PARAGRAPH_MAX_LEN;
		t_target -> resolvechars(0, si, ei, t_start - 1, t_end - t_start + 1);
		t_start = si + 1;
		t_end = ei;
		
		// Takes si / ei as 1-based field indices.
		t_target -> charstoparagraphs(t_start, t_end, t_first_paragraph, t_last_paragraph, t_first_line, t_last_line);
	}
	else
	{
		t_target -> linestoparagraphs(t_start, t_end, t_first_paragraph, t_last_paragraph);
		t_first_line = t_start;
		t_last_line = t_end;
	}
	
	uint4 t_old_nesting, t_new_nesting;
	t_old_nesting = t_new_nesting = t_state -> GetCommentNesting(t_first_line);

	MCParagraph *t_paragraph;
	t_paragraph = t_first_paragraph;

	uint4 t_line;
	t_line = t_first_line;
	
	// MW-2013-10-24: [[ FasterField ]] We calculate the initial height of all the affected
	//   paragraphs.
	int32_t t_initial_height;
	t_initial_height = 0;

	for(t_line = t_first_line, t_paragraph = t_first_paragraph; t_line <= t_last_line; t_line++, t_paragraph = t_paragraph -> next())
	{
		t_initial_height += t_paragraph -> getheight(t_target -> getfixedheight());
		
		// MW-2012-02-23: [[ FieldChars ]] Nativize the paragraph so tokenization
		//   works.
        MCAutoStringRefAsNativeChars t_text;
		uint4 t_nesting, t_min_nesting;
        
        // SN-2014-03-24: We need the native string rather than the CString - avoid any compression of combining chars
        uindex_t t_size;
        char_t* t_native_chars;
        t_text . Lock(t_paragraph -> GetInternalStringRef(), t_native_chars, t_size);
        
		t_paragraph -> clearzeros();
//		tokenize(t_native_chars, t_size, t_new_nesting, t_nesting, t_min_nesting, p_callback, t_paragraph);
        tokenize_stringref(t_paragraph -> GetInternalStringRef(), t_new_nesting, t_nesting, t_min_nesting, p_callback, t_paragraph);

		t_old_nesting += t_state -> GetCommentDelta(t_line);
		if (p_mutate)
			t_state -> SetCommentDelta(t_line, t_nesting - t_new_nesting);
        t_new_nesting = t_nesting;
	}

	if (p_mutate)
		while(t_paragraph != t_sentinal_paragraph && t_new_nesting != t_old_nesting)
		{
			t_initial_height += t_paragraph -> getheight(t_target -> getfixedheight());
			
			// MW-2012-02-23: [[ FieldChars ]] Nativize the paragraph so tokenization
			//   works.
            MCAutoStringRefAsNativeChars t_text;
			uint4 t_nesting, t_min_nesting;
            
            // SN-2014-03-24: Use the nativised string which comprises the combining chars
            uindex_t t_length;
            char_t *t_native_chars;
            
            /* UNCHECKED */ t_text . Lock(t_paragraph -> GetInternalStringRef(), t_native_chars, t_length);
            
			t_paragraph -> clearzeros();
			tokenize(t_native_chars, t_length, t_new_nesting, t_nesting, t_min_nesting, p_callback, t_paragraph);

			t_old_nesting += t_state -> GetCommentDelta(t_line);
			t_state -> SetCommentDelta(t_line, t_nesting - t_new_nesting);
			t_new_nesting = t_nesting;

			t_paragraph = t_paragraph -> next();
            t_line++;
		}

	// MW-2013-10-24: [[ FasterField ]] Rather than recomputing and redrawing all
	//   let's be a little more selective - only relaying out and redrawing the
	//   paragraphs that have changed.
	
	// MW-2013-10-24: [[ FasterField ]] Calculate the final height of the affected paragraphs.
	int32_t t_final_height;
	t_final_height = 0;
	do
	{
		t_paragraph = t_paragraph -> prev();
		t_paragraph -> layout(false);
		t_final_height += t_paragraph -> getheight(t_target -> getfixedheight());
	}
	while(t_paragraph != t_first_paragraph);
	
	// MW-2013-10-24: [[ FasterField ]] Get the y offset of the initial paragraph
	int32_t t_paragraph_y;
	t_paragraph_y = t_target -> getcontenty() + t_target -> paragraphtoy(t_first_paragraph);
	
	// MW-2013-10-24: [[ FasterField ]] If the final height has changed, then recompute and
	//   redraw everything from initial paragraph down. Otherwise, just redraw the affected
	//   paragraphs.
	MCRectangle drect;
	drect = t_target -> getfrect();
	if (t_initial_height != t_final_height)
	{
		t_target -> do_recompute(false);
		drect . height -= t_paragraph_y - drect . y;
	}
	else
		drect . height = t_initial_height;
	drect . y = t_paragraph_y;
		
	t_target -> removecursor();
	t_target -> layer_redrawrect(drect);
	t_target -> replacecursor(False, True);
}

void MCIdeScriptColourize::exec_ctxt(MCExecContext &ctxt)
{
	int4 t_start;
	int4 t_end;
	MCField *t_target;
    MCIdeState *t_state;

    if (eval_target_range(ctxt, f_start, f_end, f_target, t_start, t_end, t_target))
		t_state = MCIdeState::Find(t_target);

    if (t_target && t_target -> getparagraphs() != NULL)
        TokenizeField(t_target, t_state, f_type, t_start, t_end, colourize_paragraph);
}

///////////////////////////////////////////////////////////////////////////////

MCIdeScriptReplace::MCIdeScriptReplace(void)
	: f_target(NULL), f_start(NULL), f_end(NULL), f_text(NULL), f_type(CT_UNDEFINED)
{
}

MCIdeScriptReplace::~MCIdeScriptReplace(void)
{
	delete f_text;
	delete f_target;
	delete f_start;
	delete f_end;
}

Parse_stat MCIdeScriptReplace::parse(MCScriptPoint& p_script)
{
	Parse_stat t_status;
	t_status = PS_NORMAL;

	if (t_status == PS_NORMAL)
		t_status = parse_target_range(p_script, f_type, f_start, f_end, f_target);
		
	if (t_status == PS_NORMAL)
		t_status = p_script . skip_token(SP_REPEAT, TT_UNDEFINED, RF_WITH);

	if (t_status == PS_NORMAL)
		t_status = p_script . parseexp(False, False, &f_text);

	return t_status;
}

void MCIdeScriptReplace::exec_ctxt(MCExecContext & ctxt)
{
#ifdef LEGACY_EXEC
    Exec_stat t_status;
    t_status = ES_NORMAL;

	int4 t_start;
	int4 t_end;
    MCField *t_target;
    if (t_status == ES_NORMAL)
        t_status = eval_target_range(p_exec, f_start, f_end, f_target, t_start, t_end, t_target);

    MCIdeState *t_state;
    if (t_status == ES_NORMAL)
        t_state = MCIdeState::Find(t_target);

    MCExecPoint t_text(NULL, NULL, NULL);
    if (t_status == ES_NORMAL)
        t_status = f_text -> eval(t_text);

    if (t_status == ES_NORMAL)
    {
        int4 t_start_index, t_end_index;
        t_start_index = t_start;
        t_end_index = t_end;

        // MW-2014-10-24: [[ Bug 13598 ]] If we are passed (0,0) then treat this as (1,1) - i.e
        //   first char of field.
        // SN-2014-11-11: [[ Bug 13900 ]] We want to avoid any issue with a 0 start index.
        //  If we get so, that was given for the first line, and the end index is offset by 1 as well.
        if (t_start_index == 0)
        {
            t_start_index = 1;
            t_end_index++;
        }

        t_start_index -= 1;

        if (t_start_index > t_end_index)
            t_end_index = t_start_index;

        // MW-2012-02-23: [[ FieldChars ]] Resolve the field indices from the chunk
        //   and set the range of text.
        findex_t si, ei;
        si = 0;
        ei = INT32_MAX;
        MCAutoStringRef t_string;
        /* UNCHECKED */ t_text.copyasstringref(&t_string);
        t_target -> resolvechars(0, si, ei, t_start_index, t_end_index - t_start_index);
        t_target -> settextindex(0, si, ei, *t_string, False);

        TokenizeField(t_target, t_state, CT_CHARACTER, t_start, t_start + t_text . getsvalue() . getlength() - 1, colourize_paragraph);

        t_target -> replacecursor(True, True);
    }

    return t_status;
#endif
    int4 t_start;
    int4 t_end;
    MCField *t_target;

    if (!eval_target_range(ctxt, f_start, f_end, f_target, t_start, t_end, t_target))
        return;

    MCIdeState *t_state;
    t_state = MCIdeState::Find(t_target);

    MCAutoStringRef t_text;
    if (!ctxt . EvalExprAsStringRef(f_text, EE_IDE_BADTEXT, &t_text))
        return;

    int4 t_start_index, t_end_index;
    t_start_index = t_start;
    t_end_index = t_end;

    // SN-2014-11-11: [[ Bug 13900 ]] We want to avoid any issue with a 0 start index.
    //  If we get so, that was given for the first line, and the end index is offset by 1 as well.
    if (t_start_index == 0)
    {
        t_start_index = 1;
        t_end_index++;
    }
    
    t_start_index -= 1;

    if (t_start_index > t_end_index)
        t_end_index = t_start_index;

    // MW-2012-02-23: [[ FieldChars ]] Resolve the field indices from the chunk
    //   and set the range of text.
    findex_t si, ei;
    si = 0;
    ei = INT32_MAX;
    t_target -> resolvechars(0, si, ei, t_start_index, t_end_index - t_start_index);
    t_target -> settextindex(0, MCU_max(si, 0), ei, *t_text, False);

    TokenizeField(t_target, t_state, CT_CHARACTER, t_start, t_start + MCStringGetLength(*t_text) - 1, colourize_paragraph);

    t_target -> replacecursor(True, True);
}

///////////////////////////////////////////////////////////////////////////////

MCIdeScriptDescribe::MCIdeScriptDescribe(void)
	: f_type(TYPE_NONE)
{
}

MCIdeScriptDescribe::~MCIdeScriptDescribe(void)
{
}

Parse_stat MCIdeScriptDescribe::parse(MCScriptPoint& p_script)
{
	Parse_stat t_status;
	t_status = PS_NORMAL;

	Symbol_type t_type;
	if (t_status == PS_NORMAL && (p_script . next(t_type) != PS_NORMAL || t_type != ST_ID))
		t_status = PS_ERROR;

	if (t_status == PS_NORMAL && p_script . token_is_cstring("classes"))
		f_type = TYPE_CLASSES;
	else if (t_status == PS_NORMAL && p_script . token_is_cstring("operators"))
		f_type = TYPE_OPERATORS;
	else if (t_status == PS_NORMAL && p_script . token_is_cstring("keywords"))
		f_type = TYPE_KEYWORDS;
	else if (t_status == PS_NORMAL && p_script . token_is_cstring("styles"))
		f_type = TYPE_STYLES;
	else if (t_status == PS_NORMAL)
	{
		if (p_script . token_is_cstring("class"))
			f_type = TYPE_CLASS_STYLES;
		else if (p_script . token_is_cstring("keyword"))
			f_type = TYPE_KEYWORD_STYLES;
		else if (p_script . token_is_cstring("operator"))
			f_type = TYPE_OPERATOR_STYLES;
		else
			t_status = PS_ERROR;

		if (t_status == PS_NORMAL && (p_script . next(t_type) != PS_NORMAL || t_type != ST_ID))
			t_status = PS_ERROR;

		if (t_status == PS_NORMAL)
			t_status = (p_script . token_is_cstring("styles")) ? PS_NORMAL : PS_ERROR;
	}
	else if (t_status == PS_NORMAL)
		t_status = PS_ERROR;

	return t_status;
}

void MCIdeScriptDescribe::exec_ctxt(MCExecContext &ctxt)
{
    bool t_status;
    t_status = true;

    MCAutoListRef t_return_list;
    MCListCreateMutable('\n', &t_return_list);

	switch(f_type)
	{
	case TYPE_CLASSES:
		for(uint4 t_class = 1; t_class < __COLOURIZE_CLASS_COUNT__; ++t_class)
            t_status &= MCListAppend(*t_return_list, MCSTR(s_script_class_names[t_class]));
	break;

	case TYPE_KEYWORDS:
		for(uint4 t_keyword = 0; t_keyword < SCRIPT_KEYWORD_COUNT; ++t_keyword)
		{
			if (s_script_keywords[t_keyword][0] != '\0')
                t_status &= MCListAppend(*t_return_list, MCSTR(s_script_keywords[t_keyword]));
		}
	break;
	}

    if (t_status)
    {
        MCAutoStringRef t_string;
        MCListCopyAsString(*t_return_list, &t_string);
        ctxt . SetTheResultToValue(*t_string);
    }
    else
        ctxt . Throw();
}

///////////////////////////////////////////////////////////////////////////////

MCIdeScriptStrip::MCIdeScriptStrip(void)
	: f_type(CT_UNDEFINED),
	  f_start(NULL),
	  f_end(NULL),
	  f_target(NULL)
{
}

MCIdeScriptStrip::~MCIdeScriptStrip(void)
{
	delete f_start;
	delete f_end;
	delete f_target;
}

Parse_stat MCIdeScriptStrip::parse(MCScriptPoint& p_script)
{
	Parse_stat t_status;
	t_status = PS_NORMAL;

	if (t_status == PS_NORMAL)
		t_status = parse_target_range(p_script, f_type, f_start, f_end, f_target);

	return t_status;
}

static void strip_paragraph(void *p_context, MCColourizeClass p_class, uint4 p_index, uint4 t_start, uint4 t_end)
{
	/*MCParagraph *t_paragraph;
	t_paragraph = (MCParagraph *)p_context;

	bool t_first;
	t_first = s_strip_paragraph_ep -> getsvalue() . getlength() == 0;

	switch(p_class)
	{
	case COLOURIZE_CLASS_NONE:
	case COLOURIZE_CLASS_ERROR:
	case COLOURIZE_CLASS_WHITESPACE:
	case COLOURIZE_CLASS_SINGLE_COMMENT:
	case COLOURIZE_CLASS_MULTI_COMMENT:
	break;
	
	default:
		s_strip_paragraph_ep -> concatchars(t_paragraph -> gettext_raw() + t_start, t_end - t_start, EC_SPACE, t_first);
	break;
	}*/
}

void MCIdeScriptStrip::exec_ctxt(MCExecContext& ctxt)
{
#ifdef LEGACY_EXEC
	Exec_stat t_status;
	t_status = ES_NORMAL;

	int4 t_start;
	int4 t_end;
	MCField *t_target;
	if (t_status == ES_NORMAL)
		t_status = eval_target_range(p_exec, f_start, f_end, f_target, t_start, t_end, t_target);

	MCIdeState *t_state;
	if (t_status == ES_NORMAL)
		t_state = MCIdeState::Find(t_target);

	if (t_status == ES_NORMAL && t_target -> getparagraphs() != NULL)
	{
		MCExecPoint ep(NULL, NULL, NULL);
		s_strip_paragraph_ep = &ep;
		TokenizeField(t_target, t_state, f_type, t_start, t_end, strip_paragraph, false);
		ep.getit() -> set(ep);
	}

	return t_status;
#endif
    bool t_success;
    t_success = true;

    int4 t_start;
    int4 t_end;

    MCField *t_target;
    MCIdeState *t_state;

    t_success = eval_target_range(ctxt, f_start, f_end, f_target, t_start, t_end, t_target);

    if (t_success)
        t_state = MCIdeState::Find(t_target);

    if (t_success && t_target -> getparagraphs() != NULL)
        TokenizeField(t_target, t_state, f_type, t_start, t_end, strip_paragraph, false);
    else
        ctxt . Throw();
}

///////////////////////////////////////////////////////////////////////////////

MCIdeScriptTokenize::MCIdeScriptTokenize(void)
	: m_script(NULL), m_with_location(false)
{
}

MCIdeScriptTokenize::~MCIdeScriptTokenize(void)
{
	delete m_script;
}

Parse_stat MCIdeScriptTokenize::parse(MCScriptPoint& sp)
{
	initpoint(sp);

	Parse_stat t_stat;
	t_stat = PS_NORMAL;

	if (t_stat == PS_NORMAL)
	{
		m_script = new MCChunk(True);
		t_stat = m_script -> parse(sp, False);
	}

	if (t_stat == PS_NORMAL && sp . skip_token(SP_REPEAT, TT_UNDEFINED, RF_WITH) == PS_NORMAL)
	{
		if (sp . skip_token(SP_FACTOR, TT_PROPERTY, P_LOCATION) == PS_NORMAL)
			m_with_location = true;
		else
			t_stat = PS_ERROR;
	}

	return t_stat;
}

void MCIdeScriptTokenize::exec_ctxt(MCExecContext& ctxt)
{
#ifdef LEGACY_EXEC
	Exec_stat t_stat;
	t_stat = ES_NORMAL;

	// By default, the result is empty
	MCresult -> clear();

	if (t_stat == ES_NORMAL)
		t_stat = m_script -> eval(ep);

	if (t_stat == ES_NORMAL)
	{
		// SP takes a copy of the string in ep in this form.
		MCScriptPoint sp(ep);

		// Clear the ep, its where we accumulate our result
		ep . clear();

		// This flag will be set if the last thing we output was a newline
		bool t_first_on_line;
		t_first_on_line = true;

		// If this flag is true then it means we are currently inside an 'escaping'
		// block - i.e. inside the parameter list of format/matchText/matchChunk.
		bool t_in_escapes;
		t_in_escapes = false;

		// We record the number of brackets required to turn off 'escapes' - this 
		// is only meaningful is t_in_escapes is true.
		uint32_t t_escapes_depth;
		t_escapes_depth = 0;

		for(;;)
		{
			Parse_stat t_stat;
			Symbol_type t_type;

			// Fetch the next token - and return an error in the result if
			// its lexically malformed.
			t_stat = sp . next(t_type);
			if (t_stat == PS_ERROR)
			{
				MCresult -> sets("bad script");
				return ES_NORMAL;
			}

			// If we've got an EOF, then we are done
			if (t_stat == PS_EOF || t_type == ST_EOF)
				break;

			// If we've got an EOL then output a newline, and skip.
			if (t_stat == PS_EOL || t_type == ST_EOL)
			{
				// Skip-eol returns either PS_NORMAL, or PS_EOF - we are done
				// if it was an eof.
				if (sp . skip_eol() == PS_EOF)
					break;
				
				// Output a line break but only if we aren't already first on
				// the line
				if (!t_first_on_line)
					ep . appendnewline();

				// Set the first on line flag to stop a tab being output before
				// the next token
				t_first_on_line = true;

				continue;
			}

			// Otherwise we have a normal token - if it is a literal though, we need
			// to adjust so we get the quotes back.
			MCString t_token;
			t_token = sp . gettoken_oldstring();
			if (t_type == ST_LIT)
				t_token . set(t_token . getstring() - 1, t_token . getlength() + 2);

			// Now, if we have found an id, we need to check to see if we are looking
			// at a potential format(), matchText() or matchChunk() function call.
			// At present I believe it is enough to look for the sequence:
			//   ( "format" | "matchChunk" | "matchText" ) "("
			// This is because the only place these id's can exist is as a function.
			if (!t_in_escapes && t_type == ST_ID && (sp . token_is_cstring("format") || sp . token_is_cstring("matchChunk") || sp . token_is_cstring("matchText")))
			{
				Parse_stat t_next_stat;
				Symbol_type t_next_type;
				t_next_stat = sp . next(t_next_type);
				if (t_next_stat == PS_NORMAL && t_next_type == ST_LP)
					t_in_escapes = true;
				sp . backup();
			}

			// If we are processing escapes and are looking at some kind of bracket
			// we adjust the depth appropriately.
			if (t_in_escapes)
			{
				if (t_type == ST_LP)
				{
					if (t_escapes_depth == 0)
						sp . allowescapes(True);
					t_escapes_depth += 1;
				}
				else if (t_type == ST_RP)
				{
					t_escapes_depth -= 1;
					if (t_escapes_depth == 0)
					{
						sp . allowescapes(False);
						t_in_escapes = false;
					}
				}
			}

			// If we don't want location info, just concatenate the token. Otherwise
			// output line and row first.
			if (!m_with_location)
				ep . concatmcstring(t_token, EC_TAB, t_first_on_line);
			else
			{
				if (!t_first_on_line)
					ep . appendchar('\t');
				ep . appendstringf("%u,%u %.*s", sp . getline(), sp . getpos(), t_token . getlength(), t_token . getstring());
			}

			// We are no longer the first on the line
			t_first_on_line = false;
		}

		// We have our output, so now set the chunk back to it
        MCAutoStringRef t_string;
        ep . copyasstringref(&t_string);
        MCExecContext ctxt(ep);
		t_stat = (m_script -> set(ctxt, PT_INTO, *t_string)) ? ES_NORMAL : ES_ERROR;
	}

	return t_stat;
#endif
    bool t_success;
    t_success = true;

    MCAutoStringRef t_script;
    // By default, the result is empty
    ctxt . SetTheResultToEmpty();
    m_script -> eval(ctxt, &t_script);

    if (!ctxt . HasError())
    {
        // SP is given the string and the handlers from the ctxt in this form.
        MCScriptPoint sp(ctxt, *t_script);
        MCAutoListRef t_output_list;

        MCListCreateMutable('\t', &t_output_list);

        // This flag will be set if the last thing we output was a newline
        bool t_first_on_line;
        t_first_on_line = true;

        // If this flag is true then it means we are currently inside an 'escaping'
        // block - i.e. inside the parameter list of format/matchText/matchChunk.
        bool t_in_escapes;
        t_in_escapes = false;

        // We record the number of brackets required to turn off 'escapes' - this
        // is only meaningful is t_in_escapes is true.
        uint32_t t_escapes_depth;
        t_escapes_depth = 0;

        for(;;)
        {
            Parse_stat t_stat;
            Symbol_type t_type;

            MCAutoStringRef t_token_value;
            MCStringCreateMutable(0, &t_token_value);

            // Fetch the next token - and return an error in the result if
            // its lexically malformed.
            t_stat = sp . next(t_type);
            if (t_stat == PS_ERROR)
            {
                ctxt . SetTheResultToStaticCString("bad script");
                return;
            }

            // If we've got an EOF, then we are done
            if (t_stat == PS_EOF || t_type == ST_EOF)
                break;

            // If we've got an EOL then output a newline, and skip.
            if (t_stat == PS_EOL || t_type == ST_EOL)
            {
                // Skip-eol returns either PS_NORMAL, or PS_EOF - we are done
                // if it was an eof.
                if (sp . skip_eol() == PS_EOF)
                    break;

                // Output a line break but only if we aren't already first on
                // the line
                if (!t_first_on_line)
                    MCStringAppendChar(*t_token_value, '\n');

                // Set the first on line flag to stop a tab being output before
                // the next token
                t_first_on_line = true;

                continue;
            }

            // Otherwise we have a normal token - if it is a literal though, we need
            // to adjust so we get the quotes back.
            MCAutoStringRef t_token;
            if (t_type == ST_LIT)
                MCStringFormat(&t_token, "\"%@\"", sp . gettoken_stringref());
            else
                t_token = sp . gettoken_stringref();

            // Now, if we have found an id, we need to check to see if we are looking
            // at a potential format(), matchText() or matchChunk() function call.
            // At present I believe it is enough to look for the sequence:
            //   ( "format" | "matchChunk" | "matchText" ) "("
            // This is because the only place these id's can exist is as a function.
            if (!t_in_escapes && t_type == ST_ID && (sp . token_is_cstring("format") || sp . token_is_cstring("matchChunk") || sp . token_is_cstring("matchText")))
            {
                Parse_stat t_next_stat;
                Symbol_type t_next_type;
                t_next_stat = sp . next(t_next_type);
                if (t_next_stat == PS_NORMAL && t_next_type == ST_LP)
                    t_in_escapes = true;
                sp . backup();
            }

            // If we are processing escapes and are looking at some kind of bracket
            // we adjust the depth appropriately.
            if (t_in_escapes)
            {
                if (t_type == ST_LP)
                {
                    if (t_escapes_depth == 0)
                        sp . allowescapes(True);
                    t_escapes_depth += 1;
                }
                else if (t_type == ST_RP)
                {
                    t_escapes_depth -= 1;
                    if (t_escapes_depth == 0)
                    {
                        sp . allowescapes(False);
                        t_in_escapes = false;
                    }
                }
            }

            // If we don't want location info, just concatenate the token. Otherwise
            // output line and row first.
            if (!m_with_location)
                MCStringAppend(*t_token_value, *t_token);
            else
            {
                MCStringAppendFormat(*t_token_value, "%u,%u %@", sp . getline(), sp . getpos(), *t_token);
            }

            // We are no longer the first on the line
            t_first_on_line = false;
            MCListAppend(*t_output_list, *t_token_value);
        }

        // We have our output, so now set the chunk back to it
        MCAutoStringRef t_list_as_string;
        /* UNCHECKED */ MCListCopyAsString(*t_output_list, &t_list_as_string);
        t_success = m_script -> set(ctxt, PT_INTO, *t_list_as_string);
    }

    if (!t_success)
        ctxt . Throw();
}

///////////////////////////////////////////////////////////////////////////////

MCIdeScriptClassify::MCIdeScriptClassify(void)
	: m_script(NULL), m_target(NULL)
{
}

MCIdeScriptClassify::~MCIdeScriptClassify(void)
{
	delete m_script;
	delete m_target;
}

Parse_stat MCIdeScriptClassify::parse(MCScriptPoint& p_script)
{
	Parse_stat t_status;
	t_status = PS_NORMAL;

	if (t_status == PS_NORMAL)
		t_status = p_script . parseexp(False, False, &m_script);

	if (t_status == PS_NORMAL)
		t_status = p_script . skip_token(SP_FACTOR, TT_IN, PT_IN);
	
	if (t_status == PS_NORMAL)
	{
		m_target = new MCChunk(False);
		t_status = m_target -> parse(p_script, False);
	}

	return t_status;
}

static bool searchforhandlerinlist(MCHandlerlist *p_list, MCNameRef p_name, Handler_type& r_type)
{
	if (p_list == nil)
		return false;
	
	if (p_list -> hashandler(HT_MESSAGE, p_name))
	{
		r_type = HT_MESSAGE;
		return true;
	}
	
	if (p_list -> hashandler(HT_FUNCTION, p_name))
	{
		r_type = HT_FUNCTION;
		return true;
	}
	
	return false;
}

static bool searchforhandlerinexternallist(MCExternalHandlerList *p_list, MCNameRef p_name, Handler_type& r_type)
{
	if (p_list == nil)
		return false;
	
	if (p_list -> HasHandler(p_name, HT_MESSAGE))
	{
		r_type = HT_MESSAGE;
		return true;
	}
	
	if (p_list -> HasHandler(p_name, HT_FUNCTION))
	{
		r_type = HT_FUNCTION;
		return true;
	}
	
	return false;
}

static bool searchforhandlerinobject(MCObject *p_object, MCNameRef p_handler, Handler_type& r_type)
{
	if (p_object == nil)
		return false;
	
	if (searchforhandlerinlist(p_object -> gethandlers(), p_handler, r_type))
		return true;
	
	if (p_object -> getparentscript() != nil)
	{
		MCObject *t_behavior;
		t_behavior = p_object -> getparentscript() -> GetObject();
		if (t_behavior != nil)
		{
			t_behavior -> parsescript(True);
			if (searchforhandlerinobject(t_behavior, p_handler, r_type))
				return true;
		}
	}
	
	if (p_object -> gettype() == CT_STACK &&
		searchforhandlerinexternallist(((MCStack *)p_object) -> getexternalhandlers(), p_handler, r_type))
		return true;
	
	return false;
}

static bool searchforhandlerinlibrarystacks(MCNameRef p_handler, Handler_type& r_type)
{
	for (uint32_t i = 0; i < MCnusing; i++)
	{
		if (searchforhandlerinobject(MCusing[i], p_handler, r_type))
			return true;
	}
	
	return false;	
}

static bool searchforhandlerinobjectlist(MCObjectList *p_list, MCNameRef p_name, Handler_type& r_type)
{
	if (p_list == nil)
		return false;
	
	MCObjectList *t_object_ref;
	t_object_ref = p_list;
	do
	{
		if (!t_object_ref -> getremoved() &&
			searchforhandlerinobject(t_object_ref -> getobject(), p_name, r_type))
			return true;
		
		t_object_ref = t_object_ref -> next();
	}
	while (t_object_ref != p_list);

	return false;
}

// MM-2013-07-26: [[ Bug 11017 ]] Make sure we search the full message path for handler.
//    FrontScripts
//      Behavior chain of FrontScript objects
//      (if stack, then externals)
//    Object
//      Behavior chain of object
//      (if stack, then externals)
//    Object's Ancestor's
//      Behavior chain of object ancestors
//      (if stack, then externals)
//    Backscripts
//      Behavior chain of backscript objects
//      (if stack, then externals)
//    Library Stacks
//      Behavior chain of stack
//      Externals of stack
static bool searchforhandler(MCObject *p_object, MCNameRef p_handler, Handler_type& r_type)
{
	if (searchforhandlerinobjectlist(MCfrontscripts, p_handler, r_type))
		return true;
	
	for (MCObject *t_object = p_object; t_object != nil; t_object = t_object -> getparent())
	{
		t_object -> parsescript(False);
		if (searchforhandlerinobject(t_object, p_handler, r_type))
			return true;	
	}
	
	if (searchforhandlerinobjectlist(MCbackscripts, p_handler, r_type))
		return true;
	
	if (searchforhandlerinlibrarystacks(p_handler, r_type))
		return true;
	
	return false;
}

void MCIdeScriptClassify::exec_ctxt(MCExecContext &ctxt)
{
#ifdef LEGACY_EXEC
	Exec_stat t_stat;
	t_stat = ES_NORMAL;

	// By default, the result is empty
	MCresult -> clear();

	// Evaluate the target object we are classifying in the context of.
	MCObject *t_object;
	uint32_t t_part_id;
	t_object = nil;
	if (t_stat == ES_NORMAL)
		t_stat = m_target -> getobj(ep, t_object, t_part_id, True);
	
	// Evaluate the script.
	if (t_stat == ES_NORMAL)
		t_stat = m_script -> eval(ep);
	
	// First try a (command) call.
	char *t_call_error;
	uint2 t_call_pos;
	t_call_error = nil;
	if (t_stat == ES_NORMAL)
	{
		// SP takes a copy of the string in ep in this form.
		MCScriptPoint sp(ep);
		
		// Clear the parse errors.
		MCperror -> clear();
		
		// Now see if we can parse a call.
		MCComref *t_call;
		Symbol_type t_type;
		t_call = nil;
		if (sp . next(t_type) == PS_NORMAL)
		{
			const LT *t_entry;
			if (sp . lookup(SP_COMMAND, t_entry) != PS_NORMAL)
			{
				if (t_type != ST_ID)
					MCperror -> add(PE_HANDLER_NOCOMMAND, sp);
				else
				{
					// Now we must search to see what kind of handler (if any)
					// might get invoked and if it is a command, then we use
					// a comref.
					Handler_type t_htype;
					if (searchforhandler(t_object, sp.gettoken_nameref(), t_htype) &&
						t_htype == HT_MESSAGE)
						t_call = new MCComref(sp.gettoken_nameref());
				}
			}
		}
		
		if (t_call == nil ||
			t_call -> parse(sp) != PS_NORMAL ||
			sp . next(t_type) != PS_EOF)
		{
			t_call_error = MCperror -> getsvalue() . clone();
			t_call_pos = sp . getline() * 1000 + sp . getpos();
		}
		
		delete t_call;
	}
	
	// First try an expression.
	char *t_expr_error;
	uint2 t_expr_pos;
	t_expr_error = nil;
	if (t_stat == ES_NORMAL)
	{
		// SP takes a copy of the string in ep in this form.
		MCScriptPoint sp(ep);
		
		// Clear the parse errors.
		MCperror -> clear();
	
		// Now see if we can parse an expression
		MCExpression *t_expr;
		Symbol_type t_type;
		t_expr = nil;
		if (sp . parseexp(False, True, &t_expr) != PS_NORMAL ||
			sp . next(t_type) != PS_EOF)
		{
			t_expr_error = MCperror -> getsvalue() . clone();
			t_expr_pos = sp . getline() * 1000 + sp . getpos();
		}
			
		delete t_expr;
	}
	
	// Now try a command.
	char *t_cmd_error;
	uint2 t_cmd_pos;
	t_cmd_error = nil;
	if (t_stat == ES_NORMAL)
	{
		// SP takes a copy of the string in ep in this form.
		MCScriptPoint sp(ep);
		
		// Clear the parse errors.
		MCperror -> clear();
	
		// Now see if we can parse a command.
		MCStatement *t_statement;
		Symbol_type t_type;
		t_statement = nil;
		if (sp . next(t_type) == PS_NORMAL)
		{
			const LT *t_entry;
			if (sp . lookup(SP_COMMAND, t_entry) == PS_NORMAL)
			{
				if (t_entry -> type == TT_STATEMENT)
					t_statement = MCN_new_statement(t_entry -> which);
			}
		}
		
		if (t_statement == nil ||
			t_statement -> parse(sp) != PS_NORMAL ||
			sp . next(t_type) != PS_EOF)
		{
			t_cmd_error = MCperror -> getsvalue() . clone();
			t_cmd_pos = sp . getline() * 1000 + sp . getpos();
		}
			
		delete t_statement;
	}
	
	// If we have a call expression, then its a command.
	if (t_call_error == nil ||
		t_cmd_error == nil)
		ep.getit() -> sets("command");
	else if (t_expr_error == nil)
		ep.getit() -> sets("expression");
	else
	{
		const char *t_error;
		if (t_expr_pos > MCU_max(t_call_pos, t_cmd_pos))
			t_error = t_expr_error;
		else if (t_call_pos > t_cmd_pos)
			t_error = t_call_error;
		else
			t_error = t_cmd_error;
		
		MCresult -> copysvalue(t_error);
		ep.getit() -> sets("neither");
	}

	delete t_expr_error;
	delete t_cmd_error;
	delete t_call_error;
	
	return ES_NORMAL;
#endif
    bool t_success;
    t_success = true;

    // By default, the result is empty
    ctxt . SetTheResultToEmpty();

    // Evaluate the target object we are classifying in the context of.
    MCObject *t_object;
    uint32_t t_part_id;
    t_object = nil;

    t_success = m_target -> getobj(ctxt, t_object, t_part_id, True);

    // Evaluate the script.
    MCAutoStringRef t_script;
    if (t_success)
        t_success = ctxt . EvalExprAsStringRef(m_script, EE_IDE_BADSCRIPT, &t_script);

    // First try a (command) call.
    MCAutoStringRef t_call_error;
    uint2 t_call_pos;
    if (t_success)
    {
        // SP takes a copy of the string in this form.
        MCScriptPoint sp(ctxt, *t_script);

        // Clear the parse errors.
        MCperror -> clear();

        // Now see if we can parse a call.
        MCComref *t_call;
        Symbol_type t_type;
        t_call = nil;
        if (sp . next(t_type) == PS_NORMAL)
        {
            const LT *t_entry;
            if (sp . lookup(SP_COMMAND, t_entry) != PS_NORMAL)
            {
                if (t_type != ST_ID)
                    MCperror -> add(PE_HANDLER_NOCOMMAND, sp);
                else
                {
                    // Now we must search to see what kind of handler (if any)
                    // might get invoked and if it is a command, then we use
                    // a comref.
                    Handler_type t_htype;
                    if (searchforhandler(t_object, sp.gettoken_nameref(), t_htype) &&
                        t_htype == HT_MESSAGE)
                        t_call = new MCComref(sp.gettoken_nameref());
                }
            }
        }

        if (t_call == nil ||
            t_call -> parse(sp) != PS_NORMAL ||
            sp . next(t_type) != PS_EOF)
        {
            MCperror -> copyasstringref(&t_call_error);
            t_call_pos = sp . getline() * 1000 + sp . getpos();
        }

        delete t_call;
    }

    // First try an expression.
    MCAutoStringRef t_expr_error;
    uint2 t_expr_pos;
    if (t_success)
    {
        // SP takes a copy of the string in this form.
        MCScriptPoint sp(ctxt, *t_script);

        // Clear the parse errors.
        MCperror -> clear();

        // Now see if we can parse an expression
        MCExpression *t_expr;
        Symbol_type t_type;
        t_expr = nil;
        if (sp . parseexp(False, True, &t_expr) != PS_NORMAL ||
            sp . next(t_type) != PS_EOF)
        {
            MCperror -> copyasstringref(&t_expr_error);
            t_expr_pos = sp . getline() * 1000 + sp . getpos();
        }

        delete t_expr;
    }

    // Now try a command.
    MCAutoStringRef t_cmd_error;
    uint2 t_cmd_pos;
    if (t_success)
    {
        // SP takes a copy of the string in ep in this form.
        MCScriptPoint sp(ctxt, *t_script);

        // Clear the parse errors.
        MCperror -> clear();

        // Now see if we can parse a command.
        MCStatement *t_statement;
        Symbol_type t_type;
        t_statement = nil;
        if (sp . next(t_type) == PS_NORMAL)
        {
            const LT *t_entry;
            if (sp . lookup(SP_COMMAND, t_entry) == PS_NORMAL)
            {
                if (t_entry -> type == TT_STATEMENT)
                    t_statement = MCN_new_statement(t_entry -> which);
            }
        }

        if (t_statement == nil ||
            t_statement -> parse(sp) != PS_NORMAL ||
            sp . next(t_type) != PS_EOF)
        {
            MCperror -> copyasstringref(&t_cmd_error);
            t_cmd_pos = sp . getline() * 1000 + sp . getpos();
        }

        delete t_statement;
    }

    // If we have a call expression, then its a command.
    if (*t_call_error == nil ||
        *t_cmd_error == nil)
        ctxt . SetItToValue(MCSTR("command"));
    else if (*t_expr_error == nil)
        ctxt . SetItToValue(MCSTR("expression"));
    else
    {
        MCStringRef t_error;
        if (t_expr_pos > MCU_max(t_call_pos, t_cmd_pos))
            t_error = *t_expr_error;
        else if (t_call_pos > t_cmd_pos)
            t_error = *t_call_error;
        else
            t_error = *t_cmd_error;

        ctxt . SetTheResultToValue(t_error);
        ctxt . SetItToValue(MCSTR("neither"));
    }
}

///////////////////////////////////////////////////////////////////////////////

///////////////////////////////////////////////////////////////////////////////

//#include "tokenizer.h"

MCIdeSyntaxTokenize::MCIdeSyntaxTokenize(void)
	: m_script(NULL)
{
}

MCIdeSyntaxTokenize::~MCIdeSyntaxTokenize(void)
{
	delete m_script;
}

Parse_stat MCIdeSyntaxTokenize::parse(MCScriptPoint& sp)
{
	initpoint(sp);

	Parse_stat t_stat;
	t_stat = PS_NORMAL;

	if (t_stat == PS_NORMAL)
	{
		m_script = new MCChunk(True);
		t_stat = m_script -> parse(sp, False);
	}

	return t_stat;
}

void MCIdeSyntaxTokenize::exec_ctxt(MCExecContext& ctxt)
{
#ifdef LEGACY_EXEC
	Exec_stat t_stat;
	t_stat = ES_NORMAL;

#if 0
	// By default, the result is empty
	MCresult -> clear();

	if (t_stat == ES_NORMAL)
		t_stat = m_script -> eval(ep);

	if (t_stat == ES_NORMAL)
	{
		MCStringRef t_script_string;
		MCStringCreateWithNativeChars((const char_t *)ep . getsvalue() . getstring(), ep . getsvalue() . getlength(), t_script_string);
		ep . clear();

		MCTokenizerRef t_tokenizer;
		MCTokenizerCreate(t_script_string, t_tokenizer);

		for(;;)
		{
			const MCToken *t_token;
			MCTokenizerRetrieve(t_tokenizer, t_token);

			const char *t_value_desc_cstring;
			MCStringRef t_value_desc;
			t_value_desc = nil;
			if (t_token -> value != nil)
			{
				MCValueCopyDescription(t_token -> value, t_value_desc);
				t_value_desc_cstring = MCStringGetCString(t_value_desc);
			}
			else
				t_value_desc_cstring = "<>";

			ep . appendstringf("%d (%d,%d)-(%d,%d) %s\n", t_token -> type, t_token -> start . row, t_token -> start . column, t_token -> finish . row, t_token -> finish . column, t_value_desc_cstring);

			MCValueRelease(t_value_desc);

			if (t_token -> type == kMCTokenTypeEnd)
				break;

			MCTokenizerAdvance(t_tokenizer);
			MCTokenizerMark(t_tokenizer);
		}

		MCValueRelease(t_script_string);
		MCTokenizerDestroy(t_tokenizer);

		// We have our output, so now set the chunk back to it
		t_stat = m_script -> set(ep, PT_INTO);
	}
#endif

	return t_stat;
#endif
    // do nothing
}

///////////////////////////////////////////////////////////////////////////////

//#include "recognizer.h"

MCIdeSyntaxRecognize::MCIdeSyntaxRecognize(void)
	: m_script(NULL), m_language(NULL)
{
}

MCIdeSyntaxRecognize::~MCIdeSyntaxRecognize(void)
{
	delete m_script;
	delete m_language;
}

Parse_stat MCIdeSyntaxRecognize::parse(MCScriptPoint& sp)
{
	initpoint(sp);

	Parse_stat t_stat;
	t_stat = PS_NORMAL;

	if (t_stat == PS_NORMAL)
		t_stat = sp . parseexp(False, True, &m_script);

	if (t_stat == PS_NORMAL)
		t_stat = sp . skip_token(SP_REPEAT, TT_UNDEFINED, RF_WITH);

	if (t_stat == PS_NORMAL)
		t_stat = sp . parseexp(False, True, &m_language);

	return t_stat;
}

void MCIdeSyntaxRecognize::exec_ctxt(MCExecContext &ctxt)
{
#ifdef LEGACY_EXEC
	Exec_stat t_stat;
	t_stat = ES_NORMAL;

#if 0
	// By default, the result is empty
	MCresult -> clear();

	MCAutoStringRef t_script;
	if (t_stat == ES_NORMAL)
		if (m_script -> eval(ep) != ES_NORMAL ||
			!ep . copyasstringref(&t_script))
			t_stat = ES_ERROR;

	MCAutoStringRef t_language;
	if (t_stat == ES_NORMAL)
		if (m_language -> eval(ep) != ES_NORMAL ||
			!ep . copyasstringref(&t_language))
			t_stat = ES_ERROR;

	MCStreamRef t_stream;
	t_stream = nil;
	if (t_stat == ES_NORMAL)
	{
		ep . setvalueref(*t_language);
		MCS_loadfile(ep, True);
		if (!MCMemoryInputStreamCreate(ep . getsvalue() . getstring(), ep . getsvalue() . getlength(), t_stream))
			t_stat = ES_ERROR;
	}

	MCRecognizerRef t_recognizer;
	t_recognizer = nil;
	if (t_stat == ES_NORMAL)
		if (!MCRecognizerCreate(t_stream, t_recognizer))
			t_stat = ES_ERROR;

	MCTokenizerRef t_tokenizer;
	t_tokenizer = nil;
	if (t_stat == ES_NORMAL)
		if (!MCTokenizerCreate(*t_script, t_tokenizer))
			t_stat = ES_ERROR;

	if (t_stat == ES_NORMAL)
	{
		MCRecognizerParse(t_recognizer, t_tokenizer);
	}

	MCTokenizerDestroy(t_tokenizer);
	MCRecognizerDestroy(t_recognizer);
	MCValueRelease(t_stream);
#endif

	return t_stat;
#endif
    // Do nothing
}

///////////////////////////////////////////////////////////////////////////////

MCIdeSyntaxCompile::MCIdeSyntaxCompile(void)
	: m_target(NULL)
{
}

MCIdeSyntaxCompile::~MCIdeSyntaxCompile(void)
{
	delete m_target;
}

Parse_stat MCIdeSyntaxCompile::parse(MCScriptPoint& sp)
{
	initpoint(sp);
	
	Parse_stat t_stat;
	t_stat = PS_NORMAL;
	
	if (t_stat == PS_NORMAL)
	{
		m_target = new MCChunk(False);
		t_stat = m_target -> parse(sp, False);
	}
	
	return t_stat;
}

void MCIdeSyntaxCompile::exec_ctxt(MCExecContext &ctxt)
{
#ifdef LEGACY_EXEC
	Exec_stat t_stat;
	t_stat = ES_NORMAL;
	
	MCObject *optr;
	uint4 parid;
	if (m_target->getobj(ep, optr, parid, True) != ES_NORMAL)
	{
		MCeerror->add(EE_EDIT_BADTARGET, line, pos);
		return ES_ERROR;
	}
	
	MCHandlerlist *t_hlist;
	t_hlist = new MCHandlerlist;
	if (t_hlist -> parse(optr, optr -> _getscript()) == PS_NORMAL)
	{
		MCSyntaxFactoryRef t_factory;
		MCSyntaxFactoryCreate(t_factory);
		t_hlist -> compile(t_factory);
		
		MCAutoStringRef t_log;
		MCSyntaxFactoryCopyLog(t_factory, &t_log);
		
		MCSyntaxFactoryDestroy(t_factory);

		ep.getit() -> evalvar(ep) -> setvalueref(*t_log);
	}
	delete t_hlist;
	
	return t_stat;
#endif

    MCObject *optr;
    uint4 parid;
    if (!m_target->getobj(ctxt, optr, parid, True))
    {
        ctxt . LegacyThrow(EE_EDIT_BADTARGET);
        return;
    }

    MCHandlerlist *t_hlist;
    t_hlist = new MCHandlerlist;
    if (t_hlist -> parse(optr, optr -> _getscript()) == PS_NORMAL)
    {
        MCSyntaxFactoryRef t_factory;
        MCSyntaxFactoryCreate(t_factory);
        t_hlist -> compile(t_factory);

        MCAutoStringRef t_log;
        MCSyntaxFactoryCopyLog(t_factory, &t_log);

        MCSyntaxFactoryDestroy(t_factory);

        ctxt . SetItToValue(*t_log);
    }
    delete t_hlist;
}

///////////////////////////////////////////////////////////////////////////////

// filter controls of stack <stack> where <prop> <op> <pattern>

struct MCIdeFilterControlsVisitor: public MCObjectVisitor
{
    MCExecContext &m_ctxt;
	MCIdeFilterControlsProperty m_property;
    MCIdeFilterControlsOperator m_operator;
    MCStringRef m_pattern;
    MCListRef m_value;
	
    uint32_t m_card_id;

    MCIdeFilterControlsVisitor(MCExecContext&ctxt, MCIdeFilterControlsProperty p_property, MCIdeFilterControlsOperator p_operator, MCStringRef p_pattern)
        : m_ctxt(ctxt), m_property(p_property), m_operator(p_operator)
    {
        m_pattern = MCValueRetain(p_pattern);
        MCListCreateMutable('\n', m_value);
    }

    ~MCIdeFilterControlsVisitor()
    {
        MCValueRelease(m_pattern);
        MCValueRelease(m_value);
    }
	
	virtual bool OnCard(MCCard *p_card)
	{
		m_card_id = p_card -> getid();
		return MCObjectVisitor::OnCard(p_card);
	}
	
	virtual bool OnObject(MCObject *p_object)
    {
#ifdef LEGACY_EXEC
        MCExecPoint t_left_ep;
		
		switch(m_property)
		{
			case kMCIdeFilterPropertyScriptLines:
			{
				uindex_t t_count;
				t_count = 0;
                uindex_t t_pos;
                t_pos = 0;
				if (p_object -> _getscript() != nil)
				{
					while(t_pos != MCStringGetLength(p_object -> _getscript()))
					{
						if (MCStringGetNativeCharAtIndex(p_object -> _getscript(), t_pos) == '\n')
							t_count += 1;
						t_pos++;
					}
				}
                t_left_ep . setuint(t_count);
			}
			break;
            case kMCIdeFilterPropertyName:
                t_left_ep . setvalueref_nullable(p_object -> getname());
				break;
            case kMCIdeFilterPropertyVisible:
                t_left_ep . setboolean(p_object -> getflag(F_VISIBLE));
				break;
            case kMCIdeFilterPropertyType:
                t_left_ep . setstaticcstring(p_object -> gettypestring());
				break;
		}

        MCExecContext ctxt(m_ep);
		bool t_accept;
		t_accept = false;
		switch(m_operator)
		{
			case kMCIdeFilterOperatorLessThan:
                MCLogicEvalIsLessThan(ctxt, t_left_ep.getvalueref(), m_pattern.getvalueref(), t_accept);
				break;
			case kMCIdeFilterOperatorLessThanOrEqual:
                MCLogicEvalIsLessThanOrEqualTo(ctxt, t_left_ep.getvalueref(), m_pattern.getvalueref(), t_accept);
				break;
			case kMCIdeFilterOperatorEqual:
                MCLogicEvalIsEqualTo(ctxt, t_left_ep.getvalueref(), m_pattern.getvalueref(), t_accept);
				break;
			case kMCIdeFilterOperatorNotEqual:
                MCLogicEvalIsNotEqualTo(ctxt, t_left_ep.getvalueref(), m_pattern.getvalueref(), t_accept);
				break;
			case kMCIdeFilterOperatorGreaterThanOrEqual:
                MCLogicEvalIsGreaterThanOrEqualTo(ctxt, t_left_ep.getvalueref(), m_pattern.getvalueref(), t_accept);
				break;
			case kMCIdeFilterOperatorGreaterThan:
                MCLogicEvalIsGreaterThan(ctxt, t_left_ep.getvalueref(), m_pattern.getvalueref(), t_accept);
				break;
            case kMCIdeFilterOperatorBeginsWith:{
                MCString t_whole, t_part;
                t_whole = t_left_ep . getsvalue();
                t_part = m_pattern . getsvalue();
                if (t_whole . getlength() < t_part . getlength())
                    t_accept = false;
				else
                    t_accept = MCU_strncasecmp(t_whole . getstring(), t_part . getstring(), t_part . getlength()) == 0;
			}
			break;
			case kMCIdeFilterOperatorEndsWith:
			{
				MCString t_whole, t_part;
				t_whole = t_left_ep . getsvalue();
				t_part = m_pattern . getsvalue();
				if (t_whole . getlength() < t_part . getlength())
					t_accept = false;
				else
					t_accept = MCU_strncasecmp(t_whole . getstring() + t_whole . getlength() - t_part . getlength(), t_part . getstring(), t_part . getlength()) == 0;
			}
			break;
			case kMCIdeFilterOperatorContains:
			{
				uint4 i;
				i = 0;
				t_accept = MCU_offset(m_pattern.getsvalue(), t_left_ep.getsvalue(), i, False) == True;
				
			}
			break;
		}
		
		if (t_accept)
			m_ep . appendstringf(m_ep . isempty() ? "%d,%d" : "\n%d,%d", p_object -> getid(), m_card_id);
		
		return true;
#endif

        MCAutoValueRef t_left_value;

        switch(m_property)
        {
            case kMCIdeFilterPropertyScriptLines:
            {
                uindex_t t_count;
                t_count = 0;
                uindex_t t_pos;
                t_pos = 0;
                if (p_object -> _getscript() != nil)
                {
                    while(t_pos != MCStringGetLength(p_object -> _getscript()))
                    {
                        if (MCStringGetNativeCharAtIndex(p_object -> _getscript(), t_pos) == '\n')
                            t_count += 1;
                        t_pos++;
                    }
                }
                MCNumberCreateWithUnsignedInteger(t_count, (MCNumberRef&)&t_left_value);
            }
            break;
            case kMCIdeFilterPropertyName:
                if (p_object -> getname() != nil)
                    MCNameClone(p_object -> getname(), (MCNameRef&)&t_left_value);
                else
                    t_left_value = kMCEmptyString;
                break;
            case kMCIdeFilterPropertyVisible:
                if (p_object -> getflag(F_VISIBLE))
                    t_left_value = kMCTrue;
                else
                    t_left_value = kMCFalse;
                break;
            case kMCIdeFilterPropertyType:
                MCStringCreateWithNativeChars((char_t*)p_object -> gettypestring(), strlen(p_object -> gettypestring()), (MCStringRef&)&t_left_value);
                break;
        }

        bool t_accept;
        t_accept = false;
        switch(m_operator)
        {
            case kMCIdeFilterOperatorLessThan:
                MCLogicEvalIsLessThan(m_ctxt, *t_left_value, m_pattern, t_accept);
                break;
            case kMCIdeFilterOperatorLessThanOrEqual:
                MCLogicEvalIsLessThanOrEqualTo(m_ctxt, *t_left_value, m_pattern, t_accept);
                break;
            case kMCIdeFilterOperatorEqual:
                MCLogicEvalIsEqualTo(m_ctxt, *t_left_value, m_pattern, t_accept);
                break;
            case kMCIdeFilterOperatorNotEqual:
                MCLogicEvalIsNotEqualTo(m_ctxt, *t_left_value, m_pattern, t_accept);
                break;
            case kMCIdeFilterOperatorGreaterThanOrEqual:
                MCLogicEvalIsGreaterThanOrEqualTo(m_ctxt, *t_left_value, m_pattern, t_accept);
                break;
            case kMCIdeFilterOperatorGreaterThan:
                MCLogicEvalIsGreaterThan(m_ctxt, *t_left_value, m_pattern, t_accept);
                break;
            case kMCIdeFilterOperatorBeginsWith:
            {
                MCAutoStringRef t_whole;
                if (m_ctxt . ConvertToString(*t_left_value, &t_whole)
                        || MCStringGetLength(*t_whole) < MCStringGetLength(m_pattern))
                    t_accept = false;
                else
                    t_accept = MCStringBeginsWith(*t_whole, m_pattern, kMCStringOptionCompareCaseless) == 0;
            }
            break;
            case kMCIdeFilterOperatorEndsWith:
            {
                MCAutoStringRef t_whole;
                if (!m_ctxt . ConvertToString(*t_left_value, &t_whole)
                        || MCStringGetLength(*t_whole) < MCStringGetLength(m_pattern))
                    t_accept = false;
                else
                    t_accept = MCStringEndsWith(*t_whole, m_pattern, kMCStringOptionCompareCaseless);
            }
            break;
            case kMCIdeFilterOperatorContains:
            {
                uint4 i;
                i = 0;
                MCAutoStringRef t_whole;
                if (!m_ctxt . ConvertToString(*t_left_value, &t_whole)
                        || !MCStringFirstIndexOf(*t_whole, m_pattern, 0, kMCStringOptionCompareExact, i))
                    t_accept = false;
                else
                    t_accept = true;

            }
            break;
        }

        if (t_accept)
            MCListAppendFormat(m_value, "%d,%d", p_object -> getid(), m_card_id);

        return true;
	}

    bool GetValue(MCStringRef &r_value)
    {
        return MCListCopyAsString(m_value, r_value);
    }
};

MCIdeFilterControls::MCIdeFilterControls(void)
	: m_property(kMCIdeFilterPropertyNone), m_operator(kMCIdeFilterOperatorNone), m_pattern(nil), m_stack(nil)
{
}

MCIdeFilterControls::~MCIdeFilterControls(void)
{
	delete m_pattern;
	delete m_stack;
}

Parse_stat MCIdeFilterControls::parse(MCScriptPoint& sp)
{
	Parse_stat t_stat;
	t_stat = PS_NORMAL;
	
	if (t_stat == PS_NORMAL)
		t_stat = sp . skip_token(SP_FACTOR, TT_OF, PT_OF);

	if (t_stat == PS_NORMAL)
	{
		m_stack = new MCChunk(false);
		t_stat = m_stack -> parse(sp, False);
	}
	
	if (t_stat == PS_NORMAL)
		t_stat = sp . skip_token(SP_MARK, TT_UNDEFINED, MC_WHERE);
	
	Symbol_type t_type;
	if (t_stat == PS_NORMAL && (sp . next(t_type) != PS_NORMAL || t_type != ST_ID))
		t_stat = PS_ERROR;
	
	if (t_stat == PS_NORMAL)
	{
		if (sp . token_is_cstring("scriptlines"))
			m_property = kMCIdeFilterPropertyScriptLines;
		else if (sp . token_is_cstring("name"))
			m_property = kMCIdeFilterPropertyName;
		else if (sp . token_is_cstring("visible"))
			m_property = kMCIdeFilterPropertyVisible;
		else if (sp . token_is_cstring("type"))
			m_property = kMCIdeFilterPropertyType;
		else
			t_stat = PS_ERROR;
	}
	
	if (t_stat == PS_NORMAL)
	{
		if (sp . skip_token(SP_FACTOR, TT_BINOP, O_LT) == PS_NORMAL)
			m_operator = kMCIdeFilterOperatorLessThan;
		else if (sp . skip_token(SP_FACTOR, TT_BINOP, O_LE) == PS_NORMAL)
			m_operator = kMCIdeFilterOperatorLessThanOrEqual;
		else if (sp . skip_token(SP_FACTOR, TT_BINOP, O_EQ) == PS_NORMAL)
			m_operator = kMCIdeFilterOperatorEqual;
		else if (sp . skip_token(SP_FACTOR, TT_BINOP, O_NE) == PS_NORMAL)
			m_operator = kMCIdeFilterOperatorNotEqual;
		else if (sp . skip_token(SP_FACTOR, TT_BINOP, O_GE) == PS_NORMAL)
			m_operator = kMCIdeFilterOperatorGreaterThanOrEqual;
		else if (sp . skip_token(SP_FACTOR, TT_BINOP, O_GT) == PS_NORMAL)
			m_operator = kMCIdeFilterOperatorGreaterThan;
		else if (sp . skip_token(SP_FACTOR, TT_BINOP, O_BEGINS_WITH) == PS_NORMAL)
		{
			if (sp . skip_token(SP_REPEAT, TT_UNDEFINED, RF_WITH) == PS_NORMAL)
				m_operator = kMCIdeFilterOperatorBeginsWith;
			else
				t_stat = PS_ERROR;
		}
		else if (sp . skip_token(SP_FACTOR, TT_BINOP, O_ENDS_WITH) == PS_NORMAL)
		{
			if (sp . skip_token(SP_REPEAT, TT_UNDEFINED, RF_WITH) == PS_NORMAL)
				m_operator = kMCIdeFilterOperatorEndsWith;
			else
				t_stat = PS_ERROR;
		}
		else if (sp . skip_token(SP_FACTOR, TT_BINOP, O_CONTAINS) == PS_NORMAL)
			m_operator = kMCIdeFilterOperatorContains;
	}
	
	if (t_stat == PS_NORMAL)
		t_stat = sp . parseexp(False, True, &m_pattern);
	
	return t_stat;
}

void MCIdeFilterControls::exec_ctxt(MCExecContext &ctxt)
{
#ifdef LEGACY_EXEC
	Exec_stat t_stat;
	t_stat = ES_NORMAL;
	
	MCObject *t_stack;
	uint32_t t_part_id;
	if (t_stat == ES_NORMAL)
		t_stat = m_stack -> getobj(ep, t_stack, t_part_id, True);
	
	if (t_stat == ES_NORMAL && t_stack -> gettype() != CT_STACK)
		t_stat = ES_ERROR;
	
	MCAutoStringRef t_pattern;
	if (t_stat == ES_NORMAL)
	{
		t_stat = m_pattern -> eval(ep);
		if (t_stat == ES_NORMAL)
			ep . copyasstringref(&t_pattern);
	}
	
	if (t_stat == ES_NORMAL)
	{
		MCIdeFilterControlsVisitor t_visitor(ep, m_property, m_operator, *t_pattern);
		
		ep . clear();
		
		MCCard *t_card, *t_cards;
		t_cards = ((MCStack *)t_stack) -> getcards();
		t_card = t_cards;
		do
		{
			t_card -> visit(VISIT_STYLE_DEPTH_LAST, 0, &t_visitor);
			t_card = t_card -> next();
		}
		while(t_card != t_cards);

		ep.getit() -> set(ep, False);
	}
	
	return t_stat;
#endif
    MCObject *t_stack;
    uint32_t t_part_id;

    if (!m_stack -> getobj(ctxt, t_stack, t_part_id, True))
        return;

    if (t_stack -> gettype() != CT_STACK)
    {
        ctxt . Throw();
        return;
    }

    MCAutoStringRef t_pattern;
    if (!ctxt . EvalExprAsStringRef(m_pattern, EE_IDE_BADPATTERN, &t_pattern))
        return;

    MCIdeFilterControlsVisitor t_visitor(ctxt, m_property, m_operator, *t_pattern);

    MCCard *t_card, *t_cards;
    t_cards = ((MCStack *)t_stack) -> getcards();
    t_card = t_cards;
    do
    {
        t_card -> visit(VISIT_STYLE_DEPTH_LAST, 0, &t_visitor);
        t_card = t_card -> next();
    }
    while(t_card != t_cards);

    MCAutoStringRef t_string;
    t_visitor . GetValue(&t_string);

    ctxt . SetItToValue(*t_string);
}

///////////////////////////////////////////////////////////////////////////////<|MERGE_RESOLUTION|>--- conflicted
+++ resolved
@@ -1011,24 +1011,14 @@
 	if (t_nesting > 0)
 	{
 		while(t_nesting > 0 && t_index < p_length - 1)
-		{
-<<<<<<< HEAD
+        {
 			uindex_t t_new_index = t_index;
-			if (t_char == '/' && next_valid_char(p_text, t_new_index) == '*')
-=======
-            // Enabling this code block will cause block comments to be highlighted
-            // as if they nest.
-			/*if (p_text[t_index] == '/' && p_text[t_index + 1] == '*')
->>>>>>> 6b5232b4
+            /*if (t_char == '/' && next_valid_char(p_text, t_new_index) == '*')
 			{
 				t_nesting += 1;
 				t_index = t_new_index;
-			}
-<<<<<<< HEAD
-			else if (t_char == '*' && next_valid_char(p_text, t_new_index) == '/')
-=======
-			else */ if (p_text[t_index] == '*' && p_text[t_index + 1] == '/')
->>>>>>> 6b5232b4
+            }
+            else */if (t_char == '*' && next_valid_char(p_text, t_new_index) == '/')
 			{
 				t_nesting -= 1;
 				t_index = t_new_index;
