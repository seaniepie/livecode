--- conflicted
+++ resolved
@@ -37,11 +37,8 @@
 #include "redraw.h"
 #include "system.h"
 #include "font.h"
-<<<<<<< HEAD
 #include "debug.h"
-=======
 #include "eventqueue.h"
->>>>>>> 230e44d3
 
 ////////////////////////////////////////////////////////////////////////////////
 
@@ -134,8 +131,6 @@
 	MCFontInitialize();
 	// MW-2012-02-23: [[ FontRefs ]] Initialize the logical font table module.
 	MCLogicalFontTableInitialize();
-<<<<<<< HEAD
-=======
 
 	// Initialize the event queue
 	MCEventQueueInitialize();
@@ -146,7 +141,6 @@
     MCAutoStringRef t_filename;
     revandroid_loadExternalLibrary(MCSTR("revsecurity"), &t_filename);
 #endif
->>>>>>> 230e44d3
     
 	////
 	
