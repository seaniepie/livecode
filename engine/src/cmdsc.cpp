--- conflicted
+++ resolved
@@ -4430,8 +4430,6 @@
 
 	return t_success ? ES_NORMAL : ES_ERROR;
 #endif /* MCRelayer */
-<<<<<<< HEAD
-=======
     
     // Fetch the source object.
 	MCObjectPtr t_source;
@@ -4481,8 +4479,6 @@
         return ES_NORMAL;
     
     return ctxt . Catch(line, pos);
-    
->>>>>>> 52910ed7
 }
 
 ////////////////////////////////////////////////////////////////////////////////