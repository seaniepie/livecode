--- conflicted
+++ resolved
@@ -215,33 +215,13 @@
 
     ctxt . SetIt(it);
     MCObject *optr = NULL;
-	uint4 parid;
-<<<<<<< HEAD
-
-	if (source->getobj(ep, optr, parid, True) != ES_NORMAL)
-	{
-		MCeerror->add(EE_CLONE_NOTARGET, line, pos);
-		return ES_ERROR;
-	}
-   
-	MCAutoStringRef t_new_name;
-	if (newname != NULL)
-	{
-		if (newname->eval(ep) != ES_NORMAL)
-		{
-			MCeerror->add(EE_CLONE_BADNAME, line, pos);
-			return ES_ERROR;
-		}
-		/* UNCHECKED */ ep . copyasstringref(&t_new_name);
-	}
-=======
+    uint4 parid;
     source->getobj(ctxt, optr, parid, True);
     
     MCAutoStringRef t_new_name;    
     if (!ctxt . EvalOptionalExprAsStringRef(newname, kMCEmptyString, EE_CLONE_BADNAME, &t_new_name))
         return;
-    
->>>>>>> 1c88e8b3
+
 	MCInterfaceExecClone(ctxt, optr, *t_new_name, visible == False);
 }
 
@@ -461,7 +441,7 @@
 		// Explicit form (1) - text chunk-
 		if (targets -> next != NULL)
 		{
-			MCeerror -> add(EE_CLIPBOARD_BADMIX, line, pos);
+            MCeerror -> add(EE_CLIPBOARD_BADMIX, line, pos);
 			return;
 		}
         
@@ -3951,7 +3931,7 @@
 			MCperror -> add(PE_RELAYER_BADRELATION, sp);
 			return PS_ERROR;
 		}
-	}
+    }
 	else if (sp . skip_token(SP_FACTOR, TT_PREP, PT_BEFORE) == PS_NORMAL)
 		relation = kMCRelayerRelationBefore;
 	else if (sp . skip_token(SP_FACTOR, TT_PREP, PT_AFTER) == PS_NORMAL)
