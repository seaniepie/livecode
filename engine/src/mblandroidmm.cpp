--- conflicted
+++ resolved
@@ -49,46 +49,23 @@
 
 	//MCLog("MCSystemplayVideo(\"%s\")", p_file);
 	bool t_success;
-<<<<<<< HEAD
-	MCAutoStringRef t_video_path;
-
-	MCAutoStringRef t_resolved_path;
-    MCAutoStringRef t_file;
-    
-    /* UNCHECKED */ MCStringCreateWithCString(p_file, &t_file);
-=======
 	MCStringRef t_video_path = nil;
 	MCStringRef t_resolved_path = nil;
->>>>>>> f6950ae7
 
 	bool t_is_url = false;
 	bool t_is_asset = false;
 
-<<<<<<< HEAD
-
-	if (MCStringBeginsWithCString(*t_file, (const char_t*)"http://", kMCCompareExact) || MCStringBeginsWithCString(*t_file, (const char_t*)"https://", kMCCompareExact))
-=======
-	if (MCStringBeginsWithCString(p_video, "http://", kMCStringOptionCompareExact)
-		|| MCStringBeginsWithCString(p_video, "https://", kMCStringOptionCompareExact)
->>>>>>> f6950ae7
+	if (MCStringBeginsWithCString(p_video, (const char_t *)"http://", kMCStringOptionCompareExact)
+		|| MCStringBeginsWithCString(p_video, (const char_t *)"https://", kMCStringOptionCompareExact))
 	{
 		t_is_url = true;
-		t_video_path = *t_file;
+		t_video_path = p_video;
 	}
 	else
 	{
-<<<<<<< HEAD
-		/* UNCHECKED */ MCS_resolvepath(*t_file, &t_resolved_path);
-        
-        if (path_to_apk_path(*t_resolved_path, &t_video_path))
-            t_is_asset = true;
-        else
-            t_video_path = *t_resolved_path;
-=======
 		/* UNCHECKED */ MCS_resolvepath(p_video, t_resolved_path);
 		t_video_path = t_resolved_path;
 		t_is_asset = path_to_apk_path(t_resolved_path, t_video_path);
->>>>>>> f6950ae7
 	}
 
 	bool t_looping, t_show_controller;
@@ -97,11 +74,7 @@
 	t_show_controller = MCtemplateplayer -> getflag(F_SHOW_CONTROLLER) == True;
 
 	s_video_playing = true;
-<<<<<<< HEAD
-	MCAndroidEngineRemoteCall("playVideo", "bsbbbb", &t_success, MCStringGetCString(*t_video_path), t_is_asset, t_is_url, t_looping, t_show_controller);
-=======
-	MCAndroidEngineRemoteCall("playVideo", "bxbbbb", &t_success, MCStringGetCString(t_video_path), t_is_asset, t_is_url, t_looping, t_show_controller);
->>>>>>> f6950ae7
+	MCAndroidEngineRemoteCall("playVideo", "bxbbbb", &t_success, t_video_path, t_is_asset, t_is_url, t_looping, t_show_controller);
 
 	if (!t_success)
 		s_video_playing = false;
@@ -111,13 +84,9 @@
 			break;
 
 	s_video_playing = false;
-<<<<<<< HEAD
-    
-=======
-
 	if (t_resolved_path != nil)
 		MCValueRelease(t_resolved_path);
->>>>>>> f6950ae7
+		
 	return t_success;
 }
 
