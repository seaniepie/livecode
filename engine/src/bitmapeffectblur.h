--- conflicted
+++ resolved
@@ -53,12 +53,8 @@
 // Note that the input pixels are ARGB (32-bit) and it is the alpha channel that
 // is being blurred, while only an output mask (8-bit values) is required.
 //
-<<<<<<< HEAD
-=======
-
-// MW-2013-02-05: [[ x64 ]] Change strides to be signed to avoid problems with
+// MP-2013-02-05: [[ x64 ]] Change strides to be signed to avoid problems with
 //   ptr arithmetic and promotions in 64-bit.
->>>>>>> 8864ff8d
 bool MCBitmapEffectBlurBegin(const MCBitmapEffectBlurParameters& params, const MCRectangle& input_rect, const MCRectangle& output_rect, uint32_t *src_pixels, int32_t src_stride, MCBitmapEffectBlurRef& r_blur);
 
 // Continue a blur effect by generating the next output scanline.
