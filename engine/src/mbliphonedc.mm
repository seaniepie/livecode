/* Copyright (C) 2003-2013 Runtime Revolution Ltd.

This file is part of LiveCode.

LiveCode is free software; you can redistribute it and/or modify it under
the terms of the GNU General Public License v3 as published by the Free
Software Foundation.

LiveCode is distributed in the hope that it will be useful, but WITHOUT ANY
WARRANTY; without even the implied warranty of MERCHANTABILITY or
FITNESS FOR A PARTICULAR PURPOSE.  See the GNU General Public License
for more details.

You should have received a copy of the GNU General Public License
along with LiveCode.  If not see <http://www.gnu.org/licenses/>.  */

#include "prefix.h"

#include "globdefs.h"
#include "filedefs.h"
#include "objdefs.h"
#include "parsedef.h"

#include "execpt.h"
#include "printer.h"
#include "globals.h"
#include "dispatch.h"
#include "stack.h"
#include "card.h"
#include "field.h" 
#include "unicode.h"
#include "notify.h"
#include "statemnt.h"
#include "funcs.h"
#include "eventqueue.h"
#include "image.h"
#include "osspec.h"
#include "fiber.h"
#include "redraw.h"
#include "param.h"
#include "mbldc.h"

#include <objc/runtime.h>
#import <Foundation/Foundation.h>
#import <UIKit/UIKit.h>
#import <QuartzCore/QuartzCore.h>
#import <AudioToolbox/AudioToolbox.h>
#import <OpenGLES/ES1/gl.h>
#import <OpenGLES/ES1/glext.h>
#import <MediaPlayer/MPMoviePlayerViewController.h>

#include "mbliphoneapp.h"
#include "mbliphoneview.h"

#include "resolution.h"

////////////////////////////////////////////////////////////////////////////////

extern Bool X_init(int argc, char *argv[], char *envp[]);
extern void X_main_loop(void);
extern bool X_main_loop_iteration(void);
extern int X_close(void);
extern void send_startup_message(bool p_do_relaunch = true);
extern void setup_simulator_hooks(void);

@class com_runrev_livecode_MCIPhoneBreakWaitHelper;

extern CGBitmapInfo MCGPixelFormatToCGBitmapInfo(uint32_t p_pixel_format, bool p_alpha);

////////////////////////////////////////////////////////////////////////////////

Boolean tripleclick = False;
uint4 g_current_background_colour = 0;

////////////////////////////////////////////////////////////////////////////////

// These are used by the MCScreenDC 'beep' methods.
static SystemSoundID s_system_sound = 0;
static MCStringRef s_system_sound_name = nil;

// These control the mapping of LiveCode pixel values to iOS pixels.
static bool s_iphone_use_device_resolution = false;
static MCGFloat s_iphone_device_scale = 1;
static int32_t s_iphone_control_res_scale = 1;

// The main fiber on which all other code is executed.
static MCFiberRef s_main_fiber = nil;
// The fiber on which script and code calling script is executed.
static MCFiberRef s_script_fiber = nil;

// If this is true, then a request to break the current wait has already been
// made.
static bool s_break_wait_pending = false;
// The helper object used to break the main wait loop.
static com_runrev_livecode_MCIPhoneBreakWaitHelper *s_break_wait_helper = nil;
// The current depth of wait.
static uindex_t s_wait_depth = 0;

// The current height of the keyboard.
static float s_current_keyboard_height = 0.0f;

////////////////////////////////////////////////////////////////////////////////

// IM-2013-07-18: [[ ResIndependence ]] if using the device resolution
// then 1 pixel == 1 point, otherwise scale
MCGFloat MCResGetDeviceScale()
{
	return s_iphone_use_device_resolution ? 1.0 : s_iphone_device_scale;
}

// IM-2013-07-18: [[ ResIndependence ]] if using the device resolution
// then stack size == view size, otherwise scale
float MCIPhoneGetResolutionScale(void)
{
	return s_iphone_use_device_resolution ? s_iphone_device_scale : 1.0;
}

// IM-2013-07-18: [[ ResIndependence ]] return the device scale
float MCIPhoneGetDeviceScale()
{
	return s_iphone_device_scale;
}

////////////////////////////////////////////////////////////////////////////////

static bool MCIPhoneWait(double sleep);

static float iphone_font_measure_text(void *p_font, const char *p_text, uint32_t p_text_length, bool p_is_unicode);
static void iphone_font_draw_text(void *p_font, CGContextRef p_context, CGFloat x, CGFloat y, const char *p_text, uint32_t p_text_length, bool p_is_unicode);


////////////////////////////////////////////////////////////////////////////////

static inline MCGRectangle MCGRectangleFromCGRect(CGRect p_rect)
{
	return MCGRectangleMake(p_rect.origin.x, p_rect.origin.y, p_rect.size.width, p_rect.size.height);
}

static inline CGRect MCGRectangleToCGRect(MCGRectangle p_rect)
{
	return CGRectMake(p_rect.origin.x, p_rect.origin.y, p_rect.size.width, p_rect.size.height);
}

// IM-2013-07-18: [[ ResIndependence ]] rename these functions to more accurately describe their new purpose
MCRectangle MCDeviceRectFromLogicalCGRect(const CGRect p_cg_rect)
{
	return MCGRectangleGetIntegerBounds(MCGRectangleScale(MCGRectangleFromCGRect(p_cg_rect), s_iphone_device_scale));
}

CGRect MCUserRectToLogicalCGRect(const MCRectangle p_rect)
{
	return MCGRectangleToCGRect(MCGRectangleScale(MCRectangleToMCGRectangle(p_rect), 1.0 / MCIPhoneGetResolutionScale()));
}

// MW-2012-08-06: [[ Fibers ]] Primitive calls for executing selectors on
//   different fibers.

struct sel_ctxt_t
{
	id object;
	SEL selector;
	id argument;
};

static void sel_callback(void *p_context)
{
	sel_ctxt_t *ctxt;
	ctxt = (sel_ctxt_t *)p_context;
	[ctxt -> object performSelector: ctxt -> selector];
}

static void sel_callback_arg(void *p_context)
{
	sel_ctxt_t *ctxt;
	ctxt = (sel_ctxt_t *)p_context;
	[ctxt -> object performSelector: ctxt -> selector withObject: ctxt -> argument];
}

static void MCFiberCallSelector(MCFiberRef p_fiber, id object, SEL selector)
{
	sel_ctxt_t ctxt;
	ctxt . object = object;
	ctxt . selector = selector;
	MCFiberCall(p_fiber, sel_callback, &ctxt);
}

static void MCFiberCallSelectorWithObject(MCFiberRef p_fiber, id object, SEL selector, id arg)
{
	sel_ctxt_t ctxt;
	ctxt . object = object;
	ctxt . selector = selector;
	ctxt . argument = arg;
	MCFiberCall(p_fiber, sel_callback_arg, &ctxt);
}

void MCIPhoneCallOnMainFiber(void (*handler)(void *), void *context)
{
	MCFiberCall(s_main_fiber, handler, context);
}

////////////////////////////////////////////////////////////////////////////////

Boolean MCScreenDC::open(void)
{
	common_open();
	
	// IM-2013-07-18: [[ ResIndependence ]] store the device scale in our new static variable
	s_iphone_device_scale = [[UIScreen mainScreen] scale];
	
	return True;
}

Boolean MCScreenDC::close(Boolean p_force)
{
	return True;
}

bool MCScreenDC::hasfeature(MCPlatformFeature p_feature)
{
	return false;
}

MCNameRef MCScreenDC::getdisplayname(void)
{
	return MCN_iphone;
}

MCNameRef MCScreenDC::getvendorname(void)
{
	return MCN_iphone;
}

uint2 MCScreenDC::device_getwidth()
{
	return 320 * MCIPhoneGetResolutionScale();
}

uint2 MCScreenDC::device_getheight()
{
	return 480 * MCIPhoneGetResolutionScale();
}

uint2 MCScreenDC::getwidthmm()
{
	return 32;
}

uint2 MCScreenDC::getheightmm()
{
	return 48;
}

uint2 MCScreenDC::getmaxpoints()
{
	return 4096;
}

uint2 MCScreenDC::getvclass()
{
	return TrueColor;
}

uint2 MCScreenDC::getdepth()
{
	return 32;
}

uint2 MCScreenDC::getrealdepth(void)
{
	return 32;
}

uint2 MCScreenDC::getpad()
{
	return 32;
}

Window MCScreenDC::getroot()
{
	return NULL;
}

bool MCScreenDC::device_getdisplays(bool p_effective, MCDisplay *&r_displays, uint32_t &r_count)
{
	static MCDisplay s_display;

	s_display . index = 0;
	s_display . device_viewport = MCDeviceRectFromLogicalCGRect(MCIPhoneGetScreenBounds());
	s_display . device_workarea = MCDeviceRectFromLogicalCGRect(MCIPhoneGetViewBounds());
	if (p_effective)
		s_display . device_workarea . height -= s_current_keyboard_height;
	
	r_displays = &s_display;
	r_count = 1;
	
	return true;
}

bool MCScreenDC::device_getwindowgeometry(Window p_window, MCRectangle& r_rect)
{
	// IM-2013-09-30: [[ FullscreenMode ]] REVISIT - currently we just return the stack
	// rect here, though ideally if a new stack is being opened in the window of the
	// current one, it should use it's own rect rather than the current stack rect
	MCRectangle t_rect;
	t_rect = ((MCStack*)p_window)->getrect();
	
	r_rect = MCGRectangleGetIntegerInterior(MCResUserToDeviceRect(t_rect));
	return true;
}

////////////////////////////////////////////////////////////////////////////////

// MM-2013-08-30: [[ RefactorGraphics ]] Move text measuring to libgraphics.
int4 MCScreenDC::textwidth(MCFontStruct *p_font, const char *p_text, uint2 p_length, bool p_unicode_override)
{
	if (p_length == 0 || p_text == NULL)
		return 0;
	
    MCGFont t_font;
	t_font = MCFontStructToMCGFont(p_font);
	
	MCExecPoint ep;
	ep . setsvalue(MCString(p_text, p_length));
	if (!p_font -> unicode && !p_unicode_override)
		ep . nativetoutf16();
	
	return MCGContextMeasurePlatformText(NULL, (unichar_t *) ep . getsvalue() . getstring(), ep . getsvalue() . getlength(), t_font);
}

////////////////////////////////////////////////////////////////////////////////

void MCScreenDC::beep(void)
{
	// MW-2012-08-06: [[ Fibers ]] Execute the system code on the main fiber.
	MCIPhoneRunBlockOnMainFiber(^(void) {
		AudioServicesPlayAlertSound(s_system_sound_name != nil ? s_system_sound : kSystemSoundID_Vibrate);
	});
}

struct MCScreenDCDoSetBeepSoundEnv
{
	const char *sound;
	bool result;
};

// MW-2012-08-06: [[ Fibers ]] Main fiber callback for system calls.
static void MCScreenDCDoSetBeepSound(void *p_env)
{
	MCScreenDCDoSetBeepSoundEnv *env;
	env = (MCScreenDCDoSetBeepSoundEnv *)p_env;
	
	if (env -> sound == nil || *(env -> sound) == 0)
	{
		if (s_system_sound_name != nil)
		{
			AudioServicesDisposeSystemSoundID(s_system_sound);
			MCValueRelease(s_system_sound_name);
		}
		s_system_sound = 0;
		s_system_sound_name = nil;
		env -> result = true;
		return;
	}
	
	SystemSoundID t_new_sound;
	
	MCAutoStringRef t_sound_path;
	MCAutoStringRef t_env_sound;
	/* UNCHECKED */ MCStringCreateWithCString(env -> sound, &t_env_sound);
	MCS_resolvepath(*t_env_sound, &t_sound_path);
	
	NSURL *t_url;
	t_url = [NSURL fileURLWithPath: [NSString stringWithMCStringRef: *t_sound_path]];
	
	OSStatus t_status;
	t_status = AudioServicesCreateSystemSoundID((CFURLRef)t_url, &t_new_sound);
	if (t_status == noErr)
	{
		if (s_system_sound_name != nil)
		{
			AudioServicesDisposeSystemSoundID(s_system_sound);
			MCValueRelease(s_system_sound_name);
		}
		s_system_sound = t_new_sound;
		s_system_sound_name = MCValueRetain(*t_sound_path);
	}
	else
		MCValueRelease(*t_sound_path);
	
	env -> result = t_status == noErr;
}

bool MCScreenDC::setbeepsound(MCStringRef p_beep_sound)
{
	MCScreenDCDoSetBeepSoundEnv t_env;
	t_env . sound = MCStringGetCString(p_beep_sound);

	// MW-2012-08-06: [[ Fibers ]] Execute the system code on the main fiber.
	/* REMOTE */ MCFiberCall(s_main_fiber, MCScreenDCDoSetBeepSound, &t_env);

	return t_env . result;
}

bool MCScreenDC::getbeepsound(MCStringRef& r_beep_sound)
{
	if (s_system_sound_name != nil)
		r_beep_sound = MCValueRetain(s_system_sound_name);
	else
		r_beep_sound = MCValueRetain(kMCEmptyString);
	return true;
}

void MCScreenDC::getbeep(uint4 property, int4& r_value)
{
}

void MCScreenDC::setbeep(uint4 property, int4 beep)
{
}

////////////////////////////////////////////////////////////////////////////////

struct MCScreenDCDoSnapshotEnv
{
	MCRectangle r;
	MCGFloat scale_factor;
	uint4 window;
	const char *displayname;
	MCImageBitmap *result;
};

// MW-2012-08-06: [[ Fibers ]] Main fiber callback for system calls.
static void MCScreenDCDoSnapshot(void *p_env)
{
	MCScreenDCDoSnapshotEnv *env;
	env = (MCScreenDCDoSnapshotEnv *)p_env;
	
	MCRectangle r;
	uint4 window;
	const char *displayname;
	
	window = env -> window;
	displayname = env -> displayname;
	
	/////
	
	bool t_success = true;
	
	MCImageBitmap *t_bitmap = NULL;
	
	// Use the screenRect to clip the input rect
	MCRectangle t_screen_rect;
	const MCDisplay *t_displays;
	MCscreen -> getdisplays(t_displays, false);
	t_screen_rect = t_displays[0] . viewport;
	r = MCU_clip_rect(env -> r, t_screen_rect . x, t_screen_rect . y, t_screen_rect . width, t_screen_rect . height);
	
	uint32_t t_bitmap_width, t_bitmap_height;
	t_bitmap_width = ceil(r . width * env -> scale_factor);
	t_bitmap_height = ceil(r . height * env -> scale_factor);
	
	if (r.width != 0 && r.height != 0)
	{
		CGContextRef t_img_context = nil;
		CGColorSpaceRef t_colorspace = nil;
		uint8_t *t_pixel_buffer = nil;
		
		if (t_success)
		{
			t_colorspace = CGColorSpaceCreateDeviceRGB();
			t_success = t_colorspace != nil;
		}
		
		if (t_success)
			t_success = MCImageBitmapCreate(t_bitmap_width, t_bitmap_height, t_bitmap);
		
		if (t_success)
		{
			MCImageBitmapClear(t_bitmap);
			// IM-2013-08-21: [[ RefactorGraphics ]] Refactor CGImage creation code to be pixel-format independent
			CGBitmapInfo t_bm_info;
			t_bm_info = MCGPixelFormatToCGBitmapInfo(kMCGPixelFormatNative, false);
			t_img_context = CGBitmapContextCreate(t_bitmap -> data, t_bitmap->width, t_bitmap->height, 8, t_bitmap->stride, t_colorspace, t_bm_info);
			t_success = t_img_context != nil;
		}
		
		if (t_success)
		{
			CGContextScaleCTM(t_img_context, 1.0, -1.0);
			CGContextTranslateCTM(t_img_context, 0, -(CGFloat)t_bitmap_height);
			
			CGContextScaleCTM(t_img_context, env -> scale_factor, env -> scale_factor);
			
			CGContextTranslateCTM(t_img_context, -(CGFloat)r.x, -(CGFloat)r.y);
			
			bool t_is_rotated;
			CGSize t_offset;
			CGFloat t_angle;
			switch(MCIPhoneGetOrientation())
			{
				case UIInterfaceOrientationPortrait:
					t_angle = 0.0;
					t_offset = CGSizeMake(t_screen_rect . width / 2, t_screen_rect . height / 2);
					t_is_rotated = false;
					break;
				case UIInterfaceOrientationPortraitUpsideDown:
					t_angle = M_PI;
					t_offset = CGSizeMake(t_screen_rect . width / 2, t_screen_rect . height / 2);
					t_is_rotated = false;
					break;
				case UIInterfaceOrientationLandscapeLeft:
					// MW-2011-10-17: [[ Bug 9816 ]] Angle caused upside-down image so inverted.
					t_angle = M_PI / 2.0;
					t_offset = CGSizeMake(t_screen_rect . height / 2, t_screen_rect . width / 2);
					t_is_rotated = true;
					break;
				case UIInterfaceOrientationLandscapeRight:
					// MW-2011-10-17: [[ Bug 9816 ]] Angle caused upside-down image so inverted.
					t_angle = -M_PI / 2.0;
					t_offset = CGSizeMake(t_screen_rect . height / 2, t_screen_rect . width / 2);
					t_is_rotated = true;
					break;
			}
			
			CGContextTranslateCTM(t_img_context, t_screen_rect . width / 2, t_screen_rect . height / 2);
			CGContextRotateCTM(t_img_context, t_angle);
			CGContextTranslateCTM(t_img_context, -t_offset . width, -t_offset . height);
			
			float t_scale = MCIPhoneGetResolutionScale();
			CGContextScaleCTM(t_img_context, t_scale, t_scale);
			
#ifndef USE_UNDOCUMENTED_METHODS
			NSArray *t_windows;
			t_windows = [[[UIApplication sharedApplication] windows] retain];
#else
			NSMutableArray *t_windows;
			t_windows = [[[UIApplication sharedApplication] windows] mutableCopy];
			if (![[UIApplication sharedApplication] isStatusBarHidden])
			{
				CGFloat t_statusbar_size;
				CGRect t_statusbar_frame;
				t_statusbar_frame = [[UIApplication sharedApplication] statusBarFrame];
				if (t_is_rotated)
					t_statusbar_size = t_statusbar_frame . size . width;
				else
					t_statusbar_size = t_statusbar_frame . size . height;
				
				MCRectangle t_statusbar_rect;
				MCU_set_rect(t_statusbar_rect, 0, 0, t_screen_rect . width, t_statusbar_size * t_scale);
				if (!MCU_empty_rect(MCU_intersect_rect(t_statusbar_rect, r)))
				{
					id t_statusbar_window;
					if (object_getInstanceVariable([UIApplication sharedApplication], "_statusBarWindow", (void **)&t_statusbar_window) != nil)
						[t_windows addObject: t_statusbar_window];
				}
			}
#endif
			
			for (UIWindow *window in t_windows) 
			{
				if ([window screen] == [UIScreen mainScreen])
				{
					// -renderInContext: renders in the coordinate space of the layer,
					// so we must first apply the layer's geometry to the graphics context
					CGContextSaveGState(t_img_context);
					// Center the context around the window's anchor point
					CGContextTranslateCTM(t_img_context, [window center].x, [window center].y);
					// Apply the window's transform about the anchor point
					CGContextConcatCTM(t_img_context, [window transform]);
					// Offset by the portion of the bounds left of and above the anchor point
					CGContextTranslateCTM(t_img_context,
										  -[window bounds].size.width * [[window layer] anchorPoint].x,
										  -[window bounds].size.height * [[window layer] anchorPoint].y);
					
					// Render the layer hierarchy to the current context
					[[window layer] renderInContext:t_img_context];
					
					// Restore the context
					CGContextRestoreGState(t_img_context);
				}
			}
			
			[t_windows release];
		}
		
		if (t_img_context)
			CGContextRelease(t_img_context);
		
		if (!t_success)
		{
			if (t_bitmap != NULL)
			{
				MCImageFreeBitmap(t_bitmap);
				t_bitmap = NULL;
			}
		}
	}
		
	env -> result = t_bitmap;
}

<<<<<<< HEAD
MCBitmap *MCScreenDC::snapshot(MCRectangle &r, uint4 window, MCStringRef displayname)
=======
MCImageBitmap *MCScreenDC::snapshot(MCRectangle &r, MCGFloat p_scale_factor, uint4 window, const char *displayname)
>>>>>>> 783dcc54
{
	MCScreenDCDoSnapshotEnv env;
	env . r = r;
	env . window = window;
<<<<<<< HEAD
	env . displayname = MCStringGetCString(displayname);
=======
	env . displayname = displayname;
	env . scale_factor = p_scale_factor;
>>>>>>> 783dcc54

	// MW-2012-08-06: [[ Fibers ]] Execute the system code on the main fiber.
	/* REMOTE */ MCFiberCall(s_main_fiber, MCScreenDCDoSnapshot, &env);

	return env . result;
}

////////////////////////////////////////////////////////////////////////////////

Boolean MCScreenDC::wait(real8 duration, Boolean dispatch, Boolean anyevent)
{
	real8 curtime = MCS_time();
	
	if (duration < 0.0)
		duration = 0.0;
	
	real8 exittime = curtime + duration;
	
	Boolean abort = False;
	Boolean reset = False;
	Boolean done = False;
	
	MCwaitdepth++;
	
	do
	{
		// MW-2013-08-18: [[ XPlatNotify ]] Handle any pending notifications
		if (MCNotifyDispatch(dispatch == True) && anyevent)
			break;
		
		real8 eventtime = exittime;
		if (handlepending(curtime, eventtime, dispatch))
		{
			if (anyevent)
				done = True;
			
			if (MCquit)
			{
				abort = True;
				break;
			}
		}
		
		if (dispatch && MCEventQueueDispatch())
		{
			if (anyevent)
				done = True;
			
			if (MCquit)
			{
				abort = True;
				break;
			}
		}
		
		// MW-2012-09-19: [[ Bug 10218 ]] Make sure we update the screen in case
		//   any engine event handling methods need us to.
		MCRedrawUpdateScreen();

		// Get the time now
		curtime = MCS_time();
		
		// And work out how long to sleep for.
		real8 t_sleep;
		t_sleep = 0.0;
		if (curtime >= exittime)
			done = True;
		else if (!done && eventtime > curtime)
			t_sleep = MCMin(eventtime - curtime, exittime - curtime);
		
		// Switch to the main fiber and wait for at most t_sleep seconds. This
		// returns 'true' if the wait was broken rather than timed out.
		if (MCIPhoneWait(t_sleep) && anyevent)
			done = True;
		
		// If 'quit' has been set then we must have got a finalization request
		if (MCquit)
		{
			abort = True;
			break;
		}
	}
	while(!done);
	
	MCwaitdepth--;
	
	// MW-2012-09-19: [[ Bug 10218 ]] Make sure we update the screen in case
	//   any engine event handling methods need us to.
	MCRedrawUpdateScreen();

	return abort;
}

// MW-2011-08-16: [[ Wait ]] Break the OS event loop, causing a switch back to
//   the engine fiber, with control resuming within 'wait()'.
void MCScreenDC::pingwait(void)
{
	MCIPhoneBreakWait();
}

void MCScreenDC::openIME()
{
}

void MCScreenDC::activateIME(Boolean activate)
{
	// MW-2012-08-06: [[ Fibers ]] Execute the system code on the main fiber.
	MCIPhoneRunBlockOnMainFiber(^(void) {
	if (activate)
			MCIPhoneActivateKeyboard();
	else
			MCIPhoneDeactivateKeyboard();
	});
}

void MCScreenDC::closeIME()
{
	// MW-2012-08-06: [[ Fibers ]] Execute the system code on the main fiber.
	MCIPhoneRunBlockOnMainFiber(^(void) {
		MCIPhoneDeactivateKeyboard();
	});
}

void MCScreenDC::do_take_focus(void)
{
	// MW-2012-08-06: [[ Fibers ]] Execute the system code on the main fiber.
	MCFiberCallSelector(s_main_fiber, MCIPhoneGetView(), @selector(becomeFirstResponder));
}

void MCScreenDC::do_fit_window(bool p_immediate_resize, bool p_post_message)
{
	if (m_current_window == nil)
		return;
	
	MCRectangle t_view_bounds;
	t_view_bounds = MCDeviceRectFromLogicalCGRect(MCIPhoneGetViewBounds());
	
	m_window_left = t_view_bounds . x;
	m_window_top = t_view_bounds . y;
	
	if (p_post_message)
	{
		if (p_immediate_resize)
			((MCStack *)m_current_window) -> view_configure(true);
		else
			MCEventQueuePostWindowReshape((MCStack *)m_current_window);
	}
}

// MW-2012-03-05: [[ ViewStack]] Change the currently displayed stack to a new one.
void MCScreenDC::do_show_stack_in_window(MCStack *p_stack)
{
	[MCIPhoneGetRootView() setCurrentStack: p_stack];
}

Window MCScreenDC::get_current_window(void)
{
	return m_current_window;
}

////////////////////////////////////////////////////////////////////////////////

struct do_iphone_font_create_env
{
	const char *name;
	uint32_t size;
	bool bold;
	bool italic;
	void *result;
};

// MW-2012-08-06: [[ Fibers ]] Main fiber callback for system calls.
static void do_iphone_font_create(void *p_env)
{
	do_iphone_font_create_env *env;
	env = (do_iphone_font_create_env *)p_env;
	
	const char *p_name;
	uint32_t p_size;
	bool p_bold;
	bool p_italic;
	p_name = env -> name;
	p_size = env -> size;
	p_bold = env -> bold;
	p_italic = env -> italic;
	
	char t_font_name[256];
	UIFont *t_font;
	t_font = nil;
	
    // MW-2012-03-22: [[ Bug ]] First see if we can find the font with the given name. We
    //   use this to get the correct 'family' name so styled names work correctly.
    UIFont *t_base_font;
    t_base_font = [ UIFont fontWithName: [ NSString stringWithCString: p_name encoding: NSMacOSRomanStringEncoding ] size: p_size ];
    
    char t_base_name[256];
    if (t_base_font != nil)
        sprintf(t_base_name, "%s", [[t_base_font fontName] cStringUsingEncoding: NSMacOSRomanStringEncoding]);
    else
        strcpy(t_base_name, p_name);
    
	if (p_bold && p_italic)
	{
		sprintf(t_font_name, "%s-BoldItalic", t_base_name);
		t_font = [ UIFont fontWithName: [ NSString stringWithCString: t_font_name encoding: NSMacOSRomanStringEncoding ] size: p_size ];
		if (t_font == nil)
		{
			sprintf(t_font_name, "%s-BoldOblique", t_base_name);
			t_font = [ UIFont fontWithName: [ NSString stringWithCString: t_font_name encoding: NSMacOSRomanStringEncoding ] size: p_size ];
		}
	}
	
	if (t_font == nil && p_bold)
	{
		sprintf(t_font_name, "%s-Bold", t_base_name);
		t_font = [ UIFont fontWithName: [ NSString stringWithCString: t_font_name encoding: NSMacOSRomanStringEncoding ] size: p_size ];
	}
	
	if (t_font == nil && p_italic)
	{
		sprintf(t_font_name, "%s-Italic", t_base_name);
		t_font = [ UIFont fontWithName: [ NSString stringWithCString: t_font_name encoding: NSMacOSRomanStringEncoding ] size: p_size ];
		if (t_font == nil)
		{
			sprintf(t_font_name, "%s-Oblique", t_base_name);
			t_font = [ UIFont fontWithName: [ NSString stringWithCString: t_font_name encoding: NSMacOSRomanStringEncoding ] size: p_size ];
		}
	}
	
    // MW-2012-03-22: If the font is nil here either there was no styling, or no styled
    //   variants were found so use the base font.
	if (t_font == nil)
		t_font = t_base_font;

	if (t_font == nil)
		t_font = [ UIFont systemFontOfSize: p_size ];
	
	[ t_font retain ];
	
	env -> result = t_font;
}

void *iphone_font_create(MCStringRef p_name, uint32_t p_size, bool p_bold, bool p_italic)
{
	do_iphone_font_create_env env;
	env . name = MCStringGetCString(p_name);
	env . size = p_size;
	env . bold = p_bold;
	env . italic = p_italic;
	// MW-2012-08-06: [[ Fibers ]] Execute the system code on the main fiber.
	/* REMOTE */ MCFiberCall(s_main_fiber, do_iphone_font_create, &env);
	return env . result;
}

void iphone_font_get_metrics(void *p_font, float& r_ascent, float& r_descent)
{
	r_ascent = [ (UIFont *)p_font ascender ];
	r_descent = fabsf([ (UIFont *)p_font descender ]);
}

void iphone_font_destroy(void *p_font)
{
	// MW-2012-08-06: [[ Fibers ]] Execute the system code on the main fiber.
	/* REMOTE */ MCFiberCallSelector(s_main_fiber, (UIFont *)p_font, @selector(release));
}

//////////

typedef void for_each_word_callback_t(void *context, const void *text, uindex_t text_length, bool is_unicode);

static void for_each_word(const void *p_text, uint32_t p_text_length, bool p_is_unicode, for_each_word_callback_t p_callback, void *p_context)
{
	void *t_text_ptr;
	if (p_is_unicode && ((uintptr_t)p_text & 1) != 0)
	{
		t_text_ptr = malloc(p_text_length);
		memcpy(t_text_ptr, p_text, p_text_length);
	}
	else
		t_text_ptr = (void *)p_text;
		
	if (!p_is_unicode)
	{
		char *t_native_text_ptr;
		t_native_text_ptr = (char *)t_text_ptr;
		
		uindex_t t_word_start;
		t_word_start = 0;
		while(t_word_start < p_text_length)
		{
			uindex_t t_word_end;
			t_word_end = t_word_start;
			while(t_native_text_ptr[t_word_end] != ' ' && t_word_end < p_text_length)
				t_word_end++;
			while(t_native_text_ptr[t_word_end] == ' ' && t_word_end < p_text_length)
				t_word_end++;
			
			p_callback(p_context, t_native_text_ptr + t_word_start, t_word_end - t_word_start, p_is_unicode);
			
			t_word_start = t_word_end;
		}
	}
	else
	{
		unichar_t *t_unicode_text_ptr;
		t_unicode_text_ptr = (unichar_t *)t_text_ptr;
	
		uindex_t t_word_start;
		t_word_start = 0;
		while(t_word_start < p_text_length / 2)
		{
			uindex_t t_word_end;
			t_word_end = t_word_start;
			while(t_unicode_text_ptr[t_word_end] != ' ' && t_word_end < p_text_length / 2)
				t_word_end++;
			while(t_unicode_text_ptr[t_word_end] == ' ' && t_word_end < p_text_length / 2)
				t_word_end++;
			
			p_callback(p_context, t_unicode_text_ptr + t_word_start, (t_word_end - t_word_start) * 2, p_is_unicode);
			
			t_word_start = t_word_end;
		}
	}
		
	if (t_text_ptr != p_text)
		free(t_text_ptr);
}

struct iphone_font_measure_text_context_t
{
	void *font;
	float width;
};

static void iphone_font_do_measure_text(void *p_context, const void *p_text, uint32_t p_text_length, bool p_is_unicode)
{
	iphone_font_measure_text_context_t *t_context;
	t_context = (iphone_font_measure_text_context_t *)p_context;
	
	NSString *t_string;
	t_string = [[NSString alloc] initWithBytes: (uint8_t *)p_text length: p_text_length encoding: (p_is_unicode ? NSUTF16LittleEndianStringEncoding : NSMacOSRomanStringEncoding)];

	UIFont *t_font;
	t_font = (UIFont *)t_context -> font;
	
	t_context -> width += ceil([ t_string sizeWithFont: t_font ] . width);
	
	[t_string release];
}

float iphone_font_measure_text(void *p_font, const char *p_text, uint32_t p_text_length, bool p_is_unicode)
{
	uindex_t t_word_start;
	t_word_start = 0;

	iphone_font_measure_text_context_t t_context;
	t_context . font = p_font;
t_context . width = 0.0f;
	for_each_word(p_text, p_text_length, p_is_unicode, iphone_font_do_measure_text, &t_context);

	return t_context . width;
}

struct iphone_font_draw_text_context_t
{
	void *font;
	float x;
	float y;
};

static void iphone_font_do_draw_text(void *p_context, const void *p_text, uint32_t p_text_length, bool p_is_unicode)
{
	iphone_font_draw_text_context_t *t_context;
	t_context = (iphone_font_draw_text_context_t *)p_context;

	NSString *t_string;
	t_string = [[NSString alloc] initWithBytes: (uint8_t *)p_text length: p_text_length encoding: (p_is_unicode ? NSUTF16LittleEndianStringEncoding : NSMacOSRomanStringEncoding)];
	
	UIFont *t_font;
	t_font = (UIFont *)t_context -> font;
	
	CGSize t_size;
	t_size = [t_string drawAtPoint: CGPointMake(t_context -> x, t_context -> y - ceilf([ t_font ascender ])) withFont: t_font];
	
	t_context -> x += ceil(t_size . width);
	
	[t_string release];
}

void iphone_font_draw_text(void *p_font, CGContextRef p_context, CGFloat x, CGFloat y, const char *p_text, uint32_t p_text_length, bool p_is_unicode)
{
	UIGraphicsPushContext(p_context);
	
	iphone_font_draw_text_context_t t_context;
	t_context . font = p_font;
	t_context . x = x;
	t_context . y = y;
	for_each_word(p_text, p_text_length, p_is_unicode, iphone_font_do_draw_text, &t_context);
	
	UIGraphicsPopContext();
}

////////////////////////////////////////////////////////////////////////////////

bool iphone_run_on_main_thread(void *p_callback, void *p_callback_state, int p_options);

typedef void (*MCExternalThreadOptionalCallback)(void *state);
typedef void (*MCExternalThreadRequiredCallback)(void *state, int flags);
enum
{
	// Post the callback and wait until the callback is invoked
	kMCExternalRunOnMainThreadSend = 0 << 0,
	// Post the callback and return immediately
	kMCExternalRunOnMainThreadPost = 1 << 0,
	// The callback does not have to be executed
	kMCExternalRunOnMainThreadOptional = 0 << 1,
	// The callback has to be executed (changes signature)
	kMCExternalRunOnMainThreadRequired = 1 << 1,
	// The callback should be invoked in a script-safe environment
	kMCExternalRunOnMainThreadSafe = 0 << 2,
	// The callback should can be invoked in a non-script-safe environment
	kMCExternalRunOnMainThreadUnsafe = 1 << 2,
	// The callback should be invoked as soon as possible
	kMCExternalRunOnMainThreadImmediate = 0 << 3,
	// The callback should be invoked synchronized to the event queue
	kMCExternalRunOnMainThreadDeferred = 1 << 3,
	// Call the callback on the UI thread.
	kMCExternalRunOnMainThreadJumpToUI = 1 << 4,
	// Call the callback on the Engine thread.
	kMCExternalRunOnMainThreadJumpToEngine = 2 << 4,
};

@interface com_runrev_livecode_MCRunOnMainThreadHelper : NSObject
{
	void *m_callback;
	void *m_callback_state;
	int m_options;
}

- (id)initWithCallback:(void*)callback state:(void *)callbackState options:(int)options;
- (void)run;

@end

@implementation com_runrev_livecode_MCRunOnMainThreadHelper

- (id)initWithCallback:(void*)p_callback state:(void *)p_callback_state options:(int)p_options
{
	self = [super init];
	if (self == nil)
		return nil;
	
	m_callback = p_callback;
	m_callback_state = p_callback_state;
	m_options = p_options;
	
	return self;
}

- (void)perform
{
	if ((m_options & kMCExternalRunOnMainThreadRequired) != 0)
		((MCExternalThreadRequiredCallback)m_callback)(m_callback_state, 0);
	else
		((MCExternalThreadOptionalCallback)m_callback)(m_callback_state);
}

- (void)run
{
	iphone_run_on_main_thread(m_callback, m_callback_state, m_options);
	[self release];
}

@end

class MCRunOnMainThreadEvent: public MCCustomEvent
{
public:
	MCRunOnMainThreadEvent(void *p_callback, void *p_callback_context, int p_options)
	{
		m_callback = p_callback;
		m_callback_context = p_callback_context;
		m_options = p_options;
		m_dispatched = false;
	}
	
	void Destroy(void)
	{
		if (!m_dispatched && (m_options & kMCExternalRunOnMainThreadRequired) != 0)
			((MCExternalThreadRequiredCallback)m_callback)(m_callback_context, 1);
		delete this;
	}
	
	void Dispatch(void)
	{
		m_dispatched = true;
		
		if ((m_options & kMCExternalRunOnMainThreadRequired) != 0)
			((MCExternalThreadRequiredCallback)m_callback)(m_callback_context, 0);
		else
			((MCExternalThreadOptionalCallback)m_callback)(m_callback_context);
	}
	
private:
	void *m_callback;
	void *m_callback_context;
	int m_options;
	bool m_dispatched;
};

// MW-2012-08-06: [[ Fibers ]] Updated implementation to understand 'jumps'
bool iphone_run_on_main_thread(void *p_callback, void *p_callback_state, int p_options)
{
	// Handle the jump to one or other fiber.
	if ((p_options & kMCExternalRunOnMainThreadJumpToUI) != 0)
	{
		if ((p_options & ~kMCExternalRunOnMainThreadJumpToUI) != 0)
			return false;
			
		MCFiberCall(s_main_fiber, (MCFiberCallback)p_callback, p_callback_state);
		
		return true;
	}
	else if ((p_options & kMCExternalRunOnMainThreadJumpToEngine) != 0)
	{
		if ((p_options & ~kMCExternalRunOnMainThreadJumpToEngine) != 0)
			return false;
			
		MCFiberCall(s_script_fiber, (MCFiberCallback)p_callback, p_callback_state);
		
		return true;
	}

	// MW-2013-06-18: [[ XPlatNotify ]] Make sure we check whether either fiber is the
	//   current thread, rather than is the current fiber (otherwise calls from aux. threads
	//   don't work!).
	// If we aren't on one of the fibers, then post a selector to the main fiber's
	// thread.
	if (!MCFiberIsCurrentThread(s_script_fiber) && !MCFiberIsCurrentThread(s_main_fiber))
	{
		com_runrev_livecode_MCRunOnMainThreadHelper *t_helper;
		t_helper = [[com_runrev_livecode_MCRunOnMainThreadHelper alloc] initWithCallback: p_callback state: p_callback_state options: p_options];
		
		SEL t_selector;
		if ((p_options & (kMCExternalRunOnMainThreadDeferred | kMCExternalRunOnMainThreadUnsafe)) == (kMCExternalRunOnMainThreadUnsafe | kMCExternalRunOnMainThreadImmediate))
			t_selector = @selector(perform);
		else
			t_selector = @selector(run);
		
		[t_helper performSelectorOnMainThread: t_selector withObject: nil waitUntilDone: (p_options & kMCExternalRunOnMainThreadPost) == 0];
		
		return true;
	}
	
	// Unsafe and immediate -> queue and perform
	if ((p_options & (kMCExternalRunOnMainThreadDeferred | kMCExternalRunOnMainThreadUnsafe)) == (kMCExternalRunOnMainThreadUnsafe | kMCExternalRunOnMainThreadImmediate))
	{
		if ((p_options & kMCExternalRunOnMainThreadPost) == 0)
		{
			if ((p_options & kMCExternalRunOnMainThreadRequired) != 0)
				((MCExternalThreadRequiredCallback)p_callback)(p_callback_state, 0);
			else
				((MCExternalThreadOptionalCallback)p_callback)(p_callback_state);
			return true;
		}
		
		com_runrev_livecode_MCRunOnMainThreadHelper *t_helper;
		t_helper = [[com_runrev_livecode_MCRunOnMainThreadHelper alloc] initWithCallback: p_callback state: p_callback_state options: p_options];
		[t_helper performSelector: @selector(perform) withObject: nil afterDelay: 0];
		return true;
	}
	
	// Safe and immediate -> post to front of event queue
	// Unsafe/Safe and deferred -> post to back of event queue
	MCRunOnMainThreadEvent *t_event;
	t_event = new MCRunOnMainThreadEvent(p_callback, p_callback_state, p_options);
	if ((p_options & kMCExternalRunOnMainThreadDeferred) != 0)
		MCEventQueuePostCustom(t_event);
	else
		MCEventQueuePostCustomAtFront(t_event);
		
	return true;
}

////////////////////////////////////////////////////////////////////////////////

MCUIDC *MCCreateScreenDC(void)
{
	return new MCScreenDC;
}

////////////////////////////////////////////////////////////////////////////////

// MW-2013-03-20: [[ Bug 10748 ]] Make sure we only switch display class when
//   absolutely necessary - the request to switch is deferred until the next
//   update request.

static bool s_ensure_opengl = false;
static bool s_is_opengl_display = false;

void MCIPhoneSwitchToOpenGL(void)
{
	s_ensure_opengl = true;
}

void MCIPhoneSwitchToUIKit(void)
{
	s_ensure_opengl = false;
}

void MCIPhoneSyncDisplayClass(void)
{
	if (s_ensure_opengl && !s_is_opengl_display)
	{
		s_is_opengl_display = true;
		MCIPhoneRunBlockOnMainFiber(^(void) {
			MCIPhoneSwitchViewToOpenGL();
			// IM-2013-08-21: [[ ResIndependence ]] switch to device scale for hi-res rendering
			MCIPhoneConfigureContentScale(MCIPhoneGetDeviceScale());
		});
	}
	else if (!s_ensure_opengl && s_is_opengl_display)
	{
		s_is_opengl_display = false;
		// MW-2012-08-06: [[ Fibers ]] Execute the system code on the main fiber.
		MCIPhoneRunBlockOnMainFiber(^(void) {
			MCIPhoneSwitchViewToUIKit();
		});
	}
}

////////////////////////////////////////////////////////////////////////////////

float MCIPhoneGetNativeControlScale(void)
{
	return s_iphone_control_res_scale;
}

// Only called from mobile extra calls so on main thread.
void MCIPhoneUseDeviceResolution(bool p_use, bool p_controls_too)
{
	
	if (p_use)
	{
		s_iphone_use_device_resolution = true;
		if (p_controls_too)
			s_iphone_control_res_scale = s_iphone_device_scale;
	}
	else
	{
		s_iphone_use_device_resolution = false;
		s_iphone_control_res_scale = 1;
	}
	
	MCIPhoneConfigureContentScale(MCIPhoneGetResolutionScale());
	
	// This doesn't do an immediate resize, so is fine for the main thread. (no
	// script called).
	static_cast<MCScreenDC *>(MCscreen) -> do_fit_window(false, true);
	
	// MW-2012-03-21: [[ Bug ]] Make sure the screen is dirtied as chances are
	//   scaling has changed.
	MCRedrawDirtyScreen();
}

////////////////////////////////////////////////////////////////////////////////

// MW-2012-08-06: [[ Fibers ]] Primitives for executing code on the main fiber.

void MCIPhoneCallSelectorOnMainFiber(id p_object, SEL p_selector)
{
	MCFiberCallSelector(s_main_fiber, p_object, p_selector);
}

void MCIPhoneCallSelectorOnMainFiberWithObject(id p_object, SEL p_selector, id p_argument)
{
	MCFiberCallSelectorWithObject(s_main_fiber, p_object, p_selector, p_argument);
}

void MCIPhoneRunOnMainFiber(void (*p_callback)(void *), void *p_context)
{
	MCFiberCall(s_main_fiber, p_callback, p_context);
}

static void invoke_block(void *p_context)
{
	void (^t_block)(void) = (void (^)(void))p_context;
	t_block();
}

void MCIPhoneRunBlockOnMainFiber(void (^block)(void))
{
	MCFiberCall(s_main_fiber, invoke_block, block);
}

////////////////////////////////////////////////////////////////////////////////

// MW-2012-08-06: [[ Fibers ]] Updated entry point for didBecomeActive.
static void MCIPhoneDoDidBecomeActive(void *)
{ 
	extern char **environ;
	char **env;
	env = environ;
	
	// MW-2011-08-11: [[ Bug 9671 ]] Make sure we initialize MCstackbottom.
	int i;
	MCstackbottom = (char *)&i;
	
	NSAutoreleasePool *t_pool;
	t_pool = [[NSAutoreleasePool alloc] init];
	
	char *args[1];
	args[0] = (char *)[[[[NSProcessInfo processInfo] arguments] objectAtIndex: 0] cString];
	
	// Setup the value of the major OS version global.
	NSString *t_sys_version;
	t_sys_version = [[UIDevice currentDevice] systemVersion];
	MCmajorosversion = ([t_sys_version characterAtIndex: 0] - '0') * 100;
	MCmajorosversion += ([t_sys_version characterAtIndex: 2] - '0') * 10;
	if ([t_sys_version length] == 5)
		MCmajorosversion += [t_sys_version characterAtIndex: 4] - '0';
	
	// Initialize the engine.
	Bool t_init_success;
	t_init_success = X_init(1, args, env);
	
	[t_pool release];
	
	if (!t_init_success)
	{
		
		if (MCValueGetTypeCode(MCresult -> getvalueref()) == kMCValueTypeCodeString)
		{
			MCAutoStringRef t_value;
			t_value = MCresult -> getvalueref();
			NSLog(@"Startup error: %s\n", MCStringGetCString(t_value));
			abort();
			return;
		}
	}

	// MW-2012-08-31: [[ Bug 10340 ]] Now we've finished initializing, get the app to
	//   start preparing.
	[MCIPhoneGetApplication() performSelectorOnMainThread:@selector(startPreparing) withObject:nil waitUntilDone:NO];
}

// MW-2012-08-06: [[ Fibers ]] Updated entry point that triggers before the main
//   runloop is entered.
static void MCIPhoneDoDidStartPreparing(void *)
{
	NSAutoreleasePool *t_pool;
	t_pool = [[NSAutoreleasePool alloc] init];
	send_startup_message(false);
	if (!MCquit)
		MCdispatcher ->  gethome() -> open();
	[t_pool release];
	
	// MW-2012-08-31: [[ Bug 10340 ]] Now we've finished preparing, get the app to
	//   start executing.
	[MCIPhoneGetApplication() performSelectorOnMainThread:@selector(startExecuting) withObject:nil waitUntilDone:NO];
}

// MW-2012-08-06: [[ Fibers ]] Updated entry point for execution of the main
//   run loop.
static void MCIPhoneDoDidStartExecuting(void *)
{
	// Now run the event loop
	for(;;)
	{
		NSAutoreleasePool *t_pool;
		t_pool = [[NSAutoreleasePool alloc] init];
		
		bool t_continue;
		t_continue = X_main_loop_iteration();
		
		[t_pool release];
		
		if (!t_continue)
			break;
	}
	
	// MW-2013-01-13: [[ Bug 10633 ]] Make sure the app exits on quit.
	// MW-2013-04-01: [[ Bug 10799 ]] Make sure we only exit if the quit was explicit.
	if (MCquitisexplicit)
		exit(0);
}

// MW-2012-08-06: [[ Fibers ]] Updated entry point for willTerminate.
static void MCIPhoneDoWillTerminate(void *)
{
	NSAutoreleasePool *t_pool;
	t_pool = [[NSAutoreleasePool alloc] init];
	
	// Ensure shutdown is called.
	if (MCdefaultstackptr != nil)
		MCdefaultstackptr->getcard()->message(MCM_shut_down, (MCParameter*)NULL, True, True);
	
	// Shutdown the engine
	X_close();
	
	[t_pool release];
	
}

// MW-2012-08-06: [[ Fibers ]] Updated entry point for when main view resizes.
static void MCIPhoneDoViewBoundsChanged(void *)
{
	if (MCscreen == nil)
		return;
	
	static_cast<MCScreenDC *>(MCscreen) -> do_fit_window(true, true);	
}

////////////////////////////////////////////////////////////////////////////////

// MW-2012-08-06: [[ Fibers ]] Main (system) fiber side handler for didBecomeActive.
void MCIPhoneHandleDidBecomeActive(void)
{
	// Convert the current thread to the main fiber (system owned).
	MCFiberConvert(s_main_fiber);

	// Create our auxillary script fiber.
	MCFiberCreate(256 * 1024, s_script_fiber);
	
	// Transfer control to the engine fiber.
	MCFiberCall(s_script_fiber, MCIPhoneDoDidBecomeActive, nil);
}

// MW-2012-08-06: [[ Fibers ]] Main (system) fiber side handler for didStartPreparing.
void MCIPhoneHandleDidStartPreparing(void)
{
	// Transfer control to the engine fiber.
	MCFiberCall(s_script_fiber, MCIPhoneDoDidStartPreparing, nil);
}

// MW-2012-08-06: [[ Fibers ]] Main (system) fiber side handler for didStartExecuting.
void MCIPhoneHandleDidStartExecuting(void)
{
	// Transfer control to the engine fiber.
	MCFiberCall(s_script_fiber, MCIPhoneDoDidStartExecuting, nil);
}

// MW-2012-08-06: [[ Fibers ]] Main (system) fiber side handler for willTerminate.
void MCIPhoneHandleWillTerminate(void)
{
	// Ensure we cause a complete exit.
	MCquit = True;
	MCexitall = True;
	
	// Switch to the script thread to allow the wait to exit.
	MCFiberMakeCurrent(s_script_fiber);
	
	// Now invoke will terminate.
	MCFiberCall(s_script_fiber, MCIPhoneDoWillTerminate, nil);
	
	// The app terminates after this routine exits. So make sure we
	// do the final clean up of the fibers.
	MCFiberDestroy(s_script_fiber);
	s_script_fiber = nil;
	MCFiberDestroy(s_main_fiber);
	s_main_fiber = nil;
}

// MW-2012-10-04: Main handler for when the app should suspend.
void MCIPhoneHandleSuspend(void)
{
}

// MW-2012-10-04: Main handler for when the app should resume.
void MCIPhoneHandleResume(void)
{
}

// MW-2012-08-06: [[ Fibers ]] Main (system) fiber side handler for didReceiveMemoryWarning.
void MCIPhoneHandleDidReceiveMemoryWarning(void)
{
	static_cast<MCScreenDC *>(MCscreen) -> compact_memory();
	MCCachedImageRep::FlushCache();
}

// MW-2012-08-06: [[ Fibers ]] Main (system) fiber side handler for viewBoundsChanged.
void MCIPhoneHandleViewBoundsChanged(void)
{
	MCFiberCall(s_script_fiber, MCIPhoneDoViewBoundsChanged, nil);
}

//////////

struct MCOrientationChangedEvent: public MCCustomEvent
{
	void Destroy(void)
	{
		delete this;
	}
	
	void Dispatch(void)
	{
		MCdefaultstackptr -> getcurcard() -> message(MCM_orientation_changed);
		// MW-2012-08-06: [[ Fibers ]] Invoke the subsequent action on the main fiber.
		/* REMOTE */ MCFiberCallSelector(s_main_fiber, MCIPhoneGetApplication(), @selector(commitOrientation));
	}
};

void MCIPhoneHandleOrientationChanged(void)
{
	MCEventQueuePostCustom(new MCOrientationChangedEvent);
}

//////////

static NSInteger compare_touch_timestamps(id a, id b, void *context)
{
	double ta, tb;
	ta = [a timestamp];
	tb = [b timestamp];
	return ta < tb ? NSOrderedAscending : (ta > tb ? NSOrderedDescending : NSOrderedSame);
}

void MCIPhoneHandleTouches(UIView *p_view, NSSet *p_touches, UITouchPhase p_phase)
{
	NSArray *t_sorted_touches;
	t_sorted_touches = [[p_touches allObjects] sortedArrayUsingFunction: compare_touch_timestamps context: nil];
	
	MCEventTouchPhase t_phase;
	if (p_phase == UITouchPhaseBegan)
		t_phase = kMCEventTouchPhaseBegan;
	else if (p_phase == UITouchPhaseEnded)
		t_phase = kMCEventTouchPhaseEnded;
	else if (p_phase == UITouchPhaseMoved)
		t_phase = kMCEventTouchPhaseMoved;
	else if (p_phase == UITouchPhaseCancelled)
		t_phase = kMCEventTouchPhaseCancelled;
	else
		return;
	
	for(UITouch *t_touch in t_sorted_touches)
	{
		MCGFloat t_scale;
		t_scale = MCIPhoneGetDeviceScale();
		
		CGPoint t_location;
		t_location = [ t_touch locationInView: p_view ];
		static_cast<MCScreenDC *>(MCscreen) -> handle_touch(t_phase, t_touch, [t_touch timestamp] * 1000, t_location . x * t_scale, t_location . y * t_scale);
	}
}

//////////

class MCTextEditFinishedEvent: public MCCustomEvent
{
public:
	void Destroy(void)
	{
		delete this;
	}
	
	void Dispatch(void)
	{
		static_cast<MCScreenDC *>(MCscreen) -> unfocus_current_window();
	}
};

void MCIPhoneHandleBeginTextInput(void)
{
}

void MCIPhoneHandleEndTextInput(void)
{
	MCEventQueuePostCustom(new MCTextEditFinishedEvent);
}

void MCIPhoneHandleProcessTextInput(uint32_t p_char_code, uint32_t p_key_code)
{
	if (MCactivefield == nil)
		return;

	static_cast<MCScreenDC *>(MCscreen) -> handle_key_press(0, p_char_code, p_key_code);
}

/////////

void MCIPhoneHandleMotionBegan(UIEventSubtype motion, NSTimeInterval timestamp)
{
	if (motion == UIEventSubtypeMotionShake)
		static_cast<MCScreenDC *>(MCscreen) -> handle_motion(kMCEventMotionShakeBegan, timestamp * 1000);
}

void MCIPhoneHandleMotionCancelled(UIEventSubtype motion, NSTimeInterval timestamp)
{
	if (motion == UIEventSubtypeMotionShake)
		static_cast<MCScreenDC *>(MCscreen) -> handle_motion(kMCEventMotionShakeCancelled, timestamp * 1000);
}

void MCIPhoneHandleMotionEnded(UIEventSubtype motion, NSTimeInterval timestamp)
{
	if (motion == UIEventSubtypeMotionShake)
		static_cast<MCScreenDC *>(MCscreen) -> handle_motion(kMCEventMotionShakeEnded, timestamp * 1000);
}

/////////

struct MCKeyboardActivatedEvent: public MCCustomEvent
{
	MCKeyboardActivatedEvent(float p_height)
	{
		m_height = p_height;
	}

	void Destroy(void)
	{
		delete this;
	}
	
	void Dispatch(void)
	{
		s_current_keyboard_height = m_height;
		MCdefaultstackptr -> getcurcard() -> message(MCM_keyboard_activated);
	}
	
private:
	float m_height;
};

struct MCKeyboardDeactivatedEvent: public MCCustomEvent
{
	void Destroy(void)
	{
		delete this;
	}
	
	void Dispatch(void)
	{
		s_current_keyboard_height = 0.0;
		MCdefaultstackptr -> getcurcard() -> message(MCM_keyboard_deactivated);
	}
};

void MCIPhoneHandleKeyboardWillActivate(float p_height)
{
	MCEventQueuePostCustom(new MCKeyboardActivatedEvent(p_height));
}

void MCIPhoneHandleKeyboardWillDeactivate(void)
{
	MCEventQueuePostCustom(new MCKeyboardDeactivatedEvent);
}

////////////////////////////////////////////////////////////////////////////////

void MCIPhoneHandlePerformRedraw(void)
{
	MCRedrawEnableScreenUpdates();
	MCRedrawUpdateScreen();
	MCRedrawDisableScreenUpdates();
}

////////////////////////////////////////////////////////////////////////////////

@interface com_runrev_livecode_MCIPhoneBreakWaitHelper : NSObject

- (void)breakWait;

@end

@implementation com_runrev_livecode_MCIPhoneBreakWaitHelper

- (void)breakWait
{
	// When the wait is broken, just jump to the script fiber.
	MCFiberMakeCurrent(s_script_fiber);
}

@end

static void MCIPhoneDoBreakWait(void *)
{
	[NSObject cancelPreviousPerformRequestsWithTarget: s_break_wait_helper];
	
	s_break_wait_pending = true;
	
	if (s_wait_depth > 0)
	{
		NSArray *t_modes;
		t_modes = [[NSArray alloc] initWithObjects: NSRunLoopCommonModes, nil];
		[s_break_wait_helper performSelector: @selector(breakWait) withObject: nil afterDelay: 0 inModes: t_modes];
		[t_modes release];
}
}

static void MCIPhoneDoBreakWaitOnCorrectThread(void *context)
{
	MCFiberCall(s_main_fiber, MCIPhoneDoBreakWait, nil);
}

void MCIPhoneBreakWait(void)
{
	if (s_break_wait_pending)
		return;
	
	if (s_break_wait_helper == nil)
		s_break_wait_helper = [[com_runrev_livecode_MCIPhoneBreakWaitHelper alloc] init];
<<<<<<< HEAD
	
	MCFiberCall(s_main_fiber, MCIPhoneDoBreakWait, nil);
=======

	iphone_run_on_main_thread((void *)MCIPhoneDoBreakWaitOnCorrectThread, nil, kMCExternalRunOnMainThreadUnsafe | kMCExternalRunOnMainThreadImmediate);
>>>>>>> 783dcc54
}

static void MCIPhoneDoScheduleWait(void *p_ctxt)
{
	double t_sleep;
	t_sleep = *(double *)p_ctxt;
	[s_break_wait_helper performSelector: @selector(breakWait) withObject: nil afterDelay: t_sleep inModes: [NSArray arrayWithObject: NSRunLoopCommonModes]];
}
	
static void MCIPhoneDoCancelWait(void *p_ctxt)
	{
	[NSObject cancelPreviousPerformRequestsWithTarget: s_break_wait_helper selector: @selector(breakWait) object: nil];
	}

static bool MCIPhoneWait(double p_sleep)
	{
	if (s_break_wait_pending)
		{
		MCFiberCall(s_main_fiber, MCIPhoneDoCancelWait, nil);
		s_break_wait_pending = false;
		return true;
		}
    
	if (s_break_wait_helper == nil)
		s_break_wait_helper = [[com_runrev_livecode_MCIPhoneBreakWaitHelper alloc] init];
	
	// Schedule the wait on the main fiber.
	MCFiberCall(s_main_fiber, MCIPhoneDoScheduleWait, &p_sleep);
	
	// Mark ourselves as waiting.
	s_wait_depth += 1;
	
	// Now switch back to the main fiber.
	MCFiberMakeCurrent(s_main_fiber);

	// Unmark ourselves as waiting.
	s_wait_depth -= 1;

	bool t_broken;
	t_broken = s_break_wait_pending;
	s_break_wait_pending = false;

	return t_broken;
	}
	
////////////////////////////////////////////////////////////////////////////////<|MERGE_RESOLUTION|>--- conflicted
+++ resolved
@@ -599,21 +599,13 @@
 	env -> result = t_bitmap;
 }
 
-<<<<<<< HEAD
-MCBitmap *MCScreenDC::snapshot(MCRectangle &r, uint4 window, MCStringRef displayname)
-=======
-MCImageBitmap *MCScreenDC::snapshot(MCRectangle &r, MCGFloat p_scale_factor, uint4 window, const char *displayname)
->>>>>>> 783dcc54
+MCImageBitmap *MCScreenDC::snapshot(MCRectangle &r, MCGFloat p_scale_factor, uint4 window, MCStringRef displayname)
 {
 	MCScreenDCDoSnapshotEnv env;
 	env . r = r;
 	env . window = window;
-<<<<<<< HEAD
 	env . displayname = MCStringGetCString(displayname);
-=======
-	env . displayname = displayname;
 	env . scale_factor = p_scale_factor;
->>>>>>> 783dcc54
 
 	// MW-2012-08-06: [[ Fibers ]] Execute the system code on the main fiber.
 	/* REMOTE */ MCFiberCall(s_main_fiber, MCScreenDCDoSnapshot, &env);
@@ -1347,9 +1339,7 @@
 		
 		if (MCValueGetTypeCode(MCresult -> getvalueref()) == kMCValueTypeCodeString)
 		{
-			MCAutoStringRef t_value;
-			t_value = MCresult -> getvalueref();
-			NSLog(@"Startup error: %s\n", MCStringGetCString(t_value));
+			NSLog(@"Startup error: %s\n", MCStringGetCString((MCStringRef)MCresult -> getvalueref()));
 			abort();
 			return;
 		}
@@ -1715,13 +1705,8 @@
 	
 	if (s_break_wait_helper == nil)
 		s_break_wait_helper = [[com_runrev_livecode_MCIPhoneBreakWaitHelper alloc] init];
-<<<<<<< HEAD
-	
-	MCFiberCall(s_main_fiber, MCIPhoneDoBreakWait, nil);
-=======
 
 	iphone_run_on_main_thread((void *)MCIPhoneDoBreakWaitOnCorrectThread, nil, kMCExternalRunOnMainThreadUnsafe | kMCExternalRunOnMainThreadImmediate);
->>>>>>> 783dcc54
 }
 
 static void MCIPhoneDoScheduleWait(void *p_ctxt)
