--- conflicted
+++ resolved
@@ -1351,13 +1351,7 @@
 		
 		if (MCValueGetTypeCode(MCresult -> getvalueref()) == kMCValueTypeCodeString)
 		{
-<<<<<<< HEAD
 			NSLog(@"Startup error: %s\n", MCStringGetCString((MCStringRef)MCresult -> getvalueref()));
-=======
-			MCAutoStringRef t_value;
-			t_value = (MCStringRef)MCresult -> getvalueref();
-			NSLog(@"Startup error: %s\n", MCStringGetCString(*t_value));
->>>>>>> 220c1fe6
 			abort();
 			return;
 		}
