--- conflicted
+++ resolved
@@ -999,7 +999,6 @@
 	return NULL;
 }
 
-<<<<<<< HEAD
 ////////////////////////////////////////////////////////////////////////////////
 // SN-2014-07-08: [[ UnicodeExternalsV0 ]] Add functions allowing UTF8-encoded parameter
 
@@ -1570,7 +1569,6 @@
 
 
 ////////////////////////////////////////////////////////////////////////////////
-=======
 // IM-2014-07-09: [[ Bug 12225 ]] Add external functions to convert stack coordinates based on current transform
 
 // convert stack to logical window coords
@@ -1629,7 +1627,6 @@
 	return nil;
 }
 
->>>>>>> 4d44cd15
 // IM-2014-03-06: [[ revBrowserCEF ]] Add externals extension to the callback list
 // SN-2014-07-08: [[ UnicodeExternalsV0 ]] Add externals extension to handle UTF8-encoded parameters
 XCB MCcbs[] =
