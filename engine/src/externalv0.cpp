--- conflicted
+++ resolved
@@ -63,11 +63,8 @@
 // IM-2014-03-06: [[ revBrowserCEF ]] Add revision number to v0 external interface
 // SN-2014-07-08: [[ UnicodeExternalsV0 ]] Bump revision number after unicode update
 // AL-2015-02-06: [[ SB Inclusions ]] Increment revision number of v0 external interface
-<<<<<<< HEAD
-=======
 // SN-2015-03-12: [[ Bug 14413 ]] Increment revision number, for the addition of
 //  UTF-8 <-> native string functions.
->>>>>>> 36c38899
 #define EXTERNAL_INTERFACE_VERSION 4
 
 typedef struct _Xternal
@@ -1727,7 +1724,6 @@
     return nil;
 }
 
-<<<<<<< HEAD
 ////////////////////////////////////////////////////////////////////////
 // Interface V4
 //
@@ -1738,7 +1734,19 @@
     t_display = nil;
 
     if (!MCscreen->platform_get_display_handle(t_display))
-=======
+    {
+        *retval = xresFail;
+        return nil;
+    }
+    
+    void **t_return;
+    t_return = (void**)arg3;
+    
+    *t_return = t_display;
+    *retval = xresSucc;
+    
+    return nil;
+}
 ////////////////////////////////////////////////////////////////////////////////
 //  V4: UTF-8 <-> Native string conversion
 // arg1 contains the string to convert, for both of the functions.
@@ -1750,27 +1758,14 @@
     if (arg1 == NULL
             || !MCStringCreateWithNativeChars((char_t*)arg1, strlen(arg1), &t_input)
             || !MCStringConvertToUTF8String(*t_input, t_utf8_string))
->>>>>>> 36c38899
     {
         *retval = xresFail;
         return nil;
     }
-<<<<<<< HEAD
-
-    void **t_return;
-    t_return = (void**)arg3;
-
-    *t_return = t_display;
+    
     *retval = xresSucc;
-
-    return nil;
-}
-
-=======
-    
-    *retval = xresSucc;
-	// Return a string owned by the engine, to avoid the release issue
-	MCExternalAddAllocatedString(MCexternalallocpool, t_utf8_string);
+    // Return a string owned by the engine, to avoid the release issue
+    MCExternalAddAllocatedString(MCexternalallocpool, t_utf8_string);
     return t_utf8_string;
 }
 
@@ -1796,7 +1791,6 @@
 
 ////////////////////////////////////////////////////////////////////////////////
 
->>>>>>> 36c38899
 // IM-2014-03-06: [[ revBrowserCEF ]] Add externals extension to the callback list
 // SN-2014-07-08: [[ UnicodeExternalsV0 ]] Add externals extension to handle UTF8-encoded parameters
 // AL-2015-02-06: [[ SB Inclusions ]] Add new callbacks for resource loading.
