--- conflicted
+++ resolved
@@ -136,11 +136,7 @@
 	// as it is used to determine if its a V0 external!).
 
 	GETXTABLE t_getter;
-<<<<<<< HEAD
 	t_getter = (GETXTABLE)MCS_resolvemodulesymbol(m_module, MCSTR("getXtable"));
-=======
-	t_getter = (GETXTABLE)MCS_resolvemodulesymbol(m_module, "getXtable");
->>>>>>> aeb34208
 	t_getter(MCcbs, deleter, &m_name, &m_table, &m_free);
 	
 	CONFIGURESECURITY t_conf_security;
