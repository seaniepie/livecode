/* Copyright (C) 2003-2013 Runtime Revolution Ltd.

This file is part of LiveCode.

LiveCode is free software; you can redistribute it and/or modify it under
the terms of the GNU General Public License v3 as published by the Free
Software Foundation.

LiveCode is distributed in the hope that it will be useful, but WITHOUT ANY
WARRANTY; without even the implied warranty of MERCHANTABILITY or
FITNESS FOR A PARTICULAR PURPOSE.  See the GNU General Public License
for more details.

You should have received a copy of the GNU General Public License
along with LiveCode.  If not see <http://www.gnu.org/licenses/>.  */

#include "prefix.h"

#include "globdefs.h"
#include "filedefs.h"
#include "objdefs.h"
#include "parsedef.h"

//#include "execpt.h"
#include "exec.h"
#include "param.h"
#include "field.h"
#include "card.h"
#include "stack.h"
#include "image.h"
#include "handler.h"
#include "license.h"
#include "util.h"
#include "mcerror.h"
#include "osspec.h"
#include "globals.h"
#include "securemode.h"
#include "mode.h"

#include "scriptpt.h"
#include "chunk.h"

#include "dispatch.h"

#include "graphics_util.h"

#include "external.h"

////////////////////////////////////////////////////////////////////////////////

extern MCExecContext *MCECptr;

////////////////////////////////////////////////////////////////////////////////

#define XCOMMAND "C"
#define XFUNCTION "F"
#define XNONE ""
#define xresSucc 0
#define xresFail 1
#define xresNotImp 2
#define xresAbort 3

// IM-2014-03-06: [[ revBrowserCEF ]] Add revision number to v0 external interface
// SN-2014-07-08: [[ UnicodeExternalsV0 ]] Bump revision number after unicode update
#define EXTERNAL_INTERFACE_VERSION 2

typedef struct _Xternal
{
	char *name;
	char *type;
	Atom atom;
	void (*call)(char *args[], int nargs, char **retval, Bool *pass, Bool *err);
	void (*abort)();
} Xternal;

struct MCstring
{
	const char *sptr;
    int length;
};

struct MCarray
{
	unsigned int nelements;
	MCstring *strings;
	char **keys;
};

////////////////////////////////////////////////////////////////////////////////
// New struct allowing to allocate memory when it's needed, and which ensures
// the memory is then free'd properly.

struct MCExternalAllocPool
{
    unsigned int size;
    char **strings;

    MCExternalAllocPool()
    {
        size = 0;
        strings = nil;
    }
};

void MCExternalDeallocatePool(MCExternalAllocPool *p_pool)
{
    for (unsigned int i = 0; i < p_pool -> size; ++i)
        MCMemoryDeleteArray(p_pool -> strings[i]);

    MCMemoryDeleteArray(p_pool -> strings);

    delete p_pool;
    p_pool = nil;
}

bool MCExternalAddAllocatedString(MCExternalAllocPool *p_pool, char* p_string)
{
    if (!MCMemoryResizeArray(p_pool -> size + 1, p_pool -> strings, p_pool -> size))
        return false;

    p_pool -> strings[p_pool -> size - 1] = p_string;
    return true;
}

////////////////////////////////////////////////////////////////////////////////

typedef char *(*XCB)(const char *arg1, const char *arg2, const char *arg3, int *retval);
typedef int (*SECURITYHANDLER)(const char *);
typedef void (*DELETER)(void *data);
typedef void (*GETXTABLE)(XCB *, DELETER, const char **, Xternal **, DELETER *);
typedef void (*CONFIGURESECURITY)(SECURITYHANDLER *handlers);
typedef void (*SHUTDOWNXTABLE)(void);

// IM-2014-03-06: [[ revBrowserCEF ]] define setVersion function signature
typedef void (*SETEXTERNALINTERFACEVERSION)(unsigned int version);

extern XCB MCcbs[];
extern SECURITYHANDLER MCsecuritycbs[];

static MCExternalAllocPool* MCexternalallocpool = nil;

////////////////////////////////////////////////////////////////////////////////

class MCExternalV0: public MCExternal
{
public:
	MCExternalV0(void);
	virtual ~MCExternalV0(void);

	virtual const char *GetName(void) const;
	virtual Handler_type GetHandlerType(uint32_t index) const;
	virtual bool ListHandlers(MCExternalListHandlersCallback callback, void *state);
	virtual Exec_stat Handle(MCObject *p_context, Handler_type p_type, uint32_t p_index, MCParameter *p_parameters);

private:
	virtual bool Prepare(void);
	virtual bool Initialize(void);
	virtual void Finalize(void);

	const char *m_name;
	_Xternal *m_table;
	void (*m_free)(void *);
    void (*m_shutdown)(void);
};


////////////////////////////////////////////////////////////////////////////////

MCExternalV0::MCExternalV0(void)
{
	m_table = nil;
	m_free = nil;
	m_shutdown = nil;
}

MCExternalV0::~MCExternalV0(void)
{
}

static void deleter(void *d)
{
	free(d);
}

bool MCExternalV0::Prepare(void)
{
	// IM-2014-03-06: [[ revBrowserCEF ]] call the setExternalInterfaceVersion() function if present
	SETEXTERNALINTERFACEVERSION t_set_version;
	t_set_version = (SETEXTERNALINTERFACEVERSION)MCS_resolvemodulesymbol(m_module, MCSTR("setExternalInterfaceVersion"));
	if (t_set_version != nil)
		t_set_version(EXTERNAL_INTERFACE_VERSION);
	
	// Get the info from the main external entry point (we know this symbol exists
	// as it is used to determine if its a V0 external!).

	GETXTABLE t_getter;
	t_getter = (GETXTABLE)MCS_resolvemodulesymbol(m_module, MCSTR("getXtable"));
    t_getter(MCcbs, deleter, &m_name, &m_table, &m_free);
	
	CONFIGURESECURITY t_conf_security;
	t_conf_security = (CONFIGURESECURITY)MCS_resolvemodulesymbol(m_module, MCSTR("configureSecurity"));
	if (t_conf_security != nil)
		t_conf_security(MCsecuritycbs);

	SHUTDOWNXTABLE t_shutdown;
	t_shutdown = (SHUTDOWNXTABLE)MCS_resolvemodulesymbol(m_module, MCSTR("shutdownXtable"));
	if (t_shutdown != nil)
		m_shutdown = t_shutdown;

	return true;
}

bool MCExternalV0::Initialize(void)
{
	return true;
}

void MCExternalV0::Finalize(void)
{
	if (m_shutdown != nil)
		m_shutdown();
}

const char *MCExternalV0::GetName(void) const
{
	return m_name;
}

Handler_type MCExternalV0::GetHandlerType(uint32_t p_index) const
	{
	if (m_table[p_index] . type[0] == XCOMMAND[0])
		return HT_MESSAGE;
	return HT_FUNCTION;
}

bool MCExternalV0::ListHandlers(MCExternalListHandlersCallback p_callback, void *p_state)
{
	for(uint32_t i = 0; m_table[i] . name[0] != '\0'; i++)
    {
        // MW-2014-08-05: [[ OldExternalsV2 ]] If there is a UTF8 variant of the handler with
        //   the same name, then we don't include the non-UTF8 variant.
        bool t_has_utf8_variant;
        t_has_utf8_variant = false;
        
        if (isupper(m_table[i] . type[0]))
            for(uint32_t j = 0; m_table[j] . name[0] != '\0'; j++)
            {
                if (i == j)
                    continue;
                
                if (islower(m_table[j] . type[0]) &&
                    strcmp(m_table[j] . name, m_table[i] . name) == 0)
                {
                    t_has_utf8_variant = true;
                    break;
                }
            }
    
        if (t_has_utf8_variant)
            continue;
        
		if (!p_callback(p_state, toupper(m_table[i] . type[0]) == XCOMMAND[0] ? HT_MESSAGE : HT_FUNCTION, m_table[i] . name, i))
			return false;
    }
    
	return true;
}

Exec_stat MCExternalV0::Handle(MCObject *p_context, Handler_type p_type, uint32_t p_index, MCParameter *p_parameters)
{
	char t_type;
	if (p_type == HT_FUNCTION)
		t_type = XFUNCTION[0];
	else
		t_type = XCOMMAND[0];
    
    // MW-2014-08-05: [[ OldExternalsV2 ]] Compare the upper of the handler tags.
	_Xternal *t_handler;
	t_handler = &m_table[p_index];
	if (toupper(t_handler -> type[0]) != t_type)
		return ES_NOT_HANDLED;
    
    // If we want UTF8, then the type is lowercase.
    bool t_wants_utf8;
    t_wants_utf8 = islower(t_handler -> type[0]);
    
    char *retval;
    Bool Xpass, Xerr;
    int nargs = 0;
    char **args = NULL;
    MCExecContext ctxt(p_context, nil, nil);
    
    while (p_parameters != NULL)
    {
        // MW-2013-06-20: [[ Bug 10961 ]] Make sure we evaluate the parameter as an
        //   argument. This takes the value from the variable (by-ref), or built-in
        //   value (by-value).
        MCAutoValueRef t_value;
        MCAutoStringRef t_string;
        
        if (!p_parameters->eval_argument(ctxt, &t_value))
            return ES_ERROR;
        MCU_realloc((char **)&args, nargs, nargs + 1, sizeof(char *));
        
        if (!ctxt . ConvertToString(*t_value, &t_string))
            return ES_ERROR;
        
        // If we want UTF8 use a different conversion method.
        if (t_wants_utf8)
            MCStringConvertToUTF8String(*t_string, args[nargs++]);
        else
            // AL-2014-09-30: [[ Bug 13530 ]] Nativize string before conversion for legacy behavior
            MCStringNormalizeAndConvertToCString(*t_string, args[nargs++]);
        
        p_parameters = p_parameters -> getnext();
    }
    
    // Handling of memory allocation for C-strings
    MCExternalAllocPool *t_old_pool = MCexternalallocpool;
    MCexternalallocpool = new MCExternalAllocPool;
    
    (t_handler -> call)(args, nargs, &retval, &Xpass, &Xerr);
    
    MCExternalDeallocatePool(MCexternalallocpool);
    MCexternalallocpool = t_old_pool;
    
    // MW-2011-03-02: [[ Bug ]] Memory leak as we aren't freeing any error string that
    //   is returned.
    if (Xerr)
    {
        MCeerror -> add(EE_EXTERNAL_EXCEPTION, 0, 0, retval == NULL ? "" : retval);
        m_free(retval);
    }
    else if (retval == NULL)
        ctxt . SetTheResultToEmpty();
    else
    {
        // If we want UTF8 use a different conversion method.
        if (t_wants_utf8)
        {
            MCAutoStringRef t_res_string;
            MCStringCreateWithBytes((byte_t *)retval, strlen(retval), kMCStringEncodingUTF8, false, &t_res_string);
            ctxt . SetTheResultToValue(*t_res_string);
        }
        else
            ctxt . SetTheResultToCString(retval);
        m_free(retval);
    }
    
    if (args != NULL)
    {
        while (nargs--)
            delete args[nargs];
        
        delete args;
    }
    
    if (Xerr)
        return ES_ERROR;
	else if (Xpass)
        return ES_PASS;
    
    return ES_NORMAL;
}

////////////////////////////////////////////////////////////////////////////////

MCExternal *MCExternalCreateV0(void)
{
	return new MCExternalV0;
}

////////////////////////////////////////////////////////////////////////////////

static int trans_stat(Exec_stat stat)
{
	switch(stat)
	{
	case ES_NORMAL:
		return xresSucc;
	case ES_ERROR:
		return xresFail;
	default:
		break;
	}
	return xresNotImp;
}

static Exec_stat getvarptr(MCExecContext& ctxt, const MCString &vname,MCVariable **tvar)
{
	MCAutoNameRef t_name;
	/* UNCHECKED */ t_name . CreateWithOldString(vname);

	MCVarref *newvar;
    
    if (MCECptr -> FindVar(t_name, &newvar) != PS_NORMAL)
		return ES_ERROR;
	
	if ((*tvar = newvar->evalvar(ctxt)) == NULL)
    {
        // SN-2014-10-21: [[ Bug 13728 ]] The variable might be held in a container.
        MCAutoPointer<MCContainer> t_container;
        
        if (!newvar->evalcontainer(*MCECptr, &t_container) ||
                (*tvar = t_container->getvar()) == NULL)
        {
            delete newvar;
            return ES_ERROR;
        }
	}
	delete newvar;

	return ES_NORMAL;
}

static Exec_stat getvarptr_utf8(MCExecContext& ctxt, const MCString &vname, MCVariable **tvar)
{
	MCNewAutoNameRef t_name;
    MCAutoStringRef t_arg1_string;
    
	if (!MCStringCreateWithBytes((byte_t*)vname.getstring(), vname.getlength(), kMCStringEncodingUTF8, false, &t_arg1_string)
            || !MCNameCreate(*t_arg1_string, &t_name))
        return ES_ERROR;
    
	MCVarref *newvar;
    
    if (MCECptr -> FindVar(*t_name, &newvar) != PS_NORMAL)
		return ES_ERROR;
	
	if ((*tvar = newvar->evalvar(ctxt)) == NULL)
	{
		delete newvar;
		return ES_ERROR;
	}
	delete newvar;
    
	return ES_NORMAL;
}

static MCControl *getobj(Chunk_term otype, Chunk_term etype,
                         const char *str, const char *group)
{
	Chunk_term ctype = CT_UNDEFINED;
	if (strequal(group, MCtruestring))
		ctype = CT_CARD;
	else
		if (strequal(group, MCfalsestring))
			ctype = CT_BACKGROUND;
	MCStack *s = MCdefaultstackptr;
	MCAutoStringRef t_string;
	/* UNCHECKED */ MCStringCreateWithCString(str, &t_string);
	return s->getcurcard()->getchild(etype, *t_string, otype, ctype);
}

// SN-2014-07-08: [[ UnicodeExternalsV0 ]] Added functions taking UTF8 strings as parameters rather than C-strings
static MCControl *getobj_utf8(Chunk_term otype, Chunk_term etype,
                              const char *str, const char *group)
{
	Chunk_term ctype = CT_UNDEFINED;
	if (strequal(group, MCtruestring))
		ctype = CT_CARD;
	else
		if (strequal(group, MCfalsestring))
			ctype = CT_BACKGROUND;
	MCStack *s = MCdefaultstackptr;
	MCAutoStringRef t_string;
	/* UNCHECKED */ MCStringCreateWithBytes((byte_t*)str, strlen(str), kMCStringEncodingUTF8, false, &t_string);
	return s->getcurcard()->getchild(etype, *t_string, otype, ctype);
}

static char *getfield(MCField *fptr, int *retval)
{
	if (fptr == NULL)
	{
		*retval = xresFail;
		return NULL;
	}
	*retval = xresSucc;
	// MW-2012-02-21: [[ FieldExport ]] Use the new text export method.
	MCAutoStringRef t_string;;
	fptr->exportastext(0, 0, INT32_MAX, &t_string);
    char *t_result;
    /* UNCHECKED */ MCStringNormalizeAndConvertToCString(*t_string, t_result);
	return t_result;
}

// SN-2014-07-08: [[ UnicodeExternalsV0 ]] Added functions returning UTF8 strings rather than C-strings
static char *getfield_utf8(MCField *fptr, int *retval)
{
	if (fptr == NULL)
	{
		*retval = xresFail;
		return NULL;
	}
	*retval = xresSucc;
	// MW-2012-02-21: [[ FieldExport ]] Use the new text export method.
	MCAutoStringRef t_string;;
	fptr->exportastext(0, 0, INT32_MAX, &t_string);
    char *t_result;
    /* UNCHECKED */ MCStringConvertToUTF8String(*t_string, t_result);
	return t_result;
}

static char *set_idle_func(const char *arg1, const char *arg2,
                           const char *arg3, int *retval)
{
	MCdefaultstackptr->setidlefunc((void (*)())arg1);
	return NULL;
}

static char *set_idle_rate(const char *arg1, const char *arg2,
                           const char *arg3, int *retval)
{
	MCidleRate = (int)(intptr_t)arg1;
	return NULL;
}

static char *card_message(const char *arg1, const char *arg2,
                          const char *arg3, int *retval)
{
	MCStack *s = MCdefaultstackptr;
	Boolean oldcheck = MCcheckstack;
	MCcheckstack = False;
    MCAutoStringRef t_arg1;
    /* UNCHECKED */ MCStringCreateWithCString(arg1, &t_arg1);
	*retval = trans_stat(s->getcurcard()->domess(*t_arg1));
	MCcheckstack = oldcheck;
	return NULL;
}

static char *mc_message(const char *arg1, const char *arg2,
                        const char *arg3, int *retval)
{
	return card_message(arg1, arg2, arg3, retval);
}

static char *eval_expr(const char *arg1, const char *arg2,
                       const char *arg3, int *retval)
{
	if (MCECptr == NULL)
	{
		*retval = xresFail;
		return NULL;
	}
	
	MCAutoStringRef t_string;
	MCAutoValueRef t_result;
	/* UNCHECKED */ MCStringCreateWithCString(arg1, &t_string);
	MCECptr->GetHandler()->eval(*MCECptr, *t_string, &t_result);
	
	if (MCECptr->HasError())
	{
		*retval = xresFail;
		return NULL;
	}
	
	MCAutoStringRef t_return;
	/* UNCHECKED */ MCECptr->ConvertToString(*t_result, &t_return);
	*retval = xresSucc;
	return MCStringGetOldString(*t_return).clone();
}

static char *get_global(const char *arg1, const char *arg2,
                        const char *arg3, int *retval)
{
	MCVariable *tmp;
	tmp = MCVariable::lookupglobal_cstring(arg1);
	if (tmp != nil)
	{
        *retval = xresSucc;
        MCExecContext ctxt(nil, nil, nil);
        MCAutoValueRef t_value;
		tmp->eval(ctxt, &t_value);
        MCAutoStringRef t_string;
        /* UNCHECKED */ ctxt . ConvertToString(*t_value, &t_string);
        char *t_result;
        /* UNCHECKED */ MCStringNormalizeAndConvertToCString(*t_string, t_result);
		return t_result;
	}
	*retval = xresFail;
	return NULL;
}

static char *set_global(const char *arg1, const char *arg2,
                        const char *arg3, int *retval)
{
	MCNewAutoNameRef t_arg1;
	/* UNCHECKED */ MCNameCreateWithCString(arg1, &t_arg1);
	MCVariable *tmp;
	if (!MCVariable::ensureglobal(*t_arg1, tmp))
	{
		*retval = xresFail;
		return NULL;
    }

    MCExecContext ctxt(nil, nil, nil);
	*retval = xresSucc;
    MCAutoStringRef t_string;
    /* UNCHECKED */ MCStringCreateWithCString(arg2, &t_string);
	tmp->set(ctxt, *t_string);
	return NULL;
}

static char *get_field_by_name(const char *arg1, const char *arg2,
                               const char *arg3, int *retval)
{
	MCField *fptr = (MCField *)getobj(CT_FIELD, CT_EXPRESSION, arg1, arg2);
	return getfield(fptr, retval);
}

static char *get_field_by_num(const char *arg1, const char *arg2,
                              const char *arg3, int *retval)
{
	MCField *fptr = (MCField *)getobj(CT_FIELD, CT_EXPRESSION, arg1, arg2);
	return getfield(fptr, retval);
}

static char *get_field_by_id(const char *arg1, const char *arg2,
                             const char *arg3, int *retval)
{
	MCField *fptr = (MCField *)getobj(CT_FIELD, CT_ID, arg1, arg2);
	return getfield(fptr, retval);
}

static char *set_field_by_name(const char *arg1, const char *arg2,
                               const char *arg3, int *retval)
{
	MCField *fptr = (MCField *)getobj(CT_FIELD, CT_EXPRESSION, arg1, arg2);
	if (fptr == NULL)
		*retval = xresFail;
	else
	{
        MCAutoStringRef t_string;
        MCStringCreateWithBytes((byte_t*)arg3, strlen(arg3), kMCStringEncodingUTF8, false, &t_string);
        fptr->settext(fptr->getcard()->getid(), *t_string, False);
		*retval = xresSucc;
	}
	return NULL;
}

static char *set_field_by_num(const char *arg1, const char *arg2,
                              const char *arg3, int *retval)
{
	MCField *fptr = (MCField *)getobj(CT_FIELD, CT_EXPRESSION, arg1, arg2);
	if (fptr == NULL)
		*retval = xresFail;
	else
	{
        MCAutoStringRef t_string;
        MCStringCreateWithBytes((byte_t*)arg3, strlen(arg3), kMCStringEncodingUTF8, false, &t_string);
        fptr->settext(fptr->getcard()->getid(), *t_string, False);
		*retval = xresSucc;
	}
	return NULL;
}

static char *set_field_by_id(const char *arg1, const char *arg2,
                             const char *arg3, int *retval)
{
	MCField *fptr = (MCField *)getobj(CT_FIELD, CT_ID, arg1, arg2);
	if (fptr == NULL)
		*retval = xresFail;
	else
	{
        MCAutoStringRef t_string;
        MCStringCreateWithBytes((byte_t*)arg3, strlen(arg3), kMCStringEncodingUTF8, false, &t_string);
        fptr->settext(fptr->getcard()->getid(), *t_string, False);
		*retval = xresSucc;
	}
	return NULL;
}

static char *show_image_by_name(const char *arg1, const char *arg2,
                                const char *arg3, int *retval)
{
	MCImage *iptr = (MCImage *)getobj(CT_IMAGE, CT_EXPRESSION, arg1, arg2);
	if (iptr == NULL)
		*retval = xresFail;
	else
	{
		// MW-2011-08-18: [[ Layers ]] Invalidate the whole object.
		iptr->layer_redrawall();
		*retval = xresSucc;
	}
	return NULL;
}

static char *show_image_by_num(const char *arg1, const char *arg2,
                               const char *arg3, int *retval)
{
	MCImage *iptr = (MCImage *)getobj(CT_IMAGE, CT_EXPRESSION, arg1, arg2);
	if (iptr == NULL)
		*retval = xresFail;
	else
	{
		// MW-2011-08-18: [[ Layers ]] Invalidate the whole object.
		iptr->layer_redrawall();
		*retval = xresSucc;
	}
	return NULL;
}

static char *show_image_by_id(const char *arg1, const char *arg2,
                              const char *arg3, int *retval)
{
	MCImage *iptr;
	iptr = NULL;
	if (isdigit(arg1[0]))
		iptr = (MCImage *)getobj(CT_IMAGE, CT_ID, arg1, arg2);
	else
	{
        MCAutoStringRef arg1_str;
        /* UNCHECKED */ MCStringCreateWithCString(arg1, &arg1_str);
		MCScriptPoint sp(*arg1_str);
		MCChunk *t_chunk;
		t_chunk = new MCChunk(False);
		
		Symbol_type t_next_type;
		MCerrorlock++;
		if (t_chunk -> parse(sp, False) == PS_NORMAL && sp.next(t_next_type) == PS_EOF)
        {
            MCExecContext ctxt(nil, nil, nil);
			MCObject *t_object;
			uint32_t t_part_id;
			if (t_chunk -> getobj(ctxt, t_object, t_part_id, False)  &&
				t_object -> gettype() == CT_IMAGE)
				iptr = static_cast<MCImage *>(t_object);
		}
		MCerrorlock--;
	}	
	
	if (iptr == NULL)
		*retval = xresFail;
	else
	{
		// MW-2011-08-18: [[ Layers ]] Invalidate the whole object.
		iptr->layer_redrawall();
		*retval = xresSucc;
	}
	return NULL;
}

static char *get_variable(const char *arg1, const char *arg2,
                          const char *arg3, int *retval)
{
	MCVariable *var = NULL;
	if (MCECptr == NULL)
	{
		*retval = xresFail;
		return NULL;
	}
	*retval = trans_stat(getvarptr(*MCECptr, arg1, &var));
	if (var == NULL)
		return NULL;
    MCAutoValueRef t_value;
	var -> eval(*MCECptr, &t_value);
    MCAutoStringRef t_string;
    /* UNCHECKED */ MCECptr -> ConvertToString(*t_value, &t_string);
    char *t_result;
    /* UNCHECKED */ MCStringNormalizeAndConvertToCString(*t_string, t_result);
	return t_result;
}

static char *set_variable(const char *arg1, const char *arg2,
                          const char *arg3, int *retval)
{
	MCVariable *var = NULL;
	if (MCECptr == NULL)
	{
		*retval = xresFail;
		return NULL;
	}
	*retval = trans_stat(getvarptr(*MCECptr, arg1,&var));
	if (var == NULL)
		return NULL;
	//MCECptr->GetEP().setsvalue(arg2);
    MCAutoStringRef t_string;
    /* UNCHECKED */ MCStringCreateWithCString(arg2, &t_string);
	var->set(*MCECptr, *t_string);
	return NULL;
}

static char *get_variable_ex(const char *arg1, const char *arg2,
                             const char *arg3, int *retval)
{
	MCString *value = (MCString *)arg3;
	Boolean array = False;
	MCVariable *var = NULL;
	if (MCECptr == NULL)
	{
		*retval = xresFail;
		return NULL;
	}
	*retval = trans_stat(getvarptr(*MCECptr, arg1, &var));
	if (var == NULL)
		return NULL;
    
    MCAutoValueRef t_value;

	if (arg2 != NULL && strlen(arg2) != 0)
	{
		MCNameRef t_key;
		/* UNCHECKED */ MCNameCreateWithCString(arg2, t_key);
		var -> eval(*MCECptr, &t_key, 1, &t_value);
		MCValueRelease(t_key);
	}
	else
		var -> eval(*MCECptr, &t_value);
    
    
    MCAutoStringRef t_string;
    /* UNCHECKED */ MCECptr -> ConvertToString(*t_value, &t_string);
    char *t_result;
    /* UNCHECKED */ MCStringNormalizeAndConvertToCString(*t_string, t_result);
    
    // SN-2014-04-07 [[ Bug 12118 ]] revExecuteSQL writes incomplete data into SQLite BLOB columns
    // arg3 is not a char* but rather a MCString; whence setting the length should not be forgotten,
    // in case '\0' are present in the value fetched.
	value -> set(t_result, MCStringGetLength(*t_string));
	return NULL;
}

static char *set_variable_ex(const char *arg1, const char *arg2,
                             const char *arg3, int *retval)
{
	MCVariable *var = NULL;
	if (MCECptr == NULL)
	{
		*retval = xresFail;
		return NULL;
	}
	*retval = trans_stat(getvarptr(*MCECptr, arg1,&var));
	if (var == NULL)
		return NULL;
    MCAutoStringRef t_string;
    /* UNCHECKED */ MCStringCreateWithOldString(*(MCString*)arg3, &t_string);
	if (arg2 != NULL && strlen(arg2) > 0)
	{
		MCNameRef t_key;
		/* UNCHECKED */ MCNameCreateWithCString(arg2, t_key);
		var->set(*MCECptr, *t_string, &t_key, 1);
		MCValueRelease(t_key);
	}
	else
		var->set(*MCECptr, *t_string);

	return NULL;
}

struct get_array_element_t
{
	uindex_t index;
	uindex_t limit;
	char **keys;
    MCstring *strings;
    bool is_text;
};

static bool get_array_element(void *p_context, MCArrayRef p_array, MCNameRef p_key, MCValueRef p_value)
{
	get_array_element_t *ctxt;
	ctxt = (get_array_element_t *)p_context;

	char* t_key;
	MCStringNormalizeAndConvertToCString(MCNameGetString(p_key), t_key);

	ctxt -> keys[ctxt -> index] = t_key;
	MCExternalAddAllocatedString(MCexternalallocpool, t_key);

	if (ctxt -> strings != nil)
	{
        // The value needs to be converted as a C-string
        uindex_t t_length;
        char_t *t_chars;
        MCAutoStringRef t_string;

        if (!MCECptr -> ConvertToString(p_value, &t_string))
            t_string = kMCEmptyString;

        /* UNCHECKED */ MCStringNormalizeAndConvertToNative(*t_string, t_chars, t_length);

        ctxt -> strings[ctxt -> index] . length = (int)t_length;
        ctxt -> strings[ctxt -> index] . sptr = (const char*)t_chars;

        MCExternalAddAllocatedString(MCexternalallocpool, (char*)t_chars);
	}
	ctxt -> index++;

	if (ctxt -> index < ctxt -> limit)
		return true;

	return false;
}

static char *get_array(const char *arg1, const char *arg2,
                       const char *arg3, int *retval)
{
	MCarray *value = (MCarray *)arg3;
	MCVariable *var = NULL;
	if (MCECptr == NULL)
	{
		*retval = xresFail;
		return NULL;
	}
	*retval = trans_stat(getvarptr(*MCECptr, arg1,&var));
	if (var == NULL)
		return NULL;

	if (!var -> isarray())
		return NULL;

    MCArrayRef t_array;
    t_array = (MCArrayRef)var -> getvalueref();
	if (t_array == nil)
		return NULL;

	if (value->nelements == 0)
	{
		value->nelements = MCArrayGetCount(t_array);
		return NULL;
	}

	value->nelements = MCU_min(value->nelements, MCArrayGetCount(t_array));

	get_array_element_t t_ctxt;
	t_ctxt . index = 0;
	t_ctxt . limit = value -> nelements;
	t_ctxt . keys = value -> keys;
    t_ctxt . strings = value -> strings;
	MCArrayApply(t_array, get_array_element, &t_ctxt);

	return NULL;

#if 0
	var -> getvalue() . getkeys(value->keys, value->nelements);
	if (value->strings != NULL)
	{

		MCVariableValue& t_var_value = var -> getvalue();

		for (unsigned int i = 0; i < value->nelements; i++)
		{
			MCString t_string;
			MCstring *t_value_ptr;
			t_value_ptr = &value -> strings[i];
			
			MCVariableValue *t_entry;
			t_var_value . lookup_element(*MCEPptr, value -> keys[i], t_entry);
			if (t_entry -> is_number())
			{
				t_entry -> ensure_string(*MCEPptr);
				t_string = t_entry -> get_string();
			}
			else if (t_entry -> is_string())
			{
				t_string = t_entry -> get_string();
			}
			else
			{
				t_string = MCnullmcstring;
			}

			t_value_ptr -> length = t_string . getlength();
			t_value_ptr -> sptr = t_string . getstring();
		}
	}
	return NULL;
#endif
}

static char *set_array(const char *arg1, const char *arg2,
                       const char *arg3, int *retval)
{
	MCarray *value = (MCarray *)arg3;
	MCVariable *var = NULL;
	if (MCECptr == NULL)
	{
		*retval = xresFail;
		return NULL;
	}
	*retval = trans_stat(getvarptr(*MCECptr, arg1,&var));
	if (var == NULL)
		return NULL;
	var->remove(*MCECptr, nil, 0);//clear variable
	char tbuf[U4L];
	for (unsigned int i = 0; i <value->nelements; i++)
	{
		MCString *s = (MCString *)&value->strings[i];
        MCAutoStringRef t_string;
        /* UNCHECKED */ MCStringCreateWithOldString(*s, &t_string);
        MCNameRef t_key;
		if (value->keys == NULL ||  value->keys[i] == NULL)
		{
			sprintf(tbuf,"%d",i+1);
			/* UNCHECKED */ MCNameCreateWithCString(tbuf, t_key);
		}
		else
			/* UNCHECKED */ MCNameCreateWithCString(value -> keys[i], t_key);
		var->set(*MCECptr, *t_string, &t_key, 1);
	}
	return NULL;
}

// IM-2014-03-06: [[ revBrowserCEF ]] Extend the externals interface to allow externals to hook into the wait loop

// Add callback function (arg1) to the wait loop
static char *add_runloop_action(const char *arg1, const char *arg2,
								const char *arg3, int *retval)
{
	MCRunloopActionCallback t_callback;
	t_callback = (MCRunloopActionCallback)arg1;

	void *t_context;
	t_context = (void*)arg2;

	MCRunloopActionRef *r_action;
	r_action = (MCRunloopActionRef*)arg3;

	if (!MCscreen->AddRunloopAction(t_callback, t_context, *r_action))
	{
		*retval = xresFail;
		return NULL;
	}

	*retval = xresSucc;

	return NULL;
}

// Remove callback function from the wait loop
static char *remove_runloop_action(const char *arg1, const char *arg2,
								const char *arg3, int *retval)
{
	MCRunloopActionRef t_action;
	t_action = (MCRunloopActionRef)arg1;
	
	MCscreen->RemoveRunloopAction(t_action);

	*retval = xresSucc;
	return NULL;
}

// Run the waitloop
static char *runloop_wait(const char *arg1, const char *arg2,
						  const char *arg3, int *retval)
{
	MCscreen->wait(60.0, True, True);
	*retval = xresSucc;
	return NULL;
}

////////////////////////////////////////////////////////////////////////////////
// SN-2014-07-08: [[ UnicodeExternalsV0 ]] Add functions allowing UTF8-encoded parameter

static char *card_message_utf8(const char *arg1, const char *arg2,
                          const char *arg3, int *retval)
{
	MCStack *s = MCdefaultstackptr;
	Boolean oldcheck = MCcheckstack;
	MCcheckstack = False;
    MCAutoStringRef t_arg1;
    /* UNCHECKED */ MCStringCreateWithBytes((byte_t*)arg1, strlen(arg1), kMCStringEncodingUTF8, false, &t_arg1);
	*retval = trans_stat(s->getcurcard()->domess(*t_arg1));
	MCcheckstack = oldcheck;
	return NULL;
}

static char *eval_expr_utf8(const char *arg1, const char *arg2,
                       const char *arg3, int *retval)
{
	if (MCECptr == NULL)
	{
		*retval = xresFail;
		return NULL;
	}
	
	MCAutoStringRef t_string;
	MCAutoValueRef t_result;
	/* UNCHECKED */ MCStringCreateWithBytes((byte_t*)arg1, strlen(arg1), kMCStringEncodingUTF8, false, &t_string);
	MCECptr->GetHandler()->eval(*MCECptr, *t_string, &t_result);
	
	if (MCECptr->HasError())
	{
		*retval = xresFail;
		return NULL;
	}
	
	MCAutoStringRef t_return;
    char *t_chars;
	/* UNCHECKED */ MCECptr->ConvertToString(*t_result, &t_return);
    /* UNCHECKED */ MCStringConvertToUTF8String(*t_return, t_chars);
	*retval = xresSucc;
	return t_chars;
}

static char *get_global_utf8(const char *arg1, const char *arg2,
                        const char *arg3, int *retval)
{
	MCVariable *tmp;
    MCAutoStringRef t_arg1_string;
    MCNewAutoNameRef t_arg1_name;
    /* UNCHECKED */ MCStringCreateWithBytes((byte_t*)arg1, strlen(arg1), kMCStringEncodingUTF8, false, &t_arg1_string);
    /* UNCHECKED */ MCNameCreate(*t_arg1_string, &t_arg1_name);
    
	tmp = MCVariable::lookupglobal(*t_arg1_name);
	if (tmp != nil)
	{
        *retval = xresSucc;
        MCExecContext ctxt(nil, nil, nil);
        MCAutoValueRef t_value;
		tmp->eval(ctxt, &t_value);
        MCAutoStringRef t_string;
        /* UNCHECKED */ ctxt . ConvertToString(*t_value, &t_string);
        char *t_result;
        /* UNCHECKED */ MCStringConvertToUTF8String(*t_string, t_result);
		return t_result;
	}
	*retval = xresFail;
	return NULL;
}

static char *set_global_utf8(const char *arg1, const char *arg2,
                        const char *arg3, int *retval)
{
	MCNewAutoNameRef t_arg1_name;
    MCAutoStringRef t_arg1_string;
    /* UNCHECKED */ MCStringCreateWithBytes((byte_t*)arg1, strlen(arg1), kMCStringEncodingUTF8, false, &t_arg1_string);
    /* UNCHECKED */ MCNameCreate(*t_arg1_string, &t_arg1_name);
	MCVariable *tmp;
	if (!MCVariable::ensureglobal(*t_arg1_name, tmp))
	{
		*retval = xresFail;
		return NULL;
    }
    
    MCExecContext ctxt(nil, nil, nil);
	*retval = xresSucc;
    MCAutoStringRef t_string;
    /* UNCHECKED */ MCStringCreateWithBytes((byte_t*)arg2, strlen(arg2), kMCStringEncodingUTF8, false, &t_string);
	tmp->set(ctxt, *t_string);
	return NULL;
}

static char *get_field_by_name_utf8(const char *arg1, const char *arg2,
                               const char *arg3, int *retval)
{
	MCField *fptr = (MCField *)getobj_utf8(CT_FIELD, CT_EXPRESSION, arg1, arg2);
	return getfield_utf8(fptr, retval);
}

static char *get_field_by_num_utf8(const char *arg1, const char *arg2,
                              const char *arg3, int *retval)
{
	MCField *fptr = (MCField *)getobj_utf8(CT_FIELD, CT_EXPRESSION, arg1, arg2);
	return getfield_utf8(fptr, retval);
}

static char *get_field_by_id_utf8(const char *arg1, const char *arg2,
                             const char *arg3, int *retval)
{
	MCField *fptr = (MCField *)getobj_utf8(CT_FIELD, CT_ID, arg1, arg2);
	return getfield_utf8(fptr, retval);
}

static char *set_field_by_name_utf8(const char *arg1, const char *arg2,
                               const char *arg3, int *retval)
{
	MCField *fptr = (MCField *)getobj_utf8(CT_FIELD, CT_EXPRESSION, arg1, arg2);
	if (fptr == NULL)
		*retval = xresFail;
	else
	{
        MCAutoStringRef t_string;
        /* UNCHECKED */ MCStringCreateWithBytes((byte_t*)arg3, strlen(arg3), kMCStringEncodingUTF8, false, &t_string);
        fptr->settext(fptr->getcard()->getid(), *t_string, False);
		*retval = xresSucc;
	}
	return NULL;
}

static char *set_field_by_num_utf8(const char *arg1, const char *arg2,
                              const char *arg3, int *retval)
{
	MCField *fptr = (MCField *)getobj_utf8(CT_FIELD, CT_EXPRESSION, arg1, arg2);
	if (fptr == NULL)
		*retval = xresFail;
	else
	{
        MCAutoStringRef t_string;
        /* UNCHECKED */ MCStringCreateWithBytes((byte_t*)arg3, strlen(arg3), kMCStringEncodingUTF8, false, &t_string);
        fptr->settext(fptr->getcard()->getid(), *t_string, False);
		*retval = xresSucc;
	}
	return NULL;
}

static char *set_field_by_id_utf8(const char *arg1, const char *arg2,
                             const char *arg3, int *retval)
{
	MCField *fptr = (MCField *)getobj_utf8(CT_FIELD, CT_ID, arg1, arg2);
	if (fptr == NULL)
		*retval = xresFail;
	else
	{
        MCAutoStringRef t_string;
        /* UNCHECKED */ MCStringCreateWithBytes((byte_t*)arg3, strlen(arg3), kMCStringEncodingUTF8, false, &t_string);
        fptr->settext(fptr->getcard()->getid(), *t_string, False);
		*retval = xresSucc;
	}
	return NULL;
}

static char *show_image_by_name_utf8(const char *arg1, const char *arg2,
                                const char *arg3, int *retval)
{
	MCImage *iptr = (MCImage *)getobj_utf8(CT_IMAGE, CT_EXPRESSION, arg1, arg2);
	if (iptr == NULL)
		*retval = xresFail;
	else
	{
		// MW-2011-08-18: [[ Layers ]] Invalidate the whole object.
		iptr->layer_redrawall();
		*retval = xresSucc;
	}
	return NULL;
}

static char *show_image_by_num_utf8(const char *arg1, const char *arg2,
                               const char *arg3, int *retval)
{
	MCImage *iptr = (MCImage *)getobj_utf8(CT_IMAGE, CT_EXPRESSION, arg1, arg2);
	if (iptr == NULL)
		*retval = xresFail;
	else
	{
		// MW-2011-08-18: [[ Layers ]] Invalidate the whole object.
		iptr->layer_redrawall();
		*retval = xresSucc;
	}
	return NULL;
}

static char *show_image_by_id_utf8(const char *arg1, const char *arg2,
                              const char *arg3, int *retval)
{
	MCImage *iptr;
	iptr = NULL;
	if (isdigit(arg1[0]))
		iptr = (MCImage *)getobj_utf8(CT_IMAGE, CT_ID, arg1, arg2);
	else
	{
        MCAutoStringRef arg1_str;
        /* UNCHECKED */ MCStringCreateWithBytes((byte_t*)arg1, strlen(arg1), kMCStringEncodingUTF8, false, &arg1_str);
		MCScriptPoint sp(*arg1_str);
		MCChunk *t_chunk;
		t_chunk = new MCChunk(False);
		
		Symbol_type t_next_type;
		MCerrorlock++;
		if (t_chunk -> parse(sp, False) == PS_NORMAL && sp.next(t_next_type) == PS_EOF)
        {
            MCExecContext ctxt(nil, nil, nil);
			MCObject *t_object;
			uint32_t t_part_id;
			if (t_chunk -> getobj(ctxt, t_object, t_part_id, False)  &&
				t_object -> gettype() == CT_IMAGE)
				iptr = static_cast<MCImage *>(t_object);
		}
		MCerrorlock--;
	}
	
	if (iptr == NULL)
		*retval = xresFail;
	else
	{
		// MW-2011-08-18: [[ Layers ]] Invalidate the whole object.
		iptr->layer_redrawall();
		*retval = xresSucc;
	}
	return NULL;
}

static char *get_variable_utf8(const char *arg1, const char *arg2,
                          const char *arg3, int *retval)
{
	MCVariable *var = NULL;
	if (MCECptr == NULL)
	{
		*retval = xresFail;
		return NULL;
	}
	*retval = trans_stat(getvarptr_utf8(*MCECptr, arg1, &var));
	if (var == NULL)
		return NULL;
    MCAutoValueRef t_value;
	var -> eval(*MCECptr, &t_value);
    MCAutoStringRef t_string;
    /* UNCHECKED */ MCECptr -> ConvertToString(*t_value, &t_string);
    char *t_result;
    /* UNCHECKED */ MCStringConvertToUTF8String(*t_string, t_result);
	return t_result;
}

static char *set_variable_utf8(const char *arg1, const char *arg2,
                          const char *arg3, int *retval)
{
	MCVariable *var = NULL;
	if (MCECptr == NULL)
	{
		*retval = xresFail;
		return NULL;
	}
	*retval = trans_stat(getvarptr_utf8(*MCECptr, arg1,&var));
	if (var == NULL)
		return NULL;
	//MCECptr->GetEP().setsvalue(arg2);
    MCAutoStringRef t_string;
    /* UNCHECKED */ MCStringCreateWithBytes((byte_t*)arg2, strlen(arg2), kMCStringEncodingUTF8, false, &t_string);
	var->set(*MCECptr, *t_string);
	return NULL;
}

//////////

static char *get_variable_ex_utf8(const char *arg1, const char *arg2,
                                  const char *arg3, int *retval, Bool p_is_text)
{
	MCString *value = (MCString *)arg3;
	Boolean array = False;
	MCVariable *var = NULL;
	if (MCECptr == NULL)
	{
		*retval = xresFail;
		return false;
	}
	*retval = trans_stat(getvarptr_utf8(*MCECptr, arg1, &var));
	if (var == NULL)
		return false;
    
    MCAutoValueRef t_value;
    
	if (arg2 != NULL && strlen(arg2) != 0)
	{
		MCNameRef t_key;
        MCAutoStringRef t_key_as_string;
        /* UNCHECKED */ MCStringCreateWithBytes((byte_t*)arg2, strlen(arg2), kMCStringEncodingUTF8, false, &t_key_as_string);
		/* UNCHECKED */ MCNameCreate(*t_key_as_string, t_key);
		var -> eval(*MCECptr, &t_key, 1, &t_value);
		MCValueRelease(t_key);
	}
	else
		var -> eval(*MCECptr, &t_value);
    
    
    MCAutoStringRef t_string;
    /* UNCHECKED */ MCECptr -> ConvertToString(*t_value, &t_string);
    
    char *t_result;
    uindex_t t_char_count;
    if (p_is_text)
        /* UNCHECKED */ MCStringConvertToUTF8(*t_string, t_result, t_char_count);
    else
        /* UNCHECKED */ MCStringNormalizeAndConvertToNative(*t_string, (char_t*&)t_result, t_char_count);
    
    // SN-2014-04-07 [[ Bug 12118 ]] revExecuteSQL writes incomplete data into SQLite BLOB columns
    // arg3 is not a char* but rather a MCString; whence setting the length should not be forgotten,
    // in case '\0' are present in the value fetched.
	value -> set(t_result, t_char_count);
	return NULL;
}

static char *get_variable_ex_utf8_text(const char *arg1, const char *arg2,
                                  const char *arg3, int *retval)
{
    return get_variable_ex_utf8(arg1, arg2, arg3, retval, true);
}

static char *get_variable_ex_utf8_binary(const char *arg1, const char *arg2,
                                  const char *arg3, int *retval)
{
    return get_variable_ex_utf8(arg1, arg2, arg3, retval, false);
}

//////////

static char *set_variable_ex_utf8(const char *arg1, const char *arg2,
                             const char *arg3, int *retval, Bool p_is_text)
{
    MCString *t_value = (MCString*)arg3;
	MCVariable *var = NULL;
	if (MCECptr == NULL)
	{
		*retval = xresFail;
		return NULL;
	}
	*retval = trans_stat(getvarptr_utf8(*MCECptr, arg1,&var));
	if (var == NULL)
		return NULL;
    
    MCAutoStringRef t_string;
    if (p_is_text)
        /* UNCHECKED */ MCStringCreateWithBytes((byte_t*)t_value->getstring(), t_value->getlength(), kMCStringEncodingUTF8, false, &t_string);
    else
        /* UNCHECKED */ MCStringCreateWithOldString(*t_value, &t_string);
    
	if (arg2 != NULL && strlen(arg2) > 0)
	{
		MCNameRef t_key;
        MCAutoStringRef t_key_as_string;
        /* UNCHECKED */ MCStringCreateWithBytes((byte_t*)arg2, strlen(arg2), kMCStringEncodingUTF8, false, &t_key_as_string);
		/* UNCHECKED */ MCNameCreate(*t_key_as_string, t_key);
		var->set(*MCECptr, *t_string, &t_key, 1);
		MCValueRelease(t_key);
	}
	else
		var->set(*MCECptr, *t_string);
    
	return NULL;
}

static char *set_variable_ex_utf8_text(const char *arg1, const char *arg2,
                                  const char *arg3, int *retval)
{
    return set_variable_ex_utf8(arg1, arg2, arg3, retval, true);
}

static char *set_variable_ex_utf8_binary(const char *arg1, const char *arg2,
                                  const char *arg3, int *retval)
{
    return set_variable_ex_utf8(arg1, arg2, arg3, retval, false);
}

//////////

static bool get_array_element_utf8(void *p_context, MCArrayRef p_array, MCNameRef p_key, MCValueRef p_value)
{
	get_array_element_t *ctxt;
	ctxt = (get_array_element_t *)p_context;
    
	char* t_key;
	MCStringConvertToUTF8String(MCNameGetString(p_key), t_key);
    
	ctxt -> keys[ctxt -> index] = t_key;
	MCExternalAddAllocatedString(MCexternalallocpool, t_key);
    
	if (ctxt -> strings != nil)
	{
        // The value needs to be converted as a UTF8/C-string
        uindex_t t_length;
        char *t_chars;
        MCAutoStringRef t_string;
        
        if (!MCECptr -> ConvertToString(p_value, &t_string))
            t_string = kMCEmptyString;
        
        if (ctxt -> is_text)
            /* UNCHECKED */ MCStringConvertToUTF8(*t_string, t_chars, t_length);
        else
            /* UNCHECKED */ MCStringNormalizeAndConvertToNative(*t_string, (char_t*&)t_chars, t_length);
        
        ctxt -> strings[ctxt -> index] . length = (int)t_length;
        ctxt -> strings[ctxt -> index] . sptr = (const char*)t_chars;
        
        MCExternalAddAllocatedString(MCexternalallocpool, (char*)t_chars);
	}
	ctxt -> index++;
    
	if (ctxt -> index < ctxt -> limit)
		return true;
    
	return false;
}

static char *get_array_utf8(const char *arg1, const char *arg2,
                       const char *arg3, int *retval, bool p_is_text)
{
	MCarray *value = (MCarray *)arg3;
	MCVariable *var = NULL;
	if (MCECptr == NULL)
	{
		*retval = xresFail;
		return NULL;
	}
	*retval = trans_stat(getvarptr_utf8(*MCECptr, arg1,&var));
	if (var == NULL)
		return NULL;
    
	if (!var -> isarray())
		return NULL;
    
    MCArrayRef t_array;
    t_array = (MCArrayRef)var -> getvalueref();
	if (t_array == nil)
		return NULL;
    
	if (value->nelements == 0)
	{
		value->nelements = MCArrayGetCount(t_array);
		return NULL;
	}
    
	value->nelements = MCU_min(value->nelements, MCArrayGetCount(t_array));
    
	get_array_element_t t_ctxt;
	t_ctxt . index = 0;
	t_ctxt . limit = value -> nelements;
	t_ctxt . keys = value -> keys;
    t_ctxt . strings = value -> strings;
    t_ctxt . is_text = p_is_text;
	MCArrayApply(t_array, get_array_element_utf8, &t_ctxt);
    
	return NULL;
    
#if 0
	var -> getvalue() . getkeys(value->keys, value->nelements);
	if (value->strings != NULL)
	{
        
		MCVariableValue& t_var_value = var -> getvalue();
        
		for (unsigned int i = 0; i < value->nelements; i++)
		{
			MCString t_string;
			MCstring *t_value_ptr;
			t_value_ptr = &value -> strings[i];
			
			MCVariableValue *t_entry;
			t_var_value . lookup_element(*MCEPptr, value -> keys[i], t_entry);
			if (t_entry -> is_number())
			{
				t_entry -> ensure_string(*MCEPptr);
				t_string = t_entry -> get_string();
			}
			else if (t_entry -> is_string())
			{
				t_string = t_entry -> get_string();
			}
			else
			{
				t_string = MCnullmcstring;
			}
            
			t_value_ptr -> length = t_string . getlength();
			t_value_ptr -> sptr = t_string . getstring();
		}
	}
	return NULL;
#endif
}

static char *get_array_utf8_text(const char *arg1, const char *arg2,
                                   const char *arg3, int *retval)
{
    return get_array_utf8(arg1, arg2, arg3, retval, true);
}

static char *get_array_utf8_binary(const char *arg1, const char *arg2,
                                   const char *arg3, int *retval)
{
    return get_array_utf8(arg1, arg2, arg3, retval, false);
}

//////////

static char *set_array_utf8(const char *arg1, const char *arg2,
                       const char *arg3, int *retval, bool p_is_text)
{
	MCarray *value = (MCarray *)arg3;
	MCVariable *var = NULL;
	if (MCECptr == NULL)
	{
		*retval = xresFail;
		return NULL;
	}
	*retval = trans_stat(getvarptr_utf8(*MCECptr, arg1,&var));
	if (var == NULL)
		return NULL;
	var->remove(*MCECptr, nil, 0);//clear variable
	char tbuf[U4L];
	for (unsigned int i = 0; i <value->nelements; i++)
	{
		MCString *s = (MCString *)&value->strings[i];
        MCAutoStringRef t_string;
        if (p_is_text)
            /* UNCHECKED */ MCStringCreateWithBytes((byte_t*)s->getstring(), s->getlength(), kMCStringEncodingUTF8, false, &t_string);
        else
            /* UNCHECKED */ MCStringCreateWithOldString(*s, &t_string);
        
        MCNameRef t_key;
		if (value->keys == NULL ||  value->keys[i] == NULL)
		{
			sprintf(tbuf,"%d",i+1);
			/* UNCHECKED */ MCNameCreateWithCString(tbuf, t_key);
		}
		else
        {
            MCAutoStringRef t_key_as_string;
            MCStringCreateWithBytes((byte_t*)value -> keys[i], strlen(value -> keys[i]), kMCStringEncodingUTF8, false, &t_key_as_string);
            /* UNCHECKED */ MCNameCreate(*t_key_as_string, t_key);
        }
		var->set(*MCECptr, *t_string, &t_key, 1);
        
        MCNameDelete(t_key);
	}
	return NULL;
}

static char *set_array_utf8_text(const char *arg1, const char *arg2,
                            const char *arg3, int *retval)
{
    return set_array_utf8(arg1, arg2, arg3, retval, true);
}

static char *set_array_utf8_binary(const char *arg1, const char *arg2,
                                 const char *arg3, int *retval)
{
    return set_array_utf8(arg1, arg2, arg3, retval, false);
}


////////////////////////////////////////////////////////////////////////////////
// IM-2014-07-09: [[ Bug 12225 ]] Add external functions to convert stack coordinates based on current transform

// convert stack to logical window coords
static char *stack_to_window_rect(const char *arg1, const char *arg2,
									   const char *arg3, int *retval)
{
	uintptr_t t_win_id;
<<<<<<< HEAD
	t_win_id = uintptr_t(arg1);
=======
	t_win_id = (uintptr_t)arg1;
>>>>>>> 867513c2

	MCStack *t_stack;
	t_stack = MCdispatcher->findstackwindowid(t_win_id);

	if (t_stack == nil)
	{
		*retval = xresFail;
		return nil;
	}

	MCRectangle32 *t_rect;
	t_rect = (MCRectangle32*)arg2;

	*t_rect = MCRectangle32GetTransformedBounds(*t_rect, t_stack->getviewtransform());

	// IM-2014-07-09: [[ Bug 12602 ]] Convert window -> screen coords
	*t_rect = MCRectangle32FromMCRectangle(MCscreen->logicaltoscreenrect(MCRectangle32ToMCRectangle(*t_rect)));

	*retval = xresSucc;
	return nil;
}

// convert logical window to stack coords
static char *window_to_stack_rect(const char *arg1, const char *arg2,
									   const char *arg3, int *retval)
{
	uintptr_t t_win_id;
	t_win_id = (uintptr_t)arg1;

	MCStack *t_stack;
	t_stack = MCdispatcher->findstackwindowid(t_win_id);

	if (t_stack == nil)
	{
		*retval = xresFail;
		return nil;
	}

	MCRectangle32 *t_rect;
	t_rect = (MCRectangle32*)arg2;

	// IM-2014-07-09: [[ Bug 12602 ]] Convert screen -> window coords
	*t_rect = MCRectangle32FromMCRectangle(MCscreen->screentologicalrect(MCRectangle32ToMCRectangle(*t_rect)));

	*t_rect = MCRectangle32GetTransformedBounds(*t_rect, MCGAffineTransformInvert(t_stack->getviewtransform()));

	*retval = xresSucc;
	return nil;
}

// IM-2014-03-06: [[ revBrowserCEF ]] Add externals extension to the callback list
// SN-2014-07-08: [[ UnicodeExternalsV0 ]] Add externals extension to handle UTF8-encoded parameters
XCB MCcbs[] =
{
	// Externals interface V0 functions
	set_idle_func,
	NULL,
	set_idle_rate,
	card_message,
	mc_message,
	eval_expr,
	get_global,
	set_global,
	get_field_by_name,
	get_field_by_num,
	get_field_by_id,
	set_field_by_name,
	set_field_by_num,
	set_field_by_id,
	show_image_by_name,
	show_image_by_num,
	show_image_by_id,
	get_variable,
	set_variable,
	get_variable_ex,
	set_variable_ex,
	get_array,
	set_array,

	// Externals interface V1 functions
	add_runloop_action,
	remove_runloop_action,
	runloop_wait,
    
	stack_to_window_rect,
	window_to_stack_rect,
    
    // Externals interface unicode functions
    // SN-2014-07-22: [[ Bug 12874 ]] revBrowser (both original and CEF) crashes LiveCode 7.0 DP7
    //  added *_by_id_* in the MCcbs...
	card_message_utf8,
	eval_expr_utf8,
	get_global_utf8,
	set_global_utf8,
	get_field_by_name_utf8,
	get_field_by_num_utf8,
    get_field_by_id_utf8,
	set_field_by_name_utf8,
	set_field_by_num_utf8,
    set_field_by_id_utf8,
	show_image_by_name_utf8,
	show_image_by_num_utf8,
    show_image_by_id_utf8,
	get_variable_utf8,
	set_variable_utf8,
	get_variable_ex_utf8_text,
	get_variable_ex_utf8_binary,
	set_variable_ex_utf8_text,
	set_variable_ex_utf8_binary,
	get_array_utf8_text,
	get_array_utf8_binary,
	set_array_utf8_text,
	set_array_utf8_binary,

	NULL
};

////////////////////////////////////////////////////////////////////////////////

static int can_access_file(const char *p_file)
{
	return MCSecureModeCanAccessDisk();
}

static int can_access_host(const char *p_host)
{
	if (MCSecureModeCanAccessNetwork())
		return true;
    MCAutoStringRef t_host;
    /* UNCHECKED */ MCStringCreateWithCString(p_host, &t_host);
	return MCModeCanAccessDomain(*t_host);
}

static int can_access_library(const char *p_host)
{
	return true;
}

// SN-2014-07-08: [[ UnicodeExternalsV0 ]] Added can_access* functions with UTF8-encoded parameters
static int can_access_file_utf8(const char *p_file)
{
	return MCSecureModeCanAccessDisk();
}

static int can_access_host_utf8(const char *p_host)
{
	if (MCSecureModeCanAccessNetwork())
		return true;
    MCAutoStringRef t_host;
    /* UNCHECKED */ MCStringCreateWithBytes((byte_t*)p_host, strlen(p_host), kMCStringEncodingUTF8, false, &t_host);
	return MCModeCanAccessDomain(*t_host);
}

static int can_access_library_utf8(const char *p_host)
{
	return true;
}

SECURITYHANDLER MCsecuritycbs[] =
{
	can_access_file,
    can_access_host,
	can_access_library,
    
    // SN-2014-07-08: [[ UnicodeExternalsV0 ]] Added new unicode functions in the table
	can_access_file_utf8,
    can_access_host_utf8,
	can_access_library_utf8
};<|MERGE_RESOLUTION|>--- conflicted
+++ resolved
@@ -1625,12 +1625,8 @@
 static char *stack_to_window_rect(const char *arg1, const char *arg2,
 									   const char *arg3, int *retval)
 {
-	uintptr_t t_win_id;
-<<<<<<< HEAD
-	t_win_id = uintptr_t(arg1);
-=======
-	t_win_id = (uintptr_t)arg1;
->>>>>>> 867513c2
+    uintptr_t t_win_id;
+    t_win_id = (uintptr_t)arg1;
 
 	MCStack *t_stack;
 	t_stack = MCdispatcher->findstackwindowid(t_win_id);
