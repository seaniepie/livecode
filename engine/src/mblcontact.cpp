--- conflicted
+++ resolved
@@ -32,123 +32,11 @@
 
 #include "mblcontact.h"
 
-<<<<<<< HEAD
 ////////////////////////////////////////////////////////////////////////////////
-
 /*
-=======
-void MCPickContactExec(MCExecContext& p_ctxt)
-{
-#ifdef /* MCPickContactExec */ LEGACY_EXEC
-    int32_t r_result = 0;
-    MCSystemPickContact(r_result);
-    if (r_result > 0)
-        p_ctxt.SetTheResultToNumber(r_result);
-    else
-        p_ctxt.SetTheResultToEmpty();
-#endif /* MCPickContactExec */
-}
-
-void MCShowContactExec(MCExecContext& p_ctxt, int32_t p_contact_id)
-{
-#ifdef /* MCShowContactExec */ LEGACY_EXEC
-    int32_t r_result = 0;
-    MCSystemShowContact(p_contact_id, r_result);
-    if (r_result > 0)
-        p_ctxt.SetTheResultToNumber(r_result);
-    else
-        p_ctxt.SetTheResultToEmpty();
-#endif /* MCShowContactExec */
-}
-
-void MCCreateContactExec(MCExecContext& p_ctxt)
-{
-#ifdef /* MCCreateContactExec */ LEGACY_EXEC
-    int32_t r_result = 0;
-    MCSystemCreateContact(r_result);
-    if (r_result > 0)
-        p_ctxt.SetTheResultToNumber(r_result);
-    else
-        p_ctxt.SetTheResultToEmpty();
-#endif /* MCCreateContactExec */
-}
-
-void MCUpdateContactExec(MCExecContext& p_ctxt, MCVariableValue *p_contact, const char *p_title, const char *p_message, const char *p_alternate_name)
-{
-#ifdef /* MCUpdateContactExec */ LEGACY_EXEC
-    int32_t r_result = 0;
-    /* UNCHECKED */ MCSystemUpdateContact(p_contact, p_title, p_message, p_alternate_name, r_result);
-    if (r_result > 0)
-        p_ctxt.SetTheResultToNumber(r_result);
-    else
-        p_ctxt.SetTheResultToEmpty();
-#endif /* MCUpdateContactExec */
-}
-
-void MCGetContactDataExec(MCExecContext& p_ctxt, int32_t p_contact_id)
-{
-#ifdef /* MCGetContactDataExec */ LEGACY_EXEC
-    MCVariableValue *r_contact_data = nil;
-    MCSystemGetContactData(p_ctxt, p_contact_id, r_contact_data);
-    if (r_contact_data == nil)
-        p_ctxt.SetTheResultToEmpty();
-    else
-        p_ctxt.GetEP().setarray(r_contact_data, True);
-#endif /* MCGetContactDataExec */
-}
-
-void MCRemoveContactExec(MCExecContext& p_ctxt, int32_t p_contact_id)
-{
-#ifdef /* MCRemoveContactExec */ LEGACY_EXEC
-    if (MCSystemRemoveContact(p_contact_id))
-		p_ctxt.SetTheResultToNumber(p_contact_id);
-	else
-        p_ctxt.SetTheResultToEmpty();
-#endif /* MCRemoveContactExec */
-}
-
-void MCAddContactExec(MCExecContext &ctxt, MCVariableValue *p_contact)
-{
-#ifdef /* MCAddContactExec */ LEGACY_EXEC
-	int32_t t_result = 0;
-	/* UNCHECKED */ MCSystemAddContact(p_contact, t_result);
-	if (t_result > 0)
-		ctxt.SetTheResultToNumber(t_result);
-	else
-		ctxt.SetTheResultToEmpty();
-#endif /* MCAddContactExec */
-}
-
-void MCFindContactExec(MCExecContext& p_ctxt, const char* p_contact_name)
-{
-#ifdef /* MCFindContactExec */ LEGACY_EXEC
-    char *t_result;
-    t_result = nil;
-    MCSystemFindContact(p_contact_name, t_result);
-    if (t_result != nil)
-        p_ctxt.SetTheResultToCString(t_result);
-    else
-        p_ctxt.SetTheResultToEmpty();
-    MCCStringFree(t_result);
-#endif /* MCFindContactExec */
-}
-
-////////////////////////////////////////////////////////////////////////////////
-
-bool MCContactAddProperty(MCExecPoint& ep, MCVariableValue *p_contact, MCNameRef p_property, MCString p_value)
-{
-#ifdef /* MCContactAddProperty */ LEGACY_EXEC
-	MCVariableValue *t_element;
-	return p_contact->lookup_element(ep, MCNameGetOldString(p_property), t_element) == ES_NORMAL &&
-		t_element->assign_string(p_value);
-#endif /* MCContactAddProperty */
-}
->>>>>>> 783dcc54
-
-ASK_ALI
 bool MCContactAddPropertyWithLabel(MCExecPoint& ep, MCVariableValue *p_contact, MCNameRef p_property, MCNameRef p_label, MCVariableValue *p_value)
 {
-/*	MCVariableValue *t_element;
+	MCVariableValue *t_element;
 	MCVariableValue *t_array;
 	if (p_contact->lookup_element(ep, MCNameGetOldString(p_property), t_array) != ES_NORMAL ||
 		t_array->lookup_element(ep, MCNameGetOldString(p_label), t_array) != ES_NORMAL)
@@ -166,7 +54,7 @@
 
 bool MCContactAddPropertyWithLabel(MCExecPoint& ep, MCVariableValue *p_contact, MCNameRef p_property, MCNameRef p_label, MCString p_value)
 {
-/*	bool t_success = true;
+	bool t_success = true;
 	MCVariableValue *t_element;
 	t_element = new MCVariableValue();
 	
@@ -204,165 +92,11 @@
 	else
 		t_index = MCArrayGetCount((MCArrayRef)t_array) + 1;
 	
-<<<<<<< HEAD
     MCAutoArrayRef t_copied_array;
     if (MCArrayCopy((MCArrayRef) t_array, &t_copied_array))
         return MCArrayStoreValueAtIndex(*t_copied_array, t_index, p_value);
     
     return false;
-=======
-	return t_success;
 }
 
 ////////////////////////////////////////////////////////////////////////////////
-
-Exec_stat MCHandlePickContact(void *context, MCParameter *p_parameters) // ABPeoplePickerNavigationController
-{
-#ifdef /* MCHandlePickContact */ LEGACY_EXEC
-    int32_t r_result;
-    MCExecPoint ep(nil, nil, nil);
-    MCExecContext t_ctxt(ep);
-    t_ctxt.SetTheResultToEmpty();
-    // Call the Exec implementation
-    MCPickContactExec(t_ctxt);
-    // Set return value
-	return t_ctxt.GetStat();
-#endif /* MCHandlePickContact */
-}
-
-Exec_stat MCHandleShowContact(void *context, MCParameter *p_parameters) // ABPersonViewController
-{
-#ifdef /* MCHandleShowContact */ LEGACY_EXEC
-    int32_t t_contact_id = 0;
-    int32_t r_result;
-    MCExecPoint ep(nil, nil, nil);
-	ep . clear();
-    // Handle parameters.
-    if (p_parameters)
-    {
-        p_parameters->eval(ep);
-        t_contact_id = atoi (ep.getsvalue().getstring());
-    }
-    MCExecContext t_ctxt(ep);
-    t_ctxt.SetTheResultToEmpty();
-    // Call the Exec implementation
-    MCShowContactExec(t_ctxt, t_contact_id);
-    // Set return value
-	return t_ctxt.GetStat();
-#endif /* MCHandleShowContact */
-}
-
-Exec_stat MCHandleCreateContact(void *context, MCParameter *p_parameters) // ABNewPersonViewController
-{
-#ifdef /* MCHandleCreateContact */ LEGACY_EXEC
-    int32_t r_result;
-    MCExecPoint ep(nil, nil, nil);
-    MCExecContext t_ctxt(ep);
-    t_ctxt.SetTheResultToEmpty();
-    // Call the Exec implementation
-    MCCreateContactExec(t_ctxt);
-    // Set return value
-	return t_ctxt.GetStat();
-#endif /* MCHandleCreateContact */
-}
-
-Exec_stat MCHandleUpdateContact(void *context, MCParameter *p_parameters) // ABUnknownPersonViewController
-{
-#ifdef /* MCHandleUpdateContact */ LEGACY_EXEC
-    MCExecPoint ep(nil, nil, nil);
-    MCExecContext ctxt(ep);
-    // Handle parameters. We are doing that in a dedicated call
-	MCVariableValue *t_contact = nil;
-	char *t_title = nil;
-	char *t_message = nil;
-	char *t_alternate_name = nil;
-	/* UNCHECKED */ MCContactParseParams(p_parameters, t_contact, t_title, t_message, t_alternate_name);
-    // Call the Exec implementation
-    MCUpdateContactExec(ctxt, t_contact, t_title, t_message, t_alternate_name);
-    // Set return value
-	return ctxt.GetStat();
-#endif /* MCHandleUpdateContact */
-}
-
-Exec_stat MCHandleGetContactData(void *context, MCParameter *p_parameters)
-{
-#ifdef /* MCHandleGetContactData */ LEGACY_EXEC
-    MCExecPoint ep(nil, nil, nil);
-	ep . clear();
-    int32_t t_contact_id = 0;
-    // Handle parameters.
-    if (p_parameters)
-    {
-        p_parameters->eval(ep);
-        t_contact_id = atoi (ep.getsvalue().getstring());
-    }
-    MCExecContext t_ctxt(ep);
-    t_ctxt.SetTheResultToEmpty();
-    // Call the Exec implementation
-    MCGetContactDataExec(t_ctxt, t_contact_id);
-    if (MCresult->isempty())
-        MCresult->store(ep, True);
-	return t_ctxt.GetStat();
-#endif /* MCHandleGetContactData */
-}
-
-Exec_stat MCHandleRemoveContact(void *context, MCParameter *p_parameters)
-{
-#ifdef /* MCHandleRemoveContact */ LEGACY_EXEC
-    MCExecPoint ep(nil, nil, nil);
-	ep . clear();
-    int32_t t_contact_id = 0;
-    // Handle parameters.
-    if (p_parameters)
-    {
-        p_parameters->eval(ep);
-        t_contact_id = atoi (ep.getsvalue().getstring());
-    }
-    MCExecContext t_ctxt(ep);
-    t_ctxt.SetTheResultToEmpty();
-    // Call the Exec implementation
-    MCRemoveContactExec(t_ctxt, t_contact_id);
-    // Set return value
-    return t_ctxt.GetStat();
-#endif /* MCHandleRemoveContact */
-}
-
-Exec_stat MCHandleAddContact(void *context, MCParameter *p_parameters)
-{
-#ifdef /* MCHandleAddContact */ LEGACY_EXEC
-    MCExecPoint ep(nil, nil, nil);
-    // Handle parameters. We are doing that in a dedicated call
-	MCVariableValue *t_contact;
-	
-	/* UNCHECKED */ MCParseParameters(p_parameters, "a", &t_contact);
-
-    MCExecContext t_ctxt(ep);
-    // Call the Exec implementation
-    MCAddContactExec(t_ctxt, t_contact);
-    // Set return value
-    return t_ctxt.GetStat();
-#endif /* MCHandleAddContact */
-}
-
-Exec_stat MCHandleFindContact(void *context, MCParameter *p_parameters)
-{
-#ifdef /* MCHandleFindContact */ LEGACY_EXEC
-    const char *t_contact_name = NULL;
-    const char *r_result = NULL;
-    MCExecPoint ep(nil, nil, nil);
-	ep . clear();
-    // Handle parameters.
-    if (p_parameters)
-    {
-        p_parameters->eval(ep);
-        t_contact_name = ep.getcstring();
-    }
-    MCExecContext t_ctxt(ep);
-    t_ctxt.SetTheResultToEmpty();
-    // Call the Exec implementation
-    MCFindContactExec(t_ctxt, t_contact_name);
-    // Set return value
-    return t_ctxt.GetStat();
-#endif /* MCHandleFindContact */
->>>>>>> 783dcc54
-}