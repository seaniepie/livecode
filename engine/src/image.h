/* Copyright (C) 2003-2013 Runtime Revolution Ltd.

This file is part of LiveCode.

LiveCode is free software; you can redistribute it and/or modify it under
the terms of the GNU General Public License v3 as published by the Free
Software Foundation.

LiveCode is distributed in the hope that it will be useful, but WITHOUT ANY
WARRANTY; without even the implied warranty of MERCHANTABILITY or
FITNESS FOR A PARTICULAR PURPOSE.  See the GNU General Public License
for more details.

You should have received a copy of the GNU General Public License
along with LiveCode.  If not see <http://www.gnu.org/licenses/>.  */

//
// MCImage class
//
#ifndef	IMAGE_H
#define	IMAGE_H

#include "control.h"
#include "imagebitmap.h"
#include "graphics.h"
#include "exec.h"

#define MAG_WIDTH 8
#define MAX_PLANES 8
#define MAX_CMASK 7

typedef struct
{
	int2 y;
	int2 lx;
	int2 rx;
	int2 direction;
} MCstacktype;

typedef struct
{
	MCGImageRef image;
	int32_t xhot;
	int32_t yhot;
} MCBrush;

////////////////////////////////////////////////////////////////////////////////

bool MCImageBitmapApplyColorTransform(MCImageBitmap *p_bitmap, MCColorTransformRef p_transform);

bool MCImageQuantizeImageBitmap(MCImageBitmap *p_bitmap, MCColor *p_colors, uindex_t p_color_count, bool p_dither, bool p_add_transparency_index, MCImageIndexedBitmap *&r_indexed);
// create a new colour palette and map image pixels to palette colours
bool MCImageQuantizeColors(MCImageBitmap *p_bitmap, MCImagePaletteSettings *p_palette_settings, bool p_dither, bool p_transparency_index, MCImageIndexedBitmap *&r_indexed);

bool MCImageScaleBitmap(MCImageBitmap *p_src_bitmap, uindex_t p_width, uindex_t p_height, uint8_t p_quality, MCImageBitmap *&r_scaled);
bool MCImageRotateBitmap(MCImageBitmap *p_src, real64_t p_angle, uint8_t p_quality, uint32_t p_backing_color, MCImageBitmap *&r_rotated);
// IM-2013-11-07: [[ RefactorGraphics ]] Flip the pixels of the given image in the specified directions
void MCImageFlipBitmapInPlace(MCImageBitmap *p_bitmap, bool p_horizontal, bool p_vertical);

// Image format encode / decode function
bool MCImageEncodeGIF(MCImageBitmap *p_image, IO_handle p_stream, bool p_dither, uindex_t &r_bytes_written);
bool MCImageEncodeGIF(MCImageIndexedBitmap *p_bitmap, IO_handle p_stream, uindex_t &r_bytes_written);

bool MCImageEncodeJPEG(MCImageBitmap *p_image, MCImageMetadata *p_metadata, IO_handle p_stream, uindex_t &r_bytes_written);

bool MCImageEncodePNG(MCImageBitmap *p_bitmap, MCImageMetadata *p_metadata, IO_handle p_stream, uindex_t &r_bytes_written);
bool MCImageEncodePNG(MCImageIndexedBitmap *p_bitmap, MCImageMetadata *p_metadata, IO_handle p_stream, uindex_t &r_bytes_written);

bool MCImageEncodeBMP(MCImageBitmap *p_bitmap, IO_handle p_stream, uindex_t &r_bytes_written);
bool MCImageDecodeBMPStruct(IO_handle p_stream, uindex_t &x_bytes_read, MCImageBitmap *&r_bitmap);

bool MCImageEncodeRawTrueColor(MCImageBitmap *p_bitmap, IO_handle p_stream, Export_format p_format, uindex_t &r_bytes_written);
bool MCImageEncodeRawIndexed(MCImageBitmap *p_bitmap, IO_handle p_stream, uindex_t &r_bytes_written);
bool MCImageEncodeRawIndexed(MCImageIndexedBitmap *p_indexed, IO_handle p_stream, uindex_t &r_bytes_written);

bool MCImageEncodePBM(MCImageBitmap *p_bitmap, IO_handle p_stream, uindex_t &r_bytes_written);
bool MCImageEncodePPM(MCImageBitmap *p_bitmap, IO_handle p_stream, uindex_t &r_bytes_written);
bool MCImageDecodeNetPBM(IO_handle p_stream, MCImageBitmap *&r_bitmap);

// Legacy Functions
void MCImageBitmapSetAlphaValue(MCImageBitmap *p_bitmap, uint8_t p_alpha);

bool MCImageParseMetadata(MCExecContext& ctxt, MCArrayRef p_array, MCImageMetadata& r_metadata);

////////////////////////////////////////////////////////////////////////////////

struct MCImageCompressedBitmap
{
	uint32_t compression;
	uint8_t *data;
	uindex_t size;

	// PICT & RLE compression schemes don't encode these
	uindex_t width, height, depth;
	MCColor *colors;
	uindex_t color_count;
	uint8_t *mask;
	uindex_t mask_size;

	uint8_t **planes;
	uindex_t *plane_sizes;
};

bool MCImageCreateCompressedBitmap(uint32_t p_compression, MCImageCompressedBitmap *&r_compressed);
bool MCImageCopyCompressedBitmap(MCImageCompressedBitmap *p_src, MCImageCompressedBitmap *&r_dst);
void MCImageFreeCompressedBitmap(MCImageCompressedBitmap *p_compressed);

bool MCImageCompressRLE(MCImageBitmap *p_bitmap, MCImageCompressedBitmap *&r_compressed);
bool MCImageCompressRLE(MCImageIndexedBitmap *p_indexed, MCImageCompressedBitmap *&r_compressed);
bool MCImageDecompressRLE(MCImageCompressedBitmap *p_compressed, MCImageBitmap *&r_bitmap);

bool MCImageCompress(MCImageBitmap *p_bitmap, bool p_dither, MCImageCompressedBitmap *&r_compressed);

bool MCImageGetMetafileGeometry(IO_handle p_stream, uindex_t &r_width, uindex_t &r_height);
bool MCImageImport(IO_handle p_stream, IO_handle p_mask_stream, MCPoint &r_hotspot, MCStringRef &r_name, MCImageCompressedBitmap *&r_compressed, MCImageBitmap *&r_bitmap);
bool MCImageExport(MCImageBitmap *p_bitmap, Export_format p_format, MCImagePaletteSettings *p_palette_settings, bool p_dither, MCImageMetadata *metadata, IO_handle p_stream, IO_handle p_mask_stream);

bool MCImageDecode(IO_handle p_stream, MCBitmapFrame *&r_frames, uindex_t &r_frame_count);
bool MCImageDecode(const uint8_t *p_data, uindex_t p_size, MCBitmapFrame *&r_frames, uindex_t &r_frame_count);

bool MCImageCreateClipboardData(MCImageBitmap *p_bitmap, MCDataRef &r_data);

////////////////////////////////////////////////////////////////////////////////

#if defined(TARGET_PLATFORM_WINDOWS)
bool MCImageBitmapToDIB(MCImageBitmap *p_bitmap, MCWinSysHandle &r_dib);
bool MCImageBitmapToV5DIB(MCImageBitmap *p_bitmap, MCWinSysHandle &r_dib);
bool MCImageBitmapToMetafile(MCImageBitmap *p_bitmap, MCWinSysMetafileHandle &r_metafile);
bool MCImageBitmapToEnhancedMetafile(MCImageBitmap *p_bitmap, MCWinSysEnhMetafileHandle &r_metafile);
#elif defined(TARGET_PLATFORM_MACOS_X)
bool MCImageBitmapToPICT(MCImageBitmap *p_bitmap, MCMacSysPictHandle &r_pict);
#endif

////////////////////////////////////////////////////////////////////////////////

#include "image_rep.h"

// IM-2013-10-30: [[ FullscreenMode ]] Factor out image rep creation & preparation
bool MCImageGetFileRepForStackContext(MCStringRef p_filename, MCStack *p_stack, MCImageRep *&r_rep);
void MCImagePrepareRepForDisplayAtDensity(MCImageRep *p_rep, MCGFloat p_density);

class MCMutableImageRep : public MCImageRep
{
public:
	MCMutableImageRep(MCImage *p_owner, MCImageBitmap *p_bitmap);
	~MCMutableImageRep();

	// Image Rep interface
	MCImageRepType GetType() { return kMCImageRepMutable; }
	uindex_t GetFrameCount();
	
	bool LockBitmapFrame(uindex_t p_index, MCGFloat p_density, MCBitmapFrame *&r_frame);
	void UnlockBitmapFrame(uindex_t p_index, MCBitmapFrame *p_frame);
	
	bool LockImageFrame(uindex_t p_index, MCGFloat p_density, MCGImageFrame& r_frame);
	void UnlockImageFrame(uindex_t p_index, MCGImageFrame& p_frame);
	
	bool GetGeometry(uindex_t &r_width, uindex_t &r_height);
	
	uint32_t GetDataCompression();

	// implementation
	
	// IM-2013-12-17: [[ Bug 11604 ]] Notify image rep when the image object is moved
	void owner_rect_changed(const MCRectangle &p_new_rect);
	
	bool copy_selection(MCImageBitmap *&r_bitmap);

	Boolean image_mfocus(int2 x, int2 y);
	Boolean image_mdown(uint2 which);
	Boolean image_mup(uint2 which);
	Boolean image_doubledown(uint2 which);
	Boolean image_doubleup(uint2 which);

	bool has_selection();

	void drawsel(MCDC *dc);
	void drawselrect(MCDC *dc);

	void image_undo(Ustruct *p_undo);
	void image_freeundo(Ustruct *p_undo);

	void startdraw();
	void continuedraw();
	void enddraw();

	void canceldraw();

	void startrub();
	MCRectangle continuerub(Boolean line);
	void endrub();

	void startseldrag();
	void endsel();

	void put_brush(int2 x, int2 y, MCBrush *which);
	void fill_line(MCGRaster &plane, int2 left, int2 right, int2 y);
	bool bucket_line(MCImageBitmap *simage, uint4 color,
	                    int2 x, int2 y, int2 &l, int2 &r);
	bool bucket_point(MCImageBitmap *simage, uint4 color, MCGRaster &dimage,
	                     MCstacktype pstack[], uint2 &pstacktop,
	                     uint2 &pstackptr, int2 xin, int2 yin, int2 direction,
	                     int2 &xleftout, int2 &xrightout, bool &collide);
	void bucket_fill(MCImageBitmap *simage, uint4 scolor, MCGRaster &dimage,
	                 int2 xleft, int2 oldy);

	MCRectangle drawbrush(Tool which);
	void drawbucket();
	MCRectangle drawline(Boolean cancenter);
	MCRectangle drawreg();
	MCRectangle drawroundrect();
	MCRectangle drawoval();
	MCRectangle drawpencil();
	MCRectangle drawrectangle();

	void fill_path(MCGPathRef p_path);
	void stroke_path(MCGPathRef p_path);
	void draw_path(MCGPathRef p_path);
	void apply_stroke_style(MCGContextRef p_context, bool p_miter);
	void apply_fill_paint(MCGContextRef p_context, MCPatternRef p_pattern, const MCColor &p_color);
	void apply_stroke_paint(MCGContextRef p_context, MCPatternRef p_pattern, const MCColor &p_color);

	void battson(MCContext *ctxt, uint2 depth);

	void fillimage(const MCRectangle &drect);
	void eraseimage(const MCRectangle &drect);

	MCRectangle getopaqueregion(uint1 p_threshold = 0);
	void croptoopaque();

	void selimage();

	void getsel(Boolean cut);
	void cutoutsel();
	void stampsel();
	void rotatesel(int2 angle);
	void flipsel(Boolean ishorizontal);

	void pasteimage(MCImageBitmap *p_bitmap);

	static void init();
	static void shutdown();

private:
	MCImage *m_owner;
	MCGImageFrame m_gframe;
	MCBitmapFrame m_frame;

	MCImageBitmap *m_bitmap;
	MCImageBitmap *m_unpre_bitmap;
	MCImageBitmap *m_selection_image;
	MCImageBitmap *m_undo_image;
	MCImageBitmap *m_rub_image;
	MCGRaster m_draw_mask;

	/* DUPE */ MCRectangle rect;

	/* DUPE */MCRectangle selrect;

	/* DUPE */uint32_t state;

	/* DUPE */int16_t mx, my;
	/* DUPE */int16_t startx, starty;

	static Boolean erasing;

	static Tool oldtool;
	static MCRectangle newrect;

	static MCPoint *points;
	static uint2 npoints;
	static uint2 polypoints;
};

class MCImageNeed
{
public:
	MCImageNeed(MCObject *p_object);
	~MCImageNeed();

	void Add(MCImageNeed *&p_list);
	void Remove(MCImageNeed *&p_list);

	MCObject *GetObject();
	MCImageNeed *GetNext();

private:
	MCObjectHandle *m_object;
	MCImageNeed *m_prev;
	MCImageNeed *m_next;
};

class MCImage : public MCControl
{
	friend class MCHcbmap;
	
	MCImageRep *m_rep;
	// IM-2013-11-05: [[ RefactorGraphics ]] Resampled image rep used to store cached
	// best-quality scaled image
	MCResampledImageRep *m_resampled_rep;

	// IM-2014-05-12: [[ ImageRepUpdate ]] The possible sources of the currently locked bitmap
	MCImageRep *m_locked_rep;
	MCBitmapFrame *m_locked_bitmap_frame;
	MCGImageRef m_locked_image;
	MCImageBitmap *m_locked_bitmap;

	uint32_t m_image_opened;

	bool m_has_transform;
	MCGAffineTransform m_transform;
	
    MCRectangle m_center_rect;
    
	// MW-2013-10-25: [[ Bug 11300 ]] These control whether a horz/vert flip is
	//   applied to the transform on referenced images (set by the flip cmd).
	bool m_flip_x : 1;
	bool m_flip_y : 1;

	MCImageNeed *m_needs;
	
	uint32_t m_current_width;
	uint32_t m_current_height;

	int2 xhot;
	int2 yhot;
	uint2 angle;
	int2 currentframe;
	int2 repeatcount;
	int2 irepeatcount;
	uint1 resizequality;
	MCStringRef filename;
	static int2 magmx;
	static int2 magmy;
	static MCRectangle magrect;
	static MCObject *magtoredraw;

	static Boolean filledborder;
	static MCBrush brush;
	static MCBrush spray;
	static MCBrush eraser;
	static MCCursorRef cursor;
	static MCCursorRef defaultcursor;
	static uint2 cmasks[8];
    
    // MM-2014-07-31: [[ ThreadedRendering ]] Used to ensure the image animate message is only posted from a single thread.
    bool m_animate_posted : 1;
	
public:
	// replace the current image data with the new bitmap
	// IM-2013-07-19: [[ ResIndependence ]] add scale param for hi-res images
	bool setbitmap(MCImageBitmap *p_bitmap, MCGFloat p_scale, bool p_update_geometry = false);

	// MW-2013-09-05: [[ Bug 11127 ]] These are used when saving / loading an image
	//   they hold the control's colors, as the ones serialized in MCObject are the
	//   image colors (for <= 8 color RLE images).
	static bool s_have_control_colors;
	static uint16_t s_control_color_count;
	static MCColor *s_control_colors;
	static MCStringRef *s_control_color_names;
	static uint16_t s_control_pixmap_count;
	static MCPatternInfo *s_control_pixmapids;
	static uint16_t s_control_color_flags;
	
	// IM-2014-05-21: [[ HiResPatterns ]] Convert image resize quality to MCGImageFilter
	static MCGImageFilter resizequalitytoimagefilter(uint8_t p_quality);

private:
	void setrep(MCImageRep *p_rep);
	
	bool setcompressedbitmap(MCImageCompressedBitmap *p_compressed);
	bool setfilename(MCStringRef p_filename);
	bool setdata(void *p_data, uindex_t p_size);
	
	void notifyneeds(bool p_deleting);
	

	static MCPropertyInfo kProperties[];
	static MCObjectPropertyTable kPropertyTable;
public:
	MCImage();
	MCImage(const MCImage &iref);
	// virtual functions from MCObject
	virtual ~MCImage();
	virtual Chunk_term gettype() const;
	virtual const char *gettypestring();
	virtual const MCObjectPropertyTable *getpropertytable(void) const { return &kPropertyTable; }

	virtual void open();
	virtual void close();
	virtual Boolean mfocus(int2 x, int2 y);
	virtual Boolean mdown(uint2 which);
	virtual Boolean mup(uint2 which, bool p_release);
	virtual Boolean doubledown(uint2 which);
	virtual Boolean doubleup(uint2 which);
	virtual void timer(MCNameRef mptr, MCParameter *params);
	virtual void setrect(const MCRectangle &nrect);
#ifdef LEGACY_EXEC
    virtual Exec_stat getprop_legacy(uint4 parid, Properties which, MCExecPoint &, Boolean effective);
    virtual Exec_stat setprop_legacy(uint4 parid, Properties which, MCExecPoint &, Boolean effective);
#endif
	virtual void select();
	virtual void deselect();
	virtual void undo(Ustruct *us);
	virtual void freeundo(Ustruct *us);
	
	// MW-2011-09-20: [[ Collision ]] Compute shape of image - will use mask directly if possible.
	virtual bool lockshape(MCObjectShape& r_shape);
	virtual void unlockshape(MCObjectShape& shape);
	// IM-2013-10-16: [[ ResIndependence ]] Compute the shape from the image bitmap data
	bool lockbitmapshape(const MCRectangle &p_bounds, const MCPoint &p_origin, MCObjectShape &r_shape);

	// MW-2011-09-06: [[ Redraw ]] Added 'sprite' option - if true, ink and opacity are not set.
	virtual void draw(MCDC *dc, const MCRectangle &dirty, bool p_isolated, bool p_sprite);
	
	// MW-2012-03-28: [[ Bug 10130 ]] No-op for images as there is no font.
	virtual bool recomputefonts(MCFontRef parent_font);

	// virtual functions from MCControl
	IO_stat load(IO_handle stream, uint32_t version);
	IO_stat extendedload(MCObjectInputStream& p_stream, uint32_t version, uint4 p_length);
	IO_stat save(IO_handle stream, uint4 p_part, bool p_force_ext);
	IO_stat extendedsave(MCObjectOutputStream& p_stream, uint4 p_part);

	virtual MCControl *clone(Boolean attach, Object_pos p, bool invisible);
	virtual Boolean maskrect(const MCRectangle &srect);

	// MW-2013-09-05: [[ UnicodifyImage ]] Returns true if the image is editable.
	bool iseditable(void) const { return MCStringIsEmpty(filename); }
	
	bool isediting() const;
	void startediting(uint16_t p_which);
	void finishediting();
	void sourcerectchanged(MCRectangle p_newrect);

	void invalidate_rep(MCRectangle &p_rect);

	bool convert_to_mutable();

	void resetimage();

	void flip(bool horz);
	
	void rotate_transform(int32_t p_angle);
	void resize_transform();
	void flip_transform();
	void apply_transform();

	uint8_t getresizequality()
	{
		return resizequality;
	}

	// IM-2014-05-21: [[ HiResPatterns ]] Return the image filter used when transforming this image
	MCGImageFilter getimagefilter()
	{
		return resizequalitytoimagefilter(resizequality);
	}

	void setframe(int32_t p_newframe);
	void advanceframe();

	uint32_t getcompression();

	// IM-2014-05-12: [[ ImageRepUpdate ]] Returns a bitmap version of the image at the requested size.
	// IM-2024-09-02: [[ Bug 13295 ]] Replace scale param with optional target size.
	// Release the bitmap with unlockbitmap() once done with it.
	bool lockbitmap(bool p_premultiplied, bool p_update_transform, const MCGIntegerSize *p_size, MCImageBitmap *&r_bitmap);

	// get the current (transformed) image data
	bool lockbitmap(MCImageBitmap *&r_bitmap, bool p_premultiplied, bool p_update_transform = true);
	void unlockbitmap(MCImageBitmap *p_bitmap);
	
	// IM-2013-07-26: [[ ResIndependence ]] create bitmap copy of transformed image.
	// IM-2014-09-02: [[ Bug 13295 ]] Remove unused scale param.
	bool copybitmap(bool p_premultiplied, MCImageBitmap *&r_bitmap);

	// IM-2013-07-19: [[ ResIndependence ]] get image source size (in points)
	bool getsourcegeometry(uint32_t &r_pixwidth, uint32_t &r_pixheight);
	void getgeometry(uint32_t &r_pixwidth, uint32_t &r_pixheight);

	// IM-2013-11-06: [[ RefactorGraphics ]] get the image rep & transform used to render the image
	bool get_rep_and_transform(MCImageRep *&r_rep, bool &r_has_transform, MCGAffineTransform &r_transform);
	
	// IM-2013-10-30: [[ FullscreenMode ]] Returns the stack device scale or 1.0 if image object not attached
	MCGFloat getdevicescale(void);
	
	void addneed(MCObject *p_object);

	void endsel();

	// in idraw.cc
	void drawme(MCDC *dc, int2 sx, int2 sy, uint2 sw, uint2 sh, int2 dx, int2 dy, uint2 dw, uint2 dh);
	void drawcentered(MCDC *dc, int2 x, int2 y, Boolean reverse);
    void drawnodata(MCDC *dc, MCRectangle drect, uint2 sw, uint2 sh, int2 dx, int2 dy, uint2 dw, uint2 dh);

    void drawwithgravity(MCDC *dc, MCRectangle rect, MCGravity gravity);

	void canceldraw(void);
	void startmag(int2 x, int2 y);
	void endmag(Boolean close);
	void drawmagrect(MCDC *dc);
	void magredrawdest(const MCRectangle &brect);
	// MW-2012-01-05: [[ Bug 9895 ]] Magnifier redraw now targets a context, rather than fixed window.
	void magredrawrect(MCContext *context, const MCRectangle &dirty);
	Boolean magmfocus(int2 x, int2 y);
	Boolean magmdown(uint2 which);
	Boolean magmup(uint2 which);
	Boolean magdoubledown(uint2 which);
	Boolean magdoubleup(uint2 which);
	// in iutil.cc
	static void init();
	static void shutdown();
	
	void cutimage();
	void copyimage();
	void selimage();
	void delimage();
	void pasteimage(MCImage *clipimage);

	void rotatesel(int2 angle);
	void flipsel(Boolean ishorizontal);

	void compute_gravity(MCRectangle &trect, int2 &xorigin, int2 &yorigin);
	void compute_offset(MCRectangle &p_rect, int16_t &r_xoffset, int16_t &r_yoffset);
	void crop(MCRectangle *newrect);
	void createbrush(Properties which);

	static MCBrush *getbrush(Tool p_which);

	MCCursorRef createcursor();
	MCCursorRef getcursor(bool p_is_default = false);
	bool createpattern(MCPatternRef &r_pattern);
	// in ifile.cc
	Boolean noblack();
	void recompress();
	bool decompressbrush(MCGImageRef &r_brush);
	void openimage();
	void closeimage();
	void prepareimage();
	void reopen(bool p_newfile, bool p_lock_size = false);
	// in iimport.cc
	IO_stat import(MCStringRef newname, IO_handle stream, IO_handle mstream);

	// Return a shared string containing the image data in the format required for
	// publishing to the clipboard. For PNG, GIF, JPEG images this is the text 
	// property of the image. For RAW images, the data will be compressed and
	// returned as PNG.
	bool getclipboardtext(MCDataRef& r_data);
	
	// MW-2011-09-13: [[ Masks ]] Updated to return a 'MCWindowMask'
	// IM-2014-10-22: [[ Bug 13746 ]] Add size parameter to allow scaled window shapes
	MCWindowShape *makewindowshape(const MCGIntegerSize &p_size);
	
#if defined(_MAC_DESKTOP)
	CGImageRef makeicon(uint4 p_width, uint4 p_height);
	CGImageRef converttodragimage(void);
#elif defined(_WINDOWS_DESKTOP)
	MCWinSysIconHandle makeicon(uint4 p_width, uint4 p_height);
	void converttodragimage(MCDataRef& r_output);
#endif

	void set_gif(uint1 *data, uint4 length);

<<<<<<< HEAD
	//MCString getrawdata(void);
	void getrawdata(MCDataRef& r_data);
=======
	MCString getrawdata(void);
    
    // PM-2014-12-12: [[ Bug 13860 ]] Allow exporting referenced images to album
    MCString getimagefilename(void);
    bool isReferencedImage(void);
>>>>>>> 2eb4c4fc
    
	MCImage *next()
	{
		return (MCImage *)MCDLlist::next();
	}

	MCImage *prev()
	{
		return (MCImage *)MCDLlist::prev();
	}

	void totop(MCImage *&list)
	{
		MCDLlist::totop((MCDLlist *&)list);
	}

	void insertto(MCImage *&list)
	{
		MCDLlist::insertto((MCDLlist *&)list);
	}

	void appendto(MCImage *&list)
	{
		MCDLlist::appendto((MCDLlist *&)list);
	}

	void append(MCImage *node)
	{
		MCDLlist::append((MCDLlist *)node);
	}

	void splitat(MCImage *node)
	{
		MCDLlist::splitat((MCDLlist *)node) ;
	}

	MCImage *remove(MCImage *&list)
	{
		return (MCImage *)MCDLlist::remove((MCDLlist *&)list);
	}

	////////// PROPERTY SUPPORT METHODS

	void GetTransparencyData(MCExecContext &ctxt, bool p_flatten, MCDataRef &r_data);
	void SetTransparencyData(MCExecContext &ctxt, bool p_flatten, MCDataRef p_data);
    void SetVisibility(MCExecContext& ctxt, uinteger_t part, bool setting, bool visible);
	
	////////// PROPERTY ACCESSORS

	void GetXHot(MCExecContext& ctxt, integer_t& r_x);
	void SetXHot(MCExecContext& ctxt, integer_t p_x);
	void GetYHot(MCExecContext& ctxt, integer_t& r_y);
	void SetYHot(MCExecContext& ctxt, integer_t p_y);
	void GetHotSpot(MCExecContext& ctxt, MCPoint& r_spot);
	void SetHotSpot(MCExecContext& ctxt, MCPoint p_spot);
	void GetFileName(MCExecContext& ctxt, MCStringRef& r_name);
	void SetFileName(MCExecContext& ctxt, MCStringRef p_name);
	void GetAlwaysBuffer(MCExecContext& ctxt, bool& r_setting);
	void SetAlwaysBuffer(MCExecContext& ctxt, bool setting);
	void GetImagePixmapId(MCExecContext& ctxt, uinteger_t*& r_id);
	void SetImagePixmapId(MCExecContext& ctxt, uinteger_t* p_id);
	void GetMaskPixmapId(MCExecContext& ctxt, uinteger_t*& r_id);
	void SetMaskPixmapId(MCExecContext& ctxt, uinteger_t* p_id);
	void GetDontDither(MCExecContext& ctxt, bool& r_setting);
	void SetDontDither(MCExecContext& ctxt, bool setting);
	void GetMagnify(MCExecContext& ctxt, bool& r_setting);
	void SetMagnify(MCExecContext& ctxt, bool setting);
	void GetSize(MCExecContext& ctxt, uinteger_t& r_size);
	void GetCurrentFrame(MCExecContext& ctxt, uinteger_t& r_frame);
	void SetCurrentFrame(MCExecContext& ctxt, uinteger_t p_frame);
	void GetFrameCount(MCExecContext& ctxt, integer_t& r_count);
	void GetPalindromeFrames(MCExecContext& ctxt, bool& r_setting);
	void SetPalindromeFrames(MCExecContext& ctxt, bool setting);
	void GetConstantMask(MCExecContext& ctxt, bool& r_setting);
	void SetConstantMask(MCExecContext& ctxt, bool setting);
	void GetRepeatCount(MCExecContext& ctxt, integer_t& r_count);
	void SetRepeatCount(MCExecContext& ctxt, integer_t p_count);
	void GetFormattedHeight(MCExecContext& ctxt, integer_t& r_height);
	void GetFormattedWidth(MCExecContext& ctxt, integer_t& r_width);
	void GetText(MCExecContext& ctxt, MCDataRef& r_text);
	void SetText(MCExecContext& ctxt, MCDataRef p_text);
	void GetImageData(MCExecContext& ctxt, MCDataRef& r_data);
	void SetImageData(MCExecContext& ctxt, MCDataRef p_data);
	void GetMaskData(MCExecContext& ctxt, MCDataRef& r_data);
	void SetMaskData(MCExecContext& ctxt, MCDataRef p_data);
	void GetAlphaData(MCExecContext& ctxt, MCDataRef& r_data);
	void SetAlphaData(MCExecContext& ctxt, MCDataRef p_data);
	void GetResizeQuality(MCExecContext& ctxt, intenum_t& r_quality);
	void SetResizeQuality(MCExecContext& ctxt, intenum_t p_quality);
	void GetPaintCompression(MCExecContext& ctxt, intenum_t& r_compression);
	void GetAngle(MCExecContext& ctxt, integer_t& r_angle);
	void SetAngle(MCExecContext& ctxt, integer_t p_angle);
    // SN-2014-06-23: [[ IconGravity ]] Getters and setters added
    void SetCenterRectangle(MCExecContext& ctxt, MCRectangle *p_rectangle);
    void GetCenterRectangle(MCExecContext& ctxt, MCRectangle *&r_rectangle);
    
    virtual void SetBlendLevel(MCExecContext& ctxt, uinteger_t level);
	virtual void SetInk(MCExecContext& ctxt, intenum_t ink);
    virtual void SetVisible(MCExecContext& ctxt, uinteger_t part, bool setting);
    virtual void SetInvisible(MCExecContext& ctxt, uinteger_t part, bool setting);
};

extern bool MCU_israwimageformat(Export_format p_format);

#endif<|MERGE_RESOLUTION|>--- conflicted
+++ resolved
@@ -562,16 +562,12 @@
 
 	void set_gif(uint1 *data, uint4 length);
 
-<<<<<<< HEAD
 	//MCString getrawdata(void);
-	void getrawdata(MCDataRef& r_data);
-=======
-	MCString getrawdata(void);
+    void getrawdata(MCDataRef& r_data);
     
     // PM-2014-12-12: [[ Bug 13860 ]] Allow exporting referenced images to album
     MCString getimagefilename(void);
     bool isReferencedImage(void);
->>>>>>> 2eb4c4fc
     
 	MCImage *next()
 	{
