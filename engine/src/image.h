--- conflicted
+++ resolved
@@ -328,13 +328,11 @@
 	static MCCursorRef defaultcursor;
 	static uint2 cmasks[8];
 	
-<<<<<<< HEAD
 public:
 	// replace the current image data with the new bitmap
 	// IM-2013-07-19: [[ ResIndependence ]] add scale param for hi-res images
 	bool setbitmap(MCImageBitmap *p_bitmap, MCGFloat p_scale, bool p_update_geometry = false);
 
-=======
 	// MW-2013-09-05: [[ Bug 11127 ]] These are used when saving / loading an image
 	//   they hold the control's colors, as the ones serialized in MCObject are the
 	//   image colors (for <= 8 color RLE images).
@@ -343,10 +341,9 @@
 	static MCColor *s_control_colors;
 	static char **s_control_color_names;
 	static uint16_t s_control_pixmap_count;
-	static uint4 *s_control_pixmapids;
+	static MCPatternInfo *s_control_pixmapids;
 	static uint16_t s_control_color_flags;
 	
->>>>>>> da905815
 private:
 	void setrep(MCImageRep *p_rep);
 	
