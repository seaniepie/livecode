/* Copyright (C) 2003-2013 Runtime Revolution Ltd.

This file is part of LiveCode.

LiveCode is free software; you can redistribute it and/or modify it under
the terms of the GNU General Public License v3 as published by the Free
Software Foundation.

LiveCode is distributed in the hope that it will be useful, but WITHOUT ANY
WARRANTY; without even the implied warranty of MERCHANTABILITY or
FITNESS FOR A PARTICULAR PURPOSE.  See the GNU General Public License
for more details.

You should have received a copy of the GNU General Public License
along with LiveCode.  If not see <http://www.gnu.org/licenses/>.  */

#include "prefix.h"

#include "globdefs.h"
#include "filedefs.h"
#include "parsedef.h"
#include "objdefs.h"

#include "field.h"
#include "paragraf.h"
#include "MCBlock.h"
#include "segment.h"
#include "line.h"
#include "context.h"
#include "uidc.h"

#include "globals.h"
#include "foundation-bidi.h"

MCLine::MCLine(MCParagraph *paragraph)
{
	parent = paragraph;
	firstblock = lastblock = NULL;
    firstsegment = lastsegment = NULL;
	width = ascent = descent = 0;
	dirtywidth = 0;
    m_offset = 0;
}

MCLine::~MCLine()
{
}

// SN-2015-01-21: [[ Bug 14229 ]] We want to get the length of the line we replace
void MCLine::takewidth(MCLine *lptr)
{
    if (width != lptr -> width)
        dirtywidth = MCU_max(width, lptr->width);
}

/*void MCLine::takebreaks(MCLine *lptr)
{
	if (firstblock != lptr->firstblock)
	{
		dirtywidth = MCU_max(width, lptr->width);
		firstblock = lptr->firstblock;
	}
	if (lastblock != lptr->lastblock)
	{
		dirtywidth = MCU_max(width, lptr->width);
		lastblock = lptr->lastblock;
	}
	if (width != lptr->width)
	{
		dirtywidth = MCU_max(width, lptr->width);
		width = lptr->width;
	}
	ascent = lptr->ascent;
	descent = lptr->descent;
	lptr->ascent = lptr->descent = 0;
	lptr->firstblock = lptr->lastblock = NULL;
	lptr->width = 0;
}*/

/*MCBlock *MCLine::fitblocks(MCBlock* p_first, MCBlock* p_sentinal, uint2 p_max_width)
{
	MCBlock *t_block;
	t_block = p_first;
	
	coord_t t_frontier_width;
	t_frontier_width = 0;

	MCBlock *t_break_block;
	t_break_block = NULL;

	findex_t t_break_index;
	t_break_index = 0;

	do
	{
		t_block -> reset();

		// MW-2008-07-08: [[ Bug 6475 ]] Breaking works incorrectly on lines with tabs and multiple blocks.
		//   This is due to the tab computations within the block being incorrect as t_frontier_width was
		//   not being passed (width == 0 was being passed instead).
		findex_t t_new_break_index;
		bool t_break_fits, t_block_fits;
		t_block_fits = t_block -> fit(t_frontier_width, p_max_width < t_frontier_width ? 0 : p_max_width - t_frontier_width, t_new_break_index, t_break_fits);

		bool t_continue;
		if (t_block_fits)
		{
			if (t_new_break_index > t_block -> GetOffset() || (t_block -> GetLength() == 0 && t_break_fits))
			{
				// The whole block fits, so record the break position
				t_break_block = t_block;
				t_break_index = t_new_break_index;
			}
			else
			{
				// There is no break, so we need to look ahead to find a block
				// with a break
			}

			t_continue = true;			
		}
		else
		{
			if (t_new_break_index > t_block -> GetOffset())
			{
				// We have a break position but the whole block doesn't fit
				
				if (t_break_fits)
				{
					// The break fits, but the block doesn't so finish
					t_break_block = t_block;
					t_break_index = t_new_break_index;
					t_continue = false;
				}
				else if (t_break_block != NULL)
				{
					// The break doesn't fit and we've seen a break before
					t_continue = false;
				}
				else
				{
					// The break doesn't fit and we've not seen a break before
					t_break_block = t_block;
					t_break_index = t_new_break_index;
					t_continue = false;
				}
			}
			else
			{
				// We have no break position and the block doesn't fit
				
				if (t_break_block != NULL)
				{
					// The block doesn't fit and we've seen a break before
					t_continue = false;
				}
				else
				{
					// We have no previous break and the block doesn't fit
					// continue until we get to a break or the last block
					t_continue = true;
				}
			}
		}
				
		if (!t_continue)
			break;
			
		t_frontier_width += t_block -> getwidth(NULL, t_frontier_width);
		
		t_block = t_block -> next();
	}
	while(t_block != p_sentinal);
	
	if (t_break_block == NULL)
	{
		t_break_block = t_block -> prev();
		t_break_index = t_break_block -> GetOffset() + t_break_block -> GetLength();
	}
	
	// MW-2014-01-06: [[ Bug 11628 ]] We have a break block and index, so now extend the
	//   break index through any space chars.
	for(;;)
	{
		// Consume all spaces after the break index.
<<<<<<< HEAD
        // AL-2014-03-21: [[ Bug 11958 ]] Break index is paragraph index, not block index.
		while(t_break_index < (t_break_block -> GetOffset() + t_break_block -> GetLength()) &&
			  parent -> TextIsWordBreak(parent -> GetCodepointAtIndex(t_break_index)))
			t_break_index++;
=======
		while(t_break_index < (t_break_block -> getindex() + t_break_block -> getsize()) &&
			  t_break_block -> textisspace(&t_text[t_break_index]))
        {
            // SN-2015-01-21: [[ Bug 14421 ]] If the break block is a unicode block,
            //  then the next index is 2 'char' (a unichar) further, not one. This can lead to a
            //  size of 1 for a unicode block, and a hang in FontBreaking.
            if (t_break_block -> getflag(F_HAS_UNICODE))
                t_break_index += sizeof(unichar_t);
            else
                t_break_index++;
        }
>>>>>>> 7249110a
		
		if (t_break_index < (t_break_block -> GetOffset() + t_break_block -> GetLength()))
			break;

        // Get the next non empty block.
        MCBlock *t_next_block;
        t_next_block = t_break_block -> next();
        while(t_next_block -> GetLength() == 0 && t_next_block != p_sentinal)
            t_next_block = t_next_block -> next();

		// If we are at the end of the list of blocks there is nothing more to do.
		if (t_next_block == p_sentinal)
			break;
		
		// If the first char of the next block is not a space, then there is nothing more
		// to do.
        // AL-2014-03-21: [[ Bug 11958 ]] Break index is paragraph index, not block index.
		if (!parent -> TextIsWordBreak(parent -> GetCodepointAtIndex(t_break_index)))
			break;
		
		// The next block starts with a space, so advance the break block.
		t_break_block = t_next_block;
		t_break_index = t_break_block -> GetOffset();
	}
	
	// MW-2012-02-21: [[ LineBreak ]] Check to see if there is a vtab char before the
	//   break index.
	bool t_is_explicit_line_break;
	t_is_explicit_line_break = false;
	t_block = p_first;
	do
	{
		findex_t t_line_break_index;
		if (t_block -> GetFirstLineBreak(t_line_break_index))
		{
			// If the explicit line break is the same as the break, then make sure we
			// mark it as explicit so that line breaks at ends of lines work.
			if (t_line_break_index <= t_break_index)
			{
				t_is_explicit_line_break = true;
				t_break_index = t_line_break_index;
				t_break_block = t_block;
			}
			break;
		}
		t_block = t_block -> next();
	}
	while(t_block != t_break_block -> next());
	
	// If the break index is before the end of the block *or* if we are explicit and it
	// is at the end of the block, split the block. [ The latter rule means there is an
	// empty block to have as a line ].
	if (t_break_index < t_break_block -> GetOffset() + t_break_block -> GetLength() ||
		(t_is_explicit_line_break && t_break_index == t_break_block -> GetOffset() + t_break_block -> GetLength()))
		t_break_block -> split(t_break_index);
		
	firstblock = p_first;
	lastblock = t_break_block;
	
	ResolveDisplayOrder();
	
	dirtywidth = width;
	
	return lastblock -> next();
}*/

void MCLine::appendall(MCBlock *bptr, bool p_flow)
{
	firstblock = bptr;
	lastblock = (MCBlock *)bptr->prev();
	coord_t oldwidth = width;
	width = 0;
	bptr = lastblock;
	ascent = descent = 0;
    SegmentLine();
    
    // Only resolve the display order if this line is not flowed (if it is
    // flowed, line breaking will be required and this effort will be wasted)
    if (!p_flow)
    {
        ResolveDisplayOrder();
    }
	
    dirtywidth = MCU_max(width, oldwidth);
}

void MCLine::appendsegments(MCSegment *first, MCSegment *last)
{
    firstblock = first->GetFirstBlock();
    lastblock = last->GetLastBlock();
    
    firstsegment = first;
    lastsegment = last;
    
    ascent = descent = 0;
    
    coord_t oldwidth = width;
    width = 0;
    dirtywidth = MCU_max(width, oldwidth);
    
    // Take ownership of the segments
    MCSegment *sgptr = firstsegment;
    do
    {
        sgptr->SetParent(this);
        sgptr = sgptr->next();
    }
    while (sgptr->prev() != lastsegment);
}

void MCLine::draw(MCDC *dc, int2 x, int2 y, findex_t si, findex_t ei, MCStringRef p_string, uint2 pstyle)
{
	MCSegment *sgptr = firstsegment;
    do
    {
        sgptr->Draw(dc, x, y, si, ei, p_string, pstyle);
        sgptr = sgptr->next();
    }
    while (sgptr->prev() != lastsegment);
}

void MCLine::setscents(MCBlock *bptr)
{
	uint2 aheight = bptr->getascent();
	if (aheight > ascent)
		ascent = aheight;
	uint2 dheight = bptr->getdescent();
	if (dheight > descent)
		descent = dheight;
}

uint2 MCLine::getdirtywidth()
{
	return dirtywidth;
}

void MCLine::clean()
{
	dirtywidth = 0;
}

void MCLine::makedirty()
{
	dirtywidth = MCU_max(width, 1.0f);
}

void MCLine::GetRange(findex_t &i, findex_t &l)
{
	firstblock->GetRange(i, l);
	findex_t j;
	lastblock->GetRange(j, l);
	l = j + l - i;
}

coord_t MCLine::GetCursorXHelper(findex_t fi, bool prefer_forward)
{
    MCBlock *bptr = firstblock;
    MCSegment *sgptr = firstsegment;
	findex_t i, l;
	bptr->GetRange(i, l);
    
    while (bptr != lastblock
           // SN-2014-08-11: [[ Bug 13124 ]] If we are the last visual block of the segment,
           //  we don't split the cursor
           && (((bptr == sgptr -> GetLastVisualBlock() || prefer_forward) && fi >= i + l)
           || (!prefer_forward && fi > i + l)))
    {
        bptr = bptr -> next();
        bptr -> GetRange(i, l);
        
        // Advance to the next segment, if necessary
        if (sgptr->next()->GetFirstBlock() == bptr)
            sgptr = sgptr->next();
    }
   
    // The position of the segment containing the block needs to be included
    return bptr->GetCursorX(fi) + sgptr->GetLeftEdge();
}

coord_t MCLine::GetCursorXPrimary(findex_t fi, bool moving_forward)
{
	return GetCursorXHelper(fi, !moving_forward);
}

coord_t MCLine::GetCursorXSecondary(findex_t fi, bool moving_forward)
{
    return GetCursorXHelper(fi, moving_forward);
}

findex_t MCLine::GetCursorIndex(coord_t cx, Boolean chunk, bool moving_forward)
{    
    // BIDIRECTIONAL SUPPORT -
    //  Blocks cannot be assumed to be in visual order
    
    // TODO: when cx > line width, return the last block in visual order
    
    MCBlock *bptr = firstblock;
    MCSegment *sgptr = firstsegment;
    bool done = false;
    do
    {
        // Temporaries for visual ordering
        MCBlock *t_firstvisual, *t_lastvisual;
        t_firstvisual = t_lastvisual = bptr;
        
        bptr = sgptr->GetFirstBlock()->prev();
        do
        {
            bptr = bptr->next();
            
            // SN-2014-08-14: [[ Bug 13106 ]] We want the outside left edge
            coord_t origin = bptr->getorigin() + sgptr->GetLeft();
            // Different cases, according to the alignment:
            //  right-aligned: the origin belongs to the previous block
            //  others:        the origin belongs to the current block
            if ((sgptr -> GetHorizontalAlignment() == kMCSegmentTextHAlignRight
                        && cx > origin && cx <= (origin + bptr->getwidth()))
                    || (cx >= origin && cx < (origin + bptr->getwidth())))
            {
                done = true;
                break;
            }
            
            if (bptr->GetVisualIndex() < t_firstvisual->GetVisualIndex())
                t_firstvisual = bptr;
            if (bptr->GetVisualIndex() > t_lastvisual->GetVisualIndex())
                t_lastvisual = bptr;
        }
        while (bptr != sgptr->GetLastBlock());
        
        // It is possible to be within the segment but not within a block due to
        // alignment within the segment. Pick the appropriate block.
        if (!done && cx > sgptr->GetLeft() && cx <= sgptr->GetRight())
        {
            // SN-2014-08-11: [[ Bug 13124 ]] We want to get the right block,
            // which might the one right before this segment in case we are centred/right-aligned
            
            // AL-2014-07-29: [[ Bug 12896 ]] Wrong coordinate returned for clicks in segment align space
            if (cx <= sgptr -> GetLeftEdge())
            {
                // Before the first block in visual ordering
                if (sgptr == firstsegment)
                    bptr = sgptr -> GetFirstVisualBlock();
                else
                {
                    // We need to find the appropriate block in which the cursor must be rendered
                    coord_t t_limit;
                    t_limit = (sgptr -> prev() -> GetRightEdge() + sgptr -> GetLeftEdge()) / 2;
                    
                    if (cx < t_limit)
                    {
                        bptr = sgptr -> prev() -> GetLastVisualBlock();
                        sgptr = sgptr -> prev();
                    }
                    else
                        bptr = sgptr -> GetFirstVisualBlock();
                }
                done = true;
            }
            else
            {
                // Otherwise, must be after the last block in visual ordering
                if (sgptr == lastsegment)
                    bptr = sgptr -> GetLastVisualBlock();
                else
                {
                    // We need to find the appropriate block in which the cursor must be rendered
                    coord_t t_limit;
                    t_limit = (sgptr -> GetRightEdge() + sgptr -> next() -> GetLeftEdge()) / 2;
                    
                    if (cx < t_limit)
                        bptr = sgptr -> GetLastVisualBlock();
                    else
                    {
                        bptr = sgptr -> next() -> GetFirstVisualBlock();
                        sgptr = sgptr -> next();
                    }
                }
                done = true;
            }
        }
        
        if (done)
            break;
        
        sgptr = sgptr -> next();
    }
    while (sgptr->prev() != lastsegment);
    
    return bptr->GetCursorIndex(cx - sgptr->GetLeftEdge(), chunk, bptr == lastblock, moving_forward);
}

uint2 MCLine::getwidth()
{
    // AL-2014-10-21: [[ Bug 13403 ]] Returned line width as integer needs to be rounded up
	return ceil(width);
}

uint2 MCLine::getheight()
{
	return ascent + descent;
}

uint2 MCLine::getascent()
{
	return ascent;
}

uint2 MCLine::getdescent()
{
	return descent;
}

// MW-2012-02-10: [[ FixedTable ]] In fixed-width table mode the paragraph needs to
//   explicitly set the width of the table.
void MCLine::setwidth(uint2 p_new_width)
{
	width = p_new_width;
}

void MCLine::ResolveDisplayOrder()
{
    // Resolve the display order of each of the segments in turn
    MCSegment *sgptr = firstsegment;
    do
    {
        sgptr->ResolveDisplayOrder();
        sgptr = sgptr->next();
    }
    while (sgptr->prev() != lastsegment);
}

void MCLine::SegmentLine()
{
    // Scan through each block on this line, looking for tab characters
    MCBlock *bptr = firstblock;
    MCBlock *segment_start = firstblock;
    uindex_t t_segment_length = 0;
    do
    {
        // Does this block contain a tab?
        uindex_t t_offset;
        // AL-2014-08-21: [[ Bug 13247 ]] Don't repeatedly search to the end of the paragraph to find tab chars.
        //  The search should only be in the range of the block.
        if (MCStringFirstIndexOfCharInRange(parent->GetInternalStringRef(), '\t', MCRangeMake(bptr -> GetOffset(), bptr -> GetLength()), kMCStringOptionCompareExact, t_offset))
        {
            // Split the block at the tab unless it would create an empty block
            // FG-2014-10-31: [[ Bugfix 13887 ]]
            // There was previously a comment here saying that creating the
            // empty block was a good thing. I have no idea why I wrote that...
            // Removed that behaviour as it breaks some things.
            if ((t_offset + 1) < bptr->GetOffset() + bptr->GetLength())
            {
                bptr->split(t_offset + 1);
                if (bptr == lastblock)
                    lastblock = bptr->next();
            }
            
            // Create a segment covering the text up to this tab character
            MCSegment *new_segment = new MCSegment(this);
            new_segment->AddBlockRange(segment_start, bptr);
            if (firstsegment == NULL)
            {
                firstsegment = lastsegment = new_segment;
                if (parent->segments == NULL)
                    parent->segments = new_segment;
            }
            else
            {
                lastsegment->append(new_segment);
                lastsegment = new_segment;
            }

            segment_start = bptr->next();
            t_segment_length = 0;
        }
        else
        {
            t_segment_length++;
        }
        
        // Move on to the next block
        bptr = bptr->next();
    }
    while (bptr != firstblock);
    
    // Create a segment covering the remaining text
    if (t_segment_length > 0)
    {
        MCSegment *new_segment = new MCSegment(this);
        new_segment->AddBlockRange(segment_start, lastblock);
        if (firstsegment == NULL)
        {
            firstsegment = lastsegment = new_segment;
            if (parent->segments == NULL)
                parent->segments = new_segment;
        }
        else
        {
            lastsegment->append(new_segment);
            lastsegment = new_segment;
        }
    }
}

int16_t MCLine::CalculateTabPosition(uindex_t p_which_tab, int16_t p_from_position)
{
    // No tabs means the beginning of the line
    if (p_which_tab == 0)
        return 0;
    
    p_which_tab--;
    
    // Get the tab information from the parent paragraph
    uint16_t *t_tabs;
    uint16_t t_numtabs;
    Boolean t_fixed_tabs;
    parent->gettabs(t_tabs, t_numtabs, t_fixed_tabs);
    
    // What is the line offset for the beginning of this segment?
    uint16_t t_segment_pos = 0;
    if (t_fixed_tabs)
    {
        if (p_which_tab < t_numtabs)
        {
            // Just get the position for the list of tabstops
            t_segment_pos = t_tabs[p_which_tab];
        }
        else
        {
            // We have gone past the end of the list of fixed tabstops. In
            // this case, we calculate the position based on implicit stops;
            // these implicit stops are the same width as the gap between
            // the last two fixed stops.
            uint16_t t_diff;
            if (t_numtabs == 1)
                t_diff = t_tabs[0];     // Previous tabstop is implicitly 0
            else
                t_diff = t_tabs[t_numtabs - 1] - t_tabs[t_numtabs - 2];
            
            // There have been (t_segments - t_numtabs) tabs beyond the last
            // fixed tabstop
            t_segment_pos = t_tabs[t_numtabs - 1] + ((p_which_tab+1) - t_numtabs) * t_diff;
        }
        
        // If the position of the current tab co-incides with the last x position then
		// adjust upward by one to ensure we don't overwrite anything (legacy behavior).
		if (t_segment_pos == p_from_position)
			t_segment_pos += 1;
    }
    else
    {
        // Find the first fixed-position tabstop that is beyond the end of
        // the previous segment
        uindex_t i = 0;
        while (i < t_numtabs && t_segment_pos <= p_from_position)
            t_segment_pos = t_tabs[i++];
        
        // If no valid fixed-position tabstops were found, use implicit
        if (p_from_position >= t_segment_pos && t_numtabs != 0)
        {
            // We have gone past the end of the list of fixed tabstops. In
            // this case, we calculate the position based on implicit stops;
            // these implicit stops are the same width as the gap between
            // the last two fixed stops.
            uint16_t t_diff;
            if (t_numtabs == 1)
                t_diff = t_tabs[0];     // Previous tabstop is implicitly 0
            else
                t_diff = t_tabs[t_numtabs - 1] - t_tabs[t_numtabs - 2];
            
            // MW-2012-09-19: [[ Bug 10239 ]] The tab difference can now be zero, in
            //   the non-vGrid case, if this is the case then just take lasttab to be
            //   x.
            if (t_diff != 0)
                t_segment_pos = t_tabs[t_numtabs - 1] + t_diff * ((p_from_position - t_tabs[t_numtabs - 1]) / t_diff + 1);
            else
                t_segment_pos = p_from_position;
        }
        
        // If the position of the current tab co-incides with the last x position then
		// adjust upward by one to ensure we don't overwrite anything (legacy behavior).
		if (t_segment_pos == p_from_position)
			t_segment_pos += 1;
    }
    
    return t_segment_pos;
}

intenum_t MCLine::CalculateTabAlignment(uindex_t p_which_tab)
{
    intenum_t *t_alignments;
    uint16_t t_count;
    parent -> gettabaligns(t_alignments, t_count);
    
    if (t_count == 0)
        return parent->getbasetextdirection() == kMCTextDirectionRTL ? kMCSegmentTextHAlignRight : kMCSegmentTextHAlignLeft;
    
    if (p_which_tab < t_count)
        return t_alignments[p_which_tab];
    else
        return t_alignments[t_count - 1];
}

void MCLine::NoFlowLayout()
{
    MCLine *test = DoLayout(false, 0);
    MCAssert(test == NULL);
}

MCLine *MCLine::Fit(int16_t p_linewidth)
{
    return DoLayout(true, p_linewidth);
}

MCLine *MCLine::DoLayout(bool p_flow, int16_t p_linewidth)
{
    // A count of fitted segments is required so that the correct tab can be
    // chosen when fitting segments.
    uindex_t t_segments = 0;
    
    // Non-fixed tabstops are calculated as offsets from the last tab position
    // while fixed tabstops are always at the same position, regardless of the
    // length of text between the stops.
    coord_t t_last_segment_end = 0;
    
    // We need to know whether the tabstops are fixed or flexible
    Boolean t_fixed_tabs;
    uint16_t *t_tab_positions;
    uint16_t t_num_tabs;
    parent->gettabs(t_tab_positions, t_num_tabs, t_fixed_tabs);
    
    // Try to fit each segment into the line
    MCSegment *sgptr = firstsegment;
    MCLine *t_remaining = NULL;
    do
    {
        // Get the starting position for this segment
        int16_t t_segment_pos;
        t_segment_pos = CalculateTabPosition(t_segments, ceilf(t_last_segment_end));
        
        // Set the alignment of the segment.
        // This is done early to ensure all segments have an alignment set.
        sgptr->SetHorizontalAlignment(CalculateTabAlignment(t_segments));
        sgptr->SetVerticalAlignment(kMCSegmentTextVAlignTop);
        
        // We now know where the segment will be placed and therefore how much
        // room remains in the line for the segment. Tell it to do block fitting
        // - if not all blocks can fit, a segment containing the remainder will
        // be returned.
        if (p_flow)
            t_remaining = sgptr->Fit(p_linewidth - t_segment_pos);
        else
            t_remaining = NULL;
        
        // Fitting has been completed; get the width of the segment so that
        // the segment boundaries can be calculated
        // AL-2014-10-28: [[ Bug 13829 ]] Calculate line width as floating point
        coord_t t_segment_width;
        t_segment_width = sgptr->GetContentLength();

        // Position at which the next segment will be placed
        coord_t t_next_segment_pos;
        t_next_segment_pos = CalculateTabPosition(t_segments + 1, t_segment_pos + ceilf(t_segment_width));
        
        // The last segment of the line should be no larger than its contents
        // (because it doesn't contain the whitespace of another tab) unless it
        // is to be right aligned in LTR text or left-aligned in RTL text
        if (!t_fixed_tabs && sgptr == lastsegment
            && ((parent->getbasetextdirection() != kMCTextDirectionRTL && sgptr->GetHorizontalAlignment() != kMCSegmentTextHAlignRight)
            ||  (parent->getbasetextdirection() == kMCTextDirectionRTL && sgptr->GetHorizontalAlignment() != kMCSegmentTextHAlignLeft)))
        {
            t_next_segment_pos = t_segment_pos + t_segment_width;
        }
        
        // Update the width of the line
        width += t_next_segment_pos - t_segment_pos;
        
        // Tell the segment its boundaries. If the line is right-to-left, some
        // post-processing will be required to fix up the boundaries.
        int16_t t_left, t_right, t_top, t_bottom;
        t_left = t_segment_pos;
        t_right = ceilf(t_next_segment_pos);
        t_top = 0;
        t_bottom = 0;
        sgptr->SetBoundaries(t_left, t_right, t_top, t_bottom);
        
        // End the segment fitting if we have run out of space
        if (t_remaining != NULL)
            break;
        
        // Next segment
        t_segments++;
        sgptr = sgptr->next();
        t_last_segment_end = t_segment_pos + t_segment_width;
    }
    while (sgptr->prev() != lastsegment);
    
    // Fix the segment boundaries for right-to-left lines
    if (parent->getbasetextdirection() == kMCTextDirectionRTL)
    {
        sgptr = firstsegment;
        do
        {
            int16_t t_left, t_right, t_top, t_bottom;
            t_left = width - sgptr->GetRight();
            t_right = width - sgptr->GetLeft();
            t_top = 0;
            t_bottom = 0;
            sgptr->SetBoundaries(t_left, t_right, t_top, t_bottom);
            
            sgptr = sgptr->next();
        }
        while (sgptr->prev() != lastsegment);
    }
    
    // Calculate the drawing offset for this line, based on alignment (this is
    // only appropriate for fields with a fixed width, however)
    if (p_flow && !parent->getvgrid())
    {
        switch (parent->gettextalign())
        {
            case kMCParagraphTextAlignLeft:
            case kMCParagraphTextAlignJustify:
                m_offset = 0;
                break;
                
            case kMCParagraphTextAlignCenter:
                m_offset = (p_linewidth - width) / 2;
                break;
                
            case kMCParagraphTextAlignRight:
                m_offset = p_linewidth - width;
                break;
        }
    }
    else
    {
        // Alignment for non-wrapping lines is handled by the paragraph
        m_offset = 0;
    }
    
    // Update the line's drawing properties
    dirtywidth = width;
    ResolveDisplayOrder();
    
    return t_remaining;
}<|MERGE_RESOLUTION|>--- conflicted
+++ resolved
@@ -182,15 +182,11 @@
 	//   break index through any space chars.
 	for(;;)
 	{
-		// Consume all spaces after the break index.
-<<<<<<< HEAD
+        // Consume all spaces after the break index.
         // AL-2014-03-21: [[ Bug 11958 ]] Break index is paragraph index, not block index.
 		while(t_break_index < (t_break_block -> GetOffset() + t_break_block -> GetLength()) &&
 			  parent -> TextIsWordBreak(parent -> GetCodepointAtIndex(t_break_index)))
-			t_break_index++;
-=======
-		while(t_break_index < (t_break_block -> getindex() + t_break_block -> getsize()) &&
-			  t_break_block -> textisspace(&t_text[t_break_index]))
+            t_break_index++;
         {
             // SN-2015-01-21: [[ Bug 14421 ]] If the break block is a unicode block,
             //  then the next index is 2 'char' (a unichar) further, not one. This can lead to a
@@ -200,7 +196,6 @@
             else
                 t_break_index++;
         }
->>>>>>> 7249110a
 		
 		if (t_break_index < (t_break_block -> GetOffset() + t_break_block -> GetLength()))
 			break;
