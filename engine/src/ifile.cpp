/* Copyright (C) 2003-2013 Runtime Revolution Ltd.

This file is part of LiveCode.

LiveCode is free software; you can redistribute it and/or modify it under
the terms of the GNU General Public License v3 as published by the Free
Software Foundation.

LiveCode is distributed in the hope that it will be useful, but WITHOUT ANY
WARRANTY; without even the implied warranty of MERCHANTABILITY or
FITNESS FOR A PARTICULAR PURPOSE.  See the GNU General Public License
for more details.

You should have received a copy of the GNU General Public License
along with LiveCode.  If not see <http://www.gnu.org/licenses/>.  */

#include "prefix.h"

#include "globdefs.h"
#include "filedefs.h"
#include "objdefs.h"
#include "parsedef.h"
#include "mcio.h"

#include "util.h"
#include "image.h"
#include "stack.h"
#include "sellst.h"
//#include "execpt.h"

#include "globals.h"
#include "osspec.h"
#include "context.h"

bool MCImageCompress(MCImageBitmap *p_bitmap, bool p_dither, MCImageCompressedBitmap *&r_compressed)
{
	bool t_success = true;

	bool t_mask, t_alpha;

	t_mask = MCImageBitmapHasTransparency(p_bitmap, t_alpha);

	if (!t_alpha && MCpaintcompression == EX_PBM)
	{
		t_success = MCImageCompressRLE(p_bitmap, r_compressed);
	}
	else
	{
		uint32_t t_compression;
		char *t_buffer = nil;
		uindex_t t_size = 0;

		IO_handle t_stream = nil;
		t_success = nil != (t_stream = MCS_fakeopenwrite());
		if (t_success)
		{
			 if (MCpaintcompression == EX_GIF)
			 {
				 t_compression = F_GIF;
				 t_success = MCImageEncodeGIF(p_bitmap, t_stream, p_dither, t_size);
			 }
			 else if (MCpaintcompression == EX_JPEG)
			 {
				 t_compression = F_JPEG;
				 t_success = MCImageEncodeJPEG(p_bitmap, t_stream, t_size);
			 }
			 else
			 {
				 t_compression = F_PNG;
				 t_success = MCImageEncodePNG(p_bitmap, t_stream, t_size);
			 }
		}

		if (t_stream != nil)
			t_success = MCS_closetakingbuffer(t_stream, reinterpret_cast<void*&>(t_buffer), reinterpret_cast<size_t&>(t_size)) == IO_NORMAL;

		if (t_success)
			t_success = MCImageCreateCompressedBitmap(t_compression, r_compressed);

		if (t_success)
		{
			r_compressed->data = (uint8_t*)t_buffer;
			r_compressed->size = t_size;

			t_buffer = nil;
		}

		MCMemoryDelete(t_buffer);
	}

	return t_success;
}

void MCImage::recompress()
{
	if (!opened || !isediting())
		return;

	finishediting();

	state &= ~CS_EDITED;
	flags &= ~F_NEED_FIXING;
}

bool MCImageDecompress(MCImageCompressedBitmap *p_compressed, MCImageFrame *&r_frames, uindex_t &r_frame_count)
{
	bool t_success = true;

	IO_handle t_stream = nil;
	MCImageFrame *t_frames = nil;
	uindex_t t_frame_count = 1;
    MCAutoDataRef t_data;

	// create single frame for non-animated formats
	if (t_success && p_compressed->compression != F_GIF)
		t_success = MCMemoryNewArray(1, t_frames);

	// create stream for non-rle compressed images
	if (t_success && p_compressed->compression != F_RLE)
		t_success = nil != (t_stream = MCS_fakeopen(MCString((const char *)p_compressed -> data, p_compressed -> size)));

	if (t_success)
	{
		switch (p_compressed->compression)
		{
		case F_GIF:
			t_success = MCImageDecodeGIF(t_stream, t_frames, t_frame_count);
			break;

		case F_PNG:
			t_frames[0].density = 1.0;
			t_success = MCImageDecodePNG(t_stream, t_frames[0].image);
			break;

		case F_JPEG:
			t_frames[0].density = 1.0;
			t_success = MCImageDecodeJPEG(t_stream, t_frames[0].image);
			break;

		case F_RLE:
			t_frames[0].density = 1.0;
			t_success = MCImageDecompressRLE(p_compressed, t_frames[0].image);
			break;
		}
	}

	if (t_stream != nil)
		MCS_close(t_stream);

	if (t_success)
	{
		r_frames = t_frames;
		r_frame_count = t_frame_count;
	}
	else
		MCImageFreeFrames(t_frames, t_frame_count);

	return t_success;
}

bool MCImage::decompressbrush(MCGImageRef &r_brush)
{
	/* TODO - may be able to improve this now by rasterizing the metafile */
	if (getcompression() == F_PICT || m_rep == nil)
	{
		return false;
		//r_mask = r_data = DNULL;
		//r_bitmap = MCscreen->createimage(1, 32, 32, False, 0x0, False, False);
		//return;
	}

	bool t_success = true;

	MCImageFrame *t_frame = nil;

	// IM-2013-10-30: [[ FullscreenMode ]] REVISIT: We try here to acquire the brush
	// bitmap at 1.0 scale, but currently ignore the set density value of the returned frame.
	// We may have to add support for hi-res brushes OR scale the resulting bitmap appropriately.
	t_success = m_rep->LockImageFrame(0, true, 1.0, t_frame);

	if (t_success)
	{
		MCGRaster t_raster;
		t_raster.width = t_frame->image->width;
		t_raster.height = t_frame->image->height;
		t_raster.stride = t_frame->image->stride;
		t_raster.format = MCImageBitmapHasTransparency(t_frame->image) ? kMCGRasterFormat_ARGB : kMCGRasterFormat_xRGB;
		t_raster.pixels = t_frame->image->data;

		t_success = MCGImageCreateWithRaster(t_raster, r_brush);
	}

	m_rep->UnlockImageFrame(0, t_frame);

	return t_success;
}

void MCImagePrepareRepForDisplayAtDensity(MCImageRep *p_rep, MCGFloat p_density)
{
	if (p_rep != nil)
	{
		/* OVERHAUL - REVISIT: for the moment, prepared images are premultiplied
		 * as we expect them to be rendered, but if not then this is actually
		 * causing more work to be done than needed */
		MCImageFrame *t_frame = nil;
		p_rep->LockImageFrame(0, true, p_density, t_frame);
		p_rep->UnlockImageFrame(0, t_frame);
	}
}

void MCImage::prepareimage()
{
	MCStack *t_stack;
	t_stack = getstack();
	
	MCImagePrepareRepForDisplayAtDensity(m_rep, getdevicescale());
}

void MCImage::openimage()
{
	uindex_t t_width, t_height;
	if (!m_image_opened && m_rep != nil && m_rep->GetGeometry(t_width, t_height))
	{
		// MW-2013-06-21: [[ Valgrind ]] Initialize width/height to defaults in
		//   case GetGeometry fails.
		uindex_t t_width, t_height;
		t_width = rect . width;
		t_height = rect . height;
		
		/* UNCHECKED */ getsourcegeometry(t_width, t_height);
		
		// On open, set the width & height to the formatted width & height
		MCRectangle t_old_rect;
		t_old_rect = rect;
		if (t_width != rect.width || t_height != rect.height)
		{
			if ((flags & F_LOCK_LOCATION) == 0)
			{
				rect.x += (rect.width - t_width) >> 1;
				rect.width = t_width;
				rect.y += (rect.height - t_height) >> 1;
				rect.height = t_height;
			}
		}

		// IM-2013-11-21: [[ Bug 11486 ]] Apply the transform now so the rect is adjusted for rotation.
		apply_transform();
		
		// IM-2013-02-05: preload image data for buffered images
		if (getflag(F_I_ALWAYS_BUFFER) || MCbufferimages)
			prepareimage();

		// MW-2011-09-12: [[ Redraw ]] If the rect has changed then notify the layer.
		//   (note we have to check 'parent' as at the moment MCImage is used for
		//    the rb* icons which are unowned!).
		if (parent != nil && !MCU_equal_rect(t_old_rect, rect))
			layer_rectchanged(t_old_rect, false);

		if (m_rep->GetFrameCount() > 1)
		{
			irepeatcount = repeatcount;
			state |= CS_DO_START;
		}
	}

	m_image_opened++;
}

void MCImage::closeimage()
{
	if (!m_image_opened)
		return;

	// cancel any internal messages for this object (used for GIF animation)
	MCscreen->cancelmessageobject(this, MCM_internal);

	recompress();

	m_image_opened--;
}

bool MCU_israwimageformat(Export_format p_format)
{
	return p_format == EX_RAW || p_format == EX_RAW_ARGB || p_format == EX_RAW_ABGR || \
		p_format == EX_RAW_RGBA || p_format == EX_RAW_BGRA || p_format == EX_RAW_INDEXED;
}

bool MCImageEncode(MCImageBitmap *p_bitmap, Export_format p_format, bool p_dither, IO_handle p_stream, uindex_t &r_bytes_written)
{
	bool t_success = true;
	switch (p_format)
	{
	case EX_JPEG:
		t_success = MCImageEncodeJPEG(p_bitmap, p_stream, r_bytes_written);
		break;

	case EX_PNG:
		t_success = MCImageEncodePNG(p_bitmap, p_stream, r_bytes_written);
		break;

	case EX_GIF:
		t_success = MCImageEncodeGIF(p_bitmap, p_stream, p_dither, r_bytes_written);
		break;

	case EX_BMP:
		t_success = MCImageEncodeBMP(p_bitmap, p_stream, r_bytes_written);
		break;

	case EX_RAW_ARGB:
	case EX_RAW_ABGR:
	case EX_RAW_RGBA:
	case EX_RAW_BGRA:
		t_success = MCImageEncodeRawTrueColor(p_bitmap, p_stream, p_format, r_bytes_written);
		break;

	case EX_RAW_INDEXED:
		t_success = MCImageEncodeRawIndexed(p_bitmap, p_stream, r_bytes_written);
		break;

	default:
		t_success = MCImageEncodePPM(p_bitmap, p_stream, r_bytes_written);
	}

	return t_success;
}

bool MCImageEncode(MCImageIndexedBitmap *p_indexed, Export_format p_format, IO_handle p_stream, uindex_t &r_bytes_written)
{
	bool t_success = true;
	switch (p_format)
	{
	case EX_PNG:
		t_success = MCImageEncodePNG(p_indexed, p_stream, r_bytes_written);
		break;

	case EX_GIF:
		t_success = MCImageEncodeGIF(p_indexed, p_stream, r_bytes_written);
		break;

	case EX_RAW_INDEXED:
		t_success = MCImageEncodeRawIndexed(p_indexed, p_stream, r_bytes_written);
		break;

	default:
		{
			MCImageBitmap *t_bitmap = nil;
			t_success = MCImageConvertIndexedToBitmap(p_indexed, t_bitmap);
			if (t_success)
				t_success = MCImageEncode(t_bitmap, p_format, false, p_stream, r_bytes_written);
			MCImageFreeBitmap(t_bitmap);
		}
	}

	return t_success;
}

bool MCImageExport(MCImageBitmap *p_bitmap, Export_format p_format, MCImagePaletteSettings *p_palette_settings, bool p_dither, IO_handle p_stream, IO_handle p_mstream)
{
	bool t_success = true;

	MCImageIndexedBitmap *t_indexed = nil;
	uint32_t t_size, t_mask_size;

	if (t_success)
	{
		if (p_palette_settings != nil && p_palette_settings->type != kMCImagePaletteTypeEmpty)
		{
			t_success = MCImageQuantizeColors(p_bitmap, p_palette_settings, p_dither, p_format == F_GIF || p_format == F_PNG, t_indexed);
			if (t_success)
				t_success = MCImageEncode(t_indexed, p_format, p_stream, t_size);
		}
		else
			t_success = MCImageEncode(p_bitmap, p_format, p_dither, p_stream, t_size);
	}

	if (t_success && p_mstream != nil)
		t_success = MCImageEncodePBM(p_bitmap, p_mstream, t_mask_size);

	MCImageFreeIndexedBitmap(t_indexed);

	return t_success;
}

void MCImage::reopen(bool p_newfile, bool p_lock_size)
{
	if (!opened)
		return;
	uint4 oldstate = state & (CS_NO_MESSAGES | CS_SELECTED
	                          | CS_MFOCUSED | CS_KFOCUSED);
	MCControl *oldfocused = focused;

	state &= ~CS_SELECTED;
	uint2 opencount = opened;
	
	// MW-2011-10-01: [[ Bug 9777 ]] Make sure we don't clobber layer attrs.
	if (m_layer_id != 0)
		state |= CS_KEEP_LAYER;
	
	while (opened)
		close();

	if (p_newfile)
		flags &= ~(F_COMPRESSION | F_TRUE_COLOR);
	Boolean was = (flags & F_I_ALWAYS_BUFFER) != 0;
	flags |= F_I_ALWAYS_BUFFER;
	MCRectangle orect = rect;
	uint32_t oldflags = flags;
	if (p_lock_size)
		flags |= F_LOCK_LOCATION;
	while (opencount--)
		open();
	
	// MW-2011-10-01: [[ Bug 9777 ]] Turn off anti-layer clobbering state.
	if (m_layer_id != 0)
		state &= ~CS_KEEP_LAYER;
	
	flags = oldflags;
	if (!was)
		flags &= ~F_I_ALWAYS_BUFFER;

	state |= oldstate;

	if (oldfocused == this)
		focused = this;

	// MW-2011-08-17: [[ Layers ]] Notify of the change in rect and invalidate.
	// MW-2012-04-02: [[ Bug 10144 ]] Crash when pasting into an image - methods called on
	//   image with no parent, so check parent != nil.
	if (parent != nil && !resizeparent())
		layer_rectchanged(orect, true);
}

////////////////////////////////////////////////////////////////////////////////

bool MCPathIsAbsolute(MCStringRef p_path)
{
	if (p_path == nil)
		return false;
	
	return (MCStringBeginsWith(p_path, MCSTR("/"), kMCStringOptionCompareExact) ||
            MCStringBeginsWith(p_path, MCSTR(":"), kMCStringOptionCompareExact));
}

bool MCPathIsRemoteURL(MCStringRef p_path)
{
	return (MCStringBeginsWith(p_path, MCSTR("http://"), kMCStringOptionCompareCaseless) ||
            MCStringBeginsWith(p_path, MCSTR("https://"), kMCStringOptionCompareCaseless) ||
            MCStringBeginsWith(p_path, MCSTR("ftp://"), kMCStringOptionCompareCaseless));
}

bool MCImageGetFileRepForStackContext(MCStringRef p_filename, MCStack *p_stack, MCImageRep *&r_rep)
{
	bool t_success = true;
	
	MCImageRep *t_rep;
	t_rep = nil;
	
    MCAutoStringRef t_prefixless;
	// skip over any file: / binfile: url prefix
	if (MCStringBeginsWith(p_filename, MCSTR("file:"), kMCStringOptionCompareCaseless))
    {
		MCStringCopySubstring(p_filename, MCRangeMake(5, UINDEX_MAX), &t_prefixless);
        p_filename = *t_prefixless;
    }
	else if (MCStringBeginsWith(p_filename, MCSTR("binfile:"), kMCStringOptionCompareCaseless))
    {
		MCStringCopySubstring(p_filename, MCRangeMake(8, UINDEX_MAX), &t_prefixless);
        p_filename = *t_prefixless;
    }

	if (MCPathIsRemoteURL(p_filename))
		t_success = MCImageRepGetReferenced(p_filename, t_rep);
	else
	{
		// with local filenames, first check if absolute path
		if (MCPathIsAbsolute(p_filename))
			t_success = MCImageRepGetDensityMapped(p_filename, t_rep);
		else
		{
			// else try to resolve from stack file location
			MCAutoStringRef t_path;
			t_success = p_stack->resolve_relative_path(p_filename, &t_path);
			if (t_success)
				t_success = MCImageRepGetDensityMapped(*t_path, t_rep);
			
			// else try to resolve from current folder
			if (t_success && t_rep == nil)
			{
                MCAutoStringRef t_resolved;
				t_success = MCS_resolvepath(p_filename, &t_resolved);
				if (t_success)
<<<<<<< HEAD
					t_success = MCImageRepGetDensityMapped(*t_resolved, t_rep);
				
				if (t_success)
					t_success = t_rep != nil;
=======
					t_success = MCImageRepGetDensityMapped(t_path, t_rep);
				
				MCCStringFree(t_path);
				t_path = nil;
>>>>>>> 3e5faddb
			}
		}
        // AL-2014-01-17: [[ Bug 11684 ]] If image file isn't found, return false
        if (t_success)
            t_success = t_rep != nil;
	}
	
	if (t_success)
		r_rep = t_rep;
	
	return t_success;
}

////////////////////////////////////////////////////////////////////////////////<|MERGE_RESOLUTION|>--- conflicted
+++ resolved
@@ -489,17 +489,7 @@
                 MCAutoStringRef t_resolved;
 				t_success = MCS_resolvepath(p_filename, &t_resolved);
 				if (t_success)
-<<<<<<< HEAD
 					t_success = MCImageRepGetDensityMapped(*t_resolved, t_rep);
-				
-				if (t_success)
-					t_success = t_rep != nil;
-=======
-					t_success = MCImageRepGetDensityMapped(t_path, t_rep);
-				
-				MCCStringFree(t_path);
-				t_path = nil;
->>>>>>> 3e5faddb
 			}
 		}
         // AL-2014-01-17: [[ Bug 11684 ]] If image file isn't found, return false
