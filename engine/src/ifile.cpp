--- conflicted
+++ resolved
@@ -207,8 +207,6 @@
 	uindex_t t_width, t_height;
 	if (!m_image_opened && m_rep != nil && m_rep->GetGeometry(t_width, t_height))
 	{
-<<<<<<< HEAD
-=======
 		// MW-2013-06-21: [[ Valgrind ]] Initialize width/height to defaults in
 		//   case GetGeometry fails.
 		uindex_t t_width, t_height;
@@ -217,7 +215,6 @@
 		
 		/* UNCHECKED */ getsourcegeometry(t_width, t_height);
 		
->>>>>>> 783dcc54
 		MCRectangle t_old_rect;
 		t_old_rect = rect;
 		if (t_width != rect.width || t_height != rect.height)
@@ -546,7 +543,7 @@
 	return t_success;
 }
 
-bool MCImageGetScaledFiles(const char *p_filename, MCStack *p_stack, MCImageScaledFile *&r_list, uint32_t &r_count)
+bool MCImageGetScaledFiles(MCStringRef p_filename, MCStack *p_stack, MCImageScaledFile *&r_list, uint32_t &r_count)
 {
 	bool t_success;
 	t_success = nil;
@@ -563,8 +560,9 @@
 	MCGFloat t_scale;
 	bool t_has_scale;
 	
-	t_success = MCImageSplitScaledFilename(p_filename, t_base, t_extension, t_has_scale, t_scale);
-	
+	t_success = MCImageSplitScaledFilename(MCStringGetCString(p_filename), t_base, t_extension, t_has_scale, t_scale);
+	
+    MCAutoStringRef t_resolved;
 	if (t_success)
 	{
 		// if given filename is tagged for a scale then we just return that scaled file
@@ -575,9 +573,8 @@
 			{
 				t_count = 1;
 				t_filelist[0].scale = t_scale;
-				t_filelist[0].filename = p_stack->resolve_filename(p_filename);
-				
-				t_success = t_filelist[0].filename != nil;
+				t_success = p_stack->resolve_filename(p_filename, &t_resolved) &&
+                            MCCStringClone(MCStringGetCString(*t_resolved), t_filelist[0].filename);
 			}
 		}
 		else
@@ -587,36 +584,26 @@
 			
 			while (t_success && t_scale_labels->label != nil)
 			{
-				char *t_filename;
-				t_filename = nil;
-				
-				char *t_resolved;
-				t_resolved = nil;
-				
-				t_success = MCCStringFormat(t_filename, "%s%s%s", t_base, t_scale_labels->label, t_extension);
+				MCAutoStringRef t_filename;
+				t_success = MCStringFormat(&t_filename, "%s%s%s", t_base, t_scale_labels->label, t_extension);
 				
 				if (t_success)
-					t_success = nil != (t_resolved = p_stack->resolve_filename(t_filename));
+                    t_success = p_stack->resolve_filename(*t_filename, &t_resolved);
 				
 				if (t_success)
 				{
-					if (MCS_exists(t_resolved, True))
+					if (MCS_exists(*t_resolved, true))
 					{
 						t_success = MCMemoryResizeArray(t_count + 1, t_filelist, t_count);
 						
 						if (t_success)
 						{
-							t_filelist[t_count - 1].filename = t_resolved;
+							MCCStringClone(MCStringGetCString(*t_resolved), t_filelist[t_count - 1].filename);
 							t_filelist[t_count - 1].scale = t_scale_labels->scale;
-							
-							t_resolved = nil;
 						}
 					}
 				}
-				
-				MCCStringFree(t_filename);
-				MCCStringFree(t_resolved);
-				
+								
 				t_scale_labels++;
 			}
 		}
