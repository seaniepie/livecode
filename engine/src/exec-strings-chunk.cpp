--- conflicted
+++ resolved
@@ -57,13 +57,49 @@
     MCStringRef string;
     Chunk_term chunk;
     MCExecContext *ctxt;
+    MCRange *range;
 };
+
+// AL-2015-02-10: [[ Bug 14532 ]] Allow chunks to be counted in a given range, to prevent substring copying in text chunk resolution.
+void MCStringsCountChunksInRange(MCExecContext& ctxt, Chunk_term p_chunk_type, MCStringRef p_string, MCRange p_range, uinteger_t& r_count)
+{
+    if (p_range . length == 0 || p_range . offset > MCStringGetLength(p_string))
+    {
+        r_count = 0;
+        return;
+    }
+    
+    // When the string doesn't contain combining characters or surrogate pairs, we can shortcut.
+    if ((p_chunk_type == CT_CHARACTER || p_chunk_type == CT_CODEPOINT))
+        if (MCStringIsNative(p_string) || (MCStringIsUncombined(p_string) && MCStringIsSimple(p_string)))
+            p_chunk_type = CT_CODEUNIT;
+    
+    if (p_chunk_type == CT_CODEUNIT)
+    {
+        r_count = MCU_min(MCStringGetLength(p_string), p_range . length) - p_range . offset;
+        return;
+    }
+    
+    MCTextChunkIterator *tci;
+    tci = new MCTextChunkIterator(p_chunk_type, p_string, p_range);
+    r_count = tci -> countchunks(ctxt);
+    delete tci;
+    return;
+}
+
+void MCStringsCountChunks(MCExecContext& ctxt, Chunk_term p_chunk_type, MCStringRef p_string, uinteger_t& r_count)
+{
+    MCStringsCountChunksInRange(ctxt, p_chunk_type, p_string, MCRangeMake(0, MCStringGetLength(p_string)), r_count);
+}
 
 uinteger_t MCStringsCountChunkCallback(void *context)
 {
     MCChunkCountState *t_state = static_cast<MCChunkCountState *>(context);
     uinteger_t t_count;
-    MCStringsCountChunks(*t_state -> ctxt, t_state -> chunk, t_state -> string, t_count);
+    if (t_state -> range != nil)
+        MCStringsCountChunksInRange(*t_state -> ctxt, t_state -> chunk, t_state -> string, *t_state -> range, t_count);
+    else
+        MCStringsCountChunks(*t_state -> ctxt, t_state -> chunk, t_state -> string, t_count);
     return t_count;
 }
 
@@ -103,40 +139,8 @@
     }
 }
 
-// AL-2015-02-10: [[ Bug 14532 ]] Allow chunks to be counted in a given range, to prevent substring copying in text chunk resolution.
-void MCStringsCountChunksInRange(MCExecContext& ctxt, Chunk_term p_chunk_type, MCStringRef p_string, MCRange p_range, uinteger_t& r_count)
-{
-    if (p_range . length == 0 || p_range . offset > MCStringGetLength(p_string))
-    {
-        r_count = 0;
-        return;
-    }
-    
-    // When the string doesn't contain combining characters or surrogate pairs, we can shortcut.
-    if ((p_chunk_type == CT_CHARACTER || p_chunk_type == CT_CODEPOINT))
-        if (MCStringIsNative(p_string) || (MCStringIsUncombined(p_string) && MCStringIsSimple(p_string)))
-            p_chunk_type = CT_CODEUNIT;
-    
-    if (p_chunk_type == CT_CODEUNIT)
-    {
-        r_count = MCU_min(MCStringGetLength(p_string), p_range . length) - p_range . offset;
-        return;
-    }
-    
-    MCTextChunkIterator *tci;
-    tci = new MCTextChunkIterator(p_chunk_type, p_string, p_range);
-    r_count = tci -> countchunks(ctxt);
-    delete tci;
-    return;
-}
-
-void MCStringsCountChunks(MCExecContext& ctxt, Chunk_term p_chunk_type, MCStringRef p_string, uinteger_t& r_count)
-{
-    MCStringsCountChunksInRange(ctxt, p_chunk_type, p_string, MCRangeMake(0, MCStringGetLength(p_string)), r_count);
-}
-
 // AL-2015-02-10: [[ Bug 14532 ]] Allow chunk extents to be counted in a given range, to prevent substring copying in text chunk resolution.
-void MCStringsGetExtentsByOrdinalInRange(MCExecContext& ctxt, Chunk_term p_chunk_type, Chunk_term p_ordinal_type, MCValueRef p_string, MCRange p_range, integer_t& r_first, integer_t& r_chunk_count)
+void MCStringsGetExtentsByOrdinalInRange(MCExecContext& ctxt, Chunk_term p_chunk_type, Chunk_term p_ordinal_type, MCValueRef p_string, MCRange *p_range, uinteger_t& r_first, uinteger_t& r_chunk_count)
 {
     uinteger_t t_count = 0;
     switch (p_ordinal_type)
@@ -145,9 +149,14 @@
         case CT_LAST:
         case CT_MIDDLE:
             if (MCValueGetTypeCode(p_string) == kMCValueTypeCodeData)
-                t_count = p_range . length;
+                t_count = p_range != nil ? p_range -> length : MCDataGetLength((MCDataRef)p_string);
             else
-                MCStringsCountChunksInRange(ctxt, p_chunk_type, (MCStringRef)p_string, p_range, t_count);
+            {
+                if (p_range != nil)
+                    MCStringsCountChunksInRange(ctxt, p_chunk_type, (MCStringRef)p_string, *p_range, t_count);
+                else
+                    MCStringsCountChunks(ctxt, p_chunk_type, (MCStringRef)p_string, t_count);
+            }
             
             if (p_ordinal_type == CT_ANY)
                 r_first = MCU_any(t_count);
@@ -186,98 +195,40 @@
         r_chunk_count = 1;
 }
 
-<<<<<<< HEAD
-void MCStringsGetExtentsByRange(MCExecContext& ctxt, Chunk_term p_chunk_type, integer_t p_first, integer_t p_last, MCValueRef p_string, uinteger_t& r_first, uinteger_t& r_chunk_count)
+// AL-2015-02-10: [[ Bug 14532 ]] Allow chunk extents to be counted in a given range, to prevent substring copying in text chunk resolution.
+void MCStringsGetExtentsByRangeInRange(MCExecContext& ctxt, Chunk_term p_chunk_type, integer_t p_first, integer_t p_last, MCValueRef p_string, MCRange *p_range, uinteger_t& r_first, uinteger_t& r_chunk_count)
 {
     if (MCValueGetTypeCode(p_string) == kMCValueTypeCodeData)
-        MCChunkGetExtentsOfByteChunkByRange((MCDataRef)p_string, p_first, p_last, r_first, r_chunk_count);
+        MCChunkGetExtentsOfByteChunkByRangeInRange((MCDataRef)p_string, p_range, p_first, p_last, r_first, r_chunk_count);
     else if (p_chunk_type == CT_CODEUNIT)
-        MCChunkGetExtentsOfCodeunitChunkByRange((MCStringRef)p_string, p_first, p_last, r_first, r_chunk_count);
-=======
-void MCStringsGetExtentsByOrdinal(MCExecContext& ctxt, Chunk_term p_chunk_type, Chunk_term p_ordinal_type, MCValueRef p_string, integer_t& r_first, integer_t& r_chunk_count)
-{
-    if (MCValueGetTypeCode(p_string) == kMCValueTypeCodeString)
-        return MCStringsGetExtentsByOrdinalInRange(ctxt, p_chunk_type, p_ordinal_type, p_string, MCRangeMake(0, MCStringGetLength((MCStringRef)p_string)), r_first, r_chunk_count);
-    
-    return MCStringsGetExtentsByOrdinalInRange(ctxt, p_chunk_type, p_ordinal_type, p_string, MCRangeMake(0, MCDataGetLength((MCDataRef)p_string)), r_first, r_chunk_count);
-}
-
-// AL-2015-02-10: [[ Bug 14532 ]] Allow chunk extents to be counted in a given range, to prevent substring copying in text chunk resolution.
-void MCStringsGetExtentsByRangeInRange(MCExecContext& ctxt, Chunk_term p_chunk_type, integer_t p_first, integer_t p_last, MCValueRef p_string, MCRange p_range, integer_t& r_first, integer_t& r_chunk_count)
-{
-    int4 t_chunk_count;
-    
-    if (p_first < 0 || p_last < 0)
-    {
-        uinteger_t t_count;
-        if (MCValueGetTypeCode(p_string) == kMCValueTypeCodeData)
-            t_count = p_range . length;
-        else
-            MCStringsCountChunksInRange(ctxt, p_chunk_type, (MCStringRef)p_string, p_range, t_count);
-        
-        if (p_first < 0)
-            p_first += t_count;
-        else
-            p_first--;
-        
-        if (p_last < 0)
-            p_last += t_count + 1;
-    }
->>>>>>> 2907ed90
+        MCChunkGetExtentsOfCodeunitChunkByRangeInRange((MCStringRef)p_string, p_range, p_first, p_last, r_first, r_chunk_count);
     else
     {
         MCChunkCountState t_state;
         t_state . string = (MCStringRef)p_string;
         t_state . chunk = p_chunk_type;
         t_state . ctxt = &ctxt;
-        MCChunkGetExtentsByRange(p_first, p_last, MCStringsCountChunkCallback, &t_state, r_first, r_chunk_count);
-    }
-}
-
-<<<<<<< HEAD
-void MCStringsGetExtentsByExpression(MCExecContext& ctxt, Chunk_term p_chunk_type, integer_t p_first, MCValueRef p_string, uinteger_t& r_first, uinteger_t& r_chunk_count)
+        t_state . range = p_range;
+        MCChunkGetExtentsByRangeInRange(p_first, p_last, MCStringsCountChunkCallback, &t_state, r_first, r_chunk_count);
+    }
+}
+
+// AL-2015-02-10: [[ Bug 14532 ]] Allow chunk extents to be counted in a given range, to prevent substring copying in text chunk resolution.
+void MCStringsGetExtentsByExpressionInRange(MCExecContext& ctxt, Chunk_term p_chunk_type, integer_t p_first, MCStringRef p_string, MCRange *p_range, uinteger_t& r_first, uinteger_t& r_chunk_count)
 {
     if (MCValueGetTypeCode(p_string) == kMCValueTypeCodeData)
-        MCChunkGetExtentsOfByteChunkByExpression((MCDataRef)p_string, p_first, r_first, r_chunk_count);
+        MCChunkGetExtentsOfByteChunkByExpressionInRange((MCDataRef)p_string, p_range, p_first, r_first, r_chunk_count);
     else if (p_chunk_type == CT_CODEUNIT)
-        MCChunkGetExtentsOfCodeunitChunkByExpression((MCStringRef)p_string, p_first, r_first, r_chunk_count);
-=======
-void MCStringsGetExtentsByRange(MCExecContext& ctxt, Chunk_term p_chunk_type, integer_t p_first, integer_t p_last, MCValueRef p_string, integer_t& r_first, integer_t& r_chunk_count)
-{
-    if (MCValueGetTypeCode(p_string) == kMCValueTypeCodeString)
-        return MCStringsGetExtentsByRangeInRange(ctxt, p_chunk_type, p_first, p_last, p_string, MCRangeMake(0, MCStringGetLength((MCStringRef)p_string)), r_first, r_chunk_count);
-    
-    return MCStringsGetExtentsByRangeInRange(ctxt, p_chunk_type, p_first, p_last, p_string, MCRangeMake(0, MCDataGetLength((MCDataRef)p_string)), r_first, r_chunk_count);
-}
-
-// AL-2015-02-10: [[ Bug 14532 ]] Allow chunk extents to be counted in a given range, to prevent substring copying in text chunk resolution.
-void MCStringsGetExtentsByExpressionInRange(MCExecContext& ctxt, Chunk_term p_chunk_type, integer_t p_first, MCStringRef p_string, MCRange p_range, integer_t& r_first, integer_t& r_chunk_count)
-{
-    r_chunk_count = 1;
-    
-    if (p_first < 0)
-    {
-        uinteger_t t_count;
-        MCStringsCountChunksInRange(ctxt, p_chunk_type, p_string, p_range, t_count);
-        p_first += t_count;
-    }
->>>>>>> 2907ed90
+        MCChunkGetExtentsOfCodeunitChunkByExpressionInRange((MCStringRef)p_string, p_range, p_first, r_first, r_chunk_count);
     else
     {
         MCChunkCountState t_state;
         t_state . string = (MCStringRef)p_string;
         t_state . chunk = p_chunk_type;
         t_state . ctxt = &ctxt;
-        MCChunkGetExtentsByExpression(p_first, MCStringsCountChunkCallback, &t_state, r_first, r_chunk_count);
-    }
-}
-
-void MCStringsGetExtentsByExpression(MCExecContext& ctxt, Chunk_term p_chunk_type, integer_t p_first, MCStringRef p_string, integer_t& r_first, integer_t& r_chunk_count)
-{
-    if (MCValueGetTypeCode(p_string) == kMCValueTypeCodeString)
-        return MCStringsGetExtentsByExpressionInRange(ctxt, p_chunk_type, p_first, p_string, MCRangeMake(0, MCStringGetLength((MCStringRef)p_string)), r_first, r_chunk_count);
-    
-    return MCStringsGetExtentsByExpressionInRange(ctxt, p_chunk_type, p_first, p_string, MCRangeMake(0, MCDataGetLength((MCDataRef)p_string)), r_first, r_chunk_count);
+        t_state . range = p_range;
+        MCChunkGetExtentsByExpressionInRange(p_first, MCStringsCountChunkCallback, &t_state, r_first, r_chunk_count);
+    }
 }
 
 // AL-2015-02-10: [[ Bug 14532 ]] Allow chunk marking in a given range, to prevent substring copying in text chunk resolution.
@@ -645,7 +596,7 @@
 void MCStringsEvalTextChunkByRange(MCExecContext& ctxt, MCStringRef p_source, Chunk_term p_chunk_type, integer_t p_first, integer_t p_last, bool p_eval_mutable, MCStringRef& r_result)
 {
     uinteger_t t_first, t_chunk_count;
-    MCStringsGetExtentsByRange(ctxt, p_chunk_type, p_first, p_last, p_source, t_first, t_chunk_count);
+    MCStringsGetExtentsByRangeInRange(ctxt, p_chunk_type, p_first, p_last, p_source, nil, t_first, t_chunk_count);
     
     MCStringsGetTextChunk(ctxt, p_source, p_chunk_type, t_first, t_chunk_count, p_eval_mutable, r_result);
 }
@@ -653,16 +604,15 @@
 void MCStringsEvalTextChunkByExpression(MCExecContext& ctxt, MCStringRef p_source, Chunk_term p_chunk_type, integer_t p_first, bool p_eval_mutable, MCStringRef& r_result)
 {
     uinteger_t t_first, t_chunk_count;
-    MCStringsGetExtentsByExpression(ctxt, p_chunk_type, p_first, p_source, t_first, t_chunk_count);
+    MCStringsGetExtentsByExpressionInRange(ctxt, p_chunk_type, p_first, p_source, nil, t_first, t_chunk_count);
     
     MCStringsGetTextChunk(ctxt, p_source, p_chunk_type, t_first, t_chunk_count, p_eval_mutable, r_result);
 }
 
 void MCStringsEvalTextChunkByOrdinal(MCExecContext& ctxt, MCStringRef p_source, Chunk_term p_chunk_type, Chunk_term p_ordinal_type, bool p_eval_mutable, MCStringRef& r_result)
 {
-    int4 t_first;
-    int4 t_chunk_count;
-    MCStringsGetExtentsByOrdinal(ctxt, p_chunk_type, p_ordinal_type, p_source, t_first, t_chunk_count);
+    uinteger_t t_first, t_chunk_count;
+    MCStringsGetExtentsByOrdinalInRange(ctxt, p_chunk_type, p_ordinal_type, p_source, nil, t_first, t_chunk_count);
     
     MCStringsGetTextChunk(ctxt, p_source, p_chunk_type, t_first, t_chunk_count, p_eval_mutable, r_result);
 }
@@ -670,22 +620,21 @@
 void MCStringsSetTextChunkByRange(MCExecContext& ctxt, MCStringRef p_source, Preposition_type p_type, Chunk_term p_chunk_type, integer_t p_first, integer_t p_last, MCStringRef& x_target)
 {
     uinteger_t t_first, t_chunk_count;
-    MCStringsGetExtentsByRange(ctxt, p_chunk_type, p_first, p_last, x_target, t_first, t_chunk_count);
+    MCStringsGetExtentsByRangeInRange(ctxt, p_chunk_type, p_first, p_last, x_target, nil, t_first, t_chunk_count);
     MCStringsSetTextChunk(ctxt, p_source, p_type, p_chunk_type, t_first, t_chunk_count, x_target);
 }
 
 void MCStringsSetTextChunkByExpression(MCExecContext& ctxt, MCStringRef p_source, Preposition_type p_type, Chunk_term p_chunk_type, integer_t p_first, MCStringRef& x_target)
 {
     uinteger_t t_first, t_chunk_count;
-    MCStringsGetExtentsByExpression(ctxt, p_chunk_type, p_first, x_target, t_first, t_chunk_count);
+    MCStringsGetExtentsByExpressionInRange(ctxt, p_chunk_type, p_first, x_target, nil, t_first, t_chunk_count);
     MCStringsSetTextChunk(ctxt, p_source, p_type, p_chunk_type, t_first, t_chunk_count, x_target);
 }
 
 void MCStringsSetTextChunkByOrdinal(MCExecContext& ctxt, MCStringRef p_source, Preposition_type p_type, Chunk_term p_chunk_type, Chunk_term p_ordinal_type, MCStringRef& x_target)
 {
-    int4 t_first;
-    int4 t_chunk_count;
-    MCStringsGetExtentsByOrdinal(ctxt, p_chunk_type, p_ordinal_type, x_target, t_first, t_chunk_count);
+    uinteger_t t_first, t_chunk_count;
+    MCStringsGetExtentsByOrdinalInRange(ctxt, p_chunk_type, p_ordinal_type, x_target, nil, t_first, t_chunk_count);
     MCStringsSetTextChunk(ctxt, p_source, p_type, p_chunk_type, t_first, t_chunk_count, x_target);
 }
 
@@ -836,7 +785,7 @@
 void MCStringsEvalTextChunkByRange(MCExecContext& ctxt, MCStringRef p_source, Chunk_term p_chunk_type, integer_t p_first, integer_t p_last, integer_t& x_start, integer_t& x_end, MCStringRef& r_result)
 {
     uinteger_t t_first, t_chunk_count;
-    MCStringsGetExtentsByRange(ctxt, p_chunk_type, p_first, p_last, p_source, t_first, t_chunk_count);
+    MCStringsGetExtentsByRangeInRange(ctxt, p_chunk_type, p_first, p_last, p_source, nil, t_first, t_chunk_count);
     
     int4 t_add;
     int4 t_start, t_end;
@@ -850,7 +799,7 @@
 void MCStringsEvalTextChunkByExpression(MCExecContext& ctxt, MCStringRef p_source, Chunk_term p_chunk_type, integer_t p_first, integer_t& x_start, integer_t& x_end, MCStringRef& r_result)
 {
     uinteger_t t_first, t_chunk_count;
-    MCStringsGetExtentsByExpression(ctxt, p_chunk_type, p_first, p_source, t_first, t_chunk_count);
+    MCStringsGetExtentsByExpressionInRange(ctxt, p_chunk_type, p_first, p_source, nil, t_first, t_chunk_count);
     
     int4 t_add;
     int4 t_start, t_end;
@@ -863,9 +812,8 @@
 
 void MCStringsEvalTextChunkByOrdinal(MCExecContext& ctxt, MCStringRef p_source, Chunk_term p_chunk_type, Chunk_term p_ordinal_type, integer_t& x_start, integer_t& x_end, MCStringRef& r_result)
 {
-    int4 t_first;
-    int4 t_chunk_count;
-    MCStringsGetExtentsByOrdinal(ctxt, p_chunk_type, p_ordinal_type, p_source, t_first, t_chunk_count);
+    uinteger_t t_first, t_chunk_count;
+    MCStringsGetExtentsByOrdinalInRange(ctxt, p_chunk_type, p_ordinal_type, p_source, nil, t_first, t_chunk_count);
     
     int4 t_add;
     int4 t_start, t_end;
@@ -1011,19 +959,10 @@
     // The incoming indices are for codeunits
     MCRange t_cu_range;
     t_cu_range = MCRangeMake(x_mark . start, x_mark . finish - x_mark . start);
-    
-<<<<<<< HEAD
-    MCAutoStringRef t_string;
-    MCStringCopySubstring((MCStringRef)x_mark . text, t_cu_range, &t_string);
-    
-    uinteger_t t_first, t_chunk_count;
-    MCStringsGetExtentsByRange(ctxt, p_chunk_type, p_first, p_last, *t_string, t_first, t_chunk_count);
-=======
-    int4 t_first;
-    int4 t_chunk_count;
-    MCStringsGetExtentsByRangeInRange(ctxt, p_chunk_type, p_first, p_last, x_mark . text, t_cu_range, t_first, t_chunk_count);
->>>>>>> 2907ed90
-    
+
+    uinteger_t t_first, t_chunk_count;
+    MCStringsGetExtentsByRangeInRange(ctxt, p_chunk_type, p_first, p_last, x_mark . text, &t_cu_range, t_first, t_chunk_count);
+
     int4 t_add;
     int4 t_start, t_end;
     MCStringsMarkTextChunkInRange(ctxt, (MCStringRef)x_mark . text, t_cu_range, p_chunk_type, t_first, t_chunk_count, t_start, t_end, p_whole_chunk, p_further_chunks, true, t_add);
@@ -1041,9 +980,8 @@
     MCRange t_cu_range;
     t_cu_range = MCRangeMake(x_mark . start, x_mark . finish - x_mark . start);
     
-    int4 t_first;
-    int4 t_chunk_count;
-    MCStringsGetExtentsByOrdinalInRange(ctxt, p_chunk_type, p_ordinal_type, x_mark . text, t_cu_range, t_first, t_chunk_count);
+    uinteger_t t_first, t_chunk_count;
+    MCStringsGetExtentsByOrdinalInRange(ctxt, p_chunk_type, p_ordinal_type, x_mark . text, &t_cu_range, t_first, t_chunk_count);
     
     // SN-2014-12-15: [[ Bug 14211 ]] MCStringsGetExtensByOrdinal may throw an error.
     // The release of x_mark.text will be done in MCChunk::evalobjectchunk
@@ -1182,14 +1120,8 @@
         x_mark . text = MCValueRetain(*t_data);
     }
     
-<<<<<<< HEAD
-    uinteger_t t_first, t_chunk_count;
-    MCStringsGetExtentsByRange(ctxt, CT_BYTE, p_first, p_last, x_mark . text, t_first, t_chunk_count);
-=======
-    int4 t_first;
-    int4 t_chunk_count;
-    MCStringsGetExtentsByRangeInRange(ctxt, CT_BYTE, p_first, p_last, x_mark . text, t_cu_range, t_first, t_chunk_count);
->>>>>>> 2907ed90
+    uinteger_t t_first, t_chunk_count;
+    MCStringsGetExtentsByRangeInRange(ctxt, CT_BYTE, p_first, p_last, x_mark . text, &t_cu_range, t_first, t_chunk_count);
     
     // adjust the byte indices
     x_mark . start = t_cu_range . offset + t_first;
@@ -1211,9 +1143,9 @@
         MCValueRelease(x_mark . text);
         x_mark . text = MCValueRetain(*t_data);
     }
-    int4 t_first;
-    int4 t_chunk_count;
-    MCStringsGetExtentsByOrdinalInRange(ctxt, CT_BYTE, p_ordinal_type, x_mark . text, t_cu_range, t_first, t_chunk_count);
+    
+    uinteger_t t_first, t_chunk_count;
+    MCStringsGetExtentsByOrdinalInRange(ctxt, CT_BYTE, p_ordinal_type, x_mark . text, &t_cu_range, t_first, t_chunk_count);
     
     // adjust the byte indices
     x_mark . start = t_cu_range . offset + t_first;
