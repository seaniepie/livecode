/* Copyright (C) 2003-2013 Runtime Revolution Ltd.

This file is part of LiveCode.

LiveCode is free software; you can redistribute it and/or modify it under
the terms of the GNU General Public License v3 as published by the Free
Software Foundation.

LiveCode is distributed in the hope that it will be useful, but WITHOUT ANY
WARRANTY; without even the implied warranty of MERCHANTABILITY or
FITNESS FOR A PARTICULAR PURPOSE.  See the GNU General Public License
for more details.

You should have received a copy of the GNU General Public License
along with LiveCode.  If not see <http://www.gnu.org/licenses/>.  */

#ifndef __MC_MOBILE_IPHONE_CONTROL__
#define __MC_MOBILE_IPHONE_CONTROL__

#include "mblcontrol.h"

class MCiOSControl : public MCNativeControl
{
protected:
	static MCPropertyInfo kProperties[];
	static MCObjectPropertyTable kPropertyTable;
    static MCNativeControlActionInfo kActions[];
	static MCNativeControlActionTable kActionTable;
    
public:
    MCiOSControl(void);
    
    // overridden methods
    virtual bool Create(void);
    virtual void Delete(void);
#ifdef LEGACY_EXEC
    virtual Exec_stat Set(MCNativeControlProperty p_property, MCExecPoint &ep);
    virtual Exec_stat Get(MCNativeControlProperty p_property, MCExecPoint &ep);
    virtual Exec_stat Do(MCNativeControlAction p_action, MCParameter *_parameters);
#endif
    
    virtual const MCObjectPropertyTable *getpropertytable(void) const { return &kPropertyTable; }
    virtual const MCNativeControlActionTable *getactiontable(void) const { return &kActionTable; }
    
    void SetRect(MCExecContext& ctxt, MCRectangle p_rect);
    void SetVisible(MCExecContext& ctxt, bool p_visible);
    void SetOpaque(MCExecContext& ctxt, bool p_opaque);
    void SetAlpha(MCExecContext& ctxt, uinteger_t p_alpha);
    void SetBackgroundColor(MCExecContext& ctxt, const MCNativeControlColor& p_color);
    
    void GetRect(MCExecContext& ctxt, MCRectangle& r_rect);
    void GetVisible(MCExecContext& ctxt, bool& p_visible);
    void GetOpaque(MCExecContext& ctxt, bool& p_opaque);
    void GetAlpha(MCExecContext& ctxt, uinteger_t& p_alpha);
    void GetBackgroundColor(MCExecContext& ctxt, MCNativeControlColor& p_color);
    
	// Get the native view of the instance.
	UIView *GetView(void);
<<<<<<< HEAD
	
	// Various helper functions
#ifdef LEGACY_EXEC
	static Exec_stat ParseColor(MCExecPoint& ep, UIColor*& r_color);
	static Exec_stat FormatColor(MCExecPoint& ep, UIColor *color);
#endif
    
    static bool ParseColor(const MCNativeControlColor& p_color, UIColor*& r_color);
	static bool FormatColor(const UIColor* p_color, MCNativeControlColor& r_color);
#ifdef LEGACY_EXEC
=======

    static bool ParseColor(const MCNativeControlColor& p_color, UIColor*& r_color);
	static bool FormatColor(const UIColor* p_color, MCNativeControlColor& r_color);
    

#ifdef LEGACY_EXEC
	// Various helper functions
	static Exec_stat ParseColor(MCExecPoint& ep, UIColor*& r_color);
    static Exec_stat FormatColor(MCExecPoint& ep, UIColor *color);
>>>>>>> cbb02442
	static bool ParseString(MCExecPoint& ep, NSString*& r_string);
	static bool FormatString(MCExecPoint& ep, NSString *string);
	static bool ParseUnicodeString(MCExecPoint& ep, NSString*& r_string);
	static bool FormatUnicodeString(MCExecPoint& ep, NSString *string);
    static bool ParseRange(MCExecPoint &ep, NSRange &r_range);
    static bool FormatRange(MCExecPoint &ep, NSRange r_range);
<<<<<<< HEAD
#endif
	
=======
#endif  
    
>>>>>>> cbb02442
protected:
	// Called by the base-class when it needs the view created
	virtual UIView *CreateView(void) = 0;
	// Called by the base-class when it needs the view destroyed
	virtual void DeleteView(UIView *view) = 0;

private:
	// The instance's view
	UIView *m_view;
};

float MCIPhoneGetNativeControlScale(void);
bool MCScrollViewGetContentOffset(UIScrollView *p_view, int32_t &r_x, int32_t &r_y);
#endif<|MERGE_RESOLUTION|>--- conflicted
+++ resolved
@@ -56,7 +56,7 @@
     
 	// Get the native view of the instance.
 	UIView *GetView(void);
-<<<<<<< HEAD
+
 	
 	// Various helper functions
 #ifdef LEGACY_EXEC
@@ -67,30 +67,14 @@
     static bool ParseColor(const MCNativeControlColor& p_color, UIColor*& r_color);
 	static bool FormatColor(const UIColor* p_color, MCNativeControlColor& r_color);
 #ifdef LEGACY_EXEC
-=======
-
-    static bool ParseColor(const MCNativeControlColor& p_color, UIColor*& r_color);
-	static bool FormatColor(const UIColor* p_color, MCNativeControlColor& r_color);
-    
-
-#ifdef LEGACY_EXEC
-	// Various helper functions
-	static Exec_stat ParseColor(MCExecPoint& ep, UIColor*& r_color);
-    static Exec_stat FormatColor(MCExecPoint& ep, UIColor *color);
->>>>>>> cbb02442
 	static bool ParseString(MCExecPoint& ep, NSString*& r_string);
 	static bool FormatString(MCExecPoint& ep, NSString *string);
 	static bool ParseUnicodeString(MCExecPoint& ep, NSString*& r_string);
 	static bool FormatUnicodeString(MCExecPoint& ep, NSString *string);
     static bool ParseRange(MCExecPoint &ep, NSRange &r_range);
     static bool FormatRange(MCExecPoint &ep, NSRange r_range);
-<<<<<<< HEAD
 #endif
-	
-=======
-#endif  
-    
->>>>>>> cbb02442
+
 protected:
 	// Called by the base-class when it needs the view created
 	virtual UIView *CreateView(void) = 0;
