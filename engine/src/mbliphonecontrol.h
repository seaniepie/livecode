--- conflicted
+++ resolved
@@ -56,24 +56,15 @@
     
 	// Get the native view of the instance.
 	UIView *GetView(void);
-	
-<<<<<<< HEAD
+
     static bool ParseColor(const MCNativeControlColor& p_color, UIColor*& r_color);
 	static bool FormatColor(const UIColor* p_color, MCNativeControlColor& r_color);
     
-=======
->>>>>>> f5c2f0fe
+
 #ifdef LEGACY_EXEC
 	// Various helper functions
 	static Exec_stat ParseColor(MCExecPoint& ep, UIColor*& r_color);
-	static Exec_stat FormatColor(MCExecPoint& ep, UIColor *color);
-<<<<<<< HEAD
-=======
-#endif
-    
-    static bool ParseColor(const MCNativeControlColor& p_color, UIColor*& r_color);
-	static bool FormatColor(const UIColor* p_color, MCNativeControlColor& r_color);
->>>>>>> f5c2f0fe
+    static Exec_stat FormatColor(MCExecPoint& ep, UIColor *color);
 	static bool ParseString(MCExecPoint& ep, NSString*& r_string);
 	static bool FormatString(MCExecPoint& ep, NSString *string);
 	static bool ParseUnicodeString(MCExecPoint& ep, NSString*& r_string);
