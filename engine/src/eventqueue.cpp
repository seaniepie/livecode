/* Copyright (C) 2003-2015 LiveCode Ltd.

This file is part of LiveCode.

LiveCode is free software; you can redistribute it and/or modify it under
the terms of the GNU General Public License v3 as published by the Free
Software Foundation.

LiveCode is distributed in the hope that it will be useful, but WITHOUT ANY
WARRANTY; without even the implied warranty of MERCHANTABILITY or
FITNESS FOR A PARTICULAR PURPOSE.  See the GNU General Public License
for more details.

You should have received a copy of the GNU General Public License
along with LiveCode.  If not see <http://www.gnu.org/licenses/>.  */

#include "prefix.h"

#include "globdefs.h"
#include "filedefs.h"
#include "objdefs.h"
#include "parsedef.h"
#include "globals.h"
#include "stack.h"
#include "card.h"
#include "field.h"
#include "mode.h"
#include "dispatch.h"
#include "eventqueue.h"
#include "debug.h"
#include "group.h"
#include "widget-events.h"

#include "resolution.h"

#include "graphics_util.h"

////////////////////////////////////////////////////////////////////////////////

extern Boolean tripleclick;

#ifdef _MOBILE
static void handle_touch(MCStack *p_stack, MCEventTouchPhase p_phase, uint32_t p_id, uint32_t p_taps, int32_t x, int32_t y);
#endif

////////////////////////////////////////////////////////////////////////////////

enum MCEventType
{
	kMCEventTypeNotify,
	
	kMCEventTypeQuitApp,
	kMCEventTypeSuspendApp,
	kMCEventTypeResumeApp,
	
	kMCEventTypeUpdateMenu,
	kMCEventTypeMenuPick,
	
	kMCEventTypeWindowReshape,

	kMCEventTypeMouseFocus,
	kMCEventTypeMousePress,
	kMCEventTypeMouseWheel,
	kMCEventTypeMousePosition,

	kMCEventTypeKeyFocus,
	kMCEventTypeKeyPress,

	kMCEventTypeImeCompose,

	kMCEventTypeTouch,
	kMCEventTypeMotion,
	kMCEventTypeAcceleration,
	kMCEventTypeOrientation,
	kMCEventTypeLocation,
	kMCEventTypeHeading,
	
	kMCEventTypeCustom,
};

// Pointers to objects inside this structure shouldn't really be a raw
// MCObjectProxy* but we can't embed the MCObjectHandle RAII class here as it
// cannot be placed inside a union (without some C++11 magic).
// [[ C++11 ]] Refactor this to store the handles directly
struct MCEvent
{
	MCEvent *next;
	MCEventType type;
	union
	{
		struct
		{
			MCEventQueueNotifyCallback callback;
			void *state;
		} notify;

		struct
		{
			MCObjectProxy<MCStack>* stack;
			MCGFloat scale;
		} window;
		
		struct
		{
            
            MCObjectProxy<>* target;
			union 
			{
				struct
				{
                    // SN-2014-06-23: pick updated to StringRef
					MCStringRef string;
				} pick;
			};
		} menu;
		
		struct
		{
			uint32_t time;
			MCObjectProxy<MCStack>* stack;
			union
			{
				struct
				{
					bool inside;
				} focus;
				struct
				{
					uint32_t modifiers;
					MCMousePressState state;
					int32_t button;
				} press;
				struct
				{
					uint32_t modifiers;
					int32_t dh, dv;
				} wheel;
				struct
				{
					uint32_t modifiers;
					int32_t x, y;
				} position;
			};
		} mouse;

		struct
		{
			MCObjectProxy<MCStack>* stack;
			union
			{
				struct
				{
					bool owner;
				} focus;
				struct
				{
					uint32_t modifiers;
					uint32_t key_code;
					uint32_t char_code;
				} press;
			};
		} key;

		struct
		{
			MCObjectProxy<MCStack>* stack;
			union
			{
				struct
				{
					bool enabled;
					uint32_t offset;
					uint32_t char_count;
					uint16_t *chars;
				} compose;
			};
		} ime;
		
		struct
		{
			MCObjectProxy<MCStack>* stack;
			MCEventTouchPhase phase;
			uint32_t id;
			uint32_t taps;
			int32_t x;
			int32_t y;
		} touch;
		
		struct
		{
			MCObjectProxy<MCStack>* stack;
			MCEventMotionType type;
		} motion;
		
		struct
		{
			double x, y, z, t;
		} acceleration;
		
		struct
		{
			const char *error;
		} location;
		
		struct
		{
			MCCustomEvent *event;
		} custom;
	};
};

typedef bool (*MCEventQueueFilterCallback)(void *context, MCEvent *event);

static MCEvent *s_first_event = nil;
static MCEvent *s_last_event = nil;

static uint32_t s_click_time = 0;
static uint32_t s_click_count = 0;

////////////////////////////////////////////////////////////////////////////////

bool MCEventQueueInitialize(void)
{
	s_first_event = nil;
	s_last_event = nil;
	return true;
}

void MCEventQueueFinalize(void)
{
	while(s_first_event != nil)
	{
		MCEvent *t_event;
		t_event = s_first_event;
		s_first_event = s_first_event -> next;

		switch(t_event -> type)
		{
		case kMCEventTypeNotify:
			t_event -> notify . callback(t_event -> notify . state, false);
			break;
		default:
			break;
		}

		if (t_event -> type == kMCEventTypeImeCompose)
			MCMemoryDeleteArray(t_event -> ime . compose . chars);

		MCMemoryDelete(t_event);
	}

	s_first_event = nil;
	s_last_event = nil;
}

////////////////////////////////////////////////////////////////////////////////

static void MCEventQueueDispatchEvent(MCEvent *p_event)
{
	MCEvent *t_event;
	t_event = p_event;

	MCObject *t_menu;
	t_menu = MCdispatcher -> getmenu();

	switch(t_event -> type)
	{
	case kMCEventTypeNotify:
		t_event -> notify . callback(t_event -> notify . state, true);
		break;
			
	case kMCEventTypeQuitApp:
	{
		switch(MCdefaultstackptr->getcard()->message(MCM_shut_down_request))
		{
			case ES_PASS:
			case ES_NOT_HANDLED:
				MCdefaultstackptr->getcard()->message(MCM_shut_down);
				MCquit = True;
				MCexitall = True;
				MCtracestackptr = nil;
				MCtraceabort = True;
				MCtracereturn = True;
				break;
			default:
				break;
		}
	}
	break;

	case kMCEventTypeSuspendApp:
		MCdefaultstackptr->getcard()->message(MCM_suspend);
		break;
		
	case kMCEventTypeResumeApp:
		MCdefaultstackptr->getcard()->message(MCM_resume);
		break;
			
	case kMCEventTypeUpdateMenu:
	{
		MCObjectHandle t_target = t_event->menu.target;
		if (t_target.IsValid())
			t_target->message_with_valueref_args(MCM_mouse_down, kMCEmptyString);
	}
	break;

	case kMCEventTypeMenuPick:
	{
		MCObjectHandle t_target = t_event->menu.target;
		if (t_target.IsValid())
            // SN-2014-06-23: pick updated to StringRef
			t_target->message_with_valueref_args(MCM_menu_pick, t_event -> menu . pick . string);
	}
	break;
			
	case kMCEventTypeWindowReshape:
    {
		MCStackHandle t_stack = t_event->window.stack;
		t_stack->view_setbackingscale(t_event->window.scale);
		t_stack->view_configure(true);
		break;
    }
			
	case kMCEventTypeMouseFocus:
		if (t_event -> mouse . focus . inside)
		{
			if (MCmousestackptr != t_event -> mouse . stack)
			{
				MCmousestackptr = t_event -> mouse . stack;
				MCmousestackptr -> enter();
			}

			if (t_menu == nil)
				MCmousestackptr -> mfocus(MCmousex, MCmousey);
			else
				t_menu -> mfocus(MCmousex, MCmousey);
		}
		else if (MCmousestackptr == t_event -> mouse . stack)
		{
			MCmousestackptr -> munfocus();
			MCmousestackptr = nil;
		}
		break;

	case kMCEventTypeMousePress:
		if (MCmousestackptr == t_event -> mouse . stack || t_menu != nil)
		{
			if (t_event -> mouse . press . state == kMCMousePressStateDown)
				MCbuttonstate |= (1 << t_event -> mouse . press . button);
			else
				MCbuttonstate &= ~(1 << t_event -> mouse . press . button);

			if (t_event -> mouse . press . state == kMCMousePressStateDown)
			{
				if (t_event -> mouse . time - s_click_time < MCdoubletime &&
					MCU_abs(MCclicklocx - MCmousex) < MCdoubledelta &&
					MCU_abs(MCclicklocy - MCmousey) < MCdoubledelta)
					s_click_count += 1;
				else
					s_click_count = 0;
			}
			else
				s_click_time = t_event -> mouse . time;

			MCeventtime = t_event -> mouse . time;
			MCmodifierstate = t_event -> mouse . press . modifiers;
			MCclicklocx = MCmousex;
			MCclicklocy = MCmousey;
			MCclickstackptr = MCmousestackptr;

			MCObject *t_target;
			t_target = t_menu != nil ? t_menu : MCclickstackptr;

			if (t_event -> mouse . press . state == kMCMousePressStateDown)
			{
				tripleclick = s_click_count == 2;

				if (s_click_count != 1)
					t_target -> mdown(t_event -> mouse . press . button + 1);
				else
					t_target -> doubledown(t_event -> mouse . press . button + 1);
			}
			else if (t_event -> mouse . press . state == kMCMousePressStateUp)
			{
				if (s_click_count != 1)
					t_target -> mup(t_event -> mouse . press . button + 1, false);
				else
					t_target -> doubleup(t_event -> mouse . press . button + 1);
			}
			else
			{
				s_click_count = 0;
				tripleclick = False;
			
				// If the press was 'released' i.e. cancelled then we stop messages, mup then
				// dispatch a mouseRelease message ourselves.
                
                // FG-2013-10-09 [[ Bugfix 11208 ]]
                // CS_NO_MESSAGES only applies to the target and not the controls it contains
                // so the mouse up message (on mouseUp) sets sent when it isn't desired
                // Hopefully nobody depends on the old behaviour...
            
                //t_target -> setstate(True, CS_NO_MESSAGES);
				//t_target -> mup(t_event -> mouse . press . button + 1);
				//t_target -> setstate(False, CS_NO_MESSAGES);
                
                bool old_lock = MClockmessages;
                MClockmessages = true;
                t_target -> mup(t_event -> mouse . press . button + 1, false);
                MClockmessages = old_lock;
				
				t_target -> message_with_args(MCM_mouse_release, t_event -> mouse . press . button + 1);
			}
		}
		break;

	case kMCEventTypeMouseWheel:
		// Notice that we recompute mfocused twice - this is because calling the key handler
		// could invalidate mfocused in between.
		if (MCmousestackptr == t_event -> mouse . stack)
		{
			MCObject *mfocused;
			
			mfocused = MCmousestackptr->getcard()->getmfocused();
			if (mfocused == NULL)
				mfocused = MCmousestackptr -> getcard();
			if (mfocused == NULL)
				mfocused = MCmousestackptr;
			
			MCeventtime = t_event -> mouse . time;
			MCmodifierstate = t_event -> mouse . wheel . modifiers;
			if (t_event -> mouse . wheel . dv != 0)
				mfocused -> kdown(kMCEmptyString, t_event -> mouse . wheel . dv < 0 ? XK_WheelUp : XK_WheelDown);
			
			mfocused = MCmousestackptr->getcard()->getmfocused();
			if (mfocused == NULL)
				mfocused = MCmousestackptr -> getcard();
			if (mfocused == NULL)
				mfocused = MCmousestackptr;
			
			if (t_event -> mouse . wheel . dh != 0)
				mfocused -> kdown(kMCEmptyString, t_event -> mouse . wheel . dh < 0 ? XK_WheelLeft : XK_WheelRight);
		}
		break;

	case kMCEventTypeMousePosition:
		if (MCmousestackptr == t_event -> mouse . stack || t_menu != nil)
		{
			MCeventtime = t_event -> mouse . time;
			MCmodifierstate = t_event -> mouse . position . modifiers;

			MCObject *t_target;
			t_target = t_menu != nil ? t_menu : MCmousestackptr;
			
			// IM-2013-09-30: [[ FullscreenMode ]] Translate mouse location to stack coords
			MCPoint t_mouseloc;
			t_mouseloc = MCPointMake(t_event->mouse.position.x, t_event->mouse.position.y);
			
			// IM-2013-10-03: [[ FullscreenMode ]] Transform mouseloc based on the mousestack
			t_mouseloc = MCmousestackptr->windowtostackloc(t_mouseloc);
			
			MCmousex = t_mouseloc.x;
			MCmousey = t_mouseloc.y;

			t_target -> mfocus(t_mouseloc . x, t_mouseloc . y);
		}
		break;

	case kMCEventTypeKeyFocus:
    {
		MCStackHandle t_stack = t_event->key.stack;
        
        if (t_event -> key . focus . owner)
			t_stack->kfocus();
		else
			t_stack->kunfocus();
		break;
    }

	case kMCEventTypeKeyPress:
		{
			MCStackHandle t_stack = t_event->key.stack;
            
            MCObject *t_target = t_menu != nil ? t_menu : t_stack;

			MCmodifierstate = t_event -> key . press . modifiers;

			// If 'char_code' is 0, then this key press has not generated a
			// character.
			if (t_event -> key . press . char_code == 0)
			{
				t_target -> kdown(kMCEmptyString, t_event -> key . press . key_code);
				t_target -> kup(kMCEmptyString, t_event -> key . press . key_code);
				break;
			}

			// Otherwise 'char_code' is the unicode codepoint, so first map to
			// UTF-16 (not done properly yet...)
			unichar_t t_unichar;
			t_unichar = (unichar_t)t_event -> key . press . char_code;

			// Now the string is created with the appropriate unicode-capable function
			MCAutoStringRef t_buffer;
            MCStringCreateWithChars(&t_unichar, 1, &t_buffer);
			t_target -> kdown(*t_buffer, t_event -> key . press . key_code);
			t_target -> kup(*t_buffer, t_event -> key . press . key_code);
		}
		break;

	case kMCEventTypeImeCompose:
		{
			if (!MCactivefield)
				break;

			if (t_event -> ime . compose . enabled)
				MCactivefield -> startcomposition();
			else
				MCactivefield -> stopcomposition(True, False);

			MCactivefield -> setcompositioncursoroffset(t_event -> ime . compose . offset * 2);

			MCAutoStringRef t_unichars;
			MCStringCreateWithChars((const unichar_t *)t_event->ime.compose.chars, t_event->ime.compose.char_count, &t_unichars);
			
			// MW-2012-02-13: [[ Block Unicode ]] Use the new 'finsert' method in
			//   unicode mode.
			MCactivefield -> finsertnew(FT_IMEINSERT, *t_unichars, LCH_UNICODE);
			if (t_event -> ime . compose . enabled)
			{
				MCRectangle r;
				MCactivefield -> getcompositionrect(r, -1);
				MCModeConfigureIme(MCactivefield -> getstack(), true, r . x, r . y + r . height);
			}
		}
        break;
            
    case kMCEventTypeCustom:
        t_event -> custom . event -> Dispatch();
        break;
		
	case kMCEventTypeTouch:
<<<<<<< HEAD
#ifdef _MOBILE
		handle_touch(t_event -> touch . stack, t_event -> touch . phase, t_event -> touch . id, t_event -> touch . taps, t_event -> touch . x, t_event -> touch . y);
#else
		MCUnreachable();
#endif
=======
	{
		MCStackHandle t_stack(t_event->touch.stack);
		handle_touch(t_stack, t_event->touch.phase, t_event->touch.id, t_event->touch.taps, t_event->touch.x, t_event->touch.y);
>>>>>>> ac76fc4f
		break;
	}
		
	case kMCEventTypeMotion:
#ifdef _MOBILE
		{
			MCNameRef t_message;
			MCStringRef t_motion;
			switch(t_event -> motion . type)
			{
				case kMCEventMotionShakeBegan:
					t_motion = MCSTR("shake");
					t_message = MCM_motion_start;
					break;
				case kMCEventMotionShakeEnded:
					t_motion = MCSTR("shake");
					t_message = MCM_motion_end;
					break;
				case kMCEventMotionShakeCancelled:
					t_motion = MCSTR("shake");
					t_message = MCM_motion_release;
					break;
			}
			
			MCdefaultstackptr -> getcurcard() -> message_with_valueref_args(t_message, t_motion);
		}
#else
		MCUnreachable();
#endif
		break;
		
	case kMCEventTypeAcceleration:
#ifdef _MOBILE
		{
			MCAutoStringRef t_value;
            /* UNCHECKED */ MCStringFormat(&t_value, "%.6f,%.6f,%.6f,%f", t_event -> acceleration . x, t_event -> acceleration . y, t_event -> acceleration . z, t_event -> acceleration . t);
			MCdefaultstackptr -> getcurcard() -> message_with_valueref_args(MCM_acceleration_changed, *t_value);
		}
#else
		MCUnreachable();
#endif
		break;
		
	case kMCEventTypeOrientation:
#ifdef _MOBILE
		MCdefaultstackptr -> getcurcard() -> message(MCM_orientation_changed);
#else
		MCUnreachable();
#endif
		break;
		
	case kMCEventTypeLocation:
#ifdef _MOBILE
		MCdefaultstackptr -> getcurcard() -> message(t_event -> location . error == nil ? MCM_location_changed : MCM_location_error);
#else
		MCUnreachable();
#endif
		break;
		
	case kMCEventTypeHeading:
#ifdef _MOBILE
		MCdefaultstackptr -> getcurcard() -> message(t_event -> location . error == nil ? MCM_heading_changed : MCM_heading_error);
#else
		MCUnreachable();
#endif
		break;
	}
}

static void MCEventQueueRemoveEvent(MCEvent *p_event)
{
	if (s_first_event == p_event)
	{
		s_first_event = p_event -> next;
		if (s_first_event == nil)
			s_last_event = nil;
	}
	else
	{
		MCEvent *t_previous;
		for(t_previous = s_first_event; t_previous -> next != p_event; t_previous = t_previous -> next)
			;
		t_previous -> next = p_event -> next;
		if (s_last_event == p_event)
			s_last_event = t_previous;
	}
}

static MCObjectProxy<MCStack>* MCEventQueueGetEventStack(MCEvent *p_event)
{
	switch(p_event -> type)
	{
		case kMCEventTypeWindowReshape:
			return p_event -> window . stack;
			
		case kMCEventTypeMouseFocus:
		case kMCEventTypeMousePress:
		case kMCEventTypeMouseWheel:
		case kMCEventTypeMousePosition:
			return p_event -> mouse . stack;
			
		case kMCEventTypeKeyFocus:
		case kMCEventTypeKeyPress:
			return p_event -> key . stack;
			
		case kMCEventTypeImeCompose:
			return p_event -> ime . stack;
			
		default:
			break;
	}
	
	return nil;
}

static void MCEventQueueDestroyEvent(MCEvent *p_event)
{
    if (p_event -> type == kMCEventTypeImeCompose)
        MCMemoryDeleteArray(p_event -> ime . compose . chars);
    else if (p_event -> type == kMCEventTypeUpdateMenu)
    {
		MCObjectHandle(p_event->menu.target).ExternalRelease();
    }
    else if (p_event -> type == kMCEventTypeMenuPick)
    {
		MCObjectHandle(p_event->menu.target).ExternalRelease();
        MCValueRelease(p_event -> menu . pick . string);
    }
    else if (MCEventQueueGetEventStack(p_event) != nil)
    {
        MCStackHandle(MCEventQueueGetEventStack(p_event)).ExternalRelease();
    }
#ifdef _MOBILE
    else if (p_event -> type == kMCEventTypeCustom)
        p_event -> custom . event -> Destroy();
#endif
    
    MCMemoryDelete(p_event);
}

bool MCEventQueueDispatch(void)
{
	if (s_first_event == nil)
		return false;

	MCEvent *t_event;
	t_event = s_first_event;
	if (t_event -> next == nil)
		s_first_event = s_last_event = nil;
	else
		s_first_event = s_first_event -> next;

	MCEventQueueDispatchEvent(t_event);
	
	MCEventQueueDestroyEvent(t_event);
	
	return true;
}

void MCEventQueueFlush(MCStack *p_stack)
{
	bool t_changed;
	do
	{
		t_changed = false;
		for(MCEvent *t_event = s_first_event; t_event != nil; t_event = t_event -> next)
        {
			MCStackHandle t_stack = MCEventQueueGetEventStack(t_event);
            
            // Remove events referencing this stack or any dead stack
            if (t_stack.IsBound() && (!t_stack.IsValid() || t_stack.UnsafeGet() == p_stack))
			{
				MCEventQueueRemoveEvent(t_event);
				MCEventQueueDestroyEvent(t_event);
				t_changed = true;
				break;
			}
        }
	}
	while(t_changed);
}

void MCEventQueueFilter(MCEventQueueFilterCallback p_callback, void *p_context)
{
	MCEvent *t_new_first_event, *t_new_last_event;
	t_new_first_event = nil;
	t_new_last_event = nil;
	
	MCEvent *t_event;
	t_event = s_first_event;
	while(t_event != nil)
	{
		MCEvent *t_next_event;
		t_next_event = t_event -> next;
		
		if (p_callback(p_context, t_event))
		{
			if (t_new_last_event == nil)
				t_new_first_event = t_event;
			else
				t_new_last_event -> next = t_event;
			t_new_last_event = t_event;
		}
		else
			MCEventQueueDestroyEvent(t_event);
		
		t_event = t_next_event;
	}
	
	s_first_event = t_new_first_event;
	s_last_event = t_new_last_event;
	
	if (s_last_event != nil)
		s_last_event -> next = nil;
}

// Search through the eventqueue for a mouse click (mousedown followed by mouseup)
// and remove it from the queue. This will also remove all but the last mousemove.
bool MCEventQueueGetMouseClick(uint32_t p_button)
{
	// Look for the first mouse down event in the queue
	MCEvent *t_mouse_down, *t_mouse_move;
	t_mouse_down = nil;
    t_mouse_move = nil;
	for(MCEvent *t_event = s_first_event; t_event != nil; t_event = t_event -> next)
	{
		if (t_event -> type == kMCEventTypeMousePosition)
			t_mouse_move = t_event;
		if (t_event -> type == kMCEventTypeMousePress &&
			t_event -> mouse . press . state == kMCMousePressStateDown &&
		    (p_button == 0 || (uint32_t) t_event -> mouse . press . button == p_button))
		{
			t_mouse_down = t_event;
			break;
		}
	}
	
	if (t_mouse_down == nil)
		return false;
	
	// Look for a subsequent mouse up event in the queue
	MCEvent *t_mouse_up;
	t_mouse_up = nil;
	for(MCEvent *t_event = t_mouse_down -> next; t_event != nil; t_event = t_event -> next)
		if (t_event -> type == kMCEventTypeMousePress &&
			t_event -> mouse . press . state == kMCMousePressStateUp &&
		    (p_button == 0 || (uint32_t) t_event -> mouse . press . button == p_button))
		{
			t_mouse_up = t_event;
			break;
		}
	
	if (t_mouse_up == nil)
		return false;
	
	MCmodifierstate = t_mouse_up -> mouse . press . modifiers;
	MCclickstackptr = MCmousestackptr;
    
    // If there is a mouse-move event then update the clickloc with that position
    // otherwise use MCmousex/y.
    if (t_mouse_move != nil)
    {
        // Take into account fullscreenmode.
        MCPoint t_mouseloc;
        t_mouseloc = MCPointMake(t_mouse_move->mouse.position.x, t_mouse_move->mouse.position.y);
        t_mouseloc = MCmousestackptr->windowtostackloc(t_mouseloc);
        
        MCclicklocx = t_mouseloc . x;
        MCclicklocy = t_mouseloc . y;
	}
    else
    {
        MCclicklocx = MCmousex;
        MCclicklocy = MCmousey;
    }
    
	// Now remove *all* mouse events from the queue up to and including the
	// mouse up.
	MCEvent *t_event;
	t_event = s_first_event;
	for(;;)
	{
		MCEvent *t_next;
		t_next = t_event -> next;
		
		if (t_event -> type == kMCEventTypeMouseFocus ||
			t_event -> type == kMCEventTypeMousePosition ||
			t_event -> type == kMCEventTypeMousePress ||
			t_event -> type == kMCEventTypeMouseWheel)
		{
			MCEventQueueRemoveEvent(t_event);
			MCEventQueueDestroyEvent(t_event);
		}
		
		if (t_event == t_mouse_up)
			break;
		
		t_event = t_next;
	}
	
	return true;
}

static bool MCEventQueueEventIsMouse(MCEvent *p_event)
{
	return p_event -> type == kMCEventTypeMouseFocus ||
		p_event -> type == kMCEventTypeMousePosition ||
		p_event -> type == kMCEventTypeMousePress ||
		p_event -> type == kMCEventTypeMouseWheel;
}

////////////////////////////////////////////////////////////////////////////////

static bool MCEventQueuePost(MCEventType p_type, MCEvent*& r_event)
{
	MCEvent *t_event;
	if (!MCMemoryNew(t_event))
		return false;

	if (s_last_event == nil)
		s_first_event = s_last_event = t_event;
	else
	{
		s_last_event -> next = t_event;
		s_last_event = t_event;
	}

	t_event -> type = p_type;
	
	// MW-2011-08-16: [[ Wait ]] Ping any running wait loop to make sure it
	//   picks up the new event if it wants to.
	MCscreen -> pingwait();
	
	r_event = t_event;

	return true;
}

static bool MCEventQueuePostAtFront(MCEventType p_type, MCEvent*& r_event)
{
	MCEvent *t_event;
	if (!MCMemoryNew(t_event))
		return false;
	
	if (s_first_event == nil)
		s_first_event = s_last_event = t_event;
	else
	{
		t_event -> next = s_first_event;
		s_first_event = t_event;
	}
	
	t_event -> type = p_type;
	
	// MW-2011-08-16: [[ Wait ]] Ping any running wait loop to make sure it
	//   picks up the new event if it wants to.
	MCscreen -> pingwait();
	
	r_event = t_event;
	
	return true;
}

//////////

bool MCEventQueuePostNotify(MCEventQueueNotifyCallback p_callback, void *p_state)
{
	MCEvent *t_event;
	if (!MCEventQueuePost(kMCEventTypeNotify, t_event))
		return false;

	t_event -> notify . callback = p_callback;
	t_event -> notify . state = p_state;

	return true;
}

//////////

// IM-2014-02-14: [[ HiDPI ]] Post backing scale changes with window reshape message
bool MCEventQueuePostWindowReshape(MCStack *p_stack, MCGFloat p_backing_scale)
{
	// We look through the current event queue, looking for the last window
	// reshape event for this stack and coalesce the event.
	MCEvent *t_event;
	t_event = nil;
	for(MCEvent *t_new_event = s_first_event; t_new_event != nil; t_new_event = t_new_event -> next)
    {
		if (t_new_event -> type == kMCEventTypeWindowReshape
			&& MCStackHandle(t_new_event->window.stack) == p_stack)
        {
			t_event = t_new_event;
        }
    }

	// If we found an event, remove it since we are about to replace it
	// with a more recent mouse position event.
	if (t_event != nil)
	{
		MCEventQueueRemoveEvent(t_event);
		MCEventQueueDestroyEvent(t_event);
	}

	if (!MCEventQueuePost(kMCEventTypeWindowReshape, t_event))
		return false;
	
	t_event -> window . stack = p_stack->GetHandle().ExternalRetain();
	t_event -> window . scale = p_backing_scale;
	
	return true;
}

//////////

static bool MCEventQueuePostMouse(MCEventType p_type, MCStack *p_stack, uint32_t p_time, MCEvent*& r_event)
{
	if (!MCEventQueuePost(p_type, r_event))
		return false;

	r_event -> mouse . stack = p_stack->GetHandle().ExternalRetain();
	r_event -> mouse . time = p_time;

	return true;
}

MC_DLLEXPORT_DEF
bool MCEventQueuePostMouseFocus(MCStack *p_stack, uint32_t p_time, bool p_inside)
{
	MCEvent *t_event;
	if (!MCEventQueuePostMouse(kMCEventTypeMouseFocus, p_stack, p_time, t_event))
		return false;
	
	t_event -> mouse . focus . inside = p_inside;

	//MCLog("MouseFocus(%p, %d, %d)", p_stack, p_time, p_inside);
	
	return true;
}

MC_DLLEXPORT_DEF
bool MCEventQueuePostMousePress(MCStack *p_stack, uint32_t p_time, uint32_t p_modifiers, MCMousePressState p_state, int32_t p_button)
{
	MCEvent *t_event;
	if (!MCEventQueuePostMouse(kMCEventTypeMousePress, p_stack, p_time, t_event))
		return false;

	t_event -> mouse . press . modifiers = p_modifiers;
	t_event -> mouse . press . state = p_state;
	t_event -> mouse . press . button = p_button;
	
	//MCLog("MousePress(%p, %d, %d, %d, %d)", p_stack, p_time, p_modifiers, p_state, p_button);
	
	return true;
}

bool MCEventQueuePostMouseWheel(MCStack *p_stack, uint32_t p_time, uint32_t p_modifiers, int32_t p_dh, int32_t p_dv)
{
	MCEvent *t_event;
	if (!MCEventQueuePostMouse(kMCEventTypeMouseWheel, p_stack, p_time, t_event))
		return false;

	t_event -> mouse . wheel . modifiers = p_modifiers;
	t_event -> mouse . wheel . dh = p_dh;
	t_event -> mouse . wheel . dv = p_dv;

	return true;
}

MC_DLLEXPORT_DEF
bool MCEventQueuePostMousePosition(MCStack *p_stack, uint32_t p_time, uint32_t p_modifiers, int32_t p_x, int32_t p_y)
{
	// We look through the current event queue, looking for the last mouse
	// position event for this stack. If we encounter a press, wheel or focus
	// event, we reset our search.
	MCEvent *t_event;
	t_event = nil;
	for(MCEvent *t_new_event = s_first_event; t_new_event != nil; t_new_event = t_new_event -> next)
		if (MCEventQueueEventIsMouse(t_new_event) &&
			MCStackHandle(t_new_event->mouse.stack) == p_stack)
		{
			if (t_new_event -> type == kMCEventTypeMousePosition)
				t_event = t_new_event;
			else
				t_event = nil;
		}
	
	// If we found an event, remove it since we are about to replace it
	// with a more recent mouse position event.
	if (t_event != nil)
	{
		MCEventQueueRemoveEvent(t_event);
		MCEventQueueDestroyEvent(t_event);
	}
		
	if (!MCEventQueuePostMouse(kMCEventTypeMousePosition, p_stack, p_time, t_event))
		return false;

	t_event -> mouse . position . modifiers = p_modifiers;
	t_event -> mouse . position . x = p_x;
	t_event -> mouse . position . y = p_y;
	
	//MCLog("MousePosition(%p, %d, %d, %d, %d)", p_stack, p_time, p_modifiers, p_x, p_y);
	
	return true;
}

MC_DLLEXPORT_DEF
bool MCEventQueuePostKeyFocus(MCStack *p_stack, bool p_owner)
{
	MCEvent *t_event;
	if (!MCEventQueuePost(kMCEventTypeKeyFocus, t_event))
		return false;

	t_event -> key . stack = p_stack->GetHandle().ExternalRetain();
	t_event -> key . focus . owner = p_owner;

	return true;
}

MC_DLLEXPORT_DEF
bool MCEventQueuePostKeyPress(MCStack *p_stack, uint32_t p_modifiers, uint32_t p_char_code, uint32_t p_key_code)
{
	MCEvent *t_event;
	if (!MCEventQueuePost(kMCEventTypeKeyPress, t_event))
		return false;

	t_event -> key . stack = p_stack->GetHandle().ExternalRetain();
	t_event -> key . press . modifiers = p_modifiers;
	t_event -> key . press . char_code = p_char_code;
	t_event -> key . press . key_code = p_key_code;

	return true;
}

MC_DLLEXPORT_DEF
bool MCEventQueuePostImeCompose(MCStack *p_stack, bool p_enabled, uint32_t p_offset, const uint16_t *p_chars, uint32_t p_char_count)
{
	uint16_t *t_new_chars;
	if (!MCMemoryNewArray(p_char_count, t_new_chars))
		return false;

	MCEvent *t_event;
	if (!MCEventQueuePost(kMCEventTypeImeCompose, t_event))
	{
		MCMemoryDeleteArray(t_new_chars);
		return false;
	}

	t_event -> ime . stack = p_stack->GetHandle().ExternalRetain();
	t_event -> ime . compose . enabled = p_enabled;
	t_event -> ime . compose . offset = p_offset;
	t_event -> ime . compose . chars = t_new_chars;
	t_event -> ime . compose . char_count = p_char_count;

	MCMemoryCopy(t_new_chars, p_chars, sizeof(uint16_t) * p_char_count);

	return true;
}

bool MCEventQueuePostQuitApp(void)
{
	MCEvent *t_event;
	return MCEventQueuePost(kMCEventTypeQuitApp, t_event);
}

bool MCEventQueuePostSuspendApp(void)
{
	MCEvent *t_event;
	return MCEventQueuePost(kMCEventTypeSuspendApp, t_event);
}

bool MCEventQueuePostResumeApp(void)
{
	MCEvent *t_event;
	return MCEventQueuePost(kMCEventTypeResumeApp, t_event);
}

bool MCEventQueuePostUpdateMenu(MCObjectHandle p_target)
{
	MCEvent *t_event;
	if (!MCEventQueuePost(kMCEventTypeUpdateMenu, t_event))
		return false;
    
	t_event -> menu . target = p_target.ExternalRetain();
    
	return true;
}

bool MCEventQueuePostMenuPick(MCObjectHandle p_target, MCStringRef p_string)
{
	MCEvent *t_event;
	if (!MCEventQueuePost(kMCEventTypeMenuPick, t_event))
		return false;

	t_event -> menu . target = p_target.ExternalRetain();
    
    // SN-2014-06-23: pick updated to StringRef
	return MCStringCopy(p_string, t_event -> menu . pick . string);
}

bool MCEventQueuePostCustom(MCCustomEvent *p_event)
{
	bool t_success;
	t_success = true;
	
	MCEvent *t_event;
	t_event = nil;
	if (t_success)
		t_success = MCEventQueuePost(kMCEventTypeCustom, t_event);
    
	if (t_success)
		t_event -> custom . event = p_event;
	
	return t_success;
}

bool MCEventQueuePostCustomAtFront(MCCustomEvent *p_event)
{
	bool t_success;
	t_success = true;
	
	MCEvent *t_event;
	t_event = nil;
	if (t_success)
		t_success = MCEventQueuePostAtFront(kMCEventTypeCustom, t_event);
	
	if (t_success)
		t_event -> custom . event = p_event;
	
	return t_success;
}

////////////////////////////////////////////////////////////////////////////////

#ifdef _MOBILE

struct MCTouch
{
	MCTouch *next;
	uint32_t id;
	int32_t x, y;
	MCObjectHandle target;
};

static MCTouch *s_touches = nil;

static void handle_touch(MCStack *p_stack, MCEventTouchPhase p_phase, uint32_t p_id, uint32_t p_taps, int32_t x, int32_t y)
{
	MCTouch *t_previous_touch;
	t_previous_touch = nil;
	
	MCTouch *t_touch;
	t_touch = nil;
	
	MCObject *t_target;
	t_target = nil;
	
	// IM-2013-09-30: [[ FullscreenMode ]] Translate touch location to stack coords
	MCPoint t_touch_loc;
	t_touch_loc = p_stack->view_viewtostackloc(MCPointMake(x, y));
	
	if (p_phase != kMCEventTouchPhaseBegan)
	{
		for(t_touch = s_touches; t_touch != nil; t_previous_touch = t_touch, t_touch = t_touch -> next)
			if (t_touch -> id == p_id)
				break;
		
		if (t_touch != nil)
		{
			t_target = t_touch -> target;
				
			// MW-2011-09-05: [[ Bug 9683 ]] Make sure we remove (and delete the touch) here if
			//   it is 'end' or 'cancelled' so that a cleartouches inside an invoked handler
			//   doesn't cause a crash.			
			if (p_phase == kMCEventTouchPhaseEnded || p_phase == kMCEventTouchPhaseCancelled)
			{
				if (t_previous_touch == nil)
					s_touches = t_touch -> next;
				else
					t_previous_touch -> next = t_touch -> next;
				
				delete t_touch;
			}
		}
	}
	else
	{
		t_touch = new (nothrow) MCTouch;
		t_touch -> next = s_touches;
		t_touch -> id = p_id;
		
		t_target = p_stack -> getcurcard() -> hittest(t_touch_loc.x, t_touch_loc.y);
		t_touch -> target = t_target -> GetHandle();
		
		s_touches = t_touch;
	}

	if (t_target != nil)
	{
        // Touches on widgets are handled differently
        if (t_target->gettype() == CT_WIDGET)
        {
            MCwidgeteventmanager->event_touch(MCObjectCast<MCWidget>(t_target),
                                              p_id, p_phase, t_touch_loc.x, t_touch_loc.y);
        }
        else
        {
            switch(p_phase)
            {
                case kMCEventTouchPhaseBegan:
                    t_target -> message_with_args(MCM_touch_start, p_id);
                    break;
                case kMCEventTouchPhaseMoved:
                    t_target -> message_with_args(MCM_touch_move, p_id, t_touch_loc.x, t_touch_loc.y);
                    break;
                case kMCEventTouchPhaseEnded:
                    t_target -> message_with_args(MCM_touch_end, p_id);
                    break;
                case kMCEventTouchPhaseCancelled:
                    t_target -> message_with_args(MCM_touch_release, p_id);
                    break;
            }
        }
	}
}

// Clear all touch state.
static void clear_touches(void)
{
	while(s_touches != nil)
	{
		MCTouch *t_touch;
		t_touch = s_touches;
		s_touches = s_touches -> next;
		
		delete t_touch;
	}
}

bool MCEventQueuePostTouch(MCStack *p_stack, MCEventTouchPhase p_phase, uint32_t p_id, uint32_t p_taps, int32_t p_x, int32_t p_y)
{
	MCEvent *t_event = nil;
	
	// If there is an existing unhandled touch move event in the queue, this new
	// one can be coalesced with it.
	bool t_existing = false;
	if (p_phase == kMCEventTouchPhaseMoved)
	{
		for(MCEvent *t_new_event = s_first_event; t_new_event != nil; t_new_event = t_new_event->next)
		{
			if (t_new_event -> type == kMCEventTypeTouch &&
				MCStackHandle(t_new_event->touch.stack) == p_stack &&
				t_new_event->touch.id == p_id &&
				t_new_event->touch.phase == p_phase)
			{
				t_event = t_new_event;
				t_existing = true;
			}
		}
	}
	
	// If there was no existing event, create and add a new one
	if (t_event == nil &&
		!MCEventQueuePost(kMCEventTypeTouch, t_event))
		return false;
	
	// Store a reference to the stack if this is a newly-created event
	if (!t_existing)
		t_event->touch.stack = p_stack->GetHandle().ExternalRetain();
	
	// Set the touch event parameters
	t_event -> touch . phase = p_phase;
	t_event -> touch . id = p_id;
	t_event -> touch . taps = p_taps;
	t_event -> touch . x = p_x;
	t_event -> touch . y = p_y;
	
	return true;
}

bool MCEventQueuePostMotion(MCStack *p_stack, MCEventMotionType p_type, uint32_t p_timestamp)
{
	MCEvent *t_event;
	if (!MCEventQueuePost(kMCEventTypeMotion, t_event))
		return false;
	
	t_event -> motion . stack = p_stack->GetHandle().ExternalRetain();
	t_event -> motion . type = p_type;
	
	return true;	
}

bool MCEventQueuePostAccelerationChanged(double x, double y, double z, double t)
{
	MCEvent *t_event;
	t_event = nil;
	for(MCEvent *t_new_event = s_first_event; t_new_event != nil; t_new_event = t_new_event -> next)
		if (t_new_event -> type == kMCEventTypeAcceleration)
		{
			t_event = t_new_event;
			break;
		}
	
	if (t_event == nil &&
		!MCEventQueuePost(kMCEventTypeAcceleration, t_event))
		return false;
	
	t_event -> acceleration . x = x;
	t_event -> acceleration . y = y;
	t_event -> acceleration . z = z;
	t_event -> acceleration . t = t;
	
	return true;	
}

bool MCEventQueuePostOrientationChanged(void)
{
	MCEvent *t_event;
	t_event = nil;
	for(MCEvent *t_new_event = s_first_event; t_new_event != nil; t_new_event = t_new_event -> next)
		if (t_new_event -> type == kMCEventTypeOrientation)
		{
			t_event = t_new_event;
			break;
		}
	
	if (t_event == nil &&
		!MCEventQueuePost(kMCEventTypeOrientation, t_event))
		return false;
	
	return true;
}

bool MCEventQueuePostLocationChanged(void)
{
	MCEvent *t_event;
	t_event = nil;
	for(MCEvent *t_new_event = s_first_event; t_new_event != nil; t_new_event = t_new_event -> next)
		if (t_new_event -> type == kMCEventTypeLocation)
		{
			t_event = t_new_event;
			break;
		}
	
	if (t_event == nil &&
		!MCEventQueuePost(kMCEventTypeLocation, t_event))
		return false;
	
	t_event -> location . error = nil;
	
	return true;
}

bool MCEventQueuePostLocationError(void)
{
	MCEvent *t_event;
	t_event = nil;
	for(MCEvent *t_new_event = s_first_event; t_new_event != nil; t_new_event = t_new_event -> next)
		if (t_new_event -> type == kMCEventTypeLocation)
		{
			t_event = t_new_event;
			break;
		}
	
	if (t_event == nil &&
		!MCEventQueuePost(kMCEventTypeLocation, t_event))
		return false;
	
	t_event -> location . error = "";
	
	return true;
}

bool MCEventQueuePostHeadingChanged(void)
{
	MCEvent *t_event;
	t_event = nil;
	for(MCEvent *t_new_event = s_first_event; t_new_event != nil; t_new_event = t_new_event -> next)
		if (t_new_event -> type == kMCEventTypeHeading)
		{
			t_event = t_new_event;
			break;
		}
	
	if (t_event == nil &&
		!MCEventQueuePost(kMCEventTypeHeading, t_event))
		return false;
	
	t_event -> location . error = nil;
	
	return true;
}

bool MCEventQueuePostHeadingError(void)
{
	MCEvent *t_event;
	t_event = nil;
	for(MCEvent *t_new_event = s_first_event; t_new_event != nil; t_new_event = t_new_event -> next)
		if (t_new_event -> type == kMCEventTypeHeading)
		{
			t_event = t_new_event;
			break;
		}
	
	if (t_event == nil &&
		!MCEventQueuePost(kMCEventTypeHeading, t_event))
		return false;
	
	t_event -> location . error = "";
	
	return true;
}

////////////////////////////////////////////////////////////////////////////////

static bool clear_touches_filter(void *p_context, MCEvent *p_event)
{
	// MW-2011-03-30: [[ Bug ]] Don't clear the 'MouseFocus' messages as this
	//   stops later mouse downs from working!
	if (p_event -> type == kMCEventTypeMousePosition ||
		p_event -> type == kMCEventTypeMousePress ||
		p_event -> type == kMCEventTypeMouseWheel ||
		p_event -> type == kMCEventTypeTouch)
		return false;
	
	return true;
}

void MCEventQueueClearTouches(void)
{
	// Clear the static state we have tracking touches.
	clear_touches();
	
	// And now clear anything touch-related in the message queue
	MCEventQueueFilter(clear_touches_filter, nil);
}

#endif<|MERGE_RESOLUTION|>--- conflicted
+++ resolved
@@ -539,17 +539,15 @@
         break;
 		
 	case kMCEventTypeTouch:
-<<<<<<< HEAD
+
+	{
 #ifdef _MOBILE
-		handle_touch(t_event -> touch . stack, t_event -> touch . phase, t_event -> touch . id, t_event -> touch . taps, t_event -> touch . x, t_event -> touch . y);
-#else
-		MCUnreachable();
-#endif
-=======
-	{
 		MCStackHandle t_stack(t_event->touch.stack);
 		handle_touch(t_stack, t_event->touch.phase, t_event->touch.id, t_event->touch.taps, t_event->touch.x, t_event->touch.y);
->>>>>>> ac76fc4f
+#else
+        MCUnreachable();
+#endif
+
 		break;
 	}
 		
