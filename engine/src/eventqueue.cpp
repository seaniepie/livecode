--- conflicted
+++ resolved
@@ -413,11 +413,7 @@
 			MCactivefield -> setcompositioncursoroffset(t_event -> ime . compose . offset * 2);
 
 			MCAutoStringRef t_unichars;
-<<<<<<< HEAD
-			MCStringCreateWithChars(t_event->ime.compose.chars, t_event->ime.compose.char_count, &t_unichars);
-=======
 			MCStringCreateWithChars((const unichar_t *)t_event->ime.compose.chars, t_event->ime.compose.char_count, &t_unichars);
->>>>>>> b759f1dc
 			
 			// MW-2012-02-13: [[ Block Unicode ]] Use the new 'finsert' method in
 			//   unicode mode.
