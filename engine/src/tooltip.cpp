--- conflicted
+++ resolved
@@ -124,12 +124,10 @@
 
 void MCTooltip::opentip()
 {
-<<<<<<< HEAD
-	if (MCStringIsEmpty(tip) || card == NULL)
-=======
-	// PM-2015-07-02: [[ Bug 15561 ]] Tooltip should not appear for controls out of the visible window
-	if (tooltip == NULL || card == NULL || !MCU_point_in_rect(card -> getrect(), mx, my))
->>>>>>> 970cbf4d
+    // PM-2015-07-02: [[ Bug 15561 ]] Tooltip should not appear for controls out of the visible window
+    if (MCStringIsEmpty(tip) || card == NULL
+             || !MCU_point_in_rect(card -> getrect(), mx, my))
+    if (tooltip == NULL || card == NULL)
 		return;
 
 	MCStack *sptr = card->getstack();
