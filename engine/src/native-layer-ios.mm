--- conflicted
+++ resolved
@@ -91,14 +91,6 @@
 bool MCNativeLayerIOS::GetCanRenderToContext()
 {
 	return false;
-<<<<<<< HEAD
-}
-
-bool MCNativeLayerIOS::OnPaint(MCGContextRef)
-{
-	return false;
-=======
->>>>>>> 04f55764
 }
 
 bool MCNativeLayerIOS::doPaint(MCGContextRef p_context)
