--- conflicted
+++ resolved
@@ -53,11 +53,7 @@
 #include <gtk/gtk.h>
 
 
-<<<<<<< HEAD
-MCNativeLayerX11::MCNativeLayerX11(MCWidget *p_widget, x11::Window p_view) :
-=======
-MCNativeLayerX11::MCNativeLayerX11(MCWidgetRef p_widget) :
->>>>>>> 58acb6fa
+MCNativeLayerX11::MCNativeLayerX11(MCWidgetRef p_widget, x11::Window p_view) :
   m_widget(p_widget),
   m_child_window(NULL),
   m_input_shape(NULL),
@@ -153,20 +149,6 @@
         
         // Create an empty region to act as an input mask while in edit mode
         m_input_shape = gdk_region_new();
-<<<<<<< HEAD
-=======
-        
-        // TESTING
-        /*
-        GtkPlug *t_plug = GTK_PLUG(gtk_plug_new(0));
-        gtk_widget_realize(GTK_WIDGET(t_plug));
-        m_widget_xid = gtk_plug_get_id(t_plug);
-        GtkButton* t_button = GTK_BUTTON(gtk_button_new_with_label("Native Button"));
-        gtk_container_add(GTK_CONTAINER(t_plug), GTK_WIDGET(t_button));
-        gtk_widget_show(GTK_WIDGET(t_button));
-        gtk_widget_show(GTK_WIDGET(t_plug));
-        */
->>>>>>> 58acb6fa
     }
     
     // Attach the X11 window to this socket
@@ -177,16 +159,7 @@
     // Act as if there were a re-layer to put the widget in the right place
     doRelayer();
     
-<<<<<<< HEAD
     updateVisibility();
-=======
-    // Restore the visibility state of the widget (in case it changed due to a
-    // tool change while on another card - we don't get a message then)
-    if ((t_widget->getflags() & F_VISIBLE) && t_widget->isInRunMode())
-        gtk_widget_hide(GTK_WIDGET(m_child_window));
-    else
-        gtk_widget_show(GTK_WIDGET(m_child_window));
->>>>>>> 58acb6fa
 }
 
 void MCNativeLayerX11::OnDetach()
@@ -293,7 +266,6 @@
     }
     
     // Make the widget visible, if appropriate
-<<<<<<< HEAD
     updateVisibility();
 }
 
@@ -303,10 +275,6 @@
 {
     r_view = (void*)m_widget_xid;
     return true;
-=======
-    if ((t_widget->getflags() & F_VISIBLE) && t_widget->getstack()->getcurcard() != t_widget->getstack()->getcard())
-        gdk_window_show_unraised(gtk_widget_get_window(GTK_WIDGET(m_child_window)));
->>>>>>> 58acb6fa
 }
 
 ////////////////////////////////////////////////////////////////////////////////
@@ -324,11 +292,7 @@
 
 ////////////////////////////////////////////////////////////////////////////////
 
-MCNativeLayer* MCNativeLayer::CreateNativeLayer(MCWidget *p_widget, void *p_native_view)
-{
-<<<<<<< HEAD
+MCNativeLayer* MCNativeLayer::CreateNativeLayer(MCWidgetRef p_widget, void *p_native_view)
+{
     return new MCNativeLayerX11(p_widget, (x11::Window)p_native_view);
-=======
-    return new MCNativeLayerX11(getwidget());
->>>>>>> 58acb6fa
 }