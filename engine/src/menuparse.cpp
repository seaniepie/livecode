--- conflicted
+++ resolved
@@ -39,17 +39,10 @@
 #include "menuparse.h"
 
 void ParseMenuItemString(MCStringRef p_string, MCStringRef p_mutable, MCMenuItem *p_menuitem);
-<<<<<<< HEAD
-void ParseMenuItemTabs(MCStringRef p_string, uindex_t &x_offset, MCStringRef p_mutable, MCMenuItem *p_menuitem);
-void ParseMenuItemSwitches(MCStringRef p_string, uindex_t &x_offset, MCStringRef p_mutable, MCMenuItem *p_menuitem);
-void ParseMenuItemLabel(MCStringRef p_string, uindex_t &x_offset, MCStringRef p_mutable, MCMenuItem *p_menuitem);
-void ParseMenuItemAccelerator(MCStringRef p_string, uindex_t &x_offset, MCStringRef p_mutable, MCMenuItem *p_menuitem);
-=======
 void ParseMenuItemTabs(MCStringRef p_string, uindex_t &x_offset, MCMenuItem *p_menuitem);
 void ParseMenuItemSwitches(MCStringRef p_string, uindex_t &x_offset, MCStringRef p_mutable, MCMenuItem *p_menuitem);
 void ParseMenuItemLabel(MCStringRef p_string, uindex_t &x_offset, MCStringRef p_mutable, MCMenuItem *p_menuitem);
 void ParseMenuItemAccelerator(MCStringRef p_string, uindex_t &x_offset, MCMenuItem *p_menuitem);
->>>>>>> 96ecf812
 bool IsEscapeChar(MCStringRef p_string, uindex_t p_offset, uint1 p_menumod);
 
 static Keynames accelerator_keys[] =
@@ -216,26 +209,15 @@
 void MCMenuItem::assignFrom(MCMenuItem *p_other)
 {
 	depth = p_other->depth;
-<<<<<<< HEAD
-	label = MCValueRetain(p_other->label);
-=======
 	MCValueAssign(label, p_other->label);
->>>>>>> 96ecf812
 	is_disabled = p_other->is_disabled;
 	is_radio = p_other->is_radio;
 	is_hilited = p_other->is_hilited;
 	accelerator = p_other->accelerator;
-<<<<<<< HEAD
-	accelerator_name = MCValueRetain(p_other->accelerator_name);
-	modifiers = p_other->modifiers;
-	mnemonic = p_other->mnemonic;
-	tag = MCValueRetain(p_other->tag);
-=======
 	MCValueAssign(accelerator_name, p_other->accelerator_name);
 	modifiers = p_other->modifiers;
 	mnemonic = p_other->mnemonic;
 	MCValueAssign(tag, p_other->tag);
->>>>>>> 96ecf812
 	menumode = p_other->menumode;
 }
 
@@ -263,74 +245,39 @@
 	return NULL;
 }
 
-<<<<<<< HEAD
-void MCParseMenuString(MCStringRef &x_string, IParseMenuCallback *p_callback, uint1 p_menumode)
-{
-	MCStringRef p_string = x_string;
-	MCAutoArrayRef t_lines;
-	uindex_t t_nlines = 0;
-	MCMenuItem t_menuitem;
-	/* UNCHECKED */ MCStringSplit(p_string, MCSTR("\n"), nil, kMCStringOptionCompareExact, &t_lines);
-=======
 void MCParseMenuString(MCStringRef p_string, IParseMenuCallback *p_callback, uint1 p_menumode)
 {
 	MCAutoArrayRef t_lines;
 	uindex_t t_nlines = 0;
 	/* UNCHECKED */ MCStringSplit(p_string, MCSTR("\n"), nil, kMCStringOptionCompareExact, &t_lines);
 	t_nlines = MCArrayGetCount(*t_lines);
->>>>>>> 96ecf812
 	bool t_hastags = false;
 	
-	MCStringRef t_new_string = nil;
-	/* UNCHECKED */ MCStringCreateMutable(0, t_new_string);
-	
 	p_callback->Start();
 	
 	for (uindex_t i=0; i<t_nlines; i++)
 	{
-<<<<<<< HEAD
-		memset(&t_menuitem, 0, sizeof(MCMenuItem));
-		t_menuitem.menumode = p_menumode;
-
-		MCValueRef t_lineval = nil;
-		/* UNCHECKED */ MCArrayFetchValueAtIndex(*t_lines, i, t_lineval);
-=======
 		MCMenuItem t_menuitem;
 		t_menuitem.menumode = p_menumode;
 
 		MCValueRef t_lineval = nil;
 		/* UNCHECKED */ MCArrayFetchValueAtIndex(*t_lines, i + 1, t_lineval);
->>>>>>> 96ecf812
 		MCStringRef t_line;
 		t_line = (MCStringRef)t_lineval;
 		
 		MCStringRef t_new_line = nil;
-<<<<<<< HEAD
-		ParseMenuItemString(t_line, t_new_line, &t_menuitem);
-		MCValueRelease(t_line);
-		MCStringAppend(t_new_string, t_new_line);
-		MCValueRelease(t_new_line);
-
-		p_callback->ProcessItem(&t_menuitem);
-
-=======
 		/* UNCHECKED */ MCStringCreateMutable(0, t_new_line);
 		ParseMenuItemString(t_line, t_new_line, &t_menuitem);
 		MCValueRelease(t_new_line);
 		
 		p_callback->ProcessItem(&t_menuitem);
 
->>>>>>> 96ecf812
 		if (!MCStringIsEmpty(t_menuitem.tag))
 		{
 			MCValueAssign(t_menuitem.tag, kMCEmptyString);
 			t_hastags = true;
 		}
 	}
-	
-	// Pass the reference out
-	MCValueRelease(x_string);
-	/* UNCHECKED */ MCStringCopyAndRelease(t_new_string, x_string);
 	
 	p_callback->End(t_hastags);
 }
@@ -404,12 +351,6 @@
 			case '\t':
 				if (p_menuitem->depth == 0 && p_menuitem->menumode != WM_OPTION && p_menuitem->menumode != WM_COMBO)
 				{
-<<<<<<< HEAD
-					ParseMenuItemTabs(p_string, x_offset, p_mutable, p_menuitem);
-				}
-				else
-					/* UNCHECKED */ MCStringAppendFormat(p_mutable, "\t");
-=======
 					ParseMenuItemTabs(p_string, x_offset, p_menuitem);
 				}
 				else
@@ -417,7 +358,6 @@
 					/* UNCHECKED */ MCStringAppendFormat(p_mutable, "\t");
 					x_offset++;
 				}
->>>>>>> 96ecf812
 				break;
 			default:
 				t_done = true;
@@ -458,21 +398,13 @@
 			MCValueAssign(p_menuitem->label, t_label);
 			MCValueRelease(t_label);
 			
-<<<<<<< HEAD
-			ParseMenuItemAccelerator(p_string, x_offset, p_mutable, p_menuitem);
-=======
 			ParseMenuItemAccelerator(p_string, ++x_offset, p_menuitem);
->>>>>>> 96ecf812
 			return;
 		}
 		else
 		{
 			// Copy this character to the output
 			/* UNCHECKED */ MCStringAppendSubstring(p_mutable, p_string, MCRangeMake(x_offset, 1));
-<<<<<<< HEAD
-		}
-	}
-=======
 			x_offset++;
 		}
 	}
@@ -481,7 +413,6 @@
 	/* UNCHECKED */ MCStringCopy(p_mutable, t_label);
 	MCValueAssign(p_menuitem->label, t_label);
 	MCValueRelease(t_label);
->>>>>>> 96ecf812
 }
 
 bool IsEscapeChar(MCStringRef p_string, uindex_t p_offset, uint1 p_menumode)
@@ -510,11 +441,7 @@
 	return false;
 }
 										   
-<<<<<<< HEAD
-void ParseMenuItemAccelerator(MCStringRef p_string, uindex_t &x_offset, MCStringRef p_mutable, MCMenuItem *p_menuitem)
-=======
 void ParseMenuItemAccelerator(MCStringRef p_string, uindex_t &x_offset, MCMenuItem *p_menuitem)
->>>>>>> 96ecf812
 {
 	uint1 t_mods = 0;
 	unichar_t t_key = 0;
@@ -525,18 +452,6 @@
 	uindex_t t_length;
 	t_length = MCStringGetLength(p_string);
 	
-<<<<<<< HEAD
-	if (MCStringFirstIndexOfChar(p_string, '|', x_offset, kMCStringOptionCompareExact, t_tag)
-		&& (t_length - t_tag) > 1)
-	{
-		MCStringRef t_tag_str = nil;
-		/* UNCHECKED */ MCStringCopySubstring(p_string, MCRangeMake(t_tag, t_length - t_tag), t_tag_str);
-		MCValueAssign(p_menuitem->tag, t_tag_str);
-		MCValueRelease(t_tag_str);
-		
-		// Don't do any further processing of the string beyond the '|'
-		t_length = t_tag;
-=======
 	if (MCStringLastIndexOfChar(p_string, '|', x_offset, kMCStringOptionCompareExact, t_tag)
 		&& (t_length - t_tag) > 1)
 	{
@@ -547,26 +462,17 @@
 		
 		// Don't do any further processing of the string before the '|'
 		x_offset = t_tag;
->>>>>>> 96ecf812
 	}
 	
 	if (p_menuitem->menumode == WM_PULLDOWN || p_menuitem->menumode == WM_TOP_LEVEL)
 	{
-<<<<<<< HEAD
-		if (t_length == 1)
-=======
 		if (t_length - x_offset == 1)
->>>>>>> 96ecf812
 			t_mods |= MS_CONTROL;
 		
 		while (t_length - x_offset > 1)
 		{
 			if (MCStringGetCharAtIndex(p_string, x_offset) == ' ')
 			{
-<<<<<<< HEAD
-				/* UNCHECKED */ MCStringAppendFormat(p_mutable, " ");
-=======
->>>>>>> 96ecf812
 				x_offset++;
 			}
 			else
@@ -583,14 +489,6 @@
 					if (MCStringSubstringIsEqualTo(p_string, t_range, *t_tok_str, kMCStringOptionCompareCaseless))
 					{
 						t_mods |= modifier_tokens[i].modifier;
-<<<<<<< HEAD
-						/* UNCHECKED */ MCStringAppendSubstring(p_mutable, p_string, t_range);
-						t_token_found = true;
-					}
-	
-					if (modifier_tokens[i].token_length == 1)
-						break;
-=======
 						x_offset += modifier_tokens[i].token_length;
 						t_token_found = true;
 						
@@ -598,7 +496,6 @@
 							break;
 					}
 	
->>>>>>> 96ecf812
 					i++;
 				}
 				if (!t_token_found)
@@ -633,17 +530,9 @@
 	}
 }
 	
-<<<<<<< HEAD
-void ParseMenuItemTabs(MCStringRef p_string, uindex_t &x_offset, MCStringRef p_mutable, MCMenuItem *p_menuitem)
-{
-	// Eat all consecutive tab characters in the input string
-	while (MCStringGetCharAtIndex(p_string, x_offset++) == '\t')
-		p_menuitem->depth++;
-=======
 void ParseMenuItemTabs(MCStringRef p_string, uindex_t &x_offset, MCMenuItem *p_menuitem)
 {
 	// Eat all consecutive tab characters in the input string
 	while (MCStringGetCharAtIndex(p_string, x_offset) == '\t')
 		x_offset++, p_menuitem->depth++;
->>>>>>> 96ecf812
 }