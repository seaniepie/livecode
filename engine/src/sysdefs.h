--- conflicted
+++ resolved
@@ -88,13 +88,13 @@
 #define __LF__
 #define PLATFORM_STRING "android"
 
-<<<<<<< HEAD
+#define FEATURE_PLATFORM_URL 1
+
 #elif defined(__EMSCRIPTEN__)
 
 #define PLATFORM_STRING "HTML"
-=======
+
 #define FEATURE_PLATFORM_URL 1
->>>>>>> a8c3d3dd
 
 #endif
 
