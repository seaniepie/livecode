--- conflicted
+++ resolved
@@ -37,24 +37,16 @@
 
 ////////////////////////////////////////////////////////////////////////
 
-<<<<<<< HEAD
 bool valueref_tona(MCExecContext &ctxt, Exec_errors p_error, MCValueRef p_value, MCValueRef &r_value)
-=======
-bool valueref_tona(MCExecContext &ctxt, MCValueRef p_value, MCValueRef &r_value)
->>>>>>> ec604422
 {
     if (!MCValueIsArray(p_value))
     {
         MCAutoNumberRef t_number;
         if (!ctxt . ConvertToNumber(p_value, &t_number))
-<<<<<<< HEAD
         {
             ctxt . LegacyThrow(p_error);
             return false;
         }
-=======
-            return false;
->>>>>>> ec604422
 
         r_value = MCValueRetain((MCValueRef)*t_number);
     }
@@ -205,20 +197,9 @@
 
     MCAutoValueRef t_src;
     MCAutoValueRef t_src_as_number;
-<<<<<<< HEAD
     if (!ctxt . EvalExprAsValueRef(source, EE_ADD_BADSOURCE, &t_src)
             || !valueref_tona(ctxt, EE_ADD_BADSOURCE, *t_src, &t_src_as_number))
         return;
-=======
-    if (!ctxt . EvalExprAsValueRef(source, EE_ADD_BADSOURCE, &t_src))
-        return;
-
-    if (!valueref_tona(ctxt, *t_src, &t_src_as_number))
-    {
-        ctxt . LegacyThrow(EE_ADD_BADSOURCE);
-        return;
-    }
->>>>>>> ec604422
 	
 	MCAutoValueRef t_dst;
     MCAutoValueRef t_dst_as_number;
@@ -240,16 +221,11 @@
             return;
     }
 
-<<<<<<< HEAD
-    if (!valueref_tona(ctxt, EE_ADD_BADDEST, *t_dst, &t_dst_as_number))
-        return;
-=======
     if (!valueref_tona(ctxt, *t_dst, &t_dst_as_number))
     {
         ctxt . LegacyThrow(EE_ADD_BADDEST);
         return;
     }
->>>>>>> ec604422
 
 	MCAutoValueRef t_result;
     if (MCValueIsArray(*t_src_as_number))
