--- conflicted
+++ resolved
@@ -204,21 +204,11 @@
 	return ES_NORMAL;
 #endif /* MCAdd */
 
-<<<<<<< HEAD
-	MCAutoValueRef t_src;
-	if (source->eval(ep) != ES_NORMAL || ep.tona() != ES_NORMAL)
-	{
-		MCeerror->add(EE_ADD_BADSOURCE, line, pos);
-		return ES_ERROR;
-	}
-	/* UNCHECKED */ ep . copyasvalueref(&t_src);
-=======
     MCAutoValueRef t_src;
     MCAutoValueRef t_src_as_number;
     if (!ctxt . EvalExprAsValueRef(source, EE_ADD_BADSOURCE, &t_src)
             || !valueref_tona(ctxt, EE_ADD_BADSOURCE, *t_src, &t_src_as_number))
         return;
->>>>>>> 7610263b
 	
 	MCAutoValueRef t_dst;
     MCAutoValueRef t_dst_as_number;
@@ -684,23 +674,13 @@
 	
 	return ES_NORMAL;
 #endif /* MCMultiply */
-<<<<<<< HEAD
-
-	MCAutoValueRef t_src;
-	if (source->eval(ep) != ES_NORMAL || ep.tona() != ES_NORMAL)
-	{
-		MCeerror->add(EE_MULTIPLY_BADSOURCE, line, pos);
-		return ES_ERROR;
-	}
-	/* UNCHECKED */ ep . copyasvalueref(&t_src);
-=======
+
     MCAutoValueRef t_src;
     MCAutoValueRef t_src_as_number;
 
     if(!ctxt . EvalExprAsValueRef(source, EE_MULTIPLY_BADSOURCE, &t_src)
             || !valueref_tona(ctxt, EE_MULTIPLY_BADSOURCE, *t_src, &t_src_as_number))
         return;
->>>>>>> 7610263b
 	
 	MCAutoValueRef t_dst;
     MCAutoValueRef t_dst_as_number;
@@ -1167,11 +1147,6 @@
     
 	return ES_NORMAL;
 #endif /* MCArrayOp */
-<<<<<<< HEAD
-
-	MCExecContext ctxt(ep);
-=======
->>>>>>> 7610263b
 
 	MCAutoStringRef t_element_del;
 	MCAutoStringRef t_key_del;
