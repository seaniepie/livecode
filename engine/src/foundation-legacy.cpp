/* Copyright (C) 2003-2013 Runtime Revolution Ltd.

This file is part of LiveCode.

LiveCode is free software; you can redistribute it and/or modify it under
the terms of the GNU General Public License v3 as published by the Free
Software Foundation.

LiveCode is distributed in the hope that it will be useful, but WITHOUT ANY
WARRANTY; without even the implied warranty of MERCHANTABILITY or
FITNESS FOR A PARTICULAR PURPOSE.  See the GNU General Public License
for more details.

You should have received a copy of the GNU General Public License
along with LiveCode.  If not see <http://www.gnu.org/licenses/>.  */

#include "prefix.h"

#include "globdefs.h"
#include "filedefs.h"
#include "objdefs.h"
#include "parsedef.h"
#include "mcio.h"

#include "globals.h"
#include "objectstream.h"
#include "util.h"

#include "stacksecurity.h"

#ifdef __MAC__
#include <CoreFoundation/CoreFoundation.h>
#endif

#ifdef __WINDOWS__
#include <windows.h>
#endif

////////////////////////////////////////////////////////////////////////////////

bool MCCStringClone(const char *p_string, char *& r_new_string)
{
	if (p_string == nil)
	{
		r_new_string = nil;
		return true;
	}

	if (!MCMemoryAllocate(p_string == nil ? 1 : strlen(p_string) + 1, r_new_string))
		return false;
	strcpy(r_new_string, p_string);
	return true;
}

bool MCCStringAppend(char*& x_string, const char *p_extra_string)
{
	uint32_t t_old_length, t_new_length;
	t_old_length = MCCStringLength(x_string);
	t_new_length = MCCStringLength(p_extra_string);
	
	if (!MCMemoryReallocate(x_string, t_old_length + t_new_length + 1, x_string))
		return false;
	
	MCMemoryCopy(x_string + t_old_length, p_extra_string, t_new_length + 1);

	return true;
}

bool MCCStringCloneSubstring(const char *p_string, uint32_t p_length, char*& r_new_string)
{
	if (!MCMemoryAllocate(p_length + 1, r_new_string))
		return false;
	MCMemoryCopy(r_new_string, p_string, p_length);
	r_new_string[p_length] = '\0';
	return true;
}

bool MCCStringFormat(char*& r_string, const char *p_format, ...)
{
	va_list t_args;
	int t_count;
#if defined(_WINDOWS) || defined(_WINDOWS_SERVER)
	va_start(t_args, p_format);
	t_count = _vscprintf(p_format, t_args);
	va_end(t_args);
#elif defined(_MACOSX) || defined(_LINUX) || defined(TARGET_SUBPLATFORM_IPHONE) || defined(TARGET_SUBPLATFORM_ANDROID) || defined(_MAC_SERVER)
	va_start(t_args, p_format);
	t_count = vsnprintf(nil, 0, p_format, t_args);
	va_end(t_args);
#else
#error "Implement MCCStringFormat"
#endif

	char *t_new_string;
	if (!MCMemoryAllocate(t_count + 1, t_new_string))
		return false;

	va_start(t_args, p_format);
	vsprintf(t_new_string, p_format, t_args);
	va_end(t_args);

	r_string = t_new_string;

	return true;
}

bool MCCStringFormatV(char*& r_string, const char *p_format, va_list p_args)
{
	int t_count;
#if defined(_WINDOWS) || defined(_WINDOWS_SERVER)
	t_count = _vscprintf(p_format, p_args);
#elif defined(_MACOSX) || defined(_LINUX) || defined(TARGET_SUBPLATFORM_IPHONE) || defined(TARGET_SUBPLATFORM_ANDROID) || defined(_MAC_SERVER)
	t_count = vsnprintf(nil, 0, p_format, p_args);
#else
#error "Implement MCCStringFormat"
#endif

	char *t_new_string;
	if (!MCMemoryAllocate(t_count + 1, t_new_string))
		return false;

	vsprintf(t_new_string, p_format, p_args);

	r_string = t_new_string;

	return true;
}

bool MCCStringAppendFormat(char*& x_string, const char *p_format, ...)
{
	va_list t_args;
	int t_count;
#if defined(_WINDOWS) || defined(_WINDOWS_SERVER)
	va_start(t_args, p_format);
	t_count = _vscprintf(p_format, t_args);
	va_end(t_args);
#elif defined(_MACOSX) || defined(_LINUX) || defined(TARGET_SUBPLATFORM_IPHONE) || defined(TARGET_SUBPLATFORM_ANDROID) || defined(_MAC_SERVER)
	va_start(t_args, p_format);
	t_count = vsnprintf(nil, 0, p_format, t_args);
	va_end(t_args);
#else
#error "Implement MCCStringAppendFormat"
#endif

	uint32_t t_old_length;
	t_old_length = MCCStringLength(x_string);
	
	if (!MCMemoryReallocate(x_string, t_old_length + t_count + 1, x_string))
		return false;
	
	va_start(t_args, p_format);
	vsprintf(x_string + t_old_length, p_format, t_args);
	va_end(t_args);
	
	return true;
}

void MCCStringFree(char *p_string)
{
	MCMemoryDeallocate(p_string);
}

uint32_t MCCStringLength(const char *p_string)
{
	if (p_string == nil)
		return 0;
	return strlen(p_string);
}

bool MCCStringEqual(const char *p_left, const char *p_right)
{
	return strcmp(p_left, p_right) == 0;
}

bool MCCStringEqualCaseless(const char *p_left, const char *p_right)
{
#if defined(_WINDOWS) || defined(_WINDOWS_SERVER)
	return _stricmp(p_left, p_right) == 0;
#else
	return strcasecmp(p_left, p_right) == 0;
#endif
}

bool MCCStringEqualSubstring(const char *p_left, const char *p_right, index_t p_length)
{
	return strncmp(p_left, p_right, p_length) == 0;
}

bool MCCStringEqualSubstringCaseless(const char *p_left, const char *p_right, index_t p_length)
{
#if defined(_WINDOWS) || defined(_WINDOWS_SERVER)
	return _strnicmp(p_left, p_right, p_length) == 0;
#else
	return strncasecmp(p_left, p_right, p_length) == 0;
#endif
}

bool MCCStringBeginsWith(const char *p_string, const char *p_prefix)
{
	return strlen(p_string) >= strlen(p_prefix) && strncmp(p_string, p_prefix, strlen(p_prefix)) == 0;
}

bool MCCStringBeginsWithCaseless(const char *p_string, const char *p_prefix)
{
	return strlen(p_string) >= strlen(p_prefix) && MCCStringEqualSubstringCaseless(p_string, p_prefix, strlen(p_prefix));
}

bool MCCStringEndsWith(const char *p_string, const char *p_suffix)
{
	return strlen(p_string) >= strlen(p_suffix) && strcmp(p_string + strlen(p_string) - strlen(p_suffix), p_suffix) == 0;
}

bool MCCStringEndsWithCaseless(const char *p_string, const char *p_suffix)
{
	return strlen(p_string) >= strlen(p_suffix) && MCCStringEqualCaseless(p_string + strlen(p_string) - strlen(p_suffix), p_suffix);
}

bool MCCStringSplit(const char *p_string, char p_split_char, char**& r_elements, uint32_t& r_element_count)
{
	bool t_success;
	t_success = true;

	char **t_elements;
	t_elements = nil;
	
	uint32_t t_element_count;
	t_element_count = 0;
	
	if (p_string != nil)
	{
		const char *t_ptr;
		t_ptr = p_string;
		
		const char *t_next;
		t_next = p_string;
		
		while(t_success && (t_next != nil))
		{
			t_next = strchr(t_ptr, p_split_char);
			
			// Add a new element to the array, and clone the substring
			t_success = MCMemoryResizeArray(t_element_count + 1, t_elements, t_element_count);
			if (t_success)
				t_success = MCCStringCloneSubstring(t_ptr, (t_next == nil) ? MCCStringLength(t_ptr) : t_next - t_ptr, t_elements[t_element_count - 1]);
			t_ptr = t_next + 1;
		}
	}
	
	if (t_success)
	{
		r_elements = t_elements;
		r_element_count = t_element_count;
	}
	else
	{
		for(uint32_t i = 0; i < t_element_count; i++)
			MCCStringFree(t_elements[i]);
		MCMemoryDeleteArray(t_elements);
	}
	
	return t_success;
}

void MCCStringArrayFree(char **p_strings, uint32_t p_count)
{
	if (p_strings == nil)
		return;

	for(uint32_t i = 0; i < p_count; i++)
		MCCStringFree(p_strings[i]);
	MCMemoryDeleteArray(p_strings);
}


bool MCCStringToUnicode(const char *p_string, unichar_t*& r_unicode_string)
{
	uint32_t t_cstring_length;
	t_cstring_length = MCCStringLength(p_string);
	
	uint32_t t_length;
	t_length = UTF8ToUnicode(p_string, t_cstring_length, nil, 0) / 2;
	
	if (!MCMemoryNewArray(t_length + 1, r_unicode_string))
		return false;
	
	t_length = UTF8ToUnicode(p_string, t_cstring_length, (uint16_t *)r_unicode_string, t_length * 2) / 2;
	r_unicode_string[t_length] = '\0';
	
	return true;
}

bool MCCStringFromUnicodeSubstring(const unichar_t *p_chars, uint32_t p_char_count, char*& r_string)
{
	uint32_t t_length;
	t_length = UnicodeToUTF8((const uint16_t *)p_chars, p_char_count * 2, nil, 0);
	
	if (!MCMemoryNewArray(t_length + 1, r_string))
		return false;

	t_length = UnicodeToUTF8((const uint16_t *)p_chars, p_char_count * 2, r_string, t_length);
	r_string[t_length] = '\0';
	
	return true;
}

bool MCCStringFromUnicode(const unichar_t *p_unicode_string, char*& r_string)
{
	uint32_t t_wstring_length;
	t_wstring_length = 0;
	if (p_unicode_string != nil)
		while(p_unicode_string[t_wstring_length] != 0)
			t_wstring_length++;
	
	return MCCStringFromUnicodeSubstring(p_unicode_string, t_wstring_length, r_string);
}

////////////////////////////////////////////////////////////////////////////////

bool MCStringConvertLineEndingsFromLiveCode(MCStringRef p_input, MCStringRef& r_output)
{
	
#ifdef __CRLF__
	MCStringRef t_mutable_input;
	/* UNCHECKED */ MCStringMutableCopy(p_input, t_mutable_input);
	/* UNCHECKED */ MCStringFindAndReplace(t_mutable_input, MCSTR("\n"), MCSTR("\r\n"), kMCStringOptionCompareExact);
	/* UNCHECKED */ MCStringCopyAndRelease(t_mutable_input, r_output);
#elif defined(__CR__)
	MCStringRef t_mutable_input;
	/* UNCHECKED */ MCStringMutableCopy(p_input, t_mutable_input);
	/* UNCHECKED */ MCStringFindAndReplaceChar(t_mutable_input, '\n', '\r', kMCStringOptionCompareExact);
	/* UNCHECKED */ MCStringCopyAndRelease(t_mutable_input, r_output);
#else
	r_output = MCValueRetain(p_input);
#endif

<<<<<<< HEAD
return true;
}

=======
	return true;
}

bool MCStringConvertLineEndingsFromLiveCodeAndRelease(MCStringRef p_input, MCStringRef& r_output)
{
	if (MCStringConvertLineEndingsFromLiveCode(p_intput, r_output))
	{
		MCValueRelease(p_input);
		return true;
	}
	return false;
}
>>>>>>> 46788f0b

bool MCStringConvertLineEndingsToLiveCode(MCStringRef p_input, MCStringRef& r_output)
{
	MCStringRef t_mutable_input;
	/* UNCHECKED */ MCStringMutableCopy(p_input, t_mutable_input);
	/* UNCHECKED */ MCStringFindAndReplace(t_mutable_input, MCSTR("\r\n"), MCSTR("\n\r"), kMCStringOptionCompareExact);
	/* UNCHECKED */ MCStringFindAndReplaceChar(t_mutable_input, '\r', '\n', kMCStringOptionCompareExact);
	/* UNCHECKED */ MCStringCopyAndRelease(t_mutable_input, r_output);
	return true;
}
<<<<<<< HEAD
=======

bool MCStringConvertLineEndingsToLiveCodeAndRelease(MCStringRef p_input, MCStringRef& r_output)
{
	if (MCStringConvertLineEndingsToLiveCode(p_intput, r_output))
	{
		MCValueRelease(p_input);
		return true;
	}
	return false;
}
>>>>>>> 46788f0b
	
////////////////////////////////////////////////////////////////////////////////

// Convert the given UTF-8 string to Unicode. Both counts are in bytes.
// Returns the number of bytes used.
int32_t UTF8ToUnicode(const char *p_src, int32_t p_src_count, uint16_t *p_dst, int32_t p_dst_count)
{
	int32_t t_made;
	t_made = 0;
	
	for(;;)
	{
		if (p_src_count == 0)
			break;
		
		uint32_t t_consumed;
		t_consumed = 0;
		
		uint32_t t_codepoint;
		if ((p_src[0] & 0x80) == 0)
		{
			t_codepoint = p_src[0];
			t_consumed = 1;
		}
		else if ((p_src[0] & 0x40) == 0)
		{
			// This is an error
		}
		else if ((p_src[0] & 0x20) == 0)
		{
			if (p_src_count >= 2)
			{
				t_codepoint = (p_src[0] & 0x1f) << 6;
				if ((p_src[1] & 0xc0) == 0x80)
				{
					t_codepoint |= (p_src[1] & 0x3f);
					t_consumed = 2;
				}
			}
		}
		else if ((p_src[0] & 0x10) == 0)
		{
			if (p_src_count >= 3)
			{
				t_codepoint = (p_src[0] & 0x0f) << 12;
				if ((p_src[1] & 0xc0) == 0x80)
				{
					t_codepoint |= (p_src[1] & 0x3f) << 6;
					if ((p_src[2] & 0xc0) == 0x80)
					{
						t_codepoint |= (p_src[2] & 0x3f);
						t_consumed = 3;
					}
				}
			}
		}
		else if ((p_src[0] & 0x08) == 0)
		{
			if (p_src_count >= 4)
			{
				t_codepoint = (p_src[0] & 0x07) << 18;
				if ((p_src[1] & 0xc0) == 0x80)
				{
					t_codepoint |= (p_src[1] & 0x3f) << 12;
					if ((p_src[2] & 0xc0) == 0x80)
					{
						t_codepoint |= (p_src[2] & 0x3f) << 6;
						if ((p_src[3] & 0xc0) == 0x80)
						{
							t_codepoint |= p_src[3] & 0x3f;
							t_consumed = 4;
						}
					}
				}
			}	
		}
		
		if (t_consumed != 0)
		{
			if (t_codepoint < 65536)
			{
				if (p_dst_count != 0)
				{
					if ((t_made + 1) * 2 > p_dst_count)
						break;
					
					p_dst[t_made] = t_codepoint;
					
				}
				t_made += 1;
			}
			else
			{
				if (p_dst_count != 0)
				{
					if ((t_made + 2) * 2 > p_dst_count)
						break;
					
					t_codepoint -= 0x10000;
					
					p_dst[t_made + 0] = 0xD800 + (t_codepoint >> 10);
					p_dst[t_made + 1] = 0xDC00 + (t_codepoint & 0x03ff);
				}
				
				t_made += 2;
			}
		}
		else
			t_consumed = 1;
		
		p_src += t_consumed;
		p_src_count -= t_consumed;
	}
	
	return t_made * 2;
}

// Converts the given UTF-16 string to UTF-8. Both counts are in bytes.
// Returns the number of bytes generated.
int32_t UnicodeToUTF8(const uint16_t *p_src, int32_t p_src_count, char *p_dst, int32_t p_dst_count)
{
	int32_t t_made;
	t_made = 0;
	
	for(;;)
	{
		if (p_src_count < 2)
			break;
		
		uint32_t t_codepoint;
		t_codepoint = p_src[0];
		if (t_codepoint < 0xD800 ||
			t_codepoint >= 0xDC00 ||
			p_src_count < 4 ||
			p_src[1] < 0xDC00 ||
			p_src[1] >= 0xE000)
		{
			p_src_count -= 2;
			p_src += 1;
		}
		else
		{
			t_codepoint = 0x10000 + ((t_codepoint - 0xD800) << 10) + (p_src[1] - 0xDC00);
			p_src_count -= 4;
			p_src += 2;
		}
		
		if (t_codepoint < 128)
		{
			if (p_dst_count != 0)
			{
				if (t_made + 1 > p_dst_count)
					break;
				
				p_dst[t_made] = t_codepoint;
			}
			
			t_made += 1;
		}
		else if (t_codepoint < 0x0800)
		{
			if (p_dst_count != 0)
			{
				if (t_made + 2 > p_dst_count)
					break;
				
				p_dst[t_made + 0] = 0xc0 | (t_codepoint >> 6);
				p_dst[t_made + 1] = 0x80 | (t_codepoint & 0x3f);
			}
			
			t_made += 2;
		}
		else if (t_codepoint < 0x10000)
		{
			if (p_dst_count != 0)
			{
				if (t_made + 3 > p_dst_count)
					break;
				
				p_dst[t_made + 0] = 0xe0 | (t_codepoint >> 12);
				p_dst[t_made + 1] = 0x80 | ((t_codepoint >> 6) & 0x3f);
				p_dst[t_made + 2] = 0x80 | (t_codepoint & 0x3f);
			}
			
			t_made += 3;
		}
		else
		{
			if (p_dst_count != 0)
			{
				if (t_made + 4 > p_dst_count)
					break;
				
				p_dst[t_made + 0] = 0xf0 | (t_codepoint >> 18);
				p_dst[t_made + 1] = 0x80 | ((t_codepoint >> 12) & 0x3f);
				p_dst[t_made + 2] = 0x80 | ((t_codepoint >> 6) & 0x3f);
				p_dst[t_made + 3] = 0x80 | (t_codepoint & 0x3f);
			}
			
			t_made += 4;
		}
	}
	
	return t_made;
}

////////////////////////////////////////////////////////////////////////////////

struct MCList
{
	MCList *next;
};

void MCListPushBack(void*& x_list, void *p_element)
{
	if (x_list == nil)
	{
		x_list = p_element;
		return;
	}

	MCList *t_list, *t_element, *t_previous;
	t_list = static_cast<MCList *>(x_list);
	t_element = static_cast<MCList *>(p_element);
	for(t_previous = t_list; t_previous -> next != nil; t_previous = t_previous -> next)
		;
	t_previous -> next = t_element;
}

void *MCListPopFront(void*& x_list)
{
	void *t_element;
	t_element = x_list;
	x_list = static_cast<void **>(x_list)[0];
	return t_element;
}

void MCListPushFront(void*& x_list, void *p_element)
{
	if (x_list == nil)
	{
		x_list = p_element;
		return;
	}

	MCList *t_list, *t_element;
	t_list = static_cast<MCList *>(x_list);
	t_element = static_cast<MCList *>(p_element);
	t_element -> next = t_list;

	x_list = t_element;
}

void MCListRemove(void*& x_list, void *p_element)
{
	MCList *t_list, *t_element;
	t_list = static_cast<MCList *>(x_list);
	t_element = static_cast<MCList *>(p_element);

	if (t_list == t_element)
	{
		x_list = t_element -> next;
		return;
	}

	MCList *t_previous;
	for(t_previous = t_list; t_previous != nil && t_previous -> next != t_element; t_previous = t_previous -> next)
		;
	if (t_previous != nil)
		t_previous -> next = t_element -> next;
}

////////////////////////////////////////////////////////////////////////////////

bool MCValueConvertToStringForSave(MCValueRef self, MCStringRef& r_string)
{
	bool t_success;
	t_success = true;

	switch(MCValueGetTypeCode(self))
	{
	case kMCValueTypeCodeNull:
		r_string = MCValueRetain(kMCEmptyString);
		break;
	case kMCValueTypeCodeBoolean:
		r_string = MCValueRetain(self == kMCTrue ? kMCTrueString : kMCFalseString);
		break;
	case kMCValueTypeCodeName:
		r_string = MCValueRetain(MCNameGetString((MCNameRef)self));
		break;
	case kMCValueTypeCodeNumber:
		{
			char *t_buffer;
			uint32_t t_buffer_length;
			t_buffer = nil;
			t_buffer_length = 0;

			uint32_t t_length;
			t_length = MCU_r8tos(t_buffer, t_buffer_length, MCNumberFetchAsReal((MCNumberRef)self), 8, 6, 0);

			t_success = MCStringCreateWithNativeCharsAndRelease((char_t *)t_buffer, t_length, r_string);
		}
		break;
	case kMCValueTypeCodeString:
		t_success = MCStringCopy((MCStringRef)self, r_string);
		break;
	case kMCValueTypeCodeArray:
		r_string = MCValueRetain(kMCEmptyString);
		break;
	default:
		MCAssert(false);
		break;
	}

	return t_success;
}

bool MCValueIsEmpty(MCValueRef p_value)
{
	return p_value == kMCNull || p_value == kMCEmptyName || p_value == kMCEmptyArray || (MCValueGetTypeCode(p_value) == kMCValueTypeCodeString && MCStringGetLength((MCStringRef)p_value) == 0);
}

bool MCValueIsArray(MCValueRef p_value)
{
	return MCValueGetTypeCode(p_value) == kMCValueTypeCodeArray;
}

////////////////////////////////////////////////////////////////////////////////

bool MCStringCreateWithCString(const char* p_cstring, MCStringRef& r_string)
{
	return MCStringCreateWithNativeChars((const char_t*)p_cstring, MCCStringLength(p_cstring), r_string);
}


bool MCStringCreateWithOldString(const MCString& p_old_string, MCStringRef& r_string)
{
	return MCStringCreateWithNativeChars((const char_t *)p_old_string . getstring(), p_old_string . getlength(), r_string);
}

bool MCStringCreateWithCStringAndRelease(char_t* p_cstring, MCStringRef& r_string)
{
	return MCStringCreateWithNativeCharsAndRelease(p_cstring, MCCStringLength((const char *)p_cstring), r_string);
}

const char *MCStringGetCString(MCStringRef p_string)
{
    if (p_string == nil)
        return nil;
    
	const char *t_cstring;
	t_cstring = (const char *)MCStringGetNativeCharPtr(p_string);
	
	MCAssert(t_cstring != nil);

	return t_cstring;
}

MCString MCStringGetOldString(MCStringRef p_string)
{
	const char *t_cstring;
	t_cstring = MCStringGetCString(p_string);

	return MCString(t_cstring, MCStringGetLength(p_string));
}

bool MCStringIsEqualToCString(MCStringRef p_string, const char *p_cstring, MCCompareOptions p_options)
{
	return MCStringIsEqualToNativeChars(p_string, (const char_t *)p_cstring, strlen(p_cstring), p_options);
}

bool MCStringIsEqualToOldString(MCStringRef p_string, const MCString& p_oldstring, MCCompareOptions p_options)
{
	return MCStringIsEqualToNativeChars(p_string, (const char_t *)p_oldstring . getstring(), p_oldstring . getlength(), p_options);
}

bool MCStringToInteger(MCStringRef p_string, integer_t& r_integer)
{
	char *t_end;
	t_end = nil;
	
	integer_t t_value;
	t_value = strtol(MCStringGetCString(p_string), &t_end, 10);
	
	if (t_end != MCStringGetCString(p_string) + strlen(MCStringGetCString(p_string)))
		return false;
	
	r_integer = t_value;
	return true;
}

bool MCStringToDouble(MCStringRef p_string, double& r_real)
{
	char *t_end;
	t_end = nil;
	
	double t_value;
	t_value = strtod(MCStringGetCString(p_string), &t_end);
	
	if (t_end != MCStringGetCString(p_string) + strlen(MCStringGetCString(p_string)))
		return false;
	
	r_real = t_value;
	return true;
}

MCString MCDataGetOldString(MCDataRef p_data)
{
	return MCString((const char *)MCDataGetBytePtr(p_data), MCDataGetLength(p_data));
}

#if defined(_MACOSX) || defined(TARGET_SUBPLATFORM_IPHONE)
bool MCCStringToCFString(const char *p_cstring, CFStringRef& r_cfstring)
{
	CFStringRef t_cfstring;
	t_cfstring = CFStringCreateWithBytes(kCFAllocatorDefault, (const UInt8 *)p_cstring, MCCStringLength(p_cstring), kCFStringEncodingUTF8, false);
	if (t_cfstring == nil)
		return false;
	
	r_cfstring = t_cfstring;
	return true;
}

bool MCCStringFromCFString(CFStringRef p_cfstring, char *&r_cstring)
{
	uint32_t t_buffer_size = CFStringGetMaximumSizeForEncoding(CFStringGetLength(p_cfstring), kCFStringEncodingUTF8) + 1;
	
	char *t_cstring = nil;
	bool t_success = MCMemoryAllocate(t_buffer_size, t_cstring);
	
	if (t_success)
		t_success = CFStringGetCString(p_cfstring, t_cstring, t_buffer_size, kCFStringEncodingUTF8);
	
	if (t_success)
		r_cstring = t_cstring;
	else
		MCMemoryDeallocate(t_cstring);
	
	return t_success;
}

bool MCCStringToNative(const char *p_string, char*& r_native_string)
{
	CFStringRef t_cfstring;
	if (!MCCStringToCFString(p_string, t_cfstring))
		return false;
	
	CFDataRef t_data;
	t_data = CFStringCreateExternalRepresentation(kCFAllocatorDefault, t_cfstring, kCFStringEncodingMacRoman, '?');
	
	uint32_t t_length;
	t_length = CFDataGetLength(t_data);
	
	const UInt8 *t_bytes;
	t_bytes = CFDataGetBytePtr(t_data);
	if (t_bytes[0] == 0xEF && t_bytes[1] == 0xBB && t_bytes[2] == 0xBF)
		t_bytes += 3, t_length -= 3;
	
	bool t_success;
	t_success = MCCStringCloneSubstring((const char *)t_bytes, t_length, r_native_string);
	CFRelease(t_data);
	CFRelease(t_cfstring);
	return t_success;
}

bool MCCStringFromNative(const char *p_native, char*& r_cstring)
{
	bool t_success;
	t_success = true;
	
	CFStringRef t_cfstring;
	t_cfstring = nil;
	if (t_success)
	{
		t_cfstring = CFStringCreateWithCStringNoCopy(kCFAllocatorDefault, p_native, kCFStringEncodingMacRoman, kCFAllocatorNull);
		if (t_cfstring == nil)
			t_success = false;
	}
	
	CFIndex t_cstring_length;
	char *t_buffer;
	t_buffer = nil;
	if (t_success)
	{
		CFStringGetBytes(t_cfstring, CFRangeMake(0, CFStringGetLength(t_cfstring)), kCFStringEncodingUTF8, 0, false, nil, 0, &t_cstring_length);
		t_success = MCMemoryNewArray(t_cstring_length + 1, t_buffer);
	}
	
	if (t_success)
	{
		CFStringGetBytes(t_cfstring, CFRangeMake(0, CFStringGetLength(t_cfstring)), kCFStringEncodingUTF8, 0, false, (UInt8 *)t_buffer, t_cstring_length, nil);
		t_buffer[t_cstring_length] = '\0';
		r_cstring = t_buffer;
	}
	
	if (t_cfstring != nil)
		CFRelease(t_cfstring);
	
	return t_success;
}

#elif defined(_WINDOWS)

bool MCCStringToNative(const char *p_string, char *&r_native)
{
	bool t_success = true;

	unichar_t *t_unistring = nil;
	char *t_native = nil;

	uint32_t t_string_len = MCCStringLength(p_string);

	if (t_success)
		t_success = MCCStringToUnicode(p_string, t_unistring);
	if (t_success)
		t_success = MCMemoryNewArray(t_string_len + 1, t_native);
	if (t_success)
		WideCharToMultiByte(1252, WC_NO_BEST_FIT_CHARS, t_unistring, -1, t_native, t_string_len + 1, "?", NULL);

	MCMemoryDeleteArray(t_unistring);

	if (t_success)
		r_native = t_native;

	return t_success;
}

bool MCCStringFromNative(const char *p_native, char*& r_cstring)
{
	bool t_success;
	t_success = true;

	// For us 'native' means Windows-1252 which has a 1-1 mapping to UTF-16
	// so we know the length we need...
	unichar_t *t_wstring;
	t_wstring = nil;
	if (t_success)
		t_success = MCMemoryNewArray(MCCStringLength(p_native) + 1, t_wstring);

	if (t_success)
	{
		MultiByteToWideChar(1252, 0, p_native, -1, t_wstring, MCCStringLength(p_native) + 1);
		t_success = MCCStringFromUnicode(t_wstring, r_cstring);
	}

	MCMemoryDeleteArray(t_wstring);

	return t_success;
}
#elif defined(_LINUX)
bool MCCStringFromNativeSubstring(const char *p_string, uint32_t p_length, char*& r_cstring)
{
	char *t_native;
	if (!MCMemoryNewArray(p_length * 2 + 1, t_native))
		return false;

	const uint8_t *t_string;
	t_string = (const uint8_t *)p_string;

	uint32_t j;
	j = 0;
	for(uint32_t i = 0; i < p_length; i++)
		if (t_string[i] < 128)
			t_native[j++] = t_string[i];
		else
		{
			t_native[j++] = 0xc0 | (t_string[i] >> 6);
			t_native[j++] = 0x80 | (t_string[i] & 0x3f);
		}

	t_native[j] = '\0';

	r_cstring = t_native;

	return true;
}

bool MCCStringFromNative(const char *p_string, char*& r_cstring)
{
	return MCCStringFromNativeSubstring(p_string, MCCStringLength(p_string), r_cstring);
}
#endif

bool MCCStringTokenize(const char *p_string, char**& r_elements, uint32_t& r_element_count)
{
	bool t_success;
	t_success = true;

	char **t_elements;
	t_elements = nil;
	
	uint32_t t_element_count;
	t_element_count = 0;
	
	if (p_string != nil)
	{
		const char *t_ptr;
		t_ptr = p_string;
		
		const char *t_token;
		t_token = nil;
		
		while(t_success)
		{
			// Skip spaces
			while(*t_ptr == ' ')
				t_ptr += 1;
			
			t_token = t_ptr;
			
			// If we find a quote, start a quoted token, else loop until whitespace
			if (*t_ptr == '"')
			{
				t_ptr += 1;
				while(*t_ptr != '\0' && *t_ptr != '"')
					t_ptr += 1;
				
				if (*t_ptr == '"')
					t_ptr += 1;
			}
			else
			{
				while(*t_ptr != '\0' && *t_ptr != ' ')
					t_ptr += 1;
			}
			
			// If ptr and token are the same, we have exhausted the string
			if (t_ptr == t_token)
				break;
			
			// Add a new element to the array, and clone the substring
			t_success = MCMemoryResizeArray(t_element_count + 1, t_elements, t_element_count);
			if (t_success)
				t_success = MCCStringCloneSubstring(t_token, t_ptr - t_token, t_elements[t_element_count - 1]);
		}
	}
	
	if (t_success)
	{
		r_elements = t_elements;
		r_element_count = t_element_count;
	}
	else
	{
		for(uint32_t i = 0; i < t_element_count; i++)
			MCCStringFree(t_elements[i]);
		MCMemoryDeleteArray(t_elements);
	}
	
	return t_success;
}

bool MCCStringFirstIndexOf(const char *p_string, char p_search, uint32_t &r_index)
{
	if (p_string == nil)
		return false;
	
	const char *t_position;
	t_position = strchr(p_string, p_search);
	if (t_position != nil)
	{
		r_index  = t_position - p_string;
		return true;
	}
	else
		return false;
}

bool MCCStringFirstIndexOf(const char *p_string, const char *p_search, uint32_t &r_index)
{
	if (p_string == nil)
		return false;
	
	const char *t_position;
	t_position = strstr(p_string, p_search);
	if (t_position != nil)
	{
		r_index  = t_position - p_string;
		return true;
	}
	else
		return false;
}

bool MCCStringLastIndexOf(const char *p_string, char p_search, uint32_t &r_index)
{
	if (p_string == nil)
		return false;
	
	const char *t_position;
	t_position = strrchr(p_string, p_search);
	if (t_position != nil)
	{
		r_index  = t_position - p_string;
		return true;
	}
	else
		return false;
}

bool MCCStringLastIndexOf(const char *p_string, const char *p_search, uint32_t &r_index)
{
	if (p_string == nil)
		return false;
	
	const char *t_position;
	t_position = strstr(p_string, p_search);
	if (t_position != nil)
	{
		const char *t_next;
		while ((t_next = strstr(t_position + 1, p_search)) != nil)
			t_position = t_next;
	}
	if (t_position != nil)
	{
		r_index  = t_position - p_string;
		return true;
	}
	else
		return false;
}

bool MCCStringContains(const char *p_haystack, const char *p_needle)
{
	return strstr(p_haystack, p_needle) != nil;
}

bool MCCStringCombine(const char * const *p_elements, uint32_t p_element_count, char p_separator, char*& r_string)
{
	uint32_t t_length;
	t_length = 0;
	for(uint32_t i = 0; i < p_element_count; i++)
		t_length += MCCStringLength(p_elements[i]) + 1;
	
	char *t_string;
	if (!MCMemoryNewArray(t_length, t_string))
		return false;
	
	char *t_ptr;
	t_ptr = t_string;
	for(uint32_t i = 0; i < p_element_count; i++)
	{
		if (i > 0)
			*t_ptr++ = p_separator;
		
		uint32_t t_element_length;
		t_element_length = MCCStringLength(p_elements[i]);
		MCMemoryCopy(t_ptr, p_elements[i], t_element_length);
		t_ptr += t_element_length;
	}
	*t_ptr = '\0';
	
	r_string = t_string;
    
	return true;
}

bool MCCStringIsEmpty(const char *p_string)
{
	return p_string == nil || *p_string == '\0';
}

bool MCCStringIsInteger(const char *p_string)
{
	if (p_string == nil)
		return false;
	
	while(isdigit(*p_string++))
		;
	
	if (*p_string == '\0')
		return true;
	
	return false;
}

////////////////////////////////////////////////////////////////////////////////

bool MCNameCreateWithCString(const char *p_cstring, MCNameRef& r_name)
{
	return MCNameCreateWithNativeChars((const char_t *)p_cstring, strlen(p_cstring), r_name);
}

bool MCNameCreateWithOldString(const MCString& p_old_string, MCNameRef& r_name)
{
	return MCNameCreateWithNativeChars((const char_t *)p_old_string . getstring(), p_old_string . getlength(), r_name);
}

void MCNameDelete(MCNameRef p_name)
{
	MCValueRelease(p_name);
}

bool MCNameClone(MCNameRef p_name, MCNameRef& r_new_name)
{
	r_new_name = p_name;
	MCValueRetain(p_name);
	return true;
}

const char *MCNameGetCString(MCNameRef p_name)
{
	return MCStringGetCString(MCNameGetString(p_name));
}

MCString MCNameGetOldString(MCNameRef p_name)
{
	return MCStringGetOldString(MCNameGetString(p_name));
}

bool MCNameGetAsIndex(MCNameRef p_name, index_t& r_index)
{
	char *t_end;
	index_t t_index;
	t_index = strtol(MCStringGetCString(MCNameGetString(p_name)), &t_end, 10);
	if (*t_end == '\0')
	{
		r_index = t_index;
		return true;
	}
	return false;
}

char MCNameGetCharAtIndex(MCNameRef p_name, uindex_t p_at)
{
	return MCStringGetNativeCharAtIndex(MCNameGetString(p_name), p_at);
}

bool MCNameIsEqualTo(MCNameRef p_left, MCNameRef p_right, MCCompareOptions p_options)
{
	if (p_left == p_right)
		return true;

	if (p_options == kMCCompareCaseless)
		return MCNameIsEqualTo(p_left, p_right);

	return false;
}

bool MCNameIsEqualToCString(MCNameRef p_left, const char *p_cstring, MCCompareOptions p_options)
{
	return MCStringIsEqualToCString(MCNameGetString(p_left), p_cstring, p_options);
}

bool MCNameIsEqualToOldString(MCNameRef p_left, const MCString& p_oldstring, MCCompareOptions p_options)
{
	return MCStringIsEqualToOldString(MCNameGetString(p_left), p_oldstring, p_options);
}

MCNameRef MCNameLookupWithCString(const char *cstring, MCCompareOptions options)
{
	MCStringRef t_string;
	if (!MCStringCreateWithNativeChars((const char_t *)cstring, strlen(cstring), t_string))
		return nil;

	MCNameRef t_name;
	t_name = MCNameLookup(t_string);
	MCValueRelease(t_string);

	return t_name;
}

MCNameRef MCNameLookupWithOldString(const MCString& string, MCCompareOptions options)
{	
	MCStringRef t_string;
	if (!MCStringCreateWithNativeChars((const char_t *)string . getstring(), string . getlength(), t_string))
		return nil;

	MCNameRef t_name;
	t_name = MCNameLookup(t_string);
	MCValueRelease(t_string);

	return t_name;
}

////////////////////////////////////////////////////////////////////////////////

struct get_array_extent_context_t
{
	index_t minimum;
	index_t maximum;
};

static bool get_array_extent(void *context, MCArrayRef p_array, MCNameRef p_key, MCValueRef p_value)
{
	get_array_extent_context_t *ctxt;
	ctxt = (get_array_extent_context_t *)context;

	index_t t_index;
	if (!MCNameGetAsIndex(p_key, t_index))
		return false;

	ctxt -> minimum = MCMin(ctxt -> minimum, t_index);
	ctxt -> maximum = MCMax(ctxt -> maximum, t_index);

	return true;
}

bool MCArrayIsSequence(MCArrayRef self)
{
	get_array_extent_context_t ctxt;
	ctxt . minimum = INDEX_MAX;
	ctxt . maximum = INDEX_MIN;
	return MCArrayApply(self, get_array_extent, &ctxt) &&
			ctxt . minimum == 1 &&
			(ctxt . maximum - ctxt . minimum + 1) == MCArrayGetCount(self);
}

static bool list_keys(void *p_context, MCArrayRef p_array, MCNameRef p_key, MCValueRef p_value)
{
	MCListRef t_list = (MCListRef)p_context;

	return MCListAppend(t_list, p_key);
}

bool MCArrayListKeys(MCArrayRef self, char p_delimiter, MCStringRef& r_list)
{
	MCAutoListRef t_list;
	if (!MCListCreateMutable(p_delimiter, &t_list))
		return false;

	return MCArrayApply(self, list_keys, *t_list) &&
		MCListCopyAsString(*t_list, r_list);
}

struct measure_array_context_t
{
	uint32_t size;
	bool nested_only;
};

static uint32_t measure_array_entry(MCNameRef p_key, MCValueRef p_value)
{
	// Size of record is:
	//   1 byte - identifier
	//   4 bytes - length not including identifier byte
	//   * bytes - C string of key

	uint32_t t_size;
	t_size = 1 + 4 + MCCStringLength(MCStringGetCString(MCNameGetString(p_key))) + 1;
	switch(MCValueGetTypeCode(p_value))
	{
	case kMCValueTypeCodeNull:
		break;
	case kMCValueTypeCodeBoolean:
		t_size += 4 + (p_value == kMCTrue ? 4 : 5);
		break;
	case kMCValueTypeCodeString:
		t_size += 4 + MCStringGetLength((MCStringRef)p_value);
		break;
	case kMCValueTypeCodeName:
		t_size += 4 + MCStringGetLength(MCNameGetString((MCNameRef)p_value));
	case kMCValueTypeCodeNumber:
		t_size += 8;
		break;
	case kMCValueTypeCodeArray:
		t_size += MCArrayMeasureForStream((MCArrayRef)p_value, false);
		break;
	default:
		MCAssert(false);
		break;
	}

	return t_size;
}

static bool measure_array(void *p_context, MCArrayRef p_array, MCNameRef p_key, MCValueRef p_value)
{
	measure_array_context_t *ctxt;
	ctxt = (measure_array_context_t *)p_context;

	if (ctxt -> nested_only &&
		MCValueGetTypeCode(p_value) != kMCValueTypeCodeArray)
		return true;

	ctxt -> size += measure_array_entry(p_key, p_value);

	return true;
}

uint32_t MCArrayMeasureForStream(MCArrayRef self, bool p_nested_only)
{
	measure_array_context_t ctxt;
	ctxt . size = 0;
	ctxt . nested_only = p_nested_only;
	
	MCArrayApply(self, measure_array, &ctxt);

	// If we are measuring nested elements only, and there are none, we measure
	// as nothing (otherwise there is a header byte plus count).
	if (!ctxt . nested_only || ctxt . size != 0)
		ctxt . size += 5;

	return ctxt . size;
}

static bool is_array_nested(void *p_context, MCArrayRef p_array, MCNameRef p_key, MCValueRef p_value)
{
	bool *t_nested_ptr;
	t_nested_ptr = (bool *)p_context;
	
	if (MCValueGetTypeCode(p_value) == kMCValueTypeCodeArray)
		return false;

	return true;
}

bool MCArrayIsNested(MCArrayRef self)
{
	// The 'is_array_nested' method terminates when it encounters an array value;
	// therefore if the array is nested, it will return false.
	return !MCArrayApply(self, is_array_nested, nil);
}

IO_stat MCArrayLoadFromHandle(MCArrayRef self, IO_handle p_stream)
{
	IO_stat t_stat;
	t_stat = IO_NORMAL;

	uint32_t t_nfilled;
	if (t_stat == IO_NORMAL)
		t_stat = IO_read_uint4(&t_nfilled, p_stream);

	bool t_decrypt, t_large, t_encrypted;
	if (t_stat == IO_NORMAL)
	{
		t_decrypt = (t_nfilled & SAVE_ENCRYPTED) != 0;
		t_large = (t_nfilled & SAVE_LARGE) != 0;
		t_nfilled &= ~(SAVE_ENCRYPTED | SAVE_LARGE);
		
		t_encrypted = MCStackSecurityIsIOEncryptionEnabled();
		MCStackSecuritySetIOEncryptionEnabled(t_decrypt);
	}

	if (t_stat == IO_NORMAL)
	{
		uint32_t t_size;
		t_size = t_large ? 4 : 2;
		
		uint32_t t_nprops;
		t_nprops = t_nfilled;
		while(t_nprops-- && t_stat == IO_NORMAL)
		{
			char *t_key = nil;
			uint32_t t_length = 0;
			
			// IM-2013-04-04 loadkeys() would previously translate the key string,
			// so we pass p_translate = true.
			t_stat = IO_read_string(t_key, t_length, p_stream, 1, true, true);
			
			MCNewAutoNameRef t_name;
			if (t_stat == IO_NORMAL)
				if (!MCNameCreateWithOldString(MCString(t_key, t_length), &t_name))
					t_stat = IO_ERROR;
			
			MCMemoryDeallocate(t_key);

			char *t_buffer = nil;
			if (t_stat == IO_NORMAL)
				t_stat = IO_read_string(t_buffer, t_length, p_stream, t_size, false, false);

			MCAutoStringRef t_value;
			if (t_stat == IO_NORMAL)
				if (!MCStringCreateWithNativeChars((const char_t *)t_buffer, t_length, &t_value))
					t_stat = IO_ERROR;
			
			MCMemoryDeallocate(t_buffer);

			if (t_stat == IO_NORMAL)
				if (!MCArrayStoreValue(self, true, *t_name, *t_value))
					t_stat = IO_ERROR;
		}
		
		MCStackSecuritySetIOEncryptionEnabled(t_encrypted);
	}

	return t_stat;
}

IO_stat MCArrayLoadFromStream(MCArrayRef self, MCObjectInputStream& p_stream)
{
	IO_stat t_stat;
	t_stat = IO_NORMAL;

	uint32_t t_nfilled;
	t_nfilled = 0;
	if (t_stat == IO_NORMAL)
		t_stat = p_stream . ReadU32(t_nfilled);

	//if (t_stat == IO_NORMAL && t_nfilled == 0)
	//	return t_stat;

	while(t_stat == IO_NORMAL)
	{
		uint8_t t_type;
		if (t_stat == IO_NORMAL)
			t_stat = p_stream . ReadU8(t_type);
		if (t_stat == IO_NORMAL && t_type == 0)
			break;

		uint32_t t_length;
		if (t_stat == IO_NORMAL)
			t_stat = p_stream . ReadU32(t_length);

		char *t_key;
		t_key = nil;
		if (t_stat == IO_NORMAL)
			t_stat = p_stream . ReadCString(t_key);

		MCNewAutoNameRef t_key_name;
		if (t_stat == IO_NORMAL)
		{
			if (t_key != nil)
			{
				if (!MCNameCreateWithCString(t_key, &t_key_name))
					t_stat = IO_ERROR;
			}
			else
				t_key_name = kMCEmptyName;
		}

		MCValueRef t_value;
		t_value = nil;
		if (t_stat == IO_NORMAL)
		{
			switch((Value_format)(t_type - 1))
			{
			case VF_UNDEFINED:
				t_value = kMCEmptyString;
				break;
			case VF_STRING:
				{
					uint32_t t_string_length;
					t_stat = p_stream . ReadU32(t_string_length);

					char *t_string;
					t_string = nil;
					if (t_stat == IO_NORMAL)
						if (!MCMemoryNewArray(t_string_length, t_string))
							t_stat = IO_ERROR;

					if (t_stat == IO_NORMAL)
						t_stat = p_stream . Read(t_string, t_string_length);

					if (t_stat == IO_NORMAL)
					{
						MCStringRef t_string_val;
						if (MCStringCreateWithNativeChars((const char_t *)t_string, t_string_length, t_string_val))
							t_value = t_string_val;
						else
							t_stat = IO_ERROR;
					}

					MCMemoryDeleteArray(t_string);
				}
				break;
			case VF_BOTH:
			case VF_NUMBER:
				{
					double t_real;
					t_stat = p_stream . ReadFloat64(t_real);
					if (t_stat == IO_NORMAL)
					{
						MCNumberRef t_number;
						if (MCNumberCreateWithReal(t_real, t_number))
							t_value = t_number;
						else
							t_stat = IO_ERROR;
					}
				}
				break;
			case VF_ARRAY:
				{
					MCArrayRef t_array;
					t_array = nil;
					if (!MCArrayCreateMutable(t_array))
						t_stat = IO_ERROR;
					if (t_stat == IO_NORMAL)
						t_stat = MCArrayLoadFromStream(t_array, p_stream);
					if (t_stat == IO_NORMAL)
						t_value = t_array;
					else
						MCValueRelease(t_array);
				}
				break;
			}
		}

		if (t_stat == IO_NORMAL)
			if (!MCArrayStoreValue(self, true, *t_key_name, t_value))
				t_stat = IO_ERROR;

		free(t_key);
		MCValueRelease(t_value);
	}

	return t_stat;
}

struct array_info_context_t
{
	bool is_large;
	uindex_t non_array_count;
};

static bool get_array_info(void *p_context, MCArrayRef p_array, MCNameRef p_key, MCValueRef p_value)
{
	array_info_context_t *ctxt;
	ctxt = (array_info_context_t *)p_context;

	if (MCValueGetTypeCode(p_value) == kMCValueTypeCodeString &&
		MCStringGetLength((MCStringRef)p_value) > MAXUINT2)
		ctxt -> is_large = true;

	if (MCValueGetTypeCode(p_value) != kMCValueTypeCodeArray)
		ctxt -> non_array_count += 1;

	return true;
}

struct save_array_to_handle_context_t
{
	bool is_large;
	IO_handle stream;
};

static bool save_array_to_handle(void *p_context, MCArrayRef p_array, MCNameRef p_key, MCValueRef p_value)
{
	save_array_to_handle_context_t *ctxt;
	ctxt = (save_array_to_handle_context_t *)p_context;

	IO_handle t_stream;
	t_stream = ctxt -> stream;

	if (MCValueGetTypeCode(p_value) == kMCValueTypeCodeArray)
		return true;

	IO_stat t_stat;
	t_stat = IO_NORMAL;

	if (t_stat == IO_NORMAL)
	{
		char *t_key_string;
		t_key_string = (char *)MCStringGetCString(MCNameGetString(p_key));
		// IM-2013-04-04: [[ BZ 10811 ]] pre 6.0 versions of loadkeys() expect
		// a null-terminated string of non-zero length (including null),
		// but IO_write_string() writes a single zero byte for an empty string
		// so we need a special case here.
		if (t_key_string == nil || t_key_string[0] == '\0')
		{
			// write length + null
			t_stat = IO_write_uint1(1, t_stream);
			// write null
			if (t_stat == IO_NORMAL)
				t_stat = IO_write_uint1(0, t_stream);
		}
		else
			t_stat = IO_write_string(t_key_string, t_stream, 1);
	}

	MCAutoStringRef t_string;
	if (t_stat == IO_NORMAL)
		if (!MCValueConvertToStringForSave(p_value, &t_string))
			t_stat = IO_ERROR;

	if (t_stat == IO_NORMAL)
	{
		uint32_t t_size;
		if (ctxt -> is_large)
			t_size = 4;
		else
			t_size = 2;
		
		t_stat = IO_write_string(MCStringGetOldString(*t_string), t_stream, t_size, false);
	}

	return t_stat == IO_NORMAL;
}

IO_stat MCArraySaveToHandle(MCArrayRef self, IO_handle p_stream)
{
	array_info_context_t t_info;
	t_info . is_large = false;
	t_info . non_array_count = 0;
	MCArrayApply(self, get_array_info, &t_info);

	uint32_t t_writable_nfilled;
	t_writable_nfilled = t_info . non_array_count;
	if (MCStackSecurityIsIOEncrypted())
		t_writable_nfilled |= SAVE_ENCRYPTED;
	if (t_info . is_large)
		t_writable_nfilled |= SAVE_LARGE;
	
	save_array_to_handle_context_t t_save;
	t_save . is_large = t_info . is_large;
	t_save . stream = p_stream;

	IO_stat t_stat;
	t_stat = IO_NORMAL;
	if (t_stat == IO_NORMAL)
		t_stat = IO_write_uint4(t_writable_nfilled, p_stream);

	if (!MCArrayApply(self, save_array_to_handle, &t_save))
		t_stat = IO_ERROR;

	return t_stat;
}

struct save_array_to_stream_context_t
{
	bool nested_only;
	MCObjectOutputStream *stream;
};

static bool save_array_to_stream(void *p_context, MCArrayRef p_array, MCNameRef p_key, MCValueRef p_value)
{
	save_array_to_stream_context_t *ctxt;
	ctxt = (save_array_to_stream_context_t *)p_context;

	if (ctxt -> nested_only && MCValueGetTypeCode(p_value) != kMCValueTypeCodeArray)
		return true;

	MCStringRef t_str_value;
	unsigned int t_type;
	switch(MCValueGetTypeCode(p_value))
	{
	case kMCValueTypeCodeNull:
		t_type = VF_UNDEFINED;
		t_str_value = kMCEmptyString;
		break;
	case kMCValueTypeCodeBoolean:
		t_type = VF_STRING;
		t_str_value = p_value == kMCTrue ? kMCTrueString : kMCFalseString;
		break;
	case kMCValueTypeCodeName:
		t_type = VF_STRING;
		t_str_value = MCNameGetString((MCNameRef)p_value);
		break;
	case kMCValueTypeCodeString:
		t_type = VF_STRING;
		t_str_value = (MCStringRef)p_value;
		break;
	case kMCValueTypeCodeNumber:
		t_type = VF_NUMBER;
		t_str_value = nil;
		break;
	case kMCValueTypeCodeArray:
		t_type = VF_ARRAY;
		t_str_value = nil;
		break;
	default:
		MCAssert(false);
		break;
	}

	IO_stat t_stat;
	t_stat = ctxt -> stream -> WriteU8(t_type + 1);
	if (t_stat == IO_NORMAL)
		t_stat = ctxt -> stream -> WriteU32(measure_array_entry(p_key, p_value) - 1);
	if (t_stat == IO_NORMAL)
		t_stat = ctxt -> stream -> WriteCString(MCStringGetCString(MCNameGetString(p_key)));
	if (t_stat == IO_NORMAL)
		switch((Value_format)t_type)
		{
		case VF_UNDEFINED:
			break;
		case VF_STRING:
			t_stat = ctxt -> stream -> WriteU32(MCStringGetLength(t_str_value));
			if (t_stat == IO_NORMAL)
				t_stat = ctxt -> stream -> Write(MCStringGetCString(t_str_value), MCStringGetLength(t_str_value));
			break;
		case VF_NUMBER:
			t_stat = ctxt -> stream -> WriteFloat64(MCNumberFetchAsReal((MCNumberRef)p_value));
			break;
		case VF_ARRAY:
			t_stat = MCArraySaveToStream((MCArrayRef)p_value, false, *(ctxt -> stream));
			break;
		default:
			MCAssert(false);
			break;
		}

	return t_stat == IO_NORMAL;
}

IO_stat MCArraySaveToStream(MCArrayRef self, bool p_nested_only, MCObjectOutputStream& p_stream)
{
	IO_stat t_stat;
	t_stat = IO_NORMAL;

	if (t_stat == IO_NORMAL)
		t_stat = p_stream . WriteU32(MCArrayGetCount(self));

	if (t_stat == IO_NORMAL)
	{
		save_array_to_stream_context_t t_save;
		t_save . nested_only = p_nested_only;
		t_save . stream = &p_stream;
		if (!MCArrayApply(self, save_array_to_stream, &t_save))
			t_stat = IO_ERROR;
	}

	if (t_stat == IO_NORMAL)
		t_stat = p_stream . WriteU8(0);

	return t_stat;
}

////////////////////////////////////////////////////////////////////////////////

bool MCListAppendCString(MCListRef self, const char *p_cstring)
{
	return MCListAppendNativeChars(self, (const char_t *)p_cstring, MCCStringLength(p_cstring));
}

bool MCListAppendOldString(MCListRef self, const MCString& p_oldstring)
{
	return MCListAppendNativeChars(self, (const char_t *)p_oldstring . getstring(), p_oldstring . getlength());
}

bool MCListAppendInteger(MCListRef self, integer_t p_value)
{
	char_t t_buffer[16];
	sprintf((char *)t_buffer, "%d", p_value);
	return MCListAppendNativeChars(self, t_buffer, strlen((char *)t_buffer));
}

////////////////////////////////////////////////////////////////////////////////

bool serialize_bytes(char *&r_stream, uint32_t &r_stream_size, uint32_t &r_offset, const void *p_data, uint32_t p_data_size)
{
	if (p_data_size == 0)
		return true;
	if (r_offset + p_data_size > r_stream_size)
	{
		char *t_stream;
		uint32_t t_size;
		t_size = r_offset + p_data_size;
		if (!MCMemoryReallocate(r_stream, t_size, t_stream))
			return false;
		r_stream = t_stream;
		r_stream_size = t_size;
	}
	MCMemoryCopy(r_stream + r_offset, p_data, p_data_size);
	r_offset += p_data_size;

	return true;
}

bool deserialize_bytes(const char *p_stream, uint32_t p_stream_size, uint32_t &r_offset, void *p_dest, uint32_t p_size)
{
	if (r_offset + p_size > p_stream_size)
		return false;

	MCMemoryCopy(p_dest, p_stream + r_offset, p_size);
	r_offset += p_size;
	return true;
}

bool serialize_uint32(char *&r_stream, uint32_t &r_stream_size, uint32_t &r_offset, uint32_t p_val)
{
	return serialize_bytes(r_stream, r_stream_size, r_offset, &p_val, sizeof(uint32_t));
}

bool deserialize_uint32(const char *p_stream, uint32_t p_stream_size, uint32_t &r_offset, uint32_t &r_val)
{
	return deserialize_bytes(p_stream, p_stream_size, r_offset, &r_val, sizeof(uint32_t));
}

bool serialize_data(char *&r_stream, uint32_t &r_stream_size, uint32_t &r_offset, const void *p_data, uint32_t p_data_size)
{
	if (serialize_uint32(r_stream, r_stream_size, r_offset, p_data_size) &&
		serialize_bytes(r_stream, r_stream_size, r_offset, p_data, p_data_size))
		return true;
	return false;
}

bool deserialize_data(const char *p_stream, uint32_t p_stream_size, uint32_t &r_offset, void *&r_data, uint32_t &r_size)
{
	uint32_t t_size = 0, t_data_size = 0;
	bool t_success = true;
	void *t_data = nil;
	t_success = deserialize_uint32(p_stream, p_stream_size, r_offset, t_data_size);
	if (t_success)
	{
		if (t_data_size == 0)
		{
			r_size = 0;
			return true;
		}
		if (r_data == nil)
		{
			t_size = t_data_size;
			MCMemoryAllocate(t_size, t_data);
		}
		else
		{
			t_size = r_size;
			t_data = r_data;
		}
		t_success = (t_data != nil && t_data_size <= t_size);
	}
	if (t_success)
	{
		MCMemoryCopy(t_data, p_stream + r_offset, t_data_size);
		r_data = t_data;
		r_size = t_size;
		r_offset += t_data_size;
	}
	return t_success;
}

////////////////////////////////////////////////////////////////////////////////<|MERGE_RESOLUTION|>--- conflicted
+++ resolved
@@ -333,24 +333,19 @@
 	r_output = MCValueRetain(p_input);
 #endif
 
-<<<<<<< HEAD
-return true;
-}
-
-=======
+
 	return true;
 }
 
 bool MCStringConvertLineEndingsFromLiveCodeAndRelease(MCStringRef p_input, MCStringRef& r_output)
 {
-	if (MCStringConvertLineEndingsFromLiveCode(p_intput, r_output))
+	if (MCStringConvertLineEndingsFromLiveCode(p_input, r_output))
 	{
 		MCValueRelease(p_input);
 		return true;
 	}
 	return false;
 }
->>>>>>> 46788f0b
 
 bool MCStringConvertLineEndingsToLiveCode(MCStringRef p_input, MCStringRef& r_output)
 {
@@ -361,19 +356,16 @@
 	/* UNCHECKED */ MCStringCopyAndRelease(t_mutable_input, r_output);
 	return true;
 }
-<<<<<<< HEAD
-=======
 
 bool MCStringConvertLineEndingsToLiveCodeAndRelease(MCStringRef p_input, MCStringRef& r_output)
 {
-	if (MCStringConvertLineEndingsToLiveCode(p_intput, r_output))
+	if (MCStringConvertLineEndingsToLiveCode(p_input, r_output))
 	{
 		MCValueRelease(p_input);
 		return true;
 	}
 	return false;
 }
->>>>>>> 46788f0b
 	
 ////////////////////////////////////////////////////////////////////////////////
 
