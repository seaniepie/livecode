/* Copyright (C) 2003-2013 Runtime Revolution Ltd.

This file is part of LiveCode.

LiveCode is free software; you can redistribute it and/or modify it under
the terms of the GNU General Public License v3 as published by the Free
Software Foundation.

LiveCode is distributed in the hope that it will be useful, but WITHOUT ANY
WARRANTY; without even the implied warranty of MERCHANTABILITY or
FITNESS FOR A PARTICULAR PURPOSE.  See the GNU General Public License
for more details.

You should have received a copy of the GNU General Public License
along with LiveCode.  If not see <http://www.gnu.org/licenses/>.  */

#include "prefix.h"

#include "globdefs.h"
#include "filedefs.h"
#include "objdefs.h"
#include "parsedef.h"
#include "mcio.h"

#include "execpt.h"
#include "globals.h"
#include "dispatch.h"
#include "stack.h"
#include "card.h"
#include "field.h"
#include "unicode.h"
#include "notify.h"
#include "statemnt.h"
#include "funcs.h"
#include "eventqueue.h"

#include "mode.h"
#include "util.h"
#include "osspec.h"

#include "system.h"

#include "mblandroidutil.h"
#include "mblandroidtypeface.h"

#include <ft2build.h>
#include FT_FREETYPE_H
#include <freetype/ftsnames.h>

////////////////////////////////////////////////////////////////////////////////

typedef uint32_t MCAndroidFontStyle;
enum
{
	kMCAndroidFontStyleRegular = 1 << 0,
	kMCAndroidFontStyleBold = 1 << 1,
	kMCAndroidFontStyleItalic = 1 << 2,
    kMCAndroidFontStyleBoldItalic = 1 << 3    
};

////////////////////////////////////////////////////////////////////////////////

// For the moment the Droid * font details are hard coded in (used to populate the fontNames and fontStyles properties).
// The built in font support is limited by the Skia library, so we don't support any custom fonts the user may have installed.
// None the less, it might be a better idea to get the built in font names dynamically (if possible).

struct MCAndroidDroidFontMap
{
    const char *name;
    MCAndroidFontStyle styles;
};

static const MCAndroidDroidFontMap s_droid_fonts[] = {
    {"Droid Sans", kMCAndroidFontStyleRegular | kMCAndroidFontStyleBold},
    {"Droid Sans Mono", kMCAndroidFontStyleRegular},
    {"Droid Serif", kMCAndroidFontStyleRegular | kMCAndroidFontStyleBold | kMCAndroidFontStyleItalic | kMCAndroidFontStyleBoldItalic},
    {nil, 0}
};

////////////////////////////////////////////////////////////////////////////////

static bool MCAndroidCustomFontsList(MCStringRef& r_font_list);
static MCAndroidFontStyle MCAndroidCustomFontsGetStyle(MCStringRef p_name);

bool MCSystemListFontFamilies(MCListRef& r_names)
{
	MCAutoListRef t_list;
	if (!MCListCreateMutable('\n', &t_list))
		return false;
    for (uint32_t i = 0; s_droid_fonts[i].name != nil; i++)
		if (!MCListAppendCString(*t_list, s_droid_fonts[i].name))
			return false;
    
    MCAutoStringRef t_custom_font_names;
    if (!MCAndroidCustomFontsList(&t_custom_font_names) ||
        !MCListAppend(*t_list, *t_custom_font_names))
        return false;
    
	return MCListCopy(*t_list, r_names);
}

bool MCSystemListFontsForFamily(MCStringRef p_family, MCListRef& r_styles)
{
    uint32_t t_styles;
    t_styles = 0;
    
    for (uint32_t i = 0; s_droid_fonts[i].name != nil; i++)
    {
        if (MCStringIsEqualToCString(p_family, s_droid_fonts[i].name, kMCCompareCaseless))
        {
            t_styles = s_droid_fonts[i].styles;
            break;
        }
    }
    
    if (t_styles == 0)
        t_styles = MCAndroidCustomFontsGetStyle(p_family);
    
    
	MCAutoListRef t_list;
	if (!MCListCreateMutable('\n', &t_list))
		return false;

    if (t_styles & kMCAndroidFontStyleRegular)
        if (!MCListAppendCString(*t_list, "plain"))
            return false;
    if (t_styles & kMCAndroidFontStyleBold)
        if (!MCListAppendCString(*t_list, "bold"))
            return false;
    if (t_styles & kMCAndroidFontStyleItalic)
        if (!MCListAppendCString(*t_list, "italic"))
            return false;
    if (t_styles & kMCAndroidFontStyleBoldItalic)
        if (!MCListAppendCString(*t_list, "bold-italic"))
            return false;
    
	return MCListCopy(*t_list, r_styles);
}

////////////////////////////////////////////////////////////////////////////////

struct MCAndroidCustomFont {
    MCStringRef path;
    MCStringRef name;
    MCStringRef family;
    MCAndroidFontStyle style;
    MCAndroidCustomFont *next;
};

static MCAndroidCustomFont *s_custom_fonts = nil;
static MCStringRef s_font_folder = MCSTR("fonts/");

static MCAndroidCustomFont* look_up_custom_font_by_name(MCStringRef p_name);
static MCAndroidCustomFont* look_up_custom_font_by_family_and_style(MCStringRef p_family, bool p_bold, bool p_italic);
static MCAndroidCustomFont* look_up_custom_font(MCStringRef p_name, bool p_bold, bool p_italic);
static bool create_custom_font_from_path(MCStringRef p_path, FT_Library p_library, MCAndroidCustomFont *&r_custom_font);
static void delete_custom_font(MCAndroidCustomFont *p_font);

void MCAndroidCustomFontsInitialize()
{
    s_custom_fonts = nil;   
}

void MCAndroidCustomFontsFinalize()
{
    for (MCAndroidCustomFont *t_font = s_custom_fonts; t_font != nil; )
    {
        MCAndroidCustomFont *t_next_font;
        t_next_font = t_font->next;
        delete_custom_font(t_font);
        t_font = t_next_font;
    }
    s_custom_fonts = nil;    
}

// Parse the fonts folder (as set up by the standalone builder), locating any font files.
// For each font file found, attempt to parse using freetype and if successful, add to the custom font list.
// If particularly intensive, the parsing step could be moved to the IDE, which would just generate the required meta-data.
void MCAndroidCustomFontsLoad()
{    
    bool t_success;
    t_success = true;
    
    FT_Library t_ft_library;
    t_ft_library = nil;
    if (t_success)
        t_success = FT_Init_FreeType(&t_ft_library) == 0;
    
    MCAutoStringRef t_file_list;
    if (t_success)
    {
        MCAndroidEngineCall("getAssetFolderEntryList", "xx", &(&t_file_list), s_font_folder);
        t_success = *t_file_list != nil;
    }
    
    MCAndroidCustomFont *t_last_font;
    t_last_font = s_custom_fonts;
    
    uindex_t t_offset = 0;
    uindex_t t_old_offset;
    uindex_t t_length = MCStringGetLength(*t_file_list);
    
	while (t_success && t_offset < t_length)
	{
        t_old_offset = t_offset;
        MCAutoStringRef t_file;
        MCAutoStringRef t_is_folder_string;
        bool t_is_folder;
        
        if (!MCStringFirstIndexOfChar(*t_file_list, '\n', t_old_offset, kMCCompareExact, t_offset))
            break;
            
        t_success = MCStringCopySubstring(*t_file_list, MCRangeMake(t_old_offset, t_offset - t_old_offset), &t_file);
        
        if (t_success)
        {
            if (!MCStringFirstIndexOfChar(*t_file_list, ',', ++t_offset, kMCCompareExact, t_offset))
                break;
            
            t_old_offset = t_offset++;
            
            if (!MCStringFirstIndexOfChar(*t_file_list, '\n', t_old_offset, kMCCompareExact, t_offset))
                break;
            
           t_success = MCStringCopySubstring(*t_file_list, MCRangeMake(t_old_offset, t_offset - t_old_offset), &t_is_folder_string);
        }
        
        if (t_success)
            t_success = MCU_stob(*t_is_folder_string, t_is_folder);
        
        if (t_success)
            if (!t_is_folder)
            {
                MCAndroidCustomFont *t_font;
                t_font = nil;
                if (create_custom_font_from_path(*t_file, t_ft_library, t_font))
                {
                    if (t_last_font == nil)
                        s_custom_fonts = t_font;
                    else
                        t_last_font->next = t_font;
                    t_last_font = t_font;
                }                
            }
        t_offset++;
	}
    
    if (t_ft_library != nil)
        FT_Done_FreeType(t_ft_library);
}

static bool MCAndroidCustomFontsList(MCStringRef& r_font_list)
{
    bool t_success;
    t_success = true;
    
    MCAutoListRef t_list;
    if (!MCListCreateMutable('\n', &t_list))
		return false;
    
    for (MCAndroidCustomFont *t_font = s_custom_fonts; t_success && t_font != nil; t_font = t_font->next)
        t_success = MCListAppend(*t_list, t_font->name);
    
    if (t_success)
        return MCListCopyAsString(*t_list, r_font_list);
    
    return false;
}

static MCAndroidFontStyle MCAndroidCustomFontsGetStyle(MCStringRef p_name)
{
    MCAndroidFontStyle t_styles;
    t_styles = 0;
    
    for (MCAndroidCustomFont *t_font = s_custom_fonts; t_font != nil; t_font = t_font->next)
    {
        if (MCStringIsEqualTo(p_name, t_font->family, kMCCompareCaseless))
            t_styles |= t_font->style;
    }
    
    if (t_styles == 0)
    {
        MCAndroidCustomFont *t_font;
        t_font = look_up_custom_font_by_name(p_name);
        if (t_font != nil)
            t_styles |= t_font->style;
    }
    
    return t_styles;    
}

////////////////////////////////////////////////////////////////////////////////

static MCAndroidCustomFont* look_up_custom_font(MCStringRef p_name, bool p_bold, bool p_italic)
{
    MCAutoStringRef t_styled_name;
    t_styled_name = nil;    
    if (!MCStringMutableCopy(p_name, &t_styled_name))
        return nil;    
    if (p_bold && !MCStringAppend(*t_styled_name, MCSTR(" Bold")))
        return nil;
    if (p_italic && !MCStringAppend(*t_styled_name, MCSTR(" Italic")))
        return nil;    
    
    // Fist of all, attempt to look the font up by taking into account its name and style.
    // e.g. textFont:Arial textStyle:Bold - look for a font named Arial Bold.
    // This will fail for textFonts which include style information e.g. textFont:Arial textStyle:Bold will search for Arial Bold Bold
    MCAndroidCustomFont *t_font;
    t_font = look_up_custom_font_by_name(*t_styled_name);
  
    if (t_font != nil)
        return t_font;
    
    // If no font found, look up based purley on the name.  This will solve cases where style
    // information is included in the name e.g. Arial Bold.
    if (p_bold || p_italic)
    {
        t_font = look_up_custom_font_by_name(p_name);
        if (t_font != nil)
            return t_font;
    }
    
    // If we've still not found a matching font, look up based on the family and style.
    // This function will attempt to provide a closest match e.g. Arial Bold is requested but only Arial is installed.
    t_font = look_up_custom_font_by_family_and_style(p_name, p_bold, p_italic);
   return t_font;
}

static MCAndroidCustomFont* look_up_custom_font_by_name(MCStringRef p_name)
{
    for (MCAndroidCustomFont *t_font = s_custom_fonts; t_font != nil; t_font = t_font->next)
    {
        if (MCStringIsEqualTo(p_name, t_font->name, kMCCompareCaseless))
            return t_font;
    }
    return nil;
}

static MCAndroidCustomFont* look_up_custom_font_by_family_and_style(MCStringRef p_family, bool p_bold, bool p_italic)
{
    MCAndroidCustomFont *t_closest_font;
    t_closest_font = nil;
    for (MCAndroidCustomFont *t_font = s_custom_fonts; t_font != nil; t_font = t_font->next)
    {
        if (MCStringIsEqualTo(p_family, t_font->family, kMCCompareCaseless))
        {
            if ((p_bold && p_italic && t_font->style == kMCAndroidFontStyleBoldItalic) || 
                (p_bold && t_font->style == kMCAndroidFontStyleBold) || 
                (p_italic && t_font->style == kMCAndroidFontStyleItalic))
                return t_font;
            else if (t_closest_font == nil)
                t_closest_font = t_font;
        }
    }
    return t_closest_font;
}

static void delete_custom_font(MCAndroidCustomFont *p_font)
{
    if (p_font != nil)
    {
        /*UNCHECKED */ MCValueRelease(p_font->path);
        /*UNCHECKED */ MCValueRelease(p_font->name);
        /*UNCHECKED */ MCValueRelease(p_font->family);
        /*UNCHECKED */ MCMemoryDelete(p_font);
    }
}

static bool load_custom_font_file_into_buffer_from_path(MCStringRef p_path, char *&r_buffer, uint32_t &r_size)
{     
    bool t_success;
    t_success = true;
    
    MCAutoStringRef t_font_path;
    
    if (t_success)
<<<<<<< HEAD
        t_success = MCStringFormat(&t_font_path, "%@/%@%@", MCcmd, s_font_folder, p_path);
=======
        t_success = MCStringFormat(&t_font_path, "%@/%s%s", MCcmd, s_font_folder, p_path);
>>>>>>> baad3d85
    
    if (t_success)
        t_success = MCS_exists(*t_font_path, true);
    
    IO_handle t_font_file_handle;
    t_font_file_handle = nil;
    if (t_success)
	{
        t_font_file_handle = MCS_open(*t_font_path, kMCSOpenFileModeRead, false, false, 0);
		t_success = t_font_file_handle != nil;
	}
    
    uint32_t t_file_size;
    t_file_size = 0;
    char *t_buffer;
    t_buffer = nil;
	if (t_success)
	{
		t_file_size = MCS_fsize(t_font_file_handle);
		t_success = MCMemoryAllocate(t_file_size + 1, t_buffer);
	}
    
	if (t_success)
        if (MCS_readfixed(t_buffer, t_file_size, t_font_file_handle) != IO_NORMAL)
            t_success = false;
    
    if (t_success)
    {
        r_buffer = t_buffer;
        r_size = t_file_size;
    }
    else
        /*UNCHECKED */ MCMemoryDelete(t_buffer);
    
    return t_success;
}

static bool create_custom_font_from_path(MCStringRef p_path, FT_Library p_library, MCAndroidCustomFont *&r_custom_font)
{
    bool t_success;
    t_success = true;
    
    char *t_buffer;
    t_buffer = nil;
    uint32_t t_file_size;
    t_file_size = 0;
    if (t_success)
        t_success = load_custom_font_file_into_buffer_from_path(p_path, t_buffer, t_file_size);
    
    FT_Face t_font_face;
    t_font_face = nil;
    if (t_success)
        t_success = FT_New_Memory_Face(p_library, (FT_Byte *)t_buffer, t_file_size, 0, &t_font_face) == 0;
    
    MCAndroidCustomFont *t_font;
    t_font = nil;
    if (t_success)
        t_success = MCMemoryNew(t_font);
    
    if (t_success)
        MCValueAssign(t_font->path, p_path);
    
    if (t_success)
        t_success = MCStringCreateWithCString(t_font_face->family_name, t_font->family);
    
    if (t_success)
    {
        if (MCCStringEqualCaseless(t_font_face->style_name, "bold"))
            t_font->style = kMCAndroidFontStyleBold;
        else if (MCCStringEqualCaseless(t_font_face->style_name, "italic"))
            t_font->style = kMCAndroidFontStyleItalic;
        else if (MCCStringEqualCaseless(t_font_face->style_name, "bold italic"))
            t_font->style = kMCAndroidFontStyleBoldItalic;
        else
            t_font->style = kMCAndroidFontStyleRegular;
    }
    
    if (t_success)
    {       
        FT_SfntName t_sft_name;
        for (uint32_t i = 0; i < FT_Get_Sfnt_Name_Count(t_font_face); i++)
        {
            // Attempt to fetch the name of the font.  The name is name id 4 as defined in https://developer.apple.com/fonts/TTRefMan/RM06/Chap6name.html
            // It appears that the platform to use here is 1 (Macintosh according to the spec).
            FT_Get_Sfnt_Name(t_font_face, i, &t_sft_name);
            if (t_sft_name.name_id == 4 && t_sft_name.platform_id == 1 && t_sft_name.encoding_id == 0 && t_sft_name.language_id == 0 && t_sft_name.string_len != 0)
            {
                t_success = MCStringCreateWithNativeChars((char_t *)t_sft_name.string, t_sft_name.string_len, t_font->name);
                break;
            }
        }
    }
    
    if (t_success)
        t_success = t_font->name != nil;
    
    if (t_success)
        r_custom_font = t_font;
    else
        delete_custom_font(t_font);    
    
    if (t_font_face != nil)
        FT_Done_Face(t_font_face);
    
    /*UNCHECKED */ MCMemoryDelete(t_buffer);
    
    return t_success;
}

static bool create_font_face_from_custom_font_name_and_style(MCStringRef p_name, bool p_bold, bool p_italic, MCAndroidTypefaceRef &r_typeface)
{    
    bool t_success;
    t_success = true;
    
    MCAndroidCustomFont *t_font;
    t_font = nil;
    if (t_success)
    {
        t_font = look_up_custom_font(p_name, p_bold, p_italic);
        t_success = t_font != nil;
    }
    
    char *t_buffer;
    t_buffer = nil;
    uint32_t t_file_size;
    t_file_size = 0;
    if (t_success)
        t_success = load_custom_font_file_into_buffer_from_path(t_font->path, t_buffer, t_file_size);
    
	MCAndroidTypefaceRef t_typeface;
    t_typeface = nil;
    if (t_success)
		t_success = MCAndroidTypefaceCreateWithData(t_buffer, t_file_size, t_typeface);
    
    if (t_success)
        r_typeface = t_typeface;
    else
        MCMemoryDelete(t_buffer);
    
    return t_success;
}

////////////////////////////////////////////////////////////////////////////////

void *android_font_create(MCStringRef name, uint32_t size, bool bold, bool italic)
{
	MCAndroidFont *t_font = nil;
    
	if (MCMemoryNew(t_font))
	{
        // MM-2012-03-06: Check to see if we have a custom font of the given style and name available
<<<<<<< HEAD
        if (!create_font_face_from_custom_font_name_and_style(name, bold, italic, t_font->typeface))
			/* UNCHECKED */ MCAndroidTypefaceCreateWithName(MCStringGetCString(name), bold, italic, t_font->typeface);
=======
        if (!create_skia_font_face_from_custom_font_name_and_style(name, bold, italic, t_font->sk_typeface))
        {
            char *t_name;
            /* UNCHECKED */ MCStringConvertToCString(name, t_name);
            t_font->sk_typeface = SkTypeface::CreateFromName(t_name, t_style);
            delete t_name;
        }
>>>>>>> baad3d85
        
		MCAssert(t_font->typeface != NULL);
		t_font->size = size;
	}
    
	return t_font;
}

void android_font_destroy(void *font)
{
	MCAndroidFont *t_font = (MCAndroidFont*)font;
	if (t_font != nil && t_font->typeface != nil)
		MCAndroidTypefaceRelease(t_font->typeface);
	MCMemoryDelete(font);
}

void android_font_get_metrics(void *font, float& a, float& d)
{
	MCAndroidFont *t_font = (MCAndroidFont*)font;
    
	/* UNCHECKED */ MCAndroidTypefaceGetMetrics(t_font->typeface, t_font->size, a, d);
}

float android_font_measure_text(void *p_font, const char *p_text, uint32_t p_text_length, bool p_is_unicode)
{
	MCAndroidFont *t_font = (MCAndroidFont*)p_font;
    
	float t_length;
	if (p_is_unicode)
	{
		/* UNCHECKED */ MCAndroidTypefaceMeasureText(t_font->typeface, t_font->size, p_text, p_text_length, true, t_length);
	}
	else
	{
		MCExecPoint ep;
		ep.setsvalue(MCString(p_text, p_text_length));
        
		ep.nativetoutf8();
        
		const MCString &t_utf_string = ep.getsvalue();
        
		/* UNCHECKED */ MCAndroidTypefaceMeasureText(t_font->typeface, t_font->size, t_utf_string.getstring(), t_utf_string.getlength(), false, t_length);
	}
	
	return t_length;
}

////////////////////////////////////////////////////////////////////////////////<|MERGE_RESOLUTION|>--- conflicted
+++ resolved
@@ -374,11 +374,7 @@
     MCAutoStringRef t_font_path;
     
     if (t_success)
-<<<<<<< HEAD
         t_success = MCStringFormat(&t_font_path, "%@/%@%@", MCcmd, s_font_folder, p_path);
-=======
-        t_success = MCStringFormat(&t_font_path, "%@/%s%s", MCcmd, s_font_folder, p_path);
->>>>>>> baad3d85
     
     if (t_success)
         t_success = MCS_exists(*t_font_path, true);
@@ -530,18 +526,13 @@
 	if (MCMemoryNew(t_font))
 	{
         // MM-2012-03-06: Check to see if we have a custom font of the given style and name available
-<<<<<<< HEAD
         if (!create_font_face_from_custom_font_name_and_style(name, bold, italic, t_font->typeface))
-			/* UNCHECKED */ MCAndroidTypefaceCreateWithName(MCStringGetCString(name), bold, italic, t_font->typeface);
-=======
-        if (!create_skia_font_face_from_custom_font_name_and_style(name, bold, italic, t_font->sk_typeface))
         {
             char *t_name;
             /* UNCHECKED */ MCStringConvertToCString(name, t_name);
-            t_font->sk_typeface = SkTypeface::CreateFromName(t_name, t_style);
+			/* UNCHECKED */ MCAndroidTypefaceCreateWithName(t_name, bold, italic, t_font->typeface);
             delete t_name;
         }
->>>>>>> baad3d85
         
 		MCAssert(t_font->typeface != NULL);
 		t_font->size = size;
