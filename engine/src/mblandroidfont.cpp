--- conflicted
+++ resolved
@@ -32,10 +32,7 @@
 #include "statemnt.h"
 #include "funcs.h"
 #include "eventqueue.h"
-<<<<<<< HEAD
-
-=======
->>>>>>> ec3a4280
+
 #include "mode.h"
 #include "osspec.h"
 #include "redraw.h"
