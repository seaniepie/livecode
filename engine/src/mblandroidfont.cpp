--- conflicted
+++ resolved
@@ -24,7 +24,6 @@
 
 #include "execpt.h"
 #include "globals.h"
-<<<<<<< HEAD
 #include "dispatch.h"
 #include "stack.h"
 #include "card.h"
@@ -36,9 +35,7 @@
 #include "eventqueue.h"
 
 #include "mode.h"
-=======
 #include "util.h"
->>>>>>> 783dcc54
 #include "osspec.h"
 
 #include "core.h"
