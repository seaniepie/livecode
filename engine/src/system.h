/* Copyright (C) 2003-2013 Runtime Revolution Ltd.

This file is part of LiveCode.

LiveCode is free software; you can redistribute it and/or modify it under
the terms of the GNU General Public License v3 as published by the Free
Software Foundation.

LiveCode is distributed in the hope that it will be useful, but WITHOUT ANY
WARRANTY; without even the implied warranty of MERCHANTABILITY or
FITNESS FOR A PARTICULAR PURPOSE.  See the GNU General Public License
for more details.

You should have received a copy of the GNU General Public License
along with LiveCode.  If not see <http://www.gnu.org/licenses/>.  */

#ifndef __MC_SYSTEM__
#define __MC_SYSTEM__

#include "mcio.h"

enum
{
	kMCSystemFileModeRead = 0,
	kMCSystemFileModeWrite = 1,
	kMCSystemFileModeUpdate = 2,
	kMCSystemFileModeAppend = 3,
	
	kMCSystemFileModeNulTerminate = 1 << 16
};

struct MCDateTime;
struct MCDateTimeLocale;

struct MCSystemFolderEntry
{
	const char *name;
	int64_t data_size;
	int64_t resource_size;
	uint32_t creation_time;
	uint32_t modification_time;
	uint32_t access_time;
	uint32_t backup_time;
	uint32_t user_id;
	uint32_t group_id;
	uint32_t permissions;
	uint32_t file_creator;
	uint32_t file_type;
	bool is_folder;
};

typedef bool (*MCSystemListFolderEntriesCallback)(void *p_context, const MCSystemFolderEntry *p_entry);
typedef bool (*MCSystemHostResolveCallback)(void *p_context, MCStringRef p_host);

struct MCSystemFileHandle
{
	virtual void Close(void) = 0;
    
    // Returns true if an attempt has been made to read past the end of the
    // stream.
    virtual bool IsExhausted(void) = 0;
    
    virtual bool Read(void *p_buffer, uint32_t p_length, uint32_t& r_read) = 0;
    
	virtual bool Write(const void *p_buffer, uint32_t p_length) = 0;
    
	virtual bool Seek(int64_t offset, int p_dir) = 0;
	
	virtual bool Truncate(void) = 0;
	virtual bool Sync(void) = 0;
	virtual bool Flush(void) = 0;
	
	virtual bool PutBack(char p_char) = 0;
	
	virtual int64_t Tell(void) = 0;
	
	virtual void *GetFilePointer(void) = 0;
	virtual int64_t GetFileSize(void) = 0;
    
    virtual bool TakeBuffer(void*& r_buffer, size_t& r_length) = 0;
};

////////////////////////////////////////////////////////////////////////////////

class MCMemoryFileHandle: public MCSystemFileHandle
{
public:
	MCMemoryFileHandle(void)
	{
		m_buffer = NULL;
		m_pointer = 0;
		m_length = 0;
		m_capacity = 0;
	}
	
	MCMemoryFileHandle(const void *p_data, size_t p_length)
	{
		m_buffer = (char *)p_data;
		m_pointer = 0;
		m_length = p_length;
		m_capacity = 0;
	}
	
	bool TakeBuffer(void*& r_buffer, size_t& r_length)
	{
		r_buffer = (char *)realloc(m_buffer, m_length);
		r_length = (size_t)m_length;
        
		m_buffer = NULL;
		m_length = 0;
		m_capacity = 0;
		m_pointer = 0;
        
        return (r_buffer != nil);
	}
	
	void WriteAt(uint32_t p_pos, const void *p_buffer, uint32_t p_length)
	{
		memcpy(m_buffer + p_pos, p_buffer, p_length);
	}
	
	void Close(void)
	{
		if (m_capacity != 0)
			free(m_buffer);
		delete this;
	}
    
    virtual bool IsExhausted(void)
    {
        return m_pointer == m_length;
    }
    
    bool Read(void *p_buffer, uint32_t p_length, uint32_t& r_read)
    {
        r_read = MCU_min(p_length, m_length - m_pointer);
        
        memcpy(p_buffer, m_buffer + m_pointer, r_read);
        m_pointer += r_read;
        return true;
    }
	
	bool Write(const void *p_buffer, uint32_t p_length)
	{
		// If we aren't writable then its an error (writable buffers start off with
		// nil buffer pointer, and 0 capacity).
		if (m_buffer != NULL && m_capacity == 0)
			return false;
		
		// If there isn't enough room, extend
		if (m_pointer + p_length > m_capacity)
		{
			uint32_t t_new_capacity;
			t_new_capacity = (m_pointer + p_length + 4096) & ~4095;
			
			void *t_new_buffer;
			t_new_buffer = realloc(m_buffer, t_new_capacity);
			if (t_new_buffer == NULL)
				return false;
			
			m_buffer = static_cast<char *>(t_new_buffer);
			m_capacity = t_new_capacity;
		}
		
		memcpy(m_buffer + m_pointer, p_buffer, p_length);
		m_pointer += p_length;
		m_length = MCU_max(m_pointer, m_length);
        
		return true;
	}
	
	bool Seek(int64_t p_offset, int p_dir)
	{
		int64_t t_base;
		if (p_dir == 0)
			t_base = m_pointer;
		else if (p_dir < 0)
			t_base = m_length;
		else
			t_base = 0;
		
		int64_t t_new_offset;
		t_new_offset = p_offset + t_base;
		if (t_new_offset < 0 || t_new_offset > m_length)
			return false;
		
		m_pointer = (uint32_t)t_new_offset;
		return true;
	}
	
	bool PutBack(char c)
	{
		if (m_pointer == 0)
			return false;
		
		m_pointer -= 1;
		return true;
	}
	
	int64_t Tell(void)
	{
		return m_pointer;
	}
	
	int64_t GetFileSize(void)
	{
		return m_length;
	}
	
	void *GetFilePointer(void)
	{
		return m_buffer;
	}
	
	bool Truncate(void)
	{
		if (m_capacity != 0)
		{
			m_length = m_pointer;
			return true;
		}
        
		return false;
	}
	
	bool Sync(void)
	{
		return true;
	}
	
	bool Flush(void)
	{
		return true;
	}
	
private:
	char *m_buffer;
	uint32_t m_pointer;
	uint32_t m_length;
	uint32_t m_capacity;
};

////////////////////////////////////////////////////////////////////////////////

class MCCustomFileHandle: public MCSystemFileHandle
{
public:
	MCCustomFileHandle(MCFakeOpenCallbacks *p_callbacks, void *p_state)
	{
		m_state = p_state;
		m_callbacks = p_callbacks;
	}
	
	void WriteAt(uint32_t p_pos, const void *p_buffer, uint32_t p_length)
	{
	}
	
	void Close(void)
	{
		// MW-2011-06-12: Fix memory leak - Close() should delete the handle.
		delete this;
	}
    
    virtual bool IsExhausted(void)
    {
        return m_is_eof;
    }
	
	bool Read(void *p_buffer, uint32_t p_blocksize, uint32_t& r_read)
	{
		if (m_callbacks -> read == nil)
			return IO_ERROR;
        
        IO_stat t_stat;
        
        t_stat = m_callbacks -> read(m_state, p_buffer, p_blocksize, r_read);
        
        if (t_stat == IO_EOF)
        {
            m_is_eof = true;
            return false;
        }
        
        m_is_eof = false;
        
		if (!t_stat == IO_NORMAL)
            return false;
        
        return true;
	}
	
	bool Write(const void *p_buffer, uint32_t p_length)
	{
		return false;
	}
	
	bool Seek(int64_t p_offset, int p_dir)
	{
		if (p_dir == 0)
			return m_callbacks -> seek_cur(m_state, p_offset) == IO_NORMAL;
		else if (p_dir > 0)
			return m_callbacks -> seek_set(m_state, p_offset) == IO_NORMAL;
		return false;
	}
    
    bool TakeBuffer(void*& r_buffer, size_t& r_length)
    {
        return false;
    }
	
	bool PutBack(char c)
	{
		return false;
	}
	
	int64_t Tell(void)
	{
		return m_callbacks -> tell(m_state);
	}
	
	int64_t GetFileSize(void)
	{
		return 0;
	}
	
	void *GetFilePointer(void)
	{
		return nil;
	}
	
	bool Truncate(void)
	{
		return false;
	}
	
	bool Sync(void)
	{
		return true;
	}
	
	bool Flush(void)
	{
		return true;
	}
	
private:
	void *m_state;
	MCFakeOpenCallbacks *m_callbacks;
    bool m_is_eof;
};

enum MCServiceType
{
    kMCServiceTypeMacSystem,
    kMCServiceTypeWindowsSystem,
    kMCServiceTypeLinuxSystem,
};

struct MCServiceInterface
{
};

struct MCMacSystemServiceInterface: public MCServiceInterface
{
    virtual bool SetResource(MCStringRef p_source, MCStringRef p_type, MCStringRef p_id, MCStringRef p_name, MCStringRef p_flags, MCStringRef p_value, MCStringRef& r_error) = 0;    
    virtual bool GetResource(MCStringRef p_source, MCStringRef p_type, MCStringRef p_name, MCStringRef& r_value, MCStringRef& r_error) = 0;    
    virtual bool GetResources(MCStringRef p_source, MCStringRef p_type, MCListRef& r_list, MCStringRef& r_error) = 0;    
    virtual bool CopyResource(MCStringRef p_source, MCStringRef p_dest, MCStringRef p_type, MCStringRef p_name, MCStringRef p_newid, MCStringRef& r_error) = 0;
    virtual bool DeleteResource(MCStringRef p_source, MCStringRef p_type, MCStringRef p_name, MCStringRef& r_error) = 0;
    virtual void CopyResourceFork(MCStringRef p_source, MCStringRef p_destination) = 0;
    virtual void LoadResFile(MCStringRef p_filename, MCStringRef& r_data) = 0;
    virtual void SaveResFile(MCStringRef p_path, MCDataRef p_data) = 0;
    
    virtual bool ProcessTypeIsForeground(void) = 0;
    virtual bool ChangeProcessType(bool p_to_foreground) = 0;
    
    virtual void Send(MCStringRef p_message, MCStringRef p_program, MCStringRef p_eventtype, Boolean p_reply) = 0;
    virtual void Reply(MCStringRef p_message, MCStringRef p_keyword, Boolean p_error) = 0;
    virtual void RequestAE(MCStringRef p_message, uint2 p_ae, MCStringRef& r_value) = 0;
    virtual void RequestProgram(MCStringRef p_message, MCStringRef p_program, MCStringRef& r_result) = 0;
};

struct MCWindowsSystemServiceInterface: public MCServiceInterface
{
    virtual bool MCISendString(MCStringRef p_command, MCStringRef& r_result, bool& r_error) = 0;
    
    virtual bool QueryRegistry(MCStringRef p_key, MCStringRef& r_value, MCStringRef& r_type, MCStringRef& r_error) = 0;
    virtual bool SetRegistry(MCStringRef p_key, MCStringRef p_value, MCStringRef p_type, MCStringRef& r_error) = 0;
    virtual bool DeleteRegistry(MCStringRef p_key, MCStringRef& r_error) = 0;
    virtual bool ListRegistry(MCStringRef p_path, MCListRef& r_list, MCStringRef& r_error) = 0;
    
    virtual void ResetTime() = 0;
};

struct MCLinuxSystemServiceInterface
{
    virtual bool ExecCommand(MCStringRef p_command, MCStringRef& r_output) = 0;
    virtual bool LocaleDateInfo(MCStringRef &r_dateInfo) = 0;
    virtual bool RawClose() = 0;
    virtual bool RawOpen(MCStringRef& p_path) = 0;
};

struct MCSystemInterface
{
    virtual MCServiceInterface *QueryService(MCServiceType type) = 0;
    
	virtual bool Initialize(void) = 0;
	virtual void Finalize(void) = 0;
	
	virtual void Debug(MCStringRef p_string) = 0;

	virtual real64_t GetCurrentTime(void) = 0;

	virtual bool GetVersion(MCStringRef& r_string) = 0;
	virtual bool GetMachine(MCStringRef& r_string) = 0;
	virtual MCNameRef GetProcessor(void) = 0;
	virtual bool GetAddress(MCStringRef& r_address) = 0;

	virtual uint32_t GetProcessId(void) = 0;
	
	virtual void Alarm(real64_t p_when) = 0;
	virtual void Sleep(real64_t p_when) = 0;
	
	virtual void SetEnv(MCStringRef p_name, MCStringRef p_value) = 0;
	virtual bool GetEnv(MCStringRef p_name, MCStringRef& r_value) = 0;
	
	virtual Boolean CreateFolder(MCStringRef p_path) = 0;
	virtual Boolean DeleteFolder(MCStringRef p_path) = 0;
	
	virtual Boolean DeleteFile(MCStringRef p_path) = 0;
	
	virtual Boolean RenameFileOrFolder(MCStringRef p_old_name, MCStringRef p_new_name) = 0;
	
	virtual Boolean BackupFile(MCStringRef p_old_name, MCStringRef p_new_name) = 0;
	virtual Boolean UnbackupFile(MCStringRef p_old_name, MCStringRef p_new_name) = 0;
	
	virtual Boolean CreateAlias(MCStringRef p_target, MCStringRef p_alias) = 0;
	// NOTE: 'ResolveAlias' returns a standard (not native) path.
	virtual Boolean ResolveAlias(MCStringRef p_target, MCStringRef& r_dest) = 0;
	
	virtual bool GetCurrentFolder(MCStringRef& r_path) = 0;
<<<<<<< HEAD
=======
	///* LEGACY */ char *GetCurrentFolder(void);
>>>>>>> 049c48bd
	virtual Boolean SetCurrentFolder(MCStringRef p_path) = 0;
	
	// NOTE: 'GetStandardFolder' returns a standard (not native) path.
	virtual Boolean GetStandardFolder(MCNameRef p_type, MCStringRef& r_folder) = 0;
	
    virtual real8 GetFreeDiskSpace() = 0;    
    virtual Boolean GetDevices(MCStringRef& r_devices) = 0;
    virtual Boolean GetDrives(MCStringRef& r_drives) = 0;

	virtual Boolean FileExists(MCStringRef p_path) = 0;
	virtual Boolean FolderExists(MCStringRef p_path) = 0;
	virtual Boolean FileNotAccessible(MCStringRef p_path) = 0;
	
	virtual Boolean ChangePermissions(MCStringRef p_path, uint2 p_mask) = 0;
	virtual uint2 UMask(uint2 p_mask) = 0;
	
	virtual IO_handle OpenFile(MCStringRef p_path, intenum_t p_mode, Boolean p_map, uint32_t p_offset) = 0;
	virtual IO_handle OpenFd(uint32_t fd, intenum_t mode) = 0;
	virtual IO_handle OpenDevice(MCStringRef p_path, uint32_t p_offset) = 0;
	
	// NOTE: 'GetTemporaryFileName' returns a standard (not native) path.
	virtual bool GetTemporaryFileName(MCStringRef& r_tmp_name) = 0;
	
	virtual MCSysModuleHandle LoadModule(MCStringRef p_path) = 0;
	virtual MCSysModuleHandle ResolveModuleSymbol(MCSysModuleHandle p_module, MCStringRef p_symbol) = 0;
	virtual void UnloadModule(MCSysModuleHandle p_module) = 0;
	
	virtual bool ListFolderEntries(bool p_files, bool p_detailed, MCListRef& r_list) = 0;
    
	virtual bool PathToNative(MCStringRef p_path, MCStringRef& r_native) = 0;
	virtual bool PathFromNative(MCStringRef p_native, MCStringRef& r_path) = 0;
	virtual bool ResolvePath(MCStringRef p_path, MCStringRef& r_resolved_path) = 0;
<<<<<<< HEAD

	virtual bool ResolveNativePath(MCStringRef p_path, MCStringRef& r_resolved_path) = 0;
=======
>>>>>>> 049c48bd
	
	virtual bool LongFilePath(MCStringRef p_path, MCStringRef& r_long_path) = 0;
	virtual bool ShortFilePath(MCStringRef p_path, MCStringRef& r_short_path) = 0;

	virtual bool Shell(MCStringRef filename, MCDataRef& r_data, int& r_retcode) = 0;

	//virtual char *GetHostName(void) = 0;
	//virtual bool HostNameToAddress(MCStringRef p_hostname, MCSystemHostResolveCallback p_callback, void *p_context) = 0;
	//virtual bool AddressToHostName(MCStringRef p_address, MCSystemHostResolveCallback p_callback, void *p_context) = 0;

	virtual uint32_t TextConvert(const void *p_string, uint32_t p_string_length, void *r_buffer, uint32_t p_buffer_length, uint32_t p_from_charset, uint32_t p_to_charset) = 0;
	virtual bool TextConvertToUnicode(uint32_t p_input_encoding, const void *p_input, uint4 p_input_length, void *p_output, uint4& p_output_length, uint4& r_used) = 0;
    
    virtual void CheckProcesses(void) = 0;
    
    virtual uint32_t GetSystemError(void) = 0;
    
    virtual bool StartProcess(MCNameRef p_name, MCStringRef p_doc, Open_mode p_mode, Boolean p_elevated) = 0;
    virtual void CloseProcess(uint2 p_index) = 0;
    virtual void Kill(int4 p_pid, int4 p_sig) = 0;
    virtual void KillAll(void) = 0;
    virtual Boolean Poll(real8 p_delay, int p_fd) = 0;
    
    virtual Boolean IsInteractiveConsole(int p_fd) = 0;
    
    virtual int GetErrno(void) = 0;
    virtual void SetErrno(int p_errno) = 0;
    
    virtual void LaunchDocument(MCStringRef p_document) = 0;
    virtual void LaunchUrl(MCStringRef p_document) = 0;
    
    virtual void DoAlternateLanguage(MCStringRef p_script, MCStringRef p_language) = 0;
    virtual bool AlternateLanguages(MCListRef& r_list) = 0;
    
    virtual bool GetDNSservers(MCListRef& r_list) = 0;
};

extern MCSystemInterface *MCsystem;

//////////

enum MCSystemUrlStatus
{
	kMCSystemUrlStatusNone,
	kMCSystemUrlStatusError,
	kMCSystemUrlStatusStarted,
	kMCSystemUrlStatusNegotiated,
	kMCSystemUrlStatusUploading,
	kMCSystemUrlStatusUploaded,
	kMCSystemUrlStatusLoading,
	kMCSystemUrlStatusFinished
};

typedef bool (*MCSystemUrlCallback)(void *context, MCSystemUrlStatus status, const void *param);

enum MCSystemUrlOperation
{
	kMCSystemUrlOperationStrip = (1 << 0), // remove whitespace from the beginning / end of url string
};

bool MCSystemProcessUrl(MCStringRef p_url, MCSystemUrlOperation p_operations, MCStringRef &r_processed_url);
bool MCSystemLoadUrl(MCStringRef p_url, MCSystemUrlCallback p_callback, void *p_context);
bool MCSystemPostUrl(MCStringRef p_url, MCStringRef p_data, uint32_t p_length, MCSystemUrlCallback p_callback, void *p_context);
bool MCSystemPutUrl(MCStringRef p_url, MCStringRef p_data, uint32_t p_length, MCSystemUrlCallback p_callback, void *p_context);

//////////

#endif<|MERGE_RESOLUTION|>--- conflicted
+++ resolved
@@ -269,7 +269,7 @@
 	bool Read(void *p_buffer, uint32_t p_blocksize, uint32_t& r_read)
 	{
 		if (m_callbacks -> read == nil)
-			return IO_ERROR;
+			return false;
         
         IO_stat t_stat;
         
@@ -439,10 +439,7 @@
 	virtual Boolean ResolveAlias(MCStringRef p_target, MCStringRef& r_dest) = 0;
 	
 	virtual bool GetCurrentFolder(MCStringRef& r_path) = 0;
-<<<<<<< HEAD
-=======
 	///* LEGACY */ char *GetCurrentFolder(void);
->>>>>>> 049c48bd
 	virtual Boolean SetCurrentFolder(MCStringRef p_path) = 0;
 	
 	// NOTE: 'GetStandardFolder' returns a standard (not native) path.
@@ -475,11 +472,6 @@
 	virtual bool PathToNative(MCStringRef p_path, MCStringRef& r_native) = 0;
 	virtual bool PathFromNative(MCStringRef p_native, MCStringRef& r_path) = 0;
 	virtual bool ResolvePath(MCStringRef p_path, MCStringRef& r_resolved_path) = 0;
-<<<<<<< HEAD
-
-	virtual bool ResolveNativePath(MCStringRef p_path, MCStringRef& r_resolved_path) = 0;
-=======
->>>>>>> 049c48bd
 	
 	virtual bool LongFilePath(MCStringRef p_path, MCStringRef& r_long_path) = 0;
 	virtual bool ShortFilePath(MCStringRef p_path, MCStringRef& r_short_path) = 0;
