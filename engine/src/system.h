--- conflicted
+++ resolved
@@ -478,13 +478,6 @@
 
 	virtual bool Shell(MCStringRef filename, MCDataRef& r_data, int& r_retcode) = 0;
 
-<<<<<<< HEAD
-	//virtual char *GetHostName(void) = 0;
-	//virtual bool HostNameToAddress(MCStringRef p_hostname, MCSystemHostResolveCallback p_callback, void *p_context) = 0;
-	//virtual bool AddressToHostName(MCStringRef p_address, MCSystemHostResolveCallback p_callback, void *p_context) = 0;
-
-=======
->>>>>>> c8522532
 	virtual uint32_t TextConvert(const void *p_string, uint32_t p_string_length, void *r_buffer, uint32_t p_buffer_length, uint32_t p_from_charset, uint32_t p_to_charset) = 0;
 	virtual bool TextConvertToUnicode(uint32_t p_input_encoding, const void *p_input, uint4 p_input_length, void *p_output, uint4& p_output_length, uint4& r_used) = 0;
     
