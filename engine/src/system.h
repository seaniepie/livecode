--- conflicted
+++ resolved
@@ -82,24 +82,20 @@
 	virtual bool GetVersion(MCStringRef& r_string) = 0;
 	virtual bool GetMachine(MCStringRef& r_string) = 0;
 	virtual MCNameRef GetProcessor(void) = 0;
-<<<<<<< HEAD
-	virtual bool GetAddress(MCStringRef& r_string) = 0;
-=======
 	virtual void GetAddress(MCStringRef& r_address) = 0;
->>>>>>> 05c6b1d8
 
 	virtual uint32_t GetProcessId(void) = 0;
 	
 	virtual void Alarm(real64_t p_when) = 0;
 	virtual void Sleep(real64_t p_when) = 0;
 	
-<<<<<<< HEAD
-	virtual void SetEnv(MCStringRef name, MCStringRef value) = 0;
-	virtual void GetEnv(MCStringRef name, MCStringRef& value) = 0;
+	virtual void SetEnv(MCStringRef p_name, MCStringRef p_value) = 0;
+	virtual void GetEnv(MCStringRef p_name, MCStringRef& r_value) = 0;
 	
 	virtual Boolean CreateFolder(MCStringRef p_path) = 0;
 	virtual Boolean DeleteFolder(MCStringRef p_path) = 0;
 	
+	/* LEGACY */ virtual bool DeleteFile(const char *p_path) = 0;
 	virtual Boolean DeleteFile(MCStringRef p_path) = 0;
 	
 	virtual Boolean RenameFileOrFolder(MCStringRef p_old_name, MCStringRef p_new_name) = 0;
@@ -109,37 +105,19 @@
 	
 	virtual Boolean CreateAlias(MCStringRef p_target, MCStringRef p_alias) = 0;
 	// NOTE: 'ResolveAlias' returns a standard (not native) path.
-	virtual Boolean ResolveAlias(MCStringRef p_target, MCStringRef& r_resolved_path) = 0;
+	virtual Boolean ResolveAlias(MCStringRef p_target, MCStringRef& r_dest) = 0;
 	
-	virtual Boolean GetCurrentFolder(MCStringRef& r_string) = 0;
+	virtual void GetCurrentFolder(MCStringRef& r_string) = 0;
+	///* LEGACY */ char *GetCurrentFolder(void);
 	virtual Boolean SetCurrentFolder(MCStringRef p_path) = 0;
-=======
-	virtual void SetEnv(MCStringRef p_name, MCStringRef p_value) = 0;
-	virtual void GetEnv(MCStringRef p_name, MCStringRef& r_value) = 0;
-	
-	virtual bool CreateFolder(MCStringRef p_path) = 0;
-	virtual bool DeleteFolder(MCStringRef p_path) = 0;
-	
-	virtual bool DeleteFile(MCStringRef p_path) = 0;
-	
-	virtual bool RenameFileOrFolder(MCStringRef p_old_name, MCStringRef p_new_name) = 0;
-	
-	virtual bool BackupFile(MCStringRef p_old_name, MCStringRef p_new_name) = 0;
-	virtual bool UnbackupFile(MCStringRef p_old_name, MCStringRef p_new_name) = 0;
-	
-	virtual bool CreateAlias(MCStringRef p_target, MCStringRef p_alias) = 0;
-	// NOTE: 'ResolveAlias' returns a standard (not native) path.
-	virtual void ResolveAlias(MCStringRef p_target, MCStringRef& r_dest) = 0;
-	
-	virtual bool GetCurrentFolder(MCStringRef& r_string) = 0;
-	/* LEGACY */ char *GetCurrentFolder(void);
-	virtual bool SetCurrentFolder(MCStringRef p_path) = 0;
->>>>>>> 05c6b1d8
 	
 	// NOTE: 'GetStandardFolder' returns a standard (not native) path.
-	virtual Boolean GetStandardFolder(MCStringRef& r_folder) = 0;
+	virtual Boolean GetStandardFolder(MCNameRef p_type, MCStringRef& r_folder) = 0;
 	
-<<<<<<< HEAD
+    virtual real8 GetFreeDiskSpace() = 0;    
+    virtual Boolean GetDevices(MCStringRef& r_devices) = 0;
+    virtual Boolean GetDrives(MCStringRef& r_drives) = 0;
+
 	virtual Boolean FileExists(MCStringRef p_path) = 0;
 	virtual Boolean FolderExists(MCStringRef p_path) = 0;
 	virtual Boolean FileNotAccessible(MCStringRef p_path) = 0;
@@ -147,62 +125,32 @@
 	virtual Boolean ChangePermissions(MCStringRef p_path, uint2 p_mask) = 0;
 	virtual uint2 UMask(uint2 p_mask) = 0;
 	
-	// NOTE: 'GetTemporaryFileName' returns a standard (not native) path.
-	virtual void GetTemporaryFileName(MCStringRef& r_tmp_name) = 0;
-    
-    virtual real8 GetFreeDiskSpace() = 0;    
-    virtual Boolean GetDevices(MCStringRef& r_devices) = 0;
-    virtual Boolean GetDrives(MCStringRef& r_drives) = 0;
-=======
-	virtual bool FileExists(const char *p_path) = 0;
-	virtual bool FolderExists(const char *p_path) = 0;
-	virtual bool FileNotAccessible(MCStringRef p_path) = 0;
-	
-	virtual bool ChangePermissions(MCStringRef p_path, uint2 p_mask) = 0;
-	virtual uint2 UMask(uint2 p_mask) = 0;
-	
-	virtual MCSystemFileHandle *OpenFile(MCStringRef p_path, uint32_t p_mode, bool p_map) = 0;
-	virtual MCSystemFileHandle *OpenStdFile(uint32_t i) = 0;
-	virtual MCSystemFileHandle *OpenDevice(MCStringRef p_path, uint32_t p_mode, MCStringRef p_control_string) = 0;
+	virtual IO_handle OpenFile(MCStringRef p_path, intenum_t p_mode, Boolean p_map, uint32_t offset) = 0;
+	virtual IO_handle OpenStdFile(uint32_t i) = 0;
+	virtual IO_handle OpenDevice(MCStringRef p_path, intenum_t p_mode, MCStringRef p_control_string) = 0;
 	
 	// NOTE: 'GetTemporaryFileName' returns a standard (not native) path.
-	bool GetTemporaryFileName(MCStringRef& r_path);
-	virtual char *GetTemporaryFileName(void) = 0;
-	
-	virtual void *LoadModule(MCStringRef p_path) = 0;
-	virtual void *ResolveModuleSymbol(void *p_module, MCStringRef p_symbol) = 0;
-	virtual void UnloadModule(void *p_module) = 0;
->>>>>>> 05c6b1d8
-	
-	virtual bool ListFolderEntries(MCSystemListFolderEntriesCallback p_callback, void *p_context) = 0;
-    
-	virtual bool PathToNative(MCStringRef p_path, MCStringRef& r_native) = 0;
-	virtual bool PathFromNative(MCStringRef p_native, MCStringRef& r_path) = 0;
-	virtual bool ResolvePath(MCStringRef p_path, MCStringRef& r_resolved_path) = 0;
-<<<<<<< HEAD
-	virtual bool ResolveNativePath(MCStringRef p_path, MCStringRef& r_resolved_path) = 0;
-=======
-	///* LEGACY */ char *ResolvePath(const char *p_rev_path);
-	virtual bool ResolveNativePath(MCStringRef p_path, MCStringRef& r_resolved_path) = 0;
-	///* LEGACY */ char *ResolveNativePath(const char *p_rev_path);
->>>>>>> 05c6b1d8
-	
-	virtual MCSystemFileHandle *OpenFile(MCStringRef p_path, uint32_t p_mode, bool p_map) = 0;
-	virtual MCSystemFileHandle *OpenStdFile(uint32_t i) = 0;
-	virtual MCSystemFileHandle *OpenDevice(MCStringRef p_path, uint32_t p_mode, MCStringRef p_control_string) = 0;
+	virtual void GetTemporaryFileName(MCStringRef& r_path);
+	///* LEGACY */ virtual char *GetTemporaryFileName(void) = 0;
 	
 	virtual void *LoadModule(MCStringRef p_path) = 0;
 	virtual void *ResolveModuleSymbol(void *p_module, MCStringRef p_symbol) = 0;
 	virtual void UnloadModule(void *p_module) = 0;
 	
+	virtual bool ListFolderEntries(bool p_files, bool p_detailed, MCListRef& r_list) = 0;
+    
+	virtual bool PathToNative(MCStringRef p_path, MCStringRef& r_native) = 0;
+	virtual bool PathFromNative(MCStringRef p_native, MCStringRef& r_path) = 0;
+	virtual bool ResolvePath(MCStringRef p_path, MCStringRef& r_resolved_path) = 0;
+
+	///* LEGACY */ char *ResolvePath(const char *p_rev_path);
+	virtual bool ResolveNativePath(MCStringRef p_path, MCStringRef& r_resolved_path) = 0;
+	///* LEGACY */ char *ResolveNativePath(const char *p_rev_path);
+	
 	virtual bool LongFilePath(MCStringRef p_path, MCStringRef& r_long_path) = 0;
 	virtual bool ShortFilePath(MCStringRef p_path, MCStringRef& r_short_path) = 0;
-	
-<<<<<<< HEAD
-	virtual IO_stat MCS_runcmd(MCStringRef command, MCStringRef& r_output) = 0;
-=======
+
 	virtual bool Shell(MCStringRef filename, MCDataRef& r_data, int& r_retcode) = 0;
->>>>>>> 05c6b1d8
 
 	virtual char *GetHostName(void) = 0;
 	virtual bool HostNameToAddress(MCStringRef p_hostname, MCSystemHostResolveCallback p_callback, void *p_context) = 0;
