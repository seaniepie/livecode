/* Copyright (C) 2003-2013 Runtime Revolution Ltd.

This file is part of LiveCode.

LiveCode is free software; you can redistribute it and/or modify it under
the terms of the GNU General Public License v3 as published by the Free
Software Foundation.

LiveCode is distributed in the hope that it will be useful, but WITHOUT ANY
WARRANTY; without even the implied warranty of MERCHANTABILITY or
FITNESS FOR A PARTICULAR PURPOSE.  See the GNU General Public License
for more details.

You should have received a copy of the GNU General Public License
along with LiveCode.  If not see <http://www.gnu.org/licenses/>.  */

//
// utility functions
//

#ifndef UTIL_H
#define UTIL_H

typedef struct
{
	uint2 lockscreen;
	uint2 errorlock;
	Boolean watchcursor;
	Boolean lockerrors;
	Boolean lockmessages;
	Boolean lockmoves;
	Boolean lockrecent;
	Boolean lockmenus;
	Boolean interrupt;
	uint2 dragspeed;
	MCCard *dynamiccard;
	MCObject *errorptr;
	MCObject *errorlockptr;
	Boolean exitall;
}
MCSaveprops;

struct MCSortnode
{
	union
	{
		MCStringRef svalue;
		MCNumberRef nvalue;
        MCDataRef dvalue;
	};
	
	const void *data;
	
	MCSortnode()
	: svalue(nil) {}
	
	~MCSortnode()
	{
		if (svalue != nil)
			MCValueRelease(svalue);
	}
	
	MCSortnode& operator= (const MCSortnode& s)
	{
		MCValueAssign(svalue, s.svalue);
		data = s.data;
		return *this;
	}
};

extern void MCU_play();
extern void MCU_play_stop();
extern void MCU_init();
extern void MCU_watchcursor(MCStack *sptr, Boolean force);
extern void MCU_unwatchcursor(MCStack *sptr, Boolean force);
extern void MCU_resetprops(Boolean update);
extern void MCU_saveprops(MCSaveprops &sp);
extern void MCU_restoreprops(MCSaveprops &sp);
extern int4 MCU_any(int4 max);
#ifdef LEGACY_EXEC
extern void MCU_getnumberformat(MCExecPoint &, uint2, uint2, uint2);
#endif
extern bool MCU_getnumberformat(uint2 fw, uint2 trail, uint2 force, MCStringRef& r_string);
extern void MCU_setnumberformat(MCStringRef p_input, uint2 &fw, uint2 &trailing, uint2 &force);
extern real8 MCU_stoIEEE(const char *bytes);
extern real8 MCU_i4tor8(int4 in);
extern real8 MCU_fwrap(real8 p_x, real8 p_y);
extern int4 MCU_r8toi4(real8 in);
extern void MCU_srand();
extern real8 MCU_drand();
extern Boolean MCU_comparechar(const char *sptr, char target,
	                               Boolean isunicode = False);
extern Boolean MCU_strchr(const char *&, uint4 &, char,
	                          Boolean isunicode = False);
inline uint1 MCU_charsize(Boolean isunicode = False);
extern char *MCU_strtok(char *, const char *);
/* WRAPPER */ extern bool MCU_strtol(MCStringRef p_string, int4& r_l);
extern int4 MCU_strtol(const char *&, uint4 &, int1, Boolean &done,
	                       Boolean reals = False, Boolean octals = False);
extern real8 MCU_strtor8(const char *&, uint4 &, int1, Boolean &r_done,
						Boolean convertoctals = False);
extern void MCU_strip(char *sptr, uint2 trailing, uint2 force);
extern uint4 MCU_r8tos(char *&sptr, uint4 &s, real8 n,uint2 fw, uint2 trailing, uint2 force);
extern bool MCU_r8tos(real8 n, uint2 fw, uint2 trailing, uint2 force, MCStringRef &r_string);
extern bool MCU_stor8(MCStringRef, real8& r_d, bool co = false);
extern Boolean MCU_stor8(const MCString&, real8& d, Boolean co = False);
extern bool MCU_stoi2(MCStringRef, int2 &r_d);
extern Boolean MCU_stoi2(const MCString&, int2 &d);
extern bool MCU_stoui2(MCStringRef p_string, uint2 &r_d);
extern Boolean MCU_stoui2(const MCString&, uint2 &d);
extern bool MCU_stoi2x2(MCStringRef p_string, int16_t& r_d1, int16_t& r_d2);
extern Boolean MCU_stoi2x2(const MCString&, int2 &d1, int2 &d2);
extern bool MCU_stoi2x4(MCStringRef p_string, int16_t& r_d1, int16_t& r_d2, int16_t& r_d3, int16_t& r_d4);
extern Boolean MCU_stoi2x4(const MCString&, int2 &d1, int2 &d2, int2 &d3, int2 &d4);
extern bool MCU_stoi4x4(MCStringRef p_string, int32_t& r_d1, int32_t& r_d2, int32_t& r_d3, int32_t& r_d4);
extern Boolean MCU_stoi4x4(const MCString&, int32_t &d1, int32_t &d2, int32_t &d3, int32_t &d4);
extern Boolean MCU_stoi4x2(const MCString &s, int32_t &d1, int32_t &d2);
extern Boolean MCU_stobxb(const MCString& p_string, Boolean &r_left, Boolean& r_right);
extern bool MCU_stoi4(MCStringRef p_string, int4& r_d);
extern Boolean MCU_stoi4(const MCString&, int4& d);
extern bool MCU_stoui4(MCStringRef p_string, uint4 &r_d);
extern Boolean MCU_stoui4(const MCString&, uint4& d);
extern bool MCU_stoui4x2(MCStringRef p_string, uint4 &r_d1, uint4 &r_d2);
extern bool MCU_stob(MCStringRef p_string, bool& r_condition);
extern Boolean MCU_stob(const MCString&, Boolean& condition);
extern void MCU_lower(char *sptr, const MCString& s);
extern int4 MCU_strncasecmp(const char *one, const char *two, size_t n);
extern Boolean MCU_offset(const MCString &p, const MCString &w,
	                          uint4 &offset, Boolean casesensitive = False);
#ifdef LEGACY_EXEC
void MCU_chunk_offset(MCExecPoint &ep, MCString &w,
                      Boolean whole, Chunk_term delimiter);
#endif
extern void MCU_additem(char *&dptr, const char *sptr, Boolean first);
extern void MCU_addline(char *&dptr, const char *sptr, Boolean first);
extern void MCU_break_string(const MCString &s, MCString *&ptrs, uint2 &nptrs,
	                             Boolean isunicode = False);
extern void MCU_sort(MCSortnode *items, uint4 nitems,
                       Sort_type dir, Sort_type form);
#ifndef _DEBUG_MEMORY
extern void MCU_realloc(char **data, uint4 osize, uint4 nsize, uint4 csize);
#endif
extern bool MCU_matchname(MCNameRef p_name, Chunk_term type, MCNameRef name);
extern void MCU_snap(int2 &p);
<<<<<<< HEAD
extern void MCU_roundrect(MCPoint *&, uint2 &npoints,
	                          const MCRectangle &, uint2 radius);
#ifdef LEGACY_EXEC
=======
// MDW-2014-07-06: [[ oval_points ]]
extern void MCU_roundrect(MCPoint *&points, uint2 &npoints,
                   const MCRectangle &rect, uint2 radius, uint2 startAngle, uint2 arcAngle);
>>>>>>> 479cf516
extern void MCU_unparsepoints(MCPoint *points, uint2 npoints, MCExecPoint &);
#endif
extern Boolean MCU_parsepoints(MCPoint *&oldpoints, uindex_t &n, MCStringRef p_data);
extern Boolean MCU_parsepoint(MCPoint &r_point, MCStringRef);
extern void MCU_querymouse(int2 &x, int2 &y);
extern void MCU_resetcursors();
extern void MCU_set_rect(MCRectangle &rect, int2 x, int2 y, uint2 w, uint2 h);
extern void MCU_set_rect(MCRectangle32 &rect, int32_t x, int32_t y, int32_t w, int32_t h);
extern Boolean MCU_point_in_rect(const MCRectangle &srect, int2 x, int2 y);
extern Boolean MCU_rect_in_rect(const MCRectangle &p, const MCRectangle &w);
extern Boolean MCU_point_on_line(MCPoint *points, uint2 npoints,
	                                 int2 x, int2 y, uint2 linesize);
extern Boolean MCU_point_in_polygon(MCPoint *points, uint2 npoints,
	                                    int2 x, int2 y);
extern void MCU_offset_points(MCPoint *points, uint2 npoints,
	                              int2 xoff, int2 yoff);

extern MCRectangle MCU_compute_rect(int2 x1, int2 y1, int2 x2, int2 y2);
extern MCRectangle MCU_center_rect(const MCRectangle &, const MCRectangle &);
extern MCRectangle MCU_bound_rect(const MCRectangle &, int2, int2, uint2, uint2);
extern MCRectangle MCU_clip_rect(const MCRectangle &, int2, int2, uint2, uint2);
extern MCRectangle MCU_intersect_rect(const MCRectangle &one, const MCRectangle &two);
extern MCRectangle MCU_union_rect(const MCRectangle &one, const MCRectangle &two);
extern MCRectangle MCU_subtract_rect(const MCRectangle &one, const MCRectangle &two);
extern MCRectangle MCU_reduce_rect(const MCRectangle &rect, int2 amount);
extern MCRectangle MCU_scale_rect(const MCRectangle &rect, int2 factor);
extern MCRectangle MCU_offset_rect(const MCRectangle& r, int2 ox, int2 oy);

extern MCRectangle MCU_recttoroot(MCStack *sptr, const MCRectangle &o);
extern void MCU_getshift(uint4 mask, uint2 &shift, uint2 &outmask);
extern void MCU_choose_tool(MCExecContext& ctxt, MCStringRef p_string, Tool p_tool);
#ifdef LEGACY_EXEC
extern Exec_stat MCU_choose_tool(MCExecPoint &ep, Tool littool,
	                                 uint2 line, uint2 pos);
#endif
extern Exec_stat MCU_dofrontscripts(Handler_type htype, MCNameRef message, MCParameter *params);
//extern bool MCU_path2std(MCStringRef p_path, MCStringRef& r_std_path);
//extern void MCU_path2std(char *dptr);
//extern bool MCU_path2native(MCStringRef p_path, MCStringRef& r_native_path);
//extern void MCU_path2native(char *dptr);
extern void MCU_fix_path(MCStringRef in, MCStringRef& r_out);
extern void MCU_base64encode(MCDataRef in, MCStringRef &out);
extern void MCU_base64decode(MCStringRef in, MCDataRef &out);
extern void MCU_urldecode(MCStringRef p_source, MCStringRef& r_result);
extern void MCU_urlencode(MCStringRef p_url, MCStringRef &r_encoded);
extern Boolean MCU_freeinserted(MCObjectList *&l);
extern void MCU_cleaninserted();
//extern Exec_stat MCU_change_color(MCColor &c, char *&n, MCExecPoint &ep, uint2 line, uint2 pos);
#ifdef LEGACY_EXEC
extern Exec_stat MCU_change_color(MCColor &c, MCStringRef&n, MCExecPoint &ep, uint2 line, uint2 pos);
#endif
//extern void MCU_get_color(MCExecPoint &ep, const char *name, MCColor &c);
#ifdef LEGACY_EXEC
extern void MCU_get_color(MCExecPoint &ep, MCStringRef name, MCColor &c);
#endif
extern void MCU_geturl(MCExecContext& ctxt, MCStringRef p_target, MCValueRef &r_output);
extern void MCU_dofunc(Functions func, uint4 nparams, real8 &n,
	                       real8 tn, real8 oldn, MCSortnode *titems);
// MW-2013-07-01: [[ Bug 10975 ]] This method returns true if the given string could be a url
//   (as used by MCU_geturl, to determine whether to try and fetch via libUrl).
extern bool MCU_couldbeurl(const MCString& potential_url);
#ifdef LEGACY_EXEC
extern void MCU_geturl(MCExecPoint &ep);
#endif
extern void MCU_puturl(MCExecContext& ctxt, MCStringRef p_target, MCValueRef p_data);
#ifdef LEGACY_EXEC
extern void MCU_puturl(MCExecPoint &ep, MCExecPoint &data);
#endif
extern uint1 MCU_unicodetocharset(uint2 uchar);
extern uint1 MCU_languagetocharset(MCNameRef langname);
extern MCNameRef MCU_charsettolanguage(uint1 charset);
/* LEGACY */ extern uint1 MCU_languagetocharset(MCStringRef langname);
extern uint1 MCU_wincharsettocharset(uint2 wincharset);
extern uint1 MCU_charsettowincharset(uint1 charset);

extern bool MCU_multibytetounicode(MCDataRef p_input, uinteger_t p_charset, MCDataRef &r_output);
extern bool MCU_unicodetomultibyte(MCDataRef p_input, uinteger_t p_charset, MCDataRef &r_output);
extern void MCU_multibytetounicode(const char *s, uint4 len, char *d,
	                                   uint4 destbufferlength, uint4 &destlen,
	                                   uint1 charset);
extern void MCU_unicodetomultibyte(const char *s, uint4 len, char *d,
	                                   uint4 destbufferlength, uint4 &destlen,
	                                   uint1 charset);

#ifdef LEGACY_EXEC
extern bool MCU_compare_strings_native(const char *p_a, bool p_a_isunicode, const char *p_b, bool p_b_isunicode);
#endif
extern double MCU_squared_distance_from_line(int4 sx, int4 sy, int4 ex, int4 ey, int4 x, int4 y);

// MW-2013-05-21: [[ RandomBytes ]] Generate random bytes using either OpenSSL (if available)
//   or platform support (if not).
extern bool MCU_random_bytes(size_t p_bytecount, MCDataRef& r_bytes);

// 

struct MCInterval
{
	int from;
	int to;
};

extern bool MCU_disjointrangeinclude(MCInterval*& p_ranges, int& p_count, int p_from, int p_to);
extern bool MCU_disjointrangecontains(MCInterval* p_ranges, int p_count, int p_element);

//

// MW-2013-05-02: [[ x64 ]] The 'x_length' parameter is always IO_header::len
//   which is now size_t, so match it.
IO_stat MCU_dofakewrite(char*& x_buffer, size_t& x_length, const void *p_data, uint4 p_size, uint4 p_count);

//

inline bool MCU_empty_rect(const MCRectangle& a)
{
	return a . width == 0 || a . height == 0;
}

inline bool MCU_equal_rect(const MCRectangle& a, const MCRectangle& b)
{
	return a . x == b . x && a . y == b . y &&  a . width == b . width && a . height == b . height;
}

inline MCRectangle MCU_make_rect(int2 x, int2 y, uint2 w, uint2 h)
{
	MCRectangle r;
	r . x = x;
	r . y = y;
	r . width = w;
	r . height = h;
	return r;
}

#endif<|MERGE_RESOLUTION|>--- conflicted
+++ resolved
@@ -142,15 +142,11 @@
 #endif
 extern bool MCU_matchname(MCNameRef p_name, Chunk_term type, MCNameRef name);
 extern void MCU_snap(int2 &p);
-<<<<<<< HEAD
-extern void MCU_roundrect(MCPoint *&, uint2 &npoints,
-	                          const MCRectangle &, uint2 radius);
-#ifdef LEGACY_EXEC
-=======
+
 // MDW-2014-07-06: [[ oval_points ]]
 extern void MCU_roundrect(MCPoint *&points, uint2 &npoints,
                    const MCRectangle &rect, uint2 radius, uint2 startAngle, uint2 arcAngle);
->>>>>>> 479cf516
+#ifdef LEGACY_EXEC
 extern void MCU_unparsepoints(MCPoint *points, uint2 npoints, MCExecPoint &);
 #endif
 extern Boolean MCU_parsepoints(MCPoint *&oldpoints, uindex_t &n, MCStringRef p_data);
