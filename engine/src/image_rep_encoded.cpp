--- conflicted
+++ resolved
@@ -39,11 +39,8 @@
 {
 }
 
-<<<<<<< HEAD
-=======
 // IM-2014-07-31: [[ ImageLoader ]] Use image loader class to read image frames
 extern bool MCImageLoaderFormatToCompression(MCImageLoaderFormat p_format, uint32_t &r_compression);
->>>>>>> 47a94227
 bool MCEncodedImageRep::LoadImageFrames(MCBitmapFrame *&r_frames, uindex_t &r_frame_count, bool &r_frames_premultiplied)
 {
 	bool t_success = true;
@@ -53,29 +50,16 @@
 	MCImageLoader *t_loader;
 	t_loader = nil;
 
-<<<<<<< HEAD
-	MCPoint t_hotspot = {1, 1};
-	MCStringRef t_name = nil;
-=======
 	MCBitmapFrame *t_frames;
 	uint32_t t_count;
->>>>>>> 47a94227
 
 	MCImageLoaderFormat t_format;
 
 	if (t_success)
 		t_success = GetDataStream(t_stream);
 
-<<<<<<< HEAD
-	MCBitmapFrame *t_frames;
-	t_frames = nil;
-	
-	uindex_t t_frame_count;
-	t_frame_count = 0;
-=======
 	if (t_success)
 		t_success = MCImageLoader::LoaderForStream(t_stream, t_loader);
->>>>>>> 47a94227
 	
 	if (t_success)
 	{
@@ -107,12 +91,8 @@
 		r_frames_premultiplied = false;
 	}
 
-<<<<<<< HEAD
-	MCValueRelease(t_name);
-=======
 	return t_success;
 }
->>>>>>> 47a94227
 	
 // IM-2014-08-01: [[ ImageLoader ]] The frame count is determined when reading the header
 // during CalculateGeometry or LoadImageFrames
@@ -131,20 +111,11 @@
 // IM-2014-07-31: [[ ImageLoader ]] Use image loader class to read image geometry from stream header
 bool MCEncodedImageRep::CalculateGeometry(uindex_t &r_width, uindex_t &r_height)
 {
-<<<<<<< HEAD
-	MCGImageFrame t_frame;
-	if (!LockImageFrame(0, 1.0, t_frame))
-		return false;
-
-	r_width = MCGImageGetWidth(t_frame.image);
-	r_height = MCGImageGetHeight(t_frame.image);
-=======
 	bool t_success;
 	t_success = true;
 
 	IO_handle t_stream;
 	t_stream = nil;
->>>>>>> 47a94227
 
 	MCImageLoader *t_loader;
 	t_loader = nil;
@@ -176,11 +147,6 @@
 	if (m_have_geometry)
 		return m_compression;
 
-<<<<<<< HEAD
-	MCGImageFrame t_frame;
-	if (LockImageFrame(0, 1.0, t_frame))
-		UnlockImageFrame(0, t_frame);
-=======
 	IO_handle t_stream;
 	t_stream = nil;
 	
@@ -191,7 +157,6 @@
 
 	if (t_stream != nil)
 		MCS_close(t_stream);
->>>>>>> 47a94227
 
 	return m_compression;
 }
