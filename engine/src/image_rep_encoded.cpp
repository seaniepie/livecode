/* Copyright (C) 2003-2013 Runtime Revolution Ltd.

This file is part of LiveCode.

LiveCode is free software; you can redistribute it and/or modify it under
the terms of the GNU General Public License v3 as published by the Free
Software Foundation.

LiveCode is distributed in the hope that it will be useful, but WITHOUT ANY
WARRANTY; without even the implied warranty of MERCHANTABILITY or
FITNESS FOR A PARTICULAR PURPOSE.  See the GNU General Public License
for more details.

You should have received a copy of the GNU General Public License
along with LiveCode.  If not see <http://www.gnu.org/licenses/>.  */

#include "prefix.h"

#include "core.h"
#include "globdefs.h"
#include "filedefs.h"
#include "objdefs.h"
#include "parsedef.h"
#include "mcio.h"
#include "context.h"
#include "securemode.h"

#include "execpt.h"
#include "util.h"
#include "stack.h"

#include "image.h"

#include "imageloader.h"

////////////////////////////////////////////////////////////////////////////////

MCEncodedImageRep::~MCEncodedImageRep()
{
}

// IM-2014-07-31: [[ ImageLoader ]] Use image loader class to read image frames
extern bool MCImageLoaderFormatToCompression(MCImageLoaderFormat p_format, uint32_t &r_compression);
bool MCEncodedImageRep::LoadImageFrames(MCBitmapFrame *&r_frames, uindex_t &r_frame_count, bool &r_frames_premultiplied)
{
	bool t_success = true;

	IO_handle t_stream = nil;

	MCImageLoader *t_loader;
	t_loader = nil;

	MCBitmapFrame *t_frames;
	uint32_t t_count;

	MCImageLoaderFormat t_format;

	if (t_success)
		t_success = GetDataStream(t_stream);

	if (t_success)
		t_success = MCImageLoader::LoaderForStream(t_stream, t_loader);
	
	if (t_success)
	{
		t_format = t_loader->GetFormat();
		t_success = t_loader->TakeFrames(t_frames, t_count);
	}
	
	if (t_loader != nil)
		delete t_loader;
	
	if (t_stream != nil)
		MCS_close(t_stream);

	if (t_success)
	{
		if (t_count == 1)
			t_frames[0].density = 1.0;

		m_width = t_frames[0].image->width;
		m_height = t_frames[0].image->height;
		m_header_frame_count = t_count;

		/* UNCHECKED */ MCImageLoaderFormatToCompression(t_format, m_compression);

		m_have_geometry = true;
		
		r_frames = t_frames;
		r_frame_count = t_count;
		r_frames_premultiplied = false;
	}

	return t_success;
}

// IM-2014-08-01: [[ ImageLoader ]] The frame count is determined when reading the header
// during CalculateGeometry or LoadImageFrames
uindex_t MCEncodedImageRep::GetFrameCount()
{
	uint32_t t_width, t_height;
	if (m_have_geometry)
		return m_header_frame_count;
		
	if (GetGeometry(t_width, t_height))
		return m_header_frame_count;
	
	return 0;
}

// IM-2014-07-31: [[ ImageLoader ]] Use image loader class to read image geometry from stream header
bool MCEncodedImageRep::CalculateGeometry(uindex_t &r_width, uindex_t &r_height)
{
<<<<<<< HEAD
	bool t_success;
	t_success = true;

	IO_handle t_stream;
	t_stream = nil;
=======
	MCGImageFrame t_frame;
	if (!LockImageFrame(0, 1.0, t_frame))
		return false;

	r_width = MCGImageGetWidth(t_frame.image);
	r_height = MCGImageGetHeight(t_frame.image);
>>>>>>> 1498b5cc

	MCImageLoader *t_loader;
	t_loader = nil;
	
	if (t_success)
		t_success = GetDataStream(t_stream);
	
	if (t_success)
		t_success = MCImageLoader::LoaderForStream(t_stream, t_loader);
	
	if (t_success)
	{
		/* UNCHECKED */ MCImageLoaderFormatToCompression(t_loader->GetFormat(), m_compression);
		t_success = t_loader->GetGeometry(r_width, r_height) && t_loader->GetFrameCount(m_header_frame_count);
	}
	
	if (t_loader != nil)
		delete t_loader;
	
	if (t_stream != nil)
		MCS_close(t_stream);

	return true;
}

// IM-2014-07-31: [[ ImageLoader ]] Use image loader method to identify stream format
uint32_t MCEncodedImageRep::GetDataCompression()
{
	if (m_have_geometry)
		return m_compression;

<<<<<<< HEAD
	IO_handle t_stream;
	
	MCImageLoaderFormat t_format;
	
	if (GetDataStream(t_stream) && MCImageLoader::IdentifyFormat(t_stream, t_format))
		/* UNCHECKED */ MCImageLoaderFormatToCompression(t_format, m_compression);
=======
	MCGImageFrame t_frame;
	if (LockImageFrame(0, 1.0, t_frame))
		UnlockImageFrame(0, t_frame);
>>>>>>> 1498b5cc

	return m_compression;
}

////////////////////////////////////////////////////////////////////////////////

MCReferencedImageRep::MCReferencedImageRep(const char *p_file_name, const char *p_search_key)
{
	/* UNCHECKED */ MCCStringClone(p_file_name, m_file_name);
	/* UNCHECKED */ MCCStringClone(p_search_key, m_search_key);
	m_url_data = nil;
	
	// MW-2013-09-25: [[ Bug 10983 ]] No load has yet been attempted.
	m_url_load_attempted = false;
}

MCReferencedImageRep::~MCReferencedImageRep()
{
	MCCStringFree(m_file_name);
	MCCStringFree(m_search_key);
	
	MCMemoryDeallocate(m_url_data);
}

bool MCReferencedImageRep::GetDataStream(IO_handle &r_stream)
{
	IO_handle t_stream = nil;
	if (MCSecureModeCanAccessDisk())
		t_stream = MCS_open(m_file_name, IO_READ_MODE, false, false, 0);
	
	// MW-2013-09-25: [[ Bug 10983 ]] Only ever try to load the rep as a url once.
	if (t_stream == nil && !m_url_load_attempted)
	{
		// MW-2013-09-25: [[ Bug 10983 ]] Mark the rep has having attempted url load.
		m_url_load_attempted = true;
		
		MCExecPoint ep(MCdefaultstackptr, nil, nil);
		ep.setsvalue(m_file_name);
		
		MCU_geturl(ep);
		
		if (ep.getsvalue().getlength() == 0)
			return false;

		/* UNCHECKED */ MCMemoryAllocateCopy(ep.getsvalue().getstring(), ep.getsvalue().getlength(), m_url_data);
		m_url_data_size = ep.getsvalue().getlength();

		t_stream = MCS_fakeopen(MCString((char*)m_url_data, m_url_data_size));
	}

	if (t_stream != nil)
		r_stream = t_stream;

	return t_stream != nil;
}

////////////////////////////////////////////////////////////////////////////////

MCResidentImageRep::MCResidentImageRep(const void *p_data, uindex_t p_size)
{
	/* UNCHECKED */ MCMemoryAllocateCopy(p_data, p_size, m_data);
	m_size = p_size;
}

MCResidentImageRep::~MCResidentImageRep()
{
	MCMemoryDeallocate(m_data);
}

bool MCResidentImageRep::GetDataStream(IO_handle &r_stream)
{
	r_stream = MCS_fakeopen(MCString((char*)m_data, m_size));
	return r_stream != nil;
}

////////////////////////////////////////////////////////////////////////////////

MCVectorImageRep::MCVectorImageRep(const void *p_data, uindex_t p_size)
{
	/* UNCHECKED */ MCMemoryAllocateCopy(p_data, p_size, m_data);
	m_size = p_size;
}

MCVectorImageRep::~MCVectorImageRep()
{
	MCMemoryDeallocate(m_data);
}

bool MCVectorImageRep::Render(MCDC *p_context, bool p_embed, MCRectangle &p_image_rect, MCRectangle &p_clip_rect)
{
	p_context->drawpict((uint8_t*)m_data, m_size, p_embed, p_image_rect, p_clip_rect);
	return true;
}

bool MCVectorImageRep::LoadImageFrames(MCBitmapFrame *&r_frames, uindex_t &r_frame_count, bool &r_frames_premultiplied)
{
	/* OVERHAUL - REVISIT - should be able to render into an image context
	but we need to know the size of image required first */

	return false;
}

bool MCVectorImageRep::CalculateGeometry(uindex_t &r_width, uindex_t &r_height)
{
	bool t_success = true;

	IO_handle t_stream = nil;
	t_success = nil != (t_stream = MCS_fakeopen(MCString((char*)m_data, m_size)));

	if (t_success)
		t_success = MCImageGetMetafileGeometry(t_stream, r_width, r_height);

	if (t_stream != nil)
		MCS_close(t_stream);

	return t_success;
}

uint32_t MCVectorImageRep::GetDataCompression()
{
	return F_PICT;
}

////////////////////////////////////////////////////////////////////////////////

MCCompressedImageRep::MCCompressedImageRep(MCImageCompressedBitmap *p_compressed)
{
	m_compressed = nil;
	/* UNCHECKED */ MCImageCopyCompressedBitmap(p_compressed, m_compressed);
}

MCCompressedImageRep::~MCCompressedImageRep()
{
	MCImageFreeCompressedBitmap(m_compressed);
}

bool MCCompressedImageRep::LoadImageFrames(MCBitmapFrame *&r_frames, uindex_t &r_frame_count, bool &r_frames_premultiplied)
{
	bool t_success = true;

	MCBitmapFrame *t_frame = nil;
	t_success = MCMemoryNewArray(1, t_frame);
	if (t_success)
		t_success = MCImageDecompressRLE(m_compressed, t_frame->image);

	if (t_success)
	{
		t_frame->density = 1.0;
		
		r_frames = t_frame;
		r_frame_count = 1;
		r_frames_premultiplied = false;
	}
	else
		MCImageFreeFrames(t_frame, 1);

	return t_success;
}

bool MCCompressedImageRep::CalculateGeometry(uindex_t &r_width, uindex_t &r_height)
{
	r_width = m_compressed->width;
	r_height = m_compressed->height;

	return true;
}

uint32_t MCCompressedImageRep::GetDataCompression()
{
	return F_RLE;
}

////////////////////////////////////////////////////////////////////////////////<|MERGE_RESOLUTION|>--- conflicted
+++ resolved
@@ -65,7 +65,7 @@
 	{
 		t_format = t_loader->GetFormat();
 		t_success = t_loader->TakeFrames(t_frames, t_count);
-	}
+			}
 	
 	if (t_loader != nil)
 		delete t_loader;
@@ -93,7 +93,7 @@
 
 	return t_success;
 }
-
+	
 // IM-2014-08-01: [[ ImageLoader ]] The frame count is determined when reading the header
 // during CalculateGeometry or LoadImageFrames
 uindex_t MCEncodedImageRep::GetFrameCount()
@@ -101,7 +101,7 @@
 	uint32_t t_width, t_height;
 	if (m_have_geometry)
 		return m_header_frame_count;
-		
+
 	if (GetGeometry(t_width, t_height))
 		return m_header_frame_count;
 	
@@ -111,20 +111,11 @@
 // IM-2014-07-31: [[ ImageLoader ]] Use image loader class to read image geometry from stream header
 bool MCEncodedImageRep::CalculateGeometry(uindex_t &r_width, uindex_t &r_height)
 {
-<<<<<<< HEAD
 	bool t_success;
 	t_success = true;
 
 	IO_handle t_stream;
 	t_stream = nil;
-=======
-	MCGImageFrame t_frame;
-	if (!LockImageFrame(0, 1.0, t_frame))
-		return false;
-
-	r_width = MCGImageGetWidth(t_frame.image);
-	r_height = MCGImageGetHeight(t_frame.image);
->>>>>>> 1498b5cc
 
 	MCImageLoader *t_loader;
 	t_loader = nil;
@@ -156,18 +147,16 @@
 	if (m_have_geometry)
 		return m_compression;
 
-<<<<<<< HEAD
 	IO_handle t_stream;
+	t_stream = nil;
 	
 	MCImageLoaderFormat t_format;
 	
 	if (GetDataStream(t_stream) && MCImageLoader::IdentifyFormat(t_stream, t_format))
 		/* UNCHECKED */ MCImageLoaderFormatToCompression(t_format, m_compression);
-=======
-	MCGImageFrame t_frame;
-	if (LockImageFrame(0, 1.0, t_frame))
-		UnlockImageFrame(0, t_frame);
->>>>>>> 1498b5cc
+
+	if (t_stream != nil)
+		MCS_close(t_stream);
 
 	return m_compression;
 }
