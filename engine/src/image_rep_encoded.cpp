/* Copyright (C) 2003-2013 Runtime Revolution Ltd.

This file is part of LiveCode.

LiveCode is free software; you can redistribute it and/or modify it under
the terms of the GNU General Public License v3 as published by the Free
Software Foundation.

LiveCode is distributed in the hope that it will be useful, but WITHOUT ANY
WARRANTY; without even the implied warranty of MERCHANTABILITY or
FITNESS FOR A PARTICULAR PURPOSE.  See the GNU General Public License
for more details.

You should have received a copy of the GNU General Public License
along with LiveCode.  If not see <http://www.gnu.org/licenses/>.  */

#include "prefix.h"

#include "globdefs.h"
#include "filedefs.h"
#include "objdefs.h"
#include "parsedef.h"
#include "mcio.h"
#include "context.h"
#include "securemode.h"

#include "execpt.h"
#include "util.h"
#include "stack.h"

#include "image.h"

////////////////////////////////////////////////////////////////////////////////

MCEncodedImageRep::~MCEncodedImageRep()
{
}

bool MCEncodedImageRep::LoadImageFrames(MCImageFrame *&r_frames, uindex_t &r_frame_count)
{
	bool t_success = true;

	// IM-2013-02-18 - switching this back to using MCImageImport as we need to
	// determine the compression type for m_compression

	IO_handle t_stream = nil;
	IO_handle t_mask_stream = nil;

	MCImageCompressedBitmap *t_compressed = nil;
	MCImageBitmap *t_bitmap = nil;

	MCPoint t_hotspot = {1, 1};
	char *t_name = nil;

	t_success = GetDataStream(t_stream) &&
		MCImageImport(t_stream, t_mask_stream, t_hotspot, t_name, t_compressed, t_bitmap);

	if (t_stream != nil)
		MCS_close(t_stream);

	if (t_success)
	{
		if (t_compressed != nil)
			t_success = MCImageDecompress(t_compressed, r_frames, r_frame_count);
		else
		{
			t_success = MCMemoryNewArray(1, r_frames);
			if (t_success)
			{
				r_frames[0].image = t_bitmap;
				t_bitmap = nil;
				r_frame_count = 1;
			}
		}
	}

	if (t_success)
	{

		m_width = r_frames[0].image->width;
		m_height = r_frames[0].image->height;

		if (t_compressed != nil)
			m_compression = t_compressed->compression;

		m_have_geometry = true;
	}

	MCCStringFree(t_name);
	
	MCImageFreeBitmap(t_bitmap);
	MCImageFreeCompressedBitmap(t_compressed);

	return t_success;
}

bool MCEncodedImageRep::CalculateGeometry(uindex_t &r_width, uindex_t &r_height)
{
	MCImageFrame *t_frame = nil;
	if (!LockImageFrame(0, m_premultiplied, t_frame))
		return false;

	r_width = t_frame->image->width;
	r_height = t_frame->image->height;

	UnlockImageFrame(0, t_frame);

	return true;
}

uint32_t MCEncodedImageRep::GetDataCompression()
{
	/* OVERHAUL - REVISIT - need to refactor image import code so we can detect
	image compression & geometry without reading whole file */

	if (m_have_geometry)
		return m_compression;

	MCImageFrame *t_frame = nil;
	if (LockImageFrame(0, m_premultiplied, t_frame))
		UnlockImageFrame(0, t_frame);

	return m_compression;
}

////////////////////////////////////////////////////////////////////////////////

MCReferencedImageRep::MCReferencedImageRep(MCStringRef p_file_name)
{
	m_file_name = MCValueRetain(p_file_name);
	m_url_data = nil;
	
	// MW-2013-09-25: [[ Bug 10983 ]] No load has yet been attempted.
	m_url_load_attempted = false;
}

MCReferencedImageRep::~MCReferencedImageRep()
{
	MCValueRelease(m_file_name);
	MCMemoryDeallocate(m_url_data);
}

bool MCReferencedImageRep::GetDataStream(IO_handle &r_stream)
{
	IO_handle t_stream = nil;
	if (MCSecureModeCanAccessDisk())
<<<<<<< HEAD
		t_stream = MCS_open(m_file_name, kMCSOpenFileModeRead, false, false, 0);

	if (t_stream == nil)
	{
		if (m_url_data == nil)
		{
			MCExecPoint ep(MCdefaultstackptr, nil, nil);
			ep.setvalueref(m_file_name);
			MCU_geturl(ep);
			if (ep.getsvalue().getlength() == 0)
				return false;

			/* UNCHECKED */ MCMemoryAllocateCopy(ep.getsvalue().getstring(), ep.getsvalue().getlength(), m_url_data);
			m_url_data_size = ep.getsvalue().getlength();
		}
=======
		t_stream = MCS_open(m_file_name, IO_READ_MODE, false, false, 0);
	
	// MW-2013-09-25: [[ Bug 10983 ]] Only ever try to load the rep as a url once.
	if (t_stream == nil && !m_url_load_attempted)
	{
		// MW-2013-09-25: [[ Bug 10983 ]] Mark the rep has having attempted url load.
		m_url_load_attempted = true;
		
		MCExecPoint ep(MCdefaultstackptr, nil, nil);
		ep.setsvalue(m_file_name);
		
		MCU_geturl(ep);
		
		if (ep.getsvalue().getlength() == 0)
			return false;

		/* UNCHECKED */ MCMemoryAllocateCopy(ep.getsvalue().getstring(), ep.getsvalue().getlength(), m_url_data);
		m_url_data_size = ep.getsvalue().getlength();
>>>>>>> 783dcc54

		t_stream = MCS_fakeopen(MCString((const char *)m_url_data, m_url_data_size));
	}

	if (t_stream != nil)
		r_stream = t_stream;

	return t_stream != nil;
}

////////////////////////////////////////////////////////////////////////////////

MCResidentImageRep::MCResidentImageRep(const void *p_data, uindex_t p_size)
{
	/* UNCHECKED */ MCMemoryAllocateCopy(p_data, p_size, m_data);
	m_size = p_size;
}

MCResidentImageRep::~MCResidentImageRep()
{
	MCMemoryDeallocate(m_data);
}

bool MCResidentImageRep::GetDataStream(IO_handle &r_stream)
{
	r_stream = MCS_fakeopen(MCString((const char *)m_data, m_size));
	return r_stream != nil;
}

////////////////////////////////////////////////////////////////////////////////

MCVectorImageRep::MCVectorImageRep(const void *p_data, uindex_t p_size)
{
	/* UNCHECKED */ MCMemoryAllocateCopy(p_data, p_size, m_data);
	m_size = p_size;
}

MCVectorImageRep::~MCVectorImageRep()
{
	MCMemoryDeallocate(m_data);
}

bool MCVectorImageRep::Render(MCDC *p_context, bool p_embed, MCRectangle &p_image_rect, MCRectangle &p_clip_rect)
{
	p_context->drawpict((uint8_t*)m_data, m_size, p_embed, p_image_rect, p_clip_rect);
	return true;
}

bool MCVectorImageRep::LoadImageFrames(MCImageFrame *&r_frames, uindex_t &r_frame_count)
{
	/* OVERHAUL - REVISIT - should be able to render into an image context
	but we need to know the size of image required first */

	return false;
}

bool MCVectorImageRep::CalculateGeometry(uindex_t &r_width, uindex_t &r_height)
{
	bool t_success = true;
    MCAutoDataRef t_data;

	IO_handle t_stream = nil;
    if (t_success)
        t_success = nil != (t_stream = MCS_fakeopen(MCString((const char *)m_data, m_size)));

	if (t_success)
		t_success = MCImageGetMetafileGeometry(t_stream, r_width, r_height);

	if (t_stream != nil)
		MCS_close(t_stream);

	return t_success;
}

////////////////////////////////////////////////////////////////////////////////

MCCompressedImageRep::MCCompressedImageRep(MCImageCompressedBitmap *p_compressed)
{
	m_compressed = nil;
	/* UNCHECKED */ MCImageCopyCompressedBitmap(p_compressed, m_compressed);
}

MCCompressedImageRep::~MCCompressedImageRep()
{
	MCImageFreeCompressedBitmap(m_compressed);
}

bool MCCompressedImageRep::LoadImageFrames(MCImageFrame *&r_frames, uindex_t &r_frame_count)
{
	bool t_success = true;

	MCImageFrame *t_frame = nil;
	t_success = MCMemoryNewArray(1, t_frame);
	if (t_success)
		t_success = MCImageDecompressRLE(m_compressed, t_frame->image);

	if (t_success)
	{
		r_frames = t_frame;
		r_frame_count = 1;
	}
	else
		MCImageFreeFrames(t_frame, 1);

	return t_success;
}

bool MCCompressedImageRep::CalculateGeometry(uindex_t &r_width, uindex_t &r_height)
{
	r_width = m_compressed->width;
	r_height = m_compressed->height;

	return true;
}

////////////////////////////////////////////////////////////////////////////////<|MERGE_RESOLUTION|>--- conflicted
+++ resolved
@@ -144,24 +144,7 @@
 {
 	IO_handle t_stream = nil;
 	if (MCSecureModeCanAccessDisk())
-<<<<<<< HEAD
 		t_stream = MCS_open(m_file_name, kMCSOpenFileModeRead, false, false, 0);
-
-	if (t_stream == nil)
-	{
-		if (m_url_data == nil)
-		{
-			MCExecPoint ep(MCdefaultstackptr, nil, nil);
-			ep.setvalueref(m_file_name);
-			MCU_geturl(ep);
-			if (ep.getsvalue().getlength() == 0)
-				return false;
-
-			/* UNCHECKED */ MCMemoryAllocateCopy(ep.getsvalue().getstring(), ep.getsvalue().getlength(), m_url_data);
-			m_url_data_size = ep.getsvalue().getlength();
-		}
-=======
-		t_stream = MCS_open(m_file_name, IO_READ_MODE, false, false, 0);
 	
 	// MW-2013-09-25: [[ Bug 10983 ]] Only ever try to load the rep as a url once.
 	if (t_stream == nil && !m_url_load_attempted)
@@ -170,7 +153,7 @@
 		m_url_load_attempted = true;
 		
 		MCExecPoint ep(MCdefaultstackptr, nil, nil);
-		ep.setsvalue(m_file_name);
+		ep.setvalueref(m_file_name);
 		
 		MCU_geturl(ep);
 		
@@ -179,7 +162,6 @@
 
 		/* UNCHECKED */ MCMemoryAllocateCopy(ep.getsvalue().getstring(), ep.getsvalue().getlength(), m_url_data);
 		m_url_data_size = ep.getsvalue().getlength();
->>>>>>> 783dcc54
 
 		t_stream = MCS_fakeopen(MCString((const char *)m_url_data, m_url_data_size));
 	}
