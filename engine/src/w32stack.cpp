/* Copyright (C) 2003-2013 Runtime Revolution Ltd.

This file is part of LiveCode.

LiveCode is free software; you can redistribute it and/or modify it under
the terms of the GNU General Public License v3 as published by the Free
Software Foundation.

LiveCode is distributed in the hope that it will be useful, but WITHOUT ANY
WARRANTY; without even the implied warranty of MERCHANTABILITY or
FITNESS FOR A PARTICULAR PURPOSE.  See the GNU General Public License
for more details.

You should have received a copy of the GNU General Public License
along with LiveCode.  If not see <http://www.gnu.org/licenses/>.  */

#include "w32prefix.h"

#include "globdefs.h"
#include "filedefs.h"
#include "objdefs.h"
#include "parsedef.h"

//#include "execpt.h"
#include "dispatch.h"
#include "stack.h"
#include "card.h"
#include "group.h"
#include "player.h"
#include "image.h"
#include "field.h"
#include "stacklst.h"
#include "cardlst.h"
#include "sellst.h"
#include "mcerror.h"
#include "param.h"
#include "handler.h"
#include "util.h"
#include "mctheme.h"
#include "license.h"
#include "mode.h"
#include "globals.h"
#include "context.h"
#include "region.h"
#include "redraw.h"
#include "tilecache.h"

#include "graphicscontext.h"

#include "w32dc.h"
#include "w32text.h"
#include "w32dnd.h"

#include "resolution.h"

#include "graphics_util.h"

////////////////////////////////////////////////////////////////////////////////

// MW-2011-09-14: [[ Redraw ]] If non-nil, this pixmap is used in the next
//   onpaint update.
// IM-2013-06-19: [[ RefactorGraphics]] replace update pixmap with callback
static MCStackUpdateCallback s_update_callback = nil;
static void *s_update_context = nil;

////////////////////////////////////////////////////////////////////////////////

extern bool create_temporary_dib(HDC p_dc, uint4 p_width, uint4 p_height, HBITMAP& r_bitmap, void*& r_bits);
extern void surface_merge_with_alpha(void *p_pixels, uint4 p_pixel_stride, void *p_alpha, uint4 p_alpha_stride, uint4 p_width, uint4 p_height);

extern MCGFloat MCWin32GetLogicalToScreenScale(void);

extern void MCWin32RegionDestroy(HRGN p_region);
extern bool MCWin32RegionOffset(HRGN p_region, int32_t p_dx, int32_t p_dy);

extern bool MCWin32MCGRegionToHRGN(MCGRegionRef p_region, HRGN &r_region);
extern bool MCWin32HRGNToMCGRegion(HRGN p_region, MCGRegionRef &r_region);
extern bool MCRegionSetAsWindowShape(HRGN region, MCSysWindowHandle window);

////////////////////////////////////////////////////////////////////////////////

static inline MCRectangle MCRectangleFromWin32RECT(const RECT &p_rect)
{
	return MCRectangleMake(p_rect.left, p_rect.top, p_rect.right - p_rect.left, p_rect.bottom - p_rect.top);
}

////////////////////////////////////////////////////////////////////////////////

MCStack *MCStack::findstackd(Window w)
{
	// IM-2014-07-09: [[ Bug 12225 ]] Use window ID to find stack
<<<<<<< HEAD
    return findstackwindowid(MCscreen->dtouint((Drawable)w));
=======
	return findstackwindowid(MCscreen->dtouint((Drawable)w));
>>>>>>> 7249110a
}

void MCStack::platform_openwindow(Boolean p_override)
{
	if (MCModeMakeLocalWindows())
		MCscreen -> openwindow(window, p_override);
}

void MCStack::getstyle(uint32_t &wstyle, uint32_t &exstyle)
{
	wstyle = 0;
	exstyle = 0;

	// MW-2007-09-17: [[ Bug 5392 ]] Having decorations set will cause the mode and
	//   resizable properties to be ignored.
	bool t_process_mode;
	t_process_mode = true;

	// MW-2007-07-05: [[ Bug 2145 ]] Modal dialogs don't work well with window-
	//   shapes.
	if (flags & F_DECORATIONS)
	{
		if (decorations & WD_TITLE)
			wstyle |= WS_CAPTION;
		if (decorations & WD_MENU)
			wstyle |= WS_SYSMENU;
		if (decorations & WD_MINIMIZE)
		{
			wstyle |= WS_MINIMIZEBOX;
			wstyle |= WS_SYSMENU;
		}
		if (decorations & WD_MAXIMIZE)
		{
			wstyle |= WS_MAXIMIZEBOX;
			wstyle |= WS_SYSMENU;
		}
		if (decorations & WD_UTILITY)
			exstyle |= WS_EX_TOPMOST;
		if (decorations & WD_FORCETASKBAR)
			exstyle |= WS_EX_APPWINDOW;
		if (wstyle == 0)
		{
			wstyle = WS_POPUP;
			exstyle |= WS_EX_TOOLWINDOW;
			t_process_mode = false;
		}
	}
	else
		wstyle = WS_CAPTION | WS_SYSMENU | WS_MINIMIZEBOX;

	if (t_process_mode)
	{
		switch (mode)
		{
		case WM_DRAWER:
		case WM_PALETTE:
			if (!(flags & F_DECORATIONS) || decorations & WD_TITLE)
				exstyle |= WS_EX_TOOLWINDOW;
			if (flags & F_RESIZABLE)
				wstyle |= WS_THICKFRAME;
			break;
		case WM_MODAL:
		case WM_SHEET:
			wstyle = DS_CENTER | DS_MODALFRAME;
			exstyle = WS_EX_DLGMODALFRAME;
			if (flags & F_RESIZABLE)
				wstyle |= WS_THICKFRAME;
			if (!(flags & F_DECORATIONS) || decorations & WD_TITLE)
			{
				wstyle |= WS_CAPTION | WS_POPUP;
				exstyle |= WS_EX_TOOLWINDOW;
			}
			// may need to set owner here
			break;
		case WM_MODELESS:
			wstyle |= WS_DLGFRAME | DS_CENTER | WS_POPUP;
			if (flags & F_RESIZABLE)
				wstyle |= WS_THICKFRAME;
			else
				wstyle &= ~(WS_THICKFRAME | WS_MAXIMIZEBOX);
			exstyle = WS_EX_TOOLWINDOW;
			break;
		case WM_TOP_LEVEL:
		case WM_TOP_LEVEL_LOCKED:
			// MW-2007-07-05: [[ Bug 2145 ]] Modal dialogs don't work well with window-
			//   shapes.
			if (!(flags & F_DECORATIONS))
				wstyle |= WS_OVERLAPPEDWINDOW;

			// MW-2006-03-20: Bug 2178 - If we are resizable make sure we have a thick-frame
			if (!(flags & F_RESIZABLE))
				wstyle &= ~(WS_THICKFRAME | WS_MAXIMIZEBOX);
			else
				wstyle |= WS_THICKFRAME;
			break;
		default:
			wstyle = WS_POPUP;
			exstyle = WS_EX_TOPMOST | WS_EX_TOOLWINDOW;
			break;
		}
	}

	if (flags & F_DECORATIONS && decorations & WD_UTILITY)
	{
		exstyle |= WS_EX_TOPMOST;
		if (flags & F_RESIZABLE)
			wstyle |= WS_THICKFRAME;
	}

	if (m_window_shape != NULL && !m_window_shape -> is_sharp)
	{
		wstyle &= ~(WS_BORDER | WS_CAPTION | WS_DLGFRAME | WS_MAXIMIZEBOX | WS_MINIMIZEBOX | WS_SIZEBOX | WS_SYSMENU | WS_THICKFRAME);
		exstyle &= ~(WS_EX_CLIENTEDGE | WS_EX_DLGMODALFRAME | WS_EX_STATICEDGE | WS_EX_WINDOWEDGE);
		wstyle |= WS_POPUP;
		exstyle |= WS_EX_LAYERED;
	}
	else if (blendlevel < 100)
		exstyle |= WS_EX_LAYERED;

	if (getextendedstate(ECS_IGNORE_MOUSE_EVENTS) == True)
		exstyle |= WS_EX_LAYERED | WS_EX_TRANSPARENT;
}

static RECT getwrect(MCRectangle rect, DWORD wstyle, DWORD exstyle)
{
	RECT wrect;
	wrect.left = rect.x;
	wrect.top = rect.y;
	wrect.right = rect.x + rect.width;
	wrect.bottom = rect.y + rect.height;
	AdjustWindowRectEx(&wrect, wstyle, False, exstyle);
	return wrect;
}

// MW-2006-03-20: Bug 3316 - There seems absolutely no way of preventing flicker
//   when transitioning from no alpha to alpha. Therefore, we need to create a new
//   window opened *behind* the current window; show it; redraw it; then delete
//   the existing window.
void MCStack::setopacity(uint1 p_level)
{
	// If the stack is not ours to open, then we do nothing ('runtime' mode/remoteable
	// window).
	if (!MCModeMakeLocalWindows())
		return;

	// Do nothing if not NT
	if (MCmajorosversion < 0x0500)
		return;

	if (m_window_shape != NULL && !m_window_shape -> is_sharp)
		composite();
	else if (window != NULL)
	{
		HWND t_old_window;
		t_old_window = NULL;

		DWORD t_old_long, t_new_long;
		t_old_long = GetWindowLong((HWND)window -> handle . window, GWL_EXSTYLE);

		if (p_level == 255)
			t_new_long = t_old_long & ~WS_EX_LAYERED;
		else
			t_new_long = t_old_long | WS_EX_LAYERED;

		if (t_new_long != t_old_long)
		{
			if (IsWindowVisible((HWND)window -> handle . window) && (t_new_long & WS_EX_LAYERED) != 0)
				t_old_window = (HWND)window -> handle . window;
			else
				SetWindowLong((HWND)window -> handle . window, GWL_EXSTYLE, t_new_long);
		}

		if (t_old_window != NULL)
		{
			uint32_t t_style, t_ex_style;
			getstyle(t_style, t_ex_style);

			// MW-2006-07-27: [[ Bug 3690 ]] - Make sure layered attribute is set if we need it
			t_ex_style = (t_ex_style & ~WS_EX_LAYERED) | (t_new_long & WS_EX_LAYERED);

			RECT t_rect;
			t_rect = getwrect(rect, t_style, t_ex_style);

			Bool t_is_xp_menu;
			t_is_xp_menu = (mode == WM_PULLDOWN || mode == WM_POPUP || mode == WM_CASCADE) && (MCcurtheme && MCcurtheme->getthemeid() == LF_NATIVEWIN);

			if (!t_is_xp_menu && mode < WM_PULLDOWN)
				window -> handle . window = (MCSysWindowHandle)CreateWindowExW(t_ex_style, MC_WIN_CLASS_NAME_W, WideCString(getname_cstring()), t_style | WS_CLIPCHILDREN | WS_CLIPSIBLINGS, t_rect . left, t_rect . top, t_rect . right - t_rect . left, t_rect . bottom - t_rect . top, NULL, NULL, MChInst, NULL);
			else
				window -> handle . window = (MCSysWindowHandle)CreateWindowExA(t_ex_style, t_is_xp_menu ? MC_MENU_WIN_CLASS_NAME : mode >= WM_PULLDOWN ? MC_POPUP_WIN_CLASS_NAME : MC_WIN_CLASS_NAME, getname_cstring(), t_style | WS_CLIPCHILDREN | WS_CLIPSIBLINGS, t_rect . left, t_rect . top, t_rect . right - t_rect . left, t_rect . bottom - t_rect . top, NULL, NULL, MChInst, NULL);
			
			// MW-2010-10-22: [[ Bug 8151 ]] Make sure we update the title string.
			MCscreen -> setname(window, titlestring);

			SetWindowLongA((HWND)window->handle.window, GWL_USERDATA, mode);
			
			if (flags & F_DECORATIONS && !(decorations & WD_SHAPE) && !(decorations & WD_CLOSE))
				EnableMenuItem(GetSystemMenu((HWND)window->handle.window, False), SC_CLOSE, MF_BYCOMMAND | MF_GRAYED);
		
			if (m_window_shape != nil && m_window_shape -> is_sharp)
			{
				HRGN t_region;
				t_region = (HRGN)m_window_shape -> handle;
				MCWin32RegionOffset(t_region, rect . x - t_rect . left, rect . y - t_rect . top);
				MCRegionSetAsWindowShape(t_region, window->handle.window);

				// The window now owns the region.
				m_window_shape -> handle = nil;
			}

			RevokeDragDrop(t_old_window);
			CoLockObjectExternal(droptarget, FALSE, TRUE);
			droptarget -> setstack(NULL);

			droptarget -> setstack(this);
			CoLockObjectExternal(droptarget, TRUE, TRUE);
			RegisterDragDrop((HWND)window -> handle . window, droptarget);

			SetWindowPos((HWND)window -> handle . window, t_old_window, 0, 0, 0, 0, SWP_NOACTIVATE | SWP_NOMOVE | SWP_NOREDRAW | SWP_NOSENDCHANGING | SWP_NOSIZE | SWP_SHOWWINDOW);

			MCPlayer *t_player;
			for(t_player = MCplayers; t_player != NULL; t_player = t_player -> getnextplayer())
				if (t_player -> getstack() == this)
					t_player -> changewindow((MCSysWindowHandle)t_old_window);
		}

		if (p_level < 255)
			SetLayeredWindowAttributes((HWND)window -> handle . window, 0, p_level, LWA_ALPHA);

		if (t_old_window != NULL)
		{
			RedrawWindow((HWND)window -> handle . window, NULL, NULL, RDW_INVALIDATE | RDW_FRAME | RDW_UPDATENOW);
			DestroyWindow(t_old_window);
		}
	}
}

void MCStack::destroywindowshape()
{
	if (m_window_shape == nil)
		return;

	// Delete the data ptr (might be nil).
	delete[] m_window_shape -> data;

	// If the mask is sharp, delete the region; otherwise
	// handle might be a pixmap.
	if (m_window_shape -> is_sharp)
		MCWin32RegionDestroy((HRGN)m_window_shape -> handle);
	else
	{
		HBITMAP t_bitmap = (HBITMAP)m_window_shape->handle;
		if (t_bitmap != nil)
			DeleteObject(t_bitmap);
	}

	delete m_window_shape;
	m_window_shape = nil;
}

void MCStack::realize()
{
	if (MCnoui)
	{
		start_externals();
		return;
	}

	if (MCModeMakeLocalWindows())
	{
		uint32_t wstyle, exstyle;
		loadwindowshape();
		getstyle(wstyle, exstyle);
		RECT wrect ;

		// IM-2013-09-23: [[ FullscreenMode ]] Don't change stack rect if fullscreen
		/* CODE DELETED */

		MCRectangle t_rect;
		// IM-2014-01-16: [[ StackScale ]] Use scaled view rect as window size
		t_rect = view_getrect();

		// IM-2014-01-28: [[ HiDPI ]] Convert logical to screen coords
		t_rect = MCscreen->logicaltoscreenrect(t_rect);

		wrect = getwrect(t_rect, wstyle, exstyle);
		LONG x = wrect.left;
		LONG y = wrect.top;
		LONG width = wrect.right - wrect.left;
		LONG height = wrect.bottom - wrect.top;
		if (flags & F_WM_PLACE && !(state & CS_BEEN_MOVED))
			x = CW_USEDEFAULT;
		window = new _Drawable;
		window->type = DC_WINDOW;
		window->handle.window = 0; // protect against creation callbacks

		// MW-2011-02-15: [[ Bug 9396 ]] Tooltips should have a shadow on Windows.
		Boolean isxpmenu = (mode == WM_PULLDOWN || mode == WM_POPUP || mode == WM_CASCADE || mode == WM_TOOLTIP) \
		                   && (MCcurtheme && MCcurtheme->getthemeid() == LF_NATIVEWIN);

		// MW-2012-09-07: [[ Bug 10368 ]] If the 'no-shadow' bit is set, then we don't
		//   want to use the menu class.
		if (getflag(F_DECORATIONS) && (decorations & WD_NOSHADOW) != 0)
			isxpmenu = False;

		HWND t_parenthwnd = NULL;

		// MW-2007-07-06: [[ Bug 3226 ]] If the platform is NT always create a Unicode window
		if ((MCruntimebehaviour & RTB_NO_UNICODE_WINDOWS) == 0 && !isxpmenu && mode < WM_PULLDOWN)
			window -> handle . window = (MCSysWindowHandle)CreateWindowExW(exstyle, MC_WIN_CLASS_NAME_W, WideCString(getname_cstring()),wstyle | WS_CLIPCHILDREN | WS_CLIPSIBLINGS, x, y, width, height,
		                 t_parenthwnd, NULL, MChInst, NULL);
		else
			window->handle.window = (MCSysWindowHandle)CreateWindowExA(exstyle, isxpmenu? MC_MENU_WIN_CLASS_NAME: mode >= WM_PULLDOWN ? MC_POPUP_WIN_CLASS_NAME
		                 : MC_WIN_CLASS_NAME, getname_cstring(), wstyle | WS_CLIPCHILDREN | WS_CLIPSIBLINGS, x, y, width, height,
		                 t_parenthwnd, NULL, MChInst, NULL);

		SetWindowLongA((HWND)window->handle.window, GWL_USERDATA, mode);
		
		if (flags & F_DECORATIONS && !(decorations & WD_SHAPE) && !(decorations & WD_CLOSE))
			EnableMenuItem(GetSystemMenu((HWND)window->handle.window, False), SC_CLOSE, MF_BYCOMMAND | MF_GRAYED);

		if (m_window_shape != nil && m_window_shape -> is_sharp)
		{
			HRGN t_region;
			t_region = (HRGN)m_window_shape -> handle;
			MCWin32RegionOffset(t_region, t_rect . x - wrect . left, t_rect . y - wrect . top);
			MCRegionSetAsWindowShape(t_region, window->handle.window);

			// The window now owns the region.
			m_window_shape -> handle = nil;
		}

		if ((m_window_shape == NULL || m_window_shape -> is_sharp) && blendlevel != 100)
			setopacity(blendlevel * 255 / 100);
	}
	
	// IM-2014-01-28: [[ HiDPI ]] Initialize window backing scale to the system DPI
	// TODO - Windows 8 implementation will require getting the appropriate per-window value
	view_setbackingscale(MCWin32GetLogicalToScreenScale());

	start_externals();
}

void MCStack::setsizehints()
{
}

void MCStack::sethints()
{
	if (!opened || MCnoui || window == DNULL)
		return;
	MCStack *sptr = MCdefaultstackptr == this ? MCtopstackptr : MCdefaultstackptr;
	if (sptr != NULL && sptr != this && sptr->getw() != DNULL
	        && GetWindowLongA((HWND)window->handle.window, 0) == 0)
		SetWindowLongA((HWND)window->handle.window, 0, (LONG)sptr->getw()->handle.window);
}

MCRectangle MCStack::view_platform_getwindowrect() const
{
	if (window == DNULL)
		return rect;

	RECT wrect;
	GetWindowRect((HWND)window->handle.window, &wrect);

	MCRectangle t_rect;
	t_rect = MCRectangleFromWin32RECT(wrect);

	// IM-2014-01-28: [[ HiDPI ]] Convert screen to logical coords
	t_rect = MCscreen->screentologicalrect(t_rect);

	return t_rect;
}

// IM-2013-09-23: [[ FullscreenMode ]] Factor out device-specific window sizing
MCRectangle MCStack::view_platform_setgeom(const MCRectangle &p_rect)
{
	MCRectangle t_new_rect;
	t_new_rect = p_rect;

	// IM-2014-01-28: [[ HiDPI ]] Convert logical to screen coords
	t_new_rect = MCscreen->logicaltoscreenrect(t_new_rect);

	uint32_t wstyle, exstyle;
	getstyle(wstyle, exstyle);
	RECT newrect = getwrect(t_new_rect, wstyle, exstyle);
	RECT wrect;
	GetWindowRect((HWND)window->handle.window, &wrect);

	MCRectangle t_old_rect;
	t_old_rect = MCRectangleFromWin32RECT(wrect);

	// IM-2014-01-28: [[ HiDPI ]] Convert screen to logical coords
	t_old_rect = MCscreen->screentologicalrect(t_old_rect);

	LONG t_width = newrect.right - newrect.left;
	LONG t_height = newrect.bottom - newrect.top;

	if (t_old_rect.x != p_rect.x || t_old_rect.y != p_rect.y
	        || t_old_rect.width != p_rect.width || t_old_rect.height != p_rect.height)
	{
		state |= CS_NO_CONFIG;
		MoveWindow((HWND)window->handle.window, newrect.left, newrect.top, t_width, t_height, True);
		state &= ~CS_NO_CONFIG;
	}

	return t_old_rect;
}

void MCStack::setgeom()
{
	if (MCnoui || !opened)
		return;

	// MW-2009-09-25: Ensure things are the right size when doing
	//   remote dialog/menu windows.
	if (window == DNULL)
	{
		state &= ~CS_NEED_RESIZE;
		// MW-2011-08-18: [[ Redraw ]] Update to use redraw.
		MCRedrawLockScreen();
		resize(rect . width, rect . height);
		MCRedrawUnlockScreen();
		mode_setgeom();
		return;
	}

	// IM-2013-10-04: [[ FullscreenMode ]] Use view methods to get / set the stack viewport
	MCRectangle t_old_rect;
	t_old_rect = view_getstackviewport();
	
	rect = view_setstackviewport(rect);
	
	state &= ~CS_NEED_RESIZE;
	
	// IM-2013-10-04: [[ FullscreenMode ]] Return values from view methods are
	// in stack coords so don't need to transform
	if (t_old_rect.x != rect.x || t_old_rect.y != rect.y || t_old_rect.width != rect.width || t_old_rect.height != rect.height)
		resize(t_old_rect.width, t_old_rect.height);
}

void MCStack::constrain(intptr_t lp)
{
	uint32_t wstyle, exstyle;
	getstyle(wstyle, exstyle);

	// IM-2014-05-27: [[ Bug 12462 ]] Convert stack rect to screen coords
	MCRectangle t_rect;
	t_rect = MCscreen->logicaltoscreenrect(rect);

	RECT wrect = getwrect(t_rect, wstyle, exstyle);
	int4 dx = wrect.right - wrect.left - t_rect.width;
	int4 dy = wrect.bottom - wrect.top - t_rect.height;
	LPMINMAXINFO mmptr = (LPMINMAXINFO)lp;
	const MCDisplay *t_display;
	t_display = MCscreen -> getnearestdisplay(rect);

	if (mode < WM_MODAL)
	{
		MCRectangle t_workarea, t_viewport;
		if (MCU_point_in_rect(t_display -> workarea, MCwbr . x, MCwbr . y))
			t_workarea = MCU_intersect_rect(MCwbr, t_display -> workarea);
		else
			t_workarea = t_display -> workarea;
		t_viewport = t_display -> viewport;

		if (memcmp(&t_workarea, &t_display -> workarea, sizeof(MCRectangle)))
			MCU_reduce_rect(t_workarea, -dx / 2);

		// IM-2014-05-27: [[ Bug 12462 ]] Convert screen rects to screen coords
		t_workarea = MCscreen->logicaltoscreenrect(t_workarea);
		t_viewport = MCscreen->logicaltoscreenrect(t_viewport);

		mmptr -> ptMaxSize . x = MCU_min(maxwidth + dx, t_workarea . width);
		mmptr -> ptMaxSize . y = MCU_min(maxheight + dy, t_workarea . height);
		mmptr -> ptMaxPosition . x = t_workarea . x - t_viewport . x;
		mmptr -> ptMaxPosition . y = t_workarea . y - t_viewport . y;
	}

	// MW-2007-07-27: In Windows 98 we need to clamp to 32767...
	
	mmptr -> ptMinTrackSize . x = minwidth + dx;
	mmptr -> ptMinTrackSize . y = minheight + dy;
	mmptr -> ptMaxTrackSize . x = MCU_min(32767, maxwidth + dx);
	mmptr -> ptMaxTrackSize . y = MCU_min(32767, maxheight + dy);

}

void MCStack::applyscroll(void)
{
}

void MCStack::clearscroll(void)
{
}

static void deleter(char *data)
{
	delete data;
}

void MCStack::start_externals()
{
	loadexternals();

	if (!MCnoui && window != DNULL)
	{
		droptarget = new CDropTarget;
		droptarget->setstack(this);
		CoLockObjectExternal(droptarget, TRUE, TRUE);
		RegisterDragDrop((HWND)window->handle.window, droptarget);
	}
}

void MCStack::stop_externals()
{
	Boolean oldlock = MClockmessages;
	MClockmessages = True;
	MCPlayer *tptr = MCplayers;
	while (tptr != NULL)
	{
		if (tptr->getstack() == this)
		{
			if (tptr->playstop())
				tptr = MCplayers; // was removed, start search over
		}
		else
			tptr = tptr->getnextplayer();
	}

	if (!MCnoui && window != DNULL)
	{
		RevokeDragDrop((HWND)window->handle.window);
		CoLockObjectExternal(droptarget, FALSE, TRUE);
		droptarget->setstack(NULL);
		delete droptarget;
		droptarget = nil;
	}

	destroywindowshape();
	MClockmessages = oldlock;

	unloadexternals();
}

void MCStack::updatemodifiedmark(void)
{
}

// MERG-2014-06-02: [[ IgnoreMouseEvents ]] Stub for ignoreMouseEvents.
void MCStack::updateignoremouseevents(void)
{
	uint32_t t_window_style_ex;
	uint32_t t_window_style;
	
	getstyle(t_window_style, t_window_style_ex);
	
	SetWindowLongA((HWND)getw() -> handle . window, GWL_EXSTYLE, t_window_style_ex);
}

void MCStack::enablewindow(bool p_enable)
{
	EnableWindow((HWND)getw() -> handle . window, p_enable);
}

void MCStack::redrawicon(void)
{
}

////////////////////////////////////////////////////////////////////////////////

bool __MCApplyMaskCallback(void *p_context, const MCGIntegerRectangle &p_rect)
{
	MCGContextRef t_context = static_cast<MCGContextRef>(p_context);

	MCGContextAddRectangle(t_context, MCGIntegerRectangleToMCGRectangle(p_rect));
	MCGContextFill(t_context);

	return true;
}

////////////////////////////////////////////////////////////////////////////////

// MM-2014-07-31: [[ ThreadedRendering ]] Updated to implement the new stack surface API.
class MCWindowsStackSurface: public MCStackSurface
{
	MCStack *m_stack;
	MCGRegionRef m_region;
	HDC m_dc;

	MCGRaster *m_mask;

	MCGRegionRef m_redraw_region;
	MCGIntegerRectangle m_area;

	HBITMAP m_bitmap;
	MCGRaster m_raster;

public:
	MCWindowsStackSurface(MCGRaster *p_mask, MCGRegionRef p_region, HDC p_dc)
	{
		m_region = p_region;
		m_dc = p_dc;

		m_mask = p_mask;

		m_bitmap = nil;
	}

	bool Lock(void)
	{
		if (m_bitmap != nil)
			return false;

		MCGIntegerRectangle t_actual_area;
		t_actual_area = MCGRegionGetBounds(m_region);
		if (MCGIntegerRectangleIsEmpty(t_actual_area))
			return false;

		bool t_success = true;

		void *t_bits = nil;

		if (t_success)
			t_success = MCGRegionCreate(m_redraw_region);

		if (t_success)
			t_success = create_temporary_dib(m_dc, t_actual_area . size . width, t_actual_area . size . height, m_bitmap, t_bits);

		if (t_success)
		{
			m_raster . format = kMCGRasterFormat_ARGB;
			m_raster . width = t_actual_area . size . width;
			m_raster . height = t_actual_area . size . height;
			m_raster . stride = t_actual_area . size . width * sizeof(uint32_t);
			m_raster . pixels = t_bits;

			m_area = t_actual_area;

			return true;
		}

		MCGRegionDestroy(m_redraw_region);
		m_redraw_region = nil;

		if (m_bitmap != nil)
			DeleteObject(m_bitmap);
		m_bitmap = nil;

		return false;
	}

	void Unlock(void)
	{
		Unlock(true);
	}

	void Unlock(bool p_update)
	{
		if (m_bitmap == nil)
			return;

		if (p_update)
		{
			if (m_mask != nil)
				MCGRasterApplyAlpha(m_raster, *m_mask, m_area.origin);

			HDC t_src_dc = ((MCScreenDC *)MCscreen) -> getsrchdc();

			HGDIOBJ t_old_object;
			HRGN t_old_clip, t_clip;

			/* UNCHECKED */ MCWin32MCGRegionToHRGN(m_redraw_region, t_clip);

			t_old_clip = CreateRectRgn(0, 0, 0, 0);
			GetClipRgn(m_dc, t_old_clip);
			t_old_object = SelectObject(t_src_dc, m_bitmap);
			SelectClipRgn(m_dc, t_clip);

			BitBlt(m_dc, m_area.origin.x, m_area.origin.y, m_area.size.width, m_area.size.height, t_src_dc, 0, 0, SRCCOPY);

			SelectClipRgn(m_dc, t_old_clip);
			SelectObject(t_src_dc, t_old_object);

			DeleteObject(t_old_clip);
			DeleteObject(t_clip);
		}

		MCGRegionDestroy(m_redraw_region);
		DeleteObject(m_bitmap);
		m_bitmap = nil;
	}

    bool LockGraphics(MCGIntegerRectangle p_area, MCGContextRef &r_context, MCGRaster &r_raster)
	{
		MCGRaster t_raster;
		MCGIntegerRectangle t_locked_area;
		if (LockPixels(p_area, t_raster, t_locked_area))
		{
            MCGContextRef t_context;
            if (MCGContextCreateWithRaster(t_raster, t_context))
			{
				// Set origin
                MCGContextTranslateCTM(t_context, -t_locked_area . origin . x, -t_locked_area . origin . y);
                
				// Set clipping rect
				MCGContextClipToRegion(t_context, m_region);
				MCGContextClipToRect(t_context, MCGIntegerRectangleToMCGRectangle(t_locked_area));
				
				r_context = t_context;
                r_raster = t_raster;
				
				return true;
			}
			
			UnlockPixels(t_locked_area, t_raster);
		}
		
		return false;
	}

	void UnlockGraphics(MCGIntegerRectangle p_area, MCGContextRef p_context, MCGRaster &p_raster)
	{
		if (p_context == nil)
			return;
		
		MCGContextRelease(p_context);
		UnlockPixels(p_area, p_raster);
	}

    bool LockPixels(MCGIntegerRectangle p_area, MCGRaster& r_raster, MCGIntegerRectangle &r_locked_area)
    {
		if (m_bitmap == nil)
			return false;

		MCGIntegerRectangle t_bounds;
		t_bounds = MCGRegionGetBounds(m_region);

        MCGIntegerRectangle t_actual_area;
        t_actual_area = MCGIntegerRectangleIntersection(p_area, t_bounds);
        
        if (MCGIntegerRectangleIsEmpty(t_actual_area))
            return false;

		/* UNCHECKED */ MCGRegionAddRect(m_redraw_region, t_actual_area);
        
        r_raster . width = t_actual_area . size . width ;
        r_raster . height = t_actual_area . size . height;
        r_raster . stride = m_raster . stride;
        r_raster . format = kMCGRasterFormat_xRGB;
		r_raster . pixels = (uint8_t*)m_raster . pixels + (t_actual_area . origin . y - t_bounds . origin.y) * m_raster . stride + (t_actual_area . origin . x - t_bounds . origin . x) * sizeof(uint32_t);

		r_locked_area = t_actual_area;

        return true;
	}

	void UnlockPixels(MCGIntegerRectangle p_area, MCGRaster& p_raster)
	{
	}

	bool LockTarget(MCStackSurfaceTargetType p_type, void*& r_context)
	{
		return false;
	}
	
	void UnlockTarget(void)
	{
	}

	bool Composite(MCGRectangle p_dst_rect, MCGImageRef p_src, MCGRectangle p_src_rect, MCGFloat p_alpha, MCGBlendMode p_blend)
	{
		bool t_success = true;
				
        MCGIntegerRectangle t_bounds;
        MCGContextRef t_context = nil;
        MCGRaster t_raster;
		if (t_success)
        {
            t_bounds = MCGRectangleGetBounds(p_dst_rect);
            t_success = LockGraphics(t_bounds, t_context, t_raster);
        }
		
		if (t_success)
		{
			// MW-2013-11-08: [[ Bug ]] Make sure we set the blend/alpha on the context.
			MCGContextSetBlendMode(t_context, p_blend);
			MCGContextSetOpacity(t_context, p_alpha);

            // MM-2014-01-27: [[ UpdateImageFilters ]] Updated to use new libgraphics image filter types (was nearest).
			MCGContextDrawRectOfImage(t_context, p_src, p_src_rect, p_dst_rect, kMCGImageFilterNone);
		}
		
		UnlockGraphics(t_bounds, t_context, t_raster);
		
		return t_success;
	}
};

// MM-2014-07-31: [[ ThreadedRendering ]] Updated to implement the new stack surface API.
class MCWindowsLayeredStackSurface: public MCStackSurface
{
	MCGIntegerPoint m_raster_offset;
	MCGRaster m_raster;
	MCGRaster *m_mask;
	MCGRegionRef m_redraw_region;

	bool m_locked;

public:
	MCWindowsLayeredStackSurface(MCGRaster p_raster, const MCGIntegerPoint &p_raster_offset, MCGRaster *p_mask)
	{
		m_raster = p_raster;
		m_raster_offset = p_raster_offset;
		m_mask = p_mask;
		m_redraw_region = nil;
		m_locked = false;
	}

	bool Lock()
	{
		if (m_locked)
			return false;

		if (!MCGRegionCreate(m_redraw_region))
			return false;

		m_locked = true;

		return true;
	}

	void Unlock(void)
	{
		if (!m_locked)
			return;

		Unlock(true);

		MCGRegionDestroy(m_redraw_region);
		m_redraw_region = nil;
		m_locked = false;
	}

	void Unlock(bool p_update)
	{
		if (p_update)
		{
			void *t_src_ptr, *t_dst_ptr;
			MCGRasterApplyAlpha(m_raster, *m_mask, MCGIntegerPointMake(-m_raster_offset.x, -m_raster_offset.y));
		}
	}

	
    bool LockGraphics(MCGIntegerRectangle p_area, MCGContextRef &r_context, MCGRaster &r_raster)
	{
		MCGRaster t_raster;
		MCGIntegerRectangle t_locked_area;
		if (LockPixels(p_area, t_raster, t_locked_area))
		{
            MCGContextRef t_context;
            if (MCGContextCreateWithRaster(t_raster, t_context))
			{
				// Set origin
                MCGContextTranslateCTM(t_context, -t_locked_area . origin . x, -t_locked_area . origin . y);
                
				// Set clipping rect
				MCGContextClipToRect(t_context, MCGIntegerRectangleToMCGRectangle(t_locked_area));
				
				r_context = t_context;
                r_raster = t_raster;
				
				return true;
			}
			
			UnlockPixels(t_locked_area, t_raster);
		}
		
		return false;
	}
	
	void UnlockGraphics(MCGIntegerRectangle p_area, MCGContextRef p_context, MCGRaster &p_raster)
	{
		if (p_context == nil)
			return;
		
		MCGContextRelease(p_context);
		UnlockPixels(p_area, p_raster);
	}
	
    bool LockPixels(MCGIntegerRectangle p_area, MCGRaster& r_raster, MCGIntegerRectangle &r_locked_area)
    {
		if (m_raster . pixels == nil)
			return false;

        MCGIntegerRectangle t_actual_area;
        t_actual_area = MCGIntegerRectangleIntersection(p_area, MCGIntegerRectangleMake(m_raster_offset.x, m_raster_offset.y, m_raster . width, m_raster . height));
        
        if (MCGIntegerRectangleIsEmpty(t_actual_area))
            return false;

		/* UNCHECKED */ MCGRegionAddRect(m_redraw_region, t_actual_area);
        
        r_raster . width = t_actual_area . size . width ;
        r_raster . height = t_actual_area . size . height;
        r_raster . stride = m_raster . stride;
        r_raster . format = kMCGRasterFormat_xRGB;
		r_raster . pixels = (uint8_t*) m_raster . pixels + (t_actual_area . origin . y - m_raster_offset.y) * m_raster . stride + (t_actual_area . origin . x - m_raster_offset.x) * sizeof(uint32_t);

		r_locked_area = t_actual_area;

        return true;
	}
	
	void UnlockPixels(MCGIntegerRectangle p_area, MCGRaster& p_raster)
	{
	}

	bool LockTarget(MCStackSurfaceTargetType p_type, void*& r_context)
	{
		return false;
	}
	
	void UnlockTarget(void)
	{
	}

	bool Composite(MCGRectangle p_dst_rect, MCGImageRef p_src, MCGRectangle p_src_rect, MCGFloat p_alpha, MCGBlendMode p_blend)
	{
		bool t_success = true;
				
        MCGIntegerRectangle t_bounds;
        MCGContextRef t_context = nil;
        MCGRaster t_raster;
		if (t_success)
        {
            t_bounds = MCGRectangleGetBounds(p_dst_rect);
            t_success = LockGraphics(t_bounds, t_context, t_raster);
        }
		
		if (t_success)
		{
			// MW-2013-11-08: [[ Bug ]] Make sure we set the blend/alpha on the context.
			MCGContextSetBlendMode(t_context, p_blend);
			MCGContextSetOpacity(t_context, p_alpha);

            // MM-2014-01-27: [[ UpdateImageFilters ]] Updated to use new libgraphics image filter types (was nearest).
			MCGContextDrawRectOfImage(t_context, p_src, p_src_rect, p_dst_rect, kMCGImageFilterNone);
		}
		
		UnlockGraphics(t_bounds, t_context, t_raster);
		
		return t_success;
	}
};

bool MCWin32GetWindowShapeAlphaMask(MCWindowShape *p_shape, MCGRaster &r_mask)
{
	if (p_shape == nil || p_shape->data == nil || p_shape->is_sharp)
		return false;

	r_mask.width = p_shape->width;
	r_mask.height = p_shape->height;
	r_mask.pixels = p_shape->data;
	r_mask.stride = p_shape->stride;
	r_mask.format = kMCGRasterFormat_A;

	return true;
}

void MCStack::view_platform_updatewindow(MCRegionRef p_region)
{
	// IM-2014-01-28: [[ HiDPI ]] Create surface at the view's backing scale
	MCGFloat t_surface_scale;
	t_surface_scale = view_getbackingscale();

	MCGAffineTransform t_surface_transform;
	t_surface_transform = MCGAffineTransformMakeScale(t_surface_scale, t_surface_scale);

	MCGRegionRef t_surface_region, t_scaled_region;
	t_surface_region = t_scaled_region = nil;

	if (MCGAffineTransformIsIdentity(t_surface_transform))
		t_surface_region = (MCGRegionRef)p_region;
	else
	{
		/* UNCHECKED */ MCGRegionCopyWithTransform((MCGRegionRef)p_region, t_surface_transform, t_scaled_region);
		t_surface_region = t_scaled_region;
	}

	if (m_window_shape == nil || m_window_shape -> is_sharp)
	{
		HRGN t_hrgn;
		/* UNCHECKED */ MCWin32MCGRegionToHRGN(t_surface_region, t_hrgn);

		// TODO - Windows 8.1 per-monitor DPI-awareness may require the update region be in logical coords
		InvalidateRgn((HWND)window -> handle . window, t_hrgn, FALSE);
		UpdateWindow((HWND)window -> handle . window);

		MCWin32RegionDestroy(t_hrgn);
	}
	else
	{
		MCGIntegerRectangle t_region_bounds = MCGRegionGetBounds(t_surface_region);

		t_region_bounds = MCGIntegerRectangleIntersection(t_region_bounds, MCGIntegerRectangleMake(0, 0, m_window_shape->width, m_window_shape->height));

		HBITMAP t_bitmap = nil;
		void *t_bits = nil;

		if (m_window_shape -> handle == nil)
		{
			if (!create_temporary_dib(((MCScreenDC*)MCscreen)->getdsthdc(), m_window_shape->width, m_window_shape->height, t_bitmap, t_bits))
				return;

			m_window_shape -> handle = t_bitmap;
		}
		else
		{
			t_bitmap = (HBITMAP)m_window_shape -> handle;

			BITMAP t_bitmap_struct;
			GetObjectA(t_bitmap, sizeof(BITMAP), &t_bitmap_struct);
			t_bits = t_bitmap_struct.bmBits;
		}

		MCGRaster t_raster;
		t_raster.width = t_region_bounds.size.width;
		t_raster.height = t_region_bounds.size.height;
		t_raster.stride = m_window_shape->width * sizeof(uint32_t);
		t_raster.pixels = ((uint8_t*)t_bits) + t_region_bounds.origin.y * t_raster.stride + t_region_bounds.origin.x * sizeof(uint32_t);
		t_raster.format = kMCGRasterFormat_xRGB;

		MCGRaster t_mask;
		/* UNCHECKED */ MCWin32GetWindowShapeAlphaMask(m_window_shape, t_mask);

		MCWindowsLayeredStackSurface t_surface(t_raster, t_region_bounds.origin, &t_mask);

		if (t_surface.Lock())
		{
			if (s_update_callback == nil)
				view_surface_redrawwindow(&t_surface, t_surface_region);
			else
				s_update_callback(&t_surface, (MCRegionRef)t_surface_region, s_update_context);

			t_surface.Unlock();

			composite();
		}
	}

	// IM-2014-03-27: [[ Bug 12010 ]] Free the created surface region once the update is done.
	MCGRegionDestroy(t_scaled_region);
}

void MCStack::view_platform_updatewindowwithcallback(MCRegionRef p_region, MCStackUpdateCallback p_callback, void *p_context)
{
	s_update_callback = p_callback;
	s_update_context = p_context;
	view_platform_updatewindow(p_region);
	s_update_callback = nil;
	s_update_context = nil;
}

void MCStack::onpaint(void)
{
	HRGN t_hrgn;
	t_hrgn = CreateRectRgn(0, 0, 0, 0);
	GetUpdateRgn((HWND)window -> handle . window, t_hrgn, FALSE);

	MCGRegionRef t_update_region;
	t_update_region = nil;

	/* UNCHECKED */ MCWin32HRGNToMCGRegion(t_hrgn, t_update_region);
	DeleteObject(t_hrgn);

	PAINTSTRUCT t_paint;
	BeginPaint((HWND)window -> handle . window, &t_paint);

	MCGRaster t_mask;
	MCGRaster *t_mask_ptr;

	if (MCWin32GetWindowShapeAlphaMask(getwindowshape(), t_mask))
		t_mask_ptr = &t_mask;
	else
		t_mask_ptr = nil;

	MCWindowsStackSurface t_surface(t_mask_ptr, t_update_region, t_paint . hdc);

	if (t_surface.Lock())
	{
		if (s_update_callback == nil)
			view_surface_redrawwindow(&t_surface, t_update_region);
		else
			s_update_callback(&t_surface, (MCRegionRef)t_update_region, s_update_context);

		t_surface.Unlock();
	}

	EndPaint((HWND)window -> handle . window, &t_paint);

	MCGRegionDestroy(t_update_region);
}

void MCStack::composite(void)
{
	if (m_window_shape == nil || m_window_shape -> is_sharp || m_window_shape -> handle == nil)
		return;

	POINT t_offset;
	POINT t_location;
	SIZE t_size;

	HDC t_dst_dc;
	t_dst_dc = ((MCScreenDC *)MCscreen) -> getdsthdc();

	HGDIOBJ t_old_dst;
	HBITMAP t_bitmap;
	t_bitmap = (HBITMAP)m_window_shape -> handle;
	t_old_dst = SelectObject(t_dst_dc, t_bitmap);

	MCRectangle t_device_stack_rect;
	// IM-2014-01-28: [[ HiDPI ]] Convert logical to screen coords
	t_device_stack_rect = MCscreen->logicaltoscreenrect(rect);

	MCRectangle t_device_shape_rect;
	t_device_shape_rect = MCRectangleMake(0, 0, m_window_shape->width, m_window_shape->height);

	t_offset . x = 0;
	t_offset . y = 0;
	t_location . x = t_device_stack_rect . x;
	t_location . y = t_device_stack_rect . y;
	t_size . cx = t_device_shape_rect . width;;
	t_size . cy = t_device_shape_rect . height;

	BLENDFUNCTION t_blend;
	t_blend . BlendOp = AC_SRC_OVER;
	t_blend . BlendFlags = 0;
	t_blend . SourceConstantAlpha = blendlevel * 255 / 100;
	t_blend . AlphaFormat = AC_SRC_ALPHA;

	UpdateLayeredWindow((HWND)window -> handle . window, t_dst_dc, &t_location, &t_size, t_dst_dc, &t_offset, 0, &t_blend, ULW_ALPHA);

	SelectObject(t_dst_dc, t_old_dst);
}

////////////////////////////////////////////////////////////////////////////////<|MERGE_RESOLUTION|>--- conflicted
+++ resolved
@@ -88,12 +88,8 @@
 
 MCStack *MCStack::findstackd(Window w)
 {
-	// IM-2014-07-09: [[ Bug 12225 ]] Use window ID to find stack
-<<<<<<< HEAD
+    // IM-2014-07-09: [[ Bug 12225 ]] Use window ID to find stack
     return findstackwindowid(MCscreen->dtouint((Drawable)w));
-=======
-	return findstackwindowid(MCscreen->dtouint((Drawable)w));
->>>>>>> 7249110a
 }
 
 void MCStack::platform_openwindow(Boolean p_override)
