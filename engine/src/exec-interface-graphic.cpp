--- conflicted
+++ resolved
@@ -903,28 +903,12 @@
         }
         case F_G_RECTANGLE:
         {
-<<<<<<< HEAD
-            nfakepoints = 4;
-            fakepoints = new (nothrow) MCPoint[nfakepoints];
-            get_points_for_rect(fakepoints, nfakepoints);
-            DoCopyPoints(ctxt, nfakepoints, fakepoints, r_count, r_points);
-            delete[] fakepoints;
-=======
             /* UNCHECKED */ get_points_for_rect(r_points, r_count);
->>>>>>> 78a9e822
             break;
         }
         case F_REGULAR:
         {
-<<<<<<< HEAD
-            nfakepoints = nsides;
-            fakepoints = new (nothrow) MCPoint[nsides];
-            get_points_for_regular_polygon(fakepoints, nfakepoints);
-            DoCopyPoints(ctxt, nfakepoints, fakepoints, r_count, r_points);
-            delete[] fakepoints;
-=======
 			/* UNCHECKED */ get_points_for_regular_polygon(r_points, r_count);
->>>>>>> 78a9e822
             break;
         }
         // MDW-2014-06-21: [[ oval_points ]] allow effective points for ovals
@@ -956,32 +940,14 @@
         }
         case F_G_RECTANGLE:
         {
-<<<<<<< HEAD
-            nfakepoints = 4;
-            fakepoints = new (nothrow) MCPoint[nfakepoints];
-            get_points_for_rect(fakepoints, nfakepoints);
-            MCU_offset_points(fakepoints, nfakepoints, -trect.x, -trect.y);
-            DoCopyPoints(ctxt, nfakepoints, fakepoints, r_count, r_points);
-            delete[] fakepoints;
-=======
             /* UNCHECKED */ get_points_for_rect(r_points, r_count);
             MCU_offset_points(r_points, r_count, -trect.x, -trect.y);
->>>>>>> 78a9e822
             break;
         }
         case F_REGULAR:
         {
-<<<<<<< HEAD
-            nfakepoints = nsides;
-            fakepoints = new (nothrow) MCPoint[nsides];
-            get_points_for_regular_polygon(fakepoints, nfakepoints);
-            MCU_offset_points(fakepoints, nfakepoints, -trect.x, -trect.y);
-            DoCopyPoints(ctxt, nfakepoints, fakepoints, r_count, r_points);
-            delete[] fakepoints;
-=======
 			/* UNCHECKED */ get_points_for_regular_polygon(r_points, r_count);
             MCU_offset_points(r_points, r_count, -trect.x, -trect.y);
->>>>>>> 78a9e822
             break;
         }
         // MDW-2014-06-21: [[ oval_points ]] allow effective points for ovals
