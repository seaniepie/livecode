/* Copyright (C) 2003-2015 LiveCode Ltd.

This file is part of LiveCode.

LiveCode is free software; you can redistribute it and/or modify it under
the terms of the GNU General Public License v3 as published by the Free
Software Foundation.

LiveCode is distributed in the hope that it will be useful, but WITHOUT ANY
WARRANTY; without even the implied warranty of MERCHANTABILITY or
FITNESS FOR A PARTICULAR PURPOSE.  See the GNU General Public License
for more details.

You should have received a copy of the GNU General Public License
along with LiveCode.  If not see <http://www.gnu.org/licenses/>.  */

#include "prefix.h"

#include "globdefs.h"
#include "filedefs.h"
#include "parsedef.h"
#include "objdefs.h"


#include "dispatch.h"
#include "stack.h"
#include "card.h"
#include "cardlst.h"
#include "util.h"
#include "exec.h"

#include "globals.h"

MCCardnode::~MCCardnode()
{ }

MCCardlist::MCCardlist()
{
	cards = NULL;
	interval = 0;
}

MCCardlist::~MCCardlist()
{
	while (cards != NULL)
	{
		MCCardnode *cptr = cards->remove
		                   (cards);
		delete cptr;
	}
}

void MCCardlist::trim()
{
    // Check for and remove any dead cards from the list
    deletecard(nil);
    
    while (interval > MIN_FILL)
	{
		cards = cards->prev();
		MCCardnode *cptr = cards->remove
		                   (cards);
		if (first == cptr)
			first = cards;
		delete cptr;
		interval--;
	}
}

bool MCCardlist::GetRecent(MCExecContext& ctxt, MCStack *stack, Properties which, MCStringRef& r_props)
{
	// Get list of recent card short names or long ids
	trim();
	MCCardnode *tmp = cards;

	MCAutoListRef t_prop_list;

	bool t_success;
	t_success = true; 

	if (t_success)
		t_success = MCListCreateMutable('\n', &t_prop_list);
	
	if (t_success && tmp != NULL)
	{
		do
		{
			if (stack == NULL || tmp->card->getstack() == stack)
			{
				MCAutoStringRef t_property;
				if (which == P_SHORT_NAME)
					tmp -> card -> GetShortName(ctxt, &t_property);
				else
					tmp -> card -> GetLongId(ctxt, 0, &t_property);
					
				t_success = !ctxt . HasError();
				if (t_success)
					t_success = MCListAppend(*t_prop_list, *t_property);
			}
			tmp = tmp->next();
		}
		while (tmp != cards && t_success);
	}

	if (t_success)
		t_success = MCListCopyAsString(*t_prop_list, r_props);

	return t_success;
}

void MCCardlist::addcard(MCCard *card)
{
    // Prune all dead cards from the recent list
    trim();
    
    // If the recent list is not to be updated or this card is already at the
    // head of the list, do nothing.
    if ((cards != NULL && cards->card == card) || MClockrecent)
		return;
<<<<<<< HEAD
	MCCardnode *nptr = new (nothrow) MCCardnode;
=======

	MCCardnode *nptr = new MCCardnode;
>>>>>>> ac76fc4f
	nptr->card = card;
	
	if (cards == NULL)
		first = nptr;
	nptr->insertto(cards);
	if (interval++ > MAX_FILL)
		trim();
}

void MCCardlist::deletecard(MCCard *card)
{
	MCCardnode *tmp = cards;
	Boolean restart;
	if (tmp != NULL)
		do
		{
			restart = False;
			if (!tmp->card.IsValid() || tmp->card == card)
			{
				if (tmp == first)
					first = tmp->next();
				if (tmp == cards)
				{
					MCCardnode *tptr = cards->remove
					                   (cards);
					delete tptr;
					interval--;
					tmp = cards;
					if (cards == NULL)
						break;
					else
						restart = True;
				}
				else
				{
					MCCardnode *tptr = tmp->remove
					                   (tmp);
					delete tptr;
					interval--;
				}
			}
			else
				tmp = tmp->next();
		}
		while (restart || tmp != cards);
}

void MCCardlist::deletestack(MCStack *stack)
{
	MCCardnode *tmp = cards;
	Boolean restart;
	if (tmp != NULL)
		do
		{
			restart = False;
			if (!tmp->card.IsValid() || tmp->card->getstack() == stack)
			{
				if (tmp == first)
					first = tmp->next();
				if (tmp == cards)
				{
					MCCardnode *tptr = cards->remove
					                   (cards);
					delete tptr;
					interval--;
					tmp = cards;
					if (cards == NULL)
						break;
					else
						restart = True;
				}
				else
				{
					MCCardnode *tptr = tmp->remove
					                   (tmp);
					delete tptr;
					interval--;
				}
			}
			else
				tmp = tmp->next();
		}
		while (restart || tmp != cards);
}

void MCCardlist::gorel(int2 offset)
{
	if (cards == NULL)
		return;
	if (offset > 0)
		while(offset--)
			cards = cards->prev();
	else
		while(offset++)
			cards = cards->next();
	MCStack *sptr = cards->card->getstack();
	if (sptr != MCdefaultstackptr && MCdefaultstackptr->hcstack())
		MCdefaultstackptr->close();
	sptr->setcard(cards->card, False, False);
	sptr->openrect(sptr->getrect(), WM_LAST, NULL, WP_DEFAULT, OP_NONE);
	MCdefaultstackptr = sptr;
}

MCCard *MCCardlist::getrel(int2 offset)
{
	if (cards == NULL)
		return NULL;
	MCCardnode *tptr = cards;
	if (offset > 0)
		while(offset--)
			tptr = tptr->prev();
	else
		while(offset++)
			tptr = tptr->next();
	return tptr->card;
}

void MCCardlist::godirect(Boolean start)
{
	if (cards == NULL)
		return;
	if (start)
		cards = first;
	else
		cards = first->next();
	MCStack *sptr = cards->card->getstack();
	if (sptr != MCdefaultstackptr && MCdefaultstackptr->hcstack())
		MCdefaultstackptr->close();
	sptr->setcard(cards->card, False, False);
	sptr->openrect(sptr->getrect(), WM_LAST, NULL, WP_DEFAULT, OP_NONE);
	MCdefaultstackptr = sptr;
}

void MCCardlist::pushcard(MCCard *card)
{
	if (card == NULL)
		return;
	MCCardnode *nptr = new (nothrow) MCCardnode;
	nptr->card = card;
	nptr->insertto(cards);
}

MCCard *MCCardlist::popcard()
{
	if (cards != NULL)
	{
		MCCardnode *tptr = cards->remove
		                   (cards);
		MCCard *card = tptr->card;
		delete tptr;
		return card;
	}
	return MCdispatcher->gethome()->getcurcard();
}
<|MERGE_RESOLUTION|>--- conflicted
+++ resolved
@@ -117,12 +117,8 @@
     // head of the list, do nothing.
     if ((cards != NULL && cards->card == card) || MClockrecent)
 		return;
-<<<<<<< HEAD
+
 	MCCardnode *nptr = new (nothrow) MCCardnode;
-=======
-
-	MCCardnode *nptr = new MCCardnode;
->>>>>>> ac76fc4f
 	nptr->card = card;
 	
 	if (cards == NULL)
