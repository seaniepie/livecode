/* Copyright (C) 2003-2015 LiveCode Ltd.

This file is part of LiveCode.

LiveCode is free software; you can redistribute it and/or modify it under
the terms of the GNU General Public License v3 as published by the Free
Software Foundation.

LiveCode is distributed in the hope that it will be useful, but WITHOUT ANY
WARRANTY; without even the implied warranty of MERCHANTABILITY or
FITNESS FOR A PARTICULAR PURPOSE.  See the GNU General Public License
for more details.

You should have received a copy of the GNU General Public License
along with LiveCode.  If not see <http://www.gnu.org/licenses/>.  */

#include "prefix.h"

#include "globdefs.h"
#include "filedefs.h"
#include "objdefs.h"
#include "parsedef.h"
#include "mcio.h"

#include "param.h"
#include "mcerror.h"
//#include "execpt.h"
#include "util.h"
#include "object.h"
#include "stack.h"
#include "osspec.h"

#include "globals.h"

#include <windows.h>
#include <sys/timeb.h>
#include <iphlpapi.h>
#include <shellapi.h>
#include <shlobj.h>
#include <stdio.h>
#include <sys/stat.h>
#include <io.h>
#include <direct.h>
#include <float.h>
#undef GetCurrentTime


#include "system.h"
//#include "filesystem.h"

#include <fcntl.h>
#include <crtdbg.h>

#include "text.h"

////////////////////////////////////////////////////////////////////////////////

//struct MCDateTimeLocale
//{
//	const char *weekday_names[7];
//	const char *abbrev_weekday_names[7];
//	const char *month_names[12];
//	const char *abbrev_month_names[12];
//	const char *date_formats[3];
//	const char *time_formats[2];
//	const char *time24_formats[2];
//	const char *time_morning_suffix;
//	const char *time_evening_suffix;
//};

//struct MCDateTime
//{
//	int4 year;
//	int4 month;
//	int4 day;
//	int4 hour;
//	int4 minute;
//	int4 second;
//	int4 bias;
//};

static int inet_aton(const char *cp, struct in_addr *inp)
{
	unsigned long rv = inet_addr(cp);
	if (rv == -1)
		return False;
	memcpy(inp, &rv, sizeof(unsigned long));
	return True;
}

static void CloseHandleSafely(HANDLE& x_handle)
{
	if (x_handle == NULL)
		return;

	CloseHandle(x_handle);
	x_handle = NULL;
}

struct  LangID2Charset
{
	Lang_charset charset;
	LANGID langid;
};

static LangID2Charset langidtocharsets[] = {
            { LCH_ENGLISH, MAKELANGID(LANG_ENGLISH, SUBLANG_DEFAULT) },
            { LCH_ROMAN, MAKELANGID(LANG_ENGLISH, SUBLANG_DEFAULT)},
            { LCH_JAPANESE, MAKELANGID(LANG_JAPANESE, SUBLANG_DEFAULT) },
            { LCH_CHINESE, MAKELANGID(LANG_CHINESE, SUBLANG_CHINESE_TRADITIONAL) },
            { LCH_ARABIC, MAKELANGID(LANG_ARABIC, SUBLANG_DEFAULT) },
            { LCH_RUSSIAN, MAKELANGID(LANG_RUSSIAN, SUBLANG_DEFAULT) },
            { LCH_TURKISH, MAKELANGID(LANG_TURKISH, SUBLANG_DEFAULT) },
            { LCH_BULGARIAN, MAKELANGID(LANG_BULGARIAN, SUBLANG_DEFAULT) },
            { LCH_POLISH, MAKELANGID(LANG_POLISH, SUBLANG_DEFAULT) },
            { LCH_UKRAINIAN, MAKELANGID(LANG_UKRAINIAN, SUBLANG_DEFAULT) },
            { LCH_HEBREW, MAKELANGID(LANG_HEBREW, SUBLANG_DEFAULT)},
            { LCH_GREEK, MAKELANGID(LANG_GREEK, SUBLANG_DEFAULT) },
            { LCH_KOREAN, MAKELANGID(LANG_KOREAN, SUBLANG_DEFAULT) },
            { LCH_THAI,	MAKELANGID(LANG_THAI, SUBLANG_DEFAULT) },
            { LCH_SIMPLE_CHINESE, MAKELANGID(LANG_CHINESE, SUBLANG_CHINESE_SIMPLIFIED)},
            { LCH_UNICODE, MAKELANGID(LANG_NEUTRAL, SUBLANG_DEFAULT)}
        };

static uint1 MCS_langidtocharset(uint2 langid)
{
	uint2 i;
	for (i = 0; i < ELEMENTS(langidtocharsets); i++)
		if (langidtocharsets[i].langid == langid)
			return langidtocharsets[i].charset;
	return 0;
}

static uint2 MCS_charsettolangid(uint1 charset)
{
	uint2 i;
	for (i = 0; i < ELEMENTS(langidtocharsets); i++)
		if (langidtocharsets[i].charset == charset)
			return langidtocharsets[i].langid;
	return 0;
}

#ifdef LEGACY_SERVER
class MCStdioFileHandle: public MCSystemFileHandle
{
public:
	static MCStdioFileHandle *Open(const char *p_path, const char *p_mode)
	{
		FILE *t_stream;
		t_stream = fopen(p_path, p_mode);
		if (t_stream == NULL)
			return NULL;
		
		MCStdioFileHandle *t_handle;
		t_handle = new MCStdioFileHandle;
		t_handle -> m_stream = t_stream;
		
		return t_handle;
	}
	
	static MCStdioFileHandle *OpenFd(int fd, const char *p_mode)
	{
		FILE *t_stream;
		t_stream = fdopen(fd, p_mode);
		if (t_stream == NULL)
			return NULL;

		// MW-2011-06-27: [[ SERVER ]] Turn off buffering for output stderr / stdout
		if (fd == 1 || fd == 2)
			setbuf(t_stream, NULL);
		
		MCStdioFileHandle *t_handle;
		t_handle = new MCStdioFileHandle;
		t_handle -> m_stream = t_stream;
		
		return t_handle;
		
	}
	
	virtual void Close(void)
	{
		fclose(m_stream);
		delete this;
	}
	
	virtual bool Read(void *p_buffer, uint32_t p_length, uint32_t& r_read)
	{
		size_t t_amount;
		t_amount = fread(p_buffer, 1, p_length, m_stream);
		r_read = t_amount;
		
		if (t_amount < p_length)
			return ferror(m_stream) == 0;
		
		return true;
	}
	
	virtual bool Write(const void *p_buffer, uint32_t p_length, uint32_t& r_written)
	{
		size_t t_amount;
		t_amount = fwrite(p_buffer, 1, p_length, m_stream);
		r_written = t_amount;
		
		if (t_amount < p_length)
			return false;
		
		return true;
	}
	
	virtual bool Seek(int64_t offset, int p_dir)
	{
		return _fseeki64_nolock(m_stream, offset, p_dir < 0 ? SEEK_END : (p_dir > 0 ? SEEK_SET : SEEK_CUR)) == 0;
	}
	
	virtual bool Truncate(void)
	{
		return _chsize(fileno(m_stream), ftell(m_stream)) == 0;
	}
	
	virtual bool Sync(void) 
	{
		int64_t t_pos;
		t_pos = _ftelli64_nolock(m_stream);
		return _fseeki64_nolock(m_stream, t_pos, SEEK_SET) == 0;
	}
	
	virtual bool Flush(void)
	{
		return fflush(m_stream) == 0;
	}
	
	virtual bool PutBack(char p_char)
	{
		return ungetc(p_char, m_stream) != EOF;
	}
	
	virtual int64_t Tell(void)
	{
		return _ftelli64(m_stream);
	}
	
	virtual int64_t GetFileSize(void)
	{
		struct _stat64 t_info;
		if (_fstat64(fileno(m_stream), &t_info) != 0)
			return 0;
		return t_info . st_size;
	}
	
	virtual void *GetFilePointer(void)
	{
		return NULL;
	}
	
	FILE *GetStream(void)
	{
		return m_stream;
	}

private:
	FILE *m_stream;
};

struct MCWindowsSystem: public MCSystemInterface
{
	virtual real64_t GetCurrentTime(void)
	{
		static real8 curtime = 0.0;
		static real8 starttime = 0.0;
		static DWORD startcount = 0;

		if (startcount)
		{
			DWORD newcount = timeGetTime();
			if (newcount < startcount)
				startcount = newcount;
			else
			{
				curtime = starttime + (newcount - startcount) / 1000.0;
				return curtime;
			}
		}
		struct _timeb timebuffer;
		_ftime(&timebuffer);
		starttime = timebuffer.time + timebuffer.millitm / 1000.0;
		return starttime;
	}
	
	virtual uint32_t GetProcessId(void)
	{
		return GetCurrentProcessId();
	}

	virtual bool GetVersion(MCStringRef& r_string)
	{
		return MCStringFormat(r_string, "NT %d.%d", (MCmajorosversion >> 8) & 0xFF, MCmajorosversion & 0xFF);
	}

	virtual bool GetMachine(MCStringRef& r_string)
	{
		return MCStringCopy(MCNameGetString(MCN_x86), r_string);
	}

	virtual MCNameRef GetProcessor(void)
	{
		return MCN_x86;
	}

	virtual void GetAddress(MCStringRef& r_address)
	{
		char t_buffer[MAXHOSTNAMELEN];
		gethostname(t_buffer, MAXHOSTNAMELEN);
		/* UNCHECKED */ MCStringFormat(r_address, "%s:%s", t_buffer, MCStringGetCString(MCcmd));
	}
	
	virtual void Alarm(real64_t p_interval)
	{
	}
	
	virtual void Sleep(real64_t p_duration)
	{
		::Sleep((DWORD)(p_duration * 1000.0));
	}

	virtual void Debug(const char *message)
	{
	}
	
	virtual void SetEnv(MCStringRef p_name, MCStringRef p_value)
	{
		const char *t_name = MCStringGetCString(p_name);
		const char *t_value = MCStringGetCString(p_value);

		if (t_value == NULL)
		{
			char *dptr = new char[strlen(t_name) + 2];
			sprintf(dptr, "%s=", t_name);
			_putenv(dptr);
			delete[] dptr;
		}
		else
		{
			char *dptr = new char[strlen(t_name) + strlen(t_value) + 2];
			sprintf(dptr, "%s=%s", t_name, t_value);
			_putenv(dptr);
			delete[] dptr;
		}
	}

	virtual void GetEnv(MCStringRef p_name, MCStringRef& r_value)
	{
		if (!getenv(MCStringGetCString(p_name)))
			/* UNCHECKED */ MCStringCreateWithCString(getenv(MCStringGetCString(p_name)), r_value);
		else
			return;
	}

	
	virtual bool CreateFolder(MCStringRef p_path)
	{
		return _mkdir(MCStringGetCString(p_path)) == 0;
	}
	
	virtual bool DeleteFolder(MCStringRef p_path)
	{
		return _rmdir(MCStringGetCString(p_path)) == 0;
	}
	
	virtual bool DeleteFile(MCStringRef p_path)
	{
		return unlink(MCStringGetCString(p_path)) == 0;
	}
	
	virtual bool RenameFileOrFolder(MCStringRef p_old_name, MCStringRef p_new_name)
	{
		return rename(MCStringGetCString(p_old_name), MCStringGetCString(p_new_name)) == 0;
	}
	
	virtual bool BackupFile(MCStringRef p_old_name, MCStringRef p_new_name)
	{
		return rename(MCStringGetCString(p_old_name), MCStringGetCString(p_new_name)) == 0;
	}
	
	virtual bool UnbackupFile(MCStringRef p_old_name, MCStringRef p_new_name)
	{
		return rename(MCStringGetCString(p_old_name), MCStringGetCString(p_new_name)) == 0;
	}
	
	virtual bool CreateAlias(MCStringRef p_in_source, MCStringRef p_dest)
	{
		char *t_source;
		t_source = strdup(MCStringGetCString(p_in_source));
		HRESULT err;
		IShellLinkA *ISHLNKvar1;
		err = CoCreateInstance(CLSID_ShellLink, NULL,
							   CLSCTX_INPROC_SERVER, IID_IShellLinkA,
							   (void **)&ISHLNKvar1);
		if (SUCCEEDED(err))
		{
			IPersistFile *IPFILEvar1;
			if (t_source[1] != ':' && t_source[0] != '/')
			{
				MCAutoStringRef tpath_string;
				MCS_getcurdir(&tpath_string); //prepend the current dir
				char *tpath;
				if (*tpath_string != nil)
					MCCStringClone(MCStringGetCString(*tpath_string), tpath);

				strcat(tpath, "/");
				strcat(tpath, t_source);
				delete t_source;
				MCU_path2native(tpath);
				t_source = tpath;
			}
			ISHLNKvar1->SetPath(t_source);
			char *buffer = strrchr(t_source, '\\' );
			if (buffer != NULL)
			{
				*(buffer+1) = '\0';
				ISHLNKvar1->SetWorkingDirectory(t_source);
			}
			err = ISHLNKvar1->QueryInterface(IID_IPersistFile, (void **)&IPFILEvar1);
			if (SUCCEEDED(err))
			{
				WORD DWbuffer[PATH_MAX];
				MultiByteToWideChar(CP_ACP, 0, MCStringGetCString(p_dest), -1,
									(LPWSTR)DWbuffer, PATH_MAX);
				err = IPFILEvar1->Save((LPCOLESTR)DWbuffer, TRUE);
				IPFILEvar1->Release();
			}
			ISHLNKvar1->Release();
		}
		free(t_source);
		return SUCCEEDED(err);
	}
	
	virtual void ResolveAlias(MCStringRef p_source, MCStringRef& r_dest)
	{
		char *t_dest = new char[PATH_MAX];
		HRESULT hres;
		IShellLinkA* psl;
		char szGotPath[PATH_MAX];
		WIN32_FIND_DATA wfd;
		*t_dest = 0;
		hres = CoCreateInstance(CLSID_ShellLink, NULL, CLSCTX_INPROC_SERVER,
								IID_IShellLinkA, (LPVOID *) &psl);
		if (SUCCEEDED(hres))
		{
			IPersistFile* ppf;
			hres = psl->QueryInterface(IID_IPersistFile, (void **)&ppf);
			if (SUCCEEDED(hres))
			{
				WORD wsz[PATH_MAX];
				MultiByteToWideChar(CP_ACP, 0, MCStringGetCString(p_source), -1, (LPWSTR)wsz, PATH_MAX);
				hres = ppf->Load((LPCOLESTR)wsz, STGM_READ);
				if (SUCCEEDED(hres))
				{
					hres = psl->Resolve(HWND_DESKTOP, SLR_ANY_MATCH|SLR_NO_UI|SLR_UPDATE);
					if (SUCCEEDED(hres))
					{
						hres = psl->GetPath(szGotPath, PATH_MAX, (WIN32_FIND_DATAA *)&wfd,
											SLGP_SHORTPATH);
						lstrcpyA(t_dest, szGotPath);
					}
				}
				ppf->Release();
			}
			psl->Release();
		}
		if (SUCCEEDED(hres))
		{
			MCU_path2std(t_dest);
		}
		else
		{
			delete t_dest;
			t_dest = NULL;
		}

		/* UNCHECKED */ MCStringCreateWithCString(t_dest, r_dest);
		
	}
	
	virtual bool GetCurrentFolder(MCStringRef& r_path)
	{
		MCAutoNativeCharArray t_buffer;
		DWORD t_path_len = GetCurrentDirectoryA(0, NULL);
		if (t_path_len == 0 || !t_buffer.New(t_path_len))
			return false;
		if (t_path_len - 1 != GetCurrentDirectoryA(t_path_len, (LPSTR)t_buffer.Chars()))
			return false;

		t_buffer.Shrink(t_path_len - 1);
		return t_buffer.CreateStringAndRelease(r_path);
	}
	
	virtual bool SetCurrentFolder(MCStringRef p_path)
	{
		BOOL done = SetCurrentDirectoryA((LPCSTR) MCStringGetCString(p_path));
		return done == TRUE;
	}
	
	char *GetStandardFolder(const char *p_name)
	{
		static struct {const char *token; uint4 winfolder;} sysfolderlist[] =
		{
            {"desktop", CSIDL_DESKTOP},
            {"fonts", CSIDL_FONTS},
            {"documents", CSIDL_PERSONAL},
            {"start", CSIDL_STARTMENU},
			{"home", CSIDL_PROFILE} //TS-2007-08-20 Added so that "home" gives something useful across all platforms
        };

		char t_path[PATH_MAX];

		Boolean wasfound = False;
		uint4 specialfolder = 0;
		if (MCCStringEqualCaseless(p_name, "temporary"))
		{
			if (GetTempPathA(PATH_MAX, t_path))
			{
				char *sptr = strrchr(t_path, '\\');
				if (sptr != NULL)
					*sptr = '\0';

				wasfound = True;
			}
		}
		else if (MCCStringEqualCaseless(p_name, "system"))
		{
			if (GetWindowsDirectoryA(t_path, PATH_MAX))
				wasfound = True;
		}
		else
		{
			double t_real_value;
			if (MCU_stor8(p_name, t_real_value, False))
			{
				specialfolder = (uint32_t)t_real_value;
				wasfound = True;
			}
			else
			{
				uint1 i;
				for (i = 0 ; i < ELEMENTS(sysfolderlist) ; i++)
					if (MCCStringEqualCaseless(p_name, sysfolderlist[i].token))
					{
						specialfolder = sysfolderlist[i].winfolder;
						wasfound = True;
						break;
					}
			}
			if (wasfound)
			{
				LPITEMIDLIST lpiil;
				LPMALLOC lpm;
				SHGetMalloc(&lpm);
				wasfound = False;
				if (SHGetSpecialFolderLocation(HWND_DESKTOP, specialfolder,
											   &lpiil) == 0
						&& SHGetPathFromIDListA(lpiil, t_path))
					wasfound = True;
				lpm->Free(lpiil);
				lpm->Release();
			}
		}

		if (wasfound)
		{
			MCU_path2std(t_path);

			MCAutoStringRef t_path_string;
			/* UNCHECKED */ MCStringCreateWithCString(t_path, &t_path_string);

			char *t_long_path;
			MCAutoStringRef t_long_path_string;
			if (LongFilePath(*t_path_string, &t_long_path_string))
				t_long_path = strdup(MCStringGetCString(*t_long_path_string));
			else
				t_long_path = strdup(t_path);

			return t_long_path;
		}

		return NULL;
	}

	bool Exists(const char *path, Boolean file)
	{
		if (*path == '\0')
			return False;
		
		// MW-2008-01-15: [[ Bug 4981 ]] - It seems that stat will fail for checking
		//   a folder 'C:' and requires that it be 'C:\'
		char *newpath;
		if (strlen(path) == 2 && path[1] == ':')
		{
			// newpath is of form "<driveletter>:"
			char *t_modified_path;
			t_modified_path = new char[strlen(path) + 2];
			strcpy(t_modified_path, path);
			strcat(t_modified_path, "\\");
			newpath = t_modified_path;
		}
		else
			newpath = strdup(path);

		// OK-2007-12-05 : Bug 5555, modified to allow paths with trailing backslashes on Windows.
		if ((newpath[strlen(newpath) - 1] == '\\' || newpath[strlen(newpath) - 1] == '/')
				&& (strlen(newpath) != 3 || newpath[1] != ':'))
			newpath[strlen(newpath) - 1] = '\0';

		// MW-2010-10-22: [[ Bug 8259 ]] Use a proper Win32 API function - otherwise network shares don't work.
		DWORD t_attrs;
		t_attrs = GetFileAttributesA(newpath);
		delete newpath;

		if (t_attrs == INVALID_FILE_ATTRIBUTES)
			return False;

		return file == ((t_attrs & FILE_ATTRIBUTE_DIRECTORY) == 0);
	}

	virtual bool FileExists(const char *p_path) 
	{
		return Exists(p_path, True);
	}
	
	virtual bool FolderExists(const char *p_path)
	{
		return Exists(p_path, False);
	}
	
	virtual bool FileNotAccessible(MCStringRef p_path)
	{

		struct stat buf;
		if (stat(MCStringGetCString(p_path), &buf))
			return False;
		if (S_ISDIR(buf.st_mode))
			return True;
		if (!(buf.st_mode & _S_IWRITE))
			return True;
		return False;
	}
	
	virtual bool ChangePermissions(MCStringRef p_path, uint2 p_mask)
	{
		return chmod(MCStringGetCString(p_path), p_mask) == 0;
	}
	
	virtual uint2 UMask(uint2 mask)
	{
		return _umask(mask);
	}
	
	virtual MCSystemFileHandle *OpenFile(MCStringRef p_path, uint32_t p_mode, bool p_map)
	{
		static const char *s_modes[] = { "rb", "wb", "rb+", "ab" };

		MCSystemFileHandle *t_handle;
		t_handle = MCStdioFileHandle::Open(MCStringGetCString(p_path), s_modes[p_mode & 0xff]);
		if (t_handle == NULL && p_mode == kMCOpenFileModeUpdate)
			t_handle = MCStdioFileHandle::Open(MCStringGetCString(p_path), "wb+");
		
		return t_handle;
	}
	
	virtual MCSystemFileHandle *OpenStdFile(uint32_t i)
	{
		_setmode(i, _O_BINARY);
		static const char *s_modes[] = { "rb", "wb", "wb" };
		return MCStdioFileHandle::OpenFd(i, s_modes[i]);
	}
	
	virtual MCSystemFileHandle *OpenDevice(MCStringRef p_path, uint32_t p_mode, MCStringRef p_control_string)
	{
		return NULL;
	}
	
	virtual char *GetTemporaryFileName(void)
	{
		MCExecPoint ep(nil, nil, nil);

		// MW-2008-06-19: Make sure fname is stored in a static to keep the (rather
		//   unpleasant) current semantics of the call.
		// SN-2015-07-15: [[ ServerCrash ]] t_file in MCS_tmpnam will delete fname
		//  outside of this function - we don't keep it as static here.
		char *fname = NULL;

		// TS-2008-06-18: [[ Bug 6403 ]] - specialFolderPath() returns 8.3 paths
		fname = _tempnam("\\tmp", "tmp");

		char *t_ptr = (char*)strrchr(fname, '\\');
		if (t_ptr != NULL)
			*t_ptr = 0 ;
		
		MCU_path2std(fname);

		MCAutoStringRef t_fname_string;
		/* UNCHECKED */ MCStringCreateWithCString(fname, &t_fname_string);

		MCAutoStringRef t_long_fname_string;
		if (!LongFilePath(*t_fname_string, &t_long_fname_string))
			ep . setsvalue(fname);
		else
<<<<<<< HEAD
		{
			delete fname;
			fname = strdup(MCStringGetCString(*t_long_fname_string));
			ep . setsvalue(fname);
		}
=======
			ep . setsvalue(t_long_fname);
        
        ep . grabsvalue();
>>>>>>> 13fb0a50
		
		if (t_ptr != NULL)
			ep.appendstringf("/%s", ++t_ptr);

		// MW-2008-06-19: Make sure we delete this version of fname, since we don't
		//   need it anymore.
		delete fname;
		delete t_long_fname;

		// MW-2008-06-19: Use ep . getsvalue() . clone() to make sure we get a copy
		//   of the ExecPoint's string as a NUL-terminated (C-string) string.
		fname = ep . getsvalue() . clone();

		return fname;
	}
	
	//////////
	
	virtual void *LoadModule(MCStringRef p_path)
	{
		MCAutoStringRef t_resolved_path;
		/* UNCHECKED */ ResolveNativePath(p_path, &t_resolved_path);
	
		HMODULE t_handle;
		t_handle = LoadLibraryExA(MCStringGetCString(*t_resolved_path), NULL, LOAD_WITH_ALTERED_SEARCH_PATH);

		return t_handle;
	}
	
	virtual void *ResolveModuleSymbol(void *p_module, const char *p_symbol)
	{
		return GetProcAddress((HMODULE)p_module, p_symbol);
	}
	
	virtual void UnloadModule(void *p_module)
	{
		FreeLibrary((HMODULE)p_module);
	}
	
	////
	
	bool LongFilePath(MCStringRef p_path, MCStringRef& r_long_path)
	{
		MCAutoStringRef t_newpath_string;
		MCS_resolvepath(p_path, &t_newpath_string);

		char *shortpath = strdup(MCStringGetCString(*t_newpath_string));
		char *longpath = new char[PATH_MAX];
		char *p, *pStart;
		char buff[PATH_MAX];
		WIN32_FIND_DATAA wfd;
		HANDLE handle;
		int i;

		// Keep strings null-terminated
		*buff = '\0';
		*longpath = '\0';
		//
		p = shortpath;
		while (p != NULL)
		{
			// Find next
			p = strchr(pStart = p, '\\');
			// See if a token was found
			if (p != pStart)
			{
				i = strlen(buff);
				// Append token to temp buffer
				if (p == NULL)
				{
					strcpy(buff + i, pStart);
				}
				else
				{
					*p = '\0';
					strcpy(buff + i, pStart);
					*p = '\\';
				}
				// Copy token unmodified if drive specifier
				if (strchr(buff + i, ':') != NULL)
					strcat(longpath, buff + i);
				else
				{
					// Convert token to long name
					handle = FindFirstFileA(buff, &wfd);
					if (handle == INVALID_HANDLE_VALUE)
					{
						delete longpath;
						delete shortpath;
						return false;
					}
					strcat(longpath, wfd.cFileName);
					FindClose(handle);
				}
			}
			// Copy terminator
			if (p != NULL)
			{
				buff[i = strlen(buff)] = *p;
				buff[i + 1] = '\0';
				longpath[i = strlen(longpath)] = *p;
				longpath[i + 1] = '\0';
			}
			// Bump pointer
			if (p)
				p++;
		}
		MCU_path2std(longpath);
		delete shortpath;
		/* UNCHECKED */ MCStringCreateWithCString(longpath, r_long_path);
		return false;
	}

	/* WRAPPER */
	/*bool LongFilePath(MCStringRef p_path, MCStringRef& r_long_path)
	{
		MCAutoStringRef t_path;
		MCAutoPointer<char> t_long_path;
		t_long_path = LongFilePath(MCStringGetCString(p_path));
		return *t_long_path != nil && MCStringCreateWithCString(*t_long_path, r_long_path);
	}*/

	char *ShortFilePath(const char *p_path)
	{
		char *shortpath = new char[PATH_MAX];
		MCAutoStringRef t_newpath_string;
		MCAutoStringRef t_path_string;
		/* UNCHECKED */ MCStringCreateWithCString(p_path, &t_path_string);


		MCS_resolvepath(&t_path_string, &t_newpath_string);
		if (!GetShortPathNameA(MCStringGetCString(*t_newpath_string), shortpath, PATH_MAX))
		{
			delete shortpath;
			shortpath = nil;
		}
		else
			MCU_path2std(shortpath);
		
		return shortpath;
	}

	/* WRAPPER */
	bool ShortFilePath(MCStringRef p_path, MCStringRef& r_short_path)
	{
		MCAutoStringRef t_path;
		MCAutoPointer<char> t_short_path;
		t_short_path = ShortFilePath(MCStringGetCString(p_path));
		return *t_short_path != nil && MCStringCreateWithCString(*t_short_path, r_short_path);
	}

	////

	bool PathToNative(MCStringRef p_path, MCStringRef& r_native)
	{
		return MCU_path2native(p_path, r_native);
	}
	
	bool PathFromNative(MCStringRef p_native, MCStringRef& r_path)
	{
		return MCU_path2std(p_native, r_path);
	}

	bool ResolvePath(MCStringRef p_path, MCStringRef& r_resolved)
	{
		return ResolveNativePath(p_path, r_resolved);
	}
	
	bool ResolveNativePath(MCStringRef p_path, MCStringRef& r_resolved)
	{
		if (MCStringGetLength(p_path) == 0)
			return GetCurrentFolder(r_resolved);

		DWORD t_count;
		t_count = GetFullPathNameA(MCStringGetCString(p_path), 0, NULL, NULL);

		MCAutoNativeCharArray t_path;
		if (!t_path.New(t_count))
			return false;

		GetFullPathNameA(MCStringGetCString(p_path), t_count, (LPSTR)t_path.Chars(), NULL);

		return t_path.CreateStringAndRelease(r_resolved);
	}
	
	
	bool ListFolderEntries(MCSystemListFolderEntriesCallback p_callback, void *p_context)
	{
		MCSystemFolderEntry t_entry;
		memset(&t_entry, 0, sizeof(MCSystemFolderEntry));
		
		WIN32_FIND_DATAA data;
		HANDLE ffh;            //find file handle
		uint4 t_entry_count;
		t_entry_count = 0;
		Boolean ok = False;

		MCAutoStringRef tpath_ref;
		/* UNCHECKED */ GetCurrentFolder(&tpath_ref);

		char *tpath = strdup(MCStringGetCString(*tpath_ref));
		char *spath = new char [strlen(tpath) + 5];//path to be searched
		strcpy(spath, tpath);
		if (tpath[strlen(tpath) - 1] != '\\')
			strcat(spath, "\\");
		strcat(spath, "*.*");
		delete tpath;
		/*
		* Now open the directory for reading and iterate over the contents.
		*/
		ffh = FindFirstFileA(spath, &data);
		if (ffh == INVALID_HANDLE_VALUE)
		{
			delete spath;
			return true;
		}

		bool t_success;
		t_success = true;
		while(t_success)
		{
			if (!strequal(data.cFileName, "."))
			{
				struct _stati64 t_stat;
				_stati64(data.cFileName, &t_stat);

				t_entry . name = data . cFileName;
				t_entry . data_size = t_stat . st_size;
				t_entry . resource_size = 0;
				t_entry . creation_time = (uint32_t)t_stat . st_ctime;
				t_entry . modification_time = (uint32_t)t_stat . st_mtime;
				t_entry . access_time = (uint32_t)t_stat . st_atime;
				t_entry . permissions = t_stat . st_mode & 0777;
				t_entry . is_folder = (data.dwFileAttributes & FILE_ATTRIBUTE_DIRECTORY) != 0;

				t_success = p_callback(p_context, &t_entry);
			}

			if (!FindNextFileA(ffh, &data))
				break;
		}
		FindClose(ffh);
		delete spath;

		return t_success;
	}
	
	bool Shell(MCStringRef p_cmd, MCDataRef& r_data, int& r_retcode)
	{
		
		bool t_success;
		t_success = true;

		// Construct the command that we are to execute. This consists of
		// 'cmd.exe /C <cmd>'
		char *t_command;
		t_command = nil;
		if (t_success)
			t_success = MCCStringFormat(t_command, "cmd.exe /C %.*s", MCStringGetLength(p_cmd), p_cmd);

		// The pipe handles need to be inherited by the shell process, this is
		// indicated via the security attributes.
		SECURITY_ATTRIBUTES t_attr;
		t_attr . nLength = sizeof(SECURITY_ATTRIBUTES);
		t_attr . bInheritHandle = TRUE;
		t_attr . lpSecurityDescriptor = NULL;

		// The child/parent handles corresponding to the various ends of the
		// pipes. These are as follows:
		//   child stdin -> read side of stdin pipe
		//   child stdout -> write side of stdout pipe
		//   parent stdin -> write side of stdin pipe
		//   parent stdout -> read size of stdout pipe
		HANDLE t_child_stdin, t_parent_stdin, t_child_stdout, t_parent_stdout;
		t_child_stdin = t_parent_stdin = NULL;
		t_child_stdout = t_parent_stdout = NULL;
		if (t_success)
			t_success =
				CreatePipe(&t_child_stdin, &t_parent_stdin, &t_attr, 0) &&
				CreatePipe(&t_parent_stdout, &t_child_stdout, &t_attr, 0);

		// The stderr handle is special as we treat stderr and stdout as one
		// and thus we just duplicate a child stderr handle as the same as
		// the child stdout handle.
		HANDLE t_child_stderr;
		t_child_stderr = NULL;
		if (t_success)
			t_success = DuplicateHandle(GetCurrentProcess(), t_child_stdout, GetCurrentProcess(), &t_child_stderr, 0, TRUE, DUPLICATE_SAME_ACCESS) == TRUE;

		// Now launch the process (or at least attempt to)
		PROCESS_INFORMATION t_process;
		MCMemoryClear(&t_process, sizeof(PROCESS_INFORMATION));
		if (t_success)
		{
			STARTUPINFOA t_startup;
			MCMemoryClear(&t_startup, sizeof(STARTUPINFOA));
			t_startup . cb = sizeof(STARTUPINFOA);
			t_startup . dwFlags = STARTF_USESTDHANDLES | STARTF_USESHOWWINDOW;
			if (MChidewindows)
				t_startup . wShowWindow = SW_HIDE;
			else
				t_startup . wShowWindow = SW_SHOW;
			t_startup . hStdInput = t_child_stdin;
			t_startup . hStdOutput = t_child_stdout;
			t_startup . hStdError = t_child_stderr;

			t_success = CreateProcessA(NULL, t_command, NULL, NULL, TRUE, CREATE_NEW_CONSOLE, NULL, NULL, &t_startup, &t_process) == TRUE;
		}

		// At this point we close the child handles regardless since we don't need
		// them anymore.
		CloseHandleSafely(t_child_stdin);
		CloseHandleSafely(t_child_stdout);
		CloseHandleSafely(t_child_stderr);

		// Now loop until the process finishes doing its stuff, accumulating the
		// data as we go. Notice that we use a 4K granularity to allocations. This
		// is because shell commands have a tendency to 'trickle' data and resizing
		// the data array everytime would be expensive.
		void *t_data;
		uint32_t t_data_length, t_data_capacity;
		t_data = nil;
		t_data_length = 0;
		t_data_capacity = 0;
		for(;;)
		{
			// Attempt to read 4K from the pipe. This function will block until it
			// reads 4K, or the pipe is closed.
			char t_buffer[4096];
			DWORD t_bytes_read;
			if (!ReadFile(t_parent_stdout, t_buffer, sizeof(t_buffer), &t_bytes_read, NULL))
				break;

			// If we need a bigger data buffer, then reallocate it - notice we use
			// 'reallocate' rather than 'resize array' this is because we don't need
			// it to be initialized.
			if (t_data_length + t_bytes_read > t_data_capacity)
			{
				uint32_t t_new_data_capacity;
				t_new_data_capacity = (t_data_length + t_bytes_read + 4095) & ~4095;
				if (!MCMemoryReallocate(t_data, t_new_data_capacity, t_data))
					break;

				t_data_capacity = t_new_data_capacity;
			}

			// Accumulate the read data into the buffer.
			MCMemoryCopy((char *)t_data + t_data_length, t_buffer, t_bytes_read);
			t_data_length += t_bytes_read;
		}

		if (t_success)
		{
			r_data = (MCDataRef) t_data;
			//r_data_length = t_data_length;
		}
		else
			MCMemoryDeallocate(t_data);

		CloseHandleSafely(t_process . hThread);
		CloseHandleSafely(t_process . hProcess);
		CloseHandleSafely(t_parent_stdin);
		CloseHandleSafely(t_parent_stdout);
		MCCStringFree(t_command);

		return t_success;
	}

	char *GetHostName(void)
	{
		char t_hostname[256];
		gethostname(t_hostname, 256);
		return strdup(t_hostname);
	}
	
	bool HostNameToAddress(MCStringRef p_hostname, MCSystemHostResolveCallback p_callback, void *p_context)
	{
		struct hostent *he;
		he = gethostbyname(MCStringGetCString(p_hostname));
		if (he == NULL)
			return false;
		
		struct in_addr **ptr;
		ptr = (struct in_addr **)he -> h_addr_list;
		
		for(uint32_t i = 0; ptr[i] != NULL; i++)
		{
			MCAutoStringRef t_address;
			char *t_addr_str = inet_ntoa(*ptr[i]);
			if (!MCStringCreateWithNativeChars((char_t*)t_addr_str, MCCStringLength(t_addr_str), &t_address))
				return false;
			if (!p_callback(p_context, *t_address))
				return false;
		}
		
		return true;
	}

	bool AddressToHostName(MCStringRef p_address, MCSystemHostResolveCallback p_callback, void *p_context)
	{
		struct in_addr addr;
		if (!inet_aton(MCStringGetCString(p_address), &addr))
			return false;
			
		struct hostent *he;
		he = gethostbyaddr((char *)&addr, sizeof(addr), AF_INET);
		if (he == NULL)
			return false;
		
		MCAutoStringRef t_name;
		return MCStringCreateWithNativeChars((char_t*)he->h_name, MCCStringLength(he->h_name), &t_name) &&
			p_callback(p_context, *t_name);
	}
	
	//////////////////
	
	uint32_t TextConvert(const void *p_string, uint32_t p_string_length, void *p_buffer, uint32_t p_buffer_length, uint32_t p_from_charset, uint32_t p_to_charset)
	{
		if (p_from_charset == LCH_UNICODE)
		{
			char szLocaleData[6];
			uint2 codepage = 0;
			GetLocaleInfoA(MAKELCID(MCS_charsettolangid(p_to_charset), SORT_DEFAULT), LOCALE_IDEFAULTANSICODEPAGE, szLocaleData, 6);
			codepage = (uint2)strtoul(szLocaleData, NULL, 10);
			uint4 dsize = WideCharToMultiByte(codepage, 0, (LPCWSTR)p_string, p_string_length >> 1, (LPSTR)p_buffer, p_buffer_length, NULL, NULL);
			return dsize;
		}
		else if (p_to_charset == LCH_UNICODE)
		{
			char szLocaleData[6];
			uint2 codepage = 0;
			GetLocaleInfoA(MAKELCID(MCS_charsettolangid(p_from_charset), SORT_DEFAULT), LOCALE_IDEFAULTANSICODEPAGE, szLocaleData, 6);
			codepage = (uint2)strtoul(szLocaleData, NULL, 10);
			uint4 dsize = MultiByteToWideChar(codepage, 0, (LPCSTR)p_string, p_string_length, (LPWSTR)p_buffer, p_buffer_length >> 1);
			return dsize << 1;
		}

		uint32_t t_ulength;
		t_ulength = TextConvert(p_string, p_string_length, NULL, 0, p_from_charset, LCH_UNICODE);

		char *t_ubuffer;
		t_ubuffer = new char[t_ulength];
		TextConvert(p_string, p_string_length, t_ubuffer, t_ulength, p_from_charset, LCH_UNICODE);

		uint32_t t_used;
		t_used = TextConvert(t_ubuffer, t_ulength, p_buffer, p_buffer_length, LCH_UNICODE, p_to_charset);

		delete[] t_ubuffer;

		return t_used;
	}
	
	// MM-2012-03-23: Copied over implemteation of MCSTextConvertToUnicode.
	bool TextConvertToUnicode(uint32_t p_input_encoding, const void *p_input, uint4 p_input_length, void *p_output, uint4 p_output_length, uint4& r_used)
	{
		if (p_input_length == 0)
		{
			r_used = 0;
			return true;
		}
		
		UINT t_codepage;
		if (p_input_encoding >= kMCTextEncodingWindowsNative)
			t_codepage = p_input_encoding - kMCTextEncodingWindowsNative;
		else if (p_input_encoding >= kMCTextEncodingMacNative)
			t_codepage = 10000 + p_input_encoding - kMCTextEncodingMacNative;
		else
		{
			r_used = 0;
			return true;
		}
		
		// MW-2009-08-27: It is possible for t_codepage == 65001 which means UTF-8. In this case we can't
		//   use the precomposed flag...
		
		int t_required_size;
		t_required_size = MultiByteToWideChar(t_codepage, t_codepage == 65001 ? 0 : MB_PRECOMPOSED, (LPCSTR)p_input, p_input_length, NULL, 0);
		if (t_required_size > (int)p_output_length / 2)
		{
			r_used = t_required_size * 2;
			return false;
		}
		
		int t_used;
		t_used = MultiByteToWideChar(t_codepage, t_codepage == 65001 ? 0 : MB_PRECOMPOSED, (LPCSTR)p_input, p_input_length, (LPWSTR)p_output, p_output_length);
		r_used = t_used * 2;
		
		return true;
	}

	//////////////////
	
	bool Initialize(void)
	{
		WORD request = MAKEWORD(1, 1);
		WSADATA t_data;
		WSAStartup(request, &t_data);

		return true;
	}
	
	void Finalize(void)
	{
	}
};

MCSystemInterface *MCServerCreateWindowsSystem(void)
{
	return new MCWindowsSystem;
}

////////////////////////////////////////////////////////////////////////////////

bool MCS_isnan(double v)
{
	return _isnan(v) != 0;
}
#endif /* LEGACY_SERVER */

////////////////////////////////////////////////////////////////////////////////

bool MCS_get_temporary_folder(MCStringRef &r_temp_folder)
{
	// MCS_get_temporay_folder is supposed to return an existing folder
	// which is not the case with MCsystem -> GetTemporaryFilename
//	  return MCsystem -> GetTemporaryFilename(r_temp_folder);
	WCHAR t_tmpdir[MAX_PATH];
	int32_t t_tmpdir_len = 0;
	t_tmpdir_len = GetTempPathW(MAX_PATH, t_tmpdir);

	MCAutoStringRef t_native_tmp, t_short_tmp;

	return (MCStringCreateWithWString(t_tmpdir, &t_native_tmp)
			&& MCsystem->PathFromNative(*t_native_tmp, &t_short_tmp)
			&& MCS_longfilepath(*t_short_tmp, r_temp_folder));
}

bool MCS_create_temporary_file(MCStringRef p_path_string, MCStringRef p_prefix_string, IO_handle &r_file, MCStringRef &r_name_string)
{
	const char *t_path = MCStringGetCString(p_path_string);
	const char *t_prefix = MCStringGetCString(p_prefix_string);
	char *t_name = (char*)MCStringGetCString(r_name_string);

	bool t_success = true;
	bool t_have_file = false;
	
	char *t_temp_file = NULL;
	GUID t_guid;
	WCHAR *t_guid_utf16 = NULL;
	
	HANDLE t_temp_handle = NULL;
	
	while (t_success && !t_have_file)
	{
		CoCreateGuid(&t_guid);
		
		if (t_temp_file != NULL)
		{
			MCCStringFree(t_temp_file);
			t_temp_file = NULL;
		}
		if (t_guid_utf16 != NULL)
		{
			CoTaskMemFree(t_guid_utf16);
			t_guid_utf16 = NULL;
		}

		t_success = S_OK == StringFromCLSID(t_guid, &t_guid_utf16);
		if (t_success)
		{
			char *t_guid_string = (char*)t_guid_utf16;
			uint32_t i;
			for (i = 0; t_guid_utf16[i] != '\0'; i++)
				t_guid_string[i] = t_guid_utf16[i] & 0xFF;
			t_guid_string[i] = '\0';
			t_success = MCCStringFormat(t_temp_file, "%s/%s%s", t_path, t_prefix, t_guid_string);
		}
		
		if (t_success)
		{
			t_temp_handle = CreateFileA(t_temp_file, GENERIC_READ | GENERIC_WRITE, 0, NULL, CREATE_NEW, FILE_ATTRIBUTE_NORMAL, NULL);
			if (t_temp_handle != INVALID_HANDLE_VALUE)
				t_have_file = true;
			else
				t_success = GetLastError() == ERROR_FILE_EXISTS;
		}
	}
	
	if (t_success)
	{
		r_file = MCsystem -> OpenFd(_open_osfhandle((intptr_t)t_temp_handle, _O_RDWR), kMCOpenFileModeCreate);
		t_name = t_temp_file;
		/* UNCHECKED */ MCStringCreateWithCString(t_name, r_name_string);

	}
	else
		MCCStringFree(t_temp_file);
	
	CoTaskMemFree(t_guid_utf16);
	return t_success;
}

bool MCSystemLockFile(MCSystemFileHandle *p_file, bool p_shared, bool p_wait)
{
	HANDLE t_fhandle;
	t_fhandle = p_file->GetFilePointer();

	bool t_success = true;

	if (!p_shared)
	{
		DWORD t_flags = 0;
	
		if (!p_shared)
			t_flags |= LOCKFILE_EXCLUSIVE_LOCK;
		if (!p_wait)
			t_flags |= LOCKFILE_FAIL_IMMEDIATELY;
	
		OVERLAPPED t_range;
		ZeroMemory(&t_range, sizeof(t_range));
		t_success = FALSE != LockFileEx(t_fhandle, t_flags, 0, MAXDWORD, MAXDWORD, &t_range);
	}
	
	return t_success;
}


<|MERGE_RESOLUTION|>--- conflicted
+++ resolved
@@ -704,17 +704,12 @@
 		if (!LongFilePath(*t_fname_string, &t_long_fname_string))
 			ep . setsvalue(fname);
 		else
-<<<<<<< HEAD
-		{
-			delete fname;
+        {
 			fname = strdup(MCStringGetCString(*t_long_fname_string));
 			ep . setsvalue(fname);
-		}
-=======
-			ep . setsvalue(t_long_fname);
+        }
         
         ep . grabsvalue();
->>>>>>> 13fb0a50
 		
 		if (t_ptr != NULL)
 			ep.appendstringf("/%s", ++t_ptr);
