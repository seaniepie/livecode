--- conflicted
+++ resolved
@@ -293,10 +293,7 @@
 				        || msg.message == WM_KEYUP || msg.message == WM_SYSKEYUP)
 					curinfo->keysym = getkeysym(msg.wParam, msg.lParam);
 				
-				TranslateMessage(&msg);
-<<<<<<< HEAD
-				DispatchMessageW(&msg);
-=======
+                TranslateMessage(&msg);
 
 				bool t_char_found;
 				if ((MCruntimebehaviour & RTB_ACCURATE_UNICODE_INPUT) != 0)
@@ -320,7 +317,6 @@
 					DispatchMessageW(&msg);
 				else
 					DispatchMessageA(&msg);
->>>>>>> 391b48f6
 			}
 		}
 	}
