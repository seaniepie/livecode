/* Copyright (C) 2003-2013 Runtime Revolution Ltd.

This file is part of LiveCode.

LiveCode is free software; you can redistribute it and/or modify it under
the terms of the GNU General Public License v3 as published by the Free
Software Foundation.

LiveCode is distributed in the hope that it will be useful, but WITHOUT ANY
WARRANTY; without even the implied warranty of MERCHANTABILITY or
FITNESS FOR A PARTICULAR PURPOSE.  See the GNU General Public License
for more details.

You should have received a copy of the GNU General Public License
along with LiveCode.  If not see <http://www.gnu.org/licenses/>.  */

#include "prefix.h"

#include "globdefs.h"
#include "filedefs.h"
#include "objdefs.h"
#include "parsedef.h"
#include "mcio.h"
#include "sysdefs.h"

#include "globals.h"
#include "field.h"
#include "stack.h"
#include "card.h"
#include "button.h"
#include "util.h"
#include "dispatch.h"
#include "stacklst.h"
#include "image.h"
#include "sellst.h"
#include "chunk.h"
#include "date.h"

#include "exec.h"
#include "mode.h"

#include "eps.h"
#include "graphic.h"
#include "group.h"
#include "scrolbar.h"
#include "player.h"
#include "aclip.h"
#include "vclip.h"
#include "osspec.h"

#include "debug.h"
#include "card.h"
#include "cardlst.h"

#include "undolst.h"

#include "redraw.h"
#include "visual.h"

#include "scriptpt.h"
#include "iquantization.h"
#include "stacksecurity.h"

#include "exec-interface.h"

////////////////////////////////////////////////////////////////////////////////
MC_EXEC_DEFINE_MAKE_METHOD(Interface, CustomImagePaletteSettings, 2)
MC_EXEC_DEFINE_MAKE_METHOD(Interface, OptimalImagePaletteSettings, 2)
MC_EXEC_DEFINE_MAKE_METHOD(Interface, WebSafeImagePaletteSettings, 1)
MC_EXEC_DEFINE_MAKE_METHOD(Interface, VisualEffect, 8)
MC_EXEC_DEFINE_MAKE_METHOD(Interface, VisualEffectArgument, 4)

MC_EXEC_DEFINE_EVAL_METHOD(Interface, ScreenColors, 1)
MC_EXEC_DEFINE_EVAL_METHOD(Interface, ScreenDepth, 1)
MC_EXEC_DEFINE_EVAL_METHOD(Interface, ScreenName, 1)
MC_EXEC_DEFINE_EVAL_METHOD(Interface, ScreenRect, 4)
MC_EXEC_DEFINE_EVAL_METHOD(Interface, ScreenLoc, 1)
MC_EXEC_DEFINE_EVAL_METHOD(Interface, ClickH, 1)
MC_EXEC_DEFINE_EVAL_METHOD(Interface, ClickV, 1)
MC_EXEC_DEFINE_EVAL_METHOD(Interface, ClickLoc, 1)
MC_EXEC_DEFINE_EVAL_METHOD(Interface, ClickChar, 1)
MC_EXEC_DEFINE_EVAL_METHOD(Interface, ClickText, 1)
MC_EXEC_DEFINE_EVAL_METHOD(Interface, ClickCharChunk, 1)
MC_EXEC_DEFINE_EVAL_METHOD(Interface, ClickChunk, 1)
MC_EXEC_DEFINE_EVAL_METHOD(Interface, ClickLine, 1)
MC_EXEC_DEFINE_EVAL_METHOD(Interface, ClickField, 1)
MC_EXEC_DEFINE_EVAL_METHOD(Interface, ClickStack, 1)
MC_EXEC_DEFINE_EVAL_METHOD(Interface, Mouse, 2)
MC_EXEC_DEFINE_EVAL_METHOD(Interface, MouseClick, 1)
MC_EXEC_DEFINE_EVAL_METHOD(Interface, MouseColor, 1)
MC_EXEC_DEFINE_EVAL_METHOD(Interface, MouseH, 1)
MC_EXEC_DEFINE_EVAL_METHOD(Interface, MouseV, 1)
MC_EXEC_DEFINE_EVAL_METHOD(Interface, MouseLoc, 1)
MC_EXEC_DEFINE_EVAL_METHOD(Interface, MouseChar, 1)
MC_EXEC_DEFINE_EVAL_METHOD(Interface, MouseText, 1)
MC_EXEC_DEFINE_EVAL_METHOD(Interface, MouseCharChunk, 1)
MC_EXEC_DEFINE_EVAL_METHOD(Interface, MouseChunk, 1)
MC_EXEC_DEFINE_EVAL_METHOD(Interface, MouseLine, 1)
MC_EXEC_DEFINE_EVAL_METHOD(Interface, MouseControl, 1)
MC_EXEC_DEFINE_EVAL_METHOD(Interface, MouseStack, 1)
MC_EXEC_DEFINE_EVAL_METHOD(Interface, FoundText, 1)
MC_EXEC_DEFINE_EVAL_METHOD(Interface, FoundField, 1)
MC_EXEC_DEFINE_EVAL_METHOD(Interface, FoundChunk, 1)
MC_EXEC_DEFINE_EVAL_METHOD(Interface, FoundLine, 1)
MC_EXEC_DEFINE_EVAL_METHOD(Interface, FoundLoc, 1)
MC_EXEC_DEFINE_EVAL_METHOD(Interface, SelectedText, 1)
MC_EXEC_DEFINE_EVAL_METHOD(Interface, SelectedTextOf, 2)
MC_EXEC_DEFINE_EVAL_METHOD(Interface, SelectedChunk, 1)
MC_EXEC_DEFINE_EVAL_METHOD(Interface, SelectedChunkOf, 2)
MC_EXEC_DEFINE_EVAL_METHOD(Interface, SelectedLine, 1)
MC_EXEC_DEFINE_EVAL_METHOD(Interface, SelectedLineOf, 2)
MC_EXEC_DEFINE_EVAL_METHOD(Interface, SelectedLoc, 1)
MC_EXEC_DEFINE_EVAL_METHOD(Interface, SelectedLocOf, 2)
MC_EXEC_DEFINE_EVAL_METHOD(Interface, SelectedField, 1)
MC_EXEC_DEFINE_EVAL_METHOD(Interface, SelectedImage, 1)
MC_EXEC_DEFINE_EVAL_METHOD(Interface, SelectedObject, 1)
MC_EXEC_DEFINE_EVAL_METHOD(Interface, CapsLockKey, 1)
MC_EXEC_DEFINE_EVAL_METHOD(Interface, CommandKey, 1)
MC_EXEC_DEFINE_EVAL_METHOD(Interface, ControlKey, 1)
MC_EXEC_DEFINE_EVAL_METHOD(Interface, OptionKey, 1)
MC_EXEC_DEFINE_EVAL_METHOD(Interface, ShiftKey, 1)
MC_EXEC_DEFINE_EVAL_METHOD(Interface, KeysDown, 1)
MC_EXEC_DEFINE_EVAL_METHOD(Interface, MainStacks, 1)
MC_EXEC_DEFINE_EVAL_METHOD(Interface, OpenStacks, 1)
MC_EXEC_DEFINE_EVAL_METHOD(Interface, Stacks, 1)
MC_EXEC_DEFINE_EVAL_METHOD(Interface, TopStack, 1)
MC_EXEC_DEFINE_EVAL_METHOD(Interface, TopStackOf, 2)
MC_EXEC_DEFINE_EVAL_METHOD(Interface, FocusedObject, 1)
MC_EXEC_DEFINE_EVAL_METHOD(Interface, ColorNames, 1)
MC_EXEC_DEFINE_EVAL_METHOD(Interface, FlushEvents, 2)
MC_EXEC_DEFINE_EVAL_METHOD(Interface, GlobalLoc, 2)
MC_EXEC_DEFINE_EVAL_METHOD(Interface, LocalLoc, 2)
MC_EXEC_DEFINE_EVAL_METHOD(Interface, MovingControls, 1)
MC_EXEC_DEFINE_EVAL_METHOD(Interface, WaitDepth, 1)
MC_EXEC_DEFINE_EVAL_METHOD(Interface, Intersect, 3)
MC_EXEC_DEFINE_EVAL_METHOD(Interface, IntersectWithThreshold, 4)
MC_EXEC_DEFINE_EVAL_METHOD(Interface, Within, 3)
MC_EXEC_DEFINE_EVAL_METHOD(Interface, ThereIsAnObject, 2)
MC_EXEC_DEFINE_EVAL_METHOD(Interface, ThereIsNotAnObject, 2)
MC_EXEC_DEFINE_EVAL_METHOD(Interface, ControlAtLoc, 2)
MC_EXEC_DEFINE_EVAL_METHOD(Interface, ControlAtScreenLoc, 2)
MC_EXEC_DEFINE_EXEC_METHOD(Interface, Beep, 1)
MC_EXEC_DEFINE_EXEC_METHOD(Interface, ClickCmd, 3)
MC_EXEC_DEFINE_EXEC_METHOD(Interface, CloseStack, 1)
MC_EXEC_DEFINE_EXEC_METHOD(Interface, CloseDefaultStack, 0)
MC_EXEC_DEFINE_EXEC_METHOD(Interface, Drag, 4)
MC_EXEC_DEFINE_EXEC_METHOD(Interface, FocusOnNothing, 0)
MC_EXEC_DEFINE_EXEC_METHOD(Interface, FocusOn, 1)
MC_EXEC_DEFINE_EXEC_METHOD(Interface, Grab, 1)
MC_EXEC_DEFINE_EXEC_METHOD(Interface, GroupControls, 1)
MC_EXEC_DEFINE_EXEC_METHOD(Interface, GroupSelection, 0)
MC_EXEC_DEFINE_EXEC_METHOD(Interface, PopToLast, 0)
MC_EXEC_DEFINE_EXEC_METHOD(Interface, Pop, 1)
MC_EXEC_DEFINE_EXEC_METHOD(Interface, PushRecentCard, 0)
MC_EXEC_DEFINE_EXEC_METHOD(Interface, PushCurrentCard, 0)
MC_EXEC_DEFINE_EXEC_METHOD(Interface, PushCard, 1)
MC_EXEC_DEFINE_EXEC_METHOD(Interface, PlaceGroupOnCard, 2)
MC_EXEC_DEFINE_EXEC_METHOD(Interface, RemoveGroupFromCard, 2)
MC_EXEC_DEFINE_EXEC_METHOD(Interface, ResetCursors, 0)
MC_EXEC_DEFINE_EXEC_METHOD(Interface, ResetTemplate, 1)
MC_EXEC_DEFINE_EXEC_METHOD(Interface, Revert, 0)
MC_EXEC_DEFINE_EXEC_METHOD(Interface, SelectEmpty, 0)
MC_EXEC_DEFINE_EXEC_METHOD(Interface, SelectAllTextOfField, 1)
MC_EXEC_DEFINE_EXEC_METHOD(Interface, SelectTextOfField, 2)
MC_EXEC_DEFINE_EXEC_METHOD(Interface, SelectTextOfButton, 2)
MC_EXEC_DEFINE_EXEC_METHOD(Interface, SelectObjects, 1)
MC_EXEC_DEFINE_EXEC_METHOD(Interface, StartEditingGroup, 1)
MC_EXEC_DEFINE_EXEC_METHOD(Interface, StopEditingDefaultStack, 0)
MC_EXEC_DEFINE_EXEC_METHOD(Interface, StopEditingGroup, 1)
MC_EXEC_DEFINE_EXEC_METHOD(Interface, StopMovingObject, 1)
MC_EXEC_DEFINE_EXEC_METHOD(Interface, Type, 2)
MC_EXEC_DEFINE_EXEC_METHOD(Interface, Undo, 0)
MC_EXEC_DEFINE_EXEC_METHOD(Interface, UngroupObject, 1)
MC_EXEC_DEFINE_EXEC_METHOD(Interface, UngroupSelection, 0)
MC_EXEC_DEFINE_EXEC_METHOD(Interface, CopyObjectsToContainer, 2)
MC_EXEC_DEFINE_EXEC_METHOD(Interface, CutObjectsToContainer, 2)
MC_EXEC_DEFINE_EXEC_METHOD(Interface, Delete, 0)
MC_EXEC_DEFINE_EXEC_METHOD(Interface, DeleteObjects, 1)
MC_EXEC_DEFINE_EXEC_METHOD(Interface, DeleteObjectChunks, 1)
MC_EXEC_DEFINE_EXEC_METHOD(Interface, DisableChunkOfButton, 1)
MC_EXEC_DEFINE_EXEC_METHOD(Interface, EnableChunkOfButton, 1)
MC_EXEC_DEFINE_EXEC_METHOD(Interface, UnhiliteChunkOfButton, 1)
MC_EXEC_DEFINE_EXEC_METHOD(Interface, HiliteChunkOfButton, 1)
MC_EXEC_DEFINE_EXEC_METHOD(Interface, DisableObject, 1)
MC_EXEC_DEFINE_EXEC_METHOD(Interface, EnableObject, 1)
MC_EXEC_DEFINE_EXEC_METHOD(Interface, UnhiliteObject, 1)
MC_EXEC_DEFINE_EXEC_METHOD(Interface, HiliteObject, 1)
MC_EXEC_DEFINE_EXEC_METHOD(Interface, SaveStack, 1)
MC_EXEC_DEFINE_EXEC_METHOD(Interface, SaveStackAs, 2)
MC_EXEC_DEFINE_EXEC_METHOD(Interface, MoveObjectBetween, 7)
MC_EXEC_DEFINE_EXEC_METHOD(Interface, MoveObjectAlong, 8)
MC_EXEC_DEFINE_EXEC_METHOD(Interface, HideGroups, 0)
MC_EXEC_DEFINE_EXEC_METHOD(Interface, HideObject, 1)
MC_EXEC_DEFINE_EXEC_METHOD(Interface, HideObjectWithEffect, 2)
MC_EXEC_DEFINE_EXEC_METHOD(Interface, HideMenuBar, 0)
MC_EXEC_DEFINE_EXEC_METHOD(Interface, HideTaskBar, 0)
MC_EXEC_DEFINE_EXEC_METHOD(Interface, ShowGroups, 0)
MC_EXEC_DEFINE_EXEC_METHOD(Interface, ShowAllCards, 0)
MC_EXEC_DEFINE_EXEC_METHOD(Interface, ShowMarkedCards, 0)
MC_EXEC_DEFINE_EXEC_METHOD(Interface, ShowCards, 1)
MC_EXEC_DEFINE_EXEC_METHOD(Interface, ShowObject, 2)
MC_EXEC_DEFINE_EXEC_METHOD(Interface, ShowObjectWithEffect, 3)
MC_EXEC_DEFINE_EXEC_METHOD(Interface, ShowMenuBar, 0)
MC_EXEC_DEFINE_EXEC_METHOD(Interface, ShowTaskBar, 0)
MC_EXEC_DEFINE_EXEC_METHOD(Interface, PopupButton, 2)
MC_EXEC_DEFINE_EXEC_METHOD(Interface, DrawerStack, 5)
MC_EXEC_DEFINE_EXEC_METHOD(Interface, DrawerStackByName, 5)
MC_EXEC_DEFINE_EXEC_METHOD(Interface, DrawerStackLegacy, 5)
MC_EXEC_DEFINE_EXEC_METHOD(Interface, DrawerStackByNameLegacy, 5)
MC_EXEC_DEFINE_EXEC_METHOD(Interface, SheetStack, 3)
MC_EXEC_DEFINE_EXEC_METHOD(Interface, SheetStackByName, 3)
MC_EXEC_DEFINE_EXEC_METHOD(Interface, OpenStack, 2)
MC_EXEC_DEFINE_EXEC_METHOD(Interface, OpenStackByName, 2)
MC_EXEC_DEFINE_EXEC_METHOD(Interface, PopupStack, 3)
MC_EXEC_DEFINE_EXEC_METHOD(Interface, PopupStackByName, 3)
MC_EXEC_DEFINE_EXEC_METHOD(Interface, CreateStack, 3)
MC_EXEC_DEFINE_EXEC_METHOD(Interface, CreateStackWithGroup, 3)
MC_EXEC_DEFINE_EXEC_METHOD(Interface, CreateCard, 2)
MC_EXEC_DEFINE_EXEC_METHOD(Interface, CreateControl, 4)
MC_EXEC_DEFINE_EXEC_METHOD(Interface, Clone, 3)
MC_EXEC_DEFINE_EXEC_METHOD(Interface, Find, 3)
MC_EXEC_DEFINE_EXEC_METHOD(Interface, PutIntoObject, 3)
MC_EXEC_DEFINE_EXEC_METHOD(Interface, PutIntoField, 4)
MC_EXEC_DEFINE_EXEC_METHOD(Interface, LockCursor, 0)
MC_EXEC_DEFINE_EXEC_METHOD(Interface, LockMenus, 0)
MC_EXEC_DEFINE_EXEC_METHOD(Interface, LockMoves, 0)
MC_EXEC_DEFINE_EXEC_METHOD(Interface, LockRecent, 0)
MC_EXEC_DEFINE_EXEC_METHOD(Interface, LockScreen, 0)
MC_EXEC_DEFINE_EXEC_METHOD(Interface, LockScreenForEffect, 1)
MC_EXEC_DEFINE_EXEC_METHOD(Interface, UnlockCursor, 0)
MC_EXEC_DEFINE_EXEC_METHOD(Interface, UnlockMenus, 0)
MC_EXEC_DEFINE_EXEC_METHOD(Interface, UnlockMoves, 0)
MC_EXEC_DEFINE_EXEC_METHOD(Interface, UnlockRecent, 0)
MC_EXEC_DEFINE_EXEC_METHOD(Interface, UnlockScreen, 0)
MC_EXEC_DEFINE_EXEC_METHOD(Interface, UnlockScreenWithEffect, 1)
MC_EXEC_DEFINE_EXEC_METHOD(Interface, ImportSnapshotOfScreen, 1)
MC_EXEC_DEFINE_EXEC_METHOD(Interface, ImportSnapshotOfStack, 3)
MC_EXEC_DEFINE_EXEC_METHOD(Interface, ImportSnapshotOfObject, 4)
MC_EXEC_DEFINE_EXEC_METHOD(Interface, ImportAudioClip, 1)
MC_EXEC_DEFINE_EXEC_METHOD(Interface, ImportVideoClip, 1)
MC_EXEC_DEFINE_EXEC_METHOD(Interface, ImportImage, 3)
MC_EXEC_DEFINE_EXEC_METHOD(Interface, ExportSnapshotOfScreen, 4)
MC_EXEC_DEFINE_EXEC_METHOD(Interface, ExportSnapshotOfScreenToFile, 5)
MC_EXEC_DEFINE_EXEC_METHOD(Interface, ExportSnapshotOfStack, 6)
MC_EXEC_DEFINE_EXEC_METHOD(Interface, ExportSnapshotOfStackToFile, 7)
MC_EXEC_DEFINE_EXEC_METHOD(Interface, ExportSnapshotOfObject, 7)
MC_EXEC_DEFINE_EXEC_METHOD(Interface, ExportSnapshotOfObjectToFile, 8)
MC_EXEC_DEFINE_EXEC_METHOD(Interface, ExportImage, 4)
MC_EXEC_DEFINE_EXEC_METHOD(Interface, ExportImageToFile, 5)
MC_EXEC_DEFINE_EXEC_METHOD(Interface, SortCardsOfStack, 5)
MC_EXEC_DEFINE_EXEC_METHOD(Interface, SortField, 5)
MC_EXEC_DEFINE_EXEC_METHOD(Interface, SortContainer, 5)
MC_EXEC_DEFINE_EXEC_METHOD(Interface, ChooseTool, 1)
MC_EXEC_DEFINE_EXEC_METHOD(Interface, GoCardAsMode, 4)
MC_EXEC_DEFINE_EXEC_METHOD(Interface, GoCardInWindow, 4)
MC_EXEC_DEFINE_EXEC_METHOD(Interface, GoRecentCard, 0)
MC_EXEC_DEFINE_EXEC_METHOD(Interface, GoCardRelative, 2)
MC_EXEC_DEFINE_EXEC_METHOD(Interface, GoCardEnd, 1)
MC_EXEC_DEFINE_EXEC_METHOD(Interface, GoHome, 1)
MC_EXEC_DEFINE_EXEC_METHOD(Interface, VisualEffect, 1)

////////////////////////////////////////////////////////////////////////////////

static MCExecEnumTypeElementInfo _kMCInterfaceWindowPositionElementInfo[] =
{
	{ "", WP_DEFAULT, false },
	{ "right", WP_PARENTRIGHT, false },
	{ "left", WP_PARENTLEFT, false },
	{ "top", WP_PARENTTOP, false },
	{ "bottom", WP_PARENTBOTTOM, false },
};

static MCExecEnumTypeInfo _kMCInterfaceWindowPositionTypeInfo =
{
	"Interface.WindowPosition",
	sizeof(_kMCInterfaceWindowPositionElementInfo) / sizeof(MCExecEnumTypeElementInfo),
	_kMCInterfaceWindowPositionElementInfo
};

//////////

static MCExecEnumTypeElementInfo _kMCInterfaceWindowAlignmentElementInfo[] =
{
	{ "center", OP_CENTER, false },
	{ "right", OP_RIGHT, false },
	{ "left", OP_LEFT, false },
	{ "top", OP_TOP, false },
	{ "bottom", OP_BOTTOM, false },
};

static MCExecEnumTypeInfo _kMCInterfaceWindowAlignmentTypeInfo =
{
	"Interface.WindowAlignment",
	sizeof(_kMCInterfaceWindowAlignmentElementInfo) / sizeof(MCExecEnumTypeElementInfo),
	_kMCInterfaceWindowAlignmentElementInfo
};

//////////

void MCInterfaceImagePaletteSettingsFree(MCExecContext& ctxt, MCInterfaceImagePaletteSettings& p_settings)
{
	if (p_settings . type == kMCImagePaletteTypeCustom)
		MCMemoryDeleteArray(p_settings . custom . colors);
}

static MCExecCustomTypeInfo _kMCInterfaceImagePaletteSettingsTypeInfo =
{
	"Interface.ImagePaletteSettings",
	sizeof(MCInterfaceImagePaletteSettings),
	(void *)nil,
	(void *)nil,
	(void *)MCInterfaceImagePaletteSettingsFree
};

//////////

static void MCInterfaceVisualEffectArgumentCopy(MCExecContext& ctxt, MCInterfaceVisualEffectArgument p_source, MCInterfaceVisualEffectArgument& r_target)
{
	r_target . key = (MCStringRef)MCValueRetain(p_source . key);
	r_target . value = (MCStringRef)MCValueRetain(p_source . value);
}

void MCInterfaceVisualEffectArgumentFree(MCExecContext& ctxt, MCInterfaceVisualEffectArgument& p_arg)
{
	MCValueRelease(p_arg . key);
	MCValueRelease(p_arg . value);
}

static MCExecCustomTypeInfo _kMCInterfaceVisualEffectArgumentTypeInfo =
{
	"Interface.VisualEffectArgument",
	sizeof(MCInterfaceVisualEffectArgument),
	(void *)nil,
	(void *)nil,
	(void *)MCInterfaceVisualEffectArgumentFree
};

//////////

void MCInterfaceVisualEffectFree(MCExecContext& ctxt, MCInterfaceVisualEffect& p_effect)
{
	MCValueRelease(p_effect . name);
	MCValueRelease(p_effect . sound);
	for (uindex_t i = 0; i < p_effect . nargs; i++)
		MCInterfaceVisualEffectArgumentFree(ctxt, p_effect . arguments[i]);
}

static MCExecCustomTypeInfo _kMCInterfaceVisualEffectTypeInfo =
{
	"Interface.VisualEffect",
	sizeof(MCInterfaceVisualEffect),
	(void *)nil,
	(void *)nil,
	(void *)MCInterfaceVisualEffectFree
};

//////////

MCExecEnumTypeInfo *kMCInterfaceWindowPositionTypeInfo = &_kMCInterfaceWindowPositionTypeInfo;
MCExecEnumTypeInfo *kMCInterfaceWindowAlignmentTypeInfo = &_kMCInterfaceWindowAlignmentTypeInfo;

//////////

bool MCInterfaceTryToResolveObject(MCExecContext& ctxt, MCStringRef long_id, MCObjectPtr& r_object)
{
	bool t_found;
	t_found = false;
	
	MCExecPoint& ep = ctxt . GetEP();
	ep . setvalueref(long_id);
	MCChunk *tchunk = new MCChunk(False);
	MCerrorlock++;
	MCScriptPoint sp(ep);
	if (tchunk->parse(sp, False) == PS_NORMAL)
	{
		if (tchunk->getobj(ep, r_object, True) == ES_NORMAL)
			t_found = true;
	}
	MCerrorlock--;
	delete tchunk;

	return t_found;
}

//////////

void MCInterfaceMakeCustomImagePaletteSettings(MCExecContext& ctxt, MCColor *colors, uindex_t color_count, MCInterfaceImagePaletteSettings& r_settings)
{
	if (color_count == 0)
	{
		ctxt . LegacyThrow(EE_EXPORT_BADPALETTE);
		return;
	}

	if (MCMemoryAllocate(color_count * sizeof(MCColor), r_settings . custom . colors))
	{
		for (uindex_t i = 0; i < color_count; i++)
			r_settings . custom . colors[i] = colors[i];
		r_settings. custom . count = color_count;
		r_settings . custom . colors = colors;
		r_settings . type = kMCImagePaletteTypeCustom;
		return;
	}

	ctxt . Throw();
}

void MCInterfaceMakeOptimalImagePaletteSettings(MCExecContext& ctxt, integer_t *count, MCInterfaceImagePaletteSettings& r_settings)
{
	if (count != nil)
	{
		if (*count < 1 || *count > 256)
		{
			ctxt . LegacyThrow(EE_EXPORT_BADPALETTESIZE);
			return;
		}
		r_settings . optimal . palette_size = (uinteger_t)count;
	}
	else
		r_settings . optimal . palette_size = 256;	

	r_settings . type = kMCImagePaletteTypeOptimal;
}

void MCInterfaceMakeWebSafeImagePaletteSettings(MCExecContext& ctxt, MCInterfaceImagePaletteSettings& r_settings)
{
	r_settings . type = kMCImagePaletteTypeEmpty;
}

//////////

void MCInterfaceMakeVisualEffect(MCExecContext& ctxt, MCStringRef name, MCStringRef sound, MCInterfaceVisualEffectArgument *effect_args, uindex_t count, Visual_effects type, Visual_effects direction, Visual_effects speed, Visual_effects image, MCInterfaceVisualEffect& r_effect)
{
	if (MCMemoryAllocate(count * sizeof(MCInterfaceVisualEffectArgument), r_effect . arguments))
	{
		for (uindex_t i = 0; i < count; i++)
			MCInterfaceVisualEffectArgumentCopy(ctxt, effect_args[i], r_effect . arguments[i]);
		r_effect . nargs = count;
		r_effect . name = (MCStringRef)MCValueRetain(name);
		if (sound != nil)
			r_effect . sound = (MCStringRef)MCValueRetain(sound);
		else
			r_effect . sound = (MCStringRef)MCValueRetain(kMCEmptyString);

		r_effect . type = type;
		r_effect . direction = direction;
		r_effect . speed = speed;
		r_effect . image = image;
		return;
	}

	ctxt . Throw();
}

void MCInterfaceMakeVisualEffectArgument(MCExecContext& ctxt, MCStringRef p_value, MCStringRef p_key, bool p_has_id, MCInterfaceVisualEffectArgument& r_arg)
{
	if (p_has_id)
	{
		if (!MCStringFormat(r_arg . value, "id %s", MCStringGetCString(p_key)))
		{
			ctxt . Throw();
			return;
		}
	}
	else
		r_arg . key = (MCStringRef)MCValueRetain(p_value);

	r_arg . key = (MCStringRef)MCValueRetain(p_key);
}

////////////////////////////////////////////////////////////////////////////////

void MCInterfaceEvalScreenColors(MCExecContext& ctxt, real64_t& r_colors)
{
    r_colors = pow(2.0, MCscreen->getdepth());
}

void MCInterfaceEvalScreenDepth(MCExecContext& ctxt, integer_t& r_depth)
{
    r_depth = MCscreen->getdepth();
}

void MCInterfaceEvalScreenName(MCExecContext& ctxt, MCNameRef& r_name)
{
	r_name = MCValueRetain(MCscreen->getdisplayname());
}

void MCInterfaceEvalScreenRect(MCExecContext& ctxt, bool p_working, bool p_plural, bool p_effective, MCStringRef& r_string)
{
	if (p_plural)
	{
		MCInterfaceGetScreenRects(ctxt, p_working, p_effective, r_string);
		return;
	}
	else
	{
		MCRectangle t_rect;
		MCInterfaceGetScreenRect(ctxt, p_working, p_effective, t_rect);
		if (MCStringFormat(r_string, "%d,%d,%d,%d", t_rect.x, t_rect.y,
			t_rect.x + t_rect.width, t_rect.y + t_rect.height))
			return;
	}

	ctxt.Throw();
}

////////////////////////////////////////////////////////////////////////////////

void MCInterfaceEvalScreenLoc(MCExecContext& ctxt, MCStringRef& r_string)
{
    MCDisplay const *t_displays;
    MCscreen->getdisplays(t_displays, false);
    integer_t x, y;
    x = t_displays->viewport.x + (t_displays->viewport.width >> 1);
    y = t_displays->viewport.y + (t_displays->viewport.height >> 1);
    
    if (MCStringFormat(r_string, "%d,%d", x, y))
        return;
    
    ctxt.Throw();
}

////////////////////////////////////////////////////////////////////////////////

void MCInterfaceEvalClickH(MCExecContext& ctxt, integer_t& r_value)
{
	r_value = MCclicklocx;
}

void MCInterfaceEvalClickV(MCExecContext& ctxt, integer_t& r_value)
{
	r_value = MCclicklocy;
}

void MCInterfaceEvalClickLoc(MCExecContext& ctxt, MCStringRef& r_string)
{
	if (MCStringFormat(r_string, "%d,%d", MCclicklocx, MCclicklocy))
		return;
	ctxt . Throw();
}

//////////

void MCInterfaceEvalClickChar(MCExecContext& ctxt, MCStringRef& r_string)
{
	if (MCclickfield == nil)
	{
		r_string = MCValueRetain(kMCEmptyString);
		return;
	}

	if (MCclickfield -> locchar(True, r_string))
		return;

	ctxt . Throw();
}

void MCInterfaceEvalClickText(MCExecContext& ctxt, MCStringRef& r_string)
{
	if (MCclickfield == nil)
	{
		r_string = MCValueRetain(kMCEmptyString);
		return;
	}

	if (MCclickfield -> loctext(True, r_string))
		return;

	ctxt . Throw();
}

//////////

void MCInterfaceEvalClickCharChunk(MCExecContext& ctxt, MCStringRef& r_string)
{
	if (MCclickfield == nil)
	{
		r_string = MCValueRetain(kMCEmptyString);
		return;
	}

	if (MCclickfield -> loccharchunk(True, r_string))
		return;

	ctxt . Throw();
}

void MCInterfaceEvalClickChunk(MCExecContext& ctxt, MCStringRef& r_string)
{
	if (MCclickfield == nil)
	{
		r_string = MCValueRetain(kMCEmptyString);
		return;
	}

	if (MCclickfield -> locchunk(True, r_string))
		return;

	ctxt . Throw();
}

void MCInterfaceEvalClickLine(MCExecContext& ctxt, MCStringRef& r_string)
{
	if (MCclickfield == nil)
	{
		r_string = MCValueRetain(kMCEmptyString);
		return;
	}

	if (MCclickfield -> locline(True, r_string))
		return;

	ctxt . Throw();
}

//////////

void MCInterfaceEvalClickField(MCExecContext& ctxt, MCStringRef& r_string)
{
	if (MCclickfield == nil)
	{
		r_string = MCValueRetain(kMCEmptyString);
		return;
	}

	// The get*prop() methods Throw() if an error occurs, so we can exit if an
	// exception happens.
	uinteger_t t_number;
	MCclickfield -> getuintprop(ctxt, 0, P_NUMBER, False, t_number);
	if (ctxt . HasError())
		return;

	// Construct the string and return if successful.
	if (MCStringFormat(r_string, MCclickfield->getparent()->gettype() == CT_CARD && MCclickfield->getstack()->hcaddress() ? "card field %d" : "field %d", t_number))
		return;

	// As MCStringFormat doesn't throw, we need to sync error state here.
	ctxt . Throw();
}

void MCInterfaceEvalClickStack(MCExecContext& ctxt, MCStringRef& r_string)
{
	if (MCclickstackptr == nil)
	{
		r_string = MCValueRetain(kMCEmptyString);
		return;
	}

	// No need to check for errors since getstringprop() will Throw() if an
	// error occurs.
	MCclickstackptr -> getstringprop(ctxt, 0, P_LONG_NAME, False, r_string);
}

////////////////////////////////////////////////////////////////////////////////

void MCInterfaceEvalMouseH(MCExecContext& ctxt, integer_t& r_value)
{
	int16_t x, y;
	MCscreen->querymouse(x, y);
	MCRectangle t_rect = MCdefaultstackptr->getrect();
	r_value = x - t_rect.x;
}

void MCInterfaceEvalMouseV(MCExecContext& ctxt, integer_t& r_value)
{
	int16_t x, y;
	MCscreen->querymouse(x, y);
	MCRectangle t_rect = MCdefaultstackptr->getrect();
	r_value = y - t_rect.y;
}

void MCInterfaceEvalMouseLoc(MCExecContext& ctxt, MCStringRef& r_string)
{
	int16_t x, y;
	MCscreen->querymouse(x, y);
	MCRectangle t_rect = MCdefaultstackptr->getrect();
	if (MCStringFormat(r_string, "%d,%d", x - t_rect.x, y - t_rect.y))
		return;
	ctxt . Throw();
}

//////////

void MCInterfaceEvalMouseChar(MCExecContext& ctxt, MCStringRef& r_string)
{
	if (MCmousestackptr != nil)
	{
		MCControl *mfocused = MCmousestackptr->getcard()->getmfocused();
		if (mfocused != NULL && mfocused->gettype() == CT_FIELD)
		{
			MCField *fptr = (MCField *)mfocused;
			if (fptr->locchar(False, r_string))
				return;

			ctxt . Throw();
			return;
		}
	}

	r_string = MCValueRetain(kMCEmptyString);
}

void MCInterfaceEvalMouseText(MCExecContext& ctxt, MCStringRef& r_string)
{
	if (MCmousestackptr != nil)
	{
		MCControl *mfocused = MCmousestackptr->getcard()->getmfocused();
		if (mfocused != NULL && mfocused->gettype() == CT_FIELD)
		{
			MCField *fptr = (MCField *)mfocused;
			if (fptr->loctext(False, r_string))
				return;

			ctxt . Throw();
			return;
		}
	}

	r_string = MCValueRetain(kMCEmptyString);
}

//////////

void MCInterfaceEvalMouseCharChunk(MCExecContext& ctxt, MCStringRef& r_string)
{
	if (MCmousestackptr != nil)
	{
		MCControl *mfocused = MCmousestackptr->getcard()->getmfocused();
		if (mfocused != NULL && mfocused->gettype() == CT_FIELD)
		{
			MCField *fptr = (MCField *)mfocused;
			if (fptr->loccharchunk(False, r_string))
				return;

			ctxt . Throw();
			return;
		}
	}

	r_string = MCValueRetain(kMCEmptyString);
}

//////////

void MCInterfaceEvalMouseChunk(MCExecContext& ctxt, MCStringRef& r_string)
{
	if (MCmousestackptr != nil)
	{
		MCControl *mfocused = MCmousestackptr->getcard()->getmfocused();
		if (mfocused != NULL && mfocused->gettype() == CT_FIELD)
		{
			MCField *fptr = (MCField *)mfocused;
			if (fptr->locchunk(False, r_string))
				return;

			ctxt . Throw();
			return;
		}
	}

	r_string = MCValueRetain(kMCEmptyString);
}

//////////

void MCInterfaceEvalMouseLine(MCExecContext& ctxt, MCStringRef& r_string)
{
	if (MCmousestackptr != nil)
	{
		MCControl *mfocused = MCmousestackptr->getcard()->getmfocused();
		if (mfocused != NULL && mfocused->gettype() == CT_FIELD)
		{
			MCField *fptr = (MCField *)mfocused;
			if (fptr->locline(False, r_string))
				return;

			ctxt . Throw();
			return;
		}
	}

	r_string = MCValueRetain(kMCEmptyString);
}

//////////

void MCInterfaceEvalMouseControl(MCExecContext& ctxt, MCStringRef& r_string)
{
	MCControl *t_focused = nil;
	if (MCmousestackptr != nil)
		t_focused = MCmousestackptr->getcard()->getmousecontrol();

	if (t_focused == nil)
	{
		r_string = MCValueRetain(kMCEmptyString);
		return;
	}

	uinteger_t t_layer;
	t_focused -> getuintprop(ctxt, 0, P_LAYER, False, t_layer);
	if (ctxt . HasError())
		return;

	if (MCStringFormat(r_string, "control %d", t_layer))
		return;

	ctxt . Throw();
}

void MCInterfaceEvalMouseStack(MCExecContext& ctxt, MCStringRef& r_string)
{
	if (MCmousestackptr == nil)
	{
		r_string = MCValueRetain(kMCEmptyString);
		return;
	}

	MCmousestackptr -> getstringprop(ctxt, 0, P_SHORT_NAME, False, r_string);
}

////////////////////////////////////////////////////////////////////////////////

void MCInterfaceEvalFoundChunk(MCExecContext& ctxt, MCStringRef& r_string)
{
	if (MCfoundfield == nil)
	{
		r_string = MCValueRetain(kMCEmptyString);
		return;
	}

	if (MCfoundfield -> foundchunk(r_string))
		return;

	ctxt . Throw();
}

void MCInterfaceEvalFoundText(MCExecContext& ctxt, MCStringRef& r_string)
{
	if (MCfoundfield == nil)
	{
		r_string = MCValueRetain(kMCEmptyString);
		return;
	}

	if (MCfoundfield -> foundtext(r_string))
		return;

	ctxt . Throw();
}

//////////

void MCInterfaceEvalFoundLine(MCExecContext& ctxt, MCStringRef& r_string)
{
	if (MCfoundfield == nil)
	{
		r_string = MCValueRetain(kMCEmptyString);
		return;
	}

	if (MCfoundfield -> foundline(r_string))
		return;

	ctxt . Throw();
}

//////////

void MCInterfaceEvalFoundField(MCExecContext& ctxt, MCStringRef& r_string)
{
	if (MCfoundfield == nil)
	{
		r_string = MCValueRetain(kMCEmptyString);
		return;
	}

	// The get*prop() methods Throw() if an error occurs, so we can exit if an
	// exception happens.
	uinteger_t t_number;
	MCfoundfield -> getuintprop(ctxt, 0, P_NUMBER, False, t_number);
	if (ctxt . HasError())
		return;

	// Construct the string and return if successful.
	if (MCStringFormat(r_string, "field %d", t_number))
		return;

	// As MCStringFormat doesn't throw, we need to sync error state here.
	ctxt . Throw();
}

//////////

void MCInterfaceEvalFoundLoc(MCExecContext& ctxt, MCStringRef& r_string)
{
	if (MCfoundfield == nil)
	{
		r_string = MCValueRetain(kMCEmptyString);
		return;
	}

	if (MCfoundfield->foundloc(r_string))
		return;

	ctxt . Throw();
}

////////////////////////////////////////////////////////////////////////////////

void MCInterfaceEvalSelectedChunk(MCExecContext& ctxt, MCStringRef& r_string)
{
	if (MCactivefield == NULL)
	{
		r_string = MCValueRetain(kMCEmptyString);
		return;
	}

	if (MCactivefield -> selectedchunk(r_string))
		return;

	ctxt . Throw();
}

void MCInterfaceEvalSelectedChunkOf(MCExecContext& ctxt, MCObjectPtr p_target, MCStringRef& r_string)
{
	switch (p_target . object -> gettype())
	{
	case CT_FIELD:
		{
			MCField *fptr = (MCField *)p_target . object;
			if (fptr->selectedchunk(r_string))
				return;
		}
		break;
	case CT_BUTTON:
		{
			MCButton *bptr = (MCButton *)p_target . object;
			if (bptr->selectedchunk(r_string))
				return;
		}
		break;
	default:
		ctxt.LegacyThrow(EE_SELECTED_BADSOURCE);
		return;
	}

	ctxt . Throw();
}

//////////

void MCInterfaceEvalSelectedLine(MCExecContext& ctxt, MCStringRef& r_string)
{
	if (MCactivefield == NULL)
	{
		r_string = MCValueRetain(kMCEmptyString);
		return;
	}

	if (MCactivefield -> selectedline(r_string))
		return;

	ctxt . Throw();
}

void MCInterfaceEvalSelectedLineOf(MCExecContext& ctxt, MCObjectPtr p_target, MCStringRef& r_string)
{
	switch (p_target . object -> gettype())
	{
	case CT_FIELD:
		{
			MCField *fptr = (MCField *)p_target . object;
			if (fptr->selectedline(r_string))
				return;
		}
		break;
	case CT_BUTTON:
		{
			MCButton *bptr = (MCButton *)p_target . object;
			if (bptr->selectedline(r_string))
				return;
		}
		break;
	default:
		ctxt.LegacyThrow(EE_SELECTED_BADSOURCE);
		return;
	}

	ctxt . Throw();
}

//////////

void MCInterfaceEvalSelectedText(MCExecContext& ctxt, MCStringRef& r_string)
{
	if (MCactivefield == NULL)
	{
		r_string = MCValueRetain(kMCEmptyString);
		return;
	}

	if (MCactivefield -> selectedtext(r_string))
		return;

	ctxt . Throw();
}

void MCInterfaceEvalSelectedTextOf(MCExecContext& ctxt, MCObjectPtr p_target, MCStringRef& r_string)
{
	switch (p_target . object -> gettype())
	{
	case CT_FIELD:
		{
			MCField *fptr = (MCField *)p_target . object;
			if (fptr->selectedtext(r_string))
				return;
		}
		break;
	case CT_BUTTON:
		{
			MCButton *bptr = (MCButton *)p_target . object;
			if (bptr->selectedtext(r_string))
				return;
		}
		break;
	default:
		ctxt.LegacyThrow(EE_SELECTED_BADSOURCE);
		return;
	}

	ctxt . Throw();
}

//////////

void MCInterfaceEvalSelectedLoc(MCExecContext& ctxt, MCStringRef& r_string)
{
	if (MCactivefield == NULL)
	{
		r_string = MCValueRetain(kMCEmptyString);
		return;
	}

	if (MCactivefield -> selectedloc(r_string))
		return;

	ctxt . Throw();
}

void MCInterfaceEvalSelectedLocOf(MCExecContext& ctxt, MCObjectPtr p_target, MCStringRef& r_string)
{
	switch (p_target . object -> gettype())
	{
	case CT_FIELD:
		{
			MCField *fptr = (MCField *)p_target . object;
			if (fptr->selectedloc(r_string))
				return;
		}
		break;
	case CT_BUTTON:
		{
			r_string = MCValueRetain(kMCEmptyString);
			return;
		}
		break;
	default:
		ctxt.LegacyThrow(EE_SELECTED_BADSOURCE);
		return;
	}

	ctxt . Throw();
}

//////////

void MCInterfaceEvalSelectedField(MCExecContext& ctxt, MCStringRef& r_string)
{
	if (MCactivefield == nil)
	{
		r_string = MCValueRetain(kMCEmptyString);
		return;
	}

	uinteger_t t_number;
	MCactivefield -> getuintprop(ctxt, 0, P_NUMBER, False, t_number);
	if (ctxt . HasError())
		return;

	if (MCStringFormat(r_string, "field %d", t_number))
		return;

	ctxt . Throw();
}

//////////

void MCInterfaceEvalSelectedImage(MCExecContext& ctxt, MCStringRef& r_string)
{
	if (MCactiveimage == nil)
	{
		r_string = MCValueRetain(kMCEmptyString);
		return;
	}

	uinteger_t t_number;
	MCactiveimage -> getuintprop(ctxt, 0, P_NUMBER, False, t_number);
	if (ctxt . HasError())
		return;

	if (MCStringFormat(r_string, "image %d", t_number))
		return;

	ctxt . Throw();
}

//////////

void MCInterfaceEvalSelectedObject(MCExecContext& ctxt, MCStringRef& r_string)
{
	MCAutoListRef t_list;
	if (MCselected->getids(&t_list) && MCListCopyAsString(*t_list, r_string))
		return;

	ctxt.Throw();
}

////////////////////////////////////////////////////////////////////////////////

MCNameRef MCInterfaceKeyConditionToName(bool condition)
{
	if (condition)
		return MCN_down;
	else
		return MCN_up;
}

void MCInterfaceEvalCapsLockKey(MCExecContext& ctxt, MCNameRef& r_result)
{
	r_result = MCInterfaceKeyConditionToName((MCscreen->querymods() & MS_CAPS_LOCK) != 0);
	MCValueRetain(r_result);
}

void MCInterfaceEvalCommandKey(MCExecContext& ctxt, MCNameRef& r_result)
{
	r_result = MCInterfaceKeyConditionToName((MCscreen->querymods() & MS_CONTROL) != 0);
	MCValueRetain(r_result);
}

void MCInterfaceEvalControlKey(MCExecContext& ctxt, MCNameRef& r_result)
{
	r_result = MCInterfaceKeyConditionToName((MCscreen->querymods() & MS_MAC_CONTROL) != 0);
	MCValueRetain(r_result);
}

void MCInterfaceEvalOptionKey(MCExecContext& ctxt, MCNameRef& r_result)
{
	r_result = MCInterfaceKeyConditionToName((MCscreen->querymods() & MS_MOD1) != 0);
	MCValueRetain(r_result);
}

void MCInterfaceEvalShiftKey(MCExecContext& ctxt, MCNameRef& r_result)
{
	r_result = MCInterfaceKeyConditionToName((MCscreen->querymods() & MS_SHIFT) != 0);
	MCValueRetain(r_result);
}

void MCInterfaceEvalKeysDown(MCExecContext& ctxt, MCStringRef& r_string)
{
	MCAutoListRef t_list;
	if (MCscreen->getkeysdown(&t_list) && MCListCopyAsString(*t_list, r_string))
		return;

	ctxt.Throw();
}

////////////////////////////////////////////////////////////////////////////////

void MCInterfaceEvalMouse(MCExecContext& ctxt, integer_t p_which, MCNameRef& r_result)
{
	Boolean t_abort;
	r_result = MCInterfaceKeyConditionToName(MCscreen->getmouse(p_which, t_abort) != 0);
	MCValueRetain(r_result);
	if (t_abort)
		ctxt.LegacyThrow(EE_WAIT_ABORT);
}

//////////

void MCInterfaceEvalMouseClick(MCExecContext& ctxt, bool& r_bool)
{
	Boolean t_abort;
	r_bool = MCscreen->getmouseclick(0, t_abort) == True;

	if (t_abort)
		ctxt.LegacyThrow(EE_WAIT_ABORT);
}

//////////

void MCInterfaceEvalMouseColor(MCExecContext& ctxt, MCColor& r_color)
{
	int16_t t_x, t_y;
	MCscreen->querymouse(t_x, t_y);
	MCscreen->dropper(nil, t_x, t_y, &r_color);
}

////////////////////////////////////////////////////////////////////////////////

void MCInterfaceEvalFocusedObject(MCExecContext& ctxt, MCStringRef& r_string)
{
	if (MCfocusedstackptr == nil)
	{
		r_string = MCValueRetain(kMCEmptyString);
		return;
	}

	MCControl *t_cptr;
	t_cptr = MCfocusedstackptr->getcard()->getkfocused();
	if (t_cptr != nil)
		t_cptr->getstringprop(ctxt, 0, P_LONG_ID, False, r_string);
	else
		MCfocusedstackptr->getcard()->getstringprop(ctxt, 0, P_LONG_ID, False, r_string);
}

////////////////////////////////////////////////////////////////////////////////

void MCInterfaceEvalColorNames(MCExecContext& ctxt, MCStringRef& r_string)
{
	if (MCscreen->getcolornames(r_string))
		return;
	ctxt . Throw();
}

////////////////////////////////////////////////////////////////////////////////

void MCInterfaceEvalFlushEvents(MCExecContext& ctxt, MCNameRef p_name, MCStringRef& r_string)
{
	static MCNameRef enames[FE_LAST] =
		{ MCN_all, MCM_mouse_down, MCM_mouse_up,
	      MCM_key_down, MCM_key_up, MCN_auto_key,
	      MCN_disk, MCN_activate, MCN_high_level,
	      MCN_system
	    };
	for (integer_t i = 0; i < FE_LAST; i++)
	{
		if (MCNameIsEqualTo(p_name, enames[i]))
		{
			MCscreen->flushevents(i);
			break;
		}
	}
	r_string = MCValueRetain(kMCEmptyString);
}

////////////////////////////////////////////////////////////////////////////////

void MCInterfaceEvalGlobalLoc(MCExecContext& ctxt, MCPoint p_point, MCPoint& r_global_point)
{
	MCRectangle t_rect;
	t_rect = MCdefaultstackptr->getrect();
	
	r_global_point . x = p_point . x + t_rect . x;
	r_global_point . y = p_point . y + t_rect . y - MCdefaultstackptr -> getscroll();

/*	int16_t t_x, t_y;
	if (!MCU_stoi2x2(p_point, t_x, t_y))
	{
		ctxt . LegacyThrow(EE_GLOBALLOC_NAP, p_point);
		return;
	}

	if (MCStringFormat(r_string, "%d,%d", t_x + t_rect.x, t_y + t_rect.y - MCdefaultstackptr->getscroll()))
		return;

	ctxt.Throw();*/
}

void MCInterfaceEvalLocalLoc(MCExecContext& ctxt, MCPoint p_point, MCPoint& r_local_point)
{
	MCRectangle t_rect;
	t_rect = MCdefaultstackptr->getrect();
	
	r_local_point . x = p_point . x - t_rect . x;
	r_local_point . y = p_point . y - t_rect . y + MCdefaultstackptr -> getscroll();

/*	int16_t t_x, t_y;
	if (!MCU_stoi2x2(p_point, t_x, t_y))
	{
		ctxt . LegacyThrow(EE_LOCALLOC_NAP, p_point);
		return;
	}

	MCRectangle t_rect = MCdefaultstackptr->getrect();
	if (MCStringFormat(r_string, "%d,%d", t_x - t_rect.x, t_y - t_rect.y + MCdefaultstackptr->getscroll()))
		return;

	ctxt.Throw();*/
}

////////////////////////////////////////////////////////////////////////////////

void MCInterfaceEvalMainStacks(MCExecContext& ctxt, MCStringRef& r_string)
{
	MCAutoListRef t_list;
	if (MCdispatcher->getmainstacknames(&t_list) && MCListCopyAsString(*t_list, r_string))
		return;

	ctxt.Throw();
}

//////////

void MCInterfaceEvalOpenStacks(MCExecContext& ctxt, MCStringRef& r_string)
{
	MCAutoListRef t_list;
	if (MCstacks->stackprops(ctxt, P_SHORT_NAME, &t_list) && MCListCopyAsString(*t_list, r_string))
		return;

	if (!ctxt.HasError())
		ctxt.Throw();
}

//////////

void MCInterfaceEvalStacks(MCExecContext& ctxt, MCStringRef& r_string)
{
	MCAutoListRef t_list;
	if (MCstacks->stackprops(ctxt, P_FILE_NAME, &t_list) && MCListCopyAsString(*t_list, r_string))
		return;

	if (!ctxt.HasError())
		ctxt.Throw();
}

void MCInterfaceTopStack(MCExecContext& ctxt, MCStack *p_stack, MCStringRef& r_string)
{
	if (p_stack == nil)
		r_string = MCValueRetain(kMCEmptyString);
	else
		p_stack->getstringprop(ctxt, 0, P_LONG_NAME, False, r_string);
}

void MCInterfaceEvalTopStack(MCExecContext& ctxt, MCStringRef& r_string)
{
	MCInterfaceTopStack(ctxt, MCtopstackptr, r_string);
}

void MCInterfaceEvalTopStackOf(MCExecContext& ctxt, integer_t p_stack_number, MCStringRef& r_string)
{
	MCInterfaceTopStack(ctxt, MCstacks->getstack(p_stack_number), r_string);
}

////////////////////////////////////////////////////////////////////////////////

void MCInterfaceEvalMovingControls(MCExecContext& ctxt, MCStringRef& r_string)
{
	MCAutoListRef t_list;
	if (MCscreen->listmoves(ctxt, &t_list) && MCListCopyAsString(*t_list, r_string))
		return;

	ctxt.Throw();
}

////////////////////////////////////////////////////////////////////////////////

void MCInterfaceEvalWaitDepth(MCExecContext& ctxt, integer_t& r_depth)
{
	r_depth = MCwaitdepth;
}

////////////////////////////////////////////////////////////////////////////////

static bool MCInterfaceIntersect(MCObject *p_object_a, MCObject *p_object_b, uinteger_t p_threshold)
{
	return p_object_a->intersects(p_object_b, p_threshold);
}

void MCInterfaceEvalIntersectWithThreshold(MCExecContext& ctxt, MCObjectPtr p_object_a, MCObjectPtr p_object_b, MCStringRef p_threshold, bool& r_intersect)
{
	uinteger_t t_threshold = 0;
	if (!ctxt.ConvertToUnsignedInteger(p_threshold, t_threshold))
	{
		if (MCStringIsEqualTo(p_threshold, MCNameGetString(MCN_bounds), kMCStringOptionCompareCaseless))
			t_threshold = 0;
		else if (MCStringIsEqualTo(p_threshold, MCNameGetString(MCN_pixels), kMCStringOptionCompareCaseless))
			t_threshold = 1;
		else if (MCStringIsEqualTo(p_threshold, MCNameGetString(MCN_opaque_pixels), kMCStringOptionCompareCaseless))
			t_threshold = 255;
		else
		{
			ctxt.LegacyThrow(EE_INTERSECT_ILLEGALTHRESHOLD, p_threshold);
			return;
		}
	}

	r_intersect = MCInterfaceIntersect(p_object_a . object, p_object_b . object, t_threshold);
}

void MCInterfaceEvalIntersect(MCExecContext& ctxt, MCObjectPtr p_object_a, MCObjectPtr p_object_b, bool& r_intersect)
{
	r_intersect = MCInterfaceIntersect(p_object_a . object, p_object_b . object, 0);
}

void MCInterfaceEvalWithin(MCExecContext& ctxt, MCObjectPtr p_object, MCPoint p_point, bool& r_within)
{
	if (p_object . object -> gettype() < CT_GROUP)
		r_within = MCU_point_in_rect(p_object . object -> getrect(), p_point . x, p_point . y) == True;
	else
	{
		MCControl *t_control = (MCControl*)p_object . object;
		MCRectangle t_rect;
		MCU_set_rect(t_rect, p_point . x, p_point . y, 1, 1);
		r_within = t_control->maskrect(t_rect) == True;
	}
}

////////////////////////////////////////////////////////////////////////////////

void MCInterfaceEvalThereIsAnObject(MCExecContext& ctxt, MCChunk *p_object, bool& r_exists)
{
	MCObject *optr;
	uint4 parid;
	MCerrorlock++;
	r_exists = p_object->getobj(ctxt . GetEP(), optr, parid, True) == ES_NORMAL;
	MCerrorlock--;
}

void MCInterfaceEvalThereIsNotAnObject(MCExecContext& ctxt, MCChunk *p_object, bool& r_not_exists)
{
	bool t_exists;
	MCInterfaceEvalThereIsAnObject(ctxt, p_object, t_exists);
	r_not_exists = !t_exists;
}

////////////////////////////////////////////////////////////////////////////////

void MCInterfaceExecBeep(MCExecContext& ctxt, integer_t p_count)
{
	while (p_count--)
	{
		MCscreen->beep();
		
		// MW-2010-01-08: [[ Bug 1690 ]] We need a break on all beeps but the last
		if (p_count >= 1)
		{
			// MW-2008-03-17: [[ Bug 6098 ]] Make sure we check for an abort from wait
			if (MCscreen->wait(BEEP_INTERVAL, False, False))
			{
				ctxt . LegacyThrow(EE_WAIT_ABORT);
				return;
			}
		}
	}
}

////////////////////////////////////////////////////////////////////////////////

void MCInterfaceExecFocusOnNothing(MCExecContext &ctxt)
{
	if (MCfocusedstackptr != NULL && MCfocusedstackptr -> getcard() != NULL)
		MCfocusedstackptr -> getcard() -> kunfocus();
#ifdef _MOBILE
	// Make sure the IME is forced closed if explicitly asked to be.
	MCscreen -> closeIME();
#endif
}

void MCInterfaceExecFocusOn(MCExecContext &ctxt, MCObject *p_object)
{
	if (!p_object->getflag(F_TRAVERSAL_ON))
	{
		ctxt . LegacyThrow(EE_FOCUS_BADOBJECT);
		return;
	}
	p_object->getstack()->kfocusset((MCControl *)p_object);
}


////////////////////////////////////////////////////////////////////////////////

void MCInterfaceExecGrab(MCExecContext &ctxt, MCControl *p_control)
{
	p_control->grab();
}

////////////////////////////////////////////////////////////////////////////////

void MCInterfaceExecResetCursors(MCExecContext& ctxt)
{
	MCModeResetCursors();
}

void MCInterfaceExecResetTemplate(MCExecContext& ctxt, Reset_type p_type)
{
	switch(p_type)
	{
		case RT_TEMPLATE_AUDIO_CLIP:
			delete MCtemplateaudio;
			MCtemplateaudio = new MCAudioClip;
			break;
		case RT_TEMPLATE_BUTTON:
			delete MCtemplatebutton;
			MCtemplatebutton = new MCButton;
			break;
		case RT_TEMPLATE_CARD:
			delete MCtemplatecard;
			MCtemplatecard = new MCCard;
			break;
		case RT_TEMPLATE_EPS:
			delete MCtemplateeps;
			MCtemplateeps = new MCEPS;
			break;
		case RT_TEMPLATE_FIELD:
			delete MCtemplatefield;
			MCtemplatefield = new MCField;
			break;
		case RT_TEMPLATE_GRAPHIC:
			delete MCtemplategraphic;
			MCtemplategraphic = new MCGraphic;
			break;
		case RT_TEMPLATE_GROUP:
			delete MCtemplategroup;
			MCtemplategroup = new MCGroup;
			break;
		case RT_TEMPLATE_IMAGE:
			delete MCtemplateimage;
			MCtemplateimage = new MCImage;
			break;
		case RT_TEMPLATE_SCROLLBAR:
			delete MCtemplatescrollbar;
			MCtemplatescrollbar = new MCScrollbar;
			break;
		case RT_TEMPLATE_PLAYER:
			delete MCtemplateplayer;
			MCtemplateplayer = new MCPlayer;
			break;
		case RT_TEMPLATE_STACK:
			delete MCtemplatestack;
			/* UNCHECKED */ MCStackSecurityCreateStack(MCtemplatestack);
			break;
		case RT_TEMPLATE_VIDEO_CLIP:
			delete MCtemplatevideo;
			MCtemplatevideo = new MCVideoClip;
			break;
		default:
			break;
	}
}

////////////////////////////////////////////////////////////////////////////////

static MCObject *MCInterfaceEvalControlAtLocInStack(MCStack *p_stack, MCPoint p_location)
{
	return p_stack -> getcard() -> hittest(p_location . x, p_location . y);
}

void MCInterfaceEvalControlAtLoc(MCExecContext& ctxt, MCPoint p_location, MCStringRef& r_control)
{
	MCObject *t_object;
	t_object = MCInterfaceEvalControlAtLocInStack(MCdefaultstackptr, p_location);
	if (t_object -> gettype() != CT_CARD)
	{
		uinteger_t t_layer;
		t_object -> getuintprop(ctxt, 0, P_LAYER, False, t_layer);
		if (ctxt . HasError())
			return;

		if (MCStringFormat(r_control, "control %d", t_layer))
			return;
	}
	else
	{
		r_control = MCValueRetain(kMCEmptyString);
		return;
	}

	ctxt . Throw();
}

void MCInterfaceEvalControlAtScreenLoc(MCExecContext& ctxt, MCPoint p_location, MCStringRef& r_control)
{
	MCStack *t_stack;
	t_stack = MCscreen -> getstackatpoint(p_location . x, p_location . y);
	if (t_stack != nil)
	{
		MCRectangle t_rect;
		t_rect = t_stack -> getrect();
		p_location . x -= t_rect . x;
		p_location . y -= t_rect . y - t_stack -> getscroll();
	}

	if (t_stack == nil)
	{
		r_control = MCValueRetain(kMCEmptyString);
		return;
	}

	MCObject *t_object;
	t_object = MCInterfaceEvalControlAtLocInStack(MCdefaultstackptr, p_location);

	MCAutoValueRef t_control;
	if (t_object -> names(P_LONG_ID, &t_control))
		if (ctxt.ConvertToString(*t_control, r_control))
			return;

	ctxt . Throw();
}

////////////////////////////////////////////////////////////////////////////////

void MCInterfaceExecDrag(MCExecContext& ctxt, uint2 p_which, MCPoint p_start, MCPoint p_end, uint2 p_modifiers)
{
	uint2 oldmstate = MCmodifierstate;
	uint2 oldbstate = MCbuttonstate;
	int2 oldx = MCmousex;
	int2 oldy = MCmousey;
	MCmodifierstate = p_modifiers;
	MCbuttonstate = 0x1 << (p_which - 1);
	MCmousex = p_start . x;
	MCmousey = p_start . y;
	//MCdragging = True;
	MCscreen->setlockmods(True);
	MCdefaultstackptr->mfocus(p_start . x, p_start . y);
	MCdefaultstackptr->mdown(p_which);
	if (MCdragspeed == 0)
	{
		MCmousex = p_end . x;
		MCmousey = p_end . y;
		MCdefaultstackptr->mfocus(p_end . x, p_end . y);
		MCdefaultstackptr->mup(p_which);
		MCscreen->setlockmods(False);
		MCmodifierstate = oldmstate;
		MCbuttonstate = oldbstate;
		MCmousex = oldx;
		MCmousey = oldy;
		return;
	}
	MCscreen->sync(MCdefaultstackptr->getw());
	real8 dx = MCU_abs(p_end . x - p_start . x);
	real8 dy = MCU_abs(p_end . y - p_start . y);
	real8 ix = 0.0;
	if (dx != 0.0)
		ix = dx / (p_end . x - p_start . x);
	real8 iy = 0.0;
	if (dy != 0.0)
		iy = dy / (p_end . y - p_start . y);
	real8 starttime = MCS_time();
	real8 curtime = starttime;
	real8 duration = 0.0;
	if (MCdragspeed != 0)
		duration = sqrt((double)(dx * dx + dy * dy)) / (real8)MCdragspeed;
	real8 endtime = starttime + duration;
	Boolean abort = False;
	MCdragging = True;
	int2 x = p_start . x;
	int2 y = p_start . y;
	while (x != p_end . x || y != p_end . y)
	{
		int2 oldx = x;
		int2 oldy = y;
		x = p_start . x + (int2)(ix * (dx * (curtime - starttime) / duration));
		y = p_start . y + (int2)(iy * (dy * (curtime - starttime) / duration));
		if (MCscreen->wait((real8)MCsyncrate / 1000.0, False, True))
		{
			abort = True;
			break;
		}
		curtime = MCS_time();
		if (curtime >= endtime)
		{
			x = p_end . x;
			y = p_end . y;
			curtime = endtime;
		}
		if (x != oldx || y != oldy)
			MCdefaultstackptr->mfocus(x, y);
	}
	MCdefaultstackptr->mup(p_which);
	MCmodifierstate = oldmstate;
	MCbuttonstate = oldbstate;
	MCmousex = oldx;
	MCmousey = oldy;
	MCscreen->setlockmods(False);
	MCdragging = False;
	if (abort)
	{
		ctxt . LegacyThrow(EE_DRAG_ABORT);
	}
	return;
}

////////////////////////////////////////////////////////////////////////////////

void MCInterfaceExecType(MCExecContext& ctxt, MCStringRef p_typing, uint2 p_modifiers)
{
	uint2 oldstate = MCmodifierstate;
	MCmodifierstate = p_modifiers;
	MCdefaultstackptr->kfocus();
	uint2 i;
	char string[2];
	string[1] = '\0';
	real8 nexttime = MCS_time();

	for (i = 0 ; i < MCStringGetLength(p_typing); i++)
	{
		KeySym keysym = (unsigned char) MCStringGetNativeCharAtIndex(p_typing, i);
		if (keysym < 0x20 || keysym == 0xFF)
		{
			if (keysym == 0x0A)
				keysym = 0x0D;
			keysym |= 0xFF00;
			string[0] = '\0';
		}
		else
			string[0] = MCStringGetNativeCharAtIndex(p_typing, i);
		MCdefaultstackptr->kdown(string, keysym);
		MCdefaultstackptr->kup(string, keysym);
		nexttime += (real8)MCtyperate / 1000.0;
		real8 delay = nexttime - MCS_time();
		if (MCscreen->wait(delay, False, False))
			ctxt . LegacyThrow(EE_TYPE_ABORT);
	}

	MCmodifierstate = oldstate;
	return;
}

////////////////////////////////////////////////////////////////////////////////

void MCInterfaceExecPopToLast(MCExecContext& ctxt)
{
	MCCard *cptr = MCcstack->popcard();
	MCStack *sptr = cptr->getstack();
	MCdefaultstackptr = sptr;
	Boolean oldtrace = MCtrace;
	MCtrace = False;
	if (sptr->setcard(cptr, True, False) == ES_NORMAL
		        && sptr->openrect(sptr->getrect(), WM_LAST, NULL, WP_DEFAULT, OP_NONE) == ES_NORMAL)
	{
		MCtrace = oldtrace;
		return;
	}
	MCtrace = oldtrace;
	ctxt . Throw();
}

void MCInterfaceExecPop(MCExecContext& ctxt, MCStringRef& r_element)
{
	MCCard *cptr = MCcstack->popcard();
	MCAutoValueRef t_element;
	if (cptr -> names(P_LONG_ID, &t_element))
		if (ctxt.ConvertToString(*t_element, r_element))
			return;
	
	ctxt.Throw();
}

////////////////////////////////////////////////////////////////////////////////

void MCInterfaceExecPushRecentCard(MCExecContext& ctxt)
{
	MCcstack->pushcard(MCrecent->getrel(-1));
}

void MCInterfaceExecPushCurrentCard(MCExecContext& ctxt)
{
	MCcstack->pushcard(MCdefaultstackptr->getcurcard());
}

void MCInterfaceExecPushCard(MCExecContext& ctxt, MCCard *p_target)
{	
	MCcstack->pushcard(p_target);
}

////////////////////////////////////////////////////////////////////////////////

void MCInterfaceExecClickCmd(MCExecContext& ctxt, uint2 p_button, MCPoint p_location, uint2 p_modifiers)
{
	if (!MCdefaultstackptr->getopened()
	        || !MCdefaultstackptr->mode_haswindow())
	{
		ctxt . LegacyThrow(EE_CLICK_STACKNOTOPEN);
		return;
	}
	uint2 oldmstate = MCmodifierstate;
	uint2 oldbstate = MCbuttonstate;
	int2 oldmx = MCmousex;
	int2 oldmy = MCmousey;
	MCmousex = p_location . x;
	MCmousey = p_location . y;
	MCStack *oldms = MCmousestackptr;
	MCmodifierstate = p_modifiers;
	MCbuttonstate |= 0x1L << (p_button - 1);
	MCmousestackptr = MCdefaultstackptr;
	MCdispatcher->wmfocus_stack(MCdefaultstackptr, p_location . x, p_location . y);
	MCmodifierstate = p_modifiers;
	MCbuttonstate |= 0x1L << (p_button - 1);
	MCdispatcher->wmdown_stack(MCdefaultstackptr, p_button);
	// **** NULL POINTER FIX
	if (MCmousestackptr != NULL)
		MCscreen->sync(MCmousestackptr->getw());
	Boolean abort = MCscreen->wait(CLICK_INTERVAL, False, False);
	MCclicklocx = p_location . x;
	MCclicklocy = p_location . y;
	MCmodifierstate = p_modifiers;
	MCbuttonstate &= ~(0x1L << (p_button - 1));
	MCdispatcher->wmup_stack(MCdefaultstackptr, p_button);
	MCmodifierstate = oldmstate;
	MCbuttonstate = oldbstate;
	MCControl *mfocused = MCdefaultstackptr->getcard()->getmfocused();
	if (mfocused != NULL
	        && (mfocused->gettype() == CT_GRAPHIC
	            && mfocused->getstate(CS_CREATE_POINTS)
	            || (mfocused->gettype() == CT_IMAGE && mfocused->getstate(CS_DRAW)
	                && MCdefaultstackptr->gettool(mfocused) == T_POLYGON)))
		mfocused->doubleup(1); // cancel polygon create
	if (oldms == NULL || oldms->getmode() != 0)
	{
		MCmousestackptr = oldms;
		MCmousex = oldmx;
		MCmousey = oldmy;
		if (oldms != NULL)
			MCdispatcher->wmfocus_stack(oldms, oldmx, oldmy);
	}
	if (abort)
	{
		ctxt . LegacyThrow(EE_CLICK_ABORT);
		return;
	}
}

////////////////////////////////////////////////////////////////////////////////

void MCInterfaceExecRemoveGroupFromCard(MCExecContext& ctxt, MCObjectPtr p_group, MCCard *p_target)
{
				
	// MW-2011-08-09: [[ Groups ]] If the group's parent is a group then we
	//   can't unplace it.

	if (p_group . object -> getparent() -> gettype() == CT_GROUP)
	{
		ctxt . LegacyThrow(EE_GROUP_CANNOTBEBGORSHARED);
		return;
	}

	p_target->removecontrol((MCControl *)p_group . object, True, True);

	// MW-2011-08-09: [[ Groups ]] Removing a group from a card implicitly
	//   makes it shared (rather than a background).
	p_group . object -> setflag(True, F_GROUP_SHARED);
}

////////////////////////////////////////////////////////////////////////////////

void MCInterfaceExecPlaceGroupOnCard(MCExecContext& ctxt, MCObject *p_group, MCCard *p_target)
{
	if (p_group -> getparent() -> gettype() != CT_CARD && p_group -> getparent() -> gettype() != CT_STACK)
	{
		ctxt . LegacyThrow(EE_PLACE_NOTABACKGROUND);
		return;
	}
	if (p_target->getparent() != p_group->getstack() || p_target->countme(p_group->getid(), False))
	{
		ctxt . LegacyThrow(EE_PLACE_ALREADY);
		return;
	}

	// MW-2011-08-09: [[ Groups ]] If the group is not already marked as shared
	//   then turn on backgroundBehavior (legacy requirement).
	if (!static_cast<MCGroup *>(p_group) -> isshared())
		p_group->setflag(False, F_GROUP_ONLY);
	
	// MW-2011-08-09: [[ Groups ]] Make sure the group is marked as shared.
	p_group->setflag(True, F_GROUP_SHARED);

	p_target->newcontrol((MCControl *)p_group, True);
}

////////////////////////////////////////////////////////////////////////////////

void MCInterfaceExecUngroupObject(MCExecContext& ctxt, MCObject *p_group)
{
	p_group->getstack()->ungroup((MCGroup *)p_group);
}

void MCInterfaceExecUngroupSelection(MCExecContext& ctxt)
{
	if (MCtopstackptr != NULL)
	{
		MCObject *t_group;
		t_group = MCselected->getfirst();
		if (t_group == NULL || t_group->gettype() != CT_GROUP)
		{
			ctxt . LegacyThrow(EE_UNGROUP_NOTAGROUP);
			return;
		}
		MCInterfaceExecUngroupObject(ctxt, t_group);
	}
}

////////////////////////////////////////////////////////////////////////////////

void MCInterfaceExecUndo(MCExecContext& ctxt)
{
	MCundos->undo();
}

////////////////////////////////////////////////////////////////////////////////

void MCInterfaceExecRevert(MCExecContext& ctxt)
{
	Window_mode oldmode = MCtopstackptr->getmode();
	MCRectangle oldrect = MCtopstackptr->getrect();
	MCStack *t_sptr = MCtopstackptr;
	if (!MCdispatcher->ismainstack(t_sptr))
		t_sptr = (MCStack *)t_sptr->getparent();
	if (t_sptr == MCdispatcher->gethome())
	{
		ctxt . LegacyThrow(EE_REVERT_HOME);
		return;
	}
	MCAutoStringRef t_filename;
	t_sptr->getstringprop(ctxt, 0, P_FILE_NAME, False, &t_filename);
	Boolean oldlock = MClockmessages;
	MClockmessages = True;
	MCerrorlock++;
	t_sptr->del();
	MCerrorlock--;
	MClockmessages = oldlock;
	MCtodestroy->add
	(t_sptr);
	MCNewAutoNameRef t_name;
	/* UNCHECKED */ MCNameCreate(*t_filename, &t_name);
	t_sptr = MCdispatcher->findstackname(*t_name);
	if (t_sptr != NULL)
		t_sptr->openrect(oldrect, oldmode, NULL, WP_DEFAULT, OP_NONE);
}

////////////////////////////////////////////////////////////////////////////////

void MCInterfaceExecGroupControls(MCExecContext& ctxt, MCObjectPtr *p_controls, uindex_t p_control_count)
{
	if (p_control_count != 0)
	{
		MCCard *t_card = NULL;
		MCControl *controls = NULL;
		for (uindex_t i = 0; i < p_control_count; ++i)
		{
			if ((p_controls[i] . object) -> getparent() -> gettype() != CT_CARD)
			{
				ctxt . LegacyThrow(EE_GROUP_NOOBJ);
				return;
			}
			MCControl *cptr = (MCControl *)p_controls[i] . object;
			// MW-2011-01-21: Make sure we don't try and group shared groups
			if (cptr -> gettype() == CT_GROUP && static_cast<MCGroup *>(cptr) -> isshared())
			{
				ctxt . LegacyThrow(EE_GROUP_NOBG);
				return;
			}
			t_card = cptr->getcard(p_controls[i] . part_id);
			t_card -> removecontrol(cptr, False, True);
			cptr -> getstack() -> removecontrol(cptr);
			cptr -> appendto(controls);
		}
		MCGroup *gptr;
		if (MCsavegroupptr == NULL)
			gptr = (MCGroup *)MCtemplategroup->clone(False, OP_NONE, false);
		else
			gptr = (MCGroup *)MCsavegroupptr->remove(MCsavegroupptr);
		gptr->makegroup(controls, t_card); 
	}
}

void MCInterfaceExecGroupSelection(MCExecContext& ctxt)
{
	MCselected->group();
}

////////////////////////////////////////////////////////////////////////////////

void MCInterfaceProcessToContainer(MCExecContext& ctxt, MCObjectPtr *p_objects, uindex_t p_object_count, MCObjectPtr p_dst, bool p_cut)
{
	// Check destination compatibility
	Chunk_term t_dst_type;
	t_dst_type = p_dst . object -> gettype();
	for(uindex_t i = 0; i < p_object_count; ++i)
	{
		Chunk_term t_src_type;
		t_src_type = p_objects[i] . object -> gettype();

		if ((t_src_type <= CT_CARD && t_dst_type != CT_STACK) ||
			(t_dst_type != CT_STACK && t_dst_type != CT_CARD && t_dst_type != CT_GROUP))
		{
			ctxt . LegacyThrow(EE_CLIPBOARD_BADDEST);
			return;
		}
	}
	MCObject *t_new_object = NULL;
	for(uindex_t i = 0; i < p_object_count; ++i)
	{
		MCObject *t_object;
		t_object = p_objects[i] . object;
		if (!t_object -> getstack() -> iskeyed())
		{
			ctxt . SetTheResultToStaticCString("can't cut object (stack is password protected)");
			continue;
		}
		uindex_t t_part;
		t_part = p_objects[i] . part_id;

		switch(t_object -> gettype())
		{
		case CT_AUDIO_CLIP:
		{
			MCAudioClip *t_aclip;
			if (p_cut)
			{
				t_aclip = static_cast<MCAudioClip *>(t_object);
				t_object -> getstack() -> removeaclip(t_aclip);
			}
			else
				t_aclip = new MCAudioClip(*static_cast<MCAudioClip *>(t_object));

			t_new_object = t_aclip;
			p_dst . object -> getstack() -> appendaclip(t_aclip);
		}
		break;

		case CT_VIDEO_CLIP:
		{
			MCVideoClip *t_aclip;
			if (p_cut)
			{
				t_aclip = static_cast<MCVideoClip *>(t_object);
				t_object -> getstack() -> removevclip(t_aclip);
			}
			else
				t_aclip = new MCVideoClip(*static_cast<MCVideoClip *>(t_object));

			t_new_object = t_aclip;
			p_dst . object -> getstack() -> appendvclip(t_aclip);
		}
		break;

		case CT_CARD:
		{
			if (!p_cut)
			{
				MCStack *t_old_default;
				t_old_default = MCdefaultstackptr;
				MCdefaultstackptr = static_cast<MCStack *>(p_dst . object);
				MCdefaultstackptr -> stopedit();

				MCCard *t_card;
				t_card = static_cast<MCCard *>(t_object);

				t_new_object = t_card -> clone(True, True);

				MCdefaultstackptr = t_old_default;
			}
		}
		break;

		case CT_GROUP:
		case CT_BUTTON:
		case CT_SCROLLBAR:
		case CT_PLAYER:
		case CT_IMAGE:
		case CT_GRAPHIC:
		case CT_EPS:
		case CT_COLOR_PALETTE:
		case CT_FIELD:
		{
			if (p_dst . object -> gettype() == CT_STACK)
				p_dst . object = static_cast<MCStack *>(p_dst . object) -> getcurcard();

			if (!p_cut)
			{
				MCObject *t_old_parent;
				t_old_parent = t_object -> getparent();
				t_object -> setparent(p_dst . object);

				MCControl *t_control;
				t_control = static_cast<MCControl *>(t_object);

				// MW-2011-08-18: [[ Redraw ]] Move to use redraw lock/unlock.
				MCRedrawLockScreen();
				
				t_new_object = t_control -> clone(True, OP_NONE, false);

				MCControl *t_new_control;
				t_new_control = static_cast<MCControl *>(t_new_object);
				if (p_dst . object -> getstack() != t_old_parent -> getstack())
					t_new_control -> resetfontindex(t_old_parent -> getstack());

				// MW-2011-08-18: [[ Layers ]] Invalidate the whole object.
				t_new_control -> layer_redrawall();

				MCRedrawUnlockScreen();

				t_object -> setparent(t_old_parent);
			}
		}
		break;

		default:
		{
			ctxt . LegacyThrow(EE_CLIPBOARD_BADOBJ);
			return;
		}
		break;
		}
	}

	if (t_new_object != NULL)
	{
		MCAutoValueRef t_id;
		if (t_new_object -> names(P_LONG_ID, &t_id))
			ctxt . SetItToValue(*t_id);
	}
}
void MCInterfaceExecCopyObjectsToContainer(MCExecContext& ctxt, MCObjectPtr *p_targets, uindex_t p_target_count, MCObjectPtr p_destination)
{
	MCInterfaceProcessToContainer(ctxt, p_targets, p_target_count, p_destination, false);
}

void MCInterfaceExecCutObjectsToContainer(MCExecContext& ctxt, MCObjectPtr *p_targets, uindex_t p_target_count, MCObjectPtr p_destination)
{
	MCInterfaceProcessToContainer(ctxt, p_targets, p_target_count, p_destination, true);
	//Cut to container not currently implemented for certain object types
}

////////////////////////////////////////////////////////////////////////////////

void MCInterfaceExecDelete(MCExecContext& ctxt)
{
	if (MCactivefield != NULL)
		MCactivefield->deleteselection(False);
	else if (MCactiveimage != NULL)
		MCactiveimage->delimage();	
	else
		MCselected->del();
}

void MCInterfaceExecDeleteObjects(MCExecContext& ctxt, MCObjectPtr *p_objects, uindex_t p_object_count)
{
	for(uindex_t i = 0; i < p_object_count; i++)
	{
		if (!p_objects[i] . object -> del())
		{
			ctxt . LegacyThrow(EE_CHUNK_CANTDELETEOBJECT);
			return;
		}

		if (p_objects[i] . object -> gettype() == CT_STACK)
			MCtodestroy -> remove((MCStack *)p_objects[i] . object);
		p_objects[i] . object -> scheduledelete();
	}
}

void MCInterfaceExecDeleteObjectChunks(MCExecContext& ctxt, MCObjectChunkPtr *p_chunks, uindex_t p_chunk_count)
{
	for(uindex_t i = 0; i < p_chunk_count; i++)
	{
		if (p_chunks[i] . object -> gettype() == CT_BUTTON)
		{
			MCStringRef t_value; 
			t_value = nil;
			p_chunks[i] . object -> getstringprop(ctxt, p_chunks[i] . part_id, P_TEXT, False, t_value);

			/* UNCHECKED */ MCStringMutableCopyAndRelease(t_value, t_value);
			/* UNCHECKED */ MCStringRemove(t_value, MCRangeMake(p_chunks[i] . mark . start, p_chunks[i] . mark . finish - p_chunks[i] . mark . start));
			/* UNCHECKED */ MCStringCopyAndRelease(t_value, t_value);
			p_chunks[i] . object -> setstringprop(ctxt, p_chunks[i] . part_id, P_TEXT, False, t_value);
			MCValueRelease(t_value);
		}
		else if (p_chunks[i] . object -> gettype() == CT_FIELD)
        {
            MCField *t_field;
            t_field = static_cast<MCField *>(p_chunks[i] . object);
            integer_t t_si, t_ei;
            t_si = 0;
            t_ei = INT32_MAX;
            t_field -> resolvechars(p_chunks[i] . part_id, t_si, t_ei, p_chunks[i] . mark . start, p_chunks[i] . mark . finish - p_chunks[i] . mark . start);
            
			t_field -> settextindex_stringref(p_chunks[i] . part_id, t_si, t_ei, kMCEmptyString, False);
        }
	}
}

////////////////////////////////////////////////////////////////////////////////

static void MCInterfaceExecChangeChunkOfButton(MCExecContext& ctxt, MCObjectChunkPtr p_target, Properties p_prop, bool p_value)
{
	MCStringRef t_value;
	p_target . object -> getstringprop(ctxt, p_target . part_id, P_TEXT, False, t_value);

	/* UNCHECKED */ MCStringMutableCopyAndRelease(t_value, t_value);

	int4 start, end;
	start = p_target . mark . start;
	end = p_target . mark . finish;

	bool t_changed;
	t_changed = false;
	if (p_prop == P_DISABLED)
		if (p_value)
		{
			if (MCStringGetNativeCharAtIndex(t_value, start) != '(')
		        /* UNCHECKED */ MCStringInsert(t_value, start, MCSTR("(")), t_changed = true;
		}
		else
		{
			 if (MCStringGetNativeCharAtIndex(t_value, start) == '(')
		        /* UNCHECKED */ MCStringRemove(t_value, MCRangeMake(start, 1)), t_changed = true;
		}
	else
	{
		if (MCStringGetNativeCharAtIndex(t_value, start) == '(')
			start++;
		if (p_value)
		{
			if (MCStringGetNativeCharAtIndex(t_value, start + 1) == 'n')
		        /* UNCHECKED */ MCStringReplace(t_value, MCRangeMake(start + 1, 1), MCSTR("c")), t_changed = true;
			else
				if (MCStringGetNativeCharAtIndex(t_value, start + 1) == 'u')
					/* UNCHECKED */ MCStringReplace(t_value, MCRangeMake(start + 1, 1), MCSTR("r")), t_changed = true;
		}
		else
		{
			if (MCStringGetNativeCharAtIndex(t_value, start + 1) == 'c')
		        /* UNCHECKED */ MCStringReplace(t_value, MCRangeMake(start + 1, 1), MCSTR("n")), t_changed = true;
			else
				if (MCStringGetNativeCharAtIndex(t_value, start + 1) == 'r')
					/* UNCHECKED */ MCStringReplace(t_value, MCRangeMake(start + 1, 1), MCSTR("u")), t_changed = true;
		}
	}

	if (t_changed)
	{
		p_target . object->setstringprop(ctxt, p_target . part_id, P_TEXT, False, t_value);    
	}
	MCValueRelease(t_value);
}

void MCInterfaceExecEnableObject(MCExecContext& ctxt, MCObjectPtr p_target)
{
	p_target . object -> setboolprop(ctxt, 0, P_DISABLED, False, false);
}

void MCInterfaceExecDisableObject(MCExecContext& ctxt, MCObjectPtr p_target)
{
	p_target . object -> setboolprop(ctxt, 0, P_DISABLED, False, true);
}

void MCInterfaceExecHiliteObject(MCExecContext& ctxt, MCObjectPtr p_target)
{
	p_target . object -> setboolprop(ctxt, 0, P_HILITE, False, true);
}

void MCInterfaceExecUnhiliteObject(MCExecContext& ctxt, MCObjectPtr p_target)
{
	p_target . object -> setboolprop(ctxt, 0, P_HILITE, False, false);
}

void MCInterfaceExecEnableChunkOfButton(MCExecContext& ctxt, MCObjectChunkPtr p_target)
{
	MCInterfaceExecChangeChunkOfButton(ctxt, p_target, P_DISABLED, false); 
}

void MCInterfaceExecDisableChunkOfButton(MCExecContext& ctxt, MCObjectChunkPtr p_target)
{
	MCInterfaceExecChangeChunkOfButton(ctxt, p_target, P_DISABLED, true);
}

void MCInterfaceExecHiliteChunkOfButton(MCExecContext& ctxt, MCObjectChunkPtr p_target)
{
	MCInterfaceExecChangeChunkOfButton(ctxt, p_target, P_HILITE, true);
}

void MCInterfaceExecUnhiliteChunkOfButton(MCExecContext& ctxt, MCObjectChunkPtr p_target)
{ 
	MCInterfaceExecChangeChunkOfButton(ctxt, p_target, P_HILITE, false);
}

////////////////////////////////////////////////////////////////////////////////

void MCInterfaceExecSelectEmpty(MCExecContext& ctxt)
{
	MCselected->clear(True);
	if (MCactivefield != NULL)
	{
		MCactivefield->unselect(False, True);
		if (MCactivefield != NULL)
			MCactivefield->getcard()->kunfocus();
	}
}

//////////

void MCInterfaceExecSelectAllTextOfField(MCExecContext& ctxt, MCObjectPtr p_target)
{
	if (!p_target . object -> getopened() && p_target . object -> getid())
	{
		ctxt . LegacyThrow(EE_CHUNK_NOTOPEN);
		return;
	}

	static_cast<MCField *>(p_target . object) -> seltext(0, static_cast<MCField *>(p_target . object) -> getpgsize(nil), True);
}

void MCInterfaceExecSelectTextOfField(MCExecContext& ctxt, Preposition_type p_type, MCObjectChunkPtr p_target)
{
	if (!p_target . object -> getopened() && p_target . object -> getid())
	{
		ctxt . LegacyThrow(EE_CHUNK_NOTOPEN);
		return;
	}

	uindex_t t_start, t_finish;
	t_start = p_target . mark . start;
	t_finish = p_target . mark . finish;
	switch(p_type)
	{
	case PT_AT:
		break;
	case PT_BEFORE:
		t_finish = t_start;
		break;
	case PT_AFTER:
		t_start = t_finish;
		break;
	}
    
    MCField *t_field;
    t_field = static_cast<MCField *>(p_target . object);
    integer_t t_si, t_ei;
    t_si = 0;
    t_ei = INT32_MAX;
    t_field -> resolvechars(p_target . part_id, t_si, t_ei, t_start, t_finish - t_start);
    
	static_cast<MCField *>(p_target . object) -> seltext(t_si, t_ei, True);
}

//////////

void MCInterfaceExecSelectTextOfButton(MCExecContext& ctxt, Preposition_type p_type, MCObjectChunkPtr p_target)
{
	// Handle the option menu case

	if (!p_target . object -> getopened() && p_target . object -> getid())
	{
		ctxt . LegacyThrow(EE_CHUNK_NOTOPEN);
		return;
	}

	bool t_success;
	t_success = true;
	
	MCAutoStringRef t_text;
	if (t_success)
	{
		p_target . object -> getstringprop(ctxt, p_target . part_id, P_TEXT, False, &t_text);
		t_success = !ctxt . HasError();
	}
		
	if (t_success)
	{
		uindex_t t_lines;
		t_lines = MCStringCountChar(*t_text, MCRangeMake(0, p_target . mark . start), '\n', kMCStringOptionCompareCaseless);
		
		static_cast<MCButton *>(p_target . object) -> setmenuhistory(t_lines + 1);
	}
	
	if (t_success)
		return;
		
	ctxt . Throw();
}

//////////

static void MCInterfaceExecSelectObject(MCExecContext& ctxt, MCObjectPtr p_object, bool p_first)
{
	if (!p_object . object -> getopened() && p_object . object -> getid())
	{
		ctxt . LegacyThrow(EE_CHUNK_NOTOPEN);
		return;
	}

	if (p_first)
		MCselected -> clear(False);

	MCselected -> add(p_object . object);
}

void MCInterfaceExecSelectObjects(MCExecContext& ctxt, MCObjectPtr *p_objects, uindex_t p_object_count)
{
	for(uindex_t i = 0; i < p_object_count; i++)
		MCInterfaceExecSelectObject(ctxt, p_objects[i], i == 0);
}

////////////////////////////////////////////////////////////////////////////////

void MCInterfaceExecStartEditingGroup(MCExecContext& ctxt, MCGroup *p_target)
{
	if (p_target->getstack()->islocked())
	{
		ctxt . LegacyThrow(EE_START_LOCKED);
		return;
	}
	p_target->getstack()->startedit(p_target);
}

void MCInterfaceExecStopEditingDefaultStack(MCExecContext& ctxt)
{
	MCdefaultstackptr->stopedit();
}

void MCInterfaceExecStopEditingGroup(MCExecContext& ctxt, MCGroup *p_target)
{
	p_target->getstack()->stopedit();
}
void MCInterfaceExecStopMovingObject(MCExecContext& ctxt, MCObject *p_target)
{
	MCscreen->stopmove(p_target, False);
}

////////////////////////////////////////////////////////////////////////////////

void MCInterfaceExecCloseStack(MCExecContext& ctxt, MCStack *p_target)
{						
	p_target->close();		
	p_target->checkdestroy();
}

void MCInterfaceExecCloseDefaultStack(MCExecContext& ctxt)
{
	MCInterfaceExecCloseStack(ctxt, MCdefaultstackptr);
}

////////////////////////////////////////////////////////////////////////////////

void MCInterfaceExecSaveStack(MCExecContext& ctxt, MCStack *p_target)
{
	MCInterfaceExecSaveStackAs(ctxt, p_target, kMCEmptyString);
}

void MCInterfaceExecSaveStackAs(MCExecContext& ctxt, MCStack *p_target, MCStringRef p_new_filename)
{
	ctxt . SetTheResultToEmpty();
	if (!ctxt . EnsureDiskAccessIsAllowed())
		return;
	
	p_target -> saveas(p_new_filename);
}

////////////////////////////////////////////////////////////////////////////////
void MCInterfaceExecMoveObject(MCExecContext& ctxt, MCObject *p_target, MCPoint *p_motion, uindex_t p_motion_count, double p_duration, int p_units, bool p_wait, bool p_dispatch)
{
	if (p_motion_count < 2)
		return;

	switch (p_units)
	{
	case F_MILLISECS:
		p_duration /= 1000.0;
		break;
	case F_TICKS:
		p_duration /= 60.0;
		break;
	default:
		break;
	}

	MCPoint *t_motion = new MCPoint[p_motion_count];
	for (uindex_t i = 0; i < p_motion_count; i++)
		t_motion[i] = p_motion[i];

	MCscreen -> addmove(p_target, t_motion, p_motion_count, p_duration, p_wait);
	if (p_wait)
	{
		if (MCscreen->wait(p_duration, p_dispatch, False))
		{
			ctxt . LegacyThrow(EE_MOVE_ABORT);
			return;
		}
		MCscreen->stopmove(p_target, True);
	}
}

void MCInterfaceExecMoveObjectBetween(MCExecContext& ctxt, MCObject *p_target, MCPoint p_from, MCPoint p_to, double p_duration, int p_units, bool p_wait, bool p_dispatch)
{
	MCPoint t_motion[2];
	t_motion[0] = p_from;
	t_motion[1] = p_to;
	MCInterfaceExecMoveObject(ctxt, p_target, t_motion, 2, p_duration, p_units, p_wait, p_dispatch);
}

void MCInterfaceExecMoveObjectAlong(MCExecContext& ctxt, MCObject *p_target, MCPoint *p_motion, uindex_t p_motion_count, bool p_is_relative, double p_duration, int p_units, bool p_wait, bool p_dispatch)
{
	if (p_motion_count == 1)
	{		
		MCRectangle trect = p_target->getrect();
		MCPoint t_objloc;
		t_objloc.x = trect.x + (trect.width >> 1);
		t_objloc.y = trect.y + (trect.height >> 1);
		if (p_is_relative)
		{
			p_motion->x += t_objloc.x;
			p_motion->y += t_objloc.y;
		}
		MCInterfaceExecMoveObjectBetween(ctxt, p_target, t_objloc, *p_motion, p_duration, p_units, p_wait, p_dispatch);
	}
	else
		MCInterfaceExecMoveObject(ctxt, p_target, p_motion, p_motion_count, p_duration, p_units, p_wait, p_dispatch);
}

////////////////////////////////////////////////////////////////////////////////

void MCInterfaceExecHideGroups(MCExecContext& ctxt)
{
	MClinkatts.underline = False;
	
	// MW-2011-08-17: [[ Redraw ]] We've changed a global property that could
	//   affect the display of all stacks.
	MCRedrawDirtyScreen();
}

void MCInterfaceExecHideObject(MCExecContext& ctxt, MCObjectPtr p_target)
{
	p_target . object -> setboolprop(ctxt, 0, P_VISIBLE, False, false);
}

void MCInterfaceExecHideObjectWithEffect(MCExecContext& ctxt, MCObjectPtr p_target, MCVisualEffect *p_effect)
{
	// MW-2011-09-13: [[ Effects ]] Only apply the effect if the screen is not
	//   locked.
	if (MCRedrawIsScreenLocked())
		MCInterfaceExecHideObject(ctxt, p_target);
	else
	{	
		if (p_effect->exec(ctxt . GetEP()) != ES_NORMAL)
		{
			ctxt . LegacyThrow(EE_HIDE_BADEFFECT);
			return;
		}
		// MW-2010-04-26: [[ Bug 8661 ]] Make sure we use the effective rect for
		//   effectarea computation.
		MCRectangle t_rect;
		if (p_target . object -> gettype() >= CT_GROUP)
			t_rect = static_cast<MCControl *>(p_target . object) -> geteffectiverect();
		else
			t_rect = p_target . object -> getrect();
		
		// MW-2011-09-13: [[ Effects ]] Cache the rect we want to play the effect
		//   in.
		p_target . object -> getstack() -> snapshotwindow(t_rect);
		
		// MW-2011-11-15: [[ Bug 9846 ]] Lock the screen to prevent the snapshot
		//   being dumped inadvertantly.
		MCRedrawLockScreen();
		
		// MW-2011-11-15: [[ Bug 9846 ]] Make sure we use the same mechanism to
		//   set visibility as the non-effect case.
		p_target . object -> setboolprop(ctxt, 0, P_VISIBLE, False, false);
		
		MCRedrawUnlockScreen();
		
		// Run the effect - this will use the previously cached image.
		Boolean abort = False;
		p_target . object -> getstack() -> effectrect(t_rect, abort);
		
		if (abort)
			ctxt . LegacyThrow(EE_HANDLER_ABORT);
	}
}

void MCInterfaceExecHideMenuBar(MCExecContext& ctxt)
{
	MCscreen->hidemenu();
}

void MCInterfaceExecHideTaskBar(MCExecContext& ctxt)
{
	MCscreen->hidetaskbar();
}

////////////////////////////////////////////////////////////////////////////////

void MCInterfaceExecShowGroups(MCExecContext& ctxt)
{
	MClinkatts.underline = True;

	// MW-2011-08-17: [[ Redraw ]] We've changed a global property that could
	//   affect the display of all stacks.
	MCRedrawDirtyScreen();
}

void MCInterfaceExecShowAllCards(MCExecContext& ctxt)
{
	uint2 t_count;
	MCdefaultstackptr->count(CT_CARD, CT_UNDEFINED, NULL, t_count);
	MCdefaultstackptr->flip(t_count);
}

void MCInterfaceExecShowMarkedCards(MCExecContext& ctxt)
{
	uint2 t_count;
	MCdefaultstackptr->setmark();
	MCdefaultstackptr->count(CT_CARD, CT_UNDEFINED, NULL, t_count);
	MCdefaultstackptr->flip(t_count);
	MCdefaultstackptr->clearmark();
}

void MCInterfaceExecShowCards(MCExecContext& ctxt, uint2 p_count)
{
	MCdefaultstackptr->flip(p_count);
}

void MCInterfaceExecShowObject(MCExecContext& ctxt, MCObjectPtr p_target, MCPoint *p_at)
{
	if (p_at != nil)
		p_target.object->setpointprop(ctxt, p_target.part_id, P_LOCATION, False, *p_at);

	if (!ctxt.HasError())
	{
		p_target.object->setboolprop(ctxt, p_target.part_id, P_VISIBLE, False, kMCTrue);
		return;
	}
	
	ctxt.Throw();
}

void MCInterfaceExecShowObjectWithEffect(MCExecContext& ctxt, MCObjectPtr p_target, MCPoint *p_at, MCVisualEffect *p_effect)
{
	if (MCRedrawIsScreenLocked())
	{
		MCInterfaceExecShowObject(ctxt, p_target, p_at);
		return;
	}

	if (p_at != nil)
		p_target.object->setpointprop(ctxt, p_target.part_id, P_LOCATION, False, *p_at);
		
	if (ctxt.HasError())
		return;

	if (p_effect->exec(ctxt . GetEP()) != ES_NORMAL)
	{
		ctxt . LegacyThrow(EE_SHOW_BADEFFECT);
		return;
	}

	// MW-2010-04-26: [[ Bug 8661 ]] Make sure we use the effective rect for
	//   effectarea computation.
	MCRectangle t_rect;
	if (p_target . object -> gettype() >= CT_GROUP)
		t_rect = static_cast<MCControl *>(p_target . object) -> geteffectiverect();
	else
		t_rect = p_target . object -> getrect();
	
	// MW-2011-09-13: [[ Effects ]] Cache the rect we want to play the effect
	//   in.
	p_target . object -> getstack() -> snapshotwindow(t_rect);
	
	// MW-2011-11-15: [[ Bug 9846 ]] Lock the screen to prevent the snapshot
	//   being dumped inadvertantly.
	MCRedrawLockScreen();
	
	// MW-2011-11-15: [[ Bug 9846 ]] Make sure we use the same mechanism to
	//   set visibility as the non-effect case.
	p_target . object->setsprop(P_VISIBLE, kMCTrueString);
	
	MCRedrawUnlockScreen();
	
	// Run the effect - this will use the previously cached image.
	Boolean abort = False;
	p_target . object->getstack()->effectrect(t_rect, abort);
	
	if (abort)
		ctxt . LegacyThrow(EE_HANDLER_ABORT);
}

void MCInterfaceExecShowMenuBar(MCExecContext& ctxt)
{
	MCscreen->showmenu();
}

void MCInterfaceExecShowTaskBar(MCExecContext& ctxt)
{
	MCscreen->showtaskbar();
}

////////////////////////////////////////////////////////////////////////////////

void MCInterfaceExecPopupButton(MCExecContext& ctxt, MCButton *p_target, MCPoint *p_at)
{
	if (MCmousestackptr == NULL)
	{
		ctxt . LegacyThrow(EE_SUBWINDOW_NOSTACK);
		return;
	}
	if (p_at != nil)
	{
		MCmousex = p_at -> x;
		MCmousey = p_at -> y;
	}

	p_target->setmenumode(WM_POPUP);
	if (p_target->findmenu())
	{
		if (MCbuttonstate)
			MCtargetptr -> mup(0);
		p_target->openmenu(True);
	}
}

void MCInterfaceExecSubwindow(MCExecContext& ctxt, MCStack *p_target, MCStack *p_parent, MCRectangle p_rect, int p_at, int p_aligned, int p_mode)
{
	// MW-2007-05-01: Reverting this as it causes problems :o(
	//stackptr -> setflag(True, F_VISIBLE);

	MCStack *olddefault = MCdefaultstackptr;
	Boolean oldtrace = MCtrace;
	MCtrace = False;
	if (p_mode >= WM_MODELESS)
		MCRedrawForceUnlockScreen();

	p_target->openrect(p_rect, (Window_mode)p_mode, p_parent, (Window_position)p_at, (Object_pos)p_aligned);

	if (MCwatchcursor)
	{
		MCwatchcursor = False;
		p_target->resetcursor(True);
		if (MCmousestackptr != NULL && MCmousestackptr != p_target)
			MCmousestackptr->resetcursor(True);
	}
	MCtrace = oldtrace;
	if (p_mode > WM_TOP_LEVEL)
		MCdefaultstackptr = olddefault;
}

void MCInterfaceExecDrawerOrSheetStack(MCExecContext& ctxt, MCStack *p_target, MCStringRef p_parent_name, bool p_parent_is_thisstack, int p_at, int p_aligned, int p_mode)
{
	MCStack *parentptr;
    parentptr = nil;
    
    if (p_parent_name != nil)
    {
        parentptr = ctxt . GetObject()->getstack()->findstackname_oldstring(MCStringGetOldString(p_parent_name));
        if (parentptr == nil)
        {
            ctxt . LegacyThrow(EE_SUBWINDOW_BADEXP);
            return;
        }
    }
	if (p_parent_is_thisstack)
		parentptr = MCdefaultstackptr;
	if (parentptr == p_target)
		parentptr = nil;

	if (parentptr != nil)
	{
		if (!parentptr->getopened())
		{
			ctxt . LegacyThrow(EE_SUBWINDOW_BADEXP);
			return;
		}
		else
			MCInterfaceExecSubwindow(ctxt, p_target, parentptr, parentptr->getrect(), p_at, p_aligned, WM_DRAWER);
	}
	else if (MCdefaultstackptr->getopened() || MCtopstackptr == NULL)
		MCInterfaceExecSubwindow(ctxt, p_target, MCdefaultstackptr, MCdefaultstackptr->getrect(), p_at, p_aligned, WM_DRAWER);
	else
		MCInterfaceExecSubwindow(ctxt, p_target, MCtopstackptr, MCtopstackptr->getrect(), p_at, p_aligned, WM_DRAWER);
}

void MCInterfaceExecDrawerOrSheetStackByName(MCExecContext& ctxt, MCStringRef p_name, MCStringRef p_parent_name, bool p_parent_is_thisstack, int p_at, int p_aligned, int p_mode)
{
	MCStack *sptr;
	sptr = ctxt . GetObject()->getstack()->findstackname_oldstring(MCStringGetOldString(p_name));

	if (sptr == nil)
	{
		if (MCresult->isclear())
			ctxt. SetTheResultToStaticCString("can't find stack");
		return;
	}
	
	MCInterfaceExecDrawerOrSheetStack(ctxt, sptr, p_parent_name, p_parent_is_thisstack, p_at, p_aligned, p_mode);
}

void MCInterfaceExecDrawerStack(MCExecContext& ctxt, MCStack *p_target, MCStringRef p_parent_name, bool p_parent_is_thisstack, int p_at, int p_aligned)
{	
	MCInterfaceExecDrawerOrSheetStack(ctxt, p_target, p_parent_name, p_parent_is_thisstack, p_at, p_aligned, WM_DRAWER);
}

void MCInterfaceExecDrawerStackByName(MCExecContext& ctxt, MCStringRef p_name, MCStringRef p_parent_name, bool p_parent_is_thisstack, int p_at, int p_aligned)
{	
	MCInterfaceExecDrawerOrSheetStackByName(ctxt, p_name, p_parent_name, p_parent_is_thisstack, p_at, p_aligned, WM_DRAWER);
}

void MCInterfaceExecDrawerStackLegacy(MCExecContext& ctxt, MCStack *p_target, MCStringRef parent, bool p_parent_is_thisstack, intenum_t p_at, intenum_t p_aligned)
{
	MCInterfaceExecDrawerStack(ctxt, p_target, parent, p_parent_is_thisstack, (int)p_at, (int)p_aligned);
}

void MCInterfaceExecDrawerStackByNameLegacy(MCExecContext& ctxt, MCStringRef p_name, MCStringRef parent, bool p_parent_is_thisstack, intenum_t p_at, intenum_t p_aligned)
{
	MCInterfaceExecDrawerStackByName(ctxt, p_name, parent, p_parent_is_thisstack, (int)p_at, (int)p_aligned);
}

void MCInterfaceExecSheetStack(MCExecContext& ctxt, MCStack *p_target, MCStringRef p_parent_name, bool p_parent_is_thisstack)
{
	MCInterfaceExecDrawerOrSheetStack(ctxt, p_target, p_parent_name, p_parent_is_thisstack, WP_DEFAULT, OP_CENTER, WM_SHEET);
}

void MCInterfaceExecSheetStackByName(MCExecContext& ctxt, MCStringRef p_name, MCStringRef p_parent_name, bool p_parent_is_thisstack)
{
	MCInterfaceExecDrawerOrSheetStackByName(ctxt, p_name, p_parent_name, p_parent_is_thisstack, WP_DEFAULT, OP_CENTER, WM_SHEET);
}

void MCInterfaceExecOpenStack(MCExecContext& ctxt, MCStack *p_target, int p_mode)
{
	if (MCdefaultstackptr->getopened() || MCtopstackptr == NULL)
		MCInterfaceExecSubwindow(ctxt, p_target, nil, MCdefaultstackptr->getrect(), WP_DEFAULT, OP_NONE, p_mode);
	else
		MCInterfaceExecSubwindow(ctxt, p_target, nil, MCtopstackptr->getrect(), WP_DEFAULT, OP_NONE, p_mode);
}

void MCInterfaceExecOpenStackByName(MCExecContext& ctxt, MCStringRef p_name, int p_mode)
{
	MCStack *sptr;
	sptr = ctxt . GetObject()->getstack()->findstackname_oldstring(MCStringGetOldString(p_name));

	if (sptr == nil)
	{
		if (MCresult->isclear())
			ctxt. SetTheResultToStaticCString("can't find stack");
		return;
	}
	
	MCInterfaceExecOpenStack(ctxt, sptr, p_mode);
}

void MCInterfaceExecPopupStack(MCExecContext& ctxt, MCStack *p_target, MCPoint *p_at, int p_mode)
{
	Boolean oldtrace = MCtrace;
	MCU_watchcursor(ctxt . GetObject()->getstack(), False);

	// MW-2007-04-10: [[ Bug 4260 ]] We shouldn't attempt to attach a menu to a control that is descendent of itself
	if (MCtargetptr -> getstack() == p_target)
	{
		ctxt . LegacyThrow(EE_SUBWINDOW_BADEXP);
		return;
	}

	if (MCtargetptr->attachmenu(p_target))
	{
		if (p_mode == WM_POPUP && p_at != nil)
		{
			MCmousex = p_at -> x;
			MCmousey = p_at -> y;
		}
		MCRectangle t_rect;
		t_rect = MCU_recttoroot(MCtargetptr->getstack(), MCtargetptr->getrect());
		MCInterfaceExecSubwindow(ctxt, p_target, nil, t_rect, WP_DEFAULT, OP_NONE, p_mode);
		if (!MCabortscript)
			return;

		MCtrace = oldtrace;
		ctxt . Throw();	
	}
}

void MCInterfaceExecPopupStackByName(MCExecContext& ctxt, MCStringRef p_name, MCPoint *p_at, int p_mode)
{
	MCStack *sptr;
	sptr = ctxt . GetObject()->getstack()->findstackname_oldstring(MCStringGetOldString(p_name));

	if (sptr == nil)
	{
		if (MCresult->isclear())
			ctxt. SetTheResultToStaticCString("can't find stack");
		return;
	}
	
	MCInterfaceExecPopupStack(ctxt, sptr, p_at, p_mode);
}

////////////////////////////////////////////////////////////////////////////////

void MCInterfaceExecCreateStack(MCExecContext& ctxt, MCObject *p_object, MCStringRef p_new_name, bool p_force_invisible, bool p_with_group)
{
	MCStack *odefaultstackptr = MCdefaultstackptr;
	Boolean wasvisible = MCtemplatestack->isvisible();

	if (p_force_invisible)
		MCtemplatestack->setflag(!p_force_invisible, F_VISIBLE);

	MCdefaultstackptr = MCtemplatestack->clone();
	MCdefaultstackptr->open();

	if (p_with_group)
	{
		MCGroup *t_group = (MCGroup *)p_object;
		MCdefaultstackptr->setrect(t_group->getstack()->getrect());
		t_group = (MCGroup *)t_group->clone(False, OP_NONE, false);
		t_group->setparent(MCdefaultstackptr);
		t_group->resetfontindex(p_object->getstack());
		t_group->attach(OP_NONE, false);
	}
	else if (p_object != nil)
	{
		MCAutoValueRef t_name;
		p_object->names(P_NAME, &t_name);
		MCdefaultstackptr->setstringprop(ctxt, 0, P_MAIN_STACK, False, *t_name);
		if (ctxt . HasError())
		{
			delete MCdefaultstackptr;
			ctxt . LegacyThrow(EE_CREATE_BADBGORCARD);
			return;
		}
	}

	MCtemplatestack->setflag(wasvisible, F_VISIBLE);
	MCObject *t_object = MCdefaultstackptr;
	MCdefaultstackptr = odefaultstackptr;

	if (p_new_name != nil)
<<<<<<< HEAD
	{
		ctxt . GetEP() . setvalueref(p_new_name);
		t_object->setprop(0, P_NAME, ctxt . GetEP(), False);
	}
	MCAutoValueRef t_id;
=======
		t_object->setstringprop(ctxt, 0, P_NAME, False, p_new_name);
	
	MCAutoStringRef t_id;
>>>>>>> e71071c5
	t_object->names(P_LONG_ID, &t_id);
	ctxt . SetItToValue(*t_id);
}


void MCInterfaceExecCreateStack(MCExecContext& ctxt, MCStack *p_owner, MCStringRef p_new_name, bool p_force_invisible)
{
	MCInterfaceExecCreateStack(ctxt, p_owner, p_new_name, p_force_invisible, false);
}

void MCInterfaceExecCreateStackWithGroup(MCExecContext& ctxt, MCGroup *p_group_to_copy, MCStringRef p_new_name, bool p_force_invisible)
{
	MCInterfaceExecCreateStack(ctxt, p_group_to_copy, p_new_name, p_force_invisible, true);
}

void MCInterfaceExecCreateCard(MCExecContext& ctxt, MCStringRef p_new_name, bool p_force_invisible)
{
	if (MCdefaultstackptr->islocked())
	{
		ctxt . LegacyThrow(EE_CREATE_LOCKED);
		return;
	}

	MCdefaultstackptr->stopedit();
	MCObject *t_object = MCtemplatecard->clone(True, False);

	if (p_new_name != nil)
<<<<<<< HEAD
	{
		ctxt . GetEP() . setvalueref(p_new_name);
		t_object->setprop(0, P_NAME, ctxt . GetEP(), False);
	}

	MCAutoValueRef t_id;
=======
		t_object->setstringprop(ctxt, 0, P_NAME, False, p_new_name);
	
	MCAutoStringRef t_id;
>>>>>>> e71071c5
	t_object->names(P_LONG_ID, &t_id);
	ctxt . SetItToValue(*t_id);
}

MCControl* MCInterfaceExecCreateControlGetObject(MCExecContext& ctxt, int p_type, MCGroup *&r_parent)
{
	switch (p_type)
	{
	case CT_BACKGROUND:
	case CT_GROUP:
		return MCtemplategroup;
	case CT_BUTTON:
		return MCtemplatebutton;
	case CT_MENU:
		r_parent = MCmenubar != NULL ? MCmenubar : MCdefaultmenubar;
		return MCtemplatebutton;
	case CT_SCROLLBAR:
		return MCtemplatescrollbar;
	case CT_PLAYER:
		return MCtemplateplayer;
	case CT_IMAGE:
		return MCtemplateimage;
	case CT_GRAPHIC:
		return MCtemplategraphic;
	case CT_EPS:
		return MCtemplateeps;
	case CT_FIELD:
		return MCtemplatefield;
	default:
		return NULL;
	}
}

void MCInterfaceExecCreateControl(MCExecContext& ctxt, MCStringRef p_new_name, int p_type, MCGroup *p_container, bool p_force_invisible)
{
	if (MCdefaultstackptr->islocked())
	{
		ctxt . LegacyThrow(EE_CREATE_LOCKED);
		return;
	}

	MCControl *t_control = MCInterfaceExecCreateControlGetObject(ctxt, p_type, p_container);
	if (t_control == NULL)
		return;
	Boolean wasvisible = t_control->isvisible();
	if (p_force_invisible)
		t_control->setflag(!p_force_invisible, F_VISIBLE);
	t_control->setparent(p_container);
	MCObject *t_object = t_control->clone(True, OP_CENTER, false);
	if (t_control == MCInterfaceExecCreateControlGetObject(ctxt, p_type, p_container))
	{ // handle case where template reset
		t_control->setparent(NULL);
		if (p_force_invisible)
			t_control->setflag(wasvisible, F_VISIBLE);
	}
	if (p_type == CT_MENU)
	{
		MCButton *t_button = (MCButton *)t_object;
		t_button->setupmenu();
	}

	if (p_new_name != nil)
		t_object->setstringprop(ctxt, 0, P_NAME, False, p_new_name);

	MCAutoValueRef t_id;
	t_object->names(P_LONG_ID, &t_id);
	ctxt . SetItToValue(*t_id);
}

////////////////////////////////////////////////////////////////////////////////

void MCInterfaceExecClone(MCExecContext& ctxt, MCObject *p_target, MCStringRef p_new_name, bool p_force_invisible)
{
	MCStack *odefaultstackptr = MCdefaultstackptr;

	MCObject *t_object;
	switch (p_target->gettype())
	{
	case CT_STACK:
		{
			MCStack *t_stack = (MCStack *)p_target;
			t_object = t_stack->clone();
			if (p_new_name == nil)
			{
				MCAutoValueRef t_short_name;
				MCAutoStringRef t_short_name_str;
				t_stack->names(P_SHORT_NAME, &t_short_name);
				/* UNCHECKED */ ctxt.ConvertToString(*t_short_name, &t_short_name_str);
				MCAutoStringRef t_new_name;
				MCStringMutableCopyAndRelease(*t_short_name_str, &t_new_name);
				MCStringPrependNativeChars(*t_new_name, (const char_t *)MCcopystring, strlen(MCcopystring));
				t_object->setstringprop(ctxt, 0, P_NAME, False, *t_new_name);
			}
			MCdefaultstackptr = (MCStack *)t_object;

			// OK-2008-06-23: [[Bug 6590]]
			if (p_force_invisible)
				t_object->setflag(!p_force_invisible, F_VISIBLE);

			t_object->open();
		}
		break;
	case CT_CARD:
		// MW-2005-03-10: Fix issue with card cloning which meant it wasn't working...
		if ((p_target -> getstack() -> islocked() && MCdefaultstackptr == p_target -> getstack()) ||
		        (MCdefaultstackptr != p_target -> getstack() && MCdefaultstackptr -> islocked()))
		{
			ctxt . LegacyThrow(EE_CLONE_LOCKED);
			return;
		}
		else if (MCdefaultstackptr != p_target -> getstack() &&
		         (!p_target -> getstack() -> iskeyed() || !MCdefaultstackptr -> iskeyed()))
		{
			ctxt . LegacyThrow(EE_CLONE_CANTCLONE);
			return;
		}
		else
		{
			MCCard *t_card = (MCCard *)p_target;
			t_card->getstack()->stopedit();
			t_object = t_card->clone(True, True);
		}
		break;
	case CT_GROUP:
		// MW-2010-10-12: [[ Bug 8494 ]] Surely its just the group being edited that you
		//   don't want to clone... Indeed, it shouldn't even be possible to reference
		//   that group since it 'doesn't exist' in group editing mode.
		if (p_target->getstack()->isediting() && p_target->getstack()->getediting() == p_target)
		{
			t_object = nil;
			break;
		}
	case CT_BUTTON:
	case CT_FIELD:
	case CT_IMAGE:
	case CT_SCROLLBAR:
	case CT_PLAYER:
	case CT_GRAPHIC:
	case CT_EPS:
	case CT_COLOR_PALETTE:
	case CT_MAGNIFY:
		if (p_target -> getstack() -> islocked())
		{
			ctxt . LegacyThrow(EE_CLONE_LOCKED);
			return;
		}
		else
		{
			MCControl *coptr = (MCControl *)p_target;
			t_object = coptr -> clone(True, OP_OFFSET, p_force_invisible);
		}
		break;
	default:
		break;
	}

	if (t_object == nil)
	{
		ctxt . LegacyThrow(EE_CLONE_CANTCLONE);
		return;
	}

	if (p_new_name != nil)
<<<<<<< HEAD
	{
		ctxt . GetEP() . setvalueref(p_new_name);
		t_object->setprop(0, P_NAME, ctxt . GetEP(), False);
	}
	MCAutoValueRef t_id;
=======
		t_object->setstringprop(ctxt, 0, P_NAME, False, p_new_name);
	
	MCAutoStringRef t_id;
>>>>>>> e71071c5
	t_object->names(P_LONG_ID, &t_id);
	ctxt . SetItToValue(*t_id);

	MCdefaultstackptr = odefaultstackptr;
}

////////////////////////////////////////////////////////////////////////////////

void MCInterfaceExecPutIntoField(MCExecContext& ctxt, MCStringRef p_string, int p_where, MCObjectChunkPtr p_chunk)
{
	if (p_chunk . chunk == CT_UNDEFINED && p_where == PT_INTO)
	{
		p_chunk . object -> setstringprop(ctxt, p_chunk . part_id, P_TEXT, False, p_string);
	}
	else
	{
        MCField *t_field;
        t_field = static_cast<MCField *>(p_chunk . object);
		integer_t t_start, t_finish;
		if (p_where == PT_INTO)
			t_start = p_chunk . mark . start, t_finish = p_chunk . mark . finish;
		else if (p_where == PT_AFTER)
			t_start = t_finish = p_chunk . mark . finish;
		else /* PT_BEFORE */
			t_start = t_finish = p_chunk . mark . start;
		integer_t t_si, t_ei;
        t_si = 0;
        t_ei = INT32_MAX;
        t_field -> resolvechars(p_chunk . part_id, t_si, t_ei, t_start, t_finish - t_start);
		if (t_field -> settextindex_stringref(p_chunk . part_id, t_si, t_ei, p_string, False) != ES_NORMAL)
		{
			ctxt . LegacyThrow(EE_CHUNK_CANTSETDEST);
			return;
		}
	}
}

void MCInterfaceExecPutUnicodeIntoField(MCExecContext& ctxt, MCDataRef p_data, int p_where, MCObjectChunkPtr p_chunk)
{
	if (p_chunk . chunk == CT_UNDEFINED && p_where == PT_INTO)
	{
		p_chunk . object -> setdataprop(ctxt, p_chunk . part_id, P_UNICODE_TEXT, False, p_data);
	}
	else
	{
        MCAutoStringRef t_string;
        if (MCStringDecode(p_data, kMCStringEncodingUTF16, false, &t_string))
        {
            MCInterfaceExecPutIntoField(ctxt, *t_string, p_where, p_chunk);
            return;
        }
        
        ctxt.Throw();
   	}
}

void MCInterfaceExecPutIntoObject(MCExecContext& ctxt, MCStringRef p_string, int p_where, MCObjectChunkPtr p_chunk)
{
	if (p_where == PT_INTO && p_chunk . chunk == CT_UNDEFINED)
	{
		p_chunk . object -> setstringprop(ctxt, p_chunk . part_id, P_TEXT, False, p_string);
	}
	else
	{
		MCStringRef t_current_value;
		p_chunk . object -> getstringprop(ctxt, p_chunk . part_id, P_TEXT, False, t_current_value);
		if (ctxt . HasError())
			return;
		
		MCAutoStringRef t_mutable_current_value;
		if (!MCStringMutableCopyAndRelease(t_current_value, &t_mutable_current_value))
		{
			MCValueRelease(t_current_value);
			ctxt . Throw();
			return;
		}
		
		integer_t t_start, t_finish;
		if (p_where == PT_INTO)
			t_start = p_chunk . mark . start, t_finish = p_chunk . mark . finish;
		else if (p_where == PT_AFTER)
			t_start = t_finish = p_chunk . mark . finish;
		else /* PT_BEFORE */
			t_start = t_finish = p_chunk . mark . start;
		
		if (!MCStringReplace(*t_mutable_current_value, MCRangeMake(t_start, t_finish), p_string))
		{
			ctxt . Throw();
			return;
		}
		
		p_chunk . object -> setstringprop(ctxt, p_chunk . part_id, P_TEXT, False, *t_mutable_current_value);
	}
}

////////////////////////////////////////////////////////////////////////////////

void MCInterfaceExecLockCursor(MCExecContext& ctxt)
{
	MClockcursor = True;
}

void MCInterfaceExecLockMenus(MCExecContext& ctxt)
{
	MClockmenus = True;
}

void MCInterfaceExecLockMoves(MCExecContext& ctxt)
{
	MClockmoves = True;
}

void MCInterfaceExecLockRecent(MCExecContext& ctxt)
{
	MClockrecent = True;
}

void MCInterfaceExecLockScreen(MCExecContext& ctxt)
{
	MCRedrawLockScreen();
}

void MCInterfaceExecLockScreenForEffect(MCExecContext& ctxt, MCRectangle *p_region)
{
	// MW-2011-09-13: [[ Effects ]] If the screen is not locked capture a snapshot
	//   of the default stack.
	if (!MCRedrawIsScreenLocked())
	{
		// MW-2011-09-24: [[ Effects ]] Process the 'rect' clause (if any).
		if (p_region == nil)
			MCcur_effects_rect = MCdefaultstackptr -> getcurcard() -> getrect();
		else
			MCcur_effects_rect = MCRectangleMake(0,0,0,0);
		
		
		MCdefaultstackptr -> snapshotwindow(MCcur_effects_rect);
	}
	
	MCRedrawLockScreen();
}

void MCInterfaceExecUnlockCursor(MCExecContext& ctxt)
{
	MClockcursor = False;
	MCdefaultstackptr->resetcursor(False);
}

void MCInterfaceExecUnlockMenus(MCExecContext& ctxt)
{
	MClockmenus = False;
	MCscreen->updatemenubar(True);
}

void MCInterfaceExecUnlockMoves(MCExecContext& ctxt)
{
	MClockmoves = False;
}

void MCInterfaceExecUnlockRecent(MCExecContext& ctxt)
{
	MClockrecent = False;
}

void MCInterfaceExecUnlockScreen(MCExecContext& ctxt)
{
	MCRedrawUnlockScreenWithEffects();
}

void MCInterfaceExecUnlockScreenWithEffect(MCExecContext& ctxt, MCVisualEffect *p_effect)
{
	// MW-2011-08-18: [[ Redraw ]] Update to use redraw.
	if (p_effect -> exec(ctxt . GetEP()) != ES_NORMAL)
	{
		ctxt . LegacyThrow(EE_UNLOCK_BADEFFECT);
		return;
	}
	
	MCRedrawUnlockScreenWithEffects();
}

////////////////////////////////////////////////////////////////////////////////

void MCInterfaceExecImportSnapshot(MCExecContext& ctxt, MCStringRef p_display, MCRectangle *p_region, uint4 p_window)
{
	if (!ctxt . EnsurePrivacyIsAllowed())
		return;

	if (MCdefaultstackptr->islocked())
	{
		ctxt . LegacyThrow(EE_IMPORT_LOCKED);
		return;
	}

	MCRectangle t_rect;
	if (p_region == nil)
	{
		t_rect.x = t_rect.y = -32768;
		t_rect.width = t_rect.height = 0;
	}
	else	
		t_rect = *p_region;
	
	MCBitmap *t_bitmap = nil;
	t_bitmap = MCscreen->snapshot(t_rect, p_window, p_display);
	
	if (t_bitmap != nil)
	{
		/* UNCHECKED */ MCImage *iptr = (MCImage *)MCtemplateimage->clone(False, OP_NONE, false);
		iptr->compress(t_bitmap, true, true);
		iptr->attach(OP_CENTER, false);
		MCscreen->destroyimage(t_bitmap);
	}
}
void MCInterfaceExecImportSnapshotOfScreen(MCExecContext& ctxt, MCRectangle *p_region)
{
	MCInterfaceExecImportSnapshot(ctxt, nil, p_region, 0);
}

void MCInterfaceExecImportSnapshotOfStack(MCExecContext& ctxt, MCStringRef p_stack, MCStringRef p_display, MCRectangle *p_region)
{
	uint4 t_window;
	if (!MCU_stoui4(p_stack, t_window))
		ctxt . LegacyThrow(EE_IMPORT_BADNAME);
	else
		MCInterfaceExecImportSnapshot(ctxt, p_display, p_region, t_window);
}
void MCInterfaceExecImportSnapshotOfObject(MCExecContext& ctxt, MCObject *p_target, MCRectangle *p_region, bool p_with_effects, MCPoint *p_at_size)
{
	if (MCdefaultstackptr->islocked())
	{	
		ctxt . LegacyThrow(EE_IMPORT_LOCKED);
		return;
	}

	MCBitmap *t_bitmap = nil;
	t_bitmap = p_target -> snapshot(p_region, p_at_size, p_with_effects);
	
	// OK-2007-04-24: If the import rect doesn't intersect with the object, MCobject::snapshot
	// may return null. In this case, return an error.
	if (t_bitmap == nil)
	{
		ctxt . LegacyThrow(EE_IMPORT_EMPTYRECT);
		return;
	}
	
	if (t_bitmap != nil)
	{
		/* UNCHECKED */ MCImage *iptr = (MCImage *)MCtemplateimage->clone(False, OP_NONE, false);
		iptr->compress(t_bitmap, true, true);
		iptr->attach(OP_CENTER, false);
		MCscreen->destroyimage(t_bitmap);
	}
}

void MCInterfaceExecImportGetStream(MCExecContext& ctxt, MCStringRef p_filename, IO_handle &r_stream)
{
	if (!ctxt . EnsureDiskAccessIsAllowed())
		return;

	if (MCdefaultstackptr->islocked())
	{
		ctxt . LegacyThrow(EE_IMPORT_LOCKED);
		return;
	}

	r_stream = MCS_open(p_filename, kMCSOpenFileModeRead, True, False, 0);
}

void MCInterfaceExecImportAudioClip(MCExecContext& ctxt, MCStringRef p_filename)
{
	MCU_watchcursor(ctxt . GetObject()->getstack(), True);

	IO_handle t_stream = NULL;
	MCInterfaceExecImportGetStream(ctxt, p_filename, t_stream);

	if (t_stream != NULL)
	{
		MCAudioClip *aptr = new MCAudioClip;
		if (!aptr->import(p_filename, t_stream))
		{
			ctxt . LegacyThrow(EE_IMPORT_CANTREAD);
			delete aptr;
		}
		else
			MCdefaultstackptr->appendaclip(aptr);
		MCS_close(t_stream);
	}
	else
		ctxt . LegacyThrow(EE_IMPORT_CANTOPEN);

	// MW-2007-12-17: [[ Bug 266 ]] The watch cursor must be reset before we
	//   return back to the caller.
	MCU_unwatchcursor(ctxt . GetObject()->getstack(), True);
}
void MCInterfaceExecImportVideoClip(MCExecContext& ctxt, MCStringRef p_filename)
{
	MCU_watchcursor(ctxt . GetObject()->getstack(), True);

	IO_handle t_stream = NULL;
	MCInterfaceExecImportGetStream(ctxt, p_filename, t_stream);

	if (t_stream != NULL)
	{
		MCVideoClip *vptr = new MCVideoClip;
		if (!vptr->import(p_filename, t_stream))
		{
			ctxt . LegacyThrow(EE_IMPORT_CANTREAD);
			delete vptr;
		}
		else
			MCdefaultstackptr->appendvclip(vptr);
		MCS_close(t_stream);
	}
	else
		ctxt . LegacyThrow(EE_IMPORT_CANTOPEN);

	// MW-2007-12-17: [[ Bug 266 ]] The watch cursor must be reset before we
	//   return back to the caller.
	MCU_unwatchcursor(ctxt . GetObject()->getstack(), True);
}
void MCInterfaceExecImportImage(MCExecContext& ctxt, MCStringRef p_filename, MCStringRef p_mask_filename, MCObject *p_container)
{
	MCU_watchcursor(ctxt . GetObject()->getstack(), True);

	IO_handle t_stream = NULL;
	MCInterfaceExecImportGetStream(ctxt, p_filename, t_stream);

	if (t_stream != NULL)
	{
		IO_handle t_mask_stream = NULL;
		if (p_mask_filename != nil)
			MCInterfaceExecImportGetStream(ctxt, p_mask_filename, t_mask_stream);
		if (p_mask_filename == nil || t_mask_stream != NULL)
		{
			MCtemplateimage->setparent(p_container);
			MCImage *t_image = (MCImage *)MCtemplateimage->clone(False, OP_NONE, false);
			MCtemplateimage->setparent(NULL);
			t_image->setflag(True, F_I_ALWAYS_BUFFER);
			if (t_image->import(MCStringGetCString(p_filename), t_stream, t_mask_stream) == IO_NORMAL)
				t_image->attach(OP_CENTER, false);
			else
			{
				ctxt . LegacyThrow(EE_IMPORT_CANTREAD);
				delete t_image;
			}
			if (t_mask_stream != NULL)
				MCS_close(t_mask_stream);
		}
		else
			ctxt . LegacyThrow(EE_IMPORT_CANTOPEN);
		MCS_close(t_stream);
	}
	else
		ctxt . LegacyThrow(EE_IMPORT_CANTOPEN);

	// MW-2007-12-17: [[ Bug 266 ]] The watch cursor must be reset before we
	//   return back to the caller.
	MCU_unwatchcursor(ctxt . GetObject()->getstack(), True);
}

////////////////////////////////////////////////////////////////////////////////

void MCInterfaceExportBitmap(MCExecContext &ctxt, MCImageBitmap *p_bitmap, int p_format, MCInterfaceImagePaletteSettings *p_palette, bool p_dither, MCStringRef &r_data)
{
	bool t_success = true;
	
	MCImagePaletteSettings t_palette_settings;
	MCImagePaletteSettings *t_ps_ptr = nil;
	if (p_palette != nil)
	{
		t_palette_settings . type = p_palette -> type;
		if (p_palette -> type == kMCImagePaletteTypeCustom)
		{
			t_palette_settings . colors = p_palette -> custom . colors;
			t_palette_settings . ncolors = p_palette -> custom . count;
		}
		else if (p_palette -> type == kMCImagePaletteTypeOptimal)
			t_palette_settings . ncolors = p_palette -> optimal . palette_size;
		else
			t_palette_settings . ncolors = 0;
		t_ps_ptr = &t_palette_settings;
	}
	
	IO_handle t_stream = nil;
	/* UNCHECKED */ t_stream = MCS_fakeopenwrite();
	t_success = MCImageExport(p_bitmap, (Export_format)p_format, t_ps_ptr, p_dither, t_stream, nil);
	
	MCAutoNativeCharArray t_autobuffer;
	void *t_buffer = nil;
	size_t t_size = 0;
	MCS_closetakingbuffer(t_stream, t_buffer, t_size);
	t_autobuffer.Give((char_t*)t_buffer, t_size);

	if (!t_success)
	{
		ctxt.LegacyThrow(EE_EXPORT_CANTWRITE);
		
		return;
	}
	
	/* UNCHECKED */ t_autobuffer.CreateStringAndRelease(r_data);
}

void MCInterfaceExportBitmapToFile(MCExecContext& ctxt, MCImageBitmap *p_bitmap, int p_format, MCInterfaceImagePaletteSettings *p_palette, bool p_dither, MCStringRef p_filename, MCStringRef p_mask_filename)
{
	if (!ctxt . EnsureDiskAccessIsAllowed())
		return;

	IO_handle t_mstream = nil;
	if (p_mask_filename != nil)
	{
		
		if ((t_mstream = MCS_open(p_mask_filename, kMCSOpenFileModeWrite, False, False, 0)) == nil)
		{
			ctxt . LegacyThrow(EE_EXPORT_CANTOPEN);
			return;
		}
	}
	IO_handle t_fstream;
	if ((t_fstream = MCS_open(p_filename, kMCSOpenFileModeWrite, False, False, 0)) == nil)
	{
		ctxt . LegacyThrow(EE_EXPORT_CANTOPEN);
		if (t_mstream != nil)
			MCS_close(t_mstream);
		return;
	}
	
	MCImagePaletteSettings t_palette_settings;
	MCImagePaletteSettings *t_ps_ptr = nil;
	if (p_palette != nil)
	{
		t_palette_settings . type = p_palette -> type;
		if (p_palette -> type == kMCImagePaletteTypeCustom)
		{
			t_palette_settings . colors = p_palette -> custom . colors;
			t_palette_settings . ncolors = p_palette -> custom . count;
		}
		else if (p_palette -> type == kMCImagePaletteTypeOptimal)
			t_palette_settings . ncolors = p_palette -> optimal . palette_size;
		else
			t_palette_settings . ncolors = 0;
		t_ps_ptr = &t_palette_settings;
	}
	
	bool t_delete_file = false;
	if (!MCImageExport(p_bitmap, (Export_format)p_format, t_ps_ptr, p_dither, t_fstream, t_mstream))
	{
		t_delete_file = true;
		ctxt . LegacyThrow(EE_EXPORT_CANTWRITE);
	}
	
	MCS_close(t_fstream);
	if (t_mstream != nil)
		MCS_close(t_mstream);
	
	if (t_delete_file)
		MCS_unlink(p_filename);
}

MCImageBitmap* MCInterfaceGetSnapshotBitmap(MCExecContext &ctxt, MCStringRef p_display, MCRectangle *p_region, uint4 p_window)
{
	MCRectangle t_rect;
	if (p_region == nil)
	{
		t_rect.x = t_rect.y = -32768;
		t_rect.width = t_rect.height = 0;
	}
	else	
		t_rect = *p_region;
	
	MCBitmap *t_bitmap = nil;
	MCImageBitmap *t_image_bitmap = nil;
	
	t_bitmap = MCscreen->snapshot(t_rect, p_window, p_display);
	if (t_bitmap == nil)
	{
		ctxt . LegacyThrow(EE_EXPORT_NOSELECTED);
	}
	else
	{
		/* UNCHECKED */ MCImageBitmapCreateWithOldBitmap(t_bitmap, t_image_bitmap);
		MCscreen->destroyimage(t_bitmap);
	}
	
	return t_image_bitmap;
}

bool MCInterfaceGetDitherImage(MCImage *p_image)
{
	if (p_image == nil)
		p_image = MCtemplateimage;
	
	return !p_image->getflag(F_DONT_DITHER);
}

void MCInterfaceExecExportSnapshotOfScreen(MCExecContext& ctxt, MCRectangle *p_region, int p_format, MCInterfaceImagePaletteSettings *p_palette, MCStringRef &r_data)
{
	MCImageBitmap *t_bitmap;
	t_bitmap = MCInterfaceGetSnapshotBitmap(ctxt, nil, p_region, 0);
	MCInterfaceExportBitmap(ctxt, t_bitmap, p_format, p_palette, MCInterfaceGetDitherImage(nil), r_data);
}

void MCInterfaceExecExportSnapshotOfScreenToFile(MCExecContext& ctxt, MCRectangle *p_region, int p_format, MCInterfaceImagePaletteSettings *p_palette, MCStringRef p_filename, MCStringRef p_mask_filename)
{
	MCImageBitmap *t_bitmap;
	t_bitmap = MCInterfaceGetSnapshotBitmap(ctxt, nil, p_region, 0);
	MCInterfaceExportBitmapToFile(ctxt, t_bitmap, p_format, p_palette, MCInterfaceGetDitherImage(nil), p_filename, p_mask_filename);
}

void MCInterfaceExecExportSnapshotOfStack(MCExecContext& ctxt, MCStringRef p_stack, MCStringRef p_display, MCRectangle *p_region, int p_format, MCInterfaceImagePaletteSettings *p_palette, MCStringRef &r_data)
{
	uint4 t_window;
	if (!MCU_stoui4(p_stack, t_window))
		ctxt . LegacyThrow(EE_EXPORT_NOSELECTED);
	else
	{
		MCImageBitmap *t_bitmap;
		t_bitmap = MCInterfaceGetSnapshotBitmap(ctxt, p_display, p_region, t_window);
		MCInterfaceExportBitmap(ctxt, t_bitmap, p_format, p_palette, MCInterfaceGetDitherImage(nil), r_data);
	}
}

void MCInterfaceExecExportSnapshotOfStackToFile(MCExecContext& ctxt, MCStringRef p_stack, MCStringRef p_display, MCRectangle *p_region, int p_format, MCInterfaceImagePaletteSettings *p_palette, MCStringRef p_filename, MCStringRef p_mask_filename)
{
	uint4 t_window;
	if (!MCU_stoui4(p_stack, t_window))
		ctxt . LegacyThrow(EE_EXPORT_NOSELECTED);
	else
	{
		MCImageBitmap *t_bitmap;
		t_bitmap = MCInterfaceGetSnapshotBitmap(ctxt, p_display, p_region, t_window);
		MCInterfaceExportBitmapToFile(ctxt, t_bitmap, p_format, p_palette, MCInterfaceGetDitherImage(nil), p_filename, p_mask_filename);
	}
}

MCImageBitmap *MCInterfaceGetSnapshotOfObjectBitmap(MCObject *p_target, MCRectangle *p_region, bool p_with_effects, MCPoint *p_at_size)
{
	MCBitmap *t_bitmap = nil;
	MCImageBitmap *t_image_bitmap = nil;
	
	t_bitmap = p_target -> snapshot(p_region, p_at_size, p_with_effects);
	if (!t_bitmap == nil)
	{
		/* UNCHECKED */ MCImageBitmapCreateWithOldBitmap(t_bitmap, t_image_bitmap);
		MCscreen->destroyimage(t_bitmap);
	}
	return t_image_bitmap;
}

void MCInterfaceExecExportSnapshotOfObject(MCExecContext& ctxt, MCObject *p_target, MCRectangle *p_region, bool p_with_effects, MCPoint *p_at_size, int p_format, MCInterfaceImagePaletteSettings *p_palette, MCStringRef &r_data)
{
	MCImageBitmap *t_bitmap;
	t_bitmap = MCInterfaceGetSnapshotOfObjectBitmap(p_target, p_region, p_with_effects, p_at_size);
	MCInterfaceExportBitmap(ctxt, t_bitmap, p_format, p_palette, MCInterfaceGetDitherImage(nil), r_data);
}
void MCInterfaceExecExportSnapshotOfObjectToFile(MCExecContext& ctxt, MCObject *p_target, MCRectangle *p_region, bool p_with_effects, MCPoint *p_at_size, int p_format, MCInterfaceImagePaletteSettings *p_palette, MCStringRef p_filename, MCStringRef p_mask_filename)
{
	MCImageBitmap *t_bitmap;
	t_bitmap = MCInterfaceGetSnapshotOfObjectBitmap(p_target, p_region, p_with_effects, p_at_size);
	MCInterfaceExportBitmapToFile(ctxt, t_bitmap, p_format, p_palette, MCInterfaceGetDitherImage(nil), p_filename, p_mask_filename);
}

MCImage* MCInterfaceExecExportSelectImage(MCExecContext& ctxt)
{
	MCObject *optr = MCselected->getfirst();
	if (optr == nil)
	{
		MCCard *cardptr = MCdefaultstackptr->getchild(CT_THIS, kMCEmptyString, CT_CARD);
		optr = cardptr->getchild(CT_LAST, kMCEmptyString, CT_IMAGE, CT_UNDEFINED);
	}
	if (optr == nil || !optr->getopened())
	{
		ctxt . LegacyThrow(EE_EXPORT_NOSELECTED);
		return nil;
	}
	if (optr->gettype() != CT_IMAGE)
	{
		ctxt . LegacyThrow(EE_EXPORT_NOTANIMAGE);
		return nil;
	}
	return (MCImage *)optr;
}

void MCInterfaceExecExportImage(MCExecContext& ctxt, MCImage *p_target, int p_format, MCInterfaceImagePaletteSettings *p_palette, MCStringRef &r_data)
{
	if (p_target == nil)
		p_target = MCInterfaceExecExportSelectImage(ctxt);
	if (p_target != nil)
	{
		if (p_target->getrect() . width == 0 || p_target -> getrect() . height == 0)
		{
			MCStringCopy(kMCEmptyString, r_data);
			return;
		}

		MCImageBitmap *t_bitmap;
		if (p_target->lockbitmap(t_bitmap))
			MCInterfaceExportBitmap(ctxt, t_bitmap, p_format, p_palette, MCInterfaceGetDitherImage(p_target), r_data);
		p_target->unlockbitmap(t_bitmap);
	}
}
void MCInterfaceExecExportImageToFile(MCExecContext& ctxt, MCImage *p_target, int p_format, MCInterfaceImagePaletteSettings *p_palette, MCStringRef p_filename, MCStringRef p_mask_filename)
{
	if (p_target == nil)
		p_target = MCInterfaceExecExportSelectImage(ctxt);
	if (p_target != nil)
	{
		MCImageBitmap *t_bitmap;
		if (p_target->lockbitmap(t_bitmap))
			MCInterfaceExportBitmapToFile(ctxt, t_bitmap, p_format, p_palette, MCInterfaceGetDitherImage(p_target), p_filename, p_mask_filename);
		p_target->unlockbitmap(t_bitmap);
	}
}

////////////////////////////////////////////////////////////////////////////////

void MCInterfaceExecSortAddItem(MCExecContext &ctxt, MCSortnode *items, uint4 &nitems, int form, MCValueRef p_input, MCExpression *by)
{
	MCAutoValueRef t_output;
	if (by != NULL)
	{
		MCerrorlock++;
		ctxt . GetEP() . setvalueref(p_input);
		MCeach->set(ctxt . GetEP());
		if (by->eval(ctxt . GetEP()) == ES_NORMAL)
			t_output = MCValueRetain(ctxt.GetEP().getvalueref());
		else
			t_output = MCValueRetain(kMCEmptyString);
		MCerrorlock--;
	}
	else
		t_output = MCValueRetain(p_input);
	
	MCAutoStringRef t_converted;
	switch (form)
	{
	case ST_DATETIME:
		if (MCD_convert(ctxt, *t_output, CF_UNDEFINED, CF_UNDEFINED, CF_SECONDS, CF_UNDEFINED, &t_converted))
			if (ctxt.ConvertToNumber(*t_converted, items[nitems].nvalue))
				break;
	
		/* UNCHECKED */ MCNumberCreateWithReal(-MAXREAL8, items[nitems].nvalue);
		break;
			
	case ST_NUMERIC:
		if (ctxt.ConvertToNumber(*t_output, items[nitems].nvalue))
			break;
			
		/* UNCHECKED */ MCNumberCreateWithReal(-MAXREAL8, items[nitems].nvalue);
		break;
			
	default:
		if (ctxt . GetCaseSensitive())
			/* UNCHECKED */ ctxt.ConvertToString(*t_output, items[nitems].svalue);
		else
		{
			MCStringRef t_fixed, t_mutable;
			/* UNCHECKED */ ctxt.ConvertToString(*t_output, t_fixed);
			/* UNCHECKED */ MCStringMutableCopyAndRelease(t_fixed, t_mutable);
			/* UNCHECKED */ MCStringLowercase(t_mutable);
			/* UNCHECKED */ MCStringCopyAndRelease(t_mutable, items[nitems].svalue);
		}
			
		break;
	}
	nitems++;
}

bool MCInterfaceExecSortContainer(MCExecContext &ctxt, MCStringRef p_data, int p_type, Sort_type p_direction, int p_form, MCExpression *p_by, MCStringRef &r_output)
{
	if (MCStringGetLength(p_data) == 0)
	{
		MCStringCopy(kMCEmptyString, r_output);
		return true;
	}

	// If sorting items of the container, then we use the current itemDelimiter to split each item,
	// all other forms of search default to the lineDelimiter for now. Note that this is a slight
	// change of behavior as previously sorting containers by line ignored the lineDelimiter and
	// always delimited by ascii 10.
	char t_delimiter;
	if (p_type == CT_ITEM)
		t_delimiter = ctxt . GetItemDelimiter();
	else
		t_delimiter = ctxt . GetLineDelimiter();

	if (t_delimiter == '\0')
		return false;

	uindex_t t_item_count;
	t_item_count = 0;

	// Calculate the number of items we need to sort, store this in t_item_count.
	uint4 t_item_size;
	t_item_size = MCStringGetLength(p_data);

	MCAutoPointer<char> t_item_text;
	t_item_text = strclone(MCStringGetCString(p_data));

	char *t_string_pointer;
	t_string_pointer = *t_item_text;

	char *t_end_pointer;
	bool t_trailing_delim = false;
	while ((t_end_pointer = strchr(t_string_pointer, t_delimiter)) != NULL)
	{
		// knock out last delim for lines with a trailing return char
		if (p_type != CT_ITEM && t_end_pointer[1] == '\0')
		{
			t_end_pointer[0] = '\0';
			t_trailing_delim = true;
		}
		else
			t_item_count++;
		t_string_pointer = t_end_pointer + 1;
	}

	// OK-2008-12-11: [[Bug 7503]] - If there are 0 items in the string, don't carry out the search,
	// this keeps the behavior consistent with previous versions of Revolution.
	if (t_item_count < 1)
	{
		MCStringCopy(p_data, r_output);
		return true;
	}

	// Now we know the item count, we can allocate an array of MCSortnodes to store them.
	MCAutoArray<MCSortnode> t_items;
	t_items.Extend(t_item_count + 1);
	t_item_count = 0;
	t_string_pointer = *t_item_text;

	// Next, populate the MCSortnodes with all the items to be sorted
	do
	{
		MCAutoStringRef t_string;
		if ((t_end_pointer = strchr(t_string_pointer, t_delimiter)) != NULL)
		{
			*t_end_pointer++ = '\0';
			 MCStringCreateWithNativeChars((const char_t *)t_string_pointer, t_end_pointer - t_string_pointer - 1, &t_string);
		}
		else
			MCStringCreateWithNativeChars((const char_t *)t_string_pointer, strlen(t_string_pointer), &t_string);

		MCInterfaceExecSortAddItem(ctxt, t_items.Ptr(), t_item_count, p_form, *t_string, p_by);

		t_items[t_item_count - 1] . data = (void *)t_string_pointer;
		t_string_pointer = t_end_pointer;
	}
	while(t_end_pointer != NULL);

	// Sort the array
	MCU_sort(t_items.Ptr(), t_item_count, p_direction, (Sort_type)p_form);

	// Build the output string
	MCAutoPointer<char> t_output;
	t_output = new char[t_item_size + 1];
	(*t_output)[0] = '\0';
	
	uint4 t_length;
	t_length = 0;

	for (unsigned int i = 0; i < t_item_count; i++)
	{
		uint4 t_item_length;
		t_item_length = strlen((const char *)t_items[i] . data);
		strncpy(&(*t_output)[t_length], (const char *)t_items[i] . data, t_item_length);
		t_length = t_length + t_item_length;

		if (t_trailing_delim || i < t_item_count - 1)
			(*t_output)[t_length++] = t_delimiter;
	}
	(*t_output)[t_length] = '\0';

	MCStringCreateWithNativeChars((const char_t *)*t_output, t_length, r_output);

	return true; 
}


void MCInterfaceExecSortCardsOfStack(MCExecContext &ctxt, MCStack *p_target, bool p_ascending, int p_format, MCExpression *p_by, bool p_only_marked)
{
	if (p_target == nil)
		p_target = MCdefaultstackptr;

	if (p_target->sort(ctxt, p_ascending ? ST_ASCENDING : ST_DESCENDING, (Sort_type)p_format, p_by, p_only_marked) != ES_NORMAL)
		ctxt . LegacyThrow(EE_SORT_CANTSORT);
}

void MCInterfaceExecSortField(MCExecContext &ctxt, MCObjectPtr p_target, int p_chunk_type, bool p_ascending, int p_format, MCExpression *p_by)
{
	MCField *t_field =(MCField *)p_target . object;
	if (t_field->sort(ctxt, p_target . part_id, (Chunk_term)p_chunk_type, p_ascending ? ST_ASCENDING : ST_DESCENDING, (Sort_type)p_format, p_by) != ES_NORMAL)
		ctxt . LegacyThrow(EE_SORT_CANTSORT);
}

void MCInterfaceExecSortContainer(MCExecContext &ctxt, MCStringRef& x_target, int p_chunk_type, bool p_ascending, int p_format, MCExpression *p_by)
{
	MCAutoStringRef t_sorted_string;

	if (MCInterfaceExecSortContainer(ctxt, x_target, p_chunk_type, p_ascending ? ST_ASCENDING : ST_DESCENDING, p_format, p_by, &t_sorted_string))
	{
		x_target = (MCStringRef)MCValueRetain(*t_sorted_string);
		return;
	}
	
	ctxt . LegacyThrow(EE_SORT_CANTSORT);
}

////////////////////////////////////////////////////////////////////////////////

void MCInterfaceExecFind(MCExecContext& ctxt, int p_mode, MCStringRef p_needle, MCChunk *p_target)
{
	if (MCStringGetLength(p_needle) == 0)
	{
		if (MCfoundfield != NULL)
			MCfoundfield->clearfound();
		ctxt .SetTheResultToCString(MCnotfoundstring);
		return;
	}
	MCdefaultstackptr->find(ctxt, (Find_mode)p_mode, p_needle, p_target);
}

////////////////////////////////////////////////////////////////////////////////

void MCInterfaceExecChooseTool(MCExecContext& ctxt, MCStringRef p_input, int p_tool)
{
	MCU_choose_tool(ctxt, p_input, (Tool)p_tool);
}

////////////////////////////////////////////////////////////////////////////////

void MCInterfaceExecGo(MCExecContext& ctxt, MCCard *p_card, MCStringRef p_window, int p_mode, bool p_this_stack, bool p_visible)
{
	if (p_card == nil)
    {
        if (MCresult -> isclear())
            ctxt . SetTheResultToStaticCString("No such card");
		return;
    }
    
    MCStack *t_stack;
    t_stack = p_card -> getstack();
    
	MCRectangle rel;
	MCStack *parentptr;

	if (p_mode == WM_PULLDOWN || p_mode == WM_POPUP || p_mode == WM_OPTION)
	{
		MCButton *bptr = (MCButton *)ctxt . GetObject();
		if (ctxt . GetObject()->gettype() == CT_BUTTON && bptr->attachmenu(t_stack))
			rel = MCU_recttoroot(bptr->getstack(), bptr->getrect());
		else
		{
			ctxt . LegacyThrow(EE_GO_CANTATTACH);
			return;
		}
	}
	else
	{
		// MW-2011-02-27: [[ Bug ]] Make sure that if we open as a sheet, we have a parent pointer!
		if (ctxt . GetObject()->getstack()->getopened() || MCtopstackptr == NULL)
			parentptr = ctxt . GetObject() -> getstack();
		else
			parentptr = MCtopstackptr;

		rel = parentptr -> getrect();
	}

	t_stack->stopedit();

	Window_mode wm = (Window_mode)p_mode;
	if (wm == WM_LAST && t_stack->userlevel() != 0 && p_window == nil && !p_this_stack)
		wm = (Window_mode)(t_stack->userlevel() + WM_TOP_LEVEL_LOCKED);

	uint2 oldw = t_stack->getrect().width;
	uint2 oldh = t_stack->getrect().height;

	// Here 'oldstack' is the pointer to the stack's window we are taking over.
	// If it turns out NULL then we aren't subverting another stacks' window to
	// our cause :o)
	MCStack *oldstack = NULL;
	if (p_window != nil || p_this_stack)
	{
		Window w = DNULL;
		if (p_this_stack)
		{
			oldstack = MCdefaultstackptr;
			w = oldstack->getwindow();
		}
		else
		{
			uint4 win;
			if (MCU_stoui4(p_window, win) && MCscreen->uint4towindow(win, w))
				oldstack = MCdispatcher->findstackd(w);
			else
				oldstack = ctxt . GetObject()->getstack()->findstackname_oldstring(MCStringGetOldString(p_window));
		}
		
		if (oldstack == NULL || !oldstack->getopened())
		{
			ctxt . LegacyThrow(EE_GO_BADWINDOWEXP);
			return;
		}
		
		if (oldstack == t_stack)
			oldstack = NULL;
		else
		{
			// MW-2011-10-01: [[ Effects ]] Snapshot the old stack window.
			if (!MCRedrawIsScreenLocked() && MCcur_effects != NULL)
				oldstack -> snapshotwindow(oldstack -> getcurcard() -> getrect());
			
			// MW-2011-10-01: [[ Redraw ]] Lock the screen until we are done.
			MCRedrawLockScreen();
			
			// MW-2012-09-19: [[ Bug 10383 ]] Use the 'real' mode - otherwise we get one
			//   modified for ICONIC or CLOSED states which screw things up a bit!
			wm = oldstack->getrealmode();
			if (wm == WM_MODAL || wm == WM_SHEET)
			{
				MCRedrawUnlockScreen();
				ctxt . LegacyThrow(EE_GO_BADWINDOWEXP);
				return;
			}
			oldstack->kunfocus();
			t_stack->close();
			
			MCPlayer *tptr = MCplayers;
			while (tptr != NULL)
			{
				MCPlayer *oldptr = tptr;
				tptr = tptr->getnextplayer();
				if (oldptr->getstack() == oldstack)
					oldptr->close();
			}

			if (!t_stack->takewindow(oldstack))
			{
				MCRedrawUnlockScreen();
				ctxt . LegacyThrow(EE_GO_BADWINDOWEXP);
				return;
			}
		}
	}
	else if (p_mode != WM_LAST && wm >= WM_MODELESS)
	{
		// MW-2011-08-18: [[ Redraw ]] Move to use redraw lock/unlock.
		MCRedrawForceUnlockScreen();
	}

	Boolean oldtrace = MCtrace;
	MCtrace = False;

	// MW-2007-02-11: [[ Bug 4029 ]] - 'go invisible' fails to close stack window if window already open
	if (!p_visible && t_stack -> getflag(F_VISIBLE))
	{
		if (t_stack -> getwindow() != NULL)
			MCscreen -> closewindow(t_stack -> getwindow());
		t_stack->setflag(False, F_VISIBLE);
	}

	// MW-2011-02-27: [[ Bug ]] Make sure that if we open as a sheet, we have a parent pointer!
	if (wm != WM_SHEET && wm != WM_DRAWER)
		parentptr = nil;

	Exec_stat stat = ES_NORMAL;
	Boolean added = False;
	if (MCnexecutioncontexts < MAX_CONTEXTS)
	{
		MCexecutioncontexts[MCnexecutioncontexts++] = &ctxt . GetEP();
		added = True;
	}

#ifdef _MOBILE
	// MW-2011-01-30: [[ Effects ]] On Mobile, we must twiddle with snapshots to
	//   ensure go stack with visual effect works.
	if (oldstack == nil && MCcur_effects != nil && MCdefaultstackptr != t_stack)
	{
		MCdefaultstackptr -> snapshotwindow(MCdefaultstackptr -> getcurcard() -> getrect());
		t_stack -> takewindowsnapshot(MCdefaultstackptr);
		MCRedrawLockScreen();
	}
#endif	
	
	if (t_stack->setcard(p_card, True, True) == ES_ERROR
	        || t_stack->openrect(rel, wm, parentptr, WP_DEFAULT, OP_NONE) == ES_ERROR)
	{
		MCtrace = oldtrace;
		stat = ES_ERROR;
	}
	
	if (oldstack != NULL)
	{
		MCRectangle trect = t_stack->getcurcard()->getrect();
		t_stack->getcurcard()->message_with_args(MCM_resize_stack, trect.width, trect.height, oldw, oldh);
		
		MCRedrawUnlockScreen();
		
		if (MCcur_effects != nil)
		{
			Boolean t_abort;
			t_stack -> effectrect(t_stack -> getcurcard() -> getrect(), t_abort);
		}
		
		Boolean oldlock = MClockmessages;
		MClockmessages = True;
		oldstack->close();
		MClockmessages = oldlock;
		t_stack->kfocus();
	}
	
#ifdef _MOBILE
	// MW-2011-01-30: [[ Effects ]] Apply any stack level visual efect.
	if (oldstack == nil && MCcur_effects != nil && MCdefaultstackptr != t_stack)
	{
		MCRedrawUnlockScreen();
		
		// MW-2011-10-17: [[ Bug 9811 ]] Make sure we configure the new card now.
		MCRedrawDisableScreenUpdates();
		t_stack -> configure(True);
		MCRedrawEnableScreenUpdates();
			
		Boolean t_abort;
		t_stack -> effectrect(t_stack -> getcurcard() -> getrect(), t_abort);
	}
#endif	

	if (added)
		MCnexecutioncontexts--;
	
	MCtrace = oldtrace;
	if (t_stack->getmode() == WM_TOP_LEVEL || t_stack->getmode() == WM_TOP_LEVEL_LOCKED)
		MCdefaultstackptr = t_stack;
	if (MCmousestackptr != NULL)
		MCmousestackptr->resetcursor(True);
	if (MCabortscript)
		stat = ES_ERROR;
	if (stat == ES_ERROR)
		ctxt . Throw();
}

void MCInterfaceExecGoCardAsMode(MCExecContext& ctxt, MCCard *p_card, int p_mode, bool p_visible, bool p_this_stack)
{
	MCInterfaceExecGo(ctxt, p_card, nil, p_mode, p_this_stack, p_visible);
}

void MCInterfaceExecGoCardInWindow(MCExecContext& ctxt, MCCard *p_card, MCStringRef p_window, bool p_visible, bool p_this_stack)
{
	MCInterfaceExecGo(ctxt, p_card, p_window, WM_MODELESS, p_this_stack, p_visible);
}

void MCInterfaceExecGoRecentCard(MCExecContext& ctxt)
{
	MCrecent->gorel(-1);
}

void MCInterfaceExecGoCardRelative(MCExecContext& ctxt, bool p_forward, real8 p_amount)
{
	int2 i = (int2) (p_forward ? p_amount : -p_amount);
	MCrecent->gorel(i);
}

void MCInterfaceExecGoCardEnd(MCExecContext& ctxt, bool p_is_start)
{
	MCrecent->godirect(p_is_start);
}

void MCInterfaceExecGoHome(MCExecContext& ctxt, MCCard *p_card)
{
	if (p_card -> getstack() != MCdefaultstackptr)
	{
		MCdefaultstackptr->close();
		MCdefaultstackptr->checkdestroy();
	}
	MCInterfaceExecGo(ctxt, p_card, nil, 0, false, true);
}

////////////////////////////////////////////////////////////////////////////////

void MCInterfaceExecVisualEffect(MCExecContext& ctxt, MCInterfaceVisualEffect p_effect)
{
	MCEffectList *effectptr = MCcur_effects;
	if (effectptr == nil)
		MCcur_effects = effectptr = new MCEffectList;
	else
	{
		while (effectptr->next != NULL)
			effectptr = effectptr->next;
		effectptr->next = new MCEffectList;
		effectptr = effectptr->next;
	}
	
	effectptr -> type = p_effect . type;
	effectptr -> direction = p_effect . direction;
	effectptr -> speed = p_effect . speed;
	effectptr -> image = p_effect . image;
	effectptr -> name = strclone(MCStringGetCString(p_effect . name));
	if (MCStringGetLength(p_effect . sound) == 0)
		effectptr -> sound = NULL;
	else
		effectptr -> sound = strclone(MCStringGetCString(p_effect . sound));
	
	MCEffectArgument *t_arguments = nil;
	for (uindex_t i = 0; i < p_effect . nargs; i++)
	{
		MCInterfaceVisualEffectArgument t_arg = p_effect . arguments[i];
		MCEffectArgument *t_kv;
		t_kv = new MCEffectArgument;
		t_kv -> next = t_arguments;
		t_kv -> key = strclone(MCStringGetCString(t_arg . key));
		t_kv -> value = strclone(MCStringGetCString(t_arg . value));
		t_arguments = t_kv;
		t_arg = p_effect . arguments[i+1];
	}

	effectptr -> arguments = t_arguments;
}<|MERGE_RESOLUTION|>--- conflicted
+++ resolved
@@ -2917,7 +2917,7 @@
 	{
 		MCAutoValueRef t_name;
 		p_object->names(P_NAME, &t_name);
-		MCdefaultstackptr->setstringprop(ctxt, 0, P_MAIN_STACK, False, *t_name);
+		MCdefaultstackptr->setvariantprop(ctxt, 0, P_MAIN_STACK, False, *t_name);
 		if (ctxt . HasError())
 		{
 			delete MCdefaultstackptr;
@@ -2931,17 +2931,9 @@
 	MCdefaultstackptr = odefaultstackptr;
 
 	if (p_new_name != nil)
-<<<<<<< HEAD
-	{
-		ctxt . GetEP() . setvalueref(p_new_name);
-		t_object->setprop(0, P_NAME, ctxt . GetEP(), False);
-	}
+		t_object->setstringprop(ctxt, 0, P_NAME, False, p_new_name);
+	
 	MCAutoValueRef t_id;
-=======
-		t_object->setstringprop(ctxt, 0, P_NAME, False, p_new_name);
-	
-	MCAutoStringRef t_id;
->>>>>>> e71071c5
 	t_object->names(P_LONG_ID, &t_id);
 	ctxt . SetItToValue(*t_id);
 }
@@ -2969,18 +2961,9 @@
 	MCObject *t_object = MCtemplatecard->clone(True, False);
 
 	if (p_new_name != nil)
-<<<<<<< HEAD
-	{
-		ctxt . GetEP() . setvalueref(p_new_name);
-		t_object->setprop(0, P_NAME, ctxt . GetEP(), False);
-	}
-
+		t_object->setstringprop(ctxt, 0, P_NAME, False, p_new_name);
+	
 	MCAutoValueRef t_id;
-=======
-		t_object->setstringprop(ctxt, 0, P_NAME, False, p_new_name);
-	
-	MCAutoStringRef t_id;
->>>>>>> e71071c5
 	t_object->names(P_LONG_ID, &t_id);
 	ctxt . SetItToValue(*t_id);
 }
@@ -3144,17 +3127,9 @@
 	}
 
 	if (p_new_name != nil)
-<<<<<<< HEAD
-	{
-		ctxt . GetEP() . setvalueref(p_new_name);
-		t_object->setprop(0, P_NAME, ctxt . GetEP(), False);
-	}
+		t_object->setstringprop(ctxt, 0, P_NAME, False, p_new_name);
+	
 	MCAutoValueRef t_id;
-=======
-		t_object->setstringprop(ctxt, 0, P_NAME, False, p_new_name);
-	
-	MCAutoStringRef t_id;
->>>>>>> e71071c5
 	t_object->names(P_LONG_ID, &t_id);
 	ctxt . SetItToValue(*t_id);
 
