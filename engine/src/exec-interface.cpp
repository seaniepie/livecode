--- conflicted
+++ resolved
@@ -1759,13 +1759,6 @@
 		}
 		else
         {
-<<<<<<< HEAD
-            if (!MCStringCopySubstring(p_typing, MCRangeMake(i, t_cp_length), &t_char))
-			{
-				ctxt . Throw();
-				break;
-			}
-=======
             /* If the character is in the BMP *and* it has a native mapping then
              * we use the mapped native char as the keycode. This makes things
              * consistent with normal keyboard entry. Any non-native unicode char
@@ -1781,9 +1774,11 @@
             else if (keysym > 0x7F)
                 keysym |= XK_Class_codepoint;
 		
-            MCStringCopySubstring(p_typing, MCRangeMake(i, t_cp_length), &t_char);
-			t_string = *t_char;
->>>>>>> 575678f5
+            if (!MCStringCopySubstring(p_typing, MCRangeMake(i, t_cp_length), &t_char))
+            {
+                ctxt.Throw();
+                break;
+            }
         }
         // PM-2014-10-03: [[ Bug 13907 ]] Make sure we don't pass nil to kdown
 		if (*t_char == nil)
