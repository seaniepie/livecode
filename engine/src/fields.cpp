/* Copyright (C) 2003-2013 Runtime Revolution Ltd.

This file is part of LiveCode.

LiveCode is free software; you can redistribute it and/or modify it under
the terms of the GNU General Public License v3 as published by the Free
Software Foundation.

LiveCode is distributed in the hope that it will be useful, but WITHOUT ANY
WARRANTY; without even the implied warranty of MERCHANTABILITY or
FITNESS FOR A PARTICULAR PURPOSE.  See the GNU General Public License
for more details.

You should have received a copy of the GNU General Public License
along with LiveCode.  If not see <http://www.gnu.org/licenses/>.  */

#include "prefix.h"

#include "globdefs.h"
#include "filedefs.h"
#include "objdefs.h"
#include "parsedef.h"

//#include "execpt.h"
#include "exec.h"
#include "sellst.h"
#include "undolst.h"
#include "stack.h"
#include "card.h"
#include "cdata.h"
#include "field.h"
#include "MCBlock.h"
#include "paragraf.h"
#include "scrolbar.h"
#include "mcerror.h"
#include "util.h"
#include "date.h"
#include "font.h"
#include "styledtext.h"
#include "cmds.h"
#include "redraw.h"

#include "globals.h"

const char *MCliststylestrings[] =
{
	"",
	"disc",
	"circle",
	"square",
	"decimal",
	"lower latin",
	"upper latin",
	"lower roman",
	"upper roman",
	"skip",
	nil
};

Exec_stat MCField::sort(MCExecContext &ctxt, uint4 parid, Chunk_term type,
                        Sort_type dir, Sort_type form, MCExpression *by)
{
	if (flags & F_SHARED_TEXT)
		parid = 0;
<<<<<<< HEAD
    
    // SN-2014-09-17: [[ Bug 13461 ]] We might get CT_FIELD as a chunk type.
    if (type == CT_FIELD)
        type = CT_PARAGRAPH;
=======
	else if (parid == 0)
        parid = getcard()->getid();
>>>>>>> 6b5232b4

    // SN-2014-09-17: [[ Bug 13461 ]] CT_LINE and CT_PARAGRAPH are equivalent in
    // the way they don't modify the content of the paragraphs
	if (type != CT_PARAGRAPH && type != CT_LINE)
	{
        
        extern bool MCInterfaceExecSortContainer(MCExecContext &ctxt, MCStringRef p_data, int p_type, Sort_type p_direction, int p_form, MCExpression *p_by, MCStringRef &r_output);
		// MW-2012-02-21: [[ FieldExport ]] Use the new text export method.
        MCAutoStringRef t_text_string, t_sorted;
		exportastext(parid, 0, INT32_MAX, &t_text_string);
        if (!MCInterfaceExecSortContainer(ctxt, *t_text_string, type, dir, form, by, &t_sorted))
            return ES_ERROR;
        
        settext(parid, *t_sorted, False);
        return ES_NORMAL;
	}

    MCAutoArray<MCSortnode> items;
	uint4 nitems = 0;
	MCParagraph *pgptr;
    
    if (opened && parid == 0)
        pgptr = paragraphs;
    else
        pgptr = getcarddata(fdata, parid, True)->getparagraphs();
    
    // MW-2008-02-29: [[ Bug 5763 ]] The crash report seems to suggest a problem with
    //   a NULL-pointer access on a paragraph - this is the only place I can see this
    //   happening, so we will guard against it.
    if (pgptr != NULL)
    {
        MCParagraph *tpgptr = pgptr;
        do
        {
            nitems++;
            tpgptr = tpgptr->next();
        }
        while (tpgptr != pgptr);
        items.Extend(nitems);
        nitems = 0;
        
        extern void MCStringsSortAddItem(MCExecContext &ctxt, MCSortnode *items, uint4 &nitems, int form, MCValueRef p_input, MCExpression *by);
        
        do
        {
            if (tpgptr->next() != pgptr || !tpgptr->IsEmpty())
            {
                MCAutoStringRef t_string;
                /* UNCHECKED */ MCStringCopy(tpgptr->GetInternalStringRef(), &t_string);
                MCStringsSortAddItem(ctxt, items.Ptr(), nitems, form, *t_string, by);
                items[nitems - 1].data = (void *)tpgptr;
            }
            tpgptr = tpgptr->next();
        }
        while (tpgptr != pgptr);
    }
    
    extern void MCStringsSort(MCSortnode *p_items, uint4 nitems, Sort_type p_dir, Sort_type p_form, MCStringOptions p_options);

    MCStringsSort(items.Ptr(), nitems, dir, form, ctxt . GetStringComparisonType());
    
    if (nitems > 0)
	{
		MCParagraph *newparagraphs = NULL;
		uint4 i;
		for (i = 0 ; i < nitems ; i++)
		{
			MCParagraph *tpgptr = (MCParagraph *)items[i].data;
			tpgptr->remove(pgptr);
			tpgptr->appendto(newparagraphs);

		}
		if (pgptr != NULL)
			pgptr->appendto(newparagraphs);
		getcarddata(fdata, parid, True)->setparagraphs(newparagraphs);
		if (opened && (parid == 0 || parid == getcard()->getid()))
		{
			paragraphs = newparagraphs;
			resetparagraphs();
			do_recompute(true);

			// MW-2011-08-18: [[ Layers ]] Invalidate the whole object.
			layer_redrawall();
		}
	}
    
	return ES_NORMAL;
}

Boolean MCField::find(MCExecContext &ctxt, uint4 cardid, Find_mode mode,
                      MCStringRef tofind, Boolean first)
{
	if (fdata == NULL || flags & F_F_DONT_SEARCH)
		return False;
	if (opened)
		fdata->setparagraphs(paragraphs);
    
	if (flags & F_SHARED_TEXT)
		cardid = 0;
	else if (cardid == 0)
        cardid = getcard()->getid();
    
	MCCdata *tptr = fdata;
	do
	{
		if (tptr->getid() == cardid)
		{
			MCParagraph *paragraphptr = tptr->getparagraphs();
			MCParagraph *tpgptr = paragraphptr;
			findex_t flength = MCStringGetLength(tofind);
			findex_t toffset, oldoffset;
			if (first && foundlength != 0)
			{
				findex_t junk = toffset = oldoffset = foundoffset + foundlength;
				tpgptr = indextoparagraph(tpgptr, oldoffset, junk);
				toffset -= oldoffset;
			}
			else
				toffset = oldoffset = 0;
			do
			{
				uindex_t t_length = MCStringGetLength(tpgptr->GetInternalStringRef());
				MCRange t_range, t_where;
				t_range = MCRangeMake(oldoffset, t_length - oldoffset);
				while (MCStringFind(tpgptr->GetInternalStringRef(), t_range, tofind, 
									ctxt.GetStringComparisonType(),
									&t_where))
				{
					switch (mode)
					{
					case FM_NORMAL:
						if (t_where.offset == 0 
							|| tpgptr->TextIsWordBreak(tpgptr->GetCodepointAtIndex(tpgptr->DecrementIndex(t_where.offset)))
							|| tpgptr->TextIsPunctuation(tpgptr->GetCodepointAtIndex(tpgptr->DecrementIndex(t_where.offset))))
						{
							if (first)
							{
								if (MCfoundfield != NULL && MCfoundfield != this)
									MCfoundfield->clearfound();
								foundoffset = toffset + t_where.offset;
								toffset = t_where.offset;
								t_where.offset = tpgptr->IncrementIndex(t_where.offset);
								while (t_where.offset < t_length
									   && !tpgptr->TextIsWordBreak(tpgptr->GetCodepointAtIndex(t_where.offset))
									   && !tpgptr->TextIsPunctuation(tpgptr->GetCodepointAtIndex(t_where.offset)))
								{
									t_where.offset = tpgptr->IncrementIndex(t_where.offset);
								}
								foundlength = t_where.offset - toffset;
								MCfoundfield = this;
							}
							return True;
						}
						t_where.offset = tpgptr->IncrementIndex(t_where.offset);
						break;
					case FM_WHOLE:
					case FM_WORD:
						if ((t_where.offset == 0 
								|| tpgptr->TextIsWordBreak(tpgptr->GetCodepointAtIndex(tpgptr->DecrementIndex(t_where.offset))))
							 && (t_where.offset + flength == t_length
								|| tpgptr->TextIsWordBreak(tpgptr->GetCodepointAtIndex(t_where.offset + flength))
								|| tpgptr->TextIsPunctuation(tpgptr->GetCodepointAtIndex(t_where.offset + flength))))

						{
							if (first)
							{
								if (MCfoundfield != NULL && MCfoundfield != this)
									MCfoundfield->clearfound();
								foundoffset = toffset + t_where.offset;
								foundlength = MCStringGetLength(tofind);
								MCfoundfield = this;
							}
							return True;
						}
						t_where.offset = tpgptr->IncrementIndex(t_where.offset);
						break;
					case FM_CHARACTERS:
					case FM_STRING:
						if (first)
						{
							if (MCfoundfield != NULL && MCfoundfield != this)
								MCfoundfield->clearfound();
							foundoffset = toffset + t_where.offset;
							foundlength = MCStringGetLength(tofind);
							MCfoundfield = this;
						}
						// Fall through...
					default:
						return True;
					}
					oldoffset = t_where.offset;
					t_range.offset = oldoffset;
					t_range.length = t_length - oldoffset;
				}
				toffset += tpgptr->gettextlengthcr();
				tpgptr = tpgptr->next();
				oldoffset = 0;
			}
			while (tpgptr != paragraphptr);
			return False;
		}
		tptr = tptr->next();
	}
	while (tptr != fdata);
	return False;
}

void MCField::verifyindex(MCParagraph *top, findex_t &si, bool p_is_end)
{
	// Does nothing at the moment
	// TODO: this will become useful again for surrogate pairs
}

// MW-2012-02-08: [[ Field Indices ]] If 'index' is non-nil then we return the
//   1-based index of the paragraph that si resides in.
MCParagraph *MCField::indextoparagraph(MCParagraph *top, findex_t &si, findex_t &ei, findex_t* index)
{
	int4 t_index;
	findex_t l = top->gettextlengthcr();
	MCParagraph *pgptr = top;
	t_index = 1;
	while (si >= l)
	{
		si -= l;
		ei -= l;
		t_index += 1;
		pgptr = pgptr->next();
		if (pgptr == top)
		{
			t_index -= 1;
			pgptr = pgptr->prev();
			si = ei = l - 1;
		}
		l = pgptr->gettextlengthcr();
	}
	if (index != nil)
		*index = t_index;
	return pgptr;
}

findex_t MCField::ytooffset(int4 y)
{
	findex_t si = 0;
	MCParagraph *tptr = paragraphs;
	while (True)
	{
		y -= tptr->getheight(fixedheight);
		if (y <= 0)
			break;
		si += tptr->gettextlengthcr();
		tptr = tptr->next();
	}
	return si;
}

int4 MCField::paragraphtoy(MCParagraph *target)
{
	int4 y = cury;
	MCParagraph *tptr = curparagraph;
	
	while (tptr != target)
	{
		y += tptr->getheight(fixedheight);
		tptr = tptr->next();
		if (tptr == paragraphs)
			break;
	}
	if (tptr != target)
	{
		y = cury;
		tptr = curparagraph;
		while (tptr != target && tptr != paragraphs)
		{
			tptr = tptr->prev();
			y -= tptr->getheight(fixedheight);
		}
	}
	return y;
}

#if TO_REMOVE
int32_t MCField::mapnativeindex(uint4 parid, int32_t p_native_index, bool p_is_end)
{
	// Resolve the correct collection of paragraphs.
	MCParagraph *t_paragraphs;
	t_paragraphs = resolveparagraphs(parid);
	if (t_paragraphs == nil)
		return p_native_index;
	
	int32_t t_index;
	t_index = 0;
	
	MCParagraph *t_paragraph;
	t_paragraph = t_paragraphs;
	do
	{
		int32_t t_native_length;
		t_native_length = t_paragraph -> gettextlength();
		if (p_native_index <= t_native_length)
		{
			t_index += t_paragraph -> mapnativeindex(p_native_index, p_is_end);
			break;
		}
		
		p_native_index -= t_native_length + 1;
		t_index += t_paragraph -> gettextsizecr();
		
		t_paragraph = t_paragraph -> next();
	}
	while(t_paragraph != t_paragraphs);
	
	return t_index;
}
#endif

findex_t MCField::getpgsize(MCParagraph *pgptr)
{
	if (pgptr == NULL)
		pgptr = paragraphs;
	MCParagraph *tpgptr = pgptr;
	findex_t length = 0;
	do
	{
		length += tpgptr->gettextlengthcr();
		tpgptr = tpgptr->next();
	}
	while (tpgptr != pgptr);
	return length;
}

// SN-2014-06-23: [[ Bug 12303 ]] Refactoring of the bugfix: new param added
void MCField::setparagraphs(MCParagraph *newpgptr, uint4 parid, bool p_preserve_zero_length_styles)
{
    setparagraphs(newpgptr, parid, INTEGER_MIN, INTEGER_MIN, p_preserve_zero_length_styles);
}

// SN-2014-06-23: [[ Bug 12303 ]] Refactoring of the bugfix: new param added
void MCField::setparagraphs(MCParagraph *newpgptr, uint4 parid, findex_t p_start, findex_t p_end, bool p_preserve_zero_length_styles)
{
	if (flags & F_SHARED_TEXT)
		parid = 0;
	else if (parid == 0)
        parid = getcard()->getid();
    
	MCCdata *fptr = getcarddata(fdata, parid, True);
	MCParagraph *pgptr = fptr->getparagraphs();
    MCParagraph *t_old_pgptr;

	if (opened && fptr == fdata)
		closeparagraphs(pgptr);
	if (pgptr == paragraphs)
		paragraphs = NULL;
	if (pgptr == oldparagraphs)
        oldparagraphs = NULL;

    // Save the current paragraphs and switch to the one to be processed
    t_old_pgptr = paragraphs;
    paragraphs = pgptr;

    // Must simply delete the whole lot of paragraphs (old execution)
    if (p_start == p_end && p_end == INTEGER_MIN)
    {
        while (paragraphs != NULL)
        {
            MCParagraph *tpgptr = paragraphs->remove(paragraphs);
            delete tpgptr;
        }
        paragraphs = newpgptr;

        fptr->setparagraphs(paragraphs);
    }
    else
    {
        // New execution, only deleting a part of the paragraphs
        uint4 oc = 0;

        uint4 oldstate = state;
        bool t_refocus;
        if (focused == this)
            t_refocus = true;
        else
            t_refocus = false;
        if (state & CS_KFOCUSED)
            kunfocus();

        // MW-2012-09-07: [[ 10374 ]] Make sure we preseve the drag* vars since
        //   closing and opening the field will clear them.
        bool t_was_dragdest, t_was_dragsource;
        t_was_dragdest = MCdragdest == this;
        t_was_dragsource = MCdragsource == this;
        while (opened)
        {
            close();
            oc++;
        }

        // delete the text to be replaced
        settextindex(parid, p_start, p_end, kMCEmptyString, False);
        
        MCParagraph *t_lastpgptr;
        MCParagraph *t_insert_paragraph;
        // Fetch the paragraph in which to insert the new paragraphs (and update the position)
        t_insert_paragraph = indextoparagraph(paragraphs, p_start, p_end);

        if (newpgptr -> prev() == newpgptr)
            t_lastpgptr = NULL;
        else
            t_lastpgptr = newpgptr -> prev();

        t_insert_paragraph->setselectionindex(p_start, p_start, False, False);
        t_insert_paragraph->split();
        t_insert_paragraph->append(newpgptr);
        // SN-2014-20-06: [[ Bug 12303 ]] Refactoring of the bugfix
        t_insert_paragraph->join(p_preserve_zero_length_styles);
        if (t_lastpgptr == NULL)
            t_lastpgptr = t_insert_paragraph;
        else
            t_insert_paragraph->defrag();
        
        // MW-2014-05-28: [[ Bug 10593 ]] When replacing a range of text with styles, paragraph styles from
        //   the new content should replace paragraph styles for the old content whenever the range touches
        //   the 0 index of a paragraph. Thus when joining the end of the range again, we want to preserve
        //   the new contents styles even if it is an empty paragraph.
        t_lastpgptr->join(true);
        t_lastpgptr->defrag();

        fptr->setparagraphs(paragraphs);

        while (oc--)
        {
            open();
        }

        // MW-2012-09-07: [[ 10374 ]] Make sure we preseve the drag* vars since
        //   closing and opening the field will clear them.
        if (t_was_dragsource)
            MCdragsource = this;
        if (t_was_dragdest)
            MCdragdest = this;

        if (oldstate & CS_KFOCUSED)
            kfocus();
        // MW-2008-03-25: Make sure we reset focused to this field - otherwise mouseMoves aren't
        //   sent to the field after doing a partial htmlText update.
        if (t_refocus)
            focused = this;
        state = oldstate;
    }


	// MW-2008-03-13: [[ Bug 5383 ]] Crash when saving after initiating a URL download
	//   Here it is important to 'setparagraphs' on the MCCdata object *before* opening. This
	//   is because it is possible for URL downloads to be initiated in openparagraphs, which 
	//   allow messages to be processed which allows a save to occur and its important that
	//   the field be in a consistent state.
	if (opened && fptr == fdata)
    {
		openparagraphs();
		do_recompute(true);

		// MW-2011-08-18: [[ Layers ]] Invalidate the whole object.
		layer_redrawall();
	}
	else
    {
        paragraphs = t_old_pgptr;
    }
}

Exec_stat MCField::settext(uint4 parid, MCStringRef p_text, Boolean formatted)
{
	state &= ~CS_CHANGED;
	if (opened)
	{
		Ustruct *us = MCundos->getstate();
		if (us != NULL && MCundos->getobject() == this)
			MCundos->freestate();
		clearfound();
		fdata->setparagraphs(paragraphs);
		unselect(False, True);
    }

	MCParagraph *pgptr = NULL;
    if (MCStringGetLength(p_text))
    {
        uindex_t t_text_length;
        uindex_t t_start;

        t_text_length = MCStringGetLength(p_text);
        t_start = 0;

		while (True)
		{
            uindex_t t_pos;
            t_pos = t_start;

			if (formatted)
                while (t_pos < t_text_length)
				{
                    if (MCStringFirstIndexOfChar(p_text, '\n', t_pos, kMCStringOptionCompareExact, t_pos))
                    {
                        if (MCStringGetCharAtIndex(p_text, t_pos + 1) == '\n')
                            break;
                        else
                            ++t_pos;
                    }
                    else
                        t_pos = t_text_length;
				}
			else
            {
                if (!MCStringFirstIndexOfChar(p_text, '\n', t_start, kMCStringOptionCompareExact, t_pos))
                    t_pos = t_text_length;
            }

            if (t_pos > PARAGRAPH_MAX_LEN - 2)
                t_pos = PARAGRAPH_MAX_LEN - 2;

            MCStringRef t_paragraph_text;
            if (t_pos != t_start)
                MCStringCopySubstring(p_text, MCRangeMake(t_start, t_pos - t_start), t_paragraph_text);
            else
                t_paragraph_text = MCValueRetain(kMCEmptyString);

            if (formatted)
            {
                /* UNCHECKED */ MCStringMutableCopyAndRelease(t_paragraph_text, t_paragraph_text);
                MCStringFindAndReplaceChar(t_paragraph_text, '\n', ' ', kMCStringOptionCompareExact);
			}

			MCParagraph *tpgptr = new MCParagraph;
			tpgptr->setparent(this);
			tpgptr->appendto(pgptr);

			// MW-2012-02-16: [[ IntrinsicUnicode ]] Make sure we pass the correct setting for
			//   'unicode'.
            // SN-2014-01-17: [[ Unicodification ]] Now input is directly handled as a unicode input
            tpgptr->settext(t_paragraph_text);

            MCValueRelease(t_paragraph_text);

            if (t_pos < t_text_length)
			{
                t_start = t_pos + 1;

                if (formatted && t_pos < t_text_length)
                    ++t_start;
			}
			else
				break;
		}
	}
	else
	{
		pgptr = new MCParagraph;
		pgptr->setparent(this);
	}
	setparagraphs(pgptr, parid);
	return ES_NORMAL;
}



// On input (si, ei) are relative to p_top
// On output we return the paragraph in which si is placed, and (si, ei) is
// relative to it.
// We also verify that (si, ei) fall on character boundaries.
MCParagraph *MCField::verifyindices(MCParagraph *p_top, findex_t& si, findex_t& ei)
{
	MCParagraph *t_start_pg;
	t_start_pg = indextoparagraph(p_top, si, ei);

	return t_start_pg;
}

Exec_stat MCField::settextindex(uint4 parid, findex_t si, findex_t ei, MCStringRef p_text, Boolean undoing)
{
	state &= ~CS_CHANGED;
	if (!undoing)
		MCundos->freestate();
    
	if (flags & F_SHARED_TEXT)
		parid = 0;
	else if (parid == 0)
        parid = getcard()->getid();
    
	MCCdata *fptr = getcarddata(fdata, parid, True);
	if (opened && fptr == fdata && focusedparagraph != NULL)
	{
		clearfound();
		unselect(False, True);
        
        // SN-2014-05-12 [[ Bug 12365 ]]
        // There might be several paragraph to be inserted, the cursor must be removed
        removecursor();
		focusedparagraph->setselectionindex(PARAGRAPH_MAX_LEN, PARAGRAPH_MAX_LEN, False, False);
	}
    findex_t oldsi;

    MCParagraph *toppgptr = fptr->getparagraphs();

    // 'put after' puts at PARAGRAPH_MAX_LEN...
    if (si == PARAGRAPH_MAX_LEN)
    {
        MCParagraph* t_paragraph;
        t_paragraph = fptr -> getparagraphs();
        oldsi = 0;
        // Loop up to the penultimate paragraph
        while (t_paragraph -> next() != toppgptr)
        {
            oldsi += t_paragraph -> gettextlengthcr();
            t_paragraph = t_paragraph -> next();
        }
        // Add the length of the last paragraph
        oldsi += t_paragraph -> gettextlength();
    }
    else
        oldsi = si;

	MCParagraph *pgptr;
	pgptr = verifyindices(toppgptr, si, ei);


	// MW-2013-10-24: [[ FasterField ]] If affect_many is true then multiple
	//   paragraphs have been affected, so we need to redraw everything below
	//   the initial one. We also store the initial height of the paragraph
	//   so we can see if it has changed.
	bool t_affect_many;
	t_affect_many = false;
	
	MCParagraph *t_initial_pgptr;
	t_initial_pgptr = pgptr;
	
	int32_t t_initial_height;
	if (opened && fptr == fdata)
		t_initial_height = t_initial_pgptr -> getheight(fixedheight);
	
    if (si < ei)
	{
        // MW-2014-05-28: [[ Bug 11928 ]] Reworked code here so that it is the same as
        //   MCField::deleteselection (makes sure paragraph styles work the same way
        //   when deleting a paragraph break).
		MCParagraph *saveparagraph = pgptr;
		int4 savey = 0;
		if (opened && pgptr == paragraphs)
			savey = paragraphtoy(saveparagraph);
        
        // First delete the portion of the first paragraph in the range.
        int4 tei;
        tei = MCMin(ei, pgptr -> gettextlength());
        
		pgptr->deletestring(si, tei);
        ei -= (tei - si);
        
		if (ei > pgptr -> gettextlength())
		{
            // End index is reduced by the amount we just deleted.
            ei -= si;
            
            // MW-2014-06-10: [[ Bug 11928 ]] Adjust for the CR that will be removed by the
            //   final join in this consequent.
            ei -= 1;
			pgptr = pgptr->next();
			while (ei >= pgptr->gettextlengthcr())
			{
				ei -= pgptr->gettextlengthcr();
				MCParagraph *tpgptr = pgptr->remove
				                      (pgptr);
				if (tpgptr == curparagraph)
				{
					curparagraph = saveparagraph;
					cury = savey;
				}
				if (tpgptr == focusedparagraph)
				{
					focusedparagraph = saveparagraph;
					focusedy = savey;
				}
				delete tpgptr;
				
				// MW-2013-10-24: [[ FasterField ]] Removing paragraphs affects multiple paragraphs.
				t_affect_many = true;
			}
			pgptr->deletestring(0, ei);
			if (pgptr == curparagraph)
			{
				curparagraph = saveparagraph;
				cury = savey;
			}
			if (pgptr == focusedparagraph)
			{
				focusedparagraph = saveparagraph;
				focusedy = savey;
			}
			if (pgptr != pgptr->prev())
			{
				pgptr = pgptr->prev();
				pgptr->join();
				
				// MW-2013-10-24: [[ FasterField ]] Join affects multiple paragraphs.
				t_affect_many = true;
			}
		}
	}
	pgptr->setparent(this);
	pgptr->setselectionindex(si, si, False, False);

	// MM-2014-04-09: [[ Bug 12088 ]] Get the width of the paragraph before insertion and layout.
	//  If as a result of the update the width of the field has changed, we need to recompute.
    // MW-2014-06-06: [[ Bug 12385 ]] Don't do anything layout related if not open.
	int2 t_initial_width;
    if (opened != 0)
        t_initial_width = pgptr -> getwidth();
	
	// MW-2012-02-13: [[ Block Unicode ]] Use the new finsert method in native mode.
	// MW-2012-02-23: [[ PutUnicode ]] Pass through the encoding to finsertnew.
	if (!MCStringIsEmpty(p_text))
	{
		// MW-2013-10-24: [[ FasterField ]] If finsertnew() returns true then multiple
		//   paragraphs were created, so we've affected many.
		if (pgptr->finsertnew(p_text))
			t_affect_many = true;
    }

	if (opened && fptr == fdata)
    {
        oldsi += MCStringGetLength(p_text);
        ei = oldsi;
        focusedparagraph = indextoparagraph(paragraphs, oldsi, ei);
		if (state & CS_KFOCUSED)
			focusedparagraph->setselectionindex(ei, ei, False, False);
		
		// If we haven't already affected many, then lay out the paragraph and see if the
		// height has changed. If it has we must do a recompute and need to redraw below.
		// MM-2014-04-09: [[ Bug 12088 ]] If the height hasn't changed, then check to see 
		//  if the width has changed and a re-compute is needed.
		if (!t_affect_many)
			t_initial_pgptr -> layout(false);
		if (t_affect_many || t_initial_pgptr -> getheight(fixedheight) != t_initial_height)
		{
				do_recompute(false);
				t_affect_many = true;
		}
        else if ((t_initial_width == textwidth && pgptr -> getwidth() != textwidth)
                 || pgptr -> getwidth() > textwidth)
			do_recompute(false);
		
		// MW-2011-08-18: [[ Layers ]] Invalidate the whole object.
		// MW-2013-10-24: [[ FasterField ]] Tweak to minimize redraw.
		int32_t t_paragraph_y;
		t_paragraph_y = getcontenty() + paragraphtoy(t_initial_pgptr);
		MCRectangle drect;
		drect = getfrect();
		
		// If affecting many, redraw everything below y of the initial pg in the
		// field, otherwise just redraw the paragraph.
		if (t_affect_many)
			drect . height -= (t_paragraph_y - drect . y);
		else
			drect . height = t_initial_pgptr -> getheight(fixedheight);
		
		drect . y = t_paragraph_y;
		
		layer_redrawrect(drect);
		
		focusedy = paragraphtoy(focusedparagraph);
        
        // SN-2014-05-12 [[ Bug 12365 ]]
        // Redraw the cursor after the update
        // SN-2014-10-17: [[ Bug 13493 ]] Don't replace the cursor - unnecessary and causes
        //  unwanted scrolling
//        replacecursor(True, True);
	}

	return ES_NORMAL;
}

// MW-2011-03-13: [[ Bug 9447 ]] Make sure we update linksi/linkei with the appropriate
//   indices after stretching out the region.
void MCField::getlinkdata(MCRectangle &lrect, MCBlock *&sb, MCBlock *&eb)
{
	findex_t si, ei;
	si = linksi;
	ei = linkei;
	int2 maxx;
	MCParagraph *sptr = indextoparagraph(paragraphs, si, ei);
	linksi -= si;
	linkei -= si;
	ei = MCU_min(ei, sptr->gettextlengthcr());
	sb = sptr->indextoblock(si, False);
	if (!sb->islink())
	{
		sb = NULL;
		return;
	}
	eb = sptr->indextoblock(ei - 1, False);
	
	// MW-2011-02-26: [[ Bug 9416 ]] Make sure the linkrect and block extends to the
	//   extremities of the link.
	// MW-2013-05-21: [[ Bug 10794 ]] Make sure we update sb/eb with the actual blocks
	//   the indices are within.
	findex_t t_index;
	t_index = si;
	sb = sptr -> extendup(sb, t_index);
	si = t_index;
	t_index = (ei - 1);
	eb = sptr -> extenddown(eb, t_index);
	ei = t_index;
	
	linksi += si;
	linkei = linksi + (ei - si);

    coord_t t_x, t_y;
	sptr->indextoloc(si, fixedheight, t_x, t_y);
    maxx = t_x;
    lrect.y = t_y;

	// MW-2012-01-25: [[ FieldMetrics ]] Compute the y-offset in card coords.
	uint4 yoffset = getcontenty() + paragraphtoy(sptr);
	lrect.height = sptr->getyextent(ei, fixedheight);
    coord_t minxf, maxxf;
	sptr->getxextents(si, ei, minxf, maxxf);
    lrect.x = minxf;
    maxx = maxxf;
	// MW-2012-01-25: [[ FieldMetrics ]] Make sure the linkrect is in card coords.
	lrect.height -= lrect.y;
	lrect.y += yoffset;
	lrect.width = maxx - lrect.x;
	lrect.x += getcontentx();
}

#ifdef /* MCField::gettextatts */ LEGACY_EXEC
// MW-2012-01-25: [[ ParaStyles ]] The 'is_line_chunk' parameter is true when a text
//   attribute is set directly on a line (used to disambiguate backColor).
Exec_stat MCField::gettextatts(uint4 parid, Properties which, MCExecPoint &ep, MCNameRef index, Boolean effective, findex_t si, findex_t ei, bool is_line_chunk)
{
	// MW-2012-02-21: [[ FieldExport ]] For all text props, use then new export methods.
	if (which == P_UNICODE_TEXT || which == P_TEXT)
	{
		exportastext(parid, ep, si, ei, which == P_UNICODE_TEXT);
		return ES_NORMAL;
	}
	else if (which == P_UNICODE_PLAIN_TEXT || which == P_PLAIN_TEXT)
	{
		exportasplaintext(parid, ep, si, ei, which == P_UNICODE_PLAIN_TEXT);
		return ES_NORMAL;
	}
	else if (which == P_UNICODE_FORMATTED_TEXT || which == P_FORMATTED_TEXT)
	{
		exportasformattedtext(parid, ep, si, ei, which == P_UNICODE_FORMATTED_TEXT);
		return ES_NORMAL;
	}
	else if (which == P_RTF_TEXT)
	{
		exportasrtftext(parid, ep, si, ei);
		return ES_NORMAL;
	}
	else if (which == P_HTML_TEXT)
	{
		exportashtmltext(parid, ep, si, ei, effective == True);
		return ES_NORMAL;
	}
	else if (which == P_STYLED_TEXT || which == P_FORMATTED_STYLED_TEXT)
	{
		exportasstyledtext(parid, ep, si, ei, which == P_FORMATTED_STYLED_TEXT, effective == True);
		return ES_NORMAL;
	}
	
	// MW-2013-08-27: [[ Bug 11129 ]] Use 'resolveparagraphs()' so we get the same
	//   behavior as if exporting the content in various ways.
	MCParagraph *pgptr = resolveparagraphs(parid);

	// MW-2012-02-08: [[ Field Indices ]] If we pass a pointer to indextoparagraph
	//   then it computes the index of the paragraph (1-based).
	// MW-2012-02-24: [[ Bug ]] Compute the char index, by working out the amount
	//   left in si after navigating to the paragraph containing it.
	// MW-2012-03-19: [[ Bug 10094 ]] The charIndex is just si, after unresolving to
	//   chars (rather than codeunits).
	findex_t t_line_index, t_char_index;
	t_char_index = si;
	MCParagraph *sptr = indextoparagraph(pgptr, si, ei, &t_line_index);

	int2 x, y;
	switch (which)
	{
	// MW-2012-02-08: [[ Field Indices ]] The charIndex of a range is the first index
	//   (notice that we add one - internally indices are 0-based).
	case P_CHAR_INDEX:
		// MW-2012-02-24: [[ FieldChars ]] Convert the field indices to char indices.
		unresolvechars(parid, t_char_index, t_char_index);
		ep.setuint(t_char_index + 1);
		break;
	// MW-2012-02-08: [[ Field Indices ]] The lineIndex of a range is the index of
	//   the line containing the first index (notice that this index is already
	//   1-based).
	case P_LINE_INDEX:
		ep.setuint(t_line_index);
		break;
	case P_FORMATTED_TOP:
	  // MW-2005-07-16: [[Bug 2938]] We must check to see if the field is open, if not we cannot do this.
		if (opened)
		{
			sptr->indextoloc(si, fixedheight, x, y);
			// MW-2012-01-25: [[ FieldMetrics ]] Adjust the y-coord to be in card coords.
			ep.setnvalue(getcontenty() + paragraphtoy(sptr) + y);
		}
		else
			ep . setnvalue(0);
		break;
	case P_FORMATTED_LEFT:
	case P_FORMATTED_WIDTH:
		// MW-2005-07-16: [[Bug 2938]] We must check to see if the field is open, if not we cannot do this.
		if (opened)
		{
			coord_t minx, maxx;

			// MW-2008-07-08: [[ Bug 6331 ]] the formattedWidth can return gibberish for empty lines.
			//   This is because minx/maxx are uninitialized and it seems that they have to be for
			//   calls to getxextents() to make sense.
			minx = INFINITY; //MCinfinity
			maxx = -INFINITY; //MCinfinity

			do
			{
				sptr->getxextents(si, ei, minx, maxx);
				sptr = sptr->next();
			}
			while (ei > 0 && sptr != pgptr);
			
			// MW-2008-07-08: [[ Bug 6331 ]] the formattedWidth can return gibberish for empty lines.
			//   If minx > maxx then just assume bother are 0.
			if (minx > maxx)
				minx = maxx = 0;

			if (which == P_FORMATTED_LEFT)
				ep.setnvalue(int32_t(floorf(getcontentx() + minx)));
			else
				ep.setnvalue(int32_t(ceilf(maxx - minx)));
		}
		else
			ep . setnvalue(0);
		break;
	case P_FORMATTED_HEIGHT:
		// MW-2005-07-16: [[Bug 2938]] We must check to see if the field is open, if not we cannot do this.
		if (opened)
		{
			sptr->indextoloc(si, fixedheight, x, y);
			int4 maxy = 0;
			do
			{
                // FG-2014-12-03: [[ Bug 11688 ]] The margins get counted twice...
                //if (maxy != 0)
                //	maxy += sptr -> prev() -> computebottommargin() + sptr -> computetopmargin();
				maxy += sptr->getyextent(ei, fixedheight);
				ei -= sptr->gettextlengthcr();
				sptr = sptr->next();
			}
			while (ei > 0 && sptr != pgptr);
			ep.setnvalue(maxy - y);
		}
		else
			ep . setnvalue(0);
		break;
	case P_FORMATTED_RECT:
		// MW-2005-07-16: [[Bug 2938]] We must check to see if the field is open, if not we cannot do this.
		if (opened)
		{
			sptr->indextoloc(si, fixedheight, x, y);
			// MW-2012-01-25: [[ FieldMetrics ]] Compute the yoffset in card-coords.
			int4 yoffset = getcontenty() + paragraphtoy(sptr);
			coord_t minx, maxx;
			int4 maxy = y;
			minx = INT16_MAX;
			maxx = INT16_MIN;
			do
			{
				// MW-2012-01-25: [[ FieldMetrics ]] Increment the y-extent by the height of the
				//   paragraph up to ei.
				maxy += sptr->getyextent(ei, fixedheight);
				sptr->getxextents(si, ei, minx, maxx);
				sptr = sptr->next();
			}
			while (ei > 0 && sptr != pgptr);

			// MW-2012-01-25: [[ FieldMetrics ]] Make sure the rect we return is in card coords.
            // AL-2014-10-28: [[ Bug 13829 ]] The left and right of the formattedRect should be
            // floorf'd and ceilf'd respectively, to give the correct integer bounds.
			ep.setrectangle(floorf(minx + getcontentx()), y + yoffset, ceilf(maxx + getcontentx()), (maxy - y) + yoffset);
		}
		else
			ep.setrectangle(0, 0, 0, 0);
		break;
	case P_LINK_TEXT:
		ep.setvalueref_nullable(sptr->getlinktext(si));
		break;
	case P_IMAGE_SOURCE:
		ep.setvalueref_nullable(sptr->getimagesource(si));
		break;
	// MW-2012-01-06: [[ Block Metadata ]] Handle fetching the metadata about a given
	//   index.
	case P_METADATA:
		if (is_line_chunk)
			ep.setvalueref_nullable(sptr -> getmetadata());
		else
			ep.setvalueref_nullable(sptr->getmetadataatindex(si));
		break;
	case P_VISITED:
		ep.setboolean(sptr->getvisited(si));
		break;
	// MW-2012-01-26: [[ FlaggedField ]] Fetch the flagged status of the range.
	// MW-2012-02-12: [[ Encoding ]] Fetch the unicode status of the range.
	case P_ENCODING:
	case P_FLAGGED:
		{
			bool t_first, t_state;
			t_first = true;
			t_state = false;
			do
			{
				// Fetch the flagg state of the current paragraph, breaking if
				// the state has changed and this is not the first one we look at.
				bool t_new_state;
				t_new_state = false;
				if (!sptr -> getflagstate(which == P_ENCODING ? F_HAS_UNICODE : F_FLAGGED, si, ei, t_new_state) ||
					(!t_first && t_state != t_new_state))
					break;
				
				// If we are the first para, then store the state.
				if (t_first)
				{
					t_state = t_new_state;
					t_first = false;
				}

				// Reduce ei until we get to zero, advancing through the paras.
				ei -= sptr->gettextlengthcr();
				sptr = sptr->next();
				
				// MW-2013-08-27: [[ Bug 11129 ]] If we reach the end of the paragraphs
				//   then set ei to 0 as we are done.
				if (sptr == pgptr)
					ei = 0;
			}
			while(ei > 0);
			
			if (ei <= 0)
			{
				if (which == P_ENCODING)
					ep.setstaticcstring(t_state ? MCunicodestring : MCnativestring);
				else
					ep.setboolean(t_state);
			}
			else
				ep.setstaticcstring(MCmixedstring);
		}
		break;
	// MW-2012-02-08: [[ FlaggedField ]] Fetch the ranges of flagged runs between si
	//   and ei - the ranges are measured relative to si.
	case P_FLAGGED_RANGES:
		{
			// Start with an empty result.
			ep . clear();

			// MW-2013-07-31: [[ Bug 10957 ]] Keep track of the byte index of the start
			//   of the paragraph.
			int32_t t_paragraph_offset;
			t_paragraph_offset = 0;
			
			// Loop through the paragraphs until the range is exhausted.
			do
			{
				// Fetch the flagged ranges into ep between si and ei (sptr relative)
				sptr -> getflaggedranges(parid, ep, si, ei, t_paragraph_offset);
				
				// MW-2013-07-31: [[ Bug 10957 ]] Update the paragraph (byte) offset.
				t_paragraph_offset += sptr -> gettextlengthcr();
				
				// Reduce ei until we get to zero, advancing through the paras.
				si = 0;
				ei -= sptr -> gettextlengthcr();
				sptr = sptr -> next();
				
				// MW-2013-08-27: [[ Bug 11129 ]] If we reach the end of the paragraphs
				//   then set ei to 0 as we are done.
				if (sptr == pgptr)
					ei = 0;
			}
			while(ei > 0);
		}
		break;
	// MW-2012-01-25: [[ ParaStyles ]] All these properties are handled as paragraph
	//   styles.
	case P_LIST_STYLE:
	case P_LIST_DEPTH:
	case P_LIST_INDENT:
	case P_LIST_INDEX:
	case P_FIRST_INDENT:
	case P_LEFT_INDENT:
	case P_RIGHT_INDENT:
	case P_TEXT_ALIGN:
	case P_SPACE_ABOVE:
	case P_SPACE_BELOW:
	case P_TAB_STOPS:
	case P_BORDER_WIDTH:
	case P_BACK_COLOR:
	case P_BORDER_COLOR:
	case P_HGRID:
	case P_VGRID:
	case P_DONT_WRAP:
	// MW-2012-02-09: [[ ParaStyles ]] Take account of the new 'padding' property.
	case P_PADDING:
	// MW-2012-02-11: [[ TabWidths ]] Take account of the new 'tabWidths' property.
	case P_TAB_WIDTHS:
	// MW-2012-03-05: [[ HiddenText ]] Take account of the new 'hidden' property.
	case P_INVISIBLE:
		if (which != P_BACK_COLOR || is_line_chunk)
		{
			// MW-2012-02-13: [[ ParaStyles ]] Added 'effective' adjective support to
			//   paragraph props.
			sptr -> getparagraphattr(which, ep, effective);

			MCExecPoint ep2(nil, nil, nil);
			do
			{
				// MW-2012-02-13: [[ ParaStyles ]] Added 'effective' adjective support to
				//   paragraph props.
				sptr -> getparagraphattr(which, ep2, effective);

				// MW-2012-01-25: [[ ParaStyles ]] If, at any point, we find a different
				//   value then the prop is 'mixed' for that range.
				if (ep . getsvalue() != ep2 . getsvalue())
				{
					ep . setstaticcstring(MCmixedstring);
					break;
				}

				ei -= sptr->gettextlengthcr();
				sptr = sptr->next();
				
				// MW-2013-08-27: [[ Bug 11129 ]] If we reach the end of the paragraphs
				//   then set ei to 0 as we are done.
				if (sptr == pgptr)
					ei = 0;
			}
			while(ei > 0);
			break;
		}
	default:
	{
		Boolean has = False;
		const char *pname;
		uint2 psize, pstyle;
		MCNameRef pname_name;
		getfontattsnew(pname_name, psize, pstyle);
        MCAutoPointer<char> temp;
        /* UNCHECKED */ MCStringConvertToCString(MCNameGetString(pname_name), &temp);
		pname = *temp;

		uint2 height;
		height = gettextheight();

		const char *fname = pname;
		uint2 size = psize;
		uint2 style = pstyle;
		const MCColor *color = NULL;
		const MCColor *bcolor = NULL;
		int2 shift = 0;
		uint2 mixed = MIXED_NONE;
		Font_textstyle t_text_style = FTS_UNKNOWN;
		bool pspecstyle = false, specstyle = false;

		// MW-2011-11-24: [[ Array TextStyle ]] If we are fetching textStyle and we have
		//   an index, then decode which specific style is being manipulated.
		if (which == P_TEXT_STYLE && !MCNameIsEmpty(index))
		{
			if (MCF_parsetextstyle(MCNameGetString(index), t_text_style) != ES_NORMAL)
				return ES_ERROR;

			pspecstyle = MCF_istextstyleset(pstyle, t_text_style);
			specstyle =  MCF_istextstyleset(style, t_text_style);
		}

		do
		{
			const char *tname = fname;
			uint2 tsize = size;
			uint2 tstyle = style;
			const MCColor *tcolor = NULL;
			const MCColor *tbcolor = NULL;
			int2 tshift = 0;
			uint2 tmixed = MIXED_NONE;
			bool tspecstyle = specstyle;

			// MW-2012-02-14: [[ FontRefs ]] Previously this process would open/close the
			//   paragraph, but this is unnecessary as it doesn't rely on anything active.
			if (sptr->getatts(si, ei, which, t_text_style, tname, tsize, tstyle, tcolor, tbcolor, tshift, tspecstyle, tmixed))
			{
				tspecstyle = MCF_istextstyleset(tstyle, t_text_style);

				if (has)
				{
					mixed |= tmixed;
					if (tname != fname)
						mixed |= MIXED_NAMES;
					if (tsize != size)
						mixed |= MIXED_SIZES;
					if (tstyle != style)
						mixed |= MIXED_STYLES;
					if (tcolor == NULL && color != NULL
					        || color == NULL && tcolor != NULL
					        || tcolor != NULL && color != NULL
					        && (tcolor->red != color->red || tcolor->green != color->green
					            || tcolor->blue != color->blue))
						mixed |= MIXED_COLORS;
					if (tbcolor == NULL && bcolor != NULL
					        || bcolor == NULL && tbcolor != NULL
					        || tbcolor != NULL && bcolor != NULL
					        && (tbcolor->red != bcolor->red || tbcolor->green != bcolor->green
					            || tbcolor->blue != bcolor->blue))
						mixed |= MIXED_COLORS;
					if (tshift != shift)
						mixed |= MIXED_SHIFT;
					if (tspecstyle != specstyle)
						mixed |= MIXED_SPEC_STYLE;
				}
				else
				{
					has = True;
					fname = tname;
					size = tsize;
					style = tstyle;
					color = tcolor;
					bcolor = tbcolor;
					shift = tshift;
					specstyle = tspecstyle;
					mixed = tmixed;
				}
			}
			else if (has)
			{
				if (fname != pname)
					mixed |= MIXED_NAMES;
				if (size != psize)
					mixed |= MIXED_SIZES;
				if (style != pstyle)
					mixed |= MIXED_STYLES;
				if (color != NULL || bcolor != NULL)
					mixed |= MIXED_COLORS;
				if (shift != 0)
					mixed |= MIXED_SHIFT;
				if (tspecstyle != pspecstyle)
					mixed |= MIXED_SPEC_STYLE;
			}
			ei -= sptr->gettextlengthcr();
			si = 0;
			sptr = sptr->next();
			
			// MW-2013-08-27: [[ Bug 11129 ]] If we reach the end of the paragraphs
			//   then set ei to 0 as we are done.
			if (sptr == pgptr)
				ei = 0;
		}
		while (ei > 0);
        
        if (!has)
        {
            if (effective)
            {
                // MW-2011-11-23: [[ Array TextStyle ]] Make sure we call the correct
                //   method for textStyle (its now an array property).
                if (which != P_TEXT_STYLE)
                    return getprop(parid, which, ep, effective);
                else
                    return getarrayprop(parid, which, ep, index, effective);
            }
            ep.clear();
            return ES_NORMAL;
        }

		Exec_stat stat = ES_NORMAL;
		switch (which)
		{
		case P_FORE_COLOR:
			if (color == NULL)
                ep.clear();
			else if (mixed & MIXED_COLORS)
				ep.setstaticcstring(MCmixedstring);
			else
				ep.setcolor(*color);
			break;
		case P_BACK_COLOR:
			if (bcolor == NULL)
				ep.clear();
			else if (mixed & MIXED_COLORS)
				ep.setstaticcstring(MCmixedstring);
			else
				ep.setcolor(*bcolor);
			break;
		case P_TEXT_FONT:
			if (mixed & MIXED_NAMES)
				ep.setstaticcstring(MCmixedstring);
			else
				stat = MCF_unparsetextatts(which, ep, flags, *t_fname, height, size, style);
			break;
		case P_TEXT_SIZE:
			if (mixed & MIXED_SIZES)
				ep.setstaticcstring(MCmixedstring);
			else
				stat = MCF_unparsetextatts(which, ep, flags, *t_fname, height, size, style);
			break;
		case P_TEXT_STYLE:
			// MW-2011-11-23: [[ Array TextStyle ]] If no textStyle has been specified
			//   then we are processing the whole set, otherwise process a specific one.
			if (t_text_style == FTS_UNKNOWN)
			{
				if (mixed & MIXED_STYLES)
					ep.setstaticcstring(MCmixedstring);
				else
					stat = MCF_unparsetextatts(which, ep, flags, *t_fname, height, size, style);
			}
			else
			{
				if (mixed & MIXED_SPEC_STYLE)
					ep.setstaticcstring(MCmixedstring);
				else
					ep.setboolean(specstyle);
			}
			break;
		case P_TEXT_SHIFT:
			if (mixed & MIXED_SHIFT)
				ep.setstaticcstring(MCmixedstring);
			else
				ep.setint(shift);
			break;
		default:
			MCeerror->add(EE_FIELD_BADTEXTATTS, 0, 0);
			stat = ES_ERROR;
		}
		return stat;
	}
	break;
	}
	
	return ES_NORMAL;
}
#endif /* MCField::gettextatts */

#ifdef /* MCField::settextatts */ LEGACY_EXEC
// MW-2011-12-08: [[ StyledText ]] We now take the execpoint directly so that array
//   values can be used.
// MW-2012-01-25: [[ ParaStyles ]] The 'is_line_chunk' parameter is true if the prop
//   is being set on a line directly.
Exec_stat MCField::settextatts(uint4 parid, Properties which, MCExecPoint& ep, MCNameRef index, findex_t si, findex_t ei, bool is_line_chunk, bool dont_layout)
{
	// Fetch the string value of the ep as 's' for compatibility with pre-ep taking
	// code.
	
	MCAutoStringRef s;
	ep . copyasstringref(&s);
	
	if (flags & F_SHARED_TEXT)
		parid = 0;
	else if (parid == 0)
        parid = getcard()->getid();

	// MW-2011-12-08: [[ StyledText ]] Handle the styledText case.
	if (which == P_HTML_TEXT || which == P_RTF_TEXT || which == P_STYLED_TEXT || which == P_UNICODE_TEXT || which == P_TEXT)
	{
		uint2 oc = 0;
		uint4 oldstate = state;
		bool t_refocus;
		if (focused == this)
			t_refocus = true;
		else
			t_refocus = false;
		if (state & CS_KFOCUSED)
			kunfocus();
		
		// MW-2012-09-07: [[ 10374 ]] Make sure we preseve the drag* vars since
		//   closing and opening the field will clear them.
		bool t_was_dragdest, t_was_dragsource;
		t_was_dragdest = MCdragdest == this;
		t_was_dragsource = MCdragsource == this;
			
		while (opened)
		{
			close();
			oc++;
		}
		settextindex(parid, si, ei, kMCEmptyString, False);
		MCCdata *fptr = getcarddata(fdata, parid, True);
		MCParagraph *oldparagraphs = fptr->getparagraphs();
		fptr->setset(0);
        
        // MW-2014-05-28: [[ Bug 12303 ]] If we are setting 'text' then we don't want to touch the paragraph
        //   styles of the first paragraph it is being put into. (In the other cases they are styled formats
        //   so if the first paragraph is empty, we replace styles - this is what you'd expect).
        bool t_preserve_zero_length_styles;
        t_preserve_zero_length_styles = false;
		switch (which)
		{
		case P_HTML_TEXT:
			sethtml(parid, *s);
			break;
		case P_RTF_TEXT:
			setrtf(parid, *s);
			break;
		// MW-2011-12-08: [[ StyledText ]] Import the styled text.
		case P_STYLED_TEXT:
			setstyledtext(parid, ep);
			break;
		case P_UNICODE_TEXT:
		case P_TEXT:
            t_preserve_zero_length_styles = true;
			setpartialtext(parid, MCStringGetOldString(*s), which == P_UNICODE_TEXT);
			break;
		default:
			break;
		}
		MCParagraph *newpgptr = fptr->getparagraphs();
		MCParagraph *lastpgptr = newpgptr->prev();
		if (lastpgptr == newpgptr)
			lastpgptr = NULL;
		MCParagraph *pgptr = indextoparagraph(oldparagraphs, si, ei);
		pgptr->setselectionindex(si, si, False, False);
		pgptr->split();
		pgptr->append(newpgptr);
		pgptr->join(t_preserve_zero_length_styles);
		if (lastpgptr == NULL)
			lastpgptr = pgptr;
		else
			pgptr->defrag();
        // MW-2014-05-28: [[ Bug 10593 ]] When replacing a range of text with styles, paragraph styles from
        //   the new content should replace paragraph styles for the old content whenever the range touches
        //   the 0 index of a paragraph. Thus when joining the end of the range again, we want to preserve
        //   the new contents styles even if it is an empty paragraph.
		lastpgptr->join(true);
		lastpgptr->defrag();
		fptr->setparagraphs(oldparagraphs);
		paragraphs = oldparagraphs;
		while (oc--)
			open();
			
		// MW-2012-09-07: [[ 10374 ]] Make sure we preseve the drag* vars since
		//   closing and opening the field will clear them.
		if (t_was_dragsource)
			MCdragsource = this;
		if (t_was_dragdest)
			MCdragdest = this;
			
		if (oldstate & CS_KFOCUSED)
			kfocus();
		// MW-2008-03-25: Make sure we reset focused to this field - otherwise mouseMoves aren't
		//   sent to the field after doing a partial htmlText update.
		if (t_refocus)
			focused = this;
		state = oldstate;
		if (opened && (parid == 0 || parid == getcard()->getid()))
		{
			resetparagraphs();
			do_recompute(true);
			// MW-2011-08-18: [[ Layers ]] Invalidate the whole object.
			layer_redrawall();
		}
		return ES_NORMAL;
	}
	else if (which == P_FLAGGED_RANGES)
	{
		// MW-2012-02-08: [[ FlaggedField ]] Special case the 'flaggedRanges' property.

		// Get the list string and length.
		uint32_t l = ep . getsvalue() . getlength();
		const char *sptr = ep . getsvalue() . getstring();

		// Use a temporary EP to set the flagged property to false / true.
		MCExecPoint ep2(nil, nil, nil);

		// First ensure the flagged property is false along the whole range.
		ep2 . setboolean(False);
		
		// MW-2013-08-01: [[ Bug 10932 ]] Don't layout this operation.
		settextatts(parid, P_FLAGGED, ep2, nil, si, ei, false, true);

		// All remaining ranges will have flagged set to true.
		ep2 . setboolean(True);

		// Loop while we haven't exhausted the string.
		while(l)
		{
			// Parse <n>,<m> and skip any non-number chars after it.
			Boolean done1, done2;
			int32_t i1, i2;
			i1 = MCU_strtol(sptr, l, ',', done1);
			i2 = MCU_strtol(sptr, l, ',', done2);
			while (l && !isdigit((uint1)*sptr) && *sptr != '-' && *sptr != '+')
			{
				l--;
				sptr++;
			}

			// If we successfully parsed two integers, set the flagged of the range.
			if (done1 && done2)
			{
				// MW-2012-02-24: [[ FieldChars ]] Convert char indices to field indices.
				findex_t t_range_start, t_range_end;
				t_range_start = si;
				t_range_end = ei;
				resolvechars(parid, t_range_start, t_range_end, i1 - 1, i2 - i1 + 1);
				
				// MW-2012-03-23: [[ Bug 10118 ]] Both range_start and range_end are already
				//   offset from the start of the field.
				// MW-2013-08-01: [[ Bug 10932 ]] Don't layout this operation.
				settextatts(parid, P_FLAGGED, ep2, nil, MCU_max(si, t_range_start), MCU_min(ei, t_range_end), false, true);
			}
		}
		// MW-2013-08-01: [[ Bug 10932 ]] Force a full relayout.
		settextatts(parid, P_UNDEFINED, ep2, nil, 0, 0, false, false);
		return ES_NORMAL;
	}

	// MW-2013-08-27: [[ Bug 11129 ]] Use 'resolveparagraphs()' so we get the same behavior
	//   as elsewhere.
	MCParagraph *pgptr = resolveparagraphs(parid);

	// MW-2013-03-20: [[ Bug 10764 ]] We only need to layout if the paragraphs
	//   are attached to the current card.
	bool t_need_layout;
	if (opened && !dont_layout)
		t_need_layout = pgptr == paragraphs;
	else
		t_need_layout = false;

	// MW-2007-07-05: [[ Bug 5099 ]] If this is an image source property we
	//   force to one character here to ensure unicode chars are rounded
	//   up and down correctly.
	if (which == P_IMAGE_SOURCE && si != ei)
		ei = si + 1;

	verifyindex(pgptr, si, false);
	verifyindex(pgptr, ei, true);

	pgptr = indextoparagraph(pgptr, si, ei);
	MCAutoStringRef fname;
	uint2 size = 0;
	uint2 style = FA_DEFAULT_STYLE;
	MCColor tcolor;
	tcolor.red = tcolor.green = tcolor.blue = 0;
	MCColor *color = &tcolor;
	int2 shift = 0;
	Boolean all = False;
	Boolean newstate;
	void *t_value;

	MCAutoStringRef t_string_value;

    bool t_redraw_field;
    t_redraw_field = false;

	// If true, it means process this prop set as a paragraph style.
	bool t_is_para_attr;
	t_is_para_attr = false;

	switch (which)
	{
	case P_UNDEFINED:
		all = True;
		break;
	case P_BACK_COLOR:
		// If we are a line chunk, then make sure we set the paragraph
		// level value.
		if (is_line_chunk)
		{
			t_is_para_attr = true;
			break;
		}
	case P_FORE_COLOR:
		if (!MCStringGetLength(*s))
			color = NULL;
		else if (!MCscreen->parsecolor(*s, tcolor, nil))
			return ES_ERROR;
		t_value = color;
		break;
	case P_TEXT_STYLE:
        // AL-2014-09-22: [[ Bug 11817 ]] Don't necessarily recompute the whole field when changing text styles
		// MW-2011-11-23: [[ Array TextStyle ]] If we have an index then change the prop
		//   to the pseudo add/remove ones. In this case 'value' is the textStyle to process.
		if (!MCNameIsEmpty(index))
		{
			Font_textstyle t_text_style;

			if (MCF_parsetextstyle(MCNameGetString(index), t_text_style) != ES_NORMAL)
				return ES_ERROR;

			Boolean t_new_state;
			if (!MCU_stob(MCStringGetOldString(*s), t_new_state))
			{
				MCeerror->add(EE_OBJECT_NAB, 0, 0, *s);
				return ES_ERROR;
			}

			if (t_new_state)
				which = P_TEXT_STYLE_ADD;
			else
				which = P_TEXT_STYLE_REMOVE;

			t_value = (void *)t_text_style;
			break;
		}

		if (MCF_parsetextatts(which, s, flags, fname, fontheight, size, style) != ES_NORMAL)
            return ES_ERROR;
        t_value = (void *)style;
        break;
	case P_TEXT_FONT:
	case P_TEXT_SIZE:
		all = True;
		if (MCF_parsetextatts(which, s, flags, fname, fontheight, size, style) != ES_NORMAL)
			return ES_ERROR;
		if (which == P_TEXT_FONT)
			t_value = (void *)fname;
		else
			t_value = (void *)size;
        break;
	case P_TEXT_SHIFT:
		if (!MCU_stoi2(*s, shift))
		{
			MCeerror->add(EE_FIELD_SHIFTNAN, 0, 0);
			return ES_ERROR;
		}
		t_value = (void *)shift;
		all = True;
		break;
	case P_IMAGE_SOURCE:
		if (ei == si)
			return ES_NORMAL;
		all = True;
	// MW-2012-01-06: [[ Block Metadata ]] Handle setting the metadata of a run.
	case P_METADATA:
		if (is_line_chunk)
		{
			t_is_para_attr = true;
			break;
		}
	case P_LINK_TEXT:
		/* UNCHECKED */ ep . copyasstringref(&t_string_value);
		t_value = (void *)*t_string_value;
		break;
	// MW-2012-01-26: [[ FlaggedField ]] Set the flagged status of the range.
	case P_FLAGGED:
		if (!MCU_stob(MCStringGetOldString(*s), newstate))
		{
			MCeerror->add(EE_OBJECT_NAB, 0, 0, *s);
			return ES_ERROR;
		}
		t_value = (void *)(Boolean)newstate;
		t_value = (void *)newstate;
		break;
	case P_VISITED:
		if (!MCU_stob(MCStringGetOldString(*s), newstate))
		{
			MCeerror->add(EE_OBJECT_NAB, 0, 0, *s);
			return ES_ERROR;
		}
		pgptr->setvisited(si, MCU_min(ei, pgptr->gettextlength()), newstate);
		break;
	// MW-2012-01-25: [[ ParaStyles ]] Make sure we set 'is_para_attr' for all
	//   paragraph styles. Notice that they all cause a complete recompute.
	case P_LIST_STYLE:
	case P_LIST_DEPTH:
	case P_LIST_INDENT:
	case P_LIST_INDEX:
	case P_FIRST_INDENT:
	case P_LEFT_INDENT:
	case P_RIGHT_INDENT:
	case P_TEXT_ALIGN:
	case P_SPACE_ABOVE:
	case P_SPACE_BELOW:
	case P_TAB_STOPS:
	case P_BORDER_WIDTH:
	case P_BORDER_COLOR:
	case P_HGRID:
	case P_VGRID:
	case P_DONT_WRAP:
	// MW-2012-02-09: [[ ParaStyles ]] Take account of the new 'padding' property.
	case P_PADDING:
	// MW-2012-02-11: [[ TabWidths ]] Take account of the new 'tabWidths' property.
	case P_TAB_WIDTHS:
	// MW-2012-03-05: [[ HiddenText ]] Take account of the new 'hidden' property.
	case P_INVISIBLE:
		all = True;
		t_is_para_attr = true;
		break;
	default:
		MCeerror->add(EE_FIELD_BADTEXTATTS, 0, 0);
		return ES_ERROR;
	}
	MCRectangle drect = rect;
	findex_t ssi = 0;
	findex_t sei = 0;
	int4 savex = textx;
	int4 savey = texty;

	// MW-2008-07-09: [[ Bug 6353 ]] Improvements in 2.9 meant that the field was
	//   more careful about not doing anything if it wasn't the MCactivefield.
	//   However, the unselection/reselection code here breaks text input if the
	//   active field sets text properties of another field. Therefore we only
	//   get and then reset the selection if we are the active field.
	if (t_need_layout)
		if (all)
		{
			if (MCactivefield == this)
			{
				selectedmark(False, ssi, sei, False);
				unselect(False, True);
			}
			curparagraph = focusedparagraph = paragraphs;
			firstparagraph = lastparagraph = NULL;
			cury = focusedy = topmargin;
			textx = texty = 0;
		}
		else
		{
			// MW-2012-02-27: [[ Bug ]] Update rect slightly off, shows itself when
			//   setting the box style of the top line of a field.
			drect = getfrect();
			drect.y = getcontenty() + paragraphtoy(pgptr);
			drect.height = 0;
		}

	Exec_stat t_stat;
	t_stat = ES_NORMAL;

	MCParagraph *t_first_pgptr;
	t_first_pgptr = pgptr;

	do
	{
		findex_t l = pgptr->gettextlengthcr();
		if (si < l)
		{
			pgptr->setparent(this);

			if (which != P_UNDEFINED)
			{
				if (!t_is_para_attr)
					pgptr->setatts(si, MCU_min(ei, pgptr->gettextlength()), which, t_value);
				else
				{
					// MW-2012-01-25: [[ ParaStyles ]] If we are a paragraph style then we
					//   set on the first para, then copy from the first on all subsequent.
					if (pgptr == t_first_pgptr)
						t_stat = pgptr->setparagraphattr(which, ep);
					else
						pgptr -> copysingleattr(which, t_first_pgptr);
				}
			}
				
			if (t_need_layout && !all)
			{
				// MW-2012-01-25: [[ ParaStyles ]] Ask the paragraph to reflow itself.
                // AL-2014-09-22: [[ Bug 11817 ]] If we changed the amount of lines of this paragraph
                //  then redraw the whole field.
				if (pgptr -> layout(all, true))
                    t_redraw_field = true;
                else
                    drect.height += pgptr->getheight(fixedheight);
			}
		}
		si = MCU_max(0, si - l);
		ei -= l;
		pgptr = pgptr->next();
		
		// MW-2013-08-27: [[ Bug 11129 ]] If we reach the end of the paragraphs
		//   then set ei to 0 as we are done.
		if (pgptr == t_first_pgptr)
			ei = 0;
	}
	while(ei > 0 && t_stat == ES_NORMAL);
	if (t_need_layout)
	{
		if (all)
		{
			do_recompute(true);
			hscroll(savex - textx, False);
			vscroll(savey - texty, False);
			resetscrollbars(True);
			if (MCactivefield == this)
				seltext(ssi, sei, False);
		}
		else
        {
			removecursor();
            // AL-2014-09-22: [[ Bug 11817 ]] If we are redrawing, then the dirty rect is the whole rect.
            if (t_redraw_field)
                drect = rect;
        }
		// MW-2011-08-18: [[ Layers ]] Invalidate the dirty rect.
		layer_redrawrect(drect);
		if (!all)
			replacecursor(False, True);
	}
	return t_stat;
}
#endif /* MCField::settextatts */

// MW-2008-01-30: [[ Bug 5754 ]] If update is true the new selection will be
//   updated - this is used by MCDispatch::dodrop to ensure dropped text is
//   rendered selected.
Exec_stat MCField::seltext(findex_t si, findex_t ei, Boolean focus, Boolean update)
{
	if (!opened || !(flags & F_TRAVERSAL_ON))
		return ES_NORMAL;
	if (MCactivefield != NULL)
	{
		if (MCactivefield != this && focus && !(state & CS_KFOCUSED))
			MCactivefield->kunfocus();
		if (MCactivefield != NULL)
			MCactivefield->unselect(True, True);
		if (focusedparagraph != NULL)
			focusedparagraph->setselectionindex(PARAGRAPH_MAX_LEN, PARAGRAPH_MAX_LEN, False, False);
	}
	if (focus && !(state & CS_KFOCUSED))
	{
		getstack()->kfocusset(this);
		if (!(state & CS_KFOCUSED))
			return ES_NORMAL;
    }
    // SN-2014-12-08: [[ Bug 12784 ]] Only make this field the selectedfield
    //  if it is Focusable
	else if (flags & F_TRAVERSAL_ON)
		MCactivefield = this;
	removecursor();
	
	MCParagraph *pgptr;
	pgptr = verifyindices(paragraphs, si, ei);
	
	firstparagraph = pgptr;
	firsty = paragraphtoy(firstparagraph);
	MCRectangle drect = firstparagraph->getdirty(fixedheight);
	// MW-2012-01-25: [[ FieldMetrics ]] Make sure the dirty rect is in
	//   card coords.
	drect.y += getcontenty() + firsty;
	MCRectangle frect = getfrect();
	drect.x = frect.x;
	drect.width = frect.width;
	if (flags & F_LIST_BEHAVIOR)
	{
		sethilitedlines(NULL, 0);
		drect = rect;
	}
	uint2 l;
	do
	{
		l = pgptr->gettextlengthcr();
		pgptr->setselectionindex(si, MCU_min(ei, l-1),
		                         pgptr != firstparagraph, ei > l);
		if (flags & F_LIST_BEHAVIOR)
			pgptr->sethilite(True);
		si = 0;
		ei -= l;
		pgptr = pgptr->next();
	}
	while (ei >= 0 && pgptr != paragraphs);
	lastparagraph = pgptr->prev();
	focusedparagraph = lastparagraph;
	focusedy = paragraphtoy(focusedparagraph);
	drect.height += focusedy - firsty + lastparagraph->getheight(fixedheight);
	if (focus || update)
	{
		// MW-2011-08-18: [[ Layers ]] Invalidate the dirty rect.
		layer_redrawrect(drect);
		updateparagraph(False, False);
		if (focus)
			endselection();
		replacecursor(True, True);
	}
	return ES_NORMAL;
}

uint2 MCField::hilitedline()
{
	uint2 line = 0;
	MCParagraph *pgptr = paragraphs;
	do
	{
		line++;
		if (pgptr->gethilite())
			break;
		pgptr = pgptr->next();
	}
	while (pgptr != paragraphs);
	return line;
}

void MCField::hilitedlines(vector_t<uint32_t> &r_lines)
{
    if (r_lines.elements != nil)
        delete r_lines.elements;
    if (r_lines.count != 0)
        r_lines.count = 0;;
	if (!opened || !(flags & F_LIST_BEHAVIOR))
		return;
	uinteger_t line = 0;
    MCAutoArray<uint32_t> t_lines;

	MCParagraph *pgptr = paragraphs;
	do
	{
		line++;
		if (pgptr->gethilite())
		{
            /* UNCHECKED */ t_lines . Push(line);
		}
		pgptr = pgptr->next();
	}
	while (pgptr != paragraphs);
    
    t_lines . Take(r_lines . elements, r_lines . count);
}

#ifdef LEGACY_EXEC
Exec_stat MCField::sethilitedlines(const MCString &s, Boolean forcescroll)
{
	Exec_stat t_status = ES_NORMAL;

	if (flags & F_LIST_BEHAVIOR)
	{
		uint4 *lines = NULL;
		uint4 nlines = 0;
		uint4 l = s.getlength();
		const char *sptr = s.getstring();
		while (l)
		{
			Boolean done;
			uint4 i1 = MCU_strtol(sptr, l, ',', done);
			if (!done)
			{
				MCeerror->add
				(EE_FIELD_HILITEDNAN, 0, 0, s);
				delete lines;
				return ES_ERROR;
			}
			MCU_realloc((char **)&lines, nlines, nlines + 1, sizeof(int4));
			lines[nlines++] = i1;
		}

		t_status = sethilitedlines(lines, nlines, forcescroll);
		delete lines;
	}
	return t_status;
}
#endif

Exec_stat MCField::sethilitedlines(const uint32_t *p_lines, uint32_t p_line_count, Boolean forcescroll)
{
	if (flags & F_LIST_BEHAVIOR)
	{
		uint4 line = 0;
		MCParagraph *pgptr = paragraphs;
		Boolean done = False;
		do
		{
			line++;
			uint4 i;
			for (i = 0 ; i < p_line_count ; i++)
				if (p_lines[i] == line)
				{
					pgptr->sethilite(True);
					if (i == 0)
					{
						focusedparagraph = pgptr;
						focusedy = paragraphtoy(focusedparagraph);
						done = True;
					}
					break;
				}
			if (i == p_line_count)
				pgptr->sethilite(False);
			pgptr = pgptr->next();
		}
		while (pgptr != paragraphs);

		// TS-2005-01-06: Fix for bug 2381
		//   Don't scroll to first hilitedline unless hilitedlines was set by prop
		// MW-2008-08-14: [[ Bug ]] Setting the hilitedLine(s) of a list field when
		//   it doesn't have focus can mess up arrow movements because it resets
		//   'goalx'.
		if (done)
		{
			int2 t_old_goalx;
			t_old_goalx = goalx;
			replacecursor(forcescroll, True); // force scroll
			if (cursorfield != this)
				goalx = t_old_goalx;
		}
	}
	return ES_NORMAL;
}

void MCField::hiliteline(int2 x, int2 y)
{
	MCRectangle frect = getfrect();
	if (x < frect.x || x > frect.x + frect.width
	        || y < frect.y || y > frect.y + frect.height)
		return;
	uint2 cy = y - rect.y;
	MCParagraph *pgptr = paragraphs;
	while (pgptr != curparagraph)
	{
		pgptr->sethilite(False);
		pgptr = pgptr->next();
	}
	int4 ty = cury - TEXT_Y_OFFSET;
	MCRectangle drect = frect;
	while (pgptr->next() != paragraphs
	        && ty + pgptr->getheight(fixedheight) < cy)
	{
		if (pgptr->gethilite())
		{
			pgptr->sethilite(False);
			drect.y = ty + frect.y;
			drect.height = pgptr->getheight(fixedheight);
			// MW-2011-08-18: [[ Layers ]] Invalidate the dirty rect.
			layer_redrawrect(drect);
		}
		ty += pgptr->getheight(fixedheight);
		pgptr = pgptr->next();
	}
	if (!pgptr->gethilite())
	{
		pgptr->sethilite(True);
		focusedparagraph = pgptr;
		focusedy = paragraphtoy(focusedparagraph);
		drect.y = ty + frect.y;
		drect.height = pgptr->getheight(fixedheight);
		// MW-2011-08-18: [[ Layers ]] Invalidate the dirty rect.
		layer_redrawrect(drect);
	}
	while (pgptr->next() != paragraphs)
	{
		ty += pgptr->getheight(fixedheight);
		pgptr = pgptr->next();
		if (pgptr->gethilite())
		{
			pgptr->sethilite(False);
			drect.y = ty + frect.y;
			drect.height = pgptr->getheight(fixedheight);
			// MW-2011-08-18: [[ Layers ]] Invalidate the dirty rect.
			layer_redrawrect(drect);
		}
	}
}

bool MCField::locchar(Boolean click, MCStringRef& r_string)
{
	findex_t si, ei;
	if (locmark(False, False, click, True, True, si, ei))
		return returntext(si, ei, r_string);
	r_string = MCValueRetain(kMCEmptyString);
	return true;
}

bool MCField::loccharchunk(Boolean click, MCStringRef& r_string)
{
	findex_t si, ei;
	if (locmark(False, False, click, True, True, si, ei))
		return returnchunk(si, ei, r_string);
	r_string = MCValueRetain(kMCEmptyString);
	return true;
}

bool MCField::locchunk(Boolean click, MCStringRef& r_string)
{
	findex_t si, ei;
	if (locmark(False, True, click, True, True, si, ei))
		return returnchunk(si, ei, r_string);
	r_string = MCValueRetain(kMCEmptyString);
	return true;
}

bool MCField::locline(Boolean click, MCStringRef& r_string)
{
	findex_t si, ei;
	if (locmark(True, True, click, True, True, si, ei))
		return returnline(si, ei, r_string);
	r_string = MCValueRetain(kMCEmptyString);
	return true;
}

bool MCField::loctext(Boolean click, MCStringRef& r_string)
{
	findex_t si, ei;
	if (locmark(False, True, click, True, True, si, ei))
		return returntext(si, ei, r_string);
	r_string = MCValueRetain(kMCEmptyString);
	return true;
}
				 
Boolean MCField::locmark(Boolean wholeline, Boolean wholeword,
                         Boolean click, Boolean chunk, Boolean inc_cr, findex_t &si, findex_t &ei)
{
	int4 cx, cy;
	
	// MW-2012-01-25: [[ FieldMetrics ]] Fetch which co-ords should be used.
	if (click)
	{
		cx = clickx;
		cy = clicky;
	}
	else
	{
		cx = MCmousex;
		cy = MCmousey;
	}

	MCPoint p;
	p . x = cx;
	p . y = cy;
	
	return locmarkpoint(p, wholeline, wholeword, chunk, inc_cr, si, ei);
}

Boolean MCField::locmarkpoint(MCPoint p, Boolean wholeline, Boolean wholeword, Boolean chunk, Boolean inc_cr, int4 &si, int4 &ei)
{
	MCRectangle frect = getfrect();
	int4 cx, cy;
	
	cx = p . x;
	cy = p . y;
	
	// MW-2012-01-25: [[ FieldMetrics ]] Convert them to field coords.
	cx -= getcontentx();
	cy -= getcontenty() + cury;
	
	MCParagraph *pgptr = paragraphs;
	si = 0;
	while (pgptr != curparagraph)
	{
		si += pgptr->gettextlengthcr();
		pgptr = pgptr->next();
	}
	int4 y = 0;
	uint2 pgheight = pgptr->getheight(fixedheight);
	while (pgptr->next() != paragraphs && y + pgheight <= cy)
	{
		y += pgheight;
		si += pgptr->gettextlengthcr();
		pgptr = pgptr->next();
		pgheight = pgptr->getheight(fixedheight);
	}
	cy -= y;
	if (chunk && cy > pgptr->getheight(fixedheight))
		return False;
	if (wholeline || wholeword && flags & F_LIST_BEHAVIOR)
	{
		ei = si + pgptr->gettextlengthcr();
		if (!inc_cr || flags & F_LIST_BEHAVIOR || pgptr->next() == paragraphs)
			ei--;
	}
	else
	{
		findex_t ssi, sei;
		ei = si;
		pgptr->getclickindex(cx, cy, fixedheight, ssi, sei, wholeword, chunk);
		si += ssi;
		ei += sei;
	}
	if (ei <= si && !wholeline)
		return False;
	return True;
}

bool MCField::foundchunk(MCStringRef& r_string)
{
	findex_t si, ei;
	if (foundmark(False, True, si, ei))
		return returnchunk(si, ei, r_string);
	r_string = MCValueRetain(kMCEmptyString);
	return true;
}

bool MCField::foundline(MCStringRef& r_string)
{
	findex_t si, ei;
	if (foundmark(False, True, si, ei))
		return returnline(si, ei, r_string);
	r_string = MCValueRetain(kMCEmptyString);
	return true;
}

bool MCField::foundloc(MCStringRef& r_string)
{
	findex_t si, ei;
	if (foundmark(False, True, si, ei))
		return returnloc(si, r_string);
	r_string = MCValueRetain(kMCEmptyString);
	return true;
}

bool MCField::foundtext(MCStringRef& r_string)
{
	findex_t si, ei;
	if (foundmark(False, True, si, ei))
		return returntext(si, ei, r_string);
	r_string = MCValueRetain(kMCEmptyString);
	return true;
}

Boolean MCField::foundmark(Boolean wholeline, Boolean inc_cr, findex_t &si, findex_t &ei)
{
	if (foundlength == 0)
		return False;
	if (wholeline)
	{
		MCParagraph *pgptr = paragraphs;
		si = 0;
		while (si + pgptr->gettextlengthcr() <= foundoffset)
		{
			si += pgptr->gettextlengthcr();
			pgptr = pgptr->next();
		}
		ei = si + pgptr->gettextlengthcr();
		if (!inc_cr || pgptr->next() == paragraphs)
			ei--;
	}
	else
	{
		si = foundoffset;
		ei = foundoffset + foundlength;
	}
	return True;
}

bool MCField::selectedchunk(MCStringRef& r_string)
{
	findex_t si, ei;
	if (selectedmark(False, si, ei, False, true))
		return returnchunk(si, ei, r_string, true);
	r_string = MCValueRetain(kMCEmptyString);
	return true;
}

bool MCField::selectedline(MCStringRef& r_string)
{
	findex_t si, ei;
	if (selectedmark(False, si, ei, False))
		return returnline(si, ei, r_string);
	r_string = MCValueRetain(kMCEmptyString);
	return true;
}

bool MCField::selectedloc(MCStringRef& r_string)
{
	findex_t si, ei;
	if (selectedmark(False, si, ei, False))
		return returnloc(si, r_string);
	r_string = MCValueRetain(kMCEmptyString);
	return true;
}

#ifdef LEGACY_EXEC
void MCField::selectedtext(MCExecPoint& ep)
{
	MCAutoStringRef t_string;
	if (selectedtext(&t_string))
		ep.setvalueref(*t_string);
	else
		ep.clear();
}
#endif

bool MCField::selectedtext(MCStringRef& r_string)
{
	if (paragraphs == NULL) // never been opened
	{
		r_string = MCValueRetain(kMCEmptyString);
		return true;
	}
	if (flags & F_LIST_BEHAVIOR)
	{
		MCParagraph *pgptr = paragraphs;
		MCAutoListRef t_list;
		if (!MCListCreateMutable('\n', &t_list))
			return false;
		do
		{
			if (pgptr->gethilite())
			{
				MCAutoStringRef t_string;
				if (!pgptr -> copytextasstringref(&t_string))
					return false;
				if (!MCListAppend(*t_list, *t_string))
					return false;
			}
			pgptr = pgptr->next();
		}
		while (pgptr != paragraphs);

		if (!MCListCopyAsString(*t_list, r_string))
			return false;

		return true;
	}
	else
	{
		findex_t si, ei;
		if (selectedmark(False, si, ei, False))
			return returntext(si, ei, r_string);
		r_string = MCValueRetain(kMCEmptyString);
		return true;
	}
}

// SN-2014-04-04 [[ CombiningChars ]] We need to pay attention whether we are execpted characters or codeunit
// indices as a return value.
// MW-2014-05-28: [[ Bug 11928 ]] The 'inc_cr' parameter is not necessary - this is determined
//   by 'whole' - i.e. if 'whole' is true then select the whole paragraph inc CR.
Boolean MCField::selectedmark(Boolean whole, int4 &si, int4 &ei, Boolean force, bool p_char_indices)
{
    // SN-2014-04-03 selectedchunk return codepoint range instead of char range
    MCRange t_cu_range;
    MCRange t_char_range;
    
	MCParagraph *pgptr = paragraphs;
	si = ei = 0;
	if (flags & F_LIST_BEHAVIOR)
	{
		// MW-2005-01-12: [[Crash]] If selectedLine of a field is accessed when the field is closed
		//   we get a crash
		if (pgptr == NULL)
			return False;
			
		while (!pgptr->gethilite())
		{
            si += pgptr->gettextlengthcr(p_char_indices);
            
			pgptr = pgptr->next();
			if (pgptr == paragraphs)
				return False;
		}
		ei = si;
		ei += pgptr->gettextlengthcr(p_char_indices);
		pgptr = pgptr->next();
		while (pgptr != paragraphs && pgptr->gethilite())
		{
			ei += pgptr->gettextlengthcr(p_char_indices);
			pgptr = pgptr->next();
		}
		ei--;
	}
	else
	{
		findex_t s, e;
		if (!force && MCactivefield != this)
			return False;
		if (firstparagraph == NULL)
		{
			firstparagraph = lastparagraph = focusedparagraph;
			firsty = focusedy;
		}
		if (!focusedparagraph->isselection() && firstparagraph == lastparagraph)
		{
			while (pgptr != focusedparagraph)
			{
                si += pgptr -> gettextlengthcr(p_char_indices);
				pgptr = pgptr->next();
			}
			if (whole)
            {
                ei = si + focusedparagraph->gettextlengthcr(p_char_indices);
            }
			else
			{
				focusedparagraph->getselectionindex(s, e);
                if (p_char_indices)
                {
                    t_cu_range . offset = 0;
                    t_cu_range . length = s;
                    MCStringUnmapIndices(focusedparagraph -> GetInternalStringRef(), kMCCharChunkTypeGrapheme, t_cu_range, t_char_range);
                    ei = si += t_char_range . length;
                }
                else
                    ei = si += s;
			}
		}
		else
		{
			while (pgptr != firstparagraph)
			{
                si += pgptr->gettextlengthcr(p_char_indices);                
				pgptr = pgptr->next();
			}
			ei = si;
			if (!whole)
			{
				pgptr->getselectionindex(s, e);
                if (p_char_indices)
                {
                    t_cu_range . offset = 0;
                    t_cu_range . length = s;
                    MCStringUnmapIndices(pgptr -> GetInternalStringRef(), kMCCharChunkTypeGrapheme, t_cu_range, t_char_range);
                    si += t_char_range . length;
                }
                else
                    si += s;
			}
			while (pgptr != lastparagraph)
			{
                ei += pgptr->gettextlengthcr(p_char_indices);                
				pgptr = pgptr->next();
			}
			if (whole)
			{
                ei += pgptr->gettextlengthcr(p_char_indices);
                
				if (pgptr->next() == paragraphs)
					ei--;
			}
			else
			{
				pgptr->getselectionindex(s, e);
                if (p_char_indices)
                {
                    t_cu_range . offset = 0;
                    t_cu_range . length = e;
                    MCStringUnmapIndices(pgptr -> GetInternalStringRef(), kMCCharChunkTypeGrapheme, t_cu_range, t_char_range);
                    ei += t_char_range . length;
                }
                else
                    ei += e;
			}
		}
//        MW-2014-05-28: [[ Bug 11928 ]] 
//		if (include_cr && pgptr != NULL && e == pgptr->gettextlength() && pgptr->next() != paragraphs)
//			ei++;
	}
    
	return True;
}

bool MCField::returnchunk(findex_t p_si, findex_t p_ei, MCStringRef& r_chunk, bool p_char_indices)
{
    MCExecContext ctxt(nil, nil, nil);
	uinteger_t t_number;
	GetNumber(ctxt, 0, t_number);

	// MW-2012-02-23: [[ CharChunk ]] Map the internal field indices (si, ei) to
	//   char indices.
    // SN-2014-02-11: [[ Unicodify ]] The functions calling returnchunk already have field indices.
    // SN-2014-05-16 [[ Bug 12432 ]] Re-establish unresolving of the chars indices
    if (!p_char_indices)
        unresolvechars(0, p_si, p_ei);
	
	const char *sptr = parent->gettype() == CT_CARD && getstack()->hcaddress()
										 ? "char %d to %d of card field %d" : "char %d to %d of field %d";
	return MCStringFormat(r_chunk, sptr, p_si + 1, p_ei, t_number);
}

bool MCField::returnline(findex_t si, findex_t ei, MCStringRef& r_string)
{
    MCExecContext ctxt(nil, nil, nil);
	uinteger_t t_number;
	GetNumber(ctxt, 0, t_number);

	uint4 line = 0;
	int4 offset = 0;
	MCParagraph *pgptr = paragraphs;
	do
	{
		line++;
		offset += pgptr->gettextlengthcr();
		pgptr = pgptr->next();
	}
	while (offset <= si);
	if (offset >= ei)
	{
		const char *sptr = parent->gettype() == CT_CARD && getstack()->hcaddress()
											 ? "line %d of card field %d" : "line %d of field %d";
		return MCStringFormat(r_string, sptr, line, t_number);
	}
	else
	{
		uint4 endline = line;
		do
		{
			endline++;
			offset += pgptr->gettextlengthcr();
			pgptr = pgptr->next();
		}
		while (offset < ei);
		const char *sptr = parent->gettype() == CT_CARD && getstack()->hcaddress()
											 ? "line %d to %d of card field %d" : "line %d to %d of field %d";
		return MCStringFormat(r_string, sptr, line, endline, t_number);
	}
}

//unicode fine
bool MCField::returnloc(findex_t si, MCStringRef& r_string)
{
	// MW-2006-04-26: If the field is not opened we cannot call indextoloc so must return empty.
	if (!opened)
	{
		r_string = MCValueRetain(kMCEmptyString);
		return true;
	}

	findex_t ei = si;
	MCParagraph *pgptr = indextoparagraph(paragraphs, si, ei);
	coord_t x, y;
	pgptr->indextoloc(si, fixedheight, x, y);

	// MW-2012-01-25: [[ FieldMetrics ]] The x, y are in paragraph coords, so
	//   translate to field, then card.
	return MCStringFormat(r_string, "%d,%d", int32_t(x + getcontentx()), int32_t(y + paragraphtoy(pgptr) + getcontenty()));
}

#ifdef LEGACY_EXEC
void MCField::returntext(MCExecPoint &ep, findex_t si, findex_t ei)
{
	// MW-2012-02-21: [[ FieldExport ]] Use the new text export method.
	exportastext(0, ep, si, ei, false);
}
#endif

bool MCField::returntext(findex_t p_si, findex_t p_ei, MCStringRef& r_string)
{
	return exportastext(0, p_si, p_ei, r_string);
}

void MCField::charstoparagraphs(findex_t si, findex_t ei, MCParagraph*& rsp, MCParagraph*& rep, uint4& rsl, uint4& rel)
{
	MCParagraph *sp, *ep;
	uint4 sl, el;

	MCParagraph *pgptr = paragraphs;
	int4 offset = 0;

	si -= 1;

	sl = 0;
	do
	{
		sl++;
		sp = pgptr;
		offset += pgptr->gettextlengthcr();
		pgptr = pgptr->next();
	}
	while (offset < si);

	el = sl;
	ep = sp;
	if (offset < ei)
	{
		do
		{
			el++;
			ep = pgptr;
			offset += pgptr->gettextlengthcr();
			pgptr = pgptr->next();
		}
		while (offset < ei);
	}

	rsp = sp;
	rep = ep;

	rsl = sl;
	rel = el;
}

void MCField::linestoparagraphs(findex_t si, findex_t ei, MCParagraph*& rsp, MCParagraph*& rep)
{
	MCParagraph *sp, *ep;

	MCParagraph *pgptr = paragraphs;
	int4 offset = 0;

	do
	{
		offset++;
		sp = pgptr;
		pgptr = pgptr->next();
	}
	while (offset < si);

	ep = sp;
	if (offset < ei)
	{
		do
		{
			offset++;
			ep = pgptr;
			pgptr = pgptr->next();
		}
		while (offset < ei);
	}

	rsp = sp;
	rep = ep;
}

MCParagraph *MCField::cloneselection()
{
	MCParagraph *cutptr = NULL;
	if (flags & F_LIST_BEHAVIOR)
	{
		MCParagraph *pgptr = paragraphs;
		do
		{
			if (pgptr->gethilite())
			{
				MCParagraph *tpgptr = new MCParagraph(*pgptr);
				tpgptr->appendto(cutptr);
			}
			pgptr = pgptr->next();
		}
		while (pgptr != paragraphs);
	}
	else
	{
		if ((focusedparagraph == NULL || !focusedparagraph->isselection())
						&& firstparagraph == lastparagraph)
			return NULL;
		MCParagraph *pgptr = firstparagraph;
		if (pgptr == NULL)
			return NULL;
		cutptr = pgptr->copyselection();
		if (firstparagraph != lastparagraph)
		{
			do
			{
				pgptr = pgptr->next();
				pgptr->copyselection()->appendto(cutptr);
			}
			while (pgptr != lastparagraph);
		}
		// MW-2007-10-11: [[ Bug 1531 ]] - No check necessary here:
		//   if the user wishes to copy the line-ending at the end of a paragraph
		//   they can do so by selecting up until the beginning of the next
		//   paragraph
	}
	return cutptr;
}


bool MCField::pickleselection(MCDataRef& r_string)
{
	// MW-2012-02-17: [[ SplitTextAttrs ]] When pickling in the field, make the
	//   styledtext's parent the field so that font attr inheritence works.
	MCStyledText t_styled_text;
	t_styled_text . setparent(this);
	t_styled_text . setparagraphs(cloneselection());
	
	/* UNCHECKED */ MCObject::pickle(&t_styled_text, 0, r_string);
	return true;
}

// Will reflow
void MCField::cuttext()
{
	// MW-2012-02-16: [[ Bug ]] Bracket any actions that result in
	//   textChanged message by a lock screen pair.
	MCRedrawLockScreen();
	copytext();
	removecursor();
	deleteselection(True);
	
	// MW-2012-03-16: [[ Bug 3173 ]] Make sure the width is updated and such
	//   so that the caret repositions itself correctly.
	do_recompute(true);
	layer_redrawall();
	
	replacecursor(True, True);
	state |= CS_CHANGED;

	// MW-2012-09-21: [[ Bug 10401 ]] Make sure we unlock the screen!.
	MCRedrawUnlockScreen();
	
	// MW-2012-02-08: [[ TextChanged ]] Invoke textChanged as this method
	//   was called as a result of a user action (cut key, cut command). 
	textchanged();
}

void MCField::copytext()
{
	if (!focusedparagraph->isselection() && firstparagraph == lastparagraph)
		return;

	MCAutoDataRef t_data;
	/* UNCHECKED */ pickleselection(&t_data);
	if (*t_data != nil)
		MCclipboarddata -> Store(TRANSFER_TYPE_STYLED_TEXT, *t_data);
}

void MCField::cuttextindex(uint4 parid, findex_t si, findex_t ei)
{
	if (!opened || getcard()->getid() != parid)
		return;
	seltext(si, ei, False);
	cuttext();
}

void MCField::copytextindex(uint4 parid, findex_t si, findex_t ei)
{
	if (!opened || getcard()->getid() != parid)
		return;
	seltext(si, ei, False);
	copytext();
}

// MW-2006-04-26: Only paste text into open fields. Also, we should honor dodel
//   regardless.
void MCField::pastetext(MCParagraph *newtext, Boolean dodel)
{
	if ((flags & F_LOCK_TEXT) == 0 && !getstack()->islocked() && newtext != NULL && opened)
	{
		MCundos->freestate();
		deleteselection(False);
		Ustruct *us = MCundos->getstate();
		if (us == NULL || MCundos->getobject() != this)
		{
			us = new Ustruct;
			findex_t si, ei;
			selectedmark(False, si, ei, False);
			us->ud.text.index = si;
			us->ud.text.newline = False;
			us->ud.text.data = NULL;
			MCundos->savestate(this, us);
		}
		us->type = UT_TYPE_TEXT;
		us->ud.text.newchars = 0;
		MCParagraph *tpgptr = newtext;
		do
		{
			us->ud.text.newchars += tpgptr->gettextlengthcr();
			tpgptr = tpgptr->next();
		}
		while (tpgptr != newtext);
		if (us->ud.text.newchars)
			us->ud.text.newchars--;
		insertparagraph(newtext);
		// MW-2012-03-16: [[ Bug ]] When pasting text ensure we replace the cursor
		//   forcing a scroll in view.
		replacecursor(True, True);
	}

	if (dodel)
		while (newtext != NULL)
		{
			MCParagraph *tpgptr;
			tpgptr = newtext->remove(newtext);
			delete tpgptr;
		}
}

void MCField::movetext(MCParagraph *newtext, findex_t p_to_index)
{
	if ((flags & F_LOCK_TEXT) == 0 && !getstack()->islocked() && opened)
	{
		findex_t si, ei;
		selectedmark(False, si, ei, False);
		if (si < p_to_index)
			p_to_index -= ei - si;

		MCundos->freestate();
		deleteselection(False);
		Ustruct *us = MCundos->getstate();
		if (us == NULL || MCundos->getobject() != this)
		{
			us = new Ustruct;
			us->ud.text.index = si;
			us->ud.text.newline = False;
			us->ud.text.data = NULL;
			MCundos->savestate(this, us);
		}
		us->type = UT_MOVE_TEXT;
		us->ud.text.newchars = 0;
		us->ud.text.old_index = us->ud.text.index;
		us->ud.text.index = p_to_index;
		MCParagraph *tpgptr = newtext;
		do
		{
			us->ud.text.newchars += tpgptr->gettextlengthcr();
			tpgptr = tpgptr->next();
		}
		while (tpgptr != newtext);
		if (us->ud.text.newchars)
			us->ud.text.newchars--;
		seltext(p_to_index, p_to_index, True);
		insertparagraph(newtext);
	}

	while (newtext != NULL)
	{
		MCParagraph *tpgptr;
		tpgptr = newtext->remove(newtext);
		delete tpgptr;
	}
}

void MCField::deletetext(findex_t si, findex_t ei)
{
	MCParagraph *t_deleted_text;
	t_deleted_text = clonetext(si, ei);
	if (t_deleted_text == NULL)
		return;

	Ustruct *us;
	us = new Ustruct;
	us->type = UT_DELETE_TEXT;
	us->ud.text.index=si;
	us->ud.text.data = t_deleted_text;
	us->ud.text.newline = False;
	MCundos->savestate(this, us);
	settextindex(0, si, ei, kMCEmptyString, True);
}

MCParagraph *MCField::clonetext(findex_t si, findex_t ei)
{
	MCParagraph *t_paragraph;
	t_paragraph = verifyindices(paragraphs, si, ei);

	MCParagraph *t_new_paragraphs;
	t_new_paragraphs = NULL;

	uint2 l;
	do
	{
		l = t_paragraph -> gettextlengthcr();
		
		MCParagraph *t_new_paragraph;
		t_new_paragraph = t_paragraph -> copystring(si, MCU_min(l - 1, ei));
		if (t_new_paragraphs == NULL)
			t_new_paragraphs = t_new_paragraph;
		else
			t_new_paragraph -> appendto(t_new_paragraphs);

		si = 0;
		ei -= l;
		t_paragraph = t_paragraph -> next();
	}
	while(ei >= 0 && t_paragraph != paragraphs);

	return t_new_paragraphs;
}

void MCField::insertparagraph(MCParagraph *newtext)
{
	uint4 oldflags = flags;
	flags &= ~F_VISIBLE;
	deleteselection(False);
    // MW-2014-06-10: [[ Bug 12589 ]] Make sure the paragraph's selection is unset.
    //   If we don't do this portions of the paragraph will still think they are
    //   selected causing strange behavior.
    focusedparagraph -> deleteselection();
	textheight -= focusedparagraph->getheight(fixedheight);
	focusedparagraph->split();
	MCParagraph *oldend = focusedparagraph->next();
	MCParagraph *pgptr = newtext;
	MCParagraph *tfptr = focusedparagraph;
	MCStack *oldstack = newtext->getparent()->getstack();
	if (oldstack == getstack())
		oldstack = NULL;
	do
	{
		MCParagraph *newptr = new MCParagraph(*pgptr);
		newptr->setparent(this);
		newptr->open(m_font);
		tfptr->append(newptr);
		pgptr = pgptr->next();
		tfptr = tfptr->next();
	}
	while (pgptr != newtext);
	focusedparagraph->join();
	updateparagraph(True, False, False);
	uint2 newheight;
	while (focusedparagraph->next() != oldend)
	{
		newheight = focusedparagraph->getheight(fixedheight);
		focusedy += newheight;
		focusedparagraph = focusedparagraph->next();
		updateparagraph(True, False, False);
	}
	textheight -= focusedparagraph->getheight(fixedheight);
	findex_t si = focusedparagraph->gettextlength();
	focusedparagraph->join();
	firstparagraph = lastparagraph = NULL;
	flags = oldflags;
	updateparagraph(True, True);
	coord_t x, y;
	focusedparagraph->indextoloc(si, fixedheight, x, y);

	// MW-2012-01-25: [[ FieldMetrics ]] Translate the para coords to field, then
	//   card.
	x += getcontentx();
	y += getcontenty() + focusedy;
	firstparagraph = lastparagraph = NULL;
	setfocus(x, y);
	state |= CS_CHANGED;
}

////////////////////////////////////////////////////////////////////////////////

MCRectangle MCField::firstRectForCharacterRange(int32_t& si, int32_t& ei)
{
	MCParagraph *pgptr = resolveparagraphs(0);
	
	// These will be paragraph relative (after indextoparagraph).
	int32_t t_si, t_ei;
	t_si = si;
	t_ei = ei;
	
	// Fetch the paragraph and indicies within it.
	int4 t_line_index;
	MCParagraph *sptr;
	sptr = indextoparagraph(pgptr, t_si, t_ei, &t_line_index);
	
	// Restrict the range to the line t_si starts on.
	sptr -> restricttoline(t_si, t_ei);
	
	// Now update the output range (the indices get munged in what follows)
	si = si + t_si;
	ei = si + t_ei;
	
	// Get the x, y of the initial index.
	coord_t x, y;
	sptr->indextoloc(t_si, fixedheight, x, y);
	
	// Get the offset for computing card coords.
	int4 yoffset = getcontenty() + paragraphtoy(sptr);
	
	// Get the extent of the range.
	coord_t minx, maxx;
	sptr -> getxextents(t_si, t_ei, minx, maxx);
	
	MCRectangle t_rect;
	t_rect . x = minx + getcontentx();
	t_rect . y = y + yoffset;
	t_rect . width = maxx - minx;
	t_rect . height = sptr -> heightoflinewithindex(t_si, fixedheight);
	
	return t_rect;
}

////////////////////////////////////////////////////////////////////////////////
<|MERGE_RESOLUTION|>--- conflicted
+++ resolved
@@ -61,16 +61,13 @@
                         Sort_type dir, Sort_type form, MCExpression *by)
 {
 	if (flags & F_SHARED_TEXT)
-		parid = 0;
-<<<<<<< HEAD
+        parid = 0;
+    else if (parid == 0)
+        parid = getcard()->getid();
     
     // SN-2014-09-17: [[ Bug 13461 ]] We might get CT_FIELD as a chunk type.
     if (type == CT_FIELD)
         type = CT_PARAGRAPH;
-=======
-	else if (parid == 0)
-        parid = getcard()->getid();
->>>>>>> 6b5232b4
 
     // SN-2014-09-17: [[ Bug 13461 ]] CT_LINE and CT_PARAGRAPH are equivalent in
     // the way they don't modify the content of the paragraphs
