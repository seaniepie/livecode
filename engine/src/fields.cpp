--- conflicted
+++ resolved
@@ -679,18 +679,9 @@
 	Boolean t_need_recompute = False;
 
 	// MW-2012-02-13: [[ Block Unicode ]] Use the new finsert method in native mode.
-	// MW-2012-02-23: [[ PutUnicode ]] Pass through the encoding to finsertnew.
-<<<<<<< HEAD
+    // MW-2012-02-23: [[ PutUnicode ]] Pass through the encoding to finsertnew.
 	if (!MCStringIsEmpty(p_text))
-		t_need_recompute = pgptr->finsertnew(p_text);
-=======
-	if (s.getlength())
-    {
-        MCAutoStringRef t_s;
-        /* UNCHECKED */ MCStringCreateWithOldString(s, &t_s);
-		t_need_recompute = pgptr->finsertnew(*t_s, p_as_unicode);
-    }
->>>>>>> baad3d85
+        t_need_recompute = pgptr->finsertnew(p_text);
 
 	if (opened && fptr == fdata)
 	{
