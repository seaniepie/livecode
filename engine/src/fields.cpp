/* Copyright (C) 2003-2013 Runtime Revolution Ltd.

This file is part of LiveCode.

LiveCode is free software; you can redistribute it and/or modify it under
the terms of the GNU General Public License v3 as published by the Free
Software Foundation.

LiveCode is distributed in the hope that it will be useful, but WITHOUT ANY
WARRANTY; without even the implied warranty of MERCHANTABILITY or
FITNESS FOR A PARTICULAR PURPOSE.  See the GNU General Public License
for more details.

You should have received a copy of the GNU General Public License
along with LiveCode.  If not see <http://www.gnu.org/licenses/>.  */

#include "prefix.h"

#include "globdefs.h"
#include "filedefs.h"
#include "objdefs.h"
#include "parsedef.h"

//#include "execpt.h"
#include "exec.h"
#include "sellst.h"
#include "undolst.h"
#include "stack.h"
#include "card.h"
#include "cdata.h"
#include "field.h"
#include "MCBlock.h"
#include "paragraf.h"
#include "scrolbar.h"
#include "mcerror.h"
#include "util.h"
#include "date.h"
#include "font.h"
#include "styledtext.h"
#include "cmds.h"
#include "redraw.h"

#include "globals.h"

const char *MCliststylestrings[] =
{
	"",
	"disc",
	"circle",
	"square",
	"decimal",
	"lower latin",
	"upper latin",
	"lower roman",
	"upper roman",
	"skip",
	nil
};

Exec_stat MCField::sort(MCExecContext &ctxt, uint4 parid, Chunk_term type,
                        Sort_type dir, Sort_type form, MCExpression *by)
{
	if (flags & F_SHARED_TEXT)
		parid = 0;
    
    // SN-2014-09-17: [[ Bug 13461 ]] We might get CT_FIELD as a chunk type.
    if (type == CT_FIELD)
        type = CT_PARAGRAPH;

    // SN-2014-09-17: [[ Bug 13461 ]] CT_LINE and CT_PARAGRAPH are equivalent in
    // the way they don't modify the content of the paragraphs
	if (type != CT_PARAGRAPH && type != CT_LINE)
	{
        
        extern bool MCInterfaceExecSortContainer(MCExecContext &ctxt, MCStringRef p_data, int p_type, Sort_type p_direction, int p_form, MCExpression *p_by, MCStringRef &r_output);
		// MW-2012-02-21: [[ FieldExport ]] Use the new text export method.
        MCAutoStringRef t_text_string, t_sorted;
		exportastext(parid, 0, INT32_MAX, &t_text_string);
        if (!MCInterfaceExecSortContainer(ctxt, *t_text_string, type, dir, form, by, &t_sorted))
            return ES_ERROR;
        
        settext(parid, *t_sorted, False);
        return ES_NORMAL;
	}

    MCAutoArray<MCSortnode> items;
	uint4 nitems = 0;
	MCParagraph *pgptr;
    
    if (opened && parid == 0)
        pgptr = paragraphs;
    else
        pgptr = getcarddata(fdata, parid, True)->getparagraphs();
    
    // MW-2008-02-29: [[ Bug 5763 ]] The crash report seems to suggest a problem with
    //   a NULL-pointer access on a paragraph - this is the only place I can see this
    //   happening, so we will guard against it.
    if (pgptr != NULL)
    {
        MCParagraph *tpgptr = pgptr;
        do
        {
            nitems++;
            tpgptr = tpgptr->next();
        }
        while (tpgptr != pgptr);
        items.Extend(nitems);
        nitems = 0;
        
        extern void MCStringsSortAddItem(MCExecContext &ctxt, MCSortnode *items, uint4 &nitems, int form, MCValueRef p_input, MCExpression *by);
        
        do
        {
            if (tpgptr->next() != pgptr || !tpgptr->IsEmpty())
            {
                MCAutoStringRef t_string;
                /* UNCHECKED */ MCStringCopy(tpgptr->GetInternalStringRef(), &t_string);
                MCStringsSortAddItem(ctxt, items.Ptr(), nitems, form, *t_string, by);
                items[nitems - 1].data = (void *)tpgptr;
            }
            tpgptr = tpgptr->next();
        }
        while (tpgptr != pgptr);
    }
    
    extern void MCStringsSort(MCSortnode *p_items, uint4 nitems, Sort_type p_dir, Sort_type p_form, MCStringOptions p_options);

    MCStringsSort(items.Ptr(), nitems, dir, form, ctxt . GetStringComparisonType());
    
    if (nitems > 0)
	{
		MCParagraph *newparagraphs = NULL;
		uint4 i;
		for (i = 0 ; i < nitems ; i++)
		{
			MCParagraph *tpgptr = (MCParagraph *)items[i].data;
			tpgptr->remove(pgptr);
			tpgptr->appendto(newparagraphs);

		}
		if (pgptr != NULL)
			pgptr->appendto(newparagraphs);
		getcarddata(fdata, parid, True)->setparagraphs(newparagraphs);
		if (opened && (parid == 0 || parid == getcard()->getid()))
		{
			paragraphs = newparagraphs;
			resetparagraphs();
			do_recompute(true);

			// MW-2011-08-18: [[ Layers ]] Invalidate the whole object.
			layer_redrawall();
		}
	}
    
	return ES_NORMAL;
}

Boolean MCField::find(MCExecContext &ctxt, uint4 cardid, Find_mode mode,
                      MCStringRef tofind, Boolean first)
{
	if (fdata == NULL || flags & F_F_DONT_SEARCH)
		return False;
	if (opened)
		fdata->setparagraphs(paragraphs);
	if (flags & F_SHARED_TEXT)
		cardid = 0;
	MCCdata *tptr = fdata;
	do
	{
		if (tptr->getid() == cardid)
		{
			MCParagraph *paragraphptr = tptr->getparagraphs();
			MCParagraph *tpgptr = paragraphptr;
			findex_t flength = MCStringGetLength(tofind);
			findex_t toffset, oldoffset;
			if (first && foundlength != 0)
			{
				findex_t junk = toffset = oldoffset = foundoffset + foundlength;
				tpgptr = indextoparagraph(tpgptr, oldoffset, junk);
				toffset -= oldoffset;
			}
			else
				toffset = oldoffset = 0;
			do
			{
				uindex_t t_length = MCStringGetLength(tpgptr->GetInternalStringRef());
				MCRange t_range, t_where;
				t_range = MCRangeMake(oldoffset, t_length - oldoffset);
				while (MCStringFind(tpgptr->GetInternalStringRef(), t_range, tofind, 
									ctxt.GetStringComparisonType(),
									&t_where))
				{
					switch (mode)
					{
					case FM_NORMAL:
						if (t_where.offset == 0 
							|| tpgptr->TextIsWordBreak(tpgptr->GetCodepointAtIndex(tpgptr->DecrementIndex(t_where.offset)))
							|| tpgptr->TextIsPunctuation(tpgptr->GetCodepointAtIndex(tpgptr->DecrementIndex(t_where.offset))))
						{
							if (first)
							{
								if (MCfoundfield != NULL && MCfoundfield != this)
									MCfoundfield->clearfound();
								foundoffset = toffset + t_where.offset;
								toffset = t_where.offset;
								t_where.offset = tpgptr->IncrementIndex(t_where.offset);
								while (t_where.offset < t_length
									   && !tpgptr->TextIsWordBreak(tpgptr->GetCodepointAtIndex(t_where.offset))
									   && !tpgptr->TextIsPunctuation(tpgptr->GetCodepointAtIndex(t_where.offset)))
								{
									t_where.offset = tpgptr->IncrementIndex(t_where.offset);
								}
								foundlength = t_where.offset - toffset;
								MCfoundfield = this;
							}
							return True;
						}
						t_where.offset = tpgptr->IncrementIndex(t_where.offset);
						break;
					case FM_WHOLE:
					case FM_WORD:
						if ((t_where.offset == 0 
								|| tpgptr->TextIsWordBreak(tpgptr->GetCodepointAtIndex(tpgptr->DecrementIndex(t_where.offset))))
							 && (t_where.offset + flength == t_length
								|| tpgptr->TextIsWordBreak(tpgptr->GetCodepointAtIndex(t_where.offset + flength))
								|| tpgptr->TextIsPunctuation(tpgptr->GetCodepointAtIndex(t_where.offset + flength))))

						{
							if (first)
							{
								if (MCfoundfield != NULL && MCfoundfield != this)
									MCfoundfield->clearfound();
								foundoffset = toffset + t_where.offset;
								foundlength = MCStringGetLength(tofind);
								MCfoundfield = this;
							}
							return True;
						}
						t_where.offset = tpgptr->IncrementIndex(t_where.offset);
						break;
					case FM_CHARACTERS:
					case FM_STRING:
						if (first)
						{
							if (MCfoundfield != NULL && MCfoundfield != this)
								MCfoundfield->clearfound();
							foundoffset = toffset + t_where.offset;
							foundlength = MCStringGetLength(tofind);
							MCfoundfield = this;
						}
						// Fall through...
					default:
						return True;
					}
					oldoffset = t_where.offset;
					t_range.offset = oldoffset;
					t_range.length = t_length - oldoffset;
				}
				toffset += tpgptr->gettextlengthcr();
				tpgptr = tpgptr->next();
				oldoffset = 0;
			}
			while (tpgptr != paragraphptr);
			return False;
		}
		tptr = tptr->next();
	}
	while (tptr != fdata);
	return False;
}

void MCField::verifyindex(MCParagraph *top, findex_t &si, bool p_is_end)
{
	// Does nothing at the moment
	// TODO: this will become useful again for surrogate pairs
}

// MW-2012-02-08: [[ Field Indices ]] If 'index' is non-nil then we return the
//   1-based index of the paragraph that si resides in.
MCParagraph *MCField::indextoparagraph(MCParagraph *top, findex_t &si, findex_t &ei, findex_t* index)
{
	int4 t_index;
	findex_t l = top->gettextlengthcr();
	MCParagraph *pgptr = top;
	t_index = 1;
	while (si >= l)
	{
		si -= l;
		ei -= l;
		t_index += 1;
		pgptr = pgptr->next();
		if (pgptr == top)
		{
			t_index -= 1;
			pgptr = pgptr->prev();
			si = ei = l - 1;
		}
		l = pgptr->gettextlengthcr();
	}
	if (index != nil)
		*index = t_index;
	return pgptr;
}

findex_t MCField::ytooffset(int4 y)
{
	findex_t si = 0;
	MCParagraph *tptr = paragraphs;
	while (True)
	{
		y -= tptr->getheight(fixedheight);
		if (y <= 0)
			break;
		si += tptr->gettextlengthcr();
		tptr = tptr->next();
	}
	return si;
}

int4 MCField::paragraphtoy(MCParagraph *target)
{
	int4 y = cury;
	MCParagraph *tptr = curparagraph;
	
	while (tptr != target)
	{
		y += tptr->getheight(fixedheight);
		tptr = tptr->next();
		if (tptr == paragraphs)
			break;
	}
	if (tptr != target)
	{
		y = cury;
		tptr = curparagraph;
		while (tptr != target && tptr != paragraphs)
		{
			tptr = tptr->prev();
			y -= tptr->getheight(fixedheight);
		}
	}
	return y;
}

#if TO_REMOVE
int32_t MCField::mapnativeindex(uint4 parid, int32_t p_native_index, bool p_is_end)
{
	// Resolve the correct collection of paragraphs.
	MCParagraph *t_paragraphs;
	t_paragraphs = resolveparagraphs(parid);
	if (t_paragraphs == nil)
		return p_native_index;
	
	int32_t t_index;
	t_index = 0;
	
	MCParagraph *t_paragraph;
	t_paragraph = t_paragraphs;
	do
	{
		int32_t t_native_length;
		t_native_length = t_paragraph -> gettextlength();
		if (p_native_index <= t_native_length)
		{
			t_index += t_paragraph -> mapnativeindex(p_native_index, p_is_end);
			break;
		}
		
		p_native_index -= t_native_length + 1;
		t_index += t_paragraph -> gettextsizecr();
		
		t_paragraph = t_paragraph -> next();
	}
	while(t_paragraph != t_paragraphs);
	
	return t_index;
}
#endif

findex_t MCField::getpgsize(MCParagraph *pgptr)
{
	if (pgptr == NULL)
		pgptr = paragraphs;
	MCParagraph *tpgptr = pgptr;
	findex_t length = 0;
	do
	{
		length += tpgptr->gettextlengthcr();
		tpgptr = tpgptr->next();
	}
	while (tpgptr != pgptr);
	return length;
}

// SN-2014-06-23: [[ Bug 12303 ]] Refactoring of the bugfix: new param added
void MCField::setparagraphs(MCParagraph *newpgptr, uint4 parid, bool p_preserve_zero_length_styles)
{
    setparagraphs(newpgptr, parid, INTEGER_MIN, INTEGER_MIN, p_preserve_zero_length_styles);
}

// SN-2014-06-23: [[ Bug 12303 ]] Refactoring of the bugfix: new param added
void MCField::setparagraphs(MCParagraph *newpgptr, uint4 parid, findex_t p_start, findex_t p_end, bool p_preserve_zero_length_styles)
{
	if (flags & F_SHARED_TEXT)
		parid = 0;
	else
		if (parid == 0)
			parid = getcard()->getid();
	MCCdata *fptr = getcarddata(fdata, parid, True);
	MCParagraph *pgptr = fptr->getparagraphs();
    MCParagraph *t_old_pgptr;

	if (opened && fptr == fdata)
		closeparagraphs(pgptr);
	if (pgptr == paragraphs)
		paragraphs = NULL;
	if (pgptr == oldparagraphs)
        oldparagraphs = NULL;

    // Save the current paragraphs and switch to the one to be processed
    t_old_pgptr = paragraphs;
    paragraphs = pgptr;

    // Must simply delete the whole lot of paragraphs (old execution)
    if (p_start == p_end && p_end == INTEGER_MIN)
    {
        while (paragraphs != NULL)
        {
            MCParagraph *tpgptr = paragraphs->remove(paragraphs);
            delete tpgptr;
        }
        paragraphs = newpgptr;

        fptr->setparagraphs(paragraphs);
    }
    else
    {
        // New execution, only deleting a part of the paragraphs
        uint4 oc = 0;

        uint4 oldstate = state;
        bool t_refocus;
        if (focused == this)
            t_refocus = true;
        else
            t_refocus = false;
        if (state & CS_KFOCUSED)
            kunfocus();

        // MW-2012-09-07: [[ 10374 ]] Make sure we preseve the drag* vars since
        //   closing and opening the field will clear them.
        bool t_was_dragdest, t_was_dragsource;
        t_was_dragdest = MCdragdest == this;
        t_was_dragsource = MCdragsource == this;
        while (opened)
        {
            close();
            oc++;
        }

        // delete the text to be replaced
        settextindex(parid, p_start, p_end, kMCEmptyString, False);
        
        MCParagraph *t_lastpgptr;
        MCParagraph *t_insert_paragraph;
        // Fetch the paragraph in which to insert the new paragraphs (and update the position)
        t_insert_paragraph = indextoparagraph(paragraphs, p_start, p_end);

        if (newpgptr -> prev() == newpgptr)
            t_lastpgptr = NULL;
        else
            t_lastpgptr = newpgptr -> prev();

        t_insert_paragraph->setselectionindex(p_start, p_start, False, False);
        t_insert_paragraph->split();
        t_insert_paragraph->append(newpgptr);
        // SN-2014-20-06: [[ Bug 12303 ]] Refactoring of the bugfix
        t_insert_paragraph->join(p_preserve_zero_length_styles);
        if (t_lastpgptr == NULL)
            t_lastpgptr = t_insert_paragraph;
        else
            t_insert_paragraph->defrag();
        
        // MW-2014-05-28: [[ Bug 10593 ]] When replacing a range of text with styles, paragraph styles from
        //   the new content should replace paragraph styles for the old content whenever the range touches
        //   the 0 index of a paragraph. Thus when joining the end of the range again, we want to preserve
        //   the new contents styles even if it is an empty paragraph.
        t_lastpgptr->join(true);
        t_lastpgptr->defrag();

        fptr->setparagraphs(paragraphs);

        while (oc--)
        {
            open();
        }

        // MW-2012-09-07: [[ 10374 ]] Make sure we preseve the drag* vars since
        //   closing and opening the field will clear them.
        if (t_was_dragsource)
            MCdragsource = this;
        if (t_was_dragdest)
            MCdragdest = this;

        if (oldstate & CS_KFOCUSED)
            kfocus();
        // MW-2008-03-25: Make sure we reset focused to this field - otherwise mouseMoves aren't
        //   sent to the field after doing a partial htmlText update.
        if (t_refocus)
            focused = this;
        state = oldstate;
    }


	// MW-2008-03-13: [[ Bug 5383 ]] Crash when saving after initiating a URL download
	//   Here it is important to 'setparagraphs' on the MCCdata object *before* opening. This
	//   is because it is possible for URL downloads to be initiated in openparagraphs, which 
	//   allow messages to be processed which allows a save to occur and its important that
	//   the field be in a consistent state.
	if (opened && fptr == fdata)
    {
		openparagraphs();
		do_recompute(true);

		// MW-2011-08-18: [[ Layers ]] Invalidate the whole object.
		layer_redrawall();
	}
	else
    {
        paragraphs = t_old_pgptr;
    }
}

Exec_stat MCField::settext(uint4 parid, MCStringRef p_text, Boolean formatted)
{
	state &= ~CS_CHANGED;
	if (opened)
	{
		Ustruct *us = MCundos->getstate();
		if (us != NULL && MCundos->getobject() == this)
			MCundos->freestate();
		clearfound();
		fdata->setparagraphs(paragraphs);
		unselect(False, True);
    }

	MCParagraph *pgptr = NULL;
    if (MCStringGetLength(p_text))
    {
        uindex_t t_text_length;
        uindex_t t_start;

        t_text_length = MCStringGetLength(p_text);
        t_start = 0;

		while (True)
		{
            uindex_t t_pos;
            t_pos = t_start;

			if (formatted)
                while (t_pos < t_text_length)
				{
                    if (MCStringFirstIndexOfChar(p_text, '\n', t_pos, kMCStringOptionCompareExact, t_pos))
                    {
                        if (MCStringGetCharAtIndex(p_text, t_pos + 1) == '\n')
                            break;
                        else
                            ++t_pos;
                    }
                    else
                        t_pos = t_text_length;
				}
			else
            {
                if (!MCStringFirstIndexOfChar(p_text, '\n', t_start, kMCStringOptionCompareExact, t_pos))
                    t_pos = t_text_length;
            }

            if (t_pos > PARAGRAPH_MAX_LEN - 2)
                t_pos = PARAGRAPH_MAX_LEN - 2;

            MCStringRef t_paragraph_text;
            if (t_pos != t_start)
                MCStringCopySubstring(p_text, MCRangeMake(t_start, t_pos - t_start), t_paragraph_text);
            else
                t_paragraph_text = MCValueRetain(kMCEmptyString);

            if (formatted)
            {
                /* UNCHECKED */ MCStringMutableCopyAndRelease(t_paragraph_text, t_paragraph_text);
                MCStringFindAndReplaceChar(t_paragraph_text, '\n', ' ', kMCStringOptionCompareExact);
			}

			MCParagraph *tpgptr = new MCParagraph;
			tpgptr->setparent(this);
			tpgptr->appendto(pgptr);

			// MW-2012-02-16: [[ IntrinsicUnicode ]] Make sure we pass the correct setting for
			//   'unicode'.
            // SN-2014-01-17: [[ Unicodification ]] Now input is directly handled as a unicode input
            tpgptr->settext(t_paragraph_text);

            MCValueRelease(t_paragraph_text);

            if (t_pos < t_text_length)
			{
                t_start = t_pos + 1;

                if (formatted && t_pos < t_text_length)
                    ++t_start;
			}
			else
				break;
		}
	}
	else
	{
		pgptr = new MCParagraph;
		pgptr->setparent(this);
	}
	setparagraphs(pgptr, parid);
	return ES_NORMAL;
}



// On input (si, ei) are relative to p_top
// On output we return the paragraph in which si is placed, and (si, ei) is
// relative to it.
// We also verify that (si, ei) fall on character boundaries.
MCParagraph *MCField::verifyindices(MCParagraph *p_top, findex_t& si, findex_t& ei)
{
	MCParagraph *t_start_pg;
	t_start_pg = indextoparagraph(p_top, si, ei);

	return t_start_pg;
}

Exec_stat MCField::settextindex(uint4 parid, findex_t si, findex_t ei, MCStringRef p_text, Boolean undoing)
{
	state &= ~CS_CHANGED;
	if (!undoing)
		MCundos->freestate();
	if (flags & F_SHARED_TEXT)
		parid = 0;
	else
		if (parid == 0)
			parid = getcard()->getid();
	MCCdata *fptr = getcarddata(fdata, parid, True);
	if (opened && fptr == fdata && focusedparagraph != NULL)
	{
		clearfound();
		unselect(False, True);
        
        // SN-2014-05-12 [[ Bug 12365 ]]
        // There might be several paragraph to be inserted, the cursor must be removed
        removecursor();
		focusedparagraph->setselectionindex(PARAGRAPH_MAX_LEN, PARAGRAPH_MAX_LEN, False, False);
	}
    findex_t oldsi;

    MCParagraph *toppgptr = fptr->getparagraphs();

    // 'put after' puts at PARAGRAPH_MAX_LEN...
    if (si == PARAGRAPH_MAX_LEN)
    {
        MCParagraph* t_paragraph;
        t_paragraph = fptr -> getparagraphs();
        oldsi = 0;
        // Loop up to the penultimate paragraph
        while (t_paragraph -> next() != toppgptr)
        {
            oldsi += t_paragraph -> gettextlengthcr();
            t_paragraph = t_paragraph -> next();
        }
        // Add the length of the last paragraph
        oldsi += t_paragraph -> gettextlength();
    }
    else
        oldsi = si;

	MCParagraph *pgptr;
	pgptr = verifyindices(toppgptr, si, ei);


	// MW-2013-10-24: [[ FasterField ]] If affect_many is true then multiple
	//   paragraphs have been affected, so we need to redraw everything below
	//   the initial one. We also store the initial height of the paragraph
	//   so we can see if it has changed.
	bool t_affect_many;
	t_affect_many = false;
	
	MCParagraph *t_initial_pgptr;
	t_initial_pgptr = pgptr;
	
	int32_t t_initial_height;
	if (opened && fptr == fdata)
		t_initial_height = t_initial_pgptr -> getheight(fixedheight);
	
    if (si < ei)
	{
        // MW-2014-05-28: [[ Bug 11928 ]] Reworked code here so that it is the same as
        //   MCField::deleteselection (makes sure paragraph styles work the same way
        //   when deleting a paragraph break).
		MCParagraph *saveparagraph = pgptr;
		int4 savey = 0;
		if (opened && pgptr == paragraphs)
			savey = paragraphtoy(saveparagraph);
        
        // First delete the portion of the first paragraph in the range.
        int4 tei;
        tei = MCMin(ei, pgptr -> gettextlength());
        
		pgptr->deletestring(si, tei);
        ei -= (tei - si);
        
		if (ei > pgptr -> gettextlength())
		{
            // End index is reduced by the amount we just deleted.
            ei -= si;
            
            // MW-2014-06-10: [[ Bug 11928 ]] Adjust for the CR that will be removed by the
            //   final join in this consequent.
            ei -= 1;
			pgptr = pgptr->next();
			while (ei >= pgptr->gettextlengthcr())
			{
				ei -= pgptr->gettextlengthcr();
				MCParagraph *tpgptr = pgptr->remove
				                      (pgptr);
				if (tpgptr == curparagraph)
				{
					curparagraph = saveparagraph;
					cury = savey;
				}
				if (tpgptr == focusedparagraph)
				{
					focusedparagraph = saveparagraph;
					focusedy = savey;
				}
				delete tpgptr;
				
				// MW-2013-10-24: [[ FasterField ]] Removing paragraphs affects multiple paragraphs.
				t_affect_many = true;
			}
			pgptr->deletestring(0, ei);
			if (pgptr == curparagraph)
			{
				curparagraph = saveparagraph;
				cury = savey;
			}
			if (pgptr == focusedparagraph)
			{
				focusedparagraph = saveparagraph;
				focusedy = savey;
			}
			if (pgptr != pgptr->prev())
			{
				pgptr = pgptr->prev();
				pgptr->join();
				
				// MW-2013-10-24: [[ FasterField ]] Join affects multiple paragraphs.
				t_affect_many = true;
			}
		}
	}
	pgptr->setparent(this);
	pgptr->setselectionindex(si, si, False, False);

	// MM-2014-04-09: [[ Bug 12088 ]] Get the width of the paragraph before insertion and layout.
	//  If as a result of the update the width of the field has changed, we need to recompute.
    // MW-2014-06-06: [[ Bug 12385 ]] Don't do anything layout related if not open.
	int2 t_initial_width;
    if (opened != 0)
        t_initial_width = pgptr -> getwidth();
	
	// MW-2012-02-13: [[ Block Unicode ]] Use the new finsert method in native mode.
	// MW-2012-02-23: [[ PutUnicode ]] Pass through the encoding to finsertnew.
	if (!MCStringIsEmpty(p_text))
	{
		// MW-2013-10-24: [[ FasterField ]] If finsertnew() returns true then multiple
		//   paragraphs were created, so we've affected many.
		if (pgptr->finsertnew(p_text))
			t_affect_many = true;
    }

	if (opened && fptr == fdata)
    {
        oldsi += MCStringGetLength(p_text);
        ei = oldsi;
        focusedparagraph = indextoparagraph(paragraphs, oldsi, ei);
		if (state & CS_KFOCUSED)
			focusedparagraph->setselectionindex(ei, ei, False, False);
		
		// If we haven't already affected many, then lay out the paragraph and see if the
		// height has changed. If it has we must do a recompute and need to redraw below.
		// MM-2014-04-09: [[ Bug 12088 ]] If the height hasn't changed, then check to see 
		//  if the width has changed and a re-compute is needed.
		if (!t_affect_many)
			t_initial_pgptr -> layout(false);
		if (t_affect_many || t_initial_pgptr -> getheight(fixedheight) != t_initial_height)
		{
				do_recompute(false);
				t_affect_many = true;
		}
        else if ((t_initial_width == textwidth && pgptr -> getwidth() != textwidth)
                 || pgptr -> getwidth() > textwidth)
			do_recompute(false);
		
		// MW-2011-08-18: [[ Layers ]] Invalidate the whole object.
		// MW-2013-10-24: [[ FasterField ]] Tweak to minimize redraw.
		int32_t t_paragraph_y;
		t_paragraph_y = getcontenty() + paragraphtoy(t_initial_pgptr);
		MCRectangle drect;
		drect = getfrect();
		
		// If affecting many, redraw everything below y of the initial pg in the
		// field, otherwise just redraw the paragraph.
		if (t_affect_many)
			drect . height -= (t_paragraph_y - drect . y);
		else
			drect . height = t_initial_pgptr -> getheight(fixedheight);
		
		drect . y = t_paragraph_y;
		
		layer_redrawrect(drect);
		
		focusedy = paragraphtoy(focusedparagraph);
        
        // SN-2014-05-12 [[ Bug 12365 ]]
        // Redraw the cursor after the update
        replacecursor(True, True);
	}

	return ES_NORMAL;
}

// MW-2011-03-13: [[ Bug 9447 ]] Make sure we update linksi/linkei with the appropriate
//   indices after stretching out the region.
void MCField::getlinkdata(MCRectangle &lrect, MCBlock *&sb, MCBlock *&eb)
{
	findex_t si, ei;
	si = linksi;
	ei = linkei;
	int2 maxx;
	MCParagraph *sptr = indextoparagraph(paragraphs, si, ei);
	linksi -= si;
	linkei -= si;
	ei = MCU_min(ei, sptr->gettextlengthcr());
	sb = sptr->indextoblock(si, False);
	if (!sb->islink())
	{
		sb = NULL;
		return;
	}
	eb = sptr->indextoblock(ei - 1, False);
	
	// MW-2011-02-26: [[ Bug 9416 ]] Make sure the linkrect and block extends to the
	//   extremities of the link.
	// MW-2013-05-21: [[ Bug 10794 ]] Make sure we update sb/eb with the actual blocks
	//   the indices are within.
	findex_t t_index;
	t_index = si;
	sb = sptr -> extendup(sb, t_index);
	si = t_index;
	t_index = (ei - 1);
	eb = sptr -> extenddown(eb, t_index);
	ei = t_index;
	
	linksi += si;
	linkei = linksi + (ei - si);

    coord_t t_x, t_y;
	sptr->indextoloc(si, fixedheight, t_x, t_y);
    maxx = t_x;
    lrect.y = t_y;

	// MW-2012-01-25: [[ FieldMetrics ]] Compute the y-offset in card coords.
	uint4 yoffset = getcontenty() + paragraphtoy(sptr);
	lrect.height = sptr->getyextent(ei, fixedheight);
    coord_t minxf, maxxf;
	sptr->getxextents(si, ei, minxf, maxxf);
    lrect.x = minxf;
    maxx = maxxf;
	// MW-2012-01-25: [[ FieldMetrics ]] Make sure the linkrect is in card coords.
	lrect.height -= lrect.y;
	lrect.y += yoffset;
	lrect.width = maxx - lrect.x;
	lrect.x += getcontentx();
}

#ifdef /* MCField::gettextatts */ LEGACY_EXEC
// MW-2012-01-25: [[ ParaStyles ]] The 'is_line_chunk' parameter is true when a text
//   attribute is set directly on a line (used to disambiguate backColor).
Exec_stat MCField::gettextatts(uint4 parid, Properties which, MCExecPoint &ep, MCNameRef index, Boolean effective, findex_t si, findex_t ei, bool is_line_chunk)
{
	// MW-2012-02-21: [[ FieldExport ]] For all text props, use then new export methods.
	if (which == P_UNICODE_TEXT || which == P_TEXT)
	{
		exportastext(parid, ep, si, ei, which == P_UNICODE_TEXT);
		return ES_NORMAL;
	}
	else if (which == P_UNICODE_PLAIN_TEXT || which == P_PLAIN_TEXT)
	{
		exportasplaintext(parid, ep, si, ei, which == P_UNICODE_PLAIN_TEXT);
		return ES_NORMAL;
	}
	else if (which == P_UNICODE_FORMATTED_TEXT || which == P_FORMATTED_TEXT)
	{
		exportasformattedtext(parid, ep, si, ei, which == P_UNICODE_FORMATTED_TEXT);
		return ES_NORMAL;
	}
	else if (which == P_RTF_TEXT)
	{
		exportasrtftext(parid, ep, si, ei);
		return ES_NORMAL;
	}
	else if (which == P_HTML_TEXT)
	{
		exportashtmltext(parid, ep, si, ei, effective == True);
		return ES_NORMAL;
	}
	else if (which == P_STYLED_TEXT || which == P_FORMATTED_STYLED_TEXT)
	{
		exportasstyledtext(parid, ep, si, ei, which == P_FORMATTED_STYLED_TEXT, effective == True);
		return ES_NORMAL;
	}
	
	// MW-2013-08-27: [[ Bug 11129 ]] Use 'resolveparagraphs()' so we get the same
	//   behavior as if exporting the content in various ways.
	MCParagraph *pgptr = resolveparagraphs(parid);

	// MW-2012-02-08: [[ Field Indices ]] If we pass a pointer to indextoparagraph
	//   then it computes the index of the paragraph (1-based).
	// MW-2012-02-24: [[ Bug ]] Compute the char index, by working out the amount
	//   left in si after navigating to the paragraph containing it.
	// MW-2012-03-19: [[ Bug 10094 ]] The charIndex is just si, after unresolving to
	//   chars (rather than codeunits).
	findex_t t_line_index, t_char_index;
	t_char_index = si;
	MCParagraph *sptr = indextoparagraph(pgptr, si, ei, &t_line_index);

	int2 x, y;
	switch (which)
	{
	// MW-2012-02-08: [[ Field Indices ]] The charIndex of a range is the first index
	//   (notice that we add one - internally indices are 0-based).
	case P_CHAR_INDEX:
		// MW-2012-02-24: [[ FieldChars ]] Convert the field indices to char indices.
		unresolvechars(parid, t_char_index, t_char_index);
		ep.setuint(t_char_index + 1);
		break;
	// MW-2012-02-08: [[ Field Indices ]] The lineIndex of a range is the index of
	//   the line containing the first index (notice that this index is already
	//   1-based).
	case P_LINE_INDEX:
		ep.setuint(t_line_index);
		break;
	case P_FORMATTED_TOP:
	  // MW-2005-07-16: [[Bug 2938]] We must check to see if the field is open, if not we cannot do this.
		if (opened)
		{
			sptr->indextoloc(si, fixedheight, x, y);
			// MW-2012-01-25: [[ FieldMetrics ]] Adjust the y-coord to be in card coords.
			ep.setnvalue(getcontenty() + paragraphtoy(sptr) + y);
		}
		else
			ep . setnvalue(0);
		break;
	case P_FORMATTED_LEFT:
	case P_FORMATTED_WIDTH:
		// MW-2005-07-16: [[Bug 2938]] We must check to see if the field is open, if not we cannot do this.
		if (opened)
		{
			coord_t minx, maxx;

			// MW-2008-07-08: [[ Bug 6331 ]] the formattedWidth can return gibberish for empty lines.
			//   This is because minx/maxx are uninitialized and it seems that they have to be for
			//   calls to getxextents() to make sense.
			minx = INFINITY; //MCinfinity
			maxx = -INFINITY; //MCinfinity

			do
			{
				sptr->getxextents(si, ei, minx, maxx);
				sptr = sptr->next();
			}
			while (ei > 0 && sptr != pgptr);
			
			// MW-2008-07-08: [[ Bug 6331 ]] the formattedWidth can return gibberish for empty lines.
			//   If minx > maxx then just assume bother are 0.
			if (minx > maxx)
				minx = maxx = 0;

			if (which == P_FORMATTED_LEFT)
				ep.setnvalue(int32_t(floorf(getcontentx() + minx)));
			else
				ep.setnvalue(int32_t(ceilf(maxx - minx)));
		}
		else
			ep . setnvalue(0);
		break;
	case P_FORMATTED_HEIGHT:
		// MW-2005-07-16: [[Bug 2938]] We must check to see if the field is open, if not we cannot do this.
		if (opened)
		{
			sptr->indextoloc(si, fixedheight, x, y);
			int4 maxy = 0;
			do
			{
				if (maxy != 0)
					maxy += sptr -> prev() -> computebottommargin() + sptr -> computetopmargin();
				maxy += sptr->getyextent(ei, fixedheight);
				ei -= sptr->gettextlengthcr();
				sptr = sptr->next();
			}
			while (ei > 0 && sptr != pgptr);
			ep.setnvalue(maxy - y);
		}
		else
			ep . setnvalue(0);
		break;
	case P_FORMATTED_RECT:
		// MW-2005-07-16: [[Bug 2938]] We must check to see if the field is open, if not we cannot do this.
		if (opened)
		{
			sptr->indextoloc(si, fixedheight, x, y);
			// MW-2012-01-25: [[ FieldMetrics ]] Compute the yoffset in card-coords.
			int4 yoffset = getcontenty() + paragraphtoy(sptr);
			coord_t minx, maxx;
			int4 maxy = y;
			minx = INT16_MAX;
			maxx = INT16_MIN;
			do
			{
				// MW-2012-01-25: [[ FieldMetrics ]] Increment the y-extent by the height of the
				//   paragraph up to ei.
				maxy += sptr->getyextent(ei, fixedheight);
				sptr->getxextents(si, ei, minx, maxx);
				sptr = sptr->next();
			}
			while (ei > 0 && sptr != pgptr);

			// MW-2012-01-25: [[ FieldMetrics ]] Make sure the rect we return is in card coords.
			ep.setrectangle(minx + getcontentx(), y + yoffset, maxx + getcontentx(), (maxy - y) + yoffset);
		}
		else
			ep.setrectangle(0, 0, 0, 0);
		break;
	case P_LINK_TEXT:
		ep.setvalueref_nullable(sptr->getlinktext(si));
		break;
	case P_IMAGE_SOURCE:
		ep.setvalueref_nullable(sptr->getimagesource(si));
		break;
	// MW-2012-01-06: [[ Block Metadata ]] Handle fetching the metadata about a given
	//   index.
	case P_METADATA:
		if (is_line_chunk)
			ep.setvalueref_nullable(sptr -> getmetadata());
		else
			ep.setvalueref_nullable(sptr->getmetadataatindex(si));
		break;
	case P_VISITED:
		ep.setboolean(sptr->getvisited(si));
		break;
	// MW-2012-01-26: [[ FlaggedField ]] Fetch the flagged status of the range.
	// MW-2012-02-12: [[ Encoding ]] Fetch the unicode status of the range.
	case P_ENCODING:
	case P_FLAGGED:
		{
			bool t_first, t_state;
			t_first = true;
			t_state = false;
			do
			{
				// Fetch the flagg state of the current paragraph, breaking if
				// the state has changed and this is not the first one we look at.
				bool t_new_state;
				t_new_state = false;
				if (!sptr -> getflagstate(which == P_ENCODING ? F_HAS_UNICODE : F_FLAGGED, si, ei, t_new_state) ||
					(!t_first && t_state != t_new_state))
					break;
				
				// If we are the first para, then store the state.
				if (t_first)
				{
					t_state = t_new_state;
					t_first = false;
				}

				// Reduce ei until we get to zero, advancing through the paras.
				ei -= sptr->gettextlengthcr();
				sptr = sptr->next();
				
				// MW-2013-08-27: [[ Bug 11129 ]] If we reach the end of the paragraphs
				//   then set ei to 0 as we are done.
				if (sptr == pgptr)
					ei = 0;
			}
			while(ei > 0);
			
			if (ei <= 0)
			{
				if (which == P_ENCODING)
					ep.setstaticcstring(t_state ? MCunicodestring : MCnativestring);
				else
					ep.setboolean(t_state);
			}
			else
				ep.setstaticcstring(MCmixedstring);
		}
		break;
	// MW-2012-02-08: [[ FlaggedField ]] Fetch the ranges of flagged runs between si
	//   and ei - the ranges are measured relative to si.
	case P_FLAGGED_RANGES:
		{
			// Start with an empty result.
			ep . clear();

			// MW-2013-07-31: [[ Bug 10957 ]] Keep track of the byte index of the start
			//   of the paragraph.
			int32_t t_paragraph_offset;
			t_paragraph_offset = 0;
			
			// Loop through the paragraphs until the range is exhausted.
			do
			{
				// Fetch the flagged ranges into ep between si and ei (sptr relative)
				sptr -> getflaggedranges(parid, ep, si, ei, t_paragraph_offset);
				
				// MW-2013-07-31: [[ Bug 10957 ]] Update the paragraph (byte) offset.
				t_paragraph_offset += sptr -> gettextlengthcr();
				
				// Reduce ei until we get to zero, advancing through the paras.
				si = 0;
				ei -= sptr -> gettextlengthcr();
				sptr = sptr -> next();
				
				// MW-2013-08-27: [[ Bug 11129 ]] If we reach the end of the paragraphs
				//   then set ei to 0 as we are done.
				if (sptr == pgptr)
					ei = 0;
			}
			while(ei > 0);
		}
		break;
	// MW-2012-01-25: [[ ParaStyles ]] All these properties are handled as paragraph
	//   styles.
	case P_LIST_STYLE:
	case P_LIST_DEPTH:
	case P_LIST_INDENT:
	case P_LIST_INDEX:
	case P_FIRST_INDENT:
	case P_LEFT_INDENT:
	case P_RIGHT_INDENT:
	case P_TEXT_ALIGN:
	case P_SPACE_ABOVE:
	case P_SPACE_BELOW:
	case P_TAB_STOPS:
	case P_BORDER_WIDTH:
	case P_BACK_COLOR:
	case P_BORDER_COLOR:
	case P_HGRID:
	case P_VGRID:
	case P_DONT_WRAP:
	// MW-2012-02-09: [[ ParaStyles ]] Take account of the new 'padding' property.
	case P_PADDING:
	// MW-2012-02-11: [[ TabWidths ]] Take account of the new 'tabWidths' property.
	case P_TAB_WIDTHS:
	// MW-2012-03-05: [[ HiddenText ]] Take account of the new 'hidden' property.
	case P_INVISIBLE:
		if (which != P_BACK_COLOR || is_line_chunk)
		{
			// MW-2012-02-13: [[ ParaStyles ]] Added 'effective' adjective support to
			//   paragraph props.
			sptr -> getparagraphattr(which, ep, effective);

			MCExecPoint ep2(nil, nil, nil);
			do
			{
				// MW-2012-02-13: [[ ParaStyles ]] Added 'effective' adjective support to
				//   paragraph props.
				sptr -> getparagraphattr(which, ep2, effective);

				// MW-2012-01-25: [[ ParaStyles ]] If, at any point, we find a different
				//   value then the prop is 'mixed' for that range.
				if (ep . getsvalue() != ep2 . getsvalue())
				{
					ep . setstaticcstring(MCmixedstring);
					break;
				}

				ei -= sptr->gettextlengthcr();
				sptr = sptr->next();
				
				// MW-2013-08-27: [[ Bug 11129 ]] If we reach the end of the paragraphs
				//   then set ei to 0 as we are done.
				if (sptr == pgptr)
					ei = 0;
			}
			while(ei > 0);
			break;
		}
	default:
	{
		Boolean has = False;
		const char *pname;
		uint2 psize, pstyle;
		MCNameRef pname_name;
		getfontattsnew(pname_name, psize, pstyle);
        MCAutoPointer<char> temp;
        /* UNCHECKED */ MCStringConvertToCString(MCNameGetString(pname_name), &temp);
		pname = *temp;

		uint2 height;
		height = gettextheight();

		const char *fname = pname;
		uint2 size = psize;
		uint2 style = pstyle;
		const MCColor *color = NULL;
		const MCColor *bcolor = NULL;
		int2 shift = 0;
		uint2 mixed = MIXED_NONE;
		Font_textstyle t_text_style = FTS_UNKNOWN;
		bool pspecstyle = false, specstyle = false;

		// MW-2011-11-24: [[ Array TextStyle ]] If we are fetching textStyle and we have
		//   an index, then decode which specific style is being manipulated.
		if (which == P_TEXT_STYLE && !MCNameIsEmpty(index))
		{
			if (MCF_parsetextstyle(MCNameGetString(index), t_text_style) != ES_NORMAL)
				return ES_ERROR;

			pspecstyle = MCF_istextstyleset(pstyle, t_text_style);
			specstyle =  MCF_istextstyleset(style, t_text_style);
		}

		do
		{
			const char *tname = fname;
			uint2 tsize = size;
			uint2 tstyle = style;
			const MCColor *tcolor = NULL;
			const MCColor *tbcolor = NULL;
			int2 tshift = 0;
			uint2 tmixed = MIXED_NONE;
			bool tspecstyle = specstyle;

			// MW-2012-02-14: [[ FontRefs ]] Previously this process would open/close the
			//   paragraph, but this is unnecessary as it doesn't rely on anything active.
			if (sptr->getatts(si, ei, which, t_text_style, tname, tsize, tstyle, tcolor, tbcolor, tshift, tspecstyle, tmixed))
			{
				tspecstyle = MCF_istextstyleset(tstyle, t_text_style);

				if (has)
				{
					mixed |= tmixed;
					if (tname != fname)
						mixed |= MIXED_NAMES;
					if (tsize != size)
						mixed |= MIXED_SIZES;
					if (tstyle != style)
						mixed |= MIXED_STYLES;
					if (tcolor == NULL && color != NULL
					        || color == NULL && tcolor != NULL
					        || tcolor != NULL && color != NULL
					        && (tcolor->red != color->red || tcolor->green != color->green
					            || tcolor->blue != color->blue))
						mixed |= MIXED_COLORS;
					if (tbcolor == NULL && bcolor != NULL
					        || bcolor == NULL && tbcolor != NULL
					        || tbcolor != NULL && bcolor != NULL
					        && (tbcolor->red != bcolor->red || tbcolor->green != bcolor->green
					            || tbcolor->blue != bcolor->blue))
						mixed |= MIXED_COLORS;
					if (tshift != shift)
						mixed |= MIXED_SHIFT;
					if (tspecstyle != specstyle)
						mixed |= MIXED_SPEC_STYLE;
				}
				else
				{
					has = True;
					fname = tname;
					size = tsize;
					style = tstyle;
					color = tcolor;
					bcolor = tbcolor;
					shift = tshift;
					specstyle = tspecstyle;
					mixed = tmixed;
				}
			}
			else if (has)
			{
				if (fname != pname)
					mixed |= MIXED_NAMES;
				if (size != psize)
					mixed |= MIXED_SIZES;
				if (style != pstyle)
					mixed |= MIXED_STYLES;
				if (color != NULL || bcolor != NULL)
					mixed |= MIXED_COLORS;
				if (shift != 0)
					mixed |= MIXED_SHIFT;
				if (tspecstyle != pspecstyle)
					mixed |= MIXED_SPEC_STYLE;
			}
			ei -= sptr->gettextlengthcr();
			si = 0;
			sptr = sptr->next();
			
			// MW-2013-08-27: [[ Bug 11129 ]] If we reach the end of the paragraphs
			//   then set ei to 0 as we are done.
			if (sptr == pgptr)
				ei = 0;
		}
		while (ei > 0);
        
        if (!has)
        {
            if (effective)
            {
                // MW-2011-11-23: [[ Array TextStyle ]] Make sure we call the correct
                //   method for textStyle (its now an array property).
                if (which != P_TEXT_STYLE)
                    return getprop(parid, which, ep, effective);
                else
                    return getarrayprop(parid, which, ep, index, effective);
            }
            ep.clear();
            return ES_NORMAL;
        }

		Exec_stat stat = ES_NORMAL;
		switch (which)
		{
		case P_FORE_COLOR:
			if (color == NULL)
                ep.clear();
			else if (mixed & MIXED_COLORS)
				ep.setstaticcstring(MCmixedstring);
			else
				ep.setcolor(*color);
			break;
		case P_BACK_COLOR:
			if (bcolor == NULL)
				ep.clear();
			else if (mixed & MIXED_COLORS)
				ep.setstaticcstring(MCmixedstring);
			else
				ep.setcolor(*bcolor);
			break;
		case P_TEXT_FONT:
			if (mixed & MIXED_NAMES)
				ep.setstaticcstring(MCmixedstring);
			else
				stat = MCF_unparsetextatts(which, ep, flags, *t_fname, height, size, style);
			break;
		case P_TEXT_SIZE:
			if (mixed & MIXED_SIZES)
				ep.setstaticcstring(MCmixedstring);
			else
				stat = MCF_unparsetextatts(which, ep, flags, *t_fname, height, size, style);
			break;
		case P_TEXT_STYLE:
			// MW-2011-11-23: [[ Array TextStyle ]] If no textStyle has been specified
			//   then we are processing the whole set, otherwise process a specific one.
			if (t_text_style == FTS_UNKNOWN)
			{
				if (mixed & MIXED_STYLES)
					ep.setstaticcstring(MCmixedstring);
				else
					stat = MCF_unparsetextatts(which, ep, flags, *t_fname, height, size, style);
			}
			else
			{
				if (mixed & MIXED_SPEC_STYLE)
					ep.setstaticcstring(MCmixedstring);
				else
					ep.setboolean(specstyle);
			}
			break;
		case P_TEXT_SHIFT:
			if (mixed & MIXED_SHIFT)
				ep.setstaticcstring(MCmixedstring);
			else
				ep.setint(shift);
			break;
		default:
			MCeerror->add(EE_FIELD_BADTEXTATTS, 0, 0);
			stat = ES_ERROR;
		}
		return stat;
	}
	break;
	}
	
	return ES_NORMAL;
}
#endif /* MCField::gettextatts */

#ifdef /* MCField::settextatts */ LEGACY_EXEC
// MW-2011-12-08: [[ StyledText ]] We now take the execpoint directly so that array
//   values can be used.
// MW-2012-01-25: [[ ParaStyles ]] The 'is_line_chunk' parameter is true if the prop
//   is being set on a line directly.
Exec_stat MCField::settextatts(uint4 parid, Properties which, MCExecPoint& ep, MCNameRef index, findex_t si, findex_t ei, bool is_line_chunk, bool dont_layout)
{
	// Fetch the string value of the ep as 's' for compatibility with pre-ep taking
	// code.
	
	MCAutoStringRef s;
	ep . copyasstringref(&s);
	
	if (flags & F_SHARED_TEXT)
		parid = 0;

	// MW-2011-12-08: [[ StyledText ]] Handle the styledText case.
	if (which == P_HTML_TEXT || which == P_RTF_TEXT || which == P_STYLED_TEXT || which == P_UNICODE_TEXT || which == P_TEXT)
	{
		uint2 oc = 0;
		uint4 oldstate = state;
		bool t_refocus;
		if (focused == this)
			t_refocus = true;
		else
			t_refocus = false;
		if (state & CS_KFOCUSED)
			kunfocus();
		
		// MW-2012-09-07: [[ 10374 ]] Make sure we preseve the drag* vars since
		//   closing and opening the field will clear them.
		bool t_was_dragdest, t_was_dragsource;
		t_was_dragdest = MCdragdest == this;
		t_was_dragsource = MCdragsource == this;
			
		while (opened)
		{
			close();
			oc++;
		}
		settextindex(parid, si, ei, kMCEmptyString, False);
		MCCdata *fptr = getcarddata(fdata, parid, True);
		MCParagraph *oldparagraphs = fptr->getparagraphs();
		fptr->setset(0);
        
        // MW-2014-05-28: [[ Bug 12303 ]] If we are setting 'text' then we don't want to touch the paragraph
        //   styles of the first paragraph it is being put into. (In the other cases they are styled formats
        //   so if the first paragraph is empty, we replace styles - this is what you'd expect).
        bool t_preserve_zero_length_styles;
        t_preserve_zero_length_styles = false;
		switch (which)
		{
		case P_HTML_TEXT:
			sethtml(parid, *s);
			break;
		case P_RTF_TEXT:
			setrtf(parid, *s);
			break;
		// MW-2011-12-08: [[ StyledText ]] Import the styled text.
		case P_STYLED_TEXT:
			setstyledtext(parid, ep);
			break;
		case P_UNICODE_TEXT:
		case P_TEXT:
            t_preserve_zero_length_styles = true;
			setpartialtext(parid, MCStringGetOldString(*s), which == P_UNICODE_TEXT);
			break;
		default:
			break;
		}
		MCParagraph *newpgptr = fptr->getparagraphs();
		MCParagraph *lastpgptr = newpgptr->prev();
		if (lastpgptr == newpgptr)
			lastpgptr = NULL;
		MCParagraph *pgptr = indextoparagraph(oldparagraphs, si, ei);
		pgptr->setselectionindex(si, si, False, False);
		pgptr->split();
		pgptr->append(newpgptr);
		pgptr->join(t_preserve_zero_length_styles);
		if (lastpgptr == NULL)
			lastpgptr = pgptr;
		else
			pgptr->defrag();
        // MW-2014-05-28: [[ Bug 10593 ]] When replacing a range of text with styles, paragraph styles from
        //   the new content should replace paragraph styles for the old content whenever the range touches
        //   the 0 index of a paragraph. Thus when joining the end of the range again, we want to preserve
        //   the new contents styles even if it is an empty paragraph.
		lastpgptr->join(true);
		lastpgptr->defrag();
		fptr->setparagraphs(oldparagraphs);
		paragraphs = oldparagraphs;
		while (oc--)
			open();
			
		// MW-2012-09-07: [[ 10374 ]] Make sure we preseve the drag* vars since
		//   closing and opening the field will clear them.
		if (t_was_dragsource)
			MCdragsource = this;
		if (t_was_dragdest)
			MCdragdest = this;
			
		if (oldstate & CS_KFOCUSED)
			kfocus();
		// MW-2008-03-25: Make sure we reset focused to this field - otherwise mouseMoves aren't
		//   sent to the field after doing a partial htmlText update.
		if (t_refocus)
			focused = this;
		state = oldstate;
		if (opened && (parid == 0 || parid == getcard()->getid()))
		{
			resetparagraphs();
			do_recompute(true);
			// MW-2011-08-18: [[ Layers ]] Invalidate the whole object.
			layer_redrawall();
		}
		return ES_NORMAL;
	}
	else if (which == P_FLAGGED_RANGES)
	{
		// MW-2012-02-08: [[ FlaggedField ]] Special case the 'flaggedRanges' property.

		// Get the list string and length.
		uint32_t l = ep . getsvalue() . getlength();
		const char *sptr = ep . getsvalue() . getstring();

		// Use a temporary EP to set the flagged property to false / true.
		MCExecPoint ep2(nil, nil, nil);

		// First ensure the flagged property is false along the whole range.
		ep2 . setboolean(False);
		
		// MW-2013-08-01: [[ Bug 10932 ]] Don't layout this operation.
		settextatts(parid, P_FLAGGED, ep2, nil, si, ei, false, true);

		// All remaining ranges will have flagged set to true.
		ep2 . setboolean(True);

		// Loop while we haven't exhausted the string.
		while(l)
		{
			// Parse <n>,<m> and skip any non-number chars after it.
			Boolean done1, done2;
			int32_t i1, i2;
			i1 = MCU_strtol(sptr, l, ',', done1);
			i2 = MCU_strtol(sptr, l, ',', done2);
			while (l && !isdigit((uint1)*sptr) && *sptr != '-' && *sptr != '+')
			{
				l--;
				sptr++;
			}

			// If we successfully parsed two integers, set the flagged of the range.
			if (done1 && done2)
			{
				// MW-2012-02-24: [[ FieldChars ]] Convert char indices to field indices.
				findex_t t_range_start, t_range_end;
				t_range_start = si;
				t_range_end = ei;
				resolvechars(parid, t_range_start, t_range_end, i1 - 1, i2 - i1 + 1);
				
				// MW-2012-03-23: [[ Bug 10118 ]] Both range_start and range_end are already
				//   offset from the start of the field.
				// MW-2013-08-01: [[ Bug 10932 ]] Don't layout this operation.
				settextatts(parid, P_FLAGGED, ep2, nil, MCU_max(si, t_range_start), MCU_min(ei, t_range_end), false, true);
			}
		}
		// MW-2013-08-01: [[ Bug 10932 ]] Force a full relayout.
		settextatts(parid, P_UNDEFINED, ep2, nil, 0, 0, false, false);
		return ES_NORMAL;
	}

	// MW-2013-08-27: [[ Bug 11129 ]] Use 'resolveparagraphs()' so we get the same behavior
	//   as elsewhere.
	MCParagraph *pgptr = resolveparagraphs(parid);

	// MW-2013-03-20: [[ Bug 10764 ]] We only need to layout if the paragraphs
	//   are attached to the current card.
	bool t_need_layout;
	if (opened && !dont_layout)
		t_need_layout = pgptr == paragraphs;
	else
		t_need_layout = false;

	// MW-2007-07-05: [[ Bug 5099 ]] If this is an image source property we
	//   force to one character here to ensure unicode chars are rounded
	//   up and down correctly.
	if (which == P_IMAGE_SOURCE && si != ei)
		ei = si + 1;

	verifyindex(pgptr, si, false);
	verifyindex(pgptr, ei, true);

	pgptr = indextoparagraph(pgptr, si, ei);
	MCAutoStringRef fname;
	uint2 size = 0;
	uint2 style = FA_DEFAULT_STYLE;
	MCColor tcolor;
	tcolor.red = tcolor.green = tcolor.blue = 0;
	MCColor *color = &tcolor;
	int2 shift = 0;
	Boolean all = False;
	Boolean newstate;
	void *t_value;

<<<<<<< HEAD
	MCAutoStringRef t_string_value;

=======
    bool t_redraw_field;
    t_redraw_field = false;
    
>>>>>>> 697a0fd6
	// If true, it means process this prop set as a paragraph style.
	bool t_is_para_attr;
	t_is_para_attr = false;

	switch (which)
	{
	case P_UNDEFINED:
		all = True;
		break;
	case P_BACK_COLOR:
		// If we are a line chunk, then make sure we set the paragraph
		// level value.
		if (is_line_chunk)
		{
			t_is_para_attr = true;
			break;
		}
	case P_FORE_COLOR:
		if (!MCStringGetLength(*s))
			color = NULL;
		else if (!MCscreen->parsecolor(*s, tcolor, nil))
			return ES_ERROR;
		t_value = color;
		break;
	case P_TEXT_STYLE:
        // AL-2014-09-22: [[ Bug 11817 ]] Don't necessarily recompute the whole field when changing text styles
		// MW-2011-11-23: [[ Array TextStyle ]] If we have an index then change the prop
		//   to the pseudo add/remove ones. In this case 'value' is the textStyle to process.
		if (!MCNameIsEmpty(index))
		{
			Font_textstyle t_text_style;

			if (MCF_parsetextstyle(MCNameGetString(index), t_text_style) != ES_NORMAL)
				return ES_ERROR;

			Boolean t_new_state;
			if (!MCU_stob(MCStringGetOldString(*s), t_new_state))
			{
				MCeerror->add(EE_OBJECT_NAB, 0, 0, *s);
				return ES_ERROR;
			}

			if (t_new_state)
				which = P_TEXT_STYLE_ADD;
			else
				which = P_TEXT_STYLE_REMOVE;

			t_value = (void *)t_text_style;
			break;
		}

		if (MCF_parsetextatts(which, s, flags, fname, fontheight, size, style) != ES_NORMAL)
            return ES_ERROR;
        t_value = (void *)style;
        break;
	case P_TEXT_FONT:
	case P_TEXT_SIZE:
<<<<<<< HEAD
		if (MCF_parsetextatts(which, *s, flags, &fname, fontheight, size, style) != ES_NORMAL)
=======
		all = True;
		if (MCF_parsetextatts(which, s, flags, fname, fontheight, size, style) != ES_NORMAL)
>>>>>>> 697a0fd6
			return ES_ERROR;
		if (which == P_TEXT_FONT)
<<<<<<< HEAD
        {
            MCAutoPointer<char> t_fname;
            /* UNCHECKED */ MCStringConvertToCString(*fname, &t_fname);
			t_value = (void *)*t_fname;
        }
		else if (which == P_TEXT_SIZE)
			t_value = (void *)size;
=======
			t_value = (void *)fname;
>>>>>>> 697a0fd6
		else
			t_value = (void *)size;
        break;
	case P_TEXT_SHIFT:
		if (!MCU_stoi2(*s, shift))
		{
			MCeerror->add(EE_FIELD_SHIFTNAN, 0, 0);
			return ES_ERROR;
		}
		t_value = (void *)shift;
		all = True;
		break;
	case P_IMAGE_SOURCE:
		if (ei == si)
			return ES_NORMAL;
		all = True;
	// MW-2012-01-06: [[ Block Metadata ]] Handle setting the metadata of a run.
	case P_METADATA:
		if (is_line_chunk)
		{
			t_is_para_attr = true;
			break;
		}
	case P_LINK_TEXT:
		/* UNCHECKED */ ep . copyasstringref(&t_string_value);
		t_value = (void *)*t_string_value;
		break;
	// MW-2012-01-26: [[ FlaggedField ]] Set the flagged status of the range.
	case P_FLAGGED:
		if (!MCU_stob(MCStringGetOldString(*s), newstate))
		{
			MCeerror->add(EE_OBJECT_NAB, 0, 0, *s);
			return ES_ERROR;
		}
		t_value = (void *)(Boolean)newstate;
		t_value = (void *)newstate;
		break;
	case P_VISITED:
		if (!MCU_stob(MCStringGetOldString(*s), newstate))
		{
			MCeerror->add(EE_OBJECT_NAB, 0, 0, *s);
			return ES_ERROR;
		}
		pgptr->setvisited(si, MCU_min(ei, pgptr->gettextlength()), newstate);
		break;
	// MW-2012-01-25: [[ ParaStyles ]] Make sure we set 'is_para_attr' for all
	//   paragraph styles. Notice that they all cause a complete recompute.
	case P_LIST_STYLE:
	case P_LIST_DEPTH:
	case P_LIST_INDENT:
	case P_LIST_INDEX:
	case P_FIRST_INDENT:
	case P_LEFT_INDENT:
	case P_RIGHT_INDENT:
	case P_TEXT_ALIGN:
	case P_SPACE_ABOVE:
	case P_SPACE_BELOW:
	case P_TAB_STOPS:
	case P_BORDER_WIDTH:
	case P_BORDER_COLOR:
	case P_HGRID:
	case P_VGRID:
	case P_DONT_WRAP:
	// MW-2012-02-09: [[ ParaStyles ]] Take account of the new 'padding' property.
	case P_PADDING:
	// MW-2012-02-11: [[ TabWidths ]] Take account of the new 'tabWidths' property.
	case P_TAB_WIDTHS:
	// MW-2012-03-05: [[ HiddenText ]] Take account of the new 'hidden' property.
	case P_INVISIBLE:
		all = True;
		t_is_para_attr = true;
		break;
	default:
		MCeerror->add(EE_FIELD_BADTEXTATTS, 0, 0);
		return ES_ERROR;
	}
	MCRectangle drect = rect;
	findex_t ssi = 0;
	findex_t sei = 0;
	int4 savex = textx;
	int4 savey = texty;

	// MW-2008-07-09: [[ Bug 6353 ]] Improvements in 2.9 meant that the field was
	//   more careful about not doing anything if it wasn't the MCactivefield.
	//   However, the unselection/reselection code here breaks text input if the
	//   active field sets text properties of another field. Therefore we only
	//   get and then reset the selection if we are the active field.
	if (t_need_layout)
		if (all)
		{
			if (MCactivefield == this)
			{
				selectedmark(False, ssi, sei, False);
				unselect(False, True);
			}
			curparagraph = focusedparagraph = paragraphs;
			firstparagraph = lastparagraph = NULL;
			cury = focusedy = topmargin;
			textx = texty = 0;
		}
		else
		{
			// MW-2012-02-27: [[ Bug ]] Update rect slightly off, shows itself when
			//   setting the box style of the top line of a field.
			drect = getfrect();
			drect.y = getcontenty() + paragraphtoy(pgptr);
			drect.height = 0;
		}

	Exec_stat t_stat;
	t_stat = ES_NORMAL;

	MCParagraph *t_first_pgptr;
	t_first_pgptr = pgptr;

	do
	{
		findex_t l = pgptr->gettextlengthcr();
		if (si < l)
		{
			pgptr->setparent(this);

			if (which != P_UNDEFINED)
			{
				if (!t_is_para_attr)
					pgptr->setatts(si, MCU_min(ei, pgptr->gettextlength()), which, t_value);
				else
				{
					// MW-2012-01-25: [[ ParaStyles ]] If we are a paragraph style then we
					//   set on the first para, then copy from the first on all subsequent.
					if (pgptr == t_first_pgptr)
						t_stat = pgptr->setparagraphattr(which, ep);
					else
						pgptr -> copysingleattr(which, t_first_pgptr);
				}
			}
				
			if (t_need_layout && !all)
			{
				// MW-2012-01-25: [[ ParaStyles ]] Ask the paragraph to reflow itself.
                // AL-2014-09-22: [[ Bug 11817 ]] If we changed the amount of lines of this paragraph
                //  then redraw the whole field.
				if (pgptr -> layout(all, true))
                    t_redraw_field = true;
                else
                    drect.height += pgptr->getheight(fixedheight);
			}
		}
		si = MCU_max(0, si - l);
		ei -= l;
		pgptr = pgptr->next();
		
		// MW-2013-08-27: [[ Bug 11129 ]] If we reach the end of the paragraphs
		//   then set ei to 0 as we are done.
		if (pgptr == t_first_pgptr)
			ei = 0;
	}
	while(ei > 0 && t_stat == ES_NORMAL);
	if (t_need_layout)
	{
		if (all)
		{
			do_recompute(true);
			hscroll(savex - textx, False);
			vscroll(savey - texty, False);
			resetscrollbars(True);
			if (MCactivefield == this)
				seltext(ssi, sei, False);
		}
		else
        {
			removecursor();
            // AL-2014-09-22: [[ Bug 11817 ]] If we are redrawing, then the dirty rect is the whole rect.
            if (t_redraw_field)
                drect = rect;
        }
		// MW-2011-08-18: [[ Layers ]] Invalidate the dirty rect.
		layer_redrawrect(drect);
		if (!all)
			replacecursor(False, True);
	}
	return t_stat;
}
#endif /* MCField::settextatts */

// MW-2008-01-30: [[ Bug 5754 ]] If update is true the new selection will be
//   updated - this is used by MCDispatch::dodrop to ensure dropped text is
//   rendered selected.
Exec_stat MCField::seltext(findex_t si, findex_t ei, Boolean focus, Boolean update)
{
	if (!opened || !(flags & F_TRAVERSAL_ON))
		return ES_NORMAL;
	if (MCactivefield != NULL)
	{
		if (MCactivefield != this && focus && !(state & CS_KFOCUSED))
			MCactivefield->kunfocus();
		if (MCactivefield != NULL)
			MCactivefield->unselect(True, True);
		if (focusedparagraph != NULL)
			focusedparagraph->setselectionindex(PARAGRAPH_MAX_LEN, PARAGRAPH_MAX_LEN, False, False);
	}
	if (focus && !(state & CS_KFOCUSED))
	{
		getstack()->kfocusset(this);
		if (!(state & CS_KFOCUSED))
			return ES_NORMAL;
	}
	else
		MCactivefield = this;
	removecursor();
	
	MCParagraph *pgptr;
	pgptr = verifyindices(paragraphs, si, ei);
	
	firstparagraph = pgptr;
	firsty = paragraphtoy(firstparagraph);
	MCRectangle drect = firstparagraph->getdirty(fixedheight);
	// MW-2012-01-25: [[ FieldMetrics ]] Make sure the dirty rect is in
	//   card coords.
	drect.y += getcontenty() + firsty;
	MCRectangle frect = getfrect();
	drect.x = frect.x;
	drect.width = frect.width;
	if (flags & F_LIST_BEHAVIOR)
	{
		sethilitedlines(NULL, 0);
		drect = rect;
	}
	uint2 l;
	do
	{
		l = pgptr->gettextlengthcr();
		pgptr->setselectionindex(si, MCU_min(ei, l-1),
		                         pgptr != firstparagraph, ei > l);
		if (flags & F_LIST_BEHAVIOR)
			pgptr->sethilite(True);
		si = 0;
		ei -= l;
		pgptr = pgptr->next();
	}
	while (ei >= 0 && pgptr != paragraphs);
	lastparagraph = pgptr->prev();
	focusedparagraph = lastparagraph;
	focusedy = paragraphtoy(focusedparagraph);
	drect.height += focusedy - firsty + lastparagraph->getheight(fixedheight);
	if (focus || update)
	{
		// MW-2011-08-18: [[ Layers ]] Invalidate the dirty rect.
		layer_redrawrect(drect);
		updateparagraph(False, False);
		if (focus)
			endselection();
		replacecursor(True, True);
	}
	return ES_NORMAL;
}

uint2 MCField::hilitedline()
{
	uint2 line = 0;
	MCParagraph *pgptr = paragraphs;
	do
	{
		line++;
		if (pgptr->gethilite())
			break;
		pgptr = pgptr->next();
	}
	while (pgptr != paragraphs);
	return line;
}

void MCField::hilitedlines(vector_t<uint32_t> &r_lines)
{
    if (r_lines.elements != nil)
        delete r_lines.elements;
    if (r_lines.count != 0)
        r_lines.count = 0;;
	if (!opened || !(flags & F_LIST_BEHAVIOR))
		return;
	uinteger_t line = 0;
    MCAutoArray<uint32_t> t_lines;

	MCParagraph *pgptr = paragraphs;
	do
	{
		line++;
		if (pgptr->gethilite())
		{
            /* UNCHECKED */ t_lines . Push(line);
		}
		pgptr = pgptr->next();
	}
	while (pgptr != paragraphs);
    
    t_lines . Take(r_lines . elements, r_lines . count);
}

#ifdef LEGACY_EXEC
Exec_stat MCField::sethilitedlines(const MCString &s, Boolean forcescroll)
{
	Exec_stat t_status = ES_NORMAL;

	if (flags & F_LIST_BEHAVIOR)
	{
		uint4 *lines = NULL;
		uint4 nlines = 0;
		uint4 l = s.getlength();
		const char *sptr = s.getstring();
		while (l)
		{
			Boolean done;
			uint4 i1 = MCU_strtol(sptr, l, ',', done);
			if (!done)
			{
				MCeerror->add
				(EE_FIELD_HILITEDNAN, 0, 0, s);
				delete lines;
				return ES_ERROR;
			}
			MCU_realloc((char **)&lines, nlines, nlines + 1, sizeof(int4));
			lines[nlines++] = i1;
		}

		t_status = sethilitedlines(lines, nlines, forcescroll);
		delete lines;
	}
	return t_status;
}
#endif

Exec_stat MCField::sethilitedlines(const uint32_t *p_lines, uint32_t p_line_count, Boolean forcescroll)
{
	if (flags & F_LIST_BEHAVIOR)
	{
		uint4 line = 0;
		MCParagraph *pgptr = paragraphs;
		Boolean done = False;
		do
		{
			line++;
			uint4 i;
			for (i = 0 ; i < p_line_count ; i++)
				if (p_lines[i] == line)
				{
					pgptr->sethilite(True);
					if (i == 0)
					{
						focusedparagraph = pgptr;
						focusedy = paragraphtoy(focusedparagraph);
						done = True;
					}
					break;
				}
			if (i == p_line_count)
				pgptr->sethilite(False);
			pgptr = pgptr->next();
		}
		while (pgptr != paragraphs);

		// TS-2005-01-06: Fix for bug 2381
		//   Don't scroll to first hilitedline unless hilitedlines was set by prop
		// MW-2008-08-14: [[ Bug ]] Setting the hilitedLine(s) of a list field when
		//   it doesn't have focus can mess up arrow movements because it resets
		//   'goalx'.
		if (done)
		{
			int2 t_old_goalx;
			t_old_goalx = goalx;
			replacecursor(forcescroll, True); // force scroll
			if (cursorfield != this)
				goalx = t_old_goalx;
		}
	}
	return ES_NORMAL;
}

void MCField::hiliteline(int2 x, int2 y)
{
	MCRectangle frect = getfrect();
	if (x < frect.x || x > frect.x + frect.width
	        || y < frect.y || y > frect.y + frect.height)
		return;
	uint2 cy = y - rect.y;
	MCParagraph *pgptr = paragraphs;
	while (pgptr != curparagraph)
	{
		pgptr->sethilite(False);
		pgptr = pgptr->next();
	}
	int4 ty = cury - TEXT_Y_OFFSET;
	MCRectangle drect = frect;
	while (pgptr->next() != paragraphs
	        && ty + pgptr->getheight(fixedheight) < cy)
	{
		if (pgptr->gethilite())
		{
			pgptr->sethilite(False);
			drect.y = ty + frect.y;
			drect.height = pgptr->getheight(fixedheight);
			// MW-2011-08-18: [[ Layers ]] Invalidate the dirty rect.
			layer_redrawrect(drect);
		}
		ty += pgptr->getheight(fixedheight);
		pgptr = pgptr->next();
	}
	if (!pgptr->gethilite())
	{
		pgptr->sethilite(True);
		focusedparagraph = pgptr;
		focusedy = paragraphtoy(focusedparagraph);
		drect.y = ty + frect.y;
		drect.height = pgptr->getheight(fixedheight);
		// MW-2011-08-18: [[ Layers ]] Invalidate the dirty rect.
		layer_redrawrect(drect);
	}
	while (pgptr->next() != paragraphs)
	{
		ty += pgptr->getheight(fixedheight);
		pgptr = pgptr->next();
		if (pgptr->gethilite())
		{
			pgptr->sethilite(False);
			drect.y = ty + frect.y;
			drect.height = pgptr->getheight(fixedheight);
			// MW-2011-08-18: [[ Layers ]] Invalidate the dirty rect.
			layer_redrawrect(drect);
		}
	}
}

bool MCField::locchar(Boolean click, MCStringRef& r_string)
{
	findex_t si, ei;
	if (locmark(False, False, click, True, True, si, ei))
		return returntext(si, ei, r_string);
	r_string = MCValueRetain(kMCEmptyString);
	return true;
}

bool MCField::loccharchunk(Boolean click, MCStringRef& r_string)
{
	findex_t si, ei;
	if (locmark(False, False, click, True, True, si, ei))
		return returnchunk(si, ei, r_string);
	r_string = MCValueRetain(kMCEmptyString);
	return true;
}

bool MCField::locchunk(Boolean click, MCStringRef& r_string)
{
	findex_t si, ei;
	if (locmark(False, True, click, True, True, si, ei))
		return returnchunk(si, ei, r_string);
	r_string = MCValueRetain(kMCEmptyString);
	return true;
}

bool MCField::locline(Boolean click, MCStringRef& r_string)
{
	findex_t si, ei;
	if (locmark(True, True, click, True, True, si, ei))
		return returnline(si, ei, r_string);
	r_string = MCValueRetain(kMCEmptyString);
	return true;
}

bool MCField::loctext(Boolean click, MCStringRef& r_string)
{
	findex_t si, ei;
	if (locmark(False, True, click, True, True, si, ei))
		return returntext(si, ei, r_string);
	r_string = MCValueRetain(kMCEmptyString);
	return true;
}
				 
Boolean MCField::locmark(Boolean wholeline, Boolean wholeword,
                         Boolean click, Boolean chunk, Boolean inc_cr, findex_t &si, findex_t &ei)
{
	int4 cx, cy;
	
	// MW-2012-01-25: [[ FieldMetrics ]] Fetch which co-ords should be used.
	if (click)
	{
		cx = clickx;
		cy = clicky;
	}
	else
	{
		cx = MCmousex;
		cy = MCmousey;
	}

	MCPoint p;
	p . x = cx;
	p . y = cy;
	
	return locmarkpoint(p, wholeline, wholeword, chunk, inc_cr, si, ei);
}

Boolean MCField::locmarkpoint(MCPoint p, Boolean wholeline, Boolean wholeword, Boolean chunk, Boolean inc_cr, int4 &si, int4 &ei)
{
	MCRectangle frect = getfrect();
	int4 cx, cy;
	
	cx = p . x;
	cy = p . y;
	
	// MW-2012-01-25: [[ FieldMetrics ]] Convert them to field coords.
	cx -= getcontentx();
	cy -= getcontenty() + cury;
	
	MCParagraph *pgptr = paragraphs;
	si = 0;
	while (pgptr != curparagraph)
	{
		si += pgptr->gettextlengthcr();
		pgptr = pgptr->next();
	}
	int4 y = 0;
	uint2 pgheight = pgptr->getheight(fixedheight);
	while (pgptr->next() != paragraphs && y + pgheight <= cy)
	{
		y += pgheight;
		si += pgptr->gettextlengthcr();
		pgptr = pgptr->next();
		pgheight = pgptr->getheight(fixedheight);
	}
	cy -= y;
	if (chunk && cy > pgptr->getheight(fixedheight))
		return False;
	if (wholeline || wholeword && flags & F_LIST_BEHAVIOR)
	{
		ei = si + pgptr->gettextlengthcr();
		if (!inc_cr || flags & F_LIST_BEHAVIOR || pgptr->next() == paragraphs)
			ei--;
	}
	else
	{
		findex_t ssi, sei;
		ei = si;
		pgptr->getclickindex(cx, cy, fixedheight, ssi, sei, wholeword, chunk);
		si += ssi;
		ei += sei;
	}
	if (ei <= si && !wholeline)
		return False;
	return True;
}

bool MCField::foundchunk(MCStringRef& r_string)
{
	findex_t si, ei;
	if (foundmark(False, True, si, ei))
		return returnchunk(si, ei, r_string);
	r_string = MCValueRetain(kMCEmptyString);
	return true;
}

bool MCField::foundline(MCStringRef& r_string)
{
	findex_t si, ei;
	if (foundmark(False, True, si, ei))
		return returnline(si, ei, r_string);
	r_string = MCValueRetain(kMCEmptyString);
	return true;
}

bool MCField::foundloc(MCStringRef& r_string)
{
	findex_t si, ei;
	if (foundmark(False, True, si, ei))
		return returnloc(si, r_string);
	r_string = MCValueRetain(kMCEmptyString);
	return true;
}

bool MCField::foundtext(MCStringRef& r_string)
{
	findex_t si, ei;
	if (foundmark(False, True, si, ei))
		return returntext(si, ei, r_string);
	r_string = MCValueRetain(kMCEmptyString);
	return true;
}

Boolean MCField::foundmark(Boolean wholeline, Boolean inc_cr, findex_t &si, findex_t &ei)
{
	if (foundlength == 0)
		return False;
	if (wholeline)
	{
		MCParagraph *pgptr = paragraphs;
		si = 0;
		while (si + pgptr->gettextlengthcr() <= foundoffset)
		{
			si += pgptr->gettextlengthcr();
			pgptr = pgptr->next();
		}
		ei = si + pgptr->gettextlengthcr();
		if (!inc_cr || pgptr->next() == paragraphs)
			ei--;
	}
	else
	{
		si = foundoffset;
		ei = foundoffset + foundlength;
	}
	return True;
}

bool MCField::selectedchunk(MCStringRef& r_string)
{
	findex_t si, ei;
	if (selectedmark(False, si, ei, False, true))
		return returnchunk(si, ei, r_string, true);
	r_string = MCValueRetain(kMCEmptyString);
	return true;
}

bool MCField::selectedline(MCStringRef& r_string)
{
	findex_t si, ei;
	if (selectedmark(False, si, ei, False))
		return returnline(si, ei, r_string);
	r_string = MCValueRetain(kMCEmptyString);
	return true;
}

bool MCField::selectedloc(MCStringRef& r_string)
{
	findex_t si, ei;
	if (selectedmark(False, si, ei, False))
		return returnloc(si, r_string);
	r_string = MCValueRetain(kMCEmptyString);
	return true;
}

#ifdef LEGACY_EXEC
void MCField::selectedtext(MCExecPoint& ep)
{
	MCAutoStringRef t_string;
	if (selectedtext(&t_string))
		ep.setvalueref(*t_string);
	else
		ep.clear();
}
#endif

bool MCField::selectedtext(MCStringRef& r_string)
{
	if (paragraphs == NULL) // never been opened
	{
		r_string = MCValueRetain(kMCEmptyString);
		return true;
	}
	if (flags & F_LIST_BEHAVIOR)
	{
		MCParagraph *pgptr = paragraphs;
		MCAutoListRef t_list;
		if (!MCListCreateMutable('\n', &t_list))
			return false;
		do
		{
			if (pgptr->gethilite())
			{
				MCAutoStringRef t_string;
				if (!pgptr -> copytextasstringref(&t_string))
					return false;
				if (!MCListAppend(*t_list, *t_string))
					return false;
			}
			pgptr = pgptr->next();
		}
		while (pgptr != paragraphs);

		if (!MCListCopyAsString(*t_list, r_string))
			return false;

		return true;
	}
	else
	{
		findex_t si, ei;
		if (selectedmark(False, si, ei, False))
			return returntext(si, ei, r_string);
		r_string = MCValueRetain(kMCEmptyString);
		return true;
	}
}

// SN-2014-04-04 [[ CombiningChars ]] We need to pay attention whether we are execpted characters or codeunit
// indices as a return value.
// MW-2014-05-28: [[ Bug 11928 ]] The 'inc_cr' parameter is not necessary - this is determined
//   by 'whole' - i.e. if 'whole' is true then select the whole paragraph inc CR.
Boolean MCField::selectedmark(Boolean whole, int4 &si, int4 &ei, Boolean force, bool p_char_indices)
{
    // SN-2014-04-03 selectedchunk return codepoint range instead of char range
    MCRange t_cu_range;
    MCRange t_char_range;
    
	MCParagraph *pgptr = paragraphs;
	si = ei = 0;
	if (flags & F_LIST_BEHAVIOR)
	{
		// MW-2005-01-12: [[Crash]] If selectedLine of a field is accessed when the field is closed
		//   we get a crash
		if (pgptr == NULL)
			return False;
			
		while (!pgptr->gethilite())
		{
            si += pgptr->gettextlengthcr(p_char_indices);
            
			pgptr = pgptr->next();
			if (pgptr == paragraphs)
				return False;
		}
		ei = si;
		ei += pgptr->gettextlengthcr(p_char_indices);
		pgptr = pgptr->next();
		while (pgptr != paragraphs && pgptr->gethilite())
		{
			ei += pgptr->gettextlengthcr(p_char_indices);
			pgptr = pgptr->next();
		}
		ei--;
	}
	else
	{
		findex_t s, e;
		if (!force && MCactivefield != this)
			return False;
		if (firstparagraph == NULL)
		{
			firstparagraph = lastparagraph = focusedparagraph;
			firsty = focusedy;
		}
		if (!focusedparagraph->isselection() && firstparagraph == lastparagraph)
		{
			while (pgptr != focusedparagraph)
			{
                si += pgptr -> gettextlengthcr(p_char_indices);
				pgptr = pgptr->next();
			}
			if (whole)
            {
                ei = si + focusedparagraph->gettextlengthcr(p_char_indices);
            }
			else
			{
				focusedparagraph->getselectionindex(s, e);
                if (p_char_indices)
                {
                    t_cu_range . offset = 0;
                    t_cu_range . length = s;
                    MCStringUnmapIndices(focusedparagraph -> GetInternalStringRef(), kMCCharChunkTypeGrapheme, t_cu_range, t_char_range);
                    ei = si += t_char_range . length;
                }
                else
                    ei = si += s;
			}
		}
		else
		{
			while (pgptr != firstparagraph)
			{
                si += pgptr->gettextlengthcr(p_char_indices);                
				pgptr = pgptr->next();
			}
			ei = si;
			if (!whole)
			{
				pgptr->getselectionindex(s, e);
                if (p_char_indices)
                {
                    t_cu_range . offset = 0;
                    t_cu_range . length = s;
                    MCStringUnmapIndices(pgptr -> GetInternalStringRef(), kMCCharChunkTypeGrapheme, t_cu_range, t_char_range);
                    si += t_char_range . length;
                }
                else
                    si += s;
			}
			while (pgptr != lastparagraph)
			{
                ei += pgptr->gettextlengthcr(p_char_indices);                
				pgptr = pgptr->next();
			}
			if (whole)
			{
                ei += pgptr->gettextlengthcr(p_char_indices);
                
				if (pgptr->next() == paragraphs)
					ei--;
			}
			else
			{
				pgptr->getselectionindex(s, e);
                if (p_char_indices)
                {
                    t_cu_range . offset = 0;
                    t_cu_range . length = e;
                    MCStringUnmapIndices(pgptr -> GetInternalStringRef(), kMCCharChunkTypeGrapheme, t_cu_range, t_char_range);
                    ei += t_char_range . length;
                }
                else
                    ei += e;
			}
		}
//        MW-2014-05-28: [[ Bug 11928 ]] 
//		if (include_cr && pgptr != NULL && e == pgptr->gettextlength() && pgptr->next() != paragraphs)
//			ei++;
	}
    
	return True;
}

bool MCField::returnchunk(findex_t p_si, findex_t p_ei, MCStringRef& r_chunk, bool p_char_indices)
{
    MCExecContext ctxt(nil, nil, nil);
	uinteger_t t_number;
	GetNumber(ctxt, 0, t_number);

	// MW-2012-02-23: [[ CharChunk ]] Map the internal field indices (si, ei) to
	//   char indices.
    // SN-2014-02-11: [[ Unicodify ]] The functions calling returnchunk already have field indices.
    // SN-2014-05-16 [[ Bug 12432 ]] Re-establish unresolving of the chars indices
    if (!p_char_indices)
        unresolvechars(0, p_si, p_ei);
	
	const char *sptr = parent->gettype() == CT_CARD && getstack()->hcaddress()
										 ? "char %d to %d of card field %d" : "char %d to %d of field %d";
	return MCStringFormat(r_chunk, sptr, p_si + 1, p_ei, t_number);
}

bool MCField::returnline(findex_t si, findex_t ei, MCStringRef& r_string)
{
    MCExecContext ctxt(nil, nil, nil);
	uinteger_t t_number;
	GetNumber(ctxt, 0, t_number);

	uint4 line = 0;
	int4 offset = 0;
	MCParagraph *pgptr = paragraphs;
	do
	{
		line++;
		offset += pgptr->gettextlengthcr();
		pgptr = pgptr->next();
	}
	while (offset <= si);
	if (offset >= ei)
	{
		const char *sptr = parent->gettype() == CT_CARD && getstack()->hcaddress()
											 ? "line %d of card field %d" : "line %d of field %d";
		return MCStringFormat(r_string, sptr, line, t_number);
	}
	else
	{
		uint4 endline = line;
		do
		{
			endline++;
			offset += pgptr->gettextlengthcr();
			pgptr = pgptr->next();
		}
		while (offset < ei);
		const char *sptr = parent->gettype() == CT_CARD && getstack()->hcaddress()
											 ? "line %d to %d of card field %d" : "line %d to %d of field %d";
		return MCStringFormat(r_string, sptr, line, endline, t_number);
	}
}

//unicode fine
bool MCField::returnloc(findex_t si, MCStringRef& r_string)
{
	// MW-2006-04-26: If the field is not opened we cannot call indextoloc so must return empty.
	if (!opened)
	{
		r_string = MCValueRetain(kMCEmptyString);
		return true;
	}

	findex_t ei = si;
	MCParagraph *pgptr = indextoparagraph(paragraphs, si, ei);
	coord_t x, y;
	pgptr->indextoloc(si, fixedheight, x, y);

	// MW-2012-01-25: [[ FieldMetrics ]] The x, y are in paragraph coords, so
	//   translate to field, then card.
	return MCStringFormat(r_string, "%d,%d", int32_t(x + getcontentx()), int32_t(y + paragraphtoy(pgptr) + getcontenty()));
}

#ifdef LEGACY_EXEC
void MCField::returntext(MCExecPoint &ep, findex_t si, findex_t ei)
{
	// MW-2012-02-21: [[ FieldExport ]] Use the new text export method.
	exportastext(0, ep, si, ei, false);
}
#endif

bool MCField::returntext(findex_t p_si, findex_t p_ei, MCStringRef& r_string)
{
	return exportastext(0, p_si, p_ei, r_string);
}

void MCField::charstoparagraphs(findex_t si, findex_t ei, MCParagraph*& rsp, MCParagraph*& rep, uint4& rsl, uint4& rel)
{
	MCParagraph *sp, *ep;
	uint4 sl, el;

	MCParagraph *pgptr = paragraphs;
	int4 offset = 0;

	si -= 1;

	sl = 0;
	do
	{
		sl++;
		sp = pgptr;
		offset += pgptr->gettextlengthcr();
		pgptr = pgptr->next();
	}
	while (offset < si);

	el = sl;
	ep = sp;
	if (offset < ei)
	{
		do
		{
			el++;
			ep = pgptr;
			offset += pgptr->gettextlengthcr();
			pgptr = pgptr->next();
		}
		while (offset < ei);
	}

	rsp = sp;
	rep = ep;

	rsl = sl;
	rel = el;
}

void MCField::linestoparagraphs(findex_t si, findex_t ei, MCParagraph*& rsp, MCParagraph*& rep)
{
	MCParagraph *sp, *ep;

	MCParagraph *pgptr = paragraphs;
	int4 offset = 0;

	do
	{
		offset++;
		sp = pgptr;
		pgptr = pgptr->next();
	}
	while (offset < si);

	ep = sp;
	if (offset < ei)
	{
		do
		{
			offset++;
			ep = pgptr;
			pgptr = pgptr->next();
		}
		while (offset < ei);
	}

	rsp = sp;
	rep = ep;
}

MCParagraph *MCField::cloneselection()
{
	MCParagraph *cutptr = NULL;
	if (flags & F_LIST_BEHAVIOR)
	{
		MCParagraph *pgptr = paragraphs;
		do
		{
			if (pgptr->gethilite())
			{
				MCParagraph *tpgptr = new MCParagraph(*pgptr);
				tpgptr->appendto(cutptr);
			}
			pgptr = pgptr->next();
		}
		while (pgptr != paragraphs);
	}
	else
	{
		if ((focusedparagraph == NULL || !focusedparagraph->isselection())
						&& firstparagraph == lastparagraph)
			return NULL;
		MCParagraph *pgptr = firstparagraph;
		if (pgptr == NULL)
			return NULL;
		cutptr = pgptr->copyselection();
		if (firstparagraph != lastparagraph)
		{
			do
			{
				pgptr = pgptr->next();
				pgptr->copyselection()->appendto(cutptr);
			}
			while (pgptr != lastparagraph);
		}
		// MW-2007-10-11: [[ Bug 1531 ]] - No check necessary here:
		//   if the user wishes to copy the line-ending at the end of a paragraph
		//   they can do so by selecting up until the beginning of the next
		//   paragraph
	}
	return cutptr;
}


bool MCField::pickleselection(MCDataRef& r_string)
{
	// MW-2012-02-17: [[ SplitTextAttrs ]] When pickling in the field, make the
	//   styledtext's parent the field so that font attr inheritence works.
	MCStyledText t_styled_text;
	t_styled_text . setparent(this);
	t_styled_text . setparagraphs(cloneselection());
	
	/* UNCHECKED */ MCObject::pickle(&t_styled_text, 0, r_string);
	return true;
}

// Will reflow
void MCField::cuttext()
{
	// MW-2012-02-16: [[ Bug ]] Bracket any actions that result in
	//   textChanged message by a lock screen pair.
	MCRedrawLockScreen();
	copytext();
	removecursor();
	deleteselection(True);
	
	// MW-2012-03-16: [[ Bug 3173 ]] Make sure the width is updated and such
	//   so that the caret repositions itself correctly.
	do_recompute(true);
	layer_redrawall();
	
	replacecursor(True, True);
	state |= CS_CHANGED;

	// MW-2012-09-21: [[ Bug 10401 ]] Make sure we unlock the screen!.
	MCRedrawUnlockScreen();
	
	// MW-2012-02-08: [[ TextChanged ]] Invoke textChanged as this method
	//   was called as a result of a user action (cut key, cut command). 
	textchanged();
}

void MCField::copytext()
{
	if (!focusedparagraph->isselection() && firstparagraph == lastparagraph)
		return;

	MCAutoDataRef t_data;
	/* UNCHECKED */ pickleselection(&t_data);
	if (*t_data != nil)
		MCclipboarddata -> Store(TRANSFER_TYPE_STYLED_TEXT, *t_data);
}

void MCField::cuttextindex(uint4 parid, findex_t si, findex_t ei)
{
	if (!opened || getcard()->getid() != parid)
		return;
	seltext(si, ei, False);
	cuttext();
}

void MCField::copytextindex(uint4 parid, findex_t si, findex_t ei)
{
	if (!opened || getcard()->getid() != parid)
		return;
	seltext(si, ei, False);
	copytext();
}

// MW-2006-04-26: Only paste text into open fields. Also, we should honor dodel
//   regardless.
void MCField::pastetext(MCParagraph *newtext, Boolean dodel)
{
	if ((flags & F_LOCK_TEXT) == 0 && !getstack()->islocked() && newtext != NULL && opened)
	{
		MCundos->freestate();
		deleteselection(False);
		Ustruct *us = MCundos->getstate();
		if (us == NULL || MCundos->getobject() != this)
		{
			us = new Ustruct;
			findex_t si, ei;
			selectedmark(False, si, ei, False);
			us->ud.text.index = si;
			us->ud.text.newline = False;
			us->ud.text.data = NULL;
			MCundos->savestate(this, us);
		}
		us->type = UT_TYPE_TEXT;
		us->ud.text.newchars = 0;
		MCParagraph *tpgptr = newtext;
		do
		{
			us->ud.text.newchars += tpgptr->gettextlengthcr();
			tpgptr = tpgptr->next();
		}
		while (tpgptr != newtext);
		if (us->ud.text.newchars)
			us->ud.text.newchars--;
		insertparagraph(newtext);
		// MW-2012-03-16: [[ Bug ]] When pasting text ensure we replace the cursor
		//   forcing a scroll in view.
		replacecursor(True, True);
	}

	if (dodel)
		while (newtext != NULL)
		{
			MCParagraph *tpgptr;
			tpgptr = newtext->remove(newtext);
			delete tpgptr;
		}
}

void MCField::movetext(MCParagraph *newtext, findex_t p_to_index)
{
	if ((flags & F_LOCK_TEXT) == 0 && !getstack()->islocked() && opened)
	{
		findex_t si, ei;
		selectedmark(False, si, ei, False);
		if (si < p_to_index)
			p_to_index -= ei - si;

		MCundos->freestate();
		deleteselection(False);
		Ustruct *us = MCundos->getstate();
		if (us == NULL || MCundos->getobject() != this)
		{
			us = new Ustruct;
			us->ud.text.index = si;
			us->ud.text.newline = False;
			us->ud.text.data = NULL;
			MCundos->savestate(this, us);
		}
		us->type = UT_MOVE_TEXT;
		us->ud.text.newchars = 0;
		us->ud.text.old_index = us->ud.text.index;
		us->ud.text.index = p_to_index;
		MCParagraph *tpgptr = newtext;
		do
		{
			us->ud.text.newchars += tpgptr->gettextlengthcr();
			tpgptr = tpgptr->next();
		}
		while (tpgptr != newtext);
		if (us->ud.text.newchars)
			us->ud.text.newchars--;
		seltext(p_to_index, p_to_index, True);
		insertparagraph(newtext);
	}

	while (newtext != NULL)
	{
		MCParagraph *tpgptr;
		tpgptr = newtext->remove(newtext);
		delete tpgptr;
	}
}

void MCField::deletetext(findex_t si, findex_t ei)
{
	MCParagraph *t_deleted_text;
	t_deleted_text = clonetext(si, ei);
	if (t_deleted_text == NULL)
		return;

	Ustruct *us;
	us = new Ustruct;
	us->type = UT_DELETE_TEXT;
	us->ud.text.index=si;
	us->ud.text.data = t_deleted_text;
	us->ud.text.newline = False;
	MCundos->savestate(this, us);
	settextindex(0, si, ei, kMCEmptyString, True);
}

MCParagraph *MCField::clonetext(findex_t si, findex_t ei)
{
	MCParagraph *t_paragraph;
	t_paragraph = verifyindices(paragraphs, si, ei);

	MCParagraph *t_new_paragraphs;
	t_new_paragraphs = NULL;

	uint2 l;
	do
	{
		l = t_paragraph -> gettextlengthcr();
		
		MCParagraph *t_new_paragraph;
		t_new_paragraph = t_paragraph -> copystring(si, MCU_min(l - 1, ei));
		if (t_new_paragraphs == NULL)
			t_new_paragraphs = t_new_paragraph;
		else
			t_new_paragraph -> appendto(t_new_paragraphs);

		si = 0;
		ei -= l;
		t_paragraph = t_paragraph -> next();
	}
	while(ei >= 0 && t_paragraph != paragraphs);

	return t_new_paragraphs;
}

void MCField::insertparagraph(MCParagraph *newtext)
{
	uint4 oldflags = flags;
	flags &= ~F_VISIBLE;
	deleteselection(False);
    // MW-2014-06-10: [[ Bug 12589 ]] Make sure the paragraph's selection is unset.
    //   If we don't do this portions of the paragraph will still think they are
    //   selected causing strange behavior.
    focusedparagraph -> deleteselection();
	textheight -= focusedparagraph->getheight(fixedheight);
	focusedparagraph->split();
	MCParagraph *oldend = focusedparagraph->next();
	MCParagraph *pgptr = newtext;
	MCParagraph *tfptr = focusedparagraph;
	MCStack *oldstack = newtext->getparent()->getstack();
	if (oldstack == getstack())
		oldstack = NULL;
	do
	{
		MCParagraph *newptr = new MCParagraph(*pgptr);
		newptr->setparent(this);
		newptr->open(m_font);
		tfptr->append(newptr);
		pgptr = pgptr->next();
		tfptr = tfptr->next();
	}
	while (pgptr != newtext);
	focusedparagraph->join();
	updateparagraph(True, False, False);
	uint2 newheight;
	while (focusedparagraph->next() != oldend)
	{
		newheight = focusedparagraph->getheight(fixedheight);
		focusedy += newheight;
		focusedparagraph = focusedparagraph->next();
		updateparagraph(True, False, False);
	}
	textheight -= focusedparagraph->getheight(fixedheight);
	findex_t si = focusedparagraph->gettextlength();
	focusedparagraph->join();
	firstparagraph = lastparagraph = NULL;
	flags = oldflags;
	updateparagraph(True, True);
	coord_t x, y;
	focusedparagraph->indextoloc(si, fixedheight, x, y);

	// MW-2012-01-25: [[ FieldMetrics ]] Translate the para coords to field, then
	//   card.
	x += getcontentx();
	y += getcontenty() + focusedy;
	firstparagraph = lastparagraph = NULL;
	setfocus(x, y);
	state |= CS_CHANGED;
}

////////////////////////////////////////////////////////////////////////////////

MCRectangle MCField::firstRectForCharacterRange(int32_t& si, int32_t& ei)
{
	MCParagraph *pgptr = resolveparagraphs(0);
	
	// These will be paragraph relative (after indextoparagraph).
	int32_t t_si, t_ei;
	t_si = si;
	t_ei = ei;
	
	// Fetch the paragraph and indicies within it.
	int4 t_line_index;
	MCParagraph *sptr;
	sptr = indextoparagraph(pgptr, t_si, t_ei, &t_line_index);
	
	// Restrict the range to the line t_si starts on.
	sptr -> restricttoline(t_si, t_ei);
	
	// Now update the output range (the indices get munged in what follows)
	si = si + t_si;
	ei = si + t_ei;
	
	// Get the x, y of the initial index.
	coord_t x, y;
	sptr->indextoloc(t_si, fixedheight, x, y);
	
	// Get the offset for computing card coords.
	int4 yoffset = getcontenty() + paragraphtoy(sptr);
	
	// Get the extent of the range.
	coord_t minx, maxx;
	sptr -> getxextents(t_si, t_ei, minx, maxx);
	
	MCRectangle t_rect;
	t_rect . x = minx + getcontentx();
	t_rect . y = y + yoffset;
	t_rect . width = maxx - minx;
	t_rect . height = sptr -> heightoflinewithindex(t_si, fixedheight);
	
	return t_rect;
}

////////////////////////////////////////////////////////////////////////////////
<|MERGE_RESOLUTION|>--- conflicted
+++ resolved
@@ -1607,14 +1607,11 @@
 	Boolean newstate;
 	void *t_value;
 
-<<<<<<< HEAD
 	MCAutoStringRef t_string_value;
 
-=======
     bool t_redraw_field;
     t_redraw_field = false;
-    
->>>>>>> 697a0fd6
+
 	// If true, it means process this prop set as a paragraph style.
 	bool t_is_para_attr;
 	t_is_para_attr = false;
@@ -1672,25 +1669,11 @@
         break;
 	case P_TEXT_FONT:
 	case P_TEXT_SIZE:
-<<<<<<< HEAD
-		if (MCF_parsetextatts(which, *s, flags, &fname, fontheight, size, style) != ES_NORMAL)
-=======
 		all = True;
 		if (MCF_parsetextatts(which, s, flags, fname, fontheight, size, style) != ES_NORMAL)
->>>>>>> 697a0fd6
 			return ES_ERROR;
 		if (which == P_TEXT_FONT)
-<<<<<<< HEAD
-        {
-            MCAutoPointer<char> t_fname;
-            /* UNCHECKED */ MCStringConvertToCString(*fname, &t_fname);
-			t_value = (void *)*t_fname;
-        }
-		else if (which == P_TEXT_SIZE)
-			t_value = (void *)size;
-=======
 			t_value = (void *)fname;
->>>>>>> 697a0fd6
 		else
 			t_value = (void *)size;
         break;
