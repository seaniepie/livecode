--- conflicted
+++ resolved
@@ -74,114 +74,8 @@
 
 void DnDClientEvent(GdkEvent*);
 
-<<<<<<< HEAD
-MCDragAction MCScreenDC::dodragdrop(MCPasteboard* p_pasteboard, MCDragActionSet p_allowed_actions, MCImage *p_image, const MCPoint *p_image_offset)
-=======
-/*=========================================================================================
-
-			                          D n D   T A R G E T
-
-=========================================================================================*/
-
-void xdnd_target_event_loop ( XEvent xevent ) 
-{	
-	MCXPasteboard * t_pasteboard ;
-	// Is this an event that we need to handle as a DnD Target?
-	if ( ! xdnd_interested_in_event ( xevent ) )
-		return ;
-	
-	// Make sure we set this to False as we are NOT doing internal DnD
-	window_is_rev = false ;
-	
-	switch ( xevent.type )
-	{
-		case ClientMessage:
-
-			source_window = XDND_POSITION_SOURCE_WIN ( &xevent ) ;
-			target_window = xevent.xclient.window ;
-		
-
-			if ( xevent.xclient.message_type == XdndEnter )
-			{
-				
-				t_pasteboard = new MCXPasteboard ( XdndSelection, XdndMyAtom, MCtransferstore ) ;
-				t_pasteboard -> SetWindows ( source_window, target_window ) ;
-
-				MCtransferstore -> cleartypes();
-				xdnd_get_type_list ( xevent, source_window ) ;
-				
-				
-				uint2 t_old_modstate = MCmodifierstate ;
-				MCmodifierstate = make_modifier_state(&xevent);
-				MCdispatcher -> wmdragenter ( target_window, t_pasteboard ) ; 
-				
-				MCmodifierstate = t_old_modstate ;
-				t_pasteboard -> Release();
-			}
-
-		
-			if ( xevent.xclient.message_type == XdndLeave )
-			{
-				MCdispatcher -> wmdragleave ( target_window ) ;
-				MCtransferstore -> cleartypes();
-			}
-		
-		
-		
-			if ( xevent.xclient.message_type == XdndPosition )
-			{
-				LastPositionTime = XDND_POSITION_TIME ( &xevent ) ;
-				
-				MCDragActionSet t_action ;
-				int4 sx, sy, wx, wy ;
-				
-				sx = XDND_POSITION_ROOT_X( &xevent ) ;
-				sy = XDND_POSITION_ROOT_Y( &xevent ) ;
-				
-				// Translate the coords into ones relative to the specified window.
-				xdnd_translate_coords ( target_window, sx, sy, wx, wy ) ;
-				
-				uint2 t_old_modstate = MCmodifierstate ;
-				MCmodifierstate = make_modifier_state(&xevent);
-				t_action = MCdispatcher -> wmdragmove ( target_window, wx , wy );
-				MCmodifierstate = t_old_modstate ;
-
-				//TODO : Need to translate the t_action --> action Atom.
-				xdnd_send_status ( source_window, target_window , ( t_action != DRAG_ACTION_NONE ), action_rev_to_atom(t_action) ) ;
-			}
-
-		
-			if ( xevent.xclient.message_type == XdndDrop )
-			{
-				
-				uint2 t_old_modstate = MCmodifierstate ;
-				MCmodifierstate = make_modifier_state(&xevent);
-				MCdispatcher -> wmdragdrop ( target_window );
-				MCmodifierstate = t_old_modstate ;
-
-				// We can now signal that we are all done.
-				xdnd_send_finished ( source_window, target_window  ) ;
-			}
-		
-			
-			
-			break;
-		
-	}
-	
-	
-}
-
-
-/*=========================================================================================
-
-			                          D n D   S O U R C E 
-
-=========================================================================================*/
-
 // SN-2014-07-11: [[ Bug 12769 ]] Update the signature - the non-implemented UIDC dodragdrop was called otherwise
 MCDragAction MCScreenDC::dodragdrop(Window w, MCPasteboard *p_pasteboard, MCDragActionSet p_allowed_actions, MCImage *p_image, const MCPoint* p_image_offset)
->>>>>>> 4d44cd15
 {
     //fprintf(stderr, "DND: dodragdrop\n");
     // The source window for the drag and drop operation
