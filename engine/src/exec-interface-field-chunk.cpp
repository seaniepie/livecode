--- conflicted
+++ resolved
@@ -849,11 +849,7 @@
 {
     if (state & CS_NO_FILE)
     {
-<<<<<<< HEAD
         ctxt . SetTheResultToStaticCString("can't set HTMLtext while images are loading");
-=======
-        MCresult->sets("can't set HTMLtext while images are loading");
->>>>>>> 3d8ba57c
         return;
     }
     state |= CS_NO_FILE; // prevent interactions while downloading images
