/* Copyright (C) 2003-2013 Runtime Revolution Ltd.

This file is part of LiveCode.

LiveCode is free software; you can redistribute it and/or modify it under
the terms of the GNU General Public License v3 as published by the Free
Software Foundation.

LiveCode is distributed in the hope that it will be useful, but WITHOUT ANY
WARRANTY; without even the implied warranty of MERCHANTABILITY or
FITNESS FOR A PARTICULAR PURPOSE.  See the GNU General Public License
for more details.

You should have received a copy of the GNU General Public License
along with LiveCode.  If not see <http://www.gnu.org/licenses/>.  */

#include "prefix.h"

#include "globdefs.h"
#include "filedefs.h"
#include "objdefs.h"
#include "parsedef.h"
#include "mcio.h"
#include "sysdefs.h"

#include "exec.h"
#include "globals.h"
#include "object.h"
#include "stack.h"
#include "cdata.h"
#include "objptr.h"
#include "field.h"
#include "object.h"
#include "button.h"
#include "card.h"
#include "exec.h"
#include "util.h"
#include "group.h"
#include "image.h"
#include "menuparse.h"
#include "stacklst.h"
#include "font.h"
#include "mode.h"
#include "scrolbar.h"
#include "paragraf.h"
#include "block.h"

#include <stddef.h> // offsetof

#include "exec-interface.h"

////////////////////////////////////////////////////////////////////////////////

template<typename T> struct PodFieldPropType
{
    typedef T value_type;
    typedef T stack_type;
    typedef T return_type;
    typedef T arg_type;

    template<typename X> static void getter(MCExecContext& ctxt, X *sptr, void (X::*getter)(MCExecContext& ctxt, T&), T& r_value)
    {
        (sptr ->* getter)(ctxt, r_value);
    }

    template<typename X> static void setter(MCExecContext &ctxt, X *sptr, void (X::*p_setter)(MCExecContext& ctxt, T), T p_value)
    {
        (sptr ->* p_setter)(ctxt, p_value);
    }

    static void input(T p_value, T& r_value)
    {
        r_value = p_value;
    }

    static bool equal(T a, T b)
    {
        return a == b;
    }

    static void assign(T& x, T y)
    {
        x = y;
    }

    static void output(T p_value, T& r_value)
    {
        r_value = p_value;
    }
};

template <>
struct PodFieldPropType<MCInterfaceNamedColor>
{
    typedef MCInterfaceNamedColor value_type;
    typedef MCInterfaceNamedColor stack_type;
    typedef MCInterfaceNamedColor return_type;
    typedef const MCInterfaceNamedColor& arg_type;

    template<typename X> static void getter(MCExecContext& ctxt, X *sptr, void (X::*p_getter)(MCExecContext& ctxt, return_type&), return_type& r_value)
    {
        (sptr ->* p_getter)(ctxt, r_value);
    }

    template<typename X> static void setter(MCExecContext &ctxt, X *sptr, void (X::*p_setter)(MCExecContext& ctxt, arg_type), arg_type p_value)
    {
        (sptr ->* p_setter)(ctxt, p_value);
    }

    static void input(MCInterfaceNamedColor p_value, MCInterfaceNamedColor& r_value)
    {
        assign(r_value, p_value);
    }

    static bool equal(MCInterfaceNamedColor a, MCInterfaceNamedColor b)
    {
        if (a . name != nil && b . name != nil)
            return MCStringIsEqualTo(a . name, b . name, kMCCompareExact);
        else if (a . name == nil || b . name == nil)
            return false;
        else
            return (a . color . blue == b . color . blue
                    && a . color . red == b . color . red
                    && a . color . green == b . color . green);
    }

    static void assign(MCInterfaceNamedColor& x, MCInterfaceNamedColor y)
    {
        if (y . name != nil)
        {
            if (x . name != nil)
                MCValueRelease(x . name);

            x . name = MCValueRetain(y . name);
        }
        else
            x . color = y . color;
    }

    static void output(MCInterfaceNamedColor p_value, MCInterfaceNamedColor& r_value)
    {
        assign(r_value, p_value);
    }
};

template <>
struct PodFieldPropType<MCInterfaceTextStyle>
{
    typedef MCInterfaceTextStyle value_type;
    typedef MCInterfaceTextStyle stack_type;
    typedef MCInterfaceTextStyle return_type;
    typedef const MCInterfaceTextStyle& arg_type;

    template<typename X> static void getter(MCExecContext& ctxt, X *sptr, void (X::*p_getter)(MCExecContext& ctxt, return_type&), return_type& r_value)
    {
        (sptr ->* p_getter)(ctxt, r_value);
    }

    template<typename X> static void setter(MCExecContext &ctxt, X *sptr, void (X::*p_setter)(MCExecContext& ctxt, arg_type), arg_type p_value)
    {
        (sptr ->* p_setter)(ctxt, p_value);
    }

    static void input(value_type p_value, stack_type& r_value)
    {
        r_value . style = p_value . style;
    }

    static bool equal(const stack_type& a, const stack_type& b)
    {
        return a . style == b . style;
    }

    static void assign(stack_type& x, stack_type y)
    {
         x . style = y . style;
    }

    static void output(stack_type p_value, return_type& r_value)
    {
        r_value . style = p_value . style;
    }
};


template<typename T> struct VectorFieldPropType
{
    typedef vector_t<T> value_type;
    struct stack_type
    {
        vector_t<T> list;
        ~stack_type()
        {
            if (list.elements != nil)
                delete list.elements;
        }
    };
    typedef vector_t<T> return_type;
    typedef const vector_t<T>& arg_type;

    template<typename X> static void getter(MCExecContext ctxt, X *sptr, void (X::*p_getter)(MCExecContext& ctxt, return_type&), stack_type& r_value)
    {
        (sptr ->* p_getter)(ctxt, r_value . list);
    }

    template <typename X> static void setter(MCExecContext ctxt, X *sptr, void (X::*p_setter)(MCExecContext& ctxt, arg_type), arg_type p_value)
    {
        (sptr ->* p_setter)(ctxt, p_value);
    }

    static void input(const value_type& p_value, stack_type& r_value)
    {
        r_value . list = p_value;
    }

    static bool equal(const stack_type& a, const stack_type& b)
    {
        if (a . list . count == 0 && a . list . count == 0)
            return true;
        else if (a . list . count != b . list . count)
            return false;
        else
        {
            for (unsigned int i = 0; i < a . list . count && i < b . list . count; ++i)
                if (a . list . elements[i] != b . list . elements[i])
                    return false;
        }
        return true;
    }

    static void output(stack_type a, return_type& r_value)
    {
        r_value . elements = a . list . elements;
        r_value . count = a . list . count;
        a . list . elements = nil;
    }

};

template<typename T> struct OptionalFieldPropType
{
    typedef typename T::value_type value_type;
    struct stack_type
    {
        typename T::value_type value;
        typename T::return_type *value_ptr;
    };
    typedef typename T::return_type *return_type;
    typedef typename T::value_type *arg_type;

    template<typename X> static void getter(MCExecContext& ctxt, X *sptr, void (X::*getter)(MCExecContext& ctxt, typename T::value_type*&), stack_type& r_value)
    {
        r_value . value_ptr = &r_value . value;
        (sptr ->* getter)(ctxt, r_value . value_ptr);
    }

    template<typename X> static void setter(MCExecContext& ctxt, X *sptr, void (X::*p_setter)(MCExecContext&, arg_type), arg_type p_value)
    {
        (sptr ->* p_setter)(ctxt, p_value);
    }

    static void input(typename T::value_type p_value, stack_type& r_value)
    {
        T::assign(r_value . value, p_value);
    }

    static bool equal(stack_type& a, stack_type& b)
    {
        if (a . value_ptr == nil && b . value_ptr == nil)
            return true;
        if (a . value_ptr == nil || b . value_ptr == nil)
            return false;
        return T::equal(a . value, b . value);
    }

    static void output(stack_type& p_value, typename T::value_type*& r_value)
    {
        if (p_value . value_ptr == nil)
            r_value = nil;
        else
            T::assign(*r_value, p_value . value);
    }
};

template<typename T> void GetParagraphPropOfCharChunk(MCExecContext& ctxt, MCField *p_field, uint32_t p_part_id, findex_t si, findex_t ei, void (MCParagraph::*p_getter)(MCExecContext& ctxt, typename T::return_type&), bool& r_mixed, typename T::return_type& r_value)
{
    MCParagraph *t_paragraph;
    t_paragraph = p_field -> resolveparagraphs(p_part_id);

    findex_t t_line_index;
    MCParagraph *sptr = p_field -> indextoparagraph(t_paragraph, si, ei, &t_line_index);

    typename T::stack_type t_value;
    T::getter(ctxt, sptr, p_getter, t_value);
    if (ctxt . HasError())
        return;

    do
    {
        typename T::stack_type t_new_value;
        T::getter(ctxt, sptr, p_getter, t_new_value);
        if (ctxt . HasError())
            return;

        if (!T::equal(t_value, t_new_value))
        {
            r_mixed = true;
            return;
        }

        ei -= sptr->gettextlengthcr();
        sptr = sptr->next();
    }
    while(ei > 0);

    r_mixed = false;
    T::output(t_value, r_value);
}

template<typename T> void GetCharPropOfCharChunk(MCExecContext& ctxt, MCField *p_field, uint32_t p_part_id, findex_t si, findex_t ei, void (MCBlock::*p_getter)(MCExecContext& ctxt, typename T::return_type&), bool is_effective, typename T::value_type parent_value, bool& r_mixed, typename T::return_type& r_value)
{
    MCParagraph *t_paragraph;
    t_paragraph = p_field -> resolveparagraphs(p_part_id);

    findex_t t_line_index;
    MCParagraph *sptr = p_field -> indextoparagraph(t_paragraph, si, ei, &t_line_index);

    bool t_first;
    typename T::stack_type t_value;

    if (is_effective)
    {
        T::input(parent_value, t_value);
        t_first = false;
    }
    else
        t_first = true;

    do
    {
        MCBlock *t_block;
        t_block = sptr -> getblocks();

        for(;;)
        {
            if (t_block -> GetOffset() <= si)
                break;
            t_block = t_block -> next();
        }

        for(;;)
        {
            if (t_block -> GetOffset() >= ei)
                break;

            if (t_block -> GetLength() != 0)
            {
                if (t_first)
                {
                    T::getter(ctxt, t_block, p_getter, t_value);
                    if (ctxt . HasError())
                        return;

                    t_first = false;
                }
                else
                {
                    typename T::stack_type t_new_value;
                    T::getter(ctxt, t_block, p_getter, t_new_value);
                    if (ctxt . HasError())
                        return;

                    if (!T::equal(t_value, t_new_value))
                    {
                        r_mixed = true;
                        return;
                    }
                }
            }

            if (t_block == t_block -> next())
                break;
            else
                t_block = t_block -> next();
        }

        ei -= sptr->gettextlengthcr();
        sptr = sptr->next();
    }
    while(ei > 0);

    r_mixed = false;
    T::output(t_value, r_value);
}

template<typename T> void SetParagraphPropOfCharChunk(MCExecContext& ctxt, MCField *p_field, bool all, uint32_t p_part_id, findex_t si, findex_t ei, void (MCParagraph::*p_setter)(MCExecContext&, typename T::arg_type), typename T::arg_type p_value)
{
    MCParagraph *t_paragraph;
    t_paragraph = p_field -> resolveparagraphs(p_part_id);

    // MW-2013-03-20: [[ Bug 10764 ]] We only need to layout if the paragraphs
    //   are attached to the current card.
    bool t_need_layout;
    if (p_field -> getopened())
        t_need_layout = t_paragraph == p_field -> getparagraphs();
    else
        t_need_layout = false;

    p_field -> verifyindex(t_paragraph, si, false);
    p_field -> verifyindex(t_paragraph, ei, true);

    findex_t t_line_index;
    MCParagraph *sptr = p_field -> indextoparagraph(t_paragraph, si, ei, &t_line_index);

    sptr -> defrag();

    MCRectangle drect = p_field -> getrect();
    findex_t ssi = 0;
    findex_t sei = 0;
    int4 savex = p_field -> textx;
    int4 savey = p_field -> texty;

    T::setter(ctxt, sptr, p_setter, p_value);

    if (t_need_layout)
    {
        if (all)
        {
            p_field -> recompute();
            p_field -> hscroll(savex - p_field -> textx, False);
            p_field -> vscroll(savey - p_field -> texty, False);
            p_field -> resetscrollbars(True);
            if (MCactivefield == p_field)
                p_field -> seltext(ssi, sei, False);
        }
        else
            p_field -> removecursor();
        // MW-2011-08-18: [[ Layers ]] Invalidate the dirty rect.
        p_field -> layer_redrawrect(drect);
        if (!all)
            p_field -> replacecursor(False, True);
    }
}

template<typename T> void SetCharPropOfCharChunk(MCExecContext& ctxt, MCField *p_field, bool all, uint32_t p_part_id, findex_t si, findex_t ei, void (MCBlock::*p_setter)(MCExecContext&, typename T::arg_type), typename T::arg_type p_value)
{
    if (p_field -> getflag(F_SHARED_TEXT))
        p_part_id = 0;

    // MW-2013-08-27: [[ Bug 11129 ]] Use 'resolveparagraphs()' so we get the same behavior
    //   as elsewhere.
    MCParagraph *pgptr = p_field -> resolveparagraphs(p_part_id);

    // MW-2013-03-20: [[ Bug 10764 ]] We only need to layout if the paragraphs
    //   are attached to the current card.
    bool t_need_layout;
    if (p_field -> getopened())
        t_need_layout = pgptr == p_field -> getparagraphs();
    else
        t_need_layout = false;

    p_field -> verifyindex(pgptr, si, false);
    p_field -> verifyindex(pgptr, ei, true);

    pgptr = p_field -> indextoparagraph(pgptr, si, ei);

    MCRectangle drect = p_field -> getrect();
    findex_t ssi = 0;
    findex_t sei = 0;
    int4 savex = p_field -> textx;
    int4 savey = p_field -> texty;

    // MW-2008-07-09: [[ Bug 6353 ]] Improvements in 2.9 meant that the field was
    //   more careful about not doing anything if it wasn't the MCactivefield.
    //   However, the unselection/reselection code here breaks text input if the
    //   active field sets text properties of another field. Therefore we only
    //   get and then reset the selection if we are the active field.
    if (t_need_layout)
    {
        if (all)
        {
            // Same as this?
            if (MCactivefield == p_field)
            {
                p_field -> selectedmark(False, ssi, sei, False, False);
                p_field -> unselect(False, True);
            }
            p_field -> curparagraph = p_field -> focusedparagraph = p_field -> paragraphs;
            p_field -> firstparagraph = p_field -> lastparagraph = NULL;
            p_field -> cury = p_field -> focusedy = p_field -> topmargin;
            p_field -> textx = p_field -> texty = 0;
//            p_field -> resetparagraphs();
        }
        else
        {
            // MW-2012-02-27: [[ Bug ]] Update rect slightly off, shows itself when
            //   setting the box style of the top line of a field.
            drect = p_field -> getfrect();
            drect.y = p_field -> getcontenty() + p_field -> paragraphtoy(pgptr);
            drect.height = 0;
        }
    }

    MCParagraph *t_first_pgptr;
    t_first_pgptr = pgptr;

    do
    {
        findex_t t_pg_length = pgptr->gettextlengthcr();
        if (si < t_pg_length)
        {
            pgptr->setparent(p_field);

            // MCParagraph scope
            {
                bool t_blocks_changed;
                t_blocks_changed = false;

                pgptr -> defrag();
                MCBlock *bptr = pgptr -> indextoblock(si, False);
                findex_t t_block_index, t_block_length;
                do
                {
                    bptr->GetRange(t_block_index, t_block_length);
                    if (t_block_index < si)
                    {
                        MCBlock *tbptr = new MCBlock(*bptr);
                        bptr->append(tbptr);
                        bptr->SetRange(t_block_index, si - t_block_index);
                        tbptr->SetRange(si, t_block_length - (si - t_block_index));
                        bptr = bptr->next();
                        bptr->GetRange(t_block_index, t_block_length);
                        t_blocks_changed = true;
                    }
                    else
                        bptr->close();
                    if (t_block_index + t_block_length > ei)
                    {
                        MCBlock *tbptr = new MCBlock(*bptr);
                        // MW-2012-02-14: [[ FontRefs ]] If the block is open, pass in the parent's
                        //   fontref so it can compute its.
                        if (pgptr -> getopened())
                            tbptr->open(pgptr -> getparent() -> getfontref());
                        bptr->append(tbptr);
                        bptr->SetRange(t_block_index, ei - t_block_index);
                        tbptr->SetRange(ei, t_block_length - ei + t_block_index);
                        t_blocks_changed = true;
                    }

                    //                    case P_IMAGE_SOURCE:
                    //                        {
                    //                            bptr->setatts(p, value);

                    //                            // MW-2008-04-03: [[ Bug ]] Only add an extra block if this is coming from
                    //                            //   html parsing.
                    //                            if (p_from_html)
                    //                            {
                    //                                MCBlock *tbptr = new MCBlock(*bptr); // need a new empty block
                    //                                tbptr->freerefs();                   // for HTML continuation
                    //                                // MW-2012-02-14: [[ FontRefs ]] If the block is open, pass in the parent's
                    //                                //   fontref so it can compute its.
                    //                                if (opened)
                    //                                    tbptr->open(parent -> getfontref());
                    //                                bptr->append(tbptr);
                    //                                tbptr->SetRange(ei, 0);
                    //                                t_blocks_changed = true;
                    //                            }
                    //                        }

                    T::setter(ctxt, bptr, p_setter, p_value);

                    // MW-2012-02-14: [[ FontRefs ]] If the block is open, pass in the parent's
                    //   fontref so it can compute its.
                    if (pgptr -> getopened())
                        bptr->open(pgptr -> getparent() -> getfontref());
                    bptr = bptr->next();
                }
                while (t_block_index + t_block_length < ei);

                if (t_blocks_changed)
                    pgptr -> setDirty();
            }
            // end of MCParagraph scope

            if (t_need_layout && !all)
            {
                // MW-2012-01-25: [[ ParaStyles ]] Ask the paragraph to reflow itself.
                pgptr -> layout();
                drect.height += pgptr->getheight(p_field -> fixedheight);
            }
        }

        si = MCU_max(0, si - t_pg_length);
        ei -= t_pg_length;
        pgptr = pgptr->next();

        // MW-2013-08-27: [[ Bug 11129 ]] If we reach the end of the paragraphs
        //   then set ei to 0 as we are done.
        if (pgptr == t_first_pgptr)
            ei = 0;

        // Stop in case of an error
        if (ctxt . HasError())
            ei = 0;
    }
    while(ei > 0);

    if (t_need_layout)
    {
        if (all)
        {
            p_field -> recompute();
            p_field -> hscroll(savex - p_field -> textx, False);
            p_field -> vscroll(savey - p_field -> texty, False);
            p_field -> resetscrollbars(True);
            if (MCactivefield == p_field)
                p_field -> seltext(ssi, sei, False);
        }
        else
            p_field -> removecursor();
        // MW-2011-08-18: [[ Layers ]] Invalidate the dirty rect.
        p_field -> layer_redrawrect(drect);
        if (!all)
            p_field -> replacecursor(False, True);
    }
}

//////////

template<typename T, int Min, int Max> static void setparagraphattr_int(MCParagraphAttrs*& attrs, uint32_t p_flag, size_t p_field_offset, T *p_value)
{
    if (p_value == nil)
    {
        if (attrs != nil)
        {
            ((T *)((char *)attrs + p_field_offset))[0] = 0;
            attrs -> flags &= ~p_flag;
        }
    }
    else
    {
        T t_clamped_field;
        t_clamped_field = MCMin(MCMax((int)*p_value, Min), Max);

<<<<<<< HEAD
        if (attrs == nil)
            attrs = new MCParagraphAttrs;
=======
    findex_t t_line_index, t_char_index;
    findex_t t_si = si;
    findex_t t_ei = ei;
    t_char_index = si;
    MCParagraph *sptr = indextoparagraph(t_paragraph, t_si, t_ei, &t_line_index);
>>>>>>> 7ac13ca2

        attrs -> flags |= p_flag;
        ((T *)((char *)attrs + p_field_offset))[0] = t_clamped_field;
    }
}

static void setparagraphattr_uint8(MCParagraphAttrs*& attrs, uint32_t p_flag, size_t p_field_offset, uinteger_t *p_value)
{
    setparagraphattr_int<uinteger_t, 0, 255>(attrs, p_flag, p_field_offset, p_value);
}

static void setparagraphattr_int16(MCParagraphAttrs*& attrs, uint32_t p_flag, size_t p_field_offset, integer_t *p_value)
{
    setparagraphattr_int<integer_t, INT16_MIN, INT16_MAX>(attrs, p_flag, p_field_offset, p_value);
}

static void setparagraphattr_color(MCParagraphAttrs*& attrs, uint32_t p_flag, size_t p_field_offset, const MCInterfaceNamedColor& p_color)
{
    MCColor t_color;
    if (p_color . name != nil) // name no null: must interpret the string
    {
        if (MCStringIsEmpty(p_color . name)) // Empty color name: no color set
        {
            if (attrs != nil)
            {
                ((uint32_t *)((char *)attrs + p_field_offset))[0] = 0;
                attrs -> flags &= ~p_flag;
            }
            return;
        }

        MCscreen -> parsecolor(p_color . name, t_color, nil);
    }
    else // name null: must interpret the MCColor
        t_color = p_color . color;

    // Make sure the pixel attribute has been generated
    MCscreen -> alloccolor(t_color);

    if (attrs == nil)
        attrs = new MCParagraphAttrs;

    attrs -> flags |= p_flag;
    ((uint32_t *)((char *)attrs + p_field_offset))[0] = t_color . pixel;
}

static void setparagraphattr_bool(MCParagraphAttrs*& attrs, uint32_t p_flag, bool *p_value, bool &r_new_value)
{
    if (p_value == nil)
    {
        if (attrs != nil)
        {
            r_new_value = false;
            attrs -> flags &= ~p_flag;
        }
    }
    else
    {
        if (attrs == nil)
            attrs = new MCParagraphAttrs;

        attrs -> flags |= p_flag;
        r_new_value = *p_value;
    }
}

//////////

void MCField::GetTextAlignOfLineChunk(MCExecContext& ctxt, uint32_t p_part_id, int32_t si, int32_t ei, bool& r_mixed, intenum_t*& r_value)
{
    GetParagraphPropOfCharChunk< OptionalFieldPropType< PodFieldPropType<intenum_t> > >(ctxt, this, p_part_id, si, ei, &MCParagraph::GetTextAlign, r_mixed, r_value);
}

void MCField::GetEffectiveTextAlignOfLineChunk(MCExecContext& ctxt, uint32_t p_part_id, int32_t si, int32_t ei, bool& r_mixed, intenum_t& r_value)
{
    GetParagraphPropOfCharChunk< PodFieldPropType<intenum_t> >(ctxt, this, p_part_id, si, ei, &MCParagraph::GetEffectiveTextAlign, r_mixed, r_value);
}

void MCField::SetTextAlignOfLineChunk(MCExecContext& ctxt, uint32_t p_part_id, int32_t si, int32_t ei, intenum_t* value)
{
    SetParagraphPropOfCharChunk< OptionalFieldPropType< PodFieldPropType<intenum_t> > >(ctxt, this, true, p_part_id, si, ei, &MCParagraph::SetTextAlign, value);
}

void MCField::GetTextSizeOfCharChunk(MCExecContext& ctxt, uint32_t p_part_id, int32_t si, int32_t ei, bool& r_mixed, uinteger_t*& r_value)
{
    GetCharPropOfCharChunk< OptionalFieldPropType< PodFieldPropType<uinteger_t> > >(ctxt, this, p_part_id, si, ei, &MCBlock::GetTextSize, false, 0, r_mixed, r_value);
}

void MCField::GetEffectiveTextSizeOfCharChunk(MCExecContext& ctxt, uint32_t p_part_id, int32_t si, int32_t ei, bool& r_mixed, uinteger_t& r_value)
{
    uinteger_t t_default;
    GetEffectiveTextSize(ctxt, t_default);
    GetCharPropOfCharChunk< PodFieldPropType<uinteger_t> >(ctxt, this, p_part_id, si, ei, &MCBlock::GetEffectiveTextSize, true, t_default, r_mixed, r_value);
}

void MCField::SetTextSizeOfCharChunk(MCExecContext& ctxt, uint32_t p_part_id, int32_t si, int32_t ei, uinteger_t* p_value)
{
    SetCharPropOfCharChunk< OptionalFieldPropType< PodFieldPropType<uinteger_t> > >(ctxt, this, true, p_part_id, si, ei, &MCBlock::SetTextSize, p_value);
}

void MCField::GetTextOfCharChunk(MCExecContext& ctxt, uint32_t p_part_id, int32_t p_start, int32_t p_finish, MCStringRef& r_value)
{
    if (exportastext(p_part_id, p_start, p_finish, r_value))
        return;

    ctxt . Throw();
}

void MCField::SetTextOfCharChunk(MCExecContext& ctxt, uint32_t p_part_id, int32_t p_start, int32_t p_finish, MCStringRef value)
{
    settextindex(p_part_id, p_start, p_finish, value, false);
}

void MCField::GetUnicodeTextOfCharChunk(MCExecContext& ctxt, uint32_t p_part_id, int32_t p_start, int32_t p_finish, MCDataRef& r_value)
{
    MCAutoStringRef t_value;
    if (exportastext(p_part_id, p_start, p_finish, &t_value) &&
        MCStringEncode(*t_value, kMCStringEncodingUTF16, false, r_value))
        return;

    ctxt . Throw();
}

void MCField::SetUnicodeTextOfCharChunk(MCExecContext& ctxt, uint32_t p_part_id, int32_t p_start, int32_t p_finish, MCDataRef r_value)
{
    MCAutoStringRef t_string;
    /* UNCHECKED */ MCStringDecode(r_value, kMCStringEncodingUTF16, false, &t_string);
    /* UNCHECKED */ settextindex(p_part_id, p_start, p_finish, *t_string, false);
}

void MCField::GetPlainTextOfCharChunk(MCExecContext& ctxt, uint32_t p_part_id, int32_t p_start, int32_t p_finish, MCStringRef& r_value)
{
    if (exportasplaintext(p_part_id, p_start, p_finish, r_value))
        return;

    ctxt . Throw();
}

void MCField::GetUnicodePlainTextOfCharChunk(MCExecContext& ctxt, uint32_t p_part_id, int32_t p_start, int32_t p_finish, MCDataRef& r_value)
{
    MCAutoStringRef t_text;
    GetPlainTextOfCharChunk(ctxt, p_part_id, p_start, p_finish, &t_text);
    if (!ctxt . HasError() &&
        MCStringEncode(*t_text, kMCStringEncodingUTF16, false, r_value))
        return;

    ctxt . Throw();
}

void MCField::GetFormattedTextOfCharChunk(MCExecContext& ctxt, uint32_t p_part_id, int32_t p_start, int32_t p_finish, MCStringRef& r_value)
{
    if (exportasformattedtext(p_part_id, p_start, p_finish, r_value))
        return;

    ctxt . Throw();
}

void MCField::GetUnicodeFormattedTextOfCharChunk(MCExecContext& ctxt, uint32_t p_part_id, int32_t p_start, int32_t p_finish, MCDataRef& r_value)
{
    MCAutoStringRef t_string;
    if (exportasformattedtext(p_part_id, p_start, p_finish, &t_string)
            && MCStringEncode(*t_string, kMCStringEncodingUTF16, false, r_value))
        return;

    ctxt . Throw();
}

void MCField::GetRtfTextOfCharChunk(MCExecContext& ctxt, uint32_t p_part_id, int32_t p_start, int32_t p_finish, MCStringRef& r_value)
{
    if (exportasrtftext(p_part_id, p_start, p_finish, r_value))
        return;

    ctxt . Throw();
}

void MCField::SetRtfTextOfCharChunk(MCExecContext& ctxt, uint32_t p_part_id, int32_t p_start, int32_t p_finish, MCStringRef value)
{
    state |= CS_NO_FILE; // prevent interactions while downloading images

    resolveparagraphs(p_part_id) -> replacetextwithparagraphs(p_start, p_finish, rtftoparagraphs(value));

    state &= ~CS_NO_FILE;
}

void MCField::GetHtmlTextOfCharChunk(MCExecContext& ctxt, uint32_t p_part_id, int32_t p_start, int32_t p_finish, MCStringRef& r_value)
{
    if (exportashtmltext(p_part_id, p_start, p_finish, false, r_value))
        return;

    ctxt . Throw();
}

void MCField::GetEffectiveHtmlTextOfCharChunk(MCExecContext& ctxt, uint32_t p_part_id, int32_t p_start, int32_t p_finish, MCStringRef& r_value)
{
    if (exportashtmltext(p_part_id, p_start, p_finish, true, r_value))
        return;

    ctxt . Throw();
}

void MCField::SetHtmlTextOfCharChunk(MCExecContext& ctxt, uint32_t p_part_id, int32_t p_start, int32_t p_finish, MCStringRef value)
{
    if (state & CS_NO_FILE)
    {
        MCresult->sets("can't set HTMLtext while images are loading");
        return;
    }
    state |= CS_NO_FILE; // prevent interactions while downloading images
    // MW-2012-03-08: [[ FieldImport ]] Use the new htmlText importer.
    resolveparagraphs(p_part_id) -> replacetextwithparagraphs(p_start, p_finish, importhtmltext(value));

    state &= ~CS_NO_FILE;
}

void MCField::GetStyledTextOfCharChunk(MCExecContext& ctxt, uint32_t p_part_id, int32_t p_start, int32_t p_finish, MCArrayRef& r_value)
{
    if (exportasstyledtext(p_part_id, p_start, p_finish, false, false, r_value))
        return;

    ctxt . Throw();
}

void MCField::GetEffectiveStyledTextOfCharChunk(MCExecContext& ctxt, uint32_t p_part_id, int32_t p_start, int32_t p_finish, MCArrayRef& r_value)
{
    if (exportasstyledtext(p_part_id, p_start, p_finish, false, true, r_value))
        return;

    ctxt . Throw();
}

void MCField::SetStyledTextOfCharChunk(MCExecContext& ctxt, uint32_t p_part_id, int32_t p_start, int32_t p_finish, MCArrayRef value)
{
    state |= CS_NO_FILE; // prevent interactions while downloading images
    MCParagraph *stpgptr = styledtexttoparagraphs(value);
    if (stpgptr == nil)
        resolveparagraphs(p_part_id) -> deletestring(p_start , p_finish);
    else
        resolveparagraphs(p_part_id) -> replacetextwithparagraphs(p_start, p_finish, stpgptr);
    state &= ~CS_NO_FILE;
}

void MCField::GetFormattedStyledTextOfCharChunk(MCExecContext& ctxt, uint32_t p_part_id, int32_t p_start, int32_t p_finish, MCArrayRef& r_value)
{
    if (exportasstyledtext(p_part_id, p_start, p_finish, true, false, r_value))
        return;

    ctxt . Throw();
}

void MCField::GetEffectiveFormattedStyledTextOfCharChunk(MCExecContext& ctxt, uint32_t p_part_id, int32_t p_start, int32_t p_finish, MCArrayRef& r_value)
{
    if (exportasstyledtext(p_part_id, p_start, p_finish, true, true, r_value))
        return;

    ctxt . Throw();
}


//////////

void MCField::GetCharIndexOfLineChunk(MCExecContext& ctxt, uint32_t p_part_id, int32_t si, int32_t ei, uinteger_t& r_value)
{
    MCParagraph *t_paragraph;
    t_paragraph = resolveparagraphs(p_part_id);

    findex_t t_line_index, t_char_index;
    findex_t t_si = si;
    findex_t t_ei = ei;
    t_char_index = si;
    MCParagraph *sptr = indextoparagraph(t_paragraph, t_si, t_ei, &t_line_index);

    unresolvechars(p_part_id, t_char_index, t_char_index);

    r_value = t_char_index + 1;
}

void MCField::GetLineIndexOfCharChunk(MCExecContext& ctxt, uint32_t p_part_id, int32_t si, int32_t ei, uinteger_t& r_value)
{
    findex_t t_value;
    findex_t t_si = si;
    findex_t t_ei = ei;
    indextoparagraph(resolveparagraphs(p_part_id), t_si, t_ei, &t_value);
    r_value = t_value;
}

void MCField::GetFormattedTopOfCharChunk(MCExecContext& ctxt, uint32_t p_part_id, int32_t si, int32_t ei, integer_t& r_value)
{
    if (opened)
    {
        int2 x, y;
        MCParagraph *pgptr = resolveparagraphs(p_part_id);
        MCParagraph *sptr = indextoparagraph(pgptr, si, ei, nil);
        sptr -> indextoloc(si, fixedheight, x, y);
        r_value = getcontenty() + paragraphtoy(sptr) + y;
    }
    else
        r_value = 0;
}

void MCField::GetFormattedLeftOfCharChunk(MCExecContext& ctxt, uint32_t p_part_id, int32_t si, int32_t ei, integer_t& r_value)
{
    // MW-2005-07-16: [[Bug 2938]] We must check to see if the field is open, if not we cannot do this.
    if (opened)
    {
        MCParagraph *pgptr = resolveparagraphs(p_part_id);
        MCParagraph *sptr = indextoparagraph(pgptr, si, ei, nil);
        int2 minx, maxx;
        findex_t t_si, t_ei; // needed to call MCParagraph::getextents

        // MW-2008-07-08: [[ Bug 6331 ]] the formattedWidth can return gibberish for empty lines.
        //   This is because minx/maxx are uninitialized and it seems that they have to be for
        //   calls to getxextents() to make sense.
        minx = MAXINT2;
        maxx = MININT2;

        do
        {
            sptr->getxextents(t_si, t_ei, minx, maxx);
            sptr = sptr->next();
        }
        while (ei > 0 && sptr != pgptr);

        // MW-2008-07-08: [[ Bug 6331 ]] the formattedWidth can return gibberish for empty lines.
        //   If minx > maxx then just assume both are 0.
        if (minx > maxx)
            minx = maxx = 0;

        r_value = getcontentx() + minx;
    }
    else
        r_value = 0;
}

void MCField::GetFormattedWidthOfCharChunk(MCExecContext& ctxt, uint32_t p_part_id, int32_t si, int32_t ei, integer_t& r_value)
{
    if (opened)
    {
        MCParagraph *pgptr = resolveparagraphs(p_part_id);
        MCParagraph *sptr = indextoparagraph(pgptr, si, ei, nil);
        int2 minx, maxx;

        // MW-2008-07-08: [[ Bug 6331 ]] the formattedWidth can return gibberish for empty lines.
        //   This is because minx/maxx are uninitialized and it seems that they have to be for
        //   calls to getxextents() to make sense.
        minx = MAXINT2;
        maxx = MININT2;

        do
        {
            sptr->getxextents(si, ei, minx, maxx);
            sptr = sptr->next();
        }
        while (ei > 0 && sptr != pgptr);

        // MW-2008-07-08: [[ Bug 6331 ]] the formattedWidth can return gibberish for empty lines.
        //   If minx > maxx then just assume both are 0.
        if (minx > maxx)
            minx = maxx = 0;

        r_value = maxx - minx;
    }
    else
        r_value = 0;
}

void MCField::GetFormattedHeightOfCharChunk(MCExecContext& ctxt, uint32_t p_part_id, int32_t si, int32_t ei, integer_t& r_value)
{
    // MW-2005-07-16: [[Bug 2938]] We must check to see if the field is open, if not we cannot do this.
    if (opened)
    {
        int2 x, y;
        MCParagraph *pgptr = resolveparagraphs(p_part_id);
        MCParagraph *sptr = indextoparagraph(resolveparagraphs(p_part_id), si, ei, nil);
        sptr->indextoloc(si, fixedheight, x, y);
        int4 maxy = 0;
        do
        {
            if (maxy != 0)
                maxy += sptr -> prev() -> computebottommargin() + sptr -> computetopmargin();
            maxy += sptr->getyextent(ei, fixedheight);
            ei -= sptr->gettextlengthcr();
            sptr = sptr->next();
        }
        while (ei > 0 && sptr != pgptr);

        r_value = maxy - y;
    }
    else
        r_value = 0;
}

void MCField::GetFormattedRectOfCharChunk(MCExecContext& ctxt, uint32_t p_part_id, int32_t si, int32_t ei, MCRectangle& r_value)
{
    // MW-2005-07-16: [[Bug 2938]] We must check to see if the field is open, if not we cannot do this.
    if (opened)
    {
        int2 x, y;
        MCParagraph *pgptr = resolveparagraphs(p_part_id);
        MCParagraph *sptr = indextoparagraph(resolveparagraphs(p_part_id), si, ei, nil);
        sptr->indextoloc(si, fixedheight, x, y);
        // MW-2012-01-25: [[ FieldMetrics ]] Compute the yoffset in card-coords.
        int4 yoffset = getcontenty() + paragraphtoy(sptr);
        int2 minx, maxx;
        int4 maxy = y;
        minx = INT16_MAX;
        maxx = INT16_MIN;
        do
        {
            // MW-2012-01-25: [[ FieldMetrics ]] Increment the y-extent by the height of the
            //   paragraph up to ei.
            maxy += sptr->getyextent(ei, fixedheight);
            sptr->getxextents(si, ei, minx, maxx);
            sptr = sptr->next();
        }
        while (ei > 0 && sptr != pgptr);

        // MW-2012-01-25: [[ FieldMetrics ]] Make sure the rect we return is in card coords.
        r_value . height = y - (maxy - y);
        r_value . width = maxx - minx;
        r_value . x = minx + getcontentx();
        r_value . y = (maxy - y) + yoffset;
    }
    else
        memset(&r_value, 0, sizeof(MCRectangle));
}


//////////

void MCField::GetLinkTextOfCharChunk(MCExecContext& ctxt, uint32_t p_part_id, int32_t si, int32_t ei, MCStringRef& r_value)
{
    bool t_mixed;
    GetCharPropOfCharChunk< PodFieldPropType<MCStringRef> >(ctxt, this, p_part_id, si, ei, &MCBlock::GetLinkText, false, (MCStringRef)nil, t_mixed, r_value);
}

void MCField::SetLinkTextOfCharChunk(MCExecContext& ctxt, uint32_t p_part_id, int32_t si, int32_t ei, MCStringRef value)
{
    SetCharPropOfCharChunk< PodFieldPropType<MCStringRef> >(ctxt, this, false, p_part_id, si, ei, &MCBlock::SetLinktext, value);
}

void MCField::GetMetadataOfLineChunk(MCExecContext& ctxt, uint32_t p_part_id, int32_t si, int32_t ei, MCStringRef& r_value)
{
    bool t_mixed;
    MCAutoStringRef t_metadata;
    GetParagraphPropOfCharChunk< PodFieldPropType<MCStringRef> >(ctxt, this, p_part_id, si, ei, &MCParagraph::GetMetadata, t_mixed, &t_metadata);

    if (*t_metadata == nil)
        r_value = nil;
    else
        r_value = MCValueRetain(*t_metadata);
}

void MCField::SetMetadataOfLineChunk(MCExecContext& ctxt, uint32_t p_part_id, int32_t si, int32_t ei, MCStringRef value)
{
    SetParagraphPropOfCharChunk< PodFieldPropType<MCStringRef> >(ctxt, this, false, p_part_id, si, ei, &MCParagraph::SetMetadata, value);
}

void MCField::GetMetadataOfCharChunk(MCExecContext& ctxt, uint32_t p_part_id, int32_t si, int32_t ei, MCStringRef& r_value)
{
    bool t_mixed;
    GetCharPropOfCharChunk< PodFieldPropType<MCStringRef> >(ctxt, this, p_part_id, si, ei, &MCBlock::GetMetadata, false, (MCStringRef)nil, t_mixed, r_value);
}

void MCField::SetMetadataOfCharChunk(MCExecContext& ctxt, uint32_t p_part_id, int32_t si, int32_t ei, MCStringRef value)
{
    SetCharPropOfCharChunk< PodFieldPropType<MCStringRef> >(ctxt, this, false, p_part_id, si, ei, &MCBlock::SetMetadata, value);
}

void MCField::GetImageSourceOfCharChunk(MCExecContext& ctxt, uint32_t p_part_id, int32_t si, int32_t ei, MCStringRef& r_value)
{
    bool t_mixed;
    GetCharPropOfCharChunk< PodFieldPropType<MCStringRef> >(ctxt, this, p_part_id, si, ei, &MCBlock::GetImageSource, false, (MCStringRef)nil, t_mixed, r_value);
}

void MCField::SetImageSourceOfCharChunk(MCExecContext& ctxt, uint32_t p_part_id, int32_t si, int32_t ei, MCStringRef value)
{
    if (si == ei)
        return;

    // MW-2007-07-05: [[ Bug 5099 ]] If this is an image source property we
    //   force to one character here to ensure unicode chars are rounded
    //   up and down correctly.
    findex_t t_ei;
    t_ei = si + 1;

    SetCharPropOfCharChunk< PodFieldPropType<MCStringRef> >(ctxt, this, true, p_part_id, si, t_ei, &MCBlock::SetImageSource, value);
}

void MCField::GetVisitedOfCharChunk(MCExecContext& ctxt, uint32_t p_part_id, int32_t si, int32_t ei, bool& r_value)
{
    bool t_mixed;
    GetCharPropOfCharChunk< PodFieldPropType<bool> >(ctxt, this, p_part_id, si, ei, &MCBlock::GetVisited, false, false, t_mixed, r_value);
}

void MCField::GetEncodingOfCharChunk(MCExecContext& ctxt, uint32_t p_part_id, int32_t si, int32_t ei, intenum_t &r_encoding)
{
    intenum_t t_encoding;
    bool t_mixed;
    GetParagraphPropOfCharChunk< PodFieldPropType<intenum_t> >(ctxt, this, p_part_id, si, ei, &MCParagraph::GetEncoding, t_mixed, t_encoding);

    if (!t_mixed)
        r_encoding = t_encoding;
    else
        r_encoding = 2;
}

void MCField::GetFlaggedOfCharChunk(MCExecContext& ctxt, uint32_t p_part_id, int32_t si, int32_t ei, bool& r_mixed, bool& r_value)
{
    GetCharPropOfCharChunk< PodFieldPropType<bool> >(ctxt, this, p_part_id, si, ei, &MCBlock::GetFlagged, false, false, r_mixed, r_value);
}

void MCField::SetFlaggedOfCharChunk(MCExecContext& ctxt, uint32_t p_part_id, int32_t si, int32_t ei, bool value)
{
    SetCharPropOfCharChunk< PodFieldPropType<bool> >(ctxt, this, false, p_part_id, si, ei, &MCBlock::SetFlagged, value);
}

void MCField::GetFlaggedRangesOfCharChunk(MCExecContext& ctxt, uint32_t p_part_id, int32_t si, int32_t ei, MCInterfaceFlaggedRanges& r_value)
{
    integer_t t_index_offset;
    t_index_offset = -countchars(p_part_id, 0, si);

    MCParagraph *pgptr = resolveparagraphs(p_part_id);
    MCParagraph *sptr = indextoparagraph(pgptr, si, ei, nil);

    MCAutoArray<MCInterfaceFlaggedRange> t_ranges;

    do
    {
        MCInterfaceFlaggedRanges t_paragraphRanges;
        sptr -> getflaggedranges(p_part_id, si, ei, t_index_offset, t_paragraphRanges);

        for (uindex_t i = 0; i < t_paragraphRanges . count; ++i)
            t_ranges . Push(t_paragraphRanges . ranges[i]);

        sptr = sptr -> next();
    }
    while (sptr -> gettextlengthcr() < ei);

    t_ranges . Take(r_value . ranges, r_value . count);
}

void MCField::SetFlaggedRangesOfCharChunk(MCExecContext& ctxt, uint32_t p_part_id, int32_t si, int32_t ei, const MCInterfaceFlaggedRanges& value)
{
    MCParagraph *pgptr = resolveparagraphs(p_part_id);
    MCParagraph *sptr;

    // ----------------------------
    // Unflag the range [si;ei]
    // ----------------------------
    findex_t t_si = si;
    findex_t t_ei = ei;
    sptr = indextoparagraph(pgptr, t_si, t_ei, nil);
    MCBlock *t_block = sptr -> getblocks();

    // skip the blocks outside [si;ei]
    while (t_si + t_block -> GetLength() < si)
    {
        t_si += t_block -> GetLength();
        t_block = t_block -> next();
    }

    // block flagged and we're not at its exact beginning: must split it
    // and skip the first part
    if (t_block -> getflagged()
            && t_si != si)
    {
        t_block -> split(si);
        t_si += t_block -> GetLength();
        t_block = t_block -> next();
    }

    // Unflag all the blocks within [si;ei[
    while (t_si  + t_block -> GetLength() < ei)
    {
        t_block  -> SetFlagged(ctxt, false);
        t_si += t_block -> GetLength();
        t_block = t_block -> next();
    }

    // block flagged and we're not at its exact end: must split it
    // and unflag the first part
    if (t_block ->getflagged()
            && t_si != ei)
    {
        t_block -> split(ei);
        t_block -> SetFlagged(ctxt, false);
    }

    // ---------------------------------
    // Flag the appropriate ranges
    // ---------------------------------

    // 'set the flaggedRanges of char 10 to 20 to "1,4"' affects char 10 to 14
    uindex_t t_range_offset = si;

    // The position of the beginning of the current paragraph.
    findex_t t_paragraph_offset = si;

    // get the first paragraph within the bounds given and update the position in the text
    sptr = indextoparagraph(pgptr, t_paragraph_offset, ei, nil);

    // The index of the range currently considered
    uindex_t t_range_index;
    t_range_index = 0;

    // Contains the remaining range to flag in case a range
    // covers more than one paragraph
    MCInterfaceFlaggedRange t_next_range;
    t_next_range = value . ranges[t_range_index];
    t_next_range . start += t_range_offset;
    t_next_range . end += t_range_offset;

    // Loop while there is a range to flag and and we haven't gone further than ei
    while (t_range_index < value . count
           && t_next_range . start < ei
           && t_paragraph_offset < ei)
    {
        // if the next range doesn't cover this paragraph, we skip the paragraph
        if (t_next_range . start > t_paragraph_offset + sptr -> gettextlengthcr())
        {
            t_paragraph_offset += sptr -> gettextlengthcr();
            sptr = sptr -> next();
            continue;
        }

        MCBlock *bptr = sptr -> getblocks();

        // t_block_offset keeps the position in the text
        integer_t t_block_offset = t_paragraph_offset;

        // while there is a range to flaf and we haven't gone further than ei
        // and there are blocks to be checked
        while (t_range_index < value . count
               && t_block_offset < sptr -> gettextlengthcr()
               && t_block_offset < ei)
        {
            // skip block if it's not covered by the next range
            if (t_next_range . start > t_block_offset + bptr -> GetLength())
            {
                t_block_offset += bptr -> GetLength();
                bptr = bptr -> next();
                continue;
            }

            // if the range doesn't start at the beginning of the block
            // we must split the block and skip the first part
            if (t_next_range . start > t_block_offset)
            {
                bptr -> split(t_next_range . start);
                t_block_offset += bptr -> GetLength();
                bptr = bptr -> next();
            }

            // if the range doesn't cover the block up to its end
            // we must split it
            if (t_next_range . end < t_block_offset + bptr -> GetLength())
                bptr -> split(t_next_range . end);

            // Flag the block
            bptr -> SetFlagged(ctxt, True);

            // if the range went further than the block
            // we must keep track of this and update the next range to be flagged
            if (t_next_range . end > t_block_offset + bptr -> GetLength())
                t_next_range . start = t_block_offset + bptr -> GetLength();
            // otherwise we set the next range to the appropriate value
            else if (t_range_index < value . count)
            {
                t_next_range = value . ranges[t_range_index++];
                t_next_range . start += t_range_offset;
                t_next_range . end += t_range_offset;
            }

            // update the position in the text
            // and switch to the next block
            t_block_offset += bptr -> GetLength();
            bptr = bptr -> next();
        }

        // update the paragraph offset
        t_paragraph_offset += sptr -> gettextlengthcr();
    }

}

//////////
// Paragraph list properties
//////////

void MCField::GetListStyleOfLineChunk(MCExecContext& ctxt, uint32_t p_part_id, int32_t si, int32_t ei, bool& r_mixed, intenum_t& r_value)
{
    GetParagraphPropOfCharChunk< PodFieldPropType<intenum_t> >(ctxt, this, p_part_id, si, ei, &MCParagraph::GetListStyle, r_mixed, r_value);
}

void MCField::SetListStyleOfLineChunk(MCExecContext& ctxt, uint32_t p_part_id, int32_t si, int32_t ei, intenum_t value)
{
    SetParagraphPropOfCharChunk< PodFieldPropType<intenum_t> >(ctxt, this, true, p_part_id, si, ei, &MCParagraph::SetListStyle, value);
}

void MCField::GetListDepthOfLineChunk(MCExecContext& ctxt, uint32_t p_part_id, int32_t si, int32_t ei, bool& r_mixed, uinteger_t*& r_value)
{
    GetParagraphPropOfCharChunk< OptionalFieldPropType< PodFieldPropType<uinteger_t> > >(ctxt, this, p_part_id, si, ei, &MCParagraph::GetListDepth, r_mixed, r_value);
}

void MCField::SetListDepthOfLineChunk(MCExecContext& ctxt, uint32_t p_part_id, int32_t si, int32_t ei, uinteger_t *value)
{
    SetParagraphPropOfCharChunk< OptionalFieldPropType< PodFieldPropType<uinteger_t> > >(ctxt, this, true, p_part_id, si, ei, &MCParagraph::SetListDepth, value);
}

void MCField::GetListIndentOfLineChunk(MCExecContext& ctxt, uint32_t p_part_id, int32_t si, int32_t ei, bool& r_mixed, integer_t*& r_value)
{
    GetParagraphPropOfCharChunk< OptionalFieldPropType< PodFieldPropType<integer_t> > >(ctxt, this, p_part_id, si, ei, &MCParagraph::GetListIndent, r_mixed, r_value);
}

void MCField::SetListIndentOfLineChunk(MCExecContext& ctxt, uint32_t p_part_id, int32_t si, int32_t ei, integer_t *value)
{
    SetParagraphPropOfCharChunk< OptionalFieldPropType< PodFieldPropType<integer_t> > >(ctxt, this, true, p_part_id, si, ei, &MCParagraph::SetListIndent, value);
}

void MCField::GetListIndexOfLineChunk(MCExecContext& ctxt, uint32_t p_part_id, int32_t si, int32_t ei, bool& r_mixed, uinteger_t*& r_value)
{
    GetParagraphPropOfCharChunk< OptionalFieldPropType< PodFieldPropType<uinteger_t> > >(ctxt, this, p_part_id, si, ei, &MCParagraph::GetListIndex, r_mixed, r_value);
}

void MCField::GetEffectiveListIndexOfLineChunk(MCExecContext& ctxt, uint32_t p_part_id, int32_t si, int32_t ei, bool& r_mixed, uinteger_t& r_value)
{
    GetParagraphPropOfCharChunk< PodFieldPropType<uinteger_t> >(ctxt, this, p_part_id, si, ei, &MCParagraph::GetEffectiveListIndex, r_mixed, r_value);
}
void MCField::SetListIndexOfLineChunk(MCExecContext& ctxt, uint32_t p_part_id, int32_t si, int32_t ei, uinteger_t *value)
{
    SetParagraphPropOfCharChunk< OptionalFieldPropType< PodFieldPropType<uinteger_t> > >(ctxt, this, true, p_part_id, si, ei, &MCParagraph::SetListIndex, value);
}

//////////
// Paragraph indent properties
//////////

void MCField::GetFirstIndentOfLineChunk(MCExecContext& ctxt, uint32_t p_part_id, int32_t si, int32_t ei, bool& r_mixed, integer_t*& r_value)
{
    GetParagraphPropOfCharChunk< OptionalFieldPropType< PodFieldPropType<integer_t> > >(ctxt, this, p_part_id, si, ei, &MCParagraph::GetFirstIndent, r_mixed, r_value);
}

void MCField::GetEffectiveFirstIndentOfLineChunk(MCExecContext& ctxt, uint32_t p_part_id, int32_t si, int32_t ei, bool& r_mixed, integer_t& r_value)
{
    GetParagraphPropOfCharChunk< PodFieldPropType<integer_t> >(ctxt, this, p_part_id, si, ei, &MCParagraph::GetEffectiveFirstIndent, r_mixed, r_value);
}

void MCField::SetFirstIndentOfLineChunk(MCExecContext& ctxt, uint32_t p_part_id, int32_t si, int32_t ei, integer_t *p_indent)
{
    SetParagraphPropOfCharChunk< OptionalFieldPropType< PodFieldPropType<integer_t> > >(ctxt, this, true, p_part_id, si, ei, &MCParagraph::SetFirstIndent, p_indent);
}

void MCField::GetLeftIndentOfLineChunk(MCExecContext& ctxt, uint32_t p_part_id, int32_t si, int32_t ei, bool& r_mixed, integer_t*& r_value)
{
    GetParagraphPropOfCharChunk< OptionalFieldPropType< PodFieldPropType<integer_t> > >(ctxt, this, p_part_id, si, ei, &MCParagraph::GetLeftIndent, r_mixed, r_value);
}

void MCField::GetEffectiveLeftIndentOfLineChunk(MCExecContext& ctxt, uint32_t p_part_id, int32_t si, int32_t ei, bool& r_mixed, integer_t& r_value)
{
    GetParagraphPropOfCharChunk< PodFieldPropType<integer_t> >(ctxt, this, p_part_id, si, ei, &MCParagraph::GetEffectiveLeftIndent, r_mixed, r_value);
}

void MCField::SetLeftIndentOfLineChunk(MCExecContext& ctxt, uint32_t p_part_id, int32_t si, int32_t ei, integer_t *p_indent)
{
    SetParagraphPropOfCharChunk< OptionalFieldPropType< PodFieldPropType<integer_t> > >(ctxt, this, true, p_part_id, si, ei, &MCParagraph::SetLeftIndent, p_indent);
}

void MCField::GetRightIndentOfLineChunk(MCExecContext& ctxt, uint32_t p_part_id, int32_t si, int32_t ei, bool& r_mixed, integer_t*& r_value)
{
    GetParagraphPropOfCharChunk< OptionalFieldPropType< PodFieldPropType<integer_t> > >(ctxt, this, p_part_id, si, ei, &MCParagraph::GetLeftIndent, r_mixed, r_value);
}

void MCField::GetEffectiveRightIndentOfLineChunk(MCExecContext& ctxt, uint32_t p_part_id, int32_t si, int32_t ei, bool& r_mixed, integer_t& r_value)
{
    GetParagraphPropOfCharChunk< PodFieldPropType<integer_t> >(ctxt, this, p_part_id, si, ei, &MCParagraph::GetEffectiveRightIndent, r_mixed, r_value);
}

void MCField::SetRightIndentOfLineChunk(MCExecContext& ctxt, uint32_t p_part_id, int32_t si, int32_t ei, integer_t *p_indent)
{
    SetParagraphPropOfCharChunk< OptionalFieldPropType< PodFieldPropType<integer_t> > >(ctxt, this, true, p_part_id, si, ei, &MCParagraph::SetRightIndent, p_indent);
}

void MCField::GetSpaceAboveOfLineChunk(MCExecContext& ctxt, uint32_t p_part_id, int32_t si, int32_t ei, bool& r_mixed, uinteger_t*& r_value)
{
    GetParagraphPropOfCharChunk< OptionalFieldPropType< PodFieldPropType<uinteger_t> > >(ctxt, this, p_part_id, si, ei, &MCParagraph::GetSpaceAbove, r_mixed, r_value);
}

void MCField::GetEffectiveSpaceAboveOfLineChunk(MCExecContext& ctxt, uint32_t p_part_id, int32_t si, int32_t ei, bool& r_mixed, uinteger_t& r_value)
{
    GetParagraphPropOfCharChunk< PodFieldPropType<uinteger_t> >(ctxt, this, p_part_id, si, ei, &MCParagraph::GetEffectiveSpaceAbove, r_mixed, r_value);
}

void MCField::SetSpaceAboveOfLineChunk(MCExecContext& ctxt, uint32_t p_part_id, int32_t si, int32_t ei, uinteger_t *p_space)
{
    SetParagraphPropOfCharChunk< OptionalFieldPropType< PodFieldPropType<uinteger_t> > >(ctxt, this, true, p_part_id, si, ei, &MCParagraph::SetSpaceAbove, p_space);
}

void MCField::GetSpaceBelowOfLineChunk(MCExecContext& ctxt, uint32_t p_part_id, int32_t si, int32_t ei, bool& r_mixed, uinteger_t*& r_value)
{
    GetParagraphPropOfCharChunk< OptionalFieldPropType< PodFieldPropType<uinteger_t> > >(ctxt, this, p_part_id, si, ei, &MCParagraph::GetSpaceBelow, r_mixed, r_value);
}

void MCField::GetEffectiveSpaceBelowOfLineChunk(MCExecContext& ctxt, uint32_t p_part_id, int32_t si, int32_t ei, bool& r_mixed, uinteger_t& r_value)
{
    GetParagraphPropOfCharChunk< PodFieldPropType<uinteger_t> >(ctxt, this, p_part_id, si, ei, &MCParagraph::GetEffectiveSpaceBelow, r_mixed, r_value);
}

void MCField::SetSpaceBelowOfLineChunk(MCExecContext& ctxt, uint32_t p_part_id, int32_t si, int32_t ei, uinteger_t *p_space)
{
    SetParagraphPropOfCharChunk< OptionalFieldPropType< PodFieldPropType<uinteger_t> > >(ctxt, this, true, p_part_id, si, ei, &MCParagraph::SetSpaceBelow, p_space);
}

//////////
// Paragraph tabs Properties
//////////

void MCField::GetTabStopsOfLineChunk(MCExecContext& ctxt, uint32_t p_part_id, int32_t si, int32_t ei, bool& r_mixed, uindex_t& r_count, uinteger_t*& r_values)
{
    vector_t<uinteger_t> t_vector;
    GetParagraphPropOfCharChunk< VectorFieldPropType<uinteger_t> >(ctxt, this, p_part_id, si, ei, &MCParagraph::GetTabStops, r_mixed, t_vector);

    r_count = t_vector . count;
    r_values = t_vector . elements;
}

void MCField::GetEffectiveTabStopsOfLineChunk(MCExecContext& ctxt, uint32_t p_part_id, int32_t si, int32_t ei, bool& r_mixed, uindex_t& r_count, uinteger_t*& r_values)
{
    vector_t<uinteger_t> t_vector;
    GetParagraphPropOfCharChunk< VectorFieldPropType<uinteger_t> >(ctxt, this, p_part_id, si, ei, &MCParagraph::GetEffectiveTabStops, r_mixed, t_vector);

    r_count = t_vector.count;
    r_values = t_vector.elements;
}

void MCField::SetTabStopsOfLineChunk(MCExecContext& ctxt, uint32_t p_part_id, int32_t si, int32_t ei, uindex_t count, uinteger_t *values)
{
    vector_t<uinteger_t> t_vector;
    t_vector . count = count;
    t_vector . elements = values;

    SetParagraphPropOfCharChunk< VectorFieldPropType<uinteger_t > >(ctxt, this, true, p_part_id, si, ei, &MCParagraph::SetTabStops, t_vector);
}

void MCField::GetTabWidthsOfLineChunk(MCExecContext& ctxt, uint32_t p_part_id, int32_t si, int32_t ei, bool& r_mixed, uindex_t& r_count, uinteger_t*& r_values)
{
    vector_t<uinteger_t> t_vector;
    GetParagraphPropOfCharChunk< VectorFieldPropType<uinteger_t> >(ctxt, this, p_part_id, si, ei, &MCParagraph::GetTabWidths, r_mixed, t_vector);

    r_count = t_vector . count;
    r_values = t_vector . elements;
}

void MCField::GetEffectiveTabWidthsOfLineChunk(MCExecContext& ctxt, uint32_t p_part_id, int32_t si, int32_t ei, bool& r_mixed, uindex_t& r_count, uinteger_t*& r_values)
{
    vector_t<uinteger_t> t_vector;
    GetParagraphPropOfCharChunk< VectorFieldPropType<uinteger_t> >(ctxt, this, p_part_id, si, ei, &MCParagraph::GetEffectiveTabWidths, r_mixed, t_vector);

    r_count = t_vector.count;
    r_values = t_vector.elements;
}

void MCField::SetTabWidthsOfLineChunk(MCExecContext& ctxt, uint32_t p_part_id, int32_t si, int32_t ei, uindex_t count, uinteger_t *values)
{
    vector_t<uinteger_t> t_vector;
    t_vector . count = count;
    t_vector . elements = values;

    SetParagraphPropOfCharChunk< VectorFieldPropType<uinteger_t> >(ctxt, this, true, p_part_id, si, ei, &MCParagraph::SetTabWidths, t_vector);
}

//////////
// Paragraph border properties
//////////

void MCField::GetBorderWidthOfLineChunk(MCExecContext& ctxt, uint32_t p_part_id, int32_t si, int32_t ei, bool& r_mixed, uinteger_t*& r_value)
{
    GetParagraphPropOfCharChunk< OptionalFieldPropType< PodFieldPropType<uinteger_t> > >(ctxt, this, p_part_id, si, ei, &MCParagraph::GetBorderWidth, r_mixed, r_value);
}

void MCField::GetEffectiveBorderWidthOfLineChunk(MCExecContext& ctxt, uint32_t p_part_id, int32_t si, int32_t ei, bool& r_mixed, uinteger_t& r_value)
{
    GetParagraphPropOfCharChunk< PodFieldPropType<uinteger_t> >(ctxt, this, p_part_id, si, ei, &MCParagraph::GetEffectiveBorderWidth, r_mixed, r_value);
}

void MCField::SetBorderWidthOfLineChunk(MCExecContext& ctxt, uint32_t p_part_id, int32_t si, int32_t ei, uinteger_t *p_width)
{
    SetParagraphPropOfCharChunk< OptionalFieldPropType< PodFieldPropType<uinteger_t> > >(ctxt, this, true, p_part_id, si, ei, &MCParagraph::SetBorderWidth, p_width);
}

//////////
// Paragraph color properties
//////////

void MCField::GetBackColorOfLineChunk(MCExecContext& ctxt, uint32_t p_part_id, int32_t si, int32_t ei, bool& r_mixed, MCInterfaceNamedColor& r_color)
{
    GetParagraphPropOfCharChunk< PodFieldPropType<MCInterfaceNamedColor> >(ctxt, this, p_part_id, si, ei, &MCParagraph::GetBackColor, r_mixed, r_color);
}

void MCField::GetEffectiveBackColorOfLineChunk(MCExecContext& ctxt, uint32_t p_part_id, int32_t si, int32_t ei, bool& r_mixed, MCInterfaceNamedColor& r_color)
{
    GetParagraphPropOfCharChunk< PodFieldPropType<MCInterfaceNamedColor> >(ctxt, this, p_part_id, si, ei, &MCParagraph::GetEffectiveBackColor, r_mixed, r_color);
}

void MCField::SetBackColorOfLineChunk(MCExecContext& ctxt, uint32_t p_part_id, int32_t si, int32_t ei, const MCInterfaceNamedColor& p_color)
{
    SetParagraphPropOfCharChunk< PodFieldPropType<MCInterfaceNamedColor> >(ctxt, this, false, p_part_id, si, ei, &MCParagraph::SetBackColor, p_color);
}

void MCField::GetBorderColorOfLineChunk(MCExecContext& ctxt, uint32_t p_part_id, int32_t si, int32_t ei, bool& r_mixed, MCInterfaceNamedColor& r_color)
{
    GetParagraphPropOfCharChunk< PodFieldPropType<MCInterfaceNamedColor> >(ctxt, this, p_part_id, si, ei, &MCParagraph::GetBorderColor, r_mixed, r_color);
}

void MCField::GetEffectiveBorderColorOfLineChunk(MCExecContext& ctxt, uint32_t p_part_id, int32_t si, int32_t ei, bool& r_mixed, MCInterfaceNamedColor& r_color)
{
    GetParagraphPropOfCharChunk< PodFieldPropType<MCInterfaceNamedColor> >(ctxt, this, p_part_id, si, ei, &MCParagraph::GetEffectiveBorderColor, r_mixed, r_color);
}

void MCField::SetBorderColorOfLineChunk(MCExecContext& ctxt, uint32_t p_part_id, int32_t si, int32_t ei, const MCInterfaceNamedColor& p_color)
{
    SetParagraphPropOfCharChunk< PodFieldPropType<MCInterfaceNamedColor> >(ctxt, this, true, p_part_id, si, ei, &MCParagraph::SetBorderColor, p_color);
}

//////////
// Paragraph grid properties
//////////

void MCField::GetHGridOfLineChunk(MCExecContext& ctxt, uint32_t p_part_id, int32_t si, int32_t ei, bool& r_mixed, bool*& r_value)
{
    GetParagraphPropOfCharChunk< OptionalFieldPropType< PodFieldPropType<bool> > >(ctxt, this, p_part_id, si, ei, &MCParagraph::GetHGrid, r_mixed, r_value);
}

void MCField::GetEffectiveHGridOfLineChunk(MCExecContext& ctxt, uint32_t p_part_id, int32_t si, int32_t ei, bool& r_mixed, bool& r_value)
{
    GetParagraphPropOfCharChunk< PodFieldPropType<bool> >(ctxt, this, p_part_id, si, ei, &MCParagraph::GetEffectiveHGrid, r_mixed, r_value);
}

void MCField::SetHGridOfLineChunk(MCExecContext& ctxt, uint32_t p_part_id, int32_t si, int32_t ei, bool *p_has_hgrid)
{
    SetParagraphPropOfCharChunk< OptionalFieldPropType< PodFieldPropType<bool> > >(ctxt, this, true, p_part_id, si, ei, &MCParagraph::SetHGrid, p_has_hgrid);
}

void MCField::GetVGridOfLineChunk(MCExecContext& ctxt, uint32_t p_part_id, int32_t si, int32_t ei, bool& r_mixed, bool*& r_value)
{
    GetParagraphPropOfCharChunk< OptionalFieldPropType< PodFieldPropType<bool> > >(ctxt, this, p_part_id, si, ei, &MCParagraph::GetVGrid, r_mixed, r_value);
}

void MCField::GetEffectiveVGridOfLineChunk(MCExecContext& ctxt, uint32_t p_part_id, int32_t si, int32_t ei, bool& r_mixed, bool& value)
{
    GetParagraphPropOfCharChunk< PodFieldPropType<bool> >(ctxt, this, p_part_id, si, ei, &MCParagraph::GetEffectiveVGrid, r_mixed, value);
}

void MCField::SetVGridOfLineChunk(MCExecContext& ctxt, uint32_t p_part_id, int32_t si, int32_t ei, bool *p_has_vgrid)
{
    SetParagraphPropOfCharChunk< OptionalFieldPropType< PodFieldPropType<bool> > >(ctxt, this, true, p_part_id, si, ei, &MCParagraph::SetVGrid, p_has_vgrid);
}

void MCField::GetDontWrapOfLineChunk(MCExecContext& ctxt, uint32_t p_part_id, int32_t si, int32_t ei, bool& r_mixed, bool*& r_value)
{
    GetParagraphPropOfCharChunk< OptionalFieldPropType< PodFieldPropType<bool> > >(ctxt, this, p_part_id, si, ei, &MCParagraph::GetDontWrap, r_mixed, r_value);
}

void MCField::GetEffectiveDontWrapOfLineChunk(MCExecContext& ctxt, uint32_t p_part_id, int32_t si, int32_t ei, bool& r_mixed, bool& value)
{
    GetParagraphPropOfCharChunk< PodFieldPropType<bool> >(ctxt, this, p_part_id, si, ei, &MCParagraph::GetEffectiveDontWrap, r_mixed, value);
}

void MCField::SetDontWrapOfLineChunk(MCExecContext& ctxt, uint32_t p_part_id, int32_t si, int32_t ei, bool *p_has_dont_wrap)
{
    SetParagraphPropOfCharChunk< OptionalFieldPropType< PodFieldPropType<bool> > >(ctxt, this, true, p_part_id, si, ei, &MCParagraph::SetDontWrap, p_has_dont_wrap);
}

//////////
// Paragraph padding properties
//////////

void MCField::GetPaddingOfLineChunk(MCExecContext& ctxt, uint32_t p_part_id, int32_t si, int32_t ei, bool& r_mixed, uinteger_t*& r_value)
{
    GetParagraphPropOfCharChunk< OptionalFieldPropType< PodFieldPropType<uinteger_t> > >(ctxt, this, p_part_id, si, ei, &MCParagraph::GetPadding, r_mixed, r_value);
}

void MCField::GetEffectivePaddingOfLineChunk(MCExecContext& ctxt, uint32_t p_part_id, int32_t si, int32_t ei, bool& r_mixed, uinteger_t& r_value)
{
    GetParagraphPropOfCharChunk< PodFieldPropType<uinteger_t> >(ctxt, this, p_part_id, si, ei, &MCParagraph::GetEffectivePadding, r_mixed, r_value);
}

void MCField::SetPaddingOfLineChunk(MCExecContext& ctxt, uint32_t p_part_id, int32_t si, int32_t ei, uinteger_t *p_padding)
{
    SetParagraphPropOfCharChunk< OptionalFieldPropType< PodFieldPropType<uinteger_t> > >(ctxt, this, true, p_part_id, si, ei, &MCParagraph::SetPadding, p_padding);
}

//////////
// Paragraph invisible properties
//////////

void MCField::GetInvisibleOfLineChunk(MCExecContext& ctxt, uint32_t p_part_id, int32_t si, int32_t ei, bool& r_mixed, bool& r_value)
{
    GetParagraphPropOfCharChunk< PodFieldPropType<bool> >(ctxt, this, p_part_id, si, ei, &MCParagraph::GetEffectiveInvisible, r_mixed, r_value);
}

void MCField::SetInvisibleOfLineChunk(MCExecContext& ctxt, uint32_t p_part_id, int32_t si, int32_t ei, bool p_invisible)
{
    SetParagraphPropOfCharChunk< PodFieldPropType<bool> >(ctxt, this, true, p_part_id, si, ei, &MCParagraph::SetInvisible, p_invisible);
}

//////////
// Block color properties
//////////

void MCField::GetForeColorOfCharChunk(MCExecContext& ctxt, uint32_t p_part_id, int32_t si, int32_t ei, bool& r_mixed, MCInterfaceNamedColor& r_color)
{
    MCInterfaceNamedColor t_parent_color;
    GetCharPropOfCharChunk< PodFieldPropType<MCInterfaceNamedColor> >(ctxt, this, p_part_id, si, ei, &MCBlock::GetForeColor, false, t_parent_color, r_mixed, r_color);
}

void MCField::GetEffectiveForeColorOfCharChunk(MCExecContext& ctxt, uint32_t p_part_id, int32_t si, int32_t ei, bool& r_mixed, MCInterfaceNamedColor& r_color)
{
    MCInterfaceNamedColor t_default;
    GetForeColor(ctxt, t_default);
    GetCharPropOfCharChunk< PodFieldPropType<MCInterfaceNamedColor> >(ctxt, this, p_part_id, si, ei, &MCBlock::GetForeColor, true, t_default, r_mixed, r_color);
    MCInterfaceNamedColorFree(ctxt, t_default);
}

void MCField::SetForeColorOfCharChunk(MCExecContext& ctxt, uint32_t p_part_id, int32_t si, int32_t ei, const MCInterfaceNamedColor& color)
{
    SetCharPropOfCharChunk< PodFieldPropType<MCInterfaceNamedColor> >(ctxt, this, false, p_part_id, si, ei, &MCBlock::SetForeColor, color);
}

void MCField::GetBackColorOfCharChunk(MCExecContext& ctxt, uint32_t p_part_id, int32_t si, int32_t ei, bool& r_mixed, MCInterfaceNamedColor& r_color)
{
    MCInterfaceNamedColor t_parent_color;
    GetCharPropOfCharChunk< PodFieldPropType<MCInterfaceNamedColor> >(ctxt, this, p_part_id, si, ei, &MCBlock::GetBackColor, false, t_parent_color, r_mixed, r_color);
}

void MCField::GetEffectiveBackColorOfCharChunk(MCExecContext& ctxt, uint32_t p_part_id, int32_t si, int32_t ei, bool& r_mixed, MCInterfaceNamedColor& r_color)
{
    MCInterfaceNamedColor t_default;
    GetForeColor(ctxt, t_default);
    GetCharPropOfCharChunk< PodFieldPropType<MCInterfaceNamedColor> >(ctxt, this, p_part_id, si, ei, &MCBlock::GetBackColor, true, t_default, r_mixed, r_color);
    MCInterfaceNamedColorFree(ctxt, t_default);
}

void MCField::SetBackColorOfCharChunk(MCExecContext& ctxt, uint32_t p_part_id, int32_t si, int32_t ei, const MCInterfaceNamedColor& color)
{
    SetCharPropOfCharChunk< PodFieldPropType<MCInterfaceNamedColor> >(ctxt, this, true, p_part_id, si, ei, &MCBlock::SetBackColor, color);
}

//////////
// Block text properties
//////////

void MCField::GetTextFontOfCharChunk(MCExecContext& ctxt, uint32_t p_part_id, int32_t si, int32_t ei, bool& r_mixed, MCStringRef& r_value)
{
    GetCharPropOfCharChunk< PodFieldPropType<MCStringRef> >(ctxt, this, p_part_id, si, ei, &MCBlock::GetTextFont, false, (MCStringRef)nil, r_mixed, r_value);
}

void MCField::GetEffectiveTextFontOfCharChunk(MCExecContext& ctxt, uint32_t p_part_id, int32_t si, int32_t ei, bool& r_mixed, MCStringRef& r_value)
{
    MCAutoStringRef t_default;
    GetTextFont(ctxt, &t_default);
    GetCharPropOfCharChunk< PodFieldPropType<MCStringRef> >(ctxt, this, p_part_id, si, ei, &MCBlock::GetTextFont, true, *t_default, r_mixed, r_value);
}

void MCField::SetTextFontOfCharChunk(MCExecContext& ctxt, uint32_t p_part_id, int32_t si, int32_t ei, MCStringRef p_value)
{
    SetCharPropOfCharChunk< PodFieldPropType<MCStringRef> >(ctxt, this, true, p_part_id, si, ei, &MCBlock::SetTextFont, p_value);
}

void MCField::GetTextStyleOfCharChunk(MCExecContext& ctxt, uint32_t p_part_id, int32_t si, int32_t ei, bool& r_mixed, MCInterfaceTextStyle& r_value)
{
    MCInterfaceTextStyle t_dummy;
    GetCharPropOfCharChunk< PodFieldPropType<MCInterfaceTextStyle> >(ctxt, this, p_part_id, si, ei, &MCBlock::GetTextStyle, false, t_dummy, r_mixed, r_value);
}

void MCField::GetEffectiveTextStyleOfCharChunk(MCExecContext& ctxt, uint32_t p_part_id, int32_t si, int32_t ei, bool& r_mixed, MCInterfaceTextStyle& r_value)
{
    MCInterfaceTextStyle t_default;
    GetTextStyle(ctxt, t_default);
    GetCharPropOfCharChunk< PodFieldPropType<MCInterfaceTextStyle> >(ctxt, this, p_part_id, si, ei, &MCBlock::GetTextStyle, true, t_default, r_mixed, r_value);
}

void MCField::SetTextStyleOfCharChunk(MCExecContext& ctxt, uint32_t p_part_id, int32_t si, int32_t ei, const MCInterfaceTextStyle& p_value)
{
    SetCharPropOfCharChunk< PodFieldPropType<MCInterfaceTextStyle> >(ctxt, this, false, p_part_id, si, ei, &MCBlock::SetTextStyle, p_value);
}

void MCField::GetTextShiftOfCharChunk(MCExecContext& ctxt, uint32_t p_part_id, int32_t si, int32_t ei, bool& r_mixed, integer_t*& r_value)
{
    GetCharPropOfCharChunk< OptionalFieldPropType< PodFieldPropType<integer_t> > >(ctxt, this, p_part_id, si, ei, &MCBlock::GetTextShift, false, 0, r_mixed, r_value);
}

void MCField::GetEffectiveTextShiftOfCharChunk(MCExecContext& ctxt, uint32_t p_part_id, int32_t si, int32_t ei, bool& r_mixed, integer_t& r_value)
{
    // TODO no shift value defined for the field
    GetCharPropOfCharChunk< PodFieldPropType<integer_t> >(ctxt, this, p_part_id, si, ei, &MCBlock::GetEffectiveTextShift, false, 0, r_mixed, r_value);
}

void MCField::SetTextShiftOfCharChunk(MCExecContext& ctxt, uint32_t p_part_id, int32_t si, int32_t ei, integer_t* p_value)
{
    SetCharPropOfCharChunk< OptionalFieldPropType< PodFieldPropType<integer_t> > >(ctxt, this, true, p_part_id, si, ei, &MCBlock::SetTextShift, p_value);
}

////////////////////////////////////////////////////////////////////////////////

void MCParagraph::GetEncoding(MCExecContext &ctxt, intenum_t &r_encoding)
{
    if (MCStringIsNative(m_text))
        r_encoding = 0; // nativestring
    else
        r_encoding = 1; // unicode
}

void MCParagraph::GetTextAlign(MCExecContext& ctxt, intenum_t*& r_value)
{
    if (attrs == nil || (attrs -> flags & PA_HAS_TEXT_ALIGN) == 0)
        r_value = nil;
    else
        *r_value = gettextalign();
}

void MCParagraph::GetEffectiveTextAlign(MCExecContext& ctxt, intenum_t& r_value)
{
    r_value = gettextalign();
}

void MCParagraph::SetTextAlign(MCExecContext& ctxt, intenum_t* p_value)
{
    if (p_value == nil)
    {
        if (attrs != nil)
        {
            attrs -> flags &= ~PA_HAS_TEXT_ALIGN;
            attrs -> text_align = kMCParagraphTextAlignLeft;
        }
    }
    else
    {
        if (attrs == nil)
            attrs = new MCParagraphAttrs;
        attrs -> flags |= PA_HAS_TEXT_ALIGN;
        attrs -> text_align = *p_value;
    }
}

void MCParagraph::GetListStyle(MCExecContext& ctxt, intenum_t& r_style)
{
    r_style = getliststyle();
}

void MCParagraph::SetListStyle(MCExecContext& ctxt, intenum_t p_style)
{
    setliststyle(p_style);
}

void MCParagraph::GetListDepth(MCExecContext& ctxt, uinteger_t*& r_depth)
{
    if (attrs == nil || (attrs -> flags & PA_HAS_LIST_STYLE) == 0)
        r_depth = nil;
    else
        *r_depth = getlistdepth();
}

void MCParagraph::GetEffectiveListDepth(MCExecContext& ctxt, uinteger_t& r_depth)
{
    r_depth = getlistdepth();
}

void MCParagraph::SetListDepth(MCExecContext& ctxt, uinteger_t* p_depth)
{
    uinteger_t t_depth;

    if (p_depth == nil)
        t_depth = 1;
    else
        t_depth = *p_depth;

    if (t_depth < 1 || t_depth > 16)
    {
        ctxt . Throw();
        return;
    }

    if (attrs == nil)
        attrs = new MCParagraphAttrs;

    if ((attrs -> flags & PA_HAS_LIST_STYLE) == 0)
    {
        attrs -> flags |= PA_HAS_LIST_STYLE;
        attrs -> list_style = kMCParagraphListStyleDisc;
    }

    attrs -> list_depth = t_depth - 1;
}

void MCParagraph::GetListIndent(MCExecContext& ctxt, integer_t*& r_indent)
{
    if (attrs == nil || (attrs -> flags & PA_HAS_LIST_INDENT) == 0)
        r_indent = nil;
    else
        *r_indent = getlistindent();
}

void MCParagraph::GetEffectiveListIndent(MCExecContext& ctxt, integer_t &r_indent)
{
    r_indent = getlistindent();
}

void MCParagraph::SetListIndent(MCExecContext& ctxt, integer_t* p_indent)
{
    setparagraphattr_int16(attrs, PA_HAS_LIST_INDENT, offsetof(MCParagraphAttrs, first_indent), p_indent);

    if (attrs != nil && (attrs -> flags & PA_HAS_LIST_INDENT) != 0)
    {
        attrs -> flags &= ~PA_HAS_FIRST_INDENT;

        if ((attrs -> flags & PA_HAS_LIST_STYLE) == 0)
        {
            attrs -> flags |= PA_HAS_LIST_STYLE;
            attrs -> list_style = kMCParagraphListStyleDisc;
            attrs -> list_depth = 0;
        }
    }
}

void MCParagraph::GetListIndex(MCExecContext& ctxt, uinteger_t*& r_list_index)
{
    if (attrs == nil || !(attrs -> flags & PA_HAS_LIST_INDEX))
        r_list_index = nil;
    else
        *r_list_index = getlistindex();
}

void MCParagraph::GetEffectiveListIndex(MCExecContext& ctxt, uinteger_t& r_list_index)
{
    r_list_index = getlistindex();
}

void MCParagraph::SetListIndex(MCExecContext& ctxt, uinteger_t *p_list_index)
{
    setparagraphattr_int<uinteger_t, 1, 65535>(attrs, PA_HAS_LIST_INDEX, offsetof(MCParagraphAttrs, list_index), p_list_index);
}

void MCParagraph::GetFirstIndent(MCExecContext& ctxt, integer_t*& r_indent)
{
    if (attrs == nil || (attrs -> flags & PA_HAS_FIRST_INDENT) == 0)
        r_indent = nil;
    else
        *r_indent = getfirstindent();
}

void MCParagraph::GetEffectiveFirstIndent(MCExecContext& ctxt, integer_t& r_indent)
{
    r_indent = getfirstindent();
}

void MCParagraph::SetFirstIndent(MCExecContext& ctxt, integer_t *p_indent)
{
    setparagraphattr_int16(attrs, PA_HAS_FIRST_INDENT, offsetof(MCParagraphAttrs, first_indent), p_indent);
}

void MCParagraph::GetLeftIndent(MCExecContext& ctxt, integer_t*& r_indent)
{
    if (attrs == nil || (attrs -> flags & PA_HAS_LEFT_INDENT) == 0)
        r_indent = nil;
    else
        *r_indent = getleftindent();
}

void MCParagraph::GetEffectiveLeftIndent(MCExecContext& ctxt, integer_t& r_indent)
{
    r_indent = getleftindent();
}

void MCParagraph::SetLeftIndent(MCExecContext& ctxt, integer_t *p_indent)
{
    setparagraphattr_int16(attrs, PA_HAS_LEFT_INDENT, offsetof(MCParagraphAttrs, left_indent), p_indent);
}

void MCParagraph::GetRightIndent(MCExecContext& ctxt, integer_t*& r_indent)
{
    if (attrs == nil || (attrs -> flags & PA_HAS_RIGHT_INDENT) == 0)
        r_indent = nil;
    else
        *r_indent = getrightindent();
}

void MCParagraph::GetEffectiveRightIndent(MCExecContext& ctxt, integer_t& r_indent)
{
    r_indent = getrightindent();
}

void MCParagraph::SetRightIndent(MCExecContext& ctxt, integer_t *p_indent)
{
    setparagraphattr_int16(attrs, PA_HAS_RIGHT_INDENT, offsetof(MCParagraphAttrs, right_indent), p_indent);
}

void MCParagraph::GetSpaceAbove(MCExecContext& ctxt, uinteger_t*& r_space)
{
    if (attrs == nil || (attrs -> flags & PA_HAS_SPACE_ABOVE) == 0)
        r_space = nil;
    else
        *r_space = (uinteger_t)getspaceabove();
}

void MCParagraph::GetEffectiveSpaceAbove(MCExecContext& ctxt, uinteger_t& r_space)
{
    r_space = (uinteger_t)getspaceabove();
}

void MCParagraph::SetSpaceAbove(MCExecContext& ctxt, uinteger_t *p_space)
{
    setparagraphattr_int<uinteger_t, 0, 32767>(attrs, PA_HAS_SPACE_ABOVE, offsetof(MCParagraphAttrs, space_above), p_space);
}

void MCParagraph::GetSpaceBelow(MCExecContext& ctxt, uinteger_t *&r_space)
{
    if (attrs == nil || (attrs -> flags & PA_HAS_SPACE_BELOW) == 0)
        r_space = nil;
    else
        *r_space = (uinteger_t)getspacebelow();
}

void MCParagraph::GetEffectiveSpaceBelow(MCExecContext& ctxt, uinteger_t& r_space)
{
    r_space = (uinteger_t)getspacebelow();
}

void MCParagraph::SetSpaceBelow(MCExecContext& ctxt, uinteger_t *p_space)
{
    setparagraphattr_int<uinteger_t, 0, 32767>(attrs, PA_HAS_SPACE_BELOW, offsetof(MCParagraphAttrs, space_below), p_space);
}

void MCParagraph::DoSetTabStops(MCExecContext &ctxt, bool p_is_relative, const vector_t<uinteger_t>& p_tabs)
{
    MCAutoArray<uint2> t_new_tabs;

    uint2 *t_new = nil;
    uindex_t t_new_count = 0;

    uint2 t_previous_tab_stop;
    t_previous_tab_stop = 0;

    for (uindex_t i = 0; i < p_tabs . count; i++)
    {
        if (p_tabs . elements[i] > 65535)
        {
            ctxt . LegacyThrow(EE_PROPERTY_NAN);
            return;
        }

        if (p_is_relative)
        {
            t_new_tabs . Push(p_tabs . elements[i] + t_previous_tab_stop);
            t_previous_tab_stop = t_new_tabs[i];
        }
        else
            t_new_tabs . Push(p_tabs . elements[i]);
    }

    t_new_tabs . Take(t_new, t_new_count);

    if (attrs == nil)
        attrs = new MCParagraphAttrs;
    else
        delete attrs -> tabs;

    if (t_new != nil)
    {
        attrs -> tabs = t_new;
        attrs -> tab_count = t_new_count;
        attrs -> flags |= PA_HAS_TABS;
    }
    else
    {
        attrs -> tabs = nil;
        attrs -> tab_count = 0;
        attrs -> flags &= ~PA_HAS_TABS;
    }
}

void MCParagraph::DoGetTabStops(MCExecContext &ctxt, bool p_is_relative, vector_t<uinteger_t>& r_tabs)
{
    uint16_t t_count;
    uint16_t *t_tabs;
    MCAutoArray<uinteger_t> t_tabs_formatted;
    Boolean t_fixed;

    gettabs(t_tabs, t_count, t_fixed);

    if (p_is_relative)
    {
        uinteger_t t_previous_tab;
        t_previous_tab = 0;

        for (uint16_t i = 0; i < t_count; i++)
        {
            t_tabs_formatted . Push((uinteger_t)t_tabs[i] - t_previous_tab);
            t_previous_tab = (uinteger_t)t_tabs[i];
        }
    }
    else
    {
        for (uint16_t i = 0; i < t_count; i++)
            t_tabs_formatted . Push((uinteger_t)t_tabs[i]);
    }

    t_tabs_formatted . Take(r_tabs . elements, r_tabs . count);
}

void MCParagraph::GetTabStops(MCExecContext& ctxt, vector_t<uinteger_t> &r_tabs)
{
    if (attrs == nil || (attrs -> flags & PA_HAS_TABS) == 0)
    {
        r_tabs . count = 0;
        r_tabs . elements = nil;
    }
    else
        DoGetTabStops(ctxt, false, r_tabs);
}

void MCParagraph::GetEffectiveTabStops(MCExecContext& ctxt, vector_t<uinteger_t> &r_tabs)
{
    DoGetTabStops(ctxt, false, r_tabs);
}

void MCParagraph::SetTabStops(MCExecContext& ctxt, const vector_t<uinteger_t>& p_tabs)
{
    DoSetTabStops(ctxt, false, p_tabs);
}

void MCParagraph::GetTabWidths(MCExecContext& ctxt, vector_t<uinteger_t> &r_tabs)
{
    if (attrs == nil || (attrs -> flags & PA_HAS_TABS) == 0)
    {
        r_tabs . count = 0;
        r_tabs . elements = nil;
    }
    else
        DoGetTabStops(ctxt, true, r_tabs);
}

void MCParagraph::GetEffectiveTabWidths(MCExecContext& ctxt, vector_t<uinteger_t> &r_tabs)
{
    DoGetTabStops(ctxt, true, r_tabs);
}

void MCParagraph::SetTabWidths(MCExecContext& ctxt, const vector_t<uinteger_t>& p_tabs)
{
    DoSetTabStops(ctxt, true, p_tabs);
}

void MCParagraph::GetBackColor(MCExecContext& ctxt, MCInterfaceNamedColor &r_color)
{
    if (attrs == nil || (attrs -> flags & PA_HAS_BACKGROUND_COLOR) == 0)
        r_color . name = MCValueRetain(kMCEmptyString);
    else
    {
        MCColor t_color;
        t_color . pixel = attrs -> background_color;
        MCscreen -> querycolor(t_color);
        get_interface_color(t_color, nil, r_color);
    }
}

void MCParagraph::GetEffectiveBackColor(MCExecContext& ctxt, MCInterfaceNamedColor &r_color)
{
    if (attrs != nil && (attrs -> flags & PA_HAS_BACKGROUND_COLOR) != 0)
    {
        MCColor t_color;
        t_color . pixel = attrs -> background_color;
        MCscreen -> querycolor(t_color);
        get_interface_color(t_color, nil, r_color);
    }
}

void MCParagraph::SetBackColor(MCExecContext& ctxt, const MCInterfaceNamedColor& p_color)
{
    setparagraphattr_color(attrs, PA_HAS_BACKGROUND_COLOR, offsetof(MCParagraphAttrs, background_color), p_color);
}

void MCParagraph::GetBorderColor(MCExecContext& ctxt, MCInterfaceNamedColor &r_color)
{
    if (attrs == nil || (attrs -> flags & PA_HAS_BORDER_COLOR) == 0)
        r_color . name = MCValueRetain(kMCEmptyString); // an empty name is an empty MCInterfaceNamedColor
    else
    {
        MCColor t_color;
        t_color . pixel = attrs -> background_color;
        MCscreen -> querycolor(t_color);
        get_interface_color(t_color, nil, r_color);
    }
}

void MCParagraph::GetEffectiveBorderColor(MCExecContext& ctxt, MCInterfaceNamedColor& r_color)
{
    if (attrs != nil && (attrs -> flags & PA_HAS_BORDER_COLOR) != 0)
    {
        MCColor t_color;
        t_color . pixel = attrs -> background_color;
        MCscreen -> querycolor(t_color);
        get_interface_color(t_color, nil, r_color);
    }
}

void MCParagraph::SetBorderColor(MCExecContext& ctxt, const MCInterfaceNamedColor &p_color)
{
    setparagraphattr_color(attrs, PA_HAS_BORDER_COLOR, offsetof(MCParagraphAttrs, border_color), p_color);
}

void MCParagraph::GetBorderWidth(MCExecContext& ctxt, uinteger_t*& r_width)
{
    if (attrs == nil || (attrs -> flags & PA_HAS_BORDER_WIDTH) == 0)
        r_width = nil;
    else
        *r_width = getborderwidth();
}

void MCParagraph::GetEffectiveBorderWidth(MCExecContext& ctxt, uinteger_t& r_width)
{
    r_width = getborderwidth();
}

void MCParagraph::SetBorderWidth(MCExecContext& ctxt, uinteger_t* p_width)
{
    setparagraphattr_uint8(attrs, PA_HAS_BORDER_WIDTH, offsetof(MCParagraphAttrs, border_width), p_width);
}

void MCParagraph::GetPadding(MCExecContext& ctxt, uinteger_t*& r_padding)
{
    if (attrs == nil || (attrs -> flags & PA_HAS_PADDING) == 0)
        r_padding = nil;
    else
        *r_padding = getpadding();
}

void MCParagraph::GetEffectivePadding(MCExecContext& ctxt, uinteger_t& r_padding)
{
    r_padding = getpadding();
}

void MCParagraph::SetPadding(MCExecContext& ctxt, uinteger_t* p_padding)
{
    setparagraphattr_uint8(attrs, PA_HAS_PADDING, offsetof(MCParagraphAttrs, padding), p_padding);
}

void MCParagraph::GetHGrid(MCExecContext& ctxt, bool*& r_has_hgrid)
{
    if (attrs == nil || (attrs -> flags & PA_HAS_HGRID) == 0)
        r_has_hgrid = nil;
    else
        *r_has_hgrid = gethgrid();
}

void MCParagraph::GetEffectiveHGrid(MCExecContext& ctxt, bool& r_has_hgrid)
{
    r_has_hgrid = gethgrid();
}

void MCParagraph::SetHGrid(MCExecContext& ctxt, bool* p_has_hgrid)
{
    bool t_new_value;
    setparagraphattr_bool(attrs, PA_HAS_HGRID, p_has_hgrid, t_new_value);

    if (attrs != nil)
        attrs -> hgrid = t_new_value;
}

void MCParagraph::GetVGrid(MCExecContext& ctxt, bool*& r_has_vgrid)
{
    if (attrs == nil || (attrs -> flags & PA_HAS_VGRID) == 0)
        r_has_vgrid = nil;
    else
        *r_has_vgrid = getvgrid();
}

void MCParagraph::GetEffectiveVGrid(MCExecContext& ctxt, bool& r_has_vgrid)
{
    r_has_vgrid = getvgrid();
}

void MCParagraph::SetVGrid(MCExecContext& ctxt, bool* p_has_vrid)
{
    bool t_new_value;
    setparagraphattr_bool(attrs, PA_HAS_VGRID, p_has_vrid, t_new_value);

    if (attrs != nil)
        attrs -> vgrid = t_new_value;
}

void MCParagraph::GetDontWrap(MCExecContext& ctxt, bool*& r_dont_wrap)
{
    if (attrs == nil || (attrs -> flags & PA_HAS_DONT_WRAP) == 0)
        r_dont_wrap = nil;
    else
        *r_dont_wrap = getdontwrap();
}

void MCParagraph::GetEffectiveDontWrap(MCExecContext& ctxt, bool& r_dont_wrap)
{
    r_dont_wrap = getdontwrap();
}

void MCParagraph::SetDontWrap(MCExecContext& ctxt, bool* p_dont_wrap)
{
    bool t_new_value;
    setparagraphattr_bool(attrs, PA_HAS_DONT_WRAP, p_dont_wrap, t_new_value);

    if (attrs != nil)
        attrs -> dont_wrap = t_new_value;
}

void MCParagraph::GetInvisible(MCExecContext &ctxt, bool *&r_invisible)
{
    if (attrs == nil)
        r_invisible = nil;
    else
        *r_invisible = attrs -> hidden;
}

void MCParagraph::GetEffectiveInvisible(MCExecContext &ctxt, bool &r_invisible)
{
    r_invisible = (attrs != nil) ? attrs -> hidden : false;
}

// MW-2012-03-05: [[ HiddenText ]] Set the 'hidden' property. Notice that if the
//   setting becomes false, we unset the 'has_hidden' flag thus allowing the attrs
//   to be freed if its the only setting.
void MCParagraph::SetInvisible(MCExecContext &ctxt, bool p_invisible)
{
    bool t_new_value;
    setparagraphattr_bool(attrs, PA_HAS_HIDDEN, &p_invisible, t_new_value);

    if (attrs != nil)
    {
        attrs -> hidden = t_new_value;
        if (!t_new_value)
            attrs -> flags &= ~PA_HAS_HIDDEN;
    }
}

void MCParagraph::GetMetadata(MCExecContext& ctxt, MCStringRef &r_metadata)
{
    if (attrs == nil || (attrs -> flags & PA_HAS_METADATA) == 0)
        r_metadata = nil;
    else
        r_metadata = MCValueRetain(getmetadata());
}

void MCParagraph::GetEffectiveMetadata(MCExecContext& ctxt, MCStringRef &r_metadata)
{
    r_metadata = MCValueRetain(getmetadata());
}

// MW-2012-11-13: [[ ParaMetadata ]] Set the metadata attribute.
void MCParagraph::SetMetadata(MCExecContext& ctxt, MCStringRef p_metadata)
{
    if (p_metadata == nil)
    {
        if (attrs != nil)
        {
            attrs -> flags &= ~PA_HAS_METADATA;
            MCValueRelease(attrs -> metadata);
            attrs -> metadata = nil;
        }
    }
    else
    {
        if (attrs == nil)
            attrs = new MCParagraphAttrs;

        attrs -> flags |= PA_HAS_METADATA;
        MCValueInter(p_metadata, attrs -> metadata);
    }
}

///////////////////////////////////////////////////////////////////////////////

void MCBlock::GetLinkText(MCExecContext& ctxt, MCStringRef& r_linktext)
{
    if (getlinktext())
        r_linktext = MCValueRetain(getlinktext());
}

void MCBlock::SetLinktext(MCExecContext& ctxt, MCStringRef p_linktext)
{
    if (flags & F_HAS_LINK)
    {
        MCValueRelease(atts -> linktext);
        atts -> linktext = nil;
    }

    if (MCStringIsEmpty(p_linktext))
        flags &= ~F_HAS_LINK;
    else
    {
        if (atts == NULL)
            atts = new Blockatts;

        /* UNCHECKED */ MCValueInter(p_linktext, atts -> linktext);

        flags |= F_HAS_LINK;
    }
}

void MCBlock::GetMetadata(MCExecContext& ctxt, MCStringRef& r_metadata)
{
    if (getmetadata())
        r_metadata = MCValueRetain(getmetadata());
}

void MCBlock::SetMetadata(MCExecContext& ctxt, MCStringRef p_metadata)
{
    // MW-2012-01-06: [[ Block Metadata ]] Handle setting/unsetting the metadata
    //   property.
    if (flags & F_HAS_METADATA)
    {
        MCValueRelease(atts -> metadata);
        atts -> metadata = nil;
    }

    if (MCStringIsEmpty(p_metadata))
        flags &= ~F_HAS_METADATA;
    else
    {
        if (atts == nil)
            atts = new Blockatts;

        /* UNCHECKED */ MCValueInter((MCStringRef)p_metadata, atts -> metadata);

        flags |= F_HAS_METADATA;
    }
}

void MCBlock::GetImageSource(MCExecContext& ctxt, MCStringRef& r_image_source)
{
    if (getimagesource())
        r_image_source = MCValueRetain(getimagesource());
    else
        r_image_source = MCValueRetain(kMCEmptyString);
}

void MCBlock::SetImageSource(MCExecContext& ctxt, MCStringRef p_image_source)
{
    if (flags & F_HAS_IMAGE)
    {
        if (opened)
            closeimage();

        MCValueRelease(atts -> imagesource);
        atts -> imagesource = nil;
    }

    if (MCStringIsEmpty(p_image_source))
        flags &= ~F_HAS_IMAGE;
    else
    {
        if (atts == NULL)
            atts = new Blockatts;

        /* UNCHECKED */ MCValueInter(p_image_source, atts -> imagesource);

        atts->image = NULL;
        flags |= F_HAS_IMAGE;
    }
    if (opened)
        openimage();
}

void MCBlock::GetVisited(MCExecContext& ctxt, bool& r_value)
{
    r_value = getvisited() == True;
}

void MCBlock::GetFlagged(MCExecContext& ctxt, bool &r_value)
{
    r_value = getflagged();
}

void MCBlock::SetFlagged(MCExecContext& ctxt, bool p_value)
{
    // MW-2012-01-26: [[ FlaggedField ]] Set the appropriate flag.
    if (p_value)
        flags |= F_FLAGGED;
    else
        flags &= ~F_FLAGGED;
}

void MCBlock::GetTextFont(MCExecContext& ctxt, MCStringRef &r_fontname)
{
    MCNewAutoNameRef t_fontname;
    if (!gettextfont(&t_fontname))
        r_fontname = nil;
    else
        r_fontname = MCValueRetain(MCNameGetString(*t_fontname));
}

void MCBlock::GetEffectiveTextFont(MCExecContext &ctxt, MCStringRef &r_fontname)
{
    MCNewAutoNameRef t_fontname;
    /* UNCHECKED */ gettextfont(&t_fontname);
    r_fontname = MCValueRetain(MCNameGetString(*t_fontname));
}

void MCBlock::SetTextFont(MCExecContext& ctxt, MCStringRef p_fontname)
{
    if (p_fontname == nil || MCStringIsEmpty(p_fontname))
    {
        flags &= ~F_HAS_FNAME;
        if (atts != nil)
        {
            MCNameDelete(atts -> fontname);
            atts -> fontname = nil;
        }
    }
    else
    {
        flags |= F_HAS_FNAME;
        /* UNCHECKED */ MCNameCreate(p_fontname, atts -> fontname);
    }
}

void MCBlock::GetTextSize(MCExecContext& ctxt, uinteger_t*& r_size)
{
    uint2 t_size;
    if (!gettextsize(t_size))
        r_size = nil;
    else
        *r_size = t_size;
}

void MCBlock::GetEffectiveTextSize(MCExecContext& ctxt, uinteger_t& r_size)
{
    uint2 t_size;
    if (gettextsize(t_size))
        r_size = t_size;
}

void MCBlock::SetTextSize(MCExecContext& ctxt, uinteger_t* p_size)
{
    if (p_size == nil)
        flags &= ~F_HAS_FSTYLE;
    else
    {
        flags |= F_HAS_FSTYLE;
        atts -> fontsize = *p_size;
    }
}

void MCBlock::GetTextStyle(MCExecContext& ctxt, MCInterfaceTextStyle& r_style)
{
    if (!gettextstyle(r_style . style))
        ctxt . Throw();
}

void MCBlock::SetTextStyle(MCExecContext& ctxt, const MCInterfaceTextStyle& p_style)
{
    if (p_style . style == 0)
        flags &= ~F_HAS_FSTYLE;
    else
    {
        flags |= F_HAS_FSTYLE;
        atts -> fontstyle = p_style . style;
    }
}

void MCBlock::GetTextShift(MCExecContext& ctxt, integer_t*& r_shift)
{
    int2 t_shift;
    if (getshift(t_shift) != True)
        r_shift = nil;
    else
        *r_shift = t_shift;
}

void MCBlock::GetEffectiveTextShift(MCExecContext& ctxt, integer_t& r_shift)
{
    int2 t_shift;
    if (getshift(t_shift))
        r_shift = t_shift;
}

void MCBlock::SetTextShift(MCExecContext& ctxt, integer_t* p_shift)
{
    if (p_shift == nil)
        flags &= ~F_HAS_SHIFT;
    else
    {
        if (atts == NULL)
            atts = new Blockatts;
        atts->shift = *p_shift;
        flags |= F_HAS_SHIFT;
    }
}

void MCBlock::GetForeColor(MCExecContext& ctxt, MCInterfaceNamedColor &r_color)
{
    const MCColor *t_color_ptr;
    if (getcolor(t_color_ptr))
        get_interface_color(*t_color_ptr, nil, r_color);
    else
        ctxt . Throw();
}

void MCBlock::GetEffectiveForeColor(MCExecContext& ctxt, MCInterfaceNamedColor &r_color)
{
    const MCColor *t_color_ptr;
    if (getcolor(t_color_ptr))
        get_interface_color(*t_color_ptr, nil, r_color);
}

void MCBlock::SetForeColor(MCExecContext& ctxt, const MCInterfaceNamedColor& p_color)
{
    MCColor t_color;
    if (p_color . name != nil)
    {
        if (MCStringIsEmpty(p_color . name)) // no color set
        {
            if (flags & F_HAS_COLOR)
            {
                delete atts -> color;
                flags &= ~F_HAS_COLOR;
            }
            return;
        }
        MCscreen -> parsecolor(p_color . name, t_color, nil);
    }
    else
        t_color = p_color . color;

    setcolor(&t_color);
}

void MCBlock::GetBackColor(MCExecContext& ctxt, MCInterfaceNamedColor &r_color)
{
    const MCColor *t_color_ptr;
    if (getbackcolor(t_color_ptr))
        get_interface_color(*t_color_ptr, nil, r_color);
    else
        ctxt . Throw();
}

void MCBlock::GetEffectiveBackColor(MCExecContext& ctxt, MCInterfaceNamedColor &r_color)
{
    const MCColor *t_color_ptr;
    if (getbackcolor(t_color_ptr))
        get_interface_color(*t_color_ptr, nil, r_color);
}

void MCBlock::SetBackColor(MCExecContext& ctxt, const MCInterfaceNamedColor &p_color)
{
    MCColor t_color;
    if (p_color . name != nil)
    {
        if (MCStringIsEmpty(p_color . name)) // no color set
        {
            if (flags & F_HAS_BACK_COLOR)
            {
                delete atts -> color;
                flags &= ~F_HAS_BACK_COLOR;
            }
            return;
        }
        MCscreen -> parsecolor(p_color . name, t_color, nil);
    }
    else
        t_color = p_color . color;

    setbackcolor(&t_color);
}

////////////////////////////////////////////////////////////////////////////////

/*

template<typename T> void GetOptionalParagraphPropOfCharChunk(MCExecContext& ctxt, MCField *p_field, uint32_t p_part_id, uint32_t si, uint32_t ei, void (MCParagraph::*p_getter)(MCExecContext& ctxt, T*&), bool& r_mixed, T*& r_value)
{
    MCParagraph *t_paragraph;
    t_paragraph = p_field -> resolveparagraphs(p_part_id);

    int4 t_line_index, t_char_index;
    t_char_index = si;
    MCParagraph *sptr = p_field -> indextoparagraph(t_paragraph, si, ei, &t_line_index);

    T t_value;
    T *t_value_ptr;
    t_value_ptr = &t_value;
    sptr -> p_getter(ctxt, t_value_ptr);
    if (ctxt . HasError())
        return;

    do
    {
        T t_new_value;
        T *t_new_value_ptr;
        t_new_value_ptr = &t_new_value;
        sptr -> p_getter(ctxt, t_new_value_ptr);
        if (ctxt . HasError())
            return;

        if (t_value_ptr == nil && t_new_value_ptr != nil ||
            t_value_ptr != nil && t_new_value_ptr == nil ||
            !EqualParagraphProps(t_value, t_new_value))
        {
            r_mixed = true;
            return;
        }

        ei -= sptr->gettextsizecr();
        sptr = sptr->next();
    }
    while(ei > 0);

    r_mixed = false;
    if (t_value_ptr != nil)
        *r_value = t_value;
    else
        r_value = nil;
}
*/

/*struct IntEnumParagraphPropType
{
    struct stack_type
    {
        intenum_t value;
        intenum_t *value_ptr;
    };
    typedef intenum_t *return_type;

    void getter(MCExecContext& ctxt, MCParagraph *sptr, void (MCParagraph::*getter)(MCExecContext& ctxt, intenum_t*&), stack_type& r_value)
    {
        r_value . value_ptr = &r_value . value;
        sptr -> getter(ctxt, r_value . value_ptr);
    }

    bool equal(stack_type& a, stack_type& b)
    {
        if (a . value_ptr == nil && b . value_ptr == nil)
            return true;
        if (a . value_ptr == nil || b . value_ptr == nil)
            return false;
        return a . value == b . value;
    }

    void output(stack_type& p_value, intenum_t*& r_value)
    {
        if (p_value . value_ptr == nil)
            r_value = nil;
        else
            *r_value = p_value . value;
    }
};*/<|MERGE_RESOLUTION|>--- conflicted
+++ resolved
@@ -585,7 +585,7 @@
             if (t_need_layout && !all)
             {
                 // MW-2012-01-25: [[ ParaStyles ]] Ask the paragraph to reflow itself.
-                pgptr -> layout();
+                pgptr -> layout(false);
                 drect.height += pgptr->getheight(p_field -> fixedheight);
             }
         }
@@ -642,16 +642,8 @@
         T t_clamped_field;
         t_clamped_field = MCMin(MCMax((int)*p_value, Min), Max);
 
-<<<<<<< HEAD
         if (attrs == nil)
             attrs = new MCParagraphAttrs;
-=======
-    findex_t t_line_index, t_char_index;
-    findex_t t_si = si;
-    findex_t t_ei = ei;
-    t_char_index = si;
-    MCParagraph *sptr = indextoparagraph(t_paragraph, t_si, t_ei, &t_line_index);
->>>>>>> 7ac13ca2
 
         attrs -> flags |= p_flag;
         ((T *)((char *)attrs + p_field_offset))[0] = t_clamped_field;
