/* Copyright (C) 2003-2013 Runtime Revolution Ltd.

This file is part of LiveCode.

LiveCode is free software; you can redistribute it and/or modify it under
the terms of the GNU General Public License v3 as published by the Free
Software Foundation.

LiveCode is distributed in the hope that it will be useful, but WITHOUT ANY
WARRANTY; without even the implied warranty of MERCHANTABILITY or
FITNESS FOR A PARTICULAR PURPOSE.  See the GNU General Public License
for more details.

You should have received a copy of the GNU General Public License
along with LiveCode.  If not see <http://www.gnu.org/licenses/>.  */

//
// MCHandlerlist class declarations
//
#ifndef	HANDLERLIST_H
#define	HANDLERLIST_H

#include "handler.h"

// The MCHandlerArray class wraps a list of MCHandler* pointers and provides log(n)
// searching for a handler using binary search. This is an improvement over the previous
// method which just iterated through a linked-list.
//
class MCHandlerArray
{
public:
	MCHandlerArray(void);
	~MCHandlerArray(void);

	// Destroy the list of handlers.
	void clear(void);

	// Sort the list of handlers ready for finding.
	void sort(void);

	// Find the handler with the given name.
	MCHandler *find(MCNameRef name);

	// Return the list of handler pointers.
	MCHandler **get(void)
	{
		return m_handlers;
	}

	// Return the number of handlers.
	uint32_t count(void)
	{
		return m_count;
	}

	// Add a handler to the list.
	void append(MCHandler *p_handler);

	// Search the array for a handler with the given name linearly.
	// This is used for validity checks and does not assume the list
	// is already sorted.
	bool exists(MCNameRef name);

private:
	uint32_t m_count;
	MCHandler **m_handlers;

	static int compare_handler(const void *a, const void *b);
};

class MCHandlerlist
{
	// MW-2012-08-08: [[ BeforeAfter ]] The before/after handlers are stored
	//   in separate arrays - indices 4 and 5.
	// Store the handlers in six parallel arrays. The correct array to use
	// is given by (handlertype - 1).
	MCHandlerArray handlers[6];

	MCObject *parent;
	MCVariable *vars;
	MCVariable **globals;
	MCHandlerConstantInfo *cinfo;
	uint2 nglobals;
	uint2 nconstants;

	// MW-2008-10-28: [[ ParentScripts ]] We keep track of the number of script
	//   local vars so we can store the index in the MCVarrefs for when we
	//   execute in parent script context.
	uint2 nvars;

	// MW-2008-10-28: [[ ParentScripts ]] We keep track of the initializers for
	//   the script locals so we can initialize the vars correctly when a use
	//   is used.
	MCValueRef *vinits;

	// MW-2008-10-28: [[ ParentScripts ]] Store the old variables in a vector
	//   rather than a list. Once a variable has been re-used when re-compiling
	//   its entry will be set to NULL. This change means we preserve the index
	//   for variable preservation in parentScripts.
	static MCVariable **s_old_variables;
	static uint32_t s_old_variable_count;

	// MW-2008-10-28: [[ ParentScripts ]] This is used when re-parsing if
	//   preserveVariables is set. It is used to rework the list of variables
	//   on a per-use basis of a parentscript. It is a mapping of old var
	//   index to new var index.
	static uint32_t *s_old_variable_map;

public:
	MCHandlerlist();
	~MCHandlerlist();
	void reset(void);
	MCObject *getparent();
	// MW-2011-08-23: [[ UQL ]] 'ignore_uql' ignores UQL vars when searching.
    //   This is used when going from handler to script scope for var searches.
	Parse_stat findvar(MCNameRef name, bool ignore_uql, MCVarref **);
	Parse_stat newvar(MCNameRef name, MCValueRef init, MCVarref **, Boolean initialised);
	Parse_stat findconstant(MCNameRef name, MCExpression **);
	Parse_stat newconstant(MCNameRef name, MCValueRef value);
	bool getlocalnames(MCListRef& r_list);
	bool getglobalnames(MCListRef& r_list);
	void appendlocalnames(MCStringRef& r_string);
	void appendglobalnames(MCStringRef& r_string, bool first);
	void newglobal(MCNameRef name);
	
	Parse_stat parse(MCObject *, MCStringRef);
	void compile(MCSyntaxFactoryRef ctxt);
	
	Exec_stat findhandler(Handler_type, MCNameRef name, MCHandler *&);
	bool hashandler(Handler_type type, MCNameRef name);
	void addhandler(Handler_type type, MCHandler *handler);

	uint2 getnglobals(void);
	MCVariable *getglobal(uint2 p_index);
#ifdef LEGACY_EXEC
	bool enumerate(MCExecPoint& ep, bool p_first = true);
<<<<<<< HEAD
#endif
    bool enumerate(MCExecContext& ctxt, bool p_first, uindex_t& r_count, MCStringRef*& r_handlers);

	// MW-2013-11-15: [[ Bug 11277 ]] Methods for eval/exec in handlerlist context.
	void eval(MCExecContext &ctxt, MCStringRef p_expression, MCValueRef &r_value);
	void doscript(MCExecContext& ctxt, MCStringRef p_string, uinteger_t p_line = 0, uinteger_t p_pos = 0);
=======
>>>>>>> 5987e666
	
	uint2 getnvars(void)
	{
		return nvars;
	}

	MCVariable *getvars(void)
	{
		return vars;
	}

	MCValueRef *getvinits(void)
	{
		return vinits;
	}

	Boolean hashandlers()
	{
		return handlers[0] . count() != 0;
	}
	Boolean hasvars()
	{
		return vars != NULL;
	}
	uint4 linecount();
};
#endif<|MERGE_RESOLUTION|>--- conflicted
+++ resolved
@@ -133,16 +133,9 @@
 	uint2 getnglobals(void);
 	MCVariable *getglobal(uint2 p_index);
 #ifdef LEGACY_EXEC
-	bool enumerate(MCExecPoint& ep, bool p_first = true);
-<<<<<<< HEAD
+    bool enumerate(MCExecPoint& ep, bool p_first = true);
 #endif
     bool enumerate(MCExecContext& ctxt, bool p_first, uindex_t& r_count, MCStringRef*& r_handlers);
-
-	// MW-2013-11-15: [[ Bug 11277 ]] Methods for eval/exec in handlerlist context.
-	void eval(MCExecContext &ctxt, MCStringRef p_expression, MCValueRef &r_value);
-	void doscript(MCExecContext& ctxt, MCStringRef p_string, uinteger_t p_line = 0, uinteger_t p_pos = 0);
-=======
->>>>>>> 5987e666
 	
 	uint2 getnvars(void)
 	{
