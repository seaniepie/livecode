/* Copyright (C) 2003-2015 LiveCode Ltd.

This file is part of LiveCode.

LiveCode is free software; you can redistribute it and/or modify it under
the terms of the GNU General Public License v3 as published by the Free
Software Foundation.

LiveCode is distributed in the hope that it will be useful, but WITHOUT ANY
WARRANTY; without even the implied warranty of MERCHANTABILITY or
FITNESS FOR A PARTICULAR PURPOSE.  See the GNU General Public License
for more details.

You should have received a copy of the GNU General Public License
along with LiveCode.  If not see <http://www.gnu.org/licenses/>.  */

//
// MCHandlerlist class declarations
//
#ifndef	HANDLERLIST_H
#define	HANDLERLIST_H

#include "handler.h"

// The MCHandlerArray class wraps a list of MCHandler* pointers and provides log(n)
// searching for a handler using binary search. This is an improvement over the previous
// method which just iterated through a linked-list.
//
class MCHandlerArray
{
public:
	MCHandlerArray(void);
	~MCHandlerArray(void);

	// Destroy the list of handlers.
	void clear(void);

	// Sort the list of handlers ready for finding.
	void sort(void);

	// Find the handler with the given name.
	MCHandler *find(MCNameRef name);

	// Return the list of handler pointers.
	MCHandler **get(void)
	{
		return m_handlers;
	}

	// Return the number of handlers.
	uint32_t count(void)
	{
		return m_count;
	}

	// Add a handler to the list.
	void append(MCHandler *p_handler);

	// Search the array for a handler with the given name linearly.
	// This is used for validity checks and does not assume the list
	// is already sorted.
	bool exists(MCNameRef name);

private:
	uint32_t m_count;
	MCHandler **m_handlers;

	static int compare_handler(const void *a, const void *b);
};

typedef bool (*MCHandlerlistListConstantsCallback)(void *p_context, MCHandlerConstantInfo *info);
<<<<<<< HEAD
typedef bool (*MCHandlerlistListHandlersCallback)(void *p_context, Handler_type p_type, MCHandler*);
=======
typedef bool (*MCHandlerlistListVariablesCallback)(void *p_context, MCVariable *p_variable);
typedef bool (*MCHandlerlistListHandlersCallback)(void *p_context, Handler_type p_type, MCHandler* p_handler, bool p_include_all);
>>>>>>> 57e0ac40

class MCHandlerlist
{
	// MW-2012-08-08: [[ BeforeAfter ]] The before/after handlers are stored
	//   in separate arrays - indices 4 and 5.
	// Store the handlers in six parallel arrays. The correct array to use
	// is given by (handlertype - 1).
	MCHandlerArray handlers[6];

	MCObject *parent;
	MCVariable *vars;
	MCVariable **globals;
	MCHandlerConstantInfo *cinfo;
	uint2 nglobals;
	uint2 nconstants;

	// MW-2008-10-28: [[ ParentScripts ]] We keep track of the number of script
	//   local vars so we can store the index in the MCVarrefs for when we
	//   execute in parent script context.
	uint2 nvars;

	// MW-2008-10-28: [[ ParentScripts ]] We keep track of the initializers for
	//   the script locals so we can initialize the vars correctly when a use
	//   is used.
	MCValueRef *vinits;

	// MW-2008-10-28: [[ ParentScripts ]] Store the old variables in a vector
	//   rather than a list. Once a variable has been re-used when re-compiling
	//   its entry will be set to NULL. This change means we preserve the index
	//   for variable preservation in parentScripts.
	static MCVariable **s_old_variables;
	static uint32_t s_old_variable_count;

	// MW-2008-10-28: [[ ParentScripts ]] This is used when re-parsing if
	//   preserveVariables is set. It is used to rework the list of variables
	//   on a per-use basis of a parentscript. It is a mapping of old var
	//   index to new var index.
	static uint32_t *s_old_variable_map;

public:
	MCHandlerlist();
	~MCHandlerlist();
	void reset(void);
	MCObject *getparent();
	// MW-2011-08-23: [[ UQL ]] 'ignore_uql' ignores UQL vars when searching.
    //   This is used when going from handler to script scope for var searches.
	Parse_stat findvar(MCNameRef name, bool ignore_uql, MCVarref **);
	Parse_stat newvar(MCNameRef name, MCValueRef init, MCVarref **, Boolean initialised);
	Parse_stat findconstant(MCNameRef name, MCExpression **);
	Parse_stat newconstant(MCNameRef name, MCValueRef value);
	bool getlocalnames(MCListRef& r_list);
	bool getglobalnames(MCListRef& r_list);
    bool getconstantnames(MCListRef& r_list);
    void appendglobalnames(MCStringRef& r_string, bool first);
	void newglobal(MCNameRef name);
	
	Parse_stat parse(MCObject *, MCStringRef);
	void compile(MCSyntaxFactoryRef ctxt);
	
	Exec_stat findhandler(Handler_type, MCNameRef name, MCHandler *&);
	bool hashandler(Handler_type type, MCNameRef name);
	void addhandler(Handler_type type, MCHandler *handler);

	uint2 getnglobals(void);
	MCVariable *getglobal(uint2 p_index);
    bool enumerate(MCExecContext& ctxt, bool p_include_private, bool p_first, uindex_t& r_count, MCStringRef*& r_handlers);
	
	bool listconstants(MCHandlerlistListConstantsCallback p_callback, void *p_context);
<<<<<<< HEAD
	bool listhandlers(MCHandlerlistListHandlersCallback p_callback, void *p_context);
	
=======
	bool listhandlers(MCHandlerlistListHandlersCallback p_callback, void *p_context, bool p_include_all);
    bool listvariables(MCHandlerlistListVariablesCallback p_callback, void *p_context);
    bool listglobals(MCHandlerlistListVariablesCallback p_callback, void *p_context);
    
>>>>>>> 57e0ac40
	uint2 getnvars(void)
	{
		return nvars;
	}

	MCVariable *getvars(void)
	{
		return vars;
	}

	MCValueRef *getvinits(void)
	{
		return vinits;
	}

	Boolean hashandlers()
	{
		return handlers[0] . count() != 0;
	}
	Boolean hasvars()
	{
		return vars != NULL;
	}
	uint4 linecount();
};
#endif<|MERGE_RESOLUTION|>--- conflicted
+++ resolved
@@ -69,12 +69,8 @@
 };
 
 typedef bool (*MCHandlerlistListConstantsCallback)(void *p_context, MCHandlerConstantInfo *info);
-<<<<<<< HEAD
-typedef bool (*MCHandlerlistListHandlersCallback)(void *p_context, Handler_type p_type, MCHandler*);
-=======
 typedef bool (*MCHandlerlistListVariablesCallback)(void *p_context, MCVariable *p_variable);
 typedef bool (*MCHandlerlistListHandlersCallback)(void *p_context, Handler_type p_type, MCHandler* p_handler, bool p_include_all);
->>>>>>> 57e0ac40
 
 class MCHandlerlist
 {
@@ -143,15 +139,10 @@
     bool enumerate(MCExecContext& ctxt, bool p_include_private, bool p_first, uindex_t& r_count, MCStringRef*& r_handlers);
 	
 	bool listconstants(MCHandlerlistListConstantsCallback p_callback, void *p_context);
-<<<<<<< HEAD
-	bool listhandlers(MCHandlerlistListHandlersCallback p_callback, void *p_context);
-	
-=======
 	bool listhandlers(MCHandlerlistListHandlersCallback p_callback, void *p_context, bool p_include_all);
     bool listvariables(MCHandlerlistListVariablesCallback p_callback, void *p_context);
     bool listglobals(MCHandlerlistListVariablesCallback p_callback, void *p_context);
     
->>>>>>> 57e0ac40
 	uint2 getnvars(void)
 	{
 		return nvars;
