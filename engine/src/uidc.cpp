/* Copyright (C) 2003-2015 LiveCode Ltd.

This file is part of LiveCode.

LiveCode is free software; you can redistribute it and/or modify it under
the terms of the GNU General Public License v3 as published by the Free
Software Foundation.

LiveCode is distributed in the hope that it will be useful, but WITHOUT ANY
WARRANTY; without even the implied warranty of MERCHANTABILITY or
FITNESS FOR A PARTICULAR PURPOSE.  See the GNU General Public License
for more details.

You should have received a copy of the GNU General Public License
along with LiveCode.  If not see <http://www.gnu.org/licenses/>.  */

#include "prefix.h"

#include "sysdefs.h"
#include "globdefs.h"
#include "filedefs.h"
#include "objdefs.h"
#include "parsedef.h"
#include "mcio.h"

#include "sellst.h"
#include "undolst.h"
#include "util.h"
#include "param.h"
#include "globals.h"

#include "object.h"
#include "stack.h"
#include "card.h"
#include "group.h"
#include "button.h"
#include "field.h"
#include "paragraf.h"
#include "mctheme.h"
#include "printer.h"
#include "osspec.h"
#include "redraw.h"
#include "notify.h"
#include "dispatch.h"
#include "notify.h"
#include "mode.h"
#include "eventqueue.h"

#include "graphicscontext.h"

#include "resolution.h"

#include "exec.h"

class MCNullPrinter: public MCPrinter
{
protected:
	void DoInitialize(void) {}
	void DoFinalize(void) {}

	bool DoReset(MCStringRef p_name) {return false;}
	bool DoResetSettings(MCDataRef p_settings) {return false;}

	const char *DoFetchName(void) {return "";}
	void DoFetchSettings(void*& r_buffer, uint4& r_length) {r_buffer = NULL; r_length = 0;}

	void DoResync(void) {}

	MCPrinterDialogResult DoPrinterSetup(bool p_window_modal, Window p_owner) {return PRINTER_DIALOG_RESULT_ERROR;}
	MCPrinterDialogResult DoPageSetup(bool p_window_modal, Window p_owner) {return PRINTER_DIALOG_RESULT_ERROR;}

	MCPrinterResult DoBeginPrint(MCStringRef p_document, MCPrinterDevice*& r_device) {return PRINTER_RESULT_ERROR;}
	MCPrinterResult DoEndPrint(MCPrinterDevice* p_device) {return PRINTER_RESULT_ERROR;}
};

typedef struct
{
	uint1 red;
	uint1 green;
	uint1 blue;
}
SCCLUT;

static SCCLUT sccolors[] =
    {
        {255,255,255}, {255,255,204}, {255,255,153}, {255,255,102},
        {255,255,51}, {255,255,0}, {255,204,255}, {255,204,204},
        {255,204,153}, {255,204,102}, {255,204,51}, {255,204,0},
        {255,153,255}, {255,153,204}, {255,153,153}, {255,153,102},
        {255,153,51}, {255,153,0}, {255,102,255}, {255,102,204},
        {255,102,153}, {255,102,102}, {255,102,51}, {255,102,0},
        {255,51,255}, {255,51,204}, {255,51,153}, {255,51,102}, {255,51,51},
        {255,51,0}, {255,0,255}, {255,0,204}, {255,0,153}, {255,0,102},
        {255,0,51}, {255,0,0}, {204,255,255}, {204,255,204}, {204,255,153},
        {204,255,102}, {204,255,51}, {204,255,0}, {204,204,255},
        {204,204,204}, {204,204,153}, {204,204,102}, {204,204,51},
        {204,204,0}, {204,153,255}, {204,153,204}, {204,153,153},
        {204,153,102}, {204,153,51}, {204,153,0}, {204,102,255},
        {204,102,204}, {204,102,153}, {204,102,102}, {204,102,51},
        {204,102,0}, {204,51,255}, {204,51,204}, {204,51,153}, {204,51,102},
        {204,51,51}, {204,51,0}, {204,0,255}, {204,0,204}, {204,0,153},
        {204,0,102}, {204,0,51}, {204,0,0}, {153,255,255}, {153,255,204},
        {153,255,153}, {153,255,102}, {153,255,51}, {153,255,0},
        {153,204,255}, {153,204,204}, {153,204,153}, {153,204,102},
        {153,204,51}, {153,204,0}, {153,153,255}, {153,153,204},
        {153,153,153}, {153,153,102}, {153,153,51}, {153,153,0},
        {153,102,255}, {153,102,204}, {153,102,153}, {153,102,102},
        {153,102,51}, {153,102,0}, {153,51,255}, {153,51,204}, {153,51,153},
        {153,51,102}, {153,51,51}, {153,51,0}, {153,0,255}, {153,0,204},
        {153,0,153}, {153,0,102}, {153,0,51}, {153,0,0}, {102,255,255},
        {102,255,204}, {102,255,153}, {102,255,102}, {102,255,51},
        {102,255,0}, {102,204,255}, {102,204,204}, {102,204,153},
        {102,204,102}, {102,204,51}, {102,204,0}, {102,153,255},
        {102,153,204}, {102,153,153}, {102,153,102}, {102,153,51},
        {102,153,0}, {102,102,255}, {102,102,204}, {102,102,153},
        {102,102,102}, {102,102,51}, {102,102,0}, {102,51,255},
        {102,51,204}, {102,51,153}, {102,51,102}, {102,51,51}, {102,51,0},
        {102,0,255}, {102,0,204}, {102,0,153}, {102,0,102}, {102,0,51},
        {102,0,0}, {51,255,255}, {51,255,204}, {51,255,153}, {51,255,102},
        {51,255,51}, {51,255,0}, {51,204,255}, {51,204,204}, {51,204,153},
        {51,204,102}, {51,204,51}, {51,204,0}, {51,153,255}, {51,153,204},
        {51,153,153}, {51,153,102}, {51,153,51}, {51,153,0}, {51,102,255},
        {51,102,204}, {51,102,153}, {51,102,102}, {51,102,51}, {51,102,0},
        {51,51,255}, {51,51,204}, {51,51,153}, {51,51,102}, {51,51,51},
        {51,51,0}, {51,0,255}, {51,0,204}, {51,0,153}, {51,0,102},
        {51,0,51}, {51,0,0}, {0,255,255}, {0,255,204}, {0,255,153},
        {0,255,102}, {0,255,51}, {0,255,0}, {0,204,255}, {0,204,204},
        {0,204,153}, {0,204,102}, {0,204,51}, {0,204,0}, {0,153,255},
        {0,153,204}, {0,153,153}, {0,153,102}, {0,153,51}, {0,153,0},
        {0,102,255}, {0,102,204}, {0,102,153}, {0,102,102}, {0,102,51},
        {0,102,0}, {0,51,255}, {0,51,204}, {0,51,153}, {0,51,102},
        {0,51,51}, {0,51,0}, {0,0,255}, {0,0,204}, {0,0,153}, {0,0,102},
        {0,0,51}, {238,0,0}, {221,0,0}, {187,0,0}, {170,0,0}, {136,0,0},
        {119,0,0}, {85,0,0}, {68,0,0}, {34,0,0}, {17,0,0}, {0,238,0},
        {0,221,0}, {0,187,0}, {0,170,0}, {0,136,0}, {0,119,0}, {0,85,0},
        {0,68,0}, {0,34,0}, {0,17,0}, {0,0,238}, {0,0,221}, {0,0,187},
        {0,0,170}, {0,0,136}, {0,0,119}, {0,0,85}, {0,0,68}, {0,0,34},
        {0,0,17}, {238,238,238}, {221,221,221}, {187,187,187},
        {170,170,170}, {136,136,136}, {119,119,119}, {85,85,85}, {68,68,68},
        {34,34,34}, {17,17,17}, {0,0,0}
    };

static uint4 stdcmap[256] =
    {
        0x000000, 0x800000, 0x008000, 0x808000, 0x000080,
        0x800080, 0x008080, 0xC0C0C0, 0xC0DCC0, 0xA6CAF0,
        0x000000, 0x000033, 0x000066, 0x000099, 0x0000CC, 0x0000FF,
        0x003300, 0x003333, 0x003366, 0x003399, 0x0033CC, 0x0033FF,
        0x006600, 0x006633, 0x006666, 0x006699, 0x0066CC, 0x0066FF,
        0x009900, 0x009933, 0x009966, 0x009999, 0x0099CC, 0x0099FF,
        0x00CC00, 0x00CC33, 0x00CC66, 0x00CC99, 0x00CCCC, 0x00CCFF,
        0x00FF00, 0x00FF33, 0x00FF66, 0x00FF99, 0x00FFCC, 0x00FFFF,
        0x330000, 0x330033, 0x330066, 0x330099, 0x3300CC, 0x3300FF,
        0x333300, 0x333333, 0x333366, 0x333399, 0x3333CC, 0x3333FF,
        0x336600, 0x336633, 0x336666, 0x336699, 0x3366CC, 0x3366FF,
        0x339900, 0x339933, 0x339966, 0x339999, 0x3399CC, 0x3399FF,
        0x33CC00, 0x33CC33, 0x33CC66, 0x33CC99, 0x33CCCC, 0x33CCFF,
        0x33FF00, 0x33FF33, 0x33FF66, 0x33FF99, 0x33FFCC, 0x33FFFF,
        0x660000, 0x660033, 0x660066, 0x660099, 0x6600CC, 0x6600FF,
        0x663300, 0x663333, 0x663366, 0x663399, 0x6633CC, 0x6633FF,
        0x666600, 0x666633, 0x666666, 0x666699, 0x6666CC, 0x6666FF,
        0x669900, 0x669933, 0x669966, 0x669999, 0x6699CC, 0x6699FF,
        0x66CC00, 0x66CC33, 0x66CC66, 0x66CC99, 0x66CCCC, 0x66CCFF,
        0x66FF00, 0x66FF33, 0x66FF66, 0x66FF99, 0x66FFCC, 0x66FFFF,
        0x990000, 0x990033, 0x990066, 0x990099, 0x9900CC, 0x9900FF,
        0x993300, 0x993333, 0x993366, 0x993399, 0x9933CC, 0x9933FF,
        0x996600, 0x996633, 0x996666, 0x996699, 0x9966CC, 0x9966FF,
        0x999900, 0x999933, 0x999966, 0x999999, 0x9999CC, 0x9999FF,
        0x99CC00, 0x99CC33, 0x99CC66, 0x99CC99, 0x99CCCC, 0x99CCFF,
        0x99FF00, 0x99FF33, 0x99FF66, 0x99FF99, 0x99FFCC, 0x99FFFF,
        0xCC0000, 0xCC0033, 0xCC0066, 0xCC0099, 0xCC00CC, 0xCC00FF,
        0xCC3300, 0xCC3333, 0xCC3366, 0xCC3399, 0xCC33CC, 0xCC33FF,
        0xCC6600, 0xCC6633, 0xCC6666, 0xCC6699, 0xCC66CC, 0xCC66FF,
        0xCC9900, 0xCC9933, 0xCC9966, 0xCC9999, 0xCC99CC, 0xCC99FF,
        0xCCCC00, 0xCCCC33, 0xCCCC66, 0xCCCC99, 0xCCCCCC, 0xCCCCFF,
        0xCCFF00, 0xCCFF33, 0xCCFF66, 0xCCFF99, 0xCCFFCC, 0xCCFFFF,
        0xFF0000, 0xFF0033, 0xFF0066, 0xFF0099, 0xFF00CC, 0xFF00FF,
        0xFF3300, 0xFF3333, 0xFF3366, 0xFF3399, 0xFF33CC, 0xFF33FF,
        0xFF6600, 0xFF6633, 0xFF6666, 0xFF6699, 0xFF66CC, 0xFF66FF,
        0xFF9900, 0xFF9933, 0xFF9966, 0xFF9999, 0xFF99CC, 0xFF99FF,
        0xFFCC00, 0xFFCC33, 0xFFCC66, 0xFFCC99, 0xFFCCCC, 0xFFCCFF,
        0xFFFF00, 0xFFFF33, 0xFFFF66, 0xFFFF99, 0xFFFFCC, 0xFFFFFF,
        0x101010, 0x1C1C1C, 0x282828, 0x343434, 0x404040,
        0x4C4C4C, 0x585858, 0x646464, 0x707070, 0x7C7C7C,
        0x888888, 0x949494, 0xA0A0A0, 0xACACAC, 0xB8B8B8,
        0xC4C4C4, 0xD0D0D0, 0xDCDCDC, 0xE8E8E8, 0xF4F4F4,
        0xFFF6F0, 0xA0A0A4, 0x808080, 0xFF0000, 0x00FF00,
        0xFFFF00, 0x0000FF, 0xFF00FF, 0x00FFFF, 0xFFFFFF
    };

KeySym MCKeySymToLower(KeySym p_key)
{
	if ((p_key & XK_Class_mask) == XK_Class_codepoint)
		return MCS_tolower(p_key & XK_Codepoint_mask) | XK_Class_codepoint;
	else if (p_key < 0x80)
		return MCS_tolower(p_key);
	else
		return p_key;
}

MCMovingList::~MCMovingList()
{
	delete pts;
}

////////////////////////////////////////////////////////////////////////////////

MCPendingMessagesList::~MCPendingMessagesList()
{
    // Delete all messages remaining on the queue
    for (size_t i = GetCount(); i > 0; i--)
        DeleteMessage(i - 1, true);
    
    MCMemoryDelete(m_array);
}

void MCPendingMessage::DeleteParameters()
{
    while (m_params != NULL)
    {
        MCParameter *t_param = m_params;
        m_params = m_params->getnext();
        delete t_param;
    }
}

bool MCPendingMessagesList::InsertMessageAtIndex(size_t p_index, const MCPendingMessage& p_msg)
{
    MCAssert(p_index <= m_count);
    
    // Extend the array if necessary
    if (m_count + 1 > m_capacity)
    {
        if (!MCMemoryReallocate(m_array, (m_count + 1) * sizeof(MCPendingMessage), m_array))
            return false;
        
        // Ensure that the memory has been initialised
        new (&m_array[m_count]) MCPendingMessage;
        
        m_capacity = m_count + 1;
    }
    
    // Move all the messages in the range [p_index, m_count) up one
    for (size_t i = m_count; i > p_index; i--)
    {
        m_array[i] = m_array[i - 1];
    }
    
    // Insert the message into the newly-created space
    m_array[p_index] = p_msg;
    m_count += 1;
    return true;
}

void MCPendingMessagesList::DeleteMessage(size_t p_index, bool p_delete_params)
{
    MCAssert(p_index < m_count);
    
    if (p_delete_params)
        m_array[p_index].DeleteParameters();
    
    // Shift the remaining messages to cover the hole
    for (size_t i = p_index; i < m_count - 1; i++)
    {
        m_array[i] = m_array[i + 1];
    }
    
    // Clear the vacated entry at the end
    m_array[m_count - 1] = MCPendingMessage();
    
    m_count -= 1;
}

void MCPendingMessagesList::ShiftMessageTo(size_t p_to, size_t p_from, real64_t p_newtime)
{
    MCAssert(p_to < m_count);
    MCAssert(p_from < m_count);
    
    // Capture the message that needs moving
    MCPendingMessage t_msg = m_array[p_from];
    
    // Move all messages in the range [from + 1, to) down one
    for (size_t i = p_from; i < p_to; i++)
    {
        m_array[i] = m_array[i + 1];
    }
    
    // Move the message into place
    m_array[p_to] = t_msg;
    m_array[p_to].m_time = p_newtime;
}

////////////////////////////////////////////////////////////////////////////////

MCUIDC::MCUIDC()
{
#if defined(FEATURE_NOTIFY)
	MCNotifyInitialize();
#endif
    
	messageid = 0;
	moving = NULL;
	lockmoves = False;
	locktime = 0.0;
	ncolors = 0;
	colors = NULL;
	allocs = NULL;
	colornames = nil;
	lockmods = False;
    
	redbits = greenbits = bluebits = 8;
	redshift = 16;
	greenshift = 8;
	blueshift = 0;
	
	black_pixel.red = black_pixel.green = black_pixel.blue = 0;
	white_pixel.red = white_pixel.green = white_pixel.blue = 0xFFFF;
	
	MCselectioncolor = MCpencolor = black_pixel;
	
	MConecolor = MCbrushcolor = white_pixel;
	
	gray_pixel.red = gray_pixel.green = gray_pixel.blue = 0x8080;
	
	MChilitecolor.red = MChilitecolor.green = 0x0000;
	MChilitecolor.blue = 0x8080;
	
	MCaccentcolor = MChilitecolor;
	
	background_pixel.red = background_pixel.green = background_pixel.blue = 0xC0C0;

	m_sound_internal = NULL ;

	// IM-2014-03-06: [[ revBrowserCEF ]] List of callback functions to call during wait()
	m_runloop_actions = nil;
    
    m_modal_loops = NULL;
}

MCUIDC::~MCUIDC()
{
#if defined(FEATURE_NOTIFY)
	MCNotifyFinalize();
#endif
}


bool MCUIDC::setbeepsound(MCStringRef p_beep_sound) 
{
	if (MCStringIsEqualToCString(p_beep_sound, "internal", kMCCompareCaseless))
	{
		m_sound_internal = "internal";
		return true ;
	}
	
	if (MCStringIsEqualToCString(p_beep_sound, "system", kMCCompareCaseless))
	{
		m_sound_internal = "system" ;
		return true ;
	}
	return false ;
}

bool MCUIDC::getbeepsound(MCStringRef& r_beep_sound)
{
	if ( m_sound_internal == NULL )
		m_sound_internal = "system" ;
	return MCStringCreateWithCString(m_sound_internal, r_beep_sound);
}


bool MCUIDC::hasfeature(MCPlatformFeature p_feature)
{
	return false;
}

void MCUIDC::setstatus(MCStringRef status)
{ }
Boolean MCUIDC::open()
{
	return True;
}
Boolean MCUIDC::close(Boolean force)
{
	return True;
}
MCNameRef MCUIDC::getdisplayname()
{
	return kMCEmptyName;
}
void MCUIDC::resetcursors()
{ }
void MCUIDC::setcursor(Window w, MCCursorRef c)
{ }
void MCUIDC::grabpointer(Window w)
{ }
void MCUIDC::ungrabpointer()
{ }
uint2 MCUIDC::getwidthmm()
{
	return 1;
}
uint2 MCUIDC::getheightmm()
{
	return 1;
}
uint2 MCUIDC::getmaxpoints()
{
	return 1;
}
uint2 MCUIDC::getvclass()
{
	return 1;
}

////////////////////////////////////////////////////////////////////////////////

// IM-2014-07-09: [[ Bug 12602 ]] Standard DC does not scale
MCPoint MCUIDC::logicaltoscreenpoint(const MCPoint &p_point)
{
	return p_point;
}

// IM-2014-07-09: [[ Bug 12602 ]] Standard DC does not scale
MCPoint MCUIDC::screentologicalpoint(const MCPoint &p_point)
{
	return p_point;
}

// IM-2014-07-09: [[ Bug 12602 ]] Standard DC does not scale
MCRectangle MCUIDC::logicaltoscreenrect(const MCRectangle &p_rect)
{
	return p_rect;
}

// IM-2014-07-09: [[ Bug 12602 ]] Standard DC does not scale
MCRectangle MCUIDC::screentologicalrect(const MCRectangle &p_rect)
{
	return p_rect;
}

////////////////////////////////////////////////////////////////////////////////

void MCUIDC::setmouseloc(MCStack *p_target, MCPoint p_loc)
{
	MCPoint t_mouseloc;
	t_mouseloc = p_loc;

	if (p_target != nil)
		t_mouseloc = p_target->windowtostackloc(t_mouseloc);

	MCmousestackptr = p_target;
	MCmousex = t_mouseloc.x;
	MCmousey = t_mouseloc.y;
}

void MCUIDC::getmouseloc(MCStack *&r_target, MCPoint &r_loc)
{
	r_target = MCmousestackptr;
	r_loc = MCPointMake(MCmousex, MCmousey);

	if (MCmousestackptr)
		r_loc = MCmousestackptr->stacktowindowloc(r_loc);
}

void MCUIDC::setclickloc(MCStack *p_target, MCPoint p_loc)
{
	MCPoint t_clickloc;
	t_clickloc = p_loc;

	if (p_target != nil)
		t_clickloc = p_target->windowtostackloc(t_clickloc);

	MCclickstackptr = p_target;
	MCclicklocx = t_clickloc.x;
	MCclicklocy = t_clickloc.y;
}

void MCUIDC::getclickloc(MCStack *&r_target, MCPoint &r_loc)
{
	r_target = MCclickstackptr;
	r_loc = MCPointMake(MCclicklocx, MCclicklocy);

	if (MCclickstackptr)
		r_loc = MCclickstackptr->stacktowindowloc(r_loc);
}

////////////////////////////////////////////////////////////////////////////////

bool MCUIDC::fullscreenwindows(void)
{
	return false;
}

MCRectangle MCUIDC::fullscreenrect(const MCDisplay *p_display)
{
	return p_display->viewport;
}

// IM-2014-01-24: [[ HiDPI ]] Change to use logical coordinates - device coordinate conversion no longer needed
uint2 MCUIDC::getwidth()
{
	return platform_getwidth();
}

// IM-2014-01-24: [[ HiDPI ]] Change to use logical coordinates - device coordinate conversion no longer needed
uint2 MCUIDC::getheight()
{
	return platform_getheight();
}

//////////

uint16_t MCUIDC::platform_getwidth()
{
	return 1;
}

uint16_t MCUIDC::platform_getheight()
{
	return 1;
}

////////////////////////////////////////////////////////////////////////////////

MCDisplay *MCUIDC::s_displays = NULL;
uint4 MCUIDC::s_display_count = 0;
bool MCUIDC::s_display_info_effective = false;

// IM-2014-01-24: [[ HiDPI ]] Refactor to implement caching of display info in MCUIDC instead of subclasses
// IM-2014-01-24: [[ HiDPI ]] Change to use logical coordinates - device coordinate conversion no longer needed
uint4 MCUIDC::getdisplays(const MCDisplay *&r_displays, bool p_effective)
{
	if (p_effective != s_display_info_effective || !platform_displayinfocacheable())
		cleardisplayinfocache();
	
	if (s_displays == nil)
	{
		/* UNCHECKED */ platform_getdisplays(p_effective, s_displays, s_display_count);
		s_display_info_effective = p_effective;
	}
	
	r_displays = s_displays;
	return s_display_count;
}

void MCUIDC::updatedisplayinfo(bool &r_changed)
{
	MCDisplay *t_displays;
	t_displays = nil;

	uint32_t t_display_count;
	t_display_count = 0;

	/* UNCHECKED */ platform_getdisplays(s_display_info_effective, t_displays, t_display_count);

	r_changed = t_display_count != s_display_count ||
		(MCMemoryCompare(t_displays, s_displays, sizeof(MCDisplay) * s_display_count) != 0);

	MCMemoryDeleteArray(s_displays);
	s_displays = t_displays;
	s_display_count = t_display_count;
}

void MCUIDC::cleardisplayinfocache(void)
{
	MCMemoryDeleteArray(s_displays);
	s_displays = nil;
	s_display_count = 0;
}

bool MCUIDC::platform_displayinfocacheable(void)
{
	return false;
}

//////////

bool MCUIDC::platform_getdisplays(bool p_effective, MCDisplay *&r_displays, uint32_t &r_count)
{
	return false;
}

////////////////////////////////////////////////////////////////////////////////

// IM-2014-01-24: [[ HiDPI ]] Change to use logical coordinates - device coordinate conversion no longer needed
const MCDisplay *MCUIDC::getnearestdisplay(const MCRectangle& p_rectangle)
{
	MCDisplay const *t_displays;
	uint4 t_display_count;
	uint4 t_home;
	uint4 t_max_area, t_max_distance;
	uint4 t_max_area_index, t_max_distance_index;

	t_display_count = MCscreen -> getdisplays(t_displays, false);

	t_max_area = 0;
	t_max_distance = MAXUINT4;
    t_max_distance_index = 0;
	for(uint4 t_display = 0; t_display < t_display_count; ++t_display)
	{
		MCRectangle t_workarea;
		t_workarea = t_displays[t_display] . workarea;
		
		MCRectangle t_intersection;
		uint4 t_area, t_distance;
		t_intersection = MCU_intersect_rect(p_rectangle, t_workarea);
		t_area = t_intersection . width * t_intersection . height;

		uint4 t_dx, t_dy;
		t_dx = (t_workarea . x + t_workarea . width / 2) - (p_rectangle . x + p_rectangle . width / 2);
		t_dy = (t_workarea . y + t_workarea . height / 2) - (p_rectangle . y + p_rectangle . height / 2);
		t_distance = t_dx * t_dx + t_dy * t_dy;

		if (t_area > t_max_area)
		{
			t_max_area = t_area;
			t_max_area_index = t_display;
		}

		if (t_distance < t_max_distance)
		{
			t_max_distance = t_distance;
			t_max_distance_index = t_display;
		}
	}

	if (t_max_area == 0)
		t_home = t_max_distance_index;
	else
		t_home = t_max_area_index;

	return &t_displays[t_home];
}

////////////////////////////////////////////////////////////////////////////////

// IM-2014-01-24: [[ HiDPI ]] Return the maximum pixel scale of all displays in use
bool MCUIDC::getmaxdisplayscale(MCGFloat &r_scale)
{
	const MCDisplay *t_displays;
	t_displays = nil;
	
	uint32_t t_count;
	t_count = 0;
	
	t_count = MCscreen->getdisplays(t_displays, false);
	
	MCGFloat t_scale;
	if (t_count == 0)
		t_scale = 1.0;
	else
		t_scale = t_displays[0].pixel_scale;
	
	for (uint32_t i = 1; i < t_count; i++)
		if (t_displays[i].pixel_scale > t_scale)
			t_scale = t_displays[i].pixel_scale;
	
	r_scale = t_scale;
	
	return true;
}

////////////////////////////////////////////////////////////////////////////////

// IM-2014-01-24: [[ HiDPI ]] Change to use logical coordinates - device coordinate conversion no longer needed
Boolean MCUIDC::getwindowgeometry(Window p_window, MCRectangle &r_rect)
{
	if (!platform_getwindowgeometry(p_window, r_rect))
		return False;
	
	return True;
}

//////////

bool MCUIDC::platform_getwindowgeometry(Window p_window, MCRectangle &r_rect)
{
	r_rect = MCU_make_rect(0, 0, 32, 32);
	return true;
}

////////////////////////////////////////////////////////////////////////////////

// IM-2014-01-24: [[ HiDPI ]] Change to use logical coordinates - device coordinate conversion no longer needed
void MCUIDC::boundrect(MCRectangle &x_rect, Boolean p_title, Window_mode p_mode, Boolean p_resizable)
{
	platform_boundrect(x_rect, p_title, p_mode, p_resizable);
}

//////////

void MCUIDC::platform_boundrect(MCRectangle &rect, Boolean title, Window_mode m, Boolean resizable)
{ }

////////////////////////////////////////////////////////////////////////////////

// IM-2014-01-24: [[ HiDPI ]] Change to use logical coordinates - device coordinate conversion no longer needed
void MCUIDC::querymouse(int2 &x, int2 &y)
{
	platform_querymouse(x, y);
}

//////////

void MCUIDC::platform_querymouse(int2 &x, int2 &y)
{
    x = y = 0;
}

////////////////////////////////////////////////////////////////////////////////

// IM-2014-01-24: [[ HiDPI ]] Change to use logical coordinates - device coordinate conversion no longer needed
void MCUIDC::setmouse(int2 x, int2 y)
{
	platform_setmouse(x, y);
}

//////////

void MCUIDC::platform_setmouse(int2 x, int2 y)
{ }

////////////////////////////////////////////////////////////////////////////////

// IM-2014-01-24: [[ HiDPI ]] Change to use logical coordinates - device coordinate conversion no longer needed
MCStack *MCUIDC::getstackatpoint(int32_t x, int32_t y)
{
	return platform_getstackatpoint(x, y);
}

//////////

MCStack *MCUIDC::platform_getstackatpoint(int32_t x, int32_t y)
{
	return nil;
}

////////////////////////////////////////////////////////////////////////////////

void MCUIDC::openwindow(Window w, Boolean override)
{ }
void MCUIDC::closewindow(Window window)
{ }
void MCUIDC::destroywindow(Window &window)
{ }
void MCUIDC::raisewindow(Window window)
{ }
void MCUIDC::iconifywindow(Window window)
{ }
void MCUIDC::uniconifywindow(Window window)
{ }
void MCUIDC::setname(Window window, MCStringRef newname)
{ }
void MCUIDC::setcmap(MCStack *sptr)
{ }
void MCUIDC::sync(Window w)
{ }

void MCUIDC::flush(Window w)
{ }

void MCUIDC::beep()
{ }
void MCUIDC::setinputfocus(Window window)
{ }

uint2 MCUIDC::getrealdepth(void)
{
	//fprintf(stderr,"UIDC::getrealdepth() called\n");
	return 0;
}
uint2 MCUIDC::getdepth(void)
{
	return 0;
}

void MCUIDC::setgraphicsexposures(Boolean on, MCStack *sptr)
{ }
void MCUIDC::copyarea(Drawable source, Drawable dest, int2 depth,
                      int2 sx, int2 sy, uint2 sw, uint2 sh,
                      int2 dx, int2 dy, uint4 rop)
{ }

MCColorTransformRef MCUIDC::createcolortransform(const MCColorSpaceInfo& info)
{
	return nil;
}

void MCUIDC::destroycolortransform(MCColorTransformRef transform)
{
}

bool MCUIDC::transformimagecolors(MCColorTransformRef transform, MCImageBitmap *image)
{
	return false;
}

MCCursorRef MCUIDC::createcursor(MCImageBitmap *p_image, int2 p_xhot, int2 p_yhot)
{
	return nil;
}

void MCUIDC::freecursor(MCCursorRef c)
{ }

uintptr_t MCUIDC::dtouint(Drawable d)
{
	return 1;
}


Boolean MCUIDC::uinttowindow(uintptr_t, Window &w)
{
	w = (Window)1;
	return True;
}

void *MCUIDC::GetNativeWindowHandle(Window p_window)
{
	return nil;
}


void MCUIDC::getbeep(uint4 property, int4& r_value)
{
	r_value = 0;
}

void MCUIDC::setbeep(uint4 property, int4 beep)
{ }

MCNameRef MCUIDC::getvendorname(void)
{
	return kMCEmptyName;
}

uint2 MCUIDC::getpad()
{
	return 32;
}

Window MCUIDC::getroot()
{
	return (Window)1;
}

MCImageBitmap *MCUIDC::snapshot(MCRectangle &r, uint4 window,
                           MCStringRef displayname, MCPoint *size)
{
	return NULL;
}

void MCUIDC::enablebackdrop(bool p_hard)
{
}

void MCUIDC::disablebackdrop(bool p_hard)
{
}

void MCUIDC::configurebackdrop(const MCColor&, MCPatternRef p_pattern, MCImage *)
{
}

void MCUIDC::assignbackdrop(Window_mode p_mode, Window p_window)
{
}

void MCUIDC::hidemenu()
{ }
void MCUIDC::showmenu()
{ }
void MCUIDC::hidetaskbar()
{ }
void MCUIDC::showtaskbar()
{ }

void MCUIDC::getpaletteentry(uint4 n, MCColor &c)
{
	uint32_t t_pixel;
	if (n < 256)
		t_pixel = stdcmap[n];
	else
		t_pixel = 0;
	MCColorSetPixel(c, t_pixel);
}

MCColor *MCUIDC::getaccentcolors()
{
	return NULL;
}

void MCUIDC::expose()
{ }
Boolean MCUIDC::abortkey()
{
	return False;
}

void MCUIDC::waitconfigure(Window w)
{ }
void MCUIDC::waitreparent(Window w)
{ }
void MCUIDC::waitfocus()
{ }
uint2 MCUIDC::querymods()
{
	return 0;
}
Boolean MCUIDC::getmouse(uint2 button, Boolean& r_abort)
{
	r_abort = False;
	return False;
}
Boolean MCUIDC::getmouseclick(uint2 button, Boolean& r_abort)
{
	r_abort = False;
	return False;
}

Boolean MCUIDC::wait(real8 duration, Boolean dispatch, Boolean anyevent)
{
	MCwaitdepth++;
    MCDeletedObjectsEnterWait(dispatch);
    
	real8 curtime = MCS_time();
	if (duration < 0.0)
		duration = 0.0;
	real8 exittime = curtime + duration;
    Boolean abort = False;
	Boolean done = False;
	Boolean donepending = False;
	do
	{
		// IM-2014-03-06: [[ revBrowserCEF ]] call additional runloop callbacks
		DoRunloopActions();

		real8 eventtime = exittime;
		donepending = handlepending(curtime, eventtime, dispatch);
		siguser();
        
		MCModeQueueEvents();

#if defined(FEATURE_NOTIFY)
		if ((MCNotifyDispatch(dispatch == True) || donepending) && anyevent)
			break;
#endif
		if (abort)
			break;
		if (MCquit)
            break;
        
		if (curtime < eventtime)
		{
			done = MCS_poll(donepending ? 0 : eventtime - curtime, 0);
			curtime = MCS_time();
		}
	}
	while (curtime < exittime  && !(anyevent && (done || donepending)));
    
    if (MCquit)
        abort = True;
    
    MCDeletedObjectsLeaveWait(dispatch);
    MCwaitdepth--;
    
	return abort;
}

void MCUIDC::pingwait(void)
{
#if defined(_DESKTOP) && defined(FEATURE_NOTIFY)
	// MW-2013-06-14: [[ DesktopPingWait ]] Use the notify mechanism to wake up
	//   any running wait.
	MCNotifyPing(false);
#endif
}

bool MCUIDC::FindRunloopAction(MCRunloopActionCallback p_callback, void *p_context, MCRunloopActionRef &r_action)
{
	for (MCRunloopAction *t_action = m_runloop_actions; t_action != nil; t_action = t_action->next)
	{
		if (t_action->callback == p_callback && t_action->context == p_context)
		{
			r_action = t_action;
			return true;
		}
	}
	
	return false;
}

// IM-2014-03-06: [[ revBrowserCEF ]] Add callback & context to runloop action list
bool MCUIDC::AddRunloopAction(MCRunloopActionCallback p_callback, void *p_context, MCRunloopActionRef &r_action)
{
	MCRunloopAction *t_action;
	t_action = nil;

	if (FindRunloopAction(p_callback, p_context, t_action))
	{
		r_action = t_action;
		r_action->references++;
		
		return true;
	}
	
	if (!MCMemoryNew(t_action))
		return false;

	t_action->callback = p_callback;
	t_action->context = p_context;

	t_action->references = 1;
	t_action->next = m_runloop_actions;
	
	m_runloop_actions = t_action;

	r_action = t_action;

	return true;
}

// IM-2014-03-06: [[ revBrowserCEF ]] Remove action from runloop action list
void MCUIDC::RemoveRunloopAction(MCRunloopActionRef p_action)
{
	if (p_action == nil)
		return;

	if (p_action->references > 1)
	{
		p_action->references--;
		return;
	}
	
	MCRunloopAction *t_remove_action;
	t_remove_action = nil;

	if (p_action == m_runloop_actions)
	{
		t_remove_action = m_runloop_actions;
		m_runloop_actions = p_action->next;
	}
	else
	{
		MCRunloopAction *t_action;
		t_action = m_runloop_actions;

		while (t_action != nil && t_remove_action == nil)
		{
			if (t_action->next == p_action)
			{
				t_remove_action = p_action;
				t_action->next = p_action->next;
			}

			t_action = t_action->next;
		}
	}

	if (t_remove_action != nil)
		MCMemoryDelete(t_remove_action);
}

// IM-2014-03-06: [[ revBrowserCEF ]] Call runloop action callbacks
void MCUIDC::DoRunloopActions(void)
{
	MCRunloopAction *t_action;
	t_action = m_runloop_actions;

	while (t_action != nil)
	{
		// IM-2014-05-06: [[ Bug 12364 ]] Guard against runloop action deletion within callback
		MCRunloopAction *t_next;
		t_next = t_action->next;

		t_action->callback(t_action->context);
		t_action = t_next;
	}
}

bool MCUIDC::HasRunloopActions()
{
	return m_runloop_actions != nil;
}

void MCUIDC::flushevents(uint2 e)
{ }
;

Boolean MCUIDC::istripleclick()
{
	return False;
}

bool MCUIDC::getkeysdown(MCListRef& r_list)
{
	r_list = MCValueRetain(kMCEmptyList);
	return true;
}

uint1 MCUIDC::fontnametocharset(MCStringRef p_fontname)
{
	return 0;
}

void MCUIDC::openIME()
{}
void MCUIDC::activateIME(Boolean activate)
{}
void MCUIDC::clearIME(Window w)
{}
void MCUIDC::closeIME()
{}
void MCUIDC::configureIME(int32_t x, int32_t y)
{}

void MCUIDC::updatemenubar(Boolean force)
{
	if (!MCdefaultmenubar)
		MCdefaultmenubar = MCmenubar;

	MCGroup *newMenuGroup;
	if (MCmenubar)
		newMenuGroup = MCmenubar;
	else
		newMenuGroup = MCdefaultmenubar;
	if (newMenuGroup != NULL)
	{
		MCButton *bptr;
		uint2 i = 0;
		uint2 which = 0;
		while ((bptr = (MCButton *)newMenuGroup->findnum(CT_MENU, i)) != NULL)
		{
			bptr->findmenu();
			which++;
			i = which;
		}
	}
}

// MW-2014-04-16: [[ Bug 11690 ]] Pending message list is now sorted by time, all
//   pending message generation functions use 'doaddmessage()' to insert the
//   message in the right place.
void MCUIDC::doaddmessage(MCObject *optr, MCNameRef mptr, real8 time, uint4 id, MCParameter *params)
{
    // Find where in the list to insert the pending message.
    size_t t_index;
    for(t_index = 0; t_index < m_messages.GetCount(); t_index++)
        if (m_messages[t_index].m_time > time)
            break;
    
    m_messages.InsertMessageAtIndex(t_index, MCPendingMessage(optr, mptr, time, params, id));
}

// MW-2014-04-16: [[ Bug 11690 ]] Shift a message to a new time in the future.
size_t MCUIDC::doshiftmessage(size_t index, real8 newtime)
{
    // Find the first message after the new time.
    size_t t_index;
    for(t_index = index; t_index < m_messages.GetCount() - 1; t_index++)
        if (m_messages[t_index + 1].m_time > newtime)
            break;
    
    // If the message is already in the correct place, do nothing
    if (t_index == index)
        return index;
    
    m_messages.ShiftMessageTo(t_index, index, newtime);
    
    return t_index;
}

void MCUIDC::delaymessage(MCObject *optr, MCNameRef mptr, MCStringRef p1, MCStringRef p2)
{
	MCParameter *params = NULL;
	if (p1 != NULL)
	{
		params = new (nothrow) MCParameter;
		params->setvalueref_argument(p1);
		if (p2 != NULL)
		{
			params->setnext(new MCParameter);
			params->getnext()->setvalueref_argument(p2);
		}
	}
    
    doaddmessage(optr, mptr, MCS_time(), ++messageid, params);
}

void MCUIDC::addmessage(MCObject *optr, MCNameRef mptr, real8 time, MCParameter *params)
{
    uint4 t_id;
    t_id = ++messageid;
    doaddmessage(optr, mptr, time, t_id, params);
    
    // MW-2014-05-28: [[ Bug 12463 ]] Previously the result would have been set here which is
    //   incorrect as engine pending messages should not set the result.
}

void MCUIDC::addtimer(MCObject *optr, MCNameRef mptr, uint4 delay)
{
    // Remove existing message from the queue.
    cancelmessageobject(optr, mptr);
    
    doaddmessage(optr, mptr, MCS_time() + delay / 1000.0, 0);
}

void MCUIDC::addsubtimer(MCObject *optr, MCValueRef suboptr, MCNameRef mptr, uint4 delay)
{
    cancelmessageobject(optr, mptr, suboptr);
    
    MCParameter *t_param;
    t_param = new (nothrow) MCParameter;
    t_param -> setvalueref_argument(suboptr);
    doaddmessage(optr, mptr, MCS_time() + delay / 1000.0, 0, t_param);
}

void MCUIDC::cancelsubtimer(MCObject *optr, MCNameRef mptr, MCValueRef suboptr)
{
    cancelmessageobject(optr, mptr, suboptr);
}

void MCUIDC::cancelmessageindex(size_t i, bool dodelete)
{
	m_messages.DeleteMessage(i, dodelete);
}

void MCUIDC::cancelmessageid(uint4 id)
{
	for(size_t i = 0 ; i < m_messages.GetCount(); i++)
    {
		if (m_messages[i].m_id == id)
		{
			cancelmessageindex(i, True);
			return;
		}
    }
}

void MCUIDC::cancelmessageobject(MCObject *optr, MCNameRef mptr, MCValueRef subobject)
{
    // MW-2014-05-14: [[ Bug 12294 ]] Cancel list in reverse order to minimize movement.
	for (size_t i = m_messages.GetCount(); i > 0; i--)
    {
        const MCPendingMessage& t_msg = m_messages[i - 1];
        
	// If this message refers to a dead object, take this opportunity to
	// prune it from the pending queue
	if (!t_msg.m_object.IsValid())
	{
	    cancelmessageindex(i - 1, true);
	    continue;
	}
        
        if (t_msg.m_object.Get() == optr
		        && (mptr == NULL || MCNameIsEqualTo(*t_msg.m_message, mptr, kMCCompareCaseless))
                && (subobject == NULL || (t_msg.m_params != nil &&
                                          t_msg.m_params -> getvalueref_argument() == subobject)))
			cancelmessageindex(i - 1, true);
    }
}

bool MCUIDC::listmessages(MCExecContext& ctxt, MCListRef& r_list)
{
	MCAutoListRef t_list;
	if (!MCListCreateMutable('\n', &t_list))
		return false;

	for (size_t i = 0; i < m_messages.GetCount(); i++)
	{
		const MCPendingMessage& t_msg = m_messages[i];
        
        if (t_msg.m_id != 0)
		{
			MCAutoListRef t_msg_info;
			MCAutoValueRef t_id_string;
			MCAutoStringRef t_time_string;

			if (!MCListCreateMutable(',', &t_msg_info))
				return false;

			if (!MCListAppendUnsignedInteger(*t_msg_info, t_msg.m_id))
				return false;

			if (!ctxt.FormatReal(t_msg.m_time, &t_time_string)
				|| !MCListAppend(*t_msg_info, *t_time_string))
				return false;

			if (!MCListAppend(*t_msg_info, *t_msg.m_message))
				return false;

			if (!t_msg.m_object->names(P_LONG_ID, &t_id_string) ||
				!MCListAppend(*t_msg_info, *t_id_string))
				return false;

			if (!MCListAppend(*t_list, *t_msg_info))
				return false;
		}
	}

	return MCListCopy(*t_list, r_list);
}

// MW-2014-05-28: [[ Bug 12463 ]] This is called by 'send in time' to queue a user defined message.
//   It puts a limit on the number of script sent messages of 64k which should be enough for any
//   reasonable app. Note that the engine's internal / sent messages are still allowed beyond this
//   limit as they definitely do not have a double-propagation problem that could cause engine lock-up.
bool MCUIDC::addusermessage(MCObject* optr, MCNameRef name, real8 time, MCParameter *params)
{
    // Arbitrary limit on the number of pending messages
    if (m_messages.GetCount() >= UINT16_MAX)
        return false;
    
    addmessage(optr, name, time, params);
    
    // MW-2014-05-28: [[ Bug 12463 ]] Set the result to the pending message id.
	char buffer[U4L];
	sprintf(buffer, "%u", messageid);
	MCresult->copysvalue(buffer);
    
    return true;
}

// MW-2014-04-16: [[ Bug 11690 ]] Rework pending message handling to take advantage
//   of messages[] now being a sorted list.
Boolean MCUIDC::handlepending(real8& curtime, real8& eventtime, Boolean dispatch)
{
    Boolean t_handled;
    t_handled = False;
    for(uindex_t i = 0; i < m_messages.GetCount(); i++)
    {
        MCPendingMessage t_msg = m_messages[i];
        
        // If the next message is later than curtime, we've not processed a message.
        if (t_msg.m_time > curtime)
            break;
        
        if (!dispatch && t_msg.m_id == 0 && MCNameIsEqualTo(*t_msg.m_message, MCM_idle, kMCCompareCaseless))
        {
            doshiftmessage(i, curtime + MCidleRate / 1000.0);
            continue;
        }
        
        if (dispatch || t_msg.m_id == 0)
        {
            // Remove this message from the queue
            cancelmessageindex(i, false);
            
            // If the object is still live, dispatch the message to it
            if (t_msg.m_object.IsValid())
            {
                MCSaveprops sp;
                MCU_saveprops(sp);
                MCU_resetprops(False);
                t_msg.m_object->timer(*t_msg.m_message, t_msg.m_params);
                MCU_restoreprops(sp);
                t_msg.DeleteParameters();
            }
            
            // A message has been removed from the queue, so don't increment the
            // counter on this iteration.
            i -= 1;
            
            curtime = MCS_time();
            
            t_handled = True;
            break;
        }
    }
    
    if (moving != NULL)
        handlemoves(curtime, eventtime);
    
	real8 stime = IO_cleansockets(curtime);
    if (stime < eventtime)
        eventtime = stime;
    
    // SN-2014-12-12: [[ Bug 13360 ]] We don't want to change the eventtime if the message is not forced to be dispatched nor internal
    if (m_messages.GetCount() > 0
            && (dispatch || m_messages[0].m_id == 0)
            && m_messages[0].m_time < eventtime)
        eventtime = m_messages[0].m_time;
    
    return t_handled;
}


Boolean MCUIDC::getlockmoves() const
{
	return lockmoves;
}

void MCUIDC::setlockmoves(Boolean b)
{
	if (lockmoves == b)
		return;

	lockmoves = b;

	if (lockmoves) {
		// then save the time the lock started
		locktime = MCS_time(); 

	} else {
		// adjust the start time of each movement.
		real8 offset = MCS_time() - locktime;
		if (moving != NULL)	{
			MCMovingList *mptr = moving;
			do {
				mptr->starttime += offset;
				mptr = mptr->next();
			} while (mptr != moving);
		}
	}
}

void MCUIDC::addmove(MCObject *optr, MCPoint *pts, uint2 npts,
                     real8 &duration, Boolean waiting)
{
	stopmove(optr, False);
	MCMovingList *mptr = new (nothrow) MCMovingList;
	mptr->appendto(moving);
	mptr->object = optr;
	mptr->pts = pts;
	mptr->lastpt = npts - 1;
	mptr->curpt = 0;
	mptr->dx = pts[1].x - pts[0].x;
	mptr->dy = pts[1].y - pts[0].y;
	mptr->donex = pts[1].x - (optr->getrect().width >> 1);
	mptr->doney = pts[1].y - (optr->getrect().height >> 1);
	mptr->waiting = waiting;

	real8 distance = 0.0;
	uint2 i;
	for (i = 0 ; i < mptr->lastpt ; i++)
	{
		real8 dx = pts[i + 1].x - pts[i].x;
		real8 dy = pts[i + 1].y - pts[i].y;
		distance += sqrt(dx * dx + dy * dy);
	}
	if (duration == 0.0)
	{
		// MW-2009-10-31: [[ Bug 8176 ]] Make sure we use a minimum of 1 in the divide!
		mptr->speed = MCmovespeed == 0 ? 1 : MCmovespeed;
		duration = distance / (MCmovespeed == 0 ? 1 : MCmovespeed);
	}
	else
		mptr->speed = distance / duration;
	mptr->duration = sqrt((double)(mptr->dx * mptr->dx
	                               + mptr->dy * mptr->dy)) / mptr->speed;
	MCRectangle rect = optr->getrect();
	MCRectangle newrect = rect;
	newrect.x = pts[0].x - (rect.width >> 1);
	newrect.y = pts[0].y - (rect.height >> 1);
	if (rect.x != newrect.x || rect.y != newrect.y)
	{
		// MW-2011-08-18: [[ Layers ]] Notify of position change.
		if (optr -> gettype() >= CT_GROUP)
			static_cast<MCControl *>(optr)->layer_setrect(newrect, false);
		else
			optr -> setrect(newrect);
	}

	if (lockmoves) {
		mptr->starttime = locktime;
	} else {
		mptr->starttime = MCS_time();
	}
}

bool MCUIDC::listmoves(MCExecContext& ctxt, MCListRef& r_list)
{
	MCAutoListRef t_list;
	if (!MCListCreateMutable('\n', &t_list))
		return false;

	if (moving != NULL)
	{
		MCMovingList *mptr = moving;
		do
		{
            if (mptr->object)
            {
                MCAutoValueRef t_string;
                if (!mptr->object->names(P_LONG_ID, &t_string))
                    return false;
                if (!MCListAppend(*t_list, *t_string))
                    return false;
            }
			mptr = mptr->next();
		}
		while (mptr != moving);
	}
	return MCListCopy(*t_list, r_list);
}

void MCUIDC::stopmove(MCObject *optr, Boolean finish)
{
	if (moving != NULL)
	{
		MCMovingList *mptr = moving;
		do
		{
			if (mptr->object.IsBoundTo(optr))
			{
				mptr->remove(moving);
				if (finish)
				{
					MCRectangle rect = mptr->object->getrect();
					int2 donex = mptr->pts[mptr->lastpt].x - (rect.width >> 1);
					int2 doney = mptr->pts[mptr->lastpt].y - (rect.height >> 1);
					if (rect.x != donex || rect.y != doney)
					{
						MCRectangle newrect = rect;
						newrect.x = donex;
						newrect.y = doney;

						// MW-2011-08-18: [[ Layers ]] Notify of position change.
						if (mptr->object -> gettype() >= CT_GROUP)
							mptr->object.GetAs<MCControl>()->layer_setrect(newrect, false);
						else
							mptr->object->setrect(newrect);
					}
				}
				delete mptr;
				break;
			}
			mptr = mptr->next();
		}
		while (mptr != moving);
	}
}

void MCUIDC::handlemoves(real8 &curtime, real8 &eventtime)
{
	if (lockmoves) 
		return;
	eventtime = curtime + (real8)MCsyncrate / 1000.0;
	MCMovingList *mptr = moving;
	Boolean moved = False;
	Boolean done = False;
	do
	{
<<<<<<< HEAD
		MCRectangle rect = mptr->object->getrect();
		MCRectangle newrect = rect;
		real8 dt = 0.0;
		if (curtime >= mptr->starttime + mptr->duration
		        || (rect.x == mptr->donex && rect.y == mptr->doney))
		{
			newrect.x = mptr->donex;
			newrect.y = mptr->doney;
			dt = curtime - (mptr->starttime + mptr->duration);
			done = True;
		}
		else
		{
			newrect.x = mptr->pts[mptr->curpt].x - (rect.width >> 1)
			            + (int2)(mptr->dx * (curtime - mptr->starttime) / mptr->duration);
			newrect.y = mptr->pts[mptr->curpt].y - (rect.height >> 1)
			            + (int2)(mptr->dy * (curtime - mptr->starttime) / mptr->duration);
		}
		if (newrect.x != rect.x || newrect.y != rect.y)
		{
			moved = True;
		
			// MW-2011-08-18: [[ Layers ]] Notify of position change.
			if (mptr->object -> gettype() >= CT_GROUP)
				static_cast<MCControl *>(mptr->object)->layer_setrect(newrect, false);
			else
				mptr->object->setrect(newrect);
		}
=======
        if (!mptr->object)
        {
            moving = mptr->prev();
            mptr->remove(moving);
            delete mptr;
            if (moving == NULL)
                mptr = NULL;
            else
                mptr = moving->next();
            continue;
        }
        
        MCRectangle rect = mptr->object->getrect();
        MCRectangle newrect = rect;
        real8 dt = 0.0;
        if (curtime >= mptr->starttime + mptr->duration
                || rect.x == mptr->donex && rect.y == mptr->doney)
        {
            newrect.x = mptr->donex;
            newrect.y = mptr->doney;
            dt = curtime - (mptr->starttime + mptr->duration);
            done = True;
        }
        else
        {
            newrect.x = mptr->pts[mptr->curpt].x - (rect.width >> 1)
                        + (int2)(mptr->dx * (curtime - mptr->starttime) / mptr->duration);
            newrect.y = mptr->pts[mptr->curpt].y - (rect.height >> 1)
                        + (int2)(mptr->dy * (curtime - mptr->starttime) / mptr->duration);
        }
        if (newrect.x != rect.x || newrect.y != rect.y)
        {
            moved = True;
        
            // MW-2011-08-18: [[ Layers ]] Notify of position change.
            if (mptr->object -> gettype() >= CT_GROUP)
                mptr->object.GetAs<MCControl>()->layer_setrect(newrect, false);
            else
                mptr->object->setrect(newrect);
        }
>>>>>>> 36ea5f43
		if (done)
		{
			if (mptr->curpt < mptr->lastpt - 1)
			{
				do
				{
					mptr->curpt++;
					mptr->dx = mptr->pts[mptr->curpt + 1].x - mptr->pts[mptr->curpt].x;
					mptr->dy = mptr->pts[mptr->curpt + 1].y - mptr->pts[mptr->curpt].y;
					mptr->duration = sqrt((double)(mptr->dx * mptr->dx + mptr->dy
					                               * mptr->dy)) / mptr->speed;
					dt -= mptr->duration;
				}
				while (dt > 0.0 && mptr->curpt < mptr->lastpt - 1);
				mptr->duration = -dt;
				mptr->starttime = curtime;
				mptr->donex = mptr->pts[mptr->curpt + 1].x - (rect.width >> 1);
				mptr->doney = mptr->pts[mptr->curpt + 1].y - (rect.height >> 1);
			}
			else
			{
				moving = mptr->prev();
				mptr->remove(moving);
				if (!mptr->waiting)
                {
					if (MClockmessages)
						delaymessage(mptr->object, MCM_move_stopped);
					else
						mptr->object->message(MCM_move_stopped);
                }
				delete mptr;
				if (moving == NULL)
					mptr = NULL;
				else
					mptr = moving->next();
			}
			done = False;
		}
		else
			mptr = mptr->next();
	}
	while (mptr != NULL && mptr != moving);
		
	// MW-2012-12-09: [[ Bug 9905 ]] Make sure we update the screen if something
	//   moved (previously it only did so if there were still things to move also!).
	if (moved)
	{
		// MW-2011-09-08: [[ Redraw ]] Make sure the screen is updated.
		MCRedrawUpdateScreen();
	}
}

void MCUIDC::siguser()
{
	while (MCsiguser1)
	{
		MCsiguser1--;
		MCdefaultstackptr->getcurcard()->message_with_valueref_args(MCM_signal, MCSTR("1"));
	}
	while (MCsiguser2)
	{
		MCsiguser2--;
		MCdefaultstackptr->getcurcard()->message_with_valueref_args(MCM_signal, MCSTR("2"));
	}
}

#include "rgb.cpp"

Boolean MCUIDC::lookupcolor(MCStringRef s, MCColor *color)
{
	MCAutoStringRefAsCString t_cstring;
	if (!t_cstring.Lock(s))
		return false;

    uint4 slength = strlen(*t_cstring);
    /* UNCHECKED */ MCAutoPointer<char[]> startptr = new (nothrow) char[slength + 1];

    MCU_lower(*startptr, *t_cstring);

    (*startptr)[slength] = '\0';

    char* sptr = *startptr;

	if (*sptr == '#')
	{
		uint2 r, g, b;
		sptr++;
		slength--;
		if (slength != 3 && slength != 6 && slength != 9 && slength != 12)
			return False;
		slength /= 3;
		g = b = 0;
		do
		{
			r = g;
			g = b;
			b = 0;
			int4 i;
			for (i = slength ; --i >= 0 ; )
			{
				char c = *sptr++;
				b <<= 4;
				if (c >= '0' && c <= '9')
					b |= c - '0';
				else
					if (c >= 'a' && c <= 'f')
						b |= c - ('a' - 10);
					else
						return False;
			}
		}
		while (*sptr != '\0');
		int4 goodbits = slength << 2;
		int4 shiftbits = 16 - goodbits;
		color->red = color->blue = color->green = 0;
		while (shiftbits > -goodbits)
		{
			if (shiftbits < 0)
			{
				color->red |= r >> -shiftbits;
				color->green |= g >> -shiftbits;
				color->blue |= b >> -shiftbits;
			}
			else
			{
				color->red |= r << shiftbits;
				color->green |= g << shiftbits;
				color->blue |= b << shiftbits;
			}
			shiftbits -= goodbits;
		}
		return True;
	}
	char *tptr = sptr;
	while (*tptr)
		if (isspace((uint1)*tptr))
            memmove(tptr, tptr + 1, strlen(tptr));
		else
			tptr++;
	uint2 high = ELEMENTS(color_table);
	uint2 low = 0;
	int2 cond;
	while (low < high)
	{
		uint2 mid = low + ((high - low) >> 1);
		uint4 length = MCU_min(slength, strlen(color_table[mid].token)) + 1;
		if ((cond = MCU_strncasecmp(sptr, color_table[mid].token, length)) < 0)
			high = mid;
		else
			if (cond > 0)
				low = mid + 1;
			else
			{
				color->red = (color_table[mid].red << 8) + color_table[mid].red;
				color->green = (color_table[mid].green << 8) + color_table[mid].green;
				color->blue = (color_table[mid].blue << 8) + color_table[mid].blue;
				return True;
			}
	}
	return False;
}

void MCUIDC::dropper(Window w, int2 mx, int2 my, MCColor *cptr)
{
	MCColor newcolor;
	// MW-2012-03-30: [[ Bug ]] On Mac, use the snapshot method to get the mouseColor
	//   otherwise things fail on Lion.
	MCRectangle t_rect;
	MCU_set_rect(t_rect, mx, my, 1, 1);
	
	// IM-2013-07-30: [[ Bug 11018 ]] if the target is a window, then convert local coords to global
	if (w != nil)
	{
		MCRectangle t_stack_rect;
		MCStack *t_stack;
		t_stack = MCdispatcher->findstackd(w);
		if (t_stack != nil)
		{
			t_stack_rect = t_stack->getrect();
			t_rect.x += t_stack_rect.x;
			t_rect.y += t_stack_rect.y;
		}
	}
	
	MCImageBitmap *image = snapshot(t_rect, 0, nil, nil);

	// If fetching the mouse pixel fails, then just return black.
	if (image == NULL)
	{
		*cptr = MCscreen -> getblack();
		return;
	}

	MCColorSetPixel(newcolor, MCImageBitmapGetPixel(image, 0, 0));
	MCImageFreeBitmap(image);
	if (cptr != NULL)
		*cptr = newcolor;
	else
	{
		if (MCmodifierstate & MS_CONTROL)
		{
			if (MCbrushpattern != nil)
				MCpatternlist->freepat(MCbrushpattern);

			MCbrushcolor = newcolor;
		}
		else
		{
			if (MCpenpattern != nil)
				MCpatternlist->freepat(MCpenpattern);
			MCpencolor = newcolor;
		}
	}
}

/* WRAPPER */
bool MCUIDC::parsecolor(MCStringRef p_string, MCColor& r_color)
{
	return True == parsecolor(p_string, r_color, nil);
}

Boolean MCUIDC::parsecolor(MCStringRef s, MCColor& color, MCStringRef *cname)
{
	if (cname != nil)
	{
		MCValueRelease(*cname);
		*cname = nil;
	}
	
	int2 i1, i2, i3;
    Boolean done;
	MCAutoStringRefAsCString t_cstring;
	if (!t_cstring.Lock(s))
		return false;
	const char *sptr = *t_cstring;
    uint4 l = strlen(sptr);
	
	// check for numeric first argument
	i1 = MCU_strtol(sptr, l, ',', done);
	if (!done)
	{
        // not numeric, check against the colornames	
		if (lookupcolor(s, &color))
        {
			if (cname)
				*cname = MCValueRetain(s);
			return True;
		}
		return False;
	}
	// check for a numeric second argument (Green value)
	i2 = MCU_strtol(sptr, l, ',', done);
	if (!done)
	{
		// MDW-2013-06-12: [[ Bug 10950 ]] non-numeric second argument present
		if (l != 0)
			return False;
		// only a single integer as the color specification,
		// restrict it to 0-255 and get values from sccolors array
		i1 = MCU_max(1, MCU_min(i1, 256)) - 1;
		i3 = sccolors[i1].blue;
		i2 = sccolors[i1].green;
		i1 = sccolors[i1].red;
	}
	else
	{
		// check for a numeric third argument (Blue value)
		i3 = MCU_strtol(sptr, l, ',', done);
		// MDW-2013-06-12: [[ Bug 10950 ]] third argument not present or not numeric
		// or fourth argument present
		if (!done || (l != 0))
			return False;
	}
	color.red = (uint2)(i1 << 8) + i1;
	color.green = (uint2)(i2 << 8) + i2;
	color.blue = (uint2)(i3 << 8) + i3;
	
	return True;
}


bool MCUIDC::getcolornames(MCStringRef& r_string)
{
	MCAutoListRef t_list;
	if (!MCListCreateMutable('\n', &t_list))
		return false;

	uint2 end = ELEMENTS(color_table);
	uint2 i;
	for (i = 0 ; i < end ; i++)
	{
		if (!MCListAppendCString(*t_list, color_table[i].token))
			return false;
	}

	return MCListCopyAsString(*t_list, r_string);
}

void MCUIDC::seticon(uint4 p_icon)
{
}

void MCUIDC::seticonmenu(MCStringRef p_menu)
{
}

void MCUIDC::configurestatusicon(uint32_t icon_id, MCStringRef menu, MCStringRef tooltip)
{
}

MCPrinter *MCUIDC::createprinter(void)
{
	return new MCNullPrinter;
}

bool MCUIDC::listprinters(MCStringRef& r_printers)
{
	r_printers = (MCStringRef)MCValueRetain(kMCEmptyString);
	return true;
}

//

int4 MCUIDC::getsoundvolume(void)
{
	return 0;
}

void MCUIDC::setsoundvolume(int4 p_volume)
{
}

void MCUIDC::startplayingsound(IO_handle p_stream, MCObject *p_callback, bool p_next, int p_volume)
{
}

void MCUIDC::stopplayingsound(void)
{
}

//

// TD-2013-07-01: [[ DynamicFonts ]]
bool MCUIDC::loadfont(MCStringRef p_path, bool p_globally, void*& r_loaded_font_handle)
{
	return false;
}

bool MCUIDC::unloadfont(MCStringRef p_path, bool p_globally, void *r_loaded_font_handle)
{
	return false;
}

//

MCDragAction MCUIDC::dodragdrop(Window w, MCDragActionSet p_allowed_actions, MCImage *p_image, const MCPoint *p_image_offset)
{
	return DRAG_ACTION_NONE;
}

//

MCScriptEnvironment *MCUIDC::createscriptenvironment(MCStringRef p_language)
{
	return NULL;
}

void MCUIDC::enactraisewindows(void)
{

}
//

int32_t MCUIDC::popupanswerdialog(MCStringRef *p_buttons, uint32_t p_button_count, uint32_t p_type, MCStringRef p_title, MCStringRef p_message, bool p_blocking)
{
	return 0;
}

bool MCUIDC::popupaskdialog(uint32_t p_type, MCStringRef p_title, MCStringRef p_message, MCStringRef p_initial, bool p_hint, MCStringRef& r_result)
{
	return false;
}

//

void MCUIDC::controlgainedfocus(MCStack *s, uint32_t id)
{
}

void MCUIDC::controllostfocus(MCStack *s, uint32_t id)
{
}

//

void MCUIDC::hidecursoruntilmousemoves(void)
{
    // Default action is to do nothing - Mac overrides and performs the
    // appropriate function.
}

////////////////////////////////////////////////////////////////////////////////

bool MCUIDC::platform_get_display_handle(void *&r_display)
{
	return false;
}

////////////////////////////////////////////////////////////////////////////////

void MCUIDC::breakModalLoops()
{
    modal_loop* loop = m_modal_loops;
    while (loop != NULL)
    {
        loop->break_function(loop->context);
        loop->broken = true;
        loop = loop->chain;
    }
}

void MCUIDC::modalLoopStart(modal_loop& info)
{
    info.chain = m_modal_loops;
    info.broken = false;
    m_modal_loops = &info;
}

void MCUIDC::modalLoopEnd()
{
    m_modal_loops = m_modal_loops->chain;
}
<|MERGE_RESOLUTION|>--- conflicted
+++ resolved
@@ -1542,36 +1542,6 @@
 	Boolean done = False;
 	do
 	{
-<<<<<<< HEAD
-		MCRectangle rect = mptr->object->getrect();
-		MCRectangle newrect = rect;
-		real8 dt = 0.0;
-		if (curtime >= mptr->starttime + mptr->duration
-		        || (rect.x == mptr->donex && rect.y == mptr->doney))
-		{
-			newrect.x = mptr->donex;
-			newrect.y = mptr->doney;
-			dt = curtime - (mptr->starttime + mptr->duration);
-			done = True;
-		}
-		else
-		{
-			newrect.x = mptr->pts[mptr->curpt].x - (rect.width >> 1)
-			            + (int2)(mptr->dx * (curtime - mptr->starttime) / mptr->duration);
-			newrect.y = mptr->pts[mptr->curpt].y - (rect.height >> 1)
-			            + (int2)(mptr->dy * (curtime - mptr->starttime) / mptr->duration);
-		}
-		if (newrect.x != rect.x || newrect.y != rect.y)
-		{
-			moved = True;
-		
-			// MW-2011-08-18: [[ Layers ]] Notify of position change.
-			if (mptr->object -> gettype() >= CT_GROUP)
-				static_cast<MCControl *>(mptr->object)->layer_setrect(newrect, false);
-			else
-				mptr->object->setrect(newrect);
-		}
-=======
         if (!mptr->object)
         {
             moving = mptr->prev();
@@ -1588,7 +1558,7 @@
         MCRectangle newrect = rect;
         real8 dt = 0.0;
         if (curtime >= mptr->starttime + mptr->duration
-                || rect.x == mptr->donex && rect.y == mptr->doney)
+            || (rect.x == mptr->donex && rect.y == mptr->doney))
         {
             newrect.x = mptr->donex;
             newrect.y = mptr->doney;
@@ -1612,7 +1582,7 @@
             else
                 mptr->object->setrect(newrect);
         }
->>>>>>> 36ea5f43
+
 		if (done)
 		{
 			if (mptr->curpt < mptr->lastpt - 1)
