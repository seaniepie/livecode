--- conflicted
+++ resolved
@@ -368,11 +368,7 @@
 	MCMacPlatformLockMenuSelect();
 	t_key_equiv = [super performKeyEquivalent: event];
 	MCMacPlatformUnlockMenuSelect();
-<<<<<<< HEAD
-    
-=======
-	
->>>>>>> a46f7a61
+
     BOOL t_force_keypress;
     t_force_keypress = NO;
 
@@ -385,17 +381,11 @@
         t_force_keypress = t_keycode == kMCPlatformKeyCodeTab || t_keycode == kMCPlatformKeyCodeEscape;
     }
     
-<<<<<<< HEAD
-    // SN-2014-11-04: [[ Bug 13911 ]] We should not shortcut TAB or ESC, even if in the menubar
-    if (s_menubar != nil && self == s_menubar -> menu && !t_force_keypress)
-        return t_key_equiv;
-=======
     // SN-2014-11-06: [[ Bug 13510 ]] Ensure that we don't get further, if a shadow item was selected
     //  and that Cocoa will stop looking for key equivalent amongst the application's menus
     //  Calling MCMacPlatformWasShadowItemSelected here ensure that the state is reset for each event.
     if (MCMacPlatformWasShadowItemSelected())
         return YES;
->>>>>>> a46f7a61
     
     // MW-2014-04-10: [[ Bug 12047 ]] If it was found as a key equivalent dispatch
     //   a keypress so the engine can handle it. Otherwise we return NO and the
