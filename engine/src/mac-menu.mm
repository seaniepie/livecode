/* Copyright (C) 2003-2013 Runtime Revolution Ltd.
 
 This file is part of LiveCode.
 
 LiveCode is free software; you can redistribute it and/or modify it under
 the terms of the GNU General Public License v3 as published by the Free
 Software Foundation.
 
 LiveCode is distributed in the hope that it will be useful, but WITHOUT ANY
 WARRANTY; without even the implied warranty of MERCHANTABILITY or
 FITNESS FOR A PARTICULAR PURPOSE.  See the GNU General Public License
 for more details.
 
 You should have received a copy of the GNU General Public License
 along with LiveCode.  If not see <http://www.gnu.org/licenses/>.  */

#include <Cocoa/Cocoa.h>

#include "globdefs.h"
#include "region.h"
#include "graphics.h"

#include "platform.h"
#include "platform-internal.h"

#include "mac-internal.h"

#include <Carbon/Carbon.h>

////////////////////////////////////////////////////////////////////////////////

// NOTE:
// At the moment we implement the menu directly for cocoa as Mac is the only
// platform that uses native menus - we will probably want to abstract in a
// similar way to the MCPlatformWindow at a later date though.

static uint32_t s_menu_select_lock = 0;
// SN-2014-11-06: [[ Bug 13836 ]] Stores whether a shadowed item got selected
static bool s_shadow_item_selected = false;


////////////////////////////////////////////////////////////////////////////////

// At the moment, we only do menus for Mac so we implement directly without a
// 'derived' class idea. Indeed, a platform menu is nothing more than a wrapper
// around NSMenu.
struct MCPlatformMenu
{
	uint32_t references;
	NSMenu *menu;
	MCMenuDelegate *menu_delegate;
	
	// If the menu is being used as a menubar then this is true. When this
	// is the case, some items will be hidden and a (API-wise) invisible
	// menu will be inserted at the front (the application menu).
	bool is_menubar : 1;
    
    // If the quit item in this menu has an accelerator, this is true.
    // (Cocoa seems to 'hide' the quit menu item accelerator for some inexplicable
    // reason - it returns 'empty').
    bool quit_has_accelerator : 1;
    
    // SN-2014-11-06: [[ Bu 13940 ]] Add a flag for the presence of a Preferences shortcut
    //  to allow the menu item to be disabled.
    bool preferences_has_accelerator : 1;
    
    // SN-2014-11-06: [[ Bug 13836 ]] Set to true if the menu needs to be updated.
    bool needs_update : 1;
};

////////////////////////////////////////////////////////////////////////////////

// The menuref currently set as the menubar.
static MCPlatformMenuRef s_menubar = nil;

// The delegate for the app menu.
static com_runrev_livecode_MCAppMenuDelegate *s_app_menu_delegate = nil;

// The services menu that gets populated by Cocoa.
static NSMenu *s_services_menu = nil;

// The depth of 'keyEquivalent' calls we are in. If non-zero it means the item
// selection has occured as a result of a key-press and so must be dispatched as
// such.
static uint32_t s_key_equivalent_depth = 0;

////////////////////////////////////////////////////////////////////////////////

@implementation com_runrev_livecode_MCMenuDelegate

- (id)initWithPlatformMenuRef: (MCPlatformMenuRef)p_menu_ref
{
	self = [super init];
	if (self == nil)
		return nil;
	
	m_menu = p_menu_ref;
	
	return self;
}

- (void)dealloc
{
	[super dealloc];
}

//////////

- (MCPlatformMenuRef)platformMenuRef
{
	return m_menu;
}

//////////

- (void)hideShadowedMenuItem:(NSString *)tag menu:(NSMenu *)menu
{
	NSInteger t_index;
	t_index = [menu indexOfItemWithRepresentedObject: tag];
	if (t_index == -1)
		return;
	
	NSMenuItem *t_item;
	t_item = [menu itemAtIndex: t_index];
	[t_item setHidden: YES];
	
	NSUInteger t_item_count;
	t_item_count = [menu numberOfItems];
	
	// If there is only this item in the menu, do no more.
	if (t_item_count == 1)
		return;
	
	// If we are the first item, then remove the separator after
	// us - if any.
	if (t_index == 0 &&
		[[menu itemAtIndex: 1] isSeparatorItem])
	{
		[[menu itemAtIndex: 1] setHidden: YES];
		return;
	}
	
	// If we are the last item, then remove the separator before
	// us - if any.
	if (t_index == t_item_count - 1 &&
		[[menu itemAtIndex: t_index - 1] isSeparatorItem])
	{
		[[menu itemAtIndex: t_index - 1] setHidden: YES];
		return;
	}
	
	// If we have a separated before and after, then remove the
	// separator before us.
	if ([[menu itemAtIndex: t_index - 1] isSeparatorItem] &&
		[[menu itemAtIndex: t_index + 1] isSeparatorItem])
		[[menu itemAtIndex: t_index - 1] setHidden: YES];
}

- (void)menuNeedsUpdate: (NSMenu *)menu
{
    // SN-2014-11-06: [[ Bug 13836 ]] Ensure that the menu is only updated if needed...
    // SN-2014-11-06: [[ Bug 13849 ]] ...since rebuilding a menubar sends mouseDown to it
    if (m_menu -> needs_update)
    {
        MCPlatformCallbackSendMenuUpdate(m_menu);
        
        // MW-2014-10-29: [[ Bug 13848 ]] Only do the item hiding if this is part of a menubar
        //   (not a popup menu).
        if ([menu supermenu] != nil)
        {
            [self hideShadowedMenuItem: @"About" menu: menu];
            [self hideShadowedMenuItem: @"Preferences" menu: menu];
            [self hideShadowedMenuItem: @"Quit" menu: menu];
        }
        
        // SN-2014-22-06: [[ Bug 13836 ]] This menu is now up-to-date
        m_menu -> needs_update = false;
    }
}

- (void)menuItemSelected: (id)sender
{
    NSMenuItem *t_item;
    t_item = (NSMenuItem *)sender;
    
    // MW-2014-10-22: [[ Bug 13510 ]] As Cocoa hides Cmd-Q for some reason as a key equivalent
    //   we mark the menu as having an accelerator for quit if one was specified. If no accelerator
    //   was specified, we handle Cmd-Q as if it weren't an accelerator but was a select.
    //   (This is for the case where the 'Exit' menu item has no accelerator, but Cocoa requires
    //    said accelerator for conformance).
    bool t_quit_accelerator_present;
    t_quit_accelerator_present = false;
    if ([[t_item keyEquivalent] isEqualToString: @"q"])
        t_quit_accelerator_present = [(com_runrev_livecode_MCMenuDelegate *)[[t_item menu] delegate] platformMenuRef] -> quit_has_accelerator;
    
	if (s_menu_select_lock == 0 || t_quit_accelerator_present)
		MCPlatformCallbackSendMenuSelect(m_menu, [[t_item menu] indexOfItem: t_item]);
    
    // SN-2014-11-06: [[ Bug 13836 ]] s_menu_select_occured was not used.
}

- (BOOL)validateMenuItem: (NSMenuItem *)item
{
	return [item isEnabled];
}

// MW-2014-04-30: [[ Bug 12329 ]] We want our menu items to still be activatible in modal dialogs.
- (BOOL)worksWhenModal
{
    return YES;
}

//////////

- (BOOL)menuHasKeyEquivalent:(NSMenu *)menu forEvent:(NSEvent *)event target:(id *)target action:(SEL *)action
{
    // SN-2014-11-06: [[ Bug 13836 ]] We don't update the menubar everytime an accelerator is used
	return NO;
}

@end

@implementation com_runrev_livecode_MCAppMenuDelegate

- (id)init
{
	self = [super init];
	if (self == nil)
		return nil;
	
	return self;
}

- (void)dealloc
{
	[super dealloc];
}

- (void)shadowedMenuItemSelected:(NSString*)tag
{
	NSMenuItem *t_shadow;
	t_shadow = [self findShadowedMenuItem: tag];
	if (t_shadow != nil)
    {
        // SN-2014-11-06: [[ bug 13836 ]] A shadowed item has been selected - no need to call
        //  keyDown/keyUp in the performKeyEquivalent which called this function call
        s_shadow_item_selected = true;
        // MW-2014-10-29: [[ Bug 13847 ]] Dispatch default accelerators from app menu.
        uint32_t t_old_menu_select_lock;
        t_old_menu_select_lock = s_menu_select_lock;
        s_menu_select_lock = 0;
		[(MCMenuDelegate *)[[t_shadow menu] delegate] menuItemSelected: t_shadow];
        s_menu_select_lock = t_old_menu_select_lock;
    }
}

- (NSMenuItem *)findShadowedMenuItem: (NSString *)tag
{
	NSMenu *t_menubar;
	t_menubar = s_menubar -> menu;
	for(uindex_t i = 1; i < [t_menubar numberOfItems]; i++)
	{
		NSMenu *t_menu;
		t_menu = [[t_menubar itemAtIndex: i] submenu];
		
		NSInteger t_index;
		t_index = [t_menu indexOfItemWithRepresentedObject: tag];
		if (t_index != -1)
			return [t_menu itemAtIndex: t_index];
	}
	
	return nil;
}

- (void)aboutMenuItemSelected: (id)sender
{
	[self shadowedMenuItemSelected: @"About"];
}

- (void)preferencesMenuItemSelected: (id)sender
{
	[self shadowedMenuItemSelected: @"Preferences"];
}

- (void)quitMenuItemSelected: (id)sender
{
	[self shadowedMenuItemSelected: @"Quit"];
}

// SN-2014-11-06: [[ Bug 13940 ]] The user asked to quit - and no accelerator was added for this,
//  so we quit!
- (void)quitApplicationSelected: (id)sender
{
    NSApplication* t_app = [NSApplication sharedApplication];
    
    [t_app terminate:t_app];
}

// SN-2014-11-06: [[ Bug 13940 ]] menuNeedsUpdate not longer needed at the Application level
- (void)menuNeedsUpdate: (NSMenu *)menu
{
}

- (BOOL)validateMenuItem: (NSMenuItem *)item
{
	return [item isEnabled];
}

//////////

// Putting this method here means we don't get an excessive amount of
// menuUpdate messages after each key-press...
- (BOOL)menuHasKeyEquivalent:(NSMenu *)menu forEvent:(NSEvent *)event target:(id *)target action:(SEL *)action
{
    // SN-2014-11-06: [[ Bug 13836 ]] menuHasKeyEquivalent is called for each submenu/item of the menubar.
    //  We don't want to rebuild all of this each time an accelerator is used.
//    [self menuNeedsUpdate: menu];
    return NO;
}

@end

////////////////////////////////////////////////////////////////////////////////

// We subclass NSMenu so that for any LiveCode menus, keyEquivalents don't
// result in 'menuSelect' messages, but instead propagate a keyDown/keyUp
// message which the engine handles.

@interface com_runrev_livecode_MCMenuHandlingKeys: NSMenu

- (BOOL)performKeyEquivalent: (NSEvent *)event;

@end

@compatibility_alias MCMenuHandlingKeys com_runrev_livecode_MCMenuHandlingKeys;

// SN-2014-11-06: [[ Bug 13836 ]] Returns whether the last item clicked was a shadowed item.
bool MCMacPlatformWasShadowItemSelected(void)
{
	bool t_occured;
	t_occured = s_shadow_item_selected;
	s_shadow_item_selected = false;
	return t_occured;
}

void MCMacPlatformLockMenuSelect(void)
{
	s_menu_select_lock += 1;
}

void MCMacPlatformUnlockMenuSelect(void)
{
	s_menu_select_lock -= 1;
}

@implementation com_runrev_livecode_MCMenuHandlingKeys

- (BOOL)performKeyEquivalent: (NSEvent *)event
{
	// If the event is not targetted at one of our windows, we just let things
	// flow as normal.
	if (![[[event window] delegate] isKindOfClass: [MCWindowDelegate class]])
        return [super performKeyEquivalent: event];
    
	// Otherwise, we lock menuSelect firing, and propagate a keydown/keyup.
	BOOL t_key_equiv;
	MCMacPlatformLockMenuSelect();
	t_key_equiv = [super performKeyEquivalent: event];
	MCMacPlatformUnlockMenuSelect();

    BOOL t_force_keypress;
    t_force_keypress = NO;

    // AL-2014-09-16: [[ Bug 13372 ]]  Make sure tab + modifier and esc + modifier key combinations
    //  that are reserved by Cocoa trigger keypress events for the engine to handle.
    if (!t_key_equiv)
    {
        MCPlatformKeyCode t_keycode;
        MCMacPlatformMapKeyCode([event keyCode], [event modifierFlags], t_keycode);
        t_force_keypress = t_keycode == kMCPlatformKeyCodeTab || t_keycode == kMCPlatformKeyCodeEscape;
    }
    
    // SN-2014-11-06: [[ Bug 13510 ]] Ensure that we don't get further, if a shadow item was selected
    //  and that Cocoa will stop looking for key equivalent amongst the application's menus
    //  Calling MCMacPlatformWasShadowItemSelected here ensure that the state is reset for each event.
    if (MCMacPlatformWasShadowItemSelected())
        return YES;
    
    // MW-2014-04-10: [[ Bug 12047 ]] If it was found as a key equivalent dispatch
    //   a keypress so the engine can handle it. Otherwise we return NO and the
    //   event is handled normally.
    if (t_key_equiv || t_force_keypress)
    {
        MCMacPlatformWindow *t_window = [(MCWindowDelegate *)[[event window] delegate] platformWindow];
        
        // MW-2014-04-24: [[ Bug 12284 ]] If we get here then it could have come from
        //   an 'external' view and thus the event will not have gone through any
        //   of our view code - so make sure modifiers are up to date (otherwise command
        //   key shortcuts don't work!).
        MCMacPlatformHandleModifiersChanged(MCMacPlatformMapNSModifiersToModifiers([event modifierFlags]));
        
        // SN-2014-11-06: [[ Bug 13836 ]] We don't want to recreate every menu existing for each keyEvent
        // MW-2014-10-29: [[ Bug 13847 ]] Make sure we only update menus once per accelerator.
//        if (s_update_menubar_menus)
//        {
//            s_update_menubar_menus = false;
//            for(int i = 1; i < [s_menubar -> menu numberOfItems]; i++)
//            {
//                NSMenu *t_submenu;
//                t_submenu = [[s_menubar -> menu itemAtIndex: i] submenu];
//                if (t_submenu != nil)
//                    MCPlatformCallbackSendMenuUpdate([(MCMenuDelegate *)[t_submenu delegate] platformMenuRef]);
//            }
//        }
        
        [t_window -> GetView() handleKeyPress: event isDown: YES];
        [t_window -> GetView() handleKeyPress: event isDown: NO];
        return YES;
    }
    
	return NO;
}

@end

////////////////////////////////////////////////////////////////////////////////

// Helper method that frees anything associated with an NSMenuItem in an NSMenu
// (at the moment, this is the submenu).
static void MCPlatformDestroyMenuItem(MCPlatformMenuRef p_menu, uindex_t p_index)
{
	NSMenuItem *t_item;
	t_item = [p_menu -> menu itemAtIndex: p_index];
	
	NSMenu *t_submenu;
	t_submenu = [t_item submenu];
	if (t_submenu == nil)
		return;
	
	MCPlatformMenuRef t_submenu_ref;
	t_submenu_ref = [(MCMenuDelegate *)[t_submenu delegate] platformMenuRef];
	
	// Update the submenu pointer (so we don't have any dangling
	// refs).
    [t_item setSubmenu: nil];
    
    // SN-2014-11-06: [[ Bug 13836 ]] This menu needs to be updated in the next menuNeedsUpdate.
    p_menu -> needs_update = true;
	
	// Now release the platform menu.
	MCPlatformReleaseMenu(t_submenu_ref);
}

// Map the incoming index to the internal menu item index (taking into account
// whether the menu is the menubar).
static void MCPlatformMapMenuItemIndex(MCPlatformMenuRef p_menu, uindex_t& x_index)
{
	// If the menu is the menubar, adjust for the application menu (always first).
	if (p_menu -> is_menubar)
		x_index += 1;
}

// Clamp the incoming index to an internal menu item insertion index (taking into
// account whether the menu is the menubar).
static void MCPlatformClampMenuItemIndex(MCPlatformMenuRef p_menu, uindex_t& x_index)
{
	if (x_index < UINDEX_MAX && p_menu -> is_menubar)
		x_index += 1;
	x_index = MCMin((unsigned)[p_menu -> menu numberOfItems], x_index);
}

void MCPlatformCreateMenu(MCPlatformMenuRef& r_menu)
{
	MCPlatformMenuRef t_menu;
	/* UNCHECKED */ MCMemoryNew(t_menu);
	
	t_menu -> references = 1;
	
	t_menu -> menu = [[MCMenuHandlingKeys alloc] initWithTitle: @""];
	t_menu -> menu_delegate = [[MCMenuDelegate alloc] initWithPlatformMenuRef: t_menu];
	[t_menu -> menu setDelegate: t_menu -> menu_delegate];
    t_menu -> is_menubar = false;
    
    // SN-2014-11-06: [[ Bug 13836 ]] This menu needs to be updated in the next menuNeedsUpdate.
    t_menu -> needs_update = false;
	
	// Turn on auto-enablement - this allows dialogs to control the enablement
	// of items with appropriate tag.
	[t_menu -> menu setAutoenablesItems: YES];
    
    // SN-2014-11-06: [[ Bug 13940 ]] Initialises the accelerator presence flag.
    t_menu -> quit_has_accelerator = false;
    t_menu -> preferences_has_accelerator = false;
	
	r_menu = t_menu;
}

void MCPlatformRetainMenu(MCPlatformMenuRef p_menu)
{
	p_menu -> references += 1;
}

void MCPlatformReleaseMenu(MCPlatformMenuRef p_menu)
{
	p_menu -> references -= 1;
	if (p_menu -> references != 0)
		return;
	
	// Release any submenus.
	for(uindex_t i = 0; i < [p_menu -> menu numberOfItems]; i++)
		MCPlatformDestroyMenuItem(p_menu, i);
	
	[p_menu -> menu release];
	[p_menu -> menu_delegate release];
	MCMemoryDelete(p_menu);
}

void MCPlatformSetMenuTitle(MCPlatformMenuRef p_menu, MCStringRef p_title)
{
<<<<<<< HEAD
    MCAutoStringRefAsCFString t_cf_string;
    /* UNCHECKED */ t_cf_string . Lock(p_title);
	[p_menu -> menu setTitle: (NSString*)*t_cf_string];
=======
    [p_menu -> menu setTitle: [NSString stringWithCString: p_title encoding: NSUTF8StringEncoding]];
    // SN-2014-11-06: [[ Bug 13836 ]] This menu needs to be updated in the next menuNeedsUpdate.
    p_menu -> needs_update = true;
>>>>>>> 355bd665
}

void MCPlatformCountMenuItems(MCPlatformMenuRef p_menu, uindex_t& r_count)
{
	r_count = [p_menu -> menu numberOfItems];
	
	// If the menu is the menubar, then we've inserted the application menu.
	if (p_menu -> is_menubar)
		r_count -= 1;
}

void MCPlatformAddMenuItem(MCPlatformMenuRef p_menu, uindex_t p_where)
{
	MCPlatformClampMenuItemIndex(p_menu, p_where);
	
	NSMenuItem *t_item;
	t_item = [[NSMenuItem alloc] initWithTitle: @"" action: @selector(menuItemSelected:) keyEquivalent: @""];
	
	// Make sure we set the target of the action (to the delegate).
	[t_item setTarget: p_menu -> menu_delegate];
	
	// Insert the item in the menu.
	[p_menu -> menu insertItem: t_item atIndex: p_where];
    
    // SN-2014-11-06: [[ Bug 13836 ]] This menu needs to be updated in the next menuNeedsUpdate.
    p_menu -> needs_update = true;
	
	[t_item release];
}

void MCPlatformAddMenuSeparatorItem(MCPlatformMenuRef p_menu, uindex_t p_where)
{
	MCPlatformClampMenuItemIndex(p_menu, p_where);
	
    [p_menu -> menu insertItem: [NSMenuItem separatorItem] atIndex: p_where];
    
    // SN-2014-11-06: [[ Bug 13836 ]] This menu needs to be updated in the next menuNeedsUpdate.
    p_menu -> needs_update = true;
}
 
void MCPlatformRemoveMenuItem(MCPlatformMenuRef p_menu, uindex_t p_where)
{
	MCPlatformMapMenuItemIndex(p_menu, p_where);
	
	MCPlatformDestroyMenuItem(p_menu, p_where);
	[p_menu -> menu removeItemAtIndex: p_where];
    
    // SN-2014-11-06: [[ Bug 13836 ]] This menu needs to be updated in the next menuNeedsUpdate.
    p_menu -> needs_update = true;
}

void MCPlatformRemoveAllMenuItems(MCPlatformMenuRef p_menu)
{
	for(uindex_t i = 0; i < [p_menu -> menu numberOfItems]; i++)
		MCPlatformDestroyMenuItem(p_menu, i);
	[p_menu -> menu removeAllItems];
    
    // SN-2014-11-06: [[ Bug 13836 ]] This menu needs to be updated in the next menuNeedsUpdate.
    p_menu -> needs_update = true;
}

void MCPlatformGetMenuParent(MCPlatformMenuRef p_menu, MCPlatformMenuRef& r_parent, uindex_t& r_index)
{
	NSMenu *t_parent;
	t_parent = [p_menu -> menu supermenu];
	if (t_parent == nil)
	{
		r_parent = nil;
		r_index = 0;
		return;
	}
	
	r_index = [t_parent indexOfItemWithSubmenu: p_menu -> menu];
	r_parent = [(MCMenuDelegate *)[t_parent delegate] platformMenuRef];
	if (r_parent -> is_menubar)
		r_index -= 1;
}

void MCPlatformGetMenuItemProperty(MCPlatformMenuRef p_menu, uindex_t p_index, MCPlatformMenuItemProperty p_property, MCPlatformPropertyType p_type, void *r_value)
{
	MCPlatformMapMenuItemIndex(p_menu, p_index);
	
	NSMenuItem *t_item;
	t_item = [p_menu -> menu itemAtIndex: p_index];
    
	switch(p_property)
	{
		case kMCPlatformMenuItemPropertyTitle:
			/* UNCHECKED */ MCStringCreateWithCFString((CFStringRef)[t_item title], *(MCStringRef*)r_value);
			break;
		case kMCPlatformMenuItemPropertyTag:
			/* UNCHECKED */ MCStringCreateWithCFString((CFStringRef)[t_item representedObject], *(MCStringRef*)r_value);
			break;
		default:
			assert(false);
			break;
	}
}

void MCPlatformSetMenuItemProperty(MCPlatformMenuRef p_menu, uindex_t p_index, MCPlatformMenuItemProperty p_property, MCPlatformPropertyType p_type, const void *p_value)
{
	MCPlatformMapMenuItemIndex(p_menu, p_index);
	
	NSMenuItem *t_item;
	t_item = [p_menu -> menu itemAtIndex: p_index];
    
<<<<<<< HEAD
    MCAutoStringRefAsCFString t_cf_string;
=======
    // SN-2014-11-06: [[ Bug 13836 ]] This menu needs to be updated in the next menuNeedsUpdate.
    p_menu -> needs_update = true;
>>>>>>> 355bd665
	
	switch(p_property)
	{
		case kMCPlatformMenuItemPropertyTitle:
            /* UNCHECKED */ t_cf_string . Lock(*(MCStringRef*)p_value);
			[t_item setTitle: (NSString*)*t_cf_string];
			break;	
		case kMCPlatformMenuItemPropertyTag:
            /* UNCHECKED */ t_cf_string . Lock(*(MCStringRef*)p_value);
			[t_item setRepresentedObject: (NSString*)*t_cf_string];
			break;
		case kMCPlatformMenuItemPropertyAction:
		{
			MCPlatformMenuItemAction t_action;
			t_action = *(MCPlatformMenuItemAction *)p_value;
			
			if (t_action == kMCPlatformMenuItemActionNone)
			{
				[t_item setAction: @selector(menuItemSelected:)];
				[t_item setTarget: p_menu -> menu_delegate];
			}
			else
            {
                // SN-2014-11-06: [[ Bug 13940 ]] Update the parent - if any - to know that his submenu has
                //  a Quit or a Preferences accelerator
                NSMenu *t_supermenu;
                t_supermenu = [p_menu -> menu supermenu];
                
                if (t_supermenu != nil)
                {
                    MCPlatformMenuRef t_supermenu_ref;
                    t_supermenu_ref = [(MCMenuDelegate *)[t_supermenu delegate] platformMenuRef];
                    if (t_action == kMCPlatformMenuItemActionQuit)
                        t_supermenu_ref -> quit_has_accelerator = true;
                    else if (t_action == kMCPlatformMenuItemActionPreferences)
                        t_supermenu_ref -> preferences_has_accelerator = true;
                }
                
				SEL t_selector;
				if (MCMacPlatformMapMenuItemActionToSelector(t_action, t_selector))
				{
					[t_item setAction: t_selector];
					[t_item setTarget: nil];
				}
			}
		}
		break;
		case kMCPlatformMenuItemPropertyAccelerator:
		{
			MCPlatformAccelerator t_accelerator;
			t_accelerator = *(MCPlatformAccelerator *)p_value;
			if (t_accelerator != 0)
            {
				NSUInteger t_modifiers;
				t_modifiers = 0;
				if ((t_accelerator & kMCPlatformAcceleratorWithShift) != 0)
					t_modifiers |= NSShiftKeyMask;
				if ((t_accelerator & kMCPlatformAcceleratorWithAlt) != 0)
					t_modifiers |= NSAlternateKeyMask;
				
				// COCOA-TODO: Abstract Command/Control switching.
				if ((t_accelerator & kMCPlatformAcceleratorWithCommand) != 0)
					t_modifiers |= NSControlKeyMask;
				if ((t_accelerator & kMCPlatformAcceleratorWithControl) != 0)
					t_modifiers |= NSCommandKeyMask;
				
				NSString *t_char;
				if (MCMacMapCodepointToNSString(t_accelerator & kMCPlatformAcceleratorKeyMask, t_char))
				{
					[t_item setKeyEquivalent: t_char];
					[t_item setKeyEquivalentModifierMask: t_modifiers];
					[t_char release];
				}
			}
			else
			{
				[t_item setKeyEquivalent: @""];
				[t_item setKeyEquivalentModifierMask: 0];
			}
		}
		break;
		case kMCPlatformMenuItemPropertyEnabled:
			[t_item setEnabled: *(bool *)p_value];
			break;
		case kMCPlatformMenuItemPropertySubmenu:
		{
			// Make sure we decrement the associated platformmenuref's count, and
			// increment the new one's (but the other way around, in case they are
			// the same).
			MCPlatformMenuRef t_submenu_ref;
			t_submenu_ref = *(MCPlatformMenuRef *)p_value;
			
			MCPlatformRetainMenu(t_submenu_ref);
			
			NSMenu *t_current_submenu;
			t_current_submenu = [t_item submenu];
			if (t_current_submenu != nil)
			{
				MCPlatformMenuRef t_current_submenu_ref;
				t_current_submenu_ref = [(MCMenuDelegate *)[t_current_submenu delegate] platformMenuRef];
				MCPlatformReleaseMenu(t_current_submenu_ref);
			}
			
			[t_item setSubmenu: (*(MCPlatformMenuRef *)p_value) -> menu];
		}
		break;
		case kMCPlatformMenuItemPropertyHighlight:
		{
			MCPlatformMenuItemHighlight t_highlight;
			t_highlight = *(MCPlatformMenuItemHighlight *)p_value;
			switch(t_highlight)
			{
			case kMCPlatformMenuItemHighlightNone:
				[t_item setState: NSOffState];
				break;
			case kMCPlatformMenuItemHighlightTick:
				[t_item setState: NSOnState];
				break;
			case kMCPlatformMenuItemHighlightDiamond:
				// COCOA-TODO: diamond
				[t_item setState: NSOnState];
				break;
			case kMCPlatformMenuItemHighlightBar:
				[t_item setState: NSMixedState];
				break;
			}
		}
		break;
	}
}

//////////

bool MCPlatformPopUpMenu(MCPlatformMenuRef p_menu, MCPlatformWindowRef p_window, MCPoint p_location, uindex_t p_item)
{
	NSMenu *t_menu;
	t_menu = p_menu -> menu;
	
	NSView *t_view;
	if (p_window != nil)
		t_view = ((MCMacPlatformWindow *)p_window) -> GetView();
	else
		t_view = nil;
	
	NSPoint t_location;
	if (t_view != nil)
	{
		MCPlatformMapPointFromScreenToWindow(p_window, p_location, p_location);
		((MCMacPlatformWindow *)p_window) -> MapMCPointToNSPoint(p_location, t_location);
	}
	else
		MCMacPlatformMapScreenMCPointToNSPoint(p_location, t_location);
    
    // MW-2014-07-29: [[ Bug 12990 ]] If item is UINDEX_MAX then don't specify an item, thus preventing
    //   one from being highlighted.
	bool t_result;
	t_result = [t_menu popUpMenuPositioningItem: p_item == UINDEX_MAX ? nil : [t_menu itemAtIndex: p_item] atLocation: t_location inView: t_view];
	
	MCMacPlatformSyncMouseAfterTracking();
	
	return t_result;
}

//////////

static void MCPlatformStartUsingMenuAsMenubar(MCPlatformMenuRef p_menu)
{
	if (p_menu -> is_menubar)
		return;
	
	if (s_app_menu_delegate == nil)
		s_app_menu_delegate = [[com_runrev_livecode_MCAppMenuDelegate alloc] init];
	
	// Initialize the application menu (which is always index 0). The application
	// menu has structure:
	//
	//     About <app name>
	//     ----
	//     Preferences... / Apple-,
	//     ----
	//     Services
	//     ----
	//     Hide <app name> / Apple-H
	//     Hide Others     / Opt-Apple-H
	//     Show All
	//     ----
	//     Quit <app name> / Apple-Q
	//
	NSString *t_app_name;
	t_app_name = (NSString *)[[[NSBundle mainBundle] infoDictionary] objectForKey: (NSString *)kCFBundleNameKey];
    
    // SN-2014-10-14: [[ Bug 13662 ]] We use the process name if the app is not in a bundle
    if (t_app_name == nil)
        t_app_name = [[NSProcessInfo processInfo] processName];
	
	NSMenu *t_services_menu;
	t_services_menu = [[NSMenu alloc] initWithTitle: NSLocalizedString(@"Services", nil)];
	[NSApp setServicesMenu: t_services_menu];
						   
	NSMenu *t_app_menu;
	t_app_menu = [[NSMenu alloc] initWithTitle: t_app_name];
	
	[t_app_menu addItemWithTitle: [NSString stringWithFormat: NSLocalizedString(@"About %@", @"About {Application Name}"), t_app_name]
						  action: @selector(aboutMenuItemSelected:)
				   keyEquivalent: @""];
	[[t_app_menu itemAtIndex: 0] setTarget: s_app_menu_delegate];
	[t_app_menu addItem: [NSMenuItem separatorItem]];
	[t_app_menu addItemWithTitle: NSLocalizedString(@"Preferences...", nil)
						  action: @selector(preferencesMenuItemSelected:)
				   keyEquivalent: @","];
    // SN-2014-11-06: [[ Bug 13940 ]] Only enable the Preference menu if the shortcut exists in the menubar
    if (p_menu -> preferences_has_accelerator)
        [[t_app_menu itemAtIndex: 2] setTarget: s_app_menu_delegate];
    else
        [[t_app_menu itemAtIndex: 2] setEnabled: NO];
    
	[t_app_menu addItem: [NSMenuItem separatorItem]];
	[t_app_menu addItemWithTitle: NSLocalizedString(@"Services", nil)
						  action: nil
				   keyEquivalent: @""];
	[[t_app_menu itemAtIndex: 4] setSubmenu: t_services_menu];
	[t_services_menu release];
	[t_app_menu addItem: [NSMenuItem separatorItem]];
	[t_app_menu addItemWithTitle: [NSString stringWithFormat: NSLocalizedString(@"Hide %@", @"Hide {Application Name}"), t_app_name]
						  action: @selector(hide:)
				   keyEquivalent: @"h"];
	[t_app_menu addItemWithTitle: NSLocalizedString(@"Hide Others", nil)
						  action: @selector(hideOtherApplications:)
				   keyEquivalent: @"h"];
	[[t_app_menu itemAtIndex: 7] setKeyEquivalentModifierMask: (NSAlternateKeyMask | NSCommandKeyMask)];
	[t_app_menu addItemWithTitle: NSLocalizedString(@"Show All", nil)
						  action: @selector(unhideAllApplications:)
				   keyEquivalent: @""];
	[t_app_menu addItem: [NSMenuItem separatorItem]];
	[t_app_menu addItemWithTitle: [NSString stringWithFormat: NSLocalizedString(@"Quit %@", @"Quit {Application Name}"), t_app_name]
						  action: @selector(quitMenuItemSelected:)
				   keyEquivalent:@"q"];
    // SN-2014-11-06: [[ Bug 13940 ]] In case there is no Quit shortcut in this menubar,
    //  the action will simply be to close the application.
    if (p_menu -> quit_has_accelerator)
        [[t_app_menu itemAtIndex: 10] setAction:@selector(quitMenuItemSelected:)];
    else
        [[t_app_menu itemAtIndex: 10] setAction:@selector(quitApplicationSelected:)];
    
    [[t_app_menu itemAtIndex: 10] setTarget: s_app_menu_delegate];
	[t_app_menu setDelegate: s_app_menu_delegate];
	
	NSMenuItem *t_app_menu_item;
	t_app_menu_item = [[NSMenuItem alloc] initWithTitle: t_app_name action: nil keyEquivalent: @""];
	[t_app_menu_item setSubmenu: t_app_menu];
	[t_app_menu release];
	
	[p_menu -> menu insertItem: t_app_menu_item atIndex: 0];
	[t_app_menu_item release];
	
	p_menu -> is_menubar = true;
}

static void MCPlatformStopUsingMenuAsMenubar(MCPlatformMenuRef p_menu)
{
	if (!p_menu -> is_menubar)
		return;
	
	[p_menu -> menu removeItemAtIndex: 0];
	
	p_menu -> is_menubar = false;
}

void MCPlatformShowMenubar(void)
{
	ShowMenuBar();
}

void MCPlatformHideMenubar(void)
{
	HideMenuBar();
}

void MCPlatformSetMenubar(MCPlatformMenuRef p_menu)
{
	if (p_menu == s_menubar)
		return;
	
	MCPlatformMenuRef t_old_menubar;
	t_old_menubar = s_menubar;
	s_menubar = nil;
	
	if (p_menu != nil)
	{
		MCPlatformStartUsingMenuAsMenubar(p_menu);
		[NSApp setMainMenu: p_menu -> menu];
		MCPlatformRetainMenu(p_menu);
		s_menubar = p_menu;
	}
	else
		[NSApp setMainMenu: nil];
	
	if (t_old_menubar != nil)
	{
		MCPlatformStopUsingMenuAsMenubar(t_old_menubar);
		MCPlatformReleaseMenu(t_old_menubar);
	}
}

void MCPlatformGetMenubar(MCPlatformMenuRef& r_menu)
{
	r_menu = s_menubar;
}

//////////

static MCPlatformMenuRef s_icon_menu = nil;

NSMenu *MCMacPlatformGetIconMenu(void)
{
	if (s_icon_menu != nil)
		MCPlatformCallbackSendMenuUpdate(s_icon_menu);
	
	if (s_icon_menu != nil)
		return s_icon_menu -> menu;
	
	return nil;
}

void MCPlatformSetIconMenu(MCPlatformMenuRef p_menu)
{
	if (s_icon_menu != nil)
		MCPlatformReleaseMenu(s_icon_menu);
	s_icon_menu = p_menu;
	if (s_icon_menu != nil)
		MCPlatformRetainMenu(s_icon_menu);
}

////////////////////////////////////////////////////////////////////////////////

static struct { MCPlatformMenuItemAction action; SEL selector; } s_menu_item_action_map[] =
{
	{ kMCPlatformMenuItemActionNone, nil },
	{ kMCPlatformMenuItemActionUndo, @selector(undo:) },
	{ kMCPlatformMenuItemActionRedo, @selector(redo:) },
	{ kMCPlatformMenuItemActionCut, @selector(cut:) },
	{ kMCPlatformMenuItemActionCopy, @selector(copy:) },
	{ kMCPlatformMenuItemActionPaste, @selector(paste:) },
	{ kMCPlatformMenuItemActionClear, @selector(delete:) },
	{ kMCPlatformMenuItemActionSelectAll, @selector(selectAll:) },
};

bool MCMacPlatformMapMenuItemActionToSelector(MCPlatformMenuItemAction action, SEL& r_selector)
{
	for(uindex_t i = 0; i < sizeof(s_menu_item_action_map) / sizeof(s_menu_item_action_map[0]); i++)
		if (action == s_menu_item_action_map[i] . action)
		{
			r_selector = s_menu_item_action_map[i] . selector;
			return true;
		}
	
	return false;
}

////////////////////////////////////////////////////////////////////////////////

// MW-2014-04-11: [[ Bug 12068 ]] On startup setup an empty default menubar
//   so that all apps get Quit / About items.
bool MCPlatformInitializeMenu(void)
{
    MCPlatformMenuRef t_menubar;
    MCPlatformCreateMenu(t_menubar);
    MCPlatformSetMenubar(t_menubar);
    MCPlatformReleaseMenu(t_menubar);
    return true;
}

void MCPlatformFinalizeMenu(void)
{

}

////////////////////////////////////////////////////////////////////////////////<|MERGE_RESOLUTION|>--- conflicted
+++ resolved
@@ -517,15 +517,12 @@
 
 void MCPlatformSetMenuTitle(MCPlatformMenuRef p_menu, MCStringRef p_title)
 {
-<<<<<<< HEAD
     MCAutoStringRefAsCFString t_cf_string;
     /* UNCHECKED */ t_cf_string . Lock(p_title);
 	[p_menu -> menu setTitle: (NSString*)*t_cf_string];
-=======
-    [p_menu -> menu setTitle: [NSString stringWithCString: p_title encoding: NSUTF8StringEncoding]];
+
     // SN-2014-11-06: [[ Bug 13836 ]] This menu needs to be updated in the next menuNeedsUpdate.
     p_menu -> needs_update = true;
->>>>>>> 355bd665
 }
 
 void MCPlatformCountMenuItems(MCPlatformMenuRef p_menu, uindex_t& r_count)
@@ -632,12 +629,9 @@
 	NSMenuItem *t_item;
 	t_item = [p_menu -> menu itemAtIndex: p_index];
     
-<<<<<<< HEAD
     MCAutoStringRefAsCFString t_cf_string;
-=======
     // SN-2014-11-06: [[ Bug 13836 ]] This menu needs to be updated in the next menuNeedsUpdate.
     p_menu -> needs_update = true;
->>>>>>> 355bd665
 	
 	switch(p_property)
 	{
