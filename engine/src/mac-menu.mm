--- conflicted
+++ resolved
@@ -65,16 +65,9 @@
     
     // SN-2014-11-06: [[ Bu 13940 ]] Add a flag for the presence of a Preferences shortcut
     //  to allow the menu item to be disabled.
-<<<<<<< HEAD
     NSMenuItem* preferences_item;
     
     NSMenuItem* about_item;
-    
-    // SN-2014-11-06: [[ Bug 13836 ]] Set to true if the menu needs to be updated.
-    bool needs_update : 1;
-=======
-    bool preferences_has_accelerator : 1;
->>>>>>> bb6954b0
 };
 
 ////////////////////////////////////////////////////////////////////////////////
@@ -183,30 +176,15 @@
     if ([menu supermenu] == nil || !s_open_menubar_items)
     {
         MCPlatformCallbackSendMenuUpdate(m_menu);
-<<<<<<< HEAD
-        
-        // MW-2014-10-29: [[ Bug 13848 ]] Only do the item hiding if this is part of a menubar
-        //   (not a popup menu).
-        if ([menu supermenu] != nil)
-        {
-            [self hideShadowedMenuItem: kMCShadowedItemAbout menu: menu];
-            [self hideShadowedMenuItem: kMCShadowedItemPreferences menu: menu];
-            [self hideShadowedMenuItem: kMCShadowedItemQuit menu: menu];
-        }
-        
-        // SN-2014-22-06: [[ Bug 13836 ]] This menu is now up-to-date
-        m_menu -> needs_update = false;
-=======
     }
     
     // MW-2014-10-29: [[ Bug 13848 ]] Only do the item hiding if this is part of a menubar
     //   (not a popup menu).
     if ([menu supermenu] != nil)
     {
-        [self hideShadowedMenuItem: @"About" menu: menu];
-        [self hideShadowedMenuItem: @"Preferences" menu: menu];
-        [self hideShadowedMenuItem: @"Quit" menu: menu];
->>>>>>> bb6954b0
+        [self hideShadowedMenuItem: kMCShadowedItemAbout menu: menu];
+        [self hideShadowedMenuItem: kMCShadowedItemPreferences menu: menu];
+        [self hideShadowedMenuItem: kMCShadowedItemQuit menu: menu];
     }
 }
 
