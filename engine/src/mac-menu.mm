--- conflicted
+++ resolved
@@ -423,11 +423,7 @@
     // SN-2014-12-05: [[ Bug 14019 ]] Forbid any Cmd-key reaction when the target is the colour picker
     // (that colour picker is modal after all)
     if ([[[event window] delegate] isKindOfClass: [MCColorPanelDelegate class]])
-<<<<<<< HEAD
-        return false;
-=======
         return NO;
->>>>>>> 6da19fca
 
 	// If the event is not targetted at one of our windows, we just let things
 	// flow as normal.
