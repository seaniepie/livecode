/* Copyright (C) 2003-2013 Runtime Revolution Ltd.

This file is part of LiveCode.

LiveCode is free software; you can redistribute it and/or modify it under
the terms of the GNU General Public License v3 as published by the Free
Software Foundation.

LiveCode is distributed in the hope that it will be useful, but WITHOUT ANY
WARRANTY; without even the implied warranty of MERCHANTABILITY or
FITNESS FOR A PARTICULAR PURPOSE.  See the GNU General Public License
for more details.

You should have received a copy of the GNU General Public License
along with LiveCode.  If not see <http://www.gnu.org/licenses/>.  */

////////////////////////////////////////////////////////////////////////////////
//
//  Private Source File:
//    deploy.cpp
//
//  Description:
//    This file contains common methods for use by the various deploy modules.
//    In particular, it contains the implementation of the MCDeployFile
//    abstraction, and implementation of the ide 'deploy' command.
//
//  Changes:
//    2009-06-20 MW Created.
//    2009-06-22 MW Committed first working version.
//    2009-06-23 MW Refactored common project writing code to here.
//    2009-06-24 MW Expanded MCDeployWriteProject to allow creation of more
//                  robust project info suitable for both revlets and exes.
//    2009-06-25 MW Added error catching to the deploy command.
//                  Fixed glitch in md5_append_file to make sure stream begins
//                  at start.
//    2009-06-26 MW Fixed error in MCDeployCompress* methods causing wrong data
//                  to be used (buffer overwritten in wrong place).
//    2009-06-29 MW Added in native path conversion to file paths in deploy.
//                  Added implementation of MCDeployCatch - used to get the last
//                  error thrown by a deploy method.
//                  Added MCDeployErrorToString - used to get a human-readable
//                  account of a deploy error.
//                  Added setting of 'version_info' member of params to enable
//                  creation of VERSIONINFO resource on Windows.
//    2009-06-30 MW Restructed projectinfo output to use new extensible section
//                  based format.
//    2009-07-01 MW Added check for media edition in deploy command.
//    2009-07-04 MW Rewrote project generation portion to use new capsule
//                  abstraction.
//    2009-07-07 MW Added support for manifest embedding on Windows (currently
//                  Enterprise only).
//                  Added support spill file creation.
//    2009-07-12 MW Added support for _internal sign command for Windows
//                  Authenticode signing.
//    2010-05-08 MW Added support for payload option when building installers.
//                  Adjusted icon and manifest option fetching to use filepath
//                  routines.
//    2010-09-06 MW Removed edition restrictions for switch to LiveCode.
//
////////////////////////////////////////////////////////////////////////////////

#include "prefix.h"

#include "globdefs.h"
#include "objdefs.h"
#include "parsedef.h"
#include "filedefs.h"

#include "exec.h"
//#include "execpt.h"
#include "handler.h"
#include "scriptpt.h"
#include "variable.h"
#include "statemnt.h"
#include "globals.h"
#include "param.h"
#include "dispatch.h"
#include "osspec.h"

#include "ide.h"
#include "deploy.h"
#include "mode.h"
#include "license.h"

#include "debug.h"

#include "capsule.h"

////////////////////////////////////////////////////////////////////////////////

extern Boolean InitSSLCrypt(void);

////////////////////////////////////////////////////////////////////////////////

static const char *kMCDeployArchitectureStrings[] =
{
    "",
    "i386",
    "x86-64",
    "armv6",
    "armv7",
    "armv7s",
    "arm64",
    "ppc",
    "ppc64",
    nil,
};

typedef struct
{
    MCDeployParameters* params;
    MCExecContext* ctxt;
}
MCDeployArrayApplyCallbackContext;

static bool MCDeployMapArchitectureString(MCStringRef p_string, MCDeployArchitecture& r_architecture)
{
    for(uindex_t i = 0; kMCDeployArchitectureStrings[i] != nil; i++)
    {
        // As 'p_string' is an MCString the '==' operator does a caseless comparison.
        if (MCStringIsEqualToCString(p_string, kMCDeployArchitectureStrings[i], kMCStringOptionCompareCaseless))
        {
            r_architecture = (MCDeployArchitecture)i;
            return true;
        }
    }

    return false;
}

static bool MCDeployPushMinOSVersion(MCDeployParameters* p_params, MCDeployArchitecture p_arch, MCStringRef p_vers_string)
{
    // Use sscanf to parse out the version string. We don't check the return value of
    // sscanf as we don't care - any malformed / missing components will come out as
    // 0.
    int t_major, t_minor, t_inc;
    t_major = t_minor = t_inc = 0;

    MCAutoPointer<char> t_native_string;
    MCStringConvertToCString(p_vers_string, &t_native_string);
    sscanf(*t_native_string, "%d.%d.%d", &t_major, &t_minor, &t_inc);

    if (!MCMemoryResizeArray(p_params -> min_os_version_count + 1, p_params -> min_os_versions, p_params -> min_os_version_count))
        return false;

    uint32_t t_version;
    t_version = (t_major & 0xFFFF) << 16;
    t_version |= (t_minor & 0xFF) << 8;
    t_version |= (t_inc & 0xFF) << 0;

    p_params -> min_os_versions[p_params -> min_os_version_count - 1] . architecture = p_arch;
    p_params -> min_os_versions[p_params -> min_os_version_count - 1] . version = t_version;

    return true;
}

static bool MCDeployGetArchitectures(void *context, MCArrayRef array, MCNameRef key, MCValueRef value)
{
    MCDeployArrayApplyCallbackContext *t_context;
    t_context = (MCDeployArrayApplyCallbackContext*)context;

    MCAutoStringRef t_value_as_string;
    MCDeployArchitecture t_arch;

    if (!t_context -> ctxt -> ConvertToString(value, &t_value_as_string))
        return false;

    if (!MCDeployMapArchitectureString(MCNameGetString(key), t_arch))
        return false;

    if (!MCDeployPushMinOSVersion(t_context -> params, t_arch, *t_value_as_string))
        return false;

    return true;
}

bool MCDeployParameters::InitWithArray(MCExecContext &ctxt, MCArrayRef p_array)
{
	MCStringRef t_temp_string;
	MCArrayRef t_temp_array;
	
	if (!ctxt.CopyOptElementAsFilepath(p_array, MCNAME("engine_ppc"), false, t_temp_string))
		return false;
	MCValueAssign(engine_ppc, t_temp_string);
	MCValueRelease(t_temp_string);
	
	if (!ctxt.CopyOptElementAsFilepath(p_array, MCNAME("engine_x86"), false, t_temp_string))
		return false;
	MCValueAssign(engine_x86, t_temp_string);
	MCValueRelease(t_temp_string);
	
	if (MCStringIsEmpty(engine_ppc) && MCStringIsEmpty(engine_x86))
	{
		if (!ctxt.CopyElementAsFilepath(p_array, MCNAME("engine"), false, t_temp_string))
			return false;
		MCValueAssign(engine, t_temp_string);
		MCValueRelease(t_temp_string);
	}
	
	if (!ctxt.CopyElementAsFilepath(p_array, MCNAME("stackfile"), false, t_temp_string))
		return false;
	MCValueAssign(stackfile, t_temp_string);
	MCValueRelease(t_temp_string);
	
    if (!ctxt.CopyOptElementAsFilepathArray(p_array, MCNAME("auxiliary_stackfiles"), false, t_temp_array))
		return false;
    MCValueAssign(auxiliary_stackfiles, t_temp_array);
	MCValueRelease(t_temp_array);
	
    // The externals listed by the IDE are LF separated
	if (!ctxt.CopyOptElementAsString(p_array, MCNAME("externals"), false, t_temp_string))
		return false;
    MCStringSplit(t_temp_string, MCSTR("\n"), nil, kMCStringOptionCompareExact, t_temp_array);
    MCValueAssign(externals, t_temp_array);
    MCValueRelease(t_temp_string);
    MCValueRelease(t_temp_array);
	
	if (!ctxt.CopyOptElementAsString(p_array, MCNAME("startup_script"), false, t_temp_string))
		return false;
	MCValueAssign(startup_script, t_temp_string);
	MCValueRelease(t_temp_string);
	
    // The redirects listed by the IDE are LF separated
	if (!ctxt.CopyOptElementAsString(p_array, MCNAME("redirects"), false, t_temp_string))
		return false;
    MCStringSplit(t_temp_string, MCSTR("\n"), nil, kMCStringOptionCompareExact, t_temp_array);
    MCValueAssign(redirects, t_temp_array);
    MCValueRelease(t_temp_string);
    MCValueRelease(t_temp_array);
	
	if (!ctxt.CopyOptElementAsFilepath(p_array, MCNAME("appicon"), false, t_temp_string))
		return false;
	MCValueAssign(app_icon, t_temp_string);
	MCValueRelease(t_temp_string);

	if (!ctxt.CopyOptElementAsFilepath(p_array, MCNAME("docicon"), false, t_temp_string))
		return false;
	MCValueAssign(doc_icon, t_temp_string);
	MCValueRelease(t_temp_string);
	
	if (!ctxt.CopyOptElementAsFilepath(p_array, MCNAME("manifest"), false, t_temp_string))
		return false;
	MCValueAssign(manifest, t_temp_string);
	MCValueRelease(t_temp_string);
	
	if (!ctxt.CopyOptElementAsFilepath(p_array, MCNAME("payload"), false, t_temp_string))
		return false;
	MCValueAssign(payload, t_temp_string);
	MCValueRelease(t_temp_string);
	
	if (!ctxt.CopyOptElementAsFilepath(p_array, MCNAME("spill"), false, t_temp_string))
		return false;
	MCValueAssign(spill, t_temp_string);
	MCValueRelease(t_temp_string);
	
	if (!ctxt.CopyElementAsFilepath(p_array, MCNAME("output"), false, t_temp_string))
		return false;
	MCValueAssign(output, t_temp_string);
	MCValueRelease(t_temp_string);
	
	if (!ctxt.CopyOptElementAsArray(p_array, MCNAME("version"), false, t_temp_array))
		return false;
	MCValueAssign(version_info, t_temp_array);
	MCValueRelease(t_temp_array);

    // AL-2015-02-10: [[ Standalone Inclusions ]] Fetch the resource mappings, if any.
    if (!ctxt.CopyOptElementAsString(p_array, MCNAME("library"), false, t_temp_string))
        return false;
    MCStringSplit(t_temp_string, MCSTR("\n"), nil, kMCStringOptionCompareExact, t_temp_array);
    MCValueAssign(library, t_temp_array);
    MCValueRelease(t_temp_string);
    MCValueRelease(t_temp_array);

    // SN-2015-02-16: [[ iOS Font mapping ]] Read the fontmappings options from the deploy parameters.
    if (!ctxt.CopyOptElementAsString(p_array, MCNAME("fontmappings"), false, t_temp_string))
        return false;
    MCStringSplit(t_temp_string, MCSTR("\n"), nil, kMCStringOptionCompareExact, t_temp_array);
    MCValueAssign(fontmappings, t_temp_array);
    MCValueRelease(t_temp_string);
    MCValueRelease(t_temp_array);

    // The 'min_os_version' is either a string or an array. If it is a string then
    // it encodes the version against the 'Unknown' architecture which is interpreted
    // by the deploy command to mean all architectures. Otherwise, the keys in the
    // array are assumed to be architecture names and each is pushed on the array.
    // If the 'min_os_version' is empty, then no change is brought to the binaries.
    // If multiple entries are present, then the 'unknown' mapping is used for any
    // architecture not explicitly specified. The current architecture strings that are
    // known are:
    //   i386, x86-64, armv6, armv7, armv7s, arm64, ppc, ppc64
    // The empty string is taken to be 'unknown'.
    if (!ctxt . CopyOptElementAsArray(p_array, MCNAME("min_os_version"), false, t_temp_array))
        return false;

    // SN-2015-02-04: [[ Merge-6.7.2 ]] If the array is empty, try to convert to a string.
    if (!MCArrayIsEmpty(t_temp_array))
    {
        MCDeployArrayApplyCallbackContext t_context;
        t_context . ctxt = &ctxt;
        t_context . params = this;

        bool t_success;
        t_success = MCArrayApply(t_temp_array, MCDeployGetArchitectures, (void*)&t_context);
        MCValueRelease(t_temp_array);

        if (!t_success)
            return false;
    }
    else
    {
        MCValueRelease(t_temp_array);
        if (!ctxt . CopyOptElementAsString(p_array, MCNAME("min_os_version"), false, t_temp_string))
            return false;
        
        if (!MCStringIsEmpty(t_temp_string))
            MCDeployPushMinOSVersion(this, kMCDeployArchitecture_Unknown, t_temp_string);
        
        MCValueRelease(t_temp_string);
    }
	
	if (!ctxt.CopyOptElementAsFilepathArray(p_array, MCNAME("modules"), false, t_temp_array))
		return false;
	MCValueAssign(modules, t_temp_array);
	MCValueRelease(t_temp_array);
	
    return true;
}

////////////////////////////////////////////////////////////////////////////////

static bool MCDeployWriteDefinePrologueSection(const MCDeployParameters& p_params, MCDeployCapsuleRef p_capsule)
{
	MCCapsulePrologueSection t_prologue;
	
	return MCDeployCapsuleDefine(p_capsule, kMCCapsuleSectionTypePrologue, &t_prologue, sizeof(t_prologue));
}

// This method generates the standalone specific capsule elements. This is
// just a Standalone Prologue section at the moment.
static bool MCDeployWriteCapsuleDefineStandaloneSections(const MCDeployParameters& p_params, MCDeployCapsuleRef p_capsule)
{
	bool t_success;
	t_success = true;

	if (t_success)
		t_success = MCDeployWriteDefinePrologueSection(p_params, p_capsule);

	return t_success;
}

// This method constructs and then writes out a capsule to the given output file.
// The capsule contents is derived from the deploy parameters structure.
// The offset in the file after writing is returned in x_offset.
bool MCDeployWriteCapsule(const MCDeployParameters& p_params, MCDeployFileRef p_output, uint32_t& x_offset)
{
	bool t_success;
	t_success = true;

	// Open the stackfile.
	MCDeployFileRef t_stackfile;
	t_stackfile = NULL;
	if (t_success && !MCDeployFileOpen(p_params . stackfile, kMCOpenFileModeRead, t_stackfile))
		t_success = MCDeployThrow(kMCDeployErrorNoStackfile);

	// Open the spill file, if required
	MCDeployFileRef t_spill;
	t_spill = NULL;
	if (t_success && !MCStringIsEmpty(p_params . spill) && !MCDeployFileOpen(p_params . spill, kMCOpenFileModeCreate, t_spill))
		t_success = MCDeployThrow(kMCDeployErrorNoSpill);

	// First create our deployment capsule
	MCDeployCapsuleRef t_capsule;
	t_capsule = nil;
	if (t_success)
		t_success = MCDeployCapsuleCreate(t_capsule);

	// Next, the first thing to do is to add the the header section.
	if (t_success)
		t_success = MCDeployWriteCapsuleDefineStandaloneSections(p_params, t_capsule);

	// Add any redirects
<<<<<<< HEAD
	if (t_success)
		for(uindex_t i = 0; i < MCArrayGetCount(p_params.redirects) && t_success; i++)
=======
    if (t_success)
		for(uint32_t i = 0; i < MCArrayGetCount(p_params.redirects) && t_success; i++)
>>>>>>> 36c38899
		{
			MCValueRef t_val;
            /* UNCHECKED */ MCArrayFetchValueAtIndex(p_params.redirects, i + 1, t_val);
			t_success = MCDeployCapsuleDefineString(t_capsule, kMCCapsuleSectionTypeRedirect, (MCStringRef)t_val);
		}
<<<<<<< HEAD
    
    ////////
    
    // Add all the modules before the stacks, this is so that widgets can resolve
    // themselves on load.
    MCAutoArray<MCDeployFileRef> t_module_files;
	if (t_success)
		t_success = t_module_files . New(MCArrayGetCount(p_params . modules));
    if (t_success)
        for(uindex_t i = 0; i < MCArrayGetCount(p_params.modules) && t_success; i++)
        {
            MCValueRef t_module_filename;
            /* UNCHECKED */ MCArrayFetchValueAtIndex(p_params .modules, i + 1, t_module_filename);
			if (t_success && !MCDeployFileOpen((MCStringRef)t_module_filename, kMCOpenFileModeRead, t_module_files[i]))
				t_success = MCDeployThrow(kMCDeployErrorNoModule);
            if (t_success)
                t_success = MCDeployCapsuleDefineFromFile(t_capsule, kMCCapsuleSectionTypeModule, t_module_files[i]);
        }
    
    // TEMPORARY - Iterator through all loaded extensions and add them to the list.
    if (t_success)
    {
        extern bool MCEngineIterateExtensionFilenames(uintptr_t& x_iterator, MCStringRef& r_filename);
        MCStringRef t_filename;
        uintptr_t t_iterator;
        t_iterator = 0;
        while(t_success && MCEngineIterateExtensionFilenames(t_iterator, t_filename))
        {
            MCDeployFileRef t_file;
            t_file = nil;
            if (t_success &&
                !MCDeployFileOpen(t_filename, kMCOpenFileModeRead, t_file))
                t_success = MCDeployThrow(kMCDeployErrorNoModule);
            if (t_success)
                t_success = t_module_files . Push(t_file);
            if (t_success)
                t_success = MCDeployCapsuleDefineFromFile(t_capsule, kMCCapsuleSectionTypeModule, t_file);
            if (!t_success && t_file != nil)
                MCDeployFileClose(t_file);
        }
    }
    
    ////////
    
=======
			
    // Add any font mappings
    if (t_success)
        for(uint32_t i = 0; i < MCArrayGetCount(p_params.fontmappings) && t_success; i++)
        {
            MCValueRef t_val;
            /* UNCHECKED */ MCArrayFetchValueAtIndex(p_params.fontmappings, i + 1, t_val);
            t_success = MCDeployCapsuleDefineString(t_capsule, kMCCapsuleSectionTypeFontmap, (MCStringRef)t_val);
        }

>>>>>>> 36c38899
	// Now we add the main stack
	if (t_success)
		t_success = MCDeployCapsuleDefineFromFile(t_capsule, kMCCapsuleSectionTypeStack, t_stackfile);

	// Now we add the auxillary stackfiles, if any
	MCAutoArray<MCDeployFileRef> t_aux_stackfiles;
	if (t_success)
        t_success = t_aux_stackfiles . New(MCArrayGetCount(p_params . auxiliary_stackfiles));
	if (t_success)
        for(uindex_t i = 0; i < MCArrayGetCount(p_params.auxiliary_stackfiles) && t_success; i++)
		{
			MCValueRef t_val;
            /* UNCHECKED */ MCArrayFetchValueAtIndex(p_params.auxiliary_stackfiles, i + 1, t_val);
			if (t_success && !MCDeployFileOpen((MCStringRef)t_val, kMCOpenFileModeRead, t_aux_stackfiles[i]))
				t_success = MCDeployThrow(kMCDeployErrorNoAuxStackfile);
			if (t_success)
				t_success = MCDeployCapsuleDefineFromFile(t_capsule, kMCCapsuleSectionTypeAuxiliaryStack, t_aux_stackfiles[i]);
		}
	
    // AL-2015-02-10: [[ Standalone Inclusions ]] Add the resource mappings, if any.
    if (t_success)
        for(uindex_t i = 0; i < MCArrayGetCount(p_params.library) && t_success; i++)
        {
            MCValueRef t_val;
            /* UNCHECKED */ MCArrayFetchValueAtIndex(p_params.library, i + 1, t_val);
            t_success = MCDeployCapsuleDefineString(t_capsule, kMCCapsuleSectionTypeLibrary, (MCStringRef)t_val);
        }
    
	// Now add the externals, if any
	if (t_success)
		for(uindex_t i = 0; i < MCArrayGetCount(p_params.externals) && t_success; i++)
		{
			MCValueRef t_val;
            /* UNCHECKED */ MCArrayFetchValueAtIndex(p_params.externals, i + 1, t_val);
			t_success = MCDeployCapsuleDefineString(t_capsule, kMCCapsuleSectionTypeExternal, (MCStringRef)t_val);
		}
			
	// Now add the startup script, if any.
	if (t_success && (!MCStringIsEmpty(p_params . startup_script)))
		t_success = MCDeployCapsuleDefineString(t_capsule, kMCCapsuleSectionTypeStartupScript, p_params . startup_script);
    
	// Now a digest
	if (t_success)
		t_success = MCDeployCapsuleChecksum(t_capsule);

	// Finally the epilogue
	if (t_success)
		t_success = MCDeployCapsuleDefine(t_capsule, kMCCapsuleSectionTypeEpilogue, nil, 0);

	// Now we write it
	if (t_success)
		t_success = MCDeployCapsuleGenerate(t_capsule, p_output, t_spill, x_offset);

	MCDeployCapsuleDestroy(t_capsule);
	for(uindex_t i = 0; i < t_aux_stackfiles . Size(); i++)
		MCDeployFileClose(t_aux_stackfiles[i]);
    for(uindex_t i = 0; i < t_module_files . Size(); i++)
        MCDeployFileClose(t_module_files[i]);
	MCDeployFileClose(t_spill);
	MCDeployFileClose(t_stackfile);

	return t_success;
}

// This method writes out a project capsule. This consists of a length uint32_t
// followed by the capsule data. The size returned always falls on a 4-byte
// boundary.
bool MCDeployWriteProject(const MCDeployParameters& p_params, bool p_to_network, MCDeployFileRef p_output, uint32_t p_output_offset, uint32_t& r_project_size)
{
	bool t_success;
	t_success = true;

	// A capsule struct is simply a uint32_t followed by the data
	uint32_t t_offset;
	t_offset = p_output_offset + sizeof(uint32_t);

	// First write the capsule to the output file, leaving room for the size field.
	// Note that a capsule is always a multiple of four bytes in length, so offset
	// will be rounded to a nice value.
	if (t_success)
		t_success = MCDeployWriteCapsule(p_params, p_output, t_offset);

	// Work out the size of the capsule struct (including size field)
	uint32_t t_project_size;
	if (t_success)
		t_project_size = t_offset - p_output_offset;

	// Now write out the size field
	if (t_success)
	{
		uint32_t t_swapped_size;
		t_swapped_size = t_project_size;
		if (!MCStringIsEmpty(p_params . spill))
			t_swapped_size |= 1U << 31;
		MCDeployByteSwap32(p_to_network, t_swapped_size); 
		t_success = MCDeployFileWriteAt(p_output, &t_swapped_size, sizeof(uint32_t), p_output_offset);
	}

	// Return the project size 
	if (t_success)
		r_project_size = t_project_size;

	return t_success;
}

// This method writes out a payload capsule. This is a length uint32_t followed
// by the contents of the given file. The size returned always falls on a 4-byte
// boundary.
bool MCDeployWritePayload(const MCDeployParameters& p_params, bool p_to_network, MCDeployFileRef p_output, uint32_t p_output_offset, uint32_t& r_payload_size)
{
	bool t_success;
	t_success = true;

	// First try to open the payload file
	MCDeployFileRef t_payload;
	t_payload = nil;
	if (t_success && !MCDeployFileOpen(p_params . payload, kMCOpenFileModeRead, t_payload))
		t_success = MCDeployThrow(kMCDeployErrorNoPayload);

	// Next measure the file to find out how big it is
	uint32_t t_payload_size;
	t_payload_size = 0;
	if (t_success)
		t_success = MCDeployFileMeasure(t_payload, t_payload_size);

	// Now write out the uint32_t size field (including itself)
	if (t_success)
	{
		uint32_t t_swapped_size;
		t_swapped_size = t_payload_size + sizeof(uint32_t);
		MCDeployByteSwap32(p_to_network, t_swapped_size);
		t_success = MCDeployFileWriteAt(p_output, &t_swapped_size, sizeof(uint32_t), p_output_offset);
	}
	
	// Next copy across the payload data
	if (t_success)
		t_success = MCDeployFileCopy(p_output, p_output_offset + sizeof(uint32_t), t_payload, 0, t_payload_size);

	// Return the actual payload size, including padding up to nearest 4 byte
	// boundary.
	if (t_success)
	{
		t_payload_size += sizeof(uint32_t);
		t_payload_size = (t_payload_size + 3) & ~3;
		r_payload_size = t_payload_size;
	}

	// Close any file that we open
	if (t_payload != nil)
		MCDeployFileClose(t_payload);

	return t_success;
}

////////////////////////////////////////////////////////////////////////////////

MCIdeDeploy::MCIdeDeploy(void)
{
	m_params = NULL;
    m_platform = PLATFORM_NONE;
}

MCIdeDeploy::~MCIdeDeploy(void)
{
	delete m_params;
}

Parse_stat MCIdeDeploy::parse(MCScriptPoint& sp)
{
	Symbol_type t_type;
	if (sp . next(t_type) == PS_NORMAL && t_type == ST_ID)
	{
		if (sp . token_is_cstring("windows"))
			m_platform = PLATFORM_WINDOWS;
		else if (sp . token_is_cstring("linux"))
			m_platform = PLATFORM_LINUX;
		else if (sp . token_is_cstring("macosx"))
			m_platform = PLATFORM_MACOSX;
		else if (sp . token_is_cstring("ios"))
			m_platform = PLATFORM_IOS;
		else if (sp . token_is_cstring("android"))
			m_platform = PLATFORM_ANDROID;
		else if (sp . token_is_cstring("winmobile"))
			m_platform = PLATFORM_WINMOBILE;
		else if (sp . token_is_cstring("linuxmobile"))
			m_platform = PLATFORM_LINUXMOBILE;
		else if (sp . token_is_cstring("iosembedded"))
			m_platform = PLATFORM_IOS_EMBEDDED;
		else if (sp . token_is_cstring("androidembedded"))
			m_platform = PLATFORM_ANDROID_EMBEDDED;
		else
			return PS_ERROR;
	}
	else
		return PS_ERROR;

	return sp . parseexp(False, True, &m_params);
}

void MCIdeDeploy::exec_ctxt(MCExecContext& ctxt)
{
    bool t_soft_error;
    t_soft_error = false;
    bool t_has_error;
    t_has_error = false;
    
    // Clear the result as we return an error there
	ctxt . SetTheResultToEmpty();
    
    MCAutoArrayRef t_array;
    if (!ctxt . EvalExprAsArrayRef(m_params, EE_UNDEFINED, &t_array))
        return;

    MCDeployParameters t_params;
    t_has_error = !t_params.InitWithArray(ctxt, *t_array);
	
	// If platform is iOS and we are not Mac then error
#ifndef _MACOSX
	if (!t_has_error && (m_platform == PLATFORM_IOS || m_platform == PLATFORM_IOS_EMBEDDED))
	{
		ctxt . SetTheResultToCString("ios deployment not supported on this platform");
		t_soft_error = true;
        t_has_error = true;
	}
#endif

	// Now, if we are not licensed for a target, then its an error.
	bool t_is_licensed;
	t_is_licensed = false;
	if (m_platform == PLATFORM_WINDOWS)
		t_is_licensed = (MClicenseparameters . deploy_targets & kMCLicenseDeployToWindows) != 0;
	else if (m_platform == PLATFORM_MACOSX)
		t_is_licensed = (MClicenseparameters . deploy_targets & kMCLicenseDeployToMacOSX) != 0;
	else if (m_platform == PLATFORM_LINUX)
		t_is_licensed = (MClicenseparameters . deploy_targets & kMCLicenseDeployToLinux) != 0;
	else if (m_platform == PLATFORM_IOS)
		t_is_licensed = (MClicenseparameters . deploy_targets & kMCLicenseDeployToIOS) != 0;
	else if (m_platform == PLATFORM_ANDROID)
		t_is_licensed = (MClicenseparameters . deploy_targets & kMCLicenseDeployToAndroid) != 0;
	else if (m_platform == PLATFORM_IOS_EMBEDDED)
		t_is_licensed = (MClicenseparameters . deploy_targets & kMCLicenseDeployToIOSEmbedded) != 0;
	else if (m_platform == PLATFORM_ANDROID_EMBEDDED)
		t_is_licensed = (MClicenseparameters . deploy_targets & kMCLicenseDeployToAndroidEmbedded) != 0;

	if (!t_is_licensed)
	{
		ctxt . SetTheResultToCString("not licensed to deploy to target platform");
		t_soft_error = true;
		t_has_error = true;
	}

	if (!t_has_error)
	{
		if (m_platform == PLATFORM_WINDOWS)
			MCDeployToWindows(t_params);
		else if (m_platform == PLATFORM_LINUX)
			MCDeployToLinux(t_params);
		else if (m_platform == PLATFORM_MACOSX)
			MCDeployToMacOSX(t_params);
		else if (m_platform == PLATFORM_IOS)
			MCDeployToIOS(t_params, false);
		else if (m_platform == PLATFORM_ANDROID)
			MCDeployToAndroid(t_params);
		else if (m_platform == PLATFORM_IOS_EMBEDDED)
			MCDeployToIOS(t_params, true);

		MCDeployError t_error;
		t_error = MCDeployCatch();
		if (t_error != kMCDeployErrorNone)
            ctxt . SetTheResultToCString(MCDeployErrorToString(t_error));
        else
            ctxt . SetTheResultToEmpty();
    }
    
    if (t_has_error && !t_soft_error)
        ctxt . Throw();
}

////////////////////////////////////////////////////////////////////////////////

MCIdeSign::MCIdeSign(void)
{
	m_params = NULL;
    m_platform = PLATFORM_NONE;
}

MCIdeSign::~MCIdeSign(void)
{
	delete m_params;
}

Parse_stat MCIdeSign::parse(MCScriptPoint& sp)
{
	Symbol_type t_type;

	if (sp . next(t_type) == PS_NORMAL && t_type == ST_ID)
	{
		if (sp . token_is_cstring("windows"))
			m_platform = PLATFORM_WINDOWS;
		else if (sp . token_is_cstring("linux"))
			m_platform = PLATFORM_LINUX;
		else if (sp . token_is_cstring("macosx"))
			m_platform = PLATFORM_MACOSX;
		else
			return PS_ERROR;
	}
	else
		return PS_ERROR;

	return sp . parseexp(False, True, &m_params);
}

void MCIdeSign::exec_ctxt(MCExecContext &ctxt)
{
	// Clear the result as we return an error there
	ctxt . SetTheResultToEmpty();

    MCAutoArrayRef t_array;
    if (!ctxt . EvalExprAsArrayRef(m_params, EE_UNDEFINED, &t_array))
        return;
    MCDeploySignParameters t_params;

	if (!ctxt . HasError())
		if (!ctxt.CopyOptElementAsString(*t_array, MCNAME("passphrase"), false, t_params.passphrase))
			ctxt . Throw();
	if (!ctxt . HasError())
		if (!ctxt.CopyOptElementAsFilepath(*t_array, MCNAME("certificate"), false, t_params.certificate))
			ctxt . Throw();
	if (!ctxt . HasError())
		if (!ctxt.CopyOptElementAsFilepath(*t_array, MCNAME("privatekey"), false, t_params.privatekey))
			ctxt . Throw();
	if (!ctxt . HasError())
		if (!ctxt.CopyOptElementAsFilepath(*t_array, MCNAME("certstore"), false, t_params.certstore))
			ctxt . Throw();
	if (!ctxt . HasError())
		if (!ctxt.CopyOptElementAsString(*t_array, MCNAME("timestamper"), false, t_params.timestamper))
			ctxt . Throw();
	if (!ctxt . HasError())
		if (!ctxt.CopyOptElementAsString(*t_array, MCNAME("description"), false, t_params.description))
			ctxt . Throw();
	if (!ctxt . HasError())
		if (!ctxt.CopyOptElementAsString(*t_array, MCNAME("url"), false, t_params.url))
			ctxt . Throw();
	if (!ctxt . HasError())
		if (!ctxt.CopyElementAsFilepath(*t_array, MCNAME("input"), false, t_params.input))
			ctxt . Throw();
	if (!ctxt . HasError())
		if (!ctxt.CopyElementAsFilepath(*t_array, MCNAME("output"), false, t_params.output))
			ctxt . Throw();
	
	if (!ctxt . HasError())
		if (t_params . certstore != NULL && (t_params . certificate != NULL || t_params . privatekey != NULL))
			ctxt . Throw();

	if (!ctxt . HasError())
		if (t_params . certstore == NULL && (t_params . certificate == NULL || t_params . privatekey == NULL))
			ctxt . Throw();

	bool t_can_sign;
	t_can_sign = true;
	if (!ctxt . HasError() && !InitSSLCrypt())
	{
		ctxt . SetTheResultToCString("could not initialize SSL");
		t_can_sign = false;
	}

	if (t_can_sign && !ctxt . HasError())
	{
        MCExecContext *t_old_ec;
        t_old_ec = MCECptr;
        
        MCECptr = &ctxt;
        
		if (m_platform == PLATFORM_WINDOWS)
			MCDeploySignWindows(t_params);
        
        MCECptr = t_old_ec;

		MCDeployError t_error;
		t_error = MCDeployCatch();
		if (t_error != kMCDeployErrorNone)
			ctxt . SetTheResultToCString(MCDeployErrorToString(t_error));
	}

	return;
}

////////////////////////////////////////////////////////////////////////////////

MCIdeDiet::MCIdeDiet(void)
{
	m_params = NULL;
    m_platform = PLATFORM_NONE;
}

MCIdeDiet::~MCIdeDiet(void)
{
	delete m_params;
}

Parse_stat MCIdeDiet::parse(MCScriptPoint& sp)
{
	Symbol_type t_type;

	if (sp . next(t_type) == PS_NORMAL && t_type == ST_ID)
	{
		if (sp . token_is_cstring("windows"))
			m_platform = PLATFORM_WINDOWS;
		else if (sp . token_is_cstring("linux"))
			m_platform = PLATFORM_LINUX;
		else if (sp . token_is_cstring("macosx"))
			m_platform = PLATFORM_MACOSX;
		else
			return PS_ERROR;
	}
	else
		return PS_ERROR;

	return sp . parseexp(False, True, &m_params);
}

void MCIdeDiet::exec_ctxt(MCExecContext& ctxt)
{
	// Clear the result as we return an error there
	ctxt . SetTheResultToEmpty();
    
    MCAutoArrayRef t_array;
    if (!ctxt . EvalExprAsArrayRef(m_params, EE_UNDEFINED, &t_array))
        return;

	MCDeployDietParameters t_params;

	if (!ctxt . HasError())
		if (!ctxt.CopyElementAsFilepath(*t_array, MCNAME("input"), false, t_params.input))
			ctxt . Throw();
	if (!ctxt . HasError())
		if (!ctxt.CopyElementAsFilepath(*t_array, MCNAME("output"), false, t_params.output))
            ctxt . Throw();	
	if (!ctxt . HasError())
		if (!ctxt.CopyOptElementAsBoolean(*t_array, MCNAME("keep_x86"), false, t_params.keep_x86))
			ctxt . Throw();
	if (!ctxt . HasError())
		if (!ctxt.CopyOptElementAsBoolean(*t_array, MCNAME("keep_x86_64"), false, t_params.keep_x86_64))
			ctxt . Throw();
	if (!ctxt . HasError())
		if (!ctxt.CopyOptElementAsBoolean(*t_array, MCNAME("keep_ppc"), false, t_params.keep_ppc))
			ctxt . Throw();
	if (!ctxt . HasError())
		if (!ctxt.CopyOptElementAsBoolean(*t_array, MCNAME("keep_ppc64"), false, t_params.keep_ppc64))
			ctxt . Throw();
	if (!ctxt . HasError())
		if (!ctxt.CopyOptElementAsBoolean(*t_array, MCNAME("keep_arm"), false, t_params.keep_arm))
			ctxt . Throw();

	if (!ctxt . HasError())
		if (!ctxt.CopyOptElementAsBoolean(*t_array, MCNAME("keep_debug_symbols"), false, t_params.keep_debug_symbols))
			ctxt . Throw();

	if (!ctxt . HasError())
	{
		if (m_platform == PLATFORM_MACOSX)
			MCDeployDietMacOSX(t_params);

		MCDeployError t_error;
		t_error = MCDeployCatch();
		if (t_error != kMCDeployErrorNone)
			ctxt . SetTheResultToCString(MCDeployErrorToString(t_error));
	}
}

////////////////////////////////////////////////////////////////////////////////

static void stdfile_log(void *stream, const char *format, ...)
{
	va_list t_args;
	va_start(t_args, format);
	vfprintf((FILE *)stream, format, t_args);
	va_end(t_args);
}

/////////

MCIdeDmgDump::MCIdeDmgDump(void)
{
	m_filename = NULL;
}

MCIdeDmgDump::~MCIdeDmgDump(void)
{
	delete m_filename;
}

Parse_stat MCIdeDmgDump::parse(MCScriptPoint& sp)
{
	return sp . parseexp(False, True, &m_filename);
}

void MCIdeDmgDump::exec_ctxt(MCExecContext &ctxt)
{
	// Clear the result as we return an error there
	ctxt . SetTheResultToEmpty();

    MCAutoStringRef t_string;
    if (!ctxt . EvalExprAsStringRef(m_filename, EE_UNDEFINED, &t_string))
        return;
	
	if (!ctxt . HasError())
	{
        MCAutoPointer<char> temp;
        if (!MCStringConvertToCString(*t_string, &temp))
        {
            ctxt . Throw();
            return;
        }
		FILE *t_output;
		t_output = fopen("C:\\Users\\Mark\\Desktop\\dmg.txt", "w");
        if (t_output != nil)
        {
            MCDeployDmgDump(*temp, stdfile_log, t_output);
            fclose(t_output);
        }
    }
}

////////////////////////////////////////////////////////////////////////////////

MCIdeDmgBuild::MCIdeDmgBuild(void)
{
	m_items = NULL;
	m_filename = NULL;
}

MCIdeDmgBuild::~MCIdeDmgBuild(void)
{
	delete m_items;
	delete m_filename;
}

Parse_stat MCIdeDmgBuild::parse(MCScriptPoint& sp)
{
	if (sp . parseexp(False, True, &m_items) != PS_NORMAL)
		return PS_ERROR;
	if (sp . skip_token(SP_FACTOR, TT_TO, PT_TO) != PS_NORMAL)
		return PS_ERROR;
	if (sp . parseexp(False, True, &m_filename) != PS_NORMAL)
		return PS_ERROR;
	return PS_NORMAL;
}

void MCIdeDmgBuild::exec_ctxt(MCExecContext& ctxt)
{
    // Clear the result as we return an error there
	ctxt . SetTheResultToEmpty();

	/////////

    MCAutoArrayRef t_array;
    if (!ctxt . EvalExprAsArrayRef(m_items, EE_UNDEFINED, &t_array))
        return;
    
    if (!MCArrayIsSequence(*t_array))
    {
        ctxt . Throw();
        return;
    }
	
	MCAutoArray<MCDeployDmgItem> t_items;
	if (!ctxt . HasError())
	{
        if (!t_items . New(MCArrayGetCount(*t_array)))
            ctxt . Throw();
	}

	if (!ctxt . HasError())
		for(uindex_t i = 0; i < t_items . Size() && !ctxt . HasError(); i++)
		{
			MCValueRef t_val = nil;
			if (!MCArrayFetchValueAtIndex(*t_array, i + 1, t_val))
				ctxt . Throw();
			
			MCAutoArrayRef t_item_array;
			if (!ctxt . HasError())
				if (!ctxt.ConvertToArray(t_val, &t_item_array))
					ctxt . Throw();


			if (!ctxt . HasError())
			{
				MCAutoStringRef t_type;
				if (ctxt.CopyOptElementAsString(*t_item_array, MCNAME("type"), false, &t_type))
				{
					if (MCStringIsEqualToCString(*t_type, "folder", kMCCompareCaseless))
						t_items[i].is_folder = true;
					else if (MCStringIsEqualToCString(*t_type, "file", kMCCompareCaseless))
						t_items[i].is_folder = false;
					else
						ctxt . Throw();
				}
				else
					ctxt . Throw();
			}

			if (!ctxt . HasError())
				if (!ctxt.CopyElementAsUnsignedInteger(*t_item_array, MCNAME("parent"), false, t_items[i].parent))
					ctxt . Throw();
			if (!ctxt . HasError())
				if (!ctxt.CopyElementAsString(*t_item_array, MCNAME("name"), false, t_items[i].name))
					ctxt . Throw();

			if (!ctxt . HasError())
			{
				ctxt.CopyElementAsUnsignedInteger(*t_item_array, MCNAME("owner_id"), false, t_items[i].owner_id);
				ctxt.CopyElementAsUnsignedInteger(*t_item_array, MCNAME("group_id"), false, t_items[i].group_id);
				ctxt.CopyElementAsUnsignedInteger(*t_item_array, MCNAME("file_mode"), false, t_items[i].group_id);
				
				ctxt.CopyElementAsUnsignedInteger(*t_item_array, MCNAME("create_date"), false, t_items[i].create_date);
				ctxt.CopyElementAsUnsignedInteger(*t_item_array, MCNAME("content_mod_date"), false, t_items[i].content_mod_date);
				ctxt.CopyElementAsUnsignedInteger(*t_item_array, MCNAME("attribute_mod_date"), false, t_items[i].attribute_mod_date);
				ctxt.CopyElementAsUnsignedInteger(*t_item_array, MCNAME("access_date"), false, t_items[i].access_date);
				ctxt.CopyElementAsUnsignedInteger(*t_item_array, MCNAME("backup_date"), false, t_items[i].backup_date);
			}
		}

	/////////

    MCAutoStringRef t_string;
	if (!ctxt . HasError())
    {
        /* UNCHECKED */ ctxt . EvalExprAsStringRef(m_filename, EE_UNDEFINED, &t_string);
    }

	if (!ctxt . HasError())
	{
        MCAutoPointer<char> temp;
        if (!MCStringConvertToCString(*t_string, &temp))
        {
            ctxt . Throw();
            return;
        }
		MCDeployDmgParameters t_params;
		t_params . items = t_items . Ptr();
		t_params . item_count = t_items . Size();
		t_params . output = *temp;
		if (!MCDeployDmgBuild(t_params))
			ctxt . Throw();
	}

	////////

	return;
}

////////////////////////////////////////////////////////////////////////////////

MCIdeExtract::MCIdeExtract(void)
{
	m_filename = nil;
	m_segment_name = nil;
	m_section_name = nil;
}

MCIdeExtract::~MCIdeExtract(void)
{
	delete m_filename;
	delete m_segment_name;
	delete m_section_name;
}

// _internal extract x y from z
Parse_stat MCIdeExtract::parse(MCScriptPoint& sp)
{
	if (sp . parseexp(False, True, &m_segment_name) != PS_NORMAL)
		return PS_ERROR;
	if (sp . parseexp(False, True, &m_section_name) != PS_NORMAL)
		return PS_ERROR;
	if (sp . skip_token(SP_FACTOR, TT_FROM, PT_FROM) != PS_NORMAL)
		return PS_ERROR;
	if (sp . parseexp(False, True, &m_filename) != PS_NORMAL)
		return PS_ERROR;
	
	return PS_NORMAL;
}

void MCIdeExtract::exec_ctxt(MCExecContext& ctxt)
{
	
	MCAutoStringRef t_segment;
    if (!ctxt . EvalExprAsStringRef(m_segment_name, EE_IDE_EXTRACT_BADSEGMENT, &t_segment))
        return;
	
	MCAutoStringRef t_section;
    if (!ctxt . EvalExprAsStringRef(m_section_name, EE_IDE_EXTRACT_BADSECTION, &t_section))
        return;
	
	MCAutoStringRef t_filename;
    if (!ctxt . EvalExprAsStringRef(m_filename, EE_IDE_EXTRACT_BADFILENAME, &t_filename))
        return;

	void *t_data;
	uint32_t t_data_size;
    Exec_stat t_stat;
    t_stat = MCDeployExtractMacOSX(*t_filename, *t_segment, *t_section, t_data, t_data_size);
    if (t_stat == ES_NORMAL)
    {
        MCAutoStringRef t_string;
        /* UNCHECKED */ MCStringCreateWithNativeChars((const char_t*)t_data, t_data_size, &t_string);
        ctxt . SetItToValue(*t_string);
    }
    else
        ctxt . SetItToEmpty();
}

////////////////////////////////////////////////////////////////////////////////<|MERGE_RESOLUTION|>--- conflicted
+++ resolved
@@ -379,19 +379,13 @@
 		t_success = MCDeployWriteCapsuleDefineStandaloneSections(p_params, t_capsule);
 
 	// Add any redirects
-<<<<<<< HEAD
 	if (t_success)
 		for(uindex_t i = 0; i < MCArrayGetCount(p_params.redirects) && t_success; i++)
-=======
-    if (t_success)
-		for(uint32_t i = 0; i < MCArrayGetCount(p_params.redirects) && t_success; i++)
->>>>>>> 36c38899
 		{
 			MCValueRef t_val;
             /* UNCHECKED */ MCArrayFetchValueAtIndex(p_params.redirects, i + 1, t_val);
 			t_success = MCDeployCapsuleDefineString(t_capsule, kMCCapsuleSectionTypeRedirect, (MCStringRef)t_val);
 		}
-<<<<<<< HEAD
     
     ////////
     
@@ -436,7 +430,6 @@
     
     ////////
     
-=======
 			
     // Add any font mappings
     if (t_success)
@@ -447,7 +440,6 @@
             t_success = MCDeployCapsuleDefineString(t_capsule, kMCCapsuleSectionTypeFontmap, (MCStringRef)t_val);
         }
 
->>>>>>> 36c38899
 	// Now we add the main stack
 	if (t_success)
 		t_success = MCDeployCapsuleDefineFromFile(t_capsule, kMCCapsuleSectionTypeStack, t_stackfile);
