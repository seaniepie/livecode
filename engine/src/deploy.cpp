--- conflicted
+++ resolved
@@ -367,39 +367,6 @@
 
 static bool MCDeployWriteDefineLicenseSection(const MCDeployParameters& p_params, MCDeployCapsuleRef p_capsule)
 {
-<<<<<<< HEAD
-    MCAutoArrayRef t_license;
-    if (!MCArrayCreateMutable(&t_license))
-        return false;
-
-    // The edition byte encoding is development/standalone engine pair
-    // specific.
-    unsigned char t_edition;
-    switch(MClicenseparameters . license_class)
-    {
-        case kMCLicenseClassNone:
-            t_edition = 0;
-            break;
-            
-        case kMCLicenseClassCommunity:
-            t_edition = 1;
-            break;
-            
-        case kMCLicenseClassCommercial:
-            t_edition = 2;
-            break;
-        
-        case kMCLicenseClassProfessional:
-            t_edition = 3;
-            break;
-    }
-    
-    
-    return MCDeployCapsuleDefine(p_capsule,
-                                 kMCCapsuleSectionTypeLicense,
-                                 &t_edition,
-                                 sizeof(t_edition));
-=======
 	// The edition byte encoding is development/standalone engine pair
 	// specific.
 	unsigned char t_edition;
@@ -426,7 +393,6 @@
 								 kMCCapsuleSectionTypeLicense,
 								 &t_edition,
 								 sizeof(t_edition));
->>>>>>> 7246f5bb
 }
 
 // This method generates the standalone specific capsule elements. This is
@@ -435,27 +401,15 @@
 {
 	bool t_success;
 	t_success = true;
-<<<<<<< HEAD
-
-    // First emit the prologue.
+	
+	// First emit the prologue.
 	if (t_success)
 		t_success = MCDeployWriteDefinePrologueSection(p_params, p_capsule);
-
-    // Next emit the license info.
-    if (t_success)
-        t_success = MCDeployWriteDefineLicenseSection(p_params, p_capsule);
-    
-=======
-	
-	// First emit the prologue.
-	if (t_success)
-		t_success = MCDeployWriteDefinePrologueSection(p_params, p_capsule);
 	
 	// Next emit the license info.
 	if (t_success)
 		t_success = MCDeployWriteDefineLicenseSection(p_params, p_capsule);
 	
->>>>>>> 7246f5bb
 	return t_success;
 }
 
