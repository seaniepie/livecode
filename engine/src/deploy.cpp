--- conflicted
+++ resolved
@@ -90,98 +90,6 @@
 
 ////////////////////////////////////////////////////////////////////////////////
 
-<<<<<<< HEAD
-bool MCDeployParameters::InitWithArray(MCExecContext &ctxt, MCArrayRef p_array)
-{
-	MCStringRef t_temp_string;
-	MCArrayRef t_temp_array;
-	
-	if (!ctxt.CopyOptElementAsFilepath(p_array, MCNAME("engine_ppc"), false, t_temp_string))
-		return false;
-	MCValueAssign(engine_ppc, t_temp_string);
-	MCValueRelease(t_temp_string);
-	
-	if (!ctxt.CopyOptElementAsFilepath(p_array, MCNAME("engine_x86"), false, t_temp_string))
-		return false;
-	MCValueAssign(engine_x86, t_temp_string);
-	MCValueRelease(t_temp_string);
-	
-	if (MCStringIsEmpty(engine_ppc) && MCStringIsEmpty(engine_x86))
-	{
-		if (!ctxt.CopyElementAsFilepath(p_array, MCNAME("engine"), false, t_temp_string))
-			return false;
-		MCValueAssign(engine, t_temp_string);
-		MCValueRelease(t_temp_string);
-	}
-	
-	if (!ctxt.CopyElementAsFilepath(p_array, MCNAME("stackfile"), false, t_temp_string))
-		return false;
-	MCValueAssign(stackfile, t_temp_string);
-	MCValueRelease(t_temp_string);
-	
-	if (!ctxt.CopyOptElementAsFilepathArray(p_array, MCNAME("auxillary_stackfiles"), false, t_temp_array))
-		return false;
-	MCValueAssign(auxillary_stackfiles, t_temp_array);
-	MCValueRelease(t_temp_array);
-	
-    // The externals listed by the IDE are LF separated
-	if (!ctxt.CopyOptElementAsString(p_array, MCNAME("externals"), false, t_temp_string))
-		return false;
-    MCStringSplit(t_temp_string, MCSTR("\n"), nil, kMCStringOptionCompareExact, t_temp_array);
-    MCValueAssign(externals, t_temp_array);
-    MCValueRelease(t_temp_string);
-    MCValueRelease(t_temp_array);
-	
-	if (!ctxt.CopyOptElementAsString(p_array, MCNAME("startup_script"), false, t_temp_string))
-		return false;
-	MCValueAssign(startup_script, t_temp_string);
-	MCValueRelease(t_temp_string);
-	
-    // The redirects listed by the IDE are LF separated
-	if (!ctxt.CopyOptElementAsString(p_array, MCNAME("redirects"), false, t_temp_string))
-		return false;
-    MCStringSplit(t_temp_string, MCSTR("\n"), nil, kMCStringOptionCompareExact, t_temp_array);
-    MCValueAssign(redirects, t_temp_array);
-    MCValueRelease(t_temp_string);
-    MCValueRelease(t_temp_array);
-	
-	if (!ctxt.CopyOptElementAsFilepath(p_array, MCNAME("appicon"), false, t_temp_string))
-		return false;
-	MCValueAssign(app_icon, t_temp_string);
-	MCValueRelease(t_temp_string);
-
-	if (!ctxt.CopyOptElementAsFilepath(p_array, MCNAME("docicon"), false, t_temp_string))
-		return false;
-	MCValueAssign(doc_icon, t_temp_string);
-	MCValueRelease(t_temp_string);
-	
-	if (!ctxt.CopyOptElementAsFilepath(p_array, MCNAME("manifest"), false, t_temp_string))
-		return false;
-	MCValueAssign(manifest, t_temp_string);
-	MCValueRelease(t_temp_string);
-	
-	if (!ctxt.CopyOptElementAsFilepath(p_array, MCNAME("payload"), false, t_temp_string))
-		return false;
-	MCValueAssign(payload, t_temp_string);
-	MCValueRelease(t_temp_string);
-	
-	if (!ctxt.CopyOptElementAsFilepath(p_array, MCNAME("spill"), false, t_temp_string))
-		return false;
-	MCValueAssign(spill, t_temp_string);
-	MCValueRelease(t_temp_string);
-	
-	if (!ctxt.CopyElementAsFilepath(p_array, MCNAME("output"), false, t_temp_string))
-		return false;
-	MCValueAssign(output, t_temp_string);
-	MCValueRelease(t_temp_string);
-	
-	if (!ctxt.CopyOptElementAsArray(p_array, MCNAME("version"), false, t_temp_array))
-		return false;
-	MCValueAssign(version_info, t_temp_array);
-	MCValueRelease(t_temp_array);
-	
-	return true;
-=======
 static const char *kMCDeployArchitectureStrings[] =
 {
     "",
@@ -196,43 +104,200 @@
     nil,
 };
 
-static bool MCDeployMapArchitectureString(const MCString& p_string, MCDeployArchitecture& r_architecture)
+typedef struct
+{
+    MCDeployParameters* params;
+    MCExecContext* ctxt;
+}
+MCDeployArrayApplyCallbackContext;
+
+static bool MCDeployMapArchitectureString(MCStringRef p_string, MCDeployArchitecture& r_architecture)
 {
     for(uindex_t i = 0; kMCDeployArchitectureStrings[i] != nil; i++)
     {
         // As 'p_string' is an MCString the '==' operator does a caseless comparison.
-        if (p_string == kMCDeployArchitectureStrings[i])
+        if (MCStringIsEqualToCString(p_string, kMCDeployArchitectureStrings[i], kMCStringOptionCompareCaseless))
         {
             r_architecture = (MCDeployArchitecture)i;
             return true;
         }
     }
-    
+
     return false;
 }
 
-static Exec_stat MCDeployPushMinOSVersion(MCDeployParameters& p_params, MCDeployArchitecture p_arch, const char *p_vers_string)
+static bool MCDeployPushMinOSVersion(MCDeployParameters* p_params, MCDeployArchitecture p_arch, MCStringRef p_vers_string)
 {
     // Use sscanf to parse out the version string. We don't check the return value of
     // sscanf as we don't care - any malformed / missing components will come out as
     // 0.
     int t_major, t_minor, t_inc;
     t_major = t_minor = t_inc = 0;
-    sscanf(p_vers_string, "%d.%d.%d", &t_major, &t_minor, &t_inc);
-    
-    if (!MCMemoryResizeArray(p_params . min_os_version_count + 1, p_params . min_os_versions, p_params . min_os_version_count))
-        return ES_ERROR;
-    
+
+    MCAutoPointer<char> t_native_string;
+    MCStringConvertToCString(p_vers_string, &t_native_string);
+    sscanf(*t_native_string, "%d.%d.%d", &t_major, &t_minor, &t_inc);
+
+    if (!MCMemoryResizeArray(p_params -> min_os_version_count + 1, p_params -> min_os_versions, p_params -> min_os_version_count))
+        return false;
+
     uint32_t t_version;
     t_version = (t_major & 0xFFFF) << 16;
     t_version |= (t_minor & 0xFF) << 8;
     t_version |= (t_inc & 0xFF) << 0;
-    
-    p_params . min_os_versions[p_params . min_os_version_count - 1] . architecture = p_arch;
-    p_params . min_os_versions[p_params . min_os_version_count - 1] . version = t_version;
-    
-    return ES_NORMAL;
->>>>>>> 3920d3ff
+
+    p_params -> min_os_versions[p_params -> min_os_version_count - 1] . architecture = p_arch;
+    p_params -> min_os_versions[p_params -> min_os_version_count - 1] . version = t_version;
+
+    return true;
+}
+
+static bool MCDeployGetArchitectures(void *context, MCArrayRef array, MCNameRef key, MCValueRef value)
+{
+    MCDeployArrayApplyCallbackContext *t_context;
+    t_context = (MCDeployArrayApplyCallbackContext*)context;
+
+    MCAutoStringRef t_value_as_string;
+    MCDeployArchitecture t_arch;
+
+    if (!t_context -> ctxt -> ConvertToString(value, &t_value_as_string))
+        return false;
+
+    if (!MCDeployMapArchitectureString(MCNameGetString(key), t_arch))
+        return false;
+
+    if (MCDeployPushMinOSVersion(t_context -> params, t_arch, *t_value_as_string))
+        return false;
+
+    return true;
+}
+
+bool MCDeployParameters::InitWithArray(MCExecContext &ctxt, MCArrayRef p_array)
+{
+	MCStringRef t_temp_string;
+	MCArrayRef t_temp_array;
+	
+	if (!ctxt.CopyOptElementAsFilepath(p_array, MCNAME("engine_ppc"), false, t_temp_string))
+		return false;
+	MCValueAssign(engine_ppc, t_temp_string);
+	MCValueRelease(t_temp_string);
+	
+	if (!ctxt.CopyOptElementAsFilepath(p_array, MCNAME("engine_x86"), false, t_temp_string))
+		return false;
+	MCValueAssign(engine_x86, t_temp_string);
+	MCValueRelease(t_temp_string);
+	
+	if (MCStringIsEmpty(engine_ppc) && MCStringIsEmpty(engine_x86))
+	{
+		if (!ctxt.CopyElementAsFilepath(p_array, MCNAME("engine"), false, t_temp_string))
+			return false;
+		MCValueAssign(engine, t_temp_string);
+		MCValueRelease(t_temp_string);
+	}
+	
+	if (!ctxt.CopyElementAsFilepath(p_array, MCNAME("stackfile"), false, t_temp_string))
+		return false;
+	MCValueAssign(stackfile, t_temp_string);
+	MCValueRelease(t_temp_string);
+	
+	if (!ctxt.CopyOptElementAsFilepathArray(p_array, MCNAME("auxillary_stackfiles"), false, t_temp_array))
+		return false;
+	MCValueAssign(auxillary_stackfiles, t_temp_array);
+	MCValueRelease(t_temp_array);
+	
+    // The externals listed by the IDE are LF separated
+	if (!ctxt.CopyOptElementAsString(p_array, MCNAME("externals"), false, t_temp_string))
+		return false;
+    MCStringSplit(t_temp_string, MCSTR("\n"), nil, kMCStringOptionCompareExact, t_temp_array);
+    MCValueAssign(externals, t_temp_array);
+    MCValueRelease(t_temp_string);
+    MCValueRelease(t_temp_array);
+	
+	if (!ctxt.CopyOptElementAsString(p_array, MCNAME("startup_script"), false, t_temp_string))
+		return false;
+	MCValueAssign(startup_script, t_temp_string);
+	MCValueRelease(t_temp_string);
+	
+    // The redirects listed by the IDE are LF separated
+	if (!ctxt.CopyOptElementAsString(p_array, MCNAME("redirects"), false, t_temp_string))
+		return false;
+    MCStringSplit(t_temp_string, MCSTR("\n"), nil, kMCStringOptionCompareExact, t_temp_array);
+    MCValueAssign(redirects, t_temp_array);
+    MCValueRelease(t_temp_string);
+    MCValueRelease(t_temp_array);
+	
+	if (!ctxt.CopyOptElementAsFilepath(p_array, MCNAME("appicon"), false, t_temp_string))
+		return false;
+	MCValueAssign(app_icon, t_temp_string);
+	MCValueRelease(t_temp_string);
+
+	if (!ctxt.CopyOptElementAsFilepath(p_array, MCNAME("docicon"), false, t_temp_string))
+		return false;
+	MCValueAssign(doc_icon, t_temp_string);
+	MCValueRelease(t_temp_string);
+	
+	if (!ctxt.CopyOptElementAsFilepath(p_array, MCNAME("manifest"), false, t_temp_string))
+		return false;
+	MCValueAssign(manifest, t_temp_string);
+	MCValueRelease(t_temp_string);
+	
+	if (!ctxt.CopyOptElementAsFilepath(p_array, MCNAME("payload"), false, t_temp_string))
+		return false;
+	MCValueAssign(payload, t_temp_string);
+	MCValueRelease(t_temp_string);
+	
+	if (!ctxt.CopyOptElementAsFilepath(p_array, MCNAME("spill"), false, t_temp_string))
+		return false;
+	MCValueAssign(spill, t_temp_string);
+	MCValueRelease(t_temp_string);
+	
+	if (!ctxt.CopyElementAsFilepath(p_array, MCNAME("output"), false, t_temp_string))
+		return false;
+	MCValueAssign(output, t_temp_string);
+	MCValueRelease(t_temp_string);
+	
+	if (!ctxt.CopyOptElementAsArray(p_array, MCNAME("version"), false, t_temp_array))
+		return false;
+	MCValueAssign(version_info, t_temp_array);
+	MCValueRelease(t_temp_array);
+
+    // The 'min_os_version' is either a string or an array. If it is a string then
+    // it encodes the version against the 'Unknown' architecture which is interpreted
+    // by the deploy command to mean all architectures. Otherwise, the keys in the
+    // array are assumed to be architecture names and each is pushed on the array.
+    // If multiple entries are present, then the 'unknown' mapping is used for any
+    // architecture not explicitly specified. The current architecture strings that are
+    // known are:
+    //   i386, x86-64, armv6, armv7, armv7s, arm64, ppc, ppc64
+    // The empty string is taken to be 'unknown'.
+    if (!ctxt . CopyElementAsArray(p_array, MCNAME("min_os_version"), false, t_temp_array))
+        return false;
+
+    // SN-2015-02-04: [[ Merge-6.7.2 ]] If the array is empty, try to convert to a string.
+    if (!MCArrayIsEmpty(t_temp_array))
+    {
+        MCDeployArrayApplyCallbackContext t_context;
+        t_context . ctxt = &ctxt;
+        t_context . params = this;
+
+        bool t_success;
+        t_success = MCArrayApply(t_temp_array, MCDeployGetArchitectures, (void*)&t_context);
+        MCValueRelease(t_temp_array);
+
+        if (!t_success)
+            return false;
+    }
+    else
+    {
+        MCValueRelease(t_temp_array);
+        if (!ctxt . CopyElementAsString(p_array, MCNAME("min_os_version"), false, t_temp_string))
+            return false;
+
+        MCDeployPushMinOSVersion(this, kMCDeployArchitecture_Unknown, t_temp_string);
+        MCValueRelease(t_temp_string);
+    }
+	
+	return true;
 }
 
 ////////////////////////////////////////////////////////////////////////////////
@@ -499,99 +564,8 @@
     if (!ctxt . EvalExprAsArrayRef(m_params, EE_UNDEFINED, &t_array))
         return;
 
-	MCDeployParameters t_params;
-<<<<<<< HEAD
+    MCDeployParameters t_params;
     t_has_error = !t_params.InitWithArray(ctxt, *t_array);
-=======
-	memset(&t_params, 0, sizeof(MCDeployParameters));
-
-	if (t_stat == ES_NORMAL)
-		t_stat = fetch_opt_filepath(ep2, t_array, "engine_ppc", t_params . engine_ppc);
-	if (t_stat == ES_NORMAL)
-		t_stat = fetch_opt_filepath(ep2, t_array, "engine_x86", t_params . engine_x86);
-	if (t_stat == ES_NORMAL && t_params . engine_ppc == NULL && t_params . engine_x86 == NULL)
-		t_stat = fetch_opt_filepath(ep2, t_array, "engine", t_params . engine);
-
-	if (t_stat == ES_NORMAL)
-		t_stat = fetch_filepath(ep2, t_array, "stackfile", t_params . stackfile);
-	if (t_stat == ES_NORMAL)
-		t_stat = fetch_filepath_array(ep2, t_array, "auxillary_stackfiles", t_params . auxillary_stackfiles, t_params . auxillary_stackfile_count);
-	if (t_stat == ES_NORMAL)
-		t_stat = fetch_cstring_array(ep2, t_array, "externals", t_params . externals, t_params . external_count);
-	if (t_stat == ES_NORMAL)
-		t_stat = fetch_opt_cstring(ep2, t_array, "startup_script", t_params . startup_script);
-	if (t_stat == ES_NORMAL)
-		t_stat = fetch_cstring_array(ep2, t_array, "redirects", t_params . redirects, t_params . redirect_count);
-
-	if (t_stat == ES_NORMAL)
-		t_stat = fetch_opt_filepath(ep2, t_array, "appicon", t_params . app_icon);
-	if (t_stat == ES_NORMAL)
-		t_stat = fetch_opt_filepath(ep2, t_array, "docicon", t_params . doc_icon);
-
-	if (t_stat == ES_NORMAL)
-		t_stat = fetch_opt_filepath(ep2, t_array, "manifest", t_params . manifest);
-
-	if (t_stat == ES_NORMAL)
-		t_stat = fetch_opt_filepath(ep2, t_array, "payload", t_params . payload);
-
-	if (t_stat == ES_NORMAL)
-		t_stat = fetch_opt_filepath(ep2, t_array, "spill", t_params . spill);
-
-	if (t_stat == ES_NORMAL)
-		t_stat = fetch_filepath(ep2, t_array, "output", t_params . output);
-
-	if (t_stat == ES_NORMAL)
-	{
-		t_stat = t_array -> fetch_element(ep2, "version");
-		if (t_stat == ES_NORMAL && ep2 . getarray() != NULL)
-			t_params . version_info = new MCVariableValue(*ep2 . getarray());
-	}
-    
-    // The 'min_os_version' is either a string or an array. If it is a string then
-    // it encodes the version against the 'Unknown' architecture which is interpreted
-    // by the deploy command to mean all architectures. Otherwise, the keys in the
-    // array are assumed to be architecture names and each is pushed on the array.
-    // If multiple entries are present, then the 'unknown' mapping is used for any
-    // architecture not explicitly specified. The current architecture strings that are
-    // known are:
-    //   i386, x86-64, armv6, armv7, armv7s, arm64, ppc, ppc64
-    // The empty string is taken to be 'unknown'.
-    if (t_stat == ES_NORMAL)
-    {
-        t_stat = t_array -> fetch_element(ep2, "min_os_version");
-        if (t_stat == ES_NORMAL)
-        {
-            if (ep2 . getformat() == VF_ARRAY)
-            {
-                MCExecPoint ep3(ep2);
-                MCHashentry *t_entry;
-                uindex_t t_index;
-                t_entry = nil;
-                t_index = 0;
-                for(;;)
-                {
-                    if (t_stat == ES_ERROR)
-                        break;
-                    
-                    t_entry = ep2 . getarray() -> get_array() -> getnextelement(t_index, t_entry, False, ep);
-                    if (t_entry == nil)
-                        break;
-                    
-                    MCDeployArchitecture t_arch;
-                    if (!MCDeployMapArchitectureString(t_entry -> string, t_arch))
-                        continue;
-                    
-                    t_stat = t_entry -> value . fetch(ep3);
-                    
-                    if (t_stat == ES_NORMAL)
-                        t_stat = MCDeployPushMinOSVersion(t_params, t_arch, ep3 . getcstring());
-                }
-            }
-            else
-                t_stat = MCDeployPushMinOSVersion(t_params, kMCDeployArchitecture_Unknown, ep2 . getcstring());
-        }
-    }
->>>>>>> 3920d3ff
 	
 	// If platform is iOS and we are not Mac then error
 #ifndef _MACOSX
@@ -649,36 +623,10 @@
             ctxt . SetTheResultToCString(MCDeployErrorToString(t_error));
 		else
             ctxt . SetTheResultToEmpty();
-	}
-<<<<<<< HEAD
+    }
     
     if (t_has_error && !t_soft_error)
         ctxt . Throw();
-    
-=======
-
-	delete t_params . output;
-	delete t_params . spill;
-	delete t_params . stackfile;
-	MCCStringArrayFree(t_params . auxillary_stackfiles, t_params . auxillary_stackfile_count);
-	MCCStringArrayFree(t_params . externals, t_params . external_count);
-	delete t_params . startup_script;
-	MCCStringArrayFree(t_params . redirects, t_params . redirect_count);
-	delete t_params . app_icon;
-	delete t_params . doc_icon;
-	delete t_params . manifest;
-	delete t_params . payload;
-	delete t_params . engine;
-	delete t_params . engine_ppc;
-	delete t_params . engine_x86;
-	delete t_params . version_info;
-    MCMemoryDeleteArray(t_params . min_os_versions);
-
-	if (t_stat == ES_ERROR && t_soft_error)
-		return ES_NORMAL;
-
-	return t_stat;
->>>>>>> 3920d3ff
 }
 
 ////////////////////////////////////////////////////////////////////////////////
