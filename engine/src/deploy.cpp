--- conflicted
+++ resolved
@@ -200,9 +200,9 @@
 	MCValueAssign(stackfile, t_temp_string);
 	MCValueRelease(t_temp_string);
 	
-	if (!ctxt.CopyOptElementAsFilepathArray(p_array, MCNAME("auxillary_stackfiles"), false, t_temp_array))
-		return false;
-	MCValueAssign(auxillary_stackfiles, t_temp_array);
+    if (!ctxt.CopyOptElementAsFilepathArray(p_array, MCNAME("auxiliary_stackfiles"), false, t_temp_array))
+		return false;
+    MCValueAssign(auxiliary_stackfiles, t_temp_array);
 	MCValueRelease(t_temp_array);
 	
     // The externals listed by the IDE are LF separated
@@ -260,6 +260,14 @@
 		return false;
 	MCValueAssign(version_info, t_temp_array);
 	MCValueRelease(t_temp_array);
+
+    // AL-2015-02-10: [[ Standalone Inclusions ]] Fetch the resource mappings, if any.
+    if (!ctxt.CopyOptElementAsString(p_array, MCNAME("library"), false, t_temp_string))
+        return false;
+    MCStringSplit(t_temp_string, MCSTR("\n"), nil, kMCStringOptionCompareExact, t_temp_array);
+    MCValueAssign(library, t_temp_array);
+    MCValueRelease(t_temp_string);
+    MCValueRelease(t_temp_array);
 
     // The 'min_os_version' is either a string or an array. If it is a string then
     // it encodes the version against the 'Unknown' architecture which is interpreted
@@ -371,22 +379,14 @@
 	// Now we add the auxiliary stackfiles, if any
 	MCDeployFileRef *t_aux_stackfiles;
 	t_aux_stackfiles = nil;
-	if (t_success)
-<<<<<<< HEAD
-		t_success = MCMemoryNewArray(MCArrayGetCount(p_params . auxillary_stackfiles), t_aux_stackfiles);
-	if (t_success)
-		for(uint32_t i = 0; i < MCArrayGetCount(p_params.auxillary_stackfiles) && t_success; i++)
+    if (t_success)
+        t_success = MCMemoryNewArray(MCArrayGetCount(p_params . auxiliary_stackfiles), t_aux_stackfiles);
+	if (t_success)
+        for(uint32_t i = 0; i < MCArrayGetCount(p_params.auxiliary_stackfiles) && t_success; i++)
 		{
 			MCValueRef t_val;
-            /* UNCHECKED */ MCArrayFetchValueAtIndex(p_params.auxillary_stackfiles, i + 1, t_val);
+            /* UNCHECKED */ MCArrayFetchValueAtIndex(p_params.auxiliary_stackfiles, i + 1, t_val);
 			if (t_success && !MCDeployFileOpen((MCStringRef)t_val, kMCOpenFileModeRead, t_aux_stackfiles[i]))
-=======
-		t_success = MCMemoryNewArray(p_params . auxiliary_stackfile_count, t_aux_stackfiles);
-	if (t_success)
-		for(uint32_t i = 0; i < p_params . auxiliary_stackfile_count && t_success; i++)
-		{
-			if (t_success && !MCDeployFileOpen(p_params . auxiliary_stackfiles[i], "rb", t_aux_stackfiles[i]))
->>>>>>> 0b7da72a
 				t_success = MCDeployThrow(kMCDeployErrorNoAuxStackfile);
 			if (t_success)
 				t_success = MCDeployCapsuleDefineFromFile(t_capsule, kMCCapsuleSectionTypeAuxiliaryStack, t_aux_stackfiles[i]);
@@ -394,8 +394,12 @@
 	
     // AL-2015-02-10: [[ Standalone Inclusions ]] Add the resource mappings, if any.
     if (t_success)
-        for(uint32_t i = 0; i < p_params . library_count && t_success; i++)
-            t_success = MCDeployCapsuleDefine(t_capsule, kMCCapsuleSectionTypeLibrary, p_params . library[i], MCCStringLength(p_params . library[i]) + 1);
+        for(uint32_t i = 0; i < MCArrayGetCount(p_params.library) && t_success; i++)
+        {
+            MCValueRef t_value;
+            /* UNCHECKED */ MCArrayFetchValueAtIndex(p_params.library, i + 1, t_val);
+            t_success = MCDeployCapsuleDefine(t_capsule, kMCCapsuleSectionTypeLibrary, (MCStringRef)t_val);
+        }
     
 	// Now add the externals, if any
 	if (t_success)
@@ -422,12 +426,8 @@
 	if (t_success)
 		t_success = MCDeployCapsuleGenerate(t_capsule, p_output, t_spill, x_offset);
 
-	MCDeployCapsuleDestroy(t_capsule);
-<<<<<<< HEAD
-	for(uint32_t i = 0; i < MCArrayGetCount(p_params.auxillary_stackfiles); i++)
-=======
-	for(uint32_t i = 0; i < p_params . auxiliary_stackfile_count; i++)
->>>>>>> 0b7da72a
+    MCDeployCapsuleDestroy(t_capsule);
+    for(uint32_t i = 0; i < MCArrayGetCount(p_params.auxiliary_stackfiles); i++)
 		MCDeployFileClose(t_aux_stackfiles[i]);
 	MCMemoryDeleteArray(t_aux_stackfiles);
 	MCDeployFileClose(t_spill);
@@ -573,76 +573,9 @@
 void MCIdeDeploy::exec_ctxt(MCExecContext& ctxt)
 {
 	bool t_soft_error;
-	t_soft_error = false;
-<<<<<<< HEAD
+    t_soft_error = false;
     bool t_has_error;
     t_has_error = false;
-=======
-
-	// Clear the result as we return an error there
-	MCresult -> clear();
-
-	if (t_stat == ES_NORMAL)
-		t_stat = m_params -> eval(ep);
-
-	MCVariableValue *t_array;
-	if (t_stat == ES_NORMAL)
-	{
-		t_array = ep . getarray();
-		if (t_array == NULL)
-			return ES_ERROR;
-	}
-
-	MCExecPoint ep2(ep);
-
-	MCDeployParameters t_params;
-	memset(&t_params, 0, sizeof(MCDeployParameters));
-
-	if (t_stat == ES_NORMAL)
-		t_stat = fetch_opt_filepath(ep2, t_array, "engine_ppc", t_params . engine_ppc);
-	if (t_stat == ES_NORMAL)
-		t_stat = fetch_opt_filepath(ep2, t_array, "engine_x86", t_params . engine_x86);
-	if (t_stat == ES_NORMAL && t_params . engine_ppc == NULL && t_params . engine_x86 == NULL)
-		t_stat = fetch_opt_filepath(ep2, t_array, "engine", t_params . engine);
-
-	if (t_stat == ES_NORMAL)
-		t_stat = fetch_filepath(ep2, t_array, "stackfile", t_params . stackfile);
-	if (t_stat == ES_NORMAL)
-		t_stat = fetch_filepath_array(ep2, t_array, "auxiliary_stackfiles", t_params . auxiliary_stackfiles, t_params . auxiliary_stackfile_count);
-    // AL-2015-02-10: [[ Standalone Inclusions ]] Fetch the resource mappings, if any.    
-    if (t_stat == ES_NORMAL)
-        t_stat = fetch_cstring_array(ep2, t_array, "library", t_params . library, t_params . library_count);
-	if (t_stat == ES_NORMAL)
-		t_stat = fetch_cstring_array(ep2, t_array, "externals", t_params . externals, t_params . external_count);
-	if (t_stat == ES_NORMAL)
-		t_stat = fetch_opt_cstring(ep2, t_array, "startup_script", t_params . startup_script);
-	if (t_stat == ES_NORMAL)
-		t_stat = fetch_cstring_array(ep2, t_array, "redirects", t_params . redirects, t_params . redirect_count);
-
-	if (t_stat == ES_NORMAL)
-		t_stat = fetch_opt_filepath(ep2, t_array, "appicon", t_params . app_icon);
-	if (t_stat == ES_NORMAL)
-		t_stat = fetch_opt_filepath(ep2, t_array, "docicon", t_params . doc_icon);
-
-	if (t_stat == ES_NORMAL)
-		t_stat = fetch_opt_filepath(ep2, t_array, "manifest", t_params . manifest);
-
-	if (t_stat == ES_NORMAL)
-		t_stat = fetch_opt_filepath(ep2, t_array, "payload", t_params . payload);
-
-	if (t_stat == ES_NORMAL)
-		t_stat = fetch_opt_filepath(ep2, t_array, "spill", t_params . spill);
-
-	if (t_stat == ES_NORMAL)
-		t_stat = fetch_filepath(ep2, t_array, "output", t_params . output);
-
-	if (t_stat == ES_NORMAL)
-	{
-		t_stat = t_array -> fetch_element(ep2, "version");
-		if (t_stat == ES_NORMAL && ep2 . getarray() != NULL)
-			t_params . version_info = new MCVariableValue(*ep2 . getarray());
-	}
->>>>>>> 0b7da72a
     
     // Clear the result as we return an error there
 	ctxt . SetTheResultToEmpty();
@@ -708,41 +641,12 @@
 		t_error = MCDeployCatch();
 		if (t_error != kMCDeployErrorNone)
             ctxt . SetTheResultToCString(MCDeployErrorToString(t_error));
-		else
-<<<<<<< HEAD
+        else
             ctxt . SetTheResultToEmpty();
     }
     
     if (t_has_error && !t_soft_error)
         ctxt . Throw();
-=======
-			MCresult -> clear();
-	}
-
-	delete t_params . output;
-	delete t_params . spill;
-	delete t_params . stackfile;
-	MCCStringArrayFree(t_params . auxiliary_stackfiles, t_params . auxiliary_stackfile_count);
-	MCCStringArrayFree(t_params . externals, t_params . external_count);
-	delete t_params . startup_script;
-	MCCStringArrayFree(t_params . redirects, t_params . redirect_count);
-    // AL-2015-02-18: [[ SB Inclusions ]] Clean up resource mapping.
-    MCCStringArrayFree(t_params . library, t_params . library_count);
-	delete t_params . app_icon;
-	delete t_params . doc_icon;
-	delete t_params . manifest;
-	delete t_params . payload;
-	delete t_params . engine;
-	delete t_params . engine_ppc;
-	delete t_params . engine_x86;
-	delete t_params . version_info;
-    MCMemoryDeleteArray(t_params . min_os_versions);
-
-	if (t_stat == ES_ERROR && t_soft_error)
-		return ES_NORMAL;
-
-	return t_stat;
->>>>>>> 0b7da72a
 }
 
 ////////////////////////////////////////////////////////////////////////////////
