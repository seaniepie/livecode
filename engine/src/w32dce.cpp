--- conflicted
+++ resolved
@@ -509,12 +509,10 @@
 	Boolean done = False;
 	do
 	{
-<<<<<<< HEAD
 		// IM-2014-03-06: [[ revBrowserCEF ]] Call additional runloop callbacks
 		DoRunloopActions();
-=======
+
 		// Always handle notifications first.
->>>>>>> 829510b2
 
 		// MW-2009-08-26: Handle any pending notifications
 		if (MCNotifyDispatch(dispatch == True) && anyevent)
