--- conflicted
+++ resolved
@@ -40,11 +40,8 @@
 
 #include "meta.h"
 
-<<<<<<< HEAD
 #include <strsafe.h>
-=======
 #include "resolution.h"
->>>>>>> 12c4386b
 
 // Used to be in w32defs.h, but only used by MCScreenDC::boundrect.
 #define WM_TITLE_HEIGHT 16
