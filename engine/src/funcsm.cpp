--- conflicted
+++ resolved
@@ -596,14 +596,7 @@
 		MCeerror->add(EE_MATRIXMULT_BADSOURCE, line, pos);
 		return ES_ERROR;
 	}
-<<<<<<< HEAD
-    
-	MCVariableValue *t_dst_array;
-	Boolean t_delete_dst_array;
-	ep . takearray(t_dst_array, t_delete_dst_array);
-    
-=======
-
+    
 	// MW-2014-03-14: [[ Bug 11924 ]] Make sure the dst is an array.
 	MCVariableValue *t_dst_array;
 	Boolean t_delete_dst_array;
@@ -617,7 +610,6 @@
 		return ES_ERROR;
 	}
 
->>>>>>> c03c61d5
 	if (source -> eval(ep) != ES_NORMAL)
 	{
 		if (t_delete_dst_array)
@@ -626,13 +618,6 @@
 		MCeerror->add(EE_MATRIXMULT_BADSOURCE, line, pos);
 		return ES_ERROR;
 	}
-<<<<<<< HEAD
-    
-	MCVariableValue *t_src_array;
-	Boolean t_delete_src_array;
-	ep . takearray(t_src_array, t_delete_src_array);
-    
-=======
 	
 	// MW-2014-03-14: [[ Bug 11924 ]] Make sure the src is an array.
 	MCVariableValue *t_src_array;
@@ -656,7 +641,6 @@
 	}
 	
 	// MW-2014-03-14: [[ Bug 11924 ]] If either array is empty, then its a mismatch.
->>>>>>> c03c61d5
 	MCVariableValue *v = new MCVariableValue();
 	if ((t_src_array == nil || t_dst_array == nil) ||
 		v->matrixmultiply(ep, *t_dst_array, *t_src_array) != ES_NORMAL)
