--- conflicted
+++ resolved
@@ -131,24 +131,8 @@
 //  Implementation of MCStack::mode* hooks for SERVER mode.
 //
 
-<<<<<<< HEAD
-void MCStack::mode_create(void)
-{
-}
-
-void MCStack::mode_copy(const MCStack& stack)
-{
-}
-
-void MCStack::mode_destroy(void)
-{
-}
-
 #ifdef LEGACY_EXEC
 Exec_stat MCStack::mode_getprop(uint4 parid, Properties which, MCExecPoint &ep, MCStringRef carray, Boolean effective)
-=======
-Exec_stat MCStack::mode_getprop(uint4 parid, Properties which, MCExecPoint &ep, const MCString &carray, Boolean effective)
->>>>>>> f7d1b04e
 {
 	return ES_NOT_HANDLED;
 }
