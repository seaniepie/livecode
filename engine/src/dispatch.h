--- conflicted
+++ resolved
@@ -57,13 +57,11 @@
     
 	static MCImage *imagecache;
 
-<<<<<<< HEAD
     static MCPropertyInfo kProperties[];
 	static MCObjectPropertyTable kPropertyTable;
-=======
+
     // AL-2015-02-10: [[ Standalone Inclusions ]] Add resource mapping array to MCDispatch object.
-    MCVariableValue *m_library_mapping;
->>>>>>> 0b7da72a
+    MCArrayRef m_library_mapping;
 public:
 	MCDispatch();
 	// virtual functions from MCObject
@@ -234,7 +232,6 @@
 	{
 		return stacks;
 	}
-<<<<<<< HEAD
 
 	////////// PROPERTY ACCESSORS
 
@@ -254,13 +251,11 @@
 	void GetDefaultBackColor(MCExecContext& ctxt, MCInterfaceNamedColor& r_color);
     
 	void GetDefaultPattern(MCExecContext& ctxt, uinteger_t*& r_pattern);
-=======
     
     // AL-2015-02-10: [[ Standalone Inclusions ]] Add functions to fetch relative paths present
     //  in the resource mapping array of MCdispatcher.
-    void addlibrarymapping(const char *p_mapping);
-    bool fetchlibrarymapping(const char *p_name, char*& r_path);
->>>>>>> 0b7da72a
+    void addlibrarymapping(MCStringRef p_mapping);
+    bool fetchlibrarymapping(const char *p_name, MCStringRef &r_path);
     
 private:
 	// MW-2012-02-17: [[ LogFonts ]] Actual method which performs a load stack. This
