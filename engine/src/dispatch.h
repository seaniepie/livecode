--- conflicted
+++ resolved
@@ -179,11 +179,9 @@
 	// This method installs the given stack as the new home stack
 	void changehome(MCStack *stack);
 
-<<<<<<< HEAD
-=======
 	// This method executes the given message in the given encoded stack in an isolated
 	// environment.
-	bool isolatedsend(const char *p_stack_data, uint32_t p_stack_data_length, const char *p_message, MCParameter *p_parameters);
+	bool isolatedsend(const char *p_stack_data, uint32_t p_stack_data_length, MCStringRef p_message, MCParameter *p_parameters);
 
     // MW-2014-06-24: [[ TransientStack ]] Transient stacks are a generalization of MCtooltip
     //   allowing controls to create popup windows temporarily by deriving from MCStack and then
@@ -192,7 +190,6 @@
     void add_transient_stack(MCStack *stack);
     void remove_transient_stack(MCStack *stack);
     
->>>>>>> c1caec2a
 #ifdef _WINDOWS_DESKTOP
 	void freeprinterfonts();
 #endif
