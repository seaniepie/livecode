/* Copyright (C) 2014 Runtime Revolution Ltd.
 
 This file is part of LiveCode.
 
 LiveCode is free software; you can redistribute it and/or modify it under
 the terms of the GNU General Public License v3 as published by the Free
 Software Foundation.
 
 LiveCode is distributed in the hope that it will be useful, but WITHOUT ANY
 WARRANTY; without even the implied warranty of MERCHANTABILITY or
 FITNESS FOR A PARTICULAR PURPOSE.  See the GNU General Public License
 for more details.
 
 You should have received a copy of the GNU General Public License
 along with LiveCode.  If not see <http://www.gnu.org/licenses/>.  */


#include "platform.h"

#include "globdefs.h"
#include "objdefs.h"
#include "parsedef.h"
#include "filedefs.h"
#include "mcstring.h"
#include "globals.h"
#include "mctheme.h"
#include "util.h"
#include "object.h"
#include "stack.h"
#include "font.h"


#include <gtk/gtk.h>


// Cached styles for various widget types
static GtkStyle* s_styles[kMCPlatformControlTypeMessageBox+1];

// Cached widgets (for style updates)
static GtkWidget* s_widgets[kMCPlatformControlTypeMessageBox+1];

// Container for widgets
static GtkWidget* s_widget_container = NULL;

extern "C" int initialise_weak_link_gtk(void);
extern "C" int initialise_weak_link_X11(void);

// Creates a GtkWidget corresponding to the requested control type
static GtkWidget* getWidgetForControlType(MCPlatformControlType p_type, MCPlatformControlPart p_part)
{
    // Do nothing if running in no-UI mode
    if (MCnoui)
        return NULL;
    
    // Ensure that our container widget exists
    if (s_widget_container == NULL)
    {
<<<<<<< HEAD
        if (!initialise_weak_link_X11() || !initialise_weak_link_gtk())
=======
        if (!MCscreen -> hasfeature(PLATFORM_FEATURE_NATIVE_THEMES))
>>>>>>> 045d3f5b
            return NULL;
        
        gtk_init(NULL, NULL);
        
        // Create a new window
        GtkWidget* t_window;
        t_window = gtk_window_new(GTK_WINDOW_TOPLEVEL);
        s_widgets[kMCPlatformControlTypeGlobal] = t_window;
        
        // Ensure it actually exists
        gtk_widget_realize(t_window);
        
        // Create a container to store our widgets and put it in the window
        s_widget_container = gtk_fixed_new();
        gtk_container_add(GTK_CONTAINER(t_window), GTK_WIDGET(s_widget_container));
        gtk_widget_realize(GTK_WIDGET(s_widget_container));
    }
    
    // Return the existing widget if possible
    if (s_widgets[p_type] != NULL)
    {
        g_object_ref(s_widgets[p_type]);
        return s_widgets[p_type];
    }
    
    GtkWidget* t_the_widget;
    t_the_widget = NULL;
    
    bool t_suppress_add;
    t_suppress_add = false;
    
    switch (p_type)
    {
        case kMCPlatformControlTypeGlobal:
            t_the_widget = s_widgets[kMCPlatformControlTypeGlobal];
            t_suppress_add = true;
            break;
            
        case kMCPlatformControlTypeButton:
            t_the_widget = gtk_button_new();
            break;
            
        case kMCPlatformControlTypeCheckbox:
            t_the_widget = gtk_check_button_new();
            break;
            
        case kMCPlatformControlTypeRadioButton:
            t_the_widget = gtk_radio_button_new(NULL);
            break;
            
        case kMCPlatformControlTypeTabButton:
        case kMCPlatformControlTypeTabPane:
            t_the_widget = gtk_notebook_new();
            break;
            
        case kMCPlatformControlTypeLabel:
            t_the_widget = gtk_label_new("LiveCode");
            break;
            
        case kMCPlatformControlTypeInputField:
            t_the_widget = gtk_entry_new();
            break;
            
        case kMCPlatformControlTypeList:
            t_the_widget = gtk_tree_view_new();
            break;
            
        case kMCPlatformControlTypeMenu:
            t_the_widget = gtk_menu_item_new();
            break;
            
        case kMCPlatformControlTypeMenuItem:
            t_the_widget = gtk_menu_item_new();
            break;
            
        case kMCPlatformControlTypeOptionMenu:
            t_the_widget = gtk_combo_box_new();
            break;
            
        case kMCPlatformControlTypePulldownMenu:
            t_the_widget = gtk_menu_item_new();
            break;
            
        case kMCPlatformControlTypeComboBox:
            t_the_widget = gtk_combo_box_new_with_entry();
            break;
            
        case kMCPlatformControlTypePopupMenu:
            t_the_widget = gtk_menu_item_new();
            break;
            
        case kMCPlatformControlTypeProgressBar:
            t_the_widget = gtk_progress_bar_new();
            break;
            
        case kMCPlatformControlTypeScrollBar:
            t_the_widget = gtk_vscrollbar_new(NULL);
            break;
            
        case kMCPlatformControlTypeSlider:
            break;
            
        case kMCPlatformControlTypeSpinArrows:
            break;
            
        case kMCPlatformControlTypeWindow:
            t_the_widget = s_widgets[kMCPlatformControlTypeGlobal];
            g_object_ref(t_the_widget);
            t_suppress_add = true;
            break;
            
        case kMCPlatformControlTypeMessageBox:
            break;
    }
    
    if (t_the_widget == NULL)
        return NULL;
    
    s_widgets[p_type] = t_the_widget;
    
    // Add to the container and realize so that styles get set up correctly
    if (!t_suppress_add)
        gtk_fixed_put(GTK_FIXED(s_widget_container), t_the_widget, 0, 0);
    gtk_widget_realize(t_the_widget);
    
    g_object_ref(t_the_widget);
    return t_the_widget;
}

// Gets the style for the given control type
static GtkStyle* getStyleForControlType(MCPlatformControlType p_type, MCPlatformControlPart p_part)
{
    if (s_styles[p_type] == NULL)
    {
        GtkWidget* t_widget;
        t_widget = getWidgetForControlType(p_type, p_part);
        
        if (t_widget != NULL)
        {
            s_styles[p_type] = gtk_widget_get_style(t_widget);
            g_object_unref(t_widget);
        }
    }
    
    return s_styles[p_type];
}


bool MCPlatformGetControlThemePropInteger(MCPlatformControlType p_type, MCPlatformControlPart p_part, MCPlatformControlState p_state, MCPlatformThemeProperty p_prop, int& r_int)
{
    GtkStyle* t_style;
    t_style = getStyleForControlType(p_type, p_part);
    if (t_style == NULL)
        return false;
    
    bool t_found;
    t_found = false;
    
    switch (p_prop)
    {
        case kMCPlatformThemePropertyTextSize:
        {
            t_found = true;
            
            // We use 12-point Helvetica on Linux traditionally
            if (p_state & kMCPlatformControlStateCompatibility)
            {
                r_int = 12;
                break;
            }
            
            r_int = pango_font_description_get_size(t_style->font_desc)/PANGO_SCALE;
            break;
        }
            
        default:
            break;
    }
    
    return t_found;
}

bool MCPlatformGetControlThemePropColor(MCPlatformControlType p_type, MCPlatformControlPart p_part, MCPlatformControlState p_state, MCPlatformThemeProperty p_prop, MCColor& r_color)
{
    GtkStyle* t_style;
    t_style = getStyleForControlType(p_type, p_part);
    if (t_style == NULL)
        return false;
    
    bool t_found;
    t_found = false;
    
    GtkStateType t_gtk_state;
    if (p_state & kMCPlatformControlStateDisabled)
        t_gtk_state = GTK_STATE_INSENSITIVE;
    else if (p_state & kMCPlatformControlStateSelected)
        t_gtk_state = GTK_STATE_SELECTED;
    else if (p_state & kMCPlatformControlStatePressed)
        t_gtk_state = GTK_STATE_ACTIVE;
    else if (p_state & kMCPlatformControlStateMouseOver)
        t_gtk_state = GTK_STATE_PRELIGHT;
    else
        t_gtk_state = GTK_STATE_NORMAL;
    
    GdkColor t_color;
    
    switch (p_prop)
    {
        case kMCPlatformThemePropertyTextColor:
            t_found = true;
            t_color = t_style->text[t_gtk_state];
            break;
            
        case kMCPlatformThemePropertyBackgroundColor:
        {
            t_found = true;
            switch (p_type)
            {
                // We want the base colour, not background, for fields
                case kMCPlatformControlTypeInputField:
                case kMCPlatformControlTypeList:
                    t_color = t_style->base[t_gtk_state];
                    break;
                    
                // Suppress the disabled state to avoid some weird-looking menus
                case kMCPlatformControlTypeMenu:
                case kMCPlatformControlTypeOptionMenu:
                case kMCPlatformControlTypePopupMenu:
                case kMCPlatformControlTypeMenuItem:
                    if (t_gtk_state == GTK_STATE_INSENSITIVE)
                        t_gtk_state = GTK_STATE_NORMAL;
                    /* FALLTHROUGH */
                
                default:
                    t_color = t_style->bg[t_gtk_state];
                    break;
            }
            break;
        }
            
        case kMCPlatformThemePropertyShadowColor:
            t_found =  true;
            t_color = t_style->dark[t_gtk_state];
            break;
            
        case kMCPlatformThemePropertyBorderColor:
            t_found = true;
            t_color = t_style->dark[t_gtk_state];
            break;
            
        case kMCPlatformThemePropertyFocusColor:
            break;
            
        case kMCPlatformThemePropertyTopEdgeColor:
        case kMCPlatformThemePropertyLeftEdgeColor:
            t_found = true;
            t_color = t_style->light[t_gtk_state];
            break;
        
        case kMCPlatformThemePropertyBottomEdgeColor:
        case kMCPlatformThemePropertyRightEdgeColor:
            t_found = true;
            t_color = t_style->dark[t_gtk_state];
            break;
    }
    
    if (t_found)
    {
        r_color.red = t_color.red;
        r_color.green = t_color.green;
        r_color.blue = t_color.blue;
        
        MCscreen->alloccolor(r_color);
    }
    
    return t_found;
}

bool MCPlatformGetControlThemePropFont(MCPlatformControlType p_type, MCPlatformControlPart p_part, MCPlatformControlState p_state, MCPlatformThemeProperty p_prop, MCFontRef& r_font)
{
    GtkStyle* t_style;
    t_style = getStyleForControlType(p_type, p_part);
    if (t_style == NULL)
        return MCFontCreate(MCNAME(DEFAULT_TEXT_FONT), 0, 12, r_font);
    
    bool t_found;
    t_found = false;
    
    const PangoFontDescription* t_pango;
    t_pango = NULL;
    
    switch (p_prop)
    {
        case kMCPlatformThemePropertyTextFont:
            t_found = true;
            t_pango = t_style->font_desc;
            break;
            
        default:
            break;
    }
    
    if (!t_found)
        return false;
    
    MCFontRef t_font_ref;
    MCNameRef t_font_name;
    int t_font_size;
    
    // We use 12-point Helvetica on Linux, traditionally
    if (p_state & kMCPlatformControlStateCompatibility)
    {
        MCNameCreateWithCString(DEFAULT_TEXT_FONT, t_font_name);
        t_font_size = 12;
    }
    else
    {
        t_found = MCNameCreateWithCString(pango_font_description_get_family(t_pango), t_font_name);
        t_font_size = pango_font_description_get_size(t_pango)/PANGO_SCALE;
    }
    
    if (t_found)
        t_found = MCFontCreate(t_font_name, 0, t_font_size, t_font_ref);
    if (t_found)
        r_font = t_font_ref;
    MCNameDelete(t_font_name);
    
    return t_found;
}<|MERGE_RESOLUTION|>--- conflicted
+++ resolved
@@ -55,11 +55,7 @@
     // Ensure that our container widget exists
     if (s_widget_container == NULL)
     {
-<<<<<<< HEAD
-        if (!initialise_weak_link_X11() || !initialise_weak_link_gtk())
-=======
         if (!MCscreen -> hasfeature(PLATFORM_FEATURE_NATIVE_THEMES))
->>>>>>> 045d3f5b
             return NULL;
         
         gtk_init(NULL, NULL);
