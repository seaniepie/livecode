--- conflicted
+++ resolved
@@ -272,14 +272,6 @@
 	uint2 sr, sw, sb, sh;
 	
 	// COCOA-TODO: This is Mac specific
-<<<<<<< HEAD
-	Rect screenRect;
-    screenRect . left = srect . x;
-    screenRect . top = srect . y;
-    screenRect . right = srect . x + srect . width;
-    screenRect . bottom = srect . x + srect . height;
-=======
->>>>>>> c1caec2a
 	
 	if (title && mode <= WM_SHEET && mode != WM_DRAWER)
 	{
