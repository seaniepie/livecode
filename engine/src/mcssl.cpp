/* Copyright (C) 2003-2013 Runtime Revolution Ltd.

This file is part of LiveCode.

LiveCode is free software; you can redistribute it and/or modify it under
the terms of the GNU General Public License v3 as published by the Free
Software Foundation.

LiveCode is distributed in the hope that it will be useful, but WITHOUT ANY
WARRANTY; without even the implied warranty of MERCHANTABILITY or
FITNESS FOR A PARTICULAR PURPOSE.  See the GNU General Public License
for more details.

You should have received a copy of the GNU General Public License
along with LiveCode.  If not see <http://www.gnu.org/licenses/>.  */

#include "prefix.h"

#include "core.h"
#include "globdefs.h"
#include "filedefs.h"
#include "objdefs.h"
#include "parsedef.h"

#include "param.h"
#include "mcerror.h"
#include "execpt.h"
#include "util.h"
#include "object.h"
#include "mcssl.h"
#include "mode.h"

#include "globals.h"

#include "license.h"

#ifdef MCSSL
#include <openssl/evp.h>
#include <openssl/err.h>
#include <openssl/rand.h>
#include <openssl/ssl.h>
#include <openssl/x509v3.h>
#endif

static Boolean cryptinited = False;

extern "C" int initialise_weak_link_crypto(void);
extern "C" int initialise_weak_link_ssl(void);

Boolean load_crypto_symbols()
{
#ifdef MCSSL

// MW-2009-07-21: Weakly link only on non-MacOSX platforms.
#if !defined(_MACOSX) && !defined(_SERVER)
	if (!initialise_weak_link_crypto())
		return False;
	if (!initialise_weak_link_ssl())
		return False;
#else
	return True;
#endif

	return True;
#else
	return False;
#endif
}




Boolean InitSSLCrypt()
{
	if (!cryptinited)
	{
		if (!load_crypto_symbols())
			return False;

#ifdef MCSSL
		ERR_load_crypto_strings();
		OpenSSL_add_all_ciphers();
		RAND_seed(&MCrandomseed,I4L);
		cryptinited = True;
#endif

	}
	return True;
}

// MW-2005-02-20: Seed RNG on Win32 with system events.
//   This routine is called every time a message arrives.
#ifdef _WINDOWS
typedef int (*RAND_eventPTR)(UINT iMsg, WPARAM wParam, LPARAM lParam);

void SeedSSL(UINT iMsg, WPARAM wParam, LPARAM lParam)
{
	static int s_no_crypto = FALSE;
	static RAND_eventPTR RAND_eventDL = NULL;
	if (!s_no_crypto && MCModeCollectEntropy())
	{
		if (RAND_eventDL == NULL)
		{
			HMODULE t_library;
			t_library = LoadLibraryA("revsecurity.dll");
			if (t_library != NULL)
				RAND_eventDL = (RAND_eventPTR)GetProcAddress(t_library, "RAND_event");

			s_no_crypto = (RAND_eventDL == NULL);
		}

		if (RAND_eventDL != NULL)
			RAND_eventDL(iMsg, wParam, lParam);
	}
}
#endif

void ShutdownSSL()
{
#ifdef MCSSL
	if (cryptinited)
	{

		EVP_cleanup();
		ERR_free_strings();
	}
#endif
}

void shutdown()
{}

//error buf should have a buffer of at least 256 bytes.
unsigned long SSLError(char *errbuf)
{
	if (!InitSSLCrypt())
	{
		strcpy(errbuf,"ssl library not found");
		return 0;
	}
#ifdef MCSSL
	unsigned long ecode = ERR_get_error();
	if (errbuf)
	{
		if (ecode)
			ERR_error_string_n(ecode,errbuf,255);
		else
			errbuf[0] = '\0';
	}
	return ecode;
#else
	return 0;
#endif
}

#ifdef MCSSL
<<<<<<< HEAD
=======
bool MCCrypt_random_bytes(uint32_t p_bytecount, void *&r_bytes)
{
	bool t_success = true;
	unsigned char *t_bytes = nil;

	t_success = InitSSLCrypt() == True;
	if (t_success)
		t_success = MCMemoryAllocate(p_bytecount, t_bytes);

	if (t_success)
		t_success = RAND_bytes(t_bytes, p_bytecount) == 1;

	if (t_success)
		r_bytes = t_bytes;
	else
		MCMemoryDeallocate(t_bytes);
		
	return t_success;
}

bool MCCrypt_random_bytes_static(uint32_t p_bytecount, void *r_buffer)
{
	if (!InitSSLCrypt())
		return false;
		
	return RAND_bytes((unsigned char *)r_buffer, p_bytecount) == 1;
}

>>>>>>> 00a6ec42
bool load_pem_key(const char *p_data, uint32_t p_length, RSA_KEYTYPE p_type, const char *p_passphrase, EVP_PKEY *&r_key)
{
	bool t_success = true;
	BIO *t_data = NULL;
	EVP_PKEY *t_key = NULL;
	t_data = BIO_new_mem_buf((void*)p_data, p_length);
	t_success = t_data != NULL;
	char t_empty_pass[] = "";
	char *t_passphrase = (p_passphrase != NULL) ? (char*)p_passphrase : t_empty_pass;

	if (t_success)
	{
		switch (p_type)
		{
		case RSAKEY_PUBKEY:
			t_key = PEM_read_bio_PUBKEY(t_data, NULL, NULL, t_passphrase);
			t_success = (t_key != NULL);
			break;
		case RSAKEY_PRIVKEY:
			t_key = PEM_read_bio_PrivateKey(t_data, NULL, NULL, t_passphrase);
			t_success = (t_key != NULL);
			break;
		case RSAKEY_CERT:
			{
				X509* t_cert = NULL;
				t_cert = PEM_read_bio_X509_AUX(t_data, NULL, NULL, t_passphrase);
				t_success = (t_cert != NULL);
				if (t_success)
				{
					t_key = X509_get_pubkey(t_cert);
					t_success = (t_key != NULL);
					X509_free(t_cert);
				}
			}
			break;
		default:
			// error: unknown key type
			t_success = false;
		}
	}

	if (t_data != NULL)
		BIO_free(t_data);
	if (t_success)
		r_key = t_key;

	return t_success;
}

bool MCCrypt_rsa_op(bool p_encrypt, RSA_KEYTYPE p_key_type, const char *p_message_in, uint32_t p_message_in_length,
			const char *p_key, uint32_t p_key_length, const char *p_passphrase,
			char *&r_message_out, uint32_t &r_message_out_length, char *&r_result, uint32_t &r_error)
{
	bool t_success = true;
	EVP_PKEY *t_key = NULL;
	RSA *t_rsa = NULL;
	int32_t t_rsa_size;
	uint8_t *t_output_buffer = NULL;
	int32_t t_output_length;

	if (!InitSSLCrypt())
	{
		t_success = false;
		MCCStringClone("error: ssl library initialization failed", r_result);
	}

	if (t_success)
	{
		if (!load_pem_key(p_key, p_key_length, p_key_type, p_passphrase, t_key))
		{
			t_success = false;
			MCCStringClone("error: invalid key", r_result);
		}
	}

	if (t_success)
	{
		t_rsa = EVP_PKEY_get1_RSA(t_key);
		if (t_rsa == NULL)
		{
			t_success = false;
			MCCStringClone("error: not an RSA key", r_result);
		}
	}

	if (t_success)
	{
		t_rsa_size = RSA_size(t_rsa);
		if (!MCMemoryAllocate(t_rsa_size, t_output_buffer))
		{
			t_success = false;
			r_error = EE_NO_MEMORY;
		}
	}
	int (*t_rsa_func)(int, const unsigned char*, unsigned char*, RSA*, int) = NULL;
	if (t_success)
	{
		if (p_encrypt)
		{
			if (p_key_type == RSAKEY_PRIVKEY)
				t_rsa_func = RSA_private_encrypt;
			else
				t_rsa_func = RSA_public_encrypt;
			if (p_message_in_length >= unsigned(t_rsa_size - 11))
			{
				t_success = false;
				MCCStringClone("error: message too large", r_result);
			}
		}
		else
		{
			if (p_key_type == RSAKEY_PRIVKEY)
				t_rsa_func = RSA_private_decrypt;
			else
				t_rsa_func = RSA_public_decrypt;
			if (p_message_in_length != t_rsa_size)
			{
				t_success = false;
				MCCStringClone("error: invalid message size", r_result);
			}
		}
	}
	if (t_success)
	{
		t_output_length = t_rsa_func(p_message_in_length, (const uint8_t*)p_message_in, t_output_buffer, t_rsa, RSA_PKCS1_PADDING);
		if (t_output_length < 0)
		{
			t_success = false;
			MCCStringClone("error: SSL operation failed", r_result);
		}
	}

	if (t_rsa != NULL)
		RSA_free(t_rsa);
	if (t_key != NULL)
		EVP_PKEY_free(t_key);

	if (t_success)
	{
		r_message_out = (char*)t_output_buffer;
		r_message_out_length = t_output_length;
	}
	else
	{
		uint32_t t_err;
		t_err = ERR_get_error();
		if (t_err)
		{
			const char *t_ssl_error = ERR_reason_error_string(t_err);
			MCCStringAppendFormat(r_result, " (SSL error: %s)", t_ssl_error);
		}
		MCMemoryDeallocate(t_output_buffer);
	}

	return t_success;
}

#else // !defined(MCSSL)

bool MCCrypt_random_bytes_static(uint32_t p_bytecount, void *r_buffer)
{
	return false;
}

bool MCCrypt_rsa_op(bool p_encrypt, RSA_KEYTYPE p_key_type, const char *p_message_in, uint32_t p_message_in_length,
			const char *p_key, uint32_t p_key_length, const char *p_passphrase,
			char *&r_message_out, uint32_t &r_message_out_length, char *&r_result, uint32_t &r_error)
{
	return false;
}

#endif

char *SSL_encode(Boolean isdecrypt, char *ciphername,
                 const char *data, uint4 inlen,uint4 &outlen, //data to decrypt, length of that data, and pointer to descypted data length
                 const char *keystr, int4 keystrlen, Boolean ispassword, uint2 keylen,
                 const char *saltstr,  uint2 saltlen, const char *ivstr, uint2 ivlen)
{ //password or key, optional key length
	if (!InitSSLCrypt())
		return NULL;
#ifdef MCSSL

	// MW-2011-05-24: [[ Bug 9536 ]] The key length is a function of 'keylen' and for some ciphers
	//   can be larger than 32 bytes. For now, increase the buffer to 256 bytes given a maximum
	//   theoretical key length of 2048.
	uint1 iv[EVP_MAX_IV_LENGTH], key[256];
	if (keylen > 2048)
		return NULL;

	const EVP_CIPHER *cipher=EVP_get_cipherbyname(ciphername);

	uint1 operation = isdecrypt ? 0: 1;

	//get cipher object
	if (!cipher)
	{
		outlen = 789;
		return NULL;
	}

	static const char magic[]="Salted__";

	int4 res = 0;

	//set up cipher context
	EVP_CIPHER_CTX ctx;
	EVP_CIPHER_CTX_init(&ctx);
	//init context with cipher and specify operation
	if (EVP_CipherInit(&ctx, cipher,NULL, NULL, operation) == 0)
		return NULL;

	//try setting keylength if specified. This will fail for some ciphers.
	if (keylen && EVP_CIPHER_CTX_set_key_length(&ctx, keylen/8) == 0)
		return NULL;
	//get new keylength in bytes
	int4 curkeylength = EVP_CIPHER_CTX_key_length(&ctx);
	//zero key and iv
	memset(key,0,EVP_MAX_KEY_LENGTH);
	memset(iv,0,EVP_MAX_IV_LENGTH);
	//if password combine with salt value to generate key

	unsigned char saltbuf[PKCS5_SALT_LEN];
	memset(saltbuf,0,sizeof(saltbuf));

	char *tend = (char *)data + inlen;

	// MW-2004-12-02: Fix bug 2411 - a NULL salt should result in a random one being
	//    generated, if saltstr is NULL and saltlen is zero then the salt should
	//    be taken as being the empty string.
	if (ispassword)
	{
		if (saltstr == NULL)
			RAND_bytes(saltbuf, sizeof(saltbuf));
		else
			memcpy(saltbuf,saltstr,MCU_min(saltlen,PKCS5_SALT_LEN));

		// MW-2004-12-02: We should only do this if we are decrypting
		if (isdecrypt && inlen > sizeof(magic) && memcmp(data,magic,sizeof(magic)-1) == 0)
		{
			data += sizeof(magic) - 1;

			if (saltstr == NULL || saltlen == 0)
				memcpy(saltbuf,data,sizeof(saltbuf));

			data += sizeof(saltbuf);
		}

		curkeylength =	EVP_BytesToKey(cipher,EVP_md5(),(const unsigned char *)saltbuf,(unsigned char *)keystr,
		                              keystrlen,1,key,iv);
	}
	else
	{//otherwise copy to key
		if (keystrlen != curkeylength)
		{ //sanity check then passed wrong size for key
			outlen = 790;
			return NULL;
		}
		else
			memcpy(key,keystr,curkeylength);
	}

	if (ivstr != NULL && ivlen > 0)
	{
		memset(iv,0,EVP_MAX_IV_LENGTH);
		memcpy(iv,ivstr,MCU_min(ivlen,EVP_MAX_IV_LENGTH));
	}

	if (EVP_CipherInit(&ctx, NULL, key, iv, operation) == 0)
		return NULL;
	int4 tmp, ol;
	ol = 0;

	//allocate memory to hold encrypted/decrypted data + an extra block + null terminator for block ciphers.
	unsigned char *outdata = (unsigned char *)malloc(inlen + EVP_CIPHER_CTX_block_size(&ctx) + 1 + sizeof(magic) + sizeof(saltbuf));
	//do encryption/decryption
	if (outdata == NULL)
	{
		outlen = 791;
		return NULL;
	}

	// MW-2004-12-02: Only prepend the salt if we generated the key (i.e. password mode)
	if (!isdecrypt && ispassword)
	{
		memcpy(&outdata[ol],magic,sizeof(magic)-1);
		ol += sizeof(magic)-1;
		memcpy(&outdata[ol],saltbuf,sizeof(saltbuf));
		ol += sizeof(saltbuf);
	}


	// MW-2007-02-13: [[Bug 4258]] - SSL now fails an assertion if datalen == 0
	if (tend - data > 0)
	{
		if (EVP_CipherUpdate(&ctx,&outdata[ol],&tmp,(unsigned char *)data,tend-data) == 0)
		{
			delete outdata;
			return NULL;
		}
		ol += tmp;
	}

	//for padding
	if (EVP_CipherFinal(&ctx,&outdata[ol],&tmp) == 0)
	{
		delete outdata;
		return NULL;
	}
	outlen = ol + tmp;

	//cleam up context and return data
	EVP_CIPHER_CTX_cleanup(&ctx);
	outdata[outlen] = 0; //null terminate data

	return (char *)outdata;
#else
	return NULL;
#endif
}

static bool isfirstcipher = false;
#ifdef MCSSL
//list ciphers and default key lengths for each
void list_ciphers_cb(const OBJ_NAME *name,void *buffer)
{
	if(!islower((unsigned char)*name->name))
		return;
	MCExecPoint *ep = (MCExecPoint *)buffer;
	if (*name->name)
	{
		ep->concatcstring(name->name,EC_RETURN,isfirstcipher);
		isfirstcipher = false;

		const EVP_CIPHER *cipher=EVP_get_cipherbyname(name->name);
		if (cipher)
			ep->concatuint(EVP_CIPHER_key_length(cipher) * 8, EC_COMMA, false);
	}
}
#endif
void SSL_ciphernames(MCExecPoint &ep)
{
#ifdef MCSSL
	// MW-2004-12-29: Integrate Tuviah's fixes
	static char sslcipherlist[] = "bf,128\nbf-cbc,128\nbf-cfb,128\nbf-ecb,128\nbf-ofb,128\nblowfish,128\ncast,128\ncast-cbc,128\ncast5-cbc,128\ncast5-cfb,128\ncast5-ecb,128\ncast5-ofb,128\ndes,64\ndes-cbc,64\ndes-cfb,64\ndes-ecb,64\ndes-ede,128\ndes-ede-cbc,128\ndes-ede-cfb,128\ndes-ede-ofb,128\ndes-ede3,192\ndes-ede3-cbc,192\ndes-ede3-cfb,192\ndes-ede3-ofb,192\ndes-ofb,64\ndes3,192\ndesx,192\ndesx-cbc,192\nrc2,128\nrc2-40-cbc,40\nrc2-64-cbc,64\nrc2-cbc,128\nrc2-cfb,128\nrc2-ecb,128\nrc2-ofb,128\nrc4,128\nrc4-40,40\nrc5,128\nrc5-cbc,128\nrc5-cfb,128\nrc5-ecb,128\nrc5-ofb,128";
	isfirstcipher = True;
	ep.clear();
	if (!InitSSLCrypt())
	{
		char sslerrbuf[256];
		SSLError(sslerrbuf);
		MCresult->copysvalue(sslerrbuf);
	}
	else
		OBJ_NAME_do_all_sorted(OBJ_NAME_TYPE_CIPHER_METH, list_ciphers_cb, &ep);
#else
	// MW-2013-01-15: [[ Bug 10631 ]] Make sure we clear the return value if no
	//   SSL!
	ep . clear();
#endif
}<|MERGE_RESOLUTION|>--- conflicted
+++ resolved
@@ -154,37 +154,7 @@
 }
 
 #ifdef MCSSL
-<<<<<<< HEAD
-=======
-bool MCCrypt_random_bytes(uint32_t p_bytecount, void *&r_bytes)
-{
-	bool t_success = true;
-	unsigned char *t_bytes = nil;
-
-	t_success = InitSSLCrypt() == True;
-	if (t_success)
-		t_success = MCMemoryAllocate(p_bytecount, t_bytes);
-
-	if (t_success)
-		t_success = RAND_bytes(t_bytes, p_bytecount) == 1;
-
-	if (t_success)
-		r_bytes = t_bytes;
-	else
-		MCMemoryDeallocate(t_bytes);
-		
-	return t_success;
-}
-
-bool MCCrypt_random_bytes_static(uint32_t p_bytecount, void *r_buffer)
-{
-	if (!InitSSLCrypt())
-		return false;
-		
-	return RAND_bytes((unsigned char *)r_buffer, p_bytecount) == 1;
-}
-
->>>>>>> 00a6ec42
+
 bool load_pem_key(const char *p_data, uint32_t p_length, RSA_KEYTYPE p_type, const char *p_passphrase, EVP_PKEY *&r_key)
 {
 	bool t_success = true;
