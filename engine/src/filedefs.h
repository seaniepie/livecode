/* Copyright (C) 2003-2013 Runtime Revolution Ltd.

This file is part of LiveCode.

LiveCode is free software; you can redistribute it and/or modify it under
the terms of the GNU General Public License v3 as published by the Free
Software Foundation.

LiveCode is distributed in the hope that it will be useful, but WITHOUT ANY
WARRANTY; without even the implied warranty of MERCHANTABILITY or
FITNESS FOR A PARTICULAR PURPOSE.  See the GNU General Public License
for more details.

You should have received a copy of the GNU General Public License
along with LiveCode.  If not see <http://www.gnu.org/licenses/>.  */

//
// Structures used for reading/writing
//
#ifndef	FILEDEFS_H
#define	FILEDEFS_H

#define SIGNATURE "# MetaCard "

#define READ_PIPE_SIZE 16384

#define SAVE_ENCRYPTED 0x80000000
#define SAVE_LARGE     0x40000000

enum Open_mode {
    OM_APPEND,
    OM_NEITHER,
    OM_VCLIP,
    OM_READ,
    OM_WRITE,
    OM_UPDATE,
    OM_TEXT,
    OM_BINARY
};

enum Object_type {
    OT_END,
    OT_HOME,
    OT_NOTHOME,
    OT_STACK,
    OT_CARD,
    OT_GROUP,
    OT_GROUPEND,
    OT_PTR,
    OT_BUTTON,
    OT_BDATA,
    OT_FIELD,
    OT_FDATA,
    OT_PARAGRAPH,
    OT_BLOCK,
    OT_IMAGE,
    OT_SCROLLBAR,
    OT_MAGNIFY,
    OT_COLORS,
    OT_GRAPHIC,
    OT_MCEPS,
    OT_AUDIO_CLIP,
    OT_VIDEO_CLIP,
    OT_ENCRYPT_STACK,
    OT_PLAYER,
    OT_CUSTOM,
	OT_STYLED_TEXT,
	// MW-2012-03-03: [[ StackFile5500 ]] The extended paragraph tag.
	OT_PARAGRAPH_EXT,
	// MW-2012-03-04: [[ StackFile5500 ]] The extended block tag.
	OT_BLOCK_EXT,
};

#define IO_WRITTEN    (1UL << 0)
#define IO_SEEKED     (1UL << 1)
#define IO_ATEOF      (1UL << 2)
#define IO_FAKE       (1UL << 3)
#define IO_FAKEWRITE	(IO_FAKE | (1UL << 4))
#define IO_FAKECUSTOM (IO_FAKE | (1UL << 5))

#define BIONB_CLEAR
#define BIONB_TESTREAD    (1UL << 1)
#define BIONB_TESTWRITE    (1UL << 2)
#define BOONB_TESTCONNECT    (1UL << 3)

struct MCSystemFileHandle;

<<<<<<< HEAD
//class IO_header
//{
//public:
//#if defined(_WINDOWS_DESKTOP)
//	MCWinSysHandle fhandle;
//	char *buffer;
//	uint4 len;
//	char *ioptr;
//	MCWinSysHandle mhandle; //memory map file handle
//	int putback;
//	// MW-2012-09-10: [[ Bug 10230 ]] If true, it means this IO handle is a pipe.
//	bool is_pipe;
//	IO_header(MCWinSysHandle fp, char *b, uint4 l, uint2 f)
//	{
//		fhandle = fp;
//		ioptr = buffer = b;
//		len = l;
//		mhandle = NULL;
//		flags = f;
//		putback = -1;
//		is_pipe = false;
//	}
//	int getfd()
//	{
//		return -1;
//	}
//#if 0
//#elif defined(_MAC_DESKTOP)
//	FILE *fptr;
//	short serialIn;  //serial port Input reference number
//	short serialOut; //serial port output reference number
//	MCMacSysHandle hserialInputBuff; //handle to serial input buffer
//	char *buffer;   //buffer for read data
//	uint4 len;      //file length
//	char *ioptr;    //the starting point of a read
//	IO_header(FILE *f, short in, short out, MCMacSysHandle serialbuf, char *b, uint4 l, uint2 iflags)
//	{
//		fptr = f;
//		serialIn = in;
//		serialOut = out;
//		hserialInputBuff = serialbuf;
//		ioptr = buffer = b;
//		len = l;
//		flags = iflags;
//	}
//	int getfd()
//	{
//		return -1;
//	}
//#endif
//#elif defined(_MAC_DESKTOP)
//    MCSystemFileHandle *handle;
//	char *buffer;   //buffer for read data
//	uint4 len;      //file length
//	IO_header(MCSystemFileHandle *p_handle, uint2 iflags)
//	{
//        handle = p_handle;
//		flags = iflags;
//	}
//	int getfd()
//	{
//		return -1;
//	}
//#elif defined(_LINUX_DESKTOP)
//	FILE *fptr;
//	char *buffer;
//	uint4 len;
//	char *ioptr;
//	int fd;
//	IO_header(FILE *f, char *b, uint4 l, int ifd, uint2 iflags)
//	{
//		fptr = f;
//		ioptr = buffer = b;
//		len = l;
//		fd = ifd;
//		flags = iflags;
//	}
//	int getfd()
//	{
//		return fd;
//	}
//#elif defined(_MOBILE) || defined(_SERVER)
//	MCSystemFileHandle *handle;
//	uint32_t len;
//	char *buffer;
//	IO_header(MCSystemFileHandle *p_handle, uint2 iflags)
//	{
//		handle = p_handle;
//		flags = iflags;
//	}
//	int getfd(void)
//	{
//		return -1;
//	}
//#else
//#error IO_header not defined for this platform/mode
//#endif
//	uint2 flags;
//};

typedef MCSystemFileHandle * IO_handle;
=======
class IO_header
{
public:
#if defined(_WINDOWS_DESKTOP)
	MCWinSysHandle fhandle;
	char *buffer;
	// MW-2013-05-02: [[ x64 ]] This is used to store a pointer in 'fake' mode so
	//   upgrade to size_t.
	size_t len;
	char *ioptr;
	MCWinSysHandle mhandle; //memory map file handle
	int putback;
	// MW-2012-09-10: [[ Bug 10230 ]] If true, it means this IO handle is a pipe.
	bool is_pipe;
	IO_header(MCWinSysHandle fp, char *b, uint4 l, uint2 f)
	{
		fhandle = fp;
		ioptr = buffer = b;
		len = l;
		mhandle = NULL;
		flags = f;
		putback = -1;
		is_pipe = false;
	}
	int getfd()
	{
		return -1;
	}
#elif defined(_MAC_DESKTOP)
	FILE *fptr;
	short serialIn;  //serial port Input reference number
	short serialOut; //serial port output reference number
	MCMacSysHandle hserialInputBuff; //handle to serial input buffer
	char *buffer;   //buffer for read data
	// MW-2013-05-02: [[ x64 ]] 'len' is used to store a pointer in 'fake' mode so
	//   upgrade to size_t.
	size_t len;      //file length
	char *ioptr;    //the starting point of a read
	
	// MW-2013-05-02: [[ x64 ]] 'l' is passed a pointer in 'fake' mode so upgrade
	//   to size_t.
	IO_header(FILE *f, short in, short out, MCMacSysHandle serialbuf, char *b, size_t l, uint2 iflags)
	{
		fptr = f;
		serialIn = in;
		serialOut = out;
		hserialInputBuff = serialbuf;
		ioptr = buffer = b;
		len = l;
		flags = iflags;
	}
	int getfd()
	{
		return -1;
	}
#elif defined(_LINUX_DESKTOP)
	FILE *fptr;
	char *buffer;
	// MW-2013-05-02: [[ x64 ]] 'len' is used to store a pointer in 'fake' mode so
	//   upgrade to size_t.
	size_t len;
	char *ioptr;
	int fd;
	
	// MW-2013-05-02: [[ x64 ]] 'l' is passed a pointer in 'fake' mode so upgrade
	//   to size_t.
	IO_header(FILE *f, char *b, size_t l, int ifd, uint2 iflags)
	{
		fptr = f;
		ioptr = buffer = b;
		len = l;
		fd = ifd;
		flags = iflags;
	}
	int getfd()
	{
		return fd;
	}
#elif defined(_MOBILE) || defined(_SERVER)
	MCSystemFileHandle *handle;
	// MW-2013-05-02: [[ x64 ]] 'len' is used to store a pointer in 'fake' mode so
	//   upgrade to size_t.
	size_t len;
	char *buffer;
	
	IO_header(MCSystemFileHandle *p_handle, uint2 iflags)
	{
		handle = p_handle;
		flags = iflags;
	}
	int getfd(void)
	{
		return -1;
	}
#else
#error IO_header not defined for this platform/mode
#endif
	uint2 flags;
};

typedef IO_header * IO_handle;
>>>>>>> 783dcc54

typedef struct _Streamnode
{
	MCNameRef name;
	Open_mode mode;
	IO_handle ihandle;
	IO_handle ohandle;
	int4 pid;
#if defined(_WINDOWS_DESKTOP)
	MCWinSysHandle phandle;  //process handle
	MCWinSysHandle thandle;  //process handle
#elif defined(_MAC_DESKTOP)
	MCMacProcessSerialNumber sn;
#endif
	int4 retcode;
	Boolean textmode;
}
Streamnode;

extern IO_handle IO_stdin;
extern IO_handle IO_stdout;
extern IO_handle IO_stderr;

#endif<|MERGE_RESOLUTION|>--- conflicted
+++ resolved
@@ -85,7 +85,6 @@
 
 struct MCSystemFileHandle;
 
-<<<<<<< HEAD
 //class IO_header
 //{
 //public:
@@ -187,110 +186,6 @@
 //};
 
 typedef MCSystemFileHandle * IO_handle;
-=======
-class IO_header
-{
-public:
-#if defined(_WINDOWS_DESKTOP)
-	MCWinSysHandle fhandle;
-	char *buffer;
-	// MW-2013-05-02: [[ x64 ]] This is used to store a pointer in 'fake' mode so
-	//   upgrade to size_t.
-	size_t len;
-	char *ioptr;
-	MCWinSysHandle mhandle; //memory map file handle
-	int putback;
-	// MW-2012-09-10: [[ Bug 10230 ]] If true, it means this IO handle is a pipe.
-	bool is_pipe;
-	IO_header(MCWinSysHandle fp, char *b, uint4 l, uint2 f)
-	{
-		fhandle = fp;
-		ioptr = buffer = b;
-		len = l;
-		mhandle = NULL;
-		flags = f;
-		putback = -1;
-		is_pipe = false;
-	}
-	int getfd()
-	{
-		return -1;
-	}
-#elif defined(_MAC_DESKTOP)
-	FILE *fptr;
-	short serialIn;  //serial port Input reference number
-	short serialOut; //serial port output reference number
-	MCMacSysHandle hserialInputBuff; //handle to serial input buffer
-	char *buffer;   //buffer for read data
-	// MW-2013-05-02: [[ x64 ]] 'len' is used to store a pointer in 'fake' mode so
-	//   upgrade to size_t.
-	size_t len;      //file length
-	char *ioptr;    //the starting point of a read
-	
-	// MW-2013-05-02: [[ x64 ]] 'l' is passed a pointer in 'fake' mode so upgrade
-	//   to size_t.
-	IO_header(FILE *f, short in, short out, MCMacSysHandle serialbuf, char *b, size_t l, uint2 iflags)
-	{
-		fptr = f;
-		serialIn = in;
-		serialOut = out;
-		hserialInputBuff = serialbuf;
-		ioptr = buffer = b;
-		len = l;
-		flags = iflags;
-	}
-	int getfd()
-	{
-		return -1;
-	}
-#elif defined(_LINUX_DESKTOP)
-	FILE *fptr;
-	char *buffer;
-	// MW-2013-05-02: [[ x64 ]] 'len' is used to store a pointer in 'fake' mode so
-	//   upgrade to size_t.
-	size_t len;
-	char *ioptr;
-	int fd;
-	
-	// MW-2013-05-02: [[ x64 ]] 'l' is passed a pointer in 'fake' mode so upgrade
-	//   to size_t.
-	IO_header(FILE *f, char *b, size_t l, int ifd, uint2 iflags)
-	{
-		fptr = f;
-		ioptr = buffer = b;
-		len = l;
-		fd = ifd;
-		flags = iflags;
-	}
-	int getfd()
-	{
-		return fd;
-	}
-#elif defined(_MOBILE) || defined(_SERVER)
-	MCSystemFileHandle *handle;
-	// MW-2013-05-02: [[ x64 ]] 'len' is used to store a pointer in 'fake' mode so
-	//   upgrade to size_t.
-	size_t len;
-	char *buffer;
-	
-	IO_header(MCSystemFileHandle *p_handle, uint2 iflags)
-	{
-		handle = p_handle;
-		flags = iflags;
-	}
-	int getfd(void)
-	{
-		return -1;
-	}
-#else
-#error IO_header not defined for this platform/mode
-#endif
-	uint2 flags;
-};
-
-typedef IO_header * IO_handle;
->>>>>>> 783dcc54
-
 typedef struct _Streamnode
 {
 	MCNameRef name;
