--- conflicted
+++ resolved
@@ -34,21 +34,15 @@
 #include "osspec.h"
 #include "osxflst.h"
 
-<<<<<<< HEAD
+
 extern void *coretext_font_create_with_name_size_and_style(MCStringRef p_name, uint32_t p_size, bool p_bold, bool p_italic);
 extern bool coretext_font_destroy(void *p_font);
 extern bool coretext_font_get_metrics(void *p_font, float& r_ascent, float& r_descent);
 extern bool coretext_get_font_names(MCListRef &r_names);
 extern bool core_text_get_font_styles(MCStringRef p_name, uint32_t p_size, MCListRef &r_styles);
-=======
-extern void *coretext_font_create_with_name_size_and_style(const char *p_name, uint32_t p_size, bool p_bold, bool p_italic);
-extern void coretext_font_destroy(void *p_font);
-extern void coretext_font_get_metrics(void *p_font, float& r_ascent, float& r_descent);
-extern void coretext_get_font_names(MCExecPoint &ep);
-extern void core_text_get_font_styles(const char *p_name, uint32_t p_size, MCExecPoint &ep);
-extern void coretext_get_font_name(void *p_font, char*& r_name);
+extern void coretext_get_font_name(void *p_font, MCNameRef& r_name);
 extern uint32_t coretext_get_font_size(void *p_font);
->>>>>>> bb71d905
+
 
 #define MAX_XFONT2MACFONT    11
 
@@ -184,10 +178,6 @@
 	return tmp->getfont(fname, size, style);
 }
 
-<<<<<<< HEAD
-bool MCFontlist::getfontnames(MCStringRef p_type, MCListRef& r_names)
-{ 
-=======
 MCFontStruct *MCFontlist::getfontbyhandle(MCSysFontHandle p_fid)
 {
     MCFontnode *tmp = fonts;
@@ -199,7 +189,7 @@
                 return font;
             tmp = tmp->next();
         }
-        while (tmp != fonts);
+    while (tmp != fonts);
     
     // Font has not yet been added to the list
     tmp = new MCFontnode(p_fid);
@@ -207,9 +197,8 @@
     return tmp->getfontstruct();
 }
 
-void MCFontlist::getfontnames(MCExecPoint &ep, char *type)
-{
->>>>>>> bb71d905
+bool MCFontlist::getfontnames(MCStringRef p_type, MCListRef& r_names)
+{
     // MM-2014-06-02: [[ CoreText ]] Updated to use core text routines.
     return coretext_get_font_names(r_names);
 }
