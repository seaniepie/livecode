/* Copyright (C) 2003-2013 Runtime Revolution Ltd.

This file is part of LiveCode.

LiveCode is free software; you can redistribute it and/or modify it under
the terms of the GNU General Public License v3 as published by the Free
Software Foundation.

LiveCode is distributed in the hope that it will be useful, but WITHOUT ANY
WARRANTY; without even the implied warranty of MERCHANTABILITY or
FITNESS FOR A PARTICULAR PURPOSE.  See the GNU General Public License
for more details.

You should have received a copy of the GNU General Public License
along with LiveCode.  If not see <http://www.gnu.org/licenses/>.  */

#include "prefix.h"

#include "globdefs.h"
#include "filedefs.h"
#include "objdefs.h"
#include "parsedef.h"

#include "uidc.h"
#include "scriptpt.h"
#include "execpt.h"
#include "mcerror.h"
#include "param.h"
#include "object.h"
#include "debug.h"
#include "util.h"
#include "handler.h"
#include "parentscript.h"
#include "osspec.h"

#include "globals.h"

#include "syntax.h"
#include "statemnt.h"

////////////////////////////////////////////////////////////////////////////////

MCExpression::MCExpression()
{
	rank = FR_VALUE;
	line = pos = 0;
	root = NULL;
	left = NULL;
	right = NULL;
}

MCExpression::~MCExpression()
{
	delete left;
	delete right;
}

MCVarref *MCExpression::getrootvarref(void)
{
	return NULL;
}

#ifdef LEGACY_EXEC
MCVariable *MCExpression::evalvar(MCExecPoint& ep)
{
	return NULL;
}
#endif

MCVariable *MCExpression::evalvar(MCExecContext& ctxt)
{
    return NULL;
}

#ifdef LEGACY_EXEC
Exec_stat MCExpression::evalcontainer(MCExecPoint& ep, MCContainer*& r_container)
{
	return ES_ERROR;
}
#endif

bool MCExpression::evalcontainer(MCExecContext& ctxt, MCContainer*& r_container)
{
    return false;
}

Parse_stat MCExpression::getexps(MCScriptPoint &sp, MCExpression *earray[],
                                 uint2 &ecount)
{
	initpoint(sp);
	if (sp.skip_token(SP_FACTOR, TT_LPAREN) != PS_NORMAL)
	{
		MCperror->add
		(PE_FACTOR_NOLPAREN, sp);
		return PS_ERROR;
	}
	if (sp.skip_token(SP_FACTOR, TT_RPAREN) != PS_NORMAL)
	{
		while (True)
		{
			MCExpression *newexp = NULL;
			if (sp.parseexp(False, False, &newexp) != PS_NORMAL)
			{
				delete newexp;
				MCperror->add
				(PE_FACTOR_BADPARAM, sp);
				return PS_ERROR;
			}
			earray[ecount++] = newexp;
			if (sp.skip_token(SP_FACTOR, TT_RPAREN) == PS_NORMAL)
				break;
			Symbol_type type;
			if (ecount >= MAX_EXP || sp.next(type) != PS_NORMAL)
			{
				MCperror->add
				(PE_FACTOR_NORPAREN, sp);
				return PS_ERROR;
			}
			if (type != ST_SEP)
			{
				MCperror->add
				(PE_FACTOR_NOTSEP, sp);
				return PS_ERROR;
			}
		}
	}
	return PS_NORMAL;
}

void MCExpression::freeexps(MCExpression *earray[], uint2 ecount)
{
	while (ecount--)
		delete earray[ecount];
}

Parse_stat MCExpression::get0params(MCScriptPoint &sp)
{
	MCExpression *earray[MAX_EXP];
	uint2 ecount = 0;
	if (getexps(sp, earray, ecount) != PS_NORMAL || ecount != 0)
	{
		freeexps(earray, ecount);
		return PS_ERROR;
	}
	return PS_NORMAL;
}

Parse_stat MCExpression::get0or1param(MCScriptPoint &sp, MCExpression **exp,
                                      Boolean the)
{
	if (the)
	{
		initpoint(sp);
		if (sp.skip_token(SP_FACTOR, TT_OF) != PS_NORMAL)
			return PS_NORMAL;
		if (sp.parseexp(False, False, exp) != PS_NORMAL)
		{
			MCperror->add
			(PE_FACTOR_BADPARAM, sp);
			return PS_ERROR;
		}
	}
	else
	{
		MCExpression *earray[MAX_EXP];
		uint2 ecount = 0;
		if (getexps(sp, earray, ecount) != PS_NORMAL || ecount > 1)
		{
			freeexps(earray, ecount);
			return PS_ERROR;
		}
		else
			if (ecount == 1)
				*exp = earray[0];
	}
	return PS_NORMAL;
}

Parse_stat MCExpression::get1param(MCScriptPoint &sp, MCExpression **exp,
                                   Boolean the)
{
	if (the)
	{
		initpoint(sp);
		if (sp.skip_token(SP_FACTOR, TT_OF) != PS_NORMAL)
		{
			MCperror->add
			(PE_FACTOR_NOOF, sp);
			return PS_ERROR;
		}
		if (sp.parseexp(True, False, exp) != PS_NORMAL)
		{
			MCperror->add
			(PE_FACTOR_BADPARAM, sp);
			return PS_ERROR;
		}
	}
	else
	{
		MCExpression *earray[MAX_EXP];
		uint2 ecount = 0;
		if (getexps(sp, earray, ecount) != PS_NORMAL || ecount != 1)
		{
			freeexps(earray, ecount);
			return PS_ERROR;
		}
		else
			*exp = earray[0];
	}
	return PS_NORMAL;
}

Parse_stat MCExpression::get1or2params(MCScriptPoint &sp, MCExpression **exp1,
                                       MCExpression **exp2, Boolean the)
{
	if (the)
	{
		initpoint(sp);
		if (sp.skip_token(SP_FACTOR, TT_OF) != PS_NORMAL)
		{
			MCperror->add
			(PE_FACTOR_NOOF, sp);
			return PS_ERROR;
		}
		if (sp.parseexp(True, False, exp1) != PS_NORMAL)
		{
			MCperror->add
			(PE_FACTOR_BADPARAM, sp);
			return PS_ERROR;
		}
	}
	else
	{
		MCExpression *earray[MAX_EXP];
		uint2 ecount = 0;
		if (getexps(sp, earray, ecount) != PS_NORMAL || ecount < 1 || ecount > 2)
		{
			freeexps(earray, ecount);
			return PS_ERROR;
		}
		*exp1 = earray[0];
		if (ecount == 2)
			*exp2 = earray[1];
	}
	return PS_NORMAL;
}

Parse_stat MCExpression::get2params(MCScriptPoint &sp, MCExpression **exp1,
                                    MCExpression **exp2)
{
	MCExpression *earray[MAX_EXP];
	uint2 ecount = 0;
	if (getexps(sp, earray, ecount) != PS_NORMAL || ecount != 2)
	{
		freeexps(earray, ecount);
		return PS_ERROR;
	}
	*exp1 = earray[0];
	*exp2 = earray[1];
	return PS_NORMAL;
}

Parse_stat MCExpression::get2or3params(MCScriptPoint &sp, MCExpression **exp1,
                                       MCExpression **exp2, MCExpression **exp3)
{
	MCExpression *earray[MAX_EXP];
	uint2 ecount = 0;
	if (getexps(sp, earray, ecount) != PS_NORMAL || ecount < 2 || ecount > 3)
	{
		freeexps(earray, ecount);
		return PS_ERROR;
	}
	*exp1 = earray[0];
	*exp2 = earray[1];
	if (ecount == 3)
		*exp3 = earray[2];
	return PS_NORMAL;
}

Parse_stat MCExpression::get3params(MCScriptPoint &sp, MCExpression **exp1,
                                    MCExpression **exp2, MCExpression **exp3)
{
	MCExpression *earray[MAX_EXP];
	uint2 ecount = 0;
	if (getexps(sp, earray, ecount) != PS_NORMAL || ecount != 3)
	{
		freeexps(earray, ecount);
		return PS_ERROR;
	}
	*exp1 = earray[0];
	*exp2 = earray[1];
	*exp3 = earray[2];
	return PS_NORMAL;
}

Parse_stat MCExpression::get4or5params(MCScriptPoint &sp, MCExpression **exp1,
                                       MCExpression **exp2, MCExpression **exp3,
                                       MCExpression **exp4, MCExpression **exp5)
{
	MCExpression *earray[MAX_EXP];
	uint2 ecount = 0;
	if (getexps(sp, earray, ecount) != PS_NORMAL || ecount < 4 || ecount > 5)
	{
		freeexps(earray, ecount);
		return PS_ERROR;
	}
	*exp1 = earray[0];
	*exp2 = earray[1];
	*exp3 = earray[2];
	*exp4 = earray[3];
	if (ecount == 5)
		*exp5 = earray[4];
	return PS_NORMAL;
}

Parse_stat MCExpression::get6params(MCScriptPoint &sp, MCExpression **exp1,
                                    MCExpression **exp2, MCExpression **exp3,
                                    MCExpression **exp4, MCExpression **exp5,
                                    MCExpression **exp6)
{
	MCExpression *earray[MAX_EXP];
	uint2 ecount = 0;
	if (getexps(sp, earray, ecount) != PS_NORMAL || ecount != 6)
	{
		freeexps(earray, ecount);
		return PS_ERROR;
	}
	*exp1 = earray[0];
	*exp2 = earray[1];
	*exp3 = earray[2];
	*exp4 = earray[3];
	*exp5 = earray[4];
	*exp6 = earray[5];
	return PS_NORMAL;
}

Parse_stat MCExpression::getvariableparams(MCScriptPoint &sp, uint32_t p_min_params, uint32_t p_param_count, ...)
{
	Parse_stat t_stat = PS_NORMAL;
	
	MCExpression *earray[MAX_EXP];
	uint16_t ecount = 0;
	
	va_list t_params;
	va_start(t_params, p_param_count);
	
	if (getexps(sp, earray, ecount) != PS_NORMAL || ecount < p_min_params || ecount > p_param_count)
	{
		freeexps(earray, ecount);
		t_stat = PS_ERROR;
	}
	else
	{
		for (uint32_t i = 0; i < p_param_count; i++)
			*(va_arg(t_params, MCExpression **)) = (i < ecount) ? earray[i] : NULL;
	}

	va_end(t_params);
	
	return t_stat;
}

Parse_stat MCExpression::getparams(MCScriptPoint &sp, MCParameter **params)
{
	initpoint(sp);
	if (sp.skip_token(SP_FACTOR, TT_LPAREN) != PS_NORMAL)
	{
		MCperror->add
		(PE_FACTOR_NOLPAREN, sp);
		return PS_ERROR;
	}
	if (sp.skip_token(SP_FACTOR, TT_RPAREN) == PS_NORMAL)
		return PS_NORMAL;
	MCParameter *pptr = NULL;
	while (True)
	{
		if (pptr == NULL)
			*params = pptr = new MCParameter;
		else
		{
			pptr->setnext(new MCParameter);
			pptr = pptr->getnext();
		}
		if (pptr->parse(sp) != PS_NORMAL)
		{
			MCperror->add
			(PE_FACTOR_BADPARAM, sp);
			return PS_ERROR;
		}
		if (sp.skip_token(SP_FACTOR, TT_RPAREN) == PS_NORMAL)
			break;
		Symbol_type type;
		if (sp.next(type) != PS_NORMAL)
		{
			MCperror->add
			(PE_FACTOR_NORPAREN, sp);
			return PS_ERROR;
		}
		if (type != ST_SEP)
		{
			MCperror->add
			(PE_FACTOR_NOTSEP, sp);
			return PS_ERROR;
		}
		if (sp.skip_token(SP_FACTOR, TT_RPAREN) == PS_NORMAL)
		{
			pptr->setnext(new MCParameter);
			break;
		}
	}
	return PS_NORMAL;
}

/* struct compare_arrays_t
{
	MCArrayRef other_array;
	bool case_sensitive;
	MCExecPoint *ep;
	compare_t result;
};

bool MCExpression::compare_array_element(void *p_context, MCArrayRef p_array, MCNameRef p_key, MCValueRef p_value)
{
	compare_arrays_t *ctxt;
	ctxt = (compare_arrays_t *)p_context;

	MCValueRef t_other_value;
	if (MCArrayFetchValue(ctxt -> other_array, ctxt -> case_sensitive, p_key, t_other_value))
	{
		MCExecPoint ep1(*(ctxt -> ep)), ep2(*(ctxt -> ep));
		ep1 . setvalueref(p_value);
		ep2 . setvalueref(t_other_value);
		ctxt -> result = MCExpression::compare_values(ep1, ep2, ctxt -> ep, true);
		if (ctxt -> result == 0)
			return true;
	}
	else
		ctxt -> result = MAXUINT2;

	return false;
}

// OK-2009-02-17: [[Bug 7693]] - This function implements array comparison.
// The return value is 0 if the arrays are equal, non-zero otherwise. For now this is left as an int2
// for more easy compatibility with compare_values.
int2 MCExpression::compare_arrays(MCExecPoint &ep1, MCExecPoint &ep2, MCExecPoint *p_context)
{
	MCArrayRef t_array1, t_array2;
	t_array1 = ep1 . getarrayref();
	t_array2 = ep2 . getarrayref();

	if (MCArrayGetCount(t_array1) > MCArrayGetCount(t_array2))
		return 1;

	if (MCArrayGetCount(t_array1) < MCArrayGetCount(t_array2))
		return -1;
	
	compare_arrays_t t_ctxt;
	t_ctxt . other_array = t_array2;
	t_ctxt . case_sensitive = p_context -> getcasesensitive() == True;
	t_ctxt . ep = p_context;
	t_ctxt . result = 0;
	MCArrayApply(t_array1, compare_array_element, &t_ctxt);

	return t_ctxt . result;
}

int2 MCExpression::compare_values(MCExecPoint &ep1, MCExecPoint &ep2, MCExecPoint *p_context, bool p_compare_arrays)
{
	int2 i;
	// OK-2009-02-17: [[Bug 7693]] - Allow arrays to be compared providing that
	// both arguments are arrays.
	// MW-2012-12-11: [[ ArrayComp ]] If the format of the ep is array then it
	//   must be non-empty (vars self-normalize). Thus if both are arrays then
	//   compare as arrays; otherwise if either is an array they become empty
	//   in string context and as such are less (or more) than whatever the
	//   otherside has.
	if (p_compare_arrays)
	{
		bool t_ep1_array, t_ep2_array;
		t_ep1_array = ep1 . isarray()
		t_ep2_array = ep2 . isarray();
		if (t_ep1_array && t_ep2_array)
			return compare_arrays(ep1, ep2, p_context);
		if (t_ep1_array)
			return -1;
		if (t_ep2_array)
			return 1;
	}

	Boolean n1 = True;
	Boolean n2 = True;
	if (ep1.isstring())
	{
		n1 = False;
		const char *sptr = ep1.getsvalue().getstring();
		uint4 l = ep1.getsvalue().getlength();
		MCU_skip_spaces(sptr, l);
		if (l)
		{
			char c = *sptr;
			if (isdigit((uint1)c) || c == '.' || c == '-' || c == '+')
			{
				MCS_seterrno(0);
				n1 = ep1.ton() == ES_NORMAL && MCS_geterrno() != ERANGE;
			}
		}
	}
	if (n1)
		if (ep2.isstring())
		{
			n2 = False;
			const char *sptr = ep2.getsvalue().getstring();
			uint4 l = ep2.getsvalue().getlength();
			MCU_skip_spaces(sptr, l);
			if (l)
			{
				char c = *sptr;
				if (isdigit((uint1)c) || c == '.' || c == '-' || c == '+')
				{
					MCS_seterrno(0);
					n2 = ep2.ton() == ES_NORMAL && MCS_geterrno() != ERANGE;
				}
			}
		}
	if (n1 && n2)
	{
		i = 1;
		real8 d1 = fabs(ep1.getnvalue());
		real8 d2 = fabs(ep2.getnvalue());
		real8 min = d1 < d2 ? d1 : d2;
		if (min < MC_EPSILON)
		{
			if (fabs(ep1.getnvalue() - ep2.getnvalue()) < MC_EPSILON)
				i = 0;
		}
		else
			if (fabs(ep1.getnvalue() - ep2.getnvalue()) / min < MC_EPSILON)
				i = 0;
		if (i)
			if (ep1.getnvalue() < ep2.getnvalue())
				i = -1;
	}
	else
	{
		uint4 l1 = ep1.getsvalue().getlength();
		uint4 l2 = ep2.getsvalue().getlength();
		if (ep1.getcasesensitive())
			i = memcmp(ep1.getsvalue().getstring(),
			           ep2.getsvalue().getstring(), MCU_min(l1, l2));
		else
			i = MCU_strncasecmp(ep1.getsvalue().getstring(),
			                    ep2.getsvalue().getstring(), MCU_min(l1, l2));
		if (i == 0 && l1 != l2)
			i = l1 > l2 ? 1 : -1;
	}
	return i;
}

Exec_stat MCExpression::compare(MCExecPoint &ep1, int2 &i, bool p_compare_arrays)
{
	MCExecPoint ep2(ep1);
	MCExecPoint t_original_ep(ep1);

	if (left->eval(ep1) != ES_NORMAL)
	{
		MCeerror->add
		(EE_FACTOR_BADLEFT, line, pos);
		return ES_ERROR;
	}

	if (right->eval(ep2) != ES_NORMAL)
	{
		MCeerror->add
		(EE_FACTOR_BADRIGHT, line, pos);
		return ES_ERROR;
	}

	// OK-2009-02-17: [[Bug 7693]] - Moved to enable array comparison. Using the p_compare_arrays allows us to ensure
	// that only MCEquals and MCIs are allowed to compare arrays for now, but we can simply remove this if we wish to also
	// allow things like MCLessThan to compare arrays. However to do this we would need to deal with the situation where
	// it is hard to determine which array is bigger, e.g. where they have the same number of elements, but different keys.
	i = compare_values(ep1, ep2, &t_original_ep, p_compare_arrays);
	
	return ES_NORMAL;
}*/

Parse_stat MCExpression::parse(MCScriptPoint &sp, Boolean the)
{
	initpoint(sp);
	return PS_NORMAL;
}

#ifdef LEGACY_EXEC
Exec_stat MCExpression::eval(MCExecPoint &ep)
{
<<<<<<< HEAD
    MCExecContext ctxt(ep . GetEC());
=======
    MCAssert(false);
	MCExecContext ctxt(ep);
>>>>>>> c8c7701e
	
	MCAutoValueRef t_value;
	eval_valueref(ctxt, &t_value);
	if (!ctxt . HasError())
    {
        ep . setvalueref(*t_value);
		return ES_NORMAL;
    }
	
	return ctxt . Catch(line, pos);
}


void MCExpression::eval_ctxt(MCExecContext& ctxt, MCExecValue& r_value)
{
<<<<<<< HEAD
    MCExecPoint ep(ctxt);
    if (eval(ep) == ES_NORMAL &&
        ep . copyasvalueref(r_value . valueref_value))
=======
    MCAssert(false);
	if (eval(ctxt . GetEP()) == ES_NORMAL &&
		ctxt . GetEP() . copyasvalueref(r_value . valueref_value))
>>>>>>> c8c7701e
	{
		r_value . type = kMCExecValueTypeValueRef;
		return;
	}
	
	ctxt . Throw();
}
#endif

void MCExpression::eval_ctxt(MCExecContext& ctxt, MCExecValue& r_value)
{
}

void MCExpression::eval_typed(MCExecContext& ctxt, MCExecValueType p_type, void *r_value)
{
	MCExecValue t_value;
	eval_ctxt(ctxt, t_value);
	if (!ctxt . HasError())
		MCExecTypeConvertAndReleaseAlways(ctxt, t_value . type, &t_value , p_type, r_value);
}

void MCExpression::eval_valueref(MCExecContext& ctxt, MCValueRef& r_value)
{
	eval_typed(ctxt, kMCExecValueTypeValueRef, &r_value);
}

void MCExpression::eval_booleanref(MCExecContext& ctxt, MCBooleanRef& r_value)
{
	eval_typed(ctxt, kMCExecValueTypeBooleanRef, &r_value);
}

void MCExpression::eval_stringref(MCExecContext& ctxt, MCStringRef& r_value)
{
	eval_typed(ctxt, kMCExecValueTypeStringRef, &r_value);
}

void MCExpression::eval_dataref(MCExecContext& ctxt, MCDataRef& r_value)
{
	eval_typed(ctxt, kMCExecValueTypeDataRef, &r_value);
}

void MCExpression::eval_nameref(MCExecContext& ctxt, MCNameRef& r_value)
{
	eval_typed(ctxt, kMCExecValueTypeNameRef, &r_value);
}

void MCExpression::eval_numberref(MCExecContext& ctxt, MCNumberRef& r_value)
{
	eval_typed(ctxt, kMCExecValueTypeNumberRef, &r_value);
}

void MCExpression::eval_arrayref(MCExecContext& ctxt, MCArrayRef& r_value)
{
	eval_typed(ctxt, kMCExecValueTypeArrayRef, &r_value);
}

void MCExpression::eval_bool(MCExecContext& ctxt, bool& r_value)
{
    eval_typed(ctxt, kMCExecValueTypeBool, &r_value);
}

void MCExpression::eval_uint(MCExecContext& ctxt, uinteger_t& r_value)
{
	eval_typed(ctxt, kMCExecValueTypeUInt, &r_value);
}

void MCExpression::eval_int(MCExecContext& ctxt, integer_t& r_value)
{
	eval_typed(ctxt, kMCExecValueTypeInt, &r_value);
}

void MCExpression::eval_double(MCExecContext& ctxt, double& r_value)
{
	eval_typed(ctxt, kMCExecValueTypeDouble, &r_value);
}

void MCExpression::eval_char(MCExecContext& ctxt, char_t& r_value)
{
	eval_typed(ctxt, kMCExecValueTypeChar, &r_value);
}

void MCExpression::eval_point(MCExecContext& ctxt, MCPoint& r_value)
{
	eval_typed(ctxt, kMCExecValueTypePoint, &r_value);
}

void MCExpression::eval_color(MCExecContext& ctxt, MCColor& r_value)
{
	eval_typed(ctxt, kMCExecValueTypeColor, &r_value);
}

void MCExpression::eval_rectangle(MCExecContext& ctxt, MCRectangle& r_value)
{
	eval_typed(ctxt, kMCExecValueTypeRectangle, &r_value);
}

void MCExpression::initpoint(MCScriptPoint &sp)
{
	line = sp.getline();
	pos = sp.getpos();
}

void MCExpression::compile(MCSyntaxFactoryRef ctxt)
{
	MCSyntaxFactoryBeginExpression(ctxt, line, pos);
	MCSyntaxFactoryEvalUnimplemented(ctxt);
	MCSyntaxFactoryEndExpression(ctxt);
}

void MCExpression::compile_out(MCSyntaxFactoryRef ctxt)
{
	MCSyntaxFactoryBeginExpression(ctxt, line, pos);
	MCSyntaxFactoryEvalUnimplemented(ctxt);
	MCSyntaxFactoryEndExpression(ctxt);
}

////////////////////////////////////////////////////////////////////////////////

#ifdef _MOBILE
extern bool MCIsPlatformMessage(MCNameRef handler_name);
extern Exec_stat MCHandlePlatformMessage(MCNameRef p_message, MCParameter *p_parameters);
#endif 

MCFuncref::MCFuncref(MCNameRef inname)
{
	/* UNCHECKED */ MCNameClone(inname, name);
	handler = nil;
	params = NULL;
	resolved = false;
    platform_message = false;
}

MCFuncref::~MCFuncref()
{
	while (params != NULL)
	{
		MCParameter *tmp = params;
		params = params->getnext();
		delete tmp;
	}
	MCNameDelete(name);
}

Parse_stat MCFuncref::parse(MCScriptPoint &sp, Boolean the)
{
	parent = sp.getobj();
	initpoint(sp);
	if (getparams(sp, &params) != PS_NORMAL)
	{
		MCperror->add(PE_FUNCTION_BADPARAMS, sp);
		return PS_ERROR;
	}
#ifdef _MOBILE
    if (MCIsPlatformMessage(name))
    {
        platform_message = true;
        resolved = true;
    }
#endif
    
	return PS_NORMAL;
}

#if /* MCFuncref::eval */ LEGACY_EXEC
Exec_stat MCFuncref::eval(MCExecPoint &ep)
{
	MCExecContext ctxt(ep);
	if (MCscreen->abortkey())
	{
		MCeerror->add(EE_HANDLER_ABORT, line, pos);
		return ES_ERROR;
	}

	if (!resolved)
	{
		// MW-2008-01-28: [[ Inherited parentScripts ]]
		// If we are in parentScript context, then the object we search for
		// private handlers in is the parentScript's object, rather than the
		// ep's.
		MCParentScriptUse *t_parentscript;
		t_parentscript = ep . getparentscript();

		MCObject *t_object;
		if (t_parentscript == NULL)
			t_object = ep . getobj();
		else
			t_object = t_parentscript -> GetParent() -> GetObject();

		// MW-2008-10-28: [[ ParentScripts ]] Private handlers are resolved
		//   relative to the object containing the handler we are executing.
		MCHandler *t_resolved_handler;
		t_resolved_handler = t_object -> findhandler(HT_FUNCTION, name);
		if (t_resolved_handler != NULL && t_resolved_handler -> isprivate())
			handler = t_resolved_handler;

		resolved = true;
    }

	// Go through all the parameters to the function, if they are not variables, clear their current value. Each parameter stores an expression
	// which allows its value to be re-evaluated in a given context. Re-evaluate each in the context of ep and set it to the new value.
	// As the ep should contain the context of the caller at this point, the expression should be evaluated in that context.
	MCParameter *tptr = params;
	MCexitall = False;
	while (tptr != NULL)
	{
		MCVariable* t_var;
		t_var = tptr -> evalvar(ep);

		if (t_var == NULL)
		{
			tptr -> clear_argument();
			Exec_stat stat;
			MCExecContext ctxt(ep);
			while ((stat = tptr->eval(ep)) != ES_NORMAL && (MCtrace || MCnbreakpoints) && !MCtrylock && !MClockerrors)
				MCB_error(ctxt, line, pos, EE_FUNCTION_BADSOURCE);
			if (stat != ES_NORMAL)
			{
				MCeerror->add(EE_FUNCTION_BADSOURCE, line, pos);
				return ES_ERROR;
			}
			tptr->set_argument(ep);
		}
		else
			tptr->set_argument_var(t_var);

		tptr = tptr->getnext();
	}

	// MW-2008-12-17: [[ Bug 7463 ]] Make sure we use the object from the execpoint, rather
	//   than the 'parent' field in this.
	MCObject *p = ep.getobj();
	MCExecContext *oldctxt = MCECptr;
	MCECptr = &ctxt;
	Exec_stat stat = ES_NOT_HANDLED;
	Boolean added = False;
	if (MCnexecutioncontexts < MAX_CONTEXTS)
	{
		ep.setline(line);
		MCexecutioncontexts[MCnexecutioncontexts++] = &ctxt;
		added = True;
	}
    
#ifdef _MOBILE
    if (platform_message)
    {
        stat = MCHandlePlatformMessage(name, params);
    }
#endif
    
	if (handler != nil)
	{   
        // MW-2008-10-28: [[ ParentScripts ]] If we are in the context of a
        //   parent, then use a special method.
        // MW-2009-01-28: [[ Inherited parentScripts ]]
        // If we are in parentScript context, then pass the parentScript in use to execparenthandler.
        if (ep . getparentscript() == NULL)
            stat = parent -> exechandler(handler, params);
        else
            stat = ep.getobj() -> execparenthandler(handler, params, ep . getparentscript());
        
        switch(stat)
        {
            case ES_ERROR:
            case ES_PASS:
                MCeerror->add(EE_FUNCTION_BADFUNCTION, line, pos, handler -> getname());
                if (MCerrorptr == NULL)
                    MCerrorptr = parent;
                stat = ES_ERROR;
                break;
                
            case ES_EXIT_HANDLER:
                stat = ES_NORMAL;
                break;
                
            default:
                break;
        }
        
		MCECptr = oldctxt;
		if (added)
			MCnexecutioncontexts--;
	}
	else
	{
		stat = MCU_dofrontscripts(HT_FUNCTION, name, params);
		Boolean olddynamic = MCdynamicpath;
		MCdynamicpath = MCdynamiccard != NULL;
		if (stat == ES_PASS || stat == ES_NOT_HANDLED)
		{
			// PASS STATE FIX
			Exec_stat oldstat = stat;
			stat = p->handle(HT_FUNCTION, name, params, p);
			if (oldstat == ES_PASS && stat == ES_NOT_HANDLED)
				stat = ES_PASS;
		}
		MCECptr = oldctxt;
		MCdynamicpath = olddynamic;
		if (added)
			MCnexecutioncontexts--;
	}
     
	// MW-2007-08-09: [[ Bug 5705 ]] Throws inside private functions don't trigger an
	//   exception.
	if (stat != ES_NORMAL && stat != ES_PASS && stat != ES_EXIT_HANDLER)
	{
		MCeerror->add(EE_FUNCTION_BADFUNCTION, line, pos, name);
		return ES_ERROR;
	}

	MCresult->eval(ep);
    
	return ES_NORMAL;
}
#endif

void MCFuncref::eval_ctxt(MCExecContext& ctxt, MCExecValue& r_value)
{
    MCKeywordsExecCommandOrFunction(ctxt, resolved, handler, params, name, line, pos, platform_message, true);
    
    Exec_stat stat = ctxt . GetExecStat();
    
   	// MW-2007-08-09: [[ Bug 5705 ]] Throws inside private functions don't trigger an
	//   exception.
	if (stat != ES_NORMAL && stat != ES_PASS && stat != ES_EXIT_HANDLER)
	{
		ctxt . LegacyThrow(EE_FUNCTION_BADFUNCTION, name);
		return;
	}

	if (MCresult->eval(ctxt, r_value . valueref_value))
	{
        r_value . type = kMCExecValueTypeValueRef;
		return;
    }
    
    ctxt . Throw();
}

////////////////////////////////////////////////////////////////////////////////<|MERGE_RESOLUTION|>--- conflicted
+++ resolved
@@ -23,7 +23,7 @@
 
 #include "uidc.h"
 #include "scriptpt.h"
-#include "execpt.h"
+//#include "execpt.h"
 #include "mcerror.h"
 #include "param.h"
 #include "object.h"
@@ -594,12 +594,8 @@
 #ifdef LEGACY_EXEC
 Exec_stat MCExpression::eval(MCExecPoint &ep)
 {
-<<<<<<< HEAD
+    MCAssert(false);
     MCExecContext ctxt(ep . GetEC());
-=======
-    MCAssert(false);
-	MCExecContext ctxt(ep);
->>>>>>> c8c7701e
 	
 	MCAutoValueRef t_value;
 	eval_valueref(ctxt, &t_value);
@@ -611,30 +607,11 @@
 	
 	return ctxt . Catch(line, pos);
 }
-
+#endif
 
 void MCExpression::eval_ctxt(MCExecContext& ctxt, MCExecValue& r_value)
 {
-<<<<<<< HEAD
-    MCExecPoint ep(ctxt);
-    if (eval(ep) == ES_NORMAL &&
-        ep . copyasvalueref(r_value . valueref_value))
-=======
-    MCAssert(false);
-	if (eval(ctxt . GetEP()) == ES_NORMAL &&
-		ctxt . GetEP() . copyasvalueref(r_value . valueref_value))
->>>>>>> c8c7701e
-	{
-		r_value . type = kMCExecValueTypeValueRef;
-		return;
-	}
-	
-	ctxt . Throw();
-}
-#endif
-
-void MCExpression::eval_ctxt(MCExecContext& ctxt, MCExecValue& r_value)
-{
+    fprintf(stderr, "ERROR: eval method for expression not implemented properly\n");
 }
 
 void MCExpression::eval_typed(MCExecContext& ctxt, MCExecValueType p_type, void *r_value)
