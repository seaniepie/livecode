/* Copyright (C) 2003-2013 Runtime Revolution Ltd.
 
 This file is part of LiveCode.
 
 LiveCode is free software; you can redistribute it and/or modify it under
 the terms of the GNU General Public License v3 as published by the Free
 Software Foundation.
 
 LiveCode is distributed in the hope that it will be useful, but WITHOUT ANY
 WARRANTY; without even the implied warranty of MERCHANTABILITY or
 FITNESS FOR A PARTICULAR PURPOSE.  See the GNU General Public License
 for more details.
 
 You should have received a copy of the GNU General Public License
 along with LiveCode.  If not see <http://www.gnu.org/licenses/>.  */

#include "globdefs.h"
#include "filedefs.h"
#include "objdefs.h"
#include "parsedef.h"

#include "graphics.h"
#include "stack.h"
#include "execpt.h"
#include "player.h"
#include "util.h"
#include "osspec.h"

#include "osxprefix.h"

#include "platform.h"
#include "platform-internal.h"

#include "variable.h"

#include <Cocoa/Cocoa.h>
#include <QTKit/QTKit.h>
#include <QuickTime/QuickTime.h>
#include <CoreAudioKit/CoreAudioKit.h>
#include <AudioUnit/AudioUnit.h>
#include <AudioToolbox/AudioToolbox.h>

#import <sys/stat.h>

////////////////////////////////////////////////////////////////////////////////

class MCQTSoundRecorder;

@interface com_runrev_livecode_MCQTSoundRecorderObserver: NSObject
{
    MCQTSoundRecorder *m_recorder;
    BOOL m_stop_requested;
}

- (id)initWithRecorder: (MCQTSoundRecorder *)recorder;
- (void)startTimer;
- (void)idleTimer:(NSTimer*)timer;
- (void)stopTimer;

@end

class MCQTSoundRecorder: public MCPlatformSoundRecorder
{
public:
    MCQTSoundRecorder(void);
    virtual ~MCQTSoundRecorder(void);
    
    virtual void BeginDialog(void);
    virtual MCPlatformDialogResult EndDialog(void);
    
    virtual bool StartRecording(MCStringRef filename);
    virtual void StopRecording(void);
    virtual void PauseRecording(void);
    virtual void ResumeRecording(void);
    
    virtual double GetLoudness(void);
    
    virtual bool ListInputs(MCPlatformSoundRecorderListInputsCallback callback, void *context);
    virtual bool ListCompressors(MCPlatformSoundRecorderListCompressorsCallback callback, void *context);
    
    void Idle(void);
    
    // Set the sound recorder's MCPlatformSoundRecorderConfiguration
    void Configure(const AudioStreamBasicDescription &p_description, CFArrayRef *p_codec_settings, void *p_magic_cookie, uint32_t p_magic_cookie_size);
    
    // Get an AudioStreamBasicDescription from the sound recorder's configuration
    void GetASBD(AudioStreamBasicDescription &r_description);
    
    // Initialize the configuration of the sound recorder according to the MCrecord globals
    void InitializeConfiguration(void);
    
    // Ensure we have a valid channel to set properties on
    bool EnsureInitialized(void);
    
protected:
    MCPlatformDialogResult m_dialog_result;
    SeqGrabComponent m_seq_grab;
    SGChannel m_channel;

    com_runrev_livecode_MCQTSoundRecorderObserver *m_observer;

    bool m_has_magic_cookie;
    
private:
    MCStringRef m_temp_file;
};

////////////////////////////////////////////////////////////////////////////////

@implementation com_runrev_livecode_MCQTSoundRecorderObserver

- (id)initWithRecorder:(MCQTSoundRecorder *)recorder
{
    self = [super init];
    if (self == nil)
        return nil;
    
    m_recorder = recorder;
    m_stop_requested = NO;
    
    return self;
}

- (void)startTimer
{
    const UInt32 kDefaultAudioIdlesPerSecond = 10;
    
	NSTimer * t = [[NSTimer alloc] initWithFireDate:
                   [NSDate dateWithTimeIntervalSinceNow:1./(double)kDefaultAudioIdlesPerSecond]
                                           interval:1./(double)kDefaultAudioIdlesPerSecond
                                             target:self
                                           selector:@selector(idleTimer:)
                                           userInfo:nil repeats:YES];
	[[NSRunLoop currentRunLoop] addTimer:t forMode:NSDefaultRunLoopMode];
	[[NSRunLoop currentRunLoop] addTimer:t forMode:NSModalPanelRunLoopMode];
	[[NSRunLoop currentRunLoop] addTimer:t forMode:NSEventTrackingRunLoopMode];
    m_stop_requested = NO;
}

- (void)idleTimer:(NSTimer*)timer
{
    OSStatus err = noErr;
    
    if (m_stop_requested == YES)
    {
        [timer invalidate];
		[timer release];
    }
    else {
        m_recorder -> Idle();
    }
}

- (void)stopTimer
{
    m_stop_requested = YES;
}

@end

////////////////////////////////////////////////////////////////////////////////

// Utility functions
static SampleDescriptionHandle scanSoundTracks(Movie tmovie)
{
	short trackCount, index;
	SampleDescriptionHandle aDesc = NULL;
	trackCount = (short)GetMovieTrackCount(tmovie);
	for (index = 1 ; index <= trackCount ; index++)
	{
		OSType aTrackType;
		Track aTrack = NULL;
		Media aMedia = NULL;
		aTrack = GetMovieIndTrack(tmovie, index);
		aMedia = GetTrackMedia(aTrack);
		GetMediaHandlerDescription(aMedia, &aTrackType, 0, 0);
		if (aTrackType == SoundMediaType)
		{
			aDesc = (SampleDescriptionHandle)NewHandle(sizeof(SoundDescription));
			GetMediaSampleDescription(aMedia, 1, aDesc);
			if (GetMoviesError() != noErr)
			{
				DisposeHandle((Handle)aDesc);
				aDesc = NULL;
				continue;
			}
		}
	}
	return aDesc;
}

static bool path_to_dataref(MCStringRef p_path, DataReferenceRecord& r_rec)
{
	bool t_success = true;
	CFStringRef t_cf_path = NULL;
	t_cf_path = CFStringCreateWithCString(NULL, MCStringGetCString(p_path), kCFStringEncodingWindowsLatin1);
	t_success = (t_cf_path != NULL);
	if (t_success)
	{
		OSErr t_error;
		t_error = QTNewDataReferenceFromFullPathCFString(t_cf_path, kQTNativeDefaultPathStyle, 0, &r_rec . dataRef, &r_rec . dataRefType);
		t_success = noErr == t_error;
	}
	CFRelease(t_cf_path);
	return t_success;
}

static void exportToSoundFile(MCStringRef sourcefile, MCStringRef destfile)
{
	bool t_success = true;
	SoundDescriptionHandle myDesc = NULL;
	ComponentResult result = 0;
	Movie tmovie = nil;
	
    MCAutoStringRef t_src_resolved;
	MCAutoStringRef t_dst_resolved;
    
    // AL-2015-01-05: [[ Bug 14302 ]] Assign resolved path strings correctly
    t_success = MCS_resolvepath(sourcefile, &t_src_resolved)
    && MCS_resolvepath(destfile, &t_dst_resolved);
    
	t_success = (*t_src_resolved != NULL && *t_dst_resolved != NULL);
	
	DataReferenceRecord t_src_rec, t_dst_rec;
	t_src_rec.dataRef = NULL;
	t_dst_rec.dataRef = NULL;
	
	if (t_success)
	{
		t_success = path_to_dataref(*t_src_resolved, t_src_rec)
        && path_to_dataref(*t_dst_resolved, t_dst_rec);
	}
	
	Boolean isActive = true;
	QTVisualContextRef aVisualContext = NULL;
	QTNewMoviePropertyElement aMovieProperties[] = {
		{kQTPropertyClass_DataLocation, kQTDataLocationPropertyID_DataReference, sizeof(t_src_rec), &t_src_rec, 0},
		{kQTPropertyClass_NewMovieProperty, kQTNewMoviePropertyID_Active, sizeof(isActive), &isActive, 0},
		{kQTPropertyClass_Context, kQTContextPropertyID_VisualContext, sizeof(aVisualContext), &aVisualContext, 0},
	};
	
	if (t_success)
		t_success = noErr == NewMovieFromProperties(3, aMovieProperties, 0, NULL, &tmovie);
	
	if (t_success)
		myDesc = (SoundDescriptionHandle)scanSoundTracks(tmovie);
	
	if (myDesc)
	{
		//open movie export component
		MovieExportComponent exporter;
		Component c;
		ComponentDescription cd;
		cd.componentType = MovieExportType;
		switch (MCrecordformat)
		{
			case EX_WAVE:
				cd.componentSubType = kQTFileTypeWave;
				break;
			case EX_ULAW:
				cd.componentSubType = kQTFileTypeMuLaw;
				break;
			case EX_AIFF:
				cd.componentSubType = kQTFileTypeAIFF;
				break;
			default:
				cd.componentSubType = kQTFileTypeMovie;
				break;
		}
		cd.componentManufacturer = SoundMediaType;
		cd.componentFlags = canMovieExportFiles;
		cd.componentFlagsMask = canMovieExportFiles;
		c = FindNextComponent(nil, &cd);
		(**myDesc).numChannels = MCrecordchannels;
		(**myDesc).sampleSize = MCrecordsamplesize;
		(**myDesc).sampleRate = (uint32_t)(MCrecordrate * 1000 * 65536);
		exporter = nil;
		exporter = OpenComponent(c);
<<<<<<< HEAD
		result = MovieExportSetSampleDescription(exporter, (SampleDescriptionHandle)myDesc,
												 SoundMediaType);
=======
		result = MovieExportSetSampleDescription(exporter, (SampleDescriptionHandle)myDesc, SoundMediaType);
>>>>>>> 90d08544
		errno = ConvertMovieToDataRef(tmovie, 0, t_dst_rec . dataRef, t_dst_rec . dataRefType, cd.componentSubType,
									  0, 0, exporter);
		// try showUserSettingsDialog | movieToFileOnlyExport | movieFileSpecValid
		DisposeHandle((Handle) myDesc);
		if (exporter)
			CloseComponent(exporter);
		if (errno != noErr)
		{
			MCAutoStringRef t_error;
			/* UNCHECKED */ MCStringFormat(&t_error, "error %d exporting recording", errno);
			MCresult->setvalueref(*t_error);
		}
	}
	
	if (t_src_rec.dataRef != NULL)
		DisposeHandle(t_src_rec.dataRef);
	if (t_dst_rec.dataRef != NULL)
		DisposeHandle(t_dst_rec.dataRef);
	
	DisposeMovie(tmovie);
}

////////////////////////////////////////////////////////////////////////////////

MCQTSoundRecorder::MCQTSoundRecorder(void)
{
    m_dialog_result = kMCPlatformDialogResultContinue;
    m_seq_grab = nil;
    m_channel = nil;
    m_temp_file = MCValueRetain(kMCEmptyString);
    m_filename = MCValueRetain(kMCEmptyString);
    m_has_magic_cookie = false;
    
    m_observer = [[com_runrev_livecode_MCQTSoundRecorderObserver alloc] initWithRecorder: this];
    
    OpenADefaultComponent(SeqGrabComponentType, 0, &m_seq_grab);
    SGInitialize(m_seq_grab);
}

MCQTSoundRecorder::~MCQTSoundRecorder(void)
{
    if (m_channel != nil)
    {
        SGDisposeChannel(m_seq_grab, m_channel);
        m_channel = nil;
    }
    
    if (m_seq_grab != nil)
    {
        CloseComponent(m_seq_grab);
        m_seq_grab = nil;
    }
    
    if (m_configuration . extra_info_size)
        MCMemoryDeallocate(m_configuration . extra_info);
}

////////////////////////////////////////////////////////

void MCQTSoundRecorder::InitializeConfiguration()
{
    m_configuration . sample_rate = MCrecordrate;
    m_configuration . sample_bit_count = MCrecordsamplesize;
    m_configuration . channel_count = MCrecordchannels;
    
    uint32_t t_compression;
    t_compression = kAudioFormatLinearPCM;
    if (!MCCStringEqual(MCrecordcompression, "raw "))
    {
        memcpy(&t_compression, MCrecordcompression, 4);
        t_compression = MCSwapInt32HostToNetwork(t_compression);
    }
    
    if (m_configuration . compression_type != t_compression)
    {
        // If we have changed format, dispose of the previous codec-specific settings
        m_configuration . compression_type = t_compression;
    
        if (m_configuration . extra_info_size)
            MCMemoryDeallocate(m_configuration . extra_info);
        
        m_configuration . extra_info = nil;
        m_configuration . extra_info_size = 0;
    }
    
    uint32_t t_input;
    t_input = 0;
    
    if (!MCCStringEqual(MCrecordinput, "dflt"))
    {
        memcpy(&t_input, MCrecordinput, 4);
        t_input = MCSwapInt32HostToNetwork(t_input);
    }
    else
    {
        NSArray *t_input_list = nil;
        QTGetComponentProperty(m_channel, kQTPropertyClass_SGAudioRecordDevice, kQTSGAudioPropertyID_InputListWithAttributes, sizeof(t_input_list), &t_input_list, NULL);
        
        if (t_input_list)
        {
            NSDictionary *t_dict = [t_input_list objectAtIndex:0];
                
            t_input = [(NSNumber*)[t_dict objectForKey:(id)kQTAudioDeviceAttribute_DeviceInputID] unsignedIntValue];
        }
    }
    m_configuration . input = t_input;
}

bool MCQTSoundRecorder::EnsureInitialized()
{
    if (m_channel != nil)
        return true;
    
    bool t_success;
    t_success = true;

    if (t_success)
        t_success = SGNewChannel(m_seq_grab, SGAudioMediaType, &m_channel) == noErr;
    
    if (t_success)
        t_success = SGSetChannelUsage(m_channel, seqGrabRecord) == noErr;
    
    if (!t_success)
    {
        SGDisposeChannel(m_seq_grab, m_channel);
        m_channel = nil;
        
        CloseComponent(m_seq_grab);
        m_seq_grab = nil;
    }
    
    return t_success;
}

struct MCQTSoundRecorderAvailableCompressionIdsState
{
    UInt32 *list;
    uindex_t count;
};

static bool available_compression_ids(void *context, unsigned int p_id, const char *p_label)
{
    MCQTSoundRecorderAvailableCompressionIdsState *t_state = static_cast<MCQTSoundRecorderAvailableCompressionIdsState *>(context);
    
    if (MCMemoryResizeArray(t_state -> count + 1, t_state -> list, t_state -> count))
    {
        t_state -> list[t_state -> count - 1] = p_id;
        return true;
    }
    
    return false;
}

void MCQTSoundRecorder::Configure(const AudioStreamBasicDescription &p_description, CFArrayRef *p_codec_settings, void *p_magic_cookie, uint32_t p_magic_cookie_size)
{
    m_configuration . sample_rate = p_description . mSampleRate / 1000;
    m_configuration . sample_bit_count = p_description . mBitsPerChannel;
    m_configuration . channel_count = p_description . mChannelsPerFrame;
    m_configuration . compression_type = p_description . mFormatID;
    
    if (p_codec_settings)
        m_configuration . extra_info = (uint8_t *)p_codec_settings;
    else if (p_magic_cookie_size)
    {
        m_configuration . extra_info = (uint8_t *)p_magic_cookie;
        m_has_magic_cookie = true;
    }
}

void MCQTSoundRecorder::GetASBD(AudioStreamBasicDescription &r_description)
{
    memset(&r_description, 0 , sizeof(r_description));
    r_description . mFormatID = m_configuration . compression_type;
    r_description . mSampleRate = m_configuration . sample_rate * 1000;
    r_description . mChannelsPerFrame = m_configuration . channel_count;
    switch (m_configuration . compression_type)
    {
        case kAudioFormatLinearPCM:
            r_description . mFormatFlags = 12;
            // fall through
        case kAudioFormatALaw:
        case kAudioFormatULaw:
        {
            uint32_t bytes = m_configuration . sample_bit_count * m_configuration . channel_count / 8;
            r_description . mBytesPerPacket = bytes;
            r_description . mFramesPerPacket = 1;
            r_description . mBytesPerFrame = bytes;
            r_description . mBitsPerChannel = m_configuration . sample_bit_count;
        }
            break;
        case kAudioFormatAppleLossless:
            r_description . mFramesPerPacket = 1 << 12;
            break;
        case kAudioFormatMPEG4AAC_HE:
        case kAudioFormatMPEG4AAC_HE_V2:
            if (m_configuration . sample_rate < 32)
                r_description . mSampleRate = 32000;
            r_description . mFramesPerPacket = 1 << 11;
            break;
        case kAudioFormatMPEG4AAC:
            r_description . mFramesPerPacket = 1 << 10;
            break;
        case kAudioFormatQUALCOMM:
        case kAudioFormatiLBC:
            // QUALCOMM & iLBC basic description must be mono with 8000 bit rate
            r_description . mChannelsPerFrame = 1;
            r_description . mSampleRate = 8000;
            r_description . mFramesPerPacket = 1 << 9;
            break;
        case kAudioFormatMPEG4AAC_LD:
        case kAudioFormatMPEG4AAC_ELD:
        case kAudioFormatMPEG4AAC_ELD_SBR:
        case kAudioFormatMPEG4AAC_ELD_V2:
            if (m_configuration . sample_rate < 16)
                r_description . mSampleRate = 16000;
            r_description . mFramesPerPacket = 1 << 9;
            break;
        default:
            r_description . mFramesPerPacket = 1 << 9;
            break;
    }
}

void MCQTSoundRecorder::BeginDialog()
{
    // use StdAudio dialog to let user set an output format
    ComponentInstance ci;
    OpenADefaultComponent(StandardCompressionType, StandardCompressionSubTypeAudio, &ci);
    
	if (ci == NULL)
	{
		MCresult->sets("can't open dialog");
		return;
	}
    
    AudioStreamBasicDescription t_description;
    InitializeConfiguration();
    GetASBD(t_description);
    
    OSErr t_error;
    t_error = noErr;
    
    MCQTSoundRecorderAvailableCompressionIdsState t_state;
    t_state . list = nil;
    t_state . count = 0;
    
    if (ListCompressors(available_compression_ids, &t_state))
        QTSetComponentProperty(ci, kQTPropertyClass_SCAudio,kQTSCAudioPropertyID_ClientRestrictedCompressionFormatList,sizeof(UInt32) * t_state . count, &t_state . list[0]);
    
    while (t_state . count--)
    {
        if (t_state . list[t_state . count] == t_description . mFormatID)
        {
            // Set defaults of dialog if possible
            QTSetComponentProperty(ci, kQTPropertyClass_SCAudio,kQTSCAudioPropertyID_BasicDescription,sizeof(t_description), &t_description);
            break;
        }
    }
    
    MCMemoryDeleteArray(t_state . list);
    
    AudioChannelLayoutTag t_layout_tags[] =
    {
        kAudioChannelLayoutTag_UseChannelDescriptions,
        kAudioChannelLayoutTag_Mono,
        kAudioChannelLayoutTag_Stereo,
    };

    QTSetComponentProperty(ci, kQTPropertyClass_SCAudio, kQTSCAudioPropertyID_ClientRestrictedChannelLayoutTagList,sizeof(t_layout_tags), t_layout_tags);
    
    if (t_error == noErr)
        t_error = SCRequestImageSettings(ci);
    
	if (t_error == noErr)
        t_error = QTGetComponentProperty(ci, kQTPropertyClass_SCAudio,kQTSCAudioPropertyID_BasicDescription,sizeof(t_description), &t_description, NULL);
    
    if (t_error == noErr)
	{
        CFArrayRef t_codec_settings = nil;
        void *t_magic_cookie = nil;
        UInt32 t_magic_cookie_size = 0;
        
        QTGetComponentProperty(ci, kQTPropertyClass_SCAudio,
                               kQTSCAudioPropertyID_CodecSpecificSettingsArray,
                               sizeof(t_codec_settings), &t_codec_settings, NULL);
        
        if (!t_codec_settings &&
            (noErr == QTGetComponentPropertyInfo(ci, kQTPropertyClass_SCAudio,
                                                 kQTSCAudioPropertyID_MagicCookie,
                                                 NULL, &t_magic_cookie_size, NULL)) && t_magic_cookie_size)
        {
            MCMemoryAllocate(t_magic_cookie_size, t_magic_cookie);
            QTGetComponentProperty(ci, kQTPropertyClass_SCAudio,
                                               kQTSCAudioPropertyID_MagicCookie,
                                               t_magic_cookie_size, t_magic_cookie, &t_magic_cookie_size);
        }
       
        Configure(t_description, &t_codec_settings, t_magic_cookie, t_magic_cookie_size);
        
        // Push back settings to MCrecord globals
        MCrecordrate = m_configuration . sample_rate;
        MCrecordsamplesize = m_configuration . sample_bit_count;
		MCrecordchannels = m_configuration . channel_count;
        
        uint32_t t_comp = MCSwapInt32NetworkToHost(m_configuration . compression_type);
		memcpy(MCrecordcompression, &t_comp, 4);
        
        m_dialog_result = kMCPlatformDialogResultSuccess;
	}
	else
    {
		if (t_error == userCanceledErr)
			m_dialog_result = kMCPlatformDialogResultCancel;
		else
		{
			char buffer[22 + U4L];
			sprintf(buffer, "error %d opening dialog", t_error);
			MCresult->copysvalue(buffer);
            m_dialog_result = kMCPlatformDialogResultError;
			return;
		}
    }
    
	CloseComponent(ci);
}

MCPlatformDialogResult MCQTSoundRecorder::EndDialog()
{
    return m_dialog_result;
}

bool MCQTSoundRecorder::StartRecording(MCStringRef p_filename)
{
    // Stop recording in case currently recording already
    StopRecording();
 
    // Ensure the sequence grabber has been initialized
    if (!EnsureInitialized())
        return false;
    
    AudioStreamBasicDescription t_description;
    InitializeConfiguration();
    GetASBD(t_description);
    
    OSErr t_error;
    t_error = noErr;
    
    // Set the chosen settings
    if (t_error == noErr)
        t_error = QTSetComponentProperty(m_channel, kQTPropertyClass_SGAudio, kQTSGAudioPropertyID_StreamFormat, sizeof(t_description), &t_description);

    // Set any additional settings for this configuration
    if (m_configuration . extra_info_size != 0)
    {
        if (m_has_magic_cookie)
            QTSetComponentProperty(m_channel, kQTPropertyClass_SCAudio, kQTSCAudioPropertyID_MagicCookie,
                                   m_configuration . extra_info_size, m_configuration . extra_info);
        else
            QTSetComponentProperty(m_channel, kQTPropertyClass_SCAudio, kQTSCAudioPropertyID_CodecSpecificSettingsArray,
                                         m_configuration . extra_info_size, m_configuration . extra_info);
    }
    
    // Set the device input
    if (t_error == noErr)
        t_error = QTSetComponentProperty(m_channel, kQTPropertyClass_SGAudioRecordDevice, kQTSGAudioPropertyID_InputSelection, sizeof(m_configuration . input), &m_configuration . input);

    // Turn on sound input metering
    if (t_error == noErr)
    {
        bool t_meter = true;
        t_error =QTSetComponentProperty(m_channel, kQTPropertyClass_SGAudio, kQTSGAudioPropertyID_LevelMetersEnabled, sizeof(t_meter), &t_meter);
    }
    
    bool t_success;
    t_success = t_error == noErr;
    
    if (t_success)
        t_success = MCS_tmpnam(m_temp_file);
    
    m_filename = MCValueRetain(p_filename);
    
    if (t_success)
    {
        // MW-2008-03-15: [[ Bug 6076 ]] Make sure we create the file before we start recording to it
        //   otherwise no recording happens.
        FILE *t_file;
        MCAutoStringRefAsUTF8String t_utf8_tempfile;
        /* UNCHECKED */ t_utf8_tempfile . Lock(m_temp_file);
        t_file = fopen(*t_utf8_tempfile, "w");
        
        if (t_file != NULL)
            fclose(t_file);
        
        NSString *t_capture_path;
        t_capture_path = [NSString stringWithMCStringRef:m_temp_file];
        
        OSStatus err = noErr;
        Handle t_data_ref = nil;
        OSType t_data_ref_type = 0;
        
        if (t_capture_path)
        {
            QTNewDataReferenceFromFullPathCFString((CFStringRef)t_capture_path, (UInt32)kQTNativeDefaultPathStyle, 0, &t_data_ref, &t_data_ref_type);
            
            int t_flags;
            t_flags = seqGrabToDisk | seqGrabDontPreAllocateFileSize | seqGrabAppendToFile;
            
            t_error = SGSetDataRef(m_seq_grab, t_data_ref, t_data_ref_type, t_flags);
        }
    }
    
    if (t_success && t_error == noErr)
        t_error = SGStartRecord(m_seq_grab);
    
    t_success = t_error == noErr;
    
    if (t_success)
    {
        [m_observer startTimer];
        m_recording = true;
        MCrecording = true;
    }
    else
    {
        char buffer[21 + U4L];
		sprintf(buffer, "error %d starting recording", errno);
		MCresult->copysvalue(buffer);
        
		if (m_channel != NULL)
		{
			SGDisposeChannel(m_seq_grab, m_channel);
            m_channel = nil;
		}
    }
    return t_success;
}

void MCQTSoundRecorder::StopRecording(void)
{
    if (!m_recording)
        return;
    
    [m_observer stopTimer];
    SGStop(m_seq_grab);
    
	// PM-2015-07-22: [[ Bug 15625 ]] Make sure we properly recreate the exported file, if it already exists
	MCS_unlink(m_filename);
    exportToSoundFile(m_temp_file, m_filename);
	MCS_unlink(m_temp_file);

	if (m_filename != nil)
		MCCStringFree(m_filename);

	if (m_temp_file != nil)
		MCCStringFree(m_temp_file);

    if (m_channel != NULL)
    {
        SGDisposeChannel(m_seq_grab, m_channel);
        m_channel = nil;
    }
    
    m_recording = false;
    MCrecording = false;
}

void MCQTSoundRecorder::PauseRecording(void)
{
    if (!m_recording)
        return;
    
    SGPause(m_seq_grab, seqGrabPause);
}

void MCQTSoundRecorder::ResumeRecording(void)
{
    if (!m_recording)
        return;
    
    SGPause(m_seq_grab, seqGrabUnpause);
}

bool MCQTSoundRecorder::ListInputs(MCPlatformSoundRecorderListInputsCallback p_callback, void *context)
{    
    if (!EnsureInitialized())
        return false;
    
    NSArray *t_input_list = nil;
    QTGetComponentProperty(m_channel, kQTPropertyClass_SGAudioRecordDevice, kQTSGAudioPropertyID_DeviceListWithAttributes, sizeof(t_input_list), &t_input_list, NULL);
    
    if (t_input_list)
    {
        for (uindex_t i = 0; i < [t_input_list count]; i++)
        {
            NSDictionary *t_dict = [t_input_list objectAtIndex:i];
			
            unsigned int t_id = [(NSNumber*)[t_dict objectForKey:(id)kQTAudioDeviceAttribute_DeviceInputID] unsignedIntValue];
            const char *t_label = [(NSString*)[t_dict objectForKey:(id)kQTAudioDeviceAttribute_DeviceInputDescription] cStringUsingEncoding:NSMacOSRomanStringEncoding];
            
            if (!p_callback(context, t_id, t_label))
                return false;
        }
    }
    
    return true;
}

bool MCQTSoundRecorder::ListCompressors(MCPlatformSoundRecorderListCompressorsCallback p_callback, void *context)
{
     Component component = 0;
     ComponentDescription desc, info;
     Handle name = NewHandle(0);
     desc.componentType = kAudioEncoderComponentType;
     desc.componentSubType = 0;
     desc.componentManufacturer = 0;
     desc.componentFlags = 0;
     desc.componentFlagsMask = 0;
    
    if (!p_callback(context, kAudioFormatLinearPCM, "Linear PCM"))
        return false;
    
     while ((component = FindNextComponent(component, &desc)) != NULL)
     {
         GetComponentInfo(component, &info, name, 0, 0);
        if (GetHandleSize(name))
        {
            HLock(name);
            if (!p_callback(context, info.componentSubType, p2cstr((unsigned char *)*name)))
                return false;
            HUnlock(name);
        }
     }
     DisposeHandle(name);
    
    return true;
}

void MCQTSoundRecorder::Idle()
{
    if (SGIdle(m_seq_grab) != noErr)
        StopRecording();
}

double MCQTSoundRecorder::GetLoudness()
{
    if (!m_recording)
        return 0;

    double t_loudness = 0; 
    Float32 *t_levels;
    size_t t_array_size;
    t_array_size = m_configuration . channel_count * sizeof(Float32);
    MCMemoryNewArray(m_configuration . channel_count, t_levels);
    QTGetComponentProperty(m_channel, kQTPropertyClass_SGAudio, kQTSGAudioPropertyID_AveragePowerLevels, t_array_size,  t_levels, NULL);
    
    // convert decibels to amplitude
    t_loudness = pow(10., t_levels[0] * 0.05);
    
    MCMemoryDeleteArray(t_levels);
    
    return MCU_min(t_loudness * 100, 100);
}

MCQTSoundRecorder *MCQTSoundRecorderCreate(void)
{
    return new MCQTSoundRecorder;
}

////////////////////////////////////////////////////////<|MERGE_RESOLUTION|>--- conflicted
+++ resolved
@@ -276,12 +276,8 @@
 		(**myDesc).sampleRate = (uint32_t)(MCrecordrate * 1000 * 65536);
 		exporter = nil;
 		exporter = OpenComponent(c);
-<<<<<<< HEAD
 		result = MovieExportSetSampleDescription(exporter, (SampleDescriptionHandle)myDesc,
 												 SoundMediaType);
-=======
-		result = MovieExportSetSampleDescription(exporter, (SampleDescriptionHandle)myDesc, SoundMediaType);
->>>>>>> 90d08544
 		errno = ConvertMovieToDataRef(tmovie, 0, t_dst_rec . dataRef, t_dst_rec . dataRefType, cd.componentSubType,
 									  0, 0, exporter);
 		// try showUserSettingsDialog | movieToFileOnlyExport | movieFileSpecValid
