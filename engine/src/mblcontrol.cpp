/* Copyright (C) 2003-2015 LiveCode Ltd.

This file is part of LiveCode.

LiveCode is free software; you can redistribute it and/or modify it under
the terms of the GNU General Public License v3 as published by the Free
Software Foundation.

LiveCode is distributed in the hope that it will be useful, but WITHOUT ANY
WARRANTY; without even the implied warranty of MERCHANTABILITY or
FITNESS FOR A PARTICULAR PURPOSE.  See the GNU General Public License
for more details.

You should have received a copy of the GNU General Public License
along with LiveCode.  If not see <http://www.gnu.org/licenses/>.  */

#include "prefix.h"

#include "globdefs.h"
#include "filedefs.h"
#include "objdefs.h"
#include "parsedef.h"

#include "mcerror.h"
//#include "execpt.h"
#include "printer.h"
#include "globals.h"
#include "dispatch.h"
#include "stack.h"
#include "image.h"
#include "player.h"
#include "param.h"
#include "eventqueue.h"
#include "exec.h"

#include "mblcontrol.h"

////////////////////////////////////////////////////////////////////////////////

MCPropertyInfo MCNativeControl::kProperties[] =
{
    DEFINE_RW_CTRL_PROPERTY(P_NAME, OptionalString, MCNativeControl, Name)
    DEFINE_RO_CTRL_PROPERTY(P_ID, UInt32, MCNativeControl, Id)
};

MCObjectPropertyTable MCNativeControl::kPropertyTable =
{
	nil,
	sizeof(kProperties) / sizeof(kProperties[0]),
	&kProperties[0],
};

MCNativeControlActionInfo MCNativeControl::kActions[] =
{
};

MCNativeControlActionTable MCNativeControl::kActionTable =
{
/*
	&MCNativeControl::kActionTable,
	sizeof(kActions) / sizeof(kActions[0]),
	&kActions[0],
 */
    nil,
    0,
    nil,
};

////////////////////////////////////////////////////////////////////////////////

static MCNativeControl *s_native_controls = nil;
static uint32_t s_last_native_control_id = 0;

static MCNativeControl *s_native_control_target = nil;

// MM-2012-02-22: Added module initialisation and clean up so static variables are managed correctly on Android
void MCNativeControlInitialize(void)
{
    s_native_controls = nil;
    s_last_native_control_id = 0;
    s_native_control_target = nil;
}

void MCNativeControlFinalize(void)
{
    MCNativeControl::Finalize();
    s_native_controls = nil;
    s_last_native_control_id = 0;
    s_native_control_target = nil;
}

////////////////////////////////////////////////////////////////////////////////


MCNativeControl::MCNativeControl(void)
{
	m_references = 1;
	m_id = ++s_last_native_control_id;
	m_name = MCValueRetain(kMCEmptyString);
	m_object = nil;
	m_next = nil;
    m_deleted = false;
}

MCNativeControl::~MCNativeControl(void)
{
	if (m_object != nil)
	{
		m_object -> Release();
		m_object = nil;
	}
	
	if (!MCStringIsEmpty(m_name))
	{
		MCValueRelease(m_name);
	}
    
	if (s_native_controls == this)
		s_native_controls = m_next;
	else
		for(MCNativeControl *t_previous = s_native_controls; t_previous != nil; t_previous = t_previous -> m_next)
			if (t_previous -> m_next == this)
			{
				t_previous -> m_next = m_next;
				break;
			}
}

void MCNativeControl::Retain(void)
{
	m_references += 1;
}

void MCNativeControl::Release(void)
{
	m_references -= 1;
	if (m_references == 0)
    {
        // IM 2012-01-27
        // need to move Delete() call here as virtual functions cannot be called from the destructor
        // (nor should they be called from non-virtual functions called by the destructor)
        Delete();
		delete this;
    }
}

uint32_t MCNativeControl::GetId(void)
{
	return m_id;
}

void MCNativeControl::GetName(MCStringRef &r_name)
{
        r_name = MCValueRetain(m_name);
}

MCObject *MCNativeControl::GetOwner(void)
{
	return m_object != nil ? m_object -> Get() : nil;
}

void MCNativeControl::SetOwner(MCObject *p_owner)
{
	if (m_object != nil)
		m_object -> Release();
	m_object = p_owner -> gethandle();
}

bool MCNativeControl::SetName(MCStringRef p_name)
{
	if (!MCStringIsEmpty(m_name))
	{
		MCValueRelease(m_name);
		m_name = MCValueRetain(kMCEmptyString);
	}
	
	if (p_name != nil)
		MCValueAssign(m_name, p_name);
	
	return true;
}

MCNativeControl *MCNativeControl::ChangeTarget(MCNativeControl *p_new_target)
{
	MCNativeControl *t_last_target;
	t_last_target = s_native_control_target;
	s_native_control_target = p_new_target;
	return t_last_target;
}

MCNativeControl *MCNativeControl::CurrentTarget(void)
{
	return s_native_control_target;
}

////////////////////////////////////////////////////////////////////////////////

static struct {const char *name; MCNativeControlType type;} s_native_control_types[] =
{
	{"browser", kMCNativeControlTypeBrowser},
	{"scroller", kMCNativeControlTypeScroller},
	{"player", kMCNativeControlTypePlayer},
	{"input", kMCNativeControlTypeInput},
	{"multiline", kMCNativeControlTypeMultiLineInput},
	{nil, kMCNativeControlTypeUnknown}
};

static struct {const char *name; Properties property;} s_native_control_properties[] =
{
	{"id", P_ID},
	{"name", P_NAME},
	
	{"rect", P_RECTANGLE},
	{"rectangle", P_RECTANGLE},
	{"visible", P_VISIBLE},
	{"opaque", P_OPAQUE},
	{"alpha", P_ALPHA},
	{"backgroundColor", P_BACKGROUND_COLOR},
    // PM-2014-12-08: [[ Bug 13659 ]] New property of iOS native controls to allow them interact with Voice Over
    {"ignoreVoiceOverSensitivity", P_IGNORE_VOICE_OVER_SENSITIVITY},
	
	{"dataDetectorTypes", P_DATA_DETECTOR_TYPES},
	
	{"url", P_URL},
	{"canadvance", P_CAN_ADVANCE},
	{"canretreat", P_CAN_RETREAT},
	{"autofit", P_AUTO_FIT},
	{"delayrequests", P_DELAY_REQUESTS},
	{"allowsInlineMediaPlayback", P_ALLOWS_INLINE_MEDIA_PLAYBACK},
	{"mediaPlaybackRequiresUserAction", P_MEDIA_PLAYBACK_REQUIRES_USER_ACTION},
	
	{"contentrect", P_CONTENT_RECT},
	{"contentrectangle", P_CONTENT_RECT},
	{"canbounce", P_CAN_BOUNCE},
	{"vscroll", P_VSCROLL},
	{"hscroll", P_HSCROLL},
	{"canscrolltotop", P_CAN_SCROLL_TO_TOP},
	{"cancanceltouches", P_CAN_CANCEL_TOUCHES},
	{"delaytouches", P_DELAY_TOUCHES},
	{"decelerationrate", P_DECELERATION_RATE},
	{"indicatorstyle", P_INDICATOR_STYLE},
	{"indicatorinsets", P_INDICATOR_INSETS},
	{"pagingenabled", P_PAGING_ENABLED},
	{"scrollingenabled", P_SCROLLING_ENABLED},
	{"hIndicator", P_SHOW_HORIZONTAL_INDICATOR},
	{"vIndicator", P_SHOW_VERTICAL_INDICATOR},
	{"lockdirection", P_LOCK_DIRECTION},
	{"tracking", P_TRACKING},
	{"dragging", P_DRAGGING},
	{"decelerating", P_DECELERATING},
	
	{"filename", P_CONTENT},
	{"naturalsize", P_NATURAL_SIZE},
	{"fullscreen", P_FULLSCREEN},
	{"preserveaspect", P_PRESERVE_ASPECT},
	{"showcontroller", P_SHOW_CONTROLLER},
	{"duration", P_DURATION},
	{"playableduration", P_PLAYABLE_DURATION},
	{"starttime", P_START_TIME},
	{"endtime", P_END_TIME},
	{"currenttime", P_CURRENT_TIME},
	{"autoplay", P_SHOULD_AUTOPLAY},
	{"looping", P_LOOPING},
	
    {"playbackstate", P_PLAYBACK_STATE},
    
    // MM-2013-02-21: [[ Bug 10632 ]] Added playRate property for native player.
    {"playrate", P_PLAY_RATE},
    
<<<<<<< HEAD
	{"loadstate", P_LOAD_STATE},
	{"useapplicationaudiosession", P_USE_APPLICATION_AUDIO_SESSION},
	{"allowsairplay", P_ALLOWS_AIR_PLAY},
	
	{"enabled", P_ENABLED},
	
	{"text", P_TEXT},
	{"unicodetext", P_UNICODE_TEXT},
	{"textcolor", P_TEXT_COLOR},
	{"textalign", P_TEXT_ALIGN},
	{"fontname", P_FONT_NAME},
	{"fontsize", P_FONT_SIZE},
	{"editing", P_EDITING},
=======
	{"loadstate", kMCNativeControlPropertyLoadState},
	// PM-2015-07-09: [[ Bug 9744 ]] Added readyForDisplay property for native player
	{"readyForDisplay", kMCNativeControlPropertyReadyForDisplay},
	{"useapplicationaudiosession", kMCNativeControlPropertyUseApplicationAudioSession},
	{"allowsairplay", kMCNativeControlPropertyAllowsAirPlay},
	
	{"enabled", kMCNativeControlPropertyEnabled},
	
	{"text", kMCNativeControlPropertyText},
	{"unicodetext", kMCNativeControlPropertyUnicodeText},
	{"textcolor", kMCNativeControlPropertyTextColor},
	{"textalign", kMCNativeControlPropertyTextAlign},
	{"fontname", kMCNativeControlPropertyFontName},
	{"fontsize", kMCNativeControlPropertyFontSize},
	{"editing", kMCNativeControlPropertyEditing},
>>>>>>> 13fb0a50
    
	{"minimumfontsize", P_MINIMUM_FONT_SIZE},
	{"autoclear", P_AUTO_CLEAR},
	{"clearbuttonmode", P_CLEAR_BUTTON_MODE},
	{"borderstyle", P_BORDER_STYLE},
	{"verticaltextalign", P_VERTICAL_TEXT_ALIGN},
	
	{"editable", P_EDITABLE},
	{"selectedrange", P_SELECTED_RANGE},
	
	{"autocapitalizationtype", P_AUTO_CAPITALIZATION_TYPE},
	{"autocorrectiontype", P_AUTOCORRECTION_TYPE},
	{"managereturnkey", P_MANAGE_RETURN_KEY},
	{"keyboardtype", P_KEYBOARD_TYPE},
	{"keyboardstyle", P_KEYBOARD_STYLE},
	{"returnkeytype", P_RETURN_KEY_TYPE},
	{"contenttype", P_CONTENT_TYPE},
	
    {"multiline", P_MULTI_LINE},
    
	{nil, P_UNDEFINED}
};

static struct {const char *name; MCNativeControlAction action;} s_native_control_actions[] =
{
	{"advance", kMCNativeControlActionAdvance},
	{"retreat", kMCNativeControlActionRetreat},
	{"reload", kMCNativeControlActionReload},
	{"stop", kMCNativeControlActionStop},
	{"execute", kMCNativeControlActionExecute},
	{"load", kMCNativeControlActionLoad},
	
	{"flashscrollindicators", kMCNativeControlActionFlashScrollIndicators},
	
	{"play", kMCNativeControlActionPlay},
	{"pause", kMCNativeControlActionPause},
	{"prepare", kMCNativeControlActionPrepareToPlay},
	{"begin seeking backward", kMCNativeControlActionBeginSeekingBackward},
	{"begin seeking forward", kMCNativeControlActionBeginSeekingForward},
	{"end seeking", kMCNativeControlActionEndSeeking},
	{"snapshot", kMCNativeControlActionSnapshot},
	{"snapshot exactly", kMCNativeControlActionSnapshotExactly},
	
	{"focus", kMCNativeControlActionFocus},
	
	{"scrollrangetovisible", kMCNativeControlActionScrollRangeToVisible},
	
	{nil, kMCNativeControlActionUnknown}
};

bool MCNativeControl::LookupProperty(MCStringRef p_property, Properties& r_prop)
{
	for(uint32_t i = 0; s_native_control_properties[i] . name != nil; i++)
		if (MCStringIsEqualToCString(p_property, s_native_control_properties[i] . name, kMCCompareCaseless))
		{
			r_prop = s_native_control_properties[i] . property;
			return true;
		}
    
	return false;
}

bool MCNativeControl::LookupAction(MCStringRef p_action, MCNativeControlAction& r_action)
{
	for(uint32_t i = 0; s_native_control_actions[i] . name != nil; i++)
		if (MCStringIsEqualToCString(p_action, s_native_control_actions[i] . name, kMCCompareCaseless))
		{
			r_action = s_native_control_actions[i] . action;
			return true;
		}
	return false;
}

bool MCNativeControl::LookupType(MCStringRef p_type, MCNativeControlType& r_type)
{
	for(uint32_t i = 0; s_native_control_types[i] . name != nil; i++)
		if (MCStringIsEqualToCString(p_type, s_native_control_types[i] . name, kMCCompareCaseless))
		{
			r_type = s_native_control_types[i] . type;
			return true;
		}
	return false;
}

bool MCNativeControl::FindByNameOrId(MCStringRef p_name, MCNativeControl*& r_control)
{
	integer_t t_id;
	if (/* CTXT */ MCStringToInteger(p_name, t_id))
		return FindById(t_id, r_control);
	
	for(MCNativeControl *t_control = s_native_controls; t_control != nil; t_control = t_control -> m_next)
    {
        MCAutoStringRef t_name;
        t_control -> GetName(&t_name);
		if (!t_control -> m_deleted && !MCStringIsEmpty(*t_name) && MCStringIsEqualTo(p_name, *t_name, kMCCompareCaseless))
		{
			r_control = t_control;
			return true;
		}
    }
	
	return false;
}

bool MCNativeControl::FindById(uint32_t p_id, MCNativeControl*& r_control)
{
	for(MCNativeControl *t_control = s_native_controls; t_control != nil; t_control = t_control -> m_next)
		if (!t_control -> m_deleted && t_control -> GetId() == p_id)
		{
			r_control = t_control;
			return true;
		}
	
	return false;
}

void MCNativeControl::Finalize(void)
{
    for(MCNativeControl *t_control = s_native_controls; t_control != nil;)
    {
        MCNativeControl *t_next_control;
        t_next_control = t_control->m_next;
        delete t_control;
        t_control = t_next_control;
    }    
}

////////////////////////////////////////////////////////////////////////////////

bool MCNativeControl::List(MCNativeControlListCallback p_callback, void *p_context)
{
	// MERG-2013-06-10: [[ Bug 10945 ]] Make sure we only list controls that haven't
	//   been deleted.
	for(MCNativeControl *t_control = s_native_controls; t_control != nil; t_control = t_control -> m_next)
		if (!t_control -> m_deleted)
            if (!p_callback(p_context, t_control))
                return false;
	
	return true;
}

bool MCNativeControl::GetControlList(MCStringRef& r_list)
{
    bool t_success;
    t_success = true;
    
    MCAutoListRef t_list;
    MCListCreateMutable('\n', &t_list);
	for(MCNativeControl *t_control = s_native_controls; t_success && t_control != nil; t_control = t_control -> m_next)
    {
        MCAutoStringRef t_name, t_control_string;
        t_control -> GetName(&t_name);
        if (!MCStringIsEmpty(*t_name))
            t_control_string = MCValueRetain(*t_name);
        else
            t_success = MCStringFormat(&t_control_string, "%u");
        
        if (t_success)
            t_success = MCListAppend(*t_list, *t_control_string);
    }
    
    if (t_success)
        t_success = MCListCopyAsString(*t_list, r_list);
    
    return t_success;
}


////////////////////////////////////////////////////////////////////////////////

extern bool MCNativeBrowserControlCreate(MCNativeControl*& r_control);
extern bool MCNativeScrollerControlCreate(MCNativeControl *&r_control);
extern bool MCNativePlayerControlCreate(MCNativeControl *&r_control);
extern bool MCNativeInputControlCreate(MCNativeControl *&r_control);
extern bool MCNativeMultiLineInputControlCreate(MCNativeControl *&r_control);

bool MCNativeControlCreate(MCNativeControlType p_type, MCNativeControl*& r_control)
{
    bool t_success = true;
    MCNativeControl *t_control = nil;
    switch(p_type)
    {
        case kMCNativeControlTypeBrowser:
            t_success = MCNativeBrowserControlCreate(t_control);
            break;
        case kMCNativeControlTypeScroller:
            t_success = MCNativeScrollerControlCreate(t_control);
            break;
        case kMCNativeControlTypePlayer:
            t_success = MCNativePlayerControlCreate(t_control);
            break;
        case kMCNativeControlTypeInput:
            t_success = MCNativeInputControlCreate(t_control);
            break;
        case kMCNativeControlTypeMultiLineInput:
            t_success = MCNativeMultiLineInputControlCreate(t_control);
            break;
            
        default:
            t_success = false;
            break;
    }
    
    if (!t_success)
        return false;
    
    r_control = t_control;
    return true;
}

bool MCNativeControl::CreateWithType(MCNativeControlType p_type, MCNativeControl*& r_control)
{
    bool t_success = true;
    MCNativeControl *t_control = nil;
    
    if (t_success)
        t_success = MCCreateNativeControl(p_type, (void*&)t_control);
    
    if (t_success)
        t_success = t_control->Create();
    
    if (t_success)
    {
        t_control->m_next = s_native_controls;
        s_native_controls = t_control;
        
        r_control = t_control;
    }
    else if (t_control != nil)
        t_control->Release();
    
	return t_success;
}

////////////////////////////////////////////////////////////////////////////////

#ifdef LEGACY_EXEC
bool MCExecPointSetRect(MCExecPoint &ep, int2 p_left, int2 p_top, int2 p_right, int2 p_bottom)
{
	char *t_buffer = nil;
	if (!MCCStringFormat(t_buffer, "%d,%d,%d,%d", p_left, p_top, p_right, p_bottom))
		return false;
	
	ep.grabbuffer(t_buffer, MCCStringLength(t_buffer));
	return true;
}

static bool MCParseRGBA(MCStringRef p_data, bool p_require_alpha, uint1 &r_red, uint1 &r_green, uint1 &r_blue, uint1 &r_alpha)
{
	bool t_success = true;
	Boolean t_parsed;
	uint2 r, g, b, a;
   
    MCAutoPointer<char> temp;
    /* UNCHECKED */ MCStringConvertToCString(p_data, &temp);
	const char *t_data = *temp;
	uint32_t l = MCStringGetLength(p_data);
	if (t_success)
	{
		r = MCU_max(0, MCU_min(255, MCU_strtol(t_data, l, ',', t_parsed)));
		t_success = t_parsed;
	}
	if (t_success)
	{
		g = MCU_max(0, MCU_min(255, MCU_strtol(t_data, l, ',', t_parsed)));
		t_success = t_parsed;
	}
	if (t_success)
	{
		b = MCU_max(0, MCU_min(255, MCU_strtol(t_data, l, ',', t_parsed)));
		t_success = t_parsed;
	}
	if (t_success)
	{
		a = MCU_max(0, MCU_min(255, MCU_strtol(t_data, l, ',', t_parsed)));
		if (!t_parsed)
		{
			if (p_require_alpha)
				t_success = false;
			else
				a = 255;
		}
	}
	
	if (t_success)
	{
		r_red = r;
		r_green = g;
		r_blue = b;
		r_alpha = a;
	}
	return t_success;
}

bool MCNativeControl::ParseColor(MCExecPoint &ep, uint16_t &r_red, uint16_t &r_green, uint16_t &r_blue, uint16_t &r_alpha)
{
    uint8_t t_r8, t_g8, t_b8, t_a8;
    MCColor t_color;

    char *t_name = nil;
    MCAutoStringRef t_value;
    ep . copyasstringref(&t_value);
    if (MCParseRGBA(*t_value, false, t_r8, t_g8, t_b8, t_a8))
    {
        r_red = (t_r8 << 8) | t_r8;
        r_green = (t_g8 << 8) | t_g8;
        r_blue = (t_b8 << 8) | t_b8;
        r_alpha = (t_a8 << 8) | t_a8;
        return true;
    }
    else if (MCscreen->parsecolor(*t_value, t_color, NULL))
    {
        r_red = t_color.red;
        r_green = t_color.green;
        r_blue = t_color.blue;
        r_alpha = 0xFFFF;
        return true;
    }
    else
        return false;
}

bool MCNativeControl::FormatColor(MCExecPoint& ep, uint16_t p_red, uint16_t p_green, uint16_t p_blue, uint16_t p_alpha)
{
    char *t_colorstring = nil;

    p_red >>= 8;
    p_green >>= 8;
    p_blue >>= 8;
    p_alpha >>= 8;
    
    if (p_alpha != 255)
        MCCStringFormat(t_colorstring, "%u,%u,%u,%u", p_red, p_green, p_blue, p_alpha);
    else
        MCCStringFormat(t_colorstring, "%u,%u,%u", p_red, p_green, p_blue);
    ep.grabbuffer(t_colorstring, MCCStringLength(t_colorstring));
	
	return true;
}

bool MCNativeControl::ParseBoolean(MCExecPoint& ep, bool& r_value)
{
	Boolean t_bool;
	if (!MCU_stob(ep.getsvalue(), t_bool))
	{
		MCeerror->add(EE_OBJECT_NAB, 0, 0, ep.getsvalue());
		return false;
	}
	r_value = t_bool == True;
	return true;
}

bool MCNativeControl::FormatBoolean(MCExecPoint& ep, bool p_value)
{
	ep . setsvalue(MCU_btos(p_value));
	return true;
}

bool MCNativeControl::ParseInteger(MCExecPoint& ep, int32_t& r_value)
{
	if (!MCU_stoi4(ep . getsvalue(), r_value))
	{
		MCeerror->add(EE_OBJECT_NAN, 0, 0, ep.getsvalue());
		return false;
	}
	return true;
}

bool MCNativeControl::FormatInteger(MCExecPoint& ep, int32_t p_value)
{
	ep . setnvalue(p_value);
	return true;
}

bool MCNativeControl::ParseUnsignedInteger(MCExecPoint& ep, uint32_t& r_value)
{
	if (!MCU_stoui4(ep . getsvalue(), r_value))
	{
		MCeerror->add(EE_OBJECT_NAN, 0, 0, ep.getsvalue());
		return false;
	}
	return true;
}

bool MCNativeControl::ParseReal(MCExecPoint& ep, double& r_value)
{
	if (!MCU_stor8(ep . getsvalue(), r_value))
	{
		MCeerror->add(EE_OBJECT_NAN, 0, 0, ep.getsvalue());
		return false;
	}
	return true;
}

bool MCNativeControl::FormatReal(MCExecPoint& ep, double p_value)
{
	ep . setnvalue(p_value);
	return true;
}

bool MCNativeControl::ParseEnum(MCExecPoint& ep, MCNativeControlEnumEntry *p_entries, int32_t& r_value)
{
	for(uint32_t i = 0; p_entries[i] . key != nil; i++)
		if (MCCStringEqualCaseless(p_entries[i] . key, ep . getcstring()))
		{
			r_value = p_entries[i] . value;
			return true;
		}
	
	MCeerror->add(EE_OBJECT_BADSTYLE, 0, 0, ep.getsvalue());
	return false;
}

bool MCNativeControl::FormatEnum(MCExecPoint& ep, MCNativeControlEnumEntry *p_entries, int32_t p_value)
{
	for(uint32_t i = 0; p_entries[i] . key != nil; i++)
		if (p_entries[i] . value == p_value)
		{
			ep . setsvalue(p_entries[i] . key);
			return true;
		}
	
	ep . clear();
	return true;
}

bool MCNativeControl::ParseSet(MCExecPoint& ep, MCNativeControlEnumEntry *p_entries, int32_t& r_value)
{
    bool t_success = true;
    
	char **t_members_array;
	uint32_t t_members_count;
	t_members_array = nil;
	t_members_count = 0;
	if (t_success)
		t_success = MCCStringSplit(ep.getcstring(), ',', t_members_array, t_members_count);
	
	int32_t t_members_set;
	t_members_set = 0;
	if (t_success)
		for(uint32_t i = 0; t_success && i < t_members_count; i++)
        {
            bool t_found = false;
			for(uint32_t j = 0; !t_found && p_entries[j].key != nil; j++)
            {
				if (MCCStringEqualCaseless(t_members_array[i], p_entries[j].key))
                {
					t_members_set |= p_entries[j].value;
                    t_found = true;
                }
            }
            if (!t_found)
                t_success = false;
        }
	
	for(uint32_t i = 0; i < t_members_count; i++)
		MCCStringFree(t_members_array[i]);
	MCMemoryDeleteArray(t_members_array);
    
    if (t_success)
        r_value = t_members_set;
    
	return t_success;
}

bool MCNativeControl::FormatSet(MCExecPoint& ep, MCNativeControlEnumEntry *p_entries, int32_t p_value)
{
	bool t_first;
	t_first = true;
	
	ep . clear();
	
	for(uint32_t i = 0; p_entries[i] . key != nil; i++)
		if ((p_value & p_entries[i] . value) != 0)
		{
			ep . concatcstring(p_entries[i] . key, EC_COMMA, t_first);
			t_first = false;
		}
	
	return true;
}

bool MCNativeControl::ParseRectangle(MCExecPoint& ep, MCRectangle& r_rect)
{
	int16_t t_left, t_top, t_right, t_bottom;
	if (!MCU_stoi2x4(ep . getsvalue(), t_left, t_top, t_right, t_bottom))
	{
		MCeerror->add(EE_OBJECT_NAR, 0, 0, ep.getsvalue());
		return false;
	}
	
	MCU_set_rect(r_rect, t_left, t_top, t_right - t_left, t_bottom - t_top);
	return true;
}

bool MCNativeControl::ParseRectangle32(MCExecPoint& ep, MCRectangle32& r_rect)
{
	int32_t t_left, t_top, t_right, t_bottom;
	if (!MCU_stoi4x4(ep . getsvalue(), t_left, t_top, t_right, t_bottom))
	{
		MCeerror->add(EE_OBJECT_NAR, 0, 0, ep.getsvalue());
		return false;
	}
	
	MCU_set_rect(r_rect, t_left, t_top, t_right - t_left, t_bottom - t_top);
	return true;
}

bool MCNativeControl::ParseRange(MCExecPoint &ep, uint32_t &r_start, uint32_t &r_length)
{
	const char *sptr = ep.getsvalue().getstring();
	uint4 l = ep.getsvalue().getlength();
	uint32_t d1, d2;
	Boolean done;
	d1 = MCU_strtol(sptr, l, ',', done, True, False);
	if (!done || l == 0)
		return false;
	d2 = MCU_strtol(sptr, l, '\0', done, True, False);
	if (!done || l != 0)
		return false;
    
    r_start = d1;
    r_length = d2;
    
    return true;
}

bool MCNativeControl::FormatRange(MCExecPoint &ep, uint32_t p_start, uint32_t p_length)
{
    ep.setnvalue(p_start);
	ep.concatint(p_length, EC_COMMA, false);
    
    return true;
}
#endif

////////////////////////////////////////////////////////////////////////////////

void MCNativeControl::GetId(MCExecContext& ctxt, uinteger_t& r_id)
{
    r_id = m_id;
}

void MCNativeControl::GetName(MCExecContext& ctxt, MCStringRef& r_name)
{
    if (!MCStringIsEmpty(m_name))
        r_name = MCValueRetain(m_name);
      
    return;  
}

void MCNativeControl::SetName(MCExecContext& ctxt, MCStringRef p_name)
{
    if (!MCStringIsEmpty(m_name))
	{
		MCValueRelease(m_name);
		m_name = MCValueRetain(kMCEmptyString);
	}
	
	if (p_name != nil)
		m_name = MCValueRetain(p_name);

    return;
}

////////////////////////////////////////////////////////////////////////////////

// MM-2013-11-26: [[ Bug 11485 ]] Added functions for converting between user and device space.

MCGRectangle MCNativeControlUserRectToDeviceRect(const MCGRectangle &p_user_rect)
{
    MCGAffineTransform t_transform;
    t_transform = MCNativeControlUserToDeviceTransform();
    return MCGRectangleApplyAffineTransform(p_user_rect, t_transform);
}

MCGRectangle MCNativeControlUserRectFromDeviceRect(const MCGRectangle &p_device_rect)
{
    MCGAffineTransform t_transform;
    t_transform = MCNativeControlUserFromDeviceTransform();
    return MCGRectangleApplyAffineTransform(p_device_rect, t_transform);
}

MCGPoint MCNativeControlUserPointToDevicePoint(const MCGPoint &p_user_point)
{
    MCGAffineTransform t_transform;
    t_transform = MCNativeControlUserToDeviceTransform();
    return MCGPointApplyAffineTransform(p_user_point, t_transform);
}

MCGPoint MCNativeControlUserPointFromDevicePoint(const MCGPoint &p_device_point)
{
    MCGAffineTransform t_transform;
    t_transform = MCNativeControlUserFromDeviceTransform();
    return MCGPointApplyAffineTransform(p_device_point, t_transform);
}

int32_t MCNativeControlUserXLocToDeviceXLoc(int32_t p_user_x_loc)
{
    MCGPoint t_loc;
    t_loc = MCNativeControlUserPointToDevicePoint(MCGPointMake((MCGFloat) p_user_x_loc, 0.0f));
    return (int32_t) t_loc . x;
}

int32_t MCNativeControlUserXLocFromDeviceXLoc(int32_t p_device_x_loc)
{
    MCGPoint t_loc;
    t_loc = MCNativeControlUserPointFromDevicePoint(MCGPointMake((MCGFloat) p_device_x_loc, 0.0f));
    return (int32_t) t_loc . x;
}

int32_t MCNativeControlUserYLocToDeviceYLoc(int32_t p_user_y_loc)
{
    MCGPoint t_loc;
    t_loc = MCNativeControlUserPointToDevicePoint(MCGPointMake(0.0f, (MCGFloat) p_user_y_loc));
    return (int32_t) t_loc . y;
}

int32_t MCNativeControlUserYLocFromDeviceYLoc(int32_t p_device_y_loc)
{
    MCGPoint t_loc;
    t_loc = MCNativeControlUserPointFromDevicePoint(MCGPointMake(0.0f, (MCGFloat) p_device_y_loc));
    return (int32_t) t_loc . y;
}

////////////////////////////////////////////////////////////////////////////////<|MERGE_RESOLUTION|>--- conflicted
+++ resolved
@@ -267,9 +267,10 @@
     // MM-2013-02-21: [[ Bug 10632 ]] Added playRate property for native player.
     {"playrate", P_PLAY_RATE},
     
-<<<<<<< HEAD
 	{"loadstate", P_LOAD_STATE},
-	{"useapplicationaudiosession", P_USE_APPLICATION_AUDIO_SESSION},
+    {"useapplicationaudiosession", P_USE_APPLICATION_AUDIO_SESSION},
+    // PM-2015-07-09: [[ Bug 9744 ]] Added readyForDisplay property for native player
+    {"readyForDisplay", P_READY_FOR_DISPLAY},
 	{"allowsairplay", P_ALLOWS_AIR_PLAY},
 	
 	{"enabled", P_ENABLED},
@@ -281,23 +282,6 @@
 	{"fontname", P_FONT_NAME},
 	{"fontsize", P_FONT_SIZE},
 	{"editing", P_EDITING},
-=======
-	{"loadstate", kMCNativeControlPropertyLoadState},
-	// PM-2015-07-09: [[ Bug 9744 ]] Added readyForDisplay property for native player
-	{"readyForDisplay", kMCNativeControlPropertyReadyForDisplay},
-	{"useapplicationaudiosession", kMCNativeControlPropertyUseApplicationAudioSession},
-	{"allowsairplay", kMCNativeControlPropertyAllowsAirPlay},
-	
-	{"enabled", kMCNativeControlPropertyEnabled},
-	
-	{"text", kMCNativeControlPropertyText},
-	{"unicodetext", kMCNativeControlPropertyUnicodeText},
-	{"textcolor", kMCNativeControlPropertyTextColor},
-	{"textalign", kMCNativeControlPropertyTextAlign},
-	{"fontname", kMCNativeControlPropertyFontName},
-	{"fontsize", kMCNativeControlPropertyFontSize},
-	{"editing", kMCNativeControlPropertyEditing},
->>>>>>> 13fb0a50
     
 	{"minimumfontsize", P_MINIMUM_FONT_SIZE},
 	{"autoclear", P_AUTO_CLEAR},
