/* Copyright (C) 2003-2013 Runtime Revolution Ltd.

This file is part of LiveCode.

LiveCode is free software; you can redistribute it and/or modify it under
the terms of the GNU General Public License v3 as published by the Free
Software Foundation.

LiveCode is distributed in the hope that it will be useful, but WITHOUT ANY
WARRANTY; without even the implied warranty of MERCHANTABILITY or
FITNESS FOR A PARTICULAR PURPOSE.  See the GNU General Public License
for more details.

You should have received a copy of the GNU General Public License
along with LiveCode.  If not see <http://www.gnu.org/licenses/>.  */

//
// MCPlayer class declarations
// This implementation is only made if FEATURE_PLATFORM_PLAYER is not set
//
#ifndef	PLAYER_LEGACY_H
#define	PLAYER_LEGACY_H

#ifndef FEATURE_PLATFORM_PLAYER

#include "control.h"
#include "player-interface.h"
#include "exec-interface.h"

#ifdef FEATURE_QUICKTIME
// Forward declaration
struct MCPlayerOffscreenBuffer;
#endif

<<<<<<< HEAD
// SN-2014-07-23: [[ Bug 12893 ]] MCControl must be the first class inherited
//  since we use &MCControl::kPropertyTable
class MCPlayer : public MCControl, public MCPlayerInterface
{	
=======
#ifdef FEATURE_PLATFORM_PLAYER
struct MCPlayerCallback
{
    MCNameRef message;
    MCNameRef parameter;
    uint32_t time;
};
#endif

class MCPlayer : public MCControl
{
	MCPlayer *nextplayer;
	char *filename;
	uint2 framerate;
	Boolean disposable;
	Boolean istmpfile;
	real8 scale;
	real8 rate;
	uint4 starttime;
	uint4 endtime;
	char *userCallbackStr;  //string contains user movie callbacks
	uint2 formattedwidth;
	uint2 formattedheight;
	uint2 loudness;
	int4 lasttime;
	Boolean dontuseqt;
	Boolean usingqt;

#ifdef FEATURE_PLATFORM_PLAYER
	MCPlatformPlayerRef m_platform_player;
    MCPlayerCallback *m_callbacks;
    uindex_t m_callback_count;
#endif
	
>>>>>>> d0e341ae
#ifdef FEATURE_MPLAYER
	char *command;
	Atom atom;
	MPlayer *m_player ;
#endif
	
#ifdef FEATURE_QUICKTIME
	static QTstate qtstate;
	static long qtversion;
	static void *sgSoundComp;
	static const char  *recordtempfile;
	static char  *recordexportfile;
	static long sgSndDriver;
	static MCPlayer *s_ephemeral_player;

	void *theMovie;
	void *theMC;
	QTVRstate qtvrstate;
	void *qtvrinstance;
	Boolean isinteractive;

	/* QT only, the last time the user receives the movie's current
	* time. this variable * is changed in prepareQT(),
	* setmoviecurtime(), getcurtime() and mfocus() routines */

	/* QT movie call back proc reference */
	void *stopMovieCB; //callback ptr for movie when it goes to the end(a stop)
	void *interestingTimeCB;
	void *bufferGW; //GWorld for the buffering draw for QT movie, in WIN & MAC

	MCPlayerOffscreenBuffer *m_offscreen;

#ifdef _MAC_DESKTOP
	void *movie_view;
#elif defined _WINDOWS_DESKTOP
	uint32_t deviceID;  //device id for opened AVI device.
	uint32_t mciPlayFrom, mciPlayTo;
	uint32_t mciPlayFlag;
	MCSysWindowHandle hwndMovie; //a movie window is created for avi movie
	bool m_has_port_association;
#endif

#endif
	MCPlayer *nextplayer;
    
	static MCPropertyInfo kProperties[];
	static MCObjectPropertyTable kPropertyTable;

public:
	MCPlayer();
	MCPlayer(const MCPlayer &sref);
	virtual ~MCPlayer();
    
    MCPlayer *getnextplayer()
    {
        return (MCPlayer*)nextplayer;
    }
    
	// virtual functions from MCObject
	virtual const MCObjectPropertyTable *getpropertytable(void) const { return &kPropertyTable; }
    
	virtual Chunk_term gettype() const;
	virtual const char *gettypestring();
    
	virtual void open();
	virtual void close();
	virtual Boolean kdown(MCStringRef p_string, KeySym key);
	virtual Boolean kup(MCStringRef p_string, KeySym key);
	virtual Boolean mfocus(int2 x, int2 y);
	virtual void munfocus();
	virtual Boolean mdown(uint2 which);
	virtual Boolean mup(uint2 which, bool p_release);
	virtual Boolean doubledown(uint2 which);
	virtual Boolean doubleup(uint2 which);
	virtual void setrect(const MCRectangle &nrect);
	virtual void timer(MCNameRef mptr, MCParameter *params);
#ifdef LEGACY_EXEC
	virtual Exec_stat getprop_legacy(uint4 parid, Properties which, MCExecPoint &, Boolean effective);
	virtual Exec_stat setprop_legacy(uint4 parid, Properties which, MCExecPoint &, Boolean effective);
#endif
    
	// MW-2011-09-23: [[ Bug ]] Implement buffer / unbuffer at the point of
	//   selection to stop redraw issues.
	virtual void select(void);
	virtual void deselect(void);
    
	// MW-2011-09-06: [[ Redraw ]] Added 'sprite' option - if true, ink and opacity are not set.
	virtual void draw(MCDC *dc, const MCRectangle &dirty, bool p_isolated, bool p_sprite);
    
	// virtual functions from MCControl
	IO_stat load(IO_handle stream, uint32_t version);
	IO_stat extendedload(MCObjectInputStream& p_stream, uint32_t version, uint4 p_length);
	IO_stat save(IO_handle stream, uint4 p_part, bool p_force_ext);
	IO_stat extendedsave(MCObjectOutputStream& p_stream, uint4 p_part);
    
	virtual MCControl *clone(Boolean attach, Object_pos p, bool invisible);
    
	// MW-2005-08-02: Return the rectangle of the player that bounds the active area
	MCRectangle getactiverect(void);
<<<<<<< HEAD
    // End MCObjet functions
=======

	void getversion(MCExecPoint &ep);
	void freetmp();
	uint4 getduration();    //get movie duration/length
	uint4 gettimescale();  //get movie time scale
	uint4 getmoviecurtime();//get movie current time
	void getminwait(real8 &wait);
	void setcurtime(uint4 curtime);
	void setselection();                  //set movie selection
	void setlooping(Boolean loop);        //to loop or not to loop a movie
	void setplayrate();                   //set the movie playing rate
	void setdontuseqt(Boolean noqt);
	Boolean setInterestingTimeCB();       //True, if set, False, if not
	void showbadge(Boolean show);         //show & hide the movie's badge
	void showcontroller(Boolean show);
	void editmovie(Boolean edit);
	void playselection(Boolean play);     //play the selected part of QT moive only
	Boolean ispaused();
	void setpause();

	MCRegionRef makewindowregion();

	MCRectangle getpreferredrect();
	uint2 getloudness();
	void setloudness();
	void gettracks(MCExecPoint &ep);
	void getenabledtracks(MCExecPoint &ep);
	Boolean setenabledtracks(const MCString &s);
	void getnodes(MCExecPoint &ep);
	void gethotspots(MCExecPoint &ep);

	// MW-2011-09-23: Ensures the buffering state is consistent with current flags
	//   and such.
	void syncbuffering(MCContext *dc);

#ifdef FEATURE_PLATFORM_PLAYER
	MCRectangle resize(MCRectangle rect);
	void SynchronizeUserCallbacks(void);
	Boolean isbuffering(void);
#endif
>>>>>>> d0e341ae
	
#ifdef _LINUX_DESKTOP
	const char *getcommand()
	{
		return command;
	}
	Boolean syncxanim();
#endif
    
    // virtual function from MCPlayerInterface
	virtual bool getversion(MCStringRef& r_string);
	virtual void freetmp();
	virtual uint4 getduration();    //get movie duration/length
	virtual uint4 gettimescale();  //get movie time scale
	virtual uint4 getmoviecurtime();//get movie current time
	virtual void setcurtime(uint4 curtime, bool notify);
	virtual void setselection(bool notify);                  //set movie selection
	virtual void setlooping(Boolean loop);        //to loop or not to loop a movie
	virtual void setplayrate();                   //set the movie playing rate
	virtual void showbadge(Boolean show);         //show & hide the movie's badge
	virtual void showcontroller(Boolean show);
	virtual void editmovie(Boolean edit);
	virtual void playselection(Boolean play);     //play the selected part of QT moive only
	virtual Boolean ispaused();
	virtual MCRectangle getpreferredrect();
    virtual uint2 getloudness();
	virtual void setloudness();
	virtual Boolean setenabledtracks(MCStringRef s);

	virtual Boolean prepare(MCStringRef options);
	virtual Boolean playstart(MCStringRef options);
	virtual Boolean playpause(Boolean on);
    virtual void playstepforward();
	virtual void playstepback();
	virtual Boolean playstop();
	virtual void setvolume(uint2 tloudness);
	virtual void setfilename(MCStringRef vcname, MCStringRef fname, Boolean istmp);
    
	virtual void setstarttime(uint4 stime)
	{
		starttime = stime;
	}
	virtual void setendtime(uint4 etime)
	{
		endtime = etime;
	}
	virtual void setlasttime(int4 ltime)
	{
		lasttime = ltime;
	}
    
    virtual void syncbuffering(MCContext *dc);
    
    virtual void setcallbacks(MCStringRef p_callbacks);
    
    virtual void setmoviecontrollerid(integer_t p_id);
    virtual integer_t getmoviecontrollerid();
    virtual integer_t getmediatypes();
    virtual uinteger_t getcurrentnode();
    virtual bool changecurrentnode(uinteger_t p_node_id);
	virtual real8 getpan();
	virtual bool changepan(real8 pan);
	virtual real8 gettilt();
	virtual bool changetilt(real8 tilt);
	virtual real8 getzoom();
	virtual bool changezoom(real8 zoom);
    virtual void gettracks(MCStringRef &r_tracks);
    virtual uinteger_t gettrackcount();
    virtual void getnodes(MCStringRef &r_nodes);
    virtual void gethotspots(MCStringRef &r_nodes);
    virtual void getconstraints(MCMultimediaQTVRConstraints &r_constraints);
    virtual void getenabledtracks(uindex_t &r_count, uint32_t *&r_tracks_id);
    
    virtual void updatevisibility();
    virtual void updatetraversal();
    
    virtual void setforegroundcolor(const MCInterfaceNamedColor& p_color);
    virtual void getforegrouncolor(MCInterfaceNamedColor& r_color);
    virtual void sethilitecolor(const MCInterfaceNamedColor& p_color);
    virtual void gethilitecolor(MCInterfaceNamedColor& r_color);

    // SN-2015-01-06: [[ Merge-6.7.2-rc-1 ]]
    virtual bool resolveplayerfilename(MCStringRef p_filename, MCStringRef &r_filename);
    
    // End of virtual functions from MCPlayerInterface
    
	//////////////////////////////
	// QT ACCESSORS

	void getqtvrconstraints(uint1 index, real4& minrange, real4& maxrange);
	uint2 getnodecount();
	virtual bool getnode(uindex_t index, uint2 &id, MCMultimediaQTVRNodeType &type);
	virtual uint2 gethotspotcount();
	virtual bool gethotspot(uindex_t index, uint2 &id, MCMultimediaQTVRHotSpotType &type);
    
    
#if !defined(FEATURE_QUICKTIME)
	virtual Boolean isbuffering()
	{
		return False;
	}
#else
	void initqt();
	void initqtvr();
    
	MCRectangle resize(MCRectangle rect);
	void checktimes();
    
	// MW-2005-05-15: Augment call with extra title field for consistency
	void handlerecord();
	void reloadcallbacks(Boolean reloadstopmovie, long p_from_time);
    
	void *getmovie()
	{
		return theMovie;
	}
	void *getinterestCB()
	{
		return interestingTimeCB;
	}
	void *getMovieController()
	{
		return theMC;
	}
	static Boolean isQTinitted()
	{
		return (qtstate == QT_INITTED);
	}
	Boolean isInteractive()
	{
		return isinteractive;
	}
	void deleteUserCallbacks();
	Boolean installUserCallbacks();
	void setMCposition(const MCRectangle &newrect); //re-position the controller
	Boolean prepareQT();
	void bufferDraw(bool p_resize); //direct movie controller to draw to Offscreen buffer
	void unbufferDraw(); //direct movie controller to draw to Screen/Window
    
	virtual Boolean isbuffering()
	{
		return (m_offscreen != NULL);
	}
	
	Boolean usingQT()
	{
		return usingqt;
	}

#ifdef _WINDOWS_DESKTOP
	void changewindow(MCSysWindowHandle p_old_window);
    
	Boolean prepareAVI();
	uint32_t getDeviceID()
	{
		return deviceID;
	} //AVI stuff
	void setAVIplayselection(Boolean selection);
	uint4 getAVIlength(); //get the length(duration) of the movie
	Boolean AVIseek(uint4 to); //seek to position in a AVI movie
	MCSysWindowHandle getplayerwindow()
	{
		return hwndMovie;
	}
#endif    
#endif
	
#ifdef FEATURE_QUICKTIME
	Boolean qt_prepare(void);
	Boolean qt_playpause(Boolean on);
	void qt_playstepforward(void);
	void qt_playstepback(void);
	Boolean qt_playstop(void);
	void qt_setrect(const MCRectangle& nrect);
	uint4 qt_getduration(void);
	uint4 qt_gettimescale(void);
	uint4 qt_getmoviecurtime(void);
	void qt_setcurtime(uint4 newtime);
	void qt_setselection(void);
	void qt_setlooping(Boolean loop);
	void qt_setplayrate(void);
	void qt_showbadge(Boolean show);
	void qt_editmovie(Boolean edit);
	void qt_playselection(Boolean play);
	Boolean qt_ispaused(void);
	void qt_showcontroller(Boolean show);
	MCRectangle qt_getpreferredrect(void);
	uint2 qt_getloudness(void);
	void qt_setloudness(uint2 loudn);
#ifdef LEGACY_EXEC
	void qt_gettracks(MCExecPoint& ep);
	void qt_getenabledtracks(MCExecPoint& ep);
#endif
    void qt_gettracks(MCStringRef &r_tracks);
    void qt_getenabledtracks(uindex_t &r_count, uint32_t *&r_tracks_id);
    Boolean qt_setenabledtracks(MCStringRef s);
	void qt_draw(MCDC *dc, const MCRectangle& dirty);
	void qt_move(int2 x, int2 y);
	void qt_click(bool p_state, uint4 p_button);
	void qt_key(bool p_state, uint4 p_key);
	void qt_enablekeys(Boolean enable);
	void qt_setcontrollervisible();

#ifdef _WINDOWS_DESKTOP
	Boolean avi_prepare(void);
	Boolean avi_playpause(Boolean on);
	void avi_playstepforward(void);
	void avi_playstepback(void);
	Boolean avi_playstop(void);
	void avi_setrect(const MCRectangle& nrect);
	uint4 avi_getduration(void);
	uint4 avi_gettimescale(void);
	uint4 avi_getmoviecurtime(void);
	void avi_setcurtime(uint4 newtime);
	void avi_setselection(void);
	void avi_setlooping(Boolean loop);
	void avi_setplayrate(void);
	void avi_showbadge(Boolean show);
	void avi_editmovie(Boolean edit);
	void avi_playselection(Boolean play);
	Boolean avi_ispaused(void);
	void avi_showcontroller(Boolean show);
	MCRectangle avi_getpreferredrect(void);
	uint2 avi_getloudness(void);
	void avi_setloudness(uint2 loudn);
#ifdef LEGACY_EXEC
	void avi_gettracks(MCExecPoint& ep);
	void avi_getenabledtracks(MCExecPoint& ep);
#endif
    void avi_gettracks(MCStringRef &r_tracks);
    void avi_getenabledtracks(uindex_t &r_count, uint32_t *&r_tracks_id);
    Boolean avi_setenabledtracks(MCStringRef s);
	void avi_draw(MCDC *dc, const MCRectangle& dirty);

	bool mode_avi_closewindowonplaystop();
#endif
#endif

#if defined(_LINUX_DESKTOP)
	Boolean x11_prepare(void) ;
	Boolean x11_playpause(Boolean on) ;
	void x11_playstepforward(void) ;
	void x11_playstepback(void) ;
	Boolean x11_playstop(void) ;
	void x11_setrect(const MCRectangle& nrect);
	uint4 x11_getduration(void);
	uint4 x11_gettimescale(void);
	uint4 x11_getmoviecurtime(void);
	void x11_setlooping(Boolean loop);
	void x11_setplayrate(void);
	Boolean x11_ispaused(void);
	uint2 x11_getloudness(void);
	void x11_setloudness(uint2 loudn);
	
	// Not supported
	void x11_setcurtime(uint4 newtime) {}
	void x11_setselection(void) {}
	void x11_showbadge(Boolean show) {}
	void x11_editmovie(Boolean edit) {}
	void x11_playselection(Boolean play) {}
	void x11_showcontroller(Boolean show) {}
    MCRectangle x11_getpreferredrect(void) { MCRectangle t_rect; t_rect.x = 0;t_rect.y = 0;t_rect.width=0;t_rect.height=0; return t_rect;}
#ifdef LEGACY_EXEC
	void x11_gettracks(MCExecPoint& ep) {}
	void x11_getenabledtracks(MCExecPoint& ep) {}
#endif
    void x11_gettracks(MCStringRef &r_tracks) { r_tracks = MCValueRetain(kMCEmptyString); }
    void x11_getenabledtracks(uindex_t &r_count, uint32_t *&r_tracks_id) { r_count = 0; }
    Boolean x11_setenabledtracks(MCStringRef & s) { return False;}
	void x11_draw(MCDC *dc, const MCRectangle& dirty) {}
	
	pid_t getpid(void);
	void  shutdown(void);
#endif
    
	////////// PROPERTY SUPPORT METHODS
    
	virtual void Redraw(void);
    virtual void SetVisibility(MCExecContext& ctxt, uinteger_t part, bool setting, bool visible);
    
	////////// PROPERTY ACCESSORS
    
	virtual void GetFileName(MCExecContext& ctxt, MCStringRef& r_name);
	virtual void SetFileName(MCExecContext& ctxt, MCStringRef p_name);
	virtual void GetDontRefresh(MCExecContext& ctxt, bool& r_setting);
	virtual void SetDontRefresh(MCExecContext& ctxt, bool setting);
	virtual void GetCurrentTime(MCExecContext& ctxt, uinteger_t& r_time);
	virtual void SetCurrentTime(MCExecContext& ctxt, uinteger_t p_time);
	virtual void GetDuration(MCExecContext& ctxt, uinteger_t& r_duration);
    virtual void GetLoadedTime(MCExecContext& ctxt, uinteger_t& r_time);
	virtual void GetLooping(MCExecContext& ctxt, bool& r_setting);
	virtual void SetLooping(MCExecContext& ctxt, bool setting);
	virtual void GetPaused(MCExecContext& ctxt, bool& r_setting);
	virtual void SetPaused(MCExecContext& ctxt, bool setting);
	virtual void GetAlwaysBuffer(MCExecContext& ctxt, bool& r_setting);
	virtual void SetAlwaysBuffer(MCExecContext& ctxt, bool setting);
	virtual void GetPlayRate(MCExecContext& ctxt, double& r_rate);
	virtual void SetPlayRate(MCExecContext& ctxt, double p_rate);
	virtual void GetStartTime(MCExecContext& ctxt, uinteger_t*& r_time);
	virtual void SetStartTime(MCExecContext& ctxt, uinteger_t* p_time);
	virtual void GetEndTime(MCExecContext& ctxt, uinteger_t*& r_time);
	virtual void SetEndTime(MCExecContext& ctxt, uinteger_t* p_time);
	virtual void GetShowBadge(MCExecContext& ctxt, bool& r_setting);
	virtual void SetShowBadge(MCExecContext& ctxt, bool setting);
	virtual void GetShowController(MCExecContext& ctxt, bool& r_setting);
	virtual void SetShowController(MCExecContext& ctxt, bool setting);
	virtual void GetPlaySelection(MCExecContext& ctxt, bool& r_setting);
	virtual void SetPlaySelection(MCExecContext& ctxt, bool setting);
	virtual void GetShowSelection(MCExecContext& ctxt, bool& r_setting);
	virtual void SetShowSelection(MCExecContext& ctxt, bool setting);
	virtual void GetCallbacks(MCExecContext& ctxt, MCStringRef& r_callbacks);
	virtual void SetCallbacks(MCExecContext& ctxt, MCStringRef p_callbacks);
	virtual void GetTimeScale(MCExecContext& ctxt, uinteger_t& r_scale);
	virtual void GetFormattedHeight(MCExecContext& ctxt, integer_t& r_height);
	virtual void GetFormattedWidth(MCExecContext& ctxt, integer_t& r_width);
	virtual void GetMovieControllerId(MCExecContext& ctxt, integer_t& r_id);
	virtual void SetMovieControllerId(MCExecContext& ctxt, integer_t p_id);
	virtual void GetPlayLoudness(MCExecContext& ctxt, uinteger_t& r_loudness);
	virtual void SetPlayLoudness(MCExecContext& ctxt, uinteger_t p_loudness);
	virtual void GetTrackCount(MCExecContext& ctxt, uinteger_t& r_count);
	virtual void GetMediaTypes(MCExecContext& ctxt, intset_t& r_types);
	virtual void GetCurrentNode(MCExecContext& ctxt, uinteger_t& r_node);
	virtual void SetCurrentNode(MCExecContext& ctxt, uinteger_t p_node);
	virtual void GetPan(MCExecContext& ctxt, double& r_pan);
	virtual void SetPan(MCExecContext& ctxt, double p_pan);
	virtual void GetTilt(MCExecContext& ctxt, double& r_tilt);
	virtual void SetTilt(MCExecContext& ctxt, double p_tilt);
	virtual void GetZoom(MCExecContext& ctxt, double& r_zoom);
	virtual void SetZoom(MCExecContext& ctxt, double p_zoom);
    
	virtual void GetTracks(MCExecContext& ctxt, MCStringRef& r_tracks);
    
	virtual void GetConstraints(MCExecContext& ctxt, MCMultimediaQTVRConstraints& r_constraints);
	virtual void GetNodes(MCExecContext& ctxt, MCStringRef& r_nodes);
	virtual void GetHotSpots(MCExecContext& ctxt, MCStringRef& r_spots);
    
    virtual void SetShowBorder(MCExecContext& ctxt, bool setting);
    virtual void SetBorderWidth(MCExecContext& ctxt, uinteger_t width);
    virtual void SetVisible(MCExecContext& ctxt, uinteger_t part, bool setting);
    virtual void SetInvisible(MCExecContext& ctxt, uinteger_t part, bool setting);
    virtual void SetTraversalOn(MCExecContext& ctxt, bool setting);
    
    virtual void GetEnabledTracks(MCExecContext& ctxt, uindex_t& r_count, uinteger_t*& r_tracks);
    
    virtual void SetForeColor(MCExecContext& ctxt, const MCInterfaceNamedColor& p_color);
    virtual void GetForeColor(MCExecContext& ctxt, MCInterfaceNamedColor& r_color);
    virtual void SetHiliteColor(MCExecContext& ctxt, const MCInterfaceNamedColor& p_color);
    virtual void GetHiliteColor(MCExecContext& ctxt, MCInterfaceNamedColor& r_color);
};
#endif // FEATURE_PLATFORM_PLAYER

#endif // PLAYER_LEGACY_H<|MERGE_RESOLUTION|>--- conflicted
+++ resolved
@@ -32,47 +32,10 @@
 struct MCPlayerOffscreenBuffer;
 #endif
 
-<<<<<<< HEAD
 // SN-2014-07-23: [[ Bug 12893 ]] MCControl must be the first class inherited
 //  since we use &MCControl::kPropertyTable
 class MCPlayer : public MCControl, public MCPlayerInterface
-{	
-=======
-#ifdef FEATURE_PLATFORM_PLAYER
-struct MCPlayerCallback
 {
-    MCNameRef message;
-    MCNameRef parameter;
-    uint32_t time;
-};
-#endif
-
-class MCPlayer : public MCControl
-{
-	MCPlayer *nextplayer;
-	char *filename;
-	uint2 framerate;
-	Boolean disposable;
-	Boolean istmpfile;
-	real8 scale;
-	real8 rate;
-	uint4 starttime;
-	uint4 endtime;
-	char *userCallbackStr;  //string contains user movie callbacks
-	uint2 formattedwidth;
-	uint2 formattedheight;
-	uint2 loudness;
-	int4 lasttime;
-	Boolean dontuseqt;
-	Boolean usingqt;
-
-#ifdef FEATURE_PLATFORM_PLAYER
-	MCPlatformPlayerRef m_platform_player;
-    MCPlayerCallback *m_callbacks;
-    uindex_t m_callback_count;
-#endif
-	
->>>>>>> d0e341ae
 #ifdef FEATURE_MPLAYER
 	char *command;
 	Atom atom;
@@ -172,50 +135,7 @@
     
 	// MW-2005-08-02: Return the rectangle of the player that bounds the active area
 	MCRectangle getactiverect(void);
-<<<<<<< HEAD
     // End MCObjet functions
-=======
-
-	void getversion(MCExecPoint &ep);
-	void freetmp();
-	uint4 getduration();    //get movie duration/length
-	uint4 gettimescale();  //get movie time scale
-	uint4 getmoviecurtime();//get movie current time
-	void getminwait(real8 &wait);
-	void setcurtime(uint4 curtime);
-	void setselection();                  //set movie selection
-	void setlooping(Boolean loop);        //to loop or not to loop a movie
-	void setplayrate();                   //set the movie playing rate
-	void setdontuseqt(Boolean noqt);
-	Boolean setInterestingTimeCB();       //True, if set, False, if not
-	void showbadge(Boolean show);         //show & hide the movie's badge
-	void showcontroller(Boolean show);
-	void editmovie(Boolean edit);
-	void playselection(Boolean play);     //play the selected part of QT moive only
-	Boolean ispaused();
-	void setpause();
-
-	MCRegionRef makewindowregion();
-
-	MCRectangle getpreferredrect();
-	uint2 getloudness();
-	void setloudness();
-	void gettracks(MCExecPoint &ep);
-	void getenabledtracks(MCExecPoint &ep);
-	Boolean setenabledtracks(const MCString &s);
-	void getnodes(MCExecPoint &ep);
-	void gethotspots(MCExecPoint &ep);
-
-	// MW-2011-09-23: Ensures the buffering state is consistent with current flags
-	//   and such.
-	void syncbuffering(MCContext *dc);
-
-#ifdef FEATURE_PLATFORM_PLAYER
-	MCRectangle resize(MCRectangle rect);
-	void SynchronizeUserCallbacks(void);
-	Boolean isbuffering(void);
-#endif
->>>>>>> d0e341ae
 	
 #ifdef _LINUX_DESKTOP
 	const char *getcommand()
@@ -564,6 +484,9 @@
     virtual void GetForeColor(MCExecContext& ctxt, MCInterfaceNamedColor& r_color);
     virtual void SetHiliteColor(MCExecContext& ctxt, const MCInterfaceNamedColor& p_color);
     virtual void GetHiliteColor(MCExecContext& ctxt, MCInterfaceNamedColor& r_color);
+    
+    virtual void GetDontUseQT(MCExecContext& ctxt, bool &p_dont_use_qt);
+    virtual void SetDontUseQT(MCExecContext& ctxt, bool r_dont_use_qt);
 };
 #endif // FEATURE_PLATFORM_PLAYER
 
