--- conflicted
+++ resolved
@@ -3286,11 +3286,7 @@
             if (MCinputfd > maxfd)
                 maxfd = MCinputfd;
         }
-<<<<<<< HEAD
-        
-=======
-
->>>>>>> 2734b3f5
+
         handled = MCSocketsAddToFileDescriptorSets(maxfd, rmaskfd, wmaskfd, emaskfd);
 
         if (g_notify_pipe[0] != -1)
