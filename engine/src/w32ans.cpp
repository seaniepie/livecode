/* Copyright (C) 2003-2013 Runtime Revolution Ltd.

This file is part of LiveCode.

LiveCode is free software; you can redistribute it and/or modify it under
the terms of the GNU General Public License v3 as published by the Free
Software Foundation.

LiveCode is distributed in the hope that it will be useful, but WITHOUT ANY
WARRANTY; without even the implied warranty of MERCHANTABILITY or
FITNESS FOR A PARTICULAR PURPOSE.  See the GNU General Public License
for more details.

You should have received a copy of the GNU General Public License
along with LiveCode.  If not see <http://www.gnu.org/licenses/>.  */

#include "w32prefix.h"

#include "globdefs.h"
#include "parsedef.h"
#include "filedefs.h"
#include "objdefs.h"
#include "mcio.h"

#include "execpt.h"
#include "mcerror.h"
#include "ans.h"
#include "stack.h"
#include "stacklst.h"
#include "dispatch.h"
#include "globals.h"
#include "util.h"
#include "mode.h"
#include "osspec.h"

#include "meta.h"

#include "w32text.h"

#include "malloc.h"

#include <strsafe.h>

extern void MCRemoteFileDialog(MCStringRef p_title, MCStringRef p_prompt, MCStringRef *p_types, uint32_t p_type_count, MCStringRef p_initial_folder, MCStringRef p_initial_file, bool p_save, bool p_files, MCStringRef &r_value);
extern void MCRemoteFolderDialog(MCStringRef p_title, MCStringRef p_prompt, MCStringRef p_initial, MCStringRef &r_value);
extern void MCRemoteColorDialog(MCStringRef p_title, uint32_t p_red, uint32_t p_green, uint32_t p_blue, bool& r_chosen, MCColor& r_chosen_color);

extern bool MCStringsSplit(MCStringRef p_string, codepoint_t p_separator, MCStringRef*&r_strings, uindex_t& r_count);

static void getfilter(MCStringRef p_filter, MCStringRef &r_filter)
{
	if (p_filter != nil && !MCStringIsEmpty(p_filter))
	{
		static MCAutoStringRef t_filterstring;

		if (*t_filterstring != nil)
			MCValueRelease(*t_filterstring);

		/* UNCHECKED */ MCStringMutableCopy(p_filter, &t_filterstring);
		
		uindex_t t_offset;

		if (!MCStringFirstIndexOfChar(*t_filterstring, '\n', 0, kMCStringOptionCompareCaseless, t_offset) &&
				!MCStringFirstIndexOfChar(*t_filterstring, ',', 0, kMCStringOptionCompareCaseless, t_offset))
		{
			MCStringAppendChar(*t_filterstring, '\0');
			MCStringAppend(*t_filterstring, p_filter);
		}

		/* UNCHECKED */ MCStringAppendChar(*t_filterstring, '\0');
		/* UNCHECKED */ MCStringFindAndReplaceChar(*t_filterstring, '\n', '\0', kMCStringOptionCompareCaseless);
		/* UNCHECKED */ MCStringFindAndReplaceChar(*t_filterstring, ',', '\0', kMCStringOptionCompareCaseless);

		r_filter = MCValueRetain(*t_filterstring);
	}
	else
		r_filter = MCSTR("All Files (*.*)\0*.*\0");
}

static void waitonbutton()
{
	int key = GetSystemMetrics(SM_SWAPBUTTON) ? VK_RBUTTON : VK_LBUTTON;
	if (GetAsyncKeyState(key) & 0x8000)
	{ // double clicked
		MSG msg;
		while (GetAsyncKeyState(key) & 0x8000)
			PeekMessageW(&msg, NULL, WM_MOUSEFIRST, WM_MOUSELAST, PM_REMOVE);
		// pull extra mouseUp out of queue
		while (PeekMessageW(&msg, NULL, WM_MOUSEFIRST, WM_MOUSELAST, PM_REMOVE))
			;
	}
	// SMR 1880 clear shift/control state
	MCmodifierstate = MCscreen->querymods();
}

static MCAutoArray<unichar_t> s_chosen_folder;
static MCAutoArray<unichar_t> s_chosen_files;

static UINT_PTR CALLBACK open_dialog_hook(HWND p_dialog, UINT p_message, WPARAM p_wparam, LPARAM p_lparam)
{	
	if (p_message != WM_NOTIFY)
		return 0;

	switch(((OFNOTIFYW *)p_lparam) -> hdr . code)
	{
		case CDN_FILEOK:
		case CDN_SELCHANGE:
		{
			int t_length;
			t_length = SendMessageW(GetParent(p_dialog), CDM_GETSPEC, (WPARAM)0, (LPARAM)NULL);
			if (t_length >= 0)
			{
				/* UNCHECKED */ s_chosen_files.New(t_length);
				SendMessageW(GetParent(p_dialog), CDM_GETSPEC, (WPARAM)t_length, (LPARAM)s_chosen_files.Ptr());
			}
			t_length = SendMessageW(GetParent(p_dialog), CDM_GETFOLDERPATH, (WPARAM)0, (LPARAM)NULL);
			if (t_length >= 0)
			{
				/* UNCHECKED */ s_chosen_folder.New(t_length);
				SendMessageW(GetParent(p_dialog), CDM_GETFOLDERPATH, (WPARAM)t_length, (LPARAM)s_chosen_files.Ptr());
			}
		}
		break;

		default:
		break;
	}

	return 0;
}

// MW-2008-03-18: [[ Bug 3300 ]] Make sure that if a file has a full path we dont' prepend
//   the selected folder.
// MW-2008-03-18: [[ Bug 6116 ]] Make sure that we don't add an extra slash if there's already
//   one at the end of the folder path.
static void build_path(MCStringRef p_folder, MCStringRef p_file, MCStringRef x_path)
{
	MCAutoStringRef t_path, t_engine_path;
	MCStringCreateMutable(0, &t_path);

	MCS_pathfromnative(p_file, &t_engine_path);

	// Check for absolute paths
	bool t_use_folder;
	if (MCStringIsEmpty(p_folder)
		|| (MCStringGetLength(*t_engine_path) > 1 && MCStringGetCharAtIndex(*t_engine_path, 1) == ':')
		|| (MCStringGetLength(*t_engine_path) > 2 && MCStringGetCharAtIndex(*t_engine_path, 0) == '/' && MCStringGetCharAtIndex(*t_engine_path, 1) == '/'))
	{
		t_use_folder = false;
	}
	else
	{
		t_use_folder = true;
	}

	if (t_use_folder)
	{
		// Add the folder and a separator, if required
		MCStringAppend(*t_path, p_folder);
		if (MCStringGetCharAtIndex(p_folder, MCStringGetLength(p_folder) - 1) != '/')
			MCStringAppendChar(*t_path, '/');
	}

	MCStringAppend(*t_path, *t_engine_path);

	if (*t_path != nil)
		MCStringAppend(*t_path, x_path);
}

static void build_paths(MCStringRef &r_path)
{
	MCAutoStringRef t_path;
	/* UNCHECKED */ MCStringCreateMutable(0, &t_path);
	MCAutoStringRef t_std_path;
	MCAutoStringRef t_native_path;
	/* UNCHECKED */ MCStringCreateWithChars(s_chosen_folder.Ptr(), s_chosen_folder.Size(), &t_native_path);
	/* UNCHECKED */ MCS_pathfromnative(*t_native_path, &t_std_path);

	if (MCStringGetCharAtIndex(*t_std_path, 0) == '"')
	{
		// Does this ever actually receive a quoted path?
		/*Meta::itemised_string t_items(sg_chosen_files, ' ', true);
		for(unsigned int t_index = 0; t_index < t_items . count(); ++t_index)
		{
			if (t_index != 0)
				/* UNCHECKED * / MCStringAppendChar(*t_path, '\n');

			build_path(*t_std_path, t_items[t_index], *t_path);
		}*/
		MCAutoStringRef t_item;
		/* UNCHECKED */ MCStringCreateWithChars(s_chosen_files.Ptr(), s_chosen_files.Size(), &t_item);
		build_path(*t_std_path, *t_item, *t_path);
	}
	else
	{
		MCAutoStringRef t_files;
		/* UNCHECKED */ MCStringCreateWithChars(s_chosen_files.Ptr(), s_chosen_files.Size(), &t_files);
		build_path(*t_std_path, *t_files, *t_path);
	}

	s_chosen_files.Delete();
	s_chosen_folder.Delete();

	r_path = MCValueRetain(*t_path);
}

static HRESULT append_shellitem_path_and_release(IShellItem *p_item, bool p_first, MCStringRef &x_string)
{
	HRESULT t_hresult;
	t_hresult = S_OK;

	bool t_succeeded;
	t_succeeded = true;

	WCHAR *t_filename;
	t_filename = NULL;
	if (t_succeeded)
	{
		t_hresult = p_item -> GetDisplayName(SIGDN_FILESYSPATH, &t_filename);
		t_succeeded = SUCCEEDED(t_hresult);
	}
	
	if (t_succeeded)
	{
		if (x_string == nil)
			MCStringCreateMutable(0, x_string);
		else if (!MCStringIsMutable(x_string))
		{
			MCStringRef t_clone;
			MCStringMutableCopy(x_string, t_clone);
			MCValueAssign(x_string, t_clone);
		}

		MCAutoStringRef t_rev_filename;
		MCAutoStringRef t_native_filename;
		
		/* UNCHECKED */ MCStringCreateWithChars(t_filename, lstrlenW(t_filename), &t_native_filename);
		/* UNCHECKED */ MCS_pathfromnative(*t_native_filename, &t_rev_filename);
		/* UNCHECKED */ MCStringAppendFormat(x_string, p_first ? "%@" : "\n%@", *t_rev_filename);
	}

	if (t_filename != NULL)
		CoTaskMemFree(t_filename);

	if (p_item != NULL)
		p_item -> Release();

	return t_hresult;
}

static void measure_filter(MCStringRef p_filter, uint4& r_length, uint4& r_count)
{
	uint4 t_count;
	t_count = 0;

	uint4 t_length;
	t_length = 0;

	uindex_t t_offset;
	t_offset = 0;
	do
	{
		t_count += 1;

		while(MCStringGetCharAtIndex(p_filter, t_offset) != '\0')
			t_offset++, t_length++;

		t_offset++;
		t_length++;
	}
	while(MCStringGetCharAtIndex(p_filter, t_offset) != '\0');

	r_length = t_length + 1;
	r_count = (t_count + 1) / 2;
}

static void filter_to_spec(const wchar_t *p_filter, uint4 p_filter_count, COMDLG_FILTERSPEC*& r_types)
{
	r_types = new COMDLG_FILTERSPEC[p_filter_count];
	memset(r_types, 0, sizeof(COMDLG_FILTERSPEC) * p_filter_count);

	uint4 t_count;
	t_count = 0;

	const wchar_t *t_filter;
	t_filter = p_filter;

	do
	{
		if ((t_count % 2) == 0)
			r_types[t_count / 2] . pszName = t_filter;
		else
			r_types[t_count / 2] . pszSpec = t_filter;

		while(*t_filter != L'\0')
			t_filter++;

		t_filter++;
		t_count += 1;
	}
	while(*t_filter != L'\0');
}

typedef HRESULT (WINAPI *SHCreateItemFromParsingNamePtr)(PCWSTR pszPath, IBindCtx *pbc, REFIID riid, void **ppv);

// In the case of a save dialog <p_initial> is one of:
//     <folder>/<file>
//     <folder>[/]
//     <file>
//
// In the case of an open dialog <p_initial> is a folder
//

void MCU_w32path2std(char *p_path)
{
	if (p_path == NULL || !*p_path)
		return;

	do 
	{
		if (*p_path == '\\')
			*p_path = '/';
	} while (*++p_path);
}

static int MCA_do_file_dialog(MCStringRef p_title, MCStringRef p_prompt, MCStringRef p_filter, MCStringRef p_initial, unsigned int p_options, MCStringRef &r_value, MCStringRef &r_result)
{
	int t_result = 0;

	MCAutoStringRef t_initial_file;
	MCAutoStringRef t_initial_folder;

	if (p_initial != nil && MCStringGetLength(p_initial) != 0)
	{
		MCAutoStringRef t_std_path;
		MCAutoStringRef t_fixed_path;

		/* UNCHECKED */ MCS_pathfromnative(p_initial, &t_std_path);
		/* UNCHECKED */ MCU_fix_path(*t_std_path, &t_fixed_path);

		if (MCS_exists(*t_fixed_path, False))
			t_initial_folder = *t_fixed_path;
		else if ((p_options & MCA_OPTION_SAVE_DIALOG) != 0)
		{
			uindex_t t_last_slash;
			if (!MCStringLastIndexOfChar(*t_fixed_path, '/', UINDEX_MAX, kMCStringOptionCompareCaseless, t_last_slash))
			{
				if (MCStringGetLength(*t_fixed_path) != 0)
					t_initial_folder = *t_fixed_path;
			}
			else
			{
				if (t_last_slash < MCStringGetLength(*t_fixed_path) - 1)
					/* UNCHECKED */ MCStringCopySubstring(*t_fixed_path, MCRangeMake(t_last_slash + 1, MCStringGetLength(*t_fixed_path) - (t_last_slash + 1)), &t_initial_file);

				MCAutoStringRef t_folder_split;
				/* UNCHECKED */ MCStringCopySubstring(*t_fixed_path, MCRangeMake(0, t_last_slash - 1), &t_folder_split);
				if (MCS_exists(*t_folder_split, False))
					t_initial_folder = *t_folder_split;
			}
		}
		else
		{
			uindex_t t_last_slash;

			if (MCStringLastIndexOfChar(*t_fixed_path, '/', UINDEX_MAX, kMCStringOptionCompareCaseless, t_last_slash))
			{
				MCAutoStringRef t_folder_split;
				/* UNCHECKED */ MCStringCopySubstring(*t_fixed_path, MCRangeMake(0, t_last_slash - 1), &t_folder_split);
				
				if (MCS_exists(*t_folder_split, False))
					t_initial_folder = *t_folder_split;
			}
		}
	}

	if (!MCModeMakeLocalWindows())
	{
		MCAutoStringRefArray t_filters;

		if (p_filter != NULL)
		{
			/* UNCHECKED */ MCStringsSplit(p_filter, '\0', t_filters.PtrRef(), t_filters.CountRef());
		}

		MCRemoteFileDialog(p_title, p_prompt, *t_filters, t_filters.Count(), *t_initial_folder, *t_initial_file, (p_options & MCA_OPTION_SAVE_DIALOG) != 0, (p_options & MCA_OPTION_PLURAL) != 0, r_value);

		return 0;
	}

	Window t_window;
	t_window = MCModeGetParentWindow();

	MCAutoStringRef t_value;
	bool t_succeeded;
	int t_filter_index;

	if (MCmajorosversion >= 0x0600)
	{
		static SHCreateItemFromParsingNamePtr  s_shcreateitemfromparsingname = NULL;
		if (s_shcreateitemfromparsingname == NULL)
		{
			static HMODULE s_shell32_module = NULL;
			s_shell32_module = LoadLibraryW(L"shell32.dll");
			s_shcreateitemfromparsingname = (SHCreateItemFromParsingNamePtr)GetProcAddress(s_shell32_module, "SHCreateItemFromParsingName");
		}

		IFileSaveDialog *t_file_save_dialog;
		IFileOpenDialog *t_file_open_dialog;
		IFileDialog *t_file_dialog;

		t_file_dialog = NULL;

		HRESULT t_hresult;

		if ((p_options & MCA_OPTION_SAVE_DIALOG) == 0)
		{
			t_hresult = CoCreateInstance(CLSID_FileOpenDialog, NULL, CLSCTX_INPROC_SERVER, __uuidof(IFileOpenDialog), (LPVOID *)&t_file_open_dialog);
			t_succeeded = SUCCEEDED(t_hresult);

			t_file_dialog = t_file_open_dialog;
		}
		else
		{
			t_hresult = CoCreateInstance(CLSID_FileSaveDialog, NULL, CLSCTX_INPROC_SERVER, __uuidof(IFileSaveDialog), (LPVOID *)&t_file_save_dialog);
			t_succeeded = SUCCEEDED(t_hresult);

			t_file_dialog = t_file_save_dialog;
		}

		if (t_succeeded)
		{
			DWORD t_options;

			t_options = FOS_FORCEFILESYSTEM | FOS_NOCHANGEDIR | FOS_PATHMUSTEXIST;
			if (p_options & MCA_OPTION_PLURAL)
				t_options |= FOS_ALLOWMULTISELECT;
			if (p_options & MCA_OPTION_SAVE_DIALOG)
				t_options |= FOS_OVERWRITEPROMPT;
			if (p_options & MCA_OPTION_FOLDER_DIALOG)
				t_options |= FOS_PICKFOLDERS;
			else
				t_options |= FOS_FILEMUSTEXIST;

			t_hresult = t_file_dialog -> SetOptions(t_options);
			t_succeeded = SUCCEEDED(t_hresult);
		}

		if (t_succeeded && *t_initial_folder != NULL)
		{
			IShellItem *t_initial_folder_shellitem;
			t_initial_folder_shellitem = NULL;

			MCAutoStringRefAsWString t_initial_folder_wstr;
			/* UNCHECKEC */ t_initial_folder_wstr.Lock(*t_initial_folder);

			t_hresult = s_shcreateitemfromparsingname(*t_initial_folder_wstr, NULL, __uuidof(IShellItem), (LPVOID *)&t_initial_folder_shellitem);
			if (SUCCEEDED(t_hresult))
				t_file_dialog -> SetFolder(t_initial_folder_shellitem);
			if (t_initial_folder_shellitem != NULL)
				t_initial_folder_shellitem -> Release();
			t_succeeded = SUCCEEDED(t_hresult);
		}

		if (t_succeeded && *t_initial_file != NULL)
		{
			MCAutoStringRefAsWString t_initial_file_wstr;
			/* UNCHECKED */ t_initial_file_wstr.Lock(*t_initial_file);
			
			t_hresult = t_file_dialog -> SetFileName(*t_initial_file_wstr);
			t_succeeded = SUCCEEDED(t_hresult);
		}

		if (t_succeeded && p_filter != NULL && (p_options & MCA_OPTION_FOLDER_DIALOG) == 0)
		{
			uint4 t_filter_length, t_filter_count;
			measure_filter(p_filter, t_filter_length, t_filter_count);

			MCAutoStringRefAsWString t_filter_wstr;
			/* UNCHECKED */ t_filter_wstr.Lock(p_filter);

			COMDLG_FILTERSPEC *t_filter_spec;

			filter_to_spec(*t_filter_wstr, t_filter_count, t_filter_spec);

			t_hresult = t_file_dialog -> SetFileTypes(t_filter_count, t_filter_spec);
			t_succeeded = SUCCEEDED(t_hresult);

			delete t_filter_spec;
		}

		if (t_succeeded && p_filter != NULL && (p_options & MCA_OPTION_FOLDER_DIALOG) == 0)
		{
			t_hresult = t_file_dialog -> SetFileTypeIndex(1);
			t_succeeded = SUCCEEDED(t_hresult);
		}

		if (t_succeeded)
		{
			MCAutoStringRefAsWString t_prompt_wstr;
			/* UNCHECKED */ t_prompt_wstr.Lock(p_prompt);
			t_hresult = t_file_dialog -> SetTitle(*t_prompt_wstr);
		}

		if (t_succeeded)
		{
			t_hresult = t_file_dialog -> Show(t_window != NULL ? (HWND)t_window -> handle . window : NULL);
			t_succeeded = SUCCEEDED(t_hresult);
		}

		if ((p_options & MCA_OPTION_SAVE_DIALOG) == 0)
		{
			IShellItemArray *t_file_items;
			t_file_items = NULL;
			if (t_succeeded)
			{
				t_hresult = t_file_open_dialog -> GetResults(&t_file_items);
				t_succeeded = SUCCEEDED(t_hresult);
			}

			DWORD t_file_item_count;
			if (t_succeeded)
			{
				t_hresult = t_file_items -> GetCount(&t_file_item_count);
				t_succeeded = SUCCEEDED(t_hresult);
			}

			if (t_succeeded)
			{
				for(uint4 t_index = 0; t_index < t_file_item_count && t_succeeded; ++t_index)
				{
					IShellItem *t_file_item;
					t_file_item = NULL;
					if (t_succeeded)
					{
						t_hresult = t_file_items -> GetItemAt(t_index, &t_file_item);
						t_succeeded = SUCCEEDED(t_hresult);
					}

					if (t_succeeded)
					{
						t_hresult = append_shellitem_path_and_release(t_file_item, t_index == 0, &t_value);
						t_succeeded = SUCCEEDED(t_hresult);
					}
				}
			}

			if (t_file_items != NULL)
				t_file_items -> Release();
		}
		else
		{
			IShellItem *t_file_item;
			t_file_item = NULL;
			if (t_succeeded)
			{
				t_hresult = t_file_dialog -> GetResult(&t_file_item);
				t_succeeded = SUCCEEDED(t_hresult);
			}

			if (t_succeeded)
			{
				t_hresult = append_shellitem_path_and_release(t_file_item, true, &t_value);
				t_succeeded = SUCCEEDED(t_hresult);
			}
		}

		t_filter_index = 0;
		if (t_succeeded && (p_options & MCA_OPTION_FOLDER_DIALOG) == 0)
		{
			UINT t_index;
			t_hresult = t_file_dialog -> GetFileTypeIndex(&t_index);
			t_succeeded = SUCCEEDED(t_hresult);
			if (t_succeeded)
				t_filter_index = (int)t_index;
		}

		if (t_file_dialog != NULL)
			t_file_dialog -> Release();

		if (!t_succeeded)
			t_result = t_hresult;
		else
			t_result = 0;
	}
	else
	{
		OPENFILENAMEW t_open_dialog;
		memset(&t_open_dialog, 0, sizeof(OPENFILENAMEW));
		t_open_dialog . lStructSize = sizeof(OPENFILENAMEW);

		MCAutoStringRefAsWString t_initial_file_wstr;
		MCAutoStringRefAsWString t_initial_folder_wstr;
		MCAutoStringRefAsWString t_prompt_wstr;
		MCAutoStringRefAsWString t_filter_wstr;
		/* UNCHECKED */ t_filter_wstr.Lock(p_filter);
		/* UNCHECKED */ t_initial_folder_wstr.Lock(*t_initial_folder);
		/* UNCHECKED */ t_prompt_wstr.Lock(p_prompt);
		/* UNCHECKED */ t_filter_wstr.Lock(p_filter);

		MCAutoArray<unichar_t> t_buffer;
		/* UNCHECKED */ t_buffer.New(MAX_PATH);

		/* UNCHECKED */ MCStringGetChars(*t_initial_file, MCRangeMake(0, t_buffer.Size()), t_buffer.Ptr());

		t_open_dialog . lpstrFilter = *t_filter_wstr;
		t_open_dialog . nFilterIndex = 1;
		t_open_dialog . lpstrFile = t_buffer.Ptr();
		t_open_dialog . nMaxFile = t_buffer.Size();
		t_open_dialog . lpstrInitialDir = *t_initial_folder_wstr;
		t_open_dialog . lpstrTitle = *t_prompt_wstr;
		t_open_dialog . Flags = OFN_FILEMUSTEXIST | OFN_HIDEREADONLY | OFN_NOCHANGEDIR |
														OFN_LONGNAMES | OFN_PATHMUSTEXIST | OFN_EXPLORER |
														OFN_ENABLEHOOK | OFN_ENABLESIZING;

		if (p_options & MCA_OPTION_PLURAL)
			t_open_dialog . Flags |= OFN_ALLOWMULTISELECT;

		if (p_options & MCA_OPTION_SAVE_DIALOG)
			t_open_dialog . Flags |= OFN_OVERWRITEPROMPT;

		t_open_dialog . lpstrFilter = *t_filter_wstr;
		t_open_dialog . lpfnHook = open_dialog_hook;
		t_open_dialog . hwndOwner = t_window != NULL ? (HWND)t_window -> handle . window : NULL;

		if (p_options & MCA_OPTION_SAVE_DIALOG)
			t_succeeded = GetSaveFileNameW(&t_open_dialog) == TRUE;
		else
		{
			*t_open_dialog . lpstrFile = '\0';
			t_succeeded = GetOpenFileNameW(&t_open_dialog) == TRUE;
		}

		if (!t_succeeded)
			t_result = CommDlgExtendedError();

		// MW-2005-07-26: Try again without the specified filename if it was invalid
		if (t_result == FNERR_INVALIDFILENAME)
		{
			*t_open_dialog . lpstrFile = '\0';
			if (p_options & MCA_OPTION_SAVE_DIALOG)
				t_succeeded = GetSaveFileNameW(&t_open_dialog) == TRUE;
			else
				t_succeeded = GetOpenFileNameW(&t_open_dialog) == TRUE;

			if (!t_succeeded)
				t_result = CommDlgExtendedError();	
		}

		if (t_result == FNERR_BUFFERTOOSMALL)
			t_succeeded = true;

		if (t_succeeded)
		{
			build_paths(&t_value);
			t_filter_index = t_open_dialog . nFilterIndex;
		}
	}

	if (t_succeeded)
	{
		if (p_options & MCA_OPTION_RETURN_FILTER)
		{
			// The filter string has the following format:
			// "<description0>\0<extensions0>\0<description1>\0...\0<extensionsN>\0"
			// so the n'th filter comes after the (2n - 1)'th null character
			uindex_t t_index = t_filter_index * 2 - 1;
			uindex_t t_offset = 0;
			for (uindex_t t_index = t_filter_index * 2 - 1; t_index > 0; t_index--)
				/* UNCHECKED */ MCStringFirstIndexOfChar(p_filter, '\0', t_offset, kMCStringOptionCompareExact, t_offset);
			
			uindex_t t_end;
			/* UNCHECKED */ MCStringFirstIndexOfChar(p_filter, '\0', t_offset, kMCStringOptionCompareExact, t_end);

			/* UNCHECKED */ MCStringCopySubstring(p_filter, MCRangeMake(t_offset, t_end-t_offset), r_result);
		}

		t_result = 0;
		r_value = MCValueRetain(*t_value);
	}
	else
		r_result = MCValueRetain(MCNameGetString(MCN_cancel));

	waitonbutton();

	return t_result;
}

static void get_new_filter(MCStringRef *p_types, uint4 p_type_count, MCStringRef &r_filters)
{
	MCAutoStringRef t_filters;
	/* UNCHECKED */ MCStringCreateMutable(0, &t_filters);

	for(uint4 t_type_index = 0; t_type_index < p_type_count; ++t_type_index)
	{
		MCAutoStringRefArray t_split;
		/* UNCHECKED */ MCStringsSplit(p_types[t_type_index], '|', t_split.PtrRef(), t_split.CountRef());

		if (t_split.Count() < 1 || 
			(t_split.Count() == 1 && MCStringIsEmpty(t_split[0])))
			continue;

		if (t_type_index != 0)
			/* UNCHECKED */ MCStringAppendChar(*t_filters, '\0');

		/* UNCHECKED */ MCStringAppend(*t_filters, t_split[0]);

		if (t_split.Count() < 2)
			/* UNCHECKED */ MCStringAppendChars(*t_filters, L"\0*.*", 4);
		else
		{
			MCAutoStringRefArray t_extensions;
			/* UNCHECKED */ MCStringsSplit(t_split[1], ',', t_extensions.PtrRef(), t_extensions.CountRef());
			if (t_extensions.Count() == 0)
				/* UNCHECKED */ MCStringAppendChars(*t_filters, L"\0*.*", 4);
			else
			{
				for (unsigned int i = 0; i < t_extensions.Count(); ++i)
				{
					if (i != 0)
						/* UNCHECKED*/ MCStringAppendChar(*t_filters, ';');
					else
						/* UNCHECKED*/ MCStringAppendChar(*t_filters, '\0');

					/* UNCHECKED */ MCStringAppendFormat(*t_filters, "*.%@", t_extensions[i]);
				}
			}
		}
	}

	if (MCStringIsEmpty(*t_filters))
		/* UNCHECKED */ MCStringCreateWithNativeChars((char_t*)"All Files\0*.*\0\0", 15, r_filters);
	else
	{
		/* UNCHECKED */ MCStringAppendChar(*t_filters, '\0');
		r_filters = MCValueRetain(*t_filters);
	}
}

// MW-2005-05-15: New answer file with types call
int MCA_file_with_types(MCStringRef p_title, MCStringRef p_prompt, MCStringRef *p_types, uint4 p_type_count, MCStringRef p_initial, unsigned int p_options, MCStringRef &r_value, MCStringRef &r_result)
{
	MCAutoStringRef t_filters;
	get_new_filter(p_types, p_type_count, &t_filters);

	return MCA_do_file_dialog(p_title == NULL ? kMCEmptyString : p_title, p_prompt == NULL ? kMCEmptyString : p_prompt, *t_filters, p_initial, p_options | MCA_OPTION_RETURN_FILTER, r_value, r_result);
}

// MW-2005-05-15: Updated for new answer command restructuring
int MCA_file(MCStringRef p_title, MCStringRef p_prompt, MCStringRef p_filter, MCStringRef p_initial, unsigned int p_options, MCStringRef &r_value, MCStringRef &r_result)
{
	MCAutoStringRef t_filter;
	getfilter(p_filter, &t_filter);
	return MCA_do_file_dialog(p_title == NULL ? kMCEmptyString : p_title, p_prompt == NULL ? kMCEmptyString : p_prompt, *t_filter, p_initial, p_options, r_value, r_result);
}


INT CALLBACK BrowseCallbackProc(HWND hwnd, UINT uMsg, LPARAM lp, LPARAM pData)
{
	char szDir[MAX_PATH];
	switch(uMsg)
	{
	case BFFM_INITIALIZED:
		if (pData)
			// WParam is TRUE since you are passing a path.
			// It would be FALSE if you were passing a pidl.
			SendMessageA(hwnd, BFFM_SETSELECTIONA, TRUE, (LPARAM)pData);
		break;

	case BFFM_SELCHANGED:
		// Set the status window to the currently selected path.
		if (SHGetPathFromIDListA((LPITEMIDLIST) lp ,szDir))
			SendMessageA(hwnd,BFFM_SETSTATUSTEXTA,0,(LPARAM)szDir);
		break;
	}
	return 0;
}

typedef HRESULT (CALLBACK *dll_get_version_t)(DLLVERSIONINFO *p_info);
static unsigned int get_dll_version(const wchar_t *p_dll)
{
	HMODULE t_module;
	t_module = LoadLibraryW(p_dll);
	if (t_module == NULL)
		return 0;

	dll_get_version_t t_get_version;
	t_get_version = (dll_get_version_t)GetProcAddress(t_module, "DllGetVersion");
	if (t_get_version == NULL)
		return 0;

	DLLVERSIONINFO p_info;
	p_info . cbSize = sizeof(DLLVERSIONINFO);
	if (t_get_version(&p_info) != NOERROR)
		return 0;

	FreeLibrary(t_module);

	return p_info . dwMajorVersion * 100 + p_info . dwMinorVersion;
}

// MW-2005-05-15: Updated for new answer command restructuring
int MCA_folder(MCStringRef p_title, MCStringRef p_prompt, MCStringRef p_initial, unsigned int p_options, MCStringRef &r_value, MCStringRef &r_result)
{
	if (MCmajorosversion >= 0x0600 && MCModeMakeLocalWindows())
		return MCA_file(p_title, p_prompt, nil, p_initial, p_options | MCA_OPTION_FOLDER_DIALOG, r_value, r_result);

// MW-2005-05-27: We'll use a static (I know bad me) to store the version
//   of the shell dll.
	static int s_shell_version = -1;
	static MCStringRef s_last_folder = NULL;

	MCAutoStringRef t_native_filename;

	if (p_initial != NULL)
	{
		MCAutoStringRef t_std_path;

		/* UNCHECKED */ MCS_pathfromnative(p_initial, &t_std_path);
		t_native_filename = *t_std_path;
	}
	else
		t_native_filename = MCValueRetain(s_last_folder);

	if (!MCModeMakeLocalWindows())
    {
		MCAutoStringRef t_answer_path;
		MCRemoteFolderDialog(p_title, p_prompt, *t_native_filename, &t_answer_path);
        if (*t_answer_path != nil)
		{
			MCAutoStringRef t_std_path;

			/* UNCHECKED */ MCS_pathfromnative(*t_answer_path, &t_std_path);
			MCValueAssign(s_last_folder, *t_std_path);
		}
		r_value = MCValueRetain(*t_answer_path);
		return 0;
	}

	if (s_shell_version == -1)
		s_shell_version = get_dll_version(L"shell32.dll");

	bool sheet = (p_options & MCA_OPTION_SHEET) != 0;

	BROWSEINFOW bi;
	memset(&bi, 0, sizeof(BROWSEINFOW));

	Window pw;
	pw = MCModeGetParentWindow();

	if (pw != DNULL)
		bi.hwndOwner = (HWND)pw->handle.window;

	MCAutoStringRefAsWString t_prompt_wstr;
	MCAutoStringRefAsWString t_native_filename_wstr;
	/* UNCHECKED */ t_prompt_wstr.Lock(p_prompt);

	bi.pidlRoot = NULL;
	bi.lpszTitle = *t_prompt_wstr;
	bi.ulFlags = BIF_RETURNONLYFSDIRS;
	if (s_shell_version >= 500)
		bi.ulFlags |= BIF_NEWDIALOGSTYLE;
	if (*t_native_filename != nil && !MCStringIsEmpty(*t_native_filename))
	{
		t_native_filename_wstr.Lock(*t_native_filename);
		
		bi . lpfn = BrowseCallbackProc;
		bi . lParam = (LPARAM)*t_native_filename_wstr;
	}
	else
	{
		bi.lpfn = NULL;
		bi.lParam = NULL;
	}
	LPITEMIDLIST lpiil;
	LPMALLOC lpm;
	SHGetMalloc(&lpm);

	DWORD t_error;
	lpiil = SHBrowseForFolderW(&bi);
	if (lpiil == NULL)
	{
		t_error = GetLastError();
	}
	
	MCAutoArray<unichar_t> t_buffer;
	/* UNCHECKED */ t_buffer.New(MAX_PATH);

	if (lpiil != NULL && SHGetPathFromIDListW(lpiil, t_buffer.Ptr()))
	{
		if (s_last_folder != NULL)
			MCValueRelease(s_last_folder);

		size_t t_length;
		/* UNCHECKED */ StringCchLength(t_buffer.Ptr(), t_buffer.Size(), &t_length);
		/* UNCHECKED */ MCStringCreateWithChars(t_buffer.Ptr(), t_length, s_last_folder);

		MCAutoStringRef t_std_path;
		/* UNCHECKED */ MCS_pathfromnative(s_last_folder, &t_std_path);

		r_result = MCValueRetain(*t_std_path);
	}
	else
		r_result = MCSTR(MCcancelstring);

	//  SMR 1880 clear shift and button state
	waitonbutton();

	lpm->Free(lpiil);
	lpm->Release();

	return 0;
}

<<<<<<< HEAD
// MW-2005-05-15: Updated for new answer command restructuring
bool MCA_color(MCStringRef p_title, MCColor p_initial_color, bool p_as_sheet, bool& r_chosen, MCColor& r_chosen_color)
{
	CHOOSECOLORW chooseclr ;
	static COLORREF custclr[16]; //save custom colors
	memset(&chooseclr, 0, sizeof(CHOOSECOLORW));
	chooseclr.lStructSize = sizeof (CHOOSECOLORW);
	chooseclr.lpCustColors = (LPDWORD)custclr;
=======
// MERG-2013-08-18: Updated to allow script access to colorDialogColors
static COLORREF s_colordialogcolors[16];

/* WRAPPER */
/*bool MCA_folder(bool p_plural, MCStringRef p_prompt, MCStringRef p_initial,
 MCStringRef p_title, bool p_sheet, MCStringRef &r_value, MCStringRef &r_result)
{
	const char *t_title = p_title == nil ? "" : MCStringGetCString(p_title);
	const char *t_prompt = p_prompt == nil ? "" : MCStringGetCString(p_prompt);
	const char *t_initial = p_initial == nil ? "" : MCStringGetCString(p_initial);

	uint32_t t_options = 0;
	if (p_plural)
		t_options |= MCA_OPTION_PLURAL;
	if (p_sheet)
		t_options |= MCA_OPTION_SHEET;

	MCExecPoint ep(nil, nil, nil);
	int t_error;
	t_error = MCA_folder(ep, t_title, t_prompt, t_initial, t_options);
	if (ep.isempty())
		return MCStringCreateWithCString(MCcancelstring, r_result);
	else
		return ep.copyasstringref(r_value);
}*/

// MW-2005-05-15: Updated for new answer command restructuring
bool MCA_color(MCStringRef p_title, MCColor p_initial_color, bool p_as_sheet, bool& r_chosen, MCColor& r_chosen_color)
{
	CHOOSECOLORA chooseclr ;

	memset(&chooseclr, 0, sizeof(CHOOSECOLORA));
	chooseclr.lStructSize = sizeof (CHOOSECOLORA);
	chooseclr.lpCustColors = (LPDWORD)s_colordialogcolors;
>>>>>>> 12c4386b

	Window t_parent_window;
	t_parent_window = MCModeGetParentWindow();
	chooseclr.hwndOwner = t_parent_window != NULL ? (HWND)t_parent_window -> handle . window : NULL;

	chooseclr.Flags = CC_RGBINIT;
	chooseclr.rgbResult = RGB(p_initial_color.red >> 8, p_initial_color.green >> 8,
	                          p_initial_color.blue >> 8);

	bool t_success = true;
	if (!ChooseColorW(&chooseclr))
	{
		DWORD err = CommDlgExtendedError();
		r_chosen = false;
	}
	else
	{
		r_chosen = true;
		p_initial_color.red = GetRValue(chooseclr.rgbResult);
		p_initial_color.red |= p_initial_color.red << 8;
		p_initial_color.green = GetGValue(chooseclr.rgbResult);
		p_initial_color.green |= p_initial_color.green << 8;
		p_initial_color.blue = GetBValue(chooseclr.rgbResult);
		p_initial_color.blue |= p_initial_color.blue << 8;
	}

	//  SMR 1880 clear shift and button state
	waitonbutton();

	return t_success;
}

#ifdef /* MCA_setdialogcolors */ LEGACY_EXEC
void MCA_setcolordialogcolors(MCExecPoint& p_ep)
{
	const char * t_color_list;
	t_color_list = p_ep.getcstring();
    
	if (t_color_list != NULL)
	{
		MCColor t_colors[16];
		char *t_colornames[16];
		int i;
        
		for (i = 0 ; i < 16 ; i++)
			t_colornames[i] = NULL;
        
		MCscreen->parsecolors(t_color_list, t_colors, t_colornames, 16);
        
		for(i=0;i < 16;i++)
		{
			if (t_colors[i] . flags != 0)
				s_colordialogcolors[i] = RGB(t_colors[i].red >> 8, t_colors[i].green >> 8,
                                             t_colors[i].blue >> 8);
			else
				s_colordialogcolors[i] = NULL;
            
            delete t_colornames[i];
		}
        
	}
}
#endif /* MCA_setdialogcolors */

#ifdef /* MCA_getdialogcolors */ LEGACY_EXEC
void MCA_getcolordialogcolors(MCExecPoint& p_ep)
{
	p_ep.clear();
	MCExecPoint t_ep(p_ep);
    
	for(int i=0;i < 16;i++)
	{
		if (s_colordialogcolors[i] != 0)
			t_ep.setcolor(GetRValue(s_colordialogcolors[i]), GetGValue(s_colordialogcolors[i]), GetBValue(s_colordialogcolors[i]));
		else
			t_ep.clear();
        
		p_ep.concatmcstring(t_ep.getsvalue(), EC_RETURN, i==0);
	}
}
#endif /* MCA_getdialogcolors */

void MCA_setcolordialogcolors(MCColor* p_colors, uindex_t p_count)
{
    for(int i = 0; i < 16; i++)
    {
        if (p_colors[i] . flags != 0)
            s_colordialogcolors[i] = RGB(p_colors[i] . red >> 8, p_colors[i] . green >> 8,
                                             p_colors[i] . blue >> 8);
        else
            s_colordialogcolors[i] = NULL;
	}
}

void MCA_getcolordialogcolors(MCColor*& r_colors, uindex_t& r_count)
{
    MCAutoArray<MCColor> t_list;
    
	for(int i = 0; i < 16; i++)
	{
        MCColor t_color;
        if (s_colordialogcolors[i] != 0)
        {
            t_color . red = GetRValue(s_colordialogcolors[i]);
            t_color . green = GetGValue(s_colordialogcolors[i]);
            t_color . blue = GetBValue(s_colordialogcolors[i]);
            t_color . flags = DoRed | DoGreen | DoBlue;
            t_list . Push(t_color);
        }
		else
        {
            t_color . flags = 0;
			t_list . Push(t_color);
        }
	}
    
    t_list . Take(r_colors, r_count);
}

int MCA_ask_file_with_types(MCStringRef p_title, MCStringRef p_prompt, MCStringRef *p_types, uint4 p_type_count, MCStringRef p_initial, unsigned int p_options, MCStringRef &r_value, MCStringRef &r_result)
{
	MCAutoStringRef t_filters;
	get_new_filter(p_types, p_type_count, &t_filters);

	return MCA_do_file_dialog(p_title == NULL ? kMCEmptyString : p_title, p_prompt == NULL ? kMCEmptyString : p_prompt, *t_filters, p_initial, p_options | MCA_OPTION_RETURN_FILTER | MCA_OPTION_SAVE_DIALOG, r_value, r_result);
}

// Mw-2005-06-02: Updated to use new answer file prototype
int MCA_ask_file(MCStringRef p_title, MCStringRef p_prompt, MCStringRef p_filter, MCStringRef p_initial, unsigned int p_options, MCStringRef &r_value, MCStringRef &r_result)
{
	MCAutoStringRef t_filters;
	getfilter(p_filter, &t_filters);

	return MCA_do_file_dialog(p_title == NULL ? kMCEmptyString: p_title, p_prompt == NULL ? kMCEmptyString : p_prompt, *t_filters, p_initial, p_options | MCA_OPTION_SAVE_DIALOG, r_value, r_result);
}<|MERGE_RESOLUTION|>--- conflicted
+++ resolved
@@ -912,16 +912,6 @@
 	return 0;
 }
 
-<<<<<<< HEAD
-// MW-2005-05-15: Updated for new answer command restructuring
-bool MCA_color(MCStringRef p_title, MCColor p_initial_color, bool p_as_sheet, bool& r_chosen, MCColor& r_chosen_color)
-{
-	CHOOSECOLORW chooseclr ;
-	static COLORREF custclr[16]; //save custom colors
-	memset(&chooseclr, 0, sizeof(CHOOSECOLORW));
-	chooseclr.lStructSize = sizeof (CHOOSECOLORW);
-	chooseclr.lpCustColors = (LPDWORD)custclr;
-=======
 // MERG-2013-08-18: Updated to allow script access to colorDialogColors
 static COLORREF s_colordialogcolors[16];
 
@@ -951,12 +941,11 @@
 // MW-2005-05-15: Updated for new answer command restructuring
 bool MCA_color(MCStringRef p_title, MCColor p_initial_color, bool p_as_sheet, bool& r_chosen, MCColor& r_chosen_color)
 {
-	CHOOSECOLORA chooseclr ;
-
-	memset(&chooseclr, 0, sizeof(CHOOSECOLORA));
-	chooseclr.lStructSize = sizeof (CHOOSECOLORA);
+	CHOOSECOLORW chooseclr ;
+
+	memset(&chooseclr, 0, sizeof(CHOOSECOLORW));
+	chooseclr.lStructSize = sizeof (CHOOSECOLORW);
 	chooseclr.lpCustColors = (LPDWORD)s_colordialogcolors;
->>>>>>> 12c4386b
 
 	Window t_parent_window;
 	t_parent_window = MCModeGetParentWindow();
