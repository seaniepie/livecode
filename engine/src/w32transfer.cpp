--- conflicted
+++ resolved
@@ -1153,64 +1153,32 @@
 	{
 	case CF_TEXT:
 	{
-<<<<<<< HEAD
-		if (t_in_length > 0 && MCStringGetNativeCharAtIndex(*t_in_string, t_in_length - 1) == '\0')
-			t_in_length -= 1;
-		MCAutoStringRef t_out_string;
-		/* UNCHECKED */ MCStringConvertLineEndingsToLiveCode(*t_in_string, &t_out_string);
-		/* UNCHECKED */ MCDataCreateWithBytes((const byte_t*)MCStringGetCString(*t_out_string), MCStringGetLength(*t_out_string), &t_out_data);
-=======
-		MCExecPoint ep(NULL, NULL, NULL);
-
-		// TO DO:
-		//   Convert t_in_string to a stringref (assume native encoding)
-		//   If the last char of the stringref is '\0' then remove it.
-		//   Convert to livecode line endings
-		//   Convert to a dataref (native encoding).
-		/* if (t_in_length > 0 && MCStringGetNativeCharAtIndex(*t_in_string, t_in_length - 1) == '\0')
-			t_in_length -= 1;
-
-		ep . setsvalue(MCString(MCStringGetCString(*t_in_string), t_in_length));
-		ep . texttobinary();
-		ep . copyasdataref(&t_out_data); */
->>>>>>> 2933297c
+		 MCStringRef t_input, t_output;
+		 /* UNCHECKED */ MCStringDecode(*t_in_string, kMCStringEncodingWindows1252, false, t_input);
+		 if (MCStringGetNativeCharAtIndex(t_input, MCStringGetLength(t_input) - 1) == '\0')
+		 {
+			 MCStringMutableCopyAndRelease(t_input, t_input);
+			 MCStringRemove(t_input, MCRangeMake(MCStringGetLength(t_input) - 1, 1));
+		 }
+		 /* UNCHECKED */ MCStringConvertLineEndingsToLiveCode(t_input, t_output);
+		 /* UNCHECKED */ MCStringEncode(t_output, kMCStringEncodingWindows1252, false, &t_out_data);
+		 MCValueRelease(t_input);
+		 MCValueRelease(t_output);
 	}
 	break;
 	case CF_UNICODETEXT:
 	{
-<<<<<<< HEAD
-		if (t_in_length > 1 && MCStringGetNativeCharAtIndex(*t_in_string, t_in_length - 1) == '\0' && MCStringGetNativeCharAtIndex(*t_in_string, t_in_length - 2) == '\0')
-			t_in_length -= 2;
-
-		char *t_utf8;
-		t_utf8 = NULL;
-		int32_t t_count;
-		t_count = UnicodeToUTF8((const uint16_t *)MCStringGetCString(*t_in_string), MCStringGetLength(*t_in_string), t_utf8, 0);
-		MCAutoStringRef t_utf8_string;
-		/* UNCHECKED */ MCStringCreateWithCString(t_utf8, &t_utf8_string);
-		MCAutoStringRef t_output;
-		/* UNCHECKED */ MCStringConvertLineEndingsToLiveCode(*t_utf8_string, &t_output);
-		uint16_t *t_dst;
-		t_dst = NULL;
-		t_count = UTF8ToUnicode(MCStringGetCString(*t_output), MCStringGetLength(*t_output), t_dst, 0);
-		/* UNCHECKED */ MCDataCreateWithBytes((const byte_t*)t_dst, t_count, &t_out_data);
-=======
-		MCExecPoint ep(NULL, NULL, NULL);
-
-		// TO DO:
-		//   Convert t_in_string to a stringref (assume utf-16 encoding)
-		//   If the last unichar of the stringref is '\0' then remove it.
-		//   Convert to livecode line endings
-		//   Convert to a dataref (utf-16 encoding).
-		/* if (t_in_length > 1 && MCStringGetNativeCharAtIndex(*t_in_string, t_in_length - 1) == '\0' && MCStringGetNativeCharAtIndex(*t_in_string, t_in_length - 2) == '\0')
-			t_in_length -= 2;
-
-		ep . setsvalue(MCString(MCStringGetCString(*t_in_string), t_in_length));
-		ep . utf16toutf8();
-		ep . texttobinary();
-		ep . utf8toutf16();
-		ep . copyasdataref(&t_out_data);*/
->>>>>>> 2933297c
+		MCStringRef t_input, t_output;
+		 /* UNCHECKED */ MCStringDecode(*t_in_string, kMCStringEncodingUTF16LE, false, t_input);
+		 if (MCStringGetNativeCharAtIndex(t_input, MCStringGetLength(t_input) - 1) == '\0')
+		 {
+			 MCStringMutableCopyAndRelease(t_input, t_input);
+			 MCStringRemove(t_input, MCRangeMake(MCStringGetLength(t_input) - 1, 1));
+		 }
+		 /* UNCHECKED */ MCStringConvertLineEndingsToLiveCode(t_input, t_output);
+		 /* UNCHECKED */ MCStringEncode(t_output, kMCStringEncodingUTF16LE, false, &t_out_data);
+		 MCValueRelease(t_input);
+		 MCValueRelease(t_output);
 	}
 	break;
 	case CF_DIB:
