/* Copyright (C) 2003-2013 Runtime Revolution Ltd.

This file is part of LiveCode.

LiveCode is free software; you can redistribute it and/or modify it under
the terms of the GNU General Public License v3 as published by the Free
Software Foundation.

LiveCode is distributed in the hope that it will be useful, but WITHOUT ANY
WARRANTY; without even the implied warranty of MERCHANTABILITY or
FITNESS FOR A PARTICULAR PURPOSE.  See the GNU General Public License
for more details.

You should have received a copy of the GNU General Public License
along with LiveCode.  If not see <http://www.gnu.org/licenses/>.  */

#include "prefix.h"

#include "globdefs.h"
#include "filedefs.h"
#include "objdefs.h"
#include "parsedef.h"
#include "mcio.h"

#include "execpt.h"
#include "hndlrlst.h"
#include "scriptpt.h"
#include "handler.h"
#include "param.h"
#include "funcs.h"
#include "chunk.h"
#include "object.h"
#include "field.h"
#include "image.h"
#include "button.h"
#include "card.h"
#include "stack.h"
#include "aclip.h"
#include "player.h"
#include "dispatch.h"
#include "stacklst.h"
#include "sellst.h"
#include "mcerror.h"
#include "util.h"
#include "date.h"
#include "regex.h"
#include "zlib.h"
#include "scriptenvironment.h"
#include "securemode.h"
#include "osspec.h"
#include "flst.h"

#include "socket.h"
#include "mcssl.h"

#include "globals.h"
#include "license.h"
#include "mode.h"
#include "stacksecurity.h"
#include "uuid.h"
#include "font.h"

#include "core.h"
#include "resolution.h"

#define GZIP_HEAD_CRC     0x02 /* bit 1 set: header CRC present */
#define GZIP_EXTRA_FIELD  0x04 /* bit 2 set: extra field present */
#define GZIP_ORIG_NAME    0x08 /* bit 3 set: original file name present */
#define GZIP_COMMENT      0x10 /* bit 4 set: file comment present */
#define GZIP_RESERVED     0xE0
#define GZIP_HEADER_SIZE 10
static char gzip_header[GZIP_HEADER_SIZE] = { (char)0x1f, (char)0x8b,
        Z_DEFLATED, 0, 0, 0, 0, 0, 0, 3 };

Parse_stat MCFunction::parse(MCScriptPoint &sp, Boolean the)
{
	if (!the)
	{
		if (get0params(sp) != PS_NORMAL)
		{
			MCperror->add
			(PE_FUNCTION_BADFORM, sp);
			return PS_ERROR;
		}
	}
	else
		initpoint(sp);
	return PS_NORMAL;
}

Parse_stat MCFunction::parsetarget(MCScriptPoint &sp, Boolean the,
                                   Boolean needone, MCChunk *&object)
{
	initpoint(sp);
	if (sp.skip_token(SP_FACTOR, TT_OF) == PS_NORMAL)
	{
		object = new MCChunk(False);
		if (object->parse(sp, False) != PS_NORMAL)
		{
			MCperror->add
			(PE_FUNCTION_BADOBJECT, sp);
			return PS_ERROR;
		}
	}
	else
		if (needone || !the)
		{
			if (sp.skip_token(SP_FACTOR, TT_LPAREN) != PS_NORMAL)
			{
				MCperror->add
				(PE_FACTOR_NOLPAREN, sp);
				return PS_ERROR;
			}
			if (!needone && sp.skip_token(SP_FACTOR, TT_RPAREN) == PS_NORMAL)
				return PS_NORMAL;
			object = new MCChunk(False);
			if (object->parse(sp, False) != PS_NORMAL)
			{
				MCperror->add
				(PE_FUNCTION_BADOBJECT, sp);
				return PS_ERROR;
			}
			if (sp.skip_token(SP_FACTOR, TT_RPAREN) != PS_NORMAL)
			{
				MCperror->add
				(PE_FACTOR_NORPAREN, sp);
				return PS_ERROR;
			}
		}
	return PS_NORMAL;
}

////

/*
 encoded_array_t:
	uint8_t type; // always 5
	array_t array; // the array value.
 
 array_t:
	uint32_t length; // the number of key/values in the array
	array_entry_t[length] keys; // the sequence of key/values in the array
	uint8_t terminator; // always 0
 
 array_entry_t:
	uint8_t type; // the type of the content of the key
	uint32_t byte_size; // the size of the key/value in bytes, not including the type byte.
	cstring_t key; // the key for the entry
	if type == 1 then
		// undefined value
	else if type == 2 then
		uint32_t length; // the number of bytes in the string
		uint8_t[length] string; // the bytes comprising the string
	else if type == 3 then
		float64_t number; // the numeric value as a 64-bit IEEE double
	else if type == 5 then
		array_t array; // the array value
*/

MCArrayDecode::~MCArrayDecode(void)
{
	delete source;
}

Parse_stat MCArrayDecode::parse(MCScriptPoint& sp, Boolean the)
{
	if (get1param(sp, &source, the) != PS_NORMAL)
	{
		MCperror->add(PE_ARRAYDECODE_BADPARAM, sp);
		return PS_ERROR;
	}
	
	return PS_NORMAL;
}

Exec_stat MCArrayDecode::eval(MCExecPoint& ep)
{
#ifdef /* MCArrayDecode */ LEGACY_EXEC
	if (source->eval(ep) != ES_NORMAL)
	{
		MCeerror->add(EE_ARRAYDECODE_BADSOURCE, line, pos);
		return ES_ERROR;
	}

	MCVariableValue *t_array;
	t_array = new MCVariableValue;
	if (t_array == NULL)
		return ES_ERROR;

	if (!t_array -> decode(ep . getsvalue()))
	{
		// MW-2010-08-09: Memory leak caused by not deleting the array on error.
		delete t_array;
		MCeerror -> add(EE_ARRAYDECODE_FAILED, line, pos);
		return ES_ERROR;
	}
	
	if (t_array -> is_array())
		ep . setarray(t_array, True);
	else
	{
		delete t_array;
		ep . clear();
	}
	
	return ES_NORMAL;
#endif /* MCArrayDecode */
}

//

MCArrayEncode::~MCArrayEncode(void)
{
	delete source;
    delete version;
}

Parse_stat MCArrayEncode::parse(MCScriptPoint& sp, Boolean the)
{
    // AL-2014-08-18: [[ Bug 12547 ]] Added dummy variable to enable addition of
    //  version parameter for arrayEncode
	if (get1or2params(sp, &source, &version, the) != PS_NORMAL)
	{
		MCperror->add(PE_ARRAYENCODE_BADPARAM, sp);
		return PS_ERROR;
	}
	return PS_NORMAL;
}

Exec_stat MCArrayEncode::eval(MCExecPoint& ep)
{
	if (source->eval(ep) != ES_NORMAL)
	{
		MCeerror->add(EE_ARRAYENCODE_BADSOURCE, line, pos);
		return ES_ERROR;
	}
	
	MCVariableValue *t_array;
	Boolean t_delete_array;
	if (ep . getformat() == VF_ARRAY)
		ep . takearray(t_array, t_delete_array);
	else
	{
		t_array = new MCVariableValue;
		t_array -> assign_empty();
		t_delete_array = True;
	}
	
	void *t_encoded_buffer;
	uint32_t t_encoded_length;
	if (!t_array -> encode(t_encoded_buffer, t_encoded_length))
	{
		if (t_delete_array)
			delete t_array;
			
		MCeerror -> add(EE_ARRAYENCODE_FAILED, line, pos);
		return ES_ERROR;
	}
	
	ep . grabbuffer((char *)t_encoded_buffer, t_encoded_length);

	if (t_delete_array)
		delete t_array;
			
	return ES_NORMAL;
}

////

MCBase64Decode::~MCBase64Decode()
{
	delete source;
}

Parse_stat MCBase64Decode::parse(MCScriptPoint &sp, Boolean the)
{
	if (get1param(sp, &source, the) != PS_NORMAL)
	{
		MCperror->add
		(PE_BASE64DECODE_BADPARAM, sp);
		return PS_ERROR;
	}
	return PS_NORMAL;
}

Exec_stat MCBase64Decode::eval(MCExecPoint &ep)
{
#ifdef /* MCBase64Decode */ LEGACY_EXEC
	if (source->eval(ep) != ES_NORMAL)
	{
	MCeerror->add
		(EE_BASE64DECODE_BADSOURCE, line, pos);
		return ES_ERROR;
	}
	MCU_base64decode(ep);
	return ES_NORMAL;
#endif /* MCBase64Decode */
}

MCBase64Encode::~MCBase64Encode()
{
	delete source;
}

Parse_stat MCBase64Encode::parse(MCScriptPoint &sp, Boolean the)
{
	if (get1param(sp, &source, the) != PS_NORMAL)
	{
		MCperror->add
		(PE_BASE64ENCODE_BADPARAM, sp);
		return PS_ERROR;
	}
	return PS_NORMAL;
}

Exec_stat MCBase64Encode::eval(MCExecPoint &ep)
{
#ifdef /* MCBase64Encode */ LEGACY_EXEC
	if (source->eval(ep) != ES_NORMAL)
	{
		MCeerror->add
		(EE_BASE64ENCODE_BADSOURCE, line, pos);
		return ES_ERROR;
	}
	MCU_base64encode(ep);
	return ES_NORMAL;
#endif /* MCBase64Encode */
}

MCBaseConvert::~MCBaseConvert()
{
	delete source;
	delete sourcebase;
	delete destbase;
}

Parse_stat MCBaseConvert::parse(MCScriptPoint &sp, Boolean the)
{
	if (get2or3params(sp, &source, &sourcebase, &destbase) != PS_NORMAL
	        || destbase == NULL)
	{
		MCperror->add
		(PE_BASECONVERT_BADPARAM, sp);
		return PS_ERROR;
	}
	return PS_NORMAL;
}

Exec_stat MCBaseConvert::eval(MCExecPoint &ep)
{
#ifdef /* MCBaseConvert */ LEGACY_EXEC
	if (destbase->eval(ep) != ES_NORMAL || ep.ton() != ES_NORMAL
	        || ep.getnvalue() < 2.0 || ep.getnvalue() > 36.0)
	{
		MCeerror->add
		(EE_BASECONVERT_BADDESTBASE, line, pos);
		return ES_ERROR;
	}
	uint2 dbase = ep.getuint2();
	if (sourcebase->eval(ep) != ES_NORMAL || ep.ton() != ES_NORMAL
	        || ep.getnvalue() < 2.0 || ep.getnvalue() > 36.0)
	{
		MCeerror->add
		(EE_BASECONVERT_BADSOURCEBASE, line, pos);
		return ES_ERROR;
	}
	uint2 sbase = ep.getuint2();
	if (source->eval(ep) != ES_NORMAL)
	{
		MCeerror->add
		(EE_BASECONVERT_BADSOURCE, line, pos);
		return ES_ERROR;
	}


	uint4 value = 0;
	Boolean negative = False;

	// MW-2008-01-31: [[ Bug 5841 ]] Added in some more strict error checking to
	//   stop baseConvert attempting to convert strings with digits outside the
	//   source-base.
	bool t_error;
	t_error = false;

	const char *t_string;
	uint4 t_length;
	t_string = ep . getsvalue() . getstring();
	t_length = ep . getsvalue() . getlength();

	if (t_length == 0)
		t_error = true;
	
	uint4 i;
	if (!t_error)
	{
		if (t_string[0] == '+')
			i = 1;
		else if (t_string[0] == '-')
			i = 1, negative = True;
		else
			i = 0;
	}
	
	while(!t_error && i < t_length)
	{
		value *= sbase;
		char source = MCS_toupper(t_string[i]);
		if (isdigit((uint1)source))
		{
			if (source - '0' >= sbase)
				t_error = true;
			else
				value += source - '0';
		}
		else if (source >= 'A' && source < 'A' + sbase - 10)
			value += source - 'A' + 10;
		else
			t_error = true;
	
		i += 1;
	}

	if (t_error)
	{
		MCeerror->add(EE_BASECONVERT_CANTCONVERT, line, pos, ep.getsvalue());
		return ES_ERROR;
	}

	char result[64];
	char *dptr = &result[63];
	do
	{
		uint2 digit = value % dbase;
		value /= dbase;
		if (digit >= 10)
			*dptr-- = digit - 10 + 'A';
		else
			*dptr-- = digit + '0';
	}
	while (value);
	if (negative)
		*dptr-- = '-';
	dptr++;
	ep.copysvalue(dptr, 64 - (dptr - result));
	return ES_NORMAL;
#endif /* MCBaseConvert */
}






#define BINARY_NOCOUNT -2
#define BINARY_ALL -1
static void MCU_gettemplate(const char *&format, char &cmd, int4 &count)
{
	cmd = *format++;
	if (isdigit(*format))
		count = strtoul(format, (char **)&format, 10);
	else
		if (*format == '*')
		{
			count = BINARY_ALL;
			format++;
		}
		else
			count = 1;
}

MCBinaryDecode::~MCBinaryDecode()
{
	while (params != NULL)
	{
		MCParameter *tparams = params;
		params = params->getnext();
		delete tparams;
	}
}

Parse_stat MCBinaryDecode::parse(MCScriptPoint &sp, Boolean the)
{
	if (getparams(sp, &params) != PS_NORMAL || params == NULL)
	{
		MCperror->add
		(PE_BINARYD_BADPARAM, line, pos);
		return PS_ERROR;
	}
	return PS_NORMAL;
}

Exec_stat MCBinaryDecode::eval(MCExecPoint &ep)
{
#ifdef /* MCBinaryDecode */ LEGACY_EXEC
	if (params->eval(ep) != ES_NORMAL)
	{
		MCeerror->add
		(EE_BINARYD_BADSOURCE, line, pos);
		return ES_ERROR;
	}
	char *format = ep.getsvalue().clone();
	const char *fptr = format;
	ep.clear();
	MCParameter *pptr = params->getnext();
	if (pptr == NULL || pptr->eval(ep) != ES_NORMAL)
	{
		MCeerror->add
		(EE_BINARYD_BADPARAM, line, pos);
		delete format;
		return ES_ERROR;
	}
	const char *buffer = ep.getsvalue().getstring();
	int4 length = ep.getsvalue().getlength();
	int4 done = 0;
	int4 offset = 0;
	pptr = pptr->getnext();
	MCExecPoint ep2(ep);

	// MW-2009-01-14: Update parameters to use containers properly
	MCVariable *t_var;
	MCVariableValue *t_var_value;

	while (*fptr && offset < length )
	{
		char cmd;
		int4 count;
		int4 i;
		MCU_gettemplate(fptr, cmd, count);
		if (count == 0 && cmd != '@')
			continue;

		if (cmd != 'x')
			if (pptr == NULL || pptr -> evalcontainer(ep, t_var, t_var_value) == ES_ERROR)
			{
				MCeerror->add(EE_BINARYD_BADDEST, line, pos);
				delete format;
				return ES_ERROR;
			}

		switch (cmd)
		{
		case 'a':
		case 'A':
			{
				if (count == BINARY_ALL)
					count = length - offset;
				else
					if (count == BINARY_NOCOUNT)
						count = 1;
				if (count > length - offset)
					break;
				const char *src = buffer + offset;
				uint4 size = count;
				if (cmd == 'A')
				{
					while (size > 0)
					{
						if (src[size - 1] != '\0' && src[size - 1] != ' ')
							break;
						size--;
					}
				}
				MCString s(&buffer[offset], size);
				
				t_var_value -> assign_string(s);

				done++;
				offset += count;
				break;
			}
		case 'b':
		case 'B':
			{
				if (count == BINARY_ALL)
					count = (length - offset) * 8;
				else
					if (count == BINARY_NOCOUNT)
						count = 1;
				if (count > (length - offset) * 8)
					break;
				uint1 *src = (uint1 *)buffer + offset;
				uint1 value = 0;
				char *dest = ep2.getbuffer(count);
				if (cmd == 'b')
					for (i = 0 ; i < count ; i++)
					{
						if (i % 8)
							value >>= 1;
						else
							value = *src++;
						*dest++ = (value & 1) ? '1' : '0';
					}
				else
					for (i = 0 ; i < count ; i++)
					{
						if (i % 8)
							value <<= 1;
						else
							value = *src++;
						*dest++ = (value & 0x80) ? '1' : '0';
					}
				ep2.setlength(count);

				t_var_value -> assign_string(ep2.getsvalue());
				
				done++;
				offset += (count + 7 ) / 8;
				break;
			}
		case 'h':
		case 'H':
			{
				if (count == BINARY_ALL)
					count = (length - offset) * 2;
				else
					if (count == BINARY_NOCOUNT)
						count = 1;
				if (count > (length - offset) * 2)
					break;
				uint1 *src = (uint1 *)buffer + offset;
				uint1 value = 0;
				char *dest = ep2.getbuffer(count);
				static char hexdigit[] = "0123456789abcdef";
				if (cmd == 'h')
					for (i = 0 ; i < count ; i++)
					{
						if (i % 2)
							value >>= 4;
						else
							value = *src++;
						*dest++ = hexdigit[value & 0xf];
					}
				else
					for (i = 0 ; i < count ; i++)
					{
						if (i % 2)
							value <<= 4;
						else
							value = *src++;
						*dest++ = hexdigit[(value >> 4) & 0xf];
					}
				ep2.setlength(count);
				t_var_value -> assign_string(ep2.getsvalue());
				
				done++;
				offset += (count + 1) / 2;
				break;
			}
		case 'c':
		case 'C':
		case 's':
		case 'S':
		case 'i':
		case 'I':
		case 'm':
		case 'M':
		case 'n':
		case 'N':
		case 'f':
		case 'd':
			if (count == BINARY_ALL || count == BINARY_NOCOUNT)
				count = 1;
			while (count--)
			{
				int4 oldoffset = offset;
				switch (cmd)
				{
				case 'c':
					if (offset + (int4)sizeof(int1) <= length)
					{
						int1 c;
						memcpy(&c, buffer + offset, sizeof(int1));
						t_var_value -> assign_real((double)c);
						offset += sizeof(int1);
					}
					break;
				case 'C':
					if (offset + (int4)sizeof(uint1) <= length)
					{
						uint1 c;
						memcpy(&c, buffer + offset, sizeof(uint1));
						t_var_value -> assign_real((double)c);
						offset += sizeof(uint1);
					}
					break;
				case 's':
					if (offset + (int4)sizeof(int2) <= length)
					{
						int2 c;
						memcpy(&c, buffer + offset, sizeof(int2));
						t_var_value -> assign_real((double)c);
						offset += sizeof(int2);
					}
					break;
				case 'S':
					if (offset + (int4)sizeof(uint2) <= length)
					{
						uint2 c;
						memcpy(&c, buffer + offset, sizeof(uint2));
						t_var_value -> assign_real((double)c);
						offset += sizeof(uint2);
					}
					break;
				case 'i':
					if (offset + (int4)sizeof(int4) <= length)
					{
						int4 c;
						memcpy(&c, buffer + offset, sizeof(int4));
						t_var_value -> assign_real((double)c);
						offset += sizeof(int4);
					}
					break;
				case 'I':
					if (offset + (int4)sizeof(uint4) <= length)
					{
						uint4 c;
						memcpy(&c, buffer + offset, sizeof(uint4));
						t_var_value -> assign_real((double)c);
						offset += sizeof(uint4);
					}
					break;
				case 'm':
					if (offset + (int4)sizeof(uint2) <= length)
					{
						uint2 c;
						memcpy(&c, buffer + offset, sizeof(uint2));
						t_var_value -> assign_real((double)(uint2)MCSwapInt16HostToNetwork(c));
						offset += sizeof(int2);
					}
					break;
				case 'M':
					if (offset + (int4)sizeof(uint4) <= length)
					{
						uint4 c;
						memcpy(&c, buffer + offset, sizeof(uint4));
						t_var_value -> assign_real((double)(uint4)MCSwapInt32HostToNetwork(c));
						offset += sizeof(uint4);
					}
					break;

				// MW-2007-09-11: [[ Bug 5315 ]] Make sure we coerce to signed integers
				//   before we convert to doubles - failing to do this results in getting
				//   unsigned results on little endian machines.
				case 'n':
					if (offset + (int4)sizeof(int2) <= length)
					{
						int2 c;
						memcpy(&c, buffer + offset, sizeof(int2));
						t_var_value -> assign_real((double)(int2)MCSwapInt16HostToNetwork(c));
						offset += sizeof(int2);
					}
					break;
				case 'N':
					if (offset + (int4)sizeof(int4) <= length)
					{
						int4 c;
						memcpy(&c, buffer + offset, sizeof(int4));
						t_var_value -> assign_real((double)(int4)MCSwapInt32HostToNetwork(c));
						offset += sizeof(int4);
					}
					break;

				case 'f':
					if (offset + (int4)sizeof(float) <= length)
					{
						float f;
						memcpy(&f, buffer + offset, sizeof(float));
						t_var_value -> assign_real((double)f);
						offset += sizeof(float);
					}
					break;
				case 'd':
					if (offset + (int4)sizeof(double) <= length)
					{
						double d;
						memcpy(&d, buffer + offset, sizeof(double));
						t_var_value -> assign_real((double)d);
						offset += sizeof(double);
						break;
					}
					break;
				}
				if (offset == oldoffset)
				{
					offset = length;
					t_var_value -> clear();
					break;
				}
				done++;
				if (count)
				{
					pptr = pptr->getnext();
					if (pptr == NULL || pptr -> evalcontainer(ep, t_var, t_var_value) == ES_ERROR)
					{
						MCeerror->add(EE_BINARYD_BADPARAM, line, pos);
						delete format;
						return ES_ERROR;
					}
				}
			}
			break;
		case 'x':
			if (count == BINARY_NOCOUNT)
				count = 1;
			if (count == BINARY_ALL || (count > (length - offset)))
				offset = length;
			else
				offset += count;
			break;
		default:
			MCeerror->add(EE_BINARYD_BADFORMAT, line, pos);
			delete format;
			return ES_ERROR;
		}
		pptr = pptr->getnext();
	}
	delete format;
	ep.setnvalue(done);
	while (pptr != NULL)
	{
		if (pptr -> evalcontainer(ep, t_var, t_var_value) == ES_ERROR)
		{
			MCeerror->add(EE_BINARYD_BADPARAM, line, pos);
			return ES_ERROR;
		}
		t_var_value -> clear();

		pptr = pptr->getnext();
	}
	return ES_NORMAL;
#endif /* MCBinaryDecode */
}

MCBinaryEncode::~MCBinaryEncode()
{
	while (params != NULL)
	{
		MCParameter *tparams = params;
		params = params->getnext();
		delete tparams;
	}
}

Parse_stat MCBinaryEncode::parse(MCScriptPoint &sp, Boolean the)
{
	if (getparams(sp, &params) != PS_NORMAL || params == NULL)
	{
		MCperror->add
		(PE_BINARYE_BADPARAM, line, pos);
		return PS_ERROR;
	}
	return PS_NORMAL;
}

Exec_stat MCBinaryEncode::eval(MCExecPoint &ep)
{
#ifdef /* MCBinaryEncode */ LEGACY_EXEC
	if (params->eval(ep) != ES_NORMAL)
	{
		MCeerror->add
		(EE_BINARYE_BADSOURCE, line, pos);
		return ES_ERROR;
	}
	char *format = ep.getsvalue().clone();
	const char *fptr = format;
	ep.clear();
	MCParameter *pptr = params->getnext();
	MCExecPoint ep2(ep);
	while (*fptr)
	{
		char cmd;
		int4 count;
		MCU_gettemplate(fptr, cmd, count);
		if (count == 0 && cmd != '@')
		{
			pptr = pptr->getnext();
			continue;
		}
		if (pptr == NULL || pptr->eval(ep2) != ES_NORMAL)
		{
			MCeerror->add
			(EE_BINARYE_BADPARAM, line, pos);
			delete format;
			return ES_ERROR;
		}
		pptr = pptr->getnext();
		const char *bytes = ep2.getsvalue().getstring();
		int4 length = ep2.getsvalue().getlength();
		switch (cmd)
		{
		case 'a':
		case 'A':
			{
				char pad = cmd == 'a' ? '\0' : ' ';
				if (count == BINARY_ALL)
					count = length;
				else
					if (count == BINARY_NOCOUNT)
						count = 1;
				if (length >= count)
					ep.appendbytes(bytes, count);
				else
				{
					ep.appendbytes(bytes, length);
					ep.pad(pad, count - length);
				}
				break;
			}
		case 'b':
		case 'B':
			{
				if (count == BINARY_ALL)
					count = length;
				else
					if (count == BINARY_NOCOUNT)
						count = 1;
				uint1 *cursor = ep.pad('\0', (count + 7) / 8);
				uint1 value = 0;
				if (count > length)
					count = length;
				int4 offset;
				if (cmd == 'B')
					for (offset = 0 ; offset < count ; offset++)
					{
						value <<= 1;
						if (bytes[offset] == '1')
							value |= 1;
						else
							if (bytes[offset] != '0')
							{
								MCeerror->add
								(EE_BINARYE_BADFORMAT, line, pos, ep2.getsvalue());
								delete format;
								return ES_ERROR;
							}
						if ((offset + 1) % 8 == 0)
						{
							*cursor++ = value;
							value = 0;
						}
					}
				else
					for (offset = 0 ; offset < count ; offset++)
					{
						value >>= 1;
						if (bytes[offset] == '1')
							value |= 128;
						else
							if (bytes[offset] != '0')
							{
								MCeerror->add
								(EE_BINARYE_BADFORMAT, line, pos, ep2.getsvalue());
								delete format;
								return ES_ERROR;
							}
						if (!((offset + 1) % 8))
						{
							*cursor++ = value;
							value = 0;
						}
					}
				if ((offset % 8) != 0)
				{
					if (cmd == 'B')
						value <<= 8 - (offset % 8);
					else
						value >>= 8 - (offset % 8);
					*cursor++ = value;
				}
				break;
			}
		case 'h':
		case 'H':
			{
				int c;
				if (count == BINARY_ALL)
					count = length;
				else
					if (count == BINARY_NOCOUNT)
						count = 1;
				uint1 *cursor = ep.pad('\0', (count + 1) / 2);
				uint1 value = 0;
				if (count > length)
					count = length;
				int4 offset;
				if (cmd == 'H')
					for (offset = 0 ; offset < count ; offset++)
					{
						value <<= 4;
						if (!isxdigit(bytes[offset]))
						{
							MCeerror->add
							(EE_BINARYE_BADFORMAT, line, pos, ep2.getsvalue());
							delete format;
							return ES_ERROR;
						}
						c = bytes[offset] - '0';
						if (c > 9)
							c += ('0' - 'A') + 10;
						if (c > 16)
							c += ('A' - 'a');
						value |= (c & 0xf);
						if (offset % 2)
						{
							*cursor++ = value;
							value = 0;
						}
					}
				else
					for (offset = 0 ; offset < count ; offset++)
					{
						value >>= 4;
						if (!isxdigit(bytes[offset]))
						{
							MCeerror->add
							(EE_BINARYE_BADFORMAT, line, pos, ep2.getsvalue());
							delete format;
							return ES_ERROR;
						}
						c = bytes[offset] - '0';
						if (c > 9)
							c += ('0' - 'A') + 10;
						if (c > 16)
							c += ('A' - 'a');
						value |= ((c << 4) & 0xf0);
						if (offset % 2)
						{
							*cursor++ = value;
							value = 0;
						}
					}
				if (offset % 2)
				{
					if (cmd == 'H')
						value <<= 4;
					else
						value >>= 4;
					*cursor++ = (unsigned char) value;
				}
				break;
			}
		case 'c':
		case 'C':
		case 's':
		case 'S':
		case 'i':
		case 'I':
		case 'm':
		case 'M':
		case 'n':
		case 'N':
		case 'f':
		case 'd':
			if (count == BINARY_ALL || count == BINARY_NOCOUNT)
				count = 1;
			while (count--)
			{
				if (ep2.ton() != ES_NORMAL)
				{
					MCeerror->add
					(EE_BINARYE_BADFORMAT, line, pos, ep2.getsvalue());
					delete format;
					return ES_ERROR;
				}
				switch (cmd)
				{
				case 'c':
					{
						int1 *cursor = (int1 *)ep.pad('\0', sizeof(int1));
						int1 c = (int1)ep2.getint4();
						memcpy(cursor, &c, sizeof(int1));
						break;
					}
				case 'C':
					{
						uint1 *cursor = ep.pad('\0', sizeof(uint1));
						uint1 c = (uint1)ep2.getuint4();
						memcpy(cursor, &c, sizeof(uint1));
						break;
					}
				case 's':
					{
						int2 *cursor = (int2 *)ep.pad('\0', sizeof(int2));
						int2 c = (int2)ep2.getint4();
						memcpy(cursor, &c, sizeof(int2));
						break;
					}
				case 'S':
					{
						uint2 *cursor = (uint2 *)ep.pad('\0', sizeof(uint2));
						uint2 c = (uint2)ep2.getuint4();
						memcpy(cursor, &c, sizeof(uint2));
						break;
					}
				case 'i':
					{
						int4 *cursor = (int4 *)ep.pad('\0', sizeof(int4));
						int4 c = (int4)ep2.getint4();
						memcpy(cursor, &c, sizeof(int4));
						break;
					}
				case 'I':
					{
						uint4 *cursor = (uint4 *)ep.pad('\0', sizeof(uint4));
						uint4 c = (uint4)ep2.getuint4();
						memcpy(cursor, &c, sizeof(uint4));
						break;
					}
				case 'm':
					{
						uint2 *cursor = (uint2 *)ep.pad('\0', sizeof(uint2));
						int2 c = MCSwapInt16HostToNetwork((uint2)ep2.getuint4());
						memcpy(cursor, &c, sizeof(uint2));
						break;
					}
				case 'M':
					{
						uint4 *cursor = (uint4 *)ep.pad('\0', sizeof(uint4));
						uint4 c = MCSwapInt32HostToNetwork(ep2.getuint4());
						memcpy(cursor, &c, sizeof(uint4));
						break;
					}
				case 'n':
					{
						int2 *cursor = (int2 *)ep.pad('\0', sizeof(int2));
						int2 c = MCSwapInt16HostToNetwork((int2)ep2.getint4());
						memcpy(cursor, &c, sizeof(int2));
						break;
					}
				case 'N':
					{
						int4 *cursor = (int4 *)ep.pad('\0', sizeof(int4));
						int4 c = MCSwapInt32HostToNetwork(ep2.getint4());
						memcpy(cursor, &c, sizeof(int4));
						break;
					}
				case 'f':
					{
						uint1 *cursor = ep.pad('\0', sizeof(float));
						float f = (float)ep2.getnvalue();
						memcpy(cursor, &f, sizeof(float));
						break;
					}
				case 'd':
					{
						uint1 *cursor = ep.pad('\0', sizeof(double));
						double d = ep2.getnvalue();
						memcpy(cursor, &d, sizeof(double));
						break;
					}
				}
				if (count)
				{
					if (pptr == NULL || pptr->eval(ep2) != ES_NORMAL)
					{
						MCeerror->add
						(EE_BINARYE_BADPARAM, line, pos);
						delete format;
						return ES_ERROR;
					}
					pptr = pptr->getnext();
				}
			}
			break;
		case 'x':
			if (count == BINARY_ALL)
				count = length;
			else
				if (count == BINARY_NOCOUNT)
					count = 1;
			ep.pad('\0', count);
			break;
		default:
			MCeerror->add
			(EE_BINARYE_BADFORMAT, line, pos);
			delete format;
			return ES_ERROR;
		}
	}
	delete format;
	return ES_NORMAL;
#endif /* MCBinaryEncode */
}

Exec_stat MCBuildNumber::eval(MCExecPoint &ep)
{
#ifdef /* MCBuildNumber */ LEGACY_EXEC
	ep.setint(MCbuildnumber);
	return ES_NORMAL;
#endif /* MCBuildNumber */
}

Exec_stat MCCachedUrls::eval(MCExecPoint &ep)
{
#ifdef /* MCCachedUrls */ LEGACY_EXEC
	ep.getobj()->message(MCM_get_cached_urls, (MCParameter*)NULL, False, True);
	MCresult->fetch(ep);
	return ES_NORMAL;
#endif /* MCCachedUrls */
}

Exec_stat MCCapsLockKey::eval(MCExecPoint &ep)
{
#ifdef /* MCCapsLockKey */ LEGACY_EXEC
	ep.setstaticcstring(MCU_ktos((MCscreen->querymods() & MS_CAPS_LOCK) != 0));
	return ES_NORMAL;
#endif /* MCCapsLockKey */
}

MCCharToNum::~MCCharToNum()
{
	delete source;
}

Parse_stat MCCharToNum::parse(MCScriptPoint &sp, Boolean the)
{
	if (get1param(sp, &source, the) != PS_NORMAL)
	{
		MCperror->add
		(PE_CHARTONUM_BADPARAM, sp);
		return PS_ERROR;
	}
	return PS_NORMAL;
}

Exec_stat MCCharToNum::eval(MCExecPoint &ep)
{
#ifdef /* MCCharToNum */ LEGACY_EXEC
	if (source->eval(ep) != ES_NORMAL)
	{
		MCeerror->add
		(EE_CHARTONUM_BADSOURCE, line, pos);
		return ES_ERROR;
	}
	if (ep.getsvalue().getlength())
	{
		if (ep.getuseunicode())
		{
			if (ep.getsvalue().getlength() >= 2)
			{
				const uint2 *sptr = (const uint2 *)ep.getsvalue().getstring();
				ep.setnvalue(*sptr);
			}


			else
				ep.clear();
		}
		else
		{
			const uint1 *sptr = (const uint1 *)ep.getsvalue().getstring();
			ep.setnvalue(sptr[0]);
		}
	}
	else
		ep.clear();
	return ES_NORMAL;
#endif /* MCCharToNum */
}

MCByteToNum::~MCByteToNum()
{
	delete source;
}

Parse_stat MCByteToNum::parse(MCScriptPoint &sp, Boolean the)
{
	if (get1param(sp, &source, the) != PS_NORMAL)
	{
		MCperror->add(PE_BYTETONUM_BADPARAM, sp);
		return PS_ERROR;
	}
	return PS_NORMAL;
}

Exec_stat MCByteToNum::eval(MCExecPoint &ep)
{
#ifdef /* MCByteToNum */ LEGACY_EXEC
	if (source->eval(ep) != ES_NORMAL || ep . getsvalue() . getlength() != 1)
	{
		MCeerror->add(EE_BYTETONUM_BADSOURCE, line, pos);
		return ES_ERROR;
	}
	ep . setnvalue(((uint1*)ep . getsvalue() . getstring())[0]);
	return ES_NORMAL;
#endif /* MCByteToNum */
}

MCChunkOffset::~MCChunkOffset()
{
	delete part;
	delete whole;
	delete offset;
}

Parse_stat MCChunkOffset::parse(MCScriptPoint &sp, Boolean the)
{
	if (get2or3params(sp, &part, &whole, &offset) != PS_NORMAL)
	{
		MCperror->add
		(PE_OFFSET_BADPARAMS, sp);
		return PS_ERROR;
	}
	return PS_NORMAL;
}

Exec_stat MCChunkOffset::eval(MCExecPoint &ep)
{
#ifdef /* MCChunkOffset */ LEGACY_EXEC
	uint4 start = 0;
	if (offset != NULL)
	{
		if (offset->eval(ep) != ES_NORMAL || ep.ton() != ES_NORMAL)
		{
			MCeerror->add
			(EE_OFFSET_BADOFFSET, line, pos);
			return ES_ERROR;
		}
		start = ep.getuint4();
	}
	if (part->eval(ep) != ES_NORMAL)
	{
		MCeerror->add
		(EE_OFFSET_BADPART, line, pos);
		return ES_ERROR;
	}
	MCExecPoint epw(ep);
	if (whole->eval(epw) != ES_NORMAL)
	{
		MCeerror->add
		(EE_OFFSET_BADWHOLE, line, pos);
		return ES_ERROR;
	}
	uint4 i = 0;
	if (delimiter == CT_CHARACTER)
	{
		if (start <= epw.getsvalue().getlength())
		{
			MCString w(&epw.getsvalue().getstring()[start],
			           epw.getsvalue().getlength() - start);
			if (MCU_offset(ep.getsvalue(), w, i, ep.getcasesensitive()))
				ep.setnvalue(i + 1);
			else
				ep.setnvalue(0.0);
		}
		else
			ep.setnvalue(0.0);
	}
	else
	{
		uint4 chunkstart = 0;
		uint4 length = epw.getsvalue().getlength();
		const char *wptr = epw.getsvalue().getstring();
		if (delimiter == CT_WORD)
		{
			while (chunkstart < length && i < start)
			{
				while (chunkstart < length && isspace((uint1)wptr[chunkstart]))
					chunkstart++;
				if (wptr[chunkstart] == '"')
				{
					chunkstart++;
					while (chunkstart < length && wptr[chunkstart] != '"'
					        && wptr[chunkstart] != '\n')
						chunkstart++;
					if (chunkstart < length && wptr[chunkstart] == '"')
						chunkstart++;
				}
				else
					while (chunkstart < length && !isspace((uint1)wptr[chunkstart]))
						chunkstart++;
				i++;
			}
		}
		else
		{
			char c = delimiter == CT_LINE ? '\n' : ep.getitemdel();
			while (chunkstart < length && i < start)
				if (wptr[chunkstart++] == c)
					i++;
		}
		MCString w(&wptr[chunkstart], length - chunkstart);
		MCU_chunk_offset(ep, w, ep.getwholematches(), delimiter);
	}
	return ES_NORMAL;
#endif /* MCChunkOffset */
}

Exec_stat MCClickChar::eval(MCExecPoint &ep)
{
	if (MCclickfield == NULL)
		ep.clear();
	else
		MCclickfield->locchar(ep, True);
	return ES_NORMAL;
}

Exec_stat MCClickCharChunk::eval(MCExecPoint &ep)
{
#ifdef /* MCClickCharChunk */ LEGACY_EXEC
	if (MCclickfield == NULL)
		ep.clear();
	else
		MCclickfield->loccharchunk(ep, True);
	return ES_NORMAL;
#endif /* MCClickCharChunk */
}

Exec_stat MCClickChunk::eval(MCExecPoint &ep)
{
#ifdef /* MCClickChunk */ LEGACY_EXEC

	if (MCclickfield == NULL)
		ep.clear();
	else
		MCclickfield->locchunk(ep, True);
	return ES_NORMAL;
#endif /* MCClickChunk */
}

Exec_stat MCClickField::eval(MCExecPoint &ep)
{
#ifdef /* MCClickField */ LEGACY_EXEC
	if (MCclickfield != NULL)
	{
		MCclickfield->getprop(0, P_NUMBER, ep, False);
		ep.setstringf(MCclickfield->getparent()->gettype() == CT_CARD && MCclickfield->getstack()->hcaddress() ? "card field %d" : "field %d", ep.getuint4());
	}
	else
		ep.clear();
	return ES_NORMAL;
#endif /* MCClickField */
}

Exec_stat MCClickH::eval(MCExecPoint &ep)
{
#ifdef /* MCClickH */ LEGACY_EXEC
	ep.setint(MCclicklocx);
	return ES_NORMAL;
#endif /* MCClickH */
}

Exec_stat MCClickLine::eval(MCExecPoint &ep)
{
#ifdef /* MCClickLine */ LEGACY_EXEC
	if (MCclickfield == NULL)
		ep.clear();
	else
		MCclickfield->locline(ep, True);
	return ES_NORMAL;
#endif /* MCClickLine */
}

Exec_stat MCClickLoc::eval(MCExecPoint &ep)
{
#ifdef /* MCClickLoc */ LEGACY_EXEC
	ep.setpoint(MCclicklocx, MCclicklocy);
	return ES_NORMAL;
#endif /* MCClickLoc */
}

Exec_stat MCClickStack::eval(MCExecPoint &ep)
{
#ifdef /* MCClickStack */ LEGACY_EXEC
	if (MCclickstackptr == NULL)
	{
		ep.clear();
		return ES_NORMAL;
	}
	return MCclickstackptr->getprop(0, P_LONG_NAME, ep, False);
#endif /* MCClickStack */
}

Exec_stat MCClickText::eval(MCExecPoint &ep)
{
#ifdef /* MCClickText */ LEGACY_EXEC
	if (MCclickfield == NULL)
		ep.clear();
	else
		MCclickfield->loctext(ep, True);
	return ES_NORMAL;
#endif /* MCClickText */
}

Exec_stat MCClickV::eval(MCExecPoint &ep)
{
#ifdef /* MCClickV */ LEGACY_EXEC
	ep.setnvalue(MCclicklocy);
	return ES_NORMAL;
#endif /* MCClickV */
}

Exec_stat MCClipboard::eval(MCExecPoint &ep)
{
#ifdef /* MCClipboard */ LEGACY_EXEC
	bool t_success;
	t_success = true;

	if (MCclipboarddata -> Lock())
	{
		if (MCclipboarddata -> Contains(TRANSFER_TYPE_FILES, false))
			ep . setstaticcstring("files");
		else if (MCclipboarddata -> Contains(TRANSFER_TYPE_OBJECTS, false))
			ep . setstaticcstring("objects");
		else if (MCclipboarddata -> Contains(TRANSFER_TYPE_IMAGE, true))
			ep . setstaticcstring("image");
		else if (MCclipboarddata -> Contains(TRANSFER_TYPE_PRIVATE, false))
			ep . setstaticcstring("private");
		else if (MCclipboarddata -> Contains(TRANSFER_TYPE_TEXT, true))
			ep . setstaticcstring("text");
		else
			ep . setstaticcstring("empty");

		MCclipboarddata -> Unlock();
	}
	else
		t_success = false;

	if (!t_success)	
	{
		ep . clear();
		MCresult -> sets("unable to access clipboard");
	}

	return ES_NORMAL;
#endif /* MCClipboard */
}

Exec_stat MCCommandKey::eval(MCExecPoint &ep)
{
#ifdef /* MCCommandKey */ LEGACY_EXEC
	ep.setstaticcstring(MCU_ktos((MCscreen->querymods() & MS_CONTROL) != 0));
	return ES_NORMAL;
#endif /* MCCommandKey */
}

MCCompress::~MCCompress()
{
	delete source;
}

Parse_stat MCCompress::parse(MCScriptPoint &sp, Boolean the)
{
	if (get1param(sp, &source, the) != PS_NORMAL)
	{
		MCperror->add
		(PE_COMPRESS_BADPARAM, sp);
		return PS_ERROR;
	}
	return PS_NORMAL;
}

Exec_stat MCCompress::eval(MCExecPoint &ep)
{
#ifdef /* MCCompress */ LEGACY_EXEC
	if (source->eval(ep) != ES_NORMAL)
	{
		MCeerror->add
		(EE_COMPRESS_BADSOURCE, line, pos);
		return ES_ERROR;
	}
	uint4 size = ep.getsvalue().getlength() + 12 + GZIP_HEADER_SIZE + 8;
	size += size / 999;  //dest must be "0.1% larger than (source) plus 12 bytes"
	char *newbuffer = new char[size];
	if (newbuffer == NULL)
		return ES_ERROR;
	memcpy(newbuffer, gzip_header, GZIP_HEADER_SIZE);
	z_stream zstrm;
	memset((char *)&zstrm, 0, sizeof(z_stream));
	zstrm.next_in = (unsigned char *)ep.getsvalue().getstring();
	zstrm.avail_in = ep.getsvalue().getlength();
	zstrm.next_out = (unsigned char *)newbuffer + GZIP_HEADER_SIZE;
	zstrm.avail_out = size - GZIP_HEADER_SIZE - 8;
	if (deflateInit2(&zstrm, Z_DEFAULT_COMPRESSION,
	                 Z_DEFLATED, -MAX_WBITS, 8, 0) != Z_OK
	        || deflate(&zstrm, Z_FINISH) != Z_STREAM_END
	        || deflateEnd(&zstrm) != Z_OK)
	{
		delete newbuffer;
		MCeerror->add
		(EE_COMPRESS_ERROR, line, pos);
		return ES_ERROR;
	}
	uint4 osize = zstrm.total_out + GZIP_HEADER_SIZE;
	uint4 check = crc32(0L, Z_NULL, 0);
	check = crc32(check, (unsigned char *)ep.getsvalue().getstring(),
	              ep.getsvalue().getlength());
	MCswapbytes = !MCswapbytes;
	swap_uint4(&check);
	memcpy(newbuffer + osize, &check, 4);
	check = ep.getsvalue().getlength();
	swap_uint4(&check);
	memcpy(newbuffer + osize + 4, &check, 4);
	MCswapbytes = !MCswapbytes;
	char *obuff = ep.getbuffer(0);
	delete obuff;
	ep.setbuffer(newbuffer, size);
	ep.setlength(osize + 8);
	return ES_NORMAL;
#endif /* MCCompress */
}

Exec_stat MCControlKey::eval(MCExecPoint &ep)
{
#ifdef /* MCControlKey */ LEGACY_EXEC
	ep.setstaticcstring(MCU_ktos((MCscreen->querymods() & MS_MAC_CONTROL) != 0));
	return ES_NORMAL;
#endif /* MCControlKey */
}

Exec_stat MCColorNames::eval(MCExecPoint &ep)
{
#ifdef /* MCColorNames */ LEGACY_EXEC
	MCscreen->getcolornames(ep);
	return ES_NORMAL;
#endif /* MCColorNames */
}

Exec_stat MCCommandNames::eval(MCExecPoint &ep)
{
#ifdef /* MCCommandNames */ LEGACY_EXEC
	ep.clear();
	MCScriptPoint sp(ep);
	return sp.getcommands(ep);
#endif /* MCCommandNames */
}

Exec_stat MCConstantNames::eval(MCExecPoint &ep)
{
#ifdef /* MCConstantNames */ LEGACY_EXEC
	ep.clear();
	MCScriptPoint sp(ep);
	return sp.getconstants(ep);
#endif /* MCConstantNames */
}

Exec_stat MCDate::eval(MCExecPoint &ep)
{
#ifdef /* MCDate */ LEGACY_EXEC
	MCD_date(P_UNDEFINED, ep);
	return ES_NORMAL;
#endif /* MCDate */
}

Exec_stat MCDateFormat::eval(MCExecPoint &ep)
{
#ifdef /* MCDateFormat */ LEGACY_EXEC
	MCD_dateformat(P_UNDEFINED, ep);
	return ES_NORMAL;
#endif /* MCDateFormat */
}

MCDecompress::~MCDecompress()
{
	delete source;
}

Parse_stat MCDecompress::parse(MCScriptPoint &sp, Boolean the)
{
	if (get1param(sp, &source, the) != PS_NORMAL)
	{
		MCperror->add
		(PE_DECOMPRESS_BADPARAM, sp);
		return PS_ERROR;
	}
	return PS_NORMAL;
}

Exec_stat MCDecompress::eval(MCExecPoint &ep)
{
#ifdef /* MCDecompress */ LEGACY_EXEC
	if (source->eval(ep) != ES_NORMAL)
	{
		MCeerror->add(EE_DECOMPRESS_BADSOURCE, line, pos);
		return ES_ERROR;
	}
	return do_decompress(ep, line, pos);
#endif /* MCDecompress */
}

#ifdef /* MCDecompress::do_decompress */ LEGACY_EXEC
Exec_stat MCDecompress::do_decompress(MCExecPoint& ep, uint2 line, uint2 pos)
{
	const char *sptr = ep.getsvalue().getstring();
	if (ep.getsvalue().getlength() < 10 || sptr[0] != gzip_header[0]
	        || sptr[1] != gzip_header[1] || sptr[2] != gzip_header[2]
	        || sptr[3] & GZIP_RESERVED)
	{
		MCeerror->add(EE_DECOMPRESS_NOTCOMPRESSED, line, pos);
		return ES_ERROR;
	}
	MCswapbytes = !MCswapbytes;
	uint4 startindex = 10;
	if (sptr[3] & GZIP_EXTRA_FIELD)
	{ /* skip the extra field */
		uint2 len;
		memcpy(&len, &sptr[startindex], 2);
		swap_uint2(&len);
		startindex += len;
	}
	if (sptr[3] & GZIP_ORIG_NAME) /* skip the original file name */
		while (sptr[startindex++])
			;
	if (sptr[3] & GZIP_COMMENT)   /* skip the .gz file comment */
		while (sptr[startindex++])
			;
	if (sptr[3] & GZIP_HEAD_CRC) /* skip the header crc */
		startindex += 2;
	uint4 size;
	memcpy(&size, &sptr[ep.getsvalue().getlength() - 4], 4);
	swap_uint4(&size);
	MCswapbytes = !MCswapbytes;
	if (size == 0)
	{
		ep.clear();
		return ES_NORMAL;
	}
	char *newbuffer = new char[size];
	if (newbuffer == NULL)
	{
		// SMR 1935 no need to abort rest of script...
		MCabortscript = False;
		return ES_ERROR;
	}

	z_stream zstrm;
	memset((char *)&zstrm, 0, sizeof(z_stream));
	zstrm.next_in = (unsigned char *)sptr + startindex;
	zstrm.avail_in = ep.getsvalue().getlength() - startindex - 8;
	zstrm.next_out = (unsigned char *)newbuffer;
	zstrm.avail_out = size;
	int err;
	if (inflateInit2(&zstrm, -MAX_WBITS) != Z_OK
	        || (err = inflate(&zstrm, Z_FINISH)) != Z_STREAM_END
	        && err != Z_OK && err != Z_BUF_ERROR // bug on OS X returns this error
	        || inflateEnd(&zstrm) != Z_OK)
	{
		delete newbuffer;
		MCeerror->add
		(EE_DECOMPRESS_ERROR, line, pos);
		return ES_ERROR;
	}
	char *obuff = ep.getbuffer(0);
	delete obuff;
	ep.setbuffer(newbuffer, size);
	ep.setlength(size);
	return ES_NORMAL;
}
#endif /* MCDecompress::do_decompress */

Exec_stat MCDirectories::eval(MCExecPoint &ep)
{
#ifdef /* MCDirectories */ LEGACY_EXEC
	if (MCsecuremode & MC_SECUREMODE_DISK)
	{
		MCeerror->add(EE_DISK_NOPERM, line, pos);
		return ES_ERROR;
	}
	MCS_getentries(ep, false, false);
	return ES_NORMAL;
#endif /* MCDirectories */
}

Exec_stat MCDiskSpace::eval(MCExecPoint &ep)
{
#ifdef /* MCDiskSpace */ LEGACY_EXEC
	ep . setnvalue(MCS_getfreediskspace());
	return ES_NORMAL;
#endif /* MCDiskSpace */
}

Exec_stat MCDNSServers::eval(MCExecPoint &ep)
{
#ifdef /* MCDNSServers */ LEGACY_EXEC
	if (!MCSecureModeCheckNetwork())
		return ES_ERROR;

	MCS_getDNSservers(ep);
	return ES_NORMAL;
#endif /* MCDNSServers */
}

Exec_stat MCDragDestination::eval(MCExecPoint &ep)
{
#ifdef /* MCDragDestination */ LEGACY_EXEC
	if (MCdragdest != NULL)
		return MCdragdest->getprop(0, P_LONG_ID, ep, False);
	else
		ep.clear();
	return ES_NORMAL;
#endif /* MCDragDestination */
}

Exec_stat MCDragSource::eval(MCExecPoint &ep)
{
#ifdef /* MCDragSource */ LEGACY_EXEC
	if (MCdragsource != NULL)
		return MCdragsource->getprop(0, P_LONG_ID, ep, False);
	else
		ep.clear();
	return ES_NORMAL;
#endif /* MCDragSource */
}

MCDriverNames::~MCDriverNames()
{
	delete type;
}

Parse_stat MCDriverNames::parse(MCScriptPoint &sp, Boolean the)
{
	if (!the)
	{
		if (get0or1param(sp, &type, the) != PS_NORMAL)
		{
			MCperror->add
			(PE_DRIVERNAMES_BADPARAM, sp);
			return PS_ERROR;
		}
	}
	else
		initpoint(sp);
	return PS_NORMAL;
}

Exec_stat MCDriverNames::eval(MCExecPoint &ep)
{
#ifdef /* MCDriverNames */ LEGACY_EXEC
	if (MCsecuremode & MC_SECUREMODE_DISK)
	{
		MCeerror->add(EE_DISK_NOPERM, line, pos);
		return ES_ERROR;
	}
	if (type != NULL)
	{
		if (type->eval(ep) != ES_NORMAL)
		{
			MCeerror->add(EE_DRIVERNAMES_BADTYPE, line, pos);
			return ES_ERROR;
		}
	}
	else
		ep.clear();
	return MCS_getdevices(ep) ? ES_NORMAL : ES_ERROR;
#endif /* MCDriverNames */
}

MCDrives::~MCDrives()
{
	delete type;
}

Parse_stat MCDrives::parse(MCScriptPoint &sp, Boolean the)
{
	if (!the)
	{
		if (get0or1param(sp, &type, the) != PS_NORMAL)
		{
			MCperror->add
			(PE_DRIVES_BADPARAM, sp);
			return PS_ERROR;
		}
	}
	else
		initpoint(sp);
	return PS_NORMAL;
}

Exec_stat MCDrives::eval(MCExecPoint &ep)
{
#ifdef /* MCDrives */ LEGACY_EXEC
	if (MCsecuremode & MC_SECUREMODE_DISK)
	{
		MCeerror->add(EE_DISK_NOPERM, line, pos);
		return ES_ERROR;
	}
	if (type != NULL)
	{
		if (type->eval(ep) != ES_NORMAL)
		{
			MCeerror->add(EE_DRIVES_BADTYPE, line, pos);
			return ES_ERROR;
		}
	}
	else
		ep.clear();
	return MCS_getdrives(ep) ? ES_NORMAL : ES_ERROR;
#endif /* MCDrives */
}

Exec_stat MCDropChunk::eval(MCExecPoint &ep)
{
#ifdef /* MCDropChunk */ LEGACY_EXEC
	if (MCdropfield == NULL)
		ep.clear();
	else
		MCdropfield->returnchunk(ep, MCdropchar, MCdropchar);
	return ES_NORMAL;
#endif /* MCDropChunk */
}

Exec_stat MCQTEffects::eval(MCExecPoint &ep)
{
#ifdef /* MCQTEffects */ LEGACY_EXEC
	extern void MCQTEffectsList(MCExecPoint& ep);
	MCQTEffectsList(ep);
	return ES_NORMAL;
#endif /* MCQTEffects */
}

struct MCPlatformSoundRecorderListCompressorsState
{
	bool first;
	MCExecPoint *ep;
};

static bool list_compressors_callback(void *context, unsigned int id, const char *label)
{
    MCPlatformSoundRecorderListCompressorsState *t_state = static_cast<MCPlatformSoundRecorderListCompressorsState *>(context);
    t_state -> ep -> concatcstring(label, EC_RETURN, t_state -> first);
    
    uint32_t t_id;
    t_id = MCSwapInt32NetworkToHost(id);
    
    char t_code[] = "????";
    memcpy(t_code, (char *)&t_id, 4);
    
    t_state -> ep -> concatcstring(t_code, EC_COMMA, false);
    t_state -> first = false;
    return true;
}

Exec_stat MCRecordCompressionTypes::eval(MCExecPoint &ep)
{
#ifdef /* MCRecordCompressionTypes */ LEGACY_EXEC
#ifdef FEATURE_PLATFORM_RECORDER
    
    ep . clear();
    
    extern MCPlatformSoundRecorderRef MCrecorder;
    
    if (MCrecorder == nil)
        MCPlatformSoundRecorderCreate(MCrecorder);
    
    if (MCrecorder != nil)
    {
        MCPlatformSoundRecorderListCompressorsState t_state;
        t_state . ep = &ep;
        t_state . first = true;
        
        MCPlatformSoundRecorderListCompressors(MCrecorder, list_compressors_callback, &t_state);
    }
#else
	extern void MCQTGetRecordCompressionList(MCExecPoint& ep);
	MCQTGetRecordCompressionList(ep);
#endif
    
	return ES_NORMAL;
#endif /* MCRecordCompressionTypes */
}

Exec_stat MCRecordLoudness::eval(MCExecPoint &ep)
{
#ifdef /* MCRecordLoudness */ LEGACY_EXEC
    
#ifdef FEATURE_PLATFORM_RECORDER
    extern MCPlatformSoundRecorderRef MCrecorder;
    
    double t_loudness;
    t_loudness = 0;
    
    if (MCrecorder != nil)
        t_loudness = MCPlatformSoundRecorderGetLoudness(MCrecorder);
    
    ep . setuint(floor(t_loudness));
        
#else
	extern void MCQTGetRecordLoudness(MCExecPoint& ep);
	MCQTGetRecordLoudness(ep);
#endif
    
	return ES_NORMAL;
#endif /* MCRecordLoudness */
}

MCEncrypt::~MCEncrypt()
{
	delete source;
}

Parse_stat MCEncrypt::parse(MCScriptPoint &sp, Boolean the)
{
	if (get1param(sp, &source, the) != PS_NORMAL)
	{
		MCperror->add
		(PE_ENCRYPT_BADPARAM, sp);
		return PS_ERROR;
	}
	return PS_NORMAL;
}

Exec_stat MCEncrypt::eval(MCExecPoint &ep)
{
#ifdef /* MCEncrypt */ LEGACY_EXEC
	if (source->eval(ep) != ES_NORMAL)
	{
		MCeerror->add(EE_ENCRYPT_BADSOURCE, line, pos);
		return ES_ERROR;
	}
	char *t_enc = nil;
	if (!MCStackSecurityEncryptString(ep.getsvalue().getstring(), ep.getsvalue().getlength(), t_enc))
	{
		return ES_ERROR;
	}
	
	ep.copysvalue(t_enc, strlen(t_enc));
	MCCStringFree(t_enc);

	return ES_NORMAL;
#endif /* MCEncrypt */
}

Exec_stat MCEnvironment::eval(MCExecPoint &ep)
{
#ifdef /* MCEnvironment */ LEGACY_EXEC
	ep . setstaticcstring(MCModeGetEnvironment());
	return ES_NORMAL;
#endif /* MCEnvironment */
}

MCExists::~MCExists()
{
	delete object;
}

Parse_stat MCExists::parse(MCScriptPoint &sp, Boolean the)
{
	return parsetarget(sp, the, True, object);
}

Exec_stat MCExists::eval(MCExecPoint &ep)
{
#ifdef /* MCExists */ LEGACY_EXEC
	MCObject *optr;
	uint4 parid;
	MCerrorlock++;
	ep.setboolean(object->getobj(ep, optr, parid, True) == ES_NORMAL);
	MCerrorlock--;
	return ES_NORMAL;
#endif /* MCExists */
}

MCExtents::~MCExtents()
{
	delete source;
}

Parse_stat MCExtents::parse(MCScriptPoint &sp, Boolean the)
{
	if (get1param(sp, &source, the) != PS_NORMAL)
	{
		MCperror->add(PE_EXTENTS_BADPARAM, sp);
		return PS_ERROR;
	}
	return PS_NORMAL;
}

Exec_stat MCExtents::eval(MCExecPoint &ep)
{
#ifdef /* MCExtents */ LEGACY_EXEC
	if (source -> eval(ep) != ES_NORMAL)
	{
		MCeerror->add(EE_EXTENTS_BADSOURCE, line, pos);
		return ES_ERROR;
	}

	// MW-2008-07-01: [[ Bug ]] Make sure we only fetch the array if the type of
	//   the exec point is actually ARRAY, otherwise we get strange effects...
	if (ep . getformat() == VF_ARRAY)
	{
		MCVariableValue *t_array;
		Boolean t_delete_array;
		ep . takearray(t_array, t_delete_array);
		t_array -> getextents(ep);
		if (t_delete_array)
			delete t_array;
	}
	else
		ep . clear();

	return ES_NORMAL;
#endif /* MCExtents */
}


Exec_stat MCTheFiles::eval(MCExecPoint &ep)
{
#ifdef /* MCTheFiles */ LEGACY_EXEC
	if (MCsecuremode & MC_SECUREMODE_DISK)
	{
		MCeerror->add(EE_DISK_NOPERM, line, pos);
		return ES_ERROR;
	}
	MCS_getentries(ep, true, false);
	return ES_NORMAL;
#endif /* MCTheFiles */
}

MCFlushEvents::~MCFlushEvents()
{
	delete type;
}

Parse_stat MCFlushEvents::parse(MCScriptPoint &sp, Boolean the)
{
	initpoint(sp);
	if (sp.parseexp(False, True, &type) != PS_NORMAL)
	{
		MCperror->add
		(PE_FLUSHEVENTS_BADPARAM, sp);
		return PS_ERROR;
	}
	return PS_NORMAL;
}

Exec_stat MCFlushEvents::eval(MCExecPoint &ep)
{
#ifdef /* MCFlushEvents */ LEGACY_EXEC
	static const char *enames[FE_LAST] =
	    { "all", "mousedown", "mouseup",
	      "keydown", "keyup", "autokey",
	      "disk", "activate", "highlevel",
	      "system"
	    };
	if (type->eval(ep) != ES_NORMAL)
	{
		MCeerror->add
		(EE_FLUSHEVENTS_BADTYPE, line, pos);
		return ES_ERROR;
	}
	uint2 i;
	for (i = 0 ; i < FE_LAST ; i++)
		if (ep.getsvalue() == enames[i])
			MCscreen->flushevents(i);
	ep.clear();
	return ES_NORMAL;
#endif /* MCFlushEvents */
}

Exec_stat MCFocusedObject::eval(MCExecPoint &ep)
{
#ifdef /* MCFocusedObject */ LEGACY_EXEC
	if (MCfocusedstackptr != NULL)
	{
		MCControl *cptr = MCfocusedstackptr->getcard()->getkfocused();
		if (cptr != NULL)
			return cptr->getprop(0, P_LONG_ID, ep, False);
		return MCfocusedstackptr->getcard()->getprop(0, P_LONG_ID, ep, False);
	}
	ep.clear();
	return ES_NORMAL;
#endif /* MCFocusedObject */
}



MCFontNames::~MCFontNames()
{
	delete type;
}

Parse_stat MCFontNames::parse(MCScriptPoint &sp, Boolean the)
{
	if (!the)
	{
		if (get0or1param(sp, &type, the) != PS_NORMAL)
		{
			MCperror->add
			(PE_FONTNAMES_BADPARAM, sp);
			return PS_ERROR;
		}
	}
	else
		initpoint(sp);
	return PS_NORMAL;
}


Exec_stat MCFontNames::eval(MCExecPoint &ep)
{
#ifdef /* MCFontNames */ LEGACY_EXEC
	if (type != NULL)
	{
		if (type->eval(ep) != ES_NORMAL)
		{
			MCeerror->add
			(EE_FONTNAMES_BADTYPE, line, pos);
			return ES_ERROR;
		}
	}
	char *type = ep.getsvalue().clone();
	MCdispatcher->getfontlist()->getfontnames(ep,type);

	delete type;
	return ES_NORMAL;
#endif /* MCFontNames */
}


MCFontLanguage::~MCFontLanguage()
{
	delete fontname;
}

Parse_stat MCFontLanguage::parse(MCScriptPoint &sp, Boolean the)
{
	if (get1param(sp, &fontname, the) != PS_NORMAL)
	{
		MCperror->add
		(PE_FONTSIZES_BADPARAM, sp);
		return PS_ERROR;
	}
	return PS_NORMAL;
}

Exec_stat MCFontLanguage::eval(MCExecPoint &ep)
{
#ifdef /* MCFontLanguage */ LEGACY_EXEC
	if (fontname->eval(ep) != ES_NORMAL)
	{
		MCeerror->add(EE_FONTSIZES_BADFONTNAME, line, pos);
		return ES_ERROR;
	}
	char *fname = ep.getsvalue().clone();
	uint1 charset = MCscreen->fontnametocharset(fname);
	ep.setstaticcstring(MCU_charsettolanguage(charset));
	delete fname;
	return ES_NORMAL;
#endif /* MCFontLanguage */
}

MCFontSizes::~MCFontSizes()
{
	delete fontname;
}

Parse_stat MCFontSizes::parse(MCScriptPoint &sp, Boolean the)
{
	if (get1param(sp, &fontname, the) != PS_NORMAL)
	{
		MCperror->add
		(PE_FONTSIZES_BADPARAM, sp);
		return PS_ERROR;
	}
	return PS_NORMAL;
}

Exec_stat MCFontSizes::eval(MCExecPoint &ep)
{
#ifdef /* MCFontSizes */ LEGACY_EXEC
	if (fontname->eval(ep) != ES_NORMAL)
	{
		MCeerror->add
		(EE_FONTSIZES_BADFONTNAME, line, pos);
		return ES_ERROR;
	}
	char *fname = ep.getsvalue().clone();
	MCdispatcher->getfontlist()->getfontsizes(fname, ep);
	delete fname;
	return ES_NORMAL;
#endif /* MCFontSizes */
}

MCFontStyles::~MCFontStyles()
{
	delete fontname;
	delete fontsize;
}

Parse_stat MCFontStyles::parse(MCScriptPoint &sp, Boolean the)
{
	if (get2params(sp, &fontname, &fontsize) != PS_NORMAL)
	{
		MCperror->add
		(PE_FONTSTYLES_BADPARAM, sp);
		return PS_ERROR;
	}
	return PS_NORMAL;
}

Exec_stat MCFontStyles::eval(MCExecPoint &ep)
{
#ifdef /* MCFontStyles */ LEGACY_EXEC
	if (fontname->eval(ep) != ES_NORMAL)
	{
		MCeerror->add
		(EE_FONTSTYLES_BADFONTNAME, line, pos);
		return ES_ERROR;
	}
	char *fname = ep.getsvalue().clone();
	uint2 fsize;
	if (fontsize->eval(ep) != ES_NORMAL
	        || ep.getuint2(fsize, line, pos, EE_FONTSTYLES_BADFONTSIZE) != ES_NORMAL)
		return ES_ERROR;
	MCdispatcher->getfontlist()->getfontstyles(fname, fsize, ep);
	delete fname;

	return ES_NORMAL;
#endif /* MCFontStyles */
}

MCFormat::~MCFormat()
{
	while (params != NULL)
	{
		MCParameter *tparams = params;
		params = params->getnext();
		delete tparams;
	}
}

Parse_stat MCFormat::parse(MCScriptPoint &sp, Boolean the)
{
	sp.allowescapes(True);
	if (getparams(sp, &params) != PS_NORMAL || params == NULL)
	{
		MCperror->add
		(PE_FORMAT_BADPARAM, line, pos);
		return PS_ERROR;
	}
	sp.allowescapes(False);
	return PS_NORMAL;
}

#define INT_VALUE 0
#define PTR_VALUE 1
#define DOUBLE_VALUE 2

Exec_stat MCFormat::eval(MCExecPoint &ep)
{
#ifdef /* MCFormat */ LEGACY_EXEC
	MCExecPoint ep2(ep);
	if (params->eval(ep) != ES_NORMAL)
	{
		MCeerror->add
		(EE_FORMAT_BADSOURCE, line, pos);
		return ES_ERROR;
	}
	MCString s;
	char *string = ep.getsvalue().clone();
	const char *format = string;
	char *sbuffer = NULL;
	uint4 sbuffersize = 0;
	MCParameter *paramptr = params->getnext();

	ep.clear();
	while (*format)
	{
		char newFormat[40];
		char *dptr = newFormat;
		int4 width = 0;

		uint4 precision = 0;
		uint4 size;
		int4 intValue;
		real8 doubleValue = 0.0;
		uint4 whichValue = PTR_VALUE;
		char *ptrValue = NULL;
		Boolean useShort = False;
		const char *end;

		if (*format == '\\')
		{
			char result = 0;
			switch (*++format)
			{
			case 'a':
				result = '\a';
				break;
			case 'b':
				result = '\b';
				break;
			case 'f':
				result = '\f';
				break;
			case 'n':
				result = '\n';
				break;
			case 'r':
				result = '\r';
				break;
			case 't':
				result = '\t';
				break;
			case 'v':
				result = '\v';
				break;
			case '\\':
				result = '\\';
				break;
			case '?':
				result = '?';
				break;
			case '\'':
				result = '\'';
				break;
			case '"':
				result = '"';
				break;
			case 'x':
				if (isxdigit(*++format))
				{
					char buffer[3];
					memcpy(buffer, format, 2);
					buffer[2] = '\0';
					result = (char)strtoul(buffer, (char **)&end, 16);
					format += end - buffer - 1;
				}
				break;
			default:
				if (isdigit((uint1)*format))
				{
					const char *sptr = format;
					while (isdigit((uint1)*format) && format - sptr < 3)
						result = (result << 3) + (*format++ - '0');
					format--;
				}
				break;
			}
			ep.appendchar(result);
			format++;
			continue;
		}
		if (*format != '%')
		{
			const char *startptr = format;
			while (*format && *format != '%' && *format != '\\')
				format++;
			ep.appendchars(startptr, format - startptr);
			continue;
		}

		if (format[1] == '%')
		{
			ep.appendchar('%');
			format += 2;
			continue;
		}
		*dptr++ = *format++;
		while (*format == '-' || *format == '#' || *format == '0'
		        || *format == ' ' || *format == '+')
			*dptr++ = *format++;
		if (isdigit((uint1)*format))
		{
			width = strtol(format, (char **)&end, 10);
			format = end;
		}
		else
			if (*format == '*')
			{
				if (paramptr == NULL || paramptr->eval(ep2) != ES_NORMAL)
					goto fmtError;
				ep2.getint4(width, line, pos, EE_FORMAT_BADSOURCE);
				paramptr = paramptr->getnext();
				format++;
			}
		if (width != 0)
		{
			sprintf(dptr, "%d", width);
			while (*++dptr)
				;
		}
		if (*format == '.')
			*dptr++ = *format++;
		if (isdigit((uint1)*format))
		{
			precision = strtoul(format, (char **)&end, 10);
			format = end;
		}
		else
			if (*format == '*')
			{
				if (paramptr == NULL || paramptr->eval(ep2) != ES_NORMAL)
					goto fmtError;
				ep2.getuint4(precision, line, pos, EE_FORMAT_BADSOURCE);
				paramptr = paramptr->getnext();
				format++;
			}
		if (precision != 0)
		{
			sprintf(dptr, "%d", precision);
			while (*++dptr)
				;
		}
		if (*format == 'l')
			format++;
		else
			if (*format == 'h')
			{
				useShort = 1;
				*dptr++ = *format++;
			}
		*dptr++ = *format;
		*dptr = 0;
		switch (*format)
		{
		case 'i':
			dptr[-1] = 'd';
		case 'd':
		case 'o':
		case 'u':
		case 'x':
		case 'X':
			if (paramptr == NULL || paramptr->eval(ep2) != ES_NORMAL)
				goto fmtError;
			ep2.getint4(intValue, line, pos, EE_FORMAT_BADSOURCE);
			whichValue = INT_VALUE;
			size = I4L;
			break;
		case 's':
			if (paramptr == NULL || paramptr->eval(ep2) != ES_NORMAL)
				goto fmtError;
			size = ep2.getsvalue().getlength();
			ptrValue = ep2.getsvalue().clone();
			break;
		case 'c':
			if (paramptr == NULL || paramptr->eval(ep2) != ES_NORMAL)
				goto fmtError;
			ep2.getint4(intValue, line, pos, EE_FORMAT_BADSOURCE);
			whichValue = INT_VALUE;
			size = 2;
			break;
		case 'e':
		case 'E':
		case 'f':
		case 'g':
		case 'G':
			if (paramptr == NULL || paramptr->eval(ep2) != ES_NORMAL
			        || ep2.ton() != ES_NORMAL)
				goto fmtError;
			doubleValue = ep2.getnvalue();
			whichValue = DOUBLE_VALUE;
			size = R8L;
			break;
		default:
			goto fmtError;
		}
		paramptr = paramptr->getnext();
		format++;
		if (width < 0)
			width = -width;
		if (width > (int4)size)
			size = width;
		if (size + 1 > sbuffersize)
		{
			delete sbuffer;
			sbuffer = new char[size + 1];
			sbuffersize = size + 1;
		}
		switch (whichValue)
		{
		case DOUBLE_VALUE:
			sprintf(sbuffer, newFormat, doubleValue);
			break;
		case INT_VALUE:
			if (useShort)
				sprintf(sbuffer, newFormat, (short)intValue);
			else
				sprintf(sbuffer, newFormat, intValue);
			break;
		default:
			sprintf(sbuffer, newFormat, ptrValue);
			delete ptrValue;
			break;
		}
		ep.appendcstring(sbuffer); 
	}

	delete string;
	delete sbuffer;
	return ES_NORMAL;

fmtError:
	MCeerror->add(EE_FORMAT_BADSOURCE, line, pos);
	delete string;
	delete sbuffer;
	return ES_ERROR;
#endif /* MCFormat */
}

Exec_stat MCFoundChunk::eval(MCExecPoint &ep)
{
#ifdef /* MCFoundChunk */ LEGACY_EXEC

	if (MCfoundfield == NULL)
		ep.clear();
	else
		MCfoundfield->foundchunk(ep);
	return ES_NORMAL;
#endif /* MCFoundChunk */
}

Exec_stat MCFoundField::eval(MCExecPoint &ep)
{
#ifdef /* MCFoundField */ LEGACY_EXEC
	if (MCfoundfield != NULL)
	{
		MCfoundfield->getprop(0, P_NUMBER, ep, False);
		ep.setstringf("field %d", ep.getuint4());
	}
	else
		ep.clear();
	return ES_NORMAL;
#endif /* MCFoundField */
}

Exec_stat MCFoundLine::eval(MCExecPoint &ep)
{
#ifdef /* MCFoundLine */ LEGACY_EXEC
	if (MCfoundfield == NULL)
		ep.clear();
	else
		MCfoundfield->foundline(ep);
	return ES_NORMAL;
#endif /* MCFoundLine */
}

Exec_stat MCFoundLoc::eval(MCExecPoint &ep)
{
#ifdef /* MCFoundLoc */ LEGACY_EXEC
	if (MCfoundfield == NULL)
		ep.clear();
	else
		MCfoundfield->foundloc(ep);
	return ES_NORMAL;
#endif /* MCFoundLoc */
}

Exec_stat MCFoundText::eval(MCExecPoint &ep)
{
#ifdef /* MCFoundText */ LEGACY_EXEC
	if (MCfoundfield == NULL)
		ep.clear();
	else
		MCfoundfield->foundtext(ep);
	return ES_NORMAL;
#endif /* MCFoundText */
}

Exec_stat MCFunctionNames::eval(MCExecPoint &ep)
{
#ifdef /* MCFunctionNames */ LEGACY_EXEC
	ep.clear();
	MCScriptPoint sp(ep);
	return sp.getfactors(ep, TT_FUNCTION);
#endif /* MCFunctionNames */
}

MCGlobalLoc::~MCGlobalLoc()
{
	delete point;
}

Parse_stat MCGlobalLoc::parse(MCScriptPoint &sp, Boolean the)
{
	if (get1param(sp, &point, the) != PS_NORMAL)
	{
		MCperror->add
		(PE_GLOBALLOC_BADPOINT, sp);
		return PS_ERROR;
	}
	return PS_NORMAL;
}

Exec_stat MCGlobalLoc::eval(MCExecPoint &ep)
{
#ifdef /* MCGlobalLoc */ LEGACY_EXEC
	int2 x, y;
	if (point->eval(ep) != ES_NORMAL || !MCU_stoi2x2(ep.getsvalue(), x, y))
	{
		MCeerror->add
		(EE_GLOBALLOC_NAP, line, pos, ep.getsvalue());
		return ES_ERROR;
	}

	// IM-2013-10-09: [[ FullscreenMode ]] Update to use stack coord conversion methods
	MCPoint t_loc;
	t_loc = MCPointMake(x, y);
	t_loc = MCdefaultstackptr->stacktogloballoc(t_loc);

	ep.setpoint(t_loc.x, t_loc.y);

	return ES_NORMAL;
#endif /* MCGlobalLoc */
}

Exec_stat MCGlobals::eval(MCExecPoint &ep)
{
#ifdef /* MCGlobals */ LEGACY_EXEC
	ep.clear();
	MCVariable *tmp;
	uint2 i = 0;
	for (tmp = MCglobals ; tmp != NULL ; tmp = tmp->getnext())
		if (!tmp->isfree() || tmp->isarray())
			ep.concatnameref(tmp->getname(), EC_COMMA, i++ == 0);
	return ES_NORMAL;
#endif /* MCGlobals */
}

MCHasMemory::~MCHasMemory()
{
	delete amount;
}

Parse_stat MCHasMemory::parse(MCScriptPoint &sp, Boolean the)
{
	if (get1param(sp, &amount, the) != PS_NORMAL)
	{
		MCperror->add
		(PE_HASMEMORY_BADPARAM, sp);

		return PS_ERROR;
	}
	return PS_NORMAL;
}

Exec_stat MCHasMemory::eval(MCExecPoint &ep)
{
#ifdef /* MCHasMemory */ LEGACY_EXEC
	if (amount->eval(ep) != ES_NORMAL || ep.ton() != ES_NORMAL)
	{
		MCeerror->add
		(EE_HASMEMORY_BADAMOUNT, line, pos);
		return ES_ERROR;
	}
	uint4 bytes = ep.getuint4();

	char *dummy = (char *)malloc(bytes);
	ep.setboolean(dummy != NULL);
	free(dummy);

	return ES_NORMAL;

#endif /* MCHasMemory */
}

Exec_stat MCHeapSpace::eval(MCExecPoint &ep)
{
#ifdef /* MCHeapSpace */ LEGACY_EXEC
	ep.setstaticcstring(HEAP_SPACE);
	return ES_NORMAL;
#endif /* MCHeapSpace */
}

MCHostAddress::~MCHostAddress()
{
	delete socket;
}

Parse_stat MCHostAddress::parse(MCScriptPoint &sp, Boolean the)
{
	if (get1param(sp, &socket, the) != PS_NORMAL)
	{
		MCperror->add
		(PE_HOSTADDRESS_BADSOCKET, sp);
		return PS_ERROR;
	}
	return PS_NORMAL;
}

Exec_stat MCHostAddress::eval(MCExecPoint &ep)
{
#ifdef /* MCHostAddress */ LEGACY_EXEC
	if (socket->eval(ep) != ES_NORMAL)
	{
		MCeerror->add
		(EE_HOSTADDRESS_BADSOCKET, line, pos);
		return ES_ERROR;
	}
	char *name = ep.getsvalue().clone();
	uint2 index;
	if (IO_findsocket(name, index))
		MCS_ha(ep, MCsockets[index]);
	else
		ep.setstaticcstring("not an open socket");
	delete name;
	return ES_NORMAL;
#endif /* MCHostAddress */
}

MCHostAtoN::~MCHostAtoN()
{
	delete address;
}

Parse_stat MCHostAtoN::parse(MCScriptPoint &sp, Boolean the)
{
	if (get1param(sp, &address, the) != PS_NORMAL)
	{
		MCperror->add
		(PE_HOSTATON_BADADDRESS, sp);
		return PS_ERROR;
	}
	return PS_NORMAL;
}

Exec_stat MCHostAtoN::eval(MCExecPoint &ep)
{
#ifdef /* MCHostAtoN */ LEGACY_EXEC
	if (address->eval(ep) != ES_NORMAL)
	{
		MCeerror->add
		(EE_HOSTATON_BADADDRESS, line, pos);
		return ES_ERROR;
	}
	MCS_aton(ep);
	
	// We only allow an address to name lookup if the resulting is the secure domain
	// unless we have network access.
	if (!MCSecureModeCanAccessNetwork() && !MCModeCanAccessDomain(ep . getcstring()))
	{
		MCeerror -> add(EE_NETWORK_NOPERM, line, pos);
		return ES_ERROR;
	}

	return ES_NORMAL;
#endif /* MCHostAtoN */
}

Exec_stat MCHostName::eval(MCExecPoint &ep)
{
#ifdef /* MCHostName */ LEGACY_EXEC
	MCS_hn(ep);
	return ES_NORMAL;
#endif /* MCHostName */
}

MCHostNtoA::~MCHostNtoA()
{
	delete name;
	delete message;
}

Parse_stat MCHostNtoA::parse(MCScriptPoint &sp, Boolean the)
{
	if (get1or2params(sp, &name, &message, the) != PS_NORMAL)
	{
		MCperror->add
		(PE_HOSTNTOA_BADNAME, sp);
		return PS_ERROR;
	}
	return PS_NORMAL;
}

Exec_stat MCHostNtoA::eval(MCExecPoint &ep)
{
#ifdef /* MCHostNtoA */ LEGACY_EXEC
	if (name->eval(ep) != ES_NORMAL)
	{
		MCeerror->add(EE_HOSTNTOA_BADNAME, line, pos);
		return ES_ERROR;
	}

	MCExecPoint ep2;
	ep2.clear();

	if (message && message->eval(ep2) != ES_NORMAL)
	{
		MCeerror->add(EE_OPEN_BADMESSAGE, line, pos);
		return ES_ERROR;
	}
	
	// We only allow an name to address lookup to occur for the secure domain.
	if (!MCSecureModeCanAccessNetwork() && !MCModeCanAccessDomain(ep . getcstring()))
	{
		MCeerror -> add(EE_NETWORK_NOPERM, line, pos);
		return ES_ERROR;
	}

	MCS_ntoa(ep, ep2);
	
	return ES_NORMAL;
#endif /* MCHostNtoA */
}

Exec_stat MCInsertScripts::eval(MCExecPoint &ep)
{
#ifdef /* MCInsertScripts */ LEGACY_EXEC
	ep.clear();
	MCObjectList *lptr = front ? MCfrontscripts : MCbackscripts;
	if (lptr != NULL)
	{
		MCExecPoint ep2(ep);
		MCObjectList *optr = lptr;
		bool first = true;
		do
		{
			if (!optr->getremoved())
			{
				optr->getobject()->getprop(0, P_LONG_ID, ep2, False);
				ep.concatmcstring(ep2.getsvalue(), EC_RETURN, first);
				first = false;
			}
			optr = optr->next();
		}
		while (optr != lptr);
	}
	return ES_NORMAL;
#endif /* MCInsertScripts */
}

Exec_stat MCInterrupt::eval(MCExecPoint &ep)
{
#ifdef /* MCInterrupt */ LEGACY_EXEC
	ep.setboolean(MCinterrupt);
	return ES_NORMAL;
#endif /* MCInterrupt */
}

MCIntersect::~MCIntersect()
{
	delete o1;
	delete o2;

	// MW-2011-10-08: [[ Bug ]] Make sure we delete the threshold parameter to stop a
	//   memory leak.
	delete threshold;
}

Parse_stat MCIntersect::parse(MCScriptPoint &sp, Boolean the)
{
	initpoint(sp);
	if (sp.skip_token(SP_FACTOR, TT_LPAREN) != PS_NORMAL)
	{
		MCperror->add(PE_FACTOR_NOLPAREN, sp);
		return PS_ERROR;
	}
	
	o1 = new MCChunk(False);
	o2 = new MCChunk(False);
	
	Symbol_type stype;
	if (o1->parse(sp, False) != PS_NORMAL
	        || sp.next(stype) != PS_NORMAL || stype != ST_SEP
	        || o2->parse(sp, False) != PS_NORMAL)
	{
		MCperror->add(PE_INTERSECT_NOOBJECT, sp);
		return PS_ERROR;
	}
	
	// MW-2011-09-20: [[ Collision ]] Add an optional parameter for the type of intersection.
	if (sp . next(stype) == PS_NORMAL)
	{
		if (stype == ST_SEP)
		{
			if (sp.parseexp(False, False, &threshold) != PS_NORMAL)
			{
				MCperror->add(PE_INTERSECT_NOOBJECT, sp);
				return PS_ERROR;
			}
		}
		else
		{
			// MW-2011-09-23: [[ Bug ]] If we didn't find a sep, then backup.
			sp . backup();
		}
	}
	
	if (sp.skip_token(SP_FACTOR, TT_RPAREN) != PS_NORMAL)
	{
		MCperror->add(PE_FACTOR_NORPAREN, sp);
		return PS_ERROR;
	}
	return PS_NORMAL;
}

Exec_stat MCIntersect::eval(MCExecPoint &ep)
{
#ifdef /* MCIntersect */ LEGACY_EXEC
	MCObject *o1ptr, *o2ptr;
	uint4 parid;
	if (o1->getobj(ep, o1ptr, parid, True) != ES_NORMAL
		|| o2->getobj(ep, o2ptr, parid, True) != ES_NORMAL)
	{
		MCeerror->add(EE_INTERSECT_NOOBJECT, line, pos);
		return ES_ERROR;
	}
	
	// MW-2011-09-23: [[ Collides ]] Determine the threshold of the alpha mask
	//   conversion. Either an integer, "bounds" => 0, "pixels" => 1, "opaque pixels" => 255
	uint32_t t_threshold;
	if (threshold != nil)
	{
		if (threshold -> eval(ep) != ES_NORMAL)
		{
			MCeerror->add(EE_INTERSECT_BADTHRESHOLD, line, pos);
			return ES_ERROR;
		}
		
		// MW-2013-04-12: [[ Bug 10844 ]] Make sure we use ton(), otherwise it assumes
		//   input is a string.
		if (ep . ton() == ES_NORMAL)
			t_threshold = ep . getuint4();
		else
		{
			MCString t_token;
			t_token = ep . getsvalue();
			if (t_token == "bounds")
				t_threshold = 0;
			else if (t_token == "pixels")
				t_threshold = 1;
			else if (t_token == "opaque pixels")
				t_threshold = 255;
			else
			{
				MCeerror -> add(EE_INTERSECT_ILLEGALTHRESHOLD, line, pos);
				return ES_ERROR;
			}
		}
	}
	else
		t_threshold = 0;

	ep . setboolean(o1ptr -> intersects(o2ptr, t_threshold));
	
	return ES_NORMAL;
#endif /* MCIntersect */
}

MCIsNumber::~MCIsNumber()
{
	delete source;
}

Parse_stat MCIsNumber::parse(MCScriptPoint &sp, Boolean the)
{
	if (get1param(sp, &source, the) != PS_NORMAL)
	{
		MCperror->add
		(PE_ISNUMBER_BADPARAM, sp);
		return PS_ERROR;
	}
	return PS_NORMAL;
}

Exec_stat MCIsNumber::eval(MCExecPoint &ep)
{
#ifdef /* MCIsNumber */ LEGACY_EXEC
	if (source->eval(ep) != ES_NORMAL)
	{
		MCeerror->add
		(EE_ISNUMBER_BADSOURCE, line, pos);
		return ES_ERROR;
	}
	real8 r;
	ep.setboolean(MCU_stor8(ep.getsvalue(), r));
	return ES_NORMAL;
#endif /* MCIsNumber */
}

MCIsoToMac::~MCIsoToMac()
{
	delete source;
}

Parse_stat MCIsoToMac::parse(MCScriptPoint &sp, Boolean the)
{
	if (get1param(sp, &source, the) != PS_NORMAL)
	{
		MCperror->add
		(PE_ISOTOMAC_BADPARAM, sp);
		return PS_ERROR;
	}

	return PS_NORMAL;
}

Exec_stat MCIsoToMac::eval(MCExecPoint &ep)
{
#ifdef /* MCIsoToMac */ LEGACY_EXEC
	if (source->eval(ep) != ES_NORMAL)
	{
		MCeerror->add
		(EE_ISOTOMAC_BADSOURCE, line, pos);
		return ES_ERROR;
	}
	ep.grabsvalue();
	IO_iso_to_mac(ep.getbuffer(0), ep.getsvalue().getlength());
	return ES_NORMAL;
#endif /* MCIsoToMac */
}

MCKeys::~MCKeys()
{
	delete source;
}

Parse_stat MCKeys::parse(MCScriptPoint &sp, Boolean the)
{
	Boolean parens = False;
	initpoint(sp);
	if (!the && sp.skip_token(SP_FACTOR, TT_LPAREN) == PS_NORMAL)
		parens = True;
	else
		if (sp.skip_token(SP_FACTOR, TT_OF) != PS_NORMAL)
		{
			MCperror->add(PE_FACTOR_NOOF, sp);
			return PS_ERROR;
		}
	if (sp.skip_token(SP_FACTOR, TT_THE) == PS_NORMAL)
	{
		Symbol_type type;
		const LT *te;
		if (sp.next(type) != PS_NORMAL)
		{
			MCperror->add(PE_KEYS_BADPARAM, sp);
			return PS_ERROR;
		}
		if (sp.lookup(SP_FACTOR, te) != PS_NORMAL
		        || (te->which != P_DRAG_DATA && te->which != P_CLIPBOARD_DATA))
		{
			MCperror->add(PE_KEYS_BADPARAM, sp);
			return PS_ERROR;
		}
		which = (Properties)te->which;
		if (parens)
			sp.skip_token(SP_FACTOR, TT_RPAREN);
		return PS_NORMAL;
	}
	if (sp.parseexp(True, False, &source) != PS_NORMAL)
	{
		MCperror->add(PE_KEYS_BADPARAM, sp);
		return PS_ERROR;
	}
	if (parens)
		sp.skip_token(SP_FACTOR, TT_RPAREN);
	return PS_NORMAL;
}

Exec_stat MCKeys::eval(MCExecPoint &ep)
{
#ifdef /* MCKeys */ LEGACY_EXEC
	if (source != NULL)
	{
		if (source -> eval(ep) != ES_NORMAL)
		{
			MCeerror->add(EE_KEYS_BADSOURCE, line, pos);
			return ES_ERROR;
		}

		// MW-2008-07-01: [[ Bug ]] Make sure we only fetch the array if the type of
		//   the exec point is actually ARRAY, otherwise we get strange effects...
		if (ep . getformat() == VF_ARRAY)
		{
			MCVariableValue *t_array;
			Boolean t_delete_array;
			ep . takearray(t_array, t_delete_array);
			t_array -> getkeys(ep);
			if (t_delete_array)
				delete t_array;
		}
		else
			ep . clear();
	}
	else
	{
		MCTransferData *t_data;
		if (which == P_DRAG_DATA)
			t_data = MCdragdata;
		else
			t_data = MCclipboarddata;

		bool t_success;
		t_success = true;

		if (t_data -> Lock())
		{
			MCTransferType *t_types;
			uint4 t_count;
			if (t_data -> Query(t_types, t_count))
			{
				ep . clear();
				for(uint4 i = 0; i < t_count; ++i)
				{
					switch(t_types[i])
					{
					case TRANSFER_TYPE_TEXT:
						ep . concatcstring("text", EC_RETURN, i == 0);
						break;

					case TRANSFER_TYPE_UNICODE_TEXT:
						ep . concatcstring("unicode", EC_RETURN, i == 0);
						ep . concatcstring("text", EC_RETURN, false);
						break;

					case TRANSFER_TYPE_STYLED_TEXT:
						// MW-2014-03-12: [[ ClipboardStyledText ]] Synthentic 'styledText' key - always present
						//   if styles is on the clipboard.
						ep . concatcstring("styledText", EC_RETURN, i == 0);
						ep . concatcstring("styles", EC_RETURN, false);
						ep . concatcstring("rtf", EC_RETURN, false);
						ep . concatcstring("unicode", EC_RETURN, false);
						ep . concatcstring("text", EC_RETURN, false);
						break;

					case TRANSFER_TYPE_IMAGE:
						ep . concatcstring("image", EC_RETURN, i == 0);
						break;

					case TRANSFER_TYPE_FILES:
						ep . concatcstring("files", EC_RETURN, i == 0);
						ep . concatcstring("text", EC_RETURN, false);
						break;

					case TRANSFER_TYPE_PRIVATE:
						ep . concatcstring("private", EC_RETURN, i == 0);
						break;

					case TRANSFER_TYPE_OBJECTS:
						ep . concatcstring("objects", EC_RETURN, i == 0);
						break;

					default:
						// MW-2009-04-05: Stop GCC warning
					break;
					}
				}
			}
			else
				t_success = false;

			t_data -> Unlock();
		}
		else
			t_success = false;

		if (!t_success)
		{
			ep . clear();
			MCresult -> sets("unable to query clipboard");
		}
	}

	return ES_NORMAL;
#endif /* MCKeys */
}

Exec_stat MCKeysDown::eval(MCExecPoint &ep)
{
#ifdef /* MCKeysDown */ LEGACY_EXEC
	MCscreen->getkeysdown(ep);
	return ES_NORMAL;
#endif /* MCKeysDown */
}

MCLength::~MCLength()
{
	delete source;
}

Parse_stat MCLength::parse(MCScriptPoint &sp, Boolean the)
{
	if (get1param(sp, &source, the) != PS_NORMAL)
	{
		MCperror->add
		(PE_LENGTH_BADPARAM, sp);
		return PS_ERROR;
	}
	return PS_NORMAL;
}

Exec_stat MCLength::eval(MCExecPoint &ep)
{
#ifdef /* MCLength */ LEGACY_EXEC
	if (source->eval(ep) != ES_NORMAL)
	{
		MCeerror->add
		(EE_LENGTH_BADSOURCE, line, pos);
		return ES_ERROR;
	}
	ep.setnvalue(ep.getsvalue().getlength());
	return ES_NORMAL;
#endif /* MCLength */
}

MCLicensed::~MCLicensed()
{
	delete source;
}

Parse_stat MCLicensed::parse(MCScriptPoint &sp, Boolean the)
{
	if (!the)
	{
		if (get0or1param(sp, &source, the) != PS_NORMAL)
			return PS_ERROR;
	}
	else
		initpoint(sp);
	return PS_NORMAL;
}

Exec_stat MCLicensed::eval(MCExecPoint &ep)
{
#ifdef /* MCLicensed */ LEGACY_EXEC
	ep . setboolean(MCModeGetLicensed());
	return ES_NORMAL;
#endif /* MCLicensed */
}

MCLocalLoc::~MCLocalLoc()
{
	delete point;
}

Parse_stat MCLocalLoc::parse(MCScriptPoint &sp, Boolean the)
{
	if (get1param(sp, &point, the) != PS_NORMAL)
	{
		MCperror->add
		(PE_LOCALLOC_BADPOINT, sp);
		return PS_ERROR;

	}
	return PS_NORMAL;
}

Exec_stat MCLocalLoc::eval(MCExecPoint &ep)
{
#ifdef /* MCLocalLoc */ LEGACY_EXEC
	int2 x, y;
	if (point->eval(ep) != ES_NORMAL || !MCU_stoi2x2(ep.getsvalue(), x, y))
	{
		MCeerror->add
		(EE_LOCALLOC_NAP, line, pos, ep.getsvalue());
		return ES_ERROR;
	}

	// IM-2013-10-09: [[ FullscreenMode ]] Update to use stack coord conversion methods
	MCPoint t_loc;
	t_loc = MCPointMake(x, y);
	t_loc = MCdefaultstackptr->globaltostackloc(t_loc);

	ep.setpoint(t_loc.x, t_loc.y);

	return ES_NORMAL;
#endif /* MCLocalLoc */
}

Parse_stat MCLocals::parse(MCScriptPoint &sp, Boolean the)
{
	return MCFunction::parse(sp, the);
}

Exec_stat MCLocals::eval(MCExecPoint &ep)
{
<<<<<<< HEAD
#ifdef /* MCLocals */ LEGACY_EXEC
	return h->getvarnames(ep, False);
#endif /* MCLocals */
=======
	// MW-2013-11-15: [[ Bug 11277 ]] Server mode may call this outwith a handler.
	
	if (ep . gethandler() != nil)
		return ep . gethandler() -> getvarnames(ep, False);

	ep.clear();
	ep . gethlist() -> appendlocalnames(ep);

	return ES_NORMAL;
>>>>>>> bb3c6121
}

Exec_stat MCMachine::eval(MCExecPoint &ep)
{
#ifdef /* MCMachine */ LEGACY_EXEC
	ep.setstaticcstring(MCS_getmachine());
	return ES_NORMAL;
#endif /* MCMachine */
}

MCMacToIso::~MCMacToIso()
{
	delete source;
}

Parse_stat MCMacToIso::parse(MCScriptPoint &sp, Boolean the)
{
	if (get1param(sp, &source, the) != PS_NORMAL)
	{
		MCperror->add
		(PE_MACTOISO_BADPARAM, sp);
		return PS_ERROR;
	}
	return PS_NORMAL;
}

Exec_stat MCMacToIso::eval(MCExecPoint &ep)
{
#ifdef /* MCMacToIso */ LEGACY_EXEC
	if (source->eval(ep) != ES_NORMAL)
	{
		MCeerror->add
		(EE_MACTOISO_BADSOURCE, line, pos);
		return ES_ERROR;
	}
	ep.grabsvalue();
	IO_mac_to_iso(ep.getbuffer(0), ep.getsvalue().getlength());
	return ES_NORMAL;
#endif /* MCMacToIso */
}

Exec_stat MCMainStacks::eval(MCExecPoint &ep)
{
#ifdef /* MCMainStacks */ LEGACY_EXEC
	MCdispatcher->getmainstacknames(ep);
	return ES_NORMAL;
#endif /* MCMainStacks */
}

MCMatch::~MCMatch()
{
	while (params != NULL)
	{
		MCParameter *tparams = params;
		params = params->getnext();
		delete tparams;
	}
}

Parse_stat MCMatch::parse(MCScriptPoint &sp, Boolean the)
{
	sp.allowescapes(True);
	if (getparams(sp, &params) != PS_NORMAL || params == NULL
	        || params->getnext() == NULL)
	{
		MCperror->add
		(PE_MATCH_BADPARAM, line, pos);
		return PS_ERROR;
	}
	sp.allowescapes(False);
	return PS_NORMAL;
}

Exec_stat MCMatch::eval(MCExecPoint &ep)
{
#ifdef /* MCMatch */ LEGACY_EXEC
	if (params->getnext()->eval(ep) != ES_NORMAL)
	{
		MCeerror->add
		(EE_MATCH_BADPATTERN, line, pos);
		return ES_ERROR;
	}
    // JS-2013-06-21: [[ EnhancedFilter ]] refactored regex caching mechanism and case sentitivity
	// MW-2013-07-01: [[ EnhancedFilter ]] Use ep directly as MCR_compile copies pattern (if needed).
	// MW-2013-07-01: [[ EnhancedFilter ]] Removed 'usecache' parameter as there's
	//   no reason not to use the cache.
	regexp *compiled = MCR_compile(ep.getcstring(), True /* casesensitive */);
	if (compiled == NULL)
	{
		MCeerror->add
		(EE_MATCH_BADPATTERN, line, pos, MCR_geterror());
		return ES_ERROR;
	}
	if (params->eval(ep) != ES_NORMAL)
	{
		MCeerror->add
		(EE_MATCH_BADSOURCE, line, pos);
		return ES_ERROR;
	}

	Boolean match;

	// MW-2008-06-16: If our string is NULL-style empty, then make sure we pass a non-NULL pointer
	//   else we get breakage.
	match = MCR_exec(compiled, ep.getsvalue().getstring(), ep.getsvalue().getlength());

	MCParameter *p = params->getnext()->getnext();
	uint2 i = 1;
	if (chunk)
	{
		while (p != NULL && p->getnext() != NULL)
		{
			// [[ Containers ]] Update to use evalcontainer so array keys can be
			//   passed.

			MCVariable *t_var1;
			MCVariableValue *t_var_value1;

			if (p -> evalcontainer(ep, t_var1, t_var_value1) != ES_NORMAL)
			{
				MCeerror -> add(EE_MATCH_BADDEST, line, pos);
				return ES_ERROR;
			}

			p = p->getnext();

			MCVariable *t_var2;
			MCVariableValue *t_var_value2;

			if (p -> evalcontainer(ep, t_var2, t_var_value2) != ES_NORMAL)
			{
				MCeerror -> add(EE_MATCH_BADDEST, line, pos);
				return ES_ERROR;
			}
		
			p = p->getnext();

			if (match && compiled->matchinfo[i].rm_so != -1)
			{
				char buffer[U4L];
				sprintf(buffer, "%d", (int)(compiled->matchinfo[i].rm_so + 1));

				t_var_value1 -> assign_string(buffer);

				sprintf(buffer, "%d", (int)(compiled->matchinfo[i].rm_eo));

				t_var_value2 -> assign_string(buffer);
			}
			else
			{
				t_var_value1 -> clear();
				t_var_value2 -> clear();
			}
			if (++i >= NSUBEXP)
				i = 0;
		}
	}
	else
	{
		while (p != NULL)
		{
			// [[ Containers ]] Update to use evalcontainer so array keys can be
			//   passed.
			MCVariable *var = p->evalvar(ep);
			p = p->getnext();
			if (var == NULL)
			{
				MCeerror->add
				(EE_MATCH_BADDEST, line, pos);
				return ES_ERROR;
			}
			if (match && compiled->matchinfo[i].rm_so != -1)
			{
				const char *sptr = ep.getsvalue().getstring();
				sptr += compiled->matchinfo[i].rm_so;
				uint4 length = compiled->matchinfo[i].rm_eo
				               - compiled->matchinfo[i].rm_so;
				MCString s(sptr, length);
				var->copysvalue(s);
			}
			else
				var->clear(False);
			if (++i >= NSUBEXP)
				i = 0;
		}
	}
	ep.setboolean(match);
	return ES_NORMAL;
#endif /* MCMatch */
}

Parse_stat MCMe::parse(MCScriptPoint &sp, Boolean the)
{
	initpoint(sp);
	if (the)
	{
		MCperror->add
		(PE_ME_THE, sp);
		return PS_ERROR;
	}
	return PS_NORMAL;
}

Exec_stat MCMe::eval(MCExecPoint &ep)
{	
#ifdef /* MCMe */ LEGACY_EXEC
	MCObject *target = ep.getobj();
	if (target->gettype() != CT_FIELD && target->gettype() != CT_BUTTON)
		return target->getprop(0, P_NAME, ep, False);
	return target->getprop(0, P_TEXT, ep, False);
#endif /* MCMe */
}

Exec_stat MCMenuObject::eval(MCExecPoint &ep)
{
#ifdef /* MCMenuObject */ LEGACY_EXEC
	if (MCmenuobjectptr == NULL)
	{
		ep.clear();
		return ES_NORMAL;
	}
	return MCmenuobjectptr->getprop(0, P_NAME, ep, False);
#endif /* MCMenuObject */
}

Exec_stat MCMenus::eval(MCExecPoint &ep)
{
#ifdef /* MCMenus */ LEGACY_EXEC
	ep.clear();  // hc compatibility
	return ES_NORMAL;
#endif /* MCMenus */
}

MCMerge::~MCMerge()
{
	delete source;
}

Parse_stat MCMerge::parse(MCScriptPoint &sp, Boolean the)
{
	if (get1param(sp, &source, the) != PS_NORMAL)
	{
		MCperror->add
		(PE_MERGE_BADPARAM, sp);
		return PS_ERROR;
	}
	return PS_NORMAL;
}

Exec_stat MCMerge::eval(MCExecPoint &ep)
{
#ifdef /* MCMerge */ LEGACY_EXEC
	if (source->eval(ep) != ES_NORMAL)
	{
		MCeerror->add
		(EE_MERGE_BADSOURCE, line, pos);
		return ES_ERROR;
	}
	if (ep.getsvalue().getlength() == 0)
		return ES_NORMAL;
	const char *sptr, *eptr, *pend;
	const char *pstart = NULL;
	int4 rlength = 0;
	Boolean isexpression = False;
	MCExecPoint ep2(ep);
	char *tstring = ep.getsvalue().clone();
	sptr = tstring;
	eptr = tstring + ep.getsvalue().getlength();
	MCerrorlock++;
	do
	{
		Boolean match = False;
		if (*sptr == '<' && ++sptr < eptr && *sptr == '?')
		{
			pstart = sptr - 1;
			sptr++;
			while (sptr < eptr)
				if (*sptr == '?' && ++sptr < eptr && *sptr == '>')
				{
					match = True;
					isexpression = False;
					break;
				}
				else
					sptr++;
			if (!match)
				sptr = pstart + 2;//no end tags (stray ?>) jump back)
		}
		else
			if (*sptr == '[' && ++sptr < eptr && *sptr == '[')
			{
                // AL-2013-10-15 [[ Bug 11274 ]] Merge function should ignore square bracket if part of inner expression
                uint4 t_skip;
                t_skip = 0;
				pstart = sptr - 1;
				sptr++;
				while (sptr < eptr)
                {
                    if (*sptr == '[')
                        t_skip++;
					else if (*sptr == ']')
					{
                        if (t_skip > 0)
                            t_skip--;
                        else if (++sptr < eptr && *sptr == ']')
                        {
                            match = True;
                            isexpression = True;
                            break;
                        }
					}
                    sptr++;
                }
				if (!match)
					sptr = pstart + 2;//no end tags (stray ?>) jump back)
			}
		if (match)
		{
			pend = sptr + 1;
			uint4 si = pstart - tstring + rlength;
			uint4 ei = si + sptr + 1 - pstart;
			MCString s(pstart + 2, pend - pstart - 4);
			ep2.setsvalue(s);
			// MW-2013-11-15: [[ Bug 11277 ]] If ep has no handler, then execute in
			//   server script object context.
			if (isexpression)
			{
				Exec_stat t_stat;
				if (ep.gethandler() != nil)
					t_stat = ep . gethandler()->eval(ep2);
				else
					t_stat = ep . gethlist()-> eval(ep2);
				if (t_stat != ES_ERROR)
				{
					ep.insert(ep2.getsvalue(), si, ei);
					rlength += ep2.getsvalue().getlength() - (pend - pstart);
				}
			}
			else
			{
				Exec_stat t_stat;
				if (ep.gethandler() != nil)
					t_stat = ep . gethandler() -> doscript(ep2, line, pos);
				else
					t_stat = ep . gethlist() -> doscript(ep2, line, pos);
				if (t_stat != ES_ERROR)
				{
					MCresult->fetch(ep2);
					ep.insert(ep2.getsvalue(), si, ei);
					rlength += ep2.getsvalue().getlength() - (pend - pstart);
					MCresult->clear(False);
				}
			}
		}
	}
	while (++sptr < eptr);
	MCerrorlock--;
	delete tstring;
	return ES_NORMAL;
#endif /* MCMerge */
}

Exec_stat MCMillisecs::eval(MCExecPoint &ep)
{
#ifdef /* MCMillisecs */ LEGACY_EXEC
	ep.setnvalue(floor(MCS_time() * 1000.0));
	return ES_NORMAL;
#endif /* MCMillisecs */
}

Exec_stat MCMonthNames::eval(MCExecPoint &ep)
{
#ifdef /* MCMonthNames */ LEGACY_EXEC
	MCD_monthnames(P_UNDEFINED, ep);
	return ES_NORMAL;
#endif /* MCMonthNames */
}

MCMouse::~MCMouse()
{
	delete which;
}

Parse_stat MCMouse::parse(MCScriptPoint &sp, Boolean the)
{
	if (!the)
	{
		if (get0or1param(sp, &which, the) != PS_NORMAL)
		{
			MCperror->add
			(PE_MOUSE_BADPARAM, sp);
			return PS_ERROR;
		}
	}
	else
		initpoint(sp);
	return PS_NORMAL;
}

Exec_stat MCMouse::eval(MCExecPoint &ep)
{
#ifdef /* MCMouse */ LEGACY_EXEC
	uint2 b = 0;
	if (which != NULL)
	{
		if (which->eval(ep) != ES_NORMAL || ep.ton() != ES_NORMAL)
		{
			MCeerror->add
			(EE_MOUSE_BADSOURCE, line, pos);
			return ES_ERROR;
		}
		b = ep.getuint2();
	}
	Boolean t_abort;
	ep.setstaticcstring(MCU_ktos(MCscreen->getmouse(b, t_abort)));
	
	// MW-2008-03-17: [[ Bug 6098 ]] Make sure we check for an abort
	if (t_abort)
	{
		ep . clear();
		MCeerror -> add(EE_WAIT_ABORT, line, pos);
		return ES_ERROR;
	}
	
	return ES_NORMAL;
#endif /* MCMouse */
}

Exec_stat MCMouseChar::eval(MCExecPoint &ep)
{
#ifdef /* MCMouseChar */ LEGACY_EXEC
	ep.clear();
	if (MCmousestackptr != NULL)
	{
		MCControl *mfocused = MCmousestackptr->getcard()->getmfocused();
		if (mfocused != NULL && mfocused->gettype() == CT_FIELD)
		{
			MCField *fptr = (MCField *)mfocused;
			fptr->locchar(ep, False);
		}
	}
	return ES_NORMAL;
#endif /* MCMouseChar */
}

Exec_stat MCMouseCharChunk::eval(MCExecPoint &ep)
{
#ifdef /* MCMouseCharChunk */ LEGACY_EXEC
	ep.clear();
	if (MCmousestackptr != NULL)
	{
		MCControl *mfocused = MCmousestackptr->getcard()->getmfocused();
		if (mfocused != NULL && mfocused->gettype() == CT_FIELD)
		{
			MCField *fptr = (MCField *)mfocused;
			fptr->loccharchunk(ep, False);
		}
	}
	return ES_NORMAL;
#endif /* MCMouseCharChunk */
}

Exec_stat MCMouseChunk::eval(MCExecPoint &ep)
{
#ifdef /* MCMouseChunk */ LEGACY_EXEC
	ep.clear();
	if (MCmousestackptr != NULL)
	{
		MCControl *mfocused = MCmousestackptr->getcard()->getmfocused();
		if (mfocused != NULL && mfocused->gettype() == CT_FIELD)
		{
			MCField *fptr = (MCField *)mfocused;
			fptr->locchunk(ep, False);
		}
	}
	return ES_NORMAL;
#endif /* MCMouseChunk */
}

Exec_stat MCMouseClick::eval(MCExecPoint &ep)
{
#ifdef /* MCMouseClick */ LEGACY_EXEC
	Boolean t_abort;
	ep.setboolean(MCscreen->getmouseclick(0, t_abort));
	
	// MW-2008-03-17: [[ Bug 6098 ]] Make sure we check for an abort
	if (t_abort)
	{
		ep . clear();
		MCeerror -> add(EE_WAIT_ABORT, line, pos);
		return ES_ERROR;
	}
	return ES_NORMAL;
#endif /* MCMouseClick */
}

Exec_stat MCMouseColor::eval(MCExecPoint &ep)
{
#ifdef /* MCMouseColor */ LEGACY_EXEC
	int2 mx, my;
	MCscreen->querymouse(mx, my);
	MCColor c;
	MCscreen->dropper(NULL, mx, my, &c);
	ep.setcolor(c);
	return ES_NORMAL;
#endif /* MCMouseColor */
}

Exec_stat MCMouseControl::eval(MCExecPoint &ep)
{
#ifdef /* MCMouseControl */ LEGACY_EXEC
	ep.clear();
	if (MCmousestackptr != NULL)
	{
		MCControl *t_focused;
		t_focused = MCmousestackptr -> getcard() -> getmousecontrol();
		if (t_focused != NULL)
		{
			t_focused -> getprop(0, P_LAYER, ep, False);
			ep . insert("control ", 0, 0);
		}
	}
	return ES_NORMAL;
#endif /* MCMouseControl */
}



Exec_stat MCMouseH::eval(MCExecPoint &ep)
{
#ifdef /* MCMouseH */ LEGACY_EXEC
	int2 x, y;
	MCscreen->querymouse(x, y);

	// IM-2013-10-10: [[ FullscreenMode ]] Update to use stack coord conversion methods
	MCPoint t_mouseloc;
	t_mouseloc = MCdefaultstackptr->globaltostackloc(MCPointMake(x, y));
	
	ep.setint(t_mouseloc.x);
	
	return ES_NORMAL;
#endif /* MCMouseH */
}

Exec_stat MCMouseLine::eval(MCExecPoint &ep)
{
#ifdef /* MCMouseLine */ LEGACY_EXEC
	ep.clear();
	if (MCmousestackptr != NULL)
	{
		MCControl *mfocused = MCmousestackptr->getcard()->getmfocused();
		if (mfocused != NULL && mfocused->gettype() == CT_FIELD)
		{
			MCField *fptr = (MCField *)mfocused;
			fptr->locline(ep, False);
		}
	}
	return ES_NORMAL;
#endif /* MCMouseLine */
}

Exec_stat MCMouseLoc::eval(MCExecPoint &ep)
{
#ifdef /* MCMouseLoc */ LEGACY_EXEC
	int2 x, y;
	MCscreen->querymouse(x, y);
	
	// IM-2013-10-09: [[ FullscreenMode ]] Update to use stack coord conversion methods
	MCPoint t_mouseloc;
	t_mouseloc = MCdefaultstackptr->globaltostackloc(MCPointMake(x, y));

	ep.setpoint(t_mouseloc.x, t_mouseloc.y);
	
	return ES_NORMAL;
#endif /* MCMouseLoc */
}

Exec_stat MCMouseStack::eval(MCExecPoint &ep)
{
#ifdef /* MCMouseStack */ LEGACY_EXEC
	if (MCmousestackptr == NULL)
	{
		ep.clear();
		return ES_NORMAL;
	}
	return MCmousestackptr->getprop(0, P_SHORT_NAME, ep, False);
#endif /* MCMouseStack */
}

Exec_stat MCMouseText::eval(MCExecPoint &ep)
{
#ifdef /* MCMouseText */ LEGACY_EXEC
	ep.clear();
	if (MCmousestackptr != NULL)
	{
		MCControl *mfocused = MCmousestackptr->getcard()->getmfocused();
		if (mfocused != NULL && mfocused->gettype() == CT_FIELD)
		{
			MCField *fptr = (MCField *)mfocused;
			fptr->loctext(ep, False);
		}
	}
	return ES_NORMAL;
#endif /* MCMouseText */
}

Exec_stat MCMouseV::eval(MCExecPoint &ep)
{
#ifdef /* MCMouseV */ LEGACY_EXEC
	int2 x, y;
	MCscreen->querymouse(x, y);
	
	// IM-2013-10-09: [[ FullscreenMode ]] Update to use stack coord conversion methods
	MCPoint t_mouseloc;
	t_mouseloc = MCdefaultstackptr->globaltostackloc(MCPointMake(x, y));
	
	ep.setint(t_mouseloc.y);
	
	return ES_NORMAL;
#endif /* MCMouseV */
}

Exec_stat MCMovie::eval(MCExecPoint &ep)
{
#ifdef /* MCMovie */ LEGACY_EXEC
#ifdef X11
	IO_cleanprocesses();
#else

	real8 ctime = MCS_time();
	real8 etime = ctime;
	MCscreen->handlepending(ctime, etime, True);
#endif

	Boolean done = False;
	if (MCplayers != NULL)
	{
		ep.clear();
		MCExecPoint ep2(ep);
		MCPlayer *tptr = MCplayers;
		while (tptr != NULL)
		{
			if (tptr->isdisposable())
			{
				tptr->getprop(0, P_NAME, ep2, False);
				ep.concatmcstring(ep2.getsvalue(), EC_RETURN, tptr == MCplayers);
				done = True;
			}
			tptr = tptr->getnextplayer();
		}
	}
	if (!done)
		ep.setstaticcstring(MCdonestring);
	return ES_NORMAL;
#endif /* MCMovie */
}

Exec_stat MCMovingControls::eval(MCExecPoint &ep)
{
#ifdef /* MCMovingControls */ LEGACY_EXEC
	MCscreen->listmoves(ep);
	return ES_NORMAL;
#endif /* MCMovingControls */
}

MCNumToChar::~MCNumToChar()
{
	delete source;
}

Parse_stat MCNumToChar::parse(MCScriptPoint &sp, Boolean the)
{
	if (get1param(sp, &source, the) != PS_NORMAL)
	{
		MCperror->add(PE_NUMTOCHAR_BADPARAM, sp);
		return PS_ERROR;
	}
	return PS_NORMAL;
}

Exec_stat MCNumToChar::eval(MCExecPoint &ep)
{
#ifdef /* MCNumToChar */ LEGACY_EXEC
	if (source->eval(ep) != ES_NORMAL || ep.ton() != ES_NORMAL)
	{
		MCeerror->add(EE_NUMTOCHAR_BADSOURCE, line, pos);
		return ES_ERROR;
	}
	if (ep.getuseunicode())
	{
		uint2 d = (uint2)ep.getint4();
		ep.copysvalue((char *)&d, 2);
	}
	else
	{
		char d = (char)ep.getint4();
		ep.copysvalue(&d, 1);
	}
	return ES_NORMAL;
#endif /* MCNumToChar */
}

MCNumToByte::~MCNumToByte()
{
	delete source;
}

Parse_stat MCNumToByte::parse(MCScriptPoint &sp, Boolean the)
{
	if (get1param(sp, &source, the) != PS_NORMAL)
	{
		MCperror->add(PE_NUMTOBYTE_BADPARAM, sp);
		return PS_ERROR;
	}
	return PS_NORMAL;
}

Exec_stat MCNumToByte::eval(MCExecPoint &ep)
{
#ifdef /* MCNumToByte */ LEGACY_EXEC
	if (source->eval(ep) != ES_NORMAL || ep.ton() != ES_NORMAL)
	{
		MCeerror->add(EE_NUMTOBYTE_BADSOURCE, line, pos);
		return ES_ERROR;
	}
	uint1 d;
	d = (uint1)ep.getuint4();
	ep . copysvalue((const char *)&d, 1);
	return ES_NORMAL;
#endif /* MCNumToByte */
}

Exec_stat MCOpenFiles::eval(MCExecPoint &ep)
{
#ifdef /* MCOpenFiles */ LEGACY_EXEC
	ep.clear();
	for(uint2 i = 0 ; i < MCnfiles ; i++)
		ep.concatcstring(MCfiles[i] . name, EC_RETURN, i == 0);
	return ES_NORMAL;
#endif /* MCOpenFiles */
}

Exec_stat MCOpenProcesses::eval(MCExecPoint &ep)
{
#ifdef /* MCOpenProcesses */ LEGACY_EXEC
	IO_cleanprocesses();
	ep.clear();
	for(uint2 i = 0 ; i < MCnprocesses ; i++)
		if (MCprocesses[i].mode != OM_VCLIP)
			ep.concatcstring(MCprocesses[i].name, EC_RETURN, i == 0);
	return ES_NORMAL;
#endif /* MCOpenProcesses */
}

Exec_stat MCOpenProcessIds::eval(MCExecPoint &ep)
{
#ifdef /* MCOpenProcessIds */ LEGACY_EXEC
	IO_cleanprocesses();
	ep.clear();
	for(uint2 i = 0 ; i < MCnprocesses ; i++)
		ep.concatuint(MCprocesses[i] . pid, EC_RETURN, i == 0);
	return ES_NORMAL;
#endif /* MCOpenProcessIds */
}

Exec_stat MCOpenSockets::eval(MCExecPoint &ep)
{
#ifdef /* MCOpenSockets */ LEGACY_EXEC
	IO_cleansockets(MCS_time());
	ep.clear();
	uint2 j = 0;
	for(uint2 i = 0 ; i < MCnsockets; i++)
		if (!MCsockets[i]->closing)
			ep.concatcstring(MCsockets[i] -> name, EC_RETURN, j++ == 0);
	return ES_NORMAL;
#endif /* MCOpenSockets */
}

Exec_stat MCOpenStacks::eval(MCExecPoint &ep)
{
#ifdef /* MCOpenStacks */ LEGACY_EXEC
	MCstacks->stackprops(ep, P_SHORT_NAME);
	return ES_NORMAL;
#endif /* MCOpenStacks */
}

Exec_stat MCOptionKey::eval(MCExecPoint &ep)
{
#ifdef /* MCOptionKey */ LEGACY_EXEC
	ep.setstaticcstring(MCU_ktos((MCscreen->querymods() & MS_MOD1) != 0));
	return ES_NORMAL;
#endif /* MCOptionKey */
}

MCParam::~MCParam()
{
	delete source;
}

Parse_stat MCParam::parse(MCScriptPoint &sp, Boolean the)
{
	if (get1param(sp, &source, the) != PS_NORMAL)
	{
		MCperror->add
		(PE_PARAM_BADPARAM, sp);
		return PS_ERROR;
	}
	return PS_NORMAL;
}

Exec_stat MCParam::eval(MCExecPoint &ep)
{
#ifdef /* MCParam */ LEGACY_EXEC
	if (source->eval(ep) != ES_NORMAL || ep.ton() != ES_NORMAL)
	{
		MCeerror->add(EE_PARAM_BADSOURCE, line, pos);
		return ES_ERROR;
	}
	// MW-2013-11-15: [[ Bug 11277 ]] If we don't have a handler then 'the param'
	//   makes no sense so just return empty.
	if (ep.gethandler() != nil)
	{
		if (ep . gethandler()->getparam(ep.getuint2(), ep) != ES_NORMAL)
		{
			MCeerror->add(EE_PARAM_BADINDEX, line, pos, ep.getsvalue());
			return ES_ERROR;
		}
	}
	else
	{
		ep.clear();
	}
	return ES_NORMAL;
#endif /* MCParam */
}

Parse_stat MCParamCount::parse(MCScriptPoint &sp, Boolean the)
{
	return MCFunction::parse(sp, the);
}

Exec_stat MCParamCount::eval(MCExecPoint &ep)
{
<<<<<<< HEAD
#ifdef /* MCParamCount */ LEGACY_EXEC
	uint2 count;
    // PM-2014-04-14: [[Bug 12105]] Do this check to prevent crash in LC server
    if (h == NULL)
    {
        MCeerror->add(EE_PARAMCOUNT_NOHANDLER, line, pos);
        return ES_ERROR;
    }
	h->getnparams(count);
	ep.setnvalue(count);
=======
	// MW-2013-11-15: [[ Bug 11277 ]] If we don't have a handler then 'the param'
	//   makes no sense so just return 0.
	if (ep.gethandler() != nil)
	{
		uint2 count;
		ep.gethandler()->getnparams(count);
		ep.setnvalue(count);
	}
	else
	{
		ep.setnvalue(0);
	}

>>>>>>> bb3c6121
	return ES_NORMAL;
#endif /* MCParamCount */
}

Parse_stat MCParams::parse(MCScriptPoint &sp, Boolean the)
{
	return MCFunction::parse(sp, the);
}

Exec_stat MCParams::eval(MCExecPoint &ep)
{
<<<<<<< HEAD
#ifdef /* MCParams */ LEGACY_EXEC
=======
	// MW-2013-11-15: [[ Bug 11277 ]] If we don't have a handler then 'the param'
	//   makes no sense so just return empty.
	if (ep.gethandler() == nil)
	{
		ep . clear();
		return ES_NORMAL;
	}
	
	MCHandler *h;
	h = ep.gethandler();
	
>>>>>>> bb3c6121
	ep . setnameref_unsafe(h -> getname());
	ep . appendchar(h -> gettype() == HT_FUNCTION ? '(' : ' ');

	MCExecPoint ep2(ep);
	uint2 count;
	h->getnparams(count);
	for(uint2 i = 1 ; i <= count ; i++)
	{
		h->getparam(i, ep2);
		ep . appendchar('"');
		ep . appendmcstring(ep2 . getsvalue());
		ep . appendchar('"');
		if (i < count)
			ep . appendchar(',');
	}
	if (h->gettype() == HT_FUNCTION)
		ep . appendchar(')');
	return ES_NORMAL;
#endif /* MCParams */
}

MCPeerAddress::~MCPeerAddress()
{
	delete socket;
}

Parse_stat MCPeerAddress::parse(MCScriptPoint &sp, Boolean the)
{
	if (get1param(sp, &socket, the) != PS_NORMAL)
	{
		MCperror->add
		(PE_PEERADDRESS_BADSOCKET, sp);
		return PS_ERROR;
	}
	return PS_NORMAL;
}

Exec_stat MCPeerAddress::eval(MCExecPoint &ep)
{
#ifdef /* MCPeerAddress */ LEGACY_EXEC
	if (socket->eval(ep) != ES_NORMAL)
	{
		MCeerror->add
		(EE_PEERADDRESS_BADSOCKET, line, pos);
		return ES_ERROR;
	}
	char *name = ep.getsvalue().clone();
	uint2 index;
	if (IO_findsocket(name, index))
		MCS_pa(ep, MCsockets[index]);
	else
		ep.setstaticcstring("not an open socket");
	delete name;
	return ES_NORMAL;
#endif /* MCPeerAddress */
}

Exec_stat MCPendingMessages::eval(MCExecPoint &ep)
{
#ifdef /* MCPendingMessages */ LEGACY_EXEC
	MCscreen->listmessages(ep);
	return ES_NORMAL;
#endif /* MCPendingMessages */
}

Exec_stat MCPid::eval(MCExecPoint &ep)
{
#ifdef /* MCPid */ LEGACY_EXEC
	ep.setnvalue(MCS_getpid());
	return ES_NORMAL;
#endif /* MCPid */
}

Exec_stat MCPlatform::eval(MCExecPoint &ep)
{
#ifdef /* MCPlatform */ LEGACY_EXEC
	ep.setstaticcstring(MCplatformstring);
	return ES_NORMAL;
#endif /* MCPlatform */
}

Exec_stat MCProcessor::eval(MCExecPoint &ep)
{
#ifdef /* MCProcessor */ LEGACY_EXEC
	ep.setstaticcstring(MCS_getprocessor());
	return ES_NORMAL;
#endif /* MCProcessor */
}

Exec_stat MCPropertyNames::eval(MCExecPoint &ep)
{
#ifdef /* MCPropertyNames */ LEGACY_EXEC
	ep.clear();
	MCScriptPoint sp(ep);
	return sp.getfactors(ep, TT_PROPERTY);
#endif /* MCPropertyNames */
}

Exec_stat MCQTVersion::eval(MCExecPoint &ep)
{
#ifdef /* MCQTVersion */ LEGACY_EXEC
	MCtemplateplayer->getversion(ep);
	return ES_NORMAL;
#endif /* MCQTVersion */
}

MCReplaceText::~MCReplaceText()
{
	delete source;
	delete pattern;
	delete replacement;
}

Parse_stat MCReplaceText::parse(MCScriptPoint &sp, Boolean the)
{
	if (get2or3params(sp, &source, &pattern, &replacement) != PS_NORMAL
	        || replacement == NULL)
	{
		MCperror->add
		(PE_REPLACETEXT_BADPARAM, sp);
		return PS_ERROR;
	}
	return PS_NORMAL;
}

static void *realloc_range(void *p_block, unsigned int p_minimum, unsigned int p_maximum, unsigned int& p_limit)
{
	void *p_result;
	unsigned int p_size;
	p_minimum = (p_minimum + 3) & ~3;
	p_maximum = (p_maximum + 3) & ~3;
	do
	{
		p_size = p_maximum;
		p_result = realloc(p_block, p_maximum);
		p_maximum = (p_maximum - p_minimum) >> 1;
	}
	while(p_result == NULL && p_maximum > p_minimum);
	p_limit = p_size;
	if (p_result == NULL)
		free(p_block);
	return p_result;
}

Exec_stat MCReplaceText::eval(MCExecPoint &ep)
{
#ifdef /* MCReplaceText */ LEGACY_EXEC
	if (replacement->eval(ep) != ES_NORMAL)
	{
		MCeerror->add
		(EE_REPLACETEXT_BADSOURCE, line, pos);
		return ES_ERROR;
	}
	char *rstring = ep.getsvalue().clone();
	MCString s(rstring, strlen(rstring));

	if (pattern->eval(ep) != ES_NORMAL)
	{
		delete rstring;
		MCeerror->add
		(EE_REPLACETEXT_BADPATTERN, line, pos);
		return ES_ERROR;
	}
	if (ep.getsvalue().getlength() == 0)
	{
		delete rstring;
		return ES_NORMAL;
	}
    const char *pattern = NULL;
    // JS-2013-06-21: [[ EnhancedFilter ]] refactored regex caching mechanism and case sentitivity
	// MW-2013-07-01: [[ EnhancedFilter ]] Use ep directly since MCR_compile copies pattern string (if needed).
	// MW-2013-07-01: [[ EnhancedFilter ]] Removed 'usecache' parameter as there's
	//   no reason not to use the cache.
	regexp *compiled = MCR_compile(ep.getcstring(), True /*casesensitive*/);
    if (compiled != NULL)
        pattern = compiled->pattern;
	if (compiled == NULL)
	{
		delete rstring;
		MCeerror->add(EE_REPLACETEXT_BADPATTERN, line, pos, MCR_geterror());
		return ES_ERROR;
	}
	if (source->eval(ep) != ES_NORMAL)
	{
		delete rstring;
		MCeerror->add(EE_REPLACETEXT_BADSOURCE, line, pos);
		return ES_ERROR;
	}
	if (ep.getsvalue().getlength() != 0)
	{
		// MW-2005-05-17: We can do *considerably* better than the old implementation
		const char *t_source = ep . getsvalue() . getstring();
		uint4 t_source_length = ep . getsvalue() . getlength();
		uint4 t_source_offset = 0;
		char *t_target = NULL;
		uint4 t_target_length = 0, t_target_limit = 0;

		// While not at the end of the source string, and the regular expression matches something between the source offset and the end of the source string.
		while(t_source_offset < t_source_length && MCR_exec(compiled, &t_source[t_source_offset], t_source_length - t_source_offset))
		{
			uint4 t_start, t_end;
			t_start = compiled -> matchinfo[0] . rm_so + t_source_offset;
			t_end = compiled -> matchinfo[0] . rm_eo + t_source_offset;

			// OK-2008-12-04: [[Bug 7200]] - Don't keep searching if no matches were found
			if (t_start == t_end)
				break;

			// OK-2010-01-12: [[Bug 8264]] - Crash when replacing single match at end of string with longer replacement string.
			// Fixed by ensuring that initial allocation is source length + difference between replacement and match strings.
			if (t_start - t_source_offset + s . getlength() > t_target_limit - t_target_length)
				t_target = (char *)realloc_range(t_target, t_target_length + t_start - t_source_offset + s . getlength(), MCU_max((t_target_limit == 0 ? 256 : t_target_limit) * 2, t_source_length + (s . getlength() - (t_end - t_start))), t_target_limit);

			// Copy the bit before the found match into the target buffer
			memcpy(t_target + t_target_length, t_source + t_source_offset, t_start - t_source_offset);
			t_target_length += t_start - t_source_offset;

			// Copy the replacement string into the target buffer where the found match was
			memcpy(t_target + t_target_length, s . getstring(), s . getlength());
			t_target_length += s . getlength();

			// Begin searching again after the end of the match
			t_source_offset = t_end;

			if (pattern[0] == '^')
				break;
		}
		
		// MW-2005-06-08: Always execute this, otherwise we get errors in the replacement
		// This is copying the stuff after the last match into the target buffer.
		t_target = (char *)realloc(t_target, t_target_length + t_source_length - t_source_offset);
		memcpy(t_target + t_target_length, t_source + t_source_offset, t_source_length - t_source_offset);
		t_target_length += t_source_length - t_source_offset;
		ep . grabbuffer(t_target, t_target_length);
	}
	delete rstring;
	return ES_NORMAL;
#endif /* MCReplaceText */
}

// MW-2010-12-15: [[ Bug ]] Make sure the value of 'the result' is grabbed, otherwise
//   if it is modified by a function in an expression and used directly in that
//   expression, bogus things can happen. i.e.
//      the result = func_modifying_result()
Exec_stat MCTheResult::eval(MCExecPoint &ep)
{
#ifdef /* MCTheResult */ LEGACY_EXEC
	if (MCresult->fetch(ep) != ES_NORMAL)
		return ES_ERROR;
	ep . grab();
	return ES_NORMAL;
#endif /* MCTheResult */
}

Exec_stat MCScreenColors::eval(MCExecPoint &ep)
{
#ifdef /* MCScreenColors */ LEGACY_EXEC
	ep.setnvalue(pow(2.0, MCscreen->getdepth()));
	return ES_NORMAL;
#endif /* MCScreenColors */
}

Exec_stat MCScreenDepth::eval(MCExecPoint &ep)
{
#ifdef /* MCScreenDepth */ LEGACY_EXEC
	ep.setnvalue(MCscreen->getdepth());
	return ES_NORMAL;
#endif /* MCScreenDepth */
}

Exec_stat MCScreenLoc::eval(MCExecPoint &ep)
{
#ifdef /* MCScreenLoc */ LEGACY_EXEC
	MCDisplay const *t_displays;
	MCscreen -> getdisplays(t_displays, false);
	MCRectangle t_viewport = t_displays -> viewport;
	ep.setpoint(t_viewport . x + (t_viewport . width / 2), t_viewport . y + (t_viewport . height / 2));
	return ES_NORMAL;
#endif /* MCScreenLoc */
}

Exec_stat MCScreenName::eval(MCExecPoint &ep)
{
#ifdef /* MCScreenName */ LEGACY_EXEC
	ep.setstaticcstring(MCscreen->getdisplayname());
	return ES_NORMAL;
#endif /* MCScreenName */
}

Exec_stat MCScreenRect::eval(MCExecPoint &ep)
{
#ifdef /* MCScreenRect */ LEGACY_EXEC
	evaluate(ep, false, f_plural, false);
	return ES_NORMAL;
#endif /* MCScreenRect */
}
#ifdef /* MCScreenRect::evaluate */ LEGACY_EXEC
void MCScreenRect::evaluate(MCExecPoint& ep, bool p_working, bool p_plural, bool p_effective)
{
	const MCDisplay *t_displays;
	uint4 t_count;

	t_count = MCscreen -> getdisplays(t_displays, p_effective);
	ep . clear();
	if (!p_plural)
		t_count = 1;

	for(uint4 t_index = 0; t_index < t_count; ++t_index)
	{
		char t_buffer[U2L * 4 + 4];
		MCRectangle t_rectangle;
		t_rectangle = p_working ? t_displays[t_index] . workarea : t_displays[t_index] . viewport;
		sprintf(t_buffer, "%d,%d,%d,%d", t_rectangle . x, t_rectangle . y,
						t_rectangle . x + t_rectangle . width,
						t_rectangle . y + t_rectangle . height);
		ep.concatcstring(t_buffer, EC_RETURN, t_index == 0);
	}
}
#endif /* MCScreenRect::evaluate */

Exec_stat MCScreenType::eval(MCExecPoint &ep)
{
#ifdef /* MCScreenType */ LEGACY_EXEC
	switch (MCscreen->getvclass())
	{
	case StaticGray:
		ep.setstaticcstring("StaticGray");
		break;
	case GrayScale:
		ep.setstaticcstring("GrayScale");
		break;
	case StaticColor:
		ep.setstaticcstring("StaticColor");
		break;
	case PseudoColor:
		ep.setstaticcstring("PseudoColor");
		break;
	case TrueColor:
		ep.setstaticcstring("TrueColor");
		break;
	case DirectColor:
		ep.setstaticcstring("DirectColor");
		break;
	}
	return ES_NORMAL;
#endif /* MCScreenType */
}

Exec_stat MCScreenVendor::eval(MCExecPoint &ep)
{
#ifdef /* MCScreenVendor */ LEGACY_EXEC
	MCscreen->getvendorstring(ep);
	return ES_NORMAL;
#endif /* MCScreenVendor */
}

Exec_stat MCScriptLimits::eval(MCExecPoint &ep)
{
#ifdef /* MCScriptLimits */ LEGACY_EXEC
	ep.setstringf("%d,%d,%d,%d", MClicenseparameters . script_limit, MClicenseparameters . do_limit, MClicenseparameters . using_limit, MClicenseparameters . insert_limit);
	return ES_NORMAL;
#endif /* MCScriptLimits */
}

Exec_stat MCSeconds::eval(MCExecPoint &ep)
{
#ifdef /* MCSeconds */ LEGACY_EXEC
	ep.setnvalue(floor(MCS_time()));
	return ES_NORMAL;
#endif /* MCSeconds */
}

MCSelectedButton::~MCSelectedButton()
{
	delete family;
	delete object;
}

Parse_stat MCSelectedButton::parse(MCScriptPoint &sp, Boolean the)
{
	initpoint(sp);
	if (sp.skip_token(SP_FACTOR, TT_OF) != PS_NORMAL)
	{
		MCperror->add
		(PE_FACTOR_NOOF, sp);
		return PS_ERROR;
	}
	if (sp.skip_token(SP_SHOW, TT_UNDEFINED, SO_BACKGROUND) == PS_NORMAL)
		bg = True;
	else
		sp.skip_token(SP_SHOW, TT_UNDEFINED, SO_CARD);
	if (sp.skip_token(SP_FACTOR, TT_PROPERTY, P_FAMILY) != PS_NORMAL)
	{
		MCperror->add
		(PE_SELECTEDBUTTON_NOFAMILY, sp);
		return PS_ERROR;
	}
	if (sp.parseexp(True, False, &family) != PS_NORMAL)
	{
		MCperror->add
		(PE_FACTOR_BADPARAM, sp);
		return PS_ERROR;
	}
	if (sp.skip_token(SP_FACTOR, TT_OF) == PS_NORMAL)
	{
		object = new MCChunk(False);
		if (object->parse(sp, False) != PS_NORMAL)
		{
			MCperror->add
			(PE_SELECTEDBUTTON_NOOBJECT, sp);
			return PS_ERROR;
		}
	}
	return PS_NORMAL;
}

Exec_stat MCSelectedButton::eval(MCExecPoint &ep)
{
#ifdef /* MCSelectedButton */ LEGACY_EXEC
	if (family->eval(ep) != ES_NORMAL || ep.ton() != ES_NORMAL)
	{
		MCeerror->add
		(EE_SELECTEDBUTTON_BADFAMILY, line, pos);
		return ES_ERROR;
	}
	uint4 parid = 0;
	MCCard *cptr;
	if (object != NULL)
	{
		MCObject *optr;
		if (object->getobj(ep, optr, parid, True) != ES_NORMAL)
		{
			MCeerror->add
			(EE_SELECTEDBUTTON_BADPARENT, line, pos);
			return ES_ERROR;
		}
		switch (optr->gettype())
		{
		case CT_CARD:
			cptr = (MCCard *)optr;
			break;
		case CT_STACK:
			{
				MCStack *sptr = (MCStack *)optr;
				cptr = sptr->getchild(CT_THIS, MCnullmcstring, CT_CARD);
			}
			break;
		default:
			MCeerror->add
			(EE_SELECTEDBUTTON_BADPARENT, line, pos);
			return ES_ERROR;
		}
	}
	else
		cptr = MCdefaultstackptr->getchild(CT_THIS, MCnullmcstring, CT_CARD);
	cptr->selectedbutton(ep.getuint2(), bg, ep);
	return ES_NORMAL;
#endif /* MCSelectedButton */
}

MCSelectedChunk::~MCSelectedChunk()
{
	delete object;
}

Parse_stat MCSelectedChunk::parse(MCScriptPoint &sp, Boolean the)
{
	return parsetarget(sp, the, False, object);
}

Exec_stat MCSelectedChunk::eval(MCExecPoint &ep)
{
#ifdef /* MCSelectedChunk */ LEGACY_EXEC
	if (object != NULL)
	{
		MCObject *optr;
		uint4 parid;
		if (object->getobj(ep, optr, parid, True) != ES_NORMAL)
		{
			MCeerror->add
			(EE_SELECTED_BADSOURCE, line, pos);
			return ES_ERROR;
		}
		switch (optr->gettype())
		{
		case CT_FIELD:
			{
				MCField *fptr = (MCField *)optr;
				fptr->selectedchunk(ep);
			}
			break;
		case CT_BUTTON:
			{
				MCButton *bptr = (MCButton *)optr;
				bptr->selectedchunk(ep);
			}
			break;
		default:
			MCeerror->add
			(EE_SELECTED_BADSOURCE, line, pos);
			return ES_ERROR;
		}
	}
	else if (MCactivefield == NULL)
		ep.clear();
	else
	{
		// MW-2013-08-07: [[ Bug 10689 ]] If the parent of the field is a button
		//   then return the chunk of the button, not the embedded field.
		if (MCactivefield -> getparent() -> gettype() == CT_BUTTON)
			static_cast<MCButton *>(MCactivefield -> getparent()) -> selectedchunk(ep);
		else
			MCactivefield->selectedchunk(ep);
	}
	return ES_NORMAL;
#endif /* MCSelectedChunk */
}

Exec_stat MCSelectedField::eval(MCExecPoint &ep)
{
#ifdef /* MCSelectedField */ LEGACY_EXEC
	if (MCactivefield != NULL)
	{
		MCactivefield->getprop(0, P_NUMBER, ep, False);
		ep.setstringf("field %d", ep.getuint4());
	}
	else
		ep.clear();
	return ES_NORMAL;
#endif /* MCSelectedField */
}

Exec_stat MCSelectedImage::eval(MCExecPoint &ep)
{
#ifdef /* MCSelectedImage */ LEGACY_EXEC
	if (MCactiveimage != NULL)
	{
		MCactiveimage->getprop(0, P_NUMBER, ep, False);
		ep.setstringf("image %d", ep.getuint4());

	}
	else
		ep.clear();
	return ES_NORMAL;
#endif /* MCSelectedImage */
}

MCSelectedLine::~MCSelectedLine()
{
	delete object;
}

Parse_stat MCSelectedLine::parse(MCScriptPoint &sp, Boolean the)
{
	return parsetarget(sp, the, False, object);
}

Exec_stat MCSelectedLine::eval(MCExecPoint &ep)
{
#ifdef /* MCSelectedLine */ LEGACY_EXEC
	if (object != NULL)
	{
		MCObject *optr;
		uint4 parid;
		if (object->getobj(ep, optr, parid, True) != ES_NORMAL)
		{
			MCeerror->add
			(EE_SELECTED_BADSOURCE, line, pos);
			return ES_ERROR;
		}
		switch (optr->gettype())
		{
		case CT_FIELD:
			{
				MCField *fptr = (MCField *)optr;
				fptr->selectedline(ep);
			}
			break;
		case CT_BUTTON:
			{
				MCButton *bptr = (MCButton *)optr;
				bptr->selectedline(ep);
			}
			break;
		default:
			MCeerror->add
			(EE_SELECTED_BADSOURCE, line, pos);
			return ES_ERROR;
		}
	}
	else
		if (MCactivefield == NULL)
			ep.clear();
		else
			MCactivefield->selectedline(ep);
	return ES_NORMAL;
#endif /* MCSelectedLine */
}

MCSelectedLoc::~MCSelectedLoc()
{
	delete object;
}

Parse_stat MCSelectedLoc::parse(MCScriptPoint &sp, Boolean the)
{
	return parsetarget(sp, the, False, object);
}

Exec_stat MCSelectedLoc::eval(MCExecPoint &ep)
{
#ifdef /* MCSelectedLoc */ LEGACY_EXEC
	if (object != NULL)
	{
		MCObject *optr;
		uint4 parid;
		if (object->getobj(ep, optr, parid, True) != ES_NORMAL)
		{
			MCeerror->add(EE_SELECTED_BADSOURCE, line, pos);
			return ES_ERROR;
		}
		switch (optr->gettype())
		{
		case CT_FIELD:
			{
				MCField *fptr = (MCField *)optr;
				fptr->selectedloc(ep);
			}
			break;
		case CT_BUTTON:
			ep.clear();
			break;
		default:
			MCeerror->add(EE_SELECTED_BADSOURCE, line, pos);
			return ES_ERROR;
		}
	}
	else
		if (MCactivefield == NULL)
			ep.clear();
		else
			MCactivefield->selectedloc(ep);
	return ES_NORMAL;
#endif /* MCSelectedLoc */
}

Exec_stat MCSelectedObject::eval(MCExecPoint &ep)
{
#ifdef /* MCSelectedObject */ LEGACY_EXEC
	MCselected->getids(ep);
	return ES_NORMAL;
#endif /* MCSelectedObject */
}

MCSelectedText::~MCSelectedText()
{
	delete object;
}

Parse_stat MCSelectedText::parse(MCScriptPoint &sp, Boolean the)
{
	return parsetarget(sp, the, False, object);
}

Exec_stat MCSelectedText::eval(MCExecPoint &ep)
{
#ifdef /* MCSelectedText */ LEGACY_EXEC
	if (object != NULL)
	{
		MCObject *optr;
		uint4 parid;
		if (object->getobj(ep, optr, parid, True) != ES_NORMAL)
		{
			MCeerror->add
			(EE_SELECTED_BADSOURCE, line, pos);
			return ES_ERROR;
		}
		switch (optr->gettype())
		{
		case CT_FIELD:
			{
				MCField *fptr = (MCField *)optr;
				fptr->selectedtext(ep);
			}
			break;
		case CT_BUTTON:
			{
				MCButton *bptr = (MCButton *)optr;
				bptr->selectedtext(ep);
			}
			break;
		default:
			MCeerror->add
			(EE_SELECTED_BADSOURCE, line, pos);
			return ES_ERROR;
		}
	}
	else
		if (MCactivefield == NULL)
			ep.clear();
		else
			MCactivefield->selectedtext(ep);
	return ES_NORMAL;
#endif /* MCSelectedText */
}

MCShell::~MCShell()
{
	delete source;
}

Parse_stat MCShell::parse(MCScriptPoint &sp, Boolean the)
{
	if (get1param(sp, &source, the) != PS_NORMAL)
	{
		MCperror->add
		(PE_SHELL_BADPARAM, sp);
		return PS_ERROR;
	}
	return PS_NORMAL;
}

Exec_stat MCShell::eval(MCExecPoint &ep)
{
#ifdef /* MCShell */ LEGACY_EXEC
	if (source->eval(ep) != ES_NORMAL)
	{
		MCeerror->add(EE_SHELL_BADSOURCE, line, pos);
		return ES_ERROR;
	}
	if (MCsecuremode & MC_SECUREMODE_PROCESS)
	{
		MCeerror->add(EE_SHELL_NOPERM, line, pos);
		return ES_ERROR;
	}
	if (MCS_runcmd(ep) != IO_NORMAL)
	{
		MCeerror->add(EE_SHELL_BADCOMMAND, line, pos);
		return ES_ERROR;
	}
	return ES_NORMAL;
#endif /* MCShell */
}

Exec_stat MCShiftKey::eval(MCExecPoint &ep)
{
#ifdef /* MCShiftKey */ LEGACY_EXEC
	ep.setstaticcstring(MCU_ktos((MCscreen->querymods() & MS_SHIFT) != 0));
	return ES_NORMAL;
#endif /* MCShiftKey */
}

Exec_stat MCSound::eval(MCExecPoint &ep)
{
#ifdef /* MCSound */ LEGACY_EXEC
#ifdef _MOBILE
	extern bool MCSystemGetPlayingSound(const char *& r_sound);
	const char *t_sound;
	if (MCSystemGetPlayingSound(t_sound))
	{
		if (t_sound != nil)
			ep . copysvalue(t_sound);
		else
			ep . setsvalue(MCdonestring);
		return ES_NORMAL;
	}
#endif

// Keep old behaviour if FEATURE_PLATFORM_AUDIO is not defined
#ifndef FEATURE_PLATFORM_AUDIO
    MCU_play();
#endif
	if (MCacptr != NULL && MCacptr -> isPlaying())
		return MCacptr->getprop(0, P_NAME, ep, False);
	ep.setstaticcstring(MCdonestring);
	return ES_NORMAL;
#endif /* MCSound */
}

Exec_stat MCStacks::eval(MCExecPoint &ep)
{
#ifdef /* MCStacks */ LEGACY_EXEC
	MCstacks->stackprops(ep, P_FILE_NAME);
	return ES_NORMAL;
#endif /* MCStacks */
}

Exec_stat MCStackSpace::eval(MCExecPoint &ep)
{
#ifdef /* MCStackSpace */ LEGACY_EXEC
	ep.setstaticcstring(STACK_SPACE);
	return ES_NORMAL;
#endif /* MCStackSpace */
}

Exec_stat MCSysError::eval(MCExecPoint &ep)
{
#ifdef /* MCSysError */ LEGACY_EXEC
	ep.setnvalue(MCS_getsyserror());
	return ES_NORMAL;
#endif /* MCSysError */
}

Exec_stat MCSystemVersion::eval(MCExecPoint &ep)
{
#ifdef /* MCSystemVersion */ LEGACY_EXEC
	ep.setstaticcstring(MCS_getsystemversion());
	return ES_NORMAL;
#endif /* MCSystemVersion */
}

Parse_stat MCTarget::parse(MCScriptPoint &sp, Boolean the)
{
	contents = False;
	if (!the)
		if (sp.skip_token(SP_FACTOR, TT_LPAREN) == PS_NORMAL)
		{
			if (sp.skip_token(SP_FACTOR, TT_RPAREN) != PS_NORMAL)
			{
				MCperror->add(PE_FACTOR_NORPAREN, sp);
				return PS_ERROR;
			}
		}
		else
			contents = True;
	initpoint(sp);
	return PS_NORMAL;
}

Exec_stat MCTarget::eval(MCExecPoint &ep)
{
#ifdef /* MCTarget */ LEGACY_EXEC
	if (MCtargetptr == NULL)
	{
		ep.clear();
		return ES_NORMAL;
	}
	if (!contents || MCtargetptr->gettype() != CT_FIELD)
		return MCtargetptr->getprop(0, P_NAME, ep, False);
	return MCtargetptr->getprop(0, P_TEXT, ep, False);
#endif /* MCTarget */
}

// MW-2008-11-05: [[ Owner Reference ]] This is the 'owner' function syntax class.
//   It simply attempts to fetch the target object, and then evaluates its 'owner'
//   property.
MCOwner::~MCOwner(void)
{
	delete object;
}

Parse_stat MCOwner::parse(MCScriptPoint &sp, Boolean the)
{
	return parsetarget(sp, the, True, object);
}

Exec_stat MCOwner::eval(MCExecPoint &ep)
{
#ifdef /* MCOwner */ LEGACY_EXEC
	MCObject *t_objptr;
	uint4 t_part;
	if (object -> getobj(ep, t_objptr, t_part, True) != ES_NORMAL)
	{
		return ES_ERROR;
	}
	return t_objptr -> getprop(0, P_OWNER, ep, False);
#endif /* MCOwner */
}

Exec_stat MCTempName::eval(MCExecPoint &ep)
{
#ifdef /* MCTempName */ LEGACY_EXEC
	ep.setcstring(MCS_tmpnam());
	return ES_NORMAL;
#endif /* MCTempName */
}

MCTextHeightSum::~MCTextHeightSum()
{
	delete object;
}

Parse_stat MCTextHeightSum::parse(MCScriptPoint &sp, Boolean the)
{
	return parsetarget(sp, the, True, object);
}

Exec_stat MCTextHeightSum::eval(MCExecPoint &ep)
{
#ifdef /* MCTextHeightSum */ LEGACY_EXEC
	MCObject *optr;
	uint4 parid;
	if (object->getobj(ep, optr, parid, True) != ES_NORMAL)
	{
		MCeerror->add
		(EE_TEXT_HEIGHT_SUM_NOOBJECT, line, pos);
		return ES_ERROR;
	}
	return optr->getprop(0, P_FORMATTED_HEIGHT, ep, False);
#endif /* MCTextHeightSum */
}

Exec_stat MCTicks::eval(MCExecPoint &ep)
{
#ifdef /* MCTicks */ LEGACY_EXEC
	ep.setnvalue(floor(MCS_time() * 60.0));
	return ES_NORMAL;
#endif /* MCTicks */
}

Exec_stat MCTheTime::eval(MCExecPoint &ep)
{
#ifdef /* MCTheTime */ LEGACY_EXEC
	MCD_time(P_UNDEFINED, ep);
	return ES_NORMAL;
#endif /* MCTheTime */
}

MCToLower::~MCToLower()
{
	delete source;
}

Parse_stat MCToLower::parse(MCScriptPoint &sp, Boolean the)
{
	if (get1param(sp, &source, the) != PS_NORMAL)
	{
		MCperror->add
		(PE_TOLOWER_BADPARAM, sp);
		return PS_ERROR;
	}
	return PS_NORMAL;
}

Exec_stat MCToLower::eval(MCExecPoint &ep)
{
#ifdef /* MCToLower */ LEGACY_EXEC
	if (source->eval(ep) != ES_NORMAL)
	{
		MCeerror->add
		(EE_TOLOWER_BADSOURCE, line, pos);
		return ES_ERROR;
	}
	ep.lower();
	return ES_NORMAL;
#endif /* MCToLower */
}

MCToUpper::~MCToUpper()
{
	delete source;
}

Parse_stat MCToUpper::parse(MCScriptPoint &sp, Boolean the)
{
	if (get1param(sp, &source, the) != PS_NORMAL)
	{
		MCperror->add
		(PE_TOUPPER_BADPARAM, sp);
		return PS_ERROR;
	}
	return PS_NORMAL;
}

Exec_stat MCToUpper::eval(MCExecPoint &ep)
{
#ifdef /* MCToUpper */ LEGACY_EXEC
	if (source->eval(ep) != ES_NORMAL)
	{
		MCeerror->add
		(EE_TOUPPER_BADSOURCE, line, pos);
		return ES_ERROR;
	}
	ep.upper();
	return ES_NORMAL;
#endif /* MCToUpper */
}

MCTopStack::~MCTopStack()
{
	delete which;
}

Parse_stat MCTopStack::parse(MCScriptPoint &sp, Boolean the)
{
	if (get0or1param(sp, &which, the) != PS_NORMAL)
	{
		MCperror->add
		(PE_TOPSTACK_BADPARAM, sp);
		return PS_ERROR;
	}
	return PS_NORMAL;

}

Exec_stat MCTopStack::eval(MCExecPoint &ep)
{
#ifdef /* MCTopStack */ LEGACY_EXEC
	MCStack *sptr = MCtopstackptr;
	if (which != NULL)
	{
		if (which->eval(ep) != ES_NORMAL || ep.ton() != ES_NORMAL)
		{
			MCeerror->add
			(EE_TOPSTACK_BADSOURCE, line, pos);
			return ES_ERROR;
		}
		sptr = MCstacks->getstack(ep.getuint2());
	}
	if (sptr != NULL)
		return sptr->getprop(0, P_LONG_NAME, ep, False);
	else
	{
		ep.clear();
		return ES_NORMAL;
	}
#endif /* MCTopStack */
}

MCUniDecode::~MCUniDecode()
{

	delete source;
	delete language;
}

Parse_stat MCUniDecode::parse(MCScriptPoint &sp, Boolean the)
{
	if (get1or2params(sp, &source, &language, the) != PS_NORMAL)
	{
		MCperror->add
		(PE_UNIENCODE_BADPARAM, sp);
		return PS_ERROR;
	}
	return PS_NORMAL;
}

Exec_stat MCUniDecode::eval(MCExecPoint &ep)
{
#ifdef /* MCUniDecode */ LEGACY_EXEC
	uint1 destcharset = 0;
	if (language)
	{
		if (language->eval(ep) != ES_NORMAL)
		{
			MCeerror->add
			(EE_UNIDECODE_BADLANGUAGE, line, pos);
			return ES_ERROR;
		}
		char *langname = ep.getsvalue().clone();
		destcharset = MCU_languagetocharset(langname);
		delete langname;
	}
	if (source->eval(ep) != ES_NORMAL)
	{
		MCeerror->add
		(EE_UNIDECODE_BADSOURCE, line, pos);
		return ES_ERROR;
	}
	char *startptr = ep.getsvalue().clone();
	uint4 length = ep.getsvalue().getlength();
	uint4 dlength = 0;
	MCU_unicodetomultibyte(startptr,length, NULL, 0, dlength, destcharset);
	dlength = MCU_max(length << 1, dlength);
	char *dptr = ep.getbuffer(dlength);
	MCU_unicodetomultibyte(startptr, length, dptr, dlength, dlength, destcharset);
	ep.setsvalue(MCString(dptr,dlength));
	delete startptr;
	return ES_NORMAL;
#endif /* MCUniDecode */
}

MCUniEncode::~MCUniEncode()
{
	delete source;
	delete language;
}

Parse_stat MCUniEncode::parse(MCScriptPoint &sp, Boolean the)
{
	if (get1or2params(sp, &source, &language, the) != PS_NORMAL)
	{
		MCperror->add
		(PE_UNIENCODE_BADPARAM, sp);
		return PS_ERROR;
	}
	return PS_NORMAL;
}

Exec_stat MCUniEncode::eval(MCExecPoint &ep)
{
#ifdef /* MCUniEncode */ LEGACY_EXEC
	uint1 srccharset = 0;
	if (language)
	{
		if (language->eval(ep) != ES_NORMAL)
		{
			MCeerror->add
			(EE_UNIENCODE_BADLANGUAGE, line, pos);
			return ES_ERROR;
		}
		char *langname = ep.getsvalue().clone();
		srccharset = MCU_languagetocharset(langname);
		delete langname;
	}
	if (source->eval(ep) != ES_NORMAL)
	{
		MCeerror->add
		(EE_UNIENCODE_BADSOURCE, line, pos);
		return ES_ERROR;
	}
	char *startptr = ep.getsvalue().clone();
	uint4 length = ep.getsvalue().getlength();
	uint4 dlength;
	MCU_multibytetounicode(startptr, length, NULL, 0, dlength, srccharset);
	char *dptr = ep.getbuffer(length << 1);
	MCString s(dptr, dlength);
	MCU_multibytetounicode(startptr, length, dptr, dlength, dlength, srccharset);
	s.setlength(dlength);
	ep.setsvalue(s);
	delete startptr;
	return ES_NORMAL;
#endif /* MCUniEncode */
}

MCUrlDecode::~MCUrlDecode()
{
	delete source;
}

Parse_stat MCUrlDecode::parse(MCScriptPoint &sp, Boolean the)
{
	if (get1param(sp, &source, the) != PS_NORMAL)
	{
		MCperror->add
		(PE_URLDECODE_BADPARAM, sp);
		return PS_ERROR;
	}
	return PS_NORMAL;
}

Exec_stat MCUrlDecode::eval(MCExecPoint &ep)
{
#ifdef /* MCUrlDecode */ LEGACY_EXEC
	if (source->eval(ep) != ES_NORMAL)
	{
		MCeerror->add
		(EE_URLDECODE_BADSOURCE, line, pos);
		return ES_ERROR;
	}
	MCU_urldecode(ep);
	return ES_NORMAL;
#endif /* MCUrlDecode */
}

MCUrlEncode::~MCUrlEncode()
{
	delete source;
}

Parse_stat MCUrlEncode::parse(MCScriptPoint &sp, Boolean the)
{
	if (get1param(sp, &source, the) != PS_NORMAL)
	{
		MCperror->add
		(PE_URLENCODE_BADPARAM, sp);
		return PS_ERROR;
	}
	return PS_NORMAL;
}

Exec_stat MCUrlEncode::eval(MCExecPoint &ep)
{
#ifdef /* MCUrlEncode */ LEGACY_EXEC
	if (source->eval(ep) != ES_NORMAL)
	{
		MCeerror->add
		(EE_URLENCODE_BADSOURCE, line, pos);
		return ES_ERROR;
	}
	MCU_urlencode(ep);
	return ES_NORMAL;
#endif /* MCUrlEncode */
}

MCUrlStatus::~MCUrlStatus()
{
	delete url;
}

Parse_stat MCUrlStatus::parse(MCScriptPoint &sp, Boolean the)
{
	if (get1param(sp, &url, the) != PS_NORMAL)
	{
		MCperror->add
		(PE_URLSTATUS_BADPARAM, sp);
		return PS_ERROR;
	}
	return PS_NORMAL;
}

Exec_stat MCUrlStatus::eval(MCExecPoint &ep)
{
#ifdef /* MCUrlStatus */ LEGACY_EXEC
	if (url->eval(ep) != ES_NORMAL)
	{
		MCeerror->add
		(EE_URLSTATUS_BADSOURCE, line, pos);
		return ES_ERROR;
	}
	MCParameter p1(ep.getsvalue());
	ep.getobj()->message(MCM_get_url_status, &p1, False, True);
	MCresult->fetch(ep);
	return ES_NORMAL;
#endif /* MCUrlStatus */
}

MCValue::~MCValue()
{
	delete source;
	delete object;
}

Parse_stat MCValue::parse(MCScriptPoint &sp, Boolean the)
{
	if (the)
	{
		if (get1param(sp, &source, the) != PS_NORMAL)
		{
			MCperror->add
			(PE_VALUE_BADPARAM, sp);
			return PS_ERROR;
		}
	}
	else
	{
		initpoint(sp);
		if (sp.skip_token(SP_FACTOR, TT_LPAREN) != PS_NORMAL)
		{
			MCperror->add
			(PE_FACTOR_NOLPAREN, sp);
			return PS_ERROR;
		}
		if (sp.parseexp(False, False, &source) != PS_NORMAL)
		{
			MCperror->add
			(PE_VALUE_BADPARAM, sp);
			return PS_ERROR;
		}
		Symbol_type type;
		if (sp.next(type) != PS_NORMAL || (type != ST_RP && type != ST_SEP))
		{
			MCperror->add
			(PE_FACTOR_NORPAREN, sp);
			return PS_ERROR;
		}
		if (type == ST_SEP)
		{
			object = new MCChunk(False);
			if (object->parse(sp, False) != PS_NORMAL)
			{
				MCperror->add
				(PE_VALUE_BADOBJECT, sp);
				return PS_ERROR;
			}
			if (sp.next(type) != PS_NORMAL || (type != ST_RP && type != ST_SEP))
			{
				MCperror->add
				(PE_FACTOR_NORPAREN, sp);
				return PS_ERROR;
			}
		}
	}
	return PS_NORMAL;
}

Exec_stat MCValue::eval(MCExecPoint &ep)
{
#ifdef /* MCValue */ LEGACY_EXEC
	if (source == NULL)
	{
		ep.clear();
		return ES_NORMAL;
	}
	if (source->eval(ep) != ES_NORMAL)
	{
		MCeerror->add
		(EE_VALUE_BADSOURCE, line, pos);
		return ES_ERROR;
	}
	if (ep.getsvalue().getlength() == 0)
	{
		ep.clear();
		return ES_NORMAL;
	}
	if (object != NULL)
	{
		char *tptr = ep.getsvalue().clone();
		MCObject *optr;
		uint4 parid;
		if (object->getobj(ep, optr, parid, True) != ES_NORMAL)
		{
			MCeerror->add(EE_VALUE_NOOBJ, line, pos);
			delete tptr;
			return ES_ERROR;
		}

		// OK-2009-01-05: [[Bug 7574]] - Due to fix for bug 7463, MCFuncref::eval now takes the object
		// from the exec point passed to it, so we have to change this to the required object in order
		// for value to work for objects other than the current one executing.
		MCObject *t_old_object;
		t_old_object = ep . getobj();
		ep . setobj(optr);

		// MW-2009-01-28: [[ Inherited parentScripts ]]
		// The parentScript property is now a MCParentScriptUse* so, save and restore that instead.
		MCParentScriptUse *t_old_parentscript;
		t_old_parentscript = ep . getparentscript();
		ep . setparentscript(NULL);

		if (optr->eval(tptr, ep) != ES_NORMAL)
		{
			MCeerror->add(EE_VALUE_ERROR, line, pos, tptr);
			delete tptr;

			ep . setobj(t_old_object);

			return ES_ERROR;
		}

		ep . setobj(t_old_object);
		ep . setparentscript(t_old_parentscript);

		delete tptr;
	}
	else
	{
		Exec_stat t_stat;
		if (ep . gethandler() != nil)
			t_stat = ep . gethandler() -> eval(ep);
		else
			t_stat = ep . gethlist() -> eval(ep);
		
		if (t_stat != ES_NORMAL)
		{
			MCeerror->add
			(EE_VALUE_ERROR, line, pos, ep.getsvalue());
			return ES_ERROR;
		}
	}
	return ES_NORMAL;
#endif /* MCValue */
}

Parse_stat MCVariables::parse(MCScriptPoint &sp, Boolean the)
{
	return MCFunction::parse(sp, the);
}

Exec_stat MCVariables::eval(MCExecPoint &ep)
{
<<<<<<< HEAD
#ifdef /* MCVariables */ LEGACY_EXEC
	return h->getvarnames(ep, True);
#endif /* MCVariables */
=======
	// MW-2013-11-15: [[ Bug 11277 ]] If no handler, then process the handler list
	//   (server script scope).
	if (ep . gethandler() != nil)
		return ep.gethandler()->getvarnames(ep, True);
	else
	{
		ep.clear();
		ep.gethlist() -> appendlocalnames(ep);
		ep.appendnewline();
		ep.gethlist() -> appendglobalnames(ep, True);
	}
	return ES_NORMAL;
>>>>>>> bb3c6121
}

Exec_stat MCVersion::eval(MCExecPoint &ep)
{
#ifdef /* MCVersion */ LEGACY_EXEC
	ep.setstaticcstring(MCversionstring);
	return ES_NORMAL;
#endif /* MCVersion */
}

Exec_stat MCWeekDayNames::eval(MCExecPoint &ep)
{
#ifdef /* MCWeekDayNames */ LEGACY_EXEC
	MCD_weekdaynames(P_UNDEFINED, ep);
	return ES_NORMAL;
#endif /* MCWeekDayNames */
}

Exec_stat MCWaitDepth::eval(MCExecPoint &ep)
{
#ifdef /* MCWaitDepth */ LEGACY_EXEC
	ep.setnvalue(MCwaitdepth);
	return ES_NORMAL;
#endif /* MCWaitDepth */
}

MCWithin::~MCWithin()
{
	delete object;
	delete point;
}

Parse_stat MCWithin::parse(MCScriptPoint &sp, Boolean the)
{
	initpoint(sp);

	if (sp.skip_token(SP_FACTOR, TT_LPAREN) != PS_NORMAL)
	{
		MCperror->add
		(PE_FACTOR_NOLPAREN, sp);
		return PS_ERROR;
	}
	object = new MCChunk(False);
	if (object->parse(sp, False) != PS_NORMAL)
	{
		MCperror->add
		(PE_WITHIN_NOOBJECT, sp);
		return PS_ERROR;
	}
	Symbol_type type;
	if (sp.next(type) != PS_NORMAL || type != ST_SEP
	        || sp.parseexp(True, False, &point) != PS_NORMAL)
	{
		MCperror->add
		(PE_WITHIN_BADPOINT, sp);
		return PS_ERROR;
	}
	if (sp.skip_token(SP_FACTOR, TT_RPAREN) != PS_NORMAL)
	{
		MCperror->add
		(PE_FACTOR_NORPAREN, sp);
		return PS_ERROR;
	}
	return PS_NORMAL;
}

Exec_stat MCWithin::eval(MCExecPoint &ep)
{
#ifdef /* MCWithin */ LEGACY_EXEC
	MCObject *optr;
	uint4 parid;
	if (object->getobj(ep, optr, parid, True) != ES_NORMAL)
	{
		MCeerror->add
		(EE_WITHIN_NOCONTROL, line, pos);
		return ES_ERROR;
	}
	int2 x, y;
	if (point->eval(ep) != ES_NORMAL || !MCU_stoi2x2(ep.getsvalue(), x, y))
	{
		MCeerror->add
		(EE_WITHIN_NAP, line, pos, ep.getsvalue());
		return ES_ERROR;
	}
	if (optr->gettype() < CT_GROUP)
		ep.setboolean(MCU_point_in_rect(optr->getrect(), x, y));
	else
	{
		MCControl *cptr = (MCControl *)optr;
		MCRectangle drect;
		MCU_set_rect(drect, x, y, 1, 1);
		ep.setboolean(cptr->maskrect(drect));
	}
	return ES_NORMAL;
#endif /* MCWithin */
}

// platform specific functions
MCMCISendString::~MCMCISendString()
{
	delete string;
}

Parse_stat MCMCISendString::parse(MCScriptPoint &sp, Boolean the)
{
    if (get1param(sp, &string, the) != PS_NORMAL)
    {
        MCperror->add
                (PE_MCISENDSTRING_BADPARAM, sp);
        return PS_ERROR;
    }
	return PS_NORMAL;
}

Exec_stat MCMCISendString::eval(MCExecPoint &ep)
{
#ifdef /* MCMCISendString */ LEGACY_EXEC
	if (string->eval(ep) != ES_NORMAL)
	{
		MCeerror->add (EE_MCISENDSTRING_BADSOURCE, line, pos);
		return ES_ERROR;
	}

	char *sptr = ep.getsvalue().clone();
	char buffer[256];
	buffer[0] = '\0';

	if (MCS_mcisendstring(sptr, buffer))
	{
		ep . copysvalue(buffer);
		MCresult -> clear(False);
	}
		else
		{
		ep . clear();
			MCresult->copysvalue(buffer);
		}

	delete sptr;

	return ES_NORMAL;
#endif /* MCMCISendString */
}

MCDeleteRegistry::~MCDeleteRegistry()
{
	delete key;
}

Parse_stat MCDeleteRegistry::parse(MCScriptPoint &sp, Boolean the)
{
	if (get1param(sp, &key, the) != PS_NORMAL)
	{
		MCperror->add
		(PE_SHELL_BADPARAM, sp);
		return PS_ERROR;
	}
	return PS_NORMAL;
}

Exec_stat MCDeleteRegistry::eval(MCExecPoint &ep)
{
#ifdef /* MCDeleteRegistry */ LEGACY_EXEC
	if (MCsecuremode & MC_SECUREMODE_REGISTRY_WRITE)
	{
		MCeerror->add(EE_REGISTRY_NOPERM, line, pos);
		return ES_ERROR;
	}
	if (key->eval(ep) != ES_NORMAL)
	{
		MCeerror->add(EE_SETREGISTRY_BADEXP, line, pos);
		return ES_ERROR;
	}
	char *kptr = ep.getsvalue().clone();
	MCS_delete_registry(kptr, ep);
	delete kptr;
	return ES_NORMAL;
#endif /* MCDeleteRegistry */
}

MCListRegistry::~MCListRegistry()
{
	delete key;
}

Parse_stat MCListRegistry::parse(MCScriptPoint &sp, Boolean the)
{
	if (get1param(sp, &key, the) != PS_NORMAL)
	{
		MCperror->add(PE_SHELL_BADPARAM, sp);
		return PS_ERROR;
	}
	return PS_NORMAL;
}

Exec_stat MCListRegistry::eval(MCExecPoint &ep)
{
#ifdef /* MCListRegistry */ LEGACY_EXEC
	if (MCsecuremode & MC_SECUREMODE_REGISTRY_READ)
	{
		MCeerror->add(EE_REGISTRY_NOPERM, line, pos);
		return ES_ERROR;
	}
	if (key->eval(ep) != ES_NORMAL)
	{
		MCeerror->add(EE_SETREGISTRY_BADEXP, line, pos);
		return ES_ERROR;
	}
	MCS_list_registry(ep);
	return ES_NORMAL;
#endif /* MCListRegistry */
}

MCQueryRegistry::~MCQueryRegistry()
{
	delete key;
	delete type;
}

Parse_stat MCQueryRegistry::parse(MCScriptPoint &sp, Boolean the)
{
	if (get1or2params(sp, &key, &type, the) != PS_NORMAL)
	{
		MCperror->add
		(PE_QUERYREGISTRY_BADPARAM, sp);
		return PS_ERROR;
	}
	return PS_NORMAL;
}

Exec_stat MCQueryRegistry::eval(MCExecPoint &ep)
{
#ifdef /* MCQueryRegistry */ LEGACY_EXEC
	if (MCsecuremode & MC_SECUREMODE_REGISTRY_READ)
	{
		MCeerror->add(EE_REGISTRY_NOPERM, line, pos);
		return ES_ERROR;
	}
	if (key->eval(ep) != ES_NORMAL)
	{
		MCeerror->add(EE_QUERYREGISTRY_BADEXP, line, pos);
		return ES_ERROR;
	}

	MCVariable* t_var;
	MCVariableValue *t_var_value;
	if (type != NULL)
	{
		if (type -> evalcontainer(ep, t_var, t_var_value) != ES_NORMAL)
		{
			MCeerror -> add(EE_QUERYREGISTRY_BADDEST, line, pos);
			return ES_ERROR;
		}
	}
	else
	{
		t_var = NULL;
		t_var_value = NULL;
	}

	const char *t_type_string = NULL;
	MCS_query_registry(ep, t_var != NULL ? &t_type_string : NULL);

	if (t_var != NULL && t_type_string != NULL)
	{
		t_var_value -> assign_constant_string(t_type_string);
		t_var -> synchronize(ep, True);
	}

	return ES_NORMAL;
#endif /* MCQueryRegistry */
}

MCSetRegistry::~MCSetRegistry()
{
	delete key;
	delete value;
	delete type;
}

Parse_stat MCSetRegistry::parse(MCScriptPoint &sp, Boolean the)
{
	if (get2or3params(sp, &key, &value, &type) != PS_NORMAL)
	{
		MCperror->add
		(PE_SETREGISTRY_BADPARAM, sp);
		return PS_ERROR;
	}
	return PS_NORMAL;
}

Exec_stat MCSetRegistry::eval(MCExecPoint &ep)
{
#ifdef /* MCSetRegistry */ LEGACY_EXEC
	if (MCsecuremode & MC_SECUREMODE_REGISTRY_WRITE)
	{
		MCeerror->add(EE_REGISTRY_NOPERM, line, pos);
		return ES_ERROR;
	}
	char *tstring;
	if (type != NULL)
	{
		if (type->eval(ep) != ES_NORMAL)
		{
			MCeerror->add(EE_SETREGISTRY_BADEXP, line, pos);
			return ES_ERROR;
		}
		tstring = ep.getsvalue().clone();
	}
	else
		tstring = NULL;

	if (key->eval(ep) != ES_NORMAL)
	{
		MCeerror->add
		(EE_SETREGISTRY_BADEXP, line, pos);
		return ES_ERROR;
	}
	char *kptr = ep.getsvalue().clone();
	if (value->eval(ep) != ES_NORMAL)
	{
		delete kptr;
		MCeerror->add
		(EE_SETREGISTRY_BADEXP, line, pos);
		return ES_ERROR;
	}
	MCS_set_registry(kptr, ep, tstring);
	delete tstring;
	delete kptr;
	return ES_NORMAL;
#endif /* MCSetRegistry */
}

MCCopyResource::~MCCopyResource()
{
	delete source;
	delete dest;
	delete type;
	delete name;
	delete newid;
}

Parse_stat MCCopyResource::parse(MCScriptPoint &sp, Boolean the)
{
	if (get4or5params(sp, &source, &dest, &type, &name, &newid) != PS_NORMAL)
	{
		MCperror->add
		(PE_RESOURCES_BADPARAM, sp);
		return PS_ERROR;
	}
	return PS_NORMAL;
}

Exec_stat MCCopyResource::eval(MCExecPoint &ep)
{
#ifdef /* MCCopyResource */ LEGACY_EXEC
	if (MCsecuremode & MC_SECUREMODE_DISK)
	{
		MCeerror->add(EE_DISK_NOPERM, line, pos);
		return ES_ERROR;
	}

	char *sptr = NULL;
	char *dptr = NULL;
	char *tptr = NULL;
	char *nptr = NULL;
	char *iptr = NULL;
	Boolean error = False;
	if (source->eval(ep) != ES_NORMAL)
		error = True;
	else
	{
		sptr = ep.getsvalue().clone();
		if (dest->eval(ep) != ES_NORMAL)
			error = True;
		else
		{
			dptr = ep.getsvalue().clone();
			if (type->eval(ep) != ES_NORMAL || ep.getsvalue().getlength() != 4)
				error = True;
			else
			{
				tptr = ep.getsvalue().clone();
				if (name->eval(ep) != ES_NORMAL)
					error = True;
				else
				{
					nptr = ep.getsvalue().clone();
					if (newid != NULL)
						if (newid->eval(ep) != ES_NORMAL)
							error = True;
						else
							iptr = ep.getsvalue().clone();
				}
			}
		}
	}
	if (!error)
		MCS_copyresource(sptr, dptr, tptr, nptr, iptr);
	delete sptr;
	delete dptr;
	delete tptr;
	delete nptr;
	delete iptr;
	if (error)
	{
		MCeerror->add
		(EE_RESOURCES_BADPARAM, line, pos);
		return ES_ERROR;
	}
	ep.clear();
	return ES_NORMAL;

#endif /* MCCopyResource */
}

MCDeleteResource::~MCDeleteResource()
{
	delete source;
	delete type;
	delete name;
}

Parse_stat MCDeleteResource::parse(MCScriptPoint &sp, Boolean the)
{
	if (get3params(sp, &source, &type, &name) != PS_NORMAL)
	{
		MCperror->add
		(PE_RESOURCES_BADPARAM, sp);
		return PS_ERROR;
	}
	return PS_NORMAL;
}

Exec_stat MCDeleteResource::eval(MCExecPoint &ep)
{
#ifdef /* MCDeleteResource */ LEGACY_EXEC
	if (MCsecuremode & MC_SECUREMODE_DISK)
	{
		MCeerror->add(EE_DISK_NOPERM, line, pos);
		return ES_ERROR;
	}

	char *sptr = NULL;
	char *tptr = NULL;
	char *nptr = NULL;
	Boolean error = False;
	if (source->eval(ep) != ES_NORMAL)
		error = True;
	else
	{
		sptr = ep.getsvalue().clone();
		if (type->eval(ep) != ES_NORMAL || ep.getsvalue().getlength() != 4)
			error = True;
		else
		{
			tptr = ep.getsvalue().clone();
			if (name->eval(ep) != ES_NORMAL)
				error = True;
			else
				nptr = ep.getsvalue().clone();
		}
	}
	if (!error)
		MCS_deleteresource(sptr, tptr, nptr);
	delete sptr;
	delete tptr;
	delete nptr;
	if (error)
	{
		MCeerror->add
		(EE_RESOURCES_BADPARAM, line, pos);
		return ES_ERROR;
	}
	ep.clear();
	return ES_NORMAL;
#endif /* MCDeleteResource */
}

MCGetResource::~MCGetResource()
{
	delete source;
	delete type;
	delete name;
}

Parse_stat MCGetResource::parse(MCScriptPoint &sp, Boolean the)
{
	if (get3params(sp, &source, &type, &name) != PS_NORMAL)
	{
		MCperror->add
		(PE_RESOURCES_BADPARAM, sp);
		return PS_ERROR;
	}
	return PS_NORMAL;
}

Exec_stat MCGetResource::eval(MCExecPoint &ep)
{
#ifdef /* MCGetResource */ LEGACY_EXEC
	if (MCsecuremode & MC_SECUREMODE_DISK)
	{
		MCeerror->add(EE_DISK_NOPERM, line, pos);
		return ES_ERROR;
	}
	char *sptr = NULL;
	char *tptr = NULL;
	char *nptr = NULL;
	Boolean error = False;
	if (source->eval(ep) != ES_NORMAL)
		error = True;
	else
	{
		sptr = ep.getsvalue().clone();
		if (type->eval(ep) != ES_NORMAL || ep.getsvalue().getlength() != 4)
			error = True;
		else
		{
			tptr = ep.getsvalue().clone();
			if (name->eval(ep) != ES_NORMAL)
				error = True;

			else
				nptr = ep.getsvalue().clone();
		}
	}
	ep.clear();
	if (!error)
		MCS_getresource(sptr, tptr, nptr, ep);
	delete sptr;
	delete tptr;
	delete nptr;
	if (error)
	{
		MCeerror->add
		(EE_RESOURCES_BADPARAM, line, pos);
		return ES_ERROR;
	}
	return ES_NORMAL;
#endif /* MCGetResource */
}

MCGetResources::~MCGetResources()
{
	delete source;
	delete type;
}

Parse_stat MCGetResources::parse(MCScriptPoint &sp, Boolean the)
{
	if (get1or2params(sp, &source, &type, the) != PS_NORMAL)
	{
		MCperror->add
		(PE_RESOURCES_BADPARAM, sp);
		return PS_ERROR;
	}
	return PS_NORMAL;
}

Exec_stat MCGetResources::eval(MCExecPoint &ep)
{
#ifdef /* MCGetResources */ LEGACY_EXEC
	if (MCsecuremode & MC_SECUREMODE_DISK)
	{
		MCeerror->add(EE_DISK_NOPERM, line, pos);
		return ES_ERROR;
	}
	char *sptr = NULL;
	char *tptr = NULL;
	Boolean error = False;
	if (source->eval(ep) != ES_NORMAL)
		error = True;
	else
	{
		sptr = ep.getsvalue().clone();
		if (type != NULL)
			if (type->eval(ep) != ES_NORMAL)

				error = True;
			else
				tptr = ep.getsvalue().clone();
	}
	char *dptr = NULL;
	if (!error)
		dptr = MCS_getresources(sptr, tptr);
	if (dptr != NULL)
		ep.copysvalue(dptr, strlen(dptr));
	else
		ep.clear();
	delete sptr;
	delete tptr;
	if (error)
	{
		MCeerror->add
		(EE_RESOURCES_BADPARAM, line, pos);
		return ES_ERROR;
	}
	return ES_NORMAL;
#endif /* MCGetResources */
}

MCSetResource::~MCSetResource()
{
	delete source;
	delete type;
	delete id;
	delete name;
	delete flags;
	delete value;
}

Parse_stat MCSetResource::parse(MCScriptPoint &sp, Boolean the)
{
	if (get6params(sp, &source, &type, &id, &name, &flags, &value) != PS_NORMAL)
	{
		MCperror->add
		(PE_RESOURCES_BADPARAM, sp);
		return PS_ERROR;
	}
	return PS_NORMAL;
}

Exec_stat MCSetResource::eval(MCExecPoint &ep)
{
#ifdef /* MCSetResource */ LEGACY_EXEC
	if (MCsecuremode & MC_SECUREMODE_DISK)
	{
		MCeerror->add(EE_DISK_NOPERM, line, pos);
		return ES_ERROR;
	}
	char *sptr = NULL;
	char *tptr = NULL;
	char *iptr = NULL;
	char *nptr = NULL;
	char *fptr = NULL;
	Boolean error = False;
	if (source->eval(ep) != ES_NORMAL)
		error = True;
	else
	{
		sptr = ep.getsvalue().clone();
		if (type->eval(ep) != ES_NORMAL || ep.getsvalue().getlength() != 4)
			error = True;
		else
		{
			tptr = ep.getsvalue().clone();
			if (id->eval(ep) != ES_NORMAL)
				error = True;
			else
				iptr = ep.getsvalue().clone();
			if (name->eval(ep) != ES_NORMAL)
				error = True;
			else
			{
				nptr = ep.getsvalue().clone();
				if (strlen(nptr) == 0 && strlen(iptr) == 0
				        || flags->eval(ep) != ES_NORMAL)
					error = True;
				else
				{
					fptr = ep.getsvalue().clone();
					if (value->eval(ep) != ES_NORMAL)
						error = True;
				}
			}
		}
	}
	if (!error)
		MCS_setresource(sptr, tptr, iptr, nptr, fptr, ep.getsvalue());
	delete sptr;
	delete tptr;
	delete iptr;
	delete nptr;
	delete fptr;
	if (error)
	{
		MCeerror->add
		(EE_RESOURCES_BADPARAM, line, pos);
		return ES_ERROR;
	}
	ep.clear();
	return ES_NORMAL;
#endif /* MCSetResource */
}

MCSpecialFolderPath::~MCSpecialFolderPath()
{
	delete type;
}

Parse_stat MCSpecialFolderPath::parse(MCScriptPoint &sp, Boolean the)
{
	if (get1param(sp, &type, the) != PS_NORMAL)
	{
		MCperror->add
		(PE_SPECIALFOLDERPATH_BADTYPE, sp);
		return PS_ERROR;
	}
	return PS_NORMAL;
}

Exec_stat MCSpecialFolderPath::eval(MCExecPoint &ep)
{
#ifdef /* MCSpecialFolderPath */ LEGACY_EXEC
	if (MCsecuremode & MC_SECUREMODE_DISK)
	{
		MCeerror->add(EE_DISK_NOPERM, line, pos);
		return ES_ERROR;
	}
	if (type->eval(ep) != ES_NORMAL)
	{
		MCeerror->add(EE_SPECIALFOLDERPATH_BADPARAM, line, pos);
		return ES_ERROR;
	}
    
    // SN-2015-01-16: [[ Bug 14295 ]] Added mode-specific way to get the resources folder
    if (ep . getsvalue() == "resources")
        MCModeGetResourcesFolder(ep);
    else
        MCS_getspecialfolder(ep);
	return ES_NORMAL;
#endif /* MCSpecialFolderPath */
}


MCLongFilePath::~MCLongFilePath()
{
	delete type;
}

Parse_stat MCLongFilePath::parse(MCScriptPoint &sp, Boolean the)
{
	if (get1param(sp, &type, the) != PS_NORMAL)
	{
		MCperror->add
		(PE_LONGFILEPATH_BADPARAM, sp);
		return PS_ERROR;
	}
	return PS_NORMAL;
}

Exec_stat MCLongFilePath::eval(MCExecPoint &ep)
{
#ifdef /* MCLongFilePath */ LEGACY_EXEC
	if (MCsecuremode & MC_SECUREMODE_DISK)
	{
		MCeerror->add(EE_DISK_NOPERM, line, pos);
		return ES_ERROR;
	}
	if (type->eval(ep) != ES_NORMAL)
	{
		MCeerror->add(EE_LONGFILEPATH_BADSOURCE, line, pos);
		return ES_ERROR;
	}
	MCS_longfilepath(ep);
	return ES_NORMAL;
#endif /* MCLongFilePath */
}

MCShortFilePath::~MCShortFilePath()
{
	delete type;
}

Parse_stat MCShortFilePath::parse(MCScriptPoint &sp, Boolean the)
{
	if (get1param(sp, &type, the) != PS_NORMAL)
	{
		MCperror->add
		(PE_SHORTFILEPATH_BADPARAM, sp);
		return PS_ERROR;
	}
	return PS_NORMAL;
}

Exec_stat MCShortFilePath::eval(MCExecPoint &ep)
{
#ifdef /* MCShortFilePath */ LEGACY_EXEC
	if (MCsecuremode & MC_SECUREMODE_DISK)
	{
		MCeerror->add(EE_DISK_NOPERM, line, pos);
		return ES_ERROR;
	}
	if (type->eval(ep) != ES_NORMAL)
	{
		MCeerror->add(EE_SHORTFILEPATH_BADSOURCE, line, pos);
		return ES_ERROR;
	}

	// MW-2010-06-01: The short file path function sets the result if it fails,
	//   therefore we must ensure that it is empty before hand.
	MCresult -> clear();

	MCS_shortfilepath(ep);

	return ES_NORMAL;
#endif /* MCShortFilePath */
}

MCAliasReference::~MCAliasReference()
{
	delete type;
}

Parse_stat MCAliasReference::parse(MCScriptPoint &sp, Boolean the)
{
	if (get1param(sp, &type, the) != PS_NORMAL)
	{
		MCperror->add
		(PE_ALIASREFERENCE_BADPARAM, sp);
		return PS_ERROR;
	}
	return PS_NORMAL;
}

Exec_stat MCAliasReference::eval(MCExecPoint &ep)
{
#ifdef /* MCAliasReference */ LEGACY_EXEC
	if (type->eval(ep) != ES_NORMAL)
	{
		MCeerror->add(EE_ALIASREFERENCE_BADSOURCE, line, pos);
		return ES_ERROR;
	}

	if (!MCSecureModeCheckDisk(line, pos))
		return ES_ERROR;

	MCS_resolvealias(ep);

	return ES_NORMAL;
#endif /* MCAliasReference */
}

Exec_stat MCAlternateLanguages::eval(MCExecPoint &ep)
{
#ifdef /* MCAlternateLanguages */ LEGACY_EXEC
	// If we don't have 'do alternate' privileges, this function should just 
	// return empty.
	if (!MCSecureModeCanAccessDoAlternate())
	{
		ep . clear();
		return ES_NORMAL;
	}

	MCS_alternatelanguages(ep);

	return ES_NORMAL;
#endif /* MCAlternateLanguages */
}

Exec_stat MCCipherNames::eval(MCExecPoint &ep)
{
#ifdef /* MCCipherNames */ LEGACY_EXEC
	SSL_ciphernames(ep);
	return ES_NORMAL;
#endif /* MCCipherNames */
}

///////////////////////////////////////////////////////////////////////////////

MCScriptEnvironment *MCHTTPProxyForURL::pac_engine = NULL;

MCHTTPProxyForURL::~MCHTTPProxyForURL(void)
{
	delete url;
	delete host;
	delete pac;
}

Parse_stat MCHTTPProxyForURL::parse(MCScriptPoint &sp, Boolean the)
{
	if (get2or3params(sp, &url, &host, &pac) != PS_NORMAL)
	{
		MCperror->add(PE_ALIASREFERENCE_BADPARAM, sp);
		return PS_ERROR;
	}
	return PS_NORMAL;
}

Exec_stat MCHTTPProxyForURL::eval(MCExecPoint& ep)
{
#ifdef /* MCHTTPProxyForURL */ LEGACY_EXEC
	Exec_stat t_result;
	t_result = ES_NORMAL;

	char *t_url;
	t_url = NULL;
	if (t_result == ES_NORMAL)
	{
		t_result = url -> eval(ep);
		if (t_result == ES_NORMAL)
			t_url = ep . getsvalue() . clone();
	}

	char *t_host;
	t_host = NULL;
	if (t_result == ES_NORMAL)
	{
		t_result = host -> eval(ep);
		if (t_result == ES_NORMAL)
			t_host = ep . getsvalue() . clone();
	}

	char *t_pac;
	t_pac = NULL;
	if (t_result == ES_NORMAL && pac != NULL)
	{
		t_result = pac -> eval(ep);
		if (t_result == ES_NORMAL)
			t_pac = ep . getsvalue() . clone();
	}

	if (t_result == ES_NORMAL && t_pac != NULL)
	{
		if (pac_engine != NULL)
		{
			pac_engine -> Release();
			pac_engine = NULL;
		}

		if (strlen(t_pac) > 0)
		{
			pac_engine = MCscreen -> createscriptenvironment("javascript");
			if (pac_engine != NULL)
			{
				bool t_success;
				t_success = pac_engine -> Define("__dnsResolve", PACdnsResolve);

				if (t_success)
					t_success = pac_engine -> Define("__myIpAddress", PACmyIpAddress);

				if (t_success)
				{
					char *t_result;
					t_result = pac_engine -> Run(t_pac);
					t_success = t_result != NULL;
					delete t_result;
				}
				
				if (!t_success)
				{
					pac_engine -> Release();
					pac_engine = NULL;
				}
			}
		}
	}

	char *t_proxies;
	t_proxies = NULL;
	if (t_result == ES_NORMAL && pac_engine != NULL)
	{
		const char *t_arguments[2];
		t_arguments[0] = t_url;
		t_arguments[1] = t_host;
		t_proxies = pac_engine -> Call("__FindProxyForURL", t_arguments, 2);
	}

	if (t_proxies != NULL)
		ep . copysvalue(t_proxies);
	else
		ep . clear();

	delete t_proxies;
	delete t_pac;
	delete t_host;
	delete t_url;

	return t_result;
#endif /* MCHTTPProxyForURL */
}

char *MCHTTPProxyForURL::PACdnsResolve(const char* const* p_arguments, unsigned int p_argument_count)
{
	if (p_argument_count != 1)
		return NULL;

	char *t_address;
	t_address = MCS_dnsresolve(p_arguments[0]);

	return t_address;
}

char *MCHTTPProxyForURL::PACmyIpAddress(const char* const* p_arguments, unsigned int p_argument_count)
{
	if (p_argument_count != 0)
		return NULL;

	char *t_address;
	t_address = MCS_hostaddress();

	return t_address;
}

///////////////////////////////////////////////////////////////////////////////

MCRandomBytes::~MCRandomBytes()
{
	delete byte_count;
}

Parse_stat MCRandomBytes::parse(MCScriptPoint &sp, Boolean the)
{
	if (get1param(sp, &byte_count, the) != PS_NORMAL)
	{
		MCperror->add(PE_RANDOMBYTES_BADPARAM, sp);
		return PS_ERROR;
	}
	return PS_NORMAL;
}

Exec_stat MCRandomBytes::eval(MCExecPoint &ep)
{
#ifdef /* MCRandomBytes */ LEGACY_EXEC
	if (byte_count->eval(ep) != ES_NORMAL && ep.ton() != ES_NORMAL)
	{
		MCeerror->add(EE_RANDOMBYTES_BADCOUNT, line, pos);
		return ES_ERROR;
	}
	
	size_t t_count;
	t_count = ep.getuint4();
	
	// MW-2013-05-21: [[ RandomBytes ]] Updated to use system primitive, rather
	//   than SSL.
	
	void *t_bytes;
	t_bytes = ep . getbuffer(t_count);
	if (t_bytes == nil)
	{
		MCeerror -> add(EE_NO_MEMORY, line, pos);
		return ES_ERROR;
	}
	
	if (MCU_random_bytes(t_count, t_bytes))
		ep . setlength(t_count);
	else
	{
		ep . clear();
		MCresult->copysvalue(MCString("error: could not get random bytes"));
	}
	
	return ES_NORMAL;
#endif /* MCRandomBytes */
}

///////////////////////////////////////////////////////////////////////////////

MCControlAtLoc::~MCControlAtLoc()
{
	delete location;
}

Parse_stat MCControlAtLoc::parse(MCScriptPoint &sp, Boolean the)
{
	if (get1param(sp, &location, the) != PS_NORMAL)
	{
		MCperror->add(PE_CONTROLATLOC_BADPARAM, sp);
		return PS_ERROR;
	}
	return PS_NORMAL;
}

Exec_stat MCControlAtLoc::eval(MCExecPoint &ep)
{
#ifdef /* MCControlAtLoc */ LEGACY_EXEC
	MCPoint t_location;
	if (location -> eval(ep) != ES_NORMAL ||
		!MCU_stoi2x2(ep . getsvalue(), t_location . x, t_location . y))
	{
		MCeerror -> add(EE_CONTROLATLOC_NAP, line, pos);
		return ES_ERROR;
	}

	MCStack *t_stack;
	if (!is_screen)
		t_stack = MCdefaultstackptr;
	else
	{
		t_stack = MCscreen -> getstackatpoint(t_location . x, t_location . y);
		// IM-2013-10-11: [[ FullscreenMode ]] Update to use stack coord conversion methods
		if (t_stack != nil)
			t_location = t_stack->globaltostackloc(t_location);
	}

	// If the location is over a stack, then return nil.
	if (t_stack == nil)
	{
		ep . clear();
		return ES_NORMAL;
	}
	
	// We now have a stack and a location in card co-ords so let's do the hittest.
	MCObject *t_object;
	t_object = t_stack -> getcard() -> hittest(t_location . x, t_location . y);
	
	if (!is_screen)
	{
		if (t_object -> gettype() != CT_CARD)
		{
			t_object -> getprop(0, P_LAYER, ep, False);
			ep . insert("control ", 0, 0);
		}
		else
			ep . clear();
			
	}
	else
		t_object -> names(P_LONG_ID, ep, 0);
	
	return ES_NORMAL;
#endif /* MCControlAtLoc */
}

///////////////////////////////////////////////////////////////////////////////

MCUuidFunc::~MCUuidFunc(void)
{
	delete type;
	delete name;
	delete namespace_id;
}

// Syntax:
//   uuid() - random uuid
//   uuid("random") - random uuid
//   uuid("md5" | "sha1", <namespace_id>, <name>)
// So either 0, 1, or 3 parameters.
Parse_stat MCUuidFunc::parse(MCScriptPoint& sp, Boolean the)
{
	// Parameters are parsed by 'getexps' into this array.
	MCExpression *earray[MAX_EXP];
	uint2 ecount = 0;
	
	// Parse the parameters and check that there are 0, 1 or 3 of them.
	if (getexps(sp, earray, ecount) != PS_NORMAL || (ecount != 0 && ecount != 1 && ecount != 3))
	{
		// If there are the wrong number of params, free the exps.
		freeexps(earray, ecount);
		
		// Throw a parse error.
		MCperror -> add(PE_UUID_BADPARAM, sp);
		return PS_ERROR;
	}
	
	// Assign the expressions as appropriate.
	if (ecount > 0)
	{
		type = earray[0];
	
		if (ecount > 1)
		{
			namespace_id = earray[1];
			name = earray[2];
		}
	}
	
	// We are done, so return.
	return PS_NORMAL;
}

Exec_stat MCUuidFunc::eval(MCExecPoint& ep)
{
#ifdef /* MCUuidFunc */ LEGACY_EXEC
	// First work out what type we want.
	MCUuidType t_type;
	if (type == nil)
		t_type = kMCUuidTypeRandom;
	else
	{
		if (type -> eval(ep) != ES_NORMAL)
		{
			MCeerror -> add(EE_UUID_BADTYPE, line, pos);
			return ES_ERROR;
		}
		
		if (ep . getsvalue() == "random")
		{
			// If there is more than one parameter, it's an error.
			if (name != nil)
			{
				MCeerror -> add(EE_UUID_TOOMANYPARAMS, line, pos);
				return ES_ERROR;
			}
			
			t_type = kMCUuidTypeRandom;
		}
		else if (ep . getsvalue() == "md5")
			t_type = kMCUuidTypeMD5;
		else if (ep . getsvalue() == "sha1")
			t_type = kMCUuidTypeSHA1;
		else
		{
			// If the type isn't one of 'random', 'md5', 'sha1' then it's
			// an error.
			MCeerror -> add(EE_UUID_UNKNOWNTYPE, line, pos);
			return ES_ERROR;
		}
	}
	
	// If it is not of random type, then evaluate the other params.
	MCUuid t_namespace_id;
	MCString t_name;
	if (t_type != kMCUuidTypeRandom)
	{
		// If there aren't namespace_id and name exprs, its an error.
		if (namespace_id == nil || name == nil)
		{
			MCeerror -> add(EE_UUID_TOOMANYPARAMS, line, pos);
			return ES_ERROR;
		}
	
		// Evaluate the namespace parameter.
		if (namespace_id -> eval(ep) != ES_NORMAL)
		{
			MCeerror -> add(EE_UUID_BADNAMESPACEID, line, pos);
			return ES_ERROR;
		}
		
		// Attempt to convert it to a uuid.
		if (!MCUuidFromCString(ep . getcstring(), t_namespace_id))
		{
			MCeerror -> add(EE_UUID_NAMESPACENOTAUUID, line, pos);
			return ES_ERROR;
		}
		
		// Evaluate the name parameter.
		if (name -> eval(ep) != ES_NORMAL)
		{
			MCeerror -> add(EE_UUID_BADNAME, line, pos);
			return ES_ERROR;
		}
		
		// Borrow the value from the ep - this is okay in this instance because
		// ep isn't used again until the name has been utilised.
		t_name = ep . getsvalue();
	}
	
	// Generate the uuid.
	MCUuid t_uuid;
	switch(t_type)
	{
	case kMCUuidTypeRandom:
		if (!MCUuidGenerateRandom(t_uuid))
		{
			MCeerror -> add(EE_UUID_NORANDOMNESS, line, pos);
			return ES_ERROR;
		}
		break;
	
	case kMCUuidTypeMD5:
		MCUuidGenerateMD5(t_namespace_id, t_name, t_uuid);
		break;
		
	case kMCUuidTypeSHA1:
		MCUuidGenerateSHA1(t_namespace_id, t_name, t_uuid);
		break;
		
	default:
		assert(false);
		break;
	}
	
	// Convert the uuid to a string.
	char t_uuid_buffer[kMCUuidCStringLength];
	MCUuidToCString(t_uuid, t_uuid_buffer);
	
	// And set it as the return value (in the ep).
	ep . copysvalue(t_uuid_buffer);
	
	return ES_NORMAL;
#endif /* MCUuidFunc */
}

///////////////////////////////////////////////////////////////////////////////

// MERG-2013-08-14: [[ MeasureText ]] Measure text relative to the effective font on an object
MCMeasureText::~MCMeasureText(void)
{
	delete m_object;
	delete m_text;
	delete m_mode;
}

// Syntax:
// measure[Unicode]Text(<text>,<object>,[<mode>])
Parse_stat MCMeasureText::parse(MCScriptPoint &sp, Boolean the)
{
    initpoint(sp);
    
	if (sp.skip_token(SP_FACTOR, TT_LPAREN) != PS_NORMAL)
	{
		MCperror->add
		(PE_FACTOR_NOLPAREN, sp);
		return PS_ERROR;
	}
    
    if (sp.parseexp(True, False, &m_text) != PS_NORMAL)
	{
		MCperror->add
		(PE_MEASURE_TEXT_BADTEXT, sp);
		return PS_ERROR;
	}
	
	Symbol_type type;
	m_object = new MCChunk(False);
	if (sp.next(type) != PS_NORMAL || type != ST_SEP
        || m_object->parse(sp, False) != PS_NORMAL)
	{
		MCperror->add
		(PE_MEASURE_TEXT_NOOBJECT, sp);
		return PS_ERROR;
	}
    
    if (sp.next(type) != PS_NORMAL || (type != ST_RP && type != ST_SEP))
    {
        MCperror->add
        (PE_FACTOR_NORPAREN, sp);
        return PS_ERROR;
    }
    if (type == ST_SEP)
    {
        if (sp.parseexp(True, False, &m_mode) != PS_NORMAL)
        {
            MCperror->add
            (PE_MEASURE_TEXT_BADMODE, sp);
            return PS_ERROR;
        }
        
        if (sp.next(type) != PS_NORMAL || (type != ST_RP && type != ST_SEP))
        {
            MCperror->add
            (PE_FACTOR_NORPAREN, sp);
            return PS_ERROR;
        }
    }

	return PS_NORMAL;
}

Exec_stat MCMeasureText::eval(MCExecPoint &ep)
{
    MCObject *t_object_ptr;
	uint4 parid;
	if (m_object->getobj(ep, t_object_ptr, parid, True) != ES_NORMAL)
	{
		MCeerror->add
		(EE_MEASURE_TEXT_NOOBJECT, line, pos);
		return ES_ERROR;
	}
    
    if (m_text -> eval(ep) != ES_NORMAL)
    {
        MCeerror -> add(EE_CHUNK_BADTEXT, line, pos);
        return ES_ERROR;
    }
    
    MCRectangle t_bounds = t_object_ptr -> measuretext(ep.getsvalue(), m_is_unicode);
    
    if (m_mode)
    {
        if (m_mode -> eval(ep) != ES_NORMAL)
        {
            MCeerror -> add(EE_CHUNK_BADTEXT, line, pos);
            return ES_ERROR;
        }
        
        if (ep.getsvalue() == "size")
        {
            ep.setpoint(t_bounds . width,t_bounds . height);
            return ES_NORMAL;
        }
        
        if(ep.getsvalue() == "bounds")
        {
            ep.setrectangle(t_bounds);
            return ES_NORMAL;
        }
    }
    
    ep.setuint(t_bounds . width);
    return ES_NORMAL;
}<|MERGE_RESOLUTION|>--- conflicted
+++ resolved
@@ -3354,11 +3354,7 @@
 
 Exec_stat MCLocals::eval(MCExecPoint &ep)
 {
-<<<<<<< HEAD
 #ifdef /* MCLocals */ LEGACY_EXEC
-	return h->getvarnames(ep, False);
-#endif /* MCLocals */
-=======
 	// MW-2013-11-15: [[ Bug 11277 ]] Server mode may call this outwith a handler.
 	
 	if (ep . gethandler() != nil)
@@ -3368,7 +3364,7 @@
 	ep . gethlist() -> appendlocalnames(ep);
 
 	return ES_NORMAL;
->>>>>>> bb3c6121
+#endif /* MCLocals */
 }
 
 Exec_stat MCMachine::eval(MCExecPoint &ep)
@@ -4212,18 +4208,7 @@
 
 Exec_stat MCParamCount::eval(MCExecPoint &ep)
 {
-<<<<<<< HEAD
 #ifdef /* MCParamCount */ LEGACY_EXEC
-	uint2 count;
-    // PM-2014-04-14: [[Bug 12105]] Do this check to prevent crash in LC server
-    if (h == NULL)
-    {
-        MCeerror->add(EE_PARAMCOUNT_NOHANDLER, line, pos);
-        return ES_ERROR;
-    }
-	h->getnparams(count);
-	ep.setnvalue(count);
-=======
 	// MW-2013-11-15: [[ Bug 11277 ]] If we don't have a handler then 'the param'
 	//   makes no sense so just return 0.
 	if (ep.gethandler() != nil)
@@ -4237,7 +4222,6 @@
 		ep.setnvalue(0);
 	}
 
->>>>>>> bb3c6121
 	return ES_NORMAL;
 #endif /* MCParamCount */
 }
@@ -4249,9 +4233,7 @@
 
 Exec_stat MCParams::eval(MCExecPoint &ep)
 {
-<<<<<<< HEAD
 #ifdef /* MCParams */ LEGACY_EXEC
-=======
 	// MW-2013-11-15: [[ Bug 11277 ]] If we don't have a handler then 'the param'
 	//   makes no sense so just return empty.
 	if (ep.gethandler() == nil)
@@ -4263,7 +4245,6 @@
 	MCHandler *h;
 	h = ep.gethandler();
 	
->>>>>>> bb3c6121
 	ep . setnameref_unsafe(h -> getname());
 	ep . appendchar(h -> gettype() == HT_FUNCTION ? '(' : ' ');
 
@@ -5625,11 +5606,7 @@
 
 Exec_stat MCVariables::eval(MCExecPoint &ep)
 {
-<<<<<<< HEAD
 #ifdef /* MCVariables */ LEGACY_EXEC
-	return h->getvarnames(ep, True);
-#endif /* MCVariables */
-=======
 	// MW-2013-11-15: [[ Bug 11277 ]] If no handler, then process the handler list
 	//   (server script scope).
 	if (ep . gethandler() != nil)
@@ -5642,7 +5619,7 @@
 		ep.gethlist() -> appendglobalnames(ep, True);
 	}
 	return ES_NORMAL;
->>>>>>> bb3c6121
+#endif /* MCVariables */
 }
 
 Exec_stat MCVersion::eval(MCExecPoint &ep)
