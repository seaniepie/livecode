--- conflicted
+++ resolved
@@ -4799,25 +4799,6 @@
 #endif /* MCMouseControl */
 
 
-<<<<<<< HEAD
-=======
-	MCExecContext ctxt(ep);
-
-	MCAutoStringRef t_result;
-	MCInterfaceEvalMouseControl(ctxt, &t_result);
-
-	if (!ctxt . HasError())
-	{
-		/* UNCHECKED */ ep . setvalueref(*t_result);
-		return ES_NORMAL;
-	}
-
-	return ctxt . Catch(line, pos);
-}
-
-Exec_stat MCMouseH::eval(MCExecPoint &ep)
-{
->>>>>>> 3ef69192
 #ifdef /* MCMouseH */ LEGACY_EXEC
 	int2 x, y;
 	MCscreen->querymouse(x, y);
@@ -4861,25 +4842,6 @@
 #endif /* MCMouseLoc */
 
 
-<<<<<<< HEAD
-=======
-	MCExecContext ctxt(ep);
-
-	MCPoint t_result;
-	MCInterfaceEvalMouseLoc(ctxt, t_result);
-
-	if (!ctxt . HasError())
-	{
-        ep . setpoint(t_result);
-		return ES_NORMAL;
-	}
-
-	return ctxt . Catch(line, pos);
-}
-
-Exec_stat MCMouseStack::eval(MCExecPoint &ep)
-{
->>>>>>> 3ef69192
 #ifdef /* MCMouseStack */ LEGACY_EXEC
 	if (MCmousestackptr == NULL)
 	{
@@ -5311,22 +5273,6 @@
 	return ES_NORMAL;
 #endif /* MCQTVersion */
 
-<<<<<<< HEAD
-=======
-    MCExecContext ctxt(ep);
-    
-	MCAutoStringRef t_result;
-	MCMultimediaEvalQTVersion(ctxt, &t_result);
-    
-	if (!ctxt . HasError())
-	{
-		/* UNCHECKED */ ep . setvalueref(*t_result);
-		return ES_NORMAL;
-	}
-    
-	return ctxt . Catch(line, pos);
-}
->>>>>>> 3ef69192
 
 MCReplaceText::~MCReplaceText()
 {
@@ -5519,22 +5465,6 @@
 	return ES_NORMAL;
 #endif /* MCTheResult */
 
-<<<<<<< HEAD
-=======
-    MCExecContext ctxt(ep);
-    
-    MCAutoValueRef t_result;
-    MCEngineEvalResult(ctxt, &t_result);
-    
-	if (!ctxt . HasError())
-	{
-		/* UNCHECKED */ ep . setvalueref(*t_result);
-		return ES_NORMAL;
-	}
-    
-	return ctxt . Catch(line, pos);
-}
->>>>>>> 3ef69192
 
 #ifdef /* MCScreenColors */ LEGACY_EXEC
 	ep.setnvalue(pow(2.0, MCscreen->getdepth()));
@@ -5561,24 +5491,7 @@
 	ep.setstaticcstring(MCscreen->getdisplayname());
 	return ES_NORMAL;
 #endif /* MCScreenName */
-<<<<<<< HEAD
-
-=======
-    
-    MCExecContext ctxt(ep);
-    
-    MCNewAutoNameRef t_result;
-    MCInterfaceEvalScreenName(ctxt, &t_result);
-    
-	if (!ctxt . HasError())
-	{
-		/* UNCHECKED */ ep . setvalueref(*t_result);
-		return ES_NORMAL;
-	}
-    
-	return ctxt . Catch(line, pos);
-}
->>>>>>> 3ef69192
+
 
 Exec_stat MCScreenRect::eval(MCExecPoint &ep)
 {
