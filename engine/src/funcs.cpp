/* Copyright (C) 2003-2013 Runtime Revolution Ltd.

This file is part of LiveCode.

LiveCode is free software; you can redistribute it and/or modify it under
the terms of the GNU General Public License v3 as published by the Free
Software Foundation.

LiveCode is distributed in the hope that it will be useful, but WITHOUT ANY
WARRANTY; without even the implied warranty of MERCHANTABILITY or
FITNESS FOR A PARTICULAR PURPOSE.  See the GNU General Public License
for more details.

You should have received a copy of the GNU General Public License
along with LiveCode.  If not see <http://www.gnu.org/licenses/>.  */

#include "prefix.h"

#include "globdefs.h"
#include "filedefs.h"
#include "objdefs.h"
#include "parsedef.h"
#include "mcio.h"

#include "execpt.h"
#include "hndlrlst.h"
#include "scriptpt.h"
#include "handler.h"
#include "param.h"
#include "funcs.h"
#include "chunk.h"
#include "object.h"
#include "field.h"
#include "image.h"
#include "button.h"
#include "card.h"
#include "stack.h"
#include "aclip.h"
#include "player.h"
#include "dispatch.h"
#include "stacklst.h"
#include "sellst.h"
#include "mcerror.h"
#include "util.h"
#include "date.h"
#include "regex.h"
#include "scriptenvironment.h"
#include "securemode.h"
#include "osspec.h"
#include "flst.h"

#include "socket.h"
#include "mcssl.h"

#include "globals.h"
#include "license.h"
#include "mode.h"
#include "stacksecurity.h"
#include "uuid.h"
#include "font.h"

#include "exec.h"

#include "syntax.h"
#include "resolution.h"

////////////////////////////////////////////////////////////////////////////////

void MCFunction::compile_with_args(MCSyntaxFactoryRef ctxt, MCExecMethodInfo *p_method, ...)
{
	MCSyntaxFactoryBeginExpression(ctxt, line, pos);

	// The rest of the argument list will be the MCExpression's that should be
	// compiled to form the argument list. We loop through them and compile
	// in turn.
	va_list t_args;
	va_start(t_args, p_method);
	for(uindex_t i = 0; i < p_method -> arity - 1; i++)
	{
		MCExpression *t_arg;
		t_arg = va_arg(t_args, MCExpression *);
		t_arg -> compile(ctxt);
	}
	va_end(t_args);
	
	MCSyntaxFactoryEvalMethod(ctxt, p_method);
	
	MCSyntaxFactoryEndExpression(ctxt);
}

void MCConstantFunction::compile(MCSyntaxFactoryRef ctxt)
{
	// A constant function takes no arguments.
	compile_with_args(ctxt, getmethodinfo());
}

void MCUnaryFunction::compile(MCSyntaxFactoryRef ctxt)
{
	// An unary function takes a single argument.
	compile_with_args(ctxt, getmethodinfo(), getmethodarg());
}

void MCParamFunction::compile(MCSyntaxFactoryRef ctxt)
{
	MCSyntaxFactoryBeginExpression(ctxt, line, pos);

	uindex_t t_count;
	t_count = 0;

	for (MCParameter *t_param = getmethodarg(); t_param != nil; t_param = t_param -> getnext())
	{
		t_param -> compile(ctxt);
		t_count++;
	}
	
	MCSyntaxFactoryEvalList(ctxt, t_count);

	MCSyntaxFactoryEvalMethod(ctxt, getmethodinfo());

	MCSyntaxFactoryEndExpression(ctxt);
}

////////////////////////////////////////////////////////////////////////////////

Parse_stat MCFunction::parse(MCScriptPoint &sp, Boolean the)
{
	if (!the)
	{
		if (get0params(sp) != PS_NORMAL)
		{
			MCperror->add
			(PE_FUNCTION_BADFORM, sp);
			return PS_ERROR;
		}
	}
	else
		initpoint(sp);
	return PS_NORMAL;
}

Parse_stat MCFunction::parsetarget(MCScriptPoint &sp, Boolean the,
                                   Boolean needone, MCChunk *&object)
{
	initpoint(sp);
	if (sp.skip_token(SP_FACTOR, TT_OF) == PS_NORMAL)
	{
		object = new MCChunk(False);
		if (object->parse(sp, False) != PS_NORMAL)
		{
			MCperror->add
			(PE_FUNCTION_BADOBJECT, sp);
			return PS_ERROR;
		}
	}
	else
		if (needone || !the)
		{
			if (sp.skip_token(SP_FACTOR, TT_LPAREN) != PS_NORMAL)
			{
				MCperror->add
				(PE_FACTOR_NOLPAREN, sp);
				return PS_ERROR;
			}
			if (!needone && sp.skip_token(SP_FACTOR, TT_RPAREN) == PS_NORMAL)
				return PS_NORMAL;
			object = new MCChunk(False);
			if (object->parse(sp, False) != PS_NORMAL)
			{
				MCperror->add
				(PE_FUNCTION_BADOBJECT, sp);
				return PS_ERROR;
			}
			if (sp.skip_token(SP_FACTOR, TT_RPAREN) != PS_NORMAL)
			{
				MCperror->add
				(PE_FACTOR_NORPAREN, sp);
				return PS_ERROR;
			}
		}
	return PS_NORMAL;
}

////

/*
 encoded_array_t:
	uint8_t type; // always 5
	array_t array; // the array value.
 
 array_t:
	uint32_t length; // the number of key/values in the array
	array_entry_t[length] keys; // the sequence of key/values in the array
	uint8_t terminator; // always 0
 
 array_entry_t:
	uint8_t type; // the type of the content of the key
	uint32_t byte_size; // the size of the key/value in bytes, not including the type byte.
	cstring_t key; // the key for the entry
	if type == 1 then
		// undefined value
	else if type == 2 then
		uint32_t length; // the number of bytes in the string
		uint8_t[length] string; // the bytes comprising the string
	else if type == 3 then
		float64_t number; // the numeric value as a 64-bit IEEE double
	else if type == 5 then
		array_t array; // the array value
*/

#ifdef /* MCBase64Decode */ LEGACY_EXEC
    if (source->eval(ep) != ES_NORMAL)
    {
        MCeerror->add(EE_BASE64DECODE_BADSOURCE, line, pos);
        return ES_ERROR;
    }
    MCU_base64decode(ep);
    return ES_NORMAL;
#endif /* MCBase64Decode */

#ifdef /* MCBase64Encode */ LEGACY_EXEC
	if (source->eval(ep) != ES_NORMAL)
	{
		MCeerror->add(EE_BASE64ENCODE_BADSOURCE, line, pos);
		return ES_ERROR;
	}
	MCU_base64encode(ep);
	return ES_NORMAL;
#endif /* MCBase64Encode */

MCBaseConvert::~MCBaseConvert()
{
	delete source;
	delete sourcebase;
	delete destbase;
}

Parse_stat MCBaseConvert::parse(MCScriptPoint &sp, Boolean the)
{
	if (get2or3params(sp, &source, &sourcebase, &destbase) != PS_NORMAL
	        || destbase == NULL)
	{
		MCperror->add
		(PE_BASECONVERT_BADPARAM, sp);
		return PS_ERROR;
	}
	return PS_NORMAL;
}

void MCBaseConvert::eval_ctxt(MCExecContext& ctxt, MCExecValue& r_value)
{
#ifdef /* MCBaseConvert */ LEGACY_EXEC
	if (destbase->eval(ep) != ES_NORMAL || ep.ton() != ES_NORMAL
	        || ep.getnvalue() < 2.0 || ep.getnvalue() > 36.0)
	{
		MCeerror->add
		(EE_BASECONVERT_BADDESTBASE, line, pos);
		return ES_ERROR;
	}
	uint2 dbase = ep.getuint2();
	if (sourcebase->eval(ep) != ES_NORMAL || ep.ton() != ES_NORMAL
	        || ep.getnvalue() < 2.0 || ep.getnvalue() > 36.0)
	{
		MCeerror->add
		(EE_BASECONVERT_BADSOURCEBASE, line, pos);
		return ES_ERROR;
	}
	uint2 sbase = ep.getuint2();
	if (source->eval(ep) != ES_NORMAL)
	{
		MCeerror->add
		(EE_BASECONVERT_BADSOURCE, line, pos);
		return ES_ERROR;
	}


	uint4 value = 0;
	Boolean negative = False;

	// MW-2008-01-31: [[ Bug 5841 ]] Added in some more strict error checking to
	//   stop baseConvert attempting to convert strings with digits outside the
	//   source-base.
	bool t_error;
	t_error = false;

	const char *t_string;
	uint4 t_length;
	t_string = ep . getsvalue() . getstring();
	t_length = ep . getsvalue() . getlength();

	if (t_length == 0)
		t_error = true;
	
	uint4 i;
	if (!t_error)
	{
		if (t_string[0] == '+')
			i = 1;
		else if (t_string[0] == '-')
			i = 1, negative = True;
		else
			i = 0;
	}
	
	while(!t_error && i < t_length)
	{
		value *= sbase;
		char source = MCS_toupper(t_string[i]);
		if (isdigit((uint1)source))
		{
			if (source - '0' >= sbase)
				t_error = true;
			else
				value += source - '0';
		}
		else if (source >= 'A' && source < 'A' + sbase - 10)
			value += source - 'A' + 10;
		else
			t_error = true;
	
		i += 1;
	}

	if (t_error)
	{
		MCeerror->add(EE_BASECONVERT_CANTCONVERT, line, pos, ep.getsvalue());
		return ES_ERROR;
	}

	char result[64];
	char *dptr = &result[63];
	do
	{
		uint2 digit = value % dbase;
		value /= dbase;
		if (digit >= 10)
			*dptr-- = digit - 10 + 'A';
		else
			*dptr-- = digit + '0';
	}
	while (value);
	if (negative)
		*dptr-- = '-';
	dptr++;
	ep.copysvalue(dptr, 64 - (dptr - result));
	return ES_NORMAL;
#endif /* MCBaseConvert */

    uinteger_t dbase;
    if (!ctxt . EvalExprAsUInt(destbase, EE_BASECONVERT_BADDESTBASE, dbase))
        return;
    
    uinteger_t sbase;
    if (!ctxt . EvalExprAsUInt(sourcebase, EE_BASECONVERT_BADSOURCEBASE, sbase))
        return;
    
    MCAutoStringRef t_source;
    if (!ctxt . EvalExprAsStringRef(source, EE_BASECONVERT_BADSOURCE, &t_source))
        return;
    
	MCMathEvalBaseConvert(ctxt, *t_source, sbase, dbase, r_value . stringref_value);
    r_value . type = kMCExecValueTypeStringRef;
}

void MCBaseConvert::compile(MCSyntaxFactoryRef ctxt)
{
	compile_with_args(ctxt,kMCMathEvalBaseConvertMethodInfo, source, sourcebase, destbase);
}




#define BINARY_NOCOUNT -2
#define BINARY_ALL -1
static void MCU_gettemplate(const char *&format, char &cmd, int4 &count)
{
	cmd = *format++;
	if (isdigit(*format))
		count = strtoul(format, (char **)&format, 10);
	else
		if (*format == '*')
		{
			count = BINARY_ALL;
			format++;
		}
		else
			count = 1;
}

MCBinaryDecode::~MCBinaryDecode()
{
	while (params != NULL)
	{
		MCParameter *tparams = params;
		params = params->getnext();
		delete tparams;
	}
}

Parse_stat MCBinaryDecode::parse(MCScriptPoint &sp, Boolean the)
{
	if (getparams(sp, &params) != PS_NORMAL || params == NULL)
	{
		MCperror->add(PE_BINARYD_BADPARAM, line, pos);
		return PS_ERROR;
	}
	return PS_NORMAL;
}

void MCBinaryDecode::eval_ctxt(MCExecContext &ctxt, MCExecValue &r_value)
{
#ifdef /* MCBinaryDecode */ LEGACY_EXEC
	if (params->eval(ep) != ES_NORMAL)
	{
		MCeerror->add
		(EE_BINARYD_BADSOURCE, line, pos);
		return ES_ERROR;
	}
	char *format = ep.getsvalue().clone();
	const char *fptr = format;
	ep.clear();
	MCParameter *pptr = params->getnext();
	if (pptr == NULL || pptr->eval(ep) != ES_NORMAL)
	{
		MCeerror->add
		(EE_BINARYD_BADPARAM, line, pos);
		delete format;
		return ES_ERROR;
	}
	const char *buffer = ep.getsvalue().getstring();
	int4 length = ep.getsvalue().getlength();
	int4 done = 0;
	int4 offset = 0;
	pptr = pptr->getnext();
	MCExecPoint ep2(ep);
	
	// MW-2009-01-14: Update parameters to use containers properly
	MCVariable *t_var;
	MCVariableValue *t_var_value;
	
	while (*fptr && offset < length )
	{
		char cmd;
		int4 count;
		int4 i;
		MCU_gettemplate(fptr, cmd, count);
		if (count == 0 && cmd != '@')
			continue;
		
		if (cmd != 'x')
			if (pptr == NULL || pptr -> evalcontainer(ep, t_var, t_var_value) == ES_ERROR)
			{
				MCeerror->add(EE_BINARYD_BADDEST, line, pos);
				delete format;
				return ES_ERROR;
			}
		
		switch (cmd)
		{
			case 'a':
			case 'A':
			{
				if (count == BINARY_ALL)
					count = length - offset;
				else
					if (count == BINARY_NOCOUNT)
						count = 1;
				if (count > length - offset)
					break;
				const char *src = buffer + offset;
				uint4 size = count;
				if (cmd == 'A')
				{
					while (size > 0)
					{
						if (src[size - 1] != '\0' && src[size - 1] != ' ')
							break;
						size--;
					}
				}
				MCString s(&buffer[offset], size);
				
				t_var_value -> assign_string(s);
				
				done++;
				offset += count;
				break;
			}
			case 'b':
			case 'B':
			{
				if (count == BINARY_ALL)
					count = (length - offset) * 8;
				else
					if (count == BINARY_NOCOUNT)
						count = 1;
				if (count > (length - offset) * 8)
					break;
				uint1 *src = (uint1 *)buffer + offset;
				uint1 value = 0;
				char *dest = ep2.getbuffer(count);
				if (cmd == 'b')
					for (i = 0 ; i < count ; i++)
					{
						if (i % 8)
							value >>= 1;
						else
							value = *src++;
						*dest++ = (value & 1) ? '1' : '0';
					}
				else
					for (i = 0 ; i < count ; i++)
					{
						if (i % 8)
							value <<= 1;
						else
							value = *src++;
						*dest++ = (value & 0x80) ? '1' : '0';
					}
				ep2.setlength(count);
				
				t_var_value -> assign_string(ep2.getsvalue());
				
				done++;
				offset += (count + 7 ) / 8;
				break;
			}
			case 'h':
			case 'H':
			{
				if (count == BINARY_ALL)
					count = (length - offset) * 2;
				else
					if (count == BINARY_NOCOUNT)
						count = 1;
				if (count > (length - offset) * 2)
					break;
				uint1 *src = (uint1 *)buffer + offset;
				uint1 value = 0;
				char *dest = ep2.getbuffer(count);
				static char hexdigit[] = "0123456789abcdef";
				if (cmd == 'h')
					for (i = 0 ; i < count ; i++)
					{
						if (i % 2)
							value >>= 4;
						else
							value = *src++;
						*dest++ = hexdigit[value & 0xf];
					}
				else
					for (i = 0 ; i < count ; i++)
					{
						if (i % 2)
							value <<= 4;
						else
							value = *src++;
						*dest++ = hexdigit[(value >> 4) & 0xf];
					}
				ep2.setlength(count);
				t_var_value -> assign_string(ep2.getsvalue());
				
				done++;
				offset += (count + 1) / 2;
				break;
			}
			case 'c':
			case 'C':
			case 's':
			case 'S':
			case 'i':
			case 'I':
			case 'm':
			case 'M':
			case 'n':
			case 'N':
			case 'f':
			case 'd':
				if (count == BINARY_ALL || count == BINARY_NOCOUNT)
					count = 1;
				while (count--)
				{
					int4 oldoffset = offset;
					switch (cmd)
					{
						case 'c':
							if (offset + (int4)sizeof(int1) <= length)
							{
								int1 c;
								memcpy(&c, buffer + offset, sizeof(int1));
								t_var_value -> assign_real((double)c);
								offset += sizeof(int1);
							}
							break;
						case 'C':
							if (offset + (int4)sizeof(uint1) <= length)
							{
								uint1 c;
								memcpy(&c, buffer + offset, sizeof(uint1));
								t_var_value -> assign_real((double)c);
								offset += sizeof(uint1);
							}
							break;
						case 's':
							if (offset + (int4)sizeof(int2) <= length)
							{
								int2 c;
								memcpy(&c, buffer + offset, sizeof(int2));
								t_var_value -> assign_real((double)c);
								offset += sizeof(int2);
							}
							break;
						case 'S':
							if (offset + (int4)sizeof(uint2) <= length)
							{
								uint2 c;
								memcpy(&c, buffer + offset, sizeof(uint2));
								t_var_value -> assign_real((double)c);
								offset += sizeof(uint2);
							}
							break;
						case 'i':
							if (offset + (int4)sizeof(int4) <= length)
							{
								int4 c;
								memcpy(&c, buffer + offset, sizeof(int4));
								t_var_value -> assign_real((double)c);
								offset += sizeof(int4);
							}
							break;
						case 'I':
							if (offset + (int4)sizeof(uint4) <= length)
							{
								uint4 c;
								memcpy(&c, buffer + offset, sizeof(uint4));
								t_var_value -> assign_real((double)c);
								offset += sizeof(uint4);
							}
							break;
						case 'm':
							if (offset + (int4)sizeof(uint2) <= length)
							{
								uint2 c;
								memcpy(&c, buffer + offset, sizeof(uint2));
								t_var_value -> assign_real((double)(uint2)MCSwapInt16HostToNetwork(c));
								offset += sizeof(int2);
							}
							break;
						case 'M':
							if (offset + (int4)sizeof(uint4) <= length)
							{
								uint4 c;
								memcpy(&c, buffer + offset, sizeof(uint4));
								t_var_value -> assign_real((double)(uint4)MCSwapInt32HostToNetwork(c));
								offset += sizeof(uint4);
							}
							break;
							
							// MW-2007-09-11: [[ Bug 5315 ]] Make sure we coerce to signed integers
							//   before we convert to doubles - failing to do this results in getting
							//   unsigned results on little endian machines.
						case 'n':
							if (offset + (int4)sizeof(int2) <= length)
							{
								int2 c;
								memcpy(&c, buffer + offset, sizeof(int2));
								t_var_value -> assign_real((double)(int2)MCSwapInt16HostToNetwork(c));
								offset += sizeof(int2);
							}
							break;
						case 'N':
							if (offset + (int4)sizeof(int4) <= length)
							{
								int4 c;
								memcpy(&c, buffer + offset, sizeof(int4));
								t_var_value -> assign_real((double)(int4)MCSwapInt32HostToNetwork(c));
								offset += sizeof(int4);
							}
							break;
							
						case 'f':
							if (offset + (int4)sizeof(float) <= length)
							{
								float f;
								memcpy(&f, buffer + offset, sizeof(float));
								t_var_value -> assign_real((double)f);
								offset += sizeof(float);
							}
							break;
						case 'd':
							if (offset + (int4)sizeof(double) <= length)
							{
								double d;
								memcpy(&d, buffer + offset, sizeof(double));
								t_var_value -> assign_real((double)d);
								offset += sizeof(double);
								break;
							}
							break;
					}
					if (offset == oldoffset)
					{
						offset = length;
						t_var_value -> clear();
						break;
					}
					done++;
					if (count)
					{
						pptr = pptr->getnext();
						if (pptr == NULL || pptr -> evalcontainer(ep, t_var, t_var_value) == ES_ERROR)
						{
							MCeerror->add(EE_BINARYD_BADPARAM, line, pos);
							delete format;
							return ES_ERROR;
						}
					}
				}
				break;
			case 'x':
				if (count == BINARY_NOCOUNT)
					count = 1;
				if (count == BINARY_ALL || (count > (length - offset)))
					offset = length;
				else
					offset += count;
				break;
			default:
				MCeerror->add(EE_BINARYD_BADFORMAT, line, pos);
				delete format;
				return ES_ERROR;
		}
		pptr = pptr->getnext();
	}
	delete format;
	ep.setnvalue(done);
	while (pptr != NULL)
	{
		if (pptr -> evalcontainer(ep, t_var, t_var_value) == ES_ERROR)
		{
			MCeerror->add(EE_BINARYD_BADPARAM, line, pos);
			return ES_ERROR;
		}
		t_var_value -> clear();
		
		pptr = pptr->getnext();
	}
	return ES_NORMAL;
#endif /* MCBinaryDecode */

    MCAutoStringRef t_format;
    MCAutoValueRef t_format_valueref;
	MCParameter *t_params = nil;
    
    if (!params->eval(ctxt, &t_format_valueref) || !ctxt . ConvertToString(*t_format_valueref, &t_format))
	{
		ctxt . LegacyThrow(EE_BINARYD_BADSOURCE);
		return;
	}
    
    MCAutoValueRef t_data_valueref;
    MCAutoDataRef t_data;
    if (params->getnext() != nil)
	{
		if (!params->getnext()->eval(ctxt, &t_data_valueref) || ctxt .ConvertToData(*t_data_valueref, &t_data))
		{
			ctxt . LegacyThrow(EE_BINARYD_BADPARAM);
			return;
		}
		t_params = params->getnext()->getnext();
	}
    uinteger_t t_result_count = 0;
    
	for (MCParameter *p = t_params; p != nil; p = p->getnext())
		t_result_count++;
    
	MCAutoValueRefArray t_results;
	/* UNCHECKED */ t_results.New(t_result_count);
    
    MCFiltersEvalBinaryDecode(ctxt, *t_format, *t_data, *t_results, t_result_count, r_value . int_value);
    r_value . type = kMCExecValueTypeInt;

    if (!ctxt.HasError())
    {
        for (uindex_t i = 0; i < t_result_count; i++)
        {
            MCVariable *t_var = t_params->evalvar(ctxt);
            if (t_var == nil)
            {
				ctxt . LegacyThrow(EE_BINARYD_BADDEST);
                return;
            }
			if (t_results[i] != nil)
	            /* UNCHECKED */ t_var->setvalueref(t_results[i]);
            t_params = t_params->getnext();
        }
    }
}

void MCBinaryDecode::compile(MCSyntaxFactoryRef ctxt)
{
	MCSyntaxFactoryBeginExpression(ctxt, line, pos);

	uindex_t t_count;
	t_count = 0;

	MCParameter *t_parameter = params;
	t_parameter -> compile(ctxt);
	t_parameter = t_parameter -> getnext();

	if (t_parameter != nil)
	{
		t_parameter -> compile(ctxt);
		t_parameter = t_parameter -> getnext();
	}
	else
		MCSyntaxFactoryEvalConstantNil(ctxt);
		
	for (MCParameter *p = t_parameter; p != nil; p = p -> getnext())
	{
		p -> compile_out(ctxt);
		t_count++;
	}
	
	MCSyntaxFactoryEvalList(ctxt, t_count);

	MCSyntaxFactoryEvalMethod(ctxt, kMCFiltersEvalBinaryDecodeMethodInfo);

	MCSyntaxFactoryEndExpression(ctxt);
}

MCBinaryEncode::~MCBinaryEncode()
{
	while (params != NULL)
	{
		MCParameter *tparams = params;
		params = params->getnext();
		delete tparams;
	}
}

Parse_stat MCBinaryEncode::parse(MCScriptPoint &sp, Boolean the)
{
	if (getparams(sp, &params) != PS_NORMAL || params == NULL)
	{
		MCperror->add(PE_BINARYE_BADPARAM, line, pos);
		return PS_ERROR;
	}
	return PS_NORMAL;
}

void MCBinaryEncode::eval_ctxt(MCExecContext& ctxt, MCExecValue& r_value)
{
#ifdef /* MCBinaryEncode */ LEGACY_EXEC
	if (params->eval(ep) != ES_NORMAL)
	{
		MCeerror->add(EE_BINARYE_BADSOURCE, line, pos);
		return ES_ERROR;
	}
	char *format = ep.getsvalue().clone();
	const char *fptr = format;
	ep.clear();
	MCParameter *pptr = params->getnext();
	MCExecPoint ep2(ep);
	while (*fptr)
	{
		char cmd;
		int4 count;
		MCU_gettemplate(fptr, cmd, count);
		if (count == 0 && cmd != '@')
		{
			pptr = pptr->getnext();
			continue;
		}
		if (pptr == NULL || pptr->eval(ep2) != ES_NORMAL)
		{
			MCeerror->add(EE_BINARYE_BADPARAM, line, pos);
			delete format;
			return ES_ERROR;
		}
		pptr = pptr->getnext();
		const char *bytes = ep2.getsvalue().getstring();
		int4 length = ep2.getsvalue().getlength();
		switch (cmd)
		{
		case 'a':
		case 'A':
			{
				char pad = cmd == 'a' ? '\0' : ' ';
				if (count == BINARY_ALL)
					count = length;
				else
					if (count == BINARY_NOCOUNT)
						count = 1;
				if (length >= count)
					ep.appendbytes(bytes, count);
				else
				{
					ep.appendbytes(bytes, length);
					ep.pad(pad, count - length);
				}
				break;
			}
		case 'b':
		case 'B':
			{
				if (count == BINARY_ALL)
					count = length;
				else
					if (count == BINARY_NOCOUNT)
						count = 1;
				uint1 *cursor = ep.pad('\0', (count + 7) / 8);
				uint1 value = 0;
				if (count > length)
					count = length;
				int4 offset;
				if (cmd == 'B')
					for (offset = 0 ; offset < count ; offset++)
					{
						value <<= 1;
						if (bytes[offset] == '1')
							value |= 1;
						else
							if (bytes[offset] != '0')
							{
								MCeerror->add(EE_BINARYE_BADFORMAT, line, pos, ep2.getsvalue());
								delete format;
								return ES_ERROR;
							}
						if ((offset + 1) % 8 == 0)
						{
							*cursor++ = value;
							value = 0;
						}
					}
				else
					for (offset = 0 ; offset < count ; offset++)
					{
						value >>= 1;
						if (bytes[offset] == '1')
							value |= 128;
						else
							if (bytes[offset] != '0')
							{
								MCeerror->add(EE_BINARYE_BADFORMAT, line, pos, ep2.getsvalue());
								delete format;
								return ES_ERROR;
							}
						if (!((offset + 1) % 8))
						{
							*cursor++ = value;
							value = 0;
						}
					}
				if ((offset % 8) != 0)
				{
					if (cmd == 'B')
						value <<= 8 - (offset % 8);
					else
						value >>= 8 - (offset % 8);
					*cursor++ = value;
				}
				break;
			}
		case 'h':
		case 'H':
			{
				int c;
				if (count == BINARY_ALL)
					count = length;
				else
					if (count == BINARY_NOCOUNT)
						count = 1;
				uint1 *cursor = ep.pad('\0', (count + 1) / 2);
				uint1 value = 0;
				if (count > length)
					count = length;
				int4 offset;
				if (cmd == 'H')
					for (offset = 0 ; offset < count ; offset++)
					{
						value <<= 4;
						if (!isxdigit(bytes[offset]))
						{
							MCeerror->add(EE_BINARYE_BADFORMAT, line, pos, ep2.getsvalue());
							delete format;
							return ES_ERROR;
						}
						c = bytes[offset] - '0';
						if (c > 9)
							c += ('0' - 'A') + 10;
						if (c > 16)
							c += ('A' - 'a');
						value |= (c & 0xf);
						if (offset % 2)
						{
							*cursor++ = value;
							value = 0;
						}
					}
				else
					for (offset = 0 ; offset < count ; offset++)
					{
						value >>= 4;
						if (!isxdigit(bytes[offset]))
						{
							MCeerror->add(EE_BINARYE_BADFORMAT, line, pos, ep2.getsvalue());
							delete format;
							return ES_ERROR;
						}
						c = bytes[offset] - '0';
						if (c > 9)
							c += ('0' - 'A') + 10;
						if (c > 16)
							c += ('A' - 'a');
						value |= ((c << 4) & 0xf0);
						if (offset % 2)
						{
							*cursor++ = value;
							value = 0;
						}
					}
				if (offset % 2)
				{
					if (cmd == 'H')
						value <<= 4;
					else
						value >>= 4;
					*cursor++ = (unsigned char) value;
				}
				break;
			}
		case 'c':
		case 'C':
		case 's':
		case 'S':
		case 'i':
		case 'I':
		case 'm':
		case 'M':
		case 'n':
		case 'N':
		case 'f':
		case 'd':
			if (count == BINARY_ALL || count == BINARY_NOCOUNT)
				count = 1;
			while (count--)
			{
				if (ep2.ton() != ES_NORMAL)
				{
					MCeerror->add(EE_BINARYE_BADFORMAT, line, pos, ep2.getsvalue());
					delete format;
					return ES_ERROR;
				}
				switch (cmd)
				{
				case 'c':
					{
						int1 *cursor = (int1 *)ep.pad('\0', sizeof(int1));
						int1 c = (int1)ep2.getint4();
						memcpy(cursor, &c, sizeof(int1));
						break;
					}
				case 'C':
					{
						uint1 *cursor = ep.pad('\0', sizeof(uint1));
						uint1 c = (uint1)ep2.getuint4();
						memcpy(cursor, &c, sizeof(uint1));
						break;
					}
				case 's':
					{
						int2 *cursor = (int2 *)ep.pad('\0', sizeof(int2));
						int2 c = (int2)ep2.getint4();
						memcpy(cursor, &c, sizeof(int2));
						break;
					}
				case 'S':
					{
						uint2 *cursor = (uint2 *)ep.pad('\0', sizeof(uint2));
						uint2 c = (uint2)ep2.getuint4();
						memcpy(cursor, &c, sizeof(uint2));
						break;
					}
				case 'i':
					{
						int4 *cursor = (int4 *)ep.pad('\0', sizeof(int4));
						int4 c = (int4)ep2.getint4();
						memcpy(cursor, &c, sizeof(int4));
						break;
					}
				case 'I':
					{
						uint4 *cursor = (uint4 *)ep.pad('\0', sizeof(uint4));
						uint4 c = (uint4)ep2.getuint4();
						memcpy(cursor, &c, sizeof(uint4));
						break;
					}
				case 'm':
					{
						uint2 *cursor = (uint2 *)ep.pad('\0', sizeof(uint2));
						int2 c = MCSwapInt16HostToNetwork((uint2)ep2.getuint4());
						memcpy(cursor, &c, sizeof(uint2));
						break;
					}
				case 'M':
					{
						uint4 *cursor = (uint4 *)ep.pad('\0', sizeof(uint4));
						uint4 c = MCSwapInt32HostToNetwork(ep2.getuint4());
						memcpy(cursor, &c, sizeof(uint4));
						break;
					}
				case 'n':
					{
						int2 *cursor = (int2 *)ep.pad('\0', sizeof(int2));
						int2 c = MCSwapInt16HostToNetwork((int2)ep2.getint4());
						memcpy(cursor, &c, sizeof(int2));
						break;
					}
				case 'N':
					{
						int4 *cursor = (int4 *)ep.pad('\0', sizeof(int4));
						int4 c = MCSwapInt32HostToNetwork(ep2.getint4());
						memcpy(cursor, &c, sizeof(int4));
						break;
					}
				case 'f':
					{
						uint1 *cursor = ep.pad('\0', sizeof(float));
						float f = (float)ep2.getnvalue();
						memcpy(cursor, &f, sizeof(float));
						break;
					}
				case 'd':
					{
						uint1 *cursor = ep.pad('\0', sizeof(double));
						double d = ep2.getnvalue();
						memcpy(cursor, &d, sizeof(double));
						break;
					}
				}
				if (count)
				{
					if (pptr == NULL || pptr->eval(ep2) != ES_NORMAL)
					{
						MCeerror->add(EE_BINARYE_BADPARAM, line, pos);
						delete format;
						return ES_ERROR;
					}
					pptr = pptr->getnext();
				}
			}
			break;
		case 'x':
			if (count == BINARY_ALL)
				count = length;
			else
				if (count == BINARY_NOCOUNT)
					count = 1;
			ep.pad('\0', count);
			break;
		default:
			MCeerror->add(EE_BINARYE_BADFORMAT, line, pos);
			delete format;
			return ES_ERROR;
		}
	}
	delete format;
	return ES_NORMAL;
#endif /* MCBinaryEncode */

    MCAutoValueRef t_format_valueref;
    MCAutoStringRef t_format;
	MCAutoValueRefArray t_values;
	uindex_t t_value_count = 0;
    if (!params->eval(ctxt, &t_format_valueref) || !ctxt . ConvertToString(*t_format_valueref, &t_format))
	{
		ctxt . LegacyThrow(EE_BINARYE_BADSOURCE);
		return;
	}
    MCParameter *t_params = params->getnext();
	for (MCParameter *p = t_params; p != nil; p = p->getnext())
		t_value_count++;
    
	/* UNCHECKED */ t_values.New(t_value_count);
	for (uindex_t i = 0; i < t_value_count; i++)
	{
		if (!t_params->eval(ctxt, t_values[i]))
		{
			ctxt . LegacyThrow(EE_BINARYE_BADPARAM);
			return;
		}
        
		t_params = t_params->getnext();
	}

    MCFiltersEvalBinaryEncode(ctxt, *t_format, *t_values, t_value_count, r_value . dataref_value);
    r_value . type = kMCExecValueTypeDataRef;
}

void MCBinaryEncode::compile(MCSyntaxFactoryRef ctxt)
{
	MCSyntaxFactoryBeginExpression(ctxt, line, pos);

	uindex_t t_count;
	t_count = 0;

	for (MCParameter *t_parameter = params; t_parameter != nil; t_parameter = t_parameter -> getnext())
	{
		t_parameter -> compile(ctxt);
		t_count++;
	}
	
	MCSyntaxFactoryEvalList(ctxt, t_count - 1);

	MCSyntaxFactoryEvalMethod(ctxt, kMCFiltersEvalBinaryEncodeMethodInfo);

	MCSyntaxFactoryEndExpression(ctxt);
}

#ifdef /* MCBuildNumber */ LEGACY_EXEC
	ep.setint(MCbuildnumber);
	return ES_NORMAL;
#endif /* MCBuildNumber */


#ifdef /* MCCachedUrls */ LEGACY_EXEC
	ep.getobj()->message(MCM_get_cached_urls, (MCParameter*)NULL, False, True);
	MCresult->fetch(ep);
	return ES_NORMAL;
#endif /* MCCachedUrls */


#ifdef /* MCCapsLockKey */ LEGACY_EXEC
	ep.setstaticcstring(MCU_ktos((MCscreen->querymods() & MS_CAPS_LOCK) != 0));
	return ES_NORMAL;
#endif /* MCCapsLockKey */


#ifdef /* MCCharToNum */ LEGACY_EXEC
	if (source->eval(ep) != ES_NORMAL)
	{
		MCeerror->add(EE_CHARTONUM_BADSOURCE, line, pos);
		return ES_ERROR;
	}

	if (ep.getsvalue().getlength())
	{
		if (ep.getuseunicode())
		{
			if (ep.getsvalue().getlength() >= 2)
			{
				const uint2 *sptr = (const uint2 *)ep.getsvalue().getstring();
				ep.setnvalue(*sptr);
			}


			else
				ep.clear();
		}
		else
		{
			const uint1 *sptr = (const uint1 *)ep.getsvalue().getstring();
			ep.setnvalue(sptr[0]);
		}
	}
	else
		ep.clear();
	return ES_NORMAL;
#endif /* MCCharToNum */

#ifdef /* MCByteToNum */ LEGACY_EXEC
	if (source->eval(ep) != ES_NORMAL || ep . getsvalue() . getlength() != 1)
	{
		MCeerror->add(EE_BYTETONUM_BADSOURCE, line, pos);
		return ES_ERROR;
	}
	ep . setnvalue(((uint1*)ep . getsvalue() . getstring())[0]);
	return ES_NORMAL;
#endif /* MCByteToNum */


MCChunkOffset::~MCChunkOffset()
{
	delete part;
	delete whole;
	delete offset;
}

Parse_stat MCChunkOffset::parse(MCScriptPoint &sp, Boolean the)
{
	if (get2or3params(sp, &part, &whole, &offset) != PS_NORMAL)
	{
		MCperror->add(PE_OFFSET_BADPARAMS, sp);
		return PS_ERROR;
	}
	return PS_NORMAL;
}

void MCChunkOffset::eval_ctxt(MCExecContext &ctxt, MCExecValue &r_value)
{
#ifdef /* MCChunkOffset */ LEGACY_EXEC
	uint4 start = 0;
	if (offset != NULL)
	{
		if (offset->eval(ep) != ES_NORMAL || ep.ton() != ES_NORMAL)
		{
			MCeerror->add(EE_OFFSET_BADOFFSET, line, pos);
			return ES_ERROR;
		}
		start = ep.getuint4();
	}
	if (part->eval(ep) != ES_NORMAL)
	{
		MCeerror->add(EE_OFFSET_BADPART, line, pos);
		return ES_ERROR;
	}
	MCExecPoint epw(ep);
	if (whole->eval(epw) != ES_NORMAL)
	{
		MCeerror->add(EE_OFFSET_BADWHOLE, line, pos);
		return ES_ERROR;
	}
	uint4 i = 0;
	if (delimiter == CT_CHARACTER)
	{
		if (start <= epw.getsvalue().getlength())
		{
			MCString w(&epw.getsvalue().getstring()[start],
			           epw.getsvalue().getlength() - start);
			if (MCU_offset(ep.getsvalue(), w, i, ep.getcasesensitive()))
				ep.setnvalue(i + 1);
			else
				ep.setnvalue(0.0);
		}
		else
			ep.setnvalue(0.0);
	}
	else
	{
		uint4 chunkstart = 0;
		uint4 length = epw.getsvalue().getlength();
		const char *wptr = epw.getsvalue().getstring();
		if (delimiter == CT_WORD)
		{
			while (chunkstart < length && i < start)
			{
				while (chunkstart < length && isspace((uint1)wptr[chunkstart]))
					chunkstart++;
				if (wptr[chunkstart] == '"')
				{
					chunkstart++;
					while (chunkstart < length && wptr[chunkstart] != '"'
					        && wptr[chunkstart] != '\n')
						chunkstart++;
					if (chunkstart < length && wptr[chunkstart] == '"')
						chunkstart++;
				}
				else
					while (chunkstart < length && !isspace((uint1)wptr[chunkstart]))
						chunkstart++;
				i++;
			}
		}
		else
		{
			char c = delimiter == CT_LINE ? '\n' : ep.getitemdel();
			while (chunkstart < length && i < start)
				if (wptr[chunkstart++] == c)
					i++;
		}
		MCString w(&wptr[chunkstart], length - chunkstart);
		MCU_chunk_offset(ep, w, ep.getwholematches(), delimiter);
	}
	return ES_NORMAL;
#endif /* MCChunkOffset */

    MCAutoStringRef t_chunk;
    if (!ctxt . EvalExprAsStringRef(part, EE_OFFSET_BADPART, &t_chunk))
        return;
    
    MCAutoStringRef t_string;
    if (!ctxt . EvalExprAsStringRef(whole, EE_OFFSET_BADWHOLE, &t_string))
        return;
    
    uinteger_t t_start;
    if (!ctxt . EvalOptionalExprAsUInt(offset, 0, EE_OFFSET_BADOFFSET, t_start))
        return;

	switch (delimiter)
	{
	case CT_ITEM:
		MCStringsEvalItemOffset(ctxt, *t_chunk, *t_string, t_start, r_value . uint_value);
        r_value . type = kMCExecValueTypeUInt;
		break;
	case CT_LINE:
		MCStringsEvalLineOffset(ctxt, *t_chunk, *t_string, t_start, r_value . uint_value);
        r_value . type = kMCExecValueTypeUInt;
		break;
	case CT_WORD:
		MCStringsEvalWordOffset(ctxt, *t_chunk, *t_string, t_start, r_value . uint_value);
        r_value . type = kMCExecValueTypeUInt;
		break;
	case CT_CHARACTER:
		MCStringsEvalOffset(ctxt, *t_chunk, *t_string, t_start, r_value . uint_value);
        r_value . type = kMCExecValueTypeUInt;
		break;
	}
}

void MCChunkOffset::compile(MCSyntaxFactoryRef ctxt)
{
	MCSyntaxFactoryBeginExpression(ctxt, line, pos);

	part -> compile(ctxt);
	whole -> compile(ctxt);

	if (offset != nil)
		offset -> compile(ctxt);
	else
		MCSyntaxFactoryEvalConstantUInt(ctxt, 0);

	switch (delimiter)
	{
	case CT_ITEM:
		MCSyntaxFactoryEvalMethod(ctxt, kMCStringsEvalItemOffsetMethodInfo);
		break;
	case CT_LINE:
		MCSyntaxFactoryEvalMethod(ctxt, kMCStringsEvalLineOffsetMethodInfo);
		break;
	case CT_WORD:
		MCSyntaxFactoryEvalMethod(ctxt, kMCStringsEvalWordOffsetMethodInfo);
		break;
	case CT_CHARACTER:
		MCSyntaxFactoryEvalMethod(ctxt, kMCStringsEvalOffsetMethodInfo);
		break;
	}
}

#ifdef /* MCClickCharChunk */ LEGACY_EXEC
	if (MCclickfield == NULL)
		ep.clear();
	else
		MCclickfield->loccharchunk(ep, True);
	return ES_NORMAL;
#endif /* MCClickCharChunk */


#ifdef /* MCClickChunk */ LEGACY_EXEC
	if (MCclickfield == NULL)
		ep.clear();
	else
		MCclickfield->locchunk(ep, True);
	return ES_NORMAL;
#endif /* MCClickChunk */


#ifdef /* MCClickField */ LEGACY_EXEC
	if (MCclickfield != NULL)
	{
		MCclickfield->getprop(0, P_NUMBER, ep, False);
		ep.setstringf(MCclickfield->getparent()->gettype() == CT_CARD && MCclickfield->getstack()->hcaddress() ? "card field %d" : "field %d", ep.getuint4());
	}
	else
		ep.clear();
	return ES_NORMAL;
#endif /* MCClickField */


#ifdef /* MCClickH */ LEGACY_EXEC
	ep.setint(MCclicklocx);
	return ES_NORMAL;
#endif /* MCClickH */


#ifdef /* MCClickLine */ LEGACY_EXEC
	if (MCclickfield == NULL)
		ep.clear();
	else
		MCclickfield->locline(ep, True);
	return ES_NORMAL;
#endif /* MCClickLine */


#ifdef /* MCClickLoc */ LEGACY_EXEC
	ep.setpoint(MCclicklocx, MCclicklocy);
	return ES_NORMAL;
#endif /* MCClickLoc */

#ifdef /* MCClickStack */ LEGACY_EXEC
	if (MCclickstackptr == NULL)
	{
		ep.clear();
		return ES_NORMAL;
	}
	return MCclickstackptr->getprop(0, P_LONG_NAME, ep, False);
#endif /* MCClickStack */


#ifdef /* MCClickText */ LEGACY_EXEC
	if (MCclickfield == NULL)
		ep.clear();
	else
		MCclickfield->loctext(ep, True);
	return ES_NORMAL;
#endif /* MCClickText */

#ifdef /* MCClickV */ LEGACY_EXEC
	ep.setnvalue(MCclicklocy);
	return ES_NORMAL;
#endif /* MCClickV */

#ifdef /* MCClipboard */ LEGACY_EXEC
	bool t_success;
	t_success = true;

	if (MCclipboarddata -> Lock())
	{
		if (MCclipboarddata -> Contains(TRANSFER_TYPE_FILES, false))
			ep . setstaticcstring("files");
		else if (MCclipboarddata -> Contains(TRANSFER_TYPE_OBJECTS, false))
			ep . setstaticcstring("objects");
		else if (MCclipboarddata -> Contains(TRANSFER_TYPE_IMAGE, true))
			ep . setstaticcstring("image");
		else if (MCclipboarddata -> Contains(TRANSFER_TYPE_PRIVATE, false))
			ep . setstaticcstring("private");
		else if (MCclipboarddata -> Contains(TRANSFER_TYPE_TEXT, true))
			ep . setstaticcstring("text");
		else
			ep . setstaticcstring("empty");

		MCclipboarddata -> Unlock();
	}
	else
		t_success = false;

	if (!t_success)	
	{
		ep . clear();
		MCresult -> sets("unable to access clipboard");
	}

	return ES_NORMAL;
#endif /* MCClipboard */


#ifdef /* MCCommandKey */ LEGACY_EXEC
	ep.setstaticcstring(MCU_ktos((MCscreen->querymods() & MS_CONTROL) != 0));
	return ES_NORMAL;
#endif /* MCCommandKey */


#ifdef /* MCCompress */ LEGACY_EXEC
	if (source->eval(ep) != ES_NORMAL)
	{
		MCeerror->add(EE_COMPRESS_BADSOURCE, line, pos);
		return ES_ERROR;
	}
	uint4 size = ep.getsvalue().getlength() + 12 + GZIP_HEADER_SIZE + 8;
	size += size / 999;  //dest must be "0.1% larger than (source) plus 12 bytes"
	char *newbuffer = new char[size];
	if (newbuffer == NULL)
		return ES_ERROR;
	memcpy(newbuffer, gzip_header, GZIP_HEADER_SIZE);
	z_stream zstrm;
	memset((char *)&zstrm, 0, sizeof(z_stream));
	zstrm.next_in = (unsigned char *)ep.getsvalue().getstring();
	zstrm.avail_in = ep.getsvalue().getlength();
	zstrm.next_out = (unsigned char *)newbuffer + GZIP_HEADER_SIZE;
	zstrm.avail_out = size - GZIP_HEADER_SIZE - 8;
	if (deflateInit2(&zstrm, Z_DEFAULT_COMPRESSION,
	                 Z_DEFLATED, -MAX_WBITS, 8, 0) != Z_OK
	        || deflate(&zstrm, Z_FINISH) != Z_STREAM_END
	        || deflateEnd(&zstrm) != Z_OK)
	{
		delete newbuffer;
		MCeerror->add(EE_COMPRESS_ERROR, line, pos);
		return ES_ERROR;
	}
	uint4 osize = zstrm.total_out + GZIP_HEADER_SIZE;
	uint4 check = crc32(0L, Z_NULL, 0);
	check = crc32(check, (unsigned char *)ep.getsvalue().getstring(),
	              ep.getsvalue().getlength());
	MCswapbytes = !MCswapbytes;
	swap_uint4(&check);
	memcpy(newbuffer + osize, &check, 4);
	check = ep.getsvalue().getlength();
	swap_uint4(&check);
	memcpy(newbuffer + osize + 4, &check, 4);
	MCswapbytes = !MCswapbytes;
	char *obuff = ep.getbuffer(0);
	delete obuff;
	ep.setbuffer(newbuffer, size);
	ep.setlength(osize + 8);
	return ES_NORMAL;
#endif /* MCCompress */

#ifdef /* MCControlKey */ LEGACY_EXEC
	ep.setstaticcstring(MCU_ktos((MCscreen->querymods() & MS_MAC_CONTROL) != 0));
	return ES_NORMAL;
#endif /* MCControlKey */


#ifdef /* MCColorNames */ LEGACY_EXEC
	MCscreen->getcolornames(ep);
	return ES_NORMAL;
#endif /* MCColorNames */


#ifdef /* MCCommandNames */ LEGACY_EXEC
	ep.clear();
	MCScriptPoint sp(ep);
	return sp.getcommands(ep);
#endif /* MCCommandNames */


#ifdef /* MCConstantNames */ LEGACY_EXEC
	ep.clear();
	MCScriptPoint sp(ep);
	return sp.getconstants(ep);
#endif /* MCConstantNames */


#ifdef /* MCDate */ LEGACY_EXEC
	MCD_date(P_UNDEFINED, ep);
	return ES_NORMAL;
#endif /* MCDate */



#ifdef /* MCDateFormat */ LEGACY_EXEC
	MCD_dateformat(P_UNDEFINED, ep);
	return ES_NORMAL;
#endif /* MCDateFormat */

#ifdef /* MCDecompress */ LEGACY_EXEC
	if (source->eval(ep) != ES_NORMAL)
	{
		MCeerror->add(EE_DECOMPRESS_BADSOURCE, line, pos);
		return ES_ERROR;
	}
	return do_decompress(ep, line, pos);
#endif /* MCDecompress */

#ifdef /* MCDecompress::do_decompress */ LEGACY_EXEC
Exec_stat MCDecompress::do_decompress(MCExecPoint& ep, uint2 line, uint2 pos)
{
	const char *sptr = ep.getsvalue().getstring();
	if (ep.getsvalue().getlength() < 10 || sptr[0] != gzip_header[0]
	        || sptr[1] != gzip_header[1] || sptr[2] != gzip_header[2]
	        || sptr[3] & GZIP_RESERVED)
	{
		MCeerror->add(EE_DECOMPRESS_NOTCOMPRESSED, line, pos);
		return ES_ERROR;
	}
	MCswapbytes = !MCswapbytes;
	uint4 startindex = 10;
	if (sptr[3] & GZIP_EXTRA_FIELD)
	{ /* skip the extra field */
		uint2 len;
		memcpy(&len, &sptr[startindex], 2);
		swap_uint2(&len);
		startindex += len;
	}
	if (sptr[3] & GZIP_ORIG_NAME) /* skip the original file name */
		while (sptr[startindex++])
			;
	if (sptr[3] & GZIP_COMMENT)   /* skip the .gz file comment */
		while (sptr[startindex++])
			;
	if (sptr[3] & GZIP_HEAD_CRC) /* skip the header crc */
		startindex += 2;
	uint4 size;
	memcpy(&size, &sptr[ep.getsvalue().getlength() - 4], 4);
	swap_uint4(&size);
	MCswapbytes = !MCswapbytes;
	if (size == 0)
	{
		ep.clear();
		return ES_NORMAL;
	}
	char *newbuffer = new char[size];
	if (newbuffer == NULL)
	{
		// SMR 1935 no need to abort rest of script...
		MCabortscript = False;
		return ES_ERROR;
	}

	z_stream zstrm;
	memset((char *)&zstrm, 0, sizeof(z_stream));
	zstrm.next_in = (unsigned char *)sptr + startindex;
	zstrm.avail_in = ep.getsvalue().getlength() - startindex - 8;
	zstrm.next_out = (unsigned char *)newbuffer;
	zstrm.avail_out = size;
	int err;
	if (inflateInit2(&zstrm, -MAX_WBITS) != Z_OK
	        || (err = inflate(&zstrm, Z_FINISH)) != Z_STREAM_END
	        && err != Z_OK && err != Z_BUF_ERROR // bug on OS X returns this error
	        || inflateEnd(&zstrm) != Z_OK)
	{
		delete newbuffer;
		MCeerror->add
		(EE_DECOMPRESS_ERROR, line, pos);
		return ES_ERROR;
	}
	char *obuff = ep.getbuffer(0);
	delete obuff;
	ep.setbuffer(newbuffer, size);
	ep.setlength(size);
	return ES_NORMAL;
}
#endif /* MCDecompress::do_decompress */


#ifdef /* MCDirectories */ LEGACY_EXEC
	if (MCsecuremode & MC_SECUREMODE_DISK)
	{
		MCeerror->add(EE_DISK_NOPERM, line, pos);
		return ES_ERROR;
	}
	MCS_getentries(ep, false, false);
	return ES_NORMAL;
#endif /* MCDirectories */


#ifdef /* MCDiskSpace */ LEGACY_EXEC
	ep . setnvalue(MCS_getfreediskspace());
	return ES_NORMAL;
#endif /* MCDiskSpace */



#ifdef /* MCDNSServers */ LEGACY_EXEC
	if (!MCSecureModeCheckNetwork())
		return ES_ERROR;

	MCS_getDNSservers(ep);
	return ES_NORMAL;
#endif /* MCDNSServers */


#ifdef /* MCDragDestination */ LEGACY_EXEC
	if (MCdragdest != NULL)
		return MCdragdest->getprop(0, P_LONG_ID, ep, False);
	else
		ep.clear();
	return ES_NORMAL;
#endif /* MCDragDestination */


#ifdef /* MCDragSource */ LEGACY_EXEC
	if (MCdragsource != NULL)
		return MCdragsource->getprop(0, P_LONG_ID, ep, False);
	else
		ep.clear();
	return ES_NORMAL;
#endif /* MCDragSource */


MCDriverNames::~MCDriverNames()
{
	delete type;
}

Parse_stat MCDriverNames::parse(MCScriptPoint &sp, Boolean the)
{
	if (!the)
	{
		if (get0or1param(sp, &type, the) != PS_NORMAL)
		{
			MCperror->add(PE_DRIVERNAMES_BADPARAM, sp);
			return PS_ERROR;
		}
	}
	else
		initpoint(sp);
	return PS_NORMAL;
}


#ifdef /* MCDriverNames */ LEGACY_EXEC
	if (MCsecuremode & MC_SECUREMODE_DISK)
	{
		MCeerror->add(EE_DISK_NOPERM, line, pos);
		return ES_ERROR;
	}
	if (type != NULL)
	{
		if (type->eval(ep) != ES_NORMAL)
		{
			MCeerror->add(EE_DRIVERNAMES_BADTYPE, line, pos);
			return ES_ERROR;
		}
	}
	else
		ep.clear();
	return MCS_getdevices(ep) ? ES_NORMAL : ES_ERROR;
#endif /* MCDriverNames */


MCDrives::~MCDrives()
{
	delete type;
}

Parse_stat MCDrives::parse(MCScriptPoint &sp, Boolean the)
{
	if (!the)
	{
		if (get0or1param(sp, &type, the) != PS_NORMAL)
		{
			MCperror->add(PE_DRIVES_BADPARAM, sp);
			return PS_ERROR;
		}
	}
	else
		initpoint(sp);
	return PS_NORMAL;
}


#ifdef /* MCDrives */ LEGACY_EXEC
	if (MCsecuremode & MC_SECUREMODE_DISK)
	{
		MCeerror->add(EE_DISK_NOPERM, line, pos);
		return ES_ERROR;
	}
	if (type != NULL)
	{
		if (type->eval(ep) != ES_NORMAL)
		{
			MCeerror->add(EE_DRIVES_BADTYPE, line, pos);
			return ES_ERROR;
		}
	}
	else
		ep.clear();
	return MCS_getdrives(ep) ? ES_NORMAL : ES_ERROR;
#endif /* MCDrives */


#ifdef /* MCDropChunk */ LEGACY_EXEC
	if (MCdropfield == NULL)
		ep.clear();
	else
		MCdropfield->returnchunk(ep, MCdropchar, MCdropchar);
	return ES_NORMAL;
#endif /* MCDropChunk */



#ifdef /* MCQTEffects */ LEGACY_EXEC
	MCtemplateplayer->geteffectlist(ep);
	return ES_NORMAL;
#endif /* MCQTEffects */


#ifdef /* MCRecordCompressionTypes */ LEGACY_EXEC
	MCtemplateplayer->getrecordcompressionlist(ep);
	return ES_NORMAL;
#endif /* MCRecordCompressionTypes */



#ifdef /* MCRecordLoudness */ LEGACY_EXEC
	MCtemplateplayer->getrecordloudness(ep);
	return ES_NORMAL;
#endif /* MCRecordLoudness */


#ifdef /* MCEncrypt */ LEGACY_EXEC
	if (source->eval(ep) != ES_NORMAL)
	{
		MCeerror->add(EE_ENCRYPT_BADSOURCE, line, pos);
		return ES_ERROR;
	}
	char *t_enc = nil;
	if (!MCStackSecurityEncryptString(ep.getsvalue().getstring(), ep.getsvalue().getlength(), t_enc))
	{
		return ES_ERROR;
	}
	
	ep.copysvalue(t_enc, strlen(t_enc));
	MCCStringFree(t_enc);

	return ES_NORMAL;
#endif /* MCEncrypt */

#ifdef /* MCEnvironment */ LEGACY_EXEC
	ep . setstaticcstring(MCModeGetEnvironment());
	return ES_NORMAL;
#endif /* MCEnvironment */


MCExists::~MCExists()
{
	delete object;
}

Parse_stat MCExists::parse(MCScriptPoint &sp, Boolean the)
{
	return parsetarget(sp, the, True, object);
}

void MCExists::eval_ctxt(MCExecContext &ctxt, MCExecValue &r_value)
{
#ifdef /* MCExists */ LEGACY_EXEC
	MCObject *optr;
	uint4 parid;
	MCerrorlock++;
	ep.setboolean(object->getobj(ep, optr, parid, True) == ES_NORMAL);
	MCerrorlock--;
	return ES_NORMAL;
#endif /* MCExists */

	MCInterfaceEvalThereIsAnObject(ctxt, object, r_value . bool_value);
    r_value . type = kMCExecValueTypeBool;
}

void MCExists::compile(MCSyntaxFactoryRef ctxt)
{
	MCSyntaxFactoryBeginExpression(ctxt, line, pos);

	object -> compile(ctxt);

	MCSyntaxFactoryEvalMethod(ctxt, kMCInterfaceEvalThereIsAnObjectMethodInfo);

	MCSyntaxFactoryEndExpression(ctxt);
}

#ifdef /* MCExtents */ LEGACY_EXEC
	if (source -> eval(ep) != ES_NORMAL)
	{
		MCeerror->add(EE_EXTENTS_BADSOURCE, line, pos);
		return ES_ERROR;
	}
	
	// MW-2008-07-01: [[ Bug ]] Make sure we only fetch the array if the type of
	//   the exec point is actually ARRAY, otherwise we get strange effects...
	if (ep . getformat() == VF_ARRAY)
	{
		MCVariableValue *t_array;
		Boolean t_delete_array;
		ep . takearray(t_array, t_delete_array);
		t_array -> getextents(ep);
		if (t_delete_array)
			delete t_array;
	}
	else
		ep . clear();
	
	return ES_NORMAL;
#endif /* MCExtents */

#ifdef /* MCTheFiles */ LEGACY_EXEC
	if (MCsecuremode & MC_SECUREMODE_DISK)
	{
		MCeerror->add(EE_DISK_NOPERM, line, pos);
		return ES_ERROR;
	}
	MCS_getentries(ep, true, false);
	return ES_NORMAL;
#endif /* MCTheFiles */

#ifdef /* MCFlushEvents */ LEGACY_EXEC
	static const char *enames[FE_LAST] =
	    { "all", "mousedown", "mouseup",
	      "keydown", "keyup", "autokey",
	      "disk", "activate", "highlevel",
	      "system"
	    };
	if (type->eval(ep) != ES_NORMAL)
	{
		MCeerror->add(EE_FLUSHEVENTS_BADTYPE, line, pos);
		return ES_ERROR;
	}
	uint2 i;
	for (i = 0 ; i < FE_LAST ; i++)
		if (ep.getsvalue() == enames[i])
			MCscreen->flushevents(i);
	ep.clear();
	return ES_NORMAL;
#endif /* MCFlushEvents */

#ifdef /* MCFocusedObject */ LEGACY_EXEC
	if (MCfocusedstackptr != NULL)
	{
		MCControl *cptr = MCfocusedstackptr->getcard()->getkfocused();
		if (cptr != NULL)
			return cptr->getprop(0, P_LONG_ID, ep, False);
		return MCfocusedstackptr->getcard()->getprop(0, P_LONG_ID, ep, False);
	}
	ep.clear();
	return ES_NORMAL;
#endif /* MCFocusedObject */


MCFontNames::~MCFontNames()
{
	delete type;
}

Parse_stat MCFontNames::parse(MCScriptPoint &sp, Boolean the)
{
	if (!the)
	{
		if (get0or1param(sp, &type, the) != PS_NORMAL)
		{
			MCperror->add(PE_FONTNAMES_BADPARAM, sp);
			return PS_ERROR;
		}
	}
	else
		initpoint(sp);
	return PS_NORMAL;
}


void MCFontNames::eval_ctxt(MCExecContext &ctxt, MCExecValue &r_value)
{
#ifdef /* MCFontNames */ LEGACY_EXEC
	if (type != NULL)
	{
		if (type->eval(ep) != ES_NORMAL)
		{
			MCeerror->add(EE_FONTNAMES_BADTYPE, line, pos);
			return ES_ERROR;
		}
	}
	char *type = ep.getsvalue().clone();
	MCdispatcher->getfontlist()->getfontnames(ep,type);

	delete type;
	return ES_NORMAL;
#endif /* MCFontNames */

	MCAutoStringRef t_type;
    MCAutoStringRef t_result;
    if (!ctxt . EvalOptionalExprAsStringRef(type, kMCEmptyString, EE_FONTNAMES_BADTYPE, &t_type))
        return;

    MCTextEvalFontNames(ctxt, *t_type, &t_result);

    if (!ctxt . HasError())
    {
        r_value . type = kMCExecValueTypeStringRef;
        r_value . stringref_value = MCValueRetain(*t_result);
    }
}

#ifdef /* MCFontLanguage */ LEGACY_EXEC
	if (fontname->eval(ep) != ES_NORMAL)
	{
		MCeerror->add(EE_FONTSIZES_BADFONTNAME, line, pos);
		return ES_ERROR;
	}
	char *fname = ep.getsvalue().clone();
	uint1 charset = MCscreen->fontnametocharset(fname);
	ep.setstaticcstring(MCU_charsettolanguage(charset));
	delete fname;
	return ES_NORMAL;
#endif /* MCFontLanguage */

#ifdef /* MCFontSizes */ LEGACY_EXEC
	if (fontname->eval(ep) != ES_NORMAL)
	{
		MCeerror->add(EE_FONTSIZES_BADFONTNAME, line, pos);
		return ES_ERROR;
	}
	char *fname = ep.getsvalue().clone();
	MCdispatcher->getfontlist()->getfontsizes(fname, ep);
	delete fname;
	return ES_NORMAL;
#endif /* MCFontSizes */

MCFontStyles::~MCFontStyles()
{
	delete fontname;
	delete fontsize;
}

Parse_stat MCFontStyles::parse(MCScriptPoint &sp, Boolean the)
{
	if (get2params(sp, &fontname, &fontsize) != PS_NORMAL)
	{
		MCperror->add(PE_FONTSTYLES_BADPARAM, sp);
		return PS_ERROR;
	}
	return PS_NORMAL;
}

void MCFontStyles::eval_ctxt(MCExecContext &ctxt, MCExecValue &r_value)
{
#ifdef /* MCFontStyles */ LEGACY_EXEC
	if (fontname->eval(ep) != ES_NORMAL)
	{
		MCeerror->add(EE_FONTSTYLES_BADFONTNAME, line, pos);
		return ES_ERROR;
	}
	char *fname = ep.getsvalue().clone();
	uint2 fsize;
	if (fontsize->eval(ep) != ES_NORMAL
	        || ep.getuint2(fsize, line, pos, EE_FONTSTYLES_BADFONTSIZE) != ES_NORMAL)
		return ES_ERROR;
	MCdispatcher->getfontlist()->getfontstyles(fname, fsize, ep);
	delete fname;

	return ES_NORMAL;
#endif /* MCFontStyles */

    MCAutoStringRef t_fontname;
    if (!ctxt . EvalExprAsStringRef(fontname, EE_FONTSTYLES_BADFONTNAME, &t_fontname))
        return;
    uinteger_t fsize;
    if (!ctxt . EvalExprAsUInt(fontsize, EE_FONTSTYLES_BADFONTSIZE, fsize))
        return;
    
	MCTextEvalFontStyles(ctxt, *t_fontname, fsize, r_value . stringref_value);
    r_value . type = kMCExecValueTypeStringRef;
}

void MCFontStyles::compile(MCSyntaxFactoryRef ctxt)
{
	compile_with_args(ctxt, kMCTextEvalFontStylesMethodInfo, fontname, fontsize);
}

MCFormat::~MCFormat()
{
	while (params != NULL)
	{
		MCParameter *tparams = params;
		params = params->getnext();
		delete tparams;
	}
}

Parse_stat MCFormat::parse(MCScriptPoint &sp, Boolean the)
{
	sp.allowescapes(True);
	if (getparams(sp, &params) != PS_NORMAL || params == NULL)
	{
		MCperror->add
		(PE_FORMAT_BADPARAM, line, pos);
		return PS_ERROR;
	}
	sp.allowescapes(False);
	return PS_NORMAL;
}

#define INT_VALUE 0
#define PTR_VALUE 1
#define DOUBLE_VALUE 2

void MCFormat::eval_ctxt(MCExecContext &ctxt, MCExecValue &r_value)
{
#ifdef /* MCFormat */ LEGACY_EXEC
	MCExecPoint ep2(ep);
	if (params->eval(ep) != ES_NORMAL)
	{
		MCeerror->add
		(EE_FORMAT_BADSOURCE, line, pos);
		return ES_ERROR;
	}
	MCString s;
	char *string = ep.getsvalue().clone();
	const char *format = string;
	char *sbuffer = NULL;
	uint4 sbuffersize = 0;
	MCParameter *paramptr = params->getnext();

	ep.clear();
	while (*format)
	{
		char newFormat[40];
		char *dptr = newFormat;
		int4 width = 0;

		uint4 precision = 0;
		uint4 size;
		int4 intValue;
		real8 doubleValue = 0.0;
		uint4 whichValue = PTR_VALUE;
		char *ptrValue = NULL;
		Boolean useShort = False;
		const char *end;

		if (*format == '\\')
		{
			char result = 0;
			switch (*++format)
			{
			case 'a':
				result = '\a';
				break;
			case 'b':
				result = '\b';
				break;
			case 'f':
				result = '\f';
				break;
			case 'n':
				result = '\n';
				break;
			case 'r':
				result = '\r';
				break;
			case 't':
				result = '\t';
				break;
			case 'v':
				result = '\v';
				break;
			case '\\':
				result = '\\';
				break;
			case '?':
				result = '?';
				break;
			case '\'':
				result = '\'';
				break;
			case '"':
				result = '"';
				break;
			case 'x':
				if (isxdigit(*++format))
				{
					char buffer[3];
					memcpy(buffer, format, 2);
					buffer[2] = '\0';
					result = (char)strtoul(buffer, (char **)&end, 16);
					format += end - buffer - 1;
				}
				break;
			default:
				if (isdigit((uint1)*format))
				{
					const char *sptr = format;
					while (isdigit((uint1)*format) && format - sptr < 3)
						result = (result << 3) + (*format++ - '0');
					format--;
				}
				break;
			}
			ep.appendchar(result);
			format++;
			continue;
		}
		if (*format != '%')
		{
			const char *startptr = format;
			while (*format && *format != '%' && *format != '\\')
				format++;
			ep.appendchars(startptr, format - startptr);
			continue;
		}

		if (format[1] == '%')
		{
			ep.appendchar('%');
			format += 2;
			continue;
		}
		*dptr++ = *format++;
		while (*format == '-' || *format == '#' || *format == '0'
		        || *format == ' ' || *format == '+')
			*dptr++ = *format++;
		if (isdigit((uint1)*format))
		{
			width = strtol(format, (char **)&end, 10);
			format = end;
		}
		else
			if (*format == '*')
			{
				if (paramptr == NULL || paramptr->eval(ep2) != ES_NORMAL)
					goto fmtError;
				ep2.getint4(width, line, pos, EE_FORMAT_BADSOURCE);
				paramptr = paramptr->getnext();
				format++;
			}
		if (width != 0)
		{
			sprintf(dptr, "%d", width);
			while (*++dptr)
				;
		}
		if (*format == '.')
			*dptr++ = *format++;
		if (isdigit((uint1)*format))
		{
			precision = strtoul(format, (char **)&end, 10);
			format = end;
		}
		else
			if (*format == '*')
			{
				if (paramptr == NULL || paramptr->eval(ep2) != ES_NORMAL)
					goto fmtError;
				ep2.getuint4(precision, line, pos, EE_FORMAT_BADSOURCE);
				paramptr = paramptr->getnext();
				format++;
			}
		if (precision != 0)
		{
			sprintf(dptr, "%d", precision);
			while (*++dptr)
				;
		}
		if (*format == 'l')
			format++;
		else
			if (*format == 'h')
			{
				useShort = 1;
				*dptr++ = *format++;
			}
		*dptr++ = *format;
		*dptr = 0;
		switch (*format)
		{
		case 'i':
			dptr[-1] = 'd';
		case 'd':
		case 'o':
		case 'u':
		case 'x':
		case 'X':
			if (paramptr == NULL || paramptr->eval(ep2) != ES_NORMAL)
				goto fmtError;
			ep2.getint4(intValue, line, pos, EE_FORMAT_BADSOURCE);
			whichValue = INT_VALUE;
			size = I4L;
			break;
		case 's':
			if (paramptr == NULL || paramptr->eval(ep2) != ES_NORMAL)
				goto fmtError;
			size = ep2.getsvalue().getlength();
			ptrValue = ep2.getsvalue().clone();
			break;
		case 'c':
			if (paramptr == NULL || paramptr->eval(ep2) != ES_NORMAL)
				goto fmtError;
			ep2.getint4(intValue, line, pos, EE_FORMAT_BADSOURCE);
			whichValue = INT_VALUE;
			size = 2;
			break;
		case 'e':
		case 'E':
		case 'f':
		case 'g':
		case 'G':
			if (paramptr == NULL || paramptr->eval(ep2) != ES_NORMAL
			        || ep2.ton() != ES_NORMAL)
				goto fmtError;
			doubleValue = ep2.getnvalue();
			whichValue = DOUBLE_VALUE;
			size = R8L;
			break;
		default:
			goto fmtError;
		}
		paramptr = paramptr->getnext();
		format++;
		if (width < 0)
			width = -width;
		if (width > (int4)size)
			size = width;
		if (size + 1 > sbuffersize)
		{
			delete sbuffer;
			sbuffer = new char[size + 1];
			sbuffersize = size + 1;
		}
		switch (whichValue)
		{
		case DOUBLE_VALUE:
			sprintf(sbuffer, newFormat, doubleValue);
			break;
		case INT_VALUE:
			if (useShort)
				sprintf(sbuffer, newFormat, (short)intValue);
			else
				sprintf(sbuffer, newFormat, intValue);
			break;
		default:
			sprintf(sbuffer, newFormat, ptrValue);
			delete ptrValue;
			break;
		}
		ep.appendcstring(sbuffer); 
	}

	delete string;
	delete sbuffer;
	return ES_NORMAL;

fmtError:
	MCeerror->add(EE_FORMAT_BADSOURCE, line, pos);
	delete string;
	delete sbuffer;
	return ES_ERROR;
#endif /* MCFormat */

    MCAutoValueRef t_format_valueref;
    MCAutoStringRef t_format;
	MCAutoValueRefArray t_values;
	uindex_t t_value_count = 0;
    if (!params->eval(ctxt, &t_format_valueref) || !ctxt . ConvertToString(*t_format_valueref, &t_format))
	{
		ctxt . LegacyThrow(EE_FORMAT_BADSOURCE);
		return;
	}

	MCParameter *t_params = params->getnext();
	for (MCParameter *p = t_params; p != nil; p = p->getnext())
		t_value_count++;

	/* UNCHECKED */ t_values.New(t_value_count);
	for (uindex_t i = 0; i < t_value_count; i++)
	{
		if (!t_params->eval(ctxt, t_values[i]))
		{
			ctxt . LegacyThrow(EE_FORMAT_BADSOURCE);
			return;
		}

		t_params = t_params->getnext();
	}

	MCStringsEvalFormat(ctxt, *t_format, *t_values, t_value_count, r_value . stringref_value);
    r_value . type = kMCExecValueTypeStringRef;
}

void MCFormat::compile(MCSyntaxFactoryRef ctxt)
{
	MCSyntaxFactoryBeginExpression(ctxt, line, pos);

	uindex_t t_count;
	t_count = 0;

	for (MCParameter *t_parameter = params; t_parameter != nil; t_parameter = t_parameter -> getnext())
	{
		t_parameter -> compile(ctxt);
		t_count++;
	}
	
	MCSyntaxFactoryEvalList(ctxt, t_count - 1);

	MCSyntaxFactoryEvalMethod(ctxt, kMCStringsEvalFormatMethodInfo);

	MCSyntaxFactoryEndExpression(ctxt);
}


#ifdef /* MCFoundChunk */ LEGACY_EXEC
	if (MCfoundfield == NULL)
		ep.clear();
	else
		MCfoundfield->foundchunk(ep);
	return ES_NORMAL;
#endif /* MCFoundChunk */


#ifdef /* MCFoundField */ LEGACY_EXEC
	if (MCfoundfield != NULL)
	{
		MCfoundfield->getprop(0, P_NUMBER, ep, False);
		ep.setstringf("field %d", ep.getuint4());
	}
	else
		ep.clear();
	return ES_NORMAL;
#endif /* MCFoundField */


#ifdef /* MCFoundLine */ LEGACY_EXEC
	if (MCfoundfield == NULL)
		ep.clear();
	else
		MCfoundfield->foundline(ep);
	return ES_NORMAL;
#endif /* MCFoundLine */



#ifdef /* MCFoundLoc */ LEGACY_EXEC
	if (MCfoundfield == NULL)
		ep.clear();
	else
		MCfoundfield->foundloc(ep);
	return ES_NORMAL;
#endif /* MCFoundLoc */


#ifdef /* MCFoundText */ LEGACY_EXEC
	if (MCfoundfield == NULL)
		ep.clear();
	else
		MCfoundfield->foundtext(ep);
	return ES_NORMAL;
#endif /* MCFoundText */



#ifdef /* MCFunctionNames */ LEGACY_EXEC
	ep.clear();
	MCScriptPoint sp(ep);
	return sp.getfactors(ep, TT_FUNCTION);
#endif /* MCFunctionNames */

#ifdef /* MCGlobalLoc */ LEGACY_EXEC
	int2 x, y;
	if (point->eval(ep) != ES_NORMAL || !MCU_stoi2x2(ep.getsvalue(), x, y))
	{
		MCeerror->add(EE_GLOBALLOC_NAP, line, pos, ep.getsvalue());
		return ES_ERROR;
	}

	// IM-2013-10-09: [[ FullscreenMode ]] Update to use stack coord conversion methods
	MCPoint t_loc;
	t_loc = MCPointMake(x, y);
	t_loc = MCdefaultstackptr->stacktogloballoc(t_loc);

	ep.setpoint(t_loc.x, t_loc.y);

	return ES_NORMAL;
#endif /* MCGlobalLoc */

#ifdef /* MCGlobals */ LEGACY_EXEC
	ep.clear();
	MCVariable *tmp;
	uint2 i = 0;
	for (tmp = MCglobals ; tmp != NULL ; tmp = tmp->getnext())
		if (!tmp->isfree() || tmp->isarray())
			ep.concatnameref(tmp->getname(), EC_COMMA, i++ == 0);
	return ES_NORMAL;
#endif /* MCGlobals */

#ifdef /* MCHasMemory */ LEGACY_EXEC
	if (amount->eval(ep) != ES_NORMAL || ep.ton() != ES_NORMAL)
	{
		MCeerror->add(EE_HASMEMORY_BADAMOUNT, line, pos);
		return ES_ERROR;
	}
	uint4 bytes = ep.getuint4();

	char *dummy = (char *)malloc(bytes);
	ep.setboolean(dummy != NULL);
	free(dummy);

	return ES_NORMAL;
#endif /* MCHasMemory */

#ifdef /* MCHeapSpace */ LEGACY_EXEC
	ep.setstaticcstring(HEAP_SPACE);
	return ES_NORMAL;
#endif /* MCHeapSpace */

#ifdef /* MCHostAddress */ LEGACY_EXEC
	if (socket->eval(ep) != ES_NORMAL)
	{
		MCeerror->add(EE_HOSTADDRESS_BADSOCKET, line, pos);
		return ES_ERROR;
	}
	char *name = ep.getsvalue().clone();
	uint2 index;
	if (IO_findsocket(name, index))
		MCS_ha(ep, MCsockets[index]);
	else
		ep.setstaticcstring("not an open socket");
	delete name;
	return ES_NORMAL;
#endif /* MCHostAddress */

#ifdef /* MCHostAtoN */ LEGACY_EXEC
	if (address->eval(ep) != ES_NORMAL)
	{
		MCeerror->add(EE_HOSTATON_BADADDRESS, line, pos);
		return ES_ERROR;
	}
	MCS_aton(ep);
	
	// We only allow an address to name lookup if the resulting is the secure domain
	// unless we have network access.
	if (!MCSecureModeCanAccessNetwork() && !MCModeCanAccessDomain(ep . getcstring()))
	{
		MCeerror -> add(EE_NETWORK_NOPERM, line, pos);
		return ES_ERROR;
	}

	return ES_NORMAL;
#endif /* MCHostAtoN */

#ifdef /* MCHostName */ LEGACY_EXEC
	MCS_hn(ep);
	return ES_NORMAL;
#endif /* MCHostName */


MCHostNtoA::~MCHostNtoA()
{
	delete name;
	delete message;
}

Parse_stat MCHostNtoA::parse(MCScriptPoint &sp, Boolean the)
{
	if (get1or2params(sp, &name, &message, the) != PS_NORMAL)
	{
		MCperror->add(PE_HOSTNTOA_BADNAME, sp);
		return PS_ERROR;
	}
	return PS_NORMAL;
}

void MCHostNtoA::eval_ctxt(MCExecContext &ctxt, MCExecValue &r_value)
{
#ifdef /* MCHostNtoA */ LEGACY_EXEC
	if (name->eval(ep) != ES_NORMAL)
	{
		MCeerror->add(EE_HOSTNTOA_BADNAME, line, pos);
		return ES_ERROR;
	}

	MCExecPoint ep2;
	ep2.clear();

	if (message && message->eval(ep2) != ES_NORMAL)
	{
		MCeerror->add(EE_OPEN_BADMESSAGE, line, pos);
		return ES_ERROR;
	}
	
	// We only allow an name to address lookup to occur for the secure domain.
	if (!MCSecureModeCanAccessNetwork() && !MCModeCanAccessDomain(ep . getcstring()))
	{
		MCeerror -> add(EE_NETWORK_NOPERM, line, pos);
		return ES_ERROR;
	}

	MCS_ntoa(ep, ep2);
	
	return ES_NORMAL;
#endif /* MCHostNtoA */

    MCAutoStringRef t_hostname;
    if (!ctxt . EvalExprAsStringRef(name, EE_HOSTNTOA_BADNAME, &t_hostname))
        return;
    
	MCNewAutoNameRef t_message;
    if (!ctxt . EvalOptionalExprAsNameRef(message, kMCEmptyName, EE_OPEN_BADMESSAGE, &t_message))
        return;

	MCNetworkEvalHostNameToAddress(ctxt, *t_hostname, *t_message, r_value . stringref_value);
    r_value . type = kMCExecValueTypeStringRef;
}

void MCHostNtoA::compile(MCSyntaxFactoryRef ctxt)
{
	MCSyntaxFactoryBeginExpression(ctxt, line, pos);

	name -> compile(ctxt);

	if (message)
		message -> compile(ctxt);
	else
		MCSyntaxFactoryEvalConstant(ctxt, kMCEmptyName);

	MCSyntaxFactoryEvalMethod(ctxt, kMCNetworkEvalHostNameToAddressMethodInfo);

	MCSyntaxFactoryEndExpression(ctxt);
}

void MCInsertScripts::eval_ctxt(MCExecContext &ctxt, MCExecValue &r_value)
{
#ifdef /* MCInsertScripts */ LEGACY_EXEC
	ep.clear();
	MCObjectList *lptr = front ? MCfrontscripts : MCbackscripts;
	if (lptr != NULL)
	{
		MCExecPoint ep2(ep);
		MCObjectList *optr = lptr;
		bool first = true;
		do
		{
			if (!optr->getremoved())
			{
				optr->getobject()->getprop(0, P_LONG_ID, ep2, False);
				ep.concatmcstring(ep2.getsvalue(), EC_RETURN, first);
				first = false;
			}
			optr = optr->next();
		}
		while (optr != lptr);
	}
	return ES_NORMAL;
#endif /* MCInsertScripts */

	if (front)
		MCEngineEvalFrontScripts(ctxt, r_value .stringref_value);
	else
		MCEngineEvalBackScripts(ctxt, r_value . stringref_value);
    
    r_value . type = kMCExecValueTypeStringRef;
}


#ifdef /* MCInterrupt */ LEGACY_EXEC
	ep.setboolean(MCinterrupt);
	return ES_NORMAL;
#endif /* MCInterrupt */


MCIntersect::~MCIntersect()
{
	delete o1;
	delete o2;

	// MW-2011-10-08: [[ Bug ]] Make sure we delete the threshold parameter to stop a
	//   memory leak.
	delete threshold;
}

Parse_stat MCIntersect::parse(MCScriptPoint &sp, Boolean the)
{
	initpoint(sp);
	if (sp.skip_token(SP_FACTOR, TT_LPAREN) != PS_NORMAL)
	{
		MCperror->add(PE_FACTOR_NOLPAREN, sp);
		return PS_ERROR;
	}
	
	o1 = new MCChunk(False);
	o2 = new MCChunk(False);
	
	Symbol_type stype;
	if (o1->parse(sp, False) != PS_NORMAL
	        || sp.next(stype) != PS_NORMAL || stype != ST_SEP
	        || o2->parse(sp, False) != PS_NORMAL)
	{
		MCperror->add(PE_INTERSECT_NOOBJECT, sp);
		return PS_ERROR;
	}
	
	// MW-2011-09-20: [[ Collision ]] Add an optional parameter for the type of intersection.
	if (sp . next(stype) == PS_NORMAL)
	{
		if (stype == ST_SEP)
		{
			if (sp.parseexp(False, False, &threshold) != PS_NORMAL)
			{
				MCperror->add(PE_INTERSECT_NOOBJECT, sp);
				return PS_ERROR;
			}
		}
		else
		{
			// MW-2011-09-23: [[ Bug ]] If we didn't find a sep, then backup.
			sp . backup();
		}
	}
	
	if (sp.skip_token(SP_FACTOR, TT_RPAREN) != PS_NORMAL)
	{
		MCperror->add(PE_FACTOR_NORPAREN, sp);
		return PS_ERROR;
	}
	return PS_NORMAL;
}

void MCIntersect::eval_ctxt(MCExecContext &ctxt, MCExecValue &r_value)
{
#ifdef /* MCIntersect */ LEGACY_EXEC
	MCObject *o1ptr, *o2ptr;
	uint4 parid;
	if (o1->getobj(ep, o1ptr, parid, True) != ES_NORMAL
		|| o2->getobj(ep, o2ptr, parid, True) != ES_NORMAL)
	{
		MCeerror->add(EE_INTERSECT_NOOBJECT, line, pos);
		return ES_ERROR;
	}
	
	// MW-2011-09-23: [[ Collides ]] Determine the threshold of the alpha mask
	//   conversion. Either an integer, "bounds" => 0, "pixels" => 1, "opaque pixels" => 255
	uint32_t t_threshold;
	if (threshold != nil)
	{
		if (threshold -> eval(ep) != ES_NORMAL)
		{
			MCeerror->add(EE_INTERSECT_BADTHRESHOLD, line, pos);
			return ES_ERROR;
		}
		
		// MW-2013-04-12: [[ Bug 10844 ]] Make sure we use ton(), otherwise it assumes
		//   input is a string.
		if (ep . ton() == ES_NORMAL)
			t_threshold = ep . getuint4();
		else
		{
			MCString t_token;
			t_token = ep . getsvalue();
			if (t_token == "bounds")
				t_threshold = 0;
			else if (t_token == "pixels")
				t_threshold = 1;
			else if (t_token == "opaque pixels")
				t_threshold = 255;
			else
			{
				MCeerror -> add(EE_INTERSECT_ILLEGALTHRESHOLD, line, pos);
				return ES_ERROR;
			}
		}
	}
	else
		t_threshold = 0;

	ep . setboolean(o1ptr -> intersects(o2ptr, t_threshold));
	
	return ES_NORMAL;
#endif /* MCIntersect */

	MCObjectPtr t_object_a, t_object_b;

	if (!o1->getobj(ctxt, t_object_a, True)	|| !o2->getobj(ctxt, t_object_b, True))
	{
		ctxt . LegacyThrow(EE_INTERSECT_NOOBJECT);
		return;
	}
	
    MCAutoStringRef t_threshold;
    
	if (threshold != nil)
	{
        if (!ctxt . EvalExprAsStringRef(threshold, EE_INTERSECT_BADTHRESHOLD, &t_threshold))
            return;
		
		MCInterfaceEvalIntersectWithThreshold(ctxt, t_object_a, t_object_b, *t_threshold, r_value . bool_value);
        r_value . type = kMCExecValueTypeBool;
	}
	else
    {
		MCInterfaceEvalIntersect(ctxt, t_object_a, t_object_b, r_value . bool_value);
        r_value . type = kMCExecValueTypeBool;
    }
}

void MCIntersect::compile(MCSyntaxFactoryRef ctxt)
{
	MCSyntaxFactoryBeginExpression(ctxt, line, pos);

	o1 -> compile_object_ptr(ctxt);
	o2 -> compile_object_ptr(ctxt);

	if (threshold != nil)
	{
		threshold -> compile(ctxt);
		MCSyntaxFactoryEvalMethod(ctxt, kMCInterfaceEvalIntersectWithThresholdMethodInfo);
	}
	else
		MCSyntaxFactoryEvalMethod(ctxt, kMCInterfaceEvalIntersectMethodInfo);

	MCSyntaxFactoryEndExpression(ctxt);
}

#ifdef /* MCIsNumber */ LEGACY_EXEC
	if (source->eval(ep) != ES_NORMAL)
	{
		MCeerror->add(EE_ISNUMBER_BADSOURCE, line, pos);
		return ES_ERROR;
	}
	real8 r;
	ep.setboolean(MCU_stor8(ep.getsvalue(), r));
	return ES_NORMAL;
#endif /* MCIsNumber */

#ifdef /* MCIsoToMac */ LEGACY_EXEC
	if (source->eval(ep) != ES_NORMAL)
	{
		MCeerror->add
		(EE_ISOTOMAC_BADSOURCE, line, pos);
		return ES_ERROR;
	}
	ep.grabsvalue();
	IO_iso_to_mac(ep.getbuffer(0), ep.getsvalue().getlength());
	return ES_NORMAL;
#endif /* MCIsoToMac */

MCKeys::~MCKeys()
{
	delete source;
}

Parse_stat MCKeys::parse(MCScriptPoint &sp, Boolean the)
{
	Boolean parens = False;
	initpoint(sp);
	if (!the && sp.skip_token(SP_FACTOR, TT_LPAREN) == PS_NORMAL)
		parens = True;
	else
		if (sp.skip_token(SP_FACTOR, TT_OF) != PS_NORMAL)
		{
			MCperror->add(PE_FACTOR_NOOF, sp);
			return PS_ERROR;
		}
	if (sp.skip_token(SP_FACTOR, TT_THE) == PS_NORMAL)
	{
		Symbol_type type;
		const LT *te;
		if (sp.next(type) != PS_NORMAL)
		{
			MCperror->add(PE_KEYS_BADPARAM, sp);
			return PS_ERROR;
		}
		if (sp.lookup(SP_FACTOR, te) != PS_NORMAL
		        || (te->which != P_DRAG_DATA && te->which != P_CLIPBOARD_DATA))
		{
			MCperror->add(PE_KEYS_BADPARAM, sp);
			return PS_ERROR;
		}
		which = (Properties)te->which;
		if (parens)
			sp.skip_token(SP_FACTOR, TT_RPAREN);
		return PS_NORMAL;
	}
	if (sp.parseexp(True, False, &source) != PS_NORMAL)
	{
		MCperror->add(PE_KEYS_BADPARAM, sp);
		return PS_ERROR;
	}
	if (parens)
		sp.skip_token(SP_FACTOR, TT_RPAREN);
	return PS_NORMAL;
}

void MCKeys::eval_ctxt(MCExecContext &ctxt, MCExecValue &r_value)
{
#ifdef /* MCKeys */ LEGACY_EXEC
	if (source != NULL)
	{
		if (source -> eval(ep) != ES_NORMAL)
		{
			MCeerror->add(EE_KEYS_BADSOURCE, line, pos);
			return ES_ERROR;
		}
		
		// MW-2008-07-01: [[ Bug ]] Make sure we only fetch the array if the type of
		//   the exec point is actually ARRAY, otherwise we get strange effects...
		if (ep . getformat() == VF_ARRAY)
		{
			MCVariableValue *t_array;
			Boolean t_delete_array;
			ep . takearray(t_array, t_delete_array);
			t_array -> getkeys(ep);
			if (t_delete_array)
				delete t_array;
		}
		else
			ep . clear();
	}
	else
	{
		MCTransferData *t_data;
		if (which == P_DRAG_DATA)
			t_data = MCdragdata;
		else
			t_data = MCclipboarddata;

		bool t_success;
		t_success = true;

		if (t_data -> Lock())
		{
			MCTransferType *t_types;
			uint4 t_count;
			if (t_data -> Query(t_types, t_count))
			{
				ep . clear();
				for(uint4 i = 0; i < t_count; ++i)
				{
					switch(t_types[i])
					{
					case TRANSFER_TYPE_TEXT:
						ep . concatcstring("text", EC_RETURN, i == 0);
						break;

					case TRANSFER_TYPE_UNICODE_TEXT:
						ep . concatcstring("unicode", EC_RETURN, i == 0);
						ep . concatcstring("text", EC_RETURN, false);
						break;

					case TRANSFER_TYPE_STYLED_TEXT:
						ep . concatcstring("styles", EC_RETURN, i == 0);
						ep . concatcstring("rtf", EC_RETURN, false);
						ep . concatcstring("unicode", EC_RETURN, false);
						ep . concatcstring("text", EC_RETURN, false);
						break;

					case TRANSFER_TYPE_IMAGE:
						ep . concatcstring("image", EC_RETURN, i == 0);
						break;

					case TRANSFER_TYPE_FILES:
						ep . concatcstring("files", EC_RETURN, i == 0);
						ep . concatcstring("text", EC_RETURN, false);
						break;

					case TRANSFER_TYPE_PRIVATE:
						ep . concatcstring("private", EC_RETURN, i == 0);
						break;

					case TRANSFER_TYPE_OBJECTS:
						ep . concatcstring("objects", EC_RETURN, i == 0);
						break;

					default:
						// MW-2009-04-05: Stop GCC warning
					break;
					}
				}
			}
			else
				t_success = false;

			t_data -> Unlock();
		}
		else
			t_success = false;

		if (!t_success)
		{
			ep . clear();
			MCresult -> sets("unable to query clipboard");
		}
	}

	return ES_NORMAL;
#endif /* MCKeys */
    
	//MCAutoStringRef t_result;

	if (source != NULL)
	{
        MCAutoArrayRef t_array;
        if (!ctxt . EvalExprAsArrayRef(source, EE_KEYS_BADSOURCE, &t_array))
            return;
		MCArraysEvalKeys(ctxt, *t_array, r_value . stringref_value);
        r_value . type = kMCExecValueTypeStringRef;
	}
	else
	{
		if (which == P_DRAG_DATA)
			MCPasteboardEvalDragDropKeys(ctxt, r_value . stringref_value);
		else
			MCPasteboardEvalClipboardKeys(ctxt, r_value . stringref_value);
        r_value . type = kMCExecValueTypeStringRef;
	}
}

void MCKeys::compile(MCSyntaxFactoryRef ctxt)
{
	MCSyntaxFactoryBeginExpression(ctxt, line, pos);

	if (source != nil)
	{
		source -> compile(ctxt);
		MCSyntaxFactoryEvalMethod(ctxt, kMCArraysEvalKeysMethodInfo);
	}
	else
	{
		if (which == P_DRAG_DATA)
			MCSyntaxFactoryEvalMethod(ctxt, kMCPasteboardEvalDragDropKeysMethodInfo);
		else
			MCSyntaxFactoryEvalMethod(ctxt, kMCPasteboardEvalClipboardKeysMethodInfo);
	}

	MCSyntaxFactoryEndExpression(ctxt);
}


#ifdef /* MCKeysDown */ LEGACY_EXEC
	MCscreen->getkeysdown(ep);
	return ES_NORMAL;
#endif /* MCKeysDown */

#ifdef /* MCLength */ LEGACY_EXEC
	if (source->eval(ep) != ES_NORMAL)
	{
		MCeerror->add(EE_LENGTH_BADSOURCE, line, pos);
		return ES_ERROR;
	}
	ep.setnvalue(ep.getsvalue().getlength());
	return ES_NORMAL;
#endif /* MCLength */

MCLicensed::~MCLicensed()
{
	delete source;
}

Parse_stat MCLicensed::parse(MCScriptPoint &sp, Boolean the)
{
	if (!the)
	{
		if (get0or1param(sp, &source, the) != PS_NORMAL)
			return PS_ERROR;
	}
	else
		initpoint(sp);
	return PS_NORMAL;
}


#ifdef /* MCLicensed */ LEGACY_EXEC
	ep . setboolean(MCModeGetLicensed());
	return ES_NORMAL;
#endif /* MCLicensed */

#ifdef /* MCLocalLoc */ LEGACY_EXEC
	int2 x, y;
	if (point->eval(ep) != ES_NORMAL || !MCU_stoi2x2(ep.getsvalue(), x, y))
	{
		MCeerror->add(EE_LOCALLOC_NAP, line, pos, ep.getsvalue());
		return ES_ERROR;
	}

	// IM-2013-10-09: [[ FullscreenMode ]] Update to use stack coord conversion methods
	MCPoint t_loc;
	t_loc = MCPointMake(x, y);
	t_loc = MCdefaultstackptr->globaltostackloc(t_loc);

	ep.setpoint(t_loc.x, t_loc.y);

	return ES_NORMAL;
#endif /* MCLocalLoc */

Parse_stat MCLocals::parse(MCScriptPoint &sp, Boolean the)
{
	return MCFunction::parse(sp, the);
}


#ifdef /* MCLocals */ LEGACY_EXEC
	// MW-2013-11-15: [[ Bug 11277 ]] Server mode may call this outwith a handler.
	
	if (ep . gethandler() != nil)
		return ep . gethandler() -> getvarnames(ep, False);
	
	ep.clear();
	ep . gethlist() -> appendlocalnames(ep);
	
	return ES_NORMAL;
#endif /* MCLocals */



#ifdef /* MCMachine */ LEGACY_EXEC
	ep.setstaticcstring(MCS_getmachine());
	return ES_NORMAL;
#endif /* MCMachine */

#ifdef /* MCMacToIso */ LEGACY_EXEC
	if (source->eval(ep) != ES_NORMAL)
	{
		MCeerror->add
		(EE_MACTOISO_BADSOURCE, line, pos);
		return ES_ERROR;
	}
	ep.grabsvalue();
	IO_mac_to_iso(ep.getbuffer(0), ep.getsvalue().getlength());
	return ES_NORMAL;
#endif /* MCMacToIso */

#ifdef /* MCMainStacks */ LEGACY_EXEC
	MCdispatcher->getmainstacknames(ep);
	return ES_NORMAL;
#endif /* MCMainStacks */

MCMatch::~MCMatch()
{
	while (params != NULL)
	{
		MCParameter *tparams = params;
		params = params->getnext();
		delete tparams;
	}
}

Parse_stat MCMatch::parse(MCScriptPoint &sp, Boolean the)
{
	sp.allowescapes(True);
	if (getparams(sp, &params) != PS_NORMAL || params == NULL
	        || params->getnext() == NULL)
	{
		MCperror->add(PE_MATCH_BADPARAM, line, pos);
		return PS_ERROR;
	}
	sp.allowescapes(False);
	return PS_NORMAL;
}

bool MCStringsGetCachedPattern(MCStringRef p_pattern, regexp*& r_compiled);
bool MCStringsCachePattern(MCStringRef p_pattern, regexp* p_compiled);
bool MCStringsCompilePattern(MCStringRef p_pattern, regexp*& r_compiled);

void MCMatch::eval_ctxt(MCExecContext &ctxt, MCExecValue &r_value)
{
#ifdef /* MCMatch */ LEGACY_EXEC
	if (params->getnext()->eval(ep) != ES_NORMAL)
	{
		MCeerror->add(EE_MATCH_BADPATTERN, line, pos);
		return ES_ERROR;
	}
    // JS-2013-06-21: [[ EnhancedFilter ]] refactored regex caching mechanism and case sentitivity
	// MW-2013-07-01: [[ EnhancedFilter ]] Use ep directly as MCR_compile copies pattern (if needed).
	// MW-2013-07-01: [[ EnhancedFilter ]] Removed 'usecache' parameter as there's
	//   no reason not to use the cache.
	regexp *compiled = MCR_compile(ep.getcstring(), True /* casesensitive */);

	if (compiled == NULL)
	{
        MCAutoStringRef t_error;
        MCR_geterror(&t_error);
		MCeerror->add(EE_MATCH_BADPATTERN, line, pos, *t_error);
		return ES_ERROR;
	}
	if (params->eval(ep) != ES_NORMAL)
	{
		MCeerror->add(EE_MATCH_BADSOURCE, line, pos);
		return ES_ERROR;
	}

	Boolean match;

	// MW-2008-06-16: If our string is NULL-style empty, then make sure we pass a non-NULL pointer
	//   else we get breakage.
	match = MCR_exec(compiled, ep.getsvalue().getstring(), ep.getsvalue().getlength());

	MCParameter *p = params->getnext()->getnext();
	uint2 i = 1;
	if (chunk)
	{
		while (p != NULL && p->getnext() != NULL)
		{
			// [[ Containers ]] Update to use evalcontainer so array keys can be
			//   passed.

			MCAutoPointer<MCContainer> t_container1;
			if (p -> evalcontainer(ep, &t_container1) != ES_NORMAL)
			{
				MCeerror -> add(EE_MATCH_BADDEST, line, pos);
				return ES_ERROR;
			}

			p = p->getnext();

			MCAutoPointer<MCContainer> t_container2;
			if (p -> evalcontainer(ep, &t_container2) != ES_NORMAL)
			{
				MCeerror -> add(EE_MATCH_BADDEST, line, pos);
				return ES_ERROR;
			}
		
			p = p->getnext();

			if (match && compiled->matchinfo[i].rm_so != -1)
			{
				char buffer[U4L];
				sprintf(buffer, "%d", (int)(compiled->matchinfo[i].rm_so + 1));
				/* UNCHECKED */ t_container1 -> set_cstring(buffer);
				sprintf(buffer, "%d", (int)(compiled->matchinfo[i].rm_eo));
				/* UNCHECKED */ t_container2 -> set_cstring(buffer);
			}
			else
			{
				/* UNCHECKED */ t_container1 -> clear();
				/* UNCHECKED */ t_container2 -> clear();
			}
			if (++i >= NSUBEXP)
				i = 0;
		}
	}
	else
	{
		while (p != NULL)
		{
			// [[ Containers ]] Update to use evalcontainer so array keys can be
			//   passed.
			MCVariable *var = p->evalvar(ep);
			p = p->getnext();
			if (var == NULL)
			{
				MCeerror->add(EE_MATCH_BADDEST, line, pos);
				return ES_ERROR;
			}
			if (match && compiled->matchinfo[i].rm_so != -1)
			{
				const char *sptr = ep.getsvalue().getstring();
				sptr += compiled->matchinfo[i].rm_so;
				uint4 length = compiled->matchinfo[i].rm_eo
				               - compiled->matchinfo[i].rm_so;
				MCString s(sptr, length);
				var->copysvalue(s);
			}
			else
				var->clear(False);
			if (++i >= NSUBEXP)
				i = 0;
		}
	}
	ep.setboolean(match);
	return ES_NORMAL;
#endif /* MCMatch */
    
    MCAutoValueRef t_source_valueref;
    MCAutoStringRef t_source;
    if (params->eval(ctxt, &t_source_valueref) || !ctxt . ConvertToString(*t_source_valueref, &t_source))
	{
		ctxt . LegacyThrow(EE_MATCH_BADSOURCE);
		return;
	}

    MCAutoValueRef t_pattern_valueref;
    MCAutoStringRef t_pattern;
	if (params->getnext()->eval(ctxt, &t_pattern_valueref) || !ctxt . ConvertToString(*t_pattern_valueref, &t_pattern))
	{
		ctxt . LegacyThrow(EE_MATCH_BADPATTERN);
		return;
	}
    
    MCParameter *t_result_params = params->getnext()->getnext();
    uindex_t t_result_count = 0;
    for (MCParameter *p = t_result_params; p != nil; p = p->getnext())
        t_result_count++;
    
    MCAutoStringRefArray t_results;
    /* UNCHECKED */ t_results.New(t_result_count);
    
    if (chunk)
        MCStringsEvalMatchChunk(ctxt, *t_source, *t_pattern, *t_results, t_result_count, r_value . bool_value);
    else
        MCStringsEvalMatchText(ctxt, *t_source, *t_pattern, *t_results, t_result_count, r_value . bool_value);
    r_value .type = kMCExecValueTypeBool;
    
    if (!ctxt.HasError())
    {
        for (uindex_t i = 0; i < t_result_count; i++)
        {
            MCVariable *t_var = t_result_params->evalvar(ctxt);
            if (t_var == nil)
            {
                ctxt . LegacyThrow(EE_MATCH_BADDEST);
                return;
            }
            /* UNCHECKED */ t_var->setvalueref(t_results[i]);
            t_result_params = t_result_params->getnext();
        }
    }
}

void MCMatch::compile(MCSyntaxFactoryRef ctxt)
{
	MCSyntaxFactoryBeginExpression(ctxt, line, pos);

	uindex_t t_count;
	t_count = 0;

	for (MCParameter *t_parameter = params; t_parameter != nil; t_parameter = t_parameter -> getnext())
	{
		if (t_count < 2)
			t_parameter -> compile(ctxt);
		else
			t_parameter -> compile_out(ctxt);
		t_count++;
	}
	
	MCSyntaxFactoryEvalList(ctxt, t_count - 2);

	if (chunk)
		MCSyntaxFactoryEvalMethod(ctxt, kMCStringsEvalMatchChunkMethodInfo);
	else
		MCSyntaxFactoryEvalMethod(ctxt, kMCStringsEvalMatchTextMethodInfo);

	MCSyntaxFactoryEndExpression(ctxt);
}

Parse_stat MCMe::parse(MCScriptPoint &sp, Boolean the)
{
	initpoint(sp);
	if (the)
	{
		MCperror->add(PE_ME_THE, sp);
		return PS_ERROR;
	}
	return PS_NORMAL;
}

	
#ifdef /* MCMe */ LEGACY_EXEC
	MCObject *target = ep.getobj();
	if (target->gettype() != CT_FIELD && target->gettype() != CT_BUTTON)
		return target->getprop(0, P_NAME, ep, False);
	return target->getprop(0, P_TEXT, ep, False);
#endif /* MCMe */


#ifdef /* MCMenuObject */ LEGACY_EXEC
	if (MCmenuobjectptr == NULL)
	{
		ep.clear();
		return ES_NORMAL;
	}
	return MCmenuobjectptr->getprop(0, P_NAME, ep, False);
#endif /* MCMenuObject */


#ifdef /* MCMenus */ LEGACY_EXEC
	ep.clear();  // hc compatibility
	return ES_NORMAL;
#endif /* MCMenus */

#ifdef /* MCMerge */ LEGACY_EXEC
	if (source->eval(ep) != ES_NORMAL)
	{
		MCeerror->add(EE_MERGE_BADSOURCE, line, pos);
		return ES_ERROR;
	}
	if (ep.getsvalue().getlength() == 0)
		return ES_NORMAL;
	const char *sptr, *eptr, *pend;
	const char *pstart = NULL;
	int4 rlength = 0;
	Boolean isexpression = False;
	MCExecPoint ep2(ep);
	char *tstring = ep.getsvalue().clone();
	sptr = tstring;
	eptr = tstring + ep.getsvalue().getlength();
	MCerrorlock++;
	do
	{
		Boolean match = False;
		if (*sptr == '<' && ++sptr < eptr && *sptr == '?')
		{
			pstart = sptr - 1;
			sptr++;
			while (sptr < eptr)
				if (*sptr == '?' && ++sptr < eptr && *sptr == '>')
				{
					match = True;
					isexpression = False;
					break;
				}
				else
					sptr++;
			if (!match)
				sptr = pstart + 2;//no end tags (stray ?>) jump back)
		}
		else
			if (*sptr == '[' && ++sptr < eptr && *sptr == '[')
			{
				pstart = sptr - 1;
				sptr++;
				while (sptr < eptr)
					if (*sptr == ']' && ++sptr < eptr && *sptr == ']')
					{
						match = True;
						isexpression = True;
						break;
					}
					else
						sptr++;
				if (!match)
					sptr = pstart + 2;//no end tags (stray ?>) jump back)
			}
		if (match)
		{
			pend = sptr + 1;
			uint4 si = pstart - tstring + rlength;
			uint4 ei = si + sptr + 1 - pstart;
			MCString s(pstart + 2, pend - pstart - 4);
			ep2.setsvalue(s);
			// MW-2013-11-15: [[ Bug 11277 ]] If ep has no handler, then execute in
			//   server script object context.
			if (isexpression)
			{
				Exec_stat t_stat;
				if (ep.gethandler() != nil)
					t_stat = ep . gethandler()->eval(ep2);
				else
					t_stat = ep . gethlist()-> eval(ep2);
				if (t_stat != ES_ERROR)
				{
					ep.insert(ep2.getsvalue(), si, ei);
					rlength += ep2.getsvalue().getlength() - (pend - pstart);
				}
			}
			else
			{
				Exec_stat t_stat;
				if (ep.gethandler() != nil)
					t_stat = ep . gethandler() -> doscript(ep2, line, pos);
				else
					t_stat = ep . gethlist() -> doscript(ep2, line, pos);
				if (t_stat != ES_ERROR)
				{
					MCresult->fetch(ep2);
					ep.insert(ep2.getsvalue(), si, ei);
					rlength += ep2.getsvalue().getlength() - (pend - pstart);
					MCresult->clear(False);
				}
			}
		}
	}
	while (++sptr < eptr);
	MCerrorlock--;
	delete tstring;
	return ES_NORMAL;
#endif /* MCMerge */

#ifdef /* MCMillisecs */ LEGACY_EXEC
	ep.setnvalue(floor(MCS_time() * 1000.0));
	return ES_NORMAL;
#endif /* MCMillisecs */


#ifdef /* MCMonthNames */ LEGACY_EXEC
	MCD_monthnames(P_UNDEFINED, ep);
	return ES_NORMAL;
#endif /* MCMonthNames */


MCMouse::~MCMouse()
{
	delete which;
}

Parse_stat MCMouse::parse(MCScriptPoint &sp, Boolean the)
{
	if (!the)
	{
		if (get0or1param(sp, &which, the) != PS_NORMAL)
		{
			MCperror->add
			(PE_MOUSE_BADPARAM, sp);
			return PS_ERROR;
		}
	}
	else
		initpoint(sp);
	return PS_NORMAL;
}

void MCMouse::eval_ctxt(MCExecContext &ctxt, MCExecValue &r_value)
{
#ifdef /* MCMouse */ LEGACY_EXEC
	uint2 b = 0;
	if (which != NULL)
	{
		if (which->eval(ep) != ES_NORMAL || ep.ton() != ES_NORMAL)
		{
			MCeerror->add(EE_MOUSE_BADSOURCE, line, pos);
			return ES_ERROR;
		}
		b = ep.getuint2();
	}
	Boolean t_abort;
	ep.setstaticcstring(MCU_ktos(MCscreen->getmouse(b, t_abort)));
	
	// MW-2008-03-17: [[ Bug 6098 ]] Make sure we check for an abort
	if (t_abort)
	{
		ep . clear();
		MCeerror -> add(EE_WAIT_ABORT, line, pos);
		return ES_ERROR;
	}
	
	return ES_NORMAL;
#endif /* MCMouse */

	uinteger_t b;
    if (!ctxt . EvalOptionalExprAsUInt(which, 0, EE_MOUSE_BADSOURCE, b))
        return;
	
	MCInterfaceEvalMouse(ctxt, b, r_value . nameref_value);
    r_value . type = kMCExecValueTypeNameRef;
}

void MCMouse::compile(MCSyntaxFactoryRef ctxt)
{
	MCSyntaxFactoryBeginExpression(ctxt, line, pos);

	if (which != nil)
		which -> compile(ctxt);
	else
		MCSyntaxFactoryEvalConstantUInt(ctxt, 0);

	MCSyntaxFactoryEvalMethod(ctxt, kMCInterfaceEvalMouseMethodInfo);

	MCSyntaxFactoryEndExpression(ctxt);
}


#ifdef /* MCMouseChar */ LEGACY_EXEC
	ep.clear();
	if (MCmousestackptr != NULL)
	{
		MCControl *mfocused = MCmousestackptr->getcard()->getmfocused();
		if (mfocused != NULL && mfocused->gettype() == CT_FIELD)
		{
			MCField *fptr = (MCField *)mfocused;
			fptr->locchar(ep, False);
		}
	}
	return ES_NORMAL;
#endif /* MCMouseChar */


#ifdef /* MCMouseCharChunk */ LEGACY_EXEC
	ep.clear();
	if (MCmousestackptr != NULL)
	{
		MCControl *mfocused = MCmousestackptr->getcard()->getmfocused();
		if (mfocused != NULL && mfocused->gettype() == CT_FIELD)
		{
			MCField *fptr = (MCField *)mfocused;
			fptr->loccharchunk(ep, False);
		}
	}
	return ES_NORMAL;
#endif /* MCMouseCharChunk */


#ifdef /* MCMouseChunk */ LEGACY_EXEC
	ep.clear();
	if (MCmousestackptr != NULL)
	{
		MCControl *mfocused = MCmousestackptr->getcard()->getmfocused();
		if (mfocused != NULL && mfocused->gettype() == CT_FIELD)
		{
			MCField *fptr = (MCField *)mfocused;
			fptr->locchunk(ep, False);
		}
	}
	return ES_NORMAL;
#endif /* MCMouseChunk */


#ifdef /* MCMouseClick */ LEGACY_EXEC
	Boolean t_abort;
	ep.setboolean(MCscreen->getmouseclick(0, t_abort));
	
	// MW-2008-03-17: [[ Bug 6098 ]] Make sure we check for an abort
	if (t_abort)
	{
		ep . clear();
		MCeerror -> add(EE_WAIT_ABORT, line, pos);
		return ES_ERROR;
	}
	return ES_NORMAL;
#endif /* MCMouseClick */


#ifdef /* MCMouseColor */ LEGACY_EXEC
	int2 mx, my;
	MCscreen->querymouse(mx, my);
	MCColor c;
	MCscreen->dropper(DNULL, mx, my, &c);
	ep.setcolor(c);
	return ES_NORMAL;
#endif /* MCMouseColor */


#ifdef /* MCMouseControl */ LEGACY_EXEC
	ep.clear();
	if (MCmousestackptr != NULL)
	{
		MCControl *t_focused;
		t_focused = MCmousestackptr -> getcard() -> getmousecontrol();
		if (t_focused != NULL)
		{
			t_focused -> getprop(0, P_LAYER, ep, False);
			ep . insert("control ", 0, 0);
		}
	}
	return ES_NORMAL;
#endif /* MCMouseControl */


#ifdef /* MCMouseH */ LEGACY_EXEC
	int2 x, y;
	MCscreen->querymouse(x, y);

	// IM-2013-10-10: [[ FullscreenMode ]] Update to use stack coord conversion methods
	MCPoint t_mouseloc;
	t_mouseloc = MCdefaultstackptr->globaltostackloc(MCPointMake(x, y));
	
	ep.setint(t_mouseloc.x);
	
	return ES_NORMAL;
#endif /* MCMouseH */


#ifdef /* MCMouseLine */ LEGACY_EXEC
	ep.clear();
	if (MCmousestackptr != NULL)
	{
		MCControl *mfocused = MCmousestackptr->getcard()->getmfocused();
		if (mfocused != NULL && mfocused->gettype() == CT_FIELD)
		{
			MCField *fptr = (MCField *)mfocused;
			fptr->locline(ep, False);
		}
	}
	return ES_NORMAL;
#endif /* MCMouseLine */


#ifdef /* MCMouseLoc */ LEGACY_EXEC
	int2 x, y;
	MCscreen->querymouse(x, y);
	
	// IM-2013-10-09: [[ FullscreenMode ]] Update to use stack coord conversion methods
	MCPoint t_mouseloc;
	t_mouseloc = MCdefaultstackptr->globaltostackloc(MCPointMake(x, y));

	ep.setpoint(t_mouseloc.x, t_mouseloc.y);
	
	return ES_NORMAL;
#endif /* MCMouseLoc */


#ifdef /* MCMouseStack */ LEGACY_EXEC
	if (MCmousestackptr == NULL)
	{
		ep.clear();
		return ES_NORMAL;
	}
	return MCmousestackptr->getprop(0, P_SHORT_NAME, ep, False);
#endif /* MCMouseStack */


#ifdef /* MCMouseText */ LEGACY_EXEC
	ep.clear();
	if (MCmousestackptr != NULL)
	{
		MCControl *mfocused = MCmousestackptr->getcard()->getmfocused();
		if (mfocused != NULL && mfocused->gettype() == CT_FIELD)
		{
			MCField *fptr = (MCField *)mfocused;
			fptr->loctext(ep, False);
		}
	}
	return ES_NORMAL;
#endif /* MCMouseText */


#ifdef /* MCMouseV */ LEGACY_EXEC
	int2 x, y;
	MCscreen->querymouse(x, y);
	
	// IM-2013-10-09: [[ FullscreenMode ]] Update to use stack coord conversion methods
	MCPoint t_mouseloc;
	t_mouseloc = MCdefaultstackptr->globaltostackloc(MCPointMake(x, y));
	
	ep.setint(t_mouseloc.y);
	
	return ES_NORMAL;
#endif /* MCMouseV */


#ifdef /* MCMovie */ LEGACY_EXEC
#ifdef X11
	IO_cleanprocesses();
#else

	real8 ctime = MCS_time();
	real8 etime = ctime;
	MCscreen->handlepending(ctime, etime, True);
#endif

	Boolean done = False;
	if (MCplayers != NULL)
	{
		ep.clear();
		MCExecPoint ep2(ep);
		MCPlayer *tptr = MCplayers;
		while (tptr != NULL)
		{
			if (tptr->isdisposable())
			{
				tptr->getprop(0, P_NAME, ep2, False);
				ep.concatmcstring(ep2.getsvalue(), EC_RETURN, tptr == MCplayers);
				done = True;
			}
			tptr = tptr->getnextplayer();
		}
	}
	if (!done)
		ep.setstaticcstring(MCdonestring);
	return ES_NORMAL;
#endif /* MCMovie */


#ifdef /* MCMovingControls */ LEGACY_EXEC
	MCscreen->listmoves(ep);
	return ES_NORMAL;
#endif /* MCMovingControls */


#ifdef /* MCNumToChar */ LEGACY_EXEC
	if (source->eval(ep) != ES_NORMAL || ep.ton() != ES_NORMAL)
	{
		MCeerror->add(EE_NUMTOCHAR_BADSOURCE, line, pos);
		return ES_ERROR;
	}
	if (ep.getuseunicode())
	{
		uint2 d = (uint2)ep.getint4();
		ep.copysvalue((char *)&d, 2);
	}
	else
	{
		char d = (char)ep.getint4();
		ep.copysvalue(&d, 1);
	}
	return ES_NORMAL;
#endif /* MCNumToChar */


#ifdef /* MCNumToByte */ LEGACY_EXEC
	if (source->eval(ep) != ES_NORMAL || ep.ton() != ES_NORMAL)
	{
		MCeerror->add(EE_NUMTOBYTE_BADSOURCE, line, pos);
		return ES_ERROR;
	}
	uint1 d;
	d = (uint1)ep.getuint4();
	ep . copysvalue((const char *)&d, 1);
	return ES_NORMAL;
#endif /* MCNumToByte */


#ifdef /* MCOpenFiles */ LEGACY_EXEC
	ep.clear();
	for(uint2 i = 0 ; i < MCnfiles ; i++)
		ep.concatcstring(MCfiles[i] . name, EC_RETURN, i == 0);
	return ES_NORMAL;
#endif /* MCOpenFiles */


#ifdef /* MCOpenProcesses */ LEGACY_EXEC
	IO_cleanprocesses();
	ep.clear();
	for(uint2 i = 0 ; i < MCnprocesses ; i++)
		if (MCprocesses[i].mode != OM_VCLIP)
			ep.concatcstring(MCprocesses[i].name, EC_RETURN, i == 0);
	return ES_NORMAL;
#endif /* MCOpenProcesses */


#ifdef /* MCOpenProcessIds */ LEGACY_EXEC
	IO_cleanprocesses();
	ep.clear();
	for(uint2 i = 0 ; i < MCnprocesses ; i++)
		ep.concatuint(MCprocesses[i] . pid, EC_RETURN, i == 0);
	return ES_NORMAL;
#endif /* MCOpenProcessIds */


#ifdef /* MCOpenSockets */ LEGACY_EXEC
	IO_cleansockets(MCS_time());
	ep.clear();
	uint2 j = 0;
	for(uint2 i = 0 ; i < MCnsockets; i++)
		if (!MCsockets[i]->closing)
			ep.concatcstring(MCsockets[i] -> name, EC_RETURN, j++ == 0);
	return ES_NORMAL;
#endif /* MCOpenSockets */


#ifdef /* MCOpenStacks */ LEGACY_EXEC
	MCstacks->stackprops(ep, P_SHORT_NAME);
	return ES_NORMAL;
#endif /* MCOpenStacks */


#ifdef /* MCOptionKey */ LEGACY_EXEC
	ep.setstaticcstring(MCU_ktos((MCscreen->querymods() & MS_MOD1) != 0));
	return ES_NORMAL;
#endif /* MCOptionKey */

#ifdef /* MCParam */ LEGACY_EXEC
	if (source->eval(ep) != ES_NORMAL || ep.ton() != ES_NORMAL)
	{
		MCeerror->add(EE_PARAM_BADSOURCE, line, pos);
		return ES_ERROR;
	}
	// MW-2013-11-15: [[ Bug 11277 ]] If we don't have a handler then 'the param'
	//   makes no sense so just return empty.
	if (ep.gethandler() != nil)
	{
		if (ep . gethandler()->getparam(ep.getuint2(), ep) != ES_NORMAL)
		{
			MCeerror->add(EE_PARAM_BADINDEX, line, pos, ep.getsvalue());
			return ES_ERROR;
		}
	}
	else
	{
		ep.clear();
	}
	return ES_NORMAL;
#endif /* MCParam */

Parse_stat MCParamCount::parse(MCScriptPoint &sp, Boolean the)
{
	return MCFunction::parse(sp, the);
}


#ifdef /* MCParamCount */ LEGACY_EXEC
	// MW-2013-11-15: [[ Bug 11277 ]] If we don't have a handler then 'the param'
	//   makes no sense so just return 0.
	if (ep.gethandler() != nil)
	{
		uint2 count;
		ep.gethandler()->getnparams(count);
		ep.setnvalue(count);
	}
	else
	{
		ep.setnvalue(0);
	}
	return ES_NORMAL;
#endif /* MCParamCount */


Parse_stat MCParams::parse(MCScriptPoint &sp, Boolean the)
{
	return MCFunction::parse(sp, the);
}


#ifdef /* MCParams */ LEGACY_EXEC
	// MW-2013-11-15: [[ Bug 11277 ]] If we don't have a handler then 'the param'
	//   makes no sense so just return empty.
	if (ep.gethandler() == nil)
	{
		ep . clear();
		return ES_NORMAL;
	}
	
	MCHandler *h;
	h = ep.gethandler();
	
	ep . setnameref_unsafe(h -> getname());
	ep . appendchar(h -> gettype() == HT_FUNCTION ? '(' : ' ');

	MCExecPoint ep2(ep);
	uint2 count;
	h->getnparams(count);
	for(uint2 i = 1 ; i <= count ; i++)
	{
		h->getparam(i, ep2);
		ep . appendchar('"');
		ep . appendmcstring(ep2 . getsvalue());
		ep . appendchar('"');
		if (i < count)
			ep . appendchar(',');
	}
	if (h->gettype() == HT_FUNCTION)
		ep . appendchar(')');
	return ES_NORMAL;
#endif /* MCParams */

#ifdef /* MCPeerAddress */ LEGACY_EXEC
	if (socket->eval(ep) != ES_NORMAL)
	{
		MCeerror->add
		(EE_PEERADDRESS_BADSOCKET, line, pos);
		return ES_ERROR;
	}
	char *name = ep.getsvalue().clone();
	uint2 index;
	if (IO_findsocket(name, index))
		MCS_pa(ep, MCsockets[index]);
	else
		ep.setstaticcstring("not an open socket");
	delete name;
	return ES_NORMAL;
#endif /* MCPeerAddress */

#ifdef /* MCPendingMessages */ LEGACY_EXEC
	MCscreen->listmessages(ep);
	return ES_NORMAL;
#endif /* MCPendingMessages */


#ifdef /* MCPid */ LEGACY_EXEC
	ep.setnvalue(MCS_getpid());
	return ES_NORMAL;
#endif /* MCPid */


#ifdef /* MCPlatform */ LEGACY_EXEC
	ep.setstaticcstring(MCplatformstring);
	return ES_NORMAL;
#endif /* MCPlatform */


#ifdef /* MCProcessor */ LEGACY_EXEC
	ep.setstaticcstring(MCS_getprocessor());
	return ES_NORMAL;
#endif /* MCProcessor */


#ifdef /* MCPropertyNames */ LEGACY_EXEC
	ep.clear();
	MCScriptPoint sp(ep);
	return sp.getfactors(ep, TT_PROPERTY);
#endif /* MCPropertyNames */


#ifdef /* MCQTVersion */ LEGACY_EXEC
	MCtemplateplayer->getversion(ep);
	return ES_NORMAL;
#endif /* MCQTVersion */


MCReplaceText::~MCReplaceText()
{
	delete source;
	delete pattern;
	delete replacement;
}

Parse_stat MCReplaceText::parse(MCScriptPoint &sp, Boolean the)
{
	if (get2or3params(sp, &source, &pattern, &replacement) != PS_NORMAL
	        || replacement == NULL)
	{
		MCperror->add(PE_REPLACETEXT_BADPARAM, sp);
		return PS_ERROR;
	}
	return PS_NORMAL;
}

static void *realloc_range(void *p_block, unsigned int p_minimum, unsigned int p_maximum, unsigned int& p_limit)
{
	void *p_result;
	unsigned int p_size;
	p_minimum = (p_minimum + 3) & ~3;
	p_maximum = (p_maximum + 3) & ~3;
	do
	{
		p_size = p_maximum;
		p_result = realloc(p_block, p_maximum);
		p_maximum = (p_maximum - p_minimum) >> 1;
	}
	while(p_result == NULL && p_maximum > p_minimum);
	p_limit = p_size;
	if (p_result == NULL)
		free(p_block);
	return p_result;
}

void MCReplaceText::eval_ctxt(MCExecContext &ctxt, MCExecValue &r_value)
{
#ifdef /* MCReplaceText */ LEGACY_EXEC
	if (replacement->eval(ep) != ES_NORMAL)
	{
		MCeerror->add(EE_REPLACETEXT_BADSOURCE, line, pos);
		return ES_ERROR;
	}
	char *rstring = ep.getsvalue().clone();
	MCString s(rstring, strlen(rstring));

	if (pattern->eval(ep) != ES_NORMAL)
	{
		delete rstring;
		MCeerror->add(EE_REPLACETEXT_BADPATTERN, line, pos);
		return ES_ERROR;
	}
	if (ep.getsvalue().getlength() == 0)
	{
		delete rstring;
		return ES_NORMAL;
	}
    const char *pattern = NULL;
    // JS-2013-06-21: [[ EnhancedFilter ]] refactored regex caching mechanism and case sentitivity
	// MW-2013-07-01: [[ EnhancedFilter ]] Use ep directly since MCR_compile copies pattern string (if needed).
	// MW-2013-07-01: [[ EnhancedFilter ]] Removed 'usecache' parameter as there's
	//   no reason not to use the cache.
	regexp *compiled = MCR_compile(ep.getcstring(), True /*casesensitive*/);
    if (compiled != NULL)
        pattern = compiled->pattern;
	if (compiled == NULL)
	{
		delete rstring;
        MCAutoStringRef t_error;
        MCR_geterror(&t_error);
		MCeerror->add(EE_REPLACETEXT_BADPATTERN, line, pos, *t_error);
		return ES_ERROR;
	}
	if (source->eval(ep) != ES_NORMAL)
	{
		delete rstring;
		MCeerror->add(EE_REPLACETEXT_BADSOURCE, line, pos);
		return ES_ERROR;
	}
	if (ep.getsvalue().getlength() != 0)
	{
		// MW-2005-05-17: We can do *considerably* better than the old implementation
		const char *t_source = ep . getsvalue() . getstring();
		uint4 t_source_length = ep . getsvalue() . getlength();
		uint4 t_source_offset = 0;
		char *t_target = NULL;
		uint4 t_target_length = 0, t_target_limit = 0;

		// While not at the end of the source string, and the regular expression matches something between the source offset and the end of the source string.
		while(t_source_offset < t_source_length && MCR_exec(compiled, &t_source[t_source_offset], t_source_length - t_source_offset))
		{
			uint4 t_start, t_end;
			t_start = compiled -> matchinfo[0] . rm_so + t_source_offset;
			t_end = compiled -> matchinfo[0] . rm_eo + t_source_offset;

			// OK-2008-12-04: [[Bug 7200]] - Don't keep searching if no matches were found
			if (t_start == t_end)
				break;

			// OK-2010-01-12: [[Bug 8264]] - Crash when replacing single match at end of string with longer replacement string.
			// Fixed by ensuring that initial allocation is source length + difference between replacement and match strings.
			if (t_start - t_source_offset + s . getlength() > t_target_limit - t_target_length)
				t_target = (char *)realloc_range(t_target, t_target_length + t_start - t_source_offset + s . getlength(), MCU_max((t_target_limit == 0 ? 256 : t_target_limit) * 2, t_source_length + (s . getlength() - (t_end - t_start))), t_target_limit);

			// Copy the bit before the found match into the target buffer
			memcpy(t_target + t_target_length, t_source + t_source_offset, t_start - t_source_offset);
			t_target_length += t_start - t_source_offset;

			// Copy the replacement string into the target buffer where the found match was
			memcpy(t_target + t_target_length, s . getstring(), s . getlength());
			t_target_length += s . getlength();

			// Begin searching again after the end of the match
			t_source_offset = t_end;

			if (pattern[0] == '^')
				break;
		}
		
		// MW-2005-06-08: Always execute this, otherwise we get errors in the replacement
		// This is copying the stuff after the last match into the target buffer.
		t_target = (char *)realloc(t_target, t_target_length + t_source_length - t_source_offset);
		memcpy(t_target + t_target_length, t_source + t_source_offset, t_source_length - t_source_offset);
		t_target_length += t_source_length - t_source_offset;
		ep . grabbuffer(t_target, t_target_length);
	}
	delete rstring;
	return ES_NORMAL;
#endif /* MCReplaceText */

    MCAutoStringRef t_source;
    if (!ctxt . EvalExprAsStringRef(source, EE_REPLACETEXT_BADSOURCE, &t_source))
        return;

    MCAutoStringRef t_pattern;
    if (!ctxt . EvalExprAsStringRef(pattern, EE_REPLACETEXT_BADPATTERN, &t_pattern))
        return;
	
    MCAutoStringRef t_replacement;
    if (!ctxt . EvalExprAsStringRef(replacement, EE_REPLACETEXT_BADSOURCE, &t_replacement))
        return;
    
	MCStringsEvalReplaceText(ctxt, *t_source, *t_pattern, *t_replacement, r_value . stringref_value);
    r_value . type = kMCExecValueTypeStringRef;
}

void MCReplaceText::compile(MCSyntaxFactoryRef ctxt)
{
	compile_with_args(ctxt, kMCStringsEvalReplaceTextMethodInfo, source, pattern, replacement);
}

// MW-2010-12-15: [[ Bug ]] Make sure the value of 'the result' is grabbed, otherwise
//   if it is modified by a function in an expression and used directly in that
//   expression, bogus things can happen. i.e.
//      the result = func_modifying_result()

#ifdef /* MCTheResult */ LEGACY_EXEC
	if (MCresult->fetch(ep) != ES_NORMAL)
		return ES_ERROR;
	ep.grab();
	return ES_NORMAL;
#endif /* MCTheResult */


#ifdef /* MCScreenColors */ LEGACY_EXEC
	ep.setnvalue(pow(2.0, MCscreen->getdepth()));
	return ES_NORMAL;
#endif /* MCScreenColors */


#ifdef /* MCScreenDepth */ LEGACY_EXEC
	ep.setnvalue(MCscreen->getdepth());
	return ES_NORMAL;
#endif /* MCScreenDepth */


#ifdef /* MCScreenLoc */ LEGACY_EXEC
	MCDisplay const *t_displays;
	MCscreen -> getdisplays(t_displays, false);
	MCRectangle t_viewport = t_displays -> viewport;
	ep.setpoint(t_viewport . x + (t_viewport . width / 2), t_viewport . y + (t_viewport . height / 2));
	return ES_NORMAL;
#endif /* MCScreenLoc */


#ifdef /* MCScreenName */ LEGACY_EXEC
	ep.setstaticcstring(MCscreen->getdisplayname());
	return ES_NORMAL;
#endif /* MCScreenName */


void MCScreenRect::eval_ctxt(MCExecContext &ctxt, MCExecValue &r_value)
{
#ifdef /* MCScreenRect */ LEGACY_EXEC
	evaluate(ep, false, f_plural, false);
	return ES_NORMAL;
#endif /* MCScreenRect */

    MCInterfaceEvalScreenRect(ctxt, false, f_plural, false, r_value . stringref_value);
    r_value . type = kMCExecValueTypeStringRef;
}

void MCScreenRect::compile(MCSyntaxFactoryRef ctxt)
{
	MCSyntaxFactoryBeginExpression(ctxt, line, pos);

	MCSyntaxFactoryEvalConstantBool(ctxt, false);
	MCSyntaxFactoryEvalConstantBool(ctxt, f_plural);
	MCSyntaxFactoryEvalConstantBool(ctxt, false);

	MCSyntaxFactoryEvalMethod(ctxt, kMCInterfaceEvalScreenRectMethodInfo);

	MCSyntaxFactoryEndExpression(ctxt);
}

#ifdef /* MCScreenRect::evaluate */ LEGACY_EXEC
void MCScreenRect::evaluate(MCExecPoint& ep, bool p_working, bool p_plural, bool p_effective)
{
	const MCDisplay *t_displays;
	uint4 t_count;
	
	t_count = MCscreen -> getdisplays(t_displays, p_effective);
	ep . clear();
	if (!p_plural)
		t_count = 1;
	
	for(uint4 t_index = 0; t_index < t_count; ++t_index)
	{
		char t_buffer[U2L * 4 + 4];
		MCRectangle t_rectangle;
		t_rectangle = p_working ? t_displays[t_index] . workarea : t_displays[t_index] . viewport;
		sprintf(t_buffer, "%d,%d,%d,%d", t_rectangle . x, t_rectangle . y,
				t_rectangle . x + t_rectangle . width,
				t_rectangle . y + t_rectangle . height);
		ep.concatcstring(t_buffer, EC_RETURN, t_index == 0);
	}
}
#endif /* MCScreenRect::evaluate */


#ifdef /* MCScreenType */ LEGACY_EXEC
	switch (MCscreen->getvclass())
	{
	case StaticGray:
		ep.setstaticcstring("StaticGray");
		break;
	case GrayScale:
		ep.setstaticcstring("GrayScale");
		break;
	case StaticColor:
		ep.setstaticcstring("StaticColor");
		break;
	case PseudoColor:
		ep.setstaticcstring("PseudoColor");
		break;
	case TrueColor:
		ep.setstaticcstring("TrueColor");
		break;
	case DirectColor:
		ep.setstaticcstring("DirectColor");
		break;
	}
	return ES_NORMAL;
#endif /* MCScreenType */


#ifdef /* MCScreenVendor */ LEGACY_EXEC
	MCscreen->getvendorstring(ep);
	return ES_NORMAL;
#endif /* MCScreenVendor */


#ifdef /* MCScriptLimits */ LEGACY_EXEC
	ep.setstringf("%d,%d,%d,%d", MClicenseparameters . script_limit, MClicenseparameters . do_limit, MClicenseparameters . using_limit, MClicenseparameters . insert_limit);
	return ES_NORMAL;
#endif /* MCScriptLimits */


#ifdef /* MCSeconds */ LEGACY_EXEC
	ep.setnvalue(floor(MCS_time()));
	return ES_NORMAL;
#endif /* MCSeconds */


MCSelectedButton::~MCSelectedButton()
{
	delete family;
	delete object;
}

Parse_stat MCSelectedButton::parse(MCScriptPoint &sp, Boolean the)
{
	initpoint(sp);
	if (sp.skip_token(SP_FACTOR, TT_OF) != PS_NORMAL)
	{
		MCperror->add(PE_FACTOR_NOOF, sp);
		return PS_ERROR;
	}
	if (sp.skip_token(SP_SHOW, TT_UNDEFINED, SO_BACKGROUND) == PS_NORMAL)
		bg = True;
	else
		sp.skip_token(SP_SHOW, TT_UNDEFINED, SO_CARD);
	if (sp.skip_token(SP_FACTOR, TT_PROPERTY, P_FAMILY) != PS_NORMAL)
	{
		MCperror->add(PE_SELECTEDBUTTON_NOFAMILY, sp);
		return PS_ERROR;
	}
	if (sp.parseexp(True, False, &family) != PS_NORMAL)
	{
		MCperror->add(PE_FACTOR_BADPARAM, sp);
		return PS_ERROR;
	}
	if (sp.skip_token(SP_FACTOR, TT_OF) == PS_NORMAL)
	{
		object = new MCChunk(False);
		if (object->parse(sp, False) != PS_NORMAL)
		{
			MCperror->add(PE_SELECTEDBUTTON_NOOBJECT, sp);
			return PS_ERROR;
		}
	}
	return PS_NORMAL;
}

void MCSelectedButton::eval_ctxt(MCExecContext &ctxt, MCExecValue &r_value)
{
#ifdef /* MCSelectedButton */ LEGACY_EXEC
	if (family->eval(ep) != ES_NORMAL || ep.ton() != ES_NORMAL)
	{
		MCeerror->add(EE_SELECTEDBUTTON_BADFAMILY, line, pos);
		return ES_ERROR;
	}
	uint4 parid = 0;
	MCCard *cptr;
	if (object != NULL)
	{
		MCObject *optr;
		if (object->getobj(ep, optr, parid, True) != ES_NORMAL)
		{
			MCeerror->add(EE_SELECTEDBUTTON_BADPARENT, line, pos);
			return ES_ERROR;
		}
		switch (optr->gettype())
		{
		case CT_CARD:
			cptr = (MCCard *)optr;
			break;
		case CT_STACK:
			{
				MCStack *sptr = (MCStack *)optr;
				cptr = sptr->getchild(CT_THIS, MCnullmcstring, CT_CARD);
			}
			break;
		default:
			MCeerror->add(EE_SELECTEDBUTTON_BADPARENT, line, pos);
			return ES_ERROR;
		}
	}
	else
		cptr = MCdefaultstackptr->getchild(CT_THIS, MCnullmcstring, CT_CARD);
	cptr->selectedbutton(ep.getuint2(), bg, ep);
	return ES_NORMAL;
#endif /* MCSelectedButton */

	integer_t t_family;
    if (!ctxt . EvalExprAsInt(family, EE_SELECTEDBUTTON_BADFAMILY, t_family))
        return;

    if (object != NULL)
	{
		MCObjectPtr t_object;
		if (!object->getobj(ctxt, t_object, True))
		{
			ctxt . LegacyThrow(EE_SELECTEDBUTTON_BADPARENT);
			return;
		}	
		MCLegacyEvalSelectedButtonOf(ctxt, bg == True, t_family, t_object, r_value . stringref_value);
        r_value . type = kMCExecValueTypeStringRef;
	}
	else
	{
		MCLegacyEvalSelectedButton(ctxt, bg == True, t_family, r_value . stringref_value);
        r_value . type = kMCExecValueTypeStringRef;
	}
}

void MCSelectedButton::compile(MCSyntaxFactoryRef ctxt)
{
	MCSyntaxFactoryBeginExpression(ctxt, line, pos);

	MCSyntaxFactoryEvalConstantBool(ctxt, bg == True);
	family -> compile(ctxt);

	if (object != nil)
	{
		object -> compile_object_ptr(ctxt);
		MCSyntaxFactoryEvalMethod(ctxt, kMCLegacyEvalSelectedButtonOfMethodInfo);
	}
	else
		MCSyntaxFactoryEvalMethod(ctxt, kMCLegacyEvalSelectedButtonMethodInfo);	

	MCSyntaxFactoryEndExpression(ctxt);
}

MCSelectedChunk::~MCSelectedChunk()
{
	delete object;
}

Parse_stat MCSelectedChunk::parse(MCScriptPoint &sp, Boolean the)
{
	return parsetarget(sp, the, False, object);
}

void MCSelectedChunk::eval_ctxt(MCExecContext &ctxt, MCExecValue &r_value)
{
#ifdef /* MCSelectedChunk */ LEGACY_EXEC
	if (object != NULL)
	{
		MCObject *optr;
		uint4 parid;
		if (object->getobj(ep, optr, parid, True) != ES_NORMAL)
		{
			MCeerror->add(EE_SELECTED_BADSOURCE, line, pos);
			return ES_ERROR;
		}
		switch (optr->gettype())
		{
		case CT_FIELD:
			{
				MCField *fptr = (MCField *)optr;
				fptr->selectedchunk(ep);
			}
			break;
		case CT_BUTTON:
			{
				MCButton *bptr = (MCButton *)optr;
				bptr->selectedchunk(ep);
			}
			break;
		default:
			MCeerror->add(EE_SELECTED_BADSOURCE, line, pos);
			return ES_ERROR;
		}
	}
	else if (MCactivefield == NULL)
		ep.clear();
	else
	{
		// MW-2013-08-07: [[ Bug 10689 ]] If the parent of the field is a button
		//   then return the chunk of the button, not the embedded field.
		if (MCactivefield -> getparent() -> gettype() == CT_BUTTON)
			static_cast<MCButton *>(MCactivefield -> getparent()) -> selectedchunk(ep);
		else
			MCactivefield->selectedchunk(ep);
	}
	return ES_NORMAL;
#endif /* MCSelectedChunk */

	MCAutoStringRef t_result;

	if (object != NULL)
	{
		MCObjectPtr optr;
		if (!object->getobj(ctxt, optr, True))
		{
			ctxt . LegacyThrow(EE_SELECTED_BADSOURCE);
			return;
		}
		MCInterfaceEvalSelectedChunkOf(ctxt, optr, r_value . stringref_value);
        r_value . type = kMCExecValueTypeStringRef;
	}
	else
	{
		MCInterfaceEvalSelectedChunk(ctxt, r_value . stringref_value);
        r_value . type = kMCExecValueTypeStringRef;
	}
}

void MCSelectedChunk::compile(MCSyntaxFactoryRef ctxt)
{
	MCSyntaxFactoryBeginExpression(ctxt, line, pos);

	if (object != nil)
	{
		object -> compile_object_ptr(ctxt);
		MCSyntaxFactoryEvalMethod(ctxt, kMCInterfaceEvalSelectedChunkOfMethodInfo);
	}
	else
		MCSyntaxFactoryEvalMethod(ctxt, kMCInterfaceEvalSelectedChunkMethodInfo);	

	MCSyntaxFactoryEndExpression(ctxt);
}


#ifdef /* MCSelectedField */ LEGACY_EXEC
	if (MCactivefield != NULL)
	{
		MCactivefield->getprop(0, P_NUMBER, ep, False);
		ep.setstringf("field %d", ep.getuint4());
	}
	else
		ep.clear();
	return ES_NORMAL;
#endif /* MCSelectedField */


#ifdef /* MCSelectedImage */ LEGACY_EXEC
	if (MCactiveimage != NULL)
	{
		MCactiveimage->getprop(0, P_NUMBER, ep, False);
		ep.setstringf("image %d", ep.getuint4());

	}
	else
		ep.clear();
	return ES_NORMAL;
#endif /* MCSelectedImage */


MCSelectedLine::~MCSelectedLine()
{
	delete object;
}

Parse_stat MCSelectedLine::parse(MCScriptPoint &sp, Boolean the)
{
	return parsetarget(sp, the, False, object);
}

void MCSelectedLine::eval_ctxt(MCExecContext &ctxt, MCExecValue &r_value)
{
#ifdef /* MCSelectedLine */ LEGACY_EXEC
	if (object != NULL)
	{
		MCObject *optr;
		uint4 parid;
		if (object->getobj(ep, optr, parid, True) != ES_NORMAL)
		{
			MCeerror->add(EE_SELECTED_BADSOURCE, line, pos);
			return ES_ERROR;
		}
		switch (optr->gettype())
		{
		case CT_FIELD:
			{
				MCField *fptr = (MCField *)optr;
				fptr->selectedline(ep);
			}
			break;
		case CT_BUTTON:
			{
				MCButton *bptr = (MCButton *)optr;
				bptr->selectedline(ep);
			}
			break;
		default:
			MCeerror->add(EE_SELECTED_BADSOURCE, line, pos);
			return ES_ERROR;
		}
	}
	else
		if (MCactivefield == NULL)
			ep.clear();
		else
			MCactivefield->selectedline(ep);
	return ES_NORMAL;
#endif /* MCSelectedLine */

	if (object != NULL)
	{
		MCObjectPtr optr;
		if (!object->getobj(ctxt, optr, True))
		{
			ctxt . LegacyThrow(EE_SELECTED_BADSOURCE);
			return;
		}
		MCInterfaceEvalSelectedLineOf(ctxt, optr, r_value . stringref_value);
        r_value . type = kMCExecValueTypeStringRef;
	}
	else
	{
		MCInterfaceEvalSelectedLine(ctxt, r_value . stringref_value);
        r_value . type = kMCExecValueTypeStringRef;
	}
}

void MCSelectedLine::compile(MCSyntaxFactoryRef ctxt)
{
	MCSyntaxFactoryBeginExpression(ctxt, line, pos);

	if (object != nil)
	{
		object -> compile_object_ptr(ctxt);
		MCSyntaxFactoryEvalMethod(ctxt, kMCInterfaceEvalSelectedLineOfMethodInfo);
	}
	else
		MCSyntaxFactoryEvalMethod(ctxt, kMCInterfaceEvalSelectedLineMethodInfo);	

	MCSyntaxFactoryEndExpression(ctxt);
}

MCSelectedLoc::~MCSelectedLoc()
{
	delete object;
}

Parse_stat MCSelectedLoc::parse(MCScriptPoint &sp, Boolean the)
{
	return parsetarget(sp, the, False, object);
}

void MCSelectedLoc::eval_ctxt(MCExecContext &ctxt, MCExecValue &r_value)
{
#ifdef /* MCSelectedLoc */ LEGACY_EXEC
	if (object != NULL)
	{
		MCObject *optr;
		uint4 parid;
		if (object->getobj(ep, optr, parid, True) != ES_NORMAL)
		{
			MCeerror->add(EE_SELECTED_BADSOURCE, line, pos);
			return ES_ERROR;
		}
		switch (optr->gettype())
		{
		case CT_FIELD:
			{
				MCField *fptr = (MCField *)optr;
				fptr->selectedloc(ep);
			}
			break;
		case CT_BUTTON:
			ep.clear();
			break;
		default:
			MCeerror->add(EE_SELECTED_BADSOURCE, line, pos);
			return ES_ERROR;
		}
	}
	else
		if (MCactivefield == NULL)
			ep.clear();
		else
			MCactivefield->selectedloc(ep);
	return ES_NORMAL;
#endif /* MCSelectedLoc */
    
    if (object != NULL)
	{
		MCObjectPtr optr;
		if (!object->getobj(ctxt, optr, True))
		{
			ctxt . LegacyThrow(EE_SELECTED_BADSOURCE);
			return;
		}
		MCInterfaceEvalSelectedLocOf(ctxt, optr, r_value . stringref_value);
        r_value .type = kMCExecValueTypeStringRef;
	}
	else
	{
		MCInterfaceEvalSelectedLoc(ctxt, r_value . stringref_value);
        r_value .type = kMCExecValueTypeStringRef;
	}
}

void MCSelectedLoc::compile(MCSyntaxFactoryRef ctxt)
{
	MCSyntaxFactoryBeginExpression(ctxt, line, pos);
    
	if (object != nil)
	{
		object -> compile_object_ptr(ctxt);
		MCSyntaxFactoryEvalMethod(ctxt, kMCInterfaceEvalSelectedLocOfMethodInfo);
	}
	else
		MCSyntaxFactoryEvalMethod(ctxt, kMCInterfaceEvalSelectedLocMethodInfo);
    
	MCSyntaxFactoryEndExpression(ctxt);
}


#ifdef /* MCSelectedObject */ LEGACY_EXEC
	MCselected->getids(ep);
	return ES_NORMAL;
#endif /* MCSelectedObject */


MCSelectedText::~MCSelectedText()
{
	delete object;
}

Parse_stat MCSelectedText::parse(MCScriptPoint &sp, Boolean the)
{
	return parsetarget(sp, the, False, object);
}

void MCSelectedText::eval_ctxt(MCExecContext &ctxt, MCExecValue &r_value)
{
#ifdef /* MCSelectedText */ LEGACY_EXEC
	if (object != NULL)
	{
		MCObject *optr;
		uint4 parid;
		if (object->getobj(ep, optr, parid, True) != ES_NORMAL)
		{
			MCeerror->add(EE_SELECTED_BADSOURCE, line, pos);
			return ES_ERROR;
		}
		switch (optr->gettype())
		{
		case CT_FIELD:
			{
				MCField *fptr = (MCField *)optr;
				fptr->selectedtext(ep);
			}
			break;
		case CT_BUTTON:
			{
				MCButton *bptr = (MCButton *)optr;
				bptr->selectedtext(ep);
			}
			break;
		default:
			MCeerror->add(EE_SELECTED_BADSOURCE, line, pos);
			return ES_ERROR;
		}
	}
	else
		if (MCactivefield == NULL)
			ep.clear();
		else
			MCactivefield->selectedtext(ep);
	return ES_NORMAL;
#endif /* MCSelectedText */

	MCAutoStringRef t_result;

	if (object != NULL)
	{
		MCObjectPtr t_target;
		if (!object->getobj(ctxt, t_target . object, t_target . part_id, True))
		{
			ctxt . LegacyThrow(EE_SELECTED_BADSOURCE);
			return;
		}
		MCInterfaceEvalSelectedTextOf(ctxt, t_target, r_value .stringref_value);
        r_value .type = kMCExecValueTypeStringRef;
	}
	else
	{
		MCInterfaceEvalSelectedText(ctxt, r_value .stringref_value);
        r_value .type = kMCExecValueTypeStringRef;
	}
}

void MCSelectedText::compile(MCSyntaxFactoryRef ctxt)
{
	MCSyntaxFactoryBeginExpression(ctxt, line, pos);

	if (object != nil)
	{
		object -> compile_object_ptr(ctxt);
		MCSyntaxFactoryEvalMethod(ctxt, kMCInterfaceEvalSelectedTextOfMethodInfo);
	}
	else
		MCSyntaxFactoryEvalMethod(ctxt, kMCInterfaceEvalSelectedTextMethodInfo);	

	MCSyntaxFactoryEndExpression(ctxt);
}


#ifdef /* MCShell */ LEGACY_EXEC
	if (source->eval(ep) != ES_NORMAL)
	{
		MCeerror->add(EE_SHELL_BADSOURCE, line, pos);
		return ES_ERROR;
	}
	if (MCsecuremode & MC_SECUREMODE_PROCESS)
	{
		MCeerror->add(EE_SHELL_NOPERM, line, pos);
		return ES_ERROR;
	}
	if (MCS_runcmd(ep) != IO_NORMAL)
	{
		MCeerror->add(EE_SHELL_BADCOMMAND, line, pos);
		return ES_ERROR;
	}
	return ES_NORMAL;
#endif /* MCShell */

#ifdef /* MCShiftKey */ LEGACY_EXEC
	ep.setstaticcstring(MCU_ktos((MCscreen->querymods() & MS_SHIFT) != 0));
	return ES_NORMAL;
#endif /* MCShiftKey */


#ifdef /* MCSound */ LEGACY_EXEC
#ifdef _MOBILE
	extern bool MCSystemGetPlayingSound(const char *& r_sound);
	const char *t_sound;
	if (MCSystemGetPlayingSound(t_sound))
	{
		if (t_sound != nil)
			ep . copysvalue(t_sound);
		else
			ep . setsvalue(MCdonestring);
		return ES_NORMAL;
	}
#endif
	
	MCU_play();
	if (MCacptr != NULL)
		return MCacptr->getprop(0, P_NAME, ep, False);
	ep.setstaticcstring(MCdonestring);
	return ES_NORMAL;
#endif /* MCSound */


#ifdef /* MCStacks */ LEGACY_EXEC
	MCstacks->stackprops(ep, P_FILE_NAME);
	return ES_NORMAL;
#endif /* MCStacks */


#ifdef /* MCStackSpace */ LEGACY_EXEC
	ep.setstaticcstring(STACK_SPACE);
	return ES_NORMAL;
#endif /* MCStackSpace */


#ifdef /* MCSysError */ LEGACY_EXEC
	ep.setnvalue(MCS_getsyserror());
	return ES_NORMAL;
#endif /* MCSysError */


#ifdef /* MCSystemVersion */ LEGACY_EXEC
	ep.setstaticcstring(MCS_getsystemversion());
	return ES_NORMAL;
#endif /* MCSystemVersion */


Parse_stat MCTarget::parse(MCScriptPoint &sp, Boolean the)
{
	contents = False;
	if (!the)
		if (sp.skip_token(SP_FACTOR, TT_LPAREN) == PS_NORMAL)
		{
			if (sp.skip_token(SP_FACTOR, TT_RPAREN) != PS_NORMAL)
			{
				MCperror->add(PE_FACTOR_NORPAREN, sp);
				return PS_ERROR;
			}
		}
		else
			contents = True;
	initpoint(sp);
	return PS_NORMAL;
}

void MCTarget::eval_ctxt(MCExecContext &ctxt, MCExecValue &r_value)
{
#ifdef /* MCTarget */ LEGACY_EXEC
	if (MCtargetptr == NULL)
	{
		ep.clear();
		return ES_NORMAL;
	}
	if (!contents || MCtargetptr->gettype() != CT_FIELD)
		return MCtargetptr->getprop(0, P_NAME, ep, False);
	return MCtargetptr->getprop(0, P_TEXT, ep, False);
#endif /* MCTarget */

	if (contents)
		MCEngineEvalTargetContents(ctxt, r_value . stringref_value);
	else
		MCEngineEvalTarget(ctxt, r_value . stringref_value);
    
    r_value . type = kMCExecValueTypeStringRef;
}

// MW-2008-11-05: [[ Owner Reference ]] This is the 'owner' function syntax class.
//   It simply attempts to fetch the target object, and then evaluates its 'owner'
//   property.
MCOwner::~MCOwner(void)
{
	delete object;
}

Parse_stat MCOwner::parse(MCScriptPoint &sp, Boolean the)
{
	return parsetarget(sp, the, True, object);
}

void MCOwner::eval_ctxt(MCExecContext &ctxt, MCExecValue &r_value)
{
#ifdef /* MCOwner */ LEGACY_EXEC
	MCObject *t_objptr;
	uint4 t_part;
	if (object -> getobj(ep, t_objptr, t_part, True) != ES_NORMAL)
	{
		return ES_ERROR;
	}
	return t_objptr -> getprop(0, P_OWNER, ep, False);
#endif /* MCOwner */

	MCObjectPtr t_objptr;
	if (!object -> getobj(ctxt, t_objptr, True))
		return;

    MCEngineEvalOwner(ctxt, t_objptr, r_value .stringref_value);
    r_value .type = kMCExecValueTypeStringRef;
}

void MCOwner::compile(MCSyntaxFactoryRef ctxt)
{
	MCSyntaxFactoryBeginExpression(ctxt, line, pos);

	object -> compile_object_ptr(ctxt);

	MCSyntaxFactoryEvalMethod(ctxt, kMCEngineEvalOwnerMethodInfo);

	MCSyntaxFactoryEndExpression(ctxt);
}

#ifdef /* MCTempName */ LEGACY_EXEC
	ep.setcstring(MCS_tmpnam());
	return ES_NORMAL;
#endif /* MCTempName */


MCTextHeightSum::~MCTextHeightSum()
{
	delete object;
}

Parse_stat MCTextHeightSum::parse(MCScriptPoint &sp, Boolean the)
{
	return parsetarget(sp, the, True, object);
}

void MCTextHeightSum::eval_ctxt(MCExecContext &ctxt, MCExecValue &r_value)
{
#ifdef /* MCTextHeightSum */ LEGACY_EXEC
	MCObject *optr;
	uint4 parid;
	if (object->getobj(ep, optr, parid, True) != ES_NORMAL)
	{
		MCeerror->add(EE_TEXT_HEIGHT_SUM_NOOBJECT, line, pos);
		return ES_ERROR;
	}
	return optr->getprop(0, P_FORMATTED_HEIGHT, ep, False);
#endif /* MCTextHeightSum */

	integer_t t_result;

	MCObjectPtr t_object;
	if (!object->getobj(ctxt, t_object, True))
	{
		ctxt . LegacyThrow(EE_TEXT_HEIGHT_SUM_NOOBJECT);
		return;
	}

	MCLegacyEvalTextHeightSum(ctxt, t_object, r_value . int_value);
    r_value . type = kMCExecValueTypeInt;
}

void MCTextHeightSum::compile(MCSyntaxFactoryRef ctxt)
{
	MCSyntaxFactoryBeginExpression(ctxt, line, pos);

	object -> compile_object_ptr(ctxt);

	MCSyntaxFactoryEvalMethod(ctxt, kMCLegacyEvalTextHeightSumMethodInfo);

	MCSyntaxFactoryEndExpression(ctxt);
}


#ifdef /* MCTicks */ LEGACY_EXEC
	ep.setnvalue(floor(MCS_time() * 60.0));
	return ES_NORMAL;
#endif /* MCTicks */


#ifdef /* MCTheTime */ LEGACY_EXEC
	MCD_time(P_UNDEFINED, ep);
	return ES_NORMAL;
#endif /* MCTheTime */

#ifdef /* MCToLower */ LEGACY_EXEC
	if (source->eval(ep) != ES_NORMAL)
	{
		MCeerror->add(EE_TOLOWER_BADSOURCE, line, pos);
		return ES_ERROR;
	}
	ep.lower();
	return ES_NORMAL;
#endif /* MCToLower */

#ifdef /* MCToUpper */ LEGACY_EXEC
	if (source->eval(ep) != ES_NORMAL)
	{
		MCeerror->add(EE_TOUPPER_BADSOURCE, line, pos);
		return ES_ERROR;
	}
	ep.upper();
	return ES_NORMAL;
#endif /* MCToUpper */

MCTopStack::~MCTopStack()
{
	delete which;
}

Parse_stat MCTopStack::parse(MCScriptPoint &sp, Boolean the)
{
	if (get0or1param(sp, &which, the) != PS_NORMAL)
	{
		MCperror->add(PE_TOPSTACK_BADPARAM, sp);
		return PS_ERROR;
	}
	return PS_NORMAL;

}

void MCTopStack::eval_ctxt(MCExecContext &ctxt, MCExecValue &r_value)
{
#ifdef /* MCTopStack */ LEGACY_EXEC
	MCStack *sptr = MCtopstackptr;
	if (which != NULL)
	{
		if (which->eval(ep) != ES_NORMAL || ep.ton() != ES_NORMAL)
		{
			MCeerror->add(EE_TOPSTACK_BADSOURCE, line, pos);
			return ES_ERROR;
		}
		sptr = MCstacks->getstack(ep.getuint2());
	}
	if (sptr != NULL)
		return sptr->getprop(0, P_LONG_NAME, ep, False);
	else
	{
		ep.clear();
		return ES_NORMAL;
	}
#endif /* MCTopStack */

	uinteger_t t_stack_number;
	MCAutoStringRef t_result;

	if (which != NULL)
	{
        if (!ctxt . EvalExprAsUInt(which, EE_TOPSTACK_BADSOURCE, t_stack_number))
            return;
		MCInterfaceEvalTopStackOf(ctxt, t_stack_number, r_value . stringref_value);
        r_value .type = kMCExecValueTypeStringRef;
	}
	else
    {
		MCInterfaceEvalTopStack(ctxt, r_value . stringref_value);
        r_value .type = kMCExecValueTypeStringRef;
    }
}

void MCTopStack::compile(MCSyntaxFactoryRef ctxt)
{
	if (which != nil)
		compile_with_args(ctxt, kMCInterfaceEvalTopStackOfMethodInfo, which);
	else
		compile_with_args(ctxt, kMCInterfaceEvalTopStackMethodInfo);
}

MCUniDecode::~MCUniDecode()
{

	delete source;
	delete language;
}

Parse_stat MCUniDecode::parse(MCScriptPoint &sp, Boolean the)
{
	if (get1or2params(sp, &source, &language, the) != PS_NORMAL)
	{
		MCperror->add(PE_UNIENCODE_BADPARAM, sp);
		return PS_ERROR;
	}
	return PS_NORMAL;
}

void MCUniDecode::eval_ctxt(MCExecContext &ctxt, MCExecValue &r_value)
{
#ifdef /* MCUniDecode */ LEGACY_EXEC
	uint1 destcharset = 0;
	if (language)
	{
		if (language->eval(ep) != ES_NORMAL)
		{
			MCeerror->add
			(EE_UNIDECODE_BADLANGUAGE, line, pos);
			return ES_ERROR;
		}
		char *langname = ep.getsvalue().clone();
		destcharset = MCU_languagetocharset(langname);
		delete langname;
	}
	if (source->eval(ep) != ES_NORMAL)
	{
		MCeerror->add
		(EE_UNIDECODE_BADSOURCE, line, pos);
		return ES_ERROR;
	}
	char *startptr = ep.getsvalue().clone();
	uint4 length = ep.getsvalue().getlength();
	uint4 dlength = 0;
	MCU_unicodetomultibyte(startptr,length, NULL, 0, dlength, destcharset);
	dlength = MCU_max(length << 1, dlength);
	char *dptr = ep.getbuffer(dlength);
	MCU_unicodetomultibyte(startptr, length, dptr, dlength, dlength, destcharset);
	ep.setsvalue(MCString(dptr,dlength));
	delete startptr;
	return ES_NORMAL;
#endif /* MCUniDecode */

<<<<<<< HEAD
	MCExecContext ctxt(ep);
	MCAutoDataRef t_source;
	MCNewAutoNameRef t_language;
	MCAutoValueRef t_result;
=======
	MCNewAutoNameRef t_language;
    if (!ctxt . EvalOptionalExprAsNameRef(language, kMCEmptyName, EE_UNIDECODE_BADLANGUAGE, &t_language))
        return;
	
    MCAutoDataRef t_source;
    if (!ctxt .EvalExprAsDataRef(source, EE_UNIDECODE_BADSOURCE, &t_source))
        return;
>>>>>>> 3d8ba57c

	if (language)
	{
		// Explicit language, destination is a dataref
		MCAutoDataRef t_data;
		
		MCFiltersEvalUniDecodeToEncoding(ctxt, *t_source, *t_language, r_value . dataref_value);
        r_value . type = kMCExecValueTypeDataRef;
    }
	else
<<<<<<< HEAD
		t_language = kMCEmptyName;

	if (source->eval(ep) != ES_NORMAL)
	{
		MCeerror->add(EE_UNIDECODE_BADSOURCE, line, pos);
		return ES_ERROR;
	}

	/* UNCHECKED */ ep.copyasdataref(&t_source);
	
	if (language)
	{
		// Explicit language, destination is a dataref
		MCAutoDataRef t_data;
		
		MCFiltersEvalUniDecodeToEncoding(ctxt, *t_source, *t_language, &t_data);
		t_result = *t_data;
	}
	else
	{
		// No language, destination encoding is native
		MCAutoStringRef t_string;
		
		MCFiltersEvalUniDecodeToNative(ctxt, *t_source, &t_string);
		t_result = *t_string;
	}

	if (!ctxt.HasError())
=======
>>>>>>> 3d8ba57c
	{
		// No language, destination encoding is native
		MCAutoStringRef t_string;
		
		MCFiltersEvalUniDecodeToNative(ctxt, *t_source, r_value . stringref_value);
        r_value . type = kMCExecValueTypeStringRef;
	}
}

void MCUniDecode::compile(MCSyntaxFactoryRef ctxt)
{
	MCSyntaxFactoryBeginExpression(ctxt, line, pos);

	source -> compile(ctxt);

	if (language)
		language -> compile(ctxt);
	else
		MCSyntaxFactoryEvalConstant(ctxt, kMCEmptyName);

	MCSyntaxFactoryEvalMethod(ctxt, kMCFiltersEvalUniDecodeMethodInfo);

	MCSyntaxFactoryEndExpression(ctxt);
}

MCUniEncode::~MCUniEncode()
{
	delete source;
	delete language;
}

Parse_stat MCUniEncode::parse(MCScriptPoint &sp, Boolean the)
{
	if (get1or2params(sp, &source, &language, the) != PS_NORMAL)
	{
		MCperror->add(PE_UNIENCODE_BADPARAM, sp);
		return PS_ERROR;
	}
	return PS_NORMAL;
}

void MCUniEncode::eval_ctxt(MCExecContext &ctxt, MCExecValue &r_value)
{
#ifdef /* MCUniEncode */ LEGACY_EXEC
	uint1 srccharset = 0;
	if (language)
	{
		if (language->eval(ep) != ES_NORMAL)
		{
			MCeerror->add
			(EE_UNIENCODE_BADLANGUAGE, line, pos);
			return ES_ERROR;
		}
		char *langname = ep.getsvalue().clone();
		srccharset = MCU_languagetocharset(langname);
		delete langname;
	}
	if (source->eval(ep) != ES_NORMAL)
	{
		MCeerror->add
		(EE_UNIENCODE_BADSOURCE, line, pos);
		return ES_ERROR;
	}
	char *startptr = ep.getsvalue().clone();
	uint4 length = ep.getsvalue().getlength();
	uint4 dlength;
	MCU_multibytetounicode(startptr, length, NULL, 0, dlength, srccharset);
	char *dptr = ep.getbuffer(length << 1);
	MCString s(dptr, dlength);
	MCU_multibytetounicode(startptr, length, dptr, dlength, dlength, srccharset);
	s.setlength(dlength);
	ep.setsvalue(s);
	delete startptr;
	return ES_NORMAL;
#endif /* MCUniEncode */

<<<<<<< HEAD
	MCExecContext ctxt(ep);
	MCNewAutoNameRef t_language;
	MCAutoDataRef t_result;
=======
	
	MCNewAutoNameRef t_language;
    if (!ctxt . EvalOptionalExprAsNameRef(language, kMCEmptyName, EE_UNIENCODE_BADLANGUAGE, &t_language))
        return;
>>>>>>> 3d8ba57c


	
	MCAutoDataRef t_result;

	MCAutoValueRef t_source_valueref;
    if (!ctxt . EvalExprAsValueRef(source, EE_UNIENCODE_BADSOURCE, &t_source_valueref))
        return;
	
	if (language)
	{
		// Explicit language, source is a data ref
		MCAutoDataRef t_source;
        /* UNCHECKED */ ctxt . ConvertToData(*t_source_valueref, &t_source);
				
		MCFiltersEvalUniEncodeFromEncoding(ctxt, *t_source, *t_language, r_value . dataref_value);
        r_value . type = kMCExecValueTypeDataRef;
	}
	else
<<<<<<< HEAD
		t_language = kMCEmptyName;

	if (source->eval(ep) != ES_NORMAL)
	{
		MCeerror->add(EE_UNIENCODE_BADSOURCE, line, pos);
		return ES_ERROR;
	}

	if (language)
	{
		// Explicit language, source is a data ref
		MCAutoDataRef t_source;
		/* UNCHECKED */ ep.copyasdataref(&t_source);
		
		MCFiltersEvalUniEncodeFromEncoding(ctxt, *t_source, *t_language, &t_result);
	}
	else
	{
		// No language, source encoding is native
		MCAutoStringRef t_source;
		/* UNCHECKED */ ep.copyasstringref(&t_source);
		
		MCFiltersEvalUniEncodeFromNative(ctxt, *t_source, &t_result);
	}

	if (!ctxt.HasError())
=======
>>>>>>> 3d8ba57c
	{
		// No language, source encoding is native
		MCAutoStringRef t_source;
		/* UNCHECKED */ ctxt . ConvertToString(*t_source_valueref, &t_source);
		
		MCFiltersEvalUniEncodeFromNative(ctxt, *t_source, r_value . dataref_value);
        r_value . type = kMCExecValueTypeDataRef;
	}
}

void MCUniEncode::compile(MCSyntaxFactoryRef ctxt)
{
	MCSyntaxFactoryBeginExpression(ctxt, line, pos);

	source -> compile(ctxt);

	if (language)
		language -> compile(ctxt);
	else
		MCSyntaxFactoryEvalConstant(ctxt, kMCEmptyName);

	MCSyntaxFactoryEvalMethod(ctxt, kMCFiltersEvalUniEncodeMethodInfo);

	MCSyntaxFactoryEndExpression(ctxt);
}

#ifdef /* MCUrlDecode */ LEGACY_EXEC
	if (source->eval(ep) != ES_NORMAL)
	{
		MCeerror->add(EE_URLDECODE_BADSOURCE, line, pos);
		return ES_ERROR;
	}
	MCU_urldecode(ep);
	return ES_NORMAL;
#endif /* MCUrlDecode */

#ifdef /* MCUrlEncode */ LEGACY_EXEC
	if (source->eval(ep) != ES_NORMAL)
	{
		MCeerror->add(EE_URLENCODE_BADSOURCE, line, pos);
		return ES_ERROR;
	}
	MCU_urlencode(ep);
	return ES_NORMAL;
#endif /* MCUrlEncode */

#ifdef /* MCUrlStatus */ LEGACY_EXEC
	if (url->eval(ep) != ES_NORMAL)
	{
		MCeerror->add(EE_URLSTATUS_BADSOURCE, line, pos);
		return ES_ERROR;
	}
	MCParameter p1(ep.getsvalue());
	ep.getobj()->message(MCM_get_url_status, &p1, False, True);
	MCresult->fetch(ep);
	return ES_NORMAL;
#endif /* MCUrlStatus */

MCValue::~MCValue()
{
	delete source;
	delete object;
}

Parse_stat MCValue::parse(MCScriptPoint &sp, Boolean the)
{
	if (the)
	{
		if (get1param(sp, &source, the) != PS_NORMAL)
		{
			MCperror->add(PE_VALUE_BADPARAM, sp);
			return PS_ERROR;
		}
	}
	else
	{
		initpoint(sp);
		if (sp.skip_token(SP_FACTOR, TT_LPAREN) != PS_NORMAL)
		{
			MCperror->add(PE_FACTOR_NOLPAREN, sp);
			return PS_ERROR;
		}
		if (sp.parseexp(False, False, &source) != PS_NORMAL)
		{
			MCperror->add(PE_VALUE_BADPARAM, sp);
			return PS_ERROR;
		}
		Symbol_type type;
		if (sp.next(type) != PS_NORMAL || (type != ST_RP && type != ST_SEP))
		{
			MCperror->add(PE_FACTOR_NORPAREN, sp);
			return PS_ERROR;
		}
		if (type == ST_SEP)
		{
			object = new MCChunk(False);
			if (object->parse(sp, False) != PS_NORMAL)
			{
				MCperror->add(PE_VALUE_BADOBJECT, sp);
				return PS_ERROR;
			}
			if (sp.next(type) != PS_NORMAL || (type != ST_RP && type != ST_SEP))
			{
				MCperror->add(PE_FACTOR_NORPAREN, sp);
				return PS_ERROR;
			}
		}
	}
	return PS_NORMAL;
}

void MCValue::eval_ctxt(MCExecContext &ctxt, MCExecValue &r_value)
{
#ifdef /* MCValue */ LEGACY_EXEC
	if (source == NULL)
	{
		ep.clear();
		return ES_NORMAL;
	}
	if (source->eval(ep) != ES_NORMAL)
	{
		MCeerror->add(EE_VALUE_BADSOURCE, line, pos);
		return ES_ERROR;
	}
	if (ep.getsvalue().getlength() == 0)
	{
		ep.clear();
		return ES_NORMAL;
	}
	if (object != NULL)
	{
		char *tptr = ep.getsvalue().clone();
		MCObject *optr;
		uint4 parid;
		if (object->getobj(ep, optr, parid, True) != ES_NORMAL)
		{
			MCeerror->add(EE_VALUE_NOOBJ, line, pos);
			delete tptr;
			return ES_ERROR;
		}

		// OK-2009-01-05: [[Bug 7574]] - Due to fix for bug 7463, MCFuncref::eval now takes the object
		// from the exec point passed to it, so we have to change this to the required object in order
		// for value to work for objects other than the current one executing.
		MCObject *t_old_object;
		t_old_object = ep . getobj();
		ep . setobj(optr);

		// MW-2009-01-28: [[ Inherited parentScripts ]]
		// The parentScript property is now a MCParentScriptUse* so, save and restore that instead.
		MCParentScriptUse *t_old_parentscript;
		t_old_parentscript = ep . getparentscript();
		ep . setparentscript(NULL);

		if (optr->eval(tptr, ep) != ES_NORMAL)
		{
			MCeerror->add(EE_VALUE_ERROR, line, pos, tptr);
			delete tptr;

			ep . setobj(t_old_object);

			return ES_ERROR;
		}

		ep . setobj(t_old_object);
		ep . setparentscript(t_old_parentscript);

		delete tptr;
	}
	else
	{
		Exec_stat t_stat;
		if (ep . gethandler() != nil)
			t_stat = ep . gethandler() -> eval(ep);
		else
			t_stat = ep . gethlist() -> eval(ep);
		
		if (t_stat != ES_NORMAL)
		{
			MCeerror->add(EE_VALUE_ERROR, line, pos, ep.getsvalue());
			return ES_ERROR;
		}
	}
	return ES_NORMAL;
#endif /* MCValue */

	MCAutoStringRef t_source;
	MCAutoValueRef t_result;
	
    if (!ctxt . EvalOptionalExprAsNullableStringRef(source, EE_VALUE_BADSOURCE, &t_source))
        return;

	if (*t_source != nil && object != nil)
	{
		MCObjectPtr t_object;

		if (!object->getobj(ctxt, t_object, True))
		{
			ctxt . LegacyThrow(EE_VALUE_NOOBJ);
			return;
		}

		MCEngineEvalValueWithObject(ctxt, *t_source, t_object, r_value . valueref_value);
        r_value .type = kMCExecValueTypeValueRef;
	}
	else
    {
		MCEngineEvalValue(ctxt, *t_source, r_value . valueref_value);
        r_value .type = kMCExecValueTypeValueRef;
    }
}

void MCValue::compile(MCSyntaxFactoryRef ctxt)
{
	MCSyntaxFactoryBeginExpression(ctxt, line, pos);

	if (source != nil)
		source -> compile(ctxt);
	else
		MCSyntaxFactoryEvalConstantNil(ctxt);

	if (source != nil && object != nil)
	{
		object -> compile_object_ptr(ctxt);

		MCSyntaxFactoryEvalMethod(ctxt, kMCEngineEvalValueWithObjectMethodInfo);
	}
	else
		MCSyntaxFactoryEvalMethod(ctxt,kMCEngineEvalValueMethodInfo);

	MCSyntaxFactoryEndExpression(ctxt);
}

Parse_stat MCVariables::parse(MCScriptPoint &sp, Boolean the)
{
	return MCFunction::parse(sp, the);
}


#ifdef /* MCVariables */ LEGACY_EXEC
	// MW-2013-11-15: [[ Bug 11277 ]] If no handler, then process the handler list
	//   (server script scope).
	if (ep . gethandler() != nil)
		return ep.gethandler()->getvarnames(ep, True);
	else
	{
		ep.clear();
		ep.gethlist() -> appendlocalnames(ep);
		ep.appendnewline();
		ep.gethlist() -> appendglobalnames(ep, True);
	}
	return ES_NORMAL;
#endif /* MCVariables */


#ifdef /* MCVersion */ LEGACY_EXEC
	ep.setstaticcstring(MCversionstring);
	return ES_NORMAL;
#endif /* MCVersion */


#ifdef /* MCWeekDayNames */ LEGACY_EXEC
	MCD_weekdaynames(P_UNDEFINED, ep);
	return ES_NORMAL;
#endif /* MCWeekDayNames */


#ifdef /* MCWaitDepth */ LEGACY_EXEC
	ep.setnvalue(MCwaitdepth);
	return ES_NORMAL;
#endif /* MCWaitDepth */


MCWithin::~MCWithin()
{
	delete object;
	delete point;
}

Parse_stat MCWithin::parse(MCScriptPoint &sp, Boolean the)
{
	initpoint(sp);

	if (sp.skip_token(SP_FACTOR, TT_LPAREN) != PS_NORMAL)
	{
		MCperror->add(PE_FACTOR_NOLPAREN, sp);
		return PS_ERROR;
	}
	object = new MCChunk(False);
	if (object->parse(sp, False) != PS_NORMAL)
	{
		MCperror->add(PE_WITHIN_NOOBJECT, sp);
		return PS_ERROR;
	}
	Symbol_type type;
	if (sp.next(type) != PS_NORMAL || type != ST_SEP
	        || sp.parseexp(True, False, &point) != PS_NORMAL)
	{
		MCperror->add(PE_WITHIN_BADPOINT, sp);
		return PS_ERROR;
	}
	if (sp.skip_token(SP_FACTOR, TT_RPAREN) != PS_NORMAL)
	{
		MCperror->add(PE_FACTOR_NORPAREN, sp);
		return PS_ERROR;
	}
	return PS_NORMAL;
}

void MCWithin::eval_ctxt(MCExecContext &ctxt, MCExecValue &r_value)
{
#ifdef /* MCWithin */ LEGACY_EXEC
	MCObject *optr;
	uint4 parid;
	if (object->getobj(ep, optr, parid, True) != ES_NORMAL)
	{
		MCeerror->add(EE_WITHIN_NOCONTROL, line, pos);
		return ES_ERROR;
	}
	int2 x, y;
	if (point->eval(ep) != ES_NORMAL || !MCU_stoi2x2(ep.getsvalue(), x, y))
	{
		MCeerror->add(EE_WITHIN_NAP, line, pos, ep.getsvalue());
		return ES_ERROR;
	}
	if (optr->gettype() < CT_GROUP)
		ep.setboolean(MCU_point_in_rect(optr->getrect(), x, y));
	else
	{
		MCControl *cptr = (MCControl *)optr;
		MCRectangle drect;
		MCU_set_rect(drect, x, y, 1, 1);
		ep.setboolean(cptr->maskrect(drect));
	}
	return ES_NORMAL;
#endif /* MCWithin */

	MCObjectPtr t_object;
    bool t_result;

    if (!object->getobj(ctxt, t_object, True))
	{
        ctxt . LegacyThrow(EE_WITHIN_NOCONTROL);
        return;
	}

	MCPoint t_point;
    if (!ctxt . EvalExprAsPoint(point, EE_WITHIN_NAP, t_point))

    MCInterfaceEvalWithin(ctxt, t_object, t_point, t_result);

    if (!ctxt . HasError())
    {
        r_value . type = kMCExecValueTypeBool;
        r_value . bool_value = t_result;
    }
}

void MCWithin::compile(MCSyntaxFactoryRef ctxt)
{
	MCSyntaxFactoryBeginExpression(ctxt, line, pos);

	object -> compile_object_ptr(ctxt);

	point -> compile(ctxt);

	MCSyntaxFactoryEvalMethod(ctxt, kMCInterfaceEvalWithinMethodInfo);

	MCSyntaxFactoryEndExpression(ctxt);
}

// platform specific functions
#ifdef /* MCMCISendString */ LEGACY_EXEC
	if (string->eval(ep) != ES_NORMAL)
	{
		MCeerror->add (EE_MCISENDSTRING_BADSOURCE, line, pos);
		return ES_ERROR;
	}

	char *sptr = ep.getsvalue().clone();
	char buffer[256];
	buffer[0] = '\0';

	if (MCS_mcisendstring(sptr, buffer))
	{
		ep . copysvalue(buffer);
		MCresult -> clear(False);
	}
		else
		{
		ep . clear();
			MCresult->copysvalue(buffer);
		}

	delete sptr;

	return ES_NORMAL;
#endif /* MCMCISendString */

#ifdef /* MCDeleteRegistry */ LEGACY_EXEC
	if (MCsecuremode & MC_SECUREMODE_REGISTRY_WRITE)
	{
		MCeerror->add(EE_REGISTRY_NOPERM, line, pos);
		return ES_ERROR;
	}
	if (key->eval(ep) != ES_NORMAL)
	{
		MCeerror->add(EE_SETREGISTRY_BADEXP, line, pos);
		return ES_ERROR;
	}
	char *kptr = ep.getsvalue().clone();
	MCS_delete_registry(kptr, ep);
	delete kptr;
	return ES_NORMAL;
#endif /* MCDeleteRegistry */

#ifdef /* MCListRegistry */ LEGACY_EXEC
	if (MCsecuremode & MC_SECUREMODE_REGISTRY_READ)
	{
		MCeerror->add(EE_REGISTRY_NOPERM, line, pos);
		return ES_ERROR;
	}
	if (key->eval(ep) != ES_NORMAL)
	{
		MCeerror->add(EE_SETREGISTRY_BADEXP, line, pos);
		return ES_ERROR;
	}
	MCS_list_registry(ep);
	return ES_NORMAL;
#endif /* MCListRegistry */

MCQueryRegistry::~MCQueryRegistry()
{
	delete key;
	delete type;
}

Parse_stat MCQueryRegistry::parse(MCScriptPoint &sp, Boolean the)
{
	if (get1or2params(sp, &key, &type, the) != PS_NORMAL)
	{
		MCperror->add(PE_QUERYREGISTRY_BADPARAM, sp);
		return PS_ERROR;
	}
	return PS_NORMAL;
}

void MCQueryRegistry::eval_ctxt(MCExecContext &ctxt, MCExecValue &r_value)
{
#ifdef /* MCQueryRegistry */ LEGACY_EXEC
	if (MCsecuremode & MC_SECUREMODE_REGISTRY_READ)
	{
		MCeerror->add(EE_REGISTRY_NOPERM, line, pos);
		return ES_ERROR;
	}
	if (key->eval(ep) != ES_NORMAL)
	{
		MCeerror->add(EE_QUERYREGISTRY_BADEXP, line, pos);
		return ES_ERROR;
	}
	
	MCVariable* t_var;
	MCVariableValue *t_var_value;
	if (type != NULL)
	{
		if (type -> evalcontainer(ep, t_var, t_var_value) != ES_NORMAL)
		{
			MCeerror -> add(EE_QUERYREGISTRY_BADDEST, line, pos);
			return ES_ERROR;
		}
	}
	else
	{
		t_var = NULL;
		t_var_value = NULL;
	}
	
	const char *t_type_string = NULL;
	MCS_query_registry(ep, t_var != NULL ? &t_type_string : NULL);
	
	if (t_var != NULL && t_type_string != NULL)
	{
		t_var_value -> assign_constant_string(t_type_string);
		t_var -> synchronize(ep, True);
	}
	
	return ES_NORMAL;
#endif /* MCQueryRegistry */

<<<<<<< HEAD
	MCExecContext ctxt(ep);
	MCAutoStringRef t_key;
	MCAutoValueRef t_result;
	MCAutoStringRef t_type;

	if (key->eval(ep) != ES_NORMAL)
	{
		MCeerror->add(EE_QUERYREGISTRY_BADEXP, line, pos);
		return ES_ERROR;
	}

	/* UNCHECKED */ ep.copyasstringref(&t_key);
=======
    MCAutoStringRef t_key;
    if (!ctxt . EvalExprAsStringRef(key, EE_QUERYREGISTRY_BADEXP, &t_key))
        return;
>>>>>>> 3d8ba57c

	MCAutoPointer<MCContainer> t_container;
    MCAutoStringRef t_type;
	if (type != NULL)
	{
		if (!type -> evalcontainer(ctxt, &t_container))
		{
			ctxt . LegacyThrow(EE_QUERYREGISTRY_BADDEST);
			return;
		}
		MCFilesEvalQueryRegistryWithType(ctxt, *t_key, &t_type, r_value . valueref_value);
        r_value . type = kMCExecValueTypeStringRef;
	}
	else
    {
		MCFilesEvalQueryRegistry(ctxt, *t_key, r_value . valueref_value);
        r_value . type = kMCExecValueTypeStringRef;
    }
    

	if (!ctxt.HasError())
	{
		if (*t_container != nil)
			/* UNCHECKED */ t_container->set_valueref(*t_type);
	}
}

void MCQueryRegistry::compile(MCSyntaxFactoryRef ctxt)
{
	MCSyntaxFactoryBeginExpression(ctxt, line, pos);

	key -> compile(ctxt);

	if (type != nil)
	{
		type -> compile_out(ctxt);
		MCSyntaxFactoryEvalMethod(ctxt, kMCFilesEvalQueryRegistryWithTypeMethodInfo);
	}
	else
		MCSyntaxFactoryEvalMethod(ctxt, kMCFilesEvalQueryRegistryMethodInfo);

	MCSyntaxFactoryEndExpression(ctxt);
}

MCSetRegistry::~MCSetRegistry()
{
	delete key;
	delete value;
	delete type;
}

Parse_stat MCSetRegistry::parse(MCScriptPoint &sp, Boolean the)
{
	if (get2or3params(sp, &key, &value, &type) != PS_NORMAL)
	{
		MCperror->add(PE_SETREGISTRY_BADPARAM, sp);
		return PS_ERROR;
	}
	return PS_NORMAL;
}

void MCSetRegistry::eval_ctxt(MCExecContext &ctxt, MCExecValue &r_value)
{
#ifdef /* MCSetRegistry */ LEGACY_EXEC
	if (MCsecuremode & MC_SECUREMODE_REGISTRY_WRITE)
	{
		MCeerror->add(EE_REGISTRY_NOPERM, line, pos);
		return ES_ERROR;
	}
	char *tstring;
	if (type != NULL)
	{
		if (type->eval(ep) != ES_NORMAL)
		{
			MCeerror->add(EE_SETREGISTRY_BADEXP, line, pos);
			return ES_ERROR;
		}
		tstring = ep.getsvalue().clone();
	}
	else
		tstring = NULL;

	if (key->eval(ep) != ES_NORMAL)
	{
		MCeerror->add
		(EE_SETREGISTRY_BADEXP, line, pos);
		return ES_ERROR;
	}
	char *kptr = ep.getsvalue().clone();
	if (value->eval(ep) != ES_NORMAL)
	{
		delete kptr;
		MCeerror->add
		(EE_SETREGISTRY_BADEXP, line, pos);
		return ES_ERROR;
	}
	MCS_set_registry(kptr, ep, tstring);
	delete tstring;
	delete kptr;
	return ES_NORMAL;
#endif /* MCSetRegistry */

	MCAutoStringRef t_key;
    if (!ctxt . EvalExprAsStringRef(key, EE_SETREGISTRY_BADEXP, &t_key))
        return;
	
    MCAutoStringRef t_value;
    if (!ctxt . EvalExprAsStringRef(value, EE_SETREGISTRY_BADEXP, &t_value))
        return;
	
	if (type != NULL)
	{
        MCAutoStringRef t_type;
        if (!ctxt . EvalExprAsStringRef(type, EE_SETREGISTRY_BADEXP, &t_type))
            return;

		MCFilesEvalSetRegistryWithType(ctxt, *t_key, *t_value, *t_type, r_value . bool_value);
        r_value . type = kMCExecValueTypeBool;
	}
	else
    {
		MCFilesEvalSetRegistry(ctxt, *t_key, *t_value, r_value . bool_value);
        r_value . type = kMCExecValueTypeBool;
    }
}

void MCSetRegistry::compile(MCSyntaxFactoryRef ctxt)
{
	if (type != nil)
		compile_with_args(ctxt, kMCFilesEvalSetRegistryWithTypeMethodInfo, key, value, type);
	else
		compile_with_args(ctxt, kMCFilesEvalSetRegistryWithTypeMethodInfo, key, value);
}

MCCopyResource::~MCCopyResource()
{
	delete source;
	delete dest;
	delete type;
	delete name;
	delete newid;
}

Parse_stat MCCopyResource::parse(MCScriptPoint &sp, Boolean the)
{
	if (get4or5params(sp, &source, &dest, &type, &name, &newid) != PS_NORMAL)
	{
		MCperror->add(PE_RESOURCES_BADPARAM, sp);
		return PS_ERROR;
	}
	return PS_NORMAL;
}

void MCCopyResource::eval_ctxt(MCExecContext &ctxt, MCExecValue &r_value)
{
#ifdef /* MCCopyResource */ LEGACY_EXEC
	if (MCsecuremode & MC_SECUREMODE_DISK)
	{
		MCeerror->add(EE_DISK_NOPERM, line, pos);
		return ES_ERROR;
	}

	char *sptr = NULL;
	char *dptr = NULL;
	char *tptr = NULL;
	char *nptr = NULL;
	char *iptr = NULL;
	Boolean error = False;
	if (source->eval(ep) != ES_NORMAL)
		error = True;
	else
	{
		sptr = ep.getsvalue().clone();
		if (dest->eval(ep) != ES_NORMAL)
			error = True;
		else
		{
			dptr = ep.getsvalue().clone();
			if (type->eval(ep) != ES_NORMAL || ep.getsvalue().getlength() != 4)
				error = True;
			else
			{
				tptr = ep.getsvalue().clone();
				if (name->eval(ep) != ES_NORMAL)
					error = True;
				else
				{
					nptr = ep.getsvalue().clone();
					if (newid != NULL)
						if (newid->eval(ep) != ES_NORMAL)
							error = True;
						else
							iptr = ep.getsvalue().clone();
				}
			}
		}
	}
	if (!error)
		MCS_copyresource(sptr, dptr, tptr, nptr, iptr);
	delete sptr;
	delete dptr;
	delete tptr;
	delete nptr;
	delete iptr;
	if (error)
	{
		MCeerror->add(EE_RESOURCES_BADPARAM, line, pos);
		return ES_ERROR;
	}
	ep.clear();
	return ES_NORMAL;
#endif /* MCCopyResource */

	
	MCAutoStringRef t_source,t_result;
    if (!ctxt . EvalExprAsStringRef(source, EE_RESOURCES_BADPARAM, &t_source))
        return;
    
    MCAutoStringRef t_dest;
	if (!ctxt . EvalExprAsStringRef(dest, EE_RESOURCES_BADPARAM, &t_dest))
        return;
    
    MCAutoStringRef t_type;
	if (!ctxt . EvalExprAsStringRef(type, EE_RESOURCES_BADPARAM, &t_type))
        return;
    
    MCAutoStringRef t_name;
	if (!ctxt . EvalExprAsStringRef(name, EE_RESOURCES_BADPARAM, &t_name))
        return;
    
    MCAutoStringRef t_newid;
	if (!ctxt . EvalOptionalExprAsNullableStringRef(newid, EE_RESOURCES_BADPARAM, &t_newid))
        return;
    
	if (newid != nil)
		MCFilesEvalCopyResourceWithNewId(ctxt, *t_source, *t_dest, *t_type, *t_name, *t_newid, r_value . stringref_value);
	else
		MCFilesEvalCopyResource(ctxt, *t_source, *t_dest, *t_type, *t_name, r_value . stringref_value);
    
    r_value . type = kMCExecValueTypeStringRef;
}

void MCCopyResource::compile(MCSyntaxFactoryRef ctxt)
{
	if (newid != nil)
		compile_with_args(ctxt, kMCFilesEvalCopyResourceWithNewIdMethodInfo, source, dest, type, name, newid);
	else
		compile_with_args(ctxt, kMCFilesEvalCopyResourceMethodInfo, source, dest, type, name);
}

MCDeleteResource::~MCDeleteResource()
{
	delete source;
	delete type;
	delete name;
}

Parse_stat MCDeleteResource::parse(MCScriptPoint &sp, Boolean the)
{
	if (get3params(sp, &source, &type, &name) != PS_NORMAL)
	{
		MCperror->add(PE_RESOURCES_BADPARAM, sp);
		return PS_ERROR;
	}
	return PS_NORMAL;
}

void MCDeleteResource::eval_ctxt(MCExecContext &ctxt, MCExecValue &r_value)
{
#ifdef /* MCDeleteResource */ LEGACY_EXEC
	if (MCsecuremode & MC_SECUREMODE_DISK)
	{
		MCeerror->add(EE_DISK_NOPERM, line, pos);
		return ES_ERROR;
	}

	char *sptr = NULL;
	char *tptr = NULL;
	char *nptr = NULL;
	Boolean error = False;
	if (source->eval(ep) != ES_NORMAL)
		error = True;
	else
	{
		sptr = ep.getsvalue().clone();
		if (type->eval(ep) != ES_NORMAL || ep.getsvalue().getlength() != 4)
			error = True;
		else
		{
			tptr = ep.getsvalue().clone();
			if (name->eval(ep) != ES_NORMAL)
				error = True;
			else
				nptr = ep.getsvalue().clone();
		}
	}
	if (!error)
		MCS_deleteresource(sptr, tptr, nptr);
	delete sptr;
	delete tptr;
	delete nptr;
	if (error)
	{
		MCeerror->add(EE_RESOURCES_BADPARAM, line, pos);
		return ES_ERROR;
	}
	ep.clear();
	return ES_NORMAL;
#endif /* MCDeleteResource */

	MCAutoStringRef t_source;
    if (!ctxt . EvalExprAsStringRef(source, EE_RESOURCES_BADPARAM, &t_source))
        return;
	
    MCAutoStringRef t_type;
    if (!ctxt . EvalExprAsStringRef(type, EE_RESOURCES_BADPARAM, &t_type))
        return;
    
    MCAutoStringRef t_name;
    if (!ctxt . EvalExprAsStringRef(name, EE_RESOURCES_BADPARAM, &t_name))
        return;
	
	MCFilesEvalDeleteResource(ctxt, *t_source, *t_type, *t_name, r_value . stringref_value);
    r_value . type = kMCExecValueTypeStringRef;
}

void MCDeleteResource::compile(MCSyntaxFactoryRef ctxt)
{
	compile_with_args(ctxt, kMCFilesEvalDeleteResourceMethodInfo, source, type, name);
}

MCGetResource::~MCGetResource()
{
	delete source;
	delete type;
	delete name;
}

Parse_stat MCGetResource::parse(MCScriptPoint &sp, Boolean the)
{
	if (get3params(sp, &source, &type, &name) != PS_NORMAL)
	{
		MCperror->add(PE_RESOURCES_BADPARAM, sp);
		return PS_ERROR;
	}
	return PS_NORMAL;
}

void MCGetResource::eval_ctxt(MCExecContext &ctxt, MCExecValue &r_value)
{
#ifdef /* MCGetResource */ LEGACY_EXEC
	if (MCsecuremode & MC_SECUREMODE_DISK)
	{
		MCeerror->add(EE_DISK_NOPERM, line, pos);
		return ES_ERROR;
	}
	char *sptr = NULL;
	char *tptr = NULL;
	char *nptr = NULL;
	Boolean error = False;
	if (source->eval(ep) != ES_NORMAL)
		error = True;
	else
	{
		sptr = ep.getsvalue().clone();
		if (type->eval(ep) != ES_NORMAL || ep.getsvalue().getlength() != 4)
			error = True;
		else
		{
			tptr = ep.getsvalue().clone();
			if (name->eval(ep) != ES_NORMAL)
				error = True;

			else
				nptr = ep.getsvalue().clone();
		}
	}
	ep.clear();
	if (!error)
		MCS_getresource(sptr, tptr, nptr, ep);
	delete sptr;
	delete tptr;
	delete nptr;
	if (error)
	{
		MCeerror->add
		(EE_RESOURCES_BADPARAM, line, pos);
		return ES_ERROR;
	}
	return ES_NORMAL;
#endif /* MCGetResource */
	
    MCAutoStringRef t_source;
    if (!ctxt . EvalExprAsStringRef(source, EE_RESOURCES_BADPARAM, &t_source))
        return;
    
    MCAutoStringRef t_type;
    if (!ctxt . EvalExprAsStringRef(type, EE_RESOURCES_BADPARAM, &t_type))
        return;
    
    MCAutoStringRef t_name;
    if (!ctxt . EvalExprAsStringRef(name, EE_RESOURCES_BADPARAM, &t_name))
        return;
	
	MCFilesEvalGetResource(ctxt, *t_source, *t_type, *t_name, r_value . stringref_value);
    r_value . type = kMCExecValueTypeStringRef;
}

void MCGetResource::compile(MCSyntaxFactoryRef ctxt)
{
	compile_with_args(ctxt, kMCFilesEvalGetResourceMethodInfo, source, type, name);
}

MCGetResources::~MCGetResources()
{
	delete source;
	delete type;
}

Parse_stat MCGetResources::parse(MCScriptPoint &sp, Boolean the)
{
	if (get1or2params(sp, &source, &type, the) != PS_NORMAL)
	{
		MCperror->add(PE_RESOURCES_BADPARAM, sp);
		return PS_ERROR;
	}
	return PS_NORMAL;
}

void MCGetResources::eval_ctxt(MCExecContext &ctxt, MCExecValue &r_value)
{
#ifdef /* MCGetResources */ LEGACY_EXEC
	if (MCsecuremode & MC_SECUREMODE_DISK)
	{
		MCeerror->add(EE_DISK_NOPERM, line, pos);
		return ES_ERROR;
	}
	char *sptr = NULL;
	char *tptr = NULL;
	Boolean error = False;
	if (source->eval(ep) != ES_NORMAL)
		error = True;
	else
	{
		sptr = ep.getsvalue().clone();
		if (type != NULL)
			if (type->eval(ep) != ES_NORMAL)

				error = True;
			else
				tptr = ep.getsvalue().clone();
	}
	char *dptr = NULL;
	if (!error)
		dptr = MCS_getresources(sptr, tptr);
	if (dptr != NULL)
		ep.copysvalue(dptr, strlen(dptr));
	else
		ep.clear();
	delete sptr;
	delete tptr;
	if (error)
	{
		MCeerror->add
		(EE_RESOURCES_BADPARAM, line, pos);
		return ES_ERROR;
	}
	return ES_NORMAL;
#endif /* MCGetResources */

	MCAutoStringRef t_source;
    if (!ctxt . EvalExprAsStringRef(source, EE_RESOURCES_BADPARAM, &t_source))
        return;
    
    MCAutoStringRef t_type;
    if (!ctxt . EvalOptionalExprAsNullableStringRef(type, EE_RESOURCES_BADPARAM, &t_type))
        return;
	
	if (type != nil)
		MCFilesEvalGetResourcesWithType(ctxt, *t_source, *t_type, r_value . stringref_value);
	else
		MCFilesEvalGetResources(ctxt, *t_source, r_value . stringref_value);
    
    r_value . type = kMCExecValueTypeStringRef;
}

void MCGetResources::compile(MCSyntaxFactoryRef ctxt)
{
	if (type != nil)
		compile_with_args(ctxt, kMCFilesEvalGetResourcesWithTypeMethodInfo, source, type);
	else
		compile_with_args(ctxt, kMCFilesEvalGetResourcesMethodInfo, source);
}

MCSetResource::~MCSetResource()
{
	delete source;
	delete type;
	delete id;
	delete name;
	delete flags;
	delete value;
}

Parse_stat MCSetResource::parse(MCScriptPoint &sp, Boolean the)
{
	if (get6params(sp, &source, &type, &id, &name, &flags, &value) != PS_NORMAL)
	{
		MCperror->add(PE_RESOURCES_BADPARAM, sp);
		return PS_ERROR;
	}
	return PS_NORMAL;
}

void MCSetResource::eval_ctxt(MCExecContext &ctxt, MCExecValue &r_value)
{
#ifdef /* MCSetResource */ LEGACY_EXEC
	if (MCsecuremode & MC_SECUREMODE_DISK)
	{
		MCeerror->add(EE_DISK_NOPERM, line, pos);
		return ES_ERROR;
	}
	char *sptr = NULL;
	char *tptr = NULL;
	char *iptr = NULL;
	char *nptr = NULL;
	char *fptr = NULL;
	Boolean error = False;
	if (source->eval(ep) != ES_NORMAL)
		error = True;
	else
	{
		sptr = ep.getsvalue().clone();
		if (type->eval(ep) != ES_NORMAL || ep.getsvalue().getlength() != 4)
			error = True;
		else
		{
			tptr = ep.getsvalue().clone();
			if (id->eval(ep) != ES_NORMAL)
				error = True;
			else
				iptr = ep.getsvalue().clone();
			if (name->eval(ep) != ES_NORMAL)
				error = True;
			else
			{
				nptr = ep.getsvalue().clone();
				if (strlen(nptr) == 0 && strlen(iptr) == 0
				        || flags->eval(ep) != ES_NORMAL)
					error = True;
				else
				{
					fptr = ep.getsvalue().clone();
					if (value->eval(ep) != ES_NORMAL)
						error = True;
				}
			}
		}
	}
	if (!error)
		MCS_setresource(sptr, tptr, iptr, nptr, fptr, ep.getsvalue());
	delete sptr;
	delete tptr;
	delete iptr;
	delete nptr;
	delete fptr;
	if (error)
	{
		MCeerror->add(EE_RESOURCES_BADPARAM, line, pos);
		return ES_ERROR;
	}
	ep.clear();
	return ES_NORMAL;
#endif /* MCSetResource */
	
    MCAutoStringRef t_source;
    if (!ctxt . EvalExprAsStringRef(source, EE_RESOURCES_BADPARAM, &t_source))
        return;
    
    MCAutoStringRef t_type;
    if (!ctxt . EvalExprAsStringRef(type, EE_RESOURCES_BADPARAM, &t_type))
        return;
    
    MCAutoStringRef t_id;
    if (!ctxt . EvalExprAsStringRef(id, EE_RESOURCES_BADPARAM, &t_id))
        return;
    
    MCAutoStringRef t_name;
    if (!ctxt . EvalExprAsStringRef(name, EE_RESOURCES_BADPARAM, &t_name))
        return;
    
    MCAutoStringRef t_flags;
    if (!ctxt . EvalExprAsStringRef(flags, EE_RESOURCES_BADPARAM, &t_flags))
        return;
    
    MCAutoStringRef t_value;
    if (!ctxt . EvalExprAsStringRef(value, EE_RESOURCES_BADPARAM, &t_value))
        return;
    
    if (!MCStringGetLength(*t_id) > 0 && !MCStringGetLength(*t_name) > 0)
    {
        ctxt . LegacyThrow(EE_RESOURCES_BADPARAM);
        return;
    }
	
	MCFilesEvalSetResource(ctxt, *t_source, *t_type, *t_id, *t_name, *t_flags, *t_value, r_value . stringref_value);
    r_value . type = kMCExecValueTypeStringRef;
}

void MCSetResource::compile(MCSyntaxFactoryRef ctxt)
{
	compile_with_args(ctxt, kMCFilesEvalSetResourceMethodInfo, source, type, id, name, flags, value);
}

#ifdef /* MCSpecialFolderPath */ LEGACY_EXEC
	if (MCsecuremode & MC_SECUREMODE_DISK)
	{
		MCeerror->add(EE_DISK_NOPERM, line, pos);
		return ES_ERROR;
	}
	if (type->eval(ep) != ES_NORMAL)
	{
		MCeerror->add(EE_SPECIALFOLDERPATH_BADPARAM, line, pos);
		return ES_ERROR;
	}
	MCS_getspecialfolder(ep);
	return ES_NORMAL;
#endif /* MCSpecialFolderPath */

#ifdef /* MCLongFilePath */ LEGACY_EXEC
	if (MCsecuremode & MC_SECUREMODE_DISK)
	{
		MCeerror->add(EE_DISK_NOPERM, line, pos);
		return ES_ERROR;
	}
	if (type->eval(ep) != ES_NORMAL)
	{
		MCeerror->add(EE_LONGFILEPATH_BADSOURCE, line, pos);
		return ES_ERROR;
	}
	MCS_longfilepath(ep);
	return ES_NORMAL;
#endif /* MCLongFilePath */

#ifdef /* MCShortFilePath */ LEGACY_EXEC
	if (MCsecuremode & MC_SECUREMODE_DISK)
	{
		MCeerror->add(EE_DISK_NOPERM, line, pos);
		return ES_ERROR;
	}
	if (type->eval(ep) != ES_NORMAL)
	{
		MCeerror->add(EE_SHORTFILEPATH_BADSOURCE, line, pos);
		return ES_ERROR;
	}

	// MW-2010-06-01: The short file path function sets the result if it fails,
	//   therefore we must ensure that it is empty before hand.
	MCresult -> clear();

	MCS_shortfilepath(ep);

	return ES_NORMAL;
#endif /* MCShortFilePath */

#ifdef /* MCAliasReference */ LEGACY_EXEC
	if (type->eval(ep) != ES_NORMAL)
	{
		MCeerror->add(EE_ALIASREFERENCE_BADSOURCE, line, pos);
		return ES_ERROR;
	}

	if (!MCSecureModeCheckDisk(line, pos))
		return ES_ERROR;

	MCS_resolvealias(ep);

	return ES_NORMAL;
#endif /* MCAliasReference */


#ifdef /* MCAlternateLanguages */ LEGACY_EXEC
	// If we don't have 'do alternate' privileges, this function should just 
	// return empty.
	if (!MCSecureModeCanAccessDoAlternate())
	{
		ep . clear();
		return ES_NORMAL;
	}

	MCS_alternatelanguages(ep);

	return ES_NORMAL;
#endif /* MCAlternateLanguages */


#ifdef /* MCCipherNames */ LEGACY_EXEC
	SSL_ciphernames(ep);
	return ES_NORMAL;
#endif /* MCCipherNames */

///////////////////////////////////////////////////////////////////////////////

MCScriptEnvironment *MCHTTPProxyForURL::pac_engine = NULL;

MCHTTPProxyForURL::~MCHTTPProxyForURL(void)
{
	delete url;
	delete host;
	delete pac;
}

Parse_stat MCHTTPProxyForURL::parse(MCScriptPoint &sp, Boolean the)
{
	if (get2or3params(sp, &url, &host, &pac) != PS_NORMAL)
	{
		MCperror->add(PE_ALIASREFERENCE_BADPARAM, sp);
		return PS_ERROR;
	}
	return PS_NORMAL;
}

void MCHTTPProxyForURL::eval_ctxt(MCExecContext &ctxt, MCExecValue &r_value)
{
#ifdef /* MCHTTPProxyForURL */ LEGACY_EXEC
	Exec_stat t_result;
	t_result = ES_NORMAL;

	char *t_url;
	t_url = NULL;
	if (t_result == ES_NORMAL)
	{
		t_result = url -> eval(ep);
		if (t_result == ES_NORMAL)
			t_url = ep . getsvalue() . clone();
	}

	char *t_host;
	t_host = NULL;
	if (t_result == ES_NORMAL)
	{
		t_result = host -> eval(ep);
		if (t_result == ES_NORMAL)
			t_host = ep . getsvalue() . clone();
	}

	char *t_pac;
	t_pac = NULL;
	if (t_result == ES_NORMAL && pac != NULL)
	{
		t_result = pac -> eval(ep);
		if (t_result == ES_NORMAL)
			t_pac = ep . getsvalue() . clone();
	}

	if (t_result == ES_NORMAL && t_pac != NULL)
	{
		if (pac_engine != NULL)
		{
			pac_engine -> Release();
			pac_engine = NULL;
		}

		if (strlen(t_pac) > 0)
		{
			pac_engine = MCscreen -> createscriptenvironment("javascript");
			if (pac_engine != NULL)
			{
				bool t_success;
				t_success = pac_engine -> Define("__dnsResolve", PACdnsResolve);

				if (t_success)
					t_success = pac_engine -> Define("__myIpAddress", PACmyIpAddress);

				if (t_success)
				{
					char *t_result;
					t_result = pac_engine -> Run(t_pac);
					t_success = t_result != NULL;
					delete t_result;
				}
				
				if (!t_success)
				{
					pac_engine -> Release();
					pac_engine = NULL;
				}
			}
		}
	}

	char *t_proxies;
	t_proxies = NULL;
	if (t_result == ES_NORMAL && pac_engine != NULL)
	{
		const char *t_arguments[2];
		t_arguments[0] = t_url;
		t_arguments[1] = t_host;
		t_proxies = pac_engine -> Call("__FindProxyForURL", t_arguments, 2);
	}

	if (t_proxies != NULL)
		ep . copysvalue(t_proxies);
	else
		ep . clear();

	delete t_proxies;
	delete t_pac;
	delete t_host;
	delete t_url;

	return t_result;
#endif /* MCHTTPProxyForURL */

	MCAutoStringRef t_url;
    if (!ctxt . EvalExprAsStringRef(url, EE_UNDEFINED, &t_url))
        return;

	MCAutoStringRef t_host;
    if (!ctxt . EvalExprAsStringRef(host, EE_UNDEFINED, &t_host))
        return;
    
	MCAutoStringRef t_pac;
    if (!ctxt . EvalOptionalExprAsNullableStringRef(pac, EE_UNDEFINED, &t_pac))
        return;
    
	if (pac == nil)
		MCNetworkEvalHTTPProxyForURL(ctxt, *t_url, *t_host, r_value . stringref_value);
	else
		MCNetworkEvalHTTPProxyForURLWithPAC(ctxt, *t_url, *t_host, *t_pac, r_value . stringref_value);
    r_value . type = kMCExecValueTypeStringRef;
}

void MCHTTPProxyForURL::compile(MCSyntaxFactoryRef ctxt)
{
	if (pac != nil)
		compile_with_args(ctxt, kMCNetworkEvalHTTPProxyForURLWithPACMethodInfo, url, host, pac);
	else
		compile_with_args(ctxt, kMCNetworkEvalHTTPProxyForURLMethodInfo, url, host);
}

char *MCHTTPProxyForURL::PACdnsResolve(const char* const* p_arguments, unsigned int p_argument_count)
{
	if (p_argument_count != 1)
		return NULL;

	MCAutoStringRef t_address_string;
	MCAutoStringRef p_arguments0_string;
	/* UNCHECKED */ MCStringCreateWithCString(p_arguments[0], &p_arguments0_string);
	MCS_dnsresolve(*p_arguments0_string, &t_address_string);
	
	char *t_address = nil;
	if (*t_address_string != nil)
		/* UNCHECKED */ MCStringConvertToCString(*t_address_string, t_address);

	return t_address;
}

char *MCHTTPProxyForURL::PACmyIpAddress(const char* const* p_arguments, unsigned int p_argument_count)
{
	if (p_argument_count != 0)
		return NULL;

	MCAutoStringRef t_address_string;
	MCS_hostaddress(&t_address_string);

	char *t_address = nil;
	if (*t_address_string != nil)
		/* UNCHECKED */ MCStringConvertToCString(*t_address_string, t_address);

	return t_address;
}

///////////////////////////////////////////////////////////////////////////////

#ifdef /* MCRandomBytes */ LEGACY_EXEC
	if (byte_count->eval(ep) != ES_NORMAL && ep.ton() != ES_NORMAL)
	{
		MCeerror->add(EE_RANDOMBYTES_BADCOUNT, line, pos);
		return ES_ERROR;
	}
	
	size_t t_count;
	t_count = ep.getuint4();
	
	// MW-2013-05-21: [[ RandomBytes ]] Updated to use system primitive, rather
	//   than SSL.
	
	void *t_bytes;
	t_bytes = ep . getbuffer(t_count);
	if (t_bytes == nil)
	{
		MCeerror -> add(EE_NO_MEMORY, line, pos);
		return ES_ERROR;
	}
	
	if (MCU_random_bytes(t_count, t_bytes))
		ep . setlength(t_count);
	else
	{
		ep . clear();
		MCresult->copysvalue(MCString("error: could not get random bytes"));
	}
	
	return ES_NORMAL;
#endif /* MCRandomBytes */

///////////////////////////////////////////////////////////////////////////////

MCControlAtLoc::~MCControlAtLoc()
{
    delete location;
}

Parse_stat MCControlAtLoc::parse(MCScriptPoint &sp, Boolean the)
{
	if (get1param(sp, &location, the) != PS_NORMAL)
	{
		MCperror->add(PE_CONTROLATLOC_BADPARAM, sp);
		return PS_ERROR;
	}
	return PS_NORMAL;
}

void MCControlAtLoc::eval_ctxt(MCExecContext &ctxt)
{
#ifdef /* MCControlAtLoc */ LEGACY_EXEC
	MCPoint t_location;
	if (location -> eval(ep) != ES_NORMAL ||
		!MCU_stoi2x2(ep . getsvalue(), t_location . x, t_location . y))
	{
		MCeerror -> add(EE_CONTROLATLOC_NAP, line, pos);
		return ES_ERROR;
	}

	MCStack *t_stack;
	if (!is_screen)
		t_stack = MCdefaultstackptr;
	else
	{
		t_stack = MCscreen -> getstackatpoint(t_location . x, t_location . y);
		// IM-2013-10-11: [[ FullscreenMode ]] Update to use stack coord conversion methods
		if (t_stack != nil)
			t_location = t_stack->globaltostackloc(t_location);
	}

	// If the location is over a stack, then return nil.
	if (t_stack == nil)
	{
		ep . clear();
		return ES_NORMAL;
	}
	
	// We now have a stack and a location in card co-ords so let's do the hittest.
	MCObject *t_object;
	t_object = t_stack -> getcard() -> hittest(t_location . x, t_location . y);
	
	if (!is_screen)
	{
		if (t_object -> gettype() != CT_CARD)
		{
			t_object -> getprop(0, P_LAYER, ep, False);
			ep . insert("control ", 0, 0);
		}
		else
			ep . clear();
			
	}
	else
		t_object -> names(P_LONG_ID, ep, 0);
	
	return ES_NORMAL;
#endif /* MCControlAtLoc */

    MCPoint t_location;
    if (!ctxt . EvalExprAsPoint(location, EE_CONTROLATLOC_NAP, t_location))
        return;

	MCAutoStringRef t_result;
	if (!is_screen)
		MCInterfaceEvalControlAtLoc(ctxt, t_location, &t_result);
	else
		MCInterfaceEvalControlAtScreenLoc(ctxt, t_location, &t_result);
}

///////////////////////////////////////////////////////////////////////////////

MCUuidFunc::~MCUuidFunc(void)
{
	delete type;
	delete name;
	delete namespace_id;
}

// Syntax:
//   uuid() - random uuid
//   uuid("random") - random uuid
//   uuid("md5" | "sha1", <namespace_id>, <name>)
// So either 0, 1, or 3 parameters.
Parse_stat MCUuidFunc::parse(MCScriptPoint& sp, Boolean the)
{
	// Parameters are parsed by 'getexps' into this array.
	MCExpression *earray[MAX_EXP];
	uint2 ecount = 0;
	
	// Parse the parameters and check that there are 0, 1 or 3 of them.
	if (getexps(sp, earray, ecount) != PS_NORMAL || (ecount != 0 && ecount != 1 && ecount != 3))
	{
		// If there are the wrong number of params, free the exps.
		freeexps(earray, ecount);
		
		// Throw a parse error.
		MCperror -> add(PE_UUID_BADPARAM, sp);
		return PS_ERROR;
	}
	
	// Assign the expressions as appropriate.
	if (ecount > 0)
	{
		type = earray[0];
	
		if (ecount > 1)
		{
			namespace_id = earray[1];
			name = earray[2];
		}
	}
	
	// We are done, so return.
	return PS_NORMAL;
}

Exec_stat MCUuidFunc::eval(MCExecPoint& ep)
{
#ifdef /* MCUuidFunc */ LEGACY_EXEC
	// First work out what type we want.
	MCUuidType t_type;
	if (type == nil)
		t_type = kMCUuidTypeRandom;
	else
	{
		if (type -> eval(ep) != ES_NORMAL)
		{
			MCeerror -> add(EE_UUID_BADTYPE, line, pos);
			return ES_ERROR;
		}
		
		if (ep . getsvalue() == "random")
		{
			// If there is more than one parameter, it's an error.
			if (name != nil)
			{
				MCeerror -> add(EE_UUID_TOOMANYPARAMS, line, pos);
				return ES_ERROR;
			}
			
			t_type = kMCUuidTypeRandom;
		}
		else if (ep . getsvalue() == "md5")
			t_type = kMCUuidTypeMD5;
		else if (ep . getsvalue() == "sha1")
			t_type = kMCUuidTypeSHA1;
		else
		{
			// If the type isn't one of 'random', 'md5', 'sha1' then it's
			// an error.
			MCeerror -> add(EE_UUID_UNKNOWNTYPE, line, pos);
			return ES_ERROR;
		}
	}
	
	// If it is not of random type, then evaluate the other params.
	MCUuid t_namespace_id;
	MCString t_name;
	if (t_type != kMCUuidTypeRandom)
	{
		// If there aren't namespace_id and name exprs, its an error.
		if (namespace_id == nil || name == nil)
		{
			MCeerror -> add(EE_UUID_TOOMANYPARAMS, line, pos);
			return ES_ERROR;
		}
	
		// Evaluate the namespace parameter.
		if (namespace_id -> eval(ep) != ES_NORMAL)
		{
			MCeerror -> add(EE_UUID_BADNAMESPACEID, line, pos);
			return ES_ERROR;
		}
		
		// Attempt to convert it to a uuid.
		if (!MCUuidFromCString(ep . getcstring(), t_namespace_id))
		{
			MCeerror -> add(EE_UUID_NAMESPACENOTAUUID, line, pos);
			return ES_ERROR;
		}
		
		// Evaluate the name parameter.
		if (name -> eval(ep) != ES_NORMAL)
		{
			MCeerror -> add(EE_UUID_BADNAME, line, pos);
			return ES_ERROR;
		}
		
		// Borrow the value from the ep - this is okay in this instance because
		// ep isn't used again until the name has been utilised.
		t_name = ep . getsvalue();
	}
	
	// Generate the uuid.
	MCUuid t_uuid;
	switch(t_type)
	{
	case kMCUuidTypeRandom:
		if (!MCUuidGenerateRandom(t_uuid))
		{
			MCeerror -> add(EE_UUID_NORANDOMNESS, line, pos);
			return ES_ERROR;
		}
		break;
	
	case kMCUuidTypeMD5:
		MCUuidGenerateMD5(t_namespace_id, t_name, t_uuid);
		break;
		
	case kMCUuidTypeSHA1:
		MCUuidGenerateSHA1(t_namespace_id, t_name, t_uuid);
		break;
		
	default:
		assert(false);
		break;
	}
	
	// Convert the uuid to a string.
	char t_uuid_buffer[kMCUuidCStringLength];
	MCUuidToCString(t_uuid, t_uuid_buffer);
	
	// And set it as the return value (in the ep).
	ep . copysvalue(t_uuid_buffer);
	
	return ES_NORMAL;
#endif /* MCUuidFunc */

    // First work out what type we want.
	MCUuidType t_type;
	if (type == nil)
		t_type = kMCUuidTypeRandom;
	else
	{
		if (type -> eval(ep) != ES_NORMAL)
		{
			MCeerror -> add(EE_UUID_BADTYPE, line, pos);
			return ES_ERROR;
		}
		
		if (ep . getsvalue() == "random")
		{
			// If there is more than one parameter, it's an error.
			if (name != nil)
			{
				MCeerror -> add(EE_UUID_TOOMANYPARAMS, line, pos);
				return ES_ERROR;
			}
			
			t_type = kMCUuidTypeRandom;
		}
		else if (ep . getsvalue() == "md5")
			t_type = kMCUuidTypeMD5;
		else if (ep . getsvalue() == "sha1")
			t_type = kMCUuidTypeSHA1;
		else
		{
			// If the type isn't one of 'random', 'md5', 'sha1' then it's
			// an error.
			MCeerror -> add(EE_UUID_UNKNOWNTYPE, line, pos);
			return ES_ERROR;
		}
	}
	
	// If it is not of random type, then evaluate the other params.
	MCAutoStringRef t_namespace_id;
	MCAutoStringRef t_name;
	if (t_type != kMCUuidTypeRandom)
	{
		// If there aren't namespace_id and name exprs, its an error.
		if (namespace_id == nil || name == nil)
		{
			MCeerror -> add(EE_UUID_TOOMANYPARAMS, line, pos);
			return ES_ERROR;
		}
        
		// Evaluate the namespace parameter.
		if (namespace_id -> eval(ep) != ES_NORMAL)
		{
			MCeerror -> add(EE_UUID_BADNAMESPACEID, line, pos);
			return ES_ERROR;
		}
		/* UNCHECKED */ ep . copyasstringref(&t_namespace_id);
        
		// Evaluate the name parameter.
		if (name -> eval(ep) != ES_NORMAL)
		{
			MCeerror -> add(EE_UUID_BADNAME, line, pos);
			return ES_ERROR;
		}
		/* UNCHECKED */ ep . copyasstringref(&t_name);
	}
	
    MCExecContext ctxt(ep);
	// Generate the uuid.
	MCAutoStringRef t_uuid;
	switch(t_type)
	{
        case kMCUuidTypeRandom:
            MCEngineEvalRandomUuid(ctxt, &t_uuid);
            break;
            
        case kMCUuidTypeMD5:
            MCEngineEvalMD5Uuid(ctxt, *t_namespace_id, *t_name, &t_uuid);
            break;
            
        case kMCUuidTypeSHA1:
            MCEngineEvalSHA1Uuid(ctxt, *t_namespace_id, *t_name, &t_uuid);
            break;
            
        default:
            assert(false);
            break;
	}
	
    if (!ctxt . HasError())
    {
        ep . setvalueref(*t_uuid);
        return ES_NORMAL;
    }
	
	return ctxt . Catch(line, pos);
}

///////////////////////////////////////////////////////////////////////////////

// MERG-2013-08-14: [[ MeasureText ]] Measure text relative to the effective font on an object
MCMeasureText::~MCMeasureText(void)
{
	delete m_object;
	delete m_text;
	delete m_mode;
}

// Syntax:
// measure[Unicode]Text(<text>,<object>,[<mode>])
Parse_stat MCMeasureText::parse(MCScriptPoint &sp, Boolean the)
{
    initpoint(sp);
    
	if (sp.skip_token(SP_FACTOR, TT_LPAREN) != PS_NORMAL)
	{
		MCperror->add
		(PE_FACTOR_NOLPAREN, sp);
		return PS_ERROR;
	}
    
    if (sp.parseexp(True, False, &m_text) != PS_NORMAL)
	{
		MCperror->add
		(PE_MEASURE_TEXT_BADTEXT, sp);
		return PS_ERROR;
	}
	
	Symbol_type type;
	m_object = new MCChunk(False);
	if (sp.next(type) != PS_NORMAL || type != ST_SEP
        || m_object->parse(sp, False) != PS_NORMAL)
	{
		MCperror->add
		(PE_MEASURE_TEXT_NOOBJECT, sp);
		return PS_ERROR;
	}
    
    if (sp.next(type) != PS_NORMAL || (type != ST_RP && type != ST_SEP))
    {
        MCperror->add
        (PE_FACTOR_NORPAREN, sp);
        return PS_ERROR;
    }
    if (type == ST_SEP)
    {
        if (sp.parseexp(True, False, &m_mode) != PS_NORMAL)
        {
            MCperror->add
            (PE_MEASURE_TEXT_BADMODE, sp);
            return PS_ERROR;
        }
        
        if (sp.next(type) != PS_NORMAL || (type != ST_RP && type != ST_SEP))
        {
            MCperror->add
            (PE_FACTOR_NORPAREN, sp);
            return PS_ERROR;
        }
    }

	return PS_NORMAL;
}

void MCMeasureText::eval_ctxt(MCExecContext &ctxt, MCExecValue &r_value)
{
#ifdef /* MCMeasureText */ LEGACY_EXEC
    MCObject *t_object_ptr;
	uint4 parid;
	if (m_object->getobj(ep, t_object_ptr, parid, True) != ES_NORMAL)
	{
		MCeerror->add
		(EE_MEASURE_TEXT_NOOBJECT, line, pos);
		return ES_ERROR;
	}
    
    if (m_text -> eval(ep) != ES_NORMAL)
    {
        MCeerror -> add(EE_CHUNK_BADTEXT, line, pos);
        return ES_ERROR;
    }
    
    MCRectangle t_bounds = t_object_ptr -> measuretext(ep.getsvalue(), m_is_unicode);
    
    if (m_mode)
    {
        if (m_mode -> eval(ep) != ES_NORMAL)
        {
            MCeerror -> add(EE_CHUNK_BADTEXT, line, pos);
            return ES_ERROR;
        }
        
        if (ep.getsvalue() == "size")
        {
            ep.setpoint(t_bounds . width,t_bounds . height);
            return ES_NORMAL;
        }
        
        if(ep.getsvalue() == "bounds")
        {
            ep.setrectangle(t_bounds);
            return ES_NORMAL;
        }
    }
    
    ep.setuint(t_bounds . width);
    return ES_NORMAL;
#endif /* MCMeasureText */ 
    
    MCObject *t_object_ptr;
	uint4 parid;
    if (!m_object->getobj(ctxt, t_object_ptr, parid, True))
	{
        ctxt . LegacyThrow(EE_MEASURE_TEXT_NOOBJECT);
        return;
	}
    
    MCAutoStringRef t_text;
    if (!ctxt . EvalExprAsStringRef(m_text, EE_CHUNK_BADTEXT, &t_text))
        return;
    
    MCAutoStringRef t_result;
    MCAutoStringRef t_mode;
    if (!ctxt . EvalOptionalExprAsNullableStringRef(m_mode, EE_CHUNK_BADTEXT, &t_mode))
        return;

    MCTextEvalMeasureText(ctxt, t_object_ptr, *t_text, *t_mode, m_is_unicode, &t_result);

    if (!ctxt . HasError())
    {
        r_value . stringref_value = MCValueRetain(*t_result);
        r_value . type = kMCExecValueTypeStringRef;
    }
}<|MERGE_RESOLUTION|>--- conflicted
+++ resolved
@@ -5156,12 +5156,6 @@
 	return ES_NORMAL;
 #endif /* MCUniDecode */
 
-<<<<<<< HEAD
-	MCExecContext ctxt(ep);
-	MCAutoDataRef t_source;
-	MCNewAutoNameRef t_language;
-	MCAutoValueRef t_result;
-=======
 	MCNewAutoNameRef t_language;
     if (!ctxt . EvalOptionalExprAsNameRef(language, kMCEmptyName, EE_UNIDECODE_BADLANGUAGE, &t_language))
         return;
@@ -5169,7 +5163,6 @@
     MCAutoDataRef t_source;
     if (!ctxt .EvalExprAsDataRef(source, EE_UNIDECODE_BADSOURCE, &t_source))
         return;
->>>>>>> 3d8ba57c
 
 	if (language)
 	{
@@ -5180,37 +5173,6 @@
         r_value . type = kMCExecValueTypeDataRef;
     }
 	else
-<<<<<<< HEAD
-		t_language = kMCEmptyName;
-
-	if (source->eval(ep) != ES_NORMAL)
-	{
-		MCeerror->add(EE_UNIDECODE_BADSOURCE, line, pos);
-		return ES_ERROR;
-	}
-
-	/* UNCHECKED */ ep.copyasdataref(&t_source);
-	
-	if (language)
-	{
-		// Explicit language, destination is a dataref
-		MCAutoDataRef t_data;
-		
-		MCFiltersEvalUniDecodeToEncoding(ctxt, *t_source, *t_language, &t_data);
-		t_result = *t_data;
-	}
-	else
-	{
-		// No language, destination encoding is native
-		MCAutoStringRef t_string;
-		
-		MCFiltersEvalUniDecodeToNative(ctxt, *t_source, &t_string);
-		t_result = *t_string;
-	}
-
-	if (!ctxt.HasError())
-=======
->>>>>>> 3d8ba57c
 	{
 		// No language, destination encoding is native
 		MCAutoStringRef t_string;
@@ -5287,16 +5249,10 @@
 	return ES_NORMAL;
 #endif /* MCUniEncode */
 
-<<<<<<< HEAD
-	MCExecContext ctxt(ep);
-	MCNewAutoNameRef t_language;
-	MCAutoDataRef t_result;
-=======
 	
 	MCNewAutoNameRef t_language;
     if (!ctxt . EvalOptionalExprAsNameRef(language, kMCEmptyName, EE_UNIENCODE_BADLANGUAGE, &t_language))
         return;
->>>>>>> 3d8ba57c
 
 
 	
@@ -5316,35 +5272,6 @@
         r_value . type = kMCExecValueTypeDataRef;
 	}
 	else
-<<<<<<< HEAD
-		t_language = kMCEmptyName;
-
-	if (source->eval(ep) != ES_NORMAL)
-	{
-		MCeerror->add(EE_UNIENCODE_BADSOURCE, line, pos);
-		return ES_ERROR;
-	}
-
-	if (language)
-	{
-		// Explicit language, source is a data ref
-		MCAutoDataRef t_source;
-		/* UNCHECKED */ ep.copyasdataref(&t_source);
-		
-		MCFiltersEvalUniEncodeFromEncoding(ctxt, *t_source, *t_language, &t_result);
-	}
-	else
-	{
-		// No language, source encoding is native
-		MCAutoStringRef t_source;
-		/* UNCHECKED */ ep.copyasstringref(&t_source);
-		
-		MCFiltersEvalUniEncodeFromNative(ctxt, *t_source, &t_result);
-	}
-
-	if (!ctxt.HasError())
-=======
->>>>>>> 3d8ba57c
 	{
 		// No language, source encoding is native
 		MCAutoStringRef t_source;
@@ -5834,24 +5761,9 @@
 	return ES_NORMAL;
 #endif /* MCQueryRegistry */
 
-<<<<<<< HEAD
-	MCExecContext ctxt(ep);
-	MCAutoStringRef t_key;
-	MCAutoValueRef t_result;
-	MCAutoStringRef t_type;
-
-	if (key->eval(ep) != ES_NORMAL)
-	{
-		MCeerror->add(EE_QUERYREGISTRY_BADEXP, line, pos);
-		return ES_ERROR;
-	}
-
-	/* UNCHECKED */ ep.copyasstringref(&t_key);
-=======
     MCAutoStringRef t_key;
     if (!ctxt . EvalExprAsStringRef(key, EE_QUERYREGISTRY_BADEXP, &t_key))
         return;
->>>>>>> 3d8ba57c
 
 	MCAutoPointer<MCContainer> t_container;
     MCAutoStringRef t_type;
