/* Copyright (C) 2003-2013 Runtime Revolution Ltd.

This file is part of LiveCode.

LiveCode is free software; you can redistribute it and/or modify it under
the terms of the GNU General Public License v3 as published by the Free
Software Foundation.

LiveCode is distributed in the hope that it will be useful, but WITHOUT ANY
WARRANTY; without even the implied warranty of MERCHANTABILITY or
FITNESS FOR A PARTICULAR PURPOSE.  See the GNU General Public License
for more details.

You should have received a copy of the GNU General Public License
along with LiveCode.  If not see <http://www.gnu.org/licenses/>.  */

#include "prefix.h"

#include "globdefs.h"
#include "filedefs.h"
#include "objdefs.h"
#include "parsedef.h"
#include "mcio.h"

//#include "execpt.h"
#include "hndlrlst.h"
#include "scriptpt.h"
#include "handler.h"
#include "param.h"
#include "funcs.h"
#include "chunk.h"
#include "object.h"
#include "field.h"
#include "image.h"
#include "button.h"
#include "card.h"
#include "stack.h"
#include "aclip.h"
#include "player.h"
#include "dispatch.h"
#include "stacklst.h"
#include "sellst.h"
#include "mcerror.h"
#include "util.h"
#include "date.h"
#include "regex.h"
#include "scriptenvironment.h"
#include "securemode.h"
#include "osspec.h"
#include "flst.h"

#include "socket.h"
#include "mcssl.h"

#include "globals.h"
#include "license.h"
#include "mode.h"
#include "stacksecurity.h"
#include "uuid.h"
#include "font.h"

#include "exec.h"

#include "syntax.h"
#include "resolution.h"

////////////////////////////////////////////////////////////////////////////////

void MCFunction::compile_with_args(MCSyntaxFactoryRef ctxt, MCExecMethodInfo *p_method, ...)
{
	MCSyntaxFactoryBeginExpression(ctxt, line, pos);

	// The rest of the argument list will be the MCExpression's that should be
	// compiled to form the argument list. We loop through them and compile
	// in turn.
	va_list t_args;
	va_start(t_args, p_method);
	for(uindex_t i = 0; i < p_method -> arity - 1; i++)
	{
		MCExpression *t_arg;
		t_arg = va_arg(t_args, MCExpression *);
		t_arg -> compile(ctxt);
	}
	va_end(t_args);
	
	MCSyntaxFactoryEvalMethod(ctxt, p_method);
	
	MCSyntaxFactoryEndExpression(ctxt);
}

void MCConstantFunction::compile(MCSyntaxFactoryRef ctxt)
{
	// A constant function takes no arguments.
	compile_with_args(ctxt, getmethodinfo());
}

void MCUnaryFunction::compile(MCSyntaxFactoryRef ctxt)
{
	// An unary function takes a single argument.
	compile_with_args(ctxt, getmethodinfo(), getmethodarg());
}

void MCParamFunction::compile(MCSyntaxFactoryRef ctxt)
{
	MCSyntaxFactoryBeginExpression(ctxt, line, pos);

	uindex_t t_count;
	t_count = 0;

	for (MCParameter *t_param = getmethodarg(); t_param != nil; t_param = t_param -> getnext())
	{
		t_param -> compile(ctxt);
		t_count++;
	}
	
	MCSyntaxFactoryEvalList(ctxt, t_count);

	MCSyntaxFactoryEvalMethod(ctxt, getmethodinfo());

	MCSyntaxFactoryEndExpression(ctxt);
}

////////////////////////////////////////////////////////////////////////////////

Parse_stat MCFunction::parse(MCScriptPoint &sp, Boolean the)
{
	if (!the)
	{
		if (get0params(sp) != PS_NORMAL)
		{
			MCperror->add
			(PE_FUNCTION_BADFORM, sp);
			return PS_ERROR;
		}
	}
	else
		initpoint(sp);
	return PS_NORMAL;
}

Parse_stat MCFunction::parsetarget(MCScriptPoint &sp, Boolean the,
                                   Boolean needone, MCChunk *&object)
{
	initpoint(sp);
	if (sp.skip_token(SP_FACTOR, TT_OF) == PS_NORMAL)
	{
		object = new MCChunk(False);
		if (object->parse(sp, False) != PS_NORMAL)
		{
			MCperror->add
			(PE_FUNCTION_BADOBJECT, sp);
			return PS_ERROR;
		}
	}
	else
		if (needone || !the)
		{
			if (sp.skip_token(SP_FACTOR, TT_LPAREN) != PS_NORMAL)
			{
				MCperror->add
				(PE_FACTOR_NOLPAREN, sp);
				return PS_ERROR;
			}
			if (!needone && sp.skip_token(SP_FACTOR, TT_RPAREN) == PS_NORMAL)
				return PS_NORMAL;
			object = new MCChunk(False);
			if (object->parse(sp, False) != PS_NORMAL)
			{
				MCperror->add
				(PE_FUNCTION_BADOBJECT, sp);
				return PS_ERROR;
			}
			if (sp.skip_token(SP_FACTOR, TT_RPAREN) != PS_NORMAL)
			{
				MCperror->add
				(PE_FACTOR_NORPAREN, sp);
				return PS_ERROR;
			}
		}
	return PS_NORMAL;
}

////

MCArrayEncode::~MCArrayEncode()
{
	delete source;
<<<<<<< HEAD
	delete version;
=======
    delete version;
>>>>>>> 3316b64f
}

Parse_stat MCArrayEncode::parse(MCScriptPoint &sp, Boolean the)
{
<<<<<<< HEAD
=======
    // AL-2014-08-18: [[ Bug 12547 ]] Added dummy variable to enable addition of
    //  version parameter for arrayEncode
>>>>>>> 3316b64f
	if (get1or2params(sp, &source, &version, the) != PS_NORMAL)
	{
		MCperror->add
		(PE_BASECONVERT_BADPARAM, sp);
		return PS_ERROR;
	}
	return PS_NORMAL;
}

void MCArrayEncode::eval_ctxt(MCExecContext& ctxt, MCExecValue& r_value)
{    
    MCAutoArrayRef t_array;
    if (!ctxt . EvalExprAsArrayRef(source, EE_ARRAYENCODE_BADSOURCE, &t_array))
        return;
    
    // AL-2014-05-15: [[ Bug 12203 ]] Add version parameter to arrayEncode, to allow
    //  version 7.0 variant to preserve unicode.
    MCAutoStringRef t_version;
    if (!ctxt . EvalOptionalExprAsNullableStringRef(version, EE_ARRAYENCODE_BADSOURCE, &t_version))
        return;
    
	MCArraysEvalArrayEncode(ctxt, *t_array, *t_version, r_value . dataref_value);
    
    if (!ctxt . HasError())
        r_value . type = kMCExecValueTypeDataRef;
}

#ifdef /* MCBase64Decode */ LEGACY_EXEC
    if (source->eval(ep) != ES_NORMAL)
    {
        MCeerror->add(EE_BASE64DECODE_BADSOURCE, line, pos);
        return ES_ERROR;
    }
    MCU_base64decode(ep);
    return ES_NORMAL;
#endif /* MCBase64Decode */

#ifdef /* MCBase64Encode */ LEGACY_EXEC
	if (source->eval(ep) != ES_NORMAL)
	{
		MCeerror->add(EE_BASE64ENCODE_BADSOURCE, line, pos);
		return ES_ERROR;
	}
	MCU_base64encode(ep);
	return ES_NORMAL;
#endif /* MCBase64Encode */

void MCArrayEncode::compile(MCSyntaxFactoryRef ctxt)
{
    MCSyntaxFactoryBeginExpression(ctxt, line, pos);
    
    source -> compile(ctxt);
    
    if (version)
        version -> compile(ctxt);
    else
        MCSyntaxFactoryEvalConstantNil(ctxt);
        
	MCSyntaxFactoryEvalMethod(ctxt, kMCArraysEvalArrayEncodeMethodInfo);
    
	MCSyntaxFactoryEndExpression(ctxt);
        
}

MCBaseConvert::~MCBaseConvert()
{
	delete source;
	delete sourcebase;
	delete destbase;
}

Parse_stat MCBaseConvert::parse(MCScriptPoint &sp, Boolean the)
{
	if (get2or3params(sp, &source, &sourcebase, &destbase) != PS_NORMAL
	        || destbase == NULL)
	{
		MCperror->add
		(PE_BASECONVERT_BADPARAM, sp);
		return PS_ERROR;
	}
	return PS_NORMAL;
}

void MCBaseConvert::eval_ctxt(MCExecContext& ctxt, MCExecValue& r_value)
{
#ifdef /* MCBaseConvert */ LEGACY_EXEC
	if (destbase->eval(ep) != ES_NORMAL || ep.ton() != ES_NORMAL
	        || ep.getnvalue() < 2.0 || ep.getnvalue() > 36.0)
	{
		MCeerror->add
		(EE_BASECONVERT_BADDESTBASE, line, pos);
		return ES_ERROR;
	}
	uint2 dbase = ep.getuint2();
	if (sourcebase->eval(ep) != ES_NORMAL || ep.ton() != ES_NORMAL
	        || ep.getnvalue() < 2.0 || ep.getnvalue() > 36.0)
	{
		MCeerror->add
		(EE_BASECONVERT_BADSOURCEBASE, line, pos);
		return ES_ERROR;
	}
	uint2 sbase = ep.getuint2();
	if (source->eval(ep) != ES_NORMAL)
	{
		MCeerror->add
		(EE_BASECONVERT_BADSOURCE, line, pos);
		return ES_ERROR;
	}


	uint4 value = 0;
	Boolean negative = False;

	// MW-2008-01-31: [[ Bug 5841 ]] Added in some more strict error checking to
	//   stop baseConvert attempting to convert strings with digits outside the
	//   source-base.
	bool t_error;
	t_error = false;

	const char *t_string;
	uint4 t_length;
	t_string = ep . getsvalue() . getstring();
	t_length = ep . getsvalue() . getlength();

	if (t_length == 0)
		t_error = true;
	
	uint4 i;
	if (!t_error)
	{
		if (t_string[0] == '+')
			i = 1;
		else if (t_string[0] == '-')
			i = 1, negative = True;
		else
			i = 0;
	}
	
	while(!t_error && i < t_length)
	{
		value *= sbase;
		char source = MCS_toupper(t_string[i]);
		if (isdigit((uint1)source))
		{
			if (source - '0' >= sbase)
				t_error = true;
			else
				value += source - '0';
		}
		else if (source >= 'A' && source < 'A' + sbase - 10)
			value += source - 'A' + 10;
		else
			t_error = true;
	
		i += 1;
	}

	if (t_error)
	{
		MCeerror->add(EE_BASECONVERT_CANTCONVERT, line, pos, ep.getsvalue());
		return ES_ERROR;
	}

	char result[64];
	char *dptr = &result[63];
	do
	{
		uint2 digit = value % dbase;
		value /= dbase;
		if (digit >= 10)
			*dptr-- = digit - 10 + 'A';
		else
			*dptr-- = digit + '0';
	}
	while (value);
	if (negative)
		*dptr-- = '-';
	dptr++;
	ep.copysvalue(dptr, 64 - (dptr - result));
	return ES_NORMAL;
#endif /* MCBaseConvert */

    uinteger_t dbase;
    if (!ctxt . EvalExprAsUInt(destbase, EE_BASECONVERT_BADDESTBASE, dbase))
        return;
    
    uinteger_t sbase;
    if (!ctxt . EvalExprAsUInt(sourcebase, EE_BASECONVERT_BADSOURCEBASE, sbase))
        return;
    
    MCAutoStringRef t_source;
    if (!ctxt . EvalExprAsStringRef(source, EE_BASECONVERT_BADSOURCE, &t_source))
        return;
    
	MCMathEvalBaseConvert(ctxt, *t_source, sbase, dbase, r_value . stringref_value);
    r_value . type = kMCExecValueTypeStringRef;
}

void MCBaseConvert::compile(MCSyntaxFactoryRef ctxt)
{
	compile_with_args(ctxt,kMCMathEvalBaseConvertMethodInfo, source, sourcebase, destbase);
}

MCBinaryDecode::~MCBinaryDecode()
{
	while (params != NULL)
	{
		MCParameter *tparams = params;
		params = params->getnext();
		delete tparams;
	}
}

Parse_stat MCBinaryDecode::parse(MCScriptPoint &sp, Boolean the)
{
	if (getparams(sp, &params) != PS_NORMAL || params == NULL)
	{
		MCperror->add(PE_BINARYD_BADPARAM, line, pos);
		return PS_ERROR;
	}
	return PS_NORMAL;
}

void MCBinaryDecode::eval_ctxt(MCExecContext &ctxt, MCExecValue &r_value)
{
#ifdef /* MCBinaryDecode */ LEGACY_EXEC
	if (params->eval(ep) != ES_NORMAL)
	{
		MCeerror->add
		(EE_BINARYD_BADSOURCE, line, pos);
		return ES_ERROR;
	}
	char *format = ep.getsvalue().clone();
	const char *fptr = format;
	ep.clear();
	MCParameter *pptr = params->getnext();
	if (pptr == NULL || pptr->eval(ep) != ES_NORMAL)
	{
		MCeerror->add
		(EE_BINARYD_BADPARAM, line, pos);
		delete format;
		return ES_ERROR;
	}
	const char *buffer = ep.getsvalue().getstring();
	int4 length = ep.getsvalue().getlength();
	int4 done = 0;
	int4 offset = 0;
	pptr = pptr->getnext();
	MCExecPoint ep2(ep);
	
	// MW-2009-01-14: Update parameters to use containers properly
	MCVariable *t_var;
	MCVariableValue *t_var_value;
	
	while (*fptr && offset < length )
	{
		char cmd;
		int4 count;
		int4 i;
		MCU_gettemplate(fptr, cmd, count);
		if (count == 0 && cmd != '@')
			continue;
		
		if (cmd != 'x')
			if (pptr == NULL || pptr -> evalcontainer(ep, t_var, t_var_value) == ES_ERROR)
			{
				MCeerror->add(EE_BINARYD_BADDEST, line, pos);
				delete format;
				return ES_ERROR;
			}
		
		switch (cmd)
		{
			case 'a':
			case 'A':
			{
				if (count == BINARY_ALL)
					count = length - offset;
				else
					if (count == BINARY_NOCOUNT)
						count = 1;
				if (count > length - offset)
					break;
				const char *src = buffer + offset;
				uint4 size = count;
				if (cmd == 'A')
				{
					while (size > 0)
					{
						if (src[size - 1] != '\0' && src[size - 1] != ' ')
							break;
						size--;
					}
				}
				MCString s(&buffer[offset], size);
				
				t_var_value -> assign_string(s);
				
				done++;
				offset += count;
				break;
			}
			case 'b':
			case 'B':
			{
				if (count == BINARY_ALL)
					count = (length - offset) * 8;
				else
					if (count == BINARY_NOCOUNT)
						count = 1;
				if (count > (length - offset) * 8)
					break;
				uint1 *src = (uint1 *)buffer + offset;
				uint1 value = 0;
				char *dest = ep2.getbuffer(count);
				if (cmd == 'b')
					for (i = 0 ; i < count ; i++)
					{
						if (i % 8)
							value >>= 1;
						else
							value = *src++;
						*dest++ = (value & 1) ? '1' : '0';
					}
				else
					for (i = 0 ; i < count ; i++)
					{
						if (i % 8)
							value <<= 1;
						else
							value = *src++;
						*dest++ = (value & 0x80) ? '1' : '0';
					}
				ep2.setlength(count);
				
				t_var_value -> assign_string(ep2.getsvalue());
				
				done++;
				offset += (count + 7 ) / 8;
				break;
			}
			case 'h':
			case 'H':
			{
				if (count == BINARY_ALL)
					count = (length - offset) * 2;
				else
					if (count == BINARY_NOCOUNT)
						count = 1;
				if (count > (length - offset) * 2)
					break;
				uint1 *src = (uint1 *)buffer + offset;
				uint1 value = 0;
				char *dest = ep2.getbuffer(count);
				static char hexdigit[] = "0123456789abcdef";
				if (cmd == 'h')
					for (i = 0 ; i < count ; i++)
					{
						if (i % 2)
							value >>= 4;
						else
							value = *src++;
						*dest++ = hexdigit[value & 0xf];
					}
				else
					for (i = 0 ; i < count ; i++)
					{
						if (i % 2)
							value <<= 4;
						else
							value = *src++;
						*dest++ = hexdigit[(value >> 4) & 0xf];
					}
				ep2.setlength(count);
				t_var_value -> assign_string(ep2.getsvalue());
				
				done++;
				offset += (count + 1) / 2;
				break;
			}
			case 'c':
			case 'C':
			case 's':
			case 'S':
			case 'i':
			case 'I':
			case 'm':
			case 'M':
			case 'n':
			case 'N':
			case 'f':
			case 'd':
				if (count == BINARY_ALL || count == BINARY_NOCOUNT)
					count = 1;
				while (count--)
				{
					int4 oldoffset = offset;
					switch (cmd)
					{
						case 'c':
							if (offset + (int4)sizeof(int1) <= length)
							{
								int1 c;
								memcpy(&c, buffer + offset, sizeof(int1));
								t_var_value -> assign_real((double)c);
								offset += sizeof(int1);
							}
							break;
						case 'C':
							if (offset + (int4)sizeof(uint1) <= length)
							{
								uint1 c;
								memcpy(&c, buffer + offset, sizeof(uint1));
								t_var_value -> assign_real((double)c);
								offset += sizeof(uint1);
							}
							break;
						case 's':
							if (offset + (int4)sizeof(int2) <= length)
							{
								int2 c;
								memcpy(&c, buffer + offset, sizeof(int2));
								t_var_value -> assign_real((double)c);
								offset += sizeof(int2);
							}
							break;
						case 'S':
							if (offset + (int4)sizeof(uint2) <= length)
							{
								uint2 c;
								memcpy(&c, buffer + offset, sizeof(uint2));
								t_var_value -> assign_real((double)c);
								offset += sizeof(uint2);
							}
							break;
						case 'i':
							if (offset + (int4)sizeof(int4) <= length)
							{
								int4 c;
								memcpy(&c, buffer + offset, sizeof(int4));
								t_var_value -> assign_real((double)c);
								offset += sizeof(int4);
							}
							break;
						case 'I':
							if (offset + (int4)sizeof(uint4) <= length)
							{
								uint4 c;
								memcpy(&c, buffer + offset, sizeof(uint4));
								t_var_value -> assign_real((double)c);
								offset += sizeof(uint4);
							}
							break;
						case 'm':
							if (offset + (int4)sizeof(uint2) <= length)
							{
								uint2 c;
								memcpy(&c, buffer + offset, sizeof(uint2));
								t_var_value -> assign_real((double)(uint2)MCSwapInt16HostToNetwork(c));
								offset += sizeof(int2);
							}
							break;
						case 'M':
							if (offset + (int4)sizeof(uint4) <= length)
							{
								uint4 c;
								memcpy(&c, buffer + offset, sizeof(uint4));
								t_var_value -> assign_real((double)(uint4)MCSwapInt32HostToNetwork(c));
								offset += sizeof(uint4);
							}
							break;
							
							// MW-2007-09-11: [[ Bug 5315 ]] Make sure we coerce to signed integers
							//   before we convert to doubles - failing to do this results in getting
							//   unsigned results on little endian machines.
						case 'n':
							if (offset + (int4)sizeof(int2) <= length)
							{
								int2 c;
								memcpy(&c, buffer + offset, sizeof(int2));
								t_var_value -> assign_real((double)(int2)MCSwapInt16HostToNetwork(c));
								offset += sizeof(int2);
							}
							break;
						case 'N':
							if (offset + (int4)sizeof(int4) <= length)
							{
								int4 c;
								memcpy(&c, buffer + offset, sizeof(int4));
								t_var_value -> assign_real((double)(int4)MCSwapInt32HostToNetwork(c));
								offset += sizeof(int4);
							}
							break;
							
						case 'f':
							if (offset + (int4)sizeof(float) <= length)
							{
								float f;
								memcpy(&f, buffer + offset, sizeof(float));
								t_var_value -> assign_real((double)f);
								offset += sizeof(float);
							}
							break;
						case 'd':
							if (offset + (int4)sizeof(double) <= length)
							{
								double d;
								memcpy(&d, buffer + offset, sizeof(double));
								t_var_value -> assign_real((double)d);
								offset += sizeof(double);
								break;
							}
							break;
					}
					if (offset == oldoffset)
					{
						offset = length;
						t_var_value -> clear();
						break;
					}
					done++;
					if (count)
					{
						pptr = pptr->getnext();
						if (pptr == NULL || pptr -> evalcontainer(ep, t_var, t_var_value) == ES_ERROR)
						{
							MCeerror->add(EE_BINARYD_BADPARAM, line, pos);
							delete format;
							return ES_ERROR;
						}
					}
				}
				break;
			case 'x':
				if (count == BINARY_NOCOUNT)
					count = 1;
				if (count == BINARY_ALL || (count > (length - offset)))
					offset = length;
				else
					offset += count;
				break;
			default:
				MCeerror->add(EE_BINARYD_BADFORMAT, line, pos);
				delete format;
				return ES_ERROR;
		}
		pptr = pptr->getnext();
	}
	delete format;
	ep.setnvalue(done);
	while (pptr != NULL)
	{
		if (pptr -> evalcontainer(ep, t_var, t_var_value) == ES_ERROR)
		{
			MCeerror->add(EE_BINARYD_BADPARAM, line, pos);
			return ES_ERROR;
		}
		t_var_value -> clear();
		
		pptr = pptr->getnext();
	}
	return ES_NORMAL;
#endif /* MCBinaryDecode */

    MCAutoStringRef t_format;
    MCAutoValueRef t_format_valueref;
	MCParameter *t_params = nil;
    
    if (!params->eval(ctxt, &t_format_valueref) || !ctxt . ConvertToString(*t_format_valueref, &t_format))
	{
		ctxt . LegacyThrow(EE_BINARYD_BADSOURCE);
		return;
	}
    
    MCAutoValueRef t_data_valueref;
    MCAutoDataRef t_data;
    if (params->getnext() != nil)
	{
		if (!params->getnext()->eval(ctxt, &t_data_valueref) || !ctxt .ConvertToData(*t_data_valueref, &t_data))
		{
			ctxt . LegacyThrow(EE_BINARYD_BADPARAM);
			return;
		}
		t_params = params->getnext()->getnext();
	}
    uinteger_t t_result_count = 0;
    
	for (MCParameter *p = t_params; p != nil; p = p->getnext())
		t_result_count++;
    
	MCAutoValueRefArray t_results;
	/* UNCHECKED */ t_results.New(t_result_count);
    
    MCFiltersEvalBinaryDecode(ctxt, *t_format, *t_data, *t_results, t_result_count, r_value . int_value);
    r_value . type = kMCExecValueTypeInt;

    if (!ctxt.HasError())
    {
        for (uindex_t i = 0; i < t_result_count; i++)
        {
            MCVariable *t_var = t_params->evalvar(ctxt);
            if (t_var == nil)
            {
				ctxt . LegacyThrow(EE_BINARYD_BADDEST);
                return;
            }
			if (t_results[i] != nil)
            {
                // SN-2014-01-07: need to specify the variable is no longer a UQL,
                //  otherwise the variable name is used instead of its value
                t_var -> clearuql();
                
	            /* UNCHECKED */ t_var->setvalueref(t_results[i]);
            }
            
            t_params = t_params->getnext();
        }
    }
}

void MCBinaryDecode::compile(MCSyntaxFactoryRef ctxt)
{
	MCSyntaxFactoryBeginExpression(ctxt, line, pos);

	uindex_t t_count;
	t_count = 0;

	MCParameter *t_parameter = params;
	t_parameter -> compile(ctxt);
	t_parameter = t_parameter -> getnext();

	if (t_parameter != nil)
	{
		t_parameter -> compile(ctxt);
		t_parameter = t_parameter -> getnext();
	}
	else
		MCSyntaxFactoryEvalConstantNil(ctxt);
		
	for (MCParameter *p = t_parameter; p != nil; p = p -> getnext())
	{
		p -> compile_out(ctxt);
		t_count++;
	}
	
	MCSyntaxFactoryEvalList(ctxt, t_count);

	MCSyntaxFactoryEvalMethod(ctxt, kMCFiltersEvalBinaryDecodeMethodInfo);

	MCSyntaxFactoryEndExpression(ctxt);
}

MCBinaryEncode::~MCBinaryEncode()
{
	while (params != NULL)
	{
		MCParameter *tparams = params;
		params = params->getnext();
		delete tparams;
	}
}

Parse_stat MCBinaryEncode::parse(MCScriptPoint &sp, Boolean the)
{
	if (getparams(sp, &params) != PS_NORMAL || params == NULL)
	{
		MCperror->add(PE_BINARYE_BADPARAM, line, pos);
		return PS_ERROR;
	}
	return PS_NORMAL;
}

void MCBinaryEncode::eval_ctxt(MCExecContext& ctxt, MCExecValue& r_value)
{
#ifdef /* MCBinaryEncode */ LEGACY_EXEC
	if (params->eval(ep) != ES_NORMAL)
	{
		MCeerror->add(EE_BINARYE_BADSOURCE, line, pos);
		return ES_ERROR;
	}
	char *format = ep.getsvalue().clone();
	const char *fptr = format;
	ep.clear();
	MCParameter *pptr = params->getnext();
	MCExecPoint ep2(ep);
	while (*fptr)
	{
		char cmd;
		int4 count;
		MCU_gettemplate(fptr, cmd, count);
		if (count == 0 && cmd != '@')
		{
			pptr = pptr->getnext();
			continue;
		}
		if (pptr == NULL || pptr->eval(ep2) != ES_NORMAL)
		{
			MCeerror->add(EE_BINARYE_BADPARAM, line, pos);
			delete format;
			return ES_ERROR;
		}
		pptr = pptr->getnext();
		const char *bytes = ep2.getsvalue().getstring();
		int4 length = ep2.getsvalue().getlength();
		switch (cmd)
		{
		case 'a':
		case 'A':
			{
				char pad = cmd == 'a' ? '\0' : ' ';
				if (count == BINARY_ALL)
					count = length;
				else
					if (count == BINARY_NOCOUNT)
						count = 1;
				if (length >= count)
					ep.appendbytes(bytes, count);
				else
				{
					ep.appendbytes(bytes, length);
					ep.pad(pad, count - length);
				}
				break;
			}
		case 'b':
		case 'B':
			{
				if (count == BINARY_ALL)
					count = length;
				else
					if (count == BINARY_NOCOUNT)
						count = 1;
				uint1 *cursor = ep.pad('\0', (count + 7) / 8);
				uint1 value = 0;
				if (count > length)
					count = length;
				int4 offset;
				if (cmd == 'B')
					for (offset = 0 ; offset < count ; offset++)
					{
						value <<= 1;
						if (bytes[offset] == '1')
							value |= 1;
						else
							if (bytes[offset] != '0')
							{
								MCeerror->add(EE_BINARYE_BADFORMAT, line, pos, ep2.getsvalue());
								delete format;
								return ES_ERROR;
							}
						if ((offset + 1) % 8 == 0)
						{
							*cursor++ = value;
							value = 0;
						}
					}
				else
					for (offset = 0 ; offset < count ; offset++)
					{
						value >>= 1;
						if (bytes[offset] == '1')
							value |= 128;
						else
							if (bytes[offset] != '0')
							{
								MCeerror->add(EE_BINARYE_BADFORMAT, line, pos, ep2.getsvalue());
								delete format;
								return ES_ERROR;
							}
						if (!((offset + 1) % 8))
						{
							*cursor++ = value;
							value = 0;
						}
					}
				if ((offset % 8) != 0)
				{
					if (cmd == 'B')
						value <<= 8 - (offset % 8);
					else
						value >>= 8 - (offset % 8);
					*cursor++ = value;
				}
				break;
			}
		case 'h':
		case 'H':
			{
				int c;
				if (count == BINARY_ALL)
					count = length;
				else
					if (count == BINARY_NOCOUNT)
						count = 1;
				uint1 *cursor = ep.pad('\0', (count + 1) / 2);
				uint1 value = 0;
				if (count > length)
					count = length;
				int4 offset;
				if (cmd == 'H')
					for (offset = 0 ; offset < count ; offset++)
					{
						value <<= 4;
						if (!isxdigit(bytes[offset]))
						{
							MCeerror->add(EE_BINARYE_BADFORMAT, line, pos, ep2.getsvalue());
							delete format;
							return ES_ERROR;
						}
						c = bytes[offset] - '0';
						if (c > 9)
							c += ('0' - 'A') + 10;
						if (c > 16)
							c += ('A' - 'a');
						value |= (c & 0xf);
						if (offset % 2)
						{
							*cursor++ = value;
							value = 0;
						}
					}
				else
					for (offset = 0 ; offset < count ; offset++)
					{
						value >>= 4;
						if (!isxdigit(bytes[offset]))
						{
							MCeerror->add(EE_BINARYE_BADFORMAT, line, pos, ep2.getsvalue());
							delete format;
							return ES_ERROR;
						}
						c = bytes[offset] - '0';
						if (c > 9)
							c += ('0' - 'A') + 10;
						if (c > 16)
							c += ('A' - 'a');
						value |= ((c << 4) & 0xf0);
						if (offset % 2)
						{
							*cursor++ = value;
							value = 0;
						}
					}
				if (offset % 2)
				{
					if (cmd == 'H')
						value <<= 4;
					else
						value >>= 4;
					*cursor++ = (unsigned char) value;
				}
				break;
			}
		case 'c':
		case 'C':
		case 's':
		case 'S':
		case 'i':
		case 'I':
		case 'm':
		case 'M':
		case 'n':
		case 'N':
		case 'f':
		case 'd':
			if (count == BINARY_ALL || count == BINARY_NOCOUNT)
				count = 1;
			while (count--)
			{
				if (ep2.ton() != ES_NORMAL)
				{
					MCeerror->add(EE_BINARYE_BADFORMAT, line, pos, ep2.getsvalue());
					delete format;
					return ES_ERROR;
				}
				switch (cmd)
				{
				case 'c':
					{
						int1 *cursor = (int1 *)ep.pad('\0', sizeof(int1));
						int1 c = (int1)ep2.getint4();
						memcpy(cursor, &c, sizeof(int1));
						break;
					}
				case 'C':
					{
						uint1 *cursor = ep.pad('\0', sizeof(uint1));
						uint1 c = (uint1)ep2.getuint4();
						memcpy(cursor, &c, sizeof(uint1));
						break;
					}
				case 's':
					{
						int2 *cursor = (int2 *)ep.pad('\0', sizeof(int2));
						int2 c = (int2)ep2.getint4();
						memcpy(cursor, &c, sizeof(int2));
						break;
					}
				case 'S':
					{
						uint2 *cursor = (uint2 *)ep.pad('\0', sizeof(uint2));
						uint2 c = (uint2)ep2.getuint4();
						memcpy(cursor, &c, sizeof(uint2));
						break;
					}
				case 'i':
					{
						int4 *cursor = (int4 *)ep.pad('\0', sizeof(int4));
						int4 c = (int4)ep2.getint4();
						memcpy(cursor, &c, sizeof(int4));
						break;
					}
				case 'I':
					{
						uint4 *cursor = (uint4 *)ep.pad('\0', sizeof(uint4));
						uint4 c = (uint4)ep2.getuint4();
						memcpy(cursor, &c, sizeof(uint4));
						break;
					}
				case 'm':
					{
						uint2 *cursor = (uint2 *)ep.pad('\0', sizeof(uint2));
						int2 c = MCSwapInt16HostToNetwork((uint2)ep2.getuint4());
						memcpy(cursor, &c, sizeof(uint2));
						break;
					}
				case 'M':
					{
						uint4 *cursor = (uint4 *)ep.pad('\0', sizeof(uint4));
						uint4 c = MCSwapInt32HostToNetwork(ep2.getuint4());
						memcpy(cursor, &c, sizeof(uint4));
						break;
					}
				case 'n':
					{
						int2 *cursor = (int2 *)ep.pad('\0', sizeof(int2));
						int2 c = MCSwapInt16HostToNetwork((int2)ep2.getint4());
						memcpy(cursor, &c, sizeof(int2));
						break;
					}
				case 'N':
					{
						int4 *cursor = (int4 *)ep.pad('\0', sizeof(int4));
						int4 c = MCSwapInt32HostToNetwork(ep2.getint4());
						memcpy(cursor, &c, sizeof(int4));
						break;
					}
				case 'f':
					{
						uint1 *cursor = ep.pad('\0', sizeof(float));
						float f = (float)ep2.getnvalue();
						memcpy(cursor, &f, sizeof(float));
						break;
					}
				case 'd':
					{
						uint1 *cursor = ep.pad('\0', sizeof(double));
						double d = ep2.getnvalue();
						memcpy(cursor, &d, sizeof(double));
						break;
					}
				}
				if (count)
				{
					if (pptr == NULL || pptr->eval(ep2) != ES_NORMAL)
					{
						MCeerror->add(EE_BINARYE_BADPARAM, line, pos);
						delete format;
						return ES_ERROR;
					}
					pptr = pptr->getnext();
				}
			}
			break;
		case 'x':
			if (count == BINARY_ALL)
				count = length;
			else
				if (count == BINARY_NOCOUNT)
					count = 1;
			ep.pad('\0', count);
			break;
		default:
			MCeerror->add(EE_BINARYE_BADFORMAT, line, pos);
			delete format;
			return ES_ERROR;
		}
	}
	delete format;
	return ES_NORMAL;
#endif /* MCBinaryEncode */

    MCAutoValueRef t_format_valueref;
    MCAutoStringRef t_format;
	MCAutoValueRefArray t_values;
	uindex_t t_value_count = 0;
    if (!params->eval(ctxt, &t_format_valueref) || !ctxt . ConvertToString(*t_format_valueref, &t_format))
	{
		ctxt . LegacyThrow(EE_BINARYE_BADSOURCE);
		return;
	}
    MCParameter *t_params = params->getnext();
	for (MCParameter *p = t_params; p != nil; p = p->getnext())
		t_value_count++;
    
	/* UNCHECKED */ t_values.New(t_value_count);
	for (uindex_t i = 0; i < t_value_count; i++)
	{
		if (!t_params->eval(ctxt, t_values[i]))
		{
			ctxt . LegacyThrow(EE_BINARYE_BADPARAM);
			return;
		}
        
		t_params = t_params->getnext();
	}

    MCFiltersEvalBinaryEncode(ctxt, *t_format, *t_values, t_value_count, r_value . dataref_value);
    r_value . type = kMCExecValueTypeDataRef;
}

void MCBinaryEncode::compile(MCSyntaxFactoryRef ctxt)
{
	MCSyntaxFactoryBeginExpression(ctxt, line, pos);

	uindex_t t_count;
	t_count = 0;

	for (MCParameter *t_parameter = params; t_parameter != nil; t_parameter = t_parameter -> getnext())
	{
		t_parameter -> compile(ctxt);
		t_count++;
	}
	
	MCSyntaxFactoryEvalList(ctxt, t_count - 1);

	MCSyntaxFactoryEvalMethod(ctxt, kMCFiltersEvalBinaryEncodeMethodInfo);

	MCSyntaxFactoryEndExpression(ctxt);
}

#ifdef /* MCBuildNumber */ LEGACY_EXEC
	ep.setint(MCbuildnumber);
	return ES_NORMAL;
#endif /* MCBuildNumber */


#ifdef /* MCCachedUrls */ LEGACY_EXEC
	ep.getobj()->message(MCM_get_cached_urls, (MCParameter*)NULL, False, True);
	MCresult->fetch(ep);
	return ES_NORMAL;
#endif /* MCCachedUrls */


#ifdef /* MCCapsLockKey */ LEGACY_EXEC
	ep.setstaticcstring(MCU_ktos((MCscreen->querymods() & MS_CAPS_LOCK) != 0));
	return ES_NORMAL;
#endif /* MCCapsLockKey */


#ifdef /* MCCharToNum */ LEGACY_EXEC
	if (source->eval(ep) != ES_NORMAL)
	{
		MCeerror->add(EE_CHARTONUM_BADSOURCE, line, pos);
		return ES_ERROR;
	}

	if (ep.getsvalue().getlength())
	{
		if (ep.getuseunicode())
		{
			if (ep.getsvalue().getlength() >= 2)
			{
				const uint2 *sptr = (const uint2 *)ep.getsvalue().getstring();
				ep.setnvalue(*sptr);
			}


			else
				ep.clear();
		}
		else
		{
			const uint1 *sptr = (const uint1 *)ep.getsvalue().getstring();
			ep.setnvalue(sptr[0]);
		}
	}
	else
		ep.clear();
	return ES_NORMAL;
#endif /* MCCharToNum */

#ifdef /* MCByteToNum */ LEGACY_EXEC
	if (source->eval(ep) != ES_NORMAL || ep . getsvalue() . getlength() != 1)
	{
		MCeerror->add(EE_BYTETONUM_BADSOURCE, line, pos);
		return ES_ERROR;
	}
	ep . setnvalue(((uint1*)ep . getsvalue() . getstring())[0]);
	return ES_NORMAL;
#endif /* MCByteToNum */

MCChunkOffset::~MCChunkOffset()
{
	delete part;
	delete whole;
	delete offset;
}

Parse_stat MCChunkOffset::parse(MCScriptPoint &sp, Boolean the)
{
	if (get2or3params(sp, &part, &whole, &offset) != PS_NORMAL)
	{
		MCperror->add(PE_OFFSET_BADPARAMS, sp);
		return PS_ERROR;
	}
	return PS_NORMAL;
}

void MCChunkOffset::eval_ctxt(MCExecContext &ctxt, MCExecValue &r_value)
{
#ifdef /* MCChunkOffset */ LEGACY_EXEC
	uint4 start = 0;
	if (offset != NULL)
	{
		if (offset->eval(ep) != ES_NORMAL || ep.ton() != ES_NORMAL)
		{
			MCeerror->add(EE_OFFSET_BADOFFSET, line, pos);
			return ES_ERROR;
		}
		start = ep.getuint4();
	}
	if (part->eval(ep) != ES_NORMAL)
	{
		MCeerror->add(EE_OFFSET_BADPART, line, pos);
		return ES_ERROR;
	}
	MCExecPoint epw(ep);
	if (whole->eval(epw) != ES_NORMAL)
	{
		MCeerror->add(EE_OFFSET_BADWHOLE, line, pos);
		return ES_ERROR;
	}
	uint4 i = 0;
	if (delimiter == CT_CHARACTER)
	{
		if (start <= epw.getsvalue().getlength())
		{
			MCString w(&epw.getsvalue().getstring()[start],
			           epw.getsvalue().getlength() - start);
			if (MCU_offset(ep.getsvalue(), w, i, ep.getcasesensitive()))
				ep.setnvalue(i + 1);
			else
				ep.setnvalue(0.0);
		}
		else
			ep.setnvalue(0.0);
	}
	else
	{
		uint4 chunkstart = 0;
		uint4 length = epw.getsvalue().getlength();
		const char *wptr = epw.getsvalue().getstring();
		if (delimiter == CT_WORD)
		{
			while (chunkstart < length && i < start)
			{
				while (chunkstart < length && isspace((uint1)wptr[chunkstart]))
					chunkstart++;
				if (wptr[chunkstart] == '"')
				{
					chunkstart++;
					while (chunkstart < length && wptr[chunkstart] != '"'
					        && wptr[chunkstart] != '\n')
						chunkstart++;
					if (chunkstart < length && wptr[chunkstart] == '"')
						chunkstart++;
				}
				else
					while (chunkstart < length && !isspace((uint1)wptr[chunkstart]))
						chunkstart++;
				i++;
			}
		}
		else
		{
			char c = delimiter == CT_LINE ? '\n' : ep.getitemdel();
			while (chunkstart < length && i < start)
				if (wptr[chunkstart++] == c)
					i++;
		}
		MCString w(&wptr[chunkstart], length - chunkstart);
		MCU_chunk_offset(ep, w, ep.getwholematches(), delimiter);
	}
	return ES_NORMAL;
#endif /* MCChunkOffset */

    uinteger_t t_start;
    if (!ctxt . EvalOptionalExprAsUInt(offset, 0, EE_OFFSET_BADOFFSET, t_start))
        return;

    if (delimiter == CT_BYTE)
    {
        MCAutoDataRef t_chunk;
        if (!ctxt . EvalExprAsDataRef(part, EE_OFFSET_BADPART, &t_chunk))
            return;
        
        MCAutoDataRef t_string;
        if (!ctxt . EvalExprAsDataRef(whole, EE_OFFSET_BADWHOLE, &t_string))
            return;
        
        MCStringsEvalByteOffset(ctxt, *t_chunk, *t_string, t_start, r_value . uint_value);
        r_value . type = kMCExecValueTypeUInt;
        return;
    }
    
    MCAutoStringRef t_chunk;
    if (!ctxt . EvalExprAsStringRef(part, EE_OFFSET_BADPART, &t_chunk))
        return;
    
    MCAutoStringRef t_string;
    if (!ctxt . EvalExprAsStringRef(whole, EE_OFFSET_BADWHOLE, &t_string))
        return;
    
	switch (delimiter)
	{
	case CT_ITEM:
		MCStringsEvalItemOffset(ctxt, *t_chunk, *t_string, t_start, r_value . uint_value);
		break;
	case CT_LINE:
		MCStringsEvalLineOffset(ctxt, *t_chunk, *t_string, t_start, r_value . uint_value);
		break;
	case CT_WORD:
		MCStringsEvalWordOffset(ctxt, *t_chunk, *t_string, t_start, r_value . uint_value);
		break;
    case CT_TOKEN:
        MCStringsEvalTokenOffset(ctxt, *t_chunk, *t_string, t_start, r_value . uint_value);
        break;
	case CT_CHARACTER:
		MCStringsEvalOffset(ctxt, *t_chunk, *t_string, t_start, r_value . uint_value);
		break;
    case CT_PARAGRAPH:
        MCStringsEvalParagraphOffset(ctxt, *t_chunk, *t_string, t_start, r_value . uint_value);
        break;
    case CT_SENTENCE:
        MCStringsEvalSentenceOffset(ctxt, *t_chunk, *t_string, t_start, r_value . uint_value);
        break;
    case CT_TRUEWORD:
        MCStringsEvalTrueWordOffset(ctxt, *t_chunk, *t_string, t_start, r_value . uint_value);
        break;
    case CT_CODEPOINT:
        MCStringsEvalCodepointOffset(ctxt, *t_chunk, *t_string, t_start, r_value . uint_value);
        break;
    case CT_CODEUNIT:
        MCStringsEvalCodeunitOffset(ctxt, *t_chunk, *t_string, t_start, r_value . uint_value);
        break;
	}
    
    r_value . type = kMCExecValueTypeUInt;
}

void MCChunkOffset::compile(MCSyntaxFactoryRef ctxt)
{
	MCSyntaxFactoryBeginExpression(ctxt, line, pos);

	part -> compile(ctxt);
	whole -> compile(ctxt);

	if (offset != nil)
		offset -> compile(ctxt);
	else
		MCSyntaxFactoryEvalConstantUInt(ctxt, 0);

	switch (delimiter)
	{
	case CT_ITEM:
		MCSyntaxFactoryEvalMethod(ctxt, kMCStringsEvalItemOffsetMethodInfo);
		break;
	case CT_LINE:
		MCSyntaxFactoryEvalMethod(ctxt, kMCStringsEvalLineOffsetMethodInfo);
		break;
	case CT_WORD:
		MCSyntaxFactoryEvalMethod(ctxt, kMCStringsEvalWordOffsetMethodInfo);
		break;
	case CT_CHARACTER:
		MCSyntaxFactoryEvalMethod(ctxt, kMCStringsEvalOffsetMethodInfo);
		break;
	}
}

#ifdef /* MCClickCharChunk */ LEGACY_EXEC
	if (MCclickfield == NULL)
		ep.clear();
	else
		MCclickfield->loccharchunk(ep, True);
	return ES_NORMAL;
#endif /* MCClickCharChunk */


#ifdef /* MCClickChunk */ LEGACY_EXEC
	if (MCclickfield == NULL)
		ep.clear();
	else
		MCclickfield->locchunk(ep, True);
	return ES_NORMAL;
#endif /* MCClickChunk */


#ifdef /* MCClickField */ LEGACY_EXEC
	if (MCclickfield != NULL)
	{
		MCclickfield->getprop(0, P_NUMBER, ep, False);
		ep.setstringf(MCclickfield->getparent()->gettype() == CT_CARD && MCclickfield->getstack()->hcaddress() ? "card field %d" : "field %d", ep.getuint4());
	}
	else
		ep.clear();
	return ES_NORMAL;
#endif /* MCClickField */


#ifdef /* MCClickH */ LEGACY_EXEC
	ep.setint(MCclicklocx);
	return ES_NORMAL;
#endif /* MCClickH */


#ifdef /* MCClickLine */ LEGACY_EXEC
	if (MCclickfield == NULL)
		ep.clear();
	else
		MCclickfield->locline(ep, True);
	return ES_NORMAL;
#endif /* MCClickLine */


#ifdef /* MCClickLoc */ LEGACY_EXEC
	ep.setpoint(MCclicklocx, MCclicklocy);
	return ES_NORMAL;
#endif /* MCClickLoc */

#ifdef /* MCClickStack */ LEGACY_EXEC
	if (MCclickstackptr == NULL)
	{
		ep.clear();
		return ES_NORMAL;
	}
	return MCclickstackptr->getprop(0, P_LONG_NAME, ep, False);
#endif /* MCClickStack */


#ifdef /* MCClickText */ LEGACY_EXEC
	if (MCclickfield == NULL)
		ep.clear();
	else
		MCclickfield->loctext(ep, True);
	return ES_NORMAL;
#endif /* MCClickText */

#ifdef /* MCClickV */ LEGACY_EXEC
	ep.setnvalue(MCclicklocy);
	return ES_NORMAL;
#endif /* MCClickV */

#ifdef /* MCClipboard */ LEGACY_EXEC
	bool t_success;
	t_success = true;

	if (MCclipboarddata -> Lock())
	{
		if (MCclipboarddata -> Contains(TRANSFER_TYPE_FILES, false))
			ep . setstaticcstring("files");
		else if (MCclipboarddata -> Contains(TRANSFER_TYPE_OBJECTS, false))
			ep . setstaticcstring("objects");
		else if (MCclipboarddata -> Contains(TRANSFER_TYPE_IMAGE, true))
			ep . setstaticcstring("image");
		else if (MCclipboarddata -> Contains(TRANSFER_TYPE_PRIVATE, false))
			ep . setstaticcstring("private");
		else if (MCclipboarddata -> Contains(TRANSFER_TYPE_TEXT, true))
			ep . setstaticcstring("text");
		else
			ep . setstaticcstring("empty");

		MCclipboarddata -> Unlock();
	}
	else
		t_success = false;

	if (!t_success)	
	{
		ep . clear();
		MCresult -> sets("unable to access clipboard");
	}

	return ES_NORMAL;
#endif /* MCClipboard */


#ifdef /* MCCommandKey */ LEGACY_EXEC
	ep.setstaticcstring(MCU_ktos((MCscreen->querymods() & MS_CONTROL) != 0));
	return ES_NORMAL;
#endif /* MCCommandKey */


#ifdef /* MCCompress */ LEGACY_EXEC
	if (source->eval(ep) != ES_NORMAL)
	{
		MCeerror->add(EE_COMPRESS_BADSOURCE, line, pos);
		return ES_ERROR;
	}
	uint4 size = ep.getsvalue().getlength() + 12 + GZIP_HEADER_SIZE + 8;
	size += size / 999;  //dest must be "0.1% larger than (source) plus 12 bytes"
	char *newbuffer = new char[size];
	if (newbuffer == NULL)
		return ES_ERROR;
	memcpy(newbuffer, gzip_header, GZIP_HEADER_SIZE);
	z_stream zstrm;
	memset((char *)&zstrm, 0, sizeof(z_stream));
	zstrm.next_in = (unsigned char *)ep.getsvalue().getstring();
	zstrm.avail_in = ep.getsvalue().getlength();
	zstrm.next_out = (unsigned char *)newbuffer + GZIP_HEADER_SIZE;
	zstrm.avail_out = size - GZIP_HEADER_SIZE - 8;
	if (deflateInit2(&zstrm, Z_DEFAULT_COMPRESSION,
	                 Z_DEFLATED, -MAX_WBITS, 8, 0) != Z_OK
	        || deflate(&zstrm, Z_FINISH) != Z_STREAM_END
	        || deflateEnd(&zstrm) != Z_OK)
	{
		delete newbuffer;
		MCeerror->add(EE_COMPRESS_ERROR, line, pos);
		return ES_ERROR;
	}
	uint4 osize = zstrm.total_out + GZIP_HEADER_SIZE;
	uint4 check = crc32(0L, Z_NULL, 0);
	check = crc32(check, (unsigned char *)ep.getsvalue().getstring(),
	              ep.getsvalue().getlength());
	MCswapbytes = !MCswapbytes;
	swap_uint4(&check);
	memcpy(newbuffer + osize, &check, 4);
	check = ep.getsvalue().getlength();
	swap_uint4(&check);
	memcpy(newbuffer + osize + 4, &check, 4);
	MCswapbytes = !MCswapbytes;
	char *obuff = ep.getbuffer(0);
	delete obuff;
	ep.setbuffer(newbuffer, size);
	ep.setlength(osize + 8);
	return ES_NORMAL;
#endif /* MCCompress */

#ifdef /* MCControlKey */ LEGACY_EXEC
	ep.setstaticcstring(MCU_ktos((MCscreen->querymods() & MS_MAC_CONTROL) != 0));
	return ES_NORMAL;
#endif /* MCControlKey */


#ifdef /* MCColorNames */ LEGACY_EXEC
	MCscreen->getcolornames(ep);
	return ES_NORMAL;
#endif /* MCColorNames */


#ifdef /* MCCommandNames */ LEGACY_EXEC
	ep.clear();
	MCScriptPoint sp(ep);
	return sp.getcommands(ep);
#endif /* MCCommandNames */


#ifdef /* MCConstantNames */ LEGACY_EXEC
	ep.clear();
	MCScriptPoint sp(ep);
	return sp.getconstants(ep);
#endif /* MCConstantNames */


#ifdef /* MCDate */ LEGACY_EXEC
	MCD_date(P_UNDEFINED, ep);
	return ES_NORMAL;
#endif /* MCDate */



#ifdef /* MCDateFormat */ LEGACY_EXEC
	MCD_dateformat(P_UNDEFINED, ep);
	return ES_NORMAL;
#endif /* MCDateFormat */

#ifdef /* MCDecompress */ LEGACY_EXEC
	if (source->eval(ep) != ES_NORMAL)
	{
		MCeerror->add(EE_DECOMPRESS_BADSOURCE, line, pos);
		return ES_ERROR;
	}
	return do_decompress(ep, line, pos);
#endif /* MCDecompress */

#ifdef /* MCDecompress::do_decompress */ LEGACY_EXEC
Exec_stat MCDecompress::do_decompress(MCExecPoint& ep, uint2 line, uint2 pos)
{
	const char *sptr = ep.getsvalue().getstring();
	if (ep.getsvalue().getlength() < 10 || sptr[0] != gzip_header[0]
	        || sptr[1] != gzip_header[1] || sptr[2] != gzip_header[2]
	        || sptr[3] & GZIP_RESERVED)
	{
		MCeerror->add(EE_DECOMPRESS_NOTCOMPRESSED, line, pos);
		return ES_ERROR;
	}
	MCswapbytes = !MCswapbytes;
	uint4 startindex = 10;
	if (sptr[3] & GZIP_EXTRA_FIELD)
	{ /* skip the extra field */
		uint2 len;
		memcpy(&len, &sptr[startindex], 2);
		swap_uint2(&len);
		startindex += len;
	}
	if (sptr[3] & GZIP_ORIG_NAME) /* skip the original file name */
		while (sptr[startindex++])
			;
	if (sptr[3] & GZIP_COMMENT)   /* skip the .gz file comment */
		while (sptr[startindex++])
			;
	if (sptr[3] & GZIP_HEAD_CRC) /* skip the header crc */
		startindex += 2;
	uint4 size;
	memcpy(&size, &sptr[ep.getsvalue().getlength() - 4], 4);
	swap_uint4(&size);
	MCswapbytes = !MCswapbytes;
	if (size == 0)
	{
		ep.clear();
		return ES_NORMAL;
	}
	char *newbuffer = new char[size];
	if (newbuffer == NULL)
	{
		// SMR 1935 no need to abort rest of script...
		MCabortscript = False;
		return ES_ERROR;
	}

	z_stream zstrm;
	memset((char *)&zstrm, 0, sizeof(z_stream));
	zstrm.next_in = (unsigned char *)sptr + startindex;
	zstrm.avail_in = ep.getsvalue().getlength() - startindex - 8;
	zstrm.next_out = (unsigned char *)newbuffer;
	zstrm.avail_out = size;
	int err;
	if (inflateInit2(&zstrm, -MAX_WBITS) != Z_OK
	        || (err = inflate(&zstrm, Z_FINISH)) != Z_STREAM_END
	        && err != Z_OK && err != Z_BUF_ERROR // bug on OS X returns this error
	        || inflateEnd(&zstrm) != Z_OK)
	{
		delete newbuffer;
		MCeerror->add
		(EE_DECOMPRESS_ERROR, line, pos);
		return ES_ERROR;
	}
	char *obuff = ep.getbuffer(0);
	delete obuff;
	ep.setbuffer(newbuffer, size);
	ep.setlength(size);
	return ES_NORMAL;
}
#endif /* MCDecompress::do_decompress */


#ifdef /* MCDirectories */ LEGACY_EXEC
	if (MCsecuremode & MC_SECUREMODE_DISK)
	{
		MCeerror->add(EE_DISK_NOPERM, line, pos);
		return ES_ERROR;
	}
	MCS_getentries(ep, false, false);
	return ES_NORMAL;
#endif /* MCDirectories */


#ifdef /* MCDiskSpace */ LEGACY_EXEC
	ep . setnvalue(MCS_getfreediskspace());
	return ES_NORMAL;
#endif /* MCDiskSpace */



#ifdef /* MCDNSServers */ LEGACY_EXEC
	if (!MCSecureModeCheckNetwork())
		return ES_ERROR;

	MCS_getDNSservers(ep);
	return ES_NORMAL;
#endif /* MCDNSServers */


#ifdef /* MCDragDestination */ LEGACY_EXEC
	if (MCdragdest != NULL)
		return MCdragdest->getprop(0, P_LONG_ID, ep, False);
	else
		ep.clear();
	return ES_NORMAL;
#endif /* MCDragDestination */


#ifdef /* MCDragSource */ LEGACY_EXEC
	if (MCdragsource != NULL)
		return MCdragsource->getprop(0, P_LONG_ID, ep, False);
	else
		ep.clear();
	return ES_NORMAL;
#endif /* MCDragSource */


MCDriverNames::~MCDriverNames()
{
	delete type;
}

Parse_stat MCDriverNames::parse(MCScriptPoint &sp, Boolean the)
{
	if (!the)
	{
		if (get0or1param(sp, &type, the) != PS_NORMAL)
		{
			MCperror->add(PE_DRIVERNAMES_BADPARAM, sp);
			return PS_ERROR;
		}
	}
	else
		initpoint(sp);
	return PS_NORMAL;
}


#ifdef /* MCDriverNames */ LEGACY_EXEC
	if (MCsecuremode & MC_SECUREMODE_DISK)
	{
		MCeerror->add(EE_DISK_NOPERM, line, pos);
		return ES_ERROR;
	}
	if (type != NULL)
	{
		if (type->eval(ep) != ES_NORMAL)
		{
			MCeerror->add(EE_DRIVERNAMES_BADTYPE, line, pos);
			return ES_ERROR;
		}
	}
	else
		ep.clear();
	return MCS_getdevices(ep) ? ES_NORMAL : ES_ERROR;
#endif /* MCDriverNames */


MCDrives::~MCDrives()
{
	delete type;
}

Parse_stat MCDrives::parse(MCScriptPoint &sp, Boolean the)
{
	if (!the)
	{
		if (get0or1param(sp, &type, the) != PS_NORMAL)
		{
			MCperror->add(PE_DRIVES_BADPARAM, sp);
			return PS_ERROR;
		}
	}
	else
		initpoint(sp);
	return PS_NORMAL;
}


#ifdef /* MCDrives */ LEGACY_EXEC
	if (MCsecuremode & MC_SECUREMODE_DISK)
	{
		MCeerror->add(EE_DISK_NOPERM, line, pos);
		return ES_ERROR;
	}
	if (type != NULL)
	{
		if (type->eval(ep) != ES_NORMAL)
		{
			MCeerror->add(EE_DRIVES_BADTYPE, line, pos);
			return ES_ERROR;
		}
	}
	else
		ep.clear();
	return MCS_getdrives(ep) ? ES_NORMAL : ES_ERROR;
#endif /* MCDrives */


#ifdef /* MCDropChunk */ LEGACY_EXEC
	if (MCdropfield == NULL)
		ep.clear();
	else
		MCdropfield->returnchunk(ep, MCdropchar, MCdropchar);
	return ES_NORMAL;
#endif /* MCDropChunk */



#ifdef /* MCQTEffects */ LEGACY_EXEC
	extern void MCQTEffectsList(MCExecPoint& ep);
	MCQTEffectsList(ep);
	return ES_NORMAL;
#endif /* MCQTEffects */

#ifdef /* MCRecordCompressionTypes */ LEGACY_EXEC
Exec_stat MCRecordCompressionTypes::eval(MCExecPoint &ep)
{
#ifdef FEATURE_PLATFORM_RECORDER
    
    ep . clear();
    
    extern MCPlatformSoundRecorderRef MCrecorder;
    
    if (MCrecorder == nil)
        MCPlatformSoundRecorderCreate(MCrecorder);
    
    if (MCrecorder != nil)
    {
        MCPlatformSoundRecorderListCompressorsState t_state;
        t_state . ep = &ep;
        t_state . first = true;
        
        MCPlatformSoundRecorderListCompressors(MCrecorder, list_compressors_callback, &t_state);
    }
#else
	extern void MCQTGetRecordCompressionList(MCExecPoint& ep);
	MCQTGetRecordCompressionList(ep);
#endif
    
	return ES_NORMAL;
#endif /* MCRecordCompressionTypes */



#ifdef /* MCRecordLoudness */ LEGACY_EXEC
    
#ifdef FEATURE_PLATFORM_RECORDER
    extern MCPlatformSoundRecorderRef MCrecorder;
    
    double t_loudness;
    t_loudness = 0;
    
    if (MCrecorder != nil)
        t_loudness = MCPlatformSoundRecorderGetLoudness(MCrecorder);
    
    ep . setuint(floor(t_loudness));
        
#else
	extern void MCQTGetRecordLoudness(MCExecPoint& ep);
	MCQTGetRecordLoudness(ep);
#endif
    
	return ES_NORMAL;
#endif /* MCRecordLoudness */


#ifdef /* MCEncrypt */ LEGACY_EXEC
	if (source->eval(ep) != ES_NORMAL)
	{
		MCeerror->add(EE_ENCRYPT_BADSOURCE, line, pos);
		return ES_ERROR;
	}
	char *t_enc = nil;
	if (!MCStackSecurityEncryptString(ep.getsvalue().getstring(), ep.getsvalue().getlength(), t_enc))
	{
		return ES_ERROR;
	}
	
	ep.copysvalue(t_enc, strlen(t_enc));
	MCCStringFree(t_enc);

	return ES_NORMAL;
#endif /* MCEncrypt */

#ifdef /* MCEnvironment */ LEGACY_EXEC
	ep . setstaticcstring(MCModeGetEnvironment());
	return ES_NORMAL;
#endif /* MCEnvironment */


MCExists::~MCExists()
{
	delete object;
}

Parse_stat MCExists::parse(MCScriptPoint &sp, Boolean the)
{
	return parsetarget(sp, the, True, object);
}

void MCExists::eval_ctxt(MCExecContext &ctxt, MCExecValue &r_value)
{
#ifdef /* MCExists */ LEGACY_EXEC
	MCObject *optr;
	uint4 parid;
	MCerrorlock++;
	ep.setboolean(object->getobj(ep, optr, parid, True) == ES_NORMAL);
	MCerrorlock--;
	return ES_NORMAL;
#endif /* MCExists */

	MCInterfaceEvalThereIsAnObject(ctxt, object, r_value . bool_value);
    r_value . type = kMCExecValueTypeBool;
}

void MCExists::compile(MCSyntaxFactoryRef ctxt)
{
	MCSyntaxFactoryBeginExpression(ctxt, line, pos);

	object -> compile(ctxt);

	MCSyntaxFactoryEvalMethod(ctxt, kMCInterfaceEvalThereIsAnObjectMethodInfo);

	MCSyntaxFactoryEndExpression(ctxt);
}

#ifdef /* MCExtents */ LEGACY_EXEC
	if (source -> eval(ep) != ES_NORMAL)
	{
		MCeerror->add(EE_EXTENTS_BADSOURCE, line, pos);
		return ES_ERROR;
	}
	
	// MW-2008-07-01: [[ Bug ]] Make sure we only fetch the array if the type of
	//   the exec point is actually ARRAY, otherwise we get strange effects...
	if (ep . getformat() == VF_ARRAY)
	{
		MCVariableValue *t_array;
		Boolean t_delete_array;
		ep . takearray(t_array, t_delete_array);
		t_array -> getextents(ep);
		if (t_delete_array)
			delete t_array;
	}
	else
		ep . clear();
	
	return ES_NORMAL;
#endif /* MCExtents */

#ifdef /* MCTheFiles */ LEGACY_EXEC
	if (MCsecuremode & MC_SECUREMODE_DISK)
	{
		MCeerror->add(EE_DISK_NOPERM, line, pos);
		return ES_ERROR;
	}
	MCS_getentries(ep, true, false);
	return ES_NORMAL;
#endif /* MCTheFiles */

#ifdef /* MCFlushEvents */ LEGACY_EXEC
	static const char *enames[FE_LAST] =
	    { "all", "mousedown", "mouseup",
	      "keydown", "keyup", "autokey",
	      "disk", "activate", "highlevel",
	      "system"
	    };
	if (type->eval(ep) != ES_NORMAL)
	{
		MCeerror->add(EE_FLUSHEVENTS_BADTYPE, line, pos);
		return ES_ERROR;
	}
	uint2 i;
	for (i = 0 ; i < FE_LAST ; i++)
		if (ep.getsvalue() == enames[i])
			MCscreen->flushevents(i);
	ep.clear();
	return ES_NORMAL;
#endif /* MCFlushEvents */

#ifdef /* MCFocusedObject */ LEGACY_EXEC
	if (MCfocusedstackptr != NULL)
	{
		MCControl *cptr = MCfocusedstackptr->getcard()->getkfocused();
		if (cptr != NULL)
			return cptr->getprop(0, P_LONG_ID, ep, False);
		return MCfocusedstackptr->getcard()->getprop(0, P_LONG_ID, ep, False);
	}
	ep.clear();
	return ES_NORMAL;
#endif /* MCFocusedObject */


MCFontNames::~MCFontNames()
{
	delete type;
}

Parse_stat MCFontNames::parse(MCScriptPoint &sp, Boolean the)
{
	if (!the)
	{
		if (get0or1param(sp, &type, the) != PS_NORMAL)
		{
			MCperror->add(PE_FONTNAMES_BADPARAM, sp);
			return PS_ERROR;
		}
	}
	else
		initpoint(sp);
	return PS_NORMAL;
}


void MCFontNames::eval_ctxt(MCExecContext &ctxt, MCExecValue &r_value)
{
#ifdef /* MCFontNames */ LEGACY_EXEC
	if (type != NULL)
	{
		if (type->eval(ep) != ES_NORMAL)
		{
			MCeerror->add(EE_FONTNAMES_BADTYPE, line, pos);
			return ES_ERROR;
		}
	}
	char *type = ep.getsvalue().clone();
	MCdispatcher->getfontlist()->getfontnames(ep,type);

	delete type;
	return ES_NORMAL;
#endif /* MCFontNames */

	MCAutoStringRef t_type;
    MCAutoStringRef t_result;
    if (!ctxt . EvalOptionalExprAsStringRef(type, kMCEmptyString, EE_FONTNAMES_BADTYPE, &t_type))
        return;

    MCTextEvalFontNames(ctxt, *t_type, &t_result);

    if (!ctxt . HasError())
    {
        r_value . type = kMCExecValueTypeStringRef;
        r_value . stringref_value = MCValueRetain(*t_result);
    }
}

#ifdef /* MCFontLanguage */ LEGACY_EXEC
	if (fontname->eval(ep) != ES_NORMAL)
	{
		MCeerror->add(EE_FONTSIZES_BADFONTNAME, line, pos);
		return ES_ERROR;
	}
	char *fname = ep.getsvalue().clone();
	uint1 charset = MCscreen->fontnametocharset(fname);
	ep.setstaticcstring(MCU_charsettolanguage(charset));
	delete fname;
	return ES_NORMAL;
#endif /* MCFontLanguage */

#ifdef /* MCFontSizes */ LEGACY_EXEC
	if (fontname->eval(ep) != ES_NORMAL)
	{
		MCeerror->add(EE_FONTSIZES_BADFONTNAME, line, pos);
		return ES_ERROR;
	}
	char *fname = ep.getsvalue().clone();
	MCdispatcher->getfontlist()->getfontsizes(fname, ep);
	delete fname;
	return ES_NORMAL;
#endif /* MCFontSizes */

MCFontStyles::~MCFontStyles()
{
	delete fontname;
	delete fontsize;
}

Parse_stat MCFontStyles::parse(MCScriptPoint &sp, Boolean the)
{
	if (get2params(sp, &fontname, &fontsize) != PS_NORMAL)
	{
		MCperror->add(PE_FONTSTYLES_BADPARAM, sp);
		return PS_ERROR;
	}
	return PS_NORMAL;
}

void MCFontStyles::eval_ctxt(MCExecContext &ctxt, MCExecValue &r_value)
{
#ifdef /* MCFontStyles */ LEGACY_EXEC
	if (fontname->eval(ep) != ES_NORMAL)
	{
		MCeerror->add(EE_FONTSTYLES_BADFONTNAME, line, pos);
		return ES_ERROR;
	}
	char *fname = ep.getsvalue().clone();
	uint2 fsize;
	if (fontsize->eval(ep) != ES_NORMAL
	        || ep.getuint2(fsize, line, pos, EE_FONTSTYLES_BADFONTSIZE) != ES_NORMAL)
		return ES_ERROR;
	MCdispatcher->getfontlist()->getfontstyles(fname, fsize, ep);
	delete fname;

	return ES_NORMAL;
#endif /* MCFontStyles */

    MCAutoStringRef t_fontname;
    if (!ctxt . EvalExprAsStringRef(fontname, EE_FONTSTYLES_BADFONTNAME, &t_fontname))
        return;
    uinteger_t fsize;
    if (!ctxt . EvalExprAsUInt(fontsize, EE_FONTSTYLES_BADFONTSIZE, fsize))
        return;
    
	MCTextEvalFontStyles(ctxt, *t_fontname, fsize, r_value . stringref_value);
    r_value . type = kMCExecValueTypeStringRef;
}

void MCFontStyles::compile(MCSyntaxFactoryRef ctxt)
{
	compile_with_args(ctxt, kMCTextEvalFontStylesMethodInfo, fontname, fontsize);
}

MCFormat::~MCFormat()
{
	while (params != NULL)
	{
		MCParameter *tparams = params;
		params = params->getnext();
		delete tparams;
	}
}

Parse_stat MCFormat::parse(MCScriptPoint &sp, Boolean the)
{
	sp.allowescapes(True);
	if (getparams(sp, &params) != PS_NORMAL || params == NULL)
	{
		MCperror->add
		(PE_FORMAT_BADPARAM, line, pos);
		return PS_ERROR;
	}
	sp.allowescapes(False);
	return PS_NORMAL;
}

#define INT_VALUE 0
#define PTR_VALUE 1
#define DOUBLE_VALUE 2

void MCFormat::eval_ctxt(MCExecContext &ctxt, MCExecValue &r_value)
{
#ifdef /* MCFormat */ LEGACY_EXEC
	MCExecPoint ep2(ep);
	if (params->eval(ep) != ES_NORMAL)
	{
		MCeerror->add
		(EE_FORMAT_BADSOURCE, line, pos);
		return ES_ERROR;
	}
	MCString s;
	char *string = ep.getsvalue().clone();
	const char *format = string;
	char *sbuffer = NULL;
	uint4 sbuffersize = 0;
	MCParameter *paramptr = params->getnext();

	ep.clear();
	while (*format)
	{
		char newFormat[40];
		char *dptr = newFormat;
		int4 width = 0;

		uint4 precision = 0;
		uint4 size;
		int4 intValue;
		real8 doubleValue = 0.0;
		uint4 whichValue = PTR_VALUE;
		char *ptrValue = NULL;
		Boolean useShort = False;
		const char *end;

		if (*format == '\\')
		{
			char result = 0;
			switch (*++format)
			{
			case 'a':
				result = '\a';
				break;
			case 'b':
				result = '\b';
				break;
			case 'f':
				result = '\f';
				break;
			case 'n':
				result = '\n';
				break;
			case 'r':
				result = '\r';
				break;
			case 't':
				result = '\t';
				break;
			case 'v':
				result = '\v';
				break;
			case '\\':
				result = '\\';
				break;
			case '?':
				result = '?';
				break;
			case '\'':
				result = '\'';
				break;
			case '"':
				result = '"';
				break;
			case 'x':
				if (isxdigit(*++format))
				{
					char buffer[3];
					memcpy(buffer, format, 2);
					buffer[2] = '\0';
					result = (char)strtoul(buffer, (char **)&end, 16);
					format += end - buffer - 1;
				}
				break;
			default:
				if (isdigit((uint1)*format))
				{
					const char *sptr = format;
					while (isdigit((uint1)*format) && format - sptr < 3)
						result = (result << 3) + (*format++ - '0');
					format--;
				}
				break;
			}
			ep.appendchar(result);
			format++;
			continue;
		}
		if (*format != '%')
		{
			const char *startptr = format;
			while (*format && *format != '%' && *format != '\\')
				format++;
			ep.appendchars(startptr, format - startptr);
			continue;
		}

		if (format[1] == '%')
		{
			ep.appendchar('%');
			format += 2;
			continue;
		}
		*dptr++ = *format++;
		while (*format == '-' || *format == '#' || *format == '0'
		        || *format == ' ' || *format == '+')
			*dptr++ = *format++;
		if (isdigit((uint1)*format))
		{
			width = strtol(format, (char **)&end, 10);
			format = end;
		}
		else
			if (*format == '*')
			{
				if (paramptr == NULL || paramptr->eval(ep2) != ES_NORMAL)
					goto fmtError;
				ep2.getint4(width, line, pos, EE_FORMAT_BADSOURCE);
				paramptr = paramptr->getnext();
				format++;
			}
		if (width != 0)
		{
			sprintf(dptr, "%d", width);
			while (*++dptr)
				;
		}
		if (*format == '.')
			*dptr++ = *format++;
		if (isdigit((uint1)*format))
		{
			precision = strtoul(format, (char **)&end, 10);
			format = end;
		}
		else
			if (*format == '*')
			{
				if (paramptr == NULL || paramptr->eval(ep2) != ES_NORMAL)
					goto fmtError;
				ep2.getuint4(precision, line, pos, EE_FORMAT_BADSOURCE);
				paramptr = paramptr->getnext();
				format++;
			}
		if (precision != 0)
		{
			sprintf(dptr, "%d", precision);
			while (*++dptr)
				;
		}
		if (*format == 'l')
			format++;
		else
			if (*format == 'h')
			{
				useShort = 1;
				*dptr++ = *format++;
			}
		*dptr++ = *format;
		*dptr = 0;
		switch (*format)
		{
		case 'i':
			dptr[-1] = 'd';
		case 'd':
		case 'o':
		case 'u':
		case 'x':
		case 'X':
			if (paramptr == NULL || paramptr->eval(ep2) != ES_NORMAL)
				goto fmtError;
			ep2.getint4(intValue, line, pos, EE_FORMAT_BADSOURCE);
			whichValue = INT_VALUE;
			size = I4L;
			break;
		case 's':
			if (paramptr == NULL || paramptr->eval(ep2) != ES_NORMAL)
				goto fmtError;
			size = ep2.getsvalue().getlength();
			ptrValue = ep2.getsvalue().clone();
			break;
		case 'c':
			if (paramptr == NULL || paramptr->eval(ep2) != ES_NORMAL)
				goto fmtError;
			ep2.getint4(intValue, line, pos, EE_FORMAT_BADSOURCE);
			whichValue = INT_VALUE;
			size = 2;
			break;
		case 'e':
		case 'E':
		case 'f':
		case 'g':
		case 'G':
			if (paramptr == NULL || paramptr->eval(ep2) != ES_NORMAL
			        || ep2.ton() != ES_NORMAL)
				goto fmtError;
			doubleValue = ep2.getnvalue();
			whichValue = DOUBLE_VALUE;
			size = R8L;
			break;
		default:
			goto fmtError;
		}
		paramptr = paramptr->getnext();
		format++;
		if (width < 0)
			width = -width;
		if (width > (int4)size)
			size = width;
		if (size + 1 > sbuffersize)
		{
			delete sbuffer;
			sbuffer = new char[size + 1];
			sbuffersize = size + 1;
		}
		switch (whichValue)
		{
		case DOUBLE_VALUE:
			sprintf(sbuffer, newFormat, doubleValue);
			break;
		case INT_VALUE:
			if (useShort)
				sprintf(sbuffer, newFormat, (short)intValue);
			else
				sprintf(sbuffer, newFormat, intValue);
			break;
		default:
			sprintf(sbuffer, newFormat, ptrValue);
			delete ptrValue;
			break;
		}
		ep.appendcstring(sbuffer); 
	}

	delete string;
	delete sbuffer;
	return ES_NORMAL;

fmtError:
	MCeerror->add(EE_FORMAT_BADSOURCE, line, pos);
	delete string;
	delete sbuffer;
	return ES_ERROR;
#endif /* MCFormat */

    MCAutoValueRef t_format_valueref;
    MCAutoStringRef t_format;
	MCAutoValueRefArray t_values;
	uindex_t t_value_count = 0;
    if (!params->eval(ctxt, &t_format_valueref) || !ctxt . ConvertToString(*t_format_valueref, &t_format))
	{
		ctxt . LegacyThrow(EE_FORMAT_BADSOURCE);
		return;
	}

	MCParameter *t_params = params->getnext();
	for (MCParameter *p = t_params; p != nil; p = p->getnext())
		t_value_count++;

	/* UNCHECKED */ t_values.New(t_value_count);
	for (uindex_t i = 0; i < t_value_count; i++)
	{
		if (!t_params->eval(ctxt, t_values[i]))
		{
			ctxt . LegacyThrow(EE_FORMAT_BADSOURCE);
			return;
		}

		t_params = t_params->getnext();
	}

	MCStringsEvalFormat(ctxt, *t_format, *t_values, t_value_count, r_value . stringref_value);
    r_value . type = kMCExecValueTypeStringRef;
}

void MCFormat::compile(MCSyntaxFactoryRef ctxt)
{
	MCSyntaxFactoryBeginExpression(ctxt, line, pos);

	uindex_t t_count;
	t_count = 0;

	for (MCParameter *t_parameter = params; t_parameter != nil; t_parameter = t_parameter -> getnext())
	{
		t_parameter -> compile(ctxt);
		t_count++;
	}
	
	MCSyntaxFactoryEvalList(ctxt, t_count - 1);

	MCSyntaxFactoryEvalMethod(ctxt, kMCStringsEvalFormatMethodInfo);

	MCSyntaxFactoryEndExpression(ctxt);
}


#ifdef /* MCFoundChunk */ LEGACY_EXEC
	if (MCfoundfield == NULL)
		ep.clear();
	else
		MCfoundfield->foundchunk(ep);
	return ES_NORMAL;
#endif /* MCFoundChunk */


#ifdef /* MCFoundField */ LEGACY_EXEC
	if (MCfoundfield != NULL)
	{
		MCfoundfield->getprop(0, P_NUMBER, ep, False);
		ep.setstringf("field %d", ep.getuint4());
	}
	else
		ep.clear();
	return ES_NORMAL;
#endif /* MCFoundField */


#ifdef /* MCFoundLine */ LEGACY_EXEC
	if (MCfoundfield == NULL)
		ep.clear();
	else
		MCfoundfield->foundline(ep);
	return ES_NORMAL;
#endif /* MCFoundLine */



#ifdef /* MCFoundLoc */ LEGACY_EXEC
	if (MCfoundfield == NULL)
		ep.clear();
	else
		MCfoundfield->foundloc(ep);
	return ES_NORMAL;
#endif /* MCFoundLoc */


#ifdef /* MCFoundText */ LEGACY_EXEC
	if (MCfoundfield == NULL)
		ep.clear();
	else
		MCfoundfield->foundtext(ep);
	return ES_NORMAL;
#endif /* MCFoundText */



#ifdef /* MCFunctionNames */ LEGACY_EXEC
	ep.clear();
	MCScriptPoint sp(ep);
	return sp.getfactors(ep, TT_FUNCTION);
#endif /* MCFunctionNames */

#ifdef /* MCGlobalLoc */ LEGACY_EXEC
	int2 x, y;
	if (point->eval(ep) != ES_NORMAL || !MCU_stoi2x2(ep.getsvalue(), x, y))
	{
		MCeerror->add(EE_GLOBALLOC_NAP, line, pos, ep.getsvalue());
		return ES_ERROR;
	}

	// IM-2013-10-09: [[ FullscreenMode ]] Update to use stack coord conversion methods
	MCPoint t_loc;
	t_loc = MCPointMake(x, y);
	t_loc = MCdefaultstackptr->stacktogloballoc(t_loc);

	ep.setpoint(t_loc.x, t_loc.y);

	return ES_NORMAL;
#endif /* MCGlobalLoc */

#ifdef /* MCGlobals */ LEGACY_EXEC
	ep.clear();
	MCVariable *tmp;
	uint2 i = 0;
	for (tmp = MCglobals ; tmp != NULL ; tmp = tmp->getnext())
		if (!tmp->isfree() || tmp->isarray())
			ep.concatnameref(tmp->getname(), EC_COMMA, i++ == 0);
	return ES_NORMAL;
#endif /* MCGlobals */

#ifdef /* MCHasMemory */ LEGACY_EXEC
	if (amount->eval(ep) != ES_NORMAL || ep.ton() != ES_NORMAL)
	{
		MCeerror->add(EE_HASMEMORY_BADAMOUNT, line, pos);
		return ES_ERROR;
	}
	uint4 bytes = ep.getuint4();

	char *dummy = (char *)malloc(bytes);
	ep.setboolean(dummy != NULL);
	free(dummy);

	return ES_NORMAL;
#endif /* MCHasMemory */

#ifdef /* MCHeapSpace */ LEGACY_EXEC
	ep.setstaticcstring(HEAP_SPACE);
	return ES_NORMAL;
#endif /* MCHeapSpace */

#ifdef /* MCHostAddress */ LEGACY_EXEC
	if (socket->eval(ep) != ES_NORMAL)
	{
		MCeerror->add(EE_HOSTADDRESS_BADSOCKET, line, pos);
		return ES_ERROR;
	}
	char *name = ep.getsvalue().clone();
	uint2 index;
	if (IO_findsocket(name, index))
		MCS_ha(ep, MCsockets[index]);
	else
		ep.setstaticcstring("not an open socket");
	delete name;
	return ES_NORMAL;
#endif /* MCHostAddress */

#ifdef /* MCHostAtoN */ LEGACY_EXEC
	if (address->eval(ep) != ES_NORMAL)
	{
		MCeerror->add(EE_HOSTATON_BADADDRESS, line, pos);
		return ES_ERROR;
	}
	MCS_aton(ep);
	
	// We only allow an address to name lookup if the resulting is the secure domain
	// unless we have network access.
	if (!MCSecureModeCanAccessNetwork() && !MCModeCanAccessDomain(ep . getcstring()))
	{
		MCeerror -> add(EE_NETWORK_NOPERM, line, pos);
		return ES_ERROR;
	}

	return ES_NORMAL;
#endif /* MCHostAtoN */

#ifdef /* MCHostName */ LEGACY_EXEC
	MCS_hn(ep);
	return ES_NORMAL;
#endif /* MCHostName */


MCHostNtoA::~MCHostNtoA()
{
	delete name;
	delete message;
}

Parse_stat MCHostNtoA::parse(MCScriptPoint &sp, Boolean the)
{
	if (get1or2params(sp, &name, &message, the) != PS_NORMAL)
	{
		MCperror->add(PE_HOSTNTOA_BADNAME, sp);
		return PS_ERROR;
	}
	return PS_NORMAL;
}

void MCHostNtoA::eval_ctxt(MCExecContext &ctxt, MCExecValue &r_value)
{
#ifdef /* MCHostNtoA */ LEGACY_EXEC
	if (name->eval(ep) != ES_NORMAL)
	{
		MCeerror->add(EE_HOSTNTOA_BADNAME, line, pos);
		return ES_ERROR;
	}

	MCExecPoint ep2;
	ep2.clear();

	if (message && message->eval(ep2) != ES_NORMAL)
	{
		MCeerror->add(EE_OPEN_BADMESSAGE, line, pos);
		return ES_ERROR;
	}
	
	// We only allow an name to address lookup to occur for the secure domain.
	if (!MCSecureModeCanAccessNetwork() && !MCModeCanAccessDomain(ep . getcstring()))
	{
		MCeerror -> add(EE_NETWORK_NOPERM, line, pos);
		return ES_ERROR;
	}

	MCS_ntoa(ep, ep2);
	
	return ES_NORMAL;
#endif /* MCHostNtoA */

    MCAutoStringRef t_hostname;
    if (!ctxt . EvalExprAsStringRef(name, EE_HOSTNTOA_BADNAME, &t_hostname))
        return;
    
	MCNewAutoNameRef t_message;
    if (!ctxt . EvalOptionalExprAsNameRef(message, kMCEmptyName, EE_OPEN_BADMESSAGE, &t_message))
        return;

	MCNetworkEvalHostNameToAddress(ctxt, *t_hostname, *t_message, r_value . stringref_value);
    r_value . type = kMCExecValueTypeStringRef;
}

void MCHostNtoA::compile(MCSyntaxFactoryRef ctxt)
{
	MCSyntaxFactoryBeginExpression(ctxt, line, pos);

	name -> compile(ctxt);

	if (message)
		message -> compile(ctxt);
	else
		MCSyntaxFactoryEvalConstant(ctxt, kMCEmptyName);

	MCSyntaxFactoryEvalMethod(ctxt, kMCNetworkEvalHostNameToAddressMethodInfo);

	MCSyntaxFactoryEndExpression(ctxt);
}

void MCInsertScripts::eval_ctxt(MCExecContext &ctxt, MCExecValue &r_value)
{
#ifdef /* MCInsertScripts */ LEGACY_EXEC
	ep.clear();
	MCObjectList *lptr = front ? MCfrontscripts : MCbackscripts;
	if (lptr != NULL)
	{
		MCExecPoint ep2(ep);
		MCObjectList *optr = lptr;
		bool first = true;
		do
		{
			if (!optr->getremoved())
			{
				optr->getobject()->getprop(0, P_LONG_ID, ep2, False);
				ep.concatmcstring(ep2.getsvalue(), EC_RETURN, first);
				first = false;
			}
			optr = optr->next();
		}
		while (optr != lptr);
	}
	return ES_NORMAL;
#endif /* MCInsertScripts */

	if (front)
		MCEngineEvalFrontScripts(ctxt, r_value .stringref_value);
	else
		MCEngineEvalBackScripts(ctxt, r_value . stringref_value);
    
    r_value . type = kMCExecValueTypeStringRef;
}


#ifdef /* MCInterrupt */ LEGACY_EXEC
	ep.setboolean(MCinterrupt);
	return ES_NORMAL;
#endif /* MCInterrupt */


MCIntersect::~MCIntersect()
{
	delete o1;
	delete o2;

	// MW-2011-10-08: [[ Bug ]] Make sure we delete the threshold parameter to stop a
	//   memory leak.
	delete threshold;
}

Parse_stat MCIntersect::parse(MCScriptPoint &sp, Boolean the)
{
	initpoint(sp);
	if (sp.skip_token(SP_FACTOR, TT_LPAREN) != PS_NORMAL)
	{
		MCperror->add(PE_FACTOR_NOLPAREN, sp);
		return PS_ERROR;
	}
	
	o1 = new MCChunk(False);
	o2 = new MCChunk(False);
	
	Symbol_type stype;
	if (o1->parse(sp, False) != PS_NORMAL
	        || sp.next(stype) != PS_NORMAL || stype != ST_SEP
	        || o2->parse(sp, False) != PS_NORMAL)
	{
		MCperror->add(PE_INTERSECT_NOOBJECT, sp);
		return PS_ERROR;
	}
	
	// MW-2011-09-20: [[ Collision ]] Add an optional parameter for the type of intersection.
	if (sp . next(stype) == PS_NORMAL)
	{
		if (stype == ST_SEP)
		{
			if (sp.parseexp(False, False, &threshold) != PS_NORMAL)
			{
				MCperror->add(PE_INTERSECT_NOOBJECT, sp);
				return PS_ERROR;
			}
		}
		else
		{
			// MW-2011-09-23: [[ Bug ]] If we didn't find a sep, then backup.
			sp . backup();
		}
	}
	
	if (sp.skip_token(SP_FACTOR, TT_RPAREN) != PS_NORMAL)
	{
		MCperror->add(PE_FACTOR_NORPAREN, sp);
		return PS_ERROR;
	}
	return PS_NORMAL;
}

void MCIntersect::eval_ctxt(MCExecContext &ctxt, MCExecValue &r_value)
{
#ifdef /* MCIntersect */ LEGACY_EXEC
	MCObject *o1ptr, *o2ptr;
	uint4 parid;
	if (o1->getobj(ep, o1ptr, parid, True) != ES_NORMAL
		|| o2->getobj(ep, o2ptr, parid, True) != ES_NORMAL)
	{
		MCeerror->add(EE_INTERSECT_NOOBJECT, line, pos);
		return ES_ERROR;
	}
	
	// MW-2011-09-23: [[ Collides ]] Determine the threshold of the alpha mask
	//   conversion. Either an integer, "bounds" => 0, "pixels" => 1, "opaque pixels" => 255
	uint32_t t_threshold;
	if (threshold != nil)
	{
		if (threshold -> eval(ep) != ES_NORMAL)
		{
			MCeerror->add(EE_INTERSECT_BADTHRESHOLD, line, pos);
			return ES_ERROR;
		}
		
		// MW-2013-04-12: [[ Bug 10844 ]] Make sure we use ton(), otherwise it assumes
		//   input is a string.
		if (ep . ton() == ES_NORMAL)
			t_threshold = ep . getuint4();
		else
		{
			MCString t_token;
			t_token = ep . getsvalue();
			if (t_token == "bounds")
				t_threshold = 0;
			else if (t_token == "pixels")
				t_threshold = 1;
			else if (t_token == "opaque pixels")
				t_threshold = 255;
			else
			{
				MCeerror -> add(EE_INTERSECT_ILLEGALTHRESHOLD, line, pos);
				return ES_ERROR;
			}
		}
	}
	else
		t_threshold = 0;

	ep . setboolean(o1ptr -> intersects(o2ptr, t_threshold));
	
	return ES_NORMAL;
#endif /* MCIntersect */

	MCObjectPtr t_object_a, t_object_b;

	if (!o1->getobj(ctxt, t_object_a, True)	|| !o2->getobj(ctxt, t_object_b, True))
	{
		ctxt . LegacyThrow(EE_INTERSECT_NOOBJECT);
		return;
	}
	
    MCAutoStringRef t_threshold;
    
	if (threshold != nil)
	{
        if (!ctxt . EvalExprAsStringRef(threshold, EE_INTERSECT_BADTHRESHOLD, &t_threshold))
            return;
		
		MCInterfaceEvalIntersectWithThreshold(ctxt, t_object_a, t_object_b, *t_threshold, r_value . bool_value);
        r_value . type = kMCExecValueTypeBool;
	}
	else
    {
		MCInterfaceEvalIntersect(ctxt, t_object_a, t_object_b, r_value . bool_value);
        r_value . type = kMCExecValueTypeBool;
    }
}

void MCIntersect::compile(MCSyntaxFactoryRef ctxt)
{
	MCSyntaxFactoryBeginExpression(ctxt, line, pos);

	o1 -> compile_object_ptr(ctxt);
	o2 -> compile_object_ptr(ctxt);

	if (threshold != nil)
	{
		threshold -> compile(ctxt);
		MCSyntaxFactoryEvalMethod(ctxt, kMCInterfaceEvalIntersectWithThresholdMethodInfo);
	}
	else
		MCSyntaxFactoryEvalMethod(ctxt, kMCInterfaceEvalIntersectMethodInfo);

	MCSyntaxFactoryEndExpression(ctxt);
}

#ifdef /* MCIsNumber */ LEGACY_EXEC
	if (source->eval(ep) != ES_NORMAL)
	{
		MCeerror->add(EE_ISNUMBER_BADSOURCE, line, pos);
		return ES_ERROR;
	}
	real8 r;
	ep.setboolean(MCU_stor8(ep.getsvalue(), r));
	return ES_NORMAL;
#endif /* MCIsNumber */

#ifdef /* MCIsoToMac */ LEGACY_EXEC
	if (source->eval(ep) != ES_NORMAL)
	{
		MCeerror->add
		(EE_ISOTOMAC_BADSOURCE, line, pos);
		return ES_ERROR;
	}
	ep.grabsvalue();
	IO_iso_to_mac(ep.getbuffer(0), ep.getsvalue().getlength());
	return ES_NORMAL;
#endif /* MCIsoToMac */

MCKeys::~MCKeys()
{
	delete source;
}

Parse_stat MCKeys::parse(MCScriptPoint &sp, Boolean the)
{
	Boolean parens = False;
	initpoint(sp);
	if (!the && sp.skip_token(SP_FACTOR, TT_LPAREN) == PS_NORMAL)
		parens = True;
	else
		if (sp.skip_token(SP_FACTOR, TT_OF) != PS_NORMAL)
		{
			MCperror->add(PE_FACTOR_NOOF, sp);
			return PS_ERROR;
		}
	if (sp.skip_token(SP_FACTOR, TT_THE) == PS_NORMAL)
	{
		Symbol_type type;
		const LT *te;
		if (sp.next(type) != PS_NORMAL)
		{
			MCperror->add(PE_KEYS_BADPARAM, sp);
			return PS_ERROR;
		}
		if (sp.lookup(SP_FACTOR, te) != PS_NORMAL
		        || (te->which != P_DRAG_DATA && te->which != P_CLIPBOARD_DATA))
		{
			MCperror->add(PE_KEYS_BADPARAM, sp);
			return PS_ERROR;
		}
		which = (Properties)te->which;
		if (parens)
			sp.skip_token(SP_FACTOR, TT_RPAREN);
		return PS_NORMAL;
	}
	if (sp.parseexp(True, False, &source) != PS_NORMAL)
	{
		MCperror->add(PE_KEYS_BADPARAM, sp);
		return PS_ERROR;
	}
	if (parens)
		sp.skip_token(SP_FACTOR, TT_RPAREN);
	return PS_NORMAL;
}

void MCKeys::eval_ctxt(MCExecContext &ctxt, MCExecValue &r_value)
{
#ifdef /* MCKeys */ LEGACY_EXEC
	if (source != NULL)
	{
		if (source -> eval(ep) != ES_NORMAL)
		{
			MCeerror->add(EE_KEYS_BADSOURCE, line, pos);
			return ES_ERROR;
		}
		
		// MW-2008-07-01: [[ Bug ]] Make sure we only fetch the array if the type of
		//   the exec point is actually ARRAY, otherwise we get strange effects...
		if (ep . getformat() == VF_ARRAY)
		{
			MCVariableValue *t_array;
			Boolean t_delete_array;
			ep . takearray(t_array, t_delete_array);
			t_array -> getkeys(ep);
			if (t_delete_array)
				delete t_array;
		}
		else
			ep . clear();
	}
	else
	{
		MCTransferData *t_data;
		if (which == P_DRAG_DATA)
			t_data = MCdragdata;
		else
			t_data = MCclipboarddata;

		bool t_success;
		t_success = true;

		if (t_data -> Lock())
		{
			MCTransferType *t_types;
			uint4 t_count;
			if (t_data -> Query(t_types, t_count))
			{
				ep . clear();
				for(uint4 i = 0; i < t_count; ++i)
				{
					switch(t_types[i])
					{
					case TRANSFER_TYPE_TEXT:
						ep . concatcstring("text", EC_RETURN, i == 0);
						break;

					case TRANSFER_TYPE_UNICODE_TEXT:
						ep . concatcstring("unicode", EC_RETURN, i == 0);
						ep . concatcstring("text", EC_RETURN, false);
						break;

					case TRANSFER_TYPE_STYLED_TEXT:
						// MW-2014-03-12: [[ ClipboardStyledText ]] Synthentic 'styledText' key - always present
						//   if styles is on the clipboard.
						ep . concatcstring("styledText", EC_RETURN, i == 0);
						ep . concatcstring("styles", EC_RETURN, false);
						ep . concatcstring("rtf", EC_RETURN, false);
						ep . concatcstring("unicode", EC_RETURN, false);
						ep . concatcstring("text", EC_RETURN, false);
						break;

					case TRANSFER_TYPE_IMAGE:
						ep . concatcstring("image", EC_RETURN, i == 0);
						break;

					case TRANSFER_TYPE_FILES:
						ep . concatcstring("files", EC_RETURN, i == 0);
						ep . concatcstring("text", EC_RETURN, false);
						break;

					case TRANSFER_TYPE_PRIVATE:
						ep . concatcstring("private", EC_RETURN, i == 0);
						break;

					case TRANSFER_TYPE_OBJECTS:
						ep . concatcstring("objects", EC_RETURN, i == 0);
						break;

					default:
						// MW-2009-04-05: Stop GCC warning
					break;
					}
				}
			}
			else
				t_success = false;

			t_data -> Unlock();
		}
		else
			t_success = false;

		if (!t_success)
		{
			ep . clear();
			MCresult -> sets("unable to query clipboard");
		}
	}

	return ES_NORMAL;
#endif /* MCKeys */
    
	//MCAutoStringRef t_result;

	if (source != NULL)
	{
        MCAutoArrayRef t_array;
        ctxt . TryToEvalExprAsArrayRef(source, EE_KEYS_BADSOURCE, &t_array);
		MCArraysEvalKeys(ctxt, *t_array, r_value . stringref_value);
        r_value . type = kMCExecValueTypeStringRef;
	}
	else
	{
		if (which == P_DRAG_DATA)
			MCPasteboardEvalDragDropKeys(ctxt, r_value . stringref_value);
		else
			MCPasteboardEvalClipboardKeys(ctxt, r_value . stringref_value);
        r_value . type = kMCExecValueTypeStringRef;
	}
}

void MCKeys::compile(MCSyntaxFactoryRef ctxt)
{
	MCSyntaxFactoryBeginExpression(ctxt, line, pos);

	if (source != nil)
	{
		source -> compile(ctxt);
		MCSyntaxFactoryEvalMethod(ctxt, kMCArraysEvalKeysMethodInfo);
	}
	else
	{
		if (which == P_DRAG_DATA)
			MCSyntaxFactoryEvalMethod(ctxt, kMCPasteboardEvalDragDropKeysMethodInfo);
		else
			MCSyntaxFactoryEvalMethod(ctxt, kMCPasteboardEvalClipboardKeysMethodInfo);
	}

	MCSyntaxFactoryEndExpression(ctxt);
}


#ifdef /* MCKeysDown */ LEGACY_EXEC
	MCscreen->getkeysdown(ep);
	return ES_NORMAL;
#endif /* MCKeysDown */

#ifdef /* MCLength */ LEGACY_EXEC
	if (source->eval(ep) != ES_NORMAL)
	{
		MCeerror->add(EE_LENGTH_BADSOURCE, line, pos);
		return ES_ERROR;
	}
	ep.setnvalue(ep.getsvalue().getlength());
	return ES_NORMAL;
#endif /* MCLength */

MCLicensed::~MCLicensed()
{
	delete source;
}

Parse_stat MCLicensed::parse(MCScriptPoint &sp, Boolean the)
{
	if (!the)
	{
		if (get0or1param(sp, &source, the) != PS_NORMAL)
			return PS_ERROR;
	}
	else
		initpoint(sp);
	return PS_NORMAL;
}


#ifdef /* MCLicensed */ LEGACY_EXEC
	ep . setboolean(MCModeGetLicensed());
	return ES_NORMAL;
#endif /* MCLicensed */

#ifdef /* MCLocalLoc */ LEGACY_EXEC
	int2 x, y;
	if (point->eval(ep) != ES_NORMAL || !MCU_stoi2x2(ep.getsvalue(), x, y))
	{
		MCeerror->add(EE_LOCALLOC_NAP, line, pos, ep.getsvalue());
		return ES_ERROR;
	}

	// IM-2013-10-09: [[ FullscreenMode ]] Update to use stack coord conversion methods
	MCPoint t_loc;
	t_loc = MCPointMake(x, y);
	t_loc = MCdefaultstackptr->globaltostackloc(t_loc);

	ep.setpoint(t_loc.x, t_loc.y);

	return ES_NORMAL;
#endif /* MCLocalLoc */

Parse_stat MCLocals::parse(MCScriptPoint &sp, Boolean the)
{
	return MCFunction::parse(sp, the);
}


#ifdef /* MCLocals */ LEGACY_EXEC
	// MW-2013-11-15: [[ Bug 11277 ]] Server mode may call this outwith a handler.
	
	if (ep . gethandler() != nil)
		return ep . gethandler() -> getvarnames(ep, False);
	
	ep.clear();
	ep . gethlist() -> appendlocalnames(ep);
	
	return ES_NORMAL;
#endif /* MCLocals */



#ifdef /* MCMachine */ LEGACY_EXEC
	ep.setstaticcstring(MCS_getmachine());
	return ES_NORMAL;
#endif /* MCMachine */

#ifdef /* MCMacToIso */ LEGACY_EXEC
	if (source->eval(ep) != ES_NORMAL)
	{
		MCeerror->add
		(EE_MACTOISO_BADSOURCE, line, pos);
		return ES_ERROR;
	}
	ep.grabsvalue();
	IO_mac_to_iso(ep.getbuffer(0), ep.getsvalue().getlength());
	return ES_NORMAL;
#endif /* MCMacToIso */

#ifdef /* MCMainStacks */ LEGACY_EXEC
	MCdispatcher->getmainstacknames(ep);
	return ES_NORMAL;
#endif /* MCMainStacks */

MCMatch::~MCMatch()
{
	while (params != NULL)
	{
		MCParameter *tparams = params;
		params = params->getnext();
		delete tparams;
	}
}

Parse_stat MCMatch::parse(MCScriptPoint &sp, Boolean the)
{
	sp.allowescapes(True);
	if (getparams(sp, &params) != PS_NORMAL || params == NULL
	        || params->getnext() == NULL)
	{
		MCperror->add(PE_MATCH_BADPARAM, line, pos);
		return PS_ERROR;
	}
	sp.allowescapes(False);
	return PS_NORMAL;
}

bool MCStringsGetCachedPattern(MCStringRef p_pattern, regexp*& r_compiled);
bool MCStringsCachePattern(MCStringRef p_pattern, regexp* p_compiled);
bool MCStringsCompilePattern(MCStringRef p_pattern, regexp*& r_compiled);

void MCMatch::eval_ctxt(MCExecContext &ctxt, MCExecValue &r_value)
{
#ifdef /* MCMatch */ LEGACY_EXEC
	if (params->getnext()->eval(ep) != ES_NORMAL)
	{
		MCeerror->add(EE_MATCH_BADPATTERN, line, pos);
		return ES_ERROR;
	}
    // JS-2013-06-21: [[ EnhancedFilter ]] refactored regex caching mechanism and case sentitivity
	// MW-2013-07-01: [[ EnhancedFilter ]] Use ep directly as MCR_compile copies pattern (if needed).
	// MW-2013-07-01: [[ EnhancedFilter ]] Removed 'usecache' parameter as there's
	//   no reason not to use the cache.
	regexp *compiled = MCR_compile(ep.getcstring(), True /* casesensitive */);

	if (compiled == NULL)
	{
        MCAutoStringRef t_error;
        MCR_geterror(&t_error);
		MCeerror->add(EE_MATCH_BADPATTERN, line, pos, *t_error);
		return ES_ERROR;
	}
	if (params->eval(ep) != ES_NORMAL)
	{
		MCeerror->add(EE_MATCH_BADSOURCE, line, pos);
		return ES_ERROR;
	}

	Boolean match;

	// MW-2008-06-16: If our string is NULL-style empty, then make sure we pass a non-NULL pointer
	//   else we get breakage.
	match = MCR_exec(compiled, ep.getsvalue().getstring(), ep.getsvalue().getlength());

	MCParameter *p = params->getnext()->getnext();
	uint2 i = 1;
	if (chunk)
	{
		while (p != NULL && p->getnext() != NULL)
		{
			// [[ Containers ]] Update to use evalcontainer so array keys can be
			//   passed.

			MCAutoPointer<MCContainer> t_container1;
			if (p -> evalcontainer(ep, &t_container1) != ES_NORMAL)
			{
				MCeerror -> add(EE_MATCH_BADDEST, line, pos);
				return ES_ERROR;
			}

			p = p->getnext();

			MCAutoPointer<MCContainer> t_container2;
			if (p -> evalcontainer(ep, &t_container2) != ES_NORMAL)
			{
				MCeerror -> add(EE_MATCH_BADDEST, line, pos);
				return ES_ERROR;
			}
		
			p = p->getnext();

			if (match && compiled->matchinfo[i].rm_so != -1)
			{
				char buffer[U4L];
				sprintf(buffer, "%d", (int)(compiled->matchinfo[i].rm_so + 1));
				/* UNCHECKED */ t_container1 -> set_cstring(buffer);
				sprintf(buffer, "%d", (int)(compiled->matchinfo[i].rm_eo));
				/* UNCHECKED */ t_container2 -> set_cstring(buffer);
			}
			else
			{
				/* UNCHECKED */ t_container1 -> clear();
				/* UNCHECKED */ t_container2 -> clear();
			}
			if (++i >= NSUBEXP)
				i = 0;
		}
	}
	else
	{
		while (p != NULL)
		{
			// [[ Containers ]] Update to use evalcontainer so array keys can be
			//   passed.
			MCVariable *var = p->evalvar(ep);
			p = p->getnext();
			if (var == NULL)
			{
				MCeerror->add(EE_MATCH_BADDEST, line, pos);
				return ES_ERROR;
			}
			if (match && compiled->matchinfo[i].rm_so != -1)
			{
				const char *sptr = ep.getsvalue().getstring();
				sptr += compiled->matchinfo[i].rm_so;
				uint4 length = compiled->matchinfo[i].rm_eo
				               - compiled->matchinfo[i].rm_so;
				MCString s(sptr, length);
				var->copysvalue(s);
			}
			else
				var->clear(False);
			if (++i >= NSUBEXP)
				i = 0;
		}
	}
	ep.setboolean(match);
	return ES_NORMAL;
#endif /* MCMatch */
    
    MCAutoValueRef t_source_valueref;
    MCAutoStringRef t_source;
    if (!params->eval(ctxt, &t_source_valueref) || !ctxt . ConvertToString(*t_source_valueref, &t_source))
	{
		ctxt . LegacyThrow(EE_MATCH_BADSOURCE);
		return;
	}

    MCAutoValueRef t_pattern_valueref;
    MCAutoStringRef t_pattern;
	if (!params->getnext()->eval(ctxt, &t_pattern_valueref) || !ctxt . ConvertToString(*t_pattern_valueref, &t_pattern))
	{
		ctxt . LegacyThrow(EE_MATCH_BADPATTERN);
		return;
	}
    
    MCParameter *t_result_params = params->getnext()->getnext();
    uindex_t t_result_count = 0;
    for (MCParameter *p = t_result_params; p != nil; p = p->getnext())
        t_result_count++;
    
    MCAutoStringRefArray t_results;
    /* UNCHECKED */ t_results.New(t_result_count);
    
    if (chunk)
        MCStringsEvalMatchChunk(ctxt, *t_source, *t_pattern, *t_results, t_result_count, r_value . bool_value);
    else
        MCStringsEvalMatchText(ctxt, *t_source, *t_pattern, *t_results, t_result_count, r_value . bool_value);
    r_value .type = kMCExecValueTypeBool;
    
    if (!ctxt.HasError())
    {
        for (uindex_t i = 0; i < t_result_count; i++)
        {
            MCVariable *t_var = t_result_params->evalvar(ctxt);
            if (t_var == nil)
            {
                ctxt . LegacyThrow(EE_MATCH_BADDEST);
                return;
            }
            
            // SN-2014-01-07: Matching texts are not considered as text variables
            //  and their name is used in the Livecode script instead or their content,
            //  if the regex catches them but leaves them as UQL
            t_var -> clearuql();
            
            /* UNCHECKED */ t_var->setvalueref(t_results[i]);
            
            t_result_params = t_result_params->getnext();
        }
    }
}

void MCMatch::compile(MCSyntaxFactoryRef ctxt)
{
	MCSyntaxFactoryBeginExpression(ctxt, line, pos);

	uindex_t t_count;
	t_count = 0;

	for (MCParameter *t_parameter = params; t_parameter != nil; t_parameter = t_parameter -> getnext())
	{
		if (t_count < 2)
			t_parameter -> compile(ctxt);
		else
			t_parameter -> compile_out(ctxt);
		t_count++;
	}
	
	MCSyntaxFactoryEvalList(ctxt, t_count - 2);

	if (chunk)
		MCSyntaxFactoryEvalMethod(ctxt, kMCStringsEvalMatchChunkMethodInfo);
	else
		MCSyntaxFactoryEvalMethod(ctxt, kMCStringsEvalMatchTextMethodInfo);

	MCSyntaxFactoryEndExpression(ctxt);
}

Parse_stat MCMe::parse(MCScriptPoint &sp, Boolean the)
{
	initpoint(sp);
	if (the)
	{
		MCperror->add(PE_ME_THE, sp);
		return PS_ERROR;
	}
	return PS_NORMAL;
}

	
#ifdef /* MCMe */ LEGACY_EXEC
	MCObject *target = ep.getobj();
	if (target->gettype() != CT_FIELD && target->gettype() != CT_BUTTON)
		return target->getprop(0, P_NAME, ep, False);
	return target->getprop(0, P_TEXT, ep, False);
#endif /* MCMe */


#ifdef /* MCMenuObject */ LEGACY_EXEC
	if (MCmenuobjectptr == NULL)
	{
		ep.clear();
		return ES_NORMAL;
	}
	return MCmenuobjectptr->getprop(0, P_NAME, ep, False);
#endif /* MCMenuObject */


#ifdef /* MCMenus */ LEGACY_EXEC
	ep.clear();  // hc compatibility
	return ES_NORMAL;
#endif /* MCMenus */

#ifdef /* MCMerge */ LEGACY_EXEC
	if (source->eval(ep) != ES_NORMAL)
	{
		MCeerror->add(EE_MERGE_BADSOURCE, line, pos);
		return ES_ERROR;
	}
	if (ep.getsvalue().getlength() == 0)
		return ES_NORMAL;
	const char *sptr, *eptr, *pend;
	const char *pstart = NULL;
	int4 rlength = 0;
	Boolean isexpression = False;
	MCExecPoint ep2(ep);
	char *tstring = ep.getsvalue().clone();
	sptr = tstring;
	eptr = tstring + ep.getsvalue().getlength();
	MCerrorlock++;
	do
	{
		Boolean match = False;
		if (*sptr == '<' && ++sptr < eptr && *sptr == '?')
		{
			pstart = sptr - 1;
			sptr++;
			while (sptr < eptr)
				if (*sptr == '?' && ++sptr < eptr && *sptr == '>')
				{
					match = True;
					isexpression = False;
					break;
				}
				else
					sptr++;
			if (!match)
				sptr = pstart + 2;//no end tags (stray ?>) jump back)
		}
		else
			if (*sptr == '[' && ++sptr < eptr && *sptr == '[')
			{
                // AL-2013-10-15 [[ Bug 11274 ]] Merge function should ignore square bracket if part of inner expression
                uint4 t_skip;
                t_skip = 0;
				pstart = sptr - 1;
				sptr++;
				while (sptr < eptr)
                {
                    if (*sptr == '[')
                        t_skip++;
					else if (*sptr == ']')
					{
                        if (t_skip > 0)
                            t_skip--;
                        else if (++sptr < eptr && *sptr == ']')
                        {
                            match = True;
                            isexpression = True;
                            break;
                        }
					}
                    sptr++;
                }
				if (!match)
					sptr = pstart + 2;//no end tags (stray ?>) jump back)
			}
		if (match)
		{
			pend = sptr + 1;
			uint4 si = pstart - tstring + rlength;
			uint4 ei = si + sptr + 1 - pstart;
			MCString s(pstart + 2, pend - pstart - 4);
			ep2.setsvalue(s);
			// MW-2013-11-15: [[ Bug 11277 ]] If ep has no handler, then execute in
			//   server script object context.
			if (isexpression)
			{
				Exec_stat t_stat;
				if (ep.gethandler() != nil)
					t_stat = ep . gethandler()->eval(ep2);
				else
					t_stat = ep . gethlist()-> eval(ep2);
				if (t_stat != ES_ERROR)
				{
					ep.insert(ep2.getsvalue(), si, ei);
					rlength += ep2.getsvalue().getlength() - (pend - pstart);
				}
			}
			else
			{
				Exec_stat t_stat;
				if (ep.gethandler() != nil)
					t_stat = ep . gethandler() -> doscript(ep2, line, pos);
				else
					t_stat = ep . gethlist() -> doscript(ep2, line, pos);
				if (t_stat != ES_ERROR)
				{
					MCresult->fetch(ep2);
					ep.insert(ep2.getsvalue(), si, ei);
					rlength += ep2.getsvalue().getlength() - (pend - pstart);
					MCresult->clear(False);
				}
			}
		}
	}
	while (++sptr < eptr);
	MCerrorlock--;
	delete tstring;
	return ES_NORMAL;
#endif /* MCMerge */

#ifdef /* MCMillisecs */ LEGACY_EXEC
	ep.setnvalue(floor(MCS_time() * 1000.0));
	return ES_NORMAL;
#endif /* MCMillisecs */


#ifdef /* MCMonthNames */ LEGACY_EXEC
	MCD_monthnames(P_UNDEFINED, ep);
	return ES_NORMAL;
#endif /* MCMonthNames */


MCMouse::~MCMouse()
{
	delete which;
}

Parse_stat MCMouse::parse(MCScriptPoint &sp, Boolean the)
{
	if (!the)
	{
		if (get0or1param(sp, &which, the) != PS_NORMAL)
		{
			MCperror->add
			(PE_MOUSE_BADPARAM, sp);
			return PS_ERROR;
		}
	}
	else
		initpoint(sp);
	return PS_NORMAL;
}

void MCMouse::eval_ctxt(MCExecContext &ctxt, MCExecValue &r_value)
{
#ifdef /* MCMouse */ LEGACY_EXEC
	uint2 b = 0;
	if (which != NULL)
	{
		if (which->eval(ep) != ES_NORMAL || ep.ton() != ES_NORMAL)
		{
			MCeerror->add(EE_MOUSE_BADSOURCE, line, pos);
			return ES_ERROR;
		}
		b = ep.getuint2();
	}
	Boolean t_abort;
	ep.setstaticcstring(MCU_ktos(MCscreen->getmouse(b, t_abort)));
	
	// MW-2008-03-17: [[ Bug 6098 ]] Make sure we check for an abort
	if (t_abort)
	{
		ep . clear();
		MCeerror -> add(EE_WAIT_ABORT, line, pos);
		return ES_ERROR;
	}
	
	return ES_NORMAL;
#endif /* MCMouse */

	uinteger_t b;
    if (!ctxt . EvalOptionalExprAsUInt(which, 0, EE_MOUSE_BADSOURCE, b))
        return;
	
	MCInterfaceEvalMouse(ctxt, b, r_value . nameref_value);
    r_value . type = kMCExecValueTypeNameRef;
}

void MCMouse::compile(MCSyntaxFactoryRef ctxt)
{
	MCSyntaxFactoryBeginExpression(ctxt, line, pos);

	if (which != nil)
		which -> compile(ctxt);
	else
		MCSyntaxFactoryEvalConstantUInt(ctxt, 0);

	MCSyntaxFactoryEvalMethod(ctxt, kMCInterfaceEvalMouseMethodInfo);

	MCSyntaxFactoryEndExpression(ctxt);
}


#ifdef /* MCMouseChar */ LEGACY_EXEC
	ep.clear();
	if (MCmousestackptr != NULL)
	{
		MCControl *mfocused = MCmousestackptr->getcard()->getmfocused();
		if (mfocused != NULL && mfocused->gettype() == CT_FIELD)
		{
			MCField *fptr = (MCField *)mfocused;
			fptr->locchar(ep, False);
		}
	}
	return ES_NORMAL;
#endif /* MCMouseChar */


#ifdef /* MCMouseCharChunk */ LEGACY_EXEC
	ep.clear();
	if (MCmousestackptr != NULL)
	{
		MCControl *mfocused = MCmousestackptr->getcard()->getmfocused();
		if (mfocused != NULL && mfocused->gettype() == CT_FIELD)
		{
			MCField *fptr = (MCField *)mfocused;
			fptr->loccharchunk(ep, False);
		}
	}
	return ES_NORMAL;
#endif /* MCMouseCharChunk */


#ifdef /* MCMouseChunk */ LEGACY_EXEC
	ep.clear();
	if (MCmousestackptr != NULL)
	{
		MCControl *mfocused = MCmousestackptr->getcard()->getmfocused();
		if (mfocused != NULL && mfocused->gettype() == CT_FIELD)
		{
			MCField *fptr = (MCField *)mfocused;
			fptr->locchunk(ep, False);
		}
	}
	return ES_NORMAL;
#endif /* MCMouseChunk */


#ifdef /* MCMouseClick */ LEGACY_EXEC
	Boolean t_abort;
	ep.setboolean(MCscreen->getmouseclick(0, t_abort));
	
	// MW-2008-03-17: [[ Bug 6098 ]] Make sure we check for an abort
	if (t_abort)
	{
		ep . clear();
		MCeerror -> add(EE_WAIT_ABORT, line, pos);
		return ES_ERROR;
	}
	return ES_NORMAL;
#endif /* MCMouseClick */


#ifdef /* MCMouseColor */ LEGACY_EXEC
	int2 mx, my;
	MCscreen->querymouse(mx, my);
	MCColor c;
	MCscreen->dropper(NULL, mx, my, &c);
	ep.setcolor(c);
	return ES_NORMAL;
#endif /* MCMouseColor */


#ifdef /* MCMouseControl */ LEGACY_EXEC
	ep.clear();
	if (MCmousestackptr != NULL)
	{
		MCControl *t_focused;
		t_focused = MCmousestackptr -> getcard() -> getmousecontrol();
		if (t_focused != NULL)
		{
			t_focused -> getprop(0, P_LAYER, ep, False);
			ep . insert("control ", 0, 0);
		}
	}
	return ES_NORMAL;
#endif /* MCMouseControl */


#ifdef /* MCMouseH */ LEGACY_EXEC
	int2 x, y;
	MCscreen->querymouse(x, y);

	// IM-2013-10-10: [[ FullscreenMode ]] Update to use stack coord conversion methods
	MCPoint t_mouseloc;
	t_mouseloc = MCdefaultstackptr->globaltostackloc(MCPointMake(x, y));
	
	ep.setint(t_mouseloc.x);
	
	return ES_NORMAL;
#endif /* MCMouseH */


#ifdef /* MCMouseLine */ LEGACY_EXEC
	ep.clear();
	if (MCmousestackptr != NULL)
	{
		MCControl *mfocused = MCmousestackptr->getcard()->getmfocused();
		if (mfocused != NULL && mfocused->gettype() == CT_FIELD)
		{
			MCField *fptr = (MCField *)mfocused;
			fptr->locline(ep, False);
		}
	}
	return ES_NORMAL;
#endif /* MCMouseLine */


#ifdef /* MCMouseLoc */ LEGACY_EXEC
	int2 x, y;
	MCscreen->querymouse(x, y);
	
	// IM-2013-10-09: [[ FullscreenMode ]] Update to use stack coord conversion methods
	MCPoint t_mouseloc;
	t_mouseloc = MCdefaultstackptr->globaltostackloc(MCPointMake(x, y));

	ep.setpoint(t_mouseloc.x, t_mouseloc.y);
	
	return ES_NORMAL;
#endif /* MCMouseLoc */


#ifdef /* MCMouseStack */ LEGACY_EXEC
	if (MCmousestackptr == NULL)
	{
		ep.clear();
		return ES_NORMAL;
	}
	return MCmousestackptr->getprop(0, P_SHORT_NAME, ep, False);
#endif /* MCMouseStack */


#ifdef /* MCMouseText */ LEGACY_EXEC
	ep.clear();
	if (MCmousestackptr != NULL)
	{
		MCControl *mfocused = MCmousestackptr->getcard()->getmfocused();
		if (mfocused != NULL && mfocused->gettype() == CT_FIELD)
		{
			MCField *fptr = (MCField *)mfocused;
			fptr->loctext(ep, False);
		}
	}
	return ES_NORMAL;
#endif /* MCMouseText */


#ifdef /* MCMouseV */ LEGACY_EXEC
	int2 x, y;
	MCscreen->querymouse(x, y);
	
	// IM-2013-10-09: [[ FullscreenMode ]] Update to use stack coord conversion methods
	MCPoint t_mouseloc;
	t_mouseloc = MCdefaultstackptr->globaltostackloc(MCPointMake(x, y));
	
	ep.setint(t_mouseloc.y);
	
	return ES_NORMAL;
#endif /* MCMouseV */


#ifdef /* MCMovie */ LEGACY_EXEC
#ifdef X11
	IO_cleanprocesses();
#else

	real8 ctime = MCS_time();
	real8 etime = ctime;
	MCscreen->handlepending(ctime, etime, True);
#endif

	Boolean done = False;
	if (MCplayers != NULL)
	{
		ep.clear();
		MCExecPoint ep2(ep);
		MCPlayer *tptr = MCplayers;
		while (tptr != NULL)
		{
			if (tptr->isdisposable())
			{
				tptr->getprop(0, P_NAME, ep2, False);
				ep.concatmcstring(ep2.getsvalue(), EC_RETURN, tptr == MCplayers);
				done = True;
			}
			tptr = tptr->getnextplayer();
		}
	}
	if (!done)
		ep.setstaticcstring(MCdonestring);
	return ES_NORMAL;
#endif /* MCMovie */


#ifdef /* MCMovingControls */ LEGACY_EXEC
	MCscreen->listmoves(ep);
	return ES_NORMAL;
#endif /* MCMovingControls */


#ifdef /* MCNumToChar */ LEGACY_EXEC
	if (source->eval(ep) != ES_NORMAL || ep.ton() != ES_NORMAL)
	{
		MCeerror->add(EE_NUMTOCHAR_BADSOURCE, line, pos);
		return ES_ERROR;
	}
	if (ep.getuseunicode())
	{
		uint2 d = (uint2)ep.getint4();
		ep.copysvalue((char *)&d, 2);
	}
	else
	{
		char d = (char)ep.getint4();
		ep.copysvalue(&d, 1);
	}
	return ES_NORMAL;
#endif /* MCNumToChar */


#ifdef /* MCNumToByte */ LEGACY_EXEC
	if (source->eval(ep) != ES_NORMAL || ep.ton() != ES_NORMAL)
	{
		MCeerror->add(EE_NUMTOBYTE_BADSOURCE, line, pos);
		return ES_ERROR;
	}
	uint1 d;
	d = (uint1)ep.getuint4();
	ep . copysvalue((const char *)&d, 1);
	return ES_NORMAL;
#endif /* MCNumToByte */


#ifdef /* MCOpenFiles */ LEGACY_EXEC
	ep.clear();
	for(uint2 i = 0 ; i < MCnfiles ; i++)
		ep.concatcstring(MCfiles[i] . name, EC_RETURN, i == 0);
	return ES_NORMAL;
#endif /* MCOpenFiles */


#ifdef /* MCOpenProcesses */ LEGACY_EXEC
	IO_cleanprocesses();
	ep.clear();
	for(uint2 i = 0 ; i < MCnprocesses ; i++)
		if (MCprocesses[i].mode != OM_VCLIP)
			ep.concatcstring(MCprocesses[i].name, EC_RETURN, i == 0);
	return ES_NORMAL;
#endif /* MCOpenProcesses */


#ifdef /* MCOpenProcessIds */ LEGACY_EXEC
	IO_cleanprocesses();
	ep.clear();
	for(uint2 i = 0 ; i < MCnprocesses ; i++)
		ep.concatuint(MCprocesses[i] . pid, EC_RETURN, i == 0);
	return ES_NORMAL;
#endif /* MCOpenProcessIds */


#ifdef /* MCOpenSockets */ LEGACY_EXEC
	IO_cleansockets(MCS_time());
	ep.clear();
	uint2 j = 0;
	for(uint2 i = 0 ; i < MCnsockets; i++)
		if (!MCsockets[i]->closing)
			ep.concatcstring(MCsockets[i] -> name, EC_RETURN, j++ == 0);
	return ES_NORMAL;
#endif /* MCOpenSockets */


#ifdef /* MCOpenStacks */ LEGACY_EXEC
	MCstacks->stackprops(ep, P_SHORT_NAME);
	return ES_NORMAL;
#endif /* MCOpenStacks */


#ifdef /* MCOptionKey */ LEGACY_EXEC
	ep.setstaticcstring(MCU_ktos((MCscreen->querymods() & MS_MOD1) != 0));
	return ES_NORMAL;
#endif /* MCOptionKey */

#ifdef /* MCParam */ LEGACY_EXEC
	if (source->eval(ep) != ES_NORMAL || ep.ton() != ES_NORMAL)
	{
		MCeerror->add(EE_PARAM_BADSOURCE, line, pos);
		return ES_ERROR;
	}
	// MW-2013-11-15: [[ Bug 11277 ]] If we don't have a handler then 'the param'
	//   makes no sense so just return empty.
	if (ep.gethandler() != nil)
	{
		if (ep . gethandler()->getparam(ep.getuint2(), ep) != ES_NORMAL)
		{
			MCeerror->add(EE_PARAM_BADINDEX, line, pos, ep.getsvalue());
			return ES_ERROR;
		}
	}
	else
	{
		ep.clear();
	}
	return ES_NORMAL;
#endif /* MCParam */

Parse_stat MCParamCount::parse(MCScriptPoint &sp, Boolean the)
{
	return MCFunction::parse(sp, the);
}


#ifdef /* MCParamCount */ LEGACY_EXEC
	uint2 count;
    // PM-2014-04-14: [[Bug 12105]] Do this check to prevent crash in LC server
    if (h == NULL)
    {
        MCeerror->add(EE_PARAMCOUNT_NOHANDLER, line, pos);
        return ES_ERROR;
    }
	h->getnparams(count);
	ep.setnvalue(count);
	return ES_NORMAL;
#endif /* MCParamCount */


Parse_stat MCParams::parse(MCScriptPoint &sp, Boolean the)
{
	return MCFunction::parse(sp, the);
}


#ifdef /* MCParams */ LEGACY_EXEC
	// MW-2013-11-15: [[ Bug 11277 ]] If we don't have a handler then 'the param'
	//   makes no sense so just return empty.
	if (ep.gethandler() == nil)
	{
		ep . clear();
		return ES_NORMAL;
	}
	
	MCHandler *h;
	h = ep.gethandler();
	
	ep . setnameref_unsafe(h -> getname());
	ep . appendchar(h -> gettype() == HT_FUNCTION ? '(' : ' ');

	MCExecPoint ep2(ep);
	uint2 count;
	h->getnparams(count);
	for(uint2 i = 1 ; i <= count ; i++)
	{
		h->getparam(i, ep2);
		ep . appendchar('"');
		ep . appendmcstring(ep2 . getsvalue());
		ep . appendchar('"');
		if (i < count)
			ep . appendchar(',');
	}
	if (h->gettype() == HT_FUNCTION)
		ep . appendchar(')');
	return ES_NORMAL;
#endif /* MCParams */

#ifdef /* MCPeerAddress */ LEGACY_EXEC
	if (socket->eval(ep) != ES_NORMAL)
	{
		MCeerror->add
		(EE_PEERADDRESS_BADSOCKET, line, pos);
		return ES_ERROR;
	}
	char *name = ep.getsvalue().clone();
	uint2 index;
	if (IO_findsocket(name, index))
		MCS_pa(ep, MCsockets[index]);
	else
		ep.setstaticcstring("not an open socket");
	delete name;
	return ES_NORMAL;
#endif /* MCPeerAddress */

#ifdef /* MCPendingMessages */ LEGACY_EXEC
	MCscreen->listmessages(ep);
	return ES_NORMAL;
#endif /* MCPendingMessages */


#ifdef /* MCPid */ LEGACY_EXEC
	ep.setnvalue(MCS_getpid());
	return ES_NORMAL;
#endif /* MCPid */


#ifdef /* MCPlatform */ LEGACY_EXEC
	ep.setstaticcstring(MCplatformstring);
	return ES_NORMAL;
#endif /* MCPlatform */


#ifdef /* MCProcessor */ LEGACY_EXEC
	ep.setstaticcstring(MCS_getprocessor());
	return ES_NORMAL;
#endif /* MCProcessor */


#ifdef /* MCPropertyNames */ LEGACY_EXEC
	ep.clear();
	MCScriptPoint sp(ep);
	return sp.getfactors(ep, TT_PROPERTY);
#endif /* MCPropertyNames */


#ifdef /* MCQTVersion */ LEGACY_EXEC
	MCtemplateplayer->getversion(ep);
	return ES_NORMAL;
#endif /* MCQTVersion */


MCReplaceText::~MCReplaceText()
{
	delete source;
	delete pattern;
	delete replacement;
}

Parse_stat MCReplaceText::parse(MCScriptPoint &sp, Boolean the)
{
	if (get2or3params(sp, &source, &pattern, &replacement) != PS_NORMAL
	        || replacement == NULL)
	{
		MCperror->add(PE_REPLACETEXT_BADPARAM, sp);
		return PS_ERROR;
	}
	return PS_NORMAL;
}

static void *realloc_range(void *p_block, unsigned int p_minimum, unsigned int p_maximum, unsigned int& p_limit)
{
	void *p_result;
	unsigned int p_size;
	p_minimum = (p_minimum + 3) & ~3;
	p_maximum = (p_maximum + 3) & ~3;
	do
	{
		p_size = p_maximum;
		p_result = realloc(p_block, p_maximum);
		p_maximum = (p_maximum - p_minimum) >> 1;
	}
	while(p_result == NULL && p_maximum > p_minimum);
	p_limit = p_size;
	if (p_result == NULL)
		free(p_block);
	return p_result;
}

void MCReplaceText::eval_ctxt(MCExecContext &ctxt, MCExecValue &r_value)
{
#ifdef /* MCReplaceText */ LEGACY_EXEC
	if (replacement->eval(ep) != ES_NORMAL)
	{
		MCeerror->add(EE_REPLACETEXT_BADSOURCE, line, pos);
		return ES_ERROR;
	}
	char *rstring = ep.getsvalue().clone();
	MCString s(rstring, strlen(rstring));

	if (pattern->eval(ep) != ES_NORMAL)
	{
		delete rstring;
		MCeerror->add(EE_REPLACETEXT_BADPATTERN, line, pos);
		return ES_ERROR;
	}
	if (ep.getsvalue().getlength() == 0)
	{
		delete rstring;
		return ES_NORMAL;
	}
    const char *pattern = NULL;
    // JS-2013-06-21: [[ EnhancedFilter ]] refactored regex caching mechanism and case sentitivity
	// MW-2013-07-01: [[ EnhancedFilter ]] Use ep directly since MCR_compile copies pattern string (if needed).
	// MW-2013-07-01: [[ EnhancedFilter ]] Removed 'usecache' parameter as there's
	//   no reason not to use the cache.
	regexp *compiled = MCR_compile(ep.getcstring(), True /*casesensitive*/);
    if (compiled != NULL)
        pattern = compiled->pattern;
	if (compiled == NULL)
	{
		delete rstring;
        MCAutoStringRef t_error;
        MCR_geterror(&t_error);
		MCeerror->add(EE_REPLACETEXT_BADPATTERN, line, pos, *t_error);
		return ES_ERROR;
	}
	if (source->eval(ep) != ES_NORMAL)
	{
		delete rstring;
		MCeerror->add(EE_REPLACETEXT_BADSOURCE, line, pos);
		return ES_ERROR;
	}
	if (ep.getsvalue().getlength() != 0)
	{
		// MW-2005-05-17: We can do *considerably* better than the old implementation
		const char *t_source = ep . getsvalue() . getstring();
		uint4 t_source_length = ep . getsvalue() . getlength();
		uint4 t_source_offset = 0;
		char *t_target = NULL;
		uint4 t_target_length = 0, t_target_limit = 0;

		// While not at the end of the source string, and the regular expression matches something between the source offset and the end of the source string.
		while(t_source_offset < t_source_length && MCR_exec(compiled, &t_source[t_source_offset], t_source_length - t_source_offset))
		{
			uint4 t_start, t_end;
			t_start = compiled -> matchinfo[0] . rm_so + t_source_offset;
			t_end = compiled -> matchinfo[0] . rm_eo + t_source_offset;

			// OK-2008-12-04: [[Bug 7200]] - Don't keep searching if no matches were found
			if (t_start == t_end)
				break;

			// OK-2010-01-12: [[Bug 8264]] - Crash when replacing single match at end of string with longer replacement string.
			// Fixed by ensuring that initial allocation is source length + difference between replacement and match strings.
			if (t_start - t_source_offset + s . getlength() > t_target_limit - t_target_length)
				t_target = (char *)realloc_range(t_target, t_target_length + t_start - t_source_offset + s . getlength(), MCU_max((t_target_limit == 0 ? 256 : t_target_limit) * 2, t_source_length + (s . getlength() - (t_end - t_start))), t_target_limit);

			// Copy the bit before the found match into the target buffer
			memcpy(t_target + t_target_length, t_source + t_source_offset, t_start - t_source_offset);
			t_target_length += t_start - t_source_offset;

			// Copy the replacement string into the target buffer where the found match was
			memcpy(t_target + t_target_length, s . getstring(), s . getlength());
			t_target_length += s . getlength();

			// Begin searching again after the end of the match
			t_source_offset = t_end;

			if (pattern[0] == '^')
				break;
		}
		
		// MW-2005-06-08: Always execute this, otherwise we get errors in the replacement
		// This is copying the stuff after the last match into the target buffer.
		t_target = (char *)realloc(t_target, t_target_length + t_source_length - t_source_offset);
		memcpy(t_target + t_target_length, t_source + t_source_offset, t_source_length - t_source_offset);
		t_target_length += t_source_length - t_source_offset;
		ep . grabbuffer(t_target, t_target_length);
	}
	delete rstring;
	return ES_NORMAL;
#endif /* MCReplaceText */

    MCAutoStringRef t_source;
    if (!ctxt . EvalExprAsStringRef(source, EE_REPLACETEXT_BADSOURCE, &t_source))
        return;

    MCAutoStringRef t_pattern;
    if (!ctxt . EvalExprAsStringRef(pattern, EE_REPLACETEXT_BADPATTERN, &t_pattern))
        return;
	
    MCAutoStringRef t_replacement;
    if (!ctxt . EvalExprAsStringRef(replacement, EE_REPLACETEXT_BADSOURCE, &t_replacement))
        return;
    
	MCStringsEvalReplaceText(ctxt, *t_source, *t_pattern, *t_replacement, r_value . stringref_value);
    r_value . type = kMCExecValueTypeStringRef;
}

void MCReplaceText::compile(MCSyntaxFactoryRef ctxt)
{
	compile_with_args(ctxt, kMCStringsEvalReplaceTextMethodInfo, source, pattern, replacement);
}

// MW-2010-12-15: [[ Bug ]] Make sure the value of 'the result' is grabbed, otherwise
//   if it is modified by a function in an expression and used directly in that
//   expression, bogus things can happen. i.e.
//      the result = func_modifying_result()

#ifdef /* MCTheResult */ LEGACY_EXEC
	if (MCresult->fetch(ep) != ES_NORMAL)
		return ES_ERROR;
	ep.grab();
	return ES_NORMAL;
#endif /* MCTheResult */


#ifdef /* MCScreenColors */ LEGACY_EXEC
	ep.setnvalue(pow(2.0, MCscreen->getdepth()));
	return ES_NORMAL;
#endif /* MCScreenColors */


#ifdef /* MCScreenDepth */ LEGACY_EXEC
	ep.setnvalue(MCscreen->getdepth());
	return ES_NORMAL;
#endif /* MCScreenDepth */


#ifdef /* MCScreenLoc */ LEGACY_EXEC
	MCDisplay const *t_displays;
	MCscreen -> getdisplays(t_displays, false);
	MCRectangle t_viewport = t_displays -> viewport;
	ep.setpoint(t_viewport . x + (t_viewport . width / 2), t_viewport . y + (t_viewport . height / 2));
	return ES_NORMAL;
#endif /* MCScreenLoc */


#ifdef /* MCScreenName */ LEGACY_EXEC
	ep.setstaticcstring(MCscreen->getdisplayname());
	return ES_NORMAL;
#endif /* MCScreenName */


void MCScreenRect::eval_ctxt(MCExecContext &ctxt, MCExecValue &r_value)
{
#ifdef /* MCScreenRect */ LEGACY_EXEC
	evaluate(ep, false, f_plural, false);
	return ES_NORMAL;
#endif /* MCScreenRect */

    MCInterfaceEvalScreenRect(ctxt, false, f_plural, false, r_value . stringref_value);
    r_value . type = kMCExecValueTypeStringRef;
}

void MCScreenRect::compile(MCSyntaxFactoryRef ctxt)
{
	MCSyntaxFactoryBeginExpression(ctxt, line, pos);

	MCSyntaxFactoryEvalConstantBool(ctxt, false);
	MCSyntaxFactoryEvalConstantBool(ctxt, f_plural);
	MCSyntaxFactoryEvalConstantBool(ctxt, false);

	MCSyntaxFactoryEvalMethod(ctxt, kMCInterfaceEvalScreenRectMethodInfo);

	MCSyntaxFactoryEndExpression(ctxt);
}

#ifdef /* MCScreenRect::evaluate */ LEGACY_EXEC
void MCScreenRect::evaluate(MCExecPoint& ep, bool p_working, bool p_plural, bool p_effective)
{
	const MCDisplay *t_displays;
	uint4 t_count;
	
	t_count = MCscreen -> getdisplays(t_displays, p_effective);
	ep . clear();
	if (!p_plural)
		t_count = 1;
	
	for(uint4 t_index = 0; t_index < t_count; ++t_index)
	{
		char t_buffer[U2L * 4 + 4];
		MCRectangle t_rectangle;
		t_rectangle = p_working ? t_displays[t_index] . workarea : t_displays[t_index] . viewport;
		sprintf(t_buffer, "%d,%d,%d,%d", t_rectangle . x, t_rectangle . y,
				t_rectangle . x + t_rectangle . width,
				t_rectangle . y + t_rectangle . height);
		ep.concatcstring(t_buffer, EC_RETURN, t_index == 0);
	}
}
#endif /* MCScreenRect::evaluate */


#ifdef /* MCScreenType */ LEGACY_EXEC
	switch (MCscreen->getvclass())
	{
	case StaticGray:
		ep.setstaticcstring("StaticGray");
		break;
	case GrayScale:
		ep.setstaticcstring("GrayScale");
		break;
	case StaticColor:
		ep.setstaticcstring("StaticColor");
		break;
	case PseudoColor:
		ep.setstaticcstring("PseudoColor");
		break;
	case TrueColor:
		ep.setstaticcstring("TrueColor");
		break;
	case DirectColor:
		ep.setstaticcstring("DirectColor");
		break;
	}
	return ES_NORMAL;
#endif /* MCScreenType */


#ifdef /* MCScreenVendor */ LEGACY_EXEC
	MCscreen->getvendorstring(ep);
	return ES_NORMAL;
#endif /* MCScreenVendor */


#ifdef /* MCScriptLimits */ LEGACY_EXEC
	ep.setstringf("%d,%d,%d,%d", MClicenseparameters . script_limit, MClicenseparameters . do_limit, MClicenseparameters . using_limit, MClicenseparameters . insert_limit);
	return ES_NORMAL;
#endif /* MCScriptLimits */


#ifdef /* MCSeconds */ LEGACY_EXEC
	ep.setnvalue(floor(MCS_time()));
	return ES_NORMAL;
#endif /* MCSeconds */


MCSelectedButton::~MCSelectedButton()
{
	delete family;
	delete object;
}

Parse_stat MCSelectedButton::parse(MCScriptPoint &sp, Boolean the)
{
	initpoint(sp);
	if (sp.skip_token(SP_FACTOR, TT_OF) != PS_NORMAL)
	{
		MCperror->add(PE_FACTOR_NOOF, sp);
		return PS_ERROR;
	}
	if (sp.skip_token(SP_SHOW, TT_UNDEFINED, SO_BACKGROUND) == PS_NORMAL)
		bg = True;
	else
		sp.skip_token(SP_SHOW, TT_UNDEFINED, SO_CARD);
	if (sp.skip_token(SP_FACTOR, TT_PROPERTY, P_FAMILY) != PS_NORMAL)
	{
		MCperror->add(PE_SELECTEDBUTTON_NOFAMILY, sp);
		return PS_ERROR;
	}
	if (sp.parseexp(True, False, &family) != PS_NORMAL)
	{
		MCperror->add(PE_FACTOR_BADPARAM, sp);
		return PS_ERROR;
	}
	if (sp.skip_token(SP_FACTOR, TT_OF) == PS_NORMAL)
	{
		object = new MCChunk(False);
		if (object->parse(sp, False) != PS_NORMAL)
		{
			MCperror->add(PE_SELECTEDBUTTON_NOOBJECT, sp);
			return PS_ERROR;
		}
	}
	return PS_NORMAL;
}

void MCSelectedButton::eval_ctxt(MCExecContext &ctxt, MCExecValue &r_value)
{
#ifdef /* MCSelectedButton */ LEGACY_EXEC
	if (family->eval(ep) != ES_NORMAL || ep.ton() != ES_NORMAL)
	{
		MCeerror->add(EE_SELECTEDBUTTON_BADFAMILY, line, pos);
		return ES_ERROR;
	}
	uint4 parid = 0;
	MCCard *cptr;
	if (object != NULL)
	{
		MCObject *optr;
		if (object->getobj(ep, optr, parid, True) != ES_NORMAL)
		{
			MCeerror->add(EE_SELECTEDBUTTON_BADPARENT, line, pos);
			return ES_ERROR;
		}
		switch (optr->gettype())
		{
		case CT_CARD:
			cptr = (MCCard *)optr;
			break;
		case CT_STACK:
			{
				MCStack *sptr = (MCStack *)optr;
				cptr = sptr->getchild(CT_THIS, MCnullmcstring, CT_CARD);
			}
			break;
		default:
			MCeerror->add(EE_SELECTEDBUTTON_BADPARENT, line, pos);
			return ES_ERROR;
		}
	}
	else
		cptr = MCdefaultstackptr->getchild(CT_THIS, MCnullmcstring, CT_CARD);
	cptr->selectedbutton(ep.getuint2(), bg, ep);
	return ES_NORMAL;
#endif /* MCSelectedButton */

	integer_t t_family;
    if (!ctxt . EvalExprAsInt(family, EE_SELECTEDBUTTON_BADFAMILY, t_family))
        return;

    if (object != NULL)
	{
		MCObjectPtr t_object;
		if (!object->getobj(ctxt, t_object, True))
		{
			ctxt . LegacyThrow(EE_SELECTEDBUTTON_BADPARENT);
			return;
		}	
		MCLegacyEvalSelectedButtonOf(ctxt, bg == True, t_family, t_object, r_value . stringref_value);
        r_value . type = kMCExecValueTypeStringRef;
	}
	else
	{
		MCLegacyEvalSelectedButton(ctxt, bg == True, t_family, r_value . stringref_value);
        r_value . type = kMCExecValueTypeStringRef;
	}
}

void MCSelectedButton::compile(MCSyntaxFactoryRef ctxt)
{
	MCSyntaxFactoryBeginExpression(ctxt, line, pos);

	MCSyntaxFactoryEvalConstantBool(ctxt, bg == True);
	family -> compile(ctxt);

	if (object != nil)
	{
		object -> compile_object_ptr(ctxt);
		MCSyntaxFactoryEvalMethod(ctxt, kMCLegacyEvalSelectedButtonOfMethodInfo);
	}
	else
		MCSyntaxFactoryEvalMethod(ctxt, kMCLegacyEvalSelectedButtonMethodInfo);	

	MCSyntaxFactoryEndExpression(ctxt);
}

MCSelectedChunk::~MCSelectedChunk()
{
	delete object;
}

Parse_stat MCSelectedChunk::parse(MCScriptPoint &sp, Boolean the)
{
	return parsetarget(sp, the, False, object);
}

void MCSelectedChunk::eval_ctxt(MCExecContext &ctxt, MCExecValue &r_value)
{
#ifdef /* MCSelectedChunk */ LEGACY_EXEC
	if (object != NULL)
	{
		MCObject *optr;
		uint4 parid;
		if (object->getobj(ep, optr, parid, True) != ES_NORMAL)
		{
			MCeerror->add(EE_SELECTED_BADSOURCE, line, pos);
			return ES_ERROR;
		}
		switch (optr->gettype())
		{
		case CT_FIELD:
			{
				MCField *fptr = (MCField *)optr;
				fptr->selectedchunk(ep);
			}
			break;
		case CT_BUTTON:
			{
				MCButton *bptr = (MCButton *)optr;
				bptr->selectedchunk(ep);
			}
			break;
		default:
			MCeerror->add(EE_SELECTED_BADSOURCE, line, pos);
			return ES_ERROR;
		}
	}
	else if (MCactivefield == NULL)
		ep.clear();
	else
	{
		// MW-2013-08-07: [[ Bug 10689 ]] If the parent of the field is a button
		//   then return the chunk of the button, not the embedded field.
		if (MCactivefield -> getparent() -> gettype() == CT_BUTTON)
			static_cast<MCButton *>(MCactivefield -> getparent()) -> selectedchunk(ep);
		else
			MCactivefield->selectedchunk(ep);
	}
	return ES_NORMAL;
#endif /* MCSelectedChunk */

	MCAutoStringRef t_result;

	if (object != NULL)
	{
		MCObjectPtr optr;
		if (!object->getobj(ctxt, optr, True))
		{
			ctxt . LegacyThrow(EE_SELECTED_BADSOURCE);
			return;
		}
		MCInterfaceEvalSelectedChunkOf(ctxt, optr, r_value . stringref_value);
        r_value . type = kMCExecValueTypeStringRef;
	}
	else
	{
		MCInterfaceEvalSelectedChunk(ctxt, r_value . stringref_value);
        r_value . type = kMCExecValueTypeStringRef;
	}
}

void MCSelectedChunk::compile(MCSyntaxFactoryRef ctxt)
{
	MCSyntaxFactoryBeginExpression(ctxt, line, pos);

	if (object != nil)
	{
		object -> compile_object_ptr(ctxt);
		MCSyntaxFactoryEvalMethod(ctxt, kMCInterfaceEvalSelectedChunkOfMethodInfo);
	}
	else
		MCSyntaxFactoryEvalMethod(ctxt, kMCInterfaceEvalSelectedChunkMethodInfo);	

	MCSyntaxFactoryEndExpression(ctxt);
}


#ifdef /* MCSelectedField */ LEGACY_EXEC
	if (MCactivefield != NULL)
	{
		MCactivefield->getprop(0, P_NUMBER, ep, False);
		ep.setstringf("field %d", ep.getuint4());
	}
	else
		ep.clear();
	return ES_NORMAL;
#endif /* MCSelectedField */


#ifdef /* MCSelectedImage */ LEGACY_EXEC
	if (MCactiveimage != NULL)
	{
		MCactiveimage->getprop(0, P_NUMBER, ep, False);
		ep.setstringf("image %d", ep.getuint4());

	}
	else
		ep.clear();
	return ES_NORMAL;
#endif /* MCSelectedImage */


MCSelectedLine::~MCSelectedLine()
{
	delete object;
}

Parse_stat MCSelectedLine::parse(MCScriptPoint &sp, Boolean the)
{
	return parsetarget(sp, the, False, object);
}

void MCSelectedLine::eval_ctxt(MCExecContext &ctxt, MCExecValue &r_value)
{
#ifdef /* MCSelectedLine */ LEGACY_EXEC
	if (object != NULL)
	{
		MCObject *optr;
		uint4 parid;
		if (object->getobj(ep, optr, parid, True) != ES_NORMAL)
		{
			MCeerror->add(EE_SELECTED_BADSOURCE, line, pos);
			return ES_ERROR;
		}
		switch (optr->gettype())
		{
		case CT_FIELD:
			{
				MCField *fptr = (MCField *)optr;
				fptr->selectedline(ep);
			}
			break;
		case CT_BUTTON:
			{
				MCButton *bptr = (MCButton *)optr;
				bptr->selectedline(ep);
			}
			break;
		default:
			MCeerror->add(EE_SELECTED_BADSOURCE, line, pos);
			return ES_ERROR;
		}
	}
	else
		if (MCactivefield == NULL)
			ep.clear();
		else
			MCactivefield->selectedline(ep);
	return ES_NORMAL;
#endif /* MCSelectedLine */

	if (object != NULL)
	{
		MCObjectPtr optr;
		if (!object->getobj(ctxt, optr, True))
		{
			ctxt . LegacyThrow(EE_SELECTED_BADSOURCE);
			return;
		}
		MCInterfaceEvalSelectedLineOf(ctxt, optr, r_value . stringref_value);
        r_value . type = kMCExecValueTypeStringRef;
	}
	else
	{
		MCInterfaceEvalSelectedLine(ctxt, r_value . stringref_value);
        r_value . type = kMCExecValueTypeStringRef;
	}
}

void MCSelectedLine::compile(MCSyntaxFactoryRef ctxt)
{
	MCSyntaxFactoryBeginExpression(ctxt, line, pos);

	if (object != nil)
	{
		object -> compile_object_ptr(ctxt);
		MCSyntaxFactoryEvalMethod(ctxt, kMCInterfaceEvalSelectedLineOfMethodInfo);
	}
	else
		MCSyntaxFactoryEvalMethod(ctxt, kMCInterfaceEvalSelectedLineMethodInfo);	

	MCSyntaxFactoryEndExpression(ctxt);
}

MCSelectedLoc::~MCSelectedLoc()
{
	delete object;
}

Parse_stat MCSelectedLoc::parse(MCScriptPoint &sp, Boolean the)
{
	return parsetarget(sp, the, False, object);
}

void MCSelectedLoc::eval_ctxt(MCExecContext &ctxt, MCExecValue &r_value)
{
#ifdef /* MCSelectedLoc */ LEGACY_EXEC
	if (object != NULL)
	{
		MCObject *optr;
		uint4 parid;
		if (object->getobj(ep, optr, parid, True) != ES_NORMAL)
		{
			MCeerror->add(EE_SELECTED_BADSOURCE, line, pos);
			return ES_ERROR;
		}
		switch (optr->gettype())
		{
		case CT_FIELD:
			{
				MCField *fptr = (MCField *)optr;
				fptr->selectedloc(ep);
			}
			break;
		case CT_BUTTON:
			ep.clear();
			break;
		default:
			MCeerror->add(EE_SELECTED_BADSOURCE, line, pos);
			return ES_ERROR;
		}
	}
	else
		if (MCactivefield == NULL)
			ep.clear();
		else
			MCactivefield->selectedloc(ep);
	return ES_NORMAL;
#endif /* MCSelectedLoc */
    
    if (object != NULL)
	{
		MCObjectPtr optr;
		if (!object->getobj(ctxt, optr, True))
		{
			ctxt . LegacyThrow(EE_SELECTED_BADSOURCE);
			return;
		}
		MCInterfaceEvalSelectedLocOf(ctxt, optr, r_value . stringref_value);
        r_value .type = kMCExecValueTypeStringRef;
	}
	else
	{
		MCInterfaceEvalSelectedLoc(ctxt, r_value . stringref_value);
        r_value .type = kMCExecValueTypeStringRef;
	}
}

void MCSelectedLoc::compile(MCSyntaxFactoryRef ctxt)
{
	MCSyntaxFactoryBeginExpression(ctxt, line, pos);
    
	if (object != nil)
	{
		object -> compile_object_ptr(ctxt);
		MCSyntaxFactoryEvalMethod(ctxt, kMCInterfaceEvalSelectedLocOfMethodInfo);
	}
	else
		MCSyntaxFactoryEvalMethod(ctxt, kMCInterfaceEvalSelectedLocMethodInfo);
    
	MCSyntaxFactoryEndExpression(ctxt);
}


#ifdef /* MCSelectedObject */ LEGACY_EXEC
	MCselected->getids(ep);
	return ES_NORMAL;
#endif /* MCSelectedObject */


MCSelectedText::~MCSelectedText()
{
	delete object;
}

Parse_stat MCSelectedText::parse(MCScriptPoint &sp, Boolean the)
{
	return parsetarget(sp, the, False, object);
}

void MCSelectedText::eval_ctxt(MCExecContext &ctxt, MCExecValue &r_value)
{
#ifdef /* MCSelectedText */ LEGACY_EXEC
	if (object != NULL)
	{
		MCObject *optr;
		uint4 parid;
		if (object->getobj(ep, optr, parid, True) != ES_NORMAL)
		{
			MCeerror->add(EE_SELECTED_BADSOURCE, line, pos);
			return ES_ERROR;
		}
		switch (optr->gettype())
		{
		case CT_FIELD:
			{
				MCField *fptr = (MCField *)optr;
				fptr->selectedtext(ep);
			}
			break;
		case CT_BUTTON:
			{
				MCButton *bptr = (MCButton *)optr;
				bptr->selectedtext(ep);
			}
			break;
		default:
			MCeerror->add(EE_SELECTED_BADSOURCE, line, pos);
			return ES_ERROR;
		}
	}
	else
		if (MCactivefield == NULL)
			ep.clear();
		else
			MCactivefield->selectedtext(ep);
	return ES_NORMAL;
#endif /* MCSelectedText */

	MCAutoStringRef t_result;

	if (object != NULL)
	{
		MCObjectPtr t_target;
		if (!object->getobj(ctxt, t_target . object, t_target . part_id, True))
		{
			ctxt . LegacyThrow(EE_SELECTED_BADSOURCE);
			return;
		}
		MCInterfaceEvalSelectedTextOf(ctxt, t_target, r_value .stringref_value);
        r_value .type = kMCExecValueTypeStringRef;
	}
	else
	{
		MCInterfaceEvalSelectedText(ctxt, r_value .stringref_value);
        r_value .type = kMCExecValueTypeStringRef;
	}
}

void MCSelectedText::compile(MCSyntaxFactoryRef ctxt)
{
	MCSyntaxFactoryBeginExpression(ctxt, line, pos);

	if (object != nil)
	{
		object -> compile_object_ptr(ctxt);
		MCSyntaxFactoryEvalMethod(ctxt, kMCInterfaceEvalSelectedTextOfMethodInfo);
	}
	else
		MCSyntaxFactoryEvalMethod(ctxt, kMCInterfaceEvalSelectedTextMethodInfo);	

	MCSyntaxFactoryEndExpression(ctxt);
}


#ifdef /* MCShell */ LEGACY_EXEC
	if (source->eval(ep) != ES_NORMAL)
	{
		MCeerror->add(EE_SHELL_BADSOURCE, line, pos);
		return ES_ERROR;
	}
	if (MCsecuremode & MC_SECUREMODE_PROCESS)
	{
		MCeerror->add(EE_SHELL_NOPERM, line, pos);
		return ES_ERROR;
	}
	if (MCS_runcmd(ep) != IO_NORMAL)
	{
		MCeerror->add(EE_SHELL_BADCOMMAND, line, pos);
		return ES_ERROR;
	}
	return ES_NORMAL;
#endif /* MCShell */

#ifdef /* MCShiftKey */ LEGACY_EXEC
	ep.setstaticcstring(MCU_ktos((MCscreen->querymods() & MS_SHIFT) != 0));
	return ES_NORMAL;
#endif /* MCShiftKey */


#ifdef /* MCSound */ LEGACY_EXEC
#ifdef _MOBILE
	extern bool MCSystemGetPlayingSound(const char *& r_sound);
	const char *t_sound;
	if (MCSystemGetPlayingSound(t_sound))
	{
		if (t_sound != nil)
			ep . copysvalue(t_sound);
		else
			ep . setsvalue(MCdonestring);
		return ES_NORMAL;
	}
#endif
	MCU_play();
	if (MCacptr != NULL)
		return MCacptr->getprop(0, P_NAME, ep, False);
	ep.setstaticcstring(MCdonestring);
	return ES_NORMAL;
#endif /* MCSound */


#ifdef /* MCStacks */ LEGACY_EXEC
	MCstacks->stackprops(ep, P_FILE_NAME);
	return ES_NORMAL;
#endif /* MCStacks */


#ifdef /* MCStackSpace */ LEGACY_EXEC
	ep.setstaticcstring(STACK_SPACE);
	return ES_NORMAL;
#endif /* MCStackSpace */


#ifdef /* MCSysError */ LEGACY_EXEC
	ep.setnvalue(MCS_getsyserror());
	return ES_NORMAL;
#endif /* MCSysError */


#ifdef /* MCSystemVersion */ LEGACY_EXEC
	ep.setstaticcstring(MCS_getsystemversion());
	return ES_NORMAL;
#endif /* MCSystemVersion */


Parse_stat MCTarget::parse(MCScriptPoint &sp, Boolean the)
{
	contents = False;
	if (!the)
		if (sp.skip_token(SP_FACTOR, TT_LPAREN) == PS_NORMAL)
		{
			if (sp.skip_token(SP_FACTOR, TT_RPAREN) != PS_NORMAL)
			{
				MCperror->add(PE_FACTOR_NORPAREN, sp);
				return PS_ERROR;
			}
		}
		else
			contents = True;
	initpoint(sp);
	return PS_NORMAL;
}

void MCTarget::eval_ctxt(MCExecContext &ctxt, MCExecValue &r_value)
{
#ifdef /* MCTarget */ LEGACY_EXEC
	if (MCtargetptr == NULL)
	{
		ep.clear();
		return ES_NORMAL;
	}
	if (!contents || MCtargetptr->gettype() != CT_FIELD)
		return MCtargetptr->getprop(0, P_NAME, ep, False);
	return MCtargetptr->getprop(0, P_TEXT, ep, False);
#endif /* MCTarget */

	if (contents)
		MCEngineEvalTargetContents(ctxt, r_value . stringref_value);
	else
		MCEngineEvalTarget(ctxt, r_value . stringref_value);
    
    r_value . type = kMCExecValueTypeStringRef;
}

// MW-2008-11-05: [[ Owner Reference ]] This is the 'owner' function syntax class.
//   It simply attempts to fetch the target object, and then evaluates its 'owner'
//   property.
MCOwner::~MCOwner(void)
{
	delete object;
}

Parse_stat MCOwner::parse(MCScriptPoint &sp, Boolean the)
{
	return parsetarget(sp, the, True, object);
}

void MCOwner::eval_ctxt(MCExecContext &ctxt, MCExecValue &r_value)
{
#ifdef /* MCOwner */ LEGACY_EXEC
	MCObject *t_objptr;
	uint4 t_part;
	if (object -> getobj(ep, t_objptr, t_part, True) != ES_NORMAL)
	{
		return ES_ERROR;
	}
	return t_objptr -> getprop(0, P_OWNER, ep, False);
#endif /* MCOwner */

	MCObjectPtr t_objptr;
	if (!object -> getobj(ctxt, t_objptr, True))
		return;

    MCEngineEvalOwner(ctxt, t_objptr, r_value .stringref_value);
    r_value .type = kMCExecValueTypeStringRef;
}

void MCOwner::compile(MCSyntaxFactoryRef ctxt)
{
	MCSyntaxFactoryBeginExpression(ctxt, line, pos);

	object -> compile_object_ptr(ctxt);

	MCSyntaxFactoryEvalMethod(ctxt, kMCEngineEvalOwnerMethodInfo);

	MCSyntaxFactoryEndExpression(ctxt);
}

#ifdef /* MCTempName */ LEGACY_EXEC
	ep.setcstring(MCS_tmpnam());
	return ES_NORMAL;
#endif /* MCTempName */

MCTextDecode::~MCTextDecode()
{
    delete m_data;
    delete m_encoding;
}

Parse_stat MCTextDecode::parse(MCScriptPoint& sp, Boolean the)
{
    if (get1or2params(sp, &m_data, &m_encoding, the) != PS_NORMAL)
    {
        MCperror->add(PE_TEXTDECODE_BADPARAM, sp);
        return PS_ERROR;
    }
    
    return PS_NORMAL;
}

void MCTextDecode::eval_ctxt(MCExecContext& ctxt, MCExecValue& r_value)
{
    MCAutoDataRef t_data;
    m_data->eval(ctxt, &t_data);
    if (ctxt.HasError())
    {
        ctxt.LegacyThrow(EE_TEXTDECODE_BADDATA);
        return;
    }
    
    MCAutoStringRef t_encoding;
    if (m_encoding != NULL)
    {
        m_encoding->eval(ctxt, &t_encoding);
        if (ctxt.HasError())
        {
            ctxt.LegacyThrow(EE_TEXTDECODE_BADENCODING);
            return;
        }
    }
    else
    {
        t_encoding = MCSTR("native");
    }
    
    MCStringsEvalTextDecode(ctxt, *t_encoding, *t_data, r_value.stringref_value);
    r_value.type = kMCExecValueTypeStringRef;
}

void MCTextDecode::compile(MCSyntaxFactoryRef ctxt)
{
    compile_with_args(ctxt, kMCStringsEvalTextDecodeMethodInfo, m_data, m_encoding);
}

MCTextEncode::~MCTextEncode()
{
    delete m_string;
    delete m_encoding;
}

Parse_stat MCTextEncode::parse(MCScriptPoint& sp, Boolean the)
{
    if (get1or2params(sp, &m_string, &m_encoding, the) != PS_NORMAL)
    {
        MCperror->add(PE_TEXTENCODE_BADPARAM, sp);
        return PS_ERROR;
    }
    
    return PS_NORMAL;
}

void MCTextEncode::eval_ctxt(MCExecContext& ctxt, MCExecValue& r_value)
{
    MCAutoStringRef t_string;
    m_string->eval(ctxt, &t_string);
    if (ctxt.HasError())
    {
        ctxt.LegacyThrow(EE_TEXTENCODE_BADTEXT);
        return;
    }
    
    MCAutoStringRef t_encoding;
    if (m_encoding != NULL)
    {
        m_encoding->eval(ctxt, &t_encoding);
        if (ctxt.HasError())
        {
            ctxt.LegacyThrow(EE_TEXTENCODE_BADENCODING);
            return;
        }
    }
    else
    {
        t_encoding = MCSTR("native");
    }
    
    MCStringsEvalTextEncode(ctxt, *t_encoding, *t_string, r_value.dataref_value);
    r_value.type = kMCExecValueTypeDataRef;
}

void MCTextEncode::compile(MCSyntaxFactoryRef ctxt)
{
    compile_with_args(ctxt, kMCStringsEvalTextEncodeMethodInfo, m_string, m_encoding);
}

MCNormalizeText::~MCNormalizeText()
{
    delete m_text;
    delete m_form;
}

Parse_stat MCNormalizeText::parse(MCScriptPoint& sp, Boolean the)
{
    if (get2params(sp, &m_text, &m_form) != PS_NORMAL)
    {
        MCperror->add(PE_NORMALIZETEXT_BADPARAM, sp);
        return PS_ERROR;
    }
    
    return PS_NORMAL;
}

void MCNormalizeText::eval_ctxt(MCExecContext& ctxt, MCExecValue& r_value)
{
    MCAutoStringRef t_text;
    m_text->eval(ctxt, &t_text);
    if (ctxt.HasError())
    {
        ctxt.LegacyThrow(EE_NORMALIZETEXT_BADTEXT);
        return;
    }
    
    MCAutoStringRef t_form;
    m_form->eval(ctxt, &t_form);
    if (ctxt.HasError())
    {
        ctxt.LegacyThrow(EE_NORMALIZETEXT_BADFORM);
        return;
    }
    
    MCStringsEvalNormalizeText(ctxt, *t_text, *t_form, r_value.stringref_value);
    r_value.type = kMCExecValueTypeStringRef;
}

void MCNormalizeText::compile(MCSyntaxFactoryRef ctxt)
{
    compile_with_args(ctxt, kMCStringsEvalNormalizeTextMethodInfo, m_text, m_form);
}

MCCodepointProperty::~MCCodepointProperty()
{
    delete m_codepoint;
    delete m_property;
}

Parse_stat MCCodepointProperty::parse(MCScriptPoint &sp, Boolean the)
{
    if (get2params(sp, &m_codepoint, &m_property) != PS_NORMAL)
    {
        MCperror->add(PE_CODEPOINTPROPERTY_BADPARAM, sp);
        return PS_ERROR;
    }
    
    return PS_NORMAL;
}

void MCCodepointProperty::eval_ctxt(MCExecContext& ctxt, MCExecValue& r_value)
{
    MCAutoStringRef t_codepoint;
    m_codepoint->eval(ctxt, &t_codepoint);
    if (ctxt.HasError())
    {
        ctxt.LegacyThrow(EE_CODEPOINTPROPERTY_BADCODEPOINT);
        return;
    }
    
    MCAutoStringRef t_property;
    m_property->eval(ctxt, &t_property);
    if (ctxt.HasError())
    {
        ctxt.LegacyThrow(EE_CODEPOINTPROPERTY_BADPROPERTY);
        return;
    }
    
    MCStringsEvalCodepointProperty(ctxt, *t_codepoint, *t_property, r_value.valueref_value);
    r_value.type = kMCExecValueTypeValueRef;
}

void MCCodepointProperty::compile(MCSyntaxFactoryRef ctxt)
{
    compile_with_args(ctxt, kMCStringsEvalCodepointPropertyMethodInfo, m_codepoint, m_property);
}

MCTextHeightSum::~MCTextHeightSum()
{
	delete object;
}

Parse_stat MCTextHeightSum::parse(MCScriptPoint &sp, Boolean the)
{
	return parsetarget(sp, the, True, object);
}

void MCTextHeightSum::eval_ctxt(MCExecContext &ctxt, MCExecValue &r_value)
{
#ifdef /* MCTextHeightSum */ LEGACY_EXEC
	MCObject *optr;
	uint4 parid;
	if (object->getobj(ep, optr, parid, True) != ES_NORMAL)
	{
		MCeerror->add(EE_TEXT_HEIGHT_SUM_NOOBJECT, line, pos);
		return ES_ERROR;
	}
	return optr->getprop(0, P_FORMATTED_HEIGHT, ep, False);
#endif /* MCTextHeightSum */

	integer_t t_result;

	MCObjectPtr t_object;
	if (!object->getobj(ctxt, t_object, True))
	{
		ctxt . LegacyThrow(EE_TEXT_HEIGHT_SUM_NOOBJECT);
		return;
	}

	MCLegacyEvalTextHeightSum(ctxt, t_object, r_value . int_value);
    r_value . type = kMCExecValueTypeInt;
}

void MCTextHeightSum::compile(MCSyntaxFactoryRef ctxt)
{
	MCSyntaxFactoryBeginExpression(ctxt, line, pos);

	object -> compile_object_ptr(ctxt);

	MCSyntaxFactoryEvalMethod(ctxt, kMCLegacyEvalTextHeightSumMethodInfo);

	MCSyntaxFactoryEndExpression(ctxt);
}


#ifdef /* MCTicks */ LEGACY_EXEC
	ep.setnvalue(floor(MCS_time() * 60.0));
	return ES_NORMAL;
#endif /* MCTicks */


#ifdef /* MCTheTime */ LEGACY_EXEC
	MCD_time(P_UNDEFINED, ep);
	return ES_NORMAL;
#endif /* MCTheTime */

#ifdef /* MCToLower */ LEGACY_EXEC
	if (source->eval(ep) != ES_NORMAL)
	{
		MCeerror->add(EE_TOLOWER_BADSOURCE, line, pos);
		return ES_ERROR;
	}
	ep.lower();
	return ES_NORMAL;
#endif /* MCToLower */

#ifdef /* MCToUpper */ LEGACY_EXEC
	if (source->eval(ep) != ES_NORMAL)
	{
		MCeerror->add(EE_TOUPPER_BADSOURCE, line, pos);
		return ES_ERROR;
	}
	ep.upper();
	return ES_NORMAL;
#endif /* MCToUpper */

MCTopStack::~MCTopStack()
{
	delete which;
}

Parse_stat MCTopStack::parse(MCScriptPoint &sp, Boolean the)
{
	if (get0or1param(sp, &which, the) != PS_NORMAL)
	{
		MCperror->add(PE_TOPSTACK_BADPARAM, sp);
		return PS_ERROR;
	}
	return PS_NORMAL;

}

void MCTopStack::eval_ctxt(MCExecContext &ctxt, MCExecValue &r_value)
{
#ifdef /* MCTopStack */ LEGACY_EXEC
	MCStack *sptr = MCtopstackptr;
	if (which != NULL)
	{
		if (which->eval(ep) != ES_NORMAL || ep.ton() != ES_NORMAL)
		{
			MCeerror->add(EE_TOPSTACK_BADSOURCE, line, pos);
			return ES_ERROR;
		}
		sptr = MCstacks->getstack(ep.getuint2());
	}
	if (sptr != NULL)
		return sptr->getprop(0, P_LONG_NAME, ep, False);
	else
	{
		ep.clear();
		return ES_NORMAL;
	}
#endif /* MCTopStack */

	uinteger_t t_stack_number;
	MCAutoStringRef t_result;

	if (which != NULL)
	{
        if (!ctxt . EvalExprAsUInt(which, EE_TOPSTACK_BADSOURCE, t_stack_number))
            return;
		MCInterfaceEvalTopStackOf(ctxt, t_stack_number, r_value . stringref_value);
        r_value .type = kMCExecValueTypeStringRef;
	}
	else
    {
		MCInterfaceEvalTopStack(ctxt, r_value . stringref_value);
        r_value .type = kMCExecValueTypeStringRef;
    }
}

void MCTopStack::compile(MCSyntaxFactoryRef ctxt)
{
	if (which != nil)
		compile_with_args(ctxt, kMCInterfaceEvalTopStackOfMethodInfo, which);
	else
		compile_with_args(ctxt, kMCInterfaceEvalTopStackMethodInfo);
}

MCUniDecode::~MCUniDecode()
{

	delete source;
	delete language;
}

Parse_stat MCUniDecode::parse(MCScriptPoint &sp, Boolean the)
{
	if (get1or2params(sp, &source, &language, the) != PS_NORMAL)
	{
		MCperror->add(PE_UNIENCODE_BADPARAM, sp);
		return PS_ERROR;
	}
	return PS_NORMAL;
}

void MCUniDecode::eval_ctxt(MCExecContext &ctxt, MCExecValue &r_value)
{
#ifdef /* MCUniDecode */ LEGACY_EXEC
	uint1 destcharset = 0;
	if (language)
	{
		if (language->eval(ep) != ES_NORMAL)
		{
			MCeerror->add
			(EE_UNIDECODE_BADLANGUAGE, line, pos);
			return ES_ERROR;
		}
		char *langname = ep.getsvalue().clone();
		destcharset = MCU_languagetocharset(langname);
		delete langname;
	}
	if (source->eval(ep) != ES_NORMAL)
	{
		MCeerror->add
		(EE_UNIDECODE_BADSOURCE, line, pos);
		return ES_ERROR;
	}
	char *startptr = ep.getsvalue().clone();
	uint4 length = ep.getsvalue().getlength();
	uint4 dlength = 0;
	MCU_unicodetomultibyte(startptr,length, NULL, 0, dlength, destcharset);
	dlength = MCU_max(length << 1, dlength);
	char *dptr = ep.getbuffer(dlength);
	MCU_unicodetomultibyte(startptr, length, dptr, dlength, dlength, destcharset);
	ep.setsvalue(MCString(dptr,dlength));
	delete startptr;
	return ES_NORMAL;
#endif /* MCUniDecode */

	MCNewAutoNameRef t_language;
    if (!ctxt . EvalOptionalExprAsNameRef(language, kMCEmptyName, EE_UNIDECODE_BADLANGUAGE, &t_language))
        return;
	
    MCAutoDataRef t_source;
    if (!ctxt .EvalExprAsDataRef(source, EE_UNIDECODE_BADSOURCE, &t_source))
        return;

	if (language)
	{
		// Explicit language, destination is a dataref
		MCAutoDataRef t_data;
		
		MCFiltersEvalUniDecodeToEncoding(ctxt, *t_source, *t_language, r_value . dataref_value);
        r_value . type = kMCExecValueTypeDataRef;
    }
	else
	{
		// No language, destination encoding is native
		MCAutoStringRef t_string;
		
		MCFiltersEvalUniDecodeToNative(ctxt, *t_source, r_value . stringref_value);
        r_value . type = kMCExecValueTypeStringRef;
	}
}

void MCUniDecode::compile(MCSyntaxFactoryRef ctxt)
{
	MCSyntaxFactoryBeginExpression(ctxt, line, pos);

	source -> compile(ctxt);

	if (language)
		language -> compile(ctxt);
	else
		MCSyntaxFactoryEvalConstant(ctxt, kMCEmptyName);

	MCSyntaxFactoryEvalMethod(ctxt, kMCFiltersEvalUniDecodeMethodInfo);

	MCSyntaxFactoryEndExpression(ctxt);
}

MCUniEncode::~MCUniEncode()
{
	delete source;
	delete language;
}

Parse_stat MCUniEncode::parse(MCScriptPoint &sp, Boolean the)
{
	if (get1or2params(sp, &source, &language, the) != PS_NORMAL)
	{
		MCperror->add(PE_UNIENCODE_BADPARAM, sp);
		return PS_ERROR;
	}
	return PS_NORMAL;
}

void MCUniEncode::eval_ctxt(MCExecContext &ctxt, MCExecValue &r_value)
{
#ifdef /* MCUniEncode */ LEGACY_EXEC
	uint1 srccharset = 0;
	if (language)
	{
		if (language->eval(ep) != ES_NORMAL)
		{
			MCeerror->add
			(EE_UNIENCODE_BADLANGUAGE, line, pos);
			return ES_ERROR;
		}
		char *langname = ep.getsvalue().clone();
		srccharset = MCU_languagetocharset(langname);
		delete langname;
	}
	if (source->eval(ep) != ES_NORMAL)
	{
		MCeerror->add
		(EE_UNIENCODE_BADSOURCE, line, pos);
		return ES_ERROR;
	}
	char *startptr = ep.getsvalue().clone();
	uint4 length = ep.getsvalue().getlength();
	uint4 dlength;
	MCU_multibytetounicode(startptr, length, NULL, 0, dlength, srccharset);
	char *dptr = ep.getbuffer(length << 1);
	MCString s(dptr, dlength);
	MCU_multibytetounicode(startptr, length, dptr, dlength, dlength, srccharset);
	s.setlength(dlength);
	ep.setsvalue(s);
	delete startptr;
	return ES_NORMAL;
#endif /* MCUniEncode */

	
	MCNewAutoNameRef t_language;
    if (!ctxt . EvalOptionalExprAsNameRef(language, kMCEmptyName, EE_UNIENCODE_BADLANGUAGE, &t_language))
        return;


	
	MCAutoDataRef t_result;

	MCAutoValueRef t_source_valueref;
    if (!ctxt . EvalExprAsValueRef(source, EE_UNIENCODE_BADSOURCE, &t_source_valueref))
        return;
	
	if (language)
	{
		// Explicit language, source is a data ref
		MCAutoDataRef t_source;
        /* UNCHECKED */ ctxt . ConvertToData(*t_source_valueref, &t_source);
				
		MCFiltersEvalUniEncodeFromEncoding(ctxt, *t_source, *t_language, r_value . dataref_value);
        r_value . type = kMCExecValueTypeDataRef;
	}
	else
	{
		// No language, source encoding is native
		MCAutoStringRef t_source;
		/* UNCHECKED */ ctxt . ConvertToString(*t_source_valueref, &t_source);
		
		MCFiltersEvalUniEncodeFromNative(ctxt, *t_source, r_value . dataref_value);
        r_value . type = kMCExecValueTypeDataRef;
	}
}

void MCUniEncode::compile(MCSyntaxFactoryRef ctxt)
{
	MCSyntaxFactoryBeginExpression(ctxt, line, pos);

	source -> compile(ctxt);

	if (language)
		language -> compile(ctxt);
	else
		MCSyntaxFactoryEvalConstant(ctxt, kMCEmptyName);

	MCSyntaxFactoryEvalMethod(ctxt, kMCFiltersEvalUniEncodeMethodInfo);

	MCSyntaxFactoryEndExpression(ctxt);
}

#ifdef /* MCUrlDecode */ LEGACY_EXEC
	if (source->eval(ep) != ES_NORMAL)
	{
		MCeerror->add(EE_URLDECODE_BADSOURCE, line, pos);
		return ES_ERROR;
	}
	MCU_urldecode(ep);
	return ES_NORMAL;
#endif /* MCUrlDecode */

#ifdef /* MCUrlEncode */ LEGACY_EXEC
	if (source->eval(ep) != ES_NORMAL)
	{
		MCeerror->add(EE_URLENCODE_BADSOURCE, line, pos);
		return ES_ERROR;
	}
	MCU_urlencode(ep);
	return ES_NORMAL;
#endif /* MCUrlEncode */

#ifdef /* MCUrlStatus */ LEGACY_EXEC
	if (url->eval(ep) != ES_NORMAL)
	{
		MCeerror->add(EE_URLSTATUS_BADSOURCE, line, pos);
		return ES_ERROR;
	}
	MCParameter p1(ep.getsvalue());
	ep.getobj()->message(MCM_get_url_status, &p1, False, True);
	MCresult->fetch(ep);
	return ES_NORMAL;
#endif /* MCUrlStatus */

MCValue::~MCValue()
{
	delete source;
	delete object;
}

Parse_stat MCValue::parse(MCScriptPoint &sp, Boolean the)
{
	if (the)
	{
		if (get1param(sp, &source, the) != PS_NORMAL)
		{
			MCperror->add(PE_VALUE_BADPARAM, sp);
			return PS_ERROR;
		}
	}
	else
	{
		initpoint(sp);
		if (sp.skip_token(SP_FACTOR, TT_LPAREN) != PS_NORMAL)
		{
			MCperror->add(PE_FACTOR_NOLPAREN, sp);
			return PS_ERROR;
		}
		if (sp.parseexp(False, False, &source) != PS_NORMAL)
		{
			MCperror->add(PE_VALUE_BADPARAM, sp);
			return PS_ERROR;
		}
		Symbol_type type;
		if (sp.next(type) != PS_NORMAL || (type != ST_RP && type != ST_SEP))
		{
			MCperror->add(PE_FACTOR_NORPAREN, sp);
			return PS_ERROR;
		}
		if (type == ST_SEP)
		{
			object = new MCChunk(False);
			if (object->parse(sp, False) != PS_NORMAL)
			{
				MCperror->add(PE_VALUE_BADOBJECT, sp);
				return PS_ERROR;
			}
			if (sp.next(type) != PS_NORMAL || (type != ST_RP && type != ST_SEP))
			{
				MCperror->add(PE_FACTOR_NORPAREN, sp);
				return PS_ERROR;
			}
		}
	}
	return PS_NORMAL;
}

void MCValue::eval_ctxt(MCExecContext &ctxt, MCExecValue &r_value)
{
#ifdef /* MCValue */ LEGACY_EXEC
	if (source == NULL)
	{
		ep.clear();
		return ES_NORMAL;
	}
	if (source->eval(ep) != ES_NORMAL)
	{
		MCeerror->add(EE_VALUE_BADSOURCE, line, pos);
		return ES_ERROR;
	}
	if (ep.getsvalue().getlength() == 0)
	{
		ep.clear();
		return ES_NORMAL;
	}
	if (object != NULL)
	{
		char *tptr = ep.getsvalue().clone();
		MCObject *optr;
		uint4 parid;
		if (object->getobj(ep, optr, parid, True) != ES_NORMAL)
		{
			MCeerror->add(EE_VALUE_NOOBJ, line, pos);
			delete tptr;
			return ES_ERROR;
		}

		// OK-2009-01-05: [[Bug 7574]] - Due to fix for bug 7463, MCFuncref::eval now takes the object
		// from the exec point passed to it, so we have to change this to the required object in order
		// for value to work for objects other than the current one executing.
		MCObject *t_old_object;
		t_old_object = ep . getobj();
		ep . setobj(optr);

		// MW-2009-01-28: [[ Inherited parentScripts ]]
		// The parentScript property is now a MCParentScriptUse* so, save and restore that instead.
		MCParentScriptUse *t_old_parentscript;
		t_old_parentscript = ep . getparentscript();
		ep . setparentscript(NULL);

		if (optr->eval(tptr, ep) != ES_NORMAL)
		{
			MCeerror->add(EE_VALUE_ERROR, line, pos, tptr);
			delete tptr;

			ep . setobj(t_old_object);

			return ES_ERROR;
		}

		ep . setobj(t_old_object);
		ep . setparentscript(t_old_parentscript);

		delete tptr;
	}
	else
	{
		Exec_stat t_stat;
		if (ep . gethandler() != nil)
			t_stat = ep . gethandler() -> eval(ep);
		else
			t_stat = ep . gethlist() -> eval(ep);
		
		if (t_stat != ES_NORMAL)
		{
			MCeerror->add(EE_VALUE_ERROR, line, pos, ep.getsvalue());
			return ES_ERROR;
		}
	}
	return ES_NORMAL;
#endif /* MCValue */

	MCAutoStringRef t_source;
	MCAutoValueRef t_result;
	
    if (!ctxt . EvalOptionalExprAsNullableStringRef(source, EE_VALUE_BADSOURCE, &t_source))
        return;

	if (*t_source != nil && object != nil)
	{
		MCObjectPtr t_object;

		if (!object->getobj(ctxt, t_object, True))
		{
			ctxt . LegacyThrow(EE_VALUE_NOOBJ);
			return;
		}

		MCEngineEvalValueWithObject(ctxt, *t_source, t_object, r_value . valueref_value);
        r_value .type = kMCExecValueTypeValueRef;
	}
	else
    {
		MCEngineEvalValue(ctxt, *t_source, r_value . valueref_value);
        r_value .type = kMCExecValueTypeValueRef;
    }
}

void MCValue::compile(MCSyntaxFactoryRef ctxt)
{
	MCSyntaxFactoryBeginExpression(ctxt, line, pos);

	if (source != nil)
		source -> compile(ctxt);
	else
		MCSyntaxFactoryEvalConstantNil(ctxt);

	if (source != nil && object != nil)
	{
		object -> compile_object_ptr(ctxt);

		MCSyntaxFactoryEvalMethod(ctxt, kMCEngineEvalValueWithObjectMethodInfo);
	}
	else
		MCSyntaxFactoryEvalMethod(ctxt,kMCEngineEvalValueMethodInfo);

	MCSyntaxFactoryEndExpression(ctxt);
}

Parse_stat MCVariables::parse(MCScriptPoint &sp, Boolean the)
{
	return MCFunction::parse(sp, the);
}


#ifdef /* MCVariables */ LEGACY_EXEC
	// MW-2013-11-15: [[ Bug 11277 ]] If no handler, then process the handler list
	//   (server script scope).
	if (ep . gethandler() != nil)
		return ep.gethandler()->getvarnames(ep, True);
	else
	{
		ep.clear();
		ep.gethlist() -> appendlocalnames(ep);
		ep.appendnewline();
		ep.gethlist() -> appendglobalnames(ep, True);
	}
	return ES_NORMAL;
#endif /* MCVariables */


#ifdef /* MCVersion */ LEGACY_EXEC
	ep.setstaticcstring(MCversionstring);
	return ES_NORMAL;
#endif /* MCVersion */


#ifdef /* MCWeekDayNames */ LEGACY_EXEC
	MCD_weekdaynames(P_UNDEFINED, ep);
	return ES_NORMAL;
#endif /* MCWeekDayNames */


#ifdef /* MCWaitDepth */ LEGACY_EXEC
	ep.setnvalue(MCwaitdepth);
	return ES_NORMAL;
#endif /* MCWaitDepth */


MCWithin::~MCWithin()
{
	delete object;
	delete point;
}

Parse_stat MCWithin::parse(MCScriptPoint &sp, Boolean the)
{
	initpoint(sp);

	if (sp.skip_token(SP_FACTOR, TT_LPAREN) != PS_NORMAL)
	{
		MCperror->add(PE_FACTOR_NOLPAREN, sp);
		return PS_ERROR;
	}
	object = new MCChunk(False);
	if (object->parse(sp, False) != PS_NORMAL)
	{
		MCperror->add(PE_WITHIN_NOOBJECT, sp);
		return PS_ERROR;
	}
	Symbol_type type;
	if (sp.next(type) != PS_NORMAL || type != ST_SEP
	        || sp.parseexp(True, False, &point) != PS_NORMAL)
	{
		MCperror->add(PE_WITHIN_BADPOINT, sp);
		return PS_ERROR;
	}
	if (sp.skip_token(SP_FACTOR, TT_RPAREN) != PS_NORMAL)
	{
		MCperror->add(PE_FACTOR_NORPAREN, sp);
		return PS_ERROR;
	}
	return PS_NORMAL;
}

void MCWithin::eval_ctxt(MCExecContext &ctxt, MCExecValue &r_value)
{
#ifdef /* MCWithin */ LEGACY_EXEC
	MCObject *optr;
	uint4 parid;
	if (object->getobj(ep, optr, parid, True) != ES_NORMAL)
	{
		MCeerror->add(EE_WITHIN_NOCONTROL, line, pos);
		return ES_ERROR;
	}
	int2 x, y;
	if (point->eval(ep) != ES_NORMAL || !MCU_stoi2x2(ep.getsvalue(), x, y))
	{
		MCeerror->add(EE_WITHIN_NAP, line, pos, ep.getsvalue());
		return ES_ERROR;
	}
	if (optr->gettype() < CT_GROUP)
		ep.setboolean(MCU_point_in_rect(optr->getrect(), x, y));
	else
	{
		MCControl *cptr = (MCControl *)optr;
		MCRectangle drect;
		MCU_set_rect(drect, x, y, 1, 1);
		ep.setboolean(cptr->maskrect(drect));
	}
	return ES_NORMAL;
#endif /* MCWithin */

	MCObjectPtr t_object;
    bool t_result;

    if (!object->getobj(ctxt, t_object, True))
	{
        ctxt . LegacyThrow(EE_WITHIN_NOCONTROL);
        return;
	}

	MCPoint t_point;
    if (!ctxt . EvalExprAsPoint(point, EE_WITHIN_NAP, t_point))
        return;

    MCInterfaceEvalWithin(ctxt, t_object, t_point, t_result);

    if (!ctxt . HasError())
    {
        r_value . type = kMCExecValueTypeBool;
        r_value . bool_value = t_result;
    }
}

void MCWithin::compile(MCSyntaxFactoryRef ctxt)
{
	MCSyntaxFactoryBeginExpression(ctxt, line, pos);

	object -> compile_object_ptr(ctxt);

	point -> compile(ctxt);

	MCSyntaxFactoryEvalMethod(ctxt, kMCInterfaceEvalWithinMethodInfo);

	MCSyntaxFactoryEndExpression(ctxt);
}

// platform specific functions
MCMCISendString::~MCMCISendString()
{
	delete string;
}

Parse_stat MCMCISendString::parse(MCScriptPoint &sp, Boolean the)
{
	if (!the)
	{
		if (get1param(sp, &string, the) != PS_NORMAL)
		{
			MCperror->add
			(PE_MCISENDSTRING_BADPARAM, sp);
			return PS_ERROR;
		}
	}
	else
		initpoint(sp);
	return PS_NORMAL;
}

void MCMCISendString::eval_ctxt(MCExecContext& ctxt, MCExecValue& r_value)
{
#ifdef /* MCMCISendString */ LEGACY_EXEC
	if (string->eval(ep) != ES_NORMAL)
	{
		MCeerror->add (EE_MCISENDSTRING_BADSOURCE, line, pos);
		return ES_ERROR;
	}

	char *sptr = ep.getsvalue().clone();
	char buffer[256];
	buffer[0] = '\0';

	if (MCS_mcisendstring(sptr, buffer))
	{
		ep . copysvalue(buffer);
		MCresult -> clear(False);
	}
		else
		{
		ep . clear();
			MCresult->copysvalue(buffer);
		}

	delete sptr;

	return ES_NORMAL;
#endif /* MCMCISendString */
    
    MCAutoStringRef t_string;
    MCStringRef t_result;

    if (!MCExecValueTraits<MCStringRef>::eval(ctxt, string, EE_MCISENDSTRING_BADSOURCE, &t_string))
        return;
    
    MCMultimediaEvalMCISendString(ctxt, *t_string, t_result);
    
    if (!ctxt . HasError())
        MCExecValueTraits<MCStringRef>::set(r_value, t_result);
}

void MCMCISendString::compile(MCSyntaxFactoryRef ctxt)
{
    MCSyntaxFactoryBeginExpression(ctxt, line, pos);
    
    string -> compile(ctxt);
    
    MCSyntaxFactoryEvalMethod(ctxt, kMCMultimediaEvalMCISendStringMethodInfo);
    
    MCSyntaxFactoryEndExpression(ctxt);
}

#ifdef /* MCDeleteRegistry */ LEGACY_EXEC
	if (MCsecuremode & MC_SECUREMODE_REGISTRY_WRITE)
	{
		MCeerror->add(EE_REGISTRY_NOPERM, line, pos);
		return ES_ERROR;
	}
	if (key->eval(ep) != ES_NORMAL)
	{
		MCeerror->add(EE_SETREGISTRY_BADEXP, line, pos);
		return ES_ERROR;
	}
	char *kptr = ep.getsvalue().clone();
	MCS_delete_registry(kptr, ep);
	delete kptr;
	return ES_NORMAL;
#endif /* MCDeleteRegistry */

#ifdef /* MCListRegistry */ LEGACY_EXEC
	if (MCsecuremode & MC_SECUREMODE_REGISTRY_READ)
	{
		MCeerror->add(EE_REGISTRY_NOPERM, line, pos);
		return ES_ERROR;
	}
	if (key->eval(ep) != ES_NORMAL)
	{
		MCeerror->add(EE_SETREGISTRY_BADEXP, line, pos);
		return ES_ERROR;
	}
	MCS_list_registry(ep);
	return ES_NORMAL;
#endif /* MCListRegistry */

MCQueryRegistry::~MCQueryRegistry()
{
	delete key;
	delete type;
}

Parse_stat MCQueryRegistry::parse(MCScriptPoint &sp, Boolean the)
{
	if (get1or2params(sp, &key, &type, the) != PS_NORMAL)
	{
		MCperror->add(PE_QUERYREGISTRY_BADPARAM, sp);
		return PS_ERROR;
	}
	return PS_NORMAL;
}

void MCQueryRegistry::eval_ctxt(MCExecContext &ctxt, MCExecValue &r_value)
{
#ifdef /* MCQueryRegistry */ LEGACY_EXEC
	if (MCsecuremode & MC_SECUREMODE_REGISTRY_READ)
	{
		MCeerror->add(EE_REGISTRY_NOPERM, line, pos);
		return ES_ERROR;
	}
	if (key->eval(ep) != ES_NORMAL)
	{
		MCeerror->add(EE_QUERYREGISTRY_BADEXP, line, pos);
		return ES_ERROR;
	}
	
	MCVariable* t_var;
	MCVariableValue *t_var_value;
	if (type != NULL)
	{
		if (type -> evalcontainer(ep, t_var, t_var_value) != ES_NORMAL)
		{
			MCeerror -> add(EE_QUERYREGISTRY_BADDEST, line, pos);
			return ES_ERROR;
		}
	}
	else
	{
		t_var = NULL;
		t_var_value = NULL;
	}
	
	const char *t_type_string = NULL;
	MCS_query_registry(ep, t_var != NULL ? &t_type_string : NULL);
	
	if (t_var != NULL && t_type_string != NULL)
	{
		t_var_value -> assign_constant_string(t_type_string);
		t_var -> synchronize(ep, True);
	}
	
	return ES_NORMAL;
#endif /* MCQueryRegistry */

    MCAutoStringRef t_key;
    if (!ctxt . EvalExprAsStringRef(key, EE_QUERYREGISTRY_BADEXP, &t_key))
        return;

	MCAutoPointer<MCContainer> t_container;
    MCAutoStringRef t_type;
	if (type != NULL)
	{
		if (!type -> evalcontainer(ctxt, &t_container))
		{
			ctxt . LegacyThrow(EE_QUERYREGISTRY_BADDEST);
			return;
		}
		MCFilesEvalQueryRegistryWithType(ctxt, *t_key, &t_type, r_value . valueref_value);
        r_value . type = kMCExecValueTypeStringRef;
	}
	else
    {
		MCFilesEvalQueryRegistry(ctxt, *t_key, r_value . valueref_value);
        r_value . type = kMCExecValueTypeStringRef;
    }
    

	if (!ctxt.HasError())
	{
		if (*t_container != nil)
			/* UNCHECKED */ t_container->set_valueref(*t_type);
	}
}

void MCQueryRegistry::compile(MCSyntaxFactoryRef ctxt)
{
	MCSyntaxFactoryBeginExpression(ctxt, line, pos);

	key -> compile(ctxt);

	if (type != nil)
	{
		type -> compile_out(ctxt);
		MCSyntaxFactoryEvalMethod(ctxt, kMCFilesEvalQueryRegistryWithTypeMethodInfo);
	}
	else
		MCSyntaxFactoryEvalMethod(ctxt, kMCFilesEvalQueryRegistryMethodInfo);

	MCSyntaxFactoryEndExpression(ctxt);
}

MCSetRegistry::~MCSetRegistry()
{
	delete key;
	delete value;
	delete type;
}

Parse_stat MCSetRegistry::parse(MCScriptPoint &sp, Boolean the)
{
	if (get2or3params(sp, &key, &value, &type) != PS_NORMAL)
	{
		MCperror->add(PE_SETREGISTRY_BADPARAM, sp);
		return PS_ERROR;
	}
	return PS_NORMAL;
}

void MCSetRegistry::eval_ctxt(MCExecContext &ctxt, MCExecValue &r_value)
{
#ifdef /* MCSetRegistry */ LEGACY_EXEC
	if (MCsecuremode & MC_SECUREMODE_REGISTRY_WRITE)
	{
		MCeerror->add(EE_REGISTRY_NOPERM, line, pos);
		return ES_ERROR;
	}
	char *tstring;
	if (type != NULL)
	{
		if (type->eval(ep) != ES_NORMAL)
		{
			MCeerror->add(EE_SETREGISTRY_BADEXP, line, pos);
			return ES_ERROR;
		}
		tstring = ep.getsvalue().clone();
	}
	else
		tstring = NULL;

	if (key->eval(ep) != ES_NORMAL)
	{
		MCeerror->add
		(EE_SETREGISTRY_BADEXP, line, pos);
		return ES_ERROR;
	}
	char *kptr = ep.getsvalue().clone();
	if (value->eval(ep) != ES_NORMAL)
	{
		delete kptr;
		MCeerror->add
		(EE_SETREGISTRY_BADEXP, line, pos);
		return ES_ERROR;
	}
	MCS_set_registry(kptr, ep, tstring);
	delete tstring;
	delete kptr;
	return ES_NORMAL;
#endif /* MCSetRegistry */

	MCAutoStringRef t_key;
    if (!ctxt . EvalExprAsStringRef(key, EE_SETREGISTRY_BADEXP, &t_key))
        return;
	
    MCAutoStringRef t_value;
    if (!ctxt . EvalExprAsStringRef(value, EE_SETREGISTRY_BADEXP, &t_value))
        return;
	
	if (type != NULL)
	{
        MCAutoStringRef t_type;
        if (!ctxt . EvalExprAsStringRef(type, EE_SETREGISTRY_BADEXP, &t_type))
            return;

		MCFilesEvalSetRegistryWithType(ctxt, *t_key, *t_value, *t_type, r_value . bool_value);
        r_value . type = kMCExecValueTypeBool;
	}
	else
    {
		MCFilesEvalSetRegistry(ctxt, *t_key, *t_value, r_value . bool_value);
        r_value . type = kMCExecValueTypeBool;
    }
}

void MCSetRegistry::compile(MCSyntaxFactoryRef ctxt)
{
	if (type != nil)
		compile_with_args(ctxt, kMCFilesEvalSetRegistryWithTypeMethodInfo, key, value, type);
	else
		compile_with_args(ctxt, kMCFilesEvalSetRegistryWithTypeMethodInfo, key, value);
}

MCCopyResource::~MCCopyResource()
{
	delete source;
	delete dest;
	delete type;
	delete name;
	delete newid;
}

Parse_stat MCCopyResource::parse(MCScriptPoint &sp, Boolean the)
{
	if (get4or5params(sp, &source, &dest, &type, &name, &newid) != PS_NORMAL)
	{
		MCperror->add(PE_RESOURCES_BADPARAM, sp);
		return PS_ERROR;
	}
	return PS_NORMAL;
}

void MCCopyResource::eval_ctxt(MCExecContext &ctxt, MCExecValue &r_value)
{
#ifdef /* MCCopyResource */ LEGACY_EXEC
	if (MCsecuremode & MC_SECUREMODE_DISK)
	{
		MCeerror->add(EE_DISK_NOPERM, line, pos);
		return ES_ERROR;
	}

	char *sptr = NULL;
	char *dptr = NULL;
	char *tptr = NULL;
	char *nptr = NULL;
	char *iptr = NULL;
	Boolean error = False;
	if (source->eval(ep) != ES_NORMAL)
		error = True;
	else
	{
		sptr = ep.getsvalue().clone();
		if (dest->eval(ep) != ES_NORMAL)
			error = True;
		else
		{
			dptr = ep.getsvalue().clone();
			if (type->eval(ep) != ES_NORMAL || ep.getsvalue().getlength() != 4)
				error = True;
			else
			{
				tptr = ep.getsvalue().clone();
				if (name->eval(ep) != ES_NORMAL)
					error = True;
				else
				{
					nptr = ep.getsvalue().clone();
					if (newid != NULL)
						if (newid->eval(ep) != ES_NORMAL)
							error = True;
						else
							iptr = ep.getsvalue().clone();
				}
			}
		}
	}
	if (!error)
		MCS_copyresource(sptr, dptr, tptr, nptr, iptr);
	delete sptr;
	delete dptr;
	delete tptr;
	delete nptr;
	delete iptr;
	if (error)
	{
		MCeerror->add(EE_RESOURCES_BADPARAM, line, pos);
		return ES_ERROR;
	}
	ep.clear();
	return ES_NORMAL;
#endif /* MCCopyResource */

	
	MCAutoStringRef t_source,t_result;
    if (!ctxt . EvalExprAsStringRef(source, EE_RESOURCES_BADPARAM, &t_source))
        return;
    
    MCAutoStringRef t_dest;
	if (!ctxt . EvalExprAsStringRef(dest, EE_RESOURCES_BADPARAM, &t_dest))
        return;
    
    MCAutoStringRef t_type;
	if (!ctxt . EvalExprAsStringRef(type, EE_RESOURCES_BADPARAM, &t_type))
        return;
    
    MCAutoStringRef t_name;
	if (!ctxt . EvalExprAsStringRef(name, EE_RESOURCES_BADPARAM, &t_name))
        return;
    
    MCAutoStringRef t_newid;
	if (!ctxt . EvalOptionalExprAsNullableStringRef(newid, EE_RESOURCES_BADPARAM, &t_newid))
        return;
    
	if (newid != nil)
		MCFilesEvalCopyResourceWithNewId(ctxt, *t_source, *t_dest, *t_type, *t_name, *t_newid, r_value . stringref_value);
	else
		MCFilesEvalCopyResource(ctxt, *t_source, *t_dest, *t_type, *t_name, r_value . stringref_value);
    
    r_value . type = kMCExecValueTypeStringRef;
}

void MCCopyResource::compile(MCSyntaxFactoryRef ctxt)
{
	if (newid != nil)
		compile_with_args(ctxt, kMCFilesEvalCopyResourceWithNewIdMethodInfo, source, dest, type, name, newid);
	else
		compile_with_args(ctxt, kMCFilesEvalCopyResourceMethodInfo, source, dest, type, name);
}

MCDeleteResource::~MCDeleteResource()
{
	delete source;
	delete type;
	delete name;
}

Parse_stat MCDeleteResource::parse(MCScriptPoint &sp, Boolean the)
{
	if (get3params(sp, &source, &type, &name) != PS_NORMAL)
	{
		MCperror->add(PE_RESOURCES_BADPARAM, sp);
		return PS_ERROR;
	}
	return PS_NORMAL;
}

void MCDeleteResource::eval_ctxt(MCExecContext &ctxt, MCExecValue &r_value)
{
#ifdef /* MCDeleteResource */ LEGACY_EXEC
	if (MCsecuremode & MC_SECUREMODE_DISK)
	{
		MCeerror->add(EE_DISK_NOPERM, line, pos);
		return ES_ERROR;
	}

	char *sptr = NULL;
	char *tptr = NULL;
	char *nptr = NULL;
	Boolean error = False;
	if (source->eval(ep) != ES_NORMAL)
		error = True;
	else
	{
		sptr = ep.getsvalue().clone();
		if (type->eval(ep) != ES_NORMAL || ep.getsvalue().getlength() != 4)
			error = True;
		else
		{
			tptr = ep.getsvalue().clone();
			if (name->eval(ep) != ES_NORMAL)
				error = True;
			else
				nptr = ep.getsvalue().clone();
		}
	}
	if (!error)
		MCS_deleteresource(sptr, tptr, nptr);
	delete sptr;
	delete tptr;
	delete nptr;
	if (error)
	{
		MCeerror->add(EE_RESOURCES_BADPARAM, line, pos);
		return ES_ERROR;
	}
	ep.clear();
	return ES_NORMAL;
#endif /* MCDeleteResource */

	MCAutoStringRef t_source;
    if (!ctxt . EvalExprAsStringRef(source, EE_RESOURCES_BADPARAM, &t_source))
        return;
	
    MCAutoStringRef t_type;
    if (!ctxt . EvalExprAsStringRef(type, EE_RESOURCES_BADPARAM, &t_type))
        return;
    
    MCAutoStringRef t_name;
    if (!ctxt . EvalExprAsStringRef(name, EE_RESOURCES_BADPARAM, &t_name))
        return;
	
	MCFilesEvalDeleteResource(ctxt, *t_source, *t_type, *t_name, r_value . stringref_value);
    r_value . type = kMCExecValueTypeStringRef;
}

void MCDeleteResource::compile(MCSyntaxFactoryRef ctxt)
{
	compile_with_args(ctxt, kMCFilesEvalDeleteResourceMethodInfo, source, type, name);
}

MCGetResource::~MCGetResource()
{
	delete source;
	delete type;
	delete name;
}

Parse_stat MCGetResource::parse(MCScriptPoint &sp, Boolean the)
{
	if (get3params(sp, &source, &type, &name) != PS_NORMAL)
	{
		MCperror->add(PE_RESOURCES_BADPARAM, sp);
		return PS_ERROR;
	}
	return PS_NORMAL;
}

void MCGetResource::eval_ctxt(MCExecContext &ctxt, MCExecValue &r_value)
{
#ifdef /* MCGetResource */ LEGACY_EXEC
	if (MCsecuremode & MC_SECUREMODE_DISK)
	{
		MCeerror->add(EE_DISK_NOPERM, line, pos);
		return ES_ERROR;
	}
	char *sptr = NULL;
	char *tptr = NULL;
	char *nptr = NULL;
	Boolean error = False;
	if (source->eval(ep) != ES_NORMAL)
		error = True;
	else
	{
		sptr = ep.getsvalue().clone();
		if (type->eval(ep) != ES_NORMAL || ep.getsvalue().getlength() != 4)
			error = True;
		else
		{
			tptr = ep.getsvalue().clone();
			if (name->eval(ep) != ES_NORMAL)
				error = True;

			else
				nptr = ep.getsvalue().clone();
		}
	}
	ep.clear();
	if (!error)
		MCS_getresource(sptr, tptr, nptr, ep);
	delete sptr;
	delete tptr;
	delete nptr;
	if (error)
	{
		MCeerror->add
		(EE_RESOURCES_BADPARAM, line, pos);
		return ES_ERROR;
	}
	return ES_NORMAL;
#endif /* MCGetResource */
	
    MCAutoStringRef t_source;
    if (!ctxt . EvalExprAsStringRef(source, EE_RESOURCES_BADPARAM, &t_source))
        return;
    
    MCAutoStringRef t_type;
    if (!ctxt . EvalExprAsStringRef(type, EE_RESOURCES_BADPARAM, &t_type))
        return;
    
    MCAutoStringRef t_name;
    if (!ctxt . EvalExprAsStringRef(name, EE_RESOURCES_BADPARAM, &t_name))
        return;
	
	MCFilesEvalGetResource(ctxt, *t_source, *t_type, *t_name, r_value . stringref_value);
    r_value . type = kMCExecValueTypeStringRef;
}

void MCGetResource::compile(MCSyntaxFactoryRef ctxt)
{
	compile_with_args(ctxt, kMCFilesEvalGetResourceMethodInfo, source, type, name);
}

MCGetResources::~MCGetResources()
{
	delete source;
	delete type;
}

Parse_stat MCGetResources::parse(MCScriptPoint &sp, Boolean the)
{
	if (get1or2params(sp, &source, &type, the) != PS_NORMAL)
	{
		MCperror->add(PE_RESOURCES_BADPARAM, sp);
		return PS_ERROR;
	}
	return PS_NORMAL;
}

void MCGetResources::eval_ctxt(MCExecContext &ctxt, MCExecValue &r_value)
{
#ifdef /* MCGetResources */ LEGACY_EXEC
	if (MCsecuremode & MC_SECUREMODE_DISK)
	{
		MCeerror->add(EE_DISK_NOPERM, line, pos);
		return ES_ERROR;
	}
	char *sptr = NULL;
	char *tptr = NULL;
	Boolean error = False;
	if (source->eval(ep) != ES_NORMAL)
		error = True;
	else
	{
		sptr = ep.getsvalue().clone();
		if (type != NULL)
			if (type->eval(ep) != ES_NORMAL)

				error = True;
			else
				tptr = ep.getsvalue().clone();
	}
	char *dptr = NULL;
	if (!error)
		dptr = MCS_getresources(sptr, tptr);
	if (dptr != NULL)
		ep.copysvalue(dptr, strlen(dptr));
	else
		ep.clear();
	delete sptr;
	delete tptr;
	if (error)
	{
		MCeerror->add
		(EE_RESOURCES_BADPARAM, line, pos);
		return ES_ERROR;
	}
	return ES_NORMAL;
#endif /* MCGetResources */

	MCAutoStringRef t_source;
    if (!ctxt . EvalExprAsStringRef(source, EE_RESOURCES_BADPARAM, &t_source))
        return;
    
    MCAutoStringRef t_type;
    if (!ctxt . EvalOptionalExprAsNullableStringRef(type, EE_RESOURCES_BADPARAM, &t_type))
        return;
	
	if (type != nil)
		MCFilesEvalGetResourcesWithType(ctxt, *t_source, *t_type, r_value . stringref_value);
	else
		MCFilesEvalGetResources(ctxt, *t_source, r_value . stringref_value);
    
    r_value . type = kMCExecValueTypeStringRef;
}

void MCGetResources::compile(MCSyntaxFactoryRef ctxt)
{
	if (type != nil)
		compile_with_args(ctxt, kMCFilesEvalGetResourcesWithTypeMethodInfo, source, type);
	else
		compile_with_args(ctxt, kMCFilesEvalGetResourcesMethodInfo, source);
}

MCSetResource::~MCSetResource()
{
	delete source;
	delete type;
	delete id;
	delete name;
	delete flags;
	delete value;
}

Parse_stat MCSetResource::parse(MCScriptPoint &sp, Boolean the)
{
	if (get6params(sp, &source, &type, &id, &name, &flags, &value) != PS_NORMAL)
	{
		MCperror->add(PE_RESOURCES_BADPARAM, sp);
		return PS_ERROR;
	}
	return PS_NORMAL;
}

void MCSetResource::eval_ctxt(MCExecContext &ctxt, MCExecValue &r_value)
{
#ifdef /* MCSetResource */ LEGACY_EXEC
	if (MCsecuremode & MC_SECUREMODE_DISK)
	{
		MCeerror->add(EE_DISK_NOPERM, line, pos);
		return ES_ERROR;
	}
	char *sptr = NULL;
	char *tptr = NULL;
	char *iptr = NULL;
	char *nptr = NULL;
	char *fptr = NULL;
	Boolean error = False;
	if (source->eval(ep) != ES_NORMAL)
		error = True;
	else
	{
		sptr = ep.getsvalue().clone();
		if (type->eval(ep) != ES_NORMAL || ep.getsvalue().getlength() != 4)
			error = True;
		else
		{
			tptr = ep.getsvalue().clone();
			if (id->eval(ep) != ES_NORMAL)
				error = True;
			else
				iptr = ep.getsvalue().clone();
			if (name->eval(ep) != ES_NORMAL)
				error = True;
			else
			{
				nptr = ep.getsvalue().clone();
				if (strlen(nptr) == 0 && strlen(iptr) == 0
				        || flags->eval(ep) != ES_NORMAL)
					error = True;
				else
				{
					fptr = ep.getsvalue().clone();
					if (value->eval(ep) != ES_NORMAL)
						error = True;
				}
			}
		}
	}
	if (!error)
		MCS_setresource(sptr, tptr, iptr, nptr, fptr, ep.getsvalue());
	delete sptr;
	delete tptr;
	delete iptr;
	delete nptr;
	delete fptr;
	if (error)
	{
		MCeerror->add(EE_RESOURCES_BADPARAM, line, pos);
		return ES_ERROR;
	}
	ep.clear();
	return ES_NORMAL;
#endif /* MCSetResource */
	
    MCAutoStringRef t_source;
    if (!ctxt . EvalExprAsStringRef(source, EE_RESOURCES_BADPARAM, &t_source))
        return;
    
    MCAutoStringRef t_type;
    if (!ctxt . EvalExprAsStringRef(type, EE_RESOURCES_BADPARAM, &t_type))
        return;
    
    MCAutoStringRef t_id;
    if (!ctxt . EvalExprAsStringRef(id, EE_RESOURCES_BADPARAM, &t_id))
        return;
    
    MCAutoStringRef t_name;
    if (!ctxt . EvalExprAsStringRef(name, EE_RESOURCES_BADPARAM, &t_name))
        return;
    
    MCAutoStringRef t_flags;
    if (!ctxt . EvalExprAsStringRef(flags, EE_RESOURCES_BADPARAM, &t_flags))
        return;
    
    MCAutoStringRef t_value;
    if (!ctxt . EvalExprAsStringRef(value, EE_RESOURCES_BADPARAM, &t_value))
        return;
    
    if (!MCStringGetLength(*t_id) > 0 && !MCStringGetLength(*t_name) > 0)
    {
        ctxt . LegacyThrow(EE_RESOURCES_BADPARAM);
        return;
    }
	
	MCFilesEvalSetResource(ctxt, *t_source, *t_type, *t_id, *t_name, *t_flags, *t_value, r_value . stringref_value);
    r_value . type = kMCExecValueTypeStringRef;
}

void MCSetResource::compile(MCSyntaxFactoryRef ctxt)
{
	compile_with_args(ctxt, kMCFilesEvalSetResourceMethodInfo, source, type, id, name, flags, value);
}

#ifdef /* MCSpecialFolderPath */ LEGACY_EXEC
	if (MCsecuremode & MC_SECUREMODE_DISK)
	{
		MCeerror->add(EE_DISK_NOPERM, line, pos);
		return ES_ERROR;
	}
	if (type->eval(ep) != ES_NORMAL)
	{
		MCeerror->add(EE_SPECIALFOLDERPATH_BADPARAM, line, pos);
		return ES_ERROR;
	}
	MCS_getspecialfolder(ep);
	return ES_NORMAL;
#endif /* MCSpecialFolderPath */

#ifdef /* MCLongFilePath */ LEGACY_EXEC
	if (MCsecuremode & MC_SECUREMODE_DISK)
	{
		MCeerror->add(EE_DISK_NOPERM, line, pos);
		return ES_ERROR;
	}
	if (type->eval(ep) != ES_NORMAL)
	{
		MCeerror->add(EE_LONGFILEPATH_BADSOURCE, line, pos);
		return ES_ERROR;
	}
	MCS_longfilepath(ep);
	return ES_NORMAL;
#endif /* MCLongFilePath */

#ifdef /* MCShortFilePath */ LEGACY_EXEC
	if (MCsecuremode & MC_SECUREMODE_DISK)
	{
		MCeerror->add(EE_DISK_NOPERM, line, pos);
		return ES_ERROR;
	}
	if (type->eval(ep) != ES_NORMAL)
	{
		MCeerror->add(EE_SHORTFILEPATH_BADSOURCE, line, pos);
		return ES_ERROR;
	}

	// MW-2010-06-01: The short file path function sets the result if it fails,
	//   therefore we must ensure that it is empty before hand.
	MCresult -> clear();

	MCS_shortfilepath(ep);

	return ES_NORMAL;
#endif /* MCShortFilePath */

#ifdef /* MCAliasReference */ LEGACY_EXEC
	if (type->eval(ep) != ES_NORMAL)
	{
		MCeerror->add(EE_ALIASREFERENCE_BADSOURCE, line, pos);
		return ES_ERROR;
	}

	if (!MCSecureModeCheckDisk(line, pos))
		return ES_ERROR;

	MCS_resolvealias(ep);

	return ES_NORMAL;
#endif /* MCAliasReference */


#ifdef /* MCAlternateLanguages */ LEGACY_EXEC
	// If we don't have 'do alternate' privileges, this function should just 
	// return empty.
	if (!MCSecureModeCanAccessDoAlternate())
	{
		ep . clear();
		return ES_NORMAL;
	}

	MCS_alternatelanguages(ep);

	return ES_NORMAL;
#endif /* MCAlternateLanguages */


#ifdef /* MCCipherNames */ LEGACY_EXEC
	SSL_ciphernames(ep);
	return ES_NORMAL;
#endif /* MCCipherNames */

///////////////////////////////////////////////////////////////////////////////

MCScriptEnvironment *MCHTTPProxyForURL::pac_engine = NULL;

MCHTTPProxyForURL::~MCHTTPProxyForURL(void)
{
	delete url;
	delete host;
	delete pac;
}

Parse_stat MCHTTPProxyForURL::parse(MCScriptPoint &sp, Boolean the)
{
	if (get2or3params(sp, &url, &host, &pac) != PS_NORMAL)
	{
		MCperror->add(PE_ALIASREFERENCE_BADPARAM, sp);
		return PS_ERROR;
	}
	return PS_NORMAL;
}

void MCHTTPProxyForURL::eval_ctxt(MCExecContext &ctxt, MCExecValue &r_value)
{
#ifdef /* MCHTTPProxyForURL */ LEGACY_EXEC
	Exec_stat t_result;
	t_result = ES_NORMAL;

	char *t_url;
	t_url = NULL;
	if (t_result == ES_NORMAL)
	{
		t_result = url -> eval(ep);
		if (t_result == ES_NORMAL)
			t_url = ep . getsvalue() . clone();
	}

	char *t_host;
	t_host = NULL;
	if (t_result == ES_NORMAL)
	{
		t_result = host -> eval(ep);
		if (t_result == ES_NORMAL)
			t_host = ep . getsvalue() . clone();
	}

	char *t_pac;
	t_pac = NULL;
	if (t_result == ES_NORMAL && pac != NULL)
	{
		t_result = pac -> eval(ep);
		if (t_result == ES_NORMAL)
			t_pac = ep . getsvalue() . clone();
	}

	if (t_result == ES_NORMAL && t_pac != NULL)
	{
		if (pac_engine != NULL)
		{
			pac_engine -> Release();
			pac_engine = NULL;
		}

		if (strlen(t_pac) > 0)
		{
			pac_engine = MCscreen -> createscriptenvironment("javascript");
			if (pac_engine != NULL)
			{
				bool t_success;
				t_success = pac_engine -> Define("__dnsResolve", PACdnsResolve);

				if (t_success)
					t_success = pac_engine -> Define("__myIpAddress", PACmyIpAddress);

				if (t_success)
				{
					char *t_result;
					t_result = pac_engine -> Run(t_pac);
					t_success = t_result != NULL;
					delete t_result;
				}
				
				if (!t_success)
				{
					pac_engine -> Release();
					pac_engine = NULL;
				}
			}
		}
	}

	char *t_proxies;
	t_proxies = NULL;
	if (t_result == ES_NORMAL && pac_engine != NULL)
	{
		const char *t_arguments[2];
		t_arguments[0] = t_url;
		t_arguments[1] = t_host;
		t_proxies = pac_engine -> Call("__FindProxyForURL", t_arguments, 2);
	}

	if (t_proxies != NULL)
		ep . copysvalue(t_proxies);
	else
		ep . clear();

	delete t_proxies;
	delete t_pac;
	delete t_host;
	delete t_url;

	return t_result;
#endif /* MCHTTPProxyForURL */

	MCAutoStringRef t_url;
    if (!ctxt . EvalExprAsStringRef(url, EE_UNDEFINED, &t_url))
        return;

	MCAutoStringRef t_host;
    if (!ctxt . EvalExprAsStringRef(host, EE_UNDEFINED, &t_host))
        return;
    
	MCAutoStringRef t_pac;
    if (!ctxt . EvalOptionalExprAsNullableStringRef(pac, EE_UNDEFINED, &t_pac))
        return;
    
	if (pac == nil)
		MCNetworkEvalHTTPProxyForURL(ctxt, *t_url, *t_host, r_value . stringref_value);
	else
		MCNetworkEvalHTTPProxyForURLWithPAC(ctxt, *t_url, *t_host, *t_pac, r_value . stringref_value);
    r_value . type = kMCExecValueTypeStringRef;
}

void MCHTTPProxyForURL::compile(MCSyntaxFactoryRef ctxt)
{
	if (pac != nil)
		compile_with_args(ctxt, kMCNetworkEvalHTTPProxyForURLWithPACMethodInfo, url, host, pac);
	else
		compile_with_args(ctxt, kMCNetworkEvalHTTPProxyForURLMethodInfo, url, host);
}

char *MCHTTPProxyForURL::PACdnsResolve(const char* const* p_arguments, unsigned int p_argument_count)
{
	if (p_argument_count != 1)
		return NULL;

	MCAutoStringRef t_address_string;
	MCAutoStringRef p_arguments0_string;
	/* UNCHECKED */ MCStringCreateWithCString(p_arguments[0], &p_arguments0_string);
	MCS_dnsresolve(*p_arguments0_string, &t_address_string);
	
	char *t_address = nil;
	if (*t_address_string != nil)
		/* UNCHECKED */ MCStringConvertToCString(*t_address_string, t_address);

	return t_address;
}

char *MCHTTPProxyForURL::PACmyIpAddress(const char* const* p_arguments, unsigned int p_argument_count)
{
	if (p_argument_count != 0)
		return NULL;

	MCAutoStringRef t_address_string;
	MCS_hostaddress(&t_address_string);

	char *t_address = nil;
	if (*t_address_string != nil)
		/* UNCHECKED */ MCStringConvertToCString(*t_address_string, t_address);

	return t_address;
}

///////////////////////////////////////////////////////////////////////////////

#ifdef /* MCRandomBytes */ LEGACY_EXEC
	if (byte_count->eval(ep) != ES_NORMAL && ep.ton() != ES_NORMAL)
	{
		MCeerror->add(EE_RANDOMBYTES_BADCOUNT, line, pos);
		return ES_ERROR;
	}
	
	size_t t_count;
	t_count = ep.getuint4();
	
	// MW-2013-05-21: [[ RandomBytes ]] Updated to use system primitive, rather
	//   than SSL.
	
	void *t_bytes;
	t_bytes = ep . getbuffer(t_count);
	if (t_bytes == nil)
	{
		MCeerror -> add(EE_NO_MEMORY, line, pos);
		return ES_ERROR;
	}
	
	if (MCU_random_bytes(t_count, t_bytes))
		ep . setlength(t_count);
	else
	{
		ep . clear();
		MCresult->copysvalue(MCString("error: could not get random bytes"));
	}
	
	return ES_NORMAL;
#endif /* MCRandomBytes */

///////////////////////////////////////////////////////////////////////////////

MCControlAtLoc::~MCControlAtLoc()
{
    delete location;
}

Parse_stat MCControlAtLoc::parse(MCScriptPoint &sp, Boolean the)
{
	if (get1param(sp, &location, the) != PS_NORMAL)
	{
		MCperror->add(PE_CONTROLATLOC_BADPARAM, sp);
		return PS_ERROR;
	}
	return PS_NORMAL;
}

void MCControlAtLoc::eval_ctxt(MCExecContext &ctxt, MCExecValue &r_value)
{
#ifdef /* MCControlAtLoc */ LEGACY_EXEC
	MCPoint t_location;
	if (location -> eval(ep) != ES_NORMAL ||
		!MCU_stoi2x2(ep . getsvalue(), t_location . x, t_location . y))
	{
		MCeerror -> add(EE_CONTROLATLOC_NAP, line, pos);
		return ES_ERROR;
	}

	MCStack *t_stack;
	if (!is_screen)
		t_stack = MCdefaultstackptr;
	else
	{
		t_stack = MCscreen -> getstackatpoint(t_location . x, t_location . y);
		// IM-2013-10-11: [[ FullscreenMode ]] Update to use stack coord conversion methods
		if (t_stack != nil)
			t_location = t_stack->globaltostackloc(t_location);
	}

	// If the location is over a stack, then return nil.
	if (t_stack == nil)
	{
		ep . clear();
		return ES_NORMAL;
	}
	
	// We now have a stack and a location in card co-ords so let's do the hittest.
	MCObject *t_object;
	t_object = t_stack -> getcard() -> hittest(t_location . x, t_location . y);
	
	if (!is_screen)
	{
		if (t_object -> gettype() != CT_CARD)
		{
			t_object -> getprop(0, P_LAYER, ep, False);
			ep . insert("control ", 0, 0);
		}
		else
			ep . clear();
			
	}
	else
		t_object -> names(P_LONG_ID, ep, 0);
	
	return ES_NORMAL;
#endif /* MCControlAtLoc */

    MCPoint t_location;
    if (!ctxt . EvalExprAsPoint(location, EE_CONTROLATLOC_NAP, t_location))
        return;

	MCAutoStringRef t_result;
	if (!is_screen)
		MCInterfaceEvalControlAtLoc(ctxt, t_location, &t_result);
	else
		MCInterfaceEvalControlAtScreenLoc(ctxt, t_location, &t_result);
    
    if (!ctxt.HasError())
    {
        r_value . type = kMCExecValueTypeStringRef;
        r_value . stringref_value = MCValueRetain(*t_result);
    }
}

///////////////////////////////////////////////////////////////////////////////

MCUuidFunc::~MCUuidFunc(void)
{
	delete type;
	delete name;
	delete namespace_id;
}

// Syntax:
//   uuid() - random uuid
//   uuid("random") - random uuid
//   uuid("md5" | "sha1", <namespace_id>, <name>)
// So either 0, 1, or 3 parameters.
Parse_stat MCUuidFunc::parse(MCScriptPoint& sp, Boolean the)
{
	// Parameters are parsed by 'getexps' into this array.
	MCExpression *earray[MAX_EXP];
	uint2 ecount = 0;
	
	// Parse the parameters and check that there are 0, 1 or 3 of them.
	if (getexps(sp, earray, ecount) != PS_NORMAL || (ecount != 0 && ecount != 1 && ecount != 3))
	{
		// If there are the wrong number of params, free the exps.
		freeexps(earray, ecount);
		
		// Throw a parse error.
		MCperror -> add(PE_UUID_BADPARAM, sp);
		return PS_ERROR;
	}
	
	// Assign the expressions as appropriate.
	if (ecount > 0)
	{
		type = earray[0];
	
		if (ecount > 1)
		{
			namespace_id = earray[1];
			name = earray[2];
		}
	}
	
	// We are done, so return.
	return PS_NORMAL;
}

void MCUuidFunc::eval_ctxt(MCExecContext &ctxt, MCExecValue &r_value)
{
#ifdef /* MCUuidFunc */ LEGACY_EXEC
	// First work out what type we want.
	MCUuidType t_type;
	if (type == nil)
		t_type = kMCUuidTypeRandom;
	else
	{
		if (type -> eval(ep) != ES_NORMAL)
		{
			MCeerror -> add(EE_UUID_BADTYPE, line, pos);
			return ES_ERROR;
		}
		
		if (ep . getsvalue() == "random")
		{
			// If there is more than one parameter, it's an error.
			if (name != nil)
			{
				MCeerror -> add(EE_UUID_TOOMANYPARAMS, line, pos);
				return ES_ERROR;
			}
			
			t_type = kMCUuidTypeRandom;
		}
		else if (ep . getsvalue() == "md5")
			t_type = kMCUuidTypeMD5;
		else if (ep . getsvalue() == "sha1")
			t_type = kMCUuidTypeSHA1;
		else
		{
			// If the type isn't one of 'random', 'md5', 'sha1' then it's
			// an error.
			MCeerror -> add(EE_UUID_UNKNOWNTYPE, line, pos);
			return ES_ERROR;
		}
	}
	
	// If it is not of random type, then evaluate the other params.
	MCUuid t_namespace_id;
	MCString t_name;
	if (t_type != kMCUuidTypeRandom)
	{
		// If there aren't namespace_id and name exprs, its an error.
		if (namespace_id == nil || name == nil)
		{
			MCeerror -> add(EE_UUID_TOOMANYPARAMS, line, pos);
			return ES_ERROR;
		}
	
		// Evaluate the namespace parameter.
		if (namespace_id -> eval(ep) != ES_NORMAL)
		{
			MCeerror -> add(EE_UUID_BADNAMESPACEID, line, pos);
			return ES_ERROR;
		}
		
		// Attempt to convert it to a uuid.
		if (!MCUuidFromCString(ep . getcstring(), t_namespace_id))
		{
			MCeerror -> add(EE_UUID_NAMESPACENOTAUUID, line, pos);
			return ES_ERROR;
		}
		
		// Evaluate the name parameter.
		if (name -> eval(ep) != ES_NORMAL)
		{
			MCeerror -> add(EE_UUID_BADNAME, line, pos);
			return ES_ERROR;
		}
		
		// Borrow the value from the ep - this is okay in this instance because
		// ep isn't used again until the name has been utilised.
		t_name = ep . getsvalue();
	}
	
	// Generate the uuid.
	MCUuid t_uuid;
	switch(t_type)
	{
	case kMCUuidTypeRandom:
		if (!MCUuidGenerateRandom(t_uuid))
		{
			MCeerror -> add(EE_UUID_NORANDOMNESS, line, pos);
			return ES_ERROR;
		}
		break;
	
	case kMCUuidTypeMD5:
		MCUuidGenerateMD5(t_namespace_id, t_name, t_uuid);
		break;
		
	case kMCUuidTypeSHA1:
		MCUuidGenerateSHA1(t_namespace_id, t_name, t_uuid);
		break;
		
	default:
		assert(false);
		break;
	}
	
	// Convert the uuid to a string.
	char t_uuid_buffer[kMCUuidCStringLength];
	MCUuidToCString(t_uuid, t_uuid_buffer);
	
	// And set it as the return value (in the ep).
	ep . copysvalue(t_uuid_buffer);
	
	return ES_NORMAL;
#endif /* MCUuidFunc */

    // First work out what type we want.
	MCUuidType t_type;
	if (type == nil)
		t_type = kMCUuidTypeRandom;
	else
	{
        MCAutoStringRef t_stringtype;

        if (!ctxt . EvalExprAsStringRef(type, EE_UUID_BADTYPE, &t_stringtype))
            return;

        if (MCStringIsEqualToCString(*t_stringtype, "random", kMCCompareCaseless))
		{
			// If there is more than one parameter, it's an error.
			if (name != nil)
			{
                ctxt . LegacyThrow(EE_UUID_TOOMANYPARAMS);
                return;
			}
			
			t_type = kMCUuidTypeRandom;
		}
        else if (MCStringIsEqualToCString(*t_stringtype, "md5", kMCCompareCaseless))
			t_type = kMCUuidTypeMD5;
        else if (MCStringIsEqualToCString(*t_stringtype, "sha1", kMCCompareCaseless))
			t_type = kMCUuidTypeSHA1;
		else
		{
			// If the type isn't one of 'random', 'md5', 'sha1' then it's
			// an error.
            ctxt . LegacyThrow(EE_UUID_UNKNOWNTYPE);
            return;
		}
	}
	
	// If it is not of random type, then evaluate the other params.
	MCAutoStringRef t_namespace_id;
	MCAutoStringRef t_name;
	if (t_type != kMCUuidTypeRandom)
	{
		// If there aren't namespace_id and name exprs, its an error.
		if (namespace_id == nil || name == nil)
		{
            ctxt . LegacyThrow(EE_UUID_TOOMANYPARAMS);
            return;
		}
        
        if (!ctxt . EvalExprAsStringRef(namespace_id, EE_UUID_BADNAMESPACEID, &t_namespace_id))
            return;
        
        if (!ctxt . EvalExprAsStringRef(name, EE_UUID_BADNAME, &t_name))
            return;
	}

	// Generate the uuid.
    MCStringRef t_uuid;
	switch(t_type)
	{
        case kMCUuidTypeRandom:
            MCEngineEvalRandomUuid(ctxt, t_uuid);
            break;
            
        case kMCUuidTypeMD5:
            MCEngineEvalMD5Uuid(ctxt, *t_namespace_id, *t_name, t_uuid);
            break;
            
        case kMCUuidTypeSHA1:
            MCEngineEvalSHA1Uuid(ctxt, *t_namespace_id, *t_name, t_uuid);
            break;
            
        default:
            assert(false);
            break;
	}
	
    if (!ctxt . HasError())
        MCExecValueTraits<MCStringRef>::set(r_value, t_uuid);
}

///////////////////////////////////////////////////////////////////////////////

// MERG-2013-08-14: [[ MeasureText ]] Measure text relative to the effective font on an object
MCMeasureText::~MCMeasureText(void)
{
	delete m_object;
	delete m_text;
	delete m_mode;
}

// Syntax:
// measure[Unicode]Text(<text>,<object>,[<mode>])
Parse_stat MCMeasureText::parse(MCScriptPoint &sp, Boolean the)
{
    initpoint(sp);
    
	if (sp.skip_token(SP_FACTOR, TT_LPAREN) != PS_NORMAL)
	{
		MCperror->add
		(PE_FACTOR_NOLPAREN, sp);
		return PS_ERROR;
	}
    
    if (sp.parseexp(True, False, &m_text) != PS_NORMAL)
	{
		MCperror->add
		(PE_MEASURE_TEXT_BADTEXT, sp);
		return PS_ERROR;
	}
	
	Symbol_type type;
	m_object = new MCChunk(False);
	if (sp.next(type) != PS_NORMAL || type != ST_SEP
        || m_object->parse(sp, False) != PS_NORMAL)
	{
		MCperror->add
		(PE_MEASURE_TEXT_NOOBJECT, sp);
		return PS_ERROR;
	}
    
    if (sp.next(type) != PS_NORMAL || (type != ST_RP && type != ST_SEP))
    {
        MCperror->add
        (PE_FACTOR_NORPAREN, sp);
        return PS_ERROR;
    }
    if (type == ST_SEP)
    {
        if (sp.parseexp(True, False, &m_mode) != PS_NORMAL)
        {
            MCperror->add
            (PE_MEASURE_TEXT_BADMODE, sp);
            return PS_ERROR;
        }
        
        if (sp.next(type) != PS_NORMAL || (type != ST_RP && type != ST_SEP))
        {
            MCperror->add
            (PE_FACTOR_NORPAREN, sp);
            return PS_ERROR;
        }
    }

	return PS_NORMAL;
}

void MCMeasureText::eval_ctxt(MCExecContext &ctxt, MCExecValue &r_value)
{
#ifdef /* MCMeasureText */ LEGACY_EXEC
    MCObject *t_object_ptr;
	uint4 parid;
	if (m_object->getobj(ep, t_object_ptr, parid, True) != ES_NORMAL)
	{
		MCeerror->add
		(EE_MEASURE_TEXT_NOOBJECT, line, pos);
		return ES_ERROR;
	}
    
    if (m_text -> eval(ep) != ES_NORMAL)
    {
        MCeerror -> add(EE_CHUNK_BADTEXT, line, pos);
        return ES_ERROR;
    }
    
    MCRectangle t_bounds = t_object_ptr -> measuretext(ep.getsvalue(), m_is_unicode);
    
    if (m_mode)
    {
        if (m_mode -> eval(ep) != ES_NORMAL)
        {
            MCeerror -> add(EE_CHUNK_BADTEXT, line, pos);
            return ES_ERROR;
        }
        
        if (ep.getsvalue() == "size")
        {
            ep.setpoint(t_bounds . width,t_bounds . height);
            return ES_NORMAL;
        }
        
        if(ep.getsvalue() == "bounds")
        {
            ep.setrectangle(t_bounds);
            return ES_NORMAL;
        }
    }
    
    ep.setuint(t_bounds . width);
    return ES_NORMAL;
#endif /* MCMeasureText */ 
    
    MCObject *t_object_ptr;
	uint4 parid;
    if (!m_object->getobj(ctxt, t_object_ptr, parid, True))
	{
        ctxt . LegacyThrow(EE_MEASURE_TEXT_NOOBJECT);
        return;
	}
    
    MCAutoStringRef t_text;
    if (!ctxt . EvalExprAsStringRef(m_text, EE_CHUNK_BADTEXT, &t_text))
        return;
    
    MCAutoStringRef t_result;
    MCAutoStringRef t_mode;
    if (!ctxt . EvalOptionalExprAsNullableStringRef(m_mode, EE_CHUNK_BADTEXT, &t_mode))
        return;

    MCTextEvalMeasureText(ctxt, t_object_ptr, *t_text, *t_mode, m_is_unicode, &t_result);

    if (!ctxt . HasError())
    {
        r_value . stringref_value = MCValueRetain(*t_result);
        r_value . type = kMCExecValueTypeStringRef;
    }
}<|MERGE_RESOLUTION|>--- conflicted
+++ resolved
@@ -185,20 +185,11 @@
 MCArrayEncode::~MCArrayEncode()
 {
 	delete source;
-<<<<<<< HEAD
-	delete version;
-=======
     delete version;
->>>>>>> 3316b64f
 }
 
 Parse_stat MCArrayEncode::parse(MCScriptPoint &sp, Boolean the)
 {
-<<<<<<< HEAD
-=======
-    // AL-2014-08-18: [[ Bug 12547 ]] Added dummy variable to enable addition of
-    //  version parameter for arrayEncode
->>>>>>> 3316b64f
 	if (get1or2params(sp, &source, &version, the) != PS_NORMAL)
 	{
 		MCperror->add
