--- conflicted
+++ resolved
@@ -5001,10 +5001,7 @@
 		else
 		{
 			contents = True;
-<<<<<<< HEAD
-=======
-		}
->>>>>>> 6ccf2239
+		}
 	}
 	initpoint(sp);
 	return PS_NORMAL;
