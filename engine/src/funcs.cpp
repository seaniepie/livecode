/* Copyright (C) 2003-2013 Runtime Revolution Ltd.

This file is part of LiveCode.

LiveCode is free software; you can redistribute it and/or modify it under
the terms of the GNU General Public License v3 as published by the Free
Software Foundation.

LiveCode is distributed in the hope that it will be useful, but WITHOUT ANY
WARRANTY; without even the implied warranty of MERCHANTABILITY or
FITNESS FOR A PARTICULAR PURPOSE.  See the GNU General Public License
for more details.

You should have received a copy of the GNU General Public License
along with LiveCode.  If not see <http://www.gnu.org/licenses/>.  */

#include "prefix.h"

#include "globdefs.h"
#include "filedefs.h"
#include "objdefs.h"
#include "parsedef.h"
#include "mcio.h"

#include "execpt.h"
#include "hndlrlst.h"
#include "scriptpt.h"
#include "handler.h"
#include "param.h"
#include "funcs.h"
#include "chunk.h"
#include "object.h"
#include "field.h"
#include "image.h"
#include "button.h"
#include "card.h"
#include "stack.h"
#include "aclip.h"
#include "player.h"
#include "dispatch.h"
#include "stacklst.h"
#include "sellst.h"
#include "mcerror.h"
#include "util.h"
#include "date.h"
#include "regex.h"
#include "scriptenvironment.h"
#include "securemode.h"
#include "osspec.h"
#include "flst.h"

#include "socket.h"
#include "mcssl.h"

#include "globals.h"
#include "license.h"
#include "mode.h"
#include "stacksecurity.h"
#include "uuid.h"
<<<<<<< HEAD
#include "font.h"
=======
>>>>>>> 52910ed7

#include "exec.h"

#include "syntax.h"
#include "resolution.h"

////////////////////////////////////////////////////////////////////////////////

void MCFunction::compile_with_args(MCSyntaxFactoryRef ctxt, MCExecMethodInfo *p_method, ...)
{
	MCSyntaxFactoryBeginExpression(ctxt, line, pos);

	// The rest of the argument list will be the MCExpression's that should be
	// compiled to form the argument list. We loop through them and compile
	// in turn.
	va_list t_args;
	va_start(t_args, p_method);
	for(uindex_t i = 0; i < p_method -> arity - 1; i++)
	{
		MCExpression *t_arg;
		t_arg = va_arg(t_args, MCExpression *);
		t_arg -> compile(ctxt);
	}
	va_end(t_args);
	
	MCSyntaxFactoryEvalMethod(ctxt, p_method);
	
	MCSyntaxFactoryEndExpression(ctxt);
}

void MCConstantFunction::compile(MCSyntaxFactoryRef ctxt)
{
	// A constant function takes no arguments.
	compile_with_args(ctxt, getmethodinfo());
}

void MCUnaryFunction::compile(MCSyntaxFactoryRef ctxt)
{
	// An unary function takes a single argument.
	compile_with_args(ctxt, getmethodinfo(), getmethodarg());
}

void MCParamFunction::compile(MCSyntaxFactoryRef ctxt)
{
	MCSyntaxFactoryBeginExpression(ctxt, line, pos);

	uindex_t t_count;
	t_count = 0;

	for (MCParameter *t_param = getmethodarg(); t_param != nil; t_param = t_param -> getnext())
	{
		t_param -> compile(ctxt);
		t_count++;
	}
	
	MCSyntaxFactoryEvalList(ctxt, t_count);

	MCSyntaxFactoryEvalMethod(ctxt, getmethodinfo());

	MCSyntaxFactoryEndExpression(ctxt);
}

////////////////////////////////////////////////////////////////////////////////

Parse_stat MCFunction::parse(MCScriptPoint &sp, Boolean the)
{
	if (!the)
	{
		if (get0params(sp) != PS_NORMAL)
		{
			MCperror->add
			(PE_FUNCTION_BADFORM, sp);
			return PS_ERROR;
		}
	}
	else
		initpoint(sp);
	return PS_NORMAL;
}

Parse_stat MCFunction::parsetarget(MCScriptPoint &sp, Boolean the,
                                   Boolean needone, MCChunk *&object)
{
	initpoint(sp);
	if (sp.skip_token(SP_FACTOR, TT_OF) == PS_NORMAL)
	{
		object = new MCChunk(False);
		if (object->parse(sp, False) != PS_NORMAL)
		{
			MCperror->add
			(PE_FUNCTION_BADOBJECT, sp);
			return PS_ERROR;
		}
	}
	else
		if (needone || !the)
		{
			if (sp.skip_token(SP_FACTOR, TT_LPAREN) != PS_NORMAL)
			{
				MCperror->add
				(PE_FACTOR_NOLPAREN, sp);
				return PS_ERROR;
			}
			if (!needone && sp.skip_token(SP_FACTOR, TT_RPAREN) == PS_NORMAL)
				return PS_NORMAL;
			object = new MCChunk(False);
			if (object->parse(sp, False) != PS_NORMAL)
			{
				MCperror->add
				(PE_FUNCTION_BADOBJECT, sp);
				return PS_ERROR;
			}
			if (sp.skip_token(SP_FACTOR, TT_RPAREN) != PS_NORMAL)
			{
				MCperror->add
				(PE_FACTOR_NORPAREN, sp);
				return PS_ERROR;
			}
		}
	return PS_NORMAL;
}

////

/*
 encoded_array_t:
	uint8_t type; // always 5
	array_t array; // the array value.
 
 array_t:
	uint32_t length; // the number of key/values in the array
	array_entry_t[length] keys; // the sequence of key/values in the array
	uint8_t terminator; // always 0
 
 array_entry_t:
	uint8_t type; // the type of the content of the key
	uint32_t byte_size; // the size of the key/value in bytes, not including the type byte.
	cstring_t key; // the key for the entry
	if type == 1 then
		// undefined value
	else if type == 2 then
		uint32_t length; // the number of bytes in the string
		uint8_t[length] string; // the bytes comprising the string
	else if type == 3 then
		float64_t number; // the numeric value as a 64-bit IEEE double
	else if type == 5 then
		array_t array; // the array value
*/

MCArrayDecode::~MCArrayDecode(void)
{
	delete source;
}

Parse_stat MCArrayDecode::parse(MCScriptPoint& sp, Boolean the)
{
	if (get1param(sp, &source, the) != PS_NORMAL)
	{
		MCperror->add(PE_ARRAYDECODE_BADPARAM, sp);
		return PS_ERROR;
	}
	
	return PS_NORMAL;
}

Exec_stat MCArrayDecode::eval(MCExecPoint& ep)
{
	if (source->eval(ep) != ES_NORMAL)
	{
		MCeerror->add(EE_ARRAYDECODE_BADSOURCE, line, pos);
		return ES_ERROR;
	}

	MCExecContext ctxt(ep);

	MCAutoStringRef t_string;
	if (!ep . copyasstringref(&t_string))
		return ES_ERROR;

	MCAutoArrayRef t_array;
	MCArraysEvalArrayDecode(ctxt, *t_string, &t_array);
	if (!ctxt . HasError())
	{
		ep . setvalueref(*t_array);
		return ES_NORMAL;
	}

	MCeerror -> add(EE_ARRAYDECODE_FAILED, line, pos);
	return ES_ERROR;
}

//

MCArrayEncode::~MCArrayEncode(void)
{
	delete source;
}

Parse_stat MCArrayEncode::parse(MCScriptPoint& sp, Boolean the)
{
	if (get1param(sp, &source, the) != PS_NORMAL)
	{
		MCperror->add(PE_ARRAYENCODE_BADPARAM, sp);
		return PS_ERROR;
	}

	return PS_NORMAL;
}

Exec_stat MCArrayEncode::eval(MCExecPoint& ep)
{
	if (source->eval(ep) != ES_NORMAL)
	{
		MCeerror->add(EE_ARRAYENCODE_BADSOURCE, line, pos);
		return ES_ERROR;
	}

	MCExecContext ctxt(ep);

	MCAutoArrayRef t_array;
	if (!ep . copyasarrayref(&t_array))
		return ES_ERROR;

	MCAutoStringRef t_string;
	MCArraysEvalArrayEncode(ctxt, *t_array, &t_string);
	if (!ctxt . HasError())
	{
		ep . setvalueref(*t_string);
		return ES_NORMAL;
	}

	MCeerror -> add(EE_ARRAYENCODE_FAILED, line, pos);
	return ctxt . Catch(line, pos);
}

////

MCBase64Decode::~MCBase64Decode()
{
	delete source;
}

Parse_stat MCBase64Decode::parse(MCScriptPoint &sp, Boolean the)
{
	if (get1param(sp, &source, the) != PS_NORMAL)
	{
		MCperror->add
		(PE_BASE64DECODE_BADPARAM, sp);
		return PS_ERROR;
	}
	return PS_NORMAL;
}

Exec_stat MCBase64Decode::eval(MCExecPoint &ep)
{
#ifdef /* MCBase64Decode */ LEGACY_EXEC
	if (source->eval(ep) != ES_NORMAL)
	{
		MCeerror->add(EE_BASE64DECODE_BADSOURCE, line, pos);
		return ES_ERROR;
	}
	MCU_base64decode(ep);
	return ES_NORMAL;
#endif /* MCBase64Decode */

	if (source->eval(ep) != ES_NORMAL)
	{
		MCeerror->add(EE_BASE64DECODE_BADSOURCE, line, pos);
		return ES_ERROR;
	}

	MCExecContext ctxt(ep);
	MCAutoStringRef t_source;
	/* UNCHECKED */ ep . copyasstringref(&t_source);

	MCAutoDataRef t_result;
	MCFiltersEvalBase64Decode(ctxt, *t_source, &t_result);

	if (!ctxt . HasError())
	{
		/* UNCHECKED */ ep . setvalueref(*t_result);
		return ES_NORMAL;
	}

	return ctxt . Catch(line, pos);
}

MCBase64Encode::~MCBase64Encode()
{
	delete source;
}

Parse_stat MCBase64Encode::parse(MCScriptPoint &sp, Boolean the)
{
	if (get1param(sp, &source, the) != PS_NORMAL)
	{
		MCperror->add
		(PE_BASE64ENCODE_BADPARAM, sp);
		return PS_ERROR;
	}
	return PS_NORMAL;
}

Exec_stat MCBase64Encode::eval(MCExecPoint &ep)
{
#ifdef /* MCBase64Encode */ LEGACY_EXEC
	if (source->eval(ep) != ES_NORMAL)
	{
		MCeerror->add(EE_BASE64ENCODE_BADSOURCE, line, pos);
		return ES_ERROR;
	}
	MCU_base64encode(ep);
	return ES_NORMAL;
#endif /* MCBase64Encode */

	if (source->eval(ep) != ES_NORMAL)
	{
		MCeerror->add(EE_BASE64ENCODE_BADSOURCE, line, pos);
		return ES_ERROR;
	}

	MCExecContext ctxt(ep);
	MCAutoDataRef t_source;
	/* UNCHECKED */ ep . copyasdataref(&t_source);

	MCAutoStringRef t_result;
	MCFiltersEvalBase64Encode(ctxt, *t_source, &t_result);

	if (!ctxt . HasError())
	{
		/* UNCHECKED */ ep . setvalueref(*t_result);
		return ES_NORMAL;
	}

	return ctxt . Catch(line, pos);
}

MCBaseConvert::~MCBaseConvert()
{
	delete source;
	delete sourcebase;
	delete destbase;
}

Parse_stat MCBaseConvert::parse(MCScriptPoint &sp, Boolean the)
{
	if (get2or3params(sp, &source, &sourcebase, &destbase) != PS_NORMAL
	        || destbase == NULL)
	{
		MCperror->add
		(PE_BASECONVERT_BADPARAM, sp);
		return PS_ERROR;
	}
	return PS_NORMAL;
}

Exec_stat MCBaseConvert::eval(MCExecPoint &ep)
{
#ifdef /* MCBaseConvert */ LEGACY_EXEC
	if (destbase->eval(ep) != ES_NORMAL || ep.ton() != ES_NORMAL
	        || ep.getnvalue() < 2.0 || ep.getnvalue() > 36.0)
	{
		MCeerror->add
		(EE_BASECONVERT_BADDESTBASE, line, pos);
		return ES_ERROR;
	}
	uint2 dbase = ep.getuint2();
	if (sourcebase->eval(ep) != ES_NORMAL || ep.ton() != ES_NORMAL
	        || ep.getnvalue() < 2.0 || ep.getnvalue() > 36.0)
	{
		MCeerror->add
		(EE_BASECONVERT_BADSOURCEBASE, line, pos);
		return ES_ERROR;
	}
	uint2 sbase = ep.getuint2();
	if (source->eval(ep) != ES_NORMAL)
	{
		MCeerror->add
		(EE_BASECONVERT_BADSOURCE, line, pos);
		return ES_ERROR;
	}


	uint4 value = 0;
	Boolean negative = False;

	// MW-2008-01-31: [[ Bug 5841 ]] Added in some more strict error checking to
	//   stop baseConvert attempting to convert strings with digits outside the
	//   source-base.
	bool t_error;
	t_error = false;

	const char *t_string;
	uint4 t_length;
	t_string = ep . getsvalue() . getstring();
	t_length = ep . getsvalue() . getlength();

	if (t_length == 0)
		t_error = true;
	
	uint4 i;
	if (!t_error)
	{
		if (t_string[0] == '+')
			i = 1;
		else if (t_string[0] == '-')
			i = 1, negative = True;
		else
			i = 0;
	}
	
	while(!t_error && i < t_length)
	{
		value *= sbase;
		char source = MCS_toupper(t_string[i]);
		if (isdigit((uint1)source))
		{
			if (source - '0' >= sbase)
				t_error = true;
			else
				value += source - '0';
		}
		else if (source >= 'A' && source < 'A' + sbase - 10)
			value += source - 'A' + 10;
		else
			t_error = true;
	
		i += 1;
	}

	if (t_error)
	{
		MCeerror->add(EE_BASECONVERT_CANTCONVERT, line, pos, ep.getsvalue());
		return ES_ERROR;
	}

	char result[64];
	char *dptr = &result[63];
	do
	{
		uint2 digit = value % dbase;
		value /= dbase;
		if (digit >= 10)
			*dptr-- = digit - 10 + 'A';
		else
			*dptr-- = digit + '0';
	}
	while (value);
	if (negative)
		*dptr-- = '-';
	dptr++;
	ep.copysvalue(dptr, 64 - (dptr - result));
	return ES_NORMAL;
#endif /* MCBaseConvert */


	if (destbase->eval(ep) != ES_NORMAL || ep.ton() != ES_NORMAL)
	{
		MCeerror->add(EE_BASECONVERT_BADDESTBASE, line, pos);
		return ES_ERROR;
	}
	uint2 dbase = ep.getuint2();
	if (sourcebase->eval(ep) != ES_NORMAL || ep.ton() != ES_NORMAL)
	{
		MCeerror->add(EE_BASECONVERT_BADSOURCEBASE, line, pos);
		return ES_ERROR;
	}
	uint2 sbase = ep.getuint2();
	if (source->eval(ep) != ES_NORMAL)
	{
		MCeerror->add(EE_BASECONVERT_BADSOURCE, line, pos);
		return ES_ERROR;
	}

	MCExecContext ctxt(ep);
	MCAutoStringRef t_source;
	/* UNCHECKED */ ep . copyasstringref(&t_source);

	MCAutoStringRef t_result;
	MCMathEvalBaseConvert(ctxt, *t_source, sbase, dbase, &t_result);

	if (!ctxt . HasError())
	{
		/* UNCHECKED */ ep . setvalueref(*t_result);
		return ES_NORMAL;
	}

	return ctxt . Catch(line, pos);
}

void MCBaseConvert::compile(MCSyntaxFactoryRef ctxt)
{
	compile_with_args(ctxt,kMCMathEvalBaseConvertMethodInfo, source, sourcebase, destbase);
}




#define BINARY_NOCOUNT -2
#define BINARY_ALL -1
static void MCU_gettemplate(const char *&format, char &cmd, int4 &count)
{
	cmd = *format++;
	if (isdigit(*format))
		count = strtoul(format, (char **)&format, 10);
	else
		if (*format == '*')
		{
			count = BINARY_ALL;
			format++;
		}
		else
			count = 1;
}

MCBinaryDecode::~MCBinaryDecode()
{
	while (params != NULL)
	{
		MCParameter *tparams = params;
		params = params->getnext();
		delete tparams;
	}
}

Parse_stat MCBinaryDecode::parse(MCScriptPoint &sp, Boolean the)
{
	if (getparams(sp, &params) != PS_NORMAL || params == NULL)
	{
		MCperror->add(PE_BINARYD_BADPARAM, line, pos);
		return PS_ERROR;
	}
	return PS_NORMAL;
}

Exec_stat MCBinaryDecode::eval(MCExecPoint &ep)
{
#ifdef /* MCBinaryDecode */ LEGACY_EXEC
	if (params->eval(ep) != ES_NORMAL)
	{
		MCeerror->add
		(EE_BINARYD_BADSOURCE, line, pos);
		return ES_ERROR;
	}
	char *format = ep.getsvalue().clone();
	const char *fptr = format;
	ep.clear();
	MCParameter *pptr = params->getnext();
	if (pptr == NULL || pptr->eval(ep) != ES_NORMAL)
	{
		MCeerror->add
		(EE_BINARYD_BADPARAM, line, pos);
		delete format;
		return ES_ERROR;
	}
	const char *buffer = ep.getsvalue().getstring();
	int4 length = ep.getsvalue().getlength();
	int4 done = 0;
	int4 offset = 0;
	pptr = pptr->getnext();
	MCExecPoint ep2(ep);
	
	// MW-2009-01-14: Update parameters to use containers properly
	MCVariable *t_var;
	MCVariableValue *t_var_value;
	
	while (*fptr && offset < length )
	{
		char cmd;
		int4 count;
		int4 i;
		MCU_gettemplate(fptr, cmd, count);
		if (count == 0 && cmd != '@')
			continue;
		
		if (cmd != 'x')
			if (pptr == NULL || pptr -> evalcontainer(ep, t_var, t_var_value) == ES_ERROR)
			{
				MCeerror->add(EE_BINARYD_BADDEST, line, pos);
				delete format;
				return ES_ERROR;
			}
		
		switch (cmd)
		{
			case 'a':
			case 'A':
			{
				if (count == BINARY_ALL)
					count = length - offset;
				else
					if (count == BINARY_NOCOUNT)
						count = 1;
				if (count > length - offset)
					break;
				const char *src = buffer + offset;
				uint4 size = count;
				if (cmd == 'A')
				{
					while (size > 0)
					{
						if (src[size - 1] != '\0' && src[size - 1] != ' ')
							break;
						size--;
					}
				}
				MCString s(&buffer[offset], size);
				
				t_var_value -> assign_string(s);
				
				done++;
				offset += count;
				break;
			}
			case 'b':
			case 'B':
			{
				if (count == BINARY_ALL)
					count = (length - offset) * 8;
				else
					if (count == BINARY_NOCOUNT)
						count = 1;
				if (count > (length - offset) * 8)
					break;
				uint1 *src = (uint1 *)buffer + offset;
				uint1 value = 0;
				char *dest = ep2.getbuffer(count);
				if (cmd == 'b')
					for (i = 0 ; i < count ; i++)
					{
						if (i % 8)
							value >>= 1;
						else
							value = *src++;
						*dest++ = (value & 1) ? '1' : '0';
					}
				else
					for (i = 0 ; i < count ; i++)
					{
						if (i % 8)
							value <<= 1;
						else
							value = *src++;
						*dest++ = (value & 0x80) ? '1' : '0';
					}
				ep2.setlength(count);
				
				t_var_value -> assign_string(ep2.getsvalue());
				
				done++;
				offset += (count + 7 ) / 8;
				break;
			}
			case 'h':
			case 'H':
			{
				if (count == BINARY_ALL)
					count = (length - offset) * 2;
				else
					if (count == BINARY_NOCOUNT)
						count = 1;
				if (count > (length - offset) * 2)
					break;
				uint1 *src = (uint1 *)buffer + offset;
				uint1 value = 0;
				char *dest = ep2.getbuffer(count);
				static char hexdigit[] = "0123456789abcdef";
				if (cmd == 'h')
					for (i = 0 ; i < count ; i++)
					{
						if (i % 2)
							value >>= 4;
						else
							value = *src++;
						*dest++ = hexdigit[value & 0xf];
					}
				else
					for (i = 0 ; i < count ; i++)
					{
						if (i % 2)
							value <<= 4;
						else
							value = *src++;
						*dest++ = hexdigit[(value >> 4) & 0xf];
					}
				ep2.setlength(count);
				t_var_value -> assign_string(ep2.getsvalue());
				
				done++;
				offset += (count + 1) / 2;
				break;
			}
			case 'c':
			case 'C':
			case 's':
			case 'S':
			case 'i':
			case 'I':
			case 'm':
			case 'M':
			case 'n':
			case 'N':
			case 'f':
			case 'd':
				if (count == BINARY_ALL || count == BINARY_NOCOUNT)
					count = 1;
				while (count--)
				{
					int4 oldoffset = offset;
					switch (cmd)
					{
						case 'c':
							if (offset + (int4)sizeof(int1) <= length)
							{
								int1 c;
								memcpy(&c, buffer + offset, sizeof(int1));
								t_var_value -> assign_real((double)c);
								offset += sizeof(int1);
							}
							break;
						case 'C':
							if (offset + (int4)sizeof(uint1) <= length)
							{
								uint1 c;
								memcpy(&c, buffer + offset, sizeof(uint1));
								t_var_value -> assign_real((double)c);
								offset += sizeof(uint1);
							}
							break;
						case 's':
							if (offset + (int4)sizeof(int2) <= length)
							{
								int2 c;
								memcpy(&c, buffer + offset, sizeof(int2));
								t_var_value -> assign_real((double)c);
								offset += sizeof(int2);
							}
							break;
						case 'S':
							if (offset + (int4)sizeof(uint2) <= length)
							{
								uint2 c;
								memcpy(&c, buffer + offset, sizeof(uint2));
								t_var_value -> assign_real((double)c);
								offset += sizeof(uint2);
							}
							break;
						case 'i':
							if (offset + (int4)sizeof(int4) <= length)
							{
								int4 c;
								memcpy(&c, buffer + offset, sizeof(int4));
								t_var_value -> assign_real((double)c);
								offset += sizeof(int4);
							}
							break;
						case 'I':
							if (offset + (int4)sizeof(uint4) <= length)
							{
								uint4 c;
								memcpy(&c, buffer + offset, sizeof(uint4));
								t_var_value -> assign_real((double)c);
								offset += sizeof(uint4);
							}
							break;
						case 'm':
							if (offset + (int4)sizeof(uint2) <= length)
							{
								uint2 c;
								memcpy(&c, buffer + offset, sizeof(uint2));
								t_var_value -> assign_real((double)(uint2)MCSwapInt16HostToNetwork(c));
								offset += sizeof(int2);
							}
							break;
						case 'M':
							if (offset + (int4)sizeof(uint4) <= length)
							{
								uint4 c;
								memcpy(&c, buffer + offset, sizeof(uint4));
								t_var_value -> assign_real((double)(uint4)MCSwapInt32HostToNetwork(c));
								offset += sizeof(uint4);
							}
							break;
							
							// MW-2007-09-11: [[ Bug 5315 ]] Make sure we coerce to signed integers
							//   before we convert to doubles - failing to do this results in getting
							//   unsigned results on little endian machines.
						case 'n':
							if (offset + (int4)sizeof(int2) <= length)
							{
								int2 c;
								memcpy(&c, buffer + offset, sizeof(int2));
								t_var_value -> assign_real((double)(int2)MCSwapInt16HostToNetwork(c));
								offset += sizeof(int2);
							}
							break;
						case 'N':
							if (offset + (int4)sizeof(int4) <= length)
							{
								int4 c;
								memcpy(&c, buffer + offset, sizeof(int4));
								t_var_value -> assign_real((double)(int4)MCSwapInt32HostToNetwork(c));
								offset += sizeof(int4);
							}
							break;
							
						case 'f':
							if (offset + (int4)sizeof(float) <= length)
							{
								float f;
								memcpy(&f, buffer + offset, sizeof(float));
								t_var_value -> assign_real((double)f);
								offset += sizeof(float);
							}
							break;
						case 'd':
							if (offset + (int4)sizeof(double) <= length)
							{
								double d;
								memcpy(&d, buffer + offset, sizeof(double));
								t_var_value -> assign_real((double)d);
								offset += sizeof(double);
								break;
							}
							break;
					}
					if (offset == oldoffset)
					{
						offset = length;
						t_var_value -> clear();
						break;
					}
					done++;
					if (count)
					{
						pptr = pptr->getnext();
						if (pptr == NULL || pptr -> evalcontainer(ep, t_var, t_var_value) == ES_ERROR)
						{
							MCeerror->add(EE_BINARYD_BADPARAM, line, pos);
							delete format;
							return ES_ERROR;
						}
					}
				}
				break;
			case 'x':
				if (count == BINARY_NOCOUNT)
					count = 1;
				if (count == BINARY_ALL || (count > (length - offset)))
					offset = length;
				else
					offset += count;
				break;
			default:
				MCeerror->add(EE_BINARYD_BADFORMAT, line, pos);
				delete format;
				return ES_ERROR;
		}
		pptr = pptr->getnext();
	}
	delete format;
	ep.setnvalue(done);
	while (pptr != NULL)
	{
		if (pptr -> evalcontainer(ep, t_var, t_var_value) == ES_ERROR)
		{
			MCeerror->add(EE_BINARYD_BADPARAM, line, pos);
			return ES_ERROR;
		}
		t_var_value -> clear();
		
		pptr = pptr->getnext();
	}
	return ES_NORMAL;
#endif /* MCBinaryDecode */

	MCExecContext ctxt(ep);
	MCAutoStringRef t_format;
	MCAutoDataRef t_data;
	MCParameter *t_params = nil;

	if (params->eval(ep) != ES_NORMAL)
	{
		MCeerror->add(EE_BINARYD_BADSOURCE, line, pos);
		return ES_ERROR;
	}
	/* UNCHECKED */ ep.copyasstringref(&t_format);

	if (params->getnext() != nil)
	{
		if (params->getnext()->eval(ep) != ES_NORMAL)
		{
			MCeerror->add(EE_BINARYD_BADPARAM, line, pos);
			return ES_ERROR;
		}
		/* UNCHECKED */ ep.copyasdataref(&t_data);
		t_params = params->getnext()->getnext();
	}

	uinteger_t t_result_count = 0;

	for (MCParameter *p = t_params; p != nil; p = p->getnext())
		t_result_count++;

	MCAutoValueRefArray t_results;
	/* UNCHECKED */ t_results.New(t_result_count);

	integer_t t_result;
	MCFiltersEvalBinaryDecode(ctxt, *t_format, *t_data, *t_results, t_result_count, t_result);

	if (!ctxt.HasError())
    {
        for (uindex_t i = 0; i < t_result_count; i++)
        {
            MCVariable *t_var = t_params->evalvar(ep);
            if (t_var == nil)
            {
				MCeerror->add(EE_BINARYD_BADDEST, line, pos);
                return ES_ERROR;
            }
			if (t_results[i] != nil)
	            /* UNCHECKED */ t_var->setvalueref(t_results[i]);
            t_params = t_params->getnext();
        }
        ep.setnvalue(t_result);
		return ES_NORMAL;
    }
    
	return ctxt.Catch(line, pos);
}

void MCBinaryDecode::compile(MCSyntaxFactoryRef ctxt)
{
	MCSyntaxFactoryBeginExpression(ctxt, line, pos);

	uindex_t t_count;
	t_count = 0;

	MCParameter *t_parameter = params;
	t_parameter -> compile(ctxt);
	t_parameter = t_parameter -> getnext();

	if (t_parameter != nil)
	{
		t_parameter -> compile(ctxt);
		t_parameter = t_parameter -> getnext();
	}
	else
		MCSyntaxFactoryEvalConstantNil(ctxt);
		
	for (MCParameter *p = t_parameter; p != nil; p = p -> getnext())
	{
		p -> compile_out(ctxt);
		t_count++;
	}
	
	MCSyntaxFactoryEvalList(ctxt, t_count);

	MCSyntaxFactoryEvalMethod(ctxt, kMCFiltersEvalBinaryDecodeMethodInfo);

	MCSyntaxFactoryEndExpression(ctxt);
}

MCBinaryEncode::~MCBinaryEncode()
{
	while (params != NULL)
	{
		MCParameter *tparams = params;
		params = params->getnext();
		delete tparams;
	}
}

Parse_stat MCBinaryEncode::parse(MCScriptPoint &sp, Boolean the)
{
	if (getparams(sp, &params) != PS_NORMAL || params == NULL)
	{
		MCperror->add(PE_BINARYE_BADPARAM, line, pos);
		return PS_ERROR;
	}
	return PS_NORMAL;
}

Exec_stat MCBinaryEncode::eval(MCExecPoint &ep)
{
#ifdef /* MCBinaryEncode */ LEGACY_EXEC
	if (params->eval(ep) != ES_NORMAL)
	{
		MCeerror->add(EE_BINARYE_BADSOURCE, line, pos);
		return ES_ERROR;
	}
	char *format = ep.getsvalue().clone();
	const char *fptr = format;
	ep.clear();
	MCParameter *pptr = params->getnext();
	MCExecPoint ep2(ep);
	while (*fptr)
	{
		char cmd;
		int4 count;
		MCU_gettemplate(fptr, cmd, count);
		if (count == 0 && cmd != '@')
		{
			pptr = pptr->getnext();
			continue;
		}
		if (pptr == NULL || pptr->eval(ep2) != ES_NORMAL)
		{
			MCeerror->add(EE_BINARYE_BADPARAM, line, pos);
			delete format;
			return ES_ERROR;
		}
		pptr = pptr->getnext();
		const char *bytes = ep2.getsvalue().getstring();
		int4 length = ep2.getsvalue().getlength();
		switch (cmd)
		{
		case 'a':
		case 'A':
			{
				char pad = cmd == 'a' ? '\0' : ' ';
				if (count == BINARY_ALL)
					count = length;
				else
					if (count == BINARY_NOCOUNT)
						count = 1;
				if (length >= count)
					ep.appendbytes(bytes, count);
				else
				{
					ep.appendbytes(bytes, length);
					ep.pad(pad, count - length);
				}
				break;
			}
		case 'b':
		case 'B':
			{
				if (count == BINARY_ALL)
					count = length;
				else
					if (count == BINARY_NOCOUNT)
						count = 1;
				uint1 *cursor = ep.pad('\0', (count + 7) / 8);
				uint1 value = 0;
				if (count > length)
					count = length;
				int4 offset;
				if (cmd == 'B')
					for (offset = 0 ; offset < count ; offset++)
					{
						value <<= 1;
						if (bytes[offset] == '1')
							value |= 1;
						else
							if (bytes[offset] != '0')
							{
								MCeerror->add(EE_BINARYE_BADFORMAT, line, pos, ep2.getsvalue());
								delete format;
								return ES_ERROR;
							}
						if ((offset + 1) % 8 == 0)
						{
							*cursor++ = value;
							value = 0;
						}
					}
				else
					for (offset = 0 ; offset < count ; offset++)
					{
						value >>= 1;
						if (bytes[offset] == '1')
							value |= 128;
						else
							if (bytes[offset] != '0')
							{
								MCeerror->add(EE_BINARYE_BADFORMAT, line, pos, ep2.getsvalue());
								delete format;
								return ES_ERROR;
							}
						if (!((offset + 1) % 8))
						{
							*cursor++ = value;
							value = 0;
						}
					}
				if ((offset % 8) != 0)
				{
					if (cmd == 'B')
						value <<= 8 - (offset % 8);
					else
						value >>= 8 - (offset % 8);
					*cursor++ = value;
				}
				break;
			}
		case 'h':
		case 'H':
			{
				int c;
				if (count == BINARY_ALL)
					count = length;
				else
					if (count == BINARY_NOCOUNT)
						count = 1;
				uint1 *cursor = ep.pad('\0', (count + 1) / 2);
				uint1 value = 0;
				if (count > length)
					count = length;
				int4 offset;
				if (cmd == 'H')
					for (offset = 0 ; offset < count ; offset++)
					{
						value <<= 4;
						if (!isxdigit(bytes[offset]))
						{
							MCeerror->add(EE_BINARYE_BADFORMAT, line, pos, ep2.getsvalue());
							delete format;
							return ES_ERROR;
						}
						c = bytes[offset] - '0';
						if (c > 9)
							c += ('0' - 'A') + 10;
						if (c > 16)
							c += ('A' - 'a');
						value |= (c & 0xf);
						if (offset % 2)
						{
							*cursor++ = value;
							value = 0;
						}
					}
				else
					for (offset = 0 ; offset < count ; offset++)
					{
						value >>= 4;
						if (!isxdigit(bytes[offset]))
						{
							MCeerror->add(EE_BINARYE_BADFORMAT, line, pos, ep2.getsvalue());
							delete format;
							return ES_ERROR;
						}
						c = bytes[offset] - '0';
						if (c > 9)
							c += ('0' - 'A') + 10;
						if (c > 16)
							c += ('A' - 'a');
						value |= ((c << 4) & 0xf0);
						if (offset % 2)
						{
							*cursor++ = value;
							value = 0;
						}
					}
				if (offset % 2)
				{
					if (cmd == 'H')
						value <<= 4;
					else
						value >>= 4;
					*cursor++ = (unsigned char) value;
				}
				break;
			}
		case 'c':
		case 'C':
		case 's':
		case 'S':
		case 'i':
		case 'I':
		case 'm':
		case 'M':
		case 'n':
		case 'N':
		case 'f':
		case 'd':
			if (count == BINARY_ALL || count == BINARY_NOCOUNT)
				count = 1;
			while (count--)
			{
				if (ep2.ton() != ES_NORMAL)
				{
					MCeerror->add(EE_BINARYE_BADFORMAT, line, pos, ep2.getsvalue());
					delete format;
					return ES_ERROR;
				}
				switch (cmd)
				{
				case 'c':
					{
						int1 *cursor = (int1 *)ep.pad('\0', sizeof(int1));
						int1 c = (int1)ep2.getint4();
						memcpy(cursor, &c, sizeof(int1));
						break;
					}
				case 'C':
					{
						uint1 *cursor = ep.pad('\0', sizeof(uint1));
						uint1 c = (uint1)ep2.getuint4();
						memcpy(cursor, &c, sizeof(uint1));
						break;
					}
				case 's':
					{
						int2 *cursor = (int2 *)ep.pad('\0', sizeof(int2));
						int2 c = (int2)ep2.getint4();
						memcpy(cursor, &c, sizeof(int2));
						break;
					}
				case 'S':
					{
						uint2 *cursor = (uint2 *)ep.pad('\0', sizeof(uint2));
						uint2 c = (uint2)ep2.getuint4();
						memcpy(cursor, &c, sizeof(uint2));
						break;
					}
				case 'i':
					{
						int4 *cursor = (int4 *)ep.pad('\0', sizeof(int4));
						int4 c = (int4)ep2.getint4();
						memcpy(cursor, &c, sizeof(int4));
						break;
					}
				case 'I':
					{
						uint4 *cursor = (uint4 *)ep.pad('\0', sizeof(uint4));
						uint4 c = (uint4)ep2.getuint4();
						memcpy(cursor, &c, sizeof(uint4));
						break;
					}
				case 'm':
					{
						uint2 *cursor = (uint2 *)ep.pad('\0', sizeof(uint2));
						int2 c = MCSwapInt16HostToNetwork((uint2)ep2.getuint4());
						memcpy(cursor, &c, sizeof(uint2));
						break;
					}
				case 'M':
					{
						uint4 *cursor = (uint4 *)ep.pad('\0', sizeof(uint4));
						uint4 c = MCSwapInt32HostToNetwork(ep2.getuint4());
						memcpy(cursor, &c, sizeof(uint4));
						break;
					}
				case 'n':
					{
						int2 *cursor = (int2 *)ep.pad('\0', sizeof(int2));
						int2 c = MCSwapInt16HostToNetwork((int2)ep2.getint4());
						memcpy(cursor, &c, sizeof(int2));
						break;
					}
				case 'N':
					{
						int4 *cursor = (int4 *)ep.pad('\0', sizeof(int4));
						int4 c = MCSwapInt32HostToNetwork(ep2.getint4());
						memcpy(cursor, &c, sizeof(int4));
						break;
					}
				case 'f':
					{
						uint1 *cursor = ep.pad('\0', sizeof(float));
						float f = (float)ep2.getnvalue();
						memcpy(cursor, &f, sizeof(float));
						break;
					}
				case 'd':
					{
						uint1 *cursor = ep.pad('\0', sizeof(double));
						double d = ep2.getnvalue();
						memcpy(cursor, &d, sizeof(double));
						break;
					}
				}
				if (count)
				{
					if (pptr == NULL || pptr->eval(ep2) != ES_NORMAL)
					{
						MCeerror->add(EE_BINARYE_BADPARAM, line, pos);
						delete format;
						return ES_ERROR;
					}
					pptr = pptr->getnext();
				}
			}
			break;
		case 'x':
			if (count == BINARY_ALL)
				count = length;
			else
				if (count == BINARY_NOCOUNT)
					count = 1;
			ep.pad('\0', count);
			break;
		default:
			MCeerror->add(EE_BINARYE_BADFORMAT, line, pos);
			delete format;
			return ES_ERROR;
		}
	}
	delete format;
	return ES_NORMAL;
#endif /* MCBinaryEncode */

	MCExecContext ctxt(ep);

	MCAutoStringRef t_format;
	MCAutoValueRefArray t_values;
	uindex_t t_value_count = 0;

	if (params->eval(ep) != ES_NORMAL)
	{
		MCeerror->add(EE_BINARYE_BADSOURCE, line, pos);
		return ES_ERROR;
	}
	/* UNCHECKED */ ep.copyasstringref(&t_format);

	MCParameter *t_params = params->getnext();
	for (MCParameter *p = t_params; p != nil; p = p->getnext())
		t_value_count++;

	/* UNCHECKED */ t_values.New(t_value_count);
	for (uindex_t i = 0; i < t_value_count; i++)
	{
		if (t_params->eval(ep) != ES_NORMAL)
		{
			MCeerror->add(EE_BINARYE_BADPARAM, line, pos);
			return ES_ERROR;
		}

		/* UNCHECKED */ ep.copyasvalueref(t_values[i]);
		t_params = t_params->getnext();
	}

	MCAutoDataRef t_result;
	MCFiltersEvalBinaryEncode(ctxt, *t_format, *t_values, t_value_count, &t_result);

	if (!ctxt.HasError())
    {
        /* UNCHECKED */ ep.setvalueref(*t_result);
		return ES_NORMAL;
    }
    
	return ctxt.Catch(line, pos);
}

void MCBinaryEncode::compile(MCSyntaxFactoryRef ctxt)
{
	MCSyntaxFactoryBeginExpression(ctxt, line, pos);

	uindex_t t_count;
	t_count = 0;

	for (MCParameter *t_parameter = params; t_parameter != nil; t_parameter = t_parameter -> getnext())
	{
		t_parameter -> compile(ctxt);
		t_count++;
	}
	
	MCSyntaxFactoryEvalList(ctxt, t_count - 1);

	MCSyntaxFactoryEvalMethod(ctxt, kMCFiltersEvalBinaryEncodeMethodInfo);

	MCSyntaxFactoryEndExpression(ctxt);
}

Exec_stat MCBuildNumber::eval(MCExecPoint &ep)
{
#ifdef /* MCBuildNumber */ LEGACY_EXEC
	ep.setint(MCbuildnumber);
	return ES_NORMAL;
#endif /* MCBuildNumber */

	MCExecContext ctxt(ep);

	integer_t t_result;
	MCEngineEvalBuildNumber(ctxt, t_result);

	if (!ctxt . HasError())
	{
		ep . setint(t_result);
		return ES_NORMAL;
	}

	return ctxt . Catch(line, pos);
}

Exec_stat MCCachedUrls::eval(MCExecPoint &ep)
{
#ifdef /* MCCachedUrls */ LEGACY_EXEC
	ep.getobj()->message(MCM_get_cached_urls, (MCParameter*)NULL, False, True);
	MCresult->fetch(ep);
	return ES_NORMAL;
#endif /* MCCachedUrls */

	MCExecContext ctxt(ep);

	MCAutoStringRef t_result;
	MCNetworkEvalCachedUrls(ctxt, &t_result);

	if (!ctxt . HasError())
	{
		ep . setvalueref(*t_result);
		return ES_NORMAL;
	}

	return ctxt . Catch(line, pos);
}

Exec_stat MCCapsLockKey::eval(MCExecPoint &ep)
{
#ifdef /* MCCapsLockKey */ LEGACY_EXEC
	ep.setstaticcstring(MCU_ktos((MCscreen->querymods() & MS_CAPS_LOCK) != 0));
	return ES_NORMAL;
#endif /* MCCapsLockKey */


	MCExecContext ctxt(ep);

	MCNewAutoNameRef t_result;
	MCInterfaceEvalCapsLockKey(ctxt, &t_result);

	if (!ctxt . HasError())
	{
		ep . setvalueref(*t_result);
		return ES_NORMAL;
	}

	return ctxt . Catch(line, pos);
}

MCCharToNum::~MCCharToNum()
{
	delete source;
}

Parse_stat MCCharToNum::parse(MCScriptPoint &sp, Boolean the)
{
	if (get1param(sp, &source, the) != PS_NORMAL)
	{
		MCperror->add
		(PE_CHARTONUM_BADPARAM, sp);
		return PS_ERROR;
	}
	return PS_NORMAL;
}

Exec_stat MCCharToNum::eval(MCExecPoint &ep)
{
#ifdef /* MCCharToNum */ LEGACY_EXEC
	if (source->eval(ep) != ES_NORMAL)
	{
		MCeerror->add(EE_CHARTONUM_BADSOURCE, line, pos);
		return ES_ERROR;
	}

	if (ep.getsvalue().getlength())
	{
		if (ep.getuseunicode())
		{
			if (ep.getsvalue().getlength() >= 2)
			{
				const uint2 *sptr = (const uint2 *)ep.getsvalue().getstring();
				ep.setnvalue(*sptr);
			}


			else
				ep.clear();
		}
		else
		{
			const uint1 *sptr = (const uint1 *)ep.getsvalue().getstring();
			ep.setnvalue(sptr[0]);
		}
	}
	else
		ep.clear();
	return ES_NORMAL;
#endif /* MCCharToNum */


	if (source->eval(ep) != ES_NORMAL)
	{
		MCeerror->add(EE_CHARTONUM_BADSOURCE, line, pos);
		return ES_ERROR;
	}

	MCExecContext ctxt(ep);

	MCAutoStringRef t_source;
	/* UNCHECKED */ ep . copyasstringref(&t_source);

	MCAutoValueRef t_result;
	MCStringsEvalCharToNum(ctxt, *t_source, &t_result);

	if (!ctxt . HasError())
	{
		ep . setvalueref(*t_result);
		return ES_NORMAL;
	}

	return ctxt . Catch(line, pos);
}

MCByteToNum::~MCByteToNum()
{
	delete source;
}

Parse_stat MCByteToNum::parse(MCScriptPoint &sp, Boolean the)
{
	if (get1param(sp, &source, the) != PS_NORMAL)
	{
		MCperror->add(PE_BYTETONUM_BADPARAM, sp);
		return PS_ERROR;
	}
	return PS_NORMAL;
}

Exec_stat MCByteToNum::eval(MCExecPoint &ep)
{
#ifdef /* MCByteToNum */ LEGACY_EXEC
	if (source->eval(ep) != ES_NORMAL || ep . getsvalue() . getlength() != 1)
	{
		MCeerror->add(EE_BYTETONUM_BADSOURCE, line, pos);
		return ES_ERROR;
	}
	ep . setnvalue(((uint1*)ep . getsvalue() . getstring())[0]);
	return ES_NORMAL;
#endif /* MCByteToNum */


	if (source->eval(ep) != ES_NORMAL)
	{
		MCeerror->add(EE_BYTETONUM_BADSOURCE, line, pos);
		return ES_ERROR;
	}

	MCExecContext ctxt(ep);

	MCAutoStringRef t_source;
	/* UNCHECKED */ ep . copyasstringref(&t_source);

	integer_t t_result;
	MCStringsEvalByteToNum(ctxt, *t_source, t_result);

	if (!ctxt . HasError())
	{
		ep . setnvalue(t_result);
		return ES_NORMAL;
	}

	return ctxt . Catch(line, pos);
}

MCChunkOffset::~MCChunkOffset()
{
	delete part;
	delete whole;
	delete offset;
}

Parse_stat MCChunkOffset::parse(MCScriptPoint &sp, Boolean the)
{
	if (get2or3params(sp, &part, &whole, &offset) != PS_NORMAL)
	{
		MCperror->add(PE_OFFSET_BADPARAMS, sp);
		return PS_ERROR;
	}
	return PS_NORMAL;
}

Exec_stat MCChunkOffset::eval(MCExecPoint &ep)
{
#ifdef /* MCChunkOffset */ LEGACY_EXEC
	uint4 start = 0;
	if (offset != NULL)
	{
		if (offset->eval(ep) != ES_NORMAL || ep.ton() != ES_NORMAL)
		{
			MCeerror->add(EE_OFFSET_BADOFFSET, line, pos);
			return ES_ERROR;
		}
		start = ep.getuint4();
	}
	if (part->eval(ep) != ES_NORMAL)
	{
		MCeerror->add(EE_OFFSET_BADPART, line, pos);
		return ES_ERROR;
	}
	MCExecPoint epw(ep);
	if (whole->eval(epw) != ES_NORMAL)
	{
		MCeerror->add(EE_OFFSET_BADWHOLE, line, pos);
		return ES_ERROR;
	}
	uint4 i = 0;
	if (delimiter == CT_CHARACTER)
	{
		if (start <= epw.getsvalue().getlength())
		{
			MCString w(&epw.getsvalue().getstring()[start],
			           epw.getsvalue().getlength() - start);
			if (MCU_offset(ep.getsvalue(), w, i, ep.getcasesensitive()))
				ep.setnvalue(i + 1);
			else
				ep.setnvalue(0.0);
		}
		else
			ep.setnvalue(0.0);
	}
	else
	{
		uint4 chunkstart = 0;
		uint4 length = epw.getsvalue().getlength();
		const char *wptr = epw.getsvalue().getstring();
		if (delimiter == CT_WORD)
		{
			while (chunkstart < length && i < start)
			{
				while (chunkstart < length && isspace((uint1)wptr[chunkstart]))
					chunkstart++;
				if (wptr[chunkstart] == '"')
				{
					chunkstart++;
					while (chunkstart < length && wptr[chunkstart] != '"'
					        && wptr[chunkstart] != '\n')
						chunkstart++;
					if (chunkstart < length && wptr[chunkstart] == '"')
						chunkstart++;
				}
				else
					while (chunkstart < length && !isspace((uint1)wptr[chunkstart]))
						chunkstart++;
				i++;
			}
		}
		else
		{
			char c = delimiter == CT_LINE ? '\n' : ep.getitemdel();
			while (chunkstart < length && i < start)
				if (wptr[chunkstart++] == c)
					i++;
		}
		MCString w(&wptr[chunkstart], length - chunkstart);
		MCU_chunk_offset(ep, w, ep.getwholematches(), delimiter);
	}
	return ES_NORMAL;
#endif /* MCChunkOffset */


	MCExecContext ctxt(ep);
	MCAutoStringRef t_chunk, t_string;
	uinteger_t t_start = 0;
	uinteger_t t_result;

	if (part->eval(ep) != ES_NORMAL)
	{
		MCeerror->add(EE_OFFSET_BADPART, line, pos);
		return ES_ERROR;
	}
	/* UNCHECKED */ ep.copyasstringref(&t_chunk);

	if (whole->eval(ep) != ES_NORMAL)
	{
		MCeerror->add(EE_OFFSET_BADWHOLE, line, pos);
		return ES_ERROR;
	}
	/* UNCHECKED */ ep.copyasstringref(&t_string);

	if (offset != NULL)
	{
		if (offset->eval(ep) != ES_NORMAL || ep.ton() != ES_NORMAL)
		{
			MCeerror->add(EE_OFFSET_BADOFFSET, line, pos);
			return ES_ERROR;
		}
		/* UNCHECKED */ ep.copyasuint(t_start);
	}

	switch (delimiter)
	{
	case CT_ITEM:
		MCStringsEvalItemOffset(ctxt, *t_chunk, *t_string, t_start, t_result);
		break;
	case CT_LINE:
		MCStringsEvalLineOffset(ctxt, *t_chunk, *t_string, t_start, t_result);
		break;
	case CT_WORD:
		MCStringsEvalWordOffset(ctxt, *t_chunk, *t_string, t_start, t_result);
		break;
	case CT_CHARACTER:
		MCStringsEvalOffset(ctxt, *t_chunk, *t_string, t_start, t_result);
		break;
	}

	if (!ctxt.HasError())
	{
		/* UNCHECKED */ ep.setnvalue(t_result);
		return ES_NORMAL;
	}

	return ctxt.Catch(line, pos);
}

void MCChunkOffset::compile(MCSyntaxFactoryRef ctxt)
{
	MCSyntaxFactoryBeginExpression(ctxt, line, pos);

	part -> compile(ctxt);
	whole -> compile(ctxt);

	if (offset != nil)
		offset -> compile(ctxt);
	else
		MCSyntaxFactoryEvalConstantUInt(ctxt, 0);

	switch (delimiter)
	{
	case CT_ITEM:
		MCSyntaxFactoryEvalMethod(ctxt, kMCStringsEvalItemOffsetMethodInfo);
		break;
	case CT_LINE:
		MCSyntaxFactoryEvalMethod(ctxt, kMCStringsEvalLineOffsetMethodInfo);
		break;
	case CT_WORD:
		MCSyntaxFactoryEvalMethod(ctxt, kMCStringsEvalWordOffsetMethodInfo);
		break;
	case CT_CHARACTER:
		MCSyntaxFactoryEvalMethod(ctxt, kMCStringsEvalOffsetMethodInfo);
		break;
	}
}

Exec_stat MCClickChar::eval(MCExecPoint &ep)
{
	MCExecContext ctxt(ep);

	MCAutoStringRef t_result;
	MCInterfaceEvalClickChar(ctxt, &t_result);

	if (!ctxt . HasError())
	{
		/* UNCHECKED */ ep . setvalueref(*t_result);
		return ES_NORMAL;
	}

	return ctxt . Catch(line, pos);
}

Exec_stat MCClickCharChunk::eval(MCExecPoint &ep)
{
#ifdef /* MCClickCharChunk */ LEGACY_EXEC
	if (MCclickfield == NULL)
		ep.clear();
	else
		MCclickfield->loccharchunk(ep, True);
	return ES_NORMAL;
#endif /* MCClickCharChunk */

	MCExecContext ctxt(ep);

	MCAutoStringRef t_result;
	MCInterfaceEvalClickCharChunk(ctxt, &t_result);

	if (!ctxt . HasError())
	{
		/* UNCHECKED */ ep . setvalueref(*t_result);
		return ES_NORMAL;
	}

	return ctxt . Catch(line, pos);
}

Exec_stat MCClickChunk::eval(MCExecPoint &ep)
{
#ifdef /* MCClickChunk */ LEGACY_EXEC
	if (MCclickfield == NULL)
		ep.clear();
	else
		MCclickfield->locchunk(ep, True);
	return ES_NORMAL;
#endif /* MCClickChunk */

	MCExecContext ctxt(ep);

	MCAutoStringRef t_result;
	MCInterfaceEvalClickChunk(ctxt, &t_result);

	if (!ctxt . HasError())
	{
		/* UNCHECKED */ ep . setvalueref(*t_result);
		return ES_NORMAL;
	}

	return ctxt . Catch(line, pos);
}

Exec_stat MCClickField::eval(MCExecPoint &ep)
{
#ifdef /* MCClickField */ LEGACY_EXEC
	if (MCclickfield != NULL)
	{
		MCclickfield->getprop(0, P_NUMBER, ep, False);
		ep.setstringf(MCclickfield->getparent()->gettype() == CT_CARD && MCclickfield->getstack()->hcaddress() ? "card field %d" : "field %d", ep.getuint4());
	}
	else
		ep.clear();
	return ES_NORMAL;
#endif /* MCClickField */

	MCExecContext ctxt(ep);

	MCAutoStringRef t_result;
	MCInterfaceEvalClickField(ctxt, &t_result);

	if (!ctxt . HasError())
	{
		/* UNCHECKED */ ep . setvalueref(*t_result);
		return ES_NORMAL;
	}

	return ctxt . Catch(line, pos);
}

Exec_stat MCClickH::eval(MCExecPoint &ep)
{
#ifdef /* MCClickH */ LEGACY_EXEC
	ep.setint(MCclicklocx);
	return ES_NORMAL;
#endif /* MCClickH */

	MCExecContext ctxt(ep);

	integer_t t_result;
	MCInterfaceEvalClickH(ctxt, t_result);

	if (!ctxt . HasError())
	{
		/* UNCHECKED */ ep . setint(t_result);
		return ES_NORMAL;
	}

	return ctxt . Catch(line, pos);
}

Exec_stat MCClickLine::eval(MCExecPoint &ep)
{
#ifdef /* MCClickLine */ LEGACY_EXEC
	if (MCclickfield == NULL)
		ep.clear();
	else
		MCclickfield->locline(ep, True);
	return ES_NORMAL;
#endif /* MCClickLine */

	MCExecContext ctxt(ep);

	MCAutoStringRef t_result;
	MCInterfaceEvalClickLine(ctxt, &t_result);

	if (!ctxt . HasError())
	{
		/* UNCHECKED */ ep . setvalueref(*t_result);
		return ES_NORMAL;
	}

	return ctxt . Catch(line, pos);
}

Exec_stat MCClickLoc::eval(MCExecPoint &ep)
{
#ifdef /* MCClickLoc */ LEGACY_EXEC
	ep.setpoint(MCclicklocx, MCclicklocy);
	return ES_NORMAL;
#endif /* MCClickLoc */

	MCExecContext ctxt(ep);

	MCAutoStringRef t_result;
	MCInterfaceEvalClickLoc(ctxt, &t_result);

	if (!ctxt . HasError())
	{
		/* UNCHECKED */ ep . setvalueref(*t_result);
		return ES_NORMAL;
	}

	return ctxt . Catch(line, pos);
}

Exec_stat MCClickStack::eval(MCExecPoint &ep)
{
#ifdef /* MCClickStack */ LEGACY_EXEC
	if (MCclickstackptr == NULL)
	{
		ep.clear();
		return ES_NORMAL;
	}
	return MCclickstackptr->getprop(0, P_LONG_NAME, ep, False);
#endif /* MCClickStack */

	MCExecContext ctxt(ep);

	MCAutoStringRef t_result;
	MCInterfaceEvalClickStack(ctxt, &t_result);

	if (!ctxt . HasError())
	{
		/* UNCHECKED */ ep . setvalueref(*t_result);
		return ES_NORMAL;
	}

	return ctxt . Catch(line, pos);
}

Exec_stat MCClickText::eval(MCExecPoint &ep)
{
#ifdef /* MCClickText */ LEGACY_EXEC
	if (MCclickfield == NULL)
		ep.clear();
	else
		MCclickfield->loctext(ep, True);
	return ES_NORMAL;
#endif /* MCClickText */

	MCExecContext ctxt(ep);

	MCAutoStringRef t_result;
	MCInterfaceEvalClickText(ctxt, &t_result);

	if (!ctxt . HasError())
	{
		/* UNCHECKED */ ep . setvalueref(*t_result);
		return ES_NORMAL;
	}

	return ctxt . Catch(line, pos);
}

Exec_stat MCClickV::eval(MCExecPoint &ep)
{
#ifdef /* MCClickV */ LEGACY_EXEC
	ep.setnvalue(MCclicklocy);
	return ES_NORMAL;
#endif /* MCClickV */

	MCExecContext ctxt(ep);

	integer_t t_result;
	MCInterfaceEvalClickV(ctxt, t_result);

	if (!ctxt . HasError())
	{
		/* UNCHECKED */ ep . setint(t_result);
		return ES_NORMAL;
	}

	return ctxt . Catch(line, pos);
}

Exec_stat MCClipboard::eval(MCExecPoint &ep)
{
#ifdef /* MCClipboard */ LEGACY_EXEC
	bool t_success;
	t_success = true;

	if (MCclipboarddata -> Lock())
	{
		if (MCclipboarddata -> Contains(TRANSFER_TYPE_FILES, false))
			ep . setstaticcstring("files");
		else if (MCclipboarddata -> Contains(TRANSFER_TYPE_OBJECTS, false))
			ep . setstaticcstring("objects");
		else if (MCclipboarddata -> Contains(TRANSFER_TYPE_IMAGE, true))
			ep . setstaticcstring("image");
		else if (MCclipboarddata -> Contains(TRANSFER_TYPE_PRIVATE, false))
			ep . setstaticcstring("private");
		else if (MCclipboarddata -> Contains(TRANSFER_TYPE_TEXT, true))
			ep . setstaticcstring("text");
		else
			ep . setstaticcstring("empty");

		MCclipboarddata -> Unlock();
	}
	else
		t_success = false;

	if (!t_success)	
	{
		ep . clear();
		MCresult -> sets("unable to access clipboard");
	}

	return ES_NORMAL;
#endif /* MCClipboard */

	MCExecContext ctxt(ep);

	MCNewAutoNameRef t_result;
	MCPasteboardEvalClipboard(ctxt, &t_result);

	if (!ctxt . HasError())
	{
		ep . setvalueref(*t_result);
		return ES_NORMAL;
	}

	return ctxt . Catch(line, pos);
}

Exec_stat MCCommandKey::eval(MCExecPoint &ep)
{
#ifdef /* MCCommandKey */ LEGACY_EXEC
	ep.setstaticcstring(MCU_ktos((MCscreen->querymods() & MS_CONTROL) != 0));
	return ES_NORMAL;
#endif /* MCCommandKey */


	MCExecContext ctxt(ep);

	MCNewAutoNameRef t_result;
	MCInterfaceEvalCommandKey(ctxt, &t_result);

	if (!ctxt . HasError())
	{
		ep . setvalueref(*t_result);
		return ES_NORMAL;
	}

	return ctxt . Catch(line, pos);
}

MCCompress::~MCCompress()
{
	delete source;
}

Parse_stat MCCompress::parse(MCScriptPoint &sp, Boolean the)
{
	if (get1param(sp, &source, the) != PS_NORMAL)
	{
		MCperror->add
		(PE_COMPRESS_BADPARAM, sp);
		return PS_ERROR;
	}
	return PS_NORMAL;
}

Exec_stat MCCompress::eval(MCExecPoint &ep)
{
#ifdef /* MCCompress */ LEGACY_EXEC
	if (source->eval(ep) != ES_NORMAL)
	{
		MCeerror->add(EE_COMPRESS_BADSOURCE, line, pos);
		return ES_ERROR;
	}
	uint4 size = ep.getsvalue().getlength() + 12 + GZIP_HEADER_SIZE + 8;
	size += size / 999;  //dest must be "0.1% larger than (source) plus 12 bytes"
	char *newbuffer = new char[size];
	if (newbuffer == NULL)
		return ES_ERROR;
	memcpy(newbuffer, gzip_header, GZIP_HEADER_SIZE);
	z_stream zstrm;
	memset((char *)&zstrm, 0, sizeof(z_stream));
	zstrm.next_in = (unsigned char *)ep.getsvalue().getstring();
	zstrm.avail_in = ep.getsvalue().getlength();
	zstrm.next_out = (unsigned char *)newbuffer + GZIP_HEADER_SIZE;
	zstrm.avail_out = size - GZIP_HEADER_SIZE - 8;
	if (deflateInit2(&zstrm, Z_DEFAULT_COMPRESSION,
	                 Z_DEFLATED, -MAX_WBITS, 8, 0) != Z_OK
	        || deflate(&zstrm, Z_FINISH) != Z_STREAM_END
	        || deflateEnd(&zstrm) != Z_OK)
	{
		delete newbuffer;
		MCeerror->add(EE_COMPRESS_ERROR, line, pos);
		return ES_ERROR;
	}
	uint4 osize = zstrm.total_out + GZIP_HEADER_SIZE;
	uint4 check = crc32(0L, Z_NULL, 0);
	check = crc32(check, (unsigned char *)ep.getsvalue().getstring(),
	              ep.getsvalue().getlength());
	MCswapbytes = !MCswapbytes;
	swap_uint4(&check);
	memcpy(newbuffer + osize, &check, 4);
	check = ep.getsvalue().getlength();
	swap_uint4(&check);
	memcpy(newbuffer + osize + 4, &check, 4);
	MCswapbytes = !MCswapbytes;
	char *obuff = ep.getbuffer(0);
	delete obuff;
	ep.setbuffer(newbuffer, size);
	ep.setlength(osize + 8);
	return ES_NORMAL;
#endif /* MCCompress */

	if (source->eval(ep) != ES_NORMAL)
	{
		MCeerror->add(EE_COMPRESS_BADSOURCE, line, pos);
		return ES_ERROR;
	}

	MCExecContext ctxt(ep);
	MCAutoDataRef t_source;
	/* UNCHECKED */ ep . copyasdataref(&t_source);

	MCAutoDataRef t_result;
	MCFiltersEvalCompress(ctxt, *t_source, &t_result);

	if (!ctxt . HasError())
	{
		/* UNCHECKED */ ep . setvalueref(*t_result);
		return ES_NORMAL;
	}

	return ctxt . Catch(line, pos);
}

Exec_stat MCControlKey::eval(MCExecPoint &ep)
{
#ifdef /* MCControlKey */ LEGACY_EXEC
	ep.setstaticcstring(MCU_ktos((MCscreen->querymods() & MS_MAC_CONTROL) != 0));
	return ES_NORMAL;
#endif /* MCControlKey */


	MCExecContext ctxt(ep);

	MCNewAutoNameRef t_result;
	MCInterfaceEvalControlKey(ctxt, &t_result);

	if (!ctxt . HasError())
	{
		ep . setvalueref(*t_result);
		return ES_NORMAL;
	}

	return ctxt . Catch(line, pos);
}

Exec_stat MCColorNames::eval(MCExecPoint &ep)
{
#ifdef /* MCColorNames */ LEGACY_EXEC
	MCscreen->getcolornames(ep);
	return ES_NORMAL;
#endif /* MCColorNames */

	MCExecContext ctxt(ep);

	MCAutoStringRef t_result;
	MCInterfaceEvalColorNames(ctxt, &t_result);

	if (!ctxt . HasError())
	{
		ep . setvalueref(*t_result);
		return ES_NORMAL;
	}

	return ctxt . Catch(line, pos);
}

Exec_stat MCCommandNames::eval(MCExecPoint &ep)
{
#ifdef /* MCCommandNames */ LEGACY_EXEC
	ep.clear();
	MCScriptPoint sp(ep);
	return sp.getcommands(ep);
#endif /* MCCommandNames */

	MCExecContext ctxt(ep);

	MCAutoStringRef t_result;
	MCEngineEvalCommandNames(ctxt, &t_result);

	if (!ctxt . HasError())
	{
		ep . setvalueref(*t_result);
		return ES_NORMAL;
	}

	return ctxt . Catch(line, pos);
}

Exec_stat MCConstantNames::eval(MCExecPoint &ep)
{
#ifdef /* MCConstantNames */ LEGACY_EXEC
	ep.clear();
	MCScriptPoint sp(ep);
	return sp.getconstants(ep);
#endif /* MCConstantNames */

	MCExecContext ctxt(ep);

	MCAutoStringRef t_result;
	MCEngineEvalConstantNames(ctxt, &t_result);

	if (!ctxt . HasError())
	{
		ep . setvalueref(*t_result);
		return ES_NORMAL;
	}

	return ctxt . Catch(line, pos);
}

Exec_stat MCDate::eval(MCExecPoint &ep)
{
#ifdef /* MCDate */ LEGACY_EXEC
	MCD_date(P_UNDEFINED, ep);
	return ES_NORMAL;
#endif /* MCDate */

	MCExecContext ctxt(ep);
	MCAutoStringRef t_result;

	MCDateTimeEvalDate(ctxt, &t_result);

	if (!ctxt.HasError())
	{
		/* UNCHECKED */ ep.setvalueref(*t_result);
		return ES_NORMAL;
	}

	return ctxt.Catch(line, pos);
}

Exec_stat MCDateFormat::eval(MCExecPoint &ep)
{
#ifdef /* MCDateFormat */ LEGACY_EXEC
	MCD_dateformat(P_UNDEFINED, ep);
	return ES_NORMAL;
#endif /* MCDateFormat */

	MCExecContext ctxt(ep);
	MCAutoStringRef t_result;

	MCDateTimeEvalDateFormat(ctxt, &t_result);

	if (!ctxt.HasError())
	{
		/* UNCHECKED */ ep.setvalueref(*t_result);
		return ES_NORMAL;
	}

	return ctxt.Catch(line, pos);
}

MCDecompress::~MCDecompress()
{
	delete source;
}

Parse_stat MCDecompress::parse(MCScriptPoint &sp, Boolean the)
{
	if (get1param(sp, &source, the) != PS_NORMAL)
	{
		MCperror->add
		(PE_DECOMPRESS_BADPARAM, sp);
		return PS_ERROR;
	}
	return PS_NORMAL;
}

Exec_stat MCDecompress::eval(MCExecPoint &ep)
{
#ifdef /* MCDecompress */ LEGACY_EXEC
	if (source->eval(ep) != ES_NORMAL)
	{
		MCeerror->add(EE_DECOMPRESS_BADSOURCE, line, pos);
		return ES_ERROR;
	}
	return do_decompress(ep, line, pos);
#endif /* MCDecompress */

	if (source->eval(ep) != ES_NORMAL)
	{
		MCeerror->add(EE_DECOMPRESS_BADSOURCE, line, pos);
		return ES_ERROR;
	}
	MCExecContext ctxt(ep);
	MCAutoDataRef t_source;
	/* UNCHECKED */ ep . copyasdataref(&t_source);

	MCAutoDataRef t_result;
	MCFiltersEvalDecompress(ctxt, *t_source, &t_result);

	if (!ctxt . HasError())
	{
		/* UNCHECKED */ ep . setvalueref(*t_result);
		return ES_NORMAL;
	}

	return ctxt . Catch(line, pos);
}

#ifdef /* MCDecompress::do_decompress */ LEGACY_EXEC
Exec_stat MCDecompress::do_decompress(MCExecPoint& ep, uint2 line, uint2 pos)
{
	const char *sptr = ep.getsvalue().getstring();
	if (ep.getsvalue().getlength() < 10 || sptr[0] != gzip_header[0]
	        || sptr[1] != gzip_header[1] || sptr[2] != gzip_header[2]
	        || sptr[3] & GZIP_RESERVED)
	{
		MCeerror->add(EE_DECOMPRESS_NOTCOMPRESSED, line, pos);
		return ES_ERROR;
	}
	MCswapbytes = !MCswapbytes;
	uint4 startindex = 10;
	if (sptr[3] & GZIP_EXTRA_FIELD)
	{ /* skip the extra field */
		uint2 len;
		memcpy(&len, &sptr[startindex], 2);
		swap_uint2(&len);
		startindex += len;
	}
	if (sptr[3] & GZIP_ORIG_NAME) /* skip the original file name */
		while (sptr[startindex++])
			;
	if (sptr[3] & GZIP_COMMENT)   /* skip the .gz file comment */
		while (sptr[startindex++])
			;
	if (sptr[3] & GZIP_HEAD_CRC) /* skip the header crc */
		startindex += 2;
	uint4 size;
	memcpy(&size, &sptr[ep.getsvalue().getlength() - 4], 4);
	swap_uint4(&size);
	MCswapbytes = !MCswapbytes;
	if (size == 0)
	{
		ep.clear();
		return ES_NORMAL;
	}
	char *newbuffer = new char[size];
	if (newbuffer == NULL)
	{
		// SMR 1935 no need to abort rest of script...
		MCabortscript = False;
		return ES_ERROR;
	}

	z_stream zstrm;
	memset((char *)&zstrm, 0, sizeof(z_stream));
	zstrm.next_in = (unsigned char *)sptr + startindex;
	zstrm.avail_in = ep.getsvalue().getlength() - startindex - 8;
	zstrm.next_out = (unsigned char *)newbuffer;
	zstrm.avail_out = size;
	int err;
	if (inflateInit2(&zstrm, -MAX_WBITS) != Z_OK
	        || (err = inflate(&zstrm, Z_FINISH)) != Z_STREAM_END
	        && err != Z_OK && err != Z_BUF_ERROR // bug on OS X returns this error
	        || inflateEnd(&zstrm) != Z_OK)
	{
		delete newbuffer;
		MCeerror->add
		(EE_DECOMPRESS_ERROR, line, pos);
		return ES_ERROR;
	}
	char *obuff = ep.getbuffer(0);
	delete obuff;
	ep.setbuffer(newbuffer, size);
	ep.setlength(size);
	return ES_NORMAL;
}
#endif /* MCDecompress::do_decompress */

Exec_stat MCDirectories::eval(MCExecPoint &ep)
{
#ifdef /* MCDirectories */ LEGACY_EXEC
	if (MCsecuremode & MC_SECUREMODE_DISK)
	{
		MCeerror->add(EE_DISK_NOPERM, line, pos);
		return ES_ERROR;
	}
	MCS_getentries(ep, false, false);
	return ES_NORMAL;
#endif /* MCDirectories */

	MCExecContext ctxt(ep);

	MCAutoStringRef t_result;
	MCFilesEvalDirectories(ctxt, &t_result);

	if (!ctxt . HasError())
	{
		ep . setvalueref(*t_result);
		return ES_NORMAL;
	}

	return ctxt . Catch(line, pos);
}

Exec_stat MCDiskSpace::eval(MCExecPoint &ep)
{
#ifdef /* MCDiskSpace */ LEGACY_EXEC
	ep . setnvalue(MCS_getfreediskspace());
	return ES_NORMAL;
#endif /* MCDiskSpace */

	MCExecContext ctxt(ep);

	real64_t t_result;
	MCFilesEvalDiskSpace(ctxt, t_result);

	if (!ctxt . HasError())
	{
		ep . setnvalue(t_result);
		return ES_NORMAL;
	}

	return ctxt . Catch(line, pos);
}

Exec_stat MCDNSServers::eval(MCExecPoint &ep)
{
#ifdef /* MCDNSServers */ LEGACY_EXEC
	if (!MCSecureModeCheckNetwork())
		return ES_ERROR;

	MCS_getDNSservers(ep);
	return ES_NORMAL;
#endif /* MCDNSServers */

	MCExecContext ctxt(ep);

	MCAutoStringRef t_result;
	MCNetworkEvalDNSServers(ctxt, &t_result);

	if (!ctxt . HasError())
	{
		ep . setvalueref(*t_result);
		return ES_NORMAL;
	}

	return ctxt . Catch(line, pos);
}

Exec_stat MCDragDestination::eval(MCExecPoint &ep)
{
#ifdef /* MCDragDestination */ LEGACY_EXEC
	if (MCdragdest != NULL)
		return MCdragdest->getprop(0, P_LONG_ID, ep, False);
	else
		ep.clear();
	return ES_NORMAL;
#endif /* MCDragDestination */

	MCExecContext ctxt(ep);

	MCAutoStringRef t_result;
	MCPasteboardEvalDragDestination(ctxt, &t_result);

	if (!ctxt . HasError())
	{
		ep . setvalueref(*t_result);
		return ES_NORMAL;
	}

	return ctxt . Catch(line, pos);
}

Exec_stat MCDragSource::eval(MCExecPoint &ep)
{
#ifdef /* MCDragSource */ LEGACY_EXEC
	if (MCdragsource != NULL)
		return MCdragsource->getprop(0, P_LONG_ID, ep, False);
	else
		ep.clear();
	return ES_NORMAL;
#endif /* MCDragSource */

	MCExecContext ctxt(ep);

	MCAutoStringRef t_result;
	MCPasteboardEvalDragSource(ctxt, &t_result);

	if (!ctxt . HasError())
	{
		ep . setvalueref(*t_result);
		return ES_NORMAL;
	}

	return ctxt . Catch(line, pos);
}

MCDriverNames::~MCDriverNames()
{
	delete type;
}

Parse_stat MCDriverNames::parse(MCScriptPoint &sp, Boolean the)
{
	if (!the)
	{
		if (get0or1param(sp, &type, the) != PS_NORMAL)
		{
			MCperror->add(PE_DRIVERNAMES_BADPARAM, sp);
			return PS_ERROR;
		}
	}
	else
		initpoint(sp);
	return PS_NORMAL;
}

Exec_stat MCDriverNames::eval(MCExecPoint &ep)
{
#ifdef /* MCDriverNames */ LEGACY_EXEC
	if (MCsecuremode & MC_SECUREMODE_DISK)
	{
		MCeerror->add(EE_DISK_NOPERM, line, pos);
		return ES_ERROR;
	}
	if (type != NULL)
	{
		if (type->eval(ep) != ES_NORMAL)
		{
			MCeerror->add(EE_DRIVERNAMES_BADTYPE, line, pos);
			return ES_ERROR;
		}
	}
	else
		ep.clear();
	return MCS_getdevices(ep) ? ES_NORMAL : ES_ERROR;
#endif /* MCDriverNames */

	MCExecContext ctxt(ep);

	MCAutoStringRef t_result;
	MCFilesEvalDriverNames(ctxt, &t_result);

	if (!ctxt . HasError())
	{
		ep . setvalueref(*t_result);
		return ES_NORMAL;
	}

	return ctxt . Catch(line, pos);
}

MCDrives::~MCDrives()
{
	delete type;
}

Parse_stat MCDrives::parse(MCScriptPoint &sp, Boolean the)
{
	if (!the)
	{
		if (get0or1param(sp, &type, the) != PS_NORMAL)
		{
			MCperror->add(PE_DRIVES_BADPARAM, sp);
			return PS_ERROR;
		}
	}
	else
		initpoint(sp);
	return PS_NORMAL;
}

Exec_stat MCDrives::eval(MCExecPoint &ep)
{
#ifdef /* MCDrives */ LEGACY_EXEC
	if (MCsecuremode & MC_SECUREMODE_DISK)
	{
		MCeerror->add(EE_DISK_NOPERM, line, pos);
		return ES_ERROR;
	}
	if (type != NULL)
	{
		if (type->eval(ep) != ES_NORMAL)
		{
			MCeerror->add(EE_DRIVES_BADTYPE, line, pos);
			return ES_ERROR;
		}
	}
	else
		ep.clear();
	return MCS_getdrives(ep) ? ES_NORMAL : ES_ERROR;
#endif /* MCDrives */

	MCExecContext ctxt(ep);

	MCAutoStringRef t_result;
	MCFilesEvalDrives(ctxt, &t_result);

	if (!ctxt . HasError())
	{
		ep . setvalueref(*t_result);
		return ES_NORMAL;
	}

	return ctxt . Catch(line, pos);
}

Exec_stat MCDropChunk::eval(MCExecPoint &ep)
{
#ifdef /* MCDropChunk */ LEGACY_EXEC
	if (MCdropfield == NULL)
		ep.clear();
	else
		MCdropfield->returnchunk(ep, MCdropchar, MCdropchar);
	return ES_NORMAL;
#endif /* MCDropChunk */


	MCExecContext ctxt(ep);

	MCAutoStringRef t_result;
	MCPasteboardEvalDropChunk(ctxt, &t_result);

	if (!ctxt . HasError())
	{
		/* UNCHECKED */ ep . setvalueref(*t_result);
		return ES_NORMAL;
	}

	return ctxt . Catch(line, pos);
}

Exec_stat MCQTEffects::eval(MCExecPoint &ep)
{
#ifdef /* MCQTEffects */ LEGACY_EXEC
	MCtemplateplayer->geteffectlist(ep);
	return ES_NORMAL;
#endif /* MCQTEffects */

	MCExecContext ctxt(ep);

	MCAutoStringRef t_result;
	MCMultimediaEvalQTEffects(ctxt, &t_result);

	if (!ctxt . HasError())
	{
		/* UNCHECKED */ ep . setvalueref(*t_result);
		return ES_NORMAL;
	}

	return ctxt . Catch(line, pos);
}

Exec_stat MCRecordCompressionTypes::eval(MCExecPoint &ep)
{
#ifdef /* MCRecordCompressionTypes */ LEGACY_EXEC
	MCtemplateplayer->getrecordcompressionlist(ep);
	return ES_NORMAL;
#endif /* MCRecordCompressionTypes */

	MCExecContext ctxt(ep);

	MCAutoStringRef t_result;
	MCMultimediaEvalRecordCompressionTypes(ctxt, &t_result);

	if (!ctxt . HasError())
	{
		/* UNCHECKED */ ep . setvalueref(*t_result);
		return ES_NORMAL;
	}

	return ctxt . Catch(line, pos);
}

Exec_stat MCRecordLoudness::eval(MCExecPoint &ep)
{
#ifdef /* MCRecordLoudness */ LEGACY_EXEC
	MCtemplateplayer->getrecordloudness(ep);
	return ES_NORMAL;
#endif /* MCRecordLoudness */

	MCExecContext ctxt(ep);

	integer_t t_result;
	MCMultimediaEvalRecordLoudness(ctxt, t_result);

	if (!ctxt . HasError())
	{
		/* UNCHECKED */ ep . setnvalue(t_result);
		return ES_NORMAL;
	}

	return ctxt . Catch(line, pos);
}

MCEncrypt::~MCEncrypt()
{
	delete source;
}

Parse_stat MCEncrypt::parse(MCScriptPoint &sp, Boolean the)
{
	if (get1param(sp, &source, the) != PS_NORMAL)
	{
		MCperror->add(PE_ENCRYPT_BADPARAM, sp);
		return PS_ERROR;
	}
	return PS_NORMAL;
}

Exec_stat MCEncrypt::eval(MCExecPoint &ep)
{
#ifdef /* MCEncrypt */ LEGACY_EXEC
	if (source->eval(ep) != ES_NORMAL)
	{
		MCeerror->add(EE_ENCRYPT_BADSOURCE, line, pos);
		return ES_ERROR;
	}
	char *t_enc = nil;
	if (!MCStackSecurityEncryptString(ep.getsvalue().getstring(), ep.getsvalue().getlength(), t_enc))
	{
		return ES_ERROR;
	}
	
	ep.copysvalue(t_enc, strlen(t_enc));
	MCCStringFree(t_enc);

	return ES_NORMAL;
#endif /* MCEncrypt */


	MCExecContext ctxt(ep);
	MCAutoStringRef t_source;
	MCAutoStringRef t_result;

	if (source->eval(ep) != ES_NORMAL)
	{
		MCeerror->add(EE_ENCRYPT_BADSOURCE, line, pos);
		return ES_ERROR;
	}

	/* UNCHECKED */ ep.copyasstringref(&t_source);

	MCSecurityEvalEncrypt(ctxt, *t_source, &t_result);

	if (!ctxt . HasError())
	{
		/* UNCHECKED */ ep . setvalueref(*t_result);
		return ES_NORMAL;
	}

	return ctxt . Catch(line, pos);
}

Exec_stat MCEnvironment::eval(MCExecPoint &ep)
{
#ifdef /* MCEnvironment */ LEGACY_EXEC
	ep . setstaticcstring(MCModeGetEnvironment());
	return ES_NORMAL;
#endif /* MCEnvironment */

	MCExecContext ctxt(ep);

	MCNewAutoNameRef t_result;
	MCEngineEvalEnvironment(ctxt, &t_result);

	if (!ctxt . HasError())
	{
		/* UNCHECKED */ ep . setvalueref(*t_result);
		return ES_NORMAL;
	}

	return ctxt . Catch(line, pos);
}

MCExists::~MCExists()
{
	delete object;
}

Parse_stat MCExists::parse(MCScriptPoint &sp, Boolean the)
{
	return parsetarget(sp, the, True, object);
}

Exec_stat MCExists::eval(MCExecPoint &ep)
{
#ifdef /* MCExists */ LEGACY_EXEC
	MCObject *optr;
	uint4 parid;
	MCerrorlock++;
	ep.setboolean(object->getobj(ep, optr, parid, True) == ES_NORMAL);
	MCerrorlock--;
	return ES_NORMAL;
#endif /* MCExists */


	MCExecContext ctxt(ep);

	bool t_exists;
	MCInterfaceEvalThereIsAnObject(ctxt, object, t_exists);

	if (!ctxt . HasError())
	{
		ep . setboolean(t_exists);
		return ES_NORMAL;
	}

	return ctxt . Catch(line, pos);
}

void MCExists::compile(MCSyntaxFactoryRef ctxt)
{
	MCSyntaxFactoryBeginExpression(ctxt, line, pos);

	object -> compile(ctxt);

	MCSyntaxFactoryEvalMethod(ctxt, kMCInterfaceEvalThereIsAnObjectMethodInfo);

	MCSyntaxFactoryEndExpression(ctxt);
}

MCExtents::~MCExtents()
{
	delete source;
}

Parse_stat MCExtents::parse(MCScriptPoint &sp, Boolean the)
{
	if (get1param(sp, &source, the) != PS_NORMAL)
	{
		MCperror->add(PE_EXTENTS_BADPARAM, sp);
		return PS_ERROR;
	}
	return PS_NORMAL;
}

Exec_stat MCExtents::eval(MCExecPoint &ep)
{
#ifdef /* MCExtents */ LEGACY_EXEC
	if (source -> eval(ep) != ES_NORMAL)
	{
		MCeerror->add(EE_EXTENTS_BADSOURCE, line, pos);
		return ES_ERROR;
	}
	
	// MW-2008-07-01: [[ Bug ]] Make sure we only fetch the array if the type of
	//   the exec point is actually ARRAY, otherwise we get strange effects...
	if (ep . getformat() == VF_ARRAY)
	{
		MCVariableValue *t_array;
		Boolean t_delete_array;
		ep . takearray(t_array, t_delete_array);
		t_array -> getextents(ep);
		if (t_delete_array)
			delete t_array;
	}
	else
		ep . clear();
	
	return ES_NORMAL;
#endif /* MCExtents */

	MCExecContext ctxt(ep);

	MCAutoArrayRef t_array;
	MCAutoStringRef t_result;

	if (source -> eval(ep) != ES_NORMAL)
	{
		MCeerror->add(EE_EXTENTS_BADSOURCE, line, pos);
		return ES_ERROR;
	}

	if (!ep . copyasarrayref(&t_array))
		return ES_ERROR;

	MCArraysEvalExtents(ctxt, *t_array, &t_result);

	if (!ctxt . HasError())
	{
		/* UNCHECKED */ ep . setvalueref(*t_result);
		return ES_NORMAL;
	}

	return ctxt . Catch(line, pos);
}


Exec_stat MCTheFiles::eval(MCExecPoint &ep)
{
#ifdef /* MCTheFiles */ LEGACY_EXEC
	if (MCsecuremode & MC_SECUREMODE_DISK)
	{
		MCeerror->add(EE_DISK_NOPERM, line, pos);
		return ES_ERROR;
	}
	MCS_getentries(ep, true, false);
	return ES_NORMAL;
#endif /* MCTheFiles */

	MCExecContext ctxt(ep);

	MCAutoStringRef t_result;
	MCFilesEvalFiles(ctxt, &t_result);

	if (!ctxt . HasError())
	{
		/* UNCHECKED */ ep . setvalueref(*t_result);
		return ES_NORMAL;
	}

	return ctxt . Catch(line, pos);
}

MCFlushEvents::~MCFlushEvents()
{
	delete type;
}

Parse_stat MCFlushEvents::parse(MCScriptPoint &sp, Boolean the)
{
	initpoint(sp);
	if (sp.parseexp(False, True, &type) != PS_NORMAL)
	{
		MCperror->add(PE_FLUSHEVENTS_BADPARAM, sp);
		return PS_ERROR;
	}
	return PS_NORMAL;
}

Exec_stat MCFlushEvents::eval(MCExecPoint &ep)
{
#ifdef /* MCFlushEvents */ LEGACY_EXEC
	static const char *enames[FE_LAST] =
	    { "all", "mousedown", "mouseup",
	      "keydown", "keyup", "autokey",
	      "disk", "activate", "highlevel",
	      "system"
	    };
	if (type->eval(ep) != ES_NORMAL)
	{
		MCeerror->add(EE_FLUSHEVENTS_BADTYPE, line, pos);
		return ES_ERROR;
	}
	uint2 i;
	for (i = 0 ; i < FE_LAST ; i++)
		if (ep.getsvalue() == enames[i])
			MCscreen->flushevents(i);
	ep.clear();
	return ES_NORMAL;
#endif /* MCFlushEvents */

	if (type->eval(ep) != ES_NORMAL)
	{
		MCeerror->add(EE_FLUSHEVENTS_BADTYPE, line, pos);
		return ES_ERROR;
	}

	MCExecContext ctxt(ep);
	MCNewAutoNameRef t_type;
	/* UNCHECKED */ ep.copyasnameref(&t_type);

	MCAutoStringRef t_result;
	MCInterfaceEvalFlushEvents(ctxt, *t_type, &t_result);

	if (!ctxt . HasError())
	{
		/* UNCHECKED */ ep . setvalueref(*t_result);
		return ES_NORMAL;
	}

	return ctxt . Catch(line, pos);
}

Exec_stat MCFocusedObject::eval(MCExecPoint &ep)
{
#ifdef /* MCFocusedObject */ LEGACY_EXEC
	if (MCfocusedstackptr != NULL)
	{
		MCControl *cptr = MCfocusedstackptr->getcard()->getkfocused();
		if (cptr != NULL)
			return cptr->getprop(0, P_LONG_ID, ep, False);
		return MCfocusedstackptr->getcard()->getprop(0, P_LONG_ID, ep, False);
	}
	ep.clear();
	return ES_NORMAL;
#endif /* MCFocusedObject */

	MCExecContext ctxt(ep);

	MCAutoStringRef t_result;
	MCInterfaceEvalFocusedObject(ctxt, &t_result);

	if (!ctxt . HasError())
	{
		/* UNCHECKED */ ep . setvalueref(*t_result);
		return ES_NORMAL;
	}

	return ctxt . Catch(line, pos);
}



MCFontNames::~MCFontNames()
{
	delete type;
}

Parse_stat MCFontNames::parse(MCScriptPoint &sp, Boolean the)
{
	if (!the)
	{
		if (get0or1param(sp, &type, the) != PS_NORMAL)
		{
			MCperror->add(PE_FONTNAMES_BADPARAM, sp);
			return PS_ERROR;
		}
	}
	else
		initpoint(sp);
	return PS_NORMAL;
}


Exec_stat MCFontNames::eval(MCExecPoint &ep)
{
#ifdef /* MCFontNames */ LEGACY_EXEC
	if (type != NULL)
	{
		if (type->eval(ep) != ES_NORMAL)
		{
			MCeerror->add(EE_FONTNAMES_BADTYPE, line, pos);
			return ES_ERROR;
		}
	}
	char *type = ep.getsvalue().clone();
	MCdispatcher->getfontlist()->getfontnames(ep,type);

	delete type;
	return ES_NORMAL;
#endif /* MCFontNames */

	if (type != NULL)
	{
		if (type->eval(ep) != ES_NORMAL)
		{
			MCeerror->add(EE_FONTNAMES_BADTYPE, line, pos);
			return ES_ERROR;
		}
	}

	MCExecContext ctxt(ep);
	MCAutoStringRef t_type;
	/* UNCHECKED */ ep.copyasstringref(&t_type);

	MCAutoStringRef t_result;
	MCTextEvalFontNames(ctxt, *t_type, &t_result);

	if (!ctxt . HasError())
	{
		/* UNCHECKED */ ep . setvalueref(*t_result);
		return ES_NORMAL;
	}

	return ctxt . Catch(line, pos);
}


MCFontLanguage::~MCFontLanguage()
{
	delete fontname;
}

Parse_stat MCFontLanguage::parse(MCScriptPoint &sp, Boolean the)
{
	if (get1param(sp, &fontname, the) != PS_NORMAL)
	{
		MCperror->add
		(PE_FONTSIZES_BADPARAM, sp);
		return PS_ERROR;
	}
	return PS_NORMAL;
}

Exec_stat MCFontLanguage::eval(MCExecPoint &ep)
{
#ifdef /* MCFontLanguage */ LEGACY_EXEC
	if (fontname->eval(ep) != ES_NORMAL)
	{
		MCeerror->add(EE_FONTSIZES_BADFONTNAME, line, pos);
		return ES_ERROR;
	}
	char *fname = ep.getsvalue().clone();
	uint1 charset = MCscreen->fontnametocharset(fname);
	ep.setstaticcstring(MCU_charsettolanguage(charset));
	delete fname;
	return ES_NORMAL;
#endif /* MCFontLanguage */

	if (fontname->eval(ep) != ES_NORMAL)
	{
		MCeerror->add(EE_FONTSIZES_BADFONTNAME, line, pos);
		return ES_ERROR;
	}
	MCExecContext ctxt(ep);
	MCAutoStringRef t_font;
	/* UNCHECKED */ ep.copyasstringref(&t_font);

	MCNewAutoNameRef t_result;
	MCTextEvalFontLanguage(ctxt, *t_font, &t_result);

	if (!ctxt . HasError())
	{
		/* UNCHECKED */ ep . setvalueref(*t_result);
		return ES_NORMAL;
	}

	return ctxt . Catch(line, pos);
}

MCFontSizes::~MCFontSizes()
{
	delete fontname;
}

Parse_stat MCFontSizes::parse(MCScriptPoint &sp, Boolean the)
{
	if (get1param(sp, &fontname, the) != PS_NORMAL)
	{
		MCperror->add(PE_FONTSIZES_BADPARAM, sp);
		return PS_ERROR;
	}
	return PS_NORMAL;
}

Exec_stat MCFontSizes::eval(MCExecPoint &ep)
{
#ifdef /* MCFontSizes */ LEGACY_EXEC
	if (fontname->eval(ep) != ES_NORMAL)
	{
		MCeerror->add(EE_FONTSIZES_BADFONTNAME, line, pos);
		return ES_ERROR;
	}
	char *fname = ep.getsvalue().clone();
	MCdispatcher->getfontlist()->getfontsizes(fname, ep);
	delete fname;
	return ES_NORMAL;
#endif /* MCFontSizes */

	if (fontname->eval(ep) != ES_NORMAL)
	{
		MCeerror->add(EE_FONTSIZES_BADFONTNAME, line, pos);
		return ES_ERROR;
	}

	MCExecContext ctxt(ep);
	MCAutoStringRef t_font;
	/* UNCHECKED */ ep.copyasstringref(&t_font);

	MCAutoStringRef t_result;
	MCTextEvalFontSizes(ctxt, *t_font, &t_result);

	if (!ctxt . HasError())
	{
		/* UNCHECKED */ ep . setvalueref(*t_result);
		return ES_NORMAL;
	}

	return ctxt . Catch(line, pos);
}

MCFontStyles::~MCFontStyles()
{
	delete fontname;
	delete fontsize;
}

Parse_stat MCFontStyles::parse(MCScriptPoint &sp, Boolean the)
{
	if (get2params(sp, &fontname, &fontsize) != PS_NORMAL)
	{
		MCperror->add(PE_FONTSTYLES_BADPARAM, sp);
		return PS_ERROR;
	}
	return PS_NORMAL;
}

Exec_stat MCFontStyles::eval(MCExecPoint &ep)
{
#ifdef /* MCFontStyles */ LEGACY_EXEC
	if (fontname->eval(ep) != ES_NORMAL)
	{
		MCeerror->add(EE_FONTSTYLES_BADFONTNAME, line, pos);
		return ES_ERROR;
	}
	char *fname = ep.getsvalue().clone();
	uint2 fsize;
	if (fontsize->eval(ep) != ES_NORMAL
	        || ep.getuint2(fsize, line, pos, EE_FONTSTYLES_BADFONTSIZE) != ES_NORMAL)
		return ES_ERROR;
	MCdispatcher->getfontlist()->getfontstyles(fname, fsize, ep);
	delete fname;

	return ES_NORMAL;
#endif /* MCFontStyles */


	if (fontname->eval(ep) != ES_NORMAL)
	{
		MCeerror->add(EE_FONTSTYLES_BADFONTNAME, line, pos);
		return ES_ERROR;
	}

	MCExecContext ctxt(ep);
	MCAutoStringRef t_fontname;
	/* UNCHECKED */ ep.copyasstringref(&t_fontname);

	uint2 fsize;
	if (fontsize->eval(ep) != ES_NORMAL
	        || ep.getuint2(fsize, line, pos, EE_FONTSTYLES_BADFONTSIZE) != ES_NORMAL)
		return ES_ERROR;

	MCAutoStringRef t_result;
	MCTextEvalFontStyles(ctxt, *t_fontname, fsize, &t_result);

	if (!ctxt . HasError())
	{
		/* UNCHECKED */ ep . setvalueref(*t_result);
		return ES_NORMAL;
	}

	return ctxt . Catch(line, pos);
}

void MCFontStyles::compile(MCSyntaxFactoryRef ctxt)
{
	compile_with_args(ctxt, kMCTextEvalFontStylesMethodInfo, fontname, fontsize);
}

MCFormat::~MCFormat()
{
	while (params != NULL)
	{
		MCParameter *tparams = params;
		params = params->getnext();
		delete tparams;
	}
}

Parse_stat MCFormat::parse(MCScriptPoint &sp, Boolean the)
{
	sp.allowescapes(True);
	if (getparams(sp, &params) != PS_NORMAL || params == NULL)
	{
		MCperror->add
		(PE_FORMAT_BADPARAM, line, pos);
		return PS_ERROR;
	}
	sp.allowescapes(False);
	return PS_NORMAL;
}

#define INT_VALUE 0
#define PTR_VALUE 1
#define DOUBLE_VALUE 2

Exec_stat MCFormat::eval(MCExecPoint &ep)
{
#ifdef /* MCFormat */ LEGACY_EXEC
	MCExecPoint ep2(ep);
	if (params->eval(ep) != ES_NORMAL)
	{
		MCeerror->add
		(EE_FORMAT_BADSOURCE, line, pos);
		return ES_ERROR;
	}
	MCString s;
	char *string = ep.getsvalue().clone();
	const char *format = string;
	char *sbuffer = NULL;
	uint4 sbuffersize = 0;
	MCParameter *paramptr = params->getnext();

	ep.clear();
	while (*format)
	{
		char newFormat[40];
		char *dptr = newFormat;
		int4 width = 0;

		uint4 precision = 0;
		uint4 size;
		int4 intValue;
		real8 doubleValue = 0.0;
		uint4 whichValue = PTR_VALUE;
		char *ptrValue = NULL;
		Boolean useShort = False;
		const char *end;

		if (*format == '\\')
		{
			char result = 0;
			switch (*++format)
			{
			case 'a':
				result = '\a';
				break;
			case 'b':
				result = '\b';
				break;
			case 'f':
				result = '\f';
				break;
			case 'n':
				result = '\n';
				break;
			case 'r':
				result = '\r';
				break;
			case 't':
				result = '\t';
				break;
			case 'v':
				result = '\v';
				break;
			case '\\':
				result = '\\';
				break;
			case '?':
				result = '?';
				break;
			case '\'':
				result = '\'';
				break;
			case '"':
				result = '"';
				break;
			case 'x':
				if (isxdigit(*++format))
				{
					char buffer[3];
					memcpy(buffer, format, 2);
					buffer[2] = '\0';
					result = (char)strtoul(buffer, (char **)&end, 16);
					format += end - buffer - 1;
				}
				break;
			default:
				if (isdigit((uint1)*format))
				{
					const char *sptr = format;
					while (isdigit((uint1)*format) && format - sptr < 3)
						result = (result << 3) + (*format++ - '0');
					format--;
				}
				break;
			}
			ep.appendchar(result);
			format++;
			continue;
		}
		if (*format != '%')
		{
			const char *startptr = format;
			while (*format && *format != '%' && *format != '\\')
				format++;
			ep.appendchars(startptr, format - startptr);
			continue;
		}

		if (format[1] == '%')
		{
			ep.appendchar('%');
			format += 2;
			continue;
		}
		*dptr++ = *format++;
		while (*format == '-' || *format == '#' || *format == '0'
		        || *format == ' ' || *format == '+')
			*dptr++ = *format++;
		if (isdigit((uint1)*format))
		{
			width = strtol(format, (char **)&end, 10);
			format = end;
		}
		else
			if (*format == '*')
			{
				if (paramptr == NULL || paramptr->eval(ep2) != ES_NORMAL)
					goto fmtError;
				ep2.getint4(width, line, pos, EE_FORMAT_BADSOURCE);
				paramptr = paramptr->getnext();
				format++;
			}
		if (width != 0)
		{
			sprintf(dptr, "%d", width);
			while (*++dptr)
				;
		}
		if (*format == '.')
			*dptr++ = *format++;
		if (isdigit((uint1)*format))
		{
			precision = strtoul(format, (char **)&end, 10);
			format = end;
		}
		else
			if (*format == '*')
			{
				if (paramptr == NULL || paramptr->eval(ep2) != ES_NORMAL)
					goto fmtError;
				ep2.getuint4(precision, line, pos, EE_FORMAT_BADSOURCE);
				paramptr = paramptr->getnext();
				format++;
			}
		if (precision != 0)
		{
			sprintf(dptr, "%d", precision);
			while (*++dptr)
				;
		}
		if (*format == 'l')
			format++;
		else
			if (*format == 'h')
			{
				useShort = 1;
				*dptr++ = *format++;
			}
		*dptr++ = *format;
		*dptr = 0;
		switch (*format)
		{
		case 'i':
			dptr[-1] = 'd';
		case 'd':
		case 'o':
		case 'u':
		case 'x':
		case 'X':
			if (paramptr == NULL || paramptr->eval(ep2) != ES_NORMAL)
				goto fmtError;
			ep2.getint4(intValue, line, pos, EE_FORMAT_BADSOURCE);
			whichValue = INT_VALUE;
			size = I4L;
			break;
		case 's':
			if (paramptr == NULL || paramptr->eval(ep2) != ES_NORMAL)
				goto fmtError;
			size = ep2.getsvalue().getlength();
			ptrValue = ep2.getsvalue().clone();
			break;
		case 'c':
			if (paramptr == NULL || paramptr->eval(ep2) != ES_NORMAL)
				goto fmtError;
			ep2.getint4(intValue, line, pos, EE_FORMAT_BADSOURCE);
			whichValue = INT_VALUE;
			size = 2;
			break;
		case 'e':
		case 'E':
		case 'f':
		case 'g':
		case 'G':
			if (paramptr == NULL || paramptr->eval(ep2) != ES_NORMAL
			        || ep2.ton() != ES_NORMAL)
				goto fmtError;
			doubleValue = ep2.getnvalue();
			whichValue = DOUBLE_VALUE;
			size = R8L;
			break;
		default:
			goto fmtError;
		}
		paramptr = paramptr->getnext();
		format++;
		if (width < 0)
			width = -width;
		if (width > (int4)size)
			size = width;
		if (size + 1 > sbuffersize)
		{
			delete sbuffer;
			sbuffer = new char[size + 1];
			sbuffersize = size + 1;
		}
		switch (whichValue)
		{
		case DOUBLE_VALUE:
			sprintf(sbuffer, newFormat, doubleValue);
			break;
		case INT_VALUE:
			if (useShort)
				sprintf(sbuffer, newFormat, (short)intValue);
			else
				sprintf(sbuffer, newFormat, intValue);
			break;
		default:
			sprintf(sbuffer, newFormat, ptrValue);
			delete ptrValue;
			break;
		}
		ep.appendcstring(sbuffer); 
	}

	delete string;
	delete sbuffer;
	return ES_NORMAL;

fmtError:
	MCeerror->add(EE_FORMAT_BADSOURCE, line, pos);
	delete string;
	delete sbuffer;
	return ES_ERROR;
#endif /* MCFormat */


	MCExecContext ctxt(ep);

	MCAutoStringRef t_format;
	MCAutoValueRefArray t_values;
	uindex_t t_value_count = 0;

	if (params->eval(ep) != ES_NORMAL)
	{
		MCeerror->add(EE_FORMAT_BADSOURCE, line, pos);
		return ES_ERROR;
	}
	/* UNCHECKED */ ep.copyasstringref(&t_format);

	MCParameter *t_params = params->getnext();
	for (MCParameter *p = t_params; p != nil; p = p->getnext())
		t_value_count++;

	/* UNCHECKED */ t_values.New(t_value_count);
	for (uindex_t i = 0; i < t_value_count; i++)
	{
		if (t_params->eval(ep) != ES_NORMAL)
		{
			MCeerror->add(EE_FORMAT_BADSOURCE, line, pos);
			return ES_ERROR;
		}

		/* UNCHECKED */ ep.copyasvalueref(t_values[i]);
		t_params = t_params->getnext();
	}

	MCAutoStringRef t_result;
	MCStringsEvalFormat(ctxt, *t_format, *t_values, t_value_count, &t_result);

	if (!ctxt.HasError())
    {
        /* UNCHECKED */ ep.setvalueref(*t_result);
		return ES_NORMAL;
    }
    
	return ctxt.Catch(line, pos);
}

void MCFormat::compile(MCSyntaxFactoryRef ctxt)
{
	MCSyntaxFactoryBeginExpression(ctxt, line, pos);

	uindex_t t_count;
	t_count = 0;

	for (MCParameter *t_parameter = params; t_parameter != nil; t_parameter = t_parameter -> getnext())
	{
		t_parameter -> compile(ctxt);
		t_count++;
	}
	
	MCSyntaxFactoryEvalList(ctxt, t_count - 1);

	MCSyntaxFactoryEvalMethod(ctxt, kMCStringsEvalFormatMethodInfo);

	MCSyntaxFactoryEndExpression(ctxt);
}

Exec_stat MCFoundChunk::eval(MCExecPoint &ep)
{
#ifdef /* MCFoundChunk */ LEGACY_EXEC
	if (MCfoundfield == NULL)
		ep.clear();
	else
		MCfoundfield->foundchunk(ep);
	return ES_NORMAL;
#endif /* MCFoundChunk */

	MCExecContext ctxt(ep);

	MCAutoStringRef t_result;
	MCInterfaceEvalFoundChunk(ctxt, &t_result);

	if (!ctxt . HasError())
	{
		/* UNCHECKED */ ep . setvalueref(*t_result);
		return ES_NORMAL;
	}

	return ctxt . Catch(line, pos);
}

Exec_stat MCFoundField::eval(MCExecPoint &ep)
{
#ifdef /* MCFoundField */ LEGACY_EXEC
	if (MCfoundfield != NULL)
	{
		MCfoundfield->getprop(0, P_NUMBER, ep, False);
		ep.setstringf("field %d", ep.getuint4());
	}
	else
		ep.clear();
	return ES_NORMAL;
#endif /* MCFoundField */


	MCExecContext ctxt(ep);

	MCAutoStringRef t_result;
	MCInterfaceEvalFoundField(ctxt, &t_result);

	if (!ctxt . HasError())
	{
		/* UNCHECKED */ ep . setvalueref(*t_result);
		return ES_NORMAL;
	}

	return ctxt . Catch(line, pos);
}

Exec_stat MCFoundLine::eval(MCExecPoint &ep)
{
#ifdef /* MCFoundLine */ LEGACY_EXEC
	if (MCfoundfield == NULL)
		ep.clear();
	else
		MCfoundfield->foundline(ep);
	return ES_NORMAL;
#endif /* MCFoundLine */

	MCExecContext ctxt(ep);

	MCAutoStringRef t_result;
	MCInterfaceEvalFoundLine(ctxt, &t_result);

	if (!ctxt . HasError())
	{
		/* UNCHECKED */ ep . setvalueref(*t_result);
		return ES_NORMAL;
	}

	return ctxt . Catch(line, pos);
}

Exec_stat MCFoundLoc::eval(MCExecPoint &ep)
{
#ifdef /* MCFoundLoc */ LEGACY_EXEC
	if (MCfoundfield == NULL)
		ep.clear();
	else
		MCfoundfield->foundloc(ep);
	return ES_NORMAL;
#endif /* MCFoundLoc */

	MCExecContext ctxt(ep);

	MCAutoStringRef t_result;
	MCInterfaceEvalFoundLoc(ctxt, &t_result);

	if (!ctxt . HasError())
	{
		/* UNCHECKED */ ep . setvalueref(*t_result);
		return ES_NORMAL;
	}

	return ctxt . Catch(line, pos);
}

Exec_stat MCFoundText::eval(MCExecPoint &ep)
{
#ifdef /* MCFoundText */ LEGACY_EXEC
	if (MCfoundfield == NULL)
		ep.clear();
	else
		MCfoundfield->foundtext(ep);
	return ES_NORMAL;
#endif /* MCFoundText */

	MCExecContext ctxt(ep);

	MCAutoStringRef t_result;
	MCInterfaceEvalFoundText(ctxt, &t_result);

	if (!ctxt . HasError())
	{
		/* UNCHECKED */ ep . setvalueref(*t_result);
		return ES_NORMAL;
	}

	return ctxt . Catch(line, pos);
}

Exec_stat MCFunctionNames::eval(MCExecPoint &ep)
{
#ifdef /* MCFunctionNames */ LEGACY_EXEC
	ep.clear();
	MCScriptPoint sp(ep);
	return sp.getfactors(ep, TT_FUNCTION);
#endif /* MCFunctionNames */

	MCExecContext ctxt(ep);

	MCAutoStringRef t_result;
	MCEngineEvalFunctionNames(ctxt, &t_result);

	if (!ctxt . HasError())
	{
		/* UNCHECKED */ ep . setvalueref(*t_result);
		return ES_NORMAL;
	}

	return ctxt . Catch(line, pos);
}

MCGlobalLoc::~MCGlobalLoc()
{
	delete point;
}

Parse_stat MCGlobalLoc::parse(MCScriptPoint &sp, Boolean the)
{
	if (get1param(sp, &point, the) != PS_NORMAL)
	{
		MCperror->add(PE_GLOBALLOC_BADPOINT, sp);
		return PS_ERROR;
	}
	return PS_NORMAL;
}

Exec_stat MCGlobalLoc::eval(MCExecPoint &ep)
{
#ifdef /* MCGlobalLoc */ LEGACY_EXEC
	int2 x, y;
	if (point->eval(ep) != ES_NORMAL || !MCU_stoi2x2(ep.getsvalue(), x, y))
	{
		MCeerror->add(EE_GLOBALLOC_NAP, line, pos, ep.getsvalue());
		return ES_ERROR;
	}

	// IM-2013-10-09: [[ FullscreenMode ]] Update to use stack coord conversion methods
	MCPoint t_loc;
	t_loc = MCPointMake(x, y);
	t_loc = MCdefaultstackptr->stacktogloballoc(t_loc);

	ep.setpoint(t_loc.x, t_loc.y);

	return ES_NORMAL;
#endif /* MCGlobalLoc */


	MCPoint t_point;
	if (point->eval(ep) != ES_NORMAL ||
		!ep . copyaslegacypoint(t_point))
	{
		MCeerror->add(EE_GLOBALLOC_NAP, line, pos, ep.getsvalue());
		return ES_ERROR;
	}

	MCExecContext ctxt(ep);
	MCPoint t_result;
	MCInterfaceEvalGlobalLoc(ctxt, t_point, t_result);
	if (!ctxt . HasError())
	{
		/* UNCHECKED */ ep . setpoint(t_result);
		return ES_NORMAL;
	}

	return ctxt . Catch(line, pos);
}

Exec_stat MCGlobals::eval(MCExecPoint &ep)
{
#ifdef /* MCGlobals */ LEGACY_EXEC
	ep.clear();
	MCVariable *tmp;
	uint2 i = 0;
	for (tmp = MCglobals ; tmp != NULL ; tmp = tmp->getnext())
		if (!tmp->isfree() || tmp->isarray())
			ep.concatnameref(tmp->getname(), EC_COMMA, i++ == 0);
	return ES_NORMAL;
#endif /* MCGlobals */

	MCExecContext ctxt(ep);

	MCAutoStringRef t_result;
	MCEngineEvalGlobalNames(ctxt, &t_result);

	if (!ctxt . HasError())
	{
		/* UNCHECKED */ ep . setvalueref(*t_result);
		return ES_NORMAL;
	}

	return ctxt . Catch(line, pos);
}

MCHasMemory::~MCHasMemory()
{
	delete amount;
}

Parse_stat MCHasMemory::parse(MCScriptPoint &sp, Boolean the)
{
	if (get1param(sp, &amount, the) != PS_NORMAL)
	{
		MCperror->add(PE_HASMEMORY_BADPARAM, sp);
		return PS_ERROR;
	}
	return PS_NORMAL;
}

Exec_stat MCHasMemory::eval(MCExecPoint &ep)
{
#ifdef /* MCHasMemory */ LEGACY_EXEC
	if (amount->eval(ep) != ES_NORMAL || ep.ton() != ES_NORMAL)
	{
		MCeerror->add(EE_HASMEMORY_BADAMOUNT, line, pos);
		return ES_ERROR;
	}
	uint4 bytes = ep.getuint4();

	char *dummy = (char *)malloc(bytes);
	ep.setboolean(dummy != NULL);
	free(dummy);

	return ES_NORMAL;
#endif /* MCHasMemory */

	if (amount->eval(ep) != ES_NORMAL || ep.ton() != ES_NORMAL)
	{
		MCeerror->add(EE_HASMEMORY_BADAMOUNT, line, pos);
		return ES_ERROR;
	}

	MCExecContext ctxt(ep);
	uinteger_t t_bytes;
	/* UNCHECKED */ ep.copyasuint(t_bytes);

	bool t_result;
	MCLegacyEvalHasMemory(ctxt, t_bytes, t_result);

	if (!ctxt . HasError())
	{
		/* UNCHECKED */ ep . setboolean(t_result);
		return ES_NORMAL;
	}

	return ctxt . Catch(line, pos);
}

Exec_stat MCHeapSpace::eval(MCExecPoint &ep)
{
#ifdef /* MCHeapSpace */ LEGACY_EXEC
	ep.setstaticcstring(HEAP_SPACE);
	return ES_NORMAL;
#endif /* MCHeapSpace */


	MCExecContext ctxt(ep);
	integer_t t_result;
	MCLegacyEvalHeapSpace(ctxt, t_result);

	if (!ctxt . HasError())
	{
		/* UNCHECKED */ ep . setnvalue(t_result);
		return ES_NORMAL;
	}

	return ctxt . Catch(line, pos);
}

MCHostAddress::~MCHostAddress()
{
	delete socket;
}

Parse_stat MCHostAddress::parse(MCScriptPoint &sp, Boolean the)
{
	if (get1param(sp, &socket, the) != PS_NORMAL)
	{
		MCperror->add(PE_HOSTADDRESS_BADSOCKET, sp);
		return PS_ERROR;
	}
	return PS_NORMAL;
}

Exec_stat MCHostAddress::eval(MCExecPoint &ep)
{
#ifdef /* MCHostAddress */ LEGACY_EXEC
	if (socket->eval(ep) != ES_NORMAL)
	{
		MCeerror->add(EE_HOSTADDRESS_BADSOCKET, line, pos);
		return ES_ERROR;
	}
	char *name = ep.getsvalue().clone();
	uint2 index;
	if (IO_findsocket(name, index))
		MCS_ha(ep, MCsockets[index]);
	else
		ep.setstaticcstring("not an open socket");
	delete name;
	return ES_NORMAL;
#endif /* MCHostAddress */

	if (socket->eval(ep) != ES_NORMAL)
	{
		MCeerror->add(EE_HOSTADDRESS_BADSOCKET, line, pos);
		return ES_ERROR;
	}

	MCExecContext ctxt(ep);
	MCNewAutoNameRef t_socket;

	/* UNCHECKED */ ep.copyasnameref(&t_socket);

	MCAutoStringRef t_result;
	MCNetworkEvalHostAddress(ctxt, *t_socket, &t_result);

	if (!ctxt . HasError())
	{
		/* UNCHECKED */ ep . setvalueref(*t_result);
		return ES_NORMAL;
	}

	return ctxt . Catch(line, pos);
}

MCHostAtoN::~MCHostAtoN()
{
	delete address;
}

Parse_stat MCHostAtoN::parse(MCScriptPoint &sp, Boolean the)
{
	if (get1param(sp, &address, the) != PS_NORMAL)
	{
		MCperror->add(PE_HOSTATON_BADADDRESS, sp);
		return PS_ERROR;
	}
	return PS_NORMAL;
}

Exec_stat MCHostAtoN::eval(MCExecPoint &ep)
{
#ifdef /* MCHostAtoN */ LEGACY_EXEC
	if (address->eval(ep) != ES_NORMAL)
	{
		MCeerror->add(EE_HOSTATON_BADADDRESS, line, pos);
		return ES_ERROR;
	}
	MCS_aton(ep);
	
	// We only allow an address to name lookup if the resulting is the secure domain
	// unless we have network access.
	if (!MCSecureModeCanAccessNetwork() && !MCModeCanAccessDomain(ep . getcstring()))
	{
		MCeerror -> add(EE_NETWORK_NOPERM, line, pos);
		return ES_ERROR;
	}

	return ES_NORMAL;
#endif /* MCHostAtoN */

	if (address->eval(ep) != ES_NORMAL)
	{
		MCeerror->add(EE_HOSTATON_BADADDRESS, line, pos);
		return ES_ERROR;
	}

	MCExecContext ctxt(ep);
	MCAutoStringRef t_address;

	/* UNCHECKED */ ep.copyasstringref(&t_address);

	MCAutoStringRef t_result;
	MCNetworkEvalHostAddressToName(ctxt, *t_address, &t_result);

	if (!ctxt . HasError())
	{
		/* UNCHECKED */ ep . setvalueref(*t_result);
		return ES_NORMAL;
	}

	return ctxt . Catch(line, pos);
}

Exec_stat MCHostName::eval(MCExecPoint &ep)
{
#ifdef /* MCHostName */ LEGACY_EXEC
	MCS_hn(ep);
	return ES_NORMAL;
#endif /* MCHostName */


	MCExecContext ctxt(ep);

	MCAutoStringRef t_result;
	MCNetworkEvalHostName(ctxt, &t_result);

	if (!ctxt . HasError())
	{
		/* UNCHECKED */ ep . setvalueref(*t_result);
		return ES_NORMAL;
	}

	return ctxt . Catch(line, pos);
}

MCHostNtoA::~MCHostNtoA()
{
	delete name;
	delete message;
}

Parse_stat MCHostNtoA::parse(MCScriptPoint &sp, Boolean the)
{
	if (get1or2params(sp, &name, &message, the) != PS_NORMAL)
	{
		MCperror->add(PE_HOSTNTOA_BADNAME, sp);
		return PS_ERROR;
	}
	return PS_NORMAL;
}

Exec_stat MCHostNtoA::eval(MCExecPoint &ep)
{
#ifdef /* MCHostNtoA */ LEGACY_EXEC
	if (name->eval(ep) != ES_NORMAL)
	{
		MCeerror->add(EE_HOSTNTOA_BADNAME, line, pos);
		return ES_ERROR;
	}

	MCExecPoint ep2;
	ep2.clear();

	if (message && message->eval(ep2) != ES_NORMAL)
	{
		MCeerror->add(EE_OPEN_BADMESSAGE, line, pos);
		return ES_ERROR;
	}
	
	// We only allow an name to address lookup to occur for the secure domain.
	if (!MCSecureModeCanAccessNetwork() && !MCModeCanAccessDomain(ep . getcstring()))
	{
		MCeerror -> add(EE_NETWORK_NOPERM, line, pos);
		return ES_ERROR;
	}

	MCS_ntoa(ep, ep2);
	
	return ES_NORMAL;
#endif /* MCHostNtoA */

	if (name->eval(ep) != ES_NORMAL)
	{
		MCeerror->add(EE_HOSTNTOA_BADNAME, line, pos);
		return ES_ERROR;
	}

	MCExecContext ctxt(ep);
	MCAutoStringRef t_hostname;
	MCNewAutoNameRef t_message;

	/* UNCHECKED */ ep.copyasstringref(&t_hostname);

	if (message)
	{
		if (message->eval(ep) != ES_NORMAL)
		{
			MCeerror->add(EE_OPEN_BADMESSAGE, line, pos);
			return ES_ERROR;
		}
		/* UNCHECKED */ ep.copyasnameref(&t_message);
	}
	else
		t_message = MCValueRetain(kMCEmptyName);
	
	MCAutoStringRef t_result;
	MCNetworkEvalHostNameToAddress(ctxt, *t_hostname, *t_message, &t_result);

	if (!ctxt . HasError())
	{
		/* UNCHECKED */ ep . setvalueref(*t_result);
		return ES_NORMAL;
	}

	return ctxt . Catch(line, pos);
}

void MCHostNtoA::compile(MCSyntaxFactoryRef ctxt)
{
	MCSyntaxFactoryBeginExpression(ctxt, line, pos);

	name -> compile(ctxt);

	if (message)
		message -> compile(ctxt);
	else
		MCSyntaxFactoryEvalConstant(ctxt, kMCEmptyName);

	MCSyntaxFactoryEvalMethod(ctxt, kMCNetworkEvalHostNameToAddressMethodInfo);

	MCSyntaxFactoryEndExpression(ctxt);
}

Exec_stat MCInsertScripts::eval(MCExecPoint &ep)
{
#ifdef /* MCInsertScripts */ LEGACY_EXEC
	ep.clear();
	MCObjectList *lptr = front ? MCfrontscripts : MCbackscripts;
	if (lptr != NULL)
	{
		MCExecPoint ep2(ep);
		MCObjectList *optr = lptr;
		bool first = true;
		do
		{
			if (!optr->getremoved())
			{
				optr->getobject()->getprop(0, P_LONG_ID, ep2, False);
				ep.concatmcstring(ep2.getsvalue(), EC_RETURN, first);
				first = false;
			}
			optr = optr->next();
		}
		while (optr != lptr);
	}
	return ES_NORMAL;
#endif /* MCInsertScripts */

	MCExecContext ctxt(ep);

	MCAutoStringRef t_result;
	if (front)
		MCEngineEvalFrontScripts(ctxt, &t_result);
	else
		MCEngineEvalBackScripts(ctxt, &t_result);

	if (!ctxt . HasError())
	{
		/* UNCHECKED */ ep . setvalueref(*t_result);
		return ES_NORMAL;
	}

	return ctxt . Catch(line, pos);
}

Exec_stat MCInterrupt::eval(MCExecPoint &ep)
{
#ifdef /* MCInterrupt */ LEGACY_EXEC
	ep.setboolean(MCinterrupt);
	return ES_NORMAL;
#endif /* MCInterrupt */

	MCExecContext ctxt(ep);

	bool t_result;
	MCEngineEvalInterrupt(ctxt, t_result);

	if (!ctxt . HasError())
	{
		/* UNCHECKED */ ep . setboolean(t_result);
		return ES_NORMAL;
	}

	return ctxt . Catch(line, pos);
}

MCIntersect::~MCIntersect()
{
	delete o1;
	delete o2;

	// MW-2011-10-08: [[ Bug ]] Make sure we delete the threshold parameter to stop a
	//   memory leak.
	delete threshold;
}

Parse_stat MCIntersect::parse(MCScriptPoint &sp, Boolean the)
{
	initpoint(sp);
	if (sp.skip_token(SP_FACTOR, TT_LPAREN) != PS_NORMAL)
	{
		MCperror->add(PE_FACTOR_NOLPAREN, sp);
		return PS_ERROR;
	}
	
	o1 = new MCChunk(False);
	o2 = new MCChunk(False);
	
	Symbol_type stype;
	if (o1->parse(sp, False) != PS_NORMAL
	        || sp.next(stype) != PS_NORMAL || stype != ST_SEP
	        || o2->parse(sp, False) != PS_NORMAL)
	{
		MCperror->add(PE_INTERSECT_NOOBJECT, sp);
		return PS_ERROR;
	}
	
	// MW-2011-09-20: [[ Collision ]] Add an optional parameter for the type of intersection.
	if (sp . next(stype) == PS_NORMAL)
	{
		if (stype == ST_SEP)
		{
			if (sp.parseexp(False, False, &threshold) != PS_NORMAL)
			{
				MCperror->add(PE_INTERSECT_NOOBJECT, sp);
				return PS_ERROR;
			}
		}
		else
		{
			// MW-2011-09-23: [[ Bug ]] If we didn't find a sep, then backup.
			sp . backup();
		}
	}
	
	if (sp.skip_token(SP_FACTOR, TT_RPAREN) != PS_NORMAL)
	{
		MCperror->add(PE_FACTOR_NORPAREN, sp);
		return PS_ERROR;
	}
	return PS_NORMAL;
}

Exec_stat MCIntersect::eval(MCExecPoint &ep)
{
#ifdef /* MCIntersect */ LEGACY_EXEC
	MCObject *o1ptr, *o2ptr;
	uint4 parid;
	if (o1->getobj(ep, o1ptr, parid, True) != ES_NORMAL
		|| o2->getobj(ep, o2ptr, parid, True) != ES_NORMAL)
	{
		MCeerror->add(EE_INTERSECT_NOOBJECT, line, pos);
		return ES_ERROR;
	}
	
	// MW-2011-09-23: [[ Collides ]] Determine the threshold of the alpha mask
	//   conversion. Either an integer, "bounds" => 0, "pixels" => 1, "opaque pixels" => 255
	uint32_t t_threshold;
	if (threshold != nil)
	{
		if (threshold -> eval(ep) != ES_NORMAL)
		{
			MCeerror->add(EE_INTERSECT_BADTHRESHOLD, line, pos);
			return ES_ERROR;
		}
		
		// MW-2013-04-12: [[ Bug 10844 ]] Make sure we use ton(), otherwise it assumes
		//   input is a string.
		if (ep . ton() == ES_NORMAL)
			t_threshold = ep . getuint4();
		else
		{
			MCString t_token;
			t_token = ep . getsvalue();
			if (t_token == "bounds")
				t_threshold = 0;
			else if (t_token == "pixels")
				t_threshold = 1;
			else if (t_token == "opaque pixels")
				t_threshold = 255;
			else
			{
				MCeerror -> add(EE_INTERSECT_ILLEGALTHRESHOLD, line, pos);
				return ES_ERROR;
			}
		}
	}
	else
		t_threshold = 0;

	ep . setboolean(o1ptr -> intersects(o2ptr, t_threshold));
	
	return ES_NORMAL;
#endif /* MCIntersect */

	
	MCExecContext ctxt(ep);
	MCAutoStringRef t_threshold;
	bool t_result;

	MCObjectPtr t_object_a, t_object_b;

	if (o1->getobj(ep, t_object_a, True) != ES_NORMAL
		|| o2->getobj(ep, t_object_b, True) != ES_NORMAL)
	{
		MCeerror->add(EE_INTERSECT_NOOBJECT, line, pos);
		return ES_ERROR;
	}
	
	if (threshold != nil)
	{
		if (threshold -> eval(ep) != ES_NORMAL)
		{
			MCeerror->add(EE_INTERSECT_BADTHRESHOLD, line, pos);
			return ES_ERROR;
		}

		/* UNCHECKED */ ep.copyasstringref(&t_threshold);
		
		MCInterfaceEvalIntersectWithThreshold(ctxt, t_object_a, t_object_b, *t_threshold, t_result);
	}
	else
		MCInterfaceEvalIntersect(ctxt, t_object_a, t_object_b, t_result);

	if (!ctxt . HasError())
	{
		/* UNCHECKED */ ep . setboolean(t_result);
		return ES_NORMAL;
	}

	return ctxt . Catch(line, pos);
}

void MCIntersect::compile(MCSyntaxFactoryRef ctxt)
{
	MCSyntaxFactoryBeginExpression(ctxt, line, pos);

	o1 -> compile_object_ptr(ctxt);
	o2 -> compile_object_ptr(ctxt);

	if (threshold != nil)
	{
		threshold -> compile(ctxt);
		MCSyntaxFactoryEvalMethod(ctxt, kMCInterfaceEvalIntersectWithThresholdMethodInfo);
	}
	else
		MCSyntaxFactoryEvalMethod(ctxt, kMCInterfaceEvalIntersectMethodInfo);

	MCSyntaxFactoryEndExpression(ctxt);
}

MCIsNumber::~MCIsNumber()
{
	delete source;
}

Parse_stat MCIsNumber::parse(MCScriptPoint &sp, Boolean the)
{
	if (get1param(sp, &source, the) != PS_NORMAL)
	{
		MCperror->add(PE_ISNUMBER_BADPARAM, sp);
		return PS_ERROR;
	}
	return PS_NORMAL;
}

Exec_stat MCIsNumber::eval(MCExecPoint &ep)
{
#ifdef /* MCIsNumber */ LEGACY_EXEC
	if (source->eval(ep) != ES_NORMAL)
	{
		MCeerror->add(EE_ISNUMBER_BADSOURCE, line, pos);
		return ES_ERROR;
	}
	real8 r;
	ep.setboolean(MCU_stor8(ep.getsvalue(), r));
	return ES_NORMAL;
#endif /* MCIsNumber */

	if (source->eval(ep) != ES_NORMAL)
	{
		MCeerror->add(EE_ISNUMBER_BADSOURCE, line, pos);
		return ES_ERROR;
	}

	MCExecContext ctxt(ep);
	MCAutoStringRef t_string;

	/* UNCHECKED */ ep.copyasstringref(&t_string);

	bool t_result;
	MCLegacyEvalIsNumber(ctxt, *t_string, t_result);

	if (!ctxt . HasError())
	{
		/* UNCHECKED */ ep . setboolean(t_result);
		return ES_NORMAL;
	}

	return ctxt . Catch(line, pos);
}

MCIsoToMac::~MCIsoToMac()
{
	delete source;
}

Parse_stat MCIsoToMac::parse(MCScriptPoint &sp, Boolean the)
{
	if (get1param(sp, &source, the) != PS_NORMAL)
	{
		MCperror->add(PE_ISOTOMAC_BADPARAM, sp);
		return PS_ERROR;
	}

	return PS_NORMAL;
}

Exec_stat MCIsoToMac::eval(MCExecPoint &ep)
{
#ifdef /* MCIsoToMac */ LEGACY_EXEC
	if (source->eval(ep) != ES_NORMAL)
	{
		MCeerror->add
		(EE_ISOTOMAC_BADSOURCE, line, pos);
		return ES_ERROR;
	}
	ep.grabsvalue();
	IO_iso_to_mac(ep.getbuffer(0), ep.getsvalue().getlength());
	return ES_NORMAL;
#endif /* MCIsoToMac */

	if (source->eval(ep) != ES_NORMAL)
	{
		MCeerror->add(EE_ISOTOMAC_BADSOURCE, line, pos);
		return ES_ERROR;
	}

	MCExecContext ctxt(ep);
	MCAutoDataRef t_source;
	/* UNCHECKED */ ep . copyasdataref(&t_source);

	MCAutoDataRef t_result;
	MCFiltersEvalIsoToMac(ctxt, *t_source, &t_result);

	if (!ctxt.HasError())
	{
		/* UNCHECKED */ ep . setvalueref(*t_result);
		return ES_NORMAL;
	}

	return ctxt.Catch(line, pos);
}

MCKeys::~MCKeys()
{
	delete source;
}

Parse_stat MCKeys::parse(MCScriptPoint &sp, Boolean the)
{
	Boolean parens = False;
	initpoint(sp);
	if (!the && sp.skip_token(SP_FACTOR, TT_LPAREN) == PS_NORMAL)
		parens = True;
	else
		if (sp.skip_token(SP_FACTOR, TT_OF) != PS_NORMAL)
		{
			MCperror->add(PE_FACTOR_NOOF, sp);
			return PS_ERROR;
		}
	if (sp.skip_token(SP_FACTOR, TT_THE) == PS_NORMAL)
	{
		Symbol_type type;
		const LT *te;
		if (sp.next(type) != PS_NORMAL)
		{
			MCperror->add(PE_KEYS_BADPARAM, sp);
			return PS_ERROR;
		}
		if (sp.lookup(SP_FACTOR, te) != PS_NORMAL
		        || (te->which != P_DRAG_DATA && te->which != P_CLIPBOARD_DATA))
		{
			MCperror->add(PE_KEYS_BADPARAM, sp);
			return PS_ERROR;
		}
		which = (Properties)te->which;
		if (parens)
			sp.skip_token(SP_FACTOR, TT_RPAREN);
		return PS_NORMAL;
	}
	if (sp.parseexp(True, False, &source) != PS_NORMAL)
	{
		MCperror->add(PE_KEYS_BADPARAM, sp);
		return PS_ERROR;
	}
	if (parens)
		sp.skip_token(SP_FACTOR, TT_RPAREN);
	return PS_NORMAL;
}

Exec_stat MCKeys::eval(MCExecPoint &ep)
{
#ifdef /* MCKeys */ LEGACY_EXEC
	if (source != NULL)
	{
		if (source -> eval(ep) != ES_NORMAL)
		{
			MCeerror->add(EE_KEYS_BADSOURCE, line, pos);
			return ES_ERROR;
		}
		
		// MW-2008-07-01: [[ Bug ]] Make sure we only fetch the array if the type of
		//   the exec point is actually ARRAY, otherwise we get strange effects...
		if (ep . getformat() == VF_ARRAY)
		{
			MCVariableValue *t_array;
			Boolean t_delete_array;
			ep . takearray(t_array, t_delete_array);
			t_array -> getkeys(ep);
			if (t_delete_array)
				delete t_array;
		}
		else
			ep . clear();
	}
	else
	{
		MCTransferData *t_data;
		if (which == P_DRAG_DATA)
			t_data = MCdragdata;
		else
			t_data = MCclipboarddata;

		bool t_success;
		t_success = true;

		if (t_data -> Lock())
		{
			MCTransferType *t_types;
			uint4 t_count;
			if (t_data -> Query(t_types, t_count))
			{
				ep . clear();
				for(uint4 i = 0; i < t_count; ++i)
				{
					switch(t_types[i])
					{
					case TRANSFER_TYPE_TEXT:
						ep . concatcstring("text", EC_RETURN, i == 0);
						break;

					case TRANSFER_TYPE_UNICODE_TEXT:
						ep . concatcstring("unicode", EC_RETURN, i == 0);
						ep . concatcstring("text", EC_RETURN, false);
						break;

					case TRANSFER_TYPE_STYLED_TEXT:
						ep . concatcstring("styles", EC_RETURN, i == 0);
						ep . concatcstring("rtf", EC_RETURN, false);
						ep . concatcstring("unicode", EC_RETURN, false);
						ep . concatcstring("text", EC_RETURN, false);
						break;

					case TRANSFER_TYPE_IMAGE:
						ep . concatcstring("image", EC_RETURN, i == 0);
						break;

					case TRANSFER_TYPE_FILES:
						ep . concatcstring("files", EC_RETURN, i == 0);
						ep . concatcstring("text", EC_RETURN, false);
						break;

					case TRANSFER_TYPE_PRIVATE:
						ep . concatcstring("private", EC_RETURN, i == 0);
						break;

					case TRANSFER_TYPE_OBJECTS:
						ep . concatcstring("objects", EC_RETURN, i == 0);
						break;

					default:
						// MW-2009-04-05: Stop GCC warning
					break;
					}
				}
			}
			else
				t_success = false;

			t_data -> Unlock();
		}
		else
			t_success = false;

		if (!t_success)
		{
			ep . clear();
			MCresult -> sets("unable to query clipboard");
		}
	}

	return ES_NORMAL;
#endif /* MCKeys */

	MCExecContext ctxt(ep);
	MCAutoStringRef t_result;

	if (source != NULL)
	{

		if (source -> eval(ep) != ES_NORMAL)
		{
			MCeerror->add(EE_KEYS_BADSOURCE, line, pos);
			return ES_ERROR;
		}

		MCAutoArrayRef t_array;
		if (!ep . copyasarrayref(&t_array))
			return ES_ERROR;

		MCArraysEvalKeys(ctxt, *t_array, &t_result);
	}
	else
	{
		if (which == P_DRAG_DATA)
			MCPasteboardEvalDragDropKeys(ctxt, &t_result);
		else
			MCPasteboardEvalClipboardKeys(ctxt, &t_result);
	}

	if (!ctxt . HasError())
	{
		ep . setvalueref(*t_result);
		return ES_NORMAL;
	}

	return ES_ERROR;
}

void MCKeys::compile(MCSyntaxFactoryRef ctxt)
{
	MCSyntaxFactoryBeginExpression(ctxt, line, pos);

	if (source != nil)
	{
		source -> compile(ctxt);
		MCSyntaxFactoryEvalMethod(ctxt, kMCArraysEvalKeysMethodInfo);
	}
	else
	{
		if (which == P_DRAG_DATA)
			MCSyntaxFactoryEvalMethod(ctxt, kMCPasteboardEvalDragDropKeysMethodInfo);
		else
			MCSyntaxFactoryEvalMethod(ctxt, kMCPasteboardEvalClipboardKeysMethodInfo);
	}

	MCSyntaxFactoryEndExpression(ctxt);
}

Exec_stat MCKeysDown::eval(MCExecPoint &ep)
{
#ifdef /* MCKeysDown */ LEGACY_EXEC
	MCscreen->getkeysdown(ep);
	return ES_NORMAL;
#endif /* MCKeysDown */


	MCExecContext ctxt(ep);

	MCAutoStringRef t_result;
	MCInterfaceEvalKeysDown(ctxt, &t_result);

	if (!ctxt.HasError())
	{
		/* UNCHECKED */ ep . setvalueref(*t_result);
		return ES_NORMAL;
	}

	return ctxt.Catch(line, pos);
}

MCLength::~MCLength()
{
	delete source;
}

Parse_stat MCLength::parse(MCScriptPoint &sp, Boolean the)
{
	if (get1param(sp, &source, the) != PS_NORMAL)
	{
		MCperror->add(PE_LENGTH_BADPARAM, sp);
		return PS_ERROR;
	}
	return PS_NORMAL;
}

Exec_stat MCLength::eval(MCExecPoint &ep)
{
#ifdef /* MCLength */ LEGACY_EXEC
	if (source->eval(ep) != ES_NORMAL)
	{
		MCeerror->add(EE_LENGTH_BADSOURCE, line, pos);
		return ES_ERROR;
	}
	ep.setnvalue(ep.getsvalue().getlength());
	return ES_NORMAL;
#endif /* MCLength */

	if (source->eval(ep) != ES_NORMAL)
	{
		MCeerror->add(EE_LENGTH_BADSOURCE, line, pos);
		return ES_ERROR;
	}

	MCExecContext ctxt(ep);
	MCAutoStringRef t_string;

	/* UNCHECKED */ ep.copyasstringref(&t_string);

	integer_t t_result;
	MCStringsEvalLength(ctxt, *t_string, t_result);

	if (!ctxt.HasError())
	{
		/* UNCHECKED */ ep . setnvalue(t_result);
		return ES_NORMAL;
	}

	return ctxt.Catch(line, pos);
}

MCLicensed::~MCLicensed()
{
	delete source;
}

Parse_stat MCLicensed::parse(MCScriptPoint &sp, Boolean the)
{
	if (!the)
	{
		if (get0or1param(sp, &source, the) != PS_NORMAL)
			return PS_ERROR;
	}
	else
		initpoint(sp);
	return PS_NORMAL;
}

Exec_stat MCLicensed::eval(MCExecPoint &ep)
{
#ifdef /* MCLicensed */ LEGACY_EXEC
	ep . setboolean(MCModeGetLicensed());
	return ES_NORMAL;
#endif /* MCLicensed */


	MCExecContext ctxt(ep);

	bool t_result;
	MCLegacyEvalLicensed(ctxt, t_result);

	if (!ctxt.HasError())
	{
		/* UNCHECKED */ ep . setboolean(t_result);
		return ES_NORMAL;
	}

	return ctxt.Catch(line, pos);
}

MCLocalLoc::~MCLocalLoc()
{
	delete point;
}

Parse_stat MCLocalLoc::parse(MCScriptPoint &sp, Boolean the)
{
	if (get1param(sp, &point, the) != PS_NORMAL)
	{
		MCperror->add(PE_LOCALLOC_BADPOINT, sp);
		return PS_ERROR;

	}
	return PS_NORMAL;
}

Exec_stat MCLocalLoc::eval(MCExecPoint &ep)
{
#ifdef /* MCLocalLoc */ LEGACY_EXEC
	int2 x, y;
	if (point->eval(ep) != ES_NORMAL || !MCU_stoi2x2(ep.getsvalue(), x, y))
	{
		MCeerror->add(EE_LOCALLOC_NAP, line, pos, ep.getsvalue());
		return ES_ERROR;
	}

	// IM-2013-10-09: [[ FullscreenMode ]] Update to use stack coord conversion methods
	MCPoint t_loc;
	t_loc = MCPointMake(x, y);
	t_loc = MCdefaultstackptr->globaltostackloc(t_loc);

	ep.setpoint(t_loc.x, t_loc.y);

	return ES_NORMAL;
#endif /* MCLocalLoc */

	MCPoint t_point;
	if (point->eval(ep) != ES_NORMAL ||
		!ep . copyaslegacypoint(t_point))
	{
		MCeerror->add(EE_LOCALLOC_NAP, line, pos, ep.getsvalue());
		return ES_ERROR;
	}

	MCExecContext ctxt(ep);

	MCPoint t_result;
	MCInterfaceEvalLocalLoc(ctxt, t_point, t_result);

	if (!ctxt . HasError())
	{
		/* UNCHECKED */ ep . setpoint(t_result);
		return ES_NORMAL;
	}

	return ctxt . Catch(line, pos);
}

Parse_stat MCLocals::parse(MCScriptPoint &sp, Boolean the)
{
	h = sp.gethandler();
	return MCFunction::parse(sp, the);
}

Exec_stat MCLocals::eval(MCExecPoint &ep)
{
#ifdef /* MCLocals */ LEGACY_EXEC
	return h->getvarnames(ep, False);
#endif /* MCLocals */

	MCExecContext ctxt(ep);

	MCAutoStringRef t_result;
	MCEngineEvalLocalNames(ctxt, &t_result);

	if (!ctxt . HasError())
	{
		/* UNCHECKED */ ep . setvalueref(*t_result);
		return ES_NORMAL;
	}

	return ctxt . Catch(line, pos);
}

Exec_stat MCMachine::eval(MCExecPoint &ep)
{
#ifdef /* MCMachine */ LEGACY_EXEC
	ep.setstaticcstring(MCS_getmachine());
	return ES_NORMAL;
#endif /* MCMachine */


	MCExecContext ctxt(ep);

	MCAutoStringRef t_result;
	MCEngineEvalMachine(ctxt, &t_result);

	if (!ctxt . HasError())
	{
		/* UNCHECKED */ ep . setvalueref(*t_result);
		return ES_NORMAL;
	}

	return ctxt . Catch(line, pos);
}

MCMacToIso::~MCMacToIso()
{
	delete source;
}

Parse_stat MCMacToIso::parse(MCScriptPoint &sp, Boolean the)
{
	if (get1param(sp, &source, the) != PS_NORMAL)
	{
		MCperror->add(PE_MACTOISO_BADPARAM, sp);
		return PS_ERROR;
	}
	return PS_NORMAL;
}

Exec_stat MCMacToIso::eval(MCExecPoint &ep)
{
#ifdef /* MCMacToIso */ LEGACY_EXEC
	if (source->eval(ep) != ES_NORMAL)
	{
		MCeerror->add
		(EE_MACTOISO_BADSOURCE, line, pos);
		return ES_ERROR;
	}
	ep.grabsvalue();
	IO_mac_to_iso(ep.getbuffer(0), ep.getsvalue().getlength());
	return ES_NORMAL;
#endif /* MCMacToIso */


	if (source->eval(ep) != ES_NORMAL)
	{
		MCeerror->add(EE_MACTOISO_BADSOURCE, line, pos);
		return ES_ERROR;
	}

	MCExecContext ctxt(ep);
	MCAutoDataRef t_source;
	/* UNCHECKED */ ep . copyasdataref(&t_source);

	MCAutoDataRef t_result;
	MCFiltersEvalMacToIso(ctxt, *t_source, &t_result);

	if (!ctxt.HasError())
	{
		/* UNCHECKED */ ep . setvalueref(*t_result);
		return ES_NORMAL;
	}

	return ctxt.Catch(line, pos);
}

Exec_stat MCMainStacks::eval(MCExecPoint &ep)
{
#ifdef /* MCMainStacks */ LEGACY_EXEC
	MCdispatcher->getmainstacknames(ep);
	return ES_NORMAL;
#endif /* MCMainStacks */


	MCExecContext ctxt(ep);

	MCAutoStringRef t_result;
	MCInterfaceEvalMainStacks(ctxt, &t_result);

	if (!ctxt.HasError())
	{
		/* UNCHECKED */ ep . setvalueref(*t_result);
		return ES_NORMAL;
	}

	return ctxt.Catch(line, pos);
}

MCMatch::~MCMatch()
{
	while (params != NULL)
	{
		MCParameter *tparams = params;
		params = params->getnext();
		delete tparams;
	}
}

Parse_stat MCMatch::parse(MCScriptPoint &sp, Boolean the)
{
	sp.allowescapes(True);
	if (getparams(sp, &params) != PS_NORMAL || params == NULL
	        || params->getnext() == NULL)
	{
		MCperror->add(PE_MATCH_BADPARAM, line, pos);
		return PS_ERROR;
	}
	sp.allowescapes(False);
	return PS_NORMAL;
}

bool MCStringsGetCachedPattern(MCStringRef p_pattern, regexp*& r_compiled);
bool MCStringsCachePattern(MCStringRef p_pattern, regexp* p_compiled);
bool MCStringsCompilePattern(MCStringRef p_pattern, regexp*& r_compiled);

Exec_stat MCMatch::eval(MCExecPoint &ep)
{
#ifdef /* MCMatch */ LEGACY_EXEC
	if (params->getnext()->eval(ep) != ES_NORMAL)
	{
		MCeerror->add(EE_MATCH_BADPATTERN, line, pos);
		return ES_ERROR;
	}
    // JS-2013-06-21: [[ EnhancedFilter ]] refactored regex caching mechanism and case sentitivity
	// MW-2013-07-01: [[ EnhancedFilter ]] Use ep directly as MCR_compile copies pattern (if needed).
	// MW-2013-07-01: [[ EnhancedFilter ]] Removed 'usecache' parameter as there's
	//   no reason not to use the cache.
	regexp *compiled = MCR_compile(ep.getcstring(), True /* casesensitive */);

	if (compiled == NULL)
	{
        MCAutoStringRef t_error;
        MCR_geterror(&t_error);
		MCeerror->add(EE_MATCH_BADPATTERN, line, pos, *t_error);
		return ES_ERROR;
	}
	if (params->eval(ep) != ES_NORMAL)
	{
		MCeerror->add(EE_MATCH_BADSOURCE, line, pos);
		return ES_ERROR;
	}

	Boolean match;

	// MW-2008-06-16: If our string is NULL-style empty, then make sure we pass a non-NULL pointer
	//   else we get breakage.
	match = MCR_exec(compiled, ep.getsvalue().getstring(), ep.getsvalue().getlength());

	MCParameter *p = params->getnext()->getnext();
	uint2 i = 1;
	if (chunk)
	{
		while (p != NULL && p->getnext() != NULL)
		{
			// [[ Containers ]] Update to use evalcontainer so array keys can be
			//   passed.

			MCAutoPointer<MCContainer> t_container1;
			if (p -> evalcontainer(ep, &t_container1) != ES_NORMAL)
			{
				MCeerror -> add(EE_MATCH_BADDEST, line, pos);
				return ES_ERROR;
			}

			p = p->getnext();

			MCAutoPointer<MCContainer> t_container2;
			if (p -> evalcontainer(ep, &t_container2) != ES_NORMAL)
			{
				MCeerror -> add(EE_MATCH_BADDEST, line, pos);
				return ES_ERROR;
			}
		
			p = p->getnext();

			if (match && compiled->matchinfo[i].rm_so != -1)
			{
				char buffer[U4L];
				sprintf(buffer, "%d", (int)(compiled->matchinfo[i].rm_so + 1));
				/* UNCHECKED */ t_container1 -> set_cstring(buffer);
				sprintf(buffer, "%d", (int)(compiled->matchinfo[i].rm_eo));
				/* UNCHECKED */ t_container2 -> set_cstring(buffer);
			}
			else
			{
				/* UNCHECKED */ t_container1 -> clear();
				/* UNCHECKED */ t_container2 -> clear();
			}
			if (++i >= NSUBEXP)
				i = 0;
		}
	}
	else
	{
		while (p != NULL)
		{
			// [[ Containers ]] Update to use evalcontainer so array keys can be
			//   passed.
			MCVariable *var = p->evalvar(ep);
			p = p->getnext();
			if (var == NULL)
			{
				MCeerror->add(EE_MATCH_BADDEST, line, pos);
				return ES_ERROR;
			}
			if (match && compiled->matchinfo[i].rm_so != -1)
			{
				const char *sptr = ep.getsvalue().getstring();
				sptr += compiled->matchinfo[i].rm_so;
				uint4 length = compiled->matchinfo[i].rm_eo
				               - compiled->matchinfo[i].rm_so;
				MCString s(sptr, length);
				var->copysvalue(s);
			}
			else
				var->clear(False);
			if (++i >= NSUBEXP)
				i = 0;
		}
	}
	ep.setboolean(match);
	return ES_NORMAL;
#endif /* MCMatch */
    MCExecContext ctxt(ep);
    
    MCAutoStringRef t_source;
    MCAutoStringRef t_pattern;
    
	if (params->eval(ep) != ES_NORMAL)
	{
		MCeerror->add(EE_MATCH_BADSOURCE, line, pos);
		return ES_ERROR;
	}
    
    /* UNCHECKED */ ep.copyasstringref(&t_source);

	if (params->getnext()->eval(ep) != ES_NORMAL)
	{
		MCeerror->add(EE_MATCH_BADPATTERN, line, pos);
		return ES_ERROR;
	}
    
    /* UNCHECKED */ ep.copyasstringref(&t_pattern);
    
    MCParameter *t_result_params = params->getnext()->getnext();
    uindex_t t_result_count = 0;
    for (MCParameter *p = t_result_params; p != nil; p = p->getnext())
        t_result_count++;
    
    MCAutoStringRefArray t_results;
    /* UNCHECKED */ t_results.New(t_result_count);
    
    bool t_match = false;

    if (chunk)
        MCStringsEvalMatchChunk(ctxt, *t_source, *t_pattern, *t_results, t_result_count, t_match);
    else
        MCStringsEvalMatchText(ctxt, *t_source, *t_pattern, *t_results, t_result_count, t_match);
    
    if (!ctxt.HasError())
    {
        for (uindex_t i = 0; i < t_result_count; i++)
        {
            MCVariable *t_var = t_result_params->evalvar(ep);
            if (t_var == nil)
            {
                MCeerror->add(EE_MATCH_BADDEST, line, pos);
                return ES_ERROR;
            }
            /* UNCHECKED */ t_var->setvalueref(t_results[i]);
            t_result_params = t_result_params->getnext();
        }
        ep.setboolean(t_match);
		return ES_NORMAL;
    }
    
	return ctxt.Catch(line, pos);
}

void MCMatch::compile(MCSyntaxFactoryRef ctxt)
{
	MCSyntaxFactoryBeginExpression(ctxt, line, pos);

	uindex_t t_count;
	t_count = 0;

	for (MCParameter *t_parameter = params; t_parameter != nil; t_parameter = t_parameter -> getnext())
	{
		if (t_count < 2)
			t_parameter -> compile(ctxt);
		else
			t_parameter -> compile_out(ctxt);
		t_count++;
	}
	
	MCSyntaxFactoryEvalList(ctxt, t_count - 2);

	if (chunk)
		MCSyntaxFactoryEvalMethod(ctxt, kMCStringsEvalMatchChunkMethodInfo);
	else
		MCSyntaxFactoryEvalMethod(ctxt, kMCStringsEvalMatchTextMethodInfo);

	MCSyntaxFactoryEndExpression(ctxt);
}

Parse_stat MCMe::parse(MCScriptPoint &sp, Boolean the)
{
	initpoint(sp);
	if (the)
	{
		MCperror->add(PE_ME_THE, sp);
		return PS_ERROR;
	}
	return PS_NORMAL;
}

Exec_stat MCMe::eval(MCExecPoint &ep)
{	
#ifdef /* MCMe */ LEGACY_EXEC
	MCObject *target = ep.getobj();
	if (target->gettype() != CT_FIELD && target->gettype() != CT_BUTTON)
		return target->getprop(0, P_NAME, ep, False);
	return target->getprop(0, P_TEXT, ep, False);
#endif /* MCMe */


	MCExecContext ctxt(ep);

	MCAutoStringRef t_result;
	MCEngineEvalMe(ctxt, &t_result);

	if (!ctxt.HasError())
	{
		/* UNCHECKED */ ep . setvalueref(*t_result);
		return ES_NORMAL;
	}

	return ctxt.Catch(line, pos);
}

Exec_stat MCMenuObject::eval(MCExecPoint &ep)
{
#ifdef /* MCMenuObject */ LEGACY_EXEC
	if (MCmenuobjectptr == NULL)
	{
		ep.clear();
		return ES_NORMAL;
	}
	return MCmenuobjectptr->getprop(0, P_NAME, ep, False);
#endif /* MCMenuObject */


	MCExecContext ctxt(ep);

	MCAutoStringRef t_result;
	MCLegacyEvalMenuObject(ctxt, &t_result);

	if (!ctxt . HasError())
	{
		/* UMCHECKED */ ep . setvalueref(*t_result);
		return ES_NORMAL;
	}

	return ctxt . Catch(line, pos);
}

Exec_stat MCMenus::eval(MCExecPoint &ep)
{
#ifdef /* MCMenus */ LEGACY_EXEC
	ep.clear();  // hc compatibility
	return ES_NORMAL;
#endif /* MCMenus */

	MCExecContext ctxt(ep);

	MCAutoStringRef t_result;
	MCLegacyEvalMenus(ctxt, &t_result);

	if (!ctxt.HasError())
	{
		/* UNCHECKED */ ep . setvalueref(*t_result);
		return ES_NORMAL;
	}

	return ctxt.Catch(line, pos);
}

MCMerge::~MCMerge()
{
	delete source;
}

Parse_stat MCMerge::parse(MCScriptPoint &sp, Boolean the)
{
	h = sp.gethandler();
	if (get1param(sp, &source, the) != PS_NORMAL)
	{
		MCperror->add(PE_MERGE_BADPARAM, sp);
		return PS_ERROR;
	}
	return PS_NORMAL;
}

Exec_stat MCMerge::eval(MCExecPoint &ep)
{
#ifdef /* MCMerge */ LEGACY_EXEC
	if (source->eval(ep) != ES_NORMAL)
	{
		MCeerror->add(EE_MERGE_BADSOURCE, line, pos);
		return ES_ERROR;
	}
	if (ep.getsvalue().getlength() == 0)
		return ES_NORMAL;
	const char *sptr, *eptr, *pend;
	const char *pstart = NULL;
	int4 rlength = 0;
	Boolean isexpression = False;
	MCExecPoint ep2(ep);
	char *tstring = ep.getsvalue().clone();
	sptr = tstring;
	eptr = tstring + ep.getsvalue().getlength();
	MCerrorlock++;
	do
	{
		Boolean match = False;
		if (*sptr == '<' && ++sptr < eptr && *sptr == '?')
		{
			pstart = sptr - 1;
			sptr++;
			while (sptr < eptr)
				if (*sptr == '?' && ++sptr < eptr && *sptr == '>')
				{
					match = True;
					isexpression = False;
					break;
				}
				else
					sptr++;
			if (!match)
				sptr = pstart + 2;//no end tags (stray ?>) jump back)
		}
		else
			if (*sptr == '[' && ++sptr < eptr && *sptr == '[')
			{
				pstart = sptr - 1;
				sptr++;
				while (sptr < eptr)
					if (*sptr == ']' && ++sptr < eptr && *sptr == ']')
					{
						match = True;
						isexpression = True;
						break;
					}
					else
						sptr++;
				if (!match)
					sptr = pstart + 2;//no end tags (stray ?>) jump back)
			}
		if (match)
		{
			pend = sptr + 1;
			uint4 si = pstart - tstring + rlength;
			uint4 ei = si + sptr + 1 - pstart;
			MCString s(pstart + 2, pend - pstart - 4);
			ep2.setsvalue(s);
			if (isexpression)
			{
				if (h->eval(ep2) != ES_ERROR)
				{
					ep.insert(ep2.getsvalue(), si, ei);
					rlength += ep2.getsvalue().getlength() - (pend - pstart);
				}
			}
			else
			{
				if (h->doscript(ep2, line, pos) != ES_ERROR)
				{
					MCresult->fetch(ep2);
					ep.insert(ep2.getsvalue(), si, ei);
					rlength += ep2.getsvalue().getlength() - (pend - pstart);
					MCresult->clear(False);
				}
			}
		}
	}
	while (++sptr < eptr);
	MCerrorlock--;
	delete tstring;
	return ES_NORMAL;
#endif /* MCMerge */


	MCExecContext ctxt(ep);
	MCAutoStringRef t_source;
	MCAutoStringRef t_result;

	if (source->eval(ep) != ES_NORMAL)
	{
		MCeerror->add(EE_MERGE_BADSOURCE, line, pos);
		return ES_ERROR;
	}

	/* UNCHECKED */ ep.copyasstringref(&t_source);

	MCStringsEvalMerge(ctxt, *t_source, &t_result);

	if (!ctxt.HasError())
	{
		/* UNCHECKED */ ep . setvalueref(*t_result);
		return ES_NORMAL;
	}

	return ctxt.Catch(line, pos);
}

Exec_stat MCMillisecs::eval(MCExecPoint &ep)
{
#ifdef /* MCMillisecs */ LEGACY_EXEC
	ep.setnvalue(floor(MCS_time() * 1000.0));
	return ES_NORMAL;
#endif /* MCMillisecs */

	MCExecContext ctxt(ep);

	real64_t t_result;
	MCDateTimeEvalMilliseconds(ctxt, t_result);

	if (!ctxt.HasError())
	{
		/* UNCHECKED */ ep . setnvalue(t_result);
		return ES_NORMAL;
	}

	return ctxt.Catch(line, pos);
}

Exec_stat MCMonthNames::eval(MCExecPoint &ep)
{
#ifdef /* MCMonthNames */ LEGACY_EXEC
	MCD_monthnames(P_UNDEFINED, ep);
	return ES_NORMAL;
#endif /* MCMonthNames */

	MCExecContext ctxt(ep);
	MCAutoStringRef t_result;

	MCDateTimeEvalMonthNames(ctxt, &t_result);

	if (!ctxt.HasError())
	{
		/* UNCHECKED */ ep.setvalueref(*t_result);
		return ES_NORMAL;
	}

	return ctxt.Catch(line, pos);
}

MCMouse::~MCMouse()
{
	delete which;
}

Parse_stat MCMouse::parse(MCScriptPoint &sp, Boolean the)
{
	if (!the)
	{
		if (get0or1param(sp, &which, the) != PS_NORMAL)
		{
			MCperror->add
			(PE_MOUSE_BADPARAM, sp);
			return PS_ERROR;
		}
	}
	else
		initpoint(sp);
	return PS_NORMAL;
}

Exec_stat MCMouse::eval(MCExecPoint &ep)
{
#ifdef /* MCMouse */ LEGACY_EXEC
	uint2 b = 0;
	if (which != NULL)
	{
		if (which->eval(ep) != ES_NORMAL || ep.ton() != ES_NORMAL)
		{
			MCeerror->add(EE_MOUSE_BADSOURCE, line, pos);
			return ES_ERROR;
		}
		b = ep.getuint2();
	}
	Boolean t_abort;
	ep.setstaticcstring(MCU_ktos(MCscreen->getmouse(b, t_abort)));
	
	// MW-2008-03-17: [[ Bug 6098 ]] Make sure we check for an abort
	if (t_abort)
	{
		ep . clear();
		MCeerror -> add(EE_WAIT_ABORT, line, pos);
		return ES_ERROR;
	}
	
	return ES_NORMAL;
#endif /* MCMouse */

	uint2 b = 0;
	if (which != NULL)
	{
		if (which->eval(ep) != ES_NORMAL || ep.ton() != ES_NORMAL)
		{
			MCeerror->add(EE_MOUSE_BADSOURCE, line, pos);
			return ES_ERROR;
		}
		b = ep.getuint2();
	}

	MCExecContext ctxt(ep);

	MCNewAutoNameRef t_result;
	MCInterfaceEvalMouse(ctxt, b, &t_result);

	if (!ctxt . HasError())
	{
		ep . setvalueref(*t_result);
		return ES_NORMAL;
	}

	return ctxt . Catch(line, pos);
}

void MCMouse::compile(MCSyntaxFactoryRef ctxt)
{
	MCSyntaxFactoryBeginExpression(ctxt, line, pos);

	if (which != nil)
		which -> compile(ctxt);
	else
		MCSyntaxFactoryEvalConstantUInt(ctxt, 0);

	MCSyntaxFactoryEvalMethod(ctxt, kMCInterfaceEvalMouseMethodInfo);

	MCSyntaxFactoryEndExpression(ctxt);
}

Exec_stat MCMouseChar::eval(MCExecPoint &ep)
{
#ifdef /* MCMouseChar */ LEGACY_EXEC
	ep.clear();
	if (MCmousestackptr != NULL)
	{
		MCControl *mfocused = MCmousestackptr->getcard()->getmfocused();
		if (mfocused != NULL && mfocused->gettype() == CT_FIELD)
		{
			MCField *fptr = (MCField *)mfocused;
			fptr->locchar(ep, False);
		}
	}
	return ES_NORMAL;
#endif /* MCMouseChar */
	MCExecContext ctxt(ep);

	MCAutoStringRef t_result;
	MCInterfaceEvalMouseChar(ctxt, &t_result);

	if (!ctxt . HasError())
	{
		/* UNCHECKED */ ep . setvalueref(*t_result);
		return ES_NORMAL;
	}

	return ctxt . Catch(line, pos);
}

Exec_stat MCMouseCharChunk::eval(MCExecPoint &ep)
{
#ifdef /* MCMouseCharChunk */ LEGACY_EXEC
	ep.clear();
	if (MCmousestackptr != NULL)
	{
		MCControl *mfocused = MCmousestackptr->getcard()->getmfocused();
		if (mfocused != NULL && mfocused->gettype() == CT_FIELD)
		{
			MCField *fptr = (MCField *)mfocused;
			fptr->loccharchunk(ep, False);
		}
	}
	return ES_NORMAL;
#endif /* MCMouseCharChunk */


	MCExecContext ctxt(ep);

	MCAutoStringRef t_result;
	MCInterfaceEvalMouseCharChunk(ctxt, &t_result);

	if (!ctxt . HasError())
	{
		/* UNCHECKED */ ep . setvalueref(*t_result);
		return ES_NORMAL;
	}

	return ctxt . Catch(line, pos);
}

Exec_stat MCMouseChunk::eval(MCExecPoint &ep)
{
#ifdef /* MCMouseChunk */ LEGACY_EXEC
	ep.clear();
	if (MCmousestackptr != NULL)
	{
		MCControl *mfocused = MCmousestackptr->getcard()->getmfocused();
		if (mfocused != NULL && mfocused->gettype() == CT_FIELD)
		{
			MCField *fptr = (MCField *)mfocused;
			fptr->locchunk(ep, False);
		}
	}
	return ES_NORMAL;
#endif /* MCMouseChunk */

	MCExecContext ctxt(ep);

	MCAutoStringRef t_result;
	MCInterfaceEvalMouseChunk(ctxt, &t_result);

	if (!ctxt . HasError())
	{
		/* UNCHECKED */ ep . setvalueref(*t_result);
		return ES_NORMAL;
	}

	return ctxt . Catch(line, pos);
}

Exec_stat MCMouseClick::eval(MCExecPoint &ep)
{
#ifdef /* MCMouseClick */ LEGACY_EXEC
	Boolean t_abort;
	ep.setboolean(MCscreen->getmouseclick(0, t_abort));
	
	// MW-2008-03-17: [[ Bug 6098 ]] Make sure we check for an abort
	if (t_abort)
	{
		ep . clear();
		MCeerror -> add(EE_WAIT_ABORT, line, pos);
		return ES_ERROR;
	}
	return ES_NORMAL;
#endif /* MCMouseClick */


	MCExecContext ctxt(ep);

	bool t_result;
	MCInterfaceEvalMouseClick(ctxt, t_result);

	if (!ctxt . HasError())
	{
		/* UNCHECKED */ ep . setboolean(t_result);
		return ES_NORMAL;
	}

	return ctxt . Catch(line, pos);
}

Exec_stat MCMouseColor::eval(MCExecPoint &ep)
{
#ifdef /* MCMouseColor */ LEGACY_EXEC
	int2 mx, my;
	MCscreen->querymouse(mx, my);
	MCColor c;
	MCscreen->dropper(DNULL, mx, my, &c);
	ep.setcolor(c);
	return ES_NORMAL;
#endif /* MCMouseColor */


	MCExecContext ctxt(ep);

	MCColor t_result;
	MCInterfaceEvalMouseColor(ctxt, t_result);

	if (!ctxt . HasError())
	{
		/* UNCHECKED */ ep . setcolor(t_result);
		return ES_NORMAL;
	}

	return ctxt . Catch(line, pos);
}

Exec_stat MCMouseControl::eval(MCExecPoint &ep)
{
#ifdef /* MCMouseControl */ LEGACY_EXEC
	ep.clear();
	if (MCmousestackptr != NULL)
	{
		MCControl *t_focused;
		t_focused = MCmousestackptr -> getcard() -> getmousecontrol();
		if (t_focused != NULL)
		{
			t_focused -> getprop(0, P_LAYER, ep, False);
			ep . insert("control ", 0, 0);
		}
	}
	return ES_NORMAL;
#endif /* MCMouseControl */


	MCExecContext ctxt(ep);

	MCAutoStringRef t_result;
	MCInterfaceEvalMouseControl(ctxt, &t_result);

	if (!ctxt . HasError())
	{
		/* UNCHECKED */ ep . setvalueref(*t_result);
		return ES_NORMAL;
	}

	return ctxt . Catch(line, pos);
}

Exec_stat MCMouseH::eval(MCExecPoint &ep)
{
#ifdef /* MCMouseH */ LEGACY_EXEC
	int2 x, y;
	MCscreen->querymouse(x, y);

	// IM-2013-10-10: [[ FullscreenMode ]] Update to use stack coord conversion methods
	MCPoint t_mouseloc;
	t_mouseloc = MCdefaultstackptr->globaltostackloc(MCPointMake(x, y));
	
	ep.setint(t_mouseloc.x);
	
	return ES_NORMAL;
#endif /* MCMouseH */


	MCExecContext ctxt(ep);

	integer_t t_result;
	MCInterfaceEvalMouseH(ctxt, t_result);

	if (!ctxt . HasError())
	{
		/* UNCHECKED */ ep . setint(t_result);
		return ES_NORMAL;
	}

	return ctxt . Catch(line, pos);
}

Exec_stat MCMouseLine::eval(MCExecPoint &ep)
{
#ifdef /* MCMouseLine */ LEGACY_EXEC
	ep.clear();
	if (MCmousestackptr != NULL)
	{
		MCControl *mfocused = MCmousestackptr->getcard()->getmfocused();
		if (mfocused != NULL && mfocused->gettype() == CT_FIELD)
		{
			MCField *fptr = (MCField *)mfocused;
			fptr->locline(ep, False);
		}
	}
	return ES_NORMAL;
#endif /* MCMouseLine */

	MCExecContext ctxt(ep);

	MCAutoStringRef t_result;
	MCInterfaceEvalMouseLine(ctxt, &t_result);

	if (!ctxt . HasError())
	{
		/* UNCHECKED */ ep . setvalueref(*t_result);
		return ES_NORMAL;
	}

	return ctxt . Catch(line, pos);
}

Exec_stat MCMouseLoc::eval(MCExecPoint &ep)
{
#ifdef /* MCMouseLoc */ LEGACY_EXEC
	int2 x, y;
	MCscreen->querymouse(x, y);
	
	// IM-2013-10-09: [[ FullscreenMode ]] Update to use stack coord conversion methods
	MCPoint t_mouseloc;
	t_mouseloc = MCdefaultstackptr->globaltostackloc(MCPointMake(x, y));

	ep.setpoint(t_mouseloc.x, t_mouseloc.y);
	
	return ES_NORMAL;
#endif /* MCMouseLoc */


	MCExecContext ctxt(ep);

	MCPoint t_result;
	MCInterfaceEvalMouseLoc(ctxt, t_result);

	if (!ctxt . HasError())
	{
        ep . setpoint(t_result);
		return ES_NORMAL;
	}

	return ctxt . Catch(line, pos);
}

Exec_stat MCMouseStack::eval(MCExecPoint &ep)
{
#ifdef /* MCMouseStack */ LEGACY_EXEC
	if (MCmousestackptr == NULL)
	{
		ep.clear();
		return ES_NORMAL;
	}
	return MCmousestackptr->getprop(0, P_SHORT_NAME, ep, False);
#endif /* MCMouseStack */

	MCExecContext ctxt(ep);

	MCAutoStringRef t_result;
	MCInterfaceEvalMouseStack(ctxt, &t_result);

	if (!ctxt . HasError())
	{
		/* UNCHECKED */ ep . setvalueref(*t_result);
		return ES_NORMAL;
	}

	return ctxt . Catch(line, pos);
}

Exec_stat MCMouseText::eval(MCExecPoint &ep)
{
#ifdef /* MCMouseText */ LEGACY_EXEC
	ep.clear();
	if (MCmousestackptr != NULL)
	{
		MCControl *mfocused = MCmousestackptr->getcard()->getmfocused();
		if (mfocused != NULL && mfocused->gettype() == CT_FIELD)
		{
			MCField *fptr = (MCField *)mfocused;
			fptr->loctext(ep, False);
		}
	}
	return ES_NORMAL;
#endif /* MCMouseText */

	MCExecContext ctxt(ep);

	MCAutoStringRef t_result;
	MCInterfaceEvalMouseText(ctxt, &t_result);

	if (!ctxt . HasError())
	{
		/* UNCHECKED */ ep . setvalueref(*t_result);
		return ES_NORMAL;
	}

	return ctxt . Catch(line, pos);
}

Exec_stat MCMouseV::eval(MCExecPoint &ep)
{
#ifdef /* MCMouseV */ LEGACY_EXEC
	int2 x, y;
	MCscreen->querymouse(x, y);
	
	// IM-2013-10-09: [[ FullscreenMode ]] Update to use stack coord conversion methods
	MCPoint t_mouseloc;
	t_mouseloc = MCdefaultstackptr->globaltostackloc(MCPointMake(x, y));
	
	ep.setint(t_mouseloc.y);
	
	return ES_NORMAL;
#endif /* MCMouseV */

	MCExecContext ctxt(ep);

	integer_t t_result;
	MCInterfaceEvalMouseV(ctxt, t_result);

	if (!ctxt . HasError())
	{
		/* UNCHECKED */ ep . setint(t_result);
		return ES_NORMAL;
	}

	return ctxt . Catch(line, pos);
}

Exec_stat MCMovie::eval(MCExecPoint &ep)
{
#ifdef /* MCMovie */ LEGACY_EXEC
#ifdef X11
	IO_cleanprocesses();
#else

	real8 ctime = MCS_time();
	real8 etime = ctime;
	MCscreen->handlepending(ctime, etime, True);
#endif

	Boolean done = False;
	if (MCplayers != NULL)
	{
		ep.clear();
		MCExecPoint ep2(ep);
		MCPlayer *tptr = MCplayers;
		while (tptr != NULL)
		{
			if (tptr->isdisposable())
			{
				tptr->getprop(0, P_NAME, ep2, False);
				ep.concatmcstring(ep2.getsvalue(), EC_RETURN, tptr == MCplayers);
				done = True;
			}
			tptr = tptr->getnextplayer();
		}
	}
	if (!done)
		ep.setstaticcstring(MCdonestring);
	return ES_NORMAL;
#endif /* MCMovie */

	MCExecContext ctxt(ep);

	MCAutoStringRef t_result;
	MCMultimediaEvalMovie(ctxt, &t_result);

	if (!ctxt . HasError())
	{
		/* UNCHECKED */ ep . setvalueref(*t_result);
		return ES_NORMAL;
	}

	return ctxt . Catch(line, pos);
}

Exec_stat MCMovingControls::eval(MCExecPoint &ep)
{
#ifdef /* MCMovingControls */ LEGACY_EXEC
	MCscreen->listmoves(ep);
	return ES_NORMAL;
#endif /* MCMovingControls */

	MCExecContext ctxt(ep);

	MCAutoStringRef t_result;
	MCInterfaceEvalMovingControls(ctxt, &t_result);

	if (!ctxt . HasError())
	{
		/* UNCHECKED */ ep . setvalueref(*t_result);
		return ES_NORMAL;
	}

	return ctxt . Catch(line, pos);
}

MCNumToChar::~MCNumToChar()
{
	delete source;
}

Parse_stat MCNumToChar::parse(MCScriptPoint &sp, Boolean the)
{
	if (get1param(sp, &source, the) != PS_NORMAL)
	{
		MCperror->add(PE_NUMTOCHAR_BADPARAM, sp);
		return PS_ERROR;
	}
	return PS_NORMAL;
}

Exec_stat MCNumToChar::eval(MCExecPoint &ep)
{
#ifdef /* MCNumToChar */ LEGACY_EXEC
	if (source->eval(ep) != ES_NORMAL || ep.ton() != ES_NORMAL)
	{
		MCeerror->add(EE_NUMTOCHAR_BADSOURCE, line, pos);
		return ES_ERROR;
	}
	if (ep.getuseunicode())
	{
		uint2 d = (uint2)ep.getint4();
		ep.copysvalue((char *)&d, 2);
	}
	else
	{
		char d = (char)ep.getint4();
		ep.copysvalue(&d, 1);
	}
	return ES_NORMAL;
#endif /* MCNumToChar */


	if (source->eval(ep) != ES_NORMAL || ep.ton() != ES_NORMAL)
	{
		MCeerror->add(EE_NUMTOCHAR_BADSOURCE, line, pos);
		return ES_ERROR;
	}

	MCExecContext ctxt(ep);

	MCAutoStringRef t_result;
	MCStringsEvalNumToChar(ctxt, ep . getint4(), &t_result);

	if (!ctxt . HasError())
	{
		/* UNCHECKED */ ep . setvalueref(*t_result);
		return ES_NORMAL;
	}

	return ctxt . Catch(line, pos);
}

MCNumToByte::~MCNumToByte()
{
	delete source;
}

Parse_stat MCNumToByte::parse(MCScriptPoint &sp, Boolean the)
{
	if (get1param(sp, &source, the) != PS_NORMAL)
	{
		MCperror->add(PE_NUMTOBYTE_BADPARAM, sp);
		return PS_ERROR;
	}
	return PS_NORMAL;
}

Exec_stat MCNumToByte::eval(MCExecPoint &ep)
{
#ifdef /* MCNumToByte */ LEGACY_EXEC
	if (source->eval(ep) != ES_NORMAL || ep.ton() != ES_NORMAL)
	{
		MCeerror->add(EE_NUMTOBYTE_BADSOURCE, line, pos);
		return ES_ERROR;
	}
	uint1 d;
	d = (uint1)ep.getuint4();
	ep . copysvalue((const char *)&d, 1);
	return ES_NORMAL;
#endif /* MCNumToByte */


	if (source->eval(ep) != ES_NORMAL || ep.ton() != ES_NORMAL)
	{
		MCeerror->add(EE_NUMTOBYTE_BADSOURCE, line, pos);
		return ES_ERROR;
	}

	MCExecContext ctxt(ep);

	MCAutoStringRef t_result;
	MCStringsEvalNumToByte(ctxt, ep . getint4(), &t_result);

	if (!ctxt . HasError())
	{
		/* UNCHECKED */ ep . setvalueref(*t_result);
		return ES_NORMAL;
	}

	return ctxt . Catch(line, pos);
}

Exec_stat MCOpenFiles::eval(MCExecPoint &ep)
{
#ifdef /* MCOpenFiles */ LEGACY_EXEC
	ep.clear();
	for(uint2 i = 0 ; i < MCnfiles ; i++)
		ep.concatcstring(MCfiles[i] . name, EC_RETURN, i == 0);
	return ES_NORMAL;
#endif /* MCOpenFiles */


	MCExecContext ctxt(ep);

	MCAutoStringRef t_result;
	MCFilesEvalOpenFiles(ctxt, &t_result);

	if (!ctxt . HasError())
	{
		/* UNCHECKED */ ep . setvalueref(*t_result);
		return ES_NORMAL;
	}

	return ctxt . Catch(line, pos);
}

Exec_stat MCOpenProcesses::eval(MCExecPoint &ep)
{
#ifdef /* MCOpenProcesses */ LEGACY_EXEC
	IO_cleanprocesses();
	ep.clear();
	for(uint2 i = 0 ; i < MCnprocesses ; i++)
		if (MCprocesses[i].mode != OM_VCLIP)
			ep.concatcstring(MCprocesses[i].name, EC_RETURN, i == 0);
	return ES_NORMAL;
#endif /* MCOpenProcesses */

	MCExecContext ctxt(ep);

	MCAutoStringRef t_result;
	MCFilesEvalOpenProcesses(ctxt, &t_result);

	if (!ctxt . HasError())
	{
		/* UNCHECKED */ ep . setvalueref(*t_result);
		return ES_NORMAL;
	}

	return ctxt . Catch(line, pos);
}

Exec_stat MCOpenProcessIds::eval(MCExecPoint &ep)
{
#ifdef /* MCOpenProcessIds */ LEGACY_EXEC
	IO_cleanprocesses();
	ep.clear();
	for(uint2 i = 0 ; i < MCnprocesses ; i++)
		ep.concatuint(MCprocesses[i] . pid, EC_RETURN, i == 0);
	return ES_NORMAL;
#endif /* MCOpenProcessIds */

	MCExecContext ctxt(ep);

	MCAutoStringRef t_result;
	MCFilesEvalOpenProcessesIds(ctxt, &t_result);

	if (!ctxt . HasError())
	{
		/* UNCHECKED */ ep . setvalueref(*t_result);
		return ES_NORMAL;
	}

	return ctxt . Catch(line, pos);
}

Exec_stat MCOpenSockets::eval(MCExecPoint &ep)
{
#ifdef /* MCOpenSockets */ LEGACY_EXEC
	IO_cleansockets(MCS_time());
	ep.clear();
	uint2 j = 0;
	for(uint2 i = 0 ; i < MCnsockets; i++)
		if (!MCsockets[i]->closing)
			ep.concatcstring(MCsockets[i] -> name, EC_RETURN, j++ == 0);
	return ES_NORMAL;
#endif /* MCOpenSockets */

	MCExecContext ctxt(ep);

	MCAutoStringRef t_result;
	MCNetworkEvalOpenSockets(ctxt, &t_result);

	if (!ctxt . HasError())
	{
		/* UNCHECKED */ ep . setvalueref(*t_result);
		return ES_NORMAL;
	}

	return ctxt . Catch(line, pos);
}

Exec_stat MCOpenStacks::eval(MCExecPoint &ep)
{
#ifdef /* MCOpenStacks */ LEGACY_EXEC
	MCstacks->stackprops(ep, P_SHORT_NAME);
	return ES_NORMAL;
#endif /* MCOpenStacks */

	MCExecContext ctxt(ep);

	MCAutoStringRef t_result;
	MCInterfaceEvalOpenStacks(ctxt, &t_result);

	if (!ctxt . HasError())
	{
		/* UNCHECKED */ ep . setvalueref(*t_result);
		return ES_NORMAL;
	}

	return ctxt . Catch(line, pos);
}

Exec_stat MCOptionKey::eval(MCExecPoint &ep)
{
#ifdef /* MCOptionKey */ LEGACY_EXEC
	ep.setstaticcstring(MCU_ktos((MCscreen->querymods() & MS_MOD1) != 0));
	return ES_NORMAL;
#endif /* MCOptionKey */


	MCExecContext ctxt(ep);

	MCNewAutoNameRef t_result;
	MCInterfaceEvalOptionKey(ctxt, &t_result);

	if (!ctxt . HasError())
	{
		/* UNCHECKED */ ep . setvalueref(*t_result);
		return ES_NORMAL;
	}

	return ctxt . Catch(line, pos);
}

MCParam::~MCParam()
{
	delete source;
}

Parse_stat MCParam::parse(MCScriptPoint &sp, Boolean the)
{
	h = sp.gethandler();
	if (get1param(sp, &source, the) != PS_NORMAL)
	{
		MCperror->add
		(PE_PARAM_BADPARAM, sp);
		return PS_ERROR;
	}
	return PS_NORMAL;
}

Exec_stat MCParam::eval(MCExecPoint &ep)
{
#ifdef /* MCParam */ LEGACY_EXEC
	if (source->eval(ep) != ES_NORMAL || ep.ton() != ES_NORMAL)
	{
		MCeerror->add(EE_PARAM_BADSOURCE, line, pos);
		return ES_ERROR;
	}
	if (h->getparam(ep.getuint2(), ep) != ES_NORMAL)
	{
		MCeerror->add(EE_PARAM_BADINDEX, line, pos, ep.getsvalue());
		return ES_ERROR;
	}
	return ES_NORMAL;
#endif /* MCParam */

	MCExecContext ctxt(ep);
    
    integer_t t_index;
    
	if (source->eval(ep) != ES_NORMAL || ep.ton() != ES_NORMAL)
	{
		/* UNCHECKED */ MCeerror->add(EE_PARAM_BADSOURCE, line, pos);
		return ES_ERROR;
	}
    
    t_index = ep.getint4();
    
	MCAutoValueRef t_result;
	MCEngineEvalParam(ctxt, t_index, &t_result);
    
	if (!ctxt . HasError())
	{
		ep . setvalueref(*t_result);
		return ES_NORMAL;
	}
    
	return ctxt . Catch(line, pos);
}

Parse_stat MCParamCount::parse(MCScriptPoint &sp, Boolean the)
{
	h = sp.gethandler();
	return MCFunction::parse(sp, the);
}

Exec_stat MCParamCount::eval(MCExecPoint &ep)
{
#ifdef /* MCParamCount */ LEGACY_EXEC
	uint2 count;
	h->getnparams(count);
	ep.setnvalue(count);
	return ES_NORMAL;
#endif /* MCParamCount */

    
	MCExecContext ctxt(ep);
    
    integer_t t_result;
    
	MCEngineEvalParamCount(ctxt, t_result);
    
	if (!ctxt . HasError())
	{
		/* UNCHECKED */ ep . setnvalue(t_result);
		return ES_NORMAL;
	}
    
	return ctxt . Catch(line, pos);
}

Parse_stat MCParams::parse(MCScriptPoint &sp, Boolean the)
{
	h = sp.gethandler();
	return MCFunction::parse(sp, the);
}

Exec_stat MCParams::eval(MCExecPoint &ep)
{
#ifdef /* MCParams */ LEGACY_EXEC
	ep . setnameref_unsafe(h -> getname());
	ep . appendchar(h -> gettype() == HT_FUNCTION ? '(' : ' ');

	MCExecPoint ep2(ep);
	uint2 count;
	h->getnparams(count);
	for(uint2 i = 1 ; i <= count ; i++)
	{
		h->getparam(i, ep2);
		ep . appendchar('"');
		ep . appendmcstring(ep2 . getsvalue());
		ep . appendchar('"');
		if (i < count)
			ep . appendchar(',');
	}
	if (h->gettype() == HT_FUNCTION)
		ep . appendchar(')');
	return ES_NORMAL;
#endif /* MCParams */

    
    MCExecContext ctxt(ep);
    
    MCAutoStringRef t_result;
    MCEngineEvalParams(ctxt, &t_result);
    
    if (!ctxt . HasError())
    {
        /* UNCHECKED */ ep .setvalueref(*t_result);
        return ES_NORMAL;
    }
    
    return ctxt . Catch(line, pos);
}

MCPeerAddress::~MCPeerAddress()
{
	delete socket;
}

Parse_stat MCPeerAddress::parse(MCScriptPoint &sp, Boolean the)
{
	if (get1param(sp, &socket, the) != PS_NORMAL)
	{
		MCperror->add(PE_PEERADDRESS_BADSOCKET, sp);
		return PS_ERROR;
	}
	return PS_NORMAL;
}

Exec_stat MCPeerAddress::eval(MCExecPoint &ep)
{
#ifdef /* MCPeerAddress */ LEGACY_EXEC
	if (socket->eval(ep) != ES_NORMAL)
	{
		MCeerror->add
		(EE_PEERADDRESS_BADSOCKET, line, pos);
		return ES_ERROR;
	}
	char *name = ep.getsvalue().clone();
	uint2 index;
	if (IO_findsocket(name, index))
		MCS_pa(ep, MCsockets[index]);
	else
		ep.setstaticcstring("not an open socket");
	delete name;
	return ES_NORMAL;
#endif /* MCPeerAddress */

	if (socket->eval(ep) != ES_NORMAL)
	{
		MCeerror->add(EE_HOSTADDRESS_BADSOCKET, line, pos);
		return ES_ERROR;
	}

	MCExecContext ctxt(ep);
	MCNewAutoNameRef t_socket;

	/* UNCHECKED */ ep.copyasnameref(&t_socket);

	MCAutoStringRef t_result;
	MCNetworkEvalPeerAddress(ctxt, *t_socket, &t_result);

	if (!ctxt . HasError())
	{
		/* UNCHECKED */ ep . setvalueref(*t_result);
		return ES_NORMAL;
	}

	return ctxt . Catch(line, pos);
}

Exec_stat MCPendingMessages::eval(MCExecPoint &ep)
{
#ifdef /* MCPendingMessages */ LEGACY_EXEC
	MCscreen->listmessages(ep);
	return ES_NORMAL;
#endif /* MCPendingMessages */

	MCExecContext ctxt(ep);
	MCAutoStringRef t_result;

	MCEngineEvalPendingMessages(ctxt, &t_result);

	if (!ctxt . HasError())
	{
		/* UNCHECKED */ ep . setvalueref(*t_result);
		return ES_NORMAL;
	}

	return ctxt . Catch(line, pos);
}

Exec_stat MCPid::eval(MCExecPoint &ep)
{
#ifdef /* MCPid */ LEGACY_EXEC
	ep.setnvalue(MCS_getpid());
	return ES_NORMAL;
#endif /* MCPid */

    MCExecContext ctxt(ep);
    
    integer_t t_result;
    MCFilesEvalProcessId(ctxt, t_result);
    
	if (!ctxt . HasError())
	{
		/* UNCHECKED */ ep . setnvalue(t_result);
		return ES_NORMAL;
	}
    
	return ctxt . Catch(line, pos);
}

Exec_stat MCPlatform::eval(MCExecPoint &ep)
{
#ifdef /* MCPlatform */ LEGACY_EXEC
	ep.setstaticcstring(MCplatformstring);
	return ES_NORMAL;
#endif /* MCPlatform */

    MCExecContext ctxt(ep);
    
	MCNewAutoNameRef t_result;
	MCEngineEvalPlatform(ctxt, &t_result);
    
	if (!ctxt . HasError())
	{
		/* UNCHECKED */ ep . setvalueref(*t_result);
		return ES_NORMAL;
	}
    
	return ctxt . Catch(line, pos);
}

Exec_stat MCProcessor::eval(MCExecPoint &ep)
{
#ifdef /* MCProcessor */ LEGACY_EXEC
	ep.setstaticcstring(MCS_getprocessor());
	return ES_NORMAL;
#endif /* MCProcessor */

    MCExecContext ctxt(ep);
    
	MCNewAutoNameRef t_result;
	MCEngineEvalProcessor(ctxt, &t_result);
    
	if (!ctxt . HasError())
	{
		/* UNCHECKED */ ep . setvalueref(*t_result);
		return ES_NORMAL;
	}
    
	return ctxt . Catch(line, pos);
}

Exec_stat MCPropertyNames::eval(MCExecPoint &ep)
{
#ifdef /* MCPropertyNames */ LEGACY_EXEC
	ep.clear();
	MCScriptPoint sp(ep);
	return sp.getfactors(ep, TT_PROPERTY);
#endif /* MCPropertyNames */

	MCExecContext ctxt(ep);

	MCAutoStringRef t_result;
	MCEngineEvalPropertyNames(ctxt, &t_result);

	if (!ctxt . HasError())
	{
		/* UNCHECKED */ ep . setvalueref(*t_result);
		return ES_NORMAL;
	}

	return ctxt . Catch(line, pos);
}

Exec_stat MCQTVersion::eval(MCExecPoint &ep)
{
#ifdef /* MCQTVersion */ LEGACY_EXEC
	MCtemplateplayer->getversion(ep);
	return ES_NORMAL;
#endif /* MCQTVersion */

    MCExecContext ctxt(ep);
    
	MCAutoStringRef t_result;
	MCMultimediaEvalQTVersion(ctxt, &t_result);
    
	if (!ctxt . HasError())
	{
		/* UNCHECKED */ ep . setvalueref(*t_result);
		return ES_NORMAL;
	}
    
	return ctxt . Catch(line, pos);
}

MCReplaceText::~MCReplaceText()
{
	delete source;
	delete pattern;
	delete replacement;
}

Parse_stat MCReplaceText::parse(MCScriptPoint &sp, Boolean the)
{
	if (get2or3params(sp, &source, &pattern, &replacement) != PS_NORMAL
	        || replacement == NULL)
	{
		MCperror->add(PE_REPLACETEXT_BADPARAM, sp);
		return PS_ERROR;
	}
	return PS_NORMAL;
}

static void *realloc_range(void *p_block, unsigned int p_minimum, unsigned int p_maximum, unsigned int& p_limit)
{
	void *p_result;
	unsigned int p_size;
	p_minimum = (p_minimum + 3) & ~3;
	p_maximum = (p_maximum + 3) & ~3;
	do
	{
		p_size = p_maximum;
		p_result = realloc(p_block, p_maximum);
		p_maximum = (p_maximum - p_minimum) >> 1;
	}
	while(p_result == NULL && p_maximum > p_minimum);
	p_limit = p_size;
	if (p_result == NULL)
		free(p_block);
	return p_result;
}

Exec_stat MCReplaceText::eval(MCExecPoint &ep)
{
#ifdef /* MCReplaceText */ LEGACY_EXEC
	if (replacement->eval(ep) != ES_NORMAL)
	{
		MCeerror->add(EE_REPLACETEXT_BADSOURCE, line, pos);
		return ES_ERROR;
	}
	char *rstring = ep.getsvalue().clone();
	MCString s(rstring, strlen(rstring));

	if (pattern->eval(ep) != ES_NORMAL)
	{
		delete rstring;
		MCeerror->add(EE_REPLACETEXT_BADPATTERN, line, pos);
		return ES_ERROR;
	}
	if (ep.getsvalue().getlength() == 0)
	{
		delete rstring;
		return ES_NORMAL;
	}
    const char *pattern = NULL;
    // JS-2013-06-21: [[ EnhancedFilter ]] refactored regex caching mechanism and case sentitivity
	// MW-2013-07-01: [[ EnhancedFilter ]] Use ep directly since MCR_compile copies pattern string (if needed).
	// MW-2013-07-01: [[ EnhancedFilter ]] Removed 'usecache' parameter as there's
	//   no reason not to use the cache.
	regexp *compiled = MCR_compile(ep.getcstring(), True /*casesensitive*/);
    if (compiled != NULL)
        pattern = compiled->pattern;
	if (compiled == NULL)
	{
		delete rstring;
        MCAutoStringRef t_error;
        MCR_geterror(&t_error);
		MCeerror->add(EE_REPLACETEXT_BADPATTERN, line, pos, *t_error);
		return ES_ERROR;
	}
	if (source->eval(ep) != ES_NORMAL)
	{
		delete rstring;
		MCeerror->add(EE_REPLACETEXT_BADSOURCE, line, pos);
		return ES_ERROR;
	}
	if (ep.getsvalue().getlength() != 0)
	{
		// MW-2005-05-17: We can do *considerably* better than the old implementation
		const char *t_source = ep . getsvalue() . getstring();
		uint4 t_source_length = ep . getsvalue() . getlength();
		uint4 t_source_offset = 0;
		char *t_target = NULL;
		uint4 t_target_length = 0, t_target_limit = 0;

		// While not at the end of the source string, and the regular expression matches something between the source offset and the end of the source string.
		while(t_source_offset < t_source_length && MCR_exec(compiled, &t_source[t_source_offset], t_source_length - t_source_offset))
		{
			uint4 t_start, t_end;
			t_start = compiled -> matchinfo[0] . rm_so + t_source_offset;
			t_end = compiled -> matchinfo[0] . rm_eo + t_source_offset;

			// OK-2008-12-04: [[Bug 7200]] - Don't keep searching if no matches were found
			if (t_start == t_end)
				break;

			// OK-2010-01-12: [[Bug 8264]] - Crash when replacing single match at end of string with longer replacement string.
			// Fixed by ensuring that initial allocation is source length + difference between replacement and match strings.
			if (t_start - t_source_offset + s . getlength() > t_target_limit - t_target_length)
				t_target = (char *)realloc_range(t_target, t_target_length + t_start - t_source_offset + s . getlength(), MCU_max((t_target_limit == 0 ? 256 : t_target_limit) * 2, t_source_length + (s . getlength() - (t_end - t_start))), t_target_limit);

			// Copy the bit before the found match into the target buffer
			memcpy(t_target + t_target_length, t_source + t_source_offset, t_start - t_source_offset);
			t_target_length += t_start - t_source_offset;

			// Copy the replacement string into the target buffer where the found match was
			memcpy(t_target + t_target_length, s . getstring(), s . getlength());
			t_target_length += s . getlength();

			// Begin searching again after the end of the match
			t_source_offset = t_end;

			if (pattern[0] == '^')
				break;
		}
		
		// MW-2005-06-08: Always execute this, otherwise we get errors in the replacement
		// This is copying the stuff after the last match into the target buffer.
		t_target = (char *)realloc(t_target, t_target_length + t_source_length - t_source_offset);
		memcpy(t_target + t_target_length, t_source + t_source_offset, t_source_length - t_source_offset);
		t_target_length += t_source_length - t_source_offset;
		ep . grabbuffer(t_target, t_target_length);
	}
	delete rstring;
	return ES_NORMAL;
#endif /* MCReplaceText */

    
	MCExecContext ctxt(ep);
    MCAutoStringRef t_source;
    MCAutoStringRef t_pattern;
    MCAutoStringRef t_replacement;
    
	if (source->eval(ep) != ES_NORMAL)
	{
		MCeerror->add(EE_REPLACETEXT_BADSOURCE, line, pos);
		return ES_ERROR;
	}
    
    /* UNCHECKED */ ep.copyasstringref(&t_source);
    
	if (pattern->eval(ep) != ES_NORMAL)
	{
		MCeerror->add(EE_REPLACETEXT_BADPATTERN, line, pos);
		return ES_ERROR;
	}
    
    /* UNCHECKED */ ep.copyasstringref(&t_pattern);
    
	if (replacement->eval(ep) != ES_NORMAL)
	{
		MCeerror->add(EE_REPLACETEXT_BADSOURCE, line, pos);
		return ES_ERROR;
	}

    /* UNCHECKED */ ep.copyasstringref(&t_replacement);
    
	MCAutoStringRef t_result;
	MCStringsEvalReplaceText(ctxt, *t_source, *t_pattern, *t_replacement, &t_result);
    
	if (!ctxt . HasError())
	{
		/* UNCHECKED */ ep . setvalueref(*t_result);
		return ES_NORMAL;
	}
    
	return ctxt . Catch(line, pos);
}

void MCReplaceText::compile(MCSyntaxFactoryRef ctxt)
{
	compile_with_args(ctxt, kMCStringsEvalReplaceTextMethodInfo, source, pattern, replacement);
}

// MW-2010-12-15: [[ Bug ]] Make sure the value of 'the result' is grabbed, otherwise
//   if it is modified by a function in an expression and used directly in that
//   expression, bogus things can happen. i.e.
//      the result = func_modifying_result()
Exec_stat MCTheResult::eval(MCExecPoint &ep)
{
#ifdef /* MCTheResult */ LEGACY_EXEC
	if (MCresult->fetch(ep) != ES_NORMAL)
		return ES_ERROR;
	ep.grab();
	return ES_NORMAL;
#endif /* MCTheResult */

    MCExecContext ctxt(ep);
    
    MCAutoValueRef t_result;
    MCEngineEvalResult(ctxt, &t_result);
    
	if (!ctxt . HasError())
	{
		/* UNCHECKED */ ep . setvalueref(*t_result);
		return ES_NORMAL;
	}
    
	return ctxt . Catch(line, pos);
}

Exec_stat MCScreenColors::eval(MCExecPoint &ep)
{
#ifdef /* MCScreenColors */ LEGACY_EXEC
	ep.setnvalue(pow(2.0, MCscreen->getdepth()));
	return ES_NORMAL;
#endif /* MCScreenColors */

    MCExecContext ctxt(ep);
    
    real64_t t_result;
    MCInterfaceEvalScreenColors(ctxt, t_result);
    
	if (!ctxt . HasError())
	{
		/* UNCHECKED */ ep . setnvalue(t_result);
		return ES_NORMAL;
	}
    
	return ctxt . Catch(line, pos);
}

Exec_stat MCScreenDepth::eval(MCExecPoint &ep)
{
#ifdef /* MCScreenDepth */ LEGACY_EXEC
	ep.setnvalue(MCscreen->getdepth());
	return ES_NORMAL;
#endif /* MCScreenDepth */

    MCExecContext ctxt(ep);
    
    integer_t t_result;
    MCInterfaceEvalScreenDepth(ctxt, t_result);
    
	if (!ctxt . HasError())
	{
		/* UNCHECKED */ ep . setnvalue(t_result);
		return ES_NORMAL;
	}
    
	return ctxt . Catch(line, pos);
}

Exec_stat MCScreenLoc::eval(MCExecPoint &ep)
{
#ifdef /* MCScreenLoc */ LEGACY_EXEC
	MCDisplay const *t_displays;
	MCscreen -> getdisplays(t_displays, false);
	MCRectangle t_viewport = t_displays -> viewport;
	ep.setpoint(t_viewport . x + (t_viewport . width / 2), t_viewport . y + (t_viewport . height / 2));
	return ES_NORMAL;
#endif /* MCScreenLoc */

    MCExecContext ctxt(ep);
    
    MCAutoStringRef t_result;
    MCInterfaceEvalScreenLoc(ctxt, &t_result);
    
	if (!ctxt . HasError())
	{
		/* UNCHECKED */ ep . setvalueref(*t_result);
		return ES_NORMAL;
	}
    
	return ctxt . Catch(line, pos);
}

Exec_stat MCScreenName::eval(MCExecPoint &ep)
{
#ifdef /* MCScreenName */ LEGACY_EXEC
	ep.setstaticcstring(MCscreen->getdisplayname());
	return ES_NORMAL;
#endif /* MCScreenName */
    
    MCExecContext ctxt(ep);
    
    MCNewAutoNameRef t_result;
    MCInterfaceEvalScreenName(ctxt, &t_result);
    
	if (!ctxt . HasError())
	{
		/* UNCHECKED */ ep . setvalueref(*t_result);
		return ES_NORMAL;
	}
    
	return ctxt . Catch(line, pos);
}

Exec_stat MCScreenRect::eval(MCExecPoint &ep)
{
#ifdef /* MCScreenRect */ LEGACY_EXEC
	evaluate(ep, false, f_plural, false);
	return ES_NORMAL;
#endif /* MCScreenRect */

    MCExecContext ctxt(ep);
    
	MCAutoStringRef t_result;
    MCInterfaceEvalScreenRect(ctxt, false, f_plural, false, &t_result);
    
	if (!ctxt . HasError())
	{
		/* UNCHECKED */ ep . setvalueref(*t_result);
		return ES_NORMAL;
	}
    
	return ctxt . Catch(line, pos);
}

void MCScreenRect::compile(MCSyntaxFactoryRef ctxt)
{
	MCSyntaxFactoryBeginExpression(ctxt, line, pos);

	MCSyntaxFactoryEvalConstantBool(ctxt, false);
	MCSyntaxFactoryEvalConstantBool(ctxt, f_plural);
	MCSyntaxFactoryEvalConstantBool(ctxt, false);

	MCSyntaxFactoryEvalMethod(ctxt, kMCInterfaceEvalScreenRectMethodInfo);

	MCSyntaxFactoryEndExpression(ctxt);
}

#ifdef /* MCScreenRect::evaluate */ LEGACY_EXEC
void MCScreenRect::evaluate(MCExecPoint& ep, bool p_working, bool p_plural, bool p_effective)
{
	const MCDisplay *t_displays;
	uint4 t_count;
	
	t_count = MCscreen -> getdisplays(t_displays, p_effective);
	ep . clear();
	if (!p_plural)
		t_count = 1;
	
	for(uint4 t_index = 0; t_index < t_count; ++t_index)
	{
		char t_buffer[U2L * 4 + 4];
		MCRectangle t_rectangle;
		t_rectangle = p_working ? t_displays[t_index] . workarea : t_displays[t_index] . viewport;
		sprintf(t_buffer, "%d,%d,%d,%d", t_rectangle . x, t_rectangle . y,
				t_rectangle . x + t_rectangle . width,
				t_rectangle . y + t_rectangle . height);
		ep.concatcstring(t_buffer, EC_RETURN, t_index == 0);
	}
}
#endif /* MCScreenRect::evaluate */

Exec_stat MCScreenType::eval(MCExecPoint &ep)
{
#ifdef /* MCScreenType */ LEGACY_EXEC
	switch (MCscreen->getvclass())
	{
	case StaticGray:
		ep.setstaticcstring("StaticGray");
		break;
	case GrayScale:
		ep.setstaticcstring("GrayScale");
		break;
	case StaticColor:
		ep.setstaticcstring("StaticColor");
		break;
	case PseudoColor:
		ep.setstaticcstring("PseudoColor");
		break;
	case TrueColor:
		ep.setstaticcstring("TrueColor");
		break;
	case DirectColor:
		ep.setstaticcstring("DirectColor");
		break;
	}
	return ES_NORMAL;
#endif /* MCScreenType */

    MCExecContext ctxt(ep);
    
    MCNewAutoNameRef t_result;
    MCLegacyEvalScreenType(ctxt, &t_result);
    
	if (!ctxt . HasError())
	{
		/* UNCHECKED */ ep . setvalueref(*t_result);
		return ES_NORMAL;
	}
    
	return ctxt . Catch(line, pos);
}

Exec_stat MCScreenVendor::eval(MCExecPoint &ep)
{
#ifdef /* MCScreenVendor */ LEGACY_EXEC
	MCscreen->getvendorstring(ep);
	return ES_NORMAL;
#endif /* MCScreenVendor */

    MCExecContext ctxt(ep);
    
    MCNewAutoNameRef t_result;
    MCLegacyEvalScreenVendor(ctxt, &t_result);
    
	if (!ctxt . HasError())
	{
		/* UNCHECKED */ ep . setvalueref(*t_result);
		return ES_NORMAL;
	}
    
	return ctxt . Catch(line, pos);
}

Exec_stat MCScriptLimits::eval(MCExecPoint &ep)
{
#ifdef /* MCScriptLimits */ LEGACY_EXEC
	ep.setstringf("%d,%d,%d,%d", MClicenseparameters . script_limit, MClicenseparameters . do_limit, MClicenseparameters . using_limit, MClicenseparameters . insert_limit);
	return ES_NORMAL;
#endif /* MCScriptLimits */

    MCExecContext ctxt(ep);
    
    MCAutoStringRef t_result;
    MCEngineEvalScriptLimits(ctxt, &t_result);
    
	if (!ctxt . HasError())
	{
		/* UNCHECKED */ ep . setvalueref(*t_result);
		return ES_NORMAL;
	}
    
	return ctxt . Catch(line, pos);
}

Exec_stat MCSeconds::eval(MCExecPoint &ep)
{
#ifdef /* MCSeconds */ LEGACY_EXEC
	ep.setnvalue(floor(MCS_time()));
	return ES_NORMAL;
#endif /* MCSeconds */

	MCExecContext ctxt(ep);

	real64_t t_result;
	MCDateTimeEvalSeconds(ctxt, t_result);

	if (!ctxt.HasError())
	{
		/* UNCHECKED */ ep . setnvalue(t_result);
		return ES_NORMAL;
	}

	return ctxt.Catch(line, pos);
}

MCSelectedButton::~MCSelectedButton()
{
	delete family;
	delete object;
}

Parse_stat MCSelectedButton::parse(MCScriptPoint &sp, Boolean the)
{
	initpoint(sp);
	if (sp.skip_token(SP_FACTOR, TT_OF) != PS_NORMAL)
	{
		MCperror->add(PE_FACTOR_NOOF, sp);
		return PS_ERROR;
	}
	if (sp.skip_token(SP_SHOW, TT_UNDEFINED, SO_BACKGROUND) == PS_NORMAL)
		bg = True;
	else
		sp.skip_token(SP_SHOW, TT_UNDEFINED, SO_CARD);
	if (sp.skip_token(SP_FACTOR, TT_PROPERTY, P_FAMILY) != PS_NORMAL)
	{
		MCperror->add(PE_SELECTEDBUTTON_NOFAMILY, sp);
		return PS_ERROR;
	}
	if (sp.parseexp(True, False, &family) != PS_NORMAL)
	{
		MCperror->add(PE_FACTOR_BADPARAM, sp);
		return PS_ERROR;
	}
	if (sp.skip_token(SP_FACTOR, TT_OF) == PS_NORMAL)
	{
		object = new MCChunk(False);
		if (object->parse(sp, False) != PS_NORMAL)
		{
			MCperror->add(PE_SELECTEDBUTTON_NOOBJECT, sp);
			return PS_ERROR;
		}
	}
	return PS_NORMAL;
}

Exec_stat MCSelectedButton::eval(MCExecPoint &ep)
{
#ifdef /* MCSelectedButton */ LEGACY_EXEC
	if (family->eval(ep) != ES_NORMAL || ep.ton() != ES_NORMAL)
	{
		MCeerror->add(EE_SELECTEDBUTTON_BADFAMILY, line, pos);
		return ES_ERROR;
	}
	uint4 parid = 0;
	MCCard *cptr;
	if (object != NULL)
	{
		MCObject *optr;
		if (object->getobj(ep, optr, parid, True) != ES_NORMAL)
		{
			MCeerror->add(EE_SELECTEDBUTTON_BADPARENT, line, pos);
			return ES_ERROR;
		}
		switch (optr->gettype())
		{
		case CT_CARD:
			cptr = (MCCard *)optr;
			break;
		case CT_STACK:
			{
				MCStack *sptr = (MCStack *)optr;
				cptr = sptr->getchild(CT_THIS, MCnullmcstring, CT_CARD);
			}
			break;
		default:
			MCeerror->add(EE_SELECTEDBUTTON_BADPARENT, line, pos);
			return ES_ERROR;
		}
	}
	else
		cptr = MCdefaultstackptr->getchild(CT_THIS, MCnullmcstring, CT_CARD);
	cptr->selectedbutton(ep.getuint2(), bg, ep);
	return ES_NORMAL;
#endif /* MCSelectedButton */

	MCExecContext ctxt(ep);
	integer_t t_family;

	if (family->eval(ep) != ES_NORMAL || ep.ton() != ES_NORMAL)
	{
		MCeerror->add(EE_SELECTEDBUTTON_BADFAMILY, line, pos);
		return ES_ERROR;
	}

	/* UNCHECKED */ ep.copyasint(t_family);

	MCAutoStringRef t_result;

	if (object != NULL)
	{
		MCObjectPtr t_object;
		if (object->getobj(ep, t_object, True) != ES_NORMAL)
		{
			MCeerror->add(EE_SELECTEDBUTTON_BADPARENT, line, pos);
			return ES_ERROR;
		}	
		MCLegacyEvalSelectedButtonOf(ctxt, bg == True, t_family, t_object, &t_result);
	}
	else
	{
		MCLegacyEvalSelectedButton(ctxt, bg == True, t_family, &t_result);
	}

	if (!ctxt.HasError())
	{
		/* UNCHECKED */ ep . setvalueref(*t_result);
		return ES_NORMAL;
	}

	return ctxt.Catch(line, pos);
}

void MCSelectedButton::compile(MCSyntaxFactoryRef ctxt)
{
	MCSyntaxFactoryBeginExpression(ctxt, line, pos);

	MCSyntaxFactoryEvalConstantBool(ctxt, bg == True);
	family -> compile(ctxt);

	if (object != nil)
	{
		object -> compile_object_ptr(ctxt);
		MCSyntaxFactoryEvalMethod(ctxt, kMCLegacyEvalSelectedButtonOfMethodInfo);
	}
	else
		MCSyntaxFactoryEvalMethod(ctxt, kMCLegacyEvalSelectedButtonMethodInfo);	

	MCSyntaxFactoryEndExpression(ctxt);
}

MCSelectedChunk::~MCSelectedChunk()
{
	delete object;
}

Parse_stat MCSelectedChunk::parse(MCScriptPoint &sp, Boolean the)
{
	return parsetarget(sp, the, False, object);
}

Exec_stat MCSelectedChunk::eval(MCExecPoint &ep)
{
#ifdef /* MCSelectedChunk */ LEGACY_EXEC
	if (object != NULL)
	{
		MCObject *optr;
		uint4 parid;
		if (object->getobj(ep, optr, parid, True) != ES_NORMAL)
		{
			MCeerror->add(EE_SELECTED_BADSOURCE, line, pos);
			return ES_ERROR;
		}
		switch (optr->gettype())
		{
		case CT_FIELD:
			{
				MCField *fptr = (MCField *)optr;
				fptr->selectedchunk(ep);
			}
			break;
		case CT_BUTTON:
			{
				MCButton *bptr = (MCButton *)optr;
				bptr->selectedchunk(ep);
			}
			break;
		default:
			MCeerror->add(EE_SELECTED_BADSOURCE, line, pos);
			return ES_ERROR;
		}
	}
	else if (MCactivefield == NULL)
		ep.clear();
	else
	{
		// MW-2013-08-07: [[ Bug 10689 ]] If the parent of the field is a button
		//   then return the chunk of the button, not the embedded field.
		if (MCactivefield -> getparent() -> gettype() == CT_BUTTON)
			static_cast<MCButton *>(MCactivefield -> getparent()) -> selectedchunk(ep);
		else
			MCactivefield->selectedchunk(ep);
	}
	return ES_NORMAL;
#endif /* MCSelectedChunk */

	MCExecContext ctxt(ep);
	MCAutoStringRef t_result;

	if (object != NULL)
	{
		MCObjectPtr optr;
		if (object->getobj(ep, optr, True) != ES_NORMAL)
		{
			MCeerror->add(EE_SELECTED_BADSOURCE, line, pos);
			return ES_ERROR;
		}
		MCInterfaceEvalSelectedChunkOf(ctxt, optr, &t_result);
	}
	else
	{
		MCInterfaceEvalSelectedChunk(ctxt, &t_result);
	}

	if (!ctxt . HasError())
	{
		/* UNCHECKED */ ep . setvalueref(*t_result);
		return ES_NORMAL;
	}

	return ctxt . Catch(line, pos);
}

void MCSelectedChunk::compile(MCSyntaxFactoryRef ctxt)
{
	MCSyntaxFactoryBeginExpression(ctxt, line, pos);

	if (object != nil)
	{
		object -> compile_object_ptr(ctxt);
		MCSyntaxFactoryEvalMethod(ctxt, kMCInterfaceEvalSelectedChunkOfMethodInfo);
	}
	else
		MCSyntaxFactoryEvalMethod(ctxt, kMCInterfaceEvalSelectedChunkMethodInfo);	

	MCSyntaxFactoryEndExpression(ctxt);
}

Exec_stat MCSelectedField::eval(MCExecPoint &ep)
{
#ifdef /* MCSelectedField */ LEGACY_EXEC
	if (MCactivefield != NULL)
	{
		MCactivefield->getprop(0, P_NUMBER, ep, False);
		ep.setstringf("field %d", ep.getuint4());
	}
	else
		ep.clear();
	return ES_NORMAL;
#endif /* MCSelectedField */

	MCExecContext ctxt(ep);
	MCAutoStringRef t_result;

	MCInterfaceEvalSelectedField(ctxt, &t_result);

	if (!ctxt . HasError())
	{
		/* UNCHECKED */ ep . setvalueref(*t_result);
		return ES_NORMAL;
	}

	return ctxt . Catch(line, pos);
}

Exec_stat MCSelectedImage::eval(MCExecPoint &ep)
{
#ifdef /* MCSelectedImage */ LEGACY_EXEC
	if (MCactiveimage != NULL)
	{
		MCactiveimage->getprop(0, P_NUMBER, ep, False);
		ep.setstringf("image %d", ep.getuint4());

	}
	else
		ep.clear();
	return ES_NORMAL;
#endif /* MCSelectedImage */

	MCExecContext ctxt(ep);
	MCAutoStringRef t_result;

	MCInterfaceEvalSelectedImage(ctxt, &t_result);

	if (!ctxt . HasError())
	{
		/* UNCHECKED */ ep . setvalueref(*t_result);
		return ES_NORMAL;
	}

	return ctxt . Catch(line, pos);
}

MCSelectedLine::~MCSelectedLine()
{
	delete object;
}

Parse_stat MCSelectedLine::parse(MCScriptPoint &sp, Boolean the)
{
	return parsetarget(sp, the, False, object);
}

Exec_stat MCSelectedLine::eval(MCExecPoint &ep)
{
#ifdef /* MCSelectedLine */ LEGACY_EXEC
	if (object != NULL)
	{
		MCObject *optr;
		uint4 parid;
		if (object->getobj(ep, optr, parid, True) != ES_NORMAL)
		{
			MCeerror->add(EE_SELECTED_BADSOURCE, line, pos);
			return ES_ERROR;
		}
		switch (optr->gettype())
		{
		case CT_FIELD:
			{
				MCField *fptr = (MCField *)optr;
				fptr->selectedline(ep);
			}
			break;
		case CT_BUTTON:
			{
				MCButton *bptr = (MCButton *)optr;
				bptr->selectedline(ep);
			}
			break;
		default:
			MCeerror->add(EE_SELECTED_BADSOURCE, line, pos);
			return ES_ERROR;
		}
	}
	else
		if (MCactivefield == NULL)
			ep.clear();
		else
			MCactivefield->selectedline(ep);
	return ES_NORMAL;
#endif /* MCSelectedLine */

	MCExecContext ctxt(ep);
	MCAutoStringRef t_result;

	if (object != NULL)
	{
		MCObjectPtr optr;
		if (object->getobj(ep, optr, True) != ES_NORMAL)
		{
			MCeerror->add(EE_SELECTED_BADSOURCE, line, pos);
			return ES_ERROR;
		}
		MCInterfaceEvalSelectedLineOf(ctxt, optr, &t_result);
	}
	else
	{
		MCInterfaceEvalSelectedLine(ctxt, &t_result);
	}

	if (!ctxt . HasError())
	{
		/* UNCHECKED */ ep . setvalueref(*t_result);
		return ES_NORMAL;
	}

	return ctxt . Catch(line, pos);
}

void MCSelectedLine::compile(MCSyntaxFactoryRef ctxt)
{
	MCSyntaxFactoryBeginExpression(ctxt, line, pos);

	if (object != nil)
	{
		object -> compile_object_ptr(ctxt);
		MCSyntaxFactoryEvalMethod(ctxt, kMCInterfaceEvalSelectedLineOfMethodInfo);
	}
	else
		MCSyntaxFactoryEvalMethod(ctxt, kMCInterfaceEvalSelectedLineMethodInfo);	

	MCSyntaxFactoryEndExpression(ctxt);
}

MCSelectedLoc::~MCSelectedLoc()
{
	delete object;
}

Parse_stat MCSelectedLoc::parse(MCScriptPoint &sp, Boolean the)
{
	return parsetarget(sp, the, False, object);
}

Exec_stat MCSelectedLoc::eval(MCExecPoint &ep)
{
#ifdef /* MCSelectedLoc */ LEGACY_EXEC
	if (object != NULL)
	{
		MCObject *optr;
		uint4 parid;
		if (object->getobj(ep, optr, parid, True) != ES_NORMAL)
		{
			MCeerror->add(EE_SELECTED_BADSOURCE, line, pos);
			return ES_ERROR;
		}
		switch (optr->gettype())
		{
		case CT_FIELD:
			{
				MCField *fptr = (MCField *)optr;
				fptr->selectedloc(ep);
			}
			break;
		case CT_BUTTON:
			ep.clear();
			break;
		default:
			MCeerror->add(EE_SELECTED_BADSOURCE, line, pos);
			return ES_ERROR;
		}
	}
	else
		if (MCactivefield == NULL)
			ep.clear();
		else
			MCactivefield->selectedloc(ep);
	return ES_NORMAL;
#endif /* MCSelectedLoc */
    
    MCExecContext ctxt(ep);
	MCAutoStringRef t_result;
    
    if (object != NULL)
	{
		MCObjectPtr optr;
		if (object->getobj(ep, optr, True) != ES_NORMAL)
		{
			MCeerror->add(EE_SELECTED_BADSOURCE, line, pos);
			return ES_ERROR;
		}
		MCInterfaceEvalSelectedLocOf(ctxt, optr, &t_result);
	}
	else
	{
		MCInterfaceEvalSelectedLoc(ctxt, &t_result);
	}
    
	if (!ctxt . HasError())
	{
		/* UNCHECKED */ ep . setvalueref(*t_result);
		return ES_NORMAL;
	}
    
	return ctxt . Catch(line, pos);
}

void MCSelectedLoc::compile(MCSyntaxFactoryRef ctxt)
{
	MCSyntaxFactoryBeginExpression(ctxt, line, pos);
    
	if (object != nil)
	{
		object -> compile_object_ptr(ctxt);
		MCSyntaxFactoryEvalMethod(ctxt, kMCInterfaceEvalSelectedLocOfMethodInfo);
	}
	else
		MCSyntaxFactoryEvalMethod(ctxt, kMCInterfaceEvalSelectedLocMethodInfo);
    
	MCSyntaxFactoryEndExpression(ctxt);
}

Exec_stat MCSelectedObject::eval(MCExecPoint &ep)
{
#ifdef /* MCSelectedObject */ LEGACY_EXEC
	MCselected->getids(ep);
	return ES_NORMAL;
#endif /* MCSelectedObject */

	MCExecContext ctxt(ep);
	MCAutoStringRef t_result;

	MCInterfaceEvalSelectedObject(ctxt, &t_result);

	if (!ctxt . HasError())
	{
		/* UNCHECKED */ ep . setvalueref(*t_result);
		return ES_NORMAL;
	}

	return ctxt . Catch(line, pos);
}

MCSelectedText::~MCSelectedText()
{
	delete object;
}

Parse_stat MCSelectedText::parse(MCScriptPoint &sp, Boolean the)
{
	return parsetarget(sp, the, False, object);
}

Exec_stat MCSelectedText::eval(MCExecPoint &ep)
{
#ifdef /* MCSelectedText */ LEGACY_EXEC
	if (object != NULL)
	{
		MCObject *optr;
		uint4 parid;
		if (object->getobj(ep, optr, parid, True) != ES_NORMAL)
		{
			MCeerror->add(EE_SELECTED_BADSOURCE, line, pos);
			return ES_ERROR;
		}
		switch (optr->gettype())
		{
		case CT_FIELD:
			{
				MCField *fptr = (MCField *)optr;
				fptr->selectedtext(ep);
			}
			break;
		case CT_BUTTON:
			{
				MCButton *bptr = (MCButton *)optr;
				bptr->selectedtext(ep);
			}
			break;
		default:
			MCeerror->add(EE_SELECTED_BADSOURCE, line, pos);
			return ES_ERROR;
		}
	}
	else
		if (MCactivefield == NULL)
			ep.clear();
		else
			MCactivefield->selectedtext(ep);
	return ES_NORMAL;
#endif /* MCSelectedText */

	MCExecContext ctxt(ep);
	MCAutoStringRef t_result;

	if (object != NULL)
	{
		MCObjectPtr t_target;
		if (object->getobj(ep, t_target . object, t_target . part_id, True) != ES_NORMAL)
		{
			MCeerror->add(EE_SELECTED_BADSOURCE, line, pos);
			return ES_ERROR;
		}
		MCInterfaceEvalSelectedTextOf(ctxt, t_target, &t_result);
	}
	else
	{
		MCInterfaceEvalSelectedText(ctxt, &t_result);
	}

	if (!ctxt . HasError())
	{
		/* UNCHECKED */ ep . setvalueref(*t_result);
		return ES_NORMAL;
	}

	return ctxt . Catch(line, pos);
}

void MCSelectedText::compile(MCSyntaxFactoryRef ctxt)
{
	MCSyntaxFactoryBeginExpression(ctxt, line, pos);

	if (object != nil)
	{
		object -> compile_object_ptr(ctxt);
		MCSyntaxFactoryEvalMethod(ctxt, kMCInterfaceEvalSelectedTextOfMethodInfo);
	}
	else
		MCSyntaxFactoryEvalMethod(ctxt, kMCInterfaceEvalSelectedTextMethodInfo);	

	MCSyntaxFactoryEndExpression(ctxt);
}

MCShell::~MCShell()
{
	delete source;
}

Parse_stat MCShell::parse(MCScriptPoint &sp, Boolean the)
{
	if (get1param(sp, &source, the) != PS_NORMAL)
	{
		MCperror->add(PE_SHELL_BADPARAM, sp);
		return PS_ERROR;
	}
	return PS_NORMAL;
}

Exec_stat MCShell::eval(MCExecPoint &ep)
{
#ifdef /* MCShell */ LEGACY_EXEC
	if (source->eval(ep) != ES_NORMAL)
	{
		MCeerror->add(EE_SHELL_BADSOURCE, line, pos);
		return ES_ERROR;
	}
	if (MCsecuremode & MC_SECUREMODE_PROCESS)
	{
		MCeerror->add(EE_SHELL_NOPERM, line, pos);
		return ES_ERROR;
	}
	if (MCS_runcmd(ep) != IO_NORMAL)
	{
		MCeerror->add(EE_SHELL_BADCOMMAND, line, pos);
		return ES_ERROR;
	}
	return ES_NORMAL;
#endif /* MCShell */

	MCExecContext ctxt(ep);

	if (source -> eval(ep) != ES_NORMAL)
	{
		MCeerror -> add(EE_SHELL_BADSOURCE, line, pos);
		return ES_ERROR;
	}

	MCAutoStringRef t_command;
	/* UNCHECKED */ ep . copyasstringref(&t_command);

	MCAutoStringRef t_output;
	MCFilesEvalShell(ctxt, *t_command, &t_output);

	if (!ctxt . HasError())
    {        
        ep.setvalueref(*t_output);
		return ES_NORMAL;
    }

	return ctxt . Catch(line, pos);
}

Exec_stat MCShiftKey::eval(MCExecPoint &ep)
{
#ifdef /* MCShiftKey */ LEGACY_EXEC
	ep.setstaticcstring(MCU_ktos((MCscreen->querymods() & MS_SHIFT) != 0));
	return ES_NORMAL;
#endif /* MCShiftKey */


	MCExecContext ctxt(ep);

	MCNewAutoNameRef t_result;
	MCInterfaceEvalShiftKey(ctxt, &t_result);

	if (!ctxt . HasError())
	{
		ep . setvalueref(*t_result);
		return ES_NORMAL;
	}

	return ctxt . Catch(line, pos);
}

Exec_stat MCSound::eval(MCExecPoint &ep)
{
#ifdef /* MCSound */ LEGACY_EXEC
#ifdef _MOBILE
	extern bool MCSystemGetPlayingSound(const char *& r_sound);
	const char *t_sound;
	if (MCSystemGetPlayingSound(t_sound))
	{
		if (t_sound != nil)
			ep . copysvalue(t_sound);
		else
			ep . setsvalue(MCdonestring);
		return ES_NORMAL;
	}
#endif
	
	MCU_play();
	if (MCacptr != NULL)
		return MCacptr->getprop(0, P_NAME, ep, False);
	ep.setstaticcstring(MCdonestring);
	return ES_NORMAL;
#endif /* MCSound */


	MCExecContext ctxt(ep);

	MCAutoStringRef t_sound;
	MCMultimediaEvalSound(ctxt, &t_sound);

	if (!ctxt . HasError())
	{
		/* UNCHECKED */ ep . setvalueref(*t_sound);
		return ES_NORMAL;
	}

	return ctxt . Catch(line, pos);
}

Exec_stat MCStacks::eval(MCExecPoint &ep)
{
#ifdef /* MCStacks */ LEGACY_EXEC
	MCstacks->stackprops(ep, P_FILE_NAME);
	return ES_NORMAL;
#endif /* MCStacks */

	MCExecContext ctxt(ep);

	MCAutoStringRef t_result;
	MCInterfaceEvalStacks(ctxt, &t_result);

	if (!ctxt . HasError())
	{
		/* UNCHECKED */ ep . setvalueref(*t_result);
		return ES_NORMAL;
	}

	return ctxt . Catch(line, pos);
}

Exec_stat MCStackSpace::eval(MCExecPoint &ep)
{
#ifdef /* MCStackSpace */ LEGACY_EXEC
	ep.setstaticcstring(STACK_SPACE);
	return ES_NORMAL;
#endif /* MCStackSpace */


	MCExecContext ctxt(ep);
	integer_t t_result;

	MCLegacyEvalStackSpace(ctxt, t_result);

	if (!ctxt.HasError())
	{
		/* UNCHECKED */ ep.setnvalue(t_result);
		return ES_NORMAL;
	}

	return ctxt.Catch(line, pos);
}

Exec_stat MCSysError::eval(MCExecPoint &ep)
{
#ifdef /* MCSysError */ LEGACY_EXEC
	ep.setnvalue(MCS_getsyserror());
	return ES_NORMAL;
#endif /* MCSysError */

	MCExecContext ctxt(ep);
	uinteger_t t_result;

	MCEngineEvalSysError(ctxt, t_result);

	if (!ctxt.HasError())
	{
		/* UNCHECKED */ ep.setnvalue(t_result);
		return ES_NORMAL;
	}

	return ctxt.Catch(line, pos);
}

Exec_stat MCSystemVersion::eval(MCExecPoint &ep)
{
#ifdef /* MCSystemVersion */ LEGACY_EXEC
	ep.setstaticcstring(MCS_getsystemversion());
	return ES_NORMAL;
#endif /* MCSystemVersion */

	MCExecContext ctxt(ep);
	MCAutoStringRef t_result;

	MCEngineEvalSystemVersion(ctxt, &t_result);

	if (!ctxt.HasError())
	{
		/* UNCHECKED */ ep.setvalueref(*t_result);
		return ES_NORMAL;
	}

	return ctxt.Catch(line, pos);
}

Parse_stat MCTarget::parse(MCScriptPoint &sp, Boolean the)
{
	contents = False;
	if (!the)
		if (sp.skip_token(SP_FACTOR, TT_LPAREN) == PS_NORMAL)
		{
			if (sp.skip_token(SP_FACTOR, TT_RPAREN) != PS_NORMAL)
			{
				MCperror->add(PE_FACTOR_NORPAREN, sp);
				return PS_ERROR;
			}
		}
		else
			contents = True;
	initpoint(sp);
	return PS_NORMAL;
}

Exec_stat MCTarget::eval(MCExecPoint &ep)
{
#ifdef /* MCTarget */ LEGACY_EXEC
	if (MCtargetptr == NULL)
	{
		ep.clear();
		return ES_NORMAL;
	}
	if (!contents || MCtargetptr->gettype() != CT_FIELD)
		return MCtargetptr->getprop(0, P_NAME, ep, False);
	return MCtargetptr->getprop(0, P_TEXT, ep, False);
#endif /* MCTarget */


	MCExecContext ctxt(ep);
	MCAutoStringRef t_result;

	if (contents)
		MCEngineEvalTargetContents(ctxt, &t_result);
	else
		MCEngineEvalTarget(ctxt, &t_result);

	if (!ctxt.HasError())
	{
		/* UNCHECKED */ ep.setvalueref(*t_result);
		return ES_NORMAL;
	}

	return ctxt.Catch(line, pos);
}

// MW-2008-11-05: [[ Owner Reference ]] This is the 'owner' function syntax class.
//   It simply attempts to fetch the target object, and then evaluates its 'owner'
//   property.
MCOwner::~MCOwner(void)
{
	delete object;
}

Parse_stat MCOwner::parse(MCScriptPoint &sp, Boolean the)
{
	return parsetarget(sp, the, True, object);
}

Exec_stat MCOwner::eval(MCExecPoint &ep)
{
#ifdef /* MCOwner */ LEGACY_EXEC
	MCObject *t_objptr;
	uint4 t_part;
	if (object -> getobj(ep, t_objptr, t_part, True) != ES_NORMAL)
	{
		return ES_ERROR;
	}
	return t_objptr -> getprop(0, P_OWNER, ep, False);
#endif /* MCOwner */

	MCObjectPtr t_objptr;
	if (object -> getobj(ep, t_objptr, True) != ES_NORMAL)
	{
		return ES_ERROR;
	}

	MCExecContext ctxt(ep);
	MCAutoStringRef t_result;

	MCEngineEvalOwner(ctxt, t_objptr, &t_result);

	if (!ctxt.HasError())
	{
		/* UNCHECKED */ ep.setvalueref(*t_result);
		return ES_NORMAL;
	}

	return ctxt.Catch(line, pos);
}

void MCOwner::compile(MCSyntaxFactoryRef ctxt)
{
	MCSyntaxFactoryBeginExpression(ctxt, line, pos);

	object -> compile_object_ptr(ctxt);

	MCSyntaxFactoryEvalMethod(ctxt, kMCEngineEvalOwnerMethodInfo);

	MCSyntaxFactoryEndExpression(ctxt);
}

Exec_stat MCTempName::eval(MCExecPoint &ep)
{
#ifdef /* MCTempName */ LEGACY_EXEC
	ep.setcstring(MCS_tmpnam());
	return ES_NORMAL;
#endif /* MCTempName */


	MCExecContext ctxt(ep);
	MCAutoStringRef t_result;

	MCFilesEvalTempName(ctxt, &t_result);

	if (!ctxt.HasError())
	{
		/* UNCHECKED */ ep.setvalueref(*t_result);
		return ES_NORMAL;
	}

	return ctxt.Catch(line, pos);
}

MCTextHeightSum::~MCTextHeightSum()
{
	delete object;
}

Parse_stat MCTextHeightSum::parse(MCScriptPoint &sp, Boolean the)
{
	return parsetarget(sp, the, True, object);
}

Exec_stat MCTextHeightSum::eval(MCExecPoint &ep)
{
#ifdef /* MCTextHeightSum */ LEGACY_EXEC
	MCObject *optr;
	uint4 parid;
	if (object->getobj(ep, optr, parid, True) != ES_NORMAL)
	{
		MCeerror->add(EE_TEXT_HEIGHT_SUM_NOOBJECT, line, pos);
		return ES_ERROR;
	}
	return optr->getprop(0, P_FORMATTED_HEIGHT, ep, False);
#endif /* MCTextHeightSum */


	MCExecContext ctxt(ep);
	integer_t t_result;

	MCObjectPtr t_object;
	if (object->getobj(ep, t_object, True) != ES_NORMAL)
	{
		MCeerror->add(EE_TEXT_HEIGHT_SUM_NOOBJECT, line, pos);
		return ES_ERROR;
	}

	MCLegacyEvalTextHeightSum(ctxt, t_object, t_result);

	if (!ctxt.HasError())
	{
		/* UNCHECKED */ ep.setnvalue(t_result);
		return ES_NORMAL;
	}

	return ctxt.Catch(line, pos);
}

void MCTextHeightSum::compile(MCSyntaxFactoryRef ctxt)
{
	MCSyntaxFactoryBeginExpression(ctxt, line, pos);

	object -> compile_object_ptr(ctxt);

	MCSyntaxFactoryEvalMethod(ctxt, kMCLegacyEvalTextHeightSumMethodInfo);

	MCSyntaxFactoryEndExpression(ctxt);
}

Exec_stat MCTicks::eval(MCExecPoint &ep)
{
#ifdef /* MCTicks */ LEGACY_EXEC
	ep.setnvalue(floor(MCS_time() * 60.0));
	return ES_NORMAL;
#endif /* MCTicks */


	MCExecContext ctxt(ep);
	real64_t t_result;

	MCDateTimeEvalTicks(ctxt, t_result);

	if (!ctxt.HasError())
	{
		/* UNCHECKED */ ep.setnvalue(t_result);
		return ES_NORMAL;
	}

	return ctxt.Catch(line, pos);
}

Exec_stat MCTheTime::eval(MCExecPoint &ep)
{
#ifdef /* MCTheTime */ LEGACY_EXEC
	MCD_time(P_UNDEFINED, ep);
	return ES_NORMAL;
#endif /* MCTheTime */

	MCExecContext ctxt(ep);
	MCAutoStringRef t_result;

	MCDateTimeEvalTime(ctxt, &t_result);

	if (!ctxt.HasError())
	{
		/* UNCHECKED */ ep.setvalueref(*t_result);
		return ES_NORMAL;
	}

	return ctxt.Catch(line, pos);
}

MCToLower::~MCToLower()
{
	delete source;
}

Parse_stat MCToLower::parse(MCScriptPoint &sp, Boolean the)
{
	if (get1param(sp, &source, the) != PS_NORMAL)
	{
		MCperror->add(PE_TOLOWER_BADPARAM, sp);
		return PS_ERROR;
	}
	return PS_NORMAL;
}

Exec_stat MCToLower::eval(MCExecPoint &ep)
{
#ifdef /* MCToLower */ LEGACY_EXEC
	if (source->eval(ep) != ES_NORMAL)
	{
		MCeerror->add(EE_TOLOWER_BADSOURCE, line, pos);
		return ES_ERROR;
	}
	ep.lower();
	return ES_NORMAL;
#endif /* MCToLower */


	MCExecContext ctxt(ep);
	MCAutoStringRef t_source;
	MCAutoStringRef t_result;

	if (source->eval(ep) != ES_NORMAL)
	{
		MCeerror->add(EE_TOLOWER_BADSOURCE, line, pos);
		return ES_ERROR;
	}

	/* UNCHECKED */ ep.copyasstringref(&t_source);

	MCStringsEvalToLower(ctxt, *t_source, &t_result);

	if (!ctxt.HasError())
	{
		/* UNCHECKED */ ep.setvalueref(*t_result);
		return ES_NORMAL;
	}

	return ctxt.Catch(line, pos);
}

MCToUpper::~MCToUpper()
{
	delete source;
}

Parse_stat MCToUpper::parse(MCScriptPoint &sp, Boolean the)
{
	if (get1param(sp, &source, the) != PS_NORMAL)
	{
		MCperror->add(PE_TOUPPER_BADPARAM, sp);
		return PS_ERROR;
	}
	return PS_NORMAL;
}

Exec_stat MCToUpper::eval(MCExecPoint &ep)
{
#ifdef /* MCToUpper */ LEGACY_EXEC
	if (source->eval(ep) != ES_NORMAL)
	{
		MCeerror->add(EE_TOUPPER_BADSOURCE, line, pos);
		return ES_ERROR;
	}
	ep.upper();
	return ES_NORMAL;
#endif /* MCToUpper */


	MCExecContext ctxt(ep);
	MCAutoStringRef t_source;
	MCAutoStringRef t_result;

	if (source->eval(ep) != ES_NORMAL)
	{
		MCeerror->add(EE_TOUPPER_BADSOURCE, line, pos);
		return ES_ERROR;
	}

	/* UNCHECKED */ ep.copyasstringref(&t_source);

	MCStringsEvalToUpper(ctxt, *t_source, &t_result);

	if (!ctxt.HasError())
	{
		/* UNCHECKED */ ep.setvalueref(*t_result);
		return ES_NORMAL;
	}

	return ctxt.Catch(line, pos);
}

MCTopStack::~MCTopStack()
{
	delete which;
}

Parse_stat MCTopStack::parse(MCScriptPoint &sp, Boolean the)
{
	if (get0or1param(sp, &which, the) != PS_NORMAL)
	{
		MCperror->add(PE_TOPSTACK_BADPARAM, sp);
		return PS_ERROR;
	}
	return PS_NORMAL;

}

Exec_stat MCTopStack::eval(MCExecPoint &ep)
{
#ifdef /* MCTopStack */ LEGACY_EXEC
	MCStack *sptr = MCtopstackptr;
	if (which != NULL)
	{
		if (which->eval(ep) != ES_NORMAL || ep.ton() != ES_NORMAL)
		{
			MCeerror->add(EE_TOPSTACK_BADSOURCE, line, pos);
			return ES_ERROR;
		}
		sptr = MCstacks->getstack(ep.getuint2());
	}
	if (sptr != NULL)
		return sptr->getprop(0, P_LONG_NAME, ep, False);
	else
	{
		ep.clear();
		return ES_NORMAL;
	}
#endif /* MCTopStack */

	MCExecContext ctxt(ep);
	integer_t t_stack_number;
	MCAutoStringRef t_result;

	if (which != NULL)
	{
		if (which->eval(ep) != ES_NORMAL || ep.ton() != ES_NORMAL)
		{
			MCeerror->add(EE_TOPSTACK_BADSOURCE, line, pos);
			return ES_ERROR;
		}
		/* UNCHECKED */ t_stack_number = ep.getuint2();
		MCInterfaceEvalTopStackOf(ctxt, t_stack_number, &t_result);
	}
	else
		MCInterfaceEvalTopStack(ctxt, &t_result);

	if (!ctxt.HasError())
	{
		/* UNCHECKED */ ep.setvalueref(*t_result);
		return ES_NORMAL;
	}

	return ctxt.Catch(line, pos);
}

void MCTopStack::compile(MCSyntaxFactoryRef ctxt)
{
	if (which != nil)
		compile_with_args(ctxt, kMCInterfaceEvalTopStackOfMethodInfo, which);
	else
		compile_with_args(ctxt, kMCInterfaceEvalTopStackMethodInfo);
}

MCUniDecode::~MCUniDecode()
{

	delete source;
	delete language;
}

Parse_stat MCUniDecode::parse(MCScriptPoint &sp, Boolean the)
{
	if (get1or2params(sp, &source, &language, the) != PS_NORMAL)
	{
		MCperror->add(PE_UNIENCODE_BADPARAM, sp);
		return PS_ERROR;
	}
	return PS_NORMAL;
}

Exec_stat MCUniDecode::eval(MCExecPoint &ep)
{
#ifdef /* MCUniDecode */ LEGACY_EXEC
	uint1 destcharset = 0;
	if (language)
	{
		if (language->eval(ep) != ES_NORMAL)
		{
			MCeerror->add
			(EE_UNIDECODE_BADLANGUAGE, line, pos);
			return ES_ERROR;
		}
		char *langname = ep.getsvalue().clone();
		destcharset = MCU_languagetocharset(langname);
		delete langname;
	}
	if (source->eval(ep) != ES_NORMAL)
	{
		MCeerror->add
		(EE_UNIDECODE_BADSOURCE, line, pos);
		return ES_ERROR;
	}
	char *startptr = ep.getsvalue().clone();
	uint4 length = ep.getsvalue().getlength();
	uint4 dlength = 0;
	MCU_unicodetomultibyte(startptr,length, NULL, 0, dlength, destcharset);
	dlength = MCU_max(length << 1, dlength);
	char *dptr = ep.getbuffer(dlength);
	MCU_unicodetomultibyte(startptr, length, dptr, dlength, dlength, destcharset);
	ep.setsvalue(MCString(dptr,dlength));
	delete startptr;
	return ES_NORMAL;
#endif /* MCUniDecode */

	MCExecContext ctxt(ep);
	MCAutoStringRef t_source;
	MCNewAutoNameRef t_language;
	MCAutoStringRef t_result;

	if (language)
	{
		if (language->eval(ep) != ES_NORMAL)
		{
			MCeerror->add(EE_UNIDECODE_BADLANGUAGE, line, pos);
			return ES_ERROR;
		}
		/* UNCHECKED */ ep.copyasnameref(&t_language);
	}
	else
		t_language = kMCEmptyName;

	if (source->eval(ep) != ES_NORMAL)
	{
		MCeerror->add(EE_UNIDECODE_BADSOURCE, line, pos);
		return ES_ERROR;
	}

	/* UNCHECKED */ ep.copyasstringref(&t_source);

	MCFiltersEvalUniDecode(ctxt, *t_source, *t_language, &t_result);

	if (!ctxt.HasError())
	{
		/* UNCHECKED */ ep.setvalueref(*t_result);
		return ES_NORMAL;
	}

	return ctxt.Catch(line, pos);
}

void MCUniDecode::compile(MCSyntaxFactoryRef ctxt)
{
	MCSyntaxFactoryBeginExpression(ctxt, line, pos);

	source -> compile(ctxt);

	if (language)
		language -> compile(ctxt);
	else
		MCSyntaxFactoryEvalConstant(ctxt, kMCEmptyName);

	MCSyntaxFactoryEvalMethod(ctxt, kMCFiltersEvalUniDecodeMethodInfo);

	MCSyntaxFactoryEndExpression(ctxt);
}

MCUniEncode::~MCUniEncode()
{
	delete source;
	delete language;
}

Parse_stat MCUniEncode::parse(MCScriptPoint &sp, Boolean the)
{
	if (get1or2params(sp, &source, &language, the) != PS_NORMAL)
	{
		MCperror->add(PE_UNIENCODE_BADPARAM, sp);
		return PS_ERROR;
	}
	return PS_NORMAL;
}

Exec_stat MCUniEncode::eval(MCExecPoint &ep)
{
#ifdef /* MCUniEncode */ LEGACY_EXEC
	uint1 srccharset = 0;
	if (language)
	{
		if (language->eval(ep) != ES_NORMAL)
		{
			MCeerror->add
			(EE_UNIENCODE_BADLANGUAGE, line, pos);
			return ES_ERROR;
		}
		char *langname = ep.getsvalue().clone();
		srccharset = MCU_languagetocharset(langname);
		delete langname;
	}
	if (source->eval(ep) != ES_NORMAL)
	{
		MCeerror->add
		(EE_UNIENCODE_BADSOURCE, line, pos);
		return ES_ERROR;
	}
	char *startptr = ep.getsvalue().clone();
	uint4 length = ep.getsvalue().getlength();
	uint4 dlength;
	MCU_multibytetounicode(startptr, length, NULL, 0, dlength, srccharset);
	char *dptr = ep.getbuffer(length << 1);
	MCString s(dptr, dlength);
	MCU_multibytetounicode(startptr, length, dptr, dlength, dlength, srccharset);
	s.setlength(dlength);
	ep.setsvalue(s);
	delete startptr;
	return ES_NORMAL;
#endif /* MCUniEncode */

	MCExecContext ctxt(ep);
	MCAutoStringRef t_source;
	MCNewAutoNameRef t_language;
	MCAutoStringRef t_result;

	if (language)
	{
		if (language->eval(ep) != ES_NORMAL)
		{
			MCeerror->add(EE_UNIENCODE_BADLANGUAGE, line, pos);
			return ES_ERROR;
		}
		/* UNCHECKED */ ep.copyasnameref(&t_language);
	}
	else
		t_language = kMCEmptyName;

	if (source->eval(ep) != ES_NORMAL)
	{
		MCeerror->add(EE_UNIENCODE_BADSOURCE, line, pos);
		return ES_ERROR;
	}

	/* UNCHECKED */ ep.copyasstringref(&t_source);

	MCFiltersEvalUniEncode(ctxt, *t_source, *t_language, &t_result);

	if (!ctxt.HasError())
	{
		/* UNCHECKED */ ep.setvalueref(*t_result);
		return ES_NORMAL;
	}

	return ctxt.Catch(line, pos);
}

void MCUniEncode::compile(MCSyntaxFactoryRef ctxt)
{
	MCSyntaxFactoryBeginExpression(ctxt, line, pos);

	source -> compile(ctxt);

	if (language)
		language -> compile(ctxt);
	else
		MCSyntaxFactoryEvalConstant(ctxt, kMCEmptyName);

	MCSyntaxFactoryEvalMethod(ctxt, kMCFiltersEvalUniEncodeMethodInfo);

	MCSyntaxFactoryEndExpression(ctxt);
}

MCUrlDecode::~MCUrlDecode()
{
	delete source;
}

Parse_stat MCUrlDecode::parse(MCScriptPoint &sp, Boolean the)
{
	if (get1param(sp, &source, the) != PS_NORMAL)
	{
		MCperror->add(PE_URLDECODE_BADPARAM, sp);
		return PS_ERROR;
	}
	return PS_NORMAL;
}

Exec_stat MCUrlDecode::eval(MCExecPoint &ep)
{
#ifdef /* MCUrlDecode */ LEGACY_EXEC
	if (source->eval(ep) != ES_NORMAL)
	{
		MCeerror->add(EE_URLDECODE_BADSOURCE, line, pos);
		return ES_ERROR;
	}
	MCU_urldecode(ep);
	return ES_NORMAL;
#endif /* MCUrlDecode */

	if (source->eval(ep) != ES_NORMAL)
	{
		MCeerror->add(EE_URLDECODE_BADSOURCE, line, pos);
		return ES_ERROR;
	}

	MCExecContext ctxt(ep);
	MCAutoStringRef t_source;
	/* UNCHECKED */ ep . copyasstringref(&t_source);

	MCAutoStringRef t_result;
	MCFiltersEvalUrlDecode(ctxt, *t_source, &t_result);

	if (!ctxt.HasError())
	{
		/* UNCHECKED */ ep . setvalueref(*t_result);
		return ES_NORMAL;
	}

	return ctxt.Catch(line, pos);
}

MCUrlEncode::~MCUrlEncode()
{
	delete source;
}

Parse_stat MCUrlEncode::parse(MCScriptPoint &sp, Boolean the)
{
	if (get1param(sp, &source, the) != PS_NORMAL)
	{
		MCperror->add(PE_URLENCODE_BADPARAM, sp);
		return PS_ERROR;
	}
	return PS_NORMAL;
}

Exec_stat MCUrlEncode::eval(MCExecPoint &ep)
{
#ifdef /* MCUrlEncode */ LEGACY_EXEC
	if (source->eval(ep) != ES_NORMAL)
	{
		MCeerror->add(EE_URLENCODE_BADSOURCE, line, pos);
		return ES_ERROR;
	}
	MCU_urlencode(ep);
	return ES_NORMAL;
#endif /* MCUrlEncode */

	if (source->eval(ep) != ES_NORMAL)
	{
		MCeerror->add(EE_URLENCODE_BADSOURCE, line, pos);
		return ES_ERROR;
	}
	MCExecContext ctxt(ep);
	MCAutoStringRef t_source;
	/* UNCHECKED */ ep . copyasstringref(&t_source);

	MCAutoStringRef t_result;
	MCFiltersEvalUrlEncode(ctxt, *t_source, &t_result);

	if (!ctxt.HasError())
	{
		/* UNCHECKED */ ep . setvalueref(*t_result);
		return ES_NORMAL;
	}

	return ctxt.Catch(line, pos);
}

MCUrlStatus::~MCUrlStatus()
{
	delete url;
}

Parse_stat MCUrlStatus::parse(MCScriptPoint &sp, Boolean the)
{
	if (get1param(sp, &url, the) != PS_NORMAL)
	{
		MCperror->add(PE_URLSTATUS_BADPARAM, sp);
		return PS_ERROR;
	}
	return PS_NORMAL;
}

Exec_stat MCUrlStatus::eval(MCExecPoint &ep)
{
#ifdef /* MCUrlStatus */ LEGACY_EXEC
	if (url->eval(ep) != ES_NORMAL)
	{
		MCeerror->add(EE_URLSTATUS_BADSOURCE, line, pos);
		return ES_ERROR;
	}
	MCParameter p1(ep.getsvalue());
	ep.getobj()->message(MCM_get_url_status, &p1, False, True);
	MCresult->fetch(ep);
	return ES_NORMAL;
#endif /* MCUrlStatus */


	MCExecContext ctxt(ep);
	MCAutoStringRef t_source;

	if (url->eval(ep) != ES_NORMAL)
	{
		MCeerror->add(EE_URLSTATUS_BADSOURCE, line, pos);
		return ES_ERROR;
	}

	/* UNCHECKED */ ep . copyasstringref(&t_source);

	MCAutoStringRef t_result;
	MCNetworkEvalUrlStatus(ctxt, *t_source, &t_result);

	if (!ctxt.HasError())
	{
		/* UNCHECKED */ ep . setvalueref(*t_result);
		return ES_NORMAL;
	}

	return ctxt.Catch(line, pos);
}

MCValue::~MCValue()
{
	delete source;
	delete object;
}

Parse_stat MCValue::parse(MCScriptPoint &sp, Boolean the)
{
	h = sp.gethandler();
	if (the)
	{
		if (get1param(sp, &source, the) != PS_NORMAL)
		{
			MCperror->add(PE_VALUE_BADPARAM, sp);
			return PS_ERROR;
		}
	}
	else
	{
		initpoint(sp);
		if (sp.skip_token(SP_FACTOR, TT_LPAREN) != PS_NORMAL)
		{
			MCperror->add(PE_FACTOR_NOLPAREN, sp);
			return PS_ERROR;
		}
		if (sp.parseexp(False, False, &source) != PS_NORMAL)
		{
			MCperror->add(PE_VALUE_BADPARAM, sp);
			return PS_ERROR;
		}
		Symbol_type type;
		if (sp.next(type) != PS_NORMAL || (type != ST_RP && type != ST_SEP))
		{
			MCperror->add(PE_FACTOR_NORPAREN, sp);
			return PS_ERROR;
		}
		if (type == ST_SEP)
		{
			object = new MCChunk(False);
			if (object->parse(sp, False) != PS_NORMAL)
			{
				MCperror->add(PE_VALUE_BADOBJECT, sp);
				return PS_ERROR;
			}
			if (sp.next(type) != PS_NORMAL || (type != ST_RP && type != ST_SEP))
			{
				MCperror->add(PE_FACTOR_NORPAREN, sp);
				return PS_ERROR;
			}
		}
	}
	return PS_NORMAL;
}

Exec_stat MCValue::eval(MCExecPoint &ep)
{
#ifdef /* MCValue */ LEGACY_EXEC
	if (source == NULL)
	{
		ep.clear();
		return ES_NORMAL;
	}
	if (source->eval(ep) != ES_NORMAL)
	{
		MCeerror->add(EE_VALUE_BADSOURCE, line, pos);
		return ES_ERROR;
	}
	if (ep.getsvalue().getlength() == 0)
	{
		ep.clear();
		return ES_NORMAL;
	}
	if (object != NULL)
	{
		char *tptr = ep.getsvalue().clone();
		MCObject *optr;
		uint4 parid;
		if (object->getobj(ep, optr, parid, True) != ES_NORMAL)
		{
			MCeerror->add(EE_VALUE_NOOBJ, line, pos);
			delete tptr;
			return ES_ERROR;
		}

		// OK-2009-01-05: [[Bug 7574]] - Due to fix for bug 7463, MCFuncref::eval now takes the object
		// from the exec point passed to it, so we have to change this to the required object in order
		// for value to work for objects other than the current one executing.
		MCObject *t_old_object;
		t_old_object = ep . getobj();
		ep . setobj(optr);

		// MW-2009-01-28: [[ Inherited parentScripts ]]
		// The parentScript property is now a MCParentScriptUse* so, save and restore that instead.
		MCParentScriptUse *t_old_parentscript;
		t_old_parentscript = ep . getparentscript();
		ep . setparentscript(NULL);

		if (optr->eval(tptr, ep) != ES_NORMAL)
		{
			MCeerror->add(EE_VALUE_ERROR, line, pos, tptr);
			delete tptr;

			ep . setobj(t_old_object);

			return ES_ERROR;
		}

		ep . setobj(t_old_object);
		ep . setparentscript(t_old_parentscript);

		delete tptr;
	}
	else
		if (h->eval(ep) != ES_NORMAL)
		{
			MCeerror->add(EE_VALUE_ERROR, line, pos, ep.getsvalue());
			return ES_ERROR;
		}
	return ES_NORMAL;
#endif /* MCValue */


	MCExecContext ctxt(ep);
	MCAutoStringRef t_source;
	MCAutoValueRef t_result;
	
	if (source != nil)
	{
		if (source->eval(ep) != ES_NORMAL)
		{
			MCeerror->add(EE_VALUE_BADSOURCE, line, pos);
			return ES_ERROR;
		}
		/* UNCHECKED */ ep.copyasstringref(&t_source);
	}

	if (*t_source != nil && object != nil)
	{
		MCObjectPtr t_object;

		if (object->getobj(ep, t_object, True) != ES_NORMAL)
		{
			MCeerror->add(EE_VALUE_NOOBJ, line, pos);
			return ES_ERROR;
		}

		MCEngineEvalValueWithObject(ctxt, *t_source, t_object, &t_result);
	}
	else
		MCEngineEvalValue(ctxt, *t_source, &t_result);

	if (!ctxt . HasError())
	{
		/* UNCHECKED */ ep . setvalueref(*t_result);
		return ES_NORMAL;
	}

	return ctxt . Catch(line, pos);
}

void MCValue::compile(MCSyntaxFactoryRef ctxt)
{
	MCSyntaxFactoryBeginExpression(ctxt, line, pos);

	if (source != nil)
		source -> compile(ctxt);
	else
		MCSyntaxFactoryEvalConstantNil(ctxt);

	if (source != nil && object != nil)
	{
		object -> compile_object_ptr(ctxt);

		MCSyntaxFactoryEvalMethod(ctxt, kMCEngineEvalValueWithObjectMethodInfo);
	}
	else
		MCSyntaxFactoryEvalMethod(ctxt,kMCEngineEvalValueMethodInfo);

	MCSyntaxFactoryEndExpression(ctxt);
}

Parse_stat MCVariables::parse(MCScriptPoint &sp, Boolean the)
{
	h = sp.gethandler();
	return MCFunction::parse(sp, the);
}

Exec_stat MCVariables::eval(MCExecPoint &ep)
{
#ifdef /* MCVariables */ LEGACY_EXEC
	return h->getvarnames(ep, True);
#endif /* MCVariables */

	MCExecContext ctxt(ep);

	MCAutoStringRef t_result;
	MCEngineEvalVariableNames(ctxt, &t_result);

	if (!ctxt . HasError())
	{
		/* UNCHECKED */ ep . setvalueref(*t_result);
		return ES_NORMAL;
	}

	return ctxt . Catch(line, pos);
}

Exec_stat MCVersion::eval(MCExecPoint &ep)
{
#ifdef /* MCVersion */ LEGACY_EXEC
	ep.setstaticcstring(MCversionstring);
	return ES_NORMAL;
#endif /* MCVersion */

	MCExecContext ctxt(ep);
	MCNewAutoNameRef t_result;

	MCEngineEvalVersion(ctxt, &t_result);

	if (!ctxt.HasError())
	{
		/* UNCHECKED */ ep.setvalueref(*t_result);
		return ES_NORMAL;
	}

	return ctxt.Catch(line, pos);
}

Exec_stat MCWeekDayNames::eval(MCExecPoint &ep)
{
#ifdef /* MCWeekDayNames */ LEGACY_EXEC
	MCD_weekdaynames(P_UNDEFINED, ep);
	return ES_NORMAL;
#endif /* MCWeekDayNames */

	MCExecContext ctxt(ep);
	MCAutoStringRef t_result;

	MCDateTimeEvalWeekDayNames(ctxt, &t_result);

	if (!ctxt.HasError())
	{
		/* UNCHECKED */ ep.setvalueref(*t_result);
		return ES_NORMAL;
	}

	return ctxt.Catch(line, pos);
}

Exec_stat MCWaitDepth::eval(MCExecPoint &ep)
{
#ifdef /* MCWaitDepth */ LEGACY_EXEC
	ep.setnvalue(MCwaitdepth);
	return ES_NORMAL;
#endif /* MCWaitDepth */

	MCExecContext ctxt(ep);
	integer_t t_result;

	MCInterfaceEvalWaitDepth(ctxt, t_result);

	if (!ctxt.HasError())
	{
		/* UNCHECKED */ ep.setnvalue(t_result);
		return ES_NORMAL;
	}

	return ctxt.Catch(line, pos);
}

MCWithin::~MCWithin()
{
	delete object;
	delete point;
}

Parse_stat MCWithin::parse(MCScriptPoint &sp, Boolean the)
{
	initpoint(sp);

	if (sp.skip_token(SP_FACTOR, TT_LPAREN) != PS_NORMAL)
	{
		MCperror->add(PE_FACTOR_NOLPAREN, sp);
		return PS_ERROR;
	}
	object = new MCChunk(False);
	if (object->parse(sp, False) != PS_NORMAL)
	{
		MCperror->add(PE_WITHIN_NOOBJECT, sp);
		return PS_ERROR;
	}
	Symbol_type type;
	if (sp.next(type) != PS_NORMAL || type != ST_SEP
	        || sp.parseexp(True, False, &point) != PS_NORMAL)
	{
		MCperror->add(PE_WITHIN_BADPOINT, sp);
		return PS_ERROR;
	}
	if (sp.skip_token(SP_FACTOR, TT_RPAREN) != PS_NORMAL)
	{
		MCperror->add(PE_FACTOR_NORPAREN, sp);
		return PS_ERROR;
	}
	return PS_NORMAL;
}

Exec_stat MCWithin::eval(MCExecPoint &ep)
{
#ifdef /* MCWithin */ LEGACY_EXEC
	MCObject *optr;
	uint4 parid;
	if (object->getobj(ep, optr, parid, True) != ES_NORMAL)
	{
		MCeerror->add(EE_WITHIN_NOCONTROL, line, pos);
		return ES_ERROR;
	}
	int2 x, y;
	if (point->eval(ep) != ES_NORMAL || !MCU_stoi2x2(ep.getsvalue(), x, y))
	{
		MCeerror->add(EE_WITHIN_NAP, line, pos, ep.getsvalue());
		return ES_ERROR;
	}
	if (optr->gettype() < CT_GROUP)
		ep.setboolean(MCU_point_in_rect(optr->getrect(), x, y));
	else
	{
		MCControl *cptr = (MCControl *)optr;
		MCRectangle drect;
		MCU_set_rect(drect, x, y, 1, 1);
		ep.setboolean(cptr->maskrect(drect));
	}
	return ES_NORMAL;
#endif /* MCWithin */


	MCExecContext ctxt(ep);

	MCObjectPtr t_object;

	bool t_result;

	if (object->getobj(ep, t_object, True) != ES_NORMAL)
	{
		MCeerror->add(EE_WITHIN_NOCONTROL, line, pos);
		return ES_ERROR;
	}

	MCPoint t_point;
	if (point->eval(ep) != ES_NORMAL || !ep . copyaslegacypoint(t_point))
	{
		MCeerror->add(EE_WITHIN_NAP, line, pos, ep.getsvalue());
		return ES_ERROR;
	}

	MCInterfaceEvalWithin(ctxt, t_object, t_point, t_result);

	if (!ctxt.HasError())
	{
		/* UNCHECKED */ ep.setboolean(t_result);
		return ES_NORMAL;
	}

	return ctxt.Catch(line, pos);
}

void MCWithin::compile(MCSyntaxFactoryRef ctxt)
{
	MCSyntaxFactoryBeginExpression(ctxt, line, pos);

	object -> compile_object_ptr(ctxt);

	point -> compile(ctxt);

	MCSyntaxFactoryEvalMethod(ctxt, kMCInterfaceEvalWithinMethodInfo);

	MCSyntaxFactoryEndExpression(ctxt);
}

// platform specific functions
MCMCISendString::~MCMCISendString()
{
	delete string;
}

Parse_stat MCMCISendString::parse(MCScriptPoint &sp, Boolean the)
{
	if (!the)
	{
		if (get1param(sp, &string, the) != PS_NORMAL)
		{
			MCperror->add(PE_MCISENDSTRING_BADPARAM, sp);
			return PS_ERROR;
		}
	}
	else
		initpoint(sp);
	return PS_NORMAL;
}

Exec_stat MCMCISendString::eval(MCExecPoint &ep)
{
#ifdef /* MCMCISendString */ LEGACY_EXEC
	if (string->eval(ep) != ES_NORMAL)
	{
		MCeerror->add (EE_MCISENDSTRING_BADSOURCE, line, pos);
		return ES_ERROR;
	}

	char *sptr = ep.getsvalue().clone();
	char buffer[256];
	buffer[0] = '\0';

	if (MCS_mcisendstring(sptr, buffer))
	{
		ep . copysvalue(buffer);
		MCresult -> clear(False);
	}
		else
		{
		ep . clear();
			MCresult->copysvalue(buffer);
		}

	delete sptr;

	return ES_NORMAL;
#endif /* MCMCISendString */


	MCExecContext ctxt(ep);
	MCAutoStringRef t_source;
	MCAutoStringRef t_result;

	if (string->eval(ep) != ES_NORMAL)
	{
		MCeerror->add (EE_MCISENDSTRING_BADSOURCE, line, pos);
		return ES_ERROR;
	}

	/* UNCHECKED */ ep.copyasstringref(&t_source);

	MCMultimediaEvalMCISendString(ctxt, *t_source, &t_result);

	if (!ctxt.HasError())
	{
		/* UNCHECKED */ ep.setvalueref(*t_result);
		return ES_NORMAL;
	}

	return ctxt.Catch(line, pos);
}

MCDeleteRegistry::~MCDeleteRegistry()
{
	delete key;
}

Parse_stat MCDeleteRegistry::parse(MCScriptPoint &sp, Boolean the)
{
	if (get1param(sp, &key, the) != PS_NORMAL)
	{
		MCperror->add(PE_SHELL_BADPARAM, sp);
		return PS_ERROR;
	}
	return PS_NORMAL;
}

Exec_stat MCDeleteRegistry::eval(MCExecPoint &ep)
{
#ifdef /* MCDeleteRegistry */ LEGACY_EXEC
	if (MCsecuremode & MC_SECUREMODE_REGISTRY_WRITE)
	{
		MCeerror->add(EE_REGISTRY_NOPERM, line, pos);
		return ES_ERROR;
	}
	if (key->eval(ep) != ES_NORMAL)
	{
		MCeerror->add(EE_SETREGISTRY_BADEXP, line, pos);
		return ES_ERROR;
	}
	char *kptr = ep.getsvalue().clone();
	MCS_delete_registry(kptr, ep);
	delete kptr;
	return ES_NORMAL;
#endif /* MCDeleteRegistry */

	MCExecContext ctxt(ep);
	MCAutoStringRef t_key;
	bool t_result;

	if (key->eval(ep) != ES_NORMAL)
	{
		MCeerror->add(EE_SETREGISTRY_BADEXP, line, pos);
		return ES_ERROR;
	}

	/* UNCHECKED */ ep.copyasstringref(&t_key);

	MCFilesEvalDeleteRegistry(ctxt, *t_key, t_result);

	if (!ctxt.HasError())
	{
		/* UNCHECKED */ ep.setboolean(t_result);
		return ES_NORMAL;
	}

	return ctxt.Catch(line, pos);
}

MCListRegistry::~MCListRegistry()
{
	delete key;
}

Parse_stat MCListRegistry::parse(MCScriptPoint &sp, Boolean the)
{
	if (get1param(sp, &key, the) != PS_NORMAL)
	{
		MCperror->add(PE_SHELL_BADPARAM, sp);
		return PS_ERROR;
	}
	return PS_NORMAL;
}

Exec_stat MCListRegistry::eval(MCExecPoint &ep)
{
#ifdef /* MCListRegistry */ LEGACY_EXEC
	if (MCsecuremode & MC_SECUREMODE_REGISTRY_READ)
	{
		MCeerror->add(EE_REGISTRY_NOPERM, line, pos);
		return ES_ERROR;
	}
	if (key->eval(ep) != ES_NORMAL)
	{
		MCeerror->add(EE_SETREGISTRY_BADEXP, line, pos);
		return ES_ERROR;
	}
	MCS_list_registry(ep);
	return ES_NORMAL;
#endif /* MCListRegistry */

	MCExecContext ctxt(ep);
	MCAutoStringRef t_key;
	MCAutoStringRef t_result;

	if (key->eval(ep) != ES_NORMAL)
	{
		MCeerror->add(EE_SETREGISTRY_BADEXP, line, pos);
		return ES_ERROR;
	}

	/* UNCHECKED */ ep.copyasstringref(&t_key);

	MCFilesEvalListRegistry(ctxt, *t_key, &t_result);

	if (!ctxt.HasError())
	{
		/* UNCHECKED */ ep.setvalueref(*t_result);
		return ES_NORMAL;
	}

	return ctxt.Catch(line, pos);
}

MCQueryRegistry::~MCQueryRegistry()
{
	delete key;
	delete type;
}

Parse_stat MCQueryRegistry::parse(MCScriptPoint &sp, Boolean the)
{
	if (get1or2params(sp, &key, &type, the) != PS_NORMAL)
	{
		MCperror->add(PE_QUERYREGISTRY_BADPARAM, sp);
		return PS_ERROR;
	}
	return PS_NORMAL;
}

Exec_stat MCQueryRegistry::eval(MCExecPoint &ep)
{
#ifdef /* MCQueryRegistry */ LEGACY_EXEC
	if (MCsecuremode & MC_SECUREMODE_REGISTRY_READ)
	{
		MCeerror->add(EE_REGISTRY_NOPERM, line, pos);
		return ES_ERROR;
	}
	if (key->eval(ep) != ES_NORMAL)
	{
		MCeerror->add(EE_QUERYREGISTRY_BADEXP, line, pos);
		return ES_ERROR;
	}
	
	MCVariable* t_var;
	MCVariableValue *t_var_value;
	if (type != NULL)
	{
		if (type -> evalcontainer(ep, t_var, t_var_value) != ES_NORMAL)
		{
			MCeerror -> add(EE_QUERYREGISTRY_BADDEST, line, pos);
			return ES_ERROR;
		}
	}
	else
	{
		t_var = NULL;
		t_var_value = NULL;
	}
	
	const char *t_type_string = NULL;
	MCS_query_registry(ep, t_var != NULL ? &t_type_string : NULL);
	
	if (t_var != NULL && t_type_string != NULL)
	{
		t_var_value -> assign_constant_string(t_type_string);
		t_var -> synchronize(ep, True);
	}
	
	return ES_NORMAL;
#endif /* MCQueryRegistry */

	MCExecContext ctxt(ep);
	MCAutoStringRef t_key;
	MCAutoStringRef t_result;
	MCAutoStringRef t_type;

	if (key->eval(ep) != ES_NORMAL)
	{
		MCeerror->add(EE_QUERYREGISTRY_BADEXP, line, pos);
		return ES_ERROR;
	}

	/* UNCHECKED */ ep.copyasstringref(&t_key);

	MCAutoPointer<MCContainer> t_container;
	if (type != NULL)
	{
		if (type -> evalcontainer(ep, &t_container) != ES_NORMAL)
		{
			MCeerror -> add(EE_QUERYREGISTRY_BADDEST, line, pos);
			return ES_ERROR;
		}
		MCFilesEvalQueryRegistryWithType(ctxt, *t_key, &t_type, &t_result);
	}
	else
		MCFilesEvalQueryRegistry(ctxt, *t_key, &t_result);

	if (!ctxt.HasError())
	{
		/* UNCHECKED */ ep.setvalueref(*t_result);
		if (*t_container != nil)
			/* UNCHECKED */ t_container->set_valueref(*t_type);
		return ES_NORMAL;
	}

	return ctxt.Catch(line, pos);
}

void MCQueryRegistry::compile(MCSyntaxFactoryRef ctxt)
{
	MCSyntaxFactoryBeginExpression(ctxt, line, pos);

	key -> compile(ctxt);

	if (type != nil)
	{
		type -> compile_out(ctxt);
		MCSyntaxFactoryEvalMethod(ctxt, kMCFilesEvalQueryRegistryWithTypeMethodInfo);
	}
	else
		MCSyntaxFactoryEvalMethod(ctxt, kMCFilesEvalQueryRegistryMethodInfo);

	MCSyntaxFactoryEndExpression(ctxt);
}

MCSetRegistry::~MCSetRegistry()
{
	delete key;
	delete value;
	delete type;
}

Parse_stat MCSetRegistry::parse(MCScriptPoint &sp, Boolean the)
{
	if (get2or3params(sp, &key, &value, &type) != PS_NORMAL)
	{
		MCperror->add(PE_SETREGISTRY_BADPARAM, sp);
		return PS_ERROR;
	}
	return PS_NORMAL;
}

Exec_stat MCSetRegistry::eval(MCExecPoint &ep)
{
#ifdef /* MCSetRegistry */ LEGACY_EXEC
	if (MCsecuremode & MC_SECUREMODE_REGISTRY_WRITE)
	{
		MCeerror->add(EE_REGISTRY_NOPERM, line, pos);
		return ES_ERROR;
	}
	char *tstring;
	if (type != NULL)
	{
		if (type->eval(ep) != ES_NORMAL)
		{
			MCeerror->add(EE_SETREGISTRY_BADEXP, line, pos);
			return ES_ERROR;
		}
		tstring = ep.getsvalue().clone();
	}
	else
		tstring = NULL;

	if (key->eval(ep) != ES_NORMAL)
	{
		MCeerror->add
		(EE_SETREGISTRY_BADEXP, line, pos);
		return ES_ERROR;
	}
	char *kptr = ep.getsvalue().clone();
	if (value->eval(ep) != ES_NORMAL)
	{
		delete kptr;
		MCeerror->add
		(EE_SETREGISTRY_BADEXP, line, pos);
		return ES_ERROR;
	}
	MCS_set_registry(kptr, ep, tstring);
	delete tstring;
	delete kptr;
	return ES_NORMAL;
#endif /* MCSetRegistry */


	MCExecContext ctxt(ep);
	MCAutoStringRef t_key, t_value, t_type;
	bool t_result;

	if (key->eval(ep) != ES_NORMAL)
	{
		MCeerror->add(EE_SETREGISTRY_BADEXP, line, pos);
		return ES_ERROR;
	}

	/* UNCHECKED */ ep.copyasstringref(&t_key);

	if (value->eval(ep) != ES_NORMAL)
	{
		MCeerror->add(EE_SETREGISTRY_BADEXP, line, pos);
		return ES_ERROR;
	}

	/* UNCHECKED */ ep.copyasstringref(&t_value);

	if (type != NULL)
	{
		if (type->eval(ep) != ES_NORMAL)
		{
			MCeerror->add(EE_SETREGISTRY_BADEXP, line, pos);
			return ES_ERROR;
		}

		/* UNCHECKED */ ep.copyasstringref(&t_type);

		MCFilesEvalSetRegistryWithType(ctxt, *t_key, *t_value, *t_type, t_result);
	}
	else
		MCFilesEvalSetRegistry(ctxt, *t_key, *t_value, t_result);

	if (!ctxt.HasError())
	{
		/* UNCHECKED */ ep.setboolean(t_result);
		return ES_NORMAL;
	}

	return ctxt.Catch(line, pos);
}

void MCSetRegistry::compile(MCSyntaxFactoryRef ctxt)
{
	if (type != nil)
		compile_with_args(ctxt, kMCFilesEvalSetRegistryWithTypeMethodInfo, key, value, type);
	else
		compile_with_args(ctxt, kMCFilesEvalSetRegistryWithTypeMethodInfo, key, value);
}

MCCopyResource::~MCCopyResource()
{
	delete source;
	delete dest;
	delete type;
	delete name;
	delete newid;
}

Parse_stat MCCopyResource::parse(MCScriptPoint &sp, Boolean the)
{
	if (get4or5params(sp, &source, &dest, &type, &name, &newid) != PS_NORMAL)
	{
		MCperror->add(PE_RESOURCES_BADPARAM, sp);
		return PS_ERROR;
	}
	return PS_NORMAL;
}

Exec_stat MCCopyResource::eval(MCExecPoint &ep)
{
#ifdef /* MCCopyResource */ LEGACY_EXEC
	if (MCsecuremode & MC_SECUREMODE_DISK)
	{
		MCeerror->add(EE_DISK_NOPERM, line, pos);
		return ES_ERROR;
	}

	char *sptr = NULL;
	char *dptr = NULL;
	char *tptr = NULL;
	char *nptr = NULL;
	char *iptr = NULL;
	Boolean error = False;
	if (source->eval(ep) != ES_NORMAL)
		error = True;
	else
	{
		sptr = ep.getsvalue().clone();
		if (dest->eval(ep) != ES_NORMAL)
			error = True;
		else
		{
			dptr = ep.getsvalue().clone();
			if (type->eval(ep) != ES_NORMAL || ep.getsvalue().getlength() != 4)
				error = True;
			else
			{
				tptr = ep.getsvalue().clone();
				if (name->eval(ep) != ES_NORMAL)
					error = True;
				else
				{
					nptr = ep.getsvalue().clone();
					if (newid != NULL)
						if (newid->eval(ep) != ES_NORMAL)
							error = True;
						else
							iptr = ep.getsvalue().clone();
				}
			}
		}
	}
	if (!error)
		MCS_copyresource(sptr, dptr, tptr, nptr, iptr);
	delete sptr;
	delete dptr;
	delete tptr;
	delete nptr;
	delete iptr;
	if (error)
	{
		MCeerror->add(EE_RESOURCES_BADPARAM, line, pos);
		return ES_ERROR;
	}
	ep.clear();
	return ES_NORMAL;
#endif /* MCCopyResource */

	
	MCExecContext ctxt(ep);
	MCAutoStringRef t_source, t_dest, t_type, t_name, t_newid, t_result;
	
	bool t_success = true;
	t_success = (source->eval(ep) == ES_NORMAL);
	if (t_success)
	{
		/* UNCHECKED */ ep.copyasstringref(&t_source);
		t_success = (dest->eval(ep) == ES_NORMAL);
	}
	
	if (t_success)
	{
		/* UNCHECKED */ ep.copyasstringref(&t_dest);
		t_success = (type->eval(ep) == ES_NORMAL);
	}

	if (t_success)
	{
		/* UNCHECKED */ ep.copyasstringref(&t_type);
		t_success = (name->eval(ep) == ES_NORMAL);
	}

	if (t_success)
	{
		/* UNCHECKED */ ep.copyasstringref(&t_name);
		if (newid != nil)
		{
			t_success = (newid->eval(ep) == ES_NORMAL);
			if (t_success)
				/* UNCHECKED */ ep.copyasstringref(&t_newid);
		}
	}

	if (!t_success)
	{
		MCeerror->add(EE_RESOURCES_BADPARAM, line, pos);
		return ES_ERROR;
	}

	if (newid != nil)
		MCFilesEvalCopyResourceWithNewId(ctxt, *t_source, *t_dest, *t_type, *t_name, *t_newid, &t_result);
	else
		MCFilesEvalCopyResource(ctxt, *t_source, *t_dest, *t_type, *t_name, &t_result);

	if (!ctxt.HasError())
	{
		/* UNCHECKED */ ep.setvalueref(*t_result);
		return ES_NORMAL;
	}
	
	return ctxt.Catch(line, pos);
}

void MCCopyResource::compile(MCSyntaxFactoryRef ctxt)
{
	if (newid != nil)
		compile_with_args(ctxt, kMCFilesEvalCopyResourceWithNewIdMethodInfo, source, dest, type, name, newid);
	else
		compile_with_args(ctxt, kMCFilesEvalCopyResourceMethodInfo, source, dest, type, name);
}

MCDeleteResource::~MCDeleteResource()
{
	delete source;
	delete type;
	delete name;
}

Parse_stat MCDeleteResource::parse(MCScriptPoint &sp, Boolean the)
{
	if (get3params(sp, &source, &type, &name) != PS_NORMAL)
	{
		MCperror->add(PE_RESOURCES_BADPARAM, sp);
		return PS_ERROR;
	}
	return PS_NORMAL;
}

Exec_stat MCDeleteResource::eval(MCExecPoint &ep)
{
#ifdef /* MCDeleteResource */ LEGACY_EXEC
	if (MCsecuremode & MC_SECUREMODE_DISK)
	{
		MCeerror->add(EE_DISK_NOPERM, line, pos);
		return ES_ERROR;
	}

	char *sptr = NULL;
	char *tptr = NULL;
	char *nptr = NULL;
	Boolean error = False;
	if (source->eval(ep) != ES_NORMAL)
		error = True;
	else
	{
		sptr = ep.getsvalue().clone();
		if (type->eval(ep) != ES_NORMAL || ep.getsvalue().getlength() != 4)
			error = True;
		else
		{
			tptr = ep.getsvalue().clone();
			if (name->eval(ep) != ES_NORMAL)
				error = True;
			else
				nptr = ep.getsvalue().clone();
		}
	}
	if (!error)
		MCS_deleteresource(sptr, tptr, nptr);
	delete sptr;
	delete tptr;
	delete nptr;
	if (error)
	{
		MCeerror->add(EE_RESOURCES_BADPARAM, line, pos);
		return ES_ERROR;
	}
	ep.clear();
	return ES_NORMAL;
#endif /* MCDeleteResource */

	
	MCExecContext ctxt(ep);
	MCAutoStringRef t_source, t_type, t_name, t_result;
	
	bool t_success = true;
	t_success = (source->eval(ep) == ES_NORMAL);
	if (t_success)
	{
		/* UNCHECKED */ ep.copyasstringref(&t_source);
		t_success = (type->eval(ep) == ES_NORMAL);
	}
	
	if (t_success)
	{
		/* UNCHECKED */ ep.copyasstringref(&t_type);
		t_success = (name->eval(ep) == ES_NORMAL);
	}
	
	if (t_success)
	{
		/* UNCHECKED */ ep.copyasstringref(&t_name);
	}
	
	if (!t_success)
	{
		MCeerror->add(EE_RESOURCES_BADPARAM, line, pos);
		return ES_ERROR;
	}
	
	MCFilesEvalDeleteResource(ctxt, *t_source, *t_type, *t_name, &t_result);

	if (!ctxt.HasError())
	{
		/* UNCHECKED */ ep.setvalueref(*t_result);
		return ES_NORMAL;
	}
	
	return ctxt.Catch(line, pos);
}

void MCDeleteResource::compile(MCSyntaxFactoryRef ctxt)
{
	compile_with_args(ctxt, kMCFilesEvalDeleteResourceMethodInfo, source, type, name);
}

MCGetResource::~MCGetResource()
{
	delete source;
	delete type;
	delete name;
}

Parse_stat MCGetResource::parse(MCScriptPoint &sp, Boolean the)
{
	if (get3params(sp, &source, &type, &name) != PS_NORMAL)
	{
		MCperror->add(PE_RESOURCES_BADPARAM, sp);
		return PS_ERROR;
	}
	return PS_NORMAL;
}

Exec_stat MCGetResource::eval(MCExecPoint &ep)
{
#ifdef /* MCGetResource */ LEGACY_EXEC
	if (MCsecuremode & MC_SECUREMODE_DISK)
	{
		MCeerror->add(EE_DISK_NOPERM, line, pos);
		return ES_ERROR;
	}
	char *sptr = NULL;
	char *tptr = NULL;
	char *nptr = NULL;
	Boolean error = False;
	if (source->eval(ep) != ES_NORMAL)
		error = True;
	else
	{
		sptr = ep.getsvalue().clone();
		if (type->eval(ep) != ES_NORMAL || ep.getsvalue().getlength() != 4)
			error = True;
		else
		{
			tptr = ep.getsvalue().clone();
			if (name->eval(ep) != ES_NORMAL)
				error = True;

			else
				nptr = ep.getsvalue().clone();
		}
	}
	ep.clear();
	if (!error)
		MCS_getresource(sptr, tptr, nptr, ep);
	delete sptr;
	delete tptr;
	delete nptr;
	if (error)
	{
		MCeerror->add
		(EE_RESOURCES_BADPARAM, line, pos);
		return ES_ERROR;
	}
	return ES_NORMAL;
#endif /* MCGetResource */


	MCExecContext ctxt(ep);
	MCAutoStringRef t_source, t_type, t_name;
	MCAutoStringRef t_result;
	
	bool t_success = true;
	t_success = (source->eval(ep) == ES_NORMAL);
	if (t_success)
	{
		/* UNCHECKED */ ep.copyasstringref(&t_source);
		t_success = (type->eval(ep) == ES_NORMAL);
	}
	
	if (t_success)
	{
		/* UNCHECKED */ ep.copyasstringref(&t_type);
		t_success = (name->eval(ep) == ES_NORMAL);
	}
	
	if (t_success)
	{
		/* UNCHECKED */ ep.copyasstringref(&t_name);
	}
	
	if (!t_success)
	{
		MCeerror->add(EE_RESOURCES_BADPARAM, line, pos);
		return ES_ERROR;
	}
	
	MCFilesEvalGetResource(ctxt, *t_source, *t_type, *t_name, &t_result);
	
	if (!ctxt.HasError())
	{
		/* UNCHECKED */ ep.setvalueref(*t_result);
		return ES_NORMAL;
	}
	
	return ctxt.Catch(line, pos);
}

void MCGetResource::compile(MCSyntaxFactoryRef ctxt)
{
	compile_with_args(ctxt, kMCFilesEvalGetResourceMethodInfo, source, type, name);
}

MCGetResources::~MCGetResources()
{
	delete source;
	delete type;
}

Parse_stat MCGetResources::parse(MCScriptPoint &sp, Boolean the)
{
	if (get1or2params(sp, &source, &type, the) != PS_NORMAL)
	{
		MCperror->add(PE_RESOURCES_BADPARAM, sp);
		return PS_ERROR;
	}
	return PS_NORMAL;
}

Exec_stat MCGetResources::eval(MCExecPoint &ep)
{
#ifdef /* MCGetResources */ LEGACY_EXEC
	if (MCsecuremode & MC_SECUREMODE_DISK)
	{
		MCeerror->add(EE_DISK_NOPERM, line, pos);
		return ES_ERROR;
	}
	char *sptr = NULL;
	char *tptr = NULL;
	Boolean error = False;
	if (source->eval(ep) != ES_NORMAL)
		error = True;
	else
	{
		sptr = ep.getsvalue().clone();
		if (type != NULL)
			if (type->eval(ep) != ES_NORMAL)

				error = True;
			else
				tptr = ep.getsvalue().clone();
	}
	char *dptr = NULL;
	if (!error)
		dptr = MCS_getresources(sptr, tptr);
	if (dptr != NULL)
		ep.copysvalue(dptr, strlen(dptr));
	else
		ep.clear();
	delete sptr;
	delete tptr;
	if (error)
	{
		MCeerror->add
		(EE_RESOURCES_BADPARAM, line, pos);
		return ES_ERROR;
	}
	return ES_NORMAL;
#endif /* MCGetResources */

	
	MCExecContext ctxt(ep);
	MCAutoStringRef t_source, t_type;
	MCAutoStringRef t_result;
	
	bool t_success = true;
	t_success = (source->eval(ep) == ES_NORMAL);
	if (t_success)
	{
		/* UNCHECKED */ ep.copyasstringref(&t_source);
		if (type != nil)
		{
			t_success = (type->eval(ep) == ES_NORMAL);
			if (t_success)
			/* UNCHECKED */ ep.copyasstringref(&t_type);
		}
	}
	
	if (!t_success)
	{
		MCeerror->add(EE_RESOURCES_BADPARAM, line, pos);
		return ES_ERROR;
	}
	
	if (type != nil)
		MCFilesEvalGetResourcesWithType(ctxt, *t_source, *t_type, &t_result);
	else
		MCFilesEvalGetResources(ctxt, *t_source, &t_result);
	
	if (!ctxt.HasError())
	{
		/* UNCHECKED */ ep.setvalueref(*t_result);
		return ES_NORMAL;
	}
	
	return ctxt.Catch(line, pos);
}

void MCGetResources::compile(MCSyntaxFactoryRef ctxt)
{
	if (type != nil)
		compile_with_args(ctxt, kMCFilesEvalGetResourcesWithTypeMethodInfo, source, type);
	else
		compile_with_args(ctxt, kMCFilesEvalGetResourcesMethodInfo, source);
}

MCSetResource::~MCSetResource()
{
	delete source;
	delete type;
	delete id;
	delete name;
	delete flags;
	delete value;
}

Parse_stat MCSetResource::parse(MCScriptPoint &sp, Boolean the)
{
	if (get6params(sp, &source, &type, &id, &name, &flags, &value) != PS_NORMAL)
	{
		MCperror->add(PE_RESOURCES_BADPARAM, sp);
		return PS_ERROR;
	}
	return PS_NORMAL;
}

Exec_stat MCSetResource::eval(MCExecPoint &ep)
{
#ifdef /* MCSetResource */ LEGACY_EXEC
	if (MCsecuremode & MC_SECUREMODE_DISK)
	{
		MCeerror->add(EE_DISK_NOPERM, line, pos);
		return ES_ERROR;
	}
	char *sptr = NULL;
	char *tptr = NULL;
	char *iptr = NULL;
	char *nptr = NULL;
	char *fptr = NULL;
	Boolean error = False;
	if (source->eval(ep) != ES_NORMAL)
		error = True;
	else
	{
		sptr = ep.getsvalue().clone();
		if (type->eval(ep) != ES_NORMAL || ep.getsvalue().getlength() != 4)
			error = True;
		else
		{
			tptr = ep.getsvalue().clone();
			if (id->eval(ep) != ES_NORMAL)
				error = True;
			else
				iptr = ep.getsvalue().clone();
			if (name->eval(ep) != ES_NORMAL)
				error = True;
			else
			{
				nptr = ep.getsvalue().clone();
				if (strlen(nptr) == 0 && strlen(iptr) == 0
				        || flags->eval(ep) != ES_NORMAL)
					error = True;
				else
				{
					fptr = ep.getsvalue().clone();
					if (value->eval(ep) != ES_NORMAL)
						error = True;
				}
			}
		}
	}
	if (!error)
		MCS_setresource(sptr, tptr, iptr, nptr, fptr, ep.getsvalue());
	delete sptr;
	delete tptr;
	delete iptr;
	delete nptr;
	delete fptr;
	if (error)
	{
		MCeerror->add(EE_RESOURCES_BADPARAM, line, pos);
		return ES_ERROR;
	}
	ep.clear();
	return ES_NORMAL;
#endif /* MCSetResource */

	
	MCExecContext ctxt(ep);
	MCAutoStringRef t_source, t_type, t_id, t_name, t_flags, t_value, t_result;
	
	bool t_success = true;
	t_success = source->eval(ep) == ES_NORMAL;
	if (t_success)
	{
		/* UNCHECKED */ ep.copyasstringref(&t_source);
		t_success = type->eval(ep) == ES_NORMAL;
	}
	if (t_success)
	{
		/* UNCHECKED */ ep.copyasstringref(&t_type);
		t_success = id->eval(ep) == ES_NORMAL;
	}
	if (t_success)
	{
		/* UNCHECKED */ ep.copyasstringref(&t_id);
		t_success = name->eval(ep) == ES_NORMAL;
	}
	if (t_success)
	{
		/* UNCHECKED */ ep.copyasstringref(&t_name);
		t_success = flags->eval(ep) == ES_NORMAL;
	}
	if (t_success)
	{
		/* UNCHECKED */ ep.copyasstringref(&t_flags);
		t_success = value->eval(ep) == ES_NORMAL;
	}
	if (t_success)
		/* UNCHECKED */ ep.copyasstringref(&t_value);
	
	if (t_success)
		t_success = MCStringGetLength(*t_id) > 0 || MCStringGetLength(*t_name) > 0;
	
	if (!t_success)
	{
		MCeerror->add(EE_RESOURCES_BADPARAM, line, pos);
		return ES_ERROR;
	}
	
	MCFilesEvalSetResource(ctxt, *t_source, *t_type, *t_id, *t_name, *t_flags, *t_value, &t_result);
	
	if (!ctxt.HasError())
	{
		/* UNCHECKED */ ep . setvalueref(*t_result);
		return ES_NORMAL;
	}
	
	return ctxt.Catch(line, pos);
}

void MCSetResource::compile(MCSyntaxFactoryRef ctxt)
{
	compile_with_args(ctxt, kMCFilesEvalSetResourceMethodInfo, source, type, id, name, flags, value);
}

MCSpecialFolderPath::~MCSpecialFolderPath()
{
	delete type;
}

Parse_stat MCSpecialFolderPath::parse(MCScriptPoint &sp, Boolean the)
{
	if (get1param(sp, &type, the) != PS_NORMAL)
	{
		MCperror->add(PE_SPECIALFOLDERPATH_BADTYPE, sp);
		return PS_ERROR;
	}
	return PS_NORMAL;
}

Exec_stat MCSpecialFolderPath::eval(MCExecPoint &ep)
{
#ifdef /* MCSpecialFolderPath */ LEGACY_EXEC
	if (MCsecuremode & MC_SECUREMODE_DISK)
	{
		MCeerror->add(EE_DISK_NOPERM, line, pos);
		return ES_ERROR;
	}
	if (type->eval(ep) != ES_NORMAL)
	{
		MCeerror->add(EE_SPECIALFOLDERPATH_BADPARAM, line, pos);
		return ES_ERROR;
	}
	MCS_getspecialfolder(ep);
	return ES_NORMAL;
#endif /* MCSpecialFolderPath */

	MCExecContext ctxt(ep);
	MCAutoStringRef t_type;
	MCAutoStringRef t_result;

	if (type->eval(ep) != ES_NORMAL)
	{
		MCeerror->add(EE_SPECIALFOLDERPATH_BADPARAM, line, pos);
		return ES_ERROR;
	}

	/* UNCHECKED */ ep.copyasstringref(&t_type);

	MCFilesEvalSpecialFolderPath(ctxt, *t_type, &t_result);

	if (!ctxt.HasError())
	{
		/* UNCHECKED */ ep.setvalueref(*t_result);
		return ES_NORMAL;
	}

	return ctxt.Catch(line, pos);
}


MCLongFilePath::~MCLongFilePath()
{
	delete type;
}

Parse_stat MCLongFilePath::parse(MCScriptPoint &sp, Boolean the)
{
	if (get1param(sp, &type, the) != PS_NORMAL)
	{
		MCperror->add
		(PE_LONGFILEPATH_BADPARAM, sp);
		return PS_ERROR;
	}
	return PS_NORMAL;
}

Exec_stat MCLongFilePath::eval(MCExecPoint &ep)
{
#ifdef /* MCLongFilePath */ LEGACY_EXEC
	if (MCsecuremode & MC_SECUREMODE_DISK)
	{
		MCeerror->add(EE_DISK_NOPERM, line, pos);
		return ES_ERROR;
	}
	if (type->eval(ep) != ES_NORMAL)
	{
		MCeerror->add(EE_LONGFILEPATH_BADSOURCE, line, pos);
		return ES_ERROR;
	}
	MCS_longfilepath(ep);
	return ES_NORMAL;
#endif /* MCLongFilePath */


	MCExecContext ctxt(ep);
	MCAutoStringRef t_type;
	MCAutoStringRef t_result;

	if (type->eval(ep) != ES_NORMAL)
	{
		MCeerror->add(EE_LONGFILEPATH_BADSOURCE, line, pos);
		return ES_ERROR;
	}

	/* UNCHECKED */ ep.copyasstringref(&t_type);

	MCFilesEvalLongFilePath(ctxt, *t_type, &t_result);

	if (!ctxt.HasError())
	{
		/* UNCHECKED */ ep.setvalueref(*t_result);
		return ES_NORMAL;
	}

	return ctxt.Catch(line, pos);
}

MCShortFilePath::~MCShortFilePath()
{
	delete type;
}

Parse_stat MCShortFilePath::parse(MCScriptPoint &sp, Boolean the)
{
	if (get1param(sp, &type, the) != PS_NORMAL)
	{
		MCperror->add(PE_SHORTFILEPATH_BADPARAM, sp);
		return PS_ERROR;
	}
	return PS_NORMAL;
}

Exec_stat MCShortFilePath::eval(MCExecPoint &ep)
{
#ifdef /* MCShortFilePath */ LEGACY_EXEC
	if (MCsecuremode & MC_SECUREMODE_DISK)
	{
		MCeerror->add(EE_DISK_NOPERM, line, pos);
		return ES_ERROR;
	}
	if (type->eval(ep) != ES_NORMAL)
	{
		MCeerror->add(EE_SHORTFILEPATH_BADSOURCE, line, pos);
		return ES_ERROR;
	}

	// MW-2010-06-01: The short file path function sets the result if it fails,
	//   therefore we must ensure that it is empty before hand.
	MCresult -> clear();

	MCS_shortfilepath(ep);

	return ES_NORMAL;
#endif /* MCShortFilePath */


	MCExecContext ctxt(ep);
	MCAutoStringRef t_type;
	MCAutoStringRef t_result;

	if (type->eval(ep) != ES_NORMAL)
	{
		MCeerror->add(EE_SHORTFILEPATH_BADSOURCE, line, pos);
		return ES_ERROR;
	}

	/* UNCHECKED */ ep.copyasstringref(&t_type);

	MCFilesEvalShortFilePath(ctxt, *t_type, &t_result);

	if (!ctxt.HasError())
	{
		/* UNCHECKED */ ep.setvalueref(*t_result);
		return ES_NORMAL;
	}

	return ctxt.Catch(line, pos);
}

MCAliasReference::~MCAliasReference()
{
	delete type;
}

Parse_stat MCAliasReference::parse(MCScriptPoint &sp, Boolean the)
{
	if (get1param(sp, &type, the) != PS_NORMAL)
	{
		MCperror->add(PE_ALIASREFERENCE_BADPARAM, sp);
		return PS_ERROR;
	}
	return PS_NORMAL;
}

Exec_stat MCAliasReference::eval(MCExecPoint &ep)
{
#ifdef /* MCAliasReference */ LEGACY_EXEC
	if (type->eval(ep) != ES_NORMAL)
	{
		MCeerror->add(EE_ALIASREFERENCE_BADSOURCE, line, pos);
		return ES_ERROR;
	}

	if (!MCSecureModeCheckDisk(line, pos))
		return ES_ERROR;

	MCS_resolvealias(ep);

	return ES_NORMAL;
#endif /* MCAliasReference */

	
	MCExecContext ctxt(ep);
	MCAutoStringRef t_source;
	MCAutoStringRef t_result;
	
	if (type->eval(ep) != ES_NORMAL)
	{
		MCeerror->add(EE_ALIASREFERENCE_BADSOURCE, line, pos);
		return ES_ERROR;
	}
	
	/* UNCHECKED */ ep.copyasstringref(&t_source);
	
	MCFilesEvalAliasReference(ctxt, *t_source, &t_result);

	if (!ctxt.HasError())
	{
		/* UNCHECKED */ ep.setvalueref(*t_result);
		return ES_NORMAL;
	}
	
	return ctxt.Catch(line, pos);
}

Exec_stat MCAlternateLanguages::eval(MCExecPoint &ep)
{
#ifdef /* MCAlternateLanguages */ LEGACY_EXEC
	// If we don't have 'do alternate' privileges, this function should just 
	// return empty.
	if (!MCSecureModeCanAccessDoAlternate())
	{
		ep . clear();
		return ES_NORMAL;
	}

	MCS_alternatelanguages(ep);

	return ES_NORMAL;
#endif /* MCAlternateLanguages */

	
	MCExecContext ctxt(ep);
	MCAutoStringRef t_result;
	
	MCScriptingEvalAlternateLanguages(ctxt, &t_result);
	
	if (!ctxt.HasError())
	{
		/* UNCHECKED */ ep.setvalueref(*t_result);
		return ES_NORMAL;
	}
	
	return ctxt.Catch(line, pos);
}

Exec_stat MCCipherNames::eval(MCExecPoint &ep)
{
#ifdef /* MCCipherNames */ LEGACY_EXEC
	SSL_ciphernames(ep);
	return ES_NORMAL;
#endif /* MCCipherNames */

	MCExecContext ctxt(ep);
	MCAutoStringRef t_result;
	
	MCSecurityEvalCipherNames(ctxt, &t_result);
	
	if (!ctxt.HasError())
	{
		/* UNCHECKED */ ep.setvalueref(*t_result);
		return ES_NORMAL;
	}
	
	return ctxt.Catch(line, pos);
}

///////////////////////////////////////////////////////////////////////////////

MCScriptEnvironment *MCHTTPProxyForURL::pac_engine = NULL;

MCHTTPProxyForURL::~MCHTTPProxyForURL(void)
{
	delete url;
	delete host;
	delete pac;
}

Parse_stat MCHTTPProxyForURL::parse(MCScriptPoint &sp, Boolean the)
{
	if (get2or3params(sp, &url, &host, &pac) != PS_NORMAL)
	{
		MCperror->add(PE_ALIASREFERENCE_BADPARAM, sp);
		return PS_ERROR;
	}
	return PS_NORMAL;
}

Exec_stat MCHTTPProxyForURL::eval(MCExecPoint& ep)
{
#ifdef /* MCHTTPProxyForURL */ LEGACY_EXEC
	Exec_stat t_result;
	t_result = ES_NORMAL;

	char *t_url;
	t_url = NULL;
	if (t_result == ES_NORMAL)
	{
		t_result = url -> eval(ep);
		if (t_result == ES_NORMAL)
			t_url = ep . getsvalue() . clone();
	}

	char *t_host;
	t_host = NULL;
	if (t_result == ES_NORMAL)
	{
		t_result = host -> eval(ep);
		if (t_result == ES_NORMAL)
			t_host = ep . getsvalue() . clone();
	}

	char *t_pac;
	t_pac = NULL;
	if (t_result == ES_NORMAL && pac != NULL)
	{
		t_result = pac -> eval(ep);
		if (t_result == ES_NORMAL)
			t_pac = ep . getsvalue() . clone();
	}

	if (t_result == ES_NORMAL && t_pac != NULL)
	{
		if (pac_engine != NULL)
		{
			pac_engine -> Release();
			pac_engine = NULL;
		}

		if (strlen(t_pac) > 0)
		{
			pac_engine = MCscreen -> createscriptenvironment("javascript");
			if (pac_engine != NULL)
			{
				bool t_success;
				t_success = pac_engine -> Define("__dnsResolve", PACdnsResolve);

				if (t_success)
					t_success = pac_engine -> Define("__myIpAddress", PACmyIpAddress);

				if (t_success)
				{
					char *t_result;
					t_result = pac_engine -> Run(t_pac);
					t_success = t_result != NULL;
					delete t_result;
				}
				
				if (!t_success)
				{
					pac_engine -> Release();
					pac_engine = NULL;
				}
			}
		}
	}

	char *t_proxies;
	t_proxies = NULL;
	if (t_result == ES_NORMAL && pac_engine != NULL)
	{
		const char *t_arguments[2];
		t_arguments[0] = t_url;
		t_arguments[1] = t_host;
		t_proxies = pac_engine -> Call("__FindProxyForURL", t_arguments, 2);
	}

	if (t_proxies != NULL)
		ep . copysvalue(t_proxies);
	else
		ep . clear();

	delete t_proxies;
	delete t_pac;
	delete t_host;
	delete t_url;

	return t_result;
#endif /* MCHTTPProxyForURL */


	MCExecContext ctxt(ep);

	MCAutoStringRef t_url;
	if (url -> eval(ep) != ES_NORMAL)
		return ES_ERROR;
	/* UNCHECKED */ ep . copyasstringref(&t_url);

	MCAutoStringRef t_host;
	if (host -> eval(ep) != ES_NORMAL)
		return ES_ERROR;
	/* UNCHECKED */ ep . copyasstringref(&t_host);

	MCAutoStringRef t_pac;
	if (pac != nil && pac -> eval(ep) != ES_NORMAL)
		return ES_ERROR;

	MCAutoStringRef t_proxy;
	if (pac == nil)
		MCNetworkEvalHTTPProxyForURL(ctxt, *t_url, *t_host, &t_proxy);
	else
		MCNetworkEvalHTTPProxyForURLWithPAC(ctxt, *t_url, *t_host, *t_pac, &t_proxy);

	if (!ctxt . HasError())
	{
		/* UNCHECKED */ ep . setvalueref(*t_proxy);
		return ES_NORMAL;
	}

	return ctxt . Catch(line, pos);
}

void MCHTTPProxyForURL::compile(MCSyntaxFactoryRef ctxt)
{
	if (pac != nil)
		compile_with_args(ctxt, kMCNetworkEvalHTTPProxyForURLWithPACMethodInfo, url, host, pac);
	else
		compile_with_args(ctxt, kMCNetworkEvalHTTPProxyForURLMethodInfo, url, host);
}

char *MCHTTPProxyForURL::PACdnsResolve(const char* const* p_arguments, unsigned int p_argument_count)
{
	if (p_argument_count != 1)
		return NULL;

	MCAutoStringRef t_address_string;
	MCAutoStringRef p_arguments0_string;
	/* UNCHECKED */ MCStringCreateWithCString(p_arguments[0], &p_arguments0_string);
	MCS_dnsresolve(*p_arguments0_string, &t_address_string);
	
	char *t_address = nil;
	if (*t_address_string != nil)
		/* UNCHECKED */ MCStringConvertToCString(*t_address_string, t_address);

	return t_address;
}

char *MCHTTPProxyForURL::PACmyIpAddress(const char* const* p_arguments, unsigned int p_argument_count)
{
	if (p_argument_count != 0)
		return NULL;

	MCAutoStringRef t_address_string;
	MCS_hostaddress(&t_address_string);

	char *t_address = nil;
	if (*t_address_string != nil)
		/* UNCHECKED */ MCStringConvertToCString(*t_address_string, t_address);

	return t_address;
}

///////////////////////////////////////////////////////////////////////////////

MCRandomBytes::~MCRandomBytes()
{
	delete byte_count;
}

Parse_stat MCRandomBytes::parse(MCScriptPoint &sp, Boolean the)
{
	if (get1param(sp, &byte_count, the) != PS_NORMAL)
	{
		MCperror->add(PE_RANDOMBYTES_BADPARAM, sp);
		return PS_ERROR;
	}
	return PS_NORMAL;
}

Exec_stat MCRandomBytes::eval(MCExecPoint &ep)
{
#ifdef /* MCRandomBytes */ LEGACY_EXEC
	if (byte_count->eval(ep) != ES_NORMAL && ep.ton() != ES_NORMAL)
	{
		MCeerror->add(EE_RANDOMBYTES_BADCOUNT, line, pos);
		return ES_ERROR;
	}
	
	size_t t_count;
	t_count = ep.getuint4();
	
	// MW-2013-05-21: [[ RandomBytes ]] Updated to use system primitive, rather
	//   than SSL.
	
	void *t_bytes;
	t_bytes = ep . getbuffer(t_count);
	if (t_bytes == nil)
	{
		MCeerror -> add(EE_NO_MEMORY, line, pos);
		return ES_ERROR;
	}
	
	if (MCU_random_bytes(t_count, t_bytes))
		ep . setlength(t_count);
	else
	{
		ep . clear();
		MCresult->copysvalue(MCString("error: could not get random bytes"));
	}
	
	return ES_NORMAL;
#endif /* MCRandomBytes */


	MCExecContext ctxt(ep);

	uinteger_t t_count;
	MCAutoDataRef t_result;

	if (byte_count->eval(ep) != ES_NORMAL && ep.ton() != ES_NORMAL)
	{
		MCeerror->add(EE_RANDOMBYTES_BADCOUNT, line, pos);
		return ES_ERROR;
	}

	/* UNCHECKED */ ep.copyasuint(t_count);

	MCSecurityEvalRandomBytes(ctxt, t_count, &t_result);

	if (!ctxt.HasError())
	{
		/* UNCHECKED */ ep.setvalueref(*t_result);
		return ES_NORMAL;
	}
	
	return ctxt.Catch(line, pos);
}

///////////////////////////////////////////////////////////////////////////////

MCControlAtLoc::~MCControlAtLoc()
{
	delete location;
}

Parse_stat MCControlAtLoc::parse(MCScriptPoint &sp, Boolean the)
{
	if (get1param(sp, &location, the) != PS_NORMAL)
	{
		MCperror->add(PE_CONTROLATLOC_BADPARAM, sp);
		return PS_ERROR;
	}
	return PS_NORMAL;
}

Exec_stat MCControlAtLoc::eval(MCExecPoint &ep)
{
#ifdef /* MCControlAtLoc */ LEGACY_EXEC
	MCPoint t_location;
	if (location -> eval(ep) != ES_NORMAL ||
		!MCU_stoi2x2(ep . getsvalue(), t_location . x, t_location . y))
	{
		MCeerror -> add(EE_CONTROLATLOC_NAP, line, pos);
		return ES_ERROR;
	}

	MCStack *t_stack;
	if (!is_screen)
		t_stack = MCdefaultstackptr;
	else
	{
		t_stack = MCscreen -> getstackatpoint(t_location . x, t_location . y);
		// IM-2013-10-11: [[ FullscreenMode ]] Update to use stack coord conversion methods
		if (t_stack != nil)
			t_location = t_stack->globaltostackloc(t_location);
	}

	// If the location is over a stack, then return nil.
	if (t_stack == nil)
	{
		ep . clear();
		return ES_NORMAL;
	}
	
	// We now have a stack and a location in card co-ords so let's do the hittest.
	MCObject *t_object;
	t_object = t_stack -> getcard() -> hittest(t_location . x, t_location . y);
	
	if (!is_screen)
	{
		if (t_object -> gettype() != CT_CARD)
		{
			t_object -> getprop(0, P_LAYER, ep, False);
			ep . insert("control ", 0, 0);
		}
		else
			ep . clear();
			
	}
	else
		t_object -> names(P_LONG_ID, ep, 0);
	
	return ES_NORMAL;
#endif /* MCControlAtLoc */

	MCExecContext ctxt(ep);
	
	MCPoint t_location;
	if (location -> eval(ep) != ES_NORMAL ||
		!ep . copyaspoint(t_location))
	{
		MCeerror -> add(EE_CONTROLATLOC_NAP, line, pos);
		return ES_ERROR;
	}

	MCAutoStringRef t_result;
	if (!is_screen)
		MCInterfaceEvalControlAtLoc(ctxt, t_location, &t_result);
	else
		MCInterfaceEvalControlAtScreenLoc(ctxt, t_location, &t_result);

	if (!ctxt . HasError())
	{
		/* UNCHECKED */ ep . setvalueref(*t_result);
		return ES_NORMAL;
	}

	return ctxt . Catch(line, pos);
}
<<<<<<< HEAD

=======
 
>>>>>>> 52910ed7
///////////////////////////////////////////////////////////////////////////////

MCUuidFunc::~MCUuidFunc(void)
{
	delete type;
	delete name;
	delete namespace_id;
}

// Syntax:
//   uuid() - random uuid
//   uuid("random") - random uuid
//   uuid("md5" | "sha1", <namespace_id>, <name>)
// So either 0, 1, or 3 parameters.
Parse_stat MCUuidFunc::parse(MCScriptPoint& sp, Boolean the)
{
	// Parameters are parsed by 'getexps' into this array.
	MCExpression *earray[MAX_EXP];
	uint2 ecount = 0;
	
	// Parse the parameters and check that there are 0, 1 or 3 of them.
	if (getexps(sp, earray, ecount) != PS_NORMAL || (ecount != 0 && ecount != 1 && ecount != 3))
	{
		// If there are the wrong number of params, free the exps.
		freeexps(earray, ecount);
		
		// Throw a parse error.
		MCperror -> add(PE_UUID_BADPARAM, sp);
		return PS_ERROR;
	}
	
	// Assign the expressions as appropriate.
	if (ecount > 0)
	{
		type = earray[0];
	
		if (ecount > 1)
		{
			namespace_id = earray[1];
			name = earray[2];
		}
	}
	
	// We are done, so return.
	return PS_NORMAL;
}

Exec_stat MCUuidFunc::eval(MCExecPoint& ep)
{
#ifdef /* MCUuidFunc */ LEGACY_EXEC
	// First work out what type we want.
	MCUuidType t_type;
	if (type == nil)
		t_type = kMCUuidTypeRandom;
	else
	{
		if (type -> eval(ep) != ES_NORMAL)
		{
			MCeerror -> add(EE_UUID_BADTYPE, line, pos);
			return ES_ERROR;
		}
		
		if (ep . getsvalue() == "random")
		{
			// If there is more than one parameter, it's an error.
			if (name != nil)
			{
				MCeerror -> add(EE_UUID_TOOMANYPARAMS, line, pos);
				return ES_ERROR;
			}
			
			t_type = kMCUuidTypeRandom;
		}
		else if (ep . getsvalue() == "md5")
			t_type = kMCUuidTypeMD5;
		else if (ep . getsvalue() == "sha1")
			t_type = kMCUuidTypeSHA1;
		else
		{
			// If the type isn't one of 'random', 'md5', 'sha1' then it's
			// an error.
			MCeerror -> add(EE_UUID_UNKNOWNTYPE, line, pos);
			return ES_ERROR;
		}
	}
	
	// If it is not of random type, then evaluate the other params.
	MCUuid t_namespace_id;
	MCString t_name;
	if (t_type != kMCUuidTypeRandom)
	{
		// If there aren't namespace_id and name exprs, its an error.
		if (namespace_id == nil || name == nil)
		{
			MCeerror -> add(EE_UUID_TOOMANYPARAMS, line, pos);
			return ES_ERROR;
		}
	
		// Evaluate the namespace parameter.
		if (namespace_id -> eval(ep) != ES_NORMAL)
		{
			MCeerror -> add(EE_UUID_BADNAMESPACEID, line, pos);
			return ES_ERROR;
		}
		
		// Attempt to convert it to a uuid.
		if (!MCUuidFromCString(ep . getcstring(), t_namespace_id))
		{
			MCeerror -> add(EE_UUID_NAMESPACENOTAUUID, line, pos);
			return ES_ERROR;
		}
		
		// Evaluate the name parameter.
		if (name -> eval(ep) != ES_NORMAL)
		{
			MCeerror -> add(EE_UUID_BADNAME, line, pos);
			return ES_ERROR;
		}
		
		// Borrow the value from the ep - this is okay in this instance because
		// ep isn't used again until the name has been utilised.
		t_name = ep . getsvalue();
	}
	
	// Generate the uuid.
	MCUuid t_uuid;
	switch(t_type)
	{
	case kMCUuidTypeRandom:
		if (!MCUuidGenerateRandom(t_uuid))
		{
			MCeerror -> add(EE_UUID_NORANDOMNESS, line, pos);
			return ES_ERROR;
		}
		break;
	
	case kMCUuidTypeMD5:
		MCUuidGenerateMD5(t_namespace_id, t_name, t_uuid);
		break;
		
	case kMCUuidTypeSHA1:
		MCUuidGenerateSHA1(t_namespace_id, t_name, t_uuid);
		break;
		
	default:
		assert(false);
		break;
	}
	
	// Convert the uuid to a string.
	char t_uuid_buffer[kMCUuidCStringLength];
	MCUuidToCString(t_uuid, t_uuid_buffer);
	
	// And set it as the return value (in the ep).
	ep . copysvalue(t_uuid_buffer);
	
	return ES_NORMAL;
#endif /* MCUuidFunc */
<<<<<<< HEAD
}

///////////////////////////////////////////////////////////////////////////////

// MERG-2013-08-14: [[ MeasureText ]] Measure text relative to the effective font on an object
MCMeasureText::~MCMeasureText(void)
{
	delete m_object;
	delete m_text;
	delete m_mode;
}

// Syntax:
// measure[Unicode]Text(<text>,<object>,[<mode>])
Parse_stat MCMeasureText::parse(MCScriptPoint &sp, Boolean the)
{
    initpoint(sp);
    
	if (sp.skip_token(SP_FACTOR, TT_LPAREN) != PS_NORMAL)
	{
		MCperror->add
		(PE_FACTOR_NOLPAREN, sp);
		return PS_ERROR;
	}
    
    if (sp.parseexp(True, False, &m_text) != PS_NORMAL)
	{
		MCperror->add
		(PE_MEASURE_TEXT_BADTEXT, sp);
		return PS_ERROR;
	}
	
	Symbol_type type;
	m_object = new MCChunk(False);
	if (sp.next(type) != PS_NORMAL || type != ST_SEP
        || m_object->parse(sp, False) != PS_NORMAL)
	{
		MCperror->add
		(PE_MEASURE_TEXT_NOOBJECT, sp);
		return PS_ERROR;
	}
    
    if (sp.next(type) != PS_NORMAL || (type != ST_RP && type != ST_SEP))
    {
        MCperror->add
        (PE_FACTOR_NORPAREN, sp);
        return PS_ERROR;
    }
    if (type == ST_SEP)
    {
        if (sp.parseexp(True, False, &m_mode) != PS_NORMAL)
        {
            MCperror->add
            (PE_MEASURE_TEXT_BADMODE, sp);
            return PS_ERROR;
        }
        
        if (sp.next(type) != PS_NORMAL || (type != ST_RP && type != ST_SEP))
        {
            MCperror->add
            (PE_FACTOR_NORPAREN, sp);
            return PS_ERROR;
        }
    }

	return PS_NORMAL;
}

Exec_stat MCMeasureText::eval(MCExecPoint &ep)
{
    MCObject *t_object_ptr;
	uint4 parid;
	if (m_object->getobj(ep, t_object_ptr, parid, True) != ES_NORMAL)
	{
		MCeerror->add
		(EE_MEASURE_TEXT_NOOBJECT, line, pos);
		return ES_ERROR;
	}
    
    if (m_text -> eval(ep) != ES_NORMAL)
    {
        MCeerror -> add(EE_CHUNK_BADTEXT, line, pos);
        return ES_ERROR;
    }
    
    MCRectangle t_bounds = t_object_ptr -> measuretext(ep.getsvalue(), m_is_unicode);
    
    if (m_mode)
    {
        if (m_mode -> eval(ep) != ES_NORMAL)
        {
            MCeerror -> add(EE_CHUNK_BADTEXT, line, pos);
            return ES_ERROR;
        }
        
        if (ep.getsvalue() == "size")
        {
            ep.setpoint(t_bounds . width,t_bounds . height);
            return ES_NORMAL;
        }
        
        if(ep.getsvalue() == "bounds")
        {
            ep.setrectangle(t_bounds);
            return ES_NORMAL;
        }
    }
    
    ep.setuint(t_bounds . width);
    return ES_NORMAL;
=======
    
    // First work out what type we want.
	MCUuidType t_type;
	if (type == nil)
		t_type = kMCUuidTypeRandom;
	else
	{
		if (type -> eval(ep) != ES_NORMAL)
		{
			MCeerror -> add(EE_UUID_BADTYPE, line, pos);
			return ES_ERROR;
		}
		
		if (ep . getsvalue() == "random")
		{
			// If there is more than one parameter, it's an error.
			if (name != nil)
			{
				MCeerror -> add(EE_UUID_TOOMANYPARAMS, line, pos);
				return ES_ERROR;
			}
			
			t_type = kMCUuidTypeRandom;
		}
		else if (ep . getsvalue() == "md5")
			t_type = kMCUuidTypeMD5;
		else if (ep . getsvalue() == "sha1")
			t_type = kMCUuidTypeSHA1;
		else
		{
			// If the type isn't one of 'random', 'md5', 'sha1' then it's
			// an error.
			MCeerror -> add(EE_UUID_UNKNOWNTYPE, line, pos);
			return ES_ERROR;
		}
	}
	
	// If it is not of random type, then evaluate the other params.
	MCAutoStringRef t_namespace_id;
	MCAutoStringRef t_name;
	if (t_type != kMCUuidTypeRandom)
	{
		// If there aren't namespace_id and name exprs, its an error.
		if (namespace_id == nil || name == nil)
		{
			MCeerror -> add(EE_UUID_TOOMANYPARAMS, line, pos);
			return ES_ERROR;
		}
        
		// Evaluate the namespace parameter.
		if (namespace_id -> eval(ep) != ES_NORMAL)
		{
			MCeerror -> add(EE_UUID_BADNAMESPACEID, line, pos);
			return ES_ERROR;
		}
		/* UNCHECKED */ ep . copyasstringref(&t_namespace_id);
        
		// Evaluate the name parameter.
		if (name -> eval(ep) != ES_NORMAL)
		{
			MCeerror -> add(EE_UUID_BADNAME, line, pos);
			return ES_ERROR;
		}
		/* UNCHECKED */ ep . copyasstringref(&t_name);
	}
	
    MCExecContext ctxt(ep);
	// Generate the uuid.
	MCAutoStringRef t_uuid;
	switch(t_type)
	{
        case kMCUuidTypeRandom:
            MCEngineEvalRandomUuid(ctxt, &t_uuid);
            break;
            
        case kMCUuidTypeMD5:
            MCEngineEvalMD5Uuid(ctxt, *t_namespace_id, *t_name, &t_uuid);
            break;
            
        case kMCUuidTypeSHA1:
            MCEngineEvalSHA1Uuid(ctxt, *t_namespace_id, *t_name, &t_uuid);
            break;
            
        default:
            assert(false);
            break;
	}
	
    if (!ctxt . HasError())
    {
        ep . setvalueref(*t_uuid);
        return ES_NORMAL;
    }
	
	return ctxt . Catch(line, pos);
>>>>>>> 52910ed7
}<|MERGE_RESOLUTION|>--- conflicted
+++ resolved
@@ -57,10 +57,7 @@
 #include "mode.h"
 #include "stacksecurity.h"
 #include "uuid.h"
-<<<<<<< HEAD
 #include "font.h"
-=======
->>>>>>> 52910ed7
 
 #include "exec.h"
 
@@ -10550,11 +10547,7 @@
 
 	return ctxt . Catch(line, pos);
 }
-<<<<<<< HEAD
-
-=======
- 
->>>>>>> 52910ed7
+
 ///////////////////////////////////////////////////////////////////////////////
 
 MCUuidFunc::~MCUuidFunc(void)
@@ -10713,7 +10706,101 @@
 	
 	return ES_NORMAL;
 #endif /* MCUuidFunc */
-<<<<<<< HEAD
+
+    // First work out what type we want.
+	MCUuidType t_type;
+	if (type == nil)
+		t_type = kMCUuidTypeRandom;
+	else
+	{
+		if (type -> eval(ep) != ES_NORMAL)
+		{
+			MCeerror -> add(EE_UUID_BADTYPE, line, pos);
+			return ES_ERROR;
+		}
+		
+		if (ep . getsvalue() == "random")
+		{
+			// If there is more than one parameter, it's an error.
+			if (name != nil)
+			{
+				MCeerror -> add(EE_UUID_TOOMANYPARAMS, line, pos);
+				return ES_ERROR;
+			}
+			
+			t_type = kMCUuidTypeRandom;
+		}
+		else if (ep . getsvalue() == "md5")
+			t_type = kMCUuidTypeMD5;
+		else if (ep . getsvalue() == "sha1")
+			t_type = kMCUuidTypeSHA1;
+		else
+		{
+			// If the type isn't one of 'random', 'md5', 'sha1' then it's
+			// an error.
+			MCeerror -> add(EE_UUID_UNKNOWNTYPE, line, pos);
+			return ES_ERROR;
+		}
+	}
+	
+	// If it is not of random type, then evaluate the other params.
+	MCAutoStringRef t_namespace_id;
+	MCAutoStringRef t_name;
+	if (t_type != kMCUuidTypeRandom)
+	{
+		// If there aren't namespace_id and name exprs, its an error.
+		if (namespace_id == nil || name == nil)
+		{
+			MCeerror -> add(EE_UUID_TOOMANYPARAMS, line, pos);
+			return ES_ERROR;
+		}
+        
+		// Evaluate the namespace parameter.
+		if (namespace_id -> eval(ep) != ES_NORMAL)
+		{
+			MCeerror -> add(EE_UUID_BADNAMESPACEID, line, pos);
+			return ES_ERROR;
+		}
+		/* UNCHECKED */ ep . copyasstringref(&t_namespace_id);
+        
+		// Evaluate the name parameter.
+		if (name -> eval(ep) != ES_NORMAL)
+		{
+			MCeerror -> add(EE_UUID_BADNAME, line, pos);
+			return ES_ERROR;
+		}
+		/* UNCHECKED */ ep . copyasstringref(&t_name);
+	}
+	
+    MCExecContext ctxt(ep);
+	// Generate the uuid.
+	MCAutoStringRef t_uuid;
+	switch(t_type)
+	{
+        case kMCUuidTypeRandom:
+            MCEngineEvalRandomUuid(ctxt, &t_uuid);
+            break;
+            
+        case kMCUuidTypeMD5:
+            MCEngineEvalMD5Uuid(ctxt, *t_namespace_id, *t_name, &t_uuid);
+            break;
+            
+        case kMCUuidTypeSHA1:
+            MCEngineEvalSHA1Uuid(ctxt, *t_namespace_id, *t_name, &t_uuid);
+            break;
+            
+        default:
+            assert(false);
+            break;
+	}
+	
+    if (!ctxt . HasError())
+    {
+        ep . setvalueref(*t_uuid);
+        return ES_NORMAL;
+    }
+	
+	return ctxt . Catch(line, pos);
 }
 
 ///////////////////////////////////////////////////////////////////////////////
@@ -10784,6 +10871,7 @@
 
 Exec_stat MCMeasureText::eval(MCExecPoint &ep)
 {
+#ifdef /* MCMeasureText */ LEGACY_EXEC
     MCObject *t_object_ptr;
 	uint4 parid;
 	if (m_object->getobj(ep, t_object_ptr, parid, True) != ES_NORMAL)
@@ -10824,101 +10912,5 @@
     
     ep.setuint(t_bounds . width);
     return ES_NORMAL;
-=======
-    
-    // First work out what type we want.
-	MCUuidType t_type;
-	if (type == nil)
-		t_type = kMCUuidTypeRandom;
-	else
-	{
-		if (type -> eval(ep) != ES_NORMAL)
-		{
-			MCeerror -> add(EE_UUID_BADTYPE, line, pos);
-			return ES_ERROR;
-		}
-		
-		if (ep . getsvalue() == "random")
-		{
-			// If there is more than one parameter, it's an error.
-			if (name != nil)
-			{
-				MCeerror -> add(EE_UUID_TOOMANYPARAMS, line, pos);
-				return ES_ERROR;
-			}
-			
-			t_type = kMCUuidTypeRandom;
-		}
-		else if (ep . getsvalue() == "md5")
-			t_type = kMCUuidTypeMD5;
-		else if (ep . getsvalue() == "sha1")
-			t_type = kMCUuidTypeSHA1;
-		else
-		{
-			// If the type isn't one of 'random', 'md5', 'sha1' then it's
-			// an error.
-			MCeerror -> add(EE_UUID_UNKNOWNTYPE, line, pos);
-			return ES_ERROR;
-		}
-	}
-	
-	// If it is not of random type, then evaluate the other params.
-	MCAutoStringRef t_namespace_id;
-	MCAutoStringRef t_name;
-	if (t_type != kMCUuidTypeRandom)
-	{
-		// If there aren't namespace_id and name exprs, its an error.
-		if (namespace_id == nil || name == nil)
-		{
-			MCeerror -> add(EE_UUID_TOOMANYPARAMS, line, pos);
-			return ES_ERROR;
-		}
-        
-		// Evaluate the namespace parameter.
-		if (namespace_id -> eval(ep) != ES_NORMAL)
-		{
-			MCeerror -> add(EE_UUID_BADNAMESPACEID, line, pos);
-			return ES_ERROR;
-		}
-		/* UNCHECKED */ ep . copyasstringref(&t_namespace_id);
-        
-		// Evaluate the name parameter.
-		if (name -> eval(ep) != ES_NORMAL)
-		{
-			MCeerror -> add(EE_UUID_BADNAME, line, pos);
-			return ES_ERROR;
-		}
-		/* UNCHECKED */ ep . copyasstringref(&t_name);
-	}
-	
-    MCExecContext ctxt(ep);
-	// Generate the uuid.
-	MCAutoStringRef t_uuid;
-	switch(t_type)
-	{
-        case kMCUuidTypeRandom:
-            MCEngineEvalRandomUuid(ctxt, &t_uuid);
-            break;
-            
-        case kMCUuidTypeMD5:
-            MCEngineEvalMD5Uuid(ctxt, *t_namespace_id, *t_name, &t_uuid);
-            break;
-            
-        case kMCUuidTypeSHA1:
-            MCEngineEvalSHA1Uuid(ctxt, *t_namespace_id, *t_name, &t_uuid);
-            break;
-            
-        default:
-            assert(false);
-            break;
-	}
-	
-    if (!ctxt . HasError())
-    {
-        ep . setvalueref(*t_uuid);
-        return ES_NORMAL;
-    }
-	
-	return ctxt . Catch(line, pos);
->>>>>>> 52910ed7
+#endif /* MCMeasureText */ 
 }