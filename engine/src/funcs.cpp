/* Copyright (C) 2003-2015 LiveCode Ltd.

This file is part of LiveCode.

LiveCode is free software; you can redistribute it and/or modify it under
the terms of the GNU General Public License v3 as published by the Free
Software Foundation.

LiveCode is distributed in the hope that it will be useful, but WITHOUT ANY
WARRANTY; without even the implied warranty of MERCHANTABILITY or
FITNESS FOR A PARTICULAR PURPOSE.  See the GNU General Public License
for more details.

You should have received a copy of the GNU General Public License
along with LiveCode.  If not see <http://www.gnu.org/licenses/>.  */

#include "prefix.h"

#include "globdefs.h"
#include "filedefs.h"
#include "objdefs.h"
#include "parsedef.h"
#include "mcio.h"


#include "hndlrlst.h"
#include "scriptpt.h"
#include "handler.h"
#include "param.h"
#include "funcs.h"
#include "chunk.h"
#include "object.h"
#include "field.h"
#include "image.h"
#include "button.h"
#include "card.h"
#include "stack.h"
#include "aclip.h"
#include "player.h"
#include "dispatch.h"
#include "stacklst.h"
#include "sellst.h"
#include "mcerror.h"
#include "util.h"
#include "date.h"
#include "regex.h"
#include "scriptenvironment.h"
#include "securemode.h"
#include "osspec.h"
#include "flst.h"

#include "socket.h"
#include "mcssl.h"

#include "globals.h"
#include "license.h"
#include "mode.h"
#include "stacksecurity.h"
#include "uuid.h"
#include "font.h"

#include "exec.h"

#include "syntax.h"
#include "resolution.h"

////////////////////////////////////////////////////////////////////////////////

void MCFunction::compile_with_args(MCSyntaxFactoryRef ctxt, MCExecMethodInfo *p_method, ...)
{
	MCSyntaxFactoryBeginExpression(ctxt, line, pos);

	// The rest of the argument list will be the MCExpression's that should be
	// compiled to form the argument list. We loop through them and compile
	// in turn.
	va_list t_args;
	va_start(t_args, p_method);
	for(uindex_t i = 0; i < p_method -> arity - 1; i++)
	{
		MCExpression *t_arg;
		t_arg = va_arg(t_args, MCExpression *);
		t_arg -> compile(ctxt);
	}
	va_end(t_args);
	
	MCSyntaxFactoryEvalMethod(ctxt, p_method);
	
	MCSyntaxFactoryEndExpression(ctxt);
}

void MCConstantFunction::compile(MCSyntaxFactoryRef ctxt)
{
	// A constant function takes no arguments.
	compile_with_args(ctxt, getmethodinfo());
}

void MCUnaryFunction::compile(MCSyntaxFactoryRef ctxt)
{
	// An unary function takes a single argument.
	compile_with_args(ctxt, getmethodinfo(), getmethodarg());
}

void MCParamFunction::compile(MCSyntaxFactoryRef ctxt)
{
	MCSyntaxFactoryBeginExpression(ctxt, line, pos);

	uindex_t t_count;
	t_count = 0;

	for (MCParameter *t_param = getmethodarg(); t_param != nil; t_param = t_param -> getnext())
	{
		t_param -> compile(ctxt);
		t_count++;
	}
	
	MCSyntaxFactoryEvalList(ctxt, t_count);

	MCSyntaxFactoryEvalMethod(ctxt, getmethodinfo());

	MCSyntaxFactoryEndExpression(ctxt);
}

////////////////////////////////////////////////////////////////////////////////

Parse_stat MCFunction::parse(MCScriptPoint &sp, Boolean the)
{
	if (!the)
	{
		if (get0params(sp) != PS_NORMAL)
		{
			MCperror->add
			(PE_FUNCTION_BADFORM, sp);
			return PS_ERROR;
		}
	}
	else
		initpoint(sp);
	return PS_NORMAL;
}

Parse_stat MCFunction::parsetarget(MCScriptPoint &sp, Boolean the,
                                   Boolean needone, MCChunk *&object)
{
	initpoint(sp);
	if (sp.skip_token(SP_FACTOR, TT_OF) == PS_NORMAL)
	{
		object = new (nothrow) MCChunk(False);
		if (object->parse(sp, False) != PS_NORMAL)
		{
			MCperror->add
			(PE_FUNCTION_BADOBJECT, sp);
			return PS_ERROR;
		}
	}
	else
		if (needone || !the)
		{
			if (sp.skip_token(SP_FACTOR, TT_LPAREN) != PS_NORMAL)
			{
				MCperror->add
				(PE_FACTOR_NOLPAREN, sp);
				return PS_ERROR;
			}
			if (!needone && sp.skip_token(SP_FACTOR, TT_RPAREN) == PS_NORMAL)
				return PS_NORMAL;
			object = new (nothrow) MCChunk(False);
			if (object->parse(sp, False) != PS_NORMAL)
			{
				MCperror->add
				(PE_FUNCTION_BADOBJECT, sp);
				return PS_ERROR;
			}
			if (sp.skip_token(SP_FACTOR, TT_RPAREN) != PS_NORMAL)
			{
				MCperror->add
				(PE_FACTOR_NORPAREN, sp);
				return PS_ERROR;
			}
		}
	return PS_NORMAL;
}

////

MCArrayEncode::~MCArrayEncode()
{
	delete source;
    delete version;
}

Parse_stat MCArrayEncode::parse(MCScriptPoint &sp, Boolean the)
{
	if (get1or2params(sp, &source, &version, the) != PS_NORMAL)
	{
		MCperror->add(PE_ARRAYENCODE_BADPARAM, sp);
		return PS_ERROR;
	}
	return PS_NORMAL;
}

void MCArrayEncode::eval_ctxt(MCExecContext& ctxt, MCExecValue& r_value)
{    
    MCAutoArrayRef t_array;
    if (!ctxt . EvalExprAsArrayRef(source, EE_ARRAYENCODE_BADSOURCE, &t_array))
        return;
    
    // AL-2014-05-15: [[ Bug 12203 ]] Add version parameter to arrayEncode, to allow
    //  version 7.0 variant to preserve unicode.
    MCAutoStringRef t_version;
    if (!ctxt . EvalOptionalExprAsNullableStringRef(version, EE_ARRAYENCODE_BADSOURCE, &t_version))
        return;
    
	MCArraysEvalArrayEncode(ctxt, *t_array, *t_version, r_value . dataref_value);
    
    if (!ctxt . HasError())
        r_value . type = kMCExecValueTypeDataRef;
}

void MCArrayEncode::compile(MCSyntaxFactoryRef ctxt)
{
    MCSyntaxFactoryBeginExpression(ctxt, line, pos);
    
    source -> compile(ctxt);
    
    if (version)
        version -> compile(ctxt);
    else
        MCSyntaxFactoryEvalConstantNil(ctxt);
        
	MCSyntaxFactoryEvalMethod(ctxt, kMCArraysEvalArrayEncodeMethodInfo);
    
	MCSyntaxFactoryEndExpression(ctxt);
        
}

MCBaseConvert::~MCBaseConvert()
{
	delete source;
	delete sourcebase;
	delete destbase;
}

Parse_stat MCBaseConvert::parse(MCScriptPoint &sp, Boolean the)
{
	if (get2or3params(sp, &source, &sourcebase, &destbase) != PS_NORMAL
	        || destbase == NULL)
	{
		MCperror->add
		(PE_BASECONVERT_BADPARAM, sp);
		return PS_ERROR;
	}
	return PS_NORMAL;
}

void MCBaseConvert::eval_ctxt(MCExecContext& ctxt, MCExecValue& r_value)
{
    uinteger_t dbase;
    if (!ctxt . EvalExprAsUInt(destbase, EE_BASECONVERT_BADDESTBASE, dbase))
        return;
    
    uinteger_t sbase;
    if (!ctxt . EvalExprAsUInt(sourcebase, EE_BASECONVERT_BADSOURCEBASE, sbase))
        return;
    
    MCAutoStringRef t_source;
    if (!ctxt . EvalExprAsStringRef(source, EE_BASECONVERT_BADSOURCE, &t_source))
        return;
    
	MCMathEvalBaseConvert(ctxt, *t_source, sbase, dbase, r_value . stringref_value);
    r_value . type = kMCExecValueTypeStringRef;
}

void MCBaseConvert::compile(MCSyntaxFactoryRef ctxt)
{
	compile_with_args(ctxt,kMCMathEvalBaseConvertMethodInfo, source, sourcebase, destbase);
}

MCBinaryDecode::~MCBinaryDecode()
{
	while (params != NULL)
	{
		MCParameter *tparams = params;
		params = params->getnext();
		delete tparams;
	}
}

Parse_stat MCBinaryDecode::parse(MCScriptPoint &sp, Boolean the)
{
	if (getparams(sp, &params) != PS_NORMAL || params == NULL)
	{
		MCperror->add(PE_BINARYD_BADPARAM, line, pos);
		return PS_ERROR;
	}
	return PS_NORMAL;
}

void MCBinaryDecode::eval_ctxt(MCExecContext &ctxt, MCExecValue &r_value)
{
    MCAutoStringRef t_format;
    MCAutoValueRef t_format_valueref;
	MCParameter *t_params = nil;
    
    if (!params->eval(ctxt, &t_format_valueref) || !ctxt . ConvertToString(*t_format_valueref, &t_format))
	{
		ctxt . LegacyThrow(EE_BINARYD_BADSOURCE);
		return;
	}
    
    MCAutoValueRef t_data_valueref;
    MCAutoDataRef t_data;
    if (params->getnext() != nil)
	{
		if (!params->getnext()->eval(ctxt, &t_data_valueref) || !ctxt .ConvertToData(*t_data_valueref, &t_data))
		{
			ctxt . LegacyThrow(EE_BINARYD_BADPARAM);
			return;
		}
		t_params = params->getnext()->getnext();
	}
    uinteger_t t_result_count = 0;
    
	for (MCParameter *p = t_params; p != nil; p = p->getnext())
		t_result_count++;
    
	MCAutoValueRefArray t_results;
	/* UNCHECKED */ t_results.New(t_result_count);
    
    MCFiltersEvalBinaryDecode(ctxt, *t_format, *t_data, *t_results, t_result_count, r_value . int_value);
    r_value . type = kMCExecValueTypeInt;

    if (!ctxt.HasError())
    {
        uinteger_t t_skipped;
        t_skipped = 0;
        for (uindex_t i = 0; i < t_result_count && (integer_t) i < r_value . int_value; i++)
        {
            if (t_results[i] != nil)
            {
                // AL-2014-09-09: [[ Bug 13359 ]] Make sure containers are used in case a param is a handler variable
                // AL-2014-09-18: [[ Bug 13465 ]] Use auto class to prevent memory leak
                MCContainer t_container;
                if (!t_params->evalcontainer(ctxt, t_container))
                {
                    ctxt . LegacyThrow(EE_BINARYD_BADDEST);
                    return;
                }
                
                /* UNCHECKED */ t_container.set_valueref(t_results[i]);
            }
            else
            {
                t_skipped++;
            }
            t_params = t_params->getnext();
        }
        
        // Account for the skipped ("x") parameters
        if ((integer_t) t_skipped >= r_value . int_value)
            r_value . int_value = 0;
        else
            r_value . int_value -= t_skipped;
    }
}

void MCBinaryDecode::compile(MCSyntaxFactoryRef ctxt)
{
	MCSyntaxFactoryBeginExpression(ctxt, line, pos);

	uindex_t t_count;
	t_count = 0;

	MCParameter *t_parameter = params;
	t_parameter -> compile(ctxt);
	t_parameter = t_parameter -> getnext();

	if (t_parameter != nil)
	{
		t_parameter -> compile(ctxt);
		t_parameter = t_parameter -> getnext();
	}
	else
		MCSyntaxFactoryEvalConstantNil(ctxt);
		
	for (MCParameter *p = t_parameter; p != nil; p = p -> getnext())
	{
		p -> compile_out(ctxt);
		t_count++;
	}
	
	MCSyntaxFactoryEvalList(ctxt, t_count);

	MCSyntaxFactoryEvalMethod(ctxt, kMCFiltersEvalBinaryDecodeMethodInfo);

	MCSyntaxFactoryEndExpression(ctxt);
}

MCBinaryEncode::~MCBinaryEncode()
{
	while (params != NULL)
	{
		MCParameter *tparams = params;
		params = params->getnext();
		delete tparams;
	}
}

Parse_stat MCBinaryEncode::parse(MCScriptPoint &sp, Boolean the)
{
	if (getparams(sp, &params) != PS_NORMAL || params == NULL)
	{
		MCperror->add(PE_BINARYE_BADPARAM, line, pos);
		return PS_ERROR;
	}
	return PS_NORMAL;
}

void MCBinaryEncode::eval_ctxt(MCExecContext& ctxt, MCExecValue& r_value)
{
    MCAutoValueRef t_format_valueref;
    MCAutoStringRef t_format;
	MCAutoValueRefArray t_values;
	uindex_t t_value_count = 0;
    if (!params->eval(ctxt, &t_format_valueref) || !ctxt . ConvertToString(*t_format_valueref, &t_format))
	{
		ctxt . LegacyThrow(EE_BINARYE_BADSOURCE);
		return;
	}
    MCParameter *t_params = params->getnext();
	for (MCParameter *p = t_params; p != nil; p = p->getnext())
		t_value_count++;
    
	/* UNCHECKED */ t_values.New(t_value_count);
	for (uindex_t i = 0; i < t_value_count; i++)
	{
		if (!t_params->eval(ctxt, t_values[i]))
		{
			ctxt . LegacyThrow(EE_BINARYE_BADPARAM);
			return;
		}
        
		t_params = t_params->getnext();
	}

    MCFiltersEvalBinaryEncode(ctxt, *t_format, *t_values, t_value_count, r_value . dataref_value);
    r_value . type = kMCExecValueTypeDataRef;
}

void MCBinaryEncode::compile(MCSyntaxFactoryRef ctxt)
{
	MCSyntaxFactoryBeginExpression(ctxt, line, pos);

	uindex_t t_count;
	t_count = 0;

	for (MCParameter *t_parameter = params; t_parameter != nil; t_parameter = t_parameter -> getnext())
	{
		t_parameter -> compile(ctxt);
		t_count++;
	}
	
	MCSyntaxFactoryEvalList(ctxt, t_count - 1);

	MCSyntaxFactoryEvalMethod(ctxt, kMCFiltersEvalBinaryEncodeMethodInfo);

	MCSyntaxFactoryEndExpression(ctxt);
}

MCChunkOffset::~MCChunkOffset()
{
	delete part;
	delete whole;
	delete offset;
}

Parse_stat MCChunkOffset::parse(MCScriptPoint &sp, Boolean the)
{
	if (get2or3params(sp, &part, &whole, &offset) != PS_NORMAL)
	{
		MCperror->add(PE_OFFSET_BADPARAMS, sp);
		return PS_ERROR;
	}
	return PS_NORMAL;
}

void MCChunkOffset::eval_ctxt(MCExecContext &ctxt, MCExecValue &r_value)
{
    uinteger_t t_start;
    if (!ctxt . EvalOptionalExprAsUInt(offset, 0, EE_OFFSET_BADOFFSET, t_start))
        return;

    if (delimiter == CT_BYTE)
    {
        MCAutoDataRef t_chunk;
        if (!ctxt . EvalExprAsDataRef(part, EE_OFFSET_BADPART, &t_chunk))
            return;
        
        MCAutoDataRef t_string;
        if (!ctxt . EvalExprAsDataRef(whole, EE_OFFSET_BADWHOLE, &t_string))
            return;
        
        MCStringsEvalByteOffset(ctxt, *t_chunk, *t_string, t_start, r_value . uint_value);
        r_value . type = kMCExecValueTypeUInt;
        return;
    }
    
    MCAutoStringRef t_chunk;
    if (!ctxt . EvalExprAsStringRef(part, EE_OFFSET_BADPART, &t_chunk))
        return;
    
    MCAutoStringRef t_string;
    if (!ctxt . EvalExprAsStringRef(whole, EE_OFFSET_BADWHOLE, &t_string))
        return;
    
	switch (delimiter)
	{
	case CT_ITEM:
		MCStringsEvalItemOffset(ctxt, *t_chunk, *t_string, t_start, r_value . uint_value);
		break;
	case CT_LINE:
		MCStringsEvalLineOffset(ctxt, *t_chunk, *t_string, t_start, r_value . uint_value);
		break;
	case CT_WORD:
		MCStringsEvalWordOffset(ctxt, *t_chunk, *t_string, t_start, r_value . uint_value);
		break;
    case CT_TOKEN:
        MCStringsEvalTokenOffset(ctxt, *t_chunk, *t_string, t_start, r_value . uint_value);
        break;
	case CT_CHARACTER:
		MCStringsEvalOffset(ctxt, *t_chunk, *t_string, t_start, r_value . uint_value);
		break;
    case CT_PARAGRAPH:
        MCStringsEvalParagraphOffset(ctxt, *t_chunk, *t_string, t_start, r_value . uint_value);
        break;
    case CT_SENTENCE:
        MCStringsEvalSentenceOffset(ctxt, *t_chunk, *t_string, t_start, r_value . uint_value);
        break;
    case CT_TRUEWORD:
        MCStringsEvalTrueWordOffset(ctxt, *t_chunk, *t_string, t_start, r_value . uint_value);
        break;
    case CT_CODEPOINT:
        MCStringsEvalCodepointOffset(ctxt, *t_chunk, *t_string, t_start, r_value . uint_value);
        break;
    case CT_CODEUNIT:
        MCStringsEvalCodeunitOffset(ctxt, *t_chunk, *t_string, t_start, r_value . uint_value);
        break;
	default:
		MCUnreachable();
		break;
	}
    
    r_value . type = kMCExecValueTypeUInt;
}

void MCChunkOffset::compile(MCSyntaxFactoryRef ctxt)
{
	MCSyntaxFactoryBeginExpression(ctxt, line, pos);

	part -> compile(ctxt);
	whole -> compile(ctxt);

	if (offset != nil)
		offset -> compile(ctxt);
	else
		MCSyntaxFactoryEvalConstantUInt(ctxt, 0);

	switch (delimiter)
	{
	case CT_ITEM:
		MCSyntaxFactoryEvalMethod(ctxt, kMCStringsEvalItemOffsetMethodInfo);
		break;
	case CT_LINE:
		MCSyntaxFactoryEvalMethod(ctxt, kMCStringsEvalLineOffsetMethodInfo);
		break;
	case CT_WORD:
		MCSyntaxFactoryEvalMethod(ctxt, kMCStringsEvalWordOffsetMethodInfo);
		break;
	case CT_TOKEN:
		MCSyntaxFactoryEvalMethod(ctxt, kMCStringsEvalTokenOffsetMethodInfo);
		break;
	case CT_CHARACTER:
		MCSyntaxFactoryEvalMethod(ctxt, kMCStringsEvalOffsetMethodInfo);
		break;
	case CT_PARAGRAPH:
		MCSyntaxFactoryEvalMethod(ctxt, kMCStringsEvalParagraphOffsetMethodInfo);
		break;
	case CT_SENTENCE:
		MCSyntaxFactoryEvalMethod(ctxt, kMCStringsEvalSentenceOffsetMethodInfo);
		break;
	case CT_TRUEWORD:
		MCSyntaxFactoryEvalMethod(ctxt, kMCStringsEvalTrueWordOffsetMethodInfo);
		break;
	case CT_CODEPOINT:
		MCSyntaxFactoryEvalMethod(ctxt, kMCStringsEvalCodepointOffsetMethodInfo);
		break;
	case CT_CODEUNIT:
		MCSyntaxFactoryEvalMethod(ctxt, kMCStringsEvalCodeunitOffsetMethodInfo);
		break;
	case CT_BYTE:
		MCSyntaxFactoryEvalMethod(ctxt, kMCStringsEvalByteOffsetMethodInfo);
		break;
	default:
		MCUnreachable();
		break;
	}
}

Parse_stat MCCommandArguments::parse(MCScriptPoint &sp, Boolean the)
{
    if (!get0or1param(sp, &argument_index, the))
    {
        MCperror -> add(PE_FACTOR_BADPARAM, line, pos);
        return PS_ERROR;
    }

    return PS_NORMAL;
}

void MCCommandArguments::eval_ctxt(MCExecContext& ctxt, MCExecValue& r_value)
{
    // If no parameter has been provided, then we return the list of parameters
    //  as an array.
    if (argument_index == NULL)
    {
        MCExecValueTraits<MCArrayRef>::set(r_value, MCValueRetain(MCcommandarguments));
        return;
    }
    else
    {
        integer_t t_index;
        if (!ctxt . EvalExprAsInt(argument_index, EE_COMMANDARGUMENTS_BADPARAM, t_index))
            return;

        MCStringRef t_value;
        // If the index is wrong (< 0 or > argument count) then we return empty
        if (!MCArrayFetchValueAtIndex(MCcommandarguments, t_index, (MCValueRef&)t_value))
            t_value = kMCEmptyString;

        MCExecValueTraits<MCStringRef>::set(r_value, MCValueRetain(t_value));
    }
}

void MCCommandName::eval_ctxt(MCExecContext& ctxt, MCExecValue& r_value)
{
    if (MCcommandname != NULL)
        MCExecValueTraits<MCStringRef>::set(r_value, MCcommandname);
    else
        MCExecValueTraits<MCStringRef>::set(r_value, kMCEmptyString);
}

MCDirectories::~MCDirectories()
{
	delete m_folder;
}

Parse_stat
MCDirectories::parse(MCScriptPoint & sp, Boolean p_is_the)
{
	if (p_is_the)
	{
		initpoint(sp);
	}
	else
	{
		if (PS_NORMAL != get0or1param(sp, &m_folder, p_is_the))
		{
			MCperror->add(PE_FILES_BADPARAM, sp);
			return PS_ERROR;
		}
	}
	return PS_NORMAL;
}

void
MCDirectories::eval_ctxt(MCExecContext & ctxt, MCExecValue & r_value)
{
	if (m_folder) {
		MCAutoStringRef t_folder;
		if (!ctxt.EvalExprAsStringRef(m_folder, EE_FILES_BADFOLDER, &t_folder))
			return;

		r_value.type = kMCExecValueTypeStringRef;
		MCFilesEvalDirectoriesOfDirectory(ctxt, *t_folder, r_value.stringref_value);
	}
	else
	{
		r_value.type = kMCExecValueTypeStringRef;
		MCFilesEvalDirectories(ctxt, r_value.stringref_value);
	}
}

void
MCDirectories::compile(MCSyntaxFactoryRef ctxt)
{
	MCSyntaxFactoryBeginExpression(ctxt, line, pos);
	if (nil != m_folder)
	{
		m_folder -> compile(ctxt);
		MCSyntaxFactoryEvalMethod(ctxt, kMCFilesEvalDirectoriesOfDirectoryMethodInfo);
	}
	else
	{
		MCSyntaxFactoryEvalMethod(ctxt, kMCFilesEvalDirectoriesMethodInfo);
	}
	MCSyntaxFactoryEndExpression(ctxt);
}

MCDriverNames::~MCDriverNames()
{
	delete type;
}

Parse_stat MCDriverNames::parse(MCScriptPoint &sp, Boolean the)
{
	if (!the)
	{
		if (get0or1param(sp, &type, the) != PS_NORMAL)
		{
			MCperror->add(PE_DRIVERNAMES_BADPARAM, sp);
			return PS_ERROR;
		}
	}
	else
		initpoint(sp);
	return PS_NORMAL;
}


MCDrives::~MCDrives()
{
	delete type;
}

Parse_stat MCDrives::parse(MCScriptPoint &sp, Boolean the)
{
	if (!the)
	{
		if (get0or1param(sp, &type, the) != PS_NORMAL)
		{
			MCperror->add(PE_DRIVES_BADPARAM, sp);
			return PS_ERROR;
		}
	}
	else
		initpoint(sp);
	return PS_NORMAL;
}


MCExists::~MCExists()
{
	delete object;
}

Parse_stat MCExists::parse(MCScriptPoint &sp, Boolean the)
{
	return parsetarget(sp, the, True, object);
}

void MCExists::eval_ctxt(MCExecContext &ctxt, MCExecValue &r_value)
{
	MCInterfaceEvalThereIsAnObject(ctxt, object, r_value . bool_value);
    r_value . type = kMCExecValueTypeBool;
}

void MCExists::compile(MCSyntaxFactoryRef ctxt)
{
	MCSyntaxFactoryBeginExpression(ctxt, line, pos);

	object -> compile(ctxt);

	MCSyntaxFactoryEvalMethod(ctxt, kMCInterfaceEvalThereIsAnObjectMethodInfo);

	MCSyntaxFactoryEndExpression(ctxt);
}

MCTheFiles::~MCTheFiles()
{
	delete m_folder;
}

Parse_stat
MCTheFiles::parse(MCScriptPoint & sp, Boolean p_is_the)
{
	if (p_is_the)
	{
		initpoint(sp);
	}
	else
	{
		if (PS_NORMAL != get0or1param(sp, &m_folder, p_is_the))
		{
			MCperror->add(PE_FOLDERS_BADPARAM, sp);
			return PS_ERROR;
		}
	}
	return PS_NORMAL;
}

void
MCTheFiles::eval_ctxt(MCExecContext & ctxt, MCExecValue & r_value)
{
	if (m_folder) {
		MCAutoStringRef t_folder;
		if (!ctxt.EvalExprAsStringRef(m_folder, EE_FOLDERS_BADFOLDER, &t_folder))
			return;

		r_value.type = kMCExecValueTypeStringRef;
		MCFilesEvalFilesOfDirectory(ctxt, *t_folder, r_value.stringref_value);
	}
	else
	{
		r_value.type = kMCExecValueTypeStringRef;
		MCFilesEvalFiles(ctxt, r_value.stringref_value);
	}
}

void
MCTheFiles::compile(MCSyntaxFactoryRef ctxt)
{
	MCSyntaxFactoryBeginExpression(ctxt, line, pos);
	if (nil != m_folder)
	{
		m_folder -> compile(ctxt);
		MCSyntaxFactoryEvalMethod(ctxt, kMCFilesEvalFilesOfDirectoryMethodInfo);
	}
	else
	{
		MCSyntaxFactoryEvalMethod(ctxt, kMCFilesEvalFilesMethodInfo);
	}
	MCSyntaxFactoryEndExpression(ctxt);
}

MCFontNames::~MCFontNames()
{
	delete type;
}

Parse_stat MCFontNames::parse(MCScriptPoint &sp, Boolean the)
{
	if (!the)
	{
		if (get0or1param(sp, &type, the) != PS_NORMAL)
		{
			MCperror->add(PE_FONTNAMES_BADPARAM, sp);
			return PS_ERROR;
		}
	}
	else
		initpoint(sp);
	return PS_NORMAL;
}


void MCFontNames::eval_ctxt(MCExecContext &ctxt, MCExecValue &r_value)
{
	MCAutoStringRef t_type;
    MCAutoStringRef t_result;
    if (!ctxt . EvalOptionalExprAsStringRef(type, kMCEmptyString, EE_FONTNAMES_BADTYPE, &t_type))
        return;

    MCTextEvalFontNames(ctxt, *t_type, &t_result);

    if (!ctxt . HasError())
    {
        r_value . type = kMCExecValueTypeStringRef;
        r_value . stringref_value = MCValueRetain(*t_result);
    }
}

MCFontStyles::~MCFontStyles()
{
	delete fontname;
	delete fontsize;
}

Parse_stat MCFontStyles::parse(MCScriptPoint &sp, Boolean the)
{
	if (get2params(sp, &fontname, &fontsize) != PS_NORMAL)
	{
		MCperror->add(PE_FONTSTYLES_BADPARAM, sp);
		return PS_ERROR;
	}
	return PS_NORMAL;
}

void MCFontStyles::eval_ctxt(MCExecContext &ctxt, MCExecValue &r_value)
{
    MCAutoStringRef t_fontname;
    if (!ctxt . EvalExprAsStringRef(fontname, EE_FONTSTYLES_BADFONTNAME, &t_fontname))
        return;
    uinteger_t fsize;
    if (!ctxt . EvalExprAsStrictUInt(fontsize, EE_FONTSTYLES_BADFONTSIZE, fsize))
        return;
    
	MCTextEvalFontStyles(ctxt, *t_fontname, fsize, r_value . stringref_value);
    r_value . type = kMCExecValueTypeStringRef;
}

void MCFontStyles::compile(MCSyntaxFactoryRef ctxt)
{
	compile_with_args(ctxt, kMCTextEvalFontStylesMethodInfo, fontname, fontsize);
}

MCFormat::~MCFormat()
{
	while (params != NULL)
	{
		MCParameter *tparams = params;
		params = params->getnext();
		delete tparams;
	}
}

Parse_stat MCFormat::parse(MCScriptPoint &sp, Boolean the)
{
	sp.allowescapes(True);
	if (getparams(sp, &params) != PS_NORMAL || params == NULL)
	{
		MCperror->add
		(PE_FORMAT_BADPARAM, line, pos);
		return PS_ERROR;
	}
	sp.allowescapes(False);
	return PS_NORMAL;
}

#define INT_VALUE 0
#define PTR_VALUE 1
#define DOUBLE_VALUE 2

void MCFormat::eval_ctxt(MCExecContext &ctxt, MCExecValue &r_value)
{
    MCAutoValueRef t_format_valueref;
    MCAutoStringRef t_format;
	MCAutoValueRefArray t_values;
	uindex_t t_value_count = 0;
    if (!params->eval(ctxt, &t_format_valueref) || !ctxt . ConvertToString(*t_format_valueref, &t_format))
	{
		ctxt . LegacyThrow(EE_FORMAT_BADSOURCE);
		return;
	}

	MCParameter *t_params = params->getnext();
	for (MCParameter *p = t_params; p != nil; p = p->getnext())
		t_value_count++;

	/* UNCHECKED */ t_values.New(t_value_count);
	for (uindex_t i = 0; i < t_value_count; i++)
	{
		if (!t_params->eval(ctxt, t_values[i]))
		{
			ctxt . LegacyThrow(EE_FORMAT_BADSOURCE);
			return;
		}

		t_params = t_params->getnext();
	}

	MCStringsEvalFormat(ctxt, *t_format, *t_values, t_value_count, r_value . stringref_value);
    r_value . type = kMCExecValueTypeStringRef;
}

void MCFormat::compile(MCSyntaxFactoryRef ctxt)
{
	MCSyntaxFactoryBeginExpression(ctxt, line, pos);

	uindex_t t_count;
	t_count = 0;

	for (MCParameter *t_parameter = params; t_parameter != nil; t_parameter = t_parameter -> getnext())
	{
		t_parameter -> compile(ctxt);
		t_count++;
	}
	
	MCSyntaxFactoryEvalList(ctxt, t_count - 1);

	MCSyntaxFactoryEvalMethod(ctxt, kMCStringsEvalFormatMethodInfo);

	MCSyntaxFactoryEndExpression(ctxt);
}


MCHostNtoA::~MCHostNtoA()
{
	delete name;
	delete message;
}

Parse_stat MCHostNtoA::parse(MCScriptPoint &sp, Boolean the)
{
	if (get1or2params(sp, &name, &message, the) != PS_NORMAL)
	{
		MCperror->add(PE_HOSTNTOA_BADNAME, sp);
		return PS_ERROR;
	}
	return PS_NORMAL;
}

void MCHostNtoA::eval_ctxt(MCExecContext &ctxt, MCExecValue &r_value)
{
    MCAutoStringRef t_hostname;
    if (!ctxt . EvalExprAsStringRef(name, EE_HOSTNTOA_BADNAME, &t_hostname))
        return;
    
	MCNewAutoNameRef t_message;
    if (!ctxt . EvalOptionalExprAsNameRef(message, kMCEmptyName, EE_OPEN_BADMESSAGE, &t_message))
        return;

	MCNetworkEvalHostNameToAddress(ctxt, *t_hostname, *t_message, r_value . stringref_value);
    r_value . type = kMCExecValueTypeStringRef;
}

void MCHostNtoA::compile(MCSyntaxFactoryRef ctxt)
{
	MCSyntaxFactoryBeginExpression(ctxt, line, pos);

	name -> compile(ctxt);

	if (message)
		message -> compile(ctxt);
	else
		MCSyntaxFactoryEvalConstant(ctxt, kMCEmptyName);

	MCSyntaxFactoryEvalMethod(ctxt, kMCNetworkEvalHostNameToAddressMethodInfo);

	MCSyntaxFactoryEndExpression(ctxt);
}

void MCInsertScripts::eval_ctxt(MCExecContext &ctxt, MCExecValue &r_value)
{
	if (front)
		MCEngineEvalFrontScripts(ctxt, r_value .stringref_value);
	else
		MCEngineEvalBackScripts(ctxt, r_value . stringref_value);
    
    r_value . type = kMCExecValueTypeStringRef;
}


MCIntersect::~MCIntersect()
{
	delete o1;
	delete o2;

	// MW-2011-10-08: [[ Bug ]] Make sure we delete the threshold parameter to stop a
	//   memory leak.
	delete threshold;
}

Parse_stat MCIntersect::parse(MCScriptPoint &sp, Boolean the)
{
	initpoint(sp);
	if (sp.skip_token(SP_FACTOR, TT_LPAREN) != PS_NORMAL)
	{
		MCperror->add(PE_FACTOR_NOLPAREN, sp);
		return PS_ERROR;
	}
	
	o1 = new (nothrow) MCChunk(False);
	o2 = new (nothrow) MCChunk(False);
	
	Symbol_type stype;
	if (o1->parse(sp, False) != PS_NORMAL
	        || sp.next(stype) != PS_NORMAL || stype != ST_SEP
	        || o2->parse(sp, False) != PS_NORMAL)
	{
		MCperror->add(PE_INTERSECT_NOOBJECT, sp);
		return PS_ERROR;
	}
	
	// MW-2011-09-20: [[ Collision ]] Add an optional parameter for the type of intersection.
	if (sp . next(stype) == PS_NORMAL)
	{
		if (stype == ST_SEP)
		{
			if (sp.parseexp(False, False, &threshold) != PS_NORMAL)
			{
				MCperror->add(PE_INTERSECT_NOOBJECT, sp);
				return PS_ERROR;
			}
		}
		else
		{
			// MW-2011-09-23: [[ Bug ]] If we didn't find a sep, then backup.
			sp . backup();
		}
	}
	
	if (sp.skip_token(SP_FACTOR, TT_RPAREN) != PS_NORMAL)
	{
		MCperror->add(PE_FACTOR_NORPAREN, sp);
		return PS_ERROR;
	}
	return PS_NORMAL;
}

void MCIntersect::eval_ctxt(MCExecContext &ctxt, MCExecValue &r_value)
{
	MCObjectPtr t_object_a, t_object_b;

	if (!o1->getobj(ctxt, t_object_a, True)	|| !o2->getobj(ctxt, t_object_b, True))
	{
		ctxt . LegacyThrow(EE_INTERSECT_NOOBJECT);
		return;
	}
	
    MCAutoStringRef t_threshold;
    
	if (threshold != nil)
	{
        if (!ctxt . EvalExprAsStringRef(threshold, EE_INTERSECT_BADTHRESHOLD, &t_threshold))
            return;
		
		MCInterfaceEvalIntersectWithThreshold(ctxt, t_object_a, t_object_b, *t_threshold, r_value . bool_value);
        r_value . type = kMCExecValueTypeBool;
	}
	else
    {
		MCInterfaceEvalIntersect(ctxt, t_object_a, t_object_b, r_value . bool_value);
        r_value . type = kMCExecValueTypeBool;
    }
}

void MCIntersect::compile(MCSyntaxFactoryRef ctxt)
{
	MCSyntaxFactoryBeginExpression(ctxt, line, pos);

	o1 -> compile_object_ptr(ctxt);
	o2 -> compile_object_ptr(ctxt);

	if (threshold != nil)
	{
		threshold -> compile(ctxt);
		MCSyntaxFactoryEvalMethod(ctxt, kMCInterfaceEvalIntersectWithThresholdMethodInfo);
	}
	else
		MCSyntaxFactoryEvalMethod(ctxt, kMCInterfaceEvalIntersectMethodInfo);

	MCSyntaxFactoryEndExpression(ctxt);
}

MCKeys::~MCKeys()
{
	delete source;
}

Parse_stat MCKeys::parse(MCScriptPoint &sp, Boolean the)
{
	Boolean parens = False;
	initpoint(sp);
	if (!the && sp.skip_token(SP_FACTOR, TT_LPAREN) == PS_NORMAL)
		parens = True;
	else
		if (sp.skip_token(SP_FACTOR, TT_OF) != PS_NORMAL)
		{
			MCperror->add(PE_FACTOR_NOOF, sp);
			return PS_ERROR;
		}
	if (sp.skip_token(SP_FACTOR, TT_THE) == PS_NORMAL)
	{
		Symbol_type type;
		const LT *te;
		if (sp.next(type) != PS_NORMAL)
		{
			MCperror->add(PE_KEYS_BADPARAM, sp);
			return PS_ERROR;
		}
		if (sp.lookup(SP_FACTOR, te) != PS_NORMAL
		        || (te->which != P_DRAG_DATA
                    && te->which != P_CLIPBOARD_DATA
                    && te->which != P_RAW_CLIPBOARD_DATA
                    && te->which != P_RAW_DRAGBOARD_DATA
                    && te->which != P_FULL_CLIPBOARD_DATA
                    && te->which != P_FULL_DRAGBOARD_DATA))
		{
			MCperror->add(PE_KEYS_BADPARAM, sp);
			return PS_ERROR;
		}
		which = (Properties)te->which;
		if (parens)
			sp.skip_token(SP_FACTOR, TT_RPAREN);
		return PS_NORMAL;
	}
	if (sp.parseexp(True, False, &source) != PS_NORMAL)
	{
		MCperror->add(PE_KEYS_BADPARAM, sp);
		return PS_ERROR;
	}
	if (parens)
		sp.skip_token(SP_FACTOR, TT_RPAREN);
	return PS_NORMAL;
}

void MCKeys::eval_ctxt(MCExecContext &ctxt, MCExecValue &r_value)
{
    
	//MCAutoStringRef t_result;

	if (source != NULL)
	{
        MCAutoArrayRef t_array;
        ctxt . TryToEvalExprAsArrayRef(source, EE_KEYS_BADSOURCE, &t_array);
		MCArraysEvalKeys(ctxt, *t_array, r_value . stringref_value);
        r_value . type = kMCExecValueTypeStringRef;
	}
	else
	{
		if (which == P_DRAG_DATA)
			MCPasteboardEvalDragDropKeys(ctxt, r_value . stringref_value);
        else if (which == P_RAW_CLIPBOARD_DATA)
            MCPasteboardEvalRawClipboardKeys(ctxt, r_value . stringref_value);
        else if (which == P_RAW_DRAGBOARD_DATA)
            MCPasteboardEvalRawDragKeys(ctxt, r_value . stringref_value);
        else if (which == P_FULL_CLIPBOARD_DATA)
            MCPasteboardEvalFullClipboardKeys(ctxt, r_value . stringref_value);
        else if (which == P_FULL_DRAGBOARD_DATA)
            MCPasteboardEvalFullDragKeys(ctxt, r_value . stringref_value);
		else if (which == P_CLIPBOARD_DATA)
			MCPasteboardEvalClipboardKeys(ctxt, r_value . stringref_value);
        else
            MCUnreachable();
        r_value . type = kMCExecValueTypeStringRef;
	}
}

void MCKeys::compile(MCSyntaxFactoryRef ctxt)
{
	MCSyntaxFactoryBeginExpression(ctxt, line, pos);

	if (source != nil)
	{
		source -> compile(ctxt);
		MCSyntaxFactoryEvalMethod(ctxt, kMCArraysEvalKeysMethodInfo);
	}
	else
	{
		if (which == P_DRAG_DATA)
			MCSyntaxFactoryEvalMethod(ctxt, kMCPasteboardEvalDragDropKeysMethodInfo);
        else if (which == P_RAW_CLIPBOARD_DATA)
            MCSyntaxFactoryEvalMethod(ctxt, kMCPasteboardEvalRawClipboardKeysMethodInfo);
        else if (which == P_RAW_DRAGBOARD_DATA)
            MCSyntaxFactoryEvalMethod(ctxt, kMCPasteboardEvalRawDragKeysMethodInfo);
		else if (which == P_CLIPBOARD_DATA)
			MCSyntaxFactoryEvalMethod(ctxt, kMCPasteboardEvalClipboardKeysMethodInfo);
        else if (which == P_FULL_CLIPBOARD_DATA)
            MCSyntaxFactoryEvalMethod(ctxt, kMCPasteboardEvalFullClipboardKeysMethodInfo);
        else if (which == P_FULL_DRAGBOARD_DATA)
            MCSyntaxFactoryEvalMethod(ctxt, kMCPasteboardEvalFullDragKeysMethodInfo);
        else
            MCUnreachable();
	}

	MCSyntaxFactoryEndExpression(ctxt);
}


MCLicensed::~MCLicensed()
{
	delete source;
}

Parse_stat MCLicensed::parse(MCScriptPoint &sp, Boolean the)
{
	if (!the)
	{
		if (get0or1param(sp, &source, the) != PS_NORMAL)
			return PS_ERROR;
	}
	else
		initpoint(sp);
	return PS_NORMAL;
}


Parse_stat MCLocals::parse(MCScriptPoint &sp, Boolean the)
{
	return MCFunction::parse(sp, the);
}

MCMatch::~MCMatch()
{
	while (params != NULL)
	{
		MCParameter *tparams = params;
		params = params->getnext();
		delete tparams;
	}
}

Parse_stat MCMatch::parse(MCScriptPoint &sp, Boolean the)
{
	sp.allowescapes(True);
	if (getparams(sp, &params) != PS_NORMAL || params == NULL
	        || params->getnext() == NULL)
	{
		MCperror->add(PE_MATCH_BADPARAM, line, pos);
		return PS_ERROR;
	}
	sp.allowescapes(False);
	return PS_NORMAL;
}

bool MCStringsGetCachedPattern(MCStringRef p_pattern, regexp*& r_compiled);
bool MCStringsCachePattern(MCStringRef p_pattern, regexp* p_compiled);
bool MCStringsCompilePattern(MCStringRef p_pattern, regexp*& r_compiled);

void MCMatch::eval_ctxt(MCExecContext &ctxt, MCExecValue &r_value)
{
    
    MCAutoValueRef t_source_valueref;
    MCAutoStringRef t_source;
    if (!params->eval(ctxt, &t_source_valueref))
    {
        ctxt . LegacyThrow(EE_MATCH_BADPARAM);
        return;
    }
    
    // SN-2015-07-27: [[ Bug 15379 ]] PCRE takes UTF-16 as input parameters, but
    //  if that input parameter is a DataRef, then we want to copy byte-to-unichar_t
    //  its contents. Otherwise, ConvertToString makes a native StringRef out of
    //  it, which will then be unnativised before being passed to MCR_exec; any
    //  byte in the range [0x80;0xFF] will be converted from the OS-specific
    //  extended ASCII table to the corresponding Unicode char.
    bool t_success;
    if (MCValueGetTypeCode(*t_source_valueref) == kMCValueTypeCodeData)
        t_success = MCStringCreateUnicodeStringFromData((MCDataRef)*t_source_valueref, false, &t_source);
    else
        t_success = ctxt . ConvertToString(*t_source_valueref, &t_source);
    
    if (!t_success)
    {
        ctxt . LegacyThrow(EE_MATCH_BADPARAM);
        return;
    }

    MCAutoValueRef t_pattern_valueref;
    MCAutoStringRef t_pattern;
	if (!params->getnext()->eval(ctxt, &t_pattern_valueref) || !ctxt . ConvertToString(*t_pattern_valueref, &t_pattern))
	{
		ctxt . LegacyThrow(EE_MATCH_BADPATTERN);
		return;
	}
    
    MCParameter *t_result_params = params->getnext()->getnext();
    uindex_t t_result_count = 0;
    for (MCParameter *p = t_result_params; p != nil; p = p->getnext())
        t_result_count++;
    
    MCAutoStringRefArray t_results;
    /* UNCHECKED */ t_results.New(t_result_count);
    
    if (chunk)
        MCStringsEvalMatchChunk(ctxt, *t_source, *t_pattern, *t_results, t_result_count, r_value . bool_value);
    else
        MCStringsEvalMatchText(ctxt, *t_source, *t_pattern, *t_results, t_result_count, r_value . bool_value);
    r_value .type = kMCExecValueTypeBool;
    
    if (!r_value . bool_value || ctxt . HasError())
    {
        return;
    }
    
    for (uindex_t i = 0; i < t_result_count; i++)
    {
        // AL-2014-09-09: [[ Bug 13359 ]] Make sure containers are used in case a param is a handler variable
        // AL-2014-09-18: [[ Bug 13465 ]] Use auto class to prevent memory leak
        MCAutoPointer<MCContainer> t_container;
        if (!t_result_params->evalcontainer(ctxt, &t_container))
        {
<<<<<<< HEAD
            // AL-2014-09-09: [[ Bug 13359 ]] Make sure containers are used in case a param is a handler variable
            // AL-2014-09-18: [[ Bug 13465 ]] Use auto class to prevent memory leak
            MCContainer t_container;
            if (!t_result_params->evalcontainer(ctxt, t_container))
            {
                ctxt . LegacyThrow(EE_MATCH_BADDEST);
                return;
            }

            /* UNCHECKED */ t_container.set_valueref(t_results[i]);
            
            t_result_params = t_result_params->getnext();
=======
            ctxt . LegacyThrow(EE_MATCH_BADDEST);
            return;
>>>>>>> 9e5d6adf
        }
        /* UNCHECKED */ t_container->set_valueref(t_results[i]);
        
        t_result_params = t_result_params->getnext();
    }
}

void MCMatch::compile(MCSyntaxFactoryRef ctxt)
{
	MCSyntaxFactoryBeginExpression(ctxt, line, pos);

	uindex_t t_count;
	t_count = 0;

	for (MCParameter *t_parameter = params; t_parameter != nil; t_parameter = t_parameter -> getnext())
	{
		if (t_count < 2)
			t_parameter -> compile(ctxt);
		else
			t_parameter -> compile_out(ctxt);
		t_count++;
	}
	
	MCSyntaxFactoryEvalList(ctxt, t_count - 2);

	if (chunk)
		MCSyntaxFactoryEvalMethod(ctxt, kMCStringsEvalMatchChunkMethodInfo);
	else
		MCSyntaxFactoryEvalMethod(ctxt, kMCStringsEvalMatchTextMethodInfo);

	MCSyntaxFactoryEndExpression(ctxt);
}

Parse_stat MCMe::parse(MCScriptPoint &sp, Boolean the)
{
	initpoint(sp);
	if (the)
	{
		MCperror->add(PE_ME_THE, sp);
		return PS_ERROR;
	}
	return PS_NORMAL;
}

	
MCMouse::~MCMouse()
{
	delete which;
}

Parse_stat MCMouse::parse(MCScriptPoint &sp, Boolean the)
{
	if (!the)
	{
		if (get0or1param(sp, &which, the) != PS_NORMAL)
		{
			MCperror->add
			(PE_MOUSE_BADPARAM, sp);
			return PS_ERROR;
		}
	}
	else
		initpoint(sp);
	return PS_NORMAL;
}

void MCMouse::eval_ctxt(MCExecContext &ctxt, MCExecValue &r_value)
{
	uinteger_t b;
    if (!ctxt . EvalOptionalExprAsUInt(which, 0, EE_MOUSE_BADSOURCE, b))
        return;
	
	MCInterfaceEvalMouse(ctxt, b, r_value . nameref_value);
    r_value . type = kMCExecValueTypeNameRef;
}

void MCMouse::compile(MCSyntaxFactoryRef ctxt)
{
	MCSyntaxFactoryBeginExpression(ctxt, line, pos);

	if (which != nil)
		which -> compile(ctxt);
	else
		MCSyntaxFactoryEvalConstantUInt(ctxt, 0);

	MCSyntaxFactoryEvalMethod(ctxt, kMCInterfaceEvalMouseMethodInfo);

	MCSyntaxFactoryEndExpression(ctxt);
}


Parse_stat MCParamCount::parse(MCScriptPoint &sp, Boolean the)
{
	return MCFunction::parse(sp, the);
}

Parse_stat MCParams::parse(MCScriptPoint &sp, Boolean the)
{
	return MCFunction::parse(sp, the);
}

MCReplaceText::~MCReplaceText()
{
	delete source;
	delete pattern;
	delete replacement;
}

Parse_stat MCReplaceText::parse(MCScriptPoint &sp, Boolean the)
{
	if (get2or3params(sp, &source, &pattern, &replacement) != PS_NORMAL
	        || replacement == NULL)
	{
		MCperror->add(PE_REPLACETEXT_BADPARAM, sp);
		return PS_ERROR;
	}
	return PS_NORMAL;
}

void MCReplaceText::eval_ctxt(MCExecContext &ctxt, MCExecValue &r_value)
{
    MCAutoStringRef t_source;
    if (!ctxt . EvalExprAsStringRef(source, EE_REPLACETEXT_BADSOURCE, &t_source))
        return;

    MCAutoStringRef t_pattern;
    if (!ctxt . EvalExprAsStringRef(pattern, EE_REPLACETEXT_BADPATTERN, &t_pattern))
        return;
	
    MCAutoStringRef t_replacement;
    if (!ctxt . EvalExprAsStringRef(replacement, EE_REPLACETEXT_BADSOURCE, &t_replacement))
        return;
    
	MCStringsEvalReplaceText(ctxt, *t_source, *t_pattern, *t_replacement, r_value . stringref_value);
    r_value . type = kMCExecValueTypeStringRef;
}

void MCReplaceText::compile(MCSyntaxFactoryRef ctxt)
{
	compile_with_args(ctxt, kMCStringsEvalReplaceTextMethodInfo, source, pattern, replacement);
}

// MW-2010-12-15: [[ Bug ]] Make sure the value of 'the result' is grabbed, otherwise
//   if it is modified by a function in an expression and used directly in that
//   expression, bogus things can happen. i.e.
//      the result = func_modifying_result()

void MCScreenRect::eval_ctxt(MCExecContext &ctxt, MCExecValue &r_value)
{
    MCInterfaceEvalScreenRect(ctxt, false, f_plural, false, r_value . stringref_value);
    r_value . type = kMCExecValueTypeStringRef;
}

void MCScreenRect::compile(MCSyntaxFactoryRef ctxt)
{
	MCSyntaxFactoryBeginExpression(ctxt, line, pos);

	MCSyntaxFactoryEvalConstantBool(ctxt, false);
	MCSyntaxFactoryEvalConstantBool(ctxt, f_plural);
	MCSyntaxFactoryEvalConstantBool(ctxt, false);

	MCSyntaxFactoryEvalMethod(ctxt, kMCInterfaceEvalScreenRectMethodInfo);

	MCSyntaxFactoryEndExpression(ctxt);
}

MCSelectedButton::~MCSelectedButton()
{
	delete family;
	delete object;
}

Parse_stat MCSelectedButton::parse(MCScriptPoint &sp, Boolean the)
{
	initpoint(sp);
	if (sp.skip_token(SP_FACTOR, TT_OF) != PS_NORMAL)
	{
		MCperror->add(PE_FACTOR_NOOF, sp);
		return PS_ERROR;
	}
	if (sp.skip_token(SP_SHOW, TT_UNDEFINED, SO_BACKGROUND) == PS_NORMAL)
		bg = True;
	else
		sp.skip_token(SP_SHOW, TT_UNDEFINED, SO_CARD);
	if (sp.skip_token(SP_FACTOR, TT_PROPERTY, P_FAMILY) != PS_NORMAL)
	{
		MCperror->add(PE_SELECTEDBUTTON_NOFAMILY, sp);
		return PS_ERROR;
	}
	if (sp.parseexp(True, False, &family) != PS_NORMAL)
	{
		MCperror->add(PE_FACTOR_BADPARAM, sp);
		return PS_ERROR;
	}
	if (sp.skip_token(SP_FACTOR, TT_OF) == PS_NORMAL)
	{
		object = new (nothrow) MCChunk(False);
		if (object->parse(sp, False) != PS_NORMAL)
		{
			MCperror->add(PE_SELECTEDBUTTON_NOOBJECT, sp);
			return PS_ERROR;
		}
	}
	return PS_NORMAL;
}

void MCSelectedButton::eval_ctxt(MCExecContext &ctxt, MCExecValue &r_value)
{
	integer_t t_family;
    if (!ctxt . EvalExprAsInt(family, EE_SELECTEDBUTTON_BADFAMILY, t_family))
        return;

    if (object != NULL)
	{
		MCObjectPtr t_object;
		if (!object->getobj(ctxt, t_object, True))
		{
			ctxt . LegacyThrow(EE_SELECTEDBUTTON_BADPARENT);
			return;
		}	
		MCLegacyEvalSelectedButtonOf(ctxt, bg == True, t_family, t_object, r_value . stringref_value);
        r_value . type = kMCExecValueTypeStringRef;
	}
	else
	{
		MCLegacyEvalSelectedButton(ctxt, bg == True, t_family, r_value . stringref_value);
        r_value . type = kMCExecValueTypeStringRef;
	}
}

void MCSelectedButton::compile(MCSyntaxFactoryRef ctxt)
{
	MCSyntaxFactoryBeginExpression(ctxt, line, pos);

	MCSyntaxFactoryEvalConstantBool(ctxt, bg == True);
	family -> compile(ctxt);

	if (object != nil)
	{
		object -> compile_object_ptr(ctxt);
		MCSyntaxFactoryEvalMethod(ctxt, kMCLegacyEvalSelectedButtonOfMethodInfo);
	}
	else
		MCSyntaxFactoryEvalMethod(ctxt, kMCLegacyEvalSelectedButtonMethodInfo);	

	MCSyntaxFactoryEndExpression(ctxt);
}

MCSelectedChunk::~MCSelectedChunk()
{
	delete object;
}

Parse_stat MCSelectedChunk::parse(MCScriptPoint &sp, Boolean the)
{
	return parsetarget(sp, the, False, object);
}

void MCSelectedChunk::eval_ctxt(MCExecContext &ctxt, MCExecValue &r_value)
{
	MCAutoStringRef t_result;

	if (object != NULL)
	{
		MCObjectPtr optr;
		if (!object->getobj(ctxt, optr, True))
		{
			ctxt . LegacyThrow(EE_SELECTED_BADSOURCE);
			return;
		}
		MCInterfaceEvalSelectedChunkOf(ctxt, optr, r_value . stringref_value);
        r_value . type = kMCExecValueTypeStringRef;
	}
	else
	{
		MCInterfaceEvalSelectedChunk(ctxt, r_value . stringref_value);
        r_value . type = kMCExecValueTypeStringRef;
	}
}

void MCSelectedChunk::compile(MCSyntaxFactoryRef ctxt)
{
	MCSyntaxFactoryBeginExpression(ctxt, line, pos);

	if (object != nil)
	{
		object -> compile_object_ptr(ctxt);
		MCSyntaxFactoryEvalMethod(ctxt, kMCInterfaceEvalSelectedChunkOfMethodInfo);
	}
	else
		MCSyntaxFactoryEvalMethod(ctxt, kMCInterfaceEvalSelectedChunkMethodInfo);	

	MCSyntaxFactoryEndExpression(ctxt);
}


MCSelectedLine::~MCSelectedLine()
{
	delete object;
}

Parse_stat MCSelectedLine::parse(MCScriptPoint &sp, Boolean the)
{
	return parsetarget(sp, the, False, object);
}

void MCSelectedLine::eval_ctxt(MCExecContext &ctxt, MCExecValue &r_value)
{
	if (object != NULL)
	{
		MCObjectPtr optr;
		if (!object->getobj(ctxt, optr, True))
		{
			ctxt . LegacyThrow(EE_SELECTED_BADSOURCE);
			return;
		}
		MCInterfaceEvalSelectedLineOf(ctxt, optr, r_value . stringref_value);
        r_value . type = kMCExecValueTypeStringRef;
	}
	else
	{
		MCInterfaceEvalSelectedLine(ctxt, r_value . stringref_value);
        r_value . type = kMCExecValueTypeStringRef;
	}
}

void MCSelectedLine::compile(MCSyntaxFactoryRef ctxt)
{
	MCSyntaxFactoryBeginExpression(ctxt, line, pos);

	if (object != nil)
	{
		object -> compile_object_ptr(ctxt);
		MCSyntaxFactoryEvalMethod(ctxt, kMCInterfaceEvalSelectedLineOfMethodInfo);
	}
	else
		MCSyntaxFactoryEvalMethod(ctxt, kMCInterfaceEvalSelectedLineMethodInfo);	

	MCSyntaxFactoryEndExpression(ctxt);
}

MCSelectedLoc::~MCSelectedLoc()
{
	delete object;
}

Parse_stat MCSelectedLoc::parse(MCScriptPoint &sp, Boolean the)
{
	return parsetarget(sp, the, False, object);
}

void MCSelectedLoc::eval_ctxt(MCExecContext &ctxt, MCExecValue &r_value)
{
    
    if (object != NULL)
	{
		MCObjectPtr optr;
		if (!object->getobj(ctxt, optr, True))
		{
			ctxt . LegacyThrow(EE_SELECTED_BADSOURCE);
			return;
		}
		MCInterfaceEvalSelectedLocOf(ctxt, optr, r_value . stringref_value);
        r_value .type = kMCExecValueTypeStringRef;
	}
	else
	{
		MCInterfaceEvalSelectedLoc(ctxt, r_value . stringref_value);
        r_value .type = kMCExecValueTypeStringRef;
	}
}

void MCSelectedLoc::compile(MCSyntaxFactoryRef ctxt)
{
	MCSyntaxFactoryBeginExpression(ctxt, line, pos);
    
	if (object != nil)
	{
		object -> compile_object_ptr(ctxt);
		MCSyntaxFactoryEvalMethod(ctxt, kMCInterfaceEvalSelectedLocOfMethodInfo);
	}
	else
		MCSyntaxFactoryEvalMethod(ctxt, kMCInterfaceEvalSelectedLocMethodInfo);
    
	MCSyntaxFactoryEndExpression(ctxt);
}


MCSelectedText::~MCSelectedText()
{
	delete object;
}

Parse_stat MCSelectedText::parse(MCScriptPoint &sp, Boolean the)
{
	return parsetarget(sp, the, False, object);
}

void MCSelectedText::eval_ctxt(MCExecContext &ctxt, MCExecValue &r_value)
{
	MCAutoStringRef t_result;

	if (object != NULL)
	{
		MCObjectPtr t_target;
		if (!object->getobj(ctxt, t_target . object, t_target . part_id, True))
		{
			ctxt . LegacyThrow(EE_SELECTED_BADSOURCE);
			return;
		}
		MCInterfaceEvalSelectedTextOf(ctxt, t_target, r_value .stringref_value);
        r_value .type = kMCExecValueTypeStringRef;
	}
	else
	{
		MCInterfaceEvalSelectedText(ctxt, r_value .stringref_value);
        r_value .type = kMCExecValueTypeStringRef;
	}
}

void MCSelectedText::compile(MCSyntaxFactoryRef ctxt)
{
	MCSyntaxFactoryBeginExpression(ctxt, line, pos);

	if (object != nil)
	{
		object -> compile_object_ptr(ctxt);
		MCSyntaxFactoryEvalMethod(ctxt, kMCInterfaceEvalSelectedTextOfMethodInfo);
	}
	else
		MCSyntaxFactoryEvalMethod(ctxt, kMCInterfaceEvalSelectedTextMethodInfo);	

	MCSyntaxFactoryEndExpression(ctxt);
}


Parse_stat MCTarget::parse(MCScriptPoint &sp, Boolean the)
{
	contents = False;
	if (!the)
	{
		if (sp.skip_token(SP_FACTOR, TT_LPAREN) == PS_NORMAL)
		{
			if (sp.skip_token(SP_FACTOR, TT_RPAREN) != PS_NORMAL)
			{
				MCperror->add(PE_FACTOR_NORPAREN, sp);
				return PS_ERROR;
			}
		}
		else
		{
			contents = True;
		}
	}
	initpoint(sp);
	return PS_NORMAL;
}

void MCTarget::eval_ctxt(MCExecContext &ctxt, MCExecValue &r_value)
{
	if (contents)
		MCEngineEvalTargetContents(ctxt, r_value . stringref_value);
	else
		MCEngineEvalTarget(ctxt, r_value . stringref_value);
    
    r_value . type = kMCExecValueTypeStringRef;
}

// MW-2008-11-05: [[ Owner Reference ]] This is the 'owner' function syntax class.
//   It simply attempts to fetch the target object, and then evaluates its 'owner'
//   property.
MCOwner::~MCOwner(void)
{
	delete object;
}

Parse_stat MCOwner::parse(MCScriptPoint &sp, Boolean the)
{
	return parsetarget(sp, the, True, object);
}

void MCOwner::eval_ctxt(MCExecContext &ctxt, MCExecValue &r_value)
{
	MCObjectPtr t_objptr;
	if (!object -> getobj(ctxt, t_objptr, True))
		return;

    MCEngineEvalOwner(ctxt, t_objptr, r_value .stringref_value);
    r_value .type = kMCExecValueTypeStringRef;
}

void MCOwner::compile(MCSyntaxFactoryRef ctxt)
{
	MCSyntaxFactoryBeginExpression(ctxt, line, pos);

	object -> compile_object_ptr(ctxt);

	MCSyntaxFactoryEvalMethod(ctxt, kMCEngineEvalOwnerMethodInfo);

	MCSyntaxFactoryEndExpression(ctxt);
}

MCTextDecode::~MCTextDecode()
{
    delete m_data;
    delete m_encoding;
}

Parse_stat MCTextDecode::parse(MCScriptPoint& sp, Boolean the)
{
    if (get1or2params(sp, &m_data, &m_encoding, the) != PS_NORMAL)
    {
        MCperror->add(PE_TEXTDECODE_BADPARAM, sp);
        return PS_ERROR;
    }
    
    return PS_NORMAL;
}

void MCTextDecode::eval_ctxt(MCExecContext& ctxt, MCExecValue& r_value)
{
    MCAutoDataRef t_data;
    m_data->eval(ctxt, &t_data);
    if (ctxt.HasError())
    {
        ctxt.LegacyThrow(EE_TEXTDECODE_BADDATA);
        return;
    }
    
    MCAutoStringRef t_encoding;
    if (m_encoding != NULL)
    {
        m_encoding->eval(ctxt, &t_encoding);
        if (ctxt.HasError())
        {
            ctxt.LegacyThrow(EE_TEXTDECODE_BADENCODING);
            return;
        }
    }
    else
    {
        t_encoding = MCSTR("native");
    }
    
    MCStringsEvalTextDecode(ctxt, *t_encoding, *t_data, r_value.stringref_value);
    r_value.type = kMCExecValueTypeStringRef;
}

void MCTextDecode::compile(MCSyntaxFactoryRef ctxt)
{
    compile_with_args(ctxt, kMCStringsEvalTextDecodeMethodInfo, m_data, m_encoding);
}

MCTextEncode::~MCTextEncode()
{
    delete m_string;
    delete m_encoding;
}

Parse_stat MCTextEncode::parse(MCScriptPoint& sp, Boolean the)
{
    if (get1or2params(sp, &m_string, &m_encoding, the) != PS_NORMAL)
    {
        MCperror->add(PE_TEXTENCODE_BADPARAM, sp);
        return PS_ERROR;
    }
    
    return PS_NORMAL;
}

void MCTextEncode::eval_ctxt(MCExecContext& ctxt, MCExecValue& r_value)
{
    MCAutoStringRef t_string;
    m_string->eval(ctxt, &t_string);
    if (ctxt.HasError())
    {
        ctxt.LegacyThrow(EE_TEXTENCODE_BADTEXT);
        return;
    }
    
    MCAutoStringRef t_encoding;
    if (m_encoding != NULL)
    {
        m_encoding->eval(ctxt, &t_encoding);
        if (ctxt.HasError())
        {
            ctxt.LegacyThrow(EE_TEXTENCODE_BADENCODING);
            return;
        }
    }
    else
    {
        t_encoding = MCSTR("native");
    }
    
    MCStringsEvalTextEncode(ctxt, *t_encoding, *t_string, r_value.dataref_value);
    r_value.type = kMCExecValueTypeDataRef;
}

void MCTextEncode::compile(MCSyntaxFactoryRef ctxt)
{
    compile_with_args(ctxt, kMCStringsEvalTextEncodeMethodInfo, m_string, m_encoding);
}

MCNormalizeText::~MCNormalizeText()
{
    delete m_text;
    delete m_form;
}

Parse_stat MCNormalizeText::parse(MCScriptPoint& sp, Boolean the)
{
    if (get2params(sp, &m_text, &m_form) != PS_NORMAL)
    {
        MCperror->add(PE_NORMALIZETEXT_BADPARAM, sp);
        return PS_ERROR;
    }
    
    return PS_NORMAL;
}

void MCNormalizeText::eval_ctxt(MCExecContext& ctxt, MCExecValue& r_value)
{
    MCAutoStringRef t_text;
    m_text->eval(ctxt, &t_text);
    if (ctxt.HasError())
    {
        ctxt.LegacyThrow(EE_NORMALIZETEXT_BADTEXT);
        return;
    }
    
    MCAutoStringRef t_form;
    m_form->eval(ctxt, &t_form);
    if (ctxt.HasError())
    {
        ctxt.LegacyThrow(EE_NORMALIZETEXT_BADFORM);
        return;
    }
    
    MCStringsEvalNormalizeText(ctxt, *t_text, *t_form, r_value.stringref_value);
    r_value.type = kMCExecValueTypeStringRef;
}

void MCNormalizeText::compile(MCSyntaxFactoryRef ctxt)
{
    compile_with_args(ctxt, kMCStringsEvalNormalizeTextMethodInfo, m_text, m_form);
}

MCCodepointProperty::~MCCodepointProperty()
{
    delete m_codepoint;
    delete m_property;
}

Parse_stat MCCodepointProperty::parse(MCScriptPoint &sp, Boolean the)
{
    if (get2params(sp, &m_codepoint, &m_property) != PS_NORMAL)
    {
        MCperror->add(PE_CODEPOINTPROPERTY_BADPARAM, sp);
        return PS_ERROR;
    }
    
    return PS_NORMAL;
}

void MCCodepointProperty::eval_ctxt(MCExecContext& ctxt, MCExecValue& r_value)
{
    MCAutoStringRef t_codepoint;
    m_codepoint->eval(ctxt, &t_codepoint);
    if (ctxt.HasError())
    {
        ctxt.LegacyThrow(EE_CODEPOINTPROPERTY_BADCODEPOINT);
        return;
    }
    
    MCAutoStringRef t_property;
    m_property->eval(ctxt, &t_property);
    if (ctxt.HasError())
    {
        ctxt.LegacyThrow(EE_CODEPOINTPROPERTY_BADPROPERTY);
        return;
    }
    
    MCStringsEvalCodepointProperty(ctxt, *t_codepoint, *t_property, r_value.valueref_value);
    r_value.type = kMCExecValueTypeValueRef;
}

void MCCodepointProperty::compile(MCSyntaxFactoryRef ctxt)
{
    compile_with_args(ctxt, kMCStringsEvalCodepointPropertyMethodInfo, m_codepoint, m_property);
}

MCTextHeightSum::~MCTextHeightSum()
{
	delete object;
}

Parse_stat MCTextHeightSum::parse(MCScriptPoint &sp, Boolean the)
{
	return parsetarget(sp, the, True, object);
}

void MCTextHeightSum::eval_ctxt(MCExecContext &ctxt, MCExecValue &r_value)
{
    MCObjectPtr t_object;
	if (!object->getobj(ctxt, t_object, True))
	{
		ctxt . LegacyThrow(EE_TEXT_HEIGHT_SUM_NOOBJECT);
		return;
	}

	MCLegacyEvalTextHeightSum(ctxt, t_object, r_value . int_value);
    r_value . type = kMCExecValueTypeInt;
}

void MCTextHeightSum::compile(MCSyntaxFactoryRef ctxt)
{
	MCSyntaxFactoryBeginExpression(ctxt, line, pos);

	object -> compile_object_ptr(ctxt);

	MCSyntaxFactoryEvalMethod(ctxt, kMCLegacyEvalTextHeightSumMethodInfo);

	MCSyntaxFactoryEndExpression(ctxt);
}


MCTopStack::~MCTopStack()
{
	delete which;
}

Parse_stat MCTopStack::parse(MCScriptPoint &sp, Boolean the)
{
	if (get0or1param(sp, &which, the) != PS_NORMAL)
	{
		MCperror->add(PE_TOPSTACK_BADPARAM, sp);
		return PS_ERROR;
	}
	return PS_NORMAL;

}

void MCTopStack::eval_ctxt(MCExecContext &ctxt, MCExecValue &r_value)
{
	uinteger_t t_stack_number;
	MCAutoStringRef t_result;

	if (which != NULL)
	{
        if (!ctxt . EvalExprAsUInt(which, EE_TOPSTACK_BADSOURCE, t_stack_number))
            return;
		MCInterfaceEvalTopStackOf(ctxt, t_stack_number, r_value . stringref_value);
        r_value .type = kMCExecValueTypeStringRef;
	}
	else
    {
		MCInterfaceEvalTopStack(ctxt, r_value . stringref_value);
        r_value .type = kMCExecValueTypeStringRef;
    }
}

void MCTopStack::compile(MCSyntaxFactoryRef ctxt)
{
	if (which != nil)
		compile_with_args(ctxt, kMCInterfaceEvalTopStackOfMethodInfo, which);
	else
		compile_with_args(ctxt, kMCInterfaceEvalTopStackMethodInfo);
}

MCUniDecode::~MCUniDecode()
{

	delete source;
	delete language;
}

Parse_stat MCUniDecode::parse(MCScriptPoint &sp, Boolean the)
{
	if (get1or2params(sp, &source, &language, the) != PS_NORMAL)
	{
		MCperror->add(PE_UNIENCODE_BADPARAM, sp);
		return PS_ERROR;
	}
	return PS_NORMAL;
}

void MCUniDecode::eval_ctxt(MCExecContext &ctxt, MCExecValue &r_value)
{
	MCNewAutoNameRef t_language;
    if (!ctxt . EvalOptionalExprAsNameRef(language, kMCEmptyName, EE_UNIDECODE_BADLANGUAGE, &t_language))
        return;
	
    MCAutoDataRef t_source;
    if (!ctxt .EvalExprAsDataRef(source, EE_UNIDECODE_BADSOURCE, &t_source))
        return;

	if (language)
	{
		// Explicit language, destination is a dataref
		MCAutoDataRef t_data;
		
		MCFiltersEvalUniDecodeToEncoding(ctxt, *t_source, *t_language, r_value . dataref_value);
        r_value . type = kMCExecValueTypeDataRef;
    }
	else
	{
		// No language, destination encoding is native
		MCAutoStringRef t_string;
		
		MCFiltersEvalUniDecodeToNative(ctxt, *t_source, r_value . stringref_value);
        r_value . type = kMCExecValueTypeStringRef;
	}
}

void MCUniDecode::compile(MCSyntaxFactoryRef ctxt)
{
	MCSyntaxFactoryBeginExpression(ctxt, line, pos);

	source -> compile(ctxt);

	if (language)
		language -> compile(ctxt);
	else
		MCSyntaxFactoryEvalConstant(ctxt, kMCEmptyName);

	MCSyntaxFactoryEvalMethod(ctxt, kMCFiltersEvalUniDecodeMethodInfo);

	MCSyntaxFactoryEndExpression(ctxt);
}

MCUniEncode::~MCUniEncode()
{
	delete source;
	delete language;
}

Parse_stat MCUniEncode::parse(MCScriptPoint &sp, Boolean the)
{
	if (get1or2params(sp, &source, &language, the) != PS_NORMAL)
	{
		MCperror->add(PE_UNIENCODE_BADPARAM, sp);
		return PS_ERROR;
	}
	return PS_NORMAL;
}

void MCUniEncode::eval_ctxt(MCExecContext &ctxt, MCExecValue &r_value)
{
	
	MCNewAutoNameRef t_language;
    if (!ctxt . EvalOptionalExprAsNameRef(language, kMCEmptyName, EE_UNIENCODE_BADLANGUAGE, &t_language))
        return;


	
	MCAutoDataRef t_result;

	MCAutoValueRef t_source_valueref;
    if (!ctxt . EvalExprAsValueRef(source, EE_UNIENCODE_BADSOURCE, &t_source_valueref))
        return;
	
	if (language)
	{
		// Explicit language, source is a data ref
		MCAutoDataRef t_source;
        /* UNCHECKED */ ctxt . ConvertToData(*t_source_valueref, &t_source);
				
		MCFiltersEvalUniEncodeFromEncoding(ctxt, *t_source, *t_language, r_value . dataref_value);
        r_value . type = kMCExecValueTypeDataRef;
	}
	else
	{
		// No language, source encoding is native
		MCAutoStringRef t_source;
		/* UNCHECKED */ ctxt . ConvertToString(*t_source_valueref, &t_source);
		
		MCFiltersEvalUniEncodeFromNative(ctxt, *t_source, r_value . dataref_value);
        r_value . type = kMCExecValueTypeDataRef;
	}
}

void MCUniEncode::compile(MCSyntaxFactoryRef ctxt)
{
	MCSyntaxFactoryBeginExpression(ctxt, line, pos);

	source -> compile(ctxt);

	if (language)
		language -> compile(ctxt);
	else
		MCSyntaxFactoryEvalConstant(ctxt, kMCEmptyName);

	MCSyntaxFactoryEvalMethod(ctxt, kMCFiltersEvalUniEncodeMethodInfo);

	MCSyntaxFactoryEndExpression(ctxt);
}

MCValue::~MCValue()
{
	delete source;
	delete object;
}

Parse_stat MCValue::parse(MCScriptPoint &sp, Boolean the)
{
	if (the)
	{
		if (get1param(sp, &source, the) != PS_NORMAL)
		{
			MCperror->add(PE_VALUE_BADPARAM, sp);
			return PS_ERROR;
		}
	}
	else
	{
		initpoint(sp);
		if (sp.skip_token(SP_FACTOR, TT_LPAREN) != PS_NORMAL)
		{
			MCperror->add(PE_FACTOR_NOLPAREN, sp);
			return PS_ERROR;
		}
		if (sp.parseexp(False, False, &source) != PS_NORMAL)
		{
			MCperror->add(PE_VALUE_BADPARAM, sp);
			return PS_ERROR;
		}
		Symbol_type type;
		if (sp.next(type) != PS_NORMAL || (type != ST_RP && type != ST_SEP))
		{
			MCperror->add(PE_FACTOR_NORPAREN, sp);
			return PS_ERROR;
		}
		if (type == ST_SEP)
		{
			object = new (nothrow) MCChunk(False);
			if (object->parse(sp, False) != PS_NORMAL)
			{
				MCperror->add(PE_VALUE_BADOBJECT, sp);
				return PS_ERROR;
			}
			if (sp.next(type) != PS_NORMAL || (type != ST_RP && type != ST_SEP))
			{
				MCperror->add(PE_FACTOR_NORPAREN, sp);
				return PS_ERROR;
			}
		}
	}
	return PS_NORMAL;
}

void MCValue::eval_ctxt(MCExecContext &ctxt, MCExecValue &r_value)
{
	MCAutoStringRef t_source;
	MCAutoValueRef t_result;
	
    if (!ctxt . EvalOptionalExprAsNullableStringRef(source, EE_VALUE_BADSOURCE, &t_source))
        return;

	if (*t_source != nil && object != nil)
	{
		MCObjectPtr t_object;

		if (!object->getobj(ctxt, t_object, True))
		{
			ctxt . LegacyThrow(EE_VALUE_NOOBJ);
			return;
		}

		MCEngineEvalValueWithObject(ctxt, *t_source, t_object, r_value . valueref_value);
        r_value .type = kMCExecValueTypeValueRef;
	}
	else
    {
		MCEngineEvalValue(ctxt, *t_source, r_value . valueref_value);
        r_value .type = kMCExecValueTypeValueRef;
    }
}

void MCValue::compile(MCSyntaxFactoryRef ctxt)
{
	MCSyntaxFactoryBeginExpression(ctxt, line, pos);

	if (source != nil)
		source -> compile(ctxt);
	else
		MCSyntaxFactoryEvalConstantNil(ctxt);

	if (source != nil && object != nil)
	{
		object -> compile_object_ptr(ctxt);

		MCSyntaxFactoryEvalMethod(ctxt, kMCEngineEvalValueWithObjectMethodInfo);
	}
	else
		MCSyntaxFactoryEvalMethod(ctxt,kMCEngineEvalValueMethodInfo);

	MCSyntaxFactoryEndExpression(ctxt);
}

Parse_stat MCVariables::parse(MCScriptPoint &sp, Boolean the)
{
	return MCFunction::parse(sp, the);
}

MCWithin::~MCWithin()
{
	delete object;
	delete point;
}

Parse_stat MCWithin::parse(MCScriptPoint &sp, Boolean the)
{
	initpoint(sp);

	if (sp.skip_token(SP_FACTOR, TT_LPAREN) != PS_NORMAL)
	{
		MCperror->add(PE_FACTOR_NOLPAREN, sp);
		return PS_ERROR;
	}
	object = new (nothrow) MCChunk(False);
	if (object->parse(sp, False) != PS_NORMAL)
	{
		MCperror->add(PE_WITHIN_NOOBJECT, sp);
		return PS_ERROR;
	}
	Symbol_type type;
	if (sp.next(type) != PS_NORMAL || type != ST_SEP
	        || sp.parseexp(True, False, &point) != PS_NORMAL)
	{
		MCperror->add(PE_WITHIN_BADPOINT, sp);
		return PS_ERROR;
	}
	if (sp.skip_token(SP_FACTOR, TT_RPAREN) != PS_NORMAL)
	{
		MCperror->add(PE_FACTOR_NORPAREN, sp);
		return PS_ERROR;
	}
	return PS_NORMAL;
}

void MCWithin::eval_ctxt(MCExecContext &ctxt, MCExecValue &r_value)
{
	MCObjectPtr t_object;
    bool t_result;

    if (!object->getobj(ctxt, t_object, True))
	{
        ctxt . LegacyThrow(EE_WITHIN_NOCONTROL);
        return;
	}

	MCPoint t_point;
    if (!ctxt . EvalExprAsPoint(point, EE_WITHIN_NAP, t_point))
        return;

    MCInterfaceEvalWithin(ctxt, t_object, t_point, t_result);

    if (!ctxt . HasError())
    {
        r_value . type = kMCExecValueTypeBool;
        r_value . bool_value = t_result;
    }
}

void MCWithin::compile(MCSyntaxFactoryRef ctxt)
{
	MCSyntaxFactoryBeginExpression(ctxt, line, pos);

	object -> compile_object_ptr(ctxt);

	point -> compile(ctxt);

	MCSyntaxFactoryEvalMethod(ctxt, kMCInterfaceEvalWithinMethodInfo);

	MCSyntaxFactoryEndExpression(ctxt);
}

// platform specific functions
MCMCISendString::~MCMCISendString()
{
	delete string;
}

Parse_stat MCMCISendString::parse(MCScriptPoint &sp, Boolean the)
{
	if (!the)
	{
		if (get1param(sp, &string, the) != PS_NORMAL)
		{
			MCperror->add
			(PE_MCISENDSTRING_BADPARAM, sp);
			return PS_ERROR;
		}
	}
	else
		initpoint(sp);
	return PS_NORMAL;
}

void MCMCISendString::eval_ctxt(MCExecContext& ctxt, MCExecValue& r_value)
{
    
    MCAutoStringRef t_string;
    MCAutoStringRef t_result;

    if (!MCExecValueTraits<MCStringRef>::eval(ctxt, string, EE_MCISENDSTRING_BADSOURCE, &t_string))
        return;
    
    MCMultimediaEvalMCISendString(ctxt, *t_string, &t_result);
    
    if (!ctxt . HasError())
        MCExecValueTraits<MCStringRef>::set(r_value, MCValueRetain(*t_result));
}

void MCMCISendString::compile(MCSyntaxFactoryRef ctxt)
{
    MCSyntaxFactoryBeginExpression(ctxt, line, pos);
    
    string -> compile(ctxt);
    
    MCSyntaxFactoryEvalMethod(ctxt, kMCMultimediaEvalMCISendStringMethodInfo);
    
    MCSyntaxFactoryEndExpression(ctxt);
}

MCQueryRegistry::~MCQueryRegistry()
{
	delete key;
	delete type;
}

Parse_stat MCQueryRegistry::parse(MCScriptPoint &sp, Boolean the)
{
	if (get1or2params(sp, &key, &type, the) != PS_NORMAL)
	{
		MCperror->add(PE_QUERYREGISTRY_BADPARAM, sp);
		return PS_ERROR;
	}
	return PS_NORMAL;
}

void MCQueryRegistry::eval_ctxt(MCExecContext &ctxt, MCExecValue &r_value)
{
    MCAutoStringRef t_key;
    if (!ctxt . EvalExprAsStringRef(key, EE_QUERYREGISTRY_BADEXP, &t_key))
        return;

    MCContainer t_container;
    MCAutoStringRef t_type;
	if (type != NULL)
	{
		if (!type -> evalcontainer(ctxt, t_container))
		{
			ctxt . LegacyThrow(EE_QUERYREGISTRY_BADDEST);
			return;
		}
		MCFilesEvalQueryRegistryWithType(ctxt, *t_key, &t_type, r_value . valueref_value);
        r_value . type = kMCExecValueTypeStringRef;
	}
	else
    {
		MCFilesEvalQueryRegistry(ctxt, *t_key, r_value . valueref_value);
        r_value . type = kMCExecValueTypeStringRef;
    }
    

	if (!ctxt.HasError())
	{
        if (type != NULL)
            /* UNCHECKED */ t_container.set_valueref(*t_type);
	}
}

void MCQueryRegistry::compile(MCSyntaxFactoryRef ctxt)
{
	MCSyntaxFactoryBeginExpression(ctxt, line, pos);

	key -> compile(ctxt);

	if (type != nil)
	{
		type -> compile_out(ctxt);
		MCSyntaxFactoryEvalMethod(ctxt, kMCFilesEvalQueryRegistryWithTypeMethodInfo);
	}
	else
		MCSyntaxFactoryEvalMethod(ctxt, kMCFilesEvalQueryRegistryMethodInfo);

	MCSyntaxFactoryEndExpression(ctxt);
}

MCSetRegistry::~MCSetRegistry()
{
	delete key;
	delete value;
	delete type;
}

Parse_stat MCSetRegistry::parse(MCScriptPoint &sp, Boolean the)
{
	if (get2or3params(sp, &key, &value, &type) != PS_NORMAL)
	{
		MCperror->add(PE_SETREGISTRY_BADPARAM, sp);
		return PS_ERROR;
	}
	return PS_NORMAL;
}

void MCSetRegistry::eval_ctxt(MCExecContext &ctxt, MCExecValue &r_value)
{
	MCAutoStringRef t_key;
    if (!ctxt . EvalExprAsStringRef(key, EE_SETREGISTRY_BADEXP, &t_key))
        return;
	
    MCAutoStringRef t_value;
    if (!ctxt . EvalExprAsStringRef(value, EE_SETREGISTRY_BADEXP, &t_value))
        return;
	
	if (type != NULL)
	{
        MCAutoStringRef t_type;
        if (!ctxt . EvalExprAsStringRef(type, EE_SETREGISTRY_BADEXP, &t_type))
            return;

		MCFilesEvalSetRegistryWithType(ctxt, *t_key, *t_value, *t_type, r_value . bool_value);
        r_value . type = kMCExecValueTypeBool;
	}
	else
    {
		MCFilesEvalSetRegistry(ctxt, *t_key, *t_value, r_value . bool_value);
        r_value . type = kMCExecValueTypeBool;
    }
}

void MCSetRegistry::compile(MCSyntaxFactoryRef ctxt)
{
	if (type != nil)
		compile_with_args(ctxt, kMCFilesEvalSetRegistryWithTypeMethodInfo, key, value, type);
	else
		compile_with_args(ctxt, kMCFilesEvalSetRegistryWithTypeMethodInfo, key, value);
}

MCCopyResource::~MCCopyResource()
{
	delete source;
	delete dest;
	delete type;
	delete name;
	delete newid;
}

Parse_stat MCCopyResource::parse(MCScriptPoint &sp, Boolean the)
{
	if (get4or5params(sp, &source, &dest, &type, &name, &newid) != PS_NORMAL)
	{
		MCperror->add(PE_RESOURCES_BADPARAM, sp);
		return PS_ERROR;
	}
	return PS_NORMAL;
}

void MCCopyResource::eval_ctxt(MCExecContext &ctxt, MCExecValue &r_value)
{
	
	MCAutoStringRef t_source,t_result;
    if (!ctxt . EvalExprAsStringRef(source, EE_RESOURCES_BADPARAM, &t_source))
        return;
    
    MCAutoStringRef t_dest;
	if (!ctxt . EvalExprAsStringRef(dest, EE_RESOURCES_BADPARAM, &t_dest))
        return;
    
    MCAutoStringRef t_type;
	if (!ctxt . EvalExprAsStringRef(type, EE_RESOURCES_BADPARAM, &t_type))
        return;
    
    MCAutoStringRef t_name;
	if (!ctxt . EvalExprAsStringRef(name, EE_RESOURCES_BADPARAM, &t_name))
        return;
    
    MCAutoStringRef t_newid;
	if (!ctxt . EvalOptionalExprAsNullableStringRef(newid, EE_RESOURCES_BADPARAM, &t_newid))
        return;
    
	if (newid != nil)
		MCFilesEvalCopyResourceWithNewId(ctxt, *t_source, *t_dest, *t_type, *t_name, *t_newid, r_value . stringref_value);
	else
		MCFilesEvalCopyResource(ctxt, *t_source, *t_dest, *t_type, *t_name, r_value . stringref_value);
    
    r_value . type = kMCExecValueTypeStringRef;
}

void MCCopyResource::compile(MCSyntaxFactoryRef ctxt)
{
	if (newid != nil)
		compile_with_args(ctxt, kMCFilesEvalCopyResourceWithNewIdMethodInfo, source, dest, type, name, newid);
	else
		compile_with_args(ctxt, kMCFilesEvalCopyResourceMethodInfo, source, dest, type, name);
}

MCDeleteResource::~MCDeleteResource()
{
	delete source;
	delete type;
	delete name;
}

Parse_stat MCDeleteResource::parse(MCScriptPoint &sp, Boolean the)
{
	if (get3params(sp, &source, &type, &name) != PS_NORMAL)
	{
		MCperror->add(PE_RESOURCES_BADPARAM, sp);
		return PS_ERROR;
	}
	return PS_NORMAL;
}

void MCDeleteResource::eval_ctxt(MCExecContext &ctxt, MCExecValue &r_value)
{
	MCAutoStringRef t_source;
    if (!ctxt . EvalExprAsStringRef(source, EE_RESOURCES_BADPARAM, &t_source))
        return;
	
    MCAutoStringRef t_type;
    if (!ctxt . EvalExprAsStringRef(type, EE_RESOURCES_BADPARAM, &t_type))
        return;
    
    MCAutoStringRef t_name;
    if (!ctxt . EvalExprAsStringRef(name, EE_RESOURCES_BADPARAM, &t_name))
        return;
	
	MCFilesEvalDeleteResource(ctxt, *t_source, *t_type, *t_name, r_value . stringref_value);
    r_value . type = kMCExecValueTypeStringRef;
}

void MCDeleteResource::compile(MCSyntaxFactoryRef ctxt)
{
	compile_with_args(ctxt, kMCFilesEvalDeleteResourceMethodInfo, source, type, name);
}

MCGetResource::~MCGetResource()
{
	delete source;
	delete type;
	delete name;
}

Parse_stat MCGetResource::parse(MCScriptPoint &sp, Boolean the)
{
	if (get3params(sp, &source, &type, &name) != PS_NORMAL)
	{
		MCperror->add(PE_RESOURCES_BADPARAM, sp);
		return PS_ERROR;
	}
	return PS_NORMAL;
}

void MCGetResource::eval_ctxt(MCExecContext &ctxt, MCExecValue &r_value)
{
	
    MCAutoStringRef t_source;
    if (!ctxt . EvalExprAsStringRef(source, EE_RESOURCES_BADPARAM, &t_source))
        return;
    
    MCAutoStringRef t_type;
    if (!ctxt . EvalExprAsStringRef(type, EE_RESOURCES_BADPARAM, &t_type))
        return;
    
    MCAutoStringRef t_name;
    if (!ctxt . EvalExprAsStringRef(name, EE_RESOURCES_BADPARAM, &t_name))
        return;
	
	MCFilesEvalGetResource(ctxt, *t_source, *t_type, *t_name, r_value . stringref_value);
    r_value . type = kMCExecValueTypeStringRef;
}

void MCGetResource::compile(MCSyntaxFactoryRef ctxt)
{
	compile_with_args(ctxt, kMCFilesEvalGetResourceMethodInfo, source, type, name);
}

MCGetResources::~MCGetResources()
{
	delete source;
	delete type;
}

Parse_stat MCGetResources::parse(MCScriptPoint &sp, Boolean the)
{
	if (get1or2params(sp, &source, &type, the) != PS_NORMAL)
	{
		MCperror->add(PE_RESOURCES_BADPARAM, sp);
		return PS_ERROR;
	}
	return PS_NORMAL;
}

void MCGetResources::eval_ctxt(MCExecContext &ctxt, MCExecValue &r_value)
{
	MCAutoStringRef t_source;
    if (!ctxt . EvalExprAsStringRef(source, EE_RESOURCES_BADPARAM, &t_source))
        return;
    
    MCAutoStringRef t_type;
    if (!ctxt . EvalOptionalExprAsNullableStringRef(type, EE_RESOURCES_BADPARAM, &t_type))
        return;
	
	if (type != nil)
		MCFilesEvalGetResourcesWithType(ctxt, *t_source, *t_type, r_value . stringref_value);
	else
		MCFilesEvalGetResources(ctxt, *t_source, r_value . stringref_value);
    
    r_value . type = kMCExecValueTypeStringRef;
}

void MCGetResources::compile(MCSyntaxFactoryRef ctxt)
{
	if (type != nil)
		compile_with_args(ctxt, kMCFilesEvalGetResourcesWithTypeMethodInfo, source, type);
	else
		compile_with_args(ctxt, kMCFilesEvalGetResourcesMethodInfo, source);
}

MCSetResource::~MCSetResource()
{
	delete source;
	delete type;
	delete id;
	delete name;
	delete flags;
	delete value;
}

Parse_stat MCSetResource::parse(MCScriptPoint &sp, Boolean the)
{
	if (get6params(sp, &source, &type, &id, &name, &flags, &value) != PS_NORMAL)
	{
		MCperror->add(PE_RESOURCES_BADPARAM, sp);
		return PS_ERROR;
	}
	return PS_NORMAL;
}

void MCSetResource::eval_ctxt(MCExecContext &ctxt, MCExecValue &r_value)
{
	
    MCAutoStringRef t_source;
    if (!ctxt . EvalExprAsStringRef(source, EE_RESOURCES_BADPARAM, &t_source))
        return;
    
    MCAutoStringRef t_type;
    if (!ctxt . EvalExprAsStringRef(type, EE_RESOURCES_BADPARAM, &t_type))
        return;
    
    MCAutoStringRef t_id;
    if (!ctxt . EvalExprAsStringRef(id, EE_RESOURCES_BADPARAM, &t_id))
        return;
    
    MCAutoStringRef t_name;
    if (!ctxt . EvalExprAsStringRef(name, EE_RESOURCES_BADPARAM, &t_name))
        return;
    
    MCAutoStringRef t_flags;
    if (!ctxt . EvalExprAsStringRef(flags, EE_RESOURCES_BADPARAM, &t_flags))
        return;
    
    MCAutoStringRef t_value;
    if (!ctxt . EvalExprAsStringRef(value, EE_RESOURCES_BADPARAM, &t_value))
        return;
    
    if (MCStringIsEmpty(*t_id) || MCStringIsEmpty(*t_name))
    {
        ctxt . LegacyThrow(EE_RESOURCES_BADPARAM);
        return;
    }
	
	MCFilesEvalSetResource(ctxt, *t_source, *t_type, *t_id, *t_name, *t_flags, *t_value, r_value . stringref_value);
    r_value . type = kMCExecValueTypeStringRef;
}

void MCSetResource::compile(MCSyntaxFactoryRef ctxt)
{
	compile_with_args(ctxt, kMCFilesEvalSetResourceMethodInfo, source, type, id, name, flags, value);
}

///////////////////////////////////////////////////////////////////////////////

MCHTTPProxyForURL::~MCHTTPProxyForURL(void)
{
	delete url;
	delete host;
	delete pac;
}

Parse_stat MCHTTPProxyForURL::parse(MCScriptPoint &sp, Boolean the)
{
	if (get2or3params(sp, &url, &host, &pac) != PS_NORMAL)
	{
		MCperror->add(PE_ALIASREFERENCE_BADPARAM, sp);
		return PS_ERROR;
	}
	return PS_NORMAL;
}

void MCHTTPProxyForURL::eval_ctxt(MCExecContext &ctxt, MCExecValue &r_value)
{
	MCAutoStringRef t_url;
    if (!ctxt . EvalExprAsStringRef(url, EE_UNDEFINED, &t_url))
        return;

	MCAutoStringRef t_host;
    if (!ctxt . EvalExprAsStringRef(host, EE_UNDEFINED, &t_host))
        return;
    
	MCAutoStringRef t_pac;
    if (!ctxt . EvalOptionalExprAsNullableStringRef(pac, EE_UNDEFINED, &t_pac))
        return;
    
	if (pac == nil)
		MCNetworkEvalHTTPProxyForURL(ctxt, *t_url, *t_host, r_value . stringref_value);
	else
		MCNetworkEvalHTTPProxyForURLWithPAC(ctxt, *t_url, *t_host, *t_pac, r_value . stringref_value);
    r_value . type = kMCExecValueTypeStringRef;
}

void MCHTTPProxyForURL::compile(MCSyntaxFactoryRef ctxt)
{
	if (pac != nil)
		compile_with_args(ctxt, kMCNetworkEvalHTTPProxyForURLWithPACMethodInfo, url, host, pac);
	else
		compile_with_args(ctxt, kMCNetworkEvalHTTPProxyForURLMethodInfo, url, host);
}

///////////////////////////////////////////////////////////////////////////////

MCControlAtLoc::~MCControlAtLoc()
{
    delete location;
}

Parse_stat MCControlAtLoc::parse(MCScriptPoint &sp, Boolean the)
{
	if (get1param(sp, &location, the) != PS_NORMAL)
	{
		MCperror->add(PE_CONTROLATLOC_BADPARAM, sp);
		return PS_ERROR;
	}
	return PS_NORMAL;
}

void MCControlAtLoc::eval_ctxt(MCExecContext &ctxt, MCExecValue &r_value)
{
    MCPoint t_location;
    if (!ctxt . EvalExprAsPoint(location, EE_CONTROLATLOC_NAP, t_location))
        return;

	MCAutoStringRef t_result;
	if (!is_screen)
		MCInterfaceEvalControlAtLoc(ctxt, t_location, &t_result);
	else
		MCInterfaceEvalControlAtScreenLoc(ctxt, t_location, &t_result);
    
    if (!ctxt.HasError())
    {
        r_value . type = kMCExecValueTypeStringRef;
        r_value . stringref_value = MCValueRetain(*t_result);
    }
}

///////////////////////////////////////////////////////////////////////////////

MCUuidFunc::~MCUuidFunc(void)
{
	delete type;
	delete name;
	delete namespace_id;
}

// Syntax:
//   uuid() - random uuid
//   uuid("random") - random uuid
//   uuid("md5" | "sha1", <namespace_id>, <name>)
// So either 0, 1, or 3 parameters.
Parse_stat MCUuidFunc::parse(MCScriptPoint& sp, Boolean the)
{
	// Parameters are parsed by 'getexps' into this array.
	MCExpression *earray[MAX_EXP];
	uint2 ecount = 0;
	
	// Parse the parameters and check that there are 0, 1 or 3 of them.
	if (getexps(sp, earray, ecount) != PS_NORMAL || (ecount != 0 && ecount != 1 && ecount != 3))
	{
		// If there are the wrong number of params, free the exps.
		freeexps(earray, ecount);
		
		// Throw a parse error.
		MCperror -> add(PE_UUID_BADPARAM, sp);
		return PS_ERROR;
	}
	
	// Assign the expressions as appropriate.
	if (ecount > 0)
	{
		type = earray[0];
	
		if (ecount > 1)
		{
			namespace_id = earray[1];
			name = earray[2];
		}
	}
	
	// We are done, so return.
	return PS_NORMAL;
}

void MCUuidFunc::eval_ctxt(MCExecContext &ctxt, MCExecValue &r_value)
{
    // First work out what type we want.
	MCUuidType t_type;
	if (type == nil)
		t_type = kMCUuidTypeRandom;
	else
	{
        MCAutoStringRef t_stringtype;

        if (!ctxt . EvalExprAsStringRef(type, EE_UUID_BADTYPE, &t_stringtype))
            return;

        if (MCStringIsEqualToCString(*t_stringtype, "random", kMCCompareCaseless))
		{
			// If there is more than one parameter, it's an error.
			if (name != nil)
			{
                ctxt . LegacyThrow(EE_UUID_TOOMANYPARAMS);
                return;
			}
			
			t_type = kMCUuidTypeRandom;
		}
        else if (MCStringIsEqualToCString(*t_stringtype, "md5", kMCCompareCaseless))
			t_type = kMCUuidTypeMD5;
        else if (MCStringIsEqualToCString(*t_stringtype, "sha1", kMCCompareCaseless))
			t_type = kMCUuidTypeSHA1;
		else
		{
			// If the type isn't one of 'random', 'md5', 'sha1' then it's
			// an error.
            ctxt . LegacyThrow(EE_UUID_UNKNOWNTYPE);
            return;
		}
	}
	
	// If it is not of random type, then evaluate the other params.
	MCAutoStringRef t_namespace_id;
	MCAutoStringRef t_name;
	if (t_type != kMCUuidTypeRandom)
	{
		// If there aren't namespace_id and name exprs, its an error.
		if (namespace_id == nil || name == nil)
		{
            ctxt . LegacyThrow(EE_UUID_TOOMANYPARAMS);
            return;
		}
        
        if (!ctxt . EvalExprAsStringRef(namespace_id, EE_UUID_BADNAMESPACEID, &t_namespace_id))
            return;
        
        if (!ctxt . EvalExprAsStringRef(name, EE_UUID_BADNAME, &t_name))
            return;
	}

	// Generate the uuid.
    MCAutoStringRef t_uuid;
	switch(t_type)
	{
        case kMCUuidTypeRandom:
            MCEngineEvalRandomUuid(ctxt, &t_uuid);
            break;
            
        case kMCUuidTypeMD5:
            MCEngineEvalMD5Uuid(ctxt, *t_namespace_id, *t_name, &t_uuid);
            break;
            
        case kMCUuidTypeSHA1:
            MCEngineEvalSHA1Uuid(ctxt, *t_namespace_id, *t_name, &t_uuid);
            break;
            
        default:
            assert(false);
            break;
	}
	
    if (!ctxt . HasError())
        MCExecValueTraits<MCStringRef>::set(r_value, MCValueRetain(*t_uuid));
}

///////////////////////////////////////////////////////////////////////////////

// MERG-2013-08-14: [[ MeasureText ]] Measure text relative to the effective font on an object
MCMeasureText::~MCMeasureText(void)
{
	delete m_object;
	delete m_text;
	delete m_mode;
}

// Syntax:
// measure[Unicode]Text(<text>,<object>,[<mode>])
Parse_stat MCMeasureText::parse(MCScriptPoint &sp, Boolean the)
{
    initpoint(sp);
    
	if (sp.skip_token(SP_FACTOR, TT_LPAREN) != PS_NORMAL)
	{
		MCperror->add
		(PE_FACTOR_NOLPAREN, sp);
		return PS_ERROR;
	}
    
    if (sp.parseexp(True, False, &m_text) != PS_NORMAL)
	{
		MCperror->add
		(PE_MEASURE_TEXT_BADTEXT, sp);
		return PS_ERROR;
	}
	
	Symbol_type type;
	m_object = new (nothrow) MCChunk(False);
	if (sp.next(type) != PS_NORMAL || type != ST_SEP
        || m_object->parse(sp, False) != PS_NORMAL)
	{
		MCperror->add
		(PE_MEASURE_TEXT_NOOBJECT, sp);
		return PS_ERROR;
	}
    
    if (sp.next(type) != PS_NORMAL || (type != ST_RP && type != ST_SEP))
    {
        MCperror->add
        (PE_FACTOR_NORPAREN, sp);
        return PS_ERROR;
    }
    if (type == ST_SEP)
    {
        if (sp.parseexp(True, False, &m_mode) != PS_NORMAL)
        {
            MCperror->add
            (PE_MEASURE_TEXT_BADMODE, sp);
            return PS_ERROR;
        }
        
        if (sp.next(type) != PS_NORMAL || (type != ST_RP && type != ST_SEP))
        {
            MCperror->add
            (PE_FACTOR_NORPAREN, sp);
            return PS_ERROR;
        }
    }

	return PS_NORMAL;
}

void MCMeasureText::eval_ctxt(MCExecContext &ctxt, MCExecValue &r_value)
{
    
    MCObject *t_object_ptr;
	uint4 parid;
    if (!m_object->getobj(ctxt, t_object_ptr, parid, True))
	{
        ctxt . LegacyThrow(EE_MEASURE_TEXT_NOOBJECT);
        return;
	}
    
    MCAutoStringRef t_text;
    if (!ctxt . EvalExprAsStringRef(m_text, EE_CHUNK_BADTEXT, &t_text))
        return;
    
    MCAutoStringRef t_result;
    MCAutoStringRef t_mode;
    if (!ctxt . EvalOptionalExprAsNullableStringRef(m_mode, EE_CHUNK_BADTEXT, &t_mode))
        return;

    MCTextEvalMeasureText(ctxt, t_object_ptr, *t_text, *t_mode, m_is_unicode, &t_result);

    if (!ctxt . HasError())
    {
        r_value . stringref_value = MCValueRetain(*t_result);
        r_value . type = kMCExecValueTypeStringRef;
    }
}

///////////////////////////////////////////////////////////////////////////////

Parse_stat
MCMessageDigestFunc::parse(MCScriptPoint &sp,
                           Boolean the)
{
    MCExpression *t_params[MAX_EXP];
    uint2 t_param_count = 0;

    if (getexps(sp, t_params, t_param_count) != PS_NORMAL ||
        (t_param_count != 2))
    {
        /* Wrong number of parameters or some other probleem */
        freeexps(t_params, t_param_count);

        MCperror->add(PE_MESSAGEDIGEST_BADPARAM, sp);
        return PS_ERROR;
    }

    m_data.Reset(t_params[0]);
    m_type.Reset(t_params[1]);
    return PS_NORMAL;
}

void
MCMessageDigestFunc::eval_ctxt(MCExecContext &ctxt,
                               MCExecValue &r_value)
{
    MCNewAutoNameRef t_name;
    if (!ctxt.EvalExprAsNameRef(m_type.Get(), EE_MESSAGEDIGEST_BADTYPE, &t_name))
        return;
    MCAutoDataRef t_data;
    if (!ctxt.EvalExprAsDataRef(m_data.Get(), EE_MESSAGEDIGEST_BADDATA, &t_data))
        return;
    MCAutoDataRef t_digest;
    MCFiltersEvalMessageDigest(ctxt, *t_data, *t_name, &t_digest);
    if (!ctxt.HasError())
    {
        r_value.dataref_value = t_digest.Take();
        r_value.type = kMCExecValueTypeDataRef;
    }
}

///////////////////////////////////////////////////////////////////////////////

#ifdef _TEST
#include "test.h"

static void TestIsOperator(void)
{
    MCTestAssertTrue("something is correct", true);
}

TEST_DEFINE(IsOperator, TestIsOperator)

#endif<|MERGE_RESOLUTION|>--- conflicted
+++ resolved
@@ -1365,29 +1365,14 @@
     for (uindex_t i = 0; i < t_result_count; i++)
     {
         // AL-2014-09-09: [[ Bug 13359 ]] Make sure containers are used in case a param is a handler variable
-        // AL-2014-09-18: [[ Bug 13465 ]] Use auto class to prevent memory leak
-        MCAutoPointer<MCContainer> t_container;
-        if (!t_result_params->evalcontainer(ctxt, &t_container))
-        {
-<<<<<<< HEAD
-            // AL-2014-09-09: [[ Bug 13359 ]] Make sure containers are used in case a param is a handler variable
-            // AL-2014-09-18: [[ Bug 13465 ]] Use auto class to prevent memory leak
-            MCContainer t_container;
-            if (!t_result_params->evalcontainer(ctxt, t_container))
-            {
-                ctxt . LegacyThrow(EE_MATCH_BADDEST);
-                return;
-            }
-
-            /* UNCHECKED */ t_container.set_valueref(t_results[i]);
-            
-            t_result_params = t_result_params->getnext();
-=======
-            ctxt . LegacyThrow(EE_MATCH_BADDEST);
-            return;
->>>>>>> 9e5d6adf
-        }
-        /* UNCHECKED */ t_container->set_valueref(t_results[i]);
+		MCContainer t_container;
+		if (!t_result_params->evalcontainer(ctxt, t_container))
+		{
+			ctxt . LegacyThrow(EE_MATCH_BADDEST);
+			return;
+		}
+		
+        /* UNCHECKED */ t_container.set_valueref(t_results[i]);
         
         t_result_params = t_result_params->getnext();
     }
