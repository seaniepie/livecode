--- conflicted
+++ resolved
@@ -1658,34 +1658,49 @@
 	return ES_NORMAL;
 #endif /* MCColorNames */
 
-<<<<<<< HEAD
-
-=======
-Exec_stat MCCommandArguments::eval(MCExecPoint &ep)
-{
-#ifdef /* MCCommandArguments */ LEGACY_EXEC
-    ep.clear();
-    for (uint32_t i = 0; i < MCcommandargumentcount; ++i)
-        ep . concatcstring(MCcommandarguments[i], EC_RETURN, i == 0);
-
-    return ES_NORMAL;
-#endif /* MCCommandArguments */
-}
-
-Exec_stat MCCommandName::eval(MCExecPoint &ep)
-{
-#ifdef /* MCCommandName */ LEGACY_EXEC
-    ep.clear();
+Parse_stat MCCommandArguments::parse(MCScriptPoint &sp, Boolean the)
+{
+    if (!get0or1param(sp, &argument_index, the))
+    {
+        MCperror -> add(PE_FACTOR_BADPARAM, line, pos);
+        return PS_ERROR;
+    }
+
+    return PS_NORMAL;
+}
+
+void MCCommandArguments::eval_ctxt(MCExecContext& ctxt, MCExecValue& r_value)
+{
+    // If no parameter has been provided, then we return the list of parameters
+    //  as an array.
+    if (argument_index == NULL)
+    {
+        MCExecValueTraits<MCArrayRef>::set(r_value, MCValueRetain(MCcommandarguments));
+        return;
+    }
+    else
+    {
+        integer_t t_index;
+        if (!ctxt . EvalExprAsInt(argument_index, EE_COMMANDARGUMENTS_BADPARAM, t_index))
+            return;
+
+        MCStringRef t_value;
+        // If the index is wrong (< 0 or > argument count) then we return empty
+        if (!MCArrayFetchValueAtIndex(MCcommandarguments, t_index, (MCValueRef&)t_value))
+            t_value = kMCEmptyString;
+
+        MCExecValueTraits<MCStringRef>::set(r_value, MCValueRetain(t_value));
+    }
+}
+
+void MCCommandName::eval_ctxt(MCExecContext& ctxt, MCExecValue& r_value)
+{
     if (MCcommandname != NULL)
-        ep.setcstring(MCcommandname);
-
-    return ES_NORMAL;
-#endif /* MCCommandName */
-}
-
-Exec_stat MCCommandNames::eval(MCExecPoint &ep)
-{
->>>>>>> a41930d4
+        MCExecValueTraits<MCStringRef>::set(r_value, MCcommandname);
+    else
+        MCExecValueTraits<MCStringRef>::set(r_value, kMCEmptyString);
+}
+
 #ifdef /* MCCommandNames */ LEGACY_EXEC
 	ep.clear();
 	MCScriptPoint sp(ep);
