--- conflicted
+++ resolved
@@ -919,14 +919,9 @@
 			MCParameter t_data, t_url;
 			t_data . setvalueref_argument(*t_req_base64);
 			t_data . setnext(&t_url);
-<<<<<<< HEAD
 			t_url . setvalueref_argument(p_params . timestamper);
-			if (ep . getobj() -> message(MCM_post_url, &t_data, False, True) == ES_NORMAL &&
-=======
-			t_url . sets_argument(p_params . timestamper);
             extern MCExecContext *MCECptr;
 			if (MCECptr->GetObject() -> message(MCM_post_url, &t_data, False, True) == ES_NORMAL &&
->>>>>>> 4a22fdc5
 				MCresult -> isempty())
 			{
 				t_failed = false;
