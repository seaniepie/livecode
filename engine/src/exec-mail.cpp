--- conflicted
+++ resolved
@@ -110,15 +110,6 @@
 
 void MCMailExecSendEmail(MCExecContext& ctxt, MCStringRef p_to, MCStringRef p_cc, MCStringRef p_subject, MCStringRef p_body)
 {
-<<<<<<< HEAD
-	bool t_can_send;
-	MCMailGetCanSendMail(ctxt, t_can_send);
-
-	if (!t_can_send)
-		return;
-
-	MCSystemSendMail(p_to, p_cc, p_subject, p_body);
-=======
     bool t_can_send;
     MCMailGetCanSendMail(ctxt, t_can_send);
     
@@ -126,7 +117,6 @@
         MCSystemSendMail(p_to, p_cc, p_subject, p_body);
     else
         ctxt . SetTheResultToStaticCString("not supported");
->>>>>>> 863393a8
 }
 
 void MCMailExecComposeMail(MCExecContext& ctxt, MCStringRef p_to, MCStringRef p_cc, MCStringRef p_bcc, MCStringRef p_subject, MCStringRef p_body, MCArrayRef p_attachments)
