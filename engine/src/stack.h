--- conflicted
+++ resolved
@@ -310,15 +310,11 @@
 	virtual Boolean doubleup(uint2 which);
 	virtual void timer(MCNameRef mptr, MCParameter *params);
 	virtual void setrect(const MCRectangle &nrect);
-<<<<<<< HEAD
+
 #ifdef LEGACY_EXEC
-	virtual Exec_stat getprop_legacy(uint4 parid, Properties which, MCExecPoint &, Boolean effective);
+	virtual Exec_stat getprop_legacy(uint4 parid, Properties which, MCExecPoint &, Boolean effective, bool recursive = false);
 	virtual Exec_stat setprop_legacy(uint4 parid, Properties which, MCExecPoint &, Boolean effective);
 #endif
-=======
-	virtual Exec_stat getprop(uint4 parid, Properties which, MCExecPoint &, Boolean effective, bool recursive = false);
-	virtual Exec_stat setprop(uint4 parid, Properties which, MCExecPoint &, Boolean effective);
->>>>>>> bb71d905
 
 	virtual Boolean del();
 	virtual void paste(void);
