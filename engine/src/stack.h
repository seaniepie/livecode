/* Copyright (C) 2003-2013 Runtime Revolution Ltd.

This file is part of LiveCode.

LiveCode is free software; you can redistribute it and/or modify it under
the terms of the GNU General Public License v3 as published by the Free
Software Foundation.

LiveCode is distributed in the hope that it will be useful, but WITHOUT ANY
WARRANTY; without even the implied warranty of MERCHANTABILITY or
FITNESS FOR A PARTICULAR PURPOSE.  See the GNU General Public License
for more details.

You should have received a copy of the GNU General Public License
along with LiveCode.  If not see <http://www.gnu.org/licenses/>.  */

#ifndef	STACK_H
#define	STACK_H

#ifndef __MC_OBJECT__
#include "object.h"
#endif

#ifndef __MC_UIDC__
#include "uidc.h"
#endif

#define EXTERNAL_WAIT 10.0
#define MENU_SPACE 8
#define MENU_ARROW_SIZE 16

typedef struct
{
	MCFontStruct *font;
	char *name;
	uint2 size;
	uint2 style;
}
Fontcache;

typedef struct
{
	MCStringRef stackname;
	MCStringRef filename;
}
MCStackfile;

typedef struct _Mnemonic Mnemonic;

struct MCStackModeData;

class MCStackIdCache;

// MCStackSurface is an interim abstraction that should be rolled into the Window
// abstraction at some point - it represents a display rendering target.

enum MCStackSurfaceTargetType
{
	kMCStackSurfaceTargetNone,
	kMCStackSurfaceTargetWindowsDC,
	kMCStackSurfaceTargetQuickDraw,
	kMCStackSurfaceTargetCoreGraphics,
	kMCStackSurfaceTargetEAGLContext,
	kMCStackSurfaceTargetPixmap,
};

struct MCInterfaceDecoration;

class MCStackSurface
{
public:
	// Lock the surface for access with an MCContext
	virtual bool LockGraphics(MCRegionRef area, MCContext*& r_context) = 0;
	// Unlock the surface.
	virtual void UnlockGraphics(void) = 0;
	
	// Lock the pixels within the given region. The bits are returned relative
	// to the top-left of the region.
	virtual bool LockPixels(MCRegionRef area, void*& r_bits, uint32_t& r_stride) = 0;
	// Unlock the surface.
	virtual void UnlockPixels(void) = 0;
	
	// Lock the surface for direct access via the underlying system resource.
	virtual bool LockTarget(MCStackSurfaceTargetType type, void*& r_context) = 0;
	// Unlock the target.
	virtual void UnlockTarget(void) = 0;
};

class MCStack : public MCObject
{
	friend class MCHcstak;
	friend class MCHccard;

protected:
	Window window;
	MCCursorRef cursor;
	MCStack *substacks;
	MCCard *cards;
	MCCard *curcard;
	MCControl *controls;
	MCGroup *editing;
	MCCard *savecard;
	MCCard *savecards;
	MCControl *savecontrols;
	MCAudioClip *aclips;
	MCVideoClip *vclips;
	uint4 backgroundid;
	Window_mode mode;
	Window_position wposition;
	Object_pos walignment;
	Mnemonic *mnemonics;
	MCButton **needs;

	// These fields are now UTF8
	MCStringRef title;
	MCStringRef titlestring;
	
	uint4 iconid;
	uint4 windowshapeid;
	uint2 minwidth;
	uint2 minheight;
	uint2 maxwidth;
	uint2 maxheight;
	uint2 decorations;
	uint2 nfuncs;
	uint2 nmnemonics;
	int2 lasty;
	uint2 nneeds;
	uint2 nstackfiles;
	int2 menuy;
	uint2 menuheight;
	uint1 scrollmode;
	uint1 old_blendlevel;
	MCStackfile *stackfiles;
	Linkatts *linkatts;
	MCStringRef externalfiles;
	MCStringRef filename;
	MCNameRef _menubar;
	void (*idlefunc)();
	
	uint4 f_extended_state;

#if defined _WINDOWS_DESKTOP
	CDropTarget *droptarget;
#endif

	Window parentwindow;
	
	MCExternalHandlerList *m_externals;

	// MW-2011-08-19: [[ Redraw ]] The region of the stack that needs to be
	//   drawn to the screen on the next update.
	MCRegionRef m_update_region;

	// MW-2011-08-26: [[ TileCache ]] The stack's tilecache renderer - if any.
	MCTileCacheRef m_tilecache;

	// MW-2011-09-12: [[ MacScroll ]] The current y-scroll setting of the stack.
	int32_t m_scroll;
	
	// MW-2011-09-13: [[ Effects ]] The temporary snapshot of a rect of the
	//  window.
	Pixmap m_snapshot;
	
	// MW-2011-09-13: [[ Masks ]] The window mask for the stack.
	MCWindowShape *m_window_shape;

	static MCPropertyInfo kProperties[];
	static MCObjectPropertyTable kPropertyTable;
	
	// MW-2012-10-10: [[ IdCache ]]
	MCStackIdCache *m_id_cache;
	
	// MW-2011-11-24: [[ UpdateScreen ]] If true, then updates to this stack should only
	//   be flushed at the next updateScreen point.
	bool m_defer_updates : 1;

	MCRectangle old_rect ; 	// The rectangle of the stack before it was "fullscreened"
	
	static uint2 ibeam;

public:
	Boolean menuwindow;

	MCStack(void);
	MCStack(const MCStack &sref);
	// virtual functions from MCObject
	virtual ~MCStack();
	virtual Chunk_term gettype() const;
	virtual const char *gettypestring();

	virtual const MCObjectPropertyTable *getpropertytable(void) const { return &kPropertyTable; }
	
	virtual bool visit(MCVisitStyle p_style, uint32_t p_part, MCObjectVisitor* p_visitor);
	
	virtual void open();
	virtual void close();
	virtual void kfocus();
	virtual Boolean kfocusnext(Boolean top);
	virtual Boolean kfocusprev(Boolean bottom);
	virtual void kunfocus();
	virtual Boolean kdown(const char *string, KeySym key);
	virtual Boolean kup(const char *string, KeySym key);
	virtual Boolean mfocus(int2 x, int2 y);
	virtual void mfocustake(MCControl *target);
	virtual void munfocus(void);
	virtual void mdrag(void);
	virtual Boolean mdown(uint2 which);
	virtual Boolean mup(uint2 which);
	virtual Boolean doubledown(uint2 which);
	virtual Boolean doubleup(uint2 which);
	virtual void timer(MCNameRef mptr, MCParameter *params);
	virtual void setrect(const MCRectangle &nrect);
	virtual Exec_stat getprop_legacy(uint4 parid, Properties which, MCExecPoint &, Boolean effective);
	virtual Exec_stat setprop_legacy(uint4 parid, Properties which, MCExecPoint &, Boolean effective);

	virtual Boolean del();
	virtual void paste(void);

	virtual MCStack *getstack();
	virtual Exec_stat handle(Handler_type, MCNameRef, MCParameter *, MCObject *pass_from);
	virtual void recompute();
	
	// MW-2011-09-20: [[ Collision ]] Compute shape of stack.
	virtual bool lockshape(MCObjectShape& r_shape);
	virtual void unlockshape(MCObjectShape& shape);
	
	// MW-2011-08-17: [[ Redraw ]] Render the stack into the given context 'dirty' is the
	//   hull of the clipping region.
    virtual void render(MCContext *dc, const MCRectangle& dirty);

	// MW-2012-02-14: [[ FontRefs ]] Recompute the font inheritence hierarchy.
	virtual bool recomputefonts(MCFontRef parent_font);
	
    // IM-2012-05-15: [[ Effective Rect ]] get the rect of the window (including decorations)
    MCRectangle getwindowrect() const;
    virtual MCRectangle getrectangle(bool p_effective) const;
    
	void external_idle();
	void loadwindowshape();
	void setidlefunc(void (*newfunc)());
	Boolean setscript(MCStringRef newscript);
	void checkdestroy();
	IO_stat print(Print_mode mode, uint2 num, MCCard *card,
	              const MCRectangle *srect, const MCRectangle *drect);
	void resize(uint2 oldw, uint2 oldh);
	void configure(Boolean user);
	void iconify();
	void uniconify();
	Window_mode getmode();
	Window_mode getrealmode()
	{
		return mode;
	}
	uint2 userlevel();
	Boolean hcaddress();
	Boolean hcstack();
	
	virtual bool iskeyed() { return true; }
	virtual void securescript(MCObject *) { }
	virtual void unsecurescript(MCObject *) { }
	
	Boolean islocked();
	Boolean isiconic();
	Boolean isediting();
	Tool gettool(MCObject *optr) const;
	void hidecursor();
	void setcursor(MCCursorRef newcursor, Boolean force);
	MCCursorRef getcursor();
	void resetcursor(Boolean force);
	void clearcursor(void);
	void setibeam();
	void clearibeam();
	void extraopen(bool p_force);
	void extraclose(bool p_force);

	bool resolve_filename(MCStringRef filename, MCStringRef& r_resolved);

	void setopacity(uint1 p_value);
	
	void updatemodifiedmark(void);

    // MW-2008-10-28: [[ ParentScripts ]]
	// This method is used to resolve any
	// references in this stacks controls, or its substacks controls to
	// parent scripts. It is only invoked immediately after loading a stack.
	// MW-2009-01-28: [[ Inherited parentScripts ]]
	// This method returns false if there was not enough memory to complete the
	// resolution. In this case the state of the stack should be considered
	// 'undefined' and it should be deleted.
	bool resolveparentscripts(void);

	// MW-2011-08-09: [[ Groups ]] This method ensures that the 'shared' flag
	//   is set appropriately.
	void checksharedgroups(void);
	void checksharedgroups_slow(void);

	Window getwindow();
	Window getparentwindow();

	void redrawicon();

	uint2 getdecorations()
	{
		return decorations;
	}

	Boolean is_fullscreen (void)
	{
		return ( getextendedstate(ECS_FULLSCREEN) ) ;
	}

	Boolean takewindow(MCStack *sptr);
	Boolean setwindow(Window w);
	void setparentwindow(Window w);

	void kfocusset(MCControl *target);
	MCStack *clone();
	void compact();
	Boolean checkid(uint4 cardid, uint4 controlid);
	IO_stat saveas(const MCStringRef);
	MCStack *findname(Chunk_term type, const MCString &);
	MCStack *findid(Chunk_term type, uint4 inid, Boolean alt);
	void setmark();
	void clearmark();
	void setbackground(MCControl *bptr);
	void clearbackground();
	void ungroup(MCGroup *source);
	void startedit(MCGroup *group);
	void stopedit();
	void updatemenubar();
	
	// MW-2011-09-12: [[ MacScroll ]] The 'next' scroll setting (i.e. what it should be with
	//   current menubar and such).
	int32_t getnextscroll(void);
	// MW-2011-09-12: [[ MacScroll ]] Return the current scroll setting of the stack.
	int32_t getscroll(void) const;
	// MW-2011-09-12: [[ MacScroll ]] Apply any necessary scroll setting, based on current
	//   menubar and editmenu settings.
	void applyscroll(void);
	// MW-2011-09-12: [[ MacScroll ]] Revert any necessary scroll settings that have
	//   been applied.
	void clearscroll(void);
	// MW-2011-11-30: [[ Bug 9887 ]] Refactored scroll syncing code into separate function
	//   to handle player's on the stack also.
	void syncscroll(void);
	
	void scrollintoview();
	void scrollmenu(int2 offset, Boolean draw);
	void clipmenu(MCContext *context, MCRectangle &crect);
	Boolean count(Chunk_term otype, Chunk_term ptype, MCObject *, uint2 &num);
	void renumber(MCCard *card, uint4 newnumber);
	MCObject *getAV(Chunk_term etype, MCStringRef, Chunk_term otype);
	MCCard *getchild(Chunk_term etype, MCStringRef p_expression, Chunk_term otype);
#ifdef OLD_EXEC
	MCCard *getchild(Chunk_term etype, const MCString &, Chunk_term otype);
#endif  
    MCCard *getchildbyordinal(Chunk_term p_ordinal);
    MCCard *getchildbyid(uinteger_t p_id);
    MCCard *getchildbyname(MCNameRef p_name);
    
	/* LEGACY */ MCGroup *getbackground(Chunk_term etype, const MCString &, Chunk_term otype);
    
    MCGroup *getbackgroundbyordinal(Chunk_term otype);
    MCGroup *getbackgroundbyid(uinteger_t p_id);
    MCGroup *getbackgroundbyname(MCNameRef p_name);
	void addneed(MCButton *bptr);
	void removeneed(MCButton *bptr);
	void addmnemonic(MCButton *button, uint1 key);
	void deletemnemonic(MCButton *button);
	MCButton *findmnemonic(char which);
	void installaccels(MCStack *stack);
	void removeaccels(MCStack *stack);
	void setwindowname();
	void openwindow(Boolean override);
	void reopenwindow();
	Exec_stat openrect(const MCRectangle &rel, Window_mode wm, MCStack *parentwindow,
	                   Window_position wpos,  Object_pos walign);
	void getstackfiles(MCExecPoint &);
<<<<<<< HEAD
	void stringtostackfiles(char *d, MCStackfile **sf, uint2 &nf);
	void setstackfiles(const MCString &);
	void getstackfile(MCStringRef p_name, MCStringRef &r_name);
=======
	void stringtostackfiles(MCStringRef d, MCStackfile **sf, uint2 &nf);
	void setstackfiles(MCStringRef);
	char *getstackfile(const MCString &);
>>>>>>> 8a9a94bf
	void setfilename(MCStringRef f);

	virtual IO_stat load(IO_handle stream, const char *version, uint1 type);
	IO_stat load_stack(IO_handle stream, const char *version);
	IO_stat extendedload(MCObjectInputStream& p_stream, const char *p_version, uint4 p_length);
	virtual IO_stat load_substacks(IO_handle stream, const char *version);
	
	virtual IO_stat save(IO_handle stream, uint4 p_part, bool p_force_ext);
	IO_stat save_stack(IO_handle stream, uint4 p_part, bool p_force_ext);
	IO_stat extendedsave(MCObjectOutputStream& p_stream, uint4 p_part);

	Exec_stat resubstack(MCStringRef p_data);
	MCCard *getcardid(uint4 inid);
	MCCard *findcardbyid(uint4 p_id);

	MCControl *getcontrolid(Chunk_term type, uint4 inid, bool p_recurse = false);
	MCControl *getcontrolname(Chunk_term type, MCStringRef);
	MCObject *getAVid(Chunk_term type, uint4 inid);
	/* LEGACY */ MCObject *getAVname(Chunk_term type, MCStringRef);
    bool getAVname(Chunk_term type, MCNameRef p_name, MCObject*& r_object);
	Exec_stat setcard(MCCard *card, Boolean recent, Boolean dynamic);
	//MCStack *findstackfile_oldstring(const MCString &s);
	MCStack *findstackname_oldstring(const MCString &);
	MCStack *findsubstackname_oldstring(const MCString &);
	MCStack *findstackfile(MCNameRef name);
	MCStack *findstackname(MCNameRef name);
	MCStack *findsubstackname(MCNameRef name);
	MCStack *findstackid(uint4 fid);
	MCStack *findsubstackid(uint4 fid);
	void translatecoords(MCStack *dest, int2 &x, int2 &y);
	uint4 newid();
	void appendaclip(MCAudioClip *aptr);
	void removeaclip(MCAudioClip *aptr);
	void appendvclip(MCVideoClip *vptr);
	void removevclip(MCVideoClip *vptr);
	void appendcontrol(MCControl *cptr);
	void removecontrol(MCControl *cptr);
	void appendcard(MCCard *cptr);
	void removecard(MCCard *cptr);
	MCObject *getsubstackobjid(Chunk_term type, uint4 inid);
	MCObject *getobjid(Chunk_term type, uint4 inid);
	MCObject *getsubstackobjname(Chunk_term type, MCStringRef);
	MCObject *getobjname(Chunk_term type, MCStringRef p_name);
	void createmenu(MCControl *nc, uint2 width, uint2 height);
	void menuset(uint2 button, uint2 defy);
	void menumup(uint2 which, MCString &s, uint2 &selline);
	void menukdown(const char *string, KeySym key,
	               MCString &s, uint2 &selline);
	void findaccel(uint2 key, MCString &tpick, bool &r_disabled);
	void raise();
	void enter();
	void flip(uint2 count);
	Exec_stat sort(MCExecPoint &ep, Sort_type dir, Sort_type form,
	               MCExpression *by, Boolean marked);
	void breakstring(MCStringRef, MCStringRef*& dest, uint2 &nstrings,
	                 Find_mode fmode);
	Boolean findone(MCExecPoint &ep, Find_mode mode, MCStringRef *strings,
	                uint2 nstrings, MCChunk *field, Boolean firstcard);
	void find(MCExecPoint &ep, int p_mode, MCStringRef p_needle, MCChunk *p_target);
	void find(MCExecPoint &ep, Find_mode mode, MCStringRef, MCChunk *field);
	void markfind(MCExecPoint &ep, Find_mode mode, MCStringRef,
	              MCChunk *, Boolean mark);
	void mark(MCExecPoint &ep, MCExpression *where, Boolean mark);
	Linkatts *getlinkatts();
	Boolean cantabort()
	{
		return (flags & F_CANT_ABORT) != 0;
	}
	MCStringRef getfilename(void)
	{
		return filename;
	}
	MCStringRef gettitletext(void)
	{
		if (!MCStringIsEmpty(title))
			return title;
		return MCNameGetString(_name);
	}
	MCControl *getcontrols()
	{
		return controls;
	}
	MCCard *getcurcard()
	{
		return curcard;
	}
	MCCard *getcards()
	{
		return cards;
	}

	bool hasmenubar(void)
	{
		return !MCNameIsEmpty(_menubar);
	}
	MCNameRef getmenubar(void)
	{
		return _menubar;
	}

	MCGroup *getediting(void)
	{
		return editing;
	}

	MCStack *getsubstacks(void)
	{
		return substacks;
	}

	MCStackModeData *getmodedata(void)
	{
		return m_mode_data;
	}

	void effectrect(const MCRectangle &drect, Boolean &abort);
	Boolean ve_barn(const MCRectangle &drect, Visual_effects dir, uint4 delta, uint4 duration);
	Boolean ve_checkerboard(const MCRectangle &drect, Visual_effects dir, uint4 delta, uint4 duration);
	Boolean ve_dissolve(const MCRectangle &drect, Visual_effects dir, uint4 delta, uint4 duration, MCBitmap *on);
	Boolean ve_iris(const MCRectangle &drect, Visual_effects dir, uint4 delta, uint4 duration);
	Boolean ve_push(const MCRectangle &drect, Visual_effects dir, uint4 delta, uint4 duration);
	Boolean ve_reveal(const MCRectangle &drect, Visual_effects dir, uint4 delta, uint4 duration);
	Boolean ve_scroll(const MCRectangle &drect, Visual_effects dir, uint4 delta, uint4 duration);
	Boolean ve_shrink(const MCRectangle &drect, Visual_effects dir, uint4 delta, uint4 duration, MCBitmap *on);
	Boolean ve_stretch(const MCRectangle &drect, Visual_effects dir, uint4 delta, uint4 duration);
	Boolean ve_venetian(const MCRectangle &drect, Visual_effects dir, uint4 delta, uint4 duration);
	Boolean ve_wipe(const MCRectangle &drect, Visual_effects dir, uint4 delta, uint4 duration);
	Boolean ve_zoom(const MCRectangle &drect, Visual_effects dir, uint4 delta, uint4 duration);
	Boolean ve_qteffect(const MCRectangle &drect, Visual_effects dir, uint4 delta, uint4 duration, long sequence, void  *effectdescription, void *timebase);
	
	MCStack *findstackd(Window w);
	MCStack *findchildstackd(Window w,uint2 &ccount, uint2 cindex);
	void realize();
	void sethints();
	void setgeom();
	void destroywindowshape();

	// MW-2011-08-17: [[ Redraw ]] Mark the whole content area as needing redrawn.
	void dirtyall(void);
	// MW-2011-08-17: [[ Redraw ]] Mark a region of the content area as needing redrawn.
	void dirtyrect(const MCRectangle& rect);
	// MW-2011-08-17: [[ Redraw ]] Mark the title as needing reset
	void dirtywindowname(void);

	// MW-2011-08-17: [[ Redraw ]] Cause any updates to be applied to the stack.
	void applyupdates(void);
	
	// MW-2011-09-10: [[ Redraw ]] Request an immediate update of the given region of the
	//   window. This is a platform-specific method which causes 'redrawwindow' to be
	//   invoked.
	void updatewindow(MCRegionRef region);
	// MW-2011-09-13: [[ Redraw ]] Request an immediate update of the given region of the
	//   window using the presented pixmap. This is a platform-specific method - note that
	//   any window-mask is ignored with per-pixel alpha assumed to come from the the image.
	//   (although a window-mask needs to be present in the stack for it not to be ignored).
	void updatewindowwithbuffer(Pixmap buffer, MCRegionRef region);
	
	// MW-2012-08-06: [[ Fibers ]] Ensure the tilecache is updated to reflect the current
	//   frame.
	void updatetilecache(void);
	// MW-2013-01-08: Snapshot the contents of the tilecache (if any).
	bool snapshottilecache(MCRectangle area, Pixmap& r_pixmap);
	
	// MW-2011-09-10: [[ Redraw ]] Perform a redraw of the window's content to the given
	//   surface.
	void redrawwindow(MCStackSurface *surface, MCRegionRef region);
	
	// MW-2011-09-08: [[ Redraw ]] Capture the contents of the given rect of the window
	//   into a temporary buffer. The buffer is ditched at the next update.
	void snapshotwindow(const MCRectangle& rect);
	// MW-2011-10-01: [[ Redraw ]] Take the given pixmap as the window's own snapshot. Used
	//   to do 'go stack' with effect on mobile.
	void takewindowsnapshot(MCStack *other);
	
	// MW-2012-12-09: [[ Bug 9901 ]] Preserve the contents of the android bitmap view before
	//   locking screen for a visual effect.
	void preservescreenforvisualeffect(const MCRectangle& p_rect);

	// MW-2011-08-26: [[ TileCache ]] Fetch the stack's tilecache.
	MCTileCacheRef gettilecache(void) { return m_tilecache; }

	// MW-2011-11-23: [[ AccelRender ]] Set / get the accelerated rendering derived property.
	bool getacceleratedrendering(void);
	void setacceleratedrendering(bool value);

	// MW-2012-10-10: [[ IdCache ]] Add and remove an object from the id cache.
	void cacheobjectbyid(MCObject *object);
	void uncacheobjectbyid(MCObject *object);
	MCObject *findobjectbyid(uint32_t object);
	void freeobjectidcache(void);

	inline bool getextendedstate(uint4 flag) const
	{
		return (f_extended_state & flag) != 0;
	}
	
	inline void setextendedstate(bool value, uint4 flag)
	{
		if (value)
			f_extended_state |= flag;
		else
			f_extended_state &= ~flag;
	}

	bool changeextendedstate(bool setting, uint32_t mask);

	MCExternalHandlerList *getexternalhandlers(void)
	{
		return m_externals;
	}

	void purgefonts();
	
	bool ismetal(void)
	{
		return getflag(F_DECORATIONS) && (getdecorations() & WD_METAL) != 0;
	}
	
	MCWindowShape *getwindowshape(void) { return m_window_shape; }

#if defined(_WINDOWS_DESKTOP)
	MCSysWindowHandle getrealwindow();
	MCSysWindowHandle getqtwindow(void);

	// MW-2011-09-14: [[ Redraw ]] The 'onpaint()' method is called when a WM_PAINT
	//   event is called.
	void onpaint(void);

	// MW-2011-09-14: [[ Redraw ]] This applies the updated window mask buffer to the
	//   window.
	void composite(void);
	
	void scrollpm(Pixmap tpm, int2 newy) { }
	void drawgrowicon(const MCRectangle &dirty) { }
	void property(Window w, Atom atom) { }
	void getstyle(uint32_t &wstyle, uint32_t &exstyle);
	void constrain(intptr_t lp);
#elif defined(_MAC_DESKTOP)
	MCSysWindowHandle getrealwindow()
	{
		return window->handle.window;
	}
	MCSysWindowHandle getqtwindow(void);
	void showmenubar();
	void scrollpm(Pixmap tpm, int2 newy);
	void property(Window w, Atom atom) { }
	void getWinstyle(uint32_t &wstyle, uint32_t &wclass);

	void getminmax(MCMacSysRect *winrect);
	void drawgrowicon(const MCRectangle &dirty);
#elif defined(_LINUX_DESKTOP)
	void scrollpm(Pixmap tpm, int2 newy) { }
	void drawgrowicon(const MCRectangle &dirty) { }
	void property(Window w, Atom atom);
	void setmodalhints(void);

	// MW-201-09-15: [[ Redraw ]] The 'onexpose()' method is called when a sequence
	//   of Expose events are recevied.
	void onexpose(MCRegionRef dirty);
#endif
	
	bool cursoroverride ;

	void start_externals();
	void stop_externals();

	MCStack *next()
	{
		return (MCStack *)MCDLlist::next();
	}
	MCStack *prev()
	{
		return (MCStack *)MCDLlist::prev();
	}
	void totop(MCStack *&list)
	{
		MCDLlist::totop((MCDLlist *&)list);
	}
	void insertto(MCStack *&list)
	{
		MCDLlist::insertto((MCDLlist *&)list);
	}
	void appendto(MCStack *&list)
	{
		MCDLlist::appendto((MCDLlist *&)list);
	}
	void append(MCStack *node)
	{
		MCDLlist::append((MCDLlist *)node);
	}
	void splitat(MCStack *node)
	{
		MCDLlist::splitat((MCDLlist *)node) ;
	}
	MCStack *remove(MCStack *&list)
	{
		return (MCStack *)MCDLlist::remove((MCDLlist *&)list);
	}
	
	MCRectangle recttoroot(const MCRectangle& orect);
	MCRectangle rectfromroot(const MCRectangle& rrect);
	
	void enablewindow(bool p_enable);
	bool mode_haswindow(void);

	void mode_openasmenu(MCStack *grab);
	void mode_closeasmenu(void);

	void mode_constrain(MCRectangle& rect);
	bool mode_needstoopen(void);

	////////// PROPERTY SUPPORT METHODS

	void SetDecoration(Properties which, bool setting);
	void GetGroupProps(MCExecContext& ctxt, Properties which, MCStringRef& r_props);
	void GetCardProps(MCExecContext& ctxt, Properties which, MCStringRef& r_props);
	void SetLinkAtt(MCExecContext& ctxt, Properties which, MCInterfaceNamedColor p_color);

	////////// PROPERTY ACCESSORS

	void GetFullscreen(MCExecContext& ctxt, bool &r_flag);
	void SetFullscreen(MCExecContext& ctxt, bool setting);
	virtual void SetName(MCExecContext& ctxt, MCStringRef p_name);
	virtual void SetId(MCExecContext& ctxt, uinteger_t p_new_id);
	virtual void SetVisible(MCExecContext& ctxt, uint32_t part, bool setting);
	void GetNumber(MCExecContext& ctxt, uinteger_t& r_number);
	void GetLayer(MCExecContext& ctxt, integer_t& r_layer);
	void GetFileName(MCExecContext& ctxt, MCStringRef& r_file_name);
	void SetFileName(MCExecContext& ctxt, MCStringRef p_file_name);
	void GetEffectiveFileName(MCExecContext& ctxt, MCStringRef& r_file_name);
	void GetSaveCompressed(MCExecContext& ctxt, bool& r_setting);
	void SetSaveCompressed(MCExecContext& ctxt, bool setting);
	void GetCantAbort(MCExecContext& ctxt, bool& r_setting);
	void SetCantAbort(MCExecContext& ctxt, bool setting);
	void GetCantDelete(MCExecContext& ctxt, bool& r_setting);
	void SetCantDelete(MCExecContext& ctxt, bool setting);
	void GetStyle(MCExecContext& ctxt, intenum_t& r_style);
	void SetStyle(MCExecContext& ctxt, intenum_t p_style);
	void GetCantModify(MCExecContext& ctxt, bool& r_setting);
	void SetCantModify(MCExecContext& ctxt, bool setting);
	void GetCantPeek(MCExecContext& ctxt, bool& r_setting);
	void SetCantPeek(MCExecContext& ctxt, bool setting);
	void GetDynamicPaths(MCExecContext& ctxt, bool& r_setting);
	void SetDynamicPaths(MCExecContext& ctxt, bool setting);
	void GetDestroyStack(MCExecContext& ctxt, bool& r_setting);
	void SetDestroyStack(MCExecContext& ctxt, bool setting);
	void GetDestroyWindow(MCExecContext& ctxt, bool& r_setting);
	void SetDestroyWindow(MCExecContext& ctxt, bool setting);
	void GetAlwaysBuffer(MCExecContext& ctxt, bool& r_setting);
	void SetAlwaysBuffer(MCExecContext& ctxt, bool setting);
	void GetLabel(MCExecContext& ctxt, MCStringRef& r_label);
	void SetLabel(MCExecContext& ctxt, MCStringRef p_label);
	void GetUnicodeLabel(MCExecContext& ctxt, MCDataRef& r_label);
	void SetUnicodeLabel(MCExecContext& ctxt, MCDataRef p_label);
	void GetCloseBox(MCExecContext& ctxt, bool& r_setting);
	void SetCloseBox(MCExecContext& ctxt, bool setting);
	void GetZoomBox(MCExecContext& ctxt, bool& r_setting);
	void SetZoomBox(MCExecContext& ctxt, bool setting);
	void GetDraggable(MCExecContext& ctxt, bool& r_setting);
	void SetDraggable(MCExecContext& ctxt, bool setting);
	void GetCollapseBox(MCExecContext& ctxt, bool& r_setting);
	void SetCollapseBox(MCExecContext& ctxt, bool setting);
	void GetLiveResizing(MCExecContext& ctxt, bool& r_setting);
	void SetLiveResizing(MCExecContext& ctxt, bool setting);
	void GetSystemWindow(MCExecContext& ctxt, bool& r_setting);
	void SetSystemWindow(MCExecContext& ctxt, bool setting);
	void GetMetal(MCExecContext& ctxt, bool& r_setting);
	void SetMetal(MCExecContext& ctxt, bool setting);
	void GetShadow(MCExecContext& ctxt, bool& r_setting);
	void SetShadow(MCExecContext& ctxt, bool setting);
	void GetResizable(MCExecContext& ctxt, bool& r_setting);
	void SetResizable(MCExecContext& ctxt, bool setting);
	void GetMinWidth(MCExecContext& ctxt, uinteger_t& r_width);
	void SetMinWidth(MCExecContext& ctxt, uinteger_t p_width);
	void GetMaxWidth(MCExecContext& ctxt, uinteger_t& r_width);
	void SetMaxWidth(MCExecContext& ctxt, uinteger_t p_width);
	void GetMinHeight(MCExecContext& ctxt, uinteger_t& r_height);
	void SetMinHeight(MCExecContext& ctxt, uinteger_t p_height);
	void GetMaxHeight(MCExecContext& ctxt, uinteger_t& r_height);
	void SetMaxHeight(MCExecContext& ctxt, uinteger_t p_height);
	void GetRecentNames(MCExecContext& ctxt, MCStringRef& r_names);
	void GetRecentCards(MCExecContext& ctxt, MCStringRef& r_cards);
	void GetIconic(MCExecContext& ctxt, bool& r_setting);
	void SetIconic(MCExecContext& ctxt, bool setting);
	void GetStartUpIconic(MCExecContext& ctxt, bool& r_setting);
	void SetStartUpIconic(MCExecContext& ctxt, bool setting);
	void GetIcon(MCExecContext& ctxt, uinteger_t& r_id);
	void SetIcon(MCExecContext& ctxt, uinteger_t p_id);
	void GetOwner(MCExecContext& ctxt, MCStringRef& r_owner);
	void GetMainStack(MCExecContext& ctxt, MCStringRef& r_main_stack);
	void SetMainStack(MCExecContext& ctxt, MCStringRef p_main_stack);
	void GetSubstacks(MCExecContext& ctxt, MCStringRef& r_substacks);
	void SetSubstacks(MCExecContext& ctxt, MCStringRef p_substacks);
	void GetBackgroundNames(MCExecContext& ctxt, MCStringRef& r_names);
	void GetBackgroundIds(MCExecContext& ctxt, MCStringRef& r_ids);
	void GetSharedGroupNames(MCExecContext& ctxt, MCStringRef& r_names);
	void GetSharedGroupIds(MCExecContext& ctxt, MCStringRef& r_ids);
	void GetCardIds(MCExecContext& ctxt, MCStringRef& r_ids);
	void GetCardNames(MCExecContext& ctxt, MCStringRef& r_names);
	void GetEditBackground(MCExecContext& ctxt, bool& r_value);
	void SetEditBackground(MCExecContext& ctxt, bool p_value);
	void GetExternals(MCExecContext& ctxt, MCStringRef& r_externals);
	void SetExternals(MCExecContext& ctxt, MCStringRef p_externals);
	void GetExternalCommands(MCExecContext& ctxt, MCStringRef& r_commands);
	void GetExternalFunctions(MCExecContext& ctxt, MCStringRef& r_functions);
	void GetExternalPackages(MCExecContext& ctxt, MCStringRef& r_externals);
	void GetMode(MCExecContext& ctxt, integer_t& r_mode);
	void GetWmPlace(MCExecContext& ctxt, bool& r_setting);
	void SetWmPlace(MCExecContext& ctxt, bool setting);
	void GetWindowId(MCExecContext& ctxt, uinteger_t& r_id);
	void GetPixmapId(MCExecContext& ctxt, uinteger_t& r_id);
	void GetHcAddressing(MCExecContext& ctxt, bool& r_setting);
	void SetHcAddressing(MCExecContext& ctxt, bool setting);
	void GetHcStack(MCExecContext& ctxt, bool& r_setting);
	void GetSize(MCExecContext& ctxt, uinteger_t& r_size);
	void GetFreeSize(MCExecContext& ctxt, uinteger_t& r_size);
	void GetLockScreen(MCExecContext& ctxt, bool& r_locked);
	void SetLockScreen(MCExecContext& ctxt, bool lock);
	void GetStackFiles(MCExecContext& ctxt, MCStringRef& r_files);
	void SetStackFiles(MCExecContext& ctxt, MCStringRef p_files);
	void GetMenuBar(MCExecContext& ctxt, MCStringRef& r_menubar);
	void SetMenuBar(MCExecContext& ctxt, MCStringRef p_menubar);
	void GetEditMenus(MCExecContext& ctxt, bool& r_setting);
	void SetEditMenus(MCExecContext& ctxt, bool setting);
	void GetVScroll(MCExecContext& ctxt, integer_t& r_scroll);
	void GetCharset(MCExecContext& ctxt, intenum_t& r_charset);
	void GetFormatForPrinting(MCExecContext& ctxt, bool& r_setting);
	void SetFormatForPrinting(MCExecContext& ctxt, bool setting);
	void GetLinkColor(MCExecContext& ctxt, MCInterfaceNamedColor& r_color);
	void SetLinkColor(MCExecContext& ctxt, const MCInterfaceNamedColor& p_color);
	void GetEffectiveLinkColor(MCExecContext& ctxt, MCInterfaceNamedColor& r_color);
	void GetLinkHiliteColor(MCExecContext& ctxt, MCInterfaceNamedColor& r_color);
	void SetLinkHiliteColor(MCExecContext& ctxt, const MCInterfaceNamedColor& p_color);
	void GetEffectiveLinkHiliteColor(MCExecContext& ctxt, MCInterfaceNamedColor& r_color);
	void GetLinkVisitedColor(MCExecContext& ctxt, MCInterfaceNamedColor& r_color);
	void SetLinkVisitedColor(MCExecContext& ctxt, const MCInterfaceNamedColor& p_color);
	void GetEffectiveLinkVisitedColor(MCExecContext& ctxt, MCInterfaceNamedColor& r_color);
	void GetUnderlineLinks(MCExecContext& ctxt, bool& r_value);
	void SetUnderlineLinks(MCExecContext& ctxt, bool p_value);
	void GetEffectiveUnderlineLinks(MCExecContext& ctxt, bool& r_value);
	void GetWindowShape(MCExecContext& ctxt, uinteger_t& r_shape);
	void SetWindowShape(MCExecContext& ctxt, uinteger_t p_shape);
	virtual void SetBlendLevel(MCExecContext& ctxt, uinteger_t p_level);
	void GetScreen(MCExecContext& ctxt, integer_t& r_screen);
	void GetCurrentCard(MCExecContext& ctxt, MCStringRef& r_card);
	void SetCurrentCard(MCExecContext& ctxt, MCStringRef p_card);
	void GetModifiedMark(MCExecContext& ctxt, bool& r_setting);
	void SetModifiedMark(MCExecContext& ctxt, bool setting);
	void GetAcceleratedRendering(MCExecContext& ctxt, bool& r_value);
	void SetAcceleratedRendering(MCExecContext& ctxt, bool p_value);
	void GetCompositorType(MCExecContext& ctxt, intenum_t*& r_type);
	void SetCompositorType(MCExecContext& ctxt, intenum_t* p_type);
	void GetDeferScreenUpdates(MCExecContext& ctxt, bool& r_value);
	void SetDeferScreenUpdates(MCExecContext& ctxt, bool p_value);
	void GetEffectiveDeferScreenUpdates(MCExecContext& ctxt, bool& r_value);
    void SetDecorations(MCExecContext& ctxt, const MCInterfaceDecoration& p_value);
    void GetDecorations(MCExecContext& ctxt, MCInterfaceDecoration& r_value);
    
	void GetCompositorTileSize(MCExecContext& ctxt, uinteger_t*& p_size);
	void SetCompositorTileSize(MCExecContext& ctxt, uinteger_t* p_size);
	void GetCompositorCacheLimit(MCExecContext& ctxt, uinteger_t*& p_size);
	void SetCompositorCacheLimit(MCExecContext& ctxt, uinteger_t* p_size);

    virtual void SetForePixel(MCExecContext& ctxt, uinteger_t* pixel);
	virtual void SetBackPixel(MCExecContext& ctxt, uinteger_t* pixel);
	virtual void SetHilitePixel(MCExecContext& ctxt, uinteger_t* pixel);
	virtual void SetBorderPixel(MCExecContext& ctxt, uinteger_t* pixel);
	virtual void SetTopPixel(MCExecContext& ctxt, uinteger_t* pixel);
	virtual void SetBottomPixel(MCExecContext& ctxt, uinteger_t* pixel);
	virtual void SetShadowPixel(MCExecContext& ctxt, uinteger_t* pixel);
	virtual void SetFocusPixel(MCExecContext& ctxt, uinteger_t* pixel);
	virtual void SetForeColor(MCExecContext& ctxt, const MCInterfaceNamedColor& color);
	virtual void SetBackColor(MCExecContext& ctxt, const MCInterfaceNamedColor& color);
	virtual void SetHiliteColor(MCExecContext& ctxt, const MCInterfaceNamedColor& color);
	virtual void SetBorderColor(MCExecContext& ctxt, const MCInterfaceNamedColor& color);
	virtual void SetTopColor(MCExecContext& ctxt, const MCInterfaceNamedColor& color);
	virtual void SetBottomColor(MCExecContext& ctxt, const MCInterfaceNamedColor& color);
	virtual void SetShadowColor(MCExecContext& ctxt, const MCInterfaceNamedColor& color);
	virtual void SetFocusColor(MCExecContext& ctxt, const MCInterfaceNamedColor& color);
	virtual void SetForePattern(MCExecContext& ctxt, uinteger_t* pattern);
	virtual void SetBackPattern(MCExecContext& ctxt, uinteger_t* pattern);
	virtual void SetHilitePattern(MCExecContext& ctxt, uinteger_t* pattern);
	virtual void SetBorderPattern(MCExecContext& ctxt, uinteger_t* pattern);
	virtual void SetTopPattern(MCExecContext& ctxt, uinteger_t* pattern);
	virtual void SetBottomPattern(MCExecContext& ctxt, uinteger_t* pattern);
	virtual void SetShadowPattern(MCExecContext& ctxt, uinteger_t* pattern);
	virtual void SetFocusPattern(MCExecContext& ctxt, uinteger_t* pattern);
    virtual void SetTextHeight(MCExecContext& ctxt, uinteger_t* height);
    virtual void SetTextFont(MCExecContext& ctxt, MCStringRef font);
    virtual void SetTextSize(MCExecContext& ctxt, uinteger_t* size);
    virtual void SetTextStyle(MCExecContext& ctxt, const MCInterfaceTextStyle& p_style);
    
private:
	void loadexternals(void);
	void unloadexternals(void);

	// Mode-specific hooks, implemented in the various mode* files.
	MCStackModeData *m_mode_data;

	void mode_create(void);
	void mode_copy(const MCStack& other);
	void mode_destroy(void);

	void mode_load(void);

	Exec_stat mode_getprop(uint4 parid, Properties which, MCExecPoint &, MCStringRef carray, Boolean effective);
	Exec_stat mode_setprop(uint4 parid, Properties which, MCExecPoint &, MCStringRef cprop, MCStringRef carray, Boolean effective);

	void mode_getrealrect(MCRectangle& r_rect);
	void mode_takewindow(MCStack *other);
	void mode_takefocus(void);
	void mode_setgeom(void);
	void mode_setcursor(void);
	
	bool mode_openasdialog(void);
	void mode_closeasdialog(void);
};
#endif<|MERGE_RESOLUTION|>--- conflicted
+++ resolved
@@ -377,15 +377,9 @@
 	Exec_stat openrect(const MCRectangle &rel, Window_mode wm, MCStack *parentwindow,
 	                   Window_position wpos,  Object_pos walign);
 	void getstackfiles(MCExecPoint &);
-<<<<<<< HEAD
-	void stringtostackfiles(char *d, MCStackfile **sf, uint2 &nf);
-	void setstackfiles(const MCString &);
-	void getstackfile(MCStringRef p_name, MCStringRef &r_name);
-=======
 	void stringtostackfiles(MCStringRef d, MCStackfile **sf, uint2 &nf);
 	void setstackfiles(MCStringRef);
-	char *getstackfile(const MCString &);
->>>>>>> 8a9a94bf
+	void getstackfile(MCStringRef p_name, MCStringRef &r_name);
 	void setfilename(MCStringRef f);
 
 	virtual IO_stat load(IO_handle stream, const char *version, uint1 type);
