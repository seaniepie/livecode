--- conflicted
+++ resolved
@@ -428,11 +428,7 @@
 	void createmenu(MCControl *nc, uint2 width, uint2 height);
 	void menuset(uint2 button, uint2 defy);
 	void menumup(uint2 which, MCStringRef &r_string, uint2 &selline);
-<<<<<<< HEAD
 	void menukdown(MCStringRef p_string, KeySym key, MCStringRef &r_string, uint2 &selline);
-=======
-	void menukdown(const char *string, KeySym key, MCStringRef &r_string, uint2 &selline);
->>>>>>> 96ecf812
 	void findaccel(uint2 key, MCStringRef &r_pick, bool &r_disabled);
 	void raise();
 	void enter();
