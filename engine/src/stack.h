--- conflicted
+++ resolved
@@ -580,15 +580,11 @@
 	bool resolve_filename(MCStringRef filename, MCStringRef& r_resolved);
 	
 	// IM-2013-10-30: [[ FullscreenMode ]] Resolve the given path relative to the location of the stack file
-	// - Will return a path regardless of whether or not the file exists.
-<<<<<<< HEAD
-	bool resolve_relative_path(MCStringRef p_path, MCStringRef& r_resolved);
-=======
-	bool resolve_relative_path(const char *p_path, char *&r_resolved);
+    // - Will return a path regardless of whether or not the file exists.
+    bool resolve_relative_path(MCStringRef p_path, MCStringRef& r_resolved);
     
     // PM-2015-01-26: [[ Bug 14435 ]] Make possible to set the filename using a relative path to the default folder
-    bool resolve_relative_path_to_default_folder(const char *p_path, char *&r_resolved);
->>>>>>> 41fc67b8
+    bool resolve_relative_path_to_default_folder(MCStringRef p_path, MCStringRef &r_resolved);
 
 	void setopacity(uint1 p_value);
 	
