--- conflicted
+++ resolved
@@ -520,15 +520,10 @@
 	//   frame.
 	void updatetilecache(void);
 	// MW-2013-01-08: Snapshot the contents of the tilecache (if any).
-<<<<<<< HEAD
 	bool snapshottilecache(MCRectangle area, MCGImageRef& r_image);
-	
-=======
-	bool snapshottilecache(MCRectangle area, Pixmap& r_pixmap);
 	// MW-2013-06-26: [[ Bug 10990 ]] Deactivate the tilecache.
     void deactivatetilecache(void);
     
->>>>>>> 88ab0734
 	// MW-2011-09-10: [[ Redraw ]] Perform a redraw of the window's content to the given
 	//   surface.
 	void redrawwindow(MCStackSurface *surface, MCRegionRef region);
