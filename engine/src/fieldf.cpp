--- conflicted
+++ resolved
@@ -1690,13 +1690,7 @@
 	selectedmark(False, si, ei, False, False);
 
 	// Defer to the paragraph method to insert the text.
-<<<<<<< HEAD
-	focusedparagraph -> finsertnew(MCStringGetCString(p_string), !MCStringIsNative(p_string));
-=======
-    MCAutoStringRef t_string;
-    /* UNCHECKED */ MCStringCreateWithOldString(p_string, &t_string);
-	focusedparagraph -> finsertnew(*t_string, p_is_unicode);
->>>>>>> 558dd13e
+	focusedparagraph -> finsertnew(p_string, !MCStringIsNative(p_string));
 
 	// Compute the end of the selection.
 	int4 ti;
