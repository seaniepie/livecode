/* Copyright (C) 2003-2013 Runtime Revolution Ltd.

This file is part of LiveCode.

LiveCode is free software; you can redistribute it and/or modify it under
the terms of the GNU General Public License v3 as published by the Free
Software Foundation.

LiveCode is distributed in the hope that it will be useful, but WITHOUT ANY
WARRANTY; without even the implied warranty of MERCHANTABILITY or
FITNESS FOR A PARTICULAR PURPOSE.  See the GNU General Public License
for more details.

You should have received a copy of the GNU General Public License
along with LiveCode.  If not see <http://www.gnu.org/licenses/>.  */

#include "prefix.h"

#include "globdefs.h"
#include "filedefs.h"
#include "objdefs.h"
#include "parsedef.h"

#include "stack.h"
#include "card.h"
#include "cdata.h"
#include "scrolbar.h"
#include "button.h"
#include "field.h"
#include "MCBlock.h"
#include "paragraf.h"
#include "sellst.h"
#include "undolst.h"
#include "util.h"
#include "font.h"
//#include "execpt.h"
#include "dispatch.h"
#include "mode.h"
#include "globals.h"
#include "mctheme.h"
#include "redraw.h"

#include "context.h"

#ifndef _MACOSX
//normal, control, alt, alt-control
Keytranslations MCField::emacs_keys[] =
{
	{XK_Home, {FT_HOME, FT_FOCUSFIRST, FT_HOME, FT_FOCUSFIRST}},
	{XK_Left, {FT_LEFTCHAR, FT_LEFTWORD, FT_LEFTCHAR, FT_FOCUSPREV}},
	{XK_Up, {FT_UP, FT_FOCUSPREV, FT_UP, FT_FOCUSPREV}},
	{XK_Right, {FT_RIGHTCHAR, FT_RIGHTWORD, FT_RIGHTCHAR, FT_FOCUSNEXT}},
	{XK_Down, {FT_DOWN, FT_FOCUSNEXT, FT_DOWN, FT_FOCUSNEXT}},
	{XK_Prior, {FT_PAGEUP, FT_PAGEUP, FT_PAGEUP, FT_PAGEUP}},
	{XK_Next, {FT_PAGEDOWN, FT_PAGEDOWN, FT_PAGEDOWN, FT_PAGEDOWN}},
	{XK_Select, {FT_END, FT_FOCUSLAST, FT_END, FT_FOCUSLAST}},
	{XK_End, {FT_END, FT_FOCUSLAST, FT_END, FT_FOCUSLAST}},
	{XK_BackSpace, {FT_DELBCHAR, FT_DELBWORD, FT_UNDO, FT_UNDEFINED}},
	{XK_Delete, {FT_DELBCHAR, FT_DELBWORD, FT_UNDO, FT_UNDEFINED}},
	{XK_Insert, {FT_UNDEFINED, FT_COPY, FT_UNDEFINED, FT_UNDEFINED}},
	{XK_Tab, {FT_TAB, FT_TAB, FT_TAB, FT_TAB}},
	{XK_KP_Tab, {FT_TAB, FT_TAB, FT_TAB, FT_TAB}},
	{XK_Return, {FT_PARAGRAPH, FT_FOCUSNEXT, FT_PARAGRAPH, FT_FOCUSNEXT}},
	{XK_KP_Enter, {FT_PARAGRAPH, FT_FOCUSNEXT, FT_PARAGRAPH, FT_FOCUSNEXT}},
	{XK_A, {FT_UNDEFINED, FT_BOL, FT_BOS, FT_LEFTPARA}},
	{XK_a, {FT_UNDEFINED, FT_BOL, FT_BOS, FT_LEFTPARA}},
	{XK_B, {FT_UNDEFINED, FT_LEFTCHAR, FT_UNDEFINED, FT_LEFTWORD}},
	{XK_b, {FT_UNDEFINED, FT_LEFTCHAR, FT_UNDEFINED, FT_LEFTWORD}},
	{XK_D, {FT_UNDEFINED, FT_DELFCHAR, FT_DELFWORD, FT_UNDEFINED}},
	{XK_d, {FT_UNDEFINED, FT_DELFCHAR, FT_DELFWORD, FT_UNDEFINED}},
	{XK_E, {FT_UNDEFINED, FT_EOL, FT_EOS, FT_RIGHTPARA}},
	{XK_e, {FT_UNDEFINED, FT_EOL, FT_EOS, FT_RIGHTPARA}},
	{XK_F, {FT_UNDEFINED, FT_RIGHTCHAR, FT_UNDEFINED, FT_RIGHTWORD}},
	{XK_f, {FT_UNDEFINED, FT_RIGHTCHAR, FT_UNDEFINED, FT_RIGHTWORD}},
	{XK_H, {FT_UNDEFINED, FT_DELBCHAR, FT_UNDEFINED, FT_DELBWORD}},
	{XK_h, {FT_UNDEFINED, FT_DELBCHAR, FT_UNDEFINED, FT_DELBWORD}},
	{XK_K, {FT_UNDEFINED, FT_CUTLINE, FT_UNDEFINED, FT_UNDEFINED}},
	{XK_k, {FT_UNDEFINED, FT_CUTLINE, FT_UNDEFINED, FT_UNDEFINED}},
	{XK_L, {FT_UNDEFINED, FT_CENTER, FT_UNDEFINED, FT_UNDEFINED}},
	{XK_l, {FT_UNDEFINED, FT_CENTER, FT_UNDEFINED, FT_UNDEFINED}},
	{XK_N, {FT_UNDEFINED, FT_DOWN, FT_UNDEFINED, FT_DOWN}},
	{XK_n, {FT_UNDEFINED, FT_DOWN, FT_UNDEFINED, FT_DOWN}},
	{XK_P, {FT_UNDEFINED, FT_UP, FT_UNDEFINED, FT_UP}},
	{XK_p, {FT_UNDEFINED, FT_UP, FT_UNDEFINED, FT_UP}},
	{XK_V, {FT_UNDEFINED, FT_PAGEDOWN, FT_PAGEUP, FT_BOF}},
	{XK_v, {FT_UNDEFINED, FT_PAGEDOWN, FT_PAGEUP, FT_BOF}},
	{XK_Y, {FT_UNDEFINED, FT_PASTE, FT_UNDEFINED, FT_UNDEFINED}},
	{XK_y, {FT_UNDEFINED, FT_PASTE, FT_UNDEFINED, FT_UNDEFINED}},
	{XK_bracketleft, {FT_UNDEFINED, FT_BOL, FT_LEFTPARA, FT_BOF}},
	{XK_bracketright, {FT_UNDEFINED, FT_EOL, FT_RIGHTPARA, FT_EOF}},
	{XK_osfHelp, {FT_HELP, FT_HELP, FT_HELP, FT_HELP}},
	{XK_osfCut, {FT_CUT, FT_CUT, FT_CUT, FT_CUT}},
	{XK_osfCopy, {FT_COPY, FT_COPY, FT_COPY, FT_COPY}},
	{XK_osfPaste, {FT_PASTE, FT_PASTE, FT_PASTE, FT_PASTE}},
	{XK_osfUndo, {FT_UNDO, FT_UNDO, FT_UNDO, FT_UNDO}},
	{XK_WheelDown, {FT_SCROLLDOWN, FT_UNDEFINED, FT_UNDEFINED, FT_UNDEFINED}},
	{XK_WheelUp, {FT_SCROLLUP, FT_UNDEFINED, FT_UNDEFINED, FT_UNDEFINED}},
	{XK_WheelLeft, {FT_SCROLLLEFT, FT_UNDEFINED, FT_UNDEFINED, FT_UNDEFINED}},
	{XK_WheelRight, {FT_SCROLLRIGHT, FT_UNDEFINED, FT_UNDEFINED, FT_UNDEFINED}},
#ifdef _MACOSX
	{XK_F1, {FT_UNDO, FT_UNDO, FT_UNDO, FT_UNDO}},
	{XK_F2, {FT_CUT, FT_CUT, FT_CUT, FT_CUT}},
	{XK_F3, {FT_COPY, FT_COPY, FT_COPY, FT_COPY}},
	{XK_F4, {FT_PASTE, FT_PASTE, FT_PASTE, FT_PASTE}},
#endif
	{0x0000, {FT_UNDEFINED, FT_UNDEFINED, FT_UNDEFINED, FT_UNDEFINED}},
};

Keytranslations MCField::std_keys[] =
{
	{XK_Home, {FT_BOL, FT_BOF, FT_BOF, FT_FOCUSFIRST}},
	{XK_Left, {FT_LEFTCHAR, FT_LEFTWORD, FT_LEFTCHAR, FT_FOCUSPREV}},
	{XK_Up, {FT_UP, FT_BOF, FT_UP, FT_FOCUSPREV}},
	{XK_Right, {FT_RIGHTCHAR, FT_RIGHTWORD, FT_RIGHTCHAR, FT_FOCUSNEXT}},
	{XK_Down, {FT_DOWN, FT_EOF, FT_DOWN, FT_FOCUSNEXT}},
	{XK_Prior, {FT_PAGEUP, FT_PAGEUP, FT_PAGEUP, FT_PAGEUP}},
	{XK_Next, {FT_PAGEDOWN, FT_PAGEDOWN, FT_PAGEDOWN, FT_PAGEDOWN}},
	{XK_Select, {FT_END, FT_FOCUSLAST, FT_END, FT_FOCUSLAST}},
	{XK_End, {FT_EOL, FT_EOF, FT_EOF, FT_FOCUSLAST}},
	{XK_BackSpace, {FT_DELBCHAR, FT_DELBWORD, FT_UNDO, FT_UNDEFINED}},
	{XK_Delete, {FT_DELFCHAR, FT_DELFWORD, FT_UNDO, FT_UNDEFINED}},
	{XK_Insert, {FT_UNDEFINED, FT_COPY, FT_UNDEFINED, FT_UNDEFINED}},
	{XK_Tab, {FT_TAB, FT_TAB, FT_TAB, FT_TAB}},
	{XK_Return, {FT_PARAGRAPH, FT_FOCUSNEXT, FT_PARAGRAPH, FT_FOCUSNEXT}},
	{XK_KP_Enter, {FT_PARAGRAPH, FT_FOCUSNEXT, FT_PARAGRAPH, FT_FOCUSNEXT}},
	{XK_C, {FT_UNDEFINED, FT_COPY, FT_UNDEFINED, FT_UNDEFINED}},
	{XK_c, {FT_UNDEFINED, FT_COPY, FT_UNDEFINED, FT_UNDEFINED}},
	{XK_V, {FT_UNDEFINED, FT_PASTE, FT_UNDEFINED, FT_UNDEFINED}},
	{XK_v, {FT_UNDEFINED, FT_PASTE, FT_UNDEFINED, FT_UNDEFINED}},
	{XK_X, {FT_UNDEFINED, FT_CUT, FT_UNDEFINED, FT_UNDEFINED}},
	{XK_x, {FT_UNDEFINED, FT_CUT, FT_UNDEFINED, FT_UNDEFINED}},
	{XK_Z, {FT_UNDEFINED, FT_UNDO, FT_UNDEFINED, FT_UNDEFINED}},
	{XK_z, {FT_UNDEFINED, FT_UNDO, FT_UNDEFINED, FT_UNDEFINED}},
	{XK_osfHelp, {FT_HELP, FT_HELP, FT_HELP, FT_HELP}},
	{XK_osfCut, {FT_CUT, FT_CUT, FT_CUT, FT_CUT}},
	{XK_osfCopy, {FT_COPY, FT_COPY, FT_COPY, FT_COPY}},
	{XK_osfPaste, {FT_PASTE, FT_PASTE, FT_PASTE, FT_PASTE}},
	{XK_osfUndo, {FT_UNDO, FT_UNDO, FT_UNDO, FT_UNDO}},
	{XK_WheelDown, {FT_SCROLLDOWN, FT_UNDEFINED, FT_UNDEFINED, FT_UNDEFINED}},
	{XK_WheelUp, {FT_SCROLLUP, FT_UNDEFINED, FT_UNDEFINED, FT_UNDEFINED}},
	{XK_WheelLeft, {FT_SCROLLLEFT, FT_UNDEFINED, FT_UNDEFINED, FT_UNDEFINED}},
	{XK_WheelRight, {FT_SCROLLRIGHT, FT_UNDEFINED, FT_UNDEFINED, FT_UNDEFINED}},
#ifdef _MACOSX
	{XK_F1, {FT_UNDO, FT_UNDO, FT_UNDO, FT_UNDO}},
	{XK_F2, {FT_CUT, FT_CUT, FT_CUT, FT_CUT}},
	{XK_F3, {FT_COPY, FT_COPY, FT_COPY, FT_COPY}},
	{XK_F4, {FT_PASTE, FT_PASTE, FT_PASTE, FT_PASTE}},
#endif
	{0x0000, {FT_UNDEFINED, FT_UNDEFINED, FT_UNDEFINED, FT_UNDEFINED}},
};

Field_translations MCField::trans_lookup(Keytranslations table[], KeySym key,
										 uint2 modifiers)
{
	uint2 i = 0;
	while (table[i].keysym != 0)
	{
		if (table[i].keysym == key)
			return (Field_translations)table[i].functions[modifiers];
		i++;
	}
	return FT_UNDEFINED;
}

#endif

#ifdef _MACOSX
struct MCKeyBinding
{
	unsigned key : 16;
	unsigned modifiers : 8;
	Field_translations action : 8;
};

#define MK_NONE 0
#define MK_ANY 0xff
#define MK_SHIFT 0x01
#define MK_CMD 0x02
#define MK_CTRL 0x04
#define MK_OPT 0x08
#define MK_IGNORE_SHIFT 0x80

static MCKeyBinding s_mac_keybindings[] =
{
	// Insertion
	{ XK_Tab, MK_ANY, FT_TAB },
	{ XK_Return, MK_ANY, FT_PARAGRAPH },
	{ XK_KP_Enter, MK_ANY, FT_PARAGRAPH },
	{ XK_O, MK_CTRL, FT_PARAGRAPHAFTER },

	// Clipboard
	{ XK_C, MK_CMD, FT_COPY },
	{ XK_X, MK_CMD, FT_CUT },
	{ XK_V, MK_CMD, FT_PASTE },
	{ XK_Y, MK_CMD, FT_PASTE },
	{ XK_Z, MK_CMD, FT_UNDO },

	// Scroll Wheel
	{ XK_WheelDown, MK_ANY, FT_SCROLLDOWN },
	{ XK_WheelUp, MK_ANY, FT_SCROLLUP },
	{ XK_WheelLeft, MK_ANY, FT_SCROLLLEFT },
	{ XK_WheelRight, MK_ANY, FT_SCROLLRIGHT },

	// Local Navigation
	{ XK_P, MK_CTRL | MK_IGNORE_SHIFT, FT_UP },
	{ XK_Up, MK_NONE | MK_IGNORE_SHIFT, FT_UP },
	{ XK_Up, MK_CMD | MK_IGNORE_SHIFT, FT_BOF },
	{ XK_Up, MK_CTRL, FT_SCROLLPAGEUP },
	{ XK_Up, MK_OPT | MK_IGNORE_SHIFT, FT_BACKPARA },
	{ XK_A, MK_CTRL | MK_IGNORE_SHIFT, FT_BOP },

	{ XK_N, MK_CTRL | MK_IGNORE_SHIFT, FT_DOWN },
	{ XK_Down, MK_NONE | MK_IGNORE_SHIFT, FT_DOWN },
	{ XK_Down, MK_CMD | MK_IGNORE_SHIFT, FT_EOF },
	{ XK_Down, MK_CTRL, FT_SCROLLPAGEDOWN },
	{ XK_Down, MK_OPT | MK_IGNORE_SHIFT, FT_FORWARDPARA },
	{ XK_E, MK_CTRL | MK_IGNORE_SHIFT, FT_EOP },

	{ XK_B, MK_CTRL | MK_IGNORE_SHIFT, FT_BACKCHAR },
	{ XK_B, MK_CTRL | MK_OPT | MK_IGNORE_SHIFT, FT_BACKWORD },
	{ XK_Left, MK_NONE | MK_IGNORE_SHIFT, FT_LEFTCHAR },
	{ XK_Left, MK_CMD | MK_IGNORE_SHIFT, FT_BOL },
	{ XK_Left, MK_CTRL | MK_IGNORE_SHIFT, FT_BOL },
	{ XK_Left, MK_OPT | MK_IGNORE_SHIFT, FT_LEFTWORD },

	{ XK_F, MK_CTRL | MK_IGNORE_SHIFT, FT_FORWARDCHAR },
	{ XK_F, MK_CTRL | MK_OPT | MK_IGNORE_SHIFT, FT_FORWARDWORD },
	{ XK_Right, MK_NONE | MK_IGNORE_SHIFT, FT_RIGHTCHAR },
	{ XK_Right, MK_CMD | MK_IGNORE_SHIFT, FT_EOL },
	{ XK_Right, MK_CTRL | MK_IGNORE_SHIFT, FT_EOL },
	{ XK_Right, MK_OPT | MK_IGNORE_SHIFT, FT_RIGHTWORD },

	// Global Navigation
	{ XK_Prior, MK_NONE, FT_SCROLLPAGEUP },
	{ XK_Prior, MK_SHIFT, FT_PAGEUP },
	{ XK_Prior, MK_OPT | MK_IGNORE_SHIFT, FT_PAGEUP },

	{ XK_Home, MK_NONE, FT_SCROLLTOP },
	{ XK_Home, MK_SHIFT, FT_BOF },

	{ XK_Next, MK_NONE, FT_SCROLLPAGEDOWN },
	{ XK_Next, MK_SHIFT, FT_PAGEDOWN },
	{ XK_Next, MK_OPT | MK_IGNORE_SHIFT, FT_PAGEDOWN },

	{ XK_End, MK_NONE, FT_SCROLLBOTTOM },
	{ XK_End, MK_SHIFT, FT_EOF },

	// Forward Deletion
	{ XK_Delete, MK_NONE, FT_DELFCHAR },
	{ XK_Delete, MK_OPT, FT_DELFWORD },
	{ XK_D, MK_CTRL, FT_DELFCHAR },
	{ XK_K, MK_CTRL, FT_DELEOP },

	// Backward Deletion
	{ XK_BackSpace, MK_NONE, FT_DELBCHAR },
	{ XK_BackSpace, MK_CMD, FT_DELBOL },
	{ XK_BackSpace, MK_CTRL, FT_DELBSUBCHAR },
	{ XK_BackSpace, MK_OPT, FT_DELBWORD },
	{ XK_BackSpace, MK_OPT | MK_CTRL, FT_DELBWORD },

	// Misc
	{ XK_l, MK_CTRL, FT_CENTER },
	{ XK_t, MK_CTRL, FT_TRANSPOSE },

	// END
	{ 0, 0, (Field_translations)0 }
};

Field_translations MCField::lookup_mac_keybinding(KeySym p_key, uint32_t p_modifiers)
{
	// Translate old modifiers to Mac-specific ones
	uint32_t t_mk_modifiers;
	t_mk_modifiers = 0;
	if ((p_modifiers & MS_SHIFT) != 0)
		t_mk_modifiers |= MK_SHIFT;
	if ((p_modifiers & MS_CONTROL) != 0)
		t_mk_modifiers |= MK_CMD;
	if ((p_modifiers & MS_MAC_CONTROL) != 0)
		t_mk_modifiers |= MK_CTRL;
	if ((p_modifiers & MS_MOD1) != 0)
		t_mk_modifiers |= MK_OPT;
	
	for(uint32_t i = 0; s_mac_keybindings[i] . key != 0; i++)
		if (s_mac_keybindings[i] . key == p_key)
		{
			uint32_t t_key_modifiers;
			t_key_modifiers = s_mac_keybindings[i] . modifiers;
			if (t_key_modifiers == MK_ANY)
				return s_mac_keybindings[i] . action;
			
			if ((t_key_modifiers & MK_IGNORE_SHIFT) == 0)
			{
				if (t_key_modifiers == t_mk_modifiers)
					return s_mac_keybindings[i] . action;
			}
			else
			{
				t_key_modifiers &= ~MK_IGNORE_SHIFT;
				if (t_key_modifiers == (t_mk_modifiers & ~MK_SHIFT))
					return s_mac_keybindings[i] . action;
			}
		}
	
	return FT_UNDEFINED;
}

#endif

void MCField::resetparagraphs()
{
	findex_t si = 0;
	findex_t ei = 0;

    vector_t<uint32_t> t_lines;
    t_lines . elements = nil;
    t_lines . count = 0;
	// MW-2005-05-13: [[Fix bug 2766]] We always need to retrieve the hilitedLines
	//   to prevent phantom selections w.r.t. focused paragraph.
	if (flags & F_LIST_BEHAVIOR)
		hilitedlines(t_lines);

	if (MCactivefield == this && focusedparagraph != NULL)
	{
		// TS-2005-01-06: Fix for bug 2381
		//   A) get old hilites lines
		//   B) clear current hilites line, useless now, but may actually do something
		//      in the future
		if (flags & F_LIST_BEHAVIOR)
            hilitedlines(t_lines);
        
		selectedmark(False, si, ei, True);
		if (flags & F_LIST_BEHAVIOR)
			sethilitedlines(NULL, 0);
		unselect(False, True);
	}
	curparagraph = focusedparagraph = paragraphs;
	firstparagraph = lastparagraph = NULL;
	cury = focusedy = topmargin;
	textx = texty = 0;

	// TS-2005-01-06: Fix for bug 2381
	//   A) reset focusedparagraph and focusedy and restore oldhilitelines if this
	//      was the active field with sethilitedlines
	//   B) pass false for second parameter to sethilitedlines so it doesn't force
	//      a scroll and cause redraw issues while resizing.

	// MW-2005-01-28: Correct small integration error, != instead of ==
	if ((flags & F_LIST_BEHAVIOR) != 0)
	{
		if (t_lines . elements != nil)
        {
			sethilitedlines(t_lines . elements, t_lines . count, False);
        }
	}
	else if (ei != 0)
		seltext(si, ei, False);
}

MCCdata *MCField::getcarddata(MCCdata *&list, uint4 parid, Boolean create)
{
	if (flags & F_SHARED_TEXT)
		parid = 0;
	MCCdata *foundptr = NULL;
	if (list != NULL)
	{
		MCCdata *tptr = list;
		do
		{
			if (tptr->getid() == parid)
			{
				foundptr = tptr;
				break;
			}
			tptr = tptr->next();
		}
		while (tptr != list);
	}
	if (foundptr == NULL && create)
	{
		foundptr = new MCCdata(parid);
		foundptr->appendto(list);
	}
	return foundptr;
}

void MCField::openparagraphs()
{
	MCParagraph *pgptr = paragraphs;
	uint1 oldopened = opened;
	opened = 0; // suppress redraws if open pg causes URL download
	do
	{
		pgptr->setparent(this);
		// MW-2012-02-14: [[ FontRefs ]] Pass the field's fontref to open the paragraph.
		pgptr->open(m_font);
		pgptr = pgptr->next();
	}
	while (pgptr != paragraphs);
	opened = (uint1)oldopened;
	focusedparagraph = NULL;
	resetparagraphs();
}

void MCField::closeparagraphs(MCParagraph *pgptr)
{
	MCParagraph *tpgptr = pgptr;
	do
	{
		tpgptr->close();
		tpgptr = tpgptr->next();
	}
	while (tpgptr != pgptr);
}

void MCField::gettabs(uint2 *&t, uint2 &n, Boolean &fixed)
{
	static uint2 ttabs;
	if (ntabs == 0)
	{
		// MW-2012-02-14: [[ FontRefs ]] Compute the width of a space in the field's
		//   font.
		// MW-2012-02-17: If we aren't opened, then just use a default value.
		// MM-2014-04-16: [[ Bug 11964 ]] Pass through the transform of the stack to make sure the measurment is correct for scaled text.
		int4 t_space_width;
		if (opened)
            t_space_width = MCFontMeasureText(m_font, MCSTR(" "), getstack() -> getdevicetransform());
		else
			t_space_width = 8;
		 
		if (t_space_width == 0)
			t_space_width = 8;
		   
		ttabs = t_space_width * DEFAULT_TAB_SPACING;

		t = &ttabs;
		n = 1;
	}
	else
	{
		t = tabs;
		n = ntabs;
	}

	fixed = (flags & F_VGRID) != 0;
}

void MCField::gettabaligns(intenum_t *&a, uint16_t &n)
{
    a = alignments;
    n = nalignments;
}

void MCField::getlisttabs(int32_t& r_first, int32_t& r_second)
{
	uint2 *t_tabs;
	uint2 t_ntabs;
	Boolean fixed;
	gettabs(t_tabs, t_ntabs, fixed);
	
	int32_t t_first_tab, t_second_tab;
	if (t_ntabs == 1)
	{
		t_first_tab = t_tabs[0];
		t_second_tab = t_tabs[0] * 2;
	}
	else
	{
		t_first_tab = t_tabs[0];
		t_second_tab = t_tabs[1];
	}
	
	r_first = t_first_tab;
	r_second = t_second_tab;
}

// MW-2012-01-25: [[ FieldMetrics ]] Compute the x-offset of the left of the
//   field content.
int32_t MCField::getcontentx(void) const
{
	return rect . x + borderwidth - DEFAULT_BORDER - textx + leftmargin;
}

// MW-2012-01-25: [[ FieldMetrics ]] Compute the y-offset of the top of the
//   field content.
int32_t MCField::getcontenty(void) const
{
	return rect . y + borderwidth - TEXT_Y_OFFSET;
}

// MW-2012-01-25: [[ FieldMetrics ]] Compute the optimal layoutwidth for any
//   given line.
int32_t MCField::getlayoutwidth(void) const
{
	return MCU_max(getfwidth() - (leftmargin + rightmargin), 1);
}

// MW-2012-01-25: [[ ParaStyles ]] Return the indent set at the field level.
int32_t MCField::getfirstindent(void) const
{
	return indent;
}

int32_t MCField::gettexty(void) const
{
	return texty;
}

// MW-2012-01-25: [[ ParaStyles ]] Returns whether the 'leader' lines should
//   be drawn.
bool MCField::getshowlines(void) const
{
	return getflag(F_SHOW_LINES) || getstate(CS_SIZE);
}

uint2 MCField::getfwidth() const
{
	int4 width = rect.width;
	if (borderwidth != 0)
		width -= (borderwidth - DEFAULT_BORDER) << 1;
	if (flags & F_SHADOW)
		width -= shadowoffset;
	if (flags & F_VSCROLLBAR)
		width -= vscrollbar->getrect().width;
	if (width > 0 && width < MAXUINT2)
		return (uint2)width;
	else
		return 0;
}

uint2 MCField::getfheight() const
{
	int4 height = rect.height;
	if (borderwidth != 0)
		height -= borderwidth << 1;
	if (flags & F_SHADOW)
		height -= shadowoffset;
	if (flags & F_HSCROLLBAR)
		height -= hscrollbar->getrect().height;
	if (height > 0 && height < MAXUINT2)
		return (uint2)height;
	else
		return 0;
}

MCRectangle MCField::getfrect() const
{
	MCRectangle trect = rect;
	if (borderwidth != 0)
		trect = MCU_reduce_rect(trect, borderwidth);
	uint2 soffset = shadowoffset;
	if (flags & F_SHADOW && trect.width > soffset && trect.height > soffset)
	{
		trect.width -= soffset;
		trect.height -= soffset;
	}
	if (flags & F_HSCROLLBAR && trect.height > scrollbarwidth)
		trect.height -= hscrollbar->getrect().height - 1;
	if (flags & F_VSCROLLBAR && trect.width > scrollbarwidth)
		trect.width -= vscrollbar->getrect().width - 1;
	return trect;
}

void MCField::removecursor()
{
	// MW-2006-07-05: [[ Bug 4840 ]] Previous this wouldn't do anything if 'locktext' were true
	//   this meant that the cursor wouldn't be removed correctly when the property changed.
	if (!opened)
		return;
	if (cursorfield == this && (cursoron || flags & F_LIST_BEHAVIOR))
	{
		cursoron = False;
		cursorfield = NULL;
		// MW-2011-08-18: [[ Layers ]] Invalidate the cursor rect.
		layer_redrawrect(cursorrectp);
        layer_redrawrect(cursorrects);
	}
}

void MCField::drawcursor(MCContext *p_context, const MCRectangle &dirty)
{
	setforeground(p_context, DI_FORE, False);
	if (flags & F_LIST_BEHAVIOR)
	{
		// MW-2012-01-27: [[ Bug 9511 ]] Make sure we don't render the win95-esque focus
		//   border in native GTK mode.
		if (!focusedparagraph->IsEmpty() && !IsMacLF() && !IsNativeGTK() && !getstate(CS_MENUFIELD))
		{
			if (MClook == LF_WIN95)
			{
				p_context->setforeground(p_context->getwhite());
				p_context->setbackground(p_context->getblack());
				p_context->setfillstyle(FillSolid, nil, 0, 0);
				p_context->setlineatts(0, LineDoubleDash, CapButt, JoinBevel);
				p_context->setdashes(0, dotlist, 2);
				p_context->setfunction(GXxor);
				p_context->drawrect(cursorrectp);
                p_context->drawrect(cursorrects);
				p_context->setfunction(GXcopy);
				p_context->setlineatts(0, LineSolid, CapButt, JoinBevel);
			}
			else
            {
				p_context->drawrect(cursorrectp);
                p_context->drawrect(cursorrects);
            }
		}
	}
	else
	{
		// MW-2013-08-07: [[ Bug 10840 ]] If the background is opaque then use XOR otherwise
		//   just black (XORing against transparent has no effect).
		bool t_is_opaque;
		t_is_opaque = p_context -> changeopaque(true);
		p_context -> changeopaque(t_is_opaque);
		
		if (!t_is_opaque)
			p_context -> setforeground(p_context -> getblack());
		else
		{
			// MW-2012-08-06: Use XOR to render the caret so it remains visible regardless
			//   of background color (apart from 128,128,128!).
			p_context->setforeground(p_context->getwhite());
			p_context->setfunction(GXxor);
			
			// MW-2012-09-19: [[ Bug 10393 ]] Draw the caret inside a layer to ensure the XOR
			//   ink works correctly.
			p_context->begin(false);
		}
		
        // MW-2014-04-10: [[ Bug 12020 ]] Make sure we use a linesize of 1 rather than 0 (hairline)
        //   to ensure caret is not too thin on retina displays.
        p_context->setlineatts(1, LineSolid, CapButt, JoinBevel);
		p_context->drawline(cursorrectp.x, cursorrectp.y, cursorrectp.x, cursorrectp.y + cursorrectp.height - 1);
        p_context->drawline(cursorrects.x, cursorrects.y, cursorrects.x, cursorrects.y + cursorrects.height - 1);
        p_context->setlineatts(0, LineSolid, CapButt, JoinBevel);
		
		if (t_is_opaque)
		{
			p_context->end();
		
			p_context->setfunction(GXcopy);
		}
	}
}

void MCField::replacecursor(Boolean force, Boolean goal)
{
	if (!opened)
		return;

	MCRectangle drectp, drects;
    // AL-2014-03-21: [[ Bug 11963 ]] If the field has list behavior, don't split
    //  the cursor rect.
    if (flags & F_LIST_BEHAVIOR)
	{
		drectp = focusedparagraph->getcursorrect(-1, fixedheight, true);
		positioncursor(force, goal, drectp, focusedy, true);
		return;
	}
    
	if (composing && composelength)
	{
		findex_t compsi, compei;
		compsi = composeoffset + composecursorindex;
		compei = composeoffset + composelength;
		indextoparagraph(paragraphs,compsi,compei);
		// MW-2012-01-25: [[ ParaStyles ]] Request the cursor-rect of the line
		//   not including any space above/below.
		drectp = focusedparagraph->getsplitcursorrect(compsi, fixedheight, false, true);
        drects = focusedparagraph->getsplitcursorrect(compsi, fixedheight, false, false);
	}
	else
	{
		// MW-2012-01-25: [[ ParaStyles ]] Request the cursor-rect of the line
		//   not including any space above/below.
		drectp = focusedparagraph->getsplitcursorrect(-1, fixedheight, false, true);
        drects = focusedparagraph->getsplitcursorrect(-1, fixedheight, false, false);
	}
	positioncursor(force, goal, drects, focusedy, false);
    positioncursor(force, goal, drectp, focusedy, true);
}

void MCField::positioncursor(Boolean force, Boolean goal, MCRectangle &drect, int4 yoffset, bool primary)
{
	if (flags & F_LIST_BEHAVIOR && MClook != LF_WIN95)
	{
		drect.y -= 2;
		drect.height += 4;
	}
	else
	{
		drect.y--;
		drect.height += 2;
	}

	// MW-2012-01-25: [[ FieldMetrics ]] The 'goalx' value is in field coords.
	// MW-2012-02-02: [[ Bug ]] Make sure we only set goal if it is requested.
	if (goal)
		goalx = drect . x;

	// MW-2012-01-25: [[ FieldMetrics ]] Compute the new position of the cursor
	//   in card coords.
	int32_t newx, newy;
	newx = drect . x + getcontentx();
	newy = yoffset + drect . y + getcontenty();

	MCRectangle mrect = getfrect();
	if (force)
	{
		Boolean reset = False;
		// SMR 951 don't scroll if cursor won't fit in field
		int4 dy = mrect.y + mrect.height - drect.height - newy;

		// MW-2012-02-02: [[ Bug ]] 'newy' now incorporates the rect, so no need
		//   to adjust for it.
		if (newy < mrect.y + 1 && dy > 0)
		{
			int4 oldy = texty;
			vscroll(newy - (mrect.y + 1), True);
			newy += oldy - texty;
			reset = True;
		}
		else if (dy < 0)
		{
			int4 oldy = texty;
			vscroll(-dy, True);
			newy += oldy - texty;
			reset = True;
		}

		if (!(flags & F_LIST_BEHAVIOR))
		{
			// MW-2012-02-02: [[ Bug 9681 ]] Incorrect computations for the left
			//   hand edge of the field mean hscroll doesn't work correctly.
			if (newx < mrect.x + leftmargin - DEFAULT_BORDER)
			{
				hscroll(newx - (mrect.x + leftmargin - DEFAULT_BORDER), True);
				newx = mrect.x + leftmargin - DEFAULT_BORDER;
				reset = True;
			}
			else
			{
				int4 dx = mrect.x + mrect.width - drect.width - newx;
				if (dx < 0)
				{
					hscroll(-dx, True);
					newx += dx;
					reset = True;
				}
				else
				{
					// MW-2012-03-13: [[ Bug ]] Make sure we scroll the field towards
					//   the left edge if the longest line has got cropped.
					dx = (getcontentx() + textwidth + rightmargin - DEFAULT_BORDER) - (mrect . x + mrect . width);
					if (dx < 0)
					{
						dx =  MCU_max(-textx, dx);
						hscroll(dx, True);
						newx -= dx;
						reset = True;
					}
				}					
			}
		}

		if (reset)
			resetscrollbars(True);
	}

	// MW-2006-02-26: Even if the screen is locked we still want to set the cursor
	//   position, otherwise the repositioning gets deferred too much.
	if (!(state & (CS_KFOCUSED | CS_DRAG_TEXT))
	        || !(flags & F_LIST_BEHAVIOR) && flags & F_LOCK_TEXT)
		return;

	// OK-2008-07-22 : Crash fix.
	if (!(state & CS_DRAG_TEXT) && (focusedparagraph != NULL) && focusedparagraph -> isselection() &&
			(IsMacLF() || IsMacLFAM()))
		return;

	// MW-2012-01-25: [[ FieldMetrics ]] Compute the dirty rect of the cursor.
	drect.x = newx;
	drect.y = newy;
	drect = MCU_intersect_rect(drect, mrect);
	if (drect.width && drect.height
	        && opened && state & (CS_KFOCUSED | CS_DRAG_TEXT))
	{
		if (flags & F_LIST_BEHAVIOR)
		{
			drect.x = mrect.x + 2;
			drect.width = mrect.width - 4;
			if (MClook != LF_WIN95)
			{
				drect.x--;
				drect.width += 2;
			}
		}
        if (primary)
            cursorrectp = drect;
        else
            cursorrects = drect;
		cursorfield = this;
		cursoron = True;
		// MW-2011-08-18: [[ Layers ]] Invalidate the dirty rect.
		layer_redrawrect(drect);
	}
	else
		cursoron = False;
}

void MCField::dragtext()
{
	removecursor();

	// MW-2012-01-25: [[ FieldMetrics ]] Compute the field coords of the mouse
	//   click.
	int32_t cx, cy;
	cx = mx - getcontentx();
	cy = my - (cury + getcontenty());

	MCParagraph *pgptr = curparagraph;
	int4 y = 0;
	uint2 pgheight = pgptr->getheight(fixedheight);
	while (pgptr->next() != paragraphs && y + pgheight <= cy)
	{
		y += pgheight;
		pgptr = pgptr->next();
		pgheight = pgptr->getheight(fixedheight);
	}
	cy -= y;
	findex_t ssi, sei;
	pgptr->getclickindex(cx, cy, fixedheight, ssi, sei, False, False);

	// MW-2012-01-25: [[ ParaStyles ]] Request the cursor rect without spacing.
	MCRectangle drect = pgptr->getcursorrect(ssi, fixedheight, false);
	positioncursor(True, False, drect, paragraphtoy(pgptr), true);

	// Compute the appropriate drag action depending the state of the keyboard
	// MW-2007-12-11: [[ Bug 5542 ]] Wrong keyboard modifier for copying/moving text on OS X
	if (MCdispatcher -> isdragsource())
	{
#ifdef _MACOSX
		if ((MCmodifierstate & MS_MOD1) != 0)
#else
		if ((MCmodifierstate & MS_CONTROL) != 0)
#endif
			MCdragaction = DRAG_ACTION_COPY;
		else
			MCdragaction = (MCallowabledragactions & DRAG_ACTION_MOVE) == 0 ? DRAG_ACTION_COPY : DRAG_ACTION_MOVE;
	}
	else
	{
#ifndef _MACOSX
		if ((MCmodifierstate & MS_MOD1) != 0)
			MCdragaction = (MCallowabledragactions & DRAG_ACTION_MOVE) == 0 ? DRAG_ACTION_COPY : DRAG_ACTION_MOVE;
		else
#endif
			MCdragaction = DRAG_ACTION_COPY;
	}
}

void MCField::computedrag()
{
	findex_t ti, si, ei;
	locmark(False, False, False, False, True, ti, ei);
	selectedmark(False, si, ei, False);
	uint2 c = ti >= si && ti < ei ? PI_ARROW : PI_IBEAM;

	getstack()->setcursor(MCcursors[c], False);
	//XCURSORS
	getstack()->cursoroverride = ( c==PI_ARROW) ;
}

void MCField::adjustpixmapoffset(MCContext *dc, uint2 index, int4 dy)
{
	uint2 i;
	if (!getpindex(index, i))
		return;
	
	uint2 t_current_style;
	MCPatternRef t_current_pixmap;
	int2 t_current_x;
	int2 t_current_y;
	dc -> getfillstyle(t_current_style, t_current_pixmap, t_current_x, t_current_y);
	
	int4 t_offset_x, t_offset_y;
	t_offset_x = t_current_x - textx;
	t_offset_y = t_current_y - texty + dy;
	
	// MW-2009-01-22: [[ Bug 3869 ]] We need to use the actual width/height of the
	//   pixmap tile in this case to ensure the offset falls within 32767.
	if (MCU_abs(t_offset_y) > 32767 || MCU_abs(t_offset_x) > 32767)
	{
		// IM-2014-05-13: [[ HiResPatterns ]] Update to use pattern geometry function
		uint32_t t_width, t_height;
		/* UNCHECKED */ MCPatternGetGeometry(t_current_pixmap, t_width, t_height);

		t_offset_x %= t_width;
		if (t_offset_x < 0)
			t_offset_x += t_width;
		
		t_offset_y %= t_height;
		if (t_offset_y < 0)
			t_offset_y += t_height;
	}
	
	dc -> setfillstyle(t_current_style, t_current_pixmap, t_offset_x, t_offset_y);
}

void MCField::drawrect(MCDC *dc, const MCRectangle &dirty)
{
	MCRectangle frect = getfrect();
	MCRectangle trect = frect;
	MCRectangle grect = frect;
	MCRectangle textrect = frect;
	if (!(flags & F_SHOW_BORDER))
		trect = MCU_reduce_rect(trect, -DEFAULT_BORDER);
	trect = MCU_intersect_rect(trect, dirty);
	if (trect.width != 0 && trect.height != 0)
	{
		dc->save();
		dc->cliprect(trect);
		
		// MW-2008-07-23: [[ Bug ]] Previously the background wouldn't be repainted if
		//   linkstart != NULL and this was the field containing it. This caused redraw
		//   oddness on Windows, so have removed the clause.
		if (flags & F_OPAQUE)
		{
			// MW-2010-07-20: Under GTK, field borders are actually 3 pixels, not 2. So
			//   here we take this into account by only filling from an extra pixel in.
			MCRectangle t_fill_rect;
			if (getflag(F_SHOW_BORDER) && borderwidth == DEFAULT_BORDER && IsNativeGTK())
				t_fill_rect = MCU_intersect_rect(MCU_reduce_rect(frect, 1), dirty);
			else
				t_fill_rect = trect;

			setforeground(dc, DI_BACK, False, flags & F_SHOW_BORDER && (!(flags & F_F_AUTO_ARM) || MClook == LF_WIN95));
			
			// MW-2012-09-04: [[ Bug 9759 ]] Make sure any pattern is offset correctly.
			adjustpixmapoffset(dc, DI_BACK);
			
			dc->fillrect(t_fill_rect);
		}

		// Reduce the textrect by horizontal margins.
		textrect.x += leftmargin;
		if (textrect.width > leftmargin + rightmargin)
			textrect.width -= leftmargin + rightmargin;
		else
			textrect.width = 0;

		// Draw the leader lines (if required).
		trect = MCU_intersect_rect(trect, textrect);
		if (flags & F_FIXED_HEIGHT && (flags & F_SHOW_LINES || state & CS_SIZE))
		{
			dc->setforeground(dc->getblack());
			dc->setlineatts(1, LineOnOffDash, CapButt, JoinBevel);
			dc->setdashes(0, dotlist, 2);
			
			int2 x, y;
			x = textrect . x - 2 - textx;
			y = cury + frect.y + fixeda - TEXT_Y_OFFSET;
			while(y <= trect.y + trect.height)
			{
				if (y >= trect.y)
					dc -> drawline(x, y, x + MCU_max(textrect . width + 4, textwidth), y);
				y += fixedheight;
			}
			
			dc -> setlineatts(0, LineSolid, CapButt, JoinBevel);
		}

		uint2 fontstyle;
		fontstyle = gettextstyle();
		
		setforeground(dc, DI_FORE, False);

		// Compute the find range.
		MCParagraph *foundpgptr = NULL;
		findex_t fstart = 0;
		findex_t fend = 0;
		if (foundlength != 0)
		{
			fstart = foundoffset;
			fend = foundoffset + foundlength;
			foundpgptr = indextoparagraph(paragraphs, fstart, fend);
		}

		// Compute the composition range.
		MCParagraph *comppgptr = NULL;
		findex_t compstart,compend;
		compstart = compend = 0;
		if (composelength)
		{
			compstart = composeoffset;
			compend = composeoffset+composelength;
			comppgptr = indextoparagraph(paragraphs, compstart, compend);
		}

		// MW-2012-01-10: [[ Field Metrics ]] Compute the top-left of the current
		//   paragraph content in card co-ords.
		int32_t x, y;
		MCParagraph *pgptr;
		pgptr = curparagraph;
		x = getcontentx();
		y = cury + getcontenty();

		// MW-2012-01-25: [[ FieldMetrics ]] Compute the layout width.
		int32_t t_layout_width;
		t_layout_width = getlayoutwidth();

		// MW-2012-01-25: [[ FieldMetrics ]] Compute the selection offset / width.
		uint2 sx, swidth;
		if (getflag(F_LIST_BEHAVIOR))
			sx = frect . x, swidth = frect . width;
		else
			sx = x, swidth = t_layout_width;

		uint2 a = 0;
		uint2 d = 0;
		if (flags & F_FIXED_HEIGHT)
		{
			a = fixeda;
			d = fixedd;
		}

		int32_t pgheight;
		do
		{
			pgheight = pgptr->getheight(fixedheight);
			
			// MW-2012-03-15: [[ Bug 10069 ]] A paragraph might render a grid line above or below
			//   so make sure we render paragraphs above and below the apparant limits.
			if (y + pgheight >= trect.y  && y <= trect.y + trect.height)
			{
				pgptr->draw(dc, x, y, a, d,
				            pgptr == foundpgptr ? fstart : 0,
				            pgptr == foundpgptr ? fend : 0,
				            pgptr == comppgptr ? compstart : 0,
				            pgptr == comppgptr ? compend : 0,
				            pgptr == comppgptr ? composeconvertingsi : 0,
				            pgptr == comppgptr ? composeconvertingei : 0,
				            t_layout_width, pgheight, sx, swidth,
							fontstyle);
			}
			y += pgheight;
			pgptr = pgptr->next();
		}
		while (y < trect.y + trect.height && pgptr != paragraphs);

		// MW-2012-03-15: [[ Bug 10069 ]] If we have hGrid set on the field, then render grid lines
		//   to fill the rest of the field using the last pgheight we had.
		if (getflag(F_HGRID))
		{
			setforeground(dc, DI_BORDER, False);
			
			int32_t cy;
			cy = y + pgheight;
			while(cy < grect . y + grect . height)
			{
				if (y >= grect . y)
					dc -> drawline(grect . x, cy, grect . x + grect . width, cy);
				cy += pgheight;
			}
		}
		
		// MW-2012-03-15: [[ Bug 10069 ]] If we have vGrid set on the field, then render grid lines
		//   using field tabStops in bottom part of field.
		if (getflag(F_VGRID) && y < grect . y + grect . height)
		{
			uint2 *t;
			uint2 nt;
			Boolean fixed;
			gettabs(t, nt, fixed);
			
			setforeground(dc, DI_BORDER, False);
			
			// MW-2012-03-19: [[ Bug 10069 ]] Replicate the exact same calculation as at paragraph
			//   level, otherwise a strange 'shift' occurs.
			int32_t t_delta;
			t_delta = getcontentx() - 1;
			
			uint2 ct = 0;
			int4 t_x;
			t_x = t_delta + t[0];
            
			while (t_x <= grect.x + grect.width)
			{
				// MW-2012-05-03: [[ Bug 10200 ]] If set at the field level, the vGrid should start
				//   just inside the border for backwards compatibility.
				if (t_x >= grect.x)
					dc->drawline(t_x, grect.y, t_x, grect.y + grect.height);

				if (ct < nt - 1)
					t_x = t_delta + t[++ct];
				else if (nt == 1)
					t_x += t[0];
				else
					t_x += t[nt - 1] - t[nt - 2];
				
				// MW-2012-03-19: [[ FixedTable ]] If we have reached the final tab in fixed
				//   table mode, we are done.
				// PM-2014-04-08: [[ Bug 12146 ]] Setting tabstops to 2 equal numbers and then
                //  turning VGrid on, hangs LC, because this while loop ran forever
                // MW-2015-05-28: [[ Bug 12341 ]] Only stop rendering lines if in 'fixed width table'
                //   mode - indicated by the last two tabstops being the same.
                if (nt >= 2 && t[nt - 1] == t[nt - 2] && ct == nt - 1)
                    break;
			}
		}

		if (cursoron && cursorfield == this)
			drawcursor(dc, dirty);

		dc->restore();
	}
	
	trect = MCU_intersect_rect(rect, dirty);
	if (flags & F_HSCROLLBAR)
	{
		MCRectangle hrect = MCU_intersect_rect(hscrollbar->getrect(), trect);
		if (hrect.width != 0 && hrect.height != 0)
		{
			dc->save();
			dc->cliprect(hrect);
			
			// MW-2011-09-06: [[ Redraw ]] Render the scrollbar normally (not as a sprite).
			hscrollbar->draw(dc, hrect, false, false);
			
			dc->restore();
		}
	}
	if (flags & F_VSCROLLBAR)
	{
		MCRectangle vrect = MCU_intersect_rect(vscrollbar->getrect(), trect);
		if (vrect.width != 0 && vrect.height != 0)
		{
			dc->save();
			dc->cliprect(vrect);
			
			// MW-2011-09-06: [[ Redraw ]] Render the scrollbar normally (not as a sprite).
			vscrollbar->draw(dc, vrect, false, false);
			
			dc->restore();
		}
	}
}

void MCField::draw3dhilite(MCDC *dc, const MCRectangle &trect)
{
	if (flags & F_3D_HILITE)
	{
		draw3d(dc, trect, ETCH_RAISED, borderwidth);
		parent->setforeground(dc, DI_FORE, False);
	}
}

void MCField::setfocus(int2 x, int2 y)
{
	MCParagraph *spg = focusedparagraph;
	int4 sy = focusedy;
	state &= ~(CS_DELETING | CS_PARTIAL);

	// MW-2012-01-25: [[ FieldMetrics ]] Convert card co-ords to field co-ords.
	x -= getcontentx();
	y -= getcontenty();
	int2 direction = 0;

	do
	{
		direction = focusedparagraph->setfocus(x, y - focusedy, fixedheight,
		                                       extend, extendwords, extendlines,
		                                       direction,
		                                       focusedparagraph == paragraphs,
		                                       focusedparagraph->next() == paragraphs, contiguous);
		if (direction < 0)
		{
			if (focusedparagraph != paragraphs)
			{
				if (flags & F_LIST_BEHAVIOR && contiguous)
					focusedparagraph->sethilite(focusedparagraph == firstparagraph
					                            && extend && flags & F_MULTIPLE_HILITES);
				if (extend)
				{
					if (focusedparagraph == firstparagraph)
					{
						firstparagraph = focusedparagraph->prev();
						firsty -= firstparagraph->getheight(fixedheight);
					}
					else
						lastparagraph = focusedparagraph->prev();
				}
				focusedparagraph = focusedparagraph->prev();
				focusedy -= focusedparagraph->getheight(fixedheight);
			}
		}
		else
			if (direction > 0)
				if (focusedparagraph->next() != paragraphs)
				{
					if (flags & F_LIST_BEHAVIOR && contiguous)
						focusedparagraph->sethilite(focusedparagraph == lastparagraph
						                            && extend && flags & F_MULTIPLE_HILITES);
					if (extend)
					{
						if (focusedparagraph == lastparagraph)
							lastparagraph = focusedparagraph->next();
						else
						{
							firsty += focusedparagraph->getheight(fixedheight);
							firstparagraph = focusedparagraph->next();
						}
					}
					focusedy += focusedparagraph->getheight(fixedheight);
					focusedparagraph = focusedparagraph->next();
				}
	}
	while (direction != 0);
	Boolean needredraw = (state & CS_SELECTING) != 0;
	if (flags & F_LIST_BEHAVIOR)
	{
		if (!contiguous && !extend && focusedparagraph->gethilite())
		{
			focusedparagraph->sethilite(False);
			firstparagraph = lastparagraph = NULL;
			state &= ~CS_SELECTING;

			// MW-2005-01-06: Integration of Tuviah's fix for Bug 2384
			if (state & CS_MFOCUSED)
			{
				signallisteners(P_HILITED_LINES);
				message(MCM_selection_changed);
			}

			extendwords = extendlines = False;
			contiguous = True;
		}
		else
			if (flags & F_MULTIPLE_HILITES && extend && firstparagraph != NULL
			        && lastparagraph != NULL)
			{
				MCParagraph *pgptr = firstparagraph;
				do
				{
					pgptr->sethilite(True);
					pgptr = pgptr->next();
				}
				while (pgptr != lastparagraph->next());
			}
			else
			{
				if (!(flags & F_MULTIPLE_HILITES))
					clearhilites();
				firstparagraph = lastparagraph = focusedparagraph;
				firsty = focusedy;
				firstparagraph->sethilite(True);
			}
	}
	if (!(flags & F_LOCK_TEXT))
	{
		findex_t si,ei;
		selectedmark(False, si, ei, False);
		if (composing)
			if (!(si >= composeoffset && ei <= composeoffset + composelength))
				stopcomposition(False, True);
	}
	if (needredraw)
	{
		MCRectangle drect;
		if (focusedy > sy)
		{
			drect.y = sy;
			drect.height = focusedy + focusedparagraph->getheight(fixedheight) - sy;
		}
		else
		{
			drect.y = focusedy;
			drect.height = sy + spg->getheight(fixedheight) - focusedy;
		}
		// MW-2012-01-25: [[ FieldMetrics ]] Compute the dirty-rect (in card coords).
		//   Note that we redraw the entire width of the field rect.
		drect.x = rect.x;
		drect . width = rect . width;
		drect.y += getcontenty();
		drect = MCU_intersect_rect(drect, rect);
		// MW-2011-08-18: [[ Layers ]] Invalidate the dirty rect.
		layer_redrawrect(drect);
	}
}

uint2 MCField::clearhilites()
{
	MCParagraph *pgptr = paragraphs;
	uint2 done = 0;
	do
	{
		if (pgptr->gethilite())
		{
			done++;
			pgptr->sethilite(False);
		}
		pgptr = pgptr->next();
	}
	while (pgptr != paragraphs);
	return done;
}

void MCField::reverse()
{
	MCParagraph *pgptr = firstparagraph;
	while (pgptr != lastparagraph)
	{
		pgptr->reverseselection();
		pgptr = pgptr->next();
	}
	pgptr->reverseselection();
}

void MCField::startselection(int2 x, int2 y, Boolean words)
{
	if (flags & F_NO_AUTO_HILITE)
		return;
	removecursor();
	extendwords = words;
	extendlines = MCscreen->istripleclick();
	if (MCactivefield != NULL && MCactivefield != this)
		MCactivefield->unselect(True, True);
	if (MCmodifierstate & MS_SHIFT
	        && (!(flags & F_LIST_BEHAVIOR) || flags & F_MULTIPLE_HILITES))
	{
		extend = True;
		if (!focusedparagraph->isselection()
		        && firstparagraph == lastparagraph)
		{
			firstparagraph = lastparagraph = focusedparagraph;
			firsty = focusedy;
		}
		else
		{
			// MW-2012-01-25: [[ FieldMetrics ]] The y coord is in card coords, hence the
			//   adjustment to the paragraph-y.
			if (focusedparagraph == lastparagraph)
			{
				if (y < getcontenty() + paragraphtoy(lastparagraph))
				{
					reverse();
					focusedparagraph = firstparagraph;
					focusedy = firsty;
				}
			}
			else if (focusedparagraph == firstparagraph && y > getcontenty() + firsty + firstparagraph->getheight(fixedheight))
			{
				reverse();
				focusedparagraph = lastparagraph;
				focusedy = paragraphtoy(lastparagraph);
			}
		}
		state |= CS_SELECTING;
		setfocus(x, y);
	}
	else
	{
		if (flags & F_LIST_BEHAVIOR)
			if (MCmodifierstate & MS_CONTROL && flags & F_NONCONTIGUOUS_HILITES
			        || flags & F_TOGGLE_HILITE)
				contiguous = False;
			else
			{
				if (clearhilites() > 1)
				{
					// MW-2011-08-18: [[ Layers ]] Invalidate the content rect.
					layer_redrawrect(getfrect());
				}
			}
		else
			if (!extendlines)
			{
				if (MCactivefield == this && !(flags & F_LOCK_TEXT)
				        && (focusedparagraph->isselection()
				            || firstparagraph != lastparagraph))
				{
					findex_t ti, si, ei;
					if (locmark(False, False, False, True, True, ti, ei))
					{
						selectedmark(False, si, ei, False);
						if (ti >= si && ti < ei && si != ei)
						{
							// Here we mark the fact a mouse-down has occured in
							// the selection. This is used in mdrag to work out
							// whether to initiate a drag-drop operation.
							state |= CS_SOURCE_TEXT;
							return;
						}
					}
				}
				unselect(True, True);
			}
		state |= CS_SELECTING;
		setfocus(x, y);
		if (!(state & CS_SELECTING))
			return;
			
		firstparagraph = lastparagraph = focusedparagraph;
		firsty = focusedy;
	}
	MCactivefield = this;
	if (!(flags & F_LOCK_TEXT))
	{
		replacecursor(True, True);
		MCscreen->addtimer(this, MCM_internal2, MCsyncrate);
	}
	else
		if (flags & F_LIST_BEHAVIOR)
		{
			replacecursor(True, False);
			MCscreen->addtimer(this, MCM_internal2, MCsyncrate);
		}
}

void MCField::extendselection(int2 x, int2 y)
{
	if (flags & F_NO_AUTO_HILITE)
		return;
	removecursor();
	if (!(flags & F_LIST_BEHAVIOR) || flags & F_MULTIPLE_HILITES)
		extend = True;
	setfocus(x, y);
	replacecursor(True, True);
}

void MCField::endselection()
{
	if (flags & F_NO_AUTO_HILITE || !opened)
		return;
	state &= ~CS_SELECTING;

	Boolean t_was_extend_lines;
	t_was_extend_lines = extendlines;

	extend = extendwords = extendlines = False;
	contiguous = True;
	if (!focusedparagraph->isselection() && firstparagraph == lastparagraph)
	{
		firstparagraph = lastparagraph = NULL;
		firsty = 0;
		MCscreen -> setselection(NULL);
	}
	else
	{
		// MW-2008-03-27: [[ Bug 282 ]] If we were extending lines, then make sure we include the
		//   next paragraph after the last one to make sure we copy a return character.
		if (!getflag(F_LIST_BEHAVIOR) && t_was_extend_lines)
		{
			if (lastparagraph -> next() != paragraphs)
			{
				lastparagraph = lastparagraph -> next();
				lastparagraph -> setselectionindex(0, 0, False, False);
			}
		}
		if (MCscreen -> hasfeature(PLATFORM_FEATURE_TRANSIENT_SELECTION))
		{
			MCAutoStringRef t_string;
			selectedtext(&t_string);
			
			MCAutoDataRef t_data;
            MCStringEncode(*t_string, kMCStringEncodingNative, false, &t_data);
			if (*t_data != nil)
			{
				if (MCselectiondata -> Store(TRANSFER_TYPE_TEXT, *t_data))
					MCactivefield = this;
			}
		}

		if (!(flags & F_LOCK_TEXT) && MCU_point_in_rect(rect, mx, my))
		{
			findex_t ti, si, ei;
			locmark(False, False, False, False, True, ti, ei);
			selectedmark(False, si, ei, False);
			uint2 c = ti >= si && ti <= ei ? PI_ARROW : PI_IBEAM;
			getstack()->setcursor(MCcursors[c], False);
		}
	}
}

void MCField::unselect(Boolean clear, Boolean internal)
{
	if (state & CS_SELECTING)
		endselection();
	if (MCactivefield == this && internal)
		MCscreen -> setselection(NULL);
	if (clear || (MCactivefield == this && !(state & CS_KFOCUSED)))
		MCactivefield = NULL;
	if (!opened || focusedparagraph == NULL)
		return;
	if (!focusedparagraph->isselection() && firstparagraph == lastparagraph)
	{
		firstparagraph = lastparagraph = NULL;
		if (focusedparagraph->next() == paragraphs && !(flags & F_LIST_BEHAVIOR))
			focusedparagraph->setselectionindex(PARAGRAPH_MAX_LEN, PARAGRAPH_MAX_LEN, False, False);
		return;
	}
	if (firstparagraph == NULL)
	{
		if (!(flags & F_LIST_BEHAVIOR))
			focusedparagraph->setselectionindex(PARAGRAPH_MAX_LEN, PARAGRAPH_MAX_LEN, False, False);
		return;
	}
	if (!(flags & F_LIST_BEHAVIOR))
	{
		// MW-2012-01-25: [[ ParaStyles ]] Fetch the cursor-rect including any
		//   space above/below.
		MCRectangle drect = focusedparagraph->getcursorrect(-1, fixedheight, true);

		// MW-2012-01-25: [[ FieldMetrics ]] Convert the cursor-rect to card coords.
		drect.x += getcontentx();
		// MW-2012-08-30: [[ Bug 10331 ]] Make sure we take into account the
		//   location of the focusedparagraph, otherwise selections jump to random
		//   places!
		drect.y += getcontenty() + focusedy;
		focusedparagraph = firstparagraph;
		focusedy = firsty;
		focusedparagraph->setselectionindex(PARAGRAPH_MAX_LEN, PARAGRAPH_MAX_LEN, False, False);
		updateparagraph(False, False);
		while (focusedparagraph != lastparagraph)
		{
			focusedy += focusedparagraph->getheight(fixedheight);
			focusedparagraph = focusedparagraph->next();
			focusedparagraph->setselectionindex(PARAGRAPH_MAX_LEN, PARAGRAPH_MAX_LEN, False, False);
			updateparagraph(False, False);
		}
		setfocus(drect.x, drect.y);
	}
	firstparagraph = lastparagraph = NULL;
}

// MCField::deleteselection == TRUE => reflow
Boolean MCField::deleteselection(Boolean force)
{
	if (focusedparagraph == NULL)
		return False;
	if (!force && !focusedparagraph->isselection()
	        && firstparagraph == lastparagraph)
		return False;
	if (state & CS_SELECTING)
		endselection();
	if (focusedparagraph->isselection() ||
	        firstparagraph != lastparagraph)
	{
		if (firstparagraph != NULL)
		{
			focusedparagraph = firstparagraph;
			focusedy = firsty;
		}
		
		// May require reflow
		focusedparagraph->clearzeros();

		findex_t si, ei;
		selectedmark(False, si, ei, False);
		Ustruct *us = new Ustruct;
		us->type = UT_DELETE_TEXT;
		us->ud.text.index = si;
		us->ud.text.data = cloneselection();
		us->ud.text.newline = False;
		MCundos->freestate();
		MCundos->savestate(this, us);
		MCString s;
		
		// Calls MCParagraph::deletestring - may require reflow
		focusedparagraph->deleteselection();
	}
	if (firstparagraph != lastparagraph)
	{
		firstparagraph = firstparagraph->next();
		while (firstparagraph != lastparagraph)
		{
			MCParagraph *pgptr = firstparagraph->remove(firstparagraph);
			textheight -= pgptr->getheight(fixedheight);
			delete pgptr;
		}
		lastparagraph->deleteselection();

		// Calls MCParagraph::updateparagraph - will reflow
		joinparagraphs();
	}

	// Will reflow
	updateparagraph(True, False);

	firstparagraph = lastparagraph = NULL;
	unselect(False, True);

	return True;
}

void MCField::centerfound()
{
	removecursor();
	findex_t fstart = foundoffset;
	findex_t fend = foundoffset + foundlength;
	fstart = foundoffset;
	MCParagraph *foundpgptr = indextoparagraph(paragraphs, fstart, fend);
	fstart += (fend - fstart) >> 1;
	coord_t x, smally;
	foundpgptr->indextoloc(fstart, fixedheight, x, smally);

	// MW-2012-01-25: [[ FieldMetrics ]] Convert x and y to card co-ords.
	x += getcontentx();
	int4 y = getcontenty() + paragraphtoy(foundpgptr) + smally;
	MCRectangle mrect = getfrect();

	if (y < mrect.y - rect.y)
	{
		int4 offset = y - (mrect.y - rect.y) - (mrect.height >> 1);
		vscroll(offset, False);
		resetscrollbars(True);
		y -= offset;
	}
	else if (y > mrect.height - (mrect.y - rect.y))
	{
		int4 offset = y - (mrect.height - (mrect.y - rect.y)) + (mrect.height >> 1);
		vscroll(offset, False);
		resetscrollbars(True);
		y -= offset;
	}

	setfocus(x, y);

	// MW-2011-08-18: [[ Layers ]] Invalidate the whole object.
	layer_redrawall();
	replacecursor(True, True);
}

void MCField::clearfound()
{
	if (foundlength != 0)
	{
		foundoffset = 0;
		foundlength = 0;
		MCfoundfield = NULL;
		if (opened)
		{
			// MW-2011-08-18: [[ Layers ]] Invalidate the whole object.
			layer_redrawall();
		}
	}
}

void MCField::updateparagraph(Boolean flow, Boolean all, Boolean dodraw)
{
	if (flow)
	{
		// MW-2012-02-27: [[ Bug ]] If the paragraph has no lines, then don't
		//   take into account its current height (otherwise spacing gets
		//   accounted for multiple times).
		uint2 oldheight;
		oldheight = 0;
		if (focusedparagraph -> getlines() != nil)
			oldheight = focusedparagraph->getheight(fixedheight);
		
		// MW-2012-01-25: [[ ParaStyles ]] Get the paragraph to flow itself.
		focusedparagraph -> layout(all);
		uint2 newheight = focusedparagraph->getheight(fixedheight);
		if (newheight != oldheight)
		{
			textheight += newheight;
			textheight -= oldheight;
			all = True;
		}
		uint2 newwidth = focusedparagraph->getwidth();
		if (newwidth > textwidth)
		{
			if (newwidth > getfwidth())
				all = True;
			textwidth = newwidth;
		}
	}
	MCRectangle drect;
	if (all)
	{
		drect = rect;
		resetscrollbars(False);
	}
	else
	{
		drect = focusedparagraph->getdirty(fixedheight);
		// MW-2012-01-25: [[ FieldMetrics ]] Convert the dirty y coord to card.
		drect.y += getcontenty() + focusedy;
		MCRectangle frect = getfrect();
		drect.x = frect.x;
		drect.width = frect.width;
	}
	focusedparagraph->clean();
	if (drect.height != 0 && dodraw)
	{
		// MW-2011-08-18: [[ Layers ]] Invalidate the dirty rect.
		layer_redrawrect(drect);
	}
}

void MCField::joinparagraphs()
{
	textheight -= focusedparagraph->getheight(fixedheight);
	textheight -= ((focusedparagraph->next()))->getheight(fixedheight);
	focusedparagraph->join();
	updateparagraph(True, True);
}

void MCField::fnop(Field_translations function, MCStringRef p_string, KeySym key)
{
}

// MW-2012-02-13: [[ Block Unicode ]] New implementation of finsert which understands
//   unicode text.
void MCField::finsertnew(Field_translations function, MCStringRef p_string, KeySym p_key)
{
	// If there is nothing to insert, do nothing.
	if (MCStringIsEmpty(p_string))
		return;

	// MW-2012-02-16: [[ Bug ]] Bracket any actions that result in
	//   textChanged message by a lock screen pair.
	MCRedrawLockScreen();
	
	// Mark the field as changed.
	state |= CS_CHANGED;

	// Remove the cursor, delete the selection and any composition range.
	removecursor();
	deleteselection(False);
	deletecomposition();
	
	// Compute the start and end point of the selection.
	findex_t si,ei;
	selectedmark(False, si, ei, False);

    // Defer to the paragraph method to insert the text.
    focusedparagraph -> finsertnew(p_string);

	// Compute the end of the selection.
	findex_t ti;
	selectedmark(False, ei, ti, False);
	if (composing)
	{
		composeoffset = si;
		composelength = ei - si;
	}
	uint2 slen = ei - si;

	if (!opened || focusedparagraph == NULL)
	{
		// MW-2012-09-21: [[ Bug 10401 ]] Make sure we unlock the screen!.
		MCRedrawUnlockScreen();
		return; // in case scroll changed contents
	}
	
	// Update the paragraph's layout and replace the cursor.
	firstparagraph = lastparagraph = NULL;
	updateparagraph(True, False);
	replacecursor(True, True);

	if (!composing)
	{
		// Add an undo record.
		Ustruct *us = MCundos->getstate();
		
		// MW-UNDO-FIX: Make sure we only append to a previous record if it
		//   is immediately after the last one.
		if (us != NULL && (us->type == UT_DELETE_TEXT || us->type == UT_TYPE_TEXT) && MCundos->getobject() == this && us->ud.text.index+us->ud.text.newchars == si)
		{
			if (us->type == UT_DELETE_TEXT)
			{
				us->type = UT_TYPE_TEXT;
				us->ud.text.newchars = slen;
			}
			else
				us->ud.text.newchars += slen;
		}
		else
		{
			MCundos->freestate();
			us = new Ustruct;
			us->type = UT_TYPE_TEXT;
			
			// MW-UNDO-FIX: Store the index this record starts at
			us->ud.text.index=si;

			us->ud.text.newchars = slen;
			us->ud.text.data = NULL;
			us->ud.text.newline = False;
			MCundos->savestate(this, us);
		}
	}
	
	// MW-2012-02-16: [[ Bug ]] Bracket any actions that result in
	//   textChanged message by a lock screen pair.
	MCRedrawUnlockScreen();
		
	if (!composing)
	{
		// MW-2012-02-08: [[ TextChanged ]] Invoke textChanged as this method
		//   was called as a result of a user action (key input).
		textchanged();
	}
}

void MCField::fdel(Field_translations function, MCStringRef p_string, KeySym key)
{
	// MW-2012-02-16: [[ Bug ]] Bracket any actions that result in
	//   textChanged message by a lock screen pair.
	MCRedrawLockScreen();

	removecursor();
	uint2 oldwidth = focusedparagraph->getwidth();
	if (!deleteselection(False))
	{
		focusedparagraph->clearzeros();
		Ustruct *us = NULL;
		MCParagraph *undopgptr;
		int2 deleted = focusedparagraph->fdelete(function, undopgptr);
		if (deleted < 0)
		{
			if (focusedparagraph == paragraphs)
			{
				// MW-2012-09-21: [[ Bug 10401 ]] Make sure we unlock the screen!.
				MCRedrawUnlockScreen();
				return;
			}
			else
			{
				focusedparagraph = focusedparagraph->prev();
				focusedy -= focusedparagraph->getheight(fixedheight);
				joinparagraphs();
				firstparagraph = lastparagraph = NULL;
				us = new Ustruct;
				us->ud.text.newline = True;
				us->ud.text.data = NULL;
			}
		}
		else
		{
			if (deleted > 0)
			{
				if (focusedparagraph == paragraphs->prev())
				{
					// MW-2012-09-21: [[ Bug 10401 ]] Make sure we unlock the screen!.
					MCRedrawUnlockScreen();
					return;
				}
				else
				{
					joinparagraphs();
					firstparagraph = lastparagraph = NULL;
					us = new Ustruct;
					us->ud.text.newline = True;
					us->ud.text.data = NULL;
				}
			}
			else
			{
				us = new Ustruct;
				us->ud.text.data = undopgptr;
				us->ud.text.newline = False;
				updateparagraph(True, False);
			}
		}
		findex_t si, ei;
		us->type = UT_DELETE_TEXT;
		selectedmark(False, si, ei, False);
		us->ud.text.index = si;
		MCundos->freestate();
		MCundos->savestate(this, us);
	}
	if (oldwidth == textwidth)
	{
		do_recompute(true);
		// MW-2011-08-18: [[ Layers ]] Invalidate the whole object.
		layer_redrawall();
	}
	replacecursor(True, True);
	state |= CS_CHANGED;

	// MW-2012-02-16: [[ Bug ]] Bracket any actions that result in
	//   textChanged message by a lock screen pair.
	MCRedrawUnlockScreen();

	// MW-2012-02-08: [[ TextChanged ]] Invoke textChanged as this method
	//   was called as a result of a user action (delete key).
	textchanged();
}

void MCField::fhelp(Field_translations function, MCStringRef p_string, KeySym key)
{
	message(MCM_help);
}

void MCField::fundo(Field_translations function, MCStringRef p_string, KeySym key)
{
	MCundos->undo();
}

void MCField::fcut(Field_translations function, MCStringRef p_string, KeySym key)
{
	cuttext();
}

void MCField::fcutline(Field_translations function, MCStringRef p_string, KeySym key)
{
#ifdef OLD_CLIPBOARD
	if (!(state & CS_DELETING))
		MCclipboard->clear();
	unselect(False, True);
	uint2 oldheight = focusedparagraph->getheight(fixedheight);
	MCParagraph *cutptr = focusedparagraph->cutline();
	if (cutptr == NULL)
	{
		if (focusedparagraph->next() == paragraphs)
			return;
		joinparagraphs();
		if (focusedparagraph->gettextsize())
			state &= ~CS_PARTIAL;
		cutptr = new MCParagraph;
		cutptr->setparent(this);
	}
	else
	{
		if (!(state & CS_PARTIAL))
			MCclipboard->clearlast();
		state |= CS_PARTIAL;
		textheight -= oldheight;
		updateparagraph(True, True);
	}
	MCclipboard->savetext(cutptr, getw());
	state |= CS_DELETING;
#endif
}

void MCField::fcopy(Field_translations function, MCStringRef p_string, KeySym key)
{
	copytext();
}

void MCField::fpaste(Field_translations function, MCStringRef p_string, KeySym key)
{
	MCObject *optr;
	MCdispatcher -> dopaste(optr);
}

void MCField::ftab(Field_translations function, MCStringRef p_string, KeySym key)
{
	if (message_with_valueref_args(MCM_tab_key, p_string) == ES_NORMAL)
		return;
    // MW-2014-08-12: [[ Bug 13166 ]] If we get a tab key message then we always insert \t
	if (ntabs != 0 && !(flags & F_LOCK_TEXT))
<<<<<<< HEAD
		finsertnew(FT_UNDEFINED, p_string, key);
=======
		finsertnew(FT_UNDEFINED, "\t", key, false);
>>>>>>> 80ae30bc
	else
		if (MCmodifierstate & MS_SHIFT)
			getcard()->kfocusprev(False);
		else
			getcard()->kfocusnext(False);
}

void MCField::ffocus(Field_translations function, MCStringRef p_string, KeySym key)
{
	switch (function)
	{
	case FT_FOCUSFIRST:
		getcard()->kfocusnext(True);
		break;
	case FT_FOCUSLAST:
		getcard()->kfocusprev(True);
		break;
	case FT_FOCUSNEXT:
		getcard()->kfocusnext(False);
		break;
	case FT_FOCUSPREV:
		getcard()->kfocusprev(False);
		break;
	default:
		break;
	}
}

void MCField::freturn(Field_translations function, MCStringRef p_string, KeySym key)
{
	if (flags & F_AUTO_TAB && cursorrectp.y + (cursorrectp.height << 1) > rect.y + getfheight())
		getcard()->kfocusnext(False);
	else
	{
		// MW-2012-02-16: [[ Bug ]] Bracket any actions that result in
		//   textChanged message by a lock screen pair.
		MCRedrawLockScreen();

		// MW-2011-08-17: [[ Redraw ]] As updates are deferred the lock and update
		//   are no longer needed.
		removecursor();
		if (!deleteselection(False))
			focusedparagraph->clearzeros();
		textheight -= focusedparagraph->getheight(fixedheight);
		focusedparagraph->split();
		focusedparagraph->setselectionindex(PARAGRAPH_MAX_LEN, PARAGRAPH_MAX_LEN, False, False);
		updateparagraph(True, False);
		focusedy += focusedparagraph->getheight(fixedheight);
		focusedparagraph = focusedparagraph->next();
		firstparagraph = lastparagraph = NULL;
		updateparagraph(True, False);
		replacecursor(True, True);
		state |= CS_CHANGED;

		// MW-2012-02-16: [[ Bug ]] Bracket any actions that result in
		//   textChanged message by a lock screen pair.
		MCRedrawUnlockScreen();
			
		// MW-2012-02-08: [[ TextChanged ]] Invoke textChanged as this method
		//   was called as a result of a user action (return key).
		textchanged();
	}
}

void MCField::fcenter(Field_translations function, MCStringRef p_string, KeySym key)
{
	// MW-2012-01-25: [[ ParaStyles ]] Fetch the cursor rect, including any space
	//   above and below.
	MCRectangle drect = focusedparagraph->getcursorrect(-1, fixedheight, true);
	drect.y += focusedy;
	vscroll(drect.y - (getfheight() >> 1), True);
	resetscrollbars(True);
}

void MCField::fscroll(Field_translations function, MCStringRef p_string, KeySym key)
{
	// OK-2009-03-19: [[Bug 7667]] - If we are scrolling horizontally and have no horizontal scrollbar, do nothing
	if (!(flags & F_HSCROLLBAR) && (function == FT_SCROLLLEFT || function == FT_SCROLLRIGHT))
		return;

	// OK-2009-03-19: [[Bug 7667]] - If we are scrolling vertically and have no vertical scrollbar, do nothing
	if (!(flags & F_VSCROLLBAR) && (function == FT_SCROLLUP || function == FT_SCROLLDOWN))
		return;

	uint2 fheight;
	fheight = gettextheight();

	int4 newval;
	switch(function)
	{
	case FT_SCROLLLEFT:
	case FT_SCROLLRIGHT:
	case FT_SCROLLUP:
	case FT_SCROLLDOWN:
	{
		bool t_horiz;
		t_horiz = (function == FT_SCROLLLEFT || function == FT_SCROLLRIGHT);

		if (MCmodifierstate & MS_SHIFT)
			t_horiz = !t_horiz;

		int2 direction = function == FT_SCROLLUP || function == FT_SCROLLLEFT ? 1 : -1;

		if (t_horiz)
		{
			hscroll(direction * getfwidth() * 15 / 100, True);
			newval = textx;
		}
		else
		{
			vscroll(direction * getfheight() * 15 / 100, True);
			newval = texty;
		}
	}
	break;
	case FT_SCROLLTOP:
		vscroll(-texty, True);
		newval = texty;
	break;
	case FT_SCROLLPAGEUP:
		vscroll(-(getfheight() - fheight), True);
		newval = texty;
	break;
	case FT_SCROLLBOTTOM:
		vscroll(textheight - texty, True);
		newval = texty;
	break;
	case FT_SCROLLPAGEDOWN:
		vscroll(getfheight() - fheight, True);
		newval = texty;
	break;
	}
	resetscrollbars(True);
	message_with_args(MCM_scrollbar_drag, newval);
}

void MCField::fmove(Field_translations function, MCStringRef p_string, KeySym key)
{
	removecursor();

	uint2 fheight;
	fheight = gettextheight();

	if (flags & F_LIST_BEHAVIOR)
	{
		int2 ty = focusedy;
		switch (function)
		{
			case FT_PAGEUP:
				ty -= getfheight() - fheight;
				break;
			case FT_PAGEDOWN:
				ty += getfheight() - fheight;
				break;
			case FT_HOME:
				ty = fheight;
				break;
			case FT_END:
				ty = getfheight() - fheight;
				break;
			case FT_UP:
			case FT_LEFTCHAR:
				ty -= 8;
				break;
			case FT_DOWN:
			case FT_RIGHTCHAR:
				ty += focusedparagraph->getheight(fixedheight) + 4;
				break;
			default:
				return;
		}
		unselect(False, True);
		// MW-2012-01-25: [[ FieldMetrics ]] Make sure we pass in card coords.
		startselection(getcontentx(), getcontenty() + ty, False);
		state &= ~CS_SELECTING;
		extend = extendwords = extendlines = False;
		contiguous = True;
		replacecursor(True, False);
		signallisteners(P_HILITED_LINES);
		message(MCM_selection_changed);
		return;
	}
	
	if (MCmodifierstate & MS_SHIFT)
	{
		state |= CS_SELECTING;
		extend = True;
		if (firstparagraph == NULL)
		{
			firstparagraph = lastparagraph = focusedparagraph;
			firsty = focusedy;
		}
	}
	else if ((function == FT_LEFTCHAR || function == FT_RIGHTCHAR)
				&& focusedparagraph->isselection())
    {
        findex_t si, ei;
		selectedmark(False, si, ei, False);
		unselect(False, True);
		if (function == FT_LEFTCHAR)
			seltext(si, si, False);
		else
			seltext(ei, ei, False);
		function = FT_UNDEFINED;
	}
	else
		unselect(False, True);

	// MW-2012-01-25: [[ ParaStyles ]] Fetch the cursor rect including any space above
	//   and below.
	MCRectangle drect = focusedparagraph->getcursorrect(-1, fixedheight, true);
	switch (function)
	{
		case FT_UP:
			drect.y -= 4;
			drect.x = goalx;
			break;
		case FT_DOWN:
			drect.y += drect.height + 4;
			drect.x = goalx;
			break;
		case FT_PAGEUP:
			drect.y -= getfheight() - fheight;
			break;
		case FT_PAGEDOWN:
			drect.y += getfheight() - fheight;
			break;
		case FT_HOME:
		case FT_BOL:
			drect.x = -textx;
			if (indent < 0)
				drect.x += indent;
				break;
		case FT_END:
		case FT_EOL:
			drect.x = textwidth + leftmargin + indent + rect.width;
			break;
		case FT_BOF:
			drect.x = -textx - rect.width;
			drect.y = -texty - rect.height;
			break;
		case FT_EOF:
			drect.x = textwidth + leftmargin;
			drect.y = textheight + topmargin;
			break;
		default:
			uint1 moved = focusedparagraph->fmovefocus(function);
			// MW-2012-01-25: [[ ParaStyles ]] Fetch the cursor rect including any space.
			drect = focusedparagraph->getcursorrect(-1, fixedheight, true);
			MCParagraph *tptr;
			MCRectangle trect;
			switch (moved)
			{
				case FT_BACKCHAR:
				case FT_BACKWORD:
				case FT_BOS:
				case FT_LEFTPARA:
					if (focusedparagraph != paragraphs)
					{
						tptr = focusedparagraph->prev();
						tptr->fmovefocus(FT_RIGHTPARA);
                        // AL_2014-07-29: [[ Bug 12896 ]] FT_LEFTCHAR is now FT_BACKCHAR here
						if (moved != FT_BACKCHAR)
							tptr->fmovefocus((Field_translations)moved);
						// MW-2012-01-25: [[ ParaStyles ]] Fetch the cursor rect including any space.
						trect = tptr->getcursorrect(-1, fixedheight, true);
						drect.y -= tptr->getheight(fixedheight) - trect.y;
						drect.x = trect.x;
					}
					break;
				case FT_FORWARDCHAR:
				case FT_FORWARDWORD:
				case FT_EOS:
				case FT_RIGHTPARA:
					if (focusedparagraph != paragraphs->prev())
					{
						// MW-2012-01-25: [[ ParaStyles ]] Fetch the cursor rect including any space.
						trect = focusedparagraph->getcursorrect(-1, fixedheight, true);
						drect.y += focusedparagraph->getheight(fixedheight) - trect.y;
						tptr = focusedparagraph->next();
						tptr->fmovefocus(FT_LEFTPARA);
                        // AL_2014-07-29: [[ Bug 12896 ]] FT_RIGHTCHAR is now FT_FORWARDCHAR here
						if (moved != FT_FORWARDCHAR)
							tptr->fmovefocus((Field_translations)moved);

						// MW-2012-01-25: [[ ParaStyles ]] Fetch the cursor rect including any space.
						trect = tptr->getcursorrect(-1, fixedheight, true);
						drect.y += trect.y;
						drect.x = trect.x;
					}
					break;
				default:
					break;
			}
				break;
	}
	// MW-2012-01-25: [[ FieldMetrics ]] Convert the cursor rect to card co-ords.
	drect.y += getcontenty() + focusedy;
	drect.x += getcontentx();
	setfocus(drect.x, drect.y);
	replacecursor(True, function != FT_UP && function != FT_DOWN);
	if (state & CS_SELECTING)
	{
		state &= ~CS_SELECTING;
		MCundos->freestate();
		signallisteners(P_HILITED_LINES);
		message(MCM_selection_changed);
	}
	extend = extendwords = extendlines = False;
	contiguous = True;
}

void MCField::setupmenu(MCStringRef p_string, uint2 fheight, Boolean scrolling)
{
	flags = F_VISIBLE | F_SHOW_BORDER | F_ALIGN_LEFT
	| F_TRAVERSAL_ON | F_F_AUTO_ARM | F_SHARED_TEXT | F_FIXED_HEIGHT
	| F_LOCK_TEXT | F_DONT_WRAP | F_LIST_BEHAVIOR | F_OPAQUE | F_3D;
	if (scrolling)
	{
		Boolean dirty;
		setsbprop(P_VSCROLLBAR, true, 0, 0,
							scrollbarwidth, hscrollbar, vscrollbar, dirty);
	}
	fontheight = fheight;
	topmargin = bottommargin = 6;
	borderwidth = 0;
	settext(0, p_string, False);

	// MW-2008-03-14: [[ Bug 5750 ]] Fix to focus border problem in fields used as menu lists in
	//   (for example) option menus. Set this as a menufield.
	setstate(True, CS_MENUFIELD);
}

void MCField::setupentry(MCButton *bptr, MCStringRef p_string)
{
	parent = bptr;
	obj_id = bptr->getid();
	setname(bptr -> getname());
	borderwidth = 0;
	if (MClook == LF_WIN95)
	{
		if (MCFontGetAscent(bptr->getfontref()) < 11)
			topmargin = 9;
		else
			topmargin = 5;
		leftmargin = 4;
	}
	else
		topmargin = 6;
	flags = F_VISIBLE | F_SHOW_BORDER | F_3D | F_OPAQUE | F_FIXED_HEIGHT
		| F_TRAVERSAL_ON | F_AUTO_TAB | F_DONT_WRAP | F_SHARED_TEXT;
	settext(0, p_string, False);
}

// MW-2014-05-21: [[ Bug 11878 ]] Operate on a c-string copy of newtext as the caller
//   owns it.
void MCField::typetext(MCStringRef newtext)
{
	if (MCStringIsEmpty(newtext))
		return;
    
	if (MCactivefield == this)
		unselect(False, True);
	
	MCStringRef t_remaining;
	/* UNCHECKED */ MCStringCreateMutable(0, t_remaining);
	if (MCStringGetLength(newtext) < MAX_PASTE_MESSAGES)
	{
		uindex_t t_index = 0;
		uindex_t t_length = MCStringGetLength(newtext);
		while (t_index < t_length)
		{
			// Send the next character in the buffer as a key down event
			MCAutoStringRef t_string;
			/* UNCHECKED */ MCStringCopySubstring(newtext, MCRangeMake(t_index, t_length-t_index), &t_string);
			if (!message_with_valueref_args(MCM_key_down, *t_string))
			{
				// Nothing responded to the key; keep it as text
				/* UNCHECKED */ MCStringAppendChar(t_remaining, MCStringGetCharAtIndex(newtext, t_index));
			}
			
			// Key up event then move on
			message_with_valueref_args(MCM_key_up, *t_string);
			t_index++;
		}	
		
		// Only the non-handled keypresses should be processed further
		MCValueRelease(newtext);
		MCStringCopyAndRelease(t_remaining, newtext);
	}
	findex_t oldfocused;
    focusedparagraph->getselectionindex(oldfocused, oldfocused);
    state |= CS_CHANGED;

    if (!MCStringIsEmpty(newtext) && focusedparagraph->finsertnew(newtext))
	{
		recompute();
        findex_t endindex = oldfocused + MCStringGetLength(newtext);
        findex_t junk;
		MCParagraph *newfocused = indextoparagraph(focusedparagraph, endindex, junk);
		while (focusedparagraph != newfocused)
		{
			focusedy += focusedparagraph->getheight(fixedheight);
			focusedparagraph = focusedparagraph->next();
		}

		// MW-2011-08-18: [[ Layers ]] Invalidate the whole object.
		layer_redrawall();
	}
	else
		updateparagraph(True, False);
}

void MCField::startcomposition()
{
	if (composing)
		return;
	composing = True;
	composelength = 0;
}

void MCField::setcompositioncursoroffset(findex_t coffset)
{
	composecursorindex = coffset;
}

bool MCField::getcompositionrange(findex_t& si, findex_t& ei)
{
	if (!composing)
		return false;
	
	si = composeoffset;
	ei = si + composelength;

	return true;
}

void MCField::setcompositionconvertingrange(findex_t si, findex_t ei)
{
	composeconvertingsi = si;
	composeconvertingei = ei;
}

void MCField::stopcomposition(Boolean del,Boolean force)
{
	if (!composing)
		return;
	if (force)
	{
		MCModeConfigureIme(getstack(), false, 0, 0);
	}
	if (!composing)
		return;
	if (del)
	{
		removecursor();
		deletecomposition();
		updateparagraph(True, False);
		replacecursor(True, True);
	}
	composelength = 0;
	composing = False;
}

void MCField::deletecomposition()
{
	if (!composing)
		return;
	if (composelength)
	{
		findex_t composesi, composeei;
		composesi = composeoffset;
		composeei = composeoffset+composelength;
		MCParagraph *pgptr = indextoparagraph(paragraphs, composesi, composeei);
		pgptr->deletestring(composesi,composeei);
		state |= CS_CHANGED;
	}
	composelength = 0;
}

Boolean MCField::getcompositionrect(MCRectangle &r, findex_t offset)
{
	findex_t si,ei;
	if (!composing)
		return False;
	MCParagraph *pgptr = NULL;
	if (composelength)
	{
		if (offset > composelength)
			return False;
		if (offset == -1)
			offset = composecursorindex;
		si = composeoffset+offset;
		ei = composeoffset+composelength;
		pgptr = indextoparagraph(paragraphs,si,ei);
		// MW-2012-01-25: [[ ParaStyles ]] Fetch the cursor rect ignoring any space.
		r = pgptr->getcursorrect(si, fixedheight, false);
	}
	else
	{
		if (!focusedparagraph)
			return False;
		pgptr = focusedparagraph;
		// MW-2012-01-25: [[ ParaStyles ]] Fetch the cursor rect ignoring any space.
		r = pgptr->getcursorrect(-1, fixedheight, false);
	}

	// MW-2012-01-25: [[ FieldMetrics ]] Conver the rect to card coords.
	r.x += getcontentx();
	r.y += getcontenty() + paragraphtoy(pgptr);
	return True;
}<|MERGE_RESOLUTION|>--- conflicted
+++ resolved
@@ -1952,11 +1952,7 @@
 		return;
     // MW-2014-08-12: [[ Bug 13166 ]] If we get a tab key message then we always insert \t
 	if (ntabs != 0 && !(flags & F_LOCK_TEXT))
-<<<<<<< HEAD
-		finsertnew(FT_UNDEFINED, p_string, key);
-=======
-		finsertnew(FT_UNDEFINED, "\t", key, false);
->>>>>>> 80ae30bc
+		finsertnew(FT_UNDEFINED, MCSTR("\t"), key);
 	else
 		if (MCmodifierstate & MS_SHIFT)
 			getcard()->kfocusprev(False);
