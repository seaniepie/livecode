--- conflicted
+++ resolved
@@ -2293,13 +2293,8 @@
 
 	if (!MCStringIsEmpty(newtext) && focusedparagraph->finsertnew(newtext, !MCStringIsNative(newtext)))
 	{
-<<<<<<< HEAD
-		do_recompute(true);
-		int4 endindex = oldfocused + newtext.getlength();
-=======
 		recompute();
 		int4 endindex = oldfocused + MCStringGetLength(newtext);
->>>>>>> baad3d85
 		int4 junk;
 		MCParagraph *newfocused = indextoparagraph(focusedparagraph, endindex, junk);
 		while (focusedparagraph != newfocused)
