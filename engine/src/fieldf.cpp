--- conflicted
+++ resolved
@@ -1683,13 +1683,8 @@
 	findex_t si,ei;
 	selectedmark(False, si, ei, False, False);
 
-<<<<<<< HEAD
     // Defer to the paragraph method to insert the text.
     focusedparagraph -> finsertnew(p_string);
-=======
-	// Defer to the paragraph method to insert the text.
-	focusedparagraph -> finsertnew(p_string);
->>>>>>> 7ac13ca2
 
 	// Compute the end of the selection.
 	findex_t ti;
@@ -2293,22 +2288,14 @@
 		MCStringCopyAndRelease(t_remaining, newtext);
 	}
 	findex_t oldfocused;
-	focusedparagraph->getselectionindex(oldfocused, oldfocused);
+    focusedparagraph->getselectionindex(oldfocused, oldfocused);
     state |= CS_CHANGED;
 
-<<<<<<< HEAD
     if (!MCStringIsEmpty(newtext) && focusedparagraph->finsertnew(newtext))
 	{
 		recompute();
         findex_t endindex = oldfocused + MCStringGetLength(newtext);
         findex_t junk;
-=======
-	if (!MCStringIsEmpty(newtext) && focusedparagraph->finsertnew(newtext))
-	{
-		recompute();
-		findex_t endindex = oldfocused + MCStringGetLength(newtext);
-		findex_t junk;
->>>>>>> 7ac13ca2
 		MCParagraph *newfocused = indextoparagraph(focusedparagraph, endindex, junk);
 		while (focusedparagraph != newfocused)
 		{
