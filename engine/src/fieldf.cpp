/* Copyright (C) 2003-2013 Runtime Revolution Ltd.

This file is part of LiveCode.

LiveCode is free software; you can redistribute it and/or modify it under
the terms of the GNU General Public License v3 as published by the Free
Software Foundation.

LiveCode is distributed in the hope that it will be useful, but WITHOUT ANY
WARRANTY; without even the implied warranty of MERCHANTABILITY or
FITNESS FOR A PARTICULAR PURPOSE.  See the GNU General Public License
for more details.

You should have received a copy of the GNU General Public License
along with LiveCode.  If not see <http://www.gnu.org/licenses/>.  */

#include "prefix.h"

#include "globdefs.h"
#include "filedefs.h"
#include "objdefs.h"
#include "parsedef.h"

#include "stack.h"
#include "card.h"
#include "cdata.h"
#include "scrolbar.h"
#include "button.h"
#include "field.h"
#include "block.h"
#include "paragraf.h"
#include "sellst.h"
#include "undolst.h"
#include "util.h"
#include "font.h"
#include "execpt.h"
#include "dispatch.h"
#include "mode.h"
#include "globals.h"
#include "mctheme.h"
#include "redraw.h"

#include "context.h"

#ifndef _MACOSX
//normal, control, alt, alt-control
Keytranslations MCField::emacs_keys[] =
{
	{XK_Home, {FT_HOME, FT_FOCUSFIRST, FT_HOME, FT_FOCUSFIRST}},
	{XK_Left, {FT_LEFTCHAR, FT_LEFTWORD, FT_LEFTCHAR, FT_FOCUSPREV}},
	{XK_Up, {FT_UP, FT_FOCUSPREV, FT_UP, FT_FOCUSPREV}},
	{XK_Right, {FT_RIGHTCHAR, FT_RIGHTWORD, FT_RIGHTCHAR, FT_FOCUSNEXT}},
	{XK_Down, {FT_DOWN, FT_FOCUSNEXT, FT_DOWN, FT_FOCUSNEXT}},
	{XK_Prior, {FT_PAGEUP, FT_PAGEUP, FT_PAGEUP, FT_PAGEUP}},
	{XK_Next, {FT_PAGEDOWN, FT_PAGEDOWN, FT_PAGEDOWN, FT_PAGEDOWN}},
	{XK_Select, {FT_END, FT_FOCUSLAST, FT_END, FT_FOCUSLAST}},
	{XK_End, {FT_END, FT_FOCUSLAST, FT_END, FT_FOCUSLAST}},
	{XK_BackSpace, {FT_DELBCHAR, FT_DELBWORD, FT_UNDO, FT_UNDEFINED}},
	{XK_Delete, {FT_DELBCHAR, FT_DELBWORD, FT_UNDO, FT_UNDEFINED}},
	{XK_Insert, {FT_UNDEFINED, FT_COPY, FT_UNDEFINED, FT_UNDEFINED}},
	{XK_Tab, {FT_TAB, FT_TAB, FT_TAB, FT_TAB}},
	{XK_KP_Tab, {FT_TAB, FT_TAB, FT_TAB, FT_TAB}},
	{XK_Return, {FT_PARAGRAPH, FT_FOCUSNEXT, FT_PARAGRAPH, FT_FOCUSNEXT}},
	{XK_KP_Enter, {FT_PARAGRAPH, FT_FOCUSNEXT, FT_PARAGRAPH, FT_FOCUSNEXT}},
	{XK_A, {FT_UNDEFINED, FT_BOL, FT_BOS, FT_LEFTPARA}},
	{XK_a, {FT_UNDEFINED, FT_BOL, FT_BOS, FT_LEFTPARA}},
	{XK_B, {FT_UNDEFINED, FT_LEFTCHAR, FT_UNDEFINED, FT_LEFTWORD}},
	{XK_b, {FT_UNDEFINED, FT_LEFTCHAR, FT_UNDEFINED, FT_LEFTWORD}},
	{XK_D, {FT_UNDEFINED, FT_DELFCHAR, FT_DELFWORD, FT_UNDEFINED}},
	{XK_d, {FT_UNDEFINED, FT_DELFCHAR, FT_DELFWORD, FT_UNDEFINED}},
	{XK_E, {FT_UNDEFINED, FT_EOL, FT_EOS, FT_RIGHTPARA}},
	{XK_e, {FT_UNDEFINED, FT_EOL, FT_EOS, FT_RIGHTPARA}},
	{XK_F, {FT_UNDEFINED, FT_RIGHTCHAR, FT_UNDEFINED, FT_RIGHTWORD}},
	{XK_f, {FT_UNDEFINED, FT_RIGHTCHAR, FT_UNDEFINED, FT_RIGHTWORD}},
	{XK_H, {FT_UNDEFINED, FT_DELBCHAR, FT_UNDEFINED, FT_DELBWORD}},
	{XK_h, {FT_UNDEFINED, FT_DELBCHAR, FT_UNDEFINED, FT_DELBWORD}},
	{XK_K, {FT_UNDEFINED, FT_CUTLINE, FT_UNDEFINED, FT_UNDEFINED}},
	{XK_k, {FT_UNDEFINED, FT_CUTLINE, FT_UNDEFINED, FT_UNDEFINED}},
	{XK_L, {FT_UNDEFINED, FT_CENTER, FT_UNDEFINED, FT_UNDEFINED}},
	{XK_l, {FT_UNDEFINED, FT_CENTER, FT_UNDEFINED, FT_UNDEFINED}},
	{XK_N, {FT_UNDEFINED, FT_DOWN, FT_UNDEFINED, FT_DOWN}},
	{XK_n, {FT_UNDEFINED, FT_DOWN, FT_UNDEFINED, FT_DOWN}},
	{XK_P, {FT_UNDEFINED, FT_UP, FT_UNDEFINED, FT_UP}},
	{XK_p, {FT_UNDEFINED, FT_UP, FT_UNDEFINED, FT_UP}},
	{XK_V, {FT_UNDEFINED, FT_PAGEDOWN, FT_PAGEUP, FT_BOF}},
	{XK_v, {FT_UNDEFINED, FT_PAGEDOWN, FT_PAGEUP, FT_BOF}},
	{XK_Y, {FT_UNDEFINED, FT_PASTE, FT_UNDEFINED, FT_UNDEFINED}},
	{XK_y, {FT_UNDEFINED, FT_PASTE, FT_UNDEFINED, FT_UNDEFINED}},
	{XK_bracketleft, {FT_UNDEFINED, FT_BOL, FT_LEFTPARA, FT_BOF}},
	{XK_bracketright, {FT_UNDEFINED, FT_EOL, FT_RIGHTPARA, FT_EOF}},
	{XK_osfHelp, {FT_HELP, FT_HELP, FT_HELP, FT_HELP}},
	{XK_osfCut, {FT_CUT, FT_CUT, FT_CUT, FT_CUT}},
	{XK_osfCopy, {FT_COPY, FT_COPY, FT_COPY, FT_COPY}},
	{XK_osfPaste, {FT_PASTE, FT_PASTE, FT_PASTE, FT_PASTE}},
	{XK_osfUndo, {FT_UNDO, FT_UNDO, FT_UNDO, FT_UNDO}},
	{XK_WheelDown, {FT_SCROLLDOWN, FT_UNDEFINED, FT_UNDEFINED, FT_UNDEFINED}},
	{XK_WheelUp, {FT_SCROLLUP, FT_UNDEFINED, FT_UNDEFINED, FT_UNDEFINED}},
	{XK_WheelLeft, {FT_SCROLLLEFT, FT_UNDEFINED, FT_UNDEFINED, FT_UNDEFINED}},
	{XK_WheelRight, {FT_SCROLLRIGHT, FT_UNDEFINED, FT_UNDEFINED, FT_UNDEFINED}},
#ifdef _MACOSX
	{XK_F1, {FT_UNDO, FT_UNDO, FT_UNDO, FT_UNDO}},
	{XK_F2, {FT_CUT, FT_CUT, FT_CUT, FT_CUT}},
	{XK_F3, {FT_COPY, FT_COPY, FT_COPY, FT_COPY}},
	{XK_F4, {FT_PASTE, FT_PASTE, FT_PASTE, FT_PASTE}},
#endif
	{0x0000, {FT_UNDEFINED, FT_UNDEFINED, FT_UNDEFINED, FT_UNDEFINED}},
};

Keytranslations MCField::std_keys[] =
{
	{XK_Home, {FT_BOL, FT_BOF, FT_BOF, FT_FOCUSFIRST}},
	{XK_Left, {FT_LEFTCHAR, FT_LEFTWORD, FT_LEFTCHAR, FT_FOCUSPREV}},
	{XK_Up, {FT_UP, FT_BOF, FT_UP, FT_FOCUSPREV}},
	{XK_Right, {FT_RIGHTCHAR, FT_RIGHTWORD, FT_RIGHTCHAR, FT_FOCUSNEXT}},
	{XK_Down, {FT_DOWN, FT_EOF, FT_DOWN, FT_FOCUSNEXT}},
	{XK_Prior, {FT_PAGEUP, FT_PAGEUP, FT_PAGEUP, FT_PAGEUP}},
	{XK_Next, {FT_PAGEDOWN, FT_PAGEDOWN, FT_PAGEDOWN, FT_PAGEDOWN}},
	{XK_Select, {FT_END, FT_FOCUSLAST, FT_END, FT_FOCUSLAST}},
	{XK_End, {FT_EOL, FT_EOF, FT_EOF, FT_FOCUSLAST}},
	{XK_BackSpace, {FT_DELBCHAR, FT_DELBWORD, FT_UNDO, FT_UNDEFINED}},
	{XK_Delete, {FT_DELFCHAR, FT_DELFWORD, FT_UNDO, FT_UNDEFINED}},
	{XK_Insert, {FT_UNDEFINED, FT_COPY, FT_UNDEFINED, FT_UNDEFINED}},
	{XK_Tab, {FT_TAB, FT_TAB, FT_TAB, FT_TAB}},
	{XK_Return, {FT_PARAGRAPH, FT_FOCUSNEXT, FT_PARAGRAPH, FT_FOCUSNEXT}},
	{XK_KP_Enter, {FT_PARAGRAPH, FT_FOCUSNEXT, FT_PARAGRAPH, FT_FOCUSNEXT}},
	{XK_C, {FT_UNDEFINED, FT_COPY, FT_UNDEFINED, FT_UNDEFINED}},
	{XK_c, {FT_UNDEFINED, FT_COPY, FT_UNDEFINED, FT_UNDEFINED}},
	{XK_V, {FT_UNDEFINED, FT_PASTE, FT_UNDEFINED, FT_UNDEFINED}},
	{XK_v, {FT_UNDEFINED, FT_PASTE, FT_UNDEFINED, FT_UNDEFINED}},
	{XK_X, {FT_UNDEFINED, FT_CUT, FT_UNDEFINED, FT_UNDEFINED}},
	{XK_x, {FT_UNDEFINED, FT_CUT, FT_UNDEFINED, FT_UNDEFINED}},
	{XK_Z, {FT_UNDEFINED, FT_UNDO, FT_UNDEFINED, FT_UNDEFINED}},
	{XK_z, {FT_UNDEFINED, FT_UNDO, FT_UNDEFINED, FT_UNDEFINED}},
	{XK_osfHelp, {FT_HELP, FT_HELP, FT_HELP, FT_HELP}},
	{XK_osfCut, {FT_CUT, FT_CUT, FT_CUT, FT_CUT}},
	{XK_osfCopy, {FT_COPY, FT_COPY, FT_COPY, FT_COPY}},
	{XK_osfPaste, {FT_PASTE, FT_PASTE, FT_PASTE, FT_PASTE}},
	{XK_osfUndo, {FT_UNDO, FT_UNDO, FT_UNDO, FT_UNDO}},
	{XK_WheelDown, {FT_SCROLLDOWN, FT_UNDEFINED, FT_UNDEFINED, FT_UNDEFINED}},
	{XK_WheelUp, {FT_SCROLLUP, FT_UNDEFINED, FT_UNDEFINED, FT_UNDEFINED}},
	{XK_WheelLeft, {FT_SCROLLLEFT, FT_UNDEFINED, FT_UNDEFINED, FT_UNDEFINED}},
	{XK_WheelRight, {FT_SCROLLRIGHT, FT_UNDEFINED, FT_UNDEFINED, FT_UNDEFINED}},
#ifdef _MACOSX
	{XK_F1, {FT_UNDO, FT_UNDO, FT_UNDO, FT_UNDO}},
	{XK_F2, {FT_CUT, FT_CUT, FT_CUT, FT_CUT}},
	{XK_F3, {FT_COPY, FT_COPY, FT_COPY, FT_COPY}},
	{XK_F4, {FT_PASTE, FT_PASTE, FT_PASTE, FT_PASTE}},
#endif
	{0x0000, {FT_UNDEFINED, FT_UNDEFINED, FT_UNDEFINED, FT_UNDEFINED}},
};

Field_translations MCField::trans_lookup(Keytranslations table[], KeySym key,
										 uint2 modifiers)
{
	uint2 i = 0;
	while (table[i].keysym != 0)
	{
		if (table[i].keysym == key)
			return (Field_translations)table[i].functions[modifiers];
		i++;
	}
	return FT_UNDEFINED;
}

#endif

#ifdef _MACOSX
struct MCKeyBinding
{
	unsigned key : 16;
	unsigned modifiers : 8;
	Field_translations action : 8;
};

#define MK_NONE 0
#define MK_ANY 0xff
#define MK_SHIFT 0x01
#define MK_CMD 0x02
#define MK_CTRL 0x04
#define MK_OPT 0x08
#define MK_IGNORE_SHIFT 0x80

static MCKeyBinding s_mac_keybindings[] =
{
	// Insertion
	{ XK_Tab, MK_ANY, FT_TAB },
	{ XK_Return, MK_ANY, FT_PARAGRAPH },
	{ XK_KP_Enter, MK_ANY, FT_PARAGRAPH },
	{ XK_O, MK_CTRL, FT_PARAGRAPHAFTER },

	// Clipboard
	{ XK_C, MK_CMD, FT_COPY },
	{ XK_X, MK_CMD, FT_CUT },
	{ XK_V, MK_CMD, FT_PASTE },
	{ XK_Y, MK_CMD, FT_PASTE },
	{ XK_Z, MK_CMD, FT_UNDO },

	// Scroll Wheel
	{ XK_WheelDown, MK_ANY, FT_SCROLLDOWN },
	{ XK_WheelUp, MK_ANY, FT_SCROLLUP },
	{ XK_WheelLeft, MK_ANY, FT_SCROLLLEFT },
	{ XK_WheelRight, MK_ANY, FT_SCROLLRIGHT },

	// Local Navigation
	{ XK_P, MK_CTRL | MK_IGNORE_SHIFT, FT_UP },
	{ XK_Up, MK_NONE | MK_IGNORE_SHIFT, FT_UP },
	{ XK_Up, MK_CMD | MK_IGNORE_SHIFT, FT_BOF },
	{ XK_Up, MK_CTRL, FT_SCROLLPAGEUP },
	{ XK_Up, MK_OPT | MK_IGNORE_SHIFT, FT_BACKPARA },
	{ XK_A, MK_CTRL | MK_IGNORE_SHIFT, FT_BOP },

	{ XK_N, MK_CTRL | MK_IGNORE_SHIFT, FT_DOWN },
	{ XK_Down, MK_NONE | MK_IGNORE_SHIFT, FT_DOWN },
	{ XK_Down, MK_CMD | MK_IGNORE_SHIFT, FT_EOF },
	{ XK_Down, MK_CTRL, FT_SCROLLPAGEDOWN },
	{ XK_Down, MK_OPT | MK_IGNORE_SHIFT, FT_FORWARDPARA },
	{ XK_E, MK_CTRL | MK_IGNORE_SHIFT, FT_EOP },

	{ XK_B, MK_CTRL | MK_IGNORE_SHIFT, FT_BACKCHAR },
	{ XK_B, MK_CTRL | MK_OPT | MK_IGNORE_SHIFT, FT_BACKWORD },
	{ XK_Left, MK_NONE | MK_IGNORE_SHIFT, FT_LEFTCHAR },
	{ XK_Left, MK_CMD | MK_IGNORE_SHIFT, FT_BOL },
	{ XK_Left, MK_CTRL | MK_IGNORE_SHIFT, FT_BOL },
	{ XK_Left, MK_OPT | MK_IGNORE_SHIFT, FT_LEFTWORD },

	{ XK_F, MK_CTRL | MK_IGNORE_SHIFT, FT_FORWARDCHAR },
	{ XK_F, MK_CTRL | MK_OPT | MK_IGNORE_SHIFT, FT_FORWARDWORD },
	{ XK_Right, MK_NONE | MK_IGNORE_SHIFT, FT_RIGHTCHAR },
	{ XK_Right, MK_CMD | MK_IGNORE_SHIFT, FT_EOL },
	{ XK_Right, MK_CTRL | MK_IGNORE_SHIFT, FT_EOL },
	{ XK_Right, MK_OPT | MK_IGNORE_SHIFT, FT_RIGHTWORD },

	// Global Navigation
	{ XK_Prior, MK_NONE, FT_SCROLLPAGEUP },
	{ XK_Prior, MK_SHIFT, FT_PAGEUP },
	{ XK_Prior, MK_OPT | MK_IGNORE_SHIFT, FT_PAGEUP },

	{ XK_Home, MK_NONE, FT_SCROLLTOP },
	{ XK_Home, MK_SHIFT, FT_BOF },

	{ XK_Next, MK_NONE, FT_SCROLLPAGEDOWN },
	{ XK_Next, MK_SHIFT, FT_PAGEDOWN },
	{ XK_Next, MK_OPT | MK_IGNORE_SHIFT, FT_PAGEDOWN },

	{ XK_End, MK_NONE, FT_SCROLLBOTTOM },
	{ XK_End, MK_SHIFT, FT_EOF },

	// Forward Deletion
	{ XK_Delete, MK_NONE, FT_DELFCHAR },
	{ XK_Delete, MK_OPT, FT_DELFWORD },
	{ XK_D, MK_CTRL, FT_DELFCHAR },
	{ XK_K, MK_CTRL, FT_DELEOP },

	// Backward Deletion
	{ XK_BackSpace, MK_NONE, FT_DELBCHAR },
	{ XK_BackSpace, MK_CMD, FT_DELBOL },
	{ XK_BackSpace, MK_CTRL, FT_DELBSUBCHAR },
	{ XK_BackSpace, MK_OPT, FT_DELBWORD },
	{ XK_BackSpace, MK_OPT | MK_CTRL, FT_DELBWORD },

	// Misc
	{ XK_l, MK_CTRL, FT_CENTER },
	{ XK_t, MK_CTRL, FT_TRANSPOSE },

	// END
	{ 0, 0, (Field_translations)0 }
};

Field_translations MCField::lookup_mac_keybinding(KeySym p_key, uint32_t p_modifiers)
{
	// Translate old modifiers to Mac-specific ones
	uint32_t t_mk_modifiers;
	t_mk_modifiers = 0;
	if ((p_modifiers & MS_SHIFT) != 0)
		t_mk_modifiers |= MK_SHIFT;
	if ((p_modifiers & MS_CONTROL) != 0)
		t_mk_modifiers |= MK_CMD;
	if ((p_modifiers & MS_MAC_CONTROL) != 0)
		t_mk_modifiers |= MK_CTRL;
	if ((p_modifiers & MS_MOD1) != 0)
		t_mk_modifiers |= MK_OPT;
	
	for(uint32_t i = 0; s_mac_keybindings[i] . key != 0; i++)
		if (s_mac_keybindings[i] . key == p_key)
		{
			uint32_t t_key_modifiers;
			t_key_modifiers = s_mac_keybindings[i] . modifiers;
			if (t_key_modifiers == MK_ANY)
				return s_mac_keybindings[i] . action;
			
			if ((t_key_modifiers & MK_IGNORE_SHIFT) == 0)
			{
				if (t_key_modifiers == t_mk_modifiers)
					return s_mac_keybindings[i] . action;
			}
			else
			{
				t_key_modifiers &= ~MK_IGNORE_SHIFT;
				if (t_key_modifiers == (t_mk_modifiers & ~MK_SHIFT))
					return s_mac_keybindings[i] . action;
			}
		}
	
	return FT_UNDEFINED;
}

#endif

void MCField::resetparagraphs()
{
	int4 si = 0;
	int4 ei = 0;
	MCExecPoint oldhilitedlines;
	oldhilitedlines . clear();

	// MW-2005-05-13: [[Fix bug 2766]] We always need to retrieve the hilitedLines
	//   to prevent phantom selections w.r.t. focused paragraph.
	if (flags & F_LIST_BEHAVIOR)
		hilitedlines(oldhilitedlines);

	if (MCactivefield == this && focusedparagraph != NULL)
	{
		// TS-2005-01-06: Fix for bug 2381
		//   A) get old hilites lines
		//   B) clear current hilites line, useless now, but may actually do something
		//      in the future
		if (flags & F_LIST_BEHAVIOR)
			hilitedlines(oldhilitedlines);
		selectedmark(False, si, ei, True, False);
		if (flags & F_LIST_BEHAVIOR)
			sethilitedlines(MCnullmcstring);
		unselect(False, True);
	}
	curparagraph = focusedparagraph = paragraphs;
	firstparagraph = lastparagraph = NULL;
	cury = focusedy = topmargin;
	textx = texty = 0;

	// TS-2005-01-06: Fix for bug 2381
	//   A) reset focusedparagraph and focusedy and restore oldhilitelines if this
	//      was the active field with sethilitedlines
	//   B) pass false for second parameter to sethilitedlines so it doesn't force
	//      a scroll and cause redraw issues while resizing.

	// MW-2005-01-28: Correct small integration error, != instead of ==
	if ((flags & F_LIST_BEHAVIOR) != 0)
	{
		if (oldhilitedlines.getsvalue() != MCnullmcstring)
			sethilitedlines(oldhilitedlines.getsvalue(), False);
	}
	else if (ei != 0)
		seltext(si, ei, False);
}

MCCdata *MCField::getcarddata(MCCdata *&list, uint4 parid, Boolean create)
{
	if (flags & F_SHARED_TEXT)
		parid = 0;
	MCCdata *foundptr = NULL;
	if (list != NULL)
	{
		MCCdata *tptr = list;
		do
		{
			if (tptr->getid() == parid)
			{
				foundptr = tptr;
				break;
			}
			tptr = tptr->next();
		}
		while (tptr != list);
	}
	if (foundptr == NULL && create)
	{
		foundptr = new MCCdata(parid);
		foundptr->appendto(list);
	}
	return foundptr;
}

void MCField::openparagraphs()
{
	MCParagraph *pgptr = paragraphs;
	uint1 oldopened = opened;
	opened = 0; // suppress redraws if open pg causes URL download
	do
	{
		pgptr->setparent(this);
		// MW-2012-02-14: [[ FontRefs ]] Pass the field's fontref to open the paragraph.
		pgptr->open(m_font);
		pgptr = pgptr->next();
	}
	while (pgptr != paragraphs);
	opened = (uint1)oldopened;
	focusedparagraph = NULL;
	resetparagraphs();
}

void MCField::closeparagraphs(MCParagraph *pgptr)
{
	MCParagraph *tpgptr = pgptr;
	do
	{
		tpgptr->close();
		tpgptr = tpgptr->next();
	}
	while (tpgptr != pgptr);
}

void MCField::gettabs(uint2 *&t, uint2 &n, Boolean &fixed)
{
	static uint2 ttabs;
	if (ntabs == 0)
	{
		// MW-2012-02-14: [[ FontRefs ]] Compute the width of a space in the field's
		//   font.
		// MW-2012-02-17: If we aren't opened, then just use a default value.
		int4 t_space_width;
		if (opened)
			t_space_width = MCFontMeasureText(m_font, MCSTR(" "));
		else
			t_space_width = 8;
		 
		if (t_space_width == 0)
			t_space_width = 8;
		   
		ttabs = t_space_width * DEFAULT_TAB_SPACING;

		t = &ttabs;
		n = 1;
	}
	else
	{
		t = tabs;
		n = ntabs;
	}

	fixed = (flags & F_VGRID) != 0;
}

void MCField::getlisttabs(int32_t& r_first, int32_t& r_second)
{
	uint2 *tabs;
	uint2 ntabs;
	Boolean fixed;
	gettabs(tabs, ntabs, fixed);
	
	int32_t t_first_tab, t_second_tab;
	if (ntabs == 1)
	{
		t_first_tab = tabs[0];
		t_second_tab = tabs[0] * 2;
	}
	else
	{
		t_first_tab = tabs[0];
		t_second_tab = tabs[1];
	}
	
	r_first = t_first_tab;
	r_second = t_second_tab;
}

// MW-2012-01-25: [[ FieldMetrics ]] Compute the x-offset of the left of the
//   field content.
int32_t MCField::getcontentx(void) const
{
	return rect . x + borderwidth - DEFAULT_BORDER - textx + leftmargin;
}

// MW-2012-01-25: [[ FieldMetrics ]] Compute the y-offset of the top of the
//   field content.
int32_t MCField::getcontenty(void) const
{
	return rect . y + borderwidth - TEXT_Y_OFFSET;
}

// MW-2012-01-25: [[ FieldMetrics ]] Compute the optimal layoutwidth for any
//   given line.
int32_t MCField::getlayoutwidth(void) const
{
	return MCU_max(getfwidth() - (leftmargin + rightmargin), 1);
}

// MW-2012-01-25: [[ ParaStyles ]] Return the indent set at the field level.
int32_t MCField::getfirstindent(void) const
{
	return indent;
}

int32_t MCField::gettexty(void) const
{
	return texty;
}

// MW-2012-01-25: [[ ParaStyles ]] Returns whether the 'leader' lines should
//   be drawn.
bool MCField::getshowlines(void) const
{
	return getflag(F_SHOW_LINES) || getstate(CS_SIZE);
}

uint2 MCField::getfwidth() const
{
	int4 width = rect.width;
	if (borderwidth != 0)
		width -= (borderwidth - DEFAULT_BORDER) << 1;
	if (flags & F_SHADOW)
		width -= shadowoffset;
	if (flags & F_VSCROLLBAR)
		width -= vscrollbar->getrect().width;
	if (width > 0 && width < MAXUINT2)
		return (uint2)width;
	else
		return 0;
}

uint2 MCField::getfheight() const
{
	int4 height = rect.height;
	if (borderwidth != 0)
		height -= borderwidth << 1;
	if (flags & F_SHADOW)
		height -= shadowoffset;
	if (flags & F_HSCROLLBAR)
		height -= hscrollbar->getrect().height;
	if (height > 0 && height < MAXUINT2)
		return (uint2)height;
	else
		return 0;
}

MCRectangle MCField::getfrect() const
{
	MCRectangle trect = rect;
	if (borderwidth != 0)
		trect = MCU_reduce_rect(trect, borderwidth);
	uint2 soffset = shadowoffset;
	if (flags & F_SHADOW && trect.width > soffset && trect.height > soffset)
	{
		trect.width -= soffset;
		trect.height -= soffset;
	}
	if (flags & F_HSCROLLBAR && trect.height > scrollbarwidth)
		trect.height -= hscrollbar->getrect().height - 1;
	if (flags & F_VSCROLLBAR && trect.width > scrollbarwidth)
		trect.width -= vscrollbar->getrect().width - 1;
	return trect;
}

void MCField::removecursor()
{
	// MW-2006-07-05: [[ Bug 4840 ]] Previous this wouldn't do anything if 'locktext' were true
	//   this meant that the cursor wouldn't be removed correctly when the property changed.
	if (!opened)
		return;
	if (cursorfield == this && (cursoron || flags & F_LIST_BEHAVIOR))
	{
		cursoron = False;
		cursorfield = NULL;
		// MW-2011-08-18: [[ Layers ]] Invalidate the cursor rect.
		layer_redrawrect(cursorrect);
	}
}

void MCField::drawcursor(MCContext *p_context, const MCRectangle &dirty)
{
	setforeground(p_context, DI_FORE, False);
	if (flags & F_LIST_BEHAVIOR)
	{
		// MW-2012-01-27: [[ Bug 9511 ]] Make sure we don't render the win95-esque focus
		//   border in native GTK mode.
		if (!focusedparagraph->IsEmpty() && !IsMacLF() && !IsNativeGTK() && !getstate(CS_MENUFIELD))
		{
			if (MClook == LF_WIN95)
			{
				p_context->setforeground(p_context->getwhite());
				p_context->setbackground(p_context->getblack());
				p_context->setfillstyle(FillSolid, DNULL, 0, 0);
				p_context->setlineatts(0, LineDoubleDash, CapButt, JoinBevel);
				p_context->setdashes(0, dotlist, 2);
				p_context->setfunction(GXxor);
				p_context->drawrect(cursorrect);
				p_context->setfunction(GXcopy);
				p_context->setlineatts(0, LineSolid, CapButt, JoinBevel);
			}
			else
				p_context->drawrect(cursorrect);
		}
	}
	else
	{
		// MW-2012-08-06: Use XOR to render the caret so it remains visible regardless
		//   of background color (apart from 128,128,128!).
		p_context->setforeground(p_context->getwhite());
		p_context->setfunction(GXxor);

		// MW-2012-09-19: [[ Bug 10393 ]] Draw the caret inside a layer to ensure the XOR
		//   ink works correctly.
		p_context->begin(false);
		p_context->drawline(cursorrect.x, cursorrect.y, cursorrect.x, cursorrect.y + cursorrect.height - 1);
		p_context->end();
		
		p_context->setfunction(GXcopy);
}
}

void MCField::replacecursor(Boolean force, Boolean goal)
{
	if (!opened)
		return;

	MCRectangle drect;
	if (composing && composelength)
	{
		int4 compsi, compei;
		compsi = composeoffset + composecursorindex;
		compei = composeoffset + composelength;
		indextoparagraph(paragraphs,compsi,compei);
		// MW-2012-01-25: [[ ParaStyles ]] Request the cursor-rect of the line
		//   not including any space above/below.
		drect = focusedparagraph->getcursorrect(compsi, fixedheight, false);
	}
	else
	{
		// MW-2012-01-25: [[ ParaStyles ]] Request the cursor-rect of the line
		//   not including any space above/below.
		drect = focusedparagraph->getcursorrect(-1, fixedheight, false);
	}
	positioncursor(force, goal, drect, focusedy);
}

void MCField::positioncursor(Boolean force, Boolean goal, MCRectangle &drect, int4 yoffset)
{
	if (flags & F_LIST_BEHAVIOR && MClook != LF_WIN95)
	{
		drect.y -= 2;
		drect.height += 4;
	}
	else
	{
		drect.y--;
		drect.height += 2;
	}

	// MW-2012-01-25: [[ FieldMetrics ]] The 'goalx' value is in field coords.
	// MW-2012-02-02: [[ Bug ]] Make sure we only set goal if it is requested.
	if (goal)
		goalx = drect . x;

	// MW-2012-01-25: [[ FieldMetrics ]] Compute the new position of the cursor
	//   in card coords.
	int32_t newx, newy;
	newx = drect . x + getcontentx();
	newy = yoffset + drect . y + getcontenty();

	MCRectangle mrect = getfrect();
	if (force)
	{
		Boolean reset = False;
		// SMR 951 don't scroll if cursor won't fit in field
		int4 dy = mrect.y + mrect.height - drect.height - newy;

		// MW-2012-02-02: [[ Bug ]] 'newy' now incorporates the rect, so no need
		//   to adjust for it.
		if (newy < mrect.y + 1 && dy > 0)
		{
			int4 oldy = texty;
			vscroll(newy - (mrect.y + 1), True);
			newy += oldy - texty;
			reset = True;
		}
		else if (dy < 0)
		{
			int4 oldy = texty;
			vscroll(-dy, True);
			newy += oldy - texty;
			reset = True;
		}

		if (!(flags & F_LIST_BEHAVIOR))
		{
			// MW-2012-02-02: [[ Bug 9681 ]] Incorrect computations for the left
			//   hand edge of the field mean hscroll doesn't work correctly.
			if (newx < mrect.x + leftmargin - DEFAULT_BORDER)
			{
				hscroll(newx - (mrect.x + leftmargin - DEFAULT_BORDER), True);
				newx = mrect.x + leftmargin - DEFAULT_BORDER;
				reset = True;
			}
			else
			{
				int4 dx = mrect.x + mrect.width - drect.width - newx;
				if (dx < 0)
				{
					hscroll(-dx, True);
					newx += dx;
					reset = True;
				}
				else
				{
					// MW-2012-03-13: [[ Bug ]] Make sure we scroll the field towards
					//   the left edge if the longest line has got cropped.
					dx = (getcontentx() + textwidth + rightmargin - DEFAULT_BORDER) - (mrect . x + mrect . width);
					if (dx < 0)
					{
						dx =  MCU_max(-textx, dx);
						hscroll(dx, True);
						newx -= dx;
						reset = True;
					}
				}					
			}
		}

		if (reset)
			resetscrollbars(True);
	}

	// MW-2006-02-26: Even if the screen is locked we still want to set the cursor
	//   position, otherwise the repositioning gets deferred too much.
	if (!(state & (CS_KFOCUSED | CS_DRAG_TEXT))
	        || !(flags & F_LIST_BEHAVIOR) && flags & F_LOCK_TEXT)
		return;

	// OK-2008-07-22 : Crash fix.
	if (!(state & CS_DRAG_TEXT) && (focusedparagraph != NULL) && focusedparagraph -> isselection() &&
			(IsMacLF() || IsMacLFAM()))
		return;

	// MW-2012-01-25: [[ FieldMetrics ]] Compute the dirty rect of the cursor.
	drect.x = newx;
	drect.y = newy;
	drect = MCU_intersect_rect(drect, mrect);
	if (drect.width && drect.height
	        && opened && state & (CS_KFOCUSED | CS_DRAG_TEXT))
	{
		if (flags & F_LIST_BEHAVIOR)
		{
			drect.x = mrect.x + 2;
			drect.width = mrect.width - 4;
			if (MClook != LF_WIN95)
			{
				drect.x--;
				drect.width += 2;
			}
		}
		cursorrect = drect;
		cursorfield = this;
		cursoron = True;
		// MW-2011-08-18: [[ Layers ]] Invalidate the dirty rect.
		layer_redrawrect(drect);
	}
	else
		cursoron = False;
}

void MCField::dragtext()
{
	removecursor();

	// MW-2012-01-25: [[ FieldMetrics ]] Compute the field coords of the mouse
	//   click.
	int32_t cx, cy;
	cx = mx - getcontentx();
	cy = my - (cury + getcontenty());

	MCParagraph *pgptr = curparagraph;
	int4 y = 0;
	uint2 pgheight = pgptr->getheight(fixedheight);
	while (pgptr->next() != paragraphs && y + pgheight <= cy)
	{
		y += pgheight;
		pgptr = pgptr->next();
		pgheight = pgptr->getheight(fixedheight);
	}
	cy -= y;
	findex_t ssi, sei;
	pgptr->getclickindex(cx, cy, fixedheight, ssi, sei, False, False);

	// MW-2012-01-25: [[ ParaStyles ]] Request the cursor rect without spacing.
	MCRectangle drect = pgptr->getcursorrect(ssi, fixedheight, false);
	positioncursor(True, False, drect, paragraphtoy(pgptr));

	// Compute the appropriate drag action depending the state of the keyboard
	// MW-2007-12-11: [[ Bug 5542 ]] Wrong keyboard modifier for copying/moving text on OS X
	if (MCdispatcher -> isdragsource())
	{
#ifdef _MACOSX
		if ((MCmodifierstate & MS_MOD1) != 0)
#else
		if ((MCmodifierstate & MS_CONTROL) != 0)
#endif
			MCdragaction = DRAG_ACTION_COPY;
		else
			MCdragaction = (MCallowabledragactions & DRAG_ACTION_MOVE) == 0 ? DRAG_ACTION_COPY : DRAG_ACTION_MOVE;
	}
	else
	{
#ifndef _MACOSX
		if ((MCmodifierstate & MS_MOD1) != 0)
			MCdragaction = (MCallowabledragactions & DRAG_ACTION_MOVE) == 0 ? DRAG_ACTION_COPY : DRAG_ACTION_MOVE;
		else
#endif
			MCdragaction = DRAG_ACTION_COPY;
	}
}

void MCField::computedrag()
{
	int4 ti, si, ei;
	locmark(False, False, False, False, True, ti, ei);
	selectedmark(False, si, ei, False, False);
	uint2 c = ti >= si && ti < ei ? PI_ARROW : PI_IBEAM;

	getstack()->setcursor(MCcursors[c], False);
	//XCURSORS
	getstack()->cursoroverride = ( c==PI_ARROW) ;
}

void MCField::adjustpixmapoffset(MCContext *dc, uint2 index, int4 dy)
{
	uint2 i;
	if (!getpindex(index, i))
		return;
	
	uint2 t_current_style;
	Pixmap t_current_pixmap;
	int2 t_current_x;
	int2 t_current_y;
	dc -> getfillstyle(t_current_style, t_current_pixmap, t_current_x, t_current_y);
	
	int4 t_offset_x, t_offset_y;
	t_offset_x = t_current_x - textx;
	t_offset_y = t_current_y - texty + dy;
	
	// MW-2009-01-22: [[ Bug 3869 ]] We need to use the actual width/height of the
	//   pixmap tile in this case to ensure the offset falls within 32767.
	if (MCU_abs(t_offset_y) > 32767 || MCU_abs(t_offset_x) > 32767)
	{
		uint2 t_width, t_height, t_depth;
		MCscreen -> getpixmapgeometry(t_current_pixmap, t_width, t_height, t_depth);
		
		t_offset_x %= t_width;
		if (t_offset_x < 0)
			t_offset_x += t_width;
		
		t_offset_y %= t_height;
		if (t_offset_y < 0)
			t_offset_y += t_height;
	}
	
	dc -> setfillstyle(t_current_style, t_current_pixmap, t_offset_x, t_offset_y);
}

void MCField::drawrect(MCDC *dc, const MCRectangle &dirty)
{
	MCRectangle frect = getfrect();
	MCRectangle trect = frect;
	MCRectangle grect = frect;
	MCRectangle textrect = frect;
	if (!(flags & F_SHOW_BORDER))
		trect = MCU_reduce_rect(trect, -DEFAULT_BORDER);
	trect = MCU_intersect_rect(trect, dirty);
	if (trect.width != 0 && trect.height != 0)
	{
		dc->setclip(trect);
		// MW-2008-07-23: [[ Bug ]] Previously the background wouldn't be repainted if
		//   linkstart != NULL and this was the field containing it. This caused redraw
		//   oddness on Windows, so have removed the clause.
		if (flags & F_OPAQUE)
		{
			// MW-2010-07-20: Under GTK, field borders are actually 3 pixels, not 2. So
			//   here we take this into account by only filling from an extra pixel in.
			MCRectangle t_fill_rect;
			if (getflag(F_SHOW_BORDER) && borderwidth == DEFAULT_BORDER && IsNativeGTK())
				t_fill_rect = MCU_intersect_rect(MCU_reduce_rect(frect, 1), dirty);
			else
				t_fill_rect = trect;

			setforeground(dc, DI_BACK, False, flags & F_SHOW_BORDER && (!(flags & F_F_AUTO_ARM) || MClook == LF_WIN95));
			
			// MW-2012-09-04: [[ Bug 9759 ]] Make sure any pattern is offset correctly.
			adjustpixmapoffset(dc, DI_BACK);
			
			dc->fillrect(t_fill_rect);
		}

		// Reduce the textrect by horizontal margins.
		textrect.x += leftmargin;
		if (textrect.width > leftmargin + rightmargin)
			textrect.width -= leftmargin + rightmargin;
		else
			textrect.width = 0;

		// Draw the leader lines (if required).
		trect = MCU_intersect_rect(trect, textrect);
		if (flags & F_FIXED_HEIGHT && (flags & F_SHOW_LINES || state & CS_SIZE))
		{
			if (dc -> gettype() == CONTEXT_TYPE_PRINTER)
			{
				dc->setforeground(dc->getblack());
				dc->setlineatts(1, LineOnOffDash, CapButt, JoinBevel);
				dc->setdashes(0, dotlist, 2);
				
				int2 x, y;
				x = textrect . x - 2 - textx;
				y = cury + frect.y + fixeda - TEXT_Y_OFFSET;
				while(y <= trect.y + trect.height)
				{
					if (y >= trect.y)
						dc -> drawline(x, y, x + MCU_max(textrect . width + 4, textwidth), y);
					y += fixedheight;
				}
				
				dc -> setlineatts(0, LineSolid, CapButt, JoinBevel);
				
			}
			else
			{
				setforeground(dc, DI_BACK, False);
				dc->setbackground(dc->getblack());
				dc->setfillstyle(FillOpaqueStippled, DNULL, 0, 0);
				MCRectangle xrect;
				xrect.x = textrect.x - 2 - textx;
				xrect.y = cury + frect.y + fixeda - TEXT_Y_OFFSET;
				xrect.width = MCU_max(textrect.width + 4, textwidth);
				xrect.height = 1;
				while (xrect.y <= trect.y + trect.height)
				{
					if (xrect.y >= trect.y)
						dc->fillrect(xrect);
					xrect.y += fixedheight;
				}
				dc->setfillstyle(FillSolid, DNULL, 0, 0);
				dc->setbackground(MCzerocolor);
			}
		}

		uint2 fontstyle;
		fontstyle = gettextstyle();
		
		setforeground(dc, DI_FORE, False);

		// Compute the find range.
		MCParagraph *foundpgptr = NULL;
		int4 fstart = 0;
		int4 fend = 0;
		if (foundlength != 0)
		{
			fstart = foundoffset;
			fend = foundoffset + foundlength;
			foundpgptr = indextoparagraph(paragraphs, fstart, fend);
		}

		// Compute the composition range.
		MCParagraph *comppgptr = NULL;
		int4 compstart,compend;
		compstart = compend = 0;
		if (composelength)
		{
			compstart = composeoffset;
			compend = composeoffset+composelength;
			comppgptr = indextoparagraph(paragraphs, compstart, compend);
		}

		// MW-2012-01-10: [[ Field Metrics ]] Compute the top-left of the current
		//   paragraph content in card co-ords.
		int32_t x, y;
		MCParagraph *pgptr;
		pgptr = curparagraph;
		x = getcontentx();
		y = cury + getcontenty();

		// MW-2012-01-25: [[ FieldMetrics ]] Compute the layout width.
		int32_t t_layout_width;
		t_layout_width = getlayoutwidth();

		// MW-2012-01-25: [[ FieldMetrics ]] Compute the selection offset / width.
		uint2 sx, swidth;
		if (getflag(F_LIST_BEHAVIOR))
			sx = frect . x, swidth = frect . width;
		else
			sx = x, swidth = t_layout_width;

		uint2 a = 0;
		uint2 d = 0;
		if (flags & F_FIXED_HEIGHT)
		{
			a = fixeda;
			d = fixedd;
		}

		int32_t pgheight;
		do
		{
			pgheight = pgptr->getheight(fixedheight);
			
			// MW-2012-03-15: [[ Bug 10069 ]] A paragraph might render a grid line above or below
			//   so make sure we render paragraphs above and below the apparant limits.
			if (y + pgheight >= trect.y  && y <= trect.y + trect.height)
			{
				pgptr->draw(dc, x, y, a, d,
				            pgptr == foundpgptr ? fstart : 0,
				            pgptr == foundpgptr ? fend : 0,
				            pgptr == comppgptr ? compstart : 0,
				            pgptr == comppgptr ? compend : 0,
				            pgptr == comppgptr ? composeconvertingsi : 0,
				            pgptr == comppgptr ? composeconvertingei : 0,
				            t_layout_width, pgheight, sx, swidth,
							fontstyle);
			}
			y += pgheight;
			pgptr = pgptr->next();
		}
		while (y < trect.y + trect.height && pgptr != paragraphs);

		// MW-2012-03-15: [[ Bug 10069 ]] If we have hGrid set on the field, then render grid lines
		//   to fill the rest of the field using the last pgheight we had.
		if (getflag(F_HGRID))
		{
			setforeground(dc, DI_BORDER, False);
			
			int32_t cy;
			cy = y + pgheight;
			while(cy < grect . y + grect . height)
			{
				if (y >= grect . y)
					dc -> drawline(grect . x, cy, grect . x + grect . width, cy);
				cy += pgheight;
			}
		}
		
		// MW-2012-03-15: [[ Bug 10069 ]] If we have vGrid set on the field, then render grid lines
		//   using field tabStops in bottom part of field.
		if (getflag(F_VGRID) && y < grect . y + grect . height)
		{
			uint2 *t;
			uint2 nt;
			Boolean fixed;
			gettabs(t, nt, fixed);
			
			setforeground(dc, DI_BORDER, False);
			
			// MW-2012-03-19: [[ Bug 10069 ]] Replicate the exact same calculation as at paragraph
			//   level, otherwise a strange 'shift' occurs.
			int32_t t_delta;
			t_delta = getcontentx() - 1;
			
			uint2 ct = 0;
			int4 x;
			x = t_delta + t[0];
			while (x <= grect.x + grect.width)
			{
				// MW-2012-05-03: [[ Bug 10200 ]] If set at the field level, the vGrid should start
				//   just inside the border for backwards compatibility.
				if (x >= grect.x)
					dc->drawline(x, grect.y, x, grect.y + grect.height);

				if (ct < nt - 1)
					x = t_delta + t[++ct];
				else if (nt == 1)
					x += t[0];
				else
					x += t[nt - 1] - t[nt - 2];
				
				// MW-2012-03-19: [[ FixedTable ]] If we have reached the final tab in fixed
				//   table mode, we are done.
				if (ct == nt - 2 && t[nt - 2] == t[nt - 1])
					break;
			}
		}

		if (cursoron && cursorfield == this)
			drawcursor(dc, dirty);

		dc->clearclip();
	}
	trect = MCU_intersect_rect(rect, dirty);
	if (flags & F_HSCROLLBAR)
	{
		MCRectangle hrect = MCU_intersect_rect(hscrollbar->getrect(), trect);
		if (hrect.width != 0 && hrect.height != 0)
		{
			dc->setclip(hrect);
			// MW-2011-09-06: [[ Redraw ]] Render the scrollbar normally (not as a sprite).
			hscrollbar->draw(dc, hrect, false, false);
		}
	}
	if (flags & F_VSCROLLBAR)
	{
		MCRectangle vrect = MCU_intersect_rect(vscrollbar->getrect(), trect);
		if (vrect.width != 0 && vrect.height != 0)
		{
			dc->setclip(vrect);
			// MW-2011-09-06: [[ Redraw ]] Render the scrollbar normally (not as a sprite).
			vscrollbar->draw(dc, vrect, false, false);
		}
	}
	dc->clearclip();
}

void MCField::draw3dhilite(MCDC *dc, const MCRectangle &trect)
{
	if (flags & F_3D_HILITE)
	{
		draw3d(dc, trect, ETCH_RAISED, borderwidth);
		parent->setforeground(dc, DI_FORE, False);
	}
}

void MCField::setfocus(int2 x, int2 y)
{
	MCParagraph *spg = focusedparagraph;
	int4 sy = focusedy;
	state &= ~(CS_DELETING | CS_PARTIAL);

	// MW-2012-01-25: [[ FieldMetrics ]] Convert card co-ords to field co-ords.
	x -= getcontentx();
	y -= getcontenty();
	int2 direction = 0;

	do
	{
		direction = focusedparagraph->setfocus(x, y - focusedy, fixedheight,
		                                       extend, extendwords, extendlines,
		                                       direction,
		                                       focusedparagraph == paragraphs,
		                                       focusedparagraph->next() == paragraphs, contiguous);
		if (direction < 0)
		{
			if (focusedparagraph != paragraphs)
			{
				if (flags & F_LIST_BEHAVIOR && contiguous)
					focusedparagraph->sethilite(focusedparagraph == firstparagraph
					                            && extend && flags & F_MULTIPLE_HILITES);
				if (extend)
				{
					if (focusedparagraph == firstparagraph)
					{
						firstparagraph = focusedparagraph->prev();
						firsty -= firstparagraph->getheight(fixedheight);
					}
					else
						lastparagraph = focusedparagraph->prev();
				}
				focusedparagraph = focusedparagraph->prev();
				focusedy -= focusedparagraph->getheight(fixedheight);
			}
		}
		else
			if (direction > 0)
				if (focusedparagraph->next() != paragraphs)
				{
					if (flags & F_LIST_BEHAVIOR && contiguous)
						focusedparagraph->sethilite(focusedparagraph == lastparagraph
						                            && extend && flags & F_MULTIPLE_HILITES);
					if (extend)
					{
						if (focusedparagraph == lastparagraph)
							lastparagraph = focusedparagraph->next();
						else
						{
							firsty += focusedparagraph->getheight(fixedheight);
							firstparagraph = focusedparagraph->next();
						}
					}
					focusedy += focusedparagraph->getheight(fixedheight);
					focusedparagraph = focusedparagraph->next();
				}
	}
	while (direction != 0);
	Boolean needredraw = (state & CS_SELECTING) != 0;
	if (flags & F_LIST_BEHAVIOR)
	{
		if (!contiguous && !extend && focusedparagraph->gethilite())
		{
			focusedparagraph->sethilite(False);
			firstparagraph = lastparagraph = NULL;
			state &= ~CS_SELECTING;

			// MW-2005-01-06: Integration of Tuviah's fix for Bug 2384
			if (state & CS_MFOCUSED)
			{
				signallisteners(P_HILITED_LINES);
				message(MCM_selection_changed);
			}

			extendwords = extendlines = False;
			contiguous = True;
		}
		else
			if (flags & F_MULTIPLE_HILITES && extend && firstparagraph != NULL
			        && lastparagraph != NULL)
			{
				MCParagraph *pgptr = firstparagraph;
				do
				{
					pgptr->sethilite(True);
					pgptr = pgptr->next();
				}
				while (pgptr != lastparagraph->next());
			}
			else
			{
				if (!(flags & F_MULTIPLE_HILITES))
					clearhilites();
				firstparagraph = lastparagraph = focusedparagraph;
				firsty = focusedy;
				firstparagraph->sethilite(True);
			}
	}
	if (!(flags & F_LOCK_TEXT))
	{
		int4 si,ei;
		selectedmark(False, si, ei, False, False);
		if (composing)
			if (!(si >= composeoffset && ei <= composeoffset + composelength))
				stopcomposition(False, True);
	}
	if (needredraw)
	{
		MCRectangle drect;
		if (focusedy > sy)
		{
			drect.y = sy;
			drect.height = focusedy + focusedparagraph->getheight(fixedheight) - sy;
		}
		else
		{
			drect.y = focusedy;
			drect.height = sy + spg->getheight(fixedheight) - focusedy;
		}
		// MW-2012-01-25: [[ FieldMetrics ]] Compute the dirty-rect (in card coords).
		//   Note that we redraw the entire width of the field rect.
		drect.x = rect.x;
		drect . width = rect . width;
		drect.y += getcontenty();
		drect = MCU_intersect_rect(drect, rect);
		// MW-2011-08-18: [[ Layers ]] Invalidate the dirty rect.
		layer_redrawrect(drect);
	}
}

uint2 MCField::clearhilites()
{
	MCParagraph *pgptr = paragraphs;
	uint2 done = 0;
	do
	{
		if (pgptr->gethilite())
		{
			done++;
			pgptr->sethilite(False);
		}
		pgptr = pgptr->next();
	}
	while (pgptr != paragraphs);
	return done;
}

void MCField::reverse()
{
	MCParagraph *pgptr = firstparagraph;
	while (pgptr != lastparagraph)
	{
		pgptr->reverseselection();
		pgptr = pgptr->next();
	}
	pgptr->reverseselection();
}

void MCField::startselection(int2 x, int2 y, Boolean words)
{
	if (flags & F_NO_AUTO_HILITE)
		return;
	removecursor();
	extendwords = words;
	extendlines = MCscreen->istripleclick();
	if (MCactivefield != NULL && MCactivefield != this)
		MCactivefield->unselect(True, True);
	if (MCmodifierstate & MS_SHIFT
	        && (!(flags & F_LIST_BEHAVIOR) || flags & F_MULTIPLE_HILITES))
	{
		extend = True;
		if (!focusedparagraph->isselection()
		        && firstparagraph == lastparagraph)
		{
			firstparagraph = lastparagraph = focusedparagraph;
			firsty = focusedy;
		}
		else
		{
			// MW-2012-01-25: [[ FieldMetrics ]] The y coord is in card coords, hence the
			//   adjustment to the paragraph-y.
			if (focusedparagraph == lastparagraph)
			{
				if (y < getcontenty() + paragraphtoy(lastparagraph))
				{
					reverse();
					focusedparagraph = firstparagraph;
					focusedy = firsty;
				}
			}
			else if (focusedparagraph == firstparagraph && y > getcontenty() + firsty + firstparagraph->getheight(fixedheight))
			{
				reverse();
				focusedparagraph = lastparagraph;
				focusedy = paragraphtoy(lastparagraph);
			}
		}
		state |= CS_SELECTING;
		setfocus(x, y);
	}
	else
	{
		if (flags & F_LIST_BEHAVIOR)
			if (MCmodifierstate & MS_CONTROL && flags & F_NONCONTIGUOUS_HILITES
			        || flags & F_TOGGLE_HILITE)
				contiguous = False;
			else
			{
				if (clearhilites() > 1)
				{
					// MW-2011-08-18: [[ Layers ]] Invalidate the content rect.
					layer_redrawrect(getfrect());
				}
			}
		else
			if (!extendlines)
			{
				if (MCactivefield == this && !(flags & F_LOCK_TEXT)
				        && (focusedparagraph->isselection()
				            || firstparagraph != lastparagraph))
				{
					int4 ti, si, ei;
					if (locmark(False, False, False, True, True, ti, ei))
					{
						selectedmark(False, si, ei, False, False);
						if (ti >= si && ti < ei && si != ei)
						{
							// Here we mark the fact a mouse-down has occured in
							// the selection. This is used in mdrag to work out
							// whether to initiate a drag-drop operation.
							state |= CS_SOURCE_TEXT;
							return;
						}
					}
				}
				unselect(True, True);
			}
		state |= CS_SELECTING;
		setfocus(x, y);
		if (!(state & CS_SELECTING))
			return;
			
		firstparagraph = lastparagraph = focusedparagraph;
		firsty = focusedy;
	}
	MCactivefield = this;
	if (!(flags & F_LOCK_TEXT))
	{
		replacecursor(True, True);
		MCscreen->addtimer(this, MCM_internal2, MCsyncrate);
	}
	else
		if (flags & F_LIST_BEHAVIOR)
		{
			replacecursor(True, False);
			MCscreen->addtimer(this, MCM_internal2, MCsyncrate);
		}
}

void MCField::extendselection(int2 x, int2 y)
{
	if (flags & F_NO_AUTO_HILITE)
		return;
	removecursor();
	if (!(flags & F_LIST_BEHAVIOR) || flags & F_MULTIPLE_HILITES)
		extend = True;
	setfocus(x, y);
	replacecursor(True, True);
}

void MCField::endselection()
{
	if (flags & F_NO_AUTO_HILITE || !opened)
		return;
	state &= ~CS_SELECTING;

	Boolean t_was_extend_lines;
	t_was_extend_lines = extendlines;

	extend = extendwords = extendlines = False;
	contiguous = True;
	if (!focusedparagraph->isselection() && firstparagraph == lastparagraph)
	{
		firstparagraph = lastparagraph = NULL;
		firsty = 0;
		MCscreen -> setselection(NULL);
	}
	else
	{
		// MW-2008-03-27: [[ Bug 282 ]] If we were extending lines, then make sure we include the
		//   next paragraph after the last one to make sure we copy a return character.
		if (!getflag(F_LIST_BEHAVIOR) && t_was_extend_lines)
		{
			if (lastparagraph -> next() != paragraphs)
			{
				lastparagraph = lastparagraph -> next();
				lastparagraph -> setselectionindex(0, 0, False, False);
			}
		}
		if (MCscreen -> hasfeature(PLATFORM_FEATURE_TRANSIENT_SELECTION))
		{
			MCExecPoint ep;
			selectedtext(ep);
			
			MCAutoDataRef t_data;
			/* UNCHECKED */ ep . copyasdataref(&t_data);
			if (*t_data != nil)
			{
				if (MCselectiondata -> Store(TRANSFER_TYPE_TEXT, *t_data))
					MCactivefield = this;
			}
		}

		if (!(flags & F_LOCK_TEXT) && MCU_point_in_rect(rect, mx, my))
		{
			int4 ti, si, ei;
			locmark(False, False, False, False, True, ti, ei);
			selectedmark(False, si, ei, False, False);
			uint2 c = ti >= si && ti <= ei ? PI_ARROW : PI_IBEAM;
			getstack()->setcursor(MCcursors[c], False);
		}
	}
}

void MCField::unselect(Boolean clear, Boolean internal)
{
	if (state & CS_SELECTING)
		endselection();
	if (MCactivefield == this && internal)
		MCscreen -> setselection(NULL);
	if (clear || (MCactivefield == this && !(state & CS_KFOCUSED)))
		MCactivefield = NULL;
	if (!opened || focusedparagraph == NULL)
		return;
	if (!focusedparagraph->isselection() && firstparagraph == lastparagraph)
	{
		firstparagraph = lastparagraph = NULL;
		if (focusedparagraph->next() == paragraphs && !(flags & F_LIST_BEHAVIOR))
			focusedparagraph->setselectionindex(MAXUINT2, MAXUINT2, False, False);
		return;
	}
	if (firstparagraph == NULL)
	{
		if (!(flags & F_LIST_BEHAVIOR))
			focusedparagraph->setselectionindex(MAXUINT2, MAXUINT2, False, False);
		return;
	}
	if (!(flags & F_LIST_BEHAVIOR))
	{
		// MW-2012-01-25: [[ ParaStyles ]] Fetch the cursor-rect including any
		//   space above/below.
		MCRectangle drect = focusedparagraph->getcursorrect(-1, fixedheight, true);

		// MW-2012-01-25: [[ FieldMetrics ]] Convert the cursor-rect to card coords.
		drect.x += getcontentx();
		// MW-2012-08-30: [[ Bug 10331 ]] Make sure we take into account the
		//   location of the focusedparagraph, otherwise selections jump to random
		//   places!
		drect.y += getcontenty() + focusedy;
		focusedparagraph = firstparagraph;
		focusedy = firsty;
		focusedparagraph->setselectionindex(MAXUINT2, MAXUINT2, False, False);
		updateparagraph(False, False);
		while (focusedparagraph != lastparagraph)
		{
			focusedy += focusedparagraph->getheight(fixedheight);
			focusedparagraph = focusedparagraph->next();
			focusedparagraph->setselectionindex(MAXUINT2, MAXUINT2, False, False);
			updateparagraph(False, False);
		}
		setfocus(drect.x, drect.y);
	}
	firstparagraph = lastparagraph = NULL;
}

// MCField::deleteselection == TRUE => reflow
Boolean MCField::deleteselection(Boolean force)
{
	if (focusedparagraph == NULL)
		return False;
	if (!force && !focusedparagraph->isselection()
	        && firstparagraph == lastparagraph)
		return False;
	if (state & CS_SELECTING)
		endselection();
	if (focusedparagraph->isselection() ||
	        firstparagraph != lastparagraph)
	{
		if (firstparagraph != NULL)
		{
			focusedparagraph = firstparagraph;
			focusedy = firsty;
		}
		
		// May require reflow
		focusedparagraph->clearzeros();

		int4 si, ei;
		selectedmark(False, si, ei, False, False);
		Ustruct *us = new Ustruct;
		us->type = UT_DELETE_TEXT;
		us->ud.text.index = si;
		us->ud.text.data = cloneselection();
		us->ud.text.newline = False;
		MCundos->freestate();
		MCundos->savestate(this, us);
		MCString s;
		
		// Calls MCParagraph::deletestring - may require reflow
		focusedparagraph->deleteselection();
	}
	if (firstparagraph != lastparagraph)
	{
		firstparagraph = firstparagraph->next();
		while (firstparagraph != lastparagraph)
		{
			MCParagraph *pgptr = firstparagraph->remove(firstparagraph);
			textheight -= pgptr->getheight(fixedheight);
			delete pgptr;
		}
		lastparagraph->deleteselection();

		// Calls MCParagraph::updateparagraph - will reflow
		joinparagraphs();
	}

	// Will reflow
	updateparagraph(True, False);

	firstparagraph = lastparagraph = NULL;
	unselect(False, True);

	return True;
}

void MCField::centerfound()
{
	removecursor();
	int4 fstart = foundoffset;
	int4 fend = foundoffset + foundlength;
	fstart = foundoffset;
	MCParagraph *foundpgptr = indextoparagraph(paragraphs, fstart, fend);
	fstart += (fend - fstart) >> 1;
	int2 x, smally;
	foundpgptr->indextoloc(fstart, fixedheight, x, smally);

	// MW-2012-01-25: [[ FieldMetrics ]] Convert x and y to card co-ords.
	x += getcontentx();
	int4 y = getcontenty() + paragraphtoy(foundpgptr) + smally;
	MCRectangle mrect = getfrect();

	if (y < mrect.y - rect.y)
	{
		int4 offset = y - (mrect.y - rect.y) - (mrect.height >> 1);
		vscroll(offset, False);
		resetscrollbars(True);
		y -= offset;
	}
	else if (y > mrect.height - (mrect.y - rect.y))
	{
		int4 offset = y - (mrect.height - (mrect.y - rect.y)) + (mrect.height >> 1);
		vscroll(offset, False);
		resetscrollbars(True);
		y -= offset;
	}

	setfocus(x, y);

	// MW-2011-08-18: [[ Layers ]] Invalidate the whole object.
	layer_redrawall();
	replacecursor(True, True);
}

void MCField::clearfound()
{
	if (foundlength != 0)
	{
		foundoffset = 0;
		foundlength = 0;
		MCfoundfield = NULL;
		if (opened)
		{
			// MW-2011-08-18: [[ Layers ]] Invalidate the whole object.
			layer_redrawall();
		}
	}
}

void MCField::updateparagraph(Boolean flow, Boolean all, Boolean dodraw)
{
	if (flow)
	{
		// MW-2012-02-27: [[ Bug ]] If the paragraph has no lines, then don't
		//   take into account its current height (otherwise spacing gets
		//   accounted for multiple times).
		uint2 oldheight;
		oldheight = 0;
		if (focusedparagraph -> getlines() != nil)
			oldheight = focusedparagraph->getheight(fixedheight);
		
		// MW-2012-01-25: [[ ParaStyles ]] Get the paragraph to flow itself.
		focusedparagraph -> layout();
		uint2 newheight = focusedparagraph->getheight(fixedheight);
		if (newheight != oldheight)
		{
			textheight += newheight;
			textheight -= oldheight;
			all = True;
		}
		uint2 newwidth = focusedparagraph->getwidth();
		if (newwidth > textwidth)
		{
			if (newwidth > getfwidth())
				all = True;
			textwidth = newwidth;
		}
	}
	MCRectangle drect;
	if (all)
	{
		drect = rect;
		resetscrollbars(False);
	}
	else
	{
		drect = focusedparagraph->getdirty(fixedheight);
		// MW-2012-01-25: [[ FieldMetrics ]] Convert the dirty y coord to card.
		drect.y += getcontenty() + focusedy;
		MCRectangle frect = getfrect();
		drect.x = frect.x;
		drect.width = frect.width;
	}
	focusedparagraph->clean();
	if (drect.height != 0 && dodraw)
	{
		// MW-2011-08-18: [[ Layers ]] Invalidate the dirty rect.
		layer_redrawrect(drect);
	}
}

void MCField::joinparagraphs()
{
	textheight -= focusedparagraph->getheight(fixedheight);
	textheight -= ((focusedparagraph->next()))->getheight(fixedheight);
	focusedparagraph->join();
	updateparagraph(True, True);
}

void MCField::fnop(Field_translations function, MCStringRef p_string, KeySym key)
{
}

// MW-2012-02-13: [[ Block Unicode ]] New implementation of finsert which understands
//   unicode text.
void MCField::finsertnew(Field_translations function, MCStringRef p_string, KeySym p_key)
{
	// If there is nothing to insert, do nothing.
	if (MCStringIsEmpty(p_string))
		return;

	// MW-2012-02-16: [[ Bug ]] Bracket any actions that result in
	//   textChanged message by a lock screen pair.
	MCRedrawLockScreen();
	
	// Mark the field as changed.
	state |= CS_CHANGED;

	// Remove the cursor, delete the selection and any composition range.
	removecursor();
	deleteselection(False);
	deletecomposition();
	
	// Compute the start and end point of the selection.
	int4 si,ei;
	selectedmark(False, si, ei, False, False);

	// Defer to the paragraph method to insert the text.
<<<<<<< HEAD
	MCAutoStringRef t_string;
	/* UNCHECKED */ MCStringCreateWithBytes((const byte_t*)p_string.getstring(), p_string.getlength(), p_is_unicode?kMCStringEncodingUTF16:kMCStringEncodingNative, false, &t_string);
	focusedparagraph -> finsertnew(*t_string);
=======
	if (!MCStringIsNative(p_string))
		focusedparagraph -> finsertnew((const char*)MCStringGetCharPtr(p_string), true);
	else
		focusedparagraph -> finsertnew((const char*)MCStringGetNativeCharPtr(p_string), false);
>>>>>>> 84a943ab

	// Compute the end of the selection.
	int4 ti;
	selectedmark(False, ei, ti, False, False);
	if (composing)
	{
		composeoffset = si;
		composelength = ei - si;
	}
	uint2 slen = ei - si;

	if (!opened || focusedparagraph == NULL)
	{
		// MW-2012-09-21: [[ Bug 10401 ]] Make sure we unlock the screen!.
		MCRedrawUnlockScreen();
		return; // in case scroll changed contents
	}
	
	// Update the paragraph's layout and replace the cursor.
	firstparagraph = lastparagraph = NULL;
	updateparagraph(True, False);
	replacecursor(True, True);

	if (!composing)
	{
		// Add an undo record.
		Ustruct *us = MCundos->getstate();
		
		// MW-UNDO-FIX: Make sure we only append to a previous record if it
		//   is immediately after the last one.
		if (us != NULL && (us->type == UT_DELETE_TEXT || us->type == UT_TYPE_TEXT) && MCundos->getobject() == this && us->ud.text.index+us->ud.text.newchars == si)
		{
			if (us->type == UT_DELETE_TEXT)
			{
				us->type = UT_TYPE_TEXT;
				us->ud.text.newchars = slen;
			}
			else
				us->ud.text.newchars += slen;
		}
		else
		{
			MCundos->freestate();
			us = new Ustruct;
			us->type = UT_TYPE_TEXT;
			
			// MW-UNDO-FIX: Store the index this record starts at
			us->ud.text.index=si;

			us->ud.text.newchars = slen;
			us->ud.text.data = NULL;
			us->ud.text.newline = False;
			MCundos->savestate(this, us);
		}
	}
	
	// MW-2012-02-16: [[ Bug ]] Bracket any actions that result in
	//   textChanged message by a lock screen pair.
	MCRedrawUnlockScreen();
		
	if (!composing)
	{
		// MW-2012-02-08: [[ TextChanged ]] Invoke textChanged as this method
		//   was called as a result of a user action (key input).
		textchanged();
	}
}

void MCField::fdel(Field_translations function, MCStringRef p_string, KeySym key)
{
	// MW-2012-02-16: [[ Bug ]] Bracket any actions that result in
	//   textChanged message by a lock screen pair.
	MCRedrawLockScreen();

	removecursor();
	uint2 oldwidth = focusedparagraph->getwidth();
	if (!deleteselection(False))
	{
		focusedparagraph->clearzeros();
		Ustruct *us = NULL;
		MCParagraph *undopgptr;
		int2 deleted = focusedparagraph->fdelete(function, undopgptr);
		if (deleted < 0)
		{
			if (focusedparagraph == paragraphs)
			{
				// MW-2012-09-21: [[ Bug 10401 ]] Make sure we unlock the screen!.
				MCRedrawUnlockScreen();
				return;
			}
			else
			{
				focusedparagraph = focusedparagraph->prev();
				focusedy -= focusedparagraph->getheight(fixedheight);
				joinparagraphs();
				firstparagraph = lastparagraph = NULL;
				us = new Ustruct;
				us->ud.text.newline = True;
				us->ud.text.data = NULL;
			}
		}
		else
		{
			if (deleted > 0)
			{
				if (focusedparagraph == paragraphs->prev())
				{
					// MW-2012-09-21: [[ Bug 10401 ]] Make sure we unlock the screen!.
					MCRedrawUnlockScreen();
					return;
				}
				else
				{
					joinparagraphs();
					firstparagraph = lastparagraph = NULL;
					us = new Ustruct;
					us->ud.text.newline = True;
					us->ud.text.data = NULL;
				}
			}
			else
			{
				us = new Ustruct;
				us->ud.text.data = undopgptr;
				us->ud.text.newline = False;
				updateparagraph(True, False);
			}
		}
		int4 si, ei;
		us->type = UT_DELETE_TEXT;
		selectedmark(False, si, ei, False, False);
		us->ud.text.index = si;
		MCundos->freestate();
		MCundos->savestate(this, us);
	}
	if (oldwidth == textwidth)
	{
		recompute();
		// MW-2011-08-18: [[ Layers ]] Invalidate the whole object.
		layer_redrawall();
	}
	replacecursor(True, True);
	state |= CS_CHANGED;

	// MW-2012-02-16: [[ Bug ]] Bracket any actions that result in
	//   textChanged message by a lock screen pair.
	MCRedrawUnlockScreen();

	// MW-2012-02-08: [[ TextChanged ]] Invoke textChanged as this method
	//   was called as a result of a user action (delete key).
	textchanged();
}

void MCField::fhelp(Field_translations function, MCStringRef p_string, KeySym key)
{
	message(MCM_help);
}

void MCField::fundo(Field_translations function, MCStringRef p_string, KeySym key)
{
	MCundos->undo();
}

void MCField::fcut(Field_translations function, MCStringRef p_string, KeySym key)
{
	cuttext();
}

void MCField::fcutline(Field_translations function, MCStringRef p_string, KeySym key)
{
#ifdef OLD_CLIPBOARD
	if (!(state & CS_DELETING))
		MCclipboard->clear();
	unselect(False, True);
	uint2 oldheight = focusedparagraph->getheight(fixedheight);
	MCParagraph *cutptr = focusedparagraph->cutline();
	if (cutptr == NULL)
	{
		if (focusedparagraph->next() == paragraphs)
			return;
		joinparagraphs();
		if (focusedparagraph->gettextsize())
			state &= ~CS_PARTIAL;
		cutptr = new MCParagraph;
		cutptr->setparent(this);
	}
	else
	{
		if (!(state & CS_PARTIAL))
			MCclipboard->clearlast();
		state |= CS_PARTIAL;
		textheight -= oldheight;
		updateparagraph(True, True);
	}
	MCclipboard->savetext(cutptr, getw());
	state |= CS_DELETING;
#endif
}

void MCField::fcopy(Field_translations function, MCStringRef p_string, KeySym key)
{
	copytext();
}

void MCField::fpaste(Field_translations function, MCStringRef p_string, KeySym key)
{
	MCObject *optr;
	MCdispatcher -> dopaste(optr);
}

void MCField::ftab(Field_translations function, MCStringRef p_string, KeySym key)
{
	if (message_with_valueref_args(MCM_tab_key, p_string) == ES_NORMAL)
		return;
	if (ntabs != 0 && !(flags & F_LOCK_TEXT))
		finsertnew(FT_UNDEFINED, p_string, key);
	else
		if (MCmodifierstate & MS_SHIFT)
			getcard()->kfocusprev(False);
		else
			getcard()->kfocusnext(False);
}

void MCField::ffocus(Field_translations function, MCStringRef p_string, KeySym key)
{
	switch (function)
	{
	case FT_FOCUSFIRST:
		getcard()->kfocusnext(True);
		break;
	case FT_FOCUSLAST:
		getcard()->kfocusprev(True);
		break;
	case FT_FOCUSNEXT:
		getcard()->kfocusnext(False);
		break;
	case FT_FOCUSPREV:
		getcard()->kfocusprev(False);
		break;
	default:
		break;
	}
}

void MCField::freturn(Field_translations function, MCStringRef p_string, KeySym key)
{
	if (flags & F_AUTO_TAB && cursorrect.y + (cursorrect.height << 1) > rect.y + getfheight())
		getcard()->kfocusnext(False);
	else
	{
		// MW-2012-02-16: [[ Bug ]] Bracket any actions that result in
		//   textChanged message by a lock screen pair.
		MCRedrawLockScreen();

		// MW-2011-08-17: [[ Redraw ]] As updates are deferred the lock and update
		//   are no longer needed.
		removecursor();
		if (!deleteselection(False))
			focusedparagraph->clearzeros();
		textheight -= focusedparagraph->getheight(fixedheight);
		focusedparagraph->split();
		focusedparagraph->setselectionindex(MAXUINT2, MAXUINT2, False, False);
		updateparagraph(True, False);
		focusedy += focusedparagraph->getheight(fixedheight);
		focusedparagraph = focusedparagraph->next();
		firstparagraph = lastparagraph = NULL;
		updateparagraph(True, False);
		replacecursor(True, True);
		state |= CS_CHANGED;

		// MW-2012-02-16: [[ Bug ]] Bracket any actions that result in
		//   textChanged message by a lock screen pair.
		MCRedrawUnlockScreen();
			
		// MW-2012-02-08: [[ TextChanged ]] Invoke textChanged as this method
		//   was called as a result of a user action (return key).
		textchanged();
	}
}

void MCField::fcenter(Field_translations function, MCStringRef p_string, KeySym key)
{
	// MW-2012-01-25: [[ ParaStyles ]] Fetch the cursor rect, including any space
	//   above and below.
	MCRectangle drect = focusedparagraph->getcursorrect(-1, fixedheight, true);
	drect.y += focusedy;
	vscroll(drect.y - (getfheight() >> 1), True);
	resetscrollbars(True);
}

void MCField::fscroll(Field_translations function, MCStringRef p_string, KeySym key)
{
	// OK-2009-03-19: [[Bug 7667]] - If we are scrolling horizontally and have no horizontal scrollbar, do nothing
	if (!(flags & F_HSCROLLBAR) && (function == FT_SCROLLLEFT || function == FT_SCROLLRIGHT))
		return;

	// OK-2009-03-19: [[Bug 7667]] - If we are scrolling vertically and have no vertical scrollbar, do nothing
	if (!(flags & F_VSCROLLBAR) && (function == FT_SCROLLUP || function == FT_SCROLLDOWN))
		return;

	uint2 fheight;
	fheight = gettextheight();

	int4 newval;
	switch(function)
	{
	case FT_SCROLLLEFT:
	case FT_SCROLLRIGHT:
	case FT_SCROLLUP:
	case FT_SCROLLDOWN:
	{
		bool t_horiz;
		t_horiz = (function == FT_SCROLLLEFT || function == FT_SCROLLRIGHT);

		if (MCmodifierstate & MS_SHIFT)
			t_horiz = !t_horiz;

		int2 direction = function == FT_SCROLLUP || function == FT_SCROLLLEFT ? 1 : -1;

		if (t_horiz)
		{
			hscroll(direction * getfwidth() * 15 / 100, True);
			newval = textx;
		}
		else
		{
			vscroll(direction * getfheight() * 15 / 100, True);
			newval = texty;
		}
	}
	break;
	case FT_SCROLLTOP:
		vscroll(-texty, True);
		newval = texty;
	break;
	case FT_SCROLLPAGEUP:
		vscroll(-(getfheight() - fheight), True);
		newval = texty;
	break;
	case FT_SCROLLBOTTOM:
		vscroll(textheight - texty, True);
		newval = texty;
	break;
	case FT_SCROLLPAGEDOWN:
		vscroll(getfheight() - fheight, True);
		newval = texty;
	break;
	}
	resetscrollbars(True);
	message_with_args(MCM_scrollbar_drag, newval);
}

void MCField::fmove(Field_translations function, MCStringRef p_string, KeySym key)
{
	removecursor();

	uint2 fheight;
	fheight = gettextheight();

	if (flags & F_LIST_BEHAVIOR)
	{
		int2 ty = focusedy;
		switch (function)
		{
			case FT_PAGEUP:
				ty -= getfheight() - fheight;
				break;
			case FT_PAGEDOWN:
				ty += getfheight() - fheight;
				break;
			case FT_HOME:
				ty = fheight;
				break;
			case FT_END:
				ty = getfheight() - fheight;
				break;
			case FT_UP:
			case FT_LEFTCHAR:
				ty -= 8;
				break;
			case FT_DOWN:
			case FT_RIGHTCHAR:
				ty += focusedparagraph->getheight(fixedheight) + 4;
				break;
			default:
				return;
		}
		unselect(False, True);
		// MW-2012-01-25: [[ FieldMetrics ]] Make sure we pass in card coords.
		startselection(getcontentx(), getcontenty() + ty, False);
		state &= ~CS_SELECTING;
		extend = extendwords = extendlines = False;
		contiguous = True;
		replacecursor(True, False);
		signallisteners(P_HILITED_LINES);
		message(MCM_selection_changed);
		return;
	}
	
	if (MCmodifierstate & MS_SHIFT)
	{
		state |= CS_SELECTING;
		extend = True;
		if (firstparagraph == NULL)
		{
			firstparagraph = lastparagraph = focusedparagraph;
			firsty = focusedy;
		}
	}
	else if ((function == FT_LEFTCHAR || function == FT_RIGHTCHAR)
				&& focusedparagraph->isselection())
		{
			int4 si, ei;
			selectedmark(False, si, ei, False, False);
			unselect(False, True);
			if (function == FT_LEFTCHAR)
				seltext(si, si, False);
			else
				seltext(ei, ei, False);
			function = FT_UNDEFINED;
		}
	else
		unselect(False, True);

	// MW-2012-01-25: [[ ParaStyles ]] Fetch the cursor rect including any space above
	//   and below.
	MCRectangle drect = focusedparagraph->getcursorrect(-1, fixedheight, true);
	switch (function)
	{
		case FT_UP:
			drect.y -= 4;
			drect.x = goalx;
			break;
		case FT_DOWN:
			drect.y += drect.height + 4;
			drect.x = goalx;
			break;
		case FT_PAGEUP:
			drect.y -= getfheight() - fheight;
			break;
		case FT_PAGEDOWN:
			drect.y += getfheight() - fheight;
			break;
		case FT_HOME:
		case FT_BOL:
			drect.x = -textx;
			if (indent < 0)
				drect.x += indent;
				break;
		case FT_END:
		case FT_EOL:
			drect.x = textwidth + leftmargin + indent + rect.width;
			break;
		case FT_BOF:
			drect.x = -textx - rect.width;
			drect.y = -texty - rect.height;
			break;
		case FT_EOF:
			drect.x = textwidth + leftmargin;
			drect.y = textheight + topmargin;
			break;
		default:
			uint1 moved = focusedparagraph->fmovefocus(function);
			// MW-2012-01-25: [[ ParaStyles ]] Fetch the cursor rect including any space.
			drect = focusedparagraph->getcursorrect(-1, fixedheight, true);
			MCParagraph *tptr;
			MCRectangle trect;
			switch (moved)
			{
				case FT_LEFTCHAR:
				case FT_LEFTWORD:
				case FT_BOS:
				case FT_LEFTPARA:
					if (focusedparagraph != paragraphs)
					{
						tptr = focusedparagraph->prev();
						tptr->fmovefocus(FT_RIGHTPARA);
						if (moved != FT_LEFTCHAR)
							tptr->fmovefocus((Field_translations)moved);
						// MW-2012-01-25: [[ ParaStyles ]] Fetch the cursor rect including any space.
						trect = tptr->getcursorrect(-1, fixedheight, true);
						drect.y -= tptr->getheight(fixedheight) - trect.y;
						drect.x = trect.x;
					}
					break;
				case FT_RIGHTCHAR:
				case FT_RIGHTWORD:
				case FT_EOS:
				case FT_RIGHTPARA:
					if (focusedparagraph != paragraphs->prev())
					{
						// MW-2012-01-25: [[ ParaStyles ]] Fetch the cursor rect including any space.
						trect = focusedparagraph->getcursorrect(-1, fixedheight, true);
						drect.y += focusedparagraph->getheight(fixedheight) - trect.y;
						tptr = focusedparagraph->next();
						tptr->fmovefocus(FT_LEFTPARA);
						if (moved != FT_RIGHTCHAR)
							tptr->fmovefocus((Field_translations)moved);

						// MW-2012-01-25: [[ ParaStyles ]] Fetch the cursor rect including any space.
						trect = tptr->getcursorrect(-1, fixedheight, true);
						drect.y += trect.y;
						drect.x = trect.x;
					}
					break;
				default:
					break;
			}
				break;
	}
	// MW-2012-01-25: [[ FieldMetrics ]] Convert the cursor rect to card co-ords.
	drect.y += getcontenty() + focusedy;
	drect.x += getcontentx();
	setfocus(drect.x, drect.y);
	replacecursor(True, function != FT_UP && function != FT_DOWN);
	if (state & CS_SELECTING)
	{
		state &= ~CS_SELECTING;
		MCundos->freestate();
		signallisteners(P_HILITED_LINES);
		message(MCM_selection_changed);
	}
	extend = extendwords = extendlines = False;
	contiguous = True;
}

void MCField::setupmenu(MCStringRef p_string, uint2 fheight, Boolean scrolling)
{
	flags = F_VISIBLE | F_SHOW_BORDER | F_ALIGN_LEFT
	| F_TRAVERSAL_ON | F_F_AUTO_ARM | F_SHARED_TEXT | F_FIXED_HEIGHT
	| F_LOCK_TEXT | F_DONT_WRAP | F_LIST_BEHAVIOR | F_OPAQUE | F_3D;
	if (scrolling)
	{
		Boolean dirty;
		setsbprop(P_VSCROLLBAR, true, 0, 0,
							scrollbarwidth, hscrollbar, vscrollbar, dirty);
	}
	fontheight = fheight;
	topmargin = bottommargin = 6;
	borderwidth = 0;
	settext(0, p_string, False);

	// MW-2008-03-14: [[ Bug 5750 ]] Fix to focus border problem in fields used as menu lists in
	//   (for example) option menus. Set this as a menufield.
	setstate(True, CS_MENUFIELD);
}

void MCField::setupentry(MCButton *bptr, MCStringRef p_string)
{
	parent = bptr;
	obj_id = bptr->getid();
	setname(bptr -> getname());
	borderwidth = 0;
	if (MClook == LF_WIN95)
	{
		if (MCFontGetAscent(bptr->getfontref()) < 11)
			topmargin = 9;
		else
			topmargin = 5;
		leftmargin = 4;
	}
	else
		topmargin = 6;
	flags = F_VISIBLE | F_SHOW_BORDER | F_3D | F_OPAQUE | F_FIXED_HEIGHT
		| F_TRAVERSAL_ON | F_AUTO_TAB | F_DONT_WRAP | F_SHARED_TEXT;
	settext(0, p_string, False);
}

void MCField::typetext(const MCString &newtext)
{
	if (newtext . getlength() == 0)
		return;

	if (MCactivefield == this)
		unselect(False, True);
	if (newtext.getlength() < MAX_PASTE_MESSAGES)
	{
		char string[2];
		string[1] = '\0';
		char *sptr = (char *)newtext.getstring();
		const char *eptr = sptr + newtext.getlength();
		while (sptr < eptr)
		{
			string[0] = *sptr;
			if (message_with_args(MCM_key_down, string) == ES_NORMAL)
				strcpy(sptr, sptr + 1);
			else
				sptr++;
			message_with_args(MCM_key_up, string);
		}
	}
	findex_t oldfocused;
	focusedparagraph->getselectionindex(oldfocused, oldfocused);
	state |= CS_CHANGED;
	MCAutoStringRef t_string;
	/* UNCHECKED */ MCStringCreateWithOldString(newtext, &t_string);
	if (newtext.getlength() && focusedparagraph->finsertnew(*t_string))
	{
		recompute();
		int4 endindex = oldfocused + newtext.getlength();
		int4 junk;
		MCParagraph *newfocused = indextoparagraph(focusedparagraph, endindex, junk);
		while (focusedparagraph != newfocused)
		{
			focusedy += focusedparagraph->getheight(fixedheight);
			focusedparagraph = focusedparagraph->next();
		}

		// MW-2011-08-18: [[ Layers ]] Invalidate the whole object.
		layer_redrawall();
	}
	else
		updateparagraph(True, False);
	delete (char *)newtext.getstring();
}

void MCField::startcomposition()
{
	if (composing)
		return;
	composing = True;
	composelength = 0;
}

void MCField::setcompositioncursoroffset(uint2 coffset)
{
	composecursorindex = coffset;
}



void MCField::setcompositionconvertingrange(uint1 si, uint1 ei)
{
	composeconvertingsi = si;
	composeconvertingei = ei;
}

void MCField::stopcomposition(Boolean del,Boolean force)
{
	if (!composing)
		return;
	if (force)
	{
		MCModeConfigureIme(getstack(), false, 0, 0);
	}
	if (!composing)
		return;
	if (del)
	{
		removecursor();
		deletecomposition();
		updateparagraph(True, False);
		replacecursor(True, True);
	}
	composelength = 0;
	composing = False;
}

void MCField::deletecomposition()
{
	if (!composing)
		return;
	if (composelength)
	{
		int4 composesi, composeei;
		composesi = composeoffset;
		composeei = composeoffset+composelength;
		MCParagraph *pgptr = indextoparagraph(paragraphs, composesi, composeei);
		pgptr->deletestring(composesi,composeei);
		state |= CS_CHANGED;
	}
	composelength = 0;
}

Boolean MCField::getcompositionrect(MCRectangle &r, int2 offset)
{
	int4 si,ei;
	if (!composing)
		return False;
	MCParagraph *pgptr = NULL;
	if (composelength)
	{
		if (offset > composelength)
			return False;
		if (offset == -1)
			offset = composecursorindex;
		si = composeoffset+offset;
		ei = composeoffset+composelength;
		pgptr = indextoparagraph(paragraphs,si,ei);
		// MW-2012-01-25: [[ ParaStyles ]] Fetch the cursor rect ignoring any space.
		r = pgptr->getcursorrect(si, fixedheight, false);
	}
	else
	{
		if (!focusedparagraph)
			return False;
		pgptr = focusedparagraph;
		// MW-2012-01-25: [[ ParaStyles ]] Fetch the cursor rect ignoring any space.
		r = pgptr->getcursorrect(-1, fixedheight, false);
	}

	// MW-2012-01-25: [[ FieldMetrics ]] Conver the rect to card coords.
	r.x += getcontentx();
	r.y += getcontenty() + paragraphtoy(pgptr);
	return True;
}<|MERGE_RESOLUTION|>--- conflicted
+++ resolved
@@ -1690,16 +1690,7 @@
 	selectedmark(False, si, ei, False, False);
 
 	// Defer to the paragraph method to insert the text.
-<<<<<<< HEAD
-	MCAutoStringRef t_string;
-	/* UNCHECKED */ MCStringCreateWithBytes((const byte_t*)p_string.getstring(), p_string.getlength(), p_is_unicode?kMCStringEncodingUTF16:kMCStringEncodingNative, false, &t_string);
-	focusedparagraph -> finsertnew(*t_string);
-=======
-	if (!MCStringIsNative(p_string))
-		focusedparagraph -> finsertnew((const char*)MCStringGetCharPtr(p_string), true);
-	else
-		focusedparagraph -> finsertnew((const char*)MCStringGetNativeCharPtr(p_string), false);
->>>>>>> 84a943ab
+	focusedparagraph -> finsertnew(p_string);
 
 	// Compute the end of the selection.
 	int4 ti;
