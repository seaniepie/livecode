--- conflicted
+++ resolved
@@ -86,9 +86,6 @@
 	
 	backdrop_hard = false;
 	backdrop_active = false;
-<<<<<<< HEAD
-	m_im_context = NULL;
-=======
     
     m_im_context = NULL;
     
@@ -96,8 +93,7 @@
     m_has_native_color_dialogs = false;
     m_has_native_file_dialogs = false;
     m_has_native_print_dialogs = false;
->>>>>>> 045d3f5b
-
+	
 	MCNotifyInitialize();
 }
 
