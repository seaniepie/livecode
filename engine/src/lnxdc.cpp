/* Copyright (C) 2003-2013 Runtime Revolution Ltd.

This file is part of LiveCode.

LiveCode is free software; you can redistribute it and/or modify it under
the terms of the GNU General Public License v3 as published by the Free
Software Foundation.

LiveCode is distributed in the hope that it will be useful, but WITHOUT ANY
WARRANTY; without even the implied warranty of MERCHANTABILITY or
FITNESS FOR A PARTICULAR PURPOSE.  See the GNU General Public License
for more details.

You should have received a copy of the GNU General Public License
along with LiveCode.  If not see <http://www.gnu.org/licenses/>.  */

//
// ScreenDC virtual functions
//

#include "lnxprefix.h"

#include "globdefs.h"
#include "filedefs.h"
#include "objdefs.h"
#include "parsedef.h"

//#include "execpt.h"

#include "dispatch.h"
#include "image.h"
#include "stack.h"
#include "util.h"
#include "variable.h"

#include "globals.h"

#include "printer.h"

#include "lnxdc.h"

#include "lnxpsprinter.h"

#include "mctheme.h"

#include "notify.h"

//#include <X11/extensions/Xinerama.h>

#include "graphics_util.h"

////////////////////////////////////////////////////////////////////////////////

static Boolean pserror;
Bool debugtest = False;

extern "C" int initialise_weak_link_Xinerama(void);

////////////////////////////////////////////////////////////////////////////////

MCGFloat MCResGetSystemScale(void)
{
	// IM-2013-08-12: [[ ResIndependence ]] Linux implementation currently returns 1.0
	return 1.0;
}

////////////////////////////////////////////////////////////////////////////////

MCScreenDC::MCScreenDC()
{
	ncolors = 0;
	ownselection = False;
	pendingevents = NULL;
	backdrop = DNULL;
	backdropcolor.pixel = 0;
<<<<<<< HEAD
=======
	m_backdrop_pixmap = nil;
	
	Xinerama_available = false ;
	getdisplays_init = false ;
>>>>>>> 8ff27a63
	m_application_has_focus = true ; // The application start's up having focus, one assumes.
	
	backdrop_hard = false;
	backdrop_active = false;
    
    m_im_context = NULL;

	MCNotifyInitialize();
}

MCScreenDC::~MCScreenDC()
{
	MCNotifyFinalize();

	if (opened)
		close(True);
	if (ncolors != 0)
	{
		int2 i;
		for (i = 0 ; i < ncolors ; i++)
		{
            if (colornames[i] != NULL)
                MCValueRelease(colornames[i]);
		}
		delete colors;
		delete colornames;
		delete allocs;
	}
	
	
	while (pendingevents != NULL)
	{
		MCEventnode *tptr =(MCEventnode *)pendingevents->remove
		                   (pendingevents);
		
		if ( tptr != NULL ) 
			delete tptr;
	}
}


//TS : X11 Context creation
/*

  These functions are needed to create the context's that graphics are drawn with.
 
*/

bool MCScreenDC::hasfeature(MCPlatformFeature p_feature)
{
	switch(p_feature)
	{
	case PLATFORM_FEATURE_WINDOW_TRANSPARENCY:
		return is_composite_wm(0);
	break;
		
	case PLATFORM_FEATURE_OS_COLOR_DIALOGS:
		return m_has_native_color_dialogs;
	break;

		
	case PLATFORM_FEATURE_OS_FILE_DIALOGS:
		return m_has_native_file_dialogs;
	break;

	case PLATFORM_FEATURE_OS_PRINT_DIALOGS:
		return m_has_native_print_dialogs;
	break;
		
	case PLATFORM_FEATURE_NATIVE_THEMES:
		return m_has_native_theme;
	break;

	case PLATFORM_FEATURE_TRANSIENT_SELECTION:
		return true;
	break;

	default:
		assert(false);
	break;
	}

	return false;
}

///////////////////////////////////////////////////////////////////////////////

bool MCX11GetWindowWorkarea(GdkDisplay *p_display, Window p_window, MCRectangle &r_workarea)
{
    x11::Atom t_ret;
	int t_format, t_status;
	unsigned long t_count, t_after;
	unsigned long *t_workarea = nil;

    x11::Atom XA_CARDINAL = x11::gdk_x11_atom_to_xatom_for_display(p_display, gdk_atom_intern_static_string("CARDINAL"));
    
    t_status = x11::XGetWindowProperty(x11::gdk_x11_display_get_xdisplay(p_display),
                                       x11::gdk_x11_drawable_get_xid(p_window),
                                       x11::gdk_x11_atom_to_xatom_for_display(p_display, MCworkareaatom),
                                       0, 4, False, XA_CARDINAL, &t_ret, &t_format, &t_count, &t_after,
                                       (unsigned char**)&t_workarea);
	
	bool t_success;
	t_success = t_status == Success && t_ret == XA_CARDINAL && t_format == 32 && t_count == 4;
	
	if (t_success)
		r_workarea = MCRectangleMake(t_workarea[0], t_workarea[1], t_workarea[2], t_workarea[3]);
		
	if (t_workarea != nil)
		x11::XFree(t_workarea);
	
	return t_success;
}

// IM-2014-01-29: [[ HiDPI ]] Apply screen workarea to given MCDisplay array
bool MCScreenDC::apply_workarea(MCDisplay *p_displays, uint32_t p_display_count)
{
	bool t_success;
	t_success = true;
	
	MCRectangle t_workarea;
	t_success = MCX11GetWindowWorkarea(dpy, getroot(), t_workarea);
	
	if (t_success)
	{
		for (uint32_t i = 0; i < p_display_count; i++)
			p_displays[i].workarea = MCU_intersect_rect(t_workarea, p_displays[i].viewport);
	}
	
	return t_success;
}

// IM-2014-01-29: [[ HiDPI ]] Apply screen struts to given MCDisplay array
bool MCScreenDC::apply_partial_struts(MCDisplay *p_displays, uint32_t p_display_count)
{
	if (MCstrutpartialatom == None || MCclientlistatom == None)
		return false;
	
	bool t_success = true;
	
    x11::Atom t_ret;
	int t_format, t_status;
    x11::Window *t_clients = nil;
	unsigned long t_client_count, t_after;
	
    x11::Atom XA_WINDOW = x11::gdk_x11_atom_to_xatom_for_display(dpy, gdk_atom_intern_static_string("WINDOW"));
    x11::Atom XA_CARDINAL = x11::gdk_x11_atom_to_xatom_for_display(dpy, gdk_atom_intern_static_string("CARDINAL"));
    
    t_status = x11::XGetWindowProperty(x11::gdk_x11_display_get_xdisplay(dpy),
                                       x11::gdk_x11_drawable_get_xid(getroot()),
                                       x11::gdk_x11_atom_to_xatom_for_display(dpy, MCclientlistatom),
                                       0, -1, False,XA_WINDOW, &t_ret, &t_format, &t_client_count, &t_after,
                                       (unsigned char **)&t_clients);
    
	t_success = t_status == Success && t_ret == XA_WINDOW && t_format == 32;
	
	if (t_success)
	{
		int32_t t_screenwidth, t_screenheight;
		t_screenwidth = device_getwidth();
		t_screenheight = device_getheight();
		for (uindex_t i = 0; t_success && i < t_client_count; i++)
		{
			unsigned long t_strut_count;
			unsigned long *t_struts = nil;
			
            t_status = x11::XGetWindowProperty(x11::gdk_x11_display_get_xdisplay(dpy),
                                               t_clients[i],
                                               x11::gdk_x11_atom_to_xatom_for_display(dpy, MCstrutpartialatom),
                                               0, 12, False, XA_CARDINAL, &t_ret, &t_format, &t_strut_count, &t_after,
                                               (unsigned char **)&t_struts);

			if (t_status == Success && t_ret == XA_CARDINAL && t_format == 32 && t_strut_count == 12)
			{
				MCRectangle t_strut_rect = {0,0,0,0};
				MCRectangle t_strut_test = {0,0,0,0};
				
				if (t_struts[0] > 0)
				{
					// LEFT
					t_strut_rect.x = t_struts[0];
					t_strut_rect.y = 0;
					t_strut_rect.width = t_screenwidth - t_strut_rect.x;
					t_strut_rect.height = t_screenheight;
				
					t_strut_test = t_strut_rect;
					t_strut_test.y = t_struts[4];
					t_strut_test.height = t_struts[5] - t_strut_test.y;
				}
				else if (t_struts[1] > 0)
				{
					// RIGHT
					t_strut_rect.x = 0;
					t_strut_rect.y = 0;
					t_strut_rect.width = t_screenwidth - t_struts[1];
					t_strut_rect.height = t_screenheight;
				
					t_strut_test = t_strut_rect;
					t_strut_test.y = t_struts[6];
					t_strut_test.height = t_struts[7] - t_strut_test.y;
				}
				else if (t_struts[2] > 0)
				{
					// TOP
					t_strut_rect.x = 0;
					t_strut_rect.y = t_struts[2];
					t_strut_rect.width = t_screenwidth;
					t_strut_rect.height = t_screenheight - t_strut_rect.y;
				
					t_strut_test = t_strut_rect;
					t_strut_test.x = t_struts[8];
					t_strut_test.width = t_struts[9] - t_strut_test.x;
				}
				else if (t_struts[3] > 0)
				{
					// BOTTOM
					t_strut_rect.x = 0;
					t_strut_rect.y = 0;
					t_strut_rect.width = t_screenwidth;
					t_strut_rect.height = t_screenheight - t_struts[3];
				
					t_strut_test = t_strut_rect;
					t_strut_test.x = t_struts[10];
					t_strut_test.width = t_struts[11] - t_strut_test.x;
				}
				
				for (uindex_t s = 0; s < p_display_count; s++)
				{
					MCRectangle t_workarea = p_displays[s].workarea;

					MCRectangle t_test = MCU_intersect_rect(t_strut_test, t_workarea);
					if (t_test.width != 0 && t_test.height != 0)
						t_workarea = MCU_intersect_rect(t_strut_rect, t_workarea);
						
					p_displays[s].workarea = t_workarea;
				}
			}
			if (t_struts != nil)
				x11::XFree(t_struts);
		}
	}
	
	if (t_clients != nil)
		x11::XFree(t_clients);
		
	return t_success;
}

// IM-2014-01-29: [[ HiDPI ]] Placeholder method for Linux HiDPI support
bool MCScreenDC::platform_getdisplays(bool p_effective, MCDisplay *&r_displays, uint32_t &r_display_count)
{
	return device_getdisplays(p_effective, r_displays, r_display_count);
}

// IM-2014-01-29: [[ HiDPI ]] Refactored to handle display info caching in MCUIDC superclass
bool MCScreenDC::device_getdisplays(bool p_effective, MCDisplay * &r_displays, uint32_t &r_display_count)
{
	// NOTE: this code assumes that there is only one GdkScreen!
    GdkScreen *t_screen;
    t_screen = gdk_display_get_default_screen(dpy);
    
    // Get the number of monitors attached to this screen
    gint t_monitor_count;
    t_monitor_count = gdk_screen_get_n_monitors(t_screen);
    
    // Allocate the list of monitors
    MCDisplay *t_displays;
    MCMemoryNewArray(t_monitor_count, t_displays);
    
    // Get the geometry of each monitor
    for (gint i = 0; i < t_monitor_count; i++)
    {
        GdkRectangle t_rect;
        gdk_screen_get_monitor_geometry(t_screen, i, &t_rect);
        
        MCRectangle t_mc_rect;
        t_mc_rect = MCRectangleMake(t_rect.x, t_rect.y, t_rect.width, t_rect.height);
        
        t_displays[i].index = i;
        t_displays[i].pixel_scale = 1.0;
        t_displays[i].viewport = t_displays[i].workarea = t_mc_rect;
    }
    
    if (t_monitor_count == 1)
    {
        apply_workarea(t_displays, t_monitor_count) || apply_partial_struts(t_displays, t_monitor_count);
    }
    else
    {
        apply_partial_struts(t_displays, t_monitor_count);
    }
    
    // All done
    r_displays = t_displays;
    r_display_count = t_monitor_count;
    return true;
}



#define LIST_PRINTER_SCRIPT "put \"\" into tPrinters;" \
 "repeat for each line tLine in shell(\"lpstat -a\");" \
 "put word 1 of tLine & return after tPrinters ;" \
 "end repeat;" \
 "delete the last char of tPrinters;" \
 "get tPrinters; return it" \



bool MCScreenDC::listprinters(MCStringRef& r_printers)
{
	MCdefaultstackptr->domess(MCSTR(LIST_PRINTER_SCRIPT));
    MCresult->copyasvalueref((MCValueRef&)r_printers);
	return true;
}



MCPrinter *MCScreenDC::createprinter(void)
{
	return ( new MCPSPrinter );
	
}

////////////////////////////////////////////////////////////////////////////////

// IM-2014-01-29: [[ HiDPI ]] Placeholder method for Linux HiDPI support
MCPoint MCScreenDC::logicaltoscreenpoint(const MCPoint &p_point)
{
	return p_point;
}

// IM-2014-01-29: [[ HiDPI ]] Placeholder method for Linux HiDPI support
MCPoint MCScreenDC::screentologicalpoint(const MCPoint &p_point)
{
	return p_point;
}

// IM-2014-01-29: [[ HiDPI ]] Placeholder method for Linux HiDPI support
MCRectangle MCScreenDC::logicaltoscreenrect(const MCRectangle &p_rect)
{
	return p_rect;
}

// IM-2014-01-29: [[ HiDPI ]] Placeholder method for Linux HiDPI support
MCRectangle MCScreenDC::screentologicalrect(const MCRectangle &p_rect)
{
	return p_rect;
}

////////////////////////////////////////////////////////////////////////////////

// IM-2014-01-29: [[ HiDPI ]] Pixel scaling not supported on Linux
bool MCResPlatformSupportsPixelScaling(void)
{
	return false;
}

// IM-2014-01-29: [[ HiDPI ]] Pixel scaling not supported on Linux
bool MCResPlatformCanChangePixelScaling(void)
{
	return false;
}

// IM-2014-01-30: [[ HiDPI ]] Pixel scaling not supported on Linux
bool MCResPlatformCanSetPixelScale(void)
{
	return false;
}

// IM-2014-01-30: [[ HiDPI ]] Pixel scale is 1.0 on Linux
MCGFloat MCResPlatformGetDefaultPixelScale(void)
{
	return 1.0;
}

// IM-2014-03-14: [[ HiDPI ]] UI scale is 1.0 on Linux
MCGFloat MCResPlatformGetUIDeviceScale(void)
{
	return 1.0;
}

// IM-2014-01-30: [[ HiDPI ]] Pixel scaling not supported on Linux
void MCResPlatformHandleScaleChange(void)
{
}

////////////////////////////////////////////////////////////////////////////////<|MERGE_RESOLUTION|>--- conflicted
+++ resolved
@@ -73,13 +73,12 @@
 	pendingevents = NULL;
 	backdrop = DNULL;
 	backdropcolor.pixel = 0;
-<<<<<<< HEAD
-=======
+
 	m_backdrop_pixmap = nil;
 	
-	Xinerama_available = false ;
-	getdisplays_init = false ;
->>>>>>> 8ff27a63
+	//Xinerama_available = false ;
+	//getdisplays_init = false ;
+
 	m_application_has_focus = true ; // The application start's up having focus, one assumes.
 	
 	backdrop_hard = false;
