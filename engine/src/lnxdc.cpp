--- conflicted
+++ resolved
@@ -351,72 +351,45 @@
 		s_monitor_count = 0;
 	}
 	
-		if (Xinerama_available && XineramaIsActive ( dpy ) )
-		{
-
-			bool error = false;
-
-			int4 t_monitor_count = 0;
-			XineramaScreenInfo *monitors = XineramaQueryScreens (dpy , &t_monitor_count );
-			
-			t_monitor_displays = new MCDisplay[t_monitor_count];
-
-<<<<<<< HEAD
-			for (uint4 a = 0 ; a < t_monitor_count; a++)
-			{
-				
-				t_monitor_displays[a] . index = a;
-
-				t_monitor_displays[a] . viewport . x = monitors[a] . x_org ;
-				t_monitor_displays[a] . viewport . y = monitors[a] . y_org ;
-				t_monitor_displays[a] . viewport . width = monitors[a] . width ;
-				t_monitor_displays[a] . viewport . height = monitors[a] . height ;
-				
-				t_monitor_displays[a] . workarea . x = monitors[a] . x_org ;
-				t_monitor_displays[a] . workarea . y = monitors[a] . y_org ;
-				t_monitor_displays[a] . workarea . width = monitors[a] . width ;
-				t_monitor_displays[a] . workarea . height = monitors[a] . height ;
-			}
-			
-			XFree(monitors);
-			s_monitor_displays = t_monitor_displays ;
-			s_monitor_count = t_monitor_count;
-		}
-		else
-		{
-			t_monitor_displays = new MCDisplay[1];
-			MCU_set_rect(t_monitor_displays[0] . viewport, 0, 0, getwidth(), getheight());
-			MCU_set_rect(t_monitor_displays[0] . workarea, 0, 0, getwidth(), getheight());
-			t_monitor_displays[0] . index = 0 ;
-			s_monitor_count = 1 ;
-			s_monitor_displays = t_monitor_displays ;
-=======
-			t_monitor_displays[a] . device_viewport . x = monitors[a] . x_org ;
-			t_monitor_displays[a] . device_viewport . y = monitors[a] . y_org ;
-			t_monitor_displays[a] . device_viewport . width = monitors[a] . width ;
-			t_monitor_displays[a] . device_viewport . height = monitors[a] . height ;
-			
-			t_monitor_displays[a] . device_workarea . x = monitors[a] . x_org ;
-			t_monitor_displays[a] . device_workarea . y = monitors[a] . y_org ;
-			t_monitor_displays[a] . device_workarea . width = monitors[a] . width ;
-			t_monitor_displays[a] . device_workarea . height = monitors[a] . height ;
-		}
-		
-		XFree(monitors);
-		s_monitor_displays = t_monitor_displays ;
-		s_monitor_count = t_monitor_count;
-	}
-	else
-	{
-		t_monitor_displays = new MCDisplay[1];
-		MCU_set_rect(t_monitor_displays[0] . device_viewport, 0, 0, device_getwidth(), device_getheight());
-		MCU_set_rect(t_monitor_displays[0] . device_workarea, 0, 0, device_getwidth(), device_getheight());
-		t_monitor_displays[0] . index = 0 ;
-		s_monitor_count = 1 ;
-		s_monitor_displays = t_monitor_displays ;
->>>>>>> 783dcc54
-
-		}
+    if (Xinerama_available && XineramaIsActive ( dpy ) )
+    {
+        
+        bool error = false;
+        
+        int4 t_monitor_count = 0;
+        XineramaScreenInfo *monitors = XineramaQueryScreens (dpy , &t_monitor_count );
+        
+        t_monitor_displays = new MCDisplay[t_monitor_count];
+        
+        for (uint4 a = 0 ; a < t_monitor_count; a++)
+        {
+            
+            t_monitor_displays[a] . index = a;
+            
+            t_monitor_displays[a] . viewport . x = monitors[a] . x_org ;
+            t_monitor_displays[a] . viewport . y = monitors[a] . y_org ;
+            t_monitor_displays[a] . viewport . width = monitors[a] . width ;
+            t_monitor_displays[a] . viewport . height = monitors[a] . height ;
+            
+            t_monitor_displays[a] . workarea . x = monitors[a] . x_org ;
+            t_monitor_displays[a] . workarea . y = monitors[a] . y_org ;
+            t_monitor_displays[a] . workarea . width = monitors[a] . width ;
+            t_monitor_displays[a] . workarea . height = monitors[a] . height ;
+        }
+        
+        XFree(monitors);
+        s_monitor_displays = t_monitor_displays ;
+        s_monitor_count = t_monitor_count;
+    }
+    else
+    {
+        t_monitor_displays = new MCDisplay[1];
+        MCU_set_rect(t_monitor_displays[0] . viewport, 0, 0, getwidth(), getheight());
+        MCU_set_rect(t_monitor_displays[0] . workarea, 0, 0, getwidth(), getheight());
+        t_monitor_displays[0] . index = 0 ;
+        s_monitor_count = 1 ;
+        s_monitor_displays = t_monitor_displays ;
+    }
 	
 	if (s_monitor_count == 1)
 	{
@@ -426,16 +399,9 @@
 	{
 		apply_partial_struts();
 	}
-<<<<<<< HEAD
-	
-	p_displays = s_monitor_displays;
-	
-	return (s_monitor_count);
-=======
-
+	
 	if (s_monitor_count == 0)
 		return false;
->>>>>>> 783dcc54
 		
 	r_displays = s_monitor_displays;
 	r_count = s_monitor_count;
