/* Copyright (C) 2003-2013 Runtime Revolution Ltd.

This file is part of LiveCode.

LiveCode is free software; you can redistribute it and/or modify it under
the terms of the GNU General Public License v3 as published by the Free
Software Foundation.

LiveCode is distributed in the hope that it will be useful, but WITHOUT ANY
WARRANTY; without even the implied warranty of MERCHANTABILITY or
FITNESS FOR A PARTICULAR PURPOSE.  See the GNU General Public License
for more details.

You should have received a copy of the GNU General Public License
along with LiveCode.  If not see <http://www.gnu.org/licenses/>.  */

#ifndef	BLOCK_H
#define	BLOCK_H

#include "dllst.h"
#include "field.h"

class MCParagraph;
class MCField;
class MCLine;
struct MCFieldCharacterStyle;

typedef struct Blockatts
{
	MCColor *color;
	MCColor *backcolor;
	// MW-2012-05-04: [[ Values ]] linkText, imageSource and metaData are all
	//   better represented as uniqued strings, rather than names.
	MCStringRef linktext;
	MCStringRef imagesource;
	MCStringRef metadata;
	MCImage *image;
	// MW-2012-01-06: [[ Block Changes ]] These are the x, y location of the
	//   image source (previously unioned with colornames).
	int2 x, y;
	// MW-2012-02-14: [[ FontRefs ]] The block's textFont attr is now stored as
	//   a name.
	MCNameRef fontname;
	uint2 fontsize;
	uint2 fontstyle;
	int2 shift;

	// MW-2006-04-21: [[ Purify ]] Ensure this is initialised to empty
	Blockatts(void)
	{
		memset(this, 0, sizeof(Blockatts));
	}
}
Blockatts;

class MCBlock : public MCDLlist
{

protected:
	MCParagraph *parent;
	uint4 flags;
	Blockatts *atts;
	findex_t m_index, m_size;
	uint2 width;
	uint2 opened;

	// MW-2012-02-14: [[ FontRefs ]] The concrete font to use for the block.
	//   (only valid when the block is open).
	MCFontRef m_font;
public:
	MCBlock();
	MCBlock(const MCBlock &bref);
	~MCBlock();

	bool visit(MCVisitStyle p_style, uint32_t p_part, MCObjectVisitor *p_visitor);

	// MCBlock functions
	void copy(MCBlock *bptr);
	
	// MW-2012-03-04: [[ StackFile5500 ]] If 'is_ext' is true then this block has
	//   an extension style attribute section.
	IO_stat load(IO_handle stream, const char *version, bool is_ext);
	IO_stat save(IO_handle stream, uint4 p_part);

	// MW-2012-02-14: [[ FontRefs ]] To open a block, we need the parent's fontref.
	void open(MCFontRef parent_font);
	void close();

	// MW-2012-02-14: [[ FontRefs ]] Compute a concrete font for the block using the given
	//   parent font.
	void mapfont(MCFontRef p_parent_font);
	// MW-2012-02-14: [[ FontRefs ]] Free the block's concrete font.
	void unmapfont(void);
	// MW-2012-02-14: [[ FontRefs ]] Recompute the concrete font for the block using the
	//   given parent font. Returns 'true' if something changed.
	bool recomputefonts(MCFontRef p_parent_font);

	// MW-2012-02-06: The 'persistent_only' param determines whether things like
	//   'flagged' are excluded from the sameness check (used by styledText).
	Boolean sameatts(MCBlock *bptr, bool p_persistent_only);

	bool fit(int2 x, uint2 width, findex_t& r_break_index, bool& r_break_fits);
	void split(findex_t p_index);
	int2 gettabwidth(int2 x, findex_t index);
	void drawstring(MCDC *dc, int2 x, int2 cx, int2 y, findex_t start, findex_t length, Boolean image, uint32_t style);
	
	// MW-2012-02-27: [[ Bug 2939 ]] The 'flags' parameter indicates whether the left and/or
	//   right edge of any box or 3d-box should be rendered.
	void draw(MCDC *dc, int2 x, int2 cx, int2 y, findex_t si, findex_t ei, MCStringRef p_text, uint2 pstyle, uint32_t flags);

	// MW-2012-02-17: [[ SplitTextAttrs ]] Returns the effective font attrs of the block.
	//   If 'base_attrs' is non-nil, it uses that to derive the attrs.
	void getfontattrs(MCObjectFontAttrs *base_attrs, MCNameRef& fname, uint2& fsize, uint2& fstyle);

	// MW-2012-02-17: [[ SplitTextAttrs ]] Fetches the textFont property of the block, or returns
	//   false if none is set.
	bool gettextfont(MCNameRef& r_textfont) const;
	// MW-2012-02-17: [[ SplitTextAttrs ]] Fetches the textFont property of the block, or returns
	//   false if none is set.
	bool gettextfont(const char*& r_textfont) const;
	// MW-2012-02-17: [[ SplitTextAttrs ]] Fetches the textSize property of the block, or returns
	//   false if none is set.
	bool gettextsize(uint2& r_textsize) const;
	// MW-2012-02-17: [[ SplitTextAttrs ]] Fetches the textStyle property of the block, or returns
	//   false if none is set.
	bool gettextstyle(uint2& r_textstyle) const;

	// MW-2012-02-17: [[ SplitTextAttrs ]] Returns true if the block has any font attrs set, or
	//   false otherwise.
	bool hasfontattrs(void) const;

	// MW-2012-02-21: [[ FieldExport ]] Update the fields in the field style export struct to
	//   reflect changes made by this block.
	void exportattrs(MCFieldCharacterStyle& x_syle);
	// MW-2012-03-04: [[ FieldImport ]] Set the attributes of the block to those described by
	//  the style.
	void importattrs(const MCFieldCharacterStyle& x_style);
	
	// MW-2012-03-04: [[ StackFile5500 ]] Measure the size of the serialized attributes.
	uint32_t measureattrs(void);

	void setatts(Properties which, void *value);
	Boolean getshift(int2 &out);
	void setshift(int2 in);
	Boolean getcolor(const MCColor *&color);
	Boolean getbackcolor(const MCColor *&color);
	void setcolor(const MCColor *color);
	void setbackcolor(const MCColor *color);
	MCParagraph *getparent()
	{
		return parent;
	}
	void setparent(MCParagraph *pgptr)
	{
		parent = pgptr;
	}

	uint2 getsubwidth(MCDC *dc, int2 x, findex_t i, findex_t l);
	uint2 getwidth(MCDC *dc, int2 x);
	void reset();
	uint2 getascent(void);
	uint2 getdescent(void);
	void freeatts();
	void freerefs();
	void openimage();
	void closeimage();

	// MW-2012-05-04: [[ Values ]] linkText / imageSource / metaData are now uniqued
	//   strings.
	MCStringRef getlinktext();
	MCStringRef getimagesource();
	MCStringRef getmetadata(void);

	void sethilite(Boolean on);
	
	// MW-2012-01-26: [[ FlaggedField ]] Returns whether the given block has the
	//   'flagged' status set.
	bool getflagged(void) const
	{
		return (flags & F_FLAGGED) != 0;
	}
	
	Boolean gethilite() const
	{
		return (flags & F_HILITED) != 0;
	}
	Boolean getvisited() const
	{
		return (flags & F_VISITED) != 0;
	}
	void setvisited()
	{
		flags |= F_VISITED;
	}
	void clearvisited()
	{
		flags &= ~F_VISITED;
	}

	Boolean islink() const
	{
		// MW-2012-02-17: [[ SplitTextAttrs ]] We are a link if we have a font
		//   style and the FA_LINK attr is set.
		return flags & F_HAS_FSTYLE
		       && atts != NULL && (atts->fontstyle & FA_LINK) != 0;
	}

	bool hasatts() const
	{
		// MW-2012-02-17: [[ SplitTextAttrs ]] We have atts if one of the flags is
		//   set.
		return (flags & F_HAS_ATTS) != 0;
	}

	bool getflag(unsigned int f) const
	{
		return (flags & f) != 0;
	}

	MCBlock *next()
	{
		return (MCBlock *)MCDLlist::next();
	}
	MCBlock *prev()
	{
		return (MCBlock *)MCDLlist::prev();
	}
	void totop(MCBlock *&list)
	{
		MCDLlist::totop((MCDLlist *&)list);
	}
	void insertto(MCBlock *&list)
	{
		MCDLlist::insertto((MCDLlist *&)list);
	}
	void appendto(MCBlock *&list)
	{
		MCDLlist::appendto((MCDLlist *&)list);
	}
	void append(MCBlock *node)
	{
		MCDLlist::append((MCDLlist *)node);
	}
	void splitat(MCBlock *node)
	{
		MCDLlist::splitat((MCDLlist *)node) ;
	}
	MCBlock *remove(MCBlock *&list)
	{
		return (MCBlock *)MCDLlist::remove((MCDLlist *&)list);
	}

	bool imagechanged(MCImage *p_image, bool p_deleting);
	
	////////////////////
	
	// Returns only the "index" component of the range
	findex_t GetOffset();
	
	// Returns only the "length" component of the range
	findex_t GetLength();
	
	// Returns the range of text covered by the block
	void GetRange(findex_t &r_index, findex_t &r_length);
	
	// Sets the indices correctly using the parent paragraph's stringref
	void SetRange(findex_t t_index, findex_t t_length);
	
	// Moves the index by the specified number of character positions
	void MoveRange(findex_t t_index_offset, findex_t t_length_offset); 
	
	// Translates from a pixel position to a cursor index
	findex_t GetCursorIndex(int2 x, int2 cx, Boolean chunk, Boolean last);
	
	// Returns the x coordinate of the cursor
	uint2 GetCursorX(int2 x, findex_t fi);
	
	// Moves the index forwards by one codepoint, possibly changing block
	MCBlock *AdvanceIndex(findex_t &x_index);
	
	// Moves the index backwards by one codepoint, possibly changing block
	MCBlock *RetreatIndex(findex_t &x_index);
	
	// Returns the codepoint at the given index into the block
	codepoint_t GetCodepointAtIndex(findex_t p_index) const;
	
	// Finds the first linebreak character in the block
	bool GetFirstLineBreak(findex_t &r_index);
	
	// Returns true if the block's text was stored in Unicode format (required
	// when reading the existing (non-Unicode) stack file format)
	bool IsSavedAsUnicode() const
	{
		return flags & F_HAS_UNICODE;
	}
<<<<<<< HEAD
=======

	
	uint4 getcharatindex(int4 p_index);
	MCBlock *retreatindex(uint2& p_index);
	MCBlock *advanceindex(uint2& p_index);

	bool imagechanged(MCImage *p_image, bool p_deleting);

    void GetTextSize(MCExecContext& ctxt, uinteger_t*& r_value);
>>>>>>> a1bd0d12
};
#endif<|MERGE_RESOLUTION|>--- conflicted
+++ resolved
@@ -293,17 +293,9 @@
 	{
 		return flags & F_HAS_UNICODE;
 	}
-<<<<<<< HEAD
-=======
-
-	
-	uint4 getcharatindex(int4 p_index);
-	MCBlock *retreatindex(uint2& p_index);
-	MCBlock *advanceindex(uint2& p_index);
-
-	bool imagechanged(MCImage *p_image, bool p_deleting);
-
+
+    //////////
+    
     void GetTextSize(MCExecContext& ctxt, uinteger_t*& r_value);
->>>>>>> a1bd0d12
 };
 #endif