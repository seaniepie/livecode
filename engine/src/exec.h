--- conflicted
+++ resolved
@@ -162,12 +162,9 @@
     kMCPropertyTypeLinesOfUIntX2,
     kMCPropertyTypeLinesOfPoint,
     kMCPropertyTypeItemsOfUInt,
-<<<<<<< HEAD
-=======
     kMCPropertyTypeMixedBool,
     kMCPropertyTypeMixedUInt16,
     kMCPropertyTypeMixedUInt32,
->>>>>>> 4eea8ace
 };
 
 struct MCPropertyInfo
