--- conflicted
+++ resolved
@@ -542,16 +542,6 @@
 		return m_ep . getcutoff();
 	}
 
-	//  Merge conflict : I kept GetNumberFormatWidth(), GetNumberFormatTrailing(), GetNumberFormatForce() instead of GetNumberFormat(uint2& r_fw, uint2& r_trailing, uint2& r_force)
-/*
-    void GetNumberFormat(uint2& r_fw, uint2& r_trailing, uint2& r_force)
-    {
-        r_fw = m_ep . getnffw();
-        r_trailing = m_ep . getnftrailing();
-        r_force = m_ep . getnfforce();
-    }
-*/
-
 	uinteger_t GetNumberFormatWidth() const
 	{
 		return m_ep.getnffw();
@@ -567,7 +557,6 @@
 		return m_ep.getnfforce();
 	}
 	
-
 	//////////
 
 	void SetNumberFormat(uint2 p_fw, uint2 p_trailing, uint2 p_force)
@@ -622,7 +611,6 @@
 
 	void SetRowDelimiter(char_t p_value)
 	{
-<<<<<<< HEAD
         m_ep . setrowdel(p_value);
     }
 
@@ -672,12 +660,6 @@
 
     //////////
 	
-=======
-		m_ep . setrowdel(p_value);
-	}
-	//////////
-
->>>>>>> b65316da
 	// Convert the given valueref to a string. If the type is not convertable
 	// to a string, the empty string is returned.
 	// This method should be used in cases where a string is required and
